--- conflicted
+++ resolved
@@ -14,11 +14,7 @@
         "x-ms-client-request-id": "3e20fc3c-63d5-0e08-e8aa-4331ff2104a5",
         "x-ms-date": "Tue, 26 Jan 2021 19:28:20 GMT",
         "x-ms-return-client-request-id": "true",
-<<<<<<< HEAD
-        "x-ms-version": "2020-12-06"
-=======
-        "x-ms-version": "2021-02-12"
->>>>>>> 7e782c87
+        "x-ms-version": "2021-02-12"
       },
       "RequestBody": null,
       "StatusCode": 201,
@@ -33,11 +29,7 @@
         ],
         "x-ms-client-request-id": "3e20fc3c-63d5-0e08-e8aa-4331ff2104a5",
         "x-ms-request-id": "553b008f-301a-003f-3619-f41261000000",
-<<<<<<< HEAD
-        "x-ms-version": "2020-12-06"
-=======
-        "x-ms-version": "2021-02-12"
->>>>>>> 7e782c87
+        "x-ms-version": "2021-02-12"
       },
       "ResponseBody": []
     },
@@ -59,11 +51,7 @@
         "x-ms-file-last-write-time": "Now",
         "x-ms-file-permission": "Inherit",
         "x-ms-return-client-request-id": "true",
-<<<<<<< HEAD
-        "x-ms-version": "2020-12-06"
-=======
-        "x-ms-version": "2021-02-12"
->>>>>>> 7e782c87
+        "x-ms-version": "2021-02-12"
       },
       "RequestBody": null,
       "StatusCode": 201,
@@ -86,11 +74,7 @@
         "x-ms-file-permission-key": "17860367565182308406*11459378189709739967",
         "x-ms-request-id": "553b0092-301a-003f-3719-f41261000000",
         "x-ms-request-server-encrypted": "true",
-<<<<<<< HEAD
-        "x-ms-version": "2020-12-06"
-=======
-        "x-ms-version": "2021-02-12"
->>>>>>> 7e782c87
+        "x-ms-version": "2021-02-12"
       },
       "ResponseBody": []
     },
@@ -114,11 +98,7 @@
         "x-ms-file-permission": "Inherit",
         "x-ms-return-client-request-id": "true",
         "x-ms-type": "file",
-<<<<<<< HEAD
-        "x-ms-version": "2020-12-06"
-=======
-        "x-ms-version": "2021-02-12"
->>>>>>> 7e782c87
+        "x-ms-version": "2021-02-12"
       },
       "RequestBody": null,
       "StatusCode": 201,
@@ -141,11 +121,7 @@
         "x-ms-file-permission-key": "4010187179898695473*11459378189709739967",
         "x-ms-request-id": "553b0094-301a-003f-3819-f41261000000",
         "x-ms-request-server-encrypted": "true",
-<<<<<<< HEAD
-        "x-ms-version": "2020-12-06"
-=======
-        "x-ms-version": "2021-02-12"
->>>>>>> 7e782c87
+        "x-ms-version": "2021-02-12"
       },
       "ResponseBody": []
     },
@@ -166,11 +142,7 @@
         "x-ms-date": "Tue, 26 Jan 2021 19:28:20 GMT",
         "x-ms-range": "bytes=0-1023",
         "x-ms-return-client-request-id": "true",
-<<<<<<< HEAD
-        "x-ms-version": "2020-12-06",
-=======
         "x-ms-version": "2021-02-12",
->>>>>>> 7e782c87
         "x-ms-write": "update"
       },
       "RequestBody": "7pAkY+XulLN3I3ccfA5xksaulvugY3Ir3fj3p0G4yDitaOG0BsWnqnN/4B1pocUP+O8eeUIPdIse+IXs9u1xv1o+bxQtvYwAB+yHIYNUwTwz6K5SmU/1nfRVlQ0/urOGDiDCKzKx4TtjHXFWiFIHyTdJuQ4+HyULSdEg1yd+wE04ABJikpYKgQZz7nzdnhShTsvW9gCkSO/7t+JgkQoT5FwkHohApDegPjcHyjCoLaq8folbqMpMk7cjZ9q0qfD8YAkfuYCMYamUNbfJnX6+Uoo3oxKAtzuS14rQHD1d65VGCmoniXMpMB3fx3MSg/Y5ZRRPfAbee6jNjeL2vERrNkkigpITl8kXDXP0oPDIf1OTlrcpDW6OaI7BWfuRM3PZdJAp8AFkJc5KOG6S6du4BA2OYiaMQSnakxkDUj3OhdoAGyxfn49SL3Dp39QA/H6zCVTtAtBNTDJnTlznYNOQfLKUks6uWGV+OzO1o2JU2pebT0jp4IMKss/5+FAya8+dWGIha2mwBLDub8adl6jQEnPETBCKppwvid/+tWAUS9BkGEr/Mm8u6kqY+nG8bRsmKeXdbh6+ErLG8uGJsU9P2iP2OH9e0N8ElmHF8qwqcxzE2Ix7N92xpQWYOUCNpDn7SCBNxjScyFgF2Ne9+CAFm3/ExdnD1KJFRJJ5xZafd/EoyqmM3a3oKA8zdV8F9K3lkp3ByN9fN3R9CIGhIgPBZmDmlS13eb7R3JzJkF9DP1DllDL53a8RyJM1DtQrRgUMcQ7+H1+Abhnf7+tDlqcUOcgxvI7QyImx1MyaQWrpppWWvB9QRSDwZSYZGe7DzjHrINUM+Yp3PKiFTEuS5Syu9UhWrNmIw/OnQFdot66a7gWbriCV3awLH4B2y/nVXn/5aiSlbSJXY1zhZLkzDoT56l1F9jYLGRicS41ZEfj60uHXbk2K9YHjQ0vEs3jz1xD7fOCbkGdJ7VAMCCKV/lFk55LXXKA3b/TcYbPrR2afqXN8XZQXXkF5joD8fexeTkT5X8zlG3twwwzsvi60XabqbF+uGKG9TIhQXc0fO/EHfRJu8ueZuo34DJmHK58SxTDaERGNsDajPBJElb2tUYgb5EEcRWu+ULLRtgsHNSHoPZedRCnges3cy7bUVSTQS7sRbEde9oDFG8Bfu/oqmwfxXFclDwxeOmlzQHm16fuNAWpQ9sjaiUYX2ChogL7SsS+v4/nNqjuvsjHd6rYGDzLF0rqP2aU+FtIQDjfj9rqqoY5KBgYCwFYvoUSW/Z6QEMj2o64EQ9eKcMwmvJwDy7t3MkkovAkrwhFjYDhgpxkzgP1v7FMLpl22v5U52wO6K9WIH8pVaFS+y+CcoOKfKciy8w==",
@@ -188,11 +160,7 @@
         "x-ms-client-request-id": "ff6ba667-8d46-6c9d-b7d5-107521526648",
         "x-ms-request-id": "553b0095-301a-003f-3919-f41261000000",
         "x-ms-request-server-encrypted": "true",
-<<<<<<< HEAD
-        "x-ms-version": "2020-12-06"
-=======
-        "x-ms-version": "2021-02-12"
->>>>>>> 7e782c87
+        "x-ms-version": "2021-02-12"
       },
       "ResponseBody": []
     },
@@ -210,11 +178,7 @@
         "x-ms-client-request-id": "a4f09cf9-f96d-6948-10cf-9a69539f03a3",
         "x-ms-date": "Tue, 26 Jan 2021 19:28:20 GMT",
         "x-ms-return-client-request-id": "true",
-<<<<<<< HEAD
-        "x-ms-version": "2020-12-06"
-=======
-        "x-ms-version": "2021-02-12"
->>>>>>> 7e782c87
+        "x-ms-version": "2021-02-12"
       },
       "RequestBody": null,
       "StatusCode": 200,
@@ -242,11 +206,7 @@
         "x-ms-request-id": "553b0096-301a-003f-3a19-f41261000000",
         "x-ms-server-encrypted": "true",
         "x-ms-type": "File",
-<<<<<<< HEAD
-        "x-ms-version": "2020-12-06"
-=======
-        "x-ms-version": "2021-02-12"
->>>>>>> 7e782c87
+        "x-ms-version": "2021-02-12"
       },
       "ResponseBody": []
     },
@@ -265,11 +225,7 @@
         "x-ms-range": "bytes=0-127",
         "x-ms-range-get-content-md5": "false",
         "x-ms-return-client-request-id": "true",
-<<<<<<< HEAD
-        "x-ms-version": "2020-12-06"
-=======
-        "x-ms-version": "2021-02-12"
->>>>>>> 7e782c87
+        "x-ms-version": "2021-02-12"
       },
       "RequestBody": null,
       "StatusCode": 206,
@@ -299,11 +255,7 @@
         "x-ms-request-id": "553b0097-301a-003f-3b19-f41261000000",
         "x-ms-server-encrypted": "true",
         "x-ms-type": "File",
-<<<<<<< HEAD
-        "x-ms-version": "2020-12-06"
-=======
-        "x-ms-version": "2021-02-12"
->>>>>>> 7e782c87
+        "x-ms-version": "2021-02-12"
       },
       "ResponseBody": "7pAkY+XulLN3I3ccfA5xksaulvugY3Ir3fj3p0G4yDitaOG0BsWnqnN/4B1pocUP+O8eeUIPdIse+IXs9u1xv1o+bxQtvYwAB+yHIYNUwTwz6K5SmU/1nfRVlQ0/urOGDiDCKzKx4TtjHXFWiFIHyTdJuQ4+HyULSdEg1yd+wE0="
     },
@@ -322,11 +274,7 @@
         "x-ms-range": "bytes=128-255",
         "x-ms-range-get-content-md5": "false",
         "x-ms-return-client-request-id": "true",
-<<<<<<< HEAD
-        "x-ms-version": "2020-12-06"
-=======
-        "x-ms-version": "2021-02-12"
->>>>>>> 7e782c87
+        "x-ms-version": "2021-02-12"
       },
       "RequestBody": null,
       "StatusCode": 206,
@@ -356,11 +304,7 @@
         "x-ms-request-id": "553b0098-301a-003f-3c19-f41261000000",
         "x-ms-server-encrypted": "true",
         "x-ms-type": "File",
-<<<<<<< HEAD
-        "x-ms-version": "2020-12-06"
-=======
-        "x-ms-version": "2021-02-12"
->>>>>>> 7e782c87
+        "x-ms-version": "2021-02-12"
       },
       "ResponseBody": "OAASYpKWCoEGc+583Z4UoU7L1vYApEjv+7fiYJEKE+RcJB6IQKQ3oD43B8owqC2qvH6JW6jKTJO3I2fatKnw/GAJH7mAjGGplDW3yZ1+vlKKN6MSgLc7kteK0Bw9XeuVRgpqJ4lzKTAd38dzEoP2OWUUT3wG3nuozY3i9rxEazY="
     },
@@ -379,11 +323,7 @@
         "x-ms-range": "bytes=256-383",
         "x-ms-range-get-content-md5": "false",
         "x-ms-return-client-request-id": "true",
-<<<<<<< HEAD
-        "x-ms-version": "2020-12-06"
-=======
-        "x-ms-version": "2021-02-12"
->>>>>>> 7e782c87
+        "x-ms-version": "2021-02-12"
       },
       "RequestBody": null,
       "StatusCode": 206,
@@ -413,11 +353,7 @@
         "x-ms-request-id": "553b0099-301a-003f-3d19-f41261000000",
         "x-ms-server-encrypted": "true",
         "x-ms-type": "File",
-<<<<<<< HEAD
-        "x-ms-version": "2020-12-06"
-=======
-        "x-ms-version": "2021-02-12"
->>>>>>> 7e782c87
+        "x-ms-version": "2021-02-12"
       },
       "ResponseBody": "SSKCkhOXyRcNc/Sg8Mh/U5OWtykNbo5ojsFZ+5Ezc9l0kCnwAWQlzko4bpLp27gEDY5iJoxBKdqTGQNSPc6F2gAbLF+fj1IvcOnf1AD8frMJVO0C0E1MMmdOXOdg05B8spSSzq5YZX47M7WjYlTal5tPSOnggwqyz/n4UDJrz50="
     },
@@ -436,11 +372,7 @@
         "x-ms-range": "bytes=384-511",
         "x-ms-range-get-content-md5": "false",
         "x-ms-return-client-request-id": "true",
-<<<<<<< HEAD
-        "x-ms-version": "2020-12-06"
-=======
-        "x-ms-version": "2021-02-12"
->>>>>>> 7e782c87
+        "x-ms-version": "2021-02-12"
       },
       "RequestBody": null,
       "StatusCode": 206,
@@ -470,11 +402,7 @@
         "x-ms-request-id": "553b009a-301a-003f-3e19-f41261000000",
         "x-ms-server-encrypted": "true",
         "x-ms-type": "File",
-<<<<<<< HEAD
-        "x-ms-version": "2020-12-06"
-=======
-        "x-ms-version": "2021-02-12"
->>>>>>> 7e782c87
+        "x-ms-version": "2021-02-12"
       },
       "ResponseBody": "WGIha2mwBLDub8adl6jQEnPETBCKppwvid/+tWAUS9BkGEr/Mm8u6kqY+nG8bRsmKeXdbh6+ErLG8uGJsU9P2iP2OH9e0N8ElmHF8qwqcxzE2Ix7N92xpQWYOUCNpDn7SCBNxjScyFgF2Ne9+CAFm3/ExdnD1KJFRJJ5xZafd/E="
     },
@@ -493,11 +421,7 @@
         "x-ms-range": "bytes=550-677",
         "x-ms-range-get-content-md5": "false",
         "x-ms-return-client-request-id": "true",
-<<<<<<< HEAD
-        "x-ms-version": "2020-12-06"
-=======
-        "x-ms-version": "2021-02-12"
->>>>>>> 7e782c87
+        "x-ms-version": "2021-02-12"
       },
       "RequestBody": null,
       "StatusCode": 206,
@@ -527,11 +451,7 @@
         "x-ms-request-id": "553b009b-301a-003f-3f19-f41261000000",
         "x-ms-server-encrypted": "true",
         "x-ms-type": "File",
-<<<<<<< HEAD
-        "x-ms-version": "2020-12-06"
-=======
-        "x-ms-version": "2021-02-12"
->>>>>>> 7e782c87
+        "x-ms-version": "2021-02-12"
       },
       "ResponseBody": "vtHcnMmQX0M/UOWUMvndrxHIkzUO1CtGBQxxDv4fX4BuGd/v60OWpxQ5yDG8jtDIibHUzJpBaummlZa8H1BFIPBlJhkZ7sPOMesg1Qz5inc8qIVMS5LlLK71SFas2YjD86dAV2i3rpruBZuuIJXdrAsfgHbL+dVef/lqJKVtIlc="
     },
@@ -550,11 +470,7 @@
         "x-ms-range": "bytes=678-805",
         "x-ms-range-get-content-md5": "false",
         "x-ms-return-client-request-id": "true",
-<<<<<<< HEAD
-        "x-ms-version": "2020-12-06"
-=======
-        "x-ms-version": "2021-02-12"
->>>>>>> 7e782c87
+        "x-ms-version": "2021-02-12"
       },
       "RequestBody": null,
       "StatusCode": 206,
@@ -584,11 +500,7 @@
         "x-ms-request-id": "553b009c-301a-003f-4019-f41261000000",
         "x-ms-server-encrypted": "true",
         "x-ms-type": "File",
-<<<<<<< HEAD
-        "x-ms-version": "2020-12-06"
-=======
-        "x-ms-version": "2021-02-12"
->>>>>>> 7e782c87
+        "x-ms-version": "2021-02-12"
       },
       "ResponseBody": "Y1zhZLkzDoT56l1F9jYLGRicS41ZEfj60uHXbk2K9YHjQ0vEs3jz1xD7fOCbkGdJ7VAMCCKV/lFk55LXXKA3b/TcYbPrR2afqXN8XZQXXkF5joD8fexeTkT5X8zlG3twwwzsvi60XabqbF+uGKG9TIhQXc0fO/EHfRJu8ueZuo0="
     },
@@ -607,11 +519,7 @@
         "x-ms-range": "bytes=806-933",
         "x-ms-range-get-content-md5": "false",
         "x-ms-return-client-request-id": "true",
-<<<<<<< HEAD
-        "x-ms-version": "2020-12-06"
-=======
-        "x-ms-version": "2021-02-12"
->>>>>>> 7e782c87
+        "x-ms-version": "2021-02-12"
       },
       "RequestBody": null,
       "StatusCode": 206,
@@ -641,11 +549,7 @@
         "x-ms-request-id": "553b009d-301a-003f-4119-f41261000000",
         "x-ms-server-encrypted": "true",
         "x-ms-type": "File",
-<<<<<<< HEAD
-        "x-ms-version": "2020-12-06"
-=======
-        "x-ms-version": "2021-02-12"
->>>>>>> 7e782c87
+        "x-ms-version": "2021-02-12"
       },
       "ResponseBody": "+AyZhyufEsUw2hERjbA2ozwSRJW9rVGIG+RBHEVrvlCy0bYLBzUh6D2XnUQp4HrN3Mu21FUk0Eu7EWxHXvaAxRvAX7v6KpsH8VxXJQ8MXjppc0B5ten7jQFqUPbI2olGF9goaIC+0rEvr+P5zao7r7Ix3eq2Bg8yxdK6j9mlPhY="
     },
@@ -664,11 +568,7 @@
         "x-ms-range": "bytes=934-1061",
         "x-ms-range-get-content-md5": "false",
         "x-ms-return-client-request-id": "true",
-<<<<<<< HEAD
-        "x-ms-version": "2020-12-06"
-=======
-        "x-ms-version": "2021-02-12"
->>>>>>> 7e782c87
+        "x-ms-version": "2021-02-12"
       },
       "RequestBody": null,
       "StatusCode": 206,
@@ -698,11 +598,7 @@
         "x-ms-request-id": "553b009e-301a-003f-4219-f41261000000",
         "x-ms-server-encrypted": "true",
         "x-ms-type": "File",
-<<<<<<< HEAD
-        "x-ms-version": "2020-12-06"
-=======
-        "x-ms-version": "2021-02-12"
->>>>>>> 7e782c87
+        "x-ms-version": "2021-02-12"
       },
       "ResponseBody": "0hAON+P2uqqhjkoGBgLAVi+hRJb9npAQyPajrgRD14pwzCa8nAPLu3cySSi8CSvCEWNgOGCnGTOA/W/sUwumXba/lTnbA7or1YgfylVoVL7L4Jyg4p8pyLLz"
     },
@@ -721,11 +617,7 @@
         "x-ms-date": "Tue, 26 Jan 2021 19:28:21 GMT",
         "x-ms-delete-snapshots": "include",
         "x-ms-return-client-request-id": "true",
-<<<<<<< HEAD
-        "x-ms-version": "2020-12-06"
-=======
-        "x-ms-version": "2021-02-12"
->>>>>>> 7e782c87
+        "x-ms-version": "2021-02-12"
       },
       "RequestBody": null,
       "StatusCode": 202,
@@ -738,11 +630,7 @@
         ],
         "x-ms-client-request-id": "24c7201f-c01a-230b-9ed6-e8d388fcbb40",
         "x-ms-request-id": "553b009f-301a-003f-4319-f41261000000",
-<<<<<<< HEAD
-        "x-ms-version": "2020-12-06"
-=======
-        "x-ms-version": "2021-02-12"
->>>>>>> 7e782c87
+        "x-ms-version": "2021-02-12"
       },
       "ResponseBody": []
     }
