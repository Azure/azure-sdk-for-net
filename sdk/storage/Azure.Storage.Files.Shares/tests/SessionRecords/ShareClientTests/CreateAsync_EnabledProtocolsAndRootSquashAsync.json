--- conflicted
+++ resolved
@@ -15,11 +15,7 @@
         "x-ms-enabled-protocols": "NFS",
         "x-ms-return-client-request-id": "true",
         "x-ms-root-squash": "AllSquash",
-<<<<<<< HEAD
-        "x-ms-version": "2020-12-06",
-=======
         "x-ms-version": "2021-02-12",
->>>>>>> 7e782c87
         "Accept": "application/xml"
       },
       "RequestBody": null,
@@ -35,11 +31,7 @@
         "Transfer-Encoding": "chunked",
         "x-ms-client-request-id": "f50e7465-1515-549a-5b7b-eedc20f63010",
         "x-ms-request-id": "5836deb0-501a-0015-6613-a721ff000000",
-<<<<<<< HEAD
-        "x-ms-version": "2020-12-06"
-=======
         "x-ms-version": "2021-02-12"
->>>>>>> 7e782c87
       },
       "ResponseBody": []
     },
@@ -56,11 +48,7 @@
         "x-ms-client-request-id": "181ad658-7221-91d1-bd8e-15603f6219a4",
         "x-ms-date": "Tue, 20 Oct 2020 19:03:48 GMT",
         "x-ms-return-client-request-id": "true",
-<<<<<<< HEAD
-        "x-ms-version": "2020-12-06",
-=======
         "x-ms-version": "2021-02-12",
->>>>>>> 7e782c87
         "Accept": "application/xml"
       },
       "RequestBody": null,
@@ -86,11 +74,7 @@
         "x-ms-share-provisioned-ingress-mbps": "44",
         "x-ms-share-provisioned-iops": "500",
         "x-ms-share-quota": "100",
-<<<<<<< HEAD
-        "x-ms-version": "2020-12-06"
-=======
         "x-ms-version": "2021-02-12"
->>>>>>> 7e782c87
       },
       "ResponseBody": []
     },
@@ -107,11 +91,7 @@
         "x-ms-client-request-id": "49836c0b-17dc-3aee-235e-21593aa7ce6f",
         "x-ms-date": "Tue, 20 Oct 2020 19:03:48 GMT",
         "x-ms-return-client-request-id": "true",
-<<<<<<< HEAD
-        "x-ms-version": "2020-12-06",
-=======
         "x-ms-version": "2021-02-12",
->>>>>>> 7e782c87
         "Accept": "application/xml"
       },
       "RequestBody": null,
@@ -125,11 +105,7 @@
         "Transfer-Encoding": "chunked",
         "x-ms-client-request-id": "49836c0b-17dc-3aee-235e-21593aa7ce6f",
         "x-ms-request-id": "5836deb4-501a-0015-6813-a721ff000000",
-<<<<<<< HEAD
-        "x-ms-version": "2020-12-06"
-=======
         "x-ms-version": "2021-02-12"
->>>>>>> 7e782c87
       },
       "ResponseBody": []
     }
