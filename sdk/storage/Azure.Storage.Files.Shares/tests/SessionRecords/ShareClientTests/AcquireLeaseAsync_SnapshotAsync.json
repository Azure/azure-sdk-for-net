--- conflicted
+++ resolved
@@ -14,11 +14,7 @@
         "x-ms-client-request-id": "550af5e9-fb0c-5920-8f24-683f6ef6f854",
         "x-ms-date": "Wed, 16 Jun 2021 19:15:37 GMT",
         "x-ms-return-client-request-id": "true",
-<<<<<<< HEAD
-        "x-ms-version": "2020-12-06"
-=======
         "x-ms-version": "2021-02-12"
->>>>>>> 7e782c87
       },
       "RequestBody": null,
       "StatusCode": 201,
@@ -33,11 +29,7 @@
         ],
         "x-ms-client-request-id": "550af5e9-fb0c-5920-8f24-683f6ef6f854",
         "x-ms-request-id": "0f1ce964-f01a-006d-1ce3-626e89000000",
-<<<<<<< HEAD
-        "x-ms-version": "2020-12-06"
-=======
         "x-ms-version": "2021-02-12"
->>>>>>> 7e782c87
       },
       "ResponseBody": []
     },
@@ -55,11 +47,7 @@
         "x-ms-client-request-id": "1f38be0a-80aa-2301-4795-d6450edda910",
         "x-ms-date": "Wed, 16 Jun 2021 19:15:37 GMT",
         "x-ms-return-client-request-id": "true",
-<<<<<<< HEAD
-        "x-ms-version": "2020-12-06"
-=======
         "x-ms-version": "2021-02-12"
->>>>>>> 7e782c87
       },
       "RequestBody": null,
       "StatusCode": 201,
@@ -75,11 +63,7 @@
         "x-ms-client-request-id": "1f38be0a-80aa-2301-4795-d6450edda910",
         "x-ms-request-id": "0f1ce969-f01a-006d-20e3-626e89000000",
         "x-ms-snapshot": "2021-06-16T19:15:37.0000000Z",
-<<<<<<< HEAD
-        "x-ms-version": "2020-12-06"
-=======
         "x-ms-version": "2021-02-12"
->>>>>>> 7e782c87
       },
       "ResponseBody": []
     },
@@ -100,11 +84,7 @@
         "x-ms-lease-duration": "15",
         "x-ms-proposed-lease-id": "6f5f58c7-e535-6f4b-6fe2-2e84237829eb",
         "x-ms-return-client-request-id": "true",
-<<<<<<< HEAD
-        "x-ms-version": "2020-12-06"
-=======
         "x-ms-version": "2021-02-12"
->>>>>>> 7e782c87
       },
       "RequestBody": null,
       "StatusCode": 201,
@@ -120,11 +100,7 @@
         "x-ms-client-request-id": "d7e0c7de-9744-24b9-73c8-afc7517c00cf",
         "x-ms-lease-id": "6f5f58c7-e535-6f4b-6fe2-2e84237829eb",
         "x-ms-request-id": "0f1ce96b-f01a-006d-22e3-626e89000000",
-<<<<<<< HEAD
-        "x-ms-version": "2020-12-06"
-=======
         "x-ms-version": "2021-02-12"
->>>>>>> 7e782c87
       },
       "ResponseBody": []
     },
@@ -144,11 +120,7 @@
         "x-ms-lease-action": "release",
         "x-ms-lease-id": "6f5f58c7-e535-6f4b-6fe2-2e84237829eb",
         "x-ms-return-client-request-id": "true",
-<<<<<<< HEAD
-        "x-ms-version": "2020-12-06"
-=======
         "x-ms-version": "2021-02-12"
->>>>>>> 7e782c87
       },
       "RequestBody": null,
       "StatusCode": 200,
@@ -164,11 +136,7 @@
         "x-ms-client-request-id": "5ba6e5c8-5197-87a6-bf10-3cf52ae3daa7",
         "x-ms-lease-time": "0",
         "x-ms-request-id": "0f1ce96d-f01a-006d-24e3-626e89000000",
-<<<<<<< HEAD
-        "x-ms-version": "2020-12-06"
-=======
         "x-ms-version": "2021-02-12"
->>>>>>> 7e782c87
       },
       "ResponseBody": []
     },
@@ -187,11 +155,7 @@
         "x-ms-date": "Wed, 16 Jun 2021 19:15:38 GMT",
         "x-ms-delete-snapshots": "include",
         "x-ms-return-client-request-id": "true",
-<<<<<<< HEAD
-        "x-ms-version": "2020-12-06"
-=======
         "x-ms-version": "2021-02-12"
->>>>>>> 7e782c87
       },
       "RequestBody": null,
       "StatusCode": 202,
@@ -204,11 +168,7 @@
         ],
         "x-ms-client-request-id": "6bfe7ffc-a4d6-1a38-44a0-d596bc5cc3ca",
         "x-ms-request-id": "0f1ce970-f01a-006d-27e3-626e89000000",
-<<<<<<< HEAD
-        "x-ms-version": "2020-12-06"
-=======
         "x-ms-version": "2021-02-12"
->>>>>>> 7e782c87
       },
       "ResponseBody": []
     }
