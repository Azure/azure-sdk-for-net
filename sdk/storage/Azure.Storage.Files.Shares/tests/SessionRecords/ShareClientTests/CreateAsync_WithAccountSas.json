{
  "Entries": [
    {
<<<<<<< HEAD
      "RequestUri": "https://seanmcccanary.file.core.windows.net/test-share-ae42f204-8291-6122-0ae0-3f9ff58ff80b?sv=2020-06-12\u0026ss=f\u0026srt=c\u0026st=2020-06-01T19%3A21%3A30Z\u0026se=2020-06-01T21%3A21%3A30Z\u0026sp=dc\u0026sig=Sanitized\u0026restype=share",
=======
      "RequestUri": "https://seanmcccanary3.file.core.windows.net/test-share-ae42f204-8291-6122-0ae0-3f9ff58ff80b?sv=2020-04-08\u0026ss=f\u0026srt=c\u0026st=2021-01-21T19%3A44%3A41Z\u0026se=2021-01-21T21%3A44%3A41Z\u0026sp=dc\u0026sig=Sanitized\u0026restype=share",
>>>>>>> ac24a13f
      "RequestMethod": "PUT",
      "RequestHeaders": {
        "Accept": "application/xml",
        "traceparent": "00-2ea6c5a3f49ae94e88b8147db40d8ece-23039597a6b7d346-00",
        "User-Agent": [
          "azsdk-net-Storage.Files.Shares/12.7.0-alpha.20210121.1",
          "(.NET 5.0.2; Microsoft Windows 10.0.19042)"
        ],
        "x-ms-client-request-id": "beb825ea-3c2d-914a-477c-3d2448833976",
        "x-ms-return-client-request-id": "true",
        "x-ms-share-quota": "1",
        "x-ms-version": "2020-06-12"
      },
      "RequestBody": null,
      "StatusCode": 201,
      "ResponseHeaders": {
        "Content-Length": "0",
        "Date": "Thu, 21 Jan 2021 20:44:41 GMT",
        "ETag": "\u00220x8D8BE4D60C7DD6C\u0022",
        "Last-Modified": "Thu, 21 Jan 2021 20:44:41 GMT",
        "Server": [
          "Windows-Azure-File/1.0",
          "Microsoft-HTTPAPI/2.0"
        ],
        "x-ms-client-request-id": "beb825ea-3c2d-914a-477c-3d2448833976",
<<<<<<< HEAD
        "x-ms-request-id": "14ee1a14-101a-0057-3e52-38e393000000",
        "x-ms-version": "2020-06-12"
=======
        "x-ms-request-id": "26e2927c-001a-008d-3e36-f0ed10000000",
        "x-ms-version": "2020-04-08"
>>>>>>> ac24a13f
      },
      "ResponseBody": []
    },
    {
<<<<<<< HEAD
      "RequestUri": "https://seanmcccanary.file.core.windows.net/test-share-ae42f204-8291-6122-0ae0-3f9ff58ff80b?sv=2020-06-12\u0026ss=f\u0026srt=c\u0026st=2020-06-01T19%3A21%3A30Z\u0026se=2020-06-01T21%3A21%3A30Z\u0026sp=dc\u0026sig=Sanitized\u0026restype=share",
=======
      "RequestUri": "https://seanmcccanary3.file.core.windows.net/test-share-ae42f204-8291-6122-0ae0-3f9ff58ff80b?sv=2020-04-08\u0026ss=f\u0026srt=c\u0026st=2021-01-21T19%3A44%3A41Z\u0026se=2021-01-21T21%3A44%3A41Z\u0026sp=dc\u0026sig=Sanitized\u0026restype=share",
>>>>>>> ac24a13f
      "RequestMethod": "DELETE",
      "RequestHeaders": {
        "Accept": "application/xml",
        "traceparent": "00-bf2aeab546241a4cb250d0cdd6c8a898-9f05914a44944540-00",
        "User-Agent": [
          "azsdk-net-Storage.Files.Shares/12.7.0-alpha.20210121.1",
          "(.NET 5.0.2; Microsoft Windows 10.0.19042)"
        ],
        "x-ms-client-request-id": "cfb5dd9d-39d7-50de-4270-2c80941d00ea",
        "x-ms-return-client-request-id": "true",
        "x-ms-version": "2020-06-12"
      },
      "RequestBody": null,
      "StatusCode": 202,
      "ResponseHeaders": {
        "Content-Length": "0",
        "Date": "Thu, 21 Jan 2021 20:44:41 GMT",
        "Server": [
          "Windows-Azure-File/1.0",
          "Microsoft-HTTPAPI/2.0"
        ],
        "x-ms-client-request-id": "cfb5dd9d-39d7-50de-4270-2c80941d00ea",
<<<<<<< HEAD
        "x-ms-request-id": "14ee1a18-101a-0057-4052-38e393000000",
        "x-ms-version": "2020-06-12"
=======
        "x-ms-request-id": "26e29288-001a-008d-4836-f0ed10000000",
        "x-ms-version": "2020-04-08"
>>>>>>> ac24a13f
      },
      "ResponseBody": []
    }
  ],
  "Variables": {
    "DateTimeOffsetNow": "2021-01-21T14:44:41.9393221-06:00",
    "RandomSeed": "2023101137",
    "Storage_TestConfigDefault": "ProductionTenant\nseanmcccanary3\nU2FuaXRpemVk\nhttps://seanmcccanary3.blob.core.windows.net\nhttps://seanmcccanary3.file.core.windows.net\nhttps://seanmcccanary3.queue.core.windows.net\nhttps://seanmcccanary3.table.core.windows.net\n\n\n\n\nhttps://seanmcccanary3-secondary.blob.core.windows.net\nhttps://seanmcccanary3-secondary.file.core.windows.net\nhttps://seanmcccanary3-secondary.queue.core.windows.net\nhttps://seanmcccanary3-secondary.table.core.windows.net\n\nSanitized\n\n\nCloud\nBlobEndpoint=https://seanmcccanary3.blob.core.windows.net/;QueueEndpoint=https://seanmcccanary3.queue.core.windows.net/;FileEndpoint=https://seanmcccanary3.file.core.windows.net/;BlobSecondaryEndpoint=https://seanmcccanary3-secondary.blob.core.windows.net/;QueueSecondaryEndpoint=https://seanmcccanary3-secondary.queue.core.windows.net/;FileSecondaryEndpoint=https://seanmcccanary3-secondary.file.core.windows.net/;AccountName=seanmcccanary3;AccountKey=Kg==;\nseanscope1"
  }
}<|MERGE_RESOLUTION|>--- conflicted
+++ resolved
@@ -1,88 +1,70 @@
-{
+﻿{
   "Entries": [
     {
-<<<<<<< HEAD
-      "RequestUri": "https://seanmcccanary.file.core.windows.net/test-share-ae42f204-8291-6122-0ae0-3f9ff58ff80b?sv=2020-06-12\u0026ss=f\u0026srt=c\u0026st=2020-06-01T19%3A21%3A30Z\u0026se=2020-06-01T21%3A21%3A30Z\u0026sp=dc\u0026sig=Sanitized\u0026restype=share",
-=======
-      "RequestUri": "https://seanmcccanary3.file.core.windows.net/test-share-ae42f204-8291-6122-0ae0-3f9ff58ff80b?sv=2020-04-08\u0026ss=f\u0026srt=c\u0026st=2021-01-21T19%3A44%3A41Z\u0026se=2021-01-21T21%3A44%3A41Z\u0026sp=dc\u0026sig=Sanitized\u0026restype=share",
->>>>>>> ac24a13f
+      "RequestUri": "https://seanmcccanary.file.core.windows.net/test-share-ae42f204-8291-6122-0ae0-3f9ff58ff80b?sv=2020-06-12&ss=f&srt=c&st=2020-06-01T19%3A21%3A30Z&se=2020-06-01T21%3A21%3A30Z&sp=dc&sig=Sanitized&restype=share",
       "RequestMethod": "PUT",
       "RequestHeaders": {
-        "Accept": "application/xml",
-        "traceparent": "00-2ea6c5a3f49ae94e88b8147db40d8ece-23039597a6b7d346-00",
+        "traceparent": "00-105d2099dadc774080831368c0bece48-00ab2daaa2ceae4f-00",
         "User-Agent": [
-          "azsdk-net-Storage.Files.Shares/12.7.0-alpha.20210121.1",
-          "(.NET 5.0.2; Microsoft Windows 10.0.19042)"
+          "azsdk-net-Storage.Files.Shares/12.3.0-dev.20200601.1",
+          "(.NET Core 4.6.28619.01; Microsoft Windows 10.0.18362 )"
         ],
         "x-ms-client-request-id": "beb825ea-3c2d-914a-477c-3d2448833976",
         "x-ms-return-client-request-id": "true",
         "x-ms-share-quota": "1",
-        "x-ms-version": "2020-06-12"
+        "x-ms-version": "2020-06-12",
+        "Accept": "application/xml"
       },
       "RequestBody": null,
       "StatusCode": 201,
       "ResponseHeaders": {
         "Content-Length": "0",
-        "Date": "Thu, 21 Jan 2021 20:44:41 GMT",
-        "ETag": "\u00220x8D8BE4D60C7DD6C\u0022",
-        "Last-Modified": "Thu, 21 Jan 2021 20:44:41 GMT",
+        "Date": "Mon, 01 Jun 2020 20:21:31 GMT",
+        "ETag": "\"0x8D806695FA012C9\"",
+        "Last-Modified": "Mon, 01 Jun 2020 20:21:31 GMT",
         "Server": [
           "Windows-Azure-File/1.0",
           "Microsoft-HTTPAPI/2.0"
         ],
         "x-ms-client-request-id": "beb825ea-3c2d-914a-477c-3d2448833976",
-<<<<<<< HEAD
         "x-ms-request-id": "14ee1a14-101a-0057-3e52-38e393000000",
         "x-ms-version": "2020-06-12"
-=======
-        "x-ms-request-id": "26e2927c-001a-008d-3e36-f0ed10000000",
-        "x-ms-version": "2020-04-08"
->>>>>>> ac24a13f
       },
       "ResponseBody": []
     },
     {
-<<<<<<< HEAD
-      "RequestUri": "https://seanmcccanary.file.core.windows.net/test-share-ae42f204-8291-6122-0ae0-3f9ff58ff80b?sv=2020-06-12\u0026ss=f\u0026srt=c\u0026st=2020-06-01T19%3A21%3A30Z\u0026se=2020-06-01T21%3A21%3A30Z\u0026sp=dc\u0026sig=Sanitized\u0026restype=share",
-=======
-      "RequestUri": "https://seanmcccanary3.file.core.windows.net/test-share-ae42f204-8291-6122-0ae0-3f9ff58ff80b?sv=2020-04-08\u0026ss=f\u0026srt=c\u0026st=2021-01-21T19%3A44%3A41Z\u0026se=2021-01-21T21%3A44%3A41Z\u0026sp=dc\u0026sig=Sanitized\u0026restype=share",
->>>>>>> ac24a13f
+      "RequestUri": "https://seanmcccanary.file.core.windows.net/test-share-ae42f204-8291-6122-0ae0-3f9ff58ff80b?sv=2020-06-12&ss=f&srt=c&st=2020-06-01T19%3A21%3A30Z&se=2020-06-01T21%3A21%3A30Z&sp=dc&sig=Sanitized&restype=share",
       "RequestMethod": "DELETE",
       "RequestHeaders": {
-        "Accept": "application/xml",
-        "traceparent": "00-bf2aeab546241a4cb250d0cdd6c8a898-9f05914a44944540-00",
+        "traceparent": "00-aeae998e17974e41b27377e530bc087c-2da78f5e422adb43-00",
         "User-Agent": [
-          "azsdk-net-Storage.Files.Shares/12.7.0-alpha.20210121.1",
-          "(.NET 5.0.2; Microsoft Windows 10.0.19042)"
+          "azsdk-net-Storage.Files.Shares/12.3.0-dev.20200601.1",
+          "(.NET Core 4.6.28619.01; Microsoft Windows 10.0.18362 )"
         ],
         "x-ms-client-request-id": "cfb5dd9d-39d7-50de-4270-2c80941d00ea",
         "x-ms-return-client-request-id": "true",
-        "x-ms-version": "2020-06-12"
+        "x-ms-version": "2020-06-12",
+        "Accept": "application/xml"
       },
       "RequestBody": null,
       "StatusCode": 202,
       "ResponseHeaders": {
         "Content-Length": "0",
-        "Date": "Thu, 21 Jan 2021 20:44:41 GMT",
+        "Date": "Mon, 01 Jun 2020 20:21:32 GMT",
         "Server": [
           "Windows-Azure-File/1.0",
           "Microsoft-HTTPAPI/2.0"
         ],
         "x-ms-client-request-id": "cfb5dd9d-39d7-50de-4270-2c80941d00ea",
-<<<<<<< HEAD
         "x-ms-request-id": "14ee1a18-101a-0057-4052-38e393000000",
         "x-ms-version": "2020-06-12"
-=======
-        "x-ms-request-id": "26e29288-001a-008d-4836-f0ed10000000",
-        "x-ms-version": "2020-04-08"
->>>>>>> ac24a13f
       },
       "ResponseBody": []
     }
   ],
   "Variables": {
-    "DateTimeOffsetNow": "2021-01-21T14:44:41.9393221-06:00",
+    "DateTimeOffsetNow": "2020-06-01T15:21:30.4768763-05:00",
     "RandomSeed": "2023101137",
-    "Storage_TestConfigDefault": "ProductionTenant\nseanmcccanary3\nU2FuaXRpemVk\nhttps://seanmcccanary3.blob.core.windows.net\nhttps://seanmcccanary3.file.core.windows.net\nhttps://seanmcccanary3.queue.core.windows.net\nhttps://seanmcccanary3.table.core.windows.net\n\n\n\n\nhttps://seanmcccanary3-secondary.blob.core.windows.net\nhttps://seanmcccanary3-secondary.file.core.windows.net\nhttps://seanmcccanary3-secondary.queue.core.windows.net\nhttps://seanmcccanary3-secondary.table.core.windows.net\n\nSanitized\n\n\nCloud\nBlobEndpoint=https://seanmcccanary3.blob.core.windows.net/;QueueEndpoint=https://seanmcccanary3.queue.core.windows.net/;FileEndpoint=https://seanmcccanary3.file.core.windows.net/;BlobSecondaryEndpoint=https://seanmcccanary3-secondary.blob.core.windows.net/;QueueSecondaryEndpoint=https://seanmcccanary3-secondary.queue.core.windows.net/;FileSecondaryEndpoint=https://seanmcccanary3-secondary.file.core.windows.net/;AccountName=seanmcccanary3;AccountKey=Kg==;\nseanscope1"
+    "Storage_TestConfigDefault": "ProductionTenant\nseanmcccanary\nU2FuaXRpemVk\nhttps://seanmcccanary.blob.core.windows.net\nhttps://seanmcccanary.file.core.windows.net\nhttps://seanmcccanary.queue.core.windows.net\nhttps://seanmcccanary.table.core.windows.net\n\n\n\n\nhttps://seanmcccanary-secondary.blob.core.windows.net\nhttps://seanmcccanary-secondary.file.core.windows.net\nhttps://seanmcccanary-secondary.queue.core.windows.net\nhttps://seanmcccanary-secondary.table.core.windows.net\n\nSanitized\n\n\nCloud\nBlobEndpoint=https://seanmcccanary.blob.core.windows.net/;QueueEndpoint=https://seanmcccanary.queue.core.windows.net/;FileEndpoint=https://seanmcccanary.file.core.windows.net/;BlobSecondaryEndpoint=https://seanmcccanary-secondary.blob.core.windows.net/;QueueSecondaryEndpoint=https://seanmcccanary-secondary.queue.core.windows.net/;FileSecondaryEndpoint=https://seanmcccanary-secondary.file.core.windows.net/;AccountName=seanmcccanary;AccountKey=Sanitized\nseanscope1"
   }
 }