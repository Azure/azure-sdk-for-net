{
  "Entries": [
    {
<<<<<<< HEAD
      "RequestUri": "http://seanstagetest.file.core.windows.net/test-share-9e413165-3ef0-2a54-891e-b072de8df895?sv=2019-07-07\u0026ss=f\u0026srt=c\u0026st=2019-12-11T04%3A59%3A34Z\u0026se=2019-12-11T06%3A59%3A34Z\u0026sp=dc\u0026sig=Sanitized\u0026restype=share",
      "RequestMethod": "PUT",
      "RequestHeaders": {
        "traceparent": "00-3edda9fd1c047840bd09a333d4f0f49e-cefa737a6d529a4f-00",
        "User-Agent": [
          "azsdk-net-Storage.Files.Shares/12.0.0-dev.20191210.1\u002B5758cdf8298d3305c897cb7ba843ddd732c229c1",
=======
      "RequestUri": "http://seanstagetest.file.core.windows.net/test-share-5e85b9b5-f619-18f6-cb04-7b34ea363e9c?sv=2019-02-02\u0026ss=f\u0026srt=c\u0026st=2019-12-11T19%3A42%3A34Z\u0026se=2019-12-11T21%3A42%3A34Z\u0026sp=dc\u0026sig=Sanitized\u0026restype=share",
      "RequestMethod": "PUT",
      "RequestHeaders": {
        "traceparent": "00-6eb1e8c120f5814cbb793a9b97fdb5a6-853c5a955307e94d-00",
        "User-Agent": [
          "azsdk-net-Storage.Files.Shares/12.0.0-dev.20191211.1\u002B899431c003876eb9b26cefd8e8a37e7f27f82ced",
>>>>>>> 5e20a7a1
          "(.NET Core 4.6.28008.01; Microsoft Windows 10.0.18363 )"
        ],
        "x-ms-client-request-id": "71361d9e-1b10-5c5e-4085-f2a3ffe55641",
        "x-ms-return-client-request-id": "true",
        "x-ms-share-quota": "1",
        "x-ms-version": "2019-07-07"
      },
      "RequestBody": null,
      "StatusCode": 201,
      "ResponseHeaders": {
        "Content-Length": "0",
<<<<<<< HEAD
        "Date": "Wed, 11 Dec 2019 05:59:34 GMT",
        "ETag": "\u00220x8D77DFF4C68BB5D\u0022",
        "Last-Modified": "Wed, 11 Dec 2019 05:59:34 GMT",
=======
        "Date": "Wed, 11 Dec 2019 20:42:33 GMT",
        "ETag": "\u00220x8D77E7AA6AC95F2\u0022",
        "Last-Modified": "Wed, 11 Dec 2019 20:42:34 GMT",
>>>>>>> 5e20a7a1
        "Server": [
          "Windows-Azure-File/1.0",
          "Microsoft-HTTPAPI/2.0"
        ],
<<<<<<< HEAD
        "x-ms-client-request-id": "353eea12-2d97-c337-b9b4-21bcdae962eb",
        "x-ms-request-id": "d5ada59f-601a-003f-65e8-af5a98000000",
=======
        "x-ms-client-request-id": "71361d9e-1b10-5c5e-4085-f2a3ffe55641",
        "x-ms-request-id": "ef3e44b8-c01a-0019-4063-b01280000000",
>>>>>>> 5e20a7a1
        "x-ms-version": "2019-07-07"
      },
      "ResponseBody": []
    },
    {
<<<<<<< HEAD
      "RequestUri": "http://seanstagetest.file.core.windows.net/test-share-9e413165-3ef0-2a54-891e-b072de8df895?sv=2019-07-07\u0026ss=f\u0026srt=c\u0026st=2019-12-11T04%3A59%3A34Z\u0026se=2019-12-11T06%3A59%3A34Z\u0026sp=dc\u0026sig=Sanitized\u0026restype=share",
      "RequestMethod": "DELETE",
      "RequestHeaders": {
        "traceparent": "00-cab0b8e9568bc348815036a82d9ee480-440e9eb5eebac149-00",
        "User-Agent": [
          "azsdk-net-Storage.Files.Shares/12.0.0-dev.20191210.1\u002B5758cdf8298d3305c897cb7ba843ddd732c229c1",
=======
      "RequestUri": "http://seanstagetest.file.core.windows.net/test-share-5e85b9b5-f619-18f6-cb04-7b34ea363e9c?sv=2019-02-02\u0026ss=f\u0026srt=c\u0026st=2019-12-11T19%3A42%3A34Z\u0026se=2019-12-11T21%3A42%3A34Z\u0026sp=dc\u0026sig=Sanitized\u0026restype=share",
      "RequestMethod": "DELETE",
      "RequestHeaders": {
        "traceparent": "00-8bdb120155d64b4fa585bc839b2c66ea-9547362cfeabb443-00",
        "User-Agent": [
          "azsdk-net-Storage.Files.Shares/12.0.0-dev.20191211.1\u002B899431c003876eb9b26cefd8e8a37e7f27f82ced",
>>>>>>> 5e20a7a1
          "(.NET Core 4.6.28008.01; Microsoft Windows 10.0.18363 )"
        ],
        "x-ms-client-request-id": "cc96c1f7-cd00-688b-a256-f6d08be9d9fb",
        "x-ms-return-client-request-id": "true",
        "x-ms-version": "2019-07-07"
      },
      "RequestBody": null,
      "StatusCode": 202,
      "ResponseHeaders": {
        "Content-Length": "0",
<<<<<<< HEAD
        "Date": "Wed, 11 Dec 2019 05:59:34 GMT",
=======
        "Date": "Wed, 11 Dec 2019 20:42:33 GMT",
>>>>>>> 5e20a7a1
        "Server": [
          "Windows-Azure-File/1.0",
          "Microsoft-HTTPAPI/2.0"
        ],
<<<<<<< HEAD
        "x-ms-client-request-id": "f3606866-c34f-0cfd-55a9-07023c4f0e3e",
        "x-ms-request-id": "d5ada5a2-601a-003f-66e8-af5a98000000",
=======
        "x-ms-client-request-id": "cc96c1f7-cd00-688b-a256-f6d08be9d9fb",
        "x-ms-request-id": "ef3e44ba-c01a-0019-4163-b01280000000",
>>>>>>> 5e20a7a1
        "x-ms-version": "2019-07-07"
      },
      "ResponseBody": []
    }
  ],
  "Variables": {
<<<<<<< HEAD
    "DateTimeOffsetNow": "2019-12-10T21:59:34.5238547-08:00",
    "RandomSeed": "1889851418",
    "Storage_TestConfigDefault": "ProductionTenant\nseanstagetest\nU2FuaXRpemVk\nhttp://seanstagetest.blob.core.windows.net\nhttp://seanstagetest.file.core.windows.net\nhttp://seanstagetest.queue.core.windows.net\nhttp://seanstagetest.table.core.windows.net\n\n\n\n\nhttp://seanstagetest-secondary.blob.core.windows.net\nhttp://seanstagetest-secondary.file.core.windows.net\nhttp://seanstagetest-secondary.queue.core.windows.net\nhttp://seanstagetest-secondary.table.core.windows.net\n\nSanitized\n\n\nCloud\nBlobEndpoint=http://seanstagetest.blob.core.windows.net/;QueueEndpoint=http://seanstagetest.queue.core.windows.net/;FileEndpoint=http://seanstagetest.file.core.windows.net/;BlobSecondaryEndpoint=http://seanstagetest-secondary.blob.core.windows.net/;QueueSecondaryEndpoint=http://seanstagetest-secondary.queue.core.windows.net/;FileSecondaryEndpoint=http://seanstagetest-secondary.file.core.windows.net/;AccountName=seanstagetest;AccountKey=Sanitized\nseanscope1"
=======
    "DateTimeOffsetNow": "2019-12-11T12:42:34.3425184-08:00",
    "RandomSeed": "1441528669",
    "Storage_TestConfigDefault": "ProductionTenant\nseanstagetest\nU2FuaXRpemVk\nhttp://seanstagetest.blob.core.windows.net\nhttp://seanstagetest.file.core.windows.net\nhttp://seanstagetest.queue.core.windows.net\nhttp://seanstagetest.table.core.windows.net\n\n\n\n\nhttp://seanstagetest-secondary.blob.core.windows.net\nhttp://seanstagetest-secondary.file.core.windows.net\nhttp://seanstagetest-secondary.queue.core.windows.net\nhttp://seanstagetest-secondary.table.core.windows.net\n\nSanitized\n\n\nCloud\nBlobEndpoint=http://seanstagetest.blob.core.windows.net/;QueueEndpoint=http://seanstagetest.queue.core.windows.net/;FileEndpoint=http://seanstagetest.file.core.windows.net/;BlobSecondaryEndpoint=http://seanstagetest-secondary.blob.core.windows.net/;QueueSecondaryEndpoint=http://seanstagetest-secondary.queue.core.windows.net/;FileSecondaryEndpoint=http://seanstagetest-secondary.file.core.windows.net/;AccountName=seanstagetest;AccountKey=Sanitized"
>>>>>>> 5e20a7a1
  }
}<|MERGE_RESOLUTION|>--- conflicted
+++ resolved
@@ -1,24 +1,15 @@
 {
   "Entries": [
     {
-<<<<<<< HEAD
-      "RequestUri": "http://seanstagetest.file.core.windows.net/test-share-9e413165-3ef0-2a54-891e-b072de8df895?sv=2019-07-07\u0026ss=f\u0026srt=c\u0026st=2019-12-11T04%3A59%3A34Z\u0026se=2019-12-11T06%3A59%3A34Z\u0026sp=dc\u0026sig=Sanitized\u0026restype=share",
+      "RequestUri": "http://seanstagetest.file.core.windows.net/test-share-ae42f204-8291-6122-0ae0-3f9ff58ff80b?sv=2019-07-07\u0026ss=f\u0026srt=c\u0026st=2019-12-11T22%3A09%3A43Z\u0026se=2019-12-12T00%3A09%3A43Z\u0026sp=dc\u0026sig=Sanitized\u0026restype=share",
       "RequestMethod": "PUT",
       "RequestHeaders": {
-        "traceparent": "00-3edda9fd1c047840bd09a333d4f0f49e-cefa737a6d529a4f-00",
+        "traceparent": "00-719f6531c475f04c90290b0f3dd4a8e0-7a4fa47761956644-00",
         "User-Agent": [
-          "azsdk-net-Storage.Files.Shares/12.0.0-dev.20191210.1\u002B5758cdf8298d3305c897cb7ba843ddd732c229c1",
-=======
-      "RequestUri": "http://seanstagetest.file.core.windows.net/test-share-5e85b9b5-f619-18f6-cb04-7b34ea363e9c?sv=2019-02-02\u0026ss=f\u0026srt=c\u0026st=2019-12-11T19%3A42%3A34Z\u0026se=2019-12-11T21%3A42%3A34Z\u0026sp=dc\u0026sig=Sanitized\u0026restype=share",
-      "RequestMethod": "PUT",
-      "RequestHeaders": {
-        "traceparent": "00-6eb1e8c120f5814cbb793a9b97fdb5a6-853c5a955307e94d-00",
-        "User-Agent": [
-          "azsdk-net-Storage.Files.Shares/12.0.0-dev.20191211.1\u002B899431c003876eb9b26cefd8e8a37e7f27f82ced",
->>>>>>> 5e20a7a1
+          "azsdk-net-Storage.Files.Shares/12.0.0-dev.20191211.1\u002B2accb37068f0a0c9382fa117525bb968c5397cf7",
           "(.NET Core 4.6.28008.01; Microsoft Windows 10.0.18363 )"
         ],
-        "x-ms-client-request-id": "71361d9e-1b10-5c5e-4085-f2a3ffe55641",
+        "x-ms-client-request-id": "beb825ea-3c2d-914a-477c-3d2448833976",
         "x-ms-return-client-request-id": "true",
         "x-ms-share-quota": "1",
         "x-ms-version": "2019-07-07"
@@ -27,49 +18,29 @@
       "StatusCode": 201,
       "ResponseHeaders": {
         "Content-Length": "0",
-<<<<<<< HEAD
-        "Date": "Wed, 11 Dec 2019 05:59:34 GMT",
-        "ETag": "\u00220x8D77DFF4C68BB5D\u0022",
-        "Last-Modified": "Wed, 11 Dec 2019 05:59:34 GMT",
-=======
-        "Date": "Wed, 11 Dec 2019 20:42:33 GMT",
-        "ETag": "\u00220x8D77E7AA6AC95F2\u0022",
-        "Last-Modified": "Wed, 11 Dec 2019 20:42:34 GMT",
->>>>>>> 5e20a7a1
+        "Date": "Wed, 11 Dec 2019 23:09:42 GMT",
+        "ETag": "\u00220x8D77E8F354AE073\u0022",
+        "Last-Modified": "Wed, 11 Dec 2019 23:09:43 GMT",
         "Server": [
           "Windows-Azure-File/1.0",
           "Microsoft-HTTPAPI/2.0"
         ],
-<<<<<<< HEAD
-        "x-ms-client-request-id": "353eea12-2d97-c337-b9b4-21bcdae962eb",
-        "x-ms-request-id": "d5ada59f-601a-003f-65e8-af5a98000000",
-=======
-        "x-ms-client-request-id": "71361d9e-1b10-5c5e-4085-f2a3ffe55641",
-        "x-ms-request-id": "ef3e44b8-c01a-0019-4063-b01280000000",
->>>>>>> 5e20a7a1
+        "x-ms-client-request-id": "beb825ea-3c2d-914a-477c-3d2448833976",
+        "x-ms-request-id": "ae9e404b-001a-0039-3578-b06927000000",
         "x-ms-version": "2019-07-07"
       },
       "ResponseBody": []
     },
     {
-<<<<<<< HEAD
-      "RequestUri": "http://seanstagetest.file.core.windows.net/test-share-9e413165-3ef0-2a54-891e-b072de8df895?sv=2019-07-07\u0026ss=f\u0026srt=c\u0026st=2019-12-11T04%3A59%3A34Z\u0026se=2019-12-11T06%3A59%3A34Z\u0026sp=dc\u0026sig=Sanitized\u0026restype=share",
+      "RequestUri": "http://seanstagetest.file.core.windows.net/test-share-ae42f204-8291-6122-0ae0-3f9ff58ff80b?sv=2019-07-07\u0026ss=f\u0026srt=c\u0026st=2019-12-11T22%3A09%3A43Z\u0026se=2019-12-12T00%3A09%3A43Z\u0026sp=dc\u0026sig=Sanitized\u0026restype=share",
       "RequestMethod": "DELETE",
       "RequestHeaders": {
-        "traceparent": "00-cab0b8e9568bc348815036a82d9ee480-440e9eb5eebac149-00",
+        "traceparent": "00-15e6bbd4b726564389ad97a75026adbd-cff0249cf5887546-00",
         "User-Agent": [
-          "azsdk-net-Storage.Files.Shares/12.0.0-dev.20191210.1\u002B5758cdf8298d3305c897cb7ba843ddd732c229c1",
-=======
-      "RequestUri": "http://seanstagetest.file.core.windows.net/test-share-5e85b9b5-f619-18f6-cb04-7b34ea363e9c?sv=2019-02-02\u0026ss=f\u0026srt=c\u0026st=2019-12-11T19%3A42%3A34Z\u0026se=2019-12-11T21%3A42%3A34Z\u0026sp=dc\u0026sig=Sanitized\u0026restype=share",
-      "RequestMethod": "DELETE",
-      "RequestHeaders": {
-        "traceparent": "00-8bdb120155d64b4fa585bc839b2c66ea-9547362cfeabb443-00",
-        "User-Agent": [
-          "azsdk-net-Storage.Files.Shares/12.0.0-dev.20191211.1\u002B899431c003876eb9b26cefd8e8a37e7f27f82ced",
->>>>>>> 5e20a7a1
+          "azsdk-net-Storage.Files.Shares/12.0.0-dev.20191211.1\u002B2accb37068f0a0c9382fa117525bb968c5397cf7",
           "(.NET Core 4.6.28008.01; Microsoft Windows 10.0.18363 )"
         ],
-        "x-ms-client-request-id": "cc96c1f7-cd00-688b-a256-f6d08be9d9fb",
+        "x-ms-client-request-id": "cfb5dd9d-39d7-50de-4270-2c80941d00ea",
         "x-ms-return-client-request-id": "true",
         "x-ms-version": "2019-07-07"
       },
@@ -77,36 +48,21 @@
       "StatusCode": 202,
       "ResponseHeaders": {
         "Content-Length": "0",
-<<<<<<< HEAD
-        "Date": "Wed, 11 Dec 2019 05:59:34 GMT",
-=======
-        "Date": "Wed, 11 Dec 2019 20:42:33 GMT",
->>>>>>> 5e20a7a1
+        "Date": "Wed, 11 Dec 2019 23:09:42 GMT",
         "Server": [
           "Windows-Azure-File/1.0",
           "Microsoft-HTTPAPI/2.0"
         ],
-<<<<<<< HEAD
-        "x-ms-client-request-id": "f3606866-c34f-0cfd-55a9-07023c4f0e3e",
-        "x-ms-request-id": "d5ada5a2-601a-003f-66e8-af5a98000000",
-=======
-        "x-ms-client-request-id": "cc96c1f7-cd00-688b-a256-f6d08be9d9fb",
-        "x-ms-request-id": "ef3e44ba-c01a-0019-4163-b01280000000",
->>>>>>> 5e20a7a1
+        "x-ms-client-request-id": "cfb5dd9d-39d7-50de-4270-2c80941d00ea",
+        "x-ms-request-id": "ae9e4051-001a-0039-3a78-b06927000000",
         "x-ms-version": "2019-07-07"
       },
       "ResponseBody": []
     }
   ],
   "Variables": {
-<<<<<<< HEAD
-    "DateTimeOffsetNow": "2019-12-10T21:59:34.5238547-08:00",
-    "RandomSeed": "1889851418",
+    "DateTimeOffsetNow": "2019-12-11T15:09:43.5491144-08:00",
+    "RandomSeed": "2023101137",
     "Storage_TestConfigDefault": "ProductionTenant\nseanstagetest\nU2FuaXRpemVk\nhttp://seanstagetest.blob.core.windows.net\nhttp://seanstagetest.file.core.windows.net\nhttp://seanstagetest.queue.core.windows.net\nhttp://seanstagetest.table.core.windows.net\n\n\n\n\nhttp://seanstagetest-secondary.blob.core.windows.net\nhttp://seanstagetest-secondary.file.core.windows.net\nhttp://seanstagetest-secondary.queue.core.windows.net\nhttp://seanstagetest-secondary.table.core.windows.net\n\nSanitized\n\n\nCloud\nBlobEndpoint=http://seanstagetest.blob.core.windows.net/;QueueEndpoint=http://seanstagetest.queue.core.windows.net/;FileEndpoint=http://seanstagetest.file.core.windows.net/;BlobSecondaryEndpoint=http://seanstagetest-secondary.blob.core.windows.net/;QueueSecondaryEndpoint=http://seanstagetest-secondary.queue.core.windows.net/;FileSecondaryEndpoint=http://seanstagetest-secondary.file.core.windows.net/;AccountName=seanstagetest;AccountKey=Sanitized\nseanscope1"
-=======
-    "DateTimeOffsetNow": "2019-12-11T12:42:34.3425184-08:00",
-    "RandomSeed": "1441528669",
-    "Storage_TestConfigDefault": "ProductionTenant\nseanstagetest\nU2FuaXRpemVk\nhttp://seanstagetest.blob.core.windows.net\nhttp://seanstagetest.file.core.windows.net\nhttp://seanstagetest.queue.core.windows.net\nhttp://seanstagetest.table.core.windows.net\n\n\n\n\nhttp://seanstagetest-secondary.blob.core.windows.net\nhttp://seanstagetest-secondary.file.core.windows.net\nhttp://seanstagetest-secondary.queue.core.windows.net\nhttp://seanstagetest-secondary.table.core.windows.net\n\nSanitized\n\n\nCloud\nBlobEndpoint=http://seanstagetest.blob.core.windows.net/;QueueEndpoint=http://seanstagetest.queue.core.windows.net/;FileEndpoint=http://seanstagetest.file.core.windows.net/;BlobSecondaryEndpoint=http://seanstagetest-secondary.blob.core.windows.net/;QueueSecondaryEndpoint=http://seanstagetest-secondary.queue.core.windows.net/;FileSecondaryEndpoint=http://seanstagetest-secondary.file.core.windows.net/;AccountName=seanstagetest;AccountKey=Sanitized"
->>>>>>> 5e20a7a1
   }
 }