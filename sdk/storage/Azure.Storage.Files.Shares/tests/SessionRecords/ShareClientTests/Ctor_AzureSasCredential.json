{
  "Entries": [
    {
      "RequestUri": "https://seanoauthstage.file.core.windows.net/test-share-d71654d6-89d7-0fa5-34c0-47ec498e9729?restype=share",
      "RequestMethod": "PUT",
      "RequestHeaders": {
        "Accept": "application/xml",
        "Authorization": "Sanitized",
        "traceparent": "00-28f51ad67ebf7c48a156ef81e369eeac-a1b60650309fdc41-00",
        "User-Agent": [
          "azsdk-net-Storage.Files.Shares/12.7.0-alpha.20210402.1",
          "(.NET 5.0.4; Microsoft Windows 10.0.19042)"
        ],
        "x-ms-client-request-id": "b3fe7a1c-058a-3c39-10d4-00ef73be6c1f",
        "x-ms-date": "Fri, 02 Apr 2021 16:57:25 GMT",
        "x-ms-return-client-request-id": "true",
<<<<<<< HEAD
        "x-ms-version": "2020-08-04"
=======
         "x-ms-version": "2020-10-02",
        "Accept": "application/xml"
>>>>>>> 65932564
      },
      "RequestBody": null,
      "StatusCode": 201,
      "ResponseHeaders": {
        "Date": "Fri, 02 Apr 2021 16:57:25 GMT",
        "ETag": "\u00220x8D8F5F86471F09D\u0022",
        "Last-Modified": "Fri, 02 Apr 2021 16:57:25 GMT",
        "Server": [
          "Windows-Azure-File/1.0",
          "Microsoft-HTTPAPI/2.0"
        ],
        "Transfer-Encoding": "chunked",
        "x-ms-client-request-id": "b3fe7a1c-058a-3c39-10d4-00ef73be6c1f",
<<<<<<< HEAD
        "x-ms-request-id": "00c17f5b-a01a-0005-4de1-27e2e0000000",
        "x-ms-version": "2020-08-04"
=======
        "x-ms-request-id": "d34d2e94-201a-0073-169d-ea1533000000",
         "x-ms-version": "2020-10-02"
>>>>>>> 65932564
      },
      "ResponseBody": []
    },
    {
<<<<<<< HEAD
      "RequestUri": "https://seanoauthstage.file.core.windows.net/test-share-d71654d6-89d7-0fa5-34c0-47ec498e9729?restype=share\u0026sv=2020-06-12\u0026ss=f\u0026srt=sco\u0026st=2021-04-02T15%3A57%3A26Z\u0026se=2021-04-02T17%3A57%3A26Z\u0026sp=rwdxlacuptfi\u0026sig=Sanitized",
=======
      "RequestUri": "https://seanmcccanary.file.core.windows.net/test-share-d71654d6-89d7-0fa5-34c0-47ec498e9729?restype=share&sv=2020-10-02&ss=f&srt=sco&st=2021-01-14T16%3A45%3A37Z&se=2021-01-14T18%3A45%3A37Z&sp=rwdxlacuptf&sig=Sanitized",
>>>>>>> 65932564
      "RequestMethod": "GET",
      "RequestHeaders": {
        "Accept": "application/xml",
        "traceparent": "00-9c4b0e2e5cd95f4da1126c3c718020c9-7c447bd3afae6346-00",
        "User-Agent": [
          "azsdk-net-Storage.Files.Shares/12.7.0-alpha.20210402.1",
          "(.NET 5.0.4; Microsoft Windows 10.0.19042)"
        ],
        "x-ms-client-request-id": "cfd0d2f4-e48f-6c9e-4499-da7742a2e214",
        "x-ms-return-client-request-id": "true",
<<<<<<< HEAD
        "x-ms-version": "2020-08-04"
=======
         "x-ms-version": "2020-10-02",
        "Accept": "application/xml"
>>>>>>> 65932564
      },
      "RequestBody": null,
      "StatusCode": 200,
      "ResponseHeaders": {
        "Date": "Fri, 02 Apr 2021 16:57:25 GMT",
        "ETag": "\u00220x8D8F5F86471F09D\u0022",
        "Last-Modified": "Fri, 02 Apr 2021 16:57:25 GMT",
        "Server": [
          "Windows-Azure-File/1.0",
          "Microsoft-HTTPAPI/2.0"
        ],
        "Transfer-Encoding": "chunked",
        "x-ms-access-tier": "TransactionOptimized",
        "x-ms-access-tier-change-time": "Fri, 02 Apr 2021 16:57:25 GMT",
        "x-ms-client-request-id": "cfd0d2f4-e48f-6c9e-4499-da7742a2e214",
        "x-ms-has-immutability-policy": "false",
        "x-ms-has-legal-hold": "false",
        "x-ms-lease-state": "available",
        "x-ms-lease-status": "unlocked",
        "x-ms-request-id": "00c17f5e-a01a-0005-4ee1-27e2e0000000",
        "x-ms-share-quota": "5120",
<<<<<<< HEAD
        "x-ms-version": "2020-08-04"
=======
         "x-ms-version": "2020-10-02"
>>>>>>> 65932564
      },
      "ResponseBody": []
    },
    {
      "RequestUri": "https://seanoauthstage.file.core.windows.net/test-share-d71654d6-89d7-0fa5-34c0-47ec498e9729?restype=share",
      "RequestMethod": "DELETE",
      "RequestHeaders": {
        "Accept": "application/xml",
        "Authorization": "Sanitized",
        "traceparent": "00-7e63d93d134dd64991fd170fbe747614-278e6f4ebd94724b-00",
        "User-Agent": [
          "azsdk-net-Storage.Files.Shares/12.7.0-alpha.20210402.1",
          "(.NET 5.0.4; Microsoft Windows 10.0.19042)"
        ],
        "x-ms-client-request-id": "a1fb66ac-9ded-7090-e05e-7252d260501f",
        "x-ms-date": "Fri, 02 Apr 2021 16:57:26 GMT",
        "x-ms-delete-snapshots": "include",
        "x-ms-return-client-request-id": "true",
<<<<<<< HEAD
        "x-ms-version": "2020-08-04"
=======
         "x-ms-version": "2020-10-02",
        "Accept": "application/xml"
>>>>>>> 65932564
      },
      "RequestBody": null,
      "StatusCode": 202,
      "ResponseHeaders": {
        "Date": "Fri, 02 Apr 2021 16:57:26 GMT",
        "Server": [
          "Windows-Azure-File/1.0",
          "Microsoft-HTTPAPI/2.0"
        ],
        "Transfer-Encoding": "chunked",
        "x-ms-client-request-id": "a1fb66ac-9ded-7090-e05e-7252d260501f",
<<<<<<< HEAD
        "x-ms-request-id": "00c17f5f-a01a-0005-4fe1-27e2e0000000",
        "x-ms-version": "2020-08-04"
=======
        "x-ms-request-id": "1faee3a4-401a-005a-7a9d-ea2b47000000",
         "x-ms-version": "2020-10-02"
>>>>>>> 65932564
      },
      "ResponseBody": []
    }
  ],
  "Variables": {
    "DateTimeOffsetNow": "2021-04-02T11:57:26.1778568-05:00",
    "RandomSeed": "1163979149",
    "Storage_TestConfigDefault": "ProductionTenant\nseanoauthstage\nU2FuaXRpemVk\nhttps://seanoauthstage.blob.core.windows.net\nhttps://seanoauthstage.file.core.windows.net\nhttps://seanoauthstage.queue.core.windows.net\nhttps://seanoauthstage.table.core.windows.net\n\n\n\n\nhttps://seanoauthstage-secondary.blob.core.windows.net\nhttps://seanoauthstage-secondary.file.core.windows.net\nhttps://seanoauthstage-secondary.queue.core.windows.net\nhttps://seanoauthstage-secondary.table.core.windows.net\n68390a19-a643-458b-b726-408abf67b4fc\nSanitized\n72f988bf-86f1-41af-91ab-2d7cd011db47\nhttps://login.microsoftonline.com/\nCloud\nBlobEndpoint=https://seanoauthstage.blob.core.windows.net/;QueueEndpoint=https://seanoauthstage.queue.core.windows.net/;FileEndpoint=https://seanoauthstage.file.core.windows.net/;BlobSecondaryEndpoint=https://seanoauthstage-secondary.blob.core.windows.net/;QueueSecondaryEndpoint=https://seanoauthstage-secondary.queue.core.windows.net/;FileSecondaryEndpoint=https://seanoauthstage-secondary.file.core.windows.net/;AccountName=seanoauthstage;AccountKey=Kg==;\n"
  }
}<|MERGE_RESOLUTION|>--- conflicted
+++ resolved
@@ -1,145 +1,112 @@
 {
   "Entries": [
     {
-      "RequestUri": "https://seanoauthstage.file.core.windows.net/test-share-d71654d6-89d7-0fa5-34c0-47ec498e9729?restype=share",
+      "RequestUri": "https://seanmcccanary3.file.core.windows.net/test-share-d71654d6-89d7-0fa5-34c0-47ec498e9729?restype=share",
       "RequestMethod": "PUT",
       "RequestHeaders": {
         "Accept": "application/xml",
         "Authorization": "Sanitized",
-        "traceparent": "00-28f51ad67ebf7c48a156ef81e369eeac-a1b60650309fdc41-00",
+        "traceparent": "00-48895b019876654c9bf44125629737d3-0029bfa6424b8b4c-00",
         "User-Agent": [
-          "azsdk-net-Storage.Files.Shares/12.7.0-alpha.20210402.1",
-          "(.NET 5.0.4; Microsoft Windows 10.0.19042)"
+          "azsdk-net-Storage.Files.Shares/12.7.0-alpha.20210514.1",
+          "(.NET 5.0.6; Microsoft Windows 10.0.19043)"
         ],
         "x-ms-client-request-id": "b3fe7a1c-058a-3c39-10d4-00ef73be6c1f",
-        "x-ms-date": "Fri, 02 Apr 2021 16:57:25 GMT",
+        "x-ms-date": "Fri, 14 May 2021 16:51:21 GMT",
         "x-ms-return-client-request-id": "true",
-<<<<<<< HEAD
-        "x-ms-version": "2020-08-04"
-=======
-         "x-ms-version": "2020-10-02",
-        "Accept": "application/xml"
->>>>>>> 65932564
+        "x-ms-version": "2020-10-02"
       },
       "RequestBody": null,
       "StatusCode": 201,
       "ResponseHeaders": {
-        "Date": "Fri, 02 Apr 2021 16:57:25 GMT",
-        "ETag": "\u00220x8D8F5F86471F09D\u0022",
-        "Last-Modified": "Fri, 02 Apr 2021 16:57:25 GMT",
+        "Content-Length": "0",
+        "Date": "Fri, 14 May 2021 16:51:20 GMT",
+        "ETag": "\u00220x8D916F880577C36\u0022",
+        "Last-Modified": "Fri, 14 May 2021 16:51:21 GMT",
         "Server": [
           "Windows-Azure-File/1.0",
           "Microsoft-HTTPAPI/2.0"
         ],
-        "Transfer-Encoding": "chunked",
         "x-ms-client-request-id": "b3fe7a1c-058a-3c39-10d4-00ef73be6c1f",
-<<<<<<< HEAD
-        "x-ms-request-id": "00c17f5b-a01a-0005-4de1-27e2e0000000",
-        "x-ms-version": "2020-08-04"
-=======
-        "x-ms-request-id": "d34d2e94-201a-0073-169d-ea1533000000",
-         "x-ms-version": "2020-10-02"
->>>>>>> 65932564
+        "x-ms-request-id": "a1e1df72-301a-005d-61e1-48d046000000",
+        "x-ms-version": "2020-10-02"
       },
       "ResponseBody": []
     },
     {
-<<<<<<< HEAD
-      "RequestUri": "https://seanoauthstage.file.core.windows.net/test-share-d71654d6-89d7-0fa5-34c0-47ec498e9729?restype=share\u0026sv=2020-06-12\u0026ss=f\u0026srt=sco\u0026st=2021-04-02T15%3A57%3A26Z\u0026se=2021-04-02T17%3A57%3A26Z\u0026sp=rwdxlacuptfi\u0026sig=Sanitized",
-=======
-      "RequestUri": "https://seanmcccanary.file.core.windows.net/test-share-d71654d6-89d7-0fa5-34c0-47ec498e9729?restype=share&sv=2020-10-02&ss=f&srt=sco&st=2021-01-14T16%3A45%3A37Z&se=2021-01-14T18%3A45%3A37Z&sp=rwdxlacuptf&sig=Sanitized",
->>>>>>> 65932564
+      "RequestUri": "https://seanmcccanary3.file.core.windows.net/test-share-d71654d6-89d7-0fa5-34c0-47ec498e9729?restype=share\u0026sv=2020-10-02\u0026ss=f\u0026srt=sco\u0026st=2021-05-14T15%3A51%3A21Z\u0026se=2021-05-14T17%3A51%3A21Z\u0026sp=rwdxlacuptfi\u0026sig=Sanitized",
       "RequestMethod": "GET",
       "RequestHeaders": {
         "Accept": "application/xml",
-        "traceparent": "00-9c4b0e2e5cd95f4da1126c3c718020c9-7c447bd3afae6346-00",
+        "traceparent": "00-e3d71a83265dcc46a731e59bed42870d-87a7372854889d4a-00",
         "User-Agent": [
-          "azsdk-net-Storage.Files.Shares/12.7.0-alpha.20210402.1",
-          "(.NET 5.0.4; Microsoft Windows 10.0.19042)"
+          "azsdk-net-Storage.Files.Shares/12.7.0-alpha.20210514.1",
+          "(.NET 5.0.6; Microsoft Windows 10.0.19043)"
         ],
         "x-ms-client-request-id": "cfd0d2f4-e48f-6c9e-4499-da7742a2e214",
         "x-ms-return-client-request-id": "true",
-<<<<<<< HEAD
-        "x-ms-version": "2020-08-04"
-=======
-         "x-ms-version": "2020-10-02",
-        "Accept": "application/xml"
->>>>>>> 65932564
+        "x-ms-version": "2020-10-02"
       },
       "RequestBody": null,
       "StatusCode": 200,
       "ResponseHeaders": {
-        "Date": "Fri, 02 Apr 2021 16:57:25 GMT",
-        "ETag": "\u00220x8D8F5F86471F09D\u0022",
-        "Last-Modified": "Fri, 02 Apr 2021 16:57:25 GMT",
+        "Content-Length": "0",
+        "Date": "Fri, 14 May 2021 16:51:20 GMT",
+        "ETag": "\u00220x8D916F880577C36\u0022",
+        "Last-Modified": "Fri, 14 May 2021 16:51:21 GMT",
         "Server": [
           "Windows-Azure-File/1.0",
           "Microsoft-HTTPAPI/2.0"
         ],
-        "Transfer-Encoding": "chunked",
         "x-ms-access-tier": "TransactionOptimized",
-        "x-ms-access-tier-change-time": "Fri, 02 Apr 2021 16:57:25 GMT",
+        "x-ms-access-tier-change-time": "Fri, 14 May 2021 16:51:21 GMT",
         "x-ms-client-request-id": "cfd0d2f4-e48f-6c9e-4499-da7742a2e214",
         "x-ms-has-immutability-policy": "false",
         "x-ms-has-legal-hold": "false",
         "x-ms-lease-state": "available",
         "x-ms-lease-status": "unlocked",
-        "x-ms-request-id": "00c17f5e-a01a-0005-4ee1-27e2e0000000",
+        "x-ms-request-id": "a1e1df74-301a-005d-62e1-48d046000000",
         "x-ms-share-quota": "5120",
-<<<<<<< HEAD
-        "x-ms-version": "2020-08-04"
-=======
-         "x-ms-version": "2020-10-02"
->>>>>>> 65932564
+        "x-ms-version": "2020-10-02"
       },
       "ResponseBody": []
     },
     {
-      "RequestUri": "https://seanoauthstage.file.core.windows.net/test-share-d71654d6-89d7-0fa5-34c0-47ec498e9729?restype=share",
+      "RequestUri": "https://seanmcccanary3.file.core.windows.net/test-share-d71654d6-89d7-0fa5-34c0-47ec498e9729?restype=share",
       "RequestMethod": "DELETE",
       "RequestHeaders": {
         "Accept": "application/xml",
         "Authorization": "Sanitized",
-        "traceparent": "00-7e63d93d134dd64991fd170fbe747614-278e6f4ebd94724b-00",
+        "traceparent": "00-2df715adfef9b84cb1c5ada29593c67a-086daaf86312764f-00",
         "User-Agent": [
-          "azsdk-net-Storage.Files.Shares/12.7.0-alpha.20210402.1",
-          "(.NET 5.0.4; Microsoft Windows 10.0.19042)"
+          "azsdk-net-Storage.Files.Shares/12.7.0-alpha.20210514.1",
+          "(.NET 5.0.6; Microsoft Windows 10.0.19043)"
         ],
         "x-ms-client-request-id": "a1fb66ac-9ded-7090-e05e-7252d260501f",
-        "x-ms-date": "Fri, 02 Apr 2021 16:57:26 GMT",
+        "x-ms-date": "Fri, 14 May 2021 16:51:21 GMT",
         "x-ms-delete-snapshots": "include",
         "x-ms-return-client-request-id": "true",
-<<<<<<< HEAD
-        "x-ms-version": "2020-08-04"
-=======
-         "x-ms-version": "2020-10-02",
-        "Accept": "application/xml"
->>>>>>> 65932564
+        "x-ms-version": "2020-10-02"
       },
       "RequestBody": null,
       "StatusCode": 202,
       "ResponseHeaders": {
-        "Date": "Fri, 02 Apr 2021 16:57:26 GMT",
+        "Content-Length": "0",
+        "Date": "Fri, 14 May 2021 16:51:20 GMT",
         "Server": [
           "Windows-Azure-File/1.0",
           "Microsoft-HTTPAPI/2.0"
         ],
-        "Transfer-Encoding": "chunked",
         "x-ms-client-request-id": "a1fb66ac-9ded-7090-e05e-7252d260501f",
-<<<<<<< HEAD
-        "x-ms-request-id": "00c17f5f-a01a-0005-4fe1-27e2e0000000",
-        "x-ms-version": "2020-08-04"
-=======
-        "x-ms-request-id": "1faee3a4-401a-005a-7a9d-ea2b47000000",
-         "x-ms-version": "2020-10-02"
->>>>>>> 65932564
+        "x-ms-request-id": "a1e1df75-301a-005d-63e1-48d046000000",
+        "x-ms-version": "2020-10-02"
       },
       "ResponseBody": []
     }
   ],
   "Variables": {
-    "DateTimeOffsetNow": "2021-04-02T11:57:26.1778568-05:00",
+    "DateTimeOffsetNow": "2021-05-14T11:51:21.5430567-05:00",
     "RandomSeed": "1163979149",
-    "Storage_TestConfigDefault": "ProductionTenant\nseanoauthstage\nU2FuaXRpemVk\nhttps://seanoauthstage.blob.core.windows.net\nhttps://seanoauthstage.file.core.windows.net\nhttps://seanoauthstage.queue.core.windows.net\nhttps://seanoauthstage.table.core.windows.net\n\n\n\n\nhttps://seanoauthstage-secondary.blob.core.windows.net\nhttps://seanoauthstage-secondary.file.core.windows.net\nhttps://seanoauthstage-secondary.queue.core.windows.net\nhttps://seanoauthstage-secondary.table.core.windows.net\n68390a19-a643-458b-b726-408abf67b4fc\nSanitized\n72f988bf-86f1-41af-91ab-2d7cd011db47\nhttps://login.microsoftonline.com/\nCloud\nBlobEndpoint=https://seanoauthstage.blob.core.windows.net/;QueueEndpoint=https://seanoauthstage.queue.core.windows.net/;FileEndpoint=https://seanoauthstage.file.core.windows.net/;BlobSecondaryEndpoint=https://seanoauthstage-secondary.blob.core.windows.net/;QueueSecondaryEndpoint=https://seanoauthstage-secondary.queue.core.windows.net/;FileSecondaryEndpoint=https://seanoauthstage-secondary.file.core.windows.net/;AccountName=seanoauthstage;AccountKey=Kg==;\n"
+    "Storage_TestConfigDefault": "ProductionTenant\nseanmcccanary3\nU2FuaXRpemVk\nhttps://seanmcccanary3.blob.core.windows.net\nhttps://seanmcccanary3.file.core.windows.net\nhttps://seanmcccanary3.queue.core.windows.net\nhttps://seanmcccanary3.table.core.windows.net\n\n\n\n\nhttps://seanmcccanary3-secondary.blob.core.windows.net\nhttps://seanmcccanary3-secondary.file.core.windows.net\nhttps://seanmcccanary3-secondary.queue.core.windows.net\nhttps://seanmcccanary3-secondary.table.core.windows.net\n\nSanitized\n\n\nCloud\nBlobEndpoint=https://seanmcccanary3.blob.core.windows.net/;QueueEndpoint=https://seanmcccanary3.queue.core.windows.net/;FileEndpoint=https://seanmcccanary3.file.core.windows.net/;BlobSecondaryEndpoint=https://seanmcccanary3-secondary.blob.core.windows.net/;QueueSecondaryEndpoint=https://seanmcccanary3-secondary.queue.core.windows.net/;FileSecondaryEndpoint=https://seanmcccanary3-secondary.file.core.windows.net/;AccountName=seanmcccanary3;AccountKey=Kg==;\nseanscope1"
   }
 }