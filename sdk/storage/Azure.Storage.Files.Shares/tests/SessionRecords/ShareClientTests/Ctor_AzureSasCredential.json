--- conflicted
+++ resolved
@@ -14,11 +14,7 @@
         "x-ms-client-request-id": "b3fe7a1c-058a-3c39-10d4-00ef73be6c1f",
         "x-ms-date": "Wed, 01 Sep 2021 20:38:30 GMT",
         "x-ms-return-client-request-id": "true",
-<<<<<<< HEAD
-        "x-ms-version": "2020-12-06"
-=======
         "x-ms-version": "2021-02-12"
->>>>>>> 7e782c87
       },
       "RequestBody": null,
       "StatusCode": 201,
@@ -32,22 +28,13 @@
           "Microsoft-HTTPAPI/2.0"
         ],
         "x-ms-client-request-id": "b3fe7a1c-058a-3c39-10d4-00ef73be6c1f",
-<<<<<<< HEAD
-        "x-ms-request-id": "a1e1df72-301a-005d-61e1-48d046000000",
-        "x-ms-version": "2020-12-06"
-=======
         "x-ms-request-id": "b94dfdee-701a-0097-6b71-9f8ccf000000",
         "x-ms-version": "2021-02-12"
->>>>>>> 7e782c87
       },
       "ResponseBody": []
     },
     {
-<<<<<<< HEAD
-      "RequestUri": "https://seanmcccanary3.file.core.windows.net/test-share-d71654d6-89d7-0fa5-34c0-47ec498e9729?restype=share&sv=2020-12-06&ss=f&srt=sco&st=2021-05-14T15%3A51%3A21Z&se=2021-05-14T17%3A51%3A21Z&sp=rwdxlacuptfi&sig=Sanitized",
-=======
       "RequestUri": "https://seanmcccanary3.file.core.windows.net/test-share-d71654d6-89d7-0fa5-34c0-47ec498e9729?restype=share\u0026sv=2021-02-12\u0026ss=f\u0026srt=sco\u0026st=2021-09-01T19%3A38%3A30Z\u0026se=2021-09-01T21%3A38%3A30Z\u0026sp=rwdxylacuptfi\u0026sig=Sanitized",
->>>>>>> 7e782c87
       "RequestMethod": "GET",
       "RequestHeaders": {
         "Accept": "application/xml",
@@ -58,11 +45,7 @@
         ],
         "x-ms-client-request-id": "cfd0d2f4-e48f-6c9e-4499-da7742a2e214",
         "x-ms-return-client-request-id": "true",
-<<<<<<< HEAD
-        "x-ms-version": "2020-12-06"
-=======
         "x-ms-version": "2021-02-12"
->>>>>>> 7e782c87
       },
       "RequestBody": null,
       "StatusCode": 200,
@@ -84,11 +67,7 @@
         "x-ms-lease-status": "unlocked",
         "x-ms-request-id": "b94dfdf1-701a-0097-6d71-9f8ccf000000",
         "x-ms-share-quota": "5120",
-<<<<<<< HEAD
-        "x-ms-version": "2020-12-06"
-=======
         "x-ms-version": "2021-02-12"
->>>>>>> 7e782c87
       },
       "ResponseBody": []
     },
@@ -107,11 +86,7 @@
         "x-ms-date": "Wed, 01 Sep 2021 20:38:30 GMT",
         "x-ms-delete-snapshots": "include",
         "x-ms-return-client-request-id": "true",
-<<<<<<< HEAD
-        "x-ms-version": "2020-12-06"
-=======
         "x-ms-version": "2021-02-12"
->>>>>>> 7e782c87
       },
       "RequestBody": null,
       "StatusCode": 202,
@@ -123,13 +98,8 @@
           "Microsoft-HTTPAPI/2.0"
         ],
         "x-ms-client-request-id": "a1fb66ac-9ded-7090-e05e-7252d260501f",
-<<<<<<< HEAD
-        "x-ms-request-id": "a1e1df75-301a-005d-63e1-48d046000000",
-        "x-ms-version": "2020-12-06"
-=======
         "x-ms-request-id": "b94dfdf9-701a-0097-7471-9f8ccf000000",
         "x-ms-version": "2021-02-12"
->>>>>>> 7e782c87
       },
       "ResponseBody": []
     }
