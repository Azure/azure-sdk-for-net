{
  "Entries": [
    {
      "RequestUri": "https://kasobolcanadacentral.file.core.windows.net/test-share-ff3014b3-0837-993a-0a57-6aa4ecf2cd72?restype=share",
      "RequestMethod": "PUT",
      "RequestHeaders": {
        "Accept": "application/xml",
        "Authorization": "Sanitized",
        "traceparent": "00-52f02aa9e6243348b10b6ae1902d0c2f-a6e8e9aa94b4864a-00",
        "User-Agent": [
          "azsdk-net-Storage.Files.Shares/12.7.0-alpha.20210603.1",
          "(.NET 5.0.6; Microsoft Windows 10.0.19043)"
        ],
        "x-ms-client-request-id": "b9e28eb4-2b89-3fc1-ebda-5c09069b0809",
        "x-ms-date": "Thu, 03 Jun 2021 21:32:51 GMT",
        "x-ms-return-client-request-id": "true",
<<<<<<< HEAD
         "x-ms-version": "2020-10-02"
=======
        "x-ms-version": "2020-08-04"
>>>>>>> a0feaa32
      },
      "RequestBody": null,
      "StatusCode": 201,
      "ResponseHeaders": {
        "Content-Length": "0",
        "Date": "Thu, 03 Jun 2021 21:32:51 GMT",
        "ETag": "\u00220x8D926D7244386FC\u0022",
        "Last-Modified": "Thu, 03 Jun 2021 21:32:51 GMT",
        "Server": [
          "Windows-Azure-File/1.0",
          "Microsoft-HTTPAPI/2.0"
        ],
        "x-ms-client-request-id": "b9e28eb4-2b89-3fc1-ebda-5c09069b0809",
<<<<<<< HEAD
        "x-ms-request-id": "a5914838-001a-0079-0218-f426e6000000",
         "x-ms-version": "2020-10-02"
=======
        "x-ms-request-id": "f1be623a-e01a-0023-0fc0-585072000000",
        "x-ms-version": "2020-08-04"
>>>>>>> a0feaa32
      },
      "ResponseBody": []
    },
    {
      "RequestUri": "https://kasobolcanadacentral.file.core.windows.net/test-share-ff3014b3-0837-993a-0a57-6aa4ecf2cd72/my cool directory?restype=directory",
      "RequestMethod": "PUT",
      "RequestHeaders": {
        "Accept": "application/xml",
        "Authorization": "Sanitized",
        "traceparent": "00-735833fd476dba4a9d3ddac39123684e-7b6546e634084344-00",
        "User-Agent": [
          "azsdk-net-Storage.Files.Shares/12.7.0-alpha.20210603.1",
          "(.NET 5.0.6; Microsoft Windows 10.0.19043)"
        ],
        "x-ms-client-request-id": "5defa045-140f-82e8-6cd0-713df1e7c745",
        "x-ms-date": "Thu, 03 Jun 2021 21:32:51 GMT",
        "x-ms-file-attributes": "None",
        "x-ms-file-creation-time": "Now",
        "x-ms-file-last-write-time": "Now",
        "x-ms-file-permission": "Inherit",
        "x-ms-return-client-request-id": "true",
<<<<<<< HEAD
         "x-ms-version": "2020-10-02"
=======
        "x-ms-version": "2020-08-04"
>>>>>>> a0feaa32
      },
      "RequestBody": null,
      "StatusCode": 201,
      "ResponseHeaders": {
        "Content-Length": "0",
        "Date": "Thu, 03 Jun 2021 21:32:51 GMT",
        "ETag": "\u00220x8D926D724501D7C\u0022",
        "Last-Modified": "Thu, 03 Jun 2021 21:32:51 GMT",
        "Server": [
          "Windows-Azure-File/1.0",
          "Microsoft-HTTPAPI/2.0"
        ],
        "x-ms-client-request-id": "5defa045-140f-82e8-6cd0-713df1e7c745",
        "x-ms-file-attributes": "Directory",
        "x-ms-file-change-time": "2021-06-03T21:32:51.8690172Z",
        "x-ms-file-creation-time": "2021-06-03T21:32:51.8690172Z",
        "x-ms-file-id": "13835128424026341376",
        "x-ms-file-last-write-time": "2021-06-03T21:32:51.8690172Z",
        "x-ms-file-parent-id": "0",
        "x-ms-file-permission-key": "3917056552249722909*6811422022089678740",
        "x-ms-request-id": "f1be623c-e01a-0023-10c0-585072000000",
        "x-ms-request-server-encrypted": "true",
<<<<<<< HEAD
         "x-ms-version": "2020-10-02"
=======
        "x-ms-version": "2020-08-04"
>>>>>>> a0feaa32
      },
      "ResponseBody": []
    },
    {
      "RequestUri": "https://kasobolcanadacentral.file.core.windows.net/test-share-ff3014b3-0837-993a-0a57-6aa4ecf2cd72/my cool directory?restype=directory",
      "RequestMethod": "GET",
      "RequestHeaders": {
        "Accept": "application/xml",
        "Authorization": "Sanitized",
        "User-Agent": [
          "azsdk-net-Storage.Files.Shares/12.7.0-alpha.20210603.1",
          "(.NET 5.0.6; Microsoft Windows 10.0.19043)"
        ],
        "x-ms-client-request-id": "65c39d4d-aaac-edfa-4663-e42a612f733b",
        "x-ms-date": "Thu, 03 Jun 2021 21:32:51 GMT",
        "x-ms-return-client-request-id": "true",
<<<<<<< HEAD
         "x-ms-version": "2020-10-02"
=======
        "x-ms-version": "2020-08-04"
>>>>>>> a0feaa32
      },
      "RequestBody": null,
      "StatusCode": 200,
      "ResponseHeaders": {
        "Content-Length": "0",
        "Date": "Thu, 03 Jun 2021 21:32:51 GMT",
        "ETag": "\u00220x8D926D724501D7C\u0022",
        "Last-Modified": "Thu, 03 Jun 2021 21:32:51 GMT",
        "Server": [
          "Windows-Azure-File/1.0",
          "Microsoft-HTTPAPI/2.0"
        ],
        "x-ms-client-request-id": "65c39d4d-aaac-edfa-4663-e42a612f733b",
        "x-ms-file-attributes": "Directory",
        "x-ms-file-change-time": "2021-06-03T21:32:51.8690172Z",
        "x-ms-file-creation-time": "2021-06-03T21:32:51.8690172Z",
        "x-ms-file-id": "13835128424026341376",
        "x-ms-file-last-write-time": "2021-06-03T21:32:51.8690172Z",
        "x-ms-file-parent-id": "0",
        "x-ms-file-permission-key": "3917056552249722909*6811422022089678740",
        "x-ms-request-id": "f1be623d-e01a-0023-11c0-585072000000",
        "x-ms-server-encrypted": "true",
<<<<<<< HEAD
         "x-ms-version": "2020-10-02"
=======
        "x-ms-version": "2020-08-04"
>>>>>>> a0feaa32
      },
      "ResponseBody": []
    },
    {
      "RequestUri": "https://kasobolcanadacentral.file.core.windows.net/test-share-ff3014b3-0837-993a-0a57-6aa4ecf2cd72?restype=directory\u0026comp=list",
      "RequestMethod": "GET",
      "RequestHeaders": {
        "Accept": "application/xml",
        "Authorization": "Sanitized",
        "traceparent": "00-f2c22a11ba40944abb64e62c3887f914-0cfb446b36354348-00",
        "User-Agent": [
          "azsdk-net-Storage.Files.Shares/12.7.0-alpha.20210603.1",
          "(.NET 5.0.6; Microsoft Windows 10.0.19043)"
        ],
        "x-ms-client-request-id": "54efbda4-6123-6a99-f113-9700dca47ff1",
        "x-ms-date": "Thu, 03 Jun 2021 21:32:52 GMT",
        "x-ms-return-client-request-id": "true",
<<<<<<< HEAD
         "x-ms-version": "2020-10-02"
=======
        "x-ms-version": "2020-08-04"
>>>>>>> a0feaa32
      },
      "RequestBody": null,
      "StatusCode": 200,
      "ResponseHeaders": {
        "Content-Type": "application/xml",
        "Date": "Thu, 03 Jun 2021 21:32:51 GMT",
        "Server": [
          "Windows-Azure-File/1.0",
          "Microsoft-HTTPAPI/2.0"
        ],
        "Transfer-Encoding": "chunked",
        "x-ms-client-request-id": "54efbda4-6123-6a99-f113-9700dca47ff1",
<<<<<<< HEAD
        "x-ms-request-id": "5e58c2ab-f01a-0020-5918-f4a165000000",
         "x-ms-version": "2020-10-02"
=======
        "x-ms-request-id": "f1be623e-e01a-0023-12c0-585072000000",
        "x-ms-version": "2020-08-04"
>>>>>>> a0feaa32
      },
      "ResponseBody": "\uFEFF\u003C?xml version=\u00221.0\u0022 encoding=\u0022utf-8\u0022?\u003E\u003CEnumerationResults ServiceEndpoint=\u0022https://kasobolcanadacentral.file.core.windows.net/\u0022 ShareName=\u0022test-share-ff3014b3-0837-993a-0a57-6aa4ecf2cd72\u0022 DirectoryPath=\u0022\u0022\u003E\u003CEntries\u003E\u003CDirectory\u003E\u003CName\u003Emy cool directory\u003C/Name\u003E\u003CProperties /\u003E\u003C/Directory\u003E\u003C/Entries\u003E\u003CNextMarker /\u003E\u003C/EnumerationResults\u003E"
    },
    {
      "RequestUri": "https://kasobolcanadacentral.file.core.windows.net/test-share-ff3014b3-0837-993a-0a57-6aa4ecf2cd72?restype=share",
      "RequestMethod": "DELETE",
      "RequestHeaders": {
        "Accept": "application/xml",
        "Authorization": "Sanitized",
        "traceparent": "00-2038cc8af72c3142a5f683e26a942b2a-63ea565eeb76c846-00",
        "User-Agent": [
          "azsdk-net-Storage.Files.Shares/12.7.0-alpha.20210603.1",
          "(.NET 5.0.6; Microsoft Windows 10.0.19043)"
        ],
        "x-ms-client-request-id": "a3851eed-1f40-3817-3f9b-3523175aa82d",
        "x-ms-date": "Thu, 03 Jun 2021 21:32:52 GMT",
        "x-ms-delete-snapshots": "include",
        "x-ms-return-client-request-id": "true",
<<<<<<< HEAD
         "x-ms-version": "2020-10-02"
=======
        "x-ms-version": "2020-08-04"
>>>>>>> a0feaa32
      },
      "RequestBody": null,
      "StatusCode": 202,
      "ResponseHeaders": {
        "Content-Length": "0",
        "Date": "Thu, 03 Jun 2021 21:32:51 GMT",
        "Server": [
          "Windows-Azure-File/1.0",
          "Microsoft-HTTPAPI/2.0"
        ],
        "x-ms-client-request-id": "a3851eed-1f40-3817-3f9b-3523175aa82d",
<<<<<<< HEAD
        "x-ms-request-id": "5e58c2ac-f01a-0020-5a18-f4a165000000",
         "x-ms-version": "2020-10-02"
=======
        "x-ms-request-id": "f1be623f-e01a-0023-13c0-585072000000",
        "x-ms-version": "2020-08-04"
>>>>>>> a0feaa32
      },
      "ResponseBody": []
    }
  ],
  "Variables": {
    "RandomSeed": "390893096",
    "Storage_TestConfigDefault": "ProductionTenant\nkasobolcanadacentral\nU2FuaXRpemVk\nhttps://kasobolcanadacentral.blob.core.windows.net\nhttps://kasobolcanadacentral.file.core.windows.net\nhttps://kasobolcanadacentral.queue.core.windows.net\nhttps://kasobolcanadacentral.table.core.windows.net\n\n\n\n\nhttps://kasobolcanadacentral-secondary.blob.core.windows.net\nhttps://kasobolcanadacentral-secondary.file.core.windows.net\nhttps://kasobolcanadacentral-secondary.queue.core.windows.net\nhttps://kasobolcanadacentral-secondary.table.core.windows.net\n\nSanitized\n\n\nCloud\nBlobEndpoint=https://kasobolcanadacentral.blob.core.windows.net/;QueueEndpoint=https://kasobolcanadacentral.queue.core.windows.net/;FileEndpoint=https://kasobolcanadacentral.file.core.windows.net/;BlobSecondaryEndpoint=https://kasobolcanadacentral-secondary.blob.core.windows.net/;QueueSecondaryEndpoint=https://kasobolcanadacentral-secondary.queue.core.windows.net/;FileSecondaryEndpoint=https://kasobolcanadacentral-secondary.file.core.windows.net/;AccountName=kasobolcanadacentral;AccountKey=Kg==;\nencryptionScope"
  }
}<|MERGE_RESOLUTION|>--- conflicted
+++ resolved
@@ -14,11 +14,7 @@
         "x-ms-client-request-id": "b9e28eb4-2b89-3fc1-ebda-5c09069b0809",
         "x-ms-date": "Thu, 03 Jun 2021 21:32:51 GMT",
         "x-ms-return-client-request-id": "true",
-<<<<<<< HEAD
-         "x-ms-version": "2020-10-02"
-=======
-        "x-ms-version": "2020-08-04"
->>>>>>> a0feaa32
+        "x-ms-version": "2020-10-02"
       },
       "RequestBody": null,
       "StatusCode": 201,
@@ -32,13 +28,8 @@
           "Microsoft-HTTPAPI/2.0"
         ],
         "x-ms-client-request-id": "b9e28eb4-2b89-3fc1-ebda-5c09069b0809",
-<<<<<<< HEAD
-        "x-ms-request-id": "a5914838-001a-0079-0218-f426e6000000",
-         "x-ms-version": "2020-10-02"
-=======
         "x-ms-request-id": "f1be623a-e01a-0023-0fc0-585072000000",
-        "x-ms-version": "2020-08-04"
->>>>>>> a0feaa32
+        "x-ms-version": "2020-10-02"
       },
       "ResponseBody": []
     },
@@ -60,11 +51,7 @@
         "x-ms-file-last-write-time": "Now",
         "x-ms-file-permission": "Inherit",
         "x-ms-return-client-request-id": "true",
-<<<<<<< HEAD
-         "x-ms-version": "2020-10-02"
-=======
-        "x-ms-version": "2020-08-04"
->>>>>>> a0feaa32
+        "x-ms-version": "2020-10-02"
       },
       "RequestBody": null,
       "StatusCode": 201,
@@ -87,11 +74,7 @@
         "x-ms-file-permission-key": "3917056552249722909*6811422022089678740",
         "x-ms-request-id": "f1be623c-e01a-0023-10c0-585072000000",
         "x-ms-request-server-encrypted": "true",
-<<<<<<< HEAD
-         "x-ms-version": "2020-10-02"
-=======
-        "x-ms-version": "2020-08-04"
->>>>>>> a0feaa32
+        "x-ms-version": "2020-10-02"
       },
       "ResponseBody": []
     },
@@ -108,11 +91,7 @@
         "x-ms-client-request-id": "65c39d4d-aaac-edfa-4663-e42a612f733b",
         "x-ms-date": "Thu, 03 Jun 2021 21:32:51 GMT",
         "x-ms-return-client-request-id": "true",
-<<<<<<< HEAD
-         "x-ms-version": "2020-10-02"
-=======
-        "x-ms-version": "2020-08-04"
->>>>>>> a0feaa32
+        "x-ms-version": "2020-10-02"
       },
       "RequestBody": null,
       "StatusCode": 200,
@@ -135,11 +114,7 @@
         "x-ms-file-permission-key": "3917056552249722909*6811422022089678740",
         "x-ms-request-id": "f1be623d-e01a-0023-11c0-585072000000",
         "x-ms-server-encrypted": "true",
-<<<<<<< HEAD
-         "x-ms-version": "2020-10-02"
-=======
-        "x-ms-version": "2020-08-04"
->>>>>>> a0feaa32
+        "x-ms-version": "2020-10-02"
       },
       "ResponseBody": []
     },
@@ -157,11 +132,7 @@
         "x-ms-client-request-id": "54efbda4-6123-6a99-f113-9700dca47ff1",
         "x-ms-date": "Thu, 03 Jun 2021 21:32:52 GMT",
         "x-ms-return-client-request-id": "true",
-<<<<<<< HEAD
-         "x-ms-version": "2020-10-02"
-=======
-        "x-ms-version": "2020-08-04"
->>>>>>> a0feaa32
+        "x-ms-version": "2020-10-02"
       },
       "RequestBody": null,
       "StatusCode": 200,
@@ -174,13 +145,8 @@
         ],
         "Transfer-Encoding": "chunked",
         "x-ms-client-request-id": "54efbda4-6123-6a99-f113-9700dca47ff1",
-<<<<<<< HEAD
-        "x-ms-request-id": "5e58c2ab-f01a-0020-5918-f4a165000000",
-         "x-ms-version": "2020-10-02"
-=======
         "x-ms-request-id": "f1be623e-e01a-0023-12c0-585072000000",
-        "x-ms-version": "2020-08-04"
->>>>>>> a0feaa32
+        "x-ms-version": "2020-10-02"
       },
       "ResponseBody": "\uFEFF\u003C?xml version=\u00221.0\u0022 encoding=\u0022utf-8\u0022?\u003E\u003CEnumerationResults ServiceEndpoint=\u0022https://kasobolcanadacentral.file.core.windows.net/\u0022 ShareName=\u0022test-share-ff3014b3-0837-993a-0a57-6aa4ecf2cd72\u0022 DirectoryPath=\u0022\u0022\u003E\u003CEntries\u003E\u003CDirectory\u003E\u003CName\u003Emy cool directory\u003C/Name\u003E\u003CProperties /\u003E\u003C/Directory\u003E\u003C/Entries\u003E\u003CNextMarker /\u003E\u003C/EnumerationResults\u003E"
     },
@@ -199,11 +165,7 @@
         "x-ms-date": "Thu, 03 Jun 2021 21:32:52 GMT",
         "x-ms-delete-snapshots": "include",
         "x-ms-return-client-request-id": "true",
-<<<<<<< HEAD
-         "x-ms-version": "2020-10-02"
-=======
-        "x-ms-version": "2020-08-04"
->>>>>>> a0feaa32
+        "x-ms-version": "2020-10-02"
       },
       "RequestBody": null,
       "StatusCode": 202,
@@ -215,13 +177,8 @@
           "Microsoft-HTTPAPI/2.0"
         ],
         "x-ms-client-request-id": "a3851eed-1f40-3817-3f9b-3523175aa82d",
-<<<<<<< HEAD
-        "x-ms-request-id": "5e58c2ac-f01a-0020-5a18-f4a165000000",
-         "x-ms-version": "2020-10-02"
-=======
         "x-ms-request-id": "f1be623f-e01a-0023-13c0-585072000000",
-        "x-ms-version": "2020-08-04"
->>>>>>> a0feaa32
+        "x-ms-version": "2020-10-02"
       },
       "ResponseBody": []
     }
