{
  "Entries": [
    {
      "RequestUri": "https://seanmcccanary3.file.core.windows.net/test-share-ff3014b3-0837-993a-0a57-6aa4ecf2cd72?restype=share",
      "RequestMethod": "PUT",
      "RequestHeaders": {
        "Accept": "application/xml",
        "Authorization": "Sanitized",
        "traceparent": "00-34dee758cc77e5468fd1aca57d885f1e-4f9b504d09bfe245-00",
        "User-Agent": [
          "azsdk-net-Storage.Files.Shares/12.7.0-alpha.20210121.1",
          "(.NET 5.0.2; Microsoft Windows 10.0.19042)"
        ],
        "x-ms-client-request-id": "b9e28eb4-2b89-3fc1-ebda-5c09069b0809",
        "x-ms-date": "Thu, 21 Jan 2021 20:44:26 GMT",
        "x-ms-return-client-request-id": "true",
        "x-ms-version": "2020-06-12"
      },
      "RequestBody": null,
      "StatusCode": 201,
      "ResponseHeaders": {
        "Content-Length": "0",
        "Date": "Thu, 21 Jan 2021 20:44:25 GMT",
        "ETag": "\u00220x8D8BE4D57823C87\u0022",
        "Last-Modified": "Thu, 21 Jan 2021 20:44:26 GMT",
        "Server": [
          "Windows-Azure-File/1.0",
          "Microsoft-HTTPAPI/2.0"
        ],
        "x-ms-client-request-id": "b9e28eb4-2b89-3fc1-ebda-5c09069b0809",
<<<<<<< HEAD
        "x-ms-request-id": "d8306e3b-401a-0038-5140-4ee960000000",
        "x-ms-version": "2020-06-12"
=======
        "x-ms-request-id": "2f61277e-201a-006e-0636-f08fed000000",
        "x-ms-version": "2020-04-08"
>>>>>>> ac24a13f
      },
      "ResponseBody": []
    },
    {
      "RequestUri": "https://seanmcccanary3.file.core.windows.net/test-share-ff3014b3-0837-993a-0a57-6aa4ecf2cd72/my cool directory?restype=directory",
      "RequestMethod": "PUT",
      "RequestHeaders": {
        "Accept": "application/xml",
        "Authorization": "Sanitized",
        "traceparent": "00-55ea153c70d6c44eb2ab0f832b7f60b7-66141e9260098643-00",
        "User-Agent": [
          "azsdk-net-Storage.Files.Shares/12.7.0-alpha.20210121.1",
          "(.NET 5.0.2; Microsoft Windows 10.0.19042)"
        ],
        "x-ms-client-request-id": "5defa045-140f-82e8-6cd0-713df1e7c745",
        "x-ms-date": "Thu, 21 Jan 2021 20:44:26 GMT",
        "x-ms-file-attributes": "None",
        "x-ms-file-creation-time": "Now",
        "x-ms-file-last-write-time": "Now",
        "x-ms-file-permission": "Inherit",
        "x-ms-return-client-request-id": "true",
        "x-ms-version": "2020-06-12"
      },
      "RequestBody": null,
      "StatusCode": 201,
      "ResponseHeaders": {
        "Content-Length": "0",
        "Date": "Thu, 21 Jan 2021 20:44:25 GMT",
        "ETag": "\u00220x8D8BE4D578D6DE4\u0022",
        "Last-Modified": "Thu, 21 Jan 2021 20:44:26 GMT",
        "Server": [
          "Windows-Azure-File/1.0",
          "Microsoft-HTTPAPI/2.0"
        ],
        "x-ms-client-request-id": "5defa045-140f-82e8-6cd0-713df1e7c745",
        "x-ms-file-attributes": "Directory",
        "x-ms-file-change-time": "2021-01-21T20:44:26.3570916Z",
        "x-ms-file-creation-time": "2021-01-21T20:44:26.3570916Z",
        "x-ms-file-id": "13835128424026341376",
        "x-ms-file-last-write-time": "2021-01-21T20:44:26.3570916Z",
        "x-ms-file-parent-id": "0",
        "x-ms-file-permission-key": "17860367565182308406*11459378189709739967",
        "x-ms-request-id": "2f612781-201a-006e-0736-f08fed000000",
        "x-ms-request-server-encrypted": "true",
        "x-ms-version": "2020-06-12"
      },
      "ResponseBody": []
    },
    {
      "RequestUri": "https://seanmcccanary3.file.core.windows.net/test-share-ff3014b3-0837-993a-0a57-6aa4ecf2cd72/my cool directory?restype=directory",
      "RequestMethod": "GET",
      "RequestHeaders": {
        "Accept": "application/xml",
        "Authorization": "Sanitized",
        "User-Agent": [
          "azsdk-net-Storage.Files.Shares/12.7.0-alpha.20210121.1",
          "(.NET 5.0.2; Microsoft Windows 10.0.19042)"
        ],
        "x-ms-client-request-id": "65c39d4d-aaac-edfa-4663-e42a612f733b",
        "x-ms-date": "Thu, 21 Jan 2021 20:44:26 GMT",
        "x-ms-return-client-request-id": "true",
        "x-ms-version": "2020-06-12"
      },
      "RequestBody": null,
      "StatusCode": 200,
      "ResponseHeaders": {
        "Content-Length": "0",
        "Date": "Thu, 21 Jan 2021 20:44:26 GMT",
        "ETag": "\u00220x8D8BE4D578D6DE4\u0022",
        "Last-Modified": "Thu, 21 Jan 2021 20:44:26 GMT",
        "Server": [
          "Windows-Azure-File/1.0",
          "Microsoft-HTTPAPI/2.0"
        ],
        "Vary": "Origin",
        "x-ms-client-request-id": "65c39d4d-aaac-edfa-4663-e42a612f733b",
        "x-ms-file-attributes": "Directory",
        "x-ms-file-change-time": "2021-01-21T20:44:26.3570916Z",
        "x-ms-file-creation-time": "2021-01-21T20:44:26.3570916Z",
        "x-ms-file-id": "13835128424026341376",
        "x-ms-file-last-write-time": "2021-01-21T20:44:26.3570916Z",
        "x-ms-file-parent-id": "0",
        "x-ms-file-permission-key": "17860367565182308406*11459378189709739967",
        "x-ms-request-id": "327acd6b-901a-006b-2136-f05d36000000",
        "x-ms-server-encrypted": "true",
        "x-ms-version": "2020-06-12"
      },
      "ResponseBody": []
    },
    {
      "RequestUri": "https://seanmcccanary3.file.core.windows.net/test-share-ff3014b3-0837-993a-0a57-6aa4ecf2cd72/?restype=directory\u0026comp=list",
      "RequestMethod": "GET",
      "RequestHeaders": {
        "Accept": "application/xml",
        "Authorization": "Sanitized",
        "traceparent": "00-23730bd7de98a14196d970606936ddb3-16e3479ff589c841-00",
        "User-Agent": [
          "azsdk-net-Storage.Files.Shares/12.7.0-alpha.20210121.1",
          "(.NET 5.0.2; Microsoft Windows 10.0.19042)"
        ],
        "x-ms-client-request-id": "54efbda4-6123-6a99-f113-9700dca47ff1",
        "x-ms-date": "Thu, 21 Jan 2021 20:44:26 GMT",
        "x-ms-return-client-request-id": "true",
        "x-ms-version": "2020-06-12"
      },
      "RequestBody": null,
      "StatusCode": 200,
      "ResponseHeaders": {
        "Content-Type": "application/xml",
        "Date": "Thu, 21 Jan 2021 20:44:26 GMT",
        "Server": [
          "Windows-Azure-File/1.0",
          "Microsoft-HTTPAPI/2.0"
        ],
        "Transfer-Encoding": "chunked",
        "Vary": "Origin",
        "x-ms-client-request-id": "54efbda4-6123-6a99-f113-9700dca47ff1",
<<<<<<< HEAD
        "x-ms-request-id": "d630087c-a01a-007d-2240-4e3c83000000",
        "x-ms-version": "2020-06-12"
=======
        "x-ms-request-id": "327acd6e-901a-006b-2236-f05d36000000",
        "x-ms-version": "2020-04-08"
>>>>>>> ac24a13f
      },
      "ResponseBody": "\uFEFF\u003C?xml version=\u00221.0\u0022 encoding=\u0022utf-8\u0022?\u003E\u003CEnumerationResults ServiceEndpoint=\u0022https://seanmcccanary3.file.core.windows.net/\u0022 ShareName=\u0022test-share-ff3014b3-0837-993a-0a57-6aa4ecf2cd72\u0022 DirectoryPath=\u0022\u0022\u003E\u003CEntries\u003E\u003CDirectory\u003E\u003CName\u003Emy cool directory\u003C/Name\u003E\u003CProperties /\u003E\u003C/Directory\u003E\u003C/Entries\u003E\u003CNextMarker /\u003E\u003C/EnumerationResults\u003E"
    },
    {
      "RequestUri": "https://seanmcccanary3.file.core.windows.net/test-share-ff3014b3-0837-993a-0a57-6aa4ecf2cd72?restype=share",
      "RequestMethod": "DELETE",
      "RequestHeaders": {
        "Accept": "application/xml",
        "Authorization": "Sanitized",
        "traceparent": "00-e9c4eb4fe4562c44b1f404ec52273841-6018e78c71e27547-00",
        "User-Agent": [
          "azsdk-net-Storage.Files.Shares/12.7.0-alpha.20210121.1",
          "(.NET 5.0.2; Microsoft Windows 10.0.19042)"
        ],
        "x-ms-client-request-id": "a3851eed-1f40-3817-3f9b-3523175aa82d",
        "x-ms-date": "Thu, 21 Jan 2021 20:44:26 GMT",
        "x-ms-delete-snapshots": "include",
        "x-ms-return-client-request-id": "true",
        "x-ms-version": "2020-06-12"
      },
      "RequestBody": null,
      "StatusCode": 202,
      "ResponseHeaders": {
        "Content-Length": "0",
        "Date": "Thu, 21 Jan 2021 20:44:26 GMT",
        "Server": [
          "Windows-Azure-File/1.0",
          "Microsoft-HTTPAPI/2.0"
        ],
        "x-ms-client-request-id": "a3851eed-1f40-3817-3f9b-3523175aa82d",
<<<<<<< HEAD
        "x-ms-request-id": "d630087d-a01a-007d-2340-4e3c83000000",
        "x-ms-version": "2020-06-12"
=======
        "x-ms-request-id": "327acd6f-901a-006b-2336-f05d36000000",
        "x-ms-version": "2020-04-08"
>>>>>>> ac24a13f
      },
      "ResponseBody": []
    }
  ],
  "Variables": {
    "RandomSeed": "390893096",
    "Storage_TestConfigDefault": "ProductionTenant\nseanmcccanary3\nU2FuaXRpemVk\nhttps://seanmcccanary3.blob.core.windows.net\nhttps://seanmcccanary3.file.core.windows.net\nhttps://seanmcccanary3.queue.core.windows.net\nhttps://seanmcccanary3.table.core.windows.net\n\n\n\n\nhttps://seanmcccanary3-secondary.blob.core.windows.net\nhttps://seanmcccanary3-secondary.file.core.windows.net\nhttps://seanmcccanary3-secondary.queue.core.windows.net\nhttps://seanmcccanary3-secondary.table.core.windows.net\n\nSanitized\n\n\nCloud\nBlobEndpoint=https://seanmcccanary3.blob.core.windows.net/;QueueEndpoint=https://seanmcccanary3.queue.core.windows.net/;FileEndpoint=https://seanmcccanary3.file.core.windows.net/;BlobSecondaryEndpoint=https://seanmcccanary3-secondary.blob.core.windows.net/;QueueSecondaryEndpoint=https://seanmcccanary3-secondary.queue.core.windows.net/;FileSecondaryEndpoint=https://seanmcccanary3-secondary.file.core.windows.net/;AccountName=seanmcccanary3;AccountKey=Kg==;\nseanscope1"
  }
}<|MERGE_RESOLUTION|>--- conflicted
+++ resolved
@@ -6,13 +6,13 @@
       "RequestHeaders": {
         "Accept": "application/xml",
         "Authorization": "Sanitized",
-        "traceparent": "00-34dee758cc77e5468fd1aca57d885f1e-4f9b504d09bfe245-00",
+        "traceparent": "00-0006e96fe097f845b6fd754e337c25f4-a9fd15e0475dc34d-00",
         "User-Agent": [
-          "azsdk-net-Storage.Files.Shares/12.7.0-alpha.20210121.1",
+          "azsdk-net-Storage.Files.Shares/12.7.0-alpha.20210126.1",
           "(.NET 5.0.2; Microsoft Windows 10.0.19042)"
         ],
         "x-ms-client-request-id": "b9e28eb4-2b89-3fc1-ebda-5c09069b0809",
-        "x-ms-date": "Thu, 21 Jan 2021 20:44:26 GMT",
+        "x-ms-date": "Tue, 26 Jan 2021 19:24:30 GMT",
         "x-ms-return-client-request-id": "true",
         "x-ms-version": "2020-06-12"
       },
@@ -20,21 +20,16 @@
       "StatusCode": 201,
       "ResponseHeaders": {
         "Content-Length": "0",
-        "Date": "Thu, 21 Jan 2021 20:44:25 GMT",
-        "ETag": "\u00220x8D8BE4D57823C87\u0022",
-        "Last-Modified": "Thu, 21 Jan 2021 20:44:26 GMT",
+        "Date": "Tue, 26 Jan 2021 19:24:29 GMT",
+        "ETag": "\u00220x8D8C23000BCCDAC\u0022",
+        "Last-Modified": "Tue, 26 Jan 2021 19:24:29 GMT",
         "Server": [
           "Windows-Azure-File/1.0",
           "Microsoft-HTTPAPI/2.0"
         ],
         "x-ms-client-request-id": "b9e28eb4-2b89-3fc1-ebda-5c09069b0809",
-<<<<<<< HEAD
-        "x-ms-request-id": "d8306e3b-401a-0038-5140-4ee960000000",
+        "x-ms-request-id": "a5914838-001a-0079-0218-f426e6000000",
         "x-ms-version": "2020-06-12"
-=======
-        "x-ms-request-id": "2f61277e-201a-006e-0636-f08fed000000",
-        "x-ms-version": "2020-04-08"
->>>>>>> ac24a13f
       },
       "ResponseBody": []
     },
@@ -44,13 +39,13 @@
       "RequestHeaders": {
         "Accept": "application/xml",
         "Authorization": "Sanitized",
-        "traceparent": "00-55ea153c70d6c44eb2ab0f832b7f60b7-66141e9260098643-00",
+        "traceparent": "00-090bb71bedcc224b9238064f45377650-d78af8ef9754b24d-00",
         "User-Agent": [
-          "azsdk-net-Storage.Files.Shares/12.7.0-alpha.20210121.1",
+          "azsdk-net-Storage.Files.Shares/12.7.0-alpha.20210126.1",
           "(.NET 5.0.2; Microsoft Windows 10.0.19042)"
         ],
         "x-ms-client-request-id": "5defa045-140f-82e8-6cd0-713df1e7c745",
-        "x-ms-date": "Thu, 21 Jan 2021 20:44:26 GMT",
+        "x-ms-date": "Tue, 26 Jan 2021 19:24:30 GMT",
         "x-ms-file-attributes": "None",
         "x-ms-file-creation-time": "Now",
         "x-ms-file-last-write-time": "Now",
@@ -62,22 +57,22 @@
       "StatusCode": 201,
       "ResponseHeaders": {
         "Content-Length": "0",
-        "Date": "Thu, 21 Jan 2021 20:44:25 GMT",
-        "ETag": "\u00220x8D8BE4D578D6DE4\u0022",
-        "Last-Modified": "Thu, 21 Jan 2021 20:44:26 GMT",
+        "Date": "Tue, 26 Jan 2021 19:24:29 GMT",
+        "ETag": "\u00220x8D8C23000C86DA3\u0022",
+        "Last-Modified": "Tue, 26 Jan 2021 19:24:30 GMT",
         "Server": [
           "Windows-Azure-File/1.0",
           "Microsoft-HTTPAPI/2.0"
         ],
         "x-ms-client-request-id": "5defa045-140f-82e8-6cd0-713df1e7c745",
         "x-ms-file-attributes": "Directory",
-        "x-ms-file-change-time": "2021-01-21T20:44:26.3570916Z",
-        "x-ms-file-creation-time": "2021-01-21T20:44:26.3570916Z",
+        "x-ms-file-change-time": "2021-01-26T19:24:30.0279203Z",
+        "x-ms-file-creation-time": "2021-01-26T19:24:30.0279203Z",
         "x-ms-file-id": "13835128424026341376",
-        "x-ms-file-last-write-time": "2021-01-21T20:44:26.3570916Z",
+        "x-ms-file-last-write-time": "2021-01-26T19:24:30.0279203Z",
         "x-ms-file-parent-id": "0",
         "x-ms-file-permission-key": "17860367565182308406*11459378189709739967",
-        "x-ms-request-id": "2f612781-201a-006e-0736-f08fed000000",
+        "x-ms-request-id": "a591483b-001a-0079-0318-f426e6000000",
         "x-ms-request-server-encrypted": "true",
         "x-ms-version": "2020-06-12"
       },
@@ -90,11 +85,11 @@
         "Accept": "application/xml",
         "Authorization": "Sanitized",
         "User-Agent": [
-          "azsdk-net-Storage.Files.Shares/12.7.0-alpha.20210121.1",
+          "azsdk-net-Storage.Files.Shares/12.7.0-alpha.20210126.1",
           "(.NET 5.0.2; Microsoft Windows 10.0.19042)"
         ],
         "x-ms-client-request-id": "65c39d4d-aaac-edfa-4663-e42a612f733b",
-        "x-ms-date": "Thu, 21 Jan 2021 20:44:26 GMT",
+        "x-ms-date": "Tue, 26 Jan 2021 19:24:30 GMT",
         "x-ms-return-client-request-id": "true",
         "x-ms-version": "2020-06-12"
       },
@@ -102,9 +97,9 @@
       "StatusCode": 200,
       "ResponseHeaders": {
         "Content-Length": "0",
-        "Date": "Thu, 21 Jan 2021 20:44:26 GMT",
-        "ETag": "\u00220x8D8BE4D578D6DE4\u0022",
-        "Last-Modified": "Thu, 21 Jan 2021 20:44:26 GMT",
+        "Date": "Tue, 26 Jan 2021 19:24:29 GMT",
+        "ETag": "\u00220x8D8C23000C86DA3\u0022",
+        "Last-Modified": "Tue, 26 Jan 2021 19:24:30 GMT",
         "Server": [
           "Windows-Azure-File/1.0",
           "Microsoft-HTTPAPI/2.0"
@@ -112,13 +107,13 @@
         "Vary": "Origin",
         "x-ms-client-request-id": "65c39d4d-aaac-edfa-4663-e42a612f733b",
         "x-ms-file-attributes": "Directory",
-        "x-ms-file-change-time": "2021-01-21T20:44:26.3570916Z",
-        "x-ms-file-creation-time": "2021-01-21T20:44:26.3570916Z",
+        "x-ms-file-change-time": "2021-01-26T19:24:30.0279203Z",
+        "x-ms-file-creation-time": "2021-01-26T19:24:30.0279203Z",
         "x-ms-file-id": "13835128424026341376",
-        "x-ms-file-last-write-time": "2021-01-21T20:44:26.3570916Z",
+        "x-ms-file-last-write-time": "2021-01-26T19:24:30.0279203Z",
         "x-ms-file-parent-id": "0",
         "x-ms-file-permission-key": "17860367565182308406*11459378189709739967",
-        "x-ms-request-id": "327acd6b-901a-006b-2136-f05d36000000",
+        "x-ms-request-id": "5e58c2a8-f01a-0020-5818-f4a165000000",
         "x-ms-server-encrypted": "true",
         "x-ms-version": "2020-06-12"
       },
@@ -130,13 +125,13 @@
       "RequestHeaders": {
         "Accept": "application/xml",
         "Authorization": "Sanitized",
-        "traceparent": "00-23730bd7de98a14196d970606936ddb3-16e3479ff589c841-00",
+        "traceparent": "00-7c79f8e7047e8541a309f47daccdc930-8ceb4fc6a3b9fc40-00",
         "User-Agent": [
-          "azsdk-net-Storage.Files.Shares/12.7.0-alpha.20210121.1",
+          "azsdk-net-Storage.Files.Shares/12.7.0-alpha.20210126.1",
           "(.NET 5.0.2; Microsoft Windows 10.0.19042)"
         ],
         "x-ms-client-request-id": "54efbda4-6123-6a99-f113-9700dca47ff1",
-        "x-ms-date": "Thu, 21 Jan 2021 20:44:26 GMT",
+        "x-ms-date": "Tue, 26 Jan 2021 19:24:31 GMT",
         "x-ms-return-client-request-id": "true",
         "x-ms-version": "2020-06-12"
       },
@@ -144,7 +139,7 @@
       "StatusCode": 200,
       "ResponseHeaders": {
         "Content-Type": "application/xml",
-        "Date": "Thu, 21 Jan 2021 20:44:26 GMT",
+        "Date": "Tue, 26 Jan 2021 19:24:29 GMT",
         "Server": [
           "Windows-Azure-File/1.0",
           "Microsoft-HTTPAPI/2.0"
@@ -152,13 +147,8 @@
         "Transfer-Encoding": "chunked",
         "Vary": "Origin",
         "x-ms-client-request-id": "54efbda4-6123-6a99-f113-9700dca47ff1",
-<<<<<<< HEAD
-        "x-ms-request-id": "d630087c-a01a-007d-2240-4e3c83000000",
+        "x-ms-request-id": "5e58c2ab-f01a-0020-5918-f4a165000000",
         "x-ms-version": "2020-06-12"
-=======
-        "x-ms-request-id": "327acd6e-901a-006b-2236-f05d36000000",
-        "x-ms-version": "2020-04-08"
->>>>>>> ac24a13f
       },
       "ResponseBody": "\uFEFF\u003C?xml version=\u00221.0\u0022 encoding=\u0022utf-8\u0022?\u003E\u003CEnumerationResults ServiceEndpoint=\u0022https://seanmcccanary3.file.core.windows.net/\u0022 ShareName=\u0022test-share-ff3014b3-0837-993a-0a57-6aa4ecf2cd72\u0022 DirectoryPath=\u0022\u0022\u003E\u003CEntries\u003E\u003CDirectory\u003E\u003CName\u003Emy cool directory\u003C/Name\u003E\u003CProperties /\u003E\u003C/Directory\u003E\u003C/Entries\u003E\u003CNextMarker /\u003E\u003C/EnumerationResults\u003E"
     },
@@ -168,13 +158,13 @@
       "RequestHeaders": {
         "Accept": "application/xml",
         "Authorization": "Sanitized",
-        "traceparent": "00-e9c4eb4fe4562c44b1f404ec52273841-6018e78c71e27547-00",
+        "traceparent": "00-a53cc0756d0cb1469aecc0f8f1f657cd-b16d1b9198072647-00",
         "User-Agent": [
-          "azsdk-net-Storage.Files.Shares/12.7.0-alpha.20210121.1",
+          "azsdk-net-Storage.Files.Shares/12.7.0-alpha.20210126.1",
           "(.NET 5.0.2; Microsoft Windows 10.0.19042)"
         ],
         "x-ms-client-request-id": "a3851eed-1f40-3817-3f9b-3523175aa82d",
-        "x-ms-date": "Thu, 21 Jan 2021 20:44:26 GMT",
+        "x-ms-date": "Tue, 26 Jan 2021 19:24:31 GMT",
         "x-ms-delete-snapshots": "include",
         "x-ms-return-client-request-id": "true",
         "x-ms-version": "2020-06-12"
@@ -183,19 +173,14 @@
       "StatusCode": 202,
       "ResponseHeaders": {
         "Content-Length": "0",
-        "Date": "Thu, 21 Jan 2021 20:44:26 GMT",
+        "Date": "Tue, 26 Jan 2021 19:24:30 GMT",
         "Server": [
           "Windows-Azure-File/1.0",
           "Microsoft-HTTPAPI/2.0"
         ],
         "x-ms-client-request-id": "a3851eed-1f40-3817-3f9b-3523175aa82d",
-<<<<<<< HEAD
-        "x-ms-request-id": "d630087d-a01a-007d-2340-4e3c83000000",
+        "x-ms-request-id": "5e58c2ac-f01a-0020-5a18-f4a165000000",
         "x-ms-version": "2020-06-12"
-=======
-        "x-ms-request-id": "327acd6f-901a-006b-2336-f05d36000000",
-        "x-ms-version": "2020-04-08"
->>>>>>> ac24a13f
       },
       "ResponseBody": []
     }
