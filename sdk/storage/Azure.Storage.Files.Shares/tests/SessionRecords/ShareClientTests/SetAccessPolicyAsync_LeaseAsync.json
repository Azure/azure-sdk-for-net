{
  "Entries": [
    {
      "RequestUri": "https://seanmcccanary3.file.core.windows.net/test-share-d1ef95c1-6a58-a00a-e612-70b094031180?restype=share",
      "RequestMethod": "PUT",
      "RequestHeaders": {
        "Accept": "application/xml",
        "Authorization": "Sanitized",
        "traceparent": "00-b1f0291936fac4468cc7645ba673615c-2a3e84e0eaacb246-00",
        "User-Agent": [
          "azsdk-net-Storage.Files.Shares/12.7.0-alpha.20210121.1",
          "(.NET 5.0.2; Microsoft Windows 10.0.19042)"
        ],
        "x-ms-client-request-id": "28c3f959-6a0c-0f58-5a3a-3d51cea6c44a",
        "x-ms-date": "Thu, 21 Jan 2021 20:46:04 GMT",
        "x-ms-return-client-request-id": "true",
        "x-ms-version": "2020-06-12"
      },
      "RequestBody": null,
      "StatusCode": 201,
      "ResponseHeaders": {
        "Content-Length": "0",
        "Date": "Thu, 21 Jan 2021 20:46:04 GMT",
        "ETag": "\u00220x8D8BE4D92277CF9\u0022",
        "Last-Modified": "Thu, 21 Jan 2021 20:46:04 GMT",
        "Server": [
          "Windows-Azure-File/1.0",
          "Microsoft-HTTPAPI/2.0"
        ],
        "x-ms-client-request-id": "28c3f959-6a0c-0f58-5a3a-3d51cea6c44a",
<<<<<<< HEAD
        "x-ms-request-id": "1388776e-601a-008b-3974-a1deaf000000",
        "x-ms-version": "2020-06-12"
=======
        "x-ms-request-id": "e8f4abaf-a01a-0012-7036-f0a112000000",
        "x-ms-version": "2020-04-08"
>>>>>>> ac24a13f
      },
      "ResponseBody": []
    },
    {
      "RequestUri": "https://seanmcccanary3.file.core.windows.net/test-share-d1ef95c1-6a58-a00a-e612-70b094031180?comp=lease\u0026restype=share",
      "RequestMethod": "PUT",
      "RequestHeaders": {
        "Accept": "application/xml",
        "Authorization": "Sanitized",
        "traceparent": "00-ff87f169c1a6894aace9ec2179d769af-97addaf5f68dea4e-00",
        "User-Agent": [
          "azsdk-net-Storage.Files.Shares/12.7.0-alpha.20210121.1",
          "(.NET 5.0.2; Microsoft Windows 10.0.19042)"
        ],
        "x-ms-client-request-id": "4ef659fa-ee17-468f-2f55-87abbcbe4a87",
        "x-ms-date": "Thu, 21 Jan 2021 20:46:05 GMT",
        "x-ms-lease-action": "acquire",
        "x-ms-lease-duration": "-1",
        "x-ms-proposed-lease-id": "2aef2140-1366-6eca-a060-ae99c5d32fdf",
        "x-ms-return-client-request-id": "true",
        "x-ms-version": "2020-06-12"
      },
      "RequestBody": null,
      "StatusCode": 201,
      "ResponseHeaders": {
        "Content-Length": "0",
        "Date": "Thu, 21 Jan 2021 20:46:04 GMT",
        "ETag": "\u00220x8D8BE4D92277CF9\u0022",
        "Last-Modified": "Thu, 21 Jan 2021 20:46:04 GMT",
        "Server": [
          "Windows-Azure-File/1.0",
          "Microsoft-HTTPAPI/2.0"
        ],
        "x-ms-client-request-id": "4ef659fa-ee17-468f-2f55-87abbcbe4a87",
        "x-ms-lease-id": "2aef2140-1366-6eca-a060-ae99c5d32fdf",
<<<<<<< HEAD
        "x-ms-request-id": "13887778-601a-008b-4174-a1deaf000000",
        "x-ms-version": "2020-06-12"
=======
        "x-ms-request-id": "e8f4abb2-a01a-0012-7136-f0a112000000",
        "x-ms-version": "2020-04-08"
>>>>>>> ac24a13f
      },
      "ResponseBody": []
    },
    {
      "RequestUri": "https://seanmcccanary3.file.core.windows.net/test-share-d1ef95c1-6a58-a00a-e612-70b094031180?restype=share\u0026comp=acl",
      "RequestMethod": "PUT",
      "RequestHeaders": {
        "Accept": "application/xml",
        "Authorization": "Sanitized",
        "Content-Length": "252",
        "Content-Type": "application/xml",
        "traceparent": "00-a2c9ede885185c469863d31b7359deb4-0d2523c3f2b82e43-00",
        "User-Agent": [
          "azsdk-net-Storage.Files.Shares/12.7.0-alpha.20210121.1",
          "(.NET 5.0.2; Microsoft Windows 10.0.19042)"
        ],
        "x-ms-client-request-id": "d12d6d4b-a04e-02a1-4536-1b76fd890b8a",
        "x-ms-date": "Thu, 21 Jan 2021 20:46:05 GMT",
        "x-ms-lease-id": "2aef2140-1366-6eca-a060-ae99c5d32fdf",
        "x-ms-return-client-request-id": "true",
        "x-ms-version": "2020-06-12"
      },
      "RequestBody": "\uFEFF\u003CSignedIdentifiers\u003E\u003CSignedIdentifier\u003E\u003CId\u003Eopkojkbpnpbxyraoaydt\u003C/Id\u003E\u003CAccessPolicy\u003E\u003CStart\u003E2021-01-21T19:46:05.1829286Z\u003C/Start\u003E\u003CExpiry\u003E2021-01-21T21:46:05.1829286Z\u003C/Expiry\u003E\u003CPermission\u003Erw\u003C/Permission\u003E\u003C/AccessPolicy\u003E\u003C/SignedIdentifier\u003E\u003C/SignedIdentifiers\u003E",
      "StatusCode": 200,
      "ResponseHeaders": {
        "Content-Length": "0",
        "Date": "Thu, 21 Jan 2021 20:46:04 GMT",
        "ETag": "\u00220x8D8BE4D925B17CF\u0022",
        "Last-Modified": "Thu, 21 Jan 2021 20:46:05 GMT",
        "Server": [
          "Windows-Azure-File/1.0",
          "Microsoft-HTTPAPI/2.0"
        ],
        "x-ms-client-request-id": "d12d6d4b-a04e-02a1-4536-1b76fd890b8a",
<<<<<<< HEAD
        "x-ms-request-id": "1388777f-601a-008b-4874-a1deaf000000",
        "x-ms-version": "2020-06-12"
=======
        "x-ms-request-id": "e8f4abb4-a01a-0012-7336-f0a112000000",
        "x-ms-version": "2020-04-08"
>>>>>>> ac24a13f
      },
      "ResponseBody": []
    },
    {
      "RequestUri": "https://seanmcccanary3.file.core.windows.net/test-share-d1ef95c1-6a58-a00a-e612-70b094031180?restype=share",
      "RequestMethod": "DELETE",
      "RequestHeaders": {
        "Accept": "application/xml",
        "Authorization": "Sanitized",
        "traceparent": "00-2697f39b2d6f1c49aee5c846c33a6d38-456e8a87a9b35e4a-00",
        "User-Agent": [
          "azsdk-net-Storage.Files.Shares/12.7.0-alpha.20210121.1",
          "(.NET 5.0.2; Microsoft Windows 10.0.19042)"
        ],
        "x-ms-client-request-id": "32b19fb1-ce04-3c1c-3fc6-c6b4f5f5ecd8",
        "x-ms-date": "Thu, 21 Jan 2021 20:46:05 GMT",
        "x-ms-delete-snapshots": "include",
        "x-ms-lease-id": "2aef2140-1366-6eca-a060-ae99c5d32fdf",
        "x-ms-return-client-request-id": "true",
        "x-ms-version": "2020-06-12"
      },
      "RequestBody": null,
      "StatusCode": 202,
      "ResponseHeaders": {
        "Content-Length": "0",
        "Date": "Thu, 21 Jan 2021 20:46:04 GMT",
        "Server": [
          "Windows-Azure-File/1.0",
          "Microsoft-HTTPAPI/2.0"
        ],
        "x-ms-client-request-id": "32b19fb1-ce04-3c1c-3fc6-c6b4f5f5ecd8",
<<<<<<< HEAD
        "x-ms-request-id": "13887780-601a-008b-4974-a1deaf000000",
        "x-ms-version": "2020-06-12"
=======
        "x-ms-request-id": "e8f4abb5-a01a-0012-7436-f0a112000000",
        "x-ms-version": "2020-04-08"
>>>>>>> ac24a13f
      },
      "ResponseBody": []
    }
  ],
  "Variables": {
    "DateTimeOffsetNow": "2021-01-21T14:46:05.1829286-06:00",
    "RandomSeed": "1543450754",
    "Storage_TestConfigDefault": "ProductionTenant\nseanmcccanary3\nU2FuaXRpemVk\nhttps://seanmcccanary3.blob.core.windows.net\nhttps://seanmcccanary3.file.core.windows.net\nhttps://seanmcccanary3.queue.core.windows.net\nhttps://seanmcccanary3.table.core.windows.net\n\n\n\n\nhttps://seanmcccanary3-secondary.blob.core.windows.net\nhttps://seanmcccanary3-secondary.file.core.windows.net\nhttps://seanmcccanary3-secondary.queue.core.windows.net\nhttps://seanmcccanary3-secondary.table.core.windows.net\n\nSanitized\n\n\nCloud\nBlobEndpoint=https://seanmcccanary3.blob.core.windows.net/;QueueEndpoint=https://seanmcccanary3.queue.core.windows.net/;FileEndpoint=https://seanmcccanary3.file.core.windows.net/;BlobSecondaryEndpoint=https://seanmcccanary3-secondary.blob.core.windows.net/;QueueSecondaryEndpoint=https://seanmcccanary3-secondary.queue.core.windows.net/;FileSecondaryEndpoint=https://seanmcccanary3-secondary.file.core.windows.net/;AccountName=seanmcccanary3;AccountKey=Kg==;\nseanscope1"
  }
}<|MERGE_RESOLUTION|>--- conflicted
+++ resolved
@@ -6,13 +6,13 @@
       "RequestHeaders": {
         "Accept": "application/xml",
         "Authorization": "Sanitized",
-        "traceparent": "00-b1f0291936fac4468cc7645ba673615c-2a3e84e0eaacb246-00",
+        "traceparent": "00-d72ade5ff9fd7249828e474b61339e23-bfe4f4d640f52542-00",
         "User-Agent": [
-          "azsdk-net-Storage.Files.Shares/12.7.0-alpha.20210121.1",
+          "azsdk-net-Storage.Files.Shares/12.7.0-alpha.20210126.1",
           "(.NET 5.0.2; Microsoft Windows 10.0.19042)"
         ],
         "x-ms-client-request-id": "28c3f959-6a0c-0f58-5a3a-3d51cea6c44a",
-        "x-ms-date": "Thu, 21 Jan 2021 20:46:04 GMT",
+        "x-ms-date": "Tue, 26 Jan 2021 19:25:44 GMT",
         "x-ms-return-client-request-id": "true",
         "x-ms-version": "2020-06-12"
       },
@@ -20,21 +20,16 @@
       "StatusCode": 201,
       "ResponseHeaders": {
         "Content-Length": "0",
-        "Date": "Thu, 21 Jan 2021 20:46:04 GMT",
-        "ETag": "\u00220x8D8BE4D92277CF9\u0022",
-        "Last-Modified": "Thu, 21 Jan 2021 20:46:04 GMT",
+        "Date": "Tue, 26 Jan 2021 19:25:43 GMT",
+        "ETag": "\u00220x8D8C2302CDA93E8\u0022",
+        "Last-Modified": "Tue, 26 Jan 2021 19:25:43 GMT",
         "Server": [
           "Windows-Azure-File/1.0",
           "Microsoft-HTTPAPI/2.0"
         ],
         "x-ms-client-request-id": "28c3f959-6a0c-0f58-5a3a-3d51cea6c44a",
-<<<<<<< HEAD
-        "x-ms-request-id": "1388776e-601a-008b-3974-a1deaf000000",
+        "x-ms-request-id": "79865e1a-a01a-002d-2619-f469b1000000",
         "x-ms-version": "2020-06-12"
-=======
-        "x-ms-request-id": "e8f4abaf-a01a-0012-7036-f0a112000000",
-        "x-ms-version": "2020-04-08"
->>>>>>> ac24a13f
       },
       "ResponseBody": []
     },
@@ -44,13 +39,13 @@
       "RequestHeaders": {
         "Accept": "application/xml",
         "Authorization": "Sanitized",
-        "traceparent": "00-ff87f169c1a6894aace9ec2179d769af-97addaf5f68dea4e-00",
+        "traceparent": "00-24e67cc84a193a48a307de20a276a66b-8c49c7d451cd414c-00",
         "User-Agent": [
-          "azsdk-net-Storage.Files.Shares/12.7.0-alpha.20210121.1",
+          "azsdk-net-Storage.Files.Shares/12.7.0-alpha.20210126.1",
           "(.NET 5.0.2; Microsoft Windows 10.0.19042)"
         ],
         "x-ms-client-request-id": "4ef659fa-ee17-468f-2f55-87abbcbe4a87",
-        "x-ms-date": "Thu, 21 Jan 2021 20:46:05 GMT",
+        "x-ms-date": "Tue, 26 Jan 2021 19:25:44 GMT",
         "x-ms-lease-action": "acquire",
         "x-ms-lease-duration": "-1",
         "x-ms-proposed-lease-id": "2aef2140-1366-6eca-a060-ae99c5d32fdf",
@@ -61,22 +56,17 @@
       "StatusCode": 201,
       "ResponseHeaders": {
         "Content-Length": "0",
-        "Date": "Thu, 21 Jan 2021 20:46:04 GMT",
-        "ETag": "\u00220x8D8BE4D92277CF9\u0022",
-        "Last-Modified": "Thu, 21 Jan 2021 20:46:04 GMT",
+        "Date": "Tue, 26 Jan 2021 19:25:43 GMT",
+        "ETag": "\u00220x8D8C2302CDA93E8\u0022",
+        "Last-Modified": "Tue, 26 Jan 2021 19:25:43 GMT",
         "Server": [
           "Windows-Azure-File/1.0",
           "Microsoft-HTTPAPI/2.0"
         ],
         "x-ms-client-request-id": "4ef659fa-ee17-468f-2f55-87abbcbe4a87",
         "x-ms-lease-id": "2aef2140-1366-6eca-a060-ae99c5d32fdf",
-<<<<<<< HEAD
-        "x-ms-request-id": "13887778-601a-008b-4174-a1deaf000000",
+        "x-ms-request-id": "79865e1d-a01a-002d-2719-f469b1000000",
         "x-ms-version": "2020-06-12"
-=======
-        "x-ms-request-id": "e8f4abb2-a01a-0012-7136-f0a112000000",
-        "x-ms-version": "2020-04-08"
->>>>>>> ac24a13f
       },
       "ResponseBody": []
     },
@@ -88,36 +78,31 @@
         "Authorization": "Sanitized",
         "Content-Length": "252",
         "Content-Type": "application/xml",
-        "traceparent": "00-a2c9ede885185c469863d31b7359deb4-0d2523c3f2b82e43-00",
+        "traceparent": "00-036d5c857c69214393936e1cf52d226c-1f1777bbf0da7f4e-00",
         "User-Agent": [
-          "azsdk-net-Storage.Files.Shares/12.7.0-alpha.20210121.1",
+          "azsdk-net-Storage.Files.Shares/12.7.0-alpha.20210126.1",
           "(.NET 5.0.2; Microsoft Windows 10.0.19042)"
         ],
         "x-ms-client-request-id": "d12d6d4b-a04e-02a1-4536-1b76fd890b8a",
-        "x-ms-date": "Thu, 21 Jan 2021 20:46:05 GMT",
+        "x-ms-date": "Tue, 26 Jan 2021 19:25:45 GMT",
         "x-ms-lease-id": "2aef2140-1366-6eca-a060-ae99c5d32fdf",
         "x-ms-return-client-request-id": "true",
         "x-ms-version": "2020-06-12"
       },
-      "RequestBody": "\uFEFF\u003CSignedIdentifiers\u003E\u003CSignedIdentifier\u003E\u003CId\u003Eopkojkbpnpbxyraoaydt\u003C/Id\u003E\u003CAccessPolicy\u003E\u003CStart\u003E2021-01-21T19:46:05.1829286Z\u003C/Start\u003E\u003CExpiry\u003E2021-01-21T21:46:05.1829286Z\u003C/Expiry\u003E\u003CPermission\u003Erw\u003C/Permission\u003E\u003C/AccessPolicy\u003E\u003C/SignedIdentifier\u003E\u003C/SignedIdentifiers\u003E",
+      "RequestBody": "\uFEFF\u003CSignedIdentifiers\u003E\u003CSignedIdentifier\u003E\u003CId\u003Eopkojkbpnpbxyraoaydt\u003C/Id\u003E\u003CAccessPolicy\u003E\u003CStart\u003E2021-01-26T18:25:45.0071590Z\u003C/Start\u003E\u003CExpiry\u003E2021-01-26T20:25:45.0071590Z\u003C/Expiry\u003E\u003CPermission\u003Erw\u003C/Permission\u003E\u003C/AccessPolicy\u003E\u003C/SignedIdentifier\u003E\u003C/SignedIdentifiers\u003E",
       "StatusCode": 200,
       "ResponseHeaders": {
         "Content-Length": "0",
-        "Date": "Thu, 21 Jan 2021 20:46:04 GMT",
-        "ETag": "\u00220x8D8BE4D925B17CF\u0022",
-        "Last-Modified": "Thu, 21 Jan 2021 20:46:05 GMT",
+        "Date": "Tue, 26 Jan 2021 19:25:43 GMT",
+        "ETag": "\u00220x8D8C2302D02E07C\u0022",
+        "Last-Modified": "Tue, 26 Jan 2021 19:25:44 GMT",
         "Server": [
           "Windows-Azure-File/1.0",
           "Microsoft-HTTPAPI/2.0"
         ],
         "x-ms-client-request-id": "d12d6d4b-a04e-02a1-4536-1b76fd890b8a",
-<<<<<<< HEAD
-        "x-ms-request-id": "1388777f-601a-008b-4874-a1deaf000000",
+        "x-ms-request-id": "79865e1e-a01a-002d-2819-f469b1000000",
         "x-ms-version": "2020-06-12"
-=======
-        "x-ms-request-id": "e8f4abb4-a01a-0012-7336-f0a112000000",
-        "x-ms-version": "2020-04-08"
->>>>>>> ac24a13f
       },
       "ResponseBody": []
     },
@@ -127,13 +112,13 @@
       "RequestHeaders": {
         "Accept": "application/xml",
         "Authorization": "Sanitized",
-        "traceparent": "00-2697f39b2d6f1c49aee5c846c33a6d38-456e8a87a9b35e4a-00",
+        "traceparent": "00-7596f56c9c63304e8aefbc9062bf57f0-75a4e95e2d0e034b-00",
         "User-Agent": [
-          "azsdk-net-Storage.Files.Shares/12.7.0-alpha.20210121.1",
+          "azsdk-net-Storage.Files.Shares/12.7.0-alpha.20210126.1",
           "(.NET 5.0.2; Microsoft Windows 10.0.19042)"
         ],
         "x-ms-client-request-id": "32b19fb1-ce04-3c1c-3fc6-c6b4f5f5ecd8",
-        "x-ms-date": "Thu, 21 Jan 2021 20:46:05 GMT",
+        "x-ms-date": "Tue, 26 Jan 2021 19:25:45 GMT",
         "x-ms-delete-snapshots": "include",
         "x-ms-lease-id": "2aef2140-1366-6eca-a060-ae99c5d32fdf",
         "x-ms-return-client-request-id": "true",
@@ -143,25 +128,20 @@
       "StatusCode": 202,
       "ResponseHeaders": {
         "Content-Length": "0",
-        "Date": "Thu, 21 Jan 2021 20:46:04 GMT",
+        "Date": "Tue, 26 Jan 2021 19:25:43 GMT",
         "Server": [
           "Windows-Azure-File/1.0",
           "Microsoft-HTTPAPI/2.0"
         ],
         "x-ms-client-request-id": "32b19fb1-ce04-3c1c-3fc6-c6b4f5f5ecd8",
-<<<<<<< HEAD
-        "x-ms-request-id": "13887780-601a-008b-4974-a1deaf000000",
+        "x-ms-request-id": "79865e1f-a01a-002d-2919-f469b1000000",
         "x-ms-version": "2020-06-12"
-=======
-        "x-ms-request-id": "e8f4abb5-a01a-0012-7436-f0a112000000",
-        "x-ms-version": "2020-04-08"
->>>>>>> ac24a13f
       },
       "ResponseBody": []
     }
   ],
   "Variables": {
-    "DateTimeOffsetNow": "2021-01-21T14:46:05.1829286-06:00",
+    "DateTimeOffsetNow": "2021-01-26T13:25:45.0071590-06:00",
     "RandomSeed": "1543450754",
     "Storage_TestConfigDefault": "ProductionTenant\nseanmcccanary3\nU2FuaXRpemVk\nhttps://seanmcccanary3.blob.core.windows.net\nhttps://seanmcccanary3.file.core.windows.net\nhttps://seanmcccanary3.queue.core.windows.net\nhttps://seanmcccanary3.table.core.windows.net\n\n\n\n\nhttps://seanmcccanary3-secondary.blob.core.windows.net\nhttps://seanmcccanary3-secondary.file.core.windows.net\nhttps://seanmcccanary3-secondary.queue.core.windows.net\nhttps://seanmcccanary3-secondary.table.core.windows.net\n\nSanitized\n\n\nCloud\nBlobEndpoint=https://seanmcccanary3.blob.core.windows.net/;QueueEndpoint=https://seanmcccanary3.queue.core.windows.net/;FileEndpoint=https://seanmcccanary3.file.core.windows.net/;BlobSecondaryEndpoint=https://seanmcccanary3-secondary.blob.core.windows.net/;QueueSecondaryEndpoint=https://seanmcccanary3-secondary.queue.core.windows.net/;FileSecondaryEndpoint=https://seanmcccanary3-secondary.file.core.windows.net/;AccountName=seanmcccanary3;AccountKey=Kg==;\nseanscope1"
   }
