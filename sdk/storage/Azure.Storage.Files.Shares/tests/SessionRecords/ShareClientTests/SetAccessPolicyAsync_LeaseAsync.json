﻿{
  "Entries": [
    {
      "RequestUri": "https://seanmcccanary3.file.core.windows.net/test-share-d1ef95c1-6a58-a00a-e612-70b094031180?restype=share",
      "RequestMethod": "PUT",
      "RequestHeaders": {
        "Accept": "application/xml",
        "Authorization": "Sanitized",
        "traceparent": "00-d72ade5ff9fd7249828e474b61339e23-bfe4f4d640f52542-00",
        "User-Agent": [
          "azsdk-net-Storage.Files.Shares/12.7.0-alpha.20210126.1",
          "(.NET 5.0.2; Microsoft Windows 10.0.19042)"
        ],
        "x-ms-client-request-id": "28c3f959-6a0c-0f58-5a3a-3d51cea6c44a",
        "x-ms-date": "Tue, 26 Jan 2021 19:25:44 GMT",
        "x-ms-return-client-request-id": "true",
<<<<<<< HEAD
        "x-ms-version": "2020-12-06"
=======
        "x-ms-version": "2021-02-12"
>>>>>>> 7e782c87
      },
      "RequestBody": null,
      "StatusCode": 201,
      "ResponseHeaders": {
        "Content-Length": "0",
        "Date": "Tue, 26 Jan 2021 19:25:43 GMT",
        "ETag": "\"0x8D8C2302CDA93E8\"",
        "Last-Modified": "Tue, 26 Jan 2021 19:25:43 GMT",
        "Server": [
          "Windows-Azure-File/1.0",
          "Microsoft-HTTPAPI/2.0"
        ],
        "x-ms-client-request-id": "28c3f959-6a0c-0f58-5a3a-3d51cea6c44a",
        "x-ms-request-id": "79865e1a-a01a-002d-2619-f469b1000000",
<<<<<<< HEAD
        "x-ms-version": "2020-12-06"
=======
        "x-ms-version": "2021-02-12"
>>>>>>> 7e782c87
      },
      "ResponseBody": []
    },
    {
      "RequestUri": "https://seanmcccanary3.file.core.windows.net/test-share-d1ef95c1-6a58-a00a-e612-70b094031180?comp=lease&restype=share",
      "RequestMethod": "PUT",
      "RequestHeaders": {
        "Accept": "application/xml",
        "Authorization": "Sanitized",
        "traceparent": "00-24e67cc84a193a48a307de20a276a66b-8c49c7d451cd414c-00",
        "User-Agent": [
          "azsdk-net-Storage.Files.Shares/12.7.0-alpha.20210126.1",
          "(.NET 5.0.2; Microsoft Windows 10.0.19042)"
        ],
        "x-ms-client-request-id": "4ef659fa-ee17-468f-2f55-87abbcbe4a87",
        "x-ms-date": "Tue, 26 Jan 2021 19:25:44 GMT",
        "x-ms-lease-action": "acquire",
        "x-ms-lease-duration": "-1",
        "x-ms-proposed-lease-id": "2aef2140-1366-6eca-a060-ae99c5d32fdf",
        "x-ms-return-client-request-id": "true",
<<<<<<< HEAD
        "x-ms-version": "2020-12-06"
=======
        "x-ms-version": "2021-02-12"
>>>>>>> 7e782c87
      },
      "RequestBody": null,
      "StatusCode": 201,
      "ResponseHeaders": {
        "Content-Length": "0",
        "Date": "Tue, 26 Jan 2021 19:25:43 GMT",
        "ETag": "\"0x8D8C2302CDA93E8\"",
        "Last-Modified": "Tue, 26 Jan 2021 19:25:43 GMT",
        "Server": [
          "Windows-Azure-File/1.0",
          "Microsoft-HTTPAPI/2.0"
        ],
        "x-ms-client-request-id": "4ef659fa-ee17-468f-2f55-87abbcbe4a87",
        "x-ms-lease-id": "2aef2140-1366-6eca-a060-ae99c5d32fdf",
        "x-ms-request-id": "79865e1d-a01a-002d-2719-f469b1000000",
<<<<<<< HEAD
        "x-ms-version": "2020-12-06"
=======
        "x-ms-version": "2021-02-12"
>>>>>>> 7e782c87
      },
      "ResponseBody": []
    },
    {
      "RequestUri": "https://seanmcccanary3.file.core.windows.net/test-share-d1ef95c1-6a58-a00a-e612-70b094031180?restype=share&comp=acl",
      "RequestMethod": "PUT",
      "RequestHeaders": {
        "Accept": "application/xml",
        "Authorization": "Sanitized",
        "Content-Length": "252",
        "Content-Type": "application/xml",
        "traceparent": "00-036d5c857c69214393936e1cf52d226c-1f1777bbf0da7f4e-00",
        "User-Agent": [
          "azsdk-net-Storage.Files.Shares/12.7.0-alpha.20210126.1",
          "(.NET 5.0.2; Microsoft Windows 10.0.19042)"
        ],
        "x-ms-client-request-id": "d12d6d4b-a04e-02a1-4536-1b76fd890b8a",
        "x-ms-date": "Tue, 26 Jan 2021 19:25:45 GMT",
        "x-ms-lease-id": "2aef2140-1366-6eca-a060-ae99c5d32fdf",
        "x-ms-return-client-request-id": "true",
<<<<<<< HEAD
        "x-ms-version": "2020-12-06"
=======
        "x-ms-version": "2021-02-12"
>>>>>>> 7e782c87
      },
      "RequestBody": "﻿<SignedIdentifiers><SignedIdentifier><Id>opkojkbpnpbxyraoaydt</Id><AccessPolicy><Start>2021-01-26T18:25:45.0071590Z</Start><Expiry>2021-01-26T20:25:45.0071590Z</Expiry><Permission>rw</Permission></AccessPolicy></SignedIdentifier></SignedIdentifiers>",
      "StatusCode": 200,
      "ResponseHeaders": {
        "Content-Length": "0",
        "Date": "Tue, 26 Jan 2021 19:25:43 GMT",
        "ETag": "\"0x8D8C2302D02E07C\"",
        "Last-Modified": "Tue, 26 Jan 2021 19:25:44 GMT",
        "Server": [
          "Windows-Azure-File/1.0",
          "Microsoft-HTTPAPI/2.0"
        ],
        "x-ms-client-request-id": "d12d6d4b-a04e-02a1-4536-1b76fd890b8a",
        "x-ms-request-id": "79865e1e-a01a-002d-2819-f469b1000000",
<<<<<<< HEAD
        "x-ms-version": "2020-12-06"
=======
        "x-ms-version": "2021-02-12"
>>>>>>> 7e782c87
      },
      "ResponseBody": []
    },
    {
      "RequestUri": "https://seanmcccanary3.file.core.windows.net/test-share-d1ef95c1-6a58-a00a-e612-70b094031180?restype=share",
      "RequestMethod": "DELETE",
      "RequestHeaders": {
        "Accept": "application/xml",
        "Authorization": "Sanitized",
        "traceparent": "00-7596f56c9c63304e8aefbc9062bf57f0-75a4e95e2d0e034b-00",
        "User-Agent": [
          "azsdk-net-Storage.Files.Shares/12.7.0-alpha.20210126.1",
          "(.NET 5.0.2; Microsoft Windows 10.0.19042)"
        ],
        "x-ms-client-request-id": "32b19fb1-ce04-3c1c-3fc6-c6b4f5f5ecd8",
        "x-ms-date": "Tue, 26 Jan 2021 19:25:45 GMT",
        "x-ms-delete-snapshots": "include",
        "x-ms-lease-id": "2aef2140-1366-6eca-a060-ae99c5d32fdf",
        "x-ms-return-client-request-id": "true",
<<<<<<< HEAD
        "x-ms-version": "2020-12-06"
=======
        "x-ms-version": "2021-02-12"
>>>>>>> 7e782c87
      },
      "RequestBody": null,
      "StatusCode": 202,
      "ResponseHeaders": {
        "Content-Length": "0",
        "Date": "Tue, 26 Jan 2021 19:25:43 GMT",
        "Server": [
          "Windows-Azure-File/1.0",
          "Microsoft-HTTPAPI/2.0"
        ],
        "x-ms-client-request-id": "32b19fb1-ce04-3c1c-3fc6-c6b4f5f5ecd8",
        "x-ms-request-id": "79865e1f-a01a-002d-2919-f469b1000000",
<<<<<<< HEAD
        "x-ms-version": "2020-12-06"
=======
        "x-ms-version": "2021-02-12"
>>>>>>> 7e782c87
      },
      "ResponseBody": []
    }
  ],
  "Variables": {
    "DateTimeOffsetNow": "2021-01-26T13:25:45.007159-06:00",
    "RandomSeed": "1543450754",
    "Storage_TestConfigDefault": "ProductionTenant\nseanmcccanary3\nU2FuaXRpemVk\nhttps://seanmcccanary3.blob.core.windows.net\nhttps://seanmcccanary3.file.core.windows.net\nhttps://seanmcccanary3.queue.core.windows.net\nhttps://seanmcccanary3.table.core.windows.net\n\n\n\n\nhttps://seanmcccanary3-secondary.blob.core.windows.net\nhttps://seanmcccanary3-secondary.file.core.windows.net\nhttps://seanmcccanary3-secondary.queue.core.windows.net\nhttps://seanmcccanary3-secondary.table.core.windows.net\n\nSanitized\n\n\nCloud\nBlobEndpoint=https://seanmcccanary3.blob.core.windows.net/;QueueEndpoint=https://seanmcccanary3.queue.core.windows.net/;FileEndpoint=https://seanmcccanary3.file.core.windows.net/;BlobSecondaryEndpoint=https://seanmcccanary3-secondary.blob.core.windows.net/;QueueSecondaryEndpoint=https://seanmcccanary3-secondary.queue.core.windows.net/;FileSecondaryEndpoint=https://seanmcccanary3-secondary.file.core.windows.net/;AccountName=seanmcccanary3;AccountKey=Kg==;\nseanscope1\n\n"
  }
}<|MERGE_RESOLUTION|>--- conflicted
+++ resolved
@@ -14,11 +14,7 @@
         "x-ms-client-request-id": "28c3f959-6a0c-0f58-5a3a-3d51cea6c44a",
         "x-ms-date": "Tue, 26 Jan 2021 19:25:44 GMT",
         "x-ms-return-client-request-id": "true",
-<<<<<<< HEAD
-        "x-ms-version": "2020-12-06"
-=======
         "x-ms-version": "2021-02-12"
->>>>>>> 7e782c87
       },
       "RequestBody": null,
       "StatusCode": 201,
@@ -33,11 +29,7 @@
         ],
         "x-ms-client-request-id": "28c3f959-6a0c-0f58-5a3a-3d51cea6c44a",
         "x-ms-request-id": "79865e1a-a01a-002d-2619-f469b1000000",
-<<<<<<< HEAD
-        "x-ms-version": "2020-12-06"
-=======
         "x-ms-version": "2021-02-12"
->>>>>>> 7e782c87
       },
       "ResponseBody": []
     },
@@ -58,11 +50,7 @@
         "x-ms-lease-duration": "-1",
         "x-ms-proposed-lease-id": "2aef2140-1366-6eca-a060-ae99c5d32fdf",
         "x-ms-return-client-request-id": "true",
-<<<<<<< HEAD
-        "x-ms-version": "2020-12-06"
-=======
         "x-ms-version": "2021-02-12"
->>>>>>> 7e782c87
       },
       "RequestBody": null,
       "StatusCode": 201,
@@ -78,11 +66,7 @@
         "x-ms-client-request-id": "4ef659fa-ee17-468f-2f55-87abbcbe4a87",
         "x-ms-lease-id": "2aef2140-1366-6eca-a060-ae99c5d32fdf",
         "x-ms-request-id": "79865e1d-a01a-002d-2719-f469b1000000",
-<<<<<<< HEAD
-        "x-ms-version": "2020-12-06"
-=======
         "x-ms-version": "2021-02-12"
->>>>>>> 7e782c87
       },
       "ResponseBody": []
     },
@@ -103,11 +87,7 @@
         "x-ms-date": "Tue, 26 Jan 2021 19:25:45 GMT",
         "x-ms-lease-id": "2aef2140-1366-6eca-a060-ae99c5d32fdf",
         "x-ms-return-client-request-id": "true",
-<<<<<<< HEAD
-        "x-ms-version": "2020-12-06"
-=======
         "x-ms-version": "2021-02-12"
->>>>>>> 7e782c87
       },
       "RequestBody": "﻿<SignedIdentifiers><SignedIdentifier><Id>opkojkbpnpbxyraoaydt</Id><AccessPolicy><Start>2021-01-26T18:25:45.0071590Z</Start><Expiry>2021-01-26T20:25:45.0071590Z</Expiry><Permission>rw</Permission></AccessPolicy></SignedIdentifier></SignedIdentifiers>",
       "StatusCode": 200,
@@ -122,11 +102,7 @@
         ],
         "x-ms-client-request-id": "d12d6d4b-a04e-02a1-4536-1b76fd890b8a",
         "x-ms-request-id": "79865e1e-a01a-002d-2819-f469b1000000",
-<<<<<<< HEAD
-        "x-ms-version": "2020-12-06"
-=======
         "x-ms-version": "2021-02-12"
->>>>>>> 7e782c87
       },
       "ResponseBody": []
     },
@@ -146,11 +122,7 @@
         "x-ms-delete-snapshots": "include",
         "x-ms-lease-id": "2aef2140-1366-6eca-a060-ae99c5d32fdf",
         "x-ms-return-client-request-id": "true",
-<<<<<<< HEAD
-        "x-ms-version": "2020-12-06"
-=======
         "x-ms-version": "2021-02-12"
->>>>>>> 7e782c87
       },
       "RequestBody": null,
       "StatusCode": 202,
@@ -163,11 +135,7 @@
         ],
         "x-ms-client-request-id": "32b19fb1-ce04-3c1c-3fc6-c6b4f5f5ecd8",
         "x-ms-request-id": "79865e1f-a01a-002d-2919-f469b1000000",
-<<<<<<< HEAD
-        "x-ms-version": "2020-12-06"
-=======
         "x-ms-version": "2021-02-12"
->>>>>>> 7e782c87
       },
       "ResponseBody": []
     }
