--- conflicted
+++ resolved
@@ -6,13 +6,13 @@
       "RequestHeaders": {
         "Accept": "application/xml",
         "Authorization": "Sanitized",
-        "traceparent": "00-f51e26c043e44f429138647e505ba7cd-57dabc444ece364f-00",
+        "traceparent": "00-c990878350677740a7167bb16946e6ba-386bc088ef75e84e-00",
         "User-Agent": [
-          "azsdk-net-Storage.Files.Shares/12.7.0-alpha.20210121.1",
+          "azsdk-net-Storage.Files.Shares/12.7.0-alpha.20210126.1",
           "(.NET 5.0.2; Microsoft Windows 10.0.19042)"
         ],
         "x-ms-client-request-id": "0f78463a-af61-c1f3-46a4-6211b91095d0",
-        "x-ms-date": "Thu, 21 Jan 2021 20:45:14 GMT",
+        "x-ms-date": "Tue, 26 Jan 2021 19:24:48 GMT",
         "x-ms-return-client-request-id": "true",
         "x-ms-version": "2020-06-12"
       },
@@ -20,21 +20,16 @@
       "StatusCode": 201,
       "ResponseHeaders": {
         "Content-Length": "0",
-        "Date": "Thu, 21 Jan 2021 20:45:14 GMT",
-        "ETag": "\u00220x8D8BE4D745B40C8\u0022",
-        "Last-Modified": "Thu, 21 Jan 2021 20:45:14 GMT",
+        "Date": "Tue, 26 Jan 2021 19:24:48 GMT",
+        "ETag": "\u00220x8D8C2300B9E608C\u0022",
+        "Last-Modified": "Tue, 26 Jan 2021 19:24:48 GMT",
         "Server": [
           "Windows-Azure-File/1.0",
           "Microsoft-HTTPAPI/2.0"
         ],
         "x-ms-client-request-id": "0f78463a-af61-c1f3-46a4-6211b91095d0",
-<<<<<<< HEAD
-        "x-ms-request-id": "82cc81bc-a01a-00d7-5c8b-67d83c000000",
+        "x-ms-request-id": "b8db95b9-401a-008c-1b18-f4b2cc000000",
         "x-ms-version": "2020-06-12"
-=======
-        "x-ms-request-id": "ca88218f-601a-000d-8036-f01216000000",
-        "x-ms-version": "2020-04-08"
->>>>>>> ac24a13f
       },
       "ResponseBody": []
     },
@@ -46,35 +41,30 @@
         "Authorization": "Sanitized",
         "Content-Length": "225",
         "Content-Type": "application/xml",
-        "traceparent": "00-4c181ae9bf4ae8448d2e78999ac64ba7-ed003fdd6c95d94d-00",
+        "traceparent": "00-fb8eb9dda8f59948beeef4f91eb5b513-8315001d23246f4e-00",
         "User-Agent": [
-          "azsdk-net-Storage.Files.Shares/12.7.0-alpha.20210121.1",
+          "azsdk-net-Storage.Files.Shares/12.7.0-alpha.20210126.1",
           "(.NET 5.0.2; Microsoft Windows 10.0.19042)"
         ],
         "x-ms-client-request-id": "67e3597b-ec17-ea39-121c-e2b962e1a36b",
-        "x-ms-date": "Thu, 21 Jan 2021 20:45:15 GMT",
+        "x-ms-date": "Tue, 26 Jan 2021 19:24:49 GMT",
         "x-ms-return-client-request-id": "true",
         "x-ms-version": "2020-06-12"
       },
-      "RequestBody": "\uFEFF\u003CSignedIdentifiers\u003E\u003CSignedIdentifier\u003E\u003CId\u003Eitefjvioewaqwvkpskcw\u003C/Id\u003E\u003CAccessPolicy\u003E\u003CStart\u003E2021-01-21T19:45:15.0129610Z\u003C/Start\u003E\u003CExpiry\u003E2021-01-21T21:45:15.0129610Z\u003C/Expiry\u003E\u003C/AccessPolicy\u003E\u003C/SignedIdentifier\u003E\u003C/SignedIdentifiers\u003E",
+      "RequestBody": "\uFEFF\u003CSignedIdentifiers\u003E\u003CSignedIdentifier\u003E\u003CId\u003Eitefjvioewaqwvkpskcw\u003C/Id\u003E\u003CAccessPolicy\u003E\u003CStart\u003E2021-01-26T18:24:49.0470810Z\u003C/Start\u003E\u003CExpiry\u003E2021-01-26T20:24:49.0470810Z\u003C/Expiry\u003E\u003C/AccessPolicy\u003E\u003C/SignedIdentifier\u003E\u003C/SignedIdentifiers\u003E",
       "StatusCode": 200,
       "ResponseHeaders": {
         "Content-Length": "0",
-        "Date": "Thu, 21 Jan 2021 20:45:14 GMT",
-        "ETag": "\u00220x8D8BE4D746702C3\u0022",
-        "Last-Modified": "Thu, 21 Jan 2021 20:45:14 GMT",
+        "Date": "Tue, 26 Jan 2021 19:24:48 GMT",
+        "ETag": "\u00220x8D8C2300BB0A1FC\u0022",
+        "Last-Modified": "Tue, 26 Jan 2021 19:24:48 GMT",
         "Server": [
           "Windows-Azure-File/1.0",
           "Microsoft-HTTPAPI/2.0"
         ],
         "x-ms-client-request-id": "67e3597b-ec17-ea39-121c-e2b962e1a36b",
-<<<<<<< HEAD
-        "x-ms-request-id": "82cc81bf-a01a-00d7-5d8b-67d83c000000",
+        "x-ms-request-id": "b8db95bc-401a-008c-1c18-f4b2cc000000",
         "x-ms-version": "2020-06-12"
-=======
-        "x-ms-request-id": "ca882192-601a-000d-0136-f01216000000",
-        "x-ms-version": "2020-04-08"
->>>>>>> ac24a13f
       },
       "ResponseBody": []
     },
@@ -84,13 +74,13 @@
       "RequestHeaders": {
         "Accept": "application/xml",
         "Authorization": "Sanitized",
-        "traceparent": "00-eb6233e4ab10894f8738034368da5fe1-e21142e8451c3547-00",
+        "traceparent": "00-82de7053e126364c9a59805b402e9b1e-2a05ce80e4a94242-00",
         "User-Agent": [
-          "azsdk-net-Storage.Files.Shares/12.7.0-alpha.20210121.1",
+          "azsdk-net-Storage.Files.Shares/12.7.0-alpha.20210126.1",
           "(.NET 5.0.2; Microsoft Windows 10.0.19042)"
         ],
         "x-ms-client-request-id": "140508da-8d6b-dccc-bd45-dc83872a5f58",
-        "x-ms-date": "Thu, 21 Jan 2021 20:45:15 GMT",
+        "x-ms-date": "Tue, 26 Jan 2021 19:24:49 GMT",
         "x-ms-return-client-request-id": "true",
         "x-ms-version": "2020-06-12"
       },
@@ -98,9 +88,9 @@
       "StatusCode": 200,
       "ResponseHeaders": {
         "Content-Type": "application/xml",
-        "Date": "Thu, 21 Jan 2021 20:45:14 GMT",
-        "ETag": "\u00220x8D8BE4D746702C3\u0022",
-        "Last-Modified": "Thu, 21 Jan 2021 20:45:14 GMT",
+        "Date": "Tue, 26 Jan 2021 19:24:48 GMT",
+        "ETag": "\u00220x8D8C2300BB0A1FC\u0022",
+        "Last-Modified": "Tue, 26 Jan 2021 19:24:48 GMT",
         "Server": [
           "Windows-Azure-File/1.0",
           "Microsoft-HTTPAPI/2.0"
@@ -108,15 +98,10 @@
         "Transfer-Encoding": "chunked",
         "Vary": "Origin",
         "x-ms-client-request-id": "140508da-8d6b-dccc-bd45-dc83872a5f58",
-<<<<<<< HEAD
-        "x-ms-request-id": "82cc81c0-a01a-00d7-5e8b-67d83c000000",
+        "x-ms-request-id": "b8db95bd-401a-008c-1d18-f4b2cc000000",
         "x-ms-version": "2020-06-12"
-=======
-        "x-ms-request-id": "ca882193-601a-000d-0236-f01216000000",
-        "x-ms-version": "2020-04-08"
->>>>>>> ac24a13f
       },
-      "ResponseBody": "\uFEFF\u003C?xml version=\u00221.0\u0022 encoding=\u0022utf-8\u0022?\u003E\u003CSignedIdentifiers\u003E\u003CSignedIdentifier\u003E\u003CId\u003Eitefjvioewaqwvkpskcw\u003C/Id\u003E\u003CAccessPolicy\u003E\u003CStart\u003E2021-01-21T19:45:15.0129610Z\u003C/Start\u003E\u003CExpiry\u003E2021-01-21T21:45:15.0129610Z\u003C/Expiry\u003E\u003C/AccessPolicy\u003E\u003C/SignedIdentifier\u003E\u003C/SignedIdentifiers\u003E"
+      "ResponseBody": "\uFEFF\u003C?xml version=\u00221.0\u0022 encoding=\u0022utf-8\u0022?\u003E\u003CSignedIdentifiers\u003E\u003CSignedIdentifier\u003E\u003CId\u003Eitefjvioewaqwvkpskcw\u003C/Id\u003E\u003CAccessPolicy\u003E\u003CStart\u003E2021-01-26T18:24:49.0470810Z\u003C/Start\u003E\u003CExpiry\u003E2021-01-26T20:24:49.0470810Z\u003C/Expiry\u003E\u003C/AccessPolicy\u003E\u003C/SignedIdentifier\u003E\u003C/SignedIdentifiers\u003E"
     },
     {
       "RequestUri": "https://seanmcccanary3.file.core.windows.net/test-share-b39aa229-2e55-012a-645b-982f2b410592?restype=share",
@@ -124,13 +109,13 @@
       "RequestHeaders": {
         "Accept": "application/xml",
         "Authorization": "Sanitized",
-        "traceparent": "00-e69e4e70663ace4699b4a97be61880db-b60cd5106cd14442-00",
+        "traceparent": "00-246d3a710b98b146b3ec47cc4babb883-5a5ca1a3507e804e-00",
         "User-Agent": [
-          "azsdk-net-Storage.Files.Shares/12.7.0-alpha.20210121.1",
+          "azsdk-net-Storage.Files.Shares/12.7.0-alpha.20210126.1",
           "(.NET 5.0.2; Microsoft Windows 10.0.19042)"
         ],
         "x-ms-client-request-id": "59de822f-8edc-8d00-e329-380e9c6f74c4",
-        "x-ms-date": "Thu, 21 Jan 2021 20:45:15 GMT",
+        "x-ms-date": "Tue, 26 Jan 2021 19:24:49 GMT",
         "x-ms-delete-snapshots": "include",
         "x-ms-return-client-request-id": "true",
         "x-ms-version": "2020-06-12"
@@ -139,25 +124,20 @@
       "StatusCode": 202,
       "ResponseHeaders": {
         "Content-Length": "0",
-        "Date": "Thu, 21 Jan 2021 20:45:14 GMT",
+        "Date": "Tue, 26 Jan 2021 19:24:48 GMT",
         "Server": [
           "Windows-Azure-File/1.0",
           "Microsoft-HTTPAPI/2.0"
         ],
         "x-ms-client-request-id": "59de822f-8edc-8d00-e329-380e9c6f74c4",
-<<<<<<< HEAD
-        "x-ms-request-id": "82cc81c1-a01a-00d7-5f8b-67d83c000000",
+        "x-ms-request-id": "b8db95be-401a-008c-1e18-f4b2cc000000",
         "x-ms-version": "2020-06-12"
-=======
-        "x-ms-request-id": "ca882194-601a-000d-0336-f01216000000",
-        "x-ms-version": "2020-04-08"
->>>>>>> ac24a13f
       },
       "ResponseBody": []
     }
   ],
   "Variables": {
-    "DateTimeOffsetNow": "2021-01-21T14:45:15.0129610-06:00",
+    "DateTimeOffsetNow": "2021-01-26T13:24:49.0470810-06:00",
     "RandomSeed": "1452171755",
     "Storage_TestConfigDefault": "ProductionTenant\nseanmcccanary3\nU2FuaXRpemVk\nhttps://seanmcccanary3.blob.core.windows.net\nhttps://seanmcccanary3.file.core.windows.net\nhttps://seanmcccanary3.queue.core.windows.net\nhttps://seanmcccanary3.table.core.windows.net\n\n\n\n\nhttps://seanmcccanary3-secondary.blob.core.windows.net\nhttps://seanmcccanary3-secondary.file.core.windows.net\nhttps://seanmcccanary3-secondary.queue.core.windows.net\nhttps://seanmcccanary3-secondary.table.core.windows.net\n\nSanitized\n\n\nCloud\nBlobEndpoint=https://seanmcccanary3.blob.core.windows.net/;QueueEndpoint=https://seanmcccanary3.queue.core.windows.net/;FileEndpoint=https://seanmcccanary3.file.core.windows.net/;BlobSecondaryEndpoint=https://seanmcccanary3-secondary.blob.core.windows.net/;QueueSecondaryEndpoint=https://seanmcccanary3-secondary.queue.core.windows.net/;FileSecondaryEndpoint=https://seanmcccanary3-secondary.file.core.windows.net/;AccountName=seanmcccanary3;AccountKey=Kg==;\nseanscope1"
   }
