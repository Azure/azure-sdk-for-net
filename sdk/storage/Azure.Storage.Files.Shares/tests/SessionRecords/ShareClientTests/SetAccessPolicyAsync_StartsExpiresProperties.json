--- conflicted
+++ resolved
@@ -14,11 +14,7 @@
         "x-ms-client-request-id": "0f78463a-af61-c1f3-46a4-6211b91095d0",
         "x-ms-date": "Tue, 26 Jan 2021 19:24:48 GMT",
         "x-ms-return-client-request-id": "true",
-<<<<<<< HEAD
-        "x-ms-version": "2020-12-06"
-=======
         "x-ms-version": "2021-02-12"
->>>>>>> 7e782c87
       },
       "RequestBody": null,
       "StatusCode": 201,
@@ -33,11 +29,7 @@
         ],
         "x-ms-client-request-id": "0f78463a-af61-c1f3-46a4-6211b91095d0",
         "x-ms-request-id": "b8db95b9-401a-008c-1b18-f4b2cc000000",
-<<<<<<< HEAD
-        "x-ms-version": "2020-12-06"
-=======
         "x-ms-version": "2021-02-12"
->>>>>>> 7e782c87
       },
       "ResponseBody": []
     },
@@ -57,11 +49,7 @@
         "x-ms-client-request-id": "67e3597b-ec17-ea39-121c-e2b962e1a36b",
         "x-ms-date": "Tue, 26 Jan 2021 19:24:49 GMT",
         "x-ms-return-client-request-id": "true",
-<<<<<<< HEAD
-        "x-ms-version": "2020-12-06"
-=======
         "x-ms-version": "2021-02-12"
->>>>>>> 7e782c87
       },
       "RequestBody": "﻿<SignedIdentifiers><SignedIdentifier><Id>itefjvioewaqwvkpskcw</Id><AccessPolicy><Start>2021-01-26T18:24:49.0470810Z</Start><Expiry>2021-01-26T20:24:49.0470810Z</Expiry></AccessPolicy></SignedIdentifier></SignedIdentifiers>",
       "StatusCode": 200,
@@ -76,11 +64,7 @@
         ],
         "x-ms-client-request-id": "67e3597b-ec17-ea39-121c-e2b962e1a36b",
         "x-ms-request-id": "b8db95bc-401a-008c-1c18-f4b2cc000000",
-<<<<<<< HEAD
-        "x-ms-version": "2020-12-06"
-=======
         "x-ms-version": "2021-02-12"
->>>>>>> 7e782c87
       },
       "ResponseBody": []
     },
@@ -98,11 +82,7 @@
         "x-ms-client-request-id": "140508da-8d6b-dccc-bd45-dc83872a5f58",
         "x-ms-date": "Tue, 26 Jan 2021 19:24:49 GMT",
         "x-ms-return-client-request-id": "true",
-<<<<<<< HEAD
-        "x-ms-version": "2020-12-06"
-=======
         "x-ms-version": "2021-02-12"
->>>>>>> 7e782c87
       },
       "RequestBody": null,
       "StatusCode": 200,
@@ -119,11 +99,7 @@
         "Vary": "Origin",
         "x-ms-client-request-id": "140508da-8d6b-dccc-bd45-dc83872a5f58",
         "x-ms-request-id": "b8db95bd-401a-008c-1d18-f4b2cc000000",
-<<<<<<< HEAD
-        "x-ms-version": "2020-12-06"
-=======
         "x-ms-version": "2021-02-12"
->>>>>>> 7e782c87
       },
       "ResponseBody": "﻿<?xml version=\"1.0\" encoding=\"utf-8\"?><SignedIdentifiers><SignedIdentifier><Id>itefjvioewaqwvkpskcw</Id><AccessPolicy><Start>2021-01-26T18:24:49.0470810Z</Start><Expiry>2021-01-26T20:24:49.0470810Z</Expiry></AccessPolicy></SignedIdentifier></SignedIdentifiers>"
     },
@@ -142,11 +118,7 @@
         "x-ms-date": "Tue, 26 Jan 2021 19:24:49 GMT",
         "x-ms-delete-snapshots": "include",
         "x-ms-return-client-request-id": "true",
-<<<<<<< HEAD
-        "x-ms-version": "2020-12-06"
-=======
         "x-ms-version": "2021-02-12"
->>>>>>> 7e782c87
       },
       "RequestBody": null,
       "StatusCode": 202,
@@ -159,11 +131,7 @@
         ],
         "x-ms-client-request-id": "59de822f-8edc-8d00-e329-380e9c6f74c4",
         "x-ms-request-id": "b8db95be-401a-008c-1e18-f4b2cc000000",
-<<<<<<< HEAD
-        "x-ms-version": "2020-12-06"
-=======
         "x-ms-version": "2021-02-12"
->>>>>>> 7e782c87
       },
       "ResponseBody": []
     }
