--- conflicted
+++ resolved
@@ -1,125 +1,110 @@
-{
+﻿{
   "Entries": [
     {
-      "RequestUri": "https://seanmcccanary3.file.core.windows.net/test-share-3ee857d2-0f4a-a0aa-54b7-a30e3a48b6e0?restype=share",
+      "RequestUri": "https://seandevtest.file.core.windows.net/test-share-3ee857d2-0f4a-a0aa-54b7-a30e3a48b6e0?restype=share",
       "RequestMethod": "PUT",
       "RequestHeaders": {
-        "Accept": "application/xml",
         "Authorization": "Sanitized",
-        "traceparent": "00-bc4ef0d41bfdcb4e8406dd0bf89d7487-c9cc03511d69f94b-00",
+        "traceparent": "00-28404a0971c6e748af7de703d7b527a1-e2f13af7db7a7448-00",
         "User-Agent": [
-          "azsdk-net-Storage.Files.Shares/12.7.0-alpha.20210121.1",
-          "(.NET 5.0.2; Microsoft Windows 10.0.19042)"
+          "azsdk-net-Storage.Files.Shares/12.4.0-dev.20200825.1",
+          "(.NET Core 4.6.29017.01; Microsoft Windows 10.0.18362 )"
         ],
         "x-ms-client-request-id": "1fddaa7e-839b-19b3-c4b6-f213e18ca1ad",
-        "x-ms-date": "Thu, 21 Jan 2021 20:45:43 GMT",
+        "x-ms-date": "Tue, 25 Aug 2020 18:05:37 GMT",
         "x-ms-return-client-request-id": "true",
-        "x-ms-version": "2020-06-12"
+        "x-ms-version": "2020-06-12",
+        "Accept": "application/xml"
       },
       "RequestBody": null,
       "StatusCode": 201,
       "ResponseHeaders": {
         "Content-Length": "0",
-        "Date": "Thu, 21 Jan 2021 20:45:43 GMT",
-        "ETag": "\u00220x8D8BE4D859E741D\u0022",
-        "Last-Modified": "Thu, 21 Jan 2021 20:45:43 GMT",
+        "Date": "Tue, 25 Aug 2020 18:05:37 GMT",
+        "ETag": "\"0x8D849217891A975\"",
+        "Last-Modified": "Tue, 25 Aug 2020 18:05:37 GMT",
         "Server": [
           "Windows-Azure-File/1.0",
           "Microsoft-HTTPAPI/2.0"
         ],
         "x-ms-client-request-id": "1fddaa7e-839b-19b3-c4b6-f213e18ca1ad",
-<<<<<<< HEAD
         "x-ms-request-id": "79ad2577-f01a-0015-240a-7bc893000000",
         "x-ms-version": "2020-06-12"
-=======
-        "x-ms-request-id": "63dd97ae-f01a-0089-4936-f06017000000",
-        "x-ms-version": "2020-04-08"
->>>>>>> ac24a13f
       },
       "ResponseBody": []
     },
     {
-      "RequestUri": "https://seanmcccanary3.file.core.windows.net/test-share-3ee857d2-0f4a-a0aa-54b7-a30e3a48b6e0?sharesnapshot=2020-06-26T00:49:21.0000000Z\u0026restype=share",
+      "RequestUri": "https://seandevtest.file.core.windows.net/test-share-3ee857d2-0f4a-a0aa-54b7-a30e3a48b6e0?sharesnapshot=2020-06-26T00:49:21.0000000Z&restype=share",
       "RequestMethod": "DELETE",
       "RequestHeaders": {
-        "Accept": "application/xml",
         "Authorization": "Sanitized",
-        "traceparent": "00-38e7aba04812f5418ad41de1ca02c1f3-7d6bba71df478d48-00",
+        "traceparent": "00-eec811fc3a91c347859f64647c1c2192-6cd818f8bf53954e-00",
         "User-Agent": [
-          "azsdk-net-Storage.Files.Shares/12.7.0-alpha.20210121.1",
-          "(.NET 5.0.2; Microsoft Windows 10.0.19042)"
+          "azsdk-net-Storage.Files.Shares/12.4.0-dev.20200825.1",
+          "(.NET Core 4.6.29017.01; Microsoft Windows 10.0.18362 )"
         ],
         "x-ms-client-request-id": "8f90c9e3-976a-fa44-f666-f9867aeec1d9",
-        "x-ms-date": "Thu, 21 Jan 2021 20:45:43 GMT",
+        "x-ms-date": "Tue, 25 Aug 2020 18:05:37 GMT",
         "x-ms-return-client-request-id": "true",
-        "x-ms-version": "2020-06-12"
+        "x-ms-version": "2020-06-12",
+        "Accept": "application/xml"
       },
       "RequestBody": null,
       "StatusCode": 404,
       "ResponseHeaders": {
         "Content-Length": "233",
         "Content-Type": "application/xml",
-        "Date": "Thu, 21 Jan 2021 20:45:43 GMT",
+        "Date": "Tue, 25 Aug 2020 18:05:37 GMT",
         "Server": [
           "Windows-Azure-File/1.0",
           "Microsoft-HTTPAPI/2.0"
         ],
         "x-ms-client-request-id": "8f90c9e3-976a-fa44-f666-f9867aeec1d9",
         "x-ms-error-code": "ShareSnapshotNotFound",
-<<<<<<< HEAD
         "x-ms-request-id": "79ad257f-f01a-0015-270a-7bc893000000",
         "x-ms-version": "2020-06-12"
-=======
-        "x-ms-request-id": "63dd97b1-f01a-0089-4a36-f06017000000",
-        "x-ms-version": "2020-04-08"
->>>>>>> ac24a13f
       },
       "ResponseBody": [
-        "\uFEFF\u003C?xml version=\u00221.0\u0022 encoding=\u0022utf-8\u0022?\u003E\u003CError\u003E\u003CCode\u003EShareSnapshotNotFound\u003C/Code\u003E\u003CMessage\u003EThe specified share snapshot was not found.\n",
-        "RequestId:63dd97b1-f01a-0089-4a36-f06017000000\n",
-        "Time:2021-01-21T20:45:43.7129049Z\u003C/Message\u003E\u003C/Error\u003E"
+        "﻿<?xml version=\"1.0\" encoding=\"utf-8\"?><Error><Code>ShareSnapshotNotFound</Code><Message>The specified share snapshot was not found.\n",
+        "RequestId:79ad257f-f01a-0015-270a-7bc893000000\n",
+        "Time:2020-08-25T18:05:37.9426294Z</Message></Error>"
       ]
     },
     {
-      "RequestUri": "https://seanmcccanary3.file.core.windows.net/test-share-3ee857d2-0f4a-a0aa-54b7-a30e3a48b6e0?restype=share",
+      "RequestUri": "https://seandevtest.file.core.windows.net/test-share-3ee857d2-0f4a-a0aa-54b7-a30e3a48b6e0?restype=share",
       "RequestMethod": "DELETE",
       "RequestHeaders": {
-        "Accept": "application/xml",
         "Authorization": "Sanitized",
-        "traceparent": "00-4dadbd185e1ef742a7034e0b6a2899b4-6859d3bcdc5b2544-00",
+        "traceparent": "00-08fb99e6fe3c5c42bf04d409eddf7ca7-d801048ac01ed141-00",
         "User-Agent": [
-          "azsdk-net-Storage.Files.Shares/12.7.0-alpha.20210121.1",
-          "(.NET 5.0.2; Microsoft Windows 10.0.19042)"
+          "azsdk-net-Storage.Files.Shares/12.4.0-dev.20200825.1",
+          "(.NET Core 4.6.29017.01; Microsoft Windows 10.0.18362 )"
         ],
         "x-ms-client-request-id": "1830dd32-11fc-3242-929f-c518a335ea66",
-        "x-ms-date": "Thu, 21 Jan 2021 20:45:44 GMT",
+        "x-ms-date": "Tue, 25 Aug 2020 18:05:37 GMT",
         "x-ms-delete-snapshots": "include",
         "x-ms-return-client-request-id": "true",
-        "x-ms-version": "2020-06-12"
+        "x-ms-version": "2020-06-12",
+        "Accept": "application/xml"
       },
       "RequestBody": null,
       "StatusCode": 202,
       "ResponseHeaders": {
         "Content-Length": "0",
-        "Date": "Thu, 21 Jan 2021 20:45:43 GMT",
+        "Date": "Tue, 25 Aug 2020 18:05:37 GMT",
         "Server": [
           "Windows-Azure-File/1.0",
           "Microsoft-HTTPAPI/2.0"
         ],
         "x-ms-client-request-id": "1830dd32-11fc-3242-929f-c518a335ea66",
-<<<<<<< HEAD
         "x-ms-request-id": "79ad2580-f01a-0015-280a-7bc893000000",
         "x-ms-version": "2020-06-12"
-=======
-        "x-ms-request-id": "63dd97b2-f01a-0089-4b36-f06017000000",
-        "x-ms-version": "2020-04-08"
->>>>>>> ac24a13f
       },
       "ResponseBody": []
     }
   ],
   "Variables": {
     "RandomSeed": "187399296",
-    "Storage_TestConfigDefault": "ProductionTenant\nseanmcccanary3\nU2FuaXRpemVk\nhttps://seanmcccanary3.blob.core.windows.net\nhttps://seanmcccanary3.file.core.windows.net\nhttps://seanmcccanary3.queue.core.windows.net\nhttps://seanmcccanary3.table.core.windows.net\n\n\n\n\nhttps://seanmcccanary3-secondary.blob.core.windows.net\nhttps://seanmcccanary3-secondary.file.core.windows.net\nhttps://seanmcccanary3-secondary.queue.core.windows.net\nhttps://seanmcccanary3-secondary.table.core.windows.net\n\nSanitized\n\n\nCloud\nBlobEndpoint=https://seanmcccanary3.blob.core.windows.net/;QueueEndpoint=https://seanmcccanary3.queue.core.windows.net/;FileEndpoint=https://seanmcccanary3.file.core.windows.net/;BlobSecondaryEndpoint=https://seanmcccanary3-secondary.blob.core.windows.net/;QueueSecondaryEndpoint=https://seanmcccanary3-secondary.queue.core.windows.net/;FileSecondaryEndpoint=https://seanmcccanary3-secondary.file.core.windows.net/;AccountName=seanmcccanary3;AccountKey=Kg==;\nseanscope1"
+    "Storage_TestConfigDefault": "ProductionTenant\nseandevtest\nU2FuaXRpemVk\nhttps://seandevtest.blob.core.windows.net\nhttps://seandevtest.file.core.windows.net\nhttps://seandevtest.queue.core.windows.net\nhttps://seandevtest.table.core.windows.net\n\n\n\n\nhttps://seandevtest-secondary.blob.core.windows.net\nhttps://seandevtest-secondary.file.core.windows.net\nhttps://seandevtest-secondary.queue.core.windows.net\nhttps://seandevtest-secondary.table.core.windows.net\n\nSanitized\n\n\nCloud\nBlobEndpoint=https://seandevtest.blob.core.windows.net/;QueueEndpoint=https://seandevtest.queue.core.windows.net/;FileEndpoint=https://seandevtest.file.core.windows.net/;BlobSecondaryEndpoint=https://seandevtest-secondary.blob.core.windows.net/;QueueSecondaryEndpoint=https://seandevtest-secondary.queue.core.windows.net/;FileSecondaryEndpoint=https://seandevtest-secondary.file.core.windows.net/;AccountName=seandevtest;AccountKey=Kg==;\nseanscope1"
   }
 }