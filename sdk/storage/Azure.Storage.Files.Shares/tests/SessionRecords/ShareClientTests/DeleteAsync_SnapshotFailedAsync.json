{
  "Entries": [
    {
      "RequestUri": "https://seandevtest.file.core.windows.net/test-share-3ee857d2-0f4a-a0aa-54b7-a30e3a48b6e0?restype=share",
      "RequestMethod": "PUT",
      "RequestHeaders": {
        "Authorization": "Sanitized",
        "traceparent": "00-28404a0971c6e748af7de703d7b527a1-e2f13af7db7a7448-00",
        "User-Agent": [
          "azsdk-net-Storage.Files.Shares/12.4.0-dev.20200825.1",
          "(.NET Core 4.6.29017.01; Microsoft Windows 10.0.18362 )"
        ],
        "x-ms-client-request-id": "1fddaa7e-839b-19b3-c4b6-f213e18ca1ad",
        "x-ms-date": "Tue, 25 Aug 2020 18:05:37 GMT",
        "x-ms-return-client-request-id": "true",
        "x-ms-version": "2020-02-10"
      },
      "RequestBody": null,
      "StatusCode": 201,
      "ResponseHeaders": {
        "Content-Length": "0",
        "Date": "Tue, 25 Aug 2020 18:05:37 GMT",
        "ETag": "\u00220x8D849217891A975\u0022",
        "Last-Modified": "Tue, 25 Aug 2020 18:05:37 GMT",
        "Server": [
          "Windows-Azure-File/1.0",
          "Microsoft-HTTPAPI/2.0"
        ],
        "x-ms-client-request-id": "1fddaa7e-839b-19b3-c4b6-f213e18ca1ad",
<<<<<<< HEAD
        "x-ms-request-id": "03cf4ddd-101a-0025-235a-4be4dc000000",
        "x-ms-version": "2020-02-10"
=======
        "x-ms-request-id": "79ad2577-f01a-0015-240a-7bc893000000",
        "x-ms-version": "2019-12-12"
>>>>>>> 0c66df19
      },
      "ResponseBody": []
    },
    {
      "RequestUri": "https://seandevtest.file.core.windows.net/test-share-3ee857d2-0f4a-a0aa-54b7-a30e3a48b6e0?sharesnapshot=2020-06-26T00:49:21.0000000Z\u0026restype=share",
      "RequestMethod": "DELETE",
      "RequestHeaders": {
        "Authorization": "Sanitized",
        "traceparent": "00-eec811fc3a91c347859f64647c1c2192-6cd818f8bf53954e-00",
        "User-Agent": [
          "azsdk-net-Storage.Files.Shares/12.4.0-dev.20200825.1",
          "(.NET Core 4.6.29017.01; Microsoft Windows 10.0.18362 )"
        ],
        "x-ms-client-request-id": "8f90c9e3-976a-fa44-f666-f9867aeec1d9",
        "x-ms-date": "Tue, 25 Aug 2020 18:05:37 GMT",
        "x-ms-return-client-request-id": "true",
        "x-ms-version": "2020-02-10"
      },
      "RequestBody": null,
      "StatusCode": 404,
      "ResponseHeaders": {
        "Content-Length": "233",
        "Content-Type": "application/xml",
        "Date": "Tue, 25 Aug 2020 18:05:37 GMT",
        "Server": [
          "Windows-Azure-File/1.0",
          "Microsoft-HTTPAPI/2.0"
        ],
        "x-ms-client-request-id": "8f90c9e3-976a-fa44-f666-f9867aeec1d9",
<<<<<<< HEAD
        "x-ms-error-code": "InvalidQueryParameterValue",
        "x-ms-request-id": "03cf4de0-101a-0025-245a-4be4dc000000",
        "x-ms-version": "2020-02-10"
=======
        "x-ms-error-code": "ShareSnapshotNotFound",
        "x-ms-request-id": "79ad257f-f01a-0015-270a-7bc893000000",
        "x-ms-version": "2019-12-12"
>>>>>>> 0c66df19
      },
      "ResponseBody": [
        "\uFEFF\u003C?xml version=\u00221.0\u0022 encoding=\u0022utf-8\u0022?\u003E\u003CError\u003E\u003CCode\u003EShareSnapshotNotFound\u003C/Code\u003E\u003CMessage\u003EThe specified share snapshot was not found.\n",
        "RequestId:79ad257f-f01a-0015-270a-7bc893000000\n",
        "Time:2020-08-25T18:05:37.9426294Z\u003C/Message\u003E\u003C/Error\u003E"
      ]
    },
    {
      "RequestUri": "https://seandevtest.file.core.windows.net/test-share-3ee857d2-0f4a-a0aa-54b7-a30e3a48b6e0?restype=share",
      "RequestMethod": "DELETE",
      "RequestHeaders": {
        "Authorization": "Sanitized",
        "traceparent": "00-08fb99e6fe3c5c42bf04d409eddf7ca7-d801048ac01ed141-00",
        "User-Agent": [
          "azsdk-net-Storage.Files.Shares/12.4.0-dev.20200825.1",
          "(.NET Core 4.6.29017.01; Microsoft Windows 10.0.18362 )"
        ],
        "x-ms-client-request-id": "1830dd32-11fc-3242-929f-c518a335ea66",
        "x-ms-date": "Tue, 25 Aug 2020 18:05:37 GMT",
        "x-ms-delete-snapshots": "include",
        "x-ms-return-client-request-id": "true",
        "x-ms-version": "2020-02-10"
      },
      "RequestBody": null,
      "StatusCode": 202,
      "ResponseHeaders": {
        "Content-Length": "0",
        "Date": "Tue, 25 Aug 2020 18:05:37 GMT",
        "Server": [
          "Windows-Azure-File/1.0",
          "Microsoft-HTTPAPI/2.0"
        ],
        "x-ms-client-request-id": "1830dd32-11fc-3242-929f-c518a335ea66",
<<<<<<< HEAD
        "x-ms-request-id": "03cf4de1-101a-0025-255a-4be4dc000000",
        "x-ms-version": "2020-02-10"
=======
        "x-ms-request-id": "79ad2580-f01a-0015-280a-7bc893000000",
        "x-ms-version": "2019-12-12"
>>>>>>> 0c66df19
      },
      "ResponseBody": []
    }
  ],
  "Variables": {
    "RandomSeed": "187399296",
    "Storage_TestConfigDefault": "ProductionTenant\nseandevtest\nU2FuaXRpemVk\nhttps://seandevtest.blob.core.windows.net\nhttps://seandevtest.file.core.windows.net\nhttps://seandevtest.queue.core.windows.net\nhttps://seandevtest.table.core.windows.net\n\n\n\n\nhttps://seandevtest-secondary.blob.core.windows.net\nhttps://seandevtest-secondary.file.core.windows.net\nhttps://seandevtest-secondary.queue.core.windows.net\nhttps://seandevtest-secondary.table.core.windows.net\n\nSanitized\n\n\nCloud\nBlobEndpoint=https://seandevtest.blob.core.windows.net/;QueueEndpoint=https://seandevtest.queue.core.windows.net/;FileEndpoint=https://seandevtest.file.core.windows.net/;BlobSecondaryEndpoint=https://seandevtest-secondary.blob.core.windows.net/;QueueSecondaryEndpoint=https://seandevtest-secondary.queue.core.windows.net/;FileSecondaryEndpoint=https://seandevtest-secondary.file.core.windows.net/;AccountName=seandevtest;AccountKey=Kg==;\nseanscope1"
  }
}<|MERGE_RESOLUTION|>--- conflicted
+++ resolved
@@ -27,13 +27,8 @@
           "Microsoft-HTTPAPI/2.0"
         ],
         "x-ms-client-request-id": "1fddaa7e-839b-19b3-c4b6-f213e18ca1ad",
-<<<<<<< HEAD
-        "x-ms-request-id": "03cf4ddd-101a-0025-235a-4be4dc000000",
+        "x-ms-request-id": "79ad2577-f01a-0015-240a-7bc893000000",
         "x-ms-version": "2020-02-10"
-=======
-        "x-ms-request-id": "79ad2577-f01a-0015-240a-7bc893000000",
-        "x-ms-version": "2019-12-12"
->>>>>>> 0c66df19
       },
       "ResponseBody": []
     },
@@ -63,15 +58,9 @@
           "Microsoft-HTTPAPI/2.0"
         ],
         "x-ms-client-request-id": "8f90c9e3-976a-fa44-f666-f9867aeec1d9",
-<<<<<<< HEAD
-        "x-ms-error-code": "InvalidQueryParameterValue",
-        "x-ms-request-id": "03cf4de0-101a-0025-245a-4be4dc000000",
-        "x-ms-version": "2020-02-10"
-=======
         "x-ms-error-code": "ShareSnapshotNotFound",
         "x-ms-request-id": "79ad257f-f01a-0015-270a-7bc893000000",
-        "x-ms-version": "2019-12-12"
->>>>>>> 0c66df19
+        "x-ms-version": "2020-02-10"
       },
       "ResponseBody": [
         "\uFEFF\u003C?xml version=\u00221.0\u0022 encoding=\u0022utf-8\u0022?\u003E\u003CError\u003E\u003CCode\u003EShareSnapshotNotFound\u003C/Code\u003E\u003CMessage\u003EThe specified share snapshot was not found.\n",
@@ -105,13 +94,8 @@
           "Microsoft-HTTPAPI/2.0"
         ],
         "x-ms-client-request-id": "1830dd32-11fc-3242-929f-c518a335ea66",
-<<<<<<< HEAD
-        "x-ms-request-id": "03cf4de1-101a-0025-255a-4be4dc000000",
+        "x-ms-request-id": "79ad2580-f01a-0015-280a-7bc893000000",
         "x-ms-version": "2020-02-10"
-=======
-        "x-ms-request-id": "79ad2580-f01a-0015-280a-7bc893000000",
-        "x-ms-version": "2019-12-12"
->>>>>>> 0c66df19
       },
       "ResponseBody": []
     }
