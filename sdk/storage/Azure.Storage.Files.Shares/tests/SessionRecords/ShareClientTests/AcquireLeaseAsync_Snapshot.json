--- conflicted
+++ resolved
@@ -6,13 +6,13 @@
       "RequestHeaders": {
         "Accept": "application/xml",
         "Authorization": "Sanitized",
-        "traceparent": "00-4befea0de8449b44b05bc90f44f11506-d05dd4cea1b8d14d-00",
+        "traceparent": "00-416d5f62b9c4484e92a009dc2a513a62-001d86704fcd2646-00",
         "User-Agent": [
-          "azsdk-net-Storage.Files.Shares/12.7.0-alpha.20210121.1",
+          "azsdk-net-Storage.Files.Shares/12.7.0-alpha.20210126.1",
           "(.NET 5.0.2; Microsoft Windows 10.0.19042)"
         ],
         "x-ms-client-request-id": "a5ff0c2e-d7a4-8a1f-5c59-318fbf095427",
-        "x-ms-date": "Thu, 21 Jan 2021 20:44:32 GMT",
+        "x-ms-date": "Tue, 26 Jan 2021 19:24:32 GMT",
         "x-ms-return-client-request-id": "true",
         "x-ms-version": "2020-06-12"
       },
@@ -20,21 +20,16 @@
       "StatusCode": 201,
       "ResponseHeaders": {
         "Content-Length": "0",
-        "Date": "Thu, 21 Jan 2021 20:44:31 GMT",
-        "ETag": "\u00220x8D8BE4D5B268C97\u0022",
-        "Last-Modified": "Thu, 21 Jan 2021 20:44:32 GMT",
+        "Date": "Tue, 26 Jan 2021 19:24:30 GMT",
+        "ETag": "\u00220x8D8C23001B0F0CE\u0022",
+        "Last-Modified": "Tue, 26 Jan 2021 19:24:31 GMT",
         "Server": [
           "Windows-Azure-File/1.0",
           "Microsoft-HTTPAPI/2.0"
         ],
         "x-ms-client-request-id": "a5ff0c2e-d7a4-8a1f-5c59-318fbf095427",
-<<<<<<< HEAD
-        "x-ms-request-id": "e6bb6f2a-d01a-0037-5377-6b086e000000",
+        "x-ms-request-id": "3c2d2dfd-a01a-0012-3b18-f4a112000000",
         "x-ms-version": "2020-06-12"
-=======
-        "x-ms-request-id": "56660275-001a-0079-6b36-f026e6000000",
-        "x-ms-version": "2020-04-08"
->>>>>>> ac24a13f
       },
       "ResponseBody": []
     },
@@ -44,13 +39,13 @@
       "RequestHeaders": {
         "Accept": "application/xml",
         "Authorization": "Sanitized",
-        "traceparent": "00-f5f237faf2d2034e90e7cd3ab1605a76-2fee251c310dd440-00",
+        "traceparent": "00-a8ecbe163cac0842ad54e51f21258ff5-10fc2699b4b3284a-00",
         "User-Agent": [
-          "azsdk-net-Storage.Files.Shares/12.7.0-alpha.20210121.1",
+          "azsdk-net-Storage.Files.Shares/12.7.0-alpha.20210126.1",
           "(.NET 5.0.2; Microsoft Windows 10.0.19042)"
         ],
         "x-ms-client-request-id": "ad73f223-c9c6-10cd-f88e-2a7b8cf0a910",
-        "x-ms-date": "Thu, 21 Jan 2021 20:44:32 GMT",
+        "x-ms-date": "Tue, 26 Jan 2021 19:24:32 GMT",
         "x-ms-return-client-request-id": "true",
         "x-ms-version": "2020-06-12"
       },
@@ -58,39 +53,33 @@
       "StatusCode": 201,
       "ResponseHeaders": {
         "Content-Length": "0",
-        "Date": "Thu, 21 Jan 2021 20:44:31 GMT",
-        "ETag": "\u00220x8D8BE4D5B268C97\u0022",
-        "Last-Modified": "Thu, 21 Jan 2021 20:44:32 GMT",
+        "Date": "Tue, 26 Jan 2021 19:24:30 GMT",
+        "ETag": "\u00220x8D8C23001B0F0CE\u0022",
+        "Last-Modified": "Tue, 26 Jan 2021 19:24:31 GMT",
         "Server": [
           "Windows-Azure-File/1.0",
           "Microsoft-HTTPAPI/2.0"
         ],
         "x-ms-client-request-id": "ad73f223-c9c6-10cd-f88e-2a7b8cf0a910",
-<<<<<<< HEAD
-        "x-ms-request-id": "e6bb6f2d-d01a-0037-5477-6b086e000000",
-        "x-ms-snapshot": "2020-08-05T22:26:06.0000000Z",
+        "x-ms-request-id": "3c2d2e00-a01a-0012-3c18-f4a112000000",
+        "x-ms-snapshot": "2021-01-26T19:24:31.0000000Z",
         "x-ms-version": "2020-06-12"
-=======
-        "x-ms-request-id": "5666027b-001a-0079-6c36-f026e6000000",
-        "x-ms-snapshot": "2021-01-21T20:44:32.0000000Z",
-        "x-ms-version": "2020-04-08"
->>>>>>> ac24a13f
       },
       "ResponseBody": []
     },
     {
-      "RequestUri": "https://seanmcccanary3.file.core.windows.net/test-share-62987e7f-1555-7678-eb78-83a1bac56e71?sharesnapshot=2021-01-21T20:44:32.0000000Z\u0026comp=lease\u0026restype=share",
+      "RequestUri": "https://seanmcccanary3.file.core.windows.net/test-share-62987e7f-1555-7678-eb78-83a1bac56e71?sharesnapshot=2021-01-26T19:24:31.0000000Z\u0026comp=lease\u0026restype=share",
       "RequestMethod": "PUT",
       "RequestHeaders": {
         "Accept": "application/xml",
         "Authorization": "Sanitized",
-        "traceparent": "00-5d83bd6547e68249b3fb443e31d8f866-c7ca5b6ff4d5b048-00",
+        "traceparent": "00-df2e3457afd75449af712baddeaf591e-2b02399636a90e40-00",
         "User-Agent": [
-          "azsdk-net-Storage.Files.Shares/12.7.0-alpha.20210121.1",
+          "azsdk-net-Storage.Files.Shares/12.7.0-alpha.20210126.1",
           "(.NET 5.0.2; Microsoft Windows 10.0.19042)"
         ],
         "x-ms-client-request-id": "2ba73686-a971-cba7-a08a-d4882158802d",
-        "x-ms-date": "Thu, 21 Jan 2021 20:44:32 GMT",
+        "x-ms-date": "Tue, 26 Jan 2021 19:24:32 GMT",
         "x-ms-lease-action": "acquire",
         "x-ms-lease-duration": "15",
         "x-ms-proposed-lease-id": "298f61ac-5720-e852-d83d-a77490cbfe5b",
@@ -101,38 +90,33 @@
       "StatusCode": 201,
       "ResponseHeaders": {
         "Content-Length": "0",
-        "Date": "Thu, 21 Jan 2021 20:44:31 GMT",
-        "ETag": "\u00220x8D8BE4D5B268C97\u0022",
-        "Last-Modified": "Thu, 21 Jan 2021 20:44:32 GMT",
+        "Date": "Tue, 26 Jan 2021 19:24:31 GMT",
+        "ETag": "\u00220x8D8C23001B0F0CE\u0022",
+        "Last-Modified": "Tue, 26 Jan 2021 19:24:31 GMT",
         "Server": [
           "Windows-Azure-File/1.0",
           "Microsoft-HTTPAPI/2.0"
         ],
         "x-ms-client-request-id": "2ba73686-a971-cba7-a08a-d4882158802d",
         "x-ms-lease-id": "298f61ac-5720-e852-d83d-a77490cbfe5b",
-<<<<<<< HEAD
-        "x-ms-request-id": "e6bb6f2e-d01a-0037-5577-6b086e000000",
+        "x-ms-request-id": "3c2d2e02-a01a-0012-3d18-f4a112000000",
         "x-ms-version": "2020-06-12"
-=======
-        "x-ms-request-id": "5666027f-001a-0079-6d36-f026e6000000",
-        "x-ms-version": "2020-04-08"
->>>>>>> ac24a13f
       },
       "ResponseBody": []
     },
     {
-      "RequestUri": "https://seanmcccanary3.file.core.windows.net/test-share-62987e7f-1555-7678-eb78-83a1bac56e71?sharesnapshot=2021-01-21T20:44:32.0000000Z\u0026comp=lease\u0026restype=share",
+      "RequestUri": "https://seanmcccanary3.file.core.windows.net/test-share-62987e7f-1555-7678-eb78-83a1bac56e71?sharesnapshot=2021-01-26T19:24:31.0000000Z\u0026comp=lease\u0026restype=share",
       "RequestMethod": "PUT",
       "RequestHeaders": {
         "Accept": "application/xml",
         "Authorization": "Sanitized",
-        "traceparent": "00-81b3ab2314e1e846958c0cc34124fcd2-4a213166a7a7b44a-00",
+        "traceparent": "00-9637629fb38d63478f5fe9e7bb12e680-222fd400ca81e847-00",
         "User-Agent": [
-          "azsdk-net-Storage.Files.Shares/12.7.0-alpha.20210121.1",
+          "azsdk-net-Storage.Files.Shares/12.7.0-alpha.20210126.1",
           "(.NET 5.0.2; Microsoft Windows 10.0.19042)"
         ],
         "x-ms-client-request-id": "59ee9a09-d323-ddea-c2a0-2c0bd2d9fd54",
-        "x-ms-date": "Thu, 21 Jan 2021 20:44:32 GMT",
+        "x-ms-date": "Tue, 26 Jan 2021 19:24:32 GMT",
         "x-ms-lease-action": "release",
         "x-ms-lease-id": "298f61ac-5720-e852-d83d-a77490cbfe5b",
         "x-ms-return-client-request-id": "true",
@@ -142,22 +126,17 @@
       "StatusCode": 200,
       "ResponseHeaders": {
         "Content-Length": "0",
-        "Date": "Thu, 21 Jan 2021 20:44:31 GMT",
-        "ETag": "\u00220x8D8BE4D5B268C97\u0022",
-        "Last-Modified": "Thu, 21 Jan 2021 20:44:32 GMT",
+        "Date": "Tue, 26 Jan 2021 19:24:31 GMT",
+        "ETag": "\u00220x8D8C23001B0F0CE\u0022",
+        "Last-Modified": "Tue, 26 Jan 2021 19:24:31 GMT",
         "Server": [
           "Windows-Azure-File/1.0",
           "Microsoft-HTTPAPI/2.0"
         ],
         "x-ms-client-request-id": "59ee9a09-d323-ddea-c2a0-2c0bd2d9fd54",
         "x-ms-lease-time": "0",
-<<<<<<< HEAD
-        "x-ms-request-id": "e6bb6f31-d01a-0037-5877-6b086e000000",
+        "x-ms-request-id": "3c2d2e07-a01a-0012-3e18-f4a112000000",
         "x-ms-version": "2020-06-12"
-=======
-        "x-ms-request-id": "56660281-001a-0079-6e36-f026e6000000",
-        "x-ms-version": "2020-04-08"
->>>>>>> ac24a13f
       },
       "ResponseBody": []
     },
@@ -167,13 +146,13 @@
       "RequestHeaders": {
         "Accept": "application/xml",
         "Authorization": "Sanitized",
-        "traceparent": "00-d9050ad8659c7b4dbd0f6e42f124ca68-1d644b47ea18c941-00",
+        "traceparent": "00-a4490a8edf36d44ab1b1ba9cfdf0e72e-57b42ff07886ac4e-00",
         "User-Agent": [
-          "azsdk-net-Storage.Files.Shares/12.7.0-alpha.20210121.1",
+          "azsdk-net-Storage.Files.Shares/12.7.0-alpha.20210126.1",
           "(.NET 5.0.2; Microsoft Windows 10.0.19042)"
         ],
         "x-ms-client-request-id": "867fb3be-266a-bc09-e417-60e4af6e3226",
-        "x-ms-date": "Thu, 21 Jan 2021 20:44:32 GMT",
+        "x-ms-date": "Tue, 26 Jan 2021 19:24:32 GMT",
         "x-ms-delete-snapshots": "include",
         "x-ms-return-client-request-id": "true",
         "x-ms-version": "2020-06-12"
@@ -182,19 +161,14 @@
       "StatusCode": 202,
       "ResponseHeaders": {
         "Content-Length": "0",
-        "Date": "Thu, 21 Jan 2021 20:44:31 GMT",
+        "Date": "Tue, 26 Jan 2021 19:24:31 GMT",
         "Server": [
           "Windows-Azure-File/1.0",
           "Microsoft-HTTPAPI/2.0"
         ],
         "x-ms-client-request-id": "867fb3be-266a-bc09-e417-60e4af6e3226",
-<<<<<<< HEAD
-        "x-ms-request-id": "e6bb6f32-d01a-0037-5977-6b086e000000",
+        "x-ms-request-id": "3c2d2e0b-a01a-0012-3f18-f4a112000000",
         "x-ms-version": "2020-06-12"
-=======
-        "x-ms-request-id": "56660285-001a-0079-6f36-f026e6000000",
-        "x-ms-version": "2020-04-08"
->>>>>>> ac24a13f
       },
       "ResponseBody": []
     }
