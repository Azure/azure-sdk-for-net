--- conflicted
+++ resolved
@@ -14,11 +14,7 @@
         "x-ms-client-request-id": "a5ff0c2e-d7a4-8a1f-5c59-318fbf095427",
         "x-ms-date": "Wed, 16 Jun 2021 19:15:34 GMT",
         "x-ms-return-client-request-id": "true",
-<<<<<<< HEAD
-        "x-ms-version": "2020-12-06"
-=======
         "x-ms-version": "2021-02-12"
->>>>>>> 7e782c87
       },
       "RequestBody": null,
       "StatusCode": 201,
@@ -33,11 +29,7 @@
         ],
         "x-ms-client-request-id": "a5ff0c2e-d7a4-8a1f-5c59-318fbf095427",
         "x-ms-request-id": "0f1ce8b4-f01a-006d-7de3-626e89000000",
-<<<<<<< HEAD
-        "x-ms-version": "2020-12-06"
-=======
         "x-ms-version": "2021-02-12"
->>>>>>> 7e782c87
       },
       "ResponseBody": []
     },
@@ -55,11 +47,7 @@
         "x-ms-client-request-id": "ad73f223-c9c6-10cd-f88e-2a7b8cf0a910",
         "x-ms-date": "Wed, 16 Jun 2021 19:15:34 GMT",
         "x-ms-return-client-request-id": "true",
-<<<<<<< HEAD
-        "x-ms-version": "2020-12-06"
-=======
         "x-ms-version": "2021-02-12"
->>>>>>> 7e782c87
       },
       "RequestBody": null,
       "StatusCode": 201,
@@ -75,11 +63,7 @@
         "x-ms-client-request-id": "ad73f223-c9c6-10cd-f88e-2a7b8cf0a910",
         "x-ms-request-id": "0f1ce8ba-f01a-006d-01e3-626e89000000",
         "x-ms-snapshot": "2021-06-16T19:15:34.0000000Z",
-<<<<<<< HEAD
-        "x-ms-version": "2020-12-06"
-=======
         "x-ms-version": "2021-02-12"
->>>>>>> 7e782c87
       },
       "ResponseBody": []
     },
@@ -100,11 +84,7 @@
         "x-ms-lease-duration": "15",
         "x-ms-proposed-lease-id": "298f61ac-5720-e852-d83d-a77490cbfe5b",
         "x-ms-return-client-request-id": "true",
-<<<<<<< HEAD
-        "x-ms-version": "2020-12-06"
-=======
         "x-ms-version": "2021-02-12"
->>>>>>> 7e782c87
       },
       "RequestBody": null,
       "StatusCode": 201,
@@ -120,11 +100,7 @@
         "x-ms-client-request-id": "2ba73686-a971-cba7-a08a-d4882158802d",
         "x-ms-lease-id": "298f61ac-5720-e852-d83d-a77490cbfe5b",
         "x-ms-request-id": "0f1ce8c0-f01a-006d-06e3-626e89000000",
-<<<<<<< HEAD
-        "x-ms-version": "2020-12-06"
-=======
         "x-ms-version": "2021-02-12"
->>>>>>> 7e782c87
       },
       "ResponseBody": []
     },
@@ -144,11 +120,7 @@
         "x-ms-lease-action": "release",
         "x-ms-lease-id": "298f61ac-5720-e852-d83d-a77490cbfe5b",
         "x-ms-return-client-request-id": "true",
-<<<<<<< HEAD
-        "x-ms-version": "2020-12-06"
-=======
         "x-ms-version": "2021-02-12"
->>>>>>> 7e782c87
       },
       "RequestBody": null,
       "StatusCode": 200,
@@ -164,11 +136,7 @@
         "x-ms-client-request-id": "59ee9a09-d323-ddea-c2a0-2c0bd2d9fd54",
         "x-ms-lease-time": "0",
         "x-ms-request-id": "0f1ce8d3-f01a-006d-18e3-626e89000000",
-<<<<<<< HEAD
-        "x-ms-version": "2020-12-06"
-=======
         "x-ms-version": "2021-02-12"
->>>>>>> 7e782c87
       },
       "ResponseBody": []
     },
@@ -187,11 +155,7 @@
         "x-ms-date": "Wed, 16 Jun 2021 19:15:35 GMT",
         "x-ms-delete-snapshots": "include",
         "x-ms-return-client-request-id": "true",
-<<<<<<< HEAD
-        "x-ms-version": "2020-12-06"
-=======
         "x-ms-version": "2021-02-12"
->>>>>>> 7e782c87
       },
       "RequestBody": null,
       "StatusCode": 202,
@@ -204,11 +168,7 @@
         ],
         "x-ms-client-request-id": "867fb3be-266a-bc09-e417-60e4af6e3226",
         "x-ms-request-id": "0f1ce8de-f01a-006d-23e3-626e89000000",
-<<<<<<< HEAD
-        "x-ms-version": "2020-12-06"
-=======
         "x-ms-version": "2021-02-12"
->>>>>>> 7e782c87
       },
       "ResponseBody": []
     }
