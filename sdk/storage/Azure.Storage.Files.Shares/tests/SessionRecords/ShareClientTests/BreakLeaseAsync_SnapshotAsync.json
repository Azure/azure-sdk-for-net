--- conflicted
+++ resolved
@@ -6,13 +6,13 @@
       "RequestHeaders": {
         "Accept": "application/xml",
         "Authorization": "Sanitized",
-        "traceparent": "00-091d2b9863f94341b3ecbe2b486bd171-a9c66c2d4ba6ae4c-00",
+        "traceparent": "00-44461435c705ed47a18e9f9a46ecd112-dbac8c4cfbc84745-00",
         "User-Agent": [
-          "azsdk-net-Storage.Files.Shares/12.7.0-alpha.20210121.1",
+          "azsdk-net-Storage.Files.Shares/12.7.0-alpha.20210126.1",
           "(.NET 5.0.2; Microsoft Windows 10.0.19042)"
         ],
         "x-ms-client-request-id": "e20a4416-b54d-d66e-0e9a-3c6aca76e967",
-        "x-ms-date": "Thu, 21 Jan 2021 20:45:27 GMT",
+        "x-ms-date": "Tue, 26 Jan 2021 19:25:01 GMT",
         "x-ms-return-client-request-id": "true",
         "x-ms-version": "2020-06-12"
       },
@@ -20,21 +20,16 @@
       "StatusCode": 201,
       "ResponseHeaders": {
         "Content-Length": "0",
-        "Date": "Thu, 21 Jan 2021 20:45:27 GMT",
-        "ETag": "\u00220x8D8BE4D7BC78C8F\u0022",
-        "Last-Modified": "Thu, 21 Jan 2021 20:45:27 GMT",
+        "Date": "Tue, 26 Jan 2021 19:25:00 GMT",
+        "ETag": "\u00220x8D8C230137E18E0\u0022",
+        "Last-Modified": "Tue, 26 Jan 2021 19:25:01 GMT",
         "Server": [
           "Windows-Azure-File/1.0",
           "Microsoft-HTTPAPI/2.0"
         ],
         "x-ms-client-request-id": "e20a4416-b54d-d66e-0e9a-3c6aca76e967",
-<<<<<<< HEAD
-        "x-ms-request-id": "b117b83a-101a-004a-2a77-6b794d000000",
+        "x-ms-request-id": "58000d50-201a-001c-0818-f488a2000000",
         "x-ms-version": "2020-06-12"
-=======
-        "x-ms-request-id": "d0962c1e-601a-008b-2036-f0deaf000000",
-        "x-ms-version": "2020-04-08"
->>>>>>> ac24a13f
       },
       "ResponseBody": []
     },
@@ -44,13 +39,13 @@
       "RequestHeaders": {
         "Accept": "application/xml",
         "Authorization": "Sanitized",
-        "traceparent": "00-78e03c08d8b9ae498a41070774591642-eddba7f242332e41-00",
+        "traceparent": "00-fc0bf9354fdef342a52347f1fe0328b8-f96ea8bbf0c8394b-00",
         "User-Agent": [
-          "azsdk-net-Storage.Files.Shares/12.7.0-alpha.20210121.1",
+          "azsdk-net-Storage.Files.Shares/12.7.0-alpha.20210126.1",
           "(.NET 5.0.2; Microsoft Windows 10.0.19042)"
         ],
         "x-ms-client-request-id": "46d73832-64cf-fdb8-5588-704efc535f9a",
-        "x-ms-date": "Thu, 21 Jan 2021 20:45:27 GMT",
+        "x-ms-date": "Tue, 26 Jan 2021 19:25:02 GMT",
         "x-ms-return-client-request-id": "true",
         "x-ms-version": "2020-06-12"
       },
@@ -58,39 +53,33 @@
       "StatusCode": 201,
       "ResponseHeaders": {
         "Content-Length": "0",
-        "Date": "Thu, 21 Jan 2021 20:45:27 GMT",
-        "ETag": "\u00220x8D8BE4D7BC78C8F\u0022",
-        "Last-Modified": "Thu, 21 Jan 2021 20:45:27 GMT",
+        "Date": "Tue, 26 Jan 2021 19:25:00 GMT",
+        "ETag": "\u00220x8D8C230137E18E0\u0022",
+        "Last-Modified": "Tue, 26 Jan 2021 19:25:01 GMT",
         "Server": [
           "Windows-Azure-File/1.0",
           "Microsoft-HTTPAPI/2.0"
         ],
         "x-ms-client-request-id": "46d73832-64cf-fdb8-5588-704efc535f9a",
-<<<<<<< HEAD
-        "x-ms-request-id": "b117b83d-101a-004a-2b77-6b794d000000",
-        "x-ms-snapshot": "2020-08-05T22:26:46.0000000Z",
+        "x-ms-request-id": "58000d54-201a-001c-0918-f488a2000000",
+        "x-ms-snapshot": "2021-01-26T19:25:01.0000000Z",
         "x-ms-version": "2020-06-12"
-=======
-        "x-ms-request-id": "d0962c21-601a-008b-2136-f0deaf000000",
-        "x-ms-snapshot": "2021-01-21T20:45:27.0000000Z",
-        "x-ms-version": "2020-04-08"
->>>>>>> ac24a13f
       },
       "ResponseBody": []
     },
     {
-      "RequestUri": "https://seanmcccanary3.file.core.windows.net/test-share-b4e8a059-1a22-e4f0-c523-84ee8ad94705?sharesnapshot=2021-01-21T20:45:27.0000000Z\u0026comp=lease\u0026restype=share",
+      "RequestUri": "https://seanmcccanary3.file.core.windows.net/test-share-b4e8a059-1a22-e4f0-c523-84ee8ad94705?sharesnapshot=2021-01-26T19:25:01.0000000Z\u0026comp=lease\u0026restype=share",
       "RequestMethod": "PUT",
       "RequestHeaders": {
         "Accept": "application/xml",
         "Authorization": "Sanitized",
-        "traceparent": "00-45ab9499259da64692be32c3ec2579ed-a2b9d7548a97d64c-00",
+        "traceparent": "00-86f7bfd38770f34b9420351f779479f7-0a297c55bba98a46-00",
         "User-Agent": [
-          "azsdk-net-Storage.Files.Shares/12.7.0-alpha.20210121.1",
+          "azsdk-net-Storage.Files.Shares/12.7.0-alpha.20210126.1",
           "(.NET 5.0.2; Microsoft Windows 10.0.19042)"
         ],
         "x-ms-client-request-id": "265b085e-5b43-b0bc-6776-78e56429ebb0",
-        "x-ms-date": "Thu, 21 Jan 2021 20:45:27 GMT",
+        "x-ms-date": "Tue, 26 Jan 2021 19:25:02 GMT",
         "x-ms-lease-action": "acquire",
         "x-ms-lease-duration": "-1",
         "x-ms-proposed-lease-id": "2607466e-8279-60d1-ceea-ff8f12a46ac3",
@@ -101,38 +90,33 @@
       "StatusCode": 201,
       "ResponseHeaders": {
         "Content-Length": "0",
-        "Date": "Thu, 21 Jan 2021 20:45:27 GMT",
-        "ETag": "\u00220x8D8BE4D7BC78C8F\u0022",
-        "Last-Modified": "Thu, 21 Jan 2021 20:45:27 GMT",
+        "Date": "Tue, 26 Jan 2021 19:25:01 GMT",
+        "ETag": "\u00220x8D8C230137E18E0\u0022",
+        "Last-Modified": "Tue, 26 Jan 2021 19:25:01 GMT",
         "Server": [
           "Windows-Azure-File/1.0",
           "Microsoft-HTTPAPI/2.0"
         ],
         "x-ms-client-request-id": "265b085e-5b43-b0bc-6776-78e56429ebb0",
         "x-ms-lease-id": "2607466e-8279-60d1-ceea-ff8f12a46ac3",
-<<<<<<< HEAD
-        "x-ms-request-id": "b117b83e-101a-004a-2c77-6b794d000000",
+        "x-ms-request-id": "58000d56-201a-001c-0a18-f488a2000000",
         "x-ms-version": "2020-06-12"
-=======
-        "x-ms-request-id": "d0962c22-601a-008b-2236-f0deaf000000",
-        "x-ms-version": "2020-04-08"
->>>>>>> ac24a13f
       },
       "ResponseBody": []
     },
     {
-      "RequestUri": "https://seanmcccanary3.file.core.windows.net/test-share-b4e8a059-1a22-e4f0-c523-84ee8ad94705?sharesnapshot=2021-01-21T20:45:27.0000000Z\u0026comp=lease\u0026restype=share",
+      "RequestUri": "https://seanmcccanary3.file.core.windows.net/test-share-b4e8a059-1a22-e4f0-c523-84ee8ad94705?sharesnapshot=2021-01-26T19:25:01.0000000Z\u0026comp=lease\u0026restype=share",
       "RequestMethod": "PUT",
       "RequestHeaders": {
         "Accept": "application/xml",
         "Authorization": "Sanitized",
-        "traceparent": "00-e9e01775edf6e4449e1ae5ca8e094543-3a8d41180e382243-00",
+        "traceparent": "00-dbabb78d0d49bb419a1b3768116752a9-48edaa256f64a34e-00",
         "User-Agent": [
-          "azsdk-net-Storage.Files.Shares/12.7.0-alpha.20210121.1",
+          "azsdk-net-Storage.Files.Shares/12.7.0-alpha.20210126.1",
           "(.NET 5.0.2; Microsoft Windows 10.0.19042)"
         ],
         "x-ms-client-request-id": "09306fc6-4449-bd7f-4887-29272ab3d45a",
-        "x-ms-date": "Thu, 21 Jan 2021 20:45:28 GMT",
+        "x-ms-date": "Tue, 26 Jan 2021 19:25:02 GMT",
         "x-ms-lease-action": "break",
         "x-ms-return-client-request-id": "true",
         "x-ms-version": "2020-06-12"
@@ -141,22 +125,17 @@
       "StatusCode": 202,
       "ResponseHeaders": {
         "Content-Length": "0",
-        "Date": "Thu, 21 Jan 2021 20:45:27 GMT",
-        "ETag": "\u00220x8D8BE4D7BC78C8F\u0022",
-        "Last-Modified": "Thu, 21 Jan 2021 20:45:27 GMT",
+        "Date": "Tue, 26 Jan 2021 19:25:01 GMT",
+        "ETag": "\u00220x8D8C230137E18E0\u0022",
+        "Last-Modified": "Tue, 26 Jan 2021 19:25:01 GMT",
         "Server": [
           "Windows-Azure-File/1.0",
           "Microsoft-HTTPAPI/2.0"
         ],
         "x-ms-client-request-id": "09306fc6-4449-bd7f-4887-29272ab3d45a",
         "x-ms-lease-time": "0",
-<<<<<<< HEAD
-        "x-ms-request-id": "b117b83f-101a-004a-2d77-6b794d000000",
+        "x-ms-request-id": "58000d57-201a-001c-0b18-f488a2000000",
         "x-ms-version": "2020-06-12"
-=======
-        "x-ms-request-id": "d0962c25-601a-008b-2536-f0deaf000000",
-        "x-ms-version": "2020-04-08"
->>>>>>> ac24a13f
       },
       "ResponseBody": []
     },
@@ -166,13 +145,13 @@
       "RequestHeaders": {
         "Accept": "application/xml",
         "Authorization": "Sanitized",
-        "traceparent": "00-d1ec648c19cea3439575e2557eb5a81e-d0c4b5c53b6d7a46-00",
+        "traceparent": "00-a578a7c3b84d3b498b055c58f74668fd-7ea6242ac3ec604e-00",
         "User-Agent": [
-          "azsdk-net-Storage.Files.Shares/12.7.0-alpha.20210121.1",
+          "azsdk-net-Storage.Files.Shares/12.7.0-alpha.20210126.1",
           "(.NET 5.0.2; Microsoft Windows 10.0.19042)"
         ],
         "x-ms-client-request-id": "f41ed15b-e1f8-d967-2d78-ae93a5d4a0fa",
-        "x-ms-date": "Thu, 21 Jan 2021 20:45:28 GMT",
+        "x-ms-date": "Tue, 26 Jan 2021 19:25:02 GMT",
         "x-ms-delete-snapshots": "include",
         "x-ms-return-client-request-id": "true",
         "x-ms-version": "2020-06-12"
@@ -181,19 +160,14 @@
       "StatusCode": 202,
       "ResponseHeaders": {
         "Content-Length": "0",
-        "Date": "Thu, 21 Jan 2021 20:45:27 GMT",
+        "Date": "Tue, 26 Jan 2021 19:25:01 GMT",
         "Server": [
           "Windows-Azure-File/1.0",
           "Microsoft-HTTPAPI/2.0"
         ],
         "x-ms-client-request-id": "f41ed15b-e1f8-d967-2d78-ae93a5d4a0fa",
-<<<<<<< HEAD
-        "x-ms-request-id": "b117b840-101a-004a-2e77-6b794d000000",
+        "x-ms-request-id": "58000d58-201a-001c-0c18-f488a2000000",
         "x-ms-version": "2020-06-12"
-=======
-        "x-ms-request-id": "d0962c27-601a-008b-2736-f0deaf000000",
-        "x-ms-version": "2020-04-08"
->>>>>>> ac24a13f
       },
       "ResponseBody": []
     }
