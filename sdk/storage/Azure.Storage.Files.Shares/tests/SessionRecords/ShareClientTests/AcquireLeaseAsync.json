--- conflicted
+++ resolved
@@ -13,11 +13,7 @@
         "x-ms-client-request-id": "91d708fa-a8d8-7d39-d5ca-62ec0798dc7e",
         "x-ms-date": "Tue, 13 Oct 2020 15:22:33 GMT",
         "x-ms-return-client-request-id": "true",
-<<<<<<< HEAD
-        "x-ms-version": "2020-12-06",
-=======
         "x-ms-version": "2021-02-12",
->>>>>>> 7e782c87
         "Accept": "application/xml"
       },
       "RequestBody": null,
@@ -33,11 +29,7 @@
         ],
         "x-ms-client-request-id": "91d708fa-a8d8-7d39-d5ca-62ec0798dc7e",
         "x-ms-request-id": "9a3e187e-f01a-0089-3774-a16017000000",
-<<<<<<< HEAD
-        "x-ms-version": "2020-12-06"
-=======
         "x-ms-version": "2021-02-12"
->>>>>>> 7e782c87
       },
       "ResponseBody": []
     },
@@ -57,11 +49,7 @@
         "x-ms-lease-duration": "15",
         "x-ms-proposed-lease-id": "e9367228-1e2b-e34d-8432-20b31d5458e0",
         "x-ms-return-client-request-id": "true",
-<<<<<<< HEAD
-        "x-ms-version": "2020-12-06",
-=======
         "x-ms-version": "2021-02-12",
->>>>>>> 7e782c87
         "Accept": "application/xml"
       },
       "RequestBody": null,
@@ -78,11 +66,7 @@
         "x-ms-client-request-id": "1be279f2-5a11-db34-bbf3-0da588865f81",
         "x-ms-lease-id": "e9367228-1e2b-e34d-8432-20b31d5458e0",
         "x-ms-request-id": "9a3e1881-f01a-0089-3874-a16017000000",
-<<<<<<< HEAD
-        "x-ms-version": "2020-12-06"
-=======
         "x-ms-version": "2021-02-12"
->>>>>>> 7e782c87
       },
       "ResponseBody": []
     },
@@ -101,11 +85,7 @@
         "x-ms-delete-snapshots": "include",
         "x-ms-lease-id": "e9367228-1e2b-e34d-8432-20b31d5458e0",
         "x-ms-return-client-request-id": "true",
-<<<<<<< HEAD
-        "x-ms-version": "2020-12-06",
-=======
         "x-ms-version": "2021-02-12",
->>>>>>> 7e782c87
         "Accept": "application/xml"
       },
       "RequestBody": null,
@@ -119,11 +99,7 @@
         ],
         "x-ms-client-request-id": "a3c0c0f8-3c72-49ce-bd1e-3ee5a23323b0",
         "x-ms-request-id": "9a3e1883-f01a-0089-3a74-a16017000000",
-<<<<<<< HEAD
-        "x-ms-version": "2020-12-06"
-=======
         "x-ms-version": "2021-02-12"
->>>>>>> 7e782c87
       },
       "ResponseBody": []
     }
