--- conflicted
+++ resolved
@@ -1,125 +1,110 @@
-{
+﻿{
   "Entries": [
     {
-      "RequestUri": "https://seanmcccanary3.file.core.windows.net/test-share-93d5895e-3855-5bf0-f330-ba5a529b93bb?restype=share",
+      "RequestUri": "https://seanmcccanada.file.core.windows.net/test-share-93d5895e-3855-5bf0-f330-ba5a529b93bb?restype=share",
       "RequestMethod": "PUT",
       "RequestHeaders": {
-        "Accept": "application/xml",
         "Authorization": "Sanitized",
-        "traceparent": "00-fef40e5d784a8b459cde981c3986bb4e-590f08c076984147-00",
+        "traceparent": "00-d9ced6e087e77140b6710e8402f2f2ad-be415f4f19ccef41-00",
         "User-Agent": [
-          "azsdk-net-Storage.Files.Shares/12.7.0-alpha.20210121.1",
-          "(.NET 5.0.2; Microsoft Windows 10.0.19042)"
+          "azsdk-net-Storage.Files.Shares/12.5.0-alpha.20201014.1",
+          "(.NET Core 4.6.29220.03; Microsoft Windows 10.0.19042 )"
         ],
         "x-ms-client-request-id": "cf9013b5-25fe-76c3-7175-5a3647d5980d",
-        "x-ms-date": "Thu, 21 Jan 2021 20:44:52 GMT",
+        "x-ms-date": "Wed, 14 Oct 2020 23:18:43 GMT",
         "x-ms-return-client-request-id": "true",
-        "x-ms-version": "2020-06-12"
+        "x-ms-version": "2020-06-12",
+        "Accept": "application/xml"
       },
       "RequestBody": null,
       "StatusCode": 201,
       "ResponseHeaders": {
         "Content-Length": "0",
-        "Date": "Thu, 21 Jan 2021 20:44:51 GMT",
-        "ETag": "\u00220x8D8BE4D66E9BC1E\u0022",
-        "Last-Modified": "Thu, 21 Jan 2021 20:44:52 GMT",
+        "Date": "Wed, 14 Oct 2020 23:18:44 GMT",
+        "ETag": "\"0x8D870977F34C2AD\"",
+        "Last-Modified": "Wed, 14 Oct 2020 23:18:44 GMT",
         "Server": [
           "Windows-Azure-File/1.0",
           "Microsoft-HTTPAPI/2.0"
         ],
         "x-ms-client-request-id": "cf9013b5-25fe-76c3-7175-5a3647d5980d",
-<<<<<<< HEAD
         "x-ms-request-id": "456ea900-501a-001c-1180-a2c3e2000000",
         "x-ms-version": "2020-06-12"
-=======
-        "x-ms-request-id": "45cdd910-801a-0015-1a36-f0cd71000000",
-        "x-ms-version": "2020-04-08"
->>>>>>> ac24a13f
       },
       "ResponseBody": []
     },
     {
-      "RequestUri": "https://seanmcccanary3.file.core.windows.net/test-share-93d5895e-3855-5bf0-f330-ba5a529b93bb?comp=lease\u0026restype=share",
+      "RequestUri": "https://seanmcccanada.file.core.windows.net/test-share-93d5895e-3855-5bf0-f330-ba5a529b93bb?comp=lease&restype=share",
       "RequestMethod": "PUT",
       "RequestHeaders": {
-        "Accept": "application/xml",
         "Authorization": "Sanitized",
-        "traceparent": "00-6e5de59195527f4d8e7d4ea63e6bc37a-41330fbaae55ba48-00",
+        "traceparent": "00-b0833020401a1b49b5a09dcea1239d12-9b0067151cb0734e-00",
         "User-Agent": [
-          "azsdk-net-Storage.Files.Shares/12.7.0-alpha.20210121.1",
-          "(.NET 5.0.2; Microsoft Windows 10.0.19042)"
+          "azsdk-net-Storage.Files.Shares/12.5.0-alpha.20201014.1",
+          "(.NET Core 4.6.29220.03; Microsoft Windows 10.0.19042 )"
         ],
         "x-ms-client-request-id": "96a7d2b7-2641-bc6f-e8a0-4555debd1ed0",
-        "x-ms-date": "Thu, 21 Jan 2021 20:44:52 GMT",
+        "x-ms-date": "Wed, 14 Oct 2020 23:18:43 GMT",
         "x-ms-lease-action": "acquire",
         "x-ms-lease-duration": "-1",
         "x-ms-proposed-lease-id": "cc9cf9a8-f8e1-f02a-8aa9-460558a1cc15",
         "x-ms-return-client-request-id": "true",
-        "x-ms-version": "2020-06-12"
+        "x-ms-version": "2020-06-12",
+        "Accept": "application/xml"
       },
       "RequestBody": null,
       "StatusCode": 201,
       "ResponseHeaders": {
         "Content-Length": "0",
-        "Date": "Thu, 21 Jan 2021 20:44:52 GMT",
-        "ETag": "\u00220x8D8BE4D66E9BC1E\u0022",
-        "Last-Modified": "Thu, 21 Jan 2021 20:44:52 GMT",
+        "Date": "Wed, 14 Oct 2020 23:18:44 GMT",
+        "ETag": "\"0x8D870977F34C2AD\"",
+        "Last-Modified": "Wed, 14 Oct 2020 23:18:44 GMT",
         "Server": [
           "Windows-Azure-File/1.0",
           "Microsoft-HTTPAPI/2.0"
         ],
         "x-ms-client-request-id": "96a7d2b7-2641-bc6f-e8a0-4555debd1ed0",
         "x-ms-lease-id": "cc9cf9a8-f8e1-f02a-8aa9-460558a1cc15",
-<<<<<<< HEAD
         "x-ms-request-id": "456ea904-501a-001c-1380-a2c3e2000000",
         "x-ms-version": "2020-06-12"
-=======
-        "x-ms-request-id": "45cdd913-801a-0015-1b36-f0cd71000000",
-        "x-ms-version": "2020-04-08"
->>>>>>> ac24a13f
       },
       "ResponseBody": []
     },
     {
-      "RequestUri": "https://seanmcccanary3.file.core.windows.net/test-share-93d5895e-3855-5bf0-f330-ba5a529b93bb?restype=share",
+      "RequestUri": "https://seanmcccanada.file.core.windows.net/test-share-93d5895e-3855-5bf0-f330-ba5a529b93bb?restype=share",
       "RequestMethod": "DELETE",
       "RequestHeaders": {
-        "Accept": "application/xml",
         "Authorization": "Sanitized",
-        "traceparent": "00-b670f31d89c1d645bcf9bbc8a389d3df-24e9f52326c30146-00",
+        "traceparent": "00-0b3ccabfcd6fd0409e96781e4eecce60-3f9e3d6865ea4541-00",
         "User-Agent": [
-          "azsdk-net-Storage.Files.Shares/12.7.0-alpha.20210121.1",
-          "(.NET 5.0.2; Microsoft Windows 10.0.19042)"
+          "azsdk-net-Storage.Files.Shares/12.5.0-alpha.20201014.1",
+          "(.NET Core 4.6.29220.03; Microsoft Windows 10.0.19042 )"
         ],
         "x-ms-client-request-id": "864ecec4-36f9-16d4-fae7-566b7e675f1c",
-        "x-ms-date": "Thu, 21 Jan 2021 20:44:52 GMT",
+        "x-ms-date": "Wed, 14 Oct 2020 23:18:43 GMT",
         "x-ms-lease-id": "cc9cf9a8-f8e1-f02a-8aa9-460558a1cc15",
         "x-ms-return-client-request-id": "true",
-        "x-ms-version": "2020-06-12"
+        "x-ms-version": "2020-06-12",
+        "Accept": "application/xml"
       },
       "RequestBody": null,
       "StatusCode": 202,
       "ResponseHeaders": {
         "Content-Length": "0",
-        "Date": "Thu, 21 Jan 2021 20:44:52 GMT",
+        "Date": "Wed, 14 Oct 2020 23:18:44 GMT",
         "Server": [
           "Windows-Azure-File/1.0",
           "Microsoft-HTTPAPI/2.0"
         ],
         "x-ms-client-request-id": "864ecec4-36f9-16d4-fae7-566b7e675f1c",
-<<<<<<< HEAD
         "x-ms-request-id": "456ea906-501a-001c-1480-a2c3e2000000",
         "x-ms-version": "2020-06-12"
-=======
-        "x-ms-request-id": "45cdd914-801a-0015-1c36-f0cd71000000",
-        "x-ms-version": "2020-04-08"
->>>>>>> ac24a13f
       },
       "ResponseBody": []
     }
   ],
   "Variables": {
     "RandomSeed": "667931308",
-    "Storage_TestConfigDefault": "ProductionTenant\nseanmcccanary3\nU2FuaXRpemVk\nhttps://seanmcccanary3.blob.core.windows.net\nhttps://seanmcccanary3.file.core.windows.net\nhttps://seanmcccanary3.queue.core.windows.net\nhttps://seanmcccanary3.table.core.windows.net\n\n\n\n\nhttps://seanmcccanary3-secondary.blob.core.windows.net\nhttps://seanmcccanary3-secondary.file.core.windows.net\nhttps://seanmcccanary3-secondary.queue.core.windows.net\nhttps://seanmcccanary3-secondary.table.core.windows.net\n\nSanitized\n\n\nCloud\nBlobEndpoint=https://seanmcccanary3.blob.core.windows.net/;QueueEndpoint=https://seanmcccanary3.queue.core.windows.net/;FileEndpoint=https://seanmcccanary3.file.core.windows.net/;BlobSecondaryEndpoint=https://seanmcccanary3-secondary.blob.core.windows.net/;QueueSecondaryEndpoint=https://seanmcccanary3-secondary.queue.core.windows.net/;FileSecondaryEndpoint=https://seanmcccanary3-secondary.file.core.windows.net/;AccountName=seanmcccanary3;AccountKey=Kg==;\nseanscope1"
+    "Storage_TestConfigDefault": "ProductionTenant\nseanmcccanada\nU2FuaXRpemVk\nhttps://seanmcccanada.blob.core.windows.net\nhttps://seanmcccanada.file.core.windows.net\nhttps://seanmcccanada.queue.core.windows.net\nhttps://seanmcccanada.table.core.windows.net\n\n\n\n\nhttps://seanmcccanada-secondary.blob.core.windows.net\nhttps://seanmcccanada-secondary.file.core.windows.net\nhttps://seanmcccanada-secondary.queue.core.windows.net\nhttps://seanmcccanada-secondary.table.core.windows.net\n\nSanitized\n\n\nCloud\nBlobEndpoint=https://seanmcccanada.blob.core.windows.net/;QueueEndpoint=https://seanmcccanada.queue.core.windows.net/;FileEndpoint=https://seanmcccanada.file.core.windows.net/;BlobSecondaryEndpoint=https://seanmcccanada-secondary.blob.core.windows.net/;QueueSecondaryEndpoint=https://seanmcccanada-secondary.queue.core.windows.net/;FileSecondaryEndpoint=https://seanmcccanada-secondary.file.core.windows.net/;AccountName=seanmcccanada;AccountKey=Kg==;\nseanscope1"
   }
 }