--- conflicted
+++ resolved
@@ -13,11 +13,7 @@
         "x-ms-client-request-id": "cf9013b5-25fe-76c3-7175-5a3647d5980d",
         "x-ms-date": "Wed, 14 Oct 2020 23:18:43 GMT",
         "x-ms-return-client-request-id": "true",
-<<<<<<< HEAD
-        "x-ms-version": "2020-12-06",
-=======
         "x-ms-version": "2021-02-12",
->>>>>>> 7e782c87
         "Accept": "application/xml"
       },
       "RequestBody": null,
@@ -33,11 +29,7 @@
         ],
         "x-ms-client-request-id": "cf9013b5-25fe-76c3-7175-5a3647d5980d",
         "x-ms-request-id": "456ea900-501a-001c-1180-a2c3e2000000",
-<<<<<<< HEAD
-        "x-ms-version": "2020-12-06"
-=======
         "x-ms-version": "2021-02-12"
->>>>>>> 7e782c87
       },
       "ResponseBody": []
     },
@@ -57,11 +49,7 @@
         "x-ms-lease-duration": "-1",
         "x-ms-proposed-lease-id": "cc9cf9a8-f8e1-f02a-8aa9-460558a1cc15",
         "x-ms-return-client-request-id": "true",
-<<<<<<< HEAD
-        "x-ms-version": "2020-12-06",
-=======
         "x-ms-version": "2021-02-12",
->>>>>>> 7e782c87
         "Accept": "application/xml"
       },
       "RequestBody": null,
@@ -78,11 +66,7 @@
         "x-ms-client-request-id": "96a7d2b7-2641-bc6f-e8a0-4555debd1ed0",
         "x-ms-lease-id": "cc9cf9a8-f8e1-f02a-8aa9-460558a1cc15",
         "x-ms-request-id": "456ea904-501a-001c-1380-a2c3e2000000",
-<<<<<<< HEAD
-        "x-ms-version": "2020-12-06"
-=======
         "x-ms-version": "2021-02-12"
->>>>>>> 7e782c87
       },
       "ResponseBody": []
     },
@@ -100,11 +84,7 @@
         "x-ms-date": "Wed, 14 Oct 2020 23:18:43 GMT",
         "x-ms-lease-id": "cc9cf9a8-f8e1-f02a-8aa9-460558a1cc15",
         "x-ms-return-client-request-id": "true",
-<<<<<<< HEAD
-        "x-ms-version": "2020-12-06",
-=======
         "x-ms-version": "2021-02-12",
->>>>>>> 7e782c87
         "Accept": "application/xml"
       },
       "RequestBody": null,
@@ -118,11 +98,7 @@
         ],
         "x-ms-client-request-id": "864ecec4-36f9-16d4-fae7-566b7e675f1c",
         "x-ms-request-id": "456ea906-501a-001c-1480-a2c3e2000000",
-<<<<<<< HEAD
-        "x-ms-version": "2020-12-06"
-=======
         "x-ms-version": "2021-02-12"
->>>>>>> 7e782c87
       },
       "ResponseBody": []
     }
