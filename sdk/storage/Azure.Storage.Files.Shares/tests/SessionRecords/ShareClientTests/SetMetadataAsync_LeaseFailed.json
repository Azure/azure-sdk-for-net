{
  "Entries": [
    {
      "RequestUri": "https://seanmcccanary3.file.core.windows.net/test-share-1c05ead7-23e2-b1e3-ccd0-167394d07c03?restype=share",
      "RequestMethod": "PUT",
      "RequestHeaders": {
        "Accept": "application/xml",
        "Authorization": "Sanitized",
        "traceparent": "00-08b3412bc84f56429cbc8e2208e65eee-25ba5af3bba3774a-00",
        "User-Agent": [
          "azsdk-net-Storage.Files.Shares/12.7.0-alpha.20210121.1",
          "(.NET 5.0.2; Microsoft Windows 10.0.19042)"
        ],
        "x-ms-client-request-id": "fe685d52-a0dc-7c04-0d0e-a0172b8cc1e6",
        "x-ms-date": "Thu, 21 Jan 2021 20:45:17 GMT",
        "x-ms-return-client-request-id": "true",
        "x-ms-version": "2020-06-12"
      },
      "RequestBody": null,
      "StatusCode": 201,
      "ResponseHeaders": {
        "Content-Length": "0",
        "Date": "Thu, 21 Jan 2021 20:45:17 GMT",
        "ETag": "\u00220x8D8BE4D75F463FE\u0022",
        "Last-Modified": "Thu, 21 Jan 2021 20:45:17 GMT",
        "Server": [
          "Windows-Azure-File/1.0",
          "Microsoft-HTTPAPI/2.0"
        ],
        "x-ms-client-request-id": "fe685d52-a0dc-7c04-0d0e-a0172b8cc1e6",
<<<<<<< HEAD
        "x-ms-request-id": "21a5d4b7-701a-0087-0777-6b49a7000000",
        "x-ms-version": "2020-06-12"
=======
        "x-ms-request-id": "e023e1d1-101a-004a-3536-f0794d000000",
        "x-ms-version": "2020-04-08"
>>>>>>> ac24a13f
      },
      "ResponseBody": []
    },
    {
      "RequestUri": "https://seanmcccanary3.file.core.windows.net/test-share-1c05ead7-23e2-b1e3-ccd0-167394d07c03?restype=share\u0026comp=metadata",
      "RequestMethod": "PUT",
      "RequestHeaders": {
        "Accept": "application/xml",
        "Authorization": "Sanitized",
        "traceparent": "00-b01b0e681dacad46b5718a6009b337c5-8c6fcdda4c2ace41-00",
        "User-Agent": [
          "azsdk-net-Storage.Files.Shares/12.7.0-alpha.20210121.1",
          "(.NET 5.0.2; Microsoft Windows 10.0.19042)"
        ],
        "x-ms-client-request-id": "a84c26fb-11b0-db49-ee02-f212a0df653b",
        "x-ms-date": "Thu, 21 Jan 2021 20:45:17 GMT",
        "x-ms-lease-id": "9f7f82c4-77fe-656f-0cca-ff2517d1869c",
        "x-ms-meta-Capital": "letter",
        "x-ms-meta-foo": "bar",
        "x-ms-meta-meta": "data",
        "x-ms-meta-UPPER": "case",
        "x-ms-return-client-request-id": "true",
        "x-ms-version": "2020-06-12"
      },
      "RequestBody": null,
      "StatusCode": 412,
      "ResponseHeaders": {
        "Content-Length": "252",
        "Content-Type": "application/xml",
        "Date": "Thu, 21 Jan 2021 20:45:17 GMT",
        "Server": [
          "Windows-Azure-File/1.0",
          "Microsoft-HTTPAPI/2.0"
        ],
        "x-ms-client-request-id": "a84c26fb-11b0-db49-ee02-f212a0df653b",
        "x-ms-error-code": "LeaseNotPresentWithContainerOperation",
<<<<<<< HEAD
        "x-ms-request-id": "21a5d4ba-701a-0087-0877-6b49a7000000",
        "x-ms-version": "2020-06-12"
=======
        "x-ms-request-id": "e023e1d7-101a-004a-3636-f0794d000000",
        "x-ms-version": "2020-04-08"
>>>>>>> ac24a13f
      },
      "ResponseBody": [
        "\uFEFF\u003C?xml version=\u00221.0\u0022 encoding=\u0022utf-8\u0022?\u003E\u003CError\u003E\u003CCode\u003ELeaseNotPresentWithContainerOperation\u003C/Code\u003E\u003CMessage\u003EThere is currently no lease on the file share.\n",
        "RequestId:e023e1d7-101a-004a-3636-f0794d000000\n",
        "Time:2021-01-21T20:45:17.4996038Z\u003C/Message\u003E\u003C/Error\u003E"
      ]
    },
    {
      "RequestUri": "https://seanmcccanary3.file.core.windows.net/test-share-1c05ead7-23e2-b1e3-ccd0-167394d07c03?restype=share",
      "RequestMethod": "DELETE",
      "RequestHeaders": {
        "Accept": "application/xml",
        "Authorization": "Sanitized",
        "traceparent": "00-31e6a73cf041e44899eec2018a14f368-61b1765023213941-00",
        "User-Agent": [
          "azsdk-net-Storage.Files.Shares/12.7.0-alpha.20210121.1",
          "(.NET 5.0.2; Microsoft Windows 10.0.19042)"
        ],
        "x-ms-client-request-id": "f12a6eba-de84-0ceb-8545-47668a14f966",
        "x-ms-date": "Thu, 21 Jan 2021 20:45:17 GMT",
        "x-ms-delete-snapshots": "include",
        "x-ms-return-client-request-id": "true",
        "x-ms-version": "2020-06-12"
      },
      "RequestBody": null,
      "StatusCode": 202,
      "ResponseHeaders": {
        "Content-Length": "0",
        "Date": "Thu, 21 Jan 2021 20:45:17 GMT",
        "Server": [
          "Windows-Azure-File/1.0",
          "Microsoft-HTTPAPI/2.0"
        ],
        "x-ms-client-request-id": "f12a6eba-de84-0ceb-8545-47668a14f966",
<<<<<<< HEAD
        "x-ms-request-id": "21a5d4c3-701a-0087-0e77-6b49a7000000",
        "x-ms-version": "2020-06-12"
=======
        "x-ms-request-id": "e023e1da-101a-004a-3736-f0794d000000",
        "x-ms-version": "2020-04-08"
>>>>>>> ac24a13f
      },
      "ResponseBody": []
    }
  ],
  "Variables": {
    "RandomSeed": "569635324",
    "Storage_TestConfigDefault": "ProductionTenant\nseanmcccanary3\nU2FuaXRpemVk\nhttps://seanmcccanary3.blob.core.windows.net\nhttps://seanmcccanary3.file.core.windows.net\nhttps://seanmcccanary3.queue.core.windows.net\nhttps://seanmcccanary3.table.core.windows.net\n\n\n\n\nhttps://seanmcccanary3-secondary.blob.core.windows.net\nhttps://seanmcccanary3-secondary.file.core.windows.net\nhttps://seanmcccanary3-secondary.queue.core.windows.net\nhttps://seanmcccanary3-secondary.table.core.windows.net\n\nSanitized\n\n\nCloud\nBlobEndpoint=https://seanmcccanary3.blob.core.windows.net/;QueueEndpoint=https://seanmcccanary3.queue.core.windows.net/;FileEndpoint=https://seanmcccanary3.file.core.windows.net/;BlobSecondaryEndpoint=https://seanmcccanary3-secondary.blob.core.windows.net/;QueueSecondaryEndpoint=https://seanmcccanary3-secondary.queue.core.windows.net/;FileSecondaryEndpoint=https://seanmcccanary3-secondary.file.core.windows.net/;AccountName=seanmcccanary3;AccountKey=Kg==;\nseanscope1"
  }
}<|MERGE_RESOLUTION|>--- conflicted
+++ resolved
@@ -1,124 +1,109 @@
-{
+﻿{
   "Entries": [
     {
       "RequestUri": "https://seanmcccanary3.file.core.windows.net/test-share-1c05ead7-23e2-b1e3-ccd0-167394d07c03?restype=share",
       "RequestMethod": "PUT",
       "RequestHeaders": {
-        "Accept": "application/xml",
         "Authorization": "Sanitized",
-        "traceparent": "00-08b3412bc84f56429cbc8e2208e65eee-25ba5af3bba3774a-00",
+        "traceparent": "00-cea1c692f0e5ac4f93cbd93e457f5c2f-13d17fc0d62a0546-00",
         "User-Agent": [
-          "azsdk-net-Storage.Files.Shares/12.7.0-alpha.20210121.1",
-          "(.NET 5.0.2; Microsoft Windows 10.0.19042)"
+          "azsdk-net-Storage.Files.Shares/12.3.0-dev.20200805.1",
+          "(.NET Core 4.6.29017.01; Microsoft Windows 10.0.18362 )"
         ],
         "x-ms-client-request-id": "fe685d52-a0dc-7c04-0d0e-a0172b8cc1e6",
-        "x-ms-date": "Thu, 21 Jan 2021 20:45:17 GMT",
+        "x-ms-date": "Wed, 05 Aug 2020 22:26:38 GMT",
         "x-ms-return-client-request-id": "true",
-        "x-ms-version": "2020-06-12"
+        "x-ms-version": "2020-06-12",
+        "Accept": "application/xml"
       },
       "RequestBody": null,
       "StatusCode": 201,
       "ResponseHeaders": {
         "Content-Length": "0",
-        "Date": "Thu, 21 Jan 2021 20:45:17 GMT",
-        "ETag": "\u00220x8D8BE4D75F463FE\u0022",
-        "Last-Modified": "Thu, 21 Jan 2021 20:45:17 GMT",
+        "Date": "Wed, 05 Aug 2020 22:26:37 GMT",
+        "ETag": "\"0x8D8398E9E25E37D\"",
+        "Last-Modified": "Wed, 05 Aug 2020 22:26:37 GMT",
         "Server": [
           "Windows-Azure-File/1.0",
           "Microsoft-HTTPAPI/2.0"
         ],
         "x-ms-client-request-id": "fe685d52-a0dc-7c04-0d0e-a0172b8cc1e6",
-<<<<<<< HEAD
         "x-ms-request-id": "21a5d4b7-701a-0087-0777-6b49a7000000",
         "x-ms-version": "2020-06-12"
-=======
-        "x-ms-request-id": "e023e1d1-101a-004a-3536-f0794d000000",
-        "x-ms-version": "2020-04-08"
->>>>>>> ac24a13f
       },
       "ResponseBody": []
     },
     {
-      "RequestUri": "https://seanmcccanary3.file.core.windows.net/test-share-1c05ead7-23e2-b1e3-ccd0-167394d07c03?restype=share\u0026comp=metadata",
+      "RequestUri": "https://seanmcccanary3.file.core.windows.net/test-share-1c05ead7-23e2-b1e3-ccd0-167394d07c03?restype=share&comp=metadata",
       "RequestMethod": "PUT",
       "RequestHeaders": {
-        "Accept": "application/xml",
         "Authorization": "Sanitized",
-        "traceparent": "00-b01b0e681dacad46b5718a6009b337c5-8c6fcdda4c2ace41-00",
+        "traceparent": "00-9a6a0beef6399a4bb8ff3c85977e4981-2483d52822eaa948-00",
         "User-Agent": [
-          "azsdk-net-Storage.Files.Shares/12.7.0-alpha.20210121.1",
-          "(.NET 5.0.2; Microsoft Windows 10.0.19042)"
+          "azsdk-net-Storage.Files.Shares/12.3.0-dev.20200805.1",
+          "(.NET Core 4.6.29017.01; Microsoft Windows 10.0.18362 )"
         ],
         "x-ms-client-request-id": "a84c26fb-11b0-db49-ee02-f212a0df653b",
-        "x-ms-date": "Thu, 21 Jan 2021 20:45:17 GMT",
+        "x-ms-date": "Wed, 05 Aug 2020 22:26:38 GMT",
         "x-ms-lease-id": "9f7f82c4-77fe-656f-0cca-ff2517d1869c",
         "x-ms-meta-Capital": "letter",
         "x-ms-meta-foo": "bar",
         "x-ms-meta-meta": "data",
         "x-ms-meta-UPPER": "case",
         "x-ms-return-client-request-id": "true",
-        "x-ms-version": "2020-06-12"
+        "x-ms-version": "2020-06-12",
+        "Accept": "application/xml"
       },
       "RequestBody": null,
       "StatusCode": 412,
       "ResponseHeaders": {
         "Content-Length": "252",
         "Content-Type": "application/xml",
-        "Date": "Thu, 21 Jan 2021 20:45:17 GMT",
+        "Date": "Wed, 05 Aug 2020 22:26:39 GMT",
         "Server": [
           "Windows-Azure-File/1.0",
           "Microsoft-HTTPAPI/2.0"
         ],
         "x-ms-client-request-id": "a84c26fb-11b0-db49-ee02-f212a0df653b",
         "x-ms-error-code": "LeaseNotPresentWithContainerOperation",
-<<<<<<< HEAD
         "x-ms-request-id": "21a5d4ba-701a-0087-0877-6b49a7000000",
         "x-ms-version": "2020-06-12"
-=======
-        "x-ms-request-id": "e023e1d7-101a-004a-3636-f0794d000000",
-        "x-ms-version": "2020-04-08"
->>>>>>> ac24a13f
       },
       "ResponseBody": [
-        "\uFEFF\u003C?xml version=\u00221.0\u0022 encoding=\u0022utf-8\u0022?\u003E\u003CError\u003E\u003CCode\u003ELeaseNotPresentWithContainerOperation\u003C/Code\u003E\u003CMessage\u003EThere is currently no lease on the file share.\n",
-        "RequestId:e023e1d7-101a-004a-3636-f0794d000000\n",
-        "Time:2021-01-21T20:45:17.4996038Z\u003C/Message\u003E\u003C/Error\u003E"
+        "﻿<?xml version=\"1.0\" encoding=\"utf-8\"?><Error><Code>LeaseNotPresentWithContainerOperation</Code><Message>There is currently no lease on the file share.\n",
+        "RequestId:21a5d4ba-701a-0087-0877-6b49a7000000\n",
+        "Time:2020-08-05T22:26:39.3341042Z</Message></Error>"
       ]
     },
     {
       "RequestUri": "https://seanmcccanary3.file.core.windows.net/test-share-1c05ead7-23e2-b1e3-ccd0-167394d07c03?restype=share",
       "RequestMethod": "DELETE",
       "RequestHeaders": {
-        "Accept": "application/xml",
         "Authorization": "Sanitized",
-        "traceparent": "00-31e6a73cf041e44899eec2018a14f368-61b1765023213941-00",
+        "traceparent": "00-ac2605ce4b10b543bf8cb545c8b56ced-61a5c8794d348043-00",
         "User-Agent": [
-          "azsdk-net-Storage.Files.Shares/12.7.0-alpha.20210121.1",
-          "(.NET 5.0.2; Microsoft Windows 10.0.19042)"
+          "azsdk-net-Storage.Files.Shares/12.3.0-dev.20200805.1",
+          "(.NET Core 4.6.29017.01; Microsoft Windows 10.0.18362 )"
         ],
         "x-ms-client-request-id": "f12a6eba-de84-0ceb-8545-47668a14f966",
-        "x-ms-date": "Thu, 21 Jan 2021 20:45:17 GMT",
+        "x-ms-date": "Wed, 05 Aug 2020 22:26:40 GMT",
         "x-ms-delete-snapshots": "include",
         "x-ms-return-client-request-id": "true",
-        "x-ms-version": "2020-06-12"
+        "x-ms-version": "2020-06-12",
+        "Accept": "application/xml"
       },
       "RequestBody": null,
       "StatusCode": 202,
       "ResponseHeaders": {
         "Content-Length": "0",
-        "Date": "Thu, 21 Jan 2021 20:45:17 GMT",
+        "Date": "Wed, 05 Aug 2020 22:26:39 GMT",
         "Server": [
           "Windows-Azure-File/1.0",
           "Microsoft-HTTPAPI/2.0"
         ],
         "x-ms-client-request-id": "f12a6eba-de84-0ceb-8545-47668a14f966",
-<<<<<<< HEAD
         "x-ms-request-id": "21a5d4c3-701a-0087-0e77-6b49a7000000",
         "x-ms-version": "2020-06-12"
-=======
-        "x-ms-request-id": "e023e1da-101a-004a-3736-f0794d000000",
-        "x-ms-version": "2020-04-08"
->>>>>>> ac24a13f
       },
       "ResponseBody": []
     }
