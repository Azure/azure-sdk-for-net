{
  "Entries": [
    {
      "RequestUri": "https://seanmcccanary3.file.core.windows.net/test-share-b154f5bf-b84e-7b24-f3fd-71a301fa9087?restype=share",
      "RequestMethod": "PUT",
      "RequestHeaders": {
        "Accept": "application/xml",
        "Authorization": "Sanitized",
        "traceparent": "00-bdbc5ab0b683a54bb5a40d265dbd4c5e-fb748241c4877049-00",
        "User-Agent": [
          "azsdk-net-Storage.Files.Shares/12.7.0-alpha.20210121.1",
          "(.NET 5.0.2; Microsoft Windows 10.0.19042)"
        ],
        "x-ms-client-request-id": "2d2c9d67-4706-ec2f-6f50-5ed001d707cc",
        "x-ms-date": "Thu, 21 Jan 2021 20:45:39 GMT",
        "x-ms-return-client-request-id": "true",
        "x-ms-version": "2020-06-12"
      },
      "RequestBody": null,
      "StatusCode": 201,
      "ResponseHeaders": {
        "Content-Length": "0",
        "Date": "Thu, 21 Jan 2021 20:45:38 GMT",
        "ETag": "\u00220x8D8BE4D830A689E\u0022",
        "Last-Modified": "Thu, 21 Jan 2021 20:45:39 GMT",
        "Server": [
          "Windows-Azure-File/1.0",
          "Microsoft-HTTPAPI/2.0"
        ],
        "x-ms-client-request-id": "2d2c9d67-4706-ec2f-6f50-5ed001d707cc",
<<<<<<< HEAD
        "x-ms-request-id": "18b4ccba-d01a-000a-6893-d54d7a000000",
        "x-ms-version": "2020-06-12"
=======
        "x-ms-request-id": "efca6e4a-501a-0006-3636-f0e97d000000",
        "x-ms-version": "2020-04-08"
>>>>>>> ac24a13f
      },
      "ResponseBody": []
    },
    {
      "RequestUri": "https://seanmcccanary3.file.core.windows.net/test-share-b154f5bf-b84e-7b24-f3fd-71a301fa9087?restype=share",
      "RequestMethod": "DELETE",
      "RequestHeaders": {
        "Accept": "application/xml",
        "Authorization": "Sanitized",
        "traceparent": "00-0ef8c6fc423d734193fc51bf80229902-56c756ac929f4442-00",
        "User-Agent": [
          "azsdk-net-Storage.Files.Shares/12.7.0-alpha.20210121.1",
          "(.NET 5.0.2; Microsoft Windows 10.0.19042)"
        ],
        "x-ms-client-request-id": "643bc273-63ce-b780-f6a8-fc1dc03be802",
        "x-ms-date": "Thu, 21 Jan 2021 20:45:39 GMT",
        "x-ms-delete-snapshots": "include",
        "x-ms-return-client-request-id": "true",
        "x-ms-version": "2020-06-12"
      },
      "RequestBody": null,
      "StatusCode": 202,
      "ResponseHeaders": {
        "Content-Length": "0",
        "Date": "Thu, 21 Jan 2021 20:45:38 GMT",
        "Server": [
          "Windows-Azure-File/1.0",
          "Microsoft-HTTPAPI/2.0"
        ],
        "x-ms-client-request-id": "643bc273-63ce-b780-f6a8-fc1dc03be802",
<<<<<<< HEAD
        "x-ms-request-id": "18b4ccbd-d01a-000a-6993-d54d7a000000",
        "x-ms-version": "2020-06-12"
=======
        "x-ms-request-id": "efca6e4d-501a-0006-3736-f0e97d000000",
        "x-ms-version": "2020-04-08"
>>>>>>> ac24a13f
      },
      "ResponseBody": []
    }
  ],
  "Variables": {
    "DateTimeOffsetNow": "2021-01-21T14:45:39.6573709-06:00",
    "RandomSeed": "1757016064",
    "Storage_TestConfigDefault": "ProductionTenant\nseanmcccanary3\nU2FuaXRpemVk\nhttps://seanmcccanary3.blob.core.windows.net\nhttps://seanmcccanary3.file.core.windows.net\nhttps://seanmcccanary3.queue.core.windows.net\nhttps://seanmcccanary3.table.core.windows.net\n\n\n\n\nhttps://seanmcccanary3-secondary.blob.core.windows.net\nhttps://seanmcccanary3-secondary.file.core.windows.net\nhttps://seanmcccanary3-secondary.queue.core.windows.net\nhttps://seanmcccanary3-secondary.table.core.windows.net\n\nSanitized\n\n\nCloud\nBlobEndpoint=https://seanmcccanary3.blob.core.windows.net/;QueueEndpoint=https://seanmcccanary3.queue.core.windows.net/;FileEndpoint=https://seanmcccanary3.file.core.windows.net/;BlobSecondaryEndpoint=https://seanmcccanary3-secondary.blob.core.windows.net/;QueueSecondaryEndpoint=https://seanmcccanary3-secondary.queue.core.windows.net/;FileSecondaryEndpoint=https://seanmcccanary3-secondary.file.core.windows.net/;AccountName=seanmcccanary3;AccountKey=Kg==;\nseanscope1"
  }
}<|MERGE_RESOLUTION|>--- conflicted
+++ resolved
@@ -1,84 +1,74 @@
-{
+﻿{
   "Entries": [
     {
-      "RequestUri": "https://seanmcccanary3.file.core.windows.net/test-share-b154f5bf-b84e-7b24-f3fd-71a301fa9087?restype=share",
+      "RequestUri": "https://kasoboltest.file.core.windows.net/test-share-b154f5bf-b84e-7b24-f3fd-71a301fa9087?restype=share",
       "RequestMethod": "PUT",
       "RequestHeaders": {
-        "Accept": "application/xml",
         "Authorization": "Sanitized",
-        "traceparent": "00-bdbc5ab0b683a54bb5a40d265dbd4c5e-fb748241c4877049-00",
+        "traceparent": "00-0cc4b179ab948c4e87f11249948fc7d7-2f6d56abf7ade04a-00",
         "User-Agent": [
-          "azsdk-net-Storage.Files.Shares/12.7.0-alpha.20210121.1",
-          "(.NET 5.0.2; Microsoft Windows 10.0.19042)"
+          "azsdk-net-Storage.Files.Shares/12.6.0-alpha.20201218.1",
+          "(.NET Framework 4.8.4250.0; Microsoft Windows 10.0.19042 )"
         ],
         "x-ms-client-request-id": "2d2c9d67-4706-ec2f-6f50-5ed001d707cc",
-        "x-ms-date": "Thu, 21 Jan 2021 20:45:39 GMT",
+        "x-ms-date": "Fri, 18 Dec 2020 23:13:58 GMT",
         "x-ms-return-client-request-id": "true",
-        "x-ms-version": "2020-06-12"
+        "x-ms-version": "2020-06-12",
+        "Accept": "application/xml"
       },
       "RequestBody": null,
       "StatusCode": 201,
       "ResponseHeaders": {
         "Content-Length": "0",
-        "Date": "Thu, 21 Jan 2021 20:45:38 GMT",
-        "ETag": "\u00220x8D8BE4D830A689E\u0022",
-        "Last-Modified": "Thu, 21 Jan 2021 20:45:39 GMT",
+        "Date": "Fri, 18 Dec 2020 23:13:57 GMT",
+        "ETag": "\"0x8D8A3AA99636C45\"",
+        "Last-Modified": "Fri, 18 Dec 2020 23:13:58 GMT",
         "Server": [
           "Windows-Azure-File/1.0",
           "Microsoft-HTTPAPI/2.0"
         ],
         "x-ms-client-request-id": "2d2c9d67-4706-ec2f-6f50-5ed001d707cc",
-<<<<<<< HEAD
         "x-ms-request-id": "18b4ccba-d01a-000a-6893-d54d7a000000",
         "x-ms-version": "2020-06-12"
-=======
-        "x-ms-request-id": "efca6e4a-501a-0006-3636-f0e97d000000",
-        "x-ms-version": "2020-04-08"
->>>>>>> ac24a13f
       },
       "ResponseBody": []
     },
     {
-      "RequestUri": "https://seanmcccanary3.file.core.windows.net/test-share-b154f5bf-b84e-7b24-f3fd-71a301fa9087?restype=share",
+      "RequestUri": "https://kasoboltest.file.core.windows.net/test-share-b154f5bf-b84e-7b24-f3fd-71a301fa9087?restype=share",
       "RequestMethod": "DELETE",
       "RequestHeaders": {
-        "Accept": "application/xml",
         "Authorization": "Sanitized",
-        "traceparent": "00-0ef8c6fc423d734193fc51bf80229902-56c756ac929f4442-00",
+        "traceparent": "00-a3e6ff2f88789a4faba16c43d30a3ac7-621e5f2351a73049-00",
         "User-Agent": [
-          "azsdk-net-Storage.Files.Shares/12.7.0-alpha.20210121.1",
-          "(.NET 5.0.2; Microsoft Windows 10.0.19042)"
+          "azsdk-net-Storage.Files.Shares/12.6.0-alpha.20201218.1",
+          "(.NET Framework 4.8.4250.0; Microsoft Windows 10.0.19042 )"
         ],
         "x-ms-client-request-id": "643bc273-63ce-b780-f6a8-fc1dc03be802",
-        "x-ms-date": "Thu, 21 Jan 2021 20:45:39 GMT",
+        "x-ms-date": "Fri, 18 Dec 2020 23:13:58 GMT",
         "x-ms-delete-snapshots": "include",
         "x-ms-return-client-request-id": "true",
-        "x-ms-version": "2020-06-12"
+        "x-ms-version": "2020-06-12",
+        "Accept": "application/xml"
       },
       "RequestBody": null,
       "StatusCode": 202,
       "ResponseHeaders": {
         "Content-Length": "0",
-        "Date": "Thu, 21 Jan 2021 20:45:38 GMT",
+        "Date": "Fri, 18 Dec 2020 23:13:57 GMT",
         "Server": [
           "Windows-Azure-File/1.0",
           "Microsoft-HTTPAPI/2.0"
         ],
         "x-ms-client-request-id": "643bc273-63ce-b780-f6a8-fc1dc03be802",
-<<<<<<< HEAD
         "x-ms-request-id": "18b4ccbd-d01a-000a-6993-d54d7a000000",
         "x-ms-version": "2020-06-12"
-=======
-        "x-ms-request-id": "efca6e4d-501a-0006-3736-f0e97d000000",
-        "x-ms-version": "2020-04-08"
->>>>>>> ac24a13f
       },
       "ResponseBody": []
     }
   ],
   "Variables": {
-    "DateTimeOffsetNow": "2021-01-21T14:45:39.6573709-06:00",
+    "DateTimeOffsetNow": "2020-12-18T17:13:58.6821447-06:00",
     "RandomSeed": "1757016064",
-    "Storage_TestConfigDefault": "ProductionTenant\nseanmcccanary3\nU2FuaXRpemVk\nhttps://seanmcccanary3.blob.core.windows.net\nhttps://seanmcccanary3.file.core.windows.net\nhttps://seanmcccanary3.queue.core.windows.net\nhttps://seanmcccanary3.table.core.windows.net\n\n\n\n\nhttps://seanmcccanary3-secondary.blob.core.windows.net\nhttps://seanmcccanary3-secondary.file.core.windows.net\nhttps://seanmcccanary3-secondary.queue.core.windows.net\nhttps://seanmcccanary3-secondary.table.core.windows.net\n\nSanitized\n\n\nCloud\nBlobEndpoint=https://seanmcccanary3.blob.core.windows.net/;QueueEndpoint=https://seanmcccanary3.queue.core.windows.net/;FileEndpoint=https://seanmcccanary3.file.core.windows.net/;BlobSecondaryEndpoint=https://seanmcccanary3-secondary.blob.core.windows.net/;QueueSecondaryEndpoint=https://seanmcccanary3-secondary.queue.core.windows.net/;FileSecondaryEndpoint=https://seanmcccanary3-secondary.file.core.windows.net/;AccountName=seanmcccanary3;AccountKey=Kg==;\nseanscope1"
+    "Storage_TestConfigDefault": "ProductionTenant\nkasoboltest\nU2FuaXRpemVk\nhttps://kasoboltest.blob.core.windows.net\nhttps://kasoboltest.file.core.windows.net\nhttps://kasoboltest.queue.core.windows.net\nhttps://kasoboltest.table.core.windows.net\n\n\n\n\nhttps://kasoboltest-secondary.blob.core.windows.net\nhttps://kasoboltest-secondary.file.core.windows.net\nhttps://kasoboltest-secondary.queue.core.windows.net\nhttps://kasoboltest-secondary.table.core.windows.net\n\nSanitized\n\n\nCloud\nBlobEndpoint=https://kasoboltest.blob.core.windows.net/;QueueEndpoint=https://kasoboltest.queue.core.windows.net/;FileEndpoint=https://kasoboltest.file.core.windows.net/;BlobSecondaryEndpoint=https://kasoboltest-secondary.blob.core.windows.net/;QueueSecondaryEndpoint=https://kasoboltest-secondary.queue.core.windows.net/;FileSecondaryEndpoint=https://kasoboltest-secondary.file.core.windows.net/;AccountName=kasoboltest;AccountKey=Kg==;\nencryptionScope"
   }
 }