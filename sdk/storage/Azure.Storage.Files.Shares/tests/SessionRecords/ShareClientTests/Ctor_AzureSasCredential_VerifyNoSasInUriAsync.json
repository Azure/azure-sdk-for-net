--- conflicted
+++ resolved
@@ -13,11 +13,7 @@
         "x-ms-client-request-id": "2d2c9d67-4706-ec2f-6f50-5ed001d707cc",
         "x-ms-date": "Fri, 18 Dec 2020 23:13:58 GMT",
         "x-ms-return-client-request-id": "true",
-<<<<<<< HEAD
-        "x-ms-version": "2020-12-06",
-=======
         "x-ms-version": "2021-02-12",
->>>>>>> 7e782c87
         "Accept": "application/xml"
       },
       "RequestBody": null,
@@ -33,11 +29,7 @@
         ],
         "x-ms-client-request-id": "2d2c9d67-4706-ec2f-6f50-5ed001d707cc",
         "x-ms-request-id": "18b4ccba-d01a-000a-6893-d54d7a000000",
-<<<<<<< HEAD
-        "x-ms-version": "2020-12-06"
-=======
         "x-ms-version": "2021-02-12"
->>>>>>> 7e782c87
       },
       "ResponseBody": []
     },
@@ -55,11 +47,7 @@
         "x-ms-date": "Fri, 18 Dec 2020 23:13:58 GMT",
         "x-ms-delete-snapshots": "include",
         "x-ms-return-client-request-id": "true",
-<<<<<<< HEAD
-        "x-ms-version": "2020-12-06",
-=======
         "x-ms-version": "2021-02-12",
->>>>>>> 7e782c87
         "Accept": "application/xml"
       },
       "RequestBody": null,
@@ -73,11 +61,7 @@
         ],
         "x-ms-client-request-id": "643bc273-63ce-b780-f6a8-fc1dc03be802",
         "x-ms-request-id": "18b4ccbd-d01a-000a-6993-d54d7a000000",
-<<<<<<< HEAD
-        "x-ms-version": "2020-12-06"
-=======
         "x-ms-version": "2021-02-12"
->>>>>>> 7e782c87
       },
       "ResponseBody": []
     }
