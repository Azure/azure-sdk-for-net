{
  "Entries": [
    {
      "RequestUri": "http://seanstagetest.file.core.windows.net/test-share-0c2a6f63-22a8-4225-b28c-cbae8e360dc2?restype=share",
      "RequestMethod": "PUT",
      "RequestHeaders": {
        "Authorization": "Sanitized",
        "traceparent": "00-7e5450c3e335d94bb3cdcd230e0da929-ef2c059398abb340-00",
        "User-Agent": [
          "azsdk-net-Storage.Files.Shares/12.2.0-dev.20200305.1",
          "(.NET Core 4.6.28325.01; Microsoft Windows 10.0.18363 )"
        ],
        "x-ms-client-request-id": "84f04a4f-83b3-b125-80fe-f3f69048b474",
        "x-ms-date": "Thu, 05 Mar 2020 21:48:45 GMT",
        "x-ms-return-client-request-id": "true",
<<<<<<< HEAD
        "x-ms-version": "2019-12-12"
=======
        "x-ms-version": "2020-02-10"
>>>>>>> 60f4876e
      },
      "RequestBody": null,
      "StatusCode": 201,
      "ResponseHeaders": {
        "Content-Length": "0",
        "Date": "Thu, 05 Mar 2020 21:48:44 GMT",
        "ETag": "\u00220x8D7C14EFB019E10\u0022",
        "Last-Modified": "Thu, 05 Mar 2020 21:48:45 GMT",
        "Server": [
          "Windows-Azure-File/1.0",
          "Microsoft-HTTPAPI/2.0"
        ],
        "x-ms-client-request-id": "84f04a4f-83b3-b125-80fe-f3f69048b474",
        "x-ms-request-id": "c9ef6e3f-f01a-0012-7f37-f3e9eb000000",
<<<<<<< HEAD
        "x-ms-version": "2019-12-12"
=======
        "x-ms-version": "2020-02-10"
>>>>>>> 60f4876e
      },
      "ResponseBody": []
    },
    {
      "RequestUri": "http://seanstagetest.file.core.windows.net/test-share-0c2a6f63-22a8-4225-b28c-cbae8e360dc2?restype=share",
      "RequestMethod": "DELETE",
      "RequestHeaders": {
        "Authorization": "Sanitized",
        "traceparent": "00-8c221cd15865654aa8f2dab1c472bfa0-4b1b5e6e71f00a49-00",
        "User-Agent": [
          "azsdk-net-Storage.Files.Shares/12.2.0-dev.20200305.1",
          "(.NET Core 4.6.28325.01; Microsoft Windows 10.0.18363 )"
        ],
        "x-ms-client-request-id": "435f6a27-8845-870e-ce2d-829b391c4b4d",
        "x-ms-date": "Thu, 05 Mar 2020 21:48:46 GMT",
        "x-ms-delete-snapshots": "include",
        "x-ms-return-client-request-id": "true",
<<<<<<< HEAD
        "x-ms-version": "2019-12-12"
=======
        "x-ms-version": "2020-02-10"
>>>>>>> 60f4876e
      },
      "RequestBody": null,
      "StatusCode": 202,
      "ResponseHeaders": {
        "Content-Length": "0",
        "Date": "Thu, 05 Mar 2020 21:48:45 GMT",
        "Server": [
          "Windows-Azure-File/1.0",
          "Microsoft-HTTPAPI/2.0"
        ],
        "x-ms-client-request-id": "435f6a27-8845-870e-ce2d-829b391c4b4d",
        "x-ms-request-id": "c9ef6e42-f01a-0012-8037-f3e9eb000000",
<<<<<<< HEAD
        "x-ms-version": "2019-12-12"
=======
        "x-ms-version": "2020-02-10"
>>>>>>> 60f4876e
      },
      "ResponseBody": []
    }
  ],
  "Variables": {
    "RandomSeed": "1741679993",
    "Storage_TestConfigDefault": "ProductionTenant\nseanstagetest\nU2FuaXRpemVk\nhttps://seanstagetest.blob.core.windows.net\nhttp://seanstagetest.file.core.windows.net\nhttp://seanstagetest.queue.core.windows.net\nhttp://seanstagetest.table.core.windows.net\n\n\n\n\nhttp://seanstagetest-secondary.blob.core.windows.net\nhttp://seanstagetest-secondary.file.core.windows.net\nhttp://seanstagetest-secondary.queue.core.windows.net\nhttp://seanstagetest-secondary.table.core.windows.net\n\nSanitized\n\n\nCloud\nBlobEndpoint=https://seanstagetest.blob.core.windows.net/;QueueEndpoint=http://seanstagetest.queue.core.windows.net/;FileEndpoint=http://seanstagetest.file.core.windows.net/;BlobSecondaryEndpoint=http://seanstagetest-secondary.blob.core.windows.net/;QueueSecondaryEndpoint=http://seanstagetest-secondary.queue.core.windows.net/;FileSecondaryEndpoint=http://seanstagetest-secondary.file.core.windows.net/;AccountName=seanstagetest;AccountKey=Sanitized\nseanscope1"
  }
}<|MERGE_RESOLUTION|>--- conflicted
+++ resolved
@@ -13,11 +13,7 @@
         "x-ms-client-request-id": "84f04a4f-83b3-b125-80fe-f3f69048b474",
         "x-ms-date": "Thu, 05 Mar 2020 21:48:45 GMT",
         "x-ms-return-client-request-id": "true",
-<<<<<<< HEAD
-        "x-ms-version": "2019-12-12"
-=======
         "x-ms-version": "2020-02-10"
->>>>>>> 60f4876e
       },
       "RequestBody": null,
       "StatusCode": 201,
@@ -32,11 +28,7 @@
         ],
         "x-ms-client-request-id": "84f04a4f-83b3-b125-80fe-f3f69048b474",
         "x-ms-request-id": "c9ef6e3f-f01a-0012-7f37-f3e9eb000000",
-<<<<<<< HEAD
-        "x-ms-version": "2019-12-12"
-=======
         "x-ms-version": "2020-02-10"
->>>>>>> 60f4876e
       },
       "ResponseBody": []
     },
@@ -54,11 +46,7 @@
         "x-ms-date": "Thu, 05 Mar 2020 21:48:46 GMT",
         "x-ms-delete-snapshots": "include",
         "x-ms-return-client-request-id": "true",
-<<<<<<< HEAD
-        "x-ms-version": "2019-12-12"
-=======
         "x-ms-version": "2020-02-10"
->>>>>>> 60f4876e
       },
       "RequestBody": null,
       "StatusCode": 202,
@@ -71,11 +59,7 @@
         ],
         "x-ms-client-request-id": "435f6a27-8845-870e-ce2d-829b391c4b4d",
         "x-ms-request-id": "c9ef6e42-f01a-0012-8037-f3e9eb000000",
-<<<<<<< HEAD
-        "x-ms-version": "2019-12-12"
-=======
         "x-ms-version": "2020-02-10"
->>>>>>> 60f4876e
       },
       "ResponseBody": []
     }
