--- conflicted
+++ resolved
@@ -1,83 +1,73 @@
-{
+﻿{
   "Entries": [
     {
-      "RequestUri": "https://seanmcccanary3.file.core.windows.net/test-share-0c2a6f63-22a8-4225-b28c-cbae8e360dc2?restype=share",
+      "RequestUri": "https://seanmcccanada.file.core.windows.net/test-share-0c2a6f63-22a8-4225-b28c-cbae8e360dc2?restype=share",
       "RequestMethod": "PUT",
       "RequestHeaders": {
-        "Accept": "application/xml",
         "Authorization": "Sanitized",
-        "traceparent": "00-09f78cee8ac1ed48bf2d8a2289f669a3-5d3fc7b356f7ce46-00",
+        "traceparent": "00-8f8819d7d5a3844b9a993029533d3954-0ae27b1da520f54c-00",
         "User-Agent": [
-          "azsdk-net-Storage.Files.Shares/12.7.0-alpha.20210121.1",
-          "(.NET 5.0.2; Microsoft Windows 10.0.19042)"
+          "azsdk-net-Storage.Files.Shares/12.5.0-alpha.20201014.1",
+          "(.NET Core 4.6.29220.03; Microsoft Windows 10.0.19042 )"
         ],
         "x-ms-client-request-id": "84f04a4f-83b3-b125-80fe-f3f69048b474",
-        "x-ms-date": "Thu, 21 Jan 2021 20:45:37 GMT",
+        "x-ms-date": "Wed, 14 Oct 2020 23:18:45 GMT",
         "x-ms-return-client-request-id": "true",
-        "x-ms-version": "2020-06-12"
+        "x-ms-version": "2020-06-12",
+        "Accept": "application/xml"
       },
       "RequestBody": null,
       "StatusCode": 201,
       "ResponseHeaders": {
         "Content-Length": "0",
-        "Date": "Thu, 21 Jan 2021 20:45:36 GMT",
-        "ETag": "\u00220x8D8BE4D81F321AB\u0022",
-        "Last-Modified": "Thu, 21 Jan 2021 20:45:37 GMT",
+        "Date": "Wed, 14 Oct 2020 23:18:46 GMT",
+        "ETag": "\"0x8D870978095F8D0\"",
+        "Last-Modified": "Wed, 14 Oct 2020 23:18:47 GMT",
         "Server": [
           "Windows-Azure-File/1.0",
           "Microsoft-HTTPAPI/2.0"
         ],
         "x-ms-client-request-id": "84f04a4f-83b3-b125-80fe-f3f69048b474",
-<<<<<<< HEAD
         "x-ms-request-id": "50ae7753-601a-0091-7780-a2f430000000",
         "x-ms-version": "2020-06-12"
-=======
-        "x-ms-request-id": "1758fea3-b01a-006c-1f36-f03155000000",
-        "x-ms-version": "2020-04-08"
->>>>>>> ac24a13f
       },
       "ResponseBody": []
     },
     {
-      "RequestUri": "https://seanmcccanary3.file.core.windows.net/test-share-0c2a6f63-22a8-4225-b28c-cbae8e360dc2?restype=share",
+      "RequestUri": "https://seanmcccanada.file.core.windows.net/test-share-0c2a6f63-22a8-4225-b28c-cbae8e360dc2?restype=share",
       "RequestMethod": "DELETE",
       "RequestHeaders": {
-        "Accept": "application/xml",
         "Authorization": "Sanitized",
-        "traceparent": "00-6b92f031ffa5e846be8b82663edfdf6b-73764f940bf02a49-00",
+        "traceparent": "00-13eb23243890f340bbc6ae9a9454372e-51513f91c8c28649-00",
         "User-Agent": [
-          "azsdk-net-Storage.Files.Shares/12.7.0-alpha.20210121.1",
-          "(.NET 5.0.2; Microsoft Windows 10.0.19042)"
+          "azsdk-net-Storage.Files.Shares/12.5.0-alpha.20201014.1",
+          "(.NET Core 4.6.29220.03; Microsoft Windows 10.0.19042 )"
         ],
         "x-ms-client-request-id": "435f6a27-8845-870e-ce2d-829b391c4b4d",
-        "x-ms-date": "Thu, 21 Jan 2021 20:45:37 GMT",
+        "x-ms-date": "Wed, 14 Oct 2020 23:18:46 GMT",
         "x-ms-delete-snapshots": "include",
         "x-ms-return-client-request-id": "true",
-        "x-ms-version": "2020-06-12"
+        "x-ms-version": "2020-06-12",
+        "Accept": "application/xml"
       },
       "RequestBody": null,
       "StatusCode": 202,
       "ResponseHeaders": {
         "Content-Length": "0",
-        "Date": "Thu, 21 Jan 2021 20:45:36 GMT",
+        "Date": "Wed, 14 Oct 2020 23:18:46 GMT",
         "Server": [
           "Windows-Azure-File/1.0",
           "Microsoft-HTTPAPI/2.0"
         ],
         "x-ms-client-request-id": "435f6a27-8845-870e-ce2d-829b391c4b4d",
-<<<<<<< HEAD
         "x-ms-request-id": "50ae7756-601a-0091-7880-a2f430000000",
         "x-ms-version": "2020-06-12"
-=======
-        "x-ms-request-id": "1758fea8-b01a-006c-2236-f03155000000",
-        "x-ms-version": "2020-04-08"
->>>>>>> ac24a13f
       },
       "ResponseBody": []
     }
   ],
   "Variables": {
     "RandomSeed": "1741679993",
-    "Storage_TestConfigDefault": "ProductionTenant\nseanmcccanary3\nU2FuaXRpemVk\nhttps://seanmcccanary3.blob.core.windows.net\nhttps://seanmcccanary3.file.core.windows.net\nhttps://seanmcccanary3.queue.core.windows.net\nhttps://seanmcccanary3.table.core.windows.net\n\n\n\n\nhttps://seanmcccanary3-secondary.blob.core.windows.net\nhttps://seanmcccanary3-secondary.file.core.windows.net\nhttps://seanmcccanary3-secondary.queue.core.windows.net\nhttps://seanmcccanary3-secondary.table.core.windows.net\n\nSanitized\n\n\nCloud\nBlobEndpoint=https://seanmcccanary3.blob.core.windows.net/;QueueEndpoint=https://seanmcccanary3.queue.core.windows.net/;FileEndpoint=https://seanmcccanary3.file.core.windows.net/;BlobSecondaryEndpoint=https://seanmcccanary3-secondary.blob.core.windows.net/;QueueSecondaryEndpoint=https://seanmcccanary3-secondary.queue.core.windows.net/;FileSecondaryEndpoint=https://seanmcccanary3-secondary.file.core.windows.net/;AccountName=seanmcccanary3;AccountKey=Kg==;\nseanscope1"
+    "Storage_TestConfigDefault": "ProductionTenant\nseanmcccanada\nU2FuaXRpemVk\nhttps://seanmcccanada.blob.core.windows.net\nhttps://seanmcccanada.file.core.windows.net\nhttps://seanmcccanada.queue.core.windows.net\nhttps://seanmcccanada.table.core.windows.net\n\n\n\n\nhttps://seanmcccanada-secondary.blob.core.windows.net\nhttps://seanmcccanada-secondary.file.core.windows.net\nhttps://seanmcccanada-secondary.queue.core.windows.net\nhttps://seanmcccanada-secondary.table.core.windows.net\n\nSanitized\n\n\nCloud\nBlobEndpoint=https://seanmcccanada.blob.core.windows.net/;QueueEndpoint=https://seanmcccanada.queue.core.windows.net/;FileEndpoint=https://seanmcccanada.file.core.windows.net/;BlobSecondaryEndpoint=https://seanmcccanada-secondary.blob.core.windows.net/;QueueSecondaryEndpoint=https://seanmcccanada-secondary.queue.core.windows.net/;FileSecondaryEndpoint=https://seanmcccanada-secondary.file.core.windows.net/;AccountName=seanmcccanada;AccountKey=Kg==;\nseanscope1"
   }
 }