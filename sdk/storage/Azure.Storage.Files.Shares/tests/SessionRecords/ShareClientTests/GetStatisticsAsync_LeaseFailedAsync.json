--- conflicted
+++ resolved
@@ -1,121 +1,105 @@
-{
+﻿{
   "Entries": [
     {
       "RequestUri": "https://seanmcccanary3.file.core.windows.net/test-share-8cdb9184-ec20-7fe0-d29b-cfe64dbcc4ee?restype=share",
       "RequestMethod": "PUT",
       "RequestHeaders": {
-        "Accept": "application/xml",
         "Authorization": "Sanitized",
-        "traceparent": "00-4c32a5261bd78042b92c675a0c358e8d-2554569387a7f542-00",
+        "traceparent": "00-6b4be84bf0b7854ab8feba3e3e8e8689-1b620cfbeecc6348-00",
         "User-Agent": [
-          "azsdk-net-Storage.Files.Shares/12.7.0-alpha.20210121.1",
-          "(.NET 5.0.2; Microsoft Windows 10.0.19042)"
+          "azsdk-net-Storage.Files.Shares/12.3.0-dev.20200805.1",
+          "(.NET Core 4.6.29017.01; Microsoft Windows 10.0.18362 )"
         ],
         "x-ms-client-request-id": "e84df253-417d-9526-3d6a-51c5b9af96cc",
-        "x-ms-date": "Thu, 21 Jan 2021 20:45:59 GMT",
+        "x-ms-date": "Wed, 05 Aug 2020 22:26:56 GMT",
         "x-ms-return-client-request-id": "true",
-        "x-ms-version": "2020-06-12"
+        "x-ms-version": "2020-06-12",
+        "Accept": "application/xml"
       },
       "RequestBody": null,
       "StatusCode": 201,
       "ResponseHeaders": {
         "Content-Length": "0",
-        "Date": "Thu, 21 Jan 2021 20:45:58 GMT",
-        "ETag": "\u00220x8D8BE4D8EDB08AC\u0022",
-        "Last-Modified": "Thu, 21 Jan 2021 20:45:59 GMT",
+        "Date": "Wed, 05 Aug 2020 22:26:55 GMT",
+        "ETag": "\"0x8D8398EA9265EE8\"",
+        "Last-Modified": "Wed, 05 Aug 2020 22:26:55 GMT",
         "Server": [
           "Windows-Azure-File/1.0",
           "Microsoft-HTTPAPI/2.0"
         ],
         "x-ms-client-request-id": "e84df253-417d-9526-3d6a-51c5b9af96cc",
-<<<<<<< HEAD
         "x-ms-request-id": "cc50bf75-e01a-0003-4c77-6b3ba6000000",
         "x-ms-version": "2020-06-12"
-=======
-        "x-ms-request-id": "912ad1ae-901a-0019-1336-f05a79000000",
-        "x-ms-version": "2020-04-08"
->>>>>>> ac24a13f
       },
       "ResponseBody": []
     },
     {
-      "RequestUri": "https://seanmcccanary3.file.core.windows.net/test-share-8cdb9184-ec20-7fe0-d29b-cfe64dbcc4ee?restype=share\u0026comp=stats",
+      "RequestUri": "https://seanmcccanary3.file.core.windows.net/test-share-8cdb9184-ec20-7fe0-d29b-cfe64dbcc4ee?restype=share&comp=stats",
       "RequestMethod": "GET",
       "RequestHeaders": {
-        "Accept": "application/xml",
         "Authorization": "Sanitized",
-        "traceparent": "00-0915727010c7134fb3da47ac816df45d-96b1d3495b406341-00",
+        "traceparent": "00-bf68db3289bc6740a594861e111d578d-344ddd45f1c9b94b-00",
         "User-Agent": [
-          "azsdk-net-Storage.Files.Shares/12.7.0-alpha.20210121.1",
-          "(.NET 5.0.2; Microsoft Windows 10.0.19042)"
+          "azsdk-net-Storage.Files.Shares/12.3.0-dev.20200805.1",
+          "(.NET Core 4.6.29017.01; Microsoft Windows 10.0.18362 )"
         ],
         "x-ms-client-request-id": "16064ed3-045f-e0c9-9065-471d7a6fc434",
-        "x-ms-date": "Thu, 21 Jan 2021 20:45:59 GMT",
+        "x-ms-date": "Wed, 05 Aug 2020 22:26:56 GMT",
         "x-ms-lease-id": "68893cd1-7343-e761-a05f-c6b7d0092ce9",
         "x-ms-return-client-request-id": "true",
-        "x-ms-version": "2020-06-12"
+        "x-ms-version": "2020-06-12",
+        "Accept": "application/xml"
       },
       "RequestBody": null,
       "StatusCode": 412,
       "ResponseHeaders": {
         "Content-Length": "252",
         "Content-Type": "application/xml",
-        "Date": "Thu, 21 Jan 2021 20:45:59 GMT",
+        "Date": "Wed, 05 Aug 2020 22:26:55 GMT",
         "Server": [
           "Windows-Azure-File/1.0",
           "Microsoft-HTTPAPI/2.0"
         ],
-        "Vary": "Origin",
         "x-ms-client-request-id": "16064ed3-045f-e0c9-9065-471d7a6fc434",
         "x-ms-error-code": "LeaseNotPresentWithContainerOperation",
-<<<<<<< HEAD
         "x-ms-request-id": "cc50bf77-e01a-0003-4d77-6b3ba6000000",
         "x-ms-version": "2020-06-12"
-=======
-        "x-ms-request-id": "912ad1b1-901a-0019-1436-f05a79000000",
-        "x-ms-version": "2020-04-08"
->>>>>>> ac24a13f
       },
       "ResponseBody": [
-        "\uFEFF\u003C?xml version=\u00221.0\u0022 encoding=\u0022utf-8\u0022?\u003E\u003CError\u003E\u003CCode\u003ELeaseNotPresentWithContainerOperation\u003C/Code\u003E\u003CMessage\u003EThere is currently no lease on the file share.\n",
-        "RequestId:912ad1b1-901a-0019-1436-f05a79000000\n",
-        "Time:2021-01-21T20:45:59.2004118Z\u003C/Message\u003E\u003C/Error\u003E"
+        "﻿<?xml version=\"1.0\" encoding=\"utf-8\"?><Error><Code>LeaseNotPresentWithContainerOperation</Code><Message>There is currently no lease on the file share.\n",
+        "RequestId:cc50bf77-e01a-0003-4d77-6b3ba6000000\n",
+        "Time:2020-08-05T22:26:55.9689156Z</Message></Error>"
       ]
     },
     {
       "RequestUri": "https://seanmcccanary3.file.core.windows.net/test-share-8cdb9184-ec20-7fe0-d29b-cfe64dbcc4ee?restype=share",
       "RequestMethod": "DELETE",
       "RequestHeaders": {
-        "Accept": "application/xml",
         "Authorization": "Sanitized",
-        "traceparent": "00-91645e66c9765747bfe37e41d6aa851e-c6bcd5d76dfc404f-00",
+        "traceparent": "00-3ce34285dd669e4bb4c9cf9f9e3b012d-9ac80489dfc96940-00",
         "User-Agent": [
-          "azsdk-net-Storage.Files.Shares/12.7.0-alpha.20210121.1",
-          "(.NET 5.0.2; Microsoft Windows 10.0.19042)"
+          "azsdk-net-Storage.Files.Shares/12.3.0-dev.20200805.1",
+          "(.NET Core 4.6.29017.01; Microsoft Windows 10.0.18362 )"
         ],
         "x-ms-client-request-id": "81e3b19c-1603-2a8a-f8b3-ca0994537211",
-        "x-ms-date": "Thu, 21 Jan 2021 20:45:59 GMT",
+        "x-ms-date": "Wed, 05 Aug 2020 22:26:57 GMT",
         "x-ms-delete-snapshots": "include",
         "x-ms-return-client-request-id": "true",
-        "x-ms-version": "2020-06-12"
+        "x-ms-version": "2020-06-12",
+        "Accept": "application/xml"
       },
       "RequestBody": null,
       "StatusCode": 202,
       "ResponseHeaders": {
         "Content-Length": "0",
-        "Date": "Thu, 21 Jan 2021 20:45:59 GMT",
+        "Date": "Wed, 05 Aug 2020 22:26:55 GMT",
         "Server": [
           "Windows-Azure-File/1.0",
           "Microsoft-HTTPAPI/2.0"
         ],
         "x-ms-client-request-id": "81e3b19c-1603-2a8a-f8b3-ca0994537211",
-<<<<<<< HEAD
         "x-ms-request-id": "cc50bf78-e01a-0003-4e77-6b3ba6000000",
         "x-ms-version": "2020-06-12"
-=======
-        "x-ms-request-id": "912ad1b2-901a-0019-1536-f05a79000000",
-        "x-ms-version": "2020-04-08"
->>>>>>> ac24a13f
       },
       "ResponseBody": []
     }
