--- conflicted
+++ resolved
@@ -1,25 +1,17 @@
 {
   "Entries": [
     {
-<<<<<<< HEAD
-      "RequestUri": "http://seanstagetest.file.core.windows.net/test-share-b57c6547-5181-f640-2961-4d3e96d5d7ba?restype=share&comp=stats",
-=======
-      "RequestUri": "http://seanstagetest.file.core.windows.net/test-share-5015a8b1-849d-6bc0-1761-1bba883337b3?restype=share\u0026comp=stats",
->>>>>>> 5e20a7a1
+      "RequestUri": "http://seanstagetest.file.core.windows.net/test-share-a37a398d-04a2-f4fb-ce77-ba527ccae8e0?restype=share\u0026comp=stats",
       "RequestMethod": "GET",
       "RequestHeaders": {
         "Authorization": "Sanitized",
-        "traceparent": "00-6bb0ebf169cf404cb4700516b3b551cb-10911d9a03c6ba4f-00",
+        "traceparent": "00-9696269751b9fc47bd1a68dcba1a7de1-be93bc53e0bd1d43-00",
         "User-Agent": [
-<<<<<<< HEAD
-          "azsdk-net-Storage.Files.Shares/12.0.0-dev.20191205.1+4f14c4315f17fbbc59c93c6819467b6f15d7008f",
-=======
-          "azsdk-net-Storage.Files.Shares/12.0.0-dev.20191211.1\u002B899431c003876eb9b26cefd8e8a37e7f27f82ced",
->>>>>>> 5e20a7a1
+          "azsdk-net-Storage.Files.Shares/12.0.0-dev.20191211.1\u002B2accb37068f0a0c9382fa117525bb968c5397cf7",
           "(.NET Core 4.6.28008.01; Microsoft Windows 10.0.18363 )"
         ],
-        "x-ms-client-request-id": "e4849d6e-dcd5-b828-4fc9-7035ed909c88",
-        "x-ms-date": "Wed, 11 Dec 2019 20:42:46 GMT",
+        "x-ms-client-request-id": "ad593279-616e-92b4-7756-91c62d5739f1",
+        "x-ms-date": "Wed, 11 Dec 2019 23:09:55 GMT",
         "x-ms-return-client-request-id": "true",
         "x-ms-version": "2019-07-07"
       },
@@ -29,38 +21,26 @@
         "Access-Control-Allow-Origin": "*",
         "Content-Length": "217",
         "Content-Type": "application/xml",
-        "Date": "Wed, 11 Dec 2019 20:42:46 GMT",
+        "Date": "Wed, 11 Dec 2019 23:09:55 GMT",
         "Server": [
           "Windows-Azure-File/1.0",
           "Microsoft-HTTPAPI/2.0"
         ],
-        "x-ms-client-request-id": "e4849d6e-dcd5-b828-4fc9-7035ed909c88",
+        "x-ms-client-request-id": "ad593279-616e-92b4-7756-91c62d5739f1",
         "x-ms-error-code": "ShareNotFound",
-        "x-ms-request-id": "ef3e4556-c01a-0019-2863-b01280000000",
+        "x-ms-request-id": "ae9e4285-001a-0039-3278-b06927000000",
         "x-ms-version": "2019-07-07"
       },
       "ResponseBody": [
-<<<<<<< HEAD
-        "﻿<?xml version=\"1.0\" encoding=\"utf-8\"?><Error><Code>ShareNotFound</Code><Message>The specified share does not exist.\n",
-        "RequestId:207a5bf3-c01a-0026-3bcc-abda23000000\n",
-        "Time:2019-12-06T00:28:41.3305819Z</Message></Error>"
-=======
         "\uFEFF\u003C?xml version=\u00221.0\u0022 encoding=\u0022utf-8\u0022?\u003E\u003CError\u003E\u003CCode\u003EShareNotFound\u003C/Code\u003E\u003CMessage\u003EThe specified share does not exist.\n",
-        "RequestId:ef3e4556-c01a-0019-2863-b01280000000\n",
-        "Time:2019-12-11T20:42:46.7253935Z\u003C/Message\u003E\u003C/Error\u003E"
->>>>>>> 5e20a7a1
+        "RequestId:ae9e4285-001a-0039-3278-b06927000000\n",
+        "Time:2019-12-11T23:09:55.8508066Z\u003C/Message\u003E\u003C/Error\u003E"
       ]
     }
   ],
   "Variables": {
-<<<<<<< HEAD
-    "DateTimeOffsetNow": "2019-12-05T16:28:41.323098-08:00",
-    "RandomSeed": "201397448",
+    "DateTimeOffsetNow": "2019-12-11T15:09:55.8306880-08:00",
+    "RandomSeed": "1059709964",
     "Storage_TestConfigDefault": "ProductionTenant\nseanstagetest\nU2FuaXRpemVk\nhttp://seanstagetest.blob.core.windows.net\nhttp://seanstagetest.file.core.windows.net\nhttp://seanstagetest.queue.core.windows.net\nhttp://seanstagetest.table.core.windows.net\n\n\n\n\nhttp://seanstagetest-secondary.blob.core.windows.net\nhttp://seanstagetest-secondary.file.core.windows.net\nhttp://seanstagetest-secondary.queue.core.windows.net\nhttp://seanstagetest-secondary.table.core.windows.net\n\nSanitized\n\n\nCloud\nBlobEndpoint=http://seanstagetest.blob.core.windows.net/;QueueEndpoint=http://seanstagetest.queue.core.windows.net/;FileEndpoint=http://seanstagetest.file.core.windows.net/;BlobSecondaryEndpoint=http://seanstagetest-secondary.blob.core.windows.net/;QueueSecondaryEndpoint=http://seanstagetest-secondary.queue.core.windows.net/;FileSecondaryEndpoint=http://seanstagetest-secondary.file.core.windows.net/;AccountName=seanstagetest;AccountKey=Sanitized\nseanscope1"
-=======
-    "DateTimeOffsetNow": "2019-12-11T12:42:46.7036819-08:00",
-    "RandomSeed": "722324461",
-    "Storage_TestConfigDefault": "ProductionTenant\nseanstagetest\nU2FuaXRpemVk\nhttp://seanstagetest.blob.core.windows.net\nhttp://seanstagetest.file.core.windows.net\nhttp://seanstagetest.queue.core.windows.net\nhttp://seanstagetest.table.core.windows.net\n\n\n\n\nhttp://seanstagetest-secondary.blob.core.windows.net\nhttp://seanstagetest-secondary.file.core.windows.net\nhttp://seanstagetest-secondary.queue.core.windows.net\nhttp://seanstagetest-secondary.table.core.windows.net\n\nSanitized\n\n\nCloud\nBlobEndpoint=http://seanstagetest.blob.core.windows.net/;QueueEndpoint=http://seanstagetest.queue.core.windows.net/;FileEndpoint=http://seanstagetest.file.core.windows.net/;BlobSecondaryEndpoint=http://seanstagetest-secondary.blob.core.windows.net/;QueueSecondaryEndpoint=http://seanstagetest-secondary.queue.core.windows.net/;FileSecondaryEndpoint=http://seanstagetest-secondary.file.core.windows.net/;AccountName=seanstagetest;AccountKey=Sanitized"
->>>>>>> 5e20a7a1
   }
 }