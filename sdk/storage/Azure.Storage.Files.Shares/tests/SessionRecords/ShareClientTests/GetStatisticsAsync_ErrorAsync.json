{
  "Entries": [
    {
<<<<<<< HEAD
      "RequestUri": "http://seanstagetest.file.core.windows.net/test-share-22cf3c86-3cb1-3fbc-e8a3-ff326772acbf?restype=share\u0026comp=stats",
      "RequestMethod": "GET",
      "RequestHeaders": {
        "Authorization": "Sanitized",
        "traceparent": "00-abd1e855f1155b4c99ed233d67e3c752-5db468e73dabbf4b-00",
        "User-Agent": [
          "azsdk-net-Storage.Files.Shares/12.0.0-dev.20191209.1\u002Bb71b1fa965b15eccfc57e2c7781b8bf85cd4c766",
          "(.NET Core 4.6.28008.01; Microsoft Windows 10.0.18363 )"
        ],
        "x-ms-client-request-id": "1a1b4f4f-9788-e262-189d-2e5fe62b17de",
        "x-ms-date": "Tue, 10 Dec 2019 05:34:16 GMT",
=======
      "RequestUri": "http://seanstagetest.file.core.windows.net/test-share-8cb7464a-c861-eec9-2f03-d407057cddff?restype=share\u0026comp=stats",
      "RequestMethod": "GET",
      "RequestHeaders": {
        "Authorization": "Sanitized",
        "traceparent": "00-adad87051183434baeb8b5e260f76274-159ded2311643742-00",
        "User-Agent": [
          "azsdk-net-Storage.Files.Shares/12.0.0-dev.20191209.1\u002B61bda4d1783b0e05dba0d434ff14b2840726d3b1",
          "(.NET Core 4.6.28008.01; Microsoft Windows 10.0.18363 )"
        ],
        "x-ms-client-request-id": "463a0e3c-22b6-21ff-8a19-435c9d6f37b2",
        "x-ms-date": "Tue, 10 Dec 2019 06:02:41 GMT",
>>>>>>> 1d9822e0
        "x-ms-return-client-request-id": "true",
        "x-ms-version": "2019-07-07"
      },
      "RequestBody": null,
      "StatusCode": 404,
      "ResponseHeaders": {
        "Access-Control-Allow-Origin": "*",
        "Content-Length": "217",
        "Content-Type": "application/xml",
<<<<<<< HEAD
        "Date": "Tue, 10 Dec 2019 05:34:16 GMT",
=======
        "Date": "Tue, 10 Dec 2019 06:02:41 GMT",
>>>>>>> 1d9822e0
        "Server": [
          "Windows-Azure-File/1.0",
          "Microsoft-HTTPAPI/2.0"
        ],
<<<<<<< HEAD
        "x-ms-client-request-id": "1a1b4f4f-9788-e262-189d-2e5fe62b17de",
        "x-ms-error-code": "ShareNotFound",
        "x-ms-request-id": "4fd8e464-701a-0023-1e1b-af08f8000000",
=======
        "x-ms-client-request-id": "463a0e3c-22b6-21ff-8a19-435c9d6f37b2",
        "x-ms-error-code": "ShareNotFound",
        "x-ms-request-id": "7dc09992-e01a-001e-4a1f-af7ee3000000",
>>>>>>> 1d9822e0
        "x-ms-version": "2019-07-07"
      },
      "ResponseBody": [
        "\uFEFF\u003C?xml version=\u00221.0\u0022 encoding=\u0022utf-8\u0022?\u003E\u003CError\u003E\u003CCode\u003EShareNotFound\u003C/Code\u003E\u003CMessage\u003EThe specified share does not exist.\n",
<<<<<<< HEAD
        "RequestId:4fd8e464-701a-0023-1e1b-af08f8000000\n",
        "Time:2019-12-10T05:34:16.9756740Z\u003C/Message\u003E\u003C/Error\u003E"
=======
        "RequestId:7dc09992-e01a-001e-4a1f-af7ee3000000\n",
        "Time:2019-12-10T06:02:41.6162879Z\u003C/Message\u003E\u003C/Error\u003E"
>>>>>>> 1d9822e0
      ]
    }
  ],
  "Variables": {
<<<<<<< HEAD
    "DateTimeOffsetNow": "2019-12-09T21:34:16.9818942-08:00",
    "RandomSeed": "2013261006",
=======
    "DateTimeOffsetNow": "2019-12-09T22:02:41.6190903-08:00",
    "RandomSeed": "1502872095",
>>>>>>> 1d9822e0
    "Storage_TestConfigDefault": "ProductionTenant\nseanstagetest\nU2FuaXRpemVk\nhttp://seanstagetest.blob.core.windows.net\nhttp://seanstagetest.file.core.windows.net\nhttp://seanstagetest.queue.core.windows.net\nhttp://seanstagetest.table.core.windows.net\n\n\n\n\nhttp://seanstagetest-secondary.blob.core.windows.net\nhttp://seanstagetest-secondary.file.core.windows.net\nhttp://seanstagetest-secondary.queue.core.windows.net\nhttp://seanstagetest-secondary.table.core.windows.net\n\nSanitized\n\n\nCloud\nBlobEndpoint=http://seanstagetest.blob.core.windows.net/;QueueEndpoint=http://seanstagetest.queue.core.windows.net/;FileEndpoint=http://seanstagetest.file.core.windows.net/;BlobSecondaryEndpoint=http://seanstagetest-secondary.blob.core.windows.net/;QueueSecondaryEndpoint=http://seanstagetest-secondary.queue.core.windows.net/;FileSecondaryEndpoint=http://seanstagetest-secondary.file.core.windows.net/;AccountName=seanstagetest;AccountKey=Sanitized"
  }
}<|MERGE_RESOLUTION|>--- conflicted
+++ resolved
@@ -1,31 +1,17 @@
 {
   "Entries": [
     {
-<<<<<<< HEAD
-      "RequestUri": "http://seanstagetest.file.core.windows.net/test-share-22cf3c86-3cb1-3fbc-e8a3-ff326772acbf?restype=share\u0026comp=stats",
+      "RequestUri": "http://seanstagetest.file.core.windows.net/test-share-5015a8b1-849d-6bc0-1761-1bba883337b3?restype=share\u0026comp=stats",
       "RequestMethod": "GET",
       "RequestHeaders": {
         "Authorization": "Sanitized",
-        "traceparent": "00-abd1e855f1155b4c99ed233d67e3c752-5db468e73dabbf4b-00",
+        "traceparent": "00-6bb0ebf169cf404cb4700516b3b551cb-10911d9a03c6ba4f-00",
         "User-Agent": [
-          "azsdk-net-Storage.Files.Shares/12.0.0-dev.20191209.1\u002Bb71b1fa965b15eccfc57e2c7781b8bf85cd4c766",
+          "azsdk-net-Storage.Files.Shares/12.0.0-dev.20191211.1\u002B899431c003876eb9b26cefd8e8a37e7f27f82ced",
           "(.NET Core 4.6.28008.01; Microsoft Windows 10.0.18363 )"
         ],
-        "x-ms-client-request-id": "1a1b4f4f-9788-e262-189d-2e5fe62b17de",
-        "x-ms-date": "Tue, 10 Dec 2019 05:34:16 GMT",
-=======
-      "RequestUri": "http://seanstagetest.file.core.windows.net/test-share-8cb7464a-c861-eec9-2f03-d407057cddff?restype=share\u0026comp=stats",
-      "RequestMethod": "GET",
-      "RequestHeaders": {
-        "Authorization": "Sanitized",
-        "traceparent": "00-adad87051183434baeb8b5e260f76274-159ded2311643742-00",
-        "User-Agent": [
-          "azsdk-net-Storage.Files.Shares/12.0.0-dev.20191209.1\u002B61bda4d1783b0e05dba0d434ff14b2840726d3b1",
-          "(.NET Core 4.6.28008.01; Microsoft Windows 10.0.18363 )"
-        ],
-        "x-ms-client-request-id": "463a0e3c-22b6-21ff-8a19-435c9d6f37b2",
-        "x-ms-date": "Tue, 10 Dec 2019 06:02:41 GMT",
->>>>>>> 1d9822e0
+        "x-ms-client-request-id": "e4849d6e-dcd5-b828-4fc9-7035ed909c88",
+        "x-ms-date": "Wed, 11 Dec 2019 20:42:46 GMT",
         "x-ms-return-client-request-id": "true",
         "x-ms-version": "2019-07-07"
       },
@@ -35,46 +21,26 @@
         "Access-Control-Allow-Origin": "*",
         "Content-Length": "217",
         "Content-Type": "application/xml",
-<<<<<<< HEAD
-        "Date": "Tue, 10 Dec 2019 05:34:16 GMT",
-=======
-        "Date": "Tue, 10 Dec 2019 06:02:41 GMT",
->>>>>>> 1d9822e0
+        "Date": "Wed, 11 Dec 2019 20:42:46 GMT",
         "Server": [
           "Windows-Azure-File/1.0",
           "Microsoft-HTTPAPI/2.0"
         ],
-<<<<<<< HEAD
-        "x-ms-client-request-id": "1a1b4f4f-9788-e262-189d-2e5fe62b17de",
+        "x-ms-client-request-id": "e4849d6e-dcd5-b828-4fc9-7035ed909c88",
         "x-ms-error-code": "ShareNotFound",
-        "x-ms-request-id": "4fd8e464-701a-0023-1e1b-af08f8000000",
-=======
-        "x-ms-client-request-id": "463a0e3c-22b6-21ff-8a19-435c9d6f37b2",
-        "x-ms-error-code": "ShareNotFound",
-        "x-ms-request-id": "7dc09992-e01a-001e-4a1f-af7ee3000000",
->>>>>>> 1d9822e0
+        "x-ms-request-id": "ef3e4556-c01a-0019-2863-b01280000000",
         "x-ms-version": "2019-07-07"
       },
       "ResponseBody": [
         "\uFEFF\u003C?xml version=\u00221.0\u0022 encoding=\u0022utf-8\u0022?\u003E\u003CError\u003E\u003CCode\u003EShareNotFound\u003C/Code\u003E\u003CMessage\u003EThe specified share does not exist.\n",
-<<<<<<< HEAD
-        "RequestId:4fd8e464-701a-0023-1e1b-af08f8000000\n",
-        "Time:2019-12-10T05:34:16.9756740Z\u003C/Message\u003E\u003C/Error\u003E"
-=======
-        "RequestId:7dc09992-e01a-001e-4a1f-af7ee3000000\n",
-        "Time:2019-12-10T06:02:41.6162879Z\u003C/Message\u003E\u003C/Error\u003E"
->>>>>>> 1d9822e0
+        "RequestId:ef3e4556-c01a-0019-2863-b01280000000\n",
+        "Time:2019-12-11T20:42:46.7253935Z\u003C/Message\u003E\u003C/Error\u003E"
       ]
     }
   ],
   "Variables": {
-<<<<<<< HEAD
-    "DateTimeOffsetNow": "2019-12-09T21:34:16.9818942-08:00",
-    "RandomSeed": "2013261006",
-=======
-    "DateTimeOffsetNow": "2019-12-09T22:02:41.6190903-08:00",
-    "RandomSeed": "1502872095",
->>>>>>> 1d9822e0
+    "DateTimeOffsetNow": "2019-12-11T12:42:46.7036819-08:00",
+    "RandomSeed": "722324461",
     "Storage_TestConfigDefault": "ProductionTenant\nseanstagetest\nU2FuaXRpemVk\nhttp://seanstagetest.blob.core.windows.net\nhttp://seanstagetest.file.core.windows.net\nhttp://seanstagetest.queue.core.windows.net\nhttp://seanstagetest.table.core.windows.net\n\n\n\n\nhttp://seanstagetest-secondary.blob.core.windows.net\nhttp://seanstagetest-secondary.file.core.windows.net\nhttp://seanstagetest-secondary.queue.core.windows.net\nhttp://seanstagetest-secondary.table.core.windows.net\n\nSanitized\n\n\nCloud\nBlobEndpoint=http://seanstagetest.blob.core.windows.net/;QueueEndpoint=http://seanstagetest.queue.core.windows.net/;FileEndpoint=http://seanstagetest.file.core.windows.net/;BlobSecondaryEndpoint=http://seanstagetest-secondary.blob.core.windows.net/;QueueSecondaryEndpoint=http://seanstagetest-secondary.queue.core.windows.net/;FileSecondaryEndpoint=http://seanstagetest-secondary.file.core.windows.net/;AccountName=seanstagetest;AccountKey=Sanitized"
   }
 }