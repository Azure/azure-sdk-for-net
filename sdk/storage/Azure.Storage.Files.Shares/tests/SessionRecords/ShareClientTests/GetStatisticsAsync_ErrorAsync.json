{
  "Entries": [
    {
      "RequestUri": "http://seanstagetest.file.core.windows.net/test-share-a37a398d-04a2-f4fb-ce77-ba527ccae8e0?restype=share\u0026comp=stats",
      "RequestMethod": "GET",
      "RequestHeaders": {
        "Authorization": "Sanitized",
        "traceparent": "00-c2b66441374c09428294521b997fccf0-cffcaa6c9986b748-00",
        "User-Agent": [
          "azsdk-net-Storage.Files.Shares/12.2.0-dev.20200305.1",
          "(.NET Core 4.6.28325.01; Microsoft Windows 10.0.18363 )"
        ],
        "x-ms-client-request-id": "ad593279-616e-92b4-7756-91c62d5739f1",
        "x-ms-date": "Thu, 05 Mar 2020 21:48:50 GMT",
        "x-ms-return-client-request-id": "true",
<<<<<<< HEAD
        "x-ms-version": "2019-12-12"
=======
        "x-ms-version": "2020-02-10"
>>>>>>> 60f4876e
      },
      "RequestBody": null,
      "StatusCode": 404,
      "ResponseHeaders": {
        "Access-Control-Allow-Origin": "*",
        "Content-Length": "217",
        "Content-Type": "application/xml",
        "Date": "Thu, 05 Mar 2020 21:48:49 GMT",
        "Server": [
          "Windows-Azure-File/1.0",
          "Microsoft-HTTPAPI/2.0"
        ],
        "x-ms-client-request-id": "ad593279-616e-92b4-7756-91c62d5739f1",
        "x-ms-error-code": "ShareNotFound",
        "x-ms-request-id": "c9ef6e84-f01a-0012-2e37-f3e9eb000000",
<<<<<<< HEAD
        "x-ms-version": "2019-12-12"
=======
        "x-ms-version": "2020-02-10"
>>>>>>> 60f4876e
      },
      "ResponseBody": [
        "\uFEFF\u003C?xml version=\u00221.0\u0022 encoding=\u0022utf-8\u0022?\u003E\u003CError\u003E\u003CCode\u003EShareNotFound\u003C/Code\u003E\u003CMessage\u003EThe specified share does not exist.\n",
        "RequestId:c9ef6e84-f01a-0012-2e37-f3e9eb000000\n",
        "Time:2020-03-05T21:48:50.9402013Z\u003C/Message\u003E\u003C/Error\u003E"
      ]
    }
  ],
  "Variables": {
    "DateTimeOffsetNow": "2020-03-05T13:48:50.9810436-08:00",
    "RandomSeed": "1059709964",
    "Storage_TestConfigDefault": "ProductionTenant\nseanstagetest\nU2FuaXRpemVk\nhttps://seanstagetest.blob.core.windows.net\nhttp://seanstagetest.file.core.windows.net\nhttp://seanstagetest.queue.core.windows.net\nhttp://seanstagetest.table.core.windows.net\n\n\n\n\nhttp://seanstagetest-secondary.blob.core.windows.net\nhttp://seanstagetest-secondary.file.core.windows.net\nhttp://seanstagetest-secondary.queue.core.windows.net\nhttp://seanstagetest-secondary.table.core.windows.net\n\nSanitized\n\n\nCloud\nBlobEndpoint=https://seanstagetest.blob.core.windows.net/;QueueEndpoint=http://seanstagetest.queue.core.windows.net/;FileEndpoint=http://seanstagetest.file.core.windows.net/;BlobSecondaryEndpoint=http://seanstagetest-secondary.blob.core.windows.net/;QueueSecondaryEndpoint=http://seanstagetest-secondary.queue.core.windows.net/;FileSecondaryEndpoint=http://seanstagetest-secondary.file.core.windows.net/;AccountName=seanstagetest;AccountKey=Sanitized\nseanscope1"
  }
}<|MERGE_RESOLUTION|>--- conflicted
+++ resolved
@@ -13,11 +13,7 @@
         "x-ms-client-request-id": "ad593279-616e-92b4-7756-91c62d5739f1",
         "x-ms-date": "Thu, 05 Mar 2020 21:48:50 GMT",
         "x-ms-return-client-request-id": "true",
-<<<<<<< HEAD
-        "x-ms-version": "2019-12-12"
-=======
         "x-ms-version": "2020-02-10"
->>>>>>> 60f4876e
       },
       "RequestBody": null,
       "StatusCode": 404,
@@ -33,11 +29,7 @@
         "x-ms-client-request-id": "ad593279-616e-92b4-7756-91c62d5739f1",
         "x-ms-error-code": "ShareNotFound",
         "x-ms-request-id": "c9ef6e84-f01a-0012-2e37-f3e9eb000000",
-<<<<<<< HEAD
-        "x-ms-version": "2019-12-12"
-=======
         "x-ms-version": "2020-02-10"
->>>>>>> 60f4876e
       },
       "ResponseBody": [
         "\uFEFF\u003C?xml version=\u00221.0\u0022 encoding=\u0022utf-8\u0022?\u003E\u003CError\u003E\u003CCode\u003EShareNotFound\u003C/Code\u003E\u003CMessage\u003EThe specified share does not exist.\n",
