--- conflicted
+++ resolved
@@ -1,164 +1,149 @@
-{
+﻿{
   "Entries": [
     {
-      "RequestUri": "https://seanmcccanary3.file.core.windows.net/test-share-078c8e40-8cb1-f6e2-6154-d506299d3024?restype=share",
+      "RequestUri": "http://seanstagetest.file.core.windows.net/test-share-078c8e40-8cb1-f6e2-6154-d506299d3024?restype=share",
       "RequestMethod": "PUT",
       "RequestHeaders": {
-        "Accept": "application/xml",
         "Authorization": "Sanitized",
-        "traceparent": "00-f6c58ae5162ed34a9377deeb94e36f77-038c8c6e90e57c46-00",
+        "traceparent": "00-1ed08df9317cfa43bc6d1cf8e6bf8271-0ea4187e8a5a2b49-00",
         "User-Agent": [
-          "azsdk-net-Storage.Files.Shares/12.7.0-alpha.20210121.1",
-          "(.NET 5.0.2; Microsoft Windows 10.0.19042)"
+          "azsdk-net-Storage.Files.Shares/12.2.0-dev.20200305.1",
+          "(.NET Core 4.6.28325.01; Microsoft Windows 10.0.18363 )"
         ],
         "x-ms-client-request-id": "15b0df74-240f-7611-1c9d-078764809aa2",
-        "x-ms-date": "Thu, 21 Jan 2021 20:44:51 GMT",
+        "x-ms-date": "Thu, 05 Mar 2020 21:48:40 GMT",
         "x-ms-return-client-request-id": "true",
-        "x-ms-version": "2020-06-12"
+        "x-ms-version": "2020-06-12",
+        "Accept": "application/xml"
       },
       "RequestBody": null,
       "StatusCode": 201,
       "ResponseHeaders": {
         "Content-Length": "0",
-        "Date": "Thu, 21 Jan 2021 20:44:50 GMT",
-        "ETag": "\u00220x8D8BE4D6654B2C8\u0022",
-        "Last-Modified": "Thu, 21 Jan 2021 20:44:51 GMT",
+        "Date": "Thu, 05 Mar 2020 21:48:39 GMT",
+        "ETag": "\"0x8D7C14EF78D362C\"",
+        "Last-Modified": "Thu, 05 Mar 2020 21:48:40 GMT",
         "Server": [
           "Windows-Azure-File/1.0",
           "Microsoft-HTTPAPI/2.0"
         ],
         "x-ms-client-request-id": "15b0df74-240f-7611-1c9d-078764809aa2",
-<<<<<<< HEAD
         "x-ms-request-id": "c9ef6ddf-f01a-0012-3a37-f3e9eb000000",
         "x-ms-version": "2020-06-12"
-=======
-        "x-ms-request-id": "2a833167-f01a-0030-0a36-f0640d000000",
-        "x-ms-version": "2020-04-08"
->>>>>>> ac24a13f
       },
       "ResponseBody": []
     },
     {
-      "RequestUri": "https://seanmcccanary3.file.core.windows.net/test-share-078c8e40-8cb1-f6e2-6154-d506299d3024/test-directory-95a1e19b-b322-85ba-ebbc-0e2266b7cb7c?restype=directory",
+      "RequestUri": "http://seanstagetest.file.core.windows.net/test-share-078c8e40-8cb1-f6e2-6154-d506299d3024/test-directory-95a1e19b-b322-85ba-ebbc-0e2266b7cb7c?restype=directory",
       "RequestMethod": "PUT",
       "RequestHeaders": {
-        "Accept": "application/xml",
         "Authorization": "Sanitized",
-        "traceparent": "00-9eb331dc90239f498f109e8f9bd1d2ed-5910e9f5d178b84f-00",
+        "traceparent": "00-3e804a1bb064fb40bf86e4205e7b1122-7c04086ddde5ab4c-00",
         "User-Agent": [
-          "azsdk-net-Storage.Files.Shares/12.7.0-alpha.20210121.1",
-          "(.NET 5.0.2; Microsoft Windows 10.0.19042)"
+          "azsdk-net-Storage.Files.Shares/12.2.0-dev.20200305.1",
+          "(.NET Core 4.6.28325.01; Microsoft Windows 10.0.18363 )"
         ],
         "x-ms-client-request-id": "4a9083f4-bb43-c0aa-242b-2a5316ef0f65",
-        "x-ms-date": "Thu, 21 Jan 2021 20:44:51 GMT",
+        "x-ms-date": "Thu, 05 Mar 2020 21:48:40 GMT",
         "x-ms-file-attributes": "None",
         "x-ms-file-creation-time": "Now",
         "x-ms-file-last-write-time": "Now",
         "x-ms-file-permission": "Inherit",
         "x-ms-return-client-request-id": "true",
-        "x-ms-version": "2020-06-12"
+        "x-ms-version": "2020-06-12",
+        "Accept": "application/xml"
       },
       "RequestBody": null,
       "StatusCode": 201,
       "ResponseHeaders": {
         "Content-Length": "0",
-        "Date": "Thu, 21 Jan 2021 20:44:50 GMT",
-        "ETag": "\u00220x8D8BE4D66603DD0\u0022",
-        "Last-Modified": "Thu, 21 Jan 2021 20:44:51 GMT",
+        "Date": "Thu, 05 Mar 2020 21:48:39 GMT",
+        "ETag": "\"0x8D7C14EF79ED5D9\"",
+        "Last-Modified": "Thu, 05 Mar 2020 21:48:40 GMT",
         "Server": [
           "Windows-Azure-File/1.0",
           "Microsoft-HTTPAPI/2.0"
         ],
         "x-ms-client-request-id": "4a9083f4-bb43-c0aa-242b-2a5316ef0f65",
         "x-ms-file-attributes": "Directory",
-        "x-ms-file-change-time": "2021-01-21T20:44:51.2267728Z",
-        "x-ms-file-creation-time": "2021-01-21T20:44:51.2267728Z",
+        "x-ms-file-change-time": "2020-03-05T21:48:40.2206169Z",
+        "x-ms-file-creation-time": "2020-03-05T21:48:40.2206169Z",
         "x-ms-file-id": "13835128424026341376",
-        "x-ms-file-last-write-time": "2021-01-21T20:44:51.2267728Z",
+        "x-ms-file-last-write-time": "2020-03-05T21:48:40.2206169Z",
         "x-ms-file-parent-id": "0",
-        "x-ms-file-permission-key": "17860367565182308406*11459378189709739967",
-        "x-ms-request-id": "2a83316e-f01a-0030-0f36-f0640d000000",
+        "x-ms-file-permission-key": "7855875120676328179*422928105932735866",
+        "x-ms-request-id": "c9ef6de1-f01a-0012-3b37-f3e9eb000000",
         "x-ms-request-server-encrypted": "true",
         "x-ms-version": "2020-06-12"
       },
       "ResponseBody": []
     },
     {
-      "RequestUri": "https://seanmcccanary3.file.core.windows.net/test-share-078c8e40-8cb1-f6e2-6154-d506299d3024/test-directory-95a1e19b-b322-85ba-ebbc-0e2266b7cb7c?restype=directory",
+      "RequestUri": "http://seanstagetest.file.core.windows.net/test-share-078c8e40-8cb1-f6e2-6154-d506299d3024/test-directory-95a1e19b-b322-85ba-ebbc-0e2266b7cb7c?restype=directory",
       "RequestMethod": "DELETE",
       "RequestHeaders": {
-        "Accept": "application/xml",
         "Authorization": "Sanitized",
-        "traceparent": "00-9c50fcf0d2b2454d8fd393324ac9a1a4-2275c1c57989464f-00",
+        "traceparent": "00-39fc08892b71044f97033941600cc28d-234bd8941a33cb4a-00",
         "User-Agent": [
-          "azsdk-net-Storage.Files.Shares/12.7.0-alpha.20210121.1",
-          "(.NET 5.0.2; Microsoft Windows 10.0.19042)"
+          "azsdk-net-Storage.Files.Shares/12.2.0-dev.20200305.1",
+          "(.NET Core 4.6.28325.01; Microsoft Windows 10.0.18363 )"
         ],
         "x-ms-client-request-id": "e32d9450-8126-4739-5dd1-25c0f0c2cba0",
-        "x-ms-date": "Thu, 21 Jan 2021 20:44:51 GMT",
+        "x-ms-date": "Thu, 05 Mar 2020 21:48:40 GMT",
         "x-ms-return-client-request-id": "true",
-        "x-ms-version": "2020-06-12"
+        "x-ms-version": "2020-06-12",
+        "Accept": "application/xml"
       },
       "RequestBody": null,
       "StatusCode": 202,
       "ResponseHeaders": {
         "Content-Length": "0",
-        "Date": "Thu, 21 Jan 2021 20:44:50 GMT",
+        "Date": "Thu, 05 Mar 2020 21:48:39 GMT",
         "Server": [
           "Windows-Azure-File/1.0",
           "Microsoft-HTTPAPI/2.0"
         ],
         "x-ms-client-request-id": "e32d9450-8126-4739-5dd1-25c0f0c2cba0",
-<<<<<<< HEAD
         "x-ms-request-id": "c9ef6de3-f01a-0012-3c37-f3e9eb000000",
         "x-ms-version": "2020-06-12"
-=======
-        "x-ms-request-id": "2a833171-f01a-0030-1236-f0640d000000",
-        "x-ms-version": "2020-04-08"
->>>>>>> ac24a13f
       },
       "ResponseBody": []
     },
     {
-      "RequestUri": "https://seanmcccanary3.file.core.windows.net/test-share-078c8e40-8cb1-f6e2-6154-d506299d3024?restype=share",
+      "RequestUri": "http://seanstagetest.file.core.windows.net/test-share-078c8e40-8cb1-f6e2-6154-d506299d3024?restype=share",
       "RequestMethod": "DELETE",
       "RequestHeaders": {
-        "Accept": "application/xml",
         "Authorization": "Sanitized",
-        "traceparent": "00-2fde326d600d9f41baf89e7e51e0936c-6d7d67f86d11094c-00",
+        "traceparent": "00-2e80d80f3cb1a54e9c4ec42ab33715f5-57bd10d9f128574c-00",
         "User-Agent": [
-          "azsdk-net-Storage.Files.Shares/12.7.0-alpha.20210121.1",
-          "(.NET 5.0.2; Microsoft Windows 10.0.19042)"
+          "azsdk-net-Storage.Files.Shares/12.2.0-dev.20200305.1",
+          "(.NET Core 4.6.28325.01; Microsoft Windows 10.0.18363 )"
         ],
         "x-ms-client-request-id": "82025a5a-2bc2-513e-503d-fe1d2af5900a",
-        "x-ms-date": "Thu, 21 Jan 2021 20:44:51 GMT",
+        "x-ms-date": "Thu, 05 Mar 2020 21:48:40 GMT",
         "x-ms-delete-snapshots": "include",
         "x-ms-return-client-request-id": "true",
-        "x-ms-version": "2020-06-12"
+        "x-ms-version": "2020-06-12",
+        "Accept": "application/xml"
       },
       "RequestBody": null,
       "StatusCode": 202,
       "ResponseHeaders": {
         "Content-Length": "0",
-        "Date": "Thu, 21 Jan 2021 20:44:50 GMT",
+        "Date": "Thu, 05 Mar 2020 21:48:39 GMT",
         "Server": [
           "Windows-Azure-File/1.0",
           "Microsoft-HTTPAPI/2.0"
         ],
         "x-ms-client-request-id": "82025a5a-2bc2-513e-503d-fe1d2af5900a",
-<<<<<<< HEAD
         "x-ms-request-id": "c9ef6de4-f01a-0012-3d37-f3e9eb000000",
         "x-ms-version": "2020-06-12"
-=======
-        "x-ms-request-id": "2a833173-f01a-0030-1436-f0640d000000",
-        "x-ms-version": "2020-04-08"
->>>>>>> ac24a13f
       },
       "ResponseBody": []
     }
   ],
   "Variables": {
     "RandomSeed": "923189088",
-    "Storage_TestConfigDefault": "ProductionTenant\nseanmcccanary3\nU2FuaXRpemVk\nhttps://seanmcccanary3.blob.core.windows.net\nhttps://seanmcccanary3.file.core.windows.net\nhttps://seanmcccanary3.queue.core.windows.net\nhttps://seanmcccanary3.table.core.windows.net\n\n\n\n\nhttps://seanmcccanary3-secondary.blob.core.windows.net\nhttps://seanmcccanary3-secondary.file.core.windows.net\nhttps://seanmcccanary3-secondary.queue.core.windows.net\nhttps://seanmcccanary3-secondary.table.core.windows.net\n\nSanitized\n\n\nCloud\nBlobEndpoint=https://seanmcccanary3.blob.core.windows.net/;QueueEndpoint=https://seanmcccanary3.queue.core.windows.net/;FileEndpoint=https://seanmcccanary3.file.core.windows.net/;BlobSecondaryEndpoint=https://seanmcccanary3-secondary.blob.core.windows.net/;QueueSecondaryEndpoint=https://seanmcccanary3-secondary.queue.core.windows.net/;FileSecondaryEndpoint=https://seanmcccanary3-secondary.file.core.windows.net/;AccountName=seanmcccanary3;AccountKey=Kg==;\nseanscope1"
+    "Storage_TestConfigDefault": "ProductionTenant\nseanstagetest\nU2FuaXRpemVk\nhttps://seanstagetest.blob.core.windows.net\nhttp://seanstagetest.file.core.windows.net\nhttp://seanstagetest.queue.core.windows.net\nhttp://seanstagetest.table.core.windows.net\n\n\n\n\nhttp://seanstagetest-secondary.blob.core.windows.net\nhttp://seanstagetest-secondary.file.core.windows.net\nhttp://seanstagetest-secondary.queue.core.windows.net\nhttp://seanstagetest-secondary.table.core.windows.net\n\nSanitized\n\n\nCloud\nBlobEndpoint=https://seanstagetest.blob.core.windows.net/;QueueEndpoint=http://seanstagetest.queue.core.windows.net/;FileEndpoint=http://seanstagetest.file.core.windows.net/;BlobSecondaryEndpoint=http://seanstagetest-secondary.blob.core.windows.net/;QueueSecondaryEndpoint=http://seanstagetest-secondary.queue.core.windows.net/;FileSecondaryEndpoint=http://seanstagetest-secondary.file.core.windows.net/;AccountName=seanstagetest;AccountKey=Sanitized\nseanscope1"
   }
 }