{
  "Entries": [
    {
<<<<<<< HEAD
      "RequestUri": "http://seanstagetest.file.core.windows.net/test-share-c8dd56e1-c8d8-4341-7dc5-f93f2aa39bef?restype=share",
      "RequestMethod": "PUT",
      "RequestHeaders": {
        "Authorization": "Sanitized",
        "traceparent": "00-65c84bd5b9ce4843b95dfead8cebcb79-f8cb68c1f3c53345-00",
        "User-Agent": [
          "azsdk-net-Storage.Files.Shares/12.0.0-dev.20191209.1\u002Bb71b1fa965b15eccfc57e2c7781b8bf85cd4c766",
          "(.NET Core 4.6.28008.01; Microsoft Windows 10.0.18363 )"
        ],
        "x-ms-client-request-id": "f3a8552f-8342-df40-3e4f-dad59566422f",
        "x-ms-date": "Tue, 10 Dec 2019 05:34:08 GMT",
=======
      "RequestUri": "http://seanstagetest.file.core.windows.net/test-share-57399ef5-c197-10fe-17ed-1392799c562c?restype=share",
      "RequestMethod": "PUT",
      "RequestHeaders": {
        "Authorization": "Sanitized",
        "traceparent": "00-c1515cc6e9cb4d44b52ef87d21b28e8f-756c997a105c3447-00",
        "User-Agent": [
          "azsdk-net-Storage.Files.Shares/12.0.0-dev.20191209.1\u002B61bda4d1783b0e05dba0d434ff14b2840726d3b1",
          "(.NET Core 4.6.28008.01; Microsoft Windows 10.0.18363 )"
        ],
        "x-ms-client-request-id": "78a8708b-4366-e655-1126-87726f1e9ed4",
        "x-ms-date": "Tue, 10 Dec 2019 06:02:32 GMT",
>>>>>>> 1d9822e0
        "x-ms-return-client-request-id": "true",
        "x-ms-version": "2019-07-07"
      },
      "RequestBody": null,
      "StatusCode": 201,
      "ResponseHeaders": {
        "Content-Length": "0",
<<<<<<< HEAD
        "Date": "Tue, 10 Dec 2019 05:34:08 GMT",
        "ETag": "\u00220x8D77D32942117C2\u0022",
        "Last-Modified": "Tue, 10 Dec 2019 05:34:08 GMT",
=======
        "Date": "Tue, 10 Dec 2019 06:02:31 GMT",
        "ETag": "\u00220x8D77D368C1BF49D\u0022",
        "Last-Modified": "Tue, 10 Dec 2019 06:02:32 GMT",
>>>>>>> 1d9822e0
        "Server": [
          "Windows-Azure-File/1.0",
          "Microsoft-HTTPAPI/2.0"
        ],
<<<<<<< HEAD
        "x-ms-client-request-id": "f3a8552f-8342-df40-3e4f-dad59566422f",
        "x-ms-request-id": "4fd8e3ee-701a-0023-481b-af08f8000000",
=======
        "x-ms-client-request-id": "78a8708b-4366-e655-1126-87726f1e9ed4",
        "x-ms-request-id": "7dc09919-e01a-001e-731f-af7ee3000000",
>>>>>>> 1d9822e0
        "x-ms-version": "2019-07-07"
      },
      "ResponseBody": []
    },
    {
<<<<<<< HEAD
      "RequestUri": "http://seanstagetest.file.core.windows.net/test-share-c8dd56e1-c8d8-4341-7dc5-f93f2aa39bef/test-directory-0a6a5f92-7d6c-7233-5fc1-beaeac3ff59d?restype=directory",
      "RequestMethod": "PUT",
      "RequestHeaders": {
        "Authorization": "Sanitized",
        "traceparent": "00-abe93614d6b6614aaf3ea85782a5a6b9-1f30df5989f3f845-00",
        "User-Agent": [
          "azsdk-net-Storage.Files.Shares/12.0.0-dev.20191209.1\u002Bb71b1fa965b15eccfc57e2c7781b8bf85cd4c766",
          "(.NET Core 4.6.28008.01; Microsoft Windows 10.0.18363 )"
        ],
        "x-ms-client-request-id": "ef6fece7-ae75-b172-2235-9380c49232ff",
        "x-ms-date": "Tue, 10 Dec 2019 05:34:08 GMT",
=======
      "RequestUri": "http://seanstagetest.file.core.windows.net/test-share-57399ef5-c197-10fe-17ed-1392799c562c/test-directory-7af624e0-d70e-869b-1983-c1c89239359d?restype=directory",
      "RequestMethod": "PUT",
      "RequestHeaders": {
        "Authorization": "Sanitized",
        "traceparent": "00-6c8fdb337fa0d545b3e4ecbeec951e0e-ba1d4ca38600c043-00",
        "User-Agent": [
          "azsdk-net-Storage.Files.Shares/12.0.0-dev.20191209.1\u002B61bda4d1783b0e05dba0d434ff14b2840726d3b1",
          "(.NET Core 4.6.28008.01; Microsoft Windows 10.0.18363 )"
        ],
        "x-ms-client-request-id": "b6e45a30-1c84-b346-d522-5fe2818c53d7",
        "x-ms-date": "Tue, 10 Dec 2019 06:02:32 GMT",
>>>>>>> 1d9822e0
        "x-ms-file-attributes": "None",
        "x-ms-file-creation-time": "Now",
        "x-ms-file-last-write-time": "Now",
        "x-ms-file-permission": "Inherit",
        "x-ms-return-client-request-id": "true",
        "x-ms-version": "2019-07-07"
      },
      "RequestBody": null,
      "StatusCode": 201,
      "ResponseHeaders": {
        "Content-Length": "0",
<<<<<<< HEAD
        "Date": "Tue, 10 Dec 2019 05:34:08 GMT",
        "ETag": "\u00220x8D77D3294302CAC\u0022",
        "Last-Modified": "Tue, 10 Dec 2019 05:34:08 GMT",
=======
        "Date": "Tue, 10 Dec 2019 06:02:31 GMT",
        "ETag": "\u00220x8D77D368C29A319\u0022",
        "Last-Modified": "Tue, 10 Dec 2019 06:02:32 GMT",
>>>>>>> 1d9822e0
        "Server": [
          "Windows-Azure-File/1.0",
          "Microsoft-HTTPAPI/2.0"
        ],
<<<<<<< HEAD
        "x-ms-client-request-id": "ef6fece7-ae75-b172-2235-9380c49232ff",
        "x-ms-file-attributes": "Directory",
        "x-ms-file-change-time": "2019-12-10T05:34:08.4236460Z",
        "x-ms-file-creation-time": "2019-12-10T05:34:08.4236460Z",
        "x-ms-file-id": "13835128424026341376",
        "x-ms-file-last-write-time": "2019-12-10T05:34:08.4236460Z",
        "x-ms-file-parent-id": "0",
        "x-ms-file-permission-key": "7855875120676328179*422928105932735866",
        "x-ms-request-id": "4fd8e3f0-701a-0023-491b-af08f8000000",
=======
        "x-ms-client-request-id": "b6e45a30-1c84-b346-d522-5fe2818c53d7",
        "x-ms-file-attributes": "Directory",
        "x-ms-file-change-time": "2019-12-10T06:02:32.9459481Z",
        "x-ms-file-creation-time": "2019-12-10T06:02:32.9459481Z",
        "x-ms-file-id": "13835128424026341376",
        "x-ms-file-last-write-time": "2019-12-10T06:02:32.9459481Z",
        "x-ms-file-parent-id": "0",
        "x-ms-file-permission-key": "7855875120676328179*422928105932735866",
        "x-ms-request-id": "7dc0991b-e01a-001e-741f-af7ee3000000",
>>>>>>> 1d9822e0
        "x-ms-request-server-encrypted": "true",
        "x-ms-version": "2019-07-07"
      },
      "ResponseBody": []
    },
    {
<<<<<<< HEAD
      "RequestUri": "http://seanstagetest.file.core.windows.net/test-share-c8dd56e1-c8d8-4341-7dc5-f93f2aa39bef/test-directory-0a6a5f92-7d6c-7233-5fc1-beaeac3ff59d?restype=directory",
      "RequestMethod": "DELETE",
      "RequestHeaders": {
        "Authorization": "Sanitized",
        "traceparent": "00-1d21158907bbdb4abfd445aa07d8360d-4e4a4d640885614a-00",
        "User-Agent": [
          "azsdk-net-Storage.Files.Shares/12.0.0-dev.20191209.1\u002Bb71b1fa965b15eccfc57e2c7781b8bf85cd4c766",
          "(.NET Core 4.6.28008.01; Microsoft Windows 10.0.18363 )"
        ],
        "x-ms-client-request-id": "c0c61b3b-05d0-5e28-a65f-b2c5132c284c",
        "x-ms-date": "Tue, 10 Dec 2019 05:34:08 GMT",
=======
      "RequestUri": "http://seanstagetest.file.core.windows.net/test-share-57399ef5-c197-10fe-17ed-1392799c562c/test-directory-7af624e0-d70e-869b-1983-c1c89239359d?restype=directory",
      "RequestMethod": "DELETE",
      "RequestHeaders": {
        "Authorization": "Sanitized",
        "traceparent": "00-5c55e9f0b8162344af27e084bd99583e-fae0b12ce034044e-00",
        "User-Agent": [
          "azsdk-net-Storage.Files.Shares/12.0.0-dev.20191209.1\u002B61bda4d1783b0e05dba0d434ff14b2840726d3b1",
          "(.NET Core 4.6.28008.01; Microsoft Windows 10.0.18363 )"
        ],
        "x-ms-client-request-id": "38974a3e-7f55-3a19-7652-32d27fe33ba6",
        "x-ms-date": "Tue, 10 Dec 2019 06:02:33 GMT",
>>>>>>> 1d9822e0
        "x-ms-return-client-request-id": "true",
        "x-ms-version": "2019-07-07"
      },
      "RequestBody": null,
      "StatusCode": 202,
      "ResponseHeaders": {
        "Content-Length": "0",
<<<<<<< HEAD
        "Date": "Tue, 10 Dec 2019 05:34:08 GMT",
=======
        "Date": "Tue, 10 Dec 2019 06:02:33 GMT",
>>>>>>> 1d9822e0
        "Server": [
          "Windows-Azure-File/1.0",
          "Microsoft-HTTPAPI/2.0"
        ],
<<<<<<< HEAD
        "x-ms-client-request-id": "c0c61b3b-05d0-5e28-a65f-b2c5132c284c",
        "x-ms-request-id": "4fd8e3f1-701a-0023-4a1b-af08f8000000",
=======
        "x-ms-client-request-id": "38974a3e-7f55-3a19-7652-32d27fe33ba6",
        "x-ms-request-id": "7dc0991c-e01a-001e-751f-af7ee3000000",
>>>>>>> 1d9822e0
        "x-ms-version": "2019-07-07"
      },
      "ResponseBody": []
    },
    {
<<<<<<< HEAD
      "RequestUri": "http://seanstagetest.file.core.windows.net/test-share-c8dd56e1-c8d8-4341-7dc5-f93f2aa39bef/test-directory-0a6a5f92-7d6c-7233-5fc1-beaeac3ff59d?restype=directory",
      "RequestMethod": "GET",
      "RequestHeaders": {
        "Authorization": "Sanitized",
        "traceparent": "00-ead3fe013521dd4bbdff1494fe5ea133-6a666a79aca56541-00",
        "User-Agent": [
          "azsdk-net-Storage.Files.Shares/12.0.0-dev.20191209.1\u002Bb71b1fa965b15eccfc57e2c7781b8bf85cd4c766",
          "(.NET Core 4.6.28008.01; Microsoft Windows 10.0.18363 )"
        ],
        "x-ms-client-request-id": "a9455657-71cc-532f-146a-d4f6bb6dd685",
        "x-ms-date": "Tue, 10 Dec 2019 05:34:08 GMT",
=======
      "RequestUri": "http://seanstagetest.file.core.windows.net/test-share-57399ef5-c197-10fe-17ed-1392799c562c/test-directory-7af624e0-d70e-869b-1983-c1c89239359d?restype=directory",
      "RequestMethod": "GET",
      "RequestHeaders": {
        "Authorization": "Sanitized",
        "traceparent": "00-5451e30f0469ad4e9a19df33eb28f2dd-40bcc6fe88353540-00",
        "User-Agent": [
          "azsdk-net-Storage.Files.Shares/12.0.0-dev.20191209.1\u002B61bda4d1783b0e05dba0d434ff14b2840726d3b1",
          "(.NET Core 4.6.28008.01; Microsoft Windows 10.0.18363 )"
        ],
        "x-ms-client-request-id": "37a45983-1af5-7182-d1e1-3ac4630d827b",
        "x-ms-date": "Tue, 10 Dec 2019 06:02:33 GMT",
>>>>>>> 1d9822e0
        "x-ms-return-client-request-id": "true",
        "x-ms-version": "2019-07-07"
      },
      "RequestBody": null,
      "StatusCode": 404,
      "ResponseHeaders": {
        "Access-Control-Allow-Origin": "*",
        "Content-Length": "223",
        "Content-Type": "application/xml",
<<<<<<< HEAD
        "Date": "Tue, 10 Dec 2019 05:34:08 GMT",
=======
        "Date": "Tue, 10 Dec 2019 06:02:33 GMT",
>>>>>>> 1d9822e0
        "Server": [
          "Windows-Azure-File/1.0",
          "Microsoft-HTTPAPI/2.0"
        ],
<<<<<<< HEAD
        "x-ms-client-request-id": "a9455657-71cc-532f-146a-d4f6bb6dd685",
        "x-ms-error-code": "ResourceNotFound",
        "x-ms-request-id": "4fd8e3f2-701a-0023-4b1b-af08f8000000",
=======
        "x-ms-client-request-id": "37a45983-1af5-7182-d1e1-3ac4630d827b",
        "x-ms-error-code": "ResourceNotFound",
        "x-ms-request-id": "7dc0991d-e01a-001e-761f-af7ee3000000",
>>>>>>> 1d9822e0
        "x-ms-version": "2019-07-07"
      },
      "ResponseBody": [
        "\uFEFF\u003C?xml version=\u00221.0\u0022 encoding=\u0022utf-8\u0022?\u003E\u003CError\u003E\u003CCode\u003EResourceNotFound\u003C/Code\u003E\u003CMessage\u003EThe specified resource does not exist.\n",
<<<<<<< HEAD
        "RequestId:4fd8e3f2-701a-0023-4b1b-af08f8000000\n",
        "Time:2019-12-10T05:34:08.6080640Z\u003C/Message\u003E\u003C/Error\u003E"
      ]
    },
    {
      "RequestUri": "http://seanstagetest.file.core.windows.net/test-share-c8dd56e1-c8d8-4341-7dc5-f93f2aa39bef?restype=share",
      "RequestMethod": "DELETE",
      "RequestHeaders": {
        "Authorization": "Sanitized",
        "traceparent": "00-991ab0dcea1dd64db733b86fe0eae085-3f2519400c00ea41-00",
        "User-Agent": [
          "azsdk-net-Storage.Files.Shares/12.0.0-dev.20191209.1\u002Bb71b1fa965b15eccfc57e2c7781b8bf85cd4c766",
          "(.NET Core 4.6.28008.01; Microsoft Windows 10.0.18363 )"
        ],
        "x-ms-client-request-id": "bd6e678d-7fe7-8b80-6faf-44ee3656be4a",
        "x-ms-date": "Tue, 10 Dec 2019 05:34:08 GMT",
=======
        "RequestId:7dc0991d-e01a-001e-761f-af7ee3000000\n",
        "Time:2019-12-10T06:02:33.1042835Z\u003C/Message\u003E\u003C/Error\u003E"
      ]
    },
    {
      "RequestUri": "http://seanstagetest.file.core.windows.net/test-share-57399ef5-c197-10fe-17ed-1392799c562c?restype=share",
      "RequestMethod": "DELETE",
      "RequestHeaders": {
        "Authorization": "Sanitized",
        "traceparent": "00-e7aabcc3a549944092de989b042b3c7f-0aae27304a842945-00",
        "User-Agent": [
          "azsdk-net-Storage.Files.Shares/12.0.0-dev.20191209.1\u002B61bda4d1783b0e05dba0d434ff14b2840726d3b1",
          "(.NET Core 4.6.28008.01; Microsoft Windows 10.0.18363 )"
        ],
        "x-ms-client-request-id": "264e7f41-043e-42b0-da15-2b15599a376c",
        "x-ms-date": "Tue, 10 Dec 2019 06:02:33 GMT",
>>>>>>> 1d9822e0
        "x-ms-delete-snapshots": "include",
        "x-ms-return-client-request-id": "true",
        "x-ms-version": "2019-07-07"
      },
      "RequestBody": null,
      "StatusCode": 202,
      "ResponseHeaders": {
        "Content-Length": "0",
<<<<<<< HEAD
        "Date": "Tue, 10 Dec 2019 05:34:08 GMT",
=======
        "Date": "Tue, 10 Dec 2019 06:02:33 GMT",
>>>>>>> 1d9822e0
        "Server": [
          "Windows-Azure-File/1.0",
          "Microsoft-HTTPAPI/2.0"
        ],
<<<<<<< HEAD
        "x-ms-client-request-id": "bd6e678d-7fe7-8b80-6faf-44ee3656be4a",
        "x-ms-request-id": "4fd8e3f3-701a-0023-4c1b-af08f8000000",
=======
        "x-ms-client-request-id": "264e7f41-043e-42b0-da15-2b15599a376c",
        "x-ms-request-id": "7dc0991e-e01a-001e-771f-af7ee3000000",
>>>>>>> 1d9822e0
        "x-ms-version": "2019-07-07"
      },
      "ResponseBody": []
    }
  ],
  "Variables": {
<<<<<<< HEAD
    "RandomSeed": "1430390926",
=======
    "RandomSeed": "1294796830",
>>>>>>> 1d9822e0
    "Storage_TestConfigDefault": "ProductionTenant\nseanstagetest\nU2FuaXRpemVk\nhttp://seanstagetest.blob.core.windows.net\nhttp://seanstagetest.file.core.windows.net\nhttp://seanstagetest.queue.core.windows.net\nhttp://seanstagetest.table.core.windows.net\n\n\n\n\nhttp://seanstagetest-secondary.blob.core.windows.net\nhttp://seanstagetest-secondary.file.core.windows.net\nhttp://seanstagetest-secondary.queue.core.windows.net\nhttp://seanstagetest-secondary.table.core.windows.net\n\nSanitized\n\n\nCloud\nBlobEndpoint=http://seanstagetest.blob.core.windows.net/;QueueEndpoint=http://seanstagetest.queue.core.windows.net/;FileEndpoint=http://seanstagetest.file.core.windows.net/;BlobSecondaryEndpoint=http://seanstagetest-secondary.blob.core.windows.net/;QueueSecondaryEndpoint=http://seanstagetest-secondary.queue.core.windows.net/;FileSecondaryEndpoint=http://seanstagetest-secondary.file.core.windows.net/;AccountName=seanstagetest;AccountKey=Sanitized"
  }
}<|MERGE_RESOLUTION|>--- conflicted
+++ resolved
@@ -1,31 +1,17 @@
 {
   "Entries": [
     {
-<<<<<<< HEAD
-      "RequestUri": "http://seanstagetest.file.core.windows.net/test-share-c8dd56e1-c8d8-4341-7dc5-f93f2aa39bef?restype=share",
+      "RequestUri": "http://seanstagetest.file.core.windows.net/test-share-8e242ea1-6397-2a99-7dba-09c89cc84746?restype=share",
       "RequestMethod": "PUT",
       "RequestHeaders": {
         "Authorization": "Sanitized",
-        "traceparent": "00-65c84bd5b9ce4843b95dfead8cebcb79-f8cb68c1f3c53345-00",
+        "traceparent": "00-4ffc172dbdc6ab47a4b71fd8bb19b38a-72f130d9e4e42a43-00",
         "User-Agent": [
-          "azsdk-net-Storage.Files.Shares/12.0.0-dev.20191209.1\u002Bb71b1fa965b15eccfc57e2c7781b8bf85cd4c766",
+          "azsdk-net-Storage.Files.Shares/12.0.0-dev.20191211.1\u002B899431c003876eb9b26cefd8e8a37e7f27f82ced",
           "(.NET Core 4.6.28008.01; Microsoft Windows 10.0.18363 )"
         ],
-        "x-ms-client-request-id": "f3a8552f-8342-df40-3e4f-dad59566422f",
-        "x-ms-date": "Tue, 10 Dec 2019 05:34:08 GMT",
-=======
-      "RequestUri": "http://seanstagetest.file.core.windows.net/test-share-57399ef5-c197-10fe-17ed-1392799c562c?restype=share",
-      "RequestMethod": "PUT",
-      "RequestHeaders": {
-        "Authorization": "Sanitized",
-        "traceparent": "00-c1515cc6e9cb4d44b52ef87d21b28e8f-756c997a105c3447-00",
-        "User-Agent": [
-          "azsdk-net-Storage.Files.Shares/12.0.0-dev.20191209.1\u002B61bda4d1783b0e05dba0d434ff14b2840726d3b1",
-          "(.NET Core 4.6.28008.01; Microsoft Windows 10.0.18363 )"
-        ],
-        "x-ms-client-request-id": "78a8708b-4366-e655-1126-87726f1e9ed4",
-        "x-ms-date": "Tue, 10 Dec 2019 06:02:32 GMT",
->>>>>>> 1d9822e0
+        "x-ms-client-request-id": "611017b1-d7c5-53fb-8ca3-96b9926f9647",
+        "x-ms-date": "Wed, 11 Dec 2019 20:42:37 GMT",
         "x-ms-return-client-request-id": "true",
         "x-ms-version": "2019-07-07"
       },
@@ -33,56 +19,31 @@
       "StatusCode": 201,
       "ResponseHeaders": {
         "Content-Length": "0",
-<<<<<<< HEAD
-        "Date": "Tue, 10 Dec 2019 05:34:08 GMT",
-        "ETag": "\u00220x8D77D32942117C2\u0022",
-        "Last-Modified": "Tue, 10 Dec 2019 05:34:08 GMT",
-=======
-        "Date": "Tue, 10 Dec 2019 06:02:31 GMT",
-        "ETag": "\u00220x8D77D368C1BF49D\u0022",
-        "Last-Modified": "Tue, 10 Dec 2019 06:02:32 GMT",
->>>>>>> 1d9822e0
+        "Date": "Wed, 11 Dec 2019 20:42:37 GMT",
+        "ETag": "\u00220x8D77E7AA8D481F1\u0022",
+        "Last-Modified": "Wed, 11 Dec 2019 20:42:37 GMT",
         "Server": [
           "Windows-Azure-File/1.0",
           "Microsoft-HTTPAPI/2.0"
         ],
-<<<<<<< HEAD
-        "x-ms-client-request-id": "f3a8552f-8342-df40-3e4f-dad59566422f",
-        "x-ms-request-id": "4fd8e3ee-701a-0023-481b-af08f8000000",
-=======
-        "x-ms-client-request-id": "78a8708b-4366-e655-1126-87726f1e9ed4",
-        "x-ms-request-id": "7dc09919-e01a-001e-731f-af7ee3000000",
->>>>>>> 1d9822e0
+        "x-ms-client-request-id": "611017b1-d7c5-53fb-8ca3-96b9926f9647",
+        "x-ms-request-id": "ef3e44d1-c01a-0019-5163-b01280000000",
         "x-ms-version": "2019-07-07"
       },
       "ResponseBody": []
     },
     {
-<<<<<<< HEAD
-      "RequestUri": "http://seanstagetest.file.core.windows.net/test-share-c8dd56e1-c8d8-4341-7dc5-f93f2aa39bef/test-directory-0a6a5f92-7d6c-7233-5fc1-beaeac3ff59d?restype=directory",
+      "RequestUri": "http://seanstagetest.file.core.windows.net/test-share-8e242ea1-6397-2a99-7dba-09c89cc84746/test-directory-c7de654c-e9a6-c356-438d-b751d12e930d?restype=directory",
       "RequestMethod": "PUT",
       "RequestHeaders": {
         "Authorization": "Sanitized",
-        "traceparent": "00-abe93614d6b6614aaf3ea85782a5a6b9-1f30df5989f3f845-00",
+        "traceparent": "00-678fc751f21dae4da2ca948c4e2d8468-0c081ac2b13cfb4e-00",
         "User-Agent": [
-          "azsdk-net-Storage.Files.Shares/12.0.0-dev.20191209.1\u002Bb71b1fa965b15eccfc57e2c7781b8bf85cd4c766",
+          "azsdk-net-Storage.Files.Shares/12.0.0-dev.20191211.1\u002B899431c003876eb9b26cefd8e8a37e7f27f82ced",
           "(.NET Core 4.6.28008.01; Microsoft Windows 10.0.18363 )"
         ],
-        "x-ms-client-request-id": "ef6fece7-ae75-b172-2235-9380c49232ff",
-        "x-ms-date": "Tue, 10 Dec 2019 05:34:08 GMT",
-=======
-      "RequestUri": "http://seanstagetest.file.core.windows.net/test-share-57399ef5-c197-10fe-17ed-1392799c562c/test-directory-7af624e0-d70e-869b-1983-c1c89239359d?restype=directory",
-      "RequestMethod": "PUT",
-      "RequestHeaders": {
-        "Authorization": "Sanitized",
-        "traceparent": "00-6c8fdb337fa0d545b3e4ecbeec951e0e-ba1d4ca38600c043-00",
-        "User-Agent": [
-          "azsdk-net-Storage.Files.Shares/12.0.0-dev.20191209.1\u002B61bda4d1783b0e05dba0d434ff14b2840726d3b1",
-          "(.NET Core 4.6.28008.01; Microsoft Windows 10.0.18363 )"
-        ],
-        "x-ms-client-request-id": "b6e45a30-1c84-b346-d522-5fe2818c53d7",
-        "x-ms-date": "Tue, 10 Dec 2019 06:02:32 GMT",
->>>>>>> 1d9822e0
+        "x-ms-client-request-id": "301e49af-9691-c71d-c04d-1d381fa9815d",
+        "x-ms-date": "Wed, 11 Dec 2019 20:42:38 GMT",
         "x-ms-file-attributes": "None",
         "x-ms-file-creation-time": "Now",
         "x-ms-file-last-write-time": "Now",
@@ -94,71 +55,39 @@
       "StatusCode": 201,
       "ResponseHeaders": {
         "Content-Length": "0",
-<<<<<<< HEAD
-        "Date": "Tue, 10 Dec 2019 05:34:08 GMT",
-        "ETag": "\u00220x8D77D3294302CAC\u0022",
-        "Last-Modified": "Tue, 10 Dec 2019 05:34:08 GMT",
-=======
-        "Date": "Tue, 10 Dec 2019 06:02:31 GMT",
-        "ETag": "\u00220x8D77D368C29A319\u0022",
-        "Last-Modified": "Tue, 10 Dec 2019 06:02:32 GMT",
->>>>>>> 1d9822e0
+        "Date": "Wed, 11 Dec 2019 20:42:37 GMT",
+        "ETag": "\u00220x8D77E7AA8E23E89\u0022",
+        "Last-Modified": "Wed, 11 Dec 2019 20:42:38 GMT",
         "Server": [
           "Windows-Azure-File/1.0",
           "Microsoft-HTTPAPI/2.0"
         ],
-<<<<<<< HEAD
-        "x-ms-client-request-id": "ef6fece7-ae75-b172-2235-9380c49232ff",
+        "x-ms-client-request-id": "301e49af-9691-c71d-c04d-1d381fa9815d",
         "x-ms-file-attributes": "Directory",
-        "x-ms-file-change-time": "2019-12-10T05:34:08.4236460Z",
-        "x-ms-file-creation-time": "2019-12-10T05:34:08.4236460Z",
+        "x-ms-file-change-time": "2019-12-11T20:42:38.0723849Z",
+        "x-ms-file-creation-time": "2019-12-11T20:42:38.0723849Z",
         "x-ms-file-id": "13835128424026341376",
-        "x-ms-file-last-write-time": "2019-12-10T05:34:08.4236460Z",
+        "x-ms-file-last-write-time": "2019-12-11T20:42:38.0723849Z",
         "x-ms-file-parent-id": "0",
         "x-ms-file-permission-key": "7855875120676328179*422928105932735866",
-        "x-ms-request-id": "4fd8e3f0-701a-0023-491b-af08f8000000",
-=======
-        "x-ms-client-request-id": "b6e45a30-1c84-b346-d522-5fe2818c53d7",
-        "x-ms-file-attributes": "Directory",
-        "x-ms-file-change-time": "2019-12-10T06:02:32.9459481Z",
-        "x-ms-file-creation-time": "2019-12-10T06:02:32.9459481Z",
-        "x-ms-file-id": "13835128424026341376",
-        "x-ms-file-last-write-time": "2019-12-10T06:02:32.9459481Z",
-        "x-ms-file-parent-id": "0",
-        "x-ms-file-permission-key": "7855875120676328179*422928105932735866",
-        "x-ms-request-id": "7dc0991b-e01a-001e-741f-af7ee3000000",
->>>>>>> 1d9822e0
+        "x-ms-request-id": "ef3e44d3-c01a-0019-5263-b01280000000",
         "x-ms-request-server-encrypted": "true",
         "x-ms-version": "2019-07-07"
       },
       "ResponseBody": []
     },
     {
-<<<<<<< HEAD
-      "RequestUri": "http://seanstagetest.file.core.windows.net/test-share-c8dd56e1-c8d8-4341-7dc5-f93f2aa39bef/test-directory-0a6a5f92-7d6c-7233-5fc1-beaeac3ff59d?restype=directory",
+      "RequestUri": "http://seanstagetest.file.core.windows.net/test-share-8e242ea1-6397-2a99-7dba-09c89cc84746/test-directory-c7de654c-e9a6-c356-438d-b751d12e930d?restype=directory",
       "RequestMethod": "DELETE",
       "RequestHeaders": {
         "Authorization": "Sanitized",
-        "traceparent": "00-1d21158907bbdb4abfd445aa07d8360d-4e4a4d640885614a-00",
+        "traceparent": "00-c4e68c499dce0042b4668b33d91336fa-061e90092af52742-00",
         "User-Agent": [
-          "azsdk-net-Storage.Files.Shares/12.0.0-dev.20191209.1\u002Bb71b1fa965b15eccfc57e2c7781b8bf85cd4c766",
+          "azsdk-net-Storage.Files.Shares/12.0.0-dev.20191211.1\u002B899431c003876eb9b26cefd8e8a37e7f27f82ced",
           "(.NET Core 4.6.28008.01; Microsoft Windows 10.0.18363 )"
         ],
-        "x-ms-client-request-id": "c0c61b3b-05d0-5e28-a65f-b2c5132c284c",
-        "x-ms-date": "Tue, 10 Dec 2019 05:34:08 GMT",
-=======
-      "RequestUri": "http://seanstagetest.file.core.windows.net/test-share-57399ef5-c197-10fe-17ed-1392799c562c/test-directory-7af624e0-d70e-869b-1983-c1c89239359d?restype=directory",
-      "RequestMethod": "DELETE",
-      "RequestHeaders": {
-        "Authorization": "Sanitized",
-        "traceparent": "00-5c55e9f0b8162344af27e084bd99583e-fae0b12ce034044e-00",
-        "User-Agent": [
-          "azsdk-net-Storage.Files.Shares/12.0.0-dev.20191209.1\u002B61bda4d1783b0e05dba0d434ff14b2840726d3b1",
-          "(.NET Core 4.6.28008.01; Microsoft Windows 10.0.18363 )"
-        ],
-        "x-ms-client-request-id": "38974a3e-7f55-3a19-7652-32d27fe33ba6",
-        "x-ms-date": "Tue, 10 Dec 2019 06:02:33 GMT",
->>>>>>> 1d9822e0
+        "x-ms-client-request-id": "87a25089-630f-c67c-274f-c46ac8483cd7",
+        "x-ms-date": "Wed, 11 Dec 2019 20:42:38 GMT",
         "x-ms-return-client-request-id": "true",
         "x-ms-version": "2019-07-07"
       },
@@ -166,52 +95,29 @@
       "StatusCode": 202,
       "ResponseHeaders": {
         "Content-Length": "0",
-<<<<<<< HEAD
-        "Date": "Tue, 10 Dec 2019 05:34:08 GMT",
-=======
-        "Date": "Tue, 10 Dec 2019 06:02:33 GMT",
->>>>>>> 1d9822e0
+        "Date": "Wed, 11 Dec 2019 20:42:37 GMT",
         "Server": [
           "Windows-Azure-File/1.0",
           "Microsoft-HTTPAPI/2.0"
         ],
-<<<<<<< HEAD
-        "x-ms-client-request-id": "c0c61b3b-05d0-5e28-a65f-b2c5132c284c",
-        "x-ms-request-id": "4fd8e3f1-701a-0023-4a1b-af08f8000000",
-=======
-        "x-ms-client-request-id": "38974a3e-7f55-3a19-7652-32d27fe33ba6",
-        "x-ms-request-id": "7dc0991c-e01a-001e-751f-af7ee3000000",
->>>>>>> 1d9822e0
+        "x-ms-client-request-id": "87a25089-630f-c67c-274f-c46ac8483cd7",
+        "x-ms-request-id": "ef3e44d5-c01a-0019-5363-b01280000000",
         "x-ms-version": "2019-07-07"
       },
       "ResponseBody": []
     },
     {
-<<<<<<< HEAD
-      "RequestUri": "http://seanstagetest.file.core.windows.net/test-share-c8dd56e1-c8d8-4341-7dc5-f93f2aa39bef/test-directory-0a6a5f92-7d6c-7233-5fc1-beaeac3ff59d?restype=directory",
+      "RequestUri": "http://seanstagetest.file.core.windows.net/test-share-8e242ea1-6397-2a99-7dba-09c89cc84746/test-directory-c7de654c-e9a6-c356-438d-b751d12e930d?restype=directory",
       "RequestMethod": "GET",
       "RequestHeaders": {
         "Authorization": "Sanitized",
-        "traceparent": "00-ead3fe013521dd4bbdff1494fe5ea133-6a666a79aca56541-00",
+        "traceparent": "00-6fdb2c6d9692614bb0c26cf020e83d89-f795a1cbbea9af4f-00",
         "User-Agent": [
-          "azsdk-net-Storage.Files.Shares/12.0.0-dev.20191209.1\u002Bb71b1fa965b15eccfc57e2c7781b8bf85cd4c766",
+          "azsdk-net-Storage.Files.Shares/12.0.0-dev.20191211.1\u002B899431c003876eb9b26cefd8e8a37e7f27f82ced",
           "(.NET Core 4.6.28008.01; Microsoft Windows 10.0.18363 )"
         ],
-        "x-ms-client-request-id": "a9455657-71cc-532f-146a-d4f6bb6dd685",
-        "x-ms-date": "Tue, 10 Dec 2019 05:34:08 GMT",
-=======
-      "RequestUri": "http://seanstagetest.file.core.windows.net/test-share-57399ef5-c197-10fe-17ed-1392799c562c/test-directory-7af624e0-d70e-869b-1983-c1c89239359d?restype=directory",
-      "RequestMethod": "GET",
-      "RequestHeaders": {
-        "Authorization": "Sanitized",
-        "traceparent": "00-5451e30f0469ad4e9a19df33eb28f2dd-40bcc6fe88353540-00",
-        "User-Agent": [
-          "azsdk-net-Storage.Files.Shares/12.0.0-dev.20191209.1\u002B61bda4d1783b0e05dba0d434ff14b2840726d3b1",
-          "(.NET Core 4.6.28008.01; Microsoft Windows 10.0.18363 )"
-        ],
-        "x-ms-client-request-id": "37a45983-1af5-7182-d1e1-3ac4630d827b",
-        "x-ms-date": "Tue, 10 Dec 2019 06:02:33 GMT",
->>>>>>> 1d9822e0
+        "x-ms-client-request-id": "ceaf0bd1-f907-ac4d-0c96-25094d259d9c",
+        "x-ms-date": "Wed, 11 Dec 2019 20:42:38 GMT",
         "x-ms-return-client-request-id": "true",
         "x-ms-version": "2019-07-07"
       },
@@ -221,63 +127,34 @@
         "Access-Control-Allow-Origin": "*",
         "Content-Length": "223",
         "Content-Type": "application/xml",
-<<<<<<< HEAD
-        "Date": "Tue, 10 Dec 2019 05:34:08 GMT",
-=======
-        "Date": "Tue, 10 Dec 2019 06:02:33 GMT",
->>>>>>> 1d9822e0
+        "Date": "Wed, 11 Dec 2019 20:42:37 GMT",
         "Server": [
           "Windows-Azure-File/1.0",
           "Microsoft-HTTPAPI/2.0"
         ],
-<<<<<<< HEAD
-        "x-ms-client-request-id": "a9455657-71cc-532f-146a-d4f6bb6dd685",
+        "x-ms-client-request-id": "ceaf0bd1-f907-ac4d-0c96-25094d259d9c",
         "x-ms-error-code": "ResourceNotFound",
-        "x-ms-request-id": "4fd8e3f2-701a-0023-4b1b-af08f8000000",
-=======
-        "x-ms-client-request-id": "37a45983-1af5-7182-d1e1-3ac4630d827b",
-        "x-ms-error-code": "ResourceNotFound",
-        "x-ms-request-id": "7dc0991d-e01a-001e-761f-af7ee3000000",
->>>>>>> 1d9822e0
+        "x-ms-request-id": "ef3e44d6-c01a-0019-5463-b01280000000",
         "x-ms-version": "2019-07-07"
       },
       "ResponseBody": [
         "\uFEFF\u003C?xml version=\u00221.0\u0022 encoding=\u0022utf-8\u0022?\u003E\u003CError\u003E\u003CCode\u003EResourceNotFound\u003C/Code\u003E\u003CMessage\u003EThe specified resource does not exist.\n",
-<<<<<<< HEAD
-        "RequestId:4fd8e3f2-701a-0023-4b1b-af08f8000000\n",
-        "Time:2019-12-10T05:34:08.6080640Z\u003C/Message\u003E\u003C/Error\u003E"
+        "RequestId:ef3e44d6-c01a-0019-5463-b01280000000\n",
+        "Time:2019-12-11T20:42:38.2403292Z\u003C/Message\u003E\u003C/Error\u003E"
       ]
     },
     {
-      "RequestUri": "http://seanstagetest.file.core.windows.net/test-share-c8dd56e1-c8d8-4341-7dc5-f93f2aa39bef?restype=share",
+      "RequestUri": "http://seanstagetest.file.core.windows.net/test-share-8e242ea1-6397-2a99-7dba-09c89cc84746?restype=share",
       "RequestMethod": "DELETE",
       "RequestHeaders": {
         "Authorization": "Sanitized",
-        "traceparent": "00-991ab0dcea1dd64db733b86fe0eae085-3f2519400c00ea41-00",
+        "traceparent": "00-2fc514336bc77a45b2c6b178fdda6d65-9976d4ccab6adb42-00",
         "User-Agent": [
-          "azsdk-net-Storage.Files.Shares/12.0.0-dev.20191209.1\u002Bb71b1fa965b15eccfc57e2c7781b8bf85cd4c766",
+          "azsdk-net-Storage.Files.Shares/12.0.0-dev.20191211.1\u002B899431c003876eb9b26cefd8e8a37e7f27f82ced",
           "(.NET Core 4.6.28008.01; Microsoft Windows 10.0.18363 )"
         ],
-        "x-ms-client-request-id": "bd6e678d-7fe7-8b80-6faf-44ee3656be4a",
-        "x-ms-date": "Tue, 10 Dec 2019 05:34:08 GMT",
-=======
-        "RequestId:7dc0991d-e01a-001e-761f-af7ee3000000\n",
-        "Time:2019-12-10T06:02:33.1042835Z\u003C/Message\u003E\u003C/Error\u003E"
-      ]
-    },
-    {
-      "RequestUri": "http://seanstagetest.file.core.windows.net/test-share-57399ef5-c197-10fe-17ed-1392799c562c?restype=share",
-      "RequestMethod": "DELETE",
-      "RequestHeaders": {
-        "Authorization": "Sanitized",
-        "traceparent": "00-e7aabcc3a549944092de989b042b3c7f-0aae27304a842945-00",
-        "User-Agent": [
-          "azsdk-net-Storage.Files.Shares/12.0.0-dev.20191209.1\u002B61bda4d1783b0e05dba0d434ff14b2840726d3b1",
-          "(.NET Core 4.6.28008.01; Microsoft Windows 10.0.18363 )"
-        ],
-        "x-ms-client-request-id": "264e7f41-043e-42b0-da15-2b15599a376c",
-        "x-ms-date": "Tue, 10 Dec 2019 06:02:33 GMT",
->>>>>>> 1d9822e0
+        "x-ms-client-request-id": "bc9921f3-6e99-e0cf-d27d-b23e91045195",
+        "x-ms-date": "Wed, 11 Dec 2019 20:42:38 GMT",
         "x-ms-delete-snapshots": "include",
         "x-ms-return-client-request-id": "true",
         "x-ms-version": "2019-07-07"
@@ -286,33 +163,20 @@
       "StatusCode": 202,
       "ResponseHeaders": {
         "Content-Length": "0",
-<<<<<<< HEAD
-        "Date": "Tue, 10 Dec 2019 05:34:08 GMT",
-=======
-        "Date": "Tue, 10 Dec 2019 06:02:33 GMT",
->>>>>>> 1d9822e0
+        "Date": "Wed, 11 Dec 2019 20:42:37 GMT",
         "Server": [
           "Windows-Azure-File/1.0",
           "Microsoft-HTTPAPI/2.0"
         ],
-<<<<<<< HEAD
-        "x-ms-client-request-id": "bd6e678d-7fe7-8b80-6faf-44ee3656be4a",
-        "x-ms-request-id": "4fd8e3f3-701a-0023-4c1b-af08f8000000",
-=======
-        "x-ms-client-request-id": "264e7f41-043e-42b0-da15-2b15599a376c",
-        "x-ms-request-id": "7dc0991e-e01a-001e-771f-af7ee3000000",
->>>>>>> 1d9822e0
+        "x-ms-client-request-id": "bc9921f3-6e99-e0cf-d27d-b23e91045195",
+        "x-ms-request-id": "ef3e44d7-c01a-0019-5563-b01280000000",
         "x-ms-version": "2019-07-07"
       },
       "ResponseBody": []
     }
   ],
   "Variables": {
-<<<<<<< HEAD
-    "RandomSeed": "1430390926",
-=======
-    "RandomSeed": "1294796830",
->>>>>>> 1d9822e0
+    "RandomSeed": "754742007",
     "Storage_TestConfigDefault": "ProductionTenant\nseanstagetest\nU2FuaXRpemVk\nhttp://seanstagetest.blob.core.windows.net\nhttp://seanstagetest.file.core.windows.net\nhttp://seanstagetest.queue.core.windows.net\nhttp://seanstagetest.table.core.windows.net\n\n\n\n\nhttp://seanstagetest-secondary.blob.core.windows.net\nhttp://seanstagetest-secondary.file.core.windows.net\nhttp://seanstagetest-secondary.queue.core.windows.net\nhttp://seanstagetest-secondary.table.core.windows.net\n\nSanitized\n\n\nCloud\nBlobEndpoint=http://seanstagetest.blob.core.windows.net/;QueueEndpoint=http://seanstagetest.queue.core.windows.net/;FileEndpoint=http://seanstagetest.file.core.windows.net/;BlobSecondaryEndpoint=http://seanstagetest-secondary.blob.core.windows.net/;QueueSecondaryEndpoint=http://seanstagetest-secondary.queue.core.windows.net/;FileSecondaryEndpoint=http://seanstagetest-secondary.file.core.windows.net/;AccountName=seanstagetest;AccountKey=Sanitized"
   }
 }