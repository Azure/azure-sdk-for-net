{
  "Entries": [
    {
      "RequestUri": "https://seanmcccanary3.file.core.windows.net/test-share-f8a0a4d9-9867-a073-6ce1-2a4b8a8f6b80?restype=share",
      "RequestMethod": "PUT",
      "RequestHeaders": {
        "Accept": "application/xml",
        "Authorization": "Sanitized",
        "traceparent": "00-6d70603e94a5b6439c30c837634a0834-3fd3adce22b6f245-00",
        "User-Agent": [
          "azsdk-net-Storage.Files.Shares/12.7.0-alpha.20210121.1",
          "(.NET 5.0.2; Microsoft Windows 10.0.19042)"
        ],
        "x-ms-client-request-id": "836868bf-2712-c8dc-ba82-adf386b384c4",
        "x-ms-date": "Thu, 21 Jan 2021 20:44:33 GMT",
        "x-ms-return-client-request-id": "true",
        "x-ms-version": "2020-06-12"
      },
      "RequestBody": null,
      "StatusCode": 201,
      "ResponseHeaders": {
        "Content-Length": "0",
        "Date": "Thu, 21 Jan 2021 20:44:32 GMT",
        "ETag": "\u00220x8D8BE4D5BB7C031\u0022",
        "Last-Modified": "Thu, 21 Jan 2021 20:44:33 GMT",
        "Server": [
          "Windows-Azure-File/1.0",
          "Microsoft-HTTPAPI/2.0"
        ],
        "x-ms-client-request-id": "836868bf-2712-c8dc-ba82-adf386b384c4",
<<<<<<< HEAD
        "x-ms-request-id": "0f45db88-601a-000d-5477-6b1216000000",
        "x-ms-version": "2020-06-12"
=======
        "x-ms-request-id": "9764e121-501a-005b-1536-f0e3f9000000",
        "x-ms-version": "2020-04-08"
>>>>>>> ac24a13f
      },
      "ResponseBody": []
    },
    {
      "RequestUri": "https://seanmcccanary3.file.core.windows.net/test-share-f8a0a4d9-9867-a073-6ce1-2a4b8a8f6b80?comp=lease\u0026restype=share",
      "RequestMethod": "PUT",
      "RequestHeaders": {
        "Accept": "application/xml",
        "Authorization": "Sanitized",
        "traceparent": "00-58e6c8b7be45f34d8b9ac214fa5d2945-8198de2dfa673543-00",
        "User-Agent": [
          "azsdk-net-Storage.Files.Shares/12.7.0-alpha.20210121.1",
          "(.NET 5.0.2; Microsoft Windows 10.0.19042)"
        ],
        "x-ms-client-request-id": "f3c7b520-6226-8d9e-5062-e8c7e83d4f3d",
        "x-ms-date": "Thu, 21 Jan 2021 20:44:33 GMT",
        "x-ms-lease-action": "acquire",
        "x-ms-lease-duration": "-1",
        "x-ms-proposed-lease-id": "1a23bd75-b362-3da8-f707-3bbd534b61f8",
        "x-ms-return-client-request-id": "true",
        "x-ms-version": "2020-06-12"
      },
      "RequestBody": null,
      "StatusCode": 201,
      "ResponseHeaders": {
        "Content-Length": "0",
        "Date": "Thu, 21 Jan 2021 20:44:32 GMT",
        "ETag": "\u00220x8D8BE4D5BB7C031\u0022",
        "Last-Modified": "Thu, 21 Jan 2021 20:44:33 GMT",
        "Server": [
          "Windows-Azure-File/1.0",
          "Microsoft-HTTPAPI/2.0"
        ],
        "x-ms-client-request-id": "f3c7b520-6226-8d9e-5062-e8c7e83d4f3d",
        "x-ms-lease-id": "1a23bd75-b362-3da8-f707-3bbd534b61f8",
<<<<<<< HEAD
        "x-ms-request-id": "0f45db92-601a-000d-5777-6b1216000000",
        "x-ms-version": "2020-06-12"
=======
        "x-ms-request-id": "9764e125-501a-005b-1636-f0e3f9000000",
        "x-ms-version": "2020-04-08"
>>>>>>> ac24a13f
      },
      "ResponseBody": []
    },
    {
      "RequestUri": "https://seanmcccanary3.file.core.windows.net/test-share-f8a0a4d9-9867-a073-6ce1-2a4b8a8f6b80?comp=lease\u0026restype=share",
      "RequestMethod": "PUT",
      "RequestHeaders": {
        "Accept": "application/xml",
        "Authorization": "Sanitized",
        "traceparent": "00-6e24365aa30f5b4e8f37d74c84ad9275-8fb505976f0a304f-00",
        "User-Agent": [
          "azsdk-net-Storage.Files.Shares/12.7.0-alpha.20210121.1",
          "(.NET 5.0.2; Microsoft Windows 10.0.19042)"
        ],
        "x-ms-client-request-id": "384a5b25-1ef2-c2e2-e224-30eeb36d2381",
        "x-ms-date": "Thu, 21 Jan 2021 20:44:33 GMT",
        "x-ms-lease-action": "break",
        "x-ms-return-client-request-id": "true",
        "x-ms-version": "2020-06-12"
      },
      "RequestBody": null,
      "StatusCode": 202,
      "ResponseHeaders": {
        "Content-Length": "0",
        "Date": "Thu, 21 Jan 2021 20:44:32 GMT",
        "ETag": "\u00220x8D8BE4D5BB7C031\u0022",
        "Last-Modified": "Thu, 21 Jan 2021 20:44:33 GMT",
        "Server": [
          "Windows-Azure-File/1.0",
          "Microsoft-HTTPAPI/2.0"
        ],
        "x-ms-client-request-id": "384a5b25-1ef2-c2e2-e224-30eeb36d2381",
        "x-ms-lease-time": "0",
<<<<<<< HEAD
        "x-ms-request-id": "0f45db96-601a-000d-5877-6b1216000000",
        "x-ms-version": "2020-06-12"
=======
        "x-ms-request-id": "9764e126-501a-005b-1736-f0e3f9000000",
        "x-ms-version": "2020-04-08"
>>>>>>> ac24a13f
      },
      "ResponseBody": []
    },
    {
      "RequestUri": "https://seanmcccanary3.file.core.windows.net/test-share-f8a0a4d9-9867-a073-6ce1-2a4b8a8f6b80?restype=share",
      "RequestMethod": "GET",
      "RequestHeaders": {
        "Accept": "application/xml",
        "Authorization": "Sanitized",
        "traceparent": "00-5e2610f292892a4b90cde55020db79a8-8af289f26c49f340-00",
        "User-Agent": [
          "azsdk-net-Storage.Files.Shares/12.7.0-alpha.20210121.1",
          "(.NET 5.0.2; Microsoft Windows 10.0.19042)"
        ],
        "x-ms-client-request-id": "8da2d48e-16f3-d64b-4fd6-f075afb8ddf0",
        "x-ms-date": "Thu, 21 Jan 2021 20:44:33 GMT",
        "x-ms-return-client-request-id": "true",
        "x-ms-version": "2020-06-12"
      },
      "RequestBody": null,
      "StatusCode": 200,
      "ResponseHeaders": {
        "Content-Length": "0",
        "Date": "Thu, 21 Jan 2021 20:44:32 GMT",
        "ETag": "\u00220x8D8BE4D5BB7C031\u0022",
        "Last-Modified": "Thu, 21 Jan 2021 20:44:33 GMT",
        "Server": [
          "Windows-Azure-File/1.0",
          "Microsoft-HTTPAPI/2.0"
        ],
        "Vary": "Origin",
        "x-ms-access-tier": "TransactionOptimized",
        "x-ms-access-tier-change-time": "Thu, 21 Jan 2021 20:44:33 GMT",
        "x-ms-client-request-id": "8da2d48e-16f3-d64b-4fd6-f075afb8ddf0",
        "x-ms-has-immutability-policy": "false",
        "x-ms-has-legal-hold": "false",
        "x-ms-lease-state": "broken",
        "x-ms-lease-status": "unlocked",
        "x-ms-request-id": "9764e127-501a-005b-1836-f0e3f9000000",
        "x-ms-share-quota": "5120",
        "x-ms-version": "2020-06-12"
      },
      "ResponseBody": []
    },
    {
      "RequestUri": "https://seanmcccanary3.file.core.windows.net/test-share-f8a0a4d9-9867-a073-6ce1-2a4b8a8f6b80?restype=share",
      "RequestMethod": "DELETE",
      "RequestHeaders": {
        "Accept": "application/xml",
        "Authorization": "Sanitized",
        "traceparent": "00-5cdf8d80b3cf5c4abd759d12a36ac5a6-82c9ff1ec545f046-00",
        "User-Agent": [
          "azsdk-net-Storage.Files.Shares/12.7.0-alpha.20210121.1",
          "(.NET 5.0.2; Microsoft Windows 10.0.19042)"
        ],
        "x-ms-client-request-id": "de5f43f4-95ca-c58d-013f-6aaeb05f9055",
        "x-ms-date": "Thu, 21 Jan 2021 20:44:33 GMT",
        "x-ms-delete-snapshots": "include",
        "x-ms-return-client-request-id": "true",
        "x-ms-version": "2020-06-12"
      },
      "RequestBody": null,
      "StatusCode": 202,
      "ResponseHeaders": {
        "Content-Length": "0",
        "Date": "Thu, 21 Jan 2021 20:44:32 GMT",
        "Server": [
          "Windows-Azure-File/1.0",
          "Microsoft-HTTPAPI/2.0"
        ],
        "x-ms-client-request-id": "de5f43f4-95ca-c58d-013f-6aaeb05f9055",
<<<<<<< HEAD
        "x-ms-request-id": "0f45db98-601a-000d-5a77-6b1216000000",
        "x-ms-version": "2020-06-12"
=======
        "x-ms-request-id": "9764e128-501a-005b-1936-f0e3f9000000",
        "x-ms-version": "2020-04-08"
>>>>>>> ac24a13f
      },
      "ResponseBody": []
    }
  ],
  "Variables": {
    "RandomSeed": "2011405876",
    "Storage_TestConfigDefault": "ProductionTenant\nseanmcccanary3\nU2FuaXRpemVk\nhttps://seanmcccanary3.blob.core.windows.net\nhttps://seanmcccanary3.file.core.windows.net\nhttps://seanmcccanary3.queue.core.windows.net\nhttps://seanmcccanary3.table.core.windows.net\n\n\n\n\nhttps://seanmcccanary3-secondary.blob.core.windows.net\nhttps://seanmcccanary3-secondary.file.core.windows.net\nhttps://seanmcccanary3-secondary.queue.core.windows.net\nhttps://seanmcccanary3-secondary.table.core.windows.net\n\nSanitized\n\n\nCloud\nBlobEndpoint=https://seanmcccanary3.blob.core.windows.net/;QueueEndpoint=https://seanmcccanary3.queue.core.windows.net/;FileEndpoint=https://seanmcccanary3.file.core.windows.net/;BlobSecondaryEndpoint=https://seanmcccanary3-secondary.blob.core.windows.net/;QueueSecondaryEndpoint=https://seanmcccanary3-secondary.queue.core.windows.net/;FileSecondaryEndpoint=https://seanmcccanary3-secondary.file.core.windows.net/;AccountName=seanmcccanary3;AccountKey=Kg==;\nseanscope1"
  }
}<|MERGE_RESOLUTION|>--- conflicted
+++ resolved
@@ -6,13 +6,13 @@
       "RequestHeaders": {
         "Accept": "application/xml",
         "Authorization": "Sanitized",
-        "traceparent": "00-6d70603e94a5b6439c30c837634a0834-3fd3adce22b6f245-00",
+        "traceparent": "00-5098e5530f12c84a924f332147e8cd53-527b8974bd76cd4f-00",
         "User-Agent": [
-          "azsdk-net-Storage.Files.Shares/12.7.0-alpha.20210121.1",
+          "azsdk-net-Storage.Files.Shares/12.7.0-alpha.20210126.1",
           "(.NET 5.0.2; Microsoft Windows 10.0.19042)"
         ],
         "x-ms-client-request-id": "836868bf-2712-c8dc-ba82-adf386b384c4",
-        "x-ms-date": "Thu, 21 Jan 2021 20:44:33 GMT",
+        "x-ms-date": "Tue, 26 Jan 2021 19:44:57 GMT",
         "x-ms-return-client-request-id": "true",
         "x-ms-version": "2020-06-12"
       },
@@ -20,21 +20,16 @@
       "StatusCode": 201,
       "ResponseHeaders": {
         "Content-Length": "0",
-        "Date": "Thu, 21 Jan 2021 20:44:32 GMT",
-        "ETag": "\u00220x8D8BE4D5BB7C031\u0022",
-        "Last-Modified": "Thu, 21 Jan 2021 20:44:33 GMT",
+        "Date": "Tue, 26 Jan 2021 19:44:56 GMT",
+        "ETag": "\u00220x8D8C232DBE24CF7\u0022",
+        "Last-Modified": "Tue, 26 Jan 2021 19:44:56 GMT",
         "Server": [
           "Windows-Azure-File/1.0",
           "Microsoft-HTTPAPI/2.0"
         ],
         "x-ms-client-request-id": "836868bf-2712-c8dc-ba82-adf386b384c4",
-<<<<<<< HEAD
-        "x-ms-request-id": "0f45db88-601a-000d-5477-6b1216000000",
+        "x-ms-request-id": "798683e7-a01a-002d-1e1b-f469b1000000",
         "x-ms-version": "2020-06-12"
-=======
-        "x-ms-request-id": "9764e121-501a-005b-1536-f0e3f9000000",
-        "x-ms-version": "2020-04-08"
->>>>>>> ac24a13f
       },
       "ResponseBody": []
     },
@@ -44,13 +39,13 @@
       "RequestHeaders": {
         "Accept": "application/xml",
         "Authorization": "Sanitized",
-        "traceparent": "00-58e6c8b7be45f34d8b9ac214fa5d2945-8198de2dfa673543-00",
+        "traceparent": "00-2f511b0def1bcc478d638f6baf102545-554767291f9b4846-00",
         "User-Agent": [
-          "azsdk-net-Storage.Files.Shares/12.7.0-alpha.20210121.1",
+          "azsdk-net-Storage.Files.Shares/12.7.0-alpha.20210126.1",
           "(.NET 5.0.2; Microsoft Windows 10.0.19042)"
         ],
         "x-ms-client-request-id": "f3c7b520-6226-8d9e-5062-e8c7e83d4f3d",
-        "x-ms-date": "Thu, 21 Jan 2021 20:44:33 GMT",
+        "x-ms-date": "Tue, 26 Jan 2021 19:44:57 GMT",
         "x-ms-lease-action": "acquire",
         "x-ms-lease-duration": "-1",
         "x-ms-proposed-lease-id": "1a23bd75-b362-3da8-f707-3bbd534b61f8",
@@ -61,22 +56,17 @@
       "StatusCode": 201,
       "ResponseHeaders": {
         "Content-Length": "0",
-        "Date": "Thu, 21 Jan 2021 20:44:32 GMT",
-        "ETag": "\u00220x8D8BE4D5BB7C031\u0022",
-        "Last-Modified": "Thu, 21 Jan 2021 20:44:33 GMT",
+        "Date": "Tue, 26 Jan 2021 19:44:56 GMT",
+        "ETag": "\u00220x8D8C232DBE24CF7\u0022",
+        "Last-Modified": "Tue, 26 Jan 2021 19:44:56 GMT",
         "Server": [
           "Windows-Azure-File/1.0",
           "Microsoft-HTTPAPI/2.0"
         ],
         "x-ms-client-request-id": "f3c7b520-6226-8d9e-5062-e8c7e83d4f3d",
         "x-ms-lease-id": "1a23bd75-b362-3da8-f707-3bbd534b61f8",
-<<<<<<< HEAD
-        "x-ms-request-id": "0f45db92-601a-000d-5777-6b1216000000",
+        "x-ms-request-id": "798683ea-a01a-002d-1f1b-f469b1000000",
         "x-ms-version": "2020-06-12"
-=======
-        "x-ms-request-id": "9764e125-501a-005b-1636-f0e3f9000000",
-        "x-ms-version": "2020-04-08"
->>>>>>> ac24a13f
       },
       "ResponseBody": []
     },
@@ -86,13 +76,13 @@
       "RequestHeaders": {
         "Accept": "application/xml",
         "Authorization": "Sanitized",
-        "traceparent": "00-6e24365aa30f5b4e8f37d74c84ad9275-8fb505976f0a304f-00",
+        "traceparent": "00-d96a1a1feac8964a82a6c9e9cdacf7a4-5c5e264a2f23b64f-00",
         "User-Agent": [
-          "azsdk-net-Storage.Files.Shares/12.7.0-alpha.20210121.1",
+          "azsdk-net-Storage.Files.Shares/12.7.0-alpha.20210126.1",
           "(.NET 5.0.2; Microsoft Windows 10.0.19042)"
         ],
         "x-ms-client-request-id": "384a5b25-1ef2-c2e2-e224-30eeb36d2381",
-        "x-ms-date": "Thu, 21 Jan 2021 20:44:33 GMT",
+        "x-ms-date": "Tue, 26 Jan 2021 19:44:57 GMT",
         "x-ms-lease-action": "break",
         "x-ms-return-client-request-id": "true",
         "x-ms-version": "2020-06-12"
@@ -101,22 +91,17 @@
       "StatusCode": 202,
       "ResponseHeaders": {
         "Content-Length": "0",
-        "Date": "Thu, 21 Jan 2021 20:44:32 GMT",
-        "ETag": "\u00220x8D8BE4D5BB7C031\u0022",
-        "Last-Modified": "Thu, 21 Jan 2021 20:44:33 GMT",
+        "Date": "Tue, 26 Jan 2021 19:44:56 GMT",
+        "ETag": "\u00220x8D8C232DBE24CF7\u0022",
+        "Last-Modified": "Tue, 26 Jan 2021 19:44:56 GMT",
         "Server": [
           "Windows-Azure-File/1.0",
           "Microsoft-HTTPAPI/2.0"
         ],
         "x-ms-client-request-id": "384a5b25-1ef2-c2e2-e224-30eeb36d2381",
         "x-ms-lease-time": "0",
-<<<<<<< HEAD
-        "x-ms-request-id": "0f45db96-601a-000d-5877-6b1216000000",
+        "x-ms-request-id": "798683eb-a01a-002d-201b-f469b1000000",
         "x-ms-version": "2020-06-12"
-=======
-        "x-ms-request-id": "9764e126-501a-005b-1736-f0e3f9000000",
-        "x-ms-version": "2020-04-08"
->>>>>>> ac24a13f
       },
       "ResponseBody": []
     },
@@ -126,13 +111,13 @@
       "RequestHeaders": {
         "Accept": "application/xml",
         "Authorization": "Sanitized",
-        "traceparent": "00-5e2610f292892a4b90cde55020db79a8-8af289f26c49f340-00",
+        "traceparent": "00-15f34b3605ed5b41ab74ec500d673f57-63358d5d5a51d243-00",
         "User-Agent": [
-          "azsdk-net-Storage.Files.Shares/12.7.0-alpha.20210121.1",
+          "azsdk-net-Storage.Files.Shares/12.7.0-alpha.20210126.1",
           "(.NET 5.0.2; Microsoft Windows 10.0.19042)"
         ],
         "x-ms-client-request-id": "8da2d48e-16f3-d64b-4fd6-f075afb8ddf0",
-        "x-ms-date": "Thu, 21 Jan 2021 20:44:33 GMT",
+        "x-ms-date": "Tue, 26 Jan 2021 19:44:57 GMT",
         "x-ms-return-client-request-id": "true",
         "x-ms-version": "2020-06-12"
       },
@@ -140,22 +125,22 @@
       "StatusCode": 200,
       "ResponseHeaders": {
         "Content-Length": "0",
-        "Date": "Thu, 21 Jan 2021 20:44:32 GMT",
-        "ETag": "\u00220x8D8BE4D5BB7C031\u0022",
-        "Last-Modified": "Thu, 21 Jan 2021 20:44:33 GMT",
+        "Date": "Tue, 26 Jan 2021 19:44:56 GMT",
+        "ETag": "\u00220x8D8C232DBE24CF7\u0022",
+        "Last-Modified": "Tue, 26 Jan 2021 19:44:56 GMT",
         "Server": [
           "Windows-Azure-File/1.0",
           "Microsoft-HTTPAPI/2.0"
         ],
         "Vary": "Origin",
         "x-ms-access-tier": "TransactionOptimized",
-        "x-ms-access-tier-change-time": "Thu, 21 Jan 2021 20:44:33 GMT",
+        "x-ms-access-tier-change-time": "Tue, 26 Jan 2021 19:44:56 GMT",
         "x-ms-client-request-id": "8da2d48e-16f3-d64b-4fd6-f075afb8ddf0",
         "x-ms-has-immutability-policy": "false",
         "x-ms-has-legal-hold": "false",
         "x-ms-lease-state": "broken",
         "x-ms-lease-status": "unlocked",
-        "x-ms-request-id": "9764e127-501a-005b-1836-f0e3f9000000",
+        "x-ms-request-id": "798683ec-a01a-002d-211b-f469b1000000",
         "x-ms-share-quota": "5120",
         "x-ms-version": "2020-06-12"
       },
@@ -167,13 +152,13 @@
       "RequestHeaders": {
         "Accept": "application/xml",
         "Authorization": "Sanitized",
-        "traceparent": "00-5cdf8d80b3cf5c4abd759d12a36ac5a6-82c9ff1ec545f046-00",
+        "traceparent": "00-efc8cc1f8e21234db8fdacccf6621dab-2c33a74cdeec6642-00",
         "User-Agent": [
-          "azsdk-net-Storage.Files.Shares/12.7.0-alpha.20210121.1",
+          "azsdk-net-Storage.Files.Shares/12.7.0-alpha.20210126.1",
           "(.NET 5.0.2; Microsoft Windows 10.0.19042)"
         ],
         "x-ms-client-request-id": "de5f43f4-95ca-c58d-013f-6aaeb05f9055",
-        "x-ms-date": "Thu, 21 Jan 2021 20:44:33 GMT",
+        "x-ms-date": "Tue, 26 Jan 2021 19:44:57 GMT",
         "x-ms-delete-snapshots": "include",
         "x-ms-return-client-request-id": "true",
         "x-ms-version": "2020-06-12"
@@ -182,19 +167,14 @@
       "StatusCode": 202,
       "ResponseHeaders": {
         "Content-Length": "0",
-        "Date": "Thu, 21 Jan 2021 20:44:32 GMT",
+        "Date": "Tue, 26 Jan 2021 19:44:56 GMT",
         "Server": [
           "Windows-Azure-File/1.0",
           "Microsoft-HTTPAPI/2.0"
         ],
         "x-ms-client-request-id": "de5f43f4-95ca-c58d-013f-6aaeb05f9055",
-<<<<<<< HEAD
-        "x-ms-request-id": "0f45db98-601a-000d-5a77-6b1216000000",
+        "x-ms-request-id": "798683ed-a01a-002d-221b-f469b1000000",
         "x-ms-version": "2020-06-12"
-=======
-        "x-ms-request-id": "9764e128-501a-005b-1936-f0e3f9000000",
-        "x-ms-version": "2020-04-08"
->>>>>>> ac24a13f
       },
       "ResponseBody": []
     }
