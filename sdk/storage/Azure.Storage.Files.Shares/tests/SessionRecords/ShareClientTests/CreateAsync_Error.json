--- conflicted
+++ resolved
@@ -1,21 +1,17 @@
 {
   "Entries": [
     {
-      "RequestUri": "http://seanstagetest.file.core.windows.net/test-share-2b3f297b-2b8a-6801-27b9-10503d5fed66?restype=share",
+      "RequestUri": "http://seanstagetest.file.core.windows.net/test-share-13875215-7a4e-ffbd-ad7d-61805d7a0f83?restype=share",
       "RequestMethod": "PUT",
       "RequestHeaders": {
         "Authorization": "Sanitized",
-        "traceparent": "00-07aadbca818cc74f90d48d9826ac628c-fa855eff8272144b-00",
+        "traceparent": "00-56bec34dcaa9624ab6024daf42461051-11b1573941df724d-00",
         "User-Agent": [
-<<<<<<< HEAD
-          "azsdk-net-Storage.Files.Shares/12.0.0-dev.20191205.1+4f14c4315f17fbbc59c93c6819467b6f15d7008f",
-=======
-          "azsdk-net-Storage.Files.Shares/12.0.0-dev.20191211.1\u002B899431c003876eb9b26cefd8e8a37e7f27f82ced",
->>>>>>> 5e20a7a1
+          "azsdk-net-Storage.Files.Shares/12.0.0-dev.20191211.1\u002B2accb37068f0a0c9382fa117525bb968c5397cf7",
           "(.NET Core 4.6.28008.01; Microsoft Windows 10.0.18363 )"
         ],
-        "x-ms-client-request-id": "795af343-4c58-48ef-35cd-10afe4384342",
-        "x-ms-date": "Wed, 11 Dec 2019 20:42:33 GMT",
+        "x-ms-client-request-id": "b42ea488-0774-c3bc-d8d9-29036978681e",
+        "x-ms-date": "Wed, 11 Dec 2019 23:09:42 GMT",
         "x-ms-return-client-request-id": "true",
         "x-ms-version": "2019-07-07"
       },
@@ -23,41 +19,31 @@
       "StatusCode": 201,
       "ResponseHeaders": {
         "Content-Length": "0",
-<<<<<<< HEAD
-        "Date": "Fri, 06 Dec 2019 00:28:28 GMT",
-        "ETag": "\"0x8D779E337BE86F5\"",
-        "Last-Modified": "Fri, 06 Dec 2019 00:28:29 GMT",
-=======
-        "Date": "Wed, 11 Dec 2019 20:42:33 GMT",
-        "ETag": "\u00220x8D77E7AA65C51F0\u0022",
-        "Last-Modified": "Wed, 11 Dec 2019 20:42:33 GMT",
->>>>>>> 5e20a7a1
+        "Date": "Wed, 11 Dec 2019 23:09:42 GMT",
+        "ETag": "\u00220x8D77E8F34F56D21\u0022",
+        "Last-Modified": "Wed, 11 Dec 2019 23:09:43 GMT",
         "Server": [
           "Windows-Azure-File/1.0",
           "Microsoft-HTTPAPI/2.0"
         ],
-        "x-ms-client-request-id": "795af343-4c58-48ef-35cd-10afe4384342",
-        "x-ms-request-id": "ef3e44ad-c01a-0019-3863-b01280000000",
+        "x-ms-client-request-id": "b42ea488-0774-c3bc-d8d9-29036978681e",
+        "x-ms-request-id": "ae9e4023-001a-0039-1078-b06927000000",
         "x-ms-version": "2019-07-07"
       },
       "ResponseBody": []
     },
     {
-      "RequestUri": "http://seanstagetest.file.core.windows.net/test-share-2b3f297b-2b8a-6801-27b9-10503d5fed66?restype=share",
+      "RequestUri": "http://seanstagetest.file.core.windows.net/test-share-13875215-7a4e-ffbd-ad7d-61805d7a0f83?restype=share",
       "RequestMethod": "PUT",
       "RequestHeaders": {
         "Authorization": "Sanitized",
-        "traceparent": "00-f8425b1e96895f408ccdb3d6998d46ea-03118dbe8de84048-00",
+        "traceparent": "00-5828132e9f89f9448ef261f942582af2-ab04970c94cb4b49-00",
         "User-Agent": [
-<<<<<<< HEAD
-          "azsdk-net-Storage.Files.Shares/12.0.0-dev.20191205.1+4f14c4315f17fbbc59c93c6819467b6f15d7008f",
-=======
-          "azsdk-net-Storage.Files.Shares/12.0.0-dev.20191211.1\u002B899431c003876eb9b26cefd8e8a37e7f27f82ced",
->>>>>>> 5e20a7a1
+          "azsdk-net-Storage.Files.Shares/12.0.0-dev.20191211.1\u002B2accb37068f0a0c9382fa117525bb968c5397cf7",
           "(.NET Core 4.6.28008.01; Microsoft Windows 10.0.18363 )"
         ],
-        "x-ms-client-request-id": "4a0c91eb-7304-ec0e-fe9d-cc0f26bd13e5",
-        "x-ms-date": "Wed, 11 Dec 2019 20:42:33 GMT",
+        "x-ms-client-request-id": "b8f78a25-5b4b-410e-fbc3-bd29c8dac4b0",
+        "x-ms-date": "Wed, 11 Dec 2019 23:09:43 GMT",
         "x-ms-return-client-request-id": "true",
         "x-ms-version": "2019-07-07"
       },
@@ -66,44 +52,34 @@
       "ResponseHeaders": {
         "Content-Length": "222",
         "Content-Type": "application/xml",
-        "Date": "Wed, 11 Dec 2019 20:42:33 GMT",
+        "Date": "Wed, 11 Dec 2019 23:09:42 GMT",
         "Server": [
           "Windows-Azure-File/1.0",
           "Microsoft-HTTPAPI/2.0"
         ],
-        "x-ms-client-request-id": "4a0c91eb-7304-ec0e-fe9d-cc0f26bd13e5",
+        "x-ms-client-request-id": "b8f78a25-5b4b-410e-fbc3-bd29c8dac4b0",
         "x-ms-error-code": "ShareAlreadyExists",
-        "x-ms-request-id": "ef3e44af-c01a-0019-3963-b01280000000",
+        "x-ms-request-id": "ae9e402a-001a-0039-1678-b06927000000",
         "x-ms-version": "2019-07-07"
       },
       "ResponseBody": [
-<<<<<<< HEAD
-        "﻿<?xml version=\"1.0\" encoding=\"utf-8\"?><Error><Code>ShareAlreadyExists</Code><Message>The specified share already exists.\n",
-        "RequestId:207a5a5b-c01a-0026-50cc-abda23000000\n",
-        "Time:2019-12-06T00:28:29.6954942Z</Message></Error>"
-=======
         "\uFEFF\u003C?xml version=\u00221.0\u0022 encoding=\u0022utf-8\u0022?\u003E\u003CError\u003E\u003CCode\u003EShareAlreadyExists\u003C/Code\u003E\u003CMessage\u003EThe specified share already exists.\n",
-        "RequestId:ef3e44af-c01a-0019-3963-b01280000000\n",
-        "Time:2019-12-11T20:42:33.9352991Z\u003C/Message\u003E\u003C/Error\u003E"
->>>>>>> 5e20a7a1
+        "RequestId:ae9e402a-001a-0039-1678-b06927000000\n",
+        "Time:2019-12-11T23:09:43.0987179Z\u003C/Message\u003E\u003C/Error\u003E"
       ]
     },
     {
-      "RequestUri": "http://seanstagetest.file.core.windows.net/test-share-2b3f297b-2b8a-6801-27b9-10503d5fed66?restype=share",
+      "RequestUri": "http://seanstagetest.file.core.windows.net/test-share-13875215-7a4e-ffbd-ad7d-61805d7a0f83?restype=share",
       "RequestMethod": "DELETE",
       "RequestHeaders": {
         "Authorization": "Sanitized",
-        "traceparent": "00-097650d64b39d34daf6d657edc080f37-774e930504ec9748-00",
+        "traceparent": "00-3f23dc2dad982543bbfb1c1370e6006c-290da59f8c4c0346-00",
         "User-Agent": [
-<<<<<<< HEAD
-          "azsdk-net-Storage.Files.Shares/12.0.0-dev.20191205.1+4f14c4315f17fbbc59c93c6819467b6f15d7008f",
-=======
-          "azsdk-net-Storage.Files.Shares/12.0.0-dev.20191211.1\u002B899431c003876eb9b26cefd8e8a37e7f27f82ced",
->>>>>>> 5e20a7a1
+          "azsdk-net-Storage.Files.Shares/12.0.0-dev.20191211.1\u002B2accb37068f0a0c9382fa117525bb968c5397cf7",
           "(.NET Core 4.6.28008.01; Microsoft Windows 10.0.18363 )"
         ],
-        "x-ms-client-request-id": "53c4face-f92c-1e3d-ebfd-f25570be1efd",
-        "x-ms-date": "Wed, 11 Dec 2019 20:42:33 GMT",
+        "x-ms-client-request-id": "dedd6357-af80-93d2-602b-41b778dc5a99",
+        "x-ms-date": "Wed, 11 Dec 2019 23:09:43 GMT",
         "x-ms-return-client-request-id": "true",
         "x-ms-version": "2019-07-07"
       },
@@ -111,25 +87,20 @@
       "StatusCode": 202,
       "ResponseHeaders": {
         "Content-Length": "0",
-        "Date": "Wed, 11 Dec 2019 20:42:33 GMT",
+        "Date": "Wed, 11 Dec 2019 23:09:42 GMT",
         "Server": [
           "Windows-Azure-File/1.0",
           "Microsoft-HTTPAPI/2.0"
         ],
-        "x-ms-client-request-id": "53c4face-f92c-1e3d-ebfd-f25570be1efd",
-        "x-ms-request-id": "ef3e44b0-c01a-0019-3a63-b01280000000",
+        "x-ms-client-request-id": "dedd6357-af80-93d2-602b-41b778dc5a99",
+        "x-ms-request-id": "ae9e4031-001a-0039-1d78-b06927000000",
         "x-ms-version": "2019-07-07"
       },
       "ResponseBody": []
     }
   ],
   "Variables": {
-<<<<<<< HEAD
-    "RandomSeed": "674793655",
+    "RandomSeed": "2066929589",
     "Storage_TestConfigDefault": "ProductionTenant\nseanstagetest\nU2FuaXRpemVk\nhttp://seanstagetest.blob.core.windows.net\nhttp://seanstagetest.file.core.windows.net\nhttp://seanstagetest.queue.core.windows.net\nhttp://seanstagetest.table.core.windows.net\n\n\n\n\nhttp://seanstagetest-secondary.blob.core.windows.net\nhttp://seanstagetest-secondary.file.core.windows.net\nhttp://seanstagetest-secondary.queue.core.windows.net\nhttp://seanstagetest-secondary.table.core.windows.net\n\nSanitized\n\n\nCloud\nBlobEndpoint=http://seanstagetest.blob.core.windows.net/;QueueEndpoint=http://seanstagetest.queue.core.windows.net/;FileEndpoint=http://seanstagetest.file.core.windows.net/;BlobSecondaryEndpoint=http://seanstagetest-secondary.blob.core.windows.net/;QueueSecondaryEndpoint=http://seanstagetest-secondary.queue.core.windows.net/;FileSecondaryEndpoint=http://seanstagetest-secondary.file.core.windows.net/;AccountName=seanstagetest;AccountKey=Sanitized\nseanscope1"
-=======
-    "RandomSeed": "1022258686",
-    "Storage_TestConfigDefault": "ProductionTenant\nseanstagetest\nU2FuaXRpemVk\nhttp://seanstagetest.blob.core.windows.net\nhttp://seanstagetest.file.core.windows.net\nhttp://seanstagetest.queue.core.windows.net\nhttp://seanstagetest.table.core.windows.net\n\n\n\n\nhttp://seanstagetest-secondary.blob.core.windows.net\nhttp://seanstagetest-secondary.file.core.windows.net\nhttp://seanstagetest-secondary.queue.core.windows.net\nhttp://seanstagetest-secondary.table.core.windows.net\n\nSanitized\n\n\nCloud\nBlobEndpoint=http://seanstagetest.blob.core.windows.net/;QueueEndpoint=http://seanstagetest.queue.core.windows.net/;FileEndpoint=http://seanstagetest.file.core.windows.net/;BlobSecondaryEndpoint=http://seanstagetest-secondary.blob.core.windows.net/;QueueSecondaryEndpoint=http://seanstagetest-secondary.queue.core.windows.net/;FileSecondaryEndpoint=http://seanstagetest-secondary.file.core.windows.net/;AccountName=seanstagetest;AccountKey=Sanitized"
->>>>>>> 5e20a7a1
   }
 }