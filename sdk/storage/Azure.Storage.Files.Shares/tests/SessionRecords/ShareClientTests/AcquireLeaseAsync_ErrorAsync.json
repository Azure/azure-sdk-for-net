--- conflicted
+++ resolved
@@ -16,11 +16,7 @@
         "x-ms-lease-duration": "-1",
         "x-ms-proposed-lease-id": "333eec4e-1263-9c7b-90b4-3ed17f2f1237",
         "x-ms-return-client-request-id": "true",
-<<<<<<< HEAD
-        "x-ms-version": "2020-12-06",
-=======
         "x-ms-version": "2021-02-12",
->>>>>>> 7e782c87
         "Accept": "application/xml"
       },
       "RequestBody": null,
@@ -36,11 +32,7 @@
         "x-ms-client-request-id": "925d3ed6-6757-5e85-3b29-49faaff2aa08",
         "x-ms-error-code": "ShareNotFound",
         "x-ms-request-id": "1897d092-401a-0047-5177-6bb199000000",
-<<<<<<< HEAD
-        "x-ms-version": "2020-12-06"
-=======
         "x-ms-version": "2021-02-12"
->>>>>>> 7e782c87
       },
       "ResponseBody": [
         "﻿<?xml version=\"1.0\" encoding=\"utf-8\"?><Error><Code>ShareNotFound</Code><Message>The specified share does not exist.\n",
