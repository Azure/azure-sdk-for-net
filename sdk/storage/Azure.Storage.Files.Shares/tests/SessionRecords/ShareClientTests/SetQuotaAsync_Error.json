--- conflicted
+++ resolved
@@ -14,11 +14,7 @@
         "x-ms-date": "Thu, 05 Mar 2020 21:48:43 GMT",
         "x-ms-return-client-request-id": "true",
         "x-ms-share-quota": "1024",
-<<<<<<< HEAD
-        "x-ms-version": "2020-12-06",
-=======
         "x-ms-version": "2021-02-12",
->>>>>>> 7e782c87
         "Accept": "application/xml"
       },
       "RequestBody": null,
@@ -34,11 +30,7 @@
         "x-ms-client-request-id": "166b020d-f927-a0a4-e8ca-8c941fa46991",
         "x-ms-error-code": "ShareNotFound",
         "x-ms-request-id": "c9ef6e1e-f01a-0012-6737-f3e9eb000000",
-<<<<<<< HEAD
-        "x-ms-version": "2020-12-06"
-=======
         "x-ms-version": "2021-02-12"
->>>>>>> 7e782c87
       },
       "ResponseBody": [
         "﻿<?xml version=\"1.0\" encoding=\"utf-8\"?><Error><Code>ShareNotFound</Code><Message>The specified share does not exist.\n",
