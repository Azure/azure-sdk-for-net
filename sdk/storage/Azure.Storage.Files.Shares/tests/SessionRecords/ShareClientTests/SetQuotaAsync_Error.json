{
  "Entries": [
    {
<<<<<<< HEAD
      "RequestUri": "http://seanstagetest.file.core.windows.net/test-share-34559f8c-ca22-87cb-ea06-da74077ffc98?restype=share&comp=properties",
=======
      "RequestUri": "http://seanstagetest.file.core.windows.net/test-share-f50d5af4-2b4c-339a-8009-c1dbff6892b0?restype=share\u0026comp=properties",
>>>>>>> 5e20a7a1
      "RequestMethod": "PUT",
      "RequestHeaders": {
        "Authorization": "Sanitized",
        "traceparent": "00-196be26b64afee4493a5ccaa8373db2b-9819519c94a1b64e-00",
        "User-Agent": [
<<<<<<< HEAD
          "azsdk-net-Storage.Files.Shares/12.0.0-dev.20191205.1+4f14c4315f17fbbc59c93c6819467b6f15d7008f",
=======
          "azsdk-net-Storage.Files.Shares/12.0.0-dev.20191211.1\u002B899431c003876eb9b26cefd8e8a37e7f27f82ced",
>>>>>>> 5e20a7a1
          "(.NET Core 4.6.28008.01; Microsoft Windows 10.0.18363 )"
        ],
        "x-ms-client-request-id": "fd253c9c-ef6d-62f2-104b-1363240f2926",
        "x-ms-date": "Wed, 11 Dec 2019 20:42:41 GMT",
        "x-ms-return-client-request-id": "true",
        "x-ms-share-quota": "1024",
        "x-ms-version": "2019-07-07"
      },
      "RequestBody": null,
      "StatusCode": 404,
      "ResponseHeaders": {
        "Content-Length": "217",
        "Content-Type": "application/xml",
        "Date": "Wed, 11 Dec 2019 20:42:41 GMT",
        "Server": [
          "Windows-Azure-File/1.0",
          "Microsoft-HTTPAPI/2.0"
        ],
        "x-ms-client-request-id": "fd253c9c-ef6d-62f2-104b-1363240f2926",
        "x-ms-error-code": "ShareNotFound",
        "x-ms-request-id": "ef3e4503-c01a-0019-7463-b01280000000",
        "x-ms-version": "2019-07-07"
      },
      "ResponseBody": [
<<<<<<< HEAD
        "﻿<?xml version=\"1.0\" encoding=\"utf-8\"?><Error><Code>ShareNotFound</Code><Message>The specified share does not exist.\n",
        "RequestId:207a5b34-c01a-0026-11cc-abda23000000\n",
        "Time:2019-12-06T00:28:36.1075342Z</Message></Error>"
=======
        "\uFEFF\u003C?xml version=\u00221.0\u0022 encoding=\u0022utf-8\u0022?\u003E\u003CError\u003E\u003CCode\u003EShareNotFound\u003C/Code\u003E\u003CMessage\u003EThe specified share does not exist.\n",
        "RequestId:ef3e4503-c01a-0019-7463-b01280000000\n",
        "Time:2019-12-11T20:42:41.4573661Z\u003C/Message\u003E\u003C/Error\u003E"
>>>>>>> 5e20a7a1
      ]
    }
  ],
  "Variables": {
<<<<<<< HEAD
    "RandomSeed": "542217362",
    "Storage_TestConfigDefault": "ProductionTenant\nseanstagetest\nU2FuaXRpemVk\nhttp://seanstagetest.blob.core.windows.net\nhttp://seanstagetest.file.core.windows.net\nhttp://seanstagetest.queue.core.windows.net\nhttp://seanstagetest.table.core.windows.net\n\n\n\n\nhttp://seanstagetest-secondary.blob.core.windows.net\nhttp://seanstagetest-secondary.file.core.windows.net\nhttp://seanstagetest-secondary.queue.core.windows.net\nhttp://seanstagetest-secondary.table.core.windows.net\n\nSanitized\n\n\nCloud\nBlobEndpoint=http://seanstagetest.blob.core.windows.net/;QueueEndpoint=http://seanstagetest.queue.core.windows.net/;FileEndpoint=http://seanstagetest.file.core.windows.net/;BlobSecondaryEndpoint=http://seanstagetest-secondary.blob.core.windows.net/;QueueSecondaryEndpoint=http://seanstagetest-secondary.queue.core.windows.net/;FileSecondaryEndpoint=http://seanstagetest-secondary.file.core.windows.net/;AccountName=seanstagetest;AccountKey=Sanitized\nseanscope1"
=======
    "RandomSeed": "101175049",
    "Storage_TestConfigDefault": "ProductionTenant\nseanstagetest\nU2FuaXRpemVk\nhttp://seanstagetest.blob.core.windows.net\nhttp://seanstagetest.file.core.windows.net\nhttp://seanstagetest.queue.core.windows.net\nhttp://seanstagetest.table.core.windows.net\n\n\n\n\nhttp://seanstagetest-secondary.blob.core.windows.net\nhttp://seanstagetest-secondary.file.core.windows.net\nhttp://seanstagetest-secondary.queue.core.windows.net\nhttp://seanstagetest-secondary.table.core.windows.net\n\nSanitized\n\n\nCloud\nBlobEndpoint=http://seanstagetest.blob.core.windows.net/;QueueEndpoint=http://seanstagetest.queue.core.windows.net/;FileEndpoint=http://seanstagetest.file.core.windows.net/;BlobSecondaryEndpoint=http://seanstagetest-secondary.blob.core.windows.net/;QueueSecondaryEndpoint=http://seanstagetest-secondary.queue.core.windows.net/;FileSecondaryEndpoint=http://seanstagetest-secondary.file.core.windows.net/;AccountName=seanstagetest;AccountKey=Sanitized"
>>>>>>> 5e20a7a1
  }
}<|MERGE_RESOLUTION|>--- conflicted
+++ resolved
@@ -1,25 +1,17 @@
 {
   "Entries": [
     {
-<<<<<<< HEAD
-      "RequestUri": "http://seanstagetest.file.core.windows.net/test-share-34559f8c-ca22-87cb-ea06-da74077ffc98?restype=share&comp=properties",
-=======
-      "RequestUri": "http://seanstagetest.file.core.windows.net/test-share-f50d5af4-2b4c-339a-8009-c1dbff6892b0?restype=share\u0026comp=properties",
->>>>>>> 5e20a7a1
+      "RequestUri": "http://seanstagetest.file.core.windows.net/test-share-9ed2e3b0-bb11-f8d8-63f9-45463c9703f6?restype=share\u0026comp=properties",
       "RequestMethod": "PUT",
       "RequestHeaders": {
         "Authorization": "Sanitized",
-        "traceparent": "00-196be26b64afee4493a5ccaa8373db2b-9819519c94a1b64e-00",
+        "traceparent": "00-089bed5f39d37f43a9241d2b9f7b769c-a1ac3848ca53aa42-00",
         "User-Agent": [
-<<<<<<< HEAD
-          "azsdk-net-Storage.Files.Shares/12.0.0-dev.20191205.1+4f14c4315f17fbbc59c93c6819467b6f15d7008f",
-=======
-          "azsdk-net-Storage.Files.Shares/12.0.0-dev.20191211.1\u002B899431c003876eb9b26cefd8e8a37e7f27f82ced",
->>>>>>> 5e20a7a1
+          "azsdk-net-Storage.Files.Shares/12.0.0-dev.20191211.1\u002B2accb37068f0a0c9382fa117525bb968c5397cf7",
           "(.NET Core 4.6.28008.01; Microsoft Windows 10.0.18363 )"
         ],
-        "x-ms-client-request-id": "fd253c9c-ef6d-62f2-104b-1363240f2926",
-        "x-ms-date": "Wed, 11 Dec 2019 20:42:41 GMT",
+        "x-ms-client-request-id": "166b020d-f927-a0a4-e8ca-8c941fa46991",
+        "x-ms-date": "Wed, 11 Dec 2019 23:09:50 GMT",
         "x-ms-return-client-request-id": "true",
         "x-ms-share-quota": "1024",
         "x-ms-version": "2019-07-07"
@@ -29,36 +21,25 @@
       "ResponseHeaders": {
         "Content-Length": "217",
         "Content-Type": "application/xml",
-        "Date": "Wed, 11 Dec 2019 20:42:41 GMT",
+        "Date": "Wed, 11 Dec 2019 23:09:49 GMT",
         "Server": [
           "Windows-Azure-File/1.0",
           "Microsoft-HTTPAPI/2.0"
         ],
-        "x-ms-client-request-id": "fd253c9c-ef6d-62f2-104b-1363240f2926",
+        "x-ms-client-request-id": "166b020d-f927-a0a4-e8ca-8c941fa46991",
         "x-ms-error-code": "ShareNotFound",
-        "x-ms-request-id": "ef3e4503-c01a-0019-7463-b01280000000",
+        "x-ms-request-id": "ae9e417d-001a-0039-4c78-b06927000000",
         "x-ms-version": "2019-07-07"
       },
       "ResponseBody": [
-<<<<<<< HEAD
-        "﻿<?xml version=\"1.0\" encoding=\"utf-8\"?><Error><Code>ShareNotFound</Code><Message>The specified share does not exist.\n",
-        "RequestId:207a5b34-c01a-0026-11cc-abda23000000\n",
-        "Time:2019-12-06T00:28:36.1075342Z</Message></Error>"
-=======
         "\uFEFF\u003C?xml version=\u00221.0\u0022 encoding=\u0022utf-8\u0022?\u003E\u003CError\u003E\u003CCode\u003EShareNotFound\u003C/Code\u003E\u003CMessage\u003EThe specified share does not exist.\n",
-        "RequestId:ef3e4503-c01a-0019-7463-b01280000000\n",
-        "Time:2019-12-11T20:42:41.4573661Z\u003C/Message\u003E\u003C/Error\u003E"
->>>>>>> 5e20a7a1
+        "RequestId:ae9e417d-001a-0039-4c78-b06927000000\n",
+        "Time:2019-12-11T23:09:50.4357650Z\u003C/Message\u003E\u003C/Error\u003E"
       ]
     }
   ],
   "Variables": {
-<<<<<<< HEAD
-    "RandomSeed": "542217362",
+    "RandomSeed": "1243240531",
     "Storage_TestConfigDefault": "ProductionTenant\nseanstagetest\nU2FuaXRpemVk\nhttp://seanstagetest.blob.core.windows.net\nhttp://seanstagetest.file.core.windows.net\nhttp://seanstagetest.queue.core.windows.net\nhttp://seanstagetest.table.core.windows.net\n\n\n\n\nhttp://seanstagetest-secondary.blob.core.windows.net\nhttp://seanstagetest-secondary.file.core.windows.net\nhttp://seanstagetest-secondary.queue.core.windows.net\nhttp://seanstagetest-secondary.table.core.windows.net\n\nSanitized\n\n\nCloud\nBlobEndpoint=http://seanstagetest.blob.core.windows.net/;QueueEndpoint=http://seanstagetest.queue.core.windows.net/;FileEndpoint=http://seanstagetest.file.core.windows.net/;BlobSecondaryEndpoint=http://seanstagetest-secondary.blob.core.windows.net/;QueueSecondaryEndpoint=http://seanstagetest-secondary.queue.core.windows.net/;FileSecondaryEndpoint=http://seanstagetest-secondary.file.core.windows.net/;AccountName=seanstagetest;AccountKey=Sanitized\nseanscope1"
-=======
-    "RandomSeed": "101175049",
-    "Storage_TestConfigDefault": "ProductionTenant\nseanstagetest\nU2FuaXRpemVk\nhttp://seanstagetest.blob.core.windows.net\nhttp://seanstagetest.file.core.windows.net\nhttp://seanstagetest.queue.core.windows.net\nhttp://seanstagetest.table.core.windows.net\n\n\n\n\nhttp://seanstagetest-secondary.blob.core.windows.net\nhttp://seanstagetest-secondary.file.core.windows.net\nhttp://seanstagetest-secondary.queue.core.windows.net\nhttp://seanstagetest-secondary.table.core.windows.net\n\nSanitized\n\n\nCloud\nBlobEndpoint=http://seanstagetest.blob.core.windows.net/;QueueEndpoint=http://seanstagetest.queue.core.windows.net/;FileEndpoint=http://seanstagetest.file.core.windows.net/;BlobSecondaryEndpoint=http://seanstagetest-secondary.blob.core.windows.net/;QueueSecondaryEndpoint=http://seanstagetest-secondary.queue.core.windows.net/;FileSecondaryEndpoint=http://seanstagetest-secondary.file.core.windows.net/;AccountName=seanstagetest;AccountKey=Sanitized"
->>>>>>> 5e20a7a1
   }
 }