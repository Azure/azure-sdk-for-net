--- conflicted
+++ resolved
@@ -1,125 +1,110 @@
-{
+﻿{
   "Entries": [
     {
-      "RequestUri": "https://seanmcccanary3.file.core.windows.net/test-share-ef0b5308-4cde-1dd1-0823-6a958530078c?restype=share",
+      "RequestUri": "https://seanmcccanada.file.core.windows.net/test-share-ef0b5308-4cde-1dd1-0823-6a958530078c?restype=share",
       "RequestMethod": "PUT",
       "RequestHeaders": {
-        "Accept": "application/xml",
         "Authorization": "Sanitized",
-        "traceparent": "00-8c35b6670029ad47bd2181bd6f7f52f6-7f6118d1722f2143-00",
+        "traceparent": "00-9a1e20213f0c9146a734b6e16f82cfba-d0198f59a05ec74a-00",
         "User-Agent": [
-          "azsdk-net-Storage.Files.Shares/12.7.0-alpha.20210121.1",
-          "(.NET 5.0.2; Microsoft Windows 10.0.19042)"
+          "azsdk-net-Storage.Files.Shares/12.5.0-alpha.20201014.1",
+          "(.NET Core 4.6.29220.03; Microsoft Windows 10.0.19042 )"
         ],
         "x-ms-client-request-id": "9d8ef369-ea4b-bf0f-f549-a9034f18090c",
-        "x-ms-date": "Thu, 21 Jan 2021 20:45:37 GMT",
+        "x-ms-date": "Wed, 14 Oct 2020 23:18:45 GMT",
         "x-ms-return-client-request-id": "true",
-        "x-ms-version": "2020-06-12"
+        "x-ms-version": "2020-06-12",
+        "Accept": "application/xml"
       },
       "RequestBody": null,
       "StatusCode": 201,
       "ResponseHeaders": {
         "Content-Length": "0",
-        "Date": "Thu, 21 Jan 2021 20:45:36 GMT",
-        "ETag": "\u00220x8D8BE4D81BD3D0B\u0022",
-        "Last-Modified": "Thu, 21 Jan 2021 20:45:37 GMT",
+        "Date": "Wed, 14 Oct 2020 23:18:46 GMT",
+        "ETag": "\"0x8D8709780500D60\"",
+        "Last-Modified": "Wed, 14 Oct 2020 23:18:46 GMT",
         "Server": [
           "Windows-Azure-File/1.0",
           "Microsoft-HTTPAPI/2.0"
         ],
         "x-ms-client-request-id": "9d8ef369-ea4b-bf0f-f549-a9034f18090c",
-<<<<<<< HEAD
         "x-ms-request-id": "6e013f23-301a-000a-4080-a23535000000",
         "x-ms-version": "2020-06-12"
-=======
-        "x-ms-request-id": "f5c82892-701a-005c-4d36-f08f9a000000",
-        "x-ms-version": "2020-04-08"
->>>>>>> ac24a13f
       },
       "ResponseBody": []
     },
     {
-      "RequestUri": "https://seanmcccanary3.file.core.windows.net/test-share-ef0b5308-4cde-1dd1-0823-6a958530078c?restype=share",
+      "RequestUri": "https://seanmcccanada.file.core.windows.net/test-share-ef0b5308-4cde-1dd1-0823-6a958530078c?restype=share",
       "RequestMethod": "PUT",
       "RequestHeaders": {
-        "Accept": "application/xml",
         "Authorization": "Sanitized",
-        "traceparent": "00-d74b4be7a1c69041a2e45eaf39414037-4c4e22254b02b84a-00",
+        "traceparent": "00-8688ff7a1863404c9d878e748a31e288-59ac7eead9e83c4e-00",
         "User-Agent": [
-          "azsdk-net-Storage.Files.Shares/12.7.0-alpha.20210121.1",
-          "(.NET 5.0.2; Microsoft Windows 10.0.19042)"
+          "azsdk-net-Storage.Files.Shares/12.5.0-alpha.20201014.1",
+          "(.NET Core 4.6.29220.03; Microsoft Windows 10.0.19042 )"
         ],
         "x-ms-client-request-id": "922bf762-6aa1-b240-eda4-d847526f4322",
-        "x-ms-date": "Thu, 21 Jan 2021 20:45:37 GMT",
+        "x-ms-date": "Wed, 14 Oct 2020 23:18:45 GMT",
         "x-ms-return-client-request-id": "true",
-        "x-ms-version": "2020-06-12"
+        "x-ms-version": "2020-06-12",
+        "Accept": "application/xml"
       },
       "RequestBody": null,
       "StatusCode": 409,
       "ResponseHeaders": {
         "Content-Length": "222",
         "Content-Type": "application/xml",
-        "Date": "Thu, 21 Jan 2021 20:45:36 GMT",
+        "Date": "Wed, 14 Oct 2020 23:18:46 GMT",
         "Server": [
           "Windows-Azure-File/1.0",
           "Microsoft-HTTPAPI/2.0"
         ],
         "x-ms-client-request-id": "922bf762-6aa1-b240-eda4-d847526f4322",
         "x-ms-error-code": "ShareAlreadyExists",
-<<<<<<< HEAD
         "x-ms-request-id": "6e013f26-301a-000a-4180-a23535000000",
         "x-ms-version": "2020-06-12"
-=======
-        "x-ms-request-id": "f5c82895-701a-005c-4e36-f08f9a000000",
-        "x-ms-version": "2020-04-08"
->>>>>>> ac24a13f
       },
       "ResponseBody": [
-        "\uFEFF\u003C?xml version=\u00221.0\u0022 encoding=\u0022utf-8\u0022?\u003E\u003CError\u003E\u003CCode\u003EShareAlreadyExists\u003C/Code\u003E\u003CMessage\u003EThe specified share already exists.\n",
-        "RequestId:f5c82895-701a-005c-4e36-f08f9a000000\n",
-        "Time:2021-01-21T20:45:37.1937628Z\u003C/Message\u003E\u003C/Error\u003E"
+        "﻿<?xml version=\"1.0\" encoding=\"utf-8\"?><Error><Code>ShareAlreadyExists</Code><Message>The specified share already exists.\n",
+        "RequestId:6e013f26-301a-000a-4180-a23535000000\n",
+        "Time:2020-10-14T23:18:46.9148534Z</Message></Error>"
       ]
     },
     {
-      "RequestUri": "https://seanmcccanary3.file.core.windows.net/test-share-ef0b5308-4cde-1dd1-0823-6a958530078c?restype=share",
+      "RequestUri": "https://seanmcccanada.file.core.windows.net/test-share-ef0b5308-4cde-1dd1-0823-6a958530078c?restype=share",
       "RequestMethod": "DELETE",
       "RequestHeaders": {
-        "Accept": "application/xml",
         "Authorization": "Sanitized",
-        "traceparent": "00-1b36cc1f9eb81047b48982f95f3359b7-f1f82ad3d2316a4b-00",
+        "traceparent": "00-52aff18b3bed7c4ab472cd189d038f72-a2d69503d3354e43-00",
         "User-Agent": [
-          "azsdk-net-Storage.Files.Shares/12.7.0-alpha.20210121.1",
-          "(.NET 5.0.2; Microsoft Windows 10.0.19042)"
+          "azsdk-net-Storage.Files.Shares/12.5.0-alpha.20201014.1",
+          "(.NET Core 4.6.29220.03; Microsoft Windows 10.0.19042 )"
         ],
         "x-ms-client-request-id": "57a098a3-77ec-006b-5238-b2840260b971",
-        "x-ms-date": "Thu, 21 Jan 2021 20:45:37 GMT",
+        "x-ms-date": "Wed, 14 Oct 2020 23:18:45 GMT",
         "x-ms-delete-snapshots": "include",
         "x-ms-return-client-request-id": "true",
-        "x-ms-version": "2020-06-12"
+        "x-ms-version": "2020-06-12",
+        "Accept": "application/xml"
       },
       "RequestBody": null,
       "StatusCode": 202,
       "ResponseHeaders": {
         "Content-Length": "0",
-        "Date": "Thu, 21 Jan 2021 20:45:36 GMT",
+        "Date": "Wed, 14 Oct 2020 23:18:46 GMT",
         "Server": [
           "Windows-Azure-File/1.0",
           "Microsoft-HTTPAPI/2.0"
         ],
         "x-ms-client-request-id": "57a098a3-77ec-006b-5238-b2840260b971",
-<<<<<<< HEAD
         "x-ms-request-id": "6e013f27-301a-000a-4280-a23535000000",
         "x-ms-version": "2020-06-12"
-=======
-        "x-ms-request-id": "f5c82896-701a-005c-4f36-f08f9a000000",
-        "x-ms-version": "2020-04-08"
->>>>>>> ac24a13f
       },
       "ResponseBody": []
     }
   ],
   "Variables": {
     "RandomSeed": "730782574",
-    "Storage_TestConfigDefault": "ProductionTenant\nseanmcccanary3\nU2FuaXRpemVk\nhttps://seanmcccanary3.blob.core.windows.net\nhttps://seanmcccanary3.file.core.windows.net\nhttps://seanmcccanary3.queue.core.windows.net\nhttps://seanmcccanary3.table.core.windows.net\n\n\n\n\nhttps://seanmcccanary3-secondary.blob.core.windows.net\nhttps://seanmcccanary3-secondary.file.core.windows.net\nhttps://seanmcccanary3-secondary.queue.core.windows.net\nhttps://seanmcccanary3-secondary.table.core.windows.net\n\nSanitized\n\n\nCloud\nBlobEndpoint=https://seanmcccanary3.blob.core.windows.net/;QueueEndpoint=https://seanmcccanary3.queue.core.windows.net/;FileEndpoint=https://seanmcccanary3.file.core.windows.net/;BlobSecondaryEndpoint=https://seanmcccanary3-secondary.blob.core.windows.net/;QueueSecondaryEndpoint=https://seanmcccanary3-secondary.queue.core.windows.net/;FileSecondaryEndpoint=https://seanmcccanary3-secondary.file.core.windows.net/;AccountName=seanmcccanary3;AccountKey=Kg==;\nseanscope1"
+    "Storage_TestConfigDefault": "ProductionTenant\nseanmcccanada\nU2FuaXRpemVk\nhttps://seanmcccanada.blob.core.windows.net\nhttps://seanmcccanada.file.core.windows.net\nhttps://seanmcccanada.queue.core.windows.net\nhttps://seanmcccanada.table.core.windows.net\n\n\n\n\nhttps://seanmcccanada-secondary.blob.core.windows.net\nhttps://seanmcccanada-secondary.file.core.windows.net\nhttps://seanmcccanada-secondary.queue.core.windows.net\nhttps://seanmcccanada-secondary.table.core.windows.net\n\nSanitized\n\n\nCloud\nBlobEndpoint=https://seanmcccanada.blob.core.windows.net/;QueueEndpoint=https://seanmcccanada.queue.core.windows.net/;FileEndpoint=https://seanmcccanada.file.core.windows.net/;BlobSecondaryEndpoint=https://seanmcccanada-secondary.blob.core.windows.net/;QueueSecondaryEndpoint=https://seanmcccanada-secondary.queue.core.windows.net/;FileSecondaryEndpoint=https://seanmcccanada-secondary.file.core.windows.net/;AccountName=seanmcccanada;AccountKey=Kg==;\nseanscope1"
   }
 }