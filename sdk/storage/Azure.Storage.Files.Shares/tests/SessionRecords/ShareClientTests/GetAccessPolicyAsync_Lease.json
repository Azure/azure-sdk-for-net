﻿{
  "Entries": [
    {
      "RequestUri": "https://seanmcccanary3.file.core.windows.net/test-share-8c1df069-a02b-ab5c-c563-57bcd6877b61?restype=share",
      "RequestMethod": "PUT",
      "RequestHeaders": {
        "Authorization": "Sanitized",
        "traceparent": "00-a33a860bd298074193390901ee659901-a4605198ab7aba4a-00",
        "User-Agent": [
          "azsdk-net-Storage.Files.Shares/12.5.0-alpha.20201013.1",
          "(.NET Core 4.6.29220.03; Microsoft Windows 10.0.19042 )"
        ],
        "x-ms-client-request-id": "86fd9684-b2f8-df21-abcc-65b29e0fe25c",
        "x-ms-date": "Tue, 13 Oct 2020 15:22:40 GMT",
        "x-ms-return-client-request-id": "true",
<<<<<<< HEAD
        "x-ms-version": "2020-12-06",
=======
        "x-ms-version": "2021-02-12",
>>>>>>> 7e782c87
        "Accept": "application/xml"
      },
      "RequestBody": null,
      "StatusCode": 201,
      "ResponseHeaders": {
        "Content-Length": "0",
        "Date": "Tue, 13 Oct 2020 15:22:40 GMT",
        "ETag": "\"0x8D86F8BD355EBFE\"",
        "Last-Modified": "Tue, 13 Oct 2020 15:22:40 GMT",
        "Server": [
          "Windows-Azure-File/1.0",
          "Microsoft-HTTPAPI/2.0"
        ],
        "x-ms-client-request-id": "86fd9684-b2f8-df21-abcc-65b29e0fe25c",
        "x-ms-request-id": "8e92a786-301a-0010-2c74-a11faa000000",
<<<<<<< HEAD
        "x-ms-version": "2020-12-06"
=======
        "x-ms-version": "2021-02-12"
>>>>>>> 7e782c87
      },
      "ResponseBody": []
    },
    {
      "RequestUri": "https://seanmcccanary3.file.core.windows.net/test-share-8c1df069-a02b-ab5c-c563-57bcd6877b61?comp=lease&restype=share",
      "RequestMethod": "PUT",
      "RequestHeaders": {
        "Authorization": "Sanitized",
        "traceparent": "00-f559ff20de0548439094feb5f3faf4b6-db4274fbcd69444b-00",
        "User-Agent": [
          "azsdk-net-Storage.Files.Shares/12.5.0-alpha.20201013.1",
          "(.NET Core 4.6.29220.03; Microsoft Windows 10.0.19042 )"
        ],
        "x-ms-client-request-id": "c704ffbc-f76f-8321-d72f-249dde959b43",
        "x-ms-date": "Tue, 13 Oct 2020 15:22:40 GMT",
        "x-ms-lease-action": "acquire",
        "x-ms-lease-duration": "-1",
        "x-ms-proposed-lease-id": "e76691ef-001c-cebe-625b-d48b436852f0",
        "x-ms-return-client-request-id": "true",
<<<<<<< HEAD
        "x-ms-version": "2020-12-06",
=======
        "x-ms-version": "2021-02-12",
>>>>>>> 7e782c87
        "Accept": "application/xml"
      },
      "RequestBody": null,
      "StatusCode": 201,
      "ResponseHeaders": {
        "Content-Length": "0",
        "Date": "Tue, 13 Oct 2020 15:22:41 GMT",
        "ETag": "\"0x8D86F8BD355EBFE\"",
        "Last-Modified": "Tue, 13 Oct 2020 15:22:40 GMT",
        "Server": [
          "Windows-Azure-File/1.0",
          "Microsoft-HTTPAPI/2.0"
        ],
        "x-ms-client-request-id": "c704ffbc-f76f-8321-d72f-249dde959b43",
        "x-ms-lease-id": "e76691ef-001c-cebe-625b-d48b436852f0",
        "x-ms-request-id": "8e92a78e-301a-0010-3174-a11faa000000",
<<<<<<< HEAD
        "x-ms-version": "2020-12-06"
=======
        "x-ms-version": "2021-02-12"
>>>>>>> 7e782c87
      },
      "ResponseBody": []
    },
    {
      "RequestUri": "https://seanmcccanary3.file.core.windows.net/test-share-8c1df069-a02b-ab5c-c563-57bcd6877b61?restype=share&comp=acl",
      "RequestMethod": "GET",
      "RequestHeaders": {
        "Authorization": "Sanitized",
        "traceparent": "00-5d86e5b6702ec641a00d711347d6c20b-f0d04357edec4844-00",
        "User-Agent": [
          "azsdk-net-Storage.Files.Shares/12.5.0-alpha.20201013.1",
          "(.NET Core 4.6.29220.03; Microsoft Windows 10.0.19042 )"
        ],
        "x-ms-client-request-id": "43ce2a37-8a64-8c80-f7b3-685ad0cbbbb2",
        "x-ms-date": "Tue, 13 Oct 2020 15:22:40 GMT",
        "x-ms-lease-id": "e76691ef-001c-cebe-625b-d48b436852f0",
        "x-ms-return-client-request-id": "true",
<<<<<<< HEAD
        "x-ms-version": "2020-12-06",
=======
        "x-ms-version": "2021-02-12",
>>>>>>> 7e782c87
        "Accept": "application/xml"
      },
      "RequestBody": null,
      "StatusCode": 200,
      "ResponseHeaders": {
        "Content-Type": "application/xml",
        "Date": "Tue, 13 Oct 2020 15:22:41 GMT",
        "ETag": "\"0x8D86F8BD355EBFE\"",
        "Last-Modified": "Tue, 13 Oct 2020 15:22:40 GMT",
        "Server": [
          "Windows-Azure-File/1.0",
          "Microsoft-HTTPAPI/2.0"
        ],
        "Transfer-Encoding": "chunked",
        "Vary": "Origin",
        "x-ms-client-request-id": "43ce2a37-8a64-8c80-f7b3-685ad0cbbbb2",
        "x-ms-request-id": "8e92a78f-301a-0010-3274-a11faa000000",
<<<<<<< HEAD
        "x-ms-version": "2020-12-06"
=======
        "x-ms-version": "2021-02-12"
>>>>>>> 7e782c87
      },
      "ResponseBody": "﻿<?xml version=\"1.0\" encoding=\"utf-8\"?><SignedIdentifiers />"
    },
    {
      "RequestUri": "https://seanmcccanary3.file.core.windows.net/test-share-8c1df069-a02b-ab5c-c563-57bcd6877b61?restype=share",
      "RequestMethod": "DELETE",
      "RequestHeaders": {
        "Authorization": "Sanitized",
        "traceparent": "00-8f1506e548252f4895e4740c4b7c2083-a43404d8af5ce34e-00",
        "User-Agent": [
          "azsdk-net-Storage.Files.Shares/12.5.0-alpha.20201013.1",
          "(.NET Core 4.6.29220.03; Microsoft Windows 10.0.19042 )"
        ],
        "x-ms-client-request-id": "b3659c96-58c7-f0de-f4a1-8d233a79295d",
        "x-ms-date": "Tue, 13 Oct 2020 15:22:40 GMT",
        "x-ms-delete-snapshots": "include",
        "x-ms-lease-id": "e76691ef-001c-cebe-625b-d48b436852f0",
        "x-ms-return-client-request-id": "true",
<<<<<<< HEAD
        "x-ms-version": "2020-12-06",
=======
        "x-ms-version": "2021-02-12",
>>>>>>> 7e782c87
        "Accept": "application/xml"
      },
      "RequestBody": null,
      "StatusCode": 202,
      "ResponseHeaders": {
        "Content-Length": "0",
        "Date": "Tue, 13 Oct 2020 15:22:41 GMT",
        "Server": [
          "Windows-Azure-File/1.0",
          "Microsoft-HTTPAPI/2.0"
        ],
        "x-ms-client-request-id": "b3659c96-58c7-f0de-f4a1-8d233a79295d",
        "x-ms-request-id": "8e92a790-301a-0010-3374-a11faa000000",
<<<<<<< HEAD
        "x-ms-version": "2020-12-06"
=======
        "x-ms-version": "2021-02-12"
>>>>>>> 7e782c87
      },
      "ResponseBody": []
    }
  ],
  "Variables": {
    "RandomSeed": "382845831",
    "Storage_TestConfigDefault": "ProductionTenant\nseanmcccanary3\nU2FuaXRpemVk\nhttps://seanmcccanary3.blob.core.windows.net\nhttps://seanmcccanary3.file.core.windows.net\nhttps://seanmcccanary3.queue.core.windows.net\nhttps://seanmcccanary3.table.core.windows.net\n\n\n\n\nhttps://seanmcccanary3-secondary.blob.core.windows.net\nhttps://seanmcccanary3-secondary.file.core.windows.net\nhttps://seanmcccanary3-secondary.queue.core.windows.net\nhttps://seanmcccanary3-secondary.table.core.windows.net\n\nSanitized\n\n\nCloud\nBlobEndpoint=https://seanmcccanary3.blob.core.windows.net/;QueueEndpoint=https://seanmcccanary3.queue.core.windows.net/;FileEndpoint=https://seanmcccanary3.file.core.windows.net/;BlobSecondaryEndpoint=https://seanmcccanary3-secondary.blob.core.windows.net/;QueueSecondaryEndpoint=https://seanmcccanary3-secondary.queue.core.windows.net/;FileSecondaryEndpoint=https://seanmcccanary3-secondary.file.core.windows.net/;AccountName=seanmcccanary3;AccountKey=Kg==;\nseanscope1\n\n"
  }
}<|MERGE_RESOLUTION|>--- conflicted
+++ resolved
@@ -13,11 +13,7 @@
         "x-ms-client-request-id": "86fd9684-b2f8-df21-abcc-65b29e0fe25c",
         "x-ms-date": "Tue, 13 Oct 2020 15:22:40 GMT",
         "x-ms-return-client-request-id": "true",
-<<<<<<< HEAD
-        "x-ms-version": "2020-12-06",
-=======
         "x-ms-version": "2021-02-12",
->>>>>>> 7e782c87
         "Accept": "application/xml"
       },
       "RequestBody": null,
@@ -33,11 +29,7 @@
         ],
         "x-ms-client-request-id": "86fd9684-b2f8-df21-abcc-65b29e0fe25c",
         "x-ms-request-id": "8e92a786-301a-0010-2c74-a11faa000000",
-<<<<<<< HEAD
-        "x-ms-version": "2020-12-06"
-=======
         "x-ms-version": "2021-02-12"
->>>>>>> 7e782c87
       },
       "ResponseBody": []
     },
@@ -57,11 +49,7 @@
         "x-ms-lease-duration": "-1",
         "x-ms-proposed-lease-id": "e76691ef-001c-cebe-625b-d48b436852f0",
         "x-ms-return-client-request-id": "true",
-<<<<<<< HEAD
-        "x-ms-version": "2020-12-06",
-=======
         "x-ms-version": "2021-02-12",
->>>>>>> 7e782c87
         "Accept": "application/xml"
       },
       "RequestBody": null,
@@ -78,11 +66,7 @@
         "x-ms-client-request-id": "c704ffbc-f76f-8321-d72f-249dde959b43",
         "x-ms-lease-id": "e76691ef-001c-cebe-625b-d48b436852f0",
         "x-ms-request-id": "8e92a78e-301a-0010-3174-a11faa000000",
-<<<<<<< HEAD
-        "x-ms-version": "2020-12-06"
-=======
         "x-ms-version": "2021-02-12"
->>>>>>> 7e782c87
       },
       "ResponseBody": []
     },
@@ -100,11 +84,7 @@
         "x-ms-date": "Tue, 13 Oct 2020 15:22:40 GMT",
         "x-ms-lease-id": "e76691ef-001c-cebe-625b-d48b436852f0",
         "x-ms-return-client-request-id": "true",
-<<<<<<< HEAD
-        "x-ms-version": "2020-12-06",
-=======
         "x-ms-version": "2021-02-12",
->>>>>>> 7e782c87
         "Accept": "application/xml"
       },
       "RequestBody": null,
@@ -122,11 +102,7 @@
         "Vary": "Origin",
         "x-ms-client-request-id": "43ce2a37-8a64-8c80-f7b3-685ad0cbbbb2",
         "x-ms-request-id": "8e92a78f-301a-0010-3274-a11faa000000",
-<<<<<<< HEAD
-        "x-ms-version": "2020-12-06"
-=======
         "x-ms-version": "2021-02-12"
->>>>>>> 7e782c87
       },
       "ResponseBody": "﻿<?xml version=\"1.0\" encoding=\"utf-8\"?><SignedIdentifiers />"
     },
@@ -145,11 +121,7 @@
         "x-ms-delete-snapshots": "include",
         "x-ms-lease-id": "e76691ef-001c-cebe-625b-d48b436852f0",
         "x-ms-return-client-request-id": "true",
-<<<<<<< HEAD
-        "x-ms-version": "2020-12-06",
-=======
         "x-ms-version": "2021-02-12",
->>>>>>> 7e782c87
         "Accept": "application/xml"
       },
       "RequestBody": null,
@@ -163,11 +135,7 @@
         ],
         "x-ms-client-request-id": "b3659c96-58c7-f0de-f4a1-8d233a79295d",
         "x-ms-request-id": "8e92a790-301a-0010-3374-a11faa000000",
-<<<<<<< HEAD
-        "x-ms-version": "2020-12-06"
-=======
         "x-ms-version": "2021-02-12"
->>>>>>> 7e782c87
       },
       "ResponseBody": []
     }
