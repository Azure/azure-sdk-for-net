{
  "Entries": [
    {
<<<<<<< HEAD
      "RequestUri": "http://seanstagetest.file.core.windows.net/test-share-8aaca266-67bf-8ead-bcfd-4ca4f7e57717?restype=share&comp=metadata",
=======
      "RequestUri": "http://seanstagetest.file.core.windows.net/test-share-d1d5a2c5-b7bf-7a25-0361-9d5225f1b441?restype=share\u0026comp=metadata",
>>>>>>> 5e20a7a1
      "RequestMethod": "PUT",
      "RequestHeaders": {
        "Authorization": "Sanitized",
        "traceparent": "00-9fa13ecea1ad2d4785c8a8621d2d2d21-ab3eea602157cb42-00",
        "User-Agent": [
<<<<<<< HEAD
          "azsdk-net-Storage.Files.Shares/12.0.0-dev.20191205.1+4f14c4315f17fbbc59c93c6819467b6f15d7008f",
=======
          "azsdk-net-Storage.Files.Shares/12.0.0-dev.20191211.1\u002B899431c003876eb9b26cefd8e8a37e7f27f82ced",
>>>>>>> 5e20a7a1
          "(.NET Core 4.6.28008.01; Microsoft Windows 10.0.18363 )"
        ],
        "x-ms-client-request-id": "ff6ce203-ab37-1337-69ec-5ecde8d9db34",
        "x-ms-date": "Wed, 11 Dec 2019 20:42:47 GMT",
        "x-ms-meta-Capital": "letter",
        "x-ms-meta-foo": "bar",
        "x-ms-meta-meta": "data",
        "x-ms-meta-UPPER": "case",
        "x-ms-return-client-request-id": "true",
        "x-ms-version": "2019-07-07"
      },
      "RequestBody": null,
      "StatusCode": 404,
      "ResponseHeaders": {
        "Content-Length": "217",
        "Content-Type": "application/xml",
        "Date": "Wed, 11 Dec 2019 20:42:47 GMT",
        "Server": [
          "Windows-Azure-File/1.0",
          "Microsoft-HTTPAPI/2.0"
        ],
        "x-ms-client-request-id": "ff6ce203-ab37-1337-69ec-5ecde8d9db34",
        "x-ms-error-code": "ShareNotFound",
        "x-ms-request-id": "ef3e4562-c01a-0019-3163-b01280000000",
        "x-ms-version": "2019-07-07"
      },
      "ResponseBody": [
<<<<<<< HEAD
        "﻿<?xml version=\"1.0\" encoding=\"utf-8\"?><Error><Code>ShareNotFound</Code><Message>The specified share does not exist.\n",
        "RequestId:207a5c17-c01a-0026-5acc-abda23000000\n",
        "Time:2019-12-06T00:28:42.0895911Z</Message></Error>"
=======
        "\uFEFF\u003C?xml version=\u00221.0\u0022 encoding=\u0022utf-8\u0022?\u003E\u003CError\u003E\u003CCode\u003EShareNotFound\u003C/Code\u003E\u003CMessage\u003EThe specified share does not exist.\n",
        "RequestId:ef3e4562-c01a-0019-3163-b01280000000\n",
        "Time:2019-12-11T20:42:47.4663976Z\u003C/Message\u003E\u003C/Error\u003E"
>>>>>>> 5e20a7a1
      ]
    }
  ],
  "Variables": {
<<<<<<< HEAD
    "RandomSeed": "1124083558",
    "Storage_TestConfigDefault": "ProductionTenant\nseanstagetest\nU2FuaXRpemVk\nhttp://seanstagetest.blob.core.windows.net\nhttp://seanstagetest.file.core.windows.net\nhttp://seanstagetest.queue.core.windows.net\nhttp://seanstagetest.table.core.windows.net\n\n\n\n\nhttp://seanstagetest-secondary.blob.core.windows.net\nhttp://seanstagetest-secondary.file.core.windows.net\nhttp://seanstagetest-secondary.queue.core.windows.net\nhttp://seanstagetest-secondary.table.core.windows.net\n\nSanitized\n\n\nCloud\nBlobEndpoint=http://seanstagetest.blob.core.windows.net/;QueueEndpoint=http://seanstagetest.queue.core.windows.net/;FileEndpoint=http://seanstagetest.file.core.windows.net/;BlobSecondaryEndpoint=http://seanstagetest-secondary.blob.core.windows.net/;QueueSecondaryEndpoint=http://seanstagetest-secondary.queue.core.windows.net/;FileSecondaryEndpoint=http://seanstagetest-secondary.file.core.windows.net/;AccountName=seanstagetest;AccountKey=Sanitized\nseanscope1"
=======
    "RandomSeed": "901634057",
    "Storage_TestConfigDefault": "ProductionTenant\nseanstagetest\nU2FuaXRpemVk\nhttp://seanstagetest.blob.core.windows.net\nhttp://seanstagetest.file.core.windows.net\nhttp://seanstagetest.queue.core.windows.net\nhttp://seanstagetest.table.core.windows.net\n\n\n\n\nhttp://seanstagetest-secondary.blob.core.windows.net\nhttp://seanstagetest-secondary.file.core.windows.net\nhttp://seanstagetest-secondary.queue.core.windows.net\nhttp://seanstagetest-secondary.table.core.windows.net\n\nSanitized\n\n\nCloud\nBlobEndpoint=http://seanstagetest.blob.core.windows.net/;QueueEndpoint=http://seanstagetest.queue.core.windows.net/;FileEndpoint=http://seanstagetest.file.core.windows.net/;BlobSecondaryEndpoint=http://seanstagetest-secondary.blob.core.windows.net/;QueueSecondaryEndpoint=http://seanstagetest-secondary.queue.core.windows.net/;FileSecondaryEndpoint=http://seanstagetest-secondary.file.core.windows.net/;AccountName=seanstagetest;AccountKey=Sanitized"
>>>>>>> 5e20a7a1
  }
}<|MERGE_RESOLUTION|>--- conflicted
+++ resolved
@@ -1,25 +1,17 @@
 {
   "Entries": [
     {
-<<<<<<< HEAD
-      "RequestUri": "http://seanstagetest.file.core.windows.net/test-share-8aaca266-67bf-8ead-bcfd-4ca4f7e57717?restype=share&comp=metadata",
-=======
-      "RequestUri": "http://seanstagetest.file.core.windows.net/test-share-d1d5a2c5-b7bf-7a25-0361-9d5225f1b441?restype=share\u0026comp=metadata",
->>>>>>> 5e20a7a1
+      "RequestUri": "http://seanstagetest.file.core.windows.net/test-share-b21481d8-0899-e263-9b6c-30a84223be8a?restype=share\u0026comp=metadata",
       "RequestMethod": "PUT",
       "RequestHeaders": {
         "Authorization": "Sanitized",
-        "traceparent": "00-9fa13ecea1ad2d4785c8a8621d2d2d21-ab3eea602157cb42-00",
+        "traceparent": "00-ea69f0e4b600b544bdd0839d33d65223-2845b683d7773b4a-00",
         "User-Agent": [
-<<<<<<< HEAD
-          "azsdk-net-Storage.Files.Shares/12.0.0-dev.20191205.1+4f14c4315f17fbbc59c93c6819467b6f15d7008f",
-=======
-          "azsdk-net-Storage.Files.Shares/12.0.0-dev.20191211.1\u002B899431c003876eb9b26cefd8e8a37e7f27f82ced",
->>>>>>> 5e20a7a1
+          "azsdk-net-Storage.Files.Shares/12.0.0-dev.20191211.1\u002B2accb37068f0a0c9382fa117525bb968c5397cf7",
           "(.NET Core 4.6.28008.01; Microsoft Windows 10.0.18363 )"
         ],
-        "x-ms-client-request-id": "ff6ce203-ab37-1337-69ec-5ecde8d9db34",
-        "x-ms-date": "Wed, 11 Dec 2019 20:42:47 GMT",
+        "x-ms-client-request-id": "85241374-0bc2-ff8f-a26b-449400ed7c50",
+        "x-ms-date": "Wed, 11 Dec 2019 23:09:56 GMT",
         "x-ms-meta-Capital": "letter",
         "x-ms-meta-foo": "bar",
         "x-ms-meta-meta": "data",
@@ -32,36 +24,25 @@
       "ResponseHeaders": {
         "Content-Length": "217",
         "Content-Type": "application/xml",
-        "Date": "Wed, 11 Dec 2019 20:42:47 GMT",
+        "Date": "Wed, 11 Dec 2019 23:09:55 GMT",
         "Server": [
           "Windows-Azure-File/1.0",
           "Microsoft-HTTPAPI/2.0"
         ],
-        "x-ms-client-request-id": "ff6ce203-ab37-1337-69ec-5ecde8d9db34",
+        "x-ms-client-request-id": "85241374-0bc2-ff8f-a26b-449400ed7c50",
         "x-ms-error-code": "ShareNotFound",
-        "x-ms-request-id": "ef3e4562-c01a-0019-3163-b01280000000",
+        "x-ms-request-id": "ae9e429f-001a-0039-4878-b06927000000",
         "x-ms-version": "2019-07-07"
       },
       "ResponseBody": [
-<<<<<<< HEAD
-        "﻿<?xml version=\"1.0\" encoding=\"utf-8\"?><Error><Code>ShareNotFound</Code><Message>The specified share does not exist.\n",
-        "RequestId:207a5c17-c01a-0026-5acc-abda23000000\n",
-        "Time:2019-12-06T00:28:42.0895911Z</Message></Error>"
-=======
         "\uFEFF\u003C?xml version=\u00221.0\u0022 encoding=\u0022utf-8\u0022?\u003E\u003CError\u003E\u003CCode\u003EShareNotFound\u003C/Code\u003E\u003CMessage\u003EThe specified share does not exist.\n",
-        "RequestId:ef3e4562-c01a-0019-3163-b01280000000\n",
-        "Time:2019-12-11T20:42:47.4663976Z\u003C/Message\u003E\u003C/Error\u003E"
->>>>>>> 5e20a7a1
+        "RequestId:ae9e429f-001a-0039-4878-b06927000000\n",
+        "Time:2019-12-11T23:09:56.5788109Z\u003C/Message\u003E\u003C/Error\u003E"
       ]
     }
   ],
   "Variables": {
-<<<<<<< HEAD
-    "RandomSeed": "1124083558",
+    "RandomSeed": "172628284",
     "Storage_TestConfigDefault": "ProductionTenant\nseanstagetest\nU2FuaXRpemVk\nhttp://seanstagetest.blob.core.windows.net\nhttp://seanstagetest.file.core.windows.net\nhttp://seanstagetest.queue.core.windows.net\nhttp://seanstagetest.table.core.windows.net\n\n\n\n\nhttp://seanstagetest-secondary.blob.core.windows.net\nhttp://seanstagetest-secondary.file.core.windows.net\nhttp://seanstagetest-secondary.queue.core.windows.net\nhttp://seanstagetest-secondary.table.core.windows.net\n\nSanitized\n\n\nCloud\nBlobEndpoint=http://seanstagetest.blob.core.windows.net/;QueueEndpoint=http://seanstagetest.queue.core.windows.net/;FileEndpoint=http://seanstagetest.file.core.windows.net/;BlobSecondaryEndpoint=http://seanstagetest-secondary.blob.core.windows.net/;QueueSecondaryEndpoint=http://seanstagetest-secondary.queue.core.windows.net/;FileSecondaryEndpoint=http://seanstagetest-secondary.file.core.windows.net/;AccountName=seanstagetest;AccountKey=Sanitized\nseanscope1"
-=======
-    "RandomSeed": "901634057",
-    "Storage_TestConfigDefault": "ProductionTenant\nseanstagetest\nU2FuaXRpemVk\nhttp://seanstagetest.blob.core.windows.net\nhttp://seanstagetest.file.core.windows.net\nhttp://seanstagetest.queue.core.windows.net\nhttp://seanstagetest.table.core.windows.net\n\n\n\n\nhttp://seanstagetest-secondary.blob.core.windows.net\nhttp://seanstagetest-secondary.file.core.windows.net\nhttp://seanstagetest-secondary.queue.core.windows.net\nhttp://seanstagetest-secondary.table.core.windows.net\n\nSanitized\n\n\nCloud\nBlobEndpoint=http://seanstagetest.blob.core.windows.net/;QueueEndpoint=http://seanstagetest.queue.core.windows.net/;FileEndpoint=http://seanstagetest.file.core.windows.net/;BlobSecondaryEndpoint=http://seanstagetest-secondary.blob.core.windows.net/;QueueSecondaryEndpoint=http://seanstagetest-secondary.queue.core.windows.net/;FileSecondaryEndpoint=http://seanstagetest-secondary.file.core.windows.net/;AccountName=seanstagetest;AccountKey=Sanitized"
->>>>>>> 5e20a7a1
   }
 }