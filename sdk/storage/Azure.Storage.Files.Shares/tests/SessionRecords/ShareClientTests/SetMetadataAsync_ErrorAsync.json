{
  "Entries": [
    {
      "RequestUri": "http://seanstagetest.file.core.windows.net/test-share-b21481d8-0899-e263-9b6c-30a84223be8a?restype=share\u0026comp=metadata",
      "RequestMethod": "PUT",
      "RequestHeaders": {
        "Authorization": "Sanitized",
        "traceparent": "00-1276b58dd4af6546bbe59f9c04b4bd92-5660468a35747c4e-00",
        "User-Agent": [
          "azsdk-net-Storage.Files.Shares/12.2.0-dev.20200305.1",
          "(.NET Core 4.6.28325.01; Microsoft Windows 10.0.18363 )"
        ],
        "x-ms-client-request-id": "85241374-0bc2-ff8f-a26b-449400ed7c50",
        "x-ms-date": "Thu, 05 Mar 2020 21:48:51 GMT",
        "x-ms-meta-Capital": "letter",
        "x-ms-meta-foo": "bar",
        "x-ms-meta-meta": "data",
        "x-ms-meta-UPPER": "case",
        "x-ms-return-client-request-id": "true",
<<<<<<< HEAD
        "x-ms-version": "2019-12-12"
=======
        "x-ms-version": "2020-02-10"
>>>>>>> 60f4876e
      },
      "RequestBody": null,
      "StatusCode": 404,
      "ResponseHeaders": {
        "Content-Length": "217",
        "Content-Type": "application/xml",
        "Date": "Thu, 05 Mar 2020 21:48:50 GMT",
        "Server": [
          "Windows-Azure-File/1.0",
          "Microsoft-HTTPAPI/2.0"
        ],
        "x-ms-client-request-id": "85241374-0bc2-ff8f-a26b-449400ed7c50",
        "x-ms-error-code": "ShareNotFound",
        "x-ms-request-id": "c9ef6e98-f01a-0012-3b37-f3e9eb000000",
<<<<<<< HEAD
        "x-ms-version": "2019-12-12"
=======
        "x-ms-version": "2020-02-10"
>>>>>>> 60f4876e
      },
      "ResponseBody": [
        "\uFEFF\u003C?xml version=\u00221.0\u0022 encoding=\u0022utf-8\u0022?\u003E\u003CError\u003E\u003CCode\u003EShareNotFound\u003C/Code\u003E\u003CMessage\u003EThe specified share does not exist.\n",
        "RequestId:c9ef6e98-f01a-0012-3b37-f3e9eb000000\n",
        "Time:2020-03-05T21:48:51.7102034Z\u003C/Message\u003E\u003C/Error\u003E"
      ]
    }
  ],
  "Variables": {
    "RandomSeed": "172628284",
    "Storage_TestConfigDefault": "ProductionTenant\nseanstagetest\nU2FuaXRpemVk\nhttps://seanstagetest.blob.core.windows.net\nhttp://seanstagetest.file.core.windows.net\nhttp://seanstagetest.queue.core.windows.net\nhttp://seanstagetest.table.core.windows.net\n\n\n\n\nhttp://seanstagetest-secondary.blob.core.windows.net\nhttp://seanstagetest-secondary.file.core.windows.net\nhttp://seanstagetest-secondary.queue.core.windows.net\nhttp://seanstagetest-secondary.table.core.windows.net\n\nSanitized\n\n\nCloud\nBlobEndpoint=https://seanstagetest.blob.core.windows.net/;QueueEndpoint=http://seanstagetest.queue.core.windows.net/;FileEndpoint=http://seanstagetest.file.core.windows.net/;BlobSecondaryEndpoint=http://seanstagetest-secondary.blob.core.windows.net/;QueueSecondaryEndpoint=http://seanstagetest-secondary.queue.core.windows.net/;FileSecondaryEndpoint=http://seanstagetest-secondary.file.core.windows.net/;AccountName=seanstagetest;AccountKey=Sanitized\nseanscope1"
  }
}<|MERGE_RESOLUTION|>--- conflicted
+++ resolved
@@ -17,11 +17,7 @@
         "x-ms-meta-meta": "data",
         "x-ms-meta-UPPER": "case",
         "x-ms-return-client-request-id": "true",
-<<<<<<< HEAD
-        "x-ms-version": "2019-12-12"
-=======
         "x-ms-version": "2020-02-10"
->>>>>>> 60f4876e
       },
       "RequestBody": null,
       "StatusCode": 404,
@@ -36,11 +32,7 @@
         "x-ms-client-request-id": "85241374-0bc2-ff8f-a26b-449400ed7c50",
         "x-ms-error-code": "ShareNotFound",
         "x-ms-request-id": "c9ef6e98-f01a-0012-3b37-f3e9eb000000",
-<<<<<<< HEAD
-        "x-ms-version": "2019-12-12"
-=======
         "x-ms-version": "2020-02-10"
->>>>>>> 60f4876e
       },
       "ResponseBody": [
         "\uFEFF\u003C?xml version=\u00221.0\u0022 encoding=\u0022utf-8\u0022?\u003E\u003CError\u003E\u003CCode\u003EShareNotFound\u003C/Code\u003E\u003CMessage\u003EThe specified share does not exist.\n",
