--- conflicted
+++ resolved
@@ -1,122 +1,107 @@
-{
+﻿{
   "Entries": [
     {
       "RequestUri": "https://seanmcccanary3.file.core.windows.net/test-share-0a1e18e0-fc35-5ab7-4039-74afd8ab85e4?restype=share",
       "RequestMethod": "PUT",
       "RequestHeaders": {
-        "Accept": "application/xml",
         "Authorization": "Sanitized",
-        "traceparent": "00-06c52753cf9aee43aeea3b89a38c8bf4-c4204cd5c1fa6b4d-00",
+        "traceparent": "00-72daa4cd7b514d4bb6589c4a141cc45f-537bcd0be71c7d41-00",
         "User-Agent": [
-          "azsdk-net-Storage.Files.Shares/12.7.0-alpha.20210121.1",
-          "(.NET 5.0.2; Microsoft Windows 10.0.19042)"
+          "azsdk-net-Storage.Files.Shares/12.3.0-dev.20200805.1",
+          "(.NET Core 4.6.29017.01; Microsoft Windows 10.0.18362 )"
         ],
         "x-ms-client-request-id": "9c9eb827-6c9f-2fe1-5f4f-98b9a8106139",
-        "x-ms-date": "Thu, 21 Jan 2021 20:45:25 GMT",
+        "x-ms-date": "Wed, 05 Aug 2020 22:26:46 GMT",
         "x-ms-return-client-request-id": "true",
-        "x-ms-version": "2020-06-12"
+        "x-ms-version": "2020-06-12",
+        "Accept": "application/xml"
       },
       "RequestBody": null,
       "StatusCode": 201,
       "ResponseHeaders": {
         "Content-Length": "0",
-        "Date": "Thu, 21 Jan 2021 20:45:25 GMT",
-        "ETag": "\u00220x8D8BE4D7B0B6229\u0022",
-        "Last-Modified": "Thu, 21 Jan 2021 20:45:25 GMT",
+        "Date": "Wed, 05 Aug 2020 22:26:45 GMT",
+        "ETag": "\"0x8D8398EA2E89DB5\"",
+        "Last-Modified": "Wed, 05 Aug 2020 22:26:45 GMT",
         "Server": [
           "Windows-Azure-File/1.0",
           "Microsoft-HTTPAPI/2.0"
         ],
         "x-ms-client-request-id": "9c9eb827-6c9f-2fe1-5f4f-98b9a8106139",
-<<<<<<< HEAD
         "x-ms-request-id": "fb9522e8-e01a-0095-7477-6b3277000000",
         "x-ms-version": "2020-06-12"
-=======
-        "x-ms-request-id": "cff7524b-b01a-0098-4736-f0faa3000000",
-        "x-ms-version": "2020-04-08"
->>>>>>> ac24a13f
       },
       "ResponseBody": []
     },
     {
-      "RequestUri": "https://seanmcccanary3.file.core.windows.net/test-share-0a1e18e0-fc35-5ab7-4039-74afd8ab85e4?sharesnapshot=2020-08-05T22:10:47.0000000Z\u0026comp=lease\u0026restype=share",
+      "RequestUri": "https://seanmcccanary3.file.core.windows.net/test-share-0a1e18e0-fc35-5ab7-4039-74afd8ab85e4?sharesnapshot=2020-08-05T22:10:47.0000000Z&comp=lease&restype=share",
       "RequestMethod": "PUT",
       "RequestHeaders": {
-        "Accept": "application/xml",
         "Authorization": "Sanitized",
-        "traceparent": "00-da9960c06db3744691a703784b1a3e0c-88efba8dc421c34c-00",
+        "traceparent": "00-82df5189d1db6749925ada343af739bd-41e37496eabee64b-00",
         "User-Agent": [
-          "azsdk-net-Storage.Files.Shares/12.7.0-alpha.20210121.1",
-          "(.NET 5.0.2; Microsoft Windows 10.0.19042)"
+          "azsdk-net-Storage.Files.Shares/12.3.0-dev.20200805.1",
+          "(.NET Core 4.6.29017.01; Microsoft Windows 10.0.18362 )"
         ],
         "x-ms-client-request-id": "cadad552-9e81-3a14-1284-fce6bc5f4115",
-        "x-ms-date": "Thu, 21 Jan 2021 20:45:26 GMT",
+        "x-ms-date": "Wed, 05 Aug 2020 22:26:46 GMT",
         "x-ms-lease-action": "acquire",
         "x-ms-lease-duration": "-1",
         "x-ms-proposed-lease-id": "63b5c592-eda5-1aa5-a0b9-b082ed4ac909",
         "x-ms-return-client-request-id": "true",
-        "x-ms-version": "2020-06-12"
+        "x-ms-version": "2020-06-12",
+        "Accept": "application/xml"
       },
       "RequestBody": null,
       "StatusCode": 404,
       "ResponseHeaders": {
         "Content-Length": "217",
         "Content-Type": "application/xml",
-        "Date": "Thu, 21 Jan 2021 20:45:25 GMT",
+        "Date": "Wed, 05 Aug 2020 22:26:45 GMT",
         "Server": [
           "Windows-Azure-File/1.0",
           "Microsoft-HTTPAPI/2.0"
         ],
         "x-ms-client-request-id": "cadad552-9e81-3a14-1284-fce6bc5f4115",
         "x-ms-error-code": "ShareNotFound",
-<<<<<<< HEAD
         "x-ms-request-id": "fb9522eb-e01a-0095-7577-6b3277000000",
         "x-ms-version": "2020-06-12"
-=======
-        "x-ms-request-id": "cff7524d-b01a-0098-4836-f0faa3000000",
-        "x-ms-version": "2020-04-08"
->>>>>>> ac24a13f
       },
       "ResponseBody": [
-        "\uFEFF\u003C?xml version=\u00221.0\u0022 encoding=\u0022utf-8\u0022?\u003E\u003CError\u003E\u003CCode\u003EShareNotFound\u003C/Code\u003E\u003CMessage\u003EThe specified share does not exist.\n",
-        "RequestId:cff7524d-b01a-0098-4836-f0faa3000000\n",
-        "Time:2021-01-21T20:45:26.0338932Z\u003C/Message\u003E\u003C/Error\u003E"
+        "﻿<?xml version=\"1.0\" encoding=\"utf-8\"?><Error><Code>ShareNotFound</Code><Message>The specified share does not exist.\n",
+        "RequestId:fb9522eb-e01a-0095-7577-6b3277000000\n",
+        "Time:2020-08-05T22:26:45.8461204Z</Message></Error>"
       ]
     },
     {
       "RequestUri": "https://seanmcccanary3.file.core.windows.net/test-share-0a1e18e0-fc35-5ab7-4039-74afd8ab85e4?restype=share",
       "RequestMethod": "DELETE",
       "RequestHeaders": {
-        "Accept": "application/xml",
         "Authorization": "Sanitized",
-        "traceparent": "00-0bfda525fd54a74c80e8628086f6deea-f7641c26b6136840-00",
+        "traceparent": "00-b3c0af0211a1a44ebebebf115e67c3b4-4a925848ce079a40-00",
         "User-Agent": [
-          "azsdk-net-Storage.Files.Shares/12.7.0-alpha.20210121.1",
-          "(.NET 5.0.2; Microsoft Windows 10.0.19042)"
+          "azsdk-net-Storage.Files.Shares/12.3.0-dev.20200805.1",
+          "(.NET Core 4.6.29017.01; Microsoft Windows 10.0.18362 )"
         ],
         "x-ms-client-request-id": "172f66fb-fe6f-9988-a54c-0c88eb5e64e6",
-        "x-ms-date": "Thu, 21 Jan 2021 20:45:26 GMT",
+        "x-ms-date": "Wed, 05 Aug 2020 22:26:46 GMT",
         "x-ms-delete-snapshots": "include",
         "x-ms-return-client-request-id": "true",
-        "x-ms-version": "2020-06-12"
+        "x-ms-version": "2020-06-12",
+        "Accept": "application/xml"
       },
       "RequestBody": null,
       "StatusCode": 202,
       "ResponseHeaders": {
         "Content-Length": "0",
-        "Date": "Thu, 21 Jan 2021 20:45:25 GMT",
+        "Date": "Wed, 05 Aug 2020 22:26:45 GMT",
         "Server": [
           "Windows-Azure-File/1.0",
           "Microsoft-HTTPAPI/2.0"
         ],
         "x-ms-client-request-id": "172f66fb-fe6f-9988-a54c-0c88eb5e64e6",
-<<<<<<< HEAD
         "x-ms-request-id": "fb9522ec-e01a-0095-7677-6b3277000000",
         "x-ms-version": "2020-06-12"
-=======
-        "x-ms-request-id": "cff7524e-b01a-0098-4936-f0faa3000000",
-        "x-ms-version": "2020-04-08"
->>>>>>> ac24a13f
       },
       "ResponseBody": []
     }
