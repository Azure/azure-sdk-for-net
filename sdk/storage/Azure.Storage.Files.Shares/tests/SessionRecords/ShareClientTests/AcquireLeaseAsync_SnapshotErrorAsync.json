--- conflicted
+++ resolved
@@ -13,11 +13,7 @@
         "x-ms-client-request-id": "9c9eb827-6c9f-2fe1-5f4f-98b9a8106139",
         "x-ms-date": "Wed, 05 Aug 2020 22:26:46 GMT",
         "x-ms-return-client-request-id": "true",
-<<<<<<< HEAD
-        "x-ms-version": "2020-12-06",
-=======
         "x-ms-version": "2021-02-12",
->>>>>>> 7e782c87
         "Accept": "application/xml"
       },
       "RequestBody": null,
@@ -33,11 +29,7 @@
         ],
         "x-ms-client-request-id": "9c9eb827-6c9f-2fe1-5f4f-98b9a8106139",
         "x-ms-request-id": "fb9522e8-e01a-0095-7477-6b3277000000",
-<<<<<<< HEAD
-        "x-ms-version": "2020-12-06"
-=======
         "x-ms-version": "2021-02-12"
->>>>>>> 7e782c87
       },
       "ResponseBody": []
     },
@@ -57,11 +49,7 @@
         "x-ms-lease-duration": "-1",
         "x-ms-proposed-lease-id": "63b5c592-eda5-1aa5-a0b9-b082ed4ac909",
         "x-ms-return-client-request-id": "true",
-<<<<<<< HEAD
-        "x-ms-version": "2020-12-06",
-=======
         "x-ms-version": "2021-02-12",
->>>>>>> 7e782c87
         "Accept": "application/xml"
       },
       "RequestBody": null,
@@ -77,11 +65,7 @@
         "x-ms-client-request-id": "cadad552-9e81-3a14-1284-fce6bc5f4115",
         "x-ms-error-code": "ShareNotFound",
         "x-ms-request-id": "fb9522eb-e01a-0095-7577-6b3277000000",
-<<<<<<< HEAD
-        "x-ms-version": "2020-12-06"
-=======
         "x-ms-version": "2021-02-12"
->>>>>>> 7e782c87
       },
       "ResponseBody": [
         "﻿<?xml version=\"1.0\" encoding=\"utf-8\"?><Error><Code>ShareNotFound</Code><Message>The specified share does not exist.\n",
@@ -103,11 +87,7 @@
         "x-ms-date": "Wed, 05 Aug 2020 22:26:46 GMT",
         "x-ms-delete-snapshots": "include",
         "x-ms-return-client-request-id": "true",
-<<<<<<< HEAD
-        "x-ms-version": "2020-12-06",
-=======
         "x-ms-version": "2021-02-12",
->>>>>>> 7e782c87
         "Accept": "application/xml"
       },
       "RequestBody": null,
@@ -121,11 +101,7 @@
         ],
         "x-ms-client-request-id": "172f66fb-fe6f-9988-a54c-0c88eb5e64e6",
         "x-ms-request-id": "fb9522ec-e01a-0095-7677-6b3277000000",
-<<<<<<< HEAD
-        "x-ms-version": "2020-12-06"
-=======
         "x-ms-version": "2021-02-12"
->>>>>>> 7e782c87
       },
       "ResponseBody": []
     }
