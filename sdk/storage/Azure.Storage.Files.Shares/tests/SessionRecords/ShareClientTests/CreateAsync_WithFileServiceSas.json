--- conflicted
+++ resolved
@@ -1,11 +1,7 @@
 {
   "Entries": [
     {
-<<<<<<< HEAD
-      "RequestUri": "https://seanmcccanary.file.core.windows.net/test-share-1e9a96eb-3acc-196c-a797-e4947f209a29?sv=2019-12-12\u0026st=2020-06-01T19%3A21%3A31Z\u0026se=2020-06-01T21%3A21%3A31Z\u0026sr=s\u0026sp=rcwdl\u0026sig=Sanitized\u0026restype=share",
-=======
       "RequestUri": "https://seanmcccanary.file.core.windows.net/test-share-1e9a96eb-3acc-196c-a797-e4947f209a29?sv=2020-02-10\u0026st=2020-06-01T19%3A21%3A31Z\u0026se=2020-06-01T21%3A21%3A31Z\u0026sr=s\u0026sp=rcwdl\u0026sig=Sanitized\u0026restype=share",
->>>>>>> 60f4876e
       "RequestMethod": "PUT",
       "RequestHeaders": {
         "traceparent": "00-c592754bd2e0264d96d386cb5df0b95d-19eccd5052b3bc46-00",
@@ -16,11 +12,7 @@
         "x-ms-client-request-id": "56591757-4010-490e-f8e7-6572152ca846",
         "x-ms-return-client-request-id": "true",
         "x-ms-share-quota": "1",
-<<<<<<< HEAD
-        "x-ms-version": "2019-12-12"
-=======
         "x-ms-version": "2020-02-10"
->>>>>>> 60f4876e
       },
       "RequestBody": null,
       "StatusCode": 403,
@@ -35,11 +27,7 @@
         "x-ms-client-request-id": "56591757-4010-490e-f8e7-6572152ca846",
         "x-ms-error-code": "AuthorizationFailure",
         "x-ms-request-id": "38e5544a-201a-004c-5a52-38dd90000000",
-<<<<<<< HEAD
-        "x-ms-version": "2019-12-12"
-=======
         "x-ms-version": "2020-02-10"
->>>>>>> 60f4876e
       },
       "ResponseBody": [
         "\uFEFF\u003C?xml version=\u00221.0\u0022 encoding=\u0022utf-8\u0022?\u003E\u003CError\u003E\u003CCode\u003EAuthorizationFailure\u003C/Code\u003E\u003CMessage\u003EThis request is not authorized to perform this operation.\n",
