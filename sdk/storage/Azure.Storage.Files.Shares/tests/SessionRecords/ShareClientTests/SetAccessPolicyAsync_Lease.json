{
  "Entries": [
    {
      "RequestUri": "https://seanmcccanary3.file.core.windows.net/test-share-d9b53f41-2adb-b247-1be7-372bdf0ca695?restype=share",
      "RequestMethod": "PUT",
      "RequestHeaders": {
        "Accept": "application/xml",
        "Authorization": "Sanitized",
        "traceparent": "00-a3f642ec8334a141a0b914e3748edb85-ed6c76a132589248-00",
        "User-Agent": [
          "azsdk-net-Storage.Files.Shares/12.7.0-alpha.20210121.1",
          "(.NET 5.0.2; Microsoft Windows 10.0.19042)"
        ],
        "x-ms-client-request-id": "d2845faa-800c-7d51-605c-c7dcaed54463",
        "x-ms-date": "Thu, 21 Jan 2021 20:45:05 GMT",
        "x-ms-return-client-request-id": "true",
        "x-ms-version": "2020-06-12"
      },
      "RequestBody": null,
      "StatusCode": 201,
      "ResponseHeaders": {
        "Content-Length": "0",
        "Date": "Thu, 21 Jan 2021 20:45:05 GMT",
        "ETag": "\u00220x8D8BE4D6F250370\u0022",
        "Last-Modified": "Thu, 21 Jan 2021 20:45:05 GMT",
        "Server": [
          "Windows-Azure-File/1.0",
          "Microsoft-HTTPAPI/2.0"
        ],
        "x-ms-client-request-id": "d2845faa-800c-7d51-605c-c7dcaed54463",
<<<<<<< HEAD
        "x-ms-request-id": "b35b9558-301a-002f-3074-a1d709000000",
        "x-ms-version": "2020-06-12"
=======
        "x-ms-request-id": "452c8e5a-101a-0028-2236-f0bb6a000000",
        "x-ms-version": "2020-04-08"
>>>>>>> ac24a13f
      },
      "ResponseBody": []
    },
    {
      "RequestUri": "https://seanmcccanary3.file.core.windows.net/test-share-d9b53f41-2adb-b247-1be7-372bdf0ca695?comp=lease\u0026restype=share",
      "RequestMethod": "PUT",
      "RequestHeaders": {
        "Accept": "application/xml",
        "Authorization": "Sanitized",
        "traceparent": "00-61480331baf3294f8cd33d0836e8b3e7-3a4875403030a341-00",
        "User-Agent": [
          "azsdk-net-Storage.Files.Shares/12.7.0-alpha.20210121.1",
          "(.NET 5.0.2; Microsoft Windows 10.0.19042)"
        ],
        "x-ms-client-request-id": "84b508c9-7184-1f31-f153-7a2c3f83bf4a",
        "x-ms-date": "Thu, 21 Jan 2021 20:45:06 GMT",
        "x-ms-lease-action": "acquire",
        "x-ms-lease-duration": "-1",
        "x-ms-proposed-lease-id": "7400ef7d-8a98-306e-57e0-40cdbe153e96",
        "x-ms-return-client-request-id": "true",
        "x-ms-version": "2020-06-12"
      },
      "RequestBody": null,
      "StatusCode": 201,
      "ResponseHeaders": {
        "Content-Length": "0",
        "Date": "Thu, 21 Jan 2021 20:45:05 GMT",
        "ETag": "\u00220x8D8BE4D6F250370\u0022",
        "Last-Modified": "Thu, 21 Jan 2021 20:45:05 GMT",
        "Server": [
          "Windows-Azure-File/1.0",
          "Microsoft-HTTPAPI/2.0"
        ],
        "x-ms-client-request-id": "84b508c9-7184-1f31-f153-7a2c3f83bf4a",
        "x-ms-lease-id": "7400ef7d-8a98-306e-57e0-40cdbe153e96",
<<<<<<< HEAD
        "x-ms-request-id": "b35b955b-301a-002f-3174-a1d709000000",
        "x-ms-version": "2020-06-12"
=======
        "x-ms-request-id": "452c8e5d-101a-0028-2336-f0bb6a000000",
        "x-ms-version": "2020-04-08"
>>>>>>> ac24a13f
      },
      "ResponseBody": []
    },
    {
      "RequestUri": "https://seanmcccanary3.file.core.windows.net/test-share-d9b53f41-2adb-b247-1be7-372bdf0ca695?restype=share\u0026comp=acl",
      "RequestMethod": "PUT",
      "RequestHeaders": {
        "Accept": "application/xml",
        "Authorization": "Sanitized",
        "Content-Length": "252",
        "Content-Type": "application/xml",
        "traceparent": "00-853d007f933e4840ab3c855613c04493-88bd0a545c68b842-00",
        "User-Agent": [
          "azsdk-net-Storage.Files.Shares/12.7.0-alpha.20210121.1",
          "(.NET 5.0.2; Microsoft Windows 10.0.19042)"
        ],
        "x-ms-client-request-id": "0470e530-0c2c-291d-2487-06bc6c2e72c4",
        "x-ms-date": "Thu, 21 Jan 2021 20:45:06 GMT",
        "x-ms-lease-id": "7400ef7d-8a98-306e-57e0-40cdbe153e96",
        "x-ms-return-client-request-id": "true",
        "x-ms-version": "2020-06-12"
      },
      "RequestBody": "\uFEFF\u003CSignedIdentifiers\u003E\u003CSignedIdentifier\u003E\u003CId\u003Elugtlxlnbnbtmbvxbxxo\u003C/Id\u003E\u003CAccessPolicy\u003E\u003CStart\u003E2021-01-21T19:45:06.3361251Z\u003C/Start\u003E\u003CExpiry\u003E2021-01-21T21:45:06.3361251Z\u003C/Expiry\u003E\u003CPermission\u003Erw\u003C/Permission\u003E\u003C/AccessPolicy\u003E\u003C/SignedIdentifier\u003E\u003C/SignedIdentifiers\u003E",
      "StatusCode": 200,
      "ResponseHeaders": {
        "Content-Length": "0",
        "Date": "Thu, 21 Jan 2021 20:45:05 GMT",
        "ETag": "\u00220x8D8BE4D6F3E5862\u0022",
        "Last-Modified": "Thu, 21 Jan 2021 20:45:06 GMT",
        "Server": [
          "Windows-Azure-File/1.0",
          "Microsoft-HTTPAPI/2.0"
        ],
        "x-ms-client-request-id": "0470e530-0c2c-291d-2487-06bc6c2e72c4",
<<<<<<< HEAD
        "x-ms-request-id": "b35b955d-301a-002f-3374-a1d709000000",
        "x-ms-version": "2020-06-12"
=======
        "x-ms-request-id": "452c8e5e-101a-0028-2436-f0bb6a000000",
        "x-ms-version": "2020-04-08"
>>>>>>> ac24a13f
      },
      "ResponseBody": []
    },
    {
      "RequestUri": "https://seanmcccanary3.file.core.windows.net/test-share-d9b53f41-2adb-b247-1be7-372bdf0ca695?restype=share",
      "RequestMethod": "DELETE",
      "RequestHeaders": {
        "Accept": "application/xml",
        "Authorization": "Sanitized",
        "traceparent": "00-7eb509ec62373540b540eda914c92fe3-6e6ee38d173e0346-00",
        "User-Agent": [
          "azsdk-net-Storage.Files.Shares/12.7.0-alpha.20210121.1",
          "(.NET 5.0.2; Microsoft Windows 10.0.19042)"
        ],
        "x-ms-client-request-id": "d41bd01a-ff0b-5389-9be7-6ab45bd1c72b",
        "x-ms-date": "Thu, 21 Jan 2021 20:45:06 GMT",
        "x-ms-delete-snapshots": "include",
        "x-ms-lease-id": "7400ef7d-8a98-306e-57e0-40cdbe153e96",
        "x-ms-return-client-request-id": "true",
        "x-ms-version": "2020-06-12"
      },
      "RequestBody": null,
      "StatusCode": 202,
      "ResponseHeaders": {
        "Content-Length": "0",
        "Date": "Thu, 21 Jan 2021 20:45:05 GMT",
        "Server": [
          "Windows-Azure-File/1.0",
          "Microsoft-HTTPAPI/2.0"
        ],
        "x-ms-client-request-id": "d41bd01a-ff0b-5389-9be7-6ab45bd1c72b",
<<<<<<< HEAD
        "x-ms-request-id": "b35b955e-301a-002f-3474-a1d709000000",
        "x-ms-version": "2020-06-12"
=======
        "x-ms-request-id": "452c8e5f-101a-0028-2536-f0bb6a000000",
        "x-ms-version": "2020-04-08"
>>>>>>> ac24a13f
      },
      "ResponseBody": []
    }
  ],
  "Variables": {
    "DateTimeOffsetNow": "2021-01-21T14:45:06.3361251-06:00",
    "RandomSeed": "1514739057",
    "Storage_TestConfigDefault": "ProductionTenant\nseanmcccanary3\nU2FuaXRpemVk\nhttps://seanmcccanary3.blob.core.windows.net\nhttps://seanmcccanary3.file.core.windows.net\nhttps://seanmcccanary3.queue.core.windows.net\nhttps://seanmcccanary3.table.core.windows.net\n\n\n\n\nhttps://seanmcccanary3-secondary.blob.core.windows.net\nhttps://seanmcccanary3-secondary.file.core.windows.net\nhttps://seanmcccanary3-secondary.queue.core.windows.net\nhttps://seanmcccanary3-secondary.table.core.windows.net\n\nSanitized\n\n\nCloud\nBlobEndpoint=https://seanmcccanary3.blob.core.windows.net/;QueueEndpoint=https://seanmcccanary3.queue.core.windows.net/;FileEndpoint=https://seanmcccanary3.file.core.windows.net/;BlobSecondaryEndpoint=https://seanmcccanary3-secondary.blob.core.windows.net/;QueueSecondaryEndpoint=https://seanmcccanary3-secondary.queue.core.windows.net/;FileSecondaryEndpoint=https://seanmcccanary3-secondary.file.core.windows.net/;AccountName=seanmcccanary3;AccountKey=Kg==;\nseanscope1"
  }
}<|MERGE_RESOLUTION|>--- conflicted
+++ resolved
@@ -6,13 +6,13 @@
       "RequestHeaders": {
         "Accept": "application/xml",
         "Authorization": "Sanitized",
-        "traceparent": "00-a3f642ec8334a141a0b914e3748edb85-ed6c76a132589248-00",
+        "traceparent": "00-a9bfc843431adc4584447789490658dd-5d272670ffa15241-00",
         "User-Agent": [
-          "azsdk-net-Storage.Files.Shares/12.7.0-alpha.20210121.1",
+          "azsdk-net-Storage.Files.Shares/12.7.0-alpha.20210126.1",
           "(.NET 5.0.2; Microsoft Windows 10.0.19042)"
         ],
         "x-ms-client-request-id": "d2845faa-800c-7d51-605c-c7dcaed54463",
-        "x-ms-date": "Thu, 21 Jan 2021 20:45:05 GMT",
+        "x-ms-date": "Tue, 26 Jan 2021 19:24:45 GMT",
         "x-ms-return-client-request-id": "true",
         "x-ms-version": "2020-06-12"
       },
@@ -20,21 +20,16 @@
       "StatusCode": 201,
       "ResponseHeaders": {
         "Content-Length": "0",
-        "Date": "Thu, 21 Jan 2021 20:45:05 GMT",
-        "ETag": "\u00220x8D8BE4D6F250370\u0022",
-        "Last-Modified": "Thu, 21 Jan 2021 20:45:05 GMT",
+        "Date": "Tue, 26 Jan 2021 19:24:44 GMT",
+        "ETag": "\u00220x8D8C23009EF90BC\u0022",
+        "Last-Modified": "Tue, 26 Jan 2021 19:24:45 GMT",
         "Server": [
           "Windows-Azure-File/1.0",
           "Microsoft-HTTPAPI/2.0"
         ],
         "x-ms-client-request-id": "d2845faa-800c-7d51-605c-c7dcaed54463",
-<<<<<<< HEAD
-        "x-ms-request-id": "b35b9558-301a-002f-3074-a1d709000000",
+        "x-ms-request-id": "eb454067-701a-002e-0218-f488d5000000",
         "x-ms-version": "2020-06-12"
-=======
-        "x-ms-request-id": "452c8e5a-101a-0028-2236-f0bb6a000000",
-        "x-ms-version": "2020-04-08"
->>>>>>> ac24a13f
       },
       "ResponseBody": []
     },
@@ -44,13 +39,13 @@
       "RequestHeaders": {
         "Accept": "application/xml",
         "Authorization": "Sanitized",
-        "traceparent": "00-61480331baf3294f8cd33d0836e8b3e7-3a4875403030a341-00",
+        "traceparent": "00-b1016358995f5940b50df125c15936a1-219627ba8481b341-00",
         "User-Agent": [
-          "azsdk-net-Storage.Files.Shares/12.7.0-alpha.20210121.1",
+          "azsdk-net-Storage.Files.Shares/12.7.0-alpha.20210126.1",
           "(.NET 5.0.2; Microsoft Windows 10.0.19042)"
         ],
         "x-ms-client-request-id": "84b508c9-7184-1f31-f153-7a2c3f83bf4a",
-        "x-ms-date": "Thu, 21 Jan 2021 20:45:06 GMT",
+        "x-ms-date": "Tue, 26 Jan 2021 19:24:46 GMT",
         "x-ms-lease-action": "acquire",
         "x-ms-lease-duration": "-1",
         "x-ms-proposed-lease-id": "7400ef7d-8a98-306e-57e0-40cdbe153e96",
@@ -61,22 +56,17 @@
       "StatusCode": 201,
       "ResponseHeaders": {
         "Content-Length": "0",
-        "Date": "Thu, 21 Jan 2021 20:45:05 GMT",
-        "ETag": "\u00220x8D8BE4D6F250370\u0022",
-        "Last-Modified": "Thu, 21 Jan 2021 20:45:05 GMT",
+        "Date": "Tue, 26 Jan 2021 19:24:45 GMT",
+        "ETag": "\u00220x8D8C23009EF90BC\u0022",
+        "Last-Modified": "Tue, 26 Jan 2021 19:24:45 GMT",
         "Server": [
           "Windows-Azure-File/1.0",
           "Microsoft-HTTPAPI/2.0"
         ],
         "x-ms-client-request-id": "84b508c9-7184-1f31-f153-7a2c3f83bf4a",
         "x-ms-lease-id": "7400ef7d-8a98-306e-57e0-40cdbe153e96",
-<<<<<<< HEAD
-        "x-ms-request-id": "b35b955b-301a-002f-3174-a1d709000000",
+        "x-ms-request-id": "eb4540aa-701a-002e-4118-f488d5000000",
         "x-ms-version": "2020-06-12"
-=======
-        "x-ms-request-id": "452c8e5d-101a-0028-2336-f0bb6a000000",
-        "x-ms-version": "2020-04-08"
->>>>>>> ac24a13f
       },
       "ResponseBody": []
     },
@@ -88,36 +78,31 @@
         "Authorization": "Sanitized",
         "Content-Length": "252",
         "Content-Type": "application/xml",
-        "traceparent": "00-853d007f933e4840ab3c855613c04493-88bd0a545c68b842-00",
+        "traceparent": "00-50c3329aaa257841a63e2e44f59505ea-5dece15398fbf245-00",
         "User-Agent": [
-          "azsdk-net-Storage.Files.Shares/12.7.0-alpha.20210121.1",
+          "azsdk-net-Storage.Files.Shares/12.7.0-alpha.20210126.1",
           "(.NET 5.0.2; Microsoft Windows 10.0.19042)"
         ],
         "x-ms-client-request-id": "0470e530-0c2c-291d-2487-06bc6c2e72c4",
-        "x-ms-date": "Thu, 21 Jan 2021 20:45:06 GMT",
+        "x-ms-date": "Tue, 26 Jan 2021 19:24:47 GMT",
         "x-ms-lease-id": "7400ef7d-8a98-306e-57e0-40cdbe153e96",
         "x-ms-return-client-request-id": "true",
         "x-ms-version": "2020-06-12"
       },
-      "RequestBody": "\uFEFF\u003CSignedIdentifiers\u003E\u003CSignedIdentifier\u003E\u003CId\u003Elugtlxlnbnbtmbvxbxxo\u003C/Id\u003E\u003CAccessPolicy\u003E\u003CStart\u003E2021-01-21T19:45:06.3361251Z\u003C/Start\u003E\u003CExpiry\u003E2021-01-21T21:45:06.3361251Z\u003C/Expiry\u003E\u003CPermission\u003Erw\u003C/Permission\u003E\u003C/AccessPolicy\u003E\u003C/SignedIdentifier\u003E\u003C/SignedIdentifiers\u003E",
+      "RequestBody": "\uFEFF\u003CSignedIdentifiers\u003E\u003CSignedIdentifier\u003E\u003CId\u003Elugtlxlnbnbtmbvxbxxo\u003C/Id\u003E\u003CAccessPolicy\u003E\u003CStart\u003E2021-01-26T18:24:47.0982899Z\u003C/Start\u003E\u003CExpiry\u003E2021-01-26T20:24:47.0982899Z\u003C/Expiry\u003E\u003CPermission\u003Erw\u003C/Permission\u003E\u003C/AccessPolicy\u003E\u003C/SignedIdentifier\u003E\u003C/SignedIdentifiers\u003E",
       "StatusCode": 200,
       "ResponseHeaders": {
         "Content-Length": "0",
-        "Date": "Thu, 21 Jan 2021 20:45:05 GMT",
-        "ETag": "\u00220x8D8BE4D6F3E5862\u0022",
-        "Last-Modified": "Thu, 21 Jan 2021 20:45:06 GMT",
+        "Date": "Tue, 26 Jan 2021 19:24:45 GMT",
+        "ETag": "\u00220x8D8C2300A84BCA0\u0022",
+        "Last-Modified": "Tue, 26 Jan 2021 19:24:46 GMT",
         "Server": [
           "Windows-Azure-File/1.0",
           "Microsoft-HTTPAPI/2.0"
         ],
         "x-ms-client-request-id": "0470e530-0c2c-291d-2487-06bc6c2e72c4",
-<<<<<<< HEAD
-        "x-ms-request-id": "b35b955d-301a-002f-3374-a1d709000000",
+        "x-ms-request-id": "eb4540df-701a-002e-7618-f488d5000000",
         "x-ms-version": "2020-06-12"
-=======
-        "x-ms-request-id": "452c8e5e-101a-0028-2436-f0bb6a000000",
-        "x-ms-version": "2020-04-08"
->>>>>>> ac24a13f
       },
       "ResponseBody": []
     },
@@ -127,13 +112,13 @@
       "RequestHeaders": {
         "Accept": "application/xml",
         "Authorization": "Sanitized",
-        "traceparent": "00-7eb509ec62373540b540eda914c92fe3-6e6ee38d173e0346-00",
+        "traceparent": "00-4747cfbce35ab145a58c6291ec6fd440-e5a338fca00aad46-00",
         "User-Agent": [
-          "azsdk-net-Storage.Files.Shares/12.7.0-alpha.20210121.1",
+          "azsdk-net-Storage.Files.Shares/12.7.0-alpha.20210126.1",
           "(.NET 5.0.2; Microsoft Windows 10.0.19042)"
         ],
         "x-ms-client-request-id": "d41bd01a-ff0b-5389-9be7-6ab45bd1c72b",
-        "x-ms-date": "Thu, 21 Jan 2021 20:45:06 GMT",
+        "x-ms-date": "Tue, 26 Jan 2021 19:24:47 GMT",
         "x-ms-delete-snapshots": "include",
         "x-ms-lease-id": "7400ef7d-8a98-306e-57e0-40cdbe153e96",
         "x-ms-return-client-request-id": "true",
@@ -143,25 +128,20 @@
       "StatusCode": 202,
       "ResponseHeaders": {
         "Content-Length": "0",
-        "Date": "Thu, 21 Jan 2021 20:45:05 GMT",
+        "Date": "Tue, 26 Jan 2021 19:24:45 GMT",
         "Server": [
           "Windows-Azure-File/1.0",
           "Microsoft-HTTPAPI/2.0"
         ],
         "x-ms-client-request-id": "d41bd01a-ff0b-5389-9be7-6ab45bd1c72b",
-<<<<<<< HEAD
-        "x-ms-request-id": "b35b955e-301a-002f-3474-a1d709000000",
+        "x-ms-request-id": "eb4540e5-701a-002e-7c18-f488d5000000",
         "x-ms-version": "2020-06-12"
-=======
-        "x-ms-request-id": "452c8e5f-101a-0028-2536-f0bb6a000000",
-        "x-ms-version": "2020-04-08"
->>>>>>> ac24a13f
       },
       "ResponseBody": []
     }
   ],
   "Variables": {
-    "DateTimeOffsetNow": "2021-01-21T14:45:06.3361251-06:00",
+    "DateTimeOffsetNow": "2021-01-26T13:24:47.0982899-06:00",
     "RandomSeed": "1514739057",
     "Storage_TestConfigDefault": "ProductionTenant\nseanmcccanary3\nU2FuaXRpemVk\nhttps://seanmcccanary3.blob.core.windows.net\nhttps://seanmcccanary3.file.core.windows.net\nhttps://seanmcccanary3.queue.core.windows.net\nhttps://seanmcccanary3.table.core.windows.net\n\n\n\n\nhttps://seanmcccanary3-secondary.blob.core.windows.net\nhttps://seanmcccanary3-secondary.file.core.windows.net\nhttps://seanmcccanary3-secondary.queue.core.windows.net\nhttps://seanmcccanary3-secondary.table.core.windows.net\n\nSanitized\n\n\nCloud\nBlobEndpoint=https://seanmcccanary3.blob.core.windows.net/;QueueEndpoint=https://seanmcccanary3.queue.core.windows.net/;FileEndpoint=https://seanmcccanary3.file.core.windows.net/;BlobSecondaryEndpoint=https://seanmcccanary3-secondary.blob.core.windows.net/;QueueSecondaryEndpoint=https://seanmcccanary3-secondary.queue.core.windows.net/;FileSecondaryEndpoint=https://seanmcccanary3-secondary.file.core.windows.net/;AccountName=seanmcccanary3;AccountKey=Kg==;\nseanscope1"
   }
