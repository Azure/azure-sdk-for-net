﻿{
  "Entries": [
    {
      "RequestUri": "https://seanmcccanary3.file.core.windows.net/test-share-d9b53f41-2adb-b247-1be7-372bdf0ca695?restype=share",
      "RequestMethod": "PUT",
      "RequestHeaders": {
        "Accept": "application/xml",
        "Authorization": "Sanitized",
        "traceparent": "00-a9bfc843431adc4584447789490658dd-5d272670ffa15241-00",
        "User-Agent": [
          "azsdk-net-Storage.Files.Shares/12.7.0-alpha.20210126.1",
          "(.NET 5.0.2; Microsoft Windows 10.0.19042)"
        ],
        "x-ms-client-request-id": "d2845faa-800c-7d51-605c-c7dcaed54463",
        "x-ms-date": "Tue, 26 Jan 2021 19:24:45 GMT",
        "x-ms-return-client-request-id": "true",
<<<<<<< HEAD
        "x-ms-version": "2020-12-06"
=======
        "x-ms-version": "2021-02-12"
>>>>>>> 7e782c87
      },
      "RequestBody": null,
      "StatusCode": 201,
      "ResponseHeaders": {
        "Content-Length": "0",
        "Date": "Tue, 26 Jan 2021 19:24:44 GMT",
        "ETag": "\"0x8D8C23009EF90BC\"",
        "Last-Modified": "Tue, 26 Jan 2021 19:24:45 GMT",
        "Server": [
          "Windows-Azure-File/1.0",
          "Microsoft-HTTPAPI/2.0"
        ],
        "x-ms-client-request-id": "d2845faa-800c-7d51-605c-c7dcaed54463",
        "x-ms-request-id": "eb454067-701a-002e-0218-f488d5000000",
<<<<<<< HEAD
        "x-ms-version": "2020-12-06"
=======
        "x-ms-version": "2021-02-12"
>>>>>>> 7e782c87
      },
      "ResponseBody": []
    },
    {
      "RequestUri": "https://seanmcccanary3.file.core.windows.net/test-share-d9b53f41-2adb-b247-1be7-372bdf0ca695?comp=lease&restype=share",
      "RequestMethod": "PUT",
      "RequestHeaders": {
        "Accept": "application/xml",
        "Authorization": "Sanitized",
        "traceparent": "00-b1016358995f5940b50df125c15936a1-219627ba8481b341-00",
        "User-Agent": [
          "azsdk-net-Storage.Files.Shares/12.7.0-alpha.20210126.1",
          "(.NET 5.0.2; Microsoft Windows 10.0.19042)"
        ],
        "x-ms-client-request-id": "84b508c9-7184-1f31-f153-7a2c3f83bf4a",
        "x-ms-date": "Tue, 26 Jan 2021 19:24:46 GMT",
        "x-ms-lease-action": "acquire",
        "x-ms-lease-duration": "-1",
        "x-ms-proposed-lease-id": "7400ef7d-8a98-306e-57e0-40cdbe153e96",
        "x-ms-return-client-request-id": "true",
<<<<<<< HEAD
        "x-ms-version": "2020-12-06"
=======
        "x-ms-version": "2021-02-12"
>>>>>>> 7e782c87
      },
      "RequestBody": null,
      "StatusCode": 201,
      "ResponseHeaders": {
        "Content-Length": "0",
        "Date": "Tue, 26 Jan 2021 19:24:45 GMT",
        "ETag": "\"0x8D8C23009EF90BC\"",
        "Last-Modified": "Tue, 26 Jan 2021 19:24:45 GMT",
        "Server": [
          "Windows-Azure-File/1.0",
          "Microsoft-HTTPAPI/2.0"
        ],
        "x-ms-client-request-id": "84b508c9-7184-1f31-f153-7a2c3f83bf4a",
        "x-ms-lease-id": "7400ef7d-8a98-306e-57e0-40cdbe153e96",
        "x-ms-request-id": "eb4540aa-701a-002e-4118-f488d5000000",
<<<<<<< HEAD
        "x-ms-version": "2020-12-06"
=======
        "x-ms-version": "2021-02-12"
>>>>>>> 7e782c87
      },
      "ResponseBody": []
    },
    {
      "RequestUri": "https://seanmcccanary3.file.core.windows.net/test-share-d9b53f41-2adb-b247-1be7-372bdf0ca695?restype=share&comp=acl",
      "RequestMethod": "PUT",
      "RequestHeaders": {
        "Accept": "application/xml",
        "Authorization": "Sanitized",
        "Content-Length": "252",
        "Content-Type": "application/xml",
        "traceparent": "00-50c3329aaa257841a63e2e44f59505ea-5dece15398fbf245-00",
        "User-Agent": [
          "azsdk-net-Storage.Files.Shares/12.7.0-alpha.20210126.1",
          "(.NET 5.0.2; Microsoft Windows 10.0.19042)"
        ],
        "x-ms-client-request-id": "0470e530-0c2c-291d-2487-06bc6c2e72c4",
        "x-ms-date": "Tue, 26 Jan 2021 19:24:47 GMT",
        "x-ms-lease-id": "7400ef7d-8a98-306e-57e0-40cdbe153e96",
        "x-ms-return-client-request-id": "true",
<<<<<<< HEAD
        "x-ms-version": "2020-12-06"
=======
        "x-ms-version": "2021-02-12"
>>>>>>> 7e782c87
      },
      "RequestBody": "﻿<SignedIdentifiers><SignedIdentifier><Id>lugtlxlnbnbtmbvxbxxo</Id><AccessPolicy><Start>2021-01-26T18:24:47.0982899Z</Start><Expiry>2021-01-26T20:24:47.0982899Z</Expiry><Permission>rw</Permission></AccessPolicy></SignedIdentifier></SignedIdentifiers>",
      "StatusCode": 200,
      "ResponseHeaders": {
        "Content-Length": "0",
        "Date": "Tue, 26 Jan 2021 19:24:45 GMT",
        "ETag": "\"0x8D8C2300A84BCA0\"",
        "Last-Modified": "Tue, 26 Jan 2021 19:24:46 GMT",
        "Server": [
          "Windows-Azure-File/1.0",
          "Microsoft-HTTPAPI/2.0"
        ],
        "x-ms-client-request-id": "0470e530-0c2c-291d-2487-06bc6c2e72c4",
        "x-ms-request-id": "eb4540df-701a-002e-7618-f488d5000000",
<<<<<<< HEAD
        "x-ms-version": "2020-12-06"
=======
        "x-ms-version": "2021-02-12"
>>>>>>> 7e782c87
      },
      "ResponseBody": []
    },
    {
      "RequestUri": "https://seanmcccanary3.file.core.windows.net/test-share-d9b53f41-2adb-b247-1be7-372bdf0ca695?restype=share",
      "RequestMethod": "DELETE",
      "RequestHeaders": {
        "Accept": "application/xml",
        "Authorization": "Sanitized",
        "traceparent": "00-4747cfbce35ab145a58c6291ec6fd440-e5a338fca00aad46-00",
        "User-Agent": [
          "azsdk-net-Storage.Files.Shares/12.7.0-alpha.20210126.1",
          "(.NET 5.0.2; Microsoft Windows 10.0.19042)"
        ],
        "x-ms-client-request-id": "d41bd01a-ff0b-5389-9be7-6ab45bd1c72b",
        "x-ms-date": "Tue, 26 Jan 2021 19:24:47 GMT",
        "x-ms-delete-snapshots": "include",
        "x-ms-lease-id": "7400ef7d-8a98-306e-57e0-40cdbe153e96",
        "x-ms-return-client-request-id": "true",
<<<<<<< HEAD
        "x-ms-version": "2020-12-06"
=======
        "x-ms-version": "2021-02-12"
>>>>>>> 7e782c87
      },
      "RequestBody": null,
      "StatusCode": 202,
      "ResponseHeaders": {
        "Content-Length": "0",
        "Date": "Tue, 26 Jan 2021 19:24:45 GMT",
        "Server": [
          "Windows-Azure-File/1.0",
          "Microsoft-HTTPAPI/2.0"
        ],
        "x-ms-client-request-id": "d41bd01a-ff0b-5389-9be7-6ab45bd1c72b",
        "x-ms-request-id": "eb4540e5-701a-002e-7c18-f488d5000000",
<<<<<<< HEAD
        "x-ms-version": "2020-12-06"
=======
        "x-ms-version": "2021-02-12"
>>>>>>> 7e782c87
      },
      "ResponseBody": []
    }
  ],
  "Variables": {
    "DateTimeOffsetNow": "2021-01-26T13:24:47.0982899-06:00",
    "RandomSeed": "1514739057",
    "Storage_TestConfigDefault": "ProductionTenant\nseanmcccanary3\nU2FuaXRpemVk\nhttps://seanmcccanary3.blob.core.windows.net\nhttps://seanmcccanary3.file.core.windows.net\nhttps://seanmcccanary3.queue.core.windows.net\nhttps://seanmcccanary3.table.core.windows.net\n\n\n\n\nhttps://seanmcccanary3-secondary.blob.core.windows.net\nhttps://seanmcccanary3-secondary.file.core.windows.net\nhttps://seanmcccanary3-secondary.queue.core.windows.net\nhttps://seanmcccanary3-secondary.table.core.windows.net\n\nSanitized\n\n\nCloud\nBlobEndpoint=https://seanmcccanary3.blob.core.windows.net/;QueueEndpoint=https://seanmcccanary3.queue.core.windows.net/;FileEndpoint=https://seanmcccanary3.file.core.windows.net/;BlobSecondaryEndpoint=https://seanmcccanary3-secondary.blob.core.windows.net/;QueueSecondaryEndpoint=https://seanmcccanary3-secondary.queue.core.windows.net/;FileSecondaryEndpoint=https://seanmcccanary3-secondary.file.core.windows.net/;AccountName=seanmcccanary3;AccountKey=Kg==;\nseanscope1\n\n"
  }
}<|MERGE_RESOLUTION|>--- conflicted
+++ resolved
@@ -14,11 +14,7 @@
         "x-ms-client-request-id": "d2845faa-800c-7d51-605c-c7dcaed54463",
         "x-ms-date": "Tue, 26 Jan 2021 19:24:45 GMT",
         "x-ms-return-client-request-id": "true",
-<<<<<<< HEAD
-        "x-ms-version": "2020-12-06"
-=======
         "x-ms-version": "2021-02-12"
->>>>>>> 7e782c87
       },
       "RequestBody": null,
       "StatusCode": 201,
@@ -33,11 +29,7 @@
         ],
         "x-ms-client-request-id": "d2845faa-800c-7d51-605c-c7dcaed54463",
         "x-ms-request-id": "eb454067-701a-002e-0218-f488d5000000",
-<<<<<<< HEAD
-        "x-ms-version": "2020-12-06"
-=======
         "x-ms-version": "2021-02-12"
->>>>>>> 7e782c87
       },
       "ResponseBody": []
     },
@@ -58,11 +50,7 @@
         "x-ms-lease-duration": "-1",
         "x-ms-proposed-lease-id": "7400ef7d-8a98-306e-57e0-40cdbe153e96",
         "x-ms-return-client-request-id": "true",
-<<<<<<< HEAD
-        "x-ms-version": "2020-12-06"
-=======
         "x-ms-version": "2021-02-12"
->>>>>>> 7e782c87
       },
       "RequestBody": null,
       "StatusCode": 201,
@@ -78,11 +66,7 @@
         "x-ms-client-request-id": "84b508c9-7184-1f31-f153-7a2c3f83bf4a",
         "x-ms-lease-id": "7400ef7d-8a98-306e-57e0-40cdbe153e96",
         "x-ms-request-id": "eb4540aa-701a-002e-4118-f488d5000000",
-<<<<<<< HEAD
-        "x-ms-version": "2020-12-06"
-=======
         "x-ms-version": "2021-02-12"
->>>>>>> 7e782c87
       },
       "ResponseBody": []
     },
@@ -103,11 +87,7 @@
         "x-ms-date": "Tue, 26 Jan 2021 19:24:47 GMT",
         "x-ms-lease-id": "7400ef7d-8a98-306e-57e0-40cdbe153e96",
         "x-ms-return-client-request-id": "true",
-<<<<<<< HEAD
-        "x-ms-version": "2020-12-06"
-=======
         "x-ms-version": "2021-02-12"
->>>>>>> 7e782c87
       },
       "RequestBody": "﻿<SignedIdentifiers><SignedIdentifier><Id>lugtlxlnbnbtmbvxbxxo</Id><AccessPolicy><Start>2021-01-26T18:24:47.0982899Z</Start><Expiry>2021-01-26T20:24:47.0982899Z</Expiry><Permission>rw</Permission></AccessPolicy></SignedIdentifier></SignedIdentifiers>",
       "StatusCode": 200,
@@ -122,11 +102,7 @@
         ],
         "x-ms-client-request-id": "0470e530-0c2c-291d-2487-06bc6c2e72c4",
         "x-ms-request-id": "eb4540df-701a-002e-7618-f488d5000000",
-<<<<<<< HEAD
-        "x-ms-version": "2020-12-06"
-=======
         "x-ms-version": "2021-02-12"
->>>>>>> 7e782c87
       },
       "ResponseBody": []
     },
@@ -146,11 +122,7 @@
         "x-ms-delete-snapshots": "include",
         "x-ms-lease-id": "7400ef7d-8a98-306e-57e0-40cdbe153e96",
         "x-ms-return-client-request-id": "true",
-<<<<<<< HEAD
-        "x-ms-version": "2020-12-06"
-=======
         "x-ms-version": "2021-02-12"
->>>>>>> 7e782c87
       },
       "RequestBody": null,
       "StatusCode": 202,
@@ -163,11 +135,7 @@
         ],
         "x-ms-client-request-id": "d41bd01a-ff0b-5389-9be7-6ab45bd1c72b",
         "x-ms-request-id": "eb4540e5-701a-002e-7c18-f488d5000000",
-<<<<<<< HEAD
-        "x-ms-version": "2020-12-06"
-=======
         "x-ms-version": "2021-02-12"
->>>>>>> 7e782c87
       },
       "ResponseBody": []
     }
