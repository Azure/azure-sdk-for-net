﻿{
  "Entries": [
    {
      "RequestUri": "https://seancanarypremiumfile2.file.core.windows.net/test-share-1e9b6de2-f84b-2a79-b372-1a94bbb31c28?restype=share",
      "RequestMethod": "PUT",
      "RequestHeaders": {
        "Authorization": "Sanitized",
        "traceparent": "00-b1bac21920afc64e8405dda095bde92c-ee48fd6b8a358540-00",
        "User-Agent": [
          "azsdk-net-Storage.Files.Shares/12.5.0-alpha.20201020.1",
          "(.NET Core 4.6.29220.03; Microsoft Windows 10.0.19042 )"
        ],
        "x-ms-client-request-id": "dfb05f18-8d5b-3bc0-03b5-c93f7eb18c40",
        "x-ms-date": "Tue, 20 Oct 2020 19:02:59 GMT",
        "x-ms-enabled-protocols": "NFS",
        "x-ms-return-client-request-id": "true",
<<<<<<< HEAD
        "x-ms-version": "2020-12-06",
=======
        "x-ms-version": "2021-02-12",
>>>>>>> 7e782c87
        "Accept": "application/xml"
      },
      "RequestBody": null,
      "StatusCode": 201,
      "ResponseHeaders": {
        "Date": "Tue, 20 Oct 2020 19:03:00 GMT",
        "ETag": "\"0x8D8752AC3A1FD86\"",
        "Last-Modified": "Tue, 20 Oct 2020 19:03:00 GMT",
        "Server": [
          "Windows-Azure-File/1.0",
          "Microsoft-HTTPAPI/2.0"
        ],
        "Transfer-Encoding": "chunked",
        "x-ms-client-request-id": "dfb05f18-8d5b-3bc0-03b5-c93f7eb18c40",
        "x-ms-request-id": "4f5249d8-301a-003c-2b13-a71f8b000000",
<<<<<<< HEAD
        "x-ms-version": "2020-12-06"
=======
        "x-ms-version": "2021-02-12"
>>>>>>> 7e782c87
      },
      "ResponseBody": []
    },
    {
      "RequestUri": "https://seancanarypremiumfile2.file.core.windows.net/test-share-1e9b6de2-f84b-2a79-b372-1a94bbb31c28?restype=share&comp=properties",
      "RequestMethod": "PUT",
      "RequestHeaders": {
        "Authorization": "Sanitized",
        "traceparent": "00-58206dc90f1de84c8f831735e5948ddc-fc8746405c7a8240-00",
        "User-Agent": [
          "azsdk-net-Storage.Files.Shares/12.5.0-alpha.20201020.1",
          "(.NET Core 4.6.29220.03; Microsoft Windows 10.0.19042 )"
        ],
        "x-ms-client-request-id": "5c7b0e23-3d02-82cd-3818-0246cae94f1b",
        "x-ms-date": "Tue, 20 Oct 2020 19:02:59 GMT",
        "x-ms-return-client-request-id": "true",
        "x-ms-root-squash": "AllSquash",
<<<<<<< HEAD
        "x-ms-version": "2020-12-06",
=======
        "x-ms-version": "2021-02-12",
>>>>>>> 7e782c87
        "Accept": "application/xml"
      },
      "RequestBody": null,
      "StatusCode": 200,
      "ResponseHeaders": {
        "Date": "Tue, 20 Oct 2020 19:03:00 GMT",
        "ETag": "\"0x8D8752AC3AC2708\"",
        "Last-Modified": "Tue, 20 Oct 2020 19:03:00 GMT",
        "Server": [
          "Windows-Azure-File/1.0",
          "Microsoft-HTTPAPI/2.0"
        ],
        "Transfer-Encoding": "chunked",
        "x-ms-client-request-id": "5c7b0e23-3d02-82cd-3818-0246cae94f1b",
        "x-ms-request-id": "4f5249db-301a-003c-2c13-a71f8b000000",
<<<<<<< HEAD
        "x-ms-version": "2020-12-06"
=======
        "x-ms-version": "2021-02-12"
>>>>>>> 7e782c87
      },
      "ResponseBody": []
    },
    {
      "RequestUri": "https://seancanarypremiumfile2.file.core.windows.net/test-share-1e9b6de2-f84b-2a79-b372-1a94bbb31c28?restype=share",
      "RequestMethod": "GET",
      "RequestHeaders": {
        "Authorization": "Sanitized",
        "traceparent": "00-01fd245f88ff6f479d8cabb28f32f6c1-c2e265650f61ca40-00",
        "User-Agent": [
          "azsdk-net-Storage.Files.Shares/12.5.0-alpha.20201020.1",
          "(.NET Core 4.6.29220.03; Microsoft Windows 10.0.19042 )"
        ],
        "x-ms-client-request-id": "6f1bf0f1-3036-bd3d-0f0d-4057b5b2845b",
        "x-ms-date": "Tue, 20 Oct 2020 19:02:59 GMT",
        "x-ms-return-client-request-id": "true",
<<<<<<< HEAD
        "x-ms-version": "2020-12-06",
=======
        "x-ms-version": "2021-02-12",
>>>>>>> 7e782c87
        "Accept": "application/xml"
      },
      "RequestBody": null,
      "StatusCode": 200,
      "ResponseHeaders": {
        "Date": "Tue, 20 Oct 2020 19:03:00 GMT",
        "ETag": "\"0x8D8752AC3AC2708\"",
        "Last-Modified": "Tue, 20 Oct 2020 19:03:00 GMT",
        "Server": [
          "Windows-Azure-File/1.0",
          "Microsoft-HTTPAPI/2.0"
        ],
        "Transfer-Encoding": "chunked",
        "x-ms-access-tier": "Premium",
        "x-ms-client-request-id": "6f1bf0f1-3036-bd3d-0f0d-4057b5b2845b",
        "x-ms-enabled-protocols": "NFS",
        "x-ms-has-immutability-policy": "false",
        "x-ms-has-legal-hold": "false",
        "x-ms-request-id": "4f5249dc-301a-003c-2d13-a71f8b000000",
        "x-ms-root-squash": "AllSquash",
        "x-ms-share-next-allowed-quota-downgrade-time": "Tue, 20 Oct 2020 19:03:00 GMT",
        "x-ms-share-provisioned-egress-mbps": "66",
        "x-ms-share-provisioned-ingress-mbps": "44",
        "x-ms-share-provisioned-iops": "500",
        "x-ms-share-quota": "100",
<<<<<<< HEAD
        "x-ms-version": "2020-12-06"
=======
        "x-ms-version": "2021-02-12"
>>>>>>> 7e782c87
      },
      "ResponseBody": []
    }
  ],
  "Variables": {
    "RandomSeed": "1145302296",
    "Storage_TestConfigPremiumFile": "PremiumFileTenant\nseancanarypremiumfile2\nU2FuaXRpemVk\nhttps://seancanarypremiumfile2.blob.core.windows.net\nhttps://seancanarypremiumfile2.file.core.windows.net\nhttps://seancanarypremiumfile2.queue.core.windows.net\nhttps://seancanarypremiumfile2.table.core.windows.net\n\n\n\n\nhttps://seancanarypremiumfile2-secondary.blob.core.windows.net\nhttps://seancanarypremiumfile2-secondary.file.core.windows.net\nhttps://seancanarypremiumfile2-secondary.queue.core.windows.net\nhttps://seancanarypremiumfile2-secondary.table.core.windows.net\n\nSanitized\n\n\nCloud\nBlobEndpoint=https://seancanarypremiumfile2.blob.core.windows.net/;QueueEndpoint=https://seancanarypremiumfile2.queue.core.windows.net/;FileEndpoint=https://seancanarypremiumfile2.file.core.windows.net/;BlobSecondaryEndpoint=https://seancanarypremiumfile2-secondary.blob.core.windows.net/;QueueSecondaryEndpoint=https://seancanarypremiumfile2-secondary.queue.core.windows.net/;FileSecondaryEndpoint=https://seancanarypremiumfile2-secondary.file.core.windows.net/;AccountName=seancanarypremiumfile2;AccountKey=Sanitized\n\n\n"
  }
}<|MERGE_RESOLUTION|>--- conflicted
+++ resolved
@@ -14,11 +14,7 @@
         "x-ms-date": "Tue, 20 Oct 2020 19:02:59 GMT",
         "x-ms-enabled-protocols": "NFS",
         "x-ms-return-client-request-id": "true",
-<<<<<<< HEAD
-        "x-ms-version": "2020-12-06",
-=======
         "x-ms-version": "2021-02-12",
->>>>>>> 7e782c87
         "Accept": "application/xml"
       },
       "RequestBody": null,
@@ -34,11 +30,7 @@
         "Transfer-Encoding": "chunked",
         "x-ms-client-request-id": "dfb05f18-8d5b-3bc0-03b5-c93f7eb18c40",
         "x-ms-request-id": "4f5249d8-301a-003c-2b13-a71f8b000000",
-<<<<<<< HEAD
-        "x-ms-version": "2020-12-06"
-=======
         "x-ms-version": "2021-02-12"
->>>>>>> 7e782c87
       },
       "ResponseBody": []
     },
@@ -56,11 +48,7 @@
         "x-ms-date": "Tue, 20 Oct 2020 19:02:59 GMT",
         "x-ms-return-client-request-id": "true",
         "x-ms-root-squash": "AllSquash",
-<<<<<<< HEAD
-        "x-ms-version": "2020-12-06",
-=======
         "x-ms-version": "2021-02-12",
->>>>>>> 7e782c87
         "Accept": "application/xml"
       },
       "RequestBody": null,
@@ -76,11 +64,7 @@
         "Transfer-Encoding": "chunked",
         "x-ms-client-request-id": "5c7b0e23-3d02-82cd-3818-0246cae94f1b",
         "x-ms-request-id": "4f5249db-301a-003c-2c13-a71f8b000000",
-<<<<<<< HEAD
-        "x-ms-version": "2020-12-06"
-=======
         "x-ms-version": "2021-02-12"
->>>>>>> 7e782c87
       },
       "ResponseBody": []
     },
@@ -97,11 +81,7 @@
         "x-ms-client-request-id": "6f1bf0f1-3036-bd3d-0f0d-4057b5b2845b",
         "x-ms-date": "Tue, 20 Oct 2020 19:02:59 GMT",
         "x-ms-return-client-request-id": "true",
-<<<<<<< HEAD
-        "x-ms-version": "2020-12-06",
-=======
         "x-ms-version": "2021-02-12",
->>>>>>> 7e782c87
         "Accept": "application/xml"
       },
       "RequestBody": null,
@@ -127,11 +107,7 @@
         "x-ms-share-provisioned-ingress-mbps": "44",
         "x-ms-share-provisioned-iops": "500",
         "x-ms-share-quota": "100",
-<<<<<<< HEAD
-        "x-ms-version": "2020-12-06"
-=======
         "x-ms-version": "2021-02-12"
->>>>>>> 7e782c87
       },
       "ResponseBody": []
     }
