--- conflicted
+++ resolved
@@ -13,11 +13,7 @@
         "x-ms-client-request-id": "f0943e19-a0d0-8a64-8762-80af847abd22",
         "x-ms-date": "Thu, 05 Mar 2020 21:48:38 GMT",
         "x-ms-return-client-request-id": "true",
-<<<<<<< HEAD
-        "x-ms-version": "2020-12-06",
-=======
         "x-ms-version": "2021-02-12",
->>>>>>> 7e782c87
         "Accept": "application/xml"
       },
       "RequestBody": null,
@@ -33,11 +29,7 @@
         "x-ms-client-request-id": "f0943e19-a0d0-8a64-8762-80af847abd22",
         "x-ms-error-code": "ShareNotFound",
         "x-ms-request-id": "c9ef6dd5-f01a-0012-3537-f3e9eb000000",
-<<<<<<< HEAD
-        "x-ms-version": "2020-12-06"
-=======
         "x-ms-version": "2021-02-12"
->>>>>>> 7e782c87
       },
       "ResponseBody": [
         "﻿<?xml version=\"1.0\" encoding=\"utf-8\"?><Error><Code>ShareNotFound</Code><Message>The specified share does not exist.\n",
