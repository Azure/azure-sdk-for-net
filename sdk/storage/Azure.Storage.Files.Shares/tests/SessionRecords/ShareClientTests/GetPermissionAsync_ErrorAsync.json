﻿{
  "Entries": [
    {
      "RequestUri": "https://seanmcccanary3.file.core.windows.net/test-share-f1dd00ae-7f9e-d719-5b38-0315db3a616e?restype=share",
      "RequestMethod": "PUT",
      "RequestHeaders": {
        "Accept": "application/xml",
        "Authorization": "Sanitized",
        "traceparent": "00-74d843df71e9f842973ffdd87e764f97-55e5af2e864f0a48-00",
        "User-Agent": [
          "azsdk-net-Storage.Files.Shares/12.7.0-alpha.20210126.1",
          "(.NET 5.0.2; Microsoft Windows 10.0.19042)"
        ],
        "x-ms-client-request-id": "a655f395-fbbe-4c2f-c546-3d1af123b1f8",
        "x-ms-date": "Tue, 26 Jan 2021 19:25:08 GMT",
        "x-ms-return-client-request-id": "true",
<<<<<<< HEAD
        "x-ms-version": "2020-12-06"
=======
        "x-ms-version": "2021-02-12"
>>>>>>> 7e782c87
      },
      "RequestBody": null,
      "StatusCode": 201,
      "ResponseHeaders": {
        "Content-Length": "0",
        "Date": "Tue, 26 Jan 2021 19:25:07 GMT",
        "ETag": "\"0x8D8C230176B6922\"",
        "Last-Modified": "Tue, 26 Jan 2021 19:25:08 GMT",
        "Server": [
          "Windows-Azure-File/1.0",
          "Microsoft-HTTPAPI/2.0"
        ],
        "x-ms-client-request-id": "a655f395-fbbe-4c2f-c546-3d1af123b1f8",
        "x-ms-request-id": "70ddfdae-c01a-002b-7518-f45a0e000000",
<<<<<<< HEAD
        "x-ms-version": "2020-12-06"
=======
        "x-ms-version": "2021-02-12"
>>>>>>> 7e782c87
      },
      "ResponseBody": []
    },
    {
      "RequestUri": "https://seanmcccanary3.file.core.windows.net/test-share-f1dd00ae-7f9e-d719-5b38-0315db3a616e?restype=share&comp=filepermission",
      "RequestMethod": "GET",
      "RequestHeaders": {
        "Accept": "application/json",
        "Authorization": "Sanitized",
        "traceparent": "00-f1c40b5c754006439e9855affc0cb77c-fd41f8f6c9361d4c-00",
        "User-Agent": [
          "azsdk-net-Storage.Files.Shares/12.7.0-alpha.20210126.1",
          "(.NET 5.0.2; Microsoft Windows 10.0.19042)"
        ],
        "x-ms-client-request-id": "e8809260-bbe5-b8af-b446-7ecbe581edac",
        "x-ms-date": "Tue, 26 Jan 2021 19:25:08 GMT",
        "x-ms-file-permission-key": "invalidPermission",
        "x-ms-return-client-request-id": "true",
<<<<<<< HEAD
        "x-ms-version": "2020-12-06"
=======
        "x-ms-version": "2021-02-12"
>>>>>>> 7e782c87
      },
      "RequestBody": null,
      "StatusCode": 400,
      "ResponseHeaders": {
        "Content-Length": "347",
        "Content-Type": "application/xml",
        "Date": "Tue, 26 Jan 2021 19:25:07 GMT",
        "Server": [
          "Windows-Azure-File/1.0",
          "Microsoft-HTTPAPI/2.0"
        ],
        "Vary": "Origin",
        "x-ms-client-request-id": "e8809260-bbe5-b8af-b446-7ecbe581edac",
        "x-ms-error-code": "InvalidHeaderValue",
        "x-ms-request-id": "70ddfdb2-c01a-002b-7718-f45a0e000000",
<<<<<<< HEAD
        "x-ms-version": "2020-12-06"
=======
        "x-ms-version": "2021-02-12"
>>>>>>> 7e782c87
      },
      "ResponseBody": [
        "﻿<?xml version=\"1.0\" encoding=\"utf-8\"?><Error><Code>InvalidHeaderValue</Code><Message>The value for one of the HTTP headers is not in the correct format.\n",
        "RequestId:70ddfdb2-c01a-002b-7718-f45a0e000000\n",
        "Time:2021-01-26T19:25:08.0729651Z</Message><HeaderName>x-ms-file-permission-key</HeaderName><HeaderValue>invalidPermission</HeaderValue></Error>"
      ]
    },
    {
      "RequestUri": "https://seanmcccanary3.file.core.windows.net/test-share-f1dd00ae-7f9e-d719-5b38-0315db3a616e?restype=share",
      "RequestMethod": "DELETE",
      "RequestHeaders": {
        "Accept": "application/xml",
        "Authorization": "Sanitized",
        "traceparent": "00-aae4406dbb9150449b908e499f44b82f-329be81cf8d0e64f-00",
        "User-Agent": [
          "azsdk-net-Storage.Files.Shares/12.7.0-alpha.20210126.1",
          "(.NET 5.0.2; Microsoft Windows 10.0.19042)"
        ],
        "x-ms-client-request-id": "5ebad837-c9a2-e012-cb7c-72931ebca5e2",
        "x-ms-date": "Tue, 26 Jan 2021 19:25:08 GMT",
        "x-ms-delete-snapshots": "include",
        "x-ms-return-client-request-id": "true",
<<<<<<< HEAD
        "x-ms-version": "2020-12-06"
=======
        "x-ms-version": "2021-02-12"
>>>>>>> 7e782c87
      },
      "RequestBody": null,
      "StatusCode": 202,
      "ResponseHeaders": {
        "Content-Length": "0",
        "Date": "Tue, 26 Jan 2021 19:25:07 GMT",
        "Server": [
          "Windows-Azure-File/1.0",
          "Microsoft-HTTPAPI/2.0"
        ],
        "x-ms-client-request-id": "5ebad837-c9a2-e012-cb7c-72931ebca5e2",
        "x-ms-request-id": "70ddfdb3-c01a-002b-7818-f45a0e000000",
<<<<<<< HEAD
        "x-ms-version": "2020-12-06"
=======
        "x-ms-version": "2021-02-12"
>>>>>>> 7e782c87
      },
      "ResponseBody": []
    }
  ],
  "Variables": {
    "RandomSeed": "366264539",
    "Storage_TestConfigDefault": "ProductionTenant\nseanmcccanary3\nU2FuaXRpemVk\nhttps://seanmcccanary3.blob.core.windows.net\nhttps://seanmcccanary3.file.core.windows.net\nhttps://seanmcccanary3.queue.core.windows.net\nhttps://seanmcccanary3.table.core.windows.net\n\n\n\n\nhttps://seanmcccanary3-secondary.blob.core.windows.net\nhttps://seanmcccanary3-secondary.file.core.windows.net\nhttps://seanmcccanary3-secondary.queue.core.windows.net\nhttps://seanmcccanary3-secondary.table.core.windows.net\n\nSanitized\n\n\nCloud\nBlobEndpoint=https://seanmcccanary3.blob.core.windows.net/;QueueEndpoint=https://seanmcccanary3.queue.core.windows.net/;FileEndpoint=https://seanmcccanary3.file.core.windows.net/;BlobSecondaryEndpoint=https://seanmcccanary3-secondary.blob.core.windows.net/;QueueSecondaryEndpoint=https://seanmcccanary3-secondary.queue.core.windows.net/;FileSecondaryEndpoint=https://seanmcccanary3-secondary.file.core.windows.net/;AccountName=seanmcccanary3;AccountKey=Kg==;\nseanscope1\n\n"
  }
}<|MERGE_RESOLUTION|>--- conflicted
+++ resolved
@@ -14,11 +14,7 @@
         "x-ms-client-request-id": "a655f395-fbbe-4c2f-c546-3d1af123b1f8",
         "x-ms-date": "Tue, 26 Jan 2021 19:25:08 GMT",
         "x-ms-return-client-request-id": "true",
-<<<<<<< HEAD
-        "x-ms-version": "2020-12-06"
-=======
         "x-ms-version": "2021-02-12"
->>>>>>> 7e782c87
       },
       "RequestBody": null,
       "StatusCode": 201,
@@ -33,11 +29,7 @@
         ],
         "x-ms-client-request-id": "a655f395-fbbe-4c2f-c546-3d1af123b1f8",
         "x-ms-request-id": "70ddfdae-c01a-002b-7518-f45a0e000000",
-<<<<<<< HEAD
-        "x-ms-version": "2020-12-06"
-=======
         "x-ms-version": "2021-02-12"
->>>>>>> 7e782c87
       },
       "ResponseBody": []
     },
@@ -56,11 +48,7 @@
         "x-ms-date": "Tue, 26 Jan 2021 19:25:08 GMT",
         "x-ms-file-permission-key": "invalidPermission",
         "x-ms-return-client-request-id": "true",
-<<<<<<< HEAD
-        "x-ms-version": "2020-12-06"
-=======
         "x-ms-version": "2021-02-12"
->>>>>>> 7e782c87
       },
       "RequestBody": null,
       "StatusCode": 400,
@@ -76,11 +64,7 @@
         "x-ms-client-request-id": "e8809260-bbe5-b8af-b446-7ecbe581edac",
         "x-ms-error-code": "InvalidHeaderValue",
         "x-ms-request-id": "70ddfdb2-c01a-002b-7718-f45a0e000000",
-<<<<<<< HEAD
-        "x-ms-version": "2020-12-06"
-=======
         "x-ms-version": "2021-02-12"
->>>>>>> 7e782c87
       },
       "ResponseBody": [
         "﻿<?xml version=\"1.0\" encoding=\"utf-8\"?><Error><Code>InvalidHeaderValue</Code><Message>The value for one of the HTTP headers is not in the correct format.\n",
@@ -103,11 +87,7 @@
         "x-ms-date": "Tue, 26 Jan 2021 19:25:08 GMT",
         "x-ms-delete-snapshots": "include",
         "x-ms-return-client-request-id": "true",
-<<<<<<< HEAD
-        "x-ms-version": "2020-12-06"
-=======
         "x-ms-version": "2021-02-12"
->>>>>>> 7e782c87
       },
       "RequestBody": null,
       "StatusCode": 202,
@@ -120,11 +100,7 @@
         ],
         "x-ms-client-request-id": "5ebad837-c9a2-e012-cb7c-72931ebca5e2",
         "x-ms-request-id": "70ddfdb3-c01a-002b-7818-f45a0e000000",
-<<<<<<< HEAD
-        "x-ms-version": "2020-12-06"
-=======
         "x-ms-version": "2021-02-12"
->>>>>>> 7e782c87
       },
       "ResponseBody": []
     }
