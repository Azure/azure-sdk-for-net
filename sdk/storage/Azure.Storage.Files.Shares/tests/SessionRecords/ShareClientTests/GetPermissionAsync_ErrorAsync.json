{
  "Entries": [
    {
<<<<<<< HEAD
      "RequestUri": "http://seanstagetest.file.core.windows.net/test-share-4fd4c64c-e53a-16bd-0e91-7d0666bd1292?restype=share",
      "RequestMethod": "PUT",
      "RequestHeaders": {
        "Authorization": "Sanitized",
        "traceparent": "00-eea674d0cc63b44caaad57cb1b76ada7-50db928b187ba14d-00",
        "User-Agent": [
          "azsdk-net-Storage.Files.Shares/12.0.0-dev.20191209.1\u002Bb71b1fa965b15eccfc57e2c7781b8bf85cd4c766",
          "(.NET Core 4.6.28008.01; Microsoft Windows 10.0.18363 )"
        ],
        "x-ms-client-request-id": "1e383073-acf4-9ba6-506a-5924f718111a",
        "x-ms-date": "Tue, 10 Dec 2019 05:34:15 GMT",
=======
      "RequestUri": "http://seanstagetest.file.core.windows.net/test-share-0ad935f7-9fd6-f221-a8ec-5565295ea9b1?restype=share",
      "RequestMethod": "PUT",
      "RequestHeaders": {
        "Authorization": "Sanitized",
        "traceparent": "00-cbf6992549ae3a46b4179d3120e167eb-e16bf0c637114a4c-00",
        "User-Agent": [
          "azsdk-net-Storage.Files.Shares/12.0.0-dev.20191209.1\u002B61bda4d1783b0e05dba0d434ff14b2840726d3b1",
          "(.NET Core 4.6.28008.01; Microsoft Windows 10.0.18363 )"
        ],
        "x-ms-client-request-id": "93ca7970-4bc7-53a9-521f-3518590ae250",
        "x-ms-date": "Tue, 10 Dec 2019 06:02:40 GMT",
>>>>>>> 1d9822e0
        "x-ms-return-client-request-id": "true",
        "x-ms-version": "2019-07-07"
      },
      "RequestBody": null,
      "StatusCode": 201,
      "ResponseHeaders": {
        "Content-Length": "0",
<<<<<<< HEAD
        "Date": "Tue, 10 Dec 2019 05:34:15 GMT",
        "ETag": "\u00220x8D77D3298ADC98A\u0022",
        "Last-Modified": "Tue, 10 Dec 2019 05:34:15 GMT",
=======
        "Date": "Tue, 10 Dec 2019 06:02:40 GMT",
        "ETag": "\u00220x8D77D3690B48FA2\u0022",
        "Last-Modified": "Tue, 10 Dec 2019 06:02:40 GMT",
>>>>>>> 1d9822e0
        "Server": [
          "Windows-Azure-File/1.0",
          "Microsoft-HTTPAPI/2.0"
        ],
<<<<<<< HEAD
        "x-ms-client-request-id": "1e383073-acf4-9ba6-506a-5924f718111a",
        "x-ms-request-id": "4fd8e455-701a-0023-131b-af08f8000000",
=======
        "x-ms-client-request-id": "93ca7970-4bc7-53a9-521f-3518590ae250",
        "x-ms-request-id": "7dc09983-e01a-001e-401f-af7ee3000000",
>>>>>>> 1d9822e0
        "x-ms-version": "2019-07-07"
      },
      "ResponseBody": []
    },
    {
<<<<<<< HEAD
      "RequestUri": "http://seanstagetest.file.core.windows.net/test-share-4fd4c64c-e53a-16bd-0e91-7d0666bd1292?restype=share\u0026comp=filepermission",
      "RequestMethod": "GET",
      "RequestHeaders": {
        "Authorization": "Sanitized",
        "traceparent": "00-3568e0bce011eb48aa080ad7159445a4-f4fc551576f56a4e-00",
        "User-Agent": [
          "azsdk-net-Storage.Files.Shares/12.0.0-dev.20191209.1\u002Bb71b1fa965b15eccfc57e2c7781b8bf85cd4c766",
          "(.NET Core 4.6.28008.01; Microsoft Windows 10.0.18363 )"
        ],
        "x-ms-client-request-id": "35926aa9-f484-459e-8e94-5e0b414004ae",
        "x-ms-date": "Tue, 10 Dec 2019 05:34:16 GMT",
=======
      "RequestUri": "http://seanstagetest.file.core.windows.net/test-share-0ad935f7-9fd6-f221-a8ec-5565295ea9b1?restype=share\u0026comp=filepermission",
      "RequestMethod": "GET",
      "RequestHeaders": {
        "Authorization": "Sanitized",
        "traceparent": "00-8df3f21c5efaa84db00f67fdbe9795cc-deb31925a3e34e42-00",
        "User-Agent": [
          "azsdk-net-Storage.Files.Shares/12.0.0-dev.20191209.1\u002B61bda4d1783b0e05dba0d434ff14b2840726d3b1",
          "(.NET Core 4.6.28008.01; Microsoft Windows 10.0.18363 )"
        ],
        "x-ms-client-request-id": "b0f49c98-1594-3de9-d2aa-eca59bdc610f",
        "x-ms-date": "Tue, 10 Dec 2019 06:02:40 GMT",
>>>>>>> 1d9822e0
        "x-ms-file-permission-key": "invalidPermission",
        "x-ms-return-client-request-id": "true",
        "x-ms-version": "2019-07-07"
      },
      "RequestBody": null,
      "StatusCode": 400,
      "ResponseHeaders": {
        "Access-Control-Allow-Origin": "*",
        "Content-Length": "347",
        "Content-Type": "application/xml",
<<<<<<< HEAD
        "Date": "Tue, 10 Dec 2019 05:34:15 GMT",
=======
        "Date": "Tue, 10 Dec 2019 06:02:40 GMT",
>>>>>>> 1d9822e0
        "Server": [
          "Windows-Azure-File/1.0",
          "Microsoft-HTTPAPI/2.0"
        ],
<<<<<<< HEAD
        "x-ms-client-request-id": "35926aa9-f484-459e-8e94-5e0b414004ae",
        "x-ms-error-code": "InvalidHeaderValue",
        "x-ms-request-id": "4fd8e457-701a-0023-141b-af08f8000000",
=======
        "x-ms-client-request-id": "b0f49c98-1594-3de9-d2aa-eca59bdc610f",
        "x-ms-error-code": "InvalidHeaderValue",
        "x-ms-request-id": "7dc09985-e01a-001e-411f-af7ee3000000",
>>>>>>> 1d9822e0
        "x-ms-version": "2019-07-07"
      },
      "ResponseBody": [
        "\uFEFF\u003C?xml version=\u00221.0\u0022 encoding=\u0022utf-8\u0022?\u003E\u003CError\u003E\u003CCode\u003EInvalidHeaderValue\u003C/Code\u003E\u003CMessage\u003EThe value for one of the HTTP headers is not in the correct format.\n",
<<<<<<< HEAD
        "RequestId:4fd8e457-701a-0023-141b-af08f8000000\n",
        "Time:2019-12-10T05:34:16.0368205Z\u003C/Message\u003E\u003CHeaderName\u003Ex-ms-file-permission-key\u003C/HeaderName\u003E\u003CHeaderValue\u003EinvalidPermission\u003C/HeaderValue\u003E\u003C/Error\u003E"
      ]
    },
    {
      "RequestUri": "http://seanstagetest.file.core.windows.net/test-share-4fd4c64c-e53a-16bd-0e91-7d0666bd1292?restype=share",
      "RequestMethod": "DELETE",
      "RequestHeaders": {
        "Authorization": "Sanitized",
        "traceparent": "00-492d654cdce9644bb77e7ed874036ca3-9fd375320aa5a249-00",
        "User-Agent": [
          "azsdk-net-Storage.Files.Shares/12.0.0-dev.20191209.1\u002Bb71b1fa965b15eccfc57e2c7781b8bf85cd4c766",
          "(.NET Core 4.6.28008.01; Microsoft Windows 10.0.18363 )"
        ],
        "x-ms-client-request-id": "8d7ba79b-dc85-dc95-f1f6-eafeffd97021",
        "x-ms-date": "Tue, 10 Dec 2019 05:34:16 GMT",
=======
        "RequestId:7dc09985-e01a-001e-411f-af7ee3000000\n",
        "Time:2019-12-10T06:02:40.6462854Z\u003C/Message\u003E\u003CHeaderName\u003Ex-ms-file-permission-key\u003C/HeaderName\u003E\u003CHeaderValue\u003EinvalidPermission\u003C/HeaderValue\u003E\u003C/Error\u003E"
      ]
    },
    {
      "RequestUri": "http://seanstagetest.file.core.windows.net/test-share-0ad935f7-9fd6-f221-a8ec-5565295ea9b1?restype=share",
      "RequestMethod": "DELETE",
      "RequestHeaders": {
        "Authorization": "Sanitized",
        "traceparent": "00-6a4e427a823d32498a7be905a192aacd-c0f41845b77c434e-00",
        "User-Agent": [
          "azsdk-net-Storage.Files.Shares/12.0.0-dev.20191209.1\u002B61bda4d1783b0e05dba0d434ff14b2840726d3b1",
          "(.NET Core 4.6.28008.01; Microsoft Windows 10.0.18363 )"
        ],
        "x-ms-client-request-id": "bd809970-3115-07bb-3647-994837fe8b64",
        "x-ms-date": "Tue, 10 Dec 2019 06:02:40 GMT",
>>>>>>> 1d9822e0
        "x-ms-delete-snapshots": "include",
        "x-ms-return-client-request-id": "true",
        "x-ms-version": "2019-07-07"
      },
      "RequestBody": null,
      "StatusCode": 202,
      "ResponseHeaders": {
        "Content-Length": "0",
<<<<<<< HEAD
        "Date": "Tue, 10 Dec 2019 05:34:15 GMT",
=======
        "Date": "Tue, 10 Dec 2019 06:02:40 GMT",
>>>>>>> 1d9822e0
        "Server": [
          "Windows-Azure-File/1.0",
          "Microsoft-HTTPAPI/2.0"
        ],
<<<<<<< HEAD
        "x-ms-client-request-id": "8d7ba79b-dc85-dc95-f1f6-eafeffd97021",
        "x-ms-request-id": "4fd8e458-701a-0023-151b-af08f8000000",
=======
        "x-ms-client-request-id": "bd809970-3115-07bb-3647-994837fe8b64",
        "x-ms-request-id": "7dc09986-e01a-001e-421f-af7ee3000000",
>>>>>>> 1d9822e0
        "x-ms-version": "2019-07-07"
      },
      "ResponseBody": []
    }
  ],
  "Variables": {
<<<<<<< HEAD
    "RandomSeed": "2010814841",
=======
    "RandomSeed": "1360944779",
>>>>>>> 1d9822e0
    "Storage_TestConfigDefault": "ProductionTenant\nseanstagetest\nU2FuaXRpemVk\nhttp://seanstagetest.blob.core.windows.net\nhttp://seanstagetest.file.core.windows.net\nhttp://seanstagetest.queue.core.windows.net\nhttp://seanstagetest.table.core.windows.net\n\n\n\n\nhttp://seanstagetest-secondary.blob.core.windows.net\nhttp://seanstagetest-secondary.file.core.windows.net\nhttp://seanstagetest-secondary.queue.core.windows.net\nhttp://seanstagetest-secondary.table.core.windows.net\n\nSanitized\n\n\nCloud\nBlobEndpoint=http://seanstagetest.blob.core.windows.net/;QueueEndpoint=http://seanstagetest.queue.core.windows.net/;FileEndpoint=http://seanstagetest.file.core.windows.net/;BlobSecondaryEndpoint=http://seanstagetest-secondary.blob.core.windows.net/;QueueSecondaryEndpoint=http://seanstagetest-secondary.queue.core.windows.net/;FileSecondaryEndpoint=http://seanstagetest-secondary.file.core.windows.net/;AccountName=seanstagetest;AccountKey=Sanitized"
  }
}<|MERGE_RESOLUTION|>--- conflicted
+++ resolved
@@ -1,31 +1,17 @@
 {
   "Entries": [
     {
-<<<<<<< HEAD
-      "RequestUri": "http://seanstagetest.file.core.windows.net/test-share-4fd4c64c-e53a-16bd-0e91-7d0666bd1292?restype=share",
+      "RequestUri": "http://seanstagetest.file.core.windows.net/test-share-29a1743d-0f6f-ef85-9ac3-b2e4c860b250?restype=share",
       "RequestMethod": "PUT",
       "RequestHeaders": {
         "Authorization": "Sanitized",
-        "traceparent": "00-eea674d0cc63b44caaad57cb1b76ada7-50db928b187ba14d-00",
+        "traceparent": "00-28d4f3f8bf019f4cace16914f492d1b3-487d445672eca840-00",
         "User-Agent": [
-          "azsdk-net-Storage.Files.Shares/12.0.0-dev.20191209.1\u002Bb71b1fa965b15eccfc57e2c7781b8bf85cd4c766",
+          "azsdk-net-Storage.Files.Shares/12.0.0-dev.20191211.1\u002B899431c003876eb9b26cefd8e8a37e7f27f82ced",
           "(.NET Core 4.6.28008.01; Microsoft Windows 10.0.18363 )"
         ],
-        "x-ms-client-request-id": "1e383073-acf4-9ba6-506a-5924f718111a",
-        "x-ms-date": "Tue, 10 Dec 2019 05:34:15 GMT",
-=======
-      "RequestUri": "http://seanstagetest.file.core.windows.net/test-share-0ad935f7-9fd6-f221-a8ec-5565295ea9b1?restype=share",
-      "RequestMethod": "PUT",
-      "RequestHeaders": {
-        "Authorization": "Sanitized",
-        "traceparent": "00-cbf6992549ae3a46b4179d3120e167eb-e16bf0c637114a4c-00",
-        "User-Agent": [
-          "azsdk-net-Storage.Files.Shares/12.0.0-dev.20191209.1\u002B61bda4d1783b0e05dba0d434ff14b2840726d3b1",
-          "(.NET Core 4.6.28008.01; Microsoft Windows 10.0.18363 )"
-        ],
-        "x-ms-client-request-id": "93ca7970-4bc7-53a9-521f-3518590ae250",
-        "x-ms-date": "Tue, 10 Dec 2019 06:02:40 GMT",
->>>>>>> 1d9822e0
+        "x-ms-client-request-id": "5cb2e252-78ec-1eeb-ac85-ed3ec9397e6b",
+        "x-ms-date": "Wed, 11 Dec 2019 20:42:45 GMT",
         "x-ms-return-client-request-id": "true",
         "x-ms-version": "2019-07-07"
       },
@@ -33,56 +19,31 @@
       "StatusCode": 201,
       "ResponseHeaders": {
         "Content-Length": "0",
-<<<<<<< HEAD
-        "Date": "Tue, 10 Dec 2019 05:34:15 GMT",
-        "ETag": "\u00220x8D77D3298ADC98A\u0022",
-        "Last-Modified": "Tue, 10 Dec 2019 05:34:15 GMT",
-=======
-        "Date": "Tue, 10 Dec 2019 06:02:40 GMT",
-        "ETag": "\u00220x8D77D3690B48FA2\u0022",
-        "Last-Modified": "Tue, 10 Dec 2019 06:02:40 GMT",
->>>>>>> 1d9822e0
+        "Date": "Wed, 11 Dec 2019 20:42:45 GMT",
+        "ETag": "\u00220x8D77E7AAD7226C7\u0022",
+        "Last-Modified": "Wed, 11 Dec 2019 20:42:45 GMT",
         "Server": [
           "Windows-Azure-File/1.0",
           "Microsoft-HTTPAPI/2.0"
         ],
-<<<<<<< HEAD
-        "x-ms-client-request-id": "1e383073-acf4-9ba6-506a-5924f718111a",
-        "x-ms-request-id": "4fd8e455-701a-0023-131b-af08f8000000",
-=======
-        "x-ms-client-request-id": "93ca7970-4bc7-53a9-521f-3518590ae250",
-        "x-ms-request-id": "7dc09983-e01a-001e-401f-af7ee3000000",
->>>>>>> 1d9822e0
+        "x-ms-client-request-id": "5cb2e252-78ec-1eeb-ac85-ed3ec9397e6b",
+        "x-ms-request-id": "ef3e4546-c01a-0019-1e63-b01280000000",
         "x-ms-version": "2019-07-07"
       },
       "ResponseBody": []
     },
     {
-<<<<<<< HEAD
-      "RequestUri": "http://seanstagetest.file.core.windows.net/test-share-4fd4c64c-e53a-16bd-0e91-7d0666bd1292?restype=share\u0026comp=filepermission",
+      "RequestUri": "http://seanstagetest.file.core.windows.net/test-share-29a1743d-0f6f-ef85-9ac3-b2e4c860b250?restype=share\u0026comp=filepermission",
       "RequestMethod": "GET",
       "RequestHeaders": {
         "Authorization": "Sanitized",
-        "traceparent": "00-3568e0bce011eb48aa080ad7159445a4-f4fc551576f56a4e-00",
+        "traceparent": "00-8fb2bff875defe40bb42445acf681cc3-43efe26742f47a4e-00",
         "User-Agent": [
-          "azsdk-net-Storage.Files.Shares/12.0.0-dev.20191209.1\u002Bb71b1fa965b15eccfc57e2c7781b8bf85cd4c766",
+          "azsdk-net-Storage.Files.Shares/12.0.0-dev.20191211.1\u002B899431c003876eb9b26cefd8e8a37e7f27f82ced",
           "(.NET Core 4.6.28008.01; Microsoft Windows 10.0.18363 )"
         ],
-        "x-ms-client-request-id": "35926aa9-f484-459e-8e94-5e0b414004ae",
-        "x-ms-date": "Tue, 10 Dec 2019 05:34:16 GMT",
-=======
-      "RequestUri": "http://seanstagetest.file.core.windows.net/test-share-0ad935f7-9fd6-f221-a8ec-5565295ea9b1?restype=share\u0026comp=filepermission",
-      "RequestMethod": "GET",
-      "RequestHeaders": {
-        "Authorization": "Sanitized",
-        "traceparent": "00-8df3f21c5efaa84db00f67fdbe9795cc-deb31925a3e34e42-00",
-        "User-Agent": [
-          "azsdk-net-Storage.Files.Shares/12.0.0-dev.20191209.1\u002B61bda4d1783b0e05dba0d434ff14b2840726d3b1",
-          "(.NET Core 4.6.28008.01; Microsoft Windows 10.0.18363 )"
-        ],
-        "x-ms-client-request-id": "b0f49c98-1594-3de9-d2aa-eca59bdc610f",
-        "x-ms-date": "Tue, 10 Dec 2019 06:02:40 GMT",
->>>>>>> 1d9822e0
+        "x-ms-client-request-id": "e692cecd-56ad-a164-a790-a680d7c68f79",
+        "x-ms-date": "Wed, 11 Dec 2019 20:42:45 GMT",
         "x-ms-file-permission-key": "invalidPermission",
         "x-ms-return-client-request-id": "true",
         "x-ms-version": "2019-07-07"
@@ -93,63 +54,34 @@
         "Access-Control-Allow-Origin": "*",
         "Content-Length": "347",
         "Content-Type": "application/xml",
-<<<<<<< HEAD
-        "Date": "Tue, 10 Dec 2019 05:34:15 GMT",
-=======
-        "Date": "Tue, 10 Dec 2019 06:02:40 GMT",
->>>>>>> 1d9822e0
+        "Date": "Wed, 11 Dec 2019 20:42:45 GMT",
         "Server": [
           "Windows-Azure-File/1.0",
           "Microsoft-HTTPAPI/2.0"
         ],
-<<<<<<< HEAD
-        "x-ms-client-request-id": "35926aa9-f484-459e-8e94-5e0b414004ae",
+        "x-ms-client-request-id": "e692cecd-56ad-a164-a790-a680d7c68f79",
         "x-ms-error-code": "InvalidHeaderValue",
-        "x-ms-request-id": "4fd8e457-701a-0023-141b-af08f8000000",
-=======
-        "x-ms-client-request-id": "b0f49c98-1594-3de9-d2aa-eca59bdc610f",
-        "x-ms-error-code": "InvalidHeaderValue",
-        "x-ms-request-id": "7dc09985-e01a-001e-411f-af7ee3000000",
->>>>>>> 1d9822e0
+        "x-ms-request-id": "ef3e4548-c01a-0019-1f63-b01280000000",
         "x-ms-version": "2019-07-07"
       },
       "ResponseBody": [
         "\uFEFF\u003C?xml version=\u00221.0\u0022 encoding=\u0022utf-8\u0022?\u003E\u003CError\u003E\u003CCode\u003EInvalidHeaderValue\u003C/Code\u003E\u003CMessage\u003EThe value for one of the HTTP headers is not in the correct format.\n",
-<<<<<<< HEAD
-        "RequestId:4fd8e457-701a-0023-141b-af08f8000000\n",
-        "Time:2019-12-10T05:34:16.0368205Z\u003C/Message\u003E\u003CHeaderName\u003Ex-ms-file-permission-key\u003C/HeaderName\u003E\u003CHeaderValue\u003EinvalidPermission\u003C/HeaderValue\u003E\u003C/Error\u003E"
+        "RequestId:ef3e4548-c01a-0019-1f63-b01280000000\n",
+        "Time:2019-12-11T20:42:45.8053884Z\u003C/Message\u003E\u003CHeaderName\u003Ex-ms-file-permission-key\u003C/HeaderName\u003E\u003CHeaderValue\u003EinvalidPermission\u003C/HeaderValue\u003E\u003C/Error\u003E"
       ]
     },
     {
-      "RequestUri": "http://seanstagetest.file.core.windows.net/test-share-4fd4c64c-e53a-16bd-0e91-7d0666bd1292?restype=share",
+      "RequestUri": "http://seanstagetest.file.core.windows.net/test-share-29a1743d-0f6f-ef85-9ac3-b2e4c860b250?restype=share",
       "RequestMethod": "DELETE",
       "RequestHeaders": {
         "Authorization": "Sanitized",
-        "traceparent": "00-492d654cdce9644bb77e7ed874036ca3-9fd375320aa5a249-00",
+        "traceparent": "00-5073e6654a04704586df7df803315262-a72da3028e0bda41-00",
         "User-Agent": [
-          "azsdk-net-Storage.Files.Shares/12.0.0-dev.20191209.1\u002Bb71b1fa965b15eccfc57e2c7781b8bf85cd4c766",
+          "azsdk-net-Storage.Files.Shares/12.0.0-dev.20191211.1\u002B899431c003876eb9b26cefd8e8a37e7f27f82ced",
           "(.NET Core 4.6.28008.01; Microsoft Windows 10.0.18363 )"
         ],
-        "x-ms-client-request-id": "8d7ba79b-dc85-dc95-f1f6-eafeffd97021",
-        "x-ms-date": "Tue, 10 Dec 2019 05:34:16 GMT",
-=======
-        "RequestId:7dc09985-e01a-001e-411f-af7ee3000000\n",
-        "Time:2019-12-10T06:02:40.6462854Z\u003C/Message\u003E\u003CHeaderName\u003Ex-ms-file-permission-key\u003C/HeaderName\u003E\u003CHeaderValue\u003EinvalidPermission\u003C/HeaderValue\u003E\u003C/Error\u003E"
-      ]
-    },
-    {
-      "RequestUri": "http://seanstagetest.file.core.windows.net/test-share-0ad935f7-9fd6-f221-a8ec-5565295ea9b1?restype=share",
-      "RequestMethod": "DELETE",
-      "RequestHeaders": {
-        "Authorization": "Sanitized",
-        "traceparent": "00-6a4e427a823d32498a7be905a192aacd-c0f41845b77c434e-00",
-        "User-Agent": [
-          "azsdk-net-Storage.Files.Shares/12.0.0-dev.20191209.1\u002B61bda4d1783b0e05dba0d434ff14b2840726d3b1",
-          "(.NET Core 4.6.28008.01; Microsoft Windows 10.0.18363 )"
-        ],
-        "x-ms-client-request-id": "bd809970-3115-07bb-3647-994837fe8b64",
-        "x-ms-date": "Tue, 10 Dec 2019 06:02:40 GMT",
->>>>>>> 1d9822e0
+        "x-ms-client-request-id": "fa71e8b3-97a7-91bd-e78a-cee825c7a1a9",
+        "x-ms-date": "Wed, 11 Dec 2019 20:42:45 GMT",
         "x-ms-delete-snapshots": "include",
         "x-ms-return-client-request-id": "true",
         "x-ms-version": "2019-07-07"
@@ -158,33 +90,20 @@
       "StatusCode": 202,
       "ResponseHeaders": {
         "Content-Length": "0",
-<<<<<<< HEAD
-        "Date": "Tue, 10 Dec 2019 05:34:15 GMT",
-=======
-        "Date": "Tue, 10 Dec 2019 06:02:40 GMT",
->>>>>>> 1d9822e0
+        "Date": "Wed, 11 Dec 2019 20:42:45 GMT",
         "Server": [
           "Windows-Azure-File/1.0",
           "Microsoft-HTTPAPI/2.0"
         ],
-<<<<<<< HEAD
-        "x-ms-client-request-id": "8d7ba79b-dc85-dc95-f1f6-eafeffd97021",
-        "x-ms-request-id": "4fd8e458-701a-0023-151b-af08f8000000",
-=======
-        "x-ms-client-request-id": "bd809970-3115-07bb-3647-994837fe8b64",
-        "x-ms-request-id": "7dc09986-e01a-001e-421f-af7ee3000000",
->>>>>>> 1d9822e0
+        "x-ms-client-request-id": "fa71e8b3-97a7-91bd-e78a-cee825c7a1a9",
+        "x-ms-request-id": "ef3e4549-c01a-0019-2063-b01280000000",
         "x-ms-version": "2019-07-07"
       },
       "ResponseBody": []
     }
   ],
   "Variables": {
-<<<<<<< HEAD
-    "RandomSeed": "2010814841",
-=======
-    "RandomSeed": "1360944779",
->>>>>>> 1d9822e0
+    "RandomSeed": "1702219303",
     "Storage_TestConfigDefault": "ProductionTenant\nseanstagetest\nU2FuaXRpemVk\nhttp://seanstagetest.blob.core.windows.net\nhttp://seanstagetest.file.core.windows.net\nhttp://seanstagetest.queue.core.windows.net\nhttp://seanstagetest.table.core.windows.net\n\n\n\n\nhttp://seanstagetest-secondary.blob.core.windows.net\nhttp://seanstagetest-secondary.file.core.windows.net\nhttp://seanstagetest-secondary.queue.core.windows.net\nhttp://seanstagetest-secondary.table.core.windows.net\n\nSanitized\n\n\nCloud\nBlobEndpoint=http://seanstagetest.blob.core.windows.net/;QueueEndpoint=http://seanstagetest.queue.core.windows.net/;FileEndpoint=http://seanstagetest.file.core.windows.net/;BlobSecondaryEndpoint=http://seanstagetest-secondary.blob.core.windows.net/;QueueSecondaryEndpoint=http://seanstagetest-secondary.queue.core.windows.net/;FileSecondaryEndpoint=http://seanstagetest-secondary.file.core.windows.net/;AccountName=seanstagetest;AccountKey=Sanitized"
   }
 }