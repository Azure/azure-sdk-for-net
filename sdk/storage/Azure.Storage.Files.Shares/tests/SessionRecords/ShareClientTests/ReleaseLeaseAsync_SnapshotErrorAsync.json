﻿{
  "Entries": [
    {
      "RequestUri": "https://seanmcccanary3.file.core.windows.net/test-share-082421a5-c23b-ec14-0dd9-19c81ecea643?restype=share",
      "RequestMethod": "PUT",
      "RequestHeaders": {
        "Authorization": "Sanitized",
        "traceparent": "00-091f53fabad6bd4aa45250dc043e3776-2f259f67c1036b47-00",
        "User-Agent": [
          "azsdk-net-Storage.Files.Shares/12.3.0-dev.20200805.1",
          "(.NET Core 4.6.29017.01; Microsoft Windows 10.0.18362 )"
        ],
        "x-ms-client-request-id": "bbe9f963-42bd-1033-785b-0ba90f43c6b6",
        "x-ms-date": "Wed, 05 Aug 2020 22:26:58 GMT",
        "x-ms-return-client-request-id": "true",
<<<<<<< HEAD
        "x-ms-version": "2020-12-06",
=======
        "x-ms-version": "2021-02-12",
>>>>>>> 7e782c87
        "Accept": "application/xml"
      },
      "RequestBody": null,
      "StatusCode": 201,
      "ResponseHeaders": {
        "Content-Length": "0",
        "Date": "Wed, 05 Aug 2020 22:26:56 GMT",
        "ETag": "\"0x8D8398EAA090369\"",
        "Last-Modified": "Wed, 05 Aug 2020 22:26:57 GMT",
        "Server": [
          "Windows-Azure-File/1.0",
          "Microsoft-HTTPAPI/2.0"
        ],
        "x-ms-client-request-id": "bbe9f963-42bd-1033-785b-0ba90f43c6b6",
        "x-ms-request-id": "8d3b38fe-e01a-0013-3d77-6bfece000000",
<<<<<<< HEAD
        "x-ms-version": "2020-12-06"
=======
        "x-ms-version": "2021-02-12"
>>>>>>> 7e782c87
      },
      "ResponseBody": []
    },
    {
      "RequestUri": "https://seanmcccanary3.file.core.windows.net/test-share-082421a5-c23b-ec14-0dd9-19c81ecea643?sharesnapshot=2020-08-05T22:10:47.0000000Z&comp=lease&restype=share",
      "RequestMethod": "PUT",
      "RequestHeaders": {
        "Authorization": "Sanitized",
        "traceparent": "00-32be3a36487b9b4d9db8825f0273eb49-1330e4c21bac2c4d-00",
        "User-Agent": [
          "azsdk-net-Storage.Files.Shares/12.3.0-dev.20200805.1",
          "(.NET Core 4.6.29017.01; Microsoft Windows 10.0.18362 )"
        ],
        "x-ms-client-request-id": "0f4b9d6c-c85d-72eb-3f13-34f4ff2ba0a3",
        "x-ms-date": "Wed, 05 Aug 2020 22:26:58 GMT",
        "x-ms-lease-action": "release",
        "x-ms-lease-id": "1773abf3-f036-d5b9-87c8-43086fd4323c",
        "x-ms-return-client-request-id": "true",
<<<<<<< HEAD
        "x-ms-version": "2020-12-06",
=======
        "x-ms-version": "2021-02-12",
>>>>>>> 7e782c87
        "Accept": "application/xml"
      },
      "RequestBody": null,
      "StatusCode": 404,
      "ResponseHeaders": {
        "Content-Length": "217",
        "Content-Type": "application/xml",
        "Date": "Wed, 05 Aug 2020 22:26:58 GMT",
        "Server": [
          "Windows-Azure-File/1.0",
          "Microsoft-HTTPAPI/2.0"
        ],
        "x-ms-client-request-id": "0f4b9d6c-c85d-72eb-3f13-34f4ff2ba0a3",
        "x-ms-error-code": "ShareNotFound",
        "x-ms-request-id": "8d3b3901-e01a-0013-3e77-6bfece000000",
<<<<<<< HEAD
        "x-ms-version": "2020-12-06"
=======
        "x-ms-version": "2021-02-12"
>>>>>>> 7e782c87
      },
      "ResponseBody": [
        "﻿<?xml version=\"1.0\" encoding=\"utf-8\"?><Error><Code>ShareNotFound</Code><Message>The specified share does not exist.\n",
        "RequestId:8d3b3901-e01a-0013-3e77-6bfece000000\n",
        "Time:2020-08-05T22:26:58.6791211Z</Message></Error>"
      ]
    },
    {
      "RequestUri": "https://seanmcccanary3.file.core.windows.net/test-share-082421a5-c23b-ec14-0dd9-19c81ecea643?restype=share",
      "RequestMethod": "DELETE",
      "RequestHeaders": {
        "Authorization": "Sanitized",
        "traceparent": "00-99e362d27fd18f45bf6b8238e3e2fbfa-9ab0fa68012eb44e-00",
        "User-Agent": [
          "azsdk-net-Storage.Files.Shares/12.3.0-dev.20200805.1",
          "(.NET Core 4.6.29017.01; Microsoft Windows 10.0.18362 )"
        ],
        "x-ms-client-request-id": "d19bc17b-2388-31de-0cf2-e4d1b791759f",
        "x-ms-date": "Wed, 05 Aug 2020 22:26:59 GMT",
        "x-ms-delete-snapshots": "include",
        "x-ms-return-client-request-id": "true",
<<<<<<< HEAD
        "x-ms-version": "2020-12-06",
=======
        "x-ms-version": "2021-02-12",
>>>>>>> 7e782c87
        "Accept": "application/xml"
      },
      "RequestBody": null,
      "StatusCode": 202,
      "ResponseHeaders": {
        "Content-Length": "0",
        "Date": "Wed, 05 Aug 2020 22:26:58 GMT",
        "Server": [
          "Windows-Azure-File/1.0",
          "Microsoft-HTTPAPI/2.0"
        ],
        "x-ms-client-request-id": "d19bc17b-2388-31de-0cf2-e4d1b791759f",
        "x-ms-request-id": "8d3b3907-e01a-0013-4177-6bfece000000",
<<<<<<< HEAD
        "x-ms-version": "2020-12-06"
=======
        "x-ms-version": "2021-02-12"
>>>>>>> 7e782c87
      },
      "ResponseBody": []
    }
  ],
  "Variables": {
    "RandomSeed": "1319219473",
    "Storage_TestConfigDefault": "ProductionTenant\nseanmcccanary3\nU2FuaXRpemVk\nhttps://seanmcccanary3.blob.core.windows.net\nhttps://seanmcccanary3.file.core.windows.net\nhttps://seanmcccanary3.queue.core.windows.net\nhttps://seanmcccanary3.table.core.windows.net\n\n\n\n\nhttps://seanmcccanary3-secondary.blob.core.windows.net\nhttps://seanmcccanary3-secondary.file.core.windows.net\nhttps://seanmcccanary3-secondary.queue.core.windows.net\nhttps://seanmcccanary3-secondary.table.core.windows.net\n\nSanitized\n\n\nCloud\nBlobEndpoint=https://seanmcccanary3.blob.core.windows.net/;QueueEndpoint=https://seanmcccanary3.queue.core.windows.net/;FileEndpoint=https://seanmcccanary3.file.core.windows.net/;BlobSecondaryEndpoint=https://seanmcccanary3-secondary.blob.core.windows.net/;QueueSecondaryEndpoint=https://seanmcccanary3-secondary.queue.core.windows.net/;FileSecondaryEndpoint=https://seanmcccanary3-secondary.file.core.windows.net/;AccountName=seanmcccanary3;AccountKey=Kg==;\nseanscope1\n\n"
  }
}<|MERGE_RESOLUTION|>--- conflicted
+++ resolved
@@ -13,11 +13,7 @@
         "x-ms-client-request-id": "bbe9f963-42bd-1033-785b-0ba90f43c6b6",
         "x-ms-date": "Wed, 05 Aug 2020 22:26:58 GMT",
         "x-ms-return-client-request-id": "true",
-<<<<<<< HEAD
-        "x-ms-version": "2020-12-06",
-=======
         "x-ms-version": "2021-02-12",
->>>>>>> 7e782c87
         "Accept": "application/xml"
       },
       "RequestBody": null,
@@ -33,11 +29,7 @@
         ],
         "x-ms-client-request-id": "bbe9f963-42bd-1033-785b-0ba90f43c6b6",
         "x-ms-request-id": "8d3b38fe-e01a-0013-3d77-6bfece000000",
-<<<<<<< HEAD
-        "x-ms-version": "2020-12-06"
-=======
         "x-ms-version": "2021-02-12"
->>>>>>> 7e782c87
       },
       "ResponseBody": []
     },
@@ -56,11 +48,7 @@
         "x-ms-lease-action": "release",
         "x-ms-lease-id": "1773abf3-f036-d5b9-87c8-43086fd4323c",
         "x-ms-return-client-request-id": "true",
-<<<<<<< HEAD
-        "x-ms-version": "2020-12-06",
-=======
         "x-ms-version": "2021-02-12",
->>>>>>> 7e782c87
         "Accept": "application/xml"
       },
       "RequestBody": null,
@@ -76,11 +64,7 @@
         "x-ms-client-request-id": "0f4b9d6c-c85d-72eb-3f13-34f4ff2ba0a3",
         "x-ms-error-code": "ShareNotFound",
         "x-ms-request-id": "8d3b3901-e01a-0013-3e77-6bfece000000",
-<<<<<<< HEAD
-        "x-ms-version": "2020-12-06"
-=======
         "x-ms-version": "2021-02-12"
->>>>>>> 7e782c87
       },
       "ResponseBody": [
         "﻿<?xml version=\"1.0\" encoding=\"utf-8\"?><Error><Code>ShareNotFound</Code><Message>The specified share does not exist.\n",
@@ -102,11 +86,7 @@
         "x-ms-date": "Wed, 05 Aug 2020 22:26:59 GMT",
         "x-ms-delete-snapshots": "include",
         "x-ms-return-client-request-id": "true",
-<<<<<<< HEAD
-        "x-ms-version": "2020-12-06",
-=======
         "x-ms-version": "2021-02-12",
->>>>>>> 7e782c87
         "Accept": "application/xml"
       },
       "RequestBody": null,
@@ -120,11 +100,7 @@
         ],
         "x-ms-client-request-id": "d19bc17b-2388-31de-0cf2-e4d1b791759f",
         "x-ms-request-id": "8d3b3907-e01a-0013-4177-6bfece000000",
-<<<<<<< HEAD
-        "x-ms-version": "2020-12-06"
-=======
         "x-ms-version": "2021-02-12"
->>>>>>> 7e782c87
       },
       "ResponseBody": []
     }
