--- conflicted
+++ resolved
@@ -13,11 +13,7 @@
         "x-ms-client-request-id": "ae146a0d-f693-cd1d-70e0-b521c622e49b",
         "x-ms-date": "Wed, 05 Aug 2020 22:27:01 GMT",
         "x-ms-return-client-request-id": "true",
-<<<<<<< HEAD
-        "x-ms-version": "2020-12-06",
-=======
         "x-ms-version": "2021-02-12",
->>>>>>> 7e782c87
         "Accept": "application/xml"
       },
       "RequestBody": null,
@@ -33,11 +29,7 @@
         ],
         "x-ms-client-request-id": "ae146a0d-f693-cd1d-70e0-b521c622e49b",
         "x-ms-request-id": "126c9dbe-e01a-005e-3877-6b3122000000",
-<<<<<<< HEAD
-        "x-ms-version": "2020-12-06"
-=======
         "x-ms-version": "2021-02-12"
->>>>>>> 7e782c87
       },
       "ResponseBody": []
     },
@@ -56,11 +48,7 @@
         "x-ms-lease-action": "renew",
         "x-ms-lease-id": "869fcfee-a687-bd95-8572-07234e2c685e",
         "x-ms-return-client-request-id": "true",
-<<<<<<< HEAD
-        "x-ms-version": "2020-12-06",
-=======
         "x-ms-version": "2021-02-12",
->>>>>>> 7e782c87
         "Accept": "application/xml"
       },
       "RequestBody": null,
@@ -76,11 +64,7 @@
         "x-ms-client-request-id": "02fc76c3-9a48-67e5-d556-2821eefa7f44",
         "x-ms-error-code": "ShareNotFound",
         "x-ms-request-id": "126c9dc1-e01a-005e-3977-6b3122000000",
-<<<<<<< HEAD
-        "x-ms-version": "2020-12-06"
-=======
         "x-ms-version": "2021-02-12"
->>>>>>> 7e782c87
       },
       "ResponseBody": [
         "﻿<?xml version=\"1.0\" encoding=\"utf-8\"?><Error><Code>ShareNotFound</Code><Message>The specified share does not exist.\n",
@@ -102,11 +86,7 @@
         "x-ms-date": "Wed, 05 Aug 2020 22:27:02 GMT",
         "x-ms-delete-snapshots": "include",
         "x-ms-return-client-request-id": "true",
-<<<<<<< HEAD
-        "x-ms-version": "2020-12-06",
-=======
         "x-ms-version": "2021-02-12",
->>>>>>> 7e782c87
         "Accept": "application/xml"
       },
       "RequestBody": null,
@@ -120,11 +100,7 @@
         ],
         "x-ms-client-request-id": "d760c07e-652f-2815-7f51-cd8beb61d648",
         "x-ms-request-id": "126c9dc2-e01a-005e-3a77-6b3122000000",
-<<<<<<< HEAD
-        "x-ms-version": "2020-12-06"
-=======
         "x-ms-version": "2021-02-12"
->>>>>>> 7e782c87
       },
       "ResponseBody": []
     }
