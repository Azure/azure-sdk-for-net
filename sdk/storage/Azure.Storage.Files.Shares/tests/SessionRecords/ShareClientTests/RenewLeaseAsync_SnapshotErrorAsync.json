--- conflicted
+++ resolved
@@ -1,121 +1,106 @@
-{
+﻿{
   "Entries": [
     {
       "RequestUri": "https://seanmcccanary3.file.core.windows.net/test-share-702dd28f-60ca-3b16-47e3-d2c70df6c216?restype=share",
       "RequestMethod": "PUT",
       "RequestHeaders": {
-        "Accept": "application/xml",
         "Authorization": "Sanitized",
-        "traceparent": "00-c7b421db3cbf3f45bdf76545fd279f52-e6cef95efca67a40-00",
+        "traceparent": "00-526b4a2ec9630947a61f526fbb90eae7-eb7e155abdbfac43-00",
         "User-Agent": [
-          "azsdk-net-Storage.Files.Shares/12.7.0-alpha.20210121.1",
-          "(.NET 5.0.2; Microsoft Windows 10.0.19042)"
+          "azsdk-net-Storage.Files.Shares/12.3.0-dev.20200805.1",
+          "(.NET Core 4.6.29017.01; Microsoft Windows 10.0.18362 )"
         ],
         "x-ms-client-request-id": "ae146a0d-f693-cd1d-70e0-b521c622e49b",
-        "x-ms-date": "Thu, 21 Jan 2021 20:46:03 GMT",
+        "x-ms-date": "Wed, 05 Aug 2020 22:27:01 GMT",
         "x-ms-return-client-request-id": "true",
-        "x-ms-version": "2020-06-12"
+        "x-ms-version": "2020-06-12",
+        "Accept": "application/xml"
       },
       "RequestBody": null,
       "StatusCode": 201,
       "ResponseHeaders": {
         "Content-Length": "0",
-        "Date": "Thu, 21 Jan 2021 20:46:02 GMT",
-        "ETag": "\u00220x8D8BE4D916A6C6F\u0022",
-        "Last-Modified": "Thu, 21 Jan 2021 20:46:03 GMT",
+        "Date": "Wed, 05 Aug 2020 22:26:59 GMT",
+        "ETag": "\"0x8D8398EAC2825AC\"",
+        "Last-Modified": "Wed, 05 Aug 2020 22:27:00 GMT",
         "Server": [
           "Windows-Azure-File/1.0",
           "Microsoft-HTTPAPI/2.0"
         ],
         "x-ms-client-request-id": "ae146a0d-f693-cd1d-70e0-b521c622e49b",
-<<<<<<< HEAD
         "x-ms-request-id": "126c9dbe-e01a-005e-3877-6b3122000000",
         "x-ms-version": "2020-06-12"
-=======
-        "x-ms-request-id": "0db32b0f-401a-0078-1a36-f0793a000000",
-        "x-ms-version": "2020-04-08"
->>>>>>> ac24a13f
       },
       "ResponseBody": []
     },
     {
-      "RequestUri": "https://seanmcccanary3.file.core.windows.net/test-share-702dd28f-60ca-3b16-47e3-d2c70df6c216?sharesnapshot=2020-08-05T22:10:47.0000000Z\u0026comp=lease\u0026restype=share",
+      "RequestUri": "https://seanmcccanary3.file.core.windows.net/test-share-702dd28f-60ca-3b16-47e3-d2c70df6c216?sharesnapshot=2020-08-05T22:10:47.0000000Z&comp=lease&restype=share",
       "RequestMethod": "PUT",
       "RequestHeaders": {
-        "Accept": "application/xml",
         "Authorization": "Sanitized",
-        "traceparent": "00-1ae70d868dc293469bd464a47cd620ad-fb54100f497d7141-00",
+        "traceparent": "00-b3de58706df7684785acf32929a6c883-e2017d5cd0066c47-00",
         "User-Agent": [
-          "azsdk-net-Storage.Files.Shares/12.7.0-alpha.20210121.1",
-          "(.NET 5.0.2; Microsoft Windows 10.0.19042)"
+          "azsdk-net-Storage.Files.Shares/12.3.0-dev.20200805.1",
+          "(.NET Core 4.6.29017.01; Microsoft Windows 10.0.18362 )"
         ],
         "x-ms-client-request-id": "02fc76c3-9a48-67e5-d556-2821eefa7f44",
-        "x-ms-date": "Thu, 21 Jan 2021 20:46:03 GMT",
+        "x-ms-date": "Wed, 05 Aug 2020 22:27:01 GMT",
         "x-ms-lease-action": "renew",
         "x-ms-lease-id": "869fcfee-a687-bd95-8572-07234e2c685e",
         "x-ms-return-client-request-id": "true",
-        "x-ms-version": "2020-06-12"
+        "x-ms-version": "2020-06-12",
+        "Accept": "application/xml"
       },
       "RequestBody": null,
       "StatusCode": 404,
       "ResponseHeaders": {
         "Content-Length": "217",
         "Content-Type": "application/xml",
-        "Date": "Thu, 21 Jan 2021 20:46:03 GMT",
+        "Date": "Wed, 05 Aug 2020 22:27:00 GMT",
         "Server": [
           "Windows-Azure-File/1.0",
           "Microsoft-HTTPAPI/2.0"
         ],
         "x-ms-client-request-id": "02fc76c3-9a48-67e5-d556-2821eefa7f44",
         "x-ms-error-code": "ShareNotFound",
-<<<<<<< HEAD
         "x-ms-request-id": "126c9dc1-e01a-005e-3977-6b3122000000",
         "x-ms-version": "2020-06-12"
-=======
-        "x-ms-request-id": "0db32b13-401a-0078-1c36-f0793a000000",
-        "x-ms-version": "2020-04-08"
->>>>>>> ac24a13f
       },
       "ResponseBody": [
-        "\uFEFF\u003C?xml version=\u00221.0\u0022 encoding=\u0022utf-8\u0022?\u003E\u003CError\u003E\u003CCode\u003EShareNotFound\u003C/Code\u003E\u003CMessage\u003EThe specified share does not exist.\n",
-        "RequestId:0db32b13-401a-0078-1c36-f0793a000000\n",
-        "Time:2021-01-21T20:46:03.6386761Z\u003C/Message\u003E\u003C/Error\u003E"
+        "﻿<?xml version=\"1.0\" encoding=\"utf-8\"?><Error><Code>ShareNotFound</Code><Message>The specified share does not exist.\n",
+        "RequestId:126c9dc1-e01a-005e-3977-6b3122000000\n",
+        "Time:2020-08-05T22:27:01.2008567Z</Message></Error>"
       ]
     },
     {
       "RequestUri": "https://seanmcccanary3.file.core.windows.net/test-share-702dd28f-60ca-3b16-47e3-d2c70df6c216?restype=share",
       "RequestMethod": "DELETE",
       "RequestHeaders": {
-        "Accept": "application/xml",
         "Authorization": "Sanitized",
-        "traceparent": "00-6218e1933a2c944e988cf66d2c76cabe-18cc036a8e0b7149-00",
+        "traceparent": "00-1b1ff2b174450e49b8058e28ec4e43e7-2ada18a5c34d1d4a-00",
         "User-Agent": [
-          "azsdk-net-Storage.Files.Shares/12.7.0-alpha.20210121.1",
-          "(.NET 5.0.2; Microsoft Windows 10.0.19042)"
+          "azsdk-net-Storage.Files.Shares/12.3.0-dev.20200805.1",
+          "(.NET Core 4.6.29017.01; Microsoft Windows 10.0.18362 )"
         ],
         "x-ms-client-request-id": "d760c07e-652f-2815-7f51-cd8beb61d648",
-        "x-ms-date": "Thu, 21 Jan 2021 20:46:03 GMT",
+        "x-ms-date": "Wed, 05 Aug 2020 22:27:02 GMT",
         "x-ms-delete-snapshots": "include",
         "x-ms-return-client-request-id": "true",
-        "x-ms-version": "2020-06-12"
+        "x-ms-version": "2020-06-12",
+        "Accept": "application/xml"
       },
       "RequestBody": null,
       "StatusCode": 202,
       "ResponseHeaders": {
         "Content-Length": "0",
-        "Date": "Thu, 21 Jan 2021 20:46:03 GMT",
+        "Date": "Wed, 05 Aug 2020 22:27:00 GMT",
         "Server": [
           "Windows-Azure-File/1.0",
           "Microsoft-HTTPAPI/2.0"
         ],
         "x-ms-client-request-id": "d760c07e-652f-2815-7f51-cd8beb61d648",
-<<<<<<< HEAD
         "x-ms-request-id": "126c9dc2-e01a-005e-3a77-6b3122000000",
         "x-ms-version": "2020-06-12"
-=======
-        "x-ms-request-id": "0db32b14-401a-0078-1d36-f0793a000000",
-        "x-ms-version": "2020-04-08"
->>>>>>> ac24a13f
       },
       "ResponseBody": []
     }
