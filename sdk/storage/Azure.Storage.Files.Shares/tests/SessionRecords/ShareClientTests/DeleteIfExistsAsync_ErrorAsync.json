﻿{
  "Entries": [
    {
      "RequestUri": "https://seanmcccanada.file.core.windows.net/test-share-c7f33262-2adf-a9c4-6832-e5f941706d23?restype=share",
      "RequestMethod": "DELETE",
      "RequestHeaders": {
        "traceparent": "00-2982ac59df97b14190147d7c2c536a0e-cb71e3ab73791b4b-00",
        "User-Agent": [
          "azsdk-net-Storage.Files.Shares/12.5.0-alpha.20201014.1",
          "(.NET Core 4.6.29220.03; Microsoft Windows 10.0.19042 )"
        ],
        "x-ms-client-request-id": "933e61f3-80b7-1526-8fef-ced9a87b9dce",
        "x-ms-delete-snapshots": "include",
        "x-ms-return-client-request-id": "true",
<<<<<<< HEAD
        "x-ms-version": "2020-12-06",
=======
        "x-ms-version": "2021-02-12",
>>>>>>> 7e782c87
        "Accept": "application/xml"
      },
      "RequestBody": null,
      "StatusCode": 404,
      "ResponseHeaders": {
        "Content-Length": "223",
        "Content-Type": "application/xml",
        "Date": "Wed, 14 Oct 2020 23:18:49 GMT",
        "Server": [
          "Windows-Azure-File/1.0",
          "Microsoft-HTTPAPI/2.0"
        ],
        "x-ms-client-request-id": "933e61f3-80b7-1526-8fef-ced9a87b9dce",
        "x-ms-error-code": "ResourceNotFound",
        "x-ms-request-id": "781cb691-701a-0034-1480-a2a24a000000",
<<<<<<< HEAD
        "x-ms-version": "2020-12-06"
=======
        "x-ms-version": "2021-02-12"
>>>>>>> 7e782c87
      },
      "ResponseBody": [
        "﻿<?xml version=\"1.0\" encoding=\"utf-8\"?><Error><Code>ResourceNotFound</Code><Message>The specified resource does not exist.\n",
        "RequestId:781cb691-701a-0034-1480-a2a24a000000\n",
        "Time:2020-10-14T23:18:49.3455572Z</Message></Error>"
      ]
    }
  ],
  "Variables": {
    "RandomSeed": "1000392204",
    "Storage_TestConfigDefault": "ProductionTenant\nseanmcccanada\nU2FuaXRpemVk\nhttps://seanmcccanada.blob.core.windows.net\nhttps://seanmcccanada.file.core.windows.net\nhttps://seanmcccanada.queue.core.windows.net\nhttps://seanmcccanada.table.core.windows.net\n\n\n\n\nhttps://seanmcccanada-secondary.blob.core.windows.net\nhttps://seanmcccanada-secondary.file.core.windows.net\nhttps://seanmcccanada-secondary.queue.core.windows.net\nhttps://seanmcccanada-secondary.table.core.windows.net\n\nSanitized\n\n\nCloud\nBlobEndpoint=https://seanmcccanada.blob.core.windows.net/;QueueEndpoint=https://seanmcccanada.queue.core.windows.net/;FileEndpoint=https://seanmcccanada.file.core.windows.net/;BlobSecondaryEndpoint=https://seanmcccanada-secondary.blob.core.windows.net/;QueueSecondaryEndpoint=https://seanmcccanada-secondary.queue.core.windows.net/;FileSecondaryEndpoint=https://seanmcccanada-secondary.file.core.windows.net/;AccountName=seanmcccanada;AccountKey=Kg==;\nseanscope1\n\n"
  }
}<|MERGE_RESOLUTION|>--- conflicted
+++ resolved
@@ -12,11 +12,7 @@
         "x-ms-client-request-id": "933e61f3-80b7-1526-8fef-ced9a87b9dce",
         "x-ms-delete-snapshots": "include",
         "x-ms-return-client-request-id": "true",
-<<<<<<< HEAD
-        "x-ms-version": "2020-12-06",
-=======
         "x-ms-version": "2021-02-12",
->>>>>>> 7e782c87
         "Accept": "application/xml"
       },
       "RequestBody": null,
@@ -32,11 +28,7 @@
         "x-ms-client-request-id": "933e61f3-80b7-1526-8fef-ced9a87b9dce",
         "x-ms-error-code": "ResourceNotFound",
         "x-ms-request-id": "781cb691-701a-0034-1480-a2a24a000000",
-<<<<<<< HEAD
-        "x-ms-version": "2020-12-06"
-=======
         "x-ms-version": "2021-02-12"
->>>>>>> 7e782c87
       },
       "ResponseBody": [
         "﻿<?xml version=\"1.0\" encoding=\"utf-8\"?><Error><Code>ResourceNotFound</Code><Message>The specified resource does not exist.\n",
