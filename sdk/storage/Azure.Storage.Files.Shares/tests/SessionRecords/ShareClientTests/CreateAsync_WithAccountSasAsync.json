﻿{
  "Entries": [
    {
<<<<<<< HEAD
      "RequestUri": "https://seanmcccanary.file.core.windows.net/test-share-9bee062f-8bcc-ce2e-7264-ba241b7f4a04?sv=2020-12-06&ss=f&srt=c&st=2020-06-01T19%3A21%3A32Z&se=2020-06-01T21%3A21%3A32Z&sp=dc&sig=Sanitized&restype=share",
=======
      "RequestUri": "https://seanmcccanary.file.core.windows.net/test-share-9bee062f-8bcc-ce2e-7264-ba241b7f4a04?sv=2021-02-12&ss=f&srt=c&st=2020-06-01T19%3A21%3A32Z&se=2020-06-01T21%3A21%3A32Z&sp=dc&sig=Sanitized&restype=share",
>>>>>>> 7e782c87
      "RequestMethod": "PUT",
      "RequestHeaders": {
        "traceparent": "00-b69fb47f4be3944382ff250463f6c2ef-df4f4ac77ebeb74e-00",
        "User-Agent": [
          "azsdk-net-Storage.Files.Shares/12.3.0-dev.20200601.1",
          "(.NET Core 4.6.28619.01; Microsoft Windows 10.0.18362 )"
        ],
        "x-ms-client-request-id": "710aecaf-4140-699a-54cf-742d1424a7b9",
        "x-ms-return-client-request-id": "true",
        "x-ms-share-quota": "1",
<<<<<<< HEAD
        "x-ms-version": "2020-12-06",
=======
        "x-ms-version": "2021-02-12",
>>>>>>> 7e782c87
        "Accept": "application/xml"
      },
      "RequestBody": null,
      "StatusCode": 201,
      "ResponseHeaders": {
        "Content-Length": "0",
        "Date": "Mon, 01 Jun 2020 20:21:33 GMT",
        "ETag": "\"0x8D8066960F999F7\"",
        "Last-Modified": "Mon, 01 Jun 2020 20:21:34 GMT",
        "Server": [
          "Windows-Azure-File/1.0",
          "Microsoft-HTTPAPI/2.0"
        ],
        "x-ms-client-request-id": "710aecaf-4140-699a-54cf-742d1424a7b9",
        "x-ms-request-id": "a2557891-201a-002e-5a52-381fb7000000",
<<<<<<< HEAD
        "x-ms-version": "2020-12-06"
=======
        "x-ms-version": "2021-02-12"
>>>>>>> 7e782c87
      },
      "ResponseBody": []
    },
    {
<<<<<<< HEAD
      "RequestUri": "https://seanmcccanary.file.core.windows.net/test-share-9bee062f-8bcc-ce2e-7264-ba241b7f4a04?sv=2020-12-06&ss=f&srt=c&st=2020-06-01T19%3A21%3A32Z&se=2020-06-01T21%3A21%3A32Z&sp=dc&sig=Sanitized&restype=share",
=======
      "RequestUri": "https://seanmcccanary.file.core.windows.net/test-share-9bee062f-8bcc-ce2e-7264-ba241b7f4a04?sv=2021-02-12&ss=f&srt=c&st=2020-06-01T19%3A21%3A32Z&se=2020-06-01T21%3A21%3A32Z&sp=dc&sig=Sanitized&restype=share",
>>>>>>> 7e782c87
      "RequestMethod": "DELETE",
      "RequestHeaders": {
        "traceparent": "00-6147121c87de3b45889511ec38f0d66a-4655f6310e737d46-00",
        "User-Agent": [
          "azsdk-net-Storage.Files.Shares/12.3.0-dev.20200601.1",
          "(.NET Core 4.6.28619.01; Microsoft Windows 10.0.18362 )"
        ],
        "x-ms-client-request-id": "2f748945-d975-36c3-aa66-cebffb774c16",
        "x-ms-return-client-request-id": "true",
<<<<<<< HEAD
        "x-ms-version": "2020-12-06",
=======
        "x-ms-version": "2021-02-12",
>>>>>>> 7e782c87
        "Accept": "application/xml"
      },
      "RequestBody": null,
      "StatusCode": 202,
      "ResponseHeaders": {
        "Content-Length": "0",
        "Date": "Mon, 01 Jun 2020 20:21:33 GMT",
        "Server": [
          "Windows-Azure-File/1.0",
          "Microsoft-HTTPAPI/2.0"
        ],
        "x-ms-client-request-id": "2f748945-d975-36c3-aa66-cebffb774c16",
        "x-ms-request-id": "a2557894-201a-002e-5b52-381fb7000000",
<<<<<<< HEAD
        "x-ms-version": "2020-12-06"
=======
        "x-ms-version": "2021-02-12"
>>>>>>> 7e782c87
      },
      "ResponseBody": []
    }
  ],
  "Variables": {
    "DateTimeOffsetNow": "2020-06-01T15:21:32.8985183-05:00",
    "RandomSeed": "1334534158",
    "Storage_TestConfigDefault": "ProductionTenant\nseanmcccanary\nU2FuaXRpemVk\nhttps://seanmcccanary.blob.core.windows.net\nhttps://seanmcccanary.file.core.windows.net\nhttps://seanmcccanary.queue.core.windows.net\nhttps://seanmcccanary.table.core.windows.net\n\n\n\n\nhttps://seanmcccanary-secondary.blob.core.windows.net\nhttps://seanmcccanary-secondary.file.core.windows.net\nhttps://seanmcccanary-secondary.queue.core.windows.net\nhttps://seanmcccanary-secondary.table.core.windows.net\n\nSanitized\n\n\nCloud\nBlobEndpoint=https://seanmcccanary.blob.core.windows.net/;QueueEndpoint=https://seanmcccanary.queue.core.windows.net/;FileEndpoint=https://seanmcccanary.file.core.windows.net/;BlobSecondaryEndpoint=https://seanmcccanary-secondary.blob.core.windows.net/;QueueSecondaryEndpoint=https://seanmcccanary-secondary.queue.core.windows.net/;FileSecondaryEndpoint=https://seanmcccanary-secondary.file.core.windows.net/;AccountName=seanmcccanary;AccountKey=Sanitized\nseanscope1\n\n"
  }
}<|MERGE_RESOLUTION|>--- conflicted
+++ resolved
@@ -1,11 +1,7 @@
 ﻿{
   "Entries": [
     {
-<<<<<<< HEAD
-      "RequestUri": "https://seanmcccanary.file.core.windows.net/test-share-9bee062f-8bcc-ce2e-7264-ba241b7f4a04?sv=2020-12-06&ss=f&srt=c&st=2020-06-01T19%3A21%3A32Z&se=2020-06-01T21%3A21%3A32Z&sp=dc&sig=Sanitized&restype=share",
-=======
       "RequestUri": "https://seanmcccanary.file.core.windows.net/test-share-9bee062f-8bcc-ce2e-7264-ba241b7f4a04?sv=2021-02-12&ss=f&srt=c&st=2020-06-01T19%3A21%3A32Z&se=2020-06-01T21%3A21%3A32Z&sp=dc&sig=Sanitized&restype=share",
->>>>>>> 7e782c87
       "RequestMethod": "PUT",
       "RequestHeaders": {
         "traceparent": "00-b69fb47f4be3944382ff250463f6c2ef-df4f4ac77ebeb74e-00",
@@ -16,11 +12,7 @@
         "x-ms-client-request-id": "710aecaf-4140-699a-54cf-742d1424a7b9",
         "x-ms-return-client-request-id": "true",
         "x-ms-share-quota": "1",
-<<<<<<< HEAD
-        "x-ms-version": "2020-12-06",
-=======
         "x-ms-version": "2021-02-12",
->>>>>>> 7e782c87
         "Accept": "application/xml"
       },
       "RequestBody": null,
@@ -36,20 +28,12 @@
         ],
         "x-ms-client-request-id": "710aecaf-4140-699a-54cf-742d1424a7b9",
         "x-ms-request-id": "a2557891-201a-002e-5a52-381fb7000000",
-<<<<<<< HEAD
-        "x-ms-version": "2020-12-06"
-=======
         "x-ms-version": "2021-02-12"
->>>>>>> 7e782c87
       },
       "ResponseBody": []
     },
     {
-<<<<<<< HEAD
-      "RequestUri": "https://seanmcccanary.file.core.windows.net/test-share-9bee062f-8bcc-ce2e-7264-ba241b7f4a04?sv=2020-12-06&ss=f&srt=c&st=2020-06-01T19%3A21%3A32Z&se=2020-06-01T21%3A21%3A32Z&sp=dc&sig=Sanitized&restype=share",
-=======
       "RequestUri": "https://seanmcccanary.file.core.windows.net/test-share-9bee062f-8bcc-ce2e-7264-ba241b7f4a04?sv=2021-02-12&ss=f&srt=c&st=2020-06-01T19%3A21%3A32Z&se=2020-06-01T21%3A21%3A32Z&sp=dc&sig=Sanitized&restype=share",
->>>>>>> 7e782c87
       "RequestMethod": "DELETE",
       "RequestHeaders": {
         "traceparent": "00-6147121c87de3b45889511ec38f0d66a-4655f6310e737d46-00",
@@ -59,11 +43,7 @@
         ],
         "x-ms-client-request-id": "2f748945-d975-36c3-aa66-cebffb774c16",
         "x-ms-return-client-request-id": "true",
-<<<<<<< HEAD
-        "x-ms-version": "2020-12-06",
-=======
         "x-ms-version": "2021-02-12",
->>>>>>> 7e782c87
         "Accept": "application/xml"
       },
       "RequestBody": null,
@@ -77,11 +57,7 @@
         ],
         "x-ms-client-request-id": "2f748945-d975-36c3-aa66-cebffb774c16",
         "x-ms-request-id": "a2557894-201a-002e-5b52-381fb7000000",
-<<<<<<< HEAD
-        "x-ms-version": "2020-12-06"
-=======
         "x-ms-version": "2021-02-12"
->>>>>>> 7e782c87
       },
       "ResponseBody": []
     }
