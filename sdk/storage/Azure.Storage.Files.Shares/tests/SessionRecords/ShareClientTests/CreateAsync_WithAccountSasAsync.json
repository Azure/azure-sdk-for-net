{
  "Entries": [
    {
<<<<<<< HEAD
      "RequestUri": "http://seanstagetest.file.core.windows.net/test-share-74bae7fb-eada-9fc4-eab1-d195e4f8be83?sv=2019-07-07\u0026ss=f\u0026srt=c\u0026st=2019-12-11T04%3A59%3A36Z\u0026se=2019-12-11T06%3A59%3A36Z\u0026sp=dc\u0026sig=Sanitized\u0026restype=share",
      "RequestMethod": "PUT",
      "RequestHeaders": {
        "traceparent": "00-cdd6085e3d677b4fa743961ab1591332-ba2b3e0f7b300948-00",
        "User-Agent": [
          "azsdk-net-Storage.Files.Shares/12.0.0-dev.20191210.1\u002B5758cdf8298d3305c897cb7ba843ddd732c229c1",
=======
      "RequestUri": "http://seanstagetest.file.core.windows.net/test-share-1f1b8713-d592-cea1-55a3-dfa9d5c44598?sv=2019-02-02\u0026ss=f\u0026srt=c\u0026st=2019-12-11T19%3A42%3A42Z\u0026se=2019-12-11T21%3A42%3A42Z\u0026sp=dc\u0026sig=Sanitized\u0026restype=share",
      "RequestMethod": "PUT",
      "RequestHeaders": {
        "traceparent": "00-827dca9148c3394ea612c5326ebaa169-05381ae11645dd45-00",
        "User-Agent": [
          "azsdk-net-Storage.Files.Shares/12.0.0-dev.20191211.1\u002B899431c003876eb9b26cefd8e8a37e7f27f82ced",
>>>>>>> 5e20a7a1
          "(.NET Core 4.6.28008.01; Microsoft Windows 10.0.18363 )"
        ],
        "x-ms-client-request-id": "0ec603c4-a86f-aa60-c23a-cfe9551258ac",
        "x-ms-return-client-request-id": "true",
        "x-ms-share-quota": "1",
        "x-ms-version": "2019-07-07"
      },
      "RequestBody": null,
      "StatusCode": 201,
      "ResponseHeaders": {
        "Content-Length": "0",
<<<<<<< HEAD
        "Date": "Wed, 11 Dec 2019 05:59:36 GMT",
        "ETag": "\u00220x8D77DFF4DA10E39\u0022",
        "Last-Modified": "Wed, 11 Dec 2019 05:59:36 GMT",
=======
        "Date": "Wed, 11 Dec 2019 20:42:42 GMT",
        "ETag": "\u00220x8D77E7AAB95C6C4\u0022",
        "Last-Modified": "Wed, 11 Dec 2019 20:42:42 GMT",
>>>>>>> 5e20a7a1
        "Server": [
          "Windows-Azure-File/1.0",
          "Microsoft-HTTPAPI/2.0"
        ],
<<<<<<< HEAD
        "x-ms-client-request-id": "f8d35144-eac8-c825-848b-cb1019c52ad4",
        "x-ms-request-id": "d5ada5a5-601a-003f-68e8-af5a98000000",
=======
        "x-ms-client-request-id": "0ec603c4-a86f-aa60-c23a-cfe9551258ac",
        "x-ms-request-id": "ef3e451c-c01a-0019-0163-b01280000000",
>>>>>>> 5e20a7a1
        "x-ms-version": "2019-07-07"
      },
      "ResponseBody": []
    },
    {
<<<<<<< HEAD
      "RequestUri": "http://seanstagetest.file.core.windows.net/test-share-74bae7fb-eada-9fc4-eab1-d195e4f8be83?sv=2019-07-07\u0026ss=f\u0026srt=c\u0026st=2019-12-11T04%3A59%3A36Z\u0026se=2019-12-11T06%3A59%3A36Z\u0026sp=dc\u0026sig=Sanitized\u0026restype=share",
      "RequestMethod": "DELETE",
      "RequestHeaders": {
        "traceparent": "00-627e52390406784fa03d7ca5f38ecff4-827d8ce0eebc1c42-00",
        "User-Agent": [
          "azsdk-net-Storage.Files.Shares/12.0.0-dev.20191210.1\u002B5758cdf8298d3305c897cb7ba843ddd732c229c1",
=======
      "RequestUri": "http://seanstagetest.file.core.windows.net/test-share-1f1b8713-d592-cea1-55a3-dfa9d5c44598?sv=2019-02-02\u0026ss=f\u0026srt=c\u0026st=2019-12-11T19%3A42%3A42Z\u0026se=2019-12-11T21%3A42%3A42Z\u0026sp=dc\u0026sig=Sanitized\u0026restype=share",
      "RequestMethod": "DELETE",
      "RequestHeaders": {
        "traceparent": "00-cb3da24e09866c48bfbb9fd2af788460-1a904e79520ea54b-00",
        "User-Agent": [
          "azsdk-net-Storage.Files.Shares/12.0.0-dev.20191211.1\u002B899431c003876eb9b26cefd8e8a37e7f27f82ced",
>>>>>>> 5e20a7a1
          "(.NET Core 4.6.28008.01; Microsoft Windows 10.0.18363 )"
        ],
        "x-ms-client-request-id": "d1e59eed-37fe-3d28-1243-529d78e9ffb1",
        "x-ms-return-client-request-id": "true",
        "x-ms-version": "2019-07-07"
      },
      "RequestBody": null,
      "StatusCode": 202,
      "ResponseHeaders": {
        "Content-Length": "0",
<<<<<<< HEAD
        "Date": "Wed, 11 Dec 2019 05:59:36 GMT",
=======
        "Date": "Wed, 11 Dec 2019 20:42:42 GMT",
>>>>>>> 5e20a7a1
        "Server": [
          "Windows-Azure-File/1.0",
          "Microsoft-HTTPAPI/2.0"
        ],
<<<<<<< HEAD
        "x-ms-client-request-id": "92518bf6-c525-95ba-1306-657c42fd90cf",
        "x-ms-request-id": "d5ada5a7-601a-003f-69e8-af5a98000000",
=======
        "x-ms-client-request-id": "d1e59eed-37fe-3d28-1243-529d78e9ffb1",
        "x-ms-request-id": "ef3e451e-c01a-0019-0263-b01280000000",
>>>>>>> 5e20a7a1
        "x-ms-version": "2019-07-07"
      },
      "ResponseBody": []
    }
  ],
  "Variables": {
<<<<<<< HEAD
    "DateTimeOffsetNow": "2019-12-10T21:59:36.8362500-08:00",
    "RandomSeed": "225197914",
    "Storage_TestConfigDefault": "ProductionTenant\nseanstagetest\nU2FuaXRpemVk\nhttp://seanstagetest.blob.core.windows.net\nhttp://seanstagetest.file.core.windows.net\nhttp://seanstagetest.queue.core.windows.net\nhttp://seanstagetest.table.core.windows.net\n\n\n\n\nhttp://seanstagetest-secondary.blob.core.windows.net\nhttp://seanstagetest-secondary.file.core.windows.net\nhttp://seanstagetest-secondary.queue.core.windows.net\nhttp://seanstagetest-secondary.table.core.windows.net\n\nSanitized\n\n\nCloud\nBlobEndpoint=http://seanstagetest.blob.core.windows.net/;QueueEndpoint=http://seanstagetest.queue.core.windows.net/;FileEndpoint=http://seanstagetest.file.core.windows.net/;BlobSecondaryEndpoint=http://seanstagetest-secondary.blob.core.windows.net/;QueueSecondaryEndpoint=http://seanstagetest-secondary.queue.core.windows.net/;FileSecondaryEndpoint=http://seanstagetest-secondary.file.core.windows.net/;AccountName=seanstagetest;AccountKey=Sanitized\nseanscope1"
=======
    "DateTimeOffsetNow": "2019-12-11T12:42:42.5850106-08:00",
    "RandomSeed": "798854116",
    "Storage_TestConfigDefault": "ProductionTenant\nseanstagetest\nU2FuaXRpemVk\nhttp://seanstagetest.blob.core.windows.net\nhttp://seanstagetest.file.core.windows.net\nhttp://seanstagetest.queue.core.windows.net\nhttp://seanstagetest.table.core.windows.net\n\n\n\n\nhttp://seanstagetest-secondary.blob.core.windows.net\nhttp://seanstagetest-secondary.file.core.windows.net\nhttp://seanstagetest-secondary.queue.core.windows.net\nhttp://seanstagetest-secondary.table.core.windows.net\n\nSanitized\n\n\nCloud\nBlobEndpoint=http://seanstagetest.blob.core.windows.net/;QueueEndpoint=http://seanstagetest.queue.core.windows.net/;FileEndpoint=http://seanstagetest.file.core.windows.net/;BlobSecondaryEndpoint=http://seanstagetest-secondary.blob.core.windows.net/;QueueSecondaryEndpoint=http://seanstagetest-secondary.queue.core.windows.net/;FileSecondaryEndpoint=http://seanstagetest-secondary.file.core.windows.net/;AccountName=seanstagetest;AccountKey=Sanitized"
>>>>>>> 5e20a7a1
  }
}<|MERGE_RESOLUTION|>--- conflicted
+++ resolved
@@ -1,24 +1,15 @@
 {
   "Entries": [
     {
-<<<<<<< HEAD
-      "RequestUri": "http://seanstagetest.file.core.windows.net/test-share-74bae7fb-eada-9fc4-eab1-d195e4f8be83?sv=2019-07-07\u0026ss=f\u0026srt=c\u0026st=2019-12-11T04%3A59%3A36Z\u0026se=2019-12-11T06%3A59%3A36Z\u0026sp=dc\u0026sig=Sanitized\u0026restype=share",
+      "RequestUri": "http://seanstagetest.file.core.windows.net/test-share-9bee062f-8bcc-ce2e-7264-ba241b7f4a04?sv=2019-07-07\u0026ss=f\u0026srt=c\u0026st=2019-12-11T22%3A09%3A51Z\u0026se=2019-12-12T00%3A09%3A51Z\u0026sp=dc\u0026sig=Sanitized\u0026restype=share",
       "RequestMethod": "PUT",
       "RequestHeaders": {
-        "traceparent": "00-cdd6085e3d677b4fa743961ab1591332-ba2b3e0f7b300948-00",
+        "traceparent": "00-ac4eb4fd7e8e9c4fb4ef788943442546-d0ca74595d483a46-00",
         "User-Agent": [
-          "azsdk-net-Storage.Files.Shares/12.0.0-dev.20191210.1\u002B5758cdf8298d3305c897cb7ba843ddd732c229c1",
-=======
-      "RequestUri": "http://seanstagetest.file.core.windows.net/test-share-1f1b8713-d592-cea1-55a3-dfa9d5c44598?sv=2019-02-02\u0026ss=f\u0026srt=c\u0026st=2019-12-11T19%3A42%3A42Z\u0026se=2019-12-11T21%3A42%3A42Z\u0026sp=dc\u0026sig=Sanitized\u0026restype=share",
-      "RequestMethod": "PUT",
-      "RequestHeaders": {
-        "traceparent": "00-827dca9148c3394ea612c5326ebaa169-05381ae11645dd45-00",
-        "User-Agent": [
-          "azsdk-net-Storage.Files.Shares/12.0.0-dev.20191211.1\u002B899431c003876eb9b26cefd8e8a37e7f27f82ced",
->>>>>>> 5e20a7a1
+          "azsdk-net-Storage.Files.Shares/12.0.0-dev.20191211.1\u002B2accb37068f0a0c9382fa117525bb968c5397cf7",
           "(.NET Core 4.6.28008.01; Microsoft Windows 10.0.18363 )"
         ],
-        "x-ms-client-request-id": "0ec603c4-a86f-aa60-c23a-cfe9551258ac",
+        "x-ms-client-request-id": "710aecaf-4140-699a-54cf-742d1424a7b9",
         "x-ms-return-client-request-id": "true",
         "x-ms-share-quota": "1",
         "x-ms-version": "2019-07-07"
@@ -27,49 +18,29 @@
       "StatusCode": 201,
       "ResponseHeaders": {
         "Content-Length": "0",
-<<<<<<< HEAD
-        "Date": "Wed, 11 Dec 2019 05:59:36 GMT",
-        "ETag": "\u00220x8D77DFF4DA10E39\u0022",
-        "Last-Modified": "Wed, 11 Dec 2019 05:59:36 GMT",
-=======
-        "Date": "Wed, 11 Dec 2019 20:42:42 GMT",
-        "ETag": "\u00220x8D77E7AAB95C6C4\u0022",
-        "Last-Modified": "Wed, 11 Dec 2019 20:42:42 GMT",
->>>>>>> 5e20a7a1
+        "Date": "Wed, 11 Dec 2019 23:09:50 GMT",
+        "ETag": "\u00220x8D77E8F3A0B02A8\u0022",
+        "Last-Modified": "Wed, 11 Dec 2019 23:09:51 GMT",
         "Server": [
           "Windows-Azure-File/1.0",
           "Microsoft-HTTPAPI/2.0"
         ],
-<<<<<<< HEAD
-        "x-ms-client-request-id": "f8d35144-eac8-c825-848b-cb1019c52ad4",
-        "x-ms-request-id": "d5ada5a5-601a-003f-68e8-af5a98000000",
-=======
-        "x-ms-client-request-id": "0ec603c4-a86f-aa60-c23a-cfe9551258ac",
-        "x-ms-request-id": "ef3e451c-c01a-0019-0163-b01280000000",
->>>>>>> 5e20a7a1
+        "x-ms-client-request-id": "710aecaf-4140-699a-54cf-742d1424a7b9",
+        "x-ms-request-id": "ae9e41b3-001a-0039-7d78-b06927000000",
         "x-ms-version": "2019-07-07"
       },
       "ResponseBody": []
     },
     {
-<<<<<<< HEAD
-      "RequestUri": "http://seanstagetest.file.core.windows.net/test-share-74bae7fb-eada-9fc4-eab1-d195e4f8be83?sv=2019-07-07\u0026ss=f\u0026srt=c\u0026st=2019-12-11T04%3A59%3A36Z\u0026se=2019-12-11T06%3A59%3A36Z\u0026sp=dc\u0026sig=Sanitized\u0026restype=share",
+      "RequestUri": "http://seanstagetest.file.core.windows.net/test-share-9bee062f-8bcc-ce2e-7264-ba241b7f4a04?sv=2019-07-07\u0026ss=f\u0026srt=c\u0026st=2019-12-11T22%3A09%3A51Z\u0026se=2019-12-12T00%3A09%3A51Z\u0026sp=dc\u0026sig=Sanitized\u0026restype=share",
       "RequestMethod": "DELETE",
       "RequestHeaders": {
-        "traceparent": "00-627e52390406784fa03d7ca5f38ecff4-827d8ce0eebc1c42-00",
+        "traceparent": "00-a9567208f5925440b2e6ceed61254a12-2e41af6c23ca4c4a-00",
         "User-Agent": [
-          "azsdk-net-Storage.Files.Shares/12.0.0-dev.20191210.1\u002B5758cdf8298d3305c897cb7ba843ddd732c229c1",
-=======
-      "RequestUri": "http://seanstagetest.file.core.windows.net/test-share-1f1b8713-d592-cea1-55a3-dfa9d5c44598?sv=2019-02-02\u0026ss=f\u0026srt=c\u0026st=2019-12-11T19%3A42%3A42Z\u0026se=2019-12-11T21%3A42%3A42Z\u0026sp=dc\u0026sig=Sanitized\u0026restype=share",
-      "RequestMethod": "DELETE",
-      "RequestHeaders": {
-        "traceparent": "00-cb3da24e09866c48bfbb9fd2af788460-1a904e79520ea54b-00",
-        "User-Agent": [
-          "azsdk-net-Storage.Files.Shares/12.0.0-dev.20191211.1\u002B899431c003876eb9b26cefd8e8a37e7f27f82ced",
->>>>>>> 5e20a7a1
+          "azsdk-net-Storage.Files.Shares/12.0.0-dev.20191211.1\u002B2accb37068f0a0c9382fa117525bb968c5397cf7",
           "(.NET Core 4.6.28008.01; Microsoft Windows 10.0.18363 )"
         ],
-        "x-ms-client-request-id": "d1e59eed-37fe-3d28-1243-529d78e9ffb1",
+        "x-ms-client-request-id": "2f748945-d975-36c3-aa66-cebffb774c16",
         "x-ms-return-client-request-id": "true",
         "x-ms-version": "2019-07-07"
       },
@@ -77,36 +48,21 @@
       "StatusCode": 202,
       "ResponseHeaders": {
         "Content-Length": "0",
-<<<<<<< HEAD
-        "Date": "Wed, 11 Dec 2019 05:59:36 GMT",
-=======
-        "Date": "Wed, 11 Dec 2019 20:42:42 GMT",
->>>>>>> 5e20a7a1
+        "Date": "Wed, 11 Dec 2019 23:09:50 GMT",
         "Server": [
           "Windows-Azure-File/1.0",
           "Microsoft-HTTPAPI/2.0"
         ],
-<<<<<<< HEAD
-        "x-ms-client-request-id": "92518bf6-c525-95ba-1306-657c42fd90cf",
-        "x-ms-request-id": "d5ada5a7-601a-003f-69e8-af5a98000000",
-=======
-        "x-ms-client-request-id": "d1e59eed-37fe-3d28-1243-529d78e9ffb1",
-        "x-ms-request-id": "ef3e451e-c01a-0019-0263-b01280000000",
->>>>>>> 5e20a7a1
+        "x-ms-client-request-id": "2f748945-d975-36c3-aa66-cebffb774c16",
+        "x-ms-request-id": "ae9e41bb-001a-0039-0478-b06927000000",
         "x-ms-version": "2019-07-07"
       },
       "ResponseBody": []
     }
   ],
   "Variables": {
-<<<<<<< HEAD
-    "DateTimeOffsetNow": "2019-12-10T21:59:36.8362500-08:00",
-    "RandomSeed": "225197914",
+    "DateTimeOffsetNow": "2019-12-11T15:09:51.5247762-08:00",
+    "RandomSeed": "1334534158",
     "Storage_TestConfigDefault": "ProductionTenant\nseanstagetest\nU2FuaXRpemVk\nhttp://seanstagetest.blob.core.windows.net\nhttp://seanstagetest.file.core.windows.net\nhttp://seanstagetest.queue.core.windows.net\nhttp://seanstagetest.table.core.windows.net\n\n\n\n\nhttp://seanstagetest-secondary.blob.core.windows.net\nhttp://seanstagetest-secondary.file.core.windows.net\nhttp://seanstagetest-secondary.queue.core.windows.net\nhttp://seanstagetest-secondary.table.core.windows.net\n\nSanitized\n\n\nCloud\nBlobEndpoint=http://seanstagetest.blob.core.windows.net/;QueueEndpoint=http://seanstagetest.queue.core.windows.net/;FileEndpoint=http://seanstagetest.file.core.windows.net/;BlobSecondaryEndpoint=http://seanstagetest-secondary.blob.core.windows.net/;QueueSecondaryEndpoint=http://seanstagetest-secondary.queue.core.windows.net/;FileSecondaryEndpoint=http://seanstagetest-secondary.file.core.windows.net/;AccountName=seanstagetest;AccountKey=Sanitized\nseanscope1"
-=======
-    "DateTimeOffsetNow": "2019-12-11T12:42:42.5850106-08:00",
-    "RandomSeed": "798854116",
-    "Storage_TestConfigDefault": "ProductionTenant\nseanstagetest\nU2FuaXRpemVk\nhttp://seanstagetest.blob.core.windows.net\nhttp://seanstagetest.file.core.windows.net\nhttp://seanstagetest.queue.core.windows.net\nhttp://seanstagetest.table.core.windows.net\n\n\n\n\nhttp://seanstagetest-secondary.blob.core.windows.net\nhttp://seanstagetest-secondary.file.core.windows.net\nhttp://seanstagetest-secondary.queue.core.windows.net\nhttp://seanstagetest-secondary.table.core.windows.net\n\nSanitized\n\n\nCloud\nBlobEndpoint=http://seanstagetest.blob.core.windows.net/;QueueEndpoint=http://seanstagetest.queue.core.windows.net/;FileEndpoint=http://seanstagetest.file.core.windows.net/;BlobSecondaryEndpoint=http://seanstagetest-secondary.blob.core.windows.net/;QueueSecondaryEndpoint=http://seanstagetest-secondary.queue.core.windows.net/;FileSecondaryEndpoint=http://seanstagetest-secondary.file.core.windows.net/;AccountName=seanstagetest;AccountKey=Sanitized"
->>>>>>> 5e20a7a1
   }
 }