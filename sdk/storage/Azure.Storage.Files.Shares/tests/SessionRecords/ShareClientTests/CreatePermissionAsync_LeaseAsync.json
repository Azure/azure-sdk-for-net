﻿{
  "Entries": [
    {
      "RequestUri": "https://seanmcccanary3.file.core.windows.net/test-share-1363719d-61fc-9263-44a7-ee05620d2ba4?restype=share",
      "RequestMethod": "PUT",
      "RequestHeaders": {
        "Authorization": "Sanitized",
        "traceparent": "00-3b5c183a4378f040aa980be736212ae2-54276d49dd212744-00",
        "User-Agent": [
          "azsdk-net-Storage.Files.Shares/12.3.0-dev.20200805.1",
          "(.NET Core 4.6.29017.01; Microsoft Windows 10.0.18362 )"
        ],
        "x-ms-client-request-id": "13475d1e-a053-eb22-ccc8-797ec7bd73d5",
        "x-ms-date": "Wed, 05 Aug 2020 22:26:51 GMT",
        "x-ms-return-client-request-id": "true",
<<<<<<< HEAD
        "x-ms-version": "2020-12-06",
=======
        "x-ms-version": "2021-02-12",
>>>>>>> 7e782c87
        "Accept": "application/xml"
      },
      "RequestBody": null,
      "StatusCode": 201,
      "ResponseHeaders": {
        "Content-Length": "0",
        "Date": "Wed, 05 Aug 2020 22:26:49 GMT",
        "ETag": "\"0x8D8398EA5CBA8B7\"",
        "Last-Modified": "Wed, 05 Aug 2020 22:26:50 GMT",
        "Server": [
          "Windows-Azure-File/1.0",
          "Microsoft-HTTPAPI/2.0"
        ],
        "x-ms-client-request-id": "13475d1e-a053-eb22-ccc8-797ec7bd73d5",
        "x-ms-request-id": "c318df16-901a-006b-5c77-6b5d36000000",
<<<<<<< HEAD
        "x-ms-version": "2020-12-06"
=======
        "x-ms-version": "2021-02-12"
>>>>>>> 7e782c87
      },
      "ResponseBody": []
    },
    {
      "RequestUri": "https://seanmcccanary3.file.core.windows.net/test-share-1363719d-61fc-9263-44a7-ee05620d2ba4?comp=lease&restype=share",
      "RequestMethod": "PUT",
      "RequestHeaders": {
        "Authorization": "Sanitized",
        "traceparent": "00-dcf3caefe5446b42b173bba68d8bec9b-1d0619fc2784274d-00",
        "User-Agent": [
          "azsdk-net-Storage.Files.Shares/12.3.0-dev.20200805.1",
          "(.NET Core 4.6.29017.01; Microsoft Windows 10.0.18362 )"
        ],
        "x-ms-client-request-id": "5e9388a1-6e55-eb03-00ac-2adc1f3be844",
        "x-ms-date": "Wed, 05 Aug 2020 22:26:51 GMT",
        "x-ms-lease-action": "acquire",
        "x-ms-lease-duration": "-1",
        "x-ms-proposed-lease-id": "ae695f47-3259-9b5d-e976-81e70288d484",
        "x-ms-return-client-request-id": "true",
<<<<<<< HEAD
        "x-ms-version": "2020-12-06",
=======
        "x-ms-version": "2021-02-12",
>>>>>>> 7e782c87
        "Accept": "application/xml"
      },
      "RequestBody": null,
      "StatusCode": 201,
      "ResponseHeaders": {
        "Content-Length": "0",
        "Date": "Wed, 05 Aug 2020 22:26:50 GMT",
        "ETag": "\"0x8D8398EA5CBA8B7\"",
        "Last-Modified": "Wed, 05 Aug 2020 22:26:50 GMT",
        "Server": [
          "Windows-Azure-File/1.0",
          "Microsoft-HTTPAPI/2.0"
        ],
        "x-ms-client-request-id": "5e9388a1-6e55-eb03-00ac-2adc1f3be844",
        "x-ms-lease-id": "ae695f47-3259-9b5d-e976-81e70288d484",
        "x-ms-request-id": "c318df19-901a-006b-5d77-6b5d36000000",
<<<<<<< HEAD
        "x-ms-version": "2020-12-06"
=======
        "x-ms-version": "2021-02-12"
>>>>>>> 7e782c87
      },
      "ResponseBody": []
    },
    {
      "RequestUri": "https://seanmcccanary3.file.core.windows.net/test-share-1363719d-61fc-9263-44a7-ee05620d2ba4?restype=share&comp=filepermission",
      "RequestMethod": "PUT",
      "RequestHeaders": {
        "Authorization": "Sanitized",
        "Content-Length": "225",
        "Content-Type": "application/json",
        "traceparent": "00-f536bb841676474fa57c2f3b33e9fd75-2abcb79fe6325d4e-00",
        "User-Agent": [
          "azsdk-net-Storage.Files.Shares/12.3.0-dev.20200805.1",
          "(.NET Core 4.6.29017.01; Microsoft Windows 10.0.18362 )"
        ],
        "x-ms-client-request-id": "7a45ab50-75f5-1c2e-8cfb-0419ed749c01",
        "x-ms-date": "Wed, 05 Aug 2020 22:26:51 GMT",
        "x-ms-lease-id": "ae695f47-3259-9b5d-e976-81e70288d484",
        "x-ms-return-client-request-id": "true",
<<<<<<< HEAD
        "x-ms-version": "2020-12-06",
=======
        "x-ms-version": "2021-02-12",
>>>>>>> 7e782c87
        "Accept": "application/xml"
      },
      "RequestBody": {
        "permission": "O:S-1-5-21-2127521184-1604012920-1887927527-21560751G:S-1-5-21-2127521184-1604012920-1887927527-513D:AI(A;;FA;;;SY)(A;;FA;;;BA)(A;;0x1200a9;;;S-1-5-21-397955417-626881126-188441444-3053964)S:NO_ACCESS_CONTROL"
      },
      "StatusCode": 201,
      "ResponseHeaders": {
        "Date": "Wed, 05 Aug 2020 22:26:50 GMT",
        "Server": [
          "Windows-Azure-File/1.0",
          "Microsoft-HTTPAPI/2.0"
        ],
        "Transfer-Encoding": "chunked",
        "x-ms-client-request-id": "7a45ab50-75f5-1c2e-8cfb-0419ed749c01",
        "x-ms-file-permission-key": "4089320212444238414*11459378189709739967",
        "x-ms-request-id": "c318df1b-901a-006b-5e77-6b5d36000000",
<<<<<<< HEAD
        "x-ms-version": "2020-12-06"
=======
        "x-ms-version": "2021-02-12"
>>>>>>> 7e782c87
      },
      "ResponseBody": []
    },
    {
      "RequestUri": "https://seanmcccanary3.file.core.windows.net/test-share-1363719d-61fc-9263-44a7-ee05620d2ba4?restype=share",
      "RequestMethod": "DELETE",
      "RequestHeaders": {
        "Authorization": "Sanitized",
        "traceparent": "00-01d818236b03574888734f17cba6d847-f23d01c354da2049-00",
        "User-Agent": [
          "azsdk-net-Storage.Files.Shares/12.3.0-dev.20200805.1",
          "(.NET Core 4.6.29017.01; Microsoft Windows 10.0.18362 )"
        ],
        "x-ms-client-request-id": "738b4a99-6ef6-7e4f-c5d7-aad96af6439a",
        "x-ms-date": "Wed, 05 Aug 2020 22:26:51 GMT",
        "x-ms-delete-snapshots": "include",
        "x-ms-lease-id": "ae695f47-3259-9b5d-e976-81e70288d484",
        "x-ms-return-client-request-id": "true",
<<<<<<< HEAD
        "x-ms-version": "2020-12-06",
=======
        "x-ms-version": "2021-02-12",
>>>>>>> 7e782c87
        "Accept": "application/xml"
      },
      "RequestBody": null,
      "StatusCode": 202,
      "ResponseHeaders": {
        "Content-Length": "0",
        "Date": "Wed, 05 Aug 2020 22:26:50 GMT",
        "Server": [
          "Windows-Azure-File/1.0",
          "Microsoft-HTTPAPI/2.0"
        ],
        "x-ms-client-request-id": "738b4a99-6ef6-7e4f-c5d7-aad96af6439a",
        "x-ms-request-id": "c318df1c-901a-006b-5f77-6b5d36000000",
<<<<<<< HEAD
        "x-ms-version": "2020-12-06"
=======
        "x-ms-version": "2021-02-12"
>>>>>>> 7e782c87
      },
      "ResponseBody": []
    }
  ],
  "Variables": {
    "RandomSeed": "1002739751",
    "Storage_TestConfigDefault": "ProductionTenant\nseanmcccanary3\nU2FuaXRpemVk\nhttps://seanmcccanary3.blob.core.windows.net\nhttps://seanmcccanary3.file.core.windows.net\nhttps://seanmcccanary3.queue.core.windows.net\nhttps://seanmcccanary3.table.core.windows.net\n\n\n\n\nhttps://seanmcccanary3-secondary.blob.core.windows.net\nhttps://seanmcccanary3-secondary.file.core.windows.net\nhttps://seanmcccanary3-secondary.queue.core.windows.net\nhttps://seanmcccanary3-secondary.table.core.windows.net\n\nSanitized\n\n\nCloud\nBlobEndpoint=https://seanmcccanary3.blob.core.windows.net/;QueueEndpoint=https://seanmcccanary3.queue.core.windows.net/;FileEndpoint=https://seanmcccanary3.file.core.windows.net/;BlobSecondaryEndpoint=https://seanmcccanary3-secondary.blob.core.windows.net/;QueueSecondaryEndpoint=https://seanmcccanary3-secondary.queue.core.windows.net/;FileSecondaryEndpoint=https://seanmcccanary3-secondary.file.core.windows.net/;AccountName=seanmcccanary3;AccountKey=Kg==;\nseanscope1\n\n"
  }
}<|MERGE_RESOLUTION|>--- conflicted
+++ resolved
@@ -13,11 +13,7 @@
         "x-ms-client-request-id": "13475d1e-a053-eb22-ccc8-797ec7bd73d5",
         "x-ms-date": "Wed, 05 Aug 2020 22:26:51 GMT",
         "x-ms-return-client-request-id": "true",
-<<<<<<< HEAD
-        "x-ms-version": "2020-12-06",
-=======
         "x-ms-version": "2021-02-12",
->>>>>>> 7e782c87
         "Accept": "application/xml"
       },
       "RequestBody": null,
@@ -33,11 +29,7 @@
         ],
         "x-ms-client-request-id": "13475d1e-a053-eb22-ccc8-797ec7bd73d5",
         "x-ms-request-id": "c318df16-901a-006b-5c77-6b5d36000000",
-<<<<<<< HEAD
-        "x-ms-version": "2020-12-06"
-=======
         "x-ms-version": "2021-02-12"
->>>>>>> 7e782c87
       },
       "ResponseBody": []
     },
@@ -57,11 +49,7 @@
         "x-ms-lease-duration": "-1",
         "x-ms-proposed-lease-id": "ae695f47-3259-9b5d-e976-81e70288d484",
         "x-ms-return-client-request-id": "true",
-<<<<<<< HEAD
-        "x-ms-version": "2020-12-06",
-=======
         "x-ms-version": "2021-02-12",
->>>>>>> 7e782c87
         "Accept": "application/xml"
       },
       "RequestBody": null,
@@ -78,11 +66,7 @@
         "x-ms-client-request-id": "5e9388a1-6e55-eb03-00ac-2adc1f3be844",
         "x-ms-lease-id": "ae695f47-3259-9b5d-e976-81e70288d484",
         "x-ms-request-id": "c318df19-901a-006b-5d77-6b5d36000000",
-<<<<<<< HEAD
-        "x-ms-version": "2020-12-06"
-=======
         "x-ms-version": "2021-02-12"
->>>>>>> 7e782c87
       },
       "ResponseBody": []
     },
@@ -102,11 +86,7 @@
         "x-ms-date": "Wed, 05 Aug 2020 22:26:51 GMT",
         "x-ms-lease-id": "ae695f47-3259-9b5d-e976-81e70288d484",
         "x-ms-return-client-request-id": "true",
-<<<<<<< HEAD
-        "x-ms-version": "2020-12-06",
-=======
         "x-ms-version": "2021-02-12",
->>>>>>> 7e782c87
         "Accept": "application/xml"
       },
       "RequestBody": {
@@ -123,11 +103,7 @@
         "x-ms-client-request-id": "7a45ab50-75f5-1c2e-8cfb-0419ed749c01",
         "x-ms-file-permission-key": "4089320212444238414*11459378189709739967",
         "x-ms-request-id": "c318df1b-901a-006b-5e77-6b5d36000000",
-<<<<<<< HEAD
-        "x-ms-version": "2020-12-06"
-=======
         "x-ms-version": "2021-02-12"
->>>>>>> 7e782c87
       },
       "ResponseBody": []
     },
@@ -146,11 +122,7 @@
         "x-ms-delete-snapshots": "include",
         "x-ms-lease-id": "ae695f47-3259-9b5d-e976-81e70288d484",
         "x-ms-return-client-request-id": "true",
-<<<<<<< HEAD
-        "x-ms-version": "2020-12-06",
-=======
         "x-ms-version": "2021-02-12",
->>>>>>> 7e782c87
         "Accept": "application/xml"
       },
       "RequestBody": null,
@@ -164,11 +136,7 @@
         ],
         "x-ms-client-request-id": "738b4a99-6ef6-7e4f-c5d7-aad96af6439a",
         "x-ms-request-id": "c318df1c-901a-006b-5f77-6b5d36000000",
-<<<<<<< HEAD
-        "x-ms-version": "2020-12-06"
-=======
         "x-ms-version": "2021-02-12"
->>>>>>> 7e782c87
       },
       "ResponseBody": []
     }
