{
  "Entries": [
    {
<<<<<<< HEAD
      "RequestUri": "https://seanstagetest.file.core.windows.net/test-share-cd9a697e-f11b-7278-e0aa-205dec2a5f28?sv=2019-07-07\u0026ss=bfq\u0026srt=sco\u0026spr=https\u0026se=2019-12-12T00%3A09%3A44Z\u0026sp=rwdlacup\u0026sig=Sanitized\u0026restype=share",
      "RequestMethod": "PUT",
      "RequestHeaders": {
        "traceparent": "00-d390d64f51c795459be91480fe593399-83159d42a73ec146-00",
        "User-Agent": [
          "azsdk-net-Storage.Files.Shares/12.0.0-dev.20191211.1\u002B2accb37068f0a0c9382fa117525bb968c5397cf7",
=======
      "RequestUri": "https://storagedotnettesting.file.core.windows.net/test-share-2864f41f-e291-c6bd-0ab0-e32ff88290c8?sv=2019-02-02\u0026ss=bfqt\u0026srt=sco\u0026spr=https\u0026se=2019-12-13T00%3A16%3A30Z\u0026sp=rwdlacup\u0026sig=Sanitized\u0026restype=share",
      "RequestMethod": "PUT",
      "RequestHeaders": {
        "traceparent": "00-96e8f28aa2a22249b972b2e16b93702c-ae17013c36ff6a42-00",
        "User-Agent": [
          "azsdk-net-Storage.Files.Shares/12.0.0-dev.20191212.1\u002B365544065ca906ef785471b4d22b09dc4a3b54b2",
>>>>>>> 604ad2a4
          "(.NET Core 4.6.28008.01; Microsoft Windows 10.0.18363 )"
        ],
        "x-ms-client-request-id": "224fb0d1-0cdf-3ce5-260a-43a76fdaec3c",
        "x-ms-return-client-request-id": "true",
        "x-ms-version": "2019-07-07"
      },
      "RequestBody": null,
      "StatusCode": 201,
      "ResponseHeaders": {
        "Content-Length": "0",
<<<<<<< HEAD
        "Date": "Wed, 11 Dec 2019 23:09:45 GMT",
        "ETag": "\u00220x8D77E8F363A6E9C\u0022",
        "Last-Modified": "Wed, 11 Dec 2019 23:09:45 GMT",
=======
        "Date": "Thu, 12 Dec 2019 23:16:31 GMT",
        "ETag": "\u00220x8D77F5952E46496\u0022",
        "Last-Modified": "Thu, 12 Dec 2019 23:16:31 GMT",
>>>>>>> 604ad2a4
        "Server": [
          "Windows-Azure-File/1.0",
          "Microsoft-HTTPAPI/2.0"
        ],
<<<<<<< HEAD
        "x-ms-client-request-id": "224fb0d1-0cdf-3ce5-260a-43a76fdaec3c",
        "x-ms-request-id": "bc1cff8f-701a-0023-1f78-b008f8000000",
        "x-ms-version": "2019-07-07"
=======
        "x-ms-client-request-id": "6f2132a4-b0ee-8eef-f1c8-50870b96d005",
        "x-ms-request-id": "6bdc4842-f01a-008f-3242-b12ebc000000",
        "x-ms-version": "2019-02-02"
>>>>>>> 604ad2a4
      },
      "ResponseBody": []
    },
    {
<<<<<<< HEAD
      "RequestUri": "https://seanstagetest.file.core.windows.net/test-share-cd9a697e-f11b-7278-e0aa-205dec2a5f28/test-directory-717e1ccb-48b8-8052-6376-2613919aaef3?sv=2019-07-07\u0026ss=bfq\u0026srt=sco\u0026spr=https\u0026se=2019-12-12T00%3A09%3A44Z\u0026sp=rwdlacup\u0026sig=Sanitized\u0026restype=directory",
      "RequestMethod": "PUT",
      "RequestHeaders": {
        "traceparent": "00-81a7a75c5847214cb8a8cc940ac23d0c-e7c55ba61684d04c-00",
        "User-Agent": [
          "azsdk-net-Storage.Files.Shares/12.0.0-dev.20191211.1\u002B2accb37068f0a0c9382fa117525bb968c5397cf7",
=======
      "RequestUri": "https://storagedotnettesting.file.core.windows.net/test-share-2864f41f-e291-c6bd-0ab0-e32ff88290c8/test-directory-3dba99fc-a50c-b5bc-61b4-0069cfa2291f?sv=2019-02-02\u0026ss=bfqt\u0026srt=sco\u0026spr=https\u0026se=2019-12-13T00%3A16%3A30Z\u0026sp=rwdlacup\u0026sig=Sanitized\u0026restype=directory",
      "RequestMethod": "PUT",
      "RequestHeaders": {
        "traceparent": "00-177b3609b6f40f498e5724bc24bf4836-21b1125e966f1b4e-00",
        "User-Agent": [
          "azsdk-net-Storage.Files.Shares/12.0.0-dev.20191212.1\u002B365544065ca906ef785471b4d22b09dc4a3b54b2",
>>>>>>> 604ad2a4
          "(.NET Core 4.6.28008.01; Microsoft Windows 10.0.18363 )"
        ],
        "x-ms-client-request-id": "c5dc7463-f917-8874-5dce-bf69e6d2ab8b",
        "x-ms-file-attributes": "None",
        "x-ms-file-creation-time": "Now",
        "x-ms-file-last-write-time": "Now",
        "x-ms-file-permission": "Inherit",
        "x-ms-return-client-request-id": "true",
        "x-ms-version": "2019-07-07"
      },
      "RequestBody": null,
      "StatusCode": 201,
      "ResponseHeaders": {
        "Content-Length": "0",
<<<<<<< HEAD
        "Date": "Wed, 11 Dec 2019 23:09:45 GMT",
        "ETag": "\u00220x8D77E8F36489BD3\u0022",
        "Last-Modified": "Wed, 11 Dec 2019 23:09:45 GMT",
=======
        "Date": "Thu, 12 Dec 2019 23:16:31 GMT",
        "ETag": "\u00220x8D77F5952EDF785\u0022",
        "Last-Modified": "Thu, 12 Dec 2019 23:16:31 GMT",
>>>>>>> 604ad2a4
        "Server": [
          "Windows-Azure-File/1.0",
          "Microsoft-HTTPAPI/2.0"
        ],
        "x-ms-client-request-id": "c5dc7463-f917-8874-5dce-bf69e6d2ab8b",
        "x-ms-file-attributes": "Directory",
<<<<<<< HEAD
        "x-ms-file-change-time": "2019-12-11T23:09:45.2365779Z",
        "x-ms-file-creation-time": "2019-12-11T23:09:45.2365779Z",
        "x-ms-file-id": "13835128424026341376",
        "x-ms-file-last-write-time": "2019-12-11T23:09:45.2365779Z",
        "x-ms-file-parent-id": "0",
        "x-ms-file-permission-key": "7855875120676328179*422928105932735866",
        "x-ms-request-id": "bc1cff94-701a-0023-2278-b008f8000000",
=======
        "x-ms-file-change-time": "2019-12-12T23:16:31.6358533Z",
        "x-ms-file-creation-time": "2019-12-12T23:16:31.6358533Z",
        "x-ms-file-id": "13835128424026341376",
        "x-ms-file-last-write-time": "2019-12-12T23:16:31.6358533Z",
        "x-ms-file-parent-id": "0",
        "x-ms-file-permission-key": "13364076805927166033*15108902883422697432",
        "x-ms-request-id": "6bdc4845-f01a-008f-3342-b12ebc000000",
>>>>>>> 604ad2a4
        "x-ms-request-server-encrypted": "true",
        "x-ms-version": "2019-07-07"
      },
      "ResponseBody": []
    },
    {
<<<<<<< HEAD
      "RequestUri": "https://seanstagetest.file.core.windows.net/test-share-73d500c2-4263-9043-8a74-819d85a4df03?sv=2019-07-07\u0026ss=bfq\u0026srt=sco\u0026spr=https\u0026se=2019-12-12T00%3A09%3A44Z\u0026sp=rwdlacup\u0026sig=Sanitized\u0026restype=share",
      "RequestMethod": "PUT",
      "RequestHeaders": {
        "traceparent": "00-0806405370791744bacc2bb470878697-831dac43a426c34e-00",
        "User-Agent": [
          "azsdk-net-Storage.Files.Shares/12.0.0-dev.20191211.1\u002B2accb37068f0a0c9382fa117525bb968c5397cf7",
=======
      "RequestUri": "https://storagedotnettesting.file.core.windows.net/test-share-b6825d3f-9196-9b02-d809-d727f604b349?sv=2019-02-02\u0026ss=bfqt\u0026srt=sco\u0026spr=https\u0026se=2019-12-13T00%3A16%3A30Z\u0026sp=rwdlacup\u0026sig=Sanitized\u0026restype=share",
      "RequestMethod": "PUT",
      "RequestHeaders": {
        "traceparent": "00-054184cac84c304b9b63f94569709b3d-cbd896d99f507742-00",
        "User-Agent": [
          "azsdk-net-Storage.Files.Shares/12.0.0-dev.20191212.1\u002B365544065ca906ef785471b4d22b09dc4a3b54b2",
>>>>>>> 604ad2a4
          "(.NET Core 4.6.28008.01; Microsoft Windows 10.0.18363 )"
        ],
        "x-ms-client-request-id": "ae70658a-d557-4d63-8ccd-cc6b1cf130d7",
        "x-ms-return-client-request-id": "true",
        "x-ms-version": "2019-07-07"
      },
      "RequestBody": null,
      "StatusCode": 201,
      "ResponseHeaders": {
        "Content-Length": "0",
<<<<<<< HEAD
        "Date": "Wed, 11 Dec 2019 23:09:45 GMT",
        "ETag": "\u00220x8D77E8F3658AC09\u0022",
        "Last-Modified": "Wed, 11 Dec 2019 23:09:45 GMT",
=======
        "Date": "Thu, 12 Dec 2019 23:16:31 GMT",
        "ETag": "\u00220x8D77F5952F6DFA4\u0022",
        "Last-Modified": "Thu, 12 Dec 2019 23:16:31 GMT",
>>>>>>> 604ad2a4
        "Server": [
          "Windows-Azure-File/1.0",
          "Microsoft-HTTPAPI/2.0"
        ],
<<<<<<< HEAD
        "x-ms-client-request-id": "ae70658a-d557-4d63-8ccd-cc6b1cf130d7",
        "x-ms-request-id": "bc1cff99-701a-0023-2778-b008f8000000",
        "x-ms-version": "2019-07-07"
=======
        "x-ms-client-request-id": "09a4aa2a-62d9-500b-9aab-99086bfb52fd",
        "x-ms-request-id": "6bdc4847-f01a-008f-3442-b12ebc000000",
        "x-ms-version": "2019-02-02"
>>>>>>> 604ad2a4
      },
      "ResponseBody": []
    },
    {
<<<<<<< HEAD
      "RequestUri": "https://seanstagetest.file.core.windows.net/test-share-73d500c2-4263-9043-8a74-819d85a4df03/test-directory-31e3514c-8d22-72cd-738d-39ca9e61113e?sv=2019-07-07\u0026ss=bfq\u0026srt=sco\u0026spr=https\u0026se=2019-12-12T00%3A09%3A44Z\u0026sp=rwdlacup\u0026sig=Sanitized\u0026restype=directory",
      "RequestMethod": "PUT",
      "RequestHeaders": {
        "traceparent": "00-2836f91df5e77248acd04193f809186b-1c5cbb9af943bb4d-00",
        "User-Agent": [
          "azsdk-net-Storage.Files.Shares/12.0.0-dev.20191211.1\u002B2accb37068f0a0c9382fa117525bb968c5397cf7",
=======
      "RequestUri": "https://storagedotnettesting.file.core.windows.net/test-share-b6825d3f-9196-9b02-d809-d727f604b349/test-directory-ce471fef-aa7a-4e10-0f88-d291bfa9821b?sv=2019-02-02\u0026ss=bfqt\u0026srt=sco\u0026spr=https\u0026se=2019-12-13T00%3A16%3A30Z\u0026sp=rwdlacup\u0026sig=Sanitized\u0026restype=directory",
      "RequestMethod": "PUT",
      "RequestHeaders": {
        "traceparent": "00-44de45048264f94d9da1c0213ae66fba-83b9b39e479c844d-00",
        "User-Agent": [
          "azsdk-net-Storage.Files.Shares/12.0.0-dev.20191212.1\u002B365544065ca906ef785471b4d22b09dc4a3b54b2",
>>>>>>> 604ad2a4
          "(.NET Core 4.6.28008.01; Microsoft Windows 10.0.18363 )"
        ],
        "x-ms-client-request-id": "ac39a013-bad7-fc9f-97fd-3bc99c98af2a",
        "x-ms-file-attributes": "None",
        "x-ms-file-creation-time": "Now",
        "x-ms-file-last-write-time": "Now",
        "x-ms-file-permission": "Inherit",
        "x-ms-return-client-request-id": "true",
        "x-ms-version": "2019-07-07"
      },
      "RequestBody": null,
      "StatusCode": 201,
      "ResponseHeaders": {
        "Content-Length": "0",
<<<<<<< HEAD
        "Date": "Wed, 11 Dec 2019 23:09:45 GMT",
        "ETag": "\u00220x8D77E8F36674695\u0022",
        "Last-Modified": "Wed, 11 Dec 2019 23:09:45 GMT",
=======
        "Date": "Thu, 12 Dec 2019 23:16:31 GMT",
        "ETag": "\u00220x8D77F5952F9A05A\u0022",
        "Last-Modified": "Thu, 12 Dec 2019 23:16:31 GMT",
>>>>>>> 604ad2a4
        "Server": [
          "Windows-Azure-File/1.0",
          "Microsoft-HTTPAPI/2.0"
        ],
        "x-ms-client-request-id": "ac39a013-bad7-fc9f-97fd-3bc99c98af2a",
        "x-ms-file-attributes": "Directory",
<<<<<<< HEAD
        "x-ms-file-change-time": "2019-12-11T23:09:45.4375573Z",
        "x-ms-file-creation-time": "2019-12-11T23:09:45.4375573Z",
        "x-ms-file-id": "13835128424026341376",
        "x-ms-file-last-write-time": "2019-12-11T23:09:45.4375573Z",
        "x-ms-file-parent-id": "0",
        "x-ms-file-permission-key": "7855875120676328179*422928105932735866",
        "x-ms-request-id": "bc1cff9d-701a-0023-2a78-b008f8000000",
=======
        "x-ms-file-change-time": "2019-12-12T23:16:31.7122650Z",
        "x-ms-file-creation-time": "2019-12-12T23:16:31.7122650Z",
        "x-ms-file-id": "13835128424026341376",
        "x-ms-file-last-write-time": "2019-12-12T23:16:31.7122650Z",
        "x-ms-file-parent-id": "0",
        "x-ms-file-permission-key": "13364076805927166033*15108902883422697432",
        "x-ms-request-id": "6bdc4849-f01a-008f-3542-b12ebc000000",
>>>>>>> 604ad2a4
        "x-ms-request-server-encrypted": "true",
        "x-ms-version": "2019-07-07"
      },
      "ResponseBody": []
    },
    {
<<<<<<< HEAD
      "RequestUri": "https://seanstagetest.file.core.windows.net/test-share-cd9a697e-f11b-7278-e0aa-205dec2a5f28/test-directory-717e1ccb-48b8-8052-6376-2613919aaef3/test-file-1a9d4f5b-160e-0fe7-f9ac-dc825785826d?sv=2019-07-07\u0026ss=bfq\u0026srt=sco\u0026spr=https\u0026se=2019-12-12T00%3A09%3A44Z\u0026sp=rwdlacup\u0026sig=Sanitized",
      "RequestMethod": "PUT",
      "RequestHeaders": {
        "traceparent": "00-668d749d753d0347ab4c8a61bc333c8a-41ccdd5600d0a245-00",
        "User-Agent": [
          "azsdk-net-Storage.Files.Shares/12.0.0-dev.20191211.1\u002B2accb37068f0a0c9382fa117525bb968c5397cf7",
=======
      "RequestUri": "https://storagedotnettesting.file.core.windows.net/test-share-2864f41f-e291-c6bd-0ab0-e32ff88290c8/test-directory-3dba99fc-a50c-b5bc-61b4-0069cfa2291f/test-file-5f99309f-0c13-b821-3ef6-7223ac797bee?sv=2019-02-02\u0026ss=bfqt\u0026srt=sco\u0026spr=https\u0026se=2019-12-13T00%3A16%3A30Z\u0026sp=rwdlacup\u0026sig=Sanitized",
      "RequestMethod": "PUT",
      "RequestHeaders": {
        "traceparent": "00-e582d1502f0804448c1f37bc0216339c-7108af8461eeba4c-00",
        "User-Agent": [
          "azsdk-net-Storage.Files.Shares/12.0.0-dev.20191212.1\u002B365544065ca906ef785471b4d22b09dc4a3b54b2",
>>>>>>> 604ad2a4
          "(.NET Core 4.6.28008.01; Microsoft Windows 10.0.18363 )"
        ],
        "x-ms-client-request-id": "8784993d-a216-8d5f-d39b-46a7bf27a44c",
        "x-ms-content-length": "1024",
        "x-ms-file-attributes": "None",
        "x-ms-file-creation-time": "Now",
        "x-ms-file-last-write-time": "Now",
        "x-ms-file-permission": "Inherit",
        "x-ms-return-client-request-id": "true",
        "x-ms-type": "file",
        "x-ms-version": "2019-07-07"
      },
      "RequestBody": null,
      "StatusCode": 201,
      "ResponseHeaders": {
        "Content-Length": "0",
<<<<<<< HEAD
        "Date": "Wed, 11 Dec 2019 23:09:45 GMT",
        "ETag": "\u00220x8D77E8F3675C4DA\u0022",
        "Last-Modified": "Wed, 11 Dec 2019 23:09:45 GMT",
=======
        "Date": "Thu, 12 Dec 2019 23:16:31 GMT",
        "ETag": "\u00220x8D77F5952FDB2C0\u0022",
        "Last-Modified": "Thu, 12 Dec 2019 23:16:31 GMT",
>>>>>>> 604ad2a4
        "Server": [
          "Windows-Azure-File/1.0",
          "Microsoft-HTTPAPI/2.0"
        ],
        "x-ms-client-request-id": "8784993d-a216-8d5f-d39b-46a7bf27a44c",
        "x-ms-file-attributes": "Archive",
<<<<<<< HEAD
        "x-ms-file-change-time": "2019-12-11T23:09:45.5325402Z",
        "x-ms-file-creation-time": "2019-12-11T23:09:45.5325402Z",
        "x-ms-file-id": "11529285414812647424",
        "x-ms-file-last-write-time": "2019-12-11T23:09:45.5325402Z",
        "x-ms-file-parent-id": "13835128424026341376",
        "x-ms-file-permission-key": "12501538048846835188*422928105932735866",
        "x-ms-request-id": "bc1cffa4-701a-0023-3178-b008f8000000",
=======
        "x-ms-file-change-time": "2019-12-12T23:16:31.7389504Z",
        "x-ms-file-creation-time": "2019-12-12T23:16:31.7389504Z",
        "x-ms-file-id": "11529285414812647424",
        "x-ms-file-last-write-time": "2019-12-12T23:16:31.7389504Z",
        "x-ms-file-parent-id": "13835128424026341376",
        "x-ms-file-permission-key": "8722754904279818070*15108902883422697432",
        "x-ms-request-id": "6bdc484a-f01a-008f-3642-b12ebc000000",
>>>>>>> 604ad2a4
        "x-ms-request-server-encrypted": "true",
        "x-ms-version": "2019-07-07"
      },
      "ResponseBody": []
    },
    {
<<<<<<< HEAD
      "RequestUri": "https://seanstagetest.file.core.windows.net/test-share-73d500c2-4263-9043-8a74-819d85a4df03/test-directory-31e3514c-8d22-72cd-738d-39ca9e61113e/test-file-02aa8dbb-3df9-79c2-3b32-e1c0fdde5602?sv=2019-07-07\u0026ss=bfq\u0026srt=sco\u0026spr=https\u0026se=2019-12-12T00%3A09%3A44Z\u0026sp=rwdlacup\u0026sig=Sanitized",
      "RequestMethod": "PUT",
      "RequestHeaders": {
        "traceparent": "00-40d86f867b7d854ba4f1eae9fad870e8-0433a81520ab9546-00",
        "User-Agent": [
          "azsdk-net-Storage.Files.Shares/12.0.0-dev.20191211.1\u002B2accb37068f0a0c9382fa117525bb968c5397cf7",
=======
      "RequestUri": "https://storagedotnettesting.file.core.windows.net/test-share-b6825d3f-9196-9b02-d809-d727f604b349/test-directory-ce471fef-aa7a-4e10-0f88-d291bfa9821b/test-file-3e257d28-5001-7e27-0ab7-f9be317c96f6?sv=2019-02-02\u0026ss=bfqt\u0026srt=sco\u0026spr=https\u0026se=2019-12-13T00%3A16%3A30Z\u0026sp=rwdlacup\u0026sig=Sanitized",
      "RequestMethod": "PUT",
      "RequestHeaders": {
        "traceparent": "00-5c67fca8310e1040beada2d8d78e14e6-368e4304c145e24f-00",
        "User-Agent": [
          "azsdk-net-Storage.Files.Shares/12.0.0-dev.20191212.1\u002B365544065ca906ef785471b4d22b09dc4a3b54b2",
>>>>>>> 604ad2a4
          "(.NET Core 4.6.28008.01; Microsoft Windows 10.0.18363 )"
        ],
        "x-ms-client-request-id": "1378b4bd-30c0-54de-1e63-fd7e0f31409e",
        "x-ms-content-length": "1024",
        "x-ms-file-attributes": "None",
        "x-ms-file-creation-time": "Now",
        "x-ms-file-last-write-time": "Now",
        "x-ms-file-permission": "Inherit",
        "x-ms-return-client-request-id": "true",
        "x-ms-type": "file",
        "x-ms-version": "2019-07-07"
      },
      "RequestBody": null,
      "StatusCode": 201,
      "ResponseHeaders": {
        "Content-Length": "0",
<<<<<<< HEAD
        "Date": "Wed, 11 Dec 2019 23:09:45 GMT",
        "ETag": "\u00220x8D77E8F36849326\u0022",
        "Last-Modified": "Wed, 11 Dec 2019 23:09:45 GMT",
=======
        "Date": "Thu, 12 Dec 2019 23:16:31 GMT",
        "ETag": "\u00220x8D77F595301B8A4\u0022",
        "Last-Modified": "Thu, 12 Dec 2019 23:16:31 GMT",
>>>>>>> 604ad2a4
        "Server": [
          "Windows-Azure-File/1.0",
          "Microsoft-HTTPAPI/2.0"
        ],
        "x-ms-client-request-id": "1378b4bd-30c0-54de-1e63-fd7e0f31409e",
        "x-ms-file-attributes": "Archive",
<<<<<<< HEAD
        "x-ms-file-change-time": "2019-12-11T23:09:45.6295718Z",
        "x-ms-file-creation-time": "2019-12-11T23:09:45.6295718Z",
        "x-ms-file-id": "11529285414812647424",
        "x-ms-file-last-write-time": "2019-12-11T23:09:45.6295718Z",
        "x-ms-file-parent-id": "13835128424026341376",
        "x-ms-file-permission-key": "12501538048846835188*422928105932735866",
        "x-ms-request-id": "bc1cffaa-701a-0023-3778-b008f8000000",
=======
        "x-ms-file-change-time": "2019-12-12T23:16:31.7653156Z",
        "x-ms-file-creation-time": "2019-12-12T23:16:31.7653156Z",
        "x-ms-file-id": "11529285414812647424",
        "x-ms-file-last-write-time": "2019-12-12T23:16:31.7653156Z",
        "x-ms-file-parent-id": "13835128424026341376",
        "x-ms-file-permission-key": "8722754904279818070*15108902883422697432",
        "x-ms-request-id": "6bdc484b-f01a-008f-3742-b12ebc000000",
>>>>>>> 604ad2a4
        "x-ms-request-server-encrypted": "true",
        "x-ms-version": "2019-07-07"
      },
      "ResponseBody": []
    },
    {
<<<<<<< HEAD
      "RequestUri": "https://seanstagetest.file.core.windows.net/test-share-cd9a697e-f11b-7278-e0aa-205dec2a5f28/test-directory-717e1ccb-48b8-8052-6376-2613919aaef3/test-file-1a9d4f5b-160e-0fe7-f9ac-dc825785826d?sv=2019-07-07\u0026ss=bfq\u0026srt=sco\u0026spr=https\u0026se=2019-12-12T00%3A09%3A44Z\u0026sp=rwdlacup\u0026sig=Sanitized\u0026comp=range",
      "RequestMethod": "PUT",
      "RequestHeaders": {
        "Content-Length": "1024",
        "traceparent": "00-341ff8e3462cc344ae07187df7686395-842a53d7f9a30a48-00",
        "User-Agent": [
          "azsdk-net-Storage.Files.Shares/12.0.0-dev.20191211.1\u002B2accb37068f0a0c9382fa117525bb968c5397cf7",
=======
      "RequestUri": "https://storagedotnettesting.file.core.windows.net/test-share-2864f41f-e291-c6bd-0ab0-e32ff88290c8/test-directory-3dba99fc-a50c-b5bc-61b4-0069cfa2291f/test-file-5f99309f-0c13-b821-3ef6-7223ac797bee?sv=2019-02-02\u0026ss=bfqt\u0026srt=sco\u0026spr=https\u0026se=2019-12-13T00%3A16%3A30Z\u0026sp=rwdlacup\u0026sig=Sanitized\u0026comp=range",
      "RequestMethod": "PUT",
      "RequestHeaders": {
        "Content-Length": "1024",
        "traceparent": "00-2dae15e0135cb1428d540546640d0936-7d34ee3f29aeae4b-00",
        "User-Agent": [
          "azsdk-net-Storage.Files.Shares/12.0.0-dev.20191212.1\u002B365544065ca906ef785471b4d22b09dc4a3b54b2",
>>>>>>> 604ad2a4
          "(.NET Core 4.6.28008.01; Microsoft Windows 10.0.18363 )"
        ],
        "x-ms-client-request-id": "0aea3dbd-90ae-718c-ccb9-cd3190c7c222",
        "x-ms-range": "bytes=0-1023",
        "x-ms-return-client-request-id": "true",
        "x-ms-version": "2019-07-07",
        "x-ms-write": "update"
      },
      "RequestBody": "mkq2/ShlZwZ6\u002B1sXl0wUt7JmNI/F8PXW3b9wpNnf/7mnOC9R4bECViWkh/3hq\u002BHvHSkNl6nHPalV4B9o9MIsm/yib18dwtUAY91pIGn39DLegYav0WgP4PqF\u002BwGSmmFjeOsBPzuC0VtTDDPLXhxAXuzsinI7fcqUk49kmMbUbsl8Bah99rT3W68rW8Q0Q4LeRJ0UpRDuJ/ohbaysHTmUf55qT1h0w2c39S7CECEFX08NhlMov8m5jd6tW4gISz12l9wmyvMqaYE23bDiKxfZHA5cnpfma7/VsMF5xmfeLqnwTHhF35Rc4hzS8uIY12HH1D96rKymjywcUBkxsKMZV64G8d\u002Bekzx5/7x7FHjcvNlfsfEnZIL9Sr1LKI56KjJ4uJs0EuWCKUEDAKzwKnu0P5RA0v6y8fMsCaciUmqt/9WJAlzcqKn03YiwJGPVDB9Bl\u002Bj5OlgzxsaoCAk9YNbWVQHWZicf15frS/R2Ac2PVvyI4LqCs8V9VjyVNKCgt3yy2s9h/qb3IsBRDu5jvMT5GLEMtIAbU6E8WQ/riaP3SpR4xCf9LlhVkL76MKTWGpl3nBvukwL8loYtJaSWDJgcWcRa6/id\u002B\u002BpYtiPBICP8Zj91c\u002ByHCLeRey2hzwmzv4Ql3tbgey6h2qExltzeOnVjML9lIZirlFENyG/L\u002ByvhpPefnEJMHOoQ1JhLVnHas0G4Pp9JTp7reUmF07O\u002B1d52UPHkP54zFhTUVEwAYD7fMhQuE72Ml1ZZsyL5x0k2Uf651QaA9XSjhCeKdPlR6xkKpaCekMIh6biaiot7Ok/LngJNRoo4Xz2gi46WASJdCMcI7iGpmME8mOtN5WroJ0rYv9b2BKWO0kZi/gQ0i\u002BiWPYLEckstIQVBEa6f63nSt2NDvUJLZgMiehzbRpm8BwwDt6foJLT/qp3QtfL37\u002BfMkEah8c2mStd\u002BovgvUttshAmhnDPS6ZOvRBOke7AQKos1D7VTGxY/XWzPaYK8z1fBZDHpVlKz\u002Baaz8ay5Ac8mbXdt\u002BkMmGGjzYT/HAoAQ83S74hZ/J9Q4gRUOnylphVudqfsKTtUUm0vI9fQT6/cmov44/R65p0ajNXgtF3k\u002BidvjKlmFBaSep0fKtjHfJZYe5/wqMYc85AG1Zxld54PSiWwYL8GdoZ1amVbX7vEUww/iDy98FFhTpkZYz56LQcDD9yzFx/bUgEZf0JcxZfUPoKQJetdUVnUTxIh7RdH\u002BzleWFPbETvwZDY7pHEPBIkFQSC/6gcbobqG3sgJtWDp0YQE/mlD\u002BS1Kn8G1IajkyUqJGK/2iBE2RrqVUDZz6q7VUdLtBgYjxUf3cUpFZnwNohF9gJy090ly0ruyqqT21rUS49A==",
      "StatusCode": 201,
      "ResponseHeaders": {
        "Content-Length": "0",
<<<<<<< HEAD
        "Content-MD5": "JhxrMW2vQeBAv9/9fTVDFQ==",
        "Date": "Wed, 11 Dec 2019 23:09:45 GMT",
        "ETag": "\u00220x8D77E8F3691D945\u0022",
        "Last-Modified": "Wed, 11 Dec 2019 23:09:45 GMT",
=======
        "Content-MD5": "uiBh1V1gtpB32tgwiw1QzQ==",
        "Date": "Thu, 12 Dec 2019 23:16:31 GMT",
        "ETag": "\u00220x8D77F59530703C8\u0022",
        "Last-Modified": "Thu, 12 Dec 2019 23:16:31 GMT",
>>>>>>> 604ad2a4
        "Server": [
          "Windows-Azure-File/1.0",
          "Microsoft-HTTPAPI/2.0"
        ],
<<<<<<< HEAD
        "x-ms-client-request-id": "0aea3dbd-90ae-718c-ccb9-cd3190c7c222",
        "x-ms-request-id": "bc1cffaf-701a-0023-3b78-b008f8000000",
=======
        "x-ms-client-request-id": "e05bcef8-0a0a-6ee9-f909-0596538f600e",
        "x-ms-request-id": "6bdc484c-f01a-008f-3842-b12ebc000000",
>>>>>>> 604ad2a4
        "x-ms-request-server-encrypted": "true",
        "x-ms-version": "2019-07-07"
      },
      "ResponseBody": []
    },
    {
<<<<<<< HEAD
      "RequestUri": "https://seanstagetest.file.core.windows.net/test-share-73d500c2-4263-9043-8a74-819d85a4df03/test-directory-31e3514c-8d22-72cd-738d-39ca9e61113e/test-file-02aa8dbb-3df9-79c2-3b32-e1c0fdde5602?sv=2019-07-07\u0026ss=bfq\u0026srt=sco\u0026spr=https\u0026se=2019-12-12T00%3A09%3A44Z\u0026sp=rwdlacup\u0026sig=Sanitized\u0026comp=range",
      "RequestMethod": "PUT",
      "RequestHeaders": {
        "Content-Length": "1024",
        "traceparent": "00-b206e6021d86794295fa54917503e48b-382db7be6053dd48-00",
        "User-Agent": [
          "azsdk-net-Storage.Files.Shares/12.0.0-dev.20191211.1\u002B2accb37068f0a0c9382fa117525bb968c5397cf7",
=======
      "RequestUri": "https://storagedotnettesting.file.core.windows.net/test-share-b6825d3f-9196-9b02-d809-d727f604b349/test-directory-ce471fef-aa7a-4e10-0f88-d291bfa9821b/test-file-3e257d28-5001-7e27-0ab7-f9be317c96f6?sv=2019-02-02\u0026ss=bfqt\u0026srt=sco\u0026spr=https\u0026se=2019-12-13T00%3A16%3A30Z\u0026sp=rwdlacup\u0026sig=Sanitized\u0026comp=range",
      "RequestMethod": "PUT",
      "RequestHeaders": {
        "Content-Length": "1024",
        "traceparent": "00-139f52c62ac11e4f97eef033621c815a-cc17d5f7e4f48944-00",
        "User-Agent": [
          "azsdk-net-Storage.Files.Shares/12.0.0-dev.20191212.1\u002B365544065ca906ef785471b4d22b09dc4a3b54b2",
>>>>>>> 604ad2a4
          "(.NET Core 4.6.28008.01; Microsoft Windows 10.0.18363 )"
        ],
        "x-ms-client-request-id": "d1c1a1cf-3546-7cef-e224-96db33c21d8c",
        "x-ms-range": "bytes=0-1023",
        "x-ms-return-client-request-id": "true",
        "x-ms-version": "2019-07-07",
        "x-ms-write": "update"
      },
      "RequestBody": "mkq2/ShlZwZ6\u002B1sXl0wUt7JmNI/F8PXW3b9wpNnf/7mnOC9R4bECViWkh/3hq\u002BHvHSkNl6nHPalV4B9o9MIsm/yib18dwtUAY91pIGn39DLegYav0WgP4PqF\u002BwGSmmFjeOsBPzuC0VtTDDPLXhxAXuzsinI7fcqUk49kmMbUbsl8Bah99rT3W68rW8Q0Q4LeRJ0UpRDuJ/ohbaysHTmUf55qT1h0w2c39S7CECEFX08NhlMov8m5jd6tW4gISz12l9wmyvMqaYE23bDiKxfZHA5cnpfma7/VsMF5xmfeLqnwTHhF35Rc4hzS8uIY12HH1D96rKymjywcUBkxsKMZV64G8d\u002Bekzx5/7x7FHjcvNlfsfEnZIL9Sr1LKI56KjJ4uJs0EuWCKUEDAKzwKnu0P5RA0v6y8fMsCaciUmqt/9WJAlzcqKn03YiwJGPVDB9Bl\u002Bj5OlgzxsaoCAk9YNbWVQHWZicf15frS/R2Ac2PVvyI4LqCs8V9VjyVNKCgt3yy2s9h/qb3IsBRDu5jvMT5GLEMtIAbU6E8WQ/riaP3SpR4xCf9LlhVkL76MKTWGpl3nBvukwL8loYtJaSWDJgcWcRa6/id\u002B\u002BpYtiPBICP8Zj91c\u002ByHCLeRey2hzwmzv4Ql3tbgey6h2qExltzeOnVjML9lIZirlFENyG/L\u002ByvhpPefnEJMHOoQ1JhLVnHas0G4Pp9JTp7reUmF07O\u002B1d52UPHkP54zFhTUVEwAYD7fMhQuE72Ml1ZZsyL5x0k2Uf651QaA9XSjhCeKdPlR6xkKpaCekMIh6biaiot7Ok/LngJNRoo4Xz2gi46WASJdCMcI7iGpmME8mOtN5WroJ0rYv9b2BKWO0kZi/gQ0i\u002BiWPYLEckstIQVBEa6f63nSt2NDvUJLZgMiehzbRpm8BwwDt6foJLT/qp3QtfL37\u002BfMkEah8c2mStd\u002BovgvUttshAmhnDPS6ZOvRBOke7AQKos1D7VTGxY/XWzPaYK8z1fBZDHpVlKz\u002Baaz8ay5Ac8mbXdt\u002BkMmGGjzYT/HAoAQ83S74hZ/J9Q4gRUOnylphVudqfsKTtUUm0vI9fQT6/cmov44/R65p0ajNXgtF3k\u002BidvjKlmFBaSep0fKtjHfJZYe5/wqMYc85AG1Zxld54PSiWwYL8GdoZ1amVbX7vEUww/iDy98FFhTpkZYz56LQcDD9yzFx/bUgEZf0JcxZfUPoKQJetdUVnUTxIh7RdH\u002BzleWFPbETvwZDY7pHEPBIkFQSC/6gcbobqG3sgJtWDp0YQE/mlD\u002BS1Kn8G1IajkyUqJGK/2iBE2RrqVUDZz6q7VUdLtBgYjxUf3cUpFZnwNohF9gJy090ly0ruyqqT21rUS49A==",
      "StatusCode": 201,
      "ResponseHeaders": {
        "Content-Length": "0",
<<<<<<< HEAD
        "Content-MD5": "JhxrMW2vQeBAv9/9fTVDFQ==",
        "Date": "Wed, 11 Dec 2019 23:09:45 GMT",
        "ETag": "\u00220x8D77E8F369E34AE\u0022",
        "Last-Modified": "Wed, 11 Dec 2019 23:09:45 GMT",
=======
        "Content-MD5": "uiBh1V1gtpB32tgwiw1QzQ==",
        "Date": "Thu, 12 Dec 2019 23:16:31 GMT",
        "ETag": "\u00220x8D77F59530A9467\u0022",
        "Last-Modified": "Thu, 12 Dec 2019 23:16:31 GMT",
>>>>>>> 604ad2a4
        "Server": [
          "Windows-Azure-File/1.0",
          "Microsoft-HTTPAPI/2.0"
        ],
<<<<<<< HEAD
        "x-ms-client-request-id": "d1c1a1cf-3546-7cef-e224-96db33c21d8c",
        "x-ms-request-id": "bc1cffb3-701a-0023-3f78-b008f8000000",
=======
        "x-ms-client-request-id": "93e35706-9df4-5747-bfc2-59be67f3e0d9",
        "x-ms-request-id": "6bdc484d-f01a-008f-3942-b12ebc000000",
>>>>>>> 604ad2a4
        "x-ms-request-server-encrypted": "true",
        "x-ms-version": "2019-07-07"
      },
      "ResponseBody": []
    },
    {
<<<<<<< HEAD
      "RequestUri": "https://seanstagetest.file.core.windows.net/test-share-cd9a697e-f11b-7278-e0aa-205dec2a5f28?sv=2019-07-07\u0026ss=bfq\u0026srt=sco\u0026spr=https\u0026se=2019-12-12T00%3A09%3A44Z\u0026sp=rwdlacup\u0026sig=Sanitized\u0026restype=share",
      "RequestMethod": "DELETE",
      "RequestHeaders": {
        "traceparent": "00-2b3e5f401526084a920c9150db25e4a8-a414c914ad04ef4e-00",
        "User-Agent": [
          "azsdk-net-Storage.Files.Shares/12.0.0-dev.20191211.1\u002B2accb37068f0a0c9382fa117525bb968c5397cf7",
=======
      "RequestUri": "https://storagedotnettesting.file.core.windows.net/test-share-2864f41f-e291-c6bd-0ab0-e32ff88290c8?sv=2019-02-02\u0026ss=bfqt\u0026srt=sco\u0026spr=https\u0026se=2019-12-13T00%3A16%3A30Z\u0026sp=rwdlacup\u0026sig=Sanitized\u0026restype=share",
      "RequestMethod": "DELETE",
      "RequestHeaders": {
        "traceparent": "00-33e98b1e183b34409bc44e749e042352-fd0b849fb0ca2b4a-00",
        "User-Agent": [
          "azsdk-net-Storage.Files.Shares/12.0.0-dev.20191212.1\u002B365544065ca906ef785471b4d22b09dc4a3b54b2",
>>>>>>> 604ad2a4
          "(.NET Core 4.6.28008.01; Microsoft Windows 10.0.18363 )"
        ],
        "x-ms-client-request-id": "ef6263fa-f005-c8db-7e20-a7bce49988fd",
        "x-ms-delete-snapshots": "include",
        "x-ms-return-client-request-id": "true",
        "x-ms-version": "2019-07-07"
      },
      "RequestBody": null,
      "StatusCode": 202,
      "ResponseHeaders": {
        "Content-Length": "0",
<<<<<<< HEAD
        "Date": "Wed, 11 Dec 2019 23:09:45 GMT",
=======
        "Date": "Thu, 12 Dec 2019 23:16:31 GMT",
>>>>>>> 604ad2a4
        "Server": [
          "Windows-Azure-File/1.0",
          "Microsoft-HTTPAPI/2.0"
        ],
<<<<<<< HEAD
        "x-ms-client-request-id": "ef6263fa-f005-c8db-7e20-a7bce49988fd",
        "x-ms-request-id": "bc1cffb5-701a-0023-4178-b008f8000000",
        "x-ms-version": "2019-07-07"
=======
        "x-ms-client-request-id": "fb8f84d6-ccac-5019-d2c0-fcfb41115d57",
        "x-ms-request-id": "6bdc484e-f01a-008f-3a42-b12ebc000000",
        "x-ms-version": "2019-02-02"
>>>>>>> 604ad2a4
      },
      "ResponseBody": []
    },
    {
<<<<<<< HEAD
      "RequestUri": "https://seanstagetest.file.core.windows.net/test-share-73d500c2-4263-9043-8a74-819d85a4df03?sv=2019-07-07\u0026ss=bfq\u0026srt=sco\u0026spr=https\u0026se=2019-12-12T00%3A09%3A44Z\u0026sp=rwdlacup\u0026sig=Sanitized\u0026restype=share",
      "RequestMethod": "DELETE",
      "RequestHeaders": {
        "traceparent": "00-97eb2a92a9d12541ae545540ce65c8ac-0e75aa8b04cc4846-00",
        "User-Agent": [
          "azsdk-net-Storage.Files.Shares/12.0.0-dev.20191211.1\u002B2accb37068f0a0c9382fa117525bb968c5397cf7",
=======
      "RequestUri": "https://storagedotnettesting.file.core.windows.net/test-share-b6825d3f-9196-9b02-d809-d727f604b349?sv=2019-02-02\u0026ss=bfqt\u0026srt=sco\u0026spr=https\u0026se=2019-12-13T00%3A16%3A30Z\u0026sp=rwdlacup\u0026sig=Sanitized\u0026restype=share",
      "RequestMethod": "DELETE",
      "RequestHeaders": {
        "traceparent": "00-0a6086646632714b8681a178b1ea25c2-120ddd5c4a7e1848-00",
        "User-Agent": [
          "azsdk-net-Storage.Files.Shares/12.0.0-dev.20191212.1\u002B365544065ca906ef785471b4d22b09dc4a3b54b2",
>>>>>>> 604ad2a4
          "(.NET Core 4.6.28008.01; Microsoft Windows 10.0.18363 )"
        ],
        "x-ms-client-request-id": "d0e0cfb0-2d60-ff86-3411-a9f662bf5d2f",
        "x-ms-delete-snapshots": "include",
        "x-ms-return-client-request-id": "true",
        "x-ms-version": "2019-07-07"
      },
      "RequestBody": null,
      "StatusCode": 202,
      "ResponseHeaders": {
        "Content-Length": "0",
<<<<<<< HEAD
        "Date": "Wed, 11 Dec 2019 23:09:45 GMT",
=======
        "Date": "Thu, 12 Dec 2019 23:16:31 GMT",
>>>>>>> 604ad2a4
        "Server": [
          "Windows-Azure-File/1.0",
          "Microsoft-HTTPAPI/2.0"
        ],
<<<<<<< HEAD
        "x-ms-client-request-id": "d0e0cfb0-2d60-ff86-3411-a9f662bf5d2f",
        "x-ms-request-id": "bc1cffbd-701a-0023-4978-b008f8000000",
        "x-ms-version": "2019-07-07"
=======
        "x-ms-client-request-id": "e3e7ab13-e563-102d-ccff-8d97066c1bee",
        "x-ms-request-id": "6bdc484f-f01a-008f-3b42-b12ebc000000",
        "x-ms-version": "2019-02-02"
>>>>>>> 604ad2a4
      },
      "ResponseBody": []
    }
  ],
  "Variables": {
<<<<<<< HEAD
    "DateTimeOffsetNow": "2019-12-11T15:09:44.8464456-08:00",
    "RandomSeed": "1116196004",
    "Storage_TestConfigDefault": "ProductionTenant\nseanstagetest\nU2FuaXRpemVk\nhttp://seanstagetest.blob.core.windows.net\nhttp://seanstagetest.file.core.windows.net\nhttp://seanstagetest.queue.core.windows.net\nhttp://seanstagetest.table.core.windows.net\n\n\n\n\nhttp://seanstagetest-secondary.blob.core.windows.net\nhttp://seanstagetest-secondary.file.core.windows.net\nhttp://seanstagetest-secondary.queue.core.windows.net\nhttp://seanstagetest-secondary.table.core.windows.net\n\nSanitized\n\n\nCloud\nBlobEndpoint=http://seanstagetest.blob.core.windows.net/;QueueEndpoint=http://seanstagetest.queue.core.windows.net/;FileEndpoint=http://seanstagetest.file.core.windows.net/;BlobSecondaryEndpoint=http://seanstagetest-secondary.blob.core.windows.net/;QueueSecondaryEndpoint=http://seanstagetest-secondary.queue.core.windows.net/;FileSecondaryEndpoint=http://seanstagetest-secondary.file.core.windows.net/;AccountName=seanstagetest;AccountKey=Sanitized\nseanscope1"
=======
    "DateTimeOffsetNow": "2019-12-12T15:16:30.9153598-08:00",
    "RandomSeed": "1150665275",
    "Storage_TestConfigDefault": "ProductionTenant\nstoragedotnettesting\nU2FuaXRpemVk\nhttps://storagedotnettesting.blob.core.windows.net\nhttps://storagedotnettesting.file.core.windows.net\nhttps://storagedotnettesting.queue.core.windows.net\nhttps://storagedotnettesting.table.core.windows.net\n\n\n\n\nhttps://storagedotnettesting-secondary.blob.core.windows.net\nhttps://storagedotnettesting-secondary.file.core.windows.net\nhttps://storagedotnettesting-secondary.queue.core.windows.net\nhttps://storagedotnettesting-secondary.table.core.windows.net\n\nSanitized\n\n\nCloud\nBlobEndpoint=https://storagedotnettesting.blob.core.windows.net/;QueueEndpoint=https://storagedotnettesting.queue.core.windows.net/;FileEndpoint=https://storagedotnettesting.file.core.windows.net/;BlobSecondaryEndpoint=https://storagedotnettesting-secondary.blob.core.windows.net/;QueueSecondaryEndpoint=https://storagedotnettesting-secondary.queue.core.windows.net/;FileSecondaryEndpoint=https://storagedotnettesting-secondary.file.core.windows.net/;AccountName=storagedotnettesting;AccountKey=Sanitized"
>>>>>>> 604ad2a4
  }
}<|MERGE_RESOLUTION|>--- conflicted
+++ resolved
@@ -1,75 +1,45 @@
 {
   "Entries": [
     {
-<<<<<<< HEAD
-      "RequestUri": "https://seanstagetest.file.core.windows.net/test-share-cd9a697e-f11b-7278-e0aa-205dec2a5f28?sv=2019-07-07\u0026ss=bfq\u0026srt=sco\u0026spr=https\u0026se=2019-12-12T00%3A09%3A44Z\u0026sp=rwdlacup\u0026sig=Sanitized\u0026restype=share",
-      "RequestMethod": "PUT",
-      "RequestHeaders": {
-        "traceparent": "00-d390d64f51c795459be91480fe593399-83159d42a73ec146-00",
-        "User-Agent": [
-          "azsdk-net-Storage.Files.Shares/12.0.0-dev.20191211.1\u002B2accb37068f0a0c9382fa117525bb968c5397cf7",
-=======
-      "RequestUri": "https://storagedotnettesting.file.core.windows.net/test-share-2864f41f-e291-c6bd-0ab0-e32ff88290c8?sv=2019-02-02\u0026ss=bfqt\u0026srt=sco\u0026spr=https\u0026se=2019-12-13T00%3A16%3A30Z\u0026sp=rwdlacup\u0026sig=Sanitized\u0026restype=share",
-      "RequestMethod": "PUT",
-      "RequestHeaders": {
-        "traceparent": "00-96e8f28aa2a22249b972b2e16b93702c-ae17013c36ff6a42-00",
-        "User-Agent": [
-          "azsdk-net-Storage.Files.Shares/12.0.0-dev.20191212.1\u002B365544065ca906ef785471b4d22b09dc4a3b54b2",
->>>>>>> 604ad2a4
-          "(.NET Core 4.6.28008.01; Microsoft Windows 10.0.18363 )"
-        ],
-        "x-ms-client-request-id": "224fb0d1-0cdf-3ce5-260a-43a76fdaec3c",
-        "x-ms-return-client-request-id": "true",
-        "x-ms-version": "2019-07-07"
-      },
-      "RequestBody": null,
-      "StatusCode": 201,
-      "ResponseHeaders": {
-        "Content-Length": "0",
-<<<<<<< HEAD
-        "Date": "Wed, 11 Dec 2019 23:09:45 GMT",
-        "ETag": "\u00220x8D77E8F363A6E9C\u0022",
-        "Last-Modified": "Wed, 11 Dec 2019 23:09:45 GMT",
-=======
-        "Date": "Thu, 12 Dec 2019 23:16:31 GMT",
-        "ETag": "\u00220x8D77F5952E46496\u0022",
-        "Last-Modified": "Thu, 12 Dec 2019 23:16:31 GMT",
->>>>>>> 604ad2a4
-        "Server": [
-          "Windows-Azure-File/1.0",
-          "Microsoft-HTTPAPI/2.0"
-        ],
-<<<<<<< HEAD
-        "x-ms-client-request-id": "224fb0d1-0cdf-3ce5-260a-43a76fdaec3c",
-        "x-ms-request-id": "bc1cff8f-701a-0023-1f78-b008f8000000",
-        "x-ms-version": "2019-07-07"
-=======
-        "x-ms-client-request-id": "6f2132a4-b0ee-8eef-f1c8-50870b96d005",
-        "x-ms-request-id": "6bdc4842-f01a-008f-3242-b12ebc000000",
-        "x-ms-version": "2019-02-02"
->>>>>>> 604ad2a4
-      },
-      "ResponseBody": []
-    },
-    {
-<<<<<<< HEAD
-      "RequestUri": "https://seanstagetest.file.core.windows.net/test-share-cd9a697e-f11b-7278-e0aa-205dec2a5f28/test-directory-717e1ccb-48b8-8052-6376-2613919aaef3?sv=2019-07-07\u0026ss=bfq\u0026srt=sco\u0026spr=https\u0026se=2019-12-12T00%3A09%3A44Z\u0026sp=rwdlacup\u0026sig=Sanitized\u0026restype=directory",
-      "RequestMethod": "PUT",
-      "RequestHeaders": {
-        "traceparent": "00-81a7a75c5847214cb8a8cc940ac23d0c-e7c55ba61684d04c-00",
-        "User-Agent": [
-          "azsdk-net-Storage.Files.Shares/12.0.0-dev.20191211.1\u002B2accb37068f0a0c9382fa117525bb968c5397cf7",
-=======
-      "RequestUri": "https://storagedotnettesting.file.core.windows.net/test-share-2864f41f-e291-c6bd-0ab0-e32ff88290c8/test-directory-3dba99fc-a50c-b5bc-61b4-0069cfa2291f?sv=2019-02-02\u0026ss=bfqt\u0026srt=sco\u0026spr=https\u0026se=2019-12-13T00%3A16%3A30Z\u0026sp=rwdlacup\u0026sig=Sanitized\u0026restype=directory",
-      "RequestMethod": "PUT",
-      "RequestHeaders": {
-        "traceparent": "00-177b3609b6f40f498e5724bc24bf4836-21b1125e966f1b4e-00",
-        "User-Agent": [
-          "azsdk-net-Storage.Files.Shares/12.0.0-dev.20191212.1\u002B365544065ca906ef785471b4d22b09dc4a3b54b2",
->>>>>>> 604ad2a4
-          "(.NET Core 4.6.28008.01; Microsoft Windows 10.0.18363 )"
-        ],
-        "x-ms-client-request-id": "c5dc7463-f917-8874-5dce-bf69e6d2ab8b",
+      "RequestUri": "https://seanstagetest.file.core.windows.net/test-share-2bcb781c-e8f8-d582-ea45-ceb420705bf8?sv=2019-07-07\u0026ss=bfqt\u0026srt=sco\u0026spr=https\u0026se=2019-12-16T21%3A50%3A26Z\u0026sp=rwdlacup\u0026sig=Sanitized\u0026restype=share",
+      "RequestMethod": "PUT",
+      "RequestHeaders": {
+        "traceparent": "00-bbde991729e3044fb9b99f4a66aa007c-d7b8d3ad8bbb0343-00",
+        "User-Agent": [
+          "azsdk-net-Storage.Files.Shares/12.0.0-dev.20191216.1\u002B0c2577880c6fbd0b50c06078ac498561c94c6e82",
+          "(.NET Core 4.6.28008.01; Microsoft Windows 10.0.18363 )"
+        ],
+        "x-ms-client-request-id": "fc7722df-8740-4ec4-ce18-220ba5ed8510",
+        "x-ms-return-client-request-id": "true",
+        "x-ms-version": "2019-07-07"
+      },
+      "RequestBody": null,
+      "StatusCode": 201,
+      "ResponseHeaders": {
+        "Content-Length": "0",
+        "Date": "Mon, 16 Dec 2019 20:50:26 GMT",
+        "ETag": "\u00220x8D7826994B734DE\u0022",
+        "Last-Modified": "Mon, 16 Dec 2019 20:50:27 GMT",
+        "Server": [
+          "Windows-Azure-File/1.0",
+          "Microsoft-HTTPAPI/2.0"
+        ],
+        "x-ms-client-request-id": "fc7722df-8740-4ec4-ce18-220ba5ed8510",
+        "x-ms-request-id": "4e5410a8-201a-0011-7b52-b4088f000000",
+        "x-ms-version": "2019-07-07"
+      },
+      "ResponseBody": []
+    },
+    {
+      "RequestUri": "https://seanstagetest.file.core.windows.net/test-share-2bcb781c-e8f8-d582-ea45-ceb420705bf8/test-directory-c4d75df7-7eff-4a4a-5cc8-4154749e64f6?sv=2019-07-07\u0026ss=bfqt\u0026srt=sco\u0026spr=https\u0026se=2019-12-16T21%3A50%3A26Z\u0026sp=rwdlacup\u0026sig=Sanitized\u0026restype=directory",
+      "RequestMethod": "PUT",
+      "RequestHeaders": {
+        "traceparent": "00-091b430d48f28d41824ad9165b0c38be-a9e3758223feaf4d-00",
+        "User-Agent": [
+          "azsdk-net-Storage.Files.Shares/12.0.0-dev.20191216.1\u002B0c2577880c6fbd0b50c06078ac498561c94c6e82",
+          "(.NET Core 4.6.28008.01; Microsoft Windows 10.0.18363 )"
+        ],
+        "x-ms-client-request-id": "f0144977-783b-603d-d72d-9f77456fd930",
         "x-ms-file-attributes": "None",
         "x-ms-file-creation-time": "Now",
         "x-ms-file-last-write-time": "Now",
@@ -81,113 +51,67 @@
       "StatusCode": 201,
       "ResponseHeaders": {
         "Content-Length": "0",
-<<<<<<< HEAD
-        "Date": "Wed, 11 Dec 2019 23:09:45 GMT",
-        "ETag": "\u00220x8D77E8F36489BD3\u0022",
-        "Last-Modified": "Wed, 11 Dec 2019 23:09:45 GMT",
-=======
-        "Date": "Thu, 12 Dec 2019 23:16:31 GMT",
-        "ETag": "\u00220x8D77F5952EDF785\u0022",
-        "Last-Modified": "Thu, 12 Dec 2019 23:16:31 GMT",
->>>>>>> 604ad2a4
-        "Server": [
-          "Windows-Azure-File/1.0",
-          "Microsoft-HTTPAPI/2.0"
-        ],
-        "x-ms-client-request-id": "c5dc7463-f917-8874-5dce-bf69e6d2ab8b",
+        "Date": "Mon, 16 Dec 2019 20:50:26 GMT",
+        "ETag": "\u00220x8D7826994E206FE\u0022",
+        "Last-Modified": "Mon, 16 Dec 2019 20:50:27 GMT",
+        "Server": [
+          "Windows-Azure-File/1.0",
+          "Microsoft-HTTPAPI/2.0"
+        ],
+        "x-ms-client-request-id": "f0144977-783b-603d-d72d-9f77456fd930",
         "x-ms-file-attributes": "Directory",
-<<<<<<< HEAD
-        "x-ms-file-change-time": "2019-12-11T23:09:45.2365779Z",
-        "x-ms-file-creation-time": "2019-12-11T23:09:45.2365779Z",
+        "x-ms-file-change-time": "2019-12-16T20:50:27.7232382Z",
+        "x-ms-file-creation-time": "2019-12-16T20:50:27.7232382Z",
         "x-ms-file-id": "13835128424026341376",
-        "x-ms-file-last-write-time": "2019-12-11T23:09:45.2365779Z",
+        "x-ms-file-last-write-time": "2019-12-16T20:50:27.7232382Z",
         "x-ms-file-parent-id": "0",
         "x-ms-file-permission-key": "7855875120676328179*422928105932735866",
-        "x-ms-request-id": "bc1cff94-701a-0023-2278-b008f8000000",
-=======
-        "x-ms-file-change-time": "2019-12-12T23:16:31.6358533Z",
-        "x-ms-file-creation-time": "2019-12-12T23:16:31.6358533Z",
-        "x-ms-file-id": "13835128424026341376",
-        "x-ms-file-last-write-time": "2019-12-12T23:16:31.6358533Z",
-        "x-ms-file-parent-id": "0",
-        "x-ms-file-permission-key": "13364076805927166033*15108902883422697432",
-        "x-ms-request-id": "6bdc4845-f01a-008f-3342-b12ebc000000",
->>>>>>> 604ad2a4
-        "x-ms-request-server-encrypted": "true",
-        "x-ms-version": "2019-07-07"
-      },
-      "ResponseBody": []
-    },
-    {
-<<<<<<< HEAD
-      "RequestUri": "https://seanstagetest.file.core.windows.net/test-share-73d500c2-4263-9043-8a74-819d85a4df03?sv=2019-07-07\u0026ss=bfq\u0026srt=sco\u0026spr=https\u0026se=2019-12-12T00%3A09%3A44Z\u0026sp=rwdlacup\u0026sig=Sanitized\u0026restype=share",
-      "RequestMethod": "PUT",
-      "RequestHeaders": {
-        "traceparent": "00-0806405370791744bacc2bb470878697-831dac43a426c34e-00",
-        "User-Agent": [
-          "azsdk-net-Storage.Files.Shares/12.0.0-dev.20191211.1\u002B2accb37068f0a0c9382fa117525bb968c5397cf7",
-=======
-      "RequestUri": "https://storagedotnettesting.file.core.windows.net/test-share-b6825d3f-9196-9b02-d809-d727f604b349?sv=2019-02-02\u0026ss=bfqt\u0026srt=sco\u0026spr=https\u0026se=2019-12-13T00%3A16%3A30Z\u0026sp=rwdlacup\u0026sig=Sanitized\u0026restype=share",
-      "RequestMethod": "PUT",
-      "RequestHeaders": {
-        "traceparent": "00-054184cac84c304b9b63f94569709b3d-cbd896d99f507742-00",
-        "User-Agent": [
-          "azsdk-net-Storage.Files.Shares/12.0.0-dev.20191212.1\u002B365544065ca906ef785471b4d22b09dc4a3b54b2",
->>>>>>> 604ad2a4
-          "(.NET Core 4.6.28008.01; Microsoft Windows 10.0.18363 )"
-        ],
-        "x-ms-client-request-id": "ae70658a-d557-4d63-8ccd-cc6b1cf130d7",
-        "x-ms-return-client-request-id": "true",
-        "x-ms-version": "2019-07-07"
-      },
-      "RequestBody": null,
-      "StatusCode": 201,
-      "ResponseHeaders": {
-        "Content-Length": "0",
-<<<<<<< HEAD
-        "Date": "Wed, 11 Dec 2019 23:09:45 GMT",
-        "ETag": "\u00220x8D77E8F3658AC09\u0022",
-        "Last-Modified": "Wed, 11 Dec 2019 23:09:45 GMT",
-=======
-        "Date": "Thu, 12 Dec 2019 23:16:31 GMT",
-        "ETag": "\u00220x8D77F5952F6DFA4\u0022",
-        "Last-Modified": "Thu, 12 Dec 2019 23:16:31 GMT",
->>>>>>> 604ad2a4
-        "Server": [
-          "Windows-Azure-File/1.0",
-          "Microsoft-HTTPAPI/2.0"
-        ],
-<<<<<<< HEAD
-        "x-ms-client-request-id": "ae70658a-d557-4d63-8ccd-cc6b1cf130d7",
-        "x-ms-request-id": "bc1cff99-701a-0023-2778-b008f8000000",
-        "x-ms-version": "2019-07-07"
-=======
-        "x-ms-client-request-id": "09a4aa2a-62d9-500b-9aab-99086bfb52fd",
-        "x-ms-request-id": "6bdc4847-f01a-008f-3442-b12ebc000000",
-        "x-ms-version": "2019-02-02"
->>>>>>> 604ad2a4
-      },
-      "ResponseBody": []
-    },
-    {
-<<<<<<< HEAD
-      "RequestUri": "https://seanstagetest.file.core.windows.net/test-share-73d500c2-4263-9043-8a74-819d85a4df03/test-directory-31e3514c-8d22-72cd-738d-39ca9e61113e?sv=2019-07-07\u0026ss=bfq\u0026srt=sco\u0026spr=https\u0026se=2019-12-12T00%3A09%3A44Z\u0026sp=rwdlacup\u0026sig=Sanitized\u0026restype=directory",
-      "RequestMethod": "PUT",
-      "RequestHeaders": {
-        "traceparent": "00-2836f91df5e77248acd04193f809186b-1c5cbb9af943bb4d-00",
-        "User-Agent": [
-          "azsdk-net-Storage.Files.Shares/12.0.0-dev.20191211.1\u002B2accb37068f0a0c9382fa117525bb968c5397cf7",
-=======
-      "RequestUri": "https://storagedotnettesting.file.core.windows.net/test-share-b6825d3f-9196-9b02-d809-d727f604b349/test-directory-ce471fef-aa7a-4e10-0f88-d291bfa9821b?sv=2019-02-02\u0026ss=bfqt\u0026srt=sco\u0026spr=https\u0026se=2019-12-13T00%3A16%3A30Z\u0026sp=rwdlacup\u0026sig=Sanitized\u0026restype=directory",
-      "RequestMethod": "PUT",
-      "RequestHeaders": {
-        "traceparent": "00-44de45048264f94d9da1c0213ae66fba-83b9b39e479c844d-00",
-        "User-Agent": [
-          "azsdk-net-Storage.Files.Shares/12.0.0-dev.20191212.1\u002B365544065ca906ef785471b4d22b09dc4a3b54b2",
->>>>>>> 604ad2a4
-          "(.NET Core 4.6.28008.01; Microsoft Windows 10.0.18363 )"
-        ],
-        "x-ms-client-request-id": "ac39a013-bad7-fc9f-97fd-3bc99c98af2a",
+        "x-ms-request-id": "4e5410b9-201a-0011-0a52-b4088f000000",
+        "x-ms-request-server-encrypted": "true",
+        "x-ms-version": "2019-07-07"
+      },
+      "ResponseBody": []
+    },
+    {
+      "RequestUri": "https://seanstagetest.file.core.windows.net/test-share-8c445b5e-ce51-b2a9-09ed-43944fda4d71?sv=2019-07-07\u0026ss=bfqt\u0026srt=sco\u0026spr=https\u0026se=2019-12-16T21%3A50%3A26Z\u0026sp=rwdlacup\u0026sig=Sanitized\u0026restype=share",
+      "RequestMethod": "PUT",
+      "RequestHeaders": {
+        "traceparent": "00-a78abb64f36eb341ae5a46f0c835d7cb-2b226f51eef63b4f-00",
+        "User-Agent": [
+          "azsdk-net-Storage.Files.Shares/12.0.0-dev.20191216.1\u002B0c2577880c6fbd0b50c06078ac498561c94c6e82",
+          "(.NET Core 4.6.28008.01; Microsoft Windows 10.0.18363 )"
+        ],
+        "x-ms-client-request-id": "c6e1de48-3798-1f25-9c6e-c3b94b61f122",
+        "x-ms-return-client-request-id": "true",
+        "x-ms-version": "2019-07-07"
+      },
+      "RequestBody": null,
+      "StatusCode": 201,
+      "ResponseHeaders": {
+        "Content-Length": "0",
+        "Date": "Mon, 16 Dec 2019 20:50:42 GMT",
+        "ETag": "\u00220x8D782699E0BB677\u0022",
+        "Last-Modified": "Mon, 16 Dec 2019 20:50:43 GMT",
+        "Server": [
+          "Windows-Azure-File/1.0",
+          "Microsoft-HTTPAPI/2.0"
+        ],
+        "x-ms-client-request-id": "c6e1de48-3798-1f25-9c6e-c3b94b61f122",
+        "x-ms-request-id": "000b3e3c-401a-0007-5e52-b4fe58000000",
+        "x-ms-version": "2019-07-07"
+      },
+      "ResponseBody": []
+    },
+    {
+      "RequestUri": "https://seanstagetest.file.core.windows.net/test-share-8c445b5e-ce51-b2a9-09ed-43944fda4d71/test-directory-618536d5-af92-3fa6-7024-d7e30277f473?sv=2019-07-07\u0026ss=bfqt\u0026srt=sco\u0026spr=https\u0026se=2019-12-16T21%3A50%3A26Z\u0026sp=rwdlacup\u0026sig=Sanitized\u0026restype=directory",
+      "RequestMethod": "PUT",
+      "RequestHeaders": {
+        "traceparent": "00-d150759858b91d48a177a5c79bcbbe47-3eb210aabe79984b-00",
+        "User-Agent": [
+          "azsdk-net-Storage.Files.Shares/12.0.0-dev.20191216.1\u002B0c2577880c6fbd0b50c06078ac498561c94c6e82",
+          "(.NET Core 4.6.28008.01; Microsoft Windows 10.0.18363 )"
+        ],
+        "x-ms-client-request-id": "7b603363-ae33-9995-37a2-557360421c25",
         "x-ms-file-attributes": "None",
         "x-ms-file-creation-time": "Now",
         "x-ms-file-last-write-time": "Now",
@@ -199,62 +123,37 @@
       "StatusCode": 201,
       "ResponseHeaders": {
         "Content-Length": "0",
-<<<<<<< HEAD
-        "Date": "Wed, 11 Dec 2019 23:09:45 GMT",
-        "ETag": "\u00220x8D77E8F36674695\u0022",
-        "Last-Modified": "Wed, 11 Dec 2019 23:09:45 GMT",
-=======
-        "Date": "Thu, 12 Dec 2019 23:16:31 GMT",
-        "ETag": "\u00220x8D77F5952F9A05A\u0022",
-        "Last-Modified": "Thu, 12 Dec 2019 23:16:31 GMT",
->>>>>>> 604ad2a4
-        "Server": [
-          "Windows-Azure-File/1.0",
-          "Microsoft-HTTPAPI/2.0"
-        ],
-        "x-ms-client-request-id": "ac39a013-bad7-fc9f-97fd-3bc99c98af2a",
+        "Date": "Mon, 16 Dec 2019 20:50:42 GMT",
+        "ETag": "\u00220x8D782699E189B3C\u0022",
+        "Last-Modified": "Mon, 16 Dec 2019 20:50:43 GMT",
+        "Server": [
+          "Windows-Azure-File/1.0",
+          "Microsoft-HTTPAPI/2.0"
+        ],
+        "x-ms-client-request-id": "7b603363-ae33-9995-37a2-557360421c25",
         "x-ms-file-attributes": "Directory",
-<<<<<<< HEAD
-        "x-ms-file-change-time": "2019-12-11T23:09:45.4375573Z",
-        "x-ms-file-creation-time": "2019-12-11T23:09:45.4375573Z",
+        "x-ms-file-change-time": "2019-12-16T20:50:43.1804220Z",
+        "x-ms-file-creation-time": "2019-12-16T20:50:43.1804220Z",
         "x-ms-file-id": "13835128424026341376",
-        "x-ms-file-last-write-time": "2019-12-11T23:09:45.4375573Z",
+        "x-ms-file-last-write-time": "2019-12-16T20:50:43.1804220Z",
         "x-ms-file-parent-id": "0",
         "x-ms-file-permission-key": "7855875120676328179*422928105932735866",
-        "x-ms-request-id": "bc1cff9d-701a-0023-2a78-b008f8000000",
-=======
-        "x-ms-file-change-time": "2019-12-12T23:16:31.7122650Z",
-        "x-ms-file-creation-time": "2019-12-12T23:16:31.7122650Z",
-        "x-ms-file-id": "13835128424026341376",
-        "x-ms-file-last-write-time": "2019-12-12T23:16:31.7122650Z",
-        "x-ms-file-parent-id": "0",
-        "x-ms-file-permission-key": "13364076805927166033*15108902883422697432",
-        "x-ms-request-id": "6bdc4849-f01a-008f-3542-b12ebc000000",
->>>>>>> 604ad2a4
-        "x-ms-request-server-encrypted": "true",
-        "x-ms-version": "2019-07-07"
-      },
-      "ResponseBody": []
-    },
-    {
-<<<<<<< HEAD
-      "RequestUri": "https://seanstagetest.file.core.windows.net/test-share-cd9a697e-f11b-7278-e0aa-205dec2a5f28/test-directory-717e1ccb-48b8-8052-6376-2613919aaef3/test-file-1a9d4f5b-160e-0fe7-f9ac-dc825785826d?sv=2019-07-07\u0026ss=bfq\u0026srt=sco\u0026spr=https\u0026se=2019-12-12T00%3A09%3A44Z\u0026sp=rwdlacup\u0026sig=Sanitized",
-      "RequestMethod": "PUT",
-      "RequestHeaders": {
-        "traceparent": "00-668d749d753d0347ab4c8a61bc333c8a-41ccdd5600d0a245-00",
-        "User-Agent": [
-          "azsdk-net-Storage.Files.Shares/12.0.0-dev.20191211.1\u002B2accb37068f0a0c9382fa117525bb968c5397cf7",
-=======
-      "RequestUri": "https://storagedotnettesting.file.core.windows.net/test-share-2864f41f-e291-c6bd-0ab0-e32ff88290c8/test-directory-3dba99fc-a50c-b5bc-61b4-0069cfa2291f/test-file-5f99309f-0c13-b821-3ef6-7223ac797bee?sv=2019-02-02\u0026ss=bfqt\u0026srt=sco\u0026spr=https\u0026se=2019-12-13T00%3A16%3A30Z\u0026sp=rwdlacup\u0026sig=Sanitized",
-      "RequestMethod": "PUT",
-      "RequestHeaders": {
-        "traceparent": "00-e582d1502f0804448c1f37bc0216339c-7108af8461eeba4c-00",
-        "User-Agent": [
-          "azsdk-net-Storage.Files.Shares/12.0.0-dev.20191212.1\u002B365544065ca906ef785471b4d22b09dc4a3b54b2",
->>>>>>> 604ad2a4
-          "(.NET Core 4.6.28008.01; Microsoft Windows 10.0.18363 )"
-        ],
-        "x-ms-client-request-id": "8784993d-a216-8d5f-d39b-46a7bf27a44c",
+        "x-ms-request-id": "000b3e47-401a-0007-6752-b4fe58000000",
+        "x-ms-request-server-encrypted": "true",
+        "x-ms-version": "2019-07-07"
+      },
+      "ResponseBody": []
+    },
+    {
+      "RequestUri": "https://seanstagetest.file.core.windows.net/test-share-2bcb781c-e8f8-d582-ea45-ceb420705bf8/test-directory-c4d75df7-7eff-4a4a-5cc8-4154749e64f6/test-file-9f5b2bb3-5838-a6ad-2c81-2ddc6fb55768?sv=2019-07-07\u0026ss=bfqt\u0026srt=sco\u0026spr=https\u0026se=2019-12-16T21%3A50%3A26Z\u0026sp=rwdlacup\u0026sig=Sanitized",
+      "RequestMethod": "PUT",
+      "RequestHeaders": {
+        "traceparent": "00-b0d9ca7ec1cd8948bdb4dc5da9ee2c37-813f08851e6edd41-00",
+        "User-Agent": [
+          "azsdk-net-Storage.Files.Shares/12.0.0-dev.20191216.1\u002B0c2577880c6fbd0b50c06078ac498561c94c6e82",
+          "(.NET Core 4.6.28008.01; Microsoft Windows 10.0.18363 )"
+        ],
+        "x-ms-client-request-id": "a4211129-b5cc-7264-822a-f299b57e543d",
         "x-ms-content-length": "1024",
         "x-ms-file-attributes": "None",
         "x-ms-file-creation-time": "Now",
@@ -268,62 +167,37 @@
       "StatusCode": 201,
       "ResponseHeaders": {
         "Content-Length": "0",
-<<<<<<< HEAD
-        "Date": "Wed, 11 Dec 2019 23:09:45 GMT",
-        "ETag": "\u00220x8D77E8F3675C4DA\u0022",
-        "Last-Modified": "Wed, 11 Dec 2019 23:09:45 GMT",
-=======
-        "Date": "Thu, 12 Dec 2019 23:16:31 GMT",
-        "ETag": "\u00220x8D77F5952FDB2C0\u0022",
-        "Last-Modified": "Thu, 12 Dec 2019 23:16:31 GMT",
->>>>>>> 604ad2a4
-        "Server": [
-          "Windows-Azure-File/1.0",
-          "Microsoft-HTTPAPI/2.0"
-        ],
-        "x-ms-client-request-id": "8784993d-a216-8d5f-d39b-46a7bf27a44c",
+        "Date": "Mon, 16 Dec 2019 20:50:43 GMT",
+        "ETag": "\u00220x8D782699E26CBE4\u0022",
+        "Last-Modified": "Mon, 16 Dec 2019 20:50:43 GMT",
+        "Server": [
+          "Windows-Azure-File/1.0",
+          "Microsoft-HTTPAPI/2.0"
+        ],
+        "x-ms-client-request-id": "a4211129-b5cc-7264-822a-f299b57e543d",
         "x-ms-file-attributes": "Archive",
-<<<<<<< HEAD
-        "x-ms-file-change-time": "2019-12-11T23:09:45.5325402Z",
-        "x-ms-file-creation-time": "2019-12-11T23:09:45.5325402Z",
+        "x-ms-file-change-time": "2019-12-16T20:50:43.2734180Z",
+        "x-ms-file-creation-time": "2019-12-16T20:50:43.2734180Z",
         "x-ms-file-id": "11529285414812647424",
-        "x-ms-file-last-write-time": "2019-12-11T23:09:45.5325402Z",
+        "x-ms-file-last-write-time": "2019-12-16T20:50:43.2734180Z",
         "x-ms-file-parent-id": "13835128424026341376",
         "x-ms-file-permission-key": "12501538048846835188*422928105932735866",
-        "x-ms-request-id": "bc1cffa4-701a-0023-3178-b008f8000000",
-=======
-        "x-ms-file-change-time": "2019-12-12T23:16:31.7389504Z",
-        "x-ms-file-creation-time": "2019-12-12T23:16:31.7389504Z",
-        "x-ms-file-id": "11529285414812647424",
-        "x-ms-file-last-write-time": "2019-12-12T23:16:31.7389504Z",
-        "x-ms-file-parent-id": "13835128424026341376",
-        "x-ms-file-permission-key": "8722754904279818070*15108902883422697432",
-        "x-ms-request-id": "6bdc484a-f01a-008f-3642-b12ebc000000",
->>>>>>> 604ad2a4
-        "x-ms-request-server-encrypted": "true",
-        "x-ms-version": "2019-07-07"
-      },
-      "ResponseBody": []
-    },
-    {
-<<<<<<< HEAD
-      "RequestUri": "https://seanstagetest.file.core.windows.net/test-share-73d500c2-4263-9043-8a74-819d85a4df03/test-directory-31e3514c-8d22-72cd-738d-39ca9e61113e/test-file-02aa8dbb-3df9-79c2-3b32-e1c0fdde5602?sv=2019-07-07\u0026ss=bfq\u0026srt=sco\u0026spr=https\u0026se=2019-12-12T00%3A09%3A44Z\u0026sp=rwdlacup\u0026sig=Sanitized",
-      "RequestMethod": "PUT",
-      "RequestHeaders": {
-        "traceparent": "00-40d86f867b7d854ba4f1eae9fad870e8-0433a81520ab9546-00",
-        "User-Agent": [
-          "azsdk-net-Storage.Files.Shares/12.0.0-dev.20191211.1\u002B2accb37068f0a0c9382fa117525bb968c5397cf7",
-=======
-      "RequestUri": "https://storagedotnettesting.file.core.windows.net/test-share-b6825d3f-9196-9b02-d809-d727f604b349/test-directory-ce471fef-aa7a-4e10-0f88-d291bfa9821b/test-file-3e257d28-5001-7e27-0ab7-f9be317c96f6?sv=2019-02-02\u0026ss=bfqt\u0026srt=sco\u0026spr=https\u0026se=2019-12-13T00%3A16%3A30Z\u0026sp=rwdlacup\u0026sig=Sanitized",
-      "RequestMethod": "PUT",
-      "RequestHeaders": {
-        "traceparent": "00-5c67fca8310e1040beada2d8d78e14e6-368e4304c145e24f-00",
-        "User-Agent": [
-          "azsdk-net-Storage.Files.Shares/12.0.0-dev.20191212.1\u002B365544065ca906ef785471b4d22b09dc4a3b54b2",
->>>>>>> 604ad2a4
-          "(.NET Core 4.6.28008.01; Microsoft Windows 10.0.18363 )"
-        ],
-        "x-ms-client-request-id": "1378b4bd-30c0-54de-1e63-fd7e0f31409e",
+        "x-ms-request-id": "4e5412df-201a-0011-1852-b4088f000000",
+        "x-ms-request-server-encrypted": "true",
+        "x-ms-version": "2019-07-07"
+      },
+      "ResponseBody": []
+    },
+    {
+      "RequestUri": "https://seanstagetest.file.core.windows.net/test-share-8c445b5e-ce51-b2a9-09ed-43944fda4d71/test-directory-618536d5-af92-3fa6-7024-d7e30277f473/test-file-46484f7a-5fcd-444d-66cb-a3d4218a8d6f?sv=2019-07-07\u0026ss=bfqt\u0026srt=sco\u0026spr=https\u0026se=2019-12-16T21%3A50%3A26Z\u0026sp=rwdlacup\u0026sig=Sanitized",
+      "RequestMethod": "PUT",
+      "RequestHeaders": {
+        "traceparent": "00-bc0e25af77c3914bb12750f71c57751a-a765ba4f9f1ddf43-00",
+        "User-Agent": [
+          "azsdk-net-Storage.Files.Shares/12.0.0-dev.20191216.1\u002B0c2577880c6fbd0b50c06078ac498561c94c6e82",
+          "(.NET Core 4.6.28008.01; Microsoft Windows 10.0.18363 )"
+        ],
+        "x-ms-client-request-id": "ead9abaf-6c5f-15bb-1fd0-5169162bcac3",
         "x-ms-content-length": "1024",
         "x-ms-file-attributes": "None",
         "x-ms-file-creation-time": "Now",
@@ -337,176 +211,136 @@
       "StatusCode": 201,
       "ResponseHeaders": {
         "Content-Length": "0",
-<<<<<<< HEAD
-        "Date": "Wed, 11 Dec 2019 23:09:45 GMT",
-        "ETag": "\u00220x8D77E8F36849326\u0022",
-        "Last-Modified": "Wed, 11 Dec 2019 23:09:45 GMT",
-=======
-        "Date": "Thu, 12 Dec 2019 23:16:31 GMT",
-        "ETag": "\u00220x8D77F595301B8A4\u0022",
-        "Last-Modified": "Thu, 12 Dec 2019 23:16:31 GMT",
->>>>>>> 604ad2a4
-        "Server": [
-          "Windows-Azure-File/1.0",
-          "Microsoft-HTTPAPI/2.0"
-        ],
-        "x-ms-client-request-id": "1378b4bd-30c0-54de-1e63-fd7e0f31409e",
+        "Date": "Mon, 16 Dec 2019 20:50:43 GMT",
+        "ETag": "\u00220x8D782699E341273\u0022",
+        "Last-Modified": "Mon, 16 Dec 2019 20:50:43 GMT",
+        "Server": [
+          "Windows-Azure-File/1.0",
+          "Microsoft-HTTPAPI/2.0"
+        ],
+        "x-ms-client-request-id": "ead9abaf-6c5f-15bb-1fd0-5169162bcac3",
         "x-ms-file-attributes": "Archive",
-<<<<<<< HEAD
-        "x-ms-file-change-time": "2019-12-11T23:09:45.6295718Z",
-        "x-ms-file-creation-time": "2019-12-11T23:09:45.6295718Z",
+        "x-ms-file-change-time": "2019-12-16T20:50:43.3604211Z",
+        "x-ms-file-creation-time": "2019-12-16T20:50:43.3604211Z",
         "x-ms-file-id": "11529285414812647424",
-        "x-ms-file-last-write-time": "2019-12-11T23:09:45.6295718Z",
+        "x-ms-file-last-write-time": "2019-12-16T20:50:43.3604211Z",
         "x-ms-file-parent-id": "13835128424026341376",
         "x-ms-file-permission-key": "12501538048846835188*422928105932735866",
-        "x-ms-request-id": "bc1cffaa-701a-0023-3778-b008f8000000",
-=======
-        "x-ms-file-change-time": "2019-12-12T23:16:31.7653156Z",
-        "x-ms-file-creation-time": "2019-12-12T23:16:31.7653156Z",
-        "x-ms-file-id": "11529285414812647424",
-        "x-ms-file-last-write-time": "2019-12-12T23:16:31.7653156Z",
-        "x-ms-file-parent-id": "13835128424026341376",
-        "x-ms-file-permission-key": "8722754904279818070*15108902883422697432",
-        "x-ms-request-id": "6bdc484b-f01a-008f-3742-b12ebc000000",
->>>>>>> 604ad2a4
-        "x-ms-request-server-encrypted": "true",
-        "x-ms-version": "2019-07-07"
-      },
-      "ResponseBody": []
-    },
-    {
-<<<<<<< HEAD
-      "RequestUri": "https://seanstagetest.file.core.windows.net/test-share-cd9a697e-f11b-7278-e0aa-205dec2a5f28/test-directory-717e1ccb-48b8-8052-6376-2613919aaef3/test-file-1a9d4f5b-160e-0fe7-f9ac-dc825785826d?sv=2019-07-07\u0026ss=bfq\u0026srt=sco\u0026spr=https\u0026se=2019-12-12T00%3A09%3A44Z\u0026sp=rwdlacup\u0026sig=Sanitized\u0026comp=range",
+        "x-ms-request-id": "000b3e4e-401a-0007-6e52-b4fe58000000",
+        "x-ms-request-server-encrypted": "true",
+        "x-ms-version": "2019-07-07"
+      },
+      "ResponseBody": []
+    },
+    {
+      "RequestUri": "https://seanstagetest.file.core.windows.net/test-share-2bcb781c-e8f8-d582-ea45-ceb420705bf8/test-directory-c4d75df7-7eff-4a4a-5cc8-4154749e64f6/test-file-9f5b2bb3-5838-a6ad-2c81-2ddc6fb55768?sv=2019-07-07\u0026ss=bfqt\u0026srt=sco\u0026spr=https\u0026se=2019-12-16T21%3A50%3A26Z\u0026sp=rwdlacup\u0026sig=Sanitized\u0026comp=range",
       "RequestMethod": "PUT",
       "RequestHeaders": {
         "Content-Length": "1024",
-        "traceparent": "00-341ff8e3462cc344ae07187df7686395-842a53d7f9a30a48-00",
-        "User-Agent": [
-          "azsdk-net-Storage.Files.Shares/12.0.0-dev.20191211.1\u002B2accb37068f0a0c9382fa117525bb968c5397cf7",
-=======
-      "RequestUri": "https://storagedotnettesting.file.core.windows.net/test-share-2864f41f-e291-c6bd-0ab0-e32ff88290c8/test-directory-3dba99fc-a50c-b5bc-61b4-0069cfa2291f/test-file-5f99309f-0c13-b821-3ef6-7223ac797bee?sv=2019-02-02\u0026ss=bfqt\u0026srt=sco\u0026spr=https\u0026se=2019-12-13T00%3A16%3A30Z\u0026sp=rwdlacup\u0026sig=Sanitized\u0026comp=range",
-      "RequestMethod": "PUT",
-      "RequestHeaders": {
-        "Content-Length": "1024",
-        "traceparent": "00-2dae15e0135cb1428d540546640d0936-7d34ee3f29aeae4b-00",
-        "User-Agent": [
-          "azsdk-net-Storage.Files.Shares/12.0.0-dev.20191212.1\u002B365544065ca906ef785471b4d22b09dc4a3b54b2",
->>>>>>> 604ad2a4
-          "(.NET Core 4.6.28008.01; Microsoft Windows 10.0.18363 )"
-        ],
-        "x-ms-client-request-id": "0aea3dbd-90ae-718c-ccb9-cd3190c7c222",
+        "traceparent": "00-302a9cd3e30adc46853ca4375f7daa48-35921fe20b993f41-00",
+        "User-Agent": [
+          "azsdk-net-Storage.Files.Shares/12.0.0-dev.20191216.1\u002B0c2577880c6fbd0b50c06078ac498561c94c6e82",
+          "(.NET Core 4.6.28008.01; Microsoft Windows 10.0.18363 )"
+        ],
+        "x-ms-client-request-id": "09ea296b-6aa5-12de-9ee4-85aea58f2593",
         "x-ms-range": "bytes=0-1023",
         "x-ms-return-client-request-id": "true",
         "x-ms-version": "2019-07-07",
         "x-ms-write": "update"
       },
-      "RequestBody": "mkq2/ShlZwZ6\u002B1sXl0wUt7JmNI/F8PXW3b9wpNnf/7mnOC9R4bECViWkh/3hq\u002BHvHSkNl6nHPalV4B9o9MIsm/yib18dwtUAY91pIGn39DLegYav0WgP4PqF\u002BwGSmmFjeOsBPzuC0VtTDDPLXhxAXuzsinI7fcqUk49kmMbUbsl8Bah99rT3W68rW8Q0Q4LeRJ0UpRDuJ/ohbaysHTmUf55qT1h0w2c39S7CECEFX08NhlMov8m5jd6tW4gISz12l9wmyvMqaYE23bDiKxfZHA5cnpfma7/VsMF5xmfeLqnwTHhF35Rc4hzS8uIY12HH1D96rKymjywcUBkxsKMZV64G8d\u002Bekzx5/7x7FHjcvNlfsfEnZIL9Sr1LKI56KjJ4uJs0EuWCKUEDAKzwKnu0P5RA0v6y8fMsCaciUmqt/9WJAlzcqKn03YiwJGPVDB9Bl\u002Bj5OlgzxsaoCAk9YNbWVQHWZicf15frS/R2Ac2PVvyI4LqCs8V9VjyVNKCgt3yy2s9h/qb3IsBRDu5jvMT5GLEMtIAbU6E8WQ/riaP3SpR4xCf9LlhVkL76MKTWGpl3nBvukwL8loYtJaSWDJgcWcRa6/id\u002B\u002BpYtiPBICP8Zj91c\u002ByHCLeRey2hzwmzv4Ql3tbgey6h2qExltzeOnVjML9lIZirlFENyG/L\u002ByvhpPefnEJMHOoQ1JhLVnHas0G4Pp9JTp7reUmF07O\u002B1d52UPHkP54zFhTUVEwAYD7fMhQuE72Ml1ZZsyL5x0k2Uf651QaA9XSjhCeKdPlR6xkKpaCekMIh6biaiot7Ok/LngJNRoo4Xz2gi46WASJdCMcI7iGpmME8mOtN5WroJ0rYv9b2BKWO0kZi/gQ0i\u002BiWPYLEckstIQVBEa6f63nSt2NDvUJLZgMiehzbRpm8BwwDt6foJLT/qp3QtfL37\u002BfMkEah8c2mStd\u002BovgvUttshAmhnDPS6ZOvRBOke7AQKos1D7VTGxY/XWzPaYK8z1fBZDHpVlKz\u002Baaz8ay5Ac8mbXdt\u002BkMmGGjzYT/HAoAQ83S74hZ/J9Q4gRUOnylphVudqfsKTtUUm0vI9fQT6/cmov44/R65p0ajNXgtF3k\u002BidvjKlmFBaSep0fKtjHfJZYe5/wqMYc85AG1Zxld54PSiWwYL8GdoZ1amVbX7vEUww/iDy98FFhTpkZYz56LQcDD9yzFx/bUgEZf0JcxZfUPoKQJetdUVnUTxIh7RdH\u002BzleWFPbETvwZDY7pHEPBIkFQSC/6gcbobqG3sgJtWDp0YQE/mlD\u002BS1Kn8G1IajkyUqJGK/2iBE2RrqVUDZz6q7VUdLtBgYjxUf3cUpFZnwNohF9gJy090ly0ruyqqT21rUS49A==",
-      "StatusCode": 201,
-      "ResponseHeaders": {
-        "Content-Length": "0",
-<<<<<<< HEAD
-        "Content-MD5": "JhxrMW2vQeBAv9/9fTVDFQ==",
-        "Date": "Wed, 11 Dec 2019 23:09:45 GMT",
-        "ETag": "\u00220x8D77E8F3691D945\u0022",
-        "Last-Modified": "Wed, 11 Dec 2019 23:09:45 GMT",
-=======
-        "Content-MD5": "uiBh1V1gtpB32tgwiw1QzQ==",
-        "Date": "Thu, 12 Dec 2019 23:16:31 GMT",
-        "ETag": "\u00220x8D77F59530703C8\u0022",
-        "Last-Modified": "Thu, 12 Dec 2019 23:16:31 GMT",
->>>>>>> 604ad2a4
-        "Server": [
-          "Windows-Azure-File/1.0",
-          "Microsoft-HTTPAPI/2.0"
-        ],
-<<<<<<< HEAD
-        "x-ms-client-request-id": "0aea3dbd-90ae-718c-ccb9-cd3190c7c222",
-        "x-ms-request-id": "bc1cffaf-701a-0023-3b78-b008f8000000",
-=======
-        "x-ms-client-request-id": "e05bcef8-0a0a-6ee9-f909-0596538f600e",
-        "x-ms-request-id": "6bdc484c-f01a-008f-3842-b12ebc000000",
->>>>>>> 604ad2a4
-        "x-ms-request-server-encrypted": "true",
-        "x-ms-version": "2019-07-07"
-      },
-      "ResponseBody": []
-    },
-    {
-<<<<<<< HEAD
-      "RequestUri": "https://seanstagetest.file.core.windows.net/test-share-73d500c2-4263-9043-8a74-819d85a4df03/test-directory-31e3514c-8d22-72cd-738d-39ca9e61113e/test-file-02aa8dbb-3df9-79c2-3b32-e1c0fdde5602?sv=2019-07-07\u0026ss=bfq\u0026srt=sco\u0026spr=https\u0026se=2019-12-12T00%3A09%3A44Z\u0026sp=rwdlacup\u0026sig=Sanitized\u0026comp=range",
+      "RequestBody": "OHCAzxd5QMNv\u002BlkyO11ae6FpoWK4pZkD5RsUZwrBeK0U5TvvwUwNAQ6F19IGGwkJcCczuOkrt5LWfen7ZNi4roKsHVUharpUW6BTM87H/MkSC/bjjb/D6S6oGURjEpw1zSlPWv2z5wZt3lxI14TED4Af6Fji1CDC6DQneVF18UgDHmald6LLXyTwda9iehGq4wnEQypEU/gIjXHJjG219\u002B0URbgeH5fdU4k08V9wX24ifJZHsa0evsttnOowAtK2O37CTjVYjMNx5u\u002BgEGGZmC0Dpg/XbUY/9YbtsIOtrFG3fbbgrhE4yvDS1cq\u002Bfa5p1AS8LVzC3s03g1iua9tAxDme6ZKquOkcytwfBZd7gHjXg9x/8H/09J7pqSu4il8UkRGRIJQbvxwaoGKAo9g1vALg1uf/wNO6qfX0wQ\u002B\u002BY0B9CnOG6mDkvMTAZFAcdFHFs\u002Bwp2LN3FdE\u002B1naeJ/0MXDwiA5hlr9Ki/BoiP1yCnjWjLg0ilYuMBfSiSBPpRZTGswgT\u002BXG4YAQahtyZVdZ0uzhB\u002B/nw6cexlf2jwma\u002BuLeFW4tTb6TD6s0ICA6v87AeLYzbp0mb1slAYmRzFJ6dXM4kE/lKIUyUfRAr5\u002BG5AqJNhJTa4hFt6YXCEgxAUNUva6xAit\u002B21AxARyk5b\u002B7oh1/BJY8Jw3m9typzhw4/Uy06/Hw1eXfClrCImpvnNHqW2ousfitGJacyg9K1Q0z\u002BAPP8/nNysg7o/47fgSnd1YOw3K2DktUB9NbUAvalDVNjipmo6jUHJCd9xH\u002BdZqR\u002BVa1OBWafe24d\u002BgqcnbAXQvE6fPaPNepOqLiFBc1WZI4xVq1IVgjsww8rivAraod3ZYKNYuqt7iDCAFyuGXWgx5Z8akYDzuzpTrjnZKr6Iz4wDqBLyAKkg2iMhlWrPamZi8NZrgBAdJaVpBQxxop1x90efQvUVP6T2ObedkiWPRAOTdnnoHQ98JoJtSTucr3dF754jcCexTbFxtYaYf1N/mYEInixjidp4I1xyp7ZpWUoAF6KHrBQcIiiIdqdI46cu7e\u002B6VBFLImXDqwyLfqX6yBx8WCew\u002BC2tLLvDmxMy7z\u002B1A7nG7sV49TV8g8DHUOOCja6LDIu/fjWBzWdVR4dS0LvM1jrr9BkWw6MydDQs5ZvYQM2kZ\u002BK0NYWEBOGd422t6fME\u002BnqolplVtAkoTMnBlSfLvMa57mjZWOC1J\u002B93uSA1hEoA6CshL6o0DvPZi\u002Bi7gq\u002B50iam9DuKa2GaM27p3jspMoi/gO08qk0cRZ\u002B1P403\u002BWU/veb5TtBOtnyJhzw7CjD4sJkgPAHCvSeZSm5cFWvUojoJ6mAUb6P4MQpwcuNRITtu/E8z171jfQC/IARhw==",
+      "StatusCode": 201,
+      "ResponseHeaders": {
+        "Content-Length": "0",
+        "Content-MD5": "WMJY7c4v/Vbien5q5nnFyQ==",
+        "Date": "Mon, 16 Dec 2019 20:50:43 GMT",
+        "ETag": "\u00220x8D782699E41F532\u0022",
+        "Last-Modified": "Mon, 16 Dec 2019 20:50:43 GMT",
+        "Server": [
+          "Windows-Azure-File/1.0",
+          "Microsoft-HTTPAPI/2.0"
+        ],
+        "x-ms-client-request-id": "09ea296b-6aa5-12de-9ee4-85aea58f2593",
+        "x-ms-request-id": "4e5412e3-201a-0011-1b52-b4088f000000",
+        "x-ms-request-server-encrypted": "true",
+        "x-ms-version": "2019-07-07"
+      },
+      "ResponseBody": []
+    },
+    {
+      "RequestUri": "https://seanstagetest.file.core.windows.net/test-share-8c445b5e-ce51-b2a9-09ed-43944fda4d71/test-directory-618536d5-af92-3fa6-7024-d7e30277f473/test-file-46484f7a-5fcd-444d-66cb-a3d4218a8d6f?sv=2019-07-07\u0026ss=bfqt\u0026srt=sco\u0026spr=https\u0026se=2019-12-16T21%3A50%3A26Z\u0026sp=rwdlacup\u0026sig=Sanitized\u0026comp=range",
       "RequestMethod": "PUT",
       "RequestHeaders": {
         "Content-Length": "1024",
-        "traceparent": "00-b206e6021d86794295fa54917503e48b-382db7be6053dd48-00",
-        "User-Agent": [
-          "azsdk-net-Storage.Files.Shares/12.0.0-dev.20191211.1\u002B2accb37068f0a0c9382fa117525bb968c5397cf7",
-=======
-      "RequestUri": "https://storagedotnettesting.file.core.windows.net/test-share-b6825d3f-9196-9b02-d809-d727f604b349/test-directory-ce471fef-aa7a-4e10-0f88-d291bfa9821b/test-file-3e257d28-5001-7e27-0ab7-f9be317c96f6?sv=2019-02-02\u0026ss=bfqt\u0026srt=sco\u0026spr=https\u0026se=2019-12-13T00%3A16%3A30Z\u0026sp=rwdlacup\u0026sig=Sanitized\u0026comp=range",
-      "RequestMethod": "PUT",
-      "RequestHeaders": {
-        "Content-Length": "1024",
-        "traceparent": "00-139f52c62ac11e4f97eef033621c815a-cc17d5f7e4f48944-00",
-        "User-Agent": [
-          "azsdk-net-Storage.Files.Shares/12.0.0-dev.20191212.1\u002B365544065ca906ef785471b4d22b09dc4a3b54b2",
->>>>>>> 604ad2a4
-          "(.NET Core 4.6.28008.01; Microsoft Windows 10.0.18363 )"
-        ],
-        "x-ms-client-request-id": "d1c1a1cf-3546-7cef-e224-96db33c21d8c",
+        "traceparent": "00-0970c645d6405d43b4e3e4d4b796ea8d-2d699f51588c2346-00",
+        "User-Agent": [
+          "azsdk-net-Storage.Files.Shares/12.0.0-dev.20191216.1\u002B0c2577880c6fbd0b50c06078ac498561c94c6e82",
+          "(.NET Core 4.6.28008.01; Microsoft Windows 10.0.18363 )"
+        ],
+        "x-ms-client-request-id": "edfeca95-c041-d21e-e844-a74db21b8c88",
         "x-ms-range": "bytes=0-1023",
         "x-ms-return-client-request-id": "true",
         "x-ms-version": "2019-07-07",
         "x-ms-write": "update"
       },
-      "RequestBody": "mkq2/ShlZwZ6\u002B1sXl0wUt7JmNI/F8PXW3b9wpNnf/7mnOC9R4bECViWkh/3hq\u002BHvHSkNl6nHPalV4B9o9MIsm/yib18dwtUAY91pIGn39DLegYav0WgP4PqF\u002BwGSmmFjeOsBPzuC0VtTDDPLXhxAXuzsinI7fcqUk49kmMbUbsl8Bah99rT3W68rW8Q0Q4LeRJ0UpRDuJ/ohbaysHTmUf55qT1h0w2c39S7CECEFX08NhlMov8m5jd6tW4gISz12l9wmyvMqaYE23bDiKxfZHA5cnpfma7/VsMF5xmfeLqnwTHhF35Rc4hzS8uIY12HH1D96rKymjywcUBkxsKMZV64G8d\u002Bekzx5/7x7FHjcvNlfsfEnZIL9Sr1LKI56KjJ4uJs0EuWCKUEDAKzwKnu0P5RA0v6y8fMsCaciUmqt/9WJAlzcqKn03YiwJGPVDB9Bl\u002Bj5OlgzxsaoCAk9YNbWVQHWZicf15frS/R2Ac2PVvyI4LqCs8V9VjyVNKCgt3yy2s9h/qb3IsBRDu5jvMT5GLEMtIAbU6E8WQ/riaP3SpR4xCf9LlhVkL76MKTWGpl3nBvukwL8loYtJaSWDJgcWcRa6/id\u002B\u002BpYtiPBICP8Zj91c\u002ByHCLeRey2hzwmzv4Ql3tbgey6h2qExltzeOnVjML9lIZirlFENyG/L\u002ByvhpPefnEJMHOoQ1JhLVnHas0G4Pp9JTp7reUmF07O\u002B1d52UPHkP54zFhTUVEwAYD7fMhQuE72Ml1ZZsyL5x0k2Uf651QaA9XSjhCeKdPlR6xkKpaCekMIh6biaiot7Ok/LngJNRoo4Xz2gi46WASJdCMcI7iGpmME8mOtN5WroJ0rYv9b2BKWO0kZi/gQ0i\u002BiWPYLEckstIQVBEa6f63nSt2NDvUJLZgMiehzbRpm8BwwDt6foJLT/qp3QtfL37\u002BfMkEah8c2mStd\u002BovgvUttshAmhnDPS6ZOvRBOke7AQKos1D7VTGxY/XWzPaYK8z1fBZDHpVlKz\u002Baaz8ay5Ac8mbXdt\u002BkMmGGjzYT/HAoAQ83S74hZ/J9Q4gRUOnylphVudqfsKTtUUm0vI9fQT6/cmov44/R65p0ajNXgtF3k\u002BidvjKlmFBaSep0fKtjHfJZYe5/wqMYc85AG1Zxld54PSiWwYL8GdoZ1amVbX7vEUww/iDy98FFhTpkZYz56LQcDD9yzFx/bUgEZf0JcxZfUPoKQJetdUVnUTxIh7RdH\u002BzleWFPbETvwZDY7pHEPBIkFQSC/6gcbobqG3sgJtWDp0YQE/mlD\u002BS1Kn8G1IajkyUqJGK/2iBE2RrqVUDZz6q7VUdLtBgYjxUf3cUpFZnwNohF9gJy090ly0ruyqqT21rUS49A==",
-      "StatusCode": 201,
-      "ResponseHeaders": {
-        "Content-Length": "0",
-<<<<<<< HEAD
-        "Content-MD5": "JhxrMW2vQeBAv9/9fTVDFQ==",
-        "Date": "Wed, 11 Dec 2019 23:09:45 GMT",
-        "ETag": "\u00220x8D77E8F369E34AE\u0022",
-        "Last-Modified": "Wed, 11 Dec 2019 23:09:45 GMT",
-=======
-        "Content-MD5": "uiBh1V1gtpB32tgwiw1QzQ==",
-        "Date": "Thu, 12 Dec 2019 23:16:31 GMT",
-        "ETag": "\u00220x8D77F59530A9467\u0022",
-        "Last-Modified": "Thu, 12 Dec 2019 23:16:31 GMT",
->>>>>>> 604ad2a4
-        "Server": [
-          "Windows-Azure-File/1.0",
-          "Microsoft-HTTPAPI/2.0"
-        ],
-<<<<<<< HEAD
-        "x-ms-client-request-id": "d1c1a1cf-3546-7cef-e224-96db33c21d8c",
-        "x-ms-request-id": "bc1cffb3-701a-0023-3f78-b008f8000000",
-=======
-        "x-ms-client-request-id": "93e35706-9df4-5747-bfc2-59be67f3e0d9",
-        "x-ms-request-id": "6bdc484d-f01a-008f-3942-b12ebc000000",
->>>>>>> 604ad2a4
-        "x-ms-request-server-encrypted": "true",
-        "x-ms-version": "2019-07-07"
-      },
-      "ResponseBody": []
-    },
-    {
-<<<<<<< HEAD
-      "RequestUri": "https://seanstagetest.file.core.windows.net/test-share-cd9a697e-f11b-7278-e0aa-205dec2a5f28?sv=2019-07-07\u0026ss=bfq\u0026srt=sco\u0026spr=https\u0026se=2019-12-12T00%3A09%3A44Z\u0026sp=rwdlacup\u0026sig=Sanitized\u0026restype=share",
+      "RequestBody": "OHCAzxd5QMNv\u002BlkyO11ae6FpoWK4pZkD5RsUZwrBeK0U5TvvwUwNAQ6F19IGGwkJcCczuOkrt5LWfen7ZNi4roKsHVUharpUW6BTM87H/MkSC/bjjb/D6S6oGURjEpw1zSlPWv2z5wZt3lxI14TED4Af6Fji1CDC6DQneVF18UgDHmald6LLXyTwda9iehGq4wnEQypEU/gIjXHJjG219\u002B0URbgeH5fdU4k08V9wX24ifJZHsa0evsttnOowAtK2O37CTjVYjMNx5u\u002BgEGGZmC0Dpg/XbUY/9YbtsIOtrFG3fbbgrhE4yvDS1cq\u002Bfa5p1AS8LVzC3s03g1iua9tAxDme6ZKquOkcytwfBZd7gHjXg9x/8H/09J7pqSu4il8UkRGRIJQbvxwaoGKAo9g1vALg1uf/wNO6qfX0wQ\u002B\u002BY0B9CnOG6mDkvMTAZFAcdFHFs\u002Bwp2LN3FdE\u002B1naeJ/0MXDwiA5hlr9Ki/BoiP1yCnjWjLg0ilYuMBfSiSBPpRZTGswgT\u002BXG4YAQahtyZVdZ0uzhB\u002B/nw6cexlf2jwma\u002BuLeFW4tTb6TD6s0ICA6v87AeLYzbp0mb1slAYmRzFJ6dXM4kE/lKIUyUfRAr5\u002BG5AqJNhJTa4hFt6YXCEgxAUNUva6xAit\u002B21AxARyk5b\u002B7oh1/BJY8Jw3m9typzhw4/Uy06/Hw1eXfClrCImpvnNHqW2ousfitGJacyg9K1Q0z\u002BAPP8/nNysg7o/47fgSnd1YOw3K2DktUB9NbUAvalDVNjipmo6jUHJCd9xH\u002BdZqR\u002BVa1OBWafe24d\u002BgqcnbAXQvE6fPaPNepOqLiFBc1WZI4xVq1IVgjsww8rivAraod3ZYKNYuqt7iDCAFyuGXWgx5Z8akYDzuzpTrjnZKr6Iz4wDqBLyAKkg2iMhlWrPamZi8NZrgBAdJaVpBQxxop1x90efQvUVP6T2ObedkiWPRAOTdnnoHQ98JoJtSTucr3dF754jcCexTbFxtYaYf1N/mYEInixjidp4I1xyp7ZpWUoAF6KHrBQcIiiIdqdI46cu7e\u002B6VBFLImXDqwyLfqX6yBx8WCew\u002BC2tLLvDmxMy7z\u002B1A7nG7sV49TV8g8DHUOOCja6LDIu/fjWBzWdVR4dS0LvM1jrr9BkWw6MydDQs5ZvYQM2kZ\u002BK0NYWEBOGd422t6fME\u002BnqolplVtAkoTMnBlSfLvMa57mjZWOC1J\u002B93uSA1hEoA6CshL6o0DvPZi\u002Bi7gq\u002B50iam9DuKa2GaM27p3jspMoi/gO08qk0cRZ\u002B1P403\u002BWU/veb5TtBOtnyJhzw7CjD4sJkgPAHCvSeZSm5cFWvUojoJ6mAUb6P4MQpwcuNRITtu/E8z171jfQC/IARhw==",
+      "StatusCode": 201,
+      "ResponseHeaders": {
+        "Content-Length": "0",
+        "Content-MD5": "WMJY7c4v/Vbien5q5nnFyQ==",
+        "Date": "Mon, 16 Dec 2019 20:50:43 GMT",
+        "ETag": "\u00220x8D782699E4DDC17\u0022",
+        "Last-Modified": "Mon, 16 Dec 2019 20:50:43 GMT",
+        "Server": [
+          "Windows-Azure-File/1.0",
+          "Microsoft-HTTPAPI/2.0"
+        ],
+        "x-ms-client-request-id": "edfeca95-c041-d21e-e844-a74db21b8c88",
+        "x-ms-request-id": "000b3e57-401a-0007-7752-b4fe58000000",
+        "x-ms-request-server-encrypted": "true",
+        "x-ms-version": "2019-07-07"
+      },
+      "ResponseBody": []
+    },
+    {
+      "RequestUri": "https://seanstagetest.file.core.windows.net/test-share-2bcb781c-e8f8-d582-ea45-ceb420705bf8?sv=2019-07-07\u0026ss=bfqt\u0026srt=sco\u0026spr=https\u0026se=2019-12-16T21%3A50%3A26Z\u0026sp=rwdlacup\u0026sig=Sanitized\u0026restype=share",
       "RequestMethod": "DELETE",
       "RequestHeaders": {
-        "traceparent": "00-2b3e5f401526084a920c9150db25e4a8-a414c914ad04ef4e-00",
-        "User-Agent": [
-          "azsdk-net-Storage.Files.Shares/12.0.0-dev.20191211.1\u002B2accb37068f0a0c9382fa117525bb968c5397cf7",
-=======
-      "RequestUri": "https://storagedotnettesting.file.core.windows.net/test-share-2864f41f-e291-c6bd-0ab0-e32ff88290c8?sv=2019-02-02\u0026ss=bfqt\u0026srt=sco\u0026spr=https\u0026se=2019-12-13T00%3A16%3A30Z\u0026sp=rwdlacup\u0026sig=Sanitized\u0026restype=share",
+        "traceparent": "00-f39669590d4cc6409cb6422689dce5fe-3b80fd1fe4e95343-00",
+        "User-Agent": [
+          "azsdk-net-Storage.Files.Shares/12.0.0-dev.20191216.1\u002B0c2577880c6fbd0b50c06078ac498561c94c6e82",
+          "(.NET Core 4.6.28008.01; Microsoft Windows 10.0.18363 )"
+        ],
+        "x-ms-client-request-id": "db196b0b-3790-e252-974e-8860d149c4c5",
+        "x-ms-delete-snapshots": "include",
+        "x-ms-return-client-request-id": "true",
+        "x-ms-version": "2019-07-07"
+      },
+      "RequestBody": null,
+      "StatusCode": 202,
+      "ResponseHeaders": {
+        "Content-Length": "0",
+        "Date": "Mon, 16 Dec 2019 20:50:43 GMT",
+        "Server": [
+          "Windows-Azure-File/1.0",
+          "Microsoft-HTTPAPI/2.0"
+        ],
+        "x-ms-client-request-id": "db196b0b-3790-e252-974e-8860d149c4c5",
+        "x-ms-request-id": "4e5412e6-201a-0011-1e52-b4088f000000",
+        "x-ms-version": "2019-07-07"
+      },
+      "ResponseBody": []
+    },
+    {
+      "RequestUri": "https://seanstagetest.file.core.windows.net/test-share-8c445b5e-ce51-b2a9-09ed-43944fda4d71?sv=2019-07-07\u0026ss=bfqt\u0026srt=sco\u0026spr=https\u0026se=2019-12-16T21%3A50%3A26Z\u0026sp=rwdlacup\u0026sig=Sanitized\u0026restype=share",
       "RequestMethod": "DELETE",
       "RequestHeaders": {
-        "traceparent": "00-33e98b1e183b34409bc44e749e042352-fd0b849fb0ca2b4a-00",
-        "User-Agent": [
-          "azsdk-net-Storage.Files.Shares/12.0.0-dev.20191212.1\u002B365544065ca906ef785471b4d22b09dc4a3b54b2",
->>>>>>> 604ad2a4
-          "(.NET Core 4.6.28008.01; Microsoft Windows 10.0.18363 )"
-        ],
-        "x-ms-client-request-id": "ef6263fa-f005-c8db-7e20-a7bce49988fd",
+        "traceparent": "00-c28d627fbe164742b6470077e548f6d4-d5f564bb2e82cd4a-00",
+        "User-Agent": [
+          "azsdk-net-Storage.Files.Shares/12.0.0-dev.20191216.1\u002B0c2577880c6fbd0b50c06078ac498561c94c6e82",
+          "(.NET Core 4.6.28008.01; Microsoft Windows 10.0.18363 )"
+        ],
+        "x-ms-client-request-id": "464165b9-b102-88f8-ffd7-ef9441812047",
         "x-ms-delete-snapshots": "include",
         "x-ms-return-client-request-id": "true",
         "x-ms-version": "2019-07-07"
@@ -515,85 +349,21 @@
       "StatusCode": 202,
       "ResponseHeaders": {
         "Content-Length": "0",
-<<<<<<< HEAD
-        "Date": "Wed, 11 Dec 2019 23:09:45 GMT",
-=======
-        "Date": "Thu, 12 Dec 2019 23:16:31 GMT",
->>>>>>> 604ad2a4
-        "Server": [
-          "Windows-Azure-File/1.0",
-          "Microsoft-HTTPAPI/2.0"
-        ],
-<<<<<<< HEAD
-        "x-ms-client-request-id": "ef6263fa-f005-c8db-7e20-a7bce49988fd",
-        "x-ms-request-id": "bc1cffb5-701a-0023-4178-b008f8000000",
-        "x-ms-version": "2019-07-07"
-=======
-        "x-ms-client-request-id": "fb8f84d6-ccac-5019-d2c0-fcfb41115d57",
-        "x-ms-request-id": "6bdc484e-f01a-008f-3a42-b12ebc000000",
-        "x-ms-version": "2019-02-02"
->>>>>>> 604ad2a4
-      },
-      "ResponseBody": []
-    },
-    {
-<<<<<<< HEAD
-      "RequestUri": "https://seanstagetest.file.core.windows.net/test-share-73d500c2-4263-9043-8a74-819d85a4df03?sv=2019-07-07\u0026ss=bfq\u0026srt=sco\u0026spr=https\u0026se=2019-12-12T00%3A09%3A44Z\u0026sp=rwdlacup\u0026sig=Sanitized\u0026restype=share",
-      "RequestMethod": "DELETE",
-      "RequestHeaders": {
-        "traceparent": "00-97eb2a92a9d12541ae545540ce65c8ac-0e75aa8b04cc4846-00",
-        "User-Agent": [
-          "azsdk-net-Storage.Files.Shares/12.0.0-dev.20191211.1\u002B2accb37068f0a0c9382fa117525bb968c5397cf7",
-=======
-      "RequestUri": "https://storagedotnettesting.file.core.windows.net/test-share-b6825d3f-9196-9b02-d809-d727f604b349?sv=2019-02-02\u0026ss=bfqt\u0026srt=sco\u0026spr=https\u0026se=2019-12-13T00%3A16%3A30Z\u0026sp=rwdlacup\u0026sig=Sanitized\u0026restype=share",
-      "RequestMethod": "DELETE",
-      "RequestHeaders": {
-        "traceparent": "00-0a6086646632714b8681a178b1ea25c2-120ddd5c4a7e1848-00",
-        "User-Agent": [
-          "azsdk-net-Storage.Files.Shares/12.0.0-dev.20191212.1\u002B365544065ca906ef785471b4d22b09dc4a3b54b2",
->>>>>>> 604ad2a4
-          "(.NET Core 4.6.28008.01; Microsoft Windows 10.0.18363 )"
-        ],
-        "x-ms-client-request-id": "d0e0cfb0-2d60-ff86-3411-a9f662bf5d2f",
-        "x-ms-delete-snapshots": "include",
-        "x-ms-return-client-request-id": "true",
-        "x-ms-version": "2019-07-07"
-      },
-      "RequestBody": null,
-      "StatusCode": 202,
-      "ResponseHeaders": {
-        "Content-Length": "0",
-<<<<<<< HEAD
-        "Date": "Wed, 11 Dec 2019 23:09:45 GMT",
-=======
-        "Date": "Thu, 12 Dec 2019 23:16:31 GMT",
->>>>>>> 604ad2a4
-        "Server": [
-          "Windows-Azure-File/1.0",
-          "Microsoft-HTTPAPI/2.0"
-        ],
-<<<<<<< HEAD
-        "x-ms-client-request-id": "d0e0cfb0-2d60-ff86-3411-a9f662bf5d2f",
-        "x-ms-request-id": "bc1cffbd-701a-0023-4978-b008f8000000",
-        "x-ms-version": "2019-07-07"
-=======
-        "x-ms-client-request-id": "e3e7ab13-e563-102d-ccff-8d97066c1bee",
-        "x-ms-request-id": "6bdc484f-f01a-008f-3b42-b12ebc000000",
-        "x-ms-version": "2019-02-02"
->>>>>>> 604ad2a4
+        "Date": "Mon, 16 Dec 2019 20:50:43 GMT",
+        "Server": [
+          "Windows-Azure-File/1.0",
+          "Microsoft-HTTPAPI/2.0"
+        ],
+        "x-ms-client-request-id": "464165b9-b102-88f8-ffd7-ef9441812047",
+        "x-ms-request-id": "000b3e5c-401a-0007-7c52-b4fe58000000",
+        "x-ms-version": "2019-07-07"
       },
       "ResponseBody": []
     }
   ],
   "Variables": {
-<<<<<<< HEAD
-    "DateTimeOffsetNow": "2019-12-11T15:09:44.8464456-08:00",
-    "RandomSeed": "1116196004",
+    "DateTimeOffsetNow": "2019-12-16T12:50:26.7830440-08:00",
+    "RandomSeed": "942098104",
     "Storage_TestConfigDefault": "ProductionTenant\nseanstagetest\nU2FuaXRpemVk\nhttp://seanstagetest.blob.core.windows.net\nhttp://seanstagetest.file.core.windows.net\nhttp://seanstagetest.queue.core.windows.net\nhttp://seanstagetest.table.core.windows.net\n\n\n\n\nhttp://seanstagetest-secondary.blob.core.windows.net\nhttp://seanstagetest-secondary.file.core.windows.net\nhttp://seanstagetest-secondary.queue.core.windows.net\nhttp://seanstagetest-secondary.table.core.windows.net\n\nSanitized\n\n\nCloud\nBlobEndpoint=http://seanstagetest.blob.core.windows.net/;QueueEndpoint=http://seanstagetest.queue.core.windows.net/;FileEndpoint=http://seanstagetest.file.core.windows.net/;BlobSecondaryEndpoint=http://seanstagetest-secondary.blob.core.windows.net/;QueueSecondaryEndpoint=http://seanstagetest-secondary.queue.core.windows.net/;FileSecondaryEndpoint=http://seanstagetest-secondary.file.core.windows.net/;AccountName=seanstagetest;AccountKey=Sanitized\nseanscope1"
-=======
-    "DateTimeOffsetNow": "2019-12-12T15:16:30.9153598-08:00",
-    "RandomSeed": "1150665275",
-    "Storage_TestConfigDefault": "ProductionTenant\nstoragedotnettesting\nU2FuaXRpemVk\nhttps://storagedotnettesting.blob.core.windows.net\nhttps://storagedotnettesting.file.core.windows.net\nhttps://storagedotnettesting.queue.core.windows.net\nhttps://storagedotnettesting.table.core.windows.net\n\n\n\n\nhttps://storagedotnettesting-secondary.blob.core.windows.net\nhttps://storagedotnettesting-secondary.file.core.windows.net\nhttps://storagedotnettesting-secondary.queue.core.windows.net\nhttps://storagedotnettesting-secondary.table.core.windows.net\n\nSanitized\n\n\nCloud\nBlobEndpoint=https://storagedotnettesting.blob.core.windows.net/;QueueEndpoint=https://storagedotnettesting.queue.core.windows.net/;FileEndpoint=https://storagedotnettesting.file.core.windows.net/;BlobSecondaryEndpoint=https://storagedotnettesting-secondary.blob.core.windows.net/;QueueSecondaryEndpoint=https://storagedotnettesting-secondary.queue.core.windows.net/;FileSecondaryEndpoint=https://storagedotnettesting-secondary.file.core.windows.net/;AccountName=storagedotnettesting;AccountKey=Sanitized"
->>>>>>> 604ad2a4
   }
 }