{
  "Entries": [
    {
<<<<<<< HEAD
      "RequestUri": "https://seanstagetest.file.core.windows.net/test-share-94a8f5c7-0ca9-03e9-3073-1269908388f4?sv=2019-02-02\u0026ss=bfq\u0026srt=sco\u0026spr=https\u0026se=2019-12-10T06%3A34%3A06Z\u0026sp=rwdlacup\u0026sig=Sanitized\u0026restype=share",
      "RequestMethod": "PUT",
      "RequestHeaders": {
        "traceparent": "00-6991573478cf274dbc50535260fad7c1-0bc3fc8209752949-00",
        "User-Agent": [
          "azsdk-net-Storage.Files.Shares/12.0.0-dev.20191209.1\u002Bb71b1fa965b15eccfc57e2c7781b8bf85cd4c766",
          "(.NET Core 4.6.28008.01; Microsoft Windows 10.0.18363 )"
        ],
        "x-ms-client-request-id": "4e1a0dbc-0dad-930b-9a28-ba6eb478c3fc",
=======
      "RequestUri": "https://seanstagetest.file.core.windows.net/test-share-8063d642-cd2c-e42c-c0da-3d6ac0a6e174?sv=2019-02-02\u0026ss=bfq\u0026srt=sco\u0026spr=https\u0026se=2019-12-10T07%3A02%3A31Z\u0026sp=rwdlacup\u0026sig=Sanitized\u0026restype=share",
      "RequestMethod": "PUT",
      "RequestHeaders": {
        "traceparent": "00-0459ee5828a19e4a9814d98a24f803a4-b745b0c3eb5ec848-00",
        "User-Agent": [
          "azsdk-net-Storage.Files.Shares/12.0.0-dev.20191209.1\u002B61bda4d1783b0e05dba0d434ff14b2840726d3b1",
          "(.NET Core 4.6.28008.01; Microsoft Windows 10.0.18363 )"
        ],
        "x-ms-client-request-id": "4c828702-1a67-1964-84c6-2503d058e576",
>>>>>>> 1d9822e0
        "x-ms-return-client-request-id": "true",
        "x-ms-version": "2019-07-07"
      },
      "RequestBody": null,
      "StatusCode": 201,
      "ResponseHeaders": {
        "Content-Length": "0",
<<<<<<< HEAD
        "Date": "Tue, 10 Dec 2019 05:34:06 GMT",
        "ETag": "\u00220x8D77D329369E2E6\u0022",
        "Last-Modified": "Tue, 10 Dec 2019 05:34:07 GMT",
=======
        "Date": "Tue, 10 Dec 2019 06:02:30 GMT",
        "ETag": "\u00220x8D77D368B7023BB\u0022",
        "Last-Modified": "Tue, 10 Dec 2019 06:02:31 GMT",
>>>>>>> 1d9822e0
        "Server": [
          "Windows-Azure-File/1.0",
          "Microsoft-HTTPAPI/2.0"
        ],
<<<<<<< HEAD
        "x-ms-client-request-id": "4e1a0dbc-0dad-930b-9a28-ba6eb478c3fc",
        "x-ms-request-id": "fbbf7eb1-801a-0018-431b-af4d5c000000",
=======
        "x-ms-client-request-id": "4c828702-1a67-1964-84c6-2503d058e576",
        "x-ms-request-id": "6e5f5271-601a-0010-331f-af5753000000",
>>>>>>> 1d9822e0
        "x-ms-version": "2019-07-07"
      },
      "ResponseBody": []
    },
    {
<<<<<<< HEAD
      "RequestUri": "https://seanstagetest.file.core.windows.net/test-share-94a8f5c7-0ca9-03e9-3073-1269908388f4/test-directory-e27c67ee-6508-5c39-c3f8-1edcc0483e27?sv=2019-02-02\u0026ss=bfq\u0026srt=sco\u0026spr=https\u0026se=2019-12-10T06%3A34%3A06Z\u0026sp=rwdlacup\u0026sig=Sanitized\u0026restype=directory",
      "RequestMethod": "PUT",
      "RequestHeaders": {
        "traceparent": "00-1d2a2ee68c0b7243b7debd27dab66855-8b49480b14e21b49-00",
        "User-Agent": [
          "azsdk-net-Storage.Files.Shares/12.0.0-dev.20191209.1\u002Bb71b1fa965b15eccfc57e2c7781b8bf85cd4c766",
          "(.NET Core 4.6.28008.01; Microsoft Windows 10.0.18363 )"
        ],
        "x-ms-client-request-id": "da23779d-2b37-5691-d4be-8bb4ee2fd252",
=======
      "RequestUri": "https://seanstagetest.file.core.windows.net/test-share-8063d642-cd2c-e42c-c0da-3d6ac0a6e174/test-directory-e7508a9f-a4a5-6755-b319-bd2105a1b185?sv=2019-02-02\u0026ss=bfq\u0026srt=sco\u0026spr=https\u0026se=2019-12-10T07%3A02%3A31Z\u0026sp=rwdlacup\u0026sig=Sanitized\u0026restype=directory",
      "RequestMethod": "PUT",
      "RequestHeaders": {
        "traceparent": "00-454339dfd30c024a92039c83616f6562-35908066f02dc845-00",
        "User-Agent": [
          "azsdk-net-Storage.Files.Shares/12.0.0-dev.20191209.1\u002B61bda4d1783b0e05dba0d434ff14b2840726d3b1",
          "(.NET Core 4.6.28008.01; Microsoft Windows 10.0.18363 )"
        ],
        "x-ms-client-request-id": "6110ad98-2b84-5eba-321b-984e5c4313e3",
>>>>>>> 1d9822e0
        "x-ms-file-attributes": "None",
        "x-ms-file-creation-time": "Now",
        "x-ms-file-last-write-time": "Now",
        "x-ms-file-permission": "Inherit",
        "x-ms-return-client-request-id": "true",
        "x-ms-version": "2019-07-07"
      },
      "RequestBody": null,
      "StatusCode": 201,
      "ResponseHeaders": {
        "Content-Length": "0",
<<<<<<< HEAD
        "Date": "Tue, 10 Dec 2019 05:34:06 GMT",
        "ETag": "\u00220x8D77D329377B4AC\u0022",
        "Last-Modified": "Tue, 10 Dec 2019 05:34:07 GMT",
=======
        "Date": "Tue, 10 Dec 2019 06:02:31 GMT",
        "ETag": "\u00220x8D77D368B7E2036\u0022",
        "Last-Modified": "Tue, 10 Dec 2019 06:02:31 GMT",
>>>>>>> 1d9822e0
        "Server": [
          "Windows-Azure-File/1.0",
          "Microsoft-HTTPAPI/2.0"
        ],
<<<<<<< HEAD
        "x-ms-client-request-id": "da23779d-2b37-5691-d4be-8bb4ee2fd252",
        "x-ms-file-attributes": "Directory",
        "x-ms-file-change-time": "2019-12-10T05:34:07.2147116Z",
        "x-ms-file-creation-time": "2019-12-10T05:34:07.2147116Z",
        "x-ms-file-id": "13835128424026341376",
        "x-ms-file-last-write-time": "2019-12-10T05:34:07.2147116Z",
        "x-ms-file-parent-id": "0",
        "x-ms-file-permission-key": "7855875120676328179*422928105932735866",
        "x-ms-request-id": "fbbf7eb4-801a-0018-441b-af4d5c000000",
=======
        "x-ms-client-request-id": "6110ad98-2b84-5eba-321b-984e5c4313e3",
        "x-ms-file-attributes": "Directory",
        "x-ms-file-change-time": "2019-12-10T06:02:31.8219318Z",
        "x-ms-file-creation-time": "2019-12-10T06:02:31.8219318Z",
        "x-ms-file-id": "13835128424026341376",
        "x-ms-file-last-write-time": "2019-12-10T06:02:31.8219318Z",
        "x-ms-file-parent-id": "0",
        "x-ms-file-permission-key": "7855875120676328179*422928105932735866",
        "x-ms-request-id": "6e5f5274-601a-0010-341f-af5753000000",
>>>>>>> 1d9822e0
        "x-ms-request-server-encrypted": "true",
        "x-ms-version": "2019-07-07"
      },
      "ResponseBody": []
    },
    {
<<<<<<< HEAD
      "RequestUri": "https://seanstagetest.file.core.windows.net/test-share-e5abc0ea-343d-805a-da3a-5870403384ab?sv=2019-02-02\u0026ss=bfq\u0026srt=sco\u0026spr=https\u0026se=2019-12-10T06%3A34%3A06Z\u0026sp=rwdlacup\u0026sig=Sanitized\u0026restype=share",
      "RequestMethod": "PUT",
      "RequestHeaders": {
        "traceparent": "00-45858363e7561f45af73668f89efbc3b-85e61586168a8f41-00",
        "User-Agent": [
          "azsdk-net-Storage.Files.Shares/12.0.0-dev.20191209.1\u002Bb71b1fa965b15eccfc57e2c7781b8bf85cd4c766",
          "(.NET Core 4.6.28008.01; Microsoft Windows 10.0.18363 )"
        ],
        "x-ms-client-request-id": "40a83515-084c-0d88-956b-719beb70792d",
=======
      "RequestUri": "https://seanstagetest.file.core.windows.net/test-share-c493cfd8-299f-9d51-5a28-fdd3ff4a3bb2?sv=2019-02-02\u0026ss=bfq\u0026srt=sco\u0026spr=https\u0026se=2019-12-10T07%3A02%3A31Z\u0026sp=rwdlacup\u0026sig=Sanitized\u0026restype=share",
      "RequestMethod": "PUT",
      "RequestHeaders": {
        "traceparent": "00-5c580aff2a851d4ebef482b800492437-371d142b2dea8145-00",
        "User-Agent": [
          "azsdk-net-Storage.Files.Shares/12.0.0-dev.20191209.1\u002B61bda4d1783b0e05dba0d434ff14b2840726d3b1",
          "(.NET Core 4.6.28008.01; Microsoft Windows 10.0.18363 )"
        ],
        "x-ms-client-request-id": "ab44d4d5-752a-2b26-fe60-2134b7fd7135",
>>>>>>> 1d9822e0
        "x-ms-return-client-request-id": "true",
        "x-ms-version": "2019-07-07"
      },
      "RequestBody": null,
      "StatusCode": 201,
      "ResponseHeaders": {
        "Content-Length": "0",
<<<<<<< HEAD
        "Date": "Tue, 10 Dec 2019 05:34:07 GMT",
        "ETag": "\u00220x8D77D3293842158\u0022",
        "Last-Modified": "Tue, 10 Dec 2019 05:34:07 GMT",
=======
        "Date": "Tue, 10 Dec 2019 06:02:31 GMT",
        "ETag": "\u00220x8D77D368B8A3B57\u0022",
        "Last-Modified": "Tue, 10 Dec 2019 06:02:31 GMT",
>>>>>>> 1d9822e0
        "Server": [
          "Windows-Azure-File/1.0",
          "Microsoft-HTTPAPI/2.0"
        ],
<<<<<<< HEAD
        "x-ms-client-request-id": "40a83515-084c-0d88-956b-719beb70792d",
        "x-ms-request-id": "fbbf7eb5-801a-0018-451b-af4d5c000000",
=======
        "x-ms-client-request-id": "ab44d4d5-752a-2b26-fe60-2134b7fd7135",
        "x-ms-request-id": "6e5f5275-601a-0010-351f-af5753000000",
>>>>>>> 1d9822e0
        "x-ms-version": "2019-07-07"
      },
      "ResponseBody": []
    },
    {
<<<<<<< HEAD
      "RequestUri": "https://seanstagetest.file.core.windows.net/test-share-e5abc0ea-343d-805a-da3a-5870403384ab/test-directory-1db95635-89f0-852d-a341-c96832860d1f?sv=2019-02-02\u0026ss=bfq\u0026srt=sco\u0026spr=https\u0026se=2019-12-10T06%3A34%3A06Z\u0026sp=rwdlacup\u0026sig=Sanitized\u0026restype=directory",
      "RequestMethod": "PUT",
      "RequestHeaders": {
        "traceparent": "00-31862e13317a074a91c0dbd87ce675df-0ce3896ca01e6442-00",
        "User-Agent": [
          "azsdk-net-Storage.Files.Shares/12.0.0-dev.20191209.1\u002Bb71b1fa965b15eccfc57e2c7781b8bf85cd4c766",
          "(.NET Core 4.6.28008.01; Microsoft Windows 10.0.18363 )"
        ],
        "x-ms-client-request-id": "542530e2-d48f-8b82-0823-9d0a3f1fda0e",
=======
      "RequestUri": "https://seanstagetest.file.core.windows.net/test-share-c493cfd8-299f-9d51-5a28-fdd3ff4a3bb2/test-directory-4ddffdff-babb-c452-9f03-501427025a44?sv=2019-02-02\u0026ss=bfq\u0026srt=sco\u0026spr=https\u0026se=2019-12-10T07%3A02%3A31Z\u0026sp=rwdlacup\u0026sig=Sanitized\u0026restype=directory",
      "RequestMethod": "PUT",
      "RequestHeaders": {
        "traceparent": "00-8bb06c7981291c419a82993beeddd416-e760fe8d6da0b74f-00",
        "User-Agent": [
          "azsdk-net-Storage.Files.Shares/12.0.0-dev.20191209.1\u002B61bda4d1783b0e05dba0d434ff14b2840726d3b1",
          "(.NET Core 4.6.28008.01; Microsoft Windows 10.0.18363 )"
        ],
        "x-ms-client-request-id": "58ad1001-561c-1a75-817f-0c26251203fb",
>>>>>>> 1d9822e0
        "x-ms-file-attributes": "None",
        "x-ms-file-creation-time": "Now",
        "x-ms-file-last-write-time": "Now",
        "x-ms-file-permission": "Inherit",
        "x-ms-return-client-request-id": "true",
        "x-ms-version": "2019-07-07"
      },
      "RequestBody": null,
      "StatusCode": 201,
      "ResponseHeaders": {
        "Content-Length": "0",
<<<<<<< HEAD
        "Date": "Tue, 10 Dec 2019 05:34:07 GMT",
        "ETag": "\u00220x8D77D329392402C\u0022",
        "Last-Modified": "Tue, 10 Dec 2019 05:34:07 GMT",
=======
        "Date": "Tue, 10 Dec 2019 06:02:31 GMT",
        "ETag": "\u00220x8D77D368B97E9EB\u0022",
        "Last-Modified": "Tue, 10 Dec 2019 06:02:31 GMT",
>>>>>>> 1d9822e0
        "Server": [
          "Windows-Azure-File/1.0",
          "Microsoft-HTTPAPI/2.0"
        ],
<<<<<<< HEAD
        "x-ms-client-request-id": "542530e2-d48f-8b82-0823-9d0a3f1fda0e",
        "x-ms-file-attributes": "Directory",
        "x-ms-file-change-time": "2019-12-10T05:34:07.3886764Z",
        "x-ms-file-creation-time": "2019-12-10T05:34:07.3886764Z",
        "x-ms-file-id": "13835128424026341376",
        "x-ms-file-last-write-time": "2019-12-10T05:34:07.3886764Z",
        "x-ms-file-parent-id": "0",
        "x-ms-file-permission-key": "7855875120676328179*422928105932735866",
        "x-ms-request-id": "fbbf7eb7-801a-0018-461b-af4d5c000000",
=======
        "x-ms-client-request-id": "58ad1001-561c-1a75-817f-0c26251203fb",
        "x-ms-file-attributes": "Directory",
        "x-ms-file-change-time": "2019-12-10T06:02:31.9909355Z",
        "x-ms-file-creation-time": "2019-12-10T06:02:31.9909355Z",
        "x-ms-file-id": "13835128424026341376",
        "x-ms-file-last-write-time": "2019-12-10T06:02:31.9909355Z",
        "x-ms-file-parent-id": "0",
        "x-ms-file-permission-key": "7855875120676328179*422928105932735866",
        "x-ms-request-id": "6e5f5277-601a-0010-361f-af5753000000",
>>>>>>> 1d9822e0
        "x-ms-request-server-encrypted": "true",
        "x-ms-version": "2019-07-07"
      },
      "ResponseBody": []
    },
    {
<<<<<<< HEAD
      "RequestUri": "https://seanstagetest.file.core.windows.net/test-share-94a8f5c7-0ca9-03e9-3073-1269908388f4/test-directory-e27c67ee-6508-5c39-c3f8-1edcc0483e27/test-file-f64193ea-90c5-b7e2-689b-4020dda68835?sv=2019-02-02\u0026ss=bfq\u0026srt=sco\u0026spr=https\u0026se=2019-12-10T06%3A34%3A06Z\u0026sp=rwdlacup\u0026sig=Sanitized",
      "RequestMethod": "PUT",
      "RequestHeaders": {
        "traceparent": "00-898d21081816af4f8202dab1452da1f8-224f2ce5ec2a864b-00",
        "User-Agent": [
          "azsdk-net-Storage.Files.Shares/12.0.0-dev.20191209.1\u002Bb71b1fa965b15eccfc57e2c7781b8bf85cd4c766",
          "(.NET Core 4.6.28008.01; Microsoft Windows 10.0.18363 )"
        ],
        "x-ms-client-request-id": "757da246-2df4-0a3c-cf33-aebb73d0bdf1",
=======
      "RequestUri": "https://seanstagetest.file.core.windows.net/test-share-8063d642-cd2c-e42c-c0da-3d6ac0a6e174/test-directory-e7508a9f-a4a5-6755-b319-bd2105a1b185/test-file-33ee9f14-6d87-b0ae-4050-73bdecfc1c9b?sv=2019-02-02\u0026ss=bfq\u0026srt=sco\u0026spr=https\u0026se=2019-12-10T07%3A02%3A31Z\u0026sp=rwdlacup\u0026sig=Sanitized",
      "RequestMethod": "PUT",
      "RequestHeaders": {
        "traceparent": "00-048b3b7b1df093419d63eba748db7d47-015eacb396b32e4b-00",
        "User-Agent": [
          "azsdk-net-Storage.Files.Shares/12.0.0-dev.20191209.1\u002B61bda4d1783b0e05dba0d434ff14b2840726d3b1",
          "(.NET Core 4.6.28008.01; Microsoft Windows 10.0.18363 )"
        ],
        "x-ms-client-request-id": "a87a37ab-1175-708f-6d61-316d8d1bfc0c",
>>>>>>> 1d9822e0
        "x-ms-content-length": "1024",
        "x-ms-file-attributes": "None",
        "x-ms-file-creation-time": "Now",
        "x-ms-file-last-write-time": "Now",
        "x-ms-file-permission": "Inherit",
        "x-ms-return-client-request-id": "true",
        "x-ms-type": "file",
        "x-ms-version": "2019-07-07"
      },
      "RequestBody": null,
      "StatusCode": 201,
      "ResponseHeaders": {
        "Content-Length": "0",
<<<<<<< HEAD
        "Date": "Tue, 10 Dec 2019 05:34:07 GMT",
        "ETag": "\u00220x8D77D32939F5FA1\u0022",
        "Last-Modified": "Tue, 10 Dec 2019 05:34:07 GMT",
=======
        "Date": "Tue, 10 Dec 2019 06:02:31 GMT",
        "ETag": "\u00220x8D77D368BA50980\u0022",
        "Last-Modified": "Tue, 10 Dec 2019 06:02:32 GMT",
>>>>>>> 1d9822e0
        "Server": [
          "Windows-Azure-File/1.0",
          "Microsoft-HTTPAPI/2.0"
        ],
<<<<<<< HEAD
        "x-ms-client-request-id": "757da246-2df4-0a3c-cf33-aebb73d0bdf1",
        "x-ms-file-attributes": "Archive",
        "x-ms-file-change-time": "2019-12-10T05:34:07.4746785Z",
        "x-ms-file-creation-time": "2019-12-10T05:34:07.4746785Z",
        "x-ms-file-id": "11529285414812647424",
        "x-ms-file-last-write-time": "2019-12-10T05:34:07.4746785Z",
        "x-ms-file-parent-id": "13835128424026341376",
        "x-ms-file-permission-key": "12501538048846835188*422928105932735866",
        "x-ms-request-id": "fbbf7eb8-801a-0018-471b-af4d5c000000",
=======
        "x-ms-client-request-id": "a87a37ab-1175-708f-6d61-316d8d1bfc0c",
        "x-ms-file-attributes": "Archive",
        "x-ms-file-change-time": "2019-12-10T06:02:32.0769408Z",
        "x-ms-file-creation-time": "2019-12-10T06:02:32.0769408Z",
        "x-ms-file-id": "11529285414812647424",
        "x-ms-file-last-write-time": "2019-12-10T06:02:32.0769408Z",
        "x-ms-file-parent-id": "13835128424026341376",
        "x-ms-file-permission-key": "12501538048846835188*422928105932735866",
        "x-ms-request-id": "6e5f5278-601a-0010-371f-af5753000000",
>>>>>>> 1d9822e0
        "x-ms-request-server-encrypted": "true",
        "x-ms-version": "2019-07-07"
      },
      "ResponseBody": []
    },
    {
<<<<<<< HEAD
      "RequestUri": "https://seanstagetest.file.core.windows.net/test-share-e5abc0ea-343d-805a-da3a-5870403384ab/test-directory-1db95635-89f0-852d-a341-c96832860d1f/test-file-1cf1525e-d265-ed30-6dc8-d3bed674924f?sv=2019-02-02\u0026ss=bfq\u0026srt=sco\u0026spr=https\u0026se=2019-12-10T06%3A34%3A06Z\u0026sp=rwdlacup\u0026sig=Sanitized",
      "RequestMethod": "PUT",
      "RequestHeaders": {
        "traceparent": "00-13ee5e9645ca7a4d86c2ac5a737daa87-8d228461d20c7d44-00",
        "User-Agent": [
          "azsdk-net-Storage.Files.Shares/12.0.0-dev.20191209.1\u002Bb71b1fa965b15eccfc57e2c7781b8bf85cd4c766",
          "(.NET Core 4.6.28008.01; Microsoft Windows 10.0.18363 )"
        ],
        "x-ms-client-request-id": "51bca33e-ebb2-cf96-ca34-183394a0fa76",
=======
      "RequestUri": "https://seanstagetest.file.core.windows.net/test-share-c493cfd8-299f-9d51-5a28-fdd3ff4a3bb2/test-directory-4ddffdff-babb-c452-9f03-501427025a44/test-file-7587dc06-5915-8e7c-8ce5-645e602295d2?sv=2019-02-02\u0026ss=bfq\u0026srt=sco\u0026spr=https\u0026se=2019-12-10T07%3A02%3A31Z\u0026sp=rwdlacup\u0026sig=Sanitized",
      "RequestMethod": "PUT",
      "RequestHeaders": {
        "traceparent": "00-4fdf2f8fb7dad74bbe4f57e93310c2cf-8d419123621a8049-00",
        "User-Agent": [
          "azsdk-net-Storage.Files.Shares/12.0.0-dev.20191209.1\u002B61bda4d1783b0e05dba0d434ff14b2840726d3b1",
          "(.NET Core 4.6.28008.01; Microsoft Windows 10.0.18363 )"
        ],
        "x-ms-client-request-id": "ec30708e-c0f1-8b42-4ca5-1f9630322199",
>>>>>>> 1d9822e0
        "x-ms-content-length": "1024",
        "x-ms-file-attributes": "None",
        "x-ms-file-creation-time": "Now",
        "x-ms-file-last-write-time": "Now",
        "x-ms-file-permission": "Inherit",
        "x-ms-return-client-request-id": "true",
        "x-ms-type": "file",
        "x-ms-version": "2019-07-07"
      },
      "RequestBody": null,
      "StatusCode": 201,
      "ResponseHeaders": {
        "Content-Length": "0",
<<<<<<< HEAD
        "Date": "Tue, 10 Dec 2019 05:34:07 GMT",
        "ETag": "\u00220x8D77D3293AD90AD\u0022",
        "Last-Modified": "Tue, 10 Dec 2019 05:34:07 GMT",
=======
        "Date": "Tue, 10 Dec 2019 06:02:31 GMT",
        "ETag": "\u00220x8D77D368BB22697\u0022",
        "Last-Modified": "Tue, 10 Dec 2019 06:02:32 GMT",
>>>>>>> 1d9822e0
        "Server": [
          "Windows-Azure-File/1.0",
          "Microsoft-HTTPAPI/2.0"
        ],
<<<<<<< HEAD
        "x-ms-client-request-id": "51bca33e-ebb2-cf96-ca34-183394a0fa76",
        "x-ms-file-attributes": "Archive",
        "x-ms-file-change-time": "2019-12-10T05:34:07.5676845Z",
        "x-ms-file-creation-time": "2019-12-10T05:34:07.5676845Z",
        "x-ms-file-id": "11529285414812647424",
        "x-ms-file-last-write-time": "2019-12-10T05:34:07.5676845Z",
        "x-ms-file-parent-id": "13835128424026341376",
        "x-ms-file-permission-key": "12501538048846835188*422928105932735866",
        "x-ms-request-id": "fbbf7eb9-801a-0018-481b-af4d5c000000",
=======
        "x-ms-client-request-id": "ec30708e-c0f1-8b42-4ca5-1f9630322199",
        "x-ms-file-attributes": "Archive",
        "x-ms-file-change-time": "2019-12-10T06:02:32.1628823Z",
        "x-ms-file-creation-time": "2019-12-10T06:02:32.1628823Z",
        "x-ms-file-id": "11529285414812647424",
        "x-ms-file-last-write-time": "2019-12-10T06:02:32.1628823Z",
        "x-ms-file-parent-id": "13835128424026341376",
        "x-ms-file-permission-key": "12501538048846835188*422928105932735866",
        "x-ms-request-id": "6e5f5279-601a-0010-381f-af5753000000",
>>>>>>> 1d9822e0
        "x-ms-request-server-encrypted": "true",
        "x-ms-version": "2019-07-07"
      },
      "ResponseBody": []
    },
    {
<<<<<<< HEAD
      "RequestUri": "https://seanstagetest.file.core.windows.net/test-share-94a8f5c7-0ca9-03e9-3073-1269908388f4/test-directory-e27c67ee-6508-5c39-c3f8-1edcc0483e27/test-file-f64193ea-90c5-b7e2-689b-4020dda68835?sv=2019-02-02\u0026ss=bfq\u0026srt=sco\u0026spr=https\u0026se=2019-12-10T06%3A34%3A06Z\u0026sp=rwdlacup\u0026sig=Sanitized\u0026comp=range",
      "RequestMethod": "PUT",
      "RequestHeaders": {
        "Content-Length": "1024",
        "traceparent": "00-a0bf4588c46f1f49bf5bd309c9b3eb0d-9943dbc855115e43-00",
        "User-Agent": [
          "azsdk-net-Storage.Files.Shares/12.0.0-dev.20191209.1\u002Bb71b1fa965b15eccfc57e2c7781b8bf85cd4c766",
          "(.NET Core 4.6.28008.01; Microsoft Windows 10.0.18363 )"
        ],
        "x-ms-client-request-id": "cf7c63d4-6b13-1f3f-0dc7-2a709abb78f7",
=======
      "RequestUri": "https://seanstagetest.file.core.windows.net/test-share-8063d642-cd2c-e42c-c0da-3d6ac0a6e174/test-directory-e7508a9f-a4a5-6755-b319-bd2105a1b185/test-file-33ee9f14-6d87-b0ae-4050-73bdecfc1c9b?sv=2019-02-02\u0026ss=bfq\u0026srt=sco\u0026spr=https\u0026se=2019-12-10T07%3A02%3A31Z\u0026sp=rwdlacup\u0026sig=Sanitized\u0026comp=range",
      "RequestMethod": "PUT",
      "RequestHeaders": {
        "Content-Length": "1024",
        "traceparent": "00-6f07979f92d85f45bcf5ba2b516d92a5-08809c54beff0f4f-00",
        "User-Agent": [
          "azsdk-net-Storage.Files.Shares/12.0.0-dev.20191209.1\u002B61bda4d1783b0e05dba0d434ff14b2840726d3b1",
          "(.NET Core 4.6.28008.01; Microsoft Windows 10.0.18363 )"
        ],
        "x-ms-client-request-id": "1cdfe389-10eb-b71a-1c75-78902a491e3f",
>>>>>>> 1d9822e0
        "x-ms-range": "bytes=0-1023",
        "x-ms-return-client-request-id": "true",
        "x-ms-version": "2019-07-07",
        "x-ms-write": "update"
      },
<<<<<<< HEAD
      "RequestBody": "LAyFAWC4j9VLgJ/aqt2yKVakWaBi\u002BFcQADfnxwDDtJOQTt4ymdmtpsMc0eQzVUOPFalnMRvy7DS1dQEp0MfUh8sLSVz/gJB997PdRiZy3ar0WLJWW4N4nmGqfCTXhNb7R0kZJwzmkJUZ6jpnFKUNQ5dXNHgVfStIk6v6VANrpnLc4f7cWLWeDcgdPHFIEIm8nTmMf09e5soe0ZNg7DuRrkTIijOmMOriuSew90C6AIMhPrfK3iYifvs0vochPSGNjI4tgIVWFWxOqsYore6JZNEQPq2Dxs8dpQs4cnFiwHsFImuxjH/9yylLezRf\u002BdEMq1q2Ef9zCcW/D9p5HqL67OlLI4qC19dREnOEOEuavqw6K8YXq698khmm8n2lhK2GUI9KFNZGidODZf6L79F6JFEuPvLc40A6zpFx3ORZq47G/ei7UKnV9KLylEaw8KJHLM4sd0W6qmxOEEVF1K3vKblwxfHpvtSnWElQ6U/5id3uKbAWLTRIC1N7bD9kkCD1A2qMQCuwXm35hR77asEdVYZoVqr82PuFJ7mebVGUQ8gpW\u002BXkbUiyPctCHagWTaGRXRe5/Dl2\u002BCtuBxlxEvAcZEFW0g7cOOc9tRnfurtTb9kYDA8520eOs2K5dWYvQSvaJrhmv3qStSQve0Yglj5wG5c/WAXg4on6xx\u002BrIsOBDnTtBJMC7a9ehlfrCWAAbhwkSVrO7\u002Bgl\u002BUQva/hb5pJhrm3SMpKqbS7o4dKt9dgp\u002BlkCh9lpsx\u002BLxwpP04G3A5/FiVvyLjuKedsr5Q4VeARrBXGeWF\u002B4\u002BPpNR2qHW5msMd0z6Gx9NsweeA3\u002BPc0RdU8G480PGKpADJFgpebQAx5Bf7Qw4pCY7s\u002BlgOBRurotPNEagHjLnBgz8tvaHJHlTXXvvL4Y4JK/bvT\u002BapfJ7lLWM2gVtYKldeKc/PC1vdI\u002BwDNrYv38FFs\u002BWxGDzTKBagSIBOkoz5fySUfbfOSiCrEiwKpjXotV2R4M1lpwIqiwGpLsLLjoFfCceBm1IJh3nFFgYA2HHQt4MirKHPg8giafK2FRtt34Oqq5x\u002BVyn7iGlDoIEMKaKP2Gc/qNHfn3X/byFvQ2JuV0ZyZizlUmBZNyRIe\u002BNHFkBANkykLiahyxwWfuf4jDT25UlKibOFmnYG1nG9lxOSuEjhLx0luikf0KsQzuN4YKrvUZaaDJyMyqvGrUe05CP4g8avB20n0TsgKrkYdNuSnnXW3jWNCLu8ZGRhXxzhaux3GEscyVk9t3BredHjdFXANA7R7hXue3sa8qMItnIeTs/MkVyQdcUsmSa1IZ7ZyPAOoSsOH3zGiJzAAdamNPEOTTsSFtL5P745pVT/OVnsMSmy\u002BhVXAC9DBhiw==",
      "StatusCode": 201,
      "ResponseHeaders": {
        "Content-Length": "0",
        "Content-MD5": "iTqjWgbd5z8gwHSlVXR5fQ==",
        "Date": "Tue, 10 Dec 2019 05:34:07 GMT",
        "ETag": "\u00220x8D77D3293BA889B\u0022",
        "Last-Modified": "Tue, 10 Dec 2019 05:34:07 GMT",
=======
      "RequestBody": "0GsTF1UBJ1bMzZY5ZErU1lleKlFFvdCnlB7MN/EXul/qOVa6/uumBLUwqUfDQypBEI4EAfhDjROaa4M3NfBltBM2Tyv0GtdtuCacFRSI5FD0iiZiE7hnpqtCH5Nob87FyvQ0jPT/Tfa3lknRp3j/EYcyQ6vJAqFbz6h/sfpDBUlY10ofVFdc9Dwwq31vlf8yQw0LNiwi\u002B8dT2LxLf5z7c5AAec8t370v1k5vmVcj6zqpTG7tOM8dNduDzHuaEHSgNDfsbxsvBGNQ3GDds2JvL\u002B2CoTMuDjvB4kT0qhNBlMXZz2UfN3weekcKnVtvP4J5E5yOGG5BcSX8KozXOlpPDkeaBOT8UPhwZCfrI3HfUqPBepd2snxWl10/IwzwRj/tuo4U1DuefMOkHrNHVk60HdjpFsDC2FvKRGyGvSzrgB3o/Wniy31nI/7U0pTIDkAPiwY0BjB/K\u002BEySY/OF7\u002BWuZ6WX1jk0VFagfLC7QbHAjUrdzEmt3nsaNKHsIHumQs\u002BPhn2Mq/oKrm02YU9vT7aa0daop\u002BNbwElqfaGXSDQbOjng67t0c\u002BGQ013ct3zrquUrEU6k/Zrsc4X0Yi5Yc2Z5G2dVjmP7Zp31F5SFf0kMfpK8rDbldjxe9Hg1f9GzeKA3o1wVlhyBL6rw7\u002BXGZzR85\u002BObm4cvU6Uq9pnrxiaMAd80TZvtNui2O3xMNEZWWI1D\u002BJfuF5zYyE/26p9ClWmEZO4G0dlYT7E7JWAK418e1J4Mp81OneoCG0VMNgwJM6XSh8\u002BYD4b0K2jm8zI8jiTwmBXBdi1cNYbDxLZUDBmk8fH6eBuPhoUXWHykp\u002Br3xY1gm542R/14tlII1ArQYB9PQcFAAlYJIRFQ6d2w943cDD8pM3C7bqn0gcGJhrJ6BvhdFSXpd4M3V3qMpV4fx76EbIgL52yu1BMXi4CUf5pfFuMlE\u002BKn8pR78Zw17slL1PoCxRoqbh\u002BL7gES0ewCoxegLY56\u002BrOcHHnz0DWQeOVJy7bGUXpANOjDWSWhlSCoeU6EVcE7ENoGpujgNl3p\u002B7VbyMZ1PBGdX/jld2FOOodZS1bnC\u002BMkDvrcv\u002BqRoD5K2Z2wRcwacz09JzXIVZl4\u002BGxhRusHAu\u002BSd7oLWHxmy7/6Wp3D3fS7PthZqeTtW7khY8d\u002BcBkTA5bt3c4RztqA1hu1zfr7tNq3pggS7ZjK5RvA6jS06JtmpxbG1f/mqS/9mNPJN03\u002BZe7sxonRAFY\u002BIzjyESTmC\u002B1AD2akNJ8a0T0YFRTEwa2OAoQFiCIRVWbAyPKG9FgK10zmiSfnGnFP0fVM\u002BOsBeSFLY85g4IPLbrn/42vsk9zkzX3IHniF5yhS9fYshJy7v0\u002BRO5BJqjbI2xpuA==",
      "StatusCode": 201,
      "ResponseHeaders": {
        "Content-Length": "0",
        "Content-MD5": "3NkJF\u002ByWkZp2z2l1eBbccw==",
        "Date": "Tue, 10 Dec 2019 06:02:31 GMT",
        "ETag": "\u00220x8D77D368BBED0E0\u0022",
        "Last-Modified": "Tue, 10 Dec 2019 06:02:32 GMT",
>>>>>>> 1d9822e0
        "Server": [
          "Windows-Azure-File/1.0",
          "Microsoft-HTTPAPI/2.0"
        ],
<<<<<<< HEAD
        "x-ms-client-request-id": "cf7c63d4-6b13-1f3f-0dc7-2a709abb78f7",
        "x-ms-request-id": "fbbf7eba-801a-0018-491b-af4d5c000000",
=======
        "x-ms-client-request-id": "1cdfe389-10eb-b71a-1c75-78902a491e3f",
        "x-ms-request-id": "6e5f527a-601a-0010-391f-af5753000000",
>>>>>>> 1d9822e0
        "x-ms-request-server-encrypted": "true",
        "x-ms-version": "2019-07-07"
      },
      "ResponseBody": []
    },
    {
<<<<<<< HEAD
      "RequestUri": "https://seanstagetest.file.core.windows.net/test-share-e5abc0ea-343d-805a-da3a-5870403384ab/test-directory-1db95635-89f0-852d-a341-c96832860d1f/test-file-1cf1525e-d265-ed30-6dc8-d3bed674924f?sv=2019-02-02\u0026ss=bfq\u0026srt=sco\u0026spr=https\u0026se=2019-12-10T06%3A34%3A06Z\u0026sp=rwdlacup\u0026sig=Sanitized\u0026comp=range",
      "RequestMethod": "PUT",
      "RequestHeaders": {
        "Content-Length": "1024",
        "traceparent": "00-3d2fc2482c32ec4d8789fbdfb3d45882-e5e442c33aa7614f-00",
        "User-Agent": [
          "azsdk-net-Storage.Files.Shares/12.0.0-dev.20191209.1\u002Bb71b1fa965b15eccfc57e2c7781b8bf85cd4c766",
          "(.NET Core 4.6.28008.01; Microsoft Windows 10.0.18363 )"
        ],
        "x-ms-client-request-id": "305ec2c1-2b23-1362-49f6-20f8f7b8f8f8",
=======
      "RequestUri": "https://seanstagetest.file.core.windows.net/test-share-c493cfd8-299f-9d51-5a28-fdd3ff4a3bb2/test-directory-4ddffdff-babb-c452-9f03-501427025a44/test-file-7587dc06-5915-8e7c-8ce5-645e602295d2?sv=2019-02-02\u0026ss=bfq\u0026srt=sco\u0026spr=https\u0026se=2019-12-10T07%3A02%3A31Z\u0026sp=rwdlacup\u0026sig=Sanitized\u0026comp=range",
      "RequestMethod": "PUT",
      "RequestHeaders": {
        "Content-Length": "1024",
        "traceparent": "00-5eb3f22b250cf44da8e496b630eefdf9-6c5d93a94d37a64c-00",
        "User-Agent": [
          "azsdk-net-Storage.Files.Shares/12.0.0-dev.20191209.1\u002B61bda4d1783b0e05dba0d434ff14b2840726d3b1",
          "(.NET Core 4.6.28008.01; Microsoft Windows 10.0.18363 )"
        ],
        "x-ms-client-request-id": "4c0d5308-0453-d8ae-4372-9b7d5a71350d",
>>>>>>> 1d9822e0
        "x-ms-range": "bytes=0-1023",
        "x-ms-return-client-request-id": "true",
        "x-ms-version": "2019-07-07",
        "x-ms-write": "update"
      },
<<<<<<< HEAD
      "RequestBody": "LAyFAWC4j9VLgJ/aqt2yKVakWaBi\u002BFcQADfnxwDDtJOQTt4ymdmtpsMc0eQzVUOPFalnMRvy7DS1dQEp0MfUh8sLSVz/gJB997PdRiZy3ar0WLJWW4N4nmGqfCTXhNb7R0kZJwzmkJUZ6jpnFKUNQ5dXNHgVfStIk6v6VANrpnLc4f7cWLWeDcgdPHFIEIm8nTmMf09e5soe0ZNg7DuRrkTIijOmMOriuSew90C6AIMhPrfK3iYifvs0vochPSGNjI4tgIVWFWxOqsYore6JZNEQPq2Dxs8dpQs4cnFiwHsFImuxjH/9yylLezRf\u002BdEMq1q2Ef9zCcW/D9p5HqL67OlLI4qC19dREnOEOEuavqw6K8YXq698khmm8n2lhK2GUI9KFNZGidODZf6L79F6JFEuPvLc40A6zpFx3ORZq47G/ei7UKnV9KLylEaw8KJHLM4sd0W6qmxOEEVF1K3vKblwxfHpvtSnWElQ6U/5id3uKbAWLTRIC1N7bD9kkCD1A2qMQCuwXm35hR77asEdVYZoVqr82PuFJ7mebVGUQ8gpW\u002BXkbUiyPctCHagWTaGRXRe5/Dl2\u002BCtuBxlxEvAcZEFW0g7cOOc9tRnfurtTb9kYDA8520eOs2K5dWYvQSvaJrhmv3qStSQve0Yglj5wG5c/WAXg4on6xx\u002BrIsOBDnTtBJMC7a9ehlfrCWAAbhwkSVrO7\u002Bgl\u002BUQva/hb5pJhrm3SMpKqbS7o4dKt9dgp\u002BlkCh9lpsx\u002BLxwpP04G3A5/FiVvyLjuKedsr5Q4VeARrBXGeWF\u002B4\u002BPpNR2qHW5msMd0z6Gx9NsweeA3\u002BPc0RdU8G480PGKpADJFgpebQAx5Bf7Qw4pCY7s\u002BlgOBRurotPNEagHjLnBgz8tvaHJHlTXXvvL4Y4JK/bvT\u002BapfJ7lLWM2gVtYKldeKc/PC1vdI\u002BwDNrYv38FFs\u002BWxGDzTKBagSIBOkoz5fySUfbfOSiCrEiwKpjXotV2R4M1lpwIqiwGpLsLLjoFfCceBm1IJh3nFFgYA2HHQt4MirKHPg8giafK2FRtt34Oqq5x\u002BVyn7iGlDoIEMKaKP2Gc/qNHfn3X/byFvQ2JuV0ZyZizlUmBZNyRIe\u002BNHFkBANkykLiahyxwWfuf4jDT25UlKibOFmnYG1nG9lxOSuEjhLx0luikf0KsQzuN4YKrvUZaaDJyMyqvGrUe05CP4g8avB20n0TsgKrkYdNuSnnXW3jWNCLu8ZGRhXxzhaux3GEscyVk9t3BredHjdFXANA7R7hXue3sa8qMItnIeTs/MkVyQdcUsmSa1IZ7ZyPAOoSsOH3zGiJzAAdamNPEOTTsSFtL5P745pVT/OVnsMSmy\u002BhVXAC9DBhiw==",
      "StatusCode": 201,
      "ResponseHeaders": {
        "Content-Length": "0",
        "Content-MD5": "iTqjWgbd5z8gwHSlVXR5fQ==",
        "Date": "Tue, 10 Dec 2019 05:34:07 GMT",
        "ETag": "\u00220x8D77D3293C6E31D\u0022",
        "Last-Modified": "Tue, 10 Dec 2019 05:34:07 GMT",
=======
      "RequestBody": "0GsTF1UBJ1bMzZY5ZErU1lleKlFFvdCnlB7MN/EXul/qOVa6/uumBLUwqUfDQypBEI4EAfhDjROaa4M3NfBltBM2Tyv0GtdtuCacFRSI5FD0iiZiE7hnpqtCH5Nob87FyvQ0jPT/Tfa3lknRp3j/EYcyQ6vJAqFbz6h/sfpDBUlY10ofVFdc9Dwwq31vlf8yQw0LNiwi\u002B8dT2LxLf5z7c5AAec8t370v1k5vmVcj6zqpTG7tOM8dNduDzHuaEHSgNDfsbxsvBGNQ3GDds2JvL\u002B2CoTMuDjvB4kT0qhNBlMXZz2UfN3weekcKnVtvP4J5E5yOGG5BcSX8KozXOlpPDkeaBOT8UPhwZCfrI3HfUqPBepd2snxWl10/IwzwRj/tuo4U1DuefMOkHrNHVk60HdjpFsDC2FvKRGyGvSzrgB3o/Wniy31nI/7U0pTIDkAPiwY0BjB/K\u002BEySY/OF7\u002BWuZ6WX1jk0VFagfLC7QbHAjUrdzEmt3nsaNKHsIHumQs\u002BPhn2Mq/oKrm02YU9vT7aa0daop\u002BNbwElqfaGXSDQbOjng67t0c\u002BGQ013ct3zrquUrEU6k/Zrsc4X0Yi5Yc2Z5G2dVjmP7Zp31F5SFf0kMfpK8rDbldjxe9Hg1f9GzeKA3o1wVlhyBL6rw7\u002BXGZzR85\u002BObm4cvU6Uq9pnrxiaMAd80TZvtNui2O3xMNEZWWI1D\u002BJfuF5zYyE/26p9ClWmEZO4G0dlYT7E7JWAK418e1J4Mp81OneoCG0VMNgwJM6XSh8\u002BYD4b0K2jm8zI8jiTwmBXBdi1cNYbDxLZUDBmk8fH6eBuPhoUXWHykp\u002Br3xY1gm542R/14tlII1ArQYB9PQcFAAlYJIRFQ6d2w943cDD8pM3C7bqn0gcGJhrJ6BvhdFSXpd4M3V3qMpV4fx76EbIgL52yu1BMXi4CUf5pfFuMlE\u002BKn8pR78Zw17slL1PoCxRoqbh\u002BL7gES0ewCoxegLY56\u002BrOcHHnz0DWQeOVJy7bGUXpANOjDWSWhlSCoeU6EVcE7ENoGpujgNl3p\u002B7VbyMZ1PBGdX/jld2FOOodZS1bnC\u002BMkDvrcv\u002BqRoD5K2Z2wRcwacz09JzXIVZl4\u002BGxhRusHAu\u002BSd7oLWHxmy7/6Wp3D3fS7PthZqeTtW7khY8d\u002BcBkTA5bt3c4RztqA1hu1zfr7tNq3pggS7ZjK5RvA6jS06JtmpxbG1f/mqS/9mNPJN03\u002BZe7sxonRAFY\u002BIzjyESTmC\u002B1AD2akNJ8a0T0YFRTEwa2OAoQFiCIRVWbAyPKG9FgK10zmiSfnGnFP0fVM\u002BOsBeSFLY85g4IPLbrn/42vsk9zkzX3IHniF5yhS9fYshJy7v0\u002BRO5BJqjbI2xpuA==",
      "StatusCode": 201,
      "ResponseHeaders": {
        "Content-Length": "0",
        "Content-MD5": "3NkJF\u002ByWkZp2z2l1eBbccw==",
        "Date": "Tue, 10 Dec 2019 06:02:31 GMT",
        "ETag": "\u00220x8D77D368BCB0794\u0022",
        "Last-Modified": "Tue, 10 Dec 2019 06:02:32 GMT",
>>>>>>> 1d9822e0
        "Server": [
          "Windows-Azure-File/1.0",
          "Microsoft-HTTPAPI/2.0"
        ],
<<<<<<< HEAD
        "x-ms-client-request-id": "305ec2c1-2b23-1362-49f6-20f8f7b8f8f8",
        "x-ms-request-id": "fbbf7ebb-801a-0018-4a1b-af4d5c000000",
=======
        "x-ms-client-request-id": "4c0d5308-0453-d8ae-4372-9b7d5a71350d",
        "x-ms-request-id": "6e5f527b-601a-0010-3a1f-af5753000000",
>>>>>>> 1d9822e0
        "x-ms-request-server-encrypted": "true",
        "x-ms-version": "2019-07-07"
      },
      "ResponseBody": []
    },
    {
<<<<<<< HEAD
      "RequestUri": "https://seanstagetest.file.core.windows.net/test-share-94a8f5c7-0ca9-03e9-3073-1269908388f4?sv=2019-02-02\u0026ss=bfq\u0026srt=sco\u0026spr=https\u0026se=2019-12-10T06%3A34%3A06Z\u0026sp=rwdlacup\u0026sig=Sanitized\u0026restype=share",
      "RequestMethod": "DELETE",
      "RequestHeaders": {
        "traceparent": "00-0a4401c64659144798c3b212a0d111a8-57fcef05149e0e49-00",
        "User-Agent": [
          "azsdk-net-Storage.Files.Shares/12.0.0-dev.20191209.1\u002Bb71b1fa965b15eccfc57e2c7781b8bf85cd4c766",
          "(.NET Core 4.6.28008.01; Microsoft Windows 10.0.18363 )"
        ],
        "x-ms-client-request-id": "d7ae14cd-485d-01d3-7ef6-c56c109225c2",
=======
      "RequestUri": "https://seanstagetest.file.core.windows.net/test-share-8063d642-cd2c-e42c-c0da-3d6ac0a6e174?sv=2019-02-02\u0026ss=bfq\u0026srt=sco\u0026spr=https\u0026se=2019-12-10T07%3A02%3A31Z\u0026sp=rwdlacup\u0026sig=Sanitized\u0026restype=share",
      "RequestMethod": "DELETE",
      "RequestHeaders": {
        "traceparent": "00-de2784e8ef0a974dafe9684c63f59230-b3f918014789f34b-00",
        "User-Agent": [
          "azsdk-net-Storage.Files.Shares/12.0.0-dev.20191209.1\u002B61bda4d1783b0e05dba0d434ff14b2840726d3b1",
          "(.NET Core 4.6.28008.01; Microsoft Windows 10.0.18363 )"
        ],
        "x-ms-client-request-id": "d788a3c2-d13b-9eec-f156-320485dd60fc",
>>>>>>> 1d9822e0
        "x-ms-delete-snapshots": "include",
        "x-ms-return-client-request-id": "true",
        "x-ms-version": "2019-07-07"
      },
      "RequestBody": null,
      "StatusCode": 202,
      "ResponseHeaders": {
        "Content-Length": "0",
<<<<<<< HEAD
        "Date": "Tue, 10 Dec 2019 05:34:07 GMT",
=======
        "Date": "Tue, 10 Dec 2019 06:02:31 GMT",
>>>>>>> 1d9822e0
        "Server": [
          "Windows-Azure-File/1.0",
          "Microsoft-HTTPAPI/2.0"
        ],
<<<<<<< HEAD
        "x-ms-client-request-id": "d7ae14cd-485d-01d3-7ef6-c56c109225c2",
        "x-ms-request-id": "fbbf7ebc-801a-0018-4b1b-af4d5c000000",
=======
        "x-ms-client-request-id": "d788a3c2-d13b-9eec-f156-320485dd60fc",
        "x-ms-request-id": "6e5f527c-601a-0010-3b1f-af5753000000",
>>>>>>> 1d9822e0
        "x-ms-version": "2019-07-07"
      },
      "ResponseBody": []
    },
    {
<<<<<<< HEAD
      "RequestUri": "https://seanstagetest.file.core.windows.net/test-share-e5abc0ea-343d-805a-da3a-5870403384ab?sv=2019-02-02\u0026ss=bfq\u0026srt=sco\u0026spr=https\u0026se=2019-12-10T06%3A34%3A06Z\u0026sp=rwdlacup\u0026sig=Sanitized\u0026restype=share",
      "RequestMethod": "DELETE",
      "RequestHeaders": {
        "traceparent": "00-646eb2d163d8704592a1b149d4282f41-6235182cdb75cf49-00",
        "User-Agent": [
          "azsdk-net-Storage.Files.Shares/12.0.0-dev.20191209.1\u002Bb71b1fa965b15eccfc57e2c7781b8bf85cd4c766",
          "(.NET Core 4.6.28008.01; Microsoft Windows 10.0.18363 )"
        ],
        "x-ms-client-request-id": "e32bdce4-2009-af9a-13a0-74b39e859246",
=======
      "RequestUri": "https://seanstagetest.file.core.windows.net/test-share-c493cfd8-299f-9d51-5a28-fdd3ff4a3bb2?sv=2019-02-02\u0026ss=bfq\u0026srt=sco\u0026spr=https\u0026se=2019-12-10T07%3A02%3A31Z\u0026sp=rwdlacup\u0026sig=Sanitized\u0026restype=share",
      "RequestMethod": "DELETE",
      "RequestHeaders": {
        "traceparent": "00-b56d6896e1219e47b6b072af3ed2df6f-4d89ed9b4353d846-00",
        "User-Agent": [
          "azsdk-net-Storage.Files.Shares/12.0.0-dev.20191209.1\u002B61bda4d1783b0e05dba0d434ff14b2840726d3b1",
          "(.NET Core 4.6.28008.01; Microsoft Windows 10.0.18363 )"
        ],
        "x-ms-client-request-id": "b6bb0f45-5ee9-3ad1-0a71-48f0f550e2ab",
>>>>>>> 1d9822e0
        "x-ms-delete-snapshots": "include",
        "x-ms-return-client-request-id": "true",
        "x-ms-version": "2019-07-07"
      },
      "RequestBody": null,
      "StatusCode": 202,
      "ResponseHeaders": {
        "Content-Length": "0",
<<<<<<< HEAD
        "Date": "Tue, 10 Dec 2019 05:34:07 GMT",
=======
        "Date": "Tue, 10 Dec 2019 06:02:31 GMT",
>>>>>>> 1d9822e0
        "Server": [
          "Windows-Azure-File/1.0",
          "Microsoft-HTTPAPI/2.0"
        ],
<<<<<<< HEAD
        "x-ms-client-request-id": "e32bdce4-2009-af9a-13a0-74b39e859246",
        "x-ms-request-id": "fbbf7ebf-801a-0018-4d1b-af4d5c000000",
=======
        "x-ms-client-request-id": "b6bb0f45-5ee9-3ad1-0a71-48f0f550e2ab",
        "x-ms-request-id": "6e5f527d-601a-0010-3c1f-af5753000000",
>>>>>>> 1d9822e0
        "x-ms-version": "2019-07-07"
      },
      "ResponseBody": []
    }
  ],
  "Variables": {
<<<<<<< HEAD
    "DateTimeOffsetNow": "2019-12-09T21:34:06.7730225-08:00",
    "RandomSeed": "334784988",
=======
    "DateTimeOffsetNow": "2019-12-09T22:02:31.3913843-08:00",
    "RandomSeed": "890707010",
>>>>>>> 1d9822e0
    "Storage_TestConfigDefault": "ProductionTenant\nseanstagetest\nU2FuaXRpemVk\nhttp://seanstagetest.blob.core.windows.net\nhttp://seanstagetest.file.core.windows.net\nhttp://seanstagetest.queue.core.windows.net\nhttp://seanstagetest.table.core.windows.net\n\n\n\n\nhttp://seanstagetest-secondary.blob.core.windows.net\nhttp://seanstagetest-secondary.file.core.windows.net\nhttp://seanstagetest-secondary.queue.core.windows.net\nhttp://seanstagetest-secondary.table.core.windows.net\n\nSanitized\n\n\nCloud\nBlobEndpoint=http://seanstagetest.blob.core.windows.net/;QueueEndpoint=http://seanstagetest.queue.core.windows.net/;FileEndpoint=http://seanstagetest.file.core.windows.net/;BlobSecondaryEndpoint=http://seanstagetest-secondary.blob.core.windows.net/;QueueSecondaryEndpoint=http://seanstagetest-secondary.queue.core.windows.net/;FileSecondaryEndpoint=http://seanstagetest-secondary.file.core.windows.net/;AccountName=seanstagetest;AccountKey=Sanitized"
  }
}<|MERGE_RESOLUTION|>--- conflicted
+++ resolved
@@ -1,80 +1,45 @@
 {
   "Entries": [
     {
-<<<<<<< HEAD
-      "RequestUri": "https://seanstagetest.file.core.windows.net/test-share-94a8f5c7-0ca9-03e9-3073-1269908388f4?sv=2019-02-02\u0026ss=bfq\u0026srt=sco\u0026spr=https\u0026se=2019-12-10T06%3A34%3A06Z\u0026sp=rwdlacup\u0026sig=Sanitized\u0026restype=share",
-      "RequestMethod": "PUT",
-      "RequestHeaders": {
-        "traceparent": "00-6991573478cf274dbc50535260fad7c1-0bc3fc8209752949-00",
-        "User-Agent": [
-          "azsdk-net-Storage.Files.Shares/12.0.0-dev.20191209.1\u002Bb71b1fa965b15eccfc57e2c7781b8bf85cd4c766",
-          "(.NET Core 4.6.28008.01; Microsoft Windows 10.0.18363 )"
-        ],
-        "x-ms-client-request-id": "4e1a0dbc-0dad-930b-9a28-ba6eb478c3fc",
-=======
-      "RequestUri": "https://seanstagetest.file.core.windows.net/test-share-8063d642-cd2c-e42c-c0da-3d6ac0a6e174?sv=2019-02-02\u0026ss=bfq\u0026srt=sco\u0026spr=https\u0026se=2019-12-10T07%3A02%3A31Z\u0026sp=rwdlacup\u0026sig=Sanitized\u0026restype=share",
-      "RequestMethod": "PUT",
-      "RequestHeaders": {
-        "traceparent": "00-0459ee5828a19e4a9814d98a24f803a4-b745b0c3eb5ec848-00",
-        "User-Agent": [
-          "azsdk-net-Storage.Files.Shares/12.0.0-dev.20191209.1\u002B61bda4d1783b0e05dba0d434ff14b2840726d3b1",
-          "(.NET Core 4.6.28008.01; Microsoft Windows 10.0.18363 )"
-        ],
-        "x-ms-client-request-id": "4c828702-1a67-1964-84c6-2503d058e576",
->>>>>>> 1d9822e0
-        "x-ms-return-client-request-id": "true",
-        "x-ms-version": "2019-07-07"
-      },
-      "RequestBody": null,
-      "StatusCode": 201,
-      "ResponseHeaders": {
-        "Content-Length": "0",
-<<<<<<< HEAD
-        "Date": "Tue, 10 Dec 2019 05:34:06 GMT",
-        "ETag": "\u00220x8D77D329369E2E6\u0022",
-        "Last-Modified": "Tue, 10 Dec 2019 05:34:07 GMT",
-=======
-        "Date": "Tue, 10 Dec 2019 06:02:30 GMT",
-        "ETag": "\u00220x8D77D368B7023BB\u0022",
-        "Last-Modified": "Tue, 10 Dec 2019 06:02:31 GMT",
->>>>>>> 1d9822e0
-        "Server": [
-          "Windows-Azure-File/1.0",
-          "Microsoft-HTTPAPI/2.0"
-        ],
-<<<<<<< HEAD
-        "x-ms-client-request-id": "4e1a0dbc-0dad-930b-9a28-ba6eb478c3fc",
-        "x-ms-request-id": "fbbf7eb1-801a-0018-431b-af4d5c000000",
-=======
-        "x-ms-client-request-id": "4c828702-1a67-1964-84c6-2503d058e576",
-        "x-ms-request-id": "6e5f5271-601a-0010-331f-af5753000000",
->>>>>>> 1d9822e0
-        "x-ms-version": "2019-07-07"
-      },
-      "ResponseBody": []
-    },
-    {
-<<<<<<< HEAD
-      "RequestUri": "https://seanstagetest.file.core.windows.net/test-share-94a8f5c7-0ca9-03e9-3073-1269908388f4/test-directory-e27c67ee-6508-5c39-c3f8-1edcc0483e27?sv=2019-02-02\u0026ss=bfq\u0026srt=sco\u0026spr=https\u0026se=2019-12-10T06%3A34%3A06Z\u0026sp=rwdlacup\u0026sig=Sanitized\u0026restype=directory",
-      "RequestMethod": "PUT",
-      "RequestHeaders": {
-        "traceparent": "00-1d2a2ee68c0b7243b7debd27dab66855-8b49480b14e21b49-00",
-        "User-Agent": [
-          "azsdk-net-Storage.Files.Shares/12.0.0-dev.20191209.1\u002Bb71b1fa965b15eccfc57e2c7781b8bf85cd4c766",
-          "(.NET Core 4.6.28008.01; Microsoft Windows 10.0.18363 )"
-        ],
-        "x-ms-client-request-id": "da23779d-2b37-5691-d4be-8bb4ee2fd252",
-=======
-      "RequestUri": "https://seanstagetest.file.core.windows.net/test-share-8063d642-cd2c-e42c-c0da-3d6ac0a6e174/test-directory-e7508a9f-a4a5-6755-b319-bd2105a1b185?sv=2019-02-02\u0026ss=bfq\u0026srt=sco\u0026spr=https\u0026se=2019-12-10T07%3A02%3A31Z\u0026sp=rwdlacup\u0026sig=Sanitized\u0026restype=directory",
-      "RequestMethod": "PUT",
-      "RequestHeaders": {
-        "traceparent": "00-454339dfd30c024a92039c83616f6562-35908066f02dc845-00",
-        "User-Agent": [
-          "azsdk-net-Storage.Files.Shares/12.0.0-dev.20191209.1\u002B61bda4d1783b0e05dba0d434ff14b2840726d3b1",
-          "(.NET Core 4.6.28008.01; Microsoft Windows 10.0.18363 )"
-        ],
-        "x-ms-client-request-id": "6110ad98-2b84-5eba-321b-984e5c4313e3",
->>>>>>> 1d9822e0
+      "RequestUri": "https://seanstagetest.file.core.windows.net/test-share-2e062895-f48d-c133-aa8e-1f3fa2dfc97f?sv=2019-02-02\u0026ss=bfq\u0026srt=sco\u0026spr=https\u0026se=2019-12-11T21%3A42%3A35Z\u0026sp=rwdlacup\u0026sig=Sanitized\u0026restype=share",
+      "RequestMethod": "PUT",
+      "RequestHeaders": {
+        "traceparent": "00-e232d47e0f00a748ba3b3bc7e895860b-ad6fa4c9d4b73649-00",
+        "User-Agent": [
+          "azsdk-net-Storage.Files.Shares/12.0.0-dev.20191211.1\u002B899431c003876eb9b26cefd8e8a37e7f27f82ced",
+          "(.NET Core 4.6.28008.01; Microsoft Windows 10.0.18363 )"
+        ],
+        "x-ms-client-request-id": "0b032b1f-c57e-8b03-d4c6-aa74912f2090",
+        "x-ms-return-client-request-id": "true",
+        "x-ms-version": "2019-07-07"
+      },
+      "RequestBody": null,
+      "StatusCode": 201,
+      "ResponseHeaders": {
+        "Content-Length": "0",
+        "Date": "Wed, 11 Dec 2019 20:42:35 GMT",
+        "ETag": "\u00220x8D77E7AA7D6BBA1\u0022",
+        "Last-Modified": "Wed, 11 Dec 2019 20:42:36 GMT",
+        "Server": [
+          "Windows-Azure-File/1.0",
+          "Microsoft-HTTPAPI/2.0"
+        ],
+        "x-ms-client-request-id": "0b032b1f-c57e-8b03-d4c6-aa74912f2090",
+        "x-ms-request-id": "c4ea06d4-501a-001b-2563-b0ac38000000",
+        "x-ms-version": "2019-07-07"
+      },
+      "ResponseBody": []
+    },
+    {
+      "RequestUri": "https://seanstagetest.file.core.windows.net/test-share-2e062895-f48d-c133-aa8e-1f3fa2dfc97f/test-directory-18714137-3ff3-90f5-f72f-8de4666f07aa?sv=2019-02-02\u0026ss=bfq\u0026srt=sco\u0026spr=https\u0026se=2019-12-11T21%3A42%3A35Z\u0026sp=rwdlacup\u0026sig=Sanitized\u0026restype=directory",
+      "RequestMethod": "PUT",
+      "RequestHeaders": {
+        "traceparent": "00-6a7cbc33506a1443a0fbdd54e2add898-e105276f13a34a46-00",
+        "User-Agent": [
+          "azsdk-net-Storage.Files.Shares/12.0.0-dev.20191211.1\u002B899431c003876eb9b26cefd8e8a37e7f27f82ced",
+          "(.NET Core 4.6.28008.01; Microsoft Windows 10.0.18363 )"
+        ],
+        "x-ms-client-request-id": "f6ac1312-3568-df7d-3572-144f371e2565",
         "x-ms-file-attributes": "None",
         "x-ms-file-creation-time": "Now",
         "x-ms-file-last-write-time": "Now",
@@ -86,120 +51,67 @@
       "StatusCode": 201,
       "ResponseHeaders": {
         "Content-Length": "0",
-<<<<<<< HEAD
-        "Date": "Tue, 10 Dec 2019 05:34:06 GMT",
-        "ETag": "\u00220x8D77D329377B4AC\u0022",
-        "Last-Modified": "Tue, 10 Dec 2019 05:34:07 GMT",
-=======
-        "Date": "Tue, 10 Dec 2019 06:02:31 GMT",
-        "ETag": "\u00220x8D77D368B7E2036\u0022",
-        "Last-Modified": "Tue, 10 Dec 2019 06:02:31 GMT",
->>>>>>> 1d9822e0
-        "Server": [
-          "Windows-Azure-File/1.0",
-          "Microsoft-HTTPAPI/2.0"
-        ],
-<<<<<<< HEAD
-        "x-ms-client-request-id": "da23779d-2b37-5691-d4be-8bb4ee2fd252",
+        "Date": "Wed, 11 Dec 2019 20:42:36 GMT",
+        "ETag": "\u00220x8D77E7AA7FFF31B\u0022",
+        "Last-Modified": "Wed, 11 Dec 2019 20:42:36 GMT",
+        "Server": [
+          "Windows-Azure-File/1.0",
+          "Microsoft-HTTPAPI/2.0"
+        ],
+        "x-ms-client-request-id": "f6ac1312-3568-df7d-3572-144f371e2565",
         "x-ms-file-attributes": "Directory",
-        "x-ms-file-change-time": "2019-12-10T05:34:07.2147116Z",
-        "x-ms-file-creation-time": "2019-12-10T05:34:07.2147116Z",
+        "x-ms-file-change-time": "2019-12-11T20:42:36.5893403Z",
+        "x-ms-file-creation-time": "2019-12-11T20:42:36.5893403Z",
         "x-ms-file-id": "13835128424026341376",
-        "x-ms-file-last-write-time": "2019-12-10T05:34:07.2147116Z",
+        "x-ms-file-last-write-time": "2019-12-11T20:42:36.5893403Z",
         "x-ms-file-parent-id": "0",
         "x-ms-file-permission-key": "7855875120676328179*422928105932735866",
-        "x-ms-request-id": "fbbf7eb4-801a-0018-441b-af4d5c000000",
-=======
-        "x-ms-client-request-id": "6110ad98-2b84-5eba-321b-984e5c4313e3",
-        "x-ms-file-attributes": "Directory",
-        "x-ms-file-change-time": "2019-12-10T06:02:31.8219318Z",
-        "x-ms-file-creation-time": "2019-12-10T06:02:31.8219318Z",
-        "x-ms-file-id": "13835128424026341376",
-        "x-ms-file-last-write-time": "2019-12-10T06:02:31.8219318Z",
-        "x-ms-file-parent-id": "0",
-        "x-ms-file-permission-key": "7855875120676328179*422928105932735866",
-        "x-ms-request-id": "6e5f5274-601a-0010-341f-af5753000000",
->>>>>>> 1d9822e0
-        "x-ms-request-server-encrypted": "true",
-        "x-ms-version": "2019-07-07"
-      },
-      "ResponseBody": []
-    },
-    {
-<<<<<<< HEAD
-      "RequestUri": "https://seanstagetest.file.core.windows.net/test-share-e5abc0ea-343d-805a-da3a-5870403384ab?sv=2019-02-02\u0026ss=bfq\u0026srt=sco\u0026spr=https\u0026se=2019-12-10T06%3A34%3A06Z\u0026sp=rwdlacup\u0026sig=Sanitized\u0026restype=share",
-      "RequestMethod": "PUT",
-      "RequestHeaders": {
-        "traceparent": "00-45858363e7561f45af73668f89efbc3b-85e61586168a8f41-00",
-        "User-Agent": [
-          "azsdk-net-Storage.Files.Shares/12.0.0-dev.20191209.1\u002Bb71b1fa965b15eccfc57e2c7781b8bf85cd4c766",
-          "(.NET Core 4.6.28008.01; Microsoft Windows 10.0.18363 )"
-        ],
-        "x-ms-client-request-id": "40a83515-084c-0d88-956b-719beb70792d",
-=======
-      "RequestUri": "https://seanstagetest.file.core.windows.net/test-share-c493cfd8-299f-9d51-5a28-fdd3ff4a3bb2?sv=2019-02-02\u0026ss=bfq\u0026srt=sco\u0026spr=https\u0026se=2019-12-10T07%3A02%3A31Z\u0026sp=rwdlacup\u0026sig=Sanitized\u0026restype=share",
-      "RequestMethod": "PUT",
-      "RequestHeaders": {
-        "traceparent": "00-5c580aff2a851d4ebef482b800492437-371d142b2dea8145-00",
-        "User-Agent": [
-          "azsdk-net-Storage.Files.Shares/12.0.0-dev.20191209.1\u002B61bda4d1783b0e05dba0d434ff14b2840726d3b1",
-          "(.NET Core 4.6.28008.01; Microsoft Windows 10.0.18363 )"
-        ],
-        "x-ms-client-request-id": "ab44d4d5-752a-2b26-fe60-2134b7fd7135",
->>>>>>> 1d9822e0
-        "x-ms-return-client-request-id": "true",
-        "x-ms-version": "2019-07-07"
-      },
-      "RequestBody": null,
-      "StatusCode": 201,
-      "ResponseHeaders": {
-        "Content-Length": "0",
-<<<<<<< HEAD
-        "Date": "Tue, 10 Dec 2019 05:34:07 GMT",
-        "ETag": "\u00220x8D77D3293842158\u0022",
-        "Last-Modified": "Tue, 10 Dec 2019 05:34:07 GMT",
-=======
-        "Date": "Tue, 10 Dec 2019 06:02:31 GMT",
-        "ETag": "\u00220x8D77D368B8A3B57\u0022",
-        "Last-Modified": "Tue, 10 Dec 2019 06:02:31 GMT",
->>>>>>> 1d9822e0
-        "Server": [
-          "Windows-Azure-File/1.0",
-          "Microsoft-HTTPAPI/2.0"
-        ],
-<<<<<<< HEAD
-        "x-ms-client-request-id": "40a83515-084c-0d88-956b-719beb70792d",
-        "x-ms-request-id": "fbbf7eb5-801a-0018-451b-af4d5c000000",
-=======
-        "x-ms-client-request-id": "ab44d4d5-752a-2b26-fe60-2134b7fd7135",
-        "x-ms-request-id": "6e5f5275-601a-0010-351f-af5753000000",
->>>>>>> 1d9822e0
-        "x-ms-version": "2019-07-07"
-      },
-      "ResponseBody": []
-    },
-    {
-<<<<<<< HEAD
-      "RequestUri": "https://seanstagetest.file.core.windows.net/test-share-e5abc0ea-343d-805a-da3a-5870403384ab/test-directory-1db95635-89f0-852d-a341-c96832860d1f?sv=2019-02-02\u0026ss=bfq\u0026srt=sco\u0026spr=https\u0026se=2019-12-10T06%3A34%3A06Z\u0026sp=rwdlacup\u0026sig=Sanitized\u0026restype=directory",
-      "RequestMethod": "PUT",
-      "RequestHeaders": {
-        "traceparent": "00-31862e13317a074a91c0dbd87ce675df-0ce3896ca01e6442-00",
-        "User-Agent": [
-          "azsdk-net-Storage.Files.Shares/12.0.0-dev.20191209.1\u002Bb71b1fa965b15eccfc57e2c7781b8bf85cd4c766",
-          "(.NET Core 4.6.28008.01; Microsoft Windows 10.0.18363 )"
-        ],
-        "x-ms-client-request-id": "542530e2-d48f-8b82-0823-9d0a3f1fda0e",
-=======
-      "RequestUri": "https://seanstagetest.file.core.windows.net/test-share-c493cfd8-299f-9d51-5a28-fdd3ff4a3bb2/test-directory-4ddffdff-babb-c452-9f03-501427025a44?sv=2019-02-02\u0026ss=bfq\u0026srt=sco\u0026spr=https\u0026se=2019-12-10T07%3A02%3A31Z\u0026sp=rwdlacup\u0026sig=Sanitized\u0026restype=directory",
-      "RequestMethod": "PUT",
-      "RequestHeaders": {
-        "traceparent": "00-8bb06c7981291c419a82993beeddd416-e760fe8d6da0b74f-00",
-        "User-Agent": [
-          "azsdk-net-Storage.Files.Shares/12.0.0-dev.20191209.1\u002B61bda4d1783b0e05dba0d434ff14b2840726d3b1",
-          "(.NET Core 4.6.28008.01; Microsoft Windows 10.0.18363 )"
-        ],
-        "x-ms-client-request-id": "58ad1001-561c-1a75-817f-0c26251203fb",
->>>>>>> 1d9822e0
+        "x-ms-request-id": "c4ea06d7-501a-001b-2663-b0ac38000000",
+        "x-ms-request-server-encrypted": "true",
+        "x-ms-version": "2019-07-07"
+      },
+      "ResponseBody": []
+    },
+    {
+      "RequestUri": "https://seanstagetest.file.core.windows.net/test-share-c2675be7-0917-3f53-8318-6204a01a56de?sv=2019-02-02\u0026ss=bfq\u0026srt=sco\u0026spr=https\u0026se=2019-12-11T21%3A42%3A35Z\u0026sp=rwdlacup\u0026sig=Sanitized\u0026restype=share",
+      "RequestMethod": "PUT",
+      "RequestHeaders": {
+        "traceparent": "00-ec2491c610531d4783537cadb25e63dc-09c04e7c8530a649-00",
+        "User-Agent": [
+          "azsdk-net-Storage.Files.Shares/12.0.0-dev.20191211.1\u002B899431c003876eb9b26cefd8e8a37e7f27f82ced",
+          "(.NET Core 4.6.28008.01; Microsoft Windows 10.0.18363 )"
+        ],
+        "x-ms-client-request-id": "ac034f3b-0645-66bc-99bf-13ffa5eb5402",
+        "x-ms-return-client-request-id": "true",
+        "x-ms-version": "2019-07-07"
+      },
+      "RequestBody": null,
+      "StatusCode": 201,
+      "ResponseHeaders": {
+        "Content-Length": "0",
+        "Date": "Wed, 11 Dec 2019 20:42:36 GMT",
+        "ETag": "\u00220x8D77E7AA8134F28\u0022",
+        "Last-Modified": "Wed, 11 Dec 2019 20:42:36 GMT",
+        "Server": [
+          "Windows-Azure-File/1.0",
+          "Microsoft-HTTPAPI/2.0"
+        ],
+        "x-ms-client-request-id": "ac034f3b-0645-66bc-99bf-13ffa5eb5402",
+        "x-ms-request-id": "c4ea06d8-501a-001b-2763-b0ac38000000",
+        "x-ms-version": "2019-07-07"
+      },
+      "ResponseBody": []
+    },
+    {
+      "RequestUri": "https://seanstagetest.file.core.windows.net/test-share-c2675be7-0917-3f53-8318-6204a01a56de/test-directory-b0c60b8f-d24c-aea2-be14-2a446cd5b5d2?sv=2019-02-02\u0026ss=bfq\u0026srt=sco\u0026spr=https\u0026se=2019-12-11T21%3A42%3A35Z\u0026sp=rwdlacup\u0026sig=Sanitized\u0026restype=directory",
+      "RequestMethod": "PUT",
+      "RequestHeaders": {
+        "traceparent": "00-ec81696505081644bc198d882bd701a9-53d5e60897b3754e-00",
+        "User-Agent": [
+          "azsdk-net-Storage.Files.Shares/12.0.0-dev.20191211.1\u002B899431c003876eb9b26cefd8e8a37e7f27f82ced",
+          "(.NET Core 4.6.28008.01; Microsoft Windows 10.0.18363 )"
+        ],
+        "x-ms-client-request-id": "2a143db0-2049-681c-ad54-ed30dc77fac4",
         "x-ms-file-attributes": "None",
         "x-ms-file-creation-time": "Now",
         "x-ms-file-last-write-time": "Now",
@@ -211,67 +123,37 @@
       "StatusCode": 201,
       "ResponseHeaders": {
         "Content-Length": "0",
-<<<<<<< HEAD
-        "Date": "Tue, 10 Dec 2019 05:34:07 GMT",
-        "ETag": "\u00220x8D77D329392402C\u0022",
-        "Last-Modified": "Tue, 10 Dec 2019 05:34:07 GMT",
-=======
-        "Date": "Tue, 10 Dec 2019 06:02:31 GMT",
-        "ETag": "\u00220x8D77D368B97E9EB\u0022",
-        "Last-Modified": "Tue, 10 Dec 2019 06:02:31 GMT",
->>>>>>> 1d9822e0
-        "Server": [
-          "Windows-Azure-File/1.0",
-          "Microsoft-HTTPAPI/2.0"
-        ],
-<<<<<<< HEAD
-        "x-ms-client-request-id": "542530e2-d48f-8b82-0823-9d0a3f1fda0e",
+        "Date": "Wed, 11 Dec 2019 20:42:36 GMT",
+        "ETag": "\u00220x8D77E7AA821AC19\u0022",
+        "Last-Modified": "Wed, 11 Dec 2019 20:42:36 GMT",
+        "Server": [
+          "Windows-Azure-File/1.0",
+          "Microsoft-HTTPAPI/2.0"
+        ],
+        "x-ms-client-request-id": "2a143db0-2049-681c-ad54-ed30dc77fac4",
         "x-ms-file-attributes": "Directory",
-        "x-ms-file-change-time": "2019-12-10T05:34:07.3886764Z",
-        "x-ms-file-creation-time": "2019-12-10T05:34:07.3886764Z",
+        "x-ms-file-change-time": "2019-12-11T20:42:36.8103449Z",
+        "x-ms-file-creation-time": "2019-12-11T20:42:36.8103449Z",
         "x-ms-file-id": "13835128424026341376",
-        "x-ms-file-last-write-time": "2019-12-10T05:34:07.3886764Z",
+        "x-ms-file-last-write-time": "2019-12-11T20:42:36.8103449Z",
         "x-ms-file-parent-id": "0",
         "x-ms-file-permission-key": "7855875120676328179*422928105932735866",
-        "x-ms-request-id": "fbbf7eb7-801a-0018-461b-af4d5c000000",
-=======
-        "x-ms-client-request-id": "58ad1001-561c-1a75-817f-0c26251203fb",
-        "x-ms-file-attributes": "Directory",
-        "x-ms-file-change-time": "2019-12-10T06:02:31.9909355Z",
-        "x-ms-file-creation-time": "2019-12-10T06:02:31.9909355Z",
-        "x-ms-file-id": "13835128424026341376",
-        "x-ms-file-last-write-time": "2019-12-10T06:02:31.9909355Z",
-        "x-ms-file-parent-id": "0",
-        "x-ms-file-permission-key": "7855875120676328179*422928105932735866",
-        "x-ms-request-id": "6e5f5277-601a-0010-361f-af5753000000",
->>>>>>> 1d9822e0
-        "x-ms-request-server-encrypted": "true",
-        "x-ms-version": "2019-07-07"
-      },
-      "ResponseBody": []
-    },
-    {
-<<<<<<< HEAD
-      "RequestUri": "https://seanstagetest.file.core.windows.net/test-share-94a8f5c7-0ca9-03e9-3073-1269908388f4/test-directory-e27c67ee-6508-5c39-c3f8-1edcc0483e27/test-file-f64193ea-90c5-b7e2-689b-4020dda68835?sv=2019-02-02\u0026ss=bfq\u0026srt=sco\u0026spr=https\u0026se=2019-12-10T06%3A34%3A06Z\u0026sp=rwdlacup\u0026sig=Sanitized",
-      "RequestMethod": "PUT",
-      "RequestHeaders": {
-        "traceparent": "00-898d21081816af4f8202dab1452da1f8-224f2ce5ec2a864b-00",
-        "User-Agent": [
-          "azsdk-net-Storage.Files.Shares/12.0.0-dev.20191209.1\u002Bb71b1fa965b15eccfc57e2c7781b8bf85cd4c766",
-          "(.NET Core 4.6.28008.01; Microsoft Windows 10.0.18363 )"
-        ],
-        "x-ms-client-request-id": "757da246-2df4-0a3c-cf33-aebb73d0bdf1",
-=======
-      "RequestUri": "https://seanstagetest.file.core.windows.net/test-share-8063d642-cd2c-e42c-c0da-3d6ac0a6e174/test-directory-e7508a9f-a4a5-6755-b319-bd2105a1b185/test-file-33ee9f14-6d87-b0ae-4050-73bdecfc1c9b?sv=2019-02-02\u0026ss=bfq\u0026srt=sco\u0026spr=https\u0026se=2019-12-10T07%3A02%3A31Z\u0026sp=rwdlacup\u0026sig=Sanitized",
-      "RequestMethod": "PUT",
-      "RequestHeaders": {
-        "traceparent": "00-048b3b7b1df093419d63eba748db7d47-015eacb396b32e4b-00",
-        "User-Agent": [
-          "azsdk-net-Storage.Files.Shares/12.0.0-dev.20191209.1\u002B61bda4d1783b0e05dba0d434ff14b2840726d3b1",
-          "(.NET Core 4.6.28008.01; Microsoft Windows 10.0.18363 )"
-        ],
-        "x-ms-client-request-id": "a87a37ab-1175-708f-6d61-316d8d1bfc0c",
->>>>>>> 1d9822e0
+        "x-ms-request-id": "c4ea06da-501a-001b-2863-b0ac38000000",
+        "x-ms-request-server-encrypted": "true",
+        "x-ms-version": "2019-07-07"
+      },
+      "ResponseBody": []
+    },
+    {
+      "RequestUri": "https://seanstagetest.file.core.windows.net/test-share-2e062895-f48d-c133-aa8e-1f3fa2dfc97f/test-directory-18714137-3ff3-90f5-f72f-8de4666f07aa/test-file-9faa00bf-ab49-ec79-e268-90928a33e308?sv=2019-02-02\u0026ss=bfq\u0026srt=sco\u0026spr=https\u0026se=2019-12-11T21%3A42%3A35Z\u0026sp=rwdlacup\u0026sig=Sanitized",
+      "RequestMethod": "PUT",
+      "RequestHeaders": {
+        "traceparent": "00-948563a200dabb429b8466af82435893-3d20c4aa2a139348-00",
+        "User-Agent": [
+          "azsdk-net-Storage.Files.Shares/12.0.0-dev.20191211.1\u002B899431c003876eb9b26cefd8e8a37e7f27f82ced",
+          "(.NET Core 4.6.28008.01; Microsoft Windows 10.0.18363 )"
+        ],
+        "x-ms-client-request-id": "8885f117-4e1f-0a87-34f9-3aa02dc9eb97",
         "x-ms-content-length": "1024",
         "x-ms-file-attributes": "None",
         "x-ms-file-creation-time": "Now",
@@ -285,67 +167,37 @@
       "StatusCode": 201,
       "ResponseHeaders": {
         "Content-Length": "0",
-<<<<<<< HEAD
-        "Date": "Tue, 10 Dec 2019 05:34:07 GMT",
-        "ETag": "\u00220x8D77D32939F5FA1\u0022",
-        "Last-Modified": "Tue, 10 Dec 2019 05:34:07 GMT",
-=======
-        "Date": "Tue, 10 Dec 2019 06:02:31 GMT",
-        "ETag": "\u00220x8D77D368BA50980\u0022",
-        "Last-Modified": "Tue, 10 Dec 2019 06:02:32 GMT",
->>>>>>> 1d9822e0
-        "Server": [
-          "Windows-Azure-File/1.0",
-          "Microsoft-HTTPAPI/2.0"
-        ],
-<<<<<<< HEAD
-        "x-ms-client-request-id": "757da246-2df4-0a3c-cf33-aebb73d0bdf1",
+        "Date": "Wed, 11 Dec 2019 20:42:36 GMT",
+        "ETag": "\u00220x8D77E7AA835FA0B\u0022",
+        "Last-Modified": "Wed, 11 Dec 2019 20:42:36 GMT",
+        "Server": [
+          "Windows-Azure-File/1.0",
+          "Microsoft-HTTPAPI/2.0"
+        ],
+        "x-ms-client-request-id": "8885f117-4e1f-0a87-34f9-3aa02dc9eb97",
         "x-ms-file-attributes": "Archive",
-        "x-ms-file-change-time": "2019-12-10T05:34:07.4746785Z",
-        "x-ms-file-creation-time": "2019-12-10T05:34:07.4746785Z",
+        "x-ms-file-change-time": "2019-12-11T20:42:36.9434123Z",
+        "x-ms-file-creation-time": "2019-12-11T20:42:36.9434123Z",
         "x-ms-file-id": "11529285414812647424",
-        "x-ms-file-last-write-time": "2019-12-10T05:34:07.4746785Z",
+        "x-ms-file-last-write-time": "2019-12-11T20:42:36.9434123Z",
         "x-ms-file-parent-id": "13835128424026341376",
         "x-ms-file-permission-key": "12501538048846835188*422928105932735866",
-        "x-ms-request-id": "fbbf7eb8-801a-0018-471b-af4d5c000000",
-=======
-        "x-ms-client-request-id": "a87a37ab-1175-708f-6d61-316d8d1bfc0c",
-        "x-ms-file-attributes": "Archive",
-        "x-ms-file-change-time": "2019-12-10T06:02:32.0769408Z",
-        "x-ms-file-creation-time": "2019-12-10T06:02:32.0769408Z",
-        "x-ms-file-id": "11529285414812647424",
-        "x-ms-file-last-write-time": "2019-12-10T06:02:32.0769408Z",
-        "x-ms-file-parent-id": "13835128424026341376",
-        "x-ms-file-permission-key": "12501538048846835188*422928105932735866",
-        "x-ms-request-id": "6e5f5278-601a-0010-371f-af5753000000",
->>>>>>> 1d9822e0
-        "x-ms-request-server-encrypted": "true",
-        "x-ms-version": "2019-07-07"
-      },
-      "ResponseBody": []
-    },
-    {
-<<<<<<< HEAD
-      "RequestUri": "https://seanstagetest.file.core.windows.net/test-share-e5abc0ea-343d-805a-da3a-5870403384ab/test-directory-1db95635-89f0-852d-a341-c96832860d1f/test-file-1cf1525e-d265-ed30-6dc8-d3bed674924f?sv=2019-02-02\u0026ss=bfq\u0026srt=sco\u0026spr=https\u0026se=2019-12-10T06%3A34%3A06Z\u0026sp=rwdlacup\u0026sig=Sanitized",
-      "RequestMethod": "PUT",
-      "RequestHeaders": {
-        "traceparent": "00-13ee5e9645ca7a4d86c2ac5a737daa87-8d228461d20c7d44-00",
-        "User-Agent": [
-          "azsdk-net-Storage.Files.Shares/12.0.0-dev.20191209.1\u002Bb71b1fa965b15eccfc57e2c7781b8bf85cd4c766",
-          "(.NET Core 4.6.28008.01; Microsoft Windows 10.0.18363 )"
-        ],
-        "x-ms-client-request-id": "51bca33e-ebb2-cf96-ca34-183394a0fa76",
-=======
-      "RequestUri": "https://seanstagetest.file.core.windows.net/test-share-c493cfd8-299f-9d51-5a28-fdd3ff4a3bb2/test-directory-4ddffdff-babb-c452-9f03-501427025a44/test-file-7587dc06-5915-8e7c-8ce5-645e602295d2?sv=2019-02-02\u0026ss=bfq\u0026srt=sco\u0026spr=https\u0026se=2019-12-10T07%3A02%3A31Z\u0026sp=rwdlacup\u0026sig=Sanitized",
-      "RequestMethod": "PUT",
-      "RequestHeaders": {
-        "traceparent": "00-4fdf2f8fb7dad74bbe4f57e93310c2cf-8d419123621a8049-00",
-        "User-Agent": [
-          "azsdk-net-Storage.Files.Shares/12.0.0-dev.20191209.1\u002B61bda4d1783b0e05dba0d434ff14b2840726d3b1",
-          "(.NET Core 4.6.28008.01; Microsoft Windows 10.0.18363 )"
-        ],
-        "x-ms-client-request-id": "ec30708e-c0f1-8b42-4ca5-1f9630322199",
->>>>>>> 1d9822e0
+        "x-ms-request-id": "c4ea06db-501a-001b-2963-b0ac38000000",
+        "x-ms-request-server-encrypted": "true",
+        "x-ms-version": "2019-07-07"
+      },
+      "ResponseBody": []
+    },
+    {
+      "RequestUri": "https://seanstagetest.file.core.windows.net/test-share-c2675be7-0917-3f53-8318-6204a01a56de/test-directory-b0c60b8f-d24c-aea2-be14-2a446cd5b5d2/test-file-7d674109-1a94-57d2-4944-e4e1199fb17c?sv=2019-02-02\u0026ss=bfq\u0026srt=sco\u0026spr=https\u0026se=2019-12-11T21%3A42%3A35Z\u0026sp=rwdlacup\u0026sig=Sanitized",
+      "RequestMethod": "PUT",
+      "RequestHeaders": {
+        "traceparent": "00-fb2266800c9a9d4a9edb5e30f35adb8a-b525c894c48bc445-00",
+        "User-Agent": [
+          "azsdk-net-Storage.Files.Shares/12.0.0-dev.20191211.1\u002B899431c003876eb9b26cefd8e8a37e7f27f82ced",
+          "(.NET Core 4.6.28008.01; Microsoft Windows 10.0.18363 )"
+        ],
+        "x-ms-client-request-id": "b5eecb98-c3c7-0aa7-6eeb-b23e022075d7",
         "x-ms-content-length": "1024",
         "x-ms-file-attributes": "None",
         "x-ms-file-creation-time": "Now",
@@ -359,195 +211,136 @@
       "StatusCode": 201,
       "ResponseHeaders": {
         "Content-Length": "0",
-<<<<<<< HEAD
-        "Date": "Tue, 10 Dec 2019 05:34:07 GMT",
-        "ETag": "\u00220x8D77D3293AD90AD\u0022",
-        "Last-Modified": "Tue, 10 Dec 2019 05:34:07 GMT",
-=======
-        "Date": "Tue, 10 Dec 2019 06:02:31 GMT",
-        "ETag": "\u00220x8D77D368BB22697\u0022",
-        "Last-Modified": "Tue, 10 Dec 2019 06:02:32 GMT",
->>>>>>> 1d9822e0
-        "Server": [
-          "Windows-Azure-File/1.0",
-          "Microsoft-HTTPAPI/2.0"
-        ],
-<<<<<<< HEAD
-        "x-ms-client-request-id": "51bca33e-ebb2-cf96-ca34-183394a0fa76",
+        "Date": "Wed, 11 Dec 2019 20:42:36 GMT",
+        "ETag": "\u00220x8D77E7AA8447938\u0022",
+        "Last-Modified": "Wed, 11 Dec 2019 20:42:37 GMT",
+        "Server": [
+          "Windows-Azure-File/1.0",
+          "Microsoft-HTTPAPI/2.0"
+        ],
+        "x-ms-client-request-id": "b5eecb98-c3c7-0aa7-6eeb-b23e022075d7",
         "x-ms-file-attributes": "Archive",
-        "x-ms-file-change-time": "2019-12-10T05:34:07.5676845Z",
-        "x-ms-file-creation-time": "2019-12-10T05:34:07.5676845Z",
+        "x-ms-file-change-time": "2019-12-11T20:42:37.0384184Z",
+        "x-ms-file-creation-time": "2019-12-11T20:42:37.0384184Z",
         "x-ms-file-id": "11529285414812647424",
-        "x-ms-file-last-write-time": "2019-12-10T05:34:07.5676845Z",
+        "x-ms-file-last-write-time": "2019-12-11T20:42:37.0384184Z",
         "x-ms-file-parent-id": "13835128424026341376",
         "x-ms-file-permission-key": "12501538048846835188*422928105932735866",
-        "x-ms-request-id": "fbbf7eb9-801a-0018-481b-af4d5c000000",
-=======
-        "x-ms-client-request-id": "ec30708e-c0f1-8b42-4ca5-1f9630322199",
-        "x-ms-file-attributes": "Archive",
-        "x-ms-file-change-time": "2019-12-10T06:02:32.1628823Z",
-        "x-ms-file-creation-time": "2019-12-10T06:02:32.1628823Z",
-        "x-ms-file-id": "11529285414812647424",
-        "x-ms-file-last-write-time": "2019-12-10T06:02:32.1628823Z",
-        "x-ms-file-parent-id": "13835128424026341376",
-        "x-ms-file-permission-key": "12501538048846835188*422928105932735866",
-        "x-ms-request-id": "6e5f5279-601a-0010-381f-af5753000000",
->>>>>>> 1d9822e0
-        "x-ms-request-server-encrypted": "true",
-        "x-ms-version": "2019-07-07"
-      },
-      "ResponseBody": []
-    },
-    {
-<<<<<<< HEAD
-      "RequestUri": "https://seanstagetest.file.core.windows.net/test-share-94a8f5c7-0ca9-03e9-3073-1269908388f4/test-directory-e27c67ee-6508-5c39-c3f8-1edcc0483e27/test-file-f64193ea-90c5-b7e2-689b-4020dda68835?sv=2019-02-02\u0026ss=bfq\u0026srt=sco\u0026spr=https\u0026se=2019-12-10T06%3A34%3A06Z\u0026sp=rwdlacup\u0026sig=Sanitized\u0026comp=range",
+        "x-ms-request-id": "c4ea06dc-501a-001b-2a63-b0ac38000000",
+        "x-ms-request-server-encrypted": "true",
+        "x-ms-version": "2019-07-07"
+      },
+      "ResponseBody": []
+    },
+    {
+      "RequestUri": "https://seanstagetest.file.core.windows.net/test-share-2e062895-f48d-c133-aa8e-1f3fa2dfc97f/test-directory-18714137-3ff3-90f5-f72f-8de4666f07aa/test-file-9faa00bf-ab49-ec79-e268-90928a33e308?sv=2019-02-02\u0026ss=bfq\u0026srt=sco\u0026spr=https\u0026se=2019-12-11T21%3A42%3A35Z\u0026sp=rwdlacup\u0026sig=Sanitized\u0026comp=range",
       "RequestMethod": "PUT",
       "RequestHeaders": {
         "Content-Length": "1024",
-        "traceparent": "00-a0bf4588c46f1f49bf5bd309c9b3eb0d-9943dbc855115e43-00",
-        "User-Agent": [
-          "azsdk-net-Storage.Files.Shares/12.0.0-dev.20191209.1\u002Bb71b1fa965b15eccfc57e2c7781b8bf85cd4c766",
-          "(.NET Core 4.6.28008.01; Microsoft Windows 10.0.18363 )"
-        ],
-        "x-ms-client-request-id": "cf7c63d4-6b13-1f3f-0dc7-2a709abb78f7",
-=======
-      "RequestUri": "https://seanstagetest.file.core.windows.net/test-share-8063d642-cd2c-e42c-c0da-3d6ac0a6e174/test-directory-e7508a9f-a4a5-6755-b319-bd2105a1b185/test-file-33ee9f14-6d87-b0ae-4050-73bdecfc1c9b?sv=2019-02-02\u0026ss=bfq\u0026srt=sco\u0026spr=https\u0026se=2019-12-10T07%3A02%3A31Z\u0026sp=rwdlacup\u0026sig=Sanitized\u0026comp=range",
-      "RequestMethod": "PUT",
-      "RequestHeaders": {
-        "Content-Length": "1024",
-        "traceparent": "00-6f07979f92d85f45bcf5ba2b516d92a5-08809c54beff0f4f-00",
-        "User-Agent": [
-          "azsdk-net-Storage.Files.Shares/12.0.0-dev.20191209.1\u002B61bda4d1783b0e05dba0d434ff14b2840726d3b1",
-          "(.NET Core 4.6.28008.01; Microsoft Windows 10.0.18363 )"
-        ],
-        "x-ms-client-request-id": "1cdfe389-10eb-b71a-1c75-78902a491e3f",
->>>>>>> 1d9822e0
+        "traceparent": "00-9dd4a67d0cc95740b95b51ebef62f03d-26d4eccc7050664b-00",
+        "User-Agent": [
+          "azsdk-net-Storage.Files.Shares/12.0.0-dev.20191211.1\u002B899431c003876eb9b26cefd8e8a37e7f27f82ced",
+          "(.NET Core 4.6.28008.01; Microsoft Windows 10.0.18363 )"
+        ],
+        "x-ms-client-request-id": "6207c9f6-36db-9dcf-b507-0e05e50daa0a",
         "x-ms-range": "bytes=0-1023",
         "x-ms-return-client-request-id": "true",
         "x-ms-version": "2019-07-07",
         "x-ms-write": "update"
       },
-<<<<<<< HEAD
-      "RequestBody": "LAyFAWC4j9VLgJ/aqt2yKVakWaBi\u002BFcQADfnxwDDtJOQTt4ymdmtpsMc0eQzVUOPFalnMRvy7DS1dQEp0MfUh8sLSVz/gJB997PdRiZy3ar0WLJWW4N4nmGqfCTXhNb7R0kZJwzmkJUZ6jpnFKUNQ5dXNHgVfStIk6v6VANrpnLc4f7cWLWeDcgdPHFIEIm8nTmMf09e5soe0ZNg7DuRrkTIijOmMOriuSew90C6AIMhPrfK3iYifvs0vochPSGNjI4tgIVWFWxOqsYore6JZNEQPq2Dxs8dpQs4cnFiwHsFImuxjH/9yylLezRf\u002BdEMq1q2Ef9zCcW/D9p5HqL67OlLI4qC19dREnOEOEuavqw6K8YXq698khmm8n2lhK2GUI9KFNZGidODZf6L79F6JFEuPvLc40A6zpFx3ORZq47G/ei7UKnV9KLylEaw8KJHLM4sd0W6qmxOEEVF1K3vKblwxfHpvtSnWElQ6U/5id3uKbAWLTRIC1N7bD9kkCD1A2qMQCuwXm35hR77asEdVYZoVqr82PuFJ7mebVGUQ8gpW\u002BXkbUiyPctCHagWTaGRXRe5/Dl2\u002BCtuBxlxEvAcZEFW0g7cOOc9tRnfurtTb9kYDA8520eOs2K5dWYvQSvaJrhmv3qStSQve0Yglj5wG5c/WAXg4on6xx\u002BrIsOBDnTtBJMC7a9ehlfrCWAAbhwkSVrO7\u002Bgl\u002BUQva/hb5pJhrm3SMpKqbS7o4dKt9dgp\u002BlkCh9lpsx\u002BLxwpP04G3A5/FiVvyLjuKedsr5Q4VeARrBXGeWF\u002B4\u002BPpNR2qHW5msMd0z6Gx9NsweeA3\u002BPc0RdU8G480PGKpADJFgpebQAx5Bf7Qw4pCY7s\u002BlgOBRurotPNEagHjLnBgz8tvaHJHlTXXvvL4Y4JK/bvT\u002BapfJ7lLWM2gVtYKldeKc/PC1vdI\u002BwDNrYv38FFs\u002BWxGDzTKBagSIBOkoz5fySUfbfOSiCrEiwKpjXotV2R4M1lpwIqiwGpLsLLjoFfCceBm1IJh3nFFgYA2HHQt4MirKHPg8giafK2FRtt34Oqq5x\u002BVyn7iGlDoIEMKaKP2Gc/qNHfn3X/byFvQ2JuV0ZyZizlUmBZNyRIe\u002BNHFkBANkykLiahyxwWfuf4jDT25UlKibOFmnYG1nG9lxOSuEjhLx0luikf0KsQzuN4YKrvUZaaDJyMyqvGrUe05CP4g8avB20n0TsgKrkYdNuSnnXW3jWNCLu8ZGRhXxzhaux3GEscyVk9t3BredHjdFXANA7R7hXue3sa8qMItnIeTs/MkVyQdcUsmSa1IZ7ZyPAOoSsOH3zGiJzAAdamNPEOTTsSFtL5P745pVT/OVnsMSmy\u002BhVXAC9DBhiw==",
-      "StatusCode": 201,
-      "ResponseHeaders": {
-        "Content-Length": "0",
-        "Content-MD5": "iTqjWgbd5z8gwHSlVXR5fQ==",
-        "Date": "Tue, 10 Dec 2019 05:34:07 GMT",
-        "ETag": "\u00220x8D77D3293BA889B\u0022",
-        "Last-Modified": "Tue, 10 Dec 2019 05:34:07 GMT",
-=======
-      "RequestBody": "0GsTF1UBJ1bMzZY5ZErU1lleKlFFvdCnlB7MN/EXul/qOVa6/uumBLUwqUfDQypBEI4EAfhDjROaa4M3NfBltBM2Tyv0GtdtuCacFRSI5FD0iiZiE7hnpqtCH5Nob87FyvQ0jPT/Tfa3lknRp3j/EYcyQ6vJAqFbz6h/sfpDBUlY10ofVFdc9Dwwq31vlf8yQw0LNiwi\u002B8dT2LxLf5z7c5AAec8t370v1k5vmVcj6zqpTG7tOM8dNduDzHuaEHSgNDfsbxsvBGNQ3GDds2JvL\u002B2CoTMuDjvB4kT0qhNBlMXZz2UfN3weekcKnVtvP4J5E5yOGG5BcSX8KozXOlpPDkeaBOT8UPhwZCfrI3HfUqPBepd2snxWl10/IwzwRj/tuo4U1DuefMOkHrNHVk60HdjpFsDC2FvKRGyGvSzrgB3o/Wniy31nI/7U0pTIDkAPiwY0BjB/K\u002BEySY/OF7\u002BWuZ6WX1jk0VFagfLC7QbHAjUrdzEmt3nsaNKHsIHumQs\u002BPhn2Mq/oKrm02YU9vT7aa0daop\u002BNbwElqfaGXSDQbOjng67t0c\u002BGQ013ct3zrquUrEU6k/Zrsc4X0Yi5Yc2Z5G2dVjmP7Zp31F5SFf0kMfpK8rDbldjxe9Hg1f9GzeKA3o1wVlhyBL6rw7\u002BXGZzR85\u002BObm4cvU6Uq9pnrxiaMAd80TZvtNui2O3xMNEZWWI1D\u002BJfuF5zYyE/26p9ClWmEZO4G0dlYT7E7JWAK418e1J4Mp81OneoCG0VMNgwJM6XSh8\u002BYD4b0K2jm8zI8jiTwmBXBdi1cNYbDxLZUDBmk8fH6eBuPhoUXWHykp\u002Br3xY1gm542R/14tlII1ArQYB9PQcFAAlYJIRFQ6d2w943cDD8pM3C7bqn0gcGJhrJ6BvhdFSXpd4M3V3qMpV4fx76EbIgL52yu1BMXi4CUf5pfFuMlE\u002BKn8pR78Zw17slL1PoCxRoqbh\u002BL7gES0ewCoxegLY56\u002BrOcHHnz0DWQeOVJy7bGUXpANOjDWSWhlSCoeU6EVcE7ENoGpujgNl3p\u002B7VbyMZ1PBGdX/jld2FOOodZS1bnC\u002BMkDvrcv\u002BqRoD5K2Z2wRcwacz09JzXIVZl4\u002BGxhRusHAu\u002BSd7oLWHxmy7/6Wp3D3fS7PthZqeTtW7khY8d\u002BcBkTA5bt3c4RztqA1hu1zfr7tNq3pggS7ZjK5RvA6jS06JtmpxbG1f/mqS/9mNPJN03\u002BZe7sxonRAFY\u002BIzjyESTmC\u002B1AD2akNJ8a0T0YFRTEwa2OAoQFiCIRVWbAyPKG9FgK10zmiSfnGnFP0fVM\u002BOsBeSFLY85g4IPLbrn/42vsk9zkzX3IHniF5yhS9fYshJy7v0\u002BRO5BJqjbI2xpuA==",
-      "StatusCode": 201,
-      "ResponseHeaders": {
-        "Content-Length": "0",
-        "Content-MD5": "3NkJF\u002ByWkZp2z2l1eBbccw==",
-        "Date": "Tue, 10 Dec 2019 06:02:31 GMT",
-        "ETag": "\u00220x8D77D368BBED0E0\u0022",
-        "Last-Modified": "Tue, 10 Dec 2019 06:02:32 GMT",
->>>>>>> 1d9822e0
-        "Server": [
-          "Windows-Azure-File/1.0",
-          "Microsoft-HTTPAPI/2.0"
-        ],
-<<<<<<< HEAD
-        "x-ms-client-request-id": "cf7c63d4-6b13-1f3f-0dc7-2a709abb78f7",
-        "x-ms-request-id": "fbbf7eba-801a-0018-491b-af4d5c000000",
-=======
-        "x-ms-client-request-id": "1cdfe389-10eb-b71a-1c75-78902a491e3f",
-        "x-ms-request-id": "6e5f527a-601a-0010-391f-af5753000000",
->>>>>>> 1d9822e0
-        "x-ms-request-server-encrypted": "true",
-        "x-ms-version": "2019-07-07"
-      },
-      "ResponseBody": []
-    },
-    {
-<<<<<<< HEAD
-      "RequestUri": "https://seanstagetest.file.core.windows.net/test-share-e5abc0ea-343d-805a-da3a-5870403384ab/test-directory-1db95635-89f0-852d-a341-c96832860d1f/test-file-1cf1525e-d265-ed30-6dc8-d3bed674924f?sv=2019-02-02\u0026ss=bfq\u0026srt=sco\u0026spr=https\u0026se=2019-12-10T06%3A34%3A06Z\u0026sp=rwdlacup\u0026sig=Sanitized\u0026comp=range",
+      "RequestBody": "JaGTLsCLiXcL7Y3bSpKmU3H1\u002BbvbcvWWa73hBTw6Tw2jcQs65MsDfrfvcaaN9wy2npBvJKb1oLKs/MMDqYQ70J5/N9mHa26l8XoD6wFOCXSwK2eryytnrdBYjugHANUztKAIDb8zLzIhyjIr8bWxXfNPUn0djwVzF4oILtyGnfGl0DZgRvu0fPw0iQD4O7wbpzH1uK1XFiWalPY1KwBWmyxBhiF\u002BURf3mtWB6AUFetvN7YerkeVDTbkRxbEFf1H73u7Ut7WanVYa/R3X1S0flRoaZz54qwlG/ThnbItl8RuDhQoXMcMmM08xkJTIbHeL8i\u002BX6xgTgjLljbl8MjDKtAsCVFAiCGRW8zTuRxp1fpHA23pczgYCcALYMqMJqQAfZtyIxhcnaerKQPfjJTsYcA4ovFe2buUF/\u002BRNStXATUk0z\u002BE\u002B7Lh5mHKQkY4OH0rHv8KV4O2oaPj2g8Yz2h4UCfOur1Va2oNVryPkJtxX9uCZhYsTK2xbi2boR2nxRb5Ue4eaYG/0beU\u002BPzHKxEIcnozmmlSTAN6HUiTvcZIaZGlkkKpUvZZwpBil1es6kMcjzKjcCqtqwHupEw1LBftSJNvHZjOYx\u002BH1dvY77SryTMFcy6XpPVm\u002B\u002Bs8uqqmJJZ4cUrEQcyqTiwXH5pS0LtJQt8dM7jpWaOaCCWtkaRw3bFBXH5p54dmWyT\u002BgIlbECcv83vPiPDZkxerKjmq\u002BLyHoj3lEXQ841tXttSX6tkaPvv\u002BgZ4spVS8a8lmwr1Nv15kdt5PcgKu8xAcd9IcRag\u002BjOs9qHseWvjpJKWu2hyeBft2L3P\u002Bzsj5T46KDC2CoCYhKDHSEBLnSh/hYk1ZABjzfm3WqhY0Q8IeRFzskErLZoSDjbHqz/XokuVUGWh/nEt1lpHDq/YP6ORzs8u1\u002BrXRGf/E1XZrCLJ77hsw4CZZoqgRdv25C7qOc6TJexwuMpgzgwNsusbVDo3fS73e3wTCGhEjpIO0FA5BNmXRoY2WSbuC/WEm6OfhOGhv3cP8s5ScC2ELDo4Ue2rxK4RhB2kASP4CX\u002BGjmy0pQmgXSDpKQILRMZooiz8paoX6Mb1jfDT/a5TF/lO2/Gw33cgmAS8spusBk9HS172\u002B1PVbqWVvycIzF\u002BClhEYvHjUp9KlzB2VWyYrWXexnKJfXByVeW1MKxBQJ8u1OhyKg0nWcqOMQS9GMBN/alWvVz\u002BtI0oEg0MLiIyyVaRR4BEJoNY92xoOwxrtXzlJzLC6oMCMCAbSdfAGyuomyfuK5F/ydcmPcXwlnmAvFzQJwcvL96TTxdgaNyrWNxA/6AkfUmrpV1b3Oz9EZmmmo17L/QkuWtJGpy532E6euTpr5bZXD7TJEGpk1Mxw==",
+      "StatusCode": 201,
+      "ResponseHeaders": {
+        "Content-Length": "0",
+        "Content-MD5": "ET1rO9RzQNtl9yBqTt3f2g==",
+        "Date": "Wed, 11 Dec 2019 20:42:36 GMT",
+        "ETag": "\u00220x8D77E7AA85F9FC2\u0022",
+        "Last-Modified": "Wed, 11 Dec 2019 20:42:37 GMT",
+        "Server": [
+          "Windows-Azure-File/1.0",
+          "Microsoft-HTTPAPI/2.0"
+        ],
+        "x-ms-client-request-id": "6207c9f6-36db-9dcf-b507-0e05e50daa0a",
+        "x-ms-request-id": "c4ea06dd-501a-001b-2b63-b0ac38000000",
+        "x-ms-request-server-encrypted": "true",
+        "x-ms-version": "2019-07-07"
+      },
+      "ResponseBody": []
+    },
+    {
+      "RequestUri": "https://seanstagetest.file.core.windows.net/test-share-c2675be7-0917-3f53-8318-6204a01a56de/test-directory-b0c60b8f-d24c-aea2-be14-2a446cd5b5d2/test-file-7d674109-1a94-57d2-4944-e4e1199fb17c?sv=2019-02-02\u0026ss=bfq\u0026srt=sco\u0026spr=https\u0026se=2019-12-11T21%3A42%3A35Z\u0026sp=rwdlacup\u0026sig=Sanitized\u0026comp=range",
       "RequestMethod": "PUT",
       "RequestHeaders": {
         "Content-Length": "1024",
-        "traceparent": "00-3d2fc2482c32ec4d8789fbdfb3d45882-e5e442c33aa7614f-00",
-        "User-Agent": [
-          "azsdk-net-Storage.Files.Shares/12.0.0-dev.20191209.1\u002Bb71b1fa965b15eccfc57e2c7781b8bf85cd4c766",
-          "(.NET Core 4.6.28008.01; Microsoft Windows 10.0.18363 )"
-        ],
-        "x-ms-client-request-id": "305ec2c1-2b23-1362-49f6-20f8f7b8f8f8",
-=======
-      "RequestUri": "https://seanstagetest.file.core.windows.net/test-share-c493cfd8-299f-9d51-5a28-fdd3ff4a3bb2/test-directory-4ddffdff-babb-c452-9f03-501427025a44/test-file-7587dc06-5915-8e7c-8ce5-645e602295d2?sv=2019-02-02\u0026ss=bfq\u0026srt=sco\u0026spr=https\u0026se=2019-12-10T07%3A02%3A31Z\u0026sp=rwdlacup\u0026sig=Sanitized\u0026comp=range",
-      "RequestMethod": "PUT",
-      "RequestHeaders": {
-        "Content-Length": "1024",
-        "traceparent": "00-5eb3f22b250cf44da8e496b630eefdf9-6c5d93a94d37a64c-00",
-        "User-Agent": [
-          "azsdk-net-Storage.Files.Shares/12.0.0-dev.20191209.1\u002B61bda4d1783b0e05dba0d434ff14b2840726d3b1",
-          "(.NET Core 4.6.28008.01; Microsoft Windows 10.0.18363 )"
-        ],
-        "x-ms-client-request-id": "4c0d5308-0453-d8ae-4372-9b7d5a71350d",
->>>>>>> 1d9822e0
+        "traceparent": "00-b9cd39b67b1f26408870e9935374e8fd-30ecefa057dd6148-00",
+        "User-Agent": [
+          "azsdk-net-Storage.Files.Shares/12.0.0-dev.20191211.1\u002B899431c003876eb9b26cefd8e8a37e7f27f82ced",
+          "(.NET Core 4.6.28008.01; Microsoft Windows 10.0.18363 )"
+        ],
+        "x-ms-client-request-id": "39481023-1318-4efc-b1d4-5b7229cf9b98",
         "x-ms-range": "bytes=0-1023",
         "x-ms-return-client-request-id": "true",
         "x-ms-version": "2019-07-07",
         "x-ms-write": "update"
       },
-<<<<<<< HEAD
-      "RequestBody": "LAyFAWC4j9VLgJ/aqt2yKVakWaBi\u002BFcQADfnxwDDtJOQTt4ymdmtpsMc0eQzVUOPFalnMRvy7DS1dQEp0MfUh8sLSVz/gJB997PdRiZy3ar0WLJWW4N4nmGqfCTXhNb7R0kZJwzmkJUZ6jpnFKUNQ5dXNHgVfStIk6v6VANrpnLc4f7cWLWeDcgdPHFIEIm8nTmMf09e5soe0ZNg7DuRrkTIijOmMOriuSew90C6AIMhPrfK3iYifvs0vochPSGNjI4tgIVWFWxOqsYore6JZNEQPq2Dxs8dpQs4cnFiwHsFImuxjH/9yylLezRf\u002BdEMq1q2Ef9zCcW/D9p5HqL67OlLI4qC19dREnOEOEuavqw6K8YXq698khmm8n2lhK2GUI9KFNZGidODZf6L79F6JFEuPvLc40A6zpFx3ORZq47G/ei7UKnV9KLylEaw8KJHLM4sd0W6qmxOEEVF1K3vKblwxfHpvtSnWElQ6U/5id3uKbAWLTRIC1N7bD9kkCD1A2qMQCuwXm35hR77asEdVYZoVqr82PuFJ7mebVGUQ8gpW\u002BXkbUiyPctCHagWTaGRXRe5/Dl2\u002BCtuBxlxEvAcZEFW0g7cOOc9tRnfurtTb9kYDA8520eOs2K5dWYvQSvaJrhmv3qStSQve0Yglj5wG5c/WAXg4on6xx\u002BrIsOBDnTtBJMC7a9ehlfrCWAAbhwkSVrO7\u002Bgl\u002BUQva/hb5pJhrm3SMpKqbS7o4dKt9dgp\u002BlkCh9lpsx\u002BLxwpP04G3A5/FiVvyLjuKedsr5Q4VeARrBXGeWF\u002B4\u002BPpNR2qHW5msMd0z6Gx9NsweeA3\u002BPc0RdU8G480PGKpADJFgpebQAx5Bf7Qw4pCY7s\u002BlgOBRurotPNEagHjLnBgz8tvaHJHlTXXvvL4Y4JK/bvT\u002BapfJ7lLWM2gVtYKldeKc/PC1vdI\u002BwDNrYv38FFs\u002BWxGDzTKBagSIBOkoz5fySUfbfOSiCrEiwKpjXotV2R4M1lpwIqiwGpLsLLjoFfCceBm1IJh3nFFgYA2HHQt4MirKHPg8giafK2FRtt34Oqq5x\u002BVyn7iGlDoIEMKaKP2Gc/qNHfn3X/byFvQ2JuV0ZyZizlUmBZNyRIe\u002BNHFkBANkykLiahyxwWfuf4jDT25UlKibOFmnYG1nG9lxOSuEjhLx0luikf0KsQzuN4YKrvUZaaDJyMyqvGrUe05CP4g8avB20n0TsgKrkYdNuSnnXW3jWNCLu8ZGRhXxzhaux3GEscyVk9t3BredHjdFXANA7R7hXue3sa8qMItnIeTs/MkVyQdcUsmSa1IZ7ZyPAOoSsOH3zGiJzAAdamNPEOTTsSFtL5P745pVT/OVnsMSmy\u002BhVXAC9DBhiw==",
-      "StatusCode": 201,
-      "ResponseHeaders": {
-        "Content-Length": "0",
-        "Content-MD5": "iTqjWgbd5z8gwHSlVXR5fQ==",
-        "Date": "Tue, 10 Dec 2019 05:34:07 GMT",
-        "ETag": "\u00220x8D77D3293C6E31D\u0022",
-        "Last-Modified": "Tue, 10 Dec 2019 05:34:07 GMT",
-=======
-      "RequestBody": "0GsTF1UBJ1bMzZY5ZErU1lleKlFFvdCnlB7MN/EXul/qOVa6/uumBLUwqUfDQypBEI4EAfhDjROaa4M3NfBltBM2Tyv0GtdtuCacFRSI5FD0iiZiE7hnpqtCH5Nob87FyvQ0jPT/Tfa3lknRp3j/EYcyQ6vJAqFbz6h/sfpDBUlY10ofVFdc9Dwwq31vlf8yQw0LNiwi\u002B8dT2LxLf5z7c5AAec8t370v1k5vmVcj6zqpTG7tOM8dNduDzHuaEHSgNDfsbxsvBGNQ3GDds2JvL\u002B2CoTMuDjvB4kT0qhNBlMXZz2UfN3weekcKnVtvP4J5E5yOGG5BcSX8KozXOlpPDkeaBOT8UPhwZCfrI3HfUqPBepd2snxWl10/IwzwRj/tuo4U1DuefMOkHrNHVk60HdjpFsDC2FvKRGyGvSzrgB3o/Wniy31nI/7U0pTIDkAPiwY0BjB/K\u002BEySY/OF7\u002BWuZ6WX1jk0VFagfLC7QbHAjUrdzEmt3nsaNKHsIHumQs\u002BPhn2Mq/oKrm02YU9vT7aa0daop\u002BNbwElqfaGXSDQbOjng67t0c\u002BGQ013ct3zrquUrEU6k/Zrsc4X0Yi5Yc2Z5G2dVjmP7Zp31F5SFf0kMfpK8rDbldjxe9Hg1f9GzeKA3o1wVlhyBL6rw7\u002BXGZzR85\u002BObm4cvU6Uq9pnrxiaMAd80TZvtNui2O3xMNEZWWI1D\u002BJfuF5zYyE/26p9ClWmEZO4G0dlYT7E7JWAK418e1J4Mp81OneoCG0VMNgwJM6XSh8\u002BYD4b0K2jm8zI8jiTwmBXBdi1cNYbDxLZUDBmk8fH6eBuPhoUXWHykp\u002Br3xY1gm542R/14tlII1ArQYB9PQcFAAlYJIRFQ6d2w943cDD8pM3C7bqn0gcGJhrJ6BvhdFSXpd4M3V3qMpV4fx76EbIgL52yu1BMXi4CUf5pfFuMlE\u002BKn8pR78Zw17slL1PoCxRoqbh\u002BL7gES0ewCoxegLY56\u002BrOcHHnz0DWQeOVJy7bGUXpANOjDWSWhlSCoeU6EVcE7ENoGpujgNl3p\u002B7VbyMZ1PBGdX/jld2FOOodZS1bnC\u002BMkDvrcv\u002BqRoD5K2Z2wRcwacz09JzXIVZl4\u002BGxhRusHAu\u002BSd7oLWHxmy7/6Wp3D3fS7PthZqeTtW7khY8d\u002BcBkTA5bt3c4RztqA1hu1zfr7tNq3pggS7ZjK5RvA6jS06JtmpxbG1f/mqS/9mNPJN03\u002BZe7sxonRAFY\u002BIzjyESTmC\u002B1AD2akNJ8a0T0YFRTEwa2OAoQFiCIRVWbAyPKG9FgK10zmiSfnGnFP0fVM\u002BOsBeSFLY85g4IPLbrn/42vsk9zkzX3IHniF5yhS9fYshJy7v0\u002BRO5BJqjbI2xpuA==",
-      "StatusCode": 201,
-      "ResponseHeaders": {
-        "Content-Length": "0",
-        "Content-MD5": "3NkJF\u002ByWkZp2z2l1eBbccw==",
-        "Date": "Tue, 10 Dec 2019 06:02:31 GMT",
-        "ETag": "\u00220x8D77D368BCB0794\u0022",
-        "Last-Modified": "Tue, 10 Dec 2019 06:02:32 GMT",
->>>>>>> 1d9822e0
-        "Server": [
-          "Windows-Azure-File/1.0",
-          "Microsoft-HTTPAPI/2.0"
-        ],
-<<<<<<< HEAD
-        "x-ms-client-request-id": "305ec2c1-2b23-1362-49f6-20f8f7b8f8f8",
-        "x-ms-request-id": "fbbf7ebb-801a-0018-4a1b-af4d5c000000",
-=======
-        "x-ms-client-request-id": "4c0d5308-0453-d8ae-4372-9b7d5a71350d",
-        "x-ms-request-id": "6e5f527b-601a-0010-3a1f-af5753000000",
->>>>>>> 1d9822e0
-        "x-ms-request-server-encrypted": "true",
-        "x-ms-version": "2019-07-07"
-      },
-      "ResponseBody": []
-    },
-    {
-<<<<<<< HEAD
-      "RequestUri": "https://seanstagetest.file.core.windows.net/test-share-94a8f5c7-0ca9-03e9-3073-1269908388f4?sv=2019-02-02\u0026ss=bfq\u0026srt=sco\u0026spr=https\u0026se=2019-12-10T06%3A34%3A06Z\u0026sp=rwdlacup\u0026sig=Sanitized\u0026restype=share",
+      "RequestBody": "JaGTLsCLiXcL7Y3bSpKmU3H1\u002BbvbcvWWa73hBTw6Tw2jcQs65MsDfrfvcaaN9wy2npBvJKb1oLKs/MMDqYQ70J5/N9mHa26l8XoD6wFOCXSwK2eryytnrdBYjugHANUztKAIDb8zLzIhyjIr8bWxXfNPUn0djwVzF4oILtyGnfGl0DZgRvu0fPw0iQD4O7wbpzH1uK1XFiWalPY1KwBWmyxBhiF\u002BURf3mtWB6AUFetvN7YerkeVDTbkRxbEFf1H73u7Ut7WanVYa/R3X1S0flRoaZz54qwlG/ThnbItl8RuDhQoXMcMmM08xkJTIbHeL8i\u002BX6xgTgjLljbl8MjDKtAsCVFAiCGRW8zTuRxp1fpHA23pczgYCcALYMqMJqQAfZtyIxhcnaerKQPfjJTsYcA4ovFe2buUF/\u002BRNStXATUk0z\u002BE\u002B7Lh5mHKQkY4OH0rHv8KV4O2oaPj2g8Yz2h4UCfOur1Va2oNVryPkJtxX9uCZhYsTK2xbi2boR2nxRb5Ue4eaYG/0beU\u002BPzHKxEIcnozmmlSTAN6HUiTvcZIaZGlkkKpUvZZwpBil1es6kMcjzKjcCqtqwHupEw1LBftSJNvHZjOYx\u002BH1dvY77SryTMFcy6XpPVm\u002B\u002Bs8uqqmJJZ4cUrEQcyqTiwXH5pS0LtJQt8dM7jpWaOaCCWtkaRw3bFBXH5p54dmWyT\u002BgIlbECcv83vPiPDZkxerKjmq\u002BLyHoj3lEXQ841tXttSX6tkaPvv\u002BgZ4spVS8a8lmwr1Nv15kdt5PcgKu8xAcd9IcRag\u002BjOs9qHseWvjpJKWu2hyeBft2L3P\u002Bzsj5T46KDC2CoCYhKDHSEBLnSh/hYk1ZABjzfm3WqhY0Q8IeRFzskErLZoSDjbHqz/XokuVUGWh/nEt1lpHDq/YP6ORzs8u1\u002BrXRGf/E1XZrCLJ77hsw4CZZoqgRdv25C7qOc6TJexwuMpgzgwNsusbVDo3fS73e3wTCGhEjpIO0FA5BNmXRoY2WSbuC/WEm6OfhOGhv3cP8s5ScC2ELDo4Ue2rxK4RhB2kASP4CX\u002BGjmy0pQmgXSDpKQILRMZooiz8paoX6Mb1jfDT/a5TF/lO2/Gw33cgmAS8spusBk9HS172\u002B1PVbqWVvycIzF\u002BClhEYvHjUp9KlzB2VWyYrWXexnKJfXByVeW1MKxBQJ8u1OhyKg0nWcqOMQS9GMBN/alWvVz\u002BtI0oEg0MLiIyyVaRR4BEJoNY92xoOwxrtXzlJzLC6oMCMCAbSdfAGyuomyfuK5F/ydcmPcXwlnmAvFzQJwcvL96TTxdgaNyrWNxA/6AkfUmrpV1b3Oz9EZmmmo17L/QkuWtJGpy532E6euTpr5bZXD7TJEGpk1Mxw==",
+      "StatusCode": 201,
+      "ResponseHeaders": {
+        "Content-Length": "0",
+        "Content-MD5": "ET1rO9RzQNtl9yBqTt3f2g==",
+        "Date": "Wed, 11 Dec 2019 20:42:36 GMT",
+        "ETag": "\u00220x8D77E7AA86DAB86\u0022",
+        "Last-Modified": "Wed, 11 Dec 2019 20:42:37 GMT",
+        "Server": [
+          "Windows-Azure-File/1.0",
+          "Microsoft-HTTPAPI/2.0"
+        ],
+        "x-ms-client-request-id": "39481023-1318-4efc-b1d4-5b7229cf9b98",
+        "x-ms-request-id": "c4ea06de-501a-001b-2c63-b0ac38000000",
+        "x-ms-request-server-encrypted": "true",
+        "x-ms-version": "2019-07-07"
+      },
+      "ResponseBody": []
+    },
+    {
+      "RequestUri": "https://seanstagetest.file.core.windows.net/test-share-2e062895-f48d-c133-aa8e-1f3fa2dfc97f?sv=2019-02-02\u0026ss=bfq\u0026srt=sco\u0026spr=https\u0026se=2019-12-11T21%3A42%3A35Z\u0026sp=rwdlacup\u0026sig=Sanitized\u0026restype=share",
       "RequestMethod": "DELETE",
       "RequestHeaders": {
-        "traceparent": "00-0a4401c64659144798c3b212a0d111a8-57fcef05149e0e49-00",
-        "User-Agent": [
-          "azsdk-net-Storage.Files.Shares/12.0.0-dev.20191209.1\u002Bb71b1fa965b15eccfc57e2c7781b8bf85cd4c766",
-          "(.NET Core 4.6.28008.01; Microsoft Windows 10.0.18363 )"
-        ],
-        "x-ms-client-request-id": "d7ae14cd-485d-01d3-7ef6-c56c109225c2",
-=======
-      "RequestUri": "https://seanstagetest.file.core.windows.net/test-share-8063d642-cd2c-e42c-c0da-3d6ac0a6e174?sv=2019-02-02\u0026ss=bfq\u0026srt=sco\u0026spr=https\u0026se=2019-12-10T07%3A02%3A31Z\u0026sp=rwdlacup\u0026sig=Sanitized\u0026restype=share",
+        "traceparent": "00-6fb1b03224baff43bbec3eea18e33e9e-a0bc93042c940140-00",
+        "User-Agent": [
+          "azsdk-net-Storage.Files.Shares/12.0.0-dev.20191211.1\u002B899431c003876eb9b26cefd8e8a37e7f27f82ced",
+          "(.NET Core 4.6.28008.01; Microsoft Windows 10.0.18363 )"
+        ],
+        "x-ms-client-request-id": "d4e1da46-70c5-67f2-3179-114c97853626",
+        "x-ms-delete-snapshots": "include",
+        "x-ms-return-client-request-id": "true",
+        "x-ms-version": "2019-07-07"
+      },
+      "RequestBody": null,
+      "StatusCode": 202,
+      "ResponseHeaders": {
+        "Content-Length": "0",
+        "Date": "Wed, 11 Dec 2019 20:42:36 GMT",
+        "Server": [
+          "Windows-Azure-File/1.0",
+          "Microsoft-HTTPAPI/2.0"
+        ],
+        "x-ms-client-request-id": "d4e1da46-70c5-67f2-3179-114c97853626",
+        "x-ms-request-id": "c4ea06df-501a-001b-2d63-b0ac38000000",
+        "x-ms-version": "2019-07-07"
+      },
+      "ResponseBody": []
+    },
+    {
+      "RequestUri": "https://seanstagetest.file.core.windows.net/test-share-c2675be7-0917-3f53-8318-6204a01a56de?sv=2019-02-02\u0026ss=bfq\u0026srt=sco\u0026spr=https\u0026se=2019-12-11T21%3A42%3A35Z\u0026sp=rwdlacup\u0026sig=Sanitized\u0026restype=share",
       "RequestMethod": "DELETE",
       "RequestHeaders": {
-        "traceparent": "00-de2784e8ef0a974dafe9684c63f59230-b3f918014789f34b-00",
-        "User-Agent": [
-          "azsdk-net-Storage.Files.Shares/12.0.0-dev.20191209.1\u002B61bda4d1783b0e05dba0d434ff14b2840726d3b1",
-          "(.NET Core 4.6.28008.01; Microsoft Windows 10.0.18363 )"
-        ],
-        "x-ms-client-request-id": "d788a3c2-d13b-9eec-f156-320485dd60fc",
->>>>>>> 1d9822e0
+        "traceparent": "00-590620fd16ed9f44b47de374229d59af-583a69ef38c4f545-00",
+        "User-Agent": [
+          "azsdk-net-Storage.Files.Shares/12.0.0-dev.20191211.1\u002B899431c003876eb9b26cefd8e8a37e7f27f82ced",
+          "(.NET Core 4.6.28008.01; Microsoft Windows 10.0.18363 )"
+        ],
+        "x-ms-client-request-id": "4f2b1e9d-c6ee-bed3-604d-eaf8f4346c4c",
         "x-ms-delete-snapshots": "include",
         "x-ms-return-client-request-id": "true",
         "x-ms-version": "2019-07-07"
@@ -556,85 +349,21 @@
       "StatusCode": 202,
       "ResponseHeaders": {
         "Content-Length": "0",
-<<<<<<< HEAD
-        "Date": "Tue, 10 Dec 2019 05:34:07 GMT",
-=======
-        "Date": "Tue, 10 Dec 2019 06:02:31 GMT",
->>>>>>> 1d9822e0
-        "Server": [
-          "Windows-Azure-File/1.0",
-          "Microsoft-HTTPAPI/2.0"
-        ],
-<<<<<<< HEAD
-        "x-ms-client-request-id": "d7ae14cd-485d-01d3-7ef6-c56c109225c2",
-        "x-ms-request-id": "fbbf7ebc-801a-0018-4b1b-af4d5c000000",
-=======
-        "x-ms-client-request-id": "d788a3c2-d13b-9eec-f156-320485dd60fc",
-        "x-ms-request-id": "6e5f527c-601a-0010-3b1f-af5753000000",
->>>>>>> 1d9822e0
-        "x-ms-version": "2019-07-07"
-      },
-      "ResponseBody": []
-    },
-    {
-<<<<<<< HEAD
-      "RequestUri": "https://seanstagetest.file.core.windows.net/test-share-e5abc0ea-343d-805a-da3a-5870403384ab?sv=2019-02-02\u0026ss=bfq\u0026srt=sco\u0026spr=https\u0026se=2019-12-10T06%3A34%3A06Z\u0026sp=rwdlacup\u0026sig=Sanitized\u0026restype=share",
-      "RequestMethod": "DELETE",
-      "RequestHeaders": {
-        "traceparent": "00-646eb2d163d8704592a1b149d4282f41-6235182cdb75cf49-00",
-        "User-Agent": [
-          "azsdk-net-Storage.Files.Shares/12.0.0-dev.20191209.1\u002Bb71b1fa965b15eccfc57e2c7781b8bf85cd4c766",
-          "(.NET Core 4.6.28008.01; Microsoft Windows 10.0.18363 )"
-        ],
-        "x-ms-client-request-id": "e32bdce4-2009-af9a-13a0-74b39e859246",
-=======
-      "RequestUri": "https://seanstagetest.file.core.windows.net/test-share-c493cfd8-299f-9d51-5a28-fdd3ff4a3bb2?sv=2019-02-02\u0026ss=bfq\u0026srt=sco\u0026spr=https\u0026se=2019-12-10T07%3A02%3A31Z\u0026sp=rwdlacup\u0026sig=Sanitized\u0026restype=share",
-      "RequestMethod": "DELETE",
-      "RequestHeaders": {
-        "traceparent": "00-b56d6896e1219e47b6b072af3ed2df6f-4d89ed9b4353d846-00",
-        "User-Agent": [
-          "azsdk-net-Storage.Files.Shares/12.0.0-dev.20191209.1\u002B61bda4d1783b0e05dba0d434ff14b2840726d3b1",
-          "(.NET Core 4.6.28008.01; Microsoft Windows 10.0.18363 )"
-        ],
-        "x-ms-client-request-id": "b6bb0f45-5ee9-3ad1-0a71-48f0f550e2ab",
->>>>>>> 1d9822e0
-        "x-ms-delete-snapshots": "include",
-        "x-ms-return-client-request-id": "true",
-        "x-ms-version": "2019-07-07"
-      },
-      "RequestBody": null,
-      "StatusCode": 202,
-      "ResponseHeaders": {
-        "Content-Length": "0",
-<<<<<<< HEAD
-        "Date": "Tue, 10 Dec 2019 05:34:07 GMT",
-=======
-        "Date": "Tue, 10 Dec 2019 06:02:31 GMT",
->>>>>>> 1d9822e0
-        "Server": [
-          "Windows-Azure-File/1.0",
-          "Microsoft-HTTPAPI/2.0"
-        ],
-<<<<<<< HEAD
-        "x-ms-client-request-id": "e32bdce4-2009-af9a-13a0-74b39e859246",
-        "x-ms-request-id": "fbbf7ebf-801a-0018-4d1b-af4d5c000000",
-=======
-        "x-ms-client-request-id": "b6bb0f45-5ee9-3ad1-0a71-48f0f550e2ab",
-        "x-ms-request-id": "6e5f527d-601a-0010-3c1f-af5753000000",
->>>>>>> 1d9822e0
+        "Date": "Wed, 11 Dec 2019 20:42:37 GMT",
+        "Server": [
+          "Windows-Azure-File/1.0",
+          "Microsoft-HTTPAPI/2.0"
+        ],
+        "x-ms-client-request-id": "4f2b1e9d-c6ee-bed3-604d-eaf8f4346c4c",
+        "x-ms-request-id": "c4ea06e0-501a-001b-2e63-b0ac38000000",
         "x-ms-version": "2019-07-07"
       },
       "ResponseBody": []
     }
   ],
   "Variables": {
-<<<<<<< HEAD
-    "DateTimeOffsetNow": "2019-12-09T21:34:06.7730225-08:00",
-    "RandomSeed": "334784988",
-=======
-    "DateTimeOffsetNow": "2019-12-09T22:02:31.3913843-08:00",
-    "RandomSeed": "890707010",
->>>>>>> 1d9822e0
+    "DateTimeOffsetNow": "2019-12-11T12:42:35.7131191-08:00",
+    "RandomSeed": "102425683",
     "Storage_TestConfigDefault": "ProductionTenant\nseanstagetest\nU2FuaXRpemVk\nhttp://seanstagetest.blob.core.windows.net\nhttp://seanstagetest.file.core.windows.net\nhttp://seanstagetest.queue.core.windows.net\nhttp://seanstagetest.table.core.windows.net\n\n\n\n\nhttp://seanstagetest-secondary.blob.core.windows.net\nhttp://seanstagetest-secondary.file.core.windows.net\nhttp://seanstagetest-secondary.queue.core.windows.net\nhttp://seanstagetest-secondary.table.core.windows.net\n\nSanitized\n\n\nCloud\nBlobEndpoint=http://seanstagetest.blob.core.windows.net/;QueueEndpoint=http://seanstagetest.queue.core.windows.net/;FileEndpoint=http://seanstagetest.file.core.windows.net/;BlobSecondaryEndpoint=http://seanstagetest-secondary.blob.core.windows.net/;QueueSecondaryEndpoint=http://seanstagetest-secondary.queue.core.windows.net/;FileSecondaryEndpoint=http://seanstagetest-secondary.file.core.windows.net/;AccountName=seanstagetest;AccountKey=Sanitized"
   }
 }