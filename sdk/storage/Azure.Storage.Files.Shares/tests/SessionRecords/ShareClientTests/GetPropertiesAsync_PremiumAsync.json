--- conflicted
+++ resolved
@@ -1,110 +1,69 @@
 {
   "Entries": [
     {
-      "RequestUri": "http://e88xscnapdz5ptf01d.file.preprod.core.windows.net/test-share-8ddc6da1-7ca2-6a90-cead-5d81c0368bf6?restype=share",
+      "RequestUri": "http://e88xscnapdz5ptf01d.file.preprod.core.windows.net/test-share-e1ec38b7-b8dd-1a7c-7ae7-f74d89c6e210?restype=share",
       "RequestMethod": "PUT",
       "RequestHeaders": {
         "Authorization": "Sanitized",
-<<<<<<< HEAD
-        "traceparent": "00-f99318ffc65b034a83ad8bb618d8635d-4a5bbe479ce99544-00",
+        "traceparent": "00-8c44342a7e817d478fb95a6ef20b11a3-0e71812d6a759849-00",
         "User-Agent": [
-          "azsdk-net-Storage.Files.Shares/12.0.0-dev.20191209.1\u002Bb71b1fa965b15eccfc57e2c7781b8bf85cd4c766",
+          "azsdk-net-Storage.Files.Shares/12.0.0-dev.20191211.1\u002B899431c003876eb9b26cefd8e8a37e7f27f82ced",
           "(.NET Core 4.6.28008.01; Microsoft Windows 10.0.18363 )"
         ],
-        "x-ms-client-request-id": "258ac63d-0035-f161-18b9-a741a0f27d08",
-        "x-ms-date": "Tue, 10 Dec 2019 05:34:16 GMT",
-=======
-        "traceparent": "00-535d1768886e214db658301579ce3085-1905b99a57422d4c-00",
-        "User-Agent": [
-          "azsdk-net-Storage.Files.Shares/12.0.0-dev.20191209.1\u002B61bda4d1783b0e05dba0d434ff14b2840726d3b1",
-          "(.NET Core 4.6.28008.01; Microsoft Windows 10.0.18363 )"
-        ],
-        "x-ms-client-request-id": "258ac63d-0035-f161-18b9-a741a0f27d08",
-        "x-ms-date": "Tue, 10 Dec 2019 06:02:41 GMT",
->>>>>>> 1d9822e0
+        "x-ms-client-request-id": "3d52bd29-9752-bec4-41a1-bacf528b84f1",
+        "x-ms-date": "Wed, 11 Dec 2019 20:42:46 GMT",
         "x-ms-return-client-request-id": "true",
         "x-ms-version": "2019-07-07"
       },
       "RequestBody": null,
       "StatusCode": 201,
       "ResponseHeaders": {
-<<<<<<< HEAD
-        "Date": "Tue, 10 Dec 2019 05:34:15 GMT",
-        "ETag": "\u00220x8D77D3299051663\u0022",
-        "Last-Modified": "Tue, 10 Dec 2019 05:34:16 GMT",
-=======
-        "Date": "Tue, 10 Dec 2019 06:02:41 GMT",
-        "ETag": "\u00220x8D77D36910C9359\u0022",
-        "Last-Modified": "Tue, 10 Dec 2019 06:02:41 GMT",
->>>>>>> 1d9822e0
+        "Date": "Wed, 11 Dec 2019 20:42:45 GMT",
+        "ETag": "\u00220x8D77E7AADC6B701\u0022",
+        "Last-Modified": "Wed, 11 Dec 2019 20:42:46 GMT",
         "Server": [
           "Windows-Azure-File/1.0",
           "Microsoft-HTTPAPI/2.0"
         ],
         "Transfer-Encoding": "chunked",
-        "x-ms-client-request-id": "258ac63d-0035-f161-18b9-a741a0f27d08",
-<<<<<<< HEAD
-        "x-ms-request-id": "97066f69-501a-0074-641b-af6b8a000000",
-=======
-        "x-ms-request-id": "d9df72f0-401a-00c1-631f-af6675000000",
->>>>>>> 1d9822e0
+        "x-ms-client-request-id": "3d52bd29-9752-bec4-41a1-bacf528b84f1",
+        "x-ms-request-id": "8a9054fe-101a-0078-4163-b0857b000000",
         "x-ms-version": "2019-07-07"
       },
       "ResponseBody": []
     },
     {
-      "RequestUri": "http://e88xscnapdz5ptf01d.file.preprod.core.windows.net/test-share-8ddc6da1-7ca2-6a90-cead-5d81c0368bf6?restype=share",
+      "RequestUri": "http://e88xscnapdz5ptf01d.file.preprod.core.windows.net/test-share-e1ec38b7-b8dd-1a7c-7ae7-f74d89c6e210?restype=share",
       "RequestMethod": "GET",
       "RequestHeaders": {
         "Authorization": "Sanitized",
-<<<<<<< HEAD
-        "traceparent": "00-01c2839fd18dd3469291020015804c14-ece49cab648de345-00",
+        "traceparent": "00-f827c2dcdbf38b46842483649e109e1a-1d9bf0335c439c45-00",
         "User-Agent": [
-          "azsdk-net-Storage.Files.Shares/12.0.0-dev.20191209.1\u002Bb71b1fa965b15eccfc57e2c7781b8bf85cd4c766",
+          "azsdk-net-Storage.Files.Shares/12.0.0-dev.20191211.1\u002B899431c003876eb9b26cefd8e8a37e7f27f82ced",
           "(.NET Core 4.6.28008.01; Microsoft Windows 10.0.18363 )"
         ],
-        "x-ms-client-request-id": "fa44a999-65ab-dbc1-20d2-a164de2596f7",
-        "x-ms-date": "Tue, 10 Dec 2019 05:34:16 GMT",
-=======
-        "traceparent": "00-d753a96ccbe24341bca86f28486cafc2-acba5dc9985d9040-00",
-        "User-Agent": [
-          "azsdk-net-Storage.Files.Shares/12.0.0-dev.20191209.1\u002B61bda4d1783b0e05dba0d434ff14b2840726d3b1",
-          "(.NET Core 4.6.28008.01; Microsoft Windows 10.0.18363 )"
-        ],
-        "x-ms-client-request-id": "fa44a999-65ab-dbc1-20d2-a164de2596f7",
-        "x-ms-date": "Tue, 10 Dec 2019 06:02:41 GMT",
->>>>>>> 1d9822e0
+        "x-ms-client-request-id": "cb23c1ff-a473-a7bd-7101-b9b3d06d9a12",
+        "x-ms-date": "Wed, 11 Dec 2019 20:42:46 GMT",
         "x-ms-return-client-request-id": "true",
         "x-ms-version": "2019-07-07"
       },
       "RequestBody": null,
       "StatusCode": 200,
       "ResponseHeaders": {
-<<<<<<< HEAD
-        "Date": "Tue, 10 Dec 2019 05:34:15 GMT",
-        "ETag": "\u00220x8D77D3299051663\u0022",
-        "Last-Modified": "Tue, 10 Dec 2019 05:34:16 GMT",
-=======
-        "Date": "Tue, 10 Dec 2019 06:02:41 GMT",
-        "ETag": "\u00220x8D77D36910C9359\u0022",
-        "Last-Modified": "Tue, 10 Dec 2019 06:02:41 GMT",
->>>>>>> 1d9822e0
+        "Date": "Wed, 11 Dec 2019 20:42:45 GMT",
+        "ETag": "\u00220x8D77E7AADC6B701\u0022",
+        "Last-Modified": "Wed, 11 Dec 2019 20:42:46 GMT",
         "Server": [
           "Windows-Azure-File/1.0",
           "Microsoft-HTTPAPI/2.0"
         ],
         "Transfer-Encoding": "chunked",
-        "x-ms-client-request-id": "fa44a999-65ab-dbc1-20d2-a164de2596f7",
+        "x-ms-client-request-id": "cb23c1ff-a473-a7bd-7101-b9b3d06d9a12",
         "x-ms-enabled-protocols": "SMB",
         "x-ms-has-immutability-policy": "false",
         "x-ms-has-legal-hold": "false",
-<<<<<<< HEAD
-        "x-ms-request-id": "97066f6d-501a-0074-651b-af6b8a000000",
-        "x-ms-share-next-allowed-quota-downgrade-time": "Tue, 10 Dec 2019 05:34:16 GMT",
-=======
-        "x-ms-request-id": "d9df72f3-401a-00c1-641f-af6675000000",
-        "x-ms-share-next-allowed-quota-downgrade-time": "Tue, 10 Dec 2019 06:02:41 GMT",
->>>>>>> 1d9822e0
+        "x-ms-request-id": "8a905500-101a-0078-4263-b0857b000000",
+        "x-ms-share-next-allowed-quota-downgrade-time": "Wed, 11 Dec 2019 20:42:46 GMT",
         "x-ms-share-provisioned-egress-mbps": "66",
         "x-ms-share-provisioned-ingress-mbps": "44",
         "x-ms-share-provisioned-iops": "100",
@@ -114,27 +73,17 @@
       "ResponseBody": []
     },
     {
-      "RequestUri": "http://e88xscnapdz5ptf01d.file.preprod.core.windows.net/test-share-8ddc6da1-7ca2-6a90-cead-5d81c0368bf6?restype=share",
+      "RequestUri": "http://e88xscnapdz5ptf01d.file.preprod.core.windows.net/test-share-e1ec38b7-b8dd-1a7c-7ae7-f74d89c6e210?restype=share",
       "RequestMethod": "DELETE",
       "RequestHeaders": {
         "Authorization": "Sanitized",
-<<<<<<< HEAD
-        "traceparent": "00-9f1f9d7095268e4fb47bc3c338d8f07c-fc2ce5dee4c9ab42-00",
+        "traceparent": "00-ccd6c442e42c0a45b529668a4c06b591-c494b1edb6319641-00",
         "User-Agent": [
-          "azsdk-net-Storage.Files.Shares/12.0.0-dev.20191209.1\u002Bb71b1fa965b15eccfc57e2c7781b8bf85cd4c766",
+          "azsdk-net-Storage.Files.Shares/12.0.0-dev.20191211.1\u002B899431c003876eb9b26cefd8e8a37e7f27f82ced",
           "(.NET Core 4.6.28008.01; Microsoft Windows 10.0.18363 )"
         ],
-        "x-ms-client-request-id": "f7a78ab3-83ae-d65c-db16-439a162e3ce1",
-        "x-ms-date": "Tue, 10 Dec 2019 05:34:16 GMT",
-=======
-        "traceparent": "00-7c12a7964563814e85fb93c51f50a3dd-98d44a0a53b0f14b-00",
-        "User-Agent": [
-          "azsdk-net-Storage.Files.Shares/12.0.0-dev.20191209.1\u002B61bda4d1783b0e05dba0d434ff14b2840726d3b1",
-          "(.NET Core 4.6.28008.01; Microsoft Windows 10.0.18363 )"
-        ],
-        "x-ms-client-request-id": "f7a78ab3-83ae-d65c-db16-439a162e3ce1",
-        "x-ms-date": "Tue, 10 Dec 2019 06:02:41 GMT",
->>>>>>> 1d9822e0
+        "x-ms-client-request-id": "90d05588-b867-6f7d-ca09-bc516a815c8d",
+        "x-ms-date": "Wed, 11 Dec 2019 20:42:46 GMT",
         "x-ms-delete-snapshots": "include",
         "x-ms-return-client-request-id": "true",
         "x-ms-version": "2019-07-07"
@@ -142,29 +91,21 @@
       "RequestBody": null,
       "StatusCode": 202,
       "ResponseHeaders": {
-<<<<<<< HEAD
-        "Date": "Tue, 10 Dec 2019 05:34:15 GMT",
-=======
-        "Date": "Tue, 10 Dec 2019 06:02:41 GMT",
->>>>>>> 1d9822e0
+        "Date": "Wed, 11 Dec 2019 20:42:45 GMT",
         "Server": [
           "Windows-Azure-File/1.0",
           "Microsoft-HTTPAPI/2.0"
         ],
         "Transfer-Encoding": "chunked",
-        "x-ms-client-request-id": "f7a78ab3-83ae-d65c-db16-439a162e3ce1",
-<<<<<<< HEAD
-        "x-ms-request-id": "97066f6e-501a-0074-661b-af6b8a000000",
-=======
-        "x-ms-request-id": "d9df72f4-401a-00c1-651f-af6675000000",
->>>>>>> 1d9822e0
+        "x-ms-client-request-id": "90d05588-b867-6f7d-ca09-bc516a815c8d",
+        "x-ms-request-id": "8a905501-101a-0078-4363-b0857b000000",
         "x-ms-version": "2019-07-07"
       },
       "ResponseBody": []
     }
   ],
   "Variables": {
-    "RandomSeed": "1159132312",
+    "RandomSeed": "2010822843",
     "Storage_TestConfigPremiumBlob": "PremiumBlobTenant\ne88xscnapdz5ptf01d\nU2FuaXRpemVk\nhttp://e88xscnapdz5ptf01d.blob.preprod.core.windows.net\nhttp://e88xscnapdz5ptf01d.file.preprod.core.windows.net\nhttp://e88xscnapdz5ptf01d.queue.preprod.core.windows.net\nhttp://e88xscnapdz5ptf01d.table.preprod.core.windows.net\n\n\n\n\nhttp://e88xscnapdz5ptf01d-secondary.blob.preprod.core.windows.net\nhttp://e88xscnapdz5ptf01d-secondary.file.preprod.core.windows.net\nhttp://e88xscnapdz5ptf01d-secondary.queue.preprod.core.windows.net\nhttp://e88xscnapdz5ptf01d-secondary.table.preprod.core.windows.net\n\nSanitized\n\n\nCloud\nBlobEndpoint=http://e88xscnapdz5ptf01d.blob.preprod.core.windows.net/;QueueEndpoint=http://e88xscnapdz5ptf01d.queue.preprod.core.windows.net/;FileEndpoint=http://e88xscnapdz5ptf01d.file.preprod.core.windows.net/;BlobSecondaryEndpoint=http://e88xscnapdz5ptf01d-secondary.blob.preprod.core.windows.net/;QueueSecondaryEndpoint=http://e88xscnapdz5ptf01d-secondary.queue.preprod.core.windows.net/;FileSecondaryEndpoint=http://e88xscnapdz5ptf01d-secondary.file.preprod.core.windows.net/;AccountName=e88xscnapdz5ptf01d;AccountKey=Sanitized"
   }
 }