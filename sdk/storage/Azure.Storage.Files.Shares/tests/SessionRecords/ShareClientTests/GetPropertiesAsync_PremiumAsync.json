--- conflicted
+++ resolved
@@ -1,89 +1,69 @@
 {
   "Entries": [
     {
-      "RequestUri": "http://e88xscnapdz5ptf01d.file.preprod.core.windows.net/test-share-e1ec38b7-b8dd-1a7c-7ae7-f74d89c6e210?restype=share",
+      "RequestUri": "http://e88xscnapdz5ptf01d.file.preprod.core.windows.net/test-share-8242e459-5ca4-ae20-bf1d-849c3bbff983?restype=share",
       "RequestMethod": "PUT",
       "RequestHeaders": {
         "Authorization": "Sanitized",
-        "traceparent": "00-8c44342a7e817d478fb95a6ef20b11a3-0e71812d6a759849-00",
+        "traceparent": "00-1a7f7d78ba382a4a9cfce3b584833ef9-6a7c911f6e920345-00",
         "User-Agent": [
-<<<<<<< HEAD
-          "azsdk-net-Storage.Files.Shares/12.0.0-dev.20191205.1+4f14c4315f17fbbc59c93c6819467b6f15d7008f",
-=======
-          "azsdk-net-Storage.Files.Shares/12.0.0-dev.20191211.1\u002B899431c003876eb9b26cefd8e8a37e7f27f82ced",
->>>>>>> 5e20a7a1
+          "azsdk-net-Storage.Files.Shares/12.0.0-dev.20191211.1\u002B2accb37068f0a0c9382fa117525bb968c5397cf7",
           "(.NET Core 4.6.28008.01; Microsoft Windows 10.0.18363 )"
         ],
-        "x-ms-client-request-id": "3d52bd29-9752-bec4-41a1-bacf528b84f1",
-        "x-ms-date": "Wed, 11 Dec 2019 20:42:46 GMT",
+        "x-ms-client-request-id": "a41b3a10-2ef2-7275-5be9-747cdf432896",
+        "x-ms-date": "Wed, 11 Dec 2019 23:09:55 GMT",
         "x-ms-return-client-request-id": "true",
         "x-ms-version": "2019-07-07"
       },
       "RequestBody": null,
       "StatusCode": 201,
       "ResponseHeaders": {
-<<<<<<< HEAD
-        "Date": "Fri, 06 Dec 2019 00:28:40 GMT",
-        "ETag": "\"0x8D779E33E7851B8\"",
-        "Last-Modified": "Fri, 06 Dec 2019 00:28:40 GMT",
-=======
-        "Date": "Wed, 11 Dec 2019 20:42:45 GMT",
-        "ETag": "\u00220x8D77E7AADC6B701\u0022",
-        "Last-Modified": "Wed, 11 Dec 2019 20:42:46 GMT",
->>>>>>> 5e20a7a1
+        "Date": "Wed, 11 Dec 2019 23:09:55 GMT",
+        "ETag": "\u00220x8D77E8F3C5703FE\u0022",
+        "Last-Modified": "Wed, 11 Dec 2019 23:09:55 GMT",
         "Server": [
           "Windows-Azure-File/1.0",
           "Microsoft-HTTPAPI/2.0"
         ],
         "Transfer-Encoding": "chunked",
-        "x-ms-client-request-id": "3d52bd29-9752-bec4-41a1-bacf528b84f1",
-        "x-ms-request-id": "8a9054fe-101a-0078-4163-b0857b000000",
+        "x-ms-client-request-id": "a41b3a10-2ef2-7275-5be9-747cdf432896",
+        "x-ms-request-id": "57d7509d-501a-005d-5978-b01dc8000000",
         "x-ms-version": "2019-07-07"
       },
       "ResponseBody": []
     },
     {
-      "RequestUri": "http://e88xscnapdz5ptf01d.file.preprod.core.windows.net/test-share-e1ec38b7-b8dd-1a7c-7ae7-f74d89c6e210?restype=share",
+      "RequestUri": "http://e88xscnapdz5ptf01d.file.preprod.core.windows.net/test-share-8242e459-5ca4-ae20-bf1d-849c3bbff983?restype=share",
       "RequestMethod": "GET",
       "RequestHeaders": {
         "Authorization": "Sanitized",
-        "traceparent": "00-f827c2dcdbf38b46842483649e109e1a-1d9bf0335c439c45-00",
+        "traceparent": "00-0ff7fcc9bef0eb44840e8a1a4f77e33c-5d19a13e7eeb874e-00",
         "User-Agent": [
-<<<<<<< HEAD
-          "azsdk-net-Storage.Files.Shares/12.0.0-dev.20191205.1+4f14c4315f17fbbc59c93c6819467b6f15d7008f",
-=======
-          "azsdk-net-Storage.Files.Shares/12.0.0-dev.20191211.1\u002B899431c003876eb9b26cefd8e8a37e7f27f82ced",
->>>>>>> 5e20a7a1
+          "azsdk-net-Storage.Files.Shares/12.0.0-dev.20191211.1\u002B2accb37068f0a0c9382fa117525bb968c5397cf7",
           "(.NET Core 4.6.28008.01; Microsoft Windows 10.0.18363 )"
         ],
-        "x-ms-client-request-id": "cb23c1ff-a473-a7bd-7101-b9b3d06d9a12",
-        "x-ms-date": "Wed, 11 Dec 2019 20:42:46 GMT",
+        "x-ms-client-request-id": "008c3b25-55a3-a490-ed09-bfcb7d0cc6c9",
+        "x-ms-date": "Wed, 11 Dec 2019 23:09:55 GMT",
         "x-ms-return-client-request-id": "true",
         "x-ms-version": "2019-07-07"
       },
       "RequestBody": null,
       "StatusCode": 200,
       "ResponseHeaders": {
-<<<<<<< HEAD
-        "Date": "Fri, 06 Dec 2019 00:28:40 GMT",
-        "ETag": "\"0x8D779E33E7851B8\"",
-        "Last-Modified": "Fri, 06 Dec 2019 00:28:40 GMT",
-=======
-        "Date": "Wed, 11 Dec 2019 20:42:45 GMT",
-        "ETag": "\u00220x8D77E7AADC6B701\u0022",
-        "Last-Modified": "Wed, 11 Dec 2019 20:42:46 GMT",
->>>>>>> 5e20a7a1
+        "Date": "Wed, 11 Dec 2019 23:09:55 GMT",
+        "ETag": "\u00220x8D77E8F3C5703FE\u0022",
+        "Last-Modified": "Wed, 11 Dec 2019 23:09:55 GMT",
         "Server": [
           "Windows-Azure-File/1.0",
           "Microsoft-HTTPAPI/2.0"
         ],
         "Transfer-Encoding": "chunked",
-        "x-ms-client-request-id": "cb23c1ff-a473-a7bd-7101-b9b3d06d9a12",
+        "x-ms-client-request-id": "008c3b25-55a3-a490-ed09-bfcb7d0cc6c9",
         "x-ms-enabled-protocols": "SMB",
         "x-ms-has-immutability-policy": "false",
         "x-ms-has-legal-hold": "false",
-        "x-ms-request-id": "8a905500-101a-0078-4263-b0857b000000",
-        "x-ms-share-next-allowed-quota-downgrade-time": "Wed, 11 Dec 2019 20:42:46 GMT",
+        "x-ms-request-id": "57d750a0-501a-005d-5a78-b01dc8000000",
+        "x-ms-share-next-allowed-quota-downgrade-time": "Wed, 11 Dec 2019 23:09:55 GMT",
         "x-ms-share-provisioned-egress-mbps": "66",
         "x-ms-share-provisioned-ingress-mbps": "44",
         "x-ms-share-provisioned-iops": "100",
@@ -93,21 +73,17 @@
       "ResponseBody": []
     },
     {
-      "RequestUri": "http://e88xscnapdz5ptf01d.file.preprod.core.windows.net/test-share-e1ec38b7-b8dd-1a7c-7ae7-f74d89c6e210?restype=share",
+      "RequestUri": "http://e88xscnapdz5ptf01d.file.preprod.core.windows.net/test-share-8242e459-5ca4-ae20-bf1d-849c3bbff983?restype=share",
       "RequestMethod": "DELETE",
       "RequestHeaders": {
         "Authorization": "Sanitized",
-        "traceparent": "00-ccd6c442e42c0a45b529668a4c06b591-c494b1edb6319641-00",
+        "traceparent": "00-a3be80a0d02672469368313f7b7720b2-e221bf91cfa6cc49-00",
         "User-Agent": [
-<<<<<<< HEAD
-          "azsdk-net-Storage.Files.Shares/12.0.0-dev.20191205.1+4f14c4315f17fbbc59c93c6819467b6f15d7008f",
-=======
-          "azsdk-net-Storage.Files.Shares/12.0.0-dev.20191211.1\u002B899431c003876eb9b26cefd8e8a37e7f27f82ced",
->>>>>>> 5e20a7a1
+          "azsdk-net-Storage.Files.Shares/12.0.0-dev.20191211.1\u002B2accb37068f0a0c9382fa117525bb968c5397cf7",
           "(.NET Core 4.6.28008.01; Microsoft Windows 10.0.18363 )"
         ],
-        "x-ms-client-request-id": "90d05588-b867-6f7d-ca09-bc516a815c8d",
-        "x-ms-date": "Wed, 11 Dec 2019 20:42:46 GMT",
+        "x-ms-client-request-id": "a457edf8-27b7-6ff2-6f50-8d410b4bea4f",
+        "x-ms-date": "Wed, 11 Dec 2019 23:09:55 GMT",
         "x-ms-delete-snapshots": "include",
         "x-ms-return-client-request-id": "true",
         "x-ms-version": "2019-07-07"
@@ -115,26 +91,21 @@
       "RequestBody": null,
       "StatusCode": 202,
       "ResponseHeaders": {
-        "Date": "Wed, 11 Dec 2019 20:42:45 GMT",
+        "Date": "Wed, 11 Dec 2019 23:09:55 GMT",
         "Server": [
           "Windows-Azure-File/1.0",
           "Microsoft-HTTPAPI/2.0"
         ],
         "Transfer-Encoding": "chunked",
-        "x-ms-client-request-id": "90d05588-b867-6f7d-ca09-bc516a815c8d",
-        "x-ms-request-id": "8a905501-101a-0078-4363-b0857b000000",
+        "x-ms-client-request-id": "a457edf8-27b7-6ff2-6f50-8d410b4bea4f",
+        "x-ms-request-id": "57d750a1-501a-005d-5b78-b01dc8000000",
         "x-ms-version": "2019-07-07"
       },
       "ResponseBody": []
     }
   ],
   "Variables": {
-<<<<<<< HEAD
-    "RandomSeed": "1159132312",
+    "RandomSeed": "1470595000",
     "Storage_TestConfigPremiumBlob": "PremiumBlobTenant\ne88xscnapdz5ptf01d\nU2FuaXRpemVk\nhttp://e88xscnapdz5ptf01d.blob.preprod.core.windows.net\nhttp://e88xscnapdz5ptf01d.file.preprod.core.windows.net\nhttp://e88xscnapdz5ptf01d.queue.preprod.core.windows.net\nhttp://e88xscnapdz5ptf01d.table.preprod.core.windows.net\n\n\n\n\nhttp://e88xscnapdz5ptf01d-secondary.blob.preprod.core.windows.net\nhttp://e88xscnapdz5ptf01d-secondary.file.preprod.core.windows.net\nhttp://e88xscnapdz5ptf01d-secondary.queue.preprod.core.windows.net\nhttp://e88xscnapdz5ptf01d-secondary.table.preprod.core.windows.net\n\nSanitized\n\n\nCloud\nBlobEndpoint=http://e88xscnapdz5ptf01d.blob.preprod.core.windows.net/;QueueEndpoint=http://e88xscnapdz5ptf01d.queue.preprod.core.windows.net/;FileEndpoint=http://e88xscnapdz5ptf01d.file.preprod.core.windows.net/;BlobSecondaryEndpoint=http://e88xscnapdz5ptf01d-secondary.blob.preprod.core.windows.net/;QueueSecondaryEndpoint=http://e88xscnapdz5ptf01d-secondary.queue.preprod.core.windows.net/;FileSecondaryEndpoint=http://e88xscnapdz5ptf01d-secondary.file.preprod.core.windows.net/;AccountName=e88xscnapdz5ptf01d;AccountKey=Sanitized\n"
-=======
-    "RandomSeed": "2010822843",
-    "Storage_TestConfigPremiumBlob": "PremiumBlobTenant\ne88xscnapdz5ptf01d\nU2FuaXRpemVk\nhttp://e88xscnapdz5ptf01d.blob.preprod.core.windows.net\nhttp://e88xscnapdz5ptf01d.file.preprod.core.windows.net\nhttp://e88xscnapdz5ptf01d.queue.preprod.core.windows.net\nhttp://e88xscnapdz5ptf01d.table.preprod.core.windows.net\n\n\n\n\nhttp://e88xscnapdz5ptf01d-secondary.blob.preprod.core.windows.net\nhttp://e88xscnapdz5ptf01d-secondary.file.preprod.core.windows.net\nhttp://e88xscnapdz5ptf01d-secondary.queue.preprod.core.windows.net\nhttp://e88xscnapdz5ptf01d-secondary.table.preprod.core.windows.net\n\nSanitized\n\n\nCloud\nBlobEndpoint=http://e88xscnapdz5ptf01d.blob.preprod.core.windows.net/;QueueEndpoint=http://e88xscnapdz5ptf01d.queue.preprod.core.windows.net/;FileEndpoint=http://e88xscnapdz5ptf01d.file.preprod.core.windows.net/;BlobSecondaryEndpoint=http://e88xscnapdz5ptf01d-secondary.blob.preprod.core.windows.net/;QueueSecondaryEndpoint=http://e88xscnapdz5ptf01d-secondary.queue.preprod.core.windows.net/;FileSecondaryEndpoint=http://e88xscnapdz5ptf01d-secondary.file.preprod.core.windows.net/;AccountName=e88xscnapdz5ptf01d;AccountKey=Sanitized"
->>>>>>> 5e20a7a1
   }
 }