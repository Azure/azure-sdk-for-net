--- conflicted
+++ resolved
@@ -1,31 +1,17 @@
 {
   "Entries": [
     {
-<<<<<<< HEAD
-      "RequestUri": "http://seanstagetest.file.core.windows.net/test-share-51c76cb5-7ffc-cc4a-59b6-35eec20396d6?restype=share",
+      "RequestUri": "http://seanstagetest.file.core.windows.net/test-share-d81cd17e-92c9-2d6d-c5b5-bb8f262f98c9?restype=share",
       "RequestMethod": "PUT",
       "RequestHeaders": {
         "Authorization": "Sanitized",
-        "traceparent": "00-91518a285f9c1d4ea46e2c046ab72263-645dd6ab1de0614e-00",
+        "traceparent": "00-56a9919fba5acb44a35f082ba7d2424a-bda7cd666fe4884a-00",
         "User-Agent": [
-          "azsdk-net-Storage.Files.Shares/12.0.0-dev.20191209.1\u002Bb71b1fa965b15eccfc57e2c7781b8bf85cd4c766",
+          "azsdk-net-Storage.Files.Shares/12.0.0-dev.20191211.1\u002B899431c003876eb9b26cefd8e8a37e7f27f82ced",
           "(.NET Core 4.6.28008.01; Microsoft Windows 10.0.18363 )"
         ],
-        "x-ms-client-request-id": "7175e1df-aefd-1a10-c0aa-773b96aaca80",
-        "x-ms-date": "Tue, 10 Dec 2019 05:34:15 GMT",
-=======
-      "RequestUri": "http://seanstagetest.file.core.windows.net/test-share-860db40d-08de-5032-352c-0c88cc2822c1?restype=share",
-      "RequestMethod": "PUT",
-      "RequestHeaders": {
-        "Authorization": "Sanitized",
-        "traceparent": "00-e2c75fa516f95741a6d4362e395264d6-df39646210868d42-00",
-        "User-Agent": [
-          "azsdk-net-Storage.Files.Shares/12.0.0-dev.20191209.1\u002B61bda4d1783b0e05dba0d434ff14b2840726d3b1",
-          "(.NET Core 4.6.28008.01; Microsoft Windows 10.0.18363 )"
-        ],
-        "x-ms-client-request-id": "ebde10f0-36f6-a412-19e0-f0eeaac6b79a",
-        "x-ms-date": "Tue, 10 Dec 2019 06:02:40 GMT",
->>>>>>> 1d9822e0
+        "x-ms-client-request-id": "318db275-5a0b-d852-c1d6-0760b42c597a",
+        "x-ms-date": "Wed, 11 Dec 2019 20:42:45 GMT",
         "x-ms-return-client-request-id": "true",
         "x-ms-version": "2019-07-07"
       },
@@ -33,119 +19,65 @@
       "StatusCode": 201,
       "ResponseHeaders": {
         "Content-Length": "0",
-<<<<<<< HEAD
-        "Date": "Tue, 10 Dec 2019 05:34:14 GMT",
-        "ETag": "\u00220x8D77D32986AE497\u0022",
-        "Last-Modified": "Tue, 10 Dec 2019 05:34:15 GMT",
-=======
-        "Date": "Tue, 10 Dec 2019 06:02:39 GMT",
-        "ETag": "\u00220x8D77D3690742B3D\u0022",
-        "Last-Modified": "Tue, 10 Dec 2019 06:02:40 GMT",
->>>>>>> 1d9822e0
+        "Date": "Wed, 11 Dec 2019 20:42:45 GMT",
+        "ETag": "\u00220x8D77E7AAD356BA9\u0022",
+        "Last-Modified": "Wed, 11 Dec 2019 20:42:45 GMT",
         "Server": [
           "Windows-Azure-File/1.0",
           "Microsoft-HTTPAPI/2.0"
         ],
-<<<<<<< HEAD
-        "x-ms-client-request-id": "7175e1df-aefd-1a10-c0aa-773b96aaca80",
-        "x-ms-request-id": "4fd8e44f-701a-0023-0e1b-af08f8000000",
-=======
-        "x-ms-client-request-id": "ebde10f0-36f6-a412-19e0-f0eeaac6b79a",
-        "x-ms-request-id": "7dc0997d-e01a-001e-3b1f-af7ee3000000",
->>>>>>> 1d9822e0
+        "x-ms-client-request-id": "318db275-5a0b-d852-c1d6-0760b42c597a",
+        "x-ms-request-id": "ef3e4540-c01a-0019-1963-b01280000000",
         "x-ms-version": "2019-07-07"
       },
       "ResponseBody": []
     },
     {
-<<<<<<< HEAD
-      "RequestUri": "http://seanstagetest.file.core.windows.net/test-share-51c76cb5-7ffc-cc4a-59b6-35eec20396d6?restype=share\u0026comp=acl",
-=======
-      "RequestUri": "http://seanstagetest.file.core.windows.net/test-share-860db40d-08de-5032-352c-0c88cc2822c1?restype=share\u0026comp=acl",
->>>>>>> 1d9822e0
+      "RequestUri": "http://seanstagetest.file.core.windows.net/test-share-d81cd17e-92c9-2d6d-c5b5-bb8f262f98c9?restype=share\u0026comp=acl",
       "RequestMethod": "PUT",
       "RequestHeaders": {
         "Authorization": "Sanitized",
         "Content-Length": "249",
         "Content-Type": "application/xml",
-<<<<<<< HEAD
-        "traceparent": "00-0a7675c3809ef7439bcd77d1eb15230a-c68ba28e7286a547-00",
+        "traceparent": "00-5eb6bc964e40f346a5b7ab04cc259cc4-6b3735abac75ce43-00",
         "User-Agent": [
-          "azsdk-net-Storage.Files.Shares/12.0.0-dev.20191209.1\u002Bb71b1fa965b15eccfc57e2c7781b8bf85cd4c766",
+          "azsdk-net-Storage.Files.Shares/12.0.0-dev.20191211.1\u002B899431c003876eb9b26cefd8e8a37e7f27f82ced",
           "(.NET Core 4.6.28008.01; Microsoft Windows 10.0.18363 )"
         ],
-        "x-ms-client-request-id": "6ecb5f9d-501a-4a28-790e-4a35fd8d788b",
-        "x-ms-date": "Tue, 10 Dec 2019 05:34:15 GMT",
+        "x-ms-client-request-id": "d81ae27c-de8b-991f-3d83-8461fb9fca85",
+        "x-ms-date": "Wed, 11 Dec 2019 20:42:45 GMT",
         "x-ms-return-client-request-id": "true",
         "x-ms-version": "2019-07-07"
       },
-      "RequestBody": "\u003CSignedIdentifiers\u003E\u003CSignedIdentifier\u003E\u003CId\u003Ekgiityhlddxhjqmbrmtn\u003C/Id\u003E\u003CAccessPolicy\u003E\u003CStart\u003E2019-12-10T04:34:15.6076664Z\u003C/Start\u003E\u003CExpiry\u003E2019-12-10T06:34:15.6076664Z\u003C/Expiry\u003E\u003CPermission\u003Erw\u003C/Permission\u003E\u003C/AccessPolicy\u003E\u003C/SignedIdentifier\u003E\u003C/SignedIdentifiers\u003E",
+      "RequestBody": "\u003CSignedIdentifiers\u003E\u003CSignedIdentifier\u003E\u003CId\u003Ecoaaasphffirpffmbqhc\u003C/Id\u003E\u003CAccessPolicy\u003E\u003CStart\u003E2019-12-11T19:42:45.3916698Z\u003C/Start\u003E\u003CExpiry\u003E2019-12-11T21:42:45.3916698Z\u003C/Expiry\u003E\u003CPermission\u003Erw\u003C/Permission\u003E\u003C/AccessPolicy\u003E\u003C/SignedIdentifier\u003E\u003C/SignedIdentifiers\u003E",
       "StatusCode": 200,
       "ResponseHeaders": {
         "Content-Length": "0",
-        "Date": "Tue, 10 Dec 2019 05:34:14 GMT",
-        "ETag": "\u00220x8D77D329877A4A0\u0022",
-        "Last-Modified": "Tue, 10 Dec 2019 05:34:15 GMT",
-=======
-        "traceparent": "00-f15b2a870a62dc4fb8d0fde2ea5d7d50-d8d0f8de2cce5245-00",
-        "User-Agent": [
-          "azsdk-net-Storage.Files.Shares/12.0.0-dev.20191209.1\u002B61bda4d1783b0e05dba0d434ff14b2840726d3b1",
-          "(.NET Core 4.6.28008.01; Microsoft Windows 10.0.18363 )"
-        ],
-        "x-ms-client-request-id": "7b747e47-e28a-da6b-9714-6862f69e6700",
-        "x-ms-date": "Tue, 10 Dec 2019 06:02:40 GMT",
-        "x-ms-return-client-request-id": "true",
-        "x-ms-version": "2019-07-07"
-      },
-      "RequestBody": "\u003CSignedIdentifiers\u003E\u003CSignedIdentifier\u003E\u003CId\u003Eklygmklybumewflgamqi\u003C/Id\u003E\u003CAccessPolicy\u003E\u003CStart\u003E2019-12-10T05:02:40.2315589Z\u003C/Start\u003E\u003CExpiry\u003E2019-12-10T07:02:40.2315589Z\u003C/Expiry\u003E\u003CPermission\u003Erw\u003C/Permission\u003E\u003C/AccessPolicy\u003E\u003C/SignedIdentifier\u003E\u003C/SignedIdentifiers\u003E",
-      "StatusCode": 200,
-      "ResponseHeaders": {
-        "Content-Length": "0",
-        "Date": "Tue, 10 Dec 2019 06:02:39 GMT",
-        "ETag": "\u00220x8D77D3690810429\u0022",
-        "Last-Modified": "Tue, 10 Dec 2019 06:02:40 GMT",
->>>>>>> 1d9822e0
+        "Date": "Wed, 11 Dec 2019 20:42:45 GMT",
+        "ETag": "\u00220x8D77E7AAD41CBDA\u0022",
+        "Last-Modified": "Wed, 11 Dec 2019 20:42:45 GMT",
         "Server": [
           "Windows-Azure-File/1.0",
           "Microsoft-HTTPAPI/2.0"
         ],
-<<<<<<< HEAD
-        "x-ms-client-request-id": "6ecb5f9d-501a-4a28-790e-4a35fd8d788b",
-        "x-ms-request-id": "4fd8e451-701a-0023-0f1b-af08f8000000",
-=======
-        "x-ms-client-request-id": "7b747e47-e28a-da6b-9714-6862f69e6700",
-        "x-ms-request-id": "7dc0997f-e01a-001e-3c1f-af7ee3000000",
->>>>>>> 1d9822e0
+        "x-ms-client-request-id": "d81ae27c-de8b-991f-3d83-8461fb9fca85",
+        "x-ms-request-id": "ef3e4542-c01a-0019-1a63-b01280000000",
         "x-ms-version": "2019-07-07"
       },
       "ResponseBody": []
     },
     {
-<<<<<<< HEAD
-      "RequestUri": "http://seanstagetest.file.core.windows.net/test-share-51c76cb5-7ffc-cc4a-59b6-35eec20396d6?restype=share\u0026comp=acl",
+      "RequestUri": "http://seanstagetest.file.core.windows.net/test-share-d81cd17e-92c9-2d6d-c5b5-bb8f262f98c9?restype=share\u0026comp=acl",
       "RequestMethod": "GET",
       "RequestHeaders": {
         "Authorization": "Sanitized",
-        "traceparent": "00-8255afb8e119c4469fc8ae6a71169e56-fb2df1aacedb014a-00",
+        "traceparent": "00-f4a80f1dd100af419549a3f87efc0b95-05a9bfda4087d745-00",
         "User-Agent": [
-          "azsdk-net-Storage.Files.Shares/12.0.0-dev.20191209.1\u002Bb71b1fa965b15eccfc57e2c7781b8bf85cd4c766",
+          "azsdk-net-Storage.Files.Shares/12.0.0-dev.20191211.1\u002B899431c003876eb9b26cefd8e8a37e7f27f82ced",
           "(.NET Core 4.6.28008.01; Microsoft Windows 10.0.18363 )"
         ],
-        "x-ms-client-request-id": "634c7de0-a03e-3dc6-fd8e-0fac3840bc8b",
-        "x-ms-date": "Tue, 10 Dec 2019 05:34:15 GMT",
-=======
-      "RequestUri": "http://seanstagetest.file.core.windows.net/test-share-860db40d-08de-5032-352c-0c88cc2822c1?restype=share\u0026comp=acl",
-      "RequestMethod": "GET",
-      "RequestHeaders": {
-        "Authorization": "Sanitized",
-        "traceparent": "00-f4e9c2fe6943934da2b9fff59139443d-6e49b7c3a4ab1648-00",
-        "User-Agent": [
-          "azsdk-net-Storage.Files.Shares/12.0.0-dev.20191209.1\u002B61bda4d1783b0e05dba0d434ff14b2840726d3b1",
-          "(.NET Core 4.6.28008.01; Microsoft Windows 10.0.18363 )"
-        ],
-        "x-ms-client-request-id": "0809d972-1c35-6831-cbf0-148cc8e14f82",
-        "x-ms-date": "Tue, 10 Dec 2019 06:02:40 GMT",
->>>>>>> 1d9822e0
+        "x-ms-client-request-id": "b3ece631-4114-c3e8-4624-8f9bce750028",
+        "x-ms-date": "Wed, 11 Dec 2019 20:42:45 GMT",
         "x-ms-return-client-request-id": "true",
         "x-ms-version": "2019-07-07"
       },
@@ -154,59 +86,32 @@
       "ResponseHeaders": {
         "Access-Control-Allow-Origin": "*",
         "Content-Type": "application/xml",
-<<<<<<< HEAD
-        "Date": "Tue, 10 Dec 2019 05:34:14 GMT",
-        "ETag": "\u00220x8D77D329877A4A0\u0022",
-        "Last-Modified": "Tue, 10 Dec 2019 05:34:15 GMT",
-=======
-        "Date": "Tue, 10 Dec 2019 06:02:40 GMT",
-        "ETag": "\u00220x8D77D3690810429\u0022",
-        "Last-Modified": "Tue, 10 Dec 2019 06:02:40 GMT",
->>>>>>> 1d9822e0
+        "Date": "Wed, 11 Dec 2019 20:42:45 GMT",
+        "ETag": "\u00220x8D77E7AAD41CBDA\u0022",
+        "Last-Modified": "Wed, 11 Dec 2019 20:42:45 GMT",
         "Server": [
           "Windows-Azure-File/1.0",
           "Microsoft-HTTPAPI/2.0"
         ],
         "Transfer-Encoding": "chunked",
-<<<<<<< HEAD
-        "x-ms-client-request-id": "634c7de0-a03e-3dc6-fd8e-0fac3840bc8b",
-        "x-ms-request-id": "4fd8e452-701a-0023-101b-af08f8000000",
+        "x-ms-client-request-id": "b3ece631-4114-c3e8-4624-8f9bce750028",
+        "x-ms-request-id": "ef3e4543-c01a-0019-1b63-b01280000000",
         "x-ms-version": "2019-07-07"
       },
-      "ResponseBody": "\uFEFF\u003C?xml version=\u00221.0\u0022 encoding=\u0022utf-8\u0022?\u003E\u003CSignedIdentifiers\u003E\u003CSignedIdentifier\u003E\u003CId\u003Ekgiityhlddxhjqmbrmtn\u003C/Id\u003E\u003CAccessPolicy\u003E\u003CStart\u003E2019-12-10T04:34:15.6076664Z\u003C/Start\u003E\u003CExpiry\u003E2019-12-10T06:34:15.6076664Z\u003C/Expiry\u003E\u003CPermission\u003Erw\u003C/Permission\u003E\u003C/AccessPolicy\u003E\u003C/SignedIdentifier\u003E\u003C/SignedIdentifiers\u003E"
+      "ResponseBody": "\uFEFF\u003C?xml version=\u00221.0\u0022 encoding=\u0022utf-8\u0022?\u003E\u003CSignedIdentifiers\u003E\u003CSignedIdentifier\u003E\u003CId\u003Ecoaaasphffirpffmbqhc\u003C/Id\u003E\u003CAccessPolicy\u003E\u003CStart\u003E2019-12-11T19:42:45.3916698Z\u003C/Start\u003E\u003CExpiry\u003E2019-12-11T21:42:45.3916698Z\u003C/Expiry\u003E\u003CPermission\u003Erw\u003C/Permission\u003E\u003C/AccessPolicy\u003E\u003C/SignedIdentifier\u003E\u003C/SignedIdentifiers\u003E"
     },
     {
-      "RequestUri": "http://seanstagetest.file.core.windows.net/test-share-51c76cb5-7ffc-cc4a-59b6-35eec20396d6?restype=share",
+      "RequestUri": "http://seanstagetest.file.core.windows.net/test-share-d81cd17e-92c9-2d6d-c5b5-bb8f262f98c9?restype=share",
       "RequestMethod": "DELETE",
       "RequestHeaders": {
         "Authorization": "Sanitized",
-        "traceparent": "00-35ca92ffb7231d44aee928c3f431b175-ba1a5bbf9698c84e-00",
+        "traceparent": "00-88d648bc6298284eb6a438b2bc5c1493-4f70e14a0e760941-00",
         "User-Agent": [
-          "azsdk-net-Storage.Files.Shares/12.0.0-dev.20191209.1\u002Bb71b1fa965b15eccfc57e2c7781b8bf85cd4c766",
+          "azsdk-net-Storage.Files.Shares/12.0.0-dev.20191211.1\u002B899431c003876eb9b26cefd8e8a37e7f27f82ced",
           "(.NET Core 4.6.28008.01; Microsoft Windows 10.0.18363 )"
         ],
-        "x-ms-client-request-id": "8054a83d-1541-fb4c-24b4-f086372ca3bb",
-        "x-ms-date": "Tue, 10 Dec 2019 05:34:15 GMT",
-=======
-        "x-ms-client-request-id": "0809d972-1c35-6831-cbf0-148cc8e14f82",
-        "x-ms-request-id": "7dc09980-e01a-001e-3d1f-af7ee3000000",
-        "x-ms-version": "2019-07-07"
-      },
-      "ResponseBody": "\uFEFF\u003C?xml version=\u00221.0\u0022 encoding=\u0022utf-8\u0022?\u003E\u003CSignedIdentifiers\u003E\u003CSignedIdentifier\u003E\u003CId\u003Eklygmklybumewflgamqi\u003C/Id\u003E\u003CAccessPolicy\u003E\u003CStart\u003E2019-12-10T05:02:40.2315589Z\u003C/Start\u003E\u003CExpiry\u003E2019-12-10T07:02:40.2315589Z\u003C/Expiry\u003E\u003CPermission\u003Erw\u003C/Permission\u003E\u003C/AccessPolicy\u003E\u003C/SignedIdentifier\u003E\u003C/SignedIdentifiers\u003E"
-    },
-    {
-      "RequestUri": "http://seanstagetest.file.core.windows.net/test-share-860db40d-08de-5032-352c-0c88cc2822c1?restype=share",
-      "RequestMethod": "DELETE",
-      "RequestHeaders": {
-        "Authorization": "Sanitized",
-        "traceparent": "00-cea155ddac16064d92bb59e7e906736e-8b3f84b991c51f47-00",
-        "User-Agent": [
-          "azsdk-net-Storage.Files.Shares/12.0.0-dev.20191209.1\u002B61bda4d1783b0e05dba0d434ff14b2840726d3b1",
-          "(.NET Core 4.6.28008.01; Microsoft Windows 10.0.18363 )"
-        ],
-        "x-ms-client-request-id": "1def5f3e-5f95-10cb-cbe6-3499dcf9f54f",
-        "x-ms-date": "Tue, 10 Dec 2019 06:02:40 GMT",
->>>>>>> 1d9822e0
+        "x-ms-client-request-id": "1530f556-16b3-d071-fc15-317a8483504f",
+        "x-ms-date": "Wed, 11 Dec 2019 20:42:45 GMT",
         "x-ms-delete-snapshots": "include",
         "x-ms-return-client-request-id": "true",
         "x-ms-version": "2019-07-07"
@@ -215,35 +120,21 @@
       "StatusCode": 202,
       "ResponseHeaders": {
         "Content-Length": "0",
-<<<<<<< HEAD
-        "Date": "Tue, 10 Dec 2019 05:34:15 GMT",
-=======
-        "Date": "Tue, 10 Dec 2019 06:02:40 GMT",
->>>>>>> 1d9822e0
+        "Date": "Wed, 11 Dec 2019 20:42:45 GMT",
         "Server": [
           "Windows-Azure-File/1.0",
           "Microsoft-HTTPAPI/2.0"
         ],
-<<<<<<< HEAD
-        "x-ms-client-request-id": "8054a83d-1541-fb4c-24b4-f086372ca3bb",
-        "x-ms-request-id": "4fd8e453-701a-0023-111b-af08f8000000",
-=======
-        "x-ms-client-request-id": "1def5f3e-5f95-10cb-cbe6-3499dcf9f54f",
-        "x-ms-request-id": "7dc09981-e01a-001e-3e1f-af7ee3000000",
->>>>>>> 1d9822e0
+        "x-ms-client-request-id": "1530f556-16b3-d071-fc15-317a8483504f",
+        "x-ms-request-id": "ef3e4544-c01a-0019-1c63-b01280000000",
         "x-ms-version": "2019-07-07"
       },
       "ResponseBody": []
     }
   ],
   "Variables": {
-<<<<<<< HEAD
-    "DateTimeOffsetNow": "2019-12-09T21:34:15.6076664-08:00",
-    "RandomSeed": "250155598",
-=======
-    "DateTimeOffsetNow": "2019-12-09T22:02:40.2315589-08:00",
-    "RandomSeed": "64641862",
->>>>>>> 1d9822e0
+    "DateTimeOffsetNow": "2019-12-11T12:42:45.3916698-08:00",
+    "RandomSeed": "483782777",
     "Storage_TestConfigDefault": "ProductionTenant\nseanstagetest\nU2FuaXRpemVk\nhttp://seanstagetest.blob.core.windows.net\nhttp://seanstagetest.file.core.windows.net\nhttp://seanstagetest.queue.core.windows.net\nhttp://seanstagetest.table.core.windows.net\n\n\n\n\nhttp://seanstagetest-secondary.blob.core.windows.net\nhttp://seanstagetest-secondary.file.core.windows.net\nhttp://seanstagetest-secondary.queue.core.windows.net\nhttp://seanstagetest-secondary.table.core.windows.net\n\nSanitized\n\n\nCloud\nBlobEndpoint=http://seanstagetest.blob.core.windows.net/;QueueEndpoint=http://seanstagetest.queue.core.windows.net/;FileEndpoint=http://seanstagetest.file.core.windows.net/;BlobSecondaryEndpoint=http://seanstagetest-secondary.blob.core.windows.net/;QueueSecondaryEndpoint=http://seanstagetest-secondary.queue.core.windows.net/;FileSecondaryEndpoint=http://seanstagetest-secondary.file.core.windows.net/;AccountName=seanstagetest;AccountKey=Sanitized"
   }
 }