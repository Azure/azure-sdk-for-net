--- conflicted
+++ resolved
@@ -14,11 +14,7 @@
         "x-ms-client-request-id": "f495850f-9162-ebd3-114a-e7dede1917e3",
         "x-ms-date": "Wed, 16 Jun 2021 19:15:39 GMT",
         "x-ms-return-client-request-id": "true",
-<<<<<<< HEAD
-        "x-ms-version": "2020-12-06"
-=======
         "x-ms-version": "2021-02-12"
->>>>>>> 7e782c87
       },
       "RequestBody": null,
       "StatusCode": 201,
@@ -33,11 +29,7 @@
         ],
         "x-ms-client-request-id": "f495850f-9162-ebd3-114a-e7dede1917e3",
         "x-ms-request-id": "0f1ce9db-f01a-006d-79e3-626e89000000",
-<<<<<<< HEAD
-        "x-ms-version": "2020-12-06"
-=======
         "x-ms-version": "2021-02-12"
->>>>>>> 7e782c87
       },
       "ResponseBody": []
     },
@@ -55,11 +47,7 @@
         "x-ms-client-request-id": "ef9387b7-e85a-661c-ca7d-c43381910c30",
         "x-ms-date": "Wed, 16 Jun 2021 19:15:40 GMT",
         "x-ms-return-client-request-id": "true",
-<<<<<<< HEAD
-        "x-ms-version": "2020-12-06"
-=======
         "x-ms-version": "2021-02-12"
->>>>>>> 7e782c87
       },
       "RequestBody": null,
       "StatusCode": 201,
@@ -75,11 +63,7 @@
         "x-ms-client-request-id": "ef9387b7-e85a-661c-ca7d-c43381910c30",
         "x-ms-request-id": "0f1ce9de-f01a-006d-7be3-626e89000000",
         "x-ms-snapshot": "2021-06-16T19:15:39.0000000Z",
-<<<<<<< HEAD
-        "x-ms-version": "2020-12-06"
-=======
         "x-ms-version": "2021-02-12"
->>>>>>> 7e782c87
       },
       "ResponseBody": []
     },
@@ -100,11 +84,7 @@
         "x-ms-lease-duration": "-1",
         "x-ms-proposed-lease-id": "34d2d92a-7860-2313-c2cb-05fc3fc34aee",
         "x-ms-return-client-request-id": "true",
-<<<<<<< HEAD
-        "x-ms-version": "2020-12-06"
-=======
         "x-ms-version": "2021-02-12"
->>>>>>> 7e782c87
       },
       "RequestBody": null,
       "StatusCode": 201,
@@ -120,11 +100,7 @@
         "x-ms-client-request-id": "c7e62159-8150-3ece-746f-2d8fe3202606",
         "x-ms-lease-id": "34d2d92a-7860-2313-c2cb-05fc3fc34aee",
         "x-ms-request-id": "0f1ce9e1-f01a-006d-7ee3-626e89000000",
-<<<<<<< HEAD
-        "x-ms-version": "2020-12-06"
-=======
         "x-ms-version": "2021-02-12"
->>>>>>> 7e782c87
       },
       "ResponseBody": []
     },
@@ -144,11 +120,7 @@
         "x-ms-lease-action": "release",
         "x-ms-lease-id": "34d2d92a-7860-2313-c2cb-05fc3fc34aee",
         "x-ms-return-client-request-id": "true",
-<<<<<<< HEAD
-        "x-ms-version": "2020-12-06"
-=======
         "x-ms-version": "2021-02-12"
->>>>>>> 7e782c87
       },
       "RequestBody": null,
       "StatusCode": 200,
@@ -164,11 +136,7 @@
         "x-ms-client-request-id": "1ea3a683-82dd-139d-e8e8-e216faf90a3d",
         "x-ms-lease-time": "0",
         "x-ms-request-id": "0f1ce9e3-f01a-006d-80e3-626e89000000",
-<<<<<<< HEAD
-        "x-ms-version": "2020-12-06"
-=======
         "x-ms-version": "2021-02-12"
->>>>>>> 7e782c87
       },
       "ResponseBody": []
     },
@@ -187,11 +155,7 @@
         "x-ms-date": "Wed, 16 Jun 2021 19:15:40 GMT",
         "x-ms-delete-snapshots": "include",
         "x-ms-return-client-request-id": "true",
-<<<<<<< HEAD
-        "x-ms-version": "2020-12-06"
-=======
         "x-ms-version": "2021-02-12"
->>>>>>> 7e782c87
       },
       "RequestBody": null,
       "StatusCode": 202,
@@ -204,11 +168,7 @@
         ],
         "x-ms-client-request-id": "3c0cfa74-077c-b029-388a-e080d3930856",
         "x-ms-request-id": "0f1ce9e7-f01a-006d-04e3-626e89000000",
-<<<<<<< HEAD
-        "x-ms-version": "2020-12-06"
-=======
         "x-ms-version": "2021-02-12"
->>>>>>> 7e782c87
       },
       "ResponseBody": []
     }
