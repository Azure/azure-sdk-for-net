--- conflicted
+++ resolved
@@ -1,83 +1,73 @@
-{
+﻿{
   "Entries": [
     {
-      "RequestUri": "https://seanmcccanary3.file.core.windows.net/test-share-af1fb60e-f852-b5a1-bd6a-bcb57964eb9d?restype=share",
+      "RequestUri": "http://seanstagetest.file.core.windows.net/test-share-af1fb60e-f852-b5a1-bd6a-bcb57964eb9d?restype=share",
       "RequestMethod": "PUT",
       "RequestHeaders": {
-        "Accept": "application/xml",
         "Authorization": "Sanitized",
-        "traceparent": "00-de364e04dc14014dbbd304089032638c-ad00e699a75f5c4c-00",
+        "traceparent": "00-692709a18b1e3749a70d5b0ec9795049-d18cdef107a93848-00",
         "User-Agent": [
-          "azsdk-net-Storage.Files.Shares/12.7.0-alpha.20210121.1",
-          "(.NET 5.0.2; Microsoft Windows 10.0.19042)"
+          "azsdk-net-Storage.Files.Shares/12.2.0-dev.20200305.1",
+          "(.NET Core 4.6.28325.01; Microsoft Windows 10.0.18363 )"
         ],
         "x-ms-client-request-id": "b188cecd-22fd-a8b0-b398-b3ec0b5c737f",
-        "x-ms-date": "Thu, 21 Jan 2021 20:44:46 GMT",
+        "x-ms-date": "Thu, 05 Mar 2020 21:48:39 GMT",
         "x-ms-return-client-request-id": "true",
         "x-ms-share-quota": "1",
-        "x-ms-version": "2020-06-12"
+        "x-ms-version": "2020-06-12",
+        "Accept": "application/xml"
       },
       "RequestBody": null,
       "StatusCode": 201,
       "ResponseHeaders": {
         "Content-Length": "0",
-        "Date": "Thu, 21 Jan 2021 20:44:46 GMT",
-        "ETag": "\u00220x8D8BE4D63CD26A9\u0022",
-        "Last-Modified": "Thu, 21 Jan 2021 20:44:46 GMT",
+        "Date": "Thu, 05 Mar 2020 21:48:39 GMT",
+        "ETag": "\"0x8D7C14EF77197D3\"",
+        "Last-Modified": "Thu, 05 Mar 2020 21:48:39 GMT",
         "Server": [
           "Windows-Azure-File/1.0",
           "Microsoft-HTTPAPI/2.0"
         ],
         "x-ms-client-request-id": "b188cecd-22fd-a8b0-b398-b3ec0b5c737f",
-<<<<<<< HEAD
         "x-ms-request-id": "c9ef6ddc-f01a-0012-3837-f3e9eb000000",
         "x-ms-version": "2020-06-12"
-=======
-        "x-ms-request-id": "d2edbe4d-e01a-0095-6536-f03277000000",
-        "x-ms-version": "2020-04-08"
->>>>>>> ac24a13f
       },
       "ResponseBody": []
     },
     {
-      "RequestUri": "https://seanmcccanary3.file.core.windows.net/test-share-af1fb60e-f852-b5a1-bd6a-bcb57964eb9d?restype=share",
+      "RequestUri": "http://seanstagetest.file.core.windows.net/test-share-af1fb60e-f852-b5a1-bd6a-bcb57964eb9d?restype=share",
       "RequestMethod": "DELETE",
       "RequestHeaders": {
-        "Accept": "application/xml",
         "Authorization": "Sanitized",
-        "traceparent": "00-c5950f992fdd9a4b9cbe0922faf91212-eddbfdfec9520b45-00",
+        "traceparent": "00-6ca36049d64f1b41a61ae7437ce74312-0e76eeec3c794648-00",
         "User-Agent": [
-          "azsdk-net-Storage.Files.Shares/12.7.0-alpha.20210121.1",
-          "(.NET 5.0.2; Microsoft Windows 10.0.19042)"
+          "azsdk-net-Storage.Files.Shares/12.2.0-dev.20200305.1",
+          "(.NET Core 4.6.28325.01; Microsoft Windows 10.0.18363 )"
         ],
         "x-ms-client-request-id": "aae8300c-39dc-f69f-d7a3-211009047bac",
-        "x-ms-date": "Thu, 21 Jan 2021 20:44:47 GMT",
+        "x-ms-date": "Thu, 05 Mar 2020 21:48:40 GMT",
         "x-ms-return-client-request-id": "true",
-        "x-ms-version": "2020-06-12"
+        "x-ms-version": "2020-06-12",
+        "Accept": "application/xml"
       },
       "RequestBody": null,
       "StatusCode": 202,
       "ResponseHeaders": {
         "Content-Length": "0",
-        "Date": "Thu, 21 Jan 2021 20:44:46 GMT",
+        "Date": "Thu, 05 Mar 2020 21:48:39 GMT",
         "Server": [
           "Windows-Azure-File/1.0",
           "Microsoft-HTTPAPI/2.0"
         ],
         "x-ms-client-request-id": "aae8300c-39dc-f69f-d7a3-211009047bac",
-<<<<<<< HEAD
         "x-ms-request-id": "c9ef6dde-f01a-0012-3937-f3e9eb000000",
         "x-ms-version": "2020-06-12"
-=======
-        "x-ms-request-id": "d2edbe50-e01a-0095-6636-f03277000000",
-        "x-ms-version": "2020-04-08"
->>>>>>> ac24a13f
       },
       "ResponseBody": []
     }
   ],
   "Variables": {
     "RandomSeed": "1989275287",
-    "Storage_TestConfigDefault": "ProductionTenant\nseanmcccanary3\nU2FuaXRpemVk\nhttps://seanmcccanary3.blob.core.windows.net\nhttps://seanmcccanary3.file.core.windows.net\nhttps://seanmcccanary3.queue.core.windows.net\nhttps://seanmcccanary3.table.core.windows.net\n\n\n\n\nhttps://seanmcccanary3-secondary.blob.core.windows.net\nhttps://seanmcccanary3-secondary.file.core.windows.net\nhttps://seanmcccanary3-secondary.queue.core.windows.net\nhttps://seanmcccanary3-secondary.table.core.windows.net\n\nSanitized\n\n\nCloud\nBlobEndpoint=https://seanmcccanary3.blob.core.windows.net/;QueueEndpoint=https://seanmcccanary3.queue.core.windows.net/;FileEndpoint=https://seanmcccanary3.file.core.windows.net/;BlobSecondaryEndpoint=https://seanmcccanary3-secondary.blob.core.windows.net/;QueueSecondaryEndpoint=https://seanmcccanary3-secondary.queue.core.windows.net/;FileSecondaryEndpoint=https://seanmcccanary3-secondary.file.core.windows.net/;AccountName=seanmcccanary3;AccountKey=Kg==;\nseanscope1"
+    "Storage_TestConfigDefault": "ProductionTenant\nseanstagetest\nU2FuaXRpemVk\nhttps://seanstagetest.blob.core.windows.net\nhttp://seanstagetest.file.core.windows.net\nhttp://seanstagetest.queue.core.windows.net\nhttp://seanstagetest.table.core.windows.net\n\n\n\n\nhttp://seanstagetest-secondary.blob.core.windows.net\nhttp://seanstagetest-secondary.file.core.windows.net\nhttp://seanstagetest-secondary.queue.core.windows.net\nhttp://seanstagetest-secondary.table.core.windows.net\n\nSanitized\n\n\nCloud\nBlobEndpoint=https://seanstagetest.blob.core.windows.net/;QueueEndpoint=http://seanstagetest.queue.core.windows.net/;FileEndpoint=http://seanstagetest.file.core.windows.net/;BlobSecondaryEndpoint=http://seanstagetest-secondary.blob.core.windows.net/;QueueSecondaryEndpoint=http://seanstagetest-secondary.queue.core.windows.net/;FileSecondaryEndpoint=http://seanstagetest-secondary.file.core.windows.net/;AccountName=seanstagetest;AccountKey=Sanitized\nseanscope1"
   }
 }