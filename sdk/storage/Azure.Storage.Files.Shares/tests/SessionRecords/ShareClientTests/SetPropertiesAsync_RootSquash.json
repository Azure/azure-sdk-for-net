--- conflicted
+++ resolved
@@ -1,80 +1,70 @@
-{
+﻿{
   "Entries": [
     {
       "RequestUri": "https://seancanarypremiumfile2.file.core.windows.net/test-share-6eb9cce7-316f-164a-caae-e1a4ecb4668b?restype=share",
       "RequestMethod": "PUT",
       "RequestHeaders": {
-        "Accept": "application/xml",
         "Authorization": "Sanitized",
-        "traceparent": "00-2aa6801ebb7c714e99de4da641daccb5-e06ca838a1944645-00",
+        "traceparent": "00-08d223a9f9f6044ca656c5fc9c7cd639-032b30e13fbdce45-00",
         "User-Agent": [
-          "azsdk-net-Storage.Files.Shares/12.7.0-alpha.20210121.1",
-          "(.NET 5.0.2; Microsoft Windows 10.0.19042)"
+          "azsdk-net-Storage.Files.Shares/12.5.0-alpha.20201020.1",
+          "(.NET Core 4.6.29220.03; Microsoft Windows 10.0.19042 )"
         ],
         "x-ms-client-request-id": "46eff030-db60-dfec-3bed-69c28b264498",
-        "x-ms-date": "Thu, 21 Jan 2021 20:45:18 GMT",
+        "x-ms-date": "Tue, 20 Oct 2020 19:02:58 GMT",
         "x-ms-enabled-protocols": "NFS",
         "x-ms-return-client-request-id": "true",
-        "x-ms-version": "2020-06-12"
+        "x-ms-version": "2020-06-12",
+        "Accept": "application/xml"
       },
       "RequestBody": null,
       "StatusCode": 201,
       "ResponseHeaders": {
-        "Date": "Thu, 21 Jan 2021 20:45:17 GMT",
-        "ETag": "\u00220x8D8BE4D76A82B92\u0022",
-        "Last-Modified": "Thu, 21 Jan 2021 20:45:18 GMT",
+        "Date": "Tue, 20 Oct 2020 19:02:59 GMT",
+        "ETag": "\"0x8D8752AC31A708D\"",
+        "Last-Modified": "Tue, 20 Oct 2020 19:02:59 GMT",
         "Server": [
           "Windows-Azure-File/1.0",
           "Microsoft-HTTPAPI/2.0"
         ],
         "Transfer-Encoding": "chunked",
         "x-ms-client-request-id": "46eff030-db60-dfec-3bed-69c28b264498",
-<<<<<<< HEAD
         "x-ms-request-id": "a410f2c5-701a-0060-7913-a74ad3000000",
         "x-ms-version": "2020-06-12"
-=======
-        "x-ms-request-id": "12580788-201a-0052-3436-f04aa4000000",
-        "x-ms-version": "2020-04-08"
->>>>>>> ac24a13f
       },
       "ResponseBody": []
     },
     {
-      "RequestUri": "https://seancanarypremiumfile2.file.core.windows.net/test-share-6eb9cce7-316f-164a-caae-e1a4ecb4668b?restype=share\u0026comp=properties",
+      "RequestUri": "https://seancanarypremiumfile2.file.core.windows.net/test-share-6eb9cce7-316f-164a-caae-e1a4ecb4668b?restype=share&comp=properties",
       "RequestMethod": "PUT",
       "RequestHeaders": {
-        "Accept": "application/xml",
         "Authorization": "Sanitized",
-        "traceparent": "00-2a0487daf0f7304c950d4d3c5f8bba75-0201c6de28058c46-00",
+        "traceparent": "00-05a86eaf034dce4aa67fcb99fdb47ebf-e75c9b1b2d84f943-00",
         "User-Agent": [
-          "azsdk-net-Storage.Files.Shares/12.7.0-alpha.20210121.1",
-          "(.NET 5.0.2; Microsoft Windows 10.0.19042)"
+          "azsdk-net-Storage.Files.Shares/12.5.0-alpha.20201020.1",
+          "(.NET Core 4.6.29220.03; Microsoft Windows 10.0.19042 )"
         ],
         "x-ms-client-request-id": "fc74a558-1fc5-0a2b-bc7c-132fefad83bc",
-        "x-ms-date": "Thu, 21 Jan 2021 20:45:18 GMT",
+        "x-ms-date": "Tue, 20 Oct 2020 19:02:58 GMT",
         "x-ms-return-client-request-id": "true",
         "x-ms-root-squash": "AllSquash",
-        "x-ms-version": "2020-06-12"
+        "x-ms-version": "2020-06-12",
+        "Accept": "application/xml"
       },
       "RequestBody": null,
       "StatusCode": 200,
       "ResponseHeaders": {
-        "Date": "Thu, 21 Jan 2021 20:45:17 GMT",
-        "ETag": "\u00220x8D8BE4D76BA7FD7\u0022",
-        "Last-Modified": "Thu, 21 Jan 2021 20:45:18 GMT",
+        "Date": "Tue, 20 Oct 2020 19:02:59 GMT",
+        "ETag": "\"0x8D8752AC3299780\"",
+        "Last-Modified": "Tue, 20 Oct 2020 19:02:59 GMT",
         "Server": [
           "Windows-Azure-File/1.0",
           "Microsoft-HTTPAPI/2.0"
         ],
         "Transfer-Encoding": "chunked",
         "x-ms-client-request-id": "fc74a558-1fc5-0a2b-bc7c-132fefad83bc",
-<<<<<<< HEAD
         "x-ms-request-id": "a410f2c8-701a-0060-7a13-a74ad3000000",
         "x-ms-version": "2020-06-12"
-=======
-        "x-ms-request-id": "1258078b-201a-0052-3536-f04aa4000000",
-        "x-ms-version": "2020-04-08"
->>>>>>> ac24a13f
       },
       "ResponseBody": []
     },
@@ -82,40 +72,37 @@
       "RequestUri": "https://seancanarypremiumfile2.file.core.windows.net/test-share-6eb9cce7-316f-164a-caae-e1a4ecb4668b?restype=share",
       "RequestMethod": "GET",
       "RequestHeaders": {
-        "Accept": "application/xml",
         "Authorization": "Sanitized",
-        "traceparent": "00-3680dbb10ca9d14f9c7e5b528bff2b68-a541bf979dc9224c-00",
+        "traceparent": "00-17864ee9b6e25f429be8e80f1a632b55-01d0d36c95042a4d-00",
         "User-Agent": [
-          "azsdk-net-Storage.Files.Shares/12.7.0-alpha.20210121.1",
-          "(.NET 5.0.2; Microsoft Windows 10.0.19042)"
+          "azsdk-net-Storage.Files.Shares/12.5.0-alpha.20201020.1",
+          "(.NET Core 4.6.29220.03; Microsoft Windows 10.0.19042 )"
         ],
         "x-ms-client-request-id": "e569586d-48b2-afd2-341b-412b53fb9fad",
-        "x-ms-date": "Thu, 21 Jan 2021 20:45:18 GMT",
+        "x-ms-date": "Tue, 20 Oct 2020 19:02:58 GMT",
         "x-ms-return-client-request-id": "true",
-        "x-ms-version": "2020-06-12"
+        "x-ms-version": "2020-06-12",
+        "Accept": "application/xml"
       },
       "RequestBody": null,
       "StatusCode": 200,
       "ResponseHeaders": {
-        "Access-Control-Allow-Origin": "*",
-        "Access-Control-Expose-Headers": "x-ms-request-id,x-ms-client-request-id,Server,x-ms-version,Last-Modified,ETag,x-ms-lease-status,x-ms-lease-state,x-ms-has-immutability-policy,x-ms-has-legal-hold,x-ms-share-quota,x-ms-enabled-protocols,x-ms-root-squash,x-ms-share-provisioned-iops,x-ms-share-provisioned-ingress-mbps,x-ms-share-provisioned-egress-mbps,x-ms-share-next-allowed-quota-downgrade-time,Content-Length,Date,Transfer-Encoding",
-        "Date": "Thu, 21 Jan 2021 20:45:17 GMT",
-        "ETag": "\u00220x8D8BE4D76BA7FD7\u0022",
-        "Last-Modified": "Thu, 21 Jan 2021 20:45:18 GMT",
+        "Date": "Tue, 20 Oct 2020 19:02:59 GMT",
+        "ETag": "\"0x8D8752AC3299780\"",
+        "Last-Modified": "Tue, 20 Oct 2020 19:02:59 GMT",
         "Server": [
           "Windows-Azure-File/1.0",
           "Microsoft-HTTPAPI/2.0"
         ],
         "Transfer-Encoding": "chunked",
+        "x-ms-access-tier": "Premium",
         "x-ms-client-request-id": "e569586d-48b2-afd2-341b-412b53fb9fad",
         "x-ms-enabled-protocols": "NFS",
         "x-ms-has-immutability-policy": "false",
         "x-ms-has-legal-hold": "false",
-        "x-ms-lease-state": "available",
-        "x-ms-lease-status": "unlocked",
-        "x-ms-request-id": "1258078c-201a-0052-3636-f04aa4000000",
+        "x-ms-request-id": "a410f2ca-701a-0060-7b13-a74ad3000000",
         "x-ms-root-squash": "AllSquash",
-        "x-ms-share-next-allowed-quota-downgrade-time": "Thu, 21 Jan 2021 20:45:18 GMT",
+        "x-ms-share-next-allowed-quota-downgrade-time": "Tue, 20 Oct 2020 19:02:59 GMT",
         "x-ms-share-provisioned-egress-mbps": "66",
         "x-ms-share-provisioned-ingress-mbps": "44",
         "x-ms-share-provisioned-iops": "500",
