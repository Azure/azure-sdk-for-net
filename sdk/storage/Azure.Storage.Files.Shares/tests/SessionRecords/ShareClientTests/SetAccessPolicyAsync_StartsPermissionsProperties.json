﻿{
  "Entries": [
    {
      "RequestUri": "https://seanmcccanary3.file.core.windows.net/test-share-1616a6a4-251b-7f86-8d4f-c6b864fa305a?restype=share",
      "RequestMethod": "PUT",
      "RequestHeaders": {
        "Accept": "application/xml",
        "Authorization": "Sanitized",
        "traceparent": "00-d1ab21ddcb356b49b9b72a475e606aa5-db93adc341ab8548-00",
        "User-Agent": [
          "azsdk-net-Storage.Files.Shares/12.7.0-alpha.20210126.1",
          "(.NET 5.0.2; Microsoft Windows 10.0.19042)"
        ],
        "x-ms-client-request-id": "3474f62f-1c90-3e8a-50a5-964e944280cc",
        "x-ms-date": "Tue, 26 Jan 2021 19:24:49 GMT",
        "x-ms-return-client-request-id": "true",
<<<<<<< HEAD
        "x-ms-version": "2020-12-06"
=======
        "x-ms-version": "2021-02-12"
>>>>>>> 7e782c87
      },
      "RequestBody": null,
      "StatusCode": 201,
      "ResponseHeaders": {
        "Content-Length": "0",
        "Date": "Tue, 26 Jan 2021 19:24:47 GMT",
        "ETag": "\"0x8D8C2300BED51C1\"",
        "Last-Modified": "Tue, 26 Jan 2021 19:24:48 GMT",
        "Server": [
          "Windows-Azure-File/1.0",
          "Microsoft-HTTPAPI/2.0"
        ],
        "x-ms-client-request-id": "3474f62f-1c90-3e8a-50a5-964e944280cc",
        "x-ms-request-id": "4865f475-401a-0068-4c18-f4bc52000000",
<<<<<<< HEAD
        "x-ms-version": "2020-12-06"
=======
        "x-ms-version": "2021-02-12"
>>>>>>> 7e782c87
      },
      "ResponseBody": []
    },
    {
      "RequestUri": "https://seanmcccanary3.file.core.windows.net/test-share-1616a6a4-251b-7f86-8d4f-c6b864fa305a?restype=share&comp=acl",
      "RequestMethod": "PUT",
      "RequestHeaders": {
        "Accept": "application/xml",
        "Authorization": "Sanitized",
        "Content-Length": "207",
        "Content-Type": "application/xml",
        "traceparent": "00-4c5e18ff4f3c7f41b3745350e7c43eb7-b7941d18e815cd46-00",
        "User-Agent": [
          "azsdk-net-Storage.Files.Shares/12.7.0-alpha.20210126.1",
          "(.NET 5.0.2; Microsoft Windows 10.0.19042)"
        ],
        "x-ms-client-request-id": "04280352-33df-b99c-e716-d0974b20aaf2",
        "x-ms-date": "Tue, 26 Jan 2021 19:24:49 GMT",
        "x-ms-return-client-request-id": "true",
<<<<<<< HEAD
        "x-ms-version": "2020-12-06"
=======
        "x-ms-version": "2021-02-12"
>>>>>>> 7e782c87
      },
      "RequestBody": "﻿<SignedIdentifiers><SignedIdentifier><Id>misrcycmmjkfdbrqfhln</Id><AccessPolicy><Start>2021-01-26T18:24:49.5573001Z</Start><Permission>rw</Permission></AccessPolicy></SignedIdentifier></SignedIdentifiers>",
      "StatusCode": 200,
      "ResponseHeaders": {
        "Content-Length": "0",
        "Date": "Tue, 26 Jan 2021 19:24:47 GMT",
        "ETag": "\"0x8D8C2300BFBC274\"",
        "Last-Modified": "Tue, 26 Jan 2021 19:24:48 GMT",
        "Server": [
          "Windows-Azure-File/1.0",
          "Microsoft-HTTPAPI/2.0"
        ],
        "x-ms-client-request-id": "04280352-33df-b99c-e716-d0974b20aaf2",
        "x-ms-request-id": "4865f47e-401a-0068-5318-f4bc52000000",
<<<<<<< HEAD
        "x-ms-version": "2020-12-06"
=======
        "x-ms-version": "2021-02-12"
>>>>>>> 7e782c87
      },
      "ResponseBody": []
    },
    {
      "RequestUri": "https://seanmcccanary3.file.core.windows.net/test-share-1616a6a4-251b-7f86-8d4f-c6b864fa305a?restype=share&comp=acl",
      "RequestMethod": "GET",
      "RequestHeaders": {
        "Accept": "application/xml",
        "Authorization": "Sanitized",
        "traceparent": "00-fb601e8b73059149a401bb323c99ee68-3c732e1b47fafa47-00",
        "User-Agent": [
          "azsdk-net-Storage.Files.Shares/12.7.0-alpha.20210126.1",
          "(.NET 5.0.2; Microsoft Windows 10.0.19042)"
        ],
        "x-ms-client-request-id": "a0222d5e-8579-518e-5f10-290497fe88ad",
        "x-ms-date": "Tue, 26 Jan 2021 19:24:49 GMT",
        "x-ms-return-client-request-id": "true",
<<<<<<< HEAD
        "x-ms-version": "2020-12-06"
=======
        "x-ms-version": "2021-02-12"
>>>>>>> 7e782c87
      },
      "RequestBody": null,
      "StatusCode": 200,
      "ResponseHeaders": {
        "Content-Type": "application/xml",
        "Date": "Tue, 26 Jan 2021 19:24:47 GMT",
        "ETag": "\"0x8D8C2300BFBC274\"",
        "Last-Modified": "Tue, 26 Jan 2021 19:24:48 GMT",
        "Server": [
          "Windows-Azure-File/1.0",
          "Microsoft-HTTPAPI/2.0"
        ],
        "Transfer-Encoding": "chunked",
        "Vary": "Origin",
        "x-ms-client-request-id": "a0222d5e-8579-518e-5f10-290497fe88ad",
        "x-ms-request-id": "4865f483-401a-0068-5618-f4bc52000000",
<<<<<<< HEAD
        "x-ms-version": "2020-12-06"
=======
        "x-ms-version": "2021-02-12"
>>>>>>> 7e782c87
      },
      "ResponseBody": "﻿<?xml version=\"1.0\" encoding=\"utf-8\"?><SignedIdentifiers><SignedIdentifier><Id>misrcycmmjkfdbrqfhln</Id><AccessPolicy><Start>2021-01-26T18:24:49.5573001Z</Start><Permission>rw</Permission></AccessPolicy></SignedIdentifier></SignedIdentifiers>"
    },
    {
      "RequestUri": "https://seanmcccanary3.file.core.windows.net/test-share-1616a6a4-251b-7f86-8d4f-c6b864fa305a?restype=share",
      "RequestMethod": "DELETE",
      "RequestHeaders": {
        "Accept": "application/xml",
        "Authorization": "Sanitized",
        "traceparent": "00-a5b09dacf04a62489a48e886562721aa-924f8b2b0edeef46-00",
        "User-Agent": [
          "azsdk-net-Storage.Files.Shares/12.7.0-alpha.20210126.1",
          "(.NET 5.0.2; Microsoft Windows 10.0.19042)"
        ],
        "x-ms-client-request-id": "1d394dc8-09fd-3379-85f5-161f8a87fe95",
        "x-ms-date": "Tue, 26 Jan 2021 19:24:49 GMT",
        "x-ms-delete-snapshots": "include",
        "x-ms-return-client-request-id": "true",
<<<<<<< HEAD
        "x-ms-version": "2020-12-06"
=======
        "x-ms-version": "2021-02-12"
>>>>>>> 7e782c87
      },
      "RequestBody": null,
      "StatusCode": 202,
      "ResponseHeaders": {
        "Content-Length": "0",
        "Date": "Tue, 26 Jan 2021 19:24:47 GMT",
        "Server": [
          "Windows-Azure-File/1.0",
          "Microsoft-HTTPAPI/2.0"
        ],
        "x-ms-client-request-id": "1d394dc8-09fd-3379-85f5-161f8a87fe95",
        "x-ms-request-id": "4865f487-401a-0068-5918-f4bc52000000",
<<<<<<< HEAD
        "x-ms-version": "2020-12-06"
=======
        "x-ms-version": "2021-02-12"
>>>>>>> 7e782c87
      },
      "ResponseBody": []
    }
  ],
  "Variables": {
    "DateTimeOffsetNow": "2021-01-26T13:24:49.5573001-06:00",
    "RandomSeed": "167790623",
    "Storage_TestConfigDefault": "ProductionTenant\nseanmcccanary3\nU2FuaXRpemVk\nhttps://seanmcccanary3.blob.core.windows.net\nhttps://seanmcccanary3.file.core.windows.net\nhttps://seanmcccanary3.queue.core.windows.net\nhttps://seanmcccanary3.table.core.windows.net\n\n\n\n\nhttps://seanmcccanary3-secondary.blob.core.windows.net\nhttps://seanmcccanary3-secondary.file.core.windows.net\nhttps://seanmcccanary3-secondary.queue.core.windows.net\nhttps://seanmcccanary3-secondary.table.core.windows.net\n\nSanitized\n\n\nCloud\nBlobEndpoint=https://seanmcccanary3.blob.core.windows.net/;QueueEndpoint=https://seanmcccanary3.queue.core.windows.net/;FileEndpoint=https://seanmcccanary3.file.core.windows.net/;BlobSecondaryEndpoint=https://seanmcccanary3-secondary.blob.core.windows.net/;QueueSecondaryEndpoint=https://seanmcccanary3-secondary.queue.core.windows.net/;FileSecondaryEndpoint=https://seanmcccanary3-secondary.file.core.windows.net/;AccountName=seanmcccanary3;AccountKey=Kg==;\nseanscope1\n\n"
  }
}<|MERGE_RESOLUTION|>--- conflicted
+++ resolved
@@ -14,11 +14,7 @@
         "x-ms-client-request-id": "3474f62f-1c90-3e8a-50a5-964e944280cc",
         "x-ms-date": "Tue, 26 Jan 2021 19:24:49 GMT",
         "x-ms-return-client-request-id": "true",
-<<<<<<< HEAD
-        "x-ms-version": "2020-12-06"
-=======
         "x-ms-version": "2021-02-12"
->>>>>>> 7e782c87
       },
       "RequestBody": null,
       "StatusCode": 201,
@@ -33,11 +29,7 @@
         ],
         "x-ms-client-request-id": "3474f62f-1c90-3e8a-50a5-964e944280cc",
         "x-ms-request-id": "4865f475-401a-0068-4c18-f4bc52000000",
-<<<<<<< HEAD
-        "x-ms-version": "2020-12-06"
-=======
         "x-ms-version": "2021-02-12"
->>>>>>> 7e782c87
       },
       "ResponseBody": []
     },
@@ -57,11 +49,7 @@
         "x-ms-client-request-id": "04280352-33df-b99c-e716-d0974b20aaf2",
         "x-ms-date": "Tue, 26 Jan 2021 19:24:49 GMT",
         "x-ms-return-client-request-id": "true",
-<<<<<<< HEAD
-        "x-ms-version": "2020-12-06"
-=======
         "x-ms-version": "2021-02-12"
->>>>>>> 7e782c87
       },
       "RequestBody": "﻿<SignedIdentifiers><SignedIdentifier><Id>misrcycmmjkfdbrqfhln</Id><AccessPolicy><Start>2021-01-26T18:24:49.5573001Z</Start><Permission>rw</Permission></AccessPolicy></SignedIdentifier></SignedIdentifiers>",
       "StatusCode": 200,
@@ -76,11 +64,7 @@
         ],
         "x-ms-client-request-id": "04280352-33df-b99c-e716-d0974b20aaf2",
         "x-ms-request-id": "4865f47e-401a-0068-5318-f4bc52000000",
-<<<<<<< HEAD
-        "x-ms-version": "2020-12-06"
-=======
         "x-ms-version": "2021-02-12"
->>>>>>> 7e782c87
       },
       "ResponseBody": []
     },
@@ -98,11 +82,7 @@
         "x-ms-client-request-id": "a0222d5e-8579-518e-5f10-290497fe88ad",
         "x-ms-date": "Tue, 26 Jan 2021 19:24:49 GMT",
         "x-ms-return-client-request-id": "true",
-<<<<<<< HEAD
-        "x-ms-version": "2020-12-06"
-=======
         "x-ms-version": "2021-02-12"
->>>>>>> 7e782c87
       },
       "RequestBody": null,
       "StatusCode": 200,
@@ -119,11 +99,7 @@
         "Vary": "Origin",
         "x-ms-client-request-id": "a0222d5e-8579-518e-5f10-290497fe88ad",
         "x-ms-request-id": "4865f483-401a-0068-5618-f4bc52000000",
-<<<<<<< HEAD
-        "x-ms-version": "2020-12-06"
-=======
         "x-ms-version": "2021-02-12"
->>>>>>> 7e782c87
       },
       "ResponseBody": "﻿<?xml version=\"1.0\" encoding=\"utf-8\"?><SignedIdentifiers><SignedIdentifier><Id>misrcycmmjkfdbrqfhln</Id><AccessPolicy><Start>2021-01-26T18:24:49.5573001Z</Start><Permission>rw</Permission></AccessPolicy></SignedIdentifier></SignedIdentifiers>"
     },
@@ -142,11 +118,7 @@
         "x-ms-date": "Tue, 26 Jan 2021 19:24:49 GMT",
         "x-ms-delete-snapshots": "include",
         "x-ms-return-client-request-id": "true",
-<<<<<<< HEAD
-        "x-ms-version": "2020-12-06"
-=======
         "x-ms-version": "2021-02-12"
->>>>>>> 7e782c87
       },
       "RequestBody": null,
       "StatusCode": 202,
@@ -159,11 +131,7 @@
         ],
         "x-ms-client-request-id": "1d394dc8-09fd-3379-85f5-161f8a87fe95",
         "x-ms-request-id": "4865f487-401a-0068-5918-f4bc52000000",
-<<<<<<< HEAD
-        "x-ms-version": "2020-12-06"
-=======
         "x-ms-version": "2021-02-12"
->>>>>>> 7e782c87
       },
       "ResponseBody": []
     }
