{
  "Entries": [
    {
      "RequestUri": "https://seanmcccanary3.file.core.windows.net/test-share-e6853622-dccd-5931-e848-828d897081c0?restype=share",
      "RequestMethod": "PUT",
      "RequestHeaders": {
        "Accept": "application/xml",
        "Authorization": "Sanitized",
        "traceparent": "00-5bc0232a595f064fbf7d69df7620d074-747b8f5a8df5b748-00",
        "User-Agent": [
          "azsdk-net-Storage.Files.Shares/12.7.0-alpha.20210121.1",
          "(.NET 5.0.2; Microsoft Windows 10.0.19042)"
        ],
        "x-ms-client-request-id": "ac02801c-d658-b161-47a9-b539ab7f2210",
        "x-ms-date": "Thu, 21 Jan 2021 20:44:47 GMT",
        "x-ms-return-client-request-id": "true",
        "x-ms-share-quota": "1",
        "x-ms-version": "2020-06-12"
      },
      "RequestBody": null,
      "StatusCode": 201,
      "ResponseHeaders": {
        "Content-Length": "0",
        "Date": "Thu, 21 Jan 2021 20:44:46 GMT",
        "ETag": "\u00220x8D8BE4D63FCBB51\u0022",
        "Last-Modified": "Thu, 21 Jan 2021 20:44:47 GMT",
        "Server": [
          "Windows-Azure-File/1.0",
          "Microsoft-HTTPAPI/2.0"
        ],
        "x-ms-client-request-id": "ac02801c-d658-b161-47a9-b539ab7f2210",
<<<<<<< HEAD
        "x-ms-request-id": "8c9200d3-801a-0015-7902-a1cd71000000",
        "x-ms-version": "2020-06-12"
=======
        "x-ms-request-id": "762a26cf-b01a-0088-7436-f03fcb000000",
        "x-ms-version": "2020-04-08"
>>>>>>> ac24a13f
      },
      "ResponseBody": []
    },
    {
      "RequestUri": "https://seanmcccanary3.file.core.windows.net/test-share-e6853622-dccd-5931-e848-828d897081c0?restype=share\u0026comp=snapshot",
      "RequestMethod": "PUT",
      "RequestHeaders": {
        "Accept": "application/xml",
        "Authorization": "Sanitized",
        "traceparent": "00-a3d43ff48292f24a913cb928b0c261f8-87d75366a48b6146-00",
        "User-Agent": [
          "azsdk-net-Storage.Files.Shares/12.7.0-alpha.20210121.1",
          "(.NET 5.0.2; Microsoft Windows 10.0.19042)"
        ],
        "x-ms-client-request-id": "087175a9-d56e-4968-aebd-2e8400a387da",
        "x-ms-date": "Thu, 21 Jan 2021 20:44:47 GMT",
        "x-ms-return-client-request-id": "true",
        "x-ms-version": "2020-06-12"
      },
      "RequestBody": null,
      "StatusCode": 201,
      "ResponseHeaders": {
        "Content-Length": "0",
        "Date": "Thu, 21 Jan 2021 20:44:47 GMT",
        "ETag": "\u00220x8D8BE4D63FCBB51\u0022",
        "Last-Modified": "Thu, 21 Jan 2021 20:44:47 GMT",
        "Server": [
          "Windows-Azure-File/1.0",
          "Microsoft-HTTPAPI/2.0"
        ],
        "x-ms-client-request-id": "087175a9-d56e-4968-aebd-2e8400a387da",
<<<<<<< HEAD
        "x-ms-request-id": "8c9200d7-801a-0015-7b02-a1cd71000000",
        "x-ms-snapshot": "2020-10-13T01:41:49.0000000Z",
        "x-ms-version": "2020-06-12"
=======
        "x-ms-request-id": "762a26d2-b01a-0088-7536-f03fcb000000",
        "x-ms-snapshot": "2021-01-21T20:44:48.0000000Z",
        "x-ms-version": "2020-04-08"
>>>>>>> ac24a13f
      },
      "ResponseBody": []
    },
    {
      "RequestUri": "https://seanmcccanary3.file.core.windows.net/test-share-e6853622-dccd-5931-e848-828d897081c0?restype=share\u0026comp=snapshot",
      "RequestMethod": "PUT",
      "RequestHeaders": {
        "Accept": "application/xml",
        "Authorization": "Sanitized",
        "traceparent": "00-e445c1d52c5459479b419db1e460924d-f5d085ae7b088140-00",
        "User-Agent": [
          "azsdk-net-Storage.Files.Shares/12.7.0-alpha.20210121.1",
          "(.NET 5.0.2; Microsoft Windows 10.0.19042)"
        ],
        "x-ms-client-request-id": "358fb43b-190e-a9a2-c979-82082f846ab6",
        "x-ms-date": "Thu, 21 Jan 2021 20:44:49 GMT",
        "x-ms-return-client-request-id": "true",
        "x-ms-version": "2020-06-12"
      },
      "RequestBody": null,
      "StatusCode": 201,
      "ResponseHeaders": {
        "Content-Length": "0",
        "Date": "Thu, 21 Jan 2021 20:44:47 GMT",
        "ETag": "\u00220x8D8BE4D63FCBB51\u0022",
        "Last-Modified": "Thu, 21 Jan 2021 20:44:47 GMT",
        "Server": [
          "Windows-Azure-File/1.0",
          "Microsoft-HTTPAPI/2.0"
        ],
        "x-ms-client-request-id": "358fb43b-190e-a9a2-c979-82082f846ab6",
<<<<<<< HEAD
        "x-ms-request-id": "8c92011d-801a-0015-3a02-a1cd71000000",
        "x-ms-snapshot": "2020-10-13T01:41:50.0000000Z",
        "x-ms-version": "2020-06-12"
=======
        "x-ms-request-id": "762a26d6-b01a-0088-7636-f03fcb000000",
        "x-ms-snapshot": "2021-01-21T20:44:49.0000000Z",
        "x-ms-version": "2020-04-08"
>>>>>>> ac24a13f
      },
      "ResponseBody": []
    },
    {
      "RequestUri": "https://seanmcccanary3.file.core.windows.net/test-share-e6853622-dccd-5931-e848-828d897081c0?sharesnapshot=2021-01-21T20:44:49.0000000Z\u0026comp=lease\u0026restype=share",
      "RequestMethod": "PUT",
      "RequestHeaders": {
        "Accept": "application/xml",
        "Authorization": "Sanitized",
        "traceparent": "00-83720c7c6d4c6141b6c1b0ea5ae61d2b-d6474ee874328448-00",
        "User-Agent": [
          "azsdk-net-Storage.Files.Shares/12.7.0-alpha.20210121.1",
          "(.NET 5.0.2; Microsoft Windows 10.0.19042)"
        ],
        "x-ms-client-request-id": "95389b2c-4ba5-863a-d753-065b88cb2666",
        "x-ms-date": "Thu, 21 Jan 2021 20:44:49 GMT",
        "x-ms-lease-action": "acquire",
        "x-ms-lease-duration": "15",
        "x-ms-proposed-lease-id": "55efb3cc-b477-3cdd-2eb2-91d683630019",
        "x-ms-return-client-request-id": "true",
        "x-ms-version": "2020-06-12"
      },
      "RequestBody": null,
      "StatusCode": 201,
      "ResponseHeaders": {
        "Content-Length": "0",
        "Date": "Thu, 21 Jan 2021 20:44:47 GMT",
        "ETag": "\u00220x8D8BE4D63FCBB51\u0022",
        "Last-Modified": "Thu, 21 Jan 2021 20:44:47 GMT",
        "Server": [
          "Windows-Azure-File/1.0",
          "Microsoft-HTTPAPI/2.0"
        ],
        "x-ms-client-request-id": "95389b2c-4ba5-863a-d753-065b88cb2666",
        "x-ms-lease-id": "55efb3cc-b477-3cdd-2eb2-91d683630019",
<<<<<<< HEAD
        "x-ms-request-id": "8c920123-801a-0015-4002-a1cd71000000",
        "x-ms-version": "2020-06-12"
=======
        "x-ms-request-id": "762a26d8-b01a-0088-7736-f03fcb000000",
        "x-ms-version": "2020-04-08"
>>>>>>> ac24a13f
      },
      "ResponseBody": []
    },
    {
      "RequestUri": "https://seanmcccanary3.file.core.windows.net/test-share-e6853622-dccd-5931-e848-828d897081c0?restype=share",
      "RequestMethod": "DELETE",
      "RequestHeaders": {
        "Accept": "application/xml",
        "Authorization": "Sanitized",
        "traceparent": "00-2361eba8bd30ae4dae54ab4149e35692-93d0527c7d812c46-00",
        "User-Agent": [
          "azsdk-net-Storage.Files.Shares/12.7.0-alpha.20210121.1",
          "(.NET 5.0.2; Microsoft Windows 10.0.19042)"
        ],
        "x-ms-client-request-id": "e7aa9f24-6a2a-d174-40c2-75c04a703b4d",
        "x-ms-date": "Thu, 21 Jan 2021 20:44:49 GMT",
        "x-ms-delete-snapshots": "include-leased",
        "x-ms-return-client-request-id": "true",
        "x-ms-version": "2020-06-12"
      },
      "RequestBody": null,
      "StatusCode": 202,
      "ResponseHeaders": {
        "Content-Length": "0",
        "Date": "Thu, 21 Jan 2021 20:44:47 GMT",
        "Server": [
          "Windows-Azure-File/1.0",
          "Microsoft-HTTPAPI/2.0"
        ],
        "x-ms-client-request-id": "e7aa9f24-6a2a-d174-40c2-75c04a703b4d",
<<<<<<< HEAD
        "x-ms-request-id": "8c92014b-801a-0015-6802-a1cd71000000",
        "x-ms-version": "2020-06-12"
=======
        "x-ms-request-id": "762a26d9-b01a-0088-7836-f03fcb000000",
        "x-ms-version": "2020-04-08"
>>>>>>> ac24a13f
      },
      "ResponseBody": []
    },
    {
      "RequestUri": "https://seanmcccanary3.file.core.windows.net/test-share-e6853622-dccd-5931-e848-828d897081c0?restype=share",
      "RequestMethod": "GET",
      "RequestHeaders": {
        "Accept": "application/xml",
        "Authorization": "Sanitized",
        "traceparent": "00-1429d41138d23f488eb2ab40f267836f-51d2b96db8e0d24b-00",
        "User-Agent": [
          "azsdk-net-Storage.Files.Shares/12.7.0-alpha.20210121.1",
          "(.NET 5.0.2; Microsoft Windows 10.0.19042)"
        ],
        "x-ms-client-request-id": "e8371601-3e21-0d3b-f419-7378a8e22f76",
        "x-ms-date": "Thu, 21 Jan 2021 20:44:49 GMT",
        "x-ms-return-client-request-id": "true",
        "x-ms-version": "2020-06-12"
      },
      "RequestBody": null,
      "StatusCode": 404,
      "ResponseHeaders": {
        "Content-Length": "217",
        "Content-Type": "application/xml",
        "Date": "Thu, 21 Jan 2021 20:44:48 GMT",
        "Server": [
          "Windows-Azure-File/1.0",
          "Microsoft-HTTPAPI/2.0"
        ],
        "Vary": "Origin",
        "x-ms-client-request-id": "e8371601-3e21-0d3b-f419-7378a8e22f76",
        "x-ms-error-code": "ShareNotFound",
<<<<<<< HEAD
        "x-ms-request-id": "8c920167-801a-0015-0302-a1cd71000000",
        "x-ms-version": "2020-06-12"
=======
        "x-ms-request-id": "762a26da-b01a-0088-7936-f03fcb000000",
        "x-ms-version": "2020-04-08"
>>>>>>> ac24a13f
      },
      "ResponseBody": [
        "\uFEFF\u003C?xml version=\u00221.0\u0022 encoding=\u0022utf-8\u0022?\u003E\u003CError\u003E\u003CCode\u003EShareNotFound\u003C/Code\u003E\u003CMessage\u003EThe specified share does not exist.\n",
        "RequestId:762a26da-b01a-0088-7936-f03fcb000000\n",
        "Time:2021-01-21T20:44:48.9704287Z\u003C/Message\u003E\u003C/Error\u003E"
      ]
    },
    {
      "RequestUri": "https://seanmcccanary3.file.core.windows.net/test-share-e6853622-dccd-5931-e848-828d897081c0?sharesnapshot=2021-01-21T20:44:48.0000000Z\u0026restype=share",
      "RequestMethod": "GET",
      "RequestHeaders": {
        "Accept": "application/xml",
        "Authorization": "Sanitized",
        "traceparent": "00-43d4da0ec56a7a4896c8570c60c658e5-3aa7a36d655abf4d-00",
        "User-Agent": [
          "azsdk-net-Storage.Files.Shares/12.7.0-alpha.20210121.1",
          "(.NET 5.0.2; Microsoft Windows 10.0.19042)"
        ],
        "x-ms-client-request-id": "33becf01-5239-0e2c-4d25-8d39663e6617",
        "x-ms-date": "Thu, 21 Jan 2021 20:44:49 GMT",
        "x-ms-return-client-request-id": "true",
        "x-ms-version": "2020-06-12"
      },
      "RequestBody": null,
      "StatusCode": 404,
      "ResponseHeaders": {
        "Content-Length": "217",
        "Content-Type": "application/xml",
        "Date": "Thu, 21 Jan 2021 20:44:48 GMT",
        "Server": [
          "Windows-Azure-File/1.0",
          "Microsoft-HTTPAPI/2.0"
        ],
        "Vary": "Origin",
        "x-ms-client-request-id": "33becf01-5239-0e2c-4d25-8d39663e6617",
        "x-ms-error-code": "ShareNotFound",
<<<<<<< HEAD
        "x-ms-request-id": "8c92016b-801a-0015-0702-a1cd71000000",
        "x-ms-version": "2020-06-12"
=======
        "x-ms-request-id": "762a26db-b01a-0088-7a36-f03fcb000000",
        "x-ms-version": "2020-04-08"
>>>>>>> ac24a13f
      },
      "ResponseBody": [
        "\uFEFF\u003C?xml version=\u00221.0\u0022 encoding=\u0022utf-8\u0022?\u003E\u003CError\u003E\u003CCode\u003EShareNotFound\u003C/Code\u003E\u003CMessage\u003EThe specified share does not exist.\n",
        "RequestId:762a26db-b01a-0088-7a36-f03fcb000000\n",
        "Time:2021-01-21T20:44:49.0254683Z\u003C/Message\u003E\u003C/Error\u003E"
      ]
    },
    {
      "RequestUri": "https://seanmcccanary3.file.core.windows.net/test-share-e6853622-dccd-5931-e848-828d897081c0?sharesnapshot=2021-01-21T20:44:49.0000000Z\u0026restype=share",
      "RequestMethod": "GET",
      "RequestHeaders": {
        "Accept": "application/xml",
        "Authorization": "Sanitized",
        "traceparent": "00-cbb1219416e93f44871e41166a02f209-57e59233187cbf48-00",
        "User-Agent": [
          "azsdk-net-Storage.Files.Shares/12.7.0-alpha.20210121.1",
          "(.NET 5.0.2; Microsoft Windows 10.0.19042)"
        ],
        "x-ms-client-request-id": "d8776956-fb23-9c3d-c3a9-edd84262e3a9",
        "x-ms-date": "Thu, 21 Jan 2021 20:44:49 GMT",
        "x-ms-return-client-request-id": "true",
        "x-ms-version": "2020-06-12"
      },
      "RequestBody": null,
      "StatusCode": 404,
      "ResponseHeaders": {
        "Content-Length": "217",
        "Content-Type": "application/xml",
        "Date": "Thu, 21 Jan 2021 20:44:48 GMT",
        "Server": [
          "Windows-Azure-File/1.0",
          "Microsoft-HTTPAPI/2.0"
        ],
        "Vary": "Origin",
        "x-ms-client-request-id": "d8776956-fb23-9c3d-c3a9-edd84262e3a9",
        "x-ms-error-code": "ShareNotFound",
<<<<<<< HEAD
        "x-ms-request-id": "8c92016e-801a-0015-0902-a1cd71000000",
        "x-ms-version": "2020-06-12"
=======
        "x-ms-request-id": "762a26dd-b01a-0088-7b36-f03fcb000000",
        "x-ms-version": "2020-04-08"
>>>>>>> ac24a13f
      },
      "ResponseBody": [
        "\uFEFF\u003C?xml version=\u00221.0\u0022 encoding=\u0022utf-8\u0022?\u003E\u003CError\u003E\u003CCode\u003EShareNotFound\u003C/Code\u003E\u003CMessage\u003EThe specified share does not exist.\n",
        "RequestId:762a26dd-b01a-0088-7b36-f03fcb000000\n",
        "Time:2021-01-21T20:44:49.0855101Z\u003C/Message\u003E\u003C/Error\u003E"
      ]
    }
  ],
  "Variables": {
    "RandomSeed": "246030001",
    "Storage_TestConfigDefault": "ProductionTenant\nseanmcccanary3\nU2FuaXRpemVk\nhttps://seanmcccanary3.blob.core.windows.net\nhttps://seanmcccanary3.file.core.windows.net\nhttps://seanmcccanary3.queue.core.windows.net\nhttps://seanmcccanary3.table.core.windows.net\n\n\n\n\nhttps://seanmcccanary3-secondary.blob.core.windows.net\nhttps://seanmcccanary3-secondary.file.core.windows.net\nhttps://seanmcccanary3-secondary.queue.core.windows.net\nhttps://seanmcccanary3-secondary.table.core.windows.net\n\nSanitized\n\n\nCloud\nBlobEndpoint=https://seanmcccanary3.blob.core.windows.net/;QueueEndpoint=https://seanmcccanary3.queue.core.windows.net/;FileEndpoint=https://seanmcccanary3.file.core.windows.net/;BlobSecondaryEndpoint=https://seanmcccanary3-secondary.blob.core.windows.net/;QueueSecondaryEndpoint=https://seanmcccanary3-secondary.queue.core.windows.net/;FileSecondaryEndpoint=https://seanmcccanary3-secondary.file.core.windows.net/;AccountName=seanmcccanary3;AccountKey=Kg==;\nseanscope1"
  }
}<|MERGE_RESOLUTION|>--- conflicted
+++ resolved
@@ -6,13 +6,13 @@
       "RequestHeaders": {
         "Accept": "application/xml",
         "Authorization": "Sanitized",
-        "traceparent": "00-5bc0232a595f064fbf7d69df7620d074-747b8f5a8df5b748-00",
-        "User-Agent": [
-          "azsdk-net-Storage.Files.Shares/12.7.0-alpha.20210121.1",
+        "traceparent": "00-e7dab1b188129c4db85dd4382d8e2633-8b52cb6a0787d744-00",
+        "User-Agent": [
+          "azsdk-net-Storage.Files.Shares/12.7.0-alpha.20210126.1",
           "(.NET 5.0.2; Microsoft Windows 10.0.19042)"
         ],
         "x-ms-client-request-id": "ac02801c-d658-b161-47a9-b539ab7f2210",
-        "x-ms-date": "Thu, 21 Jan 2021 20:44:47 GMT",
+        "x-ms-date": "Tue, 26 Jan 2021 19:24:39 GMT",
         "x-ms-return-client-request-id": "true",
         "x-ms-share-quota": "1",
         "x-ms-version": "2020-06-12"
@@ -21,21 +21,16 @@
       "StatusCode": 201,
       "ResponseHeaders": {
         "Content-Length": "0",
-        "Date": "Thu, 21 Jan 2021 20:44:46 GMT",
-        "ETag": "\u00220x8D8BE4D63FCBB51\u0022",
-        "Last-Modified": "Thu, 21 Jan 2021 20:44:47 GMT",
+        "Date": "Tue, 26 Jan 2021 19:24:38 GMT",
+        "ETag": "\u00220x8D8C230062F80DA\u0022",
+        "Last-Modified": "Tue, 26 Jan 2021 19:24:39 GMT",
         "Server": [
           "Windows-Azure-File/1.0",
           "Microsoft-HTTPAPI/2.0"
         ],
         "x-ms-client-request-id": "ac02801c-d658-b161-47a9-b539ab7f2210",
-<<<<<<< HEAD
-        "x-ms-request-id": "8c9200d3-801a-0015-7902-a1cd71000000",
-        "x-ms-version": "2020-06-12"
-=======
-        "x-ms-request-id": "762a26cf-b01a-0088-7436-f03fcb000000",
-        "x-ms-version": "2020-04-08"
->>>>>>> ac24a13f
+        "x-ms-request-id": "23a0b726-101a-0081-3618-f47a18000000",
+        "x-ms-version": "2020-06-12"
       },
       "ResponseBody": []
     },
@@ -45,37 +40,31 @@
       "RequestHeaders": {
         "Accept": "application/xml",
         "Authorization": "Sanitized",
-        "traceparent": "00-a3d43ff48292f24a913cb928b0c261f8-87d75366a48b6146-00",
-        "User-Agent": [
-          "azsdk-net-Storage.Files.Shares/12.7.0-alpha.20210121.1",
+        "traceparent": "00-aca27e5204b3af429badd50b110c0fae-3472eb350ed19943-00",
+        "User-Agent": [
+          "azsdk-net-Storage.Files.Shares/12.7.0-alpha.20210126.1",
           "(.NET 5.0.2; Microsoft Windows 10.0.19042)"
         ],
         "x-ms-client-request-id": "087175a9-d56e-4968-aebd-2e8400a387da",
-        "x-ms-date": "Thu, 21 Jan 2021 20:44:47 GMT",
-        "x-ms-return-client-request-id": "true",
-        "x-ms-version": "2020-06-12"
-      },
-      "RequestBody": null,
-      "StatusCode": 201,
-      "ResponseHeaders": {
-        "Content-Length": "0",
-        "Date": "Thu, 21 Jan 2021 20:44:47 GMT",
-        "ETag": "\u00220x8D8BE4D63FCBB51\u0022",
-        "Last-Modified": "Thu, 21 Jan 2021 20:44:47 GMT",
+        "x-ms-date": "Tue, 26 Jan 2021 19:24:39 GMT",
+        "x-ms-return-client-request-id": "true",
+        "x-ms-version": "2020-06-12"
+      },
+      "RequestBody": null,
+      "StatusCode": 201,
+      "ResponseHeaders": {
+        "Content-Length": "0",
+        "Date": "Tue, 26 Jan 2021 19:24:38 GMT",
+        "ETag": "\u00220x8D8C230062F80DA\u0022",
+        "Last-Modified": "Tue, 26 Jan 2021 19:24:39 GMT",
         "Server": [
           "Windows-Azure-File/1.0",
           "Microsoft-HTTPAPI/2.0"
         ],
         "x-ms-client-request-id": "087175a9-d56e-4968-aebd-2e8400a387da",
-<<<<<<< HEAD
-        "x-ms-request-id": "8c9200d7-801a-0015-7b02-a1cd71000000",
-        "x-ms-snapshot": "2020-10-13T01:41:49.0000000Z",
-        "x-ms-version": "2020-06-12"
-=======
-        "x-ms-request-id": "762a26d2-b01a-0088-7536-f03fcb000000",
-        "x-ms-snapshot": "2021-01-21T20:44:48.0000000Z",
-        "x-ms-version": "2020-04-08"
->>>>>>> ac24a13f
+        "x-ms-request-id": "23a0b729-101a-0081-3718-f47a18000000",
+        "x-ms-snapshot": "2021-01-26T19:24:39.0000000Z",
+        "x-ms-version": "2020-06-12"
       },
       "ResponseBody": []
     },
@@ -85,53 +74,47 @@
       "RequestHeaders": {
         "Accept": "application/xml",
         "Authorization": "Sanitized",
-        "traceparent": "00-e445c1d52c5459479b419db1e460924d-f5d085ae7b088140-00",
-        "User-Agent": [
-          "azsdk-net-Storage.Files.Shares/12.7.0-alpha.20210121.1",
+        "traceparent": "00-7195d2a32371ac44b2519bd6ec06e752-774464ef6f5ca34f-00",
+        "User-Agent": [
+          "azsdk-net-Storage.Files.Shares/12.7.0-alpha.20210126.1",
           "(.NET 5.0.2; Microsoft Windows 10.0.19042)"
         ],
         "x-ms-client-request-id": "358fb43b-190e-a9a2-c979-82082f846ab6",
-        "x-ms-date": "Thu, 21 Jan 2021 20:44:49 GMT",
-        "x-ms-return-client-request-id": "true",
-        "x-ms-version": "2020-06-12"
-      },
-      "RequestBody": null,
-      "StatusCode": 201,
-      "ResponseHeaders": {
-        "Content-Length": "0",
-        "Date": "Thu, 21 Jan 2021 20:44:47 GMT",
-        "ETag": "\u00220x8D8BE4D63FCBB51\u0022",
-        "Last-Modified": "Thu, 21 Jan 2021 20:44:47 GMT",
+        "x-ms-date": "Tue, 26 Jan 2021 19:24:39 GMT",
+        "x-ms-return-client-request-id": "true",
+        "x-ms-version": "2020-06-12"
+      },
+      "RequestBody": null,
+      "StatusCode": 201,
+      "ResponseHeaders": {
+        "Content-Length": "0",
+        "Date": "Tue, 26 Jan 2021 19:24:39 GMT",
+        "ETag": "\u00220x8D8C230062F80DA\u0022",
+        "Last-Modified": "Tue, 26 Jan 2021 19:24:39 GMT",
         "Server": [
           "Windows-Azure-File/1.0",
           "Microsoft-HTTPAPI/2.0"
         ],
         "x-ms-client-request-id": "358fb43b-190e-a9a2-c979-82082f846ab6",
-<<<<<<< HEAD
-        "x-ms-request-id": "8c92011d-801a-0015-3a02-a1cd71000000",
-        "x-ms-snapshot": "2020-10-13T01:41:50.0000000Z",
-        "x-ms-version": "2020-06-12"
-=======
-        "x-ms-request-id": "762a26d6-b01a-0088-7636-f03fcb000000",
-        "x-ms-snapshot": "2021-01-21T20:44:49.0000000Z",
-        "x-ms-version": "2020-04-08"
->>>>>>> ac24a13f
-      },
-      "ResponseBody": []
-    },
-    {
-      "RequestUri": "https://seanmcccanary3.file.core.windows.net/test-share-e6853622-dccd-5931-e848-828d897081c0?sharesnapshot=2021-01-21T20:44:49.0000000Z\u0026comp=lease\u0026restype=share",
-      "RequestMethod": "PUT",
-      "RequestHeaders": {
-        "Accept": "application/xml",
-        "Authorization": "Sanitized",
-        "traceparent": "00-83720c7c6d4c6141b6c1b0ea5ae61d2b-d6474ee874328448-00",
-        "User-Agent": [
-          "azsdk-net-Storage.Files.Shares/12.7.0-alpha.20210121.1",
+        "x-ms-request-id": "23a0b72a-101a-0081-3818-f47a18000000",
+        "x-ms-snapshot": "2021-01-26T19:24:40.0000000Z",
+        "x-ms-version": "2020-06-12"
+      },
+      "ResponseBody": []
+    },
+    {
+      "RequestUri": "https://seanmcccanary3.file.core.windows.net/test-share-e6853622-dccd-5931-e848-828d897081c0?sharesnapshot=2021-01-26T19:24:40.0000000Z\u0026comp=lease\u0026restype=share",
+      "RequestMethod": "PUT",
+      "RequestHeaders": {
+        "Accept": "application/xml",
+        "Authorization": "Sanitized",
+        "traceparent": "00-29f3ebf5b326ea4cb2ad99ab0fe6a51e-d809a7286a5f3240-00",
+        "User-Agent": [
+          "azsdk-net-Storage.Files.Shares/12.7.0-alpha.20210126.1",
           "(.NET 5.0.2; Microsoft Windows 10.0.19042)"
         ],
         "x-ms-client-request-id": "95389b2c-4ba5-863a-d753-065b88cb2666",
-        "x-ms-date": "Thu, 21 Jan 2021 20:44:49 GMT",
+        "x-ms-date": "Tue, 26 Jan 2021 19:24:40 GMT",
         "x-ms-lease-action": "acquire",
         "x-ms-lease-duration": "15",
         "x-ms-proposed-lease-id": "55efb3cc-b477-3cdd-2eb2-91d683630019",
@@ -142,22 +125,17 @@
       "StatusCode": 201,
       "ResponseHeaders": {
         "Content-Length": "0",
-        "Date": "Thu, 21 Jan 2021 20:44:47 GMT",
-        "ETag": "\u00220x8D8BE4D63FCBB51\u0022",
-        "Last-Modified": "Thu, 21 Jan 2021 20:44:47 GMT",
+        "Date": "Tue, 26 Jan 2021 19:24:39 GMT",
+        "ETag": "\u00220x8D8C230062F80DA\u0022",
+        "Last-Modified": "Tue, 26 Jan 2021 19:24:39 GMT",
         "Server": [
           "Windows-Azure-File/1.0",
           "Microsoft-HTTPAPI/2.0"
         ],
         "x-ms-client-request-id": "95389b2c-4ba5-863a-d753-065b88cb2666",
         "x-ms-lease-id": "55efb3cc-b477-3cdd-2eb2-91d683630019",
-<<<<<<< HEAD
-        "x-ms-request-id": "8c920123-801a-0015-4002-a1cd71000000",
-        "x-ms-version": "2020-06-12"
-=======
-        "x-ms-request-id": "762a26d8-b01a-0088-7736-f03fcb000000",
-        "x-ms-version": "2020-04-08"
->>>>>>> ac24a13f
+        "x-ms-request-id": "23a0b72b-101a-0081-3918-f47a18000000",
+        "x-ms-version": "2020-06-12"
       },
       "ResponseBody": []
     },
@@ -167,13 +145,13 @@
       "RequestHeaders": {
         "Accept": "application/xml",
         "Authorization": "Sanitized",
-        "traceparent": "00-2361eba8bd30ae4dae54ab4149e35692-93d0527c7d812c46-00",
-        "User-Agent": [
-          "azsdk-net-Storage.Files.Shares/12.7.0-alpha.20210121.1",
+        "traceparent": "00-ee4608e4e80ae440a66ea55ae510afe8-e508155677d70b4f-00",
+        "User-Agent": [
+          "azsdk-net-Storage.Files.Shares/12.7.0-alpha.20210126.1",
           "(.NET 5.0.2; Microsoft Windows 10.0.19042)"
         ],
         "x-ms-client-request-id": "e7aa9f24-6a2a-d174-40c2-75c04a703b4d",
-        "x-ms-date": "Thu, 21 Jan 2021 20:44:49 GMT",
+        "x-ms-date": "Tue, 26 Jan 2021 19:24:40 GMT",
         "x-ms-delete-snapshots": "include-leased",
         "x-ms-return-client-request-id": "true",
         "x-ms-version": "2020-06-12"
@@ -182,19 +160,14 @@
       "StatusCode": 202,
       "ResponseHeaders": {
         "Content-Length": "0",
-        "Date": "Thu, 21 Jan 2021 20:44:47 GMT",
+        "Date": "Tue, 26 Jan 2021 19:24:39 GMT",
         "Server": [
           "Windows-Azure-File/1.0",
           "Microsoft-HTTPAPI/2.0"
         ],
         "x-ms-client-request-id": "e7aa9f24-6a2a-d174-40c2-75c04a703b4d",
-<<<<<<< HEAD
-        "x-ms-request-id": "8c92014b-801a-0015-6802-a1cd71000000",
-        "x-ms-version": "2020-06-12"
-=======
-        "x-ms-request-id": "762a26d9-b01a-0088-7836-f03fcb000000",
-        "x-ms-version": "2020-04-08"
->>>>>>> ac24a13f
+        "x-ms-request-id": "23a0b72c-101a-0081-3a18-f47a18000000",
+        "x-ms-version": "2020-06-12"
       },
       "ResponseBody": []
     },
@@ -204,13 +177,13 @@
       "RequestHeaders": {
         "Accept": "application/xml",
         "Authorization": "Sanitized",
-        "traceparent": "00-1429d41138d23f488eb2ab40f267836f-51d2b96db8e0d24b-00",
-        "User-Agent": [
-          "azsdk-net-Storage.Files.Shares/12.7.0-alpha.20210121.1",
+        "traceparent": "00-1fa2c0436f1cd14fa2006bfba78345eb-5dc73531fd7ccc46-00",
+        "User-Agent": [
+          "azsdk-net-Storage.Files.Shares/12.7.0-alpha.20210126.1",
           "(.NET 5.0.2; Microsoft Windows 10.0.19042)"
         ],
         "x-ms-client-request-id": "e8371601-3e21-0d3b-f419-7378a8e22f76",
-        "x-ms-date": "Thu, 21 Jan 2021 20:44:49 GMT",
+        "x-ms-date": "Tue, 26 Jan 2021 19:24:40 GMT",
         "x-ms-return-client-request-id": "true",
         "x-ms-version": "2020-06-12"
       },
@@ -219,7 +192,7 @@
       "ResponseHeaders": {
         "Content-Length": "217",
         "Content-Type": "application/xml",
-        "Date": "Thu, 21 Jan 2021 20:44:48 GMT",
+        "Date": "Tue, 26 Jan 2021 19:24:39 GMT",
         "Server": [
           "Windows-Azure-File/1.0",
           "Microsoft-HTTPAPI/2.0"
@@ -227,33 +200,28 @@
         "Vary": "Origin",
         "x-ms-client-request-id": "e8371601-3e21-0d3b-f419-7378a8e22f76",
         "x-ms-error-code": "ShareNotFound",
-<<<<<<< HEAD
-        "x-ms-request-id": "8c920167-801a-0015-0302-a1cd71000000",
-        "x-ms-version": "2020-06-12"
-=======
-        "x-ms-request-id": "762a26da-b01a-0088-7936-f03fcb000000",
-        "x-ms-version": "2020-04-08"
->>>>>>> ac24a13f
+        "x-ms-request-id": "23a0b72d-101a-0081-3b18-f47a18000000",
+        "x-ms-version": "2020-06-12"
       },
       "ResponseBody": [
         "\uFEFF\u003C?xml version=\u00221.0\u0022 encoding=\u0022utf-8\u0022?\u003E\u003CError\u003E\u003CCode\u003EShareNotFound\u003C/Code\u003E\u003CMessage\u003EThe specified share does not exist.\n",
-        "RequestId:762a26da-b01a-0088-7936-f03fcb000000\n",
-        "Time:2021-01-21T20:44:48.9704287Z\u003C/Message\u003E\u003C/Error\u003E"
+        "RequestId:23a0b72d-101a-0081-3b18-f47a18000000\n",
+        "Time:2021-01-26T19:24:39.4953272Z\u003C/Message\u003E\u003C/Error\u003E"
       ]
     },
     {
-      "RequestUri": "https://seanmcccanary3.file.core.windows.net/test-share-e6853622-dccd-5931-e848-828d897081c0?sharesnapshot=2021-01-21T20:44:48.0000000Z\u0026restype=share",
+      "RequestUri": "https://seanmcccanary3.file.core.windows.net/test-share-e6853622-dccd-5931-e848-828d897081c0?sharesnapshot=2021-01-26T19:24:39.0000000Z\u0026restype=share",
       "RequestMethod": "GET",
       "RequestHeaders": {
         "Accept": "application/xml",
         "Authorization": "Sanitized",
-        "traceparent": "00-43d4da0ec56a7a4896c8570c60c658e5-3aa7a36d655abf4d-00",
-        "User-Agent": [
-          "azsdk-net-Storage.Files.Shares/12.7.0-alpha.20210121.1",
+        "traceparent": "00-f846ccd2a34e0144b3a8284dff13654a-4b69c7f99bc12e4f-00",
+        "User-Agent": [
+          "azsdk-net-Storage.Files.Shares/12.7.0-alpha.20210126.1",
           "(.NET 5.0.2; Microsoft Windows 10.0.19042)"
         ],
         "x-ms-client-request-id": "33becf01-5239-0e2c-4d25-8d39663e6617",
-        "x-ms-date": "Thu, 21 Jan 2021 20:44:49 GMT",
+        "x-ms-date": "Tue, 26 Jan 2021 19:24:40 GMT",
         "x-ms-return-client-request-id": "true",
         "x-ms-version": "2020-06-12"
       },
@@ -262,7 +230,7 @@
       "ResponseHeaders": {
         "Content-Length": "217",
         "Content-Type": "application/xml",
-        "Date": "Thu, 21 Jan 2021 20:44:48 GMT",
+        "Date": "Tue, 26 Jan 2021 19:24:39 GMT",
         "Server": [
           "Windows-Azure-File/1.0",
           "Microsoft-HTTPAPI/2.0"
@@ -270,33 +238,28 @@
         "Vary": "Origin",
         "x-ms-client-request-id": "33becf01-5239-0e2c-4d25-8d39663e6617",
         "x-ms-error-code": "ShareNotFound",
-<<<<<<< HEAD
-        "x-ms-request-id": "8c92016b-801a-0015-0702-a1cd71000000",
-        "x-ms-version": "2020-06-12"
-=======
-        "x-ms-request-id": "762a26db-b01a-0088-7a36-f03fcb000000",
-        "x-ms-version": "2020-04-08"
->>>>>>> ac24a13f
+        "x-ms-request-id": "23a0b72e-101a-0081-3c18-f47a18000000",
+        "x-ms-version": "2020-06-12"
       },
       "ResponseBody": [
         "\uFEFF\u003C?xml version=\u00221.0\u0022 encoding=\u0022utf-8\u0022?\u003E\u003CError\u003E\u003CCode\u003EShareNotFound\u003C/Code\u003E\u003CMessage\u003EThe specified share does not exist.\n",
-        "RequestId:762a26db-b01a-0088-7a36-f03fcb000000\n",
-        "Time:2021-01-21T20:44:49.0254683Z\u003C/Message\u003E\u003C/Error\u003E"
+        "RequestId:23a0b72e-101a-0081-3c18-f47a18000000\n",
+        "Time:2021-01-26T19:24:39.5513674Z\u003C/Message\u003E\u003C/Error\u003E"
       ]
     },
     {
-      "RequestUri": "https://seanmcccanary3.file.core.windows.net/test-share-e6853622-dccd-5931-e848-828d897081c0?sharesnapshot=2021-01-21T20:44:49.0000000Z\u0026restype=share",
+      "RequestUri": "https://seanmcccanary3.file.core.windows.net/test-share-e6853622-dccd-5931-e848-828d897081c0?sharesnapshot=2021-01-26T19:24:40.0000000Z\u0026restype=share",
       "RequestMethod": "GET",
       "RequestHeaders": {
         "Accept": "application/xml",
         "Authorization": "Sanitized",
-        "traceparent": "00-cbb1219416e93f44871e41166a02f209-57e59233187cbf48-00",
-        "User-Agent": [
-          "azsdk-net-Storage.Files.Shares/12.7.0-alpha.20210121.1",
+        "traceparent": "00-51a41dd1fe7b644ca2ae4c5b849f4eb2-c5a3b3b54a72b440-00",
+        "User-Agent": [
+          "azsdk-net-Storage.Files.Shares/12.7.0-alpha.20210126.1",
           "(.NET 5.0.2; Microsoft Windows 10.0.19042)"
         ],
         "x-ms-client-request-id": "d8776956-fb23-9c3d-c3a9-edd84262e3a9",
-        "x-ms-date": "Thu, 21 Jan 2021 20:44:49 GMT",
+        "x-ms-date": "Tue, 26 Jan 2021 19:24:40 GMT",
         "x-ms-return-client-request-id": "true",
         "x-ms-version": "2020-06-12"
       },
@@ -305,7 +268,7 @@
       "ResponseHeaders": {
         "Content-Length": "217",
         "Content-Type": "application/xml",
-        "Date": "Thu, 21 Jan 2021 20:44:48 GMT",
+        "Date": "Tue, 26 Jan 2021 19:24:39 GMT",
         "Server": [
           "Windows-Azure-File/1.0",
           "Microsoft-HTTPAPI/2.0"
@@ -313,18 +276,13 @@
         "Vary": "Origin",
         "x-ms-client-request-id": "d8776956-fb23-9c3d-c3a9-edd84262e3a9",
         "x-ms-error-code": "ShareNotFound",
-<<<<<<< HEAD
-        "x-ms-request-id": "8c92016e-801a-0015-0902-a1cd71000000",
-        "x-ms-version": "2020-06-12"
-=======
-        "x-ms-request-id": "762a26dd-b01a-0088-7b36-f03fcb000000",
-        "x-ms-version": "2020-04-08"
->>>>>>> ac24a13f
+        "x-ms-request-id": "23a0b731-101a-0081-3d18-f47a18000000",
+        "x-ms-version": "2020-06-12"
       },
       "ResponseBody": [
         "\uFEFF\u003C?xml version=\u00221.0\u0022 encoding=\u0022utf-8\u0022?\u003E\u003CError\u003E\u003CCode\u003EShareNotFound\u003C/Code\u003E\u003CMessage\u003EThe specified share does not exist.\n",
-        "RequestId:762a26dd-b01a-0088-7b36-f03fcb000000\n",
-        "Time:2021-01-21T20:44:49.0855101Z\u003C/Message\u003E\u003C/Error\u003E"
+        "RequestId:23a0b731-101a-0081-3d18-f47a18000000\n",
+        "Time:2021-01-26T19:24:39.6154125Z\u003C/Message\u003E\u003C/Error\u003E"
       ]
     }
   ],
