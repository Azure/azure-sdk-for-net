﻿{
  "Entries": [
    {
      "RequestUri": "https://seanmcccanary3.file.core.windows.net/test-share-2ea5cc65-bfb2-505d-bf8c-b7b01eaa3f7c?restype=share",
      "RequestMethod": "PUT",
      "RequestHeaders": {
        "Authorization": "Sanitized",
        "traceparent": "00-5976f34517225b4db87109fc6bbbd6eb-bde73957c3e3a84e-00",
        "User-Agent": [
          "azsdk-net-Storage.Files.Shares/12.5.0-alpha.20201013.1",
          "(.NET Core 4.6.29220.03; Microsoft Windows 10.0.19042 )"
        ],
        "x-ms-client-request-id": "1b744cad-da99-3fa9-f3c2-410384764067",
        "x-ms-date": "Tue, 13 Oct 2020 15:22:55 GMT",
        "x-ms-return-client-request-id": "true",
<<<<<<< HEAD
        "x-ms-version": "2020-12-06",
=======
        "x-ms-version": "2021-02-12",
>>>>>>> 7e782c87
        "Accept": "application/xml"
      },
      "RequestBody": null,
      "StatusCode": 201,
      "ResponseHeaders": {
        "Content-Length": "0",
        "Date": "Tue, 13 Oct 2020 15:22:56 GMT",
        "ETag": "\"0x8D86F8BDC989D65\"",
        "Last-Modified": "Tue, 13 Oct 2020 15:22:56 GMT",
        "Server": [
          "Windows-Azure-File/1.0",
          "Microsoft-HTTPAPI/2.0"
        ],
        "x-ms-client-request-id": "1b744cad-da99-3fa9-f3c2-410384764067",
        "x-ms-request-id": "7ea38a5f-f01a-007d-3374-a1abe1000000",
<<<<<<< HEAD
        "x-ms-version": "2020-12-06"
=======
        "x-ms-version": "2021-02-12"
>>>>>>> 7e782c87
      },
      "ResponseBody": []
    },
    {
      "RequestUri": "https://seanmcccanary3.file.core.windows.net/test-share-2ea5cc65-bfb2-505d-bf8c-b7b01eaa3f7c?comp=lease&restype=share",
      "RequestMethod": "PUT",
      "RequestHeaders": {
        "Authorization": "Sanitized",
        "traceparent": "00-f2fdd526ec011b42bbd7d923cf8701a0-118f9b8a2013394f-00",
        "User-Agent": [
          "azsdk-net-Storage.Files.Shares/12.5.0-alpha.20201013.1",
          "(.NET Core 4.6.29220.03; Microsoft Windows 10.0.19042 )"
        ],
        "x-ms-client-request-id": "b802c23a-5d28-dd3f-555e-247d8271a912",
        "x-ms-date": "Tue, 13 Oct 2020 15:22:55 GMT",
        "x-ms-lease-action": "acquire",
        "x-ms-lease-duration": "-1",
        "x-ms-proposed-lease-id": "5150127a-cfe6-16f6-f71b-573796e08446",
        "x-ms-return-client-request-id": "true",
<<<<<<< HEAD
        "x-ms-version": "2020-12-06",
=======
        "x-ms-version": "2021-02-12",
>>>>>>> 7e782c87
        "Accept": "application/xml"
      },
      "RequestBody": null,
      "StatusCode": 201,
      "ResponseHeaders": {
        "Content-Length": "0",
        "Date": "Tue, 13 Oct 2020 15:22:56 GMT",
        "ETag": "\"0x8D86F8BDC989D65\"",
        "Last-Modified": "Tue, 13 Oct 2020 15:22:56 GMT",
        "Server": [
          "Windows-Azure-File/1.0",
          "Microsoft-HTTPAPI/2.0"
        ],
        "x-ms-client-request-id": "b802c23a-5d28-dd3f-555e-247d8271a912",
        "x-ms-lease-id": "5150127a-cfe6-16f6-f71b-573796e08446",
        "x-ms-request-id": "7ea38a65-f01a-007d-3674-a1abe1000000",
<<<<<<< HEAD
        "x-ms-version": "2020-12-06"
=======
        "x-ms-version": "2021-02-12"
>>>>>>> 7e782c87
      },
      "ResponseBody": []
    },
    {
      "RequestUri": "https://seanmcccanary3.file.core.windows.net/test-share-2ea5cc65-bfb2-505d-bf8c-b7b01eaa3f7c?comp=lease&restype=share",
      "RequestMethod": "PUT",
      "RequestHeaders": {
        "Authorization": "Sanitized",
        "traceparent": "00-1506e9e6a0f93540b3e8a76a37008cbf-b852ff21f3145d4d-00",
        "User-Agent": [
          "azsdk-net-Storage.Files.Shares/12.5.0-alpha.20201013.1",
          "(.NET Core 4.6.29220.03; Microsoft Windows 10.0.19042 )"
        ],
        "x-ms-client-request-id": "d3fcf616-ccde-7f1d-5124-7dd7fe6514ed",
        "x-ms-date": "Tue, 13 Oct 2020 15:22:56 GMT",
        "x-ms-lease-action": "renew",
        "x-ms-lease-id": "5150127a-cfe6-16f6-f71b-573796e08446",
        "x-ms-return-client-request-id": "true",
<<<<<<< HEAD
        "x-ms-version": "2020-12-06",
=======
        "x-ms-version": "2021-02-12",
>>>>>>> 7e782c87
        "Accept": "application/xml"
      },
      "RequestBody": null,
      "StatusCode": 200,
      "ResponseHeaders": {
        "Content-Length": "0",
        "Date": "Tue, 13 Oct 2020 15:22:56 GMT",
        "ETag": "\"0x8D86F8BDC989D65\"",
        "Last-Modified": "Tue, 13 Oct 2020 15:22:56 GMT",
        "Server": [
          "Windows-Azure-File/1.0",
          "Microsoft-HTTPAPI/2.0"
        ],
        "x-ms-client-request-id": "d3fcf616-ccde-7f1d-5124-7dd7fe6514ed",
        "x-ms-lease-id": "5150127a-cfe6-16f6-f71b-573796e08446",
        "x-ms-request-id": "7ea38a6a-f01a-007d-3b74-a1abe1000000",
<<<<<<< HEAD
        "x-ms-version": "2020-12-06"
=======
        "x-ms-version": "2021-02-12"
>>>>>>> 7e782c87
      },
      "ResponseBody": []
    },
    {
      "RequestUri": "https://seanmcccanary3.file.core.windows.net/test-share-2ea5cc65-bfb2-505d-bf8c-b7b01eaa3f7c?restype=share",
      "RequestMethod": "DELETE",
      "RequestHeaders": {
        "Authorization": "Sanitized",
        "traceparent": "00-5b69a8d3bdad474fb78b4d49f271c45e-042cf1bbad47d04c-00",
        "User-Agent": [
          "azsdk-net-Storage.Files.Shares/12.5.0-alpha.20201013.1",
          "(.NET Core 4.6.29220.03; Microsoft Windows 10.0.19042 )"
        ],
        "x-ms-client-request-id": "8c66fe56-d575-7034-dca6-a24ff05a57ca",
        "x-ms-date": "Tue, 13 Oct 2020 15:22:56 GMT",
        "x-ms-delete-snapshots": "include",
        "x-ms-lease-id": "5150127a-cfe6-16f6-f71b-573796e08446",
        "x-ms-return-client-request-id": "true",
<<<<<<< HEAD
        "x-ms-version": "2020-12-06",
=======
        "x-ms-version": "2021-02-12",
>>>>>>> 7e782c87
        "Accept": "application/xml"
      },
      "RequestBody": null,
      "StatusCode": 202,
      "ResponseHeaders": {
        "Content-Length": "0",
        "Date": "Tue, 13 Oct 2020 15:22:56 GMT",
        "Server": [
          "Windows-Azure-File/1.0",
          "Microsoft-HTTPAPI/2.0"
        ],
        "x-ms-client-request-id": "8c66fe56-d575-7034-dca6-a24ff05a57ca",
        "x-ms-request-id": "7ea38a6b-f01a-007d-3c74-a1abe1000000",
<<<<<<< HEAD
        "x-ms-version": "2020-12-06"
=======
        "x-ms-version": "2021-02-12"
>>>>>>> 7e782c87
      },
      "ResponseBody": []
    }
  ],
  "Variables": {
    "RandomSeed": "1859069804",
    "Storage_TestConfigDefault": "ProductionTenant\nseanmcccanary3\nU2FuaXRpemVk\nhttps://seanmcccanary3.blob.core.windows.net\nhttps://seanmcccanary3.file.core.windows.net\nhttps://seanmcccanary3.queue.core.windows.net\nhttps://seanmcccanary3.table.core.windows.net\n\n\n\n\nhttps://seanmcccanary3-secondary.blob.core.windows.net\nhttps://seanmcccanary3-secondary.file.core.windows.net\nhttps://seanmcccanary3-secondary.queue.core.windows.net\nhttps://seanmcccanary3-secondary.table.core.windows.net\n\nSanitized\n\n\nCloud\nBlobEndpoint=https://seanmcccanary3.blob.core.windows.net/;QueueEndpoint=https://seanmcccanary3.queue.core.windows.net/;FileEndpoint=https://seanmcccanary3.file.core.windows.net/;BlobSecondaryEndpoint=https://seanmcccanary3-secondary.blob.core.windows.net/;QueueSecondaryEndpoint=https://seanmcccanary3-secondary.queue.core.windows.net/;FileSecondaryEndpoint=https://seanmcccanary3-secondary.file.core.windows.net/;AccountName=seanmcccanary3;AccountKey=Kg==;\nseanscope1\n\n"
  }
}<|MERGE_RESOLUTION|>--- conflicted
+++ resolved
@@ -13,11 +13,7 @@
         "x-ms-client-request-id": "1b744cad-da99-3fa9-f3c2-410384764067",
         "x-ms-date": "Tue, 13 Oct 2020 15:22:55 GMT",
         "x-ms-return-client-request-id": "true",
-<<<<<<< HEAD
-        "x-ms-version": "2020-12-06",
-=======
         "x-ms-version": "2021-02-12",
->>>>>>> 7e782c87
         "Accept": "application/xml"
       },
       "RequestBody": null,
@@ -33,11 +29,7 @@
         ],
         "x-ms-client-request-id": "1b744cad-da99-3fa9-f3c2-410384764067",
         "x-ms-request-id": "7ea38a5f-f01a-007d-3374-a1abe1000000",
-<<<<<<< HEAD
-        "x-ms-version": "2020-12-06"
-=======
         "x-ms-version": "2021-02-12"
->>>>>>> 7e782c87
       },
       "ResponseBody": []
     },
@@ -57,11 +49,7 @@
         "x-ms-lease-duration": "-1",
         "x-ms-proposed-lease-id": "5150127a-cfe6-16f6-f71b-573796e08446",
         "x-ms-return-client-request-id": "true",
-<<<<<<< HEAD
-        "x-ms-version": "2020-12-06",
-=======
         "x-ms-version": "2021-02-12",
->>>>>>> 7e782c87
         "Accept": "application/xml"
       },
       "RequestBody": null,
@@ -78,11 +66,7 @@
         "x-ms-client-request-id": "b802c23a-5d28-dd3f-555e-247d8271a912",
         "x-ms-lease-id": "5150127a-cfe6-16f6-f71b-573796e08446",
         "x-ms-request-id": "7ea38a65-f01a-007d-3674-a1abe1000000",
-<<<<<<< HEAD
-        "x-ms-version": "2020-12-06"
-=======
         "x-ms-version": "2021-02-12"
->>>>>>> 7e782c87
       },
       "ResponseBody": []
     },
@@ -101,11 +85,7 @@
         "x-ms-lease-action": "renew",
         "x-ms-lease-id": "5150127a-cfe6-16f6-f71b-573796e08446",
         "x-ms-return-client-request-id": "true",
-<<<<<<< HEAD
-        "x-ms-version": "2020-12-06",
-=======
         "x-ms-version": "2021-02-12",
->>>>>>> 7e782c87
         "Accept": "application/xml"
       },
       "RequestBody": null,
@@ -122,11 +102,7 @@
         "x-ms-client-request-id": "d3fcf616-ccde-7f1d-5124-7dd7fe6514ed",
         "x-ms-lease-id": "5150127a-cfe6-16f6-f71b-573796e08446",
         "x-ms-request-id": "7ea38a6a-f01a-007d-3b74-a1abe1000000",
-<<<<<<< HEAD
-        "x-ms-version": "2020-12-06"
-=======
         "x-ms-version": "2021-02-12"
->>>>>>> 7e782c87
       },
       "ResponseBody": []
     },
@@ -145,11 +121,7 @@
         "x-ms-delete-snapshots": "include",
         "x-ms-lease-id": "5150127a-cfe6-16f6-f71b-573796e08446",
         "x-ms-return-client-request-id": "true",
-<<<<<<< HEAD
-        "x-ms-version": "2020-12-06",
-=======
         "x-ms-version": "2021-02-12",
->>>>>>> 7e782c87
         "Accept": "application/xml"
       },
       "RequestBody": null,
@@ -163,11 +135,7 @@
         ],
         "x-ms-client-request-id": "8c66fe56-d575-7034-dca6-a24ff05a57ca",
         "x-ms-request-id": "7ea38a6b-f01a-007d-3c74-a1abe1000000",
-<<<<<<< HEAD
-        "x-ms-version": "2020-12-06"
-=======
         "x-ms-version": "2021-02-12"
->>>>>>> 7e782c87
       },
       "ResponseBody": []
     }
