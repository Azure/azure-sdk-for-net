--- conflicted
+++ resolved
@@ -1,123 +1,108 @@
-{
+﻿{
   "Entries": [
     {
       "RequestUri": "https://seanmcccanary3.file.core.windows.net/test-share-2ea5cc65-bfb2-505d-bf8c-b7b01eaa3f7c?restype=share",
       "RequestMethod": "PUT",
       "RequestHeaders": {
-        "Accept": "application/xml",
         "Authorization": "Sanitized",
-        "traceparent": "00-5005ead655c0964eb30f0d9118a157b7-a2aba9e184af6c41-00",
+        "traceparent": "00-5976f34517225b4db87109fc6bbbd6eb-bde73957c3e3a84e-00",
         "User-Agent": [
-          "azsdk-net-Storage.Files.Shares/12.7.0-alpha.20210121.1",
-          "(.NET 5.0.2; Microsoft Windows 10.0.19042)"
+          "azsdk-net-Storage.Files.Shares/12.5.0-alpha.20201013.1",
+          "(.NET Core 4.6.29220.03; Microsoft Windows 10.0.19042 )"
         ],
         "x-ms-client-request-id": "1b744cad-da99-3fa9-f3c2-410384764067",
-        "x-ms-date": "Thu, 21 Jan 2021 20:46:01 GMT",
+        "x-ms-date": "Tue, 13 Oct 2020 15:22:55 GMT",
         "x-ms-return-client-request-id": "true",
-        "x-ms-version": "2020-06-12"
+        "x-ms-version": "2020-06-12",
+        "Accept": "application/xml"
       },
       "RequestBody": null,
       "StatusCode": 201,
       "ResponseHeaders": {
         "Content-Length": "0",
-        "Date": "Thu, 21 Jan 2021 20:46:00 GMT",
-        "ETag": "\u00220x8D8BE4D90208E07\u0022",
-        "Last-Modified": "Thu, 21 Jan 2021 20:46:01 GMT",
+        "Date": "Tue, 13 Oct 2020 15:22:56 GMT",
+        "ETag": "\"0x8D86F8BDC989D65\"",
+        "Last-Modified": "Tue, 13 Oct 2020 15:22:56 GMT",
         "Server": [
           "Windows-Azure-File/1.0",
           "Microsoft-HTTPAPI/2.0"
         ],
         "x-ms-client-request-id": "1b744cad-da99-3fa9-f3c2-410384764067",
-<<<<<<< HEAD
         "x-ms-request-id": "7ea38a5f-f01a-007d-3374-a1abe1000000",
         "x-ms-version": "2020-06-12"
-=======
-        "x-ms-request-id": "716deb47-501a-0090-5736-f0e0ac000000",
-        "x-ms-version": "2020-04-08"
->>>>>>> ac24a13f
       },
       "ResponseBody": []
     },
     {
-      "RequestUri": "https://seanmcccanary3.file.core.windows.net/test-share-2ea5cc65-bfb2-505d-bf8c-b7b01eaa3f7c?comp=lease\u0026restype=share",
+      "RequestUri": "https://seanmcccanary3.file.core.windows.net/test-share-2ea5cc65-bfb2-505d-bf8c-b7b01eaa3f7c?comp=lease&restype=share",
       "RequestMethod": "PUT",
       "RequestHeaders": {
-        "Accept": "application/xml",
         "Authorization": "Sanitized",
-        "traceparent": "00-684e9559da5c194798aa7466999ad6cc-4ddf7964af5bd040-00",
+        "traceparent": "00-f2fdd526ec011b42bbd7d923cf8701a0-118f9b8a2013394f-00",
         "User-Agent": [
-          "azsdk-net-Storage.Files.Shares/12.7.0-alpha.20210121.1",
-          "(.NET 5.0.2; Microsoft Windows 10.0.19042)"
+          "azsdk-net-Storage.Files.Shares/12.5.0-alpha.20201013.1",
+          "(.NET Core 4.6.29220.03; Microsoft Windows 10.0.19042 )"
         ],
         "x-ms-client-request-id": "b802c23a-5d28-dd3f-555e-247d8271a912",
-        "x-ms-date": "Thu, 21 Jan 2021 20:46:01 GMT",
+        "x-ms-date": "Tue, 13 Oct 2020 15:22:55 GMT",
         "x-ms-lease-action": "acquire",
         "x-ms-lease-duration": "-1",
         "x-ms-proposed-lease-id": "5150127a-cfe6-16f6-f71b-573796e08446",
         "x-ms-return-client-request-id": "true",
-        "x-ms-version": "2020-06-12"
+        "x-ms-version": "2020-06-12",
+        "Accept": "application/xml"
       },
       "RequestBody": null,
       "StatusCode": 201,
       "ResponseHeaders": {
         "Content-Length": "0",
-        "Date": "Thu, 21 Jan 2021 20:46:00 GMT",
-        "ETag": "\u00220x8D8BE4D90208E07\u0022",
-        "Last-Modified": "Thu, 21 Jan 2021 20:46:01 GMT",
+        "Date": "Tue, 13 Oct 2020 15:22:56 GMT",
+        "ETag": "\"0x8D86F8BDC989D65\"",
+        "Last-Modified": "Tue, 13 Oct 2020 15:22:56 GMT",
         "Server": [
           "Windows-Azure-File/1.0",
           "Microsoft-HTTPAPI/2.0"
         ],
         "x-ms-client-request-id": "b802c23a-5d28-dd3f-555e-247d8271a912",
         "x-ms-lease-id": "5150127a-cfe6-16f6-f71b-573796e08446",
-<<<<<<< HEAD
         "x-ms-request-id": "7ea38a65-f01a-007d-3674-a1abe1000000",
         "x-ms-version": "2020-06-12"
-=======
-        "x-ms-request-id": "716deb4a-501a-0090-5836-f0e0ac000000",
-        "x-ms-version": "2020-04-08"
->>>>>>> ac24a13f
       },
       "ResponseBody": []
     },
     {
-      "RequestUri": "https://seanmcccanary3.file.core.windows.net/test-share-2ea5cc65-bfb2-505d-bf8c-b7b01eaa3f7c?comp=lease\u0026restype=share",
+      "RequestUri": "https://seanmcccanary3.file.core.windows.net/test-share-2ea5cc65-bfb2-505d-bf8c-b7b01eaa3f7c?comp=lease&restype=share",
       "RequestMethod": "PUT",
       "RequestHeaders": {
-        "Accept": "application/xml",
         "Authorization": "Sanitized",
-        "traceparent": "00-0ea1933955f42448a5fe7943d5f35cf5-48127f0042c2f44a-00",
+        "traceparent": "00-1506e9e6a0f93540b3e8a76a37008cbf-b852ff21f3145d4d-00",
         "User-Agent": [
-          "azsdk-net-Storage.Files.Shares/12.7.0-alpha.20210121.1",
-          "(.NET 5.0.2; Microsoft Windows 10.0.19042)"
+          "azsdk-net-Storage.Files.Shares/12.5.0-alpha.20201013.1",
+          "(.NET Core 4.6.29220.03; Microsoft Windows 10.0.19042 )"
         ],
         "x-ms-client-request-id": "d3fcf616-ccde-7f1d-5124-7dd7fe6514ed",
-        "x-ms-date": "Thu, 21 Jan 2021 20:46:01 GMT",
+        "x-ms-date": "Tue, 13 Oct 2020 15:22:56 GMT",
         "x-ms-lease-action": "renew",
         "x-ms-lease-id": "5150127a-cfe6-16f6-f71b-573796e08446",
         "x-ms-return-client-request-id": "true",
-        "x-ms-version": "2020-06-12"
+        "x-ms-version": "2020-06-12",
+        "Accept": "application/xml"
       },
       "RequestBody": null,
       "StatusCode": 200,
       "ResponseHeaders": {
         "Content-Length": "0",
-        "Date": "Thu, 21 Jan 2021 20:46:00 GMT",
-        "ETag": "\u00220x8D8BE4D90208E07\u0022",
-        "Last-Modified": "Thu, 21 Jan 2021 20:46:01 GMT",
+        "Date": "Tue, 13 Oct 2020 15:22:56 GMT",
+        "ETag": "\"0x8D86F8BDC989D65\"",
+        "Last-Modified": "Tue, 13 Oct 2020 15:22:56 GMT",
         "Server": [
           "Windows-Azure-File/1.0",
           "Microsoft-HTTPAPI/2.0"
         ],
         "x-ms-client-request-id": "d3fcf616-ccde-7f1d-5124-7dd7fe6514ed",
         "x-ms-lease-id": "5150127a-cfe6-16f6-f71b-573796e08446",
-<<<<<<< HEAD
         "x-ms-request-id": "7ea38a6a-f01a-007d-3b74-a1abe1000000",
         "x-ms-version": "2020-06-12"
-=======
-        "x-ms-request-id": "716deb4b-501a-0090-5936-f0e0ac000000",
-        "x-ms-version": "2020-04-08"
->>>>>>> ac24a13f
       },
       "ResponseBody": []
     },
@@ -125,37 +110,32 @@
       "RequestUri": "https://seanmcccanary3.file.core.windows.net/test-share-2ea5cc65-bfb2-505d-bf8c-b7b01eaa3f7c?restype=share",
       "RequestMethod": "DELETE",
       "RequestHeaders": {
-        "Accept": "application/xml",
         "Authorization": "Sanitized",
-        "traceparent": "00-ffcfb5fcd80b574ca6dcd944867222a2-d4d7eae61145f744-00",
+        "traceparent": "00-5b69a8d3bdad474fb78b4d49f271c45e-042cf1bbad47d04c-00",
         "User-Agent": [
-          "azsdk-net-Storage.Files.Shares/12.7.0-alpha.20210121.1",
-          "(.NET 5.0.2; Microsoft Windows 10.0.19042)"
+          "azsdk-net-Storage.Files.Shares/12.5.0-alpha.20201013.1",
+          "(.NET Core 4.6.29220.03; Microsoft Windows 10.0.19042 )"
         ],
         "x-ms-client-request-id": "8c66fe56-d575-7034-dca6-a24ff05a57ca",
-        "x-ms-date": "Thu, 21 Jan 2021 20:46:01 GMT",
+        "x-ms-date": "Tue, 13 Oct 2020 15:22:56 GMT",
         "x-ms-delete-snapshots": "include",
         "x-ms-lease-id": "5150127a-cfe6-16f6-f71b-573796e08446",
         "x-ms-return-client-request-id": "true",
-        "x-ms-version": "2020-06-12"
+        "x-ms-version": "2020-06-12",
+        "Accept": "application/xml"
       },
       "RequestBody": null,
       "StatusCode": 202,
       "ResponseHeaders": {
         "Content-Length": "0",
-        "Date": "Thu, 21 Jan 2021 20:46:00 GMT",
+        "Date": "Tue, 13 Oct 2020 15:22:56 GMT",
         "Server": [
           "Windows-Azure-File/1.0",
           "Microsoft-HTTPAPI/2.0"
         ],
         "x-ms-client-request-id": "8c66fe56-d575-7034-dca6-a24ff05a57ca",
-<<<<<<< HEAD
         "x-ms-request-id": "7ea38a6b-f01a-007d-3c74-a1abe1000000",
         "x-ms-version": "2020-06-12"
-=======
-        "x-ms-request-id": "716deb4c-501a-0090-5a36-f0e0ac000000",
-        "x-ms-version": "2020-04-08"
->>>>>>> ac24a13f
       },
       "ResponseBody": []
     }
