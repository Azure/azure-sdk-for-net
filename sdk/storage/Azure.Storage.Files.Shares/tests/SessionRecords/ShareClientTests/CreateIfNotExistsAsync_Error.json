{
  "Entries": [
    {
      "RequestUri": "https://seanmcccanary3.file.core.windows.net/test-share-84efffb1-b338-d2c6-1398-2b37c12f4062?restype=share",
      "RequestMethod": "PUT",
      "RequestHeaders": {
        "Accept": "application/xml",
        "traceparent": "00-37c1f2b20e05bc4bb10f86599212e823-a4a89ce7934e5f47-00",
        "User-Agent": [
          "azsdk-net-Storage.Files.Shares/12.7.0-alpha.20210121.1",
          "(.NET 5.0.2; Microsoft Windows 10.0.19042)"
        ],
        "x-ms-client-request-id": "2f20e79c-3ede-4d34-65b1-09b92d984c68",
        "x-ms-return-client-request-id": "true",
        "x-ms-version": "2020-06-12"
      },
      "RequestBody": null,
      "StatusCode": 404,
      "ResponseHeaders": {
        "Content-Length": "223",
        "Content-Type": "application/xml",
        "Date": "Thu, 21 Jan 2021 20:44:42 GMT",
        "Server": [
          "Windows-Azure-File/1.0",
          "Microsoft-HTTPAPI/2.0"
        ],
        "x-ms-client-request-id": "2f20e79c-3ede-4d34-65b1-09b92d984c68",
        "x-ms-error-code": "ResourceNotFound",
<<<<<<< HEAD
        "x-ms-request-id": "c9ef6dc5-f01a-0012-2937-f3e9eb000000",
        "x-ms-version": "2020-06-12"
=======
        "x-ms-request-id": "58b56176-e01a-0071-6636-f03ce9000000",
        "x-ms-version": "2020-04-08"
>>>>>>> ac24a13f
      },
      "ResponseBody": [
        "\uFEFF\u003C?xml version=\u00221.0\u0022 encoding=\u0022utf-8\u0022?\u003E\u003CError\u003E\u003CCode\u003EResourceNotFound\u003C/Code\u003E\u003CMessage\u003EThe specified resource does not exist.\n",
        "RequestId:58b56176-e01a-0071-6636-f03ce9000000\n",
        "Time:2021-01-21T20:44:42.7940050Z\u003C/Message\u003E\u003C/Error\u003E"
      ]
    }
  ],
  "Variables": {
    "RandomSeed": "1026725803",
    "Storage_TestConfigDefault": "ProductionTenant\nseanmcccanary3\nU2FuaXRpemVk\nhttps://seanmcccanary3.blob.core.windows.net\nhttps://seanmcccanary3.file.core.windows.net\nhttps://seanmcccanary3.queue.core.windows.net\nhttps://seanmcccanary3.table.core.windows.net\n\n\n\n\nhttps://seanmcccanary3-secondary.blob.core.windows.net\nhttps://seanmcccanary3-secondary.file.core.windows.net\nhttps://seanmcccanary3-secondary.queue.core.windows.net\nhttps://seanmcccanary3-secondary.table.core.windows.net\n\nSanitized\n\n\nCloud\nBlobEndpoint=https://seanmcccanary3.blob.core.windows.net/;QueueEndpoint=https://seanmcccanary3.queue.core.windows.net/;FileEndpoint=https://seanmcccanary3.file.core.windows.net/;BlobSecondaryEndpoint=https://seanmcccanary3-secondary.blob.core.windows.net/;QueueSecondaryEndpoint=https://seanmcccanary3-secondary.queue.core.windows.net/;FileSecondaryEndpoint=https://seanmcccanary3-secondary.file.core.windows.net/;AccountName=seanmcccanary3;AccountKey=Kg==;\nseanscope1"
  }
}<|MERGE_RESOLUTION|>--- conflicted
+++ resolved
@@ -1,48 +1,43 @@
-{
+﻿{
   "Entries": [
     {
-      "RequestUri": "https://seanmcccanary3.file.core.windows.net/test-share-84efffb1-b338-d2c6-1398-2b37c12f4062?restype=share",
+      "RequestUri": "http://seanstagetest.file.core.windows.net/test-share-84efffb1-b338-d2c6-1398-2b37c12f4062?restype=share",
       "RequestMethod": "PUT",
       "RequestHeaders": {
-        "Accept": "application/xml",
-        "traceparent": "00-37c1f2b20e05bc4bb10f86599212e823-a4a89ce7934e5f47-00",
+        "traceparent": "00-65df1c58d4241940af98f60a9a5a2f8c-75b7e116c1742349-00",
         "User-Agent": [
-          "azsdk-net-Storage.Files.Shares/12.7.0-alpha.20210121.1",
-          "(.NET 5.0.2; Microsoft Windows 10.0.19042)"
+          "azsdk-net-Storage.Files.Shares/12.2.0-dev.20200305.1",
+          "(.NET Core 4.6.28325.01; Microsoft Windows 10.0.18363 )"
         ],
         "x-ms-client-request-id": "2f20e79c-3ede-4d34-65b1-09b92d984c68",
         "x-ms-return-client-request-id": "true",
-        "x-ms-version": "2020-06-12"
+        "x-ms-version": "2020-06-12",
+        "Accept": "application/xml"
       },
       "RequestBody": null,
       "StatusCode": 404,
       "ResponseHeaders": {
         "Content-Length": "223",
         "Content-Type": "application/xml",
-        "Date": "Thu, 21 Jan 2021 20:44:42 GMT",
+        "Date": "Thu, 05 Mar 2020 21:48:36 GMT",
         "Server": [
           "Windows-Azure-File/1.0",
           "Microsoft-HTTPAPI/2.0"
         ],
         "x-ms-client-request-id": "2f20e79c-3ede-4d34-65b1-09b92d984c68",
         "x-ms-error-code": "ResourceNotFound",
-<<<<<<< HEAD
         "x-ms-request-id": "c9ef6dc5-f01a-0012-2937-f3e9eb000000",
         "x-ms-version": "2020-06-12"
-=======
-        "x-ms-request-id": "58b56176-e01a-0071-6636-f03ce9000000",
-        "x-ms-version": "2020-04-08"
->>>>>>> ac24a13f
       },
       "ResponseBody": [
-        "\uFEFF\u003C?xml version=\u00221.0\u0022 encoding=\u0022utf-8\u0022?\u003E\u003CError\u003E\u003CCode\u003EResourceNotFound\u003C/Code\u003E\u003CMessage\u003EThe specified resource does not exist.\n",
-        "RequestId:58b56176-e01a-0071-6636-f03ce9000000\n",
-        "Time:2021-01-21T20:44:42.7940050Z\u003C/Message\u003E\u003C/Error\u003E"
+        "﻿<?xml version=\"1.0\" encoding=\"utf-8\"?><Error><Code>ResourceNotFound</Code><Message>The specified resource does not exist.\n",
+        "RequestId:c9ef6dc5-f01a-0012-2937-f3e9eb000000\n",
+        "Time:2020-03-05T21:48:36.9310953Z</Message></Error>"
       ]
     }
   ],
   "Variables": {
     "RandomSeed": "1026725803",
-    "Storage_TestConfigDefault": "ProductionTenant\nseanmcccanary3\nU2FuaXRpemVk\nhttps://seanmcccanary3.blob.core.windows.net\nhttps://seanmcccanary3.file.core.windows.net\nhttps://seanmcccanary3.queue.core.windows.net\nhttps://seanmcccanary3.table.core.windows.net\n\n\n\n\nhttps://seanmcccanary3-secondary.blob.core.windows.net\nhttps://seanmcccanary3-secondary.file.core.windows.net\nhttps://seanmcccanary3-secondary.queue.core.windows.net\nhttps://seanmcccanary3-secondary.table.core.windows.net\n\nSanitized\n\n\nCloud\nBlobEndpoint=https://seanmcccanary3.blob.core.windows.net/;QueueEndpoint=https://seanmcccanary3.queue.core.windows.net/;FileEndpoint=https://seanmcccanary3.file.core.windows.net/;BlobSecondaryEndpoint=https://seanmcccanary3-secondary.blob.core.windows.net/;QueueSecondaryEndpoint=https://seanmcccanary3-secondary.queue.core.windows.net/;FileSecondaryEndpoint=https://seanmcccanary3-secondary.file.core.windows.net/;AccountName=seanmcccanary3;AccountKey=Kg==;\nseanscope1"
+    "Storage_TestConfigDefault": "ProductionTenant\nseanstagetest\nU2FuaXRpemVk\nhttps://seanstagetest.blob.core.windows.net\nhttp://seanstagetest.file.core.windows.net\nhttp://seanstagetest.queue.core.windows.net\nhttp://seanstagetest.table.core.windows.net\n\n\n\n\nhttp://seanstagetest-secondary.blob.core.windows.net\nhttp://seanstagetest-secondary.file.core.windows.net\nhttp://seanstagetest-secondary.queue.core.windows.net\nhttp://seanstagetest-secondary.table.core.windows.net\n\nSanitized\n\n\nCloud\nBlobEndpoint=https://seanstagetest.blob.core.windows.net/;QueueEndpoint=http://seanstagetest.queue.core.windows.net/;FileEndpoint=http://seanstagetest.file.core.windows.net/;BlobSecondaryEndpoint=http://seanstagetest-secondary.blob.core.windows.net/;QueueSecondaryEndpoint=http://seanstagetest-secondary.queue.core.windows.net/;FileSecondaryEndpoint=http://seanstagetest-secondary.file.core.windows.net/;AccountName=seanstagetest;AccountKey=Sanitized\nseanscope1"
   }
 }