﻿{
  "Entries": [
    {
      "RequestUri": "https://kasoboltest.file.core.windows.net/test-share-02cfc5be-07d7-9184-35c9-84387485affa?restype=share",
      "RequestMethod": "PUT",
      "RequestHeaders": {
        "Authorization": "Sanitized",
        "traceparent": "00-95e27a614d264640b293f766af6cbb2e-1bf9e5dd2d5bd24d-00",
        "User-Agent": [
          "azsdk-net-Storage.Files.Shares/12.6.0-alpha.20201218.1",
          "(.NET Framework 4.8.4250.0; Microsoft Windows 10.0.19042 )"
        ],
        "x-ms-client-request-id": "aa3b8b46-6148-ae14-6798-92310464267d",
        "x-ms-date": "Fri, 18 Dec 2020 23:13:57 GMT",
        "x-ms-return-client-request-id": "true",
<<<<<<< HEAD
        "x-ms-version": "2020-12-06",
=======
        "x-ms-version": "2021-02-12",
>>>>>>> 7e782c87
        "Accept": "application/xml"
      },
      "RequestBody": null,
      "StatusCode": 201,
      "ResponseHeaders": {
        "Content-Length": "0",
        "Date": "Fri, 18 Dec 2020 23:13:57 GMT",
        "ETag": "\"0x8D8A3AA992CB9C0\"",
        "Last-Modified": "Fri, 18 Dec 2020 23:13:58 GMT",
        "Server": [
          "Windows-Azure-File/1.0",
          "Microsoft-HTTPAPI/2.0"
        ],
        "x-ms-client-request-id": "aa3b8b46-6148-ae14-6798-92310464267d",
        "x-ms-request-id": "ff99afd1-901a-0060-4e93-d511d1000000",
<<<<<<< HEAD
        "x-ms-version": "2020-12-06"
=======
        "x-ms-version": "2021-02-12"
>>>>>>> 7e782c87
      },
      "ResponseBody": []
    },
    {
      "RequestUri": "https://kasoboltest.file.core.windows.net/test-share-02cfc5be-07d7-9184-35c9-84387485affa?restype=share",
      "RequestMethod": "DELETE",
      "RequestHeaders": {
        "Authorization": "Sanitized",
        "traceparent": "00-ace788162a46e642b1597f1c7971c0ff-95ad2ae8389eb14a-00",
        "User-Agent": [
          "azsdk-net-Storage.Files.Shares/12.6.0-alpha.20201218.1",
          "(.NET Framework 4.8.4250.0; Microsoft Windows 10.0.19042 )"
        ],
        "x-ms-client-request-id": "e9f2360f-0449-adb1-b308-7f8640cb85b5",
        "x-ms-date": "Fri, 18 Dec 2020 23:13:58 GMT",
        "x-ms-delete-snapshots": "include",
        "x-ms-return-client-request-id": "true",
<<<<<<< HEAD
        "x-ms-version": "2020-12-06",
=======
        "x-ms-version": "2021-02-12",
>>>>>>> 7e782c87
        "Accept": "application/xml"
      },
      "RequestBody": null,
      "StatusCode": 202,
      "ResponseHeaders": {
        "Content-Length": "0",
        "Date": "Fri, 18 Dec 2020 23:13:57 GMT",
        "Server": [
          "Windows-Azure-File/1.0",
          "Microsoft-HTTPAPI/2.0"
        ],
        "x-ms-client-request-id": "e9f2360f-0449-adb1-b308-7f8640cb85b5",
        "x-ms-request-id": "ff99afd4-901a-0060-4f93-d511d1000000",
<<<<<<< HEAD
        "x-ms-version": "2020-12-06"
=======
        "x-ms-version": "2021-02-12"
>>>>>>> 7e782c87
      },
      "ResponseBody": []
    }
  ],
  "Variables": {
    "DateTimeOffsetNow": "2020-12-18T17:13:58.4361084-06:00",
    "RandomSeed": "1726585401",
    "Storage_TestConfigDefault": "ProductionTenant\nkasoboltest\nU2FuaXRpemVk\nhttps://kasoboltest.blob.core.windows.net\nhttps://kasoboltest.file.core.windows.net\nhttps://kasoboltest.queue.core.windows.net\nhttps://kasoboltest.table.core.windows.net\n\n\n\n\nhttps://kasoboltest-secondary.blob.core.windows.net\nhttps://kasoboltest-secondary.file.core.windows.net\nhttps://kasoboltest-secondary.queue.core.windows.net\nhttps://kasoboltest-secondary.table.core.windows.net\n\nSanitized\n\n\nCloud\nBlobEndpoint=https://kasoboltest.blob.core.windows.net/;QueueEndpoint=https://kasoboltest.queue.core.windows.net/;FileEndpoint=https://kasoboltest.file.core.windows.net/;BlobSecondaryEndpoint=https://kasoboltest-secondary.blob.core.windows.net/;QueueSecondaryEndpoint=https://kasoboltest-secondary.queue.core.windows.net/;FileSecondaryEndpoint=https://kasoboltest-secondary.file.core.windows.net/;AccountName=kasoboltest;AccountKey=Kg==;\nencryptionScope\n\n"
  }
}<|MERGE_RESOLUTION|>--- conflicted
+++ resolved
@@ -13,11 +13,7 @@
         "x-ms-client-request-id": "aa3b8b46-6148-ae14-6798-92310464267d",
         "x-ms-date": "Fri, 18 Dec 2020 23:13:57 GMT",
         "x-ms-return-client-request-id": "true",
-<<<<<<< HEAD
-        "x-ms-version": "2020-12-06",
-=======
         "x-ms-version": "2021-02-12",
->>>>>>> 7e782c87
         "Accept": "application/xml"
       },
       "RequestBody": null,
@@ -33,11 +29,7 @@
         ],
         "x-ms-client-request-id": "aa3b8b46-6148-ae14-6798-92310464267d",
         "x-ms-request-id": "ff99afd1-901a-0060-4e93-d511d1000000",
-<<<<<<< HEAD
-        "x-ms-version": "2020-12-06"
-=======
         "x-ms-version": "2021-02-12"
->>>>>>> 7e782c87
       },
       "ResponseBody": []
     },
@@ -55,11 +47,7 @@
         "x-ms-date": "Fri, 18 Dec 2020 23:13:58 GMT",
         "x-ms-delete-snapshots": "include",
         "x-ms-return-client-request-id": "true",
-<<<<<<< HEAD
-        "x-ms-version": "2020-12-06",
-=======
         "x-ms-version": "2021-02-12",
->>>>>>> 7e782c87
         "Accept": "application/xml"
       },
       "RequestBody": null,
@@ -73,11 +61,7 @@
         ],
         "x-ms-client-request-id": "e9f2360f-0449-adb1-b308-7f8640cb85b5",
         "x-ms-request-id": "ff99afd4-901a-0060-4f93-d511d1000000",
-<<<<<<< HEAD
-        "x-ms-version": "2020-12-06"
-=======
         "x-ms-version": "2021-02-12"
->>>>>>> 7e782c87
       },
       "ResponseBody": []
     }
