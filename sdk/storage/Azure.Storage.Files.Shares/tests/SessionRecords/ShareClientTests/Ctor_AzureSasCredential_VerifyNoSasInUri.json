{
  "Entries": [
    {
      "RequestUri": "https://seanmcccanary3.file.core.windows.net/test-share-02cfc5be-07d7-9184-35c9-84387485affa?restype=share",
      "RequestMethod": "PUT",
      "RequestHeaders": {
        "Accept": "application/xml",
        "Authorization": "Sanitized",
        "traceparent": "00-48d7cb3648e6884e84512ebfc83ae37c-7f9cf9cf65a26c45-00",
        "User-Agent": [
          "azsdk-net-Storage.Files.Shares/12.7.0-alpha.20210121.1",
          "(.NET 5.0.2; Microsoft Windows 10.0.19042)"
        ],
        "x-ms-client-request-id": "aa3b8b46-6148-ae14-6798-92310464267d",
        "x-ms-date": "Thu, 21 Jan 2021 20:44:45 GMT",
        "x-ms-return-client-request-id": "true",
        "x-ms-version": "2020-06-12"
      },
      "RequestBody": null,
      "StatusCode": 201,
      "ResponseHeaders": {
        "Content-Length": "0",
        "Date": "Thu, 21 Jan 2021 20:44:45 GMT",
        "ETag": "\u00220x8D8BE4D62DB8EEB\u0022",
        "Last-Modified": "Thu, 21 Jan 2021 20:44:45 GMT",
        "Server": [
          "Windows-Azure-File/1.0",
          "Microsoft-HTTPAPI/2.0"
        ],
        "x-ms-client-request-id": "aa3b8b46-6148-ae14-6798-92310464267d",
<<<<<<< HEAD
        "x-ms-request-id": "ff99afd1-901a-0060-4e93-d511d1000000",
        "x-ms-version": "2020-06-12"
=======
        "x-ms-request-id": "39ebc7ca-101a-0038-4d36-f07e02000000",
        "x-ms-version": "2020-04-08"
>>>>>>> ac24a13f
      },
      "ResponseBody": []
    },
    {
      "RequestUri": "https://seanmcccanary3.file.core.windows.net/test-share-02cfc5be-07d7-9184-35c9-84387485affa?restype=share",
      "RequestMethod": "DELETE",
      "RequestHeaders": {
        "Accept": "application/xml",
        "Authorization": "Sanitized",
        "traceparent": "00-2f3422b9179dad4792eaddfe779297be-4caa917e7872eb45-00",
        "User-Agent": [
          "azsdk-net-Storage.Files.Shares/12.7.0-alpha.20210121.1",
          "(.NET 5.0.2; Microsoft Windows 10.0.19042)"
        ],
        "x-ms-client-request-id": "e9f2360f-0449-adb1-b308-7f8640cb85b5",
        "x-ms-date": "Thu, 21 Jan 2021 20:44:45 GMT",
        "x-ms-delete-snapshots": "include",
        "x-ms-return-client-request-id": "true",
        "x-ms-version": "2020-06-12"
      },
      "RequestBody": null,
      "StatusCode": 202,
      "ResponseHeaders": {
        "Content-Length": "0",
        "Date": "Thu, 21 Jan 2021 20:44:45 GMT",
        "Server": [
          "Windows-Azure-File/1.0",
          "Microsoft-HTTPAPI/2.0"
        ],
        "x-ms-client-request-id": "e9f2360f-0449-adb1-b308-7f8640cb85b5",
<<<<<<< HEAD
        "x-ms-request-id": "ff99afd4-901a-0060-4f93-d511d1000000",
        "x-ms-version": "2020-06-12"
=======
        "x-ms-request-id": "39ebc7ce-101a-0038-4f36-f07e02000000",
        "x-ms-version": "2020-04-08"
>>>>>>> ac24a13f
      },
      "ResponseBody": []
    }
  ],
  "Variables": {
    "DateTimeOffsetNow": "2021-01-21T14:44:45.6549612-06:00",
    "RandomSeed": "1726585401",
    "Storage_TestConfigDefault": "ProductionTenant\nseanmcccanary3\nU2FuaXRpemVk\nhttps://seanmcccanary3.blob.core.windows.net\nhttps://seanmcccanary3.file.core.windows.net\nhttps://seanmcccanary3.queue.core.windows.net\nhttps://seanmcccanary3.table.core.windows.net\n\n\n\n\nhttps://seanmcccanary3-secondary.blob.core.windows.net\nhttps://seanmcccanary3-secondary.file.core.windows.net\nhttps://seanmcccanary3-secondary.queue.core.windows.net\nhttps://seanmcccanary3-secondary.table.core.windows.net\n\nSanitized\n\n\nCloud\nBlobEndpoint=https://seanmcccanary3.blob.core.windows.net/;QueueEndpoint=https://seanmcccanary3.queue.core.windows.net/;FileEndpoint=https://seanmcccanary3.file.core.windows.net/;BlobSecondaryEndpoint=https://seanmcccanary3-secondary.blob.core.windows.net/;QueueSecondaryEndpoint=https://seanmcccanary3-secondary.queue.core.windows.net/;FileSecondaryEndpoint=https://seanmcccanary3-secondary.file.core.windows.net/;AccountName=seanmcccanary3;AccountKey=Kg==;\nseanscope1"
  }
}<|MERGE_RESOLUTION|>--- conflicted
+++ resolved
@@ -1,84 +1,74 @@
-{
+﻿{
   "Entries": [
     {
-      "RequestUri": "https://seanmcccanary3.file.core.windows.net/test-share-02cfc5be-07d7-9184-35c9-84387485affa?restype=share",
+      "RequestUri": "https://kasoboltest.file.core.windows.net/test-share-02cfc5be-07d7-9184-35c9-84387485affa?restype=share",
       "RequestMethod": "PUT",
       "RequestHeaders": {
-        "Accept": "application/xml",
         "Authorization": "Sanitized",
-        "traceparent": "00-48d7cb3648e6884e84512ebfc83ae37c-7f9cf9cf65a26c45-00",
+        "traceparent": "00-95e27a614d264640b293f766af6cbb2e-1bf9e5dd2d5bd24d-00",
         "User-Agent": [
-          "azsdk-net-Storage.Files.Shares/12.7.0-alpha.20210121.1",
-          "(.NET 5.0.2; Microsoft Windows 10.0.19042)"
+          "azsdk-net-Storage.Files.Shares/12.6.0-alpha.20201218.1",
+          "(.NET Framework 4.8.4250.0; Microsoft Windows 10.0.19042 )"
         ],
         "x-ms-client-request-id": "aa3b8b46-6148-ae14-6798-92310464267d",
-        "x-ms-date": "Thu, 21 Jan 2021 20:44:45 GMT",
+        "x-ms-date": "Fri, 18 Dec 2020 23:13:57 GMT",
         "x-ms-return-client-request-id": "true",
-        "x-ms-version": "2020-06-12"
+        "x-ms-version": "2020-06-12",
+        "Accept": "application/xml"
       },
       "RequestBody": null,
       "StatusCode": 201,
       "ResponseHeaders": {
         "Content-Length": "0",
-        "Date": "Thu, 21 Jan 2021 20:44:45 GMT",
-        "ETag": "\u00220x8D8BE4D62DB8EEB\u0022",
-        "Last-Modified": "Thu, 21 Jan 2021 20:44:45 GMT",
+        "Date": "Fri, 18 Dec 2020 23:13:57 GMT",
+        "ETag": "\"0x8D8A3AA992CB9C0\"",
+        "Last-Modified": "Fri, 18 Dec 2020 23:13:58 GMT",
         "Server": [
           "Windows-Azure-File/1.0",
           "Microsoft-HTTPAPI/2.0"
         ],
         "x-ms-client-request-id": "aa3b8b46-6148-ae14-6798-92310464267d",
-<<<<<<< HEAD
         "x-ms-request-id": "ff99afd1-901a-0060-4e93-d511d1000000",
         "x-ms-version": "2020-06-12"
-=======
-        "x-ms-request-id": "39ebc7ca-101a-0038-4d36-f07e02000000",
-        "x-ms-version": "2020-04-08"
->>>>>>> ac24a13f
       },
       "ResponseBody": []
     },
     {
-      "RequestUri": "https://seanmcccanary3.file.core.windows.net/test-share-02cfc5be-07d7-9184-35c9-84387485affa?restype=share",
+      "RequestUri": "https://kasoboltest.file.core.windows.net/test-share-02cfc5be-07d7-9184-35c9-84387485affa?restype=share",
       "RequestMethod": "DELETE",
       "RequestHeaders": {
-        "Accept": "application/xml",
         "Authorization": "Sanitized",
-        "traceparent": "00-2f3422b9179dad4792eaddfe779297be-4caa917e7872eb45-00",
+        "traceparent": "00-ace788162a46e642b1597f1c7971c0ff-95ad2ae8389eb14a-00",
         "User-Agent": [
-          "azsdk-net-Storage.Files.Shares/12.7.0-alpha.20210121.1",
-          "(.NET 5.0.2; Microsoft Windows 10.0.19042)"
+          "azsdk-net-Storage.Files.Shares/12.6.0-alpha.20201218.1",
+          "(.NET Framework 4.8.4250.0; Microsoft Windows 10.0.19042 )"
         ],
         "x-ms-client-request-id": "e9f2360f-0449-adb1-b308-7f8640cb85b5",
-        "x-ms-date": "Thu, 21 Jan 2021 20:44:45 GMT",
+        "x-ms-date": "Fri, 18 Dec 2020 23:13:58 GMT",
         "x-ms-delete-snapshots": "include",
         "x-ms-return-client-request-id": "true",
-        "x-ms-version": "2020-06-12"
+        "x-ms-version": "2020-06-12",
+        "Accept": "application/xml"
       },
       "RequestBody": null,
       "StatusCode": 202,
       "ResponseHeaders": {
         "Content-Length": "0",
-        "Date": "Thu, 21 Jan 2021 20:44:45 GMT",
+        "Date": "Fri, 18 Dec 2020 23:13:57 GMT",
         "Server": [
           "Windows-Azure-File/1.0",
           "Microsoft-HTTPAPI/2.0"
         ],
         "x-ms-client-request-id": "e9f2360f-0449-adb1-b308-7f8640cb85b5",
-<<<<<<< HEAD
         "x-ms-request-id": "ff99afd4-901a-0060-4f93-d511d1000000",
         "x-ms-version": "2020-06-12"
-=======
-        "x-ms-request-id": "39ebc7ce-101a-0038-4f36-f07e02000000",
-        "x-ms-version": "2020-04-08"
->>>>>>> ac24a13f
       },
       "ResponseBody": []
     }
   ],
   "Variables": {
-    "DateTimeOffsetNow": "2021-01-21T14:44:45.6549612-06:00",
+    "DateTimeOffsetNow": "2020-12-18T17:13:58.4361084-06:00",
     "RandomSeed": "1726585401",
-    "Storage_TestConfigDefault": "ProductionTenant\nseanmcccanary3\nU2FuaXRpemVk\nhttps://seanmcccanary3.blob.core.windows.net\nhttps://seanmcccanary3.file.core.windows.net\nhttps://seanmcccanary3.queue.core.windows.net\nhttps://seanmcccanary3.table.core.windows.net\n\n\n\n\nhttps://seanmcccanary3-secondary.blob.core.windows.net\nhttps://seanmcccanary3-secondary.file.core.windows.net\nhttps://seanmcccanary3-secondary.queue.core.windows.net\nhttps://seanmcccanary3-secondary.table.core.windows.net\n\nSanitized\n\n\nCloud\nBlobEndpoint=https://seanmcccanary3.blob.core.windows.net/;QueueEndpoint=https://seanmcccanary3.queue.core.windows.net/;FileEndpoint=https://seanmcccanary3.file.core.windows.net/;BlobSecondaryEndpoint=https://seanmcccanary3-secondary.blob.core.windows.net/;QueueSecondaryEndpoint=https://seanmcccanary3-secondary.queue.core.windows.net/;FileSecondaryEndpoint=https://seanmcccanary3-secondary.file.core.windows.net/;AccountName=seanmcccanary3;AccountKey=Kg==;\nseanscope1"
+    "Storage_TestConfigDefault": "ProductionTenant\nkasoboltest\nU2FuaXRpemVk\nhttps://kasoboltest.blob.core.windows.net\nhttps://kasoboltest.file.core.windows.net\nhttps://kasoboltest.queue.core.windows.net\nhttps://kasoboltest.table.core.windows.net\n\n\n\n\nhttps://kasoboltest-secondary.blob.core.windows.net\nhttps://kasoboltest-secondary.file.core.windows.net\nhttps://kasoboltest-secondary.queue.core.windows.net\nhttps://kasoboltest-secondary.table.core.windows.net\n\nSanitized\n\n\nCloud\nBlobEndpoint=https://kasoboltest.blob.core.windows.net/;QueueEndpoint=https://kasoboltest.queue.core.windows.net/;FileEndpoint=https://kasoboltest.file.core.windows.net/;BlobSecondaryEndpoint=https://kasoboltest-secondary.blob.core.windows.net/;QueueSecondaryEndpoint=https://kasoboltest-secondary.queue.core.windows.net/;FileSecondaryEndpoint=https://kasoboltest-secondary.file.core.windows.net/;AccountName=kasoboltest;AccountKey=Kg==;\nencryptionScope"
   }
 }