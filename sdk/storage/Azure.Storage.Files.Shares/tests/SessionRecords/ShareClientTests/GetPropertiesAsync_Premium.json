--- conflicted
+++ resolved
@@ -1,110 +1,69 @@
 {
   "Entries": [
     {
-      "RequestUri": "http://e88xscnapdz5ptf01d.file.preprod.core.windows.net/test-share-56fa4936-abbe-19ec-46bf-0477aa6e0826?restype=share",
+      "RequestUri": "http://e88xscnapdz5ptf01d.file.preprod.core.windows.net/test-share-d010d627-0357-65bd-9573-bc7c67828dbb?restype=share",
       "RequestMethod": "PUT",
       "RequestHeaders": {
         "Authorization": "Sanitized",
-<<<<<<< HEAD
-        "traceparent": "00-4b3f86b41902804b990987d992454ab7-cae440b40fa3644e-00",
+        "traceparent": "00-40f9022ec1ecf34ea0fe21dd23db0ab6-f0c11bb236703e42-00",
         "User-Agent": [
-          "azsdk-net-Storage.Files.Shares/12.0.0-dev.20191209.1\u002Bb71b1fa965b15eccfc57e2c7781b8bf85cd4c766",
+          "azsdk-net-Storage.Files.Shares/12.0.0-dev.20191211.1\u002B899431c003876eb9b26cefd8e8a37e7f27f82ced",
           "(.NET Core 4.6.28008.01; Microsoft Windows 10.0.18363 )"
         ],
-        "x-ms-client-request-id": "f3525dc2-55ed-cd98-7877-80538e01b39a",
-        "x-ms-date": "Tue, 10 Dec 2019 05:34:09 GMT",
-=======
-        "traceparent": "00-f7f6bb9d8f151a40a880945cba6c67ca-1f3f1818c674dc4f-00",
-        "User-Agent": [
-          "azsdk-net-Storage.Files.Shares/12.0.0-dev.20191209.1\u002B61bda4d1783b0e05dba0d434ff14b2840726d3b1",
-          "(.NET Core 4.6.28008.01; Microsoft Windows 10.0.18363 )"
-        ],
-        "x-ms-client-request-id": "f3525dc2-55ed-cd98-7877-80538e01b39a",
-        "x-ms-date": "Tue, 10 Dec 2019 06:02:34 GMT",
->>>>>>> 1d9822e0
+        "x-ms-client-request-id": "77d54cfd-9880-a92b-7948-3eec6ede0e63",
+        "x-ms-date": "Wed, 11 Dec 2019 20:42:39 GMT",
         "x-ms-return-client-request-id": "true",
         "x-ms-version": "2019-07-07"
       },
       "RequestBody": null,
       "StatusCode": 201,
       "ResponseHeaders": {
-<<<<<<< HEAD
-        "Date": "Tue, 10 Dec 2019 05:34:08 GMT",
-        "ETag": "\u00220x8D77D329512E9DE\u0022",
-        "Last-Modified": "Tue, 10 Dec 2019 05:34:09 GMT",
-=======
-        "Date": "Tue, 10 Dec 2019 06:02:34 GMT",
-        "ETag": "\u00220x8D77D368CFE2BFF\u0022",
-        "Last-Modified": "Tue, 10 Dec 2019 06:02:34 GMT",
->>>>>>> 1d9822e0
+        "Date": "Wed, 11 Dec 2019 20:42:39 GMT",
+        "ETag": "\u00220x8D77E7AA9AA22C3\u0022",
+        "Last-Modified": "Wed, 11 Dec 2019 20:42:39 GMT",
         "Server": [
           "Windows-Azure-File/1.0",
           "Microsoft-HTTPAPI/2.0"
         ],
         "Transfer-Encoding": "chunked",
-        "x-ms-client-request-id": "f3525dc2-55ed-cd98-7877-80538e01b39a",
-<<<<<<< HEAD
-        "x-ms-request-id": "97066f5f-501a-0074-5f1b-af6b8a000000",
-=======
-        "x-ms-request-id": "d9df72e3-401a-00c1-5d1f-af6675000000",
->>>>>>> 1d9822e0
+        "x-ms-client-request-id": "77d54cfd-9880-a92b-7948-3eec6ede0e63",
+        "x-ms-request-id": "8a9054f4-101a-0078-3c63-b0857b000000",
         "x-ms-version": "2019-07-07"
       },
       "ResponseBody": []
     },
     {
-      "RequestUri": "http://e88xscnapdz5ptf01d.file.preprod.core.windows.net/test-share-56fa4936-abbe-19ec-46bf-0477aa6e0826?restype=share",
+      "RequestUri": "http://e88xscnapdz5ptf01d.file.preprod.core.windows.net/test-share-d010d627-0357-65bd-9573-bc7c67828dbb?restype=share",
       "RequestMethod": "GET",
       "RequestHeaders": {
         "Authorization": "Sanitized",
-<<<<<<< HEAD
-        "traceparent": "00-c387e324cdc0c14d91dd74dae22c3884-ef173d3e2094084f-00",
+        "traceparent": "00-96b9b4ab124217419161303feb521cf5-f07705c5fd872b4d-00",
         "User-Agent": [
-          "azsdk-net-Storage.Files.Shares/12.0.0-dev.20191209.1\u002Bb71b1fa965b15eccfc57e2c7781b8bf85cd4c766",
+          "azsdk-net-Storage.Files.Shares/12.0.0-dev.20191211.1\u002B899431c003876eb9b26cefd8e8a37e7f27f82ced",
           "(.NET Core 4.6.28008.01; Microsoft Windows 10.0.18363 )"
         ],
-        "x-ms-client-request-id": "4cb47bec-141c-1e38-536d-b8125414ec60",
-        "x-ms-date": "Tue, 10 Dec 2019 05:34:09 GMT",
-=======
-        "traceparent": "00-f3f99943364f844995f3fe65a61acfea-1aeeb203b58ce94d-00",
-        "User-Agent": [
-          "azsdk-net-Storage.Files.Shares/12.0.0-dev.20191209.1\u002B61bda4d1783b0e05dba0d434ff14b2840726d3b1",
-          "(.NET Core 4.6.28008.01; Microsoft Windows 10.0.18363 )"
-        ],
-        "x-ms-client-request-id": "4cb47bec-141c-1e38-536d-b8125414ec60",
-        "x-ms-date": "Tue, 10 Dec 2019 06:02:34 GMT",
->>>>>>> 1d9822e0
+        "x-ms-client-request-id": "1a7f6026-15ad-743a-43cb-fbbb1029cce8",
+        "x-ms-date": "Wed, 11 Dec 2019 20:42:39 GMT",
         "x-ms-return-client-request-id": "true",
         "x-ms-version": "2019-07-07"
       },
       "RequestBody": null,
       "StatusCode": 200,
       "ResponseHeaders": {
-<<<<<<< HEAD
-        "Date": "Tue, 10 Dec 2019 05:34:09 GMT",
-        "ETag": "\u00220x8D77D329512E9DE\u0022",
-        "Last-Modified": "Tue, 10 Dec 2019 05:34:09 GMT",
-=======
-        "Date": "Tue, 10 Dec 2019 06:02:34 GMT",
-        "ETag": "\u00220x8D77D368CFE2BFF\u0022",
-        "Last-Modified": "Tue, 10 Dec 2019 06:02:34 GMT",
->>>>>>> 1d9822e0
+        "Date": "Wed, 11 Dec 2019 20:42:39 GMT",
+        "ETag": "\u00220x8D77E7AA9AA22C3\u0022",
+        "Last-Modified": "Wed, 11 Dec 2019 20:42:39 GMT",
         "Server": [
           "Windows-Azure-File/1.0",
           "Microsoft-HTTPAPI/2.0"
         ],
         "Transfer-Encoding": "chunked",
-        "x-ms-client-request-id": "4cb47bec-141c-1e38-536d-b8125414ec60",
+        "x-ms-client-request-id": "1a7f6026-15ad-743a-43cb-fbbb1029cce8",
         "x-ms-enabled-protocols": "SMB",
         "x-ms-has-immutability-policy": "false",
         "x-ms-has-legal-hold": "false",
-<<<<<<< HEAD
-        "x-ms-request-id": "97066f61-501a-0074-601b-af6b8a000000",
-        "x-ms-share-next-allowed-quota-downgrade-time": "Tue, 10 Dec 2019 05:34:09 GMT",
-=======
-        "x-ms-request-id": "d9df72e6-401a-00c1-5e1f-af6675000000",
-        "x-ms-share-next-allowed-quota-downgrade-time": "Tue, 10 Dec 2019 06:02:34 GMT",
->>>>>>> 1d9822e0
+        "x-ms-request-id": "8a9054f7-101a-0078-3d63-b0857b000000",
+        "x-ms-share-next-allowed-quota-downgrade-time": "Wed, 11 Dec 2019 20:42:39 GMT",
         "x-ms-share-provisioned-egress-mbps": "66",
         "x-ms-share-provisioned-ingress-mbps": "44",
         "x-ms-share-provisioned-iops": "100",
@@ -114,27 +73,17 @@
       "ResponseBody": []
     },
     {
-      "RequestUri": "http://e88xscnapdz5ptf01d.file.preprod.core.windows.net/test-share-56fa4936-abbe-19ec-46bf-0477aa6e0826?restype=share",
+      "RequestUri": "http://e88xscnapdz5ptf01d.file.preprod.core.windows.net/test-share-d010d627-0357-65bd-9573-bc7c67828dbb?restype=share",
       "RequestMethod": "DELETE",
       "RequestHeaders": {
         "Authorization": "Sanitized",
-<<<<<<< HEAD
-        "traceparent": "00-0dcd862c018630439e42c976506b8d8f-6773226b9383b24d-00",
+        "traceparent": "00-a1eac2767cdee747874d69287b75fce4-e0cc2005c672b24f-00",
         "User-Agent": [
-          "azsdk-net-Storage.Files.Shares/12.0.0-dev.20191209.1\u002Bb71b1fa965b15eccfc57e2c7781b8bf85cd4c766",
+          "azsdk-net-Storage.Files.Shares/12.0.0-dev.20191211.1\u002B899431c003876eb9b26cefd8e8a37e7f27f82ced",
           "(.NET Core 4.6.28008.01; Microsoft Windows 10.0.18363 )"
         ],
-        "x-ms-client-request-id": "1266acf3-664c-107e-d24d-5d6a510f0dcd",
-        "x-ms-date": "Tue, 10 Dec 2019 05:34:10 GMT",
-=======
-        "traceparent": "00-990adcbfa852ea47b705f7ffb8b66769-d67378f46dbeb347-00",
-        "User-Agent": [
-          "azsdk-net-Storage.Files.Shares/12.0.0-dev.20191209.1\u002B61bda4d1783b0e05dba0d434ff14b2840726d3b1",
-          "(.NET Core 4.6.28008.01; Microsoft Windows 10.0.18363 )"
-        ],
-        "x-ms-client-request-id": "1266acf3-664c-107e-d24d-5d6a510f0dcd",
-        "x-ms-date": "Tue, 10 Dec 2019 06:02:34 GMT",
->>>>>>> 1d9822e0
+        "x-ms-client-request-id": "0ec65fa2-f35e-37b6-ecb9-f472f5abc797",
+        "x-ms-date": "Wed, 11 Dec 2019 20:42:39 GMT",
         "x-ms-delete-snapshots": "include",
         "x-ms-return-client-request-id": "true",
         "x-ms-version": "2019-07-07"
@@ -142,29 +91,21 @@
       "RequestBody": null,
       "StatusCode": 202,
       "ResponseHeaders": {
-<<<<<<< HEAD
-        "Date": "Tue, 10 Dec 2019 05:34:09 GMT",
-=======
-        "Date": "Tue, 10 Dec 2019 06:02:34 GMT",
->>>>>>> 1d9822e0
+        "Date": "Wed, 11 Dec 2019 20:42:39 GMT",
         "Server": [
           "Windows-Azure-File/1.0",
           "Microsoft-HTTPAPI/2.0"
         ],
         "Transfer-Encoding": "chunked",
-        "x-ms-client-request-id": "1266acf3-664c-107e-d24d-5d6a510f0dcd",
-<<<<<<< HEAD
-        "x-ms-request-id": "97066f62-501a-0074-611b-af6b8a000000",
-=======
-        "x-ms-request-id": "d9df72e7-401a-00c1-5f1f-af6675000000",
->>>>>>> 1d9822e0
+        "x-ms-client-request-id": "0ec65fa2-f35e-37b6-ecb9-f472f5abc797",
+        "x-ms-request-id": "8a9054f8-101a-0078-3e63-b0857b000000",
         "x-ms-version": "2019-07-07"
       },
       "ResponseBody": []
     }
   ],
   "Variables": {
-    "RandomSeed": "973155015",
+    "RandomSeed": "2124234490",
     "Storage_TestConfigPremiumBlob": "PremiumBlobTenant\ne88xscnapdz5ptf01d\nU2FuaXRpemVk\nhttp://e88xscnapdz5ptf01d.blob.preprod.core.windows.net\nhttp://e88xscnapdz5ptf01d.file.preprod.core.windows.net\nhttp://e88xscnapdz5ptf01d.queue.preprod.core.windows.net\nhttp://e88xscnapdz5ptf01d.table.preprod.core.windows.net\n\n\n\n\nhttp://e88xscnapdz5ptf01d-secondary.blob.preprod.core.windows.net\nhttp://e88xscnapdz5ptf01d-secondary.file.preprod.core.windows.net\nhttp://e88xscnapdz5ptf01d-secondary.queue.preprod.core.windows.net\nhttp://e88xscnapdz5ptf01d-secondary.table.preprod.core.windows.net\n\nSanitized\n\n\nCloud\nBlobEndpoint=http://e88xscnapdz5ptf01d.blob.preprod.core.windows.net/;QueueEndpoint=http://e88xscnapdz5ptf01d.queue.preprod.core.windows.net/;FileEndpoint=http://e88xscnapdz5ptf01d.file.preprod.core.windows.net/;BlobSecondaryEndpoint=http://e88xscnapdz5ptf01d-secondary.blob.preprod.core.windows.net/;QueueSecondaryEndpoint=http://e88xscnapdz5ptf01d-secondary.queue.preprod.core.windows.net/;FileSecondaryEndpoint=http://e88xscnapdz5ptf01d-secondary.file.preprod.core.windows.net/;AccountName=e88xscnapdz5ptf01d;AccountKey=Sanitized"
   }
 }