{
  "Entries": [
    {
      "RequestUri": "http://e88xscnapdz5ptf01d.file.preprod.core.windows.net/test-share-d010d627-0357-65bd-9573-bc7c67828dbb?restype=share",
      "RequestMethod": "PUT",
      "RequestHeaders": {
        "Authorization": "Sanitized",
        "traceparent": "00-40f9022ec1ecf34ea0fe21dd23db0ab6-f0c11bb236703e42-00",
        "User-Agent": [
<<<<<<< HEAD
          "azsdk-net-Storage.Files.Shares/12.0.0-dev.20191205.1+4f14c4315f17fbbc59c93c6819467b6f15d7008f",
=======
          "azsdk-net-Storage.Files.Shares/12.0.0-dev.20191211.1\u002B899431c003876eb9b26cefd8e8a37e7f27f82ced",
>>>>>>> 5e20a7a1
          "(.NET Core 4.6.28008.01; Microsoft Windows 10.0.18363 )"
        ],
        "x-ms-client-request-id": "77d54cfd-9880-a92b-7948-3eec6ede0e63",
        "x-ms-date": "Wed, 11 Dec 2019 20:42:39 GMT",
        "x-ms-return-client-request-id": "true",
        "x-ms-version": "2019-07-07"
      },
      "RequestBody": null,
      "StatusCode": 201,
      "ResponseHeaders": {
<<<<<<< HEAD
        "Date": "Fri, 06 Dec 2019 00:28:34 GMT",
        "ETag": "\"0x8D779E33A8F24D8\"",
        "Last-Modified": "Fri, 06 Dec 2019 00:28:34 GMT",
=======
        "Date": "Wed, 11 Dec 2019 20:42:39 GMT",
        "ETag": "\u00220x8D77E7AA9AA22C3\u0022",
        "Last-Modified": "Wed, 11 Dec 2019 20:42:39 GMT",
>>>>>>> 5e20a7a1
        "Server": [
          "Windows-Azure-File/1.0",
          "Microsoft-HTTPAPI/2.0"
        ],
        "Transfer-Encoding": "chunked",
        "x-ms-client-request-id": "77d54cfd-9880-a92b-7948-3eec6ede0e63",
        "x-ms-request-id": "8a9054f4-101a-0078-3c63-b0857b000000",
        "x-ms-version": "2019-07-07"
      },
      "ResponseBody": []
    },
    {
      "RequestUri": "http://e88xscnapdz5ptf01d.file.preprod.core.windows.net/test-share-d010d627-0357-65bd-9573-bc7c67828dbb?restype=share",
      "RequestMethod": "GET",
      "RequestHeaders": {
        "Authorization": "Sanitized",
        "traceparent": "00-96b9b4ab124217419161303feb521cf5-f07705c5fd872b4d-00",
        "User-Agent": [
<<<<<<< HEAD
          "azsdk-net-Storage.Files.Shares/12.0.0-dev.20191205.1+4f14c4315f17fbbc59c93c6819467b6f15d7008f",
=======
          "azsdk-net-Storage.Files.Shares/12.0.0-dev.20191211.1\u002B899431c003876eb9b26cefd8e8a37e7f27f82ced",
>>>>>>> 5e20a7a1
          "(.NET Core 4.6.28008.01; Microsoft Windows 10.0.18363 )"
        ],
        "x-ms-client-request-id": "1a7f6026-15ad-743a-43cb-fbbb1029cce8",
        "x-ms-date": "Wed, 11 Dec 2019 20:42:39 GMT",
        "x-ms-return-client-request-id": "true",
        "x-ms-version": "2019-07-07"
      },
      "RequestBody": null,
      "StatusCode": 200,
      "ResponseHeaders": {
<<<<<<< HEAD
        "Date": "Fri, 06 Dec 2019 00:28:34 GMT",
        "ETag": "\"0x8D779E33A8F24D8\"",
        "Last-Modified": "Fri, 06 Dec 2019 00:28:34 GMT",
=======
        "Date": "Wed, 11 Dec 2019 20:42:39 GMT",
        "ETag": "\u00220x8D77E7AA9AA22C3\u0022",
        "Last-Modified": "Wed, 11 Dec 2019 20:42:39 GMT",
>>>>>>> 5e20a7a1
        "Server": [
          "Windows-Azure-File/1.0",
          "Microsoft-HTTPAPI/2.0"
        ],
        "Transfer-Encoding": "chunked",
        "x-ms-client-request-id": "1a7f6026-15ad-743a-43cb-fbbb1029cce8",
        "x-ms-enabled-protocols": "SMB",
        "x-ms-has-immutability-policy": "false",
        "x-ms-has-legal-hold": "false",
        "x-ms-request-id": "8a9054f7-101a-0078-3d63-b0857b000000",
        "x-ms-share-next-allowed-quota-downgrade-time": "Wed, 11 Dec 2019 20:42:39 GMT",
        "x-ms-share-provisioned-egress-mbps": "66",
        "x-ms-share-provisioned-ingress-mbps": "44",
        "x-ms-share-provisioned-iops": "100",
        "x-ms-share-quota": "100",
        "x-ms-version": "2019-07-07"
      },
      "ResponseBody": []
    },
    {
      "RequestUri": "http://e88xscnapdz5ptf01d.file.preprod.core.windows.net/test-share-d010d627-0357-65bd-9573-bc7c67828dbb?restype=share",
      "RequestMethod": "DELETE",
      "RequestHeaders": {
        "Authorization": "Sanitized",
        "traceparent": "00-a1eac2767cdee747874d69287b75fce4-e0cc2005c672b24f-00",
        "User-Agent": [
<<<<<<< HEAD
          "azsdk-net-Storage.Files.Shares/12.0.0-dev.20191205.1+4f14c4315f17fbbc59c93c6819467b6f15d7008f",
=======
          "azsdk-net-Storage.Files.Shares/12.0.0-dev.20191211.1\u002B899431c003876eb9b26cefd8e8a37e7f27f82ced",
>>>>>>> 5e20a7a1
          "(.NET Core 4.6.28008.01; Microsoft Windows 10.0.18363 )"
        ],
        "x-ms-client-request-id": "0ec65fa2-f35e-37b6-ecb9-f472f5abc797",
        "x-ms-date": "Wed, 11 Dec 2019 20:42:39 GMT",
        "x-ms-delete-snapshots": "include",
        "x-ms-return-client-request-id": "true",
        "x-ms-version": "2019-07-07"
      },
      "RequestBody": null,
      "StatusCode": 202,
      "ResponseHeaders": {
        "Date": "Wed, 11 Dec 2019 20:42:39 GMT",
        "Server": [
          "Windows-Azure-File/1.0",
          "Microsoft-HTTPAPI/2.0"
        ],
        "Transfer-Encoding": "chunked",
        "x-ms-client-request-id": "0ec65fa2-f35e-37b6-ecb9-f472f5abc797",
        "x-ms-request-id": "8a9054f8-101a-0078-3e63-b0857b000000",
        "x-ms-version": "2019-07-07"
      },
      "ResponseBody": []
    }
  ],
  "Variables": {
<<<<<<< HEAD
    "RandomSeed": "973155015",
    "Storage_TestConfigPremiumBlob": "PremiumBlobTenant\ne88xscnapdz5ptf01d\nU2FuaXRpemVk\nhttp://e88xscnapdz5ptf01d.blob.preprod.core.windows.net\nhttp://e88xscnapdz5ptf01d.file.preprod.core.windows.net\nhttp://e88xscnapdz5ptf01d.queue.preprod.core.windows.net\nhttp://e88xscnapdz5ptf01d.table.preprod.core.windows.net\n\n\n\n\nhttp://e88xscnapdz5ptf01d-secondary.blob.preprod.core.windows.net\nhttp://e88xscnapdz5ptf01d-secondary.file.preprod.core.windows.net\nhttp://e88xscnapdz5ptf01d-secondary.queue.preprod.core.windows.net\nhttp://e88xscnapdz5ptf01d-secondary.table.preprod.core.windows.net\n\nSanitized\n\n\nCloud\nBlobEndpoint=http://e88xscnapdz5ptf01d.blob.preprod.core.windows.net/;QueueEndpoint=http://e88xscnapdz5ptf01d.queue.preprod.core.windows.net/;FileEndpoint=http://e88xscnapdz5ptf01d.file.preprod.core.windows.net/;BlobSecondaryEndpoint=http://e88xscnapdz5ptf01d-secondary.blob.preprod.core.windows.net/;QueueSecondaryEndpoint=http://e88xscnapdz5ptf01d-secondary.queue.preprod.core.windows.net/;FileSecondaryEndpoint=http://e88xscnapdz5ptf01d-secondary.file.preprod.core.windows.net/;AccountName=e88xscnapdz5ptf01d;AccountKey=Sanitized\n"
=======
    "RandomSeed": "2124234490",
    "Storage_TestConfigPremiumBlob": "PremiumBlobTenant\ne88xscnapdz5ptf01d\nU2FuaXRpemVk\nhttp://e88xscnapdz5ptf01d.blob.preprod.core.windows.net\nhttp://e88xscnapdz5ptf01d.file.preprod.core.windows.net\nhttp://e88xscnapdz5ptf01d.queue.preprod.core.windows.net\nhttp://e88xscnapdz5ptf01d.table.preprod.core.windows.net\n\n\n\n\nhttp://e88xscnapdz5ptf01d-secondary.blob.preprod.core.windows.net\nhttp://e88xscnapdz5ptf01d-secondary.file.preprod.core.windows.net\nhttp://e88xscnapdz5ptf01d-secondary.queue.preprod.core.windows.net\nhttp://e88xscnapdz5ptf01d-secondary.table.preprod.core.windows.net\n\nSanitized\n\n\nCloud\nBlobEndpoint=http://e88xscnapdz5ptf01d.blob.preprod.core.windows.net/;QueueEndpoint=http://e88xscnapdz5ptf01d.queue.preprod.core.windows.net/;FileEndpoint=http://e88xscnapdz5ptf01d.file.preprod.core.windows.net/;BlobSecondaryEndpoint=http://e88xscnapdz5ptf01d-secondary.blob.preprod.core.windows.net/;QueueSecondaryEndpoint=http://e88xscnapdz5ptf01d-secondary.queue.preprod.core.windows.net/;FileSecondaryEndpoint=http://e88xscnapdz5ptf01d-secondary.file.preprod.core.windows.net/;AccountName=e88xscnapdz5ptf01d;AccountKey=Sanitized"
>>>>>>> 5e20a7a1
  }
}<|MERGE_RESOLUTION|>--- conflicted
+++ resolved
@@ -1,89 +1,69 @@
 {
   "Entries": [
     {
-      "RequestUri": "http://e88xscnapdz5ptf01d.file.preprod.core.windows.net/test-share-d010d627-0357-65bd-9573-bc7c67828dbb?restype=share",
+      "RequestUri": "http://e88xscnapdz5ptf01d.file.preprod.core.windows.net/test-share-de5d95b7-6fa4-37c3-190b-c7334e2f9bca?restype=share",
       "RequestMethod": "PUT",
       "RequestHeaders": {
         "Authorization": "Sanitized",
-        "traceparent": "00-40f9022ec1ecf34ea0fe21dd23db0ab6-f0c11bb236703e42-00",
+        "traceparent": "00-0e3632d2ff7e9642ba8a04a64d71977c-2fde7f5d4cca2341-00",
         "User-Agent": [
-<<<<<<< HEAD
-          "azsdk-net-Storage.Files.Shares/12.0.0-dev.20191205.1+4f14c4315f17fbbc59c93c6819467b6f15d7008f",
-=======
-          "azsdk-net-Storage.Files.Shares/12.0.0-dev.20191211.1\u002B899431c003876eb9b26cefd8e8a37e7f27f82ced",
->>>>>>> 5e20a7a1
+          "azsdk-net-Storage.Files.Shares/12.0.0-dev.20191211.1\u002B2accb37068f0a0c9382fa117525bb968c5397cf7",
           "(.NET Core 4.6.28008.01; Microsoft Windows 10.0.18363 )"
         ],
-        "x-ms-client-request-id": "77d54cfd-9880-a92b-7948-3eec6ede0e63",
-        "x-ms-date": "Wed, 11 Dec 2019 20:42:39 GMT",
+        "x-ms-client-request-id": "3fc59ba9-d945-cdfa-9830-1473a6c863e4",
+        "x-ms-date": "Wed, 11 Dec 2019 23:09:47 GMT",
         "x-ms-return-client-request-id": "true",
         "x-ms-version": "2019-07-07"
       },
       "RequestBody": null,
       "StatusCode": 201,
       "ResponseHeaders": {
-<<<<<<< HEAD
-        "Date": "Fri, 06 Dec 2019 00:28:34 GMT",
-        "ETag": "\"0x8D779E33A8F24D8\"",
-        "Last-Modified": "Fri, 06 Dec 2019 00:28:34 GMT",
-=======
-        "Date": "Wed, 11 Dec 2019 20:42:39 GMT",
-        "ETag": "\u00220x8D77E7AA9AA22C3\u0022",
-        "Last-Modified": "Wed, 11 Dec 2019 20:42:39 GMT",
->>>>>>> 5e20a7a1
+        "Date": "Wed, 11 Dec 2019 23:09:48 GMT",
+        "ETag": "\u00220x8D77E8F384CBE09\u0022",
+        "Last-Modified": "Wed, 11 Dec 2019 23:09:48 GMT",
         "Server": [
           "Windows-Azure-File/1.0",
           "Microsoft-HTTPAPI/2.0"
         ],
         "Transfer-Encoding": "chunked",
-        "x-ms-client-request-id": "77d54cfd-9880-a92b-7948-3eec6ede0e63",
-        "x-ms-request-id": "8a9054f4-101a-0078-3c63-b0857b000000",
+        "x-ms-client-request-id": "3fc59ba9-d945-cdfa-9830-1473a6c863e4",
+        "x-ms-request-id": "57d75091-501a-005d-5478-b01dc8000000",
         "x-ms-version": "2019-07-07"
       },
       "ResponseBody": []
     },
     {
-      "RequestUri": "http://e88xscnapdz5ptf01d.file.preprod.core.windows.net/test-share-d010d627-0357-65bd-9573-bc7c67828dbb?restype=share",
+      "RequestUri": "http://e88xscnapdz5ptf01d.file.preprod.core.windows.net/test-share-de5d95b7-6fa4-37c3-190b-c7334e2f9bca?restype=share",
       "RequestMethod": "GET",
       "RequestHeaders": {
         "Authorization": "Sanitized",
-        "traceparent": "00-96b9b4ab124217419161303feb521cf5-f07705c5fd872b4d-00",
+        "traceparent": "00-e9f079914f4eea4ab95b409e6b34f095-2ead710e71746944-00",
         "User-Agent": [
-<<<<<<< HEAD
-          "azsdk-net-Storage.Files.Shares/12.0.0-dev.20191205.1+4f14c4315f17fbbc59c93c6819467b6f15d7008f",
-=======
-          "azsdk-net-Storage.Files.Shares/12.0.0-dev.20191211.1\u002B899431c003876eb9b26cefd8e8a37e7f27f82ced",
->>>>>>> 5e20a7a1
+          "azsdk-net-Storage.Files.Shares/12.0.0-dev.20191211.1\u002B2accb37068f0a0c9382fa117525bb968c5397cf7",
           "(.NET Core 4.6.28008.01; Microsoft Windows 10.0.18363 )"
         ],
-        "x-ms-client-request-id": "1a7f6026-15ad-743a-43cb-fbbb1029cce8",
-        "x-ms-date": "Wed, 11 Dec 2019 20:42:39 GMT",
+        "x-ms-client-request-id": "b28a1180-5c69-1884-fbcc-53fe529c66c6",
+        "x-ms-date": "Wed, 11 Dec 2019 23:09:48 GMT",
         "x-ms-return-client-request-id": "true",
         "x-ms-version": "2019-07-07"
       },
       "RequestBody": null,
       "StatusCode": 200,
       "ResponseHeaders": {
-<<<<<<< HEAD
-        "Date": "Fri, 06 Dec 2019 00:28:34 GMT",
-        "ETag": "\"0x8D779E33A8F24D8\"",
-        "Last-Modified": "Fri, 06 Dec 2019 00:28:34 GMT",
-=======
-        "Date": "Wed, 11 Dec 2019 20:42:39 GMT",
-        "ETag": "\u00220x8D77E7AA9AA22C3\u0022",
-        "Last-Modified": "Wed, 11 Dec 2019 20:42:39 GMT",
->>>>>>> 5e20a7a1
+        "Date": "Wed, 11 Dec 2019 23:09:48 GMT",
+        "ETag": "\u00220x8D77E8F384CBE09\u0022",
+        "Last-Modified": "Wed, 11 Dec 2019 23:09:48 GMT",
         "Server": [
           "Windows-Azure-File/1.0",
           "Microsoft-HTTPAPI/2.0"
         ],
         "Transfer-Encoding": "chunked",
-        "x-ms-client-request-id": "1a7f6026-15ad-743a-43cb-fbbb1029cce8",
+        "x-ms-client-request-id": "b28a1180-5c69-1884-fbcc-53fe529c66c6",
         "x-ms-enabled-protocols": "SMB",
         "x-ms-has-immutability-policy": "false",
         "x-ms-has-legal-hold": "false",
-        "x-ms-request-id": "8a9054f7-101a-0078-3d63-b0857b000000",
-        "x-ms-share-next-allowed-quota-downgrade-time": "Wed, 11 Dec 2019 20:42:39 GMT",
+        "x-ms-request-id": "57d75094-501a-005d-5578-b01dc8000000",
+        "x-ms-share-next-allowed-quota-downgrade-time": "Wed, 11 Dec 2019 23:09:48 GMT",
         "x-ms-share-provisioned-egress-mbps": "66",
         "x-ms-share-provisioned-ingress-mbps": "44",
         "x-ms-share-provisioned-iops": "100",
@@ -93,21 +73,17 @@
       "ResponseBody": []
     },
     {
-      "RequestUri": "http://e88xscnapdz5ptf01d.file.preprod.core.windows.net/test-share-d010d627-0357-65bd-9573-bc7c67828dbb?restype=share",
+      "RequestUri": "http://e88xscnapdz5ptf01d.file.preprod.core.windows.net/test-share-de5d95b7-6fa4-37c3-190b-c7334e2f9bca?restype=share",
       "RequestMethod": "DELETE",
       "RequestHeaders": {
         "Authorization": "Sanitized",
-        "traceparent": "00-a1eac2767cdee747874d69287b75fce4-e0cc2005c672b24f-00",
+        "traceparent": "00-c0e22144e4b15649bc8497b6177bbe8c-cf4b4a1fef936548-00",
         "User-Agent": [
-<<<<<<< HEAD
-          "azsdk-net-Storage.Files.Shares/12.0.0-dev.20191205.1+4f14c4315f17fbbc59c93c6819467b6f15d7008f",
-=======
-          "azsdk-net-Storage.Files.Shares/12.0.0-dev.20191211.1\u002B899431c003876eb9b26cefd8e8a37e7f27f82ced",
->>>>>>> 5e20a7a1
+          "azsdk-net-Storage.Files.Shares/12.0.0-dev.20191211.1\u002B2accb37068f0a0c9382fa117525bb968c5397cf7",
           "(.NET Core 4.6.28008.01; Microsoft Windows 10.0.18363 )"
         ],
-        "x-ms-client-request-id": "0ec65fa2-f35e-37b6-ecb9-f472f5abc797",
-        "x-ms-date": "Wed, 11 Dec 2019 20:42:39 GMT",
+        "x-ms-client-request-id": "95f350c0-b13d-3d7b-7c14-3655a4fbfde9",
+        "x-ms-date": "Wed, 11 Dec 2019 23:09:48 GMT",
         "x-ms-delete-snapshots": "include",
         "x-ms-return-client-request-id": "true",
         "x-ms-version": "2019-07-07"
@@ -115,26 +91,21 @@
       "RequestBody": null,
       "StatusCode": 202,
       "ResponseHeaders": {
-        "Date": "Wed, 11 Dec 2019 20:42:39 GMT",
+        "Date": "Wed, 11 Dec 2019 23:09:48 GMT",
         "Server": [
           "Windows-Azure-File/1.0",
           "Microsoft-HTTPAPI/2.0"
         ],
         "Transfer-Encoding": "chunked",
-        "x-ms-client-request-id": "0ec65fa2-f35e-37b6-ecb9-f472f5abc797",
-        "x-ms-request-id": "8a9054f8-101a-0078-3e63-b0857b000000",
+        "x-ms-client-request-id": "95f350c0-b13d-3d7b-7c14-3655a4fbfde9",
+        "x-ms-request-id": "57d75095-501a-005d-5678-b01dc8000000",
         "x-ms-version": "2019-07-07"
       },
       "ResponseBody": []
     }
   ],
   "Variables": {
-<<<<<<< HEAD
-    "RandomSeed": "973155015",
+    "RandomSeed": "1074771555",
     "Storage_TestConfigPremiumBlob": "PremiumBlobTenant\ne88xscnapdz5ptf01d\nU2FuaXRpemVk\nhttp://e88xscnapdz5ptf01d.blob.preprod.core.windows.net\nhttp://e88xscnapdz5ptf01d.file.preprod.core.windows.net\nhttp://e88xscnapdz5ptf01d.queue.preprod.core.windows.net\nhttp://e88xscnapdz5ptf01d.table.preprod.core.windows.net\n\n\n\n\nhttp://e88xscnapdz5ptf01d-secondary.blob.preprod.core.windows.net\nhttp://e88xscnapdz5ptf01d-secondary.file.preprod.core.windows.net\nhttp://e88xscnapdz5ptf01d-secondary.queue.preprod.core.windows.net\nhttp://e88xscnapdz5ptf01d-secondary.table.preprod.core.windows.net\n\nSanitized\n\n\nCloud\nBlobEndpoint=http://e88xscnapdz5ptf01d.blob.preprod.core.windows.net/;QueueEndpoint=http://e88xscnapdz5ptf01d.queue.preprod.core.windows.net/;FileEndpoint=http://e88xscnapdz5ptf01d.file.preprod.core.windows.net/;BlobSecondaryEndpoint=http://e88xscnapdz5ptf01d-secondary.blob.preprod.core.windows.net/;QueueSecondaryEndpoint=http://e88xscnapdz5ptf01d-secondary.queue.preprod.core.windows.net/;FileSecondaryEndpoint=http://e88xscnapdz5ptf01d-secondary.file.preprod.core.windows.net/;AccountName=e88xscnapdz5ptf01d;AccountKey=Sanitized\n"
-=======
-    "RandomSeed": "2124234490",
-    "Storage_TestConfigPremiumBlob": "PremiumBlobTenant\ne88xscnapdz5ptf01d\nU2FuaXRpemVk\nhttp://e88xscnapdz5ptf01d.blob.preprod.core.windows.net\nhttp://e88xscnapdz5ptf01d.file.preprod.core.windows.net\nhttp://e88xscnapdz5ptf01d.queue.preprod.core.windows.net\nhttp://e88xscnapdz5ptf01d.table.preprod.core.windows.net\n\n\n\n\nhttp://e88xscnapdz5ptf01d-secondary.blob.preprod.core.windows.net\nhttp://e88xscnapdz5ptf01d-secondary.file.preprod.core.windows.net\nhttp://e88xscnapdz5ptf01d-secondary.queue.preprod.core.windows.net\nhttp://e88xscnapdz5ptf01d-secondary.table.preprod.core.windows.net\n\nSanitized\n\n\nCloud\nBlobEndpoint=http://e88xscnapdz5ptf01d.blob.preprod.core.windows.net/;QueueEndpoint=http://e88xscnapdz5ptf01d.queue.preprod.core.windows.net/;FileEndpoint=http://e88xscnapdz5ptf01d.file.preprod.core.windows.net/;BlobSecondaryEndpoint=http://e88xscnapdz5ptf01d-secondary.blob.preprod.core.windows.net/;QueueSecondaryEndpoint=http://e88xscnapdz5ptf01d-secondary.queue.preprod.core.windows.net/;FileSecondaryEndpoint=http://e88xscnapdz5ptf01d-secondary.file.preprod.core.windows.net/;AccountName=e88xscnapdz5ptf01d;AccountKey=Sanitized"
->>>>>>> 5e20a7a1
   }
 }