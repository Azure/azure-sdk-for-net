{
  "Entries": [
    {
<<<<<<< HEAD
      "RequestUri": "http://seanstagetest.file.core.windows.net/test-share-e503ba1b-dc82-f1e7-db06-a2981bc49f50?restype=share\u0026comp=properties",
      "RequestMethod": "PUT",
      "RequestHeaders": {
        "Authorization": "Sanitized",
        "traceparent": "00-76c88cd865d81844a57b949ebe77c22a-514ae67e2cb4f243-00",
        "User-Agent": [
          "azsdk-net-Storage.Files.Shares/12.0.0-dev.20191209.1\u002Bb71b1fa965b15eccfc57e2c7781b8bf85cd4c766",
          "(.NET Core 4.6.28008.01; Microsoft Windows 10.0.18363 )"
        ],
        "x-ms-client-request-id": "61512f52-8b57-f58d-131f-215d1766d729",
        "x-ms-date": "Tue, 10 Dec 2019 05:34:18 GMT",
=======
      "RequestUri": "http://seanstagetest.file.core.windows.net/test-share-3d7d99b9-c38a-be8d-4063-262898bd544e?restype=share\u0026comp=properties",
      "RequestMethod": "PUT",
      "RequestHeaders": {
        "Authorization": "Sanitized",
        "traceparent": "00-27b25708d402564ab8cd422e1340998d-8981470278260e42-00",
        "User-Agent": [
          "azsdk-net-Storage.Files.Shares/12.0.0-dev.20191209.1\u002B61bda4d1783b0e05dba0d434ff14b2840726d3b1",
          "(.NET Core 4.6.28008.01; Microsoft Windows 10.0.18363 )"
        ],
        "x-ms-client-request-id": "a493426a-05a5-b59b-d38b-e4aa73d6a4b1",
        "x-ms-date": "Tue, 10 Dec 2019 06:02:42 GMT",
>>>>>>> 1d9822e0
        "x-ms-return-client-request-id": "true",
        "x-ms-share-quota": "1024",
        "x-ms-version": "2019-07-07"
      },
      "RequestBody": null,
      "StatusCode": 404,
      "ResponseHeaders": {
        "Content-Length": "217",
        "Content-Type": "application/xml",
<<<<<<< HEAD
        "Date": "Tue, 10 Dec 2019 05:34:17 GMT",
=======
        "Date": "Tue, 10 Dec 2019 06:02:42 GMT",
>>>>>>> 1d9822e0
        "Server": [
          "Windows-Azure-File/1.0",
          "Microsoft-HTTPAPI/2.0"
        ],
<<<<<<< HEAD
        "x-ms-client-request-id": "61512f52-8b57-f58d-131f-215d1766d729",
        "x-ms-error-code": "ShareNotFound",
        "x-ms-request-id": "4fd8e481-701a-0023-2d1b-af08f8000000",
=======
        "x-ms-client-request-id": "a493426a-05a5-b59b-d38b-e4aa73d6a4b1",
        "x-ms-error-code": "ShareNotFound",
        "x-ms-request-id": "7dc099a5-e01a-001e-581f-af7ee3000000",
>>>>>>> 1d9822e0
        "x-ms-version": "2019-07-07"
      },
      "ResponseBody": [
        "\uFEFF\u003C?xml version=\u00221.0\u0022 encoding=\u0022utf-8\u0022?\u003E\u003CError\u003E\u003CCode\u003EShareNotFound\u003C/Code\u003E\u003CMessage\u003EThe specified share does not exist.\n",
<<<<<<< HEAD
        "RequestId:4fd8e481-701a-0023-2d1b-af08f8000000\n",
        "Time:2019-12-10T05:34:18.1457367Z\u003C/Message\u003E\u003C/Error\u003E"
=======
        "RequestId:7dc099a5-e01a-001e-581f-af7ee3000000\n",
        "Time:2019-12-10T06:02:42.8332923Z\u003C/Message\u003E\u003C/Error\u003E"
>>>>>>> 1d9822e0
      ]
    }
  ],
  "Variables": {
<<<<<<< HEAD
    "RandomSeed": "1387937105",
=======
    "RandomSeed": "1213576402",
>>>>>>> 1d9822e0
    "Storage_TestConfigDefault": "ProductionTenant\nseanstagetest\nU2FuaXRpemVk\nhttp://seanstagetest.blob.core.windows.net\nhttp://seanstagetest.file.core.windows.net\nhttp://seanstagetest.queue.core.windows.net\nhttp://seanstagetest.table.core.windows.net\n\n\n\n\nhttp://seanstagetest-secondary.blob.core.windows.net\nhttp://seanstagetest-secondary.file.core.windows.net\nhttp://seanstagetest-secondary.queue.core.windows.net\nhttp://seanstagetest-secondary.table.core.windows.net\n\nSanitized\n\n\nCloud\nBlobEndpoint=http://seanstagetest.blob.core.windows.net/;QueueEndpoint=http://seanstagetest.queue.core.windows.net/;FileEndpoint=http://seanstagetest.file.core.windows.net/;BlobSecondaryEndpoint=http://seanstagetest-secondary.blob.core.windows.net/;QueueSecondaryEndpoint=http://seanstagetest-secondary.queue.core.windows.net/;FileSecondaryEndpoint=http://seanstagetest-secondary.file.core.windows.net/;AccountName=seanstagetest;AccountKey=Sanitized"
  }
}<|MERGE_RESOLUTION|>--- conflicted
+++ resolved
@@ -1,31 +1,17 @@
 {
   "Entries": [
     {
-<<<<<<< HEAD
-      "RequestUri": "http://seanstagetest.file.core.windows.net/test-share-e503ba1b-dc82-f1e7-db06-a2981bc49f50?restype=share\u0026comp=properties",
+      "RequestUri": "http://seanstagetest.file.core.windows.net/test-share-66af9b6e-88ba-0985-b8e4-f88529a83cac?restype=share\u0026comp=properties",
       "RequestMethod": "PUT",
       "RequestHeaders": {
         "Authorization": "Sanitized",
-        "traceparent": "00-76c88cd865d81844a57b949ebe77c22a-514ae67e2cb4f243-00",
+        "traceparent": "00-38d401b4eebabc45a5ea451284f6a129-7996851ca6a82e48-00",
         "User-Agent": [
-          "azsdk-net-Storage.Files.Shares/12.0.0-dev.20191209.1\u002Bb71b1fa965b15eccfc57e2c7781b8bf85cd4c766",
+          "azsdk-net-Storage.Files.Shares/12.0.0-dev.20191211.1\u002B899431c003876eb9b26cefd8e8a37e7f27f82ced",
           "(.NET Core 4.6.28008.01; Microsoft Windows 10.0.18363 )"
         ],
-        "x-ms-client-request-id": "61512f52-8b57-f58d-131f-215d1766d729",
-        "x-ms-date": "Tue, 10 Dec 2019 05:34:18 GMT",
-=======
-      "RequestUri": "http://seanstagetest.file.core.windows.net/test-share-3d7d99b9-c38a-be8d-4063-262898bd544e?restype=share\u0026comp=properties",
-      "RequestMethod": "PUT",
-      "RequestHeaders": {
-        "Authorization": "Sanitized",
-        "traceparent": "00-27b25708d402564ab8cd422e1340998d-8981470278260e42-00",
-        "User-Agent": [
-          "azsdk-net-Storage.Files.Shares/12.0.0-dev.20191209.1\u002B61bda4d1783b0e05dba0d434ff14b2840726d3b1",
-          "(.NET Core 4.6.28008.01; Microsoft Windows 10.0.18363 )"
-        ],
-        "x-ms-client-request-id": "a493426a-05a5-b59b-d38b-e4aa73d6a4b1",
-        "x-ms-date": "Tue, 10 Dec 2019 06:02:42 GMT",
->>>>>>> 1d9822e0
+        "x-ms-client-request-id": "3e63345d-33a9-0d18-30d2-899442b6f9a8",
+        "x-ms-date": "Wed, 11 Dec 2019 20:42:47 GMT",
         "x-ms-return-client-request-id": "true",
         "x-ms-share-quota": "1024",
         "x-ms-version": "2019-07-07"
@@ -35,44 +21,25 @@
       "ResponseHeaders": {
         "Content-Length": "217",
         "Content-Type": "application/xml",
-<<<<<<< HEAD
-        "Date": "Tue, 10 Dec 2019 05:34:17 GMT",
-=======
-        "Date": "Tue, 10 Dec 2019 06:02:42 GMT",
->>>>>>> 1d9822e0
+        "Date": "Wed, 11 Dec 2019 20:42:47 GMT",
         "Server": [
           "Windows-Azure-File/1.0",
           "Microsoft-HTTPAPI/2.0"
         ],
-<<<<<<< HEAD
-        "x-ms-client-request-id": "61512f52-8b57-f58d-131f-215d1766d729",
+        "x-ms-client-request-id": "3e63345d-33a9-0d18-30d2-899442b6f9a8",
         "x-ms-error-code": "ShareNotFound",
-        "x-ms-request-id": "4fd8e481-701a-0023-2d1b-af08f8000000",
-=======
-        "x-ms-client-request-id": "a493426a-05a5-b59b-d38b-e4aa73d6a4b1",
-        "x-ms-error-code": "ShareNotFound",
-        "x-ms-request-id": "7dc099a5-e01a-001e-581f-af7ee3000000",
->>>>>>> 1d9822e0
+        "x-ms-request-id": "ef3e4568-c01a-0019-3663-b01280000000",
         "x-ms-version": "2019-07-07"
       },
       "ResponseBody": [
         "\uFEFF\u003C?xml version=\u00221.0\u0022 encoding=\u0022utf-8\u0022?\u003E\u003CError\u003E\u003CCode\u003EShareNotFound\u003C/Code\u003E\u003CMessage\u003EThe specified share does not exist.\n",
-<<<<<<< HEAD
-        "RequestId:4fd8e481-701a-0023-2d1b-af08f8000000\n",
-        "Time:2019-12-10T05:34:18.1457367Z\u003C/Message\u003E\u003C/Error\u003E"
-=======
-        "RequestId:7dc099a5-e01a-001e-581f-af7ee3000000\n",
-        "Time:2019-12-10T06:02:42.8332923Z\u003C/Message\u003E\u003C/Error\u003E"
->>>>>>> 1d9822e0
+        "RequestId:ef3e4568-c01a-0019-3663-b01280000000\n",
+        "Time:2019-12-11T20:42:47.8694748Z\u003C/Message\u003E\u003C/Error\u003E"
       ]
     }
   ],
   "Variables": {
-<<<<<<< HEAD
-    "RandomSeed": "1387937105",
-=======
-    "RandomSeed": "1213576402",
->>>>>>> 1d9822e0
+    "RandomSeed": "1005743359",
     "Storage_TestConfigDefault": "ProductionTenant\nseanstagetest\nU2FuaXRpemVk\nhttp://seanstagetest.blob.core.windows.net\nhttp://seanstagetest.file.core.windows.net\nhttp://seanstagetest.queue.core.windows.net\nhttp://seanstagetest.table.core.windows.net\n\n\n\n\nhttp://seanstagetest-secondary.blob.core.windows.net\nhttp://seanstagetest-secondary.file.core.windows.net\nhttp://seanstagetest-secondary.queue.core.windows.net\nhttp://seanstagetest-secondary.table.core.windows.net\n\nSanitized\n\n\nCloud\nBlobEndpoint=http://seanstagetest.blob.core.windows.net/;QueueEndpoint=http://seanstagetest.queue.core.windows.net/;FileEndpoint=http://seanstagetest.file.core.windows.net/;BlobSecondaryEndpoint=http://seanstagetest-secondary.blob.core.windows.net/;QueueSecondaryEndpoint=http://seanstagetest-secondary.queue.core.windows.net/;FileSecondaryEndpoint=http://seanstagetest-secondary.file.core.windows.net/;AccountName=seanstagetest;AccountKey=Sanitized"
   }
 }