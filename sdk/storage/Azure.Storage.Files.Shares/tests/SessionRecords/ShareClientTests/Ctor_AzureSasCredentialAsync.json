{
  "Entries": [
    {
      "RequestUri": "https://seanmcccanary3.file.core.windows.net/test-share-884879bb-cb66-5c72-83ec-cb4a398c5ad3?restype=share",
      "RequestMethod": "PUT",
      "RequestHeaders": {
        "Accept": "application/xml",
        "Authorization": "Sanitized",
        "traceparent": "00-b753dbcd27124b47a0acadab09e370ff-5f80d46f600f3f41-00",
        "User-Agent": [
          "azsdk-net-Storage.Files.Shares/12.8.0-alpha.20210901.1",
          "(.NET 5.0.9; Microsoft Windows 10.0.19043)"
        ],
        "x-ms-client-request-id": "85be63ed-21f5-9b41-3967-784c6dbe298e",
        "x-ms-date": "Wed, 01 Sep 2021 20:38:30 GMT",
        "x-ms-return-client-request-id": "true",
<<<<<<< HEAD
        "x-ms-version": "2020-12-06"
=======
        "x-ms-version": "2021-02-12"
>>>>>>> 7e782c87
      },
      "RequestBody": null,
      "StatusCode": 201,
      "ResponseHeaders": {
        "Content-Length": "0",
        "Date": "Wed, 01 Sep 2021 20:38:29 GMT",
        "ETag": "\u00220x8D96D8875461014\u0022",
        "Last-Modified": "Wed, 01 Sep 2021 20:38:30 GMT",
        "Server": [
          "Windows-Azure-File/1.0",
          "Microsoft-HTTPAPI/2.0"
        ],
        "x-ms-client-request-id": "85be63ed-21f5-9b41-3967-784c6dbe298e",
<<<<<<< HEAD
        "x-ms-request-id": "a1e1df8a-301a-005d-75e1-48d046000000",
        "x-ms-version": "2020-12-06"
=======
        "x-ms-request-id": "b94dfe39-701a-0097-2f71-9f8ccf000000",
        "x-ms-version": "2021-02-12"
>>>>>>> 7e782c87
      },
      "ResponseBody": []
    },
    {
<<<<<<< HEAD
      "RequestUri": "https://seanmcccanary3.file.core.windows.net/test-share-884879bb-cb66-5c72-83ec-cb4a398c5ad3?restype=share&sv=2020-12-06&ss=f&srt=sco&st=2021-05-14T15%3A51%3A22Z&se=2021-05-14T17%3A51%3A22Z&sp=rwdxlacuptfi&sig=Sanitized",
=======
      "RequestUri": "https://seanmcccanary3.file.core.windows.net/test-share-884879bb-cb66-5c72-83ec-cb4a398c5ad3?restype=share\u0026sv=2021-02-12\u0026ss=f\u0026srt=sco\u0026st=2021-09-01T19%3A38%3A30Z\u0026se=2021-09-01T21%3A38%3A30Z\u0026sp=rwdxylacuptfi\u0026sig=Sanitized",
>>>>>>> 7e782c87
      "RequestMethod": "GET",
      "RequestHeaders": {
        "Accept": "application/xml",
        "traceparent": "00-ad11bb1a19dbd949ba5f9a4d23125439-78d58c3d74113c4d-00",
        "User-Agent": [
          "azsdk-net-Storage.Files.Shares/12.8.0-alpha.20210901.1",
          "(.NET 5.0.9; Microsoft Windows 10.0.19043)"
        ],
        "x-ms-client-request-id": "d65cb71f-d5cd-1bdd-8c1a-2c1e848ed65f",
        "x-ms-return-client-request-id": "true",
<<<<<<< HEAD
        "x-ms-version": "2020-12-06"
=======
        "x-ms-version": "2021-02-12"
>>>>>>> 7e782c87
      },
      "RequestBody": null,
      "StatusCode": 200,
      "ResponseHeaders": {
        "Content-Length": "0",
        "Date": "Wed, 01 Sep 2021 20:38:29 GMT",
        "ETag": "\u00220x8D96D8875461014\u0022",
        "Last-Modified": "Wed, 01 Sep 2021 20:38:30 GMT",
        "Server": [
          "Windows-Azure-File/1.0",
          "Microsoft-HTTPAPI/2.0"
        ],
        "x-ms-access-tier": "TransactionOptimized",
        "x-ms-access-tier-change-time": "Wed, 01 Sep 2021 20:38:30 GMT",
        "x-ms-client-request-id": "d65cb71f-d5cd-1bdd-8c1a-2c1e848ed65f",
        "x-ms-has-immutability-policy": "false",
        "x-ms-has-legal-hold": "false",
        "x-ms-lease-state": "available",
        "x-ms-lease-status": "unlocked",
        "x-ms-request-id": "b94dfe3d-701a-0097-3271-9f8ccf000000",
        "x-ms-share-quota": "5120",
<<<<<<< HEAD
        "x-ms-version": "2020-12-06"
=======
        "x-ms-version": "2021-02-12"
>>>>>>> 7e782c87
      },
      "ResponseBody": []
    },
    {
      "RequestUri": "https://seanmcccanary3.file.core.windows.net/test-share-884879bb-cb66-5c72-83ec-cb4a398c5ad3?restype=share",
      "RequestMethod": "DELETE",
      "RequestHeaders": {
        "Accept": "application/xml",
        "Authorization": "Sanitized",
        "traceparent": "00-f6cdce15158c70468b35a4261c93e6a7-947ccf21df1d5640-00",
        "User-Agent": [
          "azsdk-net-Storage.Files.Shares/12.8.0-alpha.20210901.1",
          "(.NET 5.0.9; Microsoft Windows 10.0.19043)"
        ],
        "x-ms-client-request-id": "b52cfc41-5362-38c0-f684-18fd4e723910",
        "x-ms-date": "Wed, 01 Sep 2021 20:38:31 GMT",
        "x-ms-delete-snapshots": "include",
        "x-ms-return-client-request-id": "true",
<<<<<<< HEAD
        "x-ms-version": "2020-12-06"
=======
        "x-ms-version": "2021-02-12"
>>>>>>> 7e782c87
      },
      "RequestBody": null,
      "StatusCode": 202,
      "ResponseHeaders": {
        "Content-Length": "0",
        "Date": "Wed, 01 Sep 2021 20:38:29 GMT",
        "Server": [
          "Windows-Azure-File/1.0",
          "Microsoft-HTTPAPI/2.0"
        ],
        "x-ms-client-request-id": "b52cfc41-5362-38c0-f684-18fd4e723910",
<<<<<<< HEAD
        "x-ms-request-id": "a1e1df8e-301a-005d-78e1-48d046000000",
        "x-ms-version": "2020-12-06"
=======
        "x-ms-request-id": "b94dfe3f-701a-0097-3471-9f8ccf000000",
        "x-ms-version": "2021-02-12"
>>>>>>> 7e782c87
      },
      "ResponseBody": []
    }
  ],
  "Variables": {
    "DateTimeOffsetNow": "2021-09-01T15:38:30.9693920-05:00",
    "RandomSeed": "700378696",
    "Storage_TestConfigDefault": "ProductionTenant\nseanmcccanary3\nU2FuaXRpemVk\nhttps://seanmcccanary3.blob.core.windows.net\nhttps://seanmcccanary3.file.core.windows.net\nhttps://seanmcccanary3.queue.core.windows.net\nhttps://seanmcccanary3.table.core.windows.net\n\n\n\n\nhttps://seanmcccanary3-secondary.blob.core.windows.net\nhttps://seanmcccanary3-secondary.file.core.windows.net\nhttps://seanmcccanary3-secondary.queue.core.windows.net\nhttps://seanmcccanary3-secondary.table.core.windows.net\n\nSanitized\n\n\nCloud\nBlobEndpoint=https://seanmcccanary3.blob.core.windows.net/;QueueEndpoint=https://seanmcccanary3.queue.core.windows.net/;FileEndpoint=https://seanmcccanary3.file.core.windows.net/;BlobSecondaryEndpoint=https://seanmcccanary3-secondary.blob.core.windows.net/;QueueSecondaryEndpoint=https://seanmcccanary3-secondary.queue.core.windows.net/;FileSecondaryEndpoint=https://seanmcccanary3-secondary.file.core.windows.net/;AccountName=seanmcccanary3;AccountKey=Kg==;\nseanscope1\n\n"
  }
}<|MERGE_RESOLUTION|>--- conflicted
+++ resolved
@@ -14,11 +14,7 @@
         "x-ms-client-request-id": "85be63ed-21f5-9b41-3967-784c6dbe298e",
         "x-ms-date": "Wed, 01 Sep 2021 20:38:30 GMT",
         "x-ms-return-client-request-id": "true",
-<<<<<<< HEAD
-        "x-ms-version": "2020-12-06"
-=======
         "x-ms-version": "2021-02-12"
->>>>>>> 7e782c87
       },
       "RequestBody": null,
       "StatusCode": 201,
@@ -32,22 +28,13 @@
           "Microsoft-HTTPAPI/2.0"
         ],
         "x-ms-client-request-id": "85be63ed-21f5-9b41-3967-784c6dbe298e",
-<<<<<<< HEAD
-        "x-ms-request-id": "a1e1df8a-301a-005d-75e1-48d046000000",
-        "x-ms-version": "2020-12-06"
-=======
         "x-ms-request-id": "b94dfe39-701a-0097-2f71-9f8ccf000000",
         "x-ms-version": "2021-02-12"
->>>>>>> 7e782c87
       },
       "ResponseBody": []
     },
     {
-<<<<<<< HEAD
-      "RequestUri": "https://seanmcccanary3.file.core.windows.net/test-share-884879bb-cb66-5c72-83ec-cb4a398c5ad3?restype=share&sv=2020-12-06&ss=f&srt=sco&st=2021-05-14T15%3A51%3A22Z&se=2021-05-14T17%3A51%3A22Z&sp=rwdxlacuptfi&sig=Sanitized",
-=======
       "RequestUri": "https://seanmcccanary3.file.core.windows.net/test-share-884879bb-cb66-5c72-83ec-cb4a398c5ad3?restype=share\u0026sv=2021-02-12\u0026ss=f\u0026srt=sco\u0026st=2021-09-01T19%3A38%3A30Z\u0026se=2021-09-01T21%3A38%3A30Z\u0026sp=rwdxylacuptfi\u0026sig=Sanitized",
->>>>>>> 7e782c87
       "RequestMethod": "GET",
       "RequestHeaders": {
         "Accept": "application/xml",
@@ -58,11 +45,7 @@
         ],
         "x-ms-client-request-id": "d65cb71f-d5cd-1bdd-8c1a-2c1e848ed65f",
         "x-ms-return-client-request-id": "true",
-<<<<<<< HEAD
-        "x-ms-version": "2020-12-06"
-=======
         "x-ms-version": "2021-02-12"
->>>>>>> 7e782c87
       },
       "RequestBody": null,
       "StatusCode": 200,
@@ -84,11 +67,7 @@
         "x-ms-lease-status": "unlocked",
         "x-ms-request-id": "b94dfe3d-701a-0097-3271-9f8ccf000000",
         "x-ms-share-quota": "5120",
-<<<<<<< HEAD
-        "x-ms-version": "2020-12-06"
-=======
         "x-ms-version": "2021-02-12"
->>>>>>> 7e782c87
       },
       "ResponseBody": []
     },
@@ -107,11 +86,7 @@
         "x-ms-date": "Wed, 01 Sep 2021 20:38:31 GMT",
         "x-ms-delete-snapshots": "include",
         "x-ms-return-client-request-id": "true",
-<<<<<<< HEAD
-        "x-ms-version": "2020-12-06"
-=======
         "x-ms-version": "2021-02-12"
->>>>>>> 7e782c87
       },
       "RequestBody": null,
       "StatusCode": 202,
@@ -123,13 +98,8 @@
           "Microsoft-HTTPAPI/2.0"
         ],
         "x-ms-client-request-id": "b52cfc41-5362-38c0-f684-18fd4e723910",
-<<<<<<< HEAD
-        "x-ms-request-id": "a1e1df8e-301a-005d-78e1-48d046000000",
-        "x-ms-version": "2020-12-06"
-=======
         "x-ms-request-id": "b94dfe3f-701a-0097-3471-9f8ccf000000",
         "x-ms-version": "2021-02-12"
->>>>>>> 7e782c87
       },
       "ResponseBody": []
     }
