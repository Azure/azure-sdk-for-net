--- conflicted
+++ resolved
@@ -1,145 +1,112 @@
 {
   "Entries": [
     {
-      "RequestUri": "https://seanoauthstage.file.core.windows.net/test-share-884879bb-cb66-5c72-83ec-cb4a398c5ad3?restype=share",
+      "RequestUri": "https://seanmcccanary3.file.core.windows.net/test-share-884879bb-cb66-5c72-83ec-cb4a398c5ad3?restype=share",
       "RequestMethod": "PUT",
       "RequestHeaders": {
         "Accept": "application/xml",
         "Authorization": "Sanitized",
-        "traceparent": "00-441218dd6017b548812d6027d101c2f9-b909d3c6a9063347-00",
+        "traceparent": "00-da00d951cb91c94d8a87a1655ca6c077-1a4f9f67b5a8154e-00",
         "User-Agent": [
-          "azsdk-net-Storage.Files.Shares/12.7.0-alpha.20210402.1",
-          "(.NET 5.0.4; Microsoft Windows 10.0.19042)"
+          "azsdk-net-Storage.Files.Shares/12.7.0-alpha.20210514.1",
+          "(.NET 5.0.6; Microsoft Windows 10.0.19043)"
         ],
         "x-ms-client-request-id": "85be63ed-21f5-9b41-3967-784c6dbe298e",
-        "x-ms-date": "Fri, 02 Apr 2021 16:57:27 GMT",
+        "x-ms-date": "Fri, 14 May 2021 16:51:22 GMT",
         "x-ms-return-client-request-id": "true",
-<<<<<<< HEAD
-        "x-ms-version": "2020-08-04"
-=======
-         "x-ms-version": "2020-10-02",
-        "Accept": "application/xml"
->>>>>>> 65932564
+        "x-ms-version": "2020-10-02"
       },
       "RequestBody": null,
       "StatusCode": 201,
       "ResponseHeaders": {
-        "Date": "Fri, 02 Apr 2021 16:57:27 GMT",
-        "ETag": "\u00220x8D8F5F865585EA1\u0022",
-        "Last-Modified": "Fri, 02 Apr 2021 16:57:27 GMT",
+        "Content-Length": "0",
+        "Date": "Fri, 14 May 2021 16:51:21 GMT",
+        "ETag": "\u00220x8D916F880F3FF82\u0022",
+        "Last-Modified": "Fri, 14 May 2021 16:51:22 GMT",
         "Server": [
           "Windows-Azure-File/1.0",
           "Microsoft-HTTPAPI/2.0"
         ],
-        "Transfer-Encoding": "chunked",
         "x-ms-client-request-id": "85be63ed-21f5-9b41-3967-784c6dbe298e",
-<<<<<<< HEAD
-        "x-ms-request-id": "00c17f6f-a01a-0005-5ce1-27e2e0000000",
-        "x-ms-version": "2020-08-04"
-=======
-        "x-ms-request-id": "39349fd7-401a-0091-6f9d-ea2812000000",
-         "x-ms-version": "2020-10-02"
->>>>>>> 65932564
+        "x-ms-request-id": "a1e1df8a-301a-005d-75e1-48d046000000",
+        "x-ms-version": "2020-10-02"
       },
       "ResponseBody": []
     },
     {
-<<<<<<< HEAD
-      "RequestUri": "https://seanoauthstage.file.core.windows.net/test-share-884879bb-cb66-5c72-83ec-cb4a398c5ad3?restype=share\u0026sv=2020-06-12\u0026ss=f\u0026srt=sco\u0026st=2021-04-02T15%3A57%3A27Z\u0026se=2021-04-02T17%3A57%3A27Z\u0026sp=rwdxlacuptfi\u0026sig=Sanitized",
-=======
-      "RequestUri": "https://seanmcccanary.file.core.windows.net/test-share-884879bb-cb66-5c72-83ec-cb4a398c5ad3?restype=share&sv=2020-10-02&ss=f&srt=sco&st=2021-01-14T16%3A45%3A38Z&se=2021-01-14T18%3A45%3A38Z&sp=rwdxlacuptf&sig=Sanitized",
->>>>>>> 65932564
+      "RequestUri": "https://seanmcccanary3.file.core.windows.net/test-share-884879bb-cb66-5c72-83ec-cb4a398c5ad3?restype=share\u0026sv=2020-10-02\u0026ss=f\u0026srt=sco\u0026st=2021-05-14T15%3A51%3A22Z\u0026se=2021-05-14T17%3A51%3A22Z\u0026sp=rwdxlacuptfi\u0026sig=Sanitized",
       "RequestMethod": "GET",
       "RequestHeaders": {
         "Accept": "application/xml",
-        "traceparent": "00-6dbc73166972fa41885e5008fc6ac660-3b7692276ecb9842-00",
+        "traceparent": "00-5de375976d59f147aca3eb6aa88300c9-fb6a0ae488bf5e49-00",
         "User-Agent": [
-          "azsdk-net-Storage.Files.Shares/12.7.0-alpha.20210402.1",
-          "(.NET 5.0.4; Microsoft Windows 10.0.19042)"
+          "azsdk-net-Storage.Files.Shares/12.7.0-alpha.20210514.1",
+          "(.NET 5.0.6; Microsoft Windows 10.0.19043)"
         ],
         "x-ms-client-request-id": "d65cb71f-d5cd-1bdd-8c1a-2c1e848ed65f",
         "x-ms-return-client-request-id": "true",
-<<<<<<< HEAD
-        "x-ms-version": "2020-08-04"
-=======
-         "x-ms-version": "2020-10-02",
-        "Accept": "application/xml"
->>>>>>> 65932564
+        "x-ms-version": "2020-10-02"
       },
       "RequestBody": null,
       "StatusCode": 200,
       "ResponseHeaders": {
-        "Date": "Fri, 02 Apr 2021 16:57:27 GMT",
-        "ETag": "\u00220x8D8F5F865585EA1\u0022",
-        "Last-Modified": "Fri, 02 Apr 2021 16:57:27 GMT",
+        "Content-Length": "0",
+        "Date": "Fri, 14 May 2021 16:51:21 GMT",
+        "ETag": "\u00220x8D916F880F3FF82\u0022",
+        "Last-Modified": "Fri, 14 May 2021 16:51:22 GMT",
         "Server": [
           "Windows-Azure-File/1.0",
           "Microsoft-HTTPAPI/2.0"
         ],
-        "Transfer-Encoding": "chunked",
         "x-ms-access-tier": "TransactionOptimized",
-        "x-ms-access-tier-change-time": "Fri, 02 Apr 2021 16:57:27 GMT",
+        "x-ms-access-tier-change-time": "Fri, 14 May 2021 16:51:22 GMT",
         "x-ms-client-request-id": "d65cb71f-d5cd-1bdd-8c1a-2c1e848ed65f",
         "x-ms-has-immutability-policy": "false",
         "x-ms-has-legal-hold": "false",
         "x-ms-lease-state": "available",
         "x-ms-lease-status": "unlocked",
-        "x-ms-request-id": "00c17f71-a01a-0005-5de1-27e2e0000000",
+        "x-ms-request-id": "a1e1df8d-301a-005d-77e1-48d046000000",
         "x-ms-share-quota": "5120",
-<<<<<<< HEAD
-        "x-ms-version": "2020-08-04"
-=======
-         "x-ms-version": "2020-10-02"
->>>>>>> 65932564
+        "x-ms-version": "2020-10-02"
       },
       "ResponseBody": []
     },
     {
-      "RequestUri": "https://seanoauthstage.file.core.windows.net/test-share-884879bb-cb66-5c72-83ec-cb4a398c5ad3?restype=share",
+      "RequestUri": "https://seanmcccanary3.file.core.windows.net/test-share-884879bb-cb66-5c72-83ec-cb4a398c5ad3?restype=share",
       "RequestMethod": "DELETE",
       "RequestHeaders": {
         "Accept": "application/xml",
         "Authorization": "Sanitized",
-        "traceparent": "00-f3795346a099394081bed044063c1900-924d436193bc2e44-00",
+        "traceparent": "00-84d09520f4caaa40a62a76e84b3e225a-2ad4e664680efa45-00",
         "User-Agent": [
-          "azsdk-net-Storage.Files.Shares/12.7.0-alpha.20210402.1",
-          "(.NET 5.0.4; Microsoft Windows 10.0.19042)"
+          "azsdk-net-Storage.Files.Shares/12.7.0-alpha.20210514.1",
+          "(.NET 5.0.6; Microsoft Windows 10.0.19043)"
         ],
         "x-ms-client-request-id": "b52cfc41-5362-38c0-f684-18fd4e723910",
-        "x-ms-date": "Fri, 02 Apr 2021 16:57:27 GMT",
+        "x-ms-date": "Fri, 14 May 2021 16:51:22 GMT",
         "x-ms-delete-snapshots": "include",
         "x-ms-return-client-request-id": "true",
-<<<<<<< HEAD
-        "x-ms-version": "2020-08-04"
-=======
-         "x-ms-version": "2020-10-02",
-        "Accept": "application/xml"
->>>>>>> 65932564
+        "x-ms-version": "2020-10-02"
       },
       "RequestBody": null,
       "StatusCode": 202,
       "ResponseHeaders": {
-        "Date": "Fri, 02 Apr 2021 16:57:27 GMT",
+        "Content-Length": "0",
+        "Date": "Fri, 14 May 2021 16:51:21 GMT",
         "Server": [
           "Windows-Azure-File/1.0",
           "Microsoft-HTTPAPI/2.0"
         ],
-        "Transfer-Encoding": "chunked",
         "x-ms-client-request-id": "b52cfc41-5362-38c0-f684-18fd4e723910",
-<<<<<<< HEAD
-        "x-ms-request-id": "00c17f72-a01a-0005-5ee1-27e2e0000000",
-        "x-ms-version": "2020-08-04"
-=======
-        "x-ms-request-id": "b5f761f3-701a-006e-019d-ea188f000000",
-         "x-ms-version": "2020-10-02"
->>>>>>> 65932564
+        "x-ms-request-id": "a1e1df8e-301a-005d-78e1-48d046000000",
+        "x-ms-version": "2020-10-02"
       },
       "ResponseBody": []
     }
   ],
   "Variables": {
-    "DateTimeOffsetNow": "2021-04-02T11:57:27.6125366-05:00",
+    "DateTimeOffsetNow": "2021-05-14T11:51:22.5669122-05:00",
     "RandomSeed": "700378696",
-    "Storage_TestConfigDefault": "ProductionTenant\nseanoauthstage\nU2FuaXRpemVk\nhttps://seanoauthstage.blob.core.windows.net\nhttps://seanoauthstage.file.core.windows.net\nhttps://seanoauthstage.queue.core.windows.net\nhttps://seanoauthstage.table.core.windows.net\n\n\n\n\nhttps://seanoauthstage-secondary.blob.core.windows.net\nhttps://seanoauthstage-secondary.file.core.windows.net\nhttps://seanoauthstage-secondary.queue.core.windows.net\nhttps://seanoauthstage-secondary.table.core.windows.net\n68390a19-a643-458b-b726-408abf67b4fc\nSanitized\n72f988bf-86f1-41af-91ab-2d7cd011db47\nhttps://login.microsoftonline.com/\nCloud\nBlobEndpoint=https://seanoauthstage.blob.core.windows.net/;QueueEndpoint=https://seanoauthstage.queue.core.windows.net/;FileEndpoint=https://seanoauthstage.file.core.windows.net/;BlobSecondaryEndpoint=https://seanoauthstage-secondary.blob.core.windows.net/;QueueSecondaryEndpoint=https://seanoauthstage-secondary.queue.core.windows.net/;FileSecondaryEndpoint=https://seanoauthstage-secondary.file.core.windows.net/;AccountName=seanoauthstage;AccountKey=Kg==;\n"
+    "Storage_TestConfigDefault": "ProductionTenant\nseanmcccanary3\nU2FuaXRpemVk\nhttps://seanmcccanary3.blob.core.windows.net\nhttps://seanmcccanary3.file.core.windows.net\nhttps://seanmcccanary3.queue.core.windows.net\nhttps://seanmcccanary3.table.core.windows.net\n\n\n\n\nhttps://seanmcccanary3-secondary.blob.core.windows.net\nhttps://seanmcccanary3-secondary.file.core.windows.net\nhttps://seanmcccanary3-secondary.queue.core.windows.net\nhttps://seanmcccanary3-secondary.table.core.windows.net\n\nSanitized\n\n\nCloud\nBlobEndpoint=https://seanmcccanary3.blob.core.windows.net/;QueueEndpoint=https://seanmcccanary3.queue.core.windows.net/;FileEndpoint=https://seanmcccanary3.file.core.windows.net/;BlobSecondaryEndpoint=https://seanmcccanary3-secondary.blob.core.windows.net/;QueueSecondaryEndpoint=https://seanmcccanary3-secondary.queue.core.windows.net/;FileSecondaryEndpoint=https://seanmcccanary3-secondary.file.core.windows.net/;AccountName=seanmcccanary3;AccountKey=Kg==;\nseanscope1"
   }
 }