{
  "Entries": [
    {
      "RequestUri": "http://seanstagetest.file.core.windows.net/test-share-57bf0970-beb2-c8e2-f924-17a647fe2c3d?restype=share",
      "RequestMethod": "PUT",
      "RequestHeaders": {
        "Authorization": "Sanitized",
        "traceparent": "00-1255c6f7b65e434197c5999a1d8e3b2c-db0bfcd912607a47-00",
        "User-Agent": [
          "azsdk-net-Storage.Files.Shares/12.2.0-dev.20200305.1",
          "(.NET Core 4.6.28325.01; Microsoft Windows 10.0.18363 )"
        ],
        "x-ms-client-request-id": "6199cf74-b48a-53ca-9ca9-39380736a108",
        "x-ms-date": "Thu, 05 Mar 2020 21:48:49 GMT",
        "x-ms-return-client-request-id": "true",
<<<<<<< HEAD
        "x-ms-version": "2019-12-12"
=======
        "x-ms-version": "2020-02-10"
>>>>>>> 60f4876e
      },
      "RequestBody": null,
      "StatusCode": 201,
      "ResponseHeaders": {
        "Content-Length": "0",
        "Date": "Thu, 05 Mar 2020 21:48:48 GMT",
        "ETag": "\u00220x8D7C14EFD0C3C13\u0022",
        "Last-Modified": "Thu, 05 Mar 2020 21:48:49 GMT",
        "Server": [
          "Windows-Azure-File/1.0",
          "Microsoft-HTTPAPI/2.0"
        ],
        "x-ms-client-request-id": "6199cf74-b48a-53ca-9ca9-39380736a108",
        "x-ms-request-id": "c9ef6e65-f01a-0012-1837-f3e9eb000000",
<<<<<<< HEAD
        "x-ms-version": "2019-12-12"
=======
        "x-ms-version": "2020-02-10"
>>>>>>> 60f4876e
      },
      "ResponseBody": []
    },
    {
      "RequestUri": "http://seanstagetest.file.core.windows.net/test-share-57bf0970-beb2-c8e2-f924-17a647fe2c3d?restype=share",
      "RequestMethod": "GET",
      "RequestHeaders": {
        "Authorization": "Sanitized",
        "traceparent": "00-54c4061a60fcbb479ebd5c32cafa6a71-2b6078df695dad42-00",
        "User-Agent": [
          "azsdk-net-Storage.Files.Shares/12.2.0-dev.20200305.1",
          "(.NET Core 4.6.28325.01; Microsoft Windows 10.0.18363 )"
        ],
        "x-ms-client-request-id": "7831de1e-cb65-02b2-f2a1-19b91e9d1575",
        "x-ms-date": "Thu, 05 Mar 2020 21:48:49 GMT",
        "x-ms-return-client-request-id": "true",
<<<<<<< HEAD
        "x-ms-version": "2019-12-12"
=======
        "x-ms-version": "2020-02-10"
>>>>>>> 60f4876e
      },
      "RequestBody": null,
      "StatusCode": 200,
      "ResponseHeaders": {
        "Access-Control-Allow-Origin": "*",
        "Content-Length": "0",
        "Date": "Thu, 05 Mar 2020 21:48:48 GMT",
        "ETag": "\u00220x8D7C14EFD0C3C13\u0022",
        "Last-Modified": "Thu, 05 Mar 2020 21:48:49 GMT",
        "Server": [
          "Windows-Azure-File/1.0",
          "Microsoft-HTTPAPI/2.0"
        ],
        "x-ms-client-request-id": "7831de1e-cb65-02b2-f2a1-19b91e9d1575",
        "x-ms-has-immutability-policy": "false",
        "x-ms-has-legal-hold": "false",
        "x-ms-request-id": "c9ef6e67-f01a-0012-1937-f3e9eb000000",
        "x-ms-share-quota": "5120",
<<<<<<< HEAD
        "x-ms-version": "2019-12-12"
=======
        "x-ms-version": "2020-02-10"
>>>>>>> 60f4876e
      },
      "ResponseBody": []
    },
    {
      "RequestUri": "http://seanstagetest.file.core.windows.net/test-share-57bf0970-beb2-c8e2-f924-17a647fe2c3d?restype=share",
      "RequestMethod": "DELETE",
      "RequestHeaders": {
        "Authorization": "Sanitized",
        "traceparent": "00-29a5b17a57d49d408b50fde90e32b8ea-26bb30d3c042d743-00",
        "User-Agent": [
          "azsdk-net-Storage.Files.Shares/12.2.0-dev.20200305.1",
          "(.NET Core 4.6.28325.01; Microsoft Windows 10.0.18363 )"
        ],
        "x-ms-client-request-id": "2919b0e3-2904-39a3-c4de-c8cc3251fa96",
        "x-ms-date": "Thu, 05 Mar 2020 21:48:49 GMT",
        "x-ms-delete-snapshots": "include",
        "x-ms-return-client-request-id": "true",
<<<<<<< HEAD
        "x-ms-version": "2019-12-12"
=======
        "x-ms-version": "2020-02-10"
>>>>>>> 60f4876e
      },
      "RequestBody": null,
      "StatusCode": 202,
      "ResponseHeaders": {
        "Content-Length": "0",
        "Date": "Thu, 05 Mar 2020 21:48:48 GMT",
        "Server": [
          "Windows-Azure-File/1.0",
          "Microsoft-HTTPAPI/2.0"
        ],
        "x-ms-client-request-id": "2919b0e3-2904-39a3-c4de-c8cc3251fa96",
        "x-ms-request-id": "c9ef6e68-f01a-0012-1a37-f3e9eb000000",
<<<<<<< HEAD
        "x-ms-version": "2019-12-12"
=======
        "x-ms-version": "2020-02-10"
>>>>>>> 60f4876e
      },
      "ResponseBody": []
    }
  ],
  "Variables": {
    "RandomSeed": "1476567203",
    "Storage_TestConfigDefault": "ProductionTenant\nseanstagetest\nU2FuaXRpemVk\nhttps://seanstagetest.blob.core.windows.net\nhttp://seanstagetest.file.core.windows.net\nhttp://seanstagetest.queue.core.windows.net\nhttp://seanstagetest.table.core.windows.net\n\n\n\n\nhttp://seanstagetest-secondary.blob.core.windows.net\nhttp://seanstagetest-secondary.file.core.windows.net\nhttp://seanstagetest-secondary.queue.core.windows.net\nhttp://seanstagetest-secondary.table.core.windows.net\n\nSanitized\n\n\nCloud\nBlobEndpoint=https://seanstagetest.blob.core.windows.net/;QueueEndpoint=http://seanstagetest.queue.core.windows.net/;FileEndpoint=http://seanstagetest.file.core.windows.net/;BlobSecondaryEndpoint=http://seanstagetest-secondary.blob.core.windows.net/;QueueSecondaryEndpoint=http://seanstagetest-secondary.queue.core.windows.net/;FileSecondaryEndpoint=http://seanstagetest-secondary.file.core.windows.net/;AccountName=seanstagetest;AccountKey=Sanitized\nseanscope1"
  }
}<|MERGE_RESOLUTION|>--- conflicted
+++ resolved
@@ -13,11 +13,7 @@
         "x-ms-client-request-id": "6199cf74-b48a-53ca-9ca9-39380736a108",
         "x-ms-date": "Thu, 05 Mar 2020 21:48:49 GMT",
         "x-ms-return-client-request-id": "true",
-<<<<<<< HEAD
-        "x-ms-version": "2019-12-12"
-=======
         "x-ms-version": "2020-02-10"
->>>>>>> 60f4876e
       },
       "RequestBody": null,
       "StatusCode": 201,
@@ -32,11 +28,7 @@
         ],
         "x-ms-client-request-id": "6199cf74-b48a-53ca-9ca9-39380736a108",
         "x-ms-request-id": "c9ef6e65-f01a-0012-1837-f3e9eb000000",
-<<<<<<< HEAD
-        "x-ms-version": "2019-12-12"
-=======
         "x-ms-version": "2020-02-10"
->>>>>>> 60f4876e
       },
       "ResponseBody": []
     },
@@ -53,11 +45,7 @@
         "x-ms-client-request-id": "7831de1e-cb65-02b2-f2a1-19b91e9d1575",
         "x-ms-date": "Thu, 05 Mar 2020 21:48:49 GMT",
         "x-ms-return-client-request-id": "true",
-<<<<<<< HEAD
-        "x-ms-version": "2019-12-12"
-=======
         "x-ms-version": "2020-02-10"
->>>>>>> 60f4876e
       },
       "RequestBody": null,
       "StatusCode": 200,
@@ -76,11 +64,7 @@
         "x-ms-has-legal-hold": "false",
         "x-ms-request-id": "c9ef6e67-f01a-0012-1937-f3e9eb000000",
         "x-ms-share-quota": "5120",
-<<<<<<< HEAD
-        "x-ms-version": "2019-12-12"
-=======
         "x-ms-version": "2020-02-10"
->>>>>>> 60f4876e
       },
       "ResponseBody": []
     },
@@ -98,11 +82,7 @@
         "x-ms-date": "Thu, 05 Mar 2020 21:48:49 GMT",
         "x-ms-delete-snapshots": "include",
         "x-ms-return-client-request-id": "true",
-<<<<<<< HEAD
-        "x-ms-version": "2019-12-12"
-=======
         "x-ms-version": "2020-02-10"
->>>>>>> 60f4876e
       },
       "RequestBody": null,
       "StatusCode": 202,
@@ -115,11 +95,7 @@
         ],
         "x-ms-client-request-id": "2919b0e3-2904-39a3-c4de-c8cc3251fa96",
         "x-ms-request-id": "c9ef6e68-f01a-0012-1a37-f3e9eb000000",
-<<<<<<< HEAD
-        "x-ms-version": "2019-12-12"
-=======
         "x-ms-version": "2020-02-10"
->>>>>>> 60f4876e
       },
       "ResponseBody": []
     }
