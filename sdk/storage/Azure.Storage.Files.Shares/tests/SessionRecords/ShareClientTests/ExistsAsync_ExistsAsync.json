﻿{
  "Entries": [
    {
      "RequestUri": "https://seanmcccanada.file.core.windows.net/test-share-57bf0970-beb2-c8e2-f924-17a647fe2c3d?restype=share",
      "RequestMethod": "PUT",
      "RequestHeaders": {
        "Authorization": "Sanitized",
        "traceparent": "00-e979330ab71f604da136bc2f4d20a808-47609c04964eb54c-00",
        "User-Agent": [
          "azsdk-net-Storage.Files.Shares/12.5.0-alpha.20201014.1",
          "(.NET Core 4.6.29220.03; Microsoft Windows 10.0.19042 )"
        ],
        "x-ms-client-request-id": "6199cf74-b48a-53ca-9ca9-39380736a108",
        "x-ms-date": "Wed, 14 Oct 2020 23:18:49 GMT",
        "x-ms-return-client-request-id": "true",
<<<<<<< HEAD
        "x-ms-version": "2020-12-06",
=======
        "x-ms-version": "2021-02-12",
>>>>>>> 7e782c87
        "Accept": "application/xml"
      },
      "RequestBody": null,
      "StatusCode": 201,
      "ResponseHeaders": {
        "Content-Length": "0",
        "Date": "Wed, 14 Oct 2020 23:18:50 GMT",
        "ETag": "\"0x8D870978317AE91\"",
        "Last-Modified": "Wed, 14 Oct 2020 23:18:51 GMT",
        "Server": [
          "Windows-Azure-File/1.0",
          "Microsoft-HTTPAPI/2.0"
        ],
        "x-ms-client-request-id": "6199cf74-b48a-53ca-9ca9-39380736a108",
        "x-ms-request-id": "0ef7d912-601a-005a-4380-a2f765000000",
<<<<<<< HEAD
        "x-ms-version": "2020-12-06"
=======
        "x-ms-version": "2021-02-12"
>>>>>>> 7e782c87
      },
      "ResponseBody": []
    },
    {
      "RequestUri": "https://seanmcccanada.file.core.windows.net/test-share-57bf0970-beb2-c8e2-f924-17a647fe2c3d?restype=share",
      "RequestMethod": "GET",
      "RequestHeaders": {
        "Authorization": "Sanitized",
        "traceparent": "00-c460fa5dcfa61445b3cdc25a21a92762-00969f8d8edb9e42-00",
        "User-Agent": [
          "azsdk-net-Storage.Files.Shares/12.5.0-alpha.20201014.1",
          "(.NET Core 4.6.29220.03; Microsoft Windows 10.0.19042 )"
        ],
        "x-ms-client-request-id": "7831de1e-cb65-02b2-f2a1-19b91e9d1575",
        "x-ms-date": "Wed, 14 Oct 2020 23:18:50 GMT",
        "x-ms-return-client-request-id": "true",
<<<<<<< HEAD
        "x-ms-version": "2020-12-06",
=======
        "x-ms-version": "2021-02-12",
>>>>>>> 7e782c87
        "Accept": "application/xml"
      },
      "RequestBody": null,
      "StatusCode": 200,
      "ResponseHeaders": {
        "Content-Length": "0",
        "Date": "Wed, 14 Oct 2020 23:18:50 GMT",
        "ETag": "\"0x8D870978317AE91\"",
        "Last-Modified": "Wed, 14 Oct 2020 23:18:51 GMT",
        "Server": [
          "Windows-Azure-File/1.0",
          "Microsoft-HTTPAPI/2.0"
        ],
        "x-ms-access-tier": "TransactionOptimized",
        "x-ms-access-tier-change-time": "Wed, 14 Oct 2020 23:18:51 GMT",
        "x-ms-client-request-id": "7831de1e-cb65-02b2-f2a1-19b91e9d1575",
        "x-ms-has-immutability-policy": "false",
        "x-ms-has-legal-hold": "false",
        "x-ms-lease-state": "available",
        "x-ms-lease-status": "unlocked",
        "x-ms-request-id": "0ef7d915-601a-005a-4480-a2f765000000",
        "x-ms-share-quota": "5120",
<<<<<<< HEAD
        "x-ms-version": "2020-12-06"
=======
        "x-ms-version": "2021-02-12"
>>>>>>> 7e782c87
      },
      "ResponseBody": []
    },
    {
      "RequestUri": "https://seanmcccanada.file.core.windows.net/test-share-57bf0970-beb2-c8e2-f924-17a647fe2c3d?restype=share",
      "RequestMethod": "DELETE",
      "RequestHeaders": {
        "Authorization": "Sanitized",
        "traceparent": "00-c0b70228816fe64488f7b8c78796bb30-1b0ca387a6ebc14f-00",
        "User-Agent": [
          "azsdk-net-Storage.Files.Shares/12.5.0-alpha.20201014.1",
          "(.NET Core 4.6.29220.03; Microsoft Windows 10.0.19042 )"
        ],
        "x-ms-client-request-id": "2919b0e3-2904-39a3-c4de-c8cc3251fa96",
        "x-ms-date": "Wed, 14 Oct 2020 23:18:50 GMT",
        "x-ms-delete-snapshots": "include",
        "x-ms-return-client-request-id": "true",
<<<<<<< HEAD
        "x-ms-version": "2020-12-06",
=======
        "x-ms-version": "2021-02-12",
>>>>>>> 7e782c87
        "Accept": "application/xml"
      },
      "RequestBody": null,
      "StatusCode": 202,
      "ResponseHeaders": {
        "Content-Length": "0",
        "Date": "Wed, 14 Oct 2020 23:18:50 GMT",
        "Server": [
          "Windows-Azure-File/1.0",
          "Microsoft-HTTPAPI/2.0"
        ],
        "x-ms-client-request-id": "2919b0e3-2904-39a3-c4de-c8cc3251fa96",
        "x-ms-request-id": "0ef7d916-601a-005a-4580-a2f765000000",
<<<<<<< HEAD
        "x-ms-version": "2020-12-06"
=======
        "x-ms-version": "2021-02-12"
>>>>>>> 7e782c87
      },
      "ResponseBody": []
    }
  ],
  "Variables": {
    "RandomSeed": "1476567203",
    "Storage_TestConfigDefault": "ProductionTenant\nseanmcccanada\nU2FuaXRpemVk\nhttps://seanmcccanada.blob.core.windows.net\nhttps://seanmcccanada.file.core.windows.net\nhttps://seanmcccanada.queue.core.windows.net\nhttps://seanmcccanada.table.core.windows.net\n\n\n\n\nhttps://seanmcccanada-secondary.blob.core.windows.net\nhttps://seanmcccanada-secondary.file.core.windows.net\nhttps://seanmcccanada-secondary.queue.core.windows.net\nhttps://seanmcccanada-secondary.table.core.windows.net\n\nSanitized\n\n\nCloud\nBlobEndpoint=https://seanmcccanada.blob.core.windows.net/;QueueEndpoint=https://seanmcccanada.queue.core.windows.net/;FileEndpoint=https://seanmcccanada.file.core.windows.net/;BlobSecondaryEndpoint=https://seanmcccanada-secondary.blob.core.windows.net/;QueueSecondaryEndpoint=https://seanmcccanada-secondary.queue.core.windows.net/;FileSecondaryEndpoint=https://seanmcccanada-secondary.file.core.windows.net/;AccountName=seanmcccanada;AccountKey=Kg==;\nseanscope1\n\n"
  }
}<|MERGE_RESOLUTION|>--- conflicted
+++ resolved
@@ -13,11 +13,7 @@
         "x-ms-client-request-id": "6199cf74-b48a-53ca-9ca9-39380736a108",
         "x-ms-date": "Wed, 14 Oct 2020 23:18:49 GMT",
         "x-ms-return-client-request-id": "true",
-<<<<<<< HEAD
-        "x-ms-version": "2020-12-06",
-=======
         "x-ms-version": "2021-02-12",
->>>>>>> 7e782c87
         "Accept": "application/xml"
       },
       "RequestBody": null,
@@ -33,11 +29,7 @@
         ],
         "x-ms-client-request-id": "6199cf74-b48a-53ca-9ca9-39380736a108",
         "x-ms-request-id": "0ef7d912-601a-005a-4380-a2f765000000",
-<<<<<<< HEAD
-        "x-ms-version": "2020-12-06"
-=======
         "x-ms-version": "2021-02-12"
->>>>>>> 7e782c87
       },
       "ResponseBody": []
     },
@@ -54,11 +46,7 @@
         "x-ms-client-request-id": "7831de1e-cb65-02b2-f2a1-19b91e9d1575",
         "x-ms-date": "Wed, 14 Oct 2020 23:18:50 GMT",
         "x-ms-return-client-request-id": "true",
-<<<<<<< HEAD
-        "x-ms-version": "2020-12-06",
-=======
         "x-ms-version": "2021-02-12",
->>>>>>> 7e782c87
         "Accept": "application/xml"
       },
       "RequestBody": null,
@@ -81,11 +69,7 @@
         "x-ms-lease-status": "unlocked",
         "x-ms-request-id": "0ef7d915-601a-005a-4480-a2f765000000",
         "x-ms-share-quota": "5120",
-<<<<<<< HEAD
-        "x-ms-version": "2020-12-06"
-=======
         "x-ms-version": "2021-02-12"
->>>>>>> 7e782c87
       },
       "ResponseBody": []
     },
@@ -103,11 +87,7 @@
         "x-ms-date": "Wed, 14 Oct 2020 23:18:50 GMT",
         "x-ms-delete-snapshots": "include",
         "x-ms-return-client-request-id": "true",
-<<<<<<< HEAD
-        "x-ms-version": "2020-12-06",
-=======
         "x-ms-version": "2021-02-12",
->>>>>>> 7e782c87
         "Accept": "application/xml"
       },
       "RequestBody": null,
@@ -121,11 +101,7 @@
         ],
         "x-ms-client-request-id": "2919b0e3-2904-39a3-c4de-c8cc3251fa96",
         "x-ms-request-id": "0ef7d916-601a-005a-4580-a2f765000000",
-<<<<<<< HEAD
-        "x-ms-version": "2020-12-06"
-=======
         "x-ms-version": "2021-02-12"
->>>>>>> 7e782c87
       },
       "ResponseBody": []
     }
