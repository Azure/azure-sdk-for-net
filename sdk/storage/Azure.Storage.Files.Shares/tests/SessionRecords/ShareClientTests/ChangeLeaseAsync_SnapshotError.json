﻿{
  "Entries": [
    {
      "RequestUri": "https://seanmcccanary3.file.core.windows.net/test-share-60a83716-5ff6-6d45-e11b-f8c75fee8a4a?restype=share",
      "RequestMethod": "PUT",
      "RequestHeaders": {
        "Authorization": "Sanitized",
        "traceparent": "00-b10e2b5c395e584b852e2328a1fb2c1e-9b2e36b647e5e447-00",
        "User-Agent": [
          "azsdk-net-Storage.Files.Shares/12.3.0-dev.20200805.1",
          "(.NET Core 4.6.29017.01; Microsoft Windows 10.0.18362 )"
        ],
        "x-ms-client-request-id": "0fb4ae61-8237-aa57-81d2-bba0de3c4d4d",
        "x-ms-date": "Wed, 05 Aug 2020 22:26:23 GMT",
        "x-ms-return-client-request-id": "true",
<<<<<<< HEAD
        "x-ms-version": "2020-12-06",
=======
        "x-ms-version": "2021-02-12",
>>>>>>> 7e782c87
        "Accept": "application/xml"
      },
      "RequestBody": null,
      "StatusCode": 201,
      "ResponseHeaders": {
        "Content-Length": "0",
        "Date": "Wed, 05 Aug 2020 22:26:22 GMT",
        "ETag": "\"0x8D8398E95784D6F\"",
        "Last-Modified": "Wed, 05 Aug 2020 22:26:22 GMT",
        "Server": [
          "Windows-Azure-File/1.0",
          "Microsoft-HTTPAPI/2.0"
        ],
        "x-ms-client-request-id": "0fb4ae61-8237-aa57-81d2-bba0de3c4d4d",
        "x-ms-request-id": "4e7a30ac-901a-008f-2777-6b53a8000000",
<<<<<<< HEAD
        "x-ms-version": "2020-12-06"
=======
        "x-ms-version": "2021-02-12"
>>>>>>> 7e782c87
      },
      "ResponseBody": []
    },
    {
      "RequestUri": "https://seanmcccanary3.file.core.windows.net/test-share-60a83716-5ff6-6d45-e11b-f8c75fee8a4a?sharesnapshot=2020-08-05T22:10:47.0000000Z&comp=lease&restype=share",
      "RequestMethod": "PUT",
      "RequestHeaders": {
        "Authorization": "Sanitized",
        "traceparent": "00-785413b0ddc29b47a3a0fd19d22baa4b-6bfe840ae447974d-00",
        "User-Agent": [
          "azsdk-net-Storage.Files.Shares/12.3.0-dev.20200805.1",
          "(.NET Core 4.6.29017.01; Microsoft Windows 10.0.18362 )"
        ],
        "x-ms-client-request-id": "3586ddda-c36c-a8fa-a7d1-b34daf88750d",
        "x-ms-date": "Wed, 05 Aug 2020 22:26:23 GMT",
        "x-ms-lease-action": "change",
        "x-ms-lease-id": "d6139f49-b91b-e207-5cea-d2ce34749762",
        "x-ms-proposed-lease-id": "d6139f49-b91b-e207-5cea-d2ce34749762",
        "x-ms-return-client-request-id": "true",
<<<<<<< HEAD
        "x-ms-version": "2020-12-06",
=======
        "x-ms-version": "2021-02-12",
>>>>>>> 7e782c87
        "Accept": "application/xml"
      },
      "RequestBody": null,
      "StatusCode": 404,
      "ResponseHeaders": {
        "Content-Length": "217",
        "Content-Type": "application/xml",
        "Date": "Wed, 05 Aug 2020 22:26:22 GMT",
        "Server": [
          "Windows-Azure-File/1.0",
          "Microsoft-HTTPAPI/2.0"
        ],
        "x-ms-client-request-id": "3586ddda-c36c-a8fa-a7d1-b34daf88750d",
        "x-ms-error-code": "ShareNotFound",
        "x-ms-request-id": "4e7a30af-901a-008f-2877-6b53a8000000",
<<<<<<< HEAD
        "x-ms-version": "2020-12-06"
=======
        "x-ms-version": "2021-02-12"
>>>>>>> 7e782c87
      },
      "ResponseBody": [
        "﻿<?xml version=\"1.0\" encoding=\"utf-8\"?><Error><Code>ShareNotFound</Code><Message>The specified share does not exist.\n",
        "RequestId:4e7a30af-901a-008f-2877-6b53a8000000\n",
        "Time:2020-08-05T22:26:22.9494302Z</Message></Error>"
      ]
    },
    {
      "RequestUri": "https://seanmcccanary3.file.core.windows.net/test-share-60a83716-5ff6-6d45-e11b-f8c75fee8a4a?restype=share",
      "RequestMethod": "DELETE",
      "RequestHeaders": {
        "Authorization": "Sanitized",
        "traceparent": "00-3a8f96614e279e409eb9a62dcb1bbdc6-533131a2bb36c745-00",
        "User-Agent": [
          "azsdk-net-Storage.Files.Shares/12.3.0-dev.20200805.1",
          "(.NET Core 4.6.29017.01; Microsoft Windows 10.0.18362 )"
        ],
        "x-ms-client-request-id": "56f4820a-61ed-bef5-e8bd-0968c7c5852a",
        "x-ms-date": "Wed, 05 Aug 2020 22:26:23 GMT",
        "x-ms-delete-snapshots": "include",
        "x-ms-return-client-request-id": "true",
<<<<<<< HEAD
        "x-ms-version": "2020-12-06",
=======
        "x-ms-version": "2021-02-12",
>>>>>>> 7e782c87
        "Accept": "application/xml"
      },
      "RequestBody": null,
      "StatusCode": 202,
      "ResponseHeaders": {
        "Content-Length": "0",
        "Date": "Wed, 05 Aug 2020 22:26:22 GMT",
        "Server": [
          "Windows-Azure-File/1.0",
          "Microsoft-HTTPAPI/2.0"
        ],
        "x-ms-client-request-id": "56f4820a-61ed-bef5-e8bd-0968c7c5852a",
        "x-ms-request-id": "4e7a30b0-901a-008f-2977-6b53a8000000",
<<<<<<< HEAD
        "x-ms-version": "2020-12-06"
=======
        "x-ms-version": "2021-02-12"
>>>>>>> 7e782c87
      },
      "ResponseBody": []
    }
  ],
  "Variables": {
    "RandomSeed": "1300687626",
    "Storage_TestConfigDefault": "ProductionTenant\nseanmcccanary3\nU2FuaXRpemVk\nhttps://seanmcccanary3.blob.core.windows.net\nhttps://seanmcccanary3.file.core.windows.net\nhttps://seanmcccanary3.queue.core.windows.net\nhttps://seanmcccanary3.table.core.windows.net\n\n\n\n\nhttps://seanmcccanary3-secondary.blob.core.windows.net\nhttps://seanmcccanary3-secondary.file.core.windows.net\nhttps://seanmcccanary3-secondary.queue.core.windows.net\nhttps://seanmcccanary3-secondary.table.core.windows.net\n\nSanitized\n\n\nCloud\nBlobEndpoint=https://seanmcccanary3.blob.core.windows.net/;QueueEndpoint=https://seanmcccanary3.queue.core.windows.net/;FileEndpoint=https://seanmcccanary3.file.core.windows.net/;BlobSecondaryEndpoint=https://seanmcccanary3-secondary.blob.core.windows.net/;QueueSecondaryEndpoint=https://seanmcccanary3-secondary.queue.core.windows.net/;FileSecondaryEndpoint=https://seanmcccanary3-secondary.file.core.windows.net/;AccountName=seanmcccanary3;AccountKey=Kg==;\nseanscope1\n\n"
  }
}<|MERGE_RESOLUTION|>--- conflicted
+++ resolved
@@ -13,11 +13,7 @@
         "x-ms-client-request-id": "0fb4ae61-8237-aa57-81d2-bba0de3c4d4d",
         "x-ms-date": "Wed, 05 Aug 2020 22:26:23 GMT",
         "x-ms-return-client-request-id": "true",
-<<<<<<< HEAD
-        "x-ms-version": "2020-12-06",
-=======
         "x-ms-version": "2021-02-12",
->>>>>>> 7e782c87
         "Accept": "application/xml"
       },
       "RequestBody": null,
@@ -33,11 +29,7 @@
         ],
         "x-ms-client-request-id": "0fb4ae61-8237-aa57-81d2-bba0de3c4d4d",
         "x-ms-request-id": "4e7a30ac-901a-008f-2777-6b53a8000000",
-<<<<<<< HEAD
-        "x-ms-version": "2020-12-06"
-=======
         "x-ms-version": "2021-02-12"
->>>>>>> 7e782c87
       },
       "ResponseBody": []
     },
@@ -57,11 +49,7 @@
         "x-ms-lease-id": "d6139f49-b91b-e207-5cea-d2ce34749762",
         "x-ms-proposed-lease-id": "d6139f49-b91b-e207-5cea-d2ce34749762",
         "x-ms-return-client-request-id": "true",
-<<<<<<< HEAD
-        "x-ms-version": "2020-12-06",
-=======
         "x-ms-version": "2021-02-12",
->>>>>>> 7e782c87
         "Accept": "application/xml"
       },
       "RequestBody": null,
@@ -77,11 +65,7 @@
         "x-ms-client-request-id": "3586ddda-c36c-a8fa-a7d1-b34daf88750d",
         "x-ms-error-code": "ShareNotFound",
         "x-ms-request-id": "4e7a30af-901a-008f-2877-6b53a8000000",
-<<<<<<< HEAD
-        "x-ms-version": "2020-12-06"
-=======
         "x-ms-version": "2021-02-12"
->>>>>>> 7e782c87
       },
       "ResponseBody": [
         "﻿<?xml version=\"1.0\" encoding=\"utf-8\"?><Error><Code>ShareNotFound</Code><Message>The specified share does not exist.\n",
@@ -103,11 +87,7 @@
         "x-ms-date": "Wed, 05 Aug 2020 22:26:23 GMT",
         "x-ms-delete-snapshots": "include",
         "x-ms-return-client-request-id": "true",
-<<<<<<< HEAD
-        "x-ms-version": "2020-12-06",
-=======
         "x-ms-version": "2021-02-12",
->>>>>>> 7e782c87
         "Accept": "application/xml"
       },
       "RequestBody": null,
@@ -121,11 +101,7 @@
         ],
         "x-ms-client-request-id": "56f4820a-61ed-bef5-e8bd-0968c7c5852a",
         "x-ms-request-id": "4e7a30b0-901a-008f-2977-6b53a8000000",
-<<<<<<< HEAD
-        "x-ms-version": "2020-12-06"
-=======
         "x-ms-version": "2021-02-12"
->>>>>>> 7e782c87
       },
       "ResponseBody": []
     }
