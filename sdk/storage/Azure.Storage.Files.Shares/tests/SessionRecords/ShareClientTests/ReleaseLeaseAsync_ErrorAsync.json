{
  "Entries": [
    {
      "RequestUri": "https://seanmcccanary3.file.core.windows.net/test-share-08adc4ce-3636-f84d-f57e-c8d81f1a338a?comp=lease\u0026restype=share",
      "RequestMethod": "PUT",
      "RequestHeaders": {
        "Accept": "application/xml",
        "Authorization": "Sanitized",
        "traceparent": "00-56e93bcc04b7f64b95ed63ec6277d013-a6d7be23baa2a245-00",
        "User-Agent": [
          "azsdk-net-Storage.Files.Shares/12.7.0-alpha.20210121.1",
          "(.NET 5.0.2; Microsoft Windows 10.0.19042)"
        ],
        "x-ms-client-request-id": "21705bdb-ff24-1a08-ea37-f6cee0d26e7e",
        "x-ms-date": "Thu, 21 Jan 2021 20:46:00 GMT",
        "x-ms-lease-action": "release",
        "x-ms-lease-id": "3bb11243-b30a-76da-1267-567b8976e6ce",
        "x-ms-return-client-request-id": "true",
        "x-ms-version": "2020-06-12"
      },
      "RequestBody": null,
      "StatusCode": 404,
      "ResponseHeaders": {
        "Content-Length": "217",
        "Content-Type": "application/xml",
        "Date": "Thu, 21 Jan 2021 20:45:59 GMT",
        "Server": [
          "Windows-Azure-File/1.0",
          "Microsoft-HTTPAPI/2.0"
        ],
        "x-ms-client-request-id": "21705bdb-ff24-1a08-ea37-f6cee0d26e7e",
        "x-ms-error-code": "ShareNotFound",
<<<<<<< HEAD
        "x-ms-request-id": "9ae4b492-701a-0001-4077-6b851e000000",
        "x-ms-version": "2020-06-12"
=======
        "x-ms-request-id": "06af88b3-a01a-002d-4736-f069b1000000",
        "x-ms-version": "2020-04-08"
>>>>>>> ac24a13f
      },
      "ResponseBody": [
        "\uFEFF\u003C?xml version=\u00221.0\u0022 encoding=\u0022utf-8\u0022?\u003E\u003CError\u003E\u003CCode\u003EShareNotFound\u003C/Code\u003E\u003CMessage\u003EThe specified share does not exist.\n",
        "RequestId:06af88b3-a01a-002d-4736-f069b1000000\n",
        "Time:2021-01-21T20:46:00.1443432Z\u003C/Message\u003E\u003C/Error\u003E"
      ]
    }
  ],
  "Variables": {
    "RandomSeed": "1984225414",
    "Storage_TestConfigDefault": "ProductionTenant\nseanmcccanary3\nU2FuaXRpemVk\nhttps://seanmcccanary3.blob.core.windows.net\nhttps://seanmcccanary3.file.core.windows.net\nhttps://seanmcccanary3.queue.core.windows.net\nhttps://seanmcccanary3.table.core.windows.net\n\n\n\n\nhttps://seanmcccanary3-secondary.blob.core.windows.net\nhttps://seanmcccanary3-secondary.file.core.windows.net\nhttps://seanmcccanary3-secondary.queue.core.windows.net\nhttps://seanmcccanary3-secondary.table.core.windows.net\n\nSanitized\n\n\nCloud\nBlobEndpoint=https://seanmcccanary3.blob.core.windows.net/;QueueEndpoint=https://seanmcccanary3.queue.core.windows.net/;FileEndpoint=https://seanmcccanary3.file.core.windows.net/;BlobSecondaryEndpoint=https://seanmcccanary3-secondary.blob.core.windows.net/;QueueSecondaryEndpoint=https://seanmcccanary3-secondary.queue.core.windows.net/;FileSecondaryEndpoint=https://seanmcccanary3-secondary.file.core.windows.net/;AccountName=seanmcccanary3;AccountKey=Kg==;\nseanscope1"
  }
}<|MERGE_RESOLUTION|>--- conflicted
+++ resolved
@@ -1,47 +1,42 @@
-{
+﻿{
   "Entries": [
     {
-      "RequestUri": "https://seanmcccanary3.file.core.windows.net/test-share-08adc4ce-3636-f84d-f57e-c8d81f1a338a?comp=lease\u0026restype=share",
+      "RequestUri": "https://seanmcccanary3.file.core.windows.net/test-share-08adc4ce-3636-f84d-f57e-c8d81f1a338a?comp=lease&restype=share",
       "RequestMethod": "PUT",
       "RequestHeaders": {
-        "Accept": "application/xml",
         "Authorization": "Sanitized",
-        "traceparent": "00-56e93bcc04b7f64b95ed63ec6277d013-a6d7be23baa2a245-00",
+        "traceparent": "00-a19865b414cfe84985325f9cb6eb4ad3-3075287014b1c34e-00",
         "User-Agent": [
-          "azsdk-net-Storage.Files.Shares/12.7.0-alpha.20210121.1",
-          "(.NET 5.0.2; Microsoft Windows 10.0.19042)"
+          "azsdk-net-Storage.Files.Shares/12.3.0-dev.20200805.1",
+          "(.NET Core 4.6.29017.01; Microsoft Windows 10.0.18362 )"
         ],
         "x-ms-client-request-id": "21705bdb-ff24-1a08-ea37-f6cee0d26e7e",
-        "x-ms-date": "Thu, 21 Jan 2021 20:46:00 GMT",
+        "x-ms-date": "Wed, 05 Aug 2020 22:26:57 GMT",
         "x-ms-lease-action": "release",
         "x-ms-lease-id": "3bb11243-b30a-76da-1267-567b8976e6ce",
         "x-ms-return-client-request-id": "true",
-        "x-ms-version": "2020-06-12"
+        "x-ms-version": "2020-06-12",
+        "Accept": "application/xml"
       },
       "RequestBody": null,
       "StatusCode": 404,
       "ResponseHeaders": {
         "Content-Length": "217",
         "Content-Type": "application/xml",
-        "Date": "Thu, 21 Jan 2021 20:45:59 GMT",
+        "Date": "Wed, 05 Aug 2020 22:26:56 GMT",
         "Server": [
           "Windows-Azure-File/1.0",
           "Microsoft-HTTPAPI/2.0"
         ],
         "x-ms-client-request-id": "21705bdb-ff24-1a08-ea37-f6cee0d26e7e",
         "x-ms-error-code": "ShareNotFound",
-<<<<<<< HEAD
         "x-ms-request-id": "9ae4b492-701a-0001-4077-6b851e000000",
         "x-ms-version": "2020-06-12"
-=======
-        "x-ms-request-id": "06af88b3-a01a-002d-4736-f069b1000000",
-        "x-ms-version": "2020-04-08"
->>>>>>> ac24a13f
       },
       "ResponseBody": [
-        "\uFEFF\u003C?xml version=\u00221.0\u0022 encoding=\u0022utf-8\u0022?\u003E\u003CError\u003E\u003CCode\u003EShareNotFound\u003C/Code\u003E\u003CMessage\u003EThe specified share does not exist.\n",
-        "RequestId:06af88b3-a01a-002d-4736-f069b1000000\n",
-        "Time:2021-01-21T20:46:00.1443432Z\u003C/Message\u003E\u003C/Error\u003E"
+        "﻿<?xml version=\"1.0\" encoding=\"utf-8\"?><Error><Code>ShareNotFound</Code><Message>The specified share does not exist.\n",
+        "RequestId:9ae4b492-701a-0001-4077-6b851e000000\n",
+        "Time:2020-08-05T22:26:56.6669509Z</Message></Error>"
       ]
     }
   ],
