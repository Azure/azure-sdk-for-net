--- conflicted
+++ resolved
@@ -14,11 +14,7 @@
         "x-ms-client-request-id": "f7bc5873-8774-1f55-c0c0-9951e7f61d2f",
         "x-ms-date": "Tue, 26 Jan 2021 19:24:48 GMT",
         "x-ms-return-client-request-id": "true",
-<<<<<<< HEAD
-        "x-ms-version": "2020-12-06"
-=======
         "x-ms-version": "2021-02-12"
->>>>>>> 7e782c87
       },
       "RequestBody": null,
       "StatusCode": 201,
@@ -33,11 +29,7 @@
         ],
         "x-ms-client-request-id": "f7bc5873-8774-1f55-c0c0-9951e7f61d2f",
         "x-ms-request-id": "55f6ef37-201a-007e-3d18-f44a85000000",
-<<<<<<< HEAD
-        "x-ms-version": "2020-12-06"
-=======
         "x-ms-version": "2021-02-12"
->>>>>>> 7e782c87
       },
       "ResponseBody": []
     },
@@ -57,11 +49,7 @@
         "x-ms-client-request-id": "045e5906-d0c6-b85e-2141-2f534f572ba4",
         "x-ms-date": "Tue, 26 Jan 2021 19:24:48 GMT",
         "x-ms-return-client-request-id": "true",
-<<<<<<< HEAD
-        "x-ms-version": "2020-12-06"
-=======
         "x-ms-version": "2021-02-12"
->>>>>>> 7e782c87
       },
       "RequestBody": "﻿<SignedIdentifiers><SignedIdentifier><Id>wlalyxtfsbhfcvdhcxrf</Id><AccessPolicy><Start>2021-01-26T18:24:48.5858760Z</Start><Expiry>2021-01-26T20:24:48.5858760Z</Expiry></AccessPolicy></SignedIdentifier></SignedIdentifiers>",
       "StatusCode": 200,
@@ -76,11 +64,7 @@
         ],
         "x-ms-client-request-id": "045e5906-d0c6-b85e-2141-2f534f572ba4",
         "x-ms-request-id": "55f6ef3a-201a-007e-3e18-f44a85000000",
-<<<<<<< HEAD
-        "x-ms-version": "2020-12-06"
-=======
         "x-ms-version": "2021-02-12"
->>>>>>> 7e782c87
       },
       "ResponseBody": []
     },
@@ -98,11 +82,7 @@
         "x-ms-client-request-id": "cb3c91e6-69e4-9a38-eb83-f6dc13f581dd",
         "x-ms-date": "Tue, 26 Jan 2021 19:24:48 GMT",
         "x-ms-return-client-request-id": "true",
-<<<<<<< HEAD
-        "x-ms-version": "2020-12-06"
-=======
         "x-ms-version": "2021-02-12"
->>>>>>> 7e782c87
       },
       "RequestBody": null,
       "StatusCode": 200,
@@ -119,11 +99,7 @@
         "Vary": "Origin",
         "x-ms-client-request-id": "cb3c91e6-69e4-9a38-eb83-f6dc13f581dd",
         "x-ms-request-id": "55f6ef3b-201a-007e-3f18-f44a85000000",
-<<<<<<< HEAD
-        "x-ms-version": "2020-12-06"
-=======
         "x-ms-version": "2021-02-12"
->>>>>>> 7e782c87
       },
       "ResponseBody": "﻿<?xml version=\"1.0\" encoding=\"utf-8\"?><SignedIdentifiers><SignedIdentifier><Id>wlalyxtfsbhfcvdhcxrf</Id><AccessPolicy><Start>2021-01-26T18:24:48.5858760Z</Start><Expiry>2021-01-26T20:24:48.5858760Z</Expiry></AccessPolicy></SignedIdentifier></SignedIdentifiers>"
     },
@@ -142,11 +118,7 @@
         "x-ms-date": "Tue, 26 Jan 2021 19:24:48 GMT",
         "x-ms-delete-snapshots": "include",
         "x-ms-return-client-request-id": "true",
-<<<<<<< HEAD
-        "x-ms-version": "2020-12-06"
-=======
         "x-ms-version": "2021-02-12"
->>>>>>> 7e782c87
       },
       "RequestBody": null,
       "StatusCode": 202,
@@ -159,11 +131,7 @@
         ],
         "x-ms-client-request-id": "be6ce7ed-601b-1fc0-e529-93d9f925f430",
         "x-ms-request-id": "55f6ef3c-201a-007e-4018-f44a85000000",
-<<<<<<< HEAD
-        "x-ms-version": "2020-12-06"
-=======
         "x-ms-version": "2021-02-12"
->>>>>>> 7e782c87
       },
       "ResponseBody": []
     }
