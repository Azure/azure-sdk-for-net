--- conflicted
+++ resolved
@@ -6,13 +6,13 @@
       "RequestHeaders": {
         "Accept": "application/xml",
         "Authorization": "Sanitized",
-        "traceparent": "00-67bb1263586a054b8a7903049e69ba18-3c561512e615aa45-00",
+        "traceparent": "00-6049274c503fe94d8da98752c62a068a-94aa3d37fb7f6742-00",
         "User-Agent": [
-          "azsdk-net-Storage.Files.Shares/12.7.0-alpha.20210121.1",
+          "azsdk-net-Storage.Files.Shares/12.7.0-alpha.20210126.1",
           "(.NET 5.0.2; Microsoft Windows 10.0.19042)"
         ],
         "x-ms-client-request-id": "d71b8a9f-628d-4db0-fbfd-3fc1bc6f5119",
-        "x-ms-date": "Thu, 21 Jan 2021 20:45:01 GMT",
+        "x-ms-date": "Tue, 26 Jan 2021 19:24:43 GMT",
         "x-ms-return-client-request-id": "true",
         "x-ms-version": "2020-06-12"
       },
@@ -20,21 +20,16 @@
       "StatusCode": 201,
       "ResponseHeaders": {
         "Content-Length": "0",
-        "Date": "Thu, 21 Jan 2021 20:45:00 GMT",
-        "ETag": "\u00220x8D8BE4D6C33F22D\u0022",
-        "Last-Modified": "Thu, 21 Jan 2021 20:45:01 GMT",
+        "Date": "Tue, 26 Jan 2021 19:24:41 GMT",
+        "ETag": "\u00220x8D8C230084F5BC0\u0022",
+        "Last-Modified": "Tue, 26 Jan 2021 19:24:42 GMT",
         "Server": [
           "Windows-Azure-File/1.0",
           "Microsoft-HTTPAPI/2.0"
         ],
         "x-ms-client-request-id": "d71b8a9f-628d-4db0-fbfd-3fc1bc6f5119",
-<<<<<<< HEAD
-        "x-ms-request-id": "67019b60-201a-0023-3077-6b4001000000",
+        "x-ms-request-id": "38e031bd-b01a-000e-4818-f4f372000000",
         "x-ms-version": "2020-06-12"
-=======
-        "x-ms-request-id": "1607ccf6-d01a-007a-6236-f0c782000000",
-        "x-ms-version": "2020-04-08"
->>>>>>> ac24a13f
       },
       "ResponseBody": []
     },
@@ -44,13 +39,13 @@
       "RequestHeaders": {
         "Accept": "application/xml",
         "Authorization": "Sanitized",
-        "traceparent": "00-d63ace15d964294c8f53905c3bb5750e-de41692b4810a746-00",
+        "traceparent": "00-67eac260c747af408d53fd6140acaf12-1503fc26545e734a-00",
         "User-Agent": [
-          "azsdk-net-Storage.Files.Shares/12.7.0-alpha.20210121.1",
+          "azsdk-net-Storage.Files.Shares/12.7.0-alpha.20210126.1",
           "(.NET 5.0.2; Microsoft Windows 10.0.19042)"
         ],
         "x-ms-client-request-id": "ec623b6a-d156-d6ec-6f96-8e11cd3b0e94",
-        "x-ms-date": "Thu, 21 Jan 2021 20:45:01 GMT",
+        "x-ms-date": "Tue, 26 Jan 2021 19:24:43 GMT",
         "x-ms-return-client-request-id": "true",
         "x-ms-version": "2020-06-12"
       },
@@ -58,39 +53,33 @@
       "StatusCode": 201,
       "ResponseHeaders": {
         "Content-Length": "0",
-        "Date": "Thu, 21 Jan 2021 20:45:00 GMT",
-        "ETag": "\u00220x8D8BE4D6C33F22D\u0022",
-        "Last-Modified": "Thu, 21 Jan 2021 20:45:01 GMT",
+        "Date": "Tue, 26 Jan 2021 19:24:42 GMT",
+        "ETag": "\u00220x8D8C230084F5BC0\u0022",
+        "Last-Modified": "Tue, 26 Jan 2021 19:24:42 GMT",
         "Server": [
           "Windows-Azure-File/1.0",
           "Microsoft-HTTPAPI/2.0"
         ],
         "x-ms-client-request-id": "ec623b6a-d156-d6ec-6f96-8e11cd3b0e94",
-<<<<<<< HEAD
-        "x-ms-request-id": "67019b68-201a-0023-3577-6b4001000000",
-        "x-ms-snapshot": "2020-08-05T22:26:29.0000000Z",
+        "x-ms-request-id": "38e031c1-b01a-000e-4918-f4f372000000",
+        "x-ms-snapshot": "2021-01-26T19:24:42.0000000Z",
         "x-ms-version": "2020-06-12"
-=======
-        "x-ms-request-id": "1607ccf9-d01a-007a-6336-f0c782000000",
-        "x-ms-snapshot": "2021-01-21T20:45:01.0000000Z",
-        "x-ms-version": "2020-04-08"
->>>>>>> ac24a13f
       },
       "ResponseBody": []
     },
     {
-      "RequestUri": "https://seanmcccanary3.file.core.windows.net/test-share-949d42f4-3345-a315-83d4-e6027672a97a?sharesnapshot=2021-01-21T20:45:01.0000000Z\u0026comp=lease\u0026restype=share",
+      "RequestUri": "https://seanmcccanary3.file.core.windows.net/test-share-949d42f4-3345-a315-83d4-e6027672a97a?sharesnapshot=2021-01-26T19:24:42.0000000Z\u0026comp=lease\u0026restype=share",
       "RequestMethod": "PUT",
       "RequestHeaders": {
         "Accept": "application/xml",
         "Authorization": "Sanitized",
-        "traceparent": "00-26b8306e66e01e4aa2a4a04cddf08a10-67be32ffdcd1654b-00",
+        "traceparent": "00-d8e442af3467e74badc89b9f011634ff-788c789ce525554b-00",
         "User-Agent": [
-          "azsdk-net-Storage.Files.Shares/12.7.0-alpha.20210121.1",
+          "azsdk-net-Storage.Files.Shares/12.7.0-alpha.20210126.1",
           "(.NET 5.0.2; Microsoft Windows 10.0.19042)"
         ],
         "x-ms-client-request-id": "a7c9fac3-f8d8-5323-bc59-1f213f30039e",
-        "x-ms-date": "Thu, 21 Jan 2021 20:45:02 GMT",
+        "x-ms-date": "Tue, 26 Jan 2021 19:24:43 GMT",
         "x-ms-lease-action": "acquire",
         "x-ms-lease-duration": "-1",
         "x-ms-proposed-lease-id": "98d63915-1731-097e-cd35-92bbd2d16d4d",
@@ -101,38 +90,33 @@
       "StatusCode": 201,
       "ResponseHeaders": {
         "Content-Length": "0",
-        "Date": "Thu, 21 Jan 2021 20:45:01 GMT",
-        "ETag": "\u00220x8D8BE4D6C33F22D\u0022",
-        "Last-Modified": "Thu, 21 Jan 2021 20:45:01 GMT",
+        "Date": "Tue, 26 Jan 2021 19:24:42 GMT",
+        "ETag": "\u00220x8D8C230084F5BC0\u0022",
+        "Last-Modified": "Tue, 26 Jan 2021 19:24:42 GMT",
         "Server": [
           "Windows-Azure-File/1.0",
           "Microsoft-HTTPAPI/2.0"
         ],
         "x-ms-client-request-id": "a7c9fac3-f8d8-5323-bc59-1f213f30039e",
         "x-ms-lease-id": "98d63915-1731-097e-cd35-92bbd2d16d4d",
-<<<<<<< HEAD
-        "x-ms-request-id": "67019b69-201a-0023-3677-6b4001000000",
+        "x-ms-request-id": "38e031c2-b01a-000e-4a18-f4f372000000",
         "x-ms-version": "2020-06-12"
-=======
-        "x-ms-request-id": "1607ccfc-d01a-007a-6436-f0c782000000",
-        "x-ms-version": "2020-04-08"
->>>>>>> ac24a13f
       },
       "ResponseBody": []
     },
     {
-      "RequestUri": "https://seanmcccanary3.file.core.windows.net/test-share-949d42f4-3345-a315-83d4-e6027672a97a?sharesnapshot=2021-01-21T20:45:01.0000000Z\u0026comp=lease\u0026restype=share",
+      "RequestUri": "https://seanmcccanary3.file.core.windows.net/test-share-949d42f4-3345-a315-83d4-e6027672a97a?sharesnapshot=2021-01-26T19:24:42.0000000Z\u0026comp=lease\u0026restype=share",
       "RequestMethod": "PUT",
       "RequestHeaders": {
         "Accept": "application/xml",
         "Authorization": "Sanitized",
-        "traceparent": "00-0405fa1c2f084e4fb85ae34516c312c7-8645aaa0c6d5ef41-00",
+        "traceparent": "00-2d6a87f138fe0548aaca23837353b1f0-06a50f4e673a2f4f-00",
         "User-Agent": [
-          "azsdk-net-Storage.Files.Shares/12.7.0-alpha.20210121.1",
+          "azsdk-net-Storage.Files.Shares/12.7.0-alpha.20210126.1",
           "(.NET 5.0.2; Microsoft Windows 10.0.19042)"
         ],
         "x-ms-client-request-id": "d7f8881c-c607-7375-c602-c3b346a17d5d",
-        "x-ms-date": "Thu, 21 Jan 2021 20:45:02 GMT",
+        "x-ms-date": "Tue, 26 Jan 2021 19:24:43 GMT",
         "x-ms-lease-action": "release",
         "x-ms-lease-id": "98d63915-1731-097e-cd35-92bbd2d16d4d",
         "x-ms-return-client-request-id": "true",
@@ -142,22 +126,17 @@
       "StatusCode": 200,
       "ResponseHeaders": {
         "Content-Length": "0",
-        "Date": "Thu, 21 Jan 2021 20:45:01 GMT",
-        "ETag": "\u00220x8D8BE4D6C33F22D\u0022",
-        "Last-Modified": "Thu, 21 Jan 2021 20:45:01 GMT",
+        "Date": "Tue, 26 Jan 2021 19:24:42 GMT",
+        "ETag": "\u00220x8D8C230084F5BC0\u0022",
+        "Last-Modified": "Tue, 26 Jan 2021 19:24:42 GMT",
         "Server": [
           "Windows-Azure-File/1.0",
           "Microsoft-HTTPAPI/2.0"
         ],
         "x-ms-client-request-id": "d7f8881c-c607-7375-c602-c3b346a17d5d",
         "x-ms-lease-time": "0",
-<<<<<<< HEAD
-        "x-ms-request-id": "67019b6d-201a-0023-3a77-6b4001000000",
+        "x-ms-request-id": "38e031c3-b01a-000e-4b18-f4f372000000",
         "x-ms-version": "2020-06-12"
-=======
-        "x-ms-request-id": "1607ccfd-d01a-007a-6536-f0c782000000",
-        "x-ms-version": "2020-04-08"
->>>>>>> ac24a13f
       },
       "ResponseBody": []
     },
@@ -167,13 +146,13 @@
       "RequestHeaders": {
         "Accept": "application/xml",
         "Authorization": "Sanitized",
-        "traceparent": "00-3e2e12adf23ae24387db1d40c7d23ad1-e8b3cc8ec6fbc44f-00",
+        "traceparent": "00-a70be8af4c4bc846962d9cef4277de02-fc180b9ecc8a4649-00",
         "User-Agent": [
-          "azsdk-net-Storage.Files.Shares/12.7.0-alpha.20210121.1",
+          "azsdk-net-Storage.Files.Shares/12.7.0-alpha.20210126.1",
           "(.NET 5.0.2; Microsoft Windows 10.0.19042)"
         ],
         "x-ms-client-request-id": "b705fd57-2c37-6296-cc31-1ce2c9d369d4",
-        "x-ms-date": "Thu, 21 Jan 2021 20:45:02 GMT",
+        "x-ms-date": "Tue, 26 Jan 2021 19:24:43 GMT",
         "x-ms-delete-snapshots": "include",
         "x-ms-return-client-request-id": "true",
         "x-ms-version": "2020-06-12"
@@ -182,19 +161,14 @@
       "StatusCode": 202,
       "ResponseHeaders": {
         "Content-Length": "0",
-        "Date": "Thu, 21 Jan 2021 20:45:01 GMT",
+        "Date": "Tue, 26 Jan 2021 19:24:42 GMT",
         "Server": [
           "Windows-Azure-File/1.0",
           "Microsoft-HTTPAPI/2.0"
         ],
         "x-ms-client-request-id": "b705fd57-2c37-6296-cc31-1ce2c9d369d4",
-<<<<<<< HEAD
-        "x-ms-request-id": "67019b70-201a-0023-3d77-6b4001000000",
+        "x-ms-request-id": "38e031c4-b01a-000e-4c18-f4f372000000",
         "x-ms-version": "2020-06-12"
-=======
-        "x-ms-request-id": "1607ccfe-d01a-007a-6636-f0c782000000",
-        "x-ms-version": "2020-04-08"
->>>>>>> ac24a13f
       },
       "ResponseBody": []
     }
