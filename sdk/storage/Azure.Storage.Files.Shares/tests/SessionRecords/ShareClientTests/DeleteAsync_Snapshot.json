--- conflicted
+++ resolved
@@ -28,13 +28,8 @@
           "Microsoft-HTTPAPI/2.0"
         ],
         "x-ms-client-request-id": "2b668803-5361-8bd8-d0c2-19bc68715b34",
-<<<<<<< HEAD
-        "x-ms-request-id": "dc775571-901a-0014-465a-4b05cf000000",
-        "x-ms-version": "2020-04-08"
-=======
         "x-ms-request-id": "1c03ada3-901a-0036-5174-a157b2000000",
-        "x-ms-version": "2020-02-10"
->>>>>>> 1891cfca
+        "x-ms-version": "2020-04-08"
       },
       "ResponseBody": []
     },
@@ -65,15 +60,9 @@
           "Microsoft-HTTPAPI/2.0"
         ],
         "x-ms-client-request-id": "340277cf-29c4-a735-9188-677d205af895",
-<<<<<<< HEAD
-        "x-ms-request-id": "dc775574-901a-0014-475a-4b05cf000000",
-        "x-ms-snapshot": "2020-06-26T01:35:44.0000000Z",
-        "x-ms-version": "2020-04-08"
-=======
         "x-ms-request-id": "1c03ada6-901a-0036-5274-a157b2000000",
         "x-ms-snapshot": "2020-10-13T15:22:37.0000000Z",
-        "x-ms-version": "2020-02-10"
->>>>>>> 1891cfca
+        "x-ms-version": "2020-04-08"
       },
       "ResponseBody": []
     },
@@ -102,13 +91,8 @@
           "Microsoft-HTTPAPI/2.0"
         ],
         "x-ms-client-request-id": "f0ede07d-266e-9b70-6b78-bb67d4185bea",
-<<<<<<< HEAD
-        "x-ms-request-id": "dc775575-901a-0014-485a-4b05cf000000",
-        "x-ms-version": "2020-04-08"
-=======
         "x-ms-request-id": "1c03ada7-901a-0036-5374-a157b2000000",
-        "x-ms-version": "2020-02-10"
->>>>>>> 1891cfca
+        "x-ms-version": "2020-04-08"
       },
       "ResponseBody": []
     },
@@ -180,13 +164,8 @@
         "Vary": "Origin",
         "x-ms-client-request-id": "bc31ddc5-1b18-c27d-a2aa-c8cd0481ebde",
         "x-ms-error-code": "ShareNotFound",
-<<<<<<< HEAD
-        "x-ms-request-id": "dc775577-901a-0014-4a5a-4b05cf000000",
-        "x-ms-version": "2020-04-08"
-=======
         "x-ms-request-id": "1c03adab-901a-0036-5674-a157b2000000",
-        "x-ms-version": "2020-02-10"
->>>>>>> 1891cfca
+        "x-ms-version": "2020-04-08"
       },
       "ResponseBody": [
         "\uFEFF\u003C?xml version=\u00221.0\u0022 encoding=\u0022utf-8\u0022?\u003E\u003CError\u003E\u003CCode\u003EShareNotFound\u003C/Code\u003E\u003CMessage\u003EThe specified share does not exist.\n",
@@ -220,13 +199,8 @@
           "Microsoft-HTTPAPI/2.0"
         ],
         "x-ms-client-request-id": "b75a96b2-36e7-72c0-7e11-883342a90abd",
-<<<<<<< HEAD
-        "x-ms-request-id": "dc775579-901a-0014-4b5a-4b05cf000000",
-        "x-ms-version": "2020-04-08"
-=======
         "x-ms-request-id": "1c03adad-901a-0036-5774-a157b2000000",
-        "x-ms-version": "2020-02-10"
->>>>>>> 1891cfca
+        "x-ms-version": "2020-04-08"
       },
       "ResponseBody": []
     }
