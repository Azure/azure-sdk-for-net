--- conflicted
+++ resolved
@@ -15,11 +15,7 @@
         "x-ms-date": "Wed, 16 Jun 2021 19:15:36 GMT",
         "x-ms-return-client-request-id": "true",
         "x-ms-share-quota": "1",
-<<<<<<< HEAD
-        "x-ms-version": "2020-12-06"
-=======
-        "x-ms-version": "2021-02-12"
->>>>>>> 7e782c87
+        "x-ms-version": "2021-02-12"
       },
       "RequestBody": null,
       "StatusCode": 201,
@@ -34,11 +30,7 @@
         ],
         "x-ms-client-request-id": "2b668803-5361-8bd8-d0c2-19bc68715b34",
         "x-ms-request-id": "0f1ce926-f01a-006d-66e3-626e89000000",
-<<<<<<< HEAD
-        "x-ms-version": "2020-12-06"
-=======
-        "x-ms-version": "2021-02-12"
->>>>>>> 7e782c87
+        "x-ms-version": "2021-02-12"
       },
       "ResponseBody": []
     },
@@ -56,11 +48,7 @@
         "x-ms-client-request-id": "340277cf-29c4-a735-9188-677d205af895",
         "x-ms-date": "Wed, 16 Jun 2021 19:15:36 GMT",
         "x-ms-return-client-request-id": "true",
-<<<<<<< HEAD
-        "x-ms-version": "2020-12-06"
-=======
-        "x-ms-version": "2021-02-12"
->>>>>>> 7e782c87
+        "x-ms-version": "2021-02-12"
       },
       "RequestBody": null,
       "StatusCode": 201,
@@ -76,11 +64,7 @@
         "x-ms-client-request-id": "340277cf-29c4-a735-9188-677d205af895",
         "x-ms-request-id": "0f1ce929-f01a-006d-68e3-626e89000000",
         "x-ms-snapshot": "2021-06-16T19:15:36.0000000Z",
-<<<<<<< HEAD
-        "x-ms-version": "2020-12-06"
-=======
-        "x-ms-version": "2021-02-12"
->>>>>>> 7e782c87
+        "x-ms-version": "2021-02-12"
       },
       "ResponseBody": []
     },
@@ -98,11 +82,7 @@
         "x-ms-client-request-id": "f0ede07d-266e-9b70-6b78-bb67d4185bea",
         "x-ms-date": "Wed, 16 Jun 2021 19:15:36 GMT",
         "x-ms-return-client-request-id": "true",
-<<<<<<< HEAD
-        "x-ms-version": "2020-12-06"
-=======
-        "x-ms-version": "2021-02-12"
->>>>>>> 7e782c87
+        "x-ms-version": "2021-02-12"
       },
       "RequestBody": null,
       "StatusCode": 202,
@@ -115,11 +95,7 @@
         ],
         "x-ms-client-request-id": "f0ede07d-266e-9b70-6b78-bb67d4185bea",
         "x-ms-request-id": "0f1ce92d-f01a-006d-6ce3-626e89000000",
-<<<<<<< HEAD
-        "x-ms-version": "2020-12-06"
-=======
-        "x-ms-version": "2021-02-12"
->>>>>>> 7e782c87
+        "x-ms-version": "2021-02-12"
       },
       "ResponseBody": []
     },
@@ -137,11 +113,7 @@
         "x-ms-client-request-id": "40001735-086c-2a26-800b-6a1f9419f2d9",
         "x-ms-date": "Wed, 16 Jun 2021 19:15:36 GMT",
         "x-ms-return-client-request-id": "true",
-<<<<<<< HEAD
-        "x-ms-version": "2020-12-06"
-=======
-        "x-ms-version": "2021-02-12"
->>>>>>> 7e782c87
+        "x-ms-version": "2021-02-12"
       },
       "RequestBody": null,
       "StatusCode": 200,
@@ -163,11 +135,7 @@
         "x-ms-lease-status": "unlocked",
         "x-ms-request-id": "0f1ce92f-f01a-006d-6ee3-626e89000000",
         "x-ms-share-quota": "1",
-<<<<<<< HEAD
-        "x-ms-version": "2020-12-06"
-=======
-        "x-ms-version": "2021-02-12"
->>>>>>> 7e782c87
+        "x-ms-version": "2021-02-12"
       },
       "ResponseBody": []
     },
@@ -185,11 +153,7 @@
         "x-ms-client-request-id": "bc31ddc5-1b18-c27d-a2aa-c8cd0481ebde",
         "x-ms-date": "Wed, 16 Jun 2021 19:15:36 GMT",
         "x-ms-return-client-request-id": "true",
-<<<<<<< HEAD
-        "x-ms-version": "2020-12-06"
-=======
-        "x-ms-version": "2021-02-12"
->>>>>>> 7e782c87
+        "x-ms-version": "2021-02-12"
       },
       "RequestBody": null,
       "StatusCode": 404,
@@ -204,11 +168,7 @@
         "x-ms-client-request-id": "bc31ddc5-1b18-c27d-a2aa-c8cd0481ebde",
         "x-ms-error-code": "ShareNotFound",
         "x-ms-request-id": "0f1ce932-f01a-006d-71e3-626e89000000",
-<<<<<<< HEAD
-        "x-ms-version": "2020-12-06"
-=======
-        "x-ms-version": "2021-02-12"
->>>>>>> 7e782c87
+        "x-ms-version": "2021-02-12"
       },
       "ResponseBody": [
         "\uFEFF\u003C?xml version=\u00221.0\u0022 encoding=\u0022utf-8\u0022?\u003E\u003CError\u003E\u003CCode\u003EShareNotFound\u003C/Code\u003E\u003CMessage\u003EThe specified share does not exist.\n",
@@ -231,11 +191,7 @@
         "x-ms-date": "Wed, 16 Jun 2021 19:15:36 GMT",
         "x-ms-delete-snapshots": "include",
         "x-ms-return-client-request-id": "true",
-<<<<<<< HEAD
-        "x-ms-version": "2020-12-06"
-=======
-        "x-ms-version": "2021-02-12"
->>>>>>> 7e782c87
+        "x-ms-version": "2021-02-12"
       },
       "RequestBody": null,
       "StatusCode": 202,
@@ -248,11 +204,7 @@
         ],
         "x-ms-client-request-id": "b75a96b2-36e7-72c0-7e11-883342a90abd",
         "x-ms-request-id": "0f1ce937-f01a-006d-75e3-626e89000000",
-<<<<<<< HEAD
-        "x-ms-version": "2020-12-06"
-=======
-        "x-ms-version": "2021-02-12"
->>>>>>> 7e782c87
+        "x-ms-version": "2021-02-12"
       },
       "ResponseBody": []
     }
