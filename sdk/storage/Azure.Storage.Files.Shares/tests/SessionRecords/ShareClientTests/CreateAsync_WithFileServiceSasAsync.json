--- conflicted
+++ resolved
@@ -1,11 +1,7 @@
 {
   "Entries": [
     {
-<<<<<<< HEAD
-      "RequestUri": "https://seanmcccanary.file.core.windows.net/test-share-e84aa669-0eaa-b042-c022-bc3a4ab1377a?sv=2019-12-12\u0026st=2020-06-01T19%3A21%3A33Z\u0026se=2020-06-01T21%3A21%3A33Z\u0026sr=s\u0026sp=rcwdl\u0026sig=Sanitized\u0026restype=share",
-=======
       "RequestUri": "https://seanmcccanary.file.core.windows.net/test-share-e84aa669-0eaa-b042-c022-bc3a4ab1377a?sv=2020-02-10\u0026st=2020-06-01T19%3A21%3A33Z\u0026se=2020-06-01T21%3A21%3A33Z\u0026sr=s\u0026sp=rcwdl\u0026sig=Sanitized\u0026restype=share",
->>>>>>> 60f4876e
       "RequestMethod": "PUT",
       "RequestHeaders": {
         "traceparent": "00-c2a43b02441fc94ca089f6b92b7f5aa9-318cd2ce6444d144-00",
@@ -16,11 +12,7 @@
         "x-ms-client-request-id": "9f19c243-b033-8df3-56fd-5c15360807ae",
         "x-ms-return-client-request-id": "true",
         "x-ms-share-quota": "1",
-<<<<<<< HEAD
-        "x-ms-version": "2019-12-12"
-=======
         "x-ms-version": "2020-02-10"
->>>>>>> 60f4876e
       },
       "RequestBody": null,
       "StatusCode": 403,
@@ -35,11 +27,7 @@
         "x-ms-client-request-id": "9f19c243-b033-8df3-56fd-5c15360807ae",
         "x-ms-error-code": "AuthorizationFailure",
         "x-ms-request-id": "40853caa-601a-0010-7252-3888c8000000",
-<<<<<<< HEAD
-        "x-ms-version": "2019-12-12"
-=======
         "x-ms-version": "2020-02-10"
->>>>>>> 60f4876e
       },
       "ResponseBody": [
         "\uFEFF\u003C?xml version=\u00221.0\u0022 encoding=\u0022utf-8\u0022?\u003E\u003CError\u003E\u003CCode\u003EAuthorizationFailure\u003C/Code\u003E\u003CMessage\u003EThis request is not authorized to perform this operation.\n",
