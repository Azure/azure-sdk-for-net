--- conflicted
+++ resolved
@@ -1,41 +1,36 @@
-{
+﻿{
   "Entries": [
     {
       "RequestUri": "https://seanmcccanary3.file.core.windows.net/test-share-c4c1c6f1-e069-3b78-f3c0-bee4e4f9b783?restype=share",
       "RequestMethod": "PUT",
       "RequestHeaders": {
-        "Accept": "application/xml",
         "Authorization": "Sanitized",
-        "traceparent": "00-9ab7ef76820e4045a0dadf8aa63a1af3-5ea3e537c3a18e45-00",
+        "traceparent": "00-72f23e8578edd74b91e98b8f04538496-dbcde29cc1ac154d-00",
         "User-Agent": [
-          "azsdk-net-Storage.Files.Shares/12.7.0-alpha.20210121.1",
-          "(.NET 5.0.2; Microsoft Windows 10.0.19042)"
+          "azsdk-net-Storage.Files.Shares/12.5.0-alpha.20201013.1",
+          "(.NET Core 4.6.29220.03; Microsoft Windows 10.0.19042 )"
         ],
         "x-ms-access-tier": "Hot",
         "x-ms-client-request-id": "77fb40cf-d180-d5cc-bf22-e9bb3c56505d",
-        "x-ms-date": "Thu, 21 Jan 2021 20:45:34 GMT",
+        "x-ms-date": "Tue, 13 Oct 2020 15:22:46 GMT",
         "x-ms-return-client-request-id": "true",
-        "x-ms-version": "2020-06-12"
+        "x-ms-version": "2020-06-12",
+        "Accept": "application/xml"
       },
       "RequestBody": null,
       "StatusCode": 201,
       "ResponseHeaders": {
         "Content-Length": "0",
-        "Date": "Thu, 21 Jan 2021 20:45:33 GMT",
-        "ETag": "\u00220x8D8BE4D80114215\u0022",
-        "Last-Modified": "Thu, 21 Jan 2021 20:45:34 GMT",
+        "Date": "Tue, 13 Oct 2020 15:22:47 GMT",
+        "ETag": "\"0x8D86F8BD773E967\"",
+        "Last-Modified": "Tue, 13 Oct 2020 15:22:47 GMT",
         "Server": [
           "Windows-Azure-File/1.0",
           "Microsoft-HTTPAPI/2.0"
         ],
         "x-ms-client-request-id": "77fb40cf-d180-d5cc-bf22-e9bb3c56505d",
-<<<<<<< HEAD
         "x-ms-request-id": "4bd5cbfa-c01a-0076-0c74-a1508a000000",
         "x-ms-version": "2020-06-12"
-=======
-        "x-ms-request-id": "327ad052-901a-006b-0436-f05d36000000",
-        "x-ms-version": "2020-04-08"
->>>>>>> ac24a13f
       },
       "ResponseBody": []
     },
@@ -43,38 +38,38 @@
       "RequestUri": "https://seanmcccanary3.file.core.windows.net/test-share-c4c1c6f1-e069-3b78-f3c0-bee4e4f9b783?restype=share",
       "RequestMethod": "GET",
       "RequestHeaders": {
-        "Accept": "application/xml",
         "Authorization": "Sanitized",
-        "traceparent": "00-9c56fa207083ac4695ed0adf0c4d6bf8-80d148ce2b37cb45-00",
+        "traceparent": "00-37ff4129fd8d9b42af3c4977f67276ea-49083fc71635e04d-00",
         "User-Agent": [
-          "azsdk-net-Storage.Files.Shares/12.7.0-alpha.20210121.1",
-          "(.NET 5.0.2; Microsoft Windows 10.0.19042)"
+          "azsdk-net-Storage.Files.Shares/12.5.0-alpha.20201013.1",
+          "(.NET Core 4.6.29220.03; Microsoft Windows 10.0.19042 )"
         ],
         "x-ms-client-request-id": "a3143099-3ffe-7403-d3d6-ad35571a212f",
-        "x-ms-date": "Thu, 21 Jan 2021 20:45:34 GMT",
+        "x-ms-date": "Tue, 13 Oct 2020 15:22:47 GMT",
         "x-ms-return-client-request-id": "true",
-        "x-ms-version": "2020-06-12"
+        "x-ms-version": "2020-06-12",
+        "Accept": "application/xml"
       },
       "RequestBody": null,
       "StatusCode": 200,
       "ResponseHeaders": {
         "Content-Length": "0",
-        "Date": "Thu, 21 Jan 2021 20:45:33 GMT",
-        "ETag": "\u00220x8D8BE4D80114215\u0022",
-        "Last-Modified": "Thu, 21 Jan 2021 20:45:34 GMT",
+        "Date": "Tue, 13 Oct 2020 15:22:47 GMT",
+        "ETag": "\"0x8D86F8BD773E967\"",
+        "Last-Modified": "Tue, 13 Oct 2020 15:22:47 GMT",
         "Server": [
           "Windows-Azure-File/1.0",
           "Microsoft-HTTPAPI/2.0"
         ],
         "Vary": "Origin",
         "x-ms-access-tier": "Hot",
-        "x-ms-access-tier-change-time": "Thu, 21 Jan 2021 20:45:34 GMT",
+        "x-ms-access-tier-change-time": "Tue, 13 Oct 2020 15:22:47 GMT",
         "x-ms-client-request-id": "a3143099-3ffe-7403-d3d6-ad35571a212f",
         "x-ms-has-immutability-policy": "false",
         "x-ms-has-legal-hold": "false",
         "x-ms-lease-state": "available",
         "x-ms-lease-status": "unlocked",
-        "x-ms-request-id": "327ad055-901a-006b-0536-f05d36000000",
+        "x-ms-request-id": "4bd5cbfe-c01a-0076-0d74-a1508a000000",
         "x-ms-share-quota": "5120",
         "x-ms-version": "2020-06-12"
       },
@@ -84,36 +79,31 @@
       "RequestUri": "https://seanmcccanary3.file.core.windows.net/test-share-c4c1c6f1-e069-3b78-f3c0-bee4e4f9b783?restype=share",
       "RequestMethod": "DELETE",
       "RequestHeaders": {
-        "Accept": "application/xml",
         "Authorization": "Sanitized",
-        "traceparent": "00-0f45a091d0809342a496c14593fe2661-b07cb5add9908e4c-00",
+        "traceparent": "00-311a9699e89fb84b904927f41f72c088-deed555c4198ba4b-00",
         "User-Agent": [
-          "azsdk-net-Storage.Files.Shares/12.7.0-alpha.20210121.1",
-          "(.NET 5.0.2; Microsoft Windows 10.0.19042)"
+          "azsdk-net-Storage.Files.Shares/12.5.0-alpha.20201013.1",
+          "(.NET Core 4.6.29220.03; Microsoft Windows 10.0.19042 )"
         ],
         "x-ms-client-request-id": "0c215979-ad41-2a5e-7cb7-238c934e58d6",
-        "x-ms-date": "Thu, 21 Jan 2021 20:45:34 GMT",
+        "x-ms-date": "Tue, 13 Oct 2020 15:22:47 GMT",
         "x-ms-delete-snapshots": "include",
         "x-ms-return-client-request-id": "true",
-        "x-ms-version": "2020-06-12"
+        "x-ms-version": "2020-06-12",
+        "Accept": "application/xml"
       },
       "RequestBody": null,
       "StatusCode": 202,
       "ResponseHeaders": {
         "Content-Length": "0",
-        "Date": "Thu, 21 Jan 2021 20:45:33 GMT",
+        "Date": "Tue, 13 Oct 2020 15:22:48 GMT",
         "Server": [
           "Windows-Azure-File/1.0",
           "Microsoft-HTTPAPI/2.0"
         ],
         "x-ms-client-request-id": "0c215979-ad41-2a5e-7cb7-238c934e58d6",
-<<<<<<< HEAD
         "x-ms-request-id": "4bd5cbff-c01a-0076-0e74-a1508a000000",
         "x-ms-version": "2020-06-12"
-=======
-        "x-ms-request-id": "327ad057-901a-006b-0736-f05d36000000",
-        "x-ms-version": "2020-04-08"
->>>>>>> ac24a13f
       },
       "ResponseBody": []
     }
