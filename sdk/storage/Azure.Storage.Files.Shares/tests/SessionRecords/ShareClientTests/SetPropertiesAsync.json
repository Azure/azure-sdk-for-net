--- conflicted
+++ resolved
@@ -14,12 +14,7 @@
         "x-ms-client-request-id": "dd9c3b9f-19ee-a144-1e18-84978805b876",
         "x-ms-date": "Tue, 18 May 2021 20:40:05 GMT",
         "x-ms-return-client-request-id": "true",
-<<<<<<< HEAD
-         "x-ms-version": "2020-10-02",
-        "Accept": "application/xml"
-=======
-        "x-ms-version": "2020-08-04"
->>>>>>> 41beb1fe
+        "x-ms-version": "2020-10-02"
       },
       "RequestBody": null,
       "StatusCode": 201,
@@ -33,13 +28,8 @@
           "Microsoft-HTTPAPI/2.0"
         ],
         "x-ms-client-request-id": "dd9c3b9f-19ee-a144-1e18-84978805b876",
-<<<<<<< HEAD
-        "x-ms-request-id": "23502f05-a01a-002d-0297-a169b1000000",
-         "x-ms-version": "2020-10-02"
-=======
         "x-ms-request-id": "a199ab72-101a-0084-3525-4c57a8000000",
-        "x-ms-version": "2020-08-04"
->>>>>>> 41beb1fe
+        "x-ms-version": "2020-10-02"
       },
       "ResponseBody": []
     },
@@ -58,12 +48,7 @@
         "x-ms-date": "Tue, 18 May 2021 20:40:06 GMT",
         "x-ms-return-client-request-id": "true",
         "x-ms-share-quota": "5",
-<<<<<<< HEAD
-         "x-ms-version": "2020-10-02",
-        "Accept": "application/xml"
-=======
-        "x-ms-version": "2020-08-04"
->>>>>>> 41beb1fe
+        "x-ms-version": "2020-10-02"
       },
       "RequestBody": null,
       "StatusCode": 200,
@@ -77,13 +62,8 @@
           "Microsoft-HTTPAPI/2.0"
         ],
         "x-ms-client-request-id": "816655b8-a418-68b8-79a7-70efe059f6ca",
-<<<<<<< HEAD
-        "x-ms-request-id": "23502f08-a01a-002d-0397-a169b1000000",
-         "x-ms-version": "2020-10-02"
-=======
         "x-ms-request-id": "a199ab75-101a-0084-3625-4c57a8000000",
-        "x-ms-version": "2020-08-04"
->>>>>>> 41beb1fe
+        "x-ms-version": "2020-10-02"
       },
       "ResponseBody": []
     },
@@ -101,12 +81,7 @@
         "x-ms-client-request-id": "32de5421-369e-ba5d-c8e0-1c501d8b25aa",
         "x-ms-date": "Tue, 18 May 2021 20:40:06 GMT",
         "x-ms-return-client-request-id": "true",
-<<<<<<< HEAD
-         "x-ms-version": "2020-10-02",
-        "Accept": "application/xml"
-=======
-        "x-ms-version": "2020-08-04"
->>>>>>> 41beb1fe
+        "x-ms-version": "2020-10-02"
       },
       "RequestBody": null,
       "StatusCode": 200,
@@ -129,11 +104,7 @@
         "x-ms-lease-status": "unlocked",
         "x-ms-request-id": "a199ab76-101a-0084-3725-4c57a8000000",
         "x-ms-share-quota": "5",
-<<<<<<< HEAD
-         "x-ms-version": "2020-10-02"
-=======
-        "x-ms-version": "2020-08-04"
->>>>>>> 41beb1fe
+        "x-ms-version": "2020-10-02"
       },
       "ResponseBody": []
     },
@@ -152,12 +123,7 @@
         "x-ms-date": "Tue, 18 May 2021 20:40:06 GMT",
         "x-ms-delete-snapshots": "include",
         "x-ms-return-client-request-id": "true",
-<<<<<<< HEAD
-         "x-ms-version": "2020-10-02",
-        "Accept": "application/xml"
-=======
-        "x-ms-version": "2020-08-04"
->>>>>>> 41beb1fe
+        "x-ms-version": "2020-10-02"
       },
       "RequestBody": null,
       "StatusCode": 202,
@@ -169,13 +135,8 @@
           "Microsoft-HTTPAPI/2.0"
         ],
         "x-ms-client-request-id": "8ccd152c-c37a-bd2b-45b3-a490109bf435",
-<<<<<<< HEAD
-        "x-ms-request-id": "23502f0b-a01a-002d-0697-a169b1000000",
-         "x-ms-version": "2020-10-02"
-=======
         "x-ms-request-id": "a199ab77-101a-0084-3825-4c57a8000000",
-        "x-ms-version": "2020-08-04"
->>>>>>> 41beb1fe
+        "x-ms-version": "2020-10-02"
       },
       "ResponseBody": []
     }
