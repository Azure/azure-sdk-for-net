{
  "Entries": [
    {
      "RequestUri": "https://seanmcccanary3.file.core.windows.net/test-share-4ce2f46a-3f09-e58f-ea7b-3905bdb582a6?restype=share",
      "RequestMethod": "PUT",
      "RequestHeaders": {
        "Accept": "application/xml",
        "Authorization": "Sanitized",
        "traceparent": "00-5671d76a4c9fb247b3da346feae1214b-7c71f0bc44df2f42-00",
        "User-Agent": [
          "azsdk-net-Storage.Files.Shares/12.7.0-alpha.20210121.1",
          "(.NET 5.0.2; Microsoft Windows 10.0.19042)"
        ],
        "x-ms-client-request-id": "dd9c3b9f-19ee-a144-1e18-84978805b876",
        "x-ms-date": "Thu, 21 Jan 2021 20:45:17 GMT",
        "x-ms-return-client-request-id": "true",
        "x-ms-version": "2020-06-12"
      },
      "RequestBody": null,
      "StatusCode": 201,
      "ResponseHeaders": {
        "Content-Length": "0",
        "Date": "Thu, 21 Jan 2021 20:45:17 GMT",
        "ETag": "\u00220x8D8BE4D763C2741\u0022",
        "Last-Modified": "Thu, 21 Jan 2021 20:45:17 GMT",
        "Server": [
          "Windows-Azure-File/1.0",
          "Microsoft-HTTPAPI/2.0"
        ],
        "x-ms-client-request-id": "dd9c3b9f-19ee-a144-1e18-84978805b876",
<<<<<<< HEAD
        "x-ms-request-id": "23502f05-a01a-002d-0297-a169b1000000",
        "x-ms-version": "2020-06-12"
=======
        "x-ms-request-id": "9181b5ec-d01a-008e-4636-f00c74000000",
        "x-ms-version": "2020-04-08"
>>>>>>> ac24a13f
      },
      "ResponseBody": []
    },
    {
      "RequestUri": "https://seanmcccanary3.file.core.windows.net/test-share-4ce2f46a-3f09-e58f-ea7b-3905bdb582a6?restype=share\u0026comp=properties",
      "RequestMethod": "PUT",
      "RequestHeaders": {
        "Accept": "application/xml",
        "Authorization": "Sanitized",
        "traceparent": "00-4d1dca78985ee041ad68e92681c010e3-4e870b1332f52048-00",
        "User-Agent": [
          "azsdk-net-Storage.Files.Shares/12.7.0-alpha.20210121.1",
          "(.NET 5.0.2; Microsoft Windows 10.0.19042)"
        ],
        "x-ms-access-tier": "Hot",
        "x-ms-client-request-id": "816655b8-a418-68b8-79a7-70efe059f6ca",
        "x-ms-date": "Thu, 21 Jan 2021 20:45:18 GMT",
        "x-ms-return-client-request-id": "true",
        "x-ms-share-quota": "5",
        "x-ms-version": "2020-06-12"
      },
      "RequestBody": null,
      "StatusCode": 200,
      "ResponseHeaders": {
        "Content-Length": "0",
        "Date": "Thu, 21 Jan 2021 20:45:17 GMT",
        "ETag": "\u00220x8D8BE4D76462B8A\u0022",
        "Last-Modified": "Thu, 21 Jan 2021 20:45:17 GMT",
        "Server": [
          "Windows-Azure-File/1.0",
          "Microsoft-HTTPAPI/2.0"
        ],
        "x-ms-client-request-id": "816655b8-a418-68b8-79a7-70efe059f6ca",
<<<<<<< HEAD
        "x-ms-request-id": "23502f08-a01a-002d-0397-a169b1000000",
        "x-ms-version": "2020-06-12"
=======
        "x-ms-request-id": "9181b5ef-d01a-008e-4736-f00c74000000",
        "x-ms-version": "2020-04-08"
>>>>>>> ac24a13f
      },
      "ResponseBody": []
    },
    {
      "RequestUri": "https://seanmcccanary3.file.core.windows.net/test-share-4ce2f46a-3f09-e58f-ea7b-3905bdb582a6?restype=share",
      "RequestMethod": "GET",
      "RequestHeaders": {
        "Accept": "application/xml",
        "Authorization": "Sanitized",
        "traceparent": "00-70d0ff25148a3f4c92b4e9032bda7ef4-026624533a12834a-00",
        "User-Agent": [
          "azsdk-net-Storage.Files.Shares/12.7.0-alpha.20210121.1",
          "(.NET 5.0.2; Microsoft Windows 10.0.19042)"
        ],
        "x-ms-client-request-id": "32de5421-369e-ba5d-c8e0-1c501d8b25aa",
        "x-ms-date": "Thu, 21 Jan 2021 20:45:18 GMT",
        "x-ms-return-client-request-id": "true",
        "x-ms-version": "2020-06-12"
      },
      "RequestBody": null,
      "StatusCode": 200,
      "ResponseHeaders": {
        "Content-Length": "0",
        "Date": "Thu, 21 Jan 2021 20:45:17 GMT",
        "ETag": "\u00220x8D8BE4D76462B8A\u0022",
        "Last-Modified": "Thu, 21 Jan 2021 20:45:17 GMT",
        "Server": [
          "Windows-Azure-File/1.0",
          "Microsoft-HTTPAPI/2.0"
        ],
        "Vary": "Origin",
        "x-ms-access-tier": "Hot",
        "x-ms-access-tier-change-time": "Thu, 21 Jan 2021 20:45:17 GMT",
        "x-ms-access-tier-transition-state": "pending-from-transactionOptimized",
        "x-ms-client-request-id": "32de5421-369e-ba5d-c8e0-1c501d8b25aa",
        "x-ms-has-immutability-policy": "false",
        "x-ms-has-legal-hold": "false",
        "x-ms-lease-state": "available",
        "x-ms-lease-status": "unlocked",
        "x-ms-request-id": "9181b5f0-d01a-008e-4836-f00c74000000",
        "x-ms-share-quota": "5",
        "x-ms-version": "2020-06-12"
      },
      "ResponseBody": []
    },
    {
      "RequestUri": "https://seanmcccanary3.file.core.windows.net/test-share-4ce2f46a-3f09-e58f-ea7b-3905bdb582a6?restype=share",
      "RequestMethod": "DELETE",
      "RequestHeaders": {
        "Accept": "application/xml",
        "Authorization": "Sanitized",
        "traceparent": "00-c27345c094a98742a4a9d28859c15788-522a8eea168efd4a-00",
        "User-Agent": [
          "azsdk-net-Storage.Files.Shares/12.7.0-alpha.20210121.1",
          "(.NET 5.0.2; Microsoft Windows 10.0.19042)"
        ],
        "x-ms-client-request-id": "8ccd152c-c37a-bd2b-45b3-a490109bf435",
        "x-ms-date": "Thu, 21 Jan 2021 20:45:18 GMT",
        "x-ms-delete-snapshots": "include",
        "x-ms-return-client-request-id": "true",
        "x-ms-version": "2020-06-12"
      },
      "RequestBody": null,
      "StatusCode": 202,
      "ResponseHeaders": {
        "Content-Length": "0",
        "Date": "Thu, 21 Jan 2021 20:45:17 GMT",
        "Server": [
          "Windows-Azure-File/1.0",
          "Microsoft-HTTPAPI/2.0"
        ],
        "x-ms-client-request-id": "8ccd152c-c37a-bd2b-45b3-a490109bf435",
<<<<<<< HEAD
        "x-ms-request-id": "23502f0b-a01a-002d-0697-a169b1000000",
        "x-ms-version": "2020-06-12"
=======
        "x-ms-request-id": "9181b5f1-d01a-008e-4936-f00c74000000",
        "x-ms-version": "2020-04-08"
>>>>>>> ac24a13f
      },
      "ResponseBody": []
    }
  ],
  "Variables": {
    "RandomSeed": "130336556",
    "Storage_TestConfigDefault": "ProductionTenant\nseanmcccanary3\nU2FuaXRpemVk\nhttps://seanmcccanary3.blob.core.windows.net\nhttps://seanmcccanary3.file.core.windows.net\nhttps://seanmcccanary3.queue.core.windows.net\nhttps://seanmcccanary3.table.core.windows.net\n\n\n\n\nhttps://seanmcccanary3-secondary.blob.core.windows.net\nhttps://seanmcccanary3-secondary.file.core.windows.net\nhttps://seanmcccanary3-secondary.queue.core.windows.net\nhttps://seanmcccanary3-secondary.table.core.windows.net\n\nSanitized\n\n\nCloud\nBlobEndpoint=https://seanmcccanary3.blob.core.windows.net/;QueueEndpoint=https://seanmcccanary3.queue.core.windows.net/;FileEndpoint=https://seanmcccanary3.file.core.windows.net/;BlobSecondaryEndpoint=https://seanmcccanary3-secondary.blob.core.windows.net/;QueueSecondaryEndpoint=https://seanmcccanary3-secondary.queue.core.windows.net/;FileSecondaryEndpoint=https://seanmcccanary3-secondary.file.core.windows.net/;AccountName=seanmcccanary3;AccountKey=Kg==;\nseanscope1"
  }
}<|MERGE_RESOLUTION|>--- conflicted
+++ resolved
@@ -1,80 +1,70 @@
-{
+﻿{
   "Entries": [
     {
       "RequestUri": "https://seanmcccanary3.file.core.windows.net/test-share-4ce2f46a-3f09-e58f-ea7b-3905bdb582a6?restype=share",
       "RequestMethod": "PUT",
       "RequestHeaders": {
-        "Accept": "application/xml",
         "Authorization": "Sanitized",
-        "traceparent": "00-5671d76a4c9fb247b3da346feae1214b-7c71f0bc44df2f42-00",
+        "traceparent": "00-7b45fcca8407ed47b8c4c74cc8d1153a-cf5865e154c26142-00",
         "User-Agent": [
-          "azsdk-net-Storage.Files.Shares/12.7.0-alpha.20210121.1",
-          "(.NET 5.0.2; Microsoft Windows 10.0.19042)"
+          "azsdk-net-Storage.Files.Shares/12.5.0-alpha.20201013.1",
+          "(.NET Core 4.6.29220.03; Microsoft Windows 10.0.19042 )"
         ],
         "x-ms-client-request-id": "dd9c3b9f-19ee-a144-1e18-84978805b876",
-        "x-ms-date": "Thu, 21 Jan 2021 20:45:17 GMT",
+        "x-ms-date": "Tue, 13 Oct 2020 19:28:33 GMT",
         "x-ms-return-client-request-id": "true",
-        "x-ms-version": "2020-06-12"
+        "x-ms-version": "2020-06-12",
+        "Accept": "application/xml"
       },
       "RequestBody": null,
       "StatusCode": 201,
       "ResponseHeaders": {
         "Content-Length": "0",
-        "Date": "Thu, 21 Jan 2021 20:45:17 GMT",
-        "ETag": "\u00220x8D8BE4D763C2741\u0022",
-        "Last-Modified": "Thu, 21 Jan 2021 20:45:17 GMT",
+        "Date": "Tue, 13 Oct 2020 19:28:33 GMT",
+        "ETag": "\"0x8D86FAE2CF03D4A\"",
+        "Last-Modified": "Tue, 13 Oct 2020 19:28:34 GMT",
         "Server": [
           "Windows-Azure-File/1.0",
           "Microsoft-HTTPAPI/2.0"
         ],
         "x-ms-client-request-id": "dd9c3b9f-19ee-a144-1e18-84978805b876",
-<<<<<<< HEAD
         "x-ms-request-id": "23502f05-a01a-002d-0297-a169b1000000",
         "x-ms-version": "2020-06-12"
-=======
-        "x-ms-request-id": "9181b5ec-d01a-008e-4636-f00c74000000",
-        "x-ms-version": "2020-04-08"
->>>>>>> ac24a13f
       },
       "ResponseBody": []
     },
     {
-      "RequestUri": "https://seanmcccanary3.file.core.windows.net/test-share-4ce2f46a-3f09-e58f-ea7b-3905bdb582a6?restype=share\u0026comp=properties",
+      "RequestUri": "https://seanmcccanary3.file.core.windows.net/test-share-4ce2f46a-3f09-e58f-ea7b-3905bdb582a6?restype=share&comp=properties",
       "RequestMethod": "PUT",
       "RequestHeaders": {
-        "Accept": "application/xml",
         "Authorization": "Sanitized",
-        "traceparent": "00-4d1dca78985ee041ad68e92681c010e3-4e870b1332f52048-00",
+        "traceparent": "00-f8c1ea1c5de3f546925e315d6cdf6257-570c23c523e23a4d-00",
         "User-Agent": [
-          "azsdk-net-Storage.Files.Shares/12.7.0-alpha.20210121.1",
-          "(.NET 5.0.2; Microsoft Windows 10.0.19042)"
+          "azsdk-net-Storage.Files.Shares/12.5.0-alpha.20201013.1",
+          "(.NET Core 4.6.29220.03; Microsoft Windows 10.0.19042 )"
         ],
         "x-ms-access-tier": "Hot",
         "x-ms-client-request-id": "816655b8-a418-68b8-79a7-70efe059f6ca",
-        "x-ms-date": "Thu, 21 Jan 2021 20:45:18 GMT",
+        "x-ms-date": "Tue, 13 Oct 2020 19:28:33 GMT",
         "x-ms-return-client-request-id": "true",
         "x-ms-share-quota": "5",
-        "x-ms-version": "2020-06-12"
+        "x-ms-version": "2020-06-12",
+        "Accept": "application/xml"
       },
       "RequestBody": null,
       "StatusCode": 200,
       "ResponseHeaders": {
         "Content-Length": "0",
-        "Date": "Thu, 21 Jan 2021 20:45:17 GMT",
-        "ETag": "\u00220x8D8BE4D76462B8A\u0022",
-        "Last-Modified": "Thu, 21 Jan 2021 20:45:17 GMT",
+        "Date": "Tue, 13 Oct 2020 19:28:34 GMT",
+        "ETag": "\"0x8D86FAE2D1995BC\"",
+        "Last-Modified": "Tue, 13 Oct 2020 19:28:34 GMT",
         "Server": [
           "Windows-Azure-File/1.0",
           "Microsoft-HTTPAPI/2.0"
         ],
         "x-ms-client-request-id": "816655b8-a418-68b8-79a7-70efe059f6ca",
-<<<<<<< HEAD
         "x-ms-request-id": "23502f08-a01a-002d-0397-a169b1000000",
         "x-ms-version": "2020-06-12"
-=======
-        "x-ms-request-id": "9181b5ef-d01a-008e-4736-f00c74000000",
-        "x-ms-version": "2020-04-08"
->>>>>>> ac24a13f
       },
       "ResponseBody": []
     },
@@ -82,39 +72,39 @@
       "RequestUri": "https://seanmcccanary3.file.core.windows.net/test-share-4ce2f46a-3f09-e58f-ea7b-3905bdb582a6?restype=share",
       "RequestMethod": "GET",
       "RequestHeaders": {
-        "Accept": "application/xml",
         "Authorization": "Sanitized",
-        "traceparent": "00-70d0ff25148a3f4c92b4e9032bda7ef4-026624533a12834a-00",
+        "traceparent": "00-b20757e621501148815ddf65428b9afc-81679ad410d36649-00",
         "User-Agent": [
-          "azsdk-net-Storage.Files.Shares/12.7.0-alpha.20210121.1",
-          "(.NET 5.0.2; Microsoft Windows 10.0.19042)"
+          "azsdk-net-Storage.Files.Shares/12.5.0-alpha.20201013.1",
+          "(.NET Core 4.6.29220.03; Microsoft Windows 10.0.19042 )"
         ],
         "x-ms-client-request-id": "32de5421-369e-ba5d-c8e0-1c501d8b25aa",
-        "x-ms-date": "Thu, 21 Jan 2021 20:45:18 GMT",
+        "x-ms-date": "Tue, 13 Oct 2020 19:28:34 GMT",
         "x-ms-return-client-request-id": "true",
-        "x-ms-version": "2020-06-12"
+        "x-ms-version": "2020-06-12",
+        "Accept": "application/xml"
       },
       "RequestBody": null,
       "StatusCode": 200,
       "ResponseHeaders": {
         "Content-Length": "0",
-        "Date": "Thu, 21 Jan 2021 20:45:17 GMT",
-        "ETag": "\u00220x8D8BE4D76462B8A\u0022",
-        "Last-Modified": "Thu, 21 Jan 2021 20:45:17 GMT",
+        "Date": "Tue, 13 Oct 2020 19:28:34 GMT",
+        "ETag": "\"0x8D86FAE2D1995BC\"",
+        "Last-Modified": "Tue, 13 Oct 2020 19:28:34 GMT",
         "Server": [
           "Windows-Azure-File/1.0",
           "Microsoft-HTTPAPI/2.0"
         ],
         "Vary": "Origin",
         "x-ms-access-tier": "Hot",
-        "x-ms-access-tier-change-time": "Thu, 21 Jan 2021 20:45:17 GMT",
+        "x-ms-access-tier-change-time": "Tue, 13 Oct 2020 19:28:34 GMT",
         "x-ms-access-tier-transition-state": "pending-from-transactionOptimized",
         "x-ms-client-request-id": "32de5421-369e-ba5d-c8e0-1c501d8b25aa",
         "x-ms-has-immutability-policy": "false",
         "x-ms-has-legal-hold": "false",
         "x-ms-lease-state": "available",
         "x-ms-lease-status": "unlocked",
-        "x-ms-request-id": "9181b5f0-d01a-008e-4836-f00c74000000",
+        "x-ms-request-id": "23502f09-a01a-002d-0497-a169b1000000",
         "x-ms-share-quota": "5",
         "x-ms-version": "2020-06-12"
       },
@@ -124,36 +114,31 @@
       "RequestUri": "https://seanmcccanary3.file.core.windows.net/test-share-4ce2f46a-3f09-e58f-ea7b-3905bdb582a6?restype=share",
       "RequestMethod": "DELETE",
       "RequestHeaders": {
-        "Accept": "application/xml",
         "Authorization": "Sanitized",
-        "traceparent": "00-c27345c094a98742a4a9d28859c15788-522a8eea168efd4a-00",
+        "traceparent": "00-30e37356d0327f40afcfeae847e284c7-8a3f1e93a8a2c94d-00",
         "User-Agent": [
-          "azsdk-net-Storage.Files.Shares/12.7.0-alpha.20210121.1",
-          "(.NET 5.0.2; Microsoft Windows 10.0.19042)"
+          "azsdk-net-Storage.Files.Shares/12.5.0-alpha.20201013.1",
+          "(.NET Core 4.6.29220.03; Microsoft Windows 10.0.19042 )"
         ],
         "x-ms-client-request-id": "8ccd152c-c37a-bd2b-45b3-a490109bf435",
-        "x-ms-date": "Thu, 21 Jan 2021 20:45:18 GMT",
+        "x-ms-date": "Tue, 13 Oct 2020 19:28:34 GMT",
         "x-ms-delete-snapshots": "include",
         "x-ms-return-client-request-id": "true",
-        "x-ms-version": "2020-06-12"
+        "x-ms-version": "2020-06-12",
+        "Accept": "application/xml"
       },
       "RequestBody": null,
       "StatusCode": 202,
       "ResponseHeaders": {
         "Content-Length": "0",
-        "Date": "Thu, 21 Jan 2021 20:45:17 GMT",
+        "Date": "Tue, 13 Oct 2020 19:28:34 GMT",
         "Server": [
           "Windows-Azure-File/1.0",
           "Microsoft-HTTPAPI/2.0"
         ],
         "x-ms-client-request-id": "8ccd152c-c37a-bd2b-45b3-a490109bf435",
-<<<<<<< HEAD
         "x-ms-request-id": "23502f0b-a01a-002d-0697-a169b1000000",
         "x-ms-version": "2020-06-12"
-=======
-        "x-ms-request-id": "9181b5f1-d01a-008e-4936-f00c74000000",
-        "x-ms-version": "2020-04-08"
->>>>>>> ac24a13f
       },
       "ResponseBody": []
     }
