﻿{
  "Entries": [
    {
      "RequestUri": "https://amandacanary.file.core.windows.net/test-share-4ce2f46a-3f09-e58f-ea7b-3905bdb582a6?restype=share",
      "RequestMethod": "PUT",
      "RequestHeaders": {
        "Accept": "application/xml",
        "Authorization": "Sanitized",
        "traceparent": "00-cfe1be9171ef494fa864d107fef89ad3-412785c872102e43-00",
        "User-Agent": [
          "azsdk-net-Storage.Files.Shares/12.7.0-alpha.20210518.1",
          "(.NET Core 4.6.29916.01; Microsoft Windows 10.0.19042 )"
        ],
        "x-ms-client-request-id": "dd9c3b9f-19ee-a144-1e18-84978805b876",
        "x-ms-date": "Tue, 18 May 2021 20:40:05 GMT",
        "x-ms-return-client-request-id": "true",
<<<<<<< HEAD
        "x-ms-version": "2020-12-06"
=======
        "x-ms-version": "2021-02-12"
>>>>>>> 7e782c87
      },
      "RequestBody": null,
      "StatusCode": 201,
      "ResponseHeaders": {
        "Content-Length": "0",
        "Date": "Tue, 18 May 2021 20:40:05 GMT",
        "ETag": "\"0x8D91A3D1EBE45D3\"",
        "Last-Modified": "Tue, 18 May 2021 20:40:06 GMT",
        "Server": [
          "Windows-Azure-File/1.0",
          "Microsoft-HTTPAPI/2.0"
        ],
        "x-ms-client-request-id": "dd9c3b9f-19ee-a144-1e18-84978805b876",
        "x-ms-request-id": "a199ab72-101a-0084-3525-4c57a8000000",
<<<<<<< HEAD
        "x-ms-version": "2020-12-06"
=======
        "x-ms-version": "2021-02-12"
>>>>>>> 7e782c87
      },
      "ResponseBody": []
    },
    {
      "RequestUri": "https://amandacanary.file.core.windows.net/test-share-4ce2f46a-3f09-e58f-ea7b-3905bdb582a6?restype=share&comp=properties",
      "RequestMethod": "PUT",
      "RequestHeaders": {
        "Accept": "application/xml",
        "Authorization": "Sanitized",
        "traceparent": "00-fe95854943577a49989ca7732fed45d2-6476a276cf5a1e42-00",
        "User-Agent": [
          "azsdk-net-Storage.Files.Shares/12.7.0-alpha.20210518.1",
          "(.NET Core 4.6.29916.01; Microsoft Windows 10.0.19042 )"
        ],
        "x-ms-client-request-id": "816655b8-a418-68b8-79a7-70efe059f6ca",
        "x-ms-date": "Tue, 18 May 2021 20:40:06 GMT",
        "x-ms-return-client-request-id": "true",
        "x-ms-share-quota": "5",
<<<<<<< HEAD
        "x-ms-version": "2020-12-06"
=======
        "x-ms-version": "2021-02-12"
>>>>>>> 7e782c87
      },
      "RequestBody": null,
      "StatusCode": 200,
      "ResponseHeaders": {
        "Content-Length": "0",
        "Date": "Tue, 18 May 2021 20:40:05 GMT",
        "ETag": "\"0x8D91A3D1ED183AC\"",
        "Last-Modified": "Tue, 18 May 2021 20:40:06 GMT",
        "Server": [
          "Windows-Azure-File/1.0",
          "Microsoft-HTTPAPI/2.0"
        ],
        "x-ms-client-request-id": "816655b8-a418-68b8-79a7-70efe059f6ca",
        "x-ms-request-id": "a199ab75-101a-0084-3625-4c57a8000000",
<<<<<<< HEAD
        "x-ms-version": "2020-12-06"
=======
        "x-ms-version": "2021-02-12"
>>>>>>> 7e782c87
      },
      "ResponseBody": []
    },
    {
      "RequestUri": "https://amandacanary.file.core.windows.net/test-share-4ce2f46a-3f09-e58f-ea7b-3905bdb582a6?restype=share",
      "RequestMethod": "GET",
      "RequestHeaders": {
        "Accept": "application/xml",
        "Authorization": "Sanitized",
        "traceparent": "00-39b1d79a5611454a973be1ed74a544ad-c21290f5b7547045-00",
        "User-Agent": [
          "azsdk-net-Storage.Files.Shares/12.7.0-alpha.20210518.1",
          "(.NET Core 4.6.29916.01; Microsoft Windows 10.0.19042 )"
        ],
        "x-ms-client-request-id": "32de5421-369e-ba5d-c8e0-1c501d8b25aa",
        "x-ms-date": "Tue, 18 May 2021 20:40:06 GMT",
        "x-ms-return-client-request-id": "true",
<<<<<<< HEAD
        "x-ms-version": "2020-12-06"
=======
        "x-ms-version": "2021-02-12"
>>>>>>> 7e782c87
      },
      "RequestBody": null,
      "StatusCode": 200,
      "ResponseHeaders": {
        "Access-Control-Allow-Origin": "*",
        "Content-Length": "0",
        "Date": "Tue, 18 May 2021 20:40:05 GMT",
        "ETag": "\"0x8D91A3D1ED183AC\"",
        "Last-Modified": "Tue, 18 May 2021 20:40:06 GMT",
        "Server": [
          "Windows-Azure-File/1.0",
          "Microsoft-HTTPAPI/2.0"
        ],
        "x-ms-access-tier": "TransactionOptimized",
        "x-ms-access-tier-change-time": "Tue, 18 May 2021 20:40:06 GMT",
        "x-ms-client-request-id": "32de5421-369e-ba5d-c8e0-1c501d8b25aa",
        "x-ms-has-immutability-policy": "false",
        "x-ms-has-legal-hold": "false",
        "x-ms-lease-state": "available",
        "x-ms-lease-status": "unlocked",
        "x-ms-request-id": "a199ab76-101a-0084-3725-4c57a8000000",
        "x-ms-share-quota": "5",
<<<<<<< HEAD
        "x-ms-version": "2020-12-06"
=======
        "x-ms-version": "2021-02-12"
>>>>>>> 7e782c87
      },
      "ResponseBody": []
    },
    {
      "RequestUri": "https://amandacanary.file.core.windows.net/test-share-4ce2f46a-3f09-e58f-ea7b-3905bdb582a6?restype=share",
      "RequestMethod": "DELETE",
      "RequestHeaders": {
        "Accept": "application/xml",
        "Authorization": "Sanitized",
        "traceparent": "00-5de12bdb1c5a9e4aad1db07130eaa35b-26a61fe85997924a-00",
        "User-Agent": [
          "azsdk-net-Storage.Files.Shares/12.7.0-alpha.20210518.1",
          "(.NET Core 4.6.29916.01; Microsoft Windows 10.0.19042 )"
        ],
        "x-ms-client-request-id": "8ccd152c-c37a-bd2b-45b3-a490109bf435",
        "x-ms-date": "Tue, 18 May 2021 20:40:06 GMT",
        "x-ms-delete-snapshots": "include",
        "x-ms-return-client-request-id": "true",
<<<<<<< HEAD
        "x-ms-version": "2020-12-06"
=======
        "x-ms-version": "2021-02-12"
>>>>>>> 7e782c87
      },
      "RequestBody": null,
      "StatusCode": 202,
      "ResponseHeaders": {
        "Content-Length": "0",
        "Date": "Tue, 18 May 2021 20:40:05 GMT",
        "Server": [
          "Windows-Azure-File/1.0",
          "Microsoft-HTTPAPI/2.0"
        ],
        "x-ms-client-request-id": "8ccd152c-c37a-bd2b-45b3-a490109bf435",
        "x-ms-request-id": "a199ab77-101a-0084-3825-4c57a8000000",
<<<<<<< HEAD
        "x-ms-version": "2020-12-06"
=======
        "x-ms-version": "2021-02-12"
>>>>>>> 7e782c87
      },
      "ResponseBody": []
    }
  ],
  "Variables": {
    "RandomSeed": "130336556",
    "Storage_TestConfigDefault": "ProductionTenant\namandacanary\nU2FuaXRpemVk\nhttps://amandacanary.blob.core.windows.net\nhttps://amandacanary.file.core.windows.net\nhttps://amandacanary.queue.core.windows.net\nhttps://amandacanary.table.core.windows.net\n\n\n\n\nhttps://amandacanary-secondary.blob.core.windows.net\nhttps://amandacanary-secondary.file.core.windows.net\nhttps://amandacanary-secondary.queue.core.windows.net\nhttps://amandacanary-secondary.table.core.windows.net\n\nSanitized\n\n\nCloud\nBlobEndpoint=https://amandacanary.blob.core.windows.net/;QueueEndpoint=https://amandacanary.queue.core.windows.net/;FileEndpoint=https://amandacanary.file.core.windows.net/;BlobSecondaryEndpoint=https://amandacanary-secondary.blob.core.windows.net/;QueueSecondaryEndpoint=https://amandacanary-secondary.queue.core.windows.net/;FileSecondaryEndpoint=https://amandacanary-secondary.file.core.windows.net/;AccountName=amandacanary;AccountKey=Kg==;\ntestscope1\n\n"
  }
}<|MERGE_RESOLUTION|>--- conflicted
+++ resolved
@@ -14,11 +14,7 @@
         "x-ms-client-request-id": "dd9c3b9f-19ee-a144-1e18-84978805b876",
         "x-ms-date": "Tue, 18 May 2021 20:40:05 GMT",
         "x-ms-return-client-request-id": "true",
-<<<<<<< HEAD
-        "x-ms-version": "2020-12-06"
-=======
         "x-ms-version": "2021-02-12"
->>>>>>> 7e782c87
       },
       "RequestBody": null,
       "StatusCode": 201,
@@ -33,11 +29,7 @@
         ],
         "x-ms-client-request-id": "dd9c3b9f-19ee-a144-1e18-84978805b876",
         "x-ms-request-id": "a199ab72-101a-0084-3525-4c57a8000000",
-<<<<<<< HEAD
-        "x-ms-version": "2020-12-06"
-=======
         "x-ms-version": "2021-02-12"
->>>>>>> 7e782c87
       },
       "ResponseBody": []
     },
@@ -56,11 +48,7 @@
         "x-ms-date": "Tue, 18 May 2021 20:40:06 GMT",
         "x-ms-return-client-request-id": "true",
         "x-ms-share-quota": "5",
-<<<<<<< HEAD
-        "x-ms-version": "2020-12-06"
-=======
         "x-ms-version": "2021-02-12"
->>>>>>> 7e782c87
       },
       "RequestBody": null,
       "StatusCode": 200,
@@ -75,11 +63,7 @@
         ],
         "x-ms-client-request-id": "816655b8-a418-68b8-79a7-70efe059f6ca",
         "x-ms-request-id": "a199ab75-101a-0084-3625-4c57a8000000",
-<<<<<<< HEAD
-        "x-ms-version": "2020-12-06"
-=======
         "x-ms-version": "2021-02-12"
->>>>>>> 7e782c87
       },
       "ResponseBody": []
     },
@@ -97,11 +81,7 @@
         "x-ms-client-request-id": "32de5421-369e-ba5d-c8e0-1c501d8b25aa",
         "x-ms-date": "Tue, 18 May 2021 20:40:06 GMT",
         "x-ms-return-client-request-id": "true",
-<<<<<<< HEAD
-        "x-ms-version": "2020-12-06"
-=======
         "x-ms-version": "2021-02-12"
->>>>>>> 7e782c87
       },
       "RequestBody": null,
       "StatusCode": 200,
@@ -124,11 +104,7 @@
         "x-ms-lease-status": "unlocked",
         "x-ms-request-id": "a199ab76-101a-0084-3725-4c57a8000000",
         "x-ms-share-quota": "5",
-<<<<<<< HEAD
-        "x-ms-version": "2020-12-06"
-=======
         "x-ms-version": "2021-02-12"
->>>>>>> 7e782c87
       },
       "ResponseBody": []
     },
@@ -147,11 +123,7 @@
         "x-ms-date": "Tue, 18 May 2021 20:40:06 GMT",
         "x-ms-delete-snapshots": "include",
         "x-ms-return-client-request-id": "true",
-<<<<<<< HEAD
-        "x-ms-version": "2020-12-06"
-=======
         "x-ms-version": "2021-02-12"
->>>>>>> 7e782c87
       },
       "RequestBody": null,
       "StatusCode": 202,
@@ -164,11 +136,7 @@
         ],
         "x-ms-client-request-id": "8ccd152c-c37a-bd2b-45b3-a490109bf435",
         "x-ms-request-id": "a199ab77-101a-0084-3825-4c57a8000000",
-<<<<<<< HEAD
-        "x-ms-version": "2020-12-06"
-=======
         "x-ms-version": "2021-02-12"
->>>>>>> 7e782c87
       },
       "ResponseBody": []
     }
