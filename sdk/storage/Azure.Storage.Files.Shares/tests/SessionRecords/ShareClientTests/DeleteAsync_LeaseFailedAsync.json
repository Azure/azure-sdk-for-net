--- conflicted
+++ resolved
@@ -1,40 +1,35 @@
-{
+﻿{
   "Entries": [
     {
       "RequestUri": "https://seanmcccanary3.file.core.windows.net/test-share-451175bc-82ef-a698-f513-a666fd511050?restype=share",
       "RequestMethod": "PUT",
       "RequestHeaders": {
-        "Accept": "application/xml",
         "Authorization": "Sanitized",
-        "traceparent": "00-c9e9e4d5f735f74c8b2a484fe6869758-30f9c1ee8a753340-00",
+        "traceparent": "00-a3876367662e9344a46edb5a1095a780-c0288427ccb14847-00",
         "User-Agent": [
-          "azsdk-net-Storage.Files.Shares/12.7.0-alpha.20210121.1",
-          "(.NET 5.0.2; Microsoft Windows 10.0.19042)"
+          "azsdk-net-Storage.Files.Shares/12.5.0-alpha.20201013.1",
+          "(.NET Core 4.6.29220.03; Microsoft Windows 10.0.19042 )"
         ],
         "x-ms-client-request-id": "641ff660-d192-0c28-fd0d-44882dd5e1f2",
-        "x-ms-date": "Thu, 21 Jan 2021 20:45:42 GMT",
+        "x-ms-date": "Tue, 13 Oct 2020 15:22:49 GMT",
         "x-ms-return-client-request-id": "true",
-        "x-ms-version": "2020-06-12"
+        "x-ms-version": "2020-06-12",
+        "Accept": "application/xml"
       },
       "RequestBody": null,
       "StatusCode": 201,
       "ResponseHeaders": {
         "Content-Length": "0",
-        "Date": "Thu, 21 Jan 2021 20:45:42 GMT",
-        "ETag": "\u00220x8D8BE4D8509FE51\u0022",
-        "Last-Modified": "Thu, 21 Jan 2021 20:45:42 GMT",
+        "Date": "Tue, 13 Oct 2020 15:22:51 GMT",
+        "ETag": "\"0x8D86F8BD9E0B0FA\"",
+        "Last-Modified": "Tue, 13 Oct 2020 15:22:51 GMT",
         "Server": [
           "Windows-Azure-File/1.0",
           "Microsoft-HTTPAPI/2.0"
         ],
         "x-ms-client-request-id": "641ff660-d192-0c28-fd0d-44882dd5e1f2",
-<<<<<<< HEAD
         "x-ms-request-id": "c3b30332-201a-007e-7e74-a14a85000000",
         "x-ms-version": "2020-06-12"
-=======
-        "x-ms-request-id": "ca882352-601a-000d-3336-f01216000000",
-        "x-ms-version": "2020-04-08"
->>>>>>> ac24a13f
       },
       "ResponseBody": []
     },
@@ -42,80 +37,70 @@
       "RequestUri": "https://seanmcccanary3.file.core.windows.net/test-share-451175bc-82ef-a698-f513-a666fd511050?restype=share",
       "RequestMethod": "DELETE",
       "RequestHeaders": {
-        "Accept": "application/xml",
         "Authorization": "Sanitized",
-        "traceparent": "00-9f5ea277afda9f4aad15f9c99bdd9ec2-c4e5731bdd6dc142-00",
+        "traceparent": "00-b61d09440964b94f8db586005dcfb8b9-95e7d0ea974c734a-00",
         "User-Agent": [
-          "azsdk-net-Storage.Files.Shares/12.7.0-alpha.20210121.1",
-          "(.NET 5.0.2; Microsoft Windows 10.0.19042)"
+          "azsdk-net-Storage.Files.Shares/12.5.0-alpha.20201013.1",
+          "(.NET Core 4.6.29220.03; Microsoft Windows 10.0.19042 )"
         ],
         "x-ms-client-request-id": "295ac73e-7c00-86c2-279b-901dde5943b1",
-        "x-ms-date": "Thu, 21 Jan 2021 20:45:43 GMT",
+        "x-ms-date": "Tue, 13 Oct 2020 15:22:51 GMT",
         "x-ms-delete-snapshots": "include",
         "x-ms-lease-id": "bb7195f2-dafc-84cf-d475-f2cfc84ce683",
         "x-ms-return-client-request-id": "true",
-        "x-ms-version": "2020-06-12"
+        "x-ms-version": "2020-06-12",
+        "Accept": "application/xml"
       },
       "RequestBody": null,
       "StatusCode": 412,
       "ResponseHeaders": {
         "Content-Length": "252",
         "Content-Type": "application/xml",
-        "Date": "Thu, 21 Jan 2021 20:45:42 GMT",
+        "Date": "Tue, 13 Oct 2020 15:22:51 GMT",
         "Server": [
           "Windows-Azure-File/1.0",
           "Microsoft-HTTPAPI/2.0"
         ],
         "x-ms-client-request-id": "295ac73e-7c00-86c2-279b-901dde5943b1",
         "x-ms-error-code": "LeaseNotPresentWithContainerOperation",
-<<<<<<< HEAD
         "x-ms-request-id": "c3b3033a-201a-007e-0374-a14a85000000",
         "x-ms-version": "2020-06-12"
-=======
-        "x-ms-request-id": "ca882356-601a-000d-3536-f01216000000",
-        "x-ms-version": "2020-04-08"
->>>>>>> ac24a13f
       },
       "ResponseBody": [
-        "\uFEFF\u003C?xml version=\u00221.0\u0022 encoding=\u0022utf-8\u0022?\u003E\u003CError\u003E\u003CCode\u003ELeaseNotPresentWithContainerOperation\u003C/Code\u003E\u003CMessage\u003EThere is currently no lease on the file share.\n",
-        "RequestId:ca882356-601a-000d-3536-f01216000000\n",
-        "Time:2021-01-21T20:45:42.7409559Z\u003C/Message\u003E\u003C/Error\u003E"
+        "﻿<?xml version=\"1.0\" encoding=\"utf-8\"?><Error><Code>LeaseNotPresentWithContainerOperation</Code><Message>There is currently no lease on the file share.\n",
+        "RequestId:c3b3033a-201a-007e-0374-a14a85000000\n",
+        "Time:2020-10-13T15:22:52.2906185Z</Message></Error>"
       ]
     },
     {
       "RequestUri": "https://seanmcccanary3.file.core.windows.net/test-share-451175bc-82ef-a698-f513-a666fd511050?restype=share",
       "RequestMethod": "DELETE",
       "RequestHeaders": {
-        "Accept": "application/xml",
         "Authorization": "Sanitized",
-        "traceparent": "00-c0cc6e6da1e54a45b678a0941ef355ca-49952ae72ef36442-00",
+        "traceparent": "00-2d68a725db0d894592a8fd0668bcffe9-7c3d7df847e78243-00",
         "User-Agent": [
-          "azsdk-net-Storage.Files.Shares/12.7.0-alpha.20210121.1",
-          "(.NET 5.0.2; Microsoft Windows 10.0.19042)"
+          "azsdk-net-Storage.Files.Shares/12.5.0-alpha.20201013.1",
+          "(.NET Core 4.6.29220.03; Microsoft Windows 10.0.19042 )"
         ],
         "x-ms-client-request-id": "01917405-bcf2-5f83-2380-df961ba19a94",
-        "x-ms-date": "Thu, 21 Jan 2021 20:45:43 GMT",
+        "x-ms-date": "Tue, 13 Oct 2020 15:22:51 GMT",
         "x-ms-delete-snapshots": "include",
         "x-ms-return-client-request-id": "true",
-        "x-ms-version": "2020-06-12"
+        "x-ms-version": "2020-06-12",
+        "Accept": "application/xml"
       },
       "RequestBody": null,
       "StatusCode": 202,
       "ResponseHeaders": {
         "Content-Length": "0",
-        "Date": "Thu, 21 Jan 2021 20:45:42 GMT",
+        "Date": "Tue, 13 Oct 2020 15:22:51 GMT",
         "Server": [
           "Windows-Azure-File/1.0",
           "Microsoft-HTTPAPI/2.0"
         ],
         "x-ms-client-request-id": "01917405-bcf2-5f83-2380-df961ba19a94",
-<<<<<<< HEAD
         "x-ms-request-id": "c3b3033b-201a-007e-0474-a14a85000000",
         "x-ms-version": "2020-06-12"
-=======
-        "x-ms-request-id": "ca882358-601a-000d-3736-f01216000000",
-        "x-ms-version": "2020-04-08"
->>>>>>> ac24a13f
       },
       "ResponseBody": []
     }
