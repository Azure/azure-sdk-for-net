﻿{
  "Entries": [
    {
      "RequestUri": "https://seanmcccanary3.file.core.windows.net/test-share-451175bc-82ef-a698-f513-a666fd511050?restype=share",
      "RequestMethod": "PUT",
      "RequestHeaders": {
        "Authorization": "Sanitized",
        "traceparent": "00-a3876367662e9344a46edb5a1095a780-c0288427ccb14847-00",
        "User-Agent": [
          "azsdk-net-Storage.Files.Shares/12.5.0-alpha.20201013.1",
          "(.NET Core 4.6.29220.03; Microsoft Windows 10.0.19042 )"
        ],
        "x-ms-client-request-id": "641ff660-d192-0c28-fd0d-44882dd5e1f2",
        "x-ms-date": "Tue, 13 Oct 2020 15:22:49 GMT",
        "x-ms-return-client-request-id": "true",
<<<<<<< HEAD
        "x-ms-version": "2020-12-06",
=======
        "x-ms-version": "2021-02-12",
>>>>>>> 7e782c87
        "Accept": "application/xml"
      },
      "RequestBody": null,
      "StatusCode": 201,
      "ResponseHeaders": {
        "Content-Length": "0",
        "Date": "Tue, 13 Oct 2020 15:22:51 GMT",
        "ETag": "\"0x8D86F8BD9E0B0FA\"",
        "Last-Modified": "Tue, 13 Oct 2020 15:22:51 GMT",
        "Server": [
          "Windows-Azure-File/1.0",
          "Microsoft-HTTPAPI/2.0"
        ],
        "x-ms-client-request-id": "641ff660-d192-0c28-fd0d-44882dd5e1f2",
        "x-ms-request-id": "c3b30332-201a-007e-7e74-a14a85000000",
<<<<<<< HEAD
        "x-ms-version": "2020-12-06"
=======
        "x-ms-version": "2021-02-12"
>>>>>>> 7e782c87
      },
      "ResponseBody": []
    },
    {
      "RequestUri": "https://seanmcccanary3.file.core.windows.net/test-share-451175bc-82ef-a698-f513-a666fd511050?restype=share",
      "RequestMethod": "DELETE",
      "RequestHeaders": {
        "Authorization": "Sanitized",
        "traceparent": "00-b61d09440964b94f8db586005dcfb8b9-95e7d0ea974c734a-00",
        "User-Agent": [
          "azsdk-net-Storage.Files.Shares/12.5.0-alpha.20201013.1",
          "(.NET Core 4.6.29220.03; Microsoft Windows 10.0.19042 )"
        ],
        "x-ms-client-request-id": "295ac73e-7c00-86c2-279b-901dde5943b1",
        "x-ms-date": "Tue, 13 Oct 2020 15:22:51 GMT",
        "x-ms-delete-snapshots": "include",
        "x-ms-lease-id": "bb7195f2-dafc-84cf-d475-f2cfc84ce683",
        "x-ms-return-client-request-id": "true",
<<<<<<< HEAD
        "x-ms-version": "2020-12-06",
=======
        "x-ms-version": "2021-02-12",
>>>>>>> 7e782c87
        "Accept": "application/xml"
      },
      "RequestBody": null,
      "StatusCode": 412,
      "ResponseHeaders": {
        "Content-Length": "252",
        "Content-Type": "application/xml",
        "Date": "Tue, 13 Oct 2020 15:22:51 GMT",
        "Server": [
          "Windows-Azure-File/1.0",
          "Microsoft-HTTPAPI/2.0"
        ],
        "x-ms-client-request-id": "295ac73e-7c00-86c2-279b-901dde5943b1",
        "x-ms-error-code": "LeaseNotPresentWithContainerOperation",
        "x-ms-request-id": "c3b3033a-201a-007e-0374-a14a85000000",
<<<<<<< HEAD
        "x-ms-version": "2020-12-06"
=======
        "x-ms-version": "2021-02-12"
>>>>>>> 7e782c87
      },
      "ResponseBody": [
        "﻿<?xml version=\"1.0\" encoding=\"utf-8\"?><Error><Code>LeaseNotPresentWithContainerOperation</Code><Message>There is currently no lease on the file share.\n",
        "RequestId:c3b3033a-201a-007e-0374-a14a85000000\n",
        "Time:2020-10-13T15:22:52.2906185Z</Message></Error>"
      ]
    },
    {
      "RequestUri": "https://seanmcccanary3.file.core.windows.net/test-share-451175bc-82ef-a698-f513-a666fd511050?restype=share",
      "RequestMethod": "DELETE",
      "RequestHeaders": {
        "Authorization": "Sanitized",
        "traceparent": "00-2d68a725db0d894592a8fd0668bcffe9-7c3d7df847e78243-00",
        "User-Agent": [
          "azsdk-net-Storage.Files.Shares/12.5.0-alpha.20201013.1",
          "(.NET Core 4.6.29220.03; Microsoft Windows 10.0.19042 )"
        ],
        "x-ms-client-request-id": "01917405-bcf2-5f83-2380-df961ba19a94",
        "x-ms-date": "Tue, 13 Oct 2020 15:22:51 GMT",
        "x-ms-delete-snapshots": "include",
        "x-ms-return-client-request-id": "true",
<<<<<<< HEAD
        "x-ms-version": "2020-12-06",
=======
        "x-ms-version": "2021-02-12",
>>>>>>> 7e782c87
        "Accept": "application/xml"
      },
      "RequestBody": null,
      "StatusCode": 202,
      "ResponseHeaders": {
        "Content-Length": "0",
        "Date": "Tue, 13 Oct 2020 15:22:51 GMT",
        "Server": [
          "Windows-Azure-File/1.0",
          "Microsoft-HTTPAPI/2.0"
        ],
        "x-ms-client-request-id": "01917405-bcf2-5f83-2380-df961ba19a94",
        "x-ms-request-id": "c3b3033b-201a-007e-0474-a14a85000000",
<<<<<<< HEAD
        "x-ms-version": "2020-12-06"
=======
        "x-ms-version": "2021-02-12"
>>>>>>> 7e782c87
      },
      "ResponseBody": []
    }
  ],
  "Variables": {
    "RandomSeed": "211026567",
    "Storage_TestConfigDefault": "ProductionTenant\nseanmcccanary3\nU2FuaXRpemVk\nhttps://seanmcccanary3.blob.core.windows.net\nhttps://seanmcccanary3.file.core.windows.net\nhttps://seanmcccanary3.queue.core.windows.net\nhttps://seanmcccanary3.table.core.windows.net\n\n\n\n\nhttps://seanmcccanary3-secondary.blob.core.windows.net\nhttps://seanmcccanary3-secondary.file.core.windows.net\nhttps://seanmcccanary3-secondary.queue.core.windows.net\nhttps://seanmcccanary3-secondary.table.core.windows.net\n\nSanitized\n\n\nCloud\nBlobEndpoint=https://seanmcccanary3.blob.core.windows.net/;QueueEndpoint=https://seanmcccanary3.queue.core.windows.net/;FileEndpoint=https://seanmcccanary3.file.core.windows.net/;BlobSecondaryEndpoint=https://seanmcccanary3-secondary.blob.core.windows.net/;QueueSecondaryEndpoint=https://seanmcccanary3-secondary.queue.core.windows.net/;FileSecondaryEndpoint=https://seanmcccanary3-secondary.file.core.windows.net/;AccountName=seanmcccanary3;AccountKey=Kg==;\nseanscope1\n\n"
  }
}<|MERGE_RESOLUTION|>--- conflicted
+++ resolved
@@ -13,11 +13,7 @@
         "x-ms-client-request-id": "641ff660-d192-0c28-fd0d-44882dd5e1f2",
         "x-ms-date": "Tue, 13 Oct 2020 15:22:49 GMT",
         "x-ms-return-client-request-id": "true",
-<<<<<<< HEAD
-        "x-ms-version": "2020-12-06",
-=======
         "x-ms-version": "2021-02-12",
->>>>>>> 7e782c87
         "Accept": "application/xml"
       },
       "RequestBody": null,
@@ -33,11 +29,7 @@
         ],
         "x-ms-client-request-id": "641ff660-d192-0c28-fd0d-44882dd5e1f2",
         "x-ms-request-id": "c3b30332-201a-007e-7e74-a14a85000000",
-<<<<<<< HEAD
-        "x-ms-version": "2020-12-06"
-=======
         "x-ms-version": "2021-02-12"
->>>>>>> 7e782c87
       },
       "ResponseBody": []
     },
@@ -56,11 +48,7 @@
         "x-ms-delete-snapshots": "include",
         "x-ms-lease-id": "bb7195f2-dafc-84cf-d475-f2cfc84ce683",
         "x-ms-return-client-request-id": "true",
-<<<<<<< HEAD
-        "x-ms-version": "2020-12-06",
-=======
         "x-ms-version": "2021-02-12",
->>>>>>> 7e782c87
         "Accept": "application/xml"
       },
       "RequestBody": null,
@@ -76,11 +64,7 @@
         "x-ms-client-request-id": "295ac73e-7c00-86c2-279b-901dde5943b1",
         "x-ms-error-code": "LeaseNotPresentWithContainerOperation",
         "x-ms-request-id": "c3b3033a-201a-007e-0374-a14a85000000",
-<<<<<<< HEAD
-        "x-ms-version": "2020-12-06"
-=======
         "x-ms-version": "2021-02-12"
->>>>>>> 7e782c87
       },
       "ResponseBody": [
         "﻿<?xml version=\"1.0\" encoding=\"utf-8\"?><Error><Code>LeaseNotPresentWithContainerOperation</Code><Message>There is currently no lease on the file share.\n",
@@ -102,11 +86,7 @@
         "x-ms-date": "Tue, 13 Oct 2020 15:22:51 GMT",
         "x-ms-delete-snapshots": "include",
         "x-ms-return-client-request-id": "true",
-<<<<<<< HEAD
-        "x-ms-version": "2020-12-06",
-=======
         "x-ms-version": "2021-02-12",
->>>>>>> 7e782c87
         "Accept": "application/xml"
       },
       "RequestBody": null,
@@ -120,11 +100,7 @@
         ],
         "x-ms-client-request-id": "01917405-bcf2-5f83-2380-df961ba19a94",
         "x-ms-request-id": "c3b3033b-201a-007e-0474-a14a85000000",
-<<<<<<< HEAD
-        "x-ms-version": "2020-12-06"
-=======
         "x-ms-version": "2021-02-12"
->>>>>>> 7e782c87
       },
       "ResponseBody": []
     }
