{
  "Entries": [
    {
      "RequestUri": "https://seanmcccanary3.file.core.windows.net/test-share-d43706fb-f36d-deef-8a7a-a00beaf43269?restype=share",
      "RequestMethod": "PUT",
      "RequestHeaders": {
        "Accept": "application/xml",
        "Authorization": "Sanitized",
        "traceparent": "00-ce3b63b85a7bd145800e34c515f79488-ca7b8f18d0eee846-00",
        "User-Agent": [
          "azsdk-net-Storage.Files.Shares/12.7.0-alpha.20210121.1",
          "(.NET 5.0.2; Microsoft Windows 10.0.19042)"
        ],
        "x-ms-client-request-id": "d9c8db5d-0a8c-3f94-f9ef-063b5c4472ae",
        "x-ms-date": "Thu, 21 Jan 2021 20:44:51 GMT",
        "x-ms-return-client-request-id": "true",
        "x-ms-version": "2020-06-12"
      },
      "RequestBody": null,
      "StatusCode": 201,
      "ResponseHeaders": {
        "Content-Length": "0",
        "Date": "Thu, 21 Jan 2021 20:44:51 GMT",
        "ETag": "\u00220x8D8BE4D66BBFC97\u0022",
        "Last-Modified": "Thu, 21 Jan 2021 20:44:51 GMT",
        "Server": [
          "Windows-Azure-File/1.0",
          "Microsoft-HTTPAPI/2.0"
        ],
        "x-ms-client-request-id": "d9c8db5d-0a8c-3f94-f9ef-063b5c4472ae",
<<<<<<< HEAD
        "x-ms-request-id": "f6f27220-b01a-0049-5b80-a2d369000000",
        "x-ms-version": "2020-06-12"
=======
        "x-ms-request-id": "06af87f4-a01a-002d-6736-f069b1000000",
        "x-ms-version": "2020-04-08"
>>>>>>> ac24a13f
      },
      "ResponseBody": []
    },
    {
      "RequestUri": "https://seanmcccanary3.file.core.windows.net/test-share-d43706fb-f36d-deef-8a7a-a00beaf43269?restype=share",
      "RequestMethod": "DELETE",
      "RequestHeaders": {
        "Accept": "application/xml",
        "Authorization": "Sanitized",
        "traceparent": "00-79e8675a00f66141acbceed2b80626a2-015936714592404d-00",
        "User-Agent": [
          "azsdk-net-Storage.Files.Shares/12.7.0-alpha.20210121.1",
          "(.NET 5.0.2; Microsoft Windows 10.0.19042)"
        ],
        "x-ms-client-request-id": "0faec56b-592b-8ddc-61ba-3ae9f1a16519",
        "x-ms-date": "Thu, 21 Jan 2021 20:44:52 GMT",
        "x-ms-delete-snapshots": "include",
        "x-ms-return-client-request-id": "true",
        "x-ms-version": "2020-06-12"
      },
      "RequestBody": null,
      "StatusCode": 202,
      "ResponseHeaders": {
        "Content-Length": "0",
        "Date": "Thu, 21 Jan 2021 20:44:51 GMT",
        "Server": [
          "Windows-Azure-File/1.0",
          "Microsoft-HTTPAPI/2.0"
        ],
        "x-ms-client-request-id": "0faec56b-592b-8ddc-61ba-3ae9f1a16519",
<<<<<<< HEAD
        "x-ms-request-id": "f6f27223-b01a-0049-5c80-a2d369000000",
        "x-ms-version": "2020-06-12"
=======
        "x-ms-request-id": "06af87f7-a01a-002d-6836-f069b1000000",
        "x-ms-version": "2020-04-08"
>>>>>>> ac24a13f
      },
      "ResponseBody": []
    }
  ],
  "Variables": {
    "RandomSeed": "1627714530",
    "Storage_TestConfigDefault": "ProductionTenant\nseanmcccanary3\nU2FuaXRpemVk\nhttps://seanmcccanary3.blob.core.windows.net\nhttps://seanmcccanary3.file.core.windows.net\nhttps://seanmcccanary3.queue.core.windows.net\nhttps://seanmcccanary3.table.core.windows.net\n\n\n\n\nhttps://seanmcccanary3-secondary.blob.core.windows.net\nhttps://seanmcccanary3-secondary.file.core.windows.net\nhttps://seanmcccanary3-secondary.queue.core.windows.net\nhttps://seanmcccanary3-secondary.table.core.windows.net\n\nSanitized\n\n\nCloud\nBlobEndpoint=https://seanmcccanary3.blob.core.windows.net/;QueueEndpoint=https://seanmcccanary3.queue.core.windows.net/;FileEndpoint=https://seanmcccanary3.file.core.windows.net/;BlobSecondaryEndpoint=https://seanmcccanary3-secondary.blob.core.windows.net/;QueueSecondaryEndpoint=https://seanmcccanary3-secondary.queue.core.windows.net/;FileSecondaryEndpoint=https://seanmcccanary3-secondary.file.core.windows.net/;AccountName=seanmcccanary3;AccountKey=Kg==;\nseanscope1"
  }
}<|MERGE_RESOLUTION|>--- conflicted
+++ resolved
@@ -1,83 +1,73 @@
-{
+﻿{
   "Entries": [
     {
-      "RequestUri": "https://seanmcccanary3.file.core.windows.net/test-share-d43706fb-f36d-deef-8a7a-a00beaf43269?restype=share",
+      "RequestUri": "https://seanmcccanada.file.core.windows.net/test-share-d43706fb-f36d-deef-8a7a-a00beaf43269?restype=share",
       "RequestMethod": "PUT",
       "RequestHeaders": {
-        "Accept": "application/xml",
         "Authorization": "Sanitized",
-        "traceparent": "00-ce3b63b85a7bd145800e34c515f79488-ca7b8f18d0eee846-00",
+        "traceparent": "00-ec6b762fc32e95459bf127c608727ba5-01531e9ae9a6654b-00",
         "User-Agent": [
-          "azsdk-net-Storage.Files.Shares/12.7.0-alpha.20210121.1",
-          "(.NET 5.0.2; Microsoft Windows 10.0.19042)"
+          "azsdk-net-Storage.Files.Shares/12.5.0-alpha.20201014.1",
+          "(.NET Core 4.6.29220.03; Microsoft Windows 10.0.19042 )"
         ],
         "x-ms-client-request-id": "d9c8db5d-0a8c-3f94-f9ef-063b5c4472ae",
-        "x-ms-date": "Thu, 21 Jan 2021 20:44:51 GMT",
+        "x-ms-date": "Wed, 14 Oct 2020 23:18:43 GMT",
         "x-ms-return-client-request-id": "true",
-        "x-ms-version": "2020-06-12"
+        "x-ms-version": "2020-06-12",
+        "Accept": "application/xml"
       },
       "RequestBody": null,
       "StatusCode": 201,
       "ResponseHeaders": {
         "Content-Length": "0",
-        "Date": "Thu, 21 Jan 2021 20:44:51 GMT",
-        "ETag": "\u00220x8D8BE4D66BBFC97\u0022",
-        "Last-Modified": "Thu, 21 Jan 2021 20:44:51 GMT",
+        "Date": "Wed, 14 Oct 2020 23:18:43 GMT",
+        "ETag": "\"0x8D870977EFB0FDF\"",
+        "Last-Modified": "Wed, 14 Oct 2020 23:18:44 GMT",
         "Server": [
           "Windows-Azure-File/1.0",
           "Microsoft-HTTPAPI/2.0"
         ],
         "x-ms-client-request-id": "d9c8db5d-0a8c-3f94-f9ef-063b5c4472ae",
-<<<<<<< HEAD
         "x-ms-request-id": "f6f27220-b01a-0049-5b80-a2d369000000",
         "x-ms-version": "2020-06-12"
-=======
-        "x-ms-request-id": "06af87f4-a01a-002d-6736-f069b1000000",
-        "x-ms-version": "2020-04-08"
->>>>>>> ac24a13f
       },
       "ResponseBody": []
     },
     {
-      "RequestUri": "https://seanmcccanary3.file.core.windows.net/test-share-d43706fb-f36d-deef-8a7a-a00beaf43269?restype=share",
+      "RequestUri": "https://seanmcccanada.file.core.windows.net/test-share-d43706fb-f36d-deef-8a7a-a00beaf43269?restype=share",
       "RequestMethod": "DELETE",
       "RequestHeaders": {
-        "Accept": "application/xml",
         "Authorization": "Sanitized",
-        "traceparent": "00-79e8675a00f66141acbceed2b80626a2-015936714592404d-00",
+        "traceparent": "00-77cff40431122d479fdfd34af3dc01d5-d35d6d59d2779e4b-00",
         "User-Agent": [
-          "azsdk-net-Storage.Files.Shares/12.7.0-alpha.20210121.1",
-          "(.NET 5.0.2; Microsoft Windows 10.0.19042)"
+          "azsdk-net-Storage.Files.Shares/12.5.0-alpha.20201014.1",
+          "(.NET Core 4.6.29220.03; Microsoft Windows 10.0.19042 )"
         ],
         "x-ms-client-request-id": "0faec56b-592b-8ddc-61ba-3ae9f1a16519",
-        "x-ms-date": "Thu, 21 Jan 2021 20:44:52 GMT",
+        "x-ms-date": "Wed, 14 Oct 2020 23:18:43 GMT",
         "x-ms-delete-snapshots": "include",
         "x-ms-return-client-request-id": "true",
-        "x-ms-version": "2020-06-12"
+        "x-ms-version": "2020-06-12",
+        "Accept": "application/xml"
       },
       "RequestBody": null,
       "StatusCode": 202,
       "ResponseHeaders": {
         "Content-Length": "0",
-        "Date": "Thu, 21 Jan 2021 20:44:51 GMT",
+        "Date": "Wed, 14 Oct 2020 23:18:44 GMT",
         "Server": [
           "Windows-Azure-File/1.0",
           "Microsoft-HTTPAPI/2.0"
         ],
         "x-ms-client-request-id": "0faec56b-592b-8ddc-61ba-3ae9f1a16519",
-<<<<<<< HEAD
         "x-ms-request-id": "f6f27223-b01a-0049-5c80-a2d369000000",
         "x-ms-version": "2020-06-12"
-=======
-        "x-ms-request-id": "06af87f7-a01a-002d-6836-f069b1000000",
-        "x-ms-version": "2020-04-08"
->>>>>>> ac24a13f
       },
       "ResponseBody": []
     }
   ],
   "Variables": {
     "RandomSeed": "1627714530",
-    "Storage_TestConfigDefault": "ProductionTenant\nseanmcccanary3\nU2FuaXRpemVk\nhttps://seanmcccanary3.blob.core.windows.net\nhttps://seanmcccanary3.file.core.windows.net\nhttps://seanmcccanary3.queue.core.windows.net\nhttps://seanmcccanary3.table.core.windows.net\n\n\n\n\nhttps://seanmcccanary3-secondary.blob.core.windows.net\nhttps://seanmcccanary3-secondary.file.core.windows.net\nhttps://seanmcccanary3-secondary.queue.core.windows.net\nhttps://seanmcccanary3-secondary.table.core.windows.net\n\nSanitized\n\n\nCloud\nBlobEndpoint=https://seanmcccanary3.blob.core.windows.net/;QueueEndpoint=https://seanmcccanary3.queue.core.windows.net/;FileEndpoint=https://seanmcccanary3.file.core.windows.net/;BlobSecondaryEndpoint=https://seanmcccanary3-secondary.blob.core.windows.net/;QueueSecondaryEndpoint=https://seanmcccanary3-secondary.queue.core.windows.net/;FileSecondaryEndpoint=https://seanmcccanary3-secondary.file.core.windows.net/;AccountName=seanmcccanary3;AccountKey=Kg==;\nseanscope1"
+    "Storage_TestConfigDefault": "ProductionTenant\nseanmcccanada\nU2FuaXRpemVk\nhttps://seanmcccanada.blob.core.windows.net\nhttps://seanmcccanada.file.core.windows.net\nhttps://seanmcccanada.queue.core.windows.net\nhttps://seanmcccanada.table.core.windows.net\n\n\n\n\nhttps://seanmcccanada-secondary.blob.core.windows.net\nhttps://seanmcccanada-secondary.file.core.windows.net\nhttps://seanmcccanada-secondary.queue.core.windows.net\nhttps://seanmcccanada-secondary.table.core.windows.net\n\nSanitized\n\n\nCloud\nBlobEndpoint=https://seanmcccanada.blob.core.windows.net/;QueueEndpoint=https://seanmcccanada.queue.core.windows.net/;FileEndpoint=https://seanmcccanada.file.core.windows.net/;BlobSecondaryEndpoint=https://seanmcccanada-secondary.blob.core.windows.net/;QueueSecondaryEndpoint=https://seanmcccanada-secondary.queue.core.windows.net/;FileSecondaryEndpoint=https://seanmcccanada-secondary.file.core.windows.net/;AccountName=seanmcccanada;AccountKey=Kg==;\nseanscope1"
   }
 }