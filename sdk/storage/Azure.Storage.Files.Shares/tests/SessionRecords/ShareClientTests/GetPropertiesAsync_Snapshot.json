{
  "Entries": [
    {
      "RequestUri": "https://seanmcccanary3.file.core.windows.net/test-share-71d16a0c-2440-9daa-a117-18b610147170?restype=share",
      "RequestMethod": "PUT",
      "RequestHeaders": {
        "Accept": "application/xml",
        "Authorization": "Sanitized",
        "traceparent": "00-cab390e8d2a4294da0fbb575e021d76c-27c274837dc79b47-00",
        "User-Agent": [
          "azsdk-net-Storage.Files.Shares/12.8.0-alpha.20210616.1",
          "(.NET 5.0.7; Microsoft Windows 10.0.19043)"
        ],
        "x-ms-client-request-id": "d6e85764-02f7-43b0-5eff-2def36be942d",
        "x-ms-date": "Wed, 16 Jun 2021 19:15:37 GMT",
        "x-ms-return-client-request-id": "true",
<<<<<<< HEAD
        "x-ms-version": "2020-12-06"
=======
        "x-ms-version": "2021-02-12"
>>>>>>> 7e782c87
      },
      "RequestBody": null,
      "StatusCode": 201,
      "ResponseHeaders": {
        "Content-Length": "0",
        "Date": "Wed, 16 Jun 2021 19:15:35 GMT",
        "ETag": "\u00220x8D930FB1F3B8EE5\u0022",
        "Last-Modified": "Wed, 16 Jun 2021 19:15:36 GMT",
        "Server": [
          "Windows-Azure-File/1.0",
          "Microsoft-HTTPAPI/2.0"
        ],
        "x-ms-client-request-id": "d6e85764-02f7-43b0-5eff-2def36be942d",
        "x-ms-request-id": "0f1ce939-f01a-006d-77e3-626e89000000",
<<<<<<< HEAD
        "x-ms-version": "2020-12-06"
=======
        "x-ms-version": "2021-02-12"
>>>>>>> 7e782c87
      },
      "ResponseBody": []
    },
    {
      "RequestUri": "https://seanmcccanary3.file.core.windows.net/test-share-71d16a0c-2440-9daa-a117-18b610147170?restype=share\u0026comp=snapshot",
      "RequestMethod": "PUT",
      "RequestHeaders": {
        "Accept": "application/xml",
        "Authorization": "Sanitized",
        "traceparent": "00-17e4058f92b24247a85db0339a083ada-053bde3606f87d48-00",
        "User-Agent": [
          "azsdk-net-Storage.Files.Shares/12.8.0-alpha.20210616.1",
          "(.NET 5.0.7; Microsoft Windows 10.0.19043)"
        ],
        "x-ms-client-request-id": "b85148d6-9a2c-4178-72ca-f61df833f824",
        "x-ms-date": "Wed, 16 Jun 2021 19:15:37 GMT",
        "x-ms-return-client-request-id": "true",
<<<<<<< HEAD
        "x-ms-version": "2020-12-06"
=======
        "x-ms-version": "2021-02-12"
>>>>>>> 7e782c87
      },
      "RequestBody": null,
      "StatusCode": 201,
      "ResponseHeaders": {
        "Content-Length": "0",
        "Date": "Wed, 16 Jun 2021 19:15:35 GMT",
        "ETag": "\u00220x8D930FB1F3B8EE5\u0022",
        "Last-Modified": "Wed, 16 Jun 2021 19:15:36 GMT",
        "Server": [
          "Windows-Azure-File/1.0",
          "Microsoft-HTTPAPI/2.0"
        ],
        "x-ms-client-request-id": "b85148d6-9a2c-4178-72ca-f61df833f824",
        "x-ms-request-id": "0f1ce93d-f01a-006d-7ae3-626e89000000",
        "x-ms-snapshot": "2021-06-16T19:15:36.0000000Z",
<<<<<<< HEAD
        "x-ms-version": "2020-12-06"
=======
        "x-ms-version": "2021-02-12"
>>>>>>> 7e782c87
      },
      "ResponseBody": []
    },
    {
      "RequestUri": "https://seanmcccanary3.file.core.windows.net/test-share-71d16a0c-2440-9daa-a117-18b610147170?sharesnapshot=2021-06-16T19:15:36.0000000Z\u0026restype=share",
      "RequestMethod": "GET",
      "RequestHeaders": {
        "Accept": "application/xml",
        "Authorization": "Sanitized",
        "traceparent": "00-3b2d5f168c6063478ccdc90006c44927-6d53e1e330103842-00",
        "User-Agent": [
          "azsdk-net-Storage.Files.Shares/12.8.0-alpha.20210616.1",
          "(.NET 5.0.7; Microsoft Windows 10.0.19043)"
        ],
        "x-ms-client-request-id": "ed18b5bb-dc6d-9201-a5fe-2b007cd7ed13",
        "x-ms-date": "Wed, 16 Jun 2021 19:15:37 GMT",
        "x-ms-return-client-request-id": "true",
<<<<<<< HEAD
        "x-ms-version": "2020-12-06"
=======
        "x-ms-version": "2021-02-12"
>>>>>>> 7e782c87
      },
      "RequestBody": null,
      "StatusCode": 200,
      "ResponseHeaders": {
        "Content-Length": "0",
        "Date": "Wed, 16 Jun 2021 19:15:36 GMT",
        "ETag": "\u00220x8D930FB1F3B8EE5\u0022",
        "Last-Modified": "Wed, 16 Jun 2021 19:15:36 GMT",
        "Server": [
          "Windows-Azure-File/1.0",
          "Microsoft-HTTPAPI/2.0"
        ],
        "x-ms-access-tier": "TransactionOptimized",
        "x-ms-access-tier-change-time": "Wed, 16 Jun 2021 19:15:36 GMT",
        "x-ms-client-request-id": "ed18b5bb-dc6d-9201-a5fe-2b007cd7ed13",
        "x-ms-has-immutability-policy": "false",
        "x-ms-has-legal-hold": "false",
        "x-ms-lease-state": "available",
        "x-ms-lease-status": "unlocked",
        "x-ms-request-id": "0f1ce942-f01a-006d-7ee3-626e89000000",
        "x-ms-share-quota": "5120",
<<<<<<< HEAD
        "x-ms-version": "2020-12-06"
=======
        "x-ms-version": "2021-02-12"
>>>>>>> 7e782c87
      },
      "ResponseBody": []
    },
    {
      "RequestUri": "https://seanmcccanary3.file.core.windows.net/test-share-71d16a0c-2440-9daa-a117-18b610147170?restype=share",
      "RequestMethod": "DELETE",
      "RequestHeaders": {
        "Accept": "application/xml",
        "Authorization": "Sanitized",
        "traceparent": "00-5e096bacc713064aa4c306bc15aa7cff-9eb0be09431eaa4a-00",
        "User-Agent": [
          "azsdk-net-Storage.Files.Shares/12.8.0-alpha.20210616.1",
          "(.NET 5.0.7; Microsoft Windows 10.0.19043)"
        ],
        "x-ms-client-request-id": "43615a15-0a1b-b5b7-6628-95ea7703748c",
        "x-ms-date": "Wed, 16 Jun 2021 19:15:37 GMT",
        "x-ms-delete-snapshots": "include",
        "x-ms-return-client-request-id": "true",
<<<<<<< HEAD
        "x-ms-version": "2020-12-06"
=======
        "x-ms-version": "2021-02-12"
>>>>>>> 7e782c87
      },
      "RequestBody": null,
      "StatusCode": 202,
      "ResponseHeaders": {
        "Content-Length": "0",
        "Date": "Wed, 16 Jun 2021 19:15:36 GMT",
        "Server": [
          "Windows-Azure-File/1.0",
          "Microsoft-HTTPAPI/2.0"
        ],
        "x-ms-client-request-id": "43615a15-0a1b-b5b7-6628-95ea7703748c",
        "x-ms-request-id": "0f1ce948-f01a-006d-02e3-626e89000000",
<<<<<<< HEAD
        "x-ms-version": "2020-12-06"
=======
        "x-ms-version": "2021-02-12"
>>>>>>> 7e782c87
      },
      "ResponseBody": []
    }
  ],
  "Variables": {
    "RandomSeed": "1016722739",
    "Storage_TestConfigDefault": "ProductionTenant\nseanmcccanary3\nU2FuaXRpemVk\nhttps://seanmcccanary3.blob.core.windows.net\nhttps://seanmcccanary3.file.core.windows.net\nhttps://seanmcccanary3.queue.core.windows.net\nhttps://seanmcccanary3.table.core.windows.net\n\n\n\n\nhttps://seanmcccanary3-secondary.blob.core.windows.net\nhttps://seanmcccanary3-secondary.file.core.windows.net\nhttps://seanmcccanary3-secondary.queue.core.windows.net\nhttps://seanmcccanary3-secondary.table.core.windows.net\n\nSanitized\n\n\nCloud\nBlobEndpoint=https://seanmcccanary3.blob.core.windows.net/;QueueEndpoint=https://seanmcccanary3.queue.core.windows.net/;FileEndpoint=https://seanmcccanary3.file.core.windows.net/;BlobSecondaryEndpoint=https://seanmcccanary3-secondary.blob.core.windows.net/;QueueSecondaryEndpoint=https://seanmcccanary3-secondary.queue.core.windows.net/;FileSecondaryEndpoint=https://seanmcccanary3-secondary.file.core.windows.net/;AccountName=seanmcccanary3;AccountKey=Kg==;\nseanscope1\n\n"
  }
}<|MERGE_RESOLUTION|>--- conflicted
+++ resolved
@@ -14,11 +14,7 @@
         "x-ms-client-request-id": "d6e85764-02f7-43b0-5eff-2def36be942d",
         "x-ms-date": "Wed, 16 Jun 2021 19:15:37 GMT",
         "x-ms-return-client-request-id": "true",
-<<<<<<< HEAD
-        "x-ms-version": "2020-12-06"
-=======
         "x-ms-version": "2021-02-12"
->>>>>>> 7e782c87
       },
       "RequestBody": null,
       "StatusCode": 201,
@@ -33,11 +29,7 @@
         ],
         "x-ms-client-request-id": "d6e85764-02f7-43b0-5eff-2def36be942d",
         "x-ms-request-id": "0f1ce939-f01a-006d-77e3-626e89000000",
-<<<<<<< HEAD
-        "x-ms-version": "2020-12-06"
-=======
         "x-ms-version": "2021-02-12"
->>>>>>> 7e782c87
       },
       "ResponseBody": []
     },
@@ -55,11 +47,7 @@
         "x-ms-client-request-id": "b85148d6-9a2c-4178-72ca-f61df833f824",
         "x-ms-date": "Wed, 16 Jun 2021 19:15:37 GMT",
         "x-ms-return-client-request-id": "true",
-<<<<<<< HEAD
-        "x-ms-version": "2020-12-06"
-=======
         "x-ms-version": "2021-02-12"
->>>>>>> 7e782c87
       },
       "RequestBody": null,
       "StatusCode": 201,
@@ -75,11 +63,7 @@
         "x-ms-client-request-id": "b85148d6-9a2c-4178-72ca-f61df833f824",
         "x-ms-request-id": "0f1ce93d-f01a-006d-7ae3-626e89000000",
         "x-ms-snapshot": "2021-06-16T19:15:36.0000000Z",
-<<<<<<< HEAD
-        "x-ms-version": "2020-12-06"
-=======
         "x-ms-version": "2021-02-12"
->>>>>>> 7e782c87
       },
       "ResponseBody": []
     },
@@ -97,11 +81,7 @@
         "x-ms-client-request-id": "ed18b5bb-dc6d-9201-a5fe-2b007cd7ed13",
         "x-ms-date": "Wed, 16 Jun 2021 19:15:37 GMT",
         "x-ms-return-client-request-id": "true",
-<<<<<<< HEAD
-        "x-ms-version": "2020-12-06"
-=======
         "x-ms-version": "2021-02-12"
->>>>>>> 7e782c87
       },
       "RequestBody": null,
       "StatusCode": 200,
@@ -123,11 +103,7 @@
         "x-ms-lease-status": "unlocked",
         "x-ms-request-id": "0f1ce942-f01a-006d-7ee3-626e89000000",
         "x-ms-share-quota": "5120",
-<<<<<<< HEAD
-        "x-ms-version": "2020-12-06"
-=======
         "x-ms-version": "2021-02-12"
->>>>>>> 7e782c87
       },
       "ResponseBody": []
     },
@@ -146,11 +122,7 @@
         "x-ms-date": "Wed, 16 Jun 2021 19:15:37 GMT",
         "x-ms-delete-snapshots": "include",
         "x-ms-return-client-request-id": "true",
-<<<<<<< HEAD
-        "x-ms-version": "2020-12-06"
-=======
         "x-ms-version": "2021-02-12"
->>>>>>> 7e782c87
       },
       "RequestBody": null,
       "StatusCode": 202,
@@ -163,11 +135,7 @@
         ],
         "x-ms-client-request-id": "43615a15-0a1b-b5b7-6628-95ea7703748c",
         "x-ms-request-id": "0f1ce948-f01a-006d-02e3-626e89000000",
-<<<<<<< HEAD
-        "x-ms-version": "2020-12-06"
-=======
         "x-ms-version": "2021-02-12"
->>>>>>> 7e782c87
       },
       "ResponseBody": []
     }
