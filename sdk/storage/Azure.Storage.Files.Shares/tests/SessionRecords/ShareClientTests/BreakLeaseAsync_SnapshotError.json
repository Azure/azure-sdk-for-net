--- conflicted
+++ resolved
@@ -6,13 +6,13 @@
       "RequestHeaders": {
         "Accept": "application/xml",
         "Authorization": "Sanitized",
-        "traceparent": "00-32b9132e4e94d0419fa21ac945194415-3eaef77b79e26d47-00",
+        "traceparent": "00-43ec3b9ec7ed084aa422e74336313c19-cc0c7b98fe583d4f-00",
         "User-Agent": [
-          "azsdk-net-Storage.Files.Shares/12.7.0-alpha.20210121.1",
+          "azsdk-net-Storage.Files.Shares/12.7.0-alpha.20210126.1",
           "(.NET 5.0.2; Microsoft Windows 10.0.19042)"
         ],
         "x-ms-client-request-id": "75c2f44d-0f10-ca06-67f4-a48df1860ca6",
-        "x-ms-date": "Thu, 21 Jan 2021 20:44:36 GMT",
+        "x-ms-date": "Tue, 26 Jan 2021 19:24:34 GMT",
         "x-ms-return-client-request-id": "true",
         "x-ms-version": "2020-06-12"
       },
@@ -20,21 +20,16 @@
       "StatusCode": 201,
       "ResponseHeaders": {
         "Content-Length": "0",
-        "Date": "Thu, 21 Jan 2021 20:44:36 GMT",
-        "ETag": "\u00220x8D8BE4D5DB49D42\u0022",
-        "Last-Modified": "Thu, 21 Jan 2021 20:44:36 GMT",
+        "Date": "Tue, 26 Jan 2021 19:24:32 GMT",
+        "ETag": "\u00220x8D8C23002E39355\u0022",
+        "Last-Modified": "Tue, 26 Jan 2021 19:24:33 GMT",
         "Server": [
           "Windows-Azure-File/1.0",
           "Microsoft-HTTPAPI/2.0"
         ],
         "x-ms-client-request-id": "75c2f44d-0f10-ca06-67f4-a48df1860ca6",
-<<<<<<< HEAD
-        "x-ms-request-id": "e3a18fed-901a-0009-5677-6b9f11000000",
+        "x-ms-request-id": "944f175c-b01a-0098-7518-f4faa3000000",
         "x-ms-version": "2020-06-12"
-=======
-        "x-ms-request-id": "505aaccb-401a-001a-0c36-f0bb1d000000",
-        "x-ms-version": "2020-04-08"
->>>>>>> ac24a13f
       },
       "ResponseBody": []
     },
@@ -44,13 +39,13 @@
       "RequestHeaders": {
         "Accept": "application/xml",
         "Authorization": "Sanitized",
-        "traceparent": "00-7f43e79a5d9b8542b50014b254e80989-1111622f198b5640-00",
+        "traceparent": "00-21c2443476ab52428e80d22b9f96edb2-c0a74025408fab4f-00",
         "User-Agent": [
-          "azsdk-net-Storage.Files.Shares/12.7.0-alpha.20210121.1",
+          "azsdk-net-Storage.Files.Shares/12.7.0-alpha.20210126.1",
           "(.NET 5.0.2; Microsoft Windows 10.0.19042)"
         ],
         "x-ms-client-request-id": "9b373d11-a97b-0033-9850-3460d57a83cd",
-        "x-ms-date": "Thu, 21 Jan 2021 20:44:37 GMT",
+        "x-ms-date": "Tue, 26 Jan 2021 19:24:34 GMT",
         "x-ms-lease-action": "break",
         "x-ms-return-client-request-id": "true",
         "x-ms-version": "2020-06-12"
@@ -60,25 +55,20 @@
       "ResponseHeaders": {
         "Content-Length": "217",
         "Content-Type": "application/xml",
-        "Date": "Thu, 21 Jan 2021 20:44:36 GMT",
+        "Date": "Tue, 26 Jan 2021 19:24:32 GMT",
         "Server": [
           "Windows-Azure-File/1.0",
           "Microsoft-HTTPAPI/2.0"
         ],
         "x-ms-client-request-id": "9b373d11-a97b-0033-9850-3460d57a83cd",
         "x-ms-error-code": "ShareNotFound",
-<<<<<<< HEAD
-        "x-ms-request-id": "e3a18ff4-901a-0009-5977-6b9f11000000",
+        "x-ms-request-id": "944f175f-b01a-0098-7618-f4faa3000000",
         "x-ms-version": "2020-06-12"
-=======
-        "x-ms-request-id": "505aacce-401a-001a-0d36-f0bb1d000000",
-        "x-ms-version": "2020-04-08"
->>>>>>> ac24a13f
       },
       "ResponseBody": [
         "\uFEFF\u003C?xml version=\u00221.0\u0022 encoding=\u0022utf-8\u0022?\u003E\u003CError\u003E\u003CCode\u003EShareNotFound\u003C/Code\u003E\u003CMessage\u003EThe specified share does not exist.\n",
-        "RequestId:505aacce-401a-001a-0d36-f0bb1d000000\n",
-        "Time:2021-01-21T20:44:36.7692875Z\u003C/Message\u003E\u003C/Error\u003E"
+        "RequestId:944f175f-b01a-0098-7618-f4faa3000000\n",
+        "Time:2021-01-26T19:24:33.6763575Z\u003C/Message\u003E\u003C/Error\u003E"
       ]
     },
     {
@@ -87,13 +77,13 @@
       "RequestHeaders": {
         "Accept": "application/xml",
         "Authorization": "Sanitized",
-        "traceparent": "00-8dd0c48f526de24b9a16a040a44bfb0a-b3afd8ec1ec5d04c-00",
+        "traceparent": "00-bf83e129646b0240b2fd77e259647a01-5c9ffcd2944f8f46-00",
         "User-Agent": [
-          "azsdk-net-Storage.Files.Shares/12.7.0-alpha.20210121.1",
+          "azsdk-net-Storage.Files.Shares/12.7.0-alpha.20210126.1",
           "(.NET 5.0.2; Microsoft Windows 10.0.19042)"
         ],
         "x-ms-client-request-id": "0a7bcb3c-a163-9a29-68b5-08d456f532f0",
-        "x-ms-date": "Thu, 21 Jan 2021 20:44:37 GMT",
+        "x-ms-date": "Tue, 26 Jan 2021 19:24:34 GMT",
         "x-ms-delete-snapshots": "include",
         "x-ms-return-client-request-id": "true",
         "x-ms-version": "2020-06-12"
@@ -102,19 +92,14 @@
       "StatusCode": 202,
       "ResponseHeaders": {
         "Content-Length": "0",
-        "Date": "Thu, 21 Jan 2021 20:44:36 GMT",
+        "Date": "Tue, 26 Jan 2021 19:24:32 GMT",
         "Server": [
           "Windows-Azure-File/1.0",
           "Microsoft-HTTPAPI/2.0"
         ],
         "x-ms-client-request-id": "0a7bcb3c-a163-9a29-68b5-08d456f532f0",
-<<<<<<< HEAD
-        "x-ms-request-id": "e3a18ff8-901a-0009-5a77-6b9f11000000",
+        "x-ms-request-id": "944f1760-b01a-0098-7718-f4faa3000000",
         "x-ms-version": "2020-06-12"
-=======
-        "x-ms-request-id": "505aaccf-401a-001a-0e36-f0bb1d000000",
-        "x-ms-version": "2020-04-08"
->>>>>>> ac24a13f
       },
       "ResponseBody": []
     }
