﻿{
  "Entries": [
    {
      "RequestUri": "https://seanmcccanary3.file.core.windows.net/test-share-2e14050f-2aaa-1351-2fba-be0394e7ff65?restype=share",
      "RequestMethod": "PUT",
      "RequestHeaders": {
        "Accept": "application/xml",
        "Authorization": "Sanitized",
        "traceparent": "00-43ec3b9ec7ed084aa422e74336313c19-cc0c7b98fe583d4f-00",
        "User-Agent": [
          "azsdk-net-Storage.Files.Shares/12.7.0-alpha.20210126.1",
          "(.NET 5.0.2; Microsoft Windows 10.0.19042)"
        ],
        "x-ms-client-request-id": "75c2f44d-0f10-ca06-67f4-a48df1860ca6",
        "x-ms-date": "Tue, 26 Jan 2021 19:24:34 GMT",
        "x-ms-return-client-request-id": "true",
<<<<<<< HEAD
        "x-ms-version": "2020-12-06"
=======
        "x-ms-version": "2021-02-12"
>>>>>>> 7e782c87
      },
      "RequestBody": null,
      "StatusCode": 201,
      "ResponseHeaders": {
        "Content-Length": "0",
        "Date": "Tue, 26 Jan 2021 19:24:32 GMT",
        "ETag": "\"0x8D8C23002E39355\"",
        "Last-Modified": "Tue, 26 Jan 2021 19:24:33 GMT",
        "Server": [
          "Windows-Azure-File/1.0",
          "Microsoft-HTTPAPI/2.0"
        ],
        "x-ms-client-request-id": "75c2f44d-0f10-ca06-67f4-a48df1860ca6",
        "x-ms-request-id": "944f175c-b01a-0098-7518-f4faa3000000",
<<<<<<< HEAD
        "x-ms-version": "2020-12-06"
=======
        "x-ms-version": "2021-02-12"
>>>>>>> 7e782c87
      },
      "ResponseBody": []
    },
    {
      "RequestUri": "https://seanmcccanary3.file.core.windows.net/test-share-2e14050f-2aaa-1351-2fba-be0394e7ff65?sharesnapshot=2020-08-05T22:10:47.0000000Z&comp=lease&restype=share",
      "RequestMethod": "PUT",
      "RequestHeaders": {
        "Accept": "application/xml",
        "Authorization": "Sanitized",
        "traceparent": "00-21c2443476ab52428e80d22b9f96edb2-c0a74025408fab4f-00",
        "User-Agent": [
          "azsdk-net-Storage.Files.Shares/12.7.0-alpha.20210126.1",
          "(.NET 5.0.2; Microsoft Windows 10.0.19042)"
        ],
        "x-ms-client-request-id": "9b373d11-a97b-0033-9850-3460d57a83cd",
        "x-ms-date": "Tue, 26 Jan 2021 19:24:34 GMT",
        "x-ms-lease-action": "break",
        "x-ms-return-client-request-id": "true",
<<<<<<< HEAD
        "x-ms-version": "2020-12-06"
=======
        "x-ms-version": "2021-02-12"
>>>>>>> 7e782c87
      },
      "RequestBody": null,
      "StatusCode": 404,
      "ResponseHeaders": {
        "Content-Length": "217",
        "Content-Type": "application/xml",
        "Date": "Tue, 26 Jan 2021 19:24:32 GMT",
        "Server": [
          "Windows-Azure-File/1.0",
          "Microsoft-HTTPAPI/2.0"
        ],
        "x-ms-client-request-id": "9b373d11-a97b-0033-9850-3460d57a83cd",
        "x-ms-error-code": "ShareNotFound",
        "x-ms-request-id": "944f175f-b01a-0098-7618-f4faa3000000",
<<<<<<< HEAD
        "x-ms-version": "2020-12-06"
=======
        "x-ms-version": "2021-02-12"
>>>>>>> 7e782c87
      },
      "ResponseBody": [
        "﻿<?xml version=\"1.0\" encoding=\"utf-8\"?><Error><Code>ShareNotFound</Code><Message>The specified share does not exist.\n",
        "RequestId:944f175f-b01a-0098-7618-f4faa3000000\n",
        "Time:2021-01-26T19:24:33.6763575Z</Message></Error>"
      ]
    },
    {
      "RequestUri": "https://seanmcccanary3.file.core.windows.net/test-share-2e14050f-2aaa-1351-2fba-be0394e7ff65?restype=share",
      "RequestMethod": "DELETE",
      "RequestHeaders": {
        "Accept": "application/xml",
        "Authorization": "Sanitized",
        "traceparent": "00-bf83e129646b0240b2fd77e259647a01-5c9ffcd2944f8f46-00",
        "User-Agent": [
          "azsdk-net-Storage.Files.Shares/12.7.0-alpha.20210126.1",
          "(.NET 5.0.2; Microsoft Windows 10.0.19042)"
        ],
        "x-ms-client-request-id": "0a7bcb3c-a163-9a29-68b5-08d456f532f0",
        "x-ms-date": "Tue, 26 Jan 2021 19:24:34 GMT",
        "x-ms-delete-snapshots": "include",
        "x-ms-return-client-request-id": "true",
<<<<<<< HEAD
        "x-ms-version": "2020-12-06"
=======
        "x-ms-version": "2021-02-12"
>>>>>>> 7e782c87
      },
      "RequestBody": null,
      "StatusCode": 202,
      "ResponseHeaders": {
        "Content-Length": "0",
        "Date": "Tue, 26 Jan 2021 19:24:32 GMT",
        "Server": [
          "Windows-Azure-File/1.0",
          "Microsoft-HTTPAPI/2.0"
        ],
        "x-ms-client-request-id": "0a7bcb3c-a163-9a29-68b5-08d456f532f0",
        "x-ms-request-id": "944f1760-b01a-0098-7718-f4faa3000000",
<<<<<<< HEAD
        "x-ms-version": "2020-12-06"
=======
        "x-ms-version": "2021-02-12"
>>>>>>> 7e782c87
      },
      "ResponseBody": []
    }
  ],
  "Variables": {
    "RandomSeed": "1361973434",
    "Storage_TestConfigDefault": "ProductionTenant\nseanmcccanary3\nU2FuaXRpemVk\nhttps://seanmcccanary3.blob.core.windows.net\nhttps://seanmcccanary3.file.core.windows.net\nhttps://seanmcccanary3.queue.core.windows.net\nhttps://seanmcccanary3.table.core.windows.net\n\n\n\n\nhttps://seanmcccanary3-secondary.blob.core.windows.net\nhttps://seanmcccanary3-secondary.file.core.windows.net\nhttps://seanmcccanary3-secondary.queue.core.windows.net\nhttps://seanmcccanary3-secondary.table.core.windows.net\n\nSanitized\n\n\nCloud\nBlobEndpoint=https://seanmcccanary3.blob.core.windows.net/;QueueEndpoint=https://seanmcccanary3.queue.core.windows.net/;FileEndpoint=https://seanmcccanary3.file.core.windows.net/;BlobSecondaryEndpoint=https://seanmcccanary3-secondary.blob.core.windows.net/;QueueSecondaryEndpoint=https://seanmcccanary3-secondary.queue.core.windows.net/;FileSecondaryEndpoint=https://seanmcccanary3-secondary.file.core.windows.net/;AccountName=seanmcccanary3;AccountKey=Kg==;\nseanscope1\n\n"
  }
}<|MERGE_RESOLUTION|>--- conflicted
+++ resolved
@@ -14,11 +14,7 @@
         "x-ms-client-request-id": "75c2f44d-0f10-ca06-67f4-a48df1860ca6",
         "x-ms-date": "Tue, 26 Jan 2021 19:24:34 GMT",
         "x-ms-return-client-request-id": "true",
-<<<<<<< HEAD
-        "x-ms-version": "2020-12-06"
-=======
         "x-ms-version": "2021-02-12"
->>>>>>> 7e782c87
       },
       "RequestBody": null,
       "StatusCode": 201,
@@ -33,11 +29,7 @@
         ],
         "x-ms-client-request-id": "75c2f44d-0f10-ca06-67f4-a48df1860ca6",
         "x-ms-request-id": "944f175c-b01a-0098-7518-f4faa3000000",
-<<<<<<< HEAD
-        "x-ms-version": "2020-12-06"
-=======
         "x-ms-version": "2021-02-12"
->>>>>>> 7e782c87
       },
       "ResponseBody": []
     },
@@ -56,11 +48,7 @@
         "x-ms-date": "Tue, 26 Jan 2021 19:24:34 GMT",
         "x-ms-lease-action": "break",
         "x-ms-return-client-request-id": "true",
-<<<<<<< HEAD
-        "x-ms-version": "2020-12-06"
-=======
         "x-ms-version": "2021-02-12"
->>>>>>> 7e782c87
       },
       "RequestBody": null,
       "StatusCode": 404,
@@ -75,11 +63,7 @@
         "x-ms-client-request-id": "9b373d11-a97b-0033-9850-3460d57a83cd",
         "x-ms-error-code": "ShareNotFound",
         "x-ms-request-id": "944f175f-b01a-0098-7618-f4faa3000000",
-<<<<<<< HEAD
-        "x-ms-version": "2020-12-06"
-=======
         "x-ms-version": "2021-02-12"
->>>>>>> 7e782c87
       },
       "ResponseBody": [
         "﻿<?xml version=\"1.0\" encoding=\"utf-8\"?><Error><Code>ShareNotFound</Code><Message>The specified share does not exist.\n",
@@ -102,11 +86,7 @@
         "x-ms-date": "Tue, 26 Jan 2021 19:24:34 GMT",
         "x-ms-delete-snapshots": "include",
         "x-ms-return-client-request-id": "true",
-<<<<<<< HEAD
-        "x-ms-version": "2020-12-06"
-=======
         "x-ms-version": "2021-02-12"
->>>>>>> 7e782c87
       },
       "RequestBody": null,
       "StatusCode": 202,
@@ -119,11 +99,7 @@
         ],
         "x-ms-client-request-id": "0a7bcb3c-a163-9a29-68b5-08d456f532f0",
         "x-ms-request-id": "944f1760-b01a-0098-7718-f4faa3000000",
-<<<<<<< HEAD
-        "x-ms-version": "2020-12-06"
-=======
         "x-ms-version": "2021-02-12"
->>>>>>> 7e782c87
       },
       "ResponseBody": []
     }
