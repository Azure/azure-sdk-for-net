{
  "Entries": [
    {
      "RequestUri": "http://seanstagetest.file.core.windows.net/test-share-13815133-f602-0f1e-c8d4-7c11f21def0f?restype=share",
      "RequestMethod": "PUT",
      "RequestHeaders": {
        "Authorization": "Sanitized",
        "traceparent": "00-561b10d1a90c9147a2b5c9bfa044a5fa-6f001ffafc0dd348-00",
        "User-Agent": [
<<<<<<< HEAD
          "azsdk-net-Storage.Files.Shares/12.0.0-dev.20191205.1+4f14c4315f17fbbc59c93c6819467b6f15d7008f",
=======
          "azsdk-net-Storage.Files.Shares/12.0.0-dev.20191211.1\u002B899431c003876eb9b26cefd8e8a37e7f27f82ced",
>>>>>>> 5e20a7a1
          "(.NET Core 4.6.28008.01; Microsoft Windows 10.0.18363 )"
        ],
        "x-ms-client-request-id": "71173826-c32e-946e-f39e-7708ac324fd0",
        "x-ms-date": "Wed, 11 Dec 2019 20:42:34 GMT",
        "x-ms-return-client-request-id": "true",
        "x-ms-version": "2019-07-07"
      },
      "RequestBody": null,
      "StatusCode": 201,
      "ResponseHeaders": {
        "Content-Length": "0",
<<<<<<< HEAD
        "Date": "Fri, 06 Dec 2019 00:28:29 GMT",
        "ETag": "\"0x8D779E338362836\"",
        "Last-Modified": "Fri, 06 Dec 2019 00:28:30 GMT",
=======
        "Date": "Wed, 11 Dec 2019 20:42:34 GMT",
        "ETag": "\u00220x8D77E7AA6DD4311\u0022",
        "Last-Modified": "Wed, 11 Dec 2019 20:42:34 GMT",
>>>>>>> 5e20a7a1
        "Server": [
          "Windows-Azure-File/1.0",
          "Microsoft-HTTPAPI/2.0"
        ],
        "x-ms-client-request-id": "71173826-c32e-946e-f39e-7708ac324fd0",
        "x-ms-request-id": "ef3e44bc-c01a-0019-4363-b01280000000",
        "x-ms-version": "2019-07-07"
      },
      "ResponseBody": []
    },
    {
      "RequestUri": "http://seanstagetest.file.core.windows.net/test-share-13815133-f602-0f1e-c8d4-7c11f21def0f/test-directory-b018200d-b25e-160d-935c-74a58d3521f3?restype=directory",
      "RequestMethod": "PUT",
      "RequestHeaders": {
        "Authorization": "Sanitized",
        "traceparent": "00-3459296623724a48ab88726c6ebccaf9-c3646a2bbf8dfc4c-00",
        "User-Agent": [
<<<<<<< HEAD
          "azsdk-net-Storage.Files.Shares/12.0.0-dev.20191205.1+4f14c4315f17fbbc59c93c6819467b6f15d7008f",
=======
          "azsdk-net-Storage.Files.Shares/12.0.0-dev.20191211.1\u002B899431c003876eb9b26cefd8e8a37e7f27f82ced",
>>>>>>> 5e20a7a1
          "(.NET Core 4.6.28008.01; Microsoft Windows 10.0.18363 )"
        ],
        "x-ms-client-request-id": "cddc980d-23bc-7488-2b00-ddd24fc907be",
        "x-ms-date": "Wed, 11 Dec 2019 20:42:34 GMT",
        "x-ms-file-attributes": "None",
        "x-ms-file-creation-time": "Now",
        "x-ms-file-last-write-time": "Now",
        "x-ms-file-permission": "Inherit",
        "x-ms-return-client-request-id": "true",
        "x-ms-version": "2019-07-07"
      },
      "RequestBody": null,
      "StatusCode": 201,
      "ResponseHeaders": {
        "Content-Length": "0",
<<<<<<< HEAD
        "Date": "Fri, 06 Dec 2019 00:28:29 GMT",
        "ETag": "\"0x8D779E33843F976\"",
        "Last-Modified": "Fri, 06 Dec 2019 00:28:30 GMT",
=======
        "Date": "Wed, 11 Dec 2019 20:42:34 GMT",
        "ETag": "\u00220x8D77E7AA6EBC69B\u0022",
        "Last-Modified": "Wed, 11 Dec 2019 20:42:34 GMT",
>>>>>>> 5e20a7a1
        "Server": [
          "Windows-Azure-File/1.0",
          "Microsoft-HTTPAPI/2.0"
        ],
        "x-ms-client-request-id": "cddc980d-23bc-7488-2b00-ddd24fc907be",
        "x-ms-file-attributes": "Directory",
        "x-ms-file-change-time": "2019-12-11T20:42:34.7794075Z",
        "x-ms-file-creation-time": "2019-12-11T20:42:34.7794075Z",
        "x-ms-file-id": "13835128424026341376",
        "x-ms-file-last-write-time": "2019-12-11T20:42:34.7794075Z",
        "x-ms-file-parent-id": "0",
        "x-ms-file-permission-key": "7855875120676328179*422928105932735866",
        "x-ms-request-id": "ef3e44be-c01a-0019-4463-b01280000000",
        "x-ms-request-server-encrypted": "true",
        "x-ms-version": "2019-07-07"
      },
      "ResponseBody": []
    },
    {
      "RequestUri": "http://seanstagetest.file.core.windows.net/test-share-13815133-f602-0f1e-c8d4-7c11f21def0f/test-directory-b018200d-b25e-160d-935c-74a58d3521f3?restype=directory",
      "RequestMethod": "GET",
      "RequestHeaders": {
        "Authorization": "Sanitized",
        "traceparent": "00-509799468a0a244db6e49e3f92558f52-fffc3a6fb4740f4b-00",
        "User-Agent": [
<<<<<<< HEAD
          "azsdk-net-Storage.Files.Shares/12.0.0-dev.20191205.1+4f14c4315f17fbbc59c93c6819467b6f15d7008f",
=======
          "azsdk-net-Storage.Files.Shares/12.0.0-dev.20191211.1\u002B899431c003876eb9b26cefd8e8a37e7f27f82ced",
>>>>>>> 5e20a7a1
          "(.NET Core 4.6.28008.01; Microsoft Windows 10.0.18363 )"
        ],
        "x-ms-client-request-id": "f49707e4-5358-dc36-0d75-8f059f0e762c",
        "x-ms-date": "Wed, 11 Dec 2019 20:42:34 GMT",
        "x-ms-return-client-request-id": "true",
        "x-ms-version": "2019-07-07"
      },
      "RequestBody": null,
      "StatusCode": 200,
      "ResponseHeaders": {
        "Access-Control-Allow-Origin": "*",
        "Content-Length": "0",
<<<<<<< HEAD
        "Date": "Fri, 06 Dec 2019 00:28:29 GMT",
        "ETag": "\"0x8D779E33843F976\"",
        "Last-Modified": "Fri, 06 Dec 2019 00:28:30 GMT",
=======
        "Date": "Wed, 11 Dec 2019 20:42:34 GMT",
        "ETag": "\u00220x8D77E7AA6EBC69B\u0022",
        "Last-Modified": "Wed, 11 Dec 2019 20:42:34 GMT",
>>>>>>> 5e20a7a1
        "Server": [
          "Windows-Azure-File/1.0",
          "Microsoft-HTTPAPI/2.0"
        ],
        "x-ms-client-request-id": "f49707e4-5358-dc36-0d75-8f059f0e762c",
        "x-ms-file-attributes": "Directory",
        "x-ms-file-change-time": "2019-12-11T20:42:34.7794075Z",
        "x-ms-file-creation-time": "2019-12-11T20:42:34.7794075Z",
        "x-ms-file-id": "13835128424026341376",
        "x-ms-file-last-write-time": "2019-12-11T20:42:34.7794075Z",
        "x-ms-file-parent-id": "0",
        "x-ms-file-permission-key": "7855875120676328179*422928105932735866",
        "x-ms-request-id": "ef3e44bf-c01a-0019-4563-b01280000000",
        "x-ms-server-encrypted": "true",
        "x-ms-version": "2019-07-07"
      },
      "ResponseBody": []
    },
    {
      "RequestUri": "http://seanstagetest.file.core.windows.net/test-share-13815133-f602-0f1e-c8d4-7c11f21def0f?restype=share",
      "RequestMethod": "DELETE",
      "RequestHeaders": {
        "Authorization": "Sanitized",
        "traceparent": "00-5edc84a481c48c40ad228e2728a68bfa-953bf259f05d4043-00",
        "User-Agent": [
<<<<<<< HEAD
          "azsdk-net-Storage.Files.Shares/12.0.0-dev.20191205.1+4f14c4315f17fbbc59c93c6819467b6f15d7008f",
=======
          "azsdk-net-Storage.Files.Shares/12.0.0-dev.20191211.1\u002B899431c003876eb9b26cefd8e8a37e7f27f82ced",
>>>>>>> 5e20a7a1
          "(.NET Core 4.6.28008.01; Microsoft Windows 10.0.18363 )"
        ],
        "x-ms-client-request-id": "47edff90-1331-2965-4d2b-09d205c5f030",
        "x-ms-date": "Wed, 11 Dec 2019 20:42:34 GMT",
        "x-ms-delete-snapshots": "include",
        "x-ms-return-client-request-id": "true",
        "x-ms-version": "2019-07-07"
      },
      "RequestBody": null,
      "StatusCode": 202,
      "ResponseHeaders": {
        "Content-Length": "0",
        "Date": "Wed, 11 Dec 2019 20:42:34 GMT",
        "Server": [
          "Windows-Azure-File/1.0",
          "Microsoft-HTTPAPI/2.0"
        ],
        "x-ms-client-request-id": "47edff90-1331-2965-4d2b-09d205c5f030",
        "x-ms-request-id": "ef3e44c0-c01a-0019-4663-b01280000000",
        "x-ms-version": "2019-07-07"
      },
      "ResponseBody": []
    }
  ],
  "Variables": {
<<<<<<< HEAD
    "RandomSeed": "160739987",
    "Storage_TestConfigDefault": "ProductionTenant\nseanstagetest\nU2FuaXRpemVk\nhttp://seanstagetest.blob.core.windows.net\nhttp://seanstagetest.file.core.windows.net\nhttp://seanstagetest.queue.core.windows.net\nhttp://seanstagetest.table.core.windows.net\n\n\n\n\nhttp://seanstagetest-secondary.blob.core.windows.net\nhttp://seanstagetest-secondary.file.core.windows.net\nhttp://seanstagetest-secondary.queue.core.windows.net\nhttp://seanstagetest-secondary.table.core.windows.net\n\nSanitized\n\n\nCloud\nBlobEndpoint=http://seanstagetest.blob.core.windows.net/;QueueEndpoint=http://seanstagetest.queue.core.windows.net/;FileEndpoint=http://seanstagetest.file.core.windows.net/;BlobSecondaryEndpoint=http://seanstagetest-secondary.blob.core.windows.net/;QueueSecondaryEndpoint=http://seanstagetest-secondary.queue.core.windows.net/;FileSecondaryEndpoint=http://seanstagetest-secondary.file.core.windows.net/;AccountName=seanstagetest;AccountKey=Sanitized\nseanscope1"
=======
    "RandomSeed": "84490892",
    "Storage_TestConfigDefault": "ProductionTenant\nseanstagetest\nU2FuaXRpemVk\nhttp://seanstagetest.blob.core.windows.net\nhttp://seanstagetest.file.core.windows.net\nhttp://seanstagetest.queue.core.windows.net\nhttp://seanstagetest.table.core.windows.net\n\n\n\n\nhttp://seanstagetest-secondary.blob.core.windows.net\nhttp://seanstagetest-secondary.file.core.windows.net\nhttp://seanstagetest-secondary.queue.core.windows.net\nhttp://seanstagetest-secondary.table.core.windows.net\n\nSanitized\n\n\nCloud\nBlobEndpoint=http://seanstagetest.blob.core.windows.net/;QueueEndpoint=http://seanstagetest.queue.core.windows.net/;FileEndpoint=http://seanstagetest.file.core.windows.net/;BlobSecondaryEndpoint=http://seanstagetest-secondary.blob.core.windows.net/;QueueSecondaryEndpoint=http://seanstagetest-secondary.queue.core.windows.net/;FileSecondaryEndpoint=http://seanstagetest-secondary.file.core.windows.net/;AccountName=seanstagetest;AccountKey=Sanitized"
>>>>>>> 5e20a7a1
  }
}<|MERGE_RESOLUTION|>--- conflicted
+++ resolved
@@ -1,21 +1,17 @@
 {
   "Entries": [
     {
-      "RequestUri": "http://seanstagetest.file.core.windows.net/test-share-13815133-f602-0f1e-c8d4-7c11f21def0f?restype=share",
+      "RequestUri": "http://seanstagetest.file.core.windows.net/test-share-a8353041-d3c5-67bf-7fdf-4e5e42945102?restype=share",
       "RequestMethod": "PUT",
       "RequestHeaders": {
         "Authorization": "Sanitized",
-        "traceparent": "00-561b10d1a90c9147a2b5c9bfa044a5fa-6f001ffafc0dd348-00",
+        "traceparent": "00-c33712a1a362fb44bd89c8f5426a2eb7-930d6690f956d644-00",
         "User-Agent": [
-<<<<<<< HEAD
-          "azsdk-net-Storage.Files.Shares/12.0.0-dev.20191205.1+4f14c4315f17fbbc59c93c6819467b6f15d7008f",
-=======
-          "azsdk-net-Storage.Files.Shares/12.0.0-dev.20191211.1\u002B899431c003876eb9b26cefd8e8a37e7f27f82ced",
->>>>>>> 5e20a7a1
+          "azsdk-net-Storage.Files.Shares/12.0.0-dev.20191211.1\u002B2accb37068f0a0c9382fa117525bb968c5397cf7",
           "(.NET Core 4.6.28008.01; Microsoft Windows 10.0.18363 )"
         ],
-        "x-ms-client-request-id": "71173826-c32e-946e-f39e-7708ac324fd0",
-        "x-ms-date": "Wed, 11 Dec 2019 20:42:34 GMT",
+        "x-ms-client-request-id": "43cbac95-4dce-25cb-ab2e-d27c80532075",
+        "x-ms-date": "Wed, 11 Dec 2019 23:09:43 GMT",
         "x-ms-return-client-request-id": "true",
         "x-ms-version": "2019-07-07"
       },
@@ -23,41 +19,31 @@
       "StatusCode": 201,
       "ResponseHeaders": {
         "Content-Length": "0",
-<<<<<<< HEAD
-        "Date": "Fri, 06 Dec 2019 00:28:29 GMT",
-        "ETag": "\"0x8D779E338362836\"",
-        "Last-Modified": "Fri, 06 Dec 2019 00:28:30 GMT",
-=======
-        "Date": "Wed, 11 Dec 2019 20:42:34 GMT",
-        "ETag": "\u00220x8D77E7AA6DD4311\u0022",
-        "Last-Modified": "Wed, 11 Dec 2019 20:42:34 GMT",
->>>>>>> 5e20a7a1
+        "Date": "Wed, 11 Dec 2019 23:09:43 GMT",
+        "ETag": "\u00220x8D77E8F35776EAD\u0022",
+        "Last-Modified": "Wed, 11 Dec 2019 23:09:43 GMT",
         "Server": [
           "Windows-Azure-File/1.0",
           "Microsoft-HTTPAPI/2.0"
         ],
-        "x-ms-client-request-id": "71173826-c32e-946e-f39e-7708ac324fd0",
-        "x-ms-request-id": "ef3e44bc-c01a-0019-4363-b01280000000",
+        "x-ms-client-request-id": "43cbac95-4dce-25cb-ab2e-d27c80532075",
+        "x-ms-request-id": "ae9e405b-001a-0039-4478-b06927000000",
         "x-ms-version": "2019-07-07"
       },
       "ResponseBody": []
     },
     {
-      "RequestUri": "http://seanstagetest.file.core.windows.net/test-share-13815133-f602-0f1e-c8d4-7c11f21def0f/test-directory-b018200d-b25e-160d-935c-74a58d3521f3?restype=directory",
+      "RequestUri": "http://seanstagetest.file.core.windows.net/test-share-a8353041-d3c5-67bf-7fdf-4e5e42945102/test-directory-b4ac6257-8339-e1d2-15b7-a3fa5559c458?restype=directory",
       "RequestMethod": "PUT",
       "RequestHeaders": {
         "Authorization": "Sanitized",
-        "traceparent": "00-3459296623724a48ab88726c6ebccaf9-c3646a2bbf8dfc4c-00",
+        "traceparent": "00-93ce331a190d324d96462c4581affd33-db62db17889be543-00",
         "User-Agent": [
-<<<<<<< HEAD
-          "azsdk-net-Storage.Files.Shares/12.0.0-dev.20191205.1+4f14c4315f17fbbc59c93c6819467b6f15d7008f",
-=======
-          "azsdk-net-Storage.Files.Shares/12.0.0-dev.20191211.1\u002B899431c003876eb9b26cefd8e8a37e7f27f82ced",
->>>>>>> 5e20a7a1
+          "azsdk-net-Storage.Files.Shares/12.0.0-dev.20191211.1\u002B2accb37068f0a0c9382fa117525bb968c5397cf7",
           "(.NET Core 4.6.28008.01; Microsoft Windows 10.0.18363 )"
         ],
-        "x-ms-client-request-id": "cddc980d-23bc-7488-2b00-ddd24fc907be",
-        "x-ms-date": "Wed, 11 Dec 2019 20:42:34 GMT",
+        "x-ms-client-request-id": "400e08aa-f57a-11e3-daea-2d16a9d1cf51",
+        "x-ms-date": "Wed, 11 Dec 2019 23:09:43 GMT",
         "x-ms-file-attributes": "None",
         "x-ms-file-creation-time": "Now",
         "x-ms-file-last-write-time": "Now",
@@ -69,49 +55,39 @@
       "StatusCode": 201,
       "ResponseHeaders": {
         "Content-Length": "0",
-<<<<<<< HEAD
-        "Date": "Fri, 06 Dec 2019 00:28:29 GMT",
-        "ETag": "\"0x8D779E33843F976\"",
-        "Last-Modified": "Fri, 06 Dec 2019 00:28:30 GMT",
-=======
-        "Date": "Wed, 11 Dec 2019 20:42:34 GMT",
-        "ETag": "\u00220x8D77E7AA6EBC69B\u0022",
-        "Last-Modified": "Wed, 11 Dec 2019 20:42:34 GMT",
->>>>>>> 5e20a7a1
+        "Date": "Wed, 11 Dec 2019 23:09:43 GMT",
+        "ETag": "\u00220x8D77E8F3586A8BE\u0022",
+        "Last-Modified": "Wed, 11 Dec 2019 23:09:43 GMT",
         "Server": [
           "Windows-Azure-File/1.0",
           "Microsoft-HTTPAPI/2.0"
         ],
-        "x-ms-client-request-id": "cddc980d-23bc-7488-2b00-ddd24fc907be",
+        "x-ms-client-request-id": "400e08aa-f57a-11e3-daea-2d16a9d1cf51",
         "x-ms-file-attributes": "Directory",
-        "x-ms-file-change-time": "2019-12-11T20:42:34.7794075Z",
-        "x-ms-file-creation-time": "2019-12-11T20:42:34.7794075Z",
+        "x-ms-file-change-time": "2019-12-11T23:09:43.9655102Z",
+        "x-ms-file-creation-time": "2019-12-11T23:09:43.9655102Z",
         "x-ms-file-id": "13835128424026341376",
-        "x-ms-file-last-write-time": "2019-12-11T20:42:34.7794075Z",
+        "x-ms-file-last-write-time": "2019-12-11T23:09:43.9655102Z",
         "x-ms-file-parent-id": "0",
         "x-ms-file-permission-key": "7855875120676328179*422928105932735866",
-        "x-ms-request-id": "ef3e44be-c01a-0019-4463-b01280000000",
+        "x-ms-request-id": "ae9e405d-001a-0039-4578-b06927000000",
         "x-ms-request-server-encrypted": "true",
         "x-ms-version": "2019-07-07"
       },
       "ResponseBody": []
     },
     {
-      "RequestUri": "http://seanstagetest.file.core.windows.net/test-share-13815133-f602-0f1e-c8d4-7c11f21def0f/test-directory-b018200d-b25e-160d-935c-74a58d3521f3?restype=directory",
+      "RequestUri": "http://seanstagetest.file.core.windows.net/test-share-a8353041-d3c5-67bf-7fdf-4e5e42945102/test-directory-b4ac6257-8339-e1d2-15b7-a3fa5559c458?restype=directory",
       "RequestMethod": "GET",
       "RequestHeaders": {
         "Authorization": "Sanitized",
-        "traceparent": "00-509799468a0a244db6e49e3f92558f52-fffc3a6fb4740f4b-00",
+        "traceparent": "00-dbaf05e890bb834d96df9264ad0af1a0-80be537a4871db49-00",
         "User-Agent": [
-<<<<<<< HEAD
-          "azsdk-net-Storage.Files.Shares/12.0.0-dev.20191205.1+4f14c4315f17fbbc59c93c6819467b6f15d7008f",
-=======
-          "azsdk-net-Storage.Files.Shares/12.0.0-dev.20191211.1\u002B899431c003876eb9b26cefd8e8a37e7f27f82ced",
->>>>>>> 5e20a7a1
+          "azsdk-net-Storage.Files.Shares/12.0.0-dev.20191211.1\u002B2accb37068f0a0c9382fa117525bb968c5397cf7",
           "(.NET Core 4.6.28008.01; Microsoft Windows 10.0.18363 )"
         ],
-        "x-ms-client-request-id": "f49707e4-5358-dc36-0d75-8f059f0e762c",
-        "x-ms-date": "Wed, 11 Dec 2019 20:42:34 GMT",
+        "x-ms-client-request-id": "4c4ff2ba-844b-3fde-4cb7-bbdfe01dfcf7",
+        "x-ms-date": "Wed, 11 Dec 2019 23:09:44 GMT",
         "x-ms-return-client-request-id": "true",
         "x-ms-version": "2019-07-07"
       },
@@ -120,49 +96,39 @@
       "ResponseHeaders": {
         "Access-Control-Allow-Origin": "*",
         "Content-Length": "0",
-<<<<<<< HEAD
-        "Date": "Fri, 06 Dec 2019 00:28:29 GMT",
-        "ETag": "\"0x8D779E33843F976\"",
-        "Last-Modified": "Fri, 06 Dec 2019 00:28:30 GMT",
-=======
-        "Date": "Wed, 11 Dec 2019 20:42:34 GMT",
-        "ETag": "\u00220x8D77E7AA6EBC69B\u0022",
-        "Last-Modified": "Wed, 11 Dec 2019 20:42:34 GMT",
->>>>>>> 5e20a7a1
+        "Date": "Wed, 11 Dec 2019 23:09:43 GMT",
+        "ETag": "\u00220x8D77E8F3586A8BE\u0022",
+        "Last-Modified": "Wed, 11 Dec 2019 23:09:43 GMT",
         "Server": [
           "Windows-Azure-File/1.0",
           "Microsoft-HTTPAPI/2.0"
         ],
-        "x-ms-client-request-id": "f49707e4-5358-dc36-0d75-8f059f0e762c",
+        "x-ms-client-request-id": "4c4ff2ba-844b-3fde-4cb7-bbdfe01dfcf7",
         "x-ms-file-attributes": "Directory",
-        "x-ms-file-change-time": "2019-12-11T20:42:34.7794075Z",
-        "x-ms-file-creation-time": "2019-12-11T20:42:34.7794075Z",
+        "x-ms-file-change-time": "2019-12-11T23:09:43.9655102Z",
+        "x-ms-file-creation-time": "2019-12-11T23:09:43.9655102Z",
         "x-ms-file-id": "13835128424026341376",
-        "x-ms-file-last-write-time": "2019-12-11T20:42:34.7794075Z",
+        "x-ms-file-last-write-time": "2019-12-11T23:09:43.9655102Z",
         "x-ms-file-parent-id": "0",
         "x-ms-file-permission-key": "7855875120676328179*422928105932735866",
-        "x-ms-request-id": "ef3e44bf-c01a-0019-4563-b01280000000",
+        "x-ms-request-id": "ae9e4061-001a-0039-4978-b06927000000",
         "x-ms-server-encrypted": "true",
         "x-ms-version": "2019-07-07"
       },
       "ResponseBody": []
     },
     {
-      "RequestUri": "http://seanstagetest.file.core.windows.net/test-share-13815133-f602-0f1e-c8d4-7c11f21def0f?restype=share",
+      "RequestUri": "http://seanstagetest.file.core.windows.net/test-share-a8353041-d3c5-67bf-7fdf-4e5e42945102?restype=share",
       "RequestMethod": "DELETE",
       "RequestHeaders": {
         "Authorization": "Sanitized",
-        "traceparent": "00-5edc84a481c48c40ad228e2728a68bfa-953bf259f05d4043-00",
+        "traceparent": "00-3a560a492931ce41a1bce6b2e17b1e88-08c6d9bdb133134f-00",
         "User-Agent": [
-<<<<<<< HEAD
-          "azsdk-net-Storage.Files.Shares/12.0.0-dev.20191205.1+4f14c4315f17fbbc59c93c6819467b6f15d7008f",
-=======
-          "azsdk-net-Storage.Files.Shares/12.0.0-dev.20191211.1\u002B899431c003876eb9b26cefd8e8a37e7f27f82ced",
->>>>>>> 5e20a7a1
+          "azsdk-net-Storage.Files.Shares/12.0.0-dev.20191211.1\u002B2accb37068f0a0c9382fa117525bb968c5397cf7",
           "(.NET Core 4.6.28008.01; Microsoft Windows 10.0.18363 )"
         ],
-        "x-ms-client-request-id": "47edff90-1331-2965-4d2b-09d205c5f030",
-        "x-ms-date": "Wed, 11 Dec 2019 20:42:34 GMT",
+        "x-ms-client-request-id": "b65bb596-8381-e506-9a07-02d2cfcd6810",
+        "x-ms-date": "Wed, 11 Dec 2019 23:09:44 GMT",
         "x-ms-delete-snapshots": "include",
         "x-ms-return-client-request-id": "true",
         "x-ms-version": "2019-07-07"
@@ -171,25 +137,20 @@
       "StatusCode": 202,
       "ResponseHeaders": {
         "Content-Length": "0",
-        "Date": "Wed, 11 Dec 2019 20:42:34 GMT",
+        "Date": "Wed, 11 Dec 2019 23:09:43 GMT",
         "Server": [
           "Windows-Azure-File/1.0",
           "Microsoft-HTTPAPI/2.0"
         ],
-        "x-ms-client-request-id": "47edff90-1331-2965-4d2b-09d205c5f030",
-        "x-ms-request-id": "ef3e44c0-c01a-0019-4663-b01280000000",
+        "x-ms-client-request-id": "b65bb596-8381-e506-9a07-02d2cfcd6810",
+        "x-ms-request-id": "ae9e4062-001a-0039-4a78-b06927000000",
         "x-ms-version": "2019-07-07"
       },
       "ResponseBody": []
     }
   ],
   "Variables": {
-<<<<<<< HEAD
-    "RandomSeed": "160739987",
+    "RandomSeed": "1308538413",
     "Storage_TestConfigDefault": "ProductionTenant\nseanstagetest\nU2FuaXRpemVk\nhttp://seanstagetest.blob.core.windows.net\nhttp://seanstagetest.file.core.windows.net\nhttp://seanstagetest.queue.core.windows.net\nhttp://seanstagetest.table.core.windows.net\n\n\n\n\nhttp://seanstagetest-secondary.blob.core.windows.net\nhttp://seanstagetest-secondary.file.core.windows.net\nhttp://seanstagetest-secondary.queue.core.windows.net\nhttp://seanstagetest-secondary.table.core.windows.net\n\nSanitized\n\n\nCloud\nBlobEndpoint=http://seanstagetest.blob.core.windows.net/;QueueEndpoint=http://seanstagetest.queue.core.windows.net/;FileEndpoint=http://seanstagetest.file.core.windows.net/;BlobSecondaryEndpoint=http://seanstagetest-secondary.blob.core.windows.net/;QueueSecondaryEndpoint=http://seanstagetest-secondary.queue.core.windows.net/;FileSecondaryEndpoint=http://seanstagetest-secondary.file.core.windows.net/;AccountName=seanstagetest;AccountKey=Sanitized\nseanscope1"
-=======
-    "RandomSeed": "84490892",
-    "Storage_TestConfigDefault": "ProductionTenant\nseanstagetest\nU2FuaXRpemVk\nhttp://seanstagetest.blob.core.windows.net\nhttp://seanstagetest.file.core.windows.net\nhttp://seanstagetest.queue.core.windows.net\nhttp://seanstagetest.table.core.windows.net\n\n\n\n\nhttp://seanstagetest-secondary.blob.core.windows.net\nhttp://seanstagetest-secondary.file.core.windows.net\nhttp://seanstagetest-secondary.queue.core.windows.net\nhttp://seanstagetest-secondary.table.core.windows.net\n\nSanitized\n\n\nCloud\nBlobEndpoint=http://seanstagetest.blob.core.windows.net/;QueueEndpoint=http://seanstagetest.queue.core.windows.net/;FileEndpoint=http://seanstagetest.file.core.windows.net/;BlobSecondaryEndpoint=http://seanstagetest-secondary.blob.core.windows.net/;QueueSecondaryEndpoint=http://seanstagetest-secondary.queue.core.windows.net/;FileSecondaryEndpoint=http://seanstagetest-secondary.file.core.windows.net/;AccountName=seanstagetest;AccountKey=Sanitized"
->>>>>>> 5e20a7a1
   }
 }