--- conflicted
+++ resolved
@@ -13,11 +13,7 @@
         "x-ms-client-request-id": "43cbac95-4dce-25cb-ab2e-d27c80532075",
         "x-ms-date": "Thu, 05 Mar 2020 21:48:36 GMT",
         "x-ms-return-client-request-id": "true",
-<<<<<<< HEAD
-        "x-ms-version": "2020-12-06",
-=======
         "x-ms-version": "2021-02-12",
->>>>>>> 7e782c87
         "Accept": "application/xml"
       },
       "RequestBody": null,
@@ -33,11 +29,7 @@
         ],
         "x-ms-client-request-id": "43cbac95-4dce-25cb-ab2e-d27c80532075",
         "x-ms-request-id": "c9ef6dc1-f01a-0012-2637-f3e9eb000000",
-<<<<<<< HEAD
-        "x-ms-version": "2020-12-06"
-=======
         "x-ms-version": "2021-02-12"
->>>>>>> 7e782c87
       },
       "ResponseBody": []
     },
@@ -58,11 +50,7 @@
         "x-ms-file-last-write-time": "Now",
         "x-ms-file-permission": "Inherit",
         "x-ms-return-client-request-id": "true",
-<<<<<<< HEAD
-        "x-ms-version": "2020-12-06",
-=======
         "x-ms-version": "2021-02-12",
->>>>>>> 7e782c87
         "Accept": "application/xml"
       },
       "RequestBody": null,
@@ -86,11 +74,7 @@
         "x-ms-file-permission-key": "7855875120676328179*422928105932735866",
         "x-ms-request-id": "c9ef6dc3-f01a-0012-2737-f3e9eb000000",
         "x-ms-request-server-encrypted": "true",
-<<<<<<< HEAD
-        "x-ms-version": "2020-12-06"
-=======
         "x-ms-version": "2021-02-12"
->>>>>>> 7e782c87
       },
       "ResponseBody": []
     },
@@ -108,11 +92,7 @@
         "x-ms-date": "Thu, 05 Mar 2020 21:48:36 GMT",
         "x-ms-delete-snapshots": "include",
         "x-ms-return-client-request-id": "true",
-<<<<<<< HEAD
-        "x-ms-version": "2020-12-06",
-=======
         "x-ms-version": "2021-02-12",
->>>>>>> 7e782c87
         "Accept": "application/xml"
       },
       "RequestBody": null,
@@ -126,11 +106,7 @@
         ],
         "x-ms-client-request-id": "4c4ff2ba-844b-3fde-4cb7-bbdfe01dfcf7",
         "x-ms-request-id": "c9ef6dc4-f01a-0012-2837-f3e9eb000000",
-<<<<<<< HEAD
-        "x-ms-version": "2020-12-06"
-=======
         "x-ms-version": "2021-02-12"
->>>>>>> 7e782c87
       },
       "ResponseBody": []
     }
