﻿{
  "Entries": [
    {
      "RequestUri": "http://seanstagetest.file.core.windows.net/test-share-2a2295fa-6b57-9074-42cf-894417610742?restype=share",
      "RequestMethod": "PUT",
      "RequestHeaders": {
        "traceparent": "00-d844d32a3c4a2441a3708a2c81c6f441-2577cc00447a0241-00",
        "User-Agent": [
          "azsdk-net-Storage.Files.Shares/12.2.0-dev.20200305.1",
          "(.NET Core 4.6.28325.01; Microsoft Windows 10.0.18363 )"
        ],
        "x-ms-client-request-id": "c8031094-8683-0fe8-5aae-8534902d6c86",
        "x-ms-return-client-request-id": "true",
<<<<<<< HEAD
        "x-ms-version": "2020-12-06",
=======
        "x-ms-version": "2021-02-12",
>>>>>>> 7e782c87
        "Accept": "application/xml"
      },
      "RequestBody": null,
      "StatusCode": 404,
      "ResponseHeaders": {
        "Content-Length": "223",
        "Content-Type": "application/xml",
        "Date": "Thu, 05 Mar 2020 21:48:44 GMT",
        "Server": [
          "Windows-Azure-File/1.0",
          "Microsoft-HTTPAPI/2.0"
        ],
        "x-ms-client-request-id": "c8031094-8683-0fe8-5aae-8534902d6c86",
        "x-ms-error-code": "ResourceNotFound",
        "x-ms-request-id": "c9ef6e39-f01a-0012-7b37-f3e9eb000000",
<<<<<<< HEAD
        "x-ms-version": "2020-12-06"
=======
        "x-ms-version": "2021-02-12"
>>>>>>> 7e782c87
      },
      "ResponseBody": [
        "﻿<?xml version=\"1.0\" encoding=\"utf-8\"?><Error><Code>ResourceNotFound</Code><Message>The specified resource does not exist.\n",
        "RequestId:c9ef6e39-f01a-0012-7b37-f3e9eb000000\n",
        "Time:2020-03-05T21:48:45.5581572Z</Message></Error>"
      ]
    }
  ],
  "Variables": {
    "RandomSeed": "1565740619",
    "Storage_TestConfigDefault": "ProductionTenant\nseanstagetest\nU2FuaXRpemVk\nhttps://seanstagetest.blob.core.windows.net\nhttp://seanstagetest.file.core.windows.net\nhttp://seanstagetest.queue.core.windows.net\nhttp://seanstagetest.table.core.windows.net\n\n\n\n\nhttp://seanstagetest-secondary.blob.core.windows.net\nhttp://seanstagetest-secondary.file.core.windows.net\nhttp://seanstagetest-secondary.queue.core.windows.net\nhttp://seanstagetest-secondary.table.core.windows.net\n\nSanitized\n\n\nCloud\nBlobEndpoint=https://seanstagetest.blob.core.windows.net/;QueueEndpoint=http://seanstagetest.queue.core.windows.net/;FileEndpoint=http://seanstagetest.file.core.windows.net/;BlobSecondaryEndpoint=http://seanstagetest-secondary.blob.core.windows.net/;QueueSecondaryEndpoint=http://seanstagetest-secondary.queue.core.windows.net/;FileSecondaryEndpoint=http://seanstagetest-secondary.file.core.windows.net/;AccountName=seanstagetest;AccountKey=Sanitized\nseanscope1\n\n"
  }
}<|MERGE_RESOLUTION|>--- conflicted
+++ resolved
@@ -11,11 +11,7 @@
         ],
         "x-ms-client-request-id": "c8031094-8683-0fe8-5aae-8534902d6c86",
         "x-ms-return-client-request-id": "true",
-<<<<<<< HEAD
-        "x-ms-version": "2020-12-06",
-=======
         "x-ms-version": "2021-02-12",
->>>>>>> 7e782c87
         "Accept": "application/xml"
       },
       "RequestBody": null,
@@ -31,11 +27,7 @@
         "x-ms-client-request-id": "c8031094-8683-0fe8-5aae-8534902d6c86",
         "x-ms-error-code": "ResourceNotFound",
         "x-ms-request-id": "c9ef6e39-f01a-0012-7b37-f3e9eb000000",
-<<<<<<< HEAD
-        "x-ms-version": "2020-12-06"
-=======
         "x-ms-version": "2021-02-12"
->>>>>>> 7e782c87
       },
       "ResponseBody": [
         "﻿<?xml version=\"1.0\" encoding=\"utf-8\"?><Error><Code>ResourceNotFound</Code><Message>The specified resource does not exist.\n",
