--- conflicted
+++ resolved
@@ -1,21 +1,17 @@
 {
   "Entries": [
     {
-      "RequestUri": "http://seanstagetest.file.core.windows.net/test-share-3b7b32ab-b3a3-7b67-6489-beb92da80e28?restype=share",
+      "RequestUri": "http://seanstagetest.file.core.windows.net/test-share-45c1d297-23e6-a1fa-0868-a9fa3e61c937?restype=share",
       "RequestMethod": "PUT",
       "RequestHeaders": {
         "Authorization": "Sanitized",
-        "traceparent": "00-d5b4302eaf785741a0a878cfb61e15e8-660f6bf1b9e43d48-00",
+        "traceparent": "00-2e1b7478882b764bbe8077786c639ed3-035cffc8376e5f49-00",
         "User-Agent": [
-<<<<<<< HEAD
-          "azsdk-net-Storage.Files.Shares/12.0.0-dev.20191205.1+4f14c4315f17fbbc59c93c6819467b6f15d7008f",
-=======
-          "azsdk-net-Storage.Files.Shares/12.0.0-dev.20191211.1\u002B899431c003876eb9b26cefd8e8a37e7f27f82ced",
->>>>>>> 5e20a7a1
+          "azsdk-net-Storage.Files.Shares/12.0.0-dev.20191211.1\u002B2accb37068f0a0c9382fa117525bb968c5397cf7",
           "(.NET Core 4.6.28008.01; Microsoft Windows 10.0.18363 )"
         ],
-        "x-ms-client-request-id": "453de360-72de-cd71-6d9a-fdc54942eeac",
-        "x-ms-date": "Wed, 11 Dec 2019 20:42:46 GMT",
+        "x-ms-client-request-id": "19146f05-ef99-0e85-90ac-25a651b45b57",
+        "x-ms-date": "Wed, 11 Dec 2019 23:09:55 GMT",
         "x-ms-return-client-request-id": "true",
         "x-ms-version": "2019-07-07"
       },
@@ -23,93 +19,65 @@
       "StatusCode": 201,
       "ResponseHeaders": {
         "Content-Length": "0",
-<<<<<<< HEAD
-        "Date": "Fri, 06 Dec 2019 00:28:41 GMT",
-        "ETag": "\"0x8D779E33EC89AC8\"",
-        "Last-Modified": "Fri, 06 Dec 2019 00:28:41 GMT",
-=======
-        "Date": "Wed, 11 Dec 2019 20:42:46 GMT",
-        "ETag": "\u00220x8D77E7AAE16F561\u0022",
-        "Last-Modified": "Wed, 11 Dec 2019 20:42:46 GMT",
->>>>>>> 5e20a7a1
+        "Date": "Wed, 11 Dec 2019 23:09:55 GMT",
+        "ETag": "\u00220x8D77E8F3CA86B49\u0022",
+        "Last-Modified": "Wed, 11 Dec 2019 23:09:55 GMT",
         "Server": [
           "Windows-Azure-File/1.0",
           "Microsoft-HTTPAPI/2.0"
         ],
-        "x-ms-client-request-id": "453de360-72de-cd71-6d9a-fdc54942eeac",
-        "x-ms-request-id": "ef3e4558-c01a-0019-2963-b01280000000",
+        "x-ms-client-request-id": "19146f05-ef99-0e85-90ac-25a651b45b57",
+        "x-ms-request-id": "ae9e4288-001a-0039-3478-b06927000000",
         "x-ms-version": "2019-07-07"
       },
       "ResponseBody": []
     },
     {
-<<<<<<< HEAD
-      "RequestUri": "http://seanstagetest.file.core.windows.net/test-share-2960e640-d489-3a30-ebf4-de4626de38d8?restype=share&comp=acl",
-=======
-      "RequestUri": "http://seanstagetest.file.core.windows.net/test-share-3b7b32ab-b3a3-7b67-6489-beb92da80e28?restype=share\u0026comp=acl",
->>>>>>> 5e20a7a1
+      "RequestUri": "http://seanstagetest.file.core.windows.net/test-share-45c1d297-23e6-a1fa-0868-a9fa3e61c937?restype=share\u0026comp=acl",
       "RequestMethod": "PUT",
       "RequestHeaders": {
         "Authorization": "Sanitized",
         "Content-Length": "249",
         "Content-Type": "application/xml",
-        "traceparent": "00-3c14c5694b79fd4299970fd99c8e45ed-19f636c148287549-00",
+        "traceparent": "00-28f1722d76d6284db24b5a6c1fa4f9d4-617659a903513244-00",
         "User-Agent": [
-<<<<<<< HEAD
-          "azsdk-net-Storage.Files.Shares/12.0.0-dev.20191205.1+4f14c4315f17fbbc59c93c6819467b6f15d7008f",
-=======
-          "azsdk-net-Storage.Files.Shares/12.0.0-dev.20191211.1\u002B899431c003876eb9b26cefd8e8a37e7f27f82ced",
->>>>>>> 5e20a7a1
+          "azsdk-net-Storage.Files.Shares/12.0.0-dev.20191211.1\u002B2accb37068f0a0c9382fa117525bb968c5397cf7",
           "(.NET Core 4.6.28008.01; Microsoft Windows 10.0.18363 )"
         ],
-        "x-ms-client-request-id": "993c0872-acc7-96d6-8f05-8540593b8c98",
-        "x-ms-date": "Wed, 11 Dec 2019 20:42:46 GMT",
+        "x-ms-client-request-id": "bae3c6f9-88e2-b011-153d-759b74388d01",
+        "x-ms-date": "Wed, 11 Dec 2019 23:09:55 GMT",
         "x-ms-return-client-request-id": "true",
         "x-ms-version": "2019-07-07"
       },
-<<<<<<< HEAD
-      "RequestBody": "<SignedIdentifiers><SignedIdentifier><Id>qclunncsqoortmggkjkx</Id><AccessPolicy><Start>2019-12-05T23:28:41.4882458Z</Start><Expiry>2019-12-06T01:28:41.4882458Z</Expiry><Permission>rw</Permission></AccessPolicy></SignedIdentifier></SignedIdentifiers>",
+      "RequestBody": "\u003CSignedIdentifiers\u003E\u003CSignedIdentifier\u003E\u003CId\u003Eddiitbwvrcqhnghuacdu\u003C/Id\u003E\u003CAccessPolicy\u003E\u003CStart\u003E2019-12-11T22:09:55.9949187Z\u003C/Start\u003E\u003CExpiry\u003E2019-12-12T00:09:55.9949187Z\u003C/Expiry\u003E\u003CPermission\u003Erw\u003C/Permission\u003E\u003C/AccessPolicy\u003E\u003C/SignedIdentifier\u003E\u003C/SignedIdentifiers\u003E",
       "StatusCode": 200,
       "ResponseHeaders": {
         "Content-Length": "0",
-        "Date": "Fri, 06 Dec 2019 00:28:41 GMT",
-        "ETag": "\"0x8D779E33ED5AE11\"",
-        "Last-Modified": "Fri, 06 Dec 2019 00:28:41 GMT",
-=======
-      "RequestBody": "\u003CSignedIdentifiers\u003E\u003CSignedIdentifier\u003E\u003CId\u003Eirfjetucfsoltsqcpahb\u003C/Id\u003E\u003CAccessPolicy\u003E\u003CStart\u003E2019-12-11T19:42:46.8694370Z\u003C/Start\u003E\u003CExpiry\u003E2019-12-11T21:42:46.8694370Z\u003C/Expiry\u003E\u003CPermission\u003Erw\u003C/Permission\u003E\u003C/AccessPolicy\u003E\u003C/SignedIdentifier\u003E\u003C/SignedIdentifiers\u003E",
-      "StatusCode": 200,
-      "ResponseHeaders": {
-        "Content-Length": "0",
-        "Date": "Wed, 11 Dec 2019 20:42:46 GMT",
-        "ETag": "\u00220x8D77E7AAE23535F\u0022",
-        "Last-Modified": "Wed, 11 Dec 2019 20:42:46 GMT",
->>>>>>> 5e20a7a1
+        "Date": "Wed, 11 Dec 2019 23:09:55 GMT",
+        "ETag": "\u00220x8D77E8F3CB50187\u0022",
+        "Last-Modified": "Wed, 11 Dec 2019 23:09:56 GMT",
         "Server": [
           "Windows-Azure-File/1.0",
           "Microsoft-HTTPAPI/2.0"
         ],
-        "x-ms-client-request-id": "993c0872-acc7-96d6-8f05-8540593b8c98",
-        "x-ms-request-id": "ef3e455a-c01a-0019-2a63-b01280000000",
+        "x-ms-client-request-id": "bae3c6f9-88e2-b011-153d-759b74388d01",
+        "x-ms-request-id": "ae9e428d-001a-0039-3778-b06927000000",
         "x-ms-version": "2019-07-07"
       },
       "ResponseBody": []
     },
     {
-      "RequestUri": "http://seanstagetest.file.core.windows.net/test-share-3b7b32ab-b3a3-7b67-6489-beb92da80e28?restype=share",
+      "RequestUri": "http://seanstagetest.file.core.windows.net/test-share-45c1d297-23e6-a1fa-0868-a9fa3e61c937?restype=share",
       "RequestMethod": "DELETE",
       "RequestHeaders": {
         "Authorization": "Sanitized",
-        "traceparent": "00-f24fe7ce13afaf45958a9e49b697cc85-ba96ed8885460345-00",
+        "traceparent": "00-bce98b3b0915844aac1c4ab9fcaff400-833c196539c4b846-00",
         "User-Agent": [
-<<<<<<< HEAD
-          "azsdk-net-Storage.Files.Shares/12.0.0-dev.20191205.1+4f14c4315f17fbbc59c93c6819467b6f15d7008f",
-=======
-          "azsdk-net-Storage.Files.Shares/12.0.0-dev.20191211.1\u002B899431c003876eb9b26cefd8e8a37e7f27f82ced",
->>>>>>> 5e20a7a1
+          "azsdk-net-Storage.Files.Shares/12.0.0-dev.20191211.1\u002B2accb37068f0a0c9382fa117525bb968c5397cf7",
           "(.NET Core 4.6.28008.01; Microsoft Windows 10.0.18363 )"
         ],
-        "x-ms-client-request-id": "2f4f20a8-bf74-be83-f2b3-f546f47463e2",
-        "x-ms-date": "Wed, 11 Dec 2019 20:42:46 GMT",
+        "x-ms-client-request-id": "52f295d5-3a6c-c3ec-9eed-0c46ef35e9ad",
+        "x-ms-date": "Wed, 11 Dec 2019 23:09:56 GMT",
         "x-ms-delete-snapshots": "include",
         "x-ms-return-client-request-id": "true",
         "x-ms-version": "2019-07-07"
@@ -118,27 +86,21 @@
       "StatusCode": 202,
       "ResponseHeaders": {
         "Content-Length": "0",
-        "Date": "Wed, 11 Dec 2019 20:42:46 GMT",
+        "Date": "Wed, 11 Dec 2019 23:09:55 GMT",
         "Server": [
           "Windows-Azure-File/1.0",
           "Microsoft-HTTPAPI/2.0"
         ],
-        "x-ms-client-request-id": "2f4f20a8-bf74-be83-f2b3-f546f47463e2",
-        "x-ms-request-id": "ef3e455b-c01a-0019-2b63-b01280000000",
+        "x-ms-client-request-id": "52f295d5-3a6c-c3ec-9eed-0c46ef35e9ad",
+        "x-ms-request-id": "ae9e428f-001a-0039-3978-b06927000000",
         "x-ms-version": "2019-07-07"
       },
       "ResponseBody": []
     }
   ],
   "Variables": {
-<<<<<<< HEAD
-    "DateTimeOffsetNow": "2019-12-05T16:28:41.4882458-08:00",
-    "RandomSeed": "798184572",
+    "DateTimeOffsetNow": "2019-12-11T15:09:55.9949187-08:00",
+    "RandomSeed": "1802814699",
     "Storage_TestConfigDefault": "ProductionTenant\nseanstagetest\nU2FuaXRpemVk\nhttp://seanstagetest.blob.core.windows.net\nhttp://seanstagetest.file.core.windows.net\nhttp://seanstagetest.queue.core.windows.net\nhttp://seanstagetest.table.core.windows.net\n\n\n\n\nhttp://seanstagetest-secondary.blob.core.windows.net\nhttp://seanstagetest-secondary.file.core.windows.net\nhttp://seanstagetest-secondary.queue.core.windows.net\nhttp://seanstagetest-secondary.table.core.windows.net\n\nSanitized\n\n\nCloud\nBlobEndpoint=http://seanstagetest.blob.core.windows.net/;QueueEndpoint=http://seanstagetest.queue.core.windows.net/;FileEndpoint=http://seanstagetest.file.core.windows.net/;BlobSecondaryEndpoint=http://seanstagetest-secondary.blob.core.windows.net/;QueueSecondaryEndpoint=http://seanstagetest-secondary.queue.core.windows.net/;FileSecondaryEndpoint=http://seanstagetest-secondary.file.core.windows.net/;AccountName=seanstagetest;AccountKey=Sanitized\nseanscope1"
-=======
-    "DateTimeOffsetNow": "2019-12-11T12:42:46.8694370-08:00",
-    "RandomSeed": "854383172",
-    "Storage_TestConfigDefault": "ProductionTenant\nseanstagetest\nU2FuaXRpemVk\nhttp://seanstagetest.blob.core.windows.net\nhttp://seanstagetest.file.core.windows.net\nhttp://seanstagetest.queue.core.windows.net\nhttp://seanstagetest.table.core.windows.net\n\n\n\n\nhttp://seanstagetest-secondary.blob.core.windows.net\nhttp://seanstagetest-secondary.file.core.windows.net\nhttp://seanstagetest-secondary.queue.core.windows.net\nhttp://seanstagetest-secondary.table.core.windows.net\n\nSanitized\n\n\nCloud\nBlobEndpoint=http://seanstagetest.blob.core.windows.net/;QueueEndpoint=http://seanstagetest.queue.core.windows.net/;FileEndpoint=http://seanstagetest.file.core.windows.net/;BlobSecondaryEndpoint=http://seanstagetest-secondary.blob.core.windows.net/;QueueSecondaryEndpoint=http://seanstagetest-secondary.queue.core.windows.net/;FileSecondaryEndpoint=http://seanstagetest-secondary.file.core.windows.net/;AccountName=seanstagetest;AccountKey=Sanitized"
->>>>>>> 5e20a7a1
   }
 }