﻿{
  "Entries": [
    {
      "RequestUri": "https://seanmcccanary3.file.core.windows.net/test-share-45c1d297-23e6-a1fa-0868-a9fa3e61c937?restype=share",
      "RequestMethod": "PUT",
      "RequestHeaders": {
        "Accept": "application/xml",
        "Authorization": "Sanitized",
        "traceparent": "00-91f76fff80973141b50706bb544a0449-fa59b11c7549ae4b-00",
        "User-Agent": [
          "azsdk-net-Storage.Files.Shares/12.7.0-alpha.20210126.1",
          "(.NET 5.0.2; Microsoft Windows 10.0.19042)"
        ],
        "x-ms-client-request-id": "19146f05-ef99-0e85-90ac-25a651b45b57",
        "x-ms-date": "Tue, 26 Jan 2021 19:25:43 GMT",
        "x-ms-return-client-request-id": "true",
<<<<<<< HEAD
        "x-ms-version": "2020-12-06"
=======
        "x-ms-version": "2021-02-12"
>>>>>>> 7e782c87
      },
      "RequestBody": null,
      "StatusCode": 201,
      "ResponseHeaders": {
        "Content-Length": "0",
        "Date": "Tue, 26 Jan 2021 19:25:42 GMT",
        "ETag": "\"0x8D8C2302C573B9A\"",
        "Last-Modified": "Tue, 26 Jan 2021 19:25:43 GMT",
        "Server": [
          "Windows-Azure-File/1.0",
          "Microsoft-HTTPAPI/2.0"
        ],
        "x-ms-client-request-id": "19146f05-ef99-0e85-90ac-25a651b45b57",
        "x-ms-request-id": "4f1fc94b-701a-003e-4619-f44dbd000000",
<<<<<<< HEAD
        "x-ms-version": "2020-12-06"
=======
        "x-ms-version": "2021-02-12"
>>>>>>> 7e782c87
      },
      "ResponseBody": []
    },
    {
      "RequestUri": "https://seanmcccanary3.file.core.windows.net/test-share-45c1d297-23e6-a1fa-0868-a9fa3e61c937?restype=share&comp=acl",
      "RequestMethod": "PUT",
      "RequestHeaders": {
        "Accept": "application/xml",
        "Authorization": "Sanitized",
        "Content-Length": "252",
        "Content-Type": "application/xml",
        "traceparent": "00-f4e7870f9578434f972cd33e02e123ec-6960cbc93366e242-00",
        "User-Agent": [
          "azsdk-net-Storage.Files.Shares/12.7.0-alpha.20210126.1",
          "(.NET 5.0.2; Microsoft Windows 10.0.19042)"
        ],
        "x-ms-client-request-id": "bae3c6f9-88e2-b011-153d-759b74388d01",
        "x-ms-date": "Tue, 26 Jan 2021 19:25:43 GMT",
        "x-ms-return-client-request-id": "true",
<<<<<<< HEAD
        "x-ms-version": "2020-12-06"
=======
        "x-ms-version": "2021-02-12"
>>>>>>> 7e782c87
      },
      "RequestBody": "﻿<SignedIdentifiers><SignedIdentifier><Id>ddiitbwvrcqhnghuacdu</Id><AccessPolicy><Start>2021-01-26T18:25:43.9420243Z</Start><Expiry>2021-01-26T20:25:43.9420243Z</Expiry><Permission>rw</Permission></AccessPolicy></SignedIdentifier></SignedIdentifiers>",
      "StatusCode": 200,
      "ResponseHeaders": {
        "Content-Length": "0",
        "Date": "Tue, 26 Jan 2021 19:25:43 GMT",
        "ETag": "\"0x8D8C2302C77C529\"",
        "Last-Modified": "Tue, 26 Jan 2021 19:25:43 GMT",
        "Server": [
          "Windows-Azure-File/1.0",
          "Microsoft-HTTPAPI/2.0"
        ],
        "x-ms-client-request-id": "bae3c6f9-88e2-b011-153d-759b74388d01",
        "x-ms-request-id": "4f1fc94e-701a-003e-4719-f44dbd000000",
<<<<<<< HEAD
        "x-ms-version": "2020-12-06"
=======
        "x-ms-version": "2021-02-12"
>>>>>>> 7e782c87
      },
      "ResponseBody": []
    },
    {
      "RequestUri": "https://seanmcccanary3.file.core.windows.net/test-share-45c1d297-23e6-a1fa-0868-a9fa3e61c937?restype=share",
      "RequestMethod": "DELETE",
      "RequestHeaders": {
        "Accept": "application/xml",
        "Authorization": "Sanitized",
        "traceparent": "00-408294bf3175ce4b8184ebac9deb043a-c6cb521088c8f943-00",
        "User-Agent": [
          "azsdk-net-Storage.Files.Shares/12.7.0-alpha.20210126.1",
          "(.NET 5.0.2; Microsoft Windows 10.0.19042)"
        ],
        "x-ms-client-request-id": "52f295d5-3a6c-c3ec-9eed-0c46ef35e9ad",
        "x-ms-date": "Tue, 26 Jan 2021 19:25:44 GMT",
        "x-ms-delete-snapshots": "include",
        "x-ms-return-client-request-id": "true",
<<<<<<< HEAD
        "x-ms-version": "2020-12-06"
=======
        "x-ms-version": "2021-02-12"
>>>>>>> 7e782c87
      },
      "RequestBody": null,
      "StatusCode": 202,
      "ResponseHeaders": {
        "Content-Length": "0",
        "Date": "Tue, 26 Jan 2021 19:25:43 GMT",
        "Server": [
          "Windows-Azure-File/1.0",
          "Microsoft-HTTPAPI/2.0"
        ],
        "x-ms-client-request-id": "52f295d5-3a6c-c3ec-9eed-0c46ef35e9ad",
        "x-ms-request-id": "4f1fc951-701a-003e-4919-f44dbd000000",
<<<<<<< HEAD
        "x-ms-version": "2020-12-06"
=======
        "x-ms-version": "2021-02-12"
>>>>>>> 7e782c87
      },
      "ResponseBody": []
    }
  ],
  "Variables": {
    "DateTimeOffsetNow": "2021-01-26T13:25:43.9420243-06:00",
    "RandomSeed": "1802814699",
    "Storage_TestConfigDefault": "ProductionTenant\nseanmcccanary3\nU2FuaXRpemVk\nhttps://seanmcccanary3.blob.core.windows.net\nhttps://seanmcccanary3.file.core.windows.net\nhttps://seanmcccanary3.queue.core.windows.net\nhttps://seanmcccanary3.table.core.windows.net\n\n\n\n\nhttps://seanmcccanary3-secondary.blob.core.windows.net\nhttps://seanmcccanary3-secondary.file.core.windows.net\nhttps://seanmcccanary3-secondary.queue.core.windows.net\nhttps://seanmcccanary3-secondary.table.core.windows.net\n\nSanitized\n\n\nCloud\nBlobEndpoint=https://seanmcccanary3.blob.core.windows.net/;QueueEndpoint=https://seanmcccanary3.queue.core.windows.net/;FileEndpoint=https://seanmcccanary3.file.core.windows.net/;BlobSecondaryEndpoint=https://seanmcccanary3-secondary.blob.core.windows.net/;QueueSecondaryEndpoint=https://seanmcccanary3-secondary.queue.core.windows.net/;FileSecondaryEndpoint=https://seanmcccanary3-secondary.file.core.windows.net/;AccountName=seanmcccanary3;AccountKey=Kg==;\nseanscope1\n\n"
  }
}<|MERGE_RESOLUTION|>--- conflicted
+++ resolved
@@ -14,11 +14,7 @@
         "x-ms-client-request-id": "19146f05-ef99-0e85-90ac-25a651b45b57",
         "x-ms-date": "Tue, 26 Jan 2021 19:25:43 GMT",
         "x-ms-return-client-request-id": "true",
-<<<<<<< HEAD
-        "x-ms-version": "2020-12-06"
-=======
         "x-ms-version": "2021-02-12"
->>>>>>> 7e782c87
       },
       "RequestBody": null,
       "StatusCode": 201,
@@ -33,11 +29,7 @@
         ],
         "x-ms-client-request-id": "19146f05-ef99-0e85-90ac-25a651b45b57",
         "x-ms-request-id": "4f1fc94b-701a-003e-4619-f44dbd000000",
-<<<<<<< HEAD
-        "x-ms-version": "2020-12-06"
-=======
         "x-ms-version": "2021-02-12"
->>>>>>> 7e782c87
       },
       "ResponseBody": []
     },
@@ -57,11 +49,7 @@
         "x-ms-client-request-id": "bae3c6f9-88e2-b011-153d-759b74388d01",
         "x-ms-date": "Tue, 26 Jan 2021 19:25:43 GMT",
         "x-ms-return-client-request-id": "true",
-<<<<<<< HEAD
-        "x-ms-version": "2020-12-06"
-=======
         "x-ms-version": "2021-02-12"
->>>>>>> 7e782c87
       },
       "RequestBody": "﻿<SignedIdentifiers><SignedIdentifier><Id>ddiitbwvrcqhnghuacdu</Id><AccessPolicy><Start>2021-01-26T18:25:43.9420243Z</Start><Expiry>2021-01-26T20:25:43.9420243Z</Expiry><Permission>rw</Permission></AccessPolicy></SignedIdentifier></SignedIdentifiers>",
       "StatusCode": 200,
@@ -76,11 +64,7 @@
         ],
         "x-ms-client-request-id": "bae3c6f9-88e2-b011-153d-759b74388d01",
         "x-ms-request-id": "4f1fc94e-701a-003e-4719-f44dbd000000",
-<<<<<<< HEAD
-        "x-ms-version": "2020-12-06"
-=======
         "x-ms-version": "2021-02-12"
->>>>>>> 7e782c87
       },
       "ResponseBody": []
     },
@@ -99,11 +83,7 @@
         "x-ms-date": "Tue, 26 Jan 2021 19:25:44 GMT",
         "x-ms-delete-snapshots": "include",
         "x-ms-return-client-request-id": "true",
-<<<<<<< HEAD
-        "x-ms-version": "2020-12-06"
-=======
         "x-ms-version": "2021-02-12"
->>>>>>> 7e782c87
       },
       "RequestBody": null,
       "StatusCode": 202,
@@ -116,11 +96,7 @@
         ],
         "x-ms-client-request-id": "52f295d5-3a6c-c3ec-9eed-0c46ef35e9ad",
         "x-ms-request-id": "4f1fc951-701a-003e-4919-f44dbd000000",
-<<<<<<< HEAD
-        "x-ms-version": "2020-12-06"
-=======
         "x-ms-version": "2021-02-12"
->>>>>>> 7e782c87
       },
       "ResponseBody": []
     }
