--- conflicted
+++ resolved
@@ -15,11 +15,7 @@
         "x-ms-enabled-protocols": "NFS",
         "x-ms-return-client-request-id": "true",
         "x-ms-root-squash": "AllSquash",
-<<<<<<< HEAD
-        "x-ms-version": "2020-12-06",
-=======
         "x-ms-version": "2021-02-12",
->>>>>>> 7e782c87
         "Accept": "application/xml"
       },
       "RequestBody": null,
@@ -35,11 +31,7 @@
         "Transfer-Encoding": "chunked",
         "x-ms-client-request-id": "ebcb4831-9496-9370-f9ff-9188a3fc59e7",
         "x-ms-request-id": "15b12132-a01a-0073-3e13-a76edf000000",
-<<<<<<< HEAD
-        "x-ms-version": "2020-12-06"
-=======
         "x-ms-version": "2021-02-12"
->>>>>>> 7e782c87
       },
       "ResponseBody": []
     },
@@ -56,11 +48,7 @@
         "x-ms-client-request-id": "7368d4b8-cda6-8ef7-4eeb-ea3f1f2b5e08",
         "x-ms-date": "Tue, 20 Oct 2020 19:02:58 GMT",
         "x-ms-return-client-request-id": "true",
-<<<<<<< HEAD
-        "x-ms-version": "2020-12-06",
-=======
         "x-ms-version": "2021-02-12",
->>>>>>> 7e782c87
         "Accept": "application/xml"
       },
       "RequestBody": null,
@@ -86,11 +74,7 @@
         "x-ms-share-provisioned-ingress-mbps": "44",
         "x-ms-share-provisioned-iops": "500",
         "x-ms-share-quota": "100",
-<<<<<<< HEAD
-        "x-ms-version": "2020-12-06"
-=======
         "x-ms-version": "2021-02-12"
->>>>>>> 7e782c87
       },
       "ResponseBody": []
     }
