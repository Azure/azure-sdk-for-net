--- conflicted
+++ resolved
@@ -6,13 +6,13 @@
       "RequestHeaders": {
         "Accept": "application/xml",
         "Authorization": "Sanitized",
-        "traceparent": "00-a142d6b802767447b2d6083df450de48-855ed108a2fa3d48-00",
+        "traceparent": "00-fc0cd3c307d60c4a91559a6b4ed085d8-707a62c26407024b-00",
         "User-Agent": [
-          "azsdk-net-Storage.Files.Shares/12.7.0-alpha.20210121.1",
+          "azsdk-net-Storage.Files.Shares/12.7.0-alpha.20210126.1",
           "(.NET 5.0.2; Microsoft Windows 10.0.19042)"
         ],
         "x-ms-client-request-id": "e925695a-952c-5a6f-00b8-5f932882f170",
-        "x-ms-date": "Thu, 21 Jan 2021 20:45:26 GMT",
+        "x-ms-date": "Tue, 26 Jan 2021 19:24:56 GMT",
         "x-ms-return-client-request-id": "true",
         "x-ms-version": "2020-06-12"
       },
@@ -20,21 +20,16 @@
       "StatusCode": 201,
       "ResponseHeaders": {
         "Content-Length": "0",
-        "Date": "Thu, 21 Jan 2021 20:45:25 GMT",
-        "ETag": "\u00220x8D8BE4D7B4DE89A\u0022",
-        "Last-Modified": "Thu, 21 Jan 2021 20:45:26 GMT",
+        "Date": "Tue, 26 Jan 2021 19:24:58 GMT",
+        "ETag": "\u00220x8D8C23012806BCD\u0022",
+        "Last-Modified": "Tue, 26 Jan 2021 19:24:59 GMT",
         "Server": [
           "Windows-Azure-File/1.0",
           "Microsoft-HTTPAPI/2.0"
         ],
         "x-ms-client-request-id": "e925695a-952c-5a6f-00b8-5f932882f170",
-<<<<<<< HEAD
-        "x-ms-request-id": "e46c60f5-001a-0024-3677-6b2c62000000",
+        "x-ms-request-id": "ecb4f028-b01a-0088-3c18-f43fcb000000",
         "x-ms-version": "2020-06-12"
-=======
-        "x-ms-request-id": "5b339e5a-801a-002a-5336-f005d2000000",
-        "x-ms-version": "2020-04-08"
->>>>>>> ac24a13f
       },
       "ResponseBody": []
     },
@@ -44,13 +39,13 @@
       "RequestHeaders": {
         "Accept": "application/xml",
         "Authorization": "Sanitized",
-        "traceparent": "00-9b6232de1e8b60449b1f2ab7aa2c43ee-e21d87d6b8ea154d-00",
+        "traceparent": "00-698415fa8f3904449692ded8d0717afd-9304c8082d42a647-00",
         "User-Agent": [
-          "azsdk-net-Storage.Files.Shares/12.7.0-alpha.20210121.1",
+          "azsdk-net-Storage.Files.Shares/12.7.0-alpha.20210126.1",
           "(.NET 5.0.2; Microsoft Windows 10.0.19042)"
         ],
         "x-ms-client-request-id": "7a8049e9-336e-fc5e-0f4d-882dbc23deda",
-        "x-ms-date": "Thu, 21 Jan 2021 20:45:26 GMT",
+        "x-ms-date": "Tue, 26 Jan 2021 19:25:00 GMT",
         "x-ms-lease-action": "acquire",
         "x-ms-lease-duration": "-1",
         "x-ms-proposed-lease-id": "d9a037a4-ab0f-2af9-5589-2114f5b1ce15",
@@ -61,22 +56,17 @@
       "StatusCode": 201,
       "ResponseHeaders": {
         "Content-Length": "0",
-        "Date": "Thu, 21 Jan 2021 20:45:25 GMT",
-        "ETag": "\u00220x8D8BE4D7B4DE89A\u0022",
-        "Last-Modified": "Thu, 21 Jan 2021 20:45:26 GMT",
+        "Date": "Tue, 26 Jan 2021 19:24:59 GMT",
+        "ETag": "\u00220x8D8C23012806BCD\u0022",
+        "Last-Modified": "Tue, 26 Jan 2021 19:24:59 GMT",
         "Server": [
           "Windows-Azure-File/1.0",
           "Microsoft-HTTPAPI/2.0"
         ],
         "x-ms-client-request-id": "7a8049e9-336e-fc5e-0f4d-882dbc23deda",
         "x-ms-lease-id": "d9a037a4-ab0f-2af9-5589-2114f5b1ce15",
-<<<<<<< HEAD
-        "x-ms-request-id": "e46c60f8-001a-0024-3777-6b2c62000000",
+        "x-ms-request-id": "ecb4f03b-b01a-0088-4918-f43fcb000000",
         "x-ms-version": "2020-06-12"
-=======
-        "x-ms-request-id": "5b339e5c-801a-002a-5436-f005d2000000",
-        "x-ms-version": "2020-04-08"
->>>>>>> ac24a13f
       },
       "ResponseBody": []
     },
@@ -86,13 +76,13 @@
       "RequestHeaders": {
         "Accept": "application/xml",
         "Authorization": "Sanitized",
-        "traceparent": "00-296faedfa547eb4d8140805946ff6f68-c350869f505fb846-00",
+        "traceparent": "00-cf9faf3e8d785140bbfe34cbf58f02e6-ba39cef5c1d45e48-00",
         "User-Agent": [
-          "azsdk-net-Storage.Files.Shares/12.7.0-alpha.20210121.1",
+          "azsdk-net-Storage.Files.Shares/12.7.0-alpha.20210126.1",
           "(.NET 5.0.2; Microsoft Windows 10.0.19042)"
         ],
         "x-ms-client-request-id": "02eca07d-f5fa-5f3b-f9e6-eca94f75f24c",
-        "x-ms-date": "Thu, 21 Jan 2021 20:45:26 GMT",
+        "x-ms-date": "Tue, 26 Jan 2021 19:25:01 GMT",
         "x-ms-lease-action": "break",
         "x-ms-return-client-request-id": "true",
         "x-ms-version": "2020-06-12"
@@ -101,22 +91,17 @@
       "StatusCode": 202,
       "ResponseHeaders": {
         "Content-Length": "0",
-        "Date": "Thu, 21 Jan 2021 20:45:25 GMT",
-        "ETag": "\u00220x8D8BE4D7B4DE89A\u0022",
-        "Last-Modified": "Thu, 21 Jan 2021 20:45:26 GMT",
+        "Date": "Tue, 26 Jan 2021 19:24:59 GMT",
+        "ETag": "\u00220x8D8C23012806BCD\u0022",
+        "Last-Modified": "Tue, 26 Jan 2021 19:24:59 GMT",
         "Server": [
           "Windows-Azure-File/1.0",
           "Microsoft-HTTPAPI/2.0"
         ],
         "x-ms-client-request-id": "02eca07d-f5fa-5f3b-f9e6-eca94f75f24c",
         "x-ms-lease-time": "0",
-<<<<<<< HEAD
-        "x-ms-request-id": "e46c60fa-001a-0024-3977-6b2c62000000",
+        "x-ms-request-id": "ecb4f03d-b01a-0088-4a18-f43fcb000000",
         "x-ms-version": "2020-06-12"
-=======
-        "x-ms-request-id": "5b339e5d-801a-002a-5536-f005d2000000",
-        "x-ms-version": "2020-04-08"
->>>>>>> ac24a13f
       },
       "ResponseBody": []
     },
@@ -126,13 +111,13 @@
       "RequestHeaders": {
         "Accept": "application/xml",
         "Authorization": "Sanitized",
-        "traceparent": "00-cb099db021cd9a44b572b4c22dea27f4-82bbaa32178ab446-00",
+        "traceparent": "00-7411404470341a4082274cda92ae4176-8a7d27b7522c494c-00",
         "User-Agent": [
-          "azsdk-net-Storage.Files.Shares/12.7.0-alpha.20210121.1",
+          "azsdk-net-Storage.Files.Shares/12.7.0-alpha.20210126.1",
           "(.NET 5.0.2; Microsoft Windows 10.0.19042)"
         ],
         "x-ms-client-request-id": "1bb0936f-db37-23e0-3c22-a4e6e675ea96",
-        "x-ms-date": "Thu, 21 Jan 2021 20:45:26 GMT",
+        "x-ms-date": "Tue, 26 Jan 2021 19:25:01 GMT",
         "x-ms-return-client-request-id": "true",
         "x-ms-version": "2020-06-12"
       },
@@ -140,22 +125,22 @@
       "StatusCode": 200,
       "ResponseHeaders": {
         "Content-Length": "0",
-        "Date": "Thu, 21 Jan 2021 20:45:25 GMT",
-        "ETag": "\u00220x8D8BE4D7B4DE89A\u0022",
-        "Last-Modified": "Thu, 21 Jan 2021 20:45:26 GMT",
+        "Date": "Tue, 26 Jan 2021 19:24:59 GMT",
+        "ETag": "\u00220x8D8C23012806BCD\u0022",
+        "Last-Modified": "Tue, 26 Jan 2021 19:24:59 GMT",
         "Server": [
           "Windows-Azure-File/1.0",
           "Microsoft-HTTPAPI/2.0"
         ],
         "Vary": "Origin",
         "x-ms-access-tier": "TransactionOptimized",
-        "x-ms-access-tier-change-time": "Thu, 21 Jan 2021 20:45:26 GMT",
+        "x-ms-access-tier-change-time": "Tue, 26 Jan 2021 19:24:59 GMT",
         "x-ms-client-request-id": "1bb0936f-db37-23e0-3c22-a4e6e675ea96",
         "x-ms-has-immutability-policy": "false",
         "x-ms-has-legal-hold": "false",
         "x-ms-lease-state": "broken",
         "x-ms-lease-status": "unlocked",
-        "x-ms-request-id": "5b339e5e-801a-002a-5636-f005d2000000",
+        "x-ms-request-id": "ecb4f03e-b01a-0088-4b18-f43fcb000000",
         "x-ms-share-quota": "5120",
         "x-ms-version": "2020-06-12"
       },
@@ -167,13 +152,13 @@
       "RequestHeaders": {
         "Accept": "application/xml",
         "Authorization": "Sanitized",
-        "traceparent": "00-06cade2a0e4dcd4cb03b44cb9a22d704-268148879c5e9340-00",
+        "traceparent": "00-3a0091cf6be8ee42906b0b097831d5b5-5c73690c8b6e4f4a-00",
         "User-Agent": [
-          "azsdk-net-Storage.Files.Shares/12.7.0-alpha.20210121.1",
+          "azsdk-net-Storage.Files.Shares/12.7.0-alpha.20210126.1",
           "(.NET 5.0.2; Microsoft Windows 10.0.19042)"
         ],
         "x-ms-client-request-id": "bb3a62fe-d7c4-4014-d965-beb7219a2fb5",
-        "x-ms-date": "Thu, 21 Jan 2021 20:45:26 GMT",
+        "x-ms-date": "Tue, 26 Jan 2021 19:25:01 GMT",
         "x-ms-delete-snapshots": "include",
         "x-ms-return-client-request-id": "true",
         "x-ms-version": "2020-06-12"
@@ -182,19 +167,14 @@
       "StatusCode": 202,
       "ResponseHeaders": {
         "Content-Length": "0",
-        "Date": "Thu, 21 Jan 2021 20:45:25 GMT",
+        "Date": "Tue, 26 Jan 2021 19:24:59 GMT",
         "Server": [
           "Windows-Azure-File/1.0",
           "Microsoft-HTTPAPI/2.0"
         ],
         "x-ms-client-request-id": "bb3a62fe-d7c4-4014-d965-beb7219a2fb5",
-<<<<<<< HEAD
-        "x-ms-request-id": "e46c60fc-001a-0024-3b77-6b2c62000000",
+        "x-ms-request-id": "ecb4f040-b01a-0088-4c18-f43fcb000000",
         "x-ms-version": "2020-06-12"
-=======
-        "x-ms-request-id": "5b339e5f-801a-002a-5736-f005d2000000",
-        "x-ms-version": "2020-04-08"
->>>>>>> ac24a13f
       },
       "ResponseBody": []
     }
