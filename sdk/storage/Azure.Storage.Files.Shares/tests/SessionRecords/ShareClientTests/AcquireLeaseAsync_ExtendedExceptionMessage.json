--- conflicted
+++ resolved
@@ -1,128 +1,112 @@
-{
+﻿{
   "Entries": [
     {
-      "RequestUri": "https://seanmcccanary3.file.core.windows.net/test-share-91f13556-bf5b-a08d-8396-ee0a6f4021d2?restype=share",
+      "RequestUri": "https://seanmcccanada.file.core.windows.net/test-share-91f13556-bf5b-a08d-8396-ee0a6f4021d2?restype=share",
       "RequestMethod": "PUT",
       "RequestHeaders": {
-        "Accept": "application/xml",
         "Authorization": "Sanitized",
-        "traceparent": "00-fd49044d28086c48a5c0e892c35ec2ee-52bf5a6e91997644-00",
+        "traceparent": "00-de30e66ba4be83419e24114fb5123f51-800a298257b3bc4c-00",
         "User-Agent": [
-          "azsdk-net-Storage.Files.Shares/12.7.0-alpha.20210121.1",
-          "(.NET 5.0.2; Microsoft Windows 10.0.19042)"
+          "azsdk-net-Storage.Files.Shares/12.5.0-alpha.20201014.1",
+          "(.NET Core 4.6.29220.03; Microsoft Windows 10.0.19042 )"
         ],
         "x-ms-client-request-id": "bcc7852e-dfe9-fb65-70bc-92ade1b799de",
-        "x-ms-date": "Thu, 21 Jan 2021 20:44:32 GMT",
+        "x-ms-date": "Wed, 14 Oct 2020 22:58:56 GMT",
         "x-ms-return-client-request-id": "true",
-        "x-ms-version": "2020-06-12"
+        "x-ms-version": "2020-06-12",
+        "Accept": "application/xml"
       },
       "RequestBody": null,
       "StatusCode": 201,
       "ResponseHeaders": {
         "Content-Length": "0",
-        "Date": "Thu, 21 Jan 2021 20:44:31 GMT",
-        "ETag": "\u00220x8D8BE4D5AEDD66C\u0022",
-        "Last-Modified": "Thu, 21 Jan 2021 20:44:32 GMT",
+        "Date": "Wed, 14 Oct 2020 22:58:58 GMT",
+        "ETag": "\"0x8D87094BC1B6993\"",
+        "Last-Modified": "Wed, 14 Oct 2020 22:58:58 GMT",
         "Server": [
           "Windows-Azure-File/1.0",
           "Microsoft-HTTPAPI/2.0"
         ],
         "x-ms-client-request-id": "bcc7852e-dfe9-fb65-70bc-92ade1b799de",
-<<<<<<< HEAD
         "x-ms-request-id": "5d01cc3d-a01a-0008-017d-a28b8d000000",
         "x-ms-version": "2020-06-12"
-=======
-        "x-ms-request-id": "9eaa24b7-801a-0093-5036-f001c8000000",
-        "x-ms-version": "2020-04-08"
->>>>>>> ac24a13f
       },
       "ResponseBody": []
     },
     {
-      "RequestUri": "https://seanmcccanary3.file.core.windows.net/test-share-91f13556-bf5b-a08d-8396-ee0a6f4021d2?comp=lease\u0026restype=share",
+      "RequestUri": "https://seanmcccanada.file.core.windows.net/test-share-91f13556-bf5b-a08d-8396-ee0a6f4021d2?comp=lease&restype=share",
       "RequestMethod": "PUT",
       "RequestHeaders": {
-        "Accept": "application/xml",
         "Authorization": "Sanitized",
-        "traceparent": "00-f661f7884f1ec74cb5f8030126189122-84012a665c8c4343-00",
+        "traceparent": "00-4c464ce69644b94097f926d828810b66-01e5f72f34334b48-00",
         "User-Agent": [
-          "azsdk-net-Storage.Files.Shares/12.7.0-alpha.20210121.1",
-          "(.NET 5.0.2; Microsoft Windows 10.0.19042)"
+          "azsdk-net-Storage.Files.Shares/12.5.0-alpha.20201014.1",
+          "(.NET Core 4.6.29220.03; Microsoft Windows 10.0.19042 )"
         ],
         "x-ms-client-request-id": "451aec6e-cbb2-bae4-d033-d23367110737",
-        "x-ms-date": "Thu, 21 Jan 2021 20:44:32 GMT",
+        "x-ms-date": "Wed, 14 Oct 2020 22:58:57 GMT",
         "x-ms-lease-action": "acquire",
         "x-ms-lease-duration": "10",
         "x-ms-proposed-lease-id": "c8bbe639-7475-93b4-eab5-7854f4397514",
         "x-ms-return-client-request-id": "true",
-        "x-ms-version": "2020-06-12"
+        "x-ms-version": "2020-06-12",
+        "Accept": "application/xml"
       },
       "RequestBody": null,
       "StatusCode": 400,
       "ResponseHeaders": {
         "Content-Length": "327",
         "Content-Type": "application/xml",
-        "Date": "Thu, 21 Jan 2021 20:44:31 GMT",
+        "Date": "Wed, 14 Oct 2020 22:58:58 GMT",
         "Server": [
           "Windows-Azure-File/1.0",
           "Microsoft-HTTPAPI/2.0"
         ],
         "x-ms-client-request-id": "451aec6e-cbb2-bae4-d033-d23367110737",
         "x-ms-error-code": "InvalidHeaderValue",
-<<<<<<< HEAD
         "x-ms-request-id": "5d01cc41-a01a-0008-027d-a28b8d000000",
         "x-ms-version": "2020-06-12"
-=======
-        "x-ms-request-id": "9eaa24bb-801a-0093-5136-f001c8000000",
-        "x-ms-version": "2020-04-08"
->>>>>>> ac24a13f
       },
       "ResponseBody": [
-        "\uFEFF\u003C?xml version=\u00221.0\u0022 encoding=\u0022utf-8\u0022?\u003E\u003CError\u003E\u003CCode\u003EInvalidHeaderValue\u003C/Code\u003E\u003CMessage\u003EThe value for one of the HTTP headers is not in the correct format.\n",
-        "RequestId:9eaa24bb-801a-0093-5136-f001c8000000\n",
-        "Time:2021-01-21T20:44:32.0991331Z\u003C/Message\u003E\u003CHeaderName\u003Ex-ms-lease-duration\u003C/HeaderName\u003E\u003CHeaderValue\u003E10\u003C/HeaderValue\u003E\u003C/Error\u003E"
+        "﻿<?xml version=\"1.0\" encoding=\"utf-8\"?><Error><Code>InvalidHeaderValue</Code><Message>The value for one of the HTTP headers is not in the correct format.\n",
+        "RequestId:5d01cc41-a01a-0008-027d-a28b8d000000\n",
+        "Time:2020-10-14T22:58:58.7409786Z</Message><HeaderName>x-ms-lease-duration</HeaderName><HeaderValue>10</HeaderValue></Error>"
       ]
     },
     {
-      "RequestUri": "https://seanmcccanary3.file.core.windows.net/test-share-91f13556-bf5b-a08d-8396-ee0a6f4021d2?restype=share",
+      "RequestUri": "https://seanmcccanada.file.core.windows.net/test-share-91f13556-bf5b-a08d-8396-ee0a6f4021d2?restype=share",
       "RequestMethod": "DELETE",
       "RequestHeaders": {
-        "Accept": "application/xml",
         "Authorization": "Sanitized",
-        "traceparent": "00-85eb892558ecf349b1f18356ea54e9b1-1824ff3700ddc44e-00",
+        "traceparent": "00-e2d6a89caaf6f147b1296760eb862320-6a699edf00035149-00",
         "User-Agent": [
-          "azsdk-net-Storage.Files.Shares/12.7.0-alpha.20210121.1",
-          "(.NET 5.0.2; Microsoft Windows 10.0.19042)"
+          "azsdk-net-Storage.Files.Shares/12.5.0-alpha.20201014.1",
+          "(.NET Core 4.6.29220.03; Microsoft Windows 10.0.19042 )"
         ],
         "x-ms-client-request-id": "07e6155a-2f1e-3562-af21-184491b51857",
-        "x-ms-date": "Thu, 21 Jan 2021 20:44:32 GMT",
-        "x-ms-delete-snapshots": "include",
+        "x-ms-date": "Wed, 14 Oct 2020 22:58:57 GMT",
         "x-ms-return-client-request-id": "true",
-        "x-ms-version": "2020-06-12"
+        "x-ms-version": "2020-06-12",
+        "Accept": "application/xml"
       },
       "RequestBody": null,
       "StatusCode": 202,
       "ResponseHeaders": {
         "Content-Length": "0",
-        "Date": "Thu, 21 Jan 2021 20:44:31 GMT",
+        "Date": "Wed, 14 Oct 2020 22:58:58 GMT",
         "Server": [
           "Windows-Azure-File/1.0",
           "Microsoft-HTTPAPI/2.0"
         ],
         "x-ms-client-request-id": "07e6155a-2f1e-3562-af21-184491b51857",
-<<<<<<< HEAD
         "x-ms-request-id": "5d01cc42-a01a-0008-037d-a28b8d000000",
         "x-ms-version": "2020-06-12"
-=======
-        "x-ms-request-id": "9eaa24bc-801a-0093-5236-f001c8000000",
-        "x-ms-version": "2020-04-08"
->>>>>>> ac24a13f
       },
       "ResponseBody": []
     }
   ],
   "Variables": {
     "RandomSeed": "2073434228",
-    "Storage_TestConfigDefault": "ProductionTenant\nseanmcccanary3\nU2FuaXRpemVk\nhttps://seanmcccanary3.blob.core.windows.net\nhttps://seanmcccanary3.file.core.windows.net\nhttps://seanmcccanary3.queue.core.windows.net\nhttps://seanmcccanary3.table.core.windows.net\n\n\n\n\nhttps://seanmcccanary3-secondary.blob.core.windows.net\nhttps://seanmcccanary3-secondary.file.core.windows.net\nhttps://seanmcccanary3-secondary.queue.core.windows.net\nhttps://seanmcccanary3-secondary.table.core.windows.net\n\nSanitized\n\n\nCloud\nBlobEndpoint=https://seanmcccanary3.blob.core.windows.net/;QueueEndpoint=https://seanmcccanary3.queue.core.windows.net/;FileEndpoint=https://seanmcccanary3.file.core.windows.net/;BlobSecondaryEndpoint=https://seanmcccanary3-secondary.blob.core.windows.net/;QueueSecondaryEndpoint=https://seanmcccanary3-secondary.queue.core.windows.net/;FileSecondaryEndpoint=https://seanmcccanary3-secondary.file.core.windows.net/;AccountName=seanmcccanary3;AccountKey=Kg==;\nseanscope1"
+    "Storage_TestConfigDefault": "ProductionTenant\nseanmcccanada\nU2FuaXRpemVk\nhttps://seanmcccanada.blob.core.windows.net\nhttps://seanmcccanada.file.core.windows.net\nhttps://seanmcccanada.queue.core.windows.net\nhttps://seanmcccanada.table.core.windows.net\n\n\n\n\nhttps://seanmcccanada-secondary.blob.core.windows.net\nhttps://seanmcccanada-secondary.file.core.windows.net\nhttps://seanmcccanada-secondary.queue.core.windows.net\nhttps://seanmcccanada-secondary.table.core.windows.net\n\nSanitized\n\n\nCloud\nBlobEndpoint=https://seanmcccanada.blob.core.windows.net/;QueueEndpoint=https://seanmcccanada.queue.core.windows.net/;FileEndpoint=https://seanmcccanada.file.core.windows.net/;BlobSecondaryEndpoint=https://seanmcccanada-secondary.blob.core.windows.net/;QueueSecondaryEndpoint=https://seanmcccanada-secondary.queue.core.windows.net/;FileSecondaryEndpoint=https://seanmcccanada-secondary.file.core.windows.net/;AccountName=seanmcccanada;AccountKey=Kg==;\nseanscope1"
   }
 }