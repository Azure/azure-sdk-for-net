--- conflicted
+++ resolved
@@ -14,11 +14,7 @@
         "x-ms-client-request-id": "f6e55db0-af1e-5c3c-d46f-056f6fe3db10",
         "x-ms-date": "Tue, 26 Jan 2021 19:24:44 GMT",
         "x-ms-return-client-request-id": "true",
-<<<<<<< HEAD
-        "x-ms-version": "2020-12-06"
-=======
         "x-ms-version": "2021-02-12"
->>>>>>> 7e782c87
       },
       "RequestBody": null,
       "StatusCode": 201,
@@ -33,11 +29,7 @@
         ],
         "x-ms-client-request-id": "f6e55db0-af1e-5c3c-d46f-056f6fe3db10",
         "x-ms-request-id": "342ade2a-401a-0057-5218-f474f1000000",
-<<<<<<< HEAD
-        "x-ms-version": "2020-12-06"
-=======
         "x-ms-version": "2021-02-12"
->>>>>>> 7e782c87
       },
       "ResponseBody": []
     },
@@ -57,11 +49,7 @@
         "x-ms-client-request-id": "6c5c6004-f480-f27e-4c88-f067f13bb14a",
         "x-ms-date": "Tue, 26 Jan 2021 19:24:45 GMT",
         "x-ms-return-client-request-id": "true",
-<<<<<<< HEAD
-        "x-ms-version": "2020-12-06"
-=======
         "x-ms-version": "2021-02-12"
->>>>>>> 7e782c87
       },
       "RequestBody": "﻿<SignedIdentifiers><SignedIdentifier><Id>dgkqydysoehrwuqwwudx</Id><AccessPolicy><Start>2021-01-26T18:24:45.1682693Z</Start><Expiry>2021-01-26T20:24:45.1682693Z</Expiry><Permission>rw</Permission></AccessPolicy></SignedIdentifier></SignedIdentifiers>",
       "StatusCode": 200,
@@ -76,11 +64,7 @@
         ],
         "x-ms-client-request-id": "6c5c6004-f480-f27e-4c88-f067f13bb14a",
         "x-ms-request-id": "342ade2d-401a-0057-5318-f474f1000000",
-<<<<<<< HEAD
-        "x-ms-version": "2020-12-06"
-=======
         "x-ms-version": "2021-02-12"
->>>>>>> 7e782c87
       },
       "ResponseBody": []
     },
@@ -99,11 +83,7 @@
         "x-ms-date": "Tue, 26 Jan 2021 19:24:45 GMT",
         "x-ms-delete-snapshots": "include",
         "x-ms-return-client-request-id": "true",
-<<<<<<< HEAD
-        "x-ms-version": "2020-12-06"
-=======
         "x-ms-version": "2021-02-12"
->>>>>>> 7e782c87
       },
       "RequestBody": null,
       "StatusCode": 202,
@@ -116,11 +96,7 @@
         ],
         "x-ms-client-request-id": "5dc58b4a-99c8-aa20-99e5-ac8491ea5dad",
         "x-ms-request-id": "342ade2e-401a-0057-5418-f474f1000000",
-<<<<<<< HEAD
-        "x-ms-version": "2020-12-06"
-=======
         "x-ms-version": "2021-02-12"
->>>>>>> 7e782c87
       },
       "ResponseBody": []
     }
