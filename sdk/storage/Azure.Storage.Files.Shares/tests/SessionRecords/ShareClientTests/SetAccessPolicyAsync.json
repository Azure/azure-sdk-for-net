{
  "Entries": [
    {
<<<<<<< HEAD
      "RequestUri": "http://seanstagetest.file.core.windows.net/test-share-dea4da1b-5bb5-c0b8-d829-10bdae47e540?restype=share",
      "RequestMethod": "PUT",
      "RequestHeaders": {
        "Authorization": "Sanitized",
        "traceparent": "00-9ab02925fc212e4db074e28a9a32608d-b9f3ee53f25a8948-00",
        "User-Agent": [
          "azsdk-net-Storage.Files.Shares/12.0.0-dev.20191209.1\u002Bb71b1fa965b15eccfc57e2c7781b8bf85cd4c766",
          "(.NET Core 4.6.28008.01; Microsoft Windows 10.0.18363 )"
        ],
        "x-ms-client-request-id": "7744f04e-d0fa-dd06-ab54-46b4e8c83171",
        "x-ms-date": "Tue, 10 Dec 2019 05:34:10 GMT",
=======
      "RequestUri": "http://seanstagetest.file.core.windows.net/test-share-845070d2-a194-8888-dbc7-53966403262c?restype=share",
      "RequestMethod": "PUT",
      "RequestHeaders": {
        "Authorization": "Sanitized",
        "traceparent": "00-3139da7cd0c920428d5bdc11db6529c1-5db33347142d1b46-00",
        "User-Agent": [
          "azsdk-net-Storage.Files.Shares/12.0.0-dev.20191209.1\u002B61bda4d1783b0e05dba0d434ff14b2840726d3b1",
          "(.NET Core 4.6.28008.01; Microsoft Windows 10.0.18363 )"
        ],
        "x-ms-client-request-id": "1ea35e2f-5dc9-8de2-057a-d3959a40412f",
        "x-ms-date": "Tue, 10 Dec 2019 06:02:34 GMT",
>>>>>>> 1d9822e0
        "x-ms-return-client-request-id": "true",
        "x-ms-version": "2019-07-07"
      },
      "RequestBody": null,
      "StatusCode": 201,
      "ResponseHeaders": {
        "Content-Length": "0",
<<<<<<< HEAD
        "Date": "Tue, 10 Dec 2019 05:34:10 GMT",
        "ETag": "\u00220x8D77D3295670331\u0022",
        "Last-Modified": "Tue, 10 Dec 2019 05:34:10 GMT",
=======
        "Date": "Tue, 10 Dec 2019 06:02:34 GMT",
        "ETag": "\u00220x8D77D368D5BC773\u0022",
        "Last-Modified": "Tue, 10 Dec 2019 06:02:34 GMT",
>>>>>>> 1d9822e0
        "Server": [
          "Windows-Azure-File/1.0",
          "Microsoft-HTTPAPI/2.0"
        ],
<<<<<<< HEAD
        "x-ms-client-request-id": "7744f04e-d0fa-dd06-ab54-46b4e8c83171",
        "x-ms-request-id": "4fd8e40e-701a-0023-5e1b-af08f8000000",
=======
        "x-ms-client-request-id": "1ea35e2f-5dc9-8de2-057a-d3959a40412f",
        "x-ms-request-id": "7dc09939-e01a-001e-0a1f-af7ee3000000",
>>>>>>> 1d9822e0
        "x-ms-version": "2019-07-07"
      },
      "ResponseBody": []
    },
    {
<<<<<<< HEAD
      "RequestUri": "http://seanstagetest.file.core.windows.net/test-share-dea4da1b-5bb5-c0b8-d829-10bdae47e540?restype=share\u0026comp=acl",
=======
      "RequestUri": "http://seanstagetest.file.core.windows.net/test-share-845070d2-a194-8888-dbc7-53966403262c?restype=share\u0026comp=acl",
>>>>>>> 1d9822e0
      "RequestMethod": "PUT",
      "RequestHeaders": {
        "Authorization": "Sanitized",
        "Content-Length": "249",
        "Content-Type": "application/xml",
<<<<<<< HEAD
        "traceparent": "00-21653bcf346818449a0002b9ec94e847-ada80874dd0cf348-00",
        "User-Agent": [
          "azsdk-net-Storage.Files.Shares/12.0.0-dev.20191209.1\u002Bb71b1fa965b15eccfc57e2c7781b8bf85cd4c766",
          "(.NET Core 4.6.28008.01; Microsoft Windows 10.0.18363 )"
        ],
        "x-ms-client-request-id": "20ee1060-6513-c5d3-62c9-b45b89ee71ec",
        "x-ms-date": "Tue, 10 Dec 2019 05:34:10 GMT",
        "x-ms-return-client-request-id": "true",
        "x-ms-version": "2019-07-07"
      },
      "RequestBody": "\u003CSignedIdentifiers\u003E\u003CSignedIdentifier\u003E\u003CId\u003Ejgosuhndnlhpgoijksvu\u003C/Id\u003E\u003CAccessPolicy\u003E\u003CStart\u003E2019-12-10T04:34:10.5517459Z\u003C/Start\u003E\u003CExpiry\u003E2019-12-10T06:34:10.5517459Z\u003C/Expiry\u003E\u003CPermission\u003Erw\u003C/Permission\u003E\u003C/AccessPolicy\u003E\u003C/SignedIdentifier\u003E\u003C/SignedIdentifiers\u003E",
      "StatusCode": 200,
      "ResponseHeaders": {
        "Content-Length": "0",
        "Date": "Tue, 10 Dec 2019 05:34:10 GMT",
        "ETag": "\u00220x8D77D329573B474\u0022",
        "Last-Modified": "Tue, 10 Dec 2019 05:34:10 GMT",
=======
        "traceparent": "00-6ab629b122107a4fa8784b3622f57e1d-4384a8db92347e4b-00",
        "User-Agent": [
          "azsdk-net-Storage.Files.Shares/12.0.0-dev.20191209.1\u002B61bda4d1783b0e05dba0d434ff14b2840726d3b1",
          "(.NET Core 4.6.28008.01; Microsoft Windows 10.0.18363 )"
        ],
        "x-ms-client-request-id": "255f752a-4391-b309-97f9-73edbc7be335",
        "x-ms-date": "Tue, 10 Dec 2019 06:02:35 GMT",
        "x-ms-return-client-request-id": "true",
        "x-ms-version": "2019-07-07"
      },
      "RequestBody": "\u003CSignedIdentifiers\u003E\u003CSignedIdentifier\u003E\u003CId\u003Erkqyblbksgeamioblmcx\u003C/Id\u003E\u003CAccessPolicy\u003E\u003CStart\u003E2019-12-10T05:02:35.0384849Z\u003C/Start\u003E\u003CExpiry\u003E2019-12-10T07:02:35.0384849Z\u003C/Expiry\u003E\u003CPermission\u003Erw\u003C/Permission\u003E\u003C/AccessPolicy\u003E\u003C/SignedIdentifier\u003E\u003C/SignedIdentifiers\u003E",
      "StatusCode": 200,
      "ResponseHeaders": {
        "Content-Length": "0",
        "Date": "Tue, 10 Dec 2019 06:02:34 GMT",
        "ETag": "\u00220x8D77D368D682EA5\u0022",
        "Last-Modified": "Tue, 10 Dec 2019 06:02:35 GMT",
>>>>>>> 1d9822e0
        "Server": [
          "Windows-Azure-File/1.0",
          "Microsoft-HTTPAPI/2.0"
        ],
<<<<<<< HEAD
        "x-ms-client-request-id": "20ee1060-6513-c5d3-62c9-b45b89ee71ec",
        "x-ms-request-id": "4fd8e410-701a-0023-5f1b-af08f8000000",
=======
        "x-ms-client-request-id": "255f752a-4391-b309-97f9-73edbc7be335",
        "x-ms-request-id": "7dc0993b-e01a-001e-0b1f-af7ee3000000",
>>>>>>> 1d9822e0
        "x-ms-version": "2019-07-07"
      },
      "ResponseBody": []
    },
    {
<<<<<<< HEAD
      "RequestUri": "http://seanstagetest.file.core.windows.net/test-share-dea4da1b-5bb5-c0b8-d829-10bdae47e540?restype=share",
      "RequestMethod": "DELETE",
      "RequestHeaders": {
        "Authorization": "Sanitized",
        "traceparent": "00-720809fb70019a4fbc4bf8f02d33a617-3977513c2cbe8b42-00",
        "User-Agent": [
          "azsdk-net-Storage.Files.Shares/12.0.0-dev.20191209.1\u002Bb71b1fa965b15eccfc57e2c7781b8bf85cd4c766",
          "(.NET Core 4.6.28008.01; Microsoft Windows 10.0.18363 )"
        ],
        "x-ms-client-request-id": "32f7fa77-4d0d-9daa-9980-ad039b891007",
        "x-ms-date": "Tue, 10 Dec 2019 05:34:10 GMT",
=======
      "RequestUri": "http://seanstagetest.file.core.windows.net/test-share-845070d2-a194-8888-dbc7-53966403262c?restype=share",
      "RequestMethod": "DELETE",
      "RequestHeaders": {
        "Authorization": "Sanitized",
        "traceparent": "00-ef29f5e3c96d0f46bef457e68c72f9b7-6fb9574bca3bc147-00",
        "User-Agent": [
          "azsdk-net-Storage.Files.Shares/12.0.0-dev.20191209.1\u002B61bda4d1783b0e05dba0d434ff14b2840726d3b1",
          "(.NET Core 4.6.28008.01; Microsoft Windows 10.0.18363 )"
        ],
        "x-ms-client-request-id": "3c2c5fc1-4005-1c74-feaf-4aba52c6b122",
        "x-ms-date": "Tue, 10 Dec 2019 06:02:35 GMT",
>>>>>>> 1d9822e0
        "x-ms-delete-snapshots": "include",
        "x-ms-return-client-request-id": "true",
        "x-ms-version": "2019-07-07"
      },
      "RequestBody": null,
      "StatusCode": 202,
      "ResponseHeaders": {
        "Content-Length": "0",
<<<<<<< HEAD
        "Date": "Tue, 10 Dec 2019 05:34:10 GMT",
=======
        "Date": "Tue, 10 Dec 2019 06:02:35 GMT",
>>>>>>> 1d9822e0
        "Server": [
          "Windows-Azure-File/1.0",
          "Microsoft-HTTPAPI/2.0"
        ],
<<<<<<< HEAD
        "x-ms-client-request-id": "32f7fa77-4d0d-9daa-9980-ad039b891007",
        "x-ms-request-id": "4fd8e411-701a-0023-601b-af08f8000000",
=======
        "x-ms-client-request-id": "3c2c5fc1-4005-1c74-feaf-4aba52c6b122",
        "x-ms-request-id": "7dc0993c-e01a-001e-0c1f-af7ee3000000",
>>>>>>> 1d9822e0
        "x-ms-version": "2019-07-07"
      },
      "ResponseBody": []
    }
  ],
  "Variables": {
<<<<<<< HEAD
    "DateTimeOffsetNow": "2019-12-09T21:34:10.5517459-08:00",
    "RandomSeed": "1493466871",
=======
    "DateTimeOffsetNow": "2019-12-09T22:02:35.0384849-08:00",
    "RandomSeed": "312829053",
>>>>>>> 1d9822e0
    "Storage_TestConfigDefault": "ProductionTenant\nseanstagetest\nU2FuaXRpemVk\nhttp://seanstagetest.blob.core.windows.net\nhttp://seanstagetest.file.core.windows.net\nhttp://seanstagetest.queue.core.windows.net\nhttp://seanstagetest.table.core.windows.net\n\n\n\n\nhttp://seanstagetest-secondary.blob.core.windows.net\nhttp://seanstagetest-secondary.file.core.windows.net\nhttp://seanstagetest-secondary.queue.core.windows.net\nhttp://seanstagetest-secondary.table.core.windows.net\n\nSanitized\n\n\nCloud\nBlobEndpoint=http://seanstagetest.blob.core.windows.net/;QueueEndpoint=http://seanstagetest.queue.core.windows.net/;FileEndpoint=http://seanstagetest.file.core.windows.net/;BlobSecondaryEndpoint=http://seanstagetest-secondary.blob.core.windows.net/;QueueSecondaryEndpoint=http://seanstagetest-secondary.queue.core.windows.net/;FileSecondaryEndpoint=http://seanstagetest-secondary.file.core.windows.net/;AccountName=seanstagetest;AccountKey=Sanitized"
  }
}<|MERGE_RESOLUTION|>--- conflicted
+++ resolved
@@ -1,31 +1,17 @@
 {
   "Entries": [
     {
-<<<<<<< HEAD
-      "RequestUri": "http://seanstagetest.file.core.windows.net/test-share-dea4da1b-5bb5-c0b8-d829-10bdae47e540?restype=share",
+      "RequestUri": "http://seanstagetest.file.core.windows.net/test-share-2668a387-b865-185a-5c9f-753ba44e4beb?restype=share",
       "RequestMethod": "PUT",
       "RequestHeaders": {
         "Authorization": "Sanitized",
-        "traceparent": "00-9ab02925fc212e4db074e28a9a32608d-b9f3ee53f25a8948-00",
+        "traceparent": "00-b4b74694be1d344eb4a0cab8ed89c429-a3d3a58bf57dd942-00",
         "User-Agent": [
-          "azsdk-net-Storage.Files.Shares/12.0.0-dev.20191209.1\u002Bb71b1fa965b15eccfc57e2c7781b8bf85cd4c766",
+          "azsdk-net-Storage.Files.Shares/12.0.0-dev.20191211.1\u002B899431c003876eb9b26cefd8e8a37e7f27f82ced",
           "(.NET Core 4.6.28008.01; Microsoft Windows 10.0.18363 )"
         ],
-        "x-ms-client-request-id": "7744f04e-d0fa-dd06-ab54-46b4e8c83171",
-        "x-ms-date": "Tue, 10 Dec 2019 05:34:10 GMT",
-=======
-      "RequestUri": "http://seanstagetest.file.core.windows.net/test-share-845070d2-a194-8888-dbc7-53966403262c?restype=share",
-      "RequestMethod": "PUT",
-      "RequestHeaders": {
-        "Authorization": "Sanitized",
-        "traceparent": "00-3139da7cd0c920428d5bdc11db6529c1-5db33347142d1b46-00",
-        "User-Agent": [
-          "azsdk-net-Storage.Files.Shares/12.0.0-dev.20191209.1\u002B61bda4d1783b0e05dba0d434ff14b2840726d3b1",
-          "(.NET Core 4.6.28008.01; Microsoft Windows 10.0.18363 )"
-        ],
-        "x-ms-client-request-id": "1ea35e2f-5dc9-8de2-057a-d3959a40412f",
-        "x-ms-date": "Tue, 10 Dec 2019 06:02:34 GMT",
->>>>>>> 1d9822e0
+        "x-ms-client-request-id": "815f775a-a5f7-1367-e389-91e142cc21d9",
+        "x-ms-date": "Wed, 11 Dec 2019 20:42:40 GMT",
         "x-ms-return-client-request-id": "true",
         "x-ms-version": "2019-07-07"
       },
@@ -33,119 +19,65 @@
       "StatusCode": 201,
       "ResponseHeaders": {
         "Content-Length": "0",
-<<<<<<< HEAD
-        "Date": "Tue, 10 Dec 2019 05:34:10 GMT",
-        "ETag": "\u00220x8D77D3295670331\u0022",
-        "Last-Modified": "Tue, 10 Dec 2019 05:34:10 GMT",
-=======
-        "Date": "Tue, 10 Dec 2019 06:02:34 GMT",
-        "ETag": "\u00220x8D77D368D5BC773\u0022",
-        "Last-Modified": "Tue, 10 Dec 2019 06:02:34 GMT",
->>>>>>> 1d9822e0
+        "Date": "Wed, 11 Dec 2019 20:42:39 GMT",
+        "ETag": "\u00220x8D77E7AAA3D1366\u0022",
+        "Last-Modified": "Wed, 11 Dec 2019 20:42:40 GMT",
         "Server": [
           "Windows-Azure-File/1.0",
           "Microsoft-HTTPAPI/2.0"
         ],
-<<<<<<< HEAD
-        "x-ms-client-request-id": "7744f04e-d0fa-dd06-ab54-46b4e8c83171",
-        "x-ms-request-id": "4fd8e40e-701a-0023-5e1b-af08f8000000",
-=======
-        "x-ms-client-request-id": "1ea35e2f-5dc9-8de2-057a-d3959a40412f",
-        "x-ms-request-id": "7dc09939-e01a-001e-0a1f-af7ee3000000",
->>>>>>> 1d9822e0
+        "x-ms-client-request-id": "815f775a-a5f7-1367-e389-91e142cc21d9",
+        "x-ms-request-id": "ef3e44f2-c01a-0019-6763-b01280000000",
         "x-ms-version": "2019-07-07"
       },
       "ResponseBody": []
     },
     {
-<<<<<<< HEAD
-      "RequestUri": "http://seanstagetest.file.core.windows.net/test-share-dea4da1b-5bb5-c0b8-d829-10bdae47e540?restype=share\u0026comp=acl",
-=======
-      "RequestUri": "http://seanstagetest.file.core.windows.net/test-share-845070d2-a194-8888-dbc7-53966403262c?restype=share\u0026comp=acl",
->>>>>>> 1d9822e0
+      "RequestUri": "http://seanstagetest.file.core.windows.net/test-share-2668a387-b865-185a-5c9f-753ba44e4beb?restype=share\u0026comp=acl",
       "RequestMethod": "PUT",
       "RequestHeaders": {
         "Authorization": "Sanitized",
         "Content-Length": "249",
         "Content-Type": "application/xml",
-<<<<<<< HEAD
-        "traceparent": "00-21653bcf346818449a0002b9ec94e847-ada80874dd0cf348-00",
+        "traceparent": "00-345fa28e71b0774db3686af659a837f7-5ac6b965a952b746-00",
         "User-Agent": [
-          "azsdk-net-Storage.Files.Shares/12.0.0-dev.20191209.1\u002Bb71b1fa965b15eccfc57e2c7781b8bf85cd4c766",
+          "azsdk-net-Storage.Files.Shares/12.0.0-dev.20191211.1\u002B899431c003876eb9b26cefd8e8a37e7f27f82ced",
           "(.NET Core 4.6.28008.01; Microsoft Windows 10.0.18363 )"
         ],
-        "x-ms-client-request-id": "20ee1060-6513-c5d3-62c9-b45b89ee71ec",
-        "x-ms-date": "Tue, 10 Dec 2019 05:34:10 GMT",
+        "x-ms-client-request-id": "29efd969-4c49-9cf1-62c3-a1c7a8c057f8",
+        "x-ms-date": "Wed, 11 Dec 2019 20:42:40 GMT",
         "x-ms-return-client-request-id": "true",
         "x-ms-version": "2019-07-07"
       },
-      "RequestBody": "\u003CSignedIdentifiers\u003E\u003CSignedIdentifier\u003E\u003CId\u003Ejgosuhndnlhpgoijksvu\u003C/Id\u003E\u003CAccessPolicy\u003E\u003CStart\u003E2019-12-10T04:34:10.5517459Z\u003C/Start\u003E\u003CExpiry\u003E2019-12-10T06:34:10.5517459Z\u003C/Expiry\u003E\u003CPermission\u003Erw\u003C/Permission\u003E\u003C/AccessPolicy\u003E\u003C/SignedIdentifier\u003E\u003C/SignedIdentifiers\u003E",
+      "RequestBody": "\u003CSignedIdentifiers\u003E\u003CSignedIdentifier\u003E\u003CId\u003Eulibxxsubebflnopiuku\u003C/Id\u003E\u003CAccessPolicy\u003E\u003CStart\u003E2019-12-11T19:42:40.4092964Z\u003C/Start\u003E\u003CExpiry\u003E2019-12-11T21:42:40.4092964Z\u003C/Expiry\u003E\u003CPermission\u003Erw\u003C/Permission\u003E\u003C/AccessPolicy\u003E\u003C/SignedIdentifier\u003E\u003C/SignedIdentifiers\u003E",
       "StatusCode": 200,
       "ResponseHeaders": {
         "Content-Length": "0",
-        "Date": "Tue, 10 Dec 2019 05:34:10 GMT",
-        "ETag": "\u00220x8D77D329573B474\u0022",
-        "Last-Modified": "Tue, 10 Dec 2019 05:34:10 GMT",
-=======
-        "traceparent": "00-6ab629b122107a4fa8784b3622f57e1d-4384a8db92347e4b-00",
-        "User-Agent": [
-          "azsdk-net-Storage.Files.Shares/12.0.0-dev.20191209.1\u002B61bda4d1783b0e05dba0d434ff14b2840726d3b1",
-          "(.NET Core 4.6.28008.01; Microsoft Windows 10.0.18363 )"
-        ],
-        "x-ms-client-request-id": "255f752a-4391-b309-97f9-73edbc7be335",
-        "x-ms-date": "Tue, 10 Dec 2019 06:02:35 GMT",
-        "x-ms-return-client-request-id": "true",
-        "x-ms-version": "2019-07-07"
-      },
-      "RequestBody": "\u003CSignedIdentifiers\u003E\u003CSignedIdentifier\u003E\u003CId\u003Erkqyblbksgeamioblmcx\u003C/Id\u003E\u003CAccessPolicy\u003E\u003CStart\u003E2019-12-10T05:02:35.0384849Z\u003C/Start\u003E\u003CExpiry\u003E2019-12-10T07:02:35.0384849Z\u003C/Expiry\u003E\u003CPermission\u003Erw\u003C/Permission\u003E\u003C/AccessPolicy\u003E\u003C/SignedIdentifier\u003E\u003C/SignedIdentifiers\u003E",
-      "StatusCode": 200,
-      "ResponseHeaders": {
-        "Content-Length": "0",
-        "Date": "Tue, 10 Dec 2019 06:02:34 GMT",
-        "ETag": "\u00220x8D77D368D682EA5\u0022",
-        "Last-Modified": "Tue, 10 Dec 2019 06:02:35 GMT",
->>>>>>> 1d9822e0
+        "Date": "Wed, 11 Dec 2019 20:42:39 GMT",
+        "ETag": "\u00220x8D77E7AAA4974A7\u0022",
+        "Last-Modified": "Wed, 11 Dec 2019 20:42:40 GMT",
         "Server": [
           "Windows-Azure-File/1.0",
           "Microsoft-HTTPAPI/2.0"
         ],
-<<<<<<< HEAD
-        "x-ms-client-request-id": "20ee1060-6513-c5d3-62c9-b45b89ee71ec",
-        "x-ms-request-id": "4fd8e410-701a-0023-5f1b-af08f8000000",
-=======
-        "x-ms-client-request-id": "255f752a-4391-b309-97f9-73edbc7be335",
-        "x-ms-request-id": "7dc0993b-e01a-001e-0b1f-af7ee3000000",
->>>>>>> 1d9822e0
+        "x-ms-client-request-id": "29efd969-4c49-9cf1-62c3-a1c7a8c057f8",
+        "x-ms-request-id": "ef3e44f4-c01a-0019-6863-b01280000000",
         "x-ms-version": "2019-07-07"
       },
       "ResponseBody": []
     },
     {
-<<<<<<< HEAD
-      "RequestUri": "http://seanstagetest.file.core.windows.net/test-share-dea4da1b-5bb5-c0b8-d829-10bdae47e540?restype=share",
+      "RequestUri": "http://seanstagetest.file.core.windows.net/test-share-2668a387-b865-185a-5c9f-753ba44e4beb?restype=share",
       "RequestMethod": "DELETE",
       "RequestHeaders": {
         "Authorization": "Sanitized",
-        "traceparent": "00-720809fb70019a4fbc4bf8f02d33a617-3977513c2cbe8b42-00",
+        "traceparent": "00-eb466e5a22cab84684eb93c6563cdea8-7e746e6cd64f404b-00",
         "User-Agent": [
-          "azsdk-net-Storage.Files.Shares/12.0.0-dev.20191209.1\u002Bb71b1fa965b15eccfc57e2c7781b8bf85cd4c766",
+          "azsdk-net-Storage.Files.Shares/12.0.0-dev.20191211.1\u002B899431c003876eb9b26cefd8e8a37e7f27f82ced",
           "(.NET Core 4.6.28008.01; Microsoft Windows 10.0.18363 )"
         ],
-        "x-ms-client-request-id": "32f7fa77-4d0d-9daa-9980-ad039b891007",
-        "x-ms-date": "Tue, 10 Dec 2019 05:34:10 GMT",
-=======
-      "RequestUri": "http://seanstagetest.file.core.windows.net/test-share-845070d2-a194-8888-dbc7-53966403262c?restype=share",
-      "RequestMethod": "DELETE",
-      "RequestHeaders": {
-        "Authorization": "Sanitized",
-        "traceparent": "00-ef29f5e3c96d0f46bef457e68c72f9b7-6fb9574bca3bc147-00",
-        "User-Agent": [
-          "azsdk-net-Storage.Files.Shares/12.0.0-dev.20191209.1\u002B61bda4d1783b0e05dba0d434ff14b2840726d3b1",
-          "(.NET Core 4.6.28008.01; Microsoft Windows 10.0.18363 )"
-        ],
-        "x-ms-client-request-id": "3c2c5fc1-4005-1c74-feaf-4aba52c6b122",
-        "x-ms-date": "Tue, 10 Dec 2019 06:02:35 GMT",
->>>>>>> 1d9822e0
+        "x-ms-client-request-id": "af671bf0-b85a-a2e3-d858-3f33d5f82323",
+        "x-ms-date": "Wed, 11 Dec 2019 20:42:40 GMT",
         "x-ms-delete-snapshots": "include",
         "x-ms-return-client-request-id": "true",
         "x-ms-version": "2019-07-07"
@@ -154,35 +86,21 @@
       "StatusCode": 202,
       "ResponseHeaders": {
         "Content-Length": "0",
-<<<<<<< HEAD
-        "Date": "Tue, 10 Dec 2019 05:34:10 GMT",
-=======
-        "Date": "Tue, 10 Dec 2019 06:02:35 GMT",
->>>>>>> 1d9822e0
+        "Date": "Wed, 11 Dec 2019 20:42:39 GMT",
         "Server": [
           "Windows-Azure-File/1.0",
           "Microsoft-HTTPAPI/2.0"
         ],
-<<<<<<< HEAD
-        "x-ms-client-request-id": "32f7fa77-4d0d-9daa-9980-ad039b891007",
-        "x-ms-request-id": "4fd8e411-701a-0023-601b-af08f8000000",
-=======
-        "x-ms-client-request-id": "3c2c5fc1-4005-1c74-feaf-4aba52c6b122",
-        "x-ms-request-id": "7dc0993c-e01a-001e-0c1f-af7ee3000000",
->>>>>>> 1d9822e0
+        "x-ms-client-request-id": "af671bf0-b85a-a2e3-d858-3f33d5f82323",
+        "x-ms-request-id": "ef3e44f5-c01a-0019-6963-b01280000000",
         "x-ms-version": "2019-07-07"
       },
       "ResponseBody": []
     }
   ],
   "Variables": {
-<<<<<<< HEAD
-    "DateTimeOffsetNow": "2019-12-09T21:34:10.5517459-08:00",
-    "RandomSeed": "1493466871",
-=======
-    "DateTimeOffsetNow": "2019-12-09T22:02:35.0384849-08:00",
-    "RandomSeed": "312829053",
->>>>>>> 1d9822e0
+    "DateTimeOffsetNow": "2019-12-11T12:42:40.4092964-08:00",
+    "RandomSeed": "1465628819",
     "Storage_TestConfigDefault": "ProductionTenant\nseanstagetest\nU2FuaXRpemVk\nhttp://seanstagetest.blob.core.windows.net\nhttp://seanstagetest.file.core.windows.net\nhttp://seanstagetest.queue.core.windows.net\nhttp://seanstagetest.table.core.windows.net\n\n\n\n\nhttp://seanstagetest-secondary.blob.core.windows.net\nhttp://seanstagetest-secondary.file.core.windows.net\nhttp://seanstagetest-secondary.queue.core.windows.net\nhttp://seanstagetest-secondary.table.core.windows.net\n\nSanitized\n\n\nCloud\nBlobEndpoint=http://seanstagetest.blob.core.windows.net/;QueueEndpoint=http://seanstagetest.queue.core.windows.net/;FileEndpoint=http://seanstagetest.file.core.windows.net/;BlobSecondaryEndpoint=http://seanstagetest-secondary.blob.core.windows.net/;QueueSecondaryEndpoint=http://seanstagetest-secondary.queue.core.windows.net/;FileSecondaryEndpoint=http://seanstagetest-secondary.file.core.windows.net/;AccountName=seanstagetest;AccountKey=Sanitized"
   }
 }