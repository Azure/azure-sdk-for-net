--- conflicted
+++ resolved
@@ -1,21 +1,17 @@
 {
   "Entries": [
     {
-      "RequestUri": "http://seanstagetest.file.core.windows.net/test-share-2668a387-b865-185a-5c9f-753ba44e4beb?restype=share",
+      "RequestUri": "http://seanstagetest.file.core.windows.net/test-share-665531df-631a-425a-cabf-31b6fe840ef6?restype=share",
       "RequestMethod": "PUT",
       "RequestHeaders": {
         "Authorization": "Sanitized",
-        "traceparent": "00-b4b74694be1d344eb4a0cab8ed89c429-a3d3a58bf57dd942-00",
+        "traceparent": "00-ee913a6bd147b44ea94e040133455617-9739e022ea108740-00",
         "User-Agent": [
-<<<<<<< HEAD
-          "azsdk-net-Storage.Files.Shares/12.0.0-dev.20191205.1+4f14c4315f17fbbc59c93c6819467b6f15d7008f",
-=======
-          "azsdk-net-Storage.Files.Shares/12.0.0-dev.20191211.1\u002B899431c003876eb9b26cefd8e8a37e7f27f82ced",
->>>>>>> 5e20a7a1
+          "azsdk-net-Storage.Files.Shares/12.0.0-dev.20191211.1\u002B2accb37068f0a0c9382fa117525bb968c5397cf7",
           "(.NET Core 4.6.28008.01; Microsoft Windows 10.0.18363 )"
         ],
-        "x-ms-client-request-id": "815f775a-a5f7-1367-e389-91e142cc21d9",
-        "x-ms-date": "Wed, 11 Dec 2019 20:42:40 GMT",
+        "x-ms-client-request-id": "f6e55db0-af1e-5c3c-d46f-056f6fe3db10",
+        "x-ms-date": "Wed, 11 Dec 2019 23:09:49 GMT",
         "x-ms-return-client-request-id": "true",
         "x-ms-version": "2019-07-07"
       },
@@ -23,93 +19,65 @@
       "StatusCode": 201,
       "ResponseHeaders": {
         "Content-Length": "0",
-<<<<<<< HEAD
-        "Date": "Fri, 06 Dec 2019 00:28:34 GMT",
-        "ETag": "\"0x8D779E33AEFF252\"",
-        "Last-Modified": "Fri, 06 Dec 2019 00:28:34 GMT",
-=======
-        "Date": "Wed, 11 Dec 2019 20:42:39 GMT",
-        "ETag": "\u00220x8D77E7AAA3D1366\u0022",
-        "Last-Modified": "Wed, 11 Dec 2019 20:42:40 GMT",
->>>>>>> 5e20a7a1
+        "Date": "Wed, 11 Dec 2019 23:09:48 GMT",
+        "ETag": "\u00220x8D77E8F38B24FF3\u0022",
+        "Last-Modified": "Wed, 11 Dec 2019 23:09:49 GMT",
         "Server": [
           "Windows-Azure-File/1.0",
           "Microsoft-HTTPAPI/2.0"
         ],
-        "x-ms-client-request-id": "815f775a-a5f7-1367-e389-91e142cc21d9",
-        "x-ms-request-id": "ef3e44f2-c01a-0019-6763-b01280000000",
+        "x-ms-client-request-id": "f6e55db0-af1e-5c3c-d46f-056f6fe3db10",
+        "x-ms-request-id": "ae9e413c-001a-0039-0f78-b06927000000",
         "x-ms-version": "2019-07-07"
       },
       "ResponseBody": []
     },
     {
-<<<<<<< HEAD
-      "RequestUri": "http://seanstagetest.file.core.windows.net/test-share-e1d0c4b6-cc96-8f52-6cf8-6459365b3c02?restype=share&comp=acl",
-=======
-      "RequestUri": "http://seanstagetest.file.core.windows.net/test-share-2668a387-b865-185a-5c9f-753ba44e4beb?restype=share\u0026comp=acl",
->>>>>>> 5e20a7a1
+      "RequestUri": "http://seanstagetest.file.core.windows.net/test-share-665531df-631a-425a-cabf-31b6fe840ef6?restype=share\u0026comp=acl",
       "RequestMethod": "PUT",
       "RequestHeaders": {
         "Authorization": "Sanitized",
         "Content-Length": "249",
         "Content-Type": "application/xml",
-        "traceparent": "00-345fa28e71b0774db3686af659a837f7-5ac6b965a952b746-00",
+        "traceparent": "00-17692fc95943924d8ad9b7d64f31a643-5246c41272fc664b-00",
         "User-Agent": [
-<<<<<<< HEAD
-          "azsdk-net-Storage.Files.Shares/12.0.0-dev.20191205.1+4f14c4315f17fbbc59c93c6819467b6f15d7008f",
-=======
-          "azsdk-net-Storage.Files.Shares/12.0.0-dev.20191211.1\u002B899431c003876eb9b26cefd8e8a37e7f27f82ced",
->>>>>>> 5e20a7a1
+          "azsdk-net-Storage.Files.Shares/12.0.0-dev.20191211.1\u002B2accb37068f0a0c9382fa117525bb968c5397cf7",
           "(.NET Core 4.6.28008.01; Microsoft Windows 10.0.18363 )"
         ],
-        "x-ms-client-request-id": "29efd969-4c49-9cf1-62c3-a1c7a8c057f8",
-        "x-ms-date": "Wed, 11 Dec 2019 20:42:40 GMT",
+        "x-ms-client-request-id": "6c5c6004-f480-f27e-4c88-f067f13bb14a",
+        "x-ms-date": "Wed, 11 Dec 2019 23:09:49 GMT",
         "x-ms-return-client-request-id": "true",
         "x-ms-version": "2019-07-07"
       },
-<<<<<<< HEAD
-      "RequestBody": "<SignedIdentifiers><SignedIdentifier><Id>qotbkwgaccjganytjyog</Id><AccessPolicy><Start>2019-12-05T23:28:35.0318794Z</Start><Expiry>2019-12-06T01:28:35.0318794Z</Expiry><Permission>rw</Permission></AccessPolicy></SignedIdentifier></SignedIdentifiers>",
+      "RequestBody": "\u003CSignedIdentifiers\u003E\u003CSignedIdentifier\u003E\u003CId\u003Edgkqydysoehrwuqwwudx\u003C/Id\u003E\u003CAccessPolicy\u003E\u003CStart\u003E2019-12-11T22:09:49.3496148Z\u003C/Start\u003E\u003CExpiry\u003E2019-12-12T00:09:49.3496148Z\u003C/Expiry\u003E\u003CPermission\u003Erw\u003C/Permission\u003E\u003C/AccessPolicy\u003E\u003C/SignedIdentifier\u003E\u003C/SignedIdentifiers\u003E",
       "StatusCode": 200,
       "ResponseHeaders": {
         "Content-Length": "0",
-        "Date": "Fri, 06 Dec 2019 00:28:34 GMT",
-        "ETag": "\"0x8D779E33AFC6EFA\"",
-        "Last-Modified": "Fri, 06 Dec 2019 00:28:35 GMT",
-=======
-      "RequestBody": "\u003CSignedIdentifiers\u003E\u003CSignedIdentifier\u003E\u003CId\u003Eulibxxsubebflnopiuku\u003C/Id\u003E\u003CAccessPolicy\u003E\u003CStart\u003E2019-12-11T19:42:40.4092964Z\u003C/Start\u003E\u003CExpiry\u003E2019-12-11T21:42:40.4092964Z\u003C/Expiry\u003E\u003CPermission\u003Erw\u003C/Permission\u003E\u003C/AccessPolicy\u003E\u003C/SignedIdentifier\u003E\u003C/SignedIdentifiers\u003E",
-      "StatusCode": 200,
-      "ResponseHeaders": {
-        "Content-Length": "0",
-        "Date": "Wed, 11 Dec 2019 20:42:39 GMT",
-        "ETag": "\u00220x8D77E7AAA4974A7\u0022",
-        "Last-Modified": "Wed, 11 Dec 2019 20:42:40 GMT",
->>>>>>> 5e20a7a1
+        "Date": "Wed, 11 Dec 2019 23:09:48 GMT",
+        "ETag": "\u00220x8D77E8F38BF0F95\u0022",
+        "Last-Modified": "Wed, 11 Dec 2019 23:09:49 GMT",
         "Server": [
           "Windows-Azure-File/1.0",
           "Microsoft-HTTPAPI/2.0"
         ],
-        "x-ms-client-request-id": "29efd969-4c49-9cf1-62c3-a1c7a8c057f8",
-        "x-ms-request-id": "ef3e44f4-c01a-0019-6863-b01280000000",
+        "x-ms-client-request-id": "6c5c6004-f480-f27e-4c88-f067f13bb14a",
+        "x-ms-request-id": "ae9e4144-001a-0039-1678-b06927000000",
         "x-ms-version": "2019-07-07"
       },
       "ResponseBody": []
     },
     {
-      "RequestUri": "http://seanstagetest.file.core.windows.net/test-share-2668a387-b865-185a-5c9f-753ba44e4beb?restype=share",
+      "RequestUri": "http://seanstagetest.file.core.windows.net/test-share-665531df-631a-425a-cabf-31b6fe840ef6?restype=share",
       "RequestMethod": "DELETE",
       "RequestHeaders": {
         "Authorization": "Sanitized",
-        "traceparent": "00-eb466e5a22cab84684eb93c6563cdea8-7e746e6cd64f404b-00",
+        "traceparent": "00-cbdd796f1049164d84faddf591d22ee2-e5fcc3906cdc0546-00",
         "User-Agent": [
-<<<<<<< HEAD
-          "azsdk-net-Storage.Files.Shares/12.0.0-dev.20191205.1+4f14c4315f17fbbc59c93c6819467b6f15d7008f",
-=======
-          "azsdk-net-Storage.Files.Shares/12.0.0-dev.20191211.1\u002B899431c003876eb9b26cefd8e8a37e7f27f82ced",
->>>>>>> 5e20a7a1
+          "azsdk-net-Storage.Files.Shares/12.0.0-dev.20191211.1\u002B2accb37068f0a0c9382fa117525bb968c5397cf7",
           "(.NET Core 4.6.28008.01; Microsoft Windows 10.0.18363 )"
         ],
-        "x-ms-client-request-id": "af671bf0-b85a-a2e3-d858-3f33d5f82323",
-        "x-ms-date": "Wed, 11 Dec 2019 20:42:40 GMT",
+        "x-ms-client-request-id": "5dc58b4a-99c8-aa20-99e5-ac8491ea5dad",
+        "x-ms-date": "Wed, 11 Dec 2019 23:09:49 GMT",
         "x-ms-delete-snapshots": "include",
         "x-ms-return-client-request-id": "true",
         "x-ms-version": "2019-07-07"
@@ -118,27 +86,21 @@
       "StatusCode": 202,
       "ResponseHeaders": {
         "Content-Length": "0",
-        "Date": "Wed, 11 Dec 2019 20:42:39 GMT",
+        "Date": "Wed, 11 Dec 2019 23:09:48 GMT",
         "Server": [
           "Windows-Azure-File/1.0",
           "Microsoft-HTTPAPI/2.0"
         ],
-        "x-ms-client-request-id": "af671bf0-b85a-a2e3-d858-3f33d5f82323",
-        "x-ms-request-id": "ef3e44f5-c01a-0019-6963-b01280000000",
+        "x-ms-client-request-id": "5dc58b4a-99c8-aa20-99e5-ac8491ea5dad",
+        "x-ms-request-id": "ae9e4148-001a-0039-1a78-b06927000000",
         "x-ms-version": "2019-07-07"
       },
       "ResponseBody": []
     }
   ],
   "Variables": {
-<<<<<<< HEAD
-    "DateTimeOffsetNow": "2019-12-05T16:28:35.0318794-08:00",
-    "RandomSeed": "1426396977",
+    "DateTimeOffsetNow": "2019-12-11T15:09:49.3496148-08:00",
+    "RandomSeed": "24796305",
     "Storage_TestConfigDefault": "ProductionTenant\nseanstagetest\nU2FuaXRpemVk\nhttp://seanstagetest.blob.core.windows.net\nhttp://seanstagetest.file.core.windows.net\nhttp://seanstagetest.queue.core.windows.net\nhttp://seanstagetest.table.core.windows.net\n\n\n\n\nhttp://seanstagetest-secondary.blob.core.windows.net\nhttp://seanstagetest-secondary.file.core.windows.net\nhttp://seanstagetest-secondary.queue.core.windows.net\nhttp://seanstagetest-secondary.table.core.windows.net\n\nSanitized\n\n\nCloud\nBlobEndpoint=http://seanstagetest.blob.core.windows.net/;QueueEndpoint=http://seanstagetest.queue.core.windows.net/;FileEndpoint=http://seanstagetest.file.core.windows.net/;BlobSecondaryEndpoint=http://seanstagetest-secondary.blob.core.windows.net/;QueueSecondaryEndpoint=http://seanstagetest-secondary.queue.core.windows.net/;FileSecondaryEndpoint=http://seanstagetest-secondary.file.core.windows.net/;AccountName=seanstagetest;AccountKey=Sanitized\nseanscope1"
-=======
-    "DateTimeOffsetNow": "2019-12-11T12:42:40.4092964-08:00",
-    "RandomSeed": "1465628819",
-    "Storage_TestConfigDefault": "ProductionTenant\nseanstagetest\nU2FuaXRpemVk\nhttp://seanstagetest.blob.core.windows.net\nhttp://seanstagetest.file.core.windows.net\nhttp://seanstagetest.queue.core.windows.net\nhttp://seanstagetest.table.core.windows.net\n\n\n\n\nhttp://seanstagetest-secondary.blob.core.windows.net\nhttp://seanstagetest-secondary.file.core.windows.net\nhttp://seanstagetest-secondary.queue.core.windows.net\nhttp://seanstagetest-secondary.table.core.windows.net\n\nSanitized\n\n\nCloud\nBlobEndpoint=http://seanstagetest.blob.core.windows.net/;QueueEndpoint=http://seanstagetest.queue.core.windows.net/;FileEndpoint=http://seanstagetest.file.core.windows.net/;BlobSecondaryEndpoint=http://seanstagetest-secondary.blob.core.windows.net/;QueueSecondaryEndpoint=http://seanstagetest-secondary.queue.core.windows.net/;FileSecondaryEndpoint=http://seanstagetest-secondary.file.core.windows.net/;AccountName=seanstagetest;AccountKey=Sanitized"
->>>>>>> 5e20a7a1
   }
 }