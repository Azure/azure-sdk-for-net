--- conflicted
+++ resolved
@@ -13,11 +13,7 @@
         "x-ms-client-request-id": "9694bb24-9523-73d7-76a6-ed71b4def86e",
         "x-ms-date": "Thu, 05 Mar 2020 21:48:48 GMT",
         "x-ms-return-client-request-id": "true",
-<<<<<<< HEAD
-        "x-ms-version": "2020-12-06",
-=======
         "x-ms-version": "2021-02-12",
->>>>>>> 7e782c87
         "Accept": "application/xml"
       },
       "RequestBody": null,
@@ -33,11 +29,7 @@
         ],
         "x-ms-client-request-id": "9694bb24-9523-73d7-76a6-ed71b4def86e",
         "x-ms-request-id": "c9ef6e56-f01a-0012-0d37-f3e9eb000000",
-<<<<<<< HEAD
-        "x-ms-version": "2020-12-06"
-=======
         "x-ms-version": "2021-02-12"
->>>>>>> 7e782c87
       },
       "ResponseBody": []
     },
@@ -58,11 +50,7 @@
         "x-ms-file-last-write-time": "Now",
         "x-ms-file-permission": "Inherit",
         "x-ms-return-client-request-id": "true",
-<<<<<<< HEAD
-        "x-ms-version": "2020-12-06",
-=======
         "x-ms-version": "2021-02-12",
->>>>>>> 7e782c87
         "Accept": "application/xml"
       },
       "RequestBody": null,
@@ -86,11 +74,7 @@
         "x-ms-file-permission-key": "7855875120676328179*422928105932735866",
         "x-ms-request-id": "c9ef6e58-f01a-0012-0e37-f3e9eb000000",
         "x-ms-request-server-encrypted": "true",
-<<<<<<< HEAD
-        "x-ms-version": "2020-12-06"
-=======
         "x-ms-version": "2021-02-12"
->>>>>>> 7e782c87
       },
       "ResponseBody": []
     },
@@ -107,11 +91,7 @@
         "x-ms-client-request-id": "561ab313-f8c5-28e0-cab8-022db21dadce",
         "x-ms-date": "Thu, 05 Mar 2020 21:48:48 GMT",
         "x-ms-return-client-request-id": "true",
-<<<<<<< HEAD
-        "x-ms-version": "2020-12-06",
-=======
         "x-ms-version": "2021-02-12",
->>>>>>> 7e782c87
         "Accept": "application/xml"
       },
       "RequestBody": null,
@@ -125,11 +105,7 @@
         ],
         "x-ms-client-request-id": "561ab313-f8c5-28e0-cab8-022db21dadce",
         "x-ms-request-id": "c9ef6e59-f01a-0012-0f37-f3e9eb000000",
-<<<<<<< HEAD
-        "x-ms-version": "2020-12-06"
-=======
         "x-ms-version": "2021-02-12"
->>>>>>> 7e782c87
       },
       "ResponseBody": []
     },
@@ -147,11 +123,7 @@
         "x-ms-date": "Thu, 05 Mar 2020 21:48:48 GMT",
         "x-ms-delete-snapshots": "include",
         "x-ms-return-client-request-id": "true",
-<<<<<<< HEAD
-        "x-ms-version": "2020-12-06",
-=======
         "x-ms-version": "2021-02-12",
->>>>>>> 7e782c87
         "Accept": "application/xml"
       },
       "RequestBody": null,
@@ -165,11 +137,7 @@
         ],
         "x-ms-client-request-id": "360ee1c2-7f0b-cfa7-ef28-0d8d8103d608",
         "x-ms-request-id": "c9ef6e5a-f01a-0012-1037-f3e9eb000000",
-<<<<<<< HEAD
-        "x-ms-version": "2020-12-06"
-=======
         "x-ms-version": "2021-02-12"
->>>>>>> 7e782c87
       },
       "ResponseBody": []
     }
