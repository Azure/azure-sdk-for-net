--- conflicted
+++ resolved
@@ -13,11 +13,7 @@
         "x-ms-client-request-id": "9694bb24-9523-73d7-76a6-ed71b4def86e",
         "x-ms-date": "Thu, 05 Mar 2020 21:48:48 GMT",
         "x-ms-return-client-request-id": "true",
-<<<<<<< HEAD
-        "x-ms-version": "2019-12-12"
-=======
         "x-ms-version": "2020-02-10"
->>>>>>> 60f4876e
       },
       "RequestBody": null,
       "StatusCode": 201,
@@ -32,11 +28,7 @@
         ],
         "x-ms-client-request-id": "9694bb24-9523-73d7-76a6-ed71b4def86e",
         "x-ms-request-id": "c9ef6e56-f01a-0012-0d37-f3e9eb000000",
-<<<<<<< HEAD
-        "x-ms-version": "2019-12-12"
-=======
         "x-ms-version": "2020-02-10"
->>>>>>> 60f4876e
       },
       "ResponseBody": []
     },
@@ -57,11 +49,7 @@
         "x-ms-file-last-write-time": "Now",
         "x-ms-file-permission": "Inherit",
         "x-ms-return-client-request-id": "true",
-<<<<<<< HEAD
-        "x-ms-version": "2019-12-12"
-=======
         "x-ms-version": "2020-02-10"
->>>>>>> 60f4876e
       },
       "RequestBody": null,
       "StatusCode": 201,
@@ -84,11 +72,7 @@
         "x-ms-file-permission-key": "7855875120676328179*422928105932735866",
         "x-ms-request-id": "c9ef6e58-f01a-0012-0e37-f3e9eb000000",
         "x-ms-request-server-encrypted": "true",
-<<<<<<< HEAD
-        "x-ms-version": "2019-12-12"
-=======
         "x-ms-version": "2020-02-10"
->>>>>>> 60f4876e
       },
       "ResponseBody": []
     },
@@ -105,11 +89,7 @@
         "x-ms-client-request-id": "561ab313-f8c5-28e0-cab8-022db21dadce",
         "x-ms-date": "Thu, 05 Mar 2020 21:48:48 GMT",
         "x-ms-return-client-request-id": "true",
-<<<<<<< HEAD
-        "x-ms-version": "2019-12-12"
-=======
         "x-ms-version": "2020-02-10"
->>>>>>> 60f4876e
       },
       "RequestBody": null,
       "StatusCode": 202,
@@ -122,11 +102,7 @@
         ],
         "x-ms-client-request-id": "561ab313-f8c5-28e0-cab8-022db21dadce",
         "x-ms-request-id": "c9ef6e59-f01a-0012-0f37-f3e9eb000000",
-<<<<<<< HEAD
-        "x-ms-version": "2019-12-12"
-=======
         "x-ms-version": "2020-02-10"
->>>>>>> 60f4876e
       },
       "ResponseBody": []
     },
@@ -144,11 +120,7 @@
         "x-ms-date": "Thu, 05 Mar 2020 21:48:48 GMT",
         "x-ms-delete-snapshots": "include",
         "x-ms-return-client-request-id": "true",
-<<<<<<< HEAD
-        "x-ms-version": "2019-12-12"
-=======
         "x-ms-version": "2020-02-10"
->>>>>>> 60f4876e
       },
       "RequestBody": null,
       "StatusCode": 202,
@@ -161,11 +133,7 @@
         ],
         "x-ms-client-request-id": "360ee1c2-7f0b-cfa7-ef28-0d8d8103d608",
         "x-ms-request-id": "c9ef6e5a-f01a-0012-1037-f3e9eb000000",
-<<<<<<< HEAD
-        "x-ms-version": "2019-12-12"
-=======
         "x-ms-version": "2020-02-10"
->>>>>>> 60f4876e
       },
       "ResponseBody": []
     }
