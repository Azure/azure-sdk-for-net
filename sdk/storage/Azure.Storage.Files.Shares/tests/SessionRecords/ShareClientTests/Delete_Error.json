--- conflicted
+++ resolved
@@ -1,21 +1,17 @@
 {
   "Entries": [
     {
-      "RequestUri": "http://seanstagetest.file.core.windows.net/test-share-066cd7bd-5073-2549-7a62-90d7018881c9?restype=share",
+      "RequestUri": "http://seanstagetest.file.core.windows.net/test-share-4fb84dcb-7af4-6304-20a9-30b23129d6d8?restype=share",
       "RequestMethod": "DELETE",
       "RequestHeaders": {
         "Authorization": "Sanitized",
-        "traceparent": "00-4ed3149f630d904d8afa2c2605c00752-3e4277ab756f3449-00",
+        "traceparent": "00-8f8cdada9219ff4d96e678b5b0642807-086c63183387784d-00",
         "User-Agent": [
-<<<<<<< HEAD
-          "azsdk-net-Storage.Files.Shares/12.0.0-dev.20191205.1+4f14c4315f17fbbc59c93c6819467b6f15d7008f",
-=======
-          "azsdk-net-Storage.Files.Shares/12.0.0-dev.20191211.1\u002B899431c003876eb9b26cefd8e8a37e7f27f82ced",
->>>>>>> 5e20a7a1
+          "azsdk-net-Storage.Files.Shares/12.0.0-dev.20191211.1\u002B2accb37068f0a0c9382fa117525bb968c5397cf7",
           "(.NET Core 4.6.28008.01; Microsoft Windows 10.0.18363 )"
         ],
-        "x-ms-client-request-id": "41c916bf-18db-2dfa-064c-7aba8d2b8139",
-        "x-ms-date": "Wed, 11 Dec 2019 20:42:37 GMT",
+        "x-ms-client-request-id": "1d8630a8-cc50-e8b4-128d-e2ebe54472a1",
+        "x-ms-date": "Wed, 11 Dec 2019 23:09:46 GMT",
         "x-ms-return-client-request-id": "true",
         "x-ms-version": "2019-07-07"
       },
@@ -24,38 +20,26 @@
       "ResponseHeaders": {
         "Content-Length": "217",
         "Content-Type": "application/xml",
-        "Date": "Wed, 11 Dec 2019 20:42:36 GMT",
+        "Date": "Wed, 11 Dec 2019 23:09:45 GMT",
         "Server": [
           "Windows-Azure-File/1.0",
           "Microsoft-HTTPAPI/2.0"
         ],
-        "x-ms-client-request-id": "41c916bf-18db-2dfa-064c-7aba8d2b8139",
+        "x-ms-client-request-id": "1d8630a8-cc50-e8b4-128d-e2ebe54472a1",
         "x-ms-error-code": "ShareNotFound",
-        "x-ms-request-id": "ef3e44cc-c01a-0019-4e63-b01280000000",
+        "x-ms-request-id": "ae9e40b1-001a-0039-1478-b06927000000",
         "x-ms-version": "2019-07-07"
       },
       "ResponseBody": [
-<<<<<<< HEAD
-        "﻿<?xml version=\"1.0\" encoding=\"utf-8\"?><Error><Code>ShareNotFound</Code><Message>The specified share does not exist.\n",
-        "RequestId:207a5aca-c01a-0026-34cc-abda23000000\n",
-        "Time:2019-12-06T00:28:32.5685125Z</Message></Error>"
-=======
         "\uFEFF\u003C?xml version=\u00221.0\u0022 encoding=\u0022utf-8\u0022?\u003E\u003CError\u003E\u003CCode\u003EShareNotFound\u003C/Code\u003E\u003CMessage\u003EThe specified share does not exist.\n",
-        "RequestId:ef3e44cc-c01a-0019-4e63-b01280000000\n",
-        "Time:2019-12-11T20:42:37.7233606Z\u003C/Message\u003E\u003C/Error\u003E"
->>>>>>> 5e20a7a1
+        "RequestId:ae9e40b1-001a-0039-1478-b06927000000\n",
+        "Time:2019-12-11T23:09:46.1907396Z\u003C/Message\u003E\u003C/Error\u003E"
       ]
     }
   ],
   "Variables": {
-<<<<<<< HEAD
-    "DateTimeOffsetNow": "2019-12-05T16:28:32.5621152-08:00",
-    "RandomSeed": "2046198941",
+    "DateTimeOffsetNow": "2019-12-11T15:09:46.0888833-08:00",
+    "RandomSeed": "999769647",
     "Storage_TestConfigDefault": "ProductionTenant\nseanstagetest\nU2FuaXRpemVk\nhttp://seanstagetest.blob.core.windows.net\nhttp://seanstagetest.file.core.windows.net\nhttp://seanstagetest.queue.core.windows.net\nhttp://seanstagetest.table.core.windows.net\n\n\n\n\nhttp://seanstagetest-secondary.blob.core.windows.net\nhttp://seanstagetest-secondary.file.core.windows.net\nhttp://seanstagetest-secondary.queue.core.windows.net\nhttp://seanstagetest-secondary.table.core.windows.net\n\nSanitized\n\n\nCloud\nBlobEndpoint=http://seanstagetest.blob.core.windows.net/;QueueEndpoint=http://seanstagetest.queue.core.windows.net/;FileEndpoint=http://seanstagetest.file.core.windows.net/;BlobSecondaryEndpoint=http://seanstagetest-secondary.blob.core.windows.net/;QueueSecondaryEndpoint=http://seanstagetest-secondary.queue.core.windows.net/;FileSecondaryEndpoint=http://seanstagetest-secondary.file.core.windows.net/;AccountName=seanstagetest;AccountKey=Sanitized\nseanscope1"
-=======
-    "DateTimeOffsetNow": "2019-12-11T12:42:37.6006372-08:00",
-    "RandomSeed": "2080415706",
-    "Storage_TestConfigDefault": "ProductionTenant\nseanstagetest\nU2FuaXRpemVk\nhttp://seanstagetest.blob.core.windows.net\nhttp://seanstagetest.file.core.windows.net\nhttp://seanstagetest.queue.core.windows.net\nhttp://seanstagetest.table.core.windows.net\n\n\n\n\nhttp://seanstagetest-secondary.blob.core.windows.net\nhttp://seanstagetest-secondary.file.core.windows.net\nhttp://seanstagetest-secondary.queue.core.windows.net\nhttp://seanstagetest-secondary.table.core.windows.net\n\nSanitized\n\n\nCloud\nBlobEndpoint=http://seanstagetest.blob.core.windows.net/;QueueEndpoint=http://seanstagetest.queue.core.windows.net/;FileEndpoint=http://seanstagetest.file.core.windows.net/;BlobSecondaryEndpoint=http://seanstagetest-secondary.blob.core.windows.net/;QueueSecondaryEndpoint=http://seanstagetest-secondary.queue.core.windows.net/;FileSecondaryEndpoint=http://seanstagetest-secondary.file.core.windows.net/;AccountName=seanstagetest;AccountKey=Sanitized"
->>>>>>> 5e20a7a1
   }
 }