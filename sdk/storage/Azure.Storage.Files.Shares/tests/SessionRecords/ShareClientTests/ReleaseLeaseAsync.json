{
  "Entries": [
    {
      "RequestUri": "https://seanmcccanary3.file.core.windows.net/test-share-0ef5451d-f8f6-17bf-107a-99b81e310be7?restype=share",
      "RequestMethod": "PUT",
      "RequestHeaders": {
        "Accept": "application/xml",
        "Authorization": "Sanitized",
        "traceparent": "00-d770eda91eb4774cbf1efa29d9082858-1a582f448e276442-00",
        "User-Agent": [
          "azsdk-net-Storage.Files.Shares/12.7.0-alpha.20210121.1",
          "(.NET 5.0.2; Microsoft Windows 10.0.19042)"
        ],
        "x-ms-client-request-id": "56afc51d-5d98-74e5-b5ec-a6d8f320fc0a",
        "x-ms-date": "Thu, 21 Jan 2021 20:45:00 GMT",
        "x-ms-return-client-request-id": "true",
        "x-ms-version": "2020-06-12"
      },
      "RequestBody": null,
      "StatusCode": 201,
      "ResponseHeaders": {
        "Content-Length": "0",
        "Date": "Thu, 21 Jan 2021 20:44:59 GMT",
        "ETag": "\u00220x8D8BE4D6BA21501\u0022",
        "Last-Modified": "Thu, 21 Jan 2021 20:45:00 GMT",
        "Server": [
          "Windows-Azure-File/1.0",
          "Microsoft-HTTPAPI/2.0"
        ],
        "x-ms-client-request-id": "56afc51d-5d98-74e5-b5ec-a6d8f320fc0a",
<<<<<<< HEAD
        "x-ms-request-id": "8294d9e8-e01a-0061-7377-6bf981000000",
        "x-ms-version": "2020-06-12"
=======
        "x-ms-request-id": "01d104d4-201a-000c-6036-f04dca000000",
        "x-ms-version": "2020-04-08"
>>>>>>> ac24a13f
      },
      "ResponseBody": []
    },
    {
      "RequestUri": "https://seanmcccanary3.file.core.windows.net/test-share-0ef5451d-f8f6-17bf-107a-99b81e310be7?comp=lease\u0026restype=share",
      "RequestMethod": "PUT",
      "RequestHeaders": {
        "Accept": "application/xml",
        "Authorization": "Sanitized",
        "traceparent": "00-e271ef94af7dac47a8d39ac6679d2fe9-c0a6df812bf63f41-00",
        "User-Agent": [
          "azsdk-net-Storage.Files.Shares/12.7.0-alpha.20210121.1",
          "(.NET 5.0.2; Microsoft Windows 10.0.19042)"
        ],
        "x-ms-client-request-id": "93ad0a52-bf49-e511-f45f-f9f7803e9100",
        "x-ms-date": "Thu, 21 Jan 2021 20:45:00 GMT",
        "x-ms-lease-action": "acquire",
        "x-ms-lease-duration": "-1",
        "x-ms-proposed-lease-id": "1123ae5d-371f-50d1-5ca1-dda7e2b5d6a3",
        "x-ms-return-client-request-id": "true",
        "x-ms-version": "2020-06-12"
      },
      "RequestBody": null,
      "StatusCode": 201,
      "ResponseHeaders": {
        "Content-Length": "0",
        "Date": "Thu, 21 Jan 2021 20:44:59 GMT",
        "ETag": "\u00220x8D8BE4D6BA21501\u0022",
        "Last-Modified": "Thu, 21 Jan 2021 20:45:00 GMT",
        "Server": [
          "Windows-Azure-File/1.0",
          "Microsoft-HTTPAPI/2.0"
        ],
        "x-ms-client-request-id": "93ad0a52-bf49-e511-f45f-f9f7803e9100",
        "x-ms-lease-id": "1123ae5d-371f-50d1-5ca1-dda7e2b5d6a3",
<<<<<<< HEAD
        "x-ms-request-id": "8294d9eb-e01a-0061-7477-6bf981000000",
        "x-ms-version": "2020-06-12"
=======
        "x-ms-request-id": "01d104d7-201a-000c-6136-f04dca000000",
        "x-ms-version": "2020-04-08"
>>>>>>> ac24a13f
      },
      "ResponseBody": []
    },
    {
      "RequestUri": "https://seanmcccanary3.file.core.windows.net/test-share-0ef5451d-f8f6-17bf-107a-99b81e310be7?comp=lease\u0026restype=share",
      "RequestMethod": "PUT",
      "RequestHeaders": {
        "Accept": "application/xml",
        "Authorization": "Sanitized",
        "traceparent": "00-15367d9b7692e648806925879e75b8de-5f45f1ad8f816148-00",
        "User-Agent": [
          "azsdk-net-Storage.Files.Shares/12.7.0-alpha.20210121.1",
          "(.NET 5.0.2; Microsoft Windows 10.0.19042)"
        ],
        "x-ms-client-request-id": "d754cb40-4307-e95a-56b5-6421bb57bd22",
        "x-ms-date": "Thu, 21 Jan 2021 20:45:00 GMT",
        "x-ms-lease-action": "release",
        "x-ms-lease-id": "1123ae5d-371f-50d1-5ca1-dda7e2b5d6a3",
        "x-ms-return-client-request-id": "true",
        "x-ms-version": "2020-06-12"
      },
      "RequestBody": null,
      "StatusCode": 200,
      "ResponseHeaders": {
        "Content-Length": "0",
        "Date": "Thu, 21 Jan 2021 20:44:59 GMT",
        "ETag": "\u00220x8D8BE4D6BA21501\u0022",
        "Last-Modified": "Thu, 21 Jan 2021 20:45:00 GMT",
        "Server": [
          "Windows-Azure-File/1.0",
          "Microsoft-HTTPAPI/2.0"
        ],
        "x-ms-client-request-id": "d754cb40-4307-e95a-56b5-6421bb57bd22",
        "x-ms-lease-time": "0",
<<<<<<< HEAD
        "x-ms-request-id": "8294d9ed-e01a-0061-7677-6bf981000000",
        "x-ms-version": "2020-06-12"
=======
        "x-ms-request-id": "01d104d9-201a-000c-6236-f04dca000000",
        "x-ms-version": "2020-04-08"
>>>>>>> ac24a13f
      },
      "ResponseBody": []
    },
    {
      "RequestUri": "https://seanmcccanary3.file.core.windows.net/test-share-0ef5451d-f8f6-17bf-107a-99b81e310be7?restype=share",
      "RequestMethod": "GET",
      "RequestHeaders": {
        "Accept": "application/xml",
        "Authorization": "Sanitized",
        "traceparent": "00-236a1ca8f76b3c4d975af2fb8822f689-1b240e2865153d46-00",
        "User-Agent": [
          "azsdk-net-Storage.Files.Shares/12.7.0-alpha.20210121.1",
          "(.NET 5.0.2; Microsoft Windows 10.0.19042)"
        ],
        "x-ms-client-request-id": "b4b6ad35-b9e9-d3f9-a845-34cf3f67ec07",
        "x-ms-date": "Thu, 21 Jan 2021 20:45:00 GMT",
        "x-ms-return-client-request-id": "true",
        "x-ms-version": "2020-06-12"
      },
      "RequestBody": null,
      "StatusCode": 200,
      "ResponseHeaders": {
        "Content-Length": "0",
        "Date": "Thu, 21 Jan 2021 20:44:59 GMT",
        "ETag": "\u00220x8D8BE4D6BA21501\u0022",
        "Last-Modified": "Thu, 21 Jan 2021 20:45:00 GMT",
        "Server": [
          "Windows-Azure-File/1.0",
          "Microsoft-HTTPAPI/2.0"
        ],
        "Vary": "Origin",
        "x-ms-access-tier": "TransactionOptimized",
        "x-ms-access-tier-change-time": "Thu, 21 Jan 2021 20:45:00 GMT",
        "x-ms-client-request-id": "b4b6ad35-b9e9-d3f9-a845-34cf3f67ec07",
        "x-ms-has-immutability-policy": "false",
        "x-ms-has-legal-hold": "false",
        "x-ms-lease-state": "available",
        "x-ms-lease-status": "unlocked",
        "x-ms-request-id": "01d104da-201a-000c-6336-f04dca000000",
        "x-ms-share-quota": "5120",
        "x-ms-version": "2020-06-12"
      },
      "ResponseBody": []
    },
    {
      "RequestUri": "https://seanmcccanary3.file.core.windows.net/test-share-0ef5451d-f8f6-17bf-107a-99b81e310be7?restype=share",
      "RequestMethod": "DELETE",
      "RequestHeaders": {
        "Accept": "application/xml",
        "Authorization": "Sanitized",
        "traceparent": "00-fb940124d2930f47b087e7cb01e798b3-6db48c8a7286d047-00",
        "User-Agent": [
          "azsdk-net-Storage.Files.Shares/12.7.0-alpha.20210121.1",
          "(.NET 5.0.2; Microsoft Windows 10.0.19042)"
        ],
        "x-ms-client-request-id": "0eeca2e3-08a0-6738-2ab4-7b9ba1bc6f1a",
        "x-ms-date": "Thu, 21 Jan 2021 20:45:00 GMT",
        "x-ms-delete-snapshots": "include",
        "x-ms-return-client-request-id": "true",
        "x-ms-version": "2020-06-12"
      },
      "RequestBody": null,
      "StatusCode": 202,
      "ResponseHeaders": {
        "Content-Length": "0",
        "Date": "Thu, 21 Jan 2021 20:44:59 GMT",
        "Server": [
          "Windows-Azure-File/1.0",
          "Microsoft-HTTPAPI/2.0"
        ],
        "x-ms-client-request-id": "0eeca2e3-08a0-6738-2ab4-7b9ba1bc6f1a",
<<<<<<< HEAD
        "x-ms-request-id": "8294d9ef-e01a-0061-7877-6bf981000000",
        "x-ms-version": "2020-06-12"
=======
        "x-ms-request-id": "01d104db-201a-000c-6436-f04dca000000",
        "x-ms-version": "2020-04-08"
>>>>>>> ac24a13f
      },
      "ResponseBody": []
    }
  ],
  "Variables": {
    "RandomSeed": "832747398",
    "Storage_TestConfigDefault": "ProductionTenant\nseanmcccanary3\nU2FuaXRpemVk\nhttps://seanmcccanary3.blob.core.windows.net\nhttps://seanmcccanary3.file.core.windows.net\nhttps://seanmcccanary3.queue.core.windows.net\nhttps://seanmcccanary3.table.core.windows.net\n\n\n\n\nhttps://seanmcccanary3-secondary.blob.core.windows.net\nhttps://seanmcccanary3-secondary.file.core.windows.net\nhttps://seanmcccanary3-secondary.queue.core.windows.net\nhttps://seanmcccanary3-secondary.table.core.windows.net\n\nSanitized\n\n\nCloud\nBlobEndpoint=https://seanmcccanary3.blob.core.windows.net/;QueueEndpoint=https://seanmcccanary3.queue.core.windows.net/;FileEndpoint=https://seanmcccanary3.file.core.windows.net/;BlobSecondaryEndpoint=https://seanmcccanary3-secondary.blob.core.windows.net/;QueueSecondaryEndpoint=https://seanmcccanary3-secondary.queue.core.windows.net/;FileSecondaryEndpoint=https://seanmcccanary3-secondary.file.core.windows.net/;AccountName=seanmcccanary3;AccountKey=Kg==;\nseanscope1"
  }
}<|MERGE_RESOLUTION|>--- conflicted
+++ resolved
@@ -1,123 +1,108 @@
-{
+﻿{
   "Entries": [
     {
       "RequestUri": "https://seanmcccanary3.file.core.windows.net/test-share-0ef5451d-f8f6-17bf-107a-99b81e310be7?restype=share",
       "RequestMethod": "PUT",
       "RequestHeaders": {
-        "Accept": "application/xml",
         "Authorization": "Sanitized",
-        "traceparent": "00-d770eda91eb4774cbf1efa29d9082858-1a582f448e276442-00",
+        "traceparent": "00-f34e000da8a6d440b524c171beee6bd6-7bcb418a16963943-00",
         "User-Agent": [
-          "azsdk-net-Storage.Files.Shares/12.7.0-alpha.20210121.1",
-          "(.NET 5.0.2; Microsoft Windows 10.0.19042)"
+          "azsdk-net-Storage.Files.Shares/12.3.0-dev.20200805.1",
+          "(.NET Core 4.6.29017.01; Microsoft Windows 10.0.18362 )"
         ],
         "x-ms-client-request-id": "56afc51d-5d98-74e5-b5ec-a6d8f320fc0a",
-        "x-ms-date": "Thu, 21 Jan 2021 20:45:00 GMT",
+        "x-ms-date": "Wed, 05 Aug 2020 22:26:29 GMT",
         "x-ms-return-client-request-id": "true",
-        "x-ms-version": "2020-06-12"
+        "x-ms-version": "2020-06-12",
+        "Accept": "application/xml"
       },
       "RequestBody": null,
       "StatusCode": 201,
       "ResponseHeaders": {
         "Content-Length": "0",
-        "Date": "Thu, 21 Jan 2021 20:44:59 GMT",
-        "ETag": "\u00220x8D8BE4D6BA21501\u0022",
-        "Last-Modified": "Thu, 21 Jan 2021 20:45:00 GMT",
+        "Date": "Wed, 05 Aug 2020 22:26:28 GMT",
+        "ETag": "\"0x8D8398E990B2A3C\"",
+        "Last-Modified": "Wed, 05 Aug 2020 22:26:28 GMT",
         "Server": [
           "Windows-Azure-File/1.0",
           "Microsoft-HTTPAPI/2.0"
         ],
         "x-ms-client-request-id": "56afc51d-5d98-74e5-b5ec-a6d8f320fc0a",
-<<<<<<< HEAD
         "x-ms-request-id": "8294d9e8-e01a-0061-7377-6bf981000000",
         "x-ms-version": "2020-06-12"
-=======
-        "x-ms-request-id": "01d104d4-201a-000c-6036-f04dca000000",
-        "x-ms-version": "2020-04-08"
->>>>>>> ac24a13f
       },
       "ResponseBody": []
     },
     {
-      "RequestUri": "https://seanmcccanary3.file.core.windows.net/test-share-0ef5451d-f8f6-17bf-107a-99b81e310be7?comp=lease\u0026restype=share",
+      "RequestUri": "https://seanmcccanary3.file.core.windows.net/test-share-0ef5451d-f8f6-17bf-107a-99b81e310be7?comp=lease&restype=share",
       "RequestMethod": "PUT",
       "RequestHeaders": {
-        "Accept": "application/xml",
         "Authorization": "Sanitized",
-        "traceparent": "00-e271ef94af7dac47a8d39ac6679d2fe9-c0a6df812bf63f41-00",
+        "traceparent": "00-2882fbe742a6914c991f46eacad6e25d-c55f3e5c3080de42-00",
         "User-Agent": [
-          "azsdk-net-Storage.Files.Shares/12.7.0-alpha.20210121.1",
-          "(.NET 5.0.2; Microsoft Windows 10.0.19042)"
+          "azsdk-net-Storage.Files.Shares/12.3.0-dev.20200805.1",
+          "(.NET Core 4.6.29017.01; Microsoft Windows 10.0.18362 )"
         ],
         "x-ms-client-request-id": "93ad0a52-bf49-e511-f45f-f9f7803e9100",
-        "x-ms-date": "Thu, 21 Jan 2021 20:45:00 GMT",
+        "x-ms-date": "Wed, 05 Aug 2020 22:26:29 GMT",
         "x-ms-lease-action": "acquire",
         "x-ms-lease-duration": "-1",
         "x-ms-proposed-lease-id": "1123ae5d-371f-50d1-5ca1-dda7e2b5d6a3",
         "x-ms-return-client-request-id": "true",
-        "x-ms-version": "2020-06-12"
+        "x-ms-version": "2020-06-12",
+        "Accept": "application/xml"
       },
       "RequestBody": null,
       "StatusCode": 201,
       "ResponseHeaders": {
         "Content-Length": "0",
-        "Date": "Thu, 21 Jan 2021 20:44:59 GMT",
-        "ETag": "\u00220x8D8BE4D6BA21501\u0022",
-        "Last-Modified": "Thu, 21 Jan 2021 20:45:00 GMT",
+        "Date": "Wed, 05 Aug 2020 22:26:28 GMT",
+        "ETag": "\"0x8D8398E990B2A3C\"",
+        "Last-Modified": "Wed, 05 Aug 2020 22:26:28 GMT",
         "Server": [
           "Windows-Azure-File/1.0",
           "Microsoft-HTTPAPI/2.0"
         ],
         "x-ms-client-request-id": "93ad0a52-bf49-e511-f45f-f9f7803e9100",
         "x-ms-lease-id": "1123ae5d-371f-50d1-5ca1-dda7e2b5d6a3",
-<<<<<<< HEAD
         "x-ms-request-id": "8294d9eb-e01a-0061-7477-6bf981000000",
         "x-ms-version": "2020-06-12"
-=======
-        "x-ms-request-id": "01d104d7-201a-000c-6136-f04dca000000",
-        "x-ms-version": "2020-04-08"
->>>>>>> ac24a13f
       },
       "ResponseBody": []
     },
     {
-      "RequestUri": "https://seanmcccanary3.file.core.windows.net/test-share-0ef5451d-f8f6-17bf-107a-99b81e310be7?comp=lease\u0026restype=share",
+      "RequestUri": "https://seanmcccanary3.file.core.windows.net/test-share-0ef5451d-f8f6-17bf-107a-99b81e310be7?comp=lease&restype=share",
       "RequestMethod": "PUT",
       "RequestHeaders": {
-        "Accept": "application/xml",
         "Authorization": "Sanitized",
-        "traceparent": "00-15367d9b7692e648806925879e75b8de-5f45f1ad8f816148-00",
+        "traceparent": "00-bbd52749f655d1408f70bbedfc790886-bacb4bb79f083546-00",
         "User-Agent": [
-          "azsdk-net-Storage.Files.Shares/12.7.0-alpha.20210121.1",
-          "(.NET 5.0.2; Microsoft Windows 10.0.19042)"
+          "azsdk-net-Storage.Files.Shares/12.3.0-dev.20200805.1",
+          "(.NET Core 4.6.29017.01; Microsoft Windows 10.0.18362 )"
         ],
         "x-ms-client-request-id": "d754cb40-4307-e95a-56b5-6421bb57bd22",
-        "x-ms-date": "Thu, 21 Jan 2021 20:45:00 GMT",
+        "x-ms-date": "Wed, 05 Aug 2020 22:26:30 GMT",
         "x-ms-lease-action": "release",
         "x-ms-lease-id": "1123ae5d-371f-50d1-5ca1-dda7e2b5d6a3",
         "x-ms-return-client-request-id": "true",
-        "x-ms-version": "2020-06-12"
+        "x-ms-version": "2020-06-12",
+        "Accept": "application/xml"
       },
       "RequestBody": null,
       "StatusCode": 200,
       "ResponseHeaders": {
         "Content-Length": "0",
-        "Date": "Thu, 21 Jan 2021 20:44:59 GMT",
-        "ETag": "\u00220x8D8BE4D6BA21501\u0022",
-        "Last-Modified": "Thu, 21 Jan 2021 20:45:00 GMT",
+        "Date": "Wed, 05 Aug 2020 22:26:28 GMT",
+        "ETag": "\"0x8D8398E990B2A3C\"",
+        "Last-Modified": "Wed, 05 Aug 2020 22:26:28 GMT",
         "Server": [
           "Windows-Azure-File/1.0",
           "Microsoft-HTTPAPI/2.0"
         ],
         "x-ms-client-request-id": "d754cb40-4307-e95a-56b5-6421bb57bd22",
         "x-ms-lease-time": "0",
-<<<<<<< HEAD
         "x-ms-request-id": "8294d9ed-e01a-0061-7677-6bf981000000",
         "x-ms-version": "2020-06-12"
-=======
-        "x-ms-request-id": "01d104d9-201a-000c-6236-f04dca000000",
-        "x-ms-version": "2020-04-08"
->>>>>>> ac24a13f
       },
       "ResponseBody": []
     },
@@ -125,38 +110,37 @@
       "RequestUri": "https://seanmcccanary3.file.core.windows.net/test-share-0ef5451d-f8f6-17bf-107a-99b81e310be7?restype=share",
       "RequestMethod": "GET",
       "RequestHeaders": {
-        "Accept": "application/xml",
         "Authorization": "Sanitized",
-        "traceparent": "00-236a1ca8f76b3c4d975af2fb8822f689-1b240e2865153d46-00",
+        "traceparent": "00-29b18013c6b1324b8e27081bee748d40-0359176b4feb2f45-00",
         "User-Agent": [
-          "azsdk-net-Storage.Files.Shares/12.7.0-alpha.20210121.1",
-          "(.NET 5.0.2; Microsoft Windows 10.0.19042)"
+          "azsdk-net-Storage.Files.Shares/12.3.0-dev.20200805.1",
+          "(.NET Core 4.6.29017.01; Microsoft Windows 10.0.18362 )"
         ],
         "x-ms-client-request-id": "b4b6ad35-b9e9-d3f9-a845-34cf3f67ec07",
-        "x-ms-date": "Thu, 21 Jan 2021 20:45:00 GMT",
+        "x-ms-date": "Wed, 05 Aug 2020 22:26:30 GMT",
         "x-ms-return-client-request-id": "true",
-        "x-ms-version": "2020-06-12"
+        "x-ms-version": "2020-06-12",
+        "Accept": "application/xml"
       },
       "RequestBody": null,
       "StatusCode": 200,
       "ResponseHeaders": {
         "Content-Length": "0",
-        "Date": "Thu, 21 Jan 2021 20:44:59 GMT",
-        "ETag": "\u00220x8D8BE4D6BA21501\u0022",
-        "Last-Modified": "Thu, 21 Jan 2021 20:45:00 GMT",
+        "Date": "Wed, 05 Aug 2020 22:26:28 GMT",
+        "ETag": "\"0x8D8398E990B2A3C\"",
+        "Last-Modified": "Wed, 05 Aug 2020 22:26:28 GMT",
         "Server": [
           "Windows-Azure-File/1.0",
           "Microsoft-HTTPAPI/2.0"
         ],
-        "Vary": "Origin",
         "x-ms-access-tier": "TransactionOptimized",
-        "x-ms-access-tier-change-time": "Thu, 21 Jan 2021 20:45:00 GMT",
+        "x-ms-access-tier-change-time": "8/5/2020 10:26:28 PM",
         "x-ms-client-request-id": "b4b6ad35-b9e9-d3f9-a845-34cf3f67ec07",
         "x-ms-has-immutability-policy": "false",
         "x-ms-has-legal-hold": "false",
         "x-ms-lease-state": "available",
         "x-ms-lease-status": "unlocked",
-        "x-ms-request-id": "01d104da-201a-000c-6336-f04dca000000",
+        "x-ms-request-id": "8294d9ee-e01a-0061-7777-6bf981000000",
         "x-ms-share-quota": "5120",
         "x-ms-version": "2020-06-12"
       },
@@ -166,36 +150,31 @@
       "RequestUri": "https://seanmcccanary3.file.core.windows.net/test-share-0ef5451d-f8f6-17bf-107a-99b81e310be7?restype=share",
       "RequestMethod": "DELETE",
       "RequestHeaders": {
-        "Accept": "application/xml",
         "Authorization": "Sanitized",
-        "traceparent": "00-fb940124d2930f47b087e7cb01e798b3-6db48c8a7286d047-00",
+        "traceparent": "00-2fc0b8a64dfbea4f9f1f2a54490e2ec2-475f098564fde344-00",
         "User-Agent": [
-          "azsdk-net-Storage.Files.Shares/12.7.0-alpha.20210121.1",
-          "(.NET 5.0.2; Microsoft Windows 10.0.19042)"
+          "azsdk-net-Storage.Files.Shares/12.3.0-dev.20200805.1",
+          "(.NET Core 4.6.29017.01; Microsoft Windows 10.0.18362 )"
         ],
         "x-ms-client-request-id": "0eeca2e3-08a0-6738-2ab4-7b9ba1bc6f1a",
-        "x-ms-date": "Thu, 21 Jan 2021 20:45:00 GMT",
+        "x-ms-date": "Wed, 05 Aug 2020 22:26:30 GMT",
         "x-ms-delete-snapshots": "include",
         "x-ms-return-client-request-id": "true",
-        "x-ms-version": "2020-06-12"
+        "x-ms-version": "2020-06-12",
+        "Accept": "application/xml"
       },
       "RequestBody": null,
       "StatusCode": 202,
       "ResponseHeaders": {
         "Content-Length": "0",
-        "Date": "Thu, 21 Jan 2021 20:44:59 GMT",
+        "Date": "Wed, 05 Aug 2020 22:26:28 GMT",
         "Server": [
           "Windows-Azure-File/1.0",
           "Microsoft-HTTPAPI/2.0"
         ],
         "x-ms-client-request-id": "0eeca2e3-08a0-6738-2ab4-7b9ba1bc6f1a",
-<<<<<<< HEAD
         "x-ms-request-id": "8294d9ef-e01a-0061-7877-6bf981000000",
         "x-ms-version": "2020-06-12"
-=======
-        "x-ms-request-id": "01d104db-201a-000c-6436-f04dca000000",
-        "x-ms-version": "2020-04-08"
->>>>>>> ac24a13f
       },
       "ResponseBody": []
     }
