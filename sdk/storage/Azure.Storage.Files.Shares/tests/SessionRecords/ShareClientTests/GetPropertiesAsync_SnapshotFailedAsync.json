﻿{
  "Entries": [
    {
      "RequestUri": "https://seanmcccanary.file.core.windows.net/test-share-71c1c3cb-21b3-f43f-2a5c-51628ee085d2?restype=share",
      "RequestMethod": "PUT",
      "RequestHeaders": {
        "Authorization": "Sanitized",
        "traceparent": "00-1db533ed1d40fa45bef6807536e679cf-c3d65ca5ce669044-00",
        "User-Agent": [
          "azsdk-net-Storage.Files.Shares/12.3.0-dev.20200625.1",
          "(.NET Core 4.6.28801.04; Microsoft Windows 10.0.18362 )"
        ],
        "x-ms-client-request-id": "9d94c50e-cca3-92a0-8234-6909635a77e2",
        "x-ms-date": "Fri, 26 Jun 2020 01:35:48 GMT",
        "x-ms-return-client-request-id": "true",
<<<<<<< HEAD
        "x-ms-version": "2020-12-06",
=======
        "x-ms-version": "2021-02-12",
>>>>>>> 7e782c87
        "Accept": "application/xml"
      },
      "RequestBody": null,
      "StatusCode": 201,
      "ResponseHeaders": {
        "Content-Length": "0",
        "Date": "Fri, 26 Jun 2020 01:35:49 GMT",
        "ETag": "\"0x8D8197141B4C75C\"",
        "Last-Modified": "Fri, 26 Jun 2020 01:35:49 GMT",
        "Server": [
          "Windows-Azure-File/1.0",
          "Microsoft-HTTPAPI/2.0"
        ],
        "x-ms-client-request-id": "9d94c50e-cca3-92a0-8234-6909635a77e2",
        "x-ms-request-id": "e1cd00ce-501a-0034-755a-4b7e68000000",
<<<<<<< HEAD
        "x-ms-version": "2020-12-06"
=======
        "x-ms-version": "2021-02-12"
>>>>>>> 7e782c87
      },
      "ResponseBody": []
    },
    {
      "RequestUri": "https://seanmcccanary.file.core.windows.net/test-share-71c1c3cb-21b3-f43f-2a5c-51628ee085d2?sharesnapshot=2020-06-26T00:49:21.0000000Z&restype=share",
      "RequestMethod": "GET",
      "RequestHeaders": {
        "Authorization": "Sanitized",
        "traceparent": "00-ca47bf75d567e74cb76b4d314b833dbe-420eeb8d18183c48-00",
        "User-Agent": [
          "azsdk-net-Storage.Files.Shares/12.3.0-dev.20200625.1",
          "(.NET Core 4.6.28801.04; Microsoft Windows 10.0.18362 )"
        ],
        "x-ms-client-request-id": "c953b1f1-e74b-732e-b782-b6ee28888aac",
        "x-ms-date": "Fri, 26 Jun 2020 01:35:49 GMT",
        "x-ms-return-client-request-id": "true",
<<<<<<< HEAD
        "x-ms-version": "2020-12-06",
=======
        "x-ms-version": "2021-02-12",
>>>>>>> 7e782c87
        "Accept": "application/xml"
      },
      "RequestBody": null,
      "StatusCode": 404,
      "ResponseHeaders": {
        "Content-Length": "217",
        "Content-Type": "application/xml",
        "Date": "Fri, 26 Jun 2020 01:35:49 GMT",
        "Server": [
          "Windows-Azure-File/1.0",
          "Microsoft-HTTPAPI/2.0"
        ],
        "x-ms-client-request-id": "c953b1f1-e74b-732e-b782-b6ee28888aac",
        "x-ms-error-code": "ShareNotFound",
        "x-ms-request-id": "e1cd00d1-501a-0034-765a-4b7e68000000",
<<<<<<< HEAD
        "x-ms-version": "2020-12-06"
=======
        "x-ms-version": "2021-02-12"
>>>>>>> 7e782c87
      },
      "ResponseBody": [
        "﻿<?xml version=\"1.0\" encoding=\"utf-8\"?><Error><Code>ShareNotFound</Code><Message>The specified share does not exist.\n",
        "RequestId:e1cd00d1-501a-0034-765a-4b7e68000000\n",
        "Time:2020-06-26T01:35:49.8111177Z</Message></Error>"
      ]
    },
    {
      "RequestUri": "https://seanmcccanary.file.core.windows.net/test-share-71c1c3cb-21b3-f43f-2a5c-51628ee085d2?restype=share",
      "RequestMethod": "DELETE",
      "RequestHeaders": {
        "Authorization": "Sanitized",
        "traceparent": "00-1f1e91ebfe9a124396930ff58dbe993d-112c28f9a9bdb04f-00",
        "User-Agent": [
          "azsdk-net-Storage.Files.Shares/12.3.0-dev.20200625.1",
          "(.NET Core 4.6.28801.04; Microsoft Windows 10.0.18362 )"
        ],
        "x-ms-client-request-id": "b11806d0-ad06-7096-d230-0d2a167410a7",
        "x-ms-date": "Fri, 26 Jun 2020 01:35:49 GMT",
        "x-ms-delete-snapshots": "include",
        "x-ms-return-client-request-id": "true",
<<<<<<< HEAD
        "x-ms-version": "2020-12-06",
=======
        "x-ms-version": "2021-02-12",
>>>>>>> 7e782c87
        "Accept": "application/xml"
      },
      "RequestBody": null,
      "StatusCode": 202,
      "ResponseHeaders": {
        "Content-Length": "0",
        "Date": "Fri, 26 Jun 2020 01:35:49 GMT",
        "Server": [
          "Windows-Azure-File/1.0",
          "Microsoft-HTTPAPI/2.0"
        ],
        "x-ms-client-request-id": "b11806d0-ad06-7096-d230-0d2a167410a7",
        "x-ms-request-id": "e1cd00d3-501a-0034-775a-4b7e68000000",
<<<<<<< HEAD
        "x-ms-version": "2020-12-06"
=======
        "x-ms-version": "2021-02-12"
>>>>>>> 7e782c87
      },
      "ResponseBody": []
    }
  ],
  "Variables": {
    "RandomSeed": "1143597414",
    "Storage_TestConfigDefault": "ProductionTenant\nseanmcccanary\nU2FuaXRpemVk\nhttps://seanmcccanary.blob.core.windows.net\nhttps://seanmcccanary.file.core.windows.net\nhttps://seanmcccanary.queue.core.windows.net\nhttps://seanmcccanary.table.core.windows.net\n\n\n\n\nhttps://seanmcccanary-secondary.blob.core.windows.net\nhttps://seanmcccanary-secondary.file.core.windows.net\nhttps://seanmcccanary-secondary.queue.core.windows.net\nhttps://seanmcccanary-secondary.table.core.windows.net\n\nSanitized\n\n\nCloud\nBlobEndpoint=https://seanmcccanary.blob.core.windows.net/;QueueEndpoint=https://seanmcccanary.queue.core.windows.net/;FileEndpoint=https://seanmcccanary.file.core.windows.net/;BlobSecondaryEndpoint=https://seanmcccanary-secondary.blob.core.windows.net/;QueueSecondaryEndpoint=https://seanmcccanary-secondary.queue.core.windows.net/;FileSecondaryEndpoint=https://seanmcccanary-secondary.file.core.windows.net/;AccountName=seanmcccanary;AccountKey=Sanitized\nseanscope1\n\n"
  }
}<|MERGE_RESOLUTION|>--- conflicted
+++ resolved
@@ -13,11 +13,7 @@
         "x-ms-client-request-id": "9d94c50e-cca3-92a0-8234-6909635a77e2",
         "x-ms-date": "Fri, 26 Jun 2020 01:35:48 GMT",
         "x-ms-return-client-request-id": "true",
-<<<<<<< HEAD
-        "x-ms-version": "2020-12-06",
-=======
         "x-ms-version": "2021-02-12",
->>>>>>> 7e782c87
         "Accept": "application/xml"
       },
       "RequestBody": null,
@@ -33,11 +29,7 @@
         ],
         "x-ms-client-request-id": "9d94c50e-cca3-92a0-8234-6909635a77e2",
         "x-ms-request-id": "e1cd00ce-501a-0034-755a-4b7e68000000",
-<<<<<<< HEAD
-        "x-ms-version": "2020-12-06"
-=======
         "x-ms-version": "2021-02-12"
->>>>>>> 7e782c87
       },
       "ResponseBody": []
     },
@@ -54,11 +46,7 @@
         "x-ms-client-request-id": "c953b1f1-e74b-732e-b782-b6ee28888aac",
         "x-ms-date": "Fri, 26 Jun 2020 01:35:49 GMT",
         "x-ms-return-client-request-id": "true",
-<<<<<<< HEAD
-        "x-ms-version": "2020-12-06",
-=======
         "x-ms-version": "2021-02-12",
->>>>>>> 7e782c87
         "Accept": "application/xml"
       },
       "RequestBody": null,
@@ -74,11 +62,7 @@
         "x-ms-client-request-id": "c953b1f1-e74b-732e-b782-b6ee28888aac",
         "x-ms-error-code": "ShareNotFound",
         "x-ms-request-id": "e1cd00d1-501a-0034-765a-4b7e68000000",
-<<<<<<< HEAD
-        "x-ms-version": "2020-12-06"
-=======
         "x-ms-version": "2021-02-12"
->>>>>>> 7e782c87
       },
       "ResponseBody": [
         "﻿<?xml version=\"1.0\" encoding=\"utf-8\"?><Error><Code>ShareNotFound</Code><Message>The specified share does not exist.\n",
@@ -100,11 +84,7 @@
         "x-ms-date": "Fri, 26 Jun 2020 01:35:49 GMT",
         "x-ms-delete-snapshots": "include",
         "x-ms-return-client-request-id": "true",
-<<<<<<< HEAD
-        "x-ms-version": "2020-12-06",
-=======
         "x-ms-version": "2021-02-12",
->>>>>>> 7e782c87
         "Accept": "application/xml"
       },
       "RequestBody": null,
@@ -118,11 +98,7 @@
         ],
         "x-ms-client-request-id": "b11806d0-ad06-7096-d230-0d2a167410a7",
         "x-ms-request-id": "e1cd00d3-501a-0034-775a-4b7e68000000",
-<<<<<<< HEAD
-        "x-ms-version": "2020-12-06"
-=======
         "x-ms-version": "2021-02-12"
->>>>>>> 7e782c87
       },
       "ResponseBody": []
     }
