{
  "Entries": [
    {
      "RequestUri": "https://seanmcccanary3.file.core.windows.net/test-share-dabce534-2876-888a-58d3-a387262cfdeb?restype=share",
      "RequestMethod": "PUT",
      "RequestHeaders": {
        "Accept": "application/xml",
        "Authorization": "Sanitized",
        "traceparent": "00-99dda6918150444885359c2394e0286e-dc45259310ba1544-00",
        "User-Agent": [
          "azsdk-net-Storage.Files.Shares/12.7.0-alpha.20210121.1",
          "(.NET 5.0.2; Microsoft Windows 10.0.19042)"
        ],
        "x-ms-client-request-id": "3742a78a-6fdf-3f04-495a-68fef3214cc3",
        "x-ms-date": "Thu, 21 Jan 2021 20:46:23 GMT",
        "x-ms-return-client-request-id": "true",
        "x-ms-version": "2020-06-12"
      },
      "RequestBody": null,
      "StatusCode": 201,
      "ResponseHeaders": {
        "Content-Length": "0",
        "Date": "Thu, 21 Jan 2021 20:46:22 GMT",
        "ETag": "\u00220x8D8BE4D9D4E57BF\u0022",
        "Last-Modified": "Thu, 21 Jan 2021 20:46:23 GMT",
        "Server": [
          "Windows-Azure-File/1.0",
          "Microsoft-HTTPAPI/2.0"
        ],
        "x-ms-client-request-id": "3742a78a-6fdf-3f04-495a-68fef3214cc3",
<<<<<<< HEAD
        "x-ms-request-id": "2b4e0b4b-901a-006b-5a74-a15d36000000",
        "x-ms-version": "2020-06-12"
=======
        "x-ms-request-id": "13eff4ab-c01a-0092-0936-f05e14000000",
        "x-ms-version": "2020-04-08"
>>>>>>> ac24a13f
      },
      "ResponseBody": []
    },
    {
      "RequestUri": "https://seanmcccanary3.file.core.windows.net/test-share-dabce534-2876-888a-58d3-a387262cfdeb?comp=lease\u0026restype=share",
      "RequestMethod": "PUT",
      "RequestHeaders": {
        "Accept": "application/xml",
        "Authorization": "Sanitized",
        "traceparent": "00-b324eb521fa0da48bf7d4b9e1a904516-6d69dc93e3e59c4f-00",
        "User-Agent": [
          "azsdk-net-Storage.Files.Shares/12.7.0-alpha.20210121.1",
          "(.NET 5.0.2; Microsoft Windows 10.0.19042)"
        ],
        "x-ms-client-request-id": "9dfd85bd-8251-4ca7-cfca-bd16b69660ad",
        "x-ms-date": "Thu, 21 Jan 2021 20:46:23 GMT",
        "x-ms-lease-action": "acquire",
        "x-ms-lease-duration": "-1",
        "x-ms-proposed-lease-id": "2af867f0-3e6e-77d7-79c9-b86ddf9c830e",
        "x-ms-return-client-request-id": "true",
        "x-ms-version": "2020-06-12"
      },
      "RequestBody": null,
      "StatusCode": 201,
      "ResponseHeaders": {
        "Content-Length": "0",
        "Date": "Thu, 21 Jan 2021 20:46:22 GMT",
        "ETag": "\u00220x8D8BE4D9D4E57BF\u0022",
        "Last-Modified": "Thu, 21 Jan 2021 20:46:23 GMT",
        "Server": [
          "Windows-Azure-File/1.0",
          "Microsoft-HTTPAPI/2.0"
        ],
        "x-ms-client-request-id": "9dfd85bd-8251-4ca7-cfca-bd16b69660ad",
        "x-ms-lease-id": "2af867f0-3e6e-77d7-79c9-b86ddf9c830e",
<<<<<<< HEAD
        "x-ms-request-id": "2b4e0b4f-901a-006b-5c74-a15d36000000",
        "x-ms-version": "2020-06-12"
=======
        "x-ms-request-id": "13eff4ae-c01a-0092-0a36-f05e14000000",
        "x-ms-version": "2020-04-08"
>>>>>>> ac24a13f
      },
      "ResponseBody": []
    },
    {
      "RequestUri": "https://seanmcccanary3.file.core.windows.net/test-share-dabce534-2876-888a-58d3-a387262cfdeb?restype=share\u0026comp=properties",
      "RequestMethod": "PUT",
      "RequestHeaders": {
        "Accept": "application/xml",
        "Authorization": "Sanitized",
        "traceparent": "00-0b06ebbc30faf140b35d956c12a591f0-638680bb5502454e-00",
        "User-Agent": [
          "azsdk-net-Storage.Files.Shares/12.7.0-alpha.20210121.1",
          "(.NET 5.0.2; Microsoft Windows 10.0.19042)"
        ],
        "x-ms-client-request-id": "59b0b8ca-e69e-a4bd-e6b0-af1f08f57252",
        "x-ms-date": "Thu, 21 Jan 2021 20:46:23 GMT",
        "x-ms-lease-id": "2af867f0-3e6e-77d7-79c9-b86ddf9c830e",
        "x-ms-return-client-request-id": "true",
        "x-ms-share-quota": "1024",
        "x-ms-version": "2020-06-12"
      },
      "RequestBody": null,
      "StatusCode": 200,
      "ResponseHeaders": {
        "Content-Length": "0",
        "Date": "Thu, 21 Jan 2021 20:46:23 GMT",
        "ETag": "\u00220x8D8BE4D9D5F8989\u0022",
        "Last-Modified": "Thu, 21 Jan 2021 20:46:23 GMT",
        "Server": [
          "Windows-Azure-File/1.0",
          "Microsoft-HTTPAPI/2.0"
        ],
        "x-ms-client-request-id": "59b0b8ca-e69e-a4bd-e6b0-af1f08f57252",
<<<<<<< HEAD
        "x-ms-request-id": "2b4e0b50-901a-006b-5d74-a15d36000000",
        "x-ms-version": "2020-06-12"
=======
        "x-ms-request-id": "13eff4af-c01a-0092-0b36-f05e14000000",
        "x-ms-version": "2020-04-08"
>>>>>>> ac24a13f
      },
      "ResponseBody": []
    },
    {
      "RequestUri": "https://seanmcccanary3.file.core.windows.net/test-share-dabce534-2876-888a-58d3-a387262cfdeb?restype=share",
      "RequestMethod": "DELETE",
      "RequestHeaders": {
        "Accept": "application/xml",
        "Authorization": "Sanitized",
        "traceparent": "00-1382b3b13d22324c8a62cb9089cdce8f-adc7b79670770343-00",
        "User-Agent": [
          "azsdk-net-Storage.Files.Shares/12.7.0-alpha.20210121.1",
          "(.NET 5.0.2; Microsoft Windows 10.0.19042)"
        ],
        "x-ms-client-request-id": "fd4cb1a8-06e5-ef0e-9c32-7f731db82165",
        "x-ms-date": "Thu, 21 Jan 2021 20:46:23 GMT",
        "x-ms-delete-snapshots": "include",
        "x-ms-lease-id": "2af867f0-3e6e-77d7-79c9-b86ddf9c830e",
        "x-ms-return-client-request-id": "true",
        "x-ms-version": "2020-06-12"
      },
      "RequestBody": null,
      "StatusCode": 202,
      "ResponseHeaders": {
        "Content-Length": "0",
        "Date": "Thu, 21 Jan 2021 20:46:23 GMT",
        "Server": [
          "Windows-Azure-File/1.0",
          "Microsoft-HTTPAPI/2.0"
        ],
        "x-ms-client-request-id": "fd4cb1a8-06e5-ef0e-9c32-7f731db82165",
<<<<<<< HEAD
        "x-ms-request-id": "2b4e0b51-901a-006b-5e74-a15d36000000",
        "x-ms-version": "2020-06-12"
=======
        "x-ms-request-id": "13eff4b0-c01a-0092-0c36-f05e14000000",
        "x-ms-version": "2020-04-08"
>>>>>>> ac24a13f
      },
      "ResponseBody": []
    }
  ],
  "Variables": {
    "RandomSeed": "1718238563",
    "Storage_TestConfigDefault": "ProductionTenant\nseanmcccanary3\nU2FuaXRpemVk\nhttps://seanmcccanary3.blob.core.windows.net\nhttps://seanmcccanary3.file.core.windows.net\nhttps://seanmcccanary3.queue.core.windows.net\nhttps://seanmcccanary3.table.core.windows.net\n\n\n\n\nhttps://seanmcccanary3-secondary.blob.core.windows.net\nhttps://seanmcccanary3-secondary.file.core.windows.net\nhttps://seanmcccanary3-secondary.queue.core.windows.net\nhttps://seanmcccanary3-secondary.table.core.windows.net\n\nSanitized\n\n\nCloud\nBlobEndpoint=https://seanmcccanary3.blob.core.windows.net/;QueueEndpoint=https://seanmcccanary3.queue.core.windows.net/;FileEndpoint=https://seanmcccanary3.file.core.windows.net/;BlobSecondaryEndpoint=https://seanmcccanary3-secondary.blob.core.windows.net/;QueueSecondaryEndpoint=https://seanmcccanary3-secondary.queue.core.windows.net/;FileSecondaryEndpoint=https://seanmcccanary3-secondary.file.core.windows.net/;AccountName=seanmcccanary3;AccountKey=Kg==;\nseanscope1"
  }
}<|MERGE_RESOLUTION|>--- conflicted
+++ resolved
@@ -1,122 +1,107 @@
-{
+﻿{
   "Entries": [
     {
       "RequestUri": "https://seanmcccanary3.file.core.windows.net/test-share-dabce534-2876-888a-58d3-a387262cfdeb?restype=share",
       "RequestMethod": "PUT",
       "RequestHeaders": {
-        "Accept": "application/xml",
         "Authorization": "Sanitized",
-        "traceparent": "00-99dda6918150444885359c2394e0286e-dc45259310ba1544-00",
+        "traceparent": "00-0745eeb3a9b9de4ea844c10dbb3157d2-d443d177f711bd49-00",
         "User-Agent": [
-          "azsdk-net-Storage.Files.Shares/12.7.0-alpha.20210121.1",
-          "(.NET 5.0.2; Microsoft Windows 10.0.19042)"
+          "azsdk-net-Storage.Files.Shares/12.5.0-alpha.20201013.1",
+          "(.NET Core 4.6.29220.03; Microsoft Windows 10.0.19042 )"
         ],
         "x-ms-client-request-id": "3742a78a-6fdf-3f04-495a-68fef3214cc3",
-        "x-ms-date": "Thu, 21 Jan 2021 20:46:23 GMT",
+        "x-ms-date": "Tue, 13 Oct 2020 15:23:00 GMT",
         "x-ms-return-client-request-id": "true",
-        "x-ms-version": "2020-06-12"
+        "x-ms-version": "2020-06-12",
+        "Accept": "application/xml"
       },
       "RequestBody": null,
       "StatusCode": 201,
       "ResponseHeaders": {
         "Content-Length": "0",
-        "Date": "Thu, 21 Jan 2021 20:46:22 GMT",
-        "ETag": "\u00220x8D8BE4D9D4E57BF\u0022",
-        "Last-Modified": "Thu, 21 Jan 2021 20:46:23 GMT",
+        "Date": "Tue, 13 Oct 2020 15:23:00 GMT",
+        "ETag": "\"0x8D86F8BDF40F396\"",
+        "Last-Modified": "Tue, 13 Oct 2020 15:23:00 GMT",
         "Server": [
           "Windows-Azure-File/1.0",
           "Microsoft-HTTPAPI/2.0"
         ],
         "x-ms-client-request-id": "3742a78a-6fdf-3f04-495a-68fef3214cc3",
-<<<<<<< HEAD
         "x-ms-request-id": "2b4e0b4b-901a-006b-5a74-a15d36000000",
         "x-ms-version": "2020-06-12"
-=======
-        "x-ms-request-id": "13eff4ab-c01a-0092-0936-f05e14000000",
-        "x-ms-version": "2020-04-08"
->>>>>>> ac24a13f
       },
       "ResponseBody": []
     },
     {
-      "RequestUri": "https://seanmcccanary3.file.core.windows.net/test-share-dabce534-2876-888a-58d3-a387262cfdeb?comp=lease\u0026restype=share",
+      "RequestUri": "https://seanmcccanary3.file.core.windows.net/test-share-dabce534-2876-888a-58d3-a387262cfdeb?comp=lease&restype=share",
       "RequestMethod": "PUT",
       "RequestHeaders": {
-        "Accept": "application/xml",
         "Authorization": "Sanitized",
-        "traceparent": "00-b324eb521fa0da48bf7d4b9e1a904516-6d69dc93e3e59c4f-00",
+        "traceparent": "00-f9c9aa5475484241944dcc50dd8cd225-fddf9059b28f134d-00",
         "User-Agent": [
-          "azsdk-net-Storage.Files.Shares/12.7.0-alpha.20210121.1",
-          "(.NET 5.0.2; Microsoft Windows 10.0.19042)"
+          "azsdk-net-Storage.Files.Shares/12.5.0-alpha.20201013.1",
+          "(.NET Core 4.6.29220.03; Microsoft Windows 10.0.19042 )"
         ],
         "x-ms-client-request-id": "9dfd85bd-8251-4ca7-cfca-bd16b69660ad",
-        "x-ms-date": "Thu, 21 Jan 2021 20:46:23 GMT",
+        "x-ms-date": "Tue, 13 Oct 2020 15:23:00 GMT",
         "x-ms-lease-action": "acquire",
         "x-ms-lease-duration": "-1",
         "x-ms-proposed-lease-id": "2af867f0-3e6e-77d7-79c9-b86ddf9c830e",
         "x-ms-return-client-request-id": "true",
-        "x-ms-version": "2020-06-12"
+        "x-ms-version": "2020-06-12",
+        "Accept": "application/xml"
       },
       "RequestBody": null,
       "StatusCode": 201,
       "ResponseHeaders": {
         "Content-Length": "0",
-        "Date": "Thu, 21 Jan 2021 20:46:22 GMT",
-        "ETag": "\u00220x8D8BE4D9D4E57BF\u0022",
-        "Last-Modified": "Thu, 21 Jan 2021 20:46:23 GMT",
+        "Date": "Tue, 13 Oct 2020 15:23:00 GMT",
+        "ETag": "\"0x8D86F8BDF40F396\"",
+        "Last-Modified": "Tue, 13 Oct 2020 15:23:00 GMT",
         "Server": [
           "Windows-Azure-File/1.0",
           "Microsoft-HTTPAPI/2.0"
         ],
         "x-ms-client-request-id": "9dfd85bd-8251-4ca7-cfca-bd16b69660ad",
         "x-ms-lease-id": "2af867f0-3e6e-77d7-79c9-b86ddf9c830e",
-<<<<<<< HEAD
         "x-ms-request-id": "2b4e0b4f-901a-006b-5c74-a15d36000000",
         "x-ms-version": "2020-06-12"
-=======
-        "x-ms-request-id": "13eff4ae-c01a-0092-0a36-f05e14000000",
-        "x-ms-version": "2020-04-08"
->>>>>>> ac24a13f
       },
       "ResponseBody": []
     },
     {
-      "RequestUri": "https://seanmcccanary3.file.core.windows.net/test-share-dabce534-2876-888a-58d3-a387262cfdeb?restype=share\u0026comp=properties",
+      "RequestUri": "https://seanmcccanary3.file.core.windows.net/test-share-dabce534-2876-888a-58d3-a387262cfdeb?restype=share&comp=properties",
       "RequestMethod": "PUT",
       "RequestHeaders": {
-        "Accept": "application/xml",
         "Authorization": "Sanitized",
-        "traceparent": "00-0b06ebbc30faf140b35d956c12a591f0-638680bb5502454e-00",
+        "traceparent": "00-e5dde8ce5461bb4095bd46d349571612-9c47b453ef320b42-00",
         "User-Agent": [
-          "azsdk-net-Storage.Files.Shares/12.7.0-alpha.20210121.1",
-          "(.NET 5.0.2; Microsoft Windows 10.0.19042)"
+          "azsdk-net-Storage.Files.Shares/12.5.0-alpha.20201013.1",
+          "(.NET Core 4.6.29220.03; Microsoft Windows 10.0.19042 )"
         ],
         "x-ms-client-request-id": "59b0b8ca-e69e-a4bd-e6b0-af1f08f57252",
-        "x-ms-date": "Thu, 21 Jan 2021 20:46:23 GMT",
+        "x-ms-date": "Tue, 13 Oct 2020 15:23:00 GMT",
         "x-ms-lease-id": "2af867f0-3e6e-77d7-79c9-b86ddf9c830e",
         "x-ms-return-client-request-id": "true",
         "x-ms-share-quota": "1024",
-        "x-ms-version": "2020-06-12"
+        "x-ms-version": "2020-06-12",
+        "Accept": "application/xml"
       },
       "RequestBody": null,
       "StatusCode": 200,
       "ResponseHeaders": {
         "Content-Length": "0",
-        "Date": "Thu, 21 Jan 2021 20:46:23 GMT",
-        "ETag": "\u00220x8D8BE4D9D5F8989\u0022",
-        "Last-Modified": "Thu, 21 Jan 2021 20:46:23 GMT",
+        "Date": "Tue, 13 Oct 2020 15:23:00 GMT",
+        "ETag": "\"0x8D86F8BDF57DEF4\"",
+        "Last-Modified": "Tue, 13 Oct 2020 15:23:01 GMT",
         "Server": [
           "Windows-Azure-File/1.0",
           "Microsoft-HTTPAPI/2.0"
         ],
         "x-ms-client-request-id": "59b0b8ca-e69e-a4bd-e6b0-af1f08f57252",
-<<<<<<< HEAD
         "x-ms-request-id": "2b4e0b50-901a-006b-5d74-a15d36000000",
         "x-ms-version": "2020-06-12"
-=======
-        "x-ms-request-id": "13eff4af-c01a-0092-0b36-f05e14000000",
-        "x-ms-version": "2020-04-08"
->>>>>>> ac24a13f
       },
       "ResponseBody": []
     },
@@ -124,37 +109,32 @@
       "RequestUri": "https://seanmcccanary3.file.core.windows.net/test-share-dabce534-2876-888a-58d3-a387262cfdeb?restype=share",
       "RequestMethod": "DELETE",
       "RequestHeaders": {
-        "Accept": "application/xml",
         "Authorization": "Sanitized",
-        "traceparent": "00-1382b3b13d22324c8a62cb9089cdce8f-adc7b79670770343-00",
+        "traceparent": "00-e6ef7b630d25bc4eaab78f40343cb696-8cb12220f468ae40-00",
         "User-Agent": [
-          "azsdk-net-Storage.Files.Shares/12.7.0-alpha.20210121.1",
-          "(.NET 5.0.2; Microsoft Windows 10.0.19042)"
+          "azsdk-net-Storage.Files.Shares/12.5.0-alpha.20201013.1",
+          "(.NET Core 4.6.29220.03; Microsoft Windows 10.0.19042 )"
         ],
         "x-ms-client-request-id": "fd4cb1a8-06e5-ef0e-9c32-7f731db82165",
-        "x-ms-date": "Thu, 21 Jan 2021 20:46:23 GMT",
+        "x-ms-date": "Tue, 13 Oct 2020 15:23:00 GMT",
         "x-ms-delete-snapshots": "include",
         "x-ms-lease-id": "2af867f0-3e6e-77d7-79c9-b86ddf9c830e",
         "x-ms-return-client-request-id": "true",
-        "x-ms-version": "2020-06-12"
+        "x-ms-version": "2020-06-12",
+        "Accept": "application/xml"
       },
       "RequestBody": null,
       "StatusCode": 202,
       "ResponseHeaders": {
         "Content-Length": "0",
-        "Date": "Thu, 21 Jan 2021 20:46:23 GMT",
+        "Date": "Tue, 13 Oct 2020 15:23:00 GMT",
         "Server": [
           "Windows-Azure-File/1.0",
           "Microsoft-HTTPAPI/2.0"
         ],
         "x-ms-client-request-id": "fd4cb1a8-06e5-ef0e-9c32-7f731db82165",
-<<<<<<< HEAD
         "x-ms-request-id": "2b4e0b51-901a-006b-5e74-a15d36000000",
         "x-ms-version": "2020-06-12"
-=======
-        "x-ms-request-id": "13eff4b0-c01a-0092-0c36-f05e14000000",
-        "x-ms-version": "2020-04-08"
->>>>>>> ac24a13f
       },
       "ResponseBody": []
     }
