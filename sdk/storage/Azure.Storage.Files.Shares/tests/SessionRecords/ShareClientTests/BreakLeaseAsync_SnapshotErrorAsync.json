--- conflicted
+++ resolved
@@ -14,11 +14,7 @@
         "x-ms-client-request-id": "728cc914-1edc-f813-22a2-a59e2446c7c9",
         "x-ms-date": "Tue, 26 Jan 2021 19:25:03 GMT",
         "x-ms-return-client-request-id": "true",
-<<<<<<< HEAD
-        "x-ms-version": "2020-12-06"
-=======
         "x-ms-version": "2021-02-12"
->>>>>>> 7e782c87
       },
       "RequestBody": null,
       "StatusCode": 201,
@@ -33,11 +29,7 @@
         ],
         "x-ms-client-request-id": "728cc914-1edc-f813-22a2-a59e2446c7c9",
         "x-ms-request-id": "f034a5fb-d01a-0027-6c18-f4cd06000000",
-<<<<<<< HEAD
-        "x-ms-version": "2020-12-06"
-=======
         "x-ms-version": "2021-02-12"
->>>>>>> 7e782c87
       },
       "ResponseBody": []
     },
@@ -56,11 +48,7 @@
         "x-ms-date": "Tue, 26 Jan 2021 19:25:03 GMT",
         "x-ms-lease-action": "break",
         "x-ms-return-client-request-id": "true",
-<<<<<<< HEAD
-        "x-ms-version": "2020-12-06"
-=======
         "x-ms-version": "2021-02-12"
->>>>>>> 7e782c87
       },
       "RequestBody": null,
       "StatusCode": 404,
@@ -75,11 +63,7 @@
         "x-ms-client-request-id": "4bec9b65-661c-3e9e-43e9-45a4b811de0f",
         "x-ms-error-code": "ShareNotFound",
         "x-ms-request-id": "f034a5fe-d01a-0027-6d18-f4cd06000000",
-<<<<<<< HEAD
-        "x-ms-version": "2020-12-06"
-=======
         "x-ms-version": "2021-02-12"
->>>>>>> 7e782c87
       },
       "ResponseBody": [
         "﻿<?xml version=\"1.0\" encoding=\"utf-8\"?><Error><Code>ShareNotFound</Code><Message>The specified share does not exist.\n",
@@ -102,11 +86,7 @@
         "x-ms-date": "Tue, 26 Jan 2021 19:25:03 GMT",
         "x-ms-delete-snapshots": "include",
         "x-ms-return-client-request-id": "true",
-<<<<<<< HEAD
-        "x-ms-version": "2020-12-06"
-=======
         "x-ms-version": "2021-02-12"
->>>>>>> 7e782c87
       },
       "RequestBody": null,
       "StatusCode": 202,
@@ -119,11 +99,7 @@
         ],
         "x-ms-client-request-id": "7f9c03b2-bf27-a511-0280-7ddeeca93adb",
         "x-ms-request-id": "f034a5ff-d01a-0027-6e18-f4cd06000000",
-<<<<<<< HEAD
-        "x-ms-version": "2020-12-06"
-=======
         "x-ms-version": "2021-02-12"
->>>>>>> 7e782c87
       },
       "ResponseBody": []
     }
