﻿{
  "Entries": [
    {
      "RequestUri": "https://seanmcccanary3.file.core.windows.net/test-share-0992bbf9-7514-1d40-5e68-d1f6318fbe5c?restype=share",
      "RequestMethod": "PUT",
      "RequestHeaders": {
        "Authorization": "Sanitized",
        "traceparent": "00-0f9bb7ca1d898743bce6848460b4c472-bd8c3244bd032946-00",
        "User-Agent": [
          "azsdk-net-Storage.Files.Shares/12.3.0-dev.20200805.1",
          "(.NET Core 4.6.29017.01; Microsoft Windows 10.0.18362 )"
        ],
        "x-ms-client-request-id": "def1739d-fee7-9840-7008-e0b1a2623bd5",
        "x-ms-date": "Wed, 05 Aug 2020 22:26:27 GMT",
        "x-ms-return-client-request-id": "true",
<<<<<<< HEAD
        "x-ms-version": "2020-12-06",
=======
        "x-ms-version": "2021-02-12",
>>>>>>> 7e782c87
        "Accept": "application/xml"
      },
      "RequestBody": null,
      "StatusCode": 201,
      "ResponseHeaders": {
        "Content-Length": "0",
        "Date": "Wed, 05 Aug 2020 22:26:26 GMT",
        "ETag": "\"0x8D8398E97FBA7DC\"",
        "Last-Modified": "Wed, 05 Aug 2020 22:26:27 GMT",
        "Server": [
          "Windows-Azure-File/1.0",
          "Microsoft-HTTPAPI/2.0"
        ],
        "x-ms-client-request-id": "def1739d-fee7-9840-7008-e0b1a2623bd5",
        "x-ms-request-id": "5954a6e5-901a-0036-1377-6b57b2000000",
<<<<<<< HEAD
        "x-ms-version": "2020-12-06"
=======
        "x-ms-version": "2021-02-12"
>>>>>>> 7e782c87
      },
      "ResponseBody": []
    },
    {
      "RequestUri": "https://seanmcccanary3.file.core.windows.net/test-share-0992bbf9-7514-1d40-5e68-d1f6318fbe5c?restype=share&comp=acl",
      "RequestMethod": "GET",
      "RequestHeaders": {
        "Authorization": "Sanitized",
        "traceparent": "00-c1dbbecfdfe18745a2ed23331ef20a2d-06cee3e41c50184c-00",
        "User-Agent": [
          "azsdk-net-Storage.Files.Shares/12.3.0-dev.20200805.1",
          "(.NET Core 4.6.29017.01; Microsoft Windows 10.0.18362 )"
        ],
        "x-ms-client-request-id": "436922a7-929d-9d6c-637c-f871a10e1b4f",
        "x-ms-date": "Wed, 05 Aug 2020 22:26:28 GMT",
        "x-ms-lease-id": "7ef86fb6-ff3b-7410-e576-5c327d2069c9",
        "x-ms-return-client-request-id": "true",
<<<<<<< HEAD
        "x-ms-version": "2020-12-06",
=======
        "x-ms-version": "2021-02-12",
>>>>>>> 7e782c87
        "Accept": "application/xml"
      },
      "RequestBody": null,
      "StatusCode": 412,
      "ResponseHeaders": {
        "Content-Length": "252",
        "Content-Type": "application/xml",
        "Date": "Wed, 05 Aug 2020 22:26:26 GMT",
        "Server": [
          "Windows-Azure-File/1.0",
          "Microsoft-HTTPAPI/2.0"
        ],
        "x-ms-client-request-id": "436922a7-929d-9d6c-637c-f871a10e1b4f",
        "x-ms-error-code": "LeaseNotPresentWithContainerOperation",
        "x-ms-request-id": "5954a6eb-901a-0036-1477-6b57b2000000",
<<<<<<< HEAD
        "x-ms-version": "2020-12-06"
=======
        "x-ms-version": "2021-02-12"
>>>>>>> 7e782c87
      },
      "ResponseBody": [
        "﻿<?xml version=\"1.0\" encoding=\"utf-8\"?><Error><Code>LeaseNotPresentWithContainerOperation</Code><Message>There is currently no lease on the file share.\n",
        "RequestId:5954a6eb-901a-0036-1477-6b57b2000000\n",
        "Time:2020-08-05T22:26:27.1677113Z</Message></Error>"
      ]
    },
    {
      "RequestUri": "https://seanmcccanary3.file.core.windows.net/test-share-0992bbf9-7514-1d40-5e68-d1f6318fbe5c?restype=share",
      "RequestMethod": "DELETE",
      "RequestHeaders": {
        "Authorization": "Sanitized",
        "traceparent": "00-796253a95a8b974481e67b71365bd515-86abcd9f8a22834a-00",
        "User-Agent": [
          "azsdk-net-Storage.Files.Shares/12.3.0-dev.20200805.1",
          "(.NET Core 4.6.29017.01; Microsoft Windows 10.0.18362 )"
        ],
        "x-ms-client-request-id": "5a8b12fc-25b7-c32b-bdbb-5a21e803ccca",
        "x-ms-date": "Wed, 05 Aug 2020 22:26:28 GMT",
        "x-ms-delete-snapshots": "include",
        "x-ms-return-client-request-id": "true",
<<<<<<< HEAD
        "x-ms-version": "2020-12-06",
=======
        "x-ms-version": "2021-02-12",
>>>>>>> 7e782c87
        "Accept": "application/xml"
      },
      "RequestBody": null,
      "StatusCode": 202,
      "ResponseHeaders": {
        "Content-Length": "0",
        "Date": "Wed, 05 Aug 2020 22:26:26 GMT",
        "Server": [
          "Windows-Azure-File/1.0",
          "Microsoft-HTTPAPI/2.0"
        ],
        "x-ms-client-request-id": "5a8b12fc-25b7-c32b-bdbb-5a21e803ccca",
        "x-ms-request-id": "5954a6ec-901a-0036-1577-6b57b2000000",
<<<<<<< HEAD
        "x-ms-version": "2020-12-06"
=======
        "x-ms-version": "2021-02-12"
>>>>>>> 7e782c87
      },
      "ResponseBody": []
    }
  ],
  "Variables": {
    "RandomSeed": "2136121850",
    "Storage_TestConfigDefault": "ProductionTenant\nseanmcccanary3\nU2FuaXRpemVk\nhttps://seanmcccanary3.blob.core.windows.net\nhttps://seanmcccanary3.file.core.windows.net\nhttps://seanmcccanary3.queue.core.windows.net\nhttps://seanmcccanary3.table.core.windows.net\n\n\n\n\nhttps://seanmcccanary3-secondary.blob.core.windows.net\nhttps://seanmcccanary3-secondary.file.core.windows.net\nhttps://seanmcccanary3-secondary.queue.core.windows.net\nhttps://seanmcccanary3-secondary.table.core.windows.net\n\nSanitized\n\n\nCloud\nBlobEndpoint=https://seanmcccanary3.blob.core.windows.net/;QueueEndpoint=https://seanmcccanary3.queue.core.windows.net/;FileEndpoint=https://seanmcccanary3.file.core.windows.net/;BlobSecondaryEndpoint=https://seanmcccanary3-secondary.blob.core.windows.net/;QueueSecondaryEndpoint=https://seanmcccanary3-secondary.queue.core.windows.net/;FileSecondaryEndpoint=https://seanmcccanary3-secondary.file.core.windows.net/;AccountName=seanmcccanary3;AccountKey=Kg==;\nseanscope1\n\n"
  }
}<|MERGE_RESOLUTION|>--- conflicted
+++ resolved
@@ -13,11 +13,7 @@
         "x-ms-client-request-id": "def1739d-fee7-9840-7008-e0b1a2623bd5",
         "x-ms-date": "Wed, 05 Aug 2020 22:26:27 GMT",
         "x-ms-return-client-request-id": "true",
-<<<<<<< HEAD
-        "x-ms-version": "2020-12-06",
-=======
         "x-ms-version": "2021-02-12",
->>>>>>> 7e782c87
         "Accept": "application/xml"
       },
       "RequestBody": null,
@@ -33,11 +29,7 @@
         ],
         "x-ms-client-request-id": "def1739d-fee7-9840-7008-e0b1a2623bd5",
         "x-ms-request-id": "5954a6e5-901a-0036-1377-6b57b2000000",
-<<<<<<< HEAD
-        "x-ms-version": "2020-12-06"
-=======
         "x-ms-version": "2021-02-12"
->>>>>>> 7e782c87
       },
       "ResponseBody": []
     },
@@ -55,11 +47,7 @@
         "x-ms-date": "Wed, 05 Aug 2020 22:26:28 GMT",
         "x-ms-lease-id": "7ef86fb6-ff3b-7410-e576-5c327d2069c9",
         "x-ms-return-client-request-id": "true",
-<<<<<<< HEAD
-        "x-ms-version": "2020-12-06",
-=======
         "x-ms-version": "2021-02-12",
->>>>>>> 7e782c87
         "Accept": "application/xml"
       },
       "RequestBody": null,
@@ -75,11 +63,7 @@
         "x-ms-client-request-id": "436922a7-929d-9d6c-637c-f871a10e1b4f",
         "x-ms-error-code": "LeaseNotPresentWithContainerOperation",
         "x-ms-request-id": "5954a6eb-901a-0036-1477-6b57b2000000",
-<<<<<<< HEAD
-        "x-ms-version": "2020-12-06"
-=======
         "x-ms-version": "2021-02-12"
->>>>>>> 7e782c87
       },
       "ResponseBody": [
         "﻿<?xml version=\"1.0\" encoding=\"utf-8\"?><Error><Code>LeaseNotPresentWithContainerOperation</Code><Message>There is currently no lease on the file share.\n",
@@ -101,11 +85,7 @@
         "x-ms-date": "Wed, 05 Aug 2020 22:26:28 GMT",
         "x-ms-delete-snapshots": "include",
         "x-ms-return-client-request-id": "true",
-<<<<<<< HEAD
-        "x-ms-version": "2020-12-06",
-=======
         "x-ms-version": "2021-02-12",
->>>>>>> 7e782c87
         "Accept": "application/xml"
       },
       "RequestBody": null,
@@ -119,11 +99,7 @@
         ],
         "x-ms-client-request-id": "5a8b12fc-25b7-c32b-bdbb-5a21e803ccca",
         "x-ms-request-id": "5954a6ec-901a-0036-1577-6b57b2000000",
-<<<<<<< HEAD
-        "x-ms-version": "2020-12-06"
-=======
         "x-ms-version": "2021-02-12"
->>>>>>> 7e782c87
       },
       "ResponseBody": []
     }
