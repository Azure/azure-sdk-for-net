--- conflicted
+++ resolved
@@ -6,13 +6,13 @@
       "RequestHeaders": {
         "Accept": "application/xml",
         "Authorization": "Sanitized",
-        "traceparent": "00-15ba48d29355a64c80110a03b357c058-f3a2975e51b9fc4a-00",
+        "traceparent": "00-a904761b95dc154bb06aba79793a69c3-f67495f34f879c4d-00",
         "User-Agent": [
-          "azsdk-net-Storage.Files.Shares/12.7.0-alpha.20210121.1",
+          "azsdk-net-Storage.Files.Shares/12.7.0-alpha.20210126.1",
           "(.NET 5.0.2; Microsoft Windows 10.0.19042)"
         ],
         "x-ms-client-request-id": "10afa0de-32c6-cbdd-8bce-2f639e0e9c24",
-        "x-ms-date": "Thu, 21 Jan 2021 20:44:34 GMT",
+        "x-ms-date": "Tue, 26 Jan 2021 19:24:33 GMT",
         "x-ms-return-client-request-id": "true",
         "x-ms-version": "2020-06-12"
       },
@@ -20,21 +20,16 @@
       "StatusCode": 201,
       "ResponseHeaders": {
         "Content-Length": "0",
-        "Date": "Thu, 21 Jan 2021 20:44:33 GMT",
-        "ETag": "\u00220x8D8BE4D5C2F0708\u0022",
-        "Last-Modified": "Thu, 21 Jan 2021 20:44:34 GMT",
+        "Date": "Tue, 26 Jan 2021 19:24:32 GMT",
+        "ETag": "\u00220x8D8C2300277D6F9\u0022",
+        "Last-Modified": "Tue, 26 Jan 2021 19:24:32 GMT",
         "Server": [
           "Windows-Azure-File/1.0",
           "Microsoft-HTTPAPI/2.0"
         ],
         "x-ms-client-request-id": "10afa0de-32c6-cbdd-8bce-2f639e0e9c24",
-<<<<<<< HEAD
-        "x-ms-request-id": "e8727f6e-601a-008b-4577-6bdeaf000000",
+        "x-ms-request-id": "c2d9b4cc-801a-0048-7d18-f4c7f5000000",
         "x-ms-version": "2020-06-12"
-=======
-        "x-ms-request-id": "40bf2e3a-c01a-002b-3636-f05a0e000000",
-        "x-ms-version": "2020-04-08"
->>>>>>> ac24a13f
       },
       "ResponseBody": []
     },
@@ -44,13 +39,13 @@
       "RequestHeaders": {
         "Accept": "application/xml",
         "Authorization": "Sanitized",
-        "traceparent": "00-59f83482f00e204c91a990cb837481ac-fdc69f226f95074d-00",
+        "traceparent": "00-2c52b789aa874c40b0d3119e123bea1c-fe42312e64398d42-00",
         "User-Agent": [
-          "azsdk-net-Storage.Files.Shares/12.7.0-alpha.20210121.1",
+          "azsdk-net-Storage.Files.Shares/12.7.0-alpha.20210126.1",
           "(.NET 5.0.2; Microsoft Windows 10.0.19042)"
         ],
         "x-ms-client-request-id": "542b407b-44f7-07c1-ac6a-26502d5a3c74",
-        "x-ms-date": "Thu, 21 Jan 2021 20:44:34 GMT",
+        "x-ms-date": "Tue, 26 Jan 2021 19:24:33 GMT",
         "x-ms-return-client-request-id": "true",
         "x-ms-version": "2020-06-12"
       },
@@ -58,39 +53,33 @@
       "StatusCode": 201,
       "ResponseHeaders": {
         "Content-Length": "0",
-        "Date": "Thu, 21 Jan 2021 20:44:35 GMT",
-        "ETag": "\u00220x8D8BE4D5C2F0708\u0022",
-        "Last-Modified": "Thu, 21 Jan 2021 20:44:34 GMT",
+        "Date": "Tue, 26 Jan 2021 19:24:32 GMT",
+        "ETag": "\u00220x8D8C2300277D6F9\u0022",
+        "Last-Modified": "Tue, 26 Jan 2021 19:24:32 GMT",
         "Server": [
           "Windows-Azure-File/1.0",
           "Microsoft-HTTPAPI/2.0"
         ],
         "x-ms-client-request-id": "542b407b-44f7-07c1-ac6a-26502d5a3c74",
-<<<<<<< HEAD
-        "x-ms-request-id": "e8727f71-601a-008b-4677-6bdeaf000000",
-        "x-ms-snapshot": "2020-08-05T22:26:15.0000000Z",
+        "x-ms-request-id": "c2d9b4d2-801a-0048-0118-f4c7f5000000",
+        "x-ms-snapshot": "2021-01-26T19:24:32.0000000Z",
         "x-ms-version": "2020-06-12"
-=======
-        "x-ms-request-id": "40bf2e3d-c01a-002b-3736-f05a0e000000",
-        "x-ms-snapshot": "2021-01-21T20:44:35.0000000Z",
-        "x-ms-version": "2020-04-08"
->>>>>>> ac24a13f
       },
       "ResponseBody": []
     },
     {
-      "RequestUri": "https://seanmcccanary3.file.core.windows.net/test-share-e8cd74c4-c55c-105a-bcda-410af4a65487?sharesnapshot=2021-01-21T20:44:35.0000000Z\u0026comp=lease\u0026restype=share",
+      "RequestUri": "https://seanmcccanary3.file.core.windows.net/test-share-e8cd74c4-c55c-105a-bcda-410af4a65487?sharesnapshot=2021-01-26T19:24:32.0000000Z\u0026comp=lease\u0026restype=share",
       "RequestMethod": "PUT",
       "RequestHeaders": {
         "Accept": "application/xml",
         "Authorization": "Sanitized",
-        "traceparent": "00-2bd5f5397d2e46408644e58e30af1318-4321205816d38544-00",
+        "traceparent": "00-77db8f9b7d81a44480f2e2b3d3a6c644-43701b6121f94f48-00",
         "User-Agent": [
-          "azsdk-net-Storage.Files.Shares/12.7.0-alpha.20210121.1",
+          "azsdk-net-Storage.Files.Shares/12.7.0-alpha.20210126.1",
           "(.NET 5.0.2; Microsoft Windows 10.0.19042)"
         ],
         "x-ms-client-request-id": "fcd7f1b6-1f80-a678-d3c0-fdaeebed3a1b",
-        "x-ms-date": "Thu, 21 Jan 2021 20:44:36 GMT",
+        "x-ms-date": "Tue, 26 Jan 2021 19:24:33 GMT",
         "x-ms-lease-action": "acquire",
         "x-ms-lease-duration": "-1",
         "x-ms-proposed-lease-id": "c1abd274-d5d2-6a6c-5648-59d3cc90fd5f",
@@ -101,38 +90,33 @@
       "StatusCode": 201,
       "ResponseHeaders": {
         "Content-Length": "0",
-        "Date": "Thu, 21 Jan 2021 20:44:35 GMT",
-        "ETag": "\u00220x8D8BE4D5C2F0708\u0022",
-        "Last-Modified": "Thu, 21 Jan 2021 20:44:34 GMT",
+        "Date": "Tue, 26 Jan 2021 19:24:32 GMT",
+        "ETag": "\u00220x8D8C2300277D6F9\u0022",
+        "Last-Modified": "Tue, 26 Jan 2021 19:24:32 GMT",
         "Server": [
           "Windows-Azure-File/1.0",
           "Microsoft-HTTPAPI/2.0"
         ],
         "x-ms-client-request-id": "fcd7f1b6-1f80-a678-d3c0-fdaeebed3a1b",
         "x-ms-lease-id": "c1abd274-d5d2-6a6c-5648-59d3cc90fd5f",
-<<<<<<< HEAD
-        "x-ms-request-id": "e8727f73-601a-008b-4777-6bdeaf000000",
+        "x-ms-request-id": "c2d9b4d3-801a-0048-0218-f4c7f5000000",
         "x-ms-version": "2020-06-12"
-=======
-        "x-ms-request-id": "40bf2e42-c01a-002b-3a36-f05a0e000000",
-        "x-ms-version": "2020-04-08"
->>>>>>> ac24a13f
       },
       "ResponseBody": []
     },
     {
-      "RequestUri": "https://seanmcccanary3.file.core.windows.net/test-share-e8cd74c4-c55c-105a-bcda-410af4a65487?sharesnapshot=2021-01-21T20:44:35.0000000Z\u0026comp=lease\u0026restype=share",
+      "RequestUri": "https://seanmcccanary3.file.core.windows.net/test-share-e8cd74c4-c55c-105a-bcda-410af4a65487?sharesnapshot=2021-01-26T19:24:32.0000000Z\u0026comp=lease\u0026restype=share",
       "RequestMethod": "PUT",
       "RequestHeaders": {
         "Accept": "application/xml",
         "Authorization": "Sanitized",
-        "traceparent": "00-179094611d892745abdd387b81aec01e-f564e0553ee90741-00",
+        "traceparent": "00-d8f034e50fc67e4baf39776fc5524be9-252424ea92d99f40-00",
         "User-Agent": [
-          "azsdk-net-Storage.Files.Shares/12.7.0-alpha.20210121.1",
+          "azsdk-net-Storage.Files.Shares/12.7.0-alpha.20210126.1",
           "(.NET 5.0.2; Microsoft Windows 10.0.19042)"
         ],
         "x-ms-client-request-id": "da1dfd0f-00b9-cedf-6b41-8a214a7e53c0",
-        "x-ms-date": "Thu, 21 Jan 2021 20:44:36 GMT",
+        "x-ms-date": "Tue, 26 Jan 2021 19:24:33 GMT",
         "x-ms-lease-action": "break",
         "x-ms-return-client-request-id": "true",
         "x-ms-version": "2020-06-12"
@@ -141,22 +125,17 @@
       "StatusCode": 202,
       "ResponseHeaders": {
         "Content-Length": "0",
-        "Date": "Thu, 21 Jan 2021 20:44:35 GMT",
-        "ETag": "\u00220x8D8BE4D5C2F0708\u0022",
-        "Last-Modified": "Thu, 21 Jan 2021 20:44:34 GMT",
+        "Date": "Tue, 26 Jan 2021 19:24:33 GMT",
+        "ETag": "\u00220x8D8C2300277D6F9\u0022",
+        "Last-Modified": "Tue, 26 Jan 2021 19:24:32 GMT",
         "Server": [
           "Windows-Azure-File/1.0",
           "Microsoft-HTTPAPI/2.0"
         ],
         "x-ms-client-request-id": "da1dfd0f-00b9-cedf-6b41-8a214a7e53c0",
         "x-ms-lease-time": "0",
-<<<<<<< HEAD
-        "x-ms-request-id": "e8727f74-601a-008b-4877-6bdeaf000000",
+        "x-ms-request-id": "c2d9b4da-801a-0048-0818-f4c7f5000000",
         "x-ms-version": "2020-06-12"
-=======
-        "x-ms-request-id": "40bf2e43-c01a-002b-3b36-f05a0e000000",
-        "x-ms-version": "2020-04-08"
->>>>>>> ac24a13f
       },
       "ResponseBody": []
     },
@@ -166,13 +145,13 @@
       "RequestHeaders": {
         "Accept": "application/xml",
         "Authorization": "Sanitized",
-        "traceparent": "00-8d45c587878f73428a0f700aac87623d-244c893032567b4b-00",
+        "traceparent": "00-a5c3523c1c36c54690ca7cf6154c9343-83c6148d88b57049-00",
         "User-Agent": [
-          "azsdk-net-Storage.Files.Shares/12.7.0-alpha.20210121.1",
+          "azsdk-net-Storage.Files.Shares/12.7.0-alpha.20210126.1",
           "(.NET 5.0.2; Microsoft Windows 10.0.19042)"
         ],
         "x-ms-client-request-id": "ee9fa1a3-60d0-6c62-e694-de30546fe127",
-        "x-ms-date": "Thu, 21 Jan 2021 20:44:36 GMT",
+        "x-ms-date": "Tue, 26 Jan 2021 19:24:34 GMT",
         "x-ms-delete-snapshots": "include",
         "x-ms-return-client-request-id": "true",
         "x-ms-version": "2020-06-12"
@@ -181,19 +160,14 @@
       "StatusCode": 202,
       "ResponseHeaders": {
         "Content-Length": "0",
-        "Date": "Thu, 21 Jan 2021 20:44:35 GMT",
+        "Date": "Tue, 26 Jan 2021 19:24:33 GMT",
         "Server": [
           "Windows-Azure-File/1.0",
           "Microsoft-HTTPAPI/2.0"
         ],
         "x-ms-client-request-id": "ee9fa1a3-60d0-6c62-e694-de30546fe127",
-<<<<<<< HEAD
-        "x-ms-request-id": "e8727f75-601a-008b-4977-6bdeaf000000",
+        "x-ms-request-id": "c2d9b4db-801a-0048-0918-f4c7f5000000",
         "x-ms-version": "2020-06-12"
-=======
-        "x-ms-request-id": "40bf2e44-c01a-002b-3c36-f05a0e000000",
-        "x-ms-version": "2020-04-08"
->>>>>>> ac24a13f
       },
       "ResponseBody": []
     }
