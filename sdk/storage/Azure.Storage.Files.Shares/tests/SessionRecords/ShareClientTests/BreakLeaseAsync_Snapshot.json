--- conflicted
+++ resolved
@@ -14,11 +14,7 @@
         "x-ms-client-request-id": "10afa0de-32c6-cbdd-8bce-2f639e0e9c24",
         "x-ms-date": "Wed, 16 Jun 2021 19:15:35 GMT",
         "x-ms-return-client-request-id": "true",
-<<<<<<< HEAD
-        "x-ms-version": "2020-12-06"
-=======
         "x-ms-version": "2021-02-12"
->>>>>>> 7e782c87
       },
       "RequestBody": null,
       "StatusCode": 201,
@@ -33,11 +29,7 @@
         ],
         "x-ms-client-request-id": "10afa0de-32c6-cbdd-8bce-2f639e0e9c24",
         "x-ms-request-id": "0f1ce8e4-f01a-006d-29e3-626e89000000",
-<<<<<<< HEAD
-        "x-ms-version": "2020-12-06"
-=======
         "x-ms-version": "2021-02-12"
->>>>>>> 7e782c87
       },
       "ResponseBody": []
     },
@@ -55,11 +47,7 @@
         "x-ms-client-request-id": "542b407b-44f7-07c1-ac6a-26502d5a3c74",
         "x-ms-date": "Wed, 16 Jun 2021 19:15:35 GMT",
         "x-ms-return-client-request-id": "true",
-<<<<<<< HEAD
-        "x-ms-version": "2020-12-06"
-=======
         "x-ms-version": "2021-02-12"
->>>>>>> 7e782c87
       },
       "RequestBody": null,
       "StatusCode": 201,
@@ -75,11 +63,7 @@
         "x-ms-client-request-id": "542b407b-44f7-07c1-ac6a-26502d5a3c74",
         "x-ms-request-id": "0f1ce8e9-f01a-006d-2de3-626e89000000",
         "x-ms-snapshot": "2021-06-16T19:15:35.0000000Z",
-<<<<<<< HEAD
-        "x-ms-version": "2020-12-06"
-=======
         "x-ms-version": "2021-02-12"
->>>>>>> 7e782c87
       },
       "ResponseBody": []
     },
@@ -100,11 +84,7 @@
         "x-ms-lease-duration": "-1",
         "x-ms-proposed-lease-id": "c1abd274-d5d2-6a6c-5648-59d3cc90fd5f",
         "x-ms-return-client-request-id": "true",
-<<<<<<< HEAD
-        "x-ms-version": "2020-12-06"
-=======
         "x-ms-version": "2021-02-12"
->>>>>>> 7e782c87
       },
       "RequestBody": null,
       "StatusCode": 201,
@@ -120,11 +100,7 @@
         "x-ms-client-request-id": "fcd7f1b6-1f80-a678-d3c0-fdaeebed3a1b",
         "x-ms-lease-id": "c1abd274-d5d2-6a6c-5648-59d3cc90fd5f",
         "x-ms-request-id": "0f1ce8eb-f01a-006d-2fe3-626e89000000",
-<<<<<<< HEAD
-        "x-ms-version": "2020-12-06"
-=======
         "x-ms-version": "2021-02-12"
->>>>>>> 7e782c87
       },
       "ResponseBody": []
     },
@@ -143,11 +119,7 @@
         "x-ms-date": "Wed, 16 Jun 2021 19:15:35 GMT",
         "x-ms-lease-action": "break",
         "x-ms-return-client-request-id": "true",
-<<<<<<< HEAD
-        "x-ms-version": "2020-12-06"
-=======
         "x-ms-version": "2021-02-12"
->>>>>>> 7e782c87
       },
       "RequestBody": null,
       "StatusCode": 202,
@@ -163,11 +135,7 @@
         "x-ms-client-request-id": "da1dfd0f-00b9-cedf-6b41-8a214a7e53c0",
         "x-ms-lease-time": "0",
         "x-ms-request-id": "0f1ce8f0-f01a-006d-34e3-626e89000000",
-<<<<<<< HEAD
-        "x-ms-version": "2020-12-06"
-=======
         "x-ms-version": "2021-02-12"
->>>>>>> 7e782c87
       },
       "ResponseBody": []
     },
@@ -186,11 +154,7 @@
         "x-ms-date": "Wed, 16 Jun 2021 19:15:35 GMT",
         "x-ms-delete-snapshots": "include",
         "x-ms-return-client-request-id": "true",
-<<<<<<< HEAD
-        "x-ms-version": "2020-12-06"
-=======
         "x-ms-version": "2021-02-12"
->>>>>>> 7e782c87
       },
       "RequestBody": null,
       "StatusCode": 202,
@@ -203,11 +167,7 @@
         ],
         "x-ms-client-request-id": "ee9fa1a3-60d0-6c62-e694-de30546fe127",
         "x-ms-request-id": "0f1ce8f3-f01a-006d-37e3-626e89000000",
-<<<<<<< HEAD
-        "x-ms-version": "2020-12-06"
-=======
         "x-ms-version": "2021-02-12"
->>>>>>> 7e782c87
       },
       "ResponseBody": []
     }
