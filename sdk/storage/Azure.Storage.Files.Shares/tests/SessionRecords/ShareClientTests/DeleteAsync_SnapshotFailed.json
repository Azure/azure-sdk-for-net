{
  "Entries": [
    {
      "RequestUri": "https://seanmcccanary3.file.core.windows.net/test-share-fbf45fc1-50fa-6132-2205-5fffaad1427a?restype=share",
      "RequestMethod": "PUT",
      "RequestHeaders": {
        "Accept": "application/xml",
        "Authorization": "Sanitized",
        "traceparent": "00-ab9cef9fc3b19b47a1109cac1addae46-b17b5700b237e44b-00",
        "User-Agent": [
          "azsdk-net-Storage.Files.Shares/12.7.0-alpha.20210121.1",
          "(.NET 5.0.2; Microsoft Windows 10.0.19042)"
        ],
        "x-ms-client-request-id": "a5d4de22-9fe0-ab63-d343-58e59071e781",
        "x-ms-date": "Thu, 21 Jan 2021 20:44:50 GMT",
        "x-ms-return-client-request-id": "true",
        "x-ms-version": "2020-06-12"
      },
      "RequestBody": null,
      "StatusCode": 201,
      "ResponseHeaders": {
        "Content-Length": "0",
        "Date": "Thu, 21 Jan 2021 20:44:50 GMT",
        "ETag": "\u00220x8D8BE4D661ACE17\u0022",
        "Last-Modified": "Thu, 21 Jan 2021 20:44:50 GMT",
        "Server": [
          "Windows-Azure-File/1.0",
          "Microsoft-HTTPAPI/2.0"
        ],
        "x-ms-client-request-id": "a5d4de22-9fe0-ab63-d343-58e59071e781",
<<<<<<< HEAD
        "x-ms-request-id": "623324d0-001a-004f-3e0a-7bce12000000",
        "x-ms-version": "2020-06-12"
=======
        "x-ms-request-id": "1758fd19-b01a-006c-5b36-f03155000000",
        "x-ms-version": "2020-04-08"
>>>>>>> ac24a13f
      },
      "ResponseBody": []
    },
    {
      "RequestUri": "https://seanmcccanary3.file.core.windows.net/test-share-fbf45fc1-50fa-6132-2205-5fffaad1427a?sharesnapshot=2020-06-26T00:49:21.0000000Z\u0026restype=share",
      "RequestMethod": "DELETE",
      "RequestHeaders": {
        "Accept": "application/xml",
        "Authorization": "Sanitized",
        "traceparent": "00-9c4ec0ef19ddff4fa31301f28586eacc-631a84b8a0686f46-00",
        "User-Agent": [
          "azsdk-net-Storage.Files.Shares/12.7.0-alpha.20210121.1",
          "(.NET 5.0.2; Microsoft Windows 10.0.19042)"
        ],
        "x-ms-client-request-id": "ccdd5855-9cfd-3799-b4ca-dde5409ae4a6",
        "x-ms-date": "Thu, 21 Jan 2021 20:44:51 GMT",
        "x-ms-return-client-request-id": "true",
        "x-ms-version": "2020-06-12"
      },
      "RequestBody": null,
      "StatusCode": 404,
      "ResponseHeaders": {
        "Content-Length": "233",
        "Content-Type": "application/xml",
        "Date": "Thu, 21 Jan 2021 20:44:50 GMT",
        "Server": [
          "Windows-Azure-File/1.0",
          "Microsoft-HTTPAPI/2.0"
        ],
        "x-ms-client-request-id": "ccdd5855-9cfd-3799-b4ca-dde5409ae4a6",
        "x-ms-error-code": "ShareSnapshotNotFound",
<<<<<<< HEAD
        "x-ms-request-id": "623324d4-001a-004f-3f0a-7bce12000000",
        "x-ms-version": "2020-06-12"
=======
        "x-ms-request-id": "1758fd1c-b01a-006c-5c36-f03155000000",
        "x-ms-version": "2020-04-08"
>>>>>>> ac24a13f
      },
      "ResponseBody": [
        "\uFEFF\u003C?xml version=\u00221.0\u0022 encoding=\u0022utf-8\u0022?\u003E\u003CError\u003E\u003CCode\u003EShareSnapshotNotFound\u003C/Code\u003E\u003CMessage\u003EThe specified share snapshot was not found.\n",
        "RequestId:1758fd1c-b01a-006c-5c36-f03155000000\n",
        "Time:2021-01-21T20:44:50.8367605Z\u003C/Message\u003E\u003C/Error\u003E"
      ]
    },
    {
      "RequestUri": "https://seanmcccanary3.file.core.windows.net/test-share-fbf45fc1-50fa-6132-2205-5fffaad1427a?restype=share",
      "RequestMethod": "DELETE",
      "RequestHeaders": {
        "Accept": "application/xml",
        "Authorization": "Sanitized",
        "traceparent": "00-b6934addec29f4468c8771c506e7b07e-49fffdcc42f6c94c-00",
        "User-Agent": [
          "azsdk-net-Storage.Files.Shares/12.7.0-alpha.20210121.1",
          "(.NET 5.0.2; Microsoft Windows 10.0.19042)"
        ],
        "x-ms-client-request-id": "38904e29-1b94-0084-a5f1-3f404f84e845",
        "x-ms-date": "Thu, 21 Jan 2021 20:44:51 GMT",
        "x-ms-delete-snapshots": "include",
        "x-ms-return-client-request-id": "true",
        "x-ms-version": "2020-06-12"
      },
      "RequestBody": null,
      "StatusCode": 202,
      "ResponseHeaders": {
        "Content-Length": "0",
        "Date": "Thu, 21 Jan 2021 20:44:50 GMT",
        "Server": [
          "Windows-Azure-File/1.0",
          "Microsoft-HTTPAPI/2.0"
        ],
        "x-ms-client-request-id": "38904e29-1b94-0084-a5f1-3f404f84e845",
<<<<<<< HEAD
        "x-ms-request-id": "623324d5-001a-004f-400a-7bce12000000",
        "x-ms-version": "2020-06-12"
=======
        "x-ms-request-id": "1758fd1d-b01a-006c-5d36-f03155000000",
        "x-ms-version": "2020-04-08"
>>>>>>> ac24a13f
      },
      "ResponseBody": []
    }
  ],
  "Variables": {
    "RandomSeed": "141367655",
    "Storage_TestConfigDefault": "ProductionTenant\nseanmcccanary3\nU2FuaXRpemVk\nhttps://seanmcccanary3.blob.core.windows.net\nhttps://seanmcccanary3.file.core.windows.net\nhttps://seanmcccanary3.queue.core.windows.net\nhttps://seanmcccanary3.table.core.windows.net\n\n\n\n\nhttps://seanmcccanary3-secondary.blob.core.windows.net\nhttps://seanmcccanary3-secondary.file.core.windows.net\nhttps://seanmcccanary3-secondary.queue.core.windows.net\nhttps://seanmcccanary3-secondary.table.core.windows.net\n\nSanitized\n\n\nCloud\nBlobEndpoint=https://seanmcccanary3.blob.core.windows.net/;QueueEndpoint=https://seanmcccanary3.queue.core.windows.net/;FileEndpoint=https://seanmcccanary3.file.core.windows.net/;BlobSecondaryEndpoint=https://seanmcccanary3-secondary.blob.core.windows.net/;QueueSecondaryEndpoint=https://seanmcccanary3-secondary.queue.core.windows.net/;FileSecondaryEndpoint=https://seanmcccanary3-secondary.file.core.windows.net/;AccountName=seanmcccanary3;AccountKey=Kg==;\nseanscope1"
  }
}<|MERGE_RESOLUTION|>--- conflicted
+++ resolved
@@ -1,125 +1,110 @@
-{
+﻿{
   "Entries": [
     {
-      "RequestUri": "https://seanmcccanary3.file.core.windows.net/test-share-fbf45fc1-50fa-6132-2205-5fffaad1427a?restype=share",
+      "RequestUri": "https://seandevtest.file.core.windows.net/test-share-fbf45fc1-50fa-6132-2205-5fffaad1427a?restype=share",
       "RequestMethod": "PUT",
       "RequestHeaders": {
-        "Accept": "application/xml",
         "Authorization": "Sanitized",
-        "traceparent": "00-ab9cef9fc3b19b47a1109cac1addae46-b17b5700b237e44b-00",
+        "traceparent": "00-68c485790782fe47898c579e530598c4-5cc93656ee484145-00",
         "User-Agent": [
-          "azsdk-net-Storage.Files.Shares/12.7.0-alpha.20210121.1",
-          "(.NET 5.0.2; Microsoft Windows 10.0.19042)"
+          "azsdk-net-Storage.Files.Shares/12.4.0-dev.20200825.1",
+          "(.NET Core 4.6.29017.01; Microsoft Windows 10.0.18362 )"
         ],
         "x-ms-client-request-id": "a5d4de22-9fe0-ab63-d343-58e59071e781",
-        "x-ms-date": "Thu, 21 Jan 2021 20:44:50 GMT",
+        "x-ms-date": "Tue, 25 Aug 2020 18:05:36 GMT",
         "x-ms-return-client-request-id": "true",
-        "x-ms-version": "2020-06-12"
+        "x-ms-version": "2020-06-12",
+        "Accept": "application/xml"
       },
       "RequestBody": null,
       "StatusCode": 201,
       "ResponseHeaders": {
         "Content-Length": "0",
-        "Date": "Thu, 21 Jan 2021 20:44:50 GMT",
-        "ETag": "\u00220x8D8BE4D661ACE17\u0022",
-        "Last-Modified": "Thu, 21 Jan 2021 20:44:50 GMT",
+        "Date": "Tue, 25 Aug 2020 18:05:37 GMT",
+        "ETag": "\"0x8D84921783E30F0\"",
+        "Last-Modified": "Tue, 25 Aug 2020 18:05:37 GMT",
         "Server": [
           "Windows-Azure-File/1.0",
           "Microsoft-HTTPAPI/2.0"
         ],
         "x-ms-client-request-id": "a5d4de22-9fe0-ab63-d343-58e59071e781",
-<<<<<<< HEAD
         "x-ms-request-id": "623324d0-001a-004f-3e0a-7bce12000000",
         "x-ms-version": "2020-06-12"
-=======
-        "x-ms-request-id": "1758fd19-b01a-006c-5b36-f03155000000",
-        "x-ms-version": "2020-04-08"
->>>>>>> ac24a13f
       },
       "ResponseBody": []
     },
     {
-      "RequestUri": "https://seanmcccanary3.file.core.windows.net/test-share-fbf45fc1-50fa-6132-2205-5fffaad1427a?sharesnapshot=2020-06-26T00:49:21.0000000Z\u0026restype=share",
+      "RequestUri": "https://seandevtest.file.core.windows.net/test-share-fbf45fc1-50fa-6132-2205-5fffaad1427a?sharesnapshot=2020-06-26T00:49:21.0000000Z&restype=share",
       "RequestMethod": "DELETE",
       "RequestHeaders": {
-        "Accept": "application/xml",
         "Authorization": "Sanitized",
-        "traceparent": "00-9c4ec0ef19ddff4fa31301f28586eacc-631a84b8a0686f46-00",
+        "traceparent": "00-e546af862970284fa80877952d1e0305-a82d92368091ac4d-00",
         "User-Agent": [
-          "azsdk-net-Storage.Files.Shares/12.7.0-alpha.20210121.1",
-          "(.NET 5.0.2; Microsoft Windows 10.0.19042)"
+          "azsdk-net-Storage.Files.Shares/12.4.0-dev.20200825.1",
+          "(.NET Core 4.6.29017.01; Microsoft Windows 10.0.18362 )"
         ],
         "x-ms-client-request-id": "ccdd5855-9cfd-3799-b4ca-dde5409ae4a6",
-        "x-ms-date": "Thu, 21 Jan 2021 20:44:51 GMT",
+        "x-ms-date": "Tue, 25 Aug 2020 18:05:36 GMT",
         "x-ms-return-client-request-id": "true",
-        "x-ms-version": "2020-06-12"
+        "x-ms-version": "2020-06-12",
+        "Accept": "application/xml"
       },
       "RequestBody": null,
       "StatusCode": 404,
       "ResponseHeaders": {
         "Content-Length": "233",
         "Content-Type": "application/xml",
-        "Date": "Thu, 21 Jan 2021 20:44:50 GMT",
+        "Date": "Tue, 25 Aug 2020 18:05:37 GMT",
         "Server": [
           "Windows-Azure-File/1.0",
           "Microsoft-HTTPAPI/2.0"
         ],
         "x-ms-client-request-id": "ccdd5855-9cfd-3799-b4ca-dde5409ae4a6",
         "x-ms-error-code": "ShareSnapshotNotFound",
-<<<<<<< HEAD
         "x-ms-request-id": "623324d4-001a-004f-3f0a-7bce12000000",
         "x-ms-version": "2020-06-12"
-=======
-        "x-ms-request-id": "1758fd1c-b01a-006c-5c36-f03155000000",
-        "x-ms-version": "2020-04-08"
->>>>>>> ac24a13f
       },
       "ResponseBody": [
-        "\uFEFF\u003C?xml version=\u00221.0\u0022 encoding=\u0022utf-8\u0022?\u003E\u003CError\u003E\u003CCode\u003EShareSnapshotNotFound\u003C/Code\u003E\u003CMessage\u003EThe specified share snapshot was not found.\n",
-        "RequestId:1758fd1c-b01a-006c-5c36-f03155000000\n",
-        "Time:2021-01-21T20:44:50.8367605Z\u003C/Message\u003E\u003C/Error\u003E"
+        "﻿<?xml version=\"1.0\" encoding=\"utf-8\"?><Error><Code>ShareSnapshotNotFound</Code><Message>The specified share snapshot was not found.\n",
+        "RequestId:623324d4-001a-004f-3f0a-7bce12000000\n",
+        "Time:2020-08-25T18:05:37.3935930Z</Message></Error>"
       ]
     },
     {
-      "RequestUri": "https://seanmcccanary3.file.core.windows.net/test-share-fbf45fc1-50fa-6132-2205-5fffaad1427a?restype=share",
+      "RequestUri": "https://seandevtest.file.core.windows.net/test-share-fbf45fc1-50fa-6132-2205-5fffaad1427a?restype=share",
       "RequestMethod": "DELETE",
       "RequestHeaders": {
-        "Accept": "application/xml",
         "Authorization": "Sanitized",
-        "traceparent": "00-b6934addec29f4468c8771c506e7b07e-49fffdcc42f6c94c-00",
+        "traceparent": "00-3c1a7c8ec9b9c94aaed7923ba253219b-8378d3cb2dc0c24c-00",
         "User-Agent": [
-          "azsdk-net-Storage.Files.Shares/12.7.0-alpha.20210121.1",
-          "(.NET 5.0.2; Microsoft Windows 10.0.19042)"
+          "azsdk-net-Storage.Files.Shares/12.4.0-dev.20200825.1",
+          "(.NET Core 4.6.29017.01; Microsoft Windows 10.0.18362 )"
         ],
         "x-ms-client-request-id": "38904e29-1b94-0084-a5f1-3f404f84e845",
-        "x-ms-date": "Thu, 21 Jan 2021 20:44:51 GMT",
+        "x-ms-date": "Tue, 25 Aug 2020 18:05:37 GMT",
         "x-ms-delete-snapshots": "include",
         "x-ms-return-client-request-id": "true",
-        "x-ms-version": "2020-06-12"
+        "x-ms-version": "2020-06-12",
+        "Accept": "application/xml"
       },
       "RequestBody": null,
       "StatusCode": 202,
       "ResponseHeaders": {
         "Content-Length": "0",
-        "Date": "Thu, 21 Jan 2021 20:44:50 GMT",
+        "Date": "Tue, 25 Aug 2020 18:05:37 GMT",
         "Server": [
           "Windows-Azure-File/1.0",
           "Microsoft-HTTPAPI/2.0"
         ],
         "x-ms-client-request-id": "38904e29-1b94-0084-a5f1-3f404f84e845",
-<<<<<<< HEAD
         "x-ms-request-id": "623324d5-001a-004f-400a-7bce12000000",
         "x-ms-version": "2020-06-12"
-=======
-        "x-ms-request-id": "1758fd1d-b01a-006c-5d36-f03155000000",
-        "x-ms-version": "2020-04-08"
->>>>>>> ac24a13f
       },
       "ResponseBody": []
     }
   ],
   "Variables": {
     "RandomSeed": "141367655",
-    "Storage_TestConfigDefault": "ProductionTenant\nseanmcccanary3\nU2FuaXRpemVk\nhttps://seanmcccanary3.blob.core.windows.net\nhttps://seanmcccanary3.file.core.windows.net\nhttps://seanmcccanary3.queue.core.windows.net\nhttps://seanmcccanary3.table.core.windows.net\n\n\n\n\nhttps://seanmcccanary3-secondary.blob.core.windows.net\nhttps://seanmcccanary3-secondary.file.core.windows.net\nhttps://seanmcccanary3-secondary.queue.core.windows.net\nhttps://seanmcccanary3-secondary.table.core.windows.net\n\nSanitized\n\n\nCloud\nBlobEndpoint=https://seanmcccanary3.blob.core.windows.net/;QueueEndpoint=https://seanmcccanary3.queue.core.windows.net/;FileEndpoint=https://seanmcccanary3.file.core.windows.net/;BlobSecondaryEndpoint=https://seanmcccanary3-secondary.blob.core.windows.net/;QueueSecondaryEndpoint=https://seanmcccanary3-secondary.queue.core.windows.net/;FileSecondaryEndpoint=https://seanmcccanary3-secondary.file.core.windows.net/;AccountName=seanmcccanary3;AccountKey=Kg==;\nseanscope1"
+    "Storage_TestConfigDefault": "ProductionTenant\nseandevtest\nU2FuaXRpemVk\nhttps://seandevtest.blob.core.windows.net\nhttps://seandevtest.file.core.windows.net\nhttps://seandevtest.queue.core.windows.net\nhttps://seandevtest.table.core.windows.net\n\n\n\n\nhttps://seandevtest-secondary.blob.core.windows.net\nhttps://seandevtest-secondary.file.core.windows.net\nhttps://seandevtest-secondary.queue.core.windows.net\nhttps://seandevtest-secondary.table.core.windows.net\n\nSanitized\n\n\nCloud\nBlobEndpoint=https://seandevtest.blob.core.windows.net/;QueueEndpoint=https://seandevtest.queue.core.windows.net/;FileEndpoint=https://seandevtest.file.core.windows.net/;BlobSecondaryEndpoint=https://seandevtest-secondary.blob.core.windows.net/;QueueSecondaryEndpoint=https://seandevtest-secondary.queue.core.windows.net/;FileSecondaryEndpoint=https://seandevtest-secondary.file.core.windows.net/;AccountName=seandevtest;AccountKey=Kg==;\nseanscope1"
   }
 }