--- conflicted
+++ resolved
@@ -1,21 +1,17 @@
 {
   "Entries": [
     {
-      "RequestUri": "http://seanstagetest.file.core.windows.net/test-share-051ebbb1-414c-594e-9c06-11cc71f872f4?restype=share",
+      "RequestUri": "http://seanstagetest.file.core.windows.net/test-share-79cad229-68ee-b62c-51f5-36fc34bfe1d1?restype=share",
       "RequestMethod": "GET",
       "RequestHeaders": {
         "Authorization": "Sanitized",
-        "traceparent": "00-61381b5e9d861549a08e7193a8e2d6f3-c3d05c965b46dc47-00",
+        "traceparent": "00-2fbdc8096845e54fbbad4ad7142d12f0-0bb5a9350e915246-00",
         "User-Agent": [
-<<<<<<< HEAD
-          "azsdk-net-Storage.Files.Shares/12.0.0-dev.20191205.1+4f14c4315f17fbbc59c93c6819467b6f15d7008f",
-=======
-          "azsdk-net-Storage.Files.Shares/12.0.0-dev.20191211.1\u002B899431c003876eb9b26cefd8e8a37e7f27f82ced",
->>>>>>> 5e20a7a1
+          "azsdk-net-Storage.Files.Shares/12.0.0-dev.20191211.1\u002B2accb37068f0a0c9382fa117525bb968c5397cf7",
           "(.NET Core 4.6.28008.01; Microsoft Windows 10.0.18363 )"
         ],
-        "x-ms-client-request-id": "ebc9ad49-3ebf-fc67-00fe-373548532c55",
-        "x-ms-date": "Wed, 11 Dec 2019 20:42:39 GMT",
+        "x-ms-client-request-id": "dc3864e2-f87b-92fb-24c7-888b1c053eb3",
+        "x-ms-date": "Wed, 11 Dec 2019 23:09:47 GMT",
         "x-ms-return-client-request-id": "true",
         "x-ms-version": "2019-07-07"
       },
@@ -25,36 +21,25 @@
         "Access-Control-Allow-Origin": "*",
         "Content-Length": "217",
         "Content-Type": "application/xml",
-        "Date": "Wed, 11 Dec 2019 20:42:38 GMT",
+        "Date": "Wed, 11 Dec 2019 23:09:47 GMT",
         "Server": [
           "Windows-Azure-File/1.0",
           "Microsoft-HTTPAPI/2.0"
         ],
-        "x-ms-client-request-id": "ebc9ad49-3ebf-fc67-00fe-373548532c55",
+        "x-ms-client-request-id": "dc3864e2-f87b-92fb-24c7-888b1c053eb3",
         "x-ms-error-code": "ShareNotFound",
-        "x-ms-request-id": "ef3e44e9-c01a-0019-6263-b01280000000",
+        "x-ms-request-id": "ae9e4106-001a-0039-5e78-b06927000000",
         "x-ms-version": "2019-07-07"
       },
       "ResponseBody": [
-<<<<<<< HEAD
-        "﻿<?xml version=\"1.0\" encoding=\"utf-8\"?><Error><Code>ShareNotFound</Code><Message>The specified share does not exist.\n",
-        "RequestId:207a5afb-c01a-0026-5fcc-abda23000000\n",
-        "Time:2019-12-06T00:28:34.2365271Z</Message></Error>"
-=======
         "\uFEFF\u003C?xml version=\u00221.0\u0022 encoding=\u0022utf-8\u0022?\u003E\u003CError\u003E\u003CCode\u003EShareNotFound\u003C/Code\u003E\u003CMessage\u003EThe specified share does not exist.\n",
-        "RequestId:ef3e44e9-c01a-0019-6263-b01280000000\n",
-        "Time:2019-12-11T20:42:39.3083080Z\u003C/Message\u003E\u003C/Error\u003E"
->>>>>>> 5e20a7a1
+        "RequestId:ae9e4106-001a-0039-5e78-b06927000000\n",
+        "Time:2019-12-11T23:09:47.8767492Z\u003C/Message\u003E\u003C/Error\u003E"
       ]
     }
   ],
   "Variables": {
-<<<<<<< HEAD
-    "RandomSeed": "769155608",
+    "RandomSeed": "226778874",
     "Storage_TestConfigDefault": "ProductionTenant\nseanstagetest\nU2FuaXRpemVk\nhttp://seanstagetest.blob.core.windows.net\nhttp://seanstagetest.file.core.windows.net\nhttp://seanstagetest.queue.core.windows.net\nhttp://seanstagetest.table.core.windows.net\n\n\n\n\nhttp://seanstagetest-secondary.blob.core.windows.net\nhttp://seanstagetest-secondary.file.core.windows.net\nhttp://seanstagetest-secondary.queue.core.windows.net\nhttp://seanstagetest-secondary.table.core.windows.net\n\nSanitized\n\n\nCloud\nBlobEndpoint=http://seanstagetest.blob.core.windows.net/;QueueEndpoint=http://seanstagetest.queue.core.windows.net/;FileEndpoint=http://seanstagetest.file.core.windows.net/;BlobSecondaryEndpoint=http://seanstagetest-secondary.blob.core.windows.net/;QueueSecondaryEndpoint=http://seanstagetest-secondary.queue.core.windows.net/;FileSecondaryEndpoint=http://seanstagetest-secondary.file.core.windows.net/;AccountName=seanstagetest;AccountKey=Sanitized\nseanscope1"
-=======
-    "RandomSeed": "402553852",
-    "Storage_TestConfigDefault": "ProductionTenant\nseanstagetest\nU2FuaXRpemVk\nhttp://seanstagetest.blob.core.windows.net\nhttp://seanstagetest.file.core.windows.net\nhttp://seanstagetest.queue.core.windows.net\nhttp://seanstagetest.table.core.windows.net\n\n\n\n\nhttp://seanstagetest-secondary.blob.core.windows.net\nhttp://seanstagetest-secondary.file.core.windows.net\nhttp://seanstagetest-secondary.queue.core.windows.net\nhttp://seanstagetest-secondary.table.core.windows.net\n\nSanitized\n\n\nCloud\nBlobEndpoint=http://seanstagetest.blob.core.windows.net/;QueueEndpoint=http://seanstagetest.queue.core.windows.net/;FileEndpoint=http://seanstagetest.file.core.windows.net/;BlobSecondaryEndpoint=http://seanstagetest-secondary.blob.core.windows.net/;QueueSecondaryEndpoint=http://seanstagetest-secondary.queue.core.windows.net/;FileSecondaryEndpoint=http://seanstagetest-secondary.file.core.windows.net/;AccountName=seanstagetest;AccountKey=Sanitized"
->>>>>>> 5e20a7a1
   }
 }