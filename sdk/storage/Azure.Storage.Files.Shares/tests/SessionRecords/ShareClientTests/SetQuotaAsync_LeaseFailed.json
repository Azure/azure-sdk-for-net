﻿{
  "Entries": [
    {
      "RequestUri": "https://seanmcccanary3.file.core.windows.net/test-share-f1862911-504e-ec10-e087-288ff2965b36?restype=share",
      "RequestMethod": "PUT",
      "RequestHeaders": {
        "Authorization": "Sanitized",
        "traceparent": "00-2bb8b310ff324a4f92a6cba170578ba2-3f29d879e0267a42-00",
        "User-Agent": [
          "azsdk-net-Storage.Files.Shares/12.3.0-dev.20200805.1",
          "(.NET Core 4.6.29017.01; Microsoft Windows 10.0.18362 )"
        ],
        "x-ms-client-request-id": "3a86481a-9a81-f553-50cb-2813a6764308",
        "x-ms-date": "Wed, 05 Aug 2020 22:26:41 GMT",
        "x-ms-return-client-request-id": "true",
<<<<<<< HEAD
        "x-ms-version": "2020-12-06",
=======
        "x-ms-version": "2021-02-12",
>>>>>>> 7e782c87
        "Accept": "application/xml"
      },
      "RequestBody": null,
      "StatusCode": 201,
      "ResponseHeaders": {
        "Content-Length": "0",
        "Date": "Wed, 05 Aug 2020 22:26:42 GMT",
        "ETag": "\"0x8D8398EA12DAECF\"",
        "Last-Modified": "Wed, 05 Aug 2020 22:26:42 GMT",
        "Server": [
          "Windows-Azure-File/1.0",
          "Microsoft-HTTPAPI/2.0"
        ],
        "x-ms-client-request-id": "3a86481a-9a81-f553-50cb-2813a6764308",
        "x-ms-request-id": "7564b5f4-e01a-0071-3a77-6b3ce9000000",
<<<<<<< HEAD
        "x-ms-version": "2020-12-06"
=======
        "x-ms-version": "2021-02-12"
>>>>>>> 7e782c87
      },
      "ResponseBody": []
    },
    {
      "RequestUri": "https://seanmcccanary3.file.core.windows.net/test-share-f1862911-504e-ec10-e087-288ff2965b36?restype=share&comp=properties",
      "RequestMethod": "PUT",
      "RequestHeaders": {
        "Authorization": "Sanitized",
        "traceparent": "00-10ab612a7e606040ae9f4079d8fdf654-15d296b62c7ff242-00",
        "User-Agent": [
          "azsdk-net-Storage.Files.Shares/12.3.0-dev.20200805.1",
          "(.NET Core 4.6.29017.01; Microsoft Windows 10.0.18362 )"
        ],
        "x-ms-client-request-id": "ee133d5b-85ca-b693-90bc-132fc2a3eb96",
        "x-ms-date": "Wed, 05 Aug 2020 22:26:44 GMT",
        "x-ms-lease-id": "ebe5aa42-645a-c9b8-2652-d8af0aba5330",
        "x-ms-return-client-request-id": "true",
        "x-ms-share-quota": "1024",
<<<<<<< HEAD
        "x-ms-version": "2020-12-06",
=======
        "x-ms-version": "2021-02-12",
>>>>>>> 7e782c87
        "Accept": "application/xml"
      },
      "RequestBody": null,
      "StatusCode": 412,
      "ResponseHeaders": {
        "Content-Length": "252",
        "Content-Type": "application/xml",
        "Date": "Wed, 05 Aug 2020 22:26:42 GMT",
        "Server": [
          "Windows-Azure-File/1.0",
          "Microsoft-HTTPAPI/2.0"
        ],
        "x-ms-client-request-id": "ee133d5b-85ca-b693-90bc-132fc2a3eb96",
        "x-ms-error-code": "LeaseNotPresentWithContainerOperation",
        "x-ms-request-id": "7564b601-e01a-0071-3f77-6b3ce9000000",
<<<<<<< HEAD
        "x-ms-version": "2020-12-06"
=======
        "x-ms-version": "2021-02-12"
>>>>>>> 7e782c87
      },
      "ResponseBody": [
        "﻿<?xml version=\"1.0\" encoding=\"utf-8\"?><Error><Code>LeaseNotPresentWithContainerOperation</Code><Message>There is currently no lease on the file share.\n",
        "RequestId:7564b601-e01a-0071-3f77-6b3ce9000000\n",
        "Time:2020-08-05T22:26:43.7108572Z</Message></Error>"
      ]
    },
    {
      "RequestUri": "https://seanmcccanary3.file.core.windows.net/test-share-f1862911-504e-ec10-e087-288ff2965b36?restype=share",
      "RequestMethod": "DELETE",
      "RequestHeaders": {
        "Authorization": "Sanitized",
        "traceparent": "00-215554332172364b86d69f4d11cd0a3f-9074c0183d6edd47-00",
        "User-Agent": [
          "azsdk-net-Storage.Files.Shares/12.3.0-dev.20200805.1",
          "(.NET Core 4.6.29017.01; Microsoft Windows 10.0.18362 )"
        ],
        "x-ms-client-request-id": "cd5336c3-65a6-9165-a8be-19530e851323",
        "x-ms-date": "Wed, 05 Aug 2020 22:26:44 GMT",
        "x-ms-delete-snapshots": "include",
        "x-ms-return-client-request-id": "true",
<<<<<<< HEAD
        "x-ms-version": "2020-12-06",
=======
        "x-ms-version": "2021-02-12",
>>>>>>> 7e782c87
        "Accept": "application/xml"
      },
      "RequestBody": null,
      "StatusCode": 202,
      "ResponseHeaders": {
        "Content-Length": "0",
        "Date": "Wed, 05 Aug 2020 22:26:43 GMT",
        "Server": [
          "Windows-Azure-File/1.0",
          "Microsoft-HTTPAPI/2.0"
        ],
        "x-ms-client-request-id": "cd5336c3-65a6-9165-a8be-19530e851323",
        "x-ms-request-id": "7564b603-e01a-0071-4077-6b3ce9000000",
<<<<<<< HEAD
        "x-ms-version": "2020-12-06"
=======
        "x-ms-version": "2021-02-12"
>>>>>>> 7e782c87
      },
      "ResponseBody": []
    }
  ],
  "Variables": {
    "RandomSeed": "1777818236",
    "Storage_TestConfigDefault": "ProductionTenant\nseanmcccanary3\nU2FuaXRpemVk\nhttps://seanmcccanary3.blob.core.windows.net\nhttps://seanmcccanary3.file.core.windows.net\nhttps://seanmcccanary3.queue.core.windows.net\nhttps://seanmcccanary3.table.core.windows.net\n\n\n\n\nhttps://seanmcccanary3-secondary.blob.core.windows.net\nhttps://seanmcccanary3-secondary.file.core.windows.net\nhttps://seanmcccanary3-secondary.queue.core.windows.net\nhttps://seanmcccanary3-secondary.table.core.windows.net\n\nSanitized\n\n\nCloud\nBlobEndpoint=https://seanmcccanary3.blob.core.windows.net/;QueueEndpoint=https://seanmcccanary3.queue.core.windows.net/;FileEndpoint=https://seanmcccanary3.file.core.windows.net/;BlobSecondaryEndpoint=https://seanmcccanary3-secondary.blob.core.windows.net/;QueueSecondaryEndpoint=https://seanmcccanary3-secondary.queue.core.windows.net/;FileSecondaryEndpoint=https://seanmcccanary3-secondary.file.core.windows.net/;AccountName=seanmcccanary3;AccountKey=Kg==;\nseanscope1\n\n"
  }
}<|MERGE_RESOLUTION|>--- conflicted
+++ resolved
@@ -13,11 +13,7 @@
         "x-ms-client-request-id": "3a86481a-9a81-f553-50cb-2813a6764308",
         "x-ms-date": "Wed, 05 Aug 2020 22:26:41 GMT",
         "x-ms-return-client-request-id": "true",
-<<<<<<< HEAD
-        "x-ms-version": "2020-12-06",
-=======
         "x-ms-version": "2021-02-12",
->>>>>>> 7e782c87
         "Accept": "application/xml"
       },
       "RequestBody": null,
@@ -33,11 +29,7 @@
         ],
         "x-ms-client-request-id": "3a86481a-9a81-f553-50cb-2813a6764308",
         "x-ms-request-id": "7564b5f4-e01a-0071-3a77-6b3ce9000000",
-<<<<<<< HEAD
-        "x-ms-version": "2020-12-06"
-=======
         "x-ms-version": "2021-02-12"
->>>>>>> 7e782c87
       },
       "ResponseBody": []
     },
@@ -56,11 +48,7 @@
         "x-ms-lease-id": "ebe5aa42-645a-c9b8-2652-d8af0aba5330",
         "x-ms-return-client-request-id": "true",
         "x-ms-share-quota": "1024",
-<<<<<<< HEAD
-        "x-ms-version": "2020-12-06",
-=======
         "x-ms-version": "2021-02-12",
->>>>>>> 7e782c87
         "Accept": "application/xml"
       },
       "RequestBody": null,
@@ -76,11 +64,7 @@
         "x-ms-client-request-id": "ee133d5b-85ca-b693-90bc-132fc2a3eb96",
         "x-ms-error-code": "LeaseNotPresentWithContainerOperation",
         "x-ms-request-id": "7564b601-e01a-0071-3f77-6b3ce9000000",
-<<<<<<< HEAD
-        "x-ms-version": "2020-12-06"
-=======
         "x-ms-version": "2021-02-12"
->>>>>>> 7e782c87
       },
       "ResponseBody": [
         "﻿<?xml version=\"1.0\" encoding=\"utf-8\"?><Error><Code>LeaseNotPresentWithContainerOperation</Code><Message>There is currently no lease on the file share.\n",
@@ -102,11 +86,7 @@
         "x-ms-date": "Wed, 05 Aug 2020 22:26:44 GMT",
         "x-ms-delete-snapshots": "include",
         "x-ms-return-client-request-id": "true",
-<<<<<<< HEAD
-        "x-ms-version": "2020-12-06",
-=======
         "x-ms-version": "2021-02-12",
->>>>>>> 7e782c87
         "Accept": "application/xml"
       },
       "RequestBody": null,
@@ -120,11 +100,7 @@
         ],
         "x-ms-client-request-id": "cd5336c3-65a6-9165-a8be-19530e851323",
         "x-ms-request-id": "7564b603-e01a-0071-4077-6b3ce9000000",
-<<<<<<< HEAD
-        "x-ms-version": "2020-12-06"
-=======
         "x-ms-version": "2021-02-12"
->>>>>>> 7e782c87
       },
       "ResponseBody": []
     }
