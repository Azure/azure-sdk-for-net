--- conflicted
+++ resolved
@@ -13,11 +13,7 @@
         "x-ms-client-request-id": "69a41e46-22a9-8944-e0e5-d77ecf53e415",
         "x-ms-date": "Wed, 05 Aug 2020 22:26:55 GMT",
         "x-ms-return-client-request-id": "true",
-<<<<<<< HEAD
-        "x-ms-version": "2020-12-06",
-=======
         "x-ms-version": "2021-02-12",
->>>>>>> 7e782c87
         "Accept": "application/xml"
       },
       "RequestBody": null,
@@ -33,11 +29,7 @@
         ],
         "x-ms-client-request-id": "69a41e46-22a9-8944-e0e5-d77ecf53e415",
         "x-ms-request-id": "c57d958c-f01a-000f-2d77-6bacae000000",
-<<<<<<< HEAD
-        "x-ms-version": "2020-12-06"
-=======
         "x-ms-version": "2021-02-12"
->>>>>>> 7e782c87
       },
       "ResponseBody": []
     },
@@ -55,11 +47,7 @@
         "x-ms-date": "Wed, 05 Aug 2020 22:26:56 GMT",
         "x-ms-lease-id": "77b70d7a-317f-d56c-3a22-a782245a56c7",
         "x-ms-return-client-request-id": "true",
-<<<<<<< HEAD
-        "x-ms-version": "2020-12-06",
-=======
         "x-ms-version": "2021-02-12",
->>>>>>> 7e782c87
         "Accept": "application/xml"
       },
       "RequestBody": null,
@@ -75,11 +63,7 @@
         "x-ms-client-request-id": "08cb6c8c-bdc9-15b7-b1ce-2f877bc16485",
         "x-ms-error-code": "LeaseNotPresentWithContainerOperation",
         "x-ms-request-id": "c57d958f-f01a-000f-2e77-6bacae000000",
-<<<<<<< HEAD
-        "x-ms-version": "2020-12-06"
-=======
         "x-ms-version": "2021-02-12"
->>>>>>> 7e782c87
       },
       "ResponseBody": [
         "﻿<?xml version=\"1.0\" encoding=\"utf-8\"?><Error><Code>LeaseNotPresentWithContainerOperation</Code><Message>There is currently no lease on the file share.\n",
@@ -101,11 +85,7 @@
         "x-ms-date": "Wed, 05 Aug 2020 22:26:56 GMT",
         "x-ms-delete-snapshots": "include",
         "x-ms-return-client-request-id": "true",
-<<<<<<< HEAD
-        "x-ms-version": "2020-12-06",
-=======
         "x-ms-version": "2021-02-12",
->>>>>>> 7e782c87
         "Accept": "application/xml"
       },
       "RequestBody": null,
@@ -119,11 +99,7 @@
         ],
         "x-ms-client-request-id": "b8f6e7ee-4d8f-bbfe-8275-9beaacdb9da6",
         "x-ms-request-id": "c57d9590-f01a-000f-2f77-6bacae000000",
-<<<<<<< HEAD
-        "x-ms-version": "2020-12-06"
-=======
         "x-ms-version": "2021-02-12"
->>>>>>> 7e782c87
       },
       "ResponseBody": []
     }
