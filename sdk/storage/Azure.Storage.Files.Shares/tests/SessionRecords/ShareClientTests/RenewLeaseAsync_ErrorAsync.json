﻿{
  "Entries": [
    {
      "RequestUri": "https://seanmcccanary3.file.core.windows.net/test-share-f141f466-cee9-e967-22ee-933df48cc8f0?comp=lease&restype=share",
      "RequestMethod": "PUT",
      "RequestHeaders": {
        "Authorization": "Sanitized",
        "traceparent": "00-bf9af139ec05ad4d88ea7fd838b19447-0fe53053278dde47-00",
        "User-Agent": [
          "azsdk-net-Storage.Files.Shares/12.3.0-dev.20200805.1",
          "(.NET Core 4.6.29017.01; Microsoft Windows 10.0.18362 )"
        ],
        "x-ms-client-request-id": "b4579479-3a01-d9a9-a130-3fc404f19f19",
        "x-ms-date": "Wed, 05 Aug 2020 22:27:01 GMT",
        "x-ms-lease-action": "renew",
        "x-ms-lease-id": "146163c2-44da-e1e2-9360-df48b48375fe",
        "x-ms-return-client-request-id": "true",
<<<<<<< HEAD
        "x-ms-version": "2020-12-06",
=======
        "x-ms-version": "2021-02-12",
>>>>>>> 7e782c87
        "Accept": "application/xml"
      },
      "RequestBody": null,
      "StatusCode": 404,
      "ResponseHeaders": {
        "Content-Length": "217",
        "Content-Type": "application/xml",
        "Date": "Wed, 05 Aug 2020 22:26:59 GMT",
        "Server": [
          "Windows-Azure-File/1.0",
          "Microsoft-HTTPAPI/2.0"
        ],
        "x-ms-client-request-id": "b4579479-3a01-d9a9-a130-3fc404f19f19",
        "x-ms-error-code": "ShareNotFound",
        "x-ms-request-id": "cd1743fa-301a-0010-5977-6b1faa000000",
<<<<<<< HEAD
        "x-ms-version": "2020-12-06"
=======
        "x-ms-version": "2021-02-12"
>>>>>>> 7e782c87
      },
      "ResponseBody": [
        "﻿<?xml version=\"1.0\" encoding=\"utf-8\"?><Error><Code>ShareNotFound</Code><Message>The specified share does not exist.\n",
        "RequestId:cd1743fa-301a-0010-5977-6b1faa000000\n",
        "Time:2020-08-05T22:27:00.1993898Z</Message></Error>"
      ]
    }
  ],
  "Variables": {
    "RandomSeed": "188700421",
    "Storage_TestConfigDefault": "ProductionTenant\nseanmcccanary3\nU2FuaXRpemVk\nhttps://seanmcccanary3.blob.core.windows.net\nhttps://seanmcccanary3.file.core.windows.net\nhttps://seanmcccanary3.queue.core.windows.net\nhttps://seanmcccanary3.table.core.windows.net\n\n\n\n\nhttps://seanmcccanary3-secondary.blob.core.windows.net\nhttps://seanmcccanary3-secondary.file.core.windows.net\nhttps://seanmcccanary3-secondary.queue.core.windows.net\nhttps://seanmcccanary3-secondary.table.core.windows.net\n\nSanitized\n\n\nCloud\nBlobEndpoint=https://seanmcccanary3.blob.core.windows.net/;QueueEndpoint=https://seanmcccanary3.queue.core.windows.net/;FileEndpoint=https://seanmcccanary3.file.core.windows.net/;BlobSecondaryEndpoint=https://seanmcccanary3-secondary.blob.core.windows.net/;QueueSecondaryEndpoint=https://seanmcccanary3-secondary.queue.core.windows.net/;FileSecondaryEndpoint=https://seanmcccanary3-secondary.file.core.windows.net/;AccountName=seanmcccanary3;AccountKey=Kg==;\nseanscope1\n\n"
  }
}<|MERGE_RESOLUTION|>--- conflicted
+++ resolved
@@ -15,11 +15,7 @@
         "x-ms-lease-action": "renew",
         "x-ms-lease-id": "146163c2-44da-e1e2-9360-df48b48375fe",
         "x-ms-return-client-request-id": "true",
-<<<<<<< HEAD
-        "x-ms-version": "2020-12-06",
-=======
         "x-ms-version": "2021-02-12",
->>>>>>> 7e782c87
         "Accept": "application/xml"
       },
       "RequestBody": null,
@@ -35,11 +31,7 @@
         "x-ms-client-request-id": "b4579479-3a01-d9a9-a130-3fc404f19f19",
         "x-ms-error-code": "ShareNotFound",
         "x-ms-request-id": "cd1743fa-301a-0010-5977-6b1faa000000",
-<<<<<<< HEAD
-        "x-ms-version": "2020-12-06"
-=======
         "x-ms-version": "2021-02-12"
->>>>>>> 7e782c87
       },
       "ResponseBody": [
         "﻿<?xml version=\"1.0\" encoding=\"utf-8\"?><Error><Code>ShareNotFound</Code><Message>The specified share does not exist.\n",
