--- conflicted
+++ resolved
@@ -13,11 +13,7 @@
         "x-ms-client-request-id": "aec3ebf7-2a2a-2701-f039-7378588e917a",
         "x-ms-date": "Tue, 13 Oct 2020 15:22:40 GMT",
         "x-ms-return-client-request-id": "true",
-<<<<<<< HEAD
-        "x-ms-version": "2020-12-06",
-=======
         "x-ms-version": "2021-02-12",
->>>>>>> 7e782c87
         "Accept": "application/xml"
       },
       "RequestBody": null,
@@ -33,11 +29,7 @@
         ],
         "x-ms-client-request-id": "aec3ebf7-2a2a-2701-f039-7378588e917a",
         "x-ms-request-id": "80b899ce-401a-0047-5f74-a1b199000000",
-<<<<<<< HEAD
-        "x-ms-version": "2020-12-06"
-=======
         "x-ms-version": "2021-02-12"
->>>>>>> 7e782c87
       },
       "ResponseBody": []
     },
@@ -57,11 +49,7 @@
         "x-ms-lease-duration": "-1",
         "x-ms-proposed-lease-id": "71ceac45-6a3a-6221-f626-bdcf2e461a28",
         "x-ms-return-client-request-id": "true",
-<<<<<<< HEAD
-        "x-ms-version": "2020-12-06",
-=======
         "x-ms-version": "2021-02-12",
->>>>>>> 7e782c87
         "Accept": "application/xml"
       },
       "RequestBody": null,
@@ -78,11 +66,7 @@
         "x-ms-client-request-id": "22ed0bed-ffbf-8c6c-ca61-b8036c32f8aa",
         "x-ms-lease-id": "71ceac45-6a3a-6221-f626-bdcf2e461a28",
         "x-ms-request-id": "80b899d3-401a-0047-6174-a1b199000000",
-<<<<<<< HEAD
-        "x-ms-version": "2020-12-06"
-=======
         "x-ms-version": "2021-02-12"
->>>>>>> 7e782c87
       },
       "ResponseBody": []
     },
@@ -100,11 +84,7 @@
         "x-ms-date": "Tue, 13 Oct 2020 15:22:42 GMT",
         "x-ms-lease-id": "71ceac45-6a3a-6221-f626-bdcf2e461a28",
         "x-ms-return-client-request-id": "true",
-<<<<<<< HEAD
-        "x-ms-version": "2020-12-06",
-=======
         "x-ms-version": "2021-02-12",
->>>>>>> 7e782c87
         "Accept": "application/xml"
       },
       "RequestBody": null,
@@ -129,11 +109,7 @@
         "x-ms-lease-status": "locked",
         "x-ms-request-id": "80b899dc-401a-0047-6874-a1b199000000",
         "x-ms-share-quota": "5120",
-<<<<<<< HEAD
-        "x-ms-version": "2020-12-06"
-=======
         "x-ms-version": "2021-02-12"
->>>>>>> 7e782c87
       },
       "ResponseBody": []
     },
@@ -152,11 +128,7 @@
         "x-ms-delete-snapshots": "include",
         "x-ms-lease-id": "71ceac45-6a3a-6221-f626-bdcf2e461a28",
         "x-ms-return-client-request-id": "true",
-<<<<<<< HEAD
-        "x-ms-version": "2020-12-06",
-=======
         "x-ms-version": "2021-02-12",
->>>>>>> 7e782c87
         "Accept": "application/xml"
       },
       "RequestBody": null,
@@ -170,11 +142,7 @@
         ],
         "x-ms-client-request-id": "b9d96aaf-d550-2751-e270-608df5949e23",
         "x-ms-request-id": "80b899dd-401a-0047-6974-a1b199000000",
-<<<<<<< HEAD
-        "x-ms-version": "2020-12-06"
-=======
         "x-ms-version": "2021-02-12"
->>>>>>> 7e782c87
       },
       "ResponseBody": []
     }
