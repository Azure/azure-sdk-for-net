{
  "Entries": [
    {
      "RequestUri": "https://seanmcccanary3.file.core.windows.net/test-share-b068a1bc-a8f8-cc3d-a444-7506c8260aa0?comp=lease\u0026restype=share",
      "RequestMethod": "PUT",
      "RequestHeaders": {
        "Accept": "application/xml",
        "Authorization": "Sanitized",
        "traceparent": "00-185eadcc179554459726638265496ee4-b35490987f6f9d46-00",
        "User-Agent": [
          "azsdk-net-Storage.Files.Shares/12.7.0-alpha.20210121.1",
          "(.NET 5.0.2; Microsoft Windows 10.0.19042)"
        ],
        "x-ms-client-request-id": "e36a0a3f-d978-5358-8c21-682eb8f31003",
        "x-ms-date": "Thu, 21 Jan 2021 20:44:33 GMT",
        "x-ms-lease-action": "break",
        "x-ms-return-client-request-id": "true",
        "x-ms-version": "2020-06-12"
      },
      "RequestBody": null,
      "StatusCode": 404,
      "ResponseHeaders": {
        "Content-Length": "217",
        "Content-Type": "application/xml",
        "Date": "Thu, 21 Jan 2021 20:44:33 GMT",
        "Server": [
          "Windows-Azure-File/1.0",
          "Microsoft-HTTPAPI/2.0"
        ],
        "x-ms-client-request-id": "e36a0a3f-d978-5358-8c21-682eb8f31003",
        "x-ms-error-code": "ShareNotFound",
<<<<<<< HEAD
        "x-ms-request-id": "e3307c38-501a-005b-3f77-6be3f9000000",
        "x-ms-version": "2020-06-12"
=======
        "x-ms-request-id": "c37abfc6-a01a-004f-3936-f0ab96000000",
        "x-ms-version": "2020-04-08"
>>>>>>> ac24a13f
      },
      "ResponseBody": [
        "\uFEFF\u003C?xml version=\u00221.0\u0022 encoding=\u0022utf-8\u0022?\u003E\u003CError\u003E\u003CCode\u003EShareNotFound\u003C/Code\u003E\u003CMessage\u003EThe specified share does not exist.\n",
        "RequestId:c37abfc6-a01a-004f-3936-f0ab96000000\n",
        "Time:2021-01-21T20:44:33.8889622Z\u003C/Message\u003E\u003C/Error\u003E"
      ]
    }
  ],
  "Variables": {
    "RandomSeed": "1378380953",
    "Storage_TestConfigDefault": "ProductionTenant\nseanmcccanary3\nU2FuaXRpemVk\nhttps://seanmcccanary3.blob.core.windows.net\nhttps://seanmcccanary3.file.core.windows.net\nhttps://seanmcccanary3.queue.core.windows.net\nhttps://seanmcccanary3.table.core.windows.net\n\n\n\n\nhttps://seanmcccanary3-secondary.blob.core.windows.net\nhttps://seanmcccanary3-secondary.file.core.windows.net\nhttps://seanmcccanary3-secondary.queue.core.windows.net\nhttps://seanmcccanary3-secondary.table.core.windows.net\n\nSanitized\n\n\nCloud\nBlobEndpoint=https://seanmcccanary3.blob.core.windows.net/;QueueEndpoint=https://seanmcccanary3.queue.core.windows.net/;FileEndpoint=https://seanmcccanary3.file.core.windows.net/;BlobSecondaryEndpoint=https://seanmcccanary3-secondary.blob.core.windows.net/;QueueSecondaryEndpoint=https://seanmcccanary3-secondary.queue.core.windows.net/;FileSecondaryEndpoint=https://seanmcccanary3-secondary.file.core.windows.net/;AccountName=seanmcccanary3;AccountKey=Kg==;\nseanscope1"
  }
}<|MERGE_RESOLUTION|>--- conflicted
+++ resolved
@@ -6,13 +6,13 @@
       "RequestHeaders": {
         "Accept": "application/xml",
         "Authorization": "Sanitized",
-        "traceparent": "00-185eadcc179554459726638265496ee4-b35490987f6f9d46-00",
+        "traceparent": "00-99c67dde62b141469959f6603ef76fbe-9fc7cadcfb749b49-00",
         "User-Agent": [
-          "azsdk-net-Storage.Files.Shares/12.7.0-alpha.20210121.1",
+          "azsdk-net-Storage.Files.Shares/12.7.0-alpha.20210126.1",
           "(.NET 5.0.2; Microsoft Windows 10.0.19042)"
         ],
         "x-ms-client-request-id": "e36a0a3f-d978-5358-8c21-682eb8f31003",
-        "x-ms-date": "Thu, 21 Jan 2021 20:44:33 GMT",
+        "x-ms-date": "Tue, 26 Jan 2021 19:24:33 GMT",
         "x-ms-lease-action": "break",
         "x-ms-return-client-request-id": "true",
         "x-ms-version": "2020-06-12"
@@ -22,25 +22,20 @@
       "ResponseHeaders": {
         "Content-Length": "217",
         "Content-Type": "application/xml",
-        "Date": "Thu, 21 Jan 2021 20:44:33 GMT",
+        "Date": "Tue, 26 Jan 2021 19:24:31 GMT",
         "Server": [
           "Windows-Azure-File/1.0",
           "Microsoft-HTTPAPI/2.0"
         ],
         "x-ms-client-request-id": "e36a0a3f-d978-5358-8c21-682eb8f31003",
         "x-ms-error-code": "ShareNotFound",
-<<<<<<< HEAD
-        "x-ms-request-id": "e3307c38-501a-005b-3f77-6be3f9000000",
+        "x-ms-request-id": "fb4aee76-301a-0086-4218-f4167b000000",
         "x-ms-version": "2020-06-12"
-=======
-        "x-ms-request-id": "c37abfc6-a01a-004f-3936-f0ab96000000",
-        "x-ms-version": "2020-04-08"
->>>>>>> ac24a13f
       },
       "ResponseBody": [
         "\uFEFF\u003C?xml version=\u00221.0\u0022 encoding=\u0022utf-8\u0022?\u003E\u003CError\u003E\u003CCode\u003EShareNotFound\u003C/Code\u003E\u003CMessage\u003EThe specified share does not exist.\n",
-        "RequestId:c37abfc6-a01a-004f-3936-f0ab96000000\n",
-        "Time:2021-01-21T20:44:33.8889622Z\u003C/Message\u003E\u003C/Error\u003E"
+        "RequestId:fb4aee76-301a-0086-4218-f4167b000000\n",
+        "Time:2021-01-26T19:24:32.5620048Z\u003C/Message\u003E\u003C/Error\u003E"
       ]
     }
   ],
