{
  "Entries": [
    {
      "RequestUri": "https://seanmcccanary3.file.core.windows.net/test-share-23c573a2-4cdf-d59c-2a45-9aeaa2507ef7?restype=share",
      "RequestMethod": "PUT",
      "RequestHeaders": {
        "Accept": "application/xml",
        "Authorization": "Sanitized",
        "traceparent": "00-d43b0a0877e27e4cb1d5512caf39f7dc-0a4a41afbd5eff4f-00",
        "User-Agent": [
          "azsdk-net-Storage.Files.Shares/12.7.0-alpha.20210121.1",
          "(.NET 5.0.2; Microsoft Windows 10.0.19042)"
        ],
        "x-ms-client-request-id": "e30e73ea-8f9f-e130-19e3-15aa63dbe3b4",
        "x-ms-date": "Thu, 21 Jan 2021 20:45:58 GMT",
        "x-ms-return-client-request-id": "true",
        "x-ms-version": "2020-06-12"
      },
      "RequestBody": null,
      "StatusCode": 201,
      "ResponseHeaders": {
        "Content-Length": "0",
        "Date": "Thu, 21 Jan 2021 20:45:57 GMT",
        "ETag": "\u00220x8D8BE4D8E3DD8FF\u0022",
        "Last-Modified": "Thu, 21 Jan 2021 20:45:58 GMT",
        "Server": [
          "Windows-Azure-File/1.0",
          "Microsoft-HTTPAPI/2.0"
        ],
        "x-ms-client-request-id": "e30e73ea-8f9f-e130-19e3-15aa63dbe3b4",
<<<<<<< HEAD
        "x-ms-request-id": "ec5ac042-701a-0097-7b74-a18ccf000000",
        "x-ms-version": "2020-06-12"
=======
        "x-ms-request-id": "9323cc79-301a-0086-4336-f0167b000000",
        "x-ms-version": "2020-04-08"
>>>>>>> ac24a13f
      },
      "ResponseBody": []
    },
    {
      "RequestUri": "https://seanmcccanary3.file.core.windows.net/test-share-23c573a2-4cdf-d59c-2a45-9aeaa2507ef7?comp=lease\u0026restype=share",
      "RequestMethod": "PUT",
      "RequestHeaders": {
        "Accept": "application/xml",
        "Authorization": "Sanitized",
        "traceparent": "00-4bd9f2989d235f48b2196006ae525675-c5c7b5c6b94ef446-00",
        "User-Agent": [
          "azsdk-net-Storage.Files.Shares/12.7.0-alpha.20210121.1",
          "(.NET 5.0.2; Microsoft Windows 10.0.19042)"
        ],
        "x-ms-client-request-id": "44df0b05-4a46-dd28-bb2a-cce2273a5415",
        "x-ms-date": "Thu, 21 Jan 2021 20:45:58 GMT",
        "x-ms-lease-action": "acquire",
        "x-ms-lease-duration": "-1",
        "x-ms-proposed-lease-id": "a0893eb9-0c8b-e3b7-17bc-68f58c04525a",
        "x-ms-return-client-request-id": "true",
        "x-ms-version": "2020-06-12"
      },
      "RequestBody": null,
      "StatusCode": 201,
      "ResponseHeaders": {
        "Content-Length": "0",
        "Date": "Thu, 21 Jan 2021 20:45:57 GMT",
        "ETag": "\u00220x8D8BE4D8E3DD8FF\u0022",
        "Last-Modified": "Thu, 21 Jan 2021 20:45:58 GMT",
        "Server": [
          "Windows-Azure-File/1.0",
          "Microsoft-HTTPAPI/2.0"
        ],
        "x-ms-client-request-id": "44df0b05-4a46-dd28-bb2a-cce2273a5415",
        "x-ms-lease-id": "a0893eb9-0c8b-e3b7-17bc-68f58c04525a",
<<<<<<< HEAD
        "x-ms-request-id": "ec5ac048-701a-0097-7e74-a18ccf000000",
        "x-ms-version": "2020-06-12"
=======
        "x-ms-request-id": "9323cc7c-301a-0086-4436-f0167b000000",
        "x-ms-version": "2020-04-08"
>>>>>>> ac24a13f
      },
      "ResponseBody": []
    },
    {
      "RequestUri": "https://seanmcccanary3.file.core.windows.net/test-share-23c573a2-4cdf-d59c-2a45-9aeaa2507ef7?restype=share\u0026comp=stats",
      "RequestMethod": "GET",
      "RequestHeaders": {
        "Accept": "application/xml",
        "Authorization": "Sanitized",
        "traceparent": "00-6c4e3ecd29ded24cbb3f187eed94de2a-d217e043f7531741-00",
        "User-Agent": [
          "azsdk-net-Storage.Files.Shares/12.7.0-alpha.20210121.1",
          "(.NET 5.0.2; Microsoft Windows 10.0.19042)"
        ],
        "x-ms-client-request-id": "80f08717-0e25-1114-bd23-7217ce76c8bc",
        "x-ms-date": "Thu, 21 Jan 2021 20:45:59 GMT",
        "x-ms-lease-id": "a0893eb9-0c8b-e3b7-17bc-68f58c04525a",
        "x-ms-return-client-request-id": "true",
        "x-ms-version": "2020-06-12"
      },
      "RequestBody": null,
      "StatusCode": 200,
      "ResponseHeaders": {
        "Content-Type": "application/xml",
        "Date": "Thu, 21 Jan 2021 20:45:57 GMT",
        "Server": [
          "Windows-Azure-File/1.0",
          "Microsoft-HTTPAPI/2.0"
        ],
        "Transfer-Encoding": "chunked",
        "Vary": "Origin",
        "x-ms-client-request-id": "80f08717-0e25-1114-bd23-7217ce76c8bc",
<<<<<<< HEAD
        "x-ms-request-id": "ec5ac04a-701a-0097-8074-a18ccf000000",
        "x-ms-version": "2020-06-12"
=======
        "x-ms-request-id": "9323cc7d-301a-0086-4536-f0167b000000",
        "x-ms-version": "2020-04-08"
>>>>>>> ac24a13f
      },
      "ResponseBody": "\uFEFF\u003C?xml version=\u00221.0\u0022 encoding=\u0022utf-8\u0022?\u003E\u003CShareStats\u003E\u003CShareUsageBytes\u003E0\u003C/ShareUsageBytes\u003E\u003C/ShareStats\u003E"
    },
    {
      "RequestUri": "https://seanmcccanary3.file.core.windows.net/test-share-23c573a2-4cdf-d59c-2a45-9aeaa2507ef7?restype=share",
      "RequestMethod": "DELETE",
      "RequestHeaders": {
        "Accept": "application/xml",
        "Authorization": "Sanitized",
        "traceparent": "00-10a53cd52b255143bded09c9158277e7-70653402e910084c-00",
        "User-Agent": [
          "azsdk-net-Storage.Files.Shares/12.7.0-alpha.20210121.1",
          "(.NET 5.0.2; Microsoft Windows 10.0.19042)"
        ],
        "x-ms-client-request-id": "9fcb66ef-d34a-82ef-a63d-bfb7425a4f6f",
        "x-ms-date": "Thu, 21 Jan 2021 20:45:59 GMT",
        "x-ms-delete-snapshots": "include",
        "x-ms-lease-id": "a0893eb9-0c8b-e3b7-17bc-68f58c04525a",
        "x-ms-return-client-request-id": "true",
        "x-ms-version": "2020-06-12"
      },
      "RequestBody": null,
      "StatusCode": 202,
      "ResponseHeaders": {
        "Content-Length": "0",
        "Date": "Thu, 21 Jan 2021 20:45:58 GMT",
        "Server": [
          "Windows-Azure-File/1.0",
          "Microsoft-HTTPAPI/2.0"
        ],
        "x-ms-client-request-id": "9fcb66ef-d34a-82ef-a63d-bfb7425a4f6f",
<<<<<<< HEAD
        "x-ms-request-id": "ec5ac04c-701a-0097-0274-a18ccf000000",
        "x-ms-version": "2020-06-12"
=======
        "x-ms-request-id": "9323cc7e-301a-0086-4636-f0167b000000",
        "x-ms-version": "2020-04-08"
>>>>>>> ac24a13f
      },
      "ResponseBody": []
    }
  ],
  "Variables": {
    "RandomSeed": "464078870",
    "Storage_TestConfigDefault": "ProductionTenant\nseanmcccanary3\nU2FuaXRpemVk\nhttps://seanmcccanary3.blob.core.windows.net\nhttps://seanmcccanary3.file.core.windows.net\nhttps://seanmcccanary3.queue.core.windows.net\nhttps://seanmcccanary3.table.core.windows.net\n\n\n\n\nhttps://seanmcccanary3-secondary.blob.core.windows.net\nhttps://seanmcccanary3-secondary.file.core.windows.net\nhttps://seanmcccanary3-secondary.queue.core.windows.net\nhttps://seanmcccanary3-secondary.table.core.windows.net\n\nSanitized\n\n\nCloud\nBlobEndpoint=https://seanmcccanary3.blob.core.windows.net/;QueueEndpoint=https://seanmcccanary3.queue.core.windows.net/;FileEndpoint=https://seanmcccanary3.file.core.windows.net/;BlobSecondaryEndpoint=https://seanmcccanary3-secondary.blob.core.windows.net/;QueueSecondaryEndpoint=https://seanmcccanary3-secondary.queue.core.windows.net/;FileSecondaryEndpoint=https://seanmcccanary3-secondary.file.core.windows.net/;AccountName=seanmcccanary3;AccountKey=Kg==;\nseanscope1"
  }
}<|MERGE_RESOLUTION|>--- conflicted
+++ resolved
@@ -1,107 +1,97 @@
-{
+﻿{
   "Entries": [
     {
       "RequestUri": "https://seanmcccanary3.file.core.windows.net/test-share-23c573a2-4cdf-d59c-2a45-9aeaa2507ef7?restype=share",
       "RequestMethod": "PUT",
       "RequestHeaders": {
-        "Accept": "application/xml",
         "Authorization": "Sanitized",
-        "traceparent": "00-d43b0a0877e27e4cb1d5512caf39f7dc-0a4a41afbd5eff4f-00",
+        "traceparent": "00-a4807ea1d9b2c14090cad1b743644fd7-0de40a0b195bfa4d-00",
         "User-Agent": [
-          "azsdk-net-Storage.Files.Shares/12.7.0-alpha.20210121.1",
-          "(.NET 5.0.2; Microsoft Windows 10.0.19042)"
+          "azsdk-net-Storage.Files.Shares/12.5.0-alpha.20201013.1",
+          "(.NET Core 4.6.29220.03; Microsoft Windows 10.0.19042 )"
         ],
         "x-ms-client-request-id": "e30e73ea-8f9f-e130-19e3-15aa63dbe3b4",
-        "x-ms-date": "Thu, 21 Jan 2021 20:45:58 GMT",
+        "x-ms-date": "Tue, 13 Oct 2020 15:22:54 GMT",
         "x-ms-return-client-request-id": "true",
-        "x-ms-version": "2020-06-12"
+        "x-ms-version": "2020-06-12",
+        "Accept": "application/xml"
       },
       "RequestBody": null,
       "StatusCode": 201,
       "ResponseHeaders": {
         "Content-Length": "0",
-        "Date": "Thu, 21 Jan 2021 20:45:57 GMT",
-        "ETag": "\u00220x8D8BE4D8E3DD8FF\u0022",
-        "Last-Modified": "Thu, 21 Jan 2021 20:45:58 GMT",
+        "Date": "Tue, 13 Oct 2020 15:22:55 GMT",
+        "ETag": "\"0x8D86F8BDC373E5B\"",
+        "Last-Modified": "Tue, 13 Oct 2020 15:22:55 GMT",
         "Server": [
           "Windows-Azure-File/1.0",
           "Microsoft-HTTPAPI/2.0"
         ],
         "x-ms-client-request-id": "e30e73ea-8f9f-e130-19e3-15aa63dbe3b4",
-<<<<<<< HEAD
         "x-ms-request-id": "ec5ac042-701a-0097-7b74-a18ccf000000",
         "x-ms-version": "2020-06-12"
-=======
-        "x-ms-request-id": "9323cc79-301a-0086-4336-f0167b000000",
-        "x-ms-version": "2020-04-08"
->>>>>>> ac24a13f
       },
       "ResponseBody": []
     },
     {
-      "RequestUri": "https://seanmcccanary3.file.core.windows.net/test-share-23c573a2-4cdf-d59c-2a45-9aeaa2507ef7?comp=lease\u0026restype=share",
+      "RequestUri": "https://seanmcccanary3.file.core.windows.net/test-share-23c573a2-4cdf-d59c-2a45-9aeaa2507ef7?comp=lease&restype=share",
       "RequestMethod": "PUT",
       "RequestHeaders": {
-        "Accept": "application/xml",
         "Authorization": "Sanitized",
-        "traceparent": "00-4bd9f2989d235f48b2196006ae525675-c5c7b5c6b94ef446-00",
+        "traceparent": "00-c3714484c4f0bc49a39530b40ed473d7-8cc424b4c2001047-00",
         "User-Agent": [
-          "azsdk-net-Storage.Files.Shares/12.7.0-alpha.20210121.1",
-          "(.NET 5.0.2; Microsoft Windows 10.0.19042)"
+          "azsdk-net-Storage.Files.Shares/12.5.0-alpha.20201013.1",
+          "(.NET Core 4.6.29220.03; Microsoft Windows 10.0.19042 )"
         ],
         "x-ms-client-request-id": "44df0b05-4a46-dd28-bb2a-cce2273a5415",
-        "x-ms-date": "Thu, 21 Jan 2021 20:45:58 GMT",
+        "x-ms-date": "Tue, 13 Oct 2020 15:22:55 GMT",
         "x-ms-lease-action": "acquire",
         "x-ms-lease-duration": "-1",
         "x-ms-proposed-lease-id": "a0893eb9-0c8b-e3b7-17bc-68f58c04525a",
         "x-ms-return-client-request-id": "true",
-        "x-ms-version": "2020-06-12"
+        "x-ms-version": "2020-06-12",
+        "Accept": "application/xml"
       },
       "RequestBody": null,
       "StatusCode": 201,
       "ResponseHeaders": {
         "Content-Length": "0",
-        "Date": "Thu, 21 Jan 2021 20:45:57 GMT",
-        "ETag": "\u00220x8D8BE4D8E3DD8FF\u0022",
-        "Last-Modified": "Thu, 21 Jan 2021 20:45:58 GMT",
+        "Date": "Tue, 13 Oct 2020 15:22:55 GMT",
+        "ETag": "\"0x8D86F8BDC373E5B\"",
+        "Last-Modified": "Tue, 13 Oct 2020 15:22:55 GMT",
         "Server": [
           "Windows-Azure-File/1.0",
           "Microsoft-HTTPAPI/2.0"
         ],
         "x-ms-client-request-id": "44df0b05-4a46-dd28-bb2a-cce2273a5415",
         "x-ms-lease-id": "a0893eb9-0c8b-e3b7-17bc-68f58c04525a",
-<<<<<<< HEAD
         "x-ms-request-id": "ec5ac048-701a-0097-7e74-a18ccf000000",
         "x-ms-version": "2020-06-12"
-=======
-        "x-ms-request-id": "9323cc7c-301a-0086-4436-f0167b000000",
-        "x-ms-version": "2020-04-08"
->>>>>>> ac24a13f
       },
       "ResponseBody": []
     },
     {
-      "RequestUri": "https://seanmcccanary3.file.core.windows.net/test-share-23c573a2-4cdf-d59c-2a45-9aeaa2507ef7?restype=share\u0026comp=stats",
+      "RequestUri": "https://seanmcccanary3.file.core.windows.net/test-share-23c573a2-4cdf-d59c-2a45-9aeaa2507ef7?restype=share&comp=stats",
       "RequestMethod": "GET",
       "RequestHeaders": {
-        "Accept": "application/xml",
         "Authorization": "Sanitized",
-        "traceparent": "00-6c4e3ecd29ded24cbb3f187eed94de2a-d217e043f7531741-00",
+        "traceparent": "00-6487d0a853bdff46b2caa44258a2635b-c7e7f8c0d4e3f14f-00",
         "User-Agent": [
-          "azsdk-net-Storage.Files.Shares/12.7.0-alpha.20210121.1",
-          "(.NET 5.0.2; Microsoft Windows 10.0.19042)"
+          "azsdk-net-Storage.Files.Shares/12.5.0-alpha.20201013.1",
+          "(.NET Core 4.6.29220.03; Microsoft Windows 10.0.19042 )"
         ],
         "x-ms-client-request-id": "80f08717-0e25-1114-bd23-7217ce76c8bc",
-        "x-ms-date": "Thu, 21 Jan 2021 20:45:59 GMT",
+        "x-ms-date": "Tue, 13 Oct 2020 15:22:55 GMT",
         "x-ms-lease-id": "a0893eb9-0c8b-e3b7-17bc-68f58c04525a",
         "x-ms-return-client-request-id": "true",
-        "x-ms-version": "2020-06-12"
+        "x-ms-version": "2020-06-12",
+        "Accept": "application/xml"
       },
       "RequestBody": null,
       "StatusCode": 200,
       "ResponseHeaders": {
         "Content-Type": "application/xml",
-        "Date": "Thu, 21 Jan 2021 20:45:57 GMT",
+        "Date": "Tue, 13 Oct 2020 15:22:55 GMT",
         "Server": [
           "Windows-Azure-File/1.0",
           "Microsoft-HTTPAPI/2.0"
@@ -109,51 +99,41 @@
         "Transfer-Encoding": "chunked",
         "Vary": "Origin",
         "x-ms-client-request-id": "80f08717-0e25-1114-bd23-7217ce76c8bc",
-<<<<<<< HEAD
         "x-ms-request-id": "ec5ac04a-701a-0097-8074-a18ccf000000",
         "x-ms-version": "2020-06-12"
-=======
-        "x-ms-request-id": "9323cc7d-301a-0086-4536-f0167b000000",
-        "x-ms-version": "2020-04-08"
->>>>>>> ac24a13f
       },
-      "ResponseBody": "\uFEFF\u003C?xml version=\u00221.0\u0022 encoding=\u0022utf-8\u0022?\u003E\u003CShareStats\u003E\u003CShareUsageBytes\u003E0\u003C/ShareUsageBytes\u003E\u003C/ShareStats\u003E"
+      "ResponseBody": "﻿<?xml version=\"1.0\" encoding=\"utf-8\"?><ShareStats><ShareUsageBytes>0</ShareUsageBytes></ShareStats>"
     },
     {
       "RequestUri": "https://seanmcccanary3.file.core.windows.net/test-share-23c573a2-4cdf-d59c-2a45-9aeaa2507ef7?restype=share",
       "RequestMethod": "DELETE",
       "RequestHeaders": {
-        "Accept": "application/xml",
         "Authorization": "Sanitized",
-        "traceparent": "00-10a53cd52b255143bded09c9158277e7-70653402e910084c-00",
+        "traceparent": "00-0b75a9d550ea0b4eaac894f8e5128fb5-055999c413c61a4f-00",
         "User-Agent": [
-          "azsdk-net-Storage.Files.Shares/12.7.0-alpha.20210121.1",
-          "(.NET 5.0.2; Microsoft Windows 10.0.19042)"
+          "azsdk-net-Storage.Files.Shares/12.5.0-alpha.20201013.1",
+          "(.NET Core 4.6.29220.03; Microsoft Windows 10.0.19042 )"
         ],
         "x-ms-client-request-id": "9fcb66ef-d34a-82ef-a63d-bfb7425a4f6f",
-        "x-ms-date": "Thu, 21 Jan 2021 20:45:59 GMT",
+        "x-ms-date": "Tue, 13 Oct 2020 15:22:55 GMT",
         "x-ms-delete-snapshots": "include",
         "x-ms-lease-id": "a0893eb9-0c8b-e3b7-17bc-68f58c04525a",
         "x-ms-return-client-request-id": "true",
-        "x-ms-version": "2020-06-12"
+        "x-ms-version": "2020-06-12",
+        "Accept": "application/xml"
       },
       "RequestBody": null,
       "StatusCode": 202,
       "ResponseHeaders": {
         "Content-Length": "0",
-        "Date": "Thu, 21 Jan 2021 20:45:58 GMT",
+        "Date": "Tue, 13 Oct 2020 15:22:55 GMT",
         "Server": [
           "Windows-Azure-File/1.0",
           "Microsoft-HTTPAPI/2.0"
         ],
         "x-ms-client-request-id": "9fcb66ef-d34a-82ef-a63d-bfb7425a4f6f",
-<<<<<<< HEAD
         "x-ms-request-id": "ec5ac04c-701a-0097-0274-a18ccf000000",
         "x-ms-version": "2020-06-12"
-=======
-        "x-ms-request-id": "9323cc7e-301a-0086-4636-f0167b000000",
-        "x-ms-version": "2020-04-08"
->>>>>>> ac24a13f
       },
       "ResponseBody": []
     }
