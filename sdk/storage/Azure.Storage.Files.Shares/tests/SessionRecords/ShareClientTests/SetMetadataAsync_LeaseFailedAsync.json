﻿{
  "Entries": [
    {
      "RequestUri": "https://seanmcccanary3.file.core.windows.net/test-share-3903843b-eefe-e375-ff3b-a5aab5e97777?restype=share",
      "RequestMethod": "PUT",
      "RequestHeaders": {
        "Authorization": "Sanitized",
        "traceparent": "00-1386aeccdd6b674186013b77b7ed2356-dc8903518e64f84b-00",
        "User-Agent": [
          "azsdk-net-Storage.Files.Shares/12.3.0-dev.20200805.1",
          "(.NET Core 4.6.29017.01; Microsoft Windows 10.0.18362 )"
        ],
        "x-ms-client-request-id": "17e1075e-9485-bb64-8dc8-7ee7aad1a215",
        "x-ms-date": "Wed, 05 Aug 2020 22:27:04 GMT",
        "x-ms-return-client-request-id": "true",
<<<<<<< HEAD
        "x-ms-version": "2020-12-06",
=======
        "x-ms-version": "2021-02-12",
>>>>>>> 7e782c87
        "Accept": "application/xml"
      },
      "RequestBody": null,
      "StatusCode": 201,
      "ResponseHeaders": {
        "Content-Length": "0",
        "Date": "Wed, 05 Aug 2020 22:27:03 GMT",
        "ETag": "\"0x8D8398EADFD0BFE\"",
        "Last-Modified": "Wed, 05 Aug 2020 22:27:04 GMT",
        "Server": [
          "Windows-Azure-File/1.0",
          "Microsoft-HTTPAPI/2.0"
        ],
        "x-ms-client-request-id": "17e1075e-9485-bb64-8dc8-7ee7aad1a215",
        "x-ms-request-id": "2f2cd167-201a-006e-1677-6b8fed000000",
<<<<<<< HEAD
        "x-ms-version": "2020-12-06"
=======
        "x-ms-version": "2021-02-12"
>>>>>>> 7e782c87
      },
      "ResponseBody": []
    },
    {
      "RequestUri": "https://seanmcccanary3.file.core.windows.net/test-share-3903843b-eefe-e375-ff3b-a5aab5e97777?restype=share&comp=metadata",
      "RequestMethod": "PUT",
      "RequestHeaders": {
        "Authorization": "Sanitized",
        "traceparent": "00-fa0a5a78ec8243488ab62c7735628e8d-46a5f4735472a943-00",
        "User-Agent": [
          "azsdk-net-Storage.Files.Shares/12.3.0-dev.20200805.1",
          "(.NET Core 4.6.29017.01; Microsoft Windows 10.0.18362 )"
        ],
        "x-ms-client-request-id": "7183869d-6e15-6b78-fb09-69c2eba66938",
        "x-ms-date": "Wed, 05 Aug 2020 22:27:05 GMT",
        "x-ms-lease-id": "5419049c-f2a5-d70b-adc3-a8be52546ed0",
        "x-ms-meta-Capital": "letter",
        "x-ms-meta-foo": "bar",
        "x-ms-meta-meta": "data",
        "x-ms-meta-UPPER": "case",
        "x-ms-return-client-request-id": "true",
<<<<<<< HEAD
        "x-ms-version": "2020-12-06",
=======
        "x-ms-version": "2021-02-12",
>>>>>>> 7e782c87
        "Accept": "application/xml"
      },
      "RequestBody": null,
      "StatusCode": 412,
      "ResponseHeaders": {
        "Content-Length": "252",
        "Content-Type": "application/xml",
        "Date": "Wed, 05 Aug 2020 22:27:04 GMT",
        "Server": [
          "Windows-Azure-File/1.0",
          "Microsoft-HTTPAPI/2.0"
        ],
        "x-ms-client-request-id": "7183869d-6e15-6b78-fb09-69c2eba66938",
        "x-ms-error-code": "LeaseNotPresentWithContainerOperation",
        "x-ms-request-id": "2f2cd16a-201a-006e-1777-6b8fed000000",
<<<<<<< HEAD
        "x-ms-version": "2020-12-06"
=======
        "x-ms-version": "2021-02-12"
>>>>>>> 7e782c87
      },
      "ResponseBody": [
        "﻿<?xml version=\"1.0\" encoding=\"utf-8\"?><Error><Code>LeaseNotPresentWithContainerOperation</Code><Message>There is currently no lease on the file share.\n",
        "RequestId:2f2cd16a-201a-006e-1777-6b8fed000000\n",
        "Time:2020-08-05T22:27:04.2278052Z</Message></Error>"
      ]
    },
    {
      "RequestUri": "https://seanmcccanary3.file.core.windows.net/test-share-3903843b-eefe-e375-ff3b-a5aab5e97777?restype=share",
      "RequestMethod": "DELETE",
      "RequestHeaders": {
        "Authorization": "Sanitized",
        "traceparent": "00-3685b53091a2b0459ec105d94656320d-855ae12eb94f1d4f-00",
        "User-Agent": [
          "azsdk-net-Storage.Files.Shares/12.3.0-dev.20200805.1",
          "(.NET Core 4.6.29017.01; Microsoft Windows 10.0.18362 )"
        ],
        "x-ms-client-request-id": "cc20e92d-fdd1-0abb-0ee0-b2fef62f6f70",
        "x-ms-date": "Wed, 05 Aug 2020 22:27:05 GMT",
        "x-ms-delete-snapshots": "include",
        "x-ms-return-client-request-id": "true",
<<<<<<< HEAD
        "x-ms-version": "2020-12-06",
=======
        "x-ms-version": "2021-02-12",
>>>>>>> 7e782c87
        "Accept": "application/xml"
      },
      "RequestBody": null,
      "StatusCode": 202,
      "ResponseHeaders": {
        "Content-Length": "0",
        "Date": "Wed, 05 Aug 2020 22:27:04 GMT",
        "Server": [
          "Windows-Azure-File/1.0",
          "Microsoft-HTTPAPI/2.0"
        ],
        "x-ms-client-request-id": "cc20e92d-fdd1-0abb-0ee0-b2fef62f6f70",
        "x-ms-request-id": "2f2cd16b-201a-006e-1877-6b8fed000000",
<<<<<<< HEAD
        "x-ms-version": "2020-12-06"
=======
        "x-ms-version": "2021-02-12"
>>>>>>> 7e782c87
      },
      "ResponseBody": []
    }
  ],
  "Variables": {
    "RandomSeed": "551800879",
    "Storage_TestConfigDefault": "ProductionTenant\nseanmcccanary3\nU2FuaXRpemVk\nhttps://seanmcccanary3.blob.core.windows.net\nhttps://seanmcccanary3.file.core.windows.net\nhttps://seanmcccanary3.queue.core.windows.net\nhttps://seanmcccanary3.table.core.windows.net\n\n\n\n\nhttps://seanmcccanary3-secondary.blob.core.windows.net\nhttps://seanmcccanary3-secondary.file.core.windows.net\nhttps://seanmcccanary3-secondary.queue.core.windows.net\nhttps://seanmcccanary3-secondary.table.core.windows.net\n\nSanitized\n\n\nCloud\nBlobEndpoint=https://seanmcccanary3.blob.core.windows.net/;QueueEndpoint=https://seanmcccanary3.queue.core.windows.net/;FileEndpoint=https://seanmcccanary3.file.core.windows.net/;BlobSecondaryEndpoint=https://seanmcccanary3-secondary.blob.core.windows.net/;QueueSecondaryEndpoint=https://seanmcccanary3-secondary.queue.core.windows.net/;FileSecondaryEndpoint=https://seanmcccanary3-secondary.file.core.windows.net/;AccountName=seanmcccanary3;AccountKey=Kg==;\nseanscope1\n\n"
  }
}<|MERGE_RESOLUTION|>--- conflicted
+++ resolved
@@ -13,11 +13,7 @@
         "x-ms-client-request-id": "17e1075e-9485-bb64-8dc8-7ee7aad1a215",
         "x-ms-date": "Wed, 05 Aug 2020 22:27:04 GMT",
         "x-ms-return-client-request-id": "true",
-<<<<<<< HEAD
-        "x-ms-version": "2020-12-06",
-=======
         "x-ms-version": "2021-02-12",
->>>>>>> 7e782c87
         "Accept": "application/xml"
       },
       "RequestBody": null,
@@ -33,11 +29,7 @@
         ],
         "x-ms-client-request-id": "17e1075e-9485-bb64-8dc8-7ee7aad1a215",
         "x-ms-request-id": "2f2cd167-201a-006e-1677-6b8fed000000",
-<<<<<<< HEAD
-        "x-ms-version": "2020-12-06"
-=======
         "x-ms-version": "2021-02-12"
->>>>>>> 7e782c87
       },
       "ResponseBody": []
     },
@@ -59,11 +51,7 @@
         "x-ms-meta-meta": "data",
         "x-ms-meta-UPPER": "case",
         "x-ms-return-client-request-id": "true",
-<<<<<<< HEAD
-        "x-ms-version": "2020-12-06",
-=======
         "x-ms-version": "2021-02-12",
->>>>>>> 7e782c87
         "Accept": "application/xml"
       },
       "RequestBody": null,
@@ -79,11 +67,7 @@
         "x-ms-client-request-id": "7183869d-6e15-6b78-fb09-69c2eba66938",
         "x-ms-error-code": "LeaseNotPresentWithContainerOperation",
         "x-ms-request-id": "2f2cd16a-201a-006e-1777-6b8fed000000",
-<<<<<<< HEAD
-        "x-ms-version": "2020-12-06"
-=======
         "x-ms-version": "2021-02-12"
->>>>>>> 7e782c87
       },
       "ResponseBody": [
         "﻿<?xml version=\"1.0\" encoding=\"utf-8\"?><Error><Code>LeaseNotPresentWithContainerOperation</Code><Message>There is currently no lease on the file share.\n",
@@ -105,11 +89,7 @@
         "x-ms-date": "Wed, 05 Aug 2020 22:27:05 GMT",
         "x-ms-delete-snapshots": "include",
         "x-ms-return-client-request-id": "true",
-<<<<<<< HEAD
-        "x-ms-version": "2020-12-06",
-=======
         "x-ms-version": "2021-02-12",
->>>>>>> 7e782c87
         "Accept": "application/xml"
       },
       "RequestBody": null,
@@ -123,11 +103,7 @@
         ],
         "x-ms-client-request-id": "cc20e92d-fdd1-0abb-0ee0-b2fef62f6f70",
         "x-ms-request-id": "2f2cd16b-201a-006e-1877-6b8fed000000",
-<<<<<<< HEAD
-        "x-ms-version": "2020-12-06"
-=======
         "x-ms-version": "2021-02-12"
->>>>>>> 7e782c87
       },
       "ResponseBody": []
     }
