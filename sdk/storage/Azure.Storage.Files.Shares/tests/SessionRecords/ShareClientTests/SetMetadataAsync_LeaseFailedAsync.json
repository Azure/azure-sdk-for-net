{
  "Entries": [
    {
      "RequestUri": "https://seanmcccanary3.file.core.windows.net/test-share-3903843b-eefe-e375-ff3b-a5aab5e97777?restype=share",
      "RequestMethod": "PUT",
      "RequestHeaders": {
        "Accept": "application/xml",
        "Authorization": "Sanitized",
        "traceparent": "00-cd95be84fffe504caa16a57917b7dfc8-962d2c60ef722642-00",
        "User-Agent": [
          "azsdk-net-Storage.Files.Shares/12.7.0-alpha.20210121.1",
          "(.NET 5.0.2; Microsoft Windows 10.0.19042)"
        ],
        "x-ms-client-request-id": "17e1075e-9485-bb64-8dc8-7ee7aad1a215",
        "x-ms-date": "Thu, 21 Jan 2021 20:46:18 GMT",
        "x-ms-return-client-request-id": "true",
        "x-ms-version": "2020-06-12"
      },
      "RequestBody": null,
      "StatusCode": 201,
      "ResponseHeaders": {
        "Content-Length": "0",
        "Date": "Thu, 21 Jan 2021 20:46:18 GMT",
        "ETag": "\u00220x8D8BE4D9A53DFDB\u0022",
        "Last-Modified": "Thu, 21 Jan 2021 20:46:18 GMT",
        "Server": [
          "Windows-Azure-File/1.0",
          "Microsoft-HTTPAPI/2.0"
        ],
        "x-ms-client-request-id": "17e1075e-9485-bb64-8dc8-7ee7aad1a215",
<<<<<<< HEAD
        "x-ms-request-id": "2f2cd167-201a-006e-1677-6b8fed000000",
        "x-ms-version": "2020-06-12"
=======
        "x-ms-request-id": "0e4c6b83-801a-0077-0536-f00f56000000",
        "x-ms-version": "2020-04-08"
>>>>>>> ac24a13f
      },
      "ResponseBody": []
    },
    {
      "RequestUri": "https://seanmcccanary3.file.core.windows.net/test-share-3903843b-eefe-e375-ff3b-a5aab5e97777?restype=share\u0026comp=metadata",
      "RequestMethod": "PUT",
      "RequestHeaders": {
        "Accept": "application/xml",
        "Authorization": "Sanitized",
        "traceparent": "00-78bc9b4a22509a40b9e93177f8bfa0d9-eeea7555c995554e-00",
        "User-Agent": [
          "azsdk-net-Storage.Files.Shares/12.7.0-alpha.20210121.1",
          "(.NET 5.0.2; Microsoft Windows 10.0.19042)"
        ],
        "x-ms-client-request-id": "7183869d-6e15-6b78-fb09-69c2eba66938",
        "x-ms-date": "Thu, 21 Jan 2021 20:46:18 GMT",
        "x-ms-lease-id": "5419049c-f2a5-d70b-adc3-a8be52546ed0",
        "x-ms-meta-Capital": "letter",
        "x-ms-meta-foo": "bar",
        "x-ms-meta-meta": "data",
        "x-ms-meta-UPPER": "case",
        "x-ms-return-client-request-id": "true",
        "x-ms-version": "2020-06-12"
      },
      "RequestBody": null,
      "StatusCode": 412,
      "ResponseHeaders": {
        "Content-Length": "252",
        "Content-Type": "application/xml",
        "Date": "Thu, 21 Jan 2021 20:46:21 GMT",
        "Server": [
          "Windows-Azure-File/1.0",
          "Microsoft-HTTPAPI/2.0"
        ],
        "x-ms-client-request-id": "7183869d-6e15-6b78-fb09-69c2eba66938",
        "x-ms-error-code": "LeaseNotPresentWithContainerOperation",
<<<<<<< HEAD
        "x-ms-request-id": "2f2cd16a-201a-006e-1777-6b8fed000000",
        "x-ms-version": "2020-06-12"
=======
        "x-ms-request-id": "0e4c6b88-801a-0077-0836-f00f56000000",
        "x-ms-version": "2020-04-08"
>>>>>>> ac24a13f
      },
      "ResponseBody": [
        "\uFEFF\u003C?xml version=\u00221.0\u0022 encoding=\u0022utf-8\u0022?\u003E\u003CError\u003E\u003CCode\u003ELeaseNotPresentWithContainerOperation\u003C/Code\u003E\u003CMessage\u003EThere is currently no lease on the file share.\n",
        "RequestId:0e4c6b88-801a-0077-0836-f00f56000000\n",
        "Time:2021-01-21T20:46:21.3293199Z\u003C/Message\u003E\u003C/Error\u003E"
      ]
    },
    {
      "RequestUri": "https://seanmcccanary3.file.core.windows.net/test-share-3903843b-eefe-e375-ff3b-a5aab5e97777?restype=share",
      "RequestMethod": "DELETE",
      "RequestHeaders": {
        "Accept": "application/xml",
        "Authorization": "Sanitized",
        "traceparent": "00-4ae0ac256c093b4a8b409dfd4e137bab-a5dd6c4a8607e54f-00",
        "User-Agent": [
          "azsdk-net-Storage.Files.Shares/12.7.0-alpha.20210121.1",
          "(.NET 5.0.2; Microsoft Windows 10.0.19042)"
        ],
        "x-ms-client-request-id": "cc20e92d-fdd1-0abb-0ee0-b2fef62f6f70",
        "x-ms-date": "Thu, 21 Jan 2021 20:46:21 GMT",
        "x-ms-delete-snapshots": "include",
        "x-ms-return-client-request-id": "true",
        "x-ms-version": "2020-06-12"
      },
      "RequestBody": null,
      "StatusCode": 202,
      "ResponseHeaders": {
        "Content-Length": "0",
        "Date": "Thu, 21 Jan 2021 20:46:21 GMT",
        "Server": [
          "Windows-Azure-File/1.0",
          "Microsoft-HTTPAPI/2.0"
        ],
        "x-ms-client-request-id": "cc20e92d-fdd1-0abb-0ee0-b2fef62f6f70",
<<<<<<< HEAD
        "x-ms-request-id": "2f2cd16b-201a-006e-1877-6b8fed000000",
        "x-ms-version": "2020-06-12"
=======
        "x-ms-request-id": "0e4c6be0-801a-0077-5b36-f00f56000000",
        "x-ms-version": "2020-04-08"
>>>>>>> ac24a13f
      },
      "ResponseBody": []
    }
  ],
  "Variables": {
    "RandomSeed": "551800879",
    "Storage_TestConfigDefault": "ProductionTenant\nseanmcccanary3\nU2FuaXRpemVk\nhttps://seanmcccanary3.blob.core.windows.net\nhttps://seanmcccanary3.file.core.windows.net\nhttps://seanmcccanary3.queue.core.windows.net\nhttps://seanmcccanary3.table.core.windows.net\n\n\n\n\nhttps://seanmcccanary3-secondary.blob.core.windows.net\nhttps://seanmcccanary3-secondary.file.core.windows.net\nhttps://seanmcccanary3-secondary.queue.core.windows.net\nhttps://seanmcccanary3-secondary.table.core.windows.net\n\nSanitized\n\n\nCloud\nBlobEndpoint=https://seanmcccanary3.blob.core.windows.net/;QueueEndpoint=https://seanmcccanary3.queue.core.windows.net/;FileEndpoint=https://seanmcccanary3.file.core.windows.net/;BlobSecondaryEndpoint=https://seanmcccanary3-secondary.blob.core.windows.net/;QueueSecondaryEndpoint=https://seanmcccanary3-secondary.queue.core.windows.net/;FileSecondaryEndpoint=https://seanmcccanary3-secondary.file.core.windows.net/;AccountName=seanmcccanary3;AccountKey=Kg==;\nseanscope1"
  }
}<|MERGE_RESOLUTION|>--- conflicted
+++ resolved
@@ -1,124 +1,109 @@
-{
+﻿{
   "Entries": [
     {
       "RequestUri": "https://seanmcccanary3.file.core.windows.net/test-share-3903843b-eefe-e375-ff3b-a5aab5e97777?restype=share",
       "RequestMethod": "PUT",
       "RequestHeaders": {
-        "Accept": "application/xml",
         "Authorization": "Sanitized",
-        "traceparent": "00-cd95be84fffe504caa16a57917b7dfc8-962d2c60ef722642-00",
+        "traceparent": "00-1386aeccdd6b674186013b77b7ed2356-dc8903518e64f84b-00",
         "User-Agent": [
-          "azsdk-net-Storage.Files.Shares/12.7.0-alpha.20210121.1",
-          "(.NET 5.0.2; Microsoft Windows 10.0.19042)"
+          "azsdk-net-Storage.Files.Shares/12.3.0-dev.20200805.1",
+          "(.NET Core 4.6.29017.01; Microsoft Windows 10.0.18362 )"
         ],
         "x-ms-client-request-id": "17e1075e-9485-bb64-8dc8-7ee7aad1a215",
-        "x-ms-date": "Thu, 21 Jan 2021 20:46:18 GMT",
+        "x-ms-date": "Wed, 05 Aug 2020 22:27:04 GMT",
         "x-ms-return-client-request-id": "true",
-        "x-ms-version": "2020-06-12"
+        "x-ms-version": "2020-06-12",
+        "Accept": "application/xml"
       },
       "RequestBody": null,
       "StatusCode": 201,
       "ResponseHeaders": {
         "Content-Length": "0",
-        "Date": "Thu, 21 Jan 2021 20:46:18 GMT",
-        "ETag": "\u00220x8D8BE4D9A53DFDB\u0022",
-        "Last-Modified": "Thu, 21 Jan 2021 20:46:18 GMT",
+        "Date": "Wed, 05 Aug 2020 22:27:03 GMT",
+        "ETag": "\"0x8D8398EADFD0BFE\"",
+        "Last-Modified": "Wed, 05 Aug 2020 22:27:04 GMT",
         "Server": [
           "Windows-Azure-File/1.0",
           "Microsoft-HTTPAPI/2.0"
         ],
         "x-ms-client-request-id": "17e1075e-9485-bb64-8dc8-7ee7aad1a215",
-<<<<<<< HEAD
         "x-ms-request-id": "2f2cd167-201a-006e-1677-6b8fed000000",
         "x-ms-version": "2020-06-12"
-=======
-        "x-ms-request-id": "0e4c6b83-801a-0077-0536-f00f56000000",
-        "x-ms-version": "2020-04-08"
->>>>>>> ac24a13f
       },
       "ResponseBody": []
     },
     {
-      "RequestUri": "https://seanmcccanary3.file.core.windows.net/test-share-3903843b-eefe-e375-ff3b-a5aab5e97777?restype=share\u0026comp=metadata",
+      "RequestUri": "https://seanmcccanary3.file.core.windows.net/test-share-3903843b-eefe-e375-ff3b-a5aab5e97777?restype=share&comp=metadata",
       "RequestMethod": "PUT",
       "RequestHeaders": {
-        "Accept": "application/xml",
         "Authorization": "Sanitized",
-        "traceparent": "00-78bc9b4a22509a40b9e93177f8bfa0d9-eeea7555c995554e-00",
+        "traceparent": "00-fa0a5a78ec8243488ab62c7735628e8d-46a5f4735472a943-00",
         "User-Agent": [
-          "azsdk-net-Storage.Files.Shares/12.7.0-alpha.20210121.1",
-          "(.NET 5.0.2; Microsoft Windows 10.0.19042)"
+          "azsdk-net-Storage.Files.Shares/12.3.0-dev.20200805.1",
+          "(.NET Core 4.6.29017.01; Microsoft Windows 10.0.18362 )"
         ],
         "x-ms-client-request-id": "7183869d-6e15-6b78-fb09-69c2eba66938",
-        "x-ms-date": "Thu, 21 Jan 2021 20:46:18 GMT",
+        "x-ms-date": "Wed, 05 Aug 2020 22:27:05 GMT",
         "x-ms-lease-id": "5419049c-f2a5-d70b-adc3-a8be52546ed0",
         "x-ms-meta-Capital": "letter",
         "x-ms-meta-foo": "bar",
         "x-ms-meta-meta": "data",
         "x-ms-meta-UPPER": "case",
         "x-ms-return-client-request-id": "true",
-        "x-ms-version": "2020-06-12"
+        "x-ms-version": "2020-06-12",
+        "Accept": "application/xml"
       },
       "RequestBody": null,
       "StatusCode": 412,
       "ResponseHeaders": {
         "Content-Length": "252",
         "Content-Type": "application/xml",
-        "Date": "Thu, 21 Jan 2021 20:46:21 GMT",
+        "Date": "Wed, 05 Aug 2020 22:27:04 GMT",
         "Server": [
           "Windows-Azure-File/1.0",
           "Microsoft-HTTPAPI/2.0"
         ],
         "x-ms-client-request-id": "7183869d-6e15-6b78-fb09-69c2eba66938",
         "x-ms-error-code": "LeaseNotPresentWithContainerOperation",
-<<<<<<< HEAD
         "x-ms-request-id": "2f2cd16a-201a-006e-1777-6b8fed000000",
         "x-ms-version": "2020-06-12"
-=======
-        "x-ms-request-id": "0e4c6b88-801a-0077-0836-f00f56000000",
-        "x-ms-version": "2020-04-08"
->>>>>>> ac24a13f
       },
       "ResponseBody": [
-        "\uFEFF\u003C?xml version=\u00221.0\u0022 encoding=\u0022utf-8\u0022?\u003E\u003CError\u003E\u003CCode\u003ELeaseNotPresentWithContainerOperation\u003C/Code\u003E\u003CMessage\u003EThere is currently no lease on the file share.\n",
-        "RequestId:0e4c6b88-801a-0077-0836-f00f56000000\n",
-        "Time:2021-01-21T20:46:21.3293199Z\u003C/Message\u003E\u003C/Error\u003E"
+        "﻿<?xml version=\"1.0\" encoding=\"utf-8\"?><Error><Code>LeaseNotPresentWithContainerOperation</Code><Message>There is currently no lease on the file share.\n",
+        "RequestId:2f2cd16a-201a-006e-1777-6b8fed000000\n",
+        "Time:2020-08-05T22:27:04.2278052Z</Message></Error>"
       ]
     },
     {
       "RequestUri": "https://seanmcccanary3.file.core.windows.net/test-share-3903843b-eefe-e375-ff3b-a5aab5e97777?restype=share",
       "RequestMethod": "DELETE",
       "RequestHeaders": {
-        "Accept": "application/xml",
         "Authorization": "Sanitized",
-        "traceparent": "00-4ae0ac256c093b4a8b409dfd4e137bab-a5dd6c4a8607e54f-00",
+        "traceparent": "00-3685b53091a2b0459ec105d94656320d-855ae12eb94f1d4f-00",
         "User-Agent": [
-          "azsdk-net-Storage.Files.Shares/12.7.0-alpha.20210121.1",
-          "(.NET 5.0.2; Microsoft Windows 10.0.19042)"
+          "azsdk-net-Storage.Files.Shares/12.3.0-dev.20200805.1",
+          "(.NET Core 4.6.29017.01; Microsoft Windows 10.0.18362 )"
         ],
         "x-ms-client-request-id": "cc20e92d-fdd1-0abb-0ee0-b2fef62f6f70",
-        "x-ms-date": "Thu, 21 Jan 2021 20:46:21 GMT",
+        "x-ms-date": "Wed, 05 Aug 2020 22:27:05 GMT",
         "x-ms-delete-snapshots": "include",
         "x-ms-return-client-request-id": "true",
-        "x-ms-version": "2020-06-12"
+        "x-ms-version": "2020-06-12",
+        "Accept": "application/xml"
       },
       "RequestBody": null,
       "StatusCode": 202,
       "ResponseHeaders": {
         "Content-Length": "0",
-        "Date": "Thu, 21 Jan 2021 20:46:21 GMT",
+        "Date": "Wed, 05 Aug 2020 22:27:04 GMT",
         "Server": [
           "Windows-Azure-File/1.0",
           "Microsoft-HTTPAPI/2.0"
         ],
         "x-ms-client-request-id": "cc20e92d-fdd1-0abb-0ee0-b2fef62f6f70",
-<<<<<<< HEAD
         "x-ms-request-id": "2f2cd16b-201a-006e-1877-6b8fed000000",
         "x-ms-version": "2020-06-12"
-=======
-        "x-ms-request-id": "0e4c6be0-801a-0077-5b36-f00f56000000",
-        "x-ms-version": "2020-04-08"
->>>>>>> ac24a13f
       },
       "ResponseBody": []
     }
