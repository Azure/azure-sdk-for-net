{
  "Entries": [
    {
      "RequestUri": "http://seanstagetest.file.core.windows.net/test-share-6b697143-8e95-6547-0c07-c898c835ccac?restype=share",
      "RequestMethod": "PUT",
      "RequestHeaders": {
        "Authorization": "Sanitized",
        "traceparent": "00-34270c5297392b4ab04ef55fa66653fb-0715490c3c1f714d-00",
        "User-Agent": [
          "azsdk-net-Storage.Files.Shares/12.2.0-dev.20200305.1",
          "(.NET Core 4.6.28325.01; Microsoft Windows 10.0.18363 )"
        ],
        "x-ms-client-request-id": "fc99c4fd-4b09-e1d7-884a-dcf782691731",
        "x-ms-date": "Thu, 05 Mar 2020 21:48:37 GMT",
        "x-ms-return-client-request-id": "true",
<<<<<<< HEAD
        "x-ms-version": "2019-12-12"
=======
        "x-ms-version": "2020-02-10"
>>>>>>> 60f4876e
      },
      "RequestBody": null,
      "StatusCode": 201,
      "ResponseHeaders": {
        "Content-Length": "0",
        "Date": "Thu, 05 Mar 2020 21:48:36 GMT",
        "ETag": "\u00220x8D7C14EF5B5DD4A\u0022",
        "Last-Modified": "Thu, 05 Mar 2020 21:48:37 GMT",
        "Server": [
          "Windows-Azure-File/1.0",
          "Microsoft-HTTPAPI/2.0"
        ],
        "x-ms-client-request-id": "fc99c4fd-4b09-e1d7-884a-dcf782691731",
        "x-ms-request-id": "c9ef6dc6-f01a-0012-2a37-f3e9eb000000",
<<<<<<< HEAD
        "x-ms-version": "2019-12-12"
=======
        "x-ms-version": "2020-02-10"
>>>>>>> 60f4876e
      },
      "ResponseBody": []
    },
    {
      "RequestUri": "http://seanstagetest.file.core.windows.net/test-share-6b697143-8e95-6547-0c07-c898c835ccac?restype=share",
      "RequestMethod": "PUT",
      "RequestHeaders": {
        "Authorization": "Sanitized",
        "traceparent": "00-2ee989ba9becfb4d912638c081099494-40779296d98cce48-00",
        "User-Agent": [
          "azsdk-net-Storage.Files.Shares/12.2.0-dev.20200305.1",
          "(.NET Core 4.6.28325.01; Microsoft Windows 10.0.18363 )"
        ],
        "x-ms-client-request-id": "049abc80-d09c-1ca2-dd67-3455a3006a92",
        "x-ms-date": "Thu, 05 Mar 2020 21:48:37 GMT",
        "x-ms-return-client-request-id": "true",
<<<<<<< HEAD
        "x-ms-version": "2019-12-12"
=======
        "x-ms-version": "2020-02-10"
>>>>>>> 60f4876e
      },
      "RequestBody": null,
      "StatusCode": 409,
      "ResponseHeaders": {
        "Content-Length": "222",
        "Content-Type": "application/xml",
        "Date": "Thu, 05 Mar 2020 21:48:36 GMT",
        "Server": [
          "Windows-Azure-File/1.0",
          "Microsoft-HTTPAPI/2.0"
        ],
        "x-ms-client-request-id": "049abc80-d09c-1ca2-dd67-3455a3006a92",
        "x-ms-error-code": "ShareAlreadyExists",
        "x-ms-request-id": "c9ef6dc8-f01a-0012-2b37-f3e9eb000000",
<<<<<<< HEAD
        "x-ms-version": "2019-12-12"
=======
        "x-ms-version": "2020-02-10"
>>>>>>> 60f4876e
      },
      "ResponseBody": [
        "\uFEFF\u003C?xml version=\u00221.0\u0022 encoding=\u0022utf-8\u0022?\u003E\u003CError\u003E\u003CCode\u003EShareAlreadyExists\u003C/Code\u003E\u003CMessage\u003EThe specified share already exists.\n",
        "RequestId:c9ef6dc8-f01a-0012-2b37-f3e9eb000000\n",
        "Time:2020-03-05T21:48:37.1010965Z\u003C/Message\u003E\u003C/Error\u003E"
      ]
    },
    {
      "RequestUri": "http://seanstagetest.file.core.windows.net/test-share-6b697143-8e95-6547-0c07-c898c835ccac?restype=share",
      "RequestMethod": "DELETE",
      "RequestHeaders": {
        "Authorization": "Sanitized",
        "traceparent": "00-863b5325a24f67428082d9a9424e535e-f61f212ee6f57a41-00",
        "User-Agent": [
          "azsdk-net-Storage.Files.Shares/12.2.0-dev.20200305.1",
          "(.NET Core 4.6.28325.01; Microsoft Windows 10.0.18363 )"
        ],
        "x-ms-client-request-id": "c6770084-13ce-4c95-b893-069efd411f78",
        "x-ms-date": "Thu, 05 Mar 2020 21:48:37 GMT",
        "x-ms-delete-snapshots": "include",
        "x-ms-return-client-request-id": "true",
<<<<<<< HEAD
        "x-ms-version": "2019-12-12"
=======
        "x-ms-version": "2020-02-10"
>>>>>>> 60f4876e
      },
      "RequestBody": null,
      "StatusCode": 202,
      "ResponseHeaders": {
        "Content-Length": "0",
        "Date": "Thu, 05 Mar 2020 21:48:36 GMT",
        "Server": [
          "Windows-Azure-File/1.0",
          "Microsoft-HTTPAPI/2.0"
        ],
        "x-ms-client-request-id": "c6770084-13ce-4c95-b893-069efd411f78",
        "x-ms-request-id": "c9ef6dc9-f01a-0012-2c37-f3e9eb000000",
<<<<<<< HEAD
        "x-ms-version": "2019-12-12"
=======
        "x-ms-version": "2020-02-10"
>>>>>>> 60f4876e
      },
      "ResponseBody": []
    }
  ],
  "Variables": {
    "RandomSeed": "1448772398",
    "Storage_TestConfigDefault": "ProductionTenant\nseanstagetest\nU2FuaXRpemVk\nhttps://seanstagetest.blob.core.windows.net\nhttp://seanstagetest.file.core.windows.net\nhttp://seanstagetest.queue.core.windows.net\nhttp://seanstagetest.table.core.windows.net\n\n\n\n\nhttp://seanstagetest-secondary.blob.core.windows.net\nhttp://seanstagetest-secondary.file.core.windows.net\nhttp://seanstagetest-secondary.queue.core.windows.net\nhttp://seanstagetest-secondary.table.core.windows.net\n\nSanitized\n\n\nCloud\nBlobEndpoint=https://seanstagetest.blob.core.windows.net/;QueueEndpoint=http://seanstagetest.queue.core.windows.net/;FileEndpoint=http://seanstagetest.file.core.windows.net/;BlobSecondaryEndpoint=http://seanstagetest-secondary.blob.core.windows.net/;QueueSecondaryEndpoint=http://seanstagetest-secondary.queue.core.windows.net/;FileSecondaryEndpoint=http://seanstagetest-secondary.file.core.windows.net/;AccountName=seanstagetest;AccountKey=Sanitized\nseanscope1"
  }
}<|MERGE_RESOLUTION|>--- conflicted
+++ resolved
@@ -13,11 +13,7 @@
         "x-ms-client-request-id": "fc99c4fd-4b09-e1d7-884a-dcf782691731",
         "x-ms-date": "Thu, 05 Mar 2020 21:48:37 GMT",
         "x-ms-return-client-request-id": "true",
-<<<<<<< HEAD
-        "x-ms-version": "2019-12-12"
-=======
         "x-ms-version": "2020-02-10"
->>>>>>> 60f4876e
       },
       "RequestBody": null,
       "StatusCode": 201,
@@ -32,11 +28,7 @@
         ],
         "x-ms-client-request-id": "fc99c4fd-4b09-e1d7-884a-dcf782691731",
         "x-ms-request-id": "c9ef6dc6-f01a-0012-2a37-f3e9eb000000",
-<<<<<<< HEAD
-        "x-ms-version": "2019-12-12"
-=======
         "x-ms-version": "2020-02-10"
->>>>>>> 60f4876e
       },
       "ResponseBody": []
     },
@@ -53,11 +45,7 @@
         "x-ms-client-request-id": "049abc80-d09c-1ca2-dd67-3455a3006a92",
         "x-ms-date": "Thu, 05 Mar 2020 21:48:37 GMT",
         "x-ms-return-client-request-id": "true",
-<<<<<<< HEAD
-        "x-ms-version": "2019-12-12"
-=======
         "x-ms-version": "2020-02-10"
->>>>>>> 60f4876e
       },
       "RequestBody": null,
       "StatusCode": 409,
@@ -72,11 +60,7 @@
         "x-ms-client-request-id": "049abc80-d09c-1ca2-dd67-3455a3006a92",
         "x-ms-error-code": "ShareAlreadyExists",
         "x-ms-request-id": "c9ef6dc8-f01a-0012-2b37-f3e9eb000000",
-<<<<<<< HEAD
-        "x-ms-version": "2019-12-12"
-=======
         "x-ms-version": "2020-02-10"
->>>>>>> 60f4876e
       },
       "ResponseBody": [
         "\uFEFF\u003C?xml version=\u00221.0\u0022 encoding=\u0022utf-8\u0022?\u003E\u003CError\u003E\u003CCode\u003EShareAlreadyExists\u003C/Code\u003E\u003CMessage\u003EThe specified share already exists.\n",
@@ -98,11 +82,7 @@
         "x-ms-date": "Thu, 05 Mar 2020 21:48:37 GMT",
         "x-ms-delete-snapshots": "include",
         "x-ms-return-client-request-id": "true",
-<<<<<<< HEAD
-        "x-ms-version": "2019-12-12"
-=======
         "x-ms-version": "2020-02-10"
->>>>>>> 60f4876e
       },
       "RequestBody": null,
       "StatusCode": 202,
@@ -115,11 +95,7 @@
         ],
         "x-ms-client-request-id": "c6770084-13ce-4c95-b893-069efd411f78",
         "x-ms-request-id": "c9ef6dc9-f01a-0012-2c37-f3e9eb000000",
-<<<<<<< HEAD
-        "x-ms-version": "2019-12-12"
-=======
         "x-ms-version": "2020-02-10"
->>>>>>> 60f4876e
       },
       "ResponseBody": []
     }
