{
  "Entries": [
    {
      "RequestUri": "https://seanmcccanary3.file.core.windows.net/test-share-6b697143-8e95-6547-0c07-c898c835ccac?restype=share",
      "RequestMethod": "PUT",
      "RequestHeaders": {
        "Accept": "application/xml",
        "Authorization": "Sanitized",
        "traceparent": "00-902db7eebf2f3146adce00fe6794321f-c0907349603f524b-00",
        "User-Agent": [
          "azsdk-net-Storage.Files.Shares/12.7.0-alpha.20210121.1",
          "(.NET 5.0.2; Microsoft Windows 10.0.19042)"
        ],
        "x-ms-client-request-id": "fc99c4fd-4b09-e1d7-884a-dcf782691731",
        "x-ms-date": "Thu, 21 Jan 2021 20:44:43 GMT",
        "x-ms-return-client-request-id": "true",
        "x-ms-version": "2020-06-12"
      },
      "RequestBody": null,
      "StatusCode": 201,
      "ResponseHeaders": {
        "Content-Length": "0",
        "Date": "Thu, 21 Jan 2021 20:44:42 GMT",
        "ETag": "\u00220x8D8BE4D6180DA95\u0022",
        "Last-Modified": "Thu, 21 Jan 2021 20:44:43 GMT",
        "Server": [
          "Windows-Azure-File/1.0",
          "Microsoft-HTTPAPI/2.0"
        ],
        "x-ms-client-request-id": "fc99c4fd-4b09-e1d7-884a-dcf782691731",
<<<<<<< HEAD
        "x-ms-request-id": "820d1e90-101a-009b-0c80-a25087000000",
        "x-ms-version": "2020-06-12"
=======
        "x-ms-request-id": "ca8820fb-601a-000d-2236-f01216000000",
        "x-ms-version": "2020-04-08"
>>>>>>> ac24a13f
      },
      "ResponseBody": []
    },
    {
      "RequestUri": "https://seanmcccanary3.file.core.windows.net/test-share-6b697143-8e95-6547-0c07-c898c835ccac?restype=share",
      "RequestMethod": "PUT",
      "RequestHeaders": {
        "Accept": "application/xml",
        "Authorization": "Sanitized",
        "traceparent": "00-60ef1bad388d834e863e946e53e603d7-70801bff6c793a4f-00",
        "User-Agent": [
          "azsdk-net-Storage.Files.Shares/12.7.0-alpha.20210121.1",
          "(.NET 5.0.2; Microsoft Windows 10.0.19042)"
        ],
        "x-ms-client-request-id": "049abc80-d09c-1ca2-dd67-3455a3006a92",
        "x-ms-date": "Thu, 21 Jan 2021 20:44:43 GMT",
        "x-ms-return-client-request-id": "true",
        "x-ms-version": "2020-06-12"
      },
      "RequestBody": null,
      "StatusCode": 409,
      "ResponseHeaders": {
        "Content-Length": "222",
        "Content-Type": "application/xml",
        "Date": "Thu, 21 Jan 2021 20:44:42 GMT",
        "Server": [
          "Windows-Azure-File/1.0",
          "Microsoft-HTTPAPI/2.0"
        ],
        "x-ms-client-request-id": "049abc80-d09c-1ca2-dd67-3455a3006a92",
        "x-ms-error-code": "ShareAlreadyExists",
<<<<<<< HEAD
        "x-ms-request-id": "820d1e93-101a-009b-0d80-a25087000000",
        "x-ms-version": "2020-06-12"
=======
        "x-ms-request-id": "ca8820fe-601a-000d-2336-f01216000000",
        "x-ms-version": "2020-04-08"
>>>>>>> ac24a13f
      },
      "ResponseBody": [
        "\uFEFF\u003C?xml version=\u00221.0\u0022 encoding=\u0022utf-8\u0022?\u003E\u003CError\u003E\u003CCode\u003EShareAlreadyExists\u003C/Code\u003E\u003CMessage\u003EThe specified share already exists.\n",
        "RequestId:ca8820fe-601a-000d-2336-f01216000000\n",
        "Time:2021-01-21T20:44:43.1139375Z\u003C/Message\u003E\u003C/Error\u003E"
      ]
    },
    {
      "RequestUri": "https://seanmcccanary3.file.core.windows.net/test-share-6b697143-8e95-6547-0c07-c898c835ccac?restype=share",
      "RequestMethod": "DELETE",
      "RequestHeaders": {
        "Accept": "application/xml",
        "Authorization": "Sanitized",
        "traceparent": "00-2f407b94da709f4eab9543fd9e86846d-dfd044b85afccf4f-00",
        "User-Agent": [
          "azsdk-net-Storage.Files.Shares/12.7.0-alpha.20210121.1",
          "(.NET 5.0.2; Microsoft Windows 10.0.19042)"
        ],
        "x-ms-client-request-id": "c6770084-13ce-4c95-b893-069efd411f78",
        "x-ms-date": "Thu, 21 Jan 2021 20:44:43 GMT",
        "x-ms-delete-snapshots": "include",
        "x-ms-return-client-request-id": "true",
        "x-ms-version": "2020-06-12"
      },
      "RequestBody": null,
      "StatusCode": 202,
      "ResponseHeaders": {
        "Content-Length": "0",
        "Date": "Thu, 21 Jan 2021 20:44:42 GMT",
        "Server": [
          "Windows-Azure-File/1.0",
          "Microsoft-HTTPAPI/2.0"
        ],
        "x-ms-client-request-id": "c6770084-13ce-4c95-b893-069efd411f78",
<<<<<<< HEAD
        "x-ms-request-id": "820d1e94-101a-009b-0e80-a25087000000",
        "x-ms-version": "2020-06-12"
=======
        "x-ms-request-id": "ca8820ff-601a-000d-2436-f01216000000",
        "x-ms-version": "2020-04-08"
>>>>>>> ac24a13f
      },
      "ResponseBody": []
    }
  ],
  "Variables": {
    "RandomSeed": "1448772398",
    "Storage_TestConfigDefault": "ProductionTenant\nseanmcccanary3\nU2FuaXRpemVk\nhttps://seanmcccanary3.blob.core.windows.net\nhttps://seanmcccanary3.file.core.windows.net\nhttps://seanmcccanary3.queue.core.windows.net\nhttps://seanmcccanary3.table.core.windows.net\n\n\n\n\nhttps://seanmcccanary3-secondary.blob.core.windows.net\nhttps://seanmcccanary3-secondary.file.core.windows.net\nhttps://seanmcccanary3-secondary.queue.core.windows.net\nhttps://seanmcccanary3-secondary.table.core.windows.net\n\nSanitized\n\n\nCloud\nBlobEndpoint=https://seanmcccanary3.blob.core.windows.net/;QueueEndpoint=https://seanmcccanary3.queue.core.windows.net/;FileEndpoint=https://seanmcccanary3.file.core.windows.net/;BlobSecondaryEndpoint=https://seanmcccanary3-secondary.blob.core.windows.net/;QueueSecondaryEndpoint=https://seanmcccanary3-secondary.queue.core.windows.net/;FileSecondaryEndpoint=https://seanmcccanary3-secondary.file.core.windows.net/;AccountName=seanmcccanary3;AccountKey=Kg==;\nseanscope1"
  }
}<|MERGE_RESOLUTION|>--- conflicted
+++ resolved
@@ -1,125 +1,110 @@
-{
+﻿{
   "Entries": [
     {
-      "RequestUri": "https://seanmcccanary3.file.core.windows.net/test-share-6b697143-8e95-6547-0c07-c898c835ccac?restype=share",
+      "RequestUri": "https://seanmcccanada.file.core.windows.net/test-share-6b697143-8e95-6547-0c07-c898c835ccac?restype=share",
       "RequestMethod": "PUT",
       "RequestHeaders": {
-        "Accept": "application/xml",
         "Authorization": "Sanitized",
-        "traceparent": "00-902db7eebf2f3146adce00fe6794321f-c0907349603f524b-00",
+        "traceparent": "00-7e9e601e468c4944bfcf347185476023-0c508e37187b6741-00",
         "User-Agent": [
-          "azsdk-net-Storage.Files.Shares/12.7.0-alpha.20210121.1",
-          "(.NET 5.0.2; Microsoft Windows 10.0.19042)"
+          "azsdk-net-Storage.Files.Shares/12.5.0-alpha.20201014.1",
+          "(.NET Core 4.6.29220.03; Microsoft Windows 10.0.19042 )"
         ],
         "x-ms-client-request-id": "fc99c4fd-4b09-e1d7-884a-dcf782691731",
-        "x-ms-date": "Thu, 21 Jan 2021 20:44:43 GMT",
+        "x-ms-date": "Wed, 14 Oct 2020 23:18:40 GMT",
         "x-ms-return-client-request-id": "true",
-        "x-ms-version": "2020-06-12"
+        "x-ms-version": "2020-06-12",
+        "Accept": "application/xml"
       },
       "RequestBody": null,
       "StatusCode": 201,
       "ResponseHeaders": {
         "Content-Length": "0",
-        "Date": "Thu, 21 Jan 2021 20:44:42 GMT",
-        "ETag": "\u00220x8D8BE4D6180DA95\u0022",
-        "Last-Modified": "Thu, 21 Jan 2021 20:44:43 GMT",
+        "Date": "Wed, 14 Oct 2020 23:18:41 GMT",
+        "ETag": "\"0x8D870977D51217E\"",
+        "Last-Modified": "Wed, 14 Oct 2020 23:18:41 GMT",
         "Server": [
           "Windows-Azure-File/1.0",
           "Microsoft-HTTPAPI/2.0"
         ],
         "x-ms-client-request-id": "fc99c4fd-4b09-e1d7-884a-dcf782691731",
-<<<<<<< HEAD
         "x-ms-request-id": "820d1e90-101a-009b-0c80-a25087000000",
         "x-ms-version": "2020-06-12"
-=======
-        "x-ms-request-id": "ca8820fb-601a-000d-2236-f01216000000",
-        "x-ms-version": "2020-04-08"
->>>>>>> ac24a13f
       },
       "ResponseBody": []
     },
     {
-      "RequestUri": "https://seanmcccanary3.file.core.windows.net/test-share-6b697143-8e95-6547-0c07-c898c835ccac?restype=share",
+      "RequestUri": "https://seanmcccanada.file.core.windows.net/test-share-6b697143-8e95-6547-0c07-c898c835ccac?restype=share",
       "RequestMethod": "PUT",
       "RequestHeaders": {
-        "Accept": "application/xml",
         "Authorization": "Sanitized",
-        "traceparent": "00-60ef1bad388d834e863e946e53e603d7-70801bff6c793a4f-00",
+        "traceparent": "00-af0f4ae1e92538488e4a3024b003917e-2db5401723130245-00",
         "User-Agent": [
-          "azsdk-net-Storage.Files.Shares/12.7.0-alpha.20210121.1",
-          "(.NET 5.0.2; Microsoft Windows 10.0.19042)"
+          "azsdk-net-Storage.Files.Shares/12.5.0-alpha.20201014.1",
+          "(.NET Core 4.6.29220.03; Microsoft Windows 10.0.19042 )"
         ],
         "x-ms-client-request-id": "049abc80-d09c-1ca2-dd67-3455a3006a92",
-        "x-ms-date": "Thu, 21 Jan 2021 20:44:43 GMT",
+        "x-ms-date": "Wed, 14 Oct 2020 23:18:40 GMT",
         "x-ms-return-client-request-id": "true",
-        "x-ms-version": "2020-06-12"
+        "x-ms-version": "2020-06-12",
+        "Accept": "application/xml"
       },
       "RequestBody": null,
       "StatusCode": 409,
       "ResponseHeaders": {
         "Content-Length": "222",
         "Content-Type": "application/xml",
-        "Date": "Thu, 21 Jan 2021 20:44:42 GMT",
+        "Date": "Wed, 14 Oct 2020 23:18:41 GMT",
         "Server": [
           "Windows-Azure-File/1.0",
           "Microsoft-HTTPAPI/2.0"
         ],
         "x-ms-client-request-id": "049abc80-d09c-1ca2-dd67-3455a3006a92",
         "x-ms-error-code": "ShareAlreadyExists",
-<<<<<<< HEAD
         "x-ms-request-id": "820d1e93-101a-009b-0d80-a25087000000",
         "x-ms-version": "2020-06-12"
-=======
-        "x-ms-request-id": "ca8820fe-601a-000d-2336-f01216000000",
-        "x-ms-version": "2020-04-08"
->>>>>>> ac24a13f
       },
       "ResponseBody": [
-        "\uFEFF\u003C?xml version=\u00221.0\u0022 encoding=\u0022utf-8\u0022?\u003E\u003CError\u003E\u003CCode\u003EShareAlreadyExists\u003C/Code\u003E\u003CMessage\u003EThe specified share already exists.\n",
-        "RequestId:ca8820fe-601a-000d-2336-f01216000000\n",
-        "Time:2021-01-21T20:44:43.1139375Z\u003C/Message\u003E\u003C/Error\u003E"
+        "﻿<?xml version=\"1.0\" encoding=\"utf-8\"?><Error><Code>ShareAlreadyExists</Code><Message>The specified share already exists.\n",
+        "RequestId:820d1e93-101a-009b-0d80-a25087000000\n",
+        "Time:2020-10-14T23:18:41.8657396Z</Message></Error>"
       ]
     },
     {
-      "RequestUri": "https://seanmcccanary3.file.core.windows.net/test-share-6b697143-8e95-6547-0c07-c898c835ccac?restype=share",
+      "RequestUri": "https://seanmcccanada.file.core.windows.net/test-share-6b697143-8e95-6547-0c07-c898c835ccac?restype=share",
       "RequestMethod": "DELETE",
       "RequestHeaders": {
-        "Accept": "application/xml",
         "Authorization": "Sanitized",
-        "traceparent": "00-2f407b94da709f4eab9543fd9e86846d-dfd044b85afccf4f-00",
+        "traceparent": "00-f71439d18e67eb4e92cda704d24f6e11-d46ef1a40ccbc146-00",
         "User-Agent": [
-          "azsdk-net-Storage.Files.Shares/12.7.0-alpha.20210121.1",
-          "(.NET 5.0.2; Microsoft Windows 10.0.19042)"
+          "azsdk-net-Storage.Files.Shares/12.5.0-alpha.20201014.1",
+          "(.NET Core 4.6.29220.03; Microsoft Windows 10.0.19042 )"
         ],
         "x-ms-client-request-id": "c6770084-13ce-4c95-b893-069efd411f78",
-        "x-ms-date": "Thu, 21 Jan 2021 20:44:43 GMT",
+        "x-ms-date": "Wed, 14 Oct 2020 23:18:40 GMT",
         "x-ms-delete-snapshots": "include",
         "x-ms-return-client-request-id": "true",
-        "x-ms-version": "2020-06-12"
+        "x-ms-version": "2020-06-12",
+        "Accept": "application/xml"
       },
       "RequestBody": null,
       "StatusCode": 202,
       "ResponseHeaders": {
         "Content-Length": "0",
-        "Date": "Thu, 21 Jan 2021 20:44:42 GMT",
+        "Date": "Wed, 14 Oct 2020 23:18:41 GMT",
         "Server": [
           "Windows-Azure-File/1.0",
           "Microsoft-HTTPAPI/2.0"
         ],
         "x-ms-client-request-id": "c6770084-13ce-4c95-b893-069efd411f78",
-<<<<<<< HEAD
         "x-ms-request-id": "820d1e94-101a-009b-0e80-a25087000000",
         "x-ms-version": "2020-06-12"
-=======
-        "x-ms-request-id": "ca8820ff-601a-000d-2436-f01216000000",
-        "x-ms-version": "2020-04-08"
->>>>>>> ac24a13f
       },
       "ResponseBody": []
     }
   ],
   "Variables": {
     "RandomSeed": "1448772398",
-    "Storage_TestConfigDefault": "ProductionTenant\nseanmcccanary3\nU2FuaXRpemVk\nhttps://seanmcccanary3.blob.core.windows.net\nhttps://seanmcccanary3.file.core.windows.net\nhttps://seanmcccanary3.queue.core.windows.net\nhttps://seanmcccanary3.table.core.windows.net\n\n\n\n\nhttps://seanmcccanary3-secondary.blob.core.windows.net\nhttps://seanmcccanary3-secondary.file.core.windows.net\nhttps://seanmcccanary3-secondary.queue.core.windows.net\nhttps://seanmcccanary3-secondary.table.core.windows.net\n\nSanitized\n\n\nCloud\nBlobEndpoint=https://seanmcccanary3.blob.core.windows.net/;QueueEndpoint=https://seanmcccanary3.queue.core.windows.net/;FileEndpoint=https://seanmcccanary3.file.core.windows.net/;BlobSecondaryEndpoint=https://seanmcccanary3-secondary.blob.core.windows.net/;QueueSecondaryEndpoint=https://seanmcccanary3-secondary.queue.core.windows.net/;FileSecondaryEndpoint=https://seanmcccanary3-secondary.file.core.windows.net/;AccountName=seanmcccanary3;AccountKey=Kg==;\nseanscope1"
+    "Storage_TestConfigDefault": "ProductionTenant\nseanmcccanada\nU2FuaXRpemVk\nhttps://seanmcccanada.blob.core.windows.net\nhttps://seanmcccanada.file.core.windows.net\nhttps://seanmcccanada.queue.core.windows.net\nhttps://seanmcccanada.table.core.windows.net\n\n\n\n\nhttps://seanmcccanada-secondary.blob.core.windows.net\nhttps://seanmcccanada-secondary.file.core.windows.net\nhttps://seanmcccanada-secondary.queue.core.windows.net\nhttps://seanmcccanada-secondary.table.core.windows.net\n\nSanitized\n\n\nCloud\nBlobEndpoint=https://seanmcccanada.blob.core.windows.net/;QueueEndpoint=https://seanmcccanada.queue.core.windows.net/;FileEndpoint=https://seanmcccanada.file.core.windows.net/;BlobSecondaryEndpoint=https://seanmcccanada-secondary.blob.core.windows.net/;QueueSecondaryEndpoint=https://seanmcccanada-secondary.queue.core.windows.net/;FileSecondaryEndpoint=https://seanmcccanada-secondary.file.core.windows.net/;AccountName=seanmcccanada;AccountKey=Kg==;\nseanscope1"
   }
 }