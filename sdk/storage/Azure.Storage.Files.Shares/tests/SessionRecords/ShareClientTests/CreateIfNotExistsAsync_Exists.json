--- conflicted
+++ resolved
@@ -13,11 +13,7 @@
         "x-ms-client-request-id": "fc99c4fd-4b09-e1d7-884a-dcf782691731",
         "x-ms-date": "Wed, 14 Oct 2020 23:18:40 GMT",
         "x-ms-return-client-request-id": "true",
-<<<<<<< HEAD
-        "x-ms-version": "2020-12-06",
-=======
         "x-ms-version": "2021-02-12",
->>>>>>> 7e782c87
         "Accept": "application/xml"
       },
       "RequestBody": null,
@@ -33,11 +29,7 @@
         ],
         "x-ms-client-request-id": "fc99c4fd-4b09-e1d7-884a-dcf782691731",
         "x-ms-request-id": "820d1e90-101a-009b-0c80-a25087000000",
-<<<<<<< HEAD
-        "x-ms-version": "2020-12-06"
-=======
         "x-ms-version": "2021-02-12"
->>>>>>> 7e782c87
       },
       "ResponseBody": []
     },
@@ -54,11 +46,7 @@
         "x-ms-client-request-id": "049abc80-d09c-1ca2-dd67-3455a3006a92",
         "x-ms-date": "Wed, 14 Oct 2020 23:18:40 GMT",
         "x-ms-return-client-request-id": "true",
-<<<<<<< HEAD
-        "x-ms-version": "2020-12-06",
-=======
         "x-ms-version": "2021-02-12",
->>>>>>> 7e782c87
         "Accept": "application/xml"
       },
       "RequestBody": null,
@@ -74,11 +62,7 @@
         "x-ms-client-request-id": "049abc80-d09c-1ca2-dd67-3455a3006a92",
         "x-ms-error-code": "ShareAlreadyExists",
         "x-ms-request-id": "820d1e93-101a-009b-0d80-a25087000000",
-<<<<<<< HEAD
-        "x-ms-version": "2020-12-06"
-=======
         "x-ms-version": "2021-02-12"
->>>>>>> 7e782c87
       },
       "ResponseBody": [
         "﻿<?xml version=\"1.0\" encoding=\"utf-8\"?><Error><Code>ShareAlreadyExists</Code><Message>The specified share already exists.\n",
@@ -100,11 +84,7 @@
         "x-ms-date": "Wed, 14 Oct 2020 23:18:40 GMT",
         "x-ms-delete-snapshots": "include",
         "x-ms-return-client-request-id": "true",
-<<<<<<< HEAD
-        "x-ms-version": "2020-12-06",
-=======
         "x-ms-version": "2021-02-12",
->>>>>>> 7e782c87
         "Accept": "application/xml"
       },
       "RequestBody": null,
@@ -118,11 +98,7 @@
         ],
         "x-ms-client-request-id": "c6770084-13ce-4c95-b893-069efd411f78",
         "x-ms-request-id": "820d1e94-101a-009b-0e80-a25087000000",
-<<<<<<< HEAD
-        "x-ms-version": "2020-12-06"
-=======
         "x-ms-version": "2021-02-12"
->>>>>>> 7e782c87
       },
       "ResponseBody": []
     }
