--- conflicted
+++ resolved
@@ -13,11 +13,7 @@
         "x-ms-client-request-id": "f0671913-e050-1400-b8d4-95ab3b1b8da1",
         "x-ms-date": "Thu, 05 Mar 2020 21:48:41 GMT",
         "x-ms-return-client-request-id": "true",
-<<<<<<< HEAD
-        "x-ms-version": "2019-12-12"
-=======
         "x-ms-version": "2020-02-10"
->>>>>>> 60f4876e
       },
       "RequestBody": null,
       "StatusCode": 201,
@@ -32,11 +28,7 @@
         ],
         "x-ms-client-request-id": "f0671913-e050-1400-b8d4-95ab3b1b8da1",
         "x-ms-request-id": "c9ef6dff-f01a-0012-5037-f3e9eb000000",
-<<<<<<< HEAD
-        "x-ms-version": "2019-12-12"
-=======
         "x-ms-version": "2020-02-10"
->>>>>>> 60f4876e
       },
       "ResponseBody": []
     },
@@ -53,11 +45,7 @@
         "x-ms-client-request-id": "452ca6e6-e6fd-8697-93ff-8a7d770e61d2",
         "x-ms-date": "Thu, 05 Mar 2020 21:48:42 GMT",
         "x-ms-return-client-request-id": "true",
-<<<<<<< HEAD
-        "x-ms-version": "2019-12-12"
-=======
         "x-ms-version": "2020-02-10"
->>>>>>> 60f4876e
       },
       "RequestBody": null,
       "StatusCode": 200,
@@ -76,11 +64,7 @@
         "x-ms-has-legal-hold": "false",
         "x-ms-request-id": "c9ef6e03-f01a-0012-5337-f3e9eb000000",
         "x-ms-share-quota": "5120",
-<<<<<<< HEAD
-        "x-ms-version": "2019-12-12"
-=======
         "x-ms-version": "2020-02-10"
->>>>>>> 60f4876e
       },
       "ResponseBody": []
     },
@@ -98,11 +82,7 @@
         "x-ms-date": "Thu, 05 Mar 2020 21:48:42 GMT",
         "x-ms-delete-snapshots": "include",
         "x-ms-return-client-request-id": "true",
-<<<<<<< HEAD
-        "x-ms-version": "2019-12-12"
-=======
         "x-ms-version": "2020-02-10"
->>>>>>> 60f4876e
       },
       "RequestBody": null,
       "StatusCode": 202,
@@ -115,11 +95,7 @@
         ],
         "x-ms-client-request-id": "95c4ef48-48ef-80a3-bb20-47812a6dadc3",
         "x-ms-request-id": "c9ef6e04-f01a-0012-5437-f3e9eb000000",
-<<<<<<< HEAD
-        "x-ms-version": "2019-12-12"
-=======
         "x-ms-version": "2020-02-10"
->>>>>>> 60f4876e
       },
       "ResponseBody": []
     }
