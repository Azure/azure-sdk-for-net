--- conflicted
+++ resolved
@@ -13,11 +13,7 @@
         "x-ms-client-request-id": "f0671913-e050-1400-b8d4-95ab3b1b8da1",
         "x-ms-date": "Thu, 05 Mar 2020 21:48:41 GMT",
         "x-ms-return-client-request-id": "true",
-<<<<<<< HEAD
-        "x-ms-version": "2020-12-06",
-=======
         "x-ms-version": "2021-02-12",
->>>>>>> 7e782c87
         "Accept": "application/xml"
       },
       "RequestBody": null,
@@ -33,11 +29,7 @@
         ],
         "x-ms-client-request-id": "f0671913-e050-1400-b8d4-95ab3b1b8da1",
         "x-ms-request-id": "c9ef6dff-f01a-0012-5037-f3e9eb000000",
-<<<<<<< HEAD
-        "x-ms-version": "2020-12-06"
-=======
         "x-ms-version": "2021-02-12"
->>>>>>> 7e782c87
       },
       "ResponseBody": []
     },
@@ -54,11 +46,7 @@
         "x-ms-client-request-id": "452ca6e6-e6fd-8697-93ff-8a7d770e61d2",
         "x-ms-date": "Thu, 05 Mar 2020 21:48:42 GMT",
         "x-ms-return-client-request-id": "true",
-<<<<<<< HEAD
-        "x-ms-version": "2020-12-06",
-=======
         "x-ms-version": "2021-02-12",
->>>>>>> 7e782c87
         "Accept": "application/xml"
       },
       "RequestBody": null,
@@ -78,11 +66,7 @@
         "x-ms-has-legal-hold": "false",
         "x-ms-request-id": "c9ef6e03-f01a-0012-5337-f3e9eb000000",
         "x-ms-share-quota": "5120",
-<<<<<<< HEAD
-        "x-ms-version": "2020-12-06"
-=======
         "x-ms-version": "2021-02-12"
->>>>>>> 7e782c87
       },
       "ResponseBody": []
     },
@@ -100,11 +84,7 @@
         "x-ms-date": "Thu, 05 Mar 2020 21:48:42 GMT",
         "x-ms-delete-snapshots": "include",
         "x-ms-return-client-request-id": "true",
-<<<<<<< HEAD
-        "x-ms-version": "2020-12-06",
-=======
         "x-ms-version": "2021-02-12",
->>>>>>> 7e782c87
         "Accept": "application/xml"
       },
       "RequestBody": null,
@@ -118,11 +98,7 @@
         ],
         "x-ms-client-request-id": "95c4ef48-48ef-80a3-bb20-47812a6dadc3",
         "x-ms-request-id": "c9ef6e04-f01a-0012-5437-f3e9eb000000",
-<<<<<<< HEAD
-        "x-ms-version": "2020-12-06"
-=======
         "x-ms-version": "2021-02-12"
->>>>>>> 7e782c87
       },
       "ResponseBody": []
     }
