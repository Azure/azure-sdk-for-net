﻿{
  "Entries": [
    {
      "RequestUri": "https://seanmcccanary3.file.core.windows.net/test-share-19c3f060-bdf3-3a87-e39c-adad3bc4db9a?restype=share",
      "RequestMethod": "PUT",
      "RequestHeaders": {
        "Authorization": "Sanitized",
        "traceparent": "00-717cbba0921ae34c96135330ed2397e6-843bb4ad8be3e545-00",
        "User-Agent": [
          "azsdk-net-Storage.Files.Shares/12.5.0-alpha.20201013.1",
          "(.NET Core 4.6.29220.03; Microsoft Windows 10.0.19042 )"
        ],
        "x-ms-client-request-id": "8c9673e5-8df9-9c2d-1435-10f2161a055c",
        "x-ms-date": "Tue, 13 Oct 2020 15:22:35 GMT",
        "x-ms-return-client-request-id": "true",
<<<<<<< HEAD
        "x-ms-version": "2020-12-06",
=======
        "x-ms-version": "2021-02-12",
>>>>>>> 7e782c87
        "Accept": "application/xml"
      },
      "RequestBody": null,
      "StatusCode": 201,
      "ResponseHeaders": {
        "Content-Length": "0",
        "Date": "Tue, 13 Oct 2020 15:22:35 GMT",
        "ETag": "\"0x8D86F8BD0A4802C\"",
        "Last-Modified": "Tue, 13 Oct 2020 15:22:36 GMT",
        "Server": [
          "Windows-Azure-File/1.0",
          "Microsoft-HTTPAPI/2.0"
        ],
        "x-ms-client-request-id": "8c9673e5-8df9-9c2d-1435-10f2161a055c",
        "x-ms-request-id": "3b11e5e8-c01a-0014-0574-a192ad000000",
<<<<<<< HEAD
        "x-ms-version": "2020-12-06"
=======
        "x-ms-version": "2021-02-12"
>>>>>>> 7e782c87
      },
      "ResponseBody": []
    },
    {
      "RequestUri": "https://seanmcccanary3.file.core.windows.net/test-share-19c3f060-bdf3-3a87-e39c-adad3bc4db9a?restype=share",
      "RequestMethod": "DELETE",
      "RequestHeaders": {
        "Authorization": "Sanitized",
        "traceparent": "00-ac9c8e63a0786a4b9fc22ebc87e493a2-28b6d5865f35f248-00",
        "User-Agent": [
          "azsdk-net-Storage.Files.Shares/12.5.0-alpha.20201013.1",
          "(.NET Core 4.6.29220.03; Microsoft Windows 10.0.19042 )"
        ],
        "x-ms-client-request-id": "8a19a8b4-b432-0a72-b498-582910f3e47d",
        "x-ms-date": "Tue, 13 Oct 2020 15:22:35 GMT",
        "x-ms-delete-snapshots": "include",
        "x-ms-lease-id": "3dbd9bd6-dac5-fdbf-33d0-7c39b79613f2",
        "x-ms-return-client-request-id": "true",
<<<<<<< HEAD
        "x-ms-version": "2020-12-06",
=======
        "x-ms-version": "2021-02-12",
>>>>>>> 7e782c87
        "Accept": "application/xml"
      },
      "RequestBody": null,
      "StatusCode": 412,
      "ResponseHeaders": {
        "Content-Length": "252",
        "Content-Type": "application/xml",
        "Date": "Tue, 13 Oct 2020 15:22:36 GMT",
        "Server": [
          "Windows-Azure-File/1.0",
          "Microsoft-HTTPAPI/2.0"
        ],
        "x-ms-client-request-id": "8a19a8b4-b432-0a72-b498-582910f3e47d",
        "x-ms-error-code": "LeaseNotPresentWithContainerOperation",
        "x-ms-request-id": "3b11e5ec-c01a-0014-0774-a192ad000000",
<<<<<<< HEAD
        "x-ms-version": "2020-12-06"
=======
        "x-ms-version": "2021-02-12"
>>>>>>> 7e782c87
      },
      "ResponseBody": [
        "﻿<?xml version=\"1.0\" encoding=\"utf-8\"?><Error><Code>LeaseNotPresentWithContainerOperation</Code><Message>There is currently no lease on the file share.\n",
        "RequestId:3b11e5ec-c01a-0014-0774-a192ad000000\n",
        "Time:2020-10-13T15:22:36.9978009Z</Message></Error>"
      ]
    },
    {
      "RequestUri": "https://seanmcccanary3.file.core.windows.net/test-share-19c3f060-bdf3-3a87-e39c-adad3bc4db9a?restype=share",
      "RequestMethod": "DELETE",
      "RequestHeaders": {
        "Authorization": "Sanitized",
        "traceparent": "00-d48a2bde2c738f488d5e6201d4aaeea7-9dd700316c4d9448-00",
        "User-Agent": [
          "azsdk-net-Storage.Files.Shares/12.5.0-alpha.20201013.1",
          "(.NET Core 4.6.29220.03; Microsoft Windows 10.0.19042 )"
        ],
        "x-ms-client-request-id": "0f85fbf3-897d-f5bf-03bd-1396f6783db2",
        "x-ms-date": "Tue, 13 Oct 2020 15:22:36 GMT",
        "x-ms-delete-snapshots": "include",
        "x-ms-return-client-request-id": "true",
<<<<<<< HEAD
        "x-ms-version": "2020-12-06",
=======
        "x-ms-version": "2021-02-12",
>>>>>>> 7e782c87
        "Accept": "application/xml"
      },
      "RequestBody": null,
      "StatusCode": 202,
      "ResponseHeaders": {
        "Content-Length": "0",
        "Date": "Tue, 13 Oct 2020 15:22:36 GMT",
        "Server": [
          "Windows-Azure-File/1.0",
          "Microsoft-HTTPAPI/2.0"
        ],
        "x-ms-client-request-id": "0f85fbf3-897d-f5bf-03bd-1396f6783db2",
        "x-ms-request-id": "3b11e5ed-c01a-0014-0874-a192ad000000",
<<<<<<< HEAD
        "x-ms-version": "2020-12-06"
=======
        "x-ms-version": "2021-02-12"
>>>>>>> 7e782c87
      },
      "ResponseBody": []
    }
  ],
  "Variables": {
    "RandomSeed": "17866353",
    "Storage_TestConfigDefault": "ProductionTenant\nseanmcccanary3\nU2FuaXRpemVk\nhttps://seanmcccanary3.blob.core.windows.net\nhttps://seanmcccanary3.file.core.windows.net\nhttps://seanmcccanary3.queue.core.windows.net\nhttps://seanmcccanary3.table.core.windows.net\n\n\n\n\nhttps://seanmcccanary3-secondary.blob.core.windows.net\nhttps://seanmcccanary3-secondary.file.core.windows.net\nhttps://seanmcccanary3-secondary.queue.core.windows.net\nhttps://seanmcccanary3-secondary.table.core.windows.net\n\nSanitized\n\n\nCloud\nBlobEndpoint=https://seanmcccanary3.blob.core.windows.net/;QueueEndpoint=https://seanmcccanary3.queue.core.windows.net/;FileEndpoint=https://seanmcccanary3.file.core.windows.net/;BlobSecondaryEndpoint=https://seanmcccanary3-secondary.blob.core.windows.net/;QueueSecondaryEndpoint=https://seanmcccanary3-secondary.queue.core.windows.net/;FileSecondaryEndpoint=https://seanmcccanary3-secondary.file.core.windows.net/;AccountName=seanmcccanary3;AccountKey=Kg==;\nseanscope1\n\n"
  }
}<|MERGE_RESOLUTION|>--- conflicted
+++ resolved
@@ -13,11 +13,7 @@
         "x-ms-client-request-id": "8c9673e5-8df9-9c2d-1435-10f2161a055c",
         "x-ms-date": "Tue, 13 Oct 2020 15:22:35 GMT",
         "x-ms-return-client-request-id": "true",
-<<<<<<< HEAD
-        "x-ms-version": "2020-12-06",
-=======
         "x-ms-version": "2021-02-12",
->>>>>>> 7e782c87
         "Accept": "application/xml"
       },
       "RequestBody": null,
@@ -33,11 +29,7 @@
         ],
         "x-ms-client-request-id": "8c9673e5-8df9-9c2d-1435-10f2161a055c",
         "x-ms-request-id": "3b11e5e8-c01a-0014-0574-a192ad000000",
-<<<<<<< HEAD
-        "x-ms-version": "2020-12-06"
-=======
         "x-ms-version": "2021-02-12"
->>>>>>> 7e782c87
       },
       "ResponseBody": []
     },
@@ -56,11 +48,7 @@
         "x-ms-delete-snapshots": "include",
         "x-ms-lease-id": "3dbd9bd6-dac5-fdbf-33d0-7c39b79613f2",
         "x-ms-return-client-request-id": "true",
-<<<<<<< HEAD
-        "x-ms-version": "2020-12-06",
-=======
         "x-ms-version": "2021-02-12",
->>>>>>> 7e782c87
         "Accept": "application/xml"
       },
       "RequestBody": null,
@@ -76,11 +64,7 @@
         "x-ms-client-request-id": "8a19a8b4-b432-0a72-b498-582910f3e47d",
         "x-ms-error-code": "LeaseNotPresentWithContainerOperation",
         "x-ms-request-id": "3b11e5ec-c01a-0014-0774-a192ad000000",
-<<<<<<< HEAD
-        "x-ms-version": "2020-12-06"
-=======
         "x-ms-version": "2021-02-12"
->>>>>>> 7e782c87
       },
       "ResponseBody": [
         "﻿<?xml version=\"1.0\" encoding=\"utf-8\"?><Error><Code>LeaseNotPresentWithContainerOperation</Code><Message>There is currently no lease on the file share.\n",
@@ -102,11 +86,7 @@
         "x-ms-date": "Tue, 13 Oct 2020 15:22:36 GMT",
         "x-ms-delete-snapshots": "include",
         "x-ms-return-client-request-id": "true",
-<<<<<<< HEAD
-        "x-ms-version": "2020-12-06",
-=======
         "x-ms-version": "2021-02-12",
->>>>>>> 7e782c87
         "Accept": "application/xml"
       },
       "RequestBody": null,
@@ -120,11 +100,7 @@
         ],
         "x-ms-client-request-id": "0f85fbf3-897d-f5bf-03bd-1396f6783db2",
         "x-ms-request-id": "3b11e5ed-c01a-0014-0874-a192ad000000",
-<<<<<<< HEAD
-        "x-ms-version": "2020-12-06"
-=======
         "x-ms-version": "2021-02-12"
->>>>>>> 7e782c87
       },
       "ResponseBody": []
     }
