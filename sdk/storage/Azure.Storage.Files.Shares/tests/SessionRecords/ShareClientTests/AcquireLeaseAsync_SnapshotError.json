{
  "Entries": [
    {
      "RequestUri": "https://seanmcccanary3.file.core.windows.net/test-share-7a9fd1dd-6de5-0f74-1080-bf7552e022f5?restype=share",
      "RequestMethod": "PUT",
      "RequestHeaders": {
        "Accept": "application/xml",
        "Authorization": "Sanitized",
        "traceparent": "00-a0ea4fd114c1e84bbe811f98b3a75dd8-2a5b6e67efe7a34e-00",
        "User-Agent": [
          "azsdk-net-Storage.Files.Shares/12.7.0-alpha.20210121.1",
          "(.NET 5.0.2; Microsoft Windows 10.0.19042)"
        ],
        "x-ms-client-request-id": "12632779-23df-b0a7-3494-b4d1a84e4c35",
        "x-ms-date": "Thu, 21 Jan 2021 20:44:32 GMT",
        "x-ms-return-client-request-id": "true",
        "x-ms-version": "2020-06-12"
      },
      "RequestBody": null,
      "StatusCode": 201,
      "ResponseHeaders": {
        "Content-Length": "0",
        "Date": "Thu, 21 Jan 2021 20:44:32 GMT",
        "ETag": "\u00220x8D8BE4D5B74AF4D\u0022",
        "Last-Modified": "Thu, 21 Jan 2021 20:44:32 GMT",
        "Server": [
          "Windows-Azure-File/1.0",
          "Microsoft-HTTPAPI/2.0"
        ],
        "x-ms-client-request-id": "12632779-23df-b0a7-3494-b4d1a84e4c35",
<<<<<<< HEAD
        "x-ms-request-id": "5a42e8eb-301a-003f-1677-6b1261000000",
        "x-ms-version": "2020-06-12"
=======
        "x-ms-request-id": "a7c71c4d-201a-007e-2d36-f04a85000000",
        "x-ms-version": "2020-04-08"
>>>>>>> ac24a13f
      },
      "ResponseBody": []
    },
    {
      "RequestUri": "https://seanmcccanary3.file.core.windows.net/test-share-7a9fd1dd-6de5-0f74-1080-bf7552e022f5?sharesnapshot=2020-08-05T22:10:47.0000000Z\u0026comp=lease\u0026restype=share",
      "RequestMethod": "PUT",
      "RequestHeaders": {
        "Accept": "application/xml",
        "Authorization": "Sanitized",
        "traceparent": "00-e604893f58864c44aaf36da95dc97140-811fb4d0011a374f-00",
        "User-Agent": [
          "azsdk-net-Storage.Files.Shares/12.7.0-alpha.20210121.1",
          "(.NET 5.0.2; Microsoft Windows 10.0.19042)"
        ],
        "x-ms-client-request-id": "818b0f2d-92a8-71ea-172c-df6fd43b89e1",
        "x-ms-date": "Thu, 21 Jan 2021 20:44:33 GMT",
        "x-ms-lease-action": "acquire",
        "x-ms-lease-duration": "-1",
        "x-ms-proposed-lease-id": "74b25e96-071d-3610-3370-4e6b27522fb5",
        "x-ms-return-client-request-id": "true",
        "x-ms-version": "2020-06-12"
      },
      "RequestBody": null,
      "StatusCode": 404,
      "ResponseHeaders": {
        "Content-Length": "217",
        "Content-Type": "application/xml",
        "Date": "Thu, 21 Jan 2021 20:44:32 GMT",
        "Server": [
          "Windows-Azure-File/1.0",
          "Microsoft-HTTPAPI/2.0"
        ],
        "x-ms-client-request-id": "818b0f2d-92a8-71ea-172c-df6fd43b89e1",
        "x-ms-error-code": "ShareNotFound",
<<<<<<< HEAD
        "x-ms-request-id": "5a42e8ee-301a-003f-1777-6b1261000000",
        "x-ms-version": "2020-06-12"
=======
        "x-ms-request-id": "a7c71c53-201a-007e-2e36-f04a85000000",
        "x-ms-version": "2020-04-08"
>>>>>>> ac24a13f
      },
      "ResponseBody": [
        "\uFEFF\u003C?xml version=\u00221.0\u0022 encoding=\u0022utf-8\u0022?\u003E\u003CError\u003E\u003CCode\u003EShareNotFound\u003C/Code\u003E\u003CMessage\u003EThe specified share does not exist.\n",
        "RequestId:a7c71c53-201a-007e-2e36-f04a85000000\n",
        "Time:2021-01-21T20:44:33.0208939Z\u003C/Message\u003E\u003C/Error\u003E"
      ]
    },
    {
      "RequestUri": "https://seanmcccanary3.file.core.windows.net/test-share-7a9fd1dd-6de5-0f74-1080-bf7552e022f5?restype=share",
      "RequestMethod": "DELETE",
      "RequestHeaders": {
        "Accept": "application/xml",
        "Authorization": "Sanitized",
        "traceparent": "00-41fc3083f6354b4cb7fab4427c214028-d65272db937d3a4e-00",
        "User-Agent": [
          "azsdk-net-Storage.Files.Shares/12.7.0-alpha.20210121.1",
          "(.NET 5.0.2; Microsoft Windows 10.0.19042)"
        ],
        "x-ms-client-request-id": "173e71e9-adc7-e70c-cc8a-135030a55adf",
        "x-ms-date": "Thu, 21 Jan 2021 20:44:33 GMT",
        "x-ms-delete-snapshots": "include",
        "x-ms-return-client-request-id": "true",
        "x-ms-version": "2020-06-12"
      },
      "RequestBody": null,
      "StatusCode": 202,
      "ResponseHeaders": {
        "Content-Length": "0",
        "Date": "Thu, 21 Jan 2021 20:44:32 GMT",
        "Server": [
          "Windows-Azure-File/1.0",
          "Microsoft-HTTPAPI/2.0"
        ],
        "x-ms-client-request-id": "173e71e9-adc7-e70c-cc8a-135030a55adf",
<<<<<<< HEAD
        "x-ms-request-id": "5a42e8f2-301a-003f-1a77-6b1261000000",
        "x-ms-version": "2020-06-12"
=======
        "x-ms-request-id": "a7c71c58-201a-007e-2f36-f04a85000000",
        "x-ms-version": "2020-04-08"
>>>>>>> ac24a13f
      },
      "ResponseBody": []
    }
  ],
  "Variables": {
    "RandomSeed": "1799020465",
    "Storage_TestConfigDefault": "ProductionTenant\nseanmcccanary3\nU2FuaXRpemVk\nhttps://seanmcccanary3.blob.core.windows.net\nhttps://seanmcccanary3.file.core.windows.net\nhttps://seanmcccanary3.queue.core.windows.net\nhttps://seanmcccanary3.table.core.windows.net\n\n\n\n\nhttps://seanmcccanary3-secondary.blob.core.windows.net\nhttps://seanmcccanary3-secondary.file.core.windows.net\nhttps://seanmcccanary3-secondary.queue.core.windows.net\nhttps://seanmcccanary3-secondary.table.core.windows.net\n\nSanitized\n\n\nCloud\nBlobEndpoint=https://seanmcccanary3.blob.core.windows.net/;QueueEndpoint=https://seanmcccanary3.queue.core.windows.net/;FileEndpoint=https://seanmcccanary3.file.core.windows.net/;BlobSecondaryEndpoint=https://seanmcccanary3-secondary.blob.core.windows.net/;QueueSecondaryEndpoint=https://seanmcccanary3-secondary.queue.core.windows.net/;FileSecondaryEndpoint=https://seanmcccanary3-secondary.file.core.windows.net/;AccountName=seanmcccanary3;AccountKey=Kg==;\nseanscope1"
  }
}<|MERGE_RESOLUTION|>--- conflicted
+++ resolved
@@ -1,122 +1,107 @@
-{
+﻿{
   "Entries": [
     {
       "RequestUri": "https://seanmcccanary3.file.core.windows.net/test-share-7a9fd1dd-6de5-0f74-1080-bf7552e022f5?restype=share",
       "RequestMethod": "PUT",
       "RequestHeaders": {
-        "Accept": "application/xml",
         "Authorization": "Sanitized",
-        "traceparent": "00-a0ea4fd114c1e84bbe811f98b3a75dd8-2a5b6e67efe7a34e-00",
+        "traceparent": "00-810f0b93bfb248498b449a4ff83832fa-06cbae683ddd4046-00",
         "User-Agent": [
-          "azsdk-net-Storage.Files.Shares/12.7.0-alpha.20210121.1",
-          "(.NET 5.0.2; Microsoft Windows 10.0.19042)"
+          "azsdk-net-Storage.Files.Shares/12.3.0-dev.20200805.1",
+          "(.NET Core 4.6.29017.01; Microsoft Windows 10.0.18362 )"
         ],
         "x-ms-client-request-id": "12632779-23df-b0a7-3494-b4d1a84e4c35",
-        "x-ms-date": "Thu, 21 Jan 2021 20:44:32 GMT",
+        "x-ms-date": "Wed, 05 Aug 2020 22:26:07 GMT",
         "x-ms-return-client-request-id": "true",
-        "x-ms-version": "2020-06-12"
+        "x-ms-version": "2020-06-12",
+        "Accept": "application/xml"
       },
       "RequestBody": null,
       "StatusCode": 201,
       "ResponseHeaders": {
         "Content-Length": "0",
-        "Date": "Thu, 21 Jan 2021 20:44:32 GMT",
-        "ETag": "\u00220x8D8BE4D5B74AF4D\u0022",
-        "Last-Modified": "Thu, 21 Jan 2021 20:44:32 GMT",
+        "Date": "Wed, 05 Aug 2020 22:26:06 GMT",
+        "ETag": "\"0x8D8398E8C1474B5\"",
+        "Last-Modified": "Wed, 05 Aug 2020 22:26:07 GMT",
         "Server": [
           "Windows-Azure-File/1.0",
           "Microsoft-HTTPAPI/2.0"
         ],
         "x-ms-client-request-id": "12632779-23df-b0a7-3494-b4d1a84e4c35",
-<<<<<<< HEAD
         "x-ms-request-id": "5a42e8eb-301a-003f-1677-6b1261000000",
         "x-ms-version": "2020-06-12"
-=======
-        "x-ms-request-id": "a7c71c4d-201a-007e-2d36-f04a85000000",
-        "x-ms-version": "2020-04-08"
->>>>>>> ac24a13f
       },
       "ResponseBody": []
     },
     {
-      "RequestUri": "https://seanmcccanary3.file.core.windows.net/test-share-7a9fd1dd-6de5-0f74-1080-bf7552e022f5?sharesnapshot=2020-08-05T22:10:47.0000000Z\u0026comp=lease\u0026restype=share",
+      "RequestUri": "https://seanmcccanary3.file.core.windows.net/test-share-7a9fd1dd-6de5-0f74-1080-bf7552e022f5?sharesnapshot=2020-08-05T22:10:47.0000000Z&comp=lease&restype=share",
       "RequestMethod": "PUT",
       "RequestHeaders": {
-        "Accept": "application/xml",
         "Authorization": "Sanitized",
-        "traceparent": "00-e604893f58864c44aaf36da95dc97140-811fb4d0011a374f-00",
+        "traceparent": "00-8fac8c3eed3940438fdb22100d7976a3-e9f037e39ebfe34b-00",
         "User-Agent": [
-          "azsdk-net-Storage.Files.Shares/12.7.0-alpha.20210121.1",
-          "(.NET 5.0.2; Microsoft Windows 10.0.19042)"
+          "azsdk-net-Storage.Files.Shares/12.3.0-dev.20200805.1",
+          "(.NET Core 4.6.29017.01; Microsoft Windows 10.0.18362 )"
         ],
         "x-ms-client-request-id": "818b0f2d-92a8-71ea-172c-df6fd43b89e1",
-        "x-ms-date": "Thu, 21 Jan 2021 20:44:33 GMT",
+        "x-ms-date": "Wed, 05 Aug 2020 22:26:08 GMT",
         "x-ms-lease-action": "acquire",
         "x-ms-lease-duration": "-1",
         "x-ms-proposed-lease-id": "74b25e96-071d-3610-3370-4e6b27522fb5",
         "x-ms-return-client-request-id": "true",
-        "x-ms-version": "2020-06-12"
+        "x-ms-version": "2020-06-12",
+        "Accept": "application/xml"
       },
       "RequestBody": null,
       "StatusCode": 404,
       "ResponseHeaders": {
         "Content-Length": "217",
         "Content-Type": "application/xml",
-        "Date": "Thu, 21 Jan 2021 20:44:32 GMT",
+        "Date": "Wed, 05 Aug 2020 22:26:06 GMT",
         "Server": [
           "Windows-Azure-File/1.0",
           "Microsoft-HTTPAPI/2.0"
         ],
         "x-ms-client-request-id": "818b0f2d-92a8-71ea-172c-df6fd43b89e1",
         "x-ms-error-code": "ShareNotFound",
-<<<<<<< HEAD
         "x-ms-request-id": "5a42e8ee-301a-003f-1777-6b1261000000",
         "x-ms-version": "2020-06-12"
-=======
-        "x-ms-request-id": "a7c71c53-201a-007e-2e36-f04a85000000",
-        "x-ms-version": "2020-04-08"
->>>>>>> ac24a13f
       },
       "ResponseBody": [
-        "\uFEFF\u003C?xml version=\u00221.0\u0022 encoding=\u0022utf-8\u0022?\u003E\u003CError\u003E\u003CCode\u003EShareNotFound\u003C/Code\u003E\u003CMessage\u003EThe specified share does not exist.\n",
-        "RequestId:a7c71c53-201a-007e-2e36-f04a85000000\n",
-        "Time:2021-01-21T20:44:33.0208939Z\u003C/Message\u003E\u003C/Error\u003E"
+        "﻿<?xml version=\"1.0\" encoding=\"utf-8\"?><Error><Code>ShareNotFound</Code><Message>The specified share does not exist.\n",
+        "RequestId:5a42e8ee-301a-003f-1777-6b1261000000\n",
+        "Time:2020-08-05T22:26:07.8230234Z</Message></Error>"
       ]
     },
     {
       "RequestUri": "https://seanmcccanary3.file.core.windows.net/test-share-7a9fd1dd-6de5-0f74-1080-bf7552e022f5?restype=share",
       "RequestMethod": "DELETE",
       "RequestHeaders": {
-        "Accept": "application/xml",
         "Authorization": "Sanitized",
-        "traceparent": "00-41fc3083f6354b4cb7fab4427c214028-d65272db937d3a4e-00",
+        "traceparent": "00-9b08e28631513044a7b108f13e680e26-e2ed65360d3fe54a-00",
         "User-Agent": [
-          "azsdk-net-Storage.Files.Shares/12.7.0-alpha.20210121.1",
-          "(.NET 5.0.2; Microsoft Windows 10.0.19042)"
+          "azsdk-net-Storage.Files.Shares/12.3.0-dev.20200805.1",
+          "(.NET Core 4.6.29017.01; Microsoft Windows 10.0.18362 )"
         ],
         "x-ms-client-request-id": "173e71e9-adc7-e70c-cc8a-135030a55adf",
-        "x-ms-date": "Thu, 21 Jan 2021 20:44:33 GMT",
+        "x-ms-date": "Wed, 05 Aug 2020 22:26:08 GMT",
         "x-ms-delete-snapshots": "include",
         "x-ms-return-client-request-id": "true",
-        "x-ms-version": "2020-06-12"
+        "x-ms-version": "2020-06-12",
+        "Accept": "application/xml"
       },
       "RequestBody": null,
       "StatusCode": 202,
       "ResponseHeaders": {
         "Content-Length": "0",
-        "Date": "Thu, 21 Jan 2021 20:44:32 GMT",
+        "Date": "Wed, 05 Aug 2020 22:26:06 GMT",
         "Server": [
           "Windows-Azure-File/1.0",
           "Microsoft-HTTPAPI/2.0"
         ],
         "x-ms-client-request-id": "173e71e9-adc7-e70c-cc8a-135030a55adf",
-<<<<<<< HEAD
         "x-ms-request-id": "5a42e8f2-301a-003f-1a77-6b1261000000",
         "x-ms-version": "2020-06-12"
-=======
-        "x-ms-request-id": "a7c71c58-201a-007e-2f36-f04a85000000",
-        "x-ms-version": "2020-04-08"
->>>>>>> ac24a13f
       },
       "ResponseBody": []
     }
