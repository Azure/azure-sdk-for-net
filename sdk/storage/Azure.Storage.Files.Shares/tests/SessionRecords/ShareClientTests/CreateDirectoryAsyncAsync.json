{
  "Entries": [
    {
      "RequestUri": "https://seanmcccanary3.file.core.windows.net/test-share-651a8a37-8679-b0bd-b549-97b4372920b3?restype=share",
      "RequestMethod": "PUT",
      "RequestHeaders": {
        "Accept": "application/xml",
        "Authorization": "Sanitized",
        "traceparent": "00-b80e459011723245af55f4d472b39237-a6b5198380733642-00",
        "User-Agent": [
          "azsdk-net-Storage.Files.Shares/12.7.0-alpha.20210121.1",
          "(.NET 5.0.2; Microsoft Windows 10.0.19042)"
        ],
        "x-ms-client-request-id": "0c8e6a8e-1530-5a09-dc20-37e37a25aa95",
        "x-ms-date": "Thu, 21 Jan 2021 20:45:36 GMT",
        "x-ms-return-client-request-id": "true",
        "x-ms-version": "2020-06-12"
      },
      "RequestBody": null,
      "StatusCode": 201,
      "ResponseHeaders": {
        "Content-Length": "0",
        "Date": "Thu, 21 Jan 2021 20:45:35 GMT",
        "ETag": "\u00220x8D8BE4D81639050\u0022",
        "Last-Modified": "Thu, 21 Jan 2021 20:45:36 GMT",
        "Server": [
          "Windows-Azure-File/1.0",
          "Microsoft-HTTPAPI/2.0"
        ],
        "x-ms-client-request-id": "0c8e6a8e-1530-5a09-dc20-37e37a25aa95",
<<<<<<< HEAD
        "x-ms-request-id": "c9ef6e35-f01a-0012-7837-f3e9eb000000",
        "x-ms-version": "2020-06-12"
=======
        "x-ms-request-id": "eacd6b0e-f01a-007d-4a36-f0abe1000000",
        "x-ms-version": "2020-04-08"
>>>>>>> ac24a13f
      },
      "ResponseBody": []
    },
    {
      "RequestUri": "https://seanmcccanary3.file.core.windows.net/test-share-651a8a37-8679-b0bd-b549-97b4372920b3/test-directory-114934f6-8bbb-259e-2b4b-b78cd2543405?restype=directory",
      "RequestMethod": "PUT",
      "RequestHeaders": {
        "Accept": "application/xml",
        "Authorization": "Sanitized",
        "traceparent": "00-76558a90b9bdb544827558e4b2202f94-6105c6d22ae66d40-00",
        "User-Agent": [
          "azsdk-net-Storage.Files.Shares/12.7.0-alpha.20210121.1",
          "(.NET 5.0.2; Microsoft Windows 10.0.19042)"
        ],
        "x-ms-client-request-id": "47711d42-f667-03c4-cb68-e0e45d7d8788",
        "x-ms-date": "Thu, 21 Jan 2021 20:45:36 GMT",
        "x-ms-file-attributes": "None",
        "x-ms-file-creation-time": "Now",
        "x-ms-file-last-write-time": "Now",
        "x-ms-file-permission": "Inherit",
        "x-ms-return-client-request-id": "true",
        "x-ms-version": "2020-06-12"
      },
      "RequestBody": null,
      "StatusCode": 201,
      "ResponseHeaders": {
        "Content-Length": "0",
        "Date": "Thu, 21 Jan 2021 20:45:36 GMT",
        "ETag": "\u00220x8D8BE4D816CDFCD\u0022",
        "Last-Modified": "Thu, 21 Jan 2021 20:45:36 GMT",
        "Server": [
          "Windows-Azure-File/1.0",
          "Microsoft-HTTPAPI/2.0"
        ],
        "x-ms-client-request-id": "47711d42-f667-03c4-cb68-e0e45d7d8788",
        "x-ms-file-attributes": "Directory",
        "x-ms-file-change-time": "2021-01-21T20:45:36.6080461Z",
        "x-ms-file-creation-time": "2021-01-21T20:45:36.6080461Z",
        "x-ms-file-id": "13835128424026341376",
        "x-ms-file-last-write-time": "2021-01-21T20:45:36.6080461Z",
        "x-ms-file-parent-id": "0",
        "x-ms-file-permission-key": "17860367565182308406*11459378189709739967",
        "x-ms-request-id": "eacd6b11-f01a-007d-4b36-f0abe1000000",
        "x-ms-request-server-encrypted": "true",
        "x-ms-version": "2020-06-12"
      },
      "ResponseBody": []
    },
    {
      "RequestUri": "https://seanmcccanary3.file.core.windows.net/test-share-651a8a37-8679-b0bd-b549-97b4372920b3?restype=share",
      "RequestMethod": "DELETE",
      "RequestHeaders": {
        "Accept": "application/xml",
        "Authorization": "Sanitized",
        "traceparent": "00-000255be9f74184c82d8756171b398c8-68bceb3b45e86340-00",
        "User-Agent": [
          "azsdk-net-Storage.Files.Shares/12.7.0-alpha.20210121.1",
          "(.NET 5.0.2; Microsoft Windows 10.0.19042)"
        ],
        "x-ms-client-request-id": "b4492ff8-ece2-4a9d-5322-0232349edd9f",
        "x-ms-date": "Thu, 21 Jan 2021 20:45:36 GMT",
        "x-ms-delete-snapshots": "include",
        "x-ms-return-client-request-id": "true",
        "x-ms-version": "2020-06-12"
      },
      "RequestBody": null,
      "StatusCode": 202,
      "ResponseHeaders": {
        "Content-Length": "0",
        "Date": "Thu, 21 Jan 2021 20:45:36 GMT",
        "Server": [
          "Windows-Azure-File/1.0",
          "Microsoft-HTTPAPI/2.0"
        ],
        "x-ms-client-request-id": "b4492ff8-ece2-4a9d-5322-0232349edd9f",
<<<<<<< HEAD
        "x-ms-request-id": "c9ef6e38-f01a-0012-7a37-f3e9eb000000",
        "x-ms-version": "2020-06-12"
=======
        "x-ms-request-id": "eacd6b12-f01a-007d-4c36-f0abe1000000",
        "x-ms-version": "2020-04-08"
>>>>>>> ac24a13f
      },
      "ResponseBody": []
    }
  ],
  "Variables": {
    "RandomSeed": "398172911",
    "Storage_TestConfigDefault": "ProductionTenant\nseanmcccanary3\nU2FuaXRpemVk\nhttps://seanmcccanary3.blob.core.windows.net\nhttps://seanmcccanary3.file.core.windows.net\nhttps://seanmcccanary3.queue.core.windows.net\nhttps://seanmcccanary3.table.core.windows.net\n\n\n\n\nhttps://seanmcccanary3-secondary.blob.core.windows.net\nhttps://seanmcccanary3-secondary.file.core.windows.net\nhttps://seanmcccanary3-secondary.queue.core.windows.net\nhttps://seanmcccanary3-secondary.table.core.windows.net\n\nSanitized\n\n\nCloud\nBlobEndpoint=https://seanmcccanary3.blob.core.windows.net/;QueueEndpoint=https://seanmcccanary3.queue.core.windows.net/;FileEndpoint=https://seanmcccanary3.file.core.windows.net/;BlobSecondaryEndpoint=https://seanmcccanary3-secondary.blob.core.windows.net/;QueueSecondaryEndpoint=https://seanmcccanary3-secondary.queue.core.windows.net/;FileSecondaryEndpoint=https://seanmcccanary3-secondary.file.core.windows.net/;AccountName=seanmcccanary3;AccountKey=Kg==;\nseanscope1"
  }
}<|MERGE_RESOLUTION|>--- conflicted
+++ resolved
@@ -1,128 +1,118 @@
-{
+﻿{
   "Entries": [
     {
-      "RequestUri": "https://seanmcccanary3.file.core.windows.net/test-share-651a8a37-8679-b0bd-b549-97b4372920b3?restype=share",
+      "RequestUri": "http://seanstagetest.file.core.windows.net/test-share-651a8a37-8679-b0bd-b549-97b4372920b3?restype=share",
       "RequestMethod": "PUT",
       "RequestHeaders": {
-        "Accept": "application/xml",
         "Authorization": "Sanitized",
-        "traceparent": "00-b80e459011723245af55f4d472b39237-a6b5198380733642-00",
+        "traceparent": "00-b1939af1dc066a43b888147bc0fec8ad-4b248641c4f36a4d-00",
         "User-Agent": [
-          "azsdk-net-Storage.Files.Shares/12.7.0-alpha.20210121.1",
-          "(.NET 5.0.2; Microsoft Windows 10.0.19042)"
+          "azsdk-net-Storage.Files.Shares/12.2.0-dev.20200305.1",
+          "(.NET Core 4.6.28325.01; Microsoft Windows 10.0.18363 )"
         ],
         "x-ms-client-request-id": "0c8e6a8e-1530-5a09-dc20-37e37a25aa95",
-        "x-ms-date": "Thu, 21 Jan 2021 20:45:36 GMT",
+        "x-ms-date": "Thu, 05 Mar 2020 21:48:45 GMT",
         "x-ms-return-client-request-id": "true",
-        "x-ms-version": "2020-06-12"
+        "x-ms-version": "2020-06-12",
+        "Accept": "application/xml"
       },
       "RequestBody": null,
       "StatusCode": 201,
       "ResponseHeaders": {
         "Content-Length": "0",
-        "Date": "Thu, 21 Jan 2021 20:45:35 GMT",
-        "ETag": "\u00220x8D8BE4D81639050\u0022",
-        "Last-Modified": "Thu, 21 Jan 2021 20:45:36 GMT",
+        "Date": "Thu, 05 Mar 2020 21:48:44 GMT",
+        "ETag": "\"0x8D7C14EFA9A9EBC\"",
+        "Last-Modified": "Thu, 05 Mar 2020 21:48:45 GMT",
         "Server": [
           "Windows-Azure-File/1.0",
           "Microsoft-HTTPAPI/2.0"
         ],
         "x-ms-client-request-id": "0c8e6a8e-1530-5a09-dc20-37e37a25aa95",
-<<<<<<< HEAD
         "x-ms-request-id": "c9ef6e35-f01a-0012-7837-f3e9eb000000",
         "x-ms-version": "2020-06-12"
-=======
-        "x-ms-request-id": "eacd6b0e-f01a-007d-4a36-f0abe1000000",
-        "x-ms-version": "2020-04-08"
->>>>>>> ac24a13f
       },
       "ResponseBody": []
     },
     {
-      "RequestUri": "https://seanmcccanary3.file.core.windows.net/test-share-651a8a37-8679-b0bd-b549-97b4372920b3/test-directory-114934f6-8bbb-259e-2b4b-b78cd2543405?restype=directory",
+      "RequestUri": "http://seanstagetest.file.core.windows.net/test-share-651a8a37-8679-b0bd-b549-97b4372920b3/test-directory-114934f6-8bbb-259e-2b4b-b78cd2543405?restype=directory",
       "RequestMethod": "PUT",
       "RequestHeaders": {
-        "Accept": "application/xml",
         "Authorization": "Sanitized",
-        "traceparent": "00-76558a90b9bdb544827558e4b2202f94-6105c6d22ae66d40-00",
+        "traceparent": "00-4a4fa0e06001f143a52ffa828486eaef-8bbe245988042740-00",
         "User-Agent": [
-          "azsdk-net-Storage.Files.Shares/12.7.0-alpha.20210121.1",
-          "(.NET 5.0.2; Microsoft Windows 10.0.19042)"
+          "azsdk-net-Storage.Files.Shares/12.2.0-dev.20200305.1",
+          "(.NET Core 4.6.28325.01; Microsoft Windows 10.0.18363 )"
         ],
         "x-ms-client-request-id": "47711d42-f667-03c4-cb68-e0e45d7d8788",
-        "x-ms-date": "Thu, 21 Jan 2021 20:45:36 GMT",
+        "x-ms-date": "Thu, 05 Mar 2020 21:48:45 GMT",
         "x-ms-file-attributes": "None",
         "x-ms-file-creation-time": "Now",
         "x-ms-file-last-write-time": "Now",
         "x-ms-file-permission": "Inherit",
         "x-ms-return-client-request-id": "true",
-        "x-ms-version": "2020-06-12"
+        "x-ms-version": "2020-06-12",
+        "Accept": "application/xml"
       },
       "RequestBody": null,
       "StatusCode": 201,
       "ResponseHeaders": {
         "Content-Length": "0",
-        "Date": "Thu, 21 Jan 2021 20:45:36 GMT",
-        "ETag": "\u00220x8D8BE4D816CDFCD\u0022",
-        "Last-Modified": "Thu, 21 Jan 2021 20:45:36 GMT",
+        "Date": "Thu, 05 Mar 2020 21:48:44 GMT",
+        "ETag": "\"0x8D7C14EFAA8E599\"",
+        "Last-Modified": "Thu, 05 Mar 2020 21:48:45 GMT",
         "Server": [
           "Windows-Azure-File/1.0",
           "Microsoft-HTTPAPI/2.0"
         ],
         "x-ms-client-request-id": "47711d42-f667-03c4-cb68-e0e45d7d8788",
         "x-ms-file-attributes": "Directory",
-        "x-ms-file-change-time": "2021-01-21T20:45:36.6080461Z",
-        "x-ms-file-creation-time": "2021-01-21T20:45:36.6080461Z",
+        "x-ms-file-change-time": "2020-03-05T21:48:45.3197209Z",
+        "x-ms-file-creation-time": "2020-03-05T21:48:45.3197209Z",
         "x-ms-file-id": "13835128424026341376",
-        "x-ms-file-last-write-time": "2021-01-21T20:45:36.6080461Z",
+        "x-ms-file-last-write-time": "2020-03-05T21:48:45.3197209Z",
         "x-ms-file-parent-id": "0",
-        "x-ms-file-permission-key": "17860367565182308406*11459378189709739967",
-        "x-ms-request-id": "eacd6b11-f01a-007d-4b36-f0abe1000000",
+        "x-ms-file-permission-key": "7855875120676328179*422928105932735866",
+        "x-ms-request-id": "c9ef6e37-f01a-0012-7937-f3e9eb000000",
         "x-ms-request-server-encrypted": "true",
         "x-ms-version": "2020-06-12"
       },
       "ResponseBody": []
     },
     {
-      "RequestUri": "https://seanmcccanary3.file.core.windows.net/test-share-651a8a37-8679-b0bd-b549-97b4372920b3?restype=share",
+      "RequestUri": "http://seanstagetest.file.core.windows.net/test-share-651a8a37-8679-b0bd-b549-97b4372920b3?restype=share",
       "RequestMethod": "DELETE",
       "RequestHeaders": {
-        "Accept": "application/xml",
         "Authorization": "Sanitized",
-        "traceparent": "00-000255be9f74184c82d8756171b398c8-68bceb3b45e86340-00",
+        "traceparent": "00-9a472f1795b1c644bd900c5aea1adef0-1fcdc6461f67f34b-00",
         "User-Agent": [
-          "azsdk-net-Storage.Files.Shares/12.7.0-alpha.20210121.1",
-          "(.NET 5.0.2; Microsoft Windows 10.0.19042)"
+          "azsdk-net-Storage.Files.Shares/12.2.0-dev.20200305.1",
+          "(.NET Core 4.6.28325.01; Microsoft Windows 10.0.18363 )"
         ],
         "x-ms-client-request-id": "b4492ff8-ece2-4a9d-5322-0232349edd9f",
-        "x-ms-date": "Thu, 21 Jan 2021 20:45:36 GMT",
+        "x-ms-date": "Thu, 05 Mar 2020 21:48:45 GMT",
         "x-ms-delete-snapshots": "include",
         "x-ms-return-client-request-id": "true",
-        "x-ms-version": "2020-06-12"
+        "x-ms-version": "2020-06-12",
+        "Accept": "application/xml"
       },
       "RequestBody": null,
       "StatusCode": 202,
       "ResponseHeaders": {
         "Content-Length": "0",
-        "Date": "Thu, 21 Jan 2021 20:45:36 GMT",
+        "Date": "Thu, 05 Mar 2020 21:48:44 GMT",
         "Server": [
           "Windows-Azure-File/1.0",
           "Microsoft-HTTPAPI/2.0"
         ],
         "x-ms-client-request-id": "b4492ff8-ece2-4a9d-5322-0232349edd9f",
-<<<<<<< HEAD
         "x-ms-request-id": "c9ef6e38-f01a-0012-7a37-f3e9eb000000",
         "x-ms-version": "2020-06-12"
-=======
-        "x-ms-request-id": "eacd6b12-f01a-007d-4c36-f0abe1000000",
-        "x-ms-version": "2020-04-08"
->>>>>>> ac24a13f
       },
       "ResponseBody": []
     }
   ],
   "Variables": {
     "RandomSeed": "398172911",
-    "Storage_TestConfigDefault": "ProductionTenant\nseanmcccanary3\nU2FuaXRpemVk\nhttps://seanmcccanary3.blob.core.windows.net\nhttps://seanmcccanary3.file.core.windows.net\nhttps://seanmcccanary3.queue.core.windows.net\nhttps://seanmcccanary3.table.core.windows.net\n\n\n\n\nhttps://seanmcccanary3-secondary.blob.core.windows.net\nhttps://seanmcccanary3-secondary.file.core.windows.net\nhttps://seanmcccanary3-secondary.queue.core.windows.net\nhttps://seanmcccanary3-secondary.table.core.windows.net\n\nSanitized\n\n\nCloud\nBlobEndpoint=https://seanmcccanary3.blob.core.windows.net/;QueueEndpoint=https://seanmcccanary3.queue.core.windows.net/;FileEndpoint=https://seanmcccanary3.file.core.windows.net/;BlobSecondaryEndpoint=https://seanmcccanary3-secondary.blob.core.windows.net/;QueueSecondaryEndpoint=https://seanmcccanary3-secondary.queue.core.windows.net/;FileSecondaryEndpoint=https://seanmcccanary3-secondary.file.core.windows.net/;AccountName=seanmcccanary3;AccountKey=Kg==;\nseanscope1"
+    "Storage_TestConfigDefault": "ProductionTenant\nseanstagetest\nU2FuaXRpemVk\nhttps://seanstagetest.blob.core.windows.net\nhttp://seanstagetest.file.core.windows.net\nhttp://seanstagetest.queue.core.windows.net\nhttp://seanstagetest.table.core.windows.net\n\n\n\n\nhttp://seanstagetest-secondary.blob.core.windows.net\nhttp://seanstagetest-secondary.file.core.windows.net\nhttp://seanstagetest-secondary.queue.core.windows.net\nhttp://seanstagetest-secondary.table.core.windows.net\n\nSanitized\n\n\nCloud\nBlobEndpoint=https://seanstagetest.blob.core.windows.net/;QueueEndpoint=http://seanstagetest.queue.core.windows.net/;FileEndpoint=http://seanstagetest.file.core.windows.net/;BlobSecondaryEndpoint=http://seanstagetest-secondary.blob.core.windows.net/;QueueSecondaryEndpoint=http://seanstagetest-secondary.queue.core.windows.net/;FileSecondaryEndpoint=http://seanstagetest-secondary.file.core.windows.net/;AccountName=seanstagetest;AccountKey=Sanitized\nseanscope1"
   }
 }