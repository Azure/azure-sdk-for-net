{
  "Entries": [
    {
      "RequestUri": "http://seanstagetest.file.core.windows.net/test-share-651a8a37-8679-b0bd-b549-97b4372920b3?restype=share",
      "RequestMethod": "PUT",
      "RequestHeaders": {
        "Authorization": "Sanitized",
        "traceparent": "00-b1939af1dc066a43b888147bc0fec8ad-4b248641c4f36a4d-00",
        "User-Agent": [
          "azsdk-net-Storage.Files.Shares/12.2.0-dev.20200305.1",
          "(.NET Core 4.6.28325.01; Microsoft Windows 10.0.18363 )"
        ],
        "x-ms-client-request-id": "0c8e6a8e-1530-5a09-dc20-37e37a25aa95",
        "x-ms-date": "Thu, 05 Mar 2020 21:48:45 GMT",
        "x-ms-return-client-request-id": "true",
<<<<<<< HEAD
        "x-ms-version": "2019-12-12"
=======
        "x-ms-version": "2020-02-10"
>>>>>>> 60f4876e
      },
      "RequestBody": null,
      "StatusCode": 201,
      "ResponseHeaders": {
        "Content-Length": "0",
        "Date": "Thu, 05 Mar 2020 21:48:44 GMT",
        "ETag": "\u00220x8D7C14EFA9A9EBC\u0022",
        "Last-Modified": "Thu, 05 Mar 2020 21:48:45 GMT",
        "Server": [
          "Windows-Azure-File/1.0",
          "Microsoft-HTTPAPI/2.0"
        ],
        "x-ms-client-request-id": "0c8e6a8e-1530-5a09-dc20-37e37a25aa95",
        "x-ms-request-id": "c9ef6e35-f01a-0012-7837-f3e9eb000000",
<<<<<<< HEAD
        "x-ms-version": "2019-12-12"
=======
        "x-ms-version": "2020-02-10"
>>>>>>> 60f4876e
      },
      "ResponseBody": []
    },
    {
      "RequestUri": "http://seanstagetest.file.core.windows.net/test-share-651a8a37-8679-b0bd-b549-97b4372920b3/test-directory-114934f6-8bbb-259e-2b4b-b78cd2543405?restype=directory",
      "RequestMethod": "PUT",
      "RequestHeaders": {
        "Authorization": "Sanitized",
        "traceparent": "00-4a4fa0e06001f143a52ffa828486eaef-8bbe245988042740-00",
        "User-Agent": [
          "azsdk-net-Storage.Files.Shares/12.2.0-dev.20200305.1",
          "(.NET Core 4.6.28325.01; Microsoft Windows 10.0.18363 )"
        ],
        "x-ms-client-request-id": "47711d42-f667-03c4-cb68-e0e45d7d8788",
        "x-ms-date": "Thu, 05 Mar 2020 21:48:45 GMT",
        "x-ms-file-attributes": "None",
        "x-ms-file-creation-time": "Now",
        "x-ms-file-last-write-time": "Now",
        "x-ms-file-permission": "Inherit",
        "x-ms-return-client-request-id": "true",
<<<<<<< HEAD
        "x-ms-version": "2019-12-12"
=======
        "x-ms-version": "2020-02-10"
>>>>>>> 60f4876e
      },
      "RequestBody": null,
      "StatusCode": 201,
      "ResponseHeaders": {
        "Content-Length": "0",
        "Date": "Thu, 05 Mar 2020 21:48:44 GMT",
        "ETag": "\u00220x8D7C14EFAA8E599\u0022",
        "Last-Modified": "Thu, 05 Mar 2020 21:48:45 GMT",
        "Server": [
          "Windows-Azure-File/1.0",
          "Microsoft-HTTPAPI/2.0"
        ],
        "x-ms-client-request-id": "47711d42-f667-03c4-cb68-e0e45d7d8788",
        "x-ms-file-attributes": "Directory",
        "x-ms-file-change-time": "2020-03-05T21:48:45.3197209Z",
        "x-ms-file-creation-time": "2020-03-05T21:48:45.3197209Z",
        "x-ms-file-id": "13835128424026341376",
        "x-ms-file-last-write-time": "2020-03-05T21:48:45.3197209Z",
        "x-ms-file-parent-id": "0",
        "x-ms-file-permission-key": "7855875120676328179*422928105932735866",
        "x-ms-request-id": "c9ef6e37-f01a-0012-7937-f3e9eb000000",
        "x-ms-request-server-encrypted": "true",
<<<<<<< HEAD
        "x-ms-version": "2019-12-12"
=======
        "x-ms-version": "2020-02-10"
>>>>>>> 60f4876e
      },
      "ResponseBody": []
    },
    {
      "RequestUri": "http://seanstagetest.file.core.windows.net/test-share-651a8a37-8679-b0bd-b549-97b4372920b3?restype=share",
      "RequestMethod": "DELETE",
      "RequestHeaders": {
        "Authorization": "Sanitized",
        "traceparent": "00-9a472f1795b1c644bd900c5aea1adef0-1fcdc6461f67f34b-00",
        "User-Agent": [
          "azsdk-net-Storage.Files.Shares/12.2.0-dev.20200305.1",
          "(.NET Core 4.6.28325.01; Microsoft Windows 10.0.18363 )"
        ],
        "x-ms-client-request-id": "b4492ff8-ece2-4a9d-5322-0232349edd9f",
        "x-ms-date": "Thu, 05 Mar 2020 21:48:45 GMT",
        "x-ms-delete-snapshots": "include",
        "x-ms-return-client-request-id": "true",
<<<<<<< HEAD
        "x-ms-version": "2019-12-12"
=======
        "x-ms-version": "2020-02-10"
>>>>>>> 60f4876e
      },
      "RequestBody": null,
      "StatusCode": 202,
      "ResponseHeaders": {
        "Content-Length": "0",
        "Date": "Thu, 05 Mar 2020 21:48:44 GMT",
        "Server": [
          "Windows-Azure-File/1.0",
          "Microsoft-HTTPAPI/2.0"
        ],
        "x-ms-client-request-id": "b4492ff8-ece2-4a9d-5322-0232349edd9f",
        "x-ms-request-id": "c9ef6e38-f01a-0012-7a37-f3e9eb000000",
<<<<<<< HEAD
        "x-ms-version": "2019-12-12"
=======
        "x-ms-version": "2020-02-10"
>>>>>>> 60f4876e
      },
      "ResponseBody": []
    }
  ],
  "Variables": {
    "RandomSeed": "398172911",
    "Storage_TestConfigDefault": "ProductionTenant\nseanstagetest\nU2FuaXRpemVk\nhttps://seanstagetest.blob.core.windows.net\nhttp://seanstagetest.file.core.windows.net\nhttp://seanstagetest.queue.core.windows.net\nhttp://seanstagetest.table.core.windows.net\n\n\n\n\nhttp://seanstagetest-secondary.blob.core.windows.net\nhttp://seanstagetest-secondary.file.core.windows.net\nhttp://seanstagetest-secondary.queue.core.windows.net\nhttp://seanstagetest-secondary.table.core.windows.net\n\nSanitized\n\n\nCloud\nBlobEndpoint=https://seanstagetest.blob.core.windows.net/;QueueEndpoint=http://seanstagetest.queue.core.windows.net/;FileEndpoint=http://seanstagetest.file.core.windows.net/;BlobSecondaryEndpoint=http://seanstagetest-secondary.blob.core.windows.net/;QueueSecondaryEndpoint=http://seanstagetest-secondary.queue.core.windows.net/;FileSecondaryEndpoint=http://seanstagetest-secondary.file.core.windows.net/;AccountName=seanstagetest;AccountKey=Sanitized\nseanscope1"
  }
}<|MERGE_RESOLUTION|>--- conflicted
+++ resolved
@@ -13,11 +13,7 @@
         "x-ms-client-request-id": "0c8e6a8e-1530-5a09-dc20-37e37a25aa95",
         "x-ms-date": "Thu, 05 Mar 2020 21:48:45 GMT",
         "x-ms-return-client-request-id": "true",
-<<<<<<< HEAD
-        "x-ms-version": "2019-12-12"
-=======
         "x-ms-version": "2020-02-10"
->>>>>>> 60f4876e
       },
       "RequestBody": null,
       "StatusCode": 201,
@@ -32,11 +28,7 @@
         ],
         "x-ms-client-request-id": "0c8e6a8e-1530-5a09-dc20-37e37a25aa95",
         "x-ms-request-id": "c9ef6e35-f01a-0012-7837-f3e9eb000000",
-<<<<<<< HEAD
-        "x-ms-version": "2019-12-12"
-=======
         "x-ms-version": "2020-02-10"
->>>>>>> 60f4876e
       },
       "ResponseBody": []
     },
@@ -57,11 +49,7 @@
         "x-ms-file-last-write-time": "Now",
         "x-ms-file-permission": "Inherit",
         "x-ms-return-client-request-id": "true",
-<<<<<<< HEAD
-        "x-ms-version": "2019-12-12"
-=======
         "x-ms-version": "2020-02-10"
->>>>>>> 60f4876e
       },
       "RequestBody": null,
       "StatusCode": 201,
@@ -84,11 +72,7 @@
         "x-ms-file-permission-key": "7855875120676328179*422928105932735866",
         "x-ms-request-id": "c9ef6e37-f01a-0012-7937-f3e9eb000000",
         "x-ms-request-server-encrypted": "true",
-<<<<<<< HEAD
-        "x-ms-version": "2019-12-12"
-=======
         "x-ms-version": "2020-02-10"
->>>>>>> 60f4876e
       },
       "ResponseBody": []
     },
@@ -106,11 +90,7 @@
         "x-ms-date": "Thu, 05 Mar 2020 21:48:45 GMT",
         "x-ms-delete-snapshots": "include",
         "x-ms-return-client-request-id": "true",
-<<<<<<< HEAD
-        "x-ms-version": "2019-12-12"
-=======
         "x-ms-version": "2020-02-10"
->>>>>>> 60f4876e
       },
       "RequestBody": null,
       "StatusCode": 202,
@@ -123,11 +103,7 @@
         ],
         "x-ms-client-request-id": "b4492ff8-ece2-4a9d-5322-0232349edd9f",
         "x-ms-request-id": "c9ef6e38-f01a-0012-7a37-f3e9eb000000",
-<<<<<<< HEAD
-        "x-ms-version": "2019-12-12"
-=======
         "x-ms-version": "2020-02-10"
->>>>>>> 60f4876e
       },
       "ResponseBody": []
     }
