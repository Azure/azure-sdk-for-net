--- conflicted
+++ resolved
@@ -1,165 +1,145 @@
-{
+﻿{
   "Entries": [
     {
       "RequestUri": "https://seanmcccanary3.file.core.windows.net/test-share-be29568a-23be-e145-27b4-adf1f5d9d503?restype=share",
       "RequestMethod": "PUT",
       "RequestHeaders": {
-        "Accept": "application/xml",
         "Authorization": "Sanitized",
-        "traceparent": "00-0a112c2d32581c4682abd23268d7f0d8-7acb28d734fa324e-00",
+        "traceparent": "00-da5671e5dbadcb4995e0c647c5fc1618-64009d25991d7d48-00",
         "User-Agent": [
-          "azsdk-net-Storage.Files.Shares/12.7.0-alpha.20210121.1",
-          "(.NET 5.0.2; Microsoft Windows 10.0.19042)"
+          "azsdk-net-Storage.Files.Shares/12.3.0-dev.20200805.1",
+          "(.NET Core 4.6.29017.01; Microsoft Windows 10.0.18362 )"
         ],
         "x-ms-client-request-id": "67d2018b-77c4-2adb-2b6a-054c7f30f916",
-        "x-ms-date": "Thu, 21 Jan 2021 20:45:28 GMT",
+        "x-ms-date": "Wed, 05 Aug 2020 22:26:48 GMT",
         "x-ms-return-client-request-id": "true",
-        "x-ms-version": "2020-06-12"
+        "x-ms-version": "2020-06-12",
+        "Accept": "application/xml"
       },
       "RequestBody": null,
       "StatusCode": 201,
       "ResponseHeaders": {
         "Content-Length": "0",
-        "Date": "Thu, 21 Jan 2021 20:45:27 GMT",
-        "ETag": "\u00220x8D8BE4D7C99A09C\u0022",
-        "Last-Modified": "Thu, 21 Jan 2021 20:45:28 GMT",
+        "Date": "Wed, 05 Aug 2020 22:26:47 GMT",
+        "ETag": "\"0x8D8398EA45C257B\"",
+        "Last-Modified": "Wed, 05 Aug 2020 22:26:47 GMT",
         "Server": [
           "Windows-Azure-File/1.0",
           "Microsoft-HTTPAPI/2.0"
         ],
         "x-ms-client-request-id": "67d2018b-77c4-2adb-2b6a-054c7f30f916",
-<<<<<<< HEAD
         "x-ms-request-id": "53788b87-801a-0048-0677-6bc7f5000000",
         "x-ms-version": "2020-06-12"
-=======
-        "x-ms-request-id": "7b4897d5-301a-005d-5336-f0d046000000",
-        "x-ms-version": "2020-04-08"
->>>>>>> ac24a13f
       },
       "ResponseBody": []
     },
     {
-      "RequestUri": "https://seanmcccanary3.file.core.windows.net/test-share-be29568a-23be-e145-27b4-adf1f5d9d503?comp=lease\u0026restype=share",
+      "RequestUri": "https://seanmcccanary3.file.core.windows.net/test-share-be29568a-23be-e145-27b4-adf1f5d9d503?comp=lease&restype=share",
       "RequestMethod": "PUT",
       "RequestHeaders": {
-        "Accept": "application/xml",
         "Authorization": "Sanitized",
-        "traceparent": "00-1ff8295e34629044bd494bba7de868a0-a2d7cf4b5be90144-00",
+        "traceparent": "00-f2694909f0aef84abcdbc47481bf1505-cd183bdbbf771f4b-00",
         "User-Agent": [
-          "azsdk-net-Storage.Files.Shares/12.7.0-alpha.20210121.1",
-          "(.NET 5.0.2; Microsoft Windows 10.0.19042)"
+          "azsdk-net-Storage.Files.Shares/12.3.0-dev.20200805.1",
+          "(.NET Core 4.6.29017.01; Microsoft Windows 10.0.18362 )"
         ],
         "x-ms-client-request-id": "1af94fe6-04ca-220f-89f0-c3d617aa1238",
-        "x-ms-date": "Thu, 21 Jan 2021 20:45:28 GMT",
+        "x-ms-date": "Wed, 05 Aug 2020 22:26:48 GMT",
         "x-ms-lease-action": "acquire",
         "x-ms-lease-duration": "-1",
         "x-ms-proposed-lease-id": "fb31c890-9618-4be0-a1b9-5b993a1d84b5",
         "x-ms-return-client-request-id": "true",
-        "x-ms-version": "2020-06-12"
+        "x-ms-version": "2020-06-12",
+        "Accept": "application/xml"
       },
       "RequestBody": null,
       "StatusCode": 201,
       "ResponseHeaders": {
         "Content-Length": "0",
-        "Date": "Thu, 21 Jan 2021 20:45:27 GMT",
-        "ETag": "\u00220x8D8BE4D7C99A09C\u0022",
-        "Last-Modified": "Thu, 21 Jan 2021 20:45:28 GMT",
+        "Date": "Wed, 05 Aug 2020 22:26:47 GMT",
+        "ETag": "\"0x8D8398EA45C257B\"",
+        "Last-Modified": "Wed, 05 Aug 2020 22:26:47 GMT",
         "Server": [
           "Windows-Azure-File/1.0",
           "Microsoft-HTTPAPI/2.0"
         ],
         "x-ms-client-request-id": "1af94fe6-04ca-220f-89f0-c3d617aa1238",
         "x-ms-lease-id": "fb31c890-9618-4be0-a1b9-5b993a1d84b5",
-<<<<<<< HEAD
         "x-ms-request-id": "53788b8a-801a-0048-0777-6bc7f5000000",
         "x-ms-version": "2020-06-12"
-=======
-        "x-ms-request-id": "7b4897da-301a-005d-5536-f0d046000000",
-        "x-ms-version": "2020-04-08"
->>>>>>> ac24a13f
       },
       "ResponseBody": []
     },
     {
-      "RequestUri": "https://seanmcccanary3.file.core.windows.net/test-share-be29568a-23be-e145-27b4-adf1f5d9d503?comp=lease\u0026restype=share",
+      "RequestUri": "https://seanmcccanary3.file.core.windows.net/test-share-be29568a-23be-e145-27b4-adf1f5d9d503?comp=lease&restype=share",
       "RequestMethod": "PUT",
       "RequestHeaders": {
-        "Accept": "application/xml",
         "Authorization": "Sanitized",
-        "traceparent": "00-d17ddcd640eb114f9be455b8ffd1772d-a7cb465523e36d40-00",
+        "traceparent": "00-0e10c061d6a9eb45bfa7a26d9120eb9b-7e2998e5588a244b-00",
         "User-Agent": [
-          "azsdk-net-Storage.Files.Shares/12.7.0-alpha.20210121.1",
-          "(.NET 5.0.2; Microsoft Windows 10.0.19042)"
+          "azsdk-net-Storage.Files.Shares/12.3.0-dev.20200805.1",
+          "(.NET Core 4.6.29017.01; Microsoft Windows 10.0.18362 )"
         ],
         "x-ms-client-request-id": "e94f7051-d66e-2768-c375-0a50a25add76",
-        "x-ms-date": "Thu, 21 Jan 2021 20:45:28 GMT",
+        "x-ms-date": "Wed, 05 Aug 2020 22:26:49 GMT",
         "x-ms-lease-action": "change",
         "x-ms-lease-id": "fb31c890-9618-4be0-a1b9-5b993a1d84b5",
         "x-ms-proposed-lease-id": "f4656452-6d07-413f-3841-7e363968f133",
         "x-ms-return-client-request-id": "true",
-        "x-ms-version": "2020-06-12"
+        "x-ms-version": "2020-06-12",
+        "Accept": "application/xml"
       },
       "RequestBody": null,
       "StatusCode": 200,
       "ResponseHeaders": {
         "Content-Length": "0",
-        "Date": "Thu, 21 Jan 2021 20:45:27 GMT",
-        "ETag": "\u00220x8D8BE4D7C99A09C\u0022",
-        "Last-Modified": "Thu, 21 Jan 2021 20:45:28 GMT",
+        "Date": "Wed, 05 Aug 2020 22:26:47 GMT",
+        "ETag": "\"0x8D8398EA45C257B\"",
+        "Last-Modified": "Wed, 05 Aug 2020 22:26:47 GMT",
         "Server": [
           "Windows-Azure-File/1.0",
           "Microsoft-HTTPAPI/2.0"
         ],
         "x-ms-client-request-id": "e94f7051-d66e-2768-c375-0a50a25add76",
         "x-ms-lease-id": "f4656452-6d07-413f-3841-7e363968f133",
-<<<<<<< HEAD
         "x-ms-request-id": "53788b8b-801a-0048-0877-6bc7f5000000",
         "x-ms-version": "2020-06-12"
-=======
-        "x-ms-request-id": "7b4897dd-301a-005d-5836-f0d046000000",
-        "x-ms-version": "2020-04-08"
->>>>>>> ac24a13f
       },
       "ResponseBody": []
     },
     {
-      "RequestUri": "https://seanmcccanary3.file.core.windows.net/test-share-be29568a-23be-e145-27b4-adf1f5d9d503?comp=lease\u0026restype=share",
+      "RequestUri": "https://seanmcccanary3.file.core.windows.net/test-share-be29568a-23be-e145-27b4-adf1f5d9d503?comp=lease&restype=share",
       "RequestMethod": "PUT",
       "RequestHeaders": {
-        "Accept": "application/xml",
         "Authorization": "Sanitized",
-        "traceparent": "00-b6b2029439550248b288ef22b54f89ef-258a558cbb19674c-00",
+        "traceparent": "00-6bbfa814dd8b2b4cb033843a02544d1e-3e7791fb56e3624d-00",
         "User-Agent": [
-          "azsdk-net-Storage.Files.Shares/12.7.0-alpha.20210121.1",
-          "(.NET 5.0.2; Microsoft Windows 10.0.19042)"
+          "azsdk-net-Storage.Files.Shares/12.3.0-dev.20200805.1",
+          "(.NET Core 4.6.29017.01; Microsoft Windows 10.0.18362 )"
         ],
         "x-ms-client-request-id": "a684cdcb-285a-f1ca-bf45-a310e5254ad8",
-        "x-ms-date": "Thu, 21 Jan 2021 20:45:29 GMT",
+        "x-ms-date": "Wed, 05 Aug 2020 22:26:49 GMT",
         "x-ms-lease-action": "release",
         "x-ms-lease-id": "f4656452-6d07-413f-3841-7e363968f133",
         "x-ms-return-client-request-id": "true",
-        "x-ms-version": "2020-06-12"
+        "x-ms-version": "2020-06-12",
+        "Accept": "application/xml"
       },
       "RequestBody": null,
       "StatusCode": 200,
       "ResponseHeaders": {
         "Content-Length": "0",
-        "Date": "Thu, 21 Jan 2021 20:45:27 GMT",
-        "ETag": "\u00220x8D8BE4D7C99A09C\u0022",
-        "Last-Modified": "Thu, 21 Jan 2021 20:45:28 GMT",
+        "Date": "Wed, 05 Aug 2020 22:26:47 GMT",
+        "ETag": "\"0x8D8398EA45C257B\"",
+        "Last-Modified": "Wed, 05 Aug 2020 22:26:47 GMT",
         "Server": [
           "Windows-Azure-File/1.0",
           "Microsoft-HTTPAPI/2.0"
         ],
         "x-ms-client-request-id": "a684cdcb-285a-f1ca-bf45-a310e5254ad8",
         "x-ms-lease-time": "0",
-<<<<<<< HEAD
         "x-ms-request-id": "53788b8d-801a-0048-0977-6bc7f5000000",
         "x-ms-version": "2020-06-12"
-=======
-        "x-ms-request-id": "7b4897e0-301a-005d-5b36-f0d046000000",
-        "x-ms-version": "2020-04-08"
->>>>>>> ac24a13f
       },
       "ResponseBody": []
     },
@@ -167,36 +147,31 @@
       "RequestUri": "https://seanmcccanary3.file.core.windows.net/test-share-be29568a-23be-e145-27b4-adf1f5d9d503?restype=share",
       "RequestMethod": "DELETE",
       "RequestHeaders": {
-        "Accept": "application/xml",
         "Authorization": "Sanitized",
-        "traceparent": "00-1cea61587102e04fae272dab346a2c63-5515ce95cbbc5d43-00",
+        "traceparent": "00-91d4647bee3d16468d75cd557625535d-30fc4a772965d844-00",
         "User-Agent": [
-          "azsdk-net-Storage.Files.Shares/12.7.0-alpha.20210121.1",
-          "(.NET 5.0.2; Microsoft Windows 10.0.19042)"
+          "azsdk-net-Storage.Files.Shares/12.3.0-dev.20200805.1",
+          "(.NET Core 4.6.29017.01; Microsoft Windows 10.0.18362 )"
         ],
         "x-ms-client-request-id": "d485b4fb-37d6-4b1c-c251-338fe57710b5",
-        "x-ms-date": "Thu, 21 Jan 2021 20:45:29 GMT",
+        "x-ms-date": "Wed, 05 Aug 2020 22:26:49 GMT",
         "x-ms-delete-snapshots": "include",
         "x-ms-return-client-request-id": "true",
-        "x-ms-version": "2020-06-12"
+        "x-ms-version": "2020-06-12",
+        "Accept": "application/xml"
       },
       "RequestBody": null,
       "StatusCode": 202,
       "ResponseHeaders": {
         "Content-Length": "0",
-        "Date": "Thu, 21 Jan 2021 20:45:28 GMT",
+        "Date": "Wed, 05 Aug 2020 22:26:47 GMT",
         "Server": [
           "Windows-Azure-File/1.0",
           "Microsoft-HTTPAPI/2.0"
         ],
         "x-ms-client-request-id": "d485b4fb-37d6-4b1c-c251-338fe57710b5",
-<<<<<<< HEAD
         "x-ms-request-id": "53788b8e-801a-0048-0a77-6bc7f5000000",
         "x-ms-version": "2020-06-12"
-=======
-        "x-ms-request-id": "7b4897e3-301a-005d-5e36-f0d046000000",
-        "x-ms-version": "2020-04-08"
->>>>>>> ac24a13f
       },
       "ResponseBody": []
     }
