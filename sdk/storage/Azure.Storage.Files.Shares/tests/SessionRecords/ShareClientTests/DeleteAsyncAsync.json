--- conflicted
+++ resolved
@@ -1,31 +1,17 @@
 {
   "Entries": [
     {
-<<<<<<< HEAD
-      "RequestUri": "http://seanstagetest.file.core.windows.net/test-share-62f76a7b-353c-45e8-4400-f23c7480bad8?restype=share",
+      "RequestUri": "http://seanstagetest.file.core.windows.net/test-share-559b1d1d-54d3-981b-8c33-2b30a4e961a8?restype=share",
       "RequestMethod": "PUT",
       "RequestHeaders": {
         "Authorization": "Sanitized",
-        "traceparent": "00-f541f92e29b35045bf8a5e6c2c1721ae-ade4e3b13ba34543-00",
+        "traceparent": "00-91981594974c2a40ac25820423f3df0c-760499a7710dac41-00",
         "User-Agent": [
-          "azsdk-net-Storage.Files.Shares/12.0.0-dev.20191209.1\u002Bb71b1fa965b15eccfc57e2c7781b8bf85cd4c766",
+          "azsdk-net-Storage.Files.Shares/12.0.0-dev.20191211.1\u002B899431c003876eb9b26cefd8e8a37e7f27f82ced",
           "(.NET Core 4.6.28008.01; Microsoft Windows 10.0.18363 )"
         ],
-        "x-ms-client-request-id": "a2cb5309-13bc-59a5-5e2a-8ae65d9d6653",
-        "x-ms-date": "Tue, 10 Dec 2019 05:34:14 GMT",
-=======
-      "RequestUri": "http://seanstagetest.file.core.windows.net/test-share-2dbdd802-06f7-768f-90a0-812f72bc805e?restype=share",
-      "RequestMethod": "PUT",
-      "RequestHeaders": {
-        "Authorization": "Sanitized",
-        "traceparent": "00-ffc5a78910a1b84b91dc5815263880c4-3fd7a30c3821544f-00",
-        "User-Agent": [
-          "azsdk-net-Storage.Files.Shares/12.0.0-dev.20191209.1\u002B61bda4d1783b0e05dba0d434ff14b2840726d3b1",
-          "(.NET Core 4.6.28008.01; Microsoft Windows 10.0.18363 )"
-        ],
-        "x-ms-client-request-id": "10e7b7ec-98f2-b8e2-ff60-fd8b3d176f13",
-        "x-ms-date": "Tue, 10 Dec 2019 06:02:39 GMT",
->>>>>>> 1d9822e0
+        "x-ms-client-request-id": "c1e9240a-4cdf-104f-b97d-822d4cb69cce",
+        "x-ms-date": "Wed, 11 Dec 2019 20:42:44 GMT",
         "x-ms-return-client-request-id": "true",
         "x-ms-share-quota": "1",
         "x-ms-version": "2019-07-07"
@@ -34,56 +20,31 @@
       "StatusCode": 201,
       "ResponseHeaders": {
         "Content-Length": "0",
-<<<<<<< HEAD
-        "Date": "Tue, 10 Dec 2019 05:34:14 GMT",
-        "ETag": "\u00220x8D77D32980D1E6B\u0022",
-        "Last-Modified": "Tue, 10 Dec 2019 05:34:14 GMT",
-=======
-        "Date": "Tue, 10 Dec 2019 06:02:39 GMT",
-        "ETag": "\u00220x8D77D369014CD2E\u0022",
-        "Last-Modified": "Tue, 10 Dec 2019 06:02:39 GMT",
->>>>>>> 1d9822e0
+        "Date": "Wed, 11 Dec 2019 20:42:44 GMT",
+        "ETag": "\u00220x8D77E7AACDB18C2\u0022",
+        "Last-Modified": "Wed, 11 Dec 2019 20:42:44 GMT",
         "Server": [
           "Windows-Azure-File/1.0",
           "Microsoft-HTTPAPI/2.0"
         ],
-<<<<<<< HEAD
-        "x-ms-client-request-id": "a2cb5309-13bc-59a5-5e2a-8ae65d9d6653",
-        "x-ms-request-id": "4fd8e445-701a-0023-071b-af08f8000000",
-=======
-        "x-ms-client-request-id": "10e7b7ec-98f2-b8e2-ff60-fd8b3d176f13",
-        "x-ms-request-id": "7dc09973-e01a-001e-341f-af7ee3000000",
->>>>>>> 1d9822e0
+        "x-ms-client-request-id": "c1e9240a-4cdf-104f-b97d-822d4cb69cce",
+        "x-ms-request-id": "ef3e4537-c01a-0019-1263-b01280000000",
         "x-ms-version": "2019-07-07"
       },
       "ResponseBody": []
     },
     {
-<<<<<<< HEAD
-      "RequestUri": "http://seanstagetest.file.core.windows.net/test-share-62f76a7b-353c-45e8-4400-f23c7480bad8?restype=share",
+      "RequestUri": "http://seanstagetest.file.core.windows.net/test-share-559b1d1d-54d3-981b-8c33-2b30a4e961a8?restype=share",
       "RequestMethod": "DELETE",
       "RequestHeaders": {
         "Authorization": "Sanitized",
-        "traceparent": "00-a6c2b05e34d6704b81f8434f2e28be9e-a3ad915ce5d8f647-00",
+        "traceparent": "00-ddeed45754986545881c020d2941d089-3b90b5aecd93584b-00",
         "User-Agent": [
-          "azsdk-net-Storage.Files.Shares/12.0.0-dev.20191209.1\u002Bb71b1fa965b15eccfc57e2c7781b8bf85cd4c766",
+          "azsdk-net-Storage.Files.Shares/12.0.0-dev.20191211.1\u002B899431c003876eb9b26cefd8e8a37e7f27f82ced",
           "(.NET Core 4.6.28008.01; Microsoft Windows 10.0.18363 )"
         ],
-        "x-ms-client-request-id": "203259ed-18b4-651b-cd56-06a840e04295",
-        "x-ms-date": "Tue, 10 Dec 2019 05:34:14 GMT",
-=======
-      "RequestUri": "http://seanstagetest.file.core.windows.net/test-share-2dbdd802-06f7-768f-90a0-812f72bc805e?restype=share",
-      "RequestMethod": "DELETE",
-      "RequestHeaders": {
-        "Authorization": "Sanitized",
-        "traceparent": "00-a50912ba467f00448aea1155173c7ecd-97d5660c4720b140-00",
-        "User-Agent": [
-          "azsdk-net-Storage.Files.Shares/12.0.0-dev.20191209.1\u002B61bda4d1783b0e05dba0d434ff14b2840726d3b1",
-          "(.NET Core 4.6.28008.01; Microsoft Windows 10.0.18363 )"
-        ],
-        "x-ms-client-request-id": "bb4221f9-6fd4-1c6b-9c0b-ad82119cb677",
-        "x-ms-date": "Tue, 10 Dec 2019 06:02:39 GMT",
->>>>>>> 1d9822e0
+        "x-ms-client-request-id": "80255131-9fff-bcc9-6ae6-625b67800f6e",
+        "x-ms-date": "Wed, 11 Dec 2019 20:42:44 GMT",
         "x-ms-return-client-request-id": "true",
         "x-ms-version": "2019-07-07"
       },
@@ -91,33 +52,20 @@
       "StatusCode": 202,
       "ResponseHeaders": {
         "Content-Length": "0",
-<<<<<<< HEAD
-        "Date": "Tue, 10 Dec 2019 05:34:14 GMT",
-=======
-        "Date": "Tue, 10 Dec 2019 06:02:39 GMT",
->>>>>>> 1d9822e0
+        "Date": "Wed, 11 Dec 2019 20:42:44 GMT",
         "Server": [
           "Windows-Azure-File/1.0",
           "Microsoft-HTTPAPI/2.0"
         ],
-<<<<<<< HEAD
-        "x-ms-client-request-id": "203259ed-18b4-651b-cd56-06a840e04295",
-        "x-ms-request-id": "4fd8e447-701a-0023-081b-af08f8000000",
-=======
-        "x-ms-client-request-id": "bb4221f9-6fd4-1c6b-9c0b-ad82119cb677",
-        "x-ms-request-id": "7dc09975-e01a-001e-351f-af7ee3000000",
->>>>>>> 1d9822e0
+        "x-ms-client-request-id": "80255131-9fff-bcc9-6ae6-625b67800f6e",
+        "x-ms-request-id": "ef3e4539-c01a-0019-1363-b01280000000",
         "x-ms-version": "2019-07-07"
       },
       "ResponseBody": []
     }
   ],
   "Variables": {
-<<<<<<< HEAD
-    "RandomSeed": "1292950883",
-=======
-    "RandomSeed": "624874076",
->>>>>>> 1d9822e0
+    "RandomSeed": "119755738",
     "Storage_TestConfigDefault": "ProductionTenant\nseanstagetest\nU2FuaXRpemVk\nhttp://seanstagetest.blob.core.windows.net\nhttp://seanstagetest.file.core.windows.net\nhttp://seanstagetest.queue.core.windows.net\nhttp://seanstagetest.table.core.windows.net\n\n\n\n\nhttp://seanstagetest-secondary.blob.core.windows.net\nhttp://seanstagetest-secondary.file.core.windows.net\nhttp://seanstagetest-secondary.queue.core.windows.net\nhttp://seanstagetest-secondary.table.core.windows.net\n\nSanitized\n\n\nCloud\nBlobEndpoint=http://seanstagetest.blob.core.windows.net/;QueueEndpoint=http://seanstagetest.queue.core.windows.net/;FileEndpoint=http://seanstagetest.file.core.windows.net/;BlobSecondaryEndpoint=http://seanstagetest-secondary.blob.core.windows.net/;QueueSecondaryEndpoint=http://seanstagetest-secondary.queue.core.windows.net/;FileSecondaryEndpoint=http://seanstagetest-secondary.file.core.windows.net/;AccountName=seanstagetest;AccountKey=Sanitized"
   }
 }