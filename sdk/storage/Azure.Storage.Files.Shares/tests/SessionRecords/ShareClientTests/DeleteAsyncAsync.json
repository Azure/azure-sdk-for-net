--- conflicted
+++ resolved
@@ -14,11 +14,7 @@
         "x-ms-date": "Thu, 05 Mar 2020 21:48:48 GMT",
         "x-ms-return-client-request-id": "true",
         "x-ms-share-quota": "1",
-<<<<<<< HEAD
-        "x-ms-version": "2020-12-06",
-=======
         "x-ms-version": "2021-02-12",
->>>>>>> 7e782c87
         "Accept": "application/xml"
       },
       "RequestBody": null,
@@ -34,11 +30,7 @@
         ],
         "x-ms-client-request-id": "473809e8-9678-4fa9-1119-8a044d84211e",
         "x-ms-request-id": "c9ef6e53-f01a-0012-0b37-f3e9eb000000",
-<<<<<<< HEAD
-        "x-ms-version": "2020-12-06"
-=======
         "x-ms-version": "2021-02-12"
->>>>>>> 7e782c87
       },
       "ResponseBody": []
     },
@@ -55,11 +47,7 @@
         "x-ms-client-request-id": "7804dcea-786c-5d08-a574-6ad90b99eb05",
         "x-ms-date": "Thu, 05 Mar 2020 21:48:48 GMT",
         "x-ms-return-client-request-id": "true",
-<<<<<<< HEAD
-        "x-ms-version": "2020-12-06",
-=======
         "x-ms-version": "2021-02-12",
->>>>>>> 7e782c87
         "Accept": "application/xml"
       },
       "RequestBody": null,
@@ -73,11 +61,7 @@
         ],
         "x-ms-client-request-id": "7804dcea-786c-5d08-a574-6ad90b99eb05",
         "x-ms-request-id": "c9ef6e55-f01a-0012-0c37-f3e9eb000000",
-<<<<<<< HEAD
-        "x-ms-version": "2020-12-06"
-=======
         "x-ms-version": "2021-02-12"
->>>>>>> 7e782c87
       },
       "ResponseBody": []
     }
