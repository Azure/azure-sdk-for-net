--- conflicted
+++ resolved
@@ -1,83 +1,73 @@
-{
+﻿{
   "Entries": [
     {
-      "RequestUri": "https://seanmcccanary3.file.core.windows.net/test-share-d64b7654-b1bc-e3ad-d4a9-a4ec82a4c081?restype=share",
+      "RequestUri": "http://seanstagetest.file.core.windows.net/test-share-d64b7654-b1bc-e3ad-d4a9-a4ec82a4c081?restype=share",
       "RequestMethod": "PUT",
       "RequestHeaders": {
-        "Accept": "application/xml",
         "Authorization": "Sanitized",
-        "traceparent": "00-1339ea3c33a1e8478619ffcbcee28ea8-e47b9adc253ef84b-00",
+        "traceparent": "00-3ff821765ed9ae41b153dbc1b5e23ea4-3446e725b717994b-00",
         "User-Agent": [
-          "azsdk-net-Storage.Files.Shares/12.7.0-alpha.20210121.1",
-          "(.NET 5.0.2; Microsoft Windows 10.0.19042)"
+          "azsdk-net-Storage.Files.Shares/12.2.0-dev.20200305.1",
+          "(.NET Core 4.6.28325.01; Microsoft Windows 10.0.18363 )"
         ],
         "x-ms-client-request-id": "473809e8-9678-4fa9-1119-8a044d84211e",
-        "x-ms-date": "Thu, 21 Jan 2021 20:45:41 GMT",
+        "x-ms-date": "Thu, 05 Mar 2020 21:48:48 GMT",
         "x-ms-return-client-request-id": "true",
         "x-ms-share-quota": "1",
-        "x-ms-version": "2020-06-12"
+        "x-ms-version": "2020-06-12",
+        "Accept": "application/xml"
       },
       "RequestBody": null,
       "StatusCode": 201,
       "ResponseHeaders": {
         "Content-Length": "0",
-        "Date": "Thu, 21 Jan 2021 20:45:40 GMT",
-        "ETag": "\u00220x8D8BE4D8400FDB7\u0022",
-        "Last-Modified": "Thu, 21 Jan 2021 20:45:40 GMT",
+        "Date": "Thu, 05 Mar 2020 21:48:47 GMT",
+        "ETag": "\"0x8D7C14EFC74B6D0\"",
+        "Last-Modified": "Thu, 05 Mar 2020 21:48:48 GMT",
         "Server": [
           "Windows-Azure-File/1.0",
           "Microsoft-HTTPAPI/2.0"
         ],
         "x-ms-client-request-id": "473809e8-9678-4fa9-1119-8a044d84211e",
-<<<<<<< HEAD
         "x-ms-request-id": "c9ef6e53-f01a-0012-0b37-f3e9eb000000",
         "x-ms-version": "2020-06-12"
-=======
-        "x-ms-request-id": "9502306c-401a-0057-1c36-f074f1000000",
-        "x-ms-version": "2020-04-08"
->>>>>>> ac24a13f
       },
       "ResponseBody": []
     },
     {
-      "RequestUri": "https://seanmcccanary3.file.core.windows.net/test-share-d64b7654-b1bc-e3ad-d4a9-a4ec82a4c081?restype=share",
+      "RequestUri": "http://seanstagetest.file.core.windows.net/test-share-d64b7654-b1bc-e3ad-d4a9-a4ec82a4c081?restype=share",
       "RequestMethod": "DELETE",
       "RequestHeaders": {
-        "Accept": "application/xml",
         "Authorization": "Sanitized",
-        "traceparent": "00-f0cf2d7744635e4eb647d5471f9cd511-8d166e2db39a304e-00",
+        "traceparent": "00-497c9ebecedebd4e8c85d3f902ab1835-39c13171b036f240-00",
         "User-Agent": [
-          "azsdk-net-Storage.Files.Shares/12.7.0-alpha.20210121.1",
-          "(.NET 5.0.2; Microsoft Windows 10.0.19042)"
+          "azsdk-net-Storage.Files.Shares/12.2.0-dev.20200305.1",
+          "(.NET Core 4.6.28325.01; Microsoft Windows 10.0.18363 )"
         ],
         "x-ms-client-request-id": "7804dcea-786c-5d08-a574-6ad90b99eb05",
-        "x-ms-date": "Thu, 21 Jan 2021 20:45:41 GMT",
+        "x-ms-date": "Thu, 05 Mar 2020 21:48:48 GMT",
         "x-ms-return-client-request-id": "true",
-        "x-ms-version": "2020-06-12"
+        "x-ms-version": "2020-06-12",
+        "Accept": "application/xml"
       },
       "RequestBody": null,
       "StatusCode": 202,
       "ResponseHeaders": {
         "Content-Length": "0",
-        "Date": "Thu, 21 Jan 2021 20:45:40 GMT",
+        "Date": "Thu, 05 Mar 2020 21:48:47 GMT",
         "Server": [
           "Windows-Azure-File/1.0",
           "Microsoft-HTTPAPI/2.0"
         ],
         "x-ms-client-request-id": "7804dcea-786c-5d08-a574-6ad90b99eb05",
-<<<<<<< HEAD
         "x-ms-request-id": "c9ef6e55-f01a-0012-0c37-f3e9eb000000",
         "x-ms-version": "2020-06-12"
-=======
-        "x-ms-request-id": "9502306f-401a-0057-1d36-f074f1000000",
-        "x-ms-version": "2020-04-08"
->>>>>>> ac24a13f
       },
       "ResponseBody": []
     }
   ],
   "Variables": {
     "RandomSeed": "1401264493",
-    "Storage_TestConfigDefault": "ProductionTenant\nseanmcccanary3\nU2FuaXRpemVk\nhttps://seanmcccanary3.blob.core.windows.net\nhttps://seanmcccanary3.file.core.windows.net\nhttps://seanmcccanary3.queue.core.windows.net\nhttps://seanmcccanary3.table.core.windows.net\n\n\n\n\nhttps://seanmcccanary3-secondary.blob.core.windows.net\nhttps://seanmcccanary3-secondary.file.core.windows.net\nhttps://seanmcccanary3-secondary.queue.core.windows.net\nhttps://seanmcccanary3-secondary.table.core.windows.net\n\nSanitized\n\n\nCloud\nBlobEndpoint=https://seanmcccanary3.blob.core.windows.net/;QueueEndpoint=https://seanmcccanary3.queue.core.windows.net/;FileEndpoint=https://seanmcccanary3.file.core.windows.net/;BlobSecondaryEndpoint=https://seanmcccanary3-secondary.blob.core.windows.net/;QueueSecondaryEndpoint=https://seanmcccanary3-secondary.queue.core.windows.net/;FileSecondaryEndpoint=https://seanmcccanary3-secondary.file.core.windows.net/;AccountName=seanmcccanary3;AccountKey=Kg==;\nseanscope1"
+    "Storage_TestConfigDefault": "ProductionTenant\nseanstagetest\nU2FuaXRpemVk\nhttps://seanstagetest.blob.core.windows.net\nhttp://seanstagetest.file.core.windows.net\nhttp://seanstagetest.queue.core.windows.net\nhttp://seanstagetest.table.core.windows.net\n\n\n\n\nhttp://seanstagetest-secondary.blob.core.windows.net\nhttp://seanstagetest-secondary.file.core.windows.net\nhttp://seanstagetest-secondary.queue.core.windows.net\nhttp://seanstagetest-secondary.table.core.windows.net\n\nSanitized\n\n\nCloud\nBlobEndpoint=https://seanstagetest.blob.core.windows.net/;QueueEndpoint=http://seanstagetest.queue.core.windows.net/;FileEndpoint=http://seanstagetest.file.core.windows.net/;BlobSecondaryEndpoint=http://seanstagetest-secondary.blob.core.windows.net/;QueueSecondaryEndpoint=http://seanstagetest-secondary.queue.core.windows.net/;FileSecondaryEndpoint=http://seanstagetest-secondary.file.core.windows.net/;AccountName=seanstagetest;AccountKey=Sanitized\nseanscope1"
   }
 }