{
  "Entries": [
    {
      "RequestUri": "https://seanmcccanary3.file.core.windows.net/test-share-06fd4600-6680-af6b-ece6-c663b34372db?restype=share",
      "RequestMethod": "DELETE",
      "RequestHeaders": {
        "Accept": "application/xml",
        "Authorization": "Sanitized",
        "traceparent": "00-645f279cae4905479a9b5278aba8372b-15134df59f17144b-00",
        "User-Agent": [
          "azsdk-net-Storage.Files.Shares/12.7.0-alpha.20210121.1",
          "(.NET 5.0.2; Microsoft Windows 10.0.19042)"
        ],
        "x-ms-client-request-id": "2a1bbcba-bd7b-678e-7304-01431e510e80",
        "x-ms-date": "Thu, 21 Jan 2021 20:44:53 GMT",
        "x-ms-delete-snapshots": "include",
        "x-ms-return-client-request-id": "true",
        "x-ms-version": "2020-06-12"
      },
      "RequestBody": null,
      "StatusCode": 404,
      "ResponseHeaders": {
        "Content-Length": "217",
        "Content-Type": "application/xml",
        "Date": "Thu, 21 Jan 2021 20:44:52 GMT",
        "Server": [
          "Windows-Azure-File/1.0",
          "Microsoft-HTTPAPI/2.0"
        ],
        "x-ms-client-request-id": "2a1bbcba-bd7b-678e-7304-01431e510e80",
        "x-ms-error-code": "ShareNotFound",
<<<<<<< HEAD
        "x-ms-request-id": "89648b4e-501a-008a-6380-a2ca33000000",
        "x-ms-version": "2020-06-12"
=======
        "x-ms-request-id": "d1fc267a-501a-004b-2036-f02691000000",
        "x-ms-version": "2020-04-08"
>>>>>>> ac24a13f
      },
      "ResponseBody": [
        "\uFEFF\u003C?xml version=\u00221.0\u0022 encoding=\u0022utf-8\u0022?\u003E\u003CError\u003E\u003CCode\u003EShareNotFound\u003C/Code\u003E\u003CMessage\u003EThe specified share does not exist.\n",
        "RequestId:d1fc267a-501a-004b-2036-f02691000000\n",
        "Time:2021-01-21T20:44:52.9885351Z\u003C/Message\u003E\u003C/Error\u003E"
      ]
    }
  ],
  "Variables": {
    "RandomSeed": "582356616",
    "Storage_TestConfigDefault": "ProductionTenant\nseanmcccanary3\nU2FuaXRpemVk\nhttps://seanmcccanary3.blob.core.windows.net\nhttps://seanmcccanary3.file.core.windows.net\nhttps://seanmcccanary3.queue.core.windows.net\nhttps://seanmcccanary3.table.core.windows.net\n\n\n\n\nhttps://seanmcccanary3-secondary.blob.core.windows.net\nhttps://seanmcccanary3-secondary.file.core.windows.net\nhttps://seanmcccanary3-secondary.queue.core.windows.net\nhttps://seanmcccanary3-secondary.table.core.windows.net\n\nSanitized\n\n\nCloud\nBlobEndpoint=https://seanmcccanary3.blob.core.windows.net/;QueueEndpoint=https://seanmcccanary3.queue.core.windows.net/;FileEndpoint=https://seanmcccanary3.file.core.windows.net/;BlobSecondaryEndpoint=https://seanmcccanary3-secondary.blob.core.windows.net/;QueueSecondaryEndpoint=https://seanmcccanary3-secondary.queue.core.windows.net/;FileSecondaryEndpoint=https://seanmcccanary3-secondary.file.core.windows.net/;AccountName=seanmcccanary3;AccountKey=Kg==;\nseanscope1"
  }
}<|MERGE_RESOLUTION|>--- conflicted
+++ resolved
@@ -1,51 +1,46 @@
-{
+﻿{
   "Entries": [
     {
-      "RequestUri": "https://seanmcccanary3.file.core.windows.net/test-share-06fd4600-6680-af6b-ece6-c663b34372db?restype=share",
+      "RequestUri": "https://seanmcccanada.file.core.windows.net/test-share-06fd4600-6680-af6b-ece6-c663b34372db?restype=share",
       "RequestMethod": "DELETE",
       "RequestHeaders": {
-        "Accept": "application/xml",
         "Authorization": "Sanitized",
-        "traceparent": "00-645f279cae4905479a9b5278aba8372b-15134df59f17144b-00",
+        "traceparent": "00-4ec41d3aa7f9f74da7816c44bcfa6328-e778d8071c8d3e44-00",
         "User-Agent": [
-          "azsdk-net-Storage.Files.Shares/12.7.0-alpha.20210121.1",
-          "(.NET 5.0.2; Microsoft Windows 10.0.19042)"
+          "azsdk-net-Storage.Files.Shares/12.5.0-alpha.20201014.1",
+          "(.NET Core 4.6.29220.03; Microsoft Windows 10.0.19042 )"
         ],
         "x-ms-client-request-id": "2a1bbcba-bd7b-678e-7304-01431e510e80",
-        "x-ms-date": "Thu, 21 Jan 2021 20:44:53 GMT",
+        "x-ms-date": "Wed, 14 Oct 2020 23:18:44 GMT",
         "x-ms-delete-snapshots": "include",
         "x-ms-return-client-request-id": "true",
-        "x-ms-version": "2020-06-12"
+        "x-ms-version": "2020-06-12",
+        "Accept": "application/xml"
       },
       "RequestBody": null,
       "StatusCode": 404,
       "ResponseHeaders": {
         "Content-Length": "217",
         "Content-Type": "application/xml",
-        "Date": "Thu, 21 Jan 2021 20:44:52 GMT",
+        "Date": "Wed, 14 Oct 2020 23:18:45 GMT",
         "Server": [
           "Windows-Azure-File/1.0",
           "Microsoft-HTTPAPI/2.0"
         ],
         "x-ms-client-request-id": "2a1bbcba-bd7b-678e-7304-01431e510e80",
         "x-ms-error-code": "ShareNotFound",
-<<<<<<< HEAD
         "x-ms-request-id": "89648b4e-501a-008a-6380-a2ca33000000",
         "x-ms-version": "2020-06-12"
-=======
-        "x-ms-request-id": "d1fc267a-501a-004b-2036-f02691000000",
-        "x-ms-version": "2020-04-08"
->>>>>>> ac24a13f
       },
       "ResponseBody": [
-        "\uFEFF\u003C?xml version=\u00221.0\u0022 encoding=\u0022utf-8\u0022?\u003E\u003CError\u003E\u003CCode\u003EShareNotFound\u003C/Code\u003E\u003CMessage\u003EThe specified share does not exist.\n",
-        "RequestId:d1fc267a-501a-004b-2036-f02691000000\n",
-        "Time:2021-01-21T20:44:52.9885351Z\u003C/Message\u003E\u003C/Error\u003E"
+        "﻿<?xml version=\"1.0\" encoding=\"utf-8\"?><Error><Code>ShareNotFound</Code><Message>The specified share does not exist.\n",
+        "RequestId:89648b4e-501a-008a-6380-a2ca33000000\n",
+        "Time:2020-10-14T23:18:45.8537042Z</Message></Error>"
       ]
     }
   ],
   "Variables": {
     "RandomSeed": "582356616",
-    "Storage_TestConfigDefault": "ProductionTenant\nseanmcccanary3\nU2FuaXRpemVk\nhttps://seanmcccanary3.blob.core.windows.net\nhttps://seanmcccanary3.file.core.windows.net\nhttps://seanmcccanary3.queue.core.windows.net\nhttps://seanmcccanary3.table.core.windows.net\n\n\n\n\nhttps://seanmcccanary3-secondary.blob.core.windows.net\nhttps://seanmcccanary3-secondary.file.core.windows.net\nhttps://seanmcccanary3-secondary.queue.core.windows.net\nhttps://seanmcccanary3-secondary.table.core.windows.net\n\nSanitized\n\n\nCloud\nBlobEndpoint=https://seanmcccanary3.blob.core.windows.net/;QueueEndpoint=https://seanmcccanary3.queue.core.windows.net/;FileEndpoint=https://seanmcccanary3.file.core.windows.net/;BlobSecondaryEndpoint=https://seanmcccanary3-secondary.blob.core.windows.net/;QueueSecondaryEndpoint=https://seanmcccanary3-secondary.queue.core.windows.net/;FileSecondaryEndpoint=https://seanmcccanary3-secondary.file.core.windows.net/;AccountName=seanmcccanary3;AccountKey=Kg==;\nseanscope1"
+    "Storage_TestConfigDefault": "ProductionTenant\nseanmcccanada\nU2FuaXRpemVk\nhttps://seanmcccanada.blob.core.windows.net\nhttps://seanmcccanada.file.core.windows.net\nhttps://seanmcccanada.queue.core.windows.net\nhttps://seanmcccanada.table.core.windows.net\n\n\n\n\nhttps://seanmcccanada-secondary.blob.core.windows.net\nhttps://seanmcccanada-secondary.file.core.windows.net\nhttps://seanmcccanada-secondary.queue.core.windows.net\nhttps://seanmcccanada-secondary.table.core.windows.net\n\nSanitized\n\n\nCloud\nBlobEndpoint=https://seanmcccanada.blob.core.windows.net/;QueueEndpoint=https://seanmcccanada.queue.core.windows.net/;FileEndpoint=https://seanmcccanada.file.core.windows.net/;BlobSecondaryEndpoint=https://seanmcccanada-secondary.blob.core.windows.net/;QueueSecondaryEndpoint=https://seanmcccanada-secondary.queue.core.windows.net/;FileSecondaryEndpoint=https://seanmcccanada-secondary.file.core.windows.net/;AccountName=seanmcccanada;AccountKey=Kg==;\nseanscope1"
   }
 }