--- conflicted
+++ resolved
@@ -13,11 +13,7 @@
         "x-ms-client-request-id": "6824ddf2-6415-4a94-a594-5830ef05736a",
         "x-ms-date": "Tue, 13 Oct 2020 15:22:45 GMT",
         "x-ms-return-client-request-id": "true",
-<<<<<<< HEAD
-        "x-ms-version": "2020-12-06",
-=======
         "x-ms-version": "2021-02-12",
->>>>>>> 7e782c87
         "Accept": "application/xml"
       },
       "RequestBody": null,
@@ -33,11 +29,7 @@
         ],
         "x-ms-client-request-id": "6824ddf2-6415-4a94-a594-5830ef05736a",
         "x-ms-request-id": "7eb87eb7-d01a-0037-0674-a1086e000000",
-<<<<<<< HEAD
-        "x-ms-version": "2020-12-06"
-=======
         "x-ms-version": "2021-02-12"
->>>>>>> 7e782c87
       },
       "ResponseBody": []
     },
@@ -57,11 +49,7 @@
         "x-ms-lease-duration": "-1",
         "x-ms-proposed-lease-id": "52f28bf3-2580-0b21-7d7d-e1d051a50938",
         "x-ms-return-client-request-id": "true",
-<<<<<<< HEAD
-        "x-ms-version": "2020-12-06",
-=======
         "x-ms-version": "2021-02-12",
->>>>>>> 7e782c87
         "Accept": "application/xml"
       },
       "RequestBody": null,
@@ -78,11 +66,7 @@
         "x-ms-client-request-id": "dbfdcadd-6c41-cdac-bb19-ea9783c3f900",
         "x-ms-lease-id": "52f28bf3-2580-0b21-7d7d-e1d051a50938",
         "x-ms-request-id": "7eb87eba-d01a-0037-0774-a1086e000000",
-<<<<<<< HEAD
-        "x-ms-version": "2020-12-06"
-=======
         "x-ms-version": "2021-02-12"
->>>>>>> 7e782c87
       },
       "ResponseBody": []
     },
@@ -101,11 +85,7 @@
         "x-ms-lease-id": "52f28bf3-2580-0b21-7d7d-e1d051a50938",
         "x-ms-return-client-request-id": "true",
         "x-ms-share-quota": "1024",
-<<<<<<< HEAD
-        "x-ms-version": "2020-12-06",
-=======
         "x-ms-version": "2021-02-12",
->>>>>>> 7e782c87
         "Accept": "application/xml"
       },
       "RequestBody": null,
@@ -121,11 +101,7 @@
         ],
         "x-ms-client-request-id": "86f39eff-2ea7-8bf6-7c9f-aaf2dd938c40",
         "x-ms-request-id": "7eb87ebe-d01a-0037-0974-a1086e000000",
-<<<<<<< HEAD
-        "x-ms-version": "2020-12-06"
-=======
         "x-ms-version": "2021-02-12"
->>>>>>> 7e782c87
       },
       "ResponseBody": []
     },
@@ -144,11 +120,7 @@
         "x-ms-delete-snapshots": "include",
         "x-ms-lease-id": "52f28bf3-2580-0b21-7d7d-e1d051a50938",
         "x-ms-return-client-request-id": "true",
-<<<<<<< HEAD
-        "x-ms-version": "2020-12-06",
-=======
         "x-ms-version": "2021-02-12",
->>>>>>> 7e782c87
         "Accept": "application/xml"
       },
       "RequestBody": null,
@@ -162,11 +134,7 @@
         ],
         "x-ms-client-request-id": "e498ae1b-72d0-5c58-28ac-48f8636a4dcb",
         "x-ms-request-id": "7eb87ebf-d01a-0037-0a74-a1086e000000",
-<<<<<<< HEAD
-        "x-ms-version": "2020-12-06"
-=======
         "x-ms-version": "2021-02-12"
->>>>>>> 7e782c87
       },
       "ResponseBody": []
     }
