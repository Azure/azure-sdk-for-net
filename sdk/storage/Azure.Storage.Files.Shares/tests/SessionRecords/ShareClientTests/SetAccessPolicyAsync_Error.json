--- conflicted
+++ resolved
@@ -16,11 +16,7 @@
         "x-ms-client-request-id": "ab5baac9-f694-f1e1-6e95-4244062f03b3",
         "x-ms-date": "Tue, 26 Jan 2021 19:24:45 GMT",
         "x-ms-return-client-request-id": "true",
-<<<<<<< HEAD
-        "x-ms-version": "2020-12-06"
-=======
         "x-ms-version": "2021-02-12"
->>>>>>> 7e782c87
       },
       "RequestBody": "﻿<SignedIdentifiers><SignedIdentifier><Id>bljfdueykuuoffpsdffr</Id><AccessPolicy><Start>2021-01-26T18:24:45.2841156Z</Start><Expiry>2021-01-26T20:24:45.2841156Z</Expiry><Permission>rw</Permission></AccessPolicy></SignedIdentifier></SignedIdentifiers>",
       "StatusCode": 404,
@@ -35,11 +31,7 @@
         "x-ms-client-request-id": "ab5baac9-f694-f1e1-6e95-4244062f03b3",
         "x-ms-error-code": "ShareNotFound",
         "x-ms-request-id": "d1d59d1a-201a-000c-0d18-f44dca000000",
-<<<<<<< HEAD
-        "x-ms-version": "2020-12-06"
-=======
         "x-ms-version": "2021-02-12"
->>>>>>> 7e782c87
       },
       "ResponseBody": [
         "﻿<?xml version=\"1.0\" encoding=\"utf-8\"?><Error><Code>ShareNotFound</Code><Message>The specified share does not exist.\n",
