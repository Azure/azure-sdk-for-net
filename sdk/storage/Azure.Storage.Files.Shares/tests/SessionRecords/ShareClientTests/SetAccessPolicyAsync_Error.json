--- conflicted
+++ resolved
@@ -1,85 +1,47 @@
 {
   "Entries": [
     {
-<<<<<<< HEAD
-      "RequestUri": "http://seanstagetest.file.core.windows.net/test-share-68ea4081-f3fb-739e-8b37-e4bd71360158?restype=share\u0026comp=acl",
-=======
-      "RequestUri": "http://seanstagetest.file.core.windows.net/test-share-426884fb-3ed4-e906-7c0b-cd04a493ae60?restype=share\u0026comp=acl",
->>>>>>> 1d9822e0
+      "RequestUri": "http://seanstagetest.file.core.windows.net/test-share-83938d95-1dd4-1442-b7f8-793784f729f3?restype=share\u0026comp=acl",
       "RequestMethod": "PUT",
       "RequestHeaders": {
         "Authorization": "Sanitized",
         "Content-Length": "249",
         "Content-Type": "application/xml",
-<<<<<<< HEAD
-        "traceparent": "00-b48a2d12b50f0447be8f23b4ef5afb86-25895b7a2a7b5948-00",
+        "traceparent": "00-7f6aeb476a413f4abacb32dab5e125e3-6d78bbe4605abd43-00",
         "User-Agent": [
-          "azsdk-net-Storage.Files.Shares/12.0.0-dev.20191209.1\u002Bb71b1fa965b15eccfc57e2c7781b8bf85cd4c766",
+          "azsdk-net-Storage.Files.Shares/12.0.0-dev.20191211.1\u002B899431c003876eb9b26cefd8e8a37e7f27f82ced",
           "(.NET Core 4.6.28008.01; Microsoft Windows 10.0.18363 )"
         ],
-        "x-ms-client-request-id": "20e574cb-3409-591d-fd9c-ba5dab03b04c",
-        "x-ms-date": "Tue, 10 Dec 2019 05:34:10 GMT",
+        "x-ms-client-request-id": "0f9dd218-bc44-8f48-3794-438e4d37822c",
+        "x-ms-date": "Wed, 11 Dec 2019 20:42:40 GMT",
         "x-ms-return-client-request-id": "true",
         "x-ms-version": "2019-07-07"
       },
-      "RequestBody": "\u003CSignedIdentifiers\u003E\u003CSignedIdentifier\u003E\u003CId\u003Epeljihmtcqpkyyvahfbw\u003C/Id\u003E\u003CAccessPolicy\u003E\u003CStart\u003E2019-12-10T04:34:10.7135717Z\u003C/Start\u003E\u003CExpiry\u003E2019-12-10T06:34:10.7135717Z\u003C/Expiry\u003E\u003CPermission\u003Erw\u003C/Permission\u003E\u003C/AccessPolicy\u003E\u003C/SignedIdentifier\u003E\u003C/SignedIdentifiers\u003E",
-=======
-        "traceparent": "00-169ea2dc61657f47ad44d95cf232ab45-2fdd054739359a45-00",
-        "User-Agent": [
-          "azsdk-net-Storage.Files.Shares/12.0.0-dev.20191209.1\u002B61bda4d1783b0e05dba0d434ff14b2840726d3b1",
-          "(.NET Core 4.6.28008.01; Microsoft Windows 10.0.18363 )"
-        ],
-        "x-ms-client-request-id": "3f9de58d-b11f-c0be-4d66-d220db651f75",
-        "x-ms-date": "Tue, 10 Dec 2019 06:02:35 GMT",
-        "x-ms-return-client-request-id": "true",
-        "x-ms-version": "2019-07-07"
-      },
-      "RequestBody": "\u003CSignedIdentifiers\u003E\u003CSignedIdentifier\u003E\u003CId\u003Evdeirkibwqoboawkytlu\u003C/Id\u003E\u003CAccessPolicy\u003E\u003CStart\u003E2019-12-10T05:02:35.2151492Z\u003C/Start\u003E\u003CExpiry\u003E2019-12-10T07:02:35.2151492Z\u003C/Expiry\u003E\u003CPermission\u003Erw\u003C/Permission\u003E\u003C/AccessPolicy\u003E\u003C/SignedIdentifier\u003E\u003C/SignedIdentifiers\u003E",
->>>>>>> 1d9822e0
+      "RequestBody": "\u003CSignedIdentifiers\u003E\u003CSignedIdentifier\u003E\u003CId\u003Epbvhkvayeqfsfsgmdlui\u003C/Id\u003E\u003CAccessPolicy\u003E\u003CStart\u003E2019-12-11T19:42:40.5744777Z\u003C/Start\u003E\u003CExpiry\u003E2019-12-11T21:42:40.5744777Z\u003C/Expiry\u003E\u003CPermission\u003Erw\u003C/Permission\u003E\u003C/AccessPolicy\u003E\u003C/SignedIdentifier\u003E\u003C/SignedIdentifiers\u003E",
       "StatusCode": 404,
       "ResponseHeaders": {
         "Content-Length": "217",
         "Content-Type": "application/xml",
-<<<<<<< HEAD
-        "Date": "Tue, 10 Dec 2019 05:34:10 GMT",
-=======
-        "Date": "Tue, 10 Dec 2019 06:02:35 GMT",
->>>>>>> 1d9822e0
+        "Date": "Wed, 11 Dec 2019 20:42:39 GMT",
         "Server": [
           "Windows-Azure-File/1.0",
           "Microsoft-HTTPAPI/2.0"
         ],
-<<<<<<< HEAD
-        "x-ms-client-request-id": "20e574cb-3409-591d-fd9c-ba5dab03b04c",
+        "x-ms-client-request-id": "0f9dd218-bc44-8f48-3794-438e4d37822c",
         "x-ms-error-code": "ShareNotFound",
-        "x-ms-request-id": "4fd8e412-701a-0023-611b-af08f8000000",
-=======
-        "x-ms-client-request-id": "3f9de58d-b11f-c0be-4d66-d220db651f75",
-        "x-ms-error-code": "ShareNotFound",
-        "x-ms-request-id": "7dc0993d-e01a-001e-0d1f-af7ee3000000",
->>>>>>> 1d9822e0
+        "x-ms-request-id": "ef3e44f6-c01a-0019-6a63-b01280000000",
         "x-ms-version": "2019-07-07"
       },
       "ResponseBody": [
         "\uFEFF\u003C?xml version=\u00221.0\u0022 encoding=\u0022utf-8\u0022?\u003E\u003CError\u003E\u003CCode\u003EShareNotFound\u003C/Code\u003E\u003CMessage\u003EThe specified share does not exist.\n",
-<<<<<<< HEAD
-        "RequestId:4fd8e412-701a-0023-611b-af08f8000000\n",
-        "Time:2019-12-10T05:34:10.7079783Z\u003C/Message\u003E\u003C/Error\u003E"
-=======
-        "RequestId:7dc0993d-e01a-001e-0d1f-af7ee3000000\n",
-        "Time:2019-12-10T06:02:35.2322830Z\u003C/Message\u003E\u003C/Error\u003E"
->>>>>>> 1d9822e0
+        "RequestId:ef3e44f6-c01a-0019-6a63-b01280000000\n",
+        "Time:2019-12-11T20:42:40.5953749Z\u003C/Message\u003E\u003C/Error\u003E"
       ]
     }
   ],
   "Variables": {
-<<<<<<< HEAD
-    "DateTimeOffsetNow": "2019-12-09T21:34:10.7135717-08:00",
-    "RandomSeed": "40730109",
-=======
-    "DateTimeOffsetNow": "2019-12-09T22:02:35.2151492-08:00",
-    "RandomSeed": "662507408",
->>>>>>> 1d9822e0
+    "DateTimeOffsetNow": "2019-12-11T12:42:40.5744777-08:00",
+    "RandomSeed": "2052567757",
     "Storage_TestConfigDefault": "ProductionTenant\nseanstagetest\nU2FuaXRpemVk\nhttp://seanstagetest.blob.core.windows.net\nhttp://seanstagetest.file.core.windows.net\nhttp://seanstagetest.queue.core.windows.net\nhttp://seanstagetest.table.core.windows.net\n\n\n\n\nhttp://seanstagetest-secondary.blob.core.windows.net\nhttp://seanstagetest-secondary.file.core.windows.net\nhttp://seanstagetest-secondary.queue.core.windows.net\nhttp://seanstagetest-secondary.table.core.windows.net\n\nSanitized\n\n\nCloud\nBlobEndpoint=http://seanstagetest.blob.core.windows.net/;QueueEndpoint=http://seanstagetest.queue.core.windows.net/;FileEndpoint=http://seanstagetest.file.core.windows.net/;BlobSecondaryEndpoint=http://seanstagetest-secondary.blob.core.windows.net/;QueueSecondaryEndpoint=http://seanstagetest-secondary.queue.core.windows.net/;FileSecondaryEndpoint=http://seanstagetest-secondary.file.core.windows.net/;AccountName=seanstagetest;AccountKey=Sanitized"
   }
 }