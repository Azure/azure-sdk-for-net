--- conflicted
+++ resolved
@@ -8,45 +8,40 @@
         "Authorization": "Sanitized",
         "Content-Length": "252",
         "Content-Type": "application/xml",
-        "traceparent": "00-b74c433e7d306c4cac76c0484e0bfd24-20a76c1e06c1d949-00",
+        "traceparent": "00-562ba1cde76f6b49bffeb3f28cdbc95e-0c28ebe471730141-00",
         "User-Agent": [
-          "azsdk-net-Storage.Files.Shares/12.7.0-alpha.20210121.1",
+          "azsdk-net-Storage.Files.Shares/12.7.0-alpha.20210126.1",
           "(.NET 5.0.2; Microsoft Windows 10.0.19042)"
         ],
         "x-ms-client-request-id": "ab5baac9-f694-f1e1-6e95-4244062f03b3",
-        "x-ms-date": "Thu, 21 Jan 2021 20:45:05 GMT",
+        "x-ms-date": "Tue, 26 Jan 2021 19:24:45 GMT",
         "x-ms-return-client-request-id": "true",
         "x-ms-version": "2020-06-12"
       },
-      "RequestBody": "\uFEFF\u003CSignedIdentifiers\u003E\u003CSignedIdentifier\u003E\u003CId\u003Ebljfdueykuuoffpsdffr\u003C/Id\u003E\u003CAccessPolicy\u003E\u003CStart\u003E2021-01-21T19:45:05.7144211Z\u003C/Start\u003E\u003CExpiry\u003E2021-01-21T21:45:05.7144211Z\u003C/Expiry\u003E\u003CPermission\u003Erw\u003C/Permission\u003E\u003C/AccessPolicy\u003E\u003C/SignedIdentifier\u003E\u003C/SignedIdentifiers\u003E",
+      "RequestBody": "\uFEFF\u003CSignedIdentifiers\u003E\u003CSignedIdentifier\u003E\u003CId\u003Ebljfdueykuuoffpsdffr\u003C/Id\u003E\u003CAccessPolicy\u003E\u003CStart\u003E2021-01-26T18:24:45.2841156Z\u003C/Start\u003E\u003CExpiry\u003E2021-01-26T20:24:45.2841156Z\u003C/Expiry\u003E\u003CPermission\u003Erw\u003C/Permission\u003E\u003C/AccessPolicy\u003E\u003C/SignedIdentifier\u003E\u003C/SignedIdentifiers\u003E",
       "StatusCode": 404,
       "ResponseHeaders": {
         "Content-Length": "217",
         "Content-Type": "application/xml",
-        "Date": "Thu, 21 Jan 2021 20:45:05 GMT",
+        "Date": "Tue, 26 Jan 2021 19:24:44 GMT",
         "Server": [
           "Windows-Azure-File/1.0",
           "Microsoft-HTTPAPI/2.0"
         ],
         "x-ms-client-request-id": "ab5baac9-f694-f1e1-6e95-4244062f03b3",
         "x-ms-error-code": "ShareNotFound",
-<<<<<<< HEAD
-        "x-ms-request-id": "35f05b22-101a-00a3-198b-675e7a000000",
+        "x-ms-request-id": "d1d59d1a-201a-000c-0d18-f44dca000000",
         "x-ms-version": "2020-06-12"
-=======
-        "x-ms-request-id": "cd4950bd-501a-0080-7836-f025c4000000",
-        "x-ms-version": "2020-04-08"
->>>>>>> ac24a13f
       },
       "ResponseBody": [
         "\uFEFF\u003C?xml version=\u00221.0\u0022 encoding=\u0022utf-8\u0022?\u003E\u003CError\u003E\u003CCode\u003EShareNotFound\u003C/Code\u003E\u003CMessage\u003EThe specified share does not exist.\n",
-        "RequestId:cd4950bd-501a-0080-7836-f025c4000000\n",
-        "Time:2021-01-21T20:45:05.6439062Z\u003C/Message\u003E\u003C/Error\u003E"
+        "RequestId:d1d59d1a-201a-000c-0d18-f44dca000000\n",
+        "Time:2021-01-26T19:24:44.8461135Z\u003C/Message\u003E\u003C/Error\u003E"
       ]
     }
   ],
   "Variables": {
-    "DateTimeOffsetNow": "2021-01-21T14:45:05.7144211-06:00",
+    "DateTimeOffsetNow": "2021-01-26T13:24:45.2841156-06:00",
     "RandomSeed": "1041156205",
     "Storage_TestConfigDefault": "ProductionTenant\nseanmcccanary3\nU2FuaXRpemVk\nhttps://seanmcccanary3.blob.core.windows.net\nhttps://seanmcccanary3.file.core.windows.net\nhttps://seanmcccanary3.queue.core.windows.net\nhttps://seanmcccanary3.table.core.windows.net\n\n\n\n\nhttps://seanmcccanary3-secondary.blob.core.windows.net\nhttps://seanmcccanary3-secondary.file.core.windows.net\nhttps://seanmcccanary3-secondary.queue.core.windows.net\nhttps://seanmcccanary3-secondary.table.core.windows.net\n\nSanitized\n\n\nCloud\nBlobEndpoint=https://seanmcccanary3.blob.core.windows.net/;QueueEndpoint=https://seanmcccanary3.queue.core.windows.net/;FileEndpoint=https://seanmcccanary3.file.core.windows.net/;BlobSecondaryEndpoint=https://seanmcccanary3-secondary.blob.core.windows.net/;QueueSecondaryEndpoint=https://seanmcccanary3-secondary.queue.core.windows.net/;FileSecondaryEndpoint=https://seanmcccanary3-secondary.file.core.windows.net/;AccountName=seanmcccanary3;AccountKey=Kg==;\nseanscope1"
   }
