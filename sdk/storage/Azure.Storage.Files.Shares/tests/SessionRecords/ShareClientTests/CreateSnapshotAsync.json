--- conflicted
+++ resolved
@@ -1,31 +1,17 @@
 {
   "Entries": [
     {
-<<<<<<< HEAD
-      "RequestUri": "http://seanstagetest.file.core.windows.net/test-share-0c7aedfc-28fa-ee1e-d904-2d5c2c39499d?restype=share",
+      "RequestUri": "http://seanstagetest.file.core.windows.net/test-share-1c06a14a-c045-0906-b7c0-9ea050498912?restype=share",
       "RequestMethod": "PUT",
       "RequestHeaders": {
         "Authorization": "Sanitized",
-        "traceparent": "00-495b6270c0667b438f126d49326621a7-721f1b1acf99ea47-00",
+        "traceparent": "00-b047c4576462c64aa008a607fea65b80-8f1f1fc13f040244-00",
         "User-Agent": [
-          "azsdk-net-Storage.Files.Shares/12.0.0-dev.20191209.1\u002Bb71b1fa965b15eccfc57e2c7781b8bf85cd4c766",
+          "azsdk-net-Storage.Files.Shares/12.0.0-dev.20191211.1\u002B899431c003876eb9b26cefd8e8a37e7f27f82ced",
           "(.NET Core 4.6.28008.01; Microsoft Windows 10.0.18363 )"
         ],
-        "x-ms-client-request-id": "7d1a5e6f-cf9e-da5e-4c78-b4a63869cae8",
-        "x-ms-date": "Tue, 10 Dec 2019 05:34:06 GMT",
-=======
-      "RequestUri": "http://seanstagetest.file.core.windows.net/test-share-1b918a27-065e-bb97-2366-93863dd922a8?restype=share",
-      "RequestMethod": "PUT",
-      "RequestHeaders": {
-        "Authorization": "Sanitized",
-        "traceparent": "00-d08b0fedc491be4d88a38dcba658764b-61c7a944e5484e40-00",
-        "User-Agent": [
-          "azsdk-net-Storage.Files.Shares/12.0.0-dev.20191209.1\u002B61bda4d1783b0e05dba0d434ff14b2840726d3b1",
-          "(.NET Core 4.6.28008.01; Microsoft Windows 10.0.18363 )"
-        ],
-        "x-ms-client-request-id": "f4cfbf87-cf21-2487-b5b5-a9569d4e8b72",
-        "x-ms-date": "Tue, 10 Dec 2019 06:02:30 GMT",
->>>>>>> 1d9822e0
+        "x-ms-client-request-id": "f6bb8332-4a60-29e4-8660-0012f4e008e4",
+        "x-ms-date": "Wed, 11 Dec 2019 20:42:35 GMT",
         "x-ms-return-client-request-id": "true",
         "x-ms-version": "2019-07-07"
       },
@@ -33,56 +19,31 @@
       "StatusCode": 201,
       "ResponseHeaders": {
         "Content-Length": "0",
-<<<<<<< HEAD
-        "Date": "Tue, 10 Dec 2019 05:34:06 GMT",
-        "ETag": "\u00220x8D77D3292F4ADF2\u0022",
-        "Last-Modified": "Tue, 10 Dec 2019 05:34:06 GMT",
-=======
-        "Date": "Tue, 10 Dec 2019 06:02:30 GMT",
-        "ETag": "\u00220x8D77D368AFC0593\u0022",
-        "Last-Modified": "Tue, 10 Dec 2019 06:02:30 GMT",
->>>>>>> 1d9822e0
+        "Date": "Wed, 11 Dec 2019 20:42:34 GMT",
+        "ETag": "\u00220x8D77E7AA73A0A55\u0022",
+        "Last-Modified": "Wed, 11 Dec 2019 20:42:35 GMT",
         "Server": [
           "Windows-Azure-File/1.0",
           "Microsoft-HTTPAPI/2.0"
         ],
-<<<<<<< HEAD
-        "x-ms-client-request-id": "7d1a5e6f-cf9e-da5e-4c78-b4a63869cae8",
-        "x-ms-request-id": "4fd8e3e1-701a-0023-401b-af08f8000000",
-=======
-        "x-ms-client-request-id": "f4cfbf87-cf21-2487-b5b5-a9569d4e8b72",
-        "x-ms-request-id": "7dc0990e-e01a-001e-6c1f-af7ee3000000",
->>>>>>> 1d9822e0
+        "x-ms-client-request-id": "f6bb8332-4a60-29e4-8660-0012f4e008e4",
+        "x-ms-request-id": "ef3e44c5-c01a-0019-4a63-b01280000000",
         "x-ms-version": "2019-07-07"
       },
       "ResponseBody": []
     },
     {
-<<<<<<< HEAD
-      "RequestUri": "http://seanstagetest.file.core.windows.net/test-share-0c7aedfc-28fa-ee1e-d904-2d5c2c39499d?restype=share\u0026comp=snapshot",
+      "RequestUri": "http://seanstagetest.file.core.windows.net/test-share-1c06a14a-c045-0906-b7c0-9ea050498912?restype=share\u0026comp=snapshot",
       "RequestMethod": "PUT",
       "RequestHeaders": {
         "Authorization": "Sanitized",
-        "traceparent": "00-4fcb33f3c7d3b84fb037155e4cfba6b0-c84e99ea3cdc314f-00",
+        "traceparent": "00-fadf688520203f488aa8b3e067b0e2fd-80bf84dd79057d4f-00",
         "User-Agent": [
-          "azsdk-net-Storage.Files.Shares/12.0.0-dev.20191209.1\u002Bb71b1fa965b15eccfc57e2c7781b8bf85cd4c766",
+          "azsdk-net-Storage.Files.Shares/12.0.0-dev.20191211.1\u002B899431c003876eb9b26cefd8e8a37e7f27f82ced",
           "(.NET Core 4.6.28008.01; Microsoft Windows 10.0.18363 )"
         ],
-        "x-ms-client-request-id": "cdeceb09-cc1e-6bff-f62e-00130ce56e1f",
-        "x-ms-date": "Tue, 10 Dec 2019 05:34:06 GMT",
-=======
-      "RequestUri": "http://seanstagetest.file.core.windows.net/test-share-1b918a27-065e-bb97-2366-93863dd922a8?restype=share\u0026comp=snapshot",
-      "RequestMethod": "PUT",
-      "RequestHeaders": {
-        "Authorization": "Sanitized",
-        "traceparent": "00-2c9c31ada5fd574bb5868fd5b6fe84ad-21f33b37da18ad4b-00",
-        "User-Agent": [
-          "azsdk-net-Storage.Files.Shares/12.0.0-dev.20191209.1\u002B61bda4d1783b0e05dba0d434ff14b2840726d3b1",
-          "(.NET Core 4.6.28008.01; Microsoft Windows 10.0.18363 )"
-        ],
-        "x-ms-client-request-id": "7dfec3f3-2d09-0486-8619-4ef399ca94a3",
-        "x-ms-date": "Tue, 10 Dec 2019 06:02:31 GMT",
->>>>>>> 1d9822e0
+        "x-ms-client-request-id": "cc6ed56a-938e-16b1-ff5f-c895cafac0ea",
+        "x-ms-date": "Wed, 11 Dec 2019 20:42:35 GMT",
         "x-ms-return-client-request-id": "true",
         "x-ms-version": "2019-07-07"
       },
@@ -90,58 +51,32 @@
       "StatusCode": 201,
       "ResponseHeaders": {
         "Content-Length": "0",
-<<<<<<< HEAD
-        "Date": "Tue, 10 Dec 2019 05:34:06 GMT",
-        "ETag": "\u00220x8D77D3292F4ADF2\u0022",
-        "Last-Modified": "Tue, 10 Dec 2019 05:34:06 GMT",
-=======
-        "Date": "Tue, 10 Dec 2019 06:02:30 GMT",
-        "ETag": "\u00220x8D77D368AFC0593\u0022",
-        "Last-Modified": "Tue, 10 Dec 2019 06:02:30 GMT",
->>>>>>> 1d9822e0
+        "Date": "Wed, 11 Dec 2019 20:42:34 GMT",
+        "ETag": "\u00220x8D77E7AA73A0A55\u0022",
+        "Last-Modified": "Wed, 11 Dec 2019 20:42:35 GMT",
         "Server": [
           "Windows-Azure-File/1.0",
           "Microsoft-HTTPAPI/2.0"
         ],
-<<<<<<< HEAD
-        "x-ms-client-request-id": "cdeceb09-cc1e-6bff-f62e-00130ce56e1f",
-        "x-ms-request-id": "4fd8e3e3-701a-0023-411b-af08f8000000",
-        "x-ms-snapshot": "2019-12-10T05:34:06.0000000Z",
-=======
-        "x-ms-client-request-id": "7dfec3f3-2d09-0486-8619-4ef399ca94a3",
-        "x-ms-request-id": "7dc09910-e01a-001e-6d1f-af7ee3000000",
-        "x-ms-snapshot": "2019-12-10T06:02:31.0000000Z",
->>>>>>> 1d9822e0
+        "x-ms-client-request-id": "cc6ed56a-938e-16b1-ff5f-c895cafac0ea",
+        "x-ms-request-id": "ef3e44c7-c01a-0019-4b63-b01280000000",
+        "x-ms-snapshot": "2019-12-11T20:42:35.0000000Z",
         "x-ms-version": "2019-07-07"
       },
       "ResponseBody": []
     },
     {
-<<<<<<< HEAD
-      "RequestUri": "http://seanstagetest.file.core.windows.net/test-share-0c7aedfc-28fa-ee1e-d904-2d5c2c39499d?restype=share",
+      "RequestUri": "http://seanstagetest.file.core.windows.net/test-share-1c06a14a-c045-0906-b7c0-9ea050498912?restype=share",
       "RequestMethod": "DELETE",
       "RequestHeaders": {
         "Authorization": "Sanitized",
-        "traceparent": "00-f91923e4419b024bb6326ad081691eb6-f621c84883c29f44-00",
+        "traceparent": "00-e649b2a5fa46b54b8d6e998cec05b917-6b41b354f7c7924b-00",
         "User-Agent": [
-          "azsdk-net-Storage.Files.Shares/12.0.0-dev.20191209.1\u002Bb71b1fa965b15eccfc57e2c7781b8bf85cd4c766",
+          "azsdk-net-Storage.Files.Shares/12.0.0-dev.20191211.1\u002B899431c003876eb9b26cefd8e8a37e7f27f82ced",
           "(.NET Core 4.6.28008.01; Microsoft Windows 10.0.18363 )"
         ],
-        "x-ms-client-request-id": "4c9cccfb-fd7c-11c9-722f-5241a2772e7d",
-        "x-ms-date": "Tue, 10 Dec 2019 05:34:06 GMT",
-=======
-      "RequestUri": "http://seanstagetest.file.core.windows.net/test-share-1b918a27-065e-bb97-2366-93863dd922a8?restype=share",
-      "RequestMethod": "DELETE",
-      "RequestHeaders": {
-        "Authorization": "Sanitized",
-        "traceparent": "00-2e5bb623e56af34bbceeb7b5a5604fa2-6828028547af394e-00",
-        "User-Agent": [
-          "azsdk-net-Storage.Files.Shares/12.0.0-dev.20191209.1\u002B61bda4d1783b0e05dba0d434ff14b2840726d3b1",
-          "(.NET Core 4.6.28008.01; Microsoft Windows 10.0.18363 )"
-        ],
-        "x-ms-client-request-id": "da62d504-0d4f-2b69-51d7-19ac798c4a9d",
-        "x-ms-date": "Tue, 10 Dec 2019 06:02:31 GMT",
->>>>>>> 1d9822e0
+        "x-ms-client-request-id": "1ea85a59-3b72-e755-b753-811be59fb39a",
+        "x-ms-date": "Wed, 11 Dec 2019 20:42:35 GMT",
         "x-ms-delete-snapshots": "include",
         "x-ms-return-client-request-id": "true",
         "x-ms-version": "2019-07-07"
@@ -150,33 +85,20 @@
       "StatusCode": 202,
       "ResponseHeaders": {
         "Content-Length": "0",
-<<<<<<< HEAD
-        "Date": "Tue, 10 Dec 2019 05:34:06 GMT",
-=======
-        "Date": "Tue, 10 Dec 2019 06:02:30 GMT",
->>>>>>> 1d9822e0
+        "Date": "Wed, 11 Dec 2019 20:42:34 GMT",
         "Server": [
           "Windows-Azure-File/1.0",
           "Microsoft-HTTPAPI/2.0"
         ],
-<<<<<<< HEAD
-        "x-ms-client-request-id": "4c9cccfb-fd7c-11c9-722f-5241a2772e7d",
-        "x-ms-request-id": "4fd8e3e4-701a-0023-421b-af08f8000000",
-=======
-        "x-ms-client-request-id": "da62d504-0d4f-2b69-51d7-19ac798c4a9d",
-        "x-ms-request-id": "7dc09911-e01a-001e-6e1f-af7ee3000000",
->>>>>>> 1d9822e0
+        "x-ms-client-request-id": "1ea85a59-3b72-e755-b753-811be59fb39a",
+        "x-ms-request-id": "ef3e44c8-c01a-0019-4c63-b01280000000",
         "x-ms-version": "2019-07-07"
       },
       "ResponseBody": []
     }
   ],
   "Variables": {
-<<<<<<< HEAD
-    "RandomSeed": "1716396482",
-=======
-    "RandomSeed": "368204916",
->>>>>>> 1d9822e0
+    "RandomSeed": "658762095",
     "Storage_TestConfigDefault": "ProductionTenant\nseanstagetest\nU2FuaXRpemVk\nhttp://seanstagetest.blob.core.windows.net\nhttp://seanstagetest.file.core.windows.net\nhttp://seanstagetest.queue.core.windows.net\nhttp://seanstagetest.table.core.windows.net\n\n\n\n\nhttp://seanstagetest-secondary.blob.core.windows.net\nhttp://seanstagetest-secondary.file.core.windows.net\nhttp://seanstagetest-secondary.queue.core.windows.net\nhttp://seanstagetest-secondary.table.core.windows.net\n\nSanitized\n\n\nCloud\nBlobEndpoint=http://seanstagetest.blob.core.windows.net/;QueueEndpoint=http://seanstagetest.queue.core.windows.net/;FileEndpoint=http://seanstagetest.file.core.windows.net/;BlobSecondaryEndpoint=http://seanstagetest-secondary.blob.core.windows.net/;QueueSecondaryEndpoint=http://seanstagetest-secondary.queue.core.windows.net/;FileSecondaryEndpoint=http://seanstagetest-secondary.file.core.windows.net/;AccountName=seanstagetest;AccountKey=Sanitized"
   }
 }