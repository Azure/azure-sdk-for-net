{
  "Entries": [
    {
      "RequestUri": "https://seanmcccanary3.file.core.windows.net/test-share-cbe71c6a-9d63-05db-7aad-288ec50d39b0?restype=share",
      "RequestMethod": "PUT",
      "RequestHeaders": {
        "Accept": "application/xml",
        "Authorization": "Sanitized",
        "traceparent": "00-2ab48a20c089434fa412e6da84528e25-75211b7ad9144b4c-00",
        "User-Agent": [
          "azsdk-net-Storage.Files.Shares/12.7.0-alpha.20210121.1",
          "(.NET 5.0.2; Microsoft Windows 10.0.19042)"
        ],
        "x-ms-client-request-id": "6539aab4-7fa5-3539-70ff-986580463b81",
        "x-ms-date": "Thu, 21 Jan 2021 20:44:43 GMT",
        "x-ms-return-client-request-id": "true",
        "x-ms-version": "2020-06-12"
      },
      "RequestBody": null,
      "StatusCode": 201,
      "ResponseHeaders": {
        "Content-Length": "0",
        "Date": "Thu, 21 Jan 2021 20:44:42 GMT",
        "ETag": "\u00220x8D8BE4D61BE134F\u0022",
        "Last-Modified": "Thu, 21 Jan 2021 20:44:43 GMT",
        "Server": [
          "Windows-Azure-File/1.0",
          "Microsoft-HTTPAPI/2.0"
        ],
        "x-ms-client-request-id": "6539aab4-7fa5-3539-70ff-986580463b81",
<<<<<<< HEAD
        "x-ms-request-id": "6bc5d45e-101a-006f-5780-a29b71000000",
        "x-ms-version": "2020-06-12"
=======
        "x-ms-request-id": "e11076a0-101a-0091-3a36-f0bf70000000",
        "x-ms-version": "2020-04-08"
>>>>>>> ac24a13f
      },
      "ResponseBody": []
    },
    {
      "RequestUri": "https://seanmcccanary3.file.core.windows.net/test-share-cbe71c6a-9d63-05db-7aad-288ec50d39b0?restype=share",
      "RequestMethod": "DELETE",
      "RequestHeaders": {
        "Accept": "application/xml",
        "Authorization": "Sanitized",
        "traceparent": "00-16acf9eb5005a24dbbc2b1495b9ee27a-5ae24e55c39a6240-00",
        "User-Agent": [
          "azsdk-net-Storage.Files.Shares/12.7.0-alpha.20210121.1",
          "(.NET 5.0.2; Microsoft Windows 10.0.19042)"
        ],
        "x-ms-client-request-id": "1adacb2f-d4d4-680b-24ef-5e41f335f1f9",
        "x-ms-date": "Thu, 21 Jan 2021 20:44:43 GMT",
        "x-ms-delete-snapshots": "include",
        "x-ms-return-client-request-id": "true",
        "x-ms-version": "2020-06-12"
      },
      "RequestBody": null,
      "StatusCode": 202,
      "ResponseHeaders": {
        "Content-Length": "0",
        "Date": "Thu, 21 Jan 2021 20:44:42 GMT",
        "Server": [
          "Windows-Azure-File/1.0",
          "Microsoft-HTTPAPI/2.0"
        ],
        "x-ms-client-request-id": "1adacb2f-d4d4-680b-24ef-5e41f335f1f9",
<<<<<<< HEAD
        "x-ms-request-id": "6bc5d462-101a-006f-5880-a29b71000000",
        "x-ms-version": "2020-06-12"
=======
        "x-ms-request-id": "e11076a3-101a-0091-3b36-f0bf70000000",
        "x-ms-version": "2020-04-08"
>>>>>>> ac24a13f
      },
      "ResponseBody": []
    }
  ],
  "Variables": {
    "RandomSeed": "836533477",
    "Storage_TestConfigDefault": "ProductionTenant\nseanmcccanary3\nU2FuaXRpemVk\nhttps://seanmcccanary3.blob.core.windows.net\nhttps://seanmcccanary3.file.core.windows.net\nhttps://seanmcccanary3.queue.core.windows.net\nhttps://seanmcccanary3.table.core.windows.net\n\n\n\n\nhttps://seanmcccanary3-secondary.blob.core.windows.net\nhttps://seanmcccanary3-secondary.file.core.windows.net\nhttps://seanmcccanary3-secondary.queue.core.windows.net\nhttps://seanmcccanary3-secondary.table.core.windows.net\n\nSanitized\n\n\nCloud\nBlobEndpoint=https://seanmcccanary3.blob.core.windows.net/;QueueEndpoint=https://seanmcccanary3.queue.core.windows.net/;FileEndpoint=https://seanmcccanary3.file.core.windows.net/;BlobSecondaryEndpoint=https://seanmcccanary3-secondary.blob.core.windows.net/;QueueSecondaryEndpoint=https://seanmcccanary3-secondary.queue.core.windows.net/;FileSecondaryEndpoint=https://seanmcccanary3-secondary.file.core.windows.net/;AccountName=seanmcccanary3;AccountKey=Kg==;\nseanscope1"
  }
}<|MERGE_RESOLUTION|>--- conflicted
+++ resolved
@@ -1,83 +1,73 @@
-{
+﻿{
   "Entries": [
     {
-      "RequestUri": "https://seanmcccanary3.file.core.windows.net/test-share-cbe71c6a-9d63-05db-7aad-288ec50d39b0?restype=share",
+      "RequestUri": "https://seanmcccanada.file.core.windows.net/test-share-cbe71c6a-9d63-05db-7aad-288ec50d39b0?restype=share",
       "RequestMethod": "PUT",
       "RequestHeaders": {
-        "Accept": "application/xml",
         "Authorization": "Sanitized",
-        "traceparent": "00-2ab48a20c089434fa412e6da84528e25-75211b7ad9144b4c-00",
+        "traceparent": "00-2f7c39ac66c74045861e9a30d7ac68d6-a50f01d37226594c-00",
         "User-Agent": [
-          "azsdk-net-Storage.Files.Shares/12.7.0-alpha.20210121.1",
-          "(.NET 5.0.2; Microsoft Windows 10.0.19042)"
+          "azsdk-net-Storage.Files.Shares/12.5.0-alpha.20201014.1",
+          "(.NET Core 4.6.29220.03; Microsoft Windows 10.0.19042 )"
         ],
         "x-ms-client-request-id": "6539aab4-7fa5-3539-70ff-986580463b81",
-        "x-ms-date": "Thu, 21 Jan 2021 20:44:43 GMT",
+        "x-ms-date": "Wed, 14 Oct 2020 23:18:40 GMT",
         "x-ms-return-client-request-id": "true",
-        "x-ms-version": "2020-06-12"
+        "x-ms-version": "2020-06-12",
+        "Accept": "application/xml"
       },
       "RequestBody": null,
       "StatusCode": 201,
       "ResponseHeaders": {
         "Content-Length": "0",
-        "Date": "Thu, 21 Jan 2021 20:44:42 GMT",
-        "ETag": "\u00220x8D8BE4D61BE134F\u0022",
-        "Last-Modified": "Thu, 21 Jan 2021 20:44:43 GMT",
+        "Date": "Wed, 14 Oct 2020 23:18:41 GMT",
+        "ETag": "\"0x8D870977D9E28E0\"",
+        "Last-Modified": "Wed, 14 Oct 2020 23:18:42 GMT",
         "Server": [
           "Windows-Azure-File/1.0",
           "Microsoft-HTTPAPI/2.0"
         ],
         "x-ms-client-request-id": "6539aab4-7fa5-3539-70ff-986580463b81",
-<<<<<<< HEAD
         "x-ms-request-id": "6bc5d45e-101a-006f-5780-a29b71000000",
         "x-ms-version": "2020-06-12"
-=======
-        "x-ms-request-id": "e11076a0-101a-0091-3a36-f0bf70000000",
-        "x-ms-version": "2020-04-08"
->>>>>>> ac24a13f
       },
       "ResponseBody": []
     },
     {
-      "RequestUri": "https://seanmcccanary3.file.core.windows.net/test-share-cbe71c6a-9d63-05db-7aad-288ec50d39b0?restype=share",
+      "RequestUri": "https://seanmcccanada.file.core.windows.net/test-share-cbe71c6a-9d63-05db-7aad-288ec50d39b0?restype=share",
       "RequestMethod": "DELETE",
       "RequestHeaders": {
-        "Accept": "application/xml",
         "Authorization": "Sanitized",
-        "traceparent": "00-16acf9eb5005a24dbbc2b1495b9ee27a-5ae24e55c39a6240-00",
+        "traceparent": "00-fe34961f2dae1e48810b55569c65a2bd-2e3e0548d37c6340-00",
         "User-Agent": [
-          "azsdk-net-Storage.Files.Shares/12.7.0-alpha.20210121.1",
-          "(.NET 5.0.2; Microsoft Windows 10.0.19042)"
+          "azsdk-net-Storage.Files.Shares/12.5.0-alpha.20201014.1",
+          "(.NET Core 4.6.29220.03; Microsoft Windows 10.0.19042 )"
         ],
         "x-ms-client-request-id": "1adacb2f-d4d4-680b-24ef-5e41f335f1f9",
-        "x-ms-date": "Thu, 21 Jan 2021 20:44:43 GMT",
+        "x-ms-date": "Wed, 14 Oct 2020 23:18:41 GMT",
         "x-ms-delete-snapshots": "include",
         "x-ms-return-client-request-id": "true",
-        "x-ms-version": "2020-06-12"
+        "x-ms-version": "2020-06-12",
+        "Accept": "application/xml"
       },
       "RequestBody": null,
       "StatusCode": 202,
       "ResponseHeaders": {
         "Content-Length": "0",
-        "Date": "Thu, 21 Jan 2021 20:44:42 GMT",
+        "Date": "Wed, 14 Oct 2020 23:18:41 GMT",
         "Server": [
           "Windows-Azure-File/1.0",
           "Microsoft-HTTPAPI/2.0"
         ],
         "x-ms-client-request-id": "1adacb2f-d4d4-680b-24ef-5e41f335f1f9",
-<<<<<<< HEAD
         "x-ms-request-id": "6bc5d462-101a-006f-5880-a29b71000000",
         "x-ms-version": "2020-06-12"
-=======
-        "x-ms-request-id": "e11076a3-101a-0091-3b36-f0bf70000000",
-        "x-ms-version": "2020-04-08"
->>>>>>> ac24a13f
       },
       "ResponseBody": []
     }
   ],
   "Variables": {
     "RandomSeed": "836533477",
-    "Storage_TestConfigDefault": "ProductionTenant\nseanmcccanary3\nU2FuaXRpemVk\nhttps://seanmcccanary3.blob.core.windows.net\nhttps://seanmcccanary3.file.core.windows.net\nhttps://seanmcccanary3.queue.core.windows.net\nhttps://seanmcccanary3.table.core.windows.net\n\n\n\n\nhttps://seanmcccanary3-secondary.blob.core.windows.net\nhttps://seanmcccanary3-secondary.file.core.windows.net\nhttps://seanmcccanary3-secondary.queue.core.windows.net\nhttps://seanmcccanary3-secondary.table.core.windows.net\n\nSanitized\n\n\nCloud\nBlobEndpoint=https://seanmcccanary3.blob.core.windows.net/;QueueEndpoint=https://seanmcccanary3.queue.core.windows.net/;FileEndpoint=https://seanmcccanary3.file.core.windows.net/;BlobSecondaryEndpoint=https://seanmcccanary3-secondary.blob.core.windows.net/;QueueSecondaryEndpoint=https://seanmcccanary3-secondary.queue.core.windows.net/;FileSecondaryEndpoint=https://seanmcccanary3-secondary.file.core.windows.net/;AccountName=seanmcccanary3;AccountKey=Kg==;\nseanscope1"
+    "Storage_TestConfigDefault": "ProductionTenant\nseanmcccanada\nU2FuaXRpemVk\nhttps://seanmcccanada.blob.core.windows.net\nhttps://seanmcccanada.file.core.windows.net\nhttps://seanmcccanada.queue.core.windows.net\nhttps://seanmcccanada.table.core.windows.net\n\n\n\n\nhttps://seanmcccanada-secondary.blob.core.windows.net\nhttps://seanmcccanada-secondary.file.core.windows.net\nhttps://seanmcccanada-secondary.queue.core.windows.net\nhttps://seanmcccanada-secondary.table.core.windows.net\n\nSanitized\n\n\nCloud\nBlobEndpoint=https://seanmcccanada.blob.core.windows.net/;QueueEndpoint=https://seanmcccanada.queue.core.windows.net/;FileEndpoint=https://seanmcccanada.file.core.windows.net/;BlobSecondaryEndpoint=https://seanmcccanada-secondary.blob.core.windows.net/;QueueSecondaryEndpoint=https://seanmcccanada-secondary.queue.core.windows.net/;FileSecondaryEndpoint=https://seanmcccanada-secondary.file.core.windows.net/;AccountName=seanmcccanada;AccountKey=Kg==;\nseanscope1"
   }
 }