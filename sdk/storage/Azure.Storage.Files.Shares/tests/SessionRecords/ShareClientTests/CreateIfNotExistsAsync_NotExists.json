--- conflicted
+++ resolved
@@ -13,11 +13,7 @@
         "x-ms-client-request-id": "6539aab4-7fa5-3539-70ff-986580463b81",
         "x-ms-date": "Wed, 14 Oct 2020 23:18:40 GMT",
         "x-ms-return-client-request-id": "true",
-<<<<<<< HEAD
-        "x-ms-version": "2020-12-06",
-=======
         "x-ms-version": "2021-02-12",
->>>>>>> 7e782c87
         "Accept": "application/xml"
       },
       "RequestBody": null,
@@ -33,11 +29,7 @@
         ],
         "x-ms-client-request-id": "6539aab4-7fa5-3539-70ff-986580463b81",
         "x-ms-request-id": "6bc5d45e-101a-006f-5780-a29b71000000",
-<<<<<<< HEAD
-        "x-ms-version": "2020-12-06"
-=======
         "x-ms-version": "2021-02-12"
->>>>>>> 7e782c87
       },
       "ResponseBody": []
     },
@@ -55,11 +47,7 @@
         "x-ms-date": "Wed, 14 Oct 2020 23:18:41 GMT",
         "x-ms-delete-snapshots": "include",
         "x-ms-return-client-request-id": "true",
-<<<<<<< HEAD
-        "x-ms-version": "2020-12-06",
-=======
         "x-ms-version": "2021-02-12",
->>>>>>> 7e782c87
         "Accept": "application/xml"
       },
       "RequestBody": null,
@@ -73,11 +61,7 @@
         ],
         "x-ms-client-request-id": "1adacb2f-d4d4-680b-24ef-5e41f335f1f9",
         "x-ms-request-id": "6bc5d462-101a-006f-5880-a29b71000000",
-<<<<<<< HEAD
-        "x-ms-version": "2020-12-06"
-=======
         "x-ms-version": "2021-02-12"
->>>>>>> 7e782c87
       },
       "ResponseBody": []
     }
