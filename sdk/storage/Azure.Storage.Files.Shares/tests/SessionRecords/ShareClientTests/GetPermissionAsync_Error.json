{
  "Entries": [
    {
      "RequestUri": "https://seanmcccanary3.file.core.windows.net/test-share-7fd1a7f0-963d-bbca-d6ad-e6147d752639?restype=share",
      "RequestMethod": "PUT",
      "RequestHeaders": {
        "Accept": "application/xml",
        "Authorization": "Sanitized",
        "traceparent": "00-b27699db7a59384ab679333f931e9248-cec660f1714afb40-00",
        "User-Agent": [
          "azsdk-net-Storage.Files.Shares/12.7.0-alpha.20210121.1",
          "(.NET 5.0.2; Microsoft Windows 10.0.19042)"
        ],
        "x-ms-client-request-id": "9504e189-f485-5190-87f1-04da4a262aa1",
        "x-ms-date": "Thu, 21 Jan 2021 20:44:55 GMT",
        "x-ms-return-client-request-id": "true",
        "x-ms-version": "2020-06-12"
      },
      "RequestBody": null,
      "StatusCode": 201,
      "ResponseHeaders": {
        "Content-Length": "0",
        "Date": "Thu, 21 Jan 2021 20:44:54 GMT",
        "ETag": "\u00220x8D8BE4D6904ABD9\u0022",
        "Last-Modified": "Thu, 21 Jan 2021 20:44:55 GMT",
        "Server": [
          "Windows-Azure-File/1.0",
          "Microsoft-HTTPAPI/2.0"
        ],
        "x-ms-client-request-id": "9504e189-f485-5190-87f1-04da4a262aa1",
<<<<<<< HEAD
        "x-ms-request-id": "c9ef6dfb-f01a-0012-4d37-f3e9eb000000",
        "x-ms-version": "2020-06-12"
=======
        "x-ms-request-id": "e7a3d584-c01a-0066-0936-f095e2000000",
        "x-ms-version": "2020-04-08"
>>>>>>> ac24a13f
      },
      "ResponseBody": []
    },
    {
      "RequestUri": "https://seanmcccanary3.file.core.windows.net/test-share-7fd1a7f0-963d-bbca-d6ad-e6147d752639?restype=share\u0026comp=filepermission",
      "RequestMethod": "GET",
      "RequestHeaders": {
        "Accept": "application/json",
        "Authorization": "Sanitized",
        "traceparent": "00-7b5006787cf0fe408ebf59b2987e16c7-f2af23822c58174f-00",
        "User-Agent": [
          "azsdk-net-Storage.Files.Shares/12.7.0-alpha.20210121.1",
          "(.NET 5.0.2; Microsoft Windows 10.0.19042)"
        ],
        "x-ms-client-request-id": "9c8b7c2e-9070-51b4-4d9a-c3c011f47764",
        "x-ms-date": "Thu, 21 Jan 2021 20:44:55 GMT",
        "x-ms-file-permission-key": "invalidPermission",
        "x-ms-return-client-request-id": "true",
        "x-ms-version": "2020-06-12"
      },
      "RequestBody": null,
      "StatusCode": 400,
      "ResponseHeaders": {
        "Content-Length": "347",
        "Content-Type": "application/xml",
        "Date": "Thu, 21 Jan 2021 20:44:54 GMT",
        "Server": [
          "Windows-Azure-File/1.0",
          "Microsoft-HTTPAPI/2.0"
        ],
        "Vary": "Origin",
        "x-ms-client-request-id": "9c8b7c2e-9070-51b4-4d9a-c3c011f47764",
        "x-ms-error-code": "InvalidHeaderValue",
<<<<<<< HEAD
        "x-ms-request-id": "c9ef6dfd-f01a-0012-4e37-f3e9eb000000",
        "x-ms-version": "2020-06-12"
=======
        "x-ms-request-id": "e7a3d587-c01a-0066-0a36-f095e2000000",
        "x-ms-version": "2020-04-08"
>>>>>>> ac24a13f
      },
      "ResponseBody": [
        "\uFEFF\u003C?xml version=\u00221.0\u0022 encoding=\u0022utf-8\u0022?\u003E\u003CError\u003E\u003CCode\u003EInvalidHeaderValue\u003C/Code\u003E\u003CMessage\u003EThe value for one of the HTTP headers is not in the correct format.\n",
        "RequestId:e7a3d587-c01a-0066-0a36-f095e2000000\n",
        "Time:2021-01-21T20:44:55.7278712Z\u003C/Message\u003E\u003CHeaderName\u003Ex-ms-file-permission-key\u003C/HeaderName\u003E\u003CHeaderValue\u003EinvalidPermission\u003C/HeaderValue\u003E\u003C/Error\u003E"
      ]
    },
    {
      "RequestUri": "https://seanmcccanary3.file.core.windows.net/test-share-7fd1a7f0-963d-bbca-d6ad-e6147d752639?restype=share",
      "RequestMethod": "DELETE",
      "RequestHeaders": {
        "Accept": "application/xml",
        "Authorization": "Sanitized",
        "traceparent": "00-55fe03d258130e449204b0db429e440c-666745435306804c-00",
        "User-Agent": [
          "azsdk-net-Storage.Files.Shares/12.7.0-alpha.20210121.1",
          "(.NET 5.0.2; Microsoft Windows 10.0.19042)"
        ],
        "x-ms-client-request-id": "cdac4104-8e9b-c731-ac32-cb5f3714c9e4",
        "x-ms-date": "Thu, 21 Jan 2021 20:44:56 GMT",
        "x-ms-delete-snapshots": "include",
        "x-ms-return-client-request-id": "true",
        "x-ms-version": "2020-06-12"
      },
      "RequestBody": null,
      "StatusCode": 202,
      "ResponseHeaders": {
        "Content-Length": "0",
        "Date": "Thu, 21 Jan 2021 20:44:54 GMT",
        "Server": [
          "Windows-Azure-File/1.0",
          "Microsoft-HTTPAPI/2.0"
        ],
        "x-ms-client-request-id": "cdac4104-8e9b-c731-ac32-cb5f3714c9e4",
<<<<<<< HEAD
        "x-ms-request-id": "c9ef6dfe-f01a-0012-4f37-f3e9eb000000",
        "x-ms-version": "2020-06-12"
=======
        "x-ms-request-id": "e7a3d589-c01a-0066-0b36-f095e2000000",
        "x-ms-version": "2020-04-08"
>>>>>>> ac24a13f
      },
      "ResponseBody": []
    }
  ],
  "Variables": {
    "RandomSeed": "1309352854",
    "Storage_TestConfigDefault": "ProductionTenant\nseanmcccanary3\nU2FuaXRpemVk\nhttps://seanmcccanary3.blob.core.windows.net\nhttps://seanmcccanary3.file.core.windows.net\nhttps://seanmcccanary3.queue.core.windows.net\nhttps://seanmcccanary3.table.core.windows.net\n\n\n\n\nhttps://seanmcccanary3-secondary.blob.core.windows.net\nhttps://seanmcccanary3-secondary.file.core.windows.net\nhttps://seanmcccanary3-secondary.queue.core.windows.net\nhttps://seanmcccanary3-secondary.table.core.windows.net\n\nSanitized\n\n\nCloud\nBlobEndpoint=https://seanmcccanary3.blob.core.windows.net/;QueueEndpoint=https://seanmcccanary3.queue.core.windows.net/;FileEndpoint=https://seanmcccanary3.file.core.windows.net/;BlobSecondaryEndpoint=https://seanmcccanary3-secondary.blob.core.windows.net/;QueueSecondaryEndpoint=https://seanmcccanary3-secondary.queue.core.windows.net/;FileSecondaryEndpoint=https://seanmcccanary3-secondary.file.core.windows.net/;AccountName=seanmcccanary3;AccountKey=Kg==;\nseanscope1"
  }
}<|MERGE_RESOLUTION|>--- conflicted
+++ resolved
@@ -6,13 +6,13 @@
       "RequestHeaders": {
         "Accept": "application/xml",
         "Authorization": "Sanitized",
-        "traceparent": "00-b27699db7a59384ab679333f931e9248-cec660f1714afb40-00",
+        "traceparent": "00-8a61ce8e005d4d49ab3b3d515b505d5e-6ce02e30084a484b-00",
         "User-Agent": [
-          "azsdk-net-Storage.Files.Shares/12.7.0-alpha.20210121.1",
+          "azsdk-net-Storage.Files.Shares/12.7.0-alpha.20210126.1",
           "(.NET 5.0.2; Microsoft Windows 10.0.19042)"
         ],
         "x-ms-client-request-id": "9504e189-f485-5190-87f1-04da4a262aa1",
-        "x-ms-date": "Thu, 21 Jan 2021 20:44:55 GMT",
+        "x-ms-date": "Tue, 26 Jan 2021 19:24:42 GMT",
         "x-ms-return-client-request-id": "true",
         "x-ms-version": "2020-06-12"
       },
@@ -20,21 +20,16 @@
       "StatusCode": 201,
       "ResponseHeaders": {
         "Content-Length": "0",
-        "Date": "Thu, 21 Jan 2021 20:44:54 GMT",
-        "ETag": "\u00220x8D8BE4D6904ABD9\u0022",
-        "Last-Modified": "Thu, 21 Jan 2021 20:44:55 GMT",
+        "Date": "Tue, 26 Jan 2021 19:24:41 GMT",
+        "ETag": "\u00220x8D8C23007BFEB2A\u0022",
+        "Last-Modified": "Tue, 26 Jan 2021 19:24:41 GMT",
         "Server": [
           "Windows-Azure-File/1.0",
           "Microsoft-HTTPAPI/2.0"
         ],
         "x-ms-client-request-id": "9504e189-f485-5190-87f1-04da4a262aa1",
-<<<<<<< HEAD
-        "x-ms-request-id": "c9ef6dfb-f01a-0012-4d37-f3e9eb000000",
+        "x-ms-request-id": "48625a7f-301a-002f-6518-f4d709000000",
         "x-ms-version": "2020-06-12"
-=======
-        "x-ms-request-id": "e7a3d584-c01a-0066-0936-f095e2000000",
-        "x-ms-version": "2020-04-08"
->>>>>>> ac24a13f
       },
       "ResponseBody": []
     },
@@ -44,13 +39,13 @@
       "RequestHeaders": {
         "Accept": "application/json",
         "Authorization": "Sanitized",
-        "traceparent": "00-7b5006787cf0fe408ebf59b2987e16c7-f2af23822c58174f-00",
+        "traceparent": "00-0c96a3be4f455043a1ed862af54c42a3-9b0ba4bd74b7db47-00",
         "User-Agent": [
-          "azsdk-net-Storage.Files.Shares/12.7.0-alpha.20210121.1",
+          "azsdk-net-Storage.Files.Shares/12.7.0-alpha.20210126.1",
           "(.NET 5.0.2; Microsoft Windows 10.0.19042)"
         ],
         "x-ms-client-request-id": "9c8b7c2e-9070-51b4-4d9a-c3c011f47764",
-        "x-ms-date": "Thu, 21 Jan 2021 20:44:55 GMT",
+        "x-ms-date": "Tue, 26 Jan 2021 19:24:42 GMT",
         "x-ms-file-permission-key": "invalidPermission",
         "x-ms-return-client-request-id": "true",
         "x-ms-version": "2020-06-12"
@@ -60,7 +55,7 @@
       "ResponseHeaders": {
         "Content-Length": "347",
         "Content-Type": "application/xml",
-        "Date": "Thu, 21 Jan 2021 20:44:54 GMT",
+        "Date": "Tue, 26 Jan 2021 19:24:41 GMT",
         "Server": [
           "Windows-Azure-File/1.0",
           "Microsoft-HTTPAPI/2.0"
@@ -68,18 +63,13 @@
         "Vary": "Origin",
         "x-ms-client-request-id": "9c8b7c2e-9070-51b4-4d9a-c3c011f47764",
         "x-ms-error-code": "InvalidHeaderValue",
-<<<<<<< HEAD
-        "x-ms-request-id": "c9ef6dfd-f01a-0012-4e37-f3e9eb000000",
+        "x-ms-request-id": "48625a82-301a-002f-6618-f4d709000000",
         "x-ms-version": "2020-06-12"
-=======
-        "x-ms-request-id": "e7a3d587-c01a-0066-0a36-f095e2000000",
-        "x-ms-version": "2020-04-08"
->>>>>>> ac24a13f
       },
       "ResponseBody": [
         "\uFEFF\u003C?xml version=\u00221.0\u0022 encoding=\u0022utf-8\u0022?\u003E\u003CError\u003E\u003CCode\u003EInvalidHeaderValue\u003C/Code\u003E\u003CMessage\u003EThe value for one of the HTTP headers is not in the correct format.\n",
-        "RequestId:e7a3d587-c01a-0066-0a36-f095e2000000\n",
-        "Time:2021-01-21T20:44:55.7278712Z\u003C/Message\u003E\u003CHeaderName\u003Ex-ms-file-permission-key\u003C/HeaderName\u003E\u003CHeaderValue\u003EinvalidPermission\u003C/HeaderValue\u003E\u003C/Error\u003E"
+        "RequestId:48625a82-301a-002f-6618-f4d709000000\n",
+        "Time:2021-01-26T19:24:41.7832499Z\u003C/Message\u003E\u003CHeaderName\u003Ex-ms-file-permission-key\u003C/HeaderName\u003E\u003CHeaderValue\u003EinvalidPermission\u003C/HeaderValue\u003E\u003C/Error\u003E"
       ]
     },
     {
@@ -88,13 +78,13 @@
       "RequestHeaders": {
         "Accept": "application/xml",
         "Authorization": "Sanitized",
-        "traceparent": "00-55fe03d258130e449204b0db429e440c-666745435306804c-00",
+        "traceparent": "00-3259c638277df440a8a076701bbe1ba2-b9fb1f10caa5a441-00",
         "User-Agent": [
-          "azsdk-net-Storage.Files.Shares/12.7.0-alpha.20210121.1",
+          "azsdk-net-Storage.Files.Shares/12.7.0-alpha.20210126.1",
           "(.NET 5.0.2; Microsoft Windows 10.0.19042)"
         ],
         "x-ms-client-request-id": "cdac4104-8e9b-c731-ac32-cb5f3714c9e4",
-        "x-ms-date": "Thu, 21 Jan 2021 20:44:56 GMT",
+        "x-ms-date": "Tue, 26 Jan 2021 19:24:42 GMT",
         "x-ms-delete-snapshots": "include",
         "x-ms-return-client-request-id": "true",
         "x-ms-version": "2020-06-12"
@@ -103,19 +93,14 @@
       "StatusCode": 202,
       "ResponseHeaders": {
         "Content-Length": "0",
-        "Date": "Thu, 21 Jan 2021 20:44:54 GMT",
+        "Date": "Tue, 26 Jan 2021 19:24:41 GMT",
         "Server": [
           "Windows-Azure-File/1.0",
           "Microsoft-HTTPAPI/2.0"
         ],
         "x-ms-client-request-id": "cdac4104-8e9b-c731-ac32-cb5f3714c9e4",
-<<<<<<< HEAD
-        "x-ms-request-id": "c9ef6dfe-f01a-0012-4f37-f3e9eb000000",
+        "x-ms-request-id": "48625a83-301a-002f-6718-f4d709000000",
         "x-ms-version": "2020-06-12"
-=======
-        "x-ms-request-id": "e7a3d589-c01a-0066-0b36-f095e2000000",
-        "x-ms-version": "2020-04-08"
->>>>>>> ac24a13f
       },
       "ResponseBody": []
     }
