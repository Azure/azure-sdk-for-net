--- conflicted
+++ resolved
@@ -13,11 +13,7 @@
         "x-ms-client-request-id": "9504e189-f485-5190-87f1-04da4a262aa1",
         "x-ms-date": "Thu, 05 Mar 2020 21:48:41 GMT",
         "x-ms-return-client-request-id": "true",
-<<<<<<< HEAD
-        "x-ms-version": "2019-12-12"
-=======
         "x-ms-version": "2020-02-10"
->>>>>>> 60f4876e
       },
       "RequestBody": null,
       "StatusCode": 201,
@@ -32,11 +28,7 @@
         ],
         "x-ms-client-request-id": "9504e189-f485-5190-87f1-04da4a262aa1",
         "x-ms-request-id": "c9ef6dfb-f01a-0012-4d37-f3e9eb000000",
-<<<<<<< HEAD
-        "x-ms-version": "2019-12-12"
-=======
         "x-ms-version": "2020-02-10"
->>>>>>> 60f4876e
       },
       "ResponseBody": []
     },
@@ -54,11 +46,7 @@
         "x-ms-date": "Thu, 05 Mar 2020 21:48:41 GMT",
         "x-ms-file-permission-key": "invalidPermission",
         "x-ms-return-client-request-id": "true",
-<<<<<<< HEAD
-        "x-ms-version": "2019-12-12"
-=======
         "x-ms-version": "2020-02-10"
->>>>>>> 60f4876e
       },
       "RequestBody": null,
       "StatusCode": 400,
@@ -74,11 +62,7 @@
         "x-ms-client-request-id": "9c8b7c2e-9070-51b4-4d9a-c3c011f47764",
         "x-ms-error-code": "InvalidHeaderValue",
         "x-ms-request-id": "c9ef6dfd-f01a-0012-4e37-f3e9eb000000",
-<<<<<<< HEAD
-        "x-ms-version": "2019-12-12"
-=======
         "x-ms-version": "2020-02-10"
->>>>>>> 60f4876e
       },
       "ResponseBody": [
         "\uFEFF\u003C?xml version=\u00221.0\u0022 encoding=\u0022utf-8\u0022?\u003E\u003CError\u003E\u003CCode\u003EInvalidHeaderValue\u003C/Code\u003E\u003CMessage\u003EThe value for one of the HTTP headers is not in the correct format.\n",
@@ -100,11 +84,7 @@
         "x-ms-date": "Thu, 05 Mar 2020 21:48:41 GMT",
         "x-ms-delete-snapshots": "include",
         "x-ms-return-client-request-id": "true",
-<<<<<<< HEAD
-        "x-ms-version": "2019-12-12"
-=======
         "x-ms-version": "2020-02-10"
->>>>>>> 60f4876e
       },
       "RequestBody": null,
       "StatusCode": 202,
@@ -117,11 +97,7 @@
         ],
         "x-ms-client-request-id": "cdac4104-8e9b-c731-ac32-cb5f3714c9e4",
         "x-ms-request-id": "c9ef6dfe-f01a-0012-4f37-f3e9eb000000",
-<<<<<<< HEAD
-        "x-ms-version": "2019-12-12"
-=======
         "x-ms-version": "2020-02-10"
->>>>>>> 60f4876e
       },
       "ResponseBody": []
     }
