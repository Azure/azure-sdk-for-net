--- conflicted
+++ resolved
@@ -15,11 +15,7 @@
         "x-ms-date": "Wed, 16 Jun 2021 19:15:39 GMT",
         "x-ms-return-client-request-id": "true",
         "x-ms-share-quota": "1",
-<<<<<<< HEAD
-        "x-ms-version": "2020-12-06"
-=======
-        "x-ms-version": "2021-02-12"
->>>>>>> 7e782c87
+        "x-ms-version": "2021-02-12"
       },
       "RequestBody": null,
       "StatusCode": 201,
@@ -34,11 +30,7 @@
         ],
         "x-ms-client-request-id": "8791e194-910d-f571-183c-8a4f0f1ace36",
         "x-ms-request-id": "0f1ce9bd-f01a-006d-64e3-626e89000000",
-<<<<<<< HEAD
-        "x-ms-version": "2020-12-06"
-=======
-        "x-ms-version": "2021-02-12"
->>>>>>> 7e782c87
+        "x-ms-version": "2021-02-12"
       },
       "ResponseBody": []
     },
@@ -56,11 +48,7 @@
         "x-ms-client-request-id": "b8522fb2-da70-9dca-3256-f82c4a852a85",
         "x-ms-date": "Wed, 16 Jun 2021 19:15:39 GMT",
         "x-ms-return-client-request-id": "true",
-<<<<<<< HEAD
-        "x-ms-version": "2020-12-06"
-=======
-        "x-ms-version": "2021-02-12"
->>>>>>> 7e782c87
+        "x-ms-version": "2021-02-12"
       },
       "RequestBody": null,
       "StatusCode": 201,
@@ -76,11 +64,7 @@
         "x-ms-client-request-id": "b8522fb2-da70-9dca-3256-f82c4a852a85",
         "x-ms-request-id": "0f1ce9c0-f01a-006d-66e3-626e89000000",
         "x-ms-snapshot": "2021-06-16T19:15:39.0000000Z",
-<<<<<<< HEAD
-        "x-ms-version": "2020-12-06"
-=======
-        "x-ms-version": "2021-02-12"
->>>>>>> 7e782c87
+        "x-ms-version": "2021-02-12"
       },
       "ResponseBody": []
     },
@@ -98,11 +82,7 @@
         "x-ms-client-request-id": "df9df137-16c8-7fc5-7c09-a58a70d4c11f",
         "x-ms-date": "Wed, 16 Jun 2021 19:15:39 GMT",
         "x-ms-return-client-request-id": "true",
-<<<<<<< HEAD
-        "x-ms-version": "2020-12-06"
-=======
-        "x-ms-version": "2021-02-12"
->>>>>>> 7e782c87
+        "x-ms-version": "2021-02-12"
       },
       "RequestBody": null,
       "StatusCode": 202,
@@ -115,11 +95,7 @@
         ],
         "x-ms-client-request-id": "df9df137-16c8-7fc5-7c09-a58a70d4c11f",
         "x-ms-request-id": "0f1ce9c3-f01a-006d-69e3-626e89000000",
-<<<<<<< HEAD
-        "x-ms-version": "2020-12-06"
-=======
-        "x-ms-version": "2021-02-12"
->>>>>>> 7e782c87
+        "x-ms-version": "2021-02-12"
       },
       "ResponseBody": []
     },
@@ -137,11 +113,7 @@
         "x-ms-client-request-id": "58f46e0b-4be8-59bc-2a86-4461f533ba0c",
         "x-ms-date": "Wed, 16 Jun 2021 19:15:39 GMT",
         "x-ms-return-client-request-id": "true",
-<<<<<<< HEAD
-        "x-ms-version": "2020-12-06"
-=======
-        "x-ms-version": "2021-02-12"
->>>>>>> 7e782c87
+        "x-ms-version": "2021-02-12"
       },
       "RequestBody": null,
       "StatusCode": 200,
@@ -163,11 +135,7 @@
         "x-ms-lease-status": "unlocked",
         "x-ms-request-id": "0f1ce9c4-f01a-006d-6ae3-626e89000000",
         "x-ms-share-quota": "1",
-<<<<<<< HEAD
-        "x-ms-version": "2020-12-06"
-=======
-        "x-ms-version": "2021-02-12"
->>>>>>> 7e782c87
+        "x-ms-version": "2021-02-12"
       },
       "ResponseBody": []
     },
@@ -185,11 +153,7 @@
         "x-ms-client-request-id": "027ef812-68df-1c37-a922-8e01ffcc213c",
         "x-ms-date": "Wed, 16 Jun 2021 19:15:39 GMT",
         "x-ms-return-client-request-id": "true",
-<<<<<<< HEAD
-        "x-ms-version": "2020-12-06"
-=======
-        "x-ms-version": "2021-02-12"
->>>>>>> 7e782c87
+        "x-ms-version": "2021-02-12"
       },
       "RequestBody": null,
       "StatusCode": 404,
@@ -204,11 +168,7 @@
         "x-ms-client-request-id": "027ef812-68df-1c37-a922-8e01ffcc213c",
         "x-ms-error-code": "ShareNotFound",
         "x-ms-request-id": "0f1ce9c6-f01a-006d-6ce3-626e89000000",
-<<<<<<< HEAD
-        "x-ms-version": "2020-12-06"
-=======
-        "x-ms-version": "2021-02-12"
->>>>>>> 7e782c87
+        "x-ms-version": "2021-02-12"
       },
       "ResponseBody": [
         "\uFEFF\u003C?xml version=\u00221.0\u0022 encoding=\u0022utf-8\u0022?\u003E\u003CError\u003E\u003CCode\u003EShareNotFound\u003C/Code\u003E\u003CMessage\u003EThe specified share does not exist.\n",
@@ -231,11 +191,7 @@
         "x-ms-date": "Wed, 16 Jun 2021 19:15:39 GMT",
         "x-ms-delete-snapshots": "include",
         "x-ms-return-client-request-id": "true",
-<<<<<<< HEAD
-        "x-ms-version": "2020-12-06"
-=======
-        "x-ms-version": "2021-02-12"
->>>>>>> 7e782c87
+        "x-ms-version": "2021-02-12"
       },
       "RequestBody": null,
       "StatusCode": 202,
@@ -248,11 +204,7 @@
         ],
         "x-ms-client-request-id": "fd4e17ff-b7b4-5a2d-8af7-96e50201f4f6",
         "x-ms-request-id": "0f1ce9ca-f01a-006d-6ee3-626e89000000",
-<<<<<<< HEAD
-        "x-ms-version": "2020-12-06"
-=======
-        "x-ms-version": "2021-02-12"
->>>>>>> 7e782c87
+        "x-ms-version": "2021-02-12"
       },
       "ResponseBody": []
     }
