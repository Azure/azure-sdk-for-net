--- conflicted
+++ resolved
@@ -6,13 +6,13 @@
       "RequestHeaders": {
         "Accept": "application/xml",
         "Authorization": "Sanitized",
-        "traceparent": "00-44b83a8d09a2994e8f3d56dad08ce611-738fbb435c6cee44-00",
-        "User-Agent": [
-          "azsdk-net-Storage.Files.Shares/12.7.0-alpha.20210121.1",
+        "traceparent": "00-9418f0b5398f9240846ce3ba8461c9a8-151d52568f4a3944-00",
+        "User-Agent": [
+          "azsdk-net-Storage.Files.Shares/12.7.0-alpha.20210126.1",
           "(.NET 5.0.2; Microsoft Windows 10.0.19042)"
         ],
         "x-ms-client-request-id": "8791e194-910d-f571-183c-8a4f0f1ace36",
-        "x-ms-date": "Thu, 21 Jan 2021 20:45:43 GMT",
+        "x-ms-date": "Tue, 26 Jan 2021 19:25:07 GMT",
         "x-ms-return-client-request-id": "true",
         "x-ms-share-quota": "1",
         "x-ms-version": "2020-06-12"
@@ -21,21 +21,16 @@
       "StatusCode": 201,
       "ResponseHeaders": {
         "Content-Length": "0",
-        "Date": "Thu, 21 Jan 2021 20:45:42 GMT",
-        "ETag": "\u00220x8D8BE4D8543EBA4\u0022",
-        "Last-Modified": "Thu, 21 Jan 2021 20:45:43 GMT",
+        "Date": "Tue, 26 Jan 2021 19:25:06 GMT",
+        "ETag": "\u00220x8D8C23016D2C43B\u0022",
+        "Last-Modified": "Tue, 26 Jan 2021 19:25:07 GMT",
         "Server": [
           "Windows-Azure-File/1.0",
           "Microsoft-HTTPAPI/2.0"
         ],
         "x-ms-client-request-id": "8791e194-910d-f571-183c-8a4f0f1ace36",
-<<<<<<< HEAD
-        "x-ms-request-id": "df4d1d2d-301a-0000-3f74-a1dac2000000",
-        "x-ms-version": "2020-06-12"
-=======
-        "x-ms-request-id": "7d0dc299-501a-0016-4436-f02c15000000",
-        "x-ms-version": "2020-04-08"
->>>>>>> ac24a13f
+        "x-ms-request-id": "38e03236-b01a-000e-1618-f4f372000000",
+        "x-ms-version": "2020-06-12"
       },
       "ResponseBody": []
     },
@@ -45,13 +40,13 @@
       "RequestHeaders": {
         "Accept": "application/xml",
         "Authorization": "Sanitized",
-        "traceparent": "00-f9c59db8f117f64cae5507bce20618cf-0ad69db8f133f744-00",
-        "User-Agent": [
-          "azsdk-net-Storage.Files.Shares/12.7.0-alpha.20210121.1",
+        "traceparent": "00-b9fdb4f6a8c5c54482ed643fb49c094e-f0df8ff6f4033f4e-00",
+        "User-Agent": [
+          "azsdk-net-Storage.Files.Shares/12.7.0-alpha.20210126.1",
           "(.NET 5.0.2; Microsoft Windows 10.0.19042)"
         ],
         "x-ms-client-request-id": "b8522fb2-da70-9dca-3256-f82c4a852a85",
-        "x-ms-date": "Thu, 21 Jan 2021 20:45:43 GMT",
+        "x-ms-date": "Tue, 26 Jan 2021 19:25:07 GMT",
         "x-ms-return-client-request-id": "true",
         "x-ms-version": "2020-06-12"
       },
@@ -59,39 +54,33 @@
       "StatusCode": 201,
       "ResponseHeaders": {
         "Content-Length": "0",
-        "Date": "Thu, 21 Jan 2021 20:45:42 GMT",
-        "ETag": "\u00220x8D8BE4D8543EBA4\u0022",
-        "Last-Modified": "Thu, 21 Jan 2021 20:45:43 GMT",
+        "Date": "Tue, 26 Jan 2021 19:25:06 GMT",
+        "ETag": "\u00220x8D8C23016D2C43B\u0022",
+        "Last-Modified": "Tue, 26 Jan 2021 19:25:07 GMT",
         "Server": [
           "Windows-Azure-File/1.0",
           "Microsoft-HTTPAPI/2.0"
         ],
         "x-ms-client-request-id": "b8522fb2-da70-9dca-3256-f82c4a852a85",
-<<<<<<< HEAD
-        "x-ms-request-id": "df4d1d31-301a-0000-4174-a1dac2000000",
-        "x-ms-snapshot": "2020-10-13T15:22:52.0000000Z",
-        "x-ms-version": "2020-06-12"
-=======
-        "x-ms-request-id": "7d0dc29d-501a-0016-4636-f02c15000000",
-        "x-ms-snapshot": "2021-01-21T20:45:43.0000000Z",
-        "x-ms-version": "2020-04-08"
->>>>>>> ac24a13f
-      },
-      "ResponseBody": []
-    },
-    {
-      "RequestUri": "https://seanmcccanary3.file.core.windows.net/test-share-8bcc7ae1-d12b-0dee-ab25-cfe6990161d8?sharesnapshot=2021-01-21T20:45:43.0000000Z\u0026restype=share",
+        "x-ms-request-id": "38e03239-b01a-000e-1718-f4f372000000",
+        "x-ms-snapshot": "2021-01-26T19:25:07.0000000Z",
+        "x-ms-version": "2020-06-12"
+      },
+      "ResponseBody": []
+    },
+    {
+      "RequestUri": "https://seanmcccanary3.file.core.windows.net/test-share-8bcc7ae1-d12b-0dee-ab25-cfe6990161d8?sharesnapshot=2021-01-26T19:25:07.0000000Z\u0026restype=share",
       "RequestMethod": "DELETE",
       "RequestHeaders": {
         "Accept": "application/xml",
         "Authorization": "Sanitized",
-        "traceparent": "00-e550009e26082b4d8fde5dc6934cf6d1-4de138671932ad4b-00",
-        "User-Agent": [
-          "azsdk-net-Storage.Files.Shares/12.7.0-alpha.20210121.1",
+        "traceparent": "00-ab1228b2215d324cad6dac9af07bb2ab-b27b09ba1bf5fc4a-00",
+        "User-Agent": [
+          "azsdk-net-Storage.Files.Shares/12.7.0-alpha.20210126.1",
           "(.NET 5.0.2; Microsoft Windows 10.0.19042)"
         ],
         "x-ms-client-request-id": "df9df137-16c8-7fc5-7c09-a58a70d4c11f",
-        "x-ms-date": "Thu, 21 Jan 2021 20:45:43 GMT",
+        "x-ms-date": "Tue, 26 Jan 2021 19:25:07 GMT",
         "x-ms-return-client-request-id": "true",
         "x-ms-version": "2020-06-12"
       },
@@ -99,19 +88,14 @@
       "StatusCode": 202,
       "ResponseHeaders": {
         "Content-Length": "0",
-        "Date": "Thu, 21 Jan 2021 20:45:42 GMT",
+        "Date": "Tue, 26 Jan 2021 19:25:06 GMT",
         "Server": [
           "Windows-Azure-File/1.0",
           "Microsoft-HTTPAPI/2.0"
         ],
         "x-ms-client-request-id": "df9df137-16c8-7fc5-7c09-a58a70d4c11f",
-<<<<<<< HEAD
-        "x-ms-request-id": "df4d1d32-301a-0000-4274-a1dac2000000",
-        "x-ms-version": "2020-06-12"
-=======
-        "x-ms-request-id": "7d0dc29e-501a-0016-4736-f02c15000000",
-        "x-ms-version": "2020-04-08"
->>>>>>> ac24a13f
+        "x-ms-request-id": "38e0323a-b01a-000e-1818-f4f372000000",
+        "x-ms-version": "2020-06-12"
       },
       "ResponseBody": []
     },
@@ -121,13 +105,13 @@
       "RequestHeaders": {
         "Accept": "application/xml",
         "Authorization": "Sanitized",
-        "traceparent": "00-7337cedca9186642be8148ef5a1bfaaa-cdb8813db1f26043-00",
-        "User-Agent": [
-          "azsdk-net-Storage.Files.Shares/12.7.0-alpha.20210121.1",
+        "traceparent": "00-6c449ac3de3e5e4f965617f23c654e9a-6c4e7c27d62ef241-00",
+        "User-Agent": [
+          "azsdk-net-Storage.Files.Shares/12.7.0-alpha.20210126.1",
           "(.NET 5.0.2; Microsoft Windows 10.0.19042)"
         ],
         "x-ms-client-request-id": "58f46e0b-4be8-59bc-2a86-4461f533ba0c",
-        "x-ms-date": "Thu, 21 Jan 2021 20:45:43 GMT",
+        "x-ms-date": "Tue, 26 Jan 2021 19:25:07 GMT",
         "x-ms-return-client-request-id": "true",
         "x-ms-version": "2020-06-12"
       },
@@ -135,40 +119,40 @@
       "StatusCode": 200,
       "ResponseHeaders": {
         "Content-Length": "0",
-        "Date": "Thu, 21 Jan 2021 20:45:43 GMT",
-        "ETag": "\u00220x8D8BE4D8543EBA4\u0022",
-        "Last-Modified": "Thu, 21 Jan 2021 20:45:43 GMT",
+        "Date": "Tue, 26 Jan 2021 19:25:06 GMT",
+        "ETag": "\u00220x8D8C23016D2C43B\u0022",
+        "Last-Modified": "Tue, 26 Jan 2021 19:25:07 GMT",
         "Server": [
           "Windows-Azure-File/1.0",
           "Microsoft-HTTPAPI/2.0"
         ],
         "Vary": "Origin",
         "x-ms-access-tier": "TransactionOptimized",
-        "x-ms-access-tier-change-time": "Thu, 21 Jan 2021 20:45:43 GMT",
+        "x-ms-access-tier-change-time": "Tue, 26 Jan 2021 19:25:07 GMT",
         "x-ms-client-request-id": "58f46e0b-4be8-59bc-2a86-4461f533ba0c",
         "x-ms-has-immutability-policy": "false",
         "x-ms-has-legal-hold": "false",
         "x-ms-lease-state": "available",
         "x-ms-lease-status": "unlocked",
-        "x-ms-request-id": "7d0dc29f-501a-0016-4836-f02c15000000",
+        "x-ms-request-id": "38e0323b-b01a-000e-1918-f4f372000000",
         "x-ms-share-quota": "1",
         "x-ms-version": "2020-06-12"
       },
       "ResponseBody": []
     },
     {
-      "RequestUri": "https://seanmcccanary3.file.core.windows.net/test-share-8bcc7ae1-d12b-0dee-ab25-cfe6990161d8?sharesnapshot=2021-01-21T20:45:43.0000000Z\u0026restype=share",
+      "RequestUri": "https://seanmcccanary3.file.core.windows.net/test-share-8bcc7ae1-d12b-0dee-ab25-cfe6990161d8?sharesnapshot=2021-01-26T19:25:07.0000000Z\u0026restype=share",
       "RequestMethod": "GET",
       "RequestHeaders": {
         "Accept": "application/xml",
         "Authorization": "Sanitized",
-        "traceparent": "00-57f1a4be323b924fb1650646034bff5f-cbaf07a71b8acd4f-00",
-        "User-Agent": [
-          "azsdk-net-Storage.Files.Shares/12.7.0-alpha.20210121.1",
+        "traceparent": "00-7fc3bea1d634c3419d308bd49ddb7133-3637c3a9c2756246-00",
+        "User-Agent": [
+          "azsdk-net-Storage.Files.Shares/12.7.0-alpha.20210126.1",
           "(.NET 5.0.2; Microsoft Windows 10.0.19042)"
         ],
         "x-ms-client-request-id": "027ef812-68df-1c37-a922-8e01ffcc213c",
-        "x-ms-date": "Thu, 21 Jan 2021 20:45:43 GMT",
+        "x-ms-date": "Tue, 26 Jan 2021 19:25:08 GMT",
         "x-ms-return-client-request-id": "true",
         "x-ms-version": "2020-06-12"
       },
@@ -177,7 +161,7 @@
       "ResponseHeaders": {
         "Content-Length": "217",
         "Content-Type": "application/xml",
-        "Date": "Thu, 21 Jan 2021 20:45:43 GMT",
+        "Date": "Tue, 26 Jan 2021 19:25:06 GMT",
         "Server": [
           "Windows-Azure-File/1.0",
           "Microsoft-HTTPAPI/2.0"
@@ -185,18 +169,13 @@
         "Vary": "Origin",
         "x-ms-client-request-id": "027ef812-68df-1c37-a922-8e01ffcc213c",
         "x-ms-error-code": "ShareNotFound",
-<<<<<<< HEAD
-        "x-ms-request-id": "df4d1d34-301a-0000-4474-a1dac2000000",
-        "x-ms-version": "2020-06-12"
-=======
-        "x-ms-request-id": "7d0dc2a0-501a-0016-4936-f02c15000000",
-        "x-ms-version": "2020-04-08"
->>>>>>> ac24a13f
+        "x-ms-request-id": "38e0323c-b01a-000e-1a18-f4f372000000",
+        "x-ms-version": "2020-06-12"
       },
       "ResponseBody": [
         "\uFEFF\u003C?xml version=\u00221.0\u0022 encoding=\u0022utf-8\u0022?\u003E\u003CError\u003E\u003CCode\u003EShareNotFound\u003C/Code\u003E\u003CMessage\u003EThe specified share does not exist.\n",
-        "RequestId:7d0dc2a0-501a-0016-4936-f02c15000000\n",
-        "Time:2021-01-21T20:45:43.3167093Z\u003C/Message\u003E\u003C/Error\u003E"
+        "RequestId:38e0323c-b01a-000e-1a18-f4f372000000\n",
+        "Time:2021-01-26T19:25:07.2597285Z\u003C/Message\u003E\u003C/Error\u003E"
       ]
     },
     {
@@ -205,13 +184,13 @@
       "RequestHeaders": {
         "Accept": "application/xml",
         "Authorization": "Sanitized",
-        "traceparent": "00-aba6df0acb359540ba82de7c9086922b-5620185a2ab12b4a-00",
-        "User-Agent": [
-          "azsdk-net-Storage.Files.Shares/12.7.0-alpha.20210121.1",
+        "traceparent": "00-fdca9a2cfeb12c48b4f95ffb4eb8e308-fbcd9a5bbdb60845-00",
+        "User-Agent": [
+          "azsdk-net-Storage.Files.Shares/12.7.0-alpha.20210126.1",
           "(.NET 5.0.2; Microsoft Windows 10.0.19042)"
         ],
         "x-ms-client-request-id": "fd4e17ff-b7b4-5a2d-8af7-96e50201f4f6",
-        "x-ms-date": "Thu, 21 Jan 2021 20:45:43 GMT",
+        "x-ms-date": "Tue, 26 Jan 2021 19:25:08 GMT",
         "x-ms-delete-snapshots": "include",
         "x-ms-return-client-request-id": "true",
         "x-ms-version": "2020-06-12"
@@ -220,19 +199,14 @@
       "StatusCode": 202,
       "ResponseHeaders": {
         "Content-Length": "0",
-        "Date": "Thu, 21 Jan 2021 20:45:43 GMT",
+        "Date": "Tue, 26 Jan 2021 19:25:06 GMT",
         "Server": [
           "Windows-Azure-File/1.0",
           "Microsoft-HTTPAPI/2.0"
         ],
         "x-ms-client-request-id": "fd4e17ff-b7b4-5a2d-8af7-96e50201f4f6",
-<<<<<<< HEAD
-        "x-ms-request-id": "df4d1d36-301a-0000-4574-a1dac2000000",
-        "x-ms-version": "2020-06-12"
-=======
-        "x-ms-request-id": "7d0dc2a2-501a-0016-4a36-f02c15000000",
-        "x-ms-version": "2020-04-08"
->>>>>>> ac24a13f
+        "x-ms-request-id": "38e0323e-b01a-000e-1b18-f4f372000000",
+        "x-ms-version": "2020-06-12"
       },
       "ResponseBody": []
     }
