--- conflicted
+++ resolved
@@ -1,21 +1,17 @@
 {
   "Entries": [
     {
-      "RequestUri": "http://seanstagetest.file.core.windows.net/test-share-36608cc6-959b-2d6d-3d80-99b0e00104da?restype=share",
+      "RequestUri": "http://seanstagetest.file.core.windows.net/test-share-09f5075e-4b6a-5acf-78bb-5b96af8ca9b1?restype=share",
       "RequestMethod": "PUT",
       "RequestHeaders": {
         "Authorization": "Sanitized",
-        "traceparent": "00-9434a2343add9e45a08be3af5d48d544-e35cfdee2497cc48-00",
+        "traceparent": "00-4e1938139d876e4b828b31d5c3aba546-11a7b8ab53d31f42-00",
         "User-Agent": [
-<<<<<<< HEAD
-          "azsdk-net-Storage.Files.Shares/12.0.0-dev.20191205.1+4f14c4315f17fbbc59c93c6819467b6f15d7008f",
-=======
-          "azsdk-net-Storage.Files.Shares/12.0.0-dev.20191211.1\u002B899431c003876eb9b26cefd8e8a37e7f27f82ced",
->>>>>>> 5e20a7a1
+          "azsdk-net-Storage.Files.Shares/12.0.0-dev.20191211.1\u002B2accb37068f0a0c9382fa117525bb968c5397cf7",
           "(.NET Core 4.6.28008.01; Microsoft Windows 10.0.18363 )"
         ],
-        "x-ms-client-request-id": "1c5ab845-a7cc-71c6-59b2-6f5016c2448a",
-        "x-ms-date": "Wed, 11 Dec 2019 20:42:46 GMT",
+        "x-ms-client-request-id": "e47943fd-6abf-975c-a716-23297334d5e8",
+        "x-ms-date": "Wed, 11 Dec 2019 23:09:55 GMT",
         "x-ms-return-client-request-id": "true",
         "x-ms-version": "2019-07-07"
       },
@@ -23,45 +19,31 @@
       "StatusCode": 201,
       "ResponseHeaders": {
         "Content-Length": "0",
-<<<<<<< HEAD
-        "Date": "Fri, 06 Dec 2019 00:28:41 GMT",
-        "ETag": "\"0x8D779E33E957C90\"",
-        "Last-Modified": "Fri, 06 Dec 2019 00:28:41 GMT",
-=======
-        "Date": "Wed, 11 Dec 2019 20:42:46 GMT",
-        "ETag": "\u00220x8D77E7AADE4735E\u0022",
-        "Last-Modified": "Wed, 11 Dec 2019 20:42:46 GMT",
->>>>>>> 5e20a7a1
+        "Date": "Wed, 11 Dec 2019 23:09:54 GMT",
+        "ETag": "\u00220x8D77E8F3C759B7E\u0022",
+        "Last-Modified": "Wed, 11 Dec 2019 23:09:55 GMT",
         "Server": [
           "Windows-Azure-File/1.0",
           "Microsoft-HTTPAPI/2.0"
         ],
-        "x-ms-client-request-id": "1c5ab845-a7cc-71c6-59b2-6f5016c2448a",
-        "x-ms-request-id": "ef3e4552-c01a-0019-2563-b01280000000",
+        "x-ms-client-request-id": "e47943fd-6abf-975c-a716-23297334d5e8",
+        "x-ms-request-id": "ae9e427e-001a-0039-2c78-b06927000000",
         "x-ms-version": "2019-07-07"
       },
       "ResponseBody": []
     },
     {
-<<<<<<< HEAD
-      "RequestUri": "http://seanstagetest.file.core.windows.net/test-share-feb4fcd7-5893-eb43-35e4-b0f9f8387b67?restype=share&comp=stats",
-=======
-      "RequestUri": "http://seanstagetest.file.core.windows.net/test-share-36608cc6-959b-2d6d-3d80-99b0e00104da?restype=share\u0026comp=stats",
->>>>>>> 5e20a7a1
+      "RequestUri": "http://seanstagetest.file.core.windows.net/test-share-09f5075e-4b6a-5acf-78bb-5b96af8ca9b1?restype=share\u0026comp=stats",
       "RequestMethod": "GET",
       "RequestHeaders": {
         "Authorization": "Sanitized",
-        "traceparent": "00-b8ae395d32b85a45aceda3b1d5424548-94abc8e56d986540-00",
+        "traceparent": "00-762e2405d7a16f4f8c2bc9a53e9116e0-d501adb8831a6644-00",
         "User-Agent": [
-<<<<<<< HEAD
-          "azsdk-net-Storage.Files.Shares/12.0.0-dev.20191205.1+4f14c4315f17fbbc59c93c6819467b6f15d7008f",
-=======
-          "azsdk-net-Storage.Files.Shares/12.0.0-dev.20191211.1\u002B899431c003876eb9b26cefd8e8a37e7f27f82ced",
->>>>>>> 5e20a7a1
+          "azsdk-net-Storage.Files.Shares/12.0.0-dev.20191211.1\u002B2accb37068f0a0c9382fa117525bb968c5397cf7",
           "(.NET Core 4.6.28008.01; Microsoft Windows 10.0.18363 )"
         ],
-        "x-ms-client-request-id": "276a11aa-e7a7-720e-ec4a-31172764cae7",
-        "x-ms-date": "Wed, 11 Dec 2019 20:42:46 GMT",
+        "x-ms-client-request-id": "6b9858ad-c412-6ef2-a91c-d89b66f5ec26",
+        "x-ms-date": "Wed, 11 Dec 2019 23:09:55 GMT",
         "x-ms-return-client-request-id": "true",
         "x-ms-version": "2019-07-07"
       },
@@ -70,34 +52,30 @@
       "ResponseHeaders": {
         "Access-Control-Allow-Origin": "*",
         "Content-Type": "application/xml",
-        "Date": "Wed, 11 Dec 2019 20:42:46 GMT",
+        "Date": "Wed, 11 Dec 2019 23:09:54 GMT",
         "Server": [
           "Windows-Azure-File/1.0",
           "Microsoft-HTTPAPI/2.0"
         ],
         "Transfer-Encoding": "chunked",
-        "x-ms-client-request-id": "276a11aa-e7a7-720e-ec4a-31172764cae7",
-        "x-ms-request-id": "ef3e4554-c01a-0019-2663-b01280000000",
+        "x-ms-client-request-id": "6b9858ad-c412-6ef2-a91c-d89b66f5ec26",
+        "x-ms-request-id": "ae9e4281-001a-0039-2e78-b06927000000",
         "x-ms-version": "2019-07-07"
       },
-      "ResponseBody": "﻿<?xml version=\"1.0\" encoding=\"utf-8\"?><ShareStats><ShareUsageBytes>0</ShareUsageBytes></ShareStats>"
+      "ResponseBody": "\uFEFF\u003C?xml version=\u00221.0\u0022 encoding=\u0022utf-8\u0022?\u003E\u003CShareStats\u003E\u003CShareUsageBytes\u003E0\u003C/ShareUsageBytes\u003E\u003C/ShareStats\u003E"
     },
     {
-      "RequestUri": "http://seanstagetest.file.core.windows.net/test-share-36608cc6-959b-2d6d-3d80-99b0e00104da?restype=share",
+      "RequestUri": "http://seanstagetest.file.core.windows.net/test-share-09f5075e-4b6a-5acf-78bb-5b96af8ca9b1?restype=share",
       "RequestMethod": "DELETE",
       "RequestHeaders": {
         "Authorization": "Sanitized",
-        "traceparent": "00-c145504936ff1e43beb7077cdeca223e-e3632f544e45ab44-00",
+        "traceparent": "00-66ed42cf8881f74a98b534ccdb68e65c-e896e3f832221246-00",
         "User-Agent": [
-<<<<<<< HEAD
-          "azsdk-net-Storage.Files.Shares/12.0.0-dev.20191205.1+4f14c4315f17fbbc59c93c6819467b6f15d7008f",
-=======
-          "azsdk-net-Storage.Files.Shares/12.0.0-dev.20191211.1\u002B899431c003876eb9b26cefd8e8a37e7f27f82ced",
->>>>>>> 5e20a7a1
+          "azsdk-net-Storage.Files.Shares/12.0.0-dev.20191211.1\u002B2accb37068f0a0c9382fa117525bb968c5397cf7",
           "(.NET Core 4.6.28008.01; Microsoft Windows 10.0.18363 )"
         ],
-        "x-ms-client-request-id": "04a59507-1c57-78e3-26c5-4c8fbbaa0673",
-        "x-ms-date": "Wed, 11 Dec 2019 20:42:46 GMT",
+        "x-ms-client-request-id": "1a7bbed5-699b-50d5-5d90-133e5edf6df3",
+        "x-ms-date": "Wed, 11 Dec 2019 23:09:55 GMT",
         "x-ms-delete-snapshots": "include",
         "x-ms-return-client-request-id": "true",
         "x-ms-version": "2019-07-07"
@@ -106,25 +84,20 @@
       "StatusCode": 202,
       "ResponseHeaders": {
         "Content-Length": "0",
-        "Date": "Wed, 11 Dec 2019 20:42:46 GMT",
+        "Date": "Wed, 11 Dec 2019 23:09:54 GMT",
         "Server": [
           "Windows-Azure-File/1.0",
           "Microsoft-HTTPAPI/2.0"
         ],
-        "x-ms-client-request-id": "04a59507-1c57-78e3-26c5-4c8fbbaa0673",
-        "x-ms-request-id": "ef3e4555-c01a-0019-2763-b01280000000",
+        "x-ms-client-request-id": "1a7bbed5-699b-50d5-5d90-133e5edf6df3",
+        "x-ms-request-id": "ae9e4283-001a-0039-3078-b06927000000",
         "x-ms-version": "2019-07-07"
       },
       "ResponseBody": []
     }
   ],
   "Variables": {
-<<<<<<< HEAD
-    "RandomSeed": "539678217",
+    "RandomSeed": "331325896",
     "Storage_TestConfigDefault": "ProductionTenant\nseanstagetest\nU2FuaXRpemVk\nhttp://seanstagetest.blob.core.windows.net\nhttp://seanstagetest.file.core.windows.net\nhttp://seanstagetest.queue.core.windows.net\nhttp://seanstagetest.table.core.windows.net\n\n\n\n\nhttp://seanstagetest-secondary.blob.core.windows.net\nhttp://seanstagetest-secondary.file.core.windows.net\nhttp://seanstagetest-secondary.queue.core.windows.net\nhttp://seanstagetest-secondary.table.core.windows.net\n\nSanitized\n\n\nCloud\nBlobEndpoint=http://seanstagetest.blob.core.windows.net/;QueueEndpoint=http://seanstagetest.queue.core.windows.net/;FileEndpoint=http://seanstagetest.file.core.windows.net/;BlobSecondaryEndpoint=http://seanstagetest-secondary.blob.core.windows.net/;QueueSecondaryEndpoint=http://seanstagetest-secondary.queue.core.windows.net/;FileSecondaryEndpoint=http://seanstagetest-secondary.file.core.windows.net/;AccountName=seanstagetest;AccountKey=Sanitized\nseanscope1"
-=======
-    "RandomSeed": "108751561",
-    "Storage_TestConfigDefault": "ProductionTenant\nseanstagetest\nU2FuaXRpemVk\nhttp://seanstagetest.blob.core.windows.net\nhttp://seanstagetest.file.core.windows.net\nhttp://seanstagetest.queue.core.windows.net\nhttp://seanstagetest.table.core.windows.net\n\n\n\n\nhttp://seanstagetest-secondary.blob.core.windows.net\nhttp://seanstagetest-secondary.file.core.windows.net\nhttp://seanstagetest-secondary.queue.core.windows.net\nhttp://seanstagetest-secondary.table.core.windows.net\n\nSanitized\n\n\nCloud\nBlobEndpoint=http://seanstagetest.blob.core.windows.net/;QueueEndpoint=http://seanstagetest.queue.core.windows.net/;FileEndpoint=http://seanstagetest.file.core.windows.net/;BlobSecondaryEndpoint=http://seanstagetest-secondary.blob.core.windows.net/;QueueSecondaryEndpoint=http://seanstagetest-secondary.queue.core.windows.net/;FileSecondaryEndpoint=http://seanstagetest-secondary.file.core.windows.net/;AccountName=seanstagetest;AccountKey=Sanitized"
->>>>>>> 5e20a7a1
   }
 }