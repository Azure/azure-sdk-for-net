{
  "Entries": [
    {
<<<<<<< HEAD
      "RequestUri": "http://seanstagetest.file.core.windows.net/test-share-c5408f5e-491d-f5d5-1754-1e6ed26cd93c?restype=share",
      "RequestMethod": "PUT",
      "RequestHeaders": {
        "Authorization": "Sanitized",
        "traceparent": "00-65b7c7c8e96e7a459ce513f0098962ee-feefc769b9c17c40-00",
        "User-Agent": [
          "azsdk-net-Storage.Files.Shares/12.0.0-dev.20191209.1\u002Bb71b1fa965b15eccfc57e2c7781b8bf85cd4c766",
          "(.NET Core 4.6.28008.01; Microsoft Windows 10.0.18363 )"
        ],
        "x-ms-client-request-id": "59d153cb-957b-cffd-dc0b-5bb1b6c46338",
        "x-ms-date": "Tue, 10 Dec 2019 05:34:16 GMT",
=======
      "RequestUri": "http://seanstagetest.file.core.windows.net/test-share-e9702766-6984-a448-c22f-f8e5b02434e0?restype=share",
      "RequestMethod": "PUT",
      "RequestHeaders": {
        "Authorization": "Sanitized",
        "traceparent": "00-b30f3b451c4687459ae21848af94afce-3cbea64799854e4e-00",
        "User-Agent": [
          "azsdk-net-Storage.Files.Shares/12.0.0-dev.20191209.1\u002B61bda4d1783b0e05dba0d434ff14b2840726d3b1",
          "(.NET Core 4.6.28008.01; Microsoft Windows 10.0.18363 )"
        ],
        "x-ms-client-request-id": "e22efa13-abb0-3d15-67c3-f90223dfa047",
        "x-ms-date": "Tue, 10 Dec 2019 06:02:41 GMT",
>>>>>>> 1d9822e0
        "x-ms-return-client-request-id": "true",
        "x-ms-version": "2019-07-07"
      },
      "RequestBody": null,
      "StatusCode": 201,
      "ResponseHeaders": {
        "Content-Length": "0",
<<<<<<< HEAD
        "Date": "Tue, 10 Dec 2019 05:34:15 GMT",
        "ETag": "\u00220x8D77D329922EDBE\u0022",
        "Last-Modified": "Tue, 10 Dec 2019 05:34:16 GMT",
=======
        "Date": "Tue, 10 Dec 2019 06:02:41 GMT",
        "ETag": "\u00220x8D77D36912C0958\u0022",
        "Last-Modified": "Tue, 10 Dec 2019 06:02:41 GMT",
>>>>>>> 1d9822e0
        "Server": [
          "Windows-Azure-File/1.0",
          "Microsoft-HTTPAPI/2.0"
        ],
<<<<<<< HEAD
        "x-ms-client-request-id": "59d153cb-957b-cffd-dc0b-5bb1b6c46338",
        "x-ms-request-id": "4fd8e460-701a-0023-1b1b-af08f8000000",
=======
        "x-ms-client-request-id": "e22efa13-abb0-3d15-67c3-f90223dfa047",
        "x-ms-request-id": "7dc0998e-e01a-001e-471f-af7ee3000000",
>>>>>>> 1d9822e0
        "x-ms-version": "2019-07-07"
      },
      "ResponseBody": []
    },
    {
<<<<<<< HEAD
      "RequestUri": "http://seanstagetest.file.core.windows.net/test-share-c5408f5e-491d-f5d5-1754-1e6ed26cd93c?restype=share\u0026comp=stats",
      "RequestMethod": "GET",
      "RequestHeaders": {
        "Authorization": "Sanitized",
        "traceparent": "00-d11ad118e9465743b1eb189590279682-05860df7b83ccb47-00",
        "User-Agent": [
          "azsdk-net-Storage.Files.Shares/12.0.0-dev.20191209.1\u002Bb71b1fa965b15eccfc57e2c7781b8bf85cd4c766",
          "(.NET Core 4.6.28008.01; Microsoft Windows 10.0.18363 )"
        ],
        "x-ms-client-request-id": "7fa39162-809b-fcc0-9c3e-7274100645dd",
        "x-ms-date": "Tue, 10 Dec 2019 05:34:16 GMT",
=======
      "RequestUri": "http://seanstagetest.file.core.windows.net/test-share-e9702766-6984-a448-c22f-f8e5b02434e0?restype=share\u0026comp=stats",
      "RequestMethod": "GET",
      "RequestHeaders": {
        "Authorization": "Sanitized",
        "traceparent": "00-e477cff18e33174eae0704aa65da65e6-e09e02256357fd48-00",
        "User-Agent": [
          "azsdk-net-Storage.Files.Shares/12.0.0-dev.20191209.1\u002B61bda4d1783b0e05dba0d434ff14b2840726d3b1",
          "(.NET Core 4.6.28008.01; Microsoft Windows 10.0.18363 )"
        ],
        "x-ms-client-request-id": "b6d20a83-52f6-132f-e9aa-015446407f68",
        "x-ms-date": "Tue, 10 Dec 2019 06:02:41 GMT",
>>>>>>> 1d9822e0
        "x-ms-return-client-request-id": "true",
        "x-ms-version": "2019-07-07"
      },
      "RequestBody": null,
      "StatusCode": 200,
      "ResponseHeaders": {
        "Access-Control-Allow-Origin": "*",
        "Content-Type": "application/xml",
<<<<<<< HEAD
        "Date": "Tue, 10 Dec 2019 05:34:16 GMT",
=======
        "Date": "Tue, 10 Dec 2019 06:02:41 GMT",
>>>>>>> 1d9822e0
        "Server": [
          "Windows-Azure-File/1.0",
          "Microsoft-HTTPAPI/2.0"
        ],
        "Transfer-Encoding": "chunked",
<<<<<<< HEAD
        "x-ms-client-request-id": "7fa39162-809b-fcc0-9c3e-7274100645dd",
        "x-ms-request-id": "4fd8e462-701a-0023-1c1b-af08f8000000",
=======
        "x-ms-client-request-id": "b6d20a83-52f6-132f-e9aa-015446407f68",
        "x-ms-request-id": "7dc09990-e01a-001e-481f-af7ee3000000",
>>>>>>> 1d9822e0
        "x-ms-version": "2019-07-07"
      },
      "ResponseBody": "\uFEFF\u003C?xml version=\u00221.0\u0022 encoding=\u0022utf-8\u0022?\u003E\u003CShareStats\u003E\u003CShareUsageBytes\u003E0\u003C/ShareUsageBytes\u003E\u003C/ShareStats\u003E"
    },
    {
<<<<<<< HEAD
      "RequestUri": "http://seanstagetest.file.core.windows.net/test-share-c5408f5e-491d-f5d5-1754-1e6ed26cd93c?restype=share",
      "RequestMethod": "DELETE",
      "RequestHeaders": {
        "Authorization": "Sanitized",
        "traceparent": "00-65540002a43b824b96687bb3841e2f0b-c25cb011e1677b44-00",
        "User-Agent": [
          "azsdk-net-Storage.Files.Shares/12.0.0-dev.20191209.1\u002Bb71b1fa965b15eccfc57e2c7781b8bf85cd4c766",
          "(.NET Core 4.6.28008.01; Microsoft Windows 10.0.18363 )"
        ],
        "x-ms-client-request-id": "254e2659-e420-009d-b2b3-36b5d2e3e1d2",
        "x-ms-date": "Tue, 10 Dec 2019 05:34:16 GMT",
=======
      "RequestUri": "http://seanstagetest.file.core.windows.net/test-share-e9702766-6984-a448-c22f-f8e5b02434e0?restype=share",
      "RequestMethod": "DELETE",
      "RequestHeaders": {
        "Authorization": "Sanitized",
        "traceparent": "00-21344184263252429811b46237c05629-3d8299ad1b7f5e46-00",
        "User-Agent": [
          "azsdk-net-Storage.Files.Shares/12.0.0-dev.20191209.1\u002B61bda4d1783b0e05dba0d434ff14b2840726d3b1",
          "(.NET Core 4.6.28008.01; Microsoft Windows 10.0.18363 )"
        ],
        "x-ms-client-request-id": "197ebb97-ea0c-bd51-cdb0-5578bf33e1a3",
        "x-ms-date": "Tue, 10 Dec 2019 06:02:41 GMT",
>>>>>>> 1d9822e0
        "x-ms-delete-snapshots": "include",
        "x-ms-return-client-request-id": "true",
        "x-ms-version": "2019-07-07"
      },
      "RequestBody": null,
      "StatusCode": 202,
      "ResponseHeaders": {
        "Content-Length": "0",
<<<<<<< HEAD
        "Date": "Tue, 10 Dec 2019 05:34:16 GMT",
=======
        "Date": "Tue, 10 Dec 2019 06:02:41 GMT",
>>>>>>> 1d9822e0
        "Server": [
          "Windows-Azure-File/1.0",
          "Microsoft-HTTPAPI/2.0"
        ],
<<<<<<< HEAD
        "x-ms-client-request-id": "254e2659-e420-009d-b2b3-36b5d2e3e1d2",
        "x-ms-request-id": "4fd8e463-701a-0023-1d1b-af08f8000000",
=======
        "x-ms-client-request-id": "197ebb97-ea0c-bd51-cdb0-5578bf33e1a3",
        "x-ms-request-id": "7dc09991-e01a-001e-491f-af7ee3000000",
>>>>>>> 1d9822e0
        "x-ms-version": "2019-07-07"
      },
      "ResponseBody": []
    }
  ],
  "Variables": {
<<<<<<< HEAD
    "RandomSeed": "148616337",
=======
    "RandomSeed": "1022600390",
>>>>>>> 1d9822e0
    "Storage_TestConfigDefault": "ProductionTenant\nseanstagetest\nU2FuaXRpemVk\nhttp://seanstagetest.blob.core.windows.net\nhttp://seanstagetest.file.core.windows.net\nhttp://seanstagetest.queue.core.windows.net\nhttp://seanstagetest.table.core.windows.net\n\n\n\n\nhttp://seanstagetest-secondary.blob.core.windows.net\nhttp://seanstagetest-secondary.file.core.windows.net\nhttp://seanstagetest-secondary.queue.core.windows.net\nhttp://seanstagetest-secondary.table.core.windows.net\n\nSanitized\n\n\nCloud\nBlobEndpoint=http://seanstagetest.blob.core.windows.net/;QueueEndpoint=http://seanstagetest.queue.core.windows.net/;FileEndpoint=http://seanstagetest.file.core.windows.net/;BlobSecondaryEndpoint=http://seanstagetest-secondary.blob.core.windows.net/;QueueSecondaryEndpoint=http://seanstagetest-secondary.queue.core.windows.net/;FileSecondaryEndpoint=http://seanstagetest-secondary.file.core.windows.net/;AccountName=seanstagetest;AccountKey=Sanitized"
  }
}<|MERGE_RESOLUTION|>--- conflicted
+++ resolved
@@ -1,31 +1,17 @@
 {
   "Entries": [
     {
-<<<<<<< HEAD
-      "RequestUri": "http://seanstagetest.file.core.windows.net/test-share-c5408f5e-491d-f5d5-1754-1e6ed26cd93c?restype=share",
+      "RequestUri": "http://seanstagetest.file.core.windows.net/test-share-36608cc6-959b-2d6d-3d80-99b0e00104da?restype=share",
       "RequestMethod": "PUT",
       "RequestHeaders": {
         "Authorization": "Sanitized",
-        "traceparent": "00-65b7c7c8e96e7a459ce513f0098962ee-feefc769b9c17c40-00",
+        "traceparent": "00-9434a2343add9e45a08be3af5d48d544-e35cfdee2497cc48-00",
         "User-Agent": [
-          "azsdk-net-Storage.Files.Shares/12.0.0-dev.20191209.1\u002Bb71b1fa965b15eccfc57e2c7781b8bf85cd4c766",
+          "azsdk-net-Storage.Files.Shares/12.0.0-dev.20191211.1\u002B899431c003876eb9b26cefd8e8a37e7f27f82ced",
           "(.NET Core 4.6.28008.01; Microsoft Windows 10.0.18363 )"
         ],
-        "x-ms-client-request-id": "59d153cb-957b-cffd-dc0b-5bb1b6c46338",
-        "x-ms-date": "Tue, 10 Dec 2019 05:34:16 GMT",
-=======
-      "RequestUri": "http://seanstagetest.file.core.windows.net/test-share-e9702766-6984-a448-c22f-f8e5b02434e0?restype=share",
-      "RequestMethod": "PUT",
-      "RequestHeaders": {
-        "Authorization": "Sanitized",
-        "traceparent": "00-b30f3b451c4687459ae21848af94afce-3cbea64799854e4e-00",
-        "User-Agent": [
-          "azsdk-net-Storage.Files.Shares/12.0.0-dev.20191209.1\u002B61bda4d1783b0e05dba0d434ff14b2840726d3b1",
-          "(.NET Core 4.6.28008.01; Microsoft Windows 10.0.18363 )"
-        ],
-        "x-ms-client-request-id": "e22efa13-abb0-3d15-67c3-f90223dfa047",
-        "x-ms-date": "Tue, 10 Dec 2019 06:02:41 GMT",
->>>>>>> 1d9822e0
+        "x-ms-client-request-id": "1c5ab845-a7cc-71c6-59b2-6f5016c2448a",
+        "x-ms-date": "Wed, 11 Dec 2019 20:42:46 GMT",
         "x-ms-return-client-request-id": "true",
         "x-ms-version": "2019-07-07"
       },
@@ -33,56 +19,31 @@
       "StatusCode": 201,
       "ResponseHeaders": {
         "Content-Length": "0",
-<<<<<<< HEAD
-        "Date": "Tue, 10 Dec 2019 05:34:15 GMT",
-        "ETag": "\u00220x8D77D329922EDBE\u0022",
-        "Last-Modified": "Tue, 10 Dec 2019 05:34:16 GMT",
-=======
-        "Date": "Tue, 10 Dec 2019 06:02:41 GMT",
-        "ETag": "\u00220x8D77D36912C0958\u0022",
-        "Last-Modified": "Tue, 10 Dec 2019 06:02:41 GMT",
->>>>>>> 1d9822e0
+        "Date": "Wed, 11 Dec 2019 20:42:46 GMT",
+        "ETag": "\u00220x8D77E7AADE4735E\u0022",
+        "Last-Modified": "Wed, 11 Dec 2019 20:42:46 GMT",
         "Server": [
           "Windows-Azure-File/1.0",
           "Microsoft-HTTPAPI/2.0"
         ],
-<<<<<<< HEAD
-        "x-ms-client-request-id": "59d153cb-957b-cffd-dc0b-5bb1b6c46338",
-        "x-ms-request-id": "4fd8e460-701a-0023-1b1b-af08f8000000",
-=======
-        "x-ms-client-request-id": "e22efa13-abb0-3d15-67c3-f90223dfa047",
-        "x-ms-request-id": "7dc0998e-e01a-001e-471f-af7ee3000000",
->>>>>>> 1d9822e0
+        "x-ms-client-request-id": "1c5ab845-a7cc-71c6-59b2-6f5016c2448a",
+        "x-ms-request-id": "ef3e4552-c01a-0019-2563-b01280000000",
         "x-ms-version": "2019-07-07"
       },
       "ResponseBody": []
     },
     {
-<<<<<<< HEAD
-      "RequestUri": "http://seanstagetest.file.core.windows.net/test-share-c5408f5e-491d-f5d5-1754-1e6ed26cd93c?restype=share\u0026comp=stats",
+      "RequestUri": "http://seanstagetest.file.core.windows.net/test-share-36608cc6-959b-2d6d-3d80-99b0e00104da?restype=share\u0026comp=stats",
       "RequestMethod": "GET",
       "RequestHeaders": {
         "Authorization": "Sanitized",
-        "traceparent": "00-d11ad118e9465743b1eb189590279682-05860df7b83ccb47-00",
+        "traceparent": "00-b8ae395d32b85a45aceda3b1d5424548-94abc8e56d986540-00",
         "User-Agent": [
-          "azsdk-net-Storage.Files.Shares/12.0.0-dev.20191209.1\u002Bb71b1fa965b15eccfc57e2c7781b8bf85cd4c766",
+          "azsdk-net-Storage.Files.Shares/12.0.0-dev.20191211.1\u002B899431c003876eb9b26cefd8e8a37e7f27f82ced",
           "(.NET Core 4.6.28008.01; Microsoft Windows 10.0.18363 )"
         ],
-        "x-ms-client-request-id": "7fa39162-809b-fcc0-9c3e-7274100645dd",
-        "x-ms-date": "Tue, 10 Dec 2019 05:34:16 GMT",
-=======
-      "RequestUri": "http://seanstagetest.file.core.windows.net/test-share-e9702766-6984-a448-c22f-f8e5b02434e0?restype=share\u0026comp=stats",
-      "RequestMethod": "GET",
-      "RequestHeaders": {
-        "Authorization": "Sanitized",
-        "traceparent": "00-e477cff18e33174eae0704aa65da65e6-e09e02256357fd48-00",
-        "User-Agent": [
-          "azsdk-net-Storage.Files.Shares/12.0.0-dev.20191209.1\u002B61bda4d1783b0e05dba0d434ff14b2840726d3b1",
-          "(.NET Core 4.6.28008.01; Microsoft Windows 10.0.18363 )"
-        ],
-        "x-ms-client-request-id": "b6d20a83-52f6-132f-e9aa-015446407f68",
-        "x-ms-date": "Tue, 10 Dec 2019 06:02:41 GMT",
->>>>>>> 1d9822e0
+        "x-ms-client-request-id": "276a11aa-e7a7-720e-ec4a-31172764cae7",
+        "x-ms-date": "Wed, 11 Dec 2019 20:42:46 GMT",
         "x-ms-return-client-request-id": "true",
         "x-ms-version": "2019-07-07"
       },
@@ -91,53 +52,30 @@
       "ResponseHeaders": {
         "Access-Control-Allow-Origin": "*",
         "Content-Type": "application/xml",
-<<<<<<< HEAD
-        "Date": "Tue, 10 Dec 2019 05:34:16 GMT",
-=======
-        "Date": "Tue, 10 Dec 2019 06:02:41 GMT",
->>>>>>> 1d9822e0
+        "Date": "Wed, 11 Dec 2019 20:42:46 GMT",
         "Server": [
           "Windows-Azure-File/1.0",
           "Microsoft-HTTPAPI/2.0"
         ],
         "Transfer-Encoding": "chunked",
-<<<<<<< HEAD
-        "x-ms-client-request-id": "7fa39162-809b-fcc0-9c3e-7274100645dd",
-        "x-ms-request-id": "4fd8e462-701a-0023-1c1b-af08f8000000",
-=======
-        "x-ms-client-request-id": "b6d20a83-52f6-132f-e9aa-015446407f68",
-        "x-ms-request-id": "7dc09990-e01a-001e-481f-af7ee3000000",
->>>>>>> 1d9822e0
+        "x-ms-client-request-id": "276a11aa-e7a7-720e-ec4a-31172764cae7",
+        "x-ms-request-id": "ef3e4554-c01a-0019-2663-b01280000000",
         "x-ms-version": "2019-07-07"
       },
       "ResponseBody": "\uFEFF\u003C?xml version=\u00221.0\u0022 encoding=\u0022utf-8\u0022?\u003E\u003CShareStats\u003E\u003CShareUsageBytes\u003E0\u003C/ShareUsageBytes\u003E\u003C/ShareStats\u003E"
     },
     {
-<<<<<<< HEAD
-      "RequestUri": "http://seanstagetest.file.core.windows.net/test-share-c5408f5e-491d-f5d5-1754-1e6ed26cd93c?restype=share",
+      "RequestUri": "http://seanstagetest.file.core.windows.net/test-share-36608cc6-959b-2d6d-3d80-99b0e00104da?restype=share",
       "RequestMethod": "DELETE",
       "RequestHeaders": {
         "Authorization": "Sanitized",
-        "traceparent": "00-65540002a43b824b96687bb3841e2f0b-c25cb011e1677b44-00",
+        "traceparent": "00-c145504936ff1e43beb7077cdeca223e-e3632f544e45ab44-00",
         "User-Agent": [
-          "azsdk-net-Storage.Files.Shares/12.0.0-dev.20191209.1\u002Bb71b1fa965b15eccfc57e2c7781b8bf85cd4c766",
+          "azsdk-net-Storage.Files.Shares/12.0.0-dev.20191211.1\u002B899431c003876eb9b26cefd8e8a37e7f27f82ced",
           "(.NET Core 4.6.28008.01; Microsoft Windows 10.0.18363 )"
         ],
-        "x-ms-client-request-id": "254e2659-e420-009d-b2b3-36b5d2e3e1d2",
-        "x-ms-date": "Tue, 10 Dec 2019 05:34:16 GMT",
-=======
-      "RequestUri": "http://seanstagetest.file.core.windows.net/test-share-e9702766-6984-a448-c22f-f8e5b02434e0?restype=share",
-      "RequestMethod": "DELETE",
-      "RequestHeaders": {
-        "Authorization": "Sanitized",
-        "traceparent": "00-21344184263252429811b46237c05629-3d8299ad1b7f5e46-00",
-        "User-Agent": [
-          "azsdk-net-Storage.Files.Shares/12.0.0-dev.20191209.1\u002B61bda4d1783b0e05dba0d434ff14b2840726d3b1",
-          "(.NET Core 4.6.28008.01; Microsoft Windows 10.0.18363 )"
-        ],
-        "x-ms-client-request-id": "197ebb97-ea0c-bd51-cdb0-5578bf33e1a3",
-        "x-ms-date": "Tue, 10 Dec 2019 06:02:41 GMT",
->>>>>>> 1d9822e0
+        "x-ms-client-request-id": "04a59507-1c57-78e3-26c5-4c8fbbaa0673",
+        "x-ms-date": "Wed, 11 Dec 2019 20:42:46 GMT",
         "x-ms-delete-snapshots": "include",
         "x-ms-return-client-request-id": "true",
         "x-ms-version": "2019-07-07"
@@ -146,33 +84,20 @@
       "StatusCode": 202,
       "ResponseHeaders": {
         "Content-Length": "0",
-<<<<<<< HEAD
-        "Date": "Tue, 10 Dec 2019 05:34:16 GMT",
-=======
-        "Date": "Tue, 10 Dec 2019 06:02:41 GMT",
->>>>>>> 1d9822e0
+        "Date": "Wed, 11 Dec 2019 20:42:46 GMT",
         "Server": [
           "Windows-Azure-File/1.0",
           "Microsoft-HTTPAPI/2.0"
         ],
-<<<<<<< HEAD
-        "x-ms-client-request-id": "254e2659-e420-009d-b2b3-36b5d2e3e1d2",
-        "x-ms-request-id": "4fd8e463-701a-0023-1d1b-af08f8000000",
-=======
-        "x-ms-client-request-id": "197ebb97-ea0c-bd51-cdb0-5578bf33e1a3",
-        "x-ms-request-id": "7dc09991-e01a-001e-491f-af7ee3000000",
->>>>>>> 1d9822e0
+        "x-ms-client-request-id": "04a59507-1c57-78e3-26c5-4c8fbbaa0673",
+        "x-ms-request-id": "ef3e4555-c01a-0019-2763-b01280000000",
         "x-ms-version": "2019-07-07"
       },
       "ResponseBody": []
     }
   ],
   "Variables": {
-<<<<<<< HEAD
-    "RandomSeed": "148616337",
-=======
-    "RandomSeed": "1022600390",
->>>>>>> 1d9822e0
+    "RandomSeed": "108751561",
     "Storage_TestConfigDefault": "ProductionTenant\nseanstagetest\nU2FuaXRpemVk\nhttp://seanstagetest.blob.core.windows.net\nhttp://seanstagetest.file.core.windows.net\nhttp://seanstagetest.queue.core.windows.net\nhttp://seanstagetest.table.core.windows.net\n\n\n\n\nhttp://seanstagetest-secondary.blob.core.windows.net\nhttp://seanstagetest-secondary.file.core.windows.net\nhttp://seanstagetest-secondary.queue.core.windows.net\nhttp://seanstagetest-secondary.table.core.windows.net\n\nSanitized\n\n\nCloud\nBlobEndpoint=http://seanstagetest.blob.core.windows.net/;QueueEndpoint=http://seanstagetest.queue.core.windows.net/;FileEndpoint=http://seanstagetest.file.core.windows.net/;BlobSecondaryEndpoint=http://seanstagetest-secondary.blob.core.windows.net/;QueueSecondaryEndpoint=http://seanstagetest-secondary.queue.core.windows.net/;FileSecondaryEndpoint=http://seanstagetest-secondary.file.core.windows.net/;AccountName=seanstagetest;AccountKey=Sanitized"
   }
 }