--- conflicted
+++ resolved
@@ -1,121 +1,106 @@
-{
+﻿{
   "Entries": [
     {
-      "RequestUri": "https://seanmcccanary3.file.core.windows.net/test-share-09f5075e-4b6a-5acf-78bb-5b96af8ca9b1?restype=share",
+      "RequestUri": "http://seanstagetest.file.core.windows.net/test-share-09f5075e-4b6a-5acf-78bb-5b96af8ca9b1?restype=share",
       "RequestMethod": "PUT",
       "RequestHeaders": {
-        "Accept": "application/xml",
         "Authorization": "Sanitized",
-        "traceparent": "00-e57010f93d006644a96dbb5f54c64670-da59215469531c40-00",
+        "traceparent": "00-f8ce81347ec27242be981698e2b8ddd7-f578ecb5b37e694e-00",
         "User-Agent": [
-          "azsdk-net-Storage.Files.Shares/12.7.0-alpha.20210121.1",
-          "(.NET 5.0.2; Microsoft Windows 10.0.19042)"
+          "azsdk-net-Storage.Files.Shares/12.2.0-dev.20200305.1",
+          "(.NET Core 4.6.28325.01; Microsoft Windows 10.0.18363 )"
         ],
         "x-ms-client-request-id": "e47943fd-6abf-975c-a716-23297334d5e8",
-        "x-ms-date": "Thu, 21 Jan 2021 20:45:57 GMT",
+        "x-ms-date": "Thu, 05 Mar 2020 21:48:50 GMT",
         "x-ms-return-client-request-id": "true",
-        "x-ms-version": "2020-06-12"
+        "x-ms-version": "2020-06-12",
+        "Accept": "application/xml"
       },
       "RequestBody": null,
       "StatusCode": 201,
       "ResponseHeaders": {
         "Content-Length": "0",
-        "Date": "Thu, 21 Jan 2021 20:45:57 GMT",
-        "ETag": "\u00220x8D8BE4D8DE3CF81\u0022",
-        "Last-Modified": "Thu, 21 Jan 2021 20:45:57 GMT",
+        "Date": "Thu, 05 Mar 2020 21:48:49 GMT",
+        "ETag": "\"0x8D7C14EFDDAB00B\"",
+        "Last-Modified": "Thu, 05 Mar 2020 21:48:50 GMT",
         "Server": [
           "Windows-Azure-File/1.0",
           "Microsoft-HTTPAPI/2.0"
         ],
         "x-ms-client-request-id": "e47943fd-6abf-975c-a716-23297334d5e8",
-<<<<<<< HEAD
         "x-ms-request-id": "c9ef6e7f-f01a-0012-2b37-f3e9eb000000",
         "x-ms-version": "2020-06-12"
-=======
-        "x-ms-request-id": "d1fc27b5-501a-004b-7a36-f02691000000",
-        "x-ms-version": "2020-04-08"
->>>>>>> ac24a13f
       },
       "ResponseBody": []
     },
     {
-      "RequestUri": "https://seanmcccanary3.file.core.windows.net/test-share-09f5075e-4b6a-5acf-78bb-5b96af8ca9b1?restype=share\u0026comp=stats",
+      "RequestUri": "http://seanstagetest.file.core.windows.net/test-share-09f5075e-4b6a-5acf-78bb-5b96af8ca9b1?restype=share&comp=stats",
       "RequestMethod": "GET",
       "RequestHeaders": {
-        "Accept": "application/xml",
         "Authorization": "Sanitized",
-        "traceparent": "00-268d6986164ebb488091295fb42e3e4b-7e62c506f8bcb541-00",
+        "traceparent": "00-99d7901f2e5e4345baee3803ea93b782-e1779a677588f241-00",
         "User-Agent": [
-          "azsdk-net-Storage.Files.Shares/12.7.0-alpha.20210121.1",
-          "(.NET 5.0.2; Microsoft Windows 10.0.19042)"
+          "azsdk-net-Storage.Files.Shares/12.2.0-dev.20200305.1",
+          "(.NET Core 4.6.28325.01; Microsoft Windows 10.0.18363 )"
         ],
         "x-ms-client-request-id": "6b9858ad-c412-6ef2-a91c-d89b66f5ec26",
-        "x-ms-date": "Thu, 21 Jan 2021 20:45:57 GMT",
+        "x-ms-date": "Thu, 05 Mar 2020 21:48:50 GMT",
         "x-ms-return-client-request-id": "true",
-        "x-ms-version": "2020-06-12"
+        "x-ms-version": "2020-06-12",
+        "Accept": "application/xml"
       },
       "RequestBody": null,
       "StatusCode": 200,
       "ResponseHeaders": {
+        "Access-Control-Allow-Origin": "*",
         "Content-Type": "application/xml",
-        "Date": "Thu, 21 Jan 2021 20:45:57 GMT",
+        "Date": "Thu, 05 Mar 2020 21:48:49 GMT",
         "Server": [
           "Windows-Azure-File/1.0",
           "Microsoft-HTTPAPI/2.0"
         ],
         "Transfer-Encoding": "chunked",
-        "Vary": "Origin",
         "x-ms-client-request-id": "6b9858ad-c412-6ef2-a91c-d89b66f5ec26",
-<<<<<<< HEAD
         "x-ms-request-id": "c9ef6e82-f01a-0012-2c37-f3e9eb000000",
         "x-ms-version": "2020-06-12"
-=======
-        "x-ms-request-id": "d1fc27b8-501a-004b-7b36-f02691000000",
-        "x-ms-version": "2020-04-08"
->>>>>>> ac24a13f
       },
-      "ResponseBody": "\uFEFF\u003C?xml version=\u00221.0\u0022 encoding=\u0022utf-8\u0022?\u003E\u003CShareStats\u003E\u003CShareUsageBytes\u003E0\u003C/ShareUsageBytes\u003E\u003C/ShareStats\u003E"
+      "ResponseBody": "﻿<?xml version=\"1.0\" encoding=\"utf-8\"?><ShareStats><ShareUsageBytes>0</ShareUsageBytes></ShareStats>"
     },
     {
-      "RequestUri": "https://seanmcccanary3.file.core.windows.net/test-share-09f5075e-4b6a-5acf-78bb-5b96af8ca9b1?restype=share",
+      "RequestUri": "http://seanstagetest.file.core.windows.net/test-share-09f5075e-4b6a-5acf-78bb-5b96af8ca9b1?restype=share",
       "RequestMethod": "DELETE",
       "RequestHeaders": {
-        "Accept": "application/xml",
         "Authorization": "Sanitized",
-        "traceparent": "00-45fd845f3604bd4b9bdb3905a498f611-6ce4bee01190ca4a-00",
+        "traceparent": "00-0df5b562707a7a47a77a12865dc841ad-976f0b6eca90004f-00",
         "User-Agent": [
-          "azsdk-net-Storage.Files.Shares/12.7.0-alpha.20210121.1",
-          "(.NET 5.0.2; Microsoft Windows 10.0.19042)"
+          "azsdk-net-Storage.Files.Shares/12.2.0-dev.20200305.1",
+          "(.NET Core 4.6.28325.01; Microsoft Windows 10.0.18363 )"
         ],
         "x-ms-client-request-id": "1a7bbed5-699b-50d5-5d90-133e5edf6df3",
-        "x-ms-date": "Thu, 21 Jan 2021 20:45:57 GMT",
+        "x-ms-date": "Thu, 05 Mar 2020 21:48:50 GMT",
         "x-ms-delete-snapshots": "include",
         "x-ms-return-client-request-id": "true",
-        "x-ms-version": "2020-06-12"
+        "x-ms-version": "2020-06-12",
+        "Accept": "application/xml"
       },
       "RequestBody": null,
       "StatusCode": 202,
       "ResponseHeaders": {
         "Content-Length": "0",
-        "Date": "Thu, 21 Jan 2021 20:45:57 GMT",
+        "Date": "Thu, 05 Mar 2020 21:48:49 GMT",
         "Server": [
           "Windows-Azure-File/1.0",
           "Microsoft-HTTPAPI/2.0"
         ],
         "x-ms-client-request-id": "1a7bbed5-699b-50d5-5d90-133e5edf6df3",
-<<<<<<< HEAD
         "x-ms-request-id": "c9ef6e83-f01a-0012-2d37-f3e9eb000000",
         "x-ms-version": "2020-06-12"
-=======
-        "x-ms-request-id": "d1fc27b9-501a-004b-7c36-f02691000000",
-        "x-ms-version": "2020-04-08"
->>>>>>> ac24a13f
       },
       "ResponseBody": []
     }
   ],
   "Variables": {
     "RandomSeed": "331325896",
-    "Storage_TestConfigDefault": "ProductionTenant\nseanmcccanary3\nU2FuaXRpemVk\nhttps://seanmcccanary3.blob.core.windows.net\nhttps://seanmcccanary3.file.core.windows.net\nhttps://seanmcccanary3.queue.core.windows.net\nhttps://seanmcccanary3.table.core.windows.net\n\n\n\n\nhttps://seanmcccanary3-secondary.blob.core.windows.net\nhttps://seanmcccanary3-secondary.file.core.windows.net\nhttps://seanmcccanary3-secondary.queue.core.windows.net\nhttps://seanmcccanary3-secondary.table.core.windows.net\n\nSanitized\n\n\nCloud\nBlobEndpoint=https://seanmcccanary3.blob.core.windows.net/;QueueEndpoint=https://seanmcccanary3.queue.core.windows.net/;FileEndpoint=https://seanmcccanary3.file.core.windows.net/;BlobSecondaryEndpoint=https://seanmcccanary3-secondary.blob.core.windows.net/;QueueSecondaryEndpoint=https://seanmcccanary3-secondary.queue.core.windows.net/;FileSecondaryEndpoint=https://seanmcccanary3-secondary.file.core.windows.net/;AccountName=seanmcccanary3;AccountKey=Kg==;\nseanscope1"
+    "Storage_TestConfigDefault": "ProductionTenant\nseanstagetest\nU2FuaXRpemVk\nhttps://seanstagetest.blob.core.windows.net\nhttp://seanstagetest.file.core.windows.net\nhttp://seanstagetest.queue.core.windows.net\nhttp://seanstagetest.table.core.windows.net\n\n\n\n\nhttp://seanstagetest-secondary.blob.core.windows.net\nhttp://seanstagetest-secondary.file.core.windows.net\nhttp://seanstagetest-secondary.queue.core.windows.net\nhttp://seanstagetest-secondary.table.core.windows.net\n\nSanitized\n\n\nCloud\nBlobEndpoint=https://seanstagetest.blob.core.windows.net/;QueueEndpoint=http://seanstagetest.queue.core.windows.net/;FileEndpoint=http://seanstagetest.file.core.windows.net/;BlobSecondaryEndpoint=http://seanstagetest-secondary.blob.core.windows.net/;QueueSecondaryEndpoint=http://seanstagetest-secondary.queue.core.windows.net/;FileSecondaryEndpoint=http://seanstagetest-secondary.file.core.windows.net/;AccountName=seanstagetest;AccountKey=Sanitized\nseanscope1"
   }
 }