﻿{
  "Entries": [
    {
      "RequestUri": "http://seanstagetest.file.core.windows.net/test-share-9143985b-bb30-5383-e498-18fc4ef8b9b1?restype=share",
      "RequestMethod": "PUT",
      "RequestHeaders": {
        "Authorization": "Sanitized",
        "traceparent": "00-ffbf4b8bcde9364898a087975ac229e3-cbd79ef06e795246-00",
        "User-Agent": [
          "azsdk-net-Storage.Files.Shares/12.2.0-dev.20200305.1",
          "(.NET Core 4.6.28325.01; Microsoft Windows 10.0.18363 )"
        ],
        "x-ms-client-request-id": "abc937ae-ee96-e1e6-4225-71a51b271f2d",
        "x-ms-date": "Thu, 05 Mar 2020 21:48:36 GMT",
        "x-ms-meta-Capital": "letter",
        "x-ms-meta-foo": "bar",
        "x-ms-meta-meta": "data",
        "x-ms-meta-UPPER": "case",
        "x-ms-return-client-request-id": "true",
<<<<<<< HEAD
        "x-ms-version": "2020-12-06",
=======
        "x-ms-version": "2021-02-12",
>>>>>>> 7e782c87
        "Accept": "application/xml"
      },
      "RequestBody": null,
      "StatusCode": 201,
      "ResponseHeaders": {
        "Content-Length": "0",
        "Date": "Thu, 05 Mar 2020 21:48:35 GMT",
        "ETag": "\"0x8D7C14EF524727A\"",
        "Last-Modified": "Thu, 05 Mar 2020 21:48:36 GMT",
        "Server": [
          "Windows-Azure-File/1.0",
          "Microsoft-HTTPAPI/2.0"
        ],
        "x-ms-client-request-id": "abc937ae-ee96-e1e6-4225-71a51b271f2d",
        "x-ms-request-id": "c9ef6db9-f01a-0012-2037-f3e9eb000000",
<<<<<<< HEAD
        "x-ms-version": "2020-12-06"
=======
        "x-ms-version": "2021-02-12"
>>>>>>> 7e782c87
      },
      "ResponseBody": []
    },
    {
      "RequestUri": "http://seanstagetest.file.core.windows.net/test-share-9143985b-bb30-5383-e498-18fc4ef8b9b1?restype=share",
      "RequestMethod": "GET",
      "RequestHeaders": {
        "Authorization": "Sanitized",
        "traceparent": "00-103dbee4c8926f4999a3e78635c74f16-d3ce9381027b9543-00",
        "User-Agent": [
          "azsdk-net-Storage.Files.Shares/12.2.0-dev.20200305.1",
          "(.NET Core 4.6.28325.01; Microsoft Windows 10.0.18363 )"
        ],
        "x-ms-client-request-id": "174d13c6-0d2f-f41b-109b-a4c312b7621a",
        "x-ms-date": "Thu, 05 Mar 2020 21:48:36 GMT",
        "x-ms-return-client-request-id": "true",
<<<<<<< HEAD
        "x-ms-version": "2020-12-06",
=======
        "x-ms-version": "2021-02-12",
>>>>>>> 7e782c87
        "Accept": "application/xml"
      },
      "RequestBody": null,
      "StatusCode": 200,
      "ResponseHeaders": {
        "Access-Control-Allow-Origin": "*",
        "Access-Control-Expose-Headers": "x-ms-meta-foo,x-ms-meta-meta,x-ms-meta-Capital,x-ms-meta-UPPER",
        "Content-Length": "0",
        "Date": "Thu, 05 Mar 2020 21:48:35 GMT",
        "ETag": "\"0x8D7C14EF524727A\"",
        "Last-Modified": "Thu, 05 Mar 2020 21:48:36 GMT",
        "Server": [
          "Windows-Azure-File/1.0",
          "Microsoft-HTTPAPI/2.0"
        ],
        "x-ms-client-request-id": "174d13c6-0d2f-f41b-109b-a4c312b7621a",
        "x-ms-has-immutability-policy": "false",
        "x-ms-has-legal-hold": "false",
        "x-ms-meta-Capital": "letter",
        "x-ms-meta-foo": "bar",
        "x-ms-meta-meta": "data",
        "x-ms-meta-UPPER": "case",
        "x-ms-request-id": "c9ef6dbb-f01a-0012-2137-f3e9eb000000",
        "x-ms-share-quota": "5120",
<<<<<<< HEAD
        "x-ms-version": "2020-12-06"
=======
        "x-ms-version": "2021-02-12"
>>>>>>> 7e782c87
      },
      "ResponseBody": []
    },
    {
      "RequestUri": "http://seanstagetest.file.core.windows.net/test-share-9143985b-bb30-5383-e498-18fc4ef8b9b1?restype=share",
      "RequestMethod": "DELETE",
      "RequestHeaders": {
        "Authorization": "Sanitized",
        "traceparent": "00-9eeee73695866b498b58a094a9482bb7-a3b349c827e3384c-00",
        "User-Agent": [
          "azsdk-net-Storage.Files.Shares/12.2.0-dev.20200305.1",
          "(.NET Core 4.6.28325.01; Microsoft Windows 10.0.18363 )"
        ],
        "x-ms-client-request-id": "07dee970-08da-6cfe-8952-699a53efc583",
        "x-ms-date": "Thu, 05 Mar 2020 21:48:36 GMT",
        "x-ms-return-client-request-id": "true",
<<<<<<< HEAD
        "x-ms-version": "2020-12-06",
=======
        "x-ms-version": "2021-02-12",
>>>>>>> 7e782c87
        "Accept": "application/xml"
      },
      "RequestBody": null,
      "StatusCode": 202,
      "ResponseHeaders": {
        "Content-Length": "0",
        "Date": "Thu, 05 Mar 2020 21:48:35 GMT",
        "Server": [
          "Windows-Azure-File/1.0",
          "Microsoft-HTTPAPI/2.0"
        ],
        "x-ms-client-request-id": "07dee970-08da-6cfe-8952-699a53efc583",
        "x-ms-request-id": "c9ef6dbc-f01a-0012-2237-f3e9eb000000",
<<<<<<< HEAD
        "x-ms-version": "2020-12-06"
=======
        "x-ms-version": "2021-02-12"
>>>>>>> 7e782c87
      },
      "ResponseBody": []
    }
  ],
  "Variables": {
    "RandomSeed": "672425881",
    "Storage_TestConfigDefault": "ProductionTenant\nseanstagetest\nU2FuaXRpemVk\nhttps://seanstagetest.blob.core.windows.net\nhttp://seanstagetest.file.core.windows.net\nhttp://seanstagetest.queue.core.windows.net\nhttp://seanstagetest.table.core.windows.net\n\n\n\n\nhttp://seanstagetest-secondary.blob.core.windows.net\nhttp://seanstagetest-secondary.file.core.windows.net\nhttp://seanstagetest-secondary.queue.core.windows.net\nhttp://seanstagetest-secondary.table.core.windows.net\n\nSanitized\n\n\nCloud\nBlobEndpoint=https://seanstagetest.blob.core.windows.net/;QueueEndpoint=http://seanstagetest.queue.core.windows.net/;FileEndpoint=http://seanstagetest.file.core.windows.net/;BlobSecondaryEndpoint=http://seanstagetest-secondary.blob.core.windows.net/;QueueSecondaryEndpoint=http://seanstagetest-secondary.queue.core.windows.net/;FileSecondaryEndpoint=http://seanstagetest-secondary.file.core.windows.net/;AccountName=seanstagetest;AccountKey=Sanitized\nseanscope1\n\n"
  }
}<|MERGE_RESOLUTION|>--- conflicted
+++ resolved
@@ -17,11 +17,7 @@
         "x-ms-meta-meta": "data",
         "x-ms-meta-UPPER": "case",
         "x-ms-return-client-request-id": "true",
-<<<<<<< HEAD
-        "x-ms-version": "2020-12-06",
-=======
         "x-ms-version": "2021-02-12",
->>>>>>> 7e782c87
         "Accept": "application/xml"
       },
       "RequestBody": null,
@@ -37,11 +33,7 @@
         ],
         "x-ms-client-request-id": "abc937ae-ee96-e1e6-4225-71a51b271f2d",
         "x-ms-request-id": "c9ef6db9-f01a-0012-2037-f3e9eb000000",
-<<<<<<< HEAD
-        "x-ms-version": "2020-12-06"
-=======
         "x-ms-version": "2021-02-12"
->>>>>>> 7e782c87
       },
       "ResponseBody": []
     },
@@ -58,11 +50,7 @@
         "x-ms-client-request-id": "174d13c6-0d2f-f41b-109b-a4c312b7621a",
         "x-ms-date": "Thu, 05 Mar 2020 21:48:36 GMT",
         "x-ms-return-client-request-id": "true",
-<<<<<<< HEAD
-        "x-ms-version": "2020-12-06",
-=======
         "x-ms-version": "2021-02-12",
->>>>>>> 7e782c87
         "Accept": "application/xml"
       },
       "RequestBody": null,
@@ -87,11 +75,7 @@
         "x-ms-meta-UPPER": "case",
         "x-ms-request-id": "c9ef6dbb-f01a-0012-2137-f3e9eb000000",
         "x-ms-share-quota": "5120",
-<<<<<<< HEAD
-        "x-ms-version": "2020-12-06"
-=======
         "x-ms-version": "2021-02-12"
->>>>>>> 7e782c87
       },
       "ResponseBody": []
     },
@@ -108,11 +92,7 @@
         "x-ms-client-request-id": "07dee970-08da-6cfe-8952-699a53efc583",
         "x-ms-date": "Thu, 05 Mar 2020 21:48:36 GMT",
         "x-ms-return-client-request-id": "true",
-<<<<<<< HEAD
-        "x-ms-version": "2020-12-06",
-=======
         "x-ms-version": "2021-02-12",
->>>>>>> 7e782c87
         "Accept": "application/xml"
       },
       "RequestBody": null,
@@ -126,11 +106,7 @@
         ],
         "x-ms-client-request-id": "07dee970-08da-6cfe-8952-699a53efc583",
         "x-ms-request-id": "c9ef6dbc-f01a-0012-2237-f3e9eb000000",
-<<<<<<< HEAD
-        "x-ms-version": "2020-12-06"
-=======
         "x-ms-version": "2021-02-12"
->>>>>>> 7e782c87
       },
       "ResponseBody": []
     }
