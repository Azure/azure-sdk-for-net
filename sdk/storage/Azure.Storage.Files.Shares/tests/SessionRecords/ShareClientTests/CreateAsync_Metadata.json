--- conflicted
+++ resolved
@@ -1,31 +1,17 @@
 {
   "Entries": [
     {
-<<<<<<< HEAD
-      "RequestUri": "http://seanstagetest.file.core.windows.net/test-share-d19a6828-644b-d0a7-9dc6-879b869a919c?restype=share",
+      "RequestUri": "http://seanstagetest.file.core.windows.net/test-share-d1bf8091-6493-cab5-acd8-e4b77c4d9c0f?restype=share",
       "RequestMethod": "PUT",
       "RequestHeaders": {
         "Authorization": "Sanitized",
-        "traceparent": "00-16cb2c6581c7d4419d59467644c8c88e-6f3d03fa5f80d344-00",
+        "traceparent": "00-55cb14b233c3b8449a374e688eef8b44-8733515c7ece1d4f-00",
         "User-Agent": [
-          "azsdk-net-Storage.Files.Shares/12.0.0-dev.20191209.1\u002Bb71b1fa965b15eccfc57e2c7781b8bf85cd4c766",
+          "azsdk-net-Storage.Files.Shares/12.0.0-dev.20191211.1\u002B899431c003876eb9b26cefd8e8a37e7f27f82ced",
           "(.NET Core 4.6.28008.01; Microsoft Windows 10.0.18363 )"
         ],
-        "x-ms-client-request-id": "ae52af6c-ca8a-76af-a4ac-261d6d25a236",
-        "x-ms-date": "Tue, 10 Dec 2019 05:34:04 GMT",
-=======
-      "RequestUri": "http://seanstagetest.file.core.windows.net/test-share-5a772458-252d-0eaf-2827-2b68401022d3?restype=share",
-      "RequestMethod": "PUT",
-      "RequestHeaders": {
-        "Authorization": "Sanitized",
-        "traceparent": "00-6395810e02367044900c6ed9afce4f72-846bda339053be49-00",
-        "User-Agent": [
-          "azsdk-net-Storage.Files.Shares/12.0.0-dev.20191209.1\u002B61bda4d1783b0e05dba0d434ff14b2840726d3b1",
-          "(.NET Core 4.6.28008.01; Microsoft Windows 10.0.18363 )"
-        ],
-        "x-ms-client-request-id": "fb129295-4eb6-faf1-25e7-d5740dbf3389",
-        "x-ms-date": "Tue, 10 Dec 2019 06:02:29 GMT",
->>>>>>> 1d9822e0
+        "x-ms-client-request-id": "24c5a390-b208-44d4-9d5c-260d16958ab3",
+        "x-ms-date": "Wed, 11 Dec 2019 20:42:34 GMT",
         "x-ms-meta-Capital": "letter",
         "x-ms-meta-foo": "bar",
         "x-ms-meta-meta": "data",
@@ -37,56 +23,31 @@
       "StatusCode": 201,
       "ResponseHeaders": {
         "Content-Length": "0",
-<<<<<<< HEAD
-        "Date": "Tue, 10 Dec 2019 05:34:03 GMT",
-        "ETag": "\u00220x8D77D32921EB5A1\u0022",
-        "Last-Modified": "Tue, 10 Dec 2019 05:34:04 GMT",
-=======
-        "Date": "Tue, 10 Dec 2019 06:02:29 GMT",
-        "ETag": "\u00220x8D77D368A4EAE98\u0022",
-        "Last-Modified": "Tue, 10 Dec 2019 06:02:29 GMT",
->>>>>>> 1d9822e0
+        "Date": "Wed, 11 Dec 2019 20:42:33 GMT",
+        "ETag": "\u00220x8D77E7AA6851184\u0022",
+        "Last-Modified": "Wed, 11 Dec 2019 20:42:34 GMT",
         "Server": [
           "Windows-Azure-File/1.0",
           "Microsoft-HTTPAPI/2.0"
         ],
-<<<<<<< HEAD
-        "x-ms-client-request-id": "ae52af6c-ca8a-76af-a4ac-261d6d25a236",
-        "x-ms-request-id": "4fd8e3cd-701a-0023-331b-af08f8000000",
-=======
-        "x-ms-client-request-id": "fb129295-4eb6-faf1-25e7-d5740dbf3389",
-        "x-ms-request-id": "7dc098fd-e01a-001e-5f1f-af7ee3000000",
->>>>>>> 1d9822e0
+        "x-ms-client-request-id": "24c5a390-b208-44d4-9d5c-260d16958ab3",
+        "x-ms-request-id": "ef3e44b1-c01a-0019-3b63-b01280000000",
         "x-ms-version": "2019-07-07"
       },
       "ResponseBody": []
     },
     {
-<<<<<<< HEAD
-      "RequestUri": "http://seanstagetest.file.core.windows.net/test-share-d19a6828-644b-d0a7-9dc6-879b869a919c?restype=share",
+      "RequestUri": "http://seanstagetest.file.core.windows.net/test-share-d1bf8091-6493-cab5-acd8-e4b77c4d9c0f?restype=share",
       "RequestMethod": "GET",
       "RequestHeaders": {
         "Authorization": "Sanitized",
-        "traceparent": "00-0b7c3f222fa78d49b1caf42780121882-2a2d2a1b0a29eb48-00",
+        "traceparent": "00-c306af90e6c8aa4fb94045cbc13426b4-cc8bdf296b2cbb4b-00",
         "User-Agent": [
-          "azsdk-net-Storage.Files.Shares/12.0.0-dev.20191209.1\u002Bb71b1fa965b15eccfc57e2c7781b8bf85cd4c766",
+          "azsdk-net-Storage.Files.Shares/12.0.0-dev.20191211.1\u002B899431c003876eb9b26cefd8e8a37e7f27f82ced",
           "(.NET Core 4.6.28008.01; Microsoft Windows 10.0.18363 )"
         ],
-        "x-ms-client-request-id": "d62f3332-e348-9011-f80e-f5e9c859fb8b",
-        "x-ms-date": "Tue, 10 Dec 2019 05:34:05 GMT",
-=======
-      "RequestUri": "http://seanstagetest.file.core.windows.net/test-share-5a772458-252d-0eaf-2827-2b68401022d3?restype=share",
-      "RequestMethod": "GET",
-      "RequestHeaders": {
-        "Authorization": "Sanitized",
-        "traceparent": "00-6fc3f3b9de002c458a38ae11b6edc725-a3f464b907482d45-00",
-        "User-Agent": [
-          "azsdk-net-Storage.Files.Shares/12.0.0-dev.20191209.1\u002B61bda4d1783b0e05dba0d434ff14b2840726d3b1",
-          "(.NET Core 4.6.28008.01; Microsoft Windows 10.0.18363 )"
-        ],
-        "x-ms-client-request-id": "add2ff6c-26fe-131d-03e0-fabafcbef470",
-        "x-ms-date": "Tue, 10 Dec 2019 06:02:29 GMT",
->>>>>>> 1d9822e0
+        "x-ms-client-request-id": "d927fa85-7888-8d06-722d-5d1199e33cdd",
+        "x-ms-date": "Wed, 11 Dec 2019 20:42:34 GMT",
         "x-ms-return-client-request-id": "true",
         "x-ms-version": "2019-07-07"
       },
@@ -96,66 +57,38 @@
         "Access-Control-Allow-Origin": "*",
         "Access-Control-Expose-Headers": "x-ms-meta-foo,x-ms-meta-meta,x-ms-meta-Capital,x-ms-meta-UPPER",
         "Content-Length": "0",
-<<<<<<< HEAD
-        "Date": "Tue, 10 Dec 2019 05:34:05 GMT",
-        "ETag": "\u00220x8D77D32921EB5A1\u0022",
-        "Last-Modified": "Tue, 10 Dec 2019 05:34:04 GMT",
-=======
-        "Date": "Tue, 10 Dec 2019 06:02:29 GMT",
-        "ETag": "\u00220x8D77D368A4EAE98\u0022",
-        "Last-Modified": "Tue, 10 Dec 2019 06:02:29 GMT",
->>>>>>> 1d9822e0
+        "Date": "Wed, 11 Dec 2019 20:42:33 GMT",
+        "ETag": "\u00220x8D77E7AA6851184\u0022",
+        "Last-Modified": "Wed, 11 Dec 2019 20:42:34 GMT",
         "Server": [
           "Windows-Azure-File/1.0",
           "Microsoft-HTTPAPI/2.0"
         ],
-<<<<<<< HEAD
-        "x-ms-client-request-id": "d62f3332-e348-9011-f80e-f5e9c859fb8b",
-=======
-        "x-ms-client-request-id": "add2ff6c-26fe-131d-03e0-fabafcbef470",
->>>>>>> 1d9822e0
+        "x-ms-client-request-id": "d927fa85-7888-8d06-722d-5d1199e33cdd",
         "x-ms-has-immutability-policy": "false",
         "x-ms-has-legal-hold": "false",
         "x-ms-meta-Capital": "letter",
         "x-ms-meta-foo": "bar",
         "x-ms-meta-meta": "data",
         "x-ms-meta-UPPER": "case",
-<<<<<<< HEAD
-        "x-ms-request-id": "4fd8e3cf-701a-0023-341b-af08f8000000",
-=======
-        "x-ms-request-id": "7dc098ff-e01a-001e-601f-af7ee3000000",
->>>>>>> 1d9822e0
+        "x-ms-request-id": "ef3e44b4-c01a-0019-3c63-b01280000000",
         "x-ms-share-quota": "5120",
         "x-ms-version": "2019-07-07"
       },
       "ResponseBody": []
     },
     {
-<<<<<<< HEAD
-      "RequestUri": "http://seanstagetest.file.core.windows.net/test-share-d19a6828-644b-d0a7-9dc6-879b869a919c?restype=share",
+      "RequestUri": "http://seanstagetest.file.core.windows.net/test-share-d1bf8091-6493-cab5-acd8-e4b77c4d9c0f?restype=share",
       "RequestMethod": "DELETE",
       "RequestHeaders": {
         "Authorization": "Sanitized",
-        "traceparent": "00-f822346801080c4b946f5e27e631dbcf-044a587b2a94d542-00",
+        "traceparent": "00-8941584ccc40f5469c575a5f1583ed80-a1c7d605deccc24a-00",
         "User-Agent": [
-          "azsdk-net-Storage.Files.Shares/12.0.0-dev.20191209.1\u002Bb71b1fa965b15eccfc57e2c7781b8bf85cd4c766",
+          "azsdk-net-Storage.Files.Shares/12.0.0-dev.20191211.1\u002B899431c003876eb9b26cefd8e8a37e7f27f82ced",
           "(.NET Core 4.6.28008.01; Microsoft Windows 10.0.18363 )"
         ],
-        "x-ms-client-request-id": "39eb8195-cbf6-02ee-4a52-f34b16d67198",
-        "x-ms-date": "Tue, 10 Dec 2019 05:34:05 GMT",
-=======
-      "RequestUri": "http://seanstagetest.file.core.windows.net/test-share-5a772458-252d-0eaf-2827-2b68401022d3?restype=share",
-      "RequestMethod": "DELETE",
-      "RequestHeaders": {
-        "Authorization": "Sanitized",
-        "traceparent": "00-a6d97ece075c5d4d82500bfbc7593048-e9bebe1a599fcd45-00",
-        "User-Agent": [
-          "azsdk-net-Storage.Files.Shares/12.0.0-dev.20191209.1\u002B61bda4d1783b0e05dba0d434ff14b2840726d3b1",
-          "(.NET Core 4.6.28008.01; Microsoft Windows 10.0.18363 )"
-        ],
-        "x-ms-client-request-id": "0d074ded-85ec-3b8b-dd12-5b3ec7f58b32",
-        "x-ms-date": "Tue, 10 Dec 2019 06:02:29 GMT",
->>>>>>> 1d9822e0
+        "x-ms-client-request-id": "1b878e36-b06d-e52b-373e-83547e5a37ac",
+        "x-ms-date": "Wed, 11 Dec 2019 20:42:34 GMT",
         "x-ms-return-client-request-id": "true",
         "x-ms-version": "2019-07-07"
       },
@@ -163,33 +96,20 @@
       "StatusCode": 202,
       "ResponseHeaders": {
         "Content-Length": "0",
-<<<<<<< HEAD
-        "Date": "Tue, 10 Dec 2019 05:34:05 GMT",
-=======
-        "Date": "Tue, 10 Dec 2019 06:02:29 GMT",
->>>>>>> 1d9822e0
+        "Date": "Wed, 11 Dec 2019 20:42:33 GMT",
         "Server": [
           "Windows-Azure-File/1.0",
           "Microsoft-HTTPAPI/2.0"
         ],
-<<<<<<< HEAD
-        "x-ms-client-request-id": "39eb8195-cbf6-02ee-4a52-f34b16d67198",
-        "x-ms-request-id": "4fd8e3d0-701a-0023-351b-af08f8000000",
-=======
-        "x-ms-client-request-id": "0d074ded-85ec-3b8b-dd12-5b3ec7f58b32",
-        "x-ms-request-id": "7dc09900-e01a-001e-611f-af7ee3000000",
->>>>>>> 1d9822e0
+        "x-ms-client-request-id": "1b878e36-b06d-e52b-373e-83547e5a37ac",
+        "x-ms-request-id": "ef3e44b7-c01a-0019-3f63-b01280000000",
         "x-ms-version": "2019-07-07"
       },
       "ResponseBody": []
     }
   ],
   "Variables": {
-<<<<<<< HEAD
-    "RandomSeed": "557055821",
-=======
-    "RandomSeed": "213016295",
->>>>>>> 1d9822e0
+    "RandomSeed": "1613763058",
     "Storage_TestConfigDefault": "ProductionTenant\nseanstagetest\nU2FuaXRpemVk\nhttp://seanstagetest.blob.core.windows.net\nhttp://seanstagetest.file.core.windows.net\nhttp://seanstagetest.queue.core.windows.net\nhttp://seanstagetest.table.core.windows.net\n\n\n\n\nhttp://seanstagetest-secondary.blob.core.windows.net\nhttp://seanstagetest-secondary.file.core.windows.net\nhttp://seanstagetest-secondary.queue.core.windows.net\nhttp://seanstagetest-secondary.table.core.windows.net\n\nSanitized\n\n\nCloud\nBlobEndpoint=http://seanstagetest.blob.core.windows.net/;QueueEndpoint=http://seanstagetest.queue.core.windows.net/;FileEndpoint=http://seanstagetest.file.core.windows.net/;BlobSecondaryEndpoint=http://seanstagetest-secondary.blob.core.windows.net/;QueueSecondaryEndpoint=http://seanstagetest-secondary.queue.core.windows.net/;FileSecondaryEndpoint=http://seanstagetest-secondary.file.core.windows.net/;AccountName=seanstagetest;AccountKey=Sanitized"
   }
 }