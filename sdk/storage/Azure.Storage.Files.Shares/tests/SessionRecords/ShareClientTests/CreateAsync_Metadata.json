{
  "Entries": [
    {
      "RequestUri": "https://seanmcccanary3.file.core.windows.net/test-share-9143985b-bb30-5383-e498-18fc4ef8b9b1?restype=share",
      "RequestMethod": "PUT",
      "RequestHeaders": {
        "Accept": "application/xml",
        "Authorization": "Sanitized",
        "traceparent": "00-fa7658f02b38e047a4af1974312affc0-306e462ed499b34a-00",
        "User-Agent": [
          "azsdk-net-Storage.Files.Shares/12.7.0-alpha.20210121.1",
          "(.NET 5.0.2; Microsoft Windows 10.0.19042)"
        ],
        "x-ms-client-request-id": "abc937ae-ee96-e1e6-4225-71a51b271f2d",
        "x-ms-date": "Thu, 21 Jan 2021 20:44:41 GMT",
        "x-ms-meta-Capital": "letter",
        "x-ms-meta-foo": "bar",
        "x-ms-meta-meta": "data",
        "x-ms-meta-UPPER": "case",
        "x-ms-return-client-request-id": "true",
        "x-ms-version": "2020-06-12"
      },
      "RequestBody": null,
      "StatusCode": 201,
      "ResponseHeaders": {
        "Content-Length": "0",
        "Date": "Thu, 21 Jan 2021 20:44:40 GMT",
        "ETag": "\u00220x8D8BE4D608DA074\u0022",
        "Last-Modified": "Thu, 21 Jan 2021 20:44:41 GMT",
        "Server": [
          "Windows-Azure-File/1.0",
          "Microsoft-HTTPAPI/2.0"
        ],
        "x-ms-client-request-id": "abc937ae-ee96-e1e6-4225-71a51b271f2d",
<<<<<<< HEAD
        "x-ms-request-id": "c9ef6db9-f01a-0012-2037-f3e9eb000000",
        "x-ms-version": "2020-06-12"
=======
        "x-ms-request-id": "5b339e12-801a-002a-4236-f005d2000000",
        "x-ms-version": "2020-04-08"
>>>>>>> ac24a13f
      },
      "ResponseBody": []
    },
    {
      "RequestUri": "https://seanmcccanary3.file.core.windows.net/test-share-9143985b-bb30-5383-e498-18fc4ef8b9b1?restype=share",
      "RequestMethod": "GET",
      "RequestHeaders": {
        "Accept": "application/xml",
        "Authorization": "Sanitized",
        "traceparent": "00-d25d1c3e7843034184a480b98371fb7c-c4aa1a991f321649-00",
        "User-Agent": [
          "azsdk-net-Storage.Files.Shares/12.7.0-alpha.20210121.1",
          "(.NET 5.0.2; Microsoft Windows 10.0.19042)"
        ],
        "x-ms-client-request-id": "174d13c6-0d2f-f41b-109b-a4c312b7621a",
        "x-ms-date": "Thu, 21 Jan 2021 20:44:41 GMT",
        "x-ms-return-client-request-id": "true",
        "x-ms-version": "2020-06-12"
      },
      "RequestBody": null,
      "StatusCode": 200,
      "ResponseHeaders": {
        "Content-Length": "0",
        "Date": "Thu, 21 Jan 2021 20:44:40 GMT",
        "ETag": "\u00220x8D8BE4D608DA074\u0022",
        "Last-Modified": "Thu, 21 Jan 2021 20:44:41 GMT",
        "Server": [
          "Windows-Azure-File/1.0",
          "Microsoft-HTTPAPI/2.0"
        ],
        "Vary": "Origin",
        "x-ms-access-tier": "TransactionOptimized",
        "x-ms-access-tier-change-time": "Thu, 21 Jan 2021 20:44:41 GMT",
        "x-ms-client-request-id": "174d13c6-0d2f-f41b-109b-a4c312b7621a",
        "x-ms-has-immutability-policy": "false",
        "x-ms-has-legal-hold": "false",
        "x-ms-lease-state": "available",
        "x-ms-lease-status": "unlocked",
        "x-ms-meta-Capital": "letter",
        "x-ms-meta-foo": "bar",
        "x-ms-meta-meta": "data",
        "x-ms-meta-UPPER": "case",
        "x-ms-request-id": "5b339e15-801a-002a-4336-f005d2000000",
        "x-ms-share-quota": "5120",
        "x-ms-version": "2020-06-12"
      },
      "ResponseBody": []
    },
    {
      "RequestUri": "https://seanmcccanary3.file.core.windows.net/test-share-9143985b-bb30-5383-e498-18fc4ef8b9b1?restype=share",
      "RequestMethod": "DELETE",
      "RequestHeaders": {
        "Accept": "application/xml",
        "Authorization": "Sanitized",
        "traceparent": "00-fef6b43ea3eb6e4eb6f978b08f630b14-b63962ca0ba4a94a-00",
        "User-Agent": [
          "azsdk-net-Storage.Files.Shares/12.7.0-alpha.20210121.1",
          "(.NET 5.0.2; Microsoft Windows 10.0.19042)"
        ],
        "x-ms-client-request-id": "07dee970-08da-6cfe-8952-699a53efc583",
        "x-ms-date": "Thu, 21 Jan 2021 20:44:41 GMT",
        "x-ms-return-client-request-id": "true",
        "x-ms-version": "2020-06-12"
      },
      "RequestBody": null,
      "StatusCode": 202,
      "ResponseHeaders": {
        "Content-Length": "0",
        "Date": "Thu, 21 Jan 2021 20:44:41 GMT",
        "Server": [
          "Windows-Azure-File/1.0",
          "Microsoft-HTTPAPI/2.0"
        ],
        "x-ms-client-request-id": "07dee970-08da-6cfe-8952-699a53efc583",
<<<<<<< HEAD
        "x-ms-request-id": "c9ef6dbc-f01a-0012-2237-f3e9eb000000",
        "x-ms-version": "2020-06-12"
=======
        "x-ms-request-id": "5b339e16-801a-002a-4436-f005d2000000",
        "x-ms-version": "2020-04-08"
>>>>>>> ac24a13f
      },
      "ResponseBody": []
    }
  ],
  "Variables": {
    "RandomSeed": "672425881",
    "Storage_TestConfigDefault": "ProductionTenant\nseanmcccanary3\nU2FuaXRpemVk\nhttps://seanmcccanary3.blob.core.windows.net\nhttps://seanmcccanary3.file.core.windows.net\nhttps://seanmcccanary3.queue.core.windows.net\nhttps://seanmcccanary3.table.core.windows.net\n\n\n\n\nhttps://seanmcccanary3-secondary.blob.core.windows.net\nhttps://seanmcccanary3-secondary.file.core.windows.net\nhttps://seanmcccanary3-secondary.queue.core.windows.net\nhttps://seanmcccanary3-secondary.table.core.windows.net\n\nSanitized\n\n\nCloud\nBlobEndpoint=https://seanmcccanary3.blob.core.windows.net/;QueueEndpoint=https://seanmcccanary3.queue.core.windows.net/;FileEndpoint=https://seanmcccanary3.file.core.windows.net/;BlobSecondaryEndpoint=https://seanmcccanary3-secondary.blob.core.windows.net/;QueueSecondaryEndpoint=https://seanmcccanary3-secondary.queue.core.windows.net/;FileSecondaryEndpoint=https://seanmcccanary3-secondary.file.core.windows.net/;AccountName=seanmcccanary3;AccountKey=Kg==;\nseanscope1"
  }
}<|MERGE_RESOLUTION|>--- conflicted
+++ resolved
@@ -1,131 +1,118 @@
-{
+﻿{
   "Entries": [
     {
-      "RequestUri": "https://seanmcccanary3.file.core.windows.net/test-share-9143985b-bb30-5383-e498-18fc4ef8b9b1?restype=share",
+      "RequestUri": "http://seanstagetest.file.core.windows.net/test-share-9143985b-bb30-5383-e498-18fc4ef8b9b1?restype=share",
       "RequestMethod": "PUT",
       "RequestHeaders": {
-        "Accept": "application/xml",
         "Authorization": "Sanitized",
-        "traceparent": "00-fa7658f02b38e047a4af1974312affc0-306e462ed499b34a-00",
+        "traceparent": "00-ffbf4b8bcde9364898a087975ac229e3-cbd79ef06e795246-00",
         "User-Agent": [
-          "azsdk-net-Storage.Files.Shares/12.7.0-alpha.20210121.1",
-          "(.NET 5.0.2; Microsoft Windows 10.0.19042)"
+          "azsdk-net-Storage.Files.Shares/12.2.0-dev.20200305.1",
+          "(.NET Core 4.6.28325.01; Microsoft Windows 10.0.18363 )"
         ],
         "x-ms-client-request-id": "abc937ae-ee96-e1e6-4225-71a51b271f2d",
-        "x-ms-date": "Thu, 21 Jan 2021 20:44:41 GMT",
+        "x-ms-date": "Thu, 05 Mar 2020 21:48:36 GMT",
         "x-ms-meta-Capital": "letter",
         "x-ms-meta-foo": "bar",
         "x-ms-meta-meta": "data",
         "x-ms-meta-UPPER": "case",
         "x-ms-return-client-request-id": "true",
-        "x-ms-version": "2020-06-12"
+        "x-ms-version": "2020-06-12",
+        "Accept": "application/xml"
       },
       "RequestBody": null,
       "StatusCode": 201,
       "ResponseHeaders": {
         "Content-Length": "0",
-        "Date": "Thu, 21 Jan 2021 20:44:40 GMT",
-        "ETag": "\u00220x8D8BE4D608DA074\u0022",
-        "Last-Modified": "Thu, 21 Jan 2021 20:44:41 GMT",
+        "Date": "Thu, 05 Mar 2020 21:48:35 GMT",
+        "ETag": "\"0x8D7C14EF524727A\"",
+        "Last-Modified": "Thu, 05 Mar 2020 21:48:36 GMT",
         "Server": [
           "Windows-Azure-File/1.0",
           "Microsoft-HTTPAPI/2.0"
         ],
         "x-ms-client-request-id": "abc937ae-ee96-e1e6-4225-71a51b271f2d",
-<<<<<<< HEAD
         "x-ms-request-id": "c9ef6db9-f01a-0012-2037-f3e9eb000000",
         "x-ms-version": "2020-06-12"
-=======
-        "x-ms-request-id": "5b339e12-801a-002a-4236-f005d2000000",
-        "x-ms-version": "2020-04-08"
->>>>>>> ac24a13f
       },
       "ResponseBody": []
     },
     {
-      "RequestUri": "https://seanmcccanary3.file.core.windows.net/test-share-9143985b-bb30-5383-e498-18fc4ef8b9b1?restype=share",
+      "RequestUri": "http://seanstagetest.file.core.windows.net/test-share-9143985b-bb30-5383-e498-18fc4ef8b9b1?restype=share",
       "RequestMethod": "GET",
       "RequestHeaders": {
-        "Accept": "application/xml",
         "Authorization": "Sanitized",
-        "traceparent": "00-d25d1c3e7843034184a480b98371fb7c-c4aa1a991f321649-00",
+        "traceparent": "00-103dbee4c8926f4999a3e78635c74f16-d3ce9381027b9543-00",
         "User-Agent": [
-          "azsdk-net-Storage.Files.Shares/12.7.0-alpha.20210121.1",
-          "(.NET 5.0.2; Microsoft Windows 10.0.19042)"
+          "azsdk-net-Storage.Files.Shares/12.2.0-dev.20200305.1",
+          "(.NET Core 4.6.28325.01; Microsoft Windows 10.0.18363 )"
         ],
         "x-ms-client-request-id": "174d13c6-0d2f-f41b-109b-a4c312b7621a",
-        "x-ms-date": "Thu, 21 Jan 2021 20:44:41 GMT",
+        "x-ms-date": "Thu, 05 Mar 2020 21:48:36 GMT",
         "x-ms-return-client-request-id": "true",
-        "x-ms-version": "2020-06-12"
+        "x-ms-version": "2020-06-12",
+        "Accept": "application/xml"
       },
       "RequestBody": null,
       "StatusCode": 200,
       "ResponseHeaders": {
+        "Access-Control-Allow-Origin": "*",
+        "Access-Control-Expose-Headers": "x-ms-meta-foo,x-ms-meta-meta,x-ms-meta-Capital,x-ms-meta-UPPER",
         "Content-Length": "0",
-        "Date": "Thu, 21 Jan 2021 20:44:40 GMT",
-        "ETag": "\u00220x8D8BE4D608DA074\u0022",
-        "Last-Modified": "Thu, 21 Jan 2021 20:44:41 GMT",
+        "Date": "Thu, 05 Mar 2020 21:48:35 GMT",
+        "ETag": "\"0x8D7C14EF524727A\"",
+        "Last-Modified": "Thu, 05 Mar 2020 21:48:36 GMT",
         "Server": [
           "Windows-Azure-File/1.0",
           "Microsoft-HTTPAPI/2.0"
         ],
-        "Vary": "Origin",
-        "x-ms-access-tier": "TransactionOptimized",
-        "x-ms-access-tier-change-time": "Thu, 21 Jan 2021 20:44:41 GMT",
         "x-ms-client-request-id": "174d13c6-0d2f-f41b-109b-a4c312b7621a",
         "x-ms-has-immutability-policy": "false",
         "x-ms-has-legal-hold": "false",
-        "x-ms-lease-state": "available",
-        "x-ms-lease-status": "unlocked",
         "x-ms-meta-Capital": "letter",
         "x-ms-meta-foo": "bar",
         "x-ms-meta-meta": "data",
         "x-ms-meta-UPPER": "case",
-        "x-ms-request-id": "5b339e15-801a-002a-4336-f005d2000000",
+        "x-ms-request-id": "c9ef6dbb-f01a-0012-2137-f3e9eb000000",
         "x-ms-share-quota": "5120",
         "x-ms-version": "2020-06-12"
       },
       "ResponseBody": []
     },
     {
-      "RequestUri": "https://seanmcccanary3.file.core.windows.net/test-share-9143985b-bb30-5383-e498-18fc4ef8b9b1?restype=share",
+      "RequestUri": "http://seanstagetest.file.core.windows.net/test-share-9143985b-bb30-5383-e498-18fc4ef8b9b1?restype=share",
       "RequestMethod": "DELETE",
       "RequestHeaders": {
-        "Accept": "application/xml",
         "Authorization": "Sanitized",
-        "traceparent": "00-fef6b43ea3eb6e4eb6f978b08f630b14-b63962ca0ba4a94a-00",
+        "traceparent": "00-9eeee73695866b498b58a094a9482bb7-a3b349c827e3384c-00",
         "User-Agent": [
-          "azsdk-net-Storage.Files.Shares/12.7.0-alpha.20210121.1",
-          "(.NET 5.0.2; Microsoft Windows 10.0.19042)"
+          "azsdk-net-Storage.Files.Shares/12.2.0-dev.20200305.1",
+          "(.NET Core 4.6.28325.01; Microsoft Windows 10.0.18363 )"
         ],
         "x-ms-client-request-id": "07dee970-08da-6cfe-8952-699a53efc583",
-        "x-ms-date": "Thu, 21 Jan 2021 20:44:41 GMT",
+        "x-ms-date": "Thu, 05 Mar 2020 21:48:36 GMT",
         "x-ms-return-client-request-id": "true",
-        "x-ms-version": "2020-06-12"
+        "x-ms-version": "2020-06-12",
+        "Accept": "application/xml"
       },
       "RequestBody": null,
       "StatusCode": 202,
       "ResponseHeaders": {
         "Content-Length": "0",
-        "Date": "Thu, 21 Jan 2021 20:44:41 GMT",
+        "Date": "Thu, 05 Mar 2020 21:48:35 GMT",
         "Server": [
           "Windows-Azure-File/1.0",
           "Microsoft-HTTPAPI/2.0"
         ],
         "x-ms-client-request-id": "07dee970-08da-6cfe-8952-699a53efc583",
-<<<<<<< HEAD
         "x-ms-request-id": "c9ef6dbc-f01a-0012-2237-f3e9eb000000",
         "x-ms-version": "2020-06-12"
-=======
-        "x-ms-request-id": "5b339e16-801a-002a-4436-f005d2000000",
-        "x-ms-version": "2020-04-08"
->>>>>>> ac24a13f
       },
       "ResponseBody": []
     }
   ],
   "Variables": {
     "RandomSeed": "672425881",
-    "Storage_TestConfigDefault": "ProductionTenant\nseanmcccanary3\nU2FuaXRpemVk\nhttps://seanmcccanary3.blob.core.windows.net\nhttps://seanmcccanary3.file.core.windows.net\nhttps://seanmcccanary3.queue.core.windows.net\nhttps://seanmcccanary3.table.core.windows.net\n\n\n\n\nhttps://seanmcccanary3-secondary.blob.core.windows.net\nhttps://seanmcccanary3-secondary.file.core.windows.net\nhttps://seanmcccanary3-secondary.queue.core.windows.net\nhttps://seanmcccanary3-secondary.table.core.windows.net\n\nSanitized\n\n\nCloud\nBlobEndpoint=https://seanmcccanary3.blob.core.windows.net/;QueueEndpoint=https://seanmcccanary3.queue.core.windows.net/;FileEndpoint=https://seanmcccanary3.file.core.windows.net/;BlobSecondaryEndpoint=https://seanmcccanary3-secondary.blob.core.windows.net/;QueueSecondaryEndpoint=https://seanmcccanary3-secondary.queue.core.windows.net/;FileSecondaryEndpoint=https://seanmcccanary3-secondary.file.core.windows.net/;AccountName=seanmcccanary3;AccountKey=Kg==;\nseanscope1"
+    "Storage_TestConfigDefault": "ProductionTenant\nseanstagetest\nU2FuaXRpemVk\nhttps://seanstagetest.blob.core.windows.net\nhttp://seanstagetest.file.core.windows.net\nhttp://seanstagetest.queue.core.windows.net\nhttp://seanstagetest.table.core.windows.net\n\n\n\n\nhttp://seanstagetest-secondary.blob.core.windows.net\nhttp://seanstagetest-secondary.file.core.windows.net\nhttp://seanstagetest-secondary.queue.core.windows.net\nhttp://seanstagetest-secondary.table.core.windows.net\n\nSanitized\n\n\nCloud\nBlobEndpoint=https://seanstagetest.blob.core.windows.net/;QueueEndpoint=http://seanstagetest.queue.core.windows.net/;FileEndpoint=http://seanstagetest.file.core.windows.net/;BlobSecondaryEndpoint=http://seanstagetest-secondary.blob.core.windows.net/;QueueSecondaryEndpoint=http://seanstagetest-secondary.queue.core.windows.net/;FileSecondaryEndpoint=http://seanstagetest-secondary.file.core.windows.net/;AccountName=seanstagetest;AccountKey=Sanitized\nseanscope1"
   }
 }