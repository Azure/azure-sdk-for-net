--- conflicted
+++ resolved
@@ -1,82 +1,72 @@
-{
+﻿{
   "Entries": [
     {
       "RequestUri": "https://seanmcccanary3.file.core.windows.net/test-share-04010eb9-cbd3-41f9-522c-160dab6d0e6b?restype=share",
       "RequestMethod": "PUT",
       "RequestHeaders": {
-        "Accept": "application/xml",
         "Authorization": "Sanitized",
-        "traceparent": "00-5547ecba7333d44ea41982a16c09fc73-caf73a62c62a5446-00",
+        "traceparent": "00-824591ad9afe5542b9bbef62e7fe2ff4-5ded7b220ddce94a-00",
         "User-Agent": [
-          "azsdk-net-Storage.Files.Shares/12.7.0-alpha.20210121.1",
-          "(.NET 5.0.2; Microsoft Windows 10.0.19042)"
+          "azsdk-net-Storage.Files.Shares/12.5.0-alpha.20201013.1",
+          "(.NET Core 4.6.29220.03; Microsoft Windows 10.0.19042 )"
         ],
         "x-ms-client-request-id": "0d4e8f5f-5d05-b690-74b2-e19766f35d86",
-        "x-ms-date": "Thu, 21 Jan 2021 20:45:49 GMT",
+        "x-ms-date": "Tue, 13 Oct 2020 15:22:53 GMT",
         "x-ms-return-client-request-id": "true",
-        "x-ms-version": "2020-06-12"
+        "x-ms-version": "2020-06-12",
+        "Accept": "application/xml"
       },
       "RequestBody": null,
       "StatusCode": 201,
       "ResponseHeaders": {
         "Content-Length": "0",
-        "Date": "Thu, 21 Jan 2021 20:45:50 GMT",
-        "ETag": "\u00220x8D8BE4D89E0DB38\u0022",
-        "Last-Modified": "Thu, 21 Jan 2021 20:45:50 GMT",
+        "Date": "Tue, 13 Oct 2020 15:22:53 GMT",
+        "ETag": "\"0x8D86F8BDB631731\"",
+        "Last-Modified": "Tue, 13 Oct 2020 15:22:54 GMT",
         "Server": [
           "Windows-Azure-File/1.0",
           "Microsoft-HTTPAPI/2.0"
         ],
         "x-ms-client-request-id": "0d4e8f5f-5d05-b690-74b2-e19766f35d86",
-<<<<<<< HEAD
         "x-ms-request-id": "25251baa-b01a-0088-7174-a13fcb000000",
         "x-ms-version": "2020-06-12"
-=======
-        "x-ms-request-id": "88dc5ea2-601a-0022-5636-f01fdd000000",
-        "x-ms-version": "2020-04-08"
->>>>>>> ac24a13f
       },
       "ResponseBody": []
     },
     {
-      "RequestUri": "https://seanmcccanary3.file.core.windows.net/test-share-04010eb9-cbd3-41f9-522c-160dab6d0e6b?comp=lease\u0026restype=share",
+      "RequestUri": "https://seanmcccanary3.file.core.windows.net/test-share-04010eb9-cbd3-41f9-522c-160dab6d0e6b?comp=lease&restype=share",
       "RequestMethod": "PUT",
       "RequestHeaders": {
-        "Accept": "application/xml",
         "Authorization": "Sanitized",
-        "traceparent": "00-98319052e27c5146a65068d80d77d4a8-817f0f7a0cdcbc46-00",
+        "traceparent": "00-c6eea23046c4c142a38d3ce81cccc461-c2a71d70df513245-00",
         "User-Agent": [
-          "azsdk-net-Storage.Files.Shares/12.7.0-alpha.20210121.1",
-          "(.NET 5.0.2; Microsoft Windows 10.0.19042)"
+          "azsdk-net-Storage.Files.Shares/12.5.0-alpha.20201013.1",
+          "(.NET Core 4.6.29220.03; Microsoft Windows 10.0.19042 )"
         ],
         "x-ms-client-request-id": "2a46b3ad-50d3-d555-5fa0-dceeb1c925c7",
-        "x-ms-date": "Thu, 21 Jan 2021 20:45:51 GMT",
+        "x-ms-date": "Tue, 13 Oct 2020 15:22:53 GMT",
         "x-ms-lease-action": "acquire",
         "x-ms-lease-duration": "-1",
         "x-ms-proposed-lease-id": "17655106-8972-ad30-3016-acc791acc619",
         "x-ms-return-client-request-id": "true",
-        "x-ms-version": "2020-06-12"
+        "x-ms-version": "2020-06-12",
+        "Accept": "application/xml"
       },
       "RequestBody": null,
       "StatusCode": 201,
       "ResponseHeaders": {
         "Content-Length": "0",
-        "Date": "Thu, 21 Jan 2021 20:45:50 GMT",
-        "ETag": "\u00220x8D8BE4D89E0DB38\u0022",
-        "Last-Modified": "Thu, 21 Jan 2021 20:45:50 GMT",
+        "Date": "Tue, 13 Oct 2020 15:22:53 GMT",
+        "ETag": "\"0x8D86F8BDB631731\"",
+        "Last-Modified": "Tue, 13 Oct 2020 15:22:54 GMT",
         "Server": [
           "Windows-Azure-File/1.0",
           "Microsoft-HTTPAPI/2.0"
         ],
         "x-ms-client-request-id": "2a46b3ad-50d3-d555-5fa0-dceeb1c925c7",
         "x-ms-lease-id": "17655106-8972-ad30-3016-acc791acc619",
-<<<<<<< HEAD
         "x-ms-request-id": "25251bad-b01a-0088-7274-a13fcb000000",
         "x-ms-version": "2020-06-12"
-=======
-        "x-ms-request-id": "88dc5ea5-601a-0022-5736-f01fdd000000",
-        "x-ms-version": "2020-04-08"
->>>>>>> ac24a13f
       },
       "ResponseBody": []
     },
@@ -84,40 +74,40 @@
       "RequestUri": "https://seanmcccanary3.file.core.windows.net/test-share-04010eb9-cbd3-41f9-522c-160dab6d0e6b?restype=share",
       "RequestMethod": "GET",
       "RequestHeaders": {
-        "Accept": "application/xml",
         "Authorization": "Sanitized",
-        "traceparent": "00-9e3e0aaf649e9c48a3ccdaa9d8f71ba9-ca4429b2b542f147-00",
+        "traceparent": "00-8cb00a4488a43b46a94f57c5ce50a396-9f18a99cd696bb4f-00",
         "User-Agent": [
-          "azsdk-net-Storage.Files.Shares/12.7.0-alpha.20210121.1",
-          "(.NET 5.0.2; Microsoft Windows 10.0.19042)"
+          "azsdk-net-Storage.Files.Shares/12.5.0-alpha.20201013.1",
+          "(.NET Core 4.6.29220.03; Microsoft Windows 10.0.19042 )"
         ],
         "x-ms-client-request-id": "dd194892-9c66-7545-fad8-bc7e24770a90",
-        "x-ms-date": "Thu, 21 Jan 2021 20:45:51 GMT",
+        "x-ms-date": "Tue, 13 Oct 2020 15:22:53 GMT",
         "x-ms-lease-id": "17655106-8972-ad30-3016-acc791acc619",
         "x-ms-return-client-request-id": "true",
-        "x-ms-version": "2020-06-12"
+        "x-ms-version": "2020-06-12",
+        "Accept": "application/xml"
       },
       "RequestBody": null,
       "StatusCode": 200,
       "ResponseHeaders": {
         "Content-Length": "0",
-        "Date": "Thu, 21 Jan 2021 20:45:50 GMT",
-        "ETag": "\u00220x8D8BE4D89E0DB38\u0022",
-        "Last-Modified": "Thu, 21 Jan 2021 20:45:50 GMT",
+        "Date": "Tue, 13 Oct 2020 15:22:53 GMT",
+        "ETag": "\"0x8D86F8BDB631731\"",
+        "Last-Modified": "Tue, 13 Oct 2020 15:22:54 GMT",
         "Server": [
           "Windows-Azure-File/1.0",
           "Microsoft-HTTPAPI/2.0"
         ],
         "Vary": "Origin",
         "x-ms-access-tier": "TransactionOptimized",
-        "x-ms-access-tier-change-time": "Thu, 21 Jan 2021 20:45:50 GMT",
+        "x-ms-access-tier-change-time": "Tue, 13 Oct 2020 15:22:54 GMT",
         "x-ms-client-request-id": "dd194892-9c66-7545-fad8-bc7e24770a90",
         "x-ms-has-immutability-policy": "false",
         "x-ms-has-legal-hold": "false",
         "x-ms-lease-duration": "infinite",
         "x-ms-lease-state": "leased",
         "x-ms-lease-status": "locked",
-        "x-ms-request-id": "88dc5ea7-601a-0022-5936-f01fdd000000",
+        "x-ms-request-id": "25251bae-b01a-0088-7374-a13fcb000000",
         "x-ms-share-quota": "5120",
         "x-ms-version": "2020-06-12"
       },
@@ -127,37 +117,32 @@
       "RequestUri": "https://seanmcccanary3.file.core.windows.net/test-share-04010eb9-cbd3-41f9-522c-160dab6d0e6b?restype=share",
       "RequestMethod": "DELETE",
       "RequestHeaders": {
-        "Accept": "application/xml",
         "Authorization": "Sanitized",
-        "traceparent": "00-c90adb1ce6b2574cac71bc4a42f5b675-d695f8f99723514f-00",
+        "traceparent": "00-282be4d3b6da02499bf0854b055befe0-f76c2deaf9a1cb46-00",
         "User-Agent": [
-          "azsdk-net-Storage.Files.Shares/12.7.0-alpha.20210121.1",
-          "(.NET 5.0.2; Microsoft Windows 10.0.19042)"
+          "azsdk-net-Storage.Files.Shares/12.5.0-alpha.20201013.1",
+          "(.NET Core 4.6.29220.03; Microsoft Windows 10.0.19042 )"
         ],
         "x-ms-client-request-id": "685bf11d-48af-4f61-835d-1d6c85e8e273",
-        "x-ms-date": "Thu, 21 Jan 2021 20:45:51 GMT",
+        "x-ms-date": "Tue, 13 Oct 2020 15:22:53 GMT",
         "x-ms-delete-snapshots": "include",
         "x-ms-lease-id": "17655106-8972-ad30-3016-acc791acc619",
         "x-ms-return-client-request-id": "true",
-        "x-ms-version": "2020-06-12"
+        "x-ms-version": "2020-06-12",
+        "Accept": "application/xml"
       },
       "RequestBody": null,
       "StatusCode": 202,
       "ResponseHeaders": {
         "Content-Length": "0",
-        "Date": "Thu, 21 Jan 2021 20:45:50 GMT",
+        "Date": "Tue, 13 Oct 2020 15:22:53 GMT",
         "Server": [
           "Windows-Azure-File/1.0",
           "Microsoft-HTTPAPI/2.0"
         ],
         "x-ms-client-request-id": "685bf11d-48af-4f61-835d-1d6c85e8e273",
-<<<<<<< HEAD
         "x-ms-request-id": "25251baf-b01a-0088-7474-a13fcb000000",
         "x-ms-version": "2020-06-12"
-=======
-        "x-ms-request-id": "88dc5ea8-601a-0022-5a36-f01fdd000000",
-        "x-ms-version": "2020-04-08"
->>>>>>> ac24a13f
       },
       "ResponseBody": []
     }
