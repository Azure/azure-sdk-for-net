--- conflicted
+++ resolved
@@ -13,11 +13,7 @@
         "x-ms-client-request-id": "0d4e8f5f-5d05-b690-74b2-e19766f35d86",
         "x-ms-date": "Tue, 13 Oct 2020 15:22:53 GMT",
         "x-ms-return-client-request-id": "true",
-<<<<<<< HEAD
-        "x-ms-version": "2020-12-06",
-=======
         "x-ms-version": "2021-02-12",
->>>>>>> 7e782c87
         "Accept": "application/xml"
       },
       "RequestBody": null,
@@ -33,11 +29,7 @@
         ],
         "x-ms-client-request-id": "0d4e8f5f-5d05-b690-74b2-e19766f35d86",
         "x-ms-request-id": "25251baa-b01a-0088-7174-a13fcb000000",
-<<<<<<< HEAD
-        "x-ms-version": "2020-12-06"
-=======
         "x-ms-version": "2021-02-12"
->>>>>>> 7e782c87
       },
       "ResponseBody": []
     },
@@ -57,11 +49,7 @@
         "x-ms-lease-duration": "-1",
         "x-ms-proposed-lease-id": "17655106-8972-ad30-3016-acc791acc619",
         "x-ms-return-client-request-id": "true",
-<<<<<<< HEAD
-        "x-ms-version": "2020-12-06",
-=======
         "x-ms-version": "2021-02-12",
->>>>>>> 7e782c87
         "Accept": "application/xml"
       },
       "RequestBody": null,
@@ -78,11 +66,7 @@
         "x-ms-client-request-id": "2a46b3ad-50d3-d555-5fa0-dceeb1c925c7",
         "x-ms-lease-id": "17655106-8972-ad30-3016-acc791acc619",
         "x-ms-request-id": "25251bad-b01a-0088-7274-a13fcb000000",
-<<<<<<< HEAD
-        "x-ms-version": "2020-12-06"
-=======
         "x-ms-version": "2021-02-12"
->>>>>>> 7e782c87
       },
       "ResponseBody": []
     },
@@ -100,11 +84,7 @@
         "x-ms-date": "Tue, 13 Oct 2020 15:22:53 GMT",
         "x-ms-lease-id": "17655106-8972-ad30-3016-acc791acc619",
         "x-ms-return-client-request-id": "true",
-<<<<<<< HEAD
-        "x-ms-version": "2020-12-06",
-=======
         "x-ms-version": "2021-02-12",
->>>>>>> 7e782c87
         "Accept": "application/xml"
       },
       "RequestBody": null,
@@ -129,11 +109,7 @@
         "x-ms-lease-status": "locked",
         "x-ms-request-id": "25251bae-b01a-0088-7374-a13fcb000000",
         "x-ms-share-quota": "5120",
-<<<<<<< HEAD
-        "x-ms-version": "2020-12-06"
-=======
         "x-ms-version": "2021-02-12"
->>>>>>> 7e782c87
       },
       "ResponseBody": []
     },
@@ -152,11 +128,7 @@
         "x-ms-delete-snapshots": "include",
         "x-ms-lease-id": "17655106-8972-ad30-3016-acc791acc619",
         "x-ms-return-client-request-id": "true",
-<<<<<<< HEAD
-        "x-ms-version": "2020-12-06",
-=======
         "x-ms-version": "2021-02-12",
->>>>>>> 7e782c87
         "Accept": "application/xml"
       },
       "RequestBody": null,
@@ -170,11 +142,7 @@
         ],
         "x-ms-client-request-id": "685bf11d-48af-4f61-835d-1d6c85e8e273",
         "x-ms-request-id": "25251baf-b01a-0088-7474-a13fcb000000",
-<<<<<<< HEAD
-        "x-ms-version": "2020-12-06"
-=======
         "x-ms-version": "2021-02-12"
->>>>>>> 7e782c87
       },
       "ResponseBody": []
     }
