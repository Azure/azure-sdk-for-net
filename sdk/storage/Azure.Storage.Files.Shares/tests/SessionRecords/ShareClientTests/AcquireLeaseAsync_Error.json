--- conflicted
+++ resolved
@@ -1,48 +1,43 @@
-{
+﻿{
   "Entries": [
     {
-      "RequestUri": "https://seanmcccanary3.file.core.windows.net/test-share-79be1e75-2f47-3323-cd1b-44cffcfdf9aa?comp=lease\u0026restype=share",
+      "RequestUri": "https://seanmcccanary3.file.core.windows.net/test-share-79be1e75-2f47-3323-cd1b-44cffcfdf9aa?comp=lease&restype=share",
       "RequestMethod": "PUT",
       "RequestHeaders": {
-        "Accept": "application/xml",
         "Authorization": "Sanitized",
-        "traceparent": "00-5449d3a7efd4c840b76c0fda8c391875-06c496ee41a8a746-00",
+        "traceparent": "00-10413b7383538d4292a1cc48ad1a28a6-ffe5678385101c41-00",
         "User-Agent": [
-          "azsdk-net-Storage.Files.Shares/12.7.0-alpha.20210121.1",
-          "(.NET 5.0.2; Microsoft Windows 10.0.19042)"
+          "azsdk-net-Storage.Files.Shares/12.3.0-dev.20200805.1",
+          "(.NET Core 4.6.29017.01; Microsoft Windows 10.0.18362 )"
         ],
         "x-ms-client-request-id": "928cd5f8-977d-aef7-f8be-b28ae16b56a2",
-        "x-ms-date": "Thu, 21 Jan 2021 20:44:31 GMT",
+        "x-ms-date": "Wed, 05 Aug 2020 22:26:06 GMT",
         "x-ms-lease-action": "acquire",
         "x-ms-lease-duration": "-1",
         "x-ms-proposed-lease-id": "6cfef1a1-c63c-ff25-c7bd-4db8dc2b4c8e",
         "x-ms-return-client-request-id": "true",
-        "x-ms-version": "2020-06-12"
+        "x-ms-version": "2020-06-12",
+        "Accept": "application/xml"
       },
       "RequestBody": null,
       "StatusCode": 404,
       "ResponseHeaders": {
         "Content-Length": "217",
         "Content-Type": "application/xml",
-        "Date": "Thu, 21 Jan 2021 20:44:31 GMT",
+        "Date": "Wed, 05 Aug 2020 22:26:05 GMT",
         "Server": [
           "Windows-Azure-File/1.0",
           "Microsoft-HTTPAPI/2.0"
         ],
         "x-ms-client-request-id": "928cd5f8-977d-aef7-f8be-b28ae16b56a2",
         "x-ms-error-code": "ShareNotFound",
-<<<<<<< HEAD
         "x-ms-request-id": "a92c1a9d-601a-007f-3f77-6b1559000000",
         "x-ms-version": "2020-06-12"
-=======
-        "x-ms-request-id": "912ad0de-901a-0019-3136-f05a79000000",
-        "x-ms-version": "2020-04-08"
->>>>>>> ac24a13f
       },
       "ResponseBody": [
-        "\uFEFF\u003C?xml version=\u00221.0\u0022 encoding=\u0022utf-8\u0022?\u003E\u003CError\u003E\u003CCode\u003EShareNotFound\u003C/Code\u003E\u003CMessage\u003EThe specified share does not exist.\n",
-        "RequestId:912ad0de-901a-0019-3136-f05a79000000\n",
-        "Time:2021-01-21T20:44:31.7693617Z\u003C/Message\u003E\u003C/Error\u003E"
+        "﻿<?xml version=\"1.0\" encoding=\"utf-8\"?><Error><Code>ShareNotFound</Code><Message>The specified share does not exist.\n",
+        "RequestId:a92c1a9d-601a-007f-3f77-6b1559000000\n",
+        "Time:2020-08-05T22:26:06.0971549Z</Message></Error>"
       ]
     }
   ],
