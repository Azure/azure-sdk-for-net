﻿{
  "Entries": [
    {
      "RequestUri": "https://seanmcccanary3.file.core.windows.net/test-share-c5cff0e2-9e12-21c0-091a-f8433699e120?restype=share",
      "RequestMethod": "PUT",
      "RequestHeaders": {
        "Authorization": "Sanitized",
        "traceparent": "00-e35494d7eed08f40b3142ef35baa5b3a-96ff5e39a2e46e4e-00",
        "User-Agent": [
          "azsdk-net-Storage.Files.Shares/12.3.0-dev.20200805.1",
          "(.NET Core 4.6.29017.01; Microsoft Windows 10.0.18362 )"
        ],
        "x-ms-client-request-id": "bca74722-ce5b-41cf-2359-34bf8c8aaf97",
        "x-ms-date": "Wed, 05 Aug 2020 22:26:24 GMT",
        "x-ms-return-client-request-id": "true",
<<<<<<< HEAD
        "x-ms-version": "2020-12-06",
=======
        "x-ms-version": "2021-02-12",
>>>>>>> 7e782c87
        "Accept": "application/xml"
      },
      "RequestBody": null,
      "StatusCode": 201,
      "ResponseHeaders": {
        "Content-Length": "0",
        "Date": "Wed, 05 Aug 2020 22:26:22 GMT",
        "ETag": "\"0x8D8398E95A38F2E\"",
        "Last-Modified": "Wed, 05 Aug 2020 22:26:23 GMT",
        "Server": [
          "Windows-Azure-File/1.0",
          "Microsoft-HTTPAPI/2.0"
        ],
        "x-ms-client-request-id": "bca74722-ce5b-41cf-2359-34bf8c8aaf97",
        "x-ms-request-id": "967119b4-f01a-0099-5d77-6ba57f000000",
<<<<<<< HEAD
        "x-ms-version": "2020-12-06"
=======
        "x-ms-version": "2021-02-12"
>>>>>>> 7e782c87
      },
      "ResponseBody": []
    },
    {
      "RequestUri": "https://seanmcccanary3.file.core.windows.net/test-share-c5cff0e2-9e12-21c0-091a-f8433699e120?comp=lease&restype=share",
      "RequestMethod": "PUT",
      "RequestHeaders": {
        "Authorization": "Sanitized",
        "traceparent": "00-5d69ed0a7ab9c2459cf8ced969a810a5-880934a16f089546-00",
        "User-Agent": [
          "azsdk-net-Storage.Files.Shares/12.3.0-dev.20200805.1",
          "(.NET Core 4.6.29017.01; Microsoft Windows 10.0.18362 )"
        ],
        "x-ms-client-request-id": "9c9a4aa1-9ecc-6c00-9ba3-488f420e846c",
        "x-ms-date": "Wed, 05 Aug 2020 22:26:24 GMT",
        "x-ms-lease-action": "acquire",
        "x-ms-lease-duration": "-1",
        "x-ms-proposed-lease-id": "df018f6f-b65d-03ab-74cc-8cc1bcb6f53b",
        "x-ms-return-client-request-id": "true",
<<<<<<< HEAD
        "x-ms-version": "2020-12-06",
=======
        "x-ms-version": "2021-02-12",
>>>>>>> 7e782c87
        "Accept": "application/xml"
      },
      "RequestBody": null,
      "StatusCode": 201,
      "ResponseHeaders": {
        "Content-Length": "0",
        "Date": "Wed, 05 Aug 2020 22:26:22 GMT",
        "ETag": "\"0x8D8398E95A38F2E\"",
        "Last-Modified": "Wed, 05 Aug 2020 22:26:23 GMT",
        "Server": [
          "Windows-Azure-File/1.0",
          "Microsoft-HTTPAPI/2.0"
        ],
        "x-ms-client-request-id": "9c9a4aa1-9ecc-6c00-9ba3-488f420e846c",
        "x-ms-lease-id": "df018f6f-b65d-03ab-74cc-8cc1bcb6f53b",
        "x-ms-request-id": "967119b7-f01a-0099-5e77-6ba57f000000",
<<<<<<< HEAD
        "x-ms-version": "2020-12-06"
=======
        "x-ms-version": "2021-02-12"
>>>>>>> 7e782c87
      },
      "ResponseBody": []
    },
    {
      "RequestUri": "https://seanmcccanary3.file.core.windows.net/test-share-c5cff0e2-9e12-21c0-091a-f8433699e120?restype=share&comp=filepermission",
      "RequestMethod": "PUT",
      "RequestHeaders": {
        "Authorization": "Sanitized",
        "Content-Length": "225",
        "Content-Type": "application/json",
        "traceparent": "00-1282f9d45ad84e419a390facb3169d72-80a87ce0b60d5d41-00",
        "User-Agent": [
          "azsdk-net-Storage.Files.Shares/12.3.0-dev.20200805.1",
          "(.NET Core 4.6.29017.01; Microsoft Windows 10.0.18362 )"
        ],
        "x-ms-client-request-id": "721fdd56-591b-fe6f-99b4-534edb356a56",
        "x-ms-date": "Wed, 05 Aug 2020 22:26:24 GMT",
        "x-ms-lease-id": "df018f6f-b65d-03ab-74cc-8cc1bcb6f53b",
        "x-ms-return-client-request-id": "true",
<<<<<<< HEAD
        "x-ms-version": "2020-12-06",
=======
        "x-ms-version": "2021-02-12",
>>>>>>> 7e782c87
        "Accept": "application/xml"
      },
      "RequestBody": {
        "permission": "O:S-1-5-21-2127521184-1604012920-1887927527-21560751G:S-1-5-21-2127521184-1604012920-1887927527-513D:AI(A;;FA;;;SY)(A;;FA;;;BA)(A;;0x1200a9;;;S-1-5-21-397955417-626881126-188441444-3053964)S:NO_ACCESS_CONTROL"
      },
      "StatusCode": 201,
      "ResponseHeaders": {
        "Date": "Wed, 05 Aug 2020 22:26:22 GMT",
        "Server": [
          "Windows-Azure-File/1.0",
          "Microsoft-HTTPAPI/2.0"
        ],
        "Transfer-Encoding": "chunked",
        "x-ms-client-request-id": "721fdd56-591b-fe6f-99b4-534edb356a56",
        "x-ms-file-permission-key": "4089320212444238414*11459378189709739967",
        "x-ms-request-id": "967119b8-f01a-0099-5f77-6ba57f000000",
<<<<<<< HEAD
        "x-ms-version": "2020-12-06"
=======
        "x-ms-version": "2021-02-12"
>>>>>>> 7e782c87
      },
      "ResponseBody": []
    },
    {
      "RequestUri": "https://seanmcccanary3.file.core.windows.net/test-share-c5cff0e2-9e12-21c0-091a-f8433699e120?restype=share",
      "RequestMethod": "DELETE",
      "RequestHeaders": {
        "Authorization": "Sanitized",
        "traceparent": "00-fea0a2e097907e4c95c310d952f4b5d2-4cfc4513a21d224a-00",
        "User-Agent": [
          "azsdk-net-Storage.Files.Shares/12.3.0-dev.20200805.1",
          "(.NET Core 4.6.29017.01; Microsoft Windows 10.0.18362 )"
        ],
        "x-ms-client-request-id": "6439914a-11ef-0a50-8a24-57b56d556f94",
        "x-ms-date": "Wed, 05 Aug 2020 22:26:24 GMT",
        "x-ms-delete-snapshots": "include",
        "x-ms-lease-id": "df018f6f-b65d-03ab-74cc-8cc1bcb6f53b",
        "x-ms-return-client-request-id": "true",
<<<<<<< HEAD
        "x-ms-version": "2020-12-06",
=======
        "x-ms-version": "2021-02-12",
>>>>>>> 7e782c87
        "Accept": "application/xml"
      },
      "RequestBody": null,
      "StatusCode": 202,
      "ResponseHeaders": {
        "Content-Length": "0",
        "Date": "Wed, 05 Aug 2020 22:26:22 GMT",
        "Server": [
          "Windows-Azure-File/1.0",
          "Microsoft-HTTPAPI/2.0"
        ],
        "x-ms-client-request-id": "6439914a-11ef-0a50-8a24-57b56d556f94",
        "x-ms-request-id": "967119b9-f01a-0099-6077-6ba57f000000",
<<<<<<< HEAD
        "x-ms-version": "2020-12-06"
=======
        "x-ms-version": "2021-02-12"
>>>>>>> 7e782c87
      },
      "ResponseBody": []
    }
  ],
  "Variables": {
    "RandomSeed": "779688730",
    "Storage_TestConfigDefault": "ProductionTenant\nseanmcccanary3\nU2FuaXRpemVk\nhttps://seanmcccanary3.blob.core.windows.net\nhttps://seanmcccanary3.file.core.windows.net\nhttps://seanmcccanary3.queue.core.windows.net\nhttps://seanmcccanary3.table.core.windows.net\n\n\n\n\nhttps://seanmcccanary3-secondary.blob.core.windows.net\nhttps://seanmcccanary3-secondary.file.core.windows.net\nhttps://seanmcccanary3-secondary.queue.core.windows.net\nhttps://seanmcccanary3-secondary.table.core.windows.net\n\nSanitized\n\n\nCloud\nBlobEndpoint=https://seanmcccanary3.blob.core.windows.net/;QueueEndpoint=https://seanmcccanary3.queue.core.windows.net/;FileEndpoint=https://seanmcccanary3.file.core.windows.net/;BlobSecondaryEndpoint=https://seanmcccanary3-secondary.blob.core.windows.net/;QueueSecondaryEndpoint=https://seanmcccanary3-secondary.queue.core.windows.net/;FileSecondaryEndpoint=https://seanmcccanary3-secondary.file.core.windows.net/;AccountName=seanmcccanary3;AccountKey=Kg==;\nseanscope1\n\n"
  }
}<|MERGE_RESOLUTION|>--- conflicted
+++ resolved
@@ -13,11 +13,7 @@
         "x-ms-client-request-id": "bca74722-ce5b-41cf-2359-34bf8c8aaf97",
         "x-ms-date": "Wed, 05 Aug 2020 22:26:24 GMT",
         "x-ms-return-client-request-id": "true",
-<<<<<<< HEAD
-        "x-ms-version": "2020-12-06",
-=======
         "x-ms-version": "2021-02-12",
->>>>>>> 7e782c87
         "Accept": "application/xml"
       },
       "RequestBody": null,
@@ -33,11 +29,7 @@
         ],
         "x-ms-client-request-id": "bca74722-ce5b-41cf-2359-34bf8c8aaf97",
         "x-ms-request-id": "967119b4-f01a-0099-5d77-6ba57f000000",
-<<<<<<< HEAD
-        "x-ms-version": "2020-12-06"
-=======
         "x-ms-version": "2021-02-12"
->>>>>>> 7e782c87
       },
       "ResponseBody": []
     },
@@ -57,11 +49,7 @@
         "x-ms-lease-duration": "-1",
         "x-ms-proposed-lease-id": "df018f6f-b65d-03ab-74cc-8cc1bcb6f53b",
         "x-ms-return-client-request-id": "true",
-<<<<<<< HEAD
-        "x-ms-version": "2020-12-06",
-=======
         "x-ms-version": "2021-02-12",
->>>>>>> 7e782c87
         "Accept": "application/xml"
       },
       "RequestBody": null,
@@ -78,11 +66,7 @@
         "x-ms-client-request-id": "9c9a4aa1-9ecc-6c00-9ba3-488f420e846c",
         "x-ms-lease-id": "df018f6f-b65d-03ab-74cc-8cc1bcb6f53b",
         "x-ms-request-id": "967119b7-f01a-0099-5e77-6ba57f000000",
-<<<<<<< HEAD
-        "x-ms-version": "2020-12-06"
-=======
         "x-ms-version": "2021-02-12"
->>>>>>> 7e782c87
       },
       "ResponseBody": []
     },
@@ -102,11 +86,7 @@
         "x-ms-date": "Wed, 05 Aug 2020 22:26:24 GMT",
         "x-ms-lease-id": "df018f6f-b65d-03ab-74cc-8cc1bcb6f53b",
         "x-ms-return-client-request-id": "true",
-<<<<<<< HEAD
-        "x-ms-version": "2020-12-06",
-=======
         "x-ms-version": "2021-02-12",
->>>>>>> 7e782c87
         "Accept": "application/xml"
       },
       "RequestBody": {
@@ -123,11 +103,7 @@
         "x-ms-client-request-id": "721fdd56-591b-fe6f-99b4-534edb356a56",
         "x-ms-file-permission-key": "4089320212444238414*11459378189709739967",
         "x-ms-request-id": "967119b8-f01a-0099-5f77-6ba57f000000",
-<<<<<<< HEAD
-        "x-ms-version": "2020-12-06"
-=======
         "x-ms-version": "2021-02-12"
->>>>>>> 7e782c87
       },
       "ResponseBody": []
     },
@@ -146,11 +122,7 @@
         "x-ms-delete-snapshots": "include",
         "x-ms-lease-id": "df018f6f-b65d-03ab-74cc-8cc1bcb6f53b",
         "x-ms-return-client-request-id": "true",
-<<<<<<< HEAD
-        "x-ms-version": "2020-12-06",
-=======
         "x-ms-version": "2021-02-12",
->>>>>>> 7e782c87
         "Accept": "application/xml"
       },
       "RequestBody": null,
@@ -164,11 +136,7 @@
         ],
         "x-ms-client-request-id": "6439914a-11ef-0a50-8a24-57b56d556f94",
         "x-ms-request-id": "967119b9-f01a-0099-6077-6ba57f000000",
-<<<<<<< HEAD
-        "x-ms-version": "2020-12-06"
-=======
         "x-ms-version": "2021-02-12"
->>>>>>> 7e782c87
       },
       "ResponseBody": []
     }
