--- conflicted
+++ resolved
@@ -14,11 +14,7 @@
         "x-ms-date": "Wed, 14 Oct 2020 23:18:49 GMT",
         "x-ms-delete-snapshots": "include",
         "x-ms-return-client-request-id": "true",
-<<<<<<< HEAD
-        "x-ms-version": "2020-12-06",
-=======
         "x-ms-version": "2021-02-12",
->>>>>>> 7e782c87
         "Accept": "application/xml"
       },
       "RequestBody": null,
@@ -34,11 +30,7 @@
         "x-ms-client-request-id": "071757b8-4d34-aeea-d324-5920fd3a67b0",
         "x-ms-error-code": "ShareNotFound",
         "x-ms-request-id": "a1e9fdc6-401a-0072-3880-a296cd000000",
-<<<<<<< HEAD
-        "x-ms-version": "2020-12-06"
-=======
         "x-ms-version": "2021-02-12"
->>>>>>> 7e782c87
       },
       "ResponseBody": [
         "﻿<?xml version=\"1.0\" encoding=\"utf-8\"?><Error><Code>ShareNotFound</Code><Message>The specified share does not exist.\n",
