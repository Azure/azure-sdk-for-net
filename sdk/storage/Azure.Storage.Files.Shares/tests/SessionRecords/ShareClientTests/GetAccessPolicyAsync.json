--- conflicted
+++ resolved
@@ -1,31 +1,17 @@
 {
   "Entries": [
     {
-<<<<<<< HEAD
-      "RequestUri": "http://seanstagetest.file.core.windows.net/test-share-77ce6f01-88a9-46ca-cf15-cbba994e778a?restype=share",
+      "RequestUri": "http://seanstagetest.file.core.windows.net/test-share-2a2948f7-8dd1-d4e6-80a6-e14825298a52?restype=share",
       "RequestMethod": "PUT",
       "RequestHeaders": {
         "Authorization": "Sanitized",
-        "traceparent": "00-6a822ded408df241af64aab9a78dd344-d8bfacdf60c9114b-00",
+        "traceparent": "00-db13b1d59f87f64b900a91ebed1a8b82-cd24524734917b41-00",
         "User-Agent": [
-          "azsdk-net-Storage.Files.Shares/12.0.0-dev.20191209.1\u002Bb71b1fa965b15eccfc57e2c7781b8bf85cd4c766",
+          "azsdk-net-Storage.Files.Shares/12.0.0-dev.20191211.1\u002B899431c003876eb9b26cefd8e8a37e7f27f82ced",
           "(.NET Core 4.6.28008.01; Microsoft Windows 10.0.18363 )"
         ],
-        "x-ms-client-request-id": "566adb87-82e9-54ac-5c39-4f4177a069bd",
-        "x-ms-date": "Tue, 10 Dec 2019 05:34:08 GMT",
-=======
-      "RequestUri": "http://seanstagetest.file.core.windows.net/test-share-067f9ef7-322f-83c8-2127-3e2c51f238a5?restype=share",
-      "RequestMethod": "PUT",
-      "RequestHeaders": {
-        "Authorization": "Sanitized",
-        "traceparent": "00-b235bca6470ac74badc255195af0c96b-920c76540bb64640-00",
-        "User-Agent": [
-          "azsdk-net-Storage.Files.Shares/12.0.0-dev.20191209.1\u002B61bda4d1783b0e05dba0d434ff14b2840726d3b1",
-          "(.NET Core 4.6.28008.01; Microsoft Windows 10.0.18363 )"
-        ],
-        "x-ms-client-request-id": "5ec89f16-84e6-54f6-1fc4-c9f14675aca0",
-        "x-ms-date": "Tue, 10 Dec 2019 06:02:33 GMT",
->>>>>>> 1d9822e0
+        "x-ms-client-request-id": "6caccb0a-a7b1-f4df-f753-f523da026107",
+        "x-ms-date": "Wed, 11 Dec 2019 20:42:38 GMT",
         "x-ms-return-client-request-id": "true",
         "x-ms-version": "2019-07-07"
       },
@@ -33,119 +19,65 @@
       "StatusCode": 201,
       "ResponseHeaders": {
         "Content-Length": "0",
-<<<<<<< HEAD
-        "Date": "Tue, 10 Dec 2019 05:34:08 GMT",
-        "ETag": "\u00220x8D77D329465357A\u0022",
-        "Last-Modified": "Tue, 10 Dec 2019 05:34:08 GMT",
-=======
-        "Date": "Tue, 10 Dec 2019 06:02:33 GMT",
-        "ETag": "\u00220x8D77D368C5B6E99\u0022",
-        "Last-Modified": "Tue, 10 Dec 2019 06:02:33 GMT",
->>>>>>> 1d9822e0
+        "Date": "Wed, 11 Dec 2019 20:42:37 GMT",
+        "ETag": "\u00220x8D77E7AA9146FF0\u0022",
+        "Last-Modified": "Wed, 11 Dec 2019 20:42:38 GMT",
         "Server": [
           "Windows-Azure-File/1.0",
           "Microsoft-HTTPAPI/2.0"
         ],
-<<<<<<< HEAD
-        "x-ms-client-request-id": "566adb87-82e9-54ac-5c39-4f4177a069bd",
-        "x-ms-request-id": "4fd8e3f4-701a-0023-4d1b-af08f8000000",
-=======
-        "x-ms-client-request-id": "5ec89f16-84e6-54f6-1fc4-c9f14675aca0",
-        "x-ms-request-id": "7dc0991f-e01a-001e-781f-af7ee3000000",
->>>>>>> 1d9822e0
+        "x-ms-client-request-id": "6caccb0a-a7b1-f4df-f753-f523da026107",
+        "x-ms-request-id": "ef3e44d8-c01a-0019-5663-b01280000000",
         "x-ms-version": "2019-07-07"
       },
       "ResponseBody": []
     },
     {
-<<<<<<< HEAD
-      "RequestUri": "http://seanstagetest.file.core.windows.net/test-share-77ce6f01-88a9-46ca-cf15-cbba994e778a?restype=share\u0026comp=acl",
-=======
-      "RequestUri": "http://seanstagetest.file.core.windows.net/test-share-067f9ef7-322f-83c8-2127-3e2c51f238a5?restype=share\u0026comp=acl",
->>>>>>> 1d9822e0
+      "RequestUri": "http://seanstagetest.file.core.windows.net/test-share-2a2948f7-8dd1-d4e6-80a6-e14825298a52?restype=share\u0026comp=acl",
       "RequestMethod": "PUT",
       "RequestHeaders": {
         "Authorization": "Sanitized",
         "Content-Length": "249",
         "Content-Type": "application/xml",
-<<<<<<< HEAD
-        "traceparent": "00-35c3194d72812b4d9f4851f5064cb3af-ee8440daaa6b2040-00",
+        "traceparent": "00-c3c4a27305a9f3498bfebee0ab9007f6-4948d7172532474f-00",
         "User-Agent": [
-          "azsdk-net-Storage.Files.Shares/12.0.0-dev.20191209.1\u002Bb71b1fa965b15eccfc57e2c7781b8bf85cd4c766",
+          "azsdk-net-Storage.Files.Shares/12.0.0-dev.20191211.1\u002B899431c003876eb9b26cefd8e8a37e7f27f82ced",
           "(.NET Core 4.6.28008.01; Microsoft Windows 10.0.18363 )"
         ],
-        "x-ms-client-request-id": "b7bf5c8c-fe12-5296-e87b-cf1b6b0c8c9c",
-        "x-ms-date": "Tue, 10 Dec 2019 05:34:08 GMT",
+        "x-ms-client-request-id": "a084da8f-03f1-03c1-786a-c6052f2bdb5f",
+        "x-ms-date": "Wed, 11 Dec 2019 20:42:38 GMT",
         "x-ms-return-client-request-id": "true",
         "x-ms-version": "2019-07-07"
       },
-      "RequestBody": "\u003CSignedIdentifiers\u003E\u003CSignedIdentifier\u003E\u003CId\u003Eodqmatctltqcxltlbuta\u003C/Id\u003E\u003CAccessPolicy\u003E\u003CStart\u003E2019-12-10T04:34:08.8578488Z\u003C/Start\u003E\u003CExpiry\u003E2019-12-10T06:34:08.8578488Z\u003C/Expiry\u003E\u003CPermission\u003Erw\u003C/Permission\u003E\u003C/AccessPolicy\u003E\u003C/SignedIdentifier\u003E\u003C/SignedIdentifiers\u003E",
+      "RequestBody": "\u003CSignedIdentifiers\u003E\u003CSignedIdentifier\u003E\u003CId\u003Elpeotgxevubkwkjygirh\u003C/Id\u003E\u003CAccessPolicy\u003E\u003CStart\u003E2019-12-11T19:42:38.4650094Z\u003C/Start\u003E\u003CExpiry\u003E2019-12-11T21:42:38.4650094Z\u003C/Expiry\u003E\u003CPermission\u003Erw\u003C/Permission\u003E\u003C/AccessPolicy\u003E\u003C/SignedIdentifier\u003E\u003C/SignedIdentifiers\u003E",
       "StatusCode": 200,
       "ResponseHeaders": {
         "Content-Length": "0",
-        "Date": "Tue, 10 Dec 2019 05:34:08 GMT",
-        "ETag": "\u00220x8D77D329479C60B\u0022",
-        "Last-Modified": "Tue, 10 Dec 2019 05:34:08 GMT",
-=======
-        "traceparent": "00-1e50c20d8b2b3045a84cf94d14735047-64642ff17fa36c47-00",
-        "User-Agent": [
-          "azsdk-net-Storage.Files.Shares/12.0.0-dev.20191209.1\u002B61bda4d1783b0e05dba0d434ff14b2840726d3b1",
-          "(.NET Core 4.6.28008.01; Microsoft Windows 10.0.18363 )"
-        ],
-        "x-ms-client-request-id": "f3981011-fd56-8dc2-843e-b50516076be2",
-        "x-ms-date": "Tue, 10 Dec 2019 06:02:33 GMT",
-        "x-ms-return-client-request-id": "true",
-        "x-ms-version": "2019-07-07"
-      },
-      "RequestBody": "\u003CSignedIdentifiers\u003E\u003CSignedIdentifier\u003E\u003CId\u003Eawaaptbhqcfhekpbcrey\u003C/Id\u003E\u003CAccessPolicy\u003E\u003CStart\u003E2019-12-10T05:02:33.3650415Z\u003C/Start\u003E\u003CExpiry\u003E2019-12-10T07:02:33.3650415Z\u003C/Expiry\u003E\u003CPermission\u003Erw\u003C/Permission\u003E\u003C/AccessPolicy\u003E\u003C/SignedIdentifier\u003E\u003C/SignedIdentifiers\u003E",
-      "StatusCode": 200,
-      "ResponseHeaders": {
-        "Content-Length": "0",
-        "Date": "Tue, 10 Dec 2019 06:02:33 GMT",
-        "ETag": "\u00220x8D77D368C720EAF\u0022",
-        "Last-Modified": "Tue, 10 Dec 2019 06:02:33 GMT",
->>>>>>> 1d9822e0
+        "Date": "Wed, 11 Dec 2019 20:42:37 GMT",
+        "ETag": "\u00220x8D77E7AA921486C\u0022",
+        "Last-Modified": "Wed, 11 Dec 2019 20:42:38 GMT",
         "Server": [
           "Windows-Azure-File/1.0",
           "Microsoft-HTTPAPI/2.0"
         ],
-<<<<<<< HEAD
-        "x-ms-client-request-id": "b7bf5c8c-fe12-5296-e87b-cf1b6b0c8c9c",
-        "x-ms-request-id": "4fd8e3f7-701a-0023-4f1b-af08f8000000",
-=======
-        "x-ms-client-request-id": "f3981011-fd56-8dc2-843e-b50516076be2",
-        "x-ms-request-id": "7dc09921-e01a-001e-791f-af7ee3000000",
->>>>>>> 1d9822e0
+        "x-ms-client-request-id": "a084da8f-03f1-03c1-786a-c6052f2bdb5f",
+        "x-ms-request-id": "ef3e44dc-c01a-0019-5863-b01280000000",
         "x-ms-version": "2019-07-07"
       },
       "ResponseBody": []
     },
     {
-<<<<<<< HEAD
-      "RequestUri": "http://seanstagetest.file.core.windows.net/test-share-77ce6f01-88a9-46ca-cf15-cbba994e778a?restype=share\u0026comp=acl",
+      "RequestUri": "http://seanstagetest.file.core.windows.net/test-share-2a2948f7-8dd1-d4e6-80a6-e14825298a52?restype=share\u0026comp=acl",
       "RequestMethod": "GET",
       "RequestHeaders": {
         "Authorization": "Sanitized",
-        "traceparent": "00-7abda3355bd8e544831d701dbfc9891f-fe9a09b99b9a384f-00",
+        "traceparent": "00-806cbb254fab2e438ad472361e7c3dff-bee377237aa3984a-00",
         "User-Agent": [
-          "azsdk-net-Storage.Files.Shares/12.0.0-dev.20191209.1\u002Bb71b1fa965b15eccfc57e2c7781b8bf85cd4c766",
+          "azsdk-net-Storage.Files.Shares/12.0.0-dev.20191211.1\u002B899431c003876eb9b26cefd8e8a37e7f27f82ced",
           "(.NET Core 4.6.28008.01; Microsoft Windows 10.0.18363 )"
         ],
-        "x-ms-client-request-id": "58b6f7fd-7b1b-e5ab-8a4e-60654ced1639",
-        "x-ms-date": "Tue, 10 Dec 2019 05:34:08 GMT",
-=======
-      "RequestUri": "http://seanstagetest.file.core.windows.net/test-share-067f9ef7-322f-83c8-2127-3e2c51f238a5?restype=share\u0026comp=acl",
-      "RequestMethod": "GET",
-      "RequestHeaders": {
-        "Authorization": "Sanitized",
-        "traceparent": "00-66eff27c9240494595f0b7777906fd00-2f35bb0594ed3a4c-00",
-        "User-Agent": [
-          "azsdk-net-Storage.Files.Shares/12.0.0-dev.20191209.1\u002B61bda4d1783b0e05dba0d434ff14b2840726d3b1",
-          "(.NET Core 4.6.28008.01; Microsoft Windows 10.0.18363 )"
-        ],
-        "x-ms-client-request-id": "75b077b0-22cb-2c5b-1731-5427b1ee9f5a",
-        "x-ms-date": "Tue, 10 Dec 2019 06:02:33 GMT",
->>>>>>> 1d9822e0
+        "x-ms-client-request-id": "6c3a686c-9cf6-7967-5b9e-de59d02a232f",
+        "x-ms-date": "Wed, 11 Dec 2019 20:42:38 GMT",
         "x-ms-return-client-request-id": "true",
         "x-ms-version": "2019-07-07"
       },
@@ -154,59 +86,32 @@
       "ResponseHeaders": {
         "Access-Control-Allow-Origin": "*",
         "Content-Type": "application/xml",
-<<<<<<< HEAD
-        "Date": "Tue, 10 Dec 2019 05:34:08 GMT",
-        "ETag": "\u00220x8D77D329479C60B\u0022",
-        "Last-Modified": "Tue, 10 Dec 2019 05:34:08 GMT",
-=======
-        "Date": "Tue, 10 Dec 2019 06:02:33 GMT",
-        "ETag": "\u00220x8D77D368C720EAF\u0022",
-        "Last-Modified": "Tue, 10 Dec 2019 06:02:33 GMT",
->>>>>>> 1d9822e0
+        "Date": "Wed, 11 Dec 2019 20:42:37 GMT",
+        "ETag": "\u00220x8D77E7AA921486C\u0022",
+        "Last-Modified": "Wed, 11 Dec 2019 20:42:38 GMT",
         "Server": [
           "Windows-Azure-File/1.0",
           "Microsoft-HTTPAPI/2.0"
         ],
         "Transfer-Encoding": "chunked",
-<<<<<<< HEAD
-        "x-ms-client-request-id": "58b6f7fd-7b1b-e5ab-8a4e-60654ced1639",
-        "x-ms-request-id": "4fd8e3f8-701a-0023-501b-af08f8000000",
+        "x-ms-client-request-id": "6c3a686c-9cf6-7967-5b9e-de59d02a232f",
+        "x-ms-request-id": "ef3e44dd-c01a-0019-5963-b01280000000",
         "x-ms-version": "2019-07-07"
       },
-      "ResponseBody": "\uFEFF\u003C?xml version=\u00221.0\u0022 encoding=\u0022utf-8\u0022?\u003E\u003CSignedIdentifiers\u003E\u003CSignedIdentifier\u003E\u003CId\u003Eodqmatctltqcxltlbuta\u003C/Id\u003E\u003CAccessPolicy\u003E\u003CStart\u003E2019-12-10T04:34:08.8578488Z\u003C/Start\u003E\u003CExpiry\u003E2019-12-10T06:34:08.8578488Z\u003C/Expiry\u003E\u003CPermission\u003Erw\u003C/Permission\u003E\u003C/AccessPolicy\u003E\u003C/SignedIdentifier\u003E\u003C/SignedIdentifiers\u003E"
+      "ResponseBody": "\uFEFF\u003C?xml version=\u00221.0\u0022 encoding=\u0022utf-8\u0022?\u003E\u003CSignedIdentifiers\u003E\u003CSignedIdentifier\u003E\u003CId\u003Elpeotgxevubkwkjygirh\u003C/Id\u003E\u003CAccessPolicy\u003E\u003CStart\u003E2019-12-11T19:42:38.4650094Z\u003C/Start\u003E\u003CExpiry\u003E2019-12-11T21:42:38.4650094Z\u003C/Expiry\u003E\u003CPermission\u003Erw\u003C/Permission\u003E\u003C/AccessPolicy\u003E\u003C/SignedIdentifier\u003E\u003C/SignedIdentifiers\u003E"
     },
     {
-      "RequestUri": "http://seanstagetest.file.core.windows.net/test-share-77ce6f01-88a9-46ca-cf15-cbba994e778a?restype=share",
+      "RequestUri": "http://seanstagetest.file.core.windows.net/test-share-2a2948f7-8dd1-d4e6-80a6-e14825298a52?restype=share",
       "RequestMethod": "DELETE",
       "RequestHeaders": {
         "Authorization": "Sanitized",
-        "traceparent": "00-b55eee4f07bc0b448b30bb56d2df82f4-01da4147afd67845-00",
+        "traceparent": "00-41e774d3178ac5428e03e46fe006cbbb-c3783229e1ef3540-00",
         "User-Agent": [
-          "azsdk-net-Storage.Files.Shares/12.0.0-dev.20191209.1\u002Bb71b1fa965b15eccfc57e2c7781b8bf85cd4c766",
+          "azsdk-net-Storage.Files.Shares/12.0.0-dev.20191211.1\u002B899431c003876eb9b26cefd8e8a37e7f27f82ced",
           "(.NET Core 4.6.28008.01; Microsoft Windows 10.0.18363 )"
         ],
-        "x-ms-client-request-id": "731e9059-3355-f280-fff4-9cb156bdc9d9",
-        "x-ms-date": "Tue, 10 Dec 2019 05:34:09 GMT",
-=======
-        "x-ms-client-request-id": "75b077b0-22cb-2c5b-1731-5427b1ee9f5a",
-        "x-ms-request-id": "7dc09922-e01a-001e-7a1f-af7ee3000000",
-        "x-ms-version": "2019-07-07"
-      },
-      "ResponseBody": "\uFEFF\u003C?xml version=\u00221.0\u0022 encoding=\u0022utf-8\u0022?\u003E\u003CSignedIdentifiers\u003E\u003CSignedIdentifier\u003E\u003CId\u003Eawaaptbhqcfhekpbcrey\u003C/Id\u003E\u003CAccessPolicy\u003E\u003CStart\u003E2019-12-10T05:02:33.3650415Z\u003C/Start\u003E\u003CExpiry\u003E2019-12-10T07:02:33.3650415Z\u003C/Expiry\u003E\u003CPermission\u003Erw\u003C/Permission\u003E\u003C/AccessPolicy\u003E\u003C/SignedIdentifier\u003E\u003C/SignedIdentifiers\u003E"
-    },
-    {
-      "RequestUri": "http://seanstagetest.file.core.windows.net/test-share-067f9ef7-322f-83c8-2127-3e2c51f238a5?restype=share",
-      "RequestMethod": "DELETE",
-      "RequestHeaders": {
-        "Authorization": "Sanitized",
-        "traceparent": "00-4cb70d4182a7154099a127ba6d70731b-e5a7f90e321b474b-00",
-        "User-Agent": [
-          "azsdk-net-Storage.Files.Shares/12.0.0-dev.20191209.1\u002B61bda4d1783b0e05dba0d434ff14b2840726d3b1",
-          "(.NET Core 4.6.28008.01; Microsoft Windows 10.0.18363 )"
-        ],
-        "x-ms-client-request-id": "9f550950-f557-3d16-9e49-51af1f022840",
-        "x-ms-date": "Tue, 10 Dec 2019 06:02:33 GMT",
->>>>>>> 1d9822e0
+        "x-ms-client-request-id": "c798f0ee-6ff0-2768-a010-f4b5f2677910",
+        "x-ms-date": "Wed, 11 Dec 2019 20:42:38 GMT",
         "x-ms-delete-snapshots": "include",
         "x-ms-return-client-request-id": "true",
         "x-ms-version": "2019-07-07"
@@ -215,35 +120,21 @@
       "StatusCode": 202,
       "ResponseHeaders": {
         "Content-Length": "0",
-<<<<<<< HEAD
-        "Date": "Tue, 10 Dec 2019 05:34:08 GMT",
-=======
-        "Date": "Tue, 10 Dec 2019 06:02:33 GMT",
->>>>>>> 1d9822e0
+        "Date": "Wed, 11 Dec 2019 20:42:37 GMT",
         "Server": [
           "Windows-Azure-File/1.0",
           "Microsoft-HTTPAPI/2.0"
         ],
-<<<<<<< HEAD
-        "x-ms-client-request-id": "731e9059-3355-f280-fff4-9cb156bdc9d9",
-        "x-ms-request-id": "4fd8e3f9-701a-0023-511b-af08f8000000",
-=======
-        "x-ms-client-request-id": "9f550950-f557-3d16-9e49-51af1f022840",
-        "x-ms-request-id": "7dc09923-e01a-001e-7b1f-af7ee3000000",
->>>>>>> 1d9822e0
+        "x-ms-client-request-id": "c798f0ee-6ff0-2768-a010-f4b5f2677910",
+        "x-ms-request-id": "ef3e44de-c01a-0019-5a63-b01280000000",
         "x-ms-version": "2019-07-07"
       },
       "ResponseBody": []
     }
   ],
   "Variables": {
-<<<<<<< HEAD
-    "DateTimeOffsetNow": "2019-12-09T21:34:08.8578488-08:00",
-    "RandomSeed": "740730043",
-=======
-    "DateTimeOffsetNow": "2019-12-09T22:02:33.3650415-08:00",
-    "RandomSeed": "1834754533",
->>>>>>> 1d9822e0
+    "DateTimeOffsetNow": "2019-12-11T12:42:38.4650094-08:00",
+    "RandomSeed": "145990181",
     "Storage_TestConfigDefault": "ProductionTenant\nseanstagetest\nU2FuaXRpemVk\nhttp://seanstagetest.blob.core.windows.net\nhttp://seanstagetest.file.core.windows.net\nhttp://seanstagetest.queue.core.windows.net\nhttp://seanstagetest.table.core.windows.net\n\n\n\n\nhttp://seanstagetest-secondary.blob.core.windows.net\nhttp://seanstagetest-secondary.file.core.windows.net\nhttp://seanstagetest-secondary.queue.core.windows.net\nhttp://seanstagetest-secondary.table.core.windows.net\n\nSanitized\n\n\nCloud\nBlobEndpoint=http://seanstagetest.blob.core.windows.net/;QueueEndpoint=http://seanstagetest.queue.core.windows.net/;FileEndpoint=http://seanstagetest.file.core.windows.net/;BlobSecondaryEndpoint=http://seanstagetest-secondary.blob.core.windows.net/;QueueSecondaryEndpoint=http://seanstagetest-secondary.queue.core.windows.net/;FileSecondaryEndpoint=http://seanstagetest-secondary.file.core.windows.net/;AccountName=seanstagetest;AccountKey=Sanitized"
   }
 }