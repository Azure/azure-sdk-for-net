{
  "Entries": [
    {
      "RequestUri": "http://seanstagetest.file.core.windows.net/test-share-2a2948f7-8dd1-d4e6-80a6-e14825298a52?restype=share",
      "RequestMethod": "PUT",
      "RequestHeaders": {
        "Authorization": "Sanitized",
        "traceparent": "00-db13b1d59f87f64b900a91ebed1a8b82-cd24524734917b41-00",
        "User-Agent": [
<<<<<<< HEAD
          "azsdk-net-Storage.Files.Shares/12.0.0-dev.20191205.1+4f14c4315f17fbbc59c93c6819467b6f15d7008f",
=======
          "azsdk-net-Storage.Files.Shares/12.0.0-dev.20191211.1\u002B899431c003876eb9b26cefd8e8a37e7f27f82ced",
>>>>>>> 5e20a7a1
          "(.NET Core 4.6.28008.01; Microsoft Windows 10.0.18363 )"
        ],
        "x-ms-client-request-id": "6caccb0a-a7b1-f4df-f753-f523da026107",
        "x-ms-date": "Wed, 11 Dec 2019 20:42:38 GMT",
        "x-ms-return-client-request-id": "true",
        "x-ms-version": "2019-07-07"
      },
      "RequestBody": null,
      "StatusCode": 201,
      "ResponseHeaders": {
        "Content-Length": "0",
<<<<<<< HEAD
        "Date": "Fri, 06 Dec 2019 00:28:32 GMT",
        "ETag": "\"0x8D779E339F36963\"",
        "Last-Modified": "Fri, 06 Dec 2019 00:28:33 GMT",
=======
        "Date": "Wed, 11 Dec 2019 20:42:37 GMT",
        "ETag": "\u00220x8D77E7AA9146FF0\u0022",
        "Last-Modified": "Wed, 11 Dec 2019 20:42:38 GMT",
>>>>>>> 5e20a7a1
        "Server": [
          "Windows-Azure-File/1.0",
          "Microsoft-HTTPAPI/2.0"
        ],
        "x-ms-client-request-id": "6caccb0a-a7b1-f4df-f753-f523da026107",
        "x-ms-request-id": "ef3e44d8-c01a-0019-5663-b01280000000",
        "x-ms-version": "2019-07-07"
      },
      "ResponseBody": []
    },
    {
<<<<<<< HEAD
      "RequestUri": "http://seanstagetest.file.core.windows.net/test-share-288991fd-d12f-90fe-94fb-84b15b610703?restype=share&comp=acl",
=======
      "RequestUri": "http://seanstagetest.file.core.windows.net/test-share-2a2948f7-8dd1-d4e6-80a6-e14825298a52?restype=share\u0026comp=acl",
>>>>>>> 5e20a7a1
      "RequestMethod": "PUT",
      "RequestHeaders": {
        "Authorization": "Sanitized",
        "Content-Length": "249",
        "Content-Type": "application/xml",
        "traceparent": "00-c3c4a27305a9f3498bfebee0ab9007f6-4948d7172532474f-00",
        "User-Agent": [
<<<<<<< HEAD
          "azsdk-net-Storage.Files.Shares/12.0.0-dev.20191205.1+4f14c4315f17fbbc59c93c6819467b6f15d7008f",
=======
          "azsdk-net-Storage.Files.Shares/12.0.0-dev.20191211.1\u002B899431c003876eb9b26cefd8e8a37e7f27f82ced",
>>>>>>> 5e20a7a1
          "(.NET Core 4.6.28008.01; Microsoft Windows 10.0.18363 )"
        ],
        "x-ms-client-request-id": "a084da8f-03f1-03c1-786a-c6052f2bdb5f",
        "x-ms-date": "Wed, 11 Dec 2019 20:42:38 GMT",
        "x-ms-return-client-request-id": "true",
        "x-ms-version": "2019-07-07"
      },
<<<<<<< HEAD
      "RequestBody": "<SignedIdentifiers><SignedIdentifier><Id>tvnqinqechynhlmhpdlv</Id><AccessPolicy><Start>2019-12-05T23:28:33.3771355Z</Start><Expiry>2019-12-06T01:28:33.3771355Z</Expiry><Permission>rw</Permission></AccessPolicy></SignedIdentifier></SignedIdentifiers>",
      "StatusCode": 200,
      "ResponseHeaders": {
        "Content-Length": "0",
        "Date": "Fri, 06 Dec 2019 00:28:32 GMT",
        "ETag": "\"0x8D779E33A01BBA8\"",
        "Last-Modified": "Fri, 06 Dec 2019 00:28:33 GMT",
=======
      "RequestBody": "\u003CSignedIdentifiers\u003E\u003CSignedIdentifier\u003E\u003CId\u003Elpeotgxevubkwkjygirh\u003C/Id\u003E\u003CAccessPolicy\u003E\u003CStart\u003E2019-12-11T19:42:38.4650094Z\u003C/Start\u003E\u003CExpiry\u003E2019-12-11T21:42:38.4650094Z\u003C/Expiry\u003E\u003CPermission\u003Erw\u003C/Permission\u003E\u003C/AccessPolicy\u003E\u003C/SignedIdentifier\u003E\u003C/SignedIdentifiers\u003E",
      "StatusCode": 200,
      "ResponseHeaders": {
        "Content-Length": "0",
        "Date": "Wed, 11 Dec 2019 20:42:37 GMT",
        "ETag": "\u00220x8D77E7AA921486C\u0022",
        "Last-Modified": "Wed, 11 Dec 2019 20:42:38 GMT",
>>>>>>> 5e20a7a1
        "Server": [
          "Windows-Azure-File/1.0",
          "Microsoft-HTTPAPI/2.0"
        ],
        "x-ms-client-request-id": "a084da8f-03f1-03c1-786a-c6052f2bdb5f",
        "x-ms-request-id": "ef3e44dc-c01a-0019-5863-b01280000000",
        "x-ms-version": "2019-07-07"
      },
      "ResponseBody": []
    },
    {
<<<<<<< HEAD
      "RequestUri": "http://seanstagetest.file.core.windows.net/test-share-288991fd-d12f-90fe-94fb-84b15b610703?restype=share&comp=acl",
=======
      "RequestUri": "http://seanstagetest.file.core.windows.net/test-share-2a2948f7-8dd1-d4e6-80a6-e14825298a52?restype=share\u0026comp=acl",
>>>>>>> 5e20a7a1
      "RequestMethod": "GET",
      "RequestHeaders": {
        "Authorization": "Sanitized",
        "traceparent": "00-806cbb254fab2e438ad472361e7c3dff-bee377237aa3984a-00",
        "User-Agent": [
<<<<<<< HEAD
          "azsdk-net-Storage.Files.Shares/12.0.0-dev.20191205.1+4f14c4315f17fbbc59c93c6819467b6f15d7008f",
=======
          "azsdk-net-Storage.Files.Shares/12.0.0-dev.20191211.1\u002B899431c003876eb9b26cefd8e8a37e7f27f82ced",
>>>>>>> 5e20a7a1
          "(.NET Core 4.6.28008.01; Microsoft Windows 10.0.18363 )"
        ],
        "x-ms-client-request-id": "6c3a686c-9cf6-7967-5b9e-de59d02a232f",
        "x-ms-date": "Wed, 11 Dec 2019 20:42:38 GMT",
        "x-ms-return-client-request-id": "true",
        "x-ms-version": "2019-07-07"
      },
      "RequestBody": null,
      "StatusCode": 200,
      "ResponseHeaders": {
        "Access-Control-Allow-Origin": "*",
        "Content-Type": "application/xml",
<<<<<<< HEAD
        "Date": "Fri, 06 Dec 2019 00:28:32 GMT",
        "ETag": "\"0x8D779E33A01BBA8\"",
        "Last-Modified": "Fri, 06 Dec 2019 00:28:33 GMT",
=======
        "Date": "Wed, 11 Dec 2019 20:42:37 GMT",
        "ETag": "\u00220x8D77E7AA921486C\u0022",
        "Last-Modified": "Wed, 11 Dec 2019 20:42:38 GMT",
>>>>>>> 5e20a7a1
        "Server": [
          "Windows-Azure-File/1.0",
          "Microsoft-HTTPAPI/2.0"
        ],
        "Transfer-Encoding": "chunked",
        "x-ms-client-request-id": "6c3a686c-9cf6-7967-5b9e-de59d02a232f",
        "x-ms-request-id": "ef3e44dd-c01a-0019-5963-b01280000000",
        "x-ms-version": "2019-07-07"
      },
<<<<<<< HEAD
      "ResponseBody": "﻿<?xml version=\"1.0\" encoding=\"utf-8\"?><SignedIdentifiers><SignedIdentifier><Id>tvnqinqechynhlmhpdlv</Id><AccessPolicy><Start>2019-12-05T23:28:33.3771355Z</Start><Expiry>2019-12-06T01:28:33.3771355Z</Expiry><Permission>rw</Permission></AccessPolicy></SignedIdentifier></SignedIdentifiers>"
=======
      "ResponseBody": "\uFEFF\u003C?xml version=\u00221.0\u0022 encoding=\u0022utf-8\u0022?\u003E\u003CSignedIdentifiers\u003E\u003CSignedIdentifier\u003E\u003CId\u003Elpeotgxevubkwkjygirh\u003C/Id\u003E\u003CAccessPolicy\u003E\u003CStart\u003E2019-12-11T19:42:38.4650094Z\u003C/Start\u003E\u003CExpiry\u003E2019-12-11T21:42:38.4650094Z\u003C/Expiry\u003E\u003CPermission\u003Erw\u003C/Permission\u003E\u003C/AccessPolicy\u003E\u003C/SignedIdentifier\u003E\u003C/SignedIdentifiers\u003E"
>>>>>>> 5e20a7a1
    },
    {
      "RequestUri": "http://seanstagetest.file.core.windows.net/test-share-2a2948f7-8dd1-d4e6-80a6-e14825298a52?restype=share",
      "RequestMethod": "DELETE",
      "RequestHeaders": {
        "Authorization": "Sanitized",
        "traceparent": "00-41e774d3178ac5428e03e46fe006cbbb-c3783229e1ef3540-00",
        "User-Agent": [
<<<<<<< HEAD
          "azsdk-net-Storage.Files.Shares/12.0.0-dev.20191205.1+4f14c4315f17fbbc59c93c6819467b6f15d7008f",
=======
          "azsdk-net-Storage.Files.Shares/12.0.0-dev.20191211.1\u002B899431c003876eb9b26cefd8e8a37e7f27f82ced",
>>>>>>> 5e20a7a1
          "(.NET Core 4.6.28008.01; Microsoft Windows 10.0.18363 )"
        ],
        "x-ms-client-request-id": "c798f0ee-6ff0-2768-a010-f4b5f2677910",
        "x-ms-date": "Wed, 11 Dec 2019 20:42:38 GMT",
        "x-ms-delete-snapshots": "include",
        "x-ms-return-client-request-id": "true",
        "x-ms-version": "2019-07-07"
      },
      "RequestBody": null,
      "StatusCode": 202,
      "ResponseHeaders": {
        "Content-Length": "0",
        "Date": "Wed, 11 Dec 2019 20:42:37 GMT",
        "Server": [
          "Windows-Azure-File/1.0",
          "Microsoft-HTTPAPI/2.0"
        ],
        "x-ms-client-request-id": "c798f0ee-6ff0-2768-a010-f4b5f2677910",
        "x-ms-request-id": "ef3e44de-c01a-0019-5a63-b01280000000",
        "x-ms-version": "2019-07-07"
      },
      "ResponseBody": []
    }
  ],
  "Variables": {
<<<<<<< HEAD
    "DateTimeOffsetNow": "2019-12-05T16:28:33.3771355-08:00",
    "RandomSeed": "2129181431",
    "Storage_TestConfigDefault": "ProductionTenant\nseanstagetest\nU2FuaXRpemVk\nhttp://seanstagetest.blob.core.windows.net\nhttp://seanstagetest.file.core.windows.net\nhttp://seanstagetest.queue.core.windows.net\nhttp://seanstagetest.table.core.windows.net\n\n\n\n\nhttp://seanstagetest-secondary.blob.core.windows.net\nhttp://seanstagetest-secondary.file.core.windows.net\nhttp://seanstagetest-secondary.queue.core.windows.net\nhttp://seanstagetest-secondary.table.core.windows.net\n\nSanitized\n\n\nCloud\nBlobEndpoint=http://seanstagetest.blob.core.windows.net/;QueueEndpoint=http://seanstagetest.queue.core.windows.net/;FileEndpoint=http://seanstagetest.file.core.windows.net/;BlobSecondaryEndpoint=http://seanstagetest-secondary.blob.core.windows.net/;QueueSecondaryEndpoint=http://seanstagetest-secondary.queue.core.windows.net/;FileSecondaryEndpoint=http://seanstagetest-secondary.file.core.windows.net/;AccountName=seanstagetest;AccountKey=Sanitized\nseanscope1"
=======
    "DateTimeOffsetNow": "2019-12-11T12:42:38.4650094-08:00",
    "RandomSeed": "145990181",
    "Storage_TestConfigDefault": "ProductionTenant\nseanstagetest\nU2FuaXRpemVk\nhttp://seanstagetest.blob.core.windows.net\nhttp://seanstagetest.file.core.windows.net\nhttp://seanstagetest.queue.core.windows.net\nhttp://seanstagetest.table.core.windows.net\n\n\n\n\nhttp://seanstagetest-secondary.blob.core.windows.net\nhttp://seanstagetest-secondary.file.core.windows.net\nhttp://seanstagetest-secondary.queue.core.windows.net\nhttp://seanstagetest-secondary.table.core.windows.net\n\nSanitized\n\n\nCloud\nBlobEndpoint=http://seanstagetest.blob.core.windows.net/;QueueEndpoint=http://seanstagetest.queue.core.windows.net/;FileEndpoint=http://seanstagetest.file.core.windows.net/;BlobSecondaryEndpoint=http://seanstagetest-secondary.blob.core.windows.net/;QueueSecondaryEndpoint=http://seanstagetest-secondary.queue.core.windows.net/;FileSecondaryEndpoint=http://seanstagetest-secondary.file.core.windows.net/;AccountName=seanstagetest;AccountKey=Sanitized"
>>>>>>> 5e20a7a1
  }
}<|MERGE_RESOLUTION|>--- conflicted
+++ resolved
@@ -1,21 +1,17 @@
 {
   "Entries": [
     {
-      "RequestUri": "http://seanstagetest.file.core.windows.net/test-share-2a2948f7-8dd1-d4e6-80a6-e14825298a52?restype=share",
+      "RequestUri": "http://seanstagetest.file.core.windows.net/test-share-9ae89c22-8c8e-7efe-8a30-a999060a6f1f?restype=share",
       "RequestMethod": "PUT",
       "RequestHeaders": {
         "Authorization": "Sanitized",
-        "traceparent": "00-db13b1d59f87f64b900a91ebed1a8b82-cd24524734917b41-00",
+        "traceparent": "00-0ac1b80011304d44a493ae0f02d17525-c022da97967c3e4e-00",
         "User-Agent": [
-<<<<<<< HEAD
-          "azsdk-net-Storage.Files.Shares/12.0.0-dev.20191205.1+4f14c4315f17fbbc59c93c6819467b6f15d7008f",
-=======
-          "azsdk-net-Storage.Files.Shares/12.0.0-dev.20191211.1\u002B899431c003876eb9b26cefd8e8a37e7f27f82ced",
->>>>>>> 5e20a7a1
+          "azsdk-net-Storage.Files.Shares/12.0.0-dev.20191211.1\u002B2accb37068f0a0c9382fa117525bb968c5397cf7",
           "(.NET Core 4.6.28008.01; Microsoft Windows 10.0.18363 )"
         ],
-        "x-ms-client-request-id": "6caccb0a-a7b1-f4df-f753-f523da026107",
-        "x-ms-date": "Wed, 11 Dec 2019 20:42:38 GMT",
+        "x-ms-client-request-id": "add18526-d2b6-31c2-5c3b-c13527a40b04",
+        "x-ms-date": "Wed, 11 Dec 2019 23:09:46 GMT",
         "x-ms-return-client-request-id": "true",
         "x-ms-version": "2019-07-07"
       },
@@ -23,97 +19,65 @@
       "StatusCode": 201,
       "ResponseHeaders": {
         "Content-Length": "0",
-<<<<<<< HEAD
-        "Date": "Fri, 06 Dec 2019 00:28:32 GMT",
-        "ETag": "\"0x8D779E339F36963\"",
-        "Last-Modified": "Fri, 06 Dec 2019 00:28:33 GMT",
-=======
-        "Date": "Wed, 11 Dec 2019 20:42:37 GMT",
-        "ETag": "\u00220x8D77E7AA9146FF0\u0022",
-        "Last-Modified": "Wed, 11 Dec 2019 20:42:38 GMT",
->>>>>>> 5e20a7a1
+        "Date": "Wed, 11 Dec 2019 23:09:46 GMT",
+        "ETag": "\u00220x8D77E8F37444047\u0022",
+        "Last-Modified": "Wed, 11 Dec 2019 23:09:46 GMT",
         "Server": [
           "Windows-Azure-File/1.0",
           "Microsoft-HTTPAPI/2.0"
         ],
-        "x-ms-client-request-id": "6caccb0a-a7b1-f4df-f753-f523da026107",
-        "x-ms-request-id": "ef3e44d8-c01a-0019-5663-b01280000000",
+        "x-ms-client-request-id": "add18526-d2b6-31c2-5c3b-c13527a40b04",
+        "x-ms-request-id": "ae9e40d9-001a-0039-3578-b06927000000",
         "x-ms-version": "2019-07-07"
       },
       "ResponseBody": []
     },
     {
-<<<<<<< HEAD
-      "RequestUri": "http://seanstagetest.file.core.windows.net/test-share-288991fd-d12f-90fe-94fb-84b15b610703?restype=share&comp=acl",
-=======
-      "RequestUri": "http://seanstagetest.file.core.windows.net/test-share-2a2948f7-8dd1-d4e6-80a6-e14825298a52?restype=share\u0026comp=acl",
->>>>>>> 5e20a7a1
+      "RequestUri": "http://seanstagetest.file.core.windows.net/test-share-9ae89c22-8c8e-7efe-8a30-a999060a6f1f?restype=share\u0026comp=acl",
       "RequestMethod": "PUT",
       "RequestHeaders": {
         "Authorization": "Sanitized",
         "Content-Length": "249",
         "Content-Type": "application/xml",
-        "traceparent": "00-c3c4a27305a9f3498bfebee0ab9007f6-4948d7172532474f-00",
+        "traceparent": "00-699fd29016aa74449c75c83e7642c42c-2db2ac4c5e364147-00",
         "User-Agent": [
-<<<<<<< HEAD
-          "azsdk-net-Storage.Files.Shares/12.0.0-dev.20191205.1+4f14c4315f17fbbc59c93c6819467b6f15d7008f",
-=======
-          "azsdk-net-Storage.Files.Shares/12.0.0-dev.20191211.1\u002B899431c003876eb9b26cefd8e8a37e7f27f82ced",
->>>>>>> 5e20a7a1
+          "azsdk-net-Storage.Files.Shares/12.0.0-dev.20191211.1\u002B2accb37068f0a0c9382fa117525bb968c5397cf7",
           "(.NET Core 4.6.28008.01; Microsoft Windows 10.0.18363 )"
         ],
-        "x-ms-client-request-id": "a084da8f-03f1-03c1-786a-c6052f2bdb5f",
-        "x-ms-date": "Wed, 11 Dec 2019 20:42:38 GMT",
+        "x-ms-client-request-id": "08880d8a-e600-c1e5-91df-5911e3eab1cc",
+        "x-ms-date": "Wed, 11 Dec 2019 23:09:46 GMT",
         "x-ms-return-client-request-id": "true",
         "x-ms-version": "2019-07-07"
       },
-<<<<<<< HEAD
-      "RequestBody": "<SignedIdentifiers><SignedIdentifier><Id>tvnqinqechynhlmhpdlv</Id><AccessPolicy><Start>2019-12-05T23:28:33.3771355Z</Start><Expiry>2019-12-06T01:28:33.3771355Z</Expiry><Permission>rw</Permission></AccessPolicy></SignedIdentifier></SignedIdentifiers>",
+      "RequestBody": "\u003CSignedIdentifiers\u003E\u003CSignedIdentifier\u003E\u003CId\u003Ehfsgubcqevmvugvmvmik\u003C/Id\u003E\u003CAccessPolicy\u003E\u003CStart\u003E2019-12-11T22:09:46.9497729Z\u003C/Start\u003E\u003CExpiry\u003E2019-12-12T00:09:46.9497729Z\u003C/Expiry\u003E\u003CPermission\u003Erw\u003C/Permission\u003E\u003C/AccessPolicy\u003E\u003C/SignedIdentifier\u003E\u003C/SignedIdentifiers\u003E",
       "StatusCode": 200,
       "ResponseHeaders": {
         "Content-Length": "0",
-        "Date": "Fri, 06 Dec 2019 00:28:32 GMT",
-        "ETag": "\"0x8D779E33A01BBA8\"",
-        "Last-Modified": "Fri, 06 Dec 2019 00:28:33 GMT",
-=======
-      "RequestBody": "\u003CSignedIdentifiers\u003E\u003CSignedIdentifier\u003E\u003CId\u003Elpeotgxevubkwkjygirh\u003C/Id\u003E\u003CAccessPolicy\u003E\u003CStart\u003E2019-12-11T19:42:38.4650094Z\u003C/Start\u003E\u003CExpiry\u003E2019-12-11T21:42:38.4650094Z\u003C/Expiry\u003E\u003CPermission\u003Erw\u003C/Permission\u003E\u003C/AccessPolicy\u003E\u003C/SignedIdentifier\u003E\u003C/SignedIdentifiers\u003E",
-      "StatusCode": 200,
-      "ResponseHeaders": {
-        "Content-Length": "0",
-        "Date": "Wed, 11 Dec 2019 20:42:37 GMT",
-        "ETag": "\u00220x8D77E7AA921486C\u0022",
-        "Last-Modified": "Wed, 11 Dec 2019 20:42:38 GMT",
->>>>>>> 5e20a7a1
+        "Date": "Wed, 11 Dec 2019 23:09:46 GMT",
+        "ETag": "\u00220x8D77E8F375177AB\u0022",
+        "Last-Modified": "Wed, 11 Dec 2019 23:09:46 GMT",
         "Server": [
           "Windows-Azure-File/1.0",
           "Microsoft-HTTPAPI/2.0"
         ],
-        "x-ms-client-request-id": "a084da8f-03f1-03c1-786a-c6052f2bdb5f",
-        "x-ms-request-id": "ef3e44dc-c01a-0019-5863-b01280000000",
+        "x-ms-client-request-id": "08880d8a-e600-c1e5-91df-5911e3eab1cc",
+        "x-ms-request-id": "ae9e40e1-001a-0039-3b78-b06927000000",
         "x-ms-version": "2019-07-07"
       },
       "ResponseBody": []
     },
     {
-<<<<<<< HEAD
-      "RequestUri": "http://seanstagetest.file.core.windows.net/test-share-288991fd-d12f-90fe-94fb-84b15b610703?restype=share&comp=acl",
-=======
-      "RequestUri": "http://seanstagetest.file.core.windows.net/test-share-2a2948f7-8dd1-d4e6-80a6-e14825298a52?restype=share\u0026comp=acl",
->>>>>>> 5e20a7a1
+      "RequestUri": "http://seanstagetest.file.core.windows.net/test-share-9ae89c22-8c8e-7efe-8a30-a999060a6f1f?restype=share\u0026comp=acl",
       "RequestMethod": "GET",
       "RequestHeaders": {
         "Authorization": "Sanitized",
-        "traceparent": "00-806cbb254fab2e438ad472361e7c3dff-bee377237aa3984a-00",
+        "traceparent": "00-bed1a8098d27e74ebced2038f7e27d58-b85e004c1b60fc45-00",
         "User-Agent": [
-<<<<<<< HEAD
-          "azsdk-net-Storage.Files.Shares/12.0.0-dev.20191205.1+4f14c4315f17fbbc59c93c6819467b6f15d7008f",
-=======
-          "azsdk-net-Storage.Files.Shares/12.0.0-dev.20191211.1\u002B899431c003876eb9b26cefd8e8a37e7f27f82ced",
->>>>>>> 5e20a7a1
+          "azsdk-net-Storage.Files.Shares/12.0.0-dev.20191211.1\u002B2accb37068f0a0c9382fa117525bb968c5397cf7",
           "(.NET Core 4.6.28008.01; Microsoft Windows 10.0.18363 )"
         ],
-        "x-ms-client-request-id": "6c3a686c-9cf6-7967-5b9e-de59d02a232f",
-        "x-ms-date": "Wed, 11 Dec 2019 20:42:38 GMT",
+        "x-ms-client-request-id": "774c8185-6bd2-527f-dca7-17f2d291a58a",
+        "x-ms-date": "Wed, 11 Dec 2019 23:09:47 GMT",
         "x-ms-return-client-request-id": "true",
         "x-ms-version": "2019-07-07"
       },
@@ -122,46 +86,32 @@
       "ResponseHeaders": {
         "Access-Control-Allow-Origin": "*",
         "Content-Type": "application/xml",
-<<<<<<< HEAD
-        "Date": "Fri, 06 Dec 2019 00:28:32 GMT",
-        "ETag": "\"0x8D779E33A01BBA8\"",
-        "Last-Modified": "Fri, 06 Dec 2019 00:28:33 GMT",
-=======
-        "Date": "Wed, 11 Dec 2019 20:42:37 GMT",
-        "ETag": "\u00220x8D77E7AA921486C\u0022",
-        "Last-Modified": "Wed, 11 Dec 2019 20:42:38 GMT",
->>>>>>> 5e20a7a1
+        "Date": "Wed, 11 Dec 2019 23:09:46 GMT",
+        "ETag": "\u00220x8D77E8F375177AB\u0022",
+        "Last-Modified": "Wed, 11 Dec 2019 23:09:46 GMT",
         "Server": [
           "Windows-Azure-File/1.0",
           "Microsoft-HTTPAPI/2.0"
         ],
         "Transfer-Encoding": "chunked",
-        "x-ms-client-request-id": "6c3a686c-9cf6-7967-5b9e-de59d02a232f",
-        "x-ms-request-id": "ef3e44dd-c01a-0019-5963-b01280000000",
+        "x-ms-client-request-id": "774c8185-6bd2-527f-dca7-17f2d291a58a",
+        "x-ms-request-id": "ae9e40e5-001a-0039-3f78-b06927000000",
         "x-ms-version": "2019-07-07"
       },
-<<<<<<< HEAD
-      "ResponseBody": "﻿<?xml version=\"1.0\" encoding=\"utf-8\"?><SignedIdentifiers><SignedIdentifier><Id>tvnqinqechynhlmhpdlv</Id><AccessPolicy><Start>2019-12-05T23:28:33.3771355Z</Start><Expiry>2019-12-06T01:28:33.3771355Z</Expiry><Permission>rw</Permission></AccessPolicy></SignedIdentifier></SignedIdentifiers>"
-=======
-      "ResponseBody": "\uFEFF\u003C?xml version=\u00221.0\u0022 encoding=\u0022utf-8\u0022?\u003E\u003CSignedIdentifiers\u003E\u003CSignedIdentifier\u003E\u003CId\u003Elpeotgxevubkwkjygirh\u003C/Id\u003E\u003CAccessPolicy\u003E\u003CStart\u003E2019-12-11T19:42:38.4650094Z\u003C/Start\u003E\u003CExpiry\u003E2019-12-11T21:42:38.4650094Z\u003C/Expiry\u003E\u003CPermission\u003Erw\u003C/Permission\u003E\u003C/AccessPolicy\u003E\u003C/SignedIdentifier\u003E\u003C/SignedIdentifiers\u003E"
->>>>>>> 5e20a7a1
+      "ResponseBody": "\uFEFF\u003C?xml version=\u00221.0\u0022 encoding=\u0022utf-8\u0022?\u003E\u003CSignedIdentifiers\u003E\u003CSignedIdentifier\u003E\u003CId\u003Ehfsgubcqevmvugvmvmik\u003C/Id\u003E\u003CAccessPolicy\u003E\u003CStart\u003E2019-12-11T22:09:46.9497729Z\u003C/Start\u003E\u003CExpiry\u003E2019-12-12T00:09:46.9497729Z\u003C/Expiry\u003E\u003CPermission\u003Erw\u003C/Permission\u003E\u003C/AccessPolicy\u003E\u003C/SignedIdentifier\u003E\u003C/SignedIdentifiers\u003E"
     },
     {
-      "RequestUri": "http://seanstagetest.file.core.windows.net/test-share-2a2948f7-8dd1-d4e6-80a6-e14825298a52?restype=share",
+      "RequestUri": "http://seanstagetest.file.core.windows.net/test-share-9ae89c22-8c8e-7efe-8a30-a999060a6f1f?restype=share",
       "RequestMethod": "DELETE",
       "RequestHeaders": {
         "Authorization": "Sanitized",
-        "traceparent": "00-41e774d3178ac5428e03e46fe006cbbb-c3783229e1ef3540-00",
+        "traceparent": "00-fde59aa1c50b9c45a5b0f0b0e71e6d57-a2cf65230fc0d54f-00",
         "User-Agent": [
-<<<<<<< HEAD
-          "azsdk-net-Storage.Files.Shares/12.0.0-dev.20191205.1+4f14c4315f17fbbc59c93c6819467b6f15d7008f",
-=======
-          "azsdk-net-Storage.Files.Shares/12.0.0-dev.20191211.1\u002B899431c003876eb9b26cefd8e8a37e7f27f82ced",
->>>>>>> 5e20a7a1
+          "azsdk-net-Storage.Files.Shares/12.0.0-dev.20191211.1\u002B2accb37068f0a0c9382fa117525bb968c5397cf7",
           "(.NET Core 4.6.28008.01; Microsoft Windows 10.0.18363 )"
         ],
-        "x-ms-client-request-id": "c798f0ee-6ff0-2768-a010-f4b5f2677910",
-        "x-ms-date": "Wed, 11 Dec 2019 20:42:38 GMT",
+        "x-ms-client-request-id": "618b319d-399e-c6f9-0b7a-513f6ad9c7e9",
+        "x-ms-date": "Wed, 11 Dec 2019 23:09:47 GMT",
         "x-ms-delete-snapshots": "include",
         "x-ms-return-client-request-id": "true",
         "x-ms-version": "2019-07-07"
@@ -170,27 +120,21 @@
       "StatusCode": 202,
       "ResponseHeaders": {
         "Content-Length": "0",
-        "Date": "Wed, 11 Dec 2019 20:42:37 GMT",
+        "Date": "Wed, 11 Dec 2019 23:09:46 GMT",
         "Server": [
           "Windows-Azure-File/1.0",
           "Microsoft-HTTPAPI/2.0"
         ],
-        "x-ms-client-request-id": "c798f0ee-6ff0-2768-a010-f4b5f2677910",
-        "x-ms-request-id": "ef3e44de-c01a-0019-5a63-b01280000000",
+        "x-ms-client-request-id": "618b319d-399e-c6f9-0b7a-513f6ad9c7e9",
+        "x-ms-request-id": "ae9e40ea-001a-0039-4478-b06927000000",
         "x-ms-version": "2019-07-07"
       },
       "ResponseBody": []
     }
   ],
   "Variables": {
-<<<<<<< HEAD
-    "DateTimeOffsetNow": "2019-12-05T16:28:33.3771355-08:00",
-    "RandomSeed": "2129181431",
+    "DateTimeOffsetNow": "2019-12-11T15:09:46.9497729-08:00",
+    "RandomSeed": "218590289",
     "Storage_TestConfigDefault": "ProductionTenant\nseanstagetest\nU2FuaXRpemVk\nhttp://seanstagetest.blob.core.windows.net\nhttp://seanstagetest.file.core.windows.net\nhttp://seanstagetest.queue.core.windows.net\nhttp://seanstagetest.table.core.windows.net\n\n\n\n\nhttp://seanstagetest-secondary.blob.core.windows.net\nhttp://seanstagetest-secondary.file.core.windows.net\nhttp://seanstagetest-secondary.queue.core.windows.net\nhttp://seanstagetest-secondary.table.core.windows.net\n\nSanitized\n\n\nCloud\nBlobEndpoint=http://seanstagetest.blob.core.windows.net/;QueueEndpoint=http://seanstagetest.queue.core.windows.net/;FileEndpoint=http://seanstagetest.file.core.windows.net/;BlobSecondaryEndpoint=http://seanstagetest-secondary.blob.core.windows.net/;QueueSecondaryEndpoint=http://seanstagetest-secondary.queue.core.windows.net/;FileSecondaryEndpoint=http://seanstagetest-secondary.file.core.windows.net/;AccountName=seanstagetest;AccountKey=Sanitized\nseanscope1"
-=======
-    "DateTimeOffsetNow": "2019-12-11T12:42:38.4650094-08:00",
-    "RandomSeed": "145990181",
-    "Storage_TestConfigDefault": "ProductionTenant\nseanstagetest\nU2FuaXRpemVk\nhttp://seanstagetest.blob.core.windows.net\nhttp://seanstagetest.file.core.windows.net\nhttp://seanstagetest.queue.core.windows.net\nhttp://seanstagetest.table.core.windows.net\n\n\n\n\nhttp://seanstagetest-secondary.blob.core.windows.net\nhttp://seanstagetest-secondary.file.core.windows.net\nhttp://seanstagetest-secondary.queue.core.windows.net\nhttp://seanstagetest-secondary.table.core.windows.net\n\nSanitized\n\n\nCloud\nBlobEndpoint=http://seanstagetest.blob.core.windows.net/;QueueEndpoint=http://seanstagetest.queue.core.windows.net/;FileEndpoint=http://seanstagetest.file.core.windows.net/;BlobSecondaryEndpoint=http://seanstagetest-secondary.blob.core.windows.net/;QueueSecondaryEndpoint=http://seanstagetest-secondary.queue.core.windows.net/;FileSecondaryEndpoint=http://seanstagetest-secondary.file.core.windows.net/;AccountName=seanstagetest;AccountKey=Sanitized"
->>>>>>> 5e20a7a1
   }
 }