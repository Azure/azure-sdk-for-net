﻿{
  "Entries": [
    {
      "RequestUri": "https://seanmcccanary3.file.core.windows.net/test-share-9ae89c22-8c8e-7efe-8a30-a999060a6f1f?restype=share",
      "RequestMethod": "PUT",
      "RequestHeaders": {
        "Accept": "application/xml",
        "Authorization": "Sanitized",
        "traceparent": "00-d07de74af00e1b44858165cb6bdc221c-e17bc26f3c3c0344-00",
        "User-Agent": [
          "azsdk-net-Storage.Files.Shares/12.7.0-alpha.20210126.1",
          "(.NET 5.0.2; Microsoft Windows 10.0.19042)"
        ],
        "x-ms-client-request-id": "add18526-d2b6-31c2-5c3b-c13527a40b04",
        "x-ms-date": "Tue, 26 Jan 2021 19:24:41 GMT",
        "x-ms-return-client-request-id": "true",
<<<<<<< HEAD
        "x-ms-version": "2020-12-06"
=======
        "x-ms-version": "2021-02-12"
>>>>>>> 7e782c87
      },
      "RequestBody": null,
      "StatusCode": 201,
      "ResponseHeaders": {
        "Content-Length": "0",
        "Date": "Tue, 26 Jan 2021 19:24:41 GMT",
        "ETag": "\"0x8D8C2300777D9DC\"",
        "Last-Modified": "Tue, 26 Jan 2021 19:24:41 GMT",
        "Server": [
          "Windows-Azure-File/1.0",
          "Microsoft-HTTPAPI/2.0"
        ],
        "x-ms-client-request-id": "add18526-d2b6-31c2-5c3b-c13527a40b04",
        "x-ms-request-id": "b742c017-501a-0074-7018-f4ee32000000",
<<<<<<< HEAD
        "x-ms-version": "2020-12-06"
=======
        "x-ms-version": "2021-02-12"
>>>>>>> 7e782c87
      },
      "ResponseBody": []
    },
    {
      "RequestUri": "https://seanmcccanary3.file.core.windows.net/test-share-9ae89c22-8c8e-7efe-8a30-a999060a6f1f?restype=share&comp=acl",
      "RequestMethod": "PUT",
      "RequestHeaders": {
        "Accept": "application/xml",
        "Authorization": "Sanitized",
        "Content-Length": "252",
        "Content-Type": "application/xml",
        "traceparent": "00-869c3dd397749e44bdd8f7afc7a02a52-84e82c5618ed1c47-00",
        "User-Agent": [
          "azsdk-net-Storage.Files.Shares/12.7.0-alpha.20210126.1",
          "(.NET 5.0.2; Microsoft Windows 10.0.19042)"
        ],
        "x-ms-client-request-id": "08880d8a-e600-c1e5-91df-5911e3eab1cc",
        "x-ms-date": "Tue, 26 Jan 2021 19:24:42 GMT",
        "x-ms-return-client-request-id": "true",
<<<<<<< HEAD
        "x-ms-version": "2020-12-06"
=======
        "x-ms-version": "2021-02-12"
>>>>>>> 7e782c87
      },
      "RequestBody": "﻿<SignedIdentifiers><SignedIdentifier><Id>hfsgubcqevmvugvmvmik</Id><AccessPolicy><Start>2021-01-26T18:24:42.0853501Z</Start><Expiry>2021-01-26T20:24:42.0853501Z</Expiry><Permission>rw</Permission></AccessPolicy></SignedIdentifier></SignedIdentifiers>",
      "StatusCode": 200,
      "ResponseHeaders": {
        "Content-Length": "0",
        "Date": "Tue, 26 Jan 2021 19:24:41 GMT",
        "ETag": "\"0x8D8C23007834C4C\"",
        "Last-Modified": "Tue, 26 Jan 2021 19:24:41 GMT",
        "Server": [
          "Windows-Azure-File/1.0",
          "Microsoft-HTTPAPI/2.0"
        ],
        "x-ms-client-request-id": "08880d8a-e600-c1e5-91df-5911e3eab1cc",
        "x-ms-request-id": "b742c01f-501a-0074-7518-f4ee32000000",
<<<<<<< HEAD
        "x-ms-version": "2020-12-06"
=======
        "x-ms-version": "2021-02-12"
>>>>>>> 7e782c87
      },
      "ResponseBody": []
    },
    {
      "RequestUri": "https://seanmcccanary3.file.core.windows.net/test-share-9ae89c22-8c8e-7efe-8a30-a999060a6f1f?restype=share&comp=acl",
      "RequestMethod": "GET",
      "RequestHeaders": {
        "Accept": "application/xml",
        "Authorization": "Sanitized",
        "traceparent": "00-a702622be8e7104b94b0d935c2310cba-33c9b4f3dfd34446-00",
        "User-Agent": [
          "azsdk-net-Storage.Files.Shares/12.7.0-alpha.20210126.1",
          "(.NET 5.0.2; Microsoft Windows 10.0.19042)"
        ],
        "x-ms-client-request-id": "774c8185-6bd2-527f-dca7-17f2d291a58a",
        "x-ms-date": "Tue, 26 Jan 2021 19:24:42 GMT",
        "x-ms-return-client-request-id": "true",
<<<<<<< HEAD
        "x-ms-version": "2020-12-06"
=======
        "x-ms-version": "2021-02-12"
>>>>>>> 7e782c87
      },
      "RequestBody": null,
      "StatusCode": 200,
      "ResponseHeaders": {
        "Content-Type": "application/xml",
        "Date": "Tue, 26 Jan 2021 19:24:41 GMT",
        "ETag": "\"0x8D8C23007834C4C\"",
        "Last-Modified": "Tue, 26 Jan 2021 19:24:41 GMT",
        "Server": [
          "Windows-Azure-File/1.0",
          "Microsoft-HTTPAPI/2.0"
        ],
        "Transfer-Encoding": "chunked",
        "Vary": "Origin",
        "x-ms-client-request-id": "774c8185-6bd2-527f-dca7-17f2d291a58a",
        "x-ms-request-id": "b742c021-501a-0074-7718-f4ee32000000",
<<<<<<< HEAD
        "x-ms-version": "2020-12-06"
=======
        "x-ms-version": "2021-02-12"
>>>>>>> 7e782c87
      },
      "ResponseBody": "﻿<?xml version=\"1.0\" encoding=\"utf-8\"?><SignedIdentifiers><SignedIdentifier><Id>hfsgubcqevmvugvmvmik</Id><AccessPolicy><Start>2021-01-26T18:24:42.0853501Z</Start><Expiry>2021-01-26T20:24:42.0853501Z</Expiry><Permission>rw</Permission></AccessPolicy></SignedIdentifier></SignedIdentifiers>"
    },
    {
      "RequestUri": "https://seanmcccanary3.file.core.windows.net/test-share-9ae89c22-8c8e-7efe-8a30-a999060a6f1f?restype=share",
      "RequestMethod": "DELETE",
      "RequestHeaders": {
        "Accept": "application/xml",
        "Authorization": "Sanitized",
        "traceparent": "00-0648d4c16aab4442b6be065859a92255-a72d67d2daff6143-00",
        "User-Agent": [
          "azsdk-net-Storage.Files.Shares/12.7.0-alpha.20210126.1",
          "(.NET 5.0.2; Microsoft Windows 10.0.19042)"
        ],
        "x-ms-client-request-id": "618b319d-399e-c6f9-0b7a-513f6ad9c7e9",
        "x-ms-date": "Tue, 26 Jan 2021 19:24:42 GMT",
        "x-ms-delete-snapshots": "include",
        "x-ms-return-client-request-id": "true",
<<<<<<< HEAD
        "x-ms-version": "2020-12-06"
=======
        "x-ms-version": "2021-02-12"
>>>>>>> 7e782c87
      },
      "RequestBody": null,
      "StatusCode": 202,
      "ResponseHeaders": {
        "Content-Length": "0",
        "Date": "Tue, 26 Jan 2021 19:24:41 GMT",
        "Server": [
          "Windows-Azure-File/1.0",
          "Microsoft-HTTPAPI/2.0"
        ],
        "x-ms-client-request-id": "618b319d-399e-c6f9-0b7a-513f6ad9c7e9",
        "x-ms-request-id": "b742c024-501a-0074-7a18-f4ee32000000",
<<<<<<< HEAD
        "x-ms-version": "2020-12-06"
=======
        "x-ms-version": "2021-02-12"
>>>>>>> 7e782c87
      },
      "ResponseBody": []
    }
  ],
  "Variables": {
    "DateTimeOffsetNow": "2021-01-26T13:24:42.0853501-06:00",
    "RandomSeed": "218590289",
    "Storage_TestConfigDefault": "ProductionTenant\nseanmcccanary3\nU2FuaXRpemVk\nhttps://seanmcccanary3.blob.core.windows.net\nhttps://seanmcccanary3.file.core.windows.net\nhttps://seanmcccanary3.queue.core.windows.net\nhttps://seanmcccanary3.table.core.windows.net\n\n\n\n\nhttps://seanmcccanary3-secondary.blob.core.windows.net\nhttps://seanmcccanary3-secondary.file.core.windows.net\nhttps://seanmcccanary3-secondary.queue.core.windows.net\nhttps://seanmcccanary3-secondary.table.core.windows.net\n\nSanitized\n\n\nCloud\nBlobEndpoint=https://seanmcccanary3.blob.core.windows.net/;QueueEndpoint=https://seanmcccanary3.queue.core.windows.net/;FileEndpoint=https://seanmcccanary3.file.core.windows.net/;BlobSecondaryEndpoint=https://seanmcccanary3-secondary.blob.core.windows.net/;QueueSecondaryEndpoint=https://seanmcccanary3-secondary.queue.core.windows.net/;FileSecondaryEndpoint=https://seanmcccanary3-secondary.file.core.windows.net/;AccountName=seanmcccanary3;AccountKey=Kg==;\nseanscope1\n\n"
  }
}<|MERGE_RESOLUTION|>--- conflicted
+++ resolved
@@ -14,11 +14,7 @@
         "x-ms-client-request-id": "add18526-d2b6-31c2-5c3b-c13527a40b04",
         "x-ms-date": "Tue, 26 Jan 2021 19:24:41 GMT",
         "x-ms-return-client-request-id": "true",
-<<<<<<< HEAD
-        "x-ms-version": "2020-12-06"
-=======
         "x-ms-version": "2021-02-12"
->>>>>>> 7e782c87
       },
       "RequestBody": null,
       "StatusCode": 201,
@@ -33,11 +29,7 @@
         ],
         "x-ms-client-request-id": "add18526-d2b6-31c2-5c3b-c13527a40b04",
         "x-ms-request-id": "b742c017-501a-0074-7018-f4ee32000000",
-<<<<<<< HEAD
-        "x-ms-version": "2020-12-06"
-=======
         "x-ms-version": "2021-02-12"
->>>>>>> 7e782c87
       },
       "ResponseBody": []
     },
@@ -57,11 +49,7 @@
         "x-ms-client-request-id": "08880d8a-e600-c1e5-91df-5911e3eab1cc",
         "x-ms-date": "Tue, 26 Jan 2021 19:24:42 GMT",
         "x-ms-return-client-request-id": "true",
-<<<<<<< HEAD
-        "x-ms-version": "2020-12-06"
-=======
         "x-ms-version": "2021-02-12"
->>>>>>> 7e782c87
       },
       "RequestBody": "﻿<SignedIdentifiers><SignedIdentifier><Id>hfsgubcqevmvugvmvmik</Id><AccessPolicy><Start>2021-01-26T18:24:42.0853501Z</Start><Expiry>2021-01-26T20:24:42.0853501Z</Expiry><Permission>rw</Permission></AccessPolicy></SignedIdentifier></SignedIdentifiers>",
       "StatusCode": 200,
@@ -76,11 +64,7 @@
         ],
         "x-ms-client-request-id": "08880d8a-e600-c1e5-91df-5911e3eab1cc",
         "x-ms-request-id": "b742c01f-501a-0074-7518-f4ee32000000",
-<<<<<<< HEAD
-        "x-ms-version": "2020-12-06"
-=======
         "x-ms-version": "2021-02-12"
->>>>>>> 7e782c87
       },
       "ResponseBody": []
     },
@@ -98,11 +82,7 @@
         "x-ms-client-request-id": "774c8185-6bd2-527f-dca7-17f2d291a58a",
         "x-ms-date": "Tue, 26 Jan 2021 19:24:42 GMT",
         "x-ms-return-client-request-id": "true",
-<<<<<<< HEAD
-        "x-ms-version": "2020-12-06"
-=======
         "x-ms-version": "2021-02-12"
->>>>>>> 7e782c87
       },
       "RequestBody": null,
       "StatusCode": 200,
@@ -119,11 +99,7 @@
         "Vary": "Origin",
         "x-ms-client-request-id": "774c8185-6bd2-527f-dca7-17f2d291a58a",
         "x-ms-request-id": "b742c021-501a-0074-7718-f4ee32000000",
-<<<<<<< HEAD
-        "x-ms-version": "2020-12-06"
-=======
         "x-ms-version": "2021-02-12"
->>>>>>> 7e782c87
       },
       "ResponseBody": "﻿<?xml version=\"1.0\" encoding=\"utf-8\"?><SignedIdentifiers><SignedIdentifier><Id>hfsgubcqevmvugvmvmik</Id><AccessPolicy><Start>2021-01-26T18:24:42.0853501Z</Start><Expiry>2021-01-26T20:24:42.0853501Z</Expiry><Permission>rw</Permission></AccessPolicy></SignedIdentifier></SignedIdentifiers>"
     },
@@ -142,11 +118,7 @@
         "x-ms-date": "Tue, 26 Jan 2021 19:24:42 GMT",
         "x-ms-delete-snapshots": "include",
         "x-ms-return-client-request-id": "true",
-<<<<<<< HEAD
-        "x-ms-version": "2020-12-06"
-=======
         "x-ms-version": "2021-02-12"
->>>>>>> 7e782c87
       },
       "RequestBody": null,
       "StatusCode": 202,
@@ -159,11 +131,7 @@
         ],
         "x-ms-client-request-id": "618b319d-399e-c6f9-0b7a-513f6ad9c7e9",
         "x-ms-request-id": "b742c024-501a-0074-7a18-f4ee32000000",
-<<<<<<< HEAD
-        "x-ms-version": "2020-12-06"
-=======
         "x-ms-version": "2021-02-12"
->>>>>>> 7e782c87
       },
       "ResponseBody": []
     }
