﻿{
  "Entries": [
    {
      "RequestUri": "https://seanmcccanary3.file.core.windows.net/test-share-071ffdd6-3403-ffef-33c5-52ce8d73440d?comp=lease&restype=share",
      "RequestMethod": "PUT",
      "RequestHeaders": {
        "Authorization": "Sanitized",
        "traceparent": "00-7e75f362c5a8554c8237ef353031b350-56e3b78c6507eb4d-00",
        "User-Agent": [
          "azsdk-net-Storage.Files.Shares/12.3.0-dev.20200805.1",
          "(.NET Core 4.6.29017.01; Microsoft Windows 10.0.18362 )"
        ],
        "x-ms-client-request-id": "f05c00bf-4bc8-0270-2b4c-cca6761e0d58",
        "x-ms-date": "Wed, 05 Aug 2020 22:26:49 GMT",
        "x-ms-lease-action": "change",
        "x-ms-lease-id": "2b8c95e5-248f-7e7b-9482-8c2db1a90552",
        "x-ms-proposed-lease-id": "f9ab9c71-e39d-3f69-5ee8-ae5d703cc5b7",
        "x-ms-return-client-request-id": "true",
<<<<<<< HEAD
        "x-ms-version": "2020-12-06",
=======
        "x-ms-version": "2021-02-12",
>>>>>>> 7e782c87
        "Accept": "application/xml"
      },
      "RequestBody": null,
      "StatusCode": 404,
      "ResponseHeaders": {
        "Content-Length": "217",
        "Content-Type": "application/xml",
        "Date": "Wed, 05 Aug 2020 22:26:48 GMT",
        "Server": [
          "Windows-Azure-File/1.0",
          "Microsoft-HTTPAPI/2.0"
        ],
        "x-ms-client-request-id": "f05c00bf-4bc8-0270-2b4c-cca6761e0d58",
        "x-ms-error-code": "ShareNotFound",
        "x-ms-request-id": "f7eefe0e-301a-0000-3c77-6bdac2000000",
<<<<<<< HEAD
        "x-ms-version": "2020-12-06"
=======
        "x-ms-version": "2021-02-12"
>>>>>>> 7e782c87
      },
      "ResponseBody": [
        "﻿<?xml version=\"1.0\" encoding=\"utf-8\"?><Error><Code>ShareNotFound</Code><Message>The specified share does not exist.\n",
        "RequestId:f7eefe0e-301a-0000-3c77-6bdac2000000\n",
        "Time:2020-08-05T22:26:48.9538383Z</Message></Error>"
      ]
    }
  ],
  "Variables": {
    "RandomSeed": "1066555443",
    "Storage_TestConfigDefault": "ProductionTenant\nseanmcccanary3\nU2FuaXRpemVk\nhttps://seanmcccanary3.blob.core.windows.net\nhttps://seanmcccanary3.file.core.windows.net\nhttps://seanmcccanary3.queue.core.windows.net\nhttps://seanmcccanary3.table.core.windows.net\n\n\n\n\nhttps://seanmcccanary3-secondary.blob.core.windows.net\nhttps://seanmcccanary3-secondary.file.core.windows.net\nhttps://seanmcccanary3-secondary.queue.core.windows.net\nhttps://seanmcccanary3-secondary.table.core.windows.net\n\nSanitized\n\n\nCloud\nBlobEndpoint=https://seanmcccanary3.blob.core.windows.net/;QueueEndpoint=https://seanmcccanary3.queue.core.windows.net/;FileEndpoint=https://seanmcccanary3.file.core.windows.net/;BlobSecondaryEndpoint=https://seanmcccanary3-secondary.blob.core.windows.net/;QueueSecondaryEndpoint=https://seanmcccanary3-secondary.queue.core.windows.net/;FileSecondaryEndpoint=https://seanmcccanary3-secondary.file.core.windows.net/;AccountName=seanmcccanary3;AccountKey=Kg==;\nseanscope1\n\n"
  }
}<|MERGE_RESOLUTION|>--- conflicted
+++ resolved
@@ -16,11 +16,7 @@
         "x-ms-lease-id": "2b8c95e5-248f-7e7b-9482-8c2db1a90552",
         "x-ms-proposed-lease-id": "f9ab9c71-e39d-3f69-5ee8-ae5d703cc5b7",
         "x-ms-return-client-request-id": "true",
-<<<<<<< HEAD
-        "x-ms-version": "2020-12-06",
-=======
         "x-ms-version": "2021-02-12",
->>>>>>> 7e782c87
         "Accept": "application/xml"
       },
       "RequestBody": null,
@@ -36,11 +32,7 @@
         "x-ms-client-request-id": "f05c00bf-4bc8-0270-2b4c-cca6761e0d58",
         "x-ms-error-code": "ShareNotFound",
         "x-ms-request-id": "f7eefe0e-301a-0000-3c77-6bdac2000000",
-<<<<<<< HEAD
-        "x-ms-version": "2020-12-06"
-=======
         "x-ms-version": "2021-02-12"
->>>>>>> 7e782c87
       },
       "ResponseBody": [
         "﻿<?xml version=\"1.0\" encoding=\"utf-8\"?><Error><Code>ShareNotFound</Code><Message>The specified share does not exist.\n",
