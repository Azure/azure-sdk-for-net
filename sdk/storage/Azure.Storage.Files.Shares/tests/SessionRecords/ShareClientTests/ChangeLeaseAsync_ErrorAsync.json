--- conflicted
+++ resolved
@@ -1,48 +1,43 @@
-{
+﻿{
   "Entries": [
     {
-      "RequestUri": "https://seanmcccanary3.file.core.windows.net/test-share-071ffdd6-3403-ffef-33c5-52ce8d73440d?comp=lease\u0026restype=share",
+      "RequestUri": "https://seanmcccanary3.file.core.windows.net/test-share-071ffdd6-3403-ffef-33c5-52ce8d73440d?comp=lease&restype=share",
       "RequestMethod": "PUT",
       "RequestHeaders": {
-        "Accept": "application/xml",
         "Authorization": "Sanitized",
-        "traceparent": "00-d50ce1b913d4514e83ea7a4741f03f1c-a0f560fef5f6704f-00",
+        "traceparent": "00-7e75f362c5a8554c8237ef353031b350-56e3b78c6507eb4d-00",
         "User-Agent": [
-          "azsdk-net-Storage.Files.Shares/12.7.0-alpha.20210121.1",
-          "(.NET 5.0.2; Microsoft Windows 10.0.19042)"
+          "azsdk-net-Storage.Files.Shares/12.3.0-dev.20200805.1",
+          "(.NET Core 4.6.29017.01; Microsoft Windows 10.0.18362 )"
         ],
         "x-ms-client-request-id": "f05c00bf-4bc8-0270-2b4c-cca6761e0d58",
-        "x-ms-date": "Thu, 21 Jan 2021 20:45:29 GMT",
+        "x-ms-date": "Wed, 05 Aug 2020 22:26:49 GMT",
         "x-ms-lease-action": "change",
         "x-ms-lease-id": "2b8c95e5-248f-7e7b-9482-8c2db1a90552",
         "x-ms-proposed-lease-id": "f9ab9c71-e39d-3f69-5ee8-ae5d703cc5b7",
         "x-ms-return-client-request-id": "true",
-        "x-ms-version": "2020-06-12"
+        "x-ms-version": "2020-06-12",
+        "Accept": "application/xml"
       },
       "RequestBody": null,
       "StatusCode": 404,
       "ResponseHeaders": {
         "Content-Length": "217",
         "Content-Type": "application/xml",
-        "Date": "Thu, 21 Jan 2021 20:45:28 GMT",
+        "Date": "Wed, 05 Aug 2020 22:26:48 GMT",
         "Server": [
           "Windows-Azure-File/1.0",
           "Microsoft-HTTPAPI/2.0"
         ],
         "x-ms-client-request-id": "f05c00bf-4bc8-0270-2b4c-cca6761e0d58",
         "x-ms-error-code": "ShareNotFound",
-<<<<<<< HEAD
         "x-ms-request-id": "f7eefe0e-301a-0000-3c77-6bdac2000000",
         "x-ms-version": "2020-06-12"
-=======
-        "x-ms-request-id": "13eff408-c01a-0092-3036-f05e14000000",
-        "x-ms-version": "2020-04-08"
->>>>>>> ac24a13f
       },
       "ResponseBody": [
-        "\uFEFF\u003C?xml version=\u00221.0\u0022 encoding=\u0022utf-8\u0022?\u003E\u003CError\u003E\u003CCode\u003EShareNotFound\u003C/Code\u003E\u003CMessage\u003EThe specified share does not exist.\n",
-        "RequestId:13eff408-c01a-0092-3036-f05e14000000\n",
-        "Time:2021-01-21T20:45:29.1245051Z\u003C/Message\u003E\u003C/Error\u003E"
+        "﻿<?xml version=\"1.0\" encoding=\"utf-8\"?><Error><Code>ShareNotFound</Code><Message>The specified share does not exist.\n",
+        "RequestId:f7eefe0e-301a-0000-3c77-6bdac2000000\n",
+        "Time:2020-08-05T22:26:48.9538383Z</Message></Error>"
       ]
     }
   ],
