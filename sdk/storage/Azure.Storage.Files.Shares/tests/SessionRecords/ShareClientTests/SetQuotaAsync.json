{
  "Entries": [
    {
      "RequestUri": "http://seanstagetest.file.core.windows.net/test-share-587addc7-2246-3b0a-46d3-84d690a8492e?restype=share",
      "RequestMethod": "PUT",
      "RequestHeaders": {
        "Authorization": "Sanitized",
        "traceparent": "00-d36bc856290e6546b44c901ff9c88698-971326f50b5ff84a-00",
        "User-Agent": [
<<<<<<< HEAD
          "azsdk-net-Storage.Files.Shares/12.0.0-dev.20191205.1+4f14c4315f17fbbc59c93c6819467b6f15d7008f",
=======
          "azsdk-net-Storage.Files.Shares/12.0.0-dev.20191211.1\u002B899431c003876eb9b26cefd8e8a37e7f27f82ced",
>>>>>>> 5e20a7a1
          "(.NET Core 4.6.28008.01; Microsoft Windows 10.0.18363 )"
        ],
        "x-ms-client-request-id": "bd99b394-ccd9-5db8-cc39-e615a48b4df1",
        "x-ms-date": "Wed, 11 Dec 2019 20:42:41 GMT",
        "x-ms-return-client-request-id": "true",
        "x-ms-version": "2019-07-07"
      },
      "RequestBody": null,
      "StatusCode": 201,
      "ResponseHeaders": {
        "Content-Length": "0",
<<<<<<< HEAD
        "Date": "Fri, 06 Dec 2019 00:28:34 GMT",
        "ETag": "\"0x8D779E33B691A2E\"",
        "Last-Modified": "Fri, 06 Dec 2019 00:28:35 GMT",
=======
        "Date": "Wed, 11 Dec 2019 20:42:41 GMT",
        "ETag": "\u00220x8D77E7AAAB02242\u0022",
        "Last-Modified": "Wed, 11 Dec 2019 20:42:41 GMT",
>>>>>>> 5e20a7a1
        "Server": [
          "Windows-Azure-File/1.0",
          "Microsoft-HTTPAPI/2.0"
        ],
        "x-ms-client-request-id": "bd99b394-ccd9-5db8-cc39-e615a48b4df1",
        "x-ms-request-id": "ef3e44fd-c01a-0019-7063-b01280000000",
        "x-ms-version": "2019-07-07"
      },
      "ResponseBody": []
    },
    {
<<<<<<< HEAD
      "RequestUri": "http://seanstagetest.file.core.windows.net/test-share-d054305b-ffbb-8325-65b1-896d6bdf3d07?restype=share&comp=properties",
=======
      "RequestUri": "http://seanstagetest.file.core.windows.net/test-share-587addc7-2246-3b0a-46d3-84d690a8492e?restype=share\u0026comp=properties",
>>>>>>> 5e20a7a1
      "RequestMethod": "PUT",
      "RequestHeaders": {
        "Authorization": "Sanitized",
        "traceparent": "00-58a612152c636145a2a66fc0d93a8e14-70e365a5a187b442-00",
        "User-Agent": [
<<<<<<< HEAD
          "azsdk-net-Storage.Files.Shares/12.0.0-dev.20191205.1+4f14c4315f17fbbc59c93c6819467b6f15d7008f",
=======
          "azsdk-net-Storage.Files.Shares/12.0.0-dev.20191211.1\u002B899431c003876eb9b26cefd8e8a37e7f27f82ced",
>>>>>>> 5e20a7a1
          "(.NET Core 4.6.28008.01; Microsoft Windows 10.0.18363 )"
        ],
        "x-ms-client-request-id": "dd42d1a8-8b0f-3654-7b38-270efa18e658",
        "x-ms-date": "Wed, 11 Dec 2019 20:42:41 GMT",
        "x-ms-return-client-request-id": "true",
        "x-ms-share-quota": "1024",
        "x-ms-version": "2019-07-07"
      },
      "RequestBody": null,
      "StatusCode": 200,
      "ResponseHeaders": {
        "Content-Length": "0",
<<<<<<< HEAD
        "Date": "Fri, 06 Dec 2019 00:28:34 GMT",
        "ETag": "\"0x8D779E33B7609E5\"",
        "Last-Modified": "Fri, 06 Dec 2019 00:28:35 GMT",
=======
        "Date": "Wed, 11 Dec 2019 20:42:41 GMT",
        "ETag": "\u00220x8D77E7AAABD1D86\u0022",
        "Last-Modified": "Wed, 11 Dec 2019 20:42:41 GMT",
>>>>>>> 5e20a7a1
        "Server": [
          "Windows-Azure-File/1.0",
          "Microsoft-HTTPAPI/2.0"
        ],
        "x-ms-client-request-id": "dd42d1a8-8b0f-3654-7b38-270efa18e658",
        "x-ms-request-id": "ef3e44ff-c01a-0019-7163-b01280000000",
        "x-ms-version": "2019-07-07"
      },
      "ResponseBody": []
    },
    {
      "RequestUri": "http://seanstagetest.file.core.windows.net/test-share-587addc7-2246-3b0a-46d3-84d690a8492e?restype=share",
      "RequestMethod": "GET",
      "RequestHeaders": {
        "Authorization": "Sanitized",
        "traceparent": "00-c73aff084c69aa489e1b80b659d15a20-446e29dc269c1244-00",
        "User-Agent": [
<<<<<<< HEAD
          "azsdk-net-Storage.Files.Shares/12.0.0-dev.20191205.1+4f14c4315f17fbbc59c93c6819467b6f15d7008f",
=======
          "azsdk-net-Storage.Files.Shares/12.0.0-dev.20191211.1\u002B899431c003876eb9b26cefd8e8a37e7f27f82ced",
>>>>>>> 5e20a7a1
          "(.NET Core 4.6.28008.01; Microsoft Windows 10.0.18363 )"
        ],
        "x-ms-client-request-id": "d26cd06e-7048-a6e1-e748-c9a89ec4eb97",
        "x-ms-date": "Wed, 11 Dec 2019 20:42:41 GMT",
        "x-ms-return-client-request-id": "true",
        "x-ms-version": "2019-07-07"
      },
      "RequestBody": null,
      "StatusCode": 200,
      "ResponseHeaders": {
        "Access-Control-Allow-Origin": "*",
        "Content-Length": "0",
<<<<<<< HEAD
        "Date": "Fri, 06 Dec 2019 00:28:35 GMT",
        "ETag": "\"0x8D779E33B7609E5\"",
        "Last-Modified": "Fri, 06 Dec 2019 00:28:35 GMT",
=======
        "Date": "Wed, 11 Dec 2019 20:42:41 GMT",
        "ETag": "\u00220x8D77E7AAABD1D86\u0022",
        "Last-Modified": "Wed, 11 Dec 2019 20:42:41 GMT",
>>>>>>> 5e20a7a1
        "Server": [
          "Windows-Azure-File/1.0",
          "Microsoft-HTTPAPI/2.0"
        ],
        "x-ms-client-request-id": "d26cd06e-7048-a6e1-e748-c9a89ec4eb97",
        "x-ms-has-immutability-policy": "false",
        "x-ms-has-legal-hold": "false",
        "x-ms-request-id": "ef3e4501-c01a-0019-7263-b01280000000",
        "x-ms-share-quota": "1024",
        "x-ms-version": "2019-07-07"
      },
      "ResponseBody": []
    },
    {
      "RequestUri": "http://seanstagetest.file.core.windows.net/test-share-587addc7-2246-3b0a-46d3-84d690a8492e?restype=share",
      "RequestMethod": "DELETE",
      "RequestHeaders": {
        "Authorization": "Sanitized",
        "traceparent": "00-bc92d7a913eeca4aa3e7f033f21506e4-23848587b7fa6a48-00",
        "User-Agent": [
<<<<<<< HEAD
          "azsdk-net-Storage.Files.Shares/12.0.0-dev.20191205.1+4f14c4315f17fbbc59c93c6819467b6f15d7008f",
=======
          "azsdk-net-Storage.Files.Shares/12.0.0-dev.20191211.1\u002B899431c003876eb9b26cefd8e8a37e7f27f82ced",
>>>>>>> 5e20a7a1
          "(.NET Core 4.6.28008.01; Microsoft Windows 10.0.18363 )"
        ],
        "x-ms-client-request-id": "299f6ca9-13ab-5b0f-811f-4c691a2a301b",
        "x-ms-date": "Wed, 11 Dec 2019 20:42:41 GMT",
        "x-ms-delete-snapshots": "include",
        "x-ms-return-client-request-id": "true",
        "x-ms-version": "2019-07-07"
      },
      "RequestBody": null,
      "StatusCode": 202,
      "ResponseHeaders": {
        "Content-Length": "0",
        "Date": "Wed, 11 Dec 2019 20:42:41 GMT",
        "Server": [
          "Windows-Azure-File/1.0",
          "Microsoft-HTTPAPI/2.0"
        ],
        "x-ms-client-request-id": "299f6ca9-13ab-5b0f-811f-4c691a2a301b",
        "x-ms-request-id": "ef3e4502-c01a-0019-7363-b01280000000",
        "x-ms-version": "2019-07-07"
      },
      "ResponseBody": []
    }
  ],
  "Variables": {
<<<<<<< HEAD
    "RandomSeed": "1920359447",
    "Storage_TestConfigDefault": "ProductionTenant\nseanstagetest\nU2FuaXRpemVk\nhttp://seanstagetest.blob.core.windows.net\nhttp://seanstagetest.file.core.windows.net\nhttp://seanstagetest.queue.core.windows.net\nhttp://seanstagetest.table.core.windows.net\n\n\n\n\nhttp://seanstagetest-secondary.blob.core.windows.net\nhttp://seanstagetest-secondary.file.core.windows.net\nhttp://seanstagetest-secondary.queue.core.windows.net\nhttp://seanstagetest-secondary.table.core.windows.net\n\nSanitized\n\n\nCloud\nBlobEndpoint=http://seanstagetest.blob.core.windows.net/;QueueEndpoint=http://seanstagetest.queue.core.windows.net/;FileEndpoint=http://seanstagetest.file.core.windows.net/;BlobSecondaryEndpoint=http://seanstagetest-secondary.blob.core.windows.net/;QueueSecondaryEndpoint=http://seanstagetest-secondary.queue.core.windows.net/;FileSecondaryEndpoint=http://seanstagetest-secondary.file.core.windows.net/;AccountName=seanstagetest;AccountKey=Sanitized\nseanscope1"
=======
    "RandomSeed": "2055465779",
    "Storage_TestConfigDefault": "ProductionTenant\nseanstagetest\nU2FuaXRpemVk\nhttp://seanstagetest.blob.core.windows.net\nhttp://seanstagetest.file.core.windows.net\nhttp://seanstagetest.queue.core.windows.net\nhttp://seanstagetest.table.core.windows.net\n\n\n\n\nhttp://seanstagetest-secondary.blob.core.windows.net\nhttp://seanstagetest-secondary.file.core.windows.net\nhttp://seanstagetest-secondary.queue.core.windows.net\nhttp://seanstagetest-secondary.table.core.windows.net\n\nSanitized\n\n\nCloud\nBlobEndpoint=http://seanstagetest.blob.core.windows.net/;QueueEndpoint=http://seanstagetest.queue.core.windows.net/;FileEndpoint=http://seanstagetest.file.core.windows.net/;BlobSecondaryEndpoint=http://seanstagetest-secondary.blob.core.windows.net/;QueueSecondaryEndpoint=http://seanstagetest-secondary.queue.core.windows.net/;FileSecondaryEndpoint=http://seanstagetest-secondary.file.core.windows.net/;AccountName=seanstagetest;AccountKey=Sanitized"
>>>>>>> 5e20a7a1
  }
}<|MERGE_RESOLUTION|>--- conflicted
+++ resolved
@@ -1,21 +1,17 @@
 {
   "Entries": [
     {
-      "RequestUri": "http://seanstagetest.file.core.windows.net/test-share-587addc7-2246-3b0a-46d3-84d690a8492e?restype=share",
+      "RequestUri": "http://seanstagetest.file.core.windows.net/test-share-fbea00ee-352f-7e64-8af6-aac8c1be2ce6?restype=share",
       "RequestMethod": "PUT",
       "RequestHeaders": {
         "Authorization": "Sanitized",
-        "traceparent": "00-d36bc856290e6546b44c901ff9c88698-971326f50b5ff84a-00",
+        "traceparent": "00-0a085db09deb33498e4ca34f3758f7de-cdae79e9686ac74e-00",
         "User-Agent": [
-<<<<<<< HEAD
-          "azsdk-net-Storage.Files.Shares/12.0.0-dev.20191205.1+4f14c4315f17fbbc59c93c6819467b6f15d7008f",
-=======
-          "azsdk-net-Storage.Files.Shares/12.0.0-dev.20191211.1\u002B899431c003876eb9b26cefd8e8a37e7f27f82ced",
->>>>>>> 5e20a7a1
+          "azsdk-net-Storage.Files.Shares/12.0.0-dev.20191211.1\u002B2accb37068f0a0c9382fa117525bb968c5397cf7",
           "(.NET Core 4.6.28008.01; Microsoft Windows 10.0.18363 )"
         ],
-        "x-ms-client-request-id": "bd99b394-ccd9-5db8-cc39-e615a48b4df1",
-        "x-ms-date": "Wed, 11 Dec 2019 20:42:41 GMT",
+        "x-ms-client-request-id": "a6708f7b-9095-6371-2053-167f83318227",
+        "x-ms-date": "Wed, 11 Dec 2019 23:09:50 GMT",
         "x-ms-return-client-request-id": "true",
         "x-ms-version": "2019-07-07"
       },
@@ -23,45 +19,31 @@
       "StatusCode": 201,
       "ResponseHeaders": {
         "Content-Length": "0",
-<<<<<<< HEAD
-        "Date": "Fri, 06 Dec 2019 00:28:34 GMT",
-        "ETag": "\"0x8D779E33B691A2E\"",
-        "Last-Modified": "Fri, 06 Dec 2019 00:28:35 GMT",
-=======
-        "Date": "Wed, 11 Dec 2019 20:42:41 GMT",
-        "ETag": "\u00220x8D77E7AAAB02242\u0022",
-        "Last-Modified": "Wed, 11 Dec 2019 20:42:41 GMT",
->>>>>>> 5e20a7a1
+        "Date": "Wed, 11 Dec 2019 23:09:49 GMT",
+        "ETag": "\u00220x8D77E8F392E8507\u0022",
+        "Last-Modified": "Wed, 11 Dec 2019 23:09:50 GMT",
         "Server": [
           "Windows-Azure-File/1.0",
           "Microsoft-HTTPAPI/2.0"
         ],
-        "x-ms-client-request-id": "bd99b394-ccd9-5db8-cc39-e615a48b4df1",
-        "x-ms-request-id": "ef3e44fd-c01a-0019-7063-b01280000000",
+        "x-ms-client-request-id": "a6708f7b-9095-6371-2053-167f83318227",
+        "x-ms-request-id": "ae9e4169-001a-0039-3978-b06927000000",
         "x-ms-version": "2019-07-07"
       },
       "ResponseBody": []
     },
     {
-<<<<<<< HEAD
-      "RequestUri": "http://seanstagetest.file.core.windows.net/test-share-d054305b-ffbb-8325-65b1-896d6bdf3d07?restype=share&comp=properties",
-=======
-      "RequestUri": "http://seanstagetest.file.core.windows.net/test-share-587addc7-2246-3b0a-46d3-84d690a8492e?restype=share\u0026comp=properties",
->>>>>>> 5e20a7a1
+      "RequestUri": "http://seanstagetest.file.core.windows.net/test-share-fbea00ee-352f-7e64-8af6-aac8c1be2ce6?restype=share\u0026comp=properties",
       "RequestMethod": "PUT",
       "RequestHeaders": {
         "Authorization": "Sanitized",
-        "traceparent": "00-58a612152c636145a2a66fc0d93a8e14-70e365a5a187b442-00",
+        "traceparent": "00-80c6109efd041848a2925c8d13e3fd9b-e545707f74e3bf48-00",
         "User-Agent": [
-<<<<<<< HEAD
-          "azsdk-net-Storage.Files.Shares/12.0.0-dev.20191205.1+4f14c4315f17fbbc59c93c6819467b6f15d7008f",
-=======
-          "azsdk-net-Storage.Files.Shares/12.0.0-dev.20191211.1\u002B899431c003876eb9b26cefd8e8a37e7f27f82ced",
->>>>>>> 5e20a7a1
+          "azsdk-net-Storage.Files.Shares/12.0.0-dev.20191211.1\u002B2accb37068f0a0c9382fa117525bb968c5397cf7",
           "(.NET Core 4.6.28008.01; Microsoft Windows 10.0.18363 )"
         ],
-        "x-ms-client-request-id": "dd42d1a8-8b0f-3654-7b38-270efa18e658",
-        "x-ms-date": "Wed, 11 Dec 2019 20:42:41 GMT",
+        "x-ms-client-request-id": "324dd46a-864e-b151-4f64-cb6634f07cbc",
+        "x-ms-date": "Wed, 11 Dec 2019 23:09:50 GMT",
         "x-ms-return-client-request-id": "true",
         "x-ms-share-quota": "1024",
         "x-ms-version": "2019-07-07"
@@ -70,41 +52,31 @@
       "StatusCode": 200,
       "ResponseHeaders": {
         "Content-Length": "0",
-<<<<<<< HEAD
-        "Date": "Fri, 06 Dec 2019 00:28:34 GMT",
-        "ETag": "\"0x8D779E33B7609E5\"",
-        "Last-Modified": "Fri, 06 Dec 2019 00:28:35 GMT",
-=======
-        "Date": "Wed, 11 Dec 2019 20:42:41 GMT",
-        "ETag": "\u00220x8D77E7AAABD1D86\u0022",
-        "Last-Modified": "Wed, 11 Dec 2019 20:42:41 GMT",
->>>>>>> 5e20a7a1
+        "Date": "Wed, 11 Dec 2019 23:09:49 GMT",
+        "ETag": "\u00220x8D77E8F393B9230\u0022",
+        "Last-Modified": "Wed, 11 Dec 2019 23:09:50 GMT",
         "Server": [
           "Windows-Azure-File/1.0",
           "Microsoft-HTTPAPI/2.0"
         ],
-        "x-ms-client-request-id": "dd42d1a8-8b0f-3654-7b38-270efa18e658",
-        "x-ms-request-id": "ef3e44ff-c01a-0019-7163-b01280000000",
+        "x-ms-client-request-id": "324dd46a-864e-b151-4f64-cb6634f07cbc",
+        "x-ms-request-id": "ae9e416f-001a-0039-3e78-b06927000000",
         "x-ms-version": "2019-07-07"
       },
       "ResponseBody": []
     },
     {
-      "RequestUri": "http://seanstagetest.file.core.windows.net/test-share-587addc7-2246-3b0a-46d3-84d690a8492e?restype=share",
+      "RequestUri": "http://seanstagetest.file.core.windows.net/test-share-fbea00ee-352f-7e64-8af6-aac8c1be2ce6?restype=share",
       "RequestMethod": "GET",
       "RequestHeaders": {
         "Authorization": "Sanitized",
-        "traceparent": "00-c73aff084c69aa489e1b80b659d15a20-446e29dc269c1244-00",
+        "traceparent": "00-15c54b2d50f81749b1baea7270f2c712-27e9c3c32f4a7f4a-00",
         "User-Agent": [
-<<<<<<< HEAD
-          "azsdk-net-Storage.Files.Shares/12.0.0-dev.20191205.1+4f14c4315f17fbbc59c93c6819467b6f15d7008f",
-=======
-          "azsdk-net-Storage.Files.Shares/12.0.0-dev.20191211.1\u002B899431c003876eb9b26cefd8e8a37e7f27f82ced",
->>>>>>> 5e20a7a1
+          "azsdk-net-Storage.Files.Shares/12.0.0-dev.20191211.1\u002B2accb37068f0a0c9382fa117525bb968c5397cf7",
           "(.NET Core 4.6.28008.01; Microsoft Windows 10.0.18363 )"
         ],
-        "x-ms-client-request-id": "d26cd06e-7048-a6e1-e748-c9a89ec4eb97",
-        "x-ms-date": "Wed, 11 Dec 2019 20:42:41 GMT",
+        "x-ms-client-request-id": "af143f8a-50e4-ebd9-da2b-f21822766d9f",
+        "x-ms-date": "Wed, 11 Dec 2019 23:09:50 GMT",
         "x-ms-return-client-request-id": "true",
         "x-ms-version": "2019-07-07"
       },
@@ -113,44 +85,34 @@
       "ResponseHeaders": {
         "Access-Control-Allow-Origin": "*",
         "Content-Length": "0",
-<<<<<<< HEAD
-        "Date": "Fri, 06 Dec 2019 00:28:35 GMT",
-        "ETag": "\"0x8D779E33B7609E5\"",
-        "Last-Modified": "Fri, 06 Dec 2019 00:28:35 GMT",
-=======
-        "Date": "Wed, 11 Dec 2019 20:42:41 GMT",
-        "ETag": "\u00220x8D77E7AAABD1D86\u0022",
-        "Last-Modified": "Wed, 11 Dec 2019 20:42:41 GMT",
->>>>>>> 5e20a7a1
+        "Date": "Wed, 11 Dec 2019 23:09:49 GMT",
+        "ETag": "\u00220x8D77E8F393B9230\u0022",
+        "Last-Modified": "Wed, 11 Dec 2019 23:09:50 GMT",
         "Server": [
           "Windows-Azure-File/1.0",
           "Microsoft-HTTPAPI/2.0"
         ],
-        "x-ms-client-request-id": "d26cd06e-7048-a6e1-e748-c9a89ec4eb97",
+        "x-ms-client-request-id": "af143f8a-50e4-ebd9-da2b-f21822766d9f",
         "x-ms-has-immutability-policy": "false",
         "x-ms-has-legal-hold": "false",
-        "x-ms-request-id": "ef3e4501-c01a-0019-7263-b01280000000",
+        "x-ms-request-id": "ae9e4175-001a-0039-4478-b06927000000",
         "x-ms-share-quota": "1024",
         "x-ms-version": "2019-07-07"
       },
       "ResponseBody": []
     },
     {
-      "RequestUri": "http://seanstagetest.file.core.windows.net/test-share-587addc7-2246-3b0a-46d3-84d690a8492e?restype=share",
+      "RequestUri": "http://seanstagetest.file.core.windows.net/test-share-fbea00ee-352f-7e64-8af6-aac8c1be2ce6?restype=share",
       "RequestMethod": "DELETE",
       "RequestHeaders": {
         "Authorization": "Sanitized",
-        "traceparent": "00-bc92d7a913eeca4aa3e7f033f21506e4-23848587b7fa6a48-00",
+        "traceparent": "00-783e870b3b4b1a4c8f7f3aaf24668baa-efaf793521e34946-00",
         "User-Agent": [
-<<<<<<< HEAD
-          "azsdk-net-Storage.Files.Shares/12.0.0-dev.20191205.1+4f14c4315f17fbbc59c93c6819467b6f15d7008f",
-=======
-          "azsdk-net-Storage.Files.Shares/12.0.0-dev.20191211.1\u002B899431c003876eb9b26cefd8e8a37e7f27f82ced",
->>>>>>> 5e20a7a1
+          "azsdk-net-Storage.Files.Shares/12.0.0-dev.20191211.1\u002B2accb37068f0a0c9382fa117525bb968c5397cf7",
           "(.NET Core 4.6.28008.01; Microsoft Windows 10.0.18363 )"
         ],
-        "x-ms-client-request-id": "299f6ca9-13ab-5b0f-811f-4c691a2a301b",
-        "x-ms-date": "Wed, 11 Dec 2019 20:42:41 GMT",
+        "x-ms-client-request-id": "f5db7d1d-cddb-32d7-1734-b0ab58406b3c",
+        "x-ms-date": "Wed, 11 Dec 2019 23:09:50 GMT",
         "x-ms-delete-snapshots": "include",
         "x-ms-return-client-request-id": "true",
         "x-ms-version": "2019-07-07"
@@ -159,25 +121,20 @@
       "StatusCode": 202,
       "ResponseHeaders": {
         "Content-Length": "0",
-        "Date": "Wed, 11 Dec 2019 20:42:41 GMT",
+        "Date": "Wed, 11 Dec 2019 23:09:49 GMT",
         "Server": [
           "Windows-Azure-File/1.0",
           "Microsoft-HTTPAPI/2.0"
         ],
-        "x-ms-client-request-id": "299f6ca9-13ab-5b0f-811f-4c691a2a301b",
-        "x-ms-request-id": "ef3e4502-c01a-0019-7363-b01280000000",
+        "x-ms-client-request-id": "f5db7d1d-cddb-32d7-1734-b0ab58406b3c",
+        "x-ms-request-id": "ae9e4178-001a-0039-4778-b06927000000",
         "x-ms-version": "2019-07-07"
       },
       "ResponseBody": []
     }
   ],
   "Variables": {
-<<<<<<< HEAD
-    "RandomSeed": "1920359447",
+    "RandomSeed": "1398123201",
     "Storage_TestConfigDefault": "ProductionTenant\nseanstagetest\nU2FuaXRpemVk\nhttp://seanstagetest.blob.core.windows.net\nhttp://seanstagetest.file.core.windows.net\nhttp://seanstagetest.queue.core.windows.net\nhttp://seanstagetest.table.core.windows.net\n\n\n\n\nhttp://seanstagetest-secondary.blob.core.windows.net\nhttp://seanstagetest-secondary.file.core.windows.net\nhttp://seanstagetest-secondary.queue.core.windows.net\nhttp://seanstagetest-secondary.table.core.windows.net\n\nSanitized\n\n\nCloud\nBlobEndpoint=http://seanstagetest.blob.core.windows.net/;QueueEndpoint=http://seanstagetest.queue.core.windows.net/;FileEndpoint=http://seanstagetest.file.core.windows.net/;BlobSecondaryEndpoint=http://seanstagetest-secondary.blob.core.windows.net/;QueueSecondaryEndpoint=http://seanstagetest-secondary.queue.core.windows.net/;FileSecondaryEndpoint=http://seanstagetest-secondary.file.core.windows.net/;AccountName=seanstagetest;AccountKey=Sanitized\nseanscope1"
-=======
-    "RandomSeed": "2055465779",
-    "Storage_TestConfigDefault": "ProductionTenant\nseanstagetest\nU2FuaXRpemVk\nhttp://seanstagetest.blob.core.windows.net\nhttp://seanstagetest.file.core.windows.net\nhttp://seanstagetest.queue.core.windows.net\nhttp://seanstagetest.table.core.windows.net\n\n\n\n\nhttp://seanstagetest-secondary.blob.core.windows.net\nhttp://seanstagetest-secondary.file.core.windows.net\nhttp://seanstagetest-secondary.queue.core.windows.net\nhttp://seanstagetest-secondary.table.core.windows.net\n\nSanitized\n\n\nCloud\nBlobEndpoint=http://seanstagetest.blob.core.windows.net/;QueueEndpoint=http://seanstagetest.queue.core.windows.net/;FileEndpoint=http://seanstagetest.file.core.windows.net/;BlobSecondaryEndpoint=http://seanstagetest-secondary.blob.core.windows.net/;QueueSecondaryEndpoint=http://seanstagetest-secondary.queue.core.windows.net/;FileSecondaryEndpoint=http://seanstagetest-secondary.file.core.windows.net/;AccountName=seanstagetest;AccountKey=Sanitized"
->>>>>>> 5e20a7a1
   }
 }