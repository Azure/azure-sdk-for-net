{
  "Entries": [
    {
      "RequestUri": "https://seanmcccanary3.file.core.windows.net/test-share-fbea00ee-352f-7e64-8af6-aac8c1be2ce6?restype=share",
      "RequestMethod": "PUT",
      "RequestHeaders": {
        "Accept": "application/xml",
        "Authorization": "Sanitized",
        "traceparent": "00-3a78b4fa21923345826f6d23cee4a4ad-96adc94b37db9a42-00",
        "User-Agent": [
          "azsdk-net-Storage.Files.Shares/12.7.0-alpha.20210121.1",
          "(.NET 5.0.2; Microsoft Windows 10.0.19042)"
        ],
        "x-ms-client-request-id": "a6708f7b-9095-6371-2053-167f83318227",
        "x-ms-date": "Thu, 21 Jan 2021 20:45:19 GMT",
        "x-ms-return-client-request-id": "true",
        "x-ms-version": "2020-06-12"
      },
      "RequestBody": null,
      "StatusCode": 201,
      "ResponseHeaders": {
        "Content-Length": "0",
        "Date": "Thu, 21 Jan 2021 20:45:18 GMT",
        "ETag": "\u00220x8D8BE4D76E8B306\u0022",
        "Last-Modified": "Thu, 21 Jan 2021 20:45:18 GMT",
        "Server": [
          "Windows-Azure-File/1.0",
          "Microsoft-HTTPAPI/2.0"
        ],
        "x-ms-client-request-id": "a6708f7b-9095-6371-2053-167f83318227",
<<<<<<< HEAD
        "x-ms-request-id": "c9ef6e19-f01a-0012-6337-f3e9eb000000",
        "x-ms-version": "2020-06-12"
=======
        "x-ms-request-id": "f1fd6764-401a-008c-6636-f0b2cc000000",
        "x-ms-version": "2020-04-08"
>>>>>>> ac24a13f
      },
      "ResponseBody": []
    },
    {
      "RequestUri": "https://seanmcccanary3.file.core.windows.net/test-share-fbea00ee-352f-7e64-8af6-aac8c1be2ce6?restype=share\u0026comp=properties",
      "RequestMethod": "PUT",
      "RequestHeaders": {
        "Accept": "application/xml",
        "Authorization": "Sanitized",
        "traceparent": "00-d394d7a53c43d449b53caccdd887ec87-fb03cb293e8fd240-00",
        "User-Agent": [
          "azsdk-net-Storage.Files.Shares/12.7.0-alpha.20210121.1",
          "(.NET 5.0.2; Microsoft Windows 10.0.19042)"
        ],
        "x-ms-client-request-id": "324dd46a-864e-b151-4f64-cb6634f07cbc",
        "x-ms-date": "Thu, 21 Jan 2021 20:45:19 GMT",
        "x-ms-return-client-request-id": "true",
        "x-ms-share-quota": "1024",
        "x-ms-version": "2020-06-12"
      },
      "RequestBody": null,
      "StatusCode": 200,
      "ResponseHeaders": {
        "Content-Length": "0",
        "Date": "Thu, 21 Jan 2021 20:45:18 GMT",
        "ETag": "\u00220x8D8BE4D76F0BB32\u0022",
        "Last-Modified": "Thu, 21 Jan 2021 20:45:19 GMT",
        "Server": [
          "Windows-Azure-File/1.0",
          "Microsoft-HTTPAPI/2.0"
        ],
        "x-ms-client-request-id": "324dd46a-864e-b151-4f64-cb6634f07cbc",
<<<<<<< HEAD
        "x-ms-request-id": "c9ef6e1b-f01a-0012-6437-f3e9eb000000",
        "x-ms-version": "2020-06-12"
=======
        "x-ms-request-id": "f1fd676b-401a-008c-6936-f0b2cc000000",
        "x-ms-version": "2020-04-08"
>>>>>>> ac24a13f
      },
      "ResponseBody": []
    },
    {
      "RequestUri": "https://seanmcccanary3.file.core.windows.net/test-share-fbea00ee-352f-7e64-8af6-aac8c1be2ce6?restype=share",
      "RequestMethod": "GET",
      "RequestHeaders": {
        "Accept": "application/xml",
        "Authorization": "Sanitized",
        "traceparent": "00-2b7a1311a4c546419ee83976c6c530b9-66abbe04d87bdc45-00",
        "User-Agent": [
          "azsdk-net-Storage.Files.Shares/12.7.0-alpha.20210121.1",
          "(.NET 5.0.2; Microsoft Windows 10.0.19042)"
        ],
        "x-ms-client-request-id": "af143f8a-50e4-ebd9-da2b-f21822766d9f",
        "x-ms-date": "Thu, 21 Jan 2021 20:45:19 GMT",
        "x-ms-return-client-request-id": "true",
        "x-ms-version": "2020-06-12"
      },
      "RequestBody": null,
      "StatusCode": 200,
      "ResponseHeaders": {
        "Content-Length": "0",
        "Date": "Thu, 21 Jan 2021 20:45:18 GMT",
        "ETag": "\u00220x8D8BE4D76F0BB32\u0022",
        "Last-Modified": "Thu, 21 Jan 2021 20:45:19 GMT",
        "Server": [
          "Windows-Azure-File/1.0",
          "Microsoft-HTTPAPI/2.0"
        ],
        "Vary": "Origin",
        "x-ms-access-tier": "TransactionOptimized",
        "x-ms-access-tier-change-time": "Thu, 21 Jan 2021 20:45:18 GMT",
        "x-ms-client-request-id": "af143f8a-50e4-ebd9-da2b-f21822766d9f",
        "x-ms-has-immutability-policy": "false",
        "x-ms-has-legal-hold": "false",
        "x-ms-lease-state": "available",
        "x-ms-lease-status": "unlocked",
        "x-ms-request-id": "f1fd676c-401a-008c-6a36-f0b2cc000000",
        "x-ms-share-quota": "1024",
        "x-ms-version": "2020-06-12"
      },
      "ResponseBody": []
    },
    {
      "RequestUri": "https://seanmcccanary3.file.core.windows.net/test-share-fbea00ee-352f-7e64-8af6-aac8c1be2ce6?restype=share",
      "RequestMethod": "DELETE",
      "RequestHeaders": {
        "Accept": "application/xml",
        "Authorization": "Sanitized",
        "traceparent": "00-aa724d6a52a22b42bc6d28342da9d831-c61f3c782a0e0e49-00",
        "User-Agent": [
          "azsdk-net-Storage.Files.Shares/12.7.0-alpha.20210121.1",
          "(.NET 5.0.2; Microsoft Windows 10.0.19042)"
        ],
        "x-ms-client-request-id": "f5db7d1d-cddb-32d7-1734-b0ab58406b3c",
        "x-ms-date": "Thu, 21 Jan 2021 20:45:19 GMT",
        "x-ms-delete-snapshots": "include",
        "x-ms-return-client-request-id": "true",
        "x-ms-version": "2020-06-12"
      },
      "RequestBody": null,
      "StatusCode": 202,
      "ResponseHeaders": {
        "Content-Length": "0",
        "Date": "Thu, 21 Jan 2021 20:45:18 GMT",
        "Server": [
          "Windows-Azure-File/1.0",
          "Microsoft-HTTPAPI/2.0"
        ],
        "x-ms-client-request-id": "f5db7d1d-cddb-32d7-1734-b0ab58406b3c",
<<<<<<< HEAD
        "x-ms-request-id": "c9ef6e1d-f01a-0012-6637-f3e9eb000000",
        "x-ms-version": "2020-06-12"
=======
        "x-ms-request-id": "f1fd676d-401a-008c-6b36-f0b2cc000000",
        "x-ms-version": "2020-04-08"
>>>>>>> ac24a13f
      },
      "ResponseBody": []
    }
  ],
  "Variables": {
    "RandomSeed": "1398123201",
    "Storage_TestConfigDefault": "ProductionTenant\nseanmcccanary3\nU2FuaXRpemVk\nhttps://seanmcccanary3.blob.core.windows.net\nhttps://seanmcccanary3.file.core.windows.net\nhttps://seanmcccanary3.queue.core.windows.net\nhttps://seanmcccanary3.table.core.windows.net\n\n\n\n\nhttps://seanmcccanary3-secondary.blob.core.windows.net\nhttps://seanmcccanary3-secondary.file.core.windows.net\nhttps://seanmcccanary3-secondary.queue.core.windows.net\nhttps://seanmcccanary3-secondary.table.core.windows.net\n\nSanitized\n\n\nCloud\nBlobEndpoint=https://seanmcccanary3.blob.core.windows.net/;QueueEndpoint=https://seanmcccanary3.queue.core.windows.net/;FileEndpoint=https://seanmcccanary3.file.core.windows.net/;BlobSecondaryEndpoint=https://seanmcccanary3-secondary.blob.core.windows.net/;QueueSecondaryEndpoint=https://seanmcccanary3-secondary.queue.core.windows.net/;FileSecondaryEndpoint=https://seanmcccanary3-secondary.file.core.windows.net/;AccountName=seanmcccanary3;AccountKey=Kg==;\nseanscope1"
  }
}<|MERGE_RESOLUTION|>--- conflicted
+++ resolved
@@ -1,163 +1,144 @@
-{
+﻿{
   "Entries": [
     {
-      "RequestUri": "https://seanmcccanary3.file.core.windows.net/test-share-fbea00ee-352f-7e64-8af6-aac8c1be2ce6?restype=share",
+      "RequestUri": "http://seanstagetest.file.core.windows.net/test-share-fbea00ee-352f-7e64-8af6-aac8c1be2ce6?restype=share",
       "RequestMethod": "PUT",
       "RequestHeaders": {
-        "Accept": "application/xml",
         "Authorization": "Sanitized",
-        "traceparent": "00-3a78b4fa21923345826f6d23cee4a4ad-96adc94b37db9a42-00",
+        "traceparent": "00-48adcc2b54517a469c80b7b1c595dd72-fcbdb0dd916caf41-00",
         "User-Agent": [
-          "azsdk-net-Storage.Files.Shares/12.7.0-alpha.20210121.1",
-          "(.NET 5.0.2; Microsoft Windows 10.0.19042)"
+          "azsdk-net-Storage.Files.Shares/12.2.0-dev.20200305.1",
+          "(.NET Core 4.6.28325.01; Microsoft Windows 10.0.18363 )"
         ],
         "x-ms-client-request-id": "a6708f7b-9095-6371-2053-167f83318227",
-        "x-ms-date": "Thu, 21 Jan 2021 20:45:19 GMT",
+        "x-ms-date": "Thu, 05 Mar 2020 21:48:43 GMT",
         "x-ms-return-client-request-id": "true",
-        "x-ms-version": "2020-06-12"
+        "x-ms-version": "2020-06-12",
+        "Accept": "application/xml"
       },
       "RequestBody": null,
       "StatusCode": 201,
       "ResponseHeaders": {
         "Content-Length": "0",
-        "Date": "Thu, 21 Jan 2021 20:45:18 GMT",
-        "ETag": "\u00220x8D8BE4D76E8B306\u0022",
-        "Last-Modified": "Thu, 21 Jan 2021 20:45:18 GMT",
+        "Date": "Thu, 05 Mar 2020 21:48:42 GMT",
+        "ETag": "\"0x8D7C14EF98CB09F\"",
+        "Last-Modified": "Thu, 05 Mar 2020 21:48:43 GMT",
         "Server": [
           "Windows-Azure-File/1.0",
           "Microsoft-HTTPAPI/2.0"
         ],
         "x-ms-client-request-id": "a6708f7b-9095-6371-2053-167f83318227",
-<<<<<<< HEAD
         "x-ms-request-id": "c9ef6e19-f01a-0012-6337-f3e9eb000000",
         "x-ms-version": "2020-06-12"
-=======
-        "x-ms-request-id": "f1fd6764-401a-008c-6636-f0b2cc000000",
-        "x-ms-version": "2020-04-08"
->>>>>>> ac24a13f
       },
       "ResponseBody": []
     },
     {
-      "RequestUri": "https://seanmcccanary3.file.core.windows.net/test-share-fbea00ee-352f-7e64-8af6-aac8c1be2ce6?restype=share\u0026comp=properties",
+      "RequestUri": "http://seanstagetest.file.core.windows.net/test-share-fbea00ee-352f-7e64-8af6-aac8c1be2ce6?restype=share&comp=properties",
       "RequestMethod": "PUT",
       "RequestHeaders": {
-        "Accept": "application/xml",
         "Authorization": "Sanitized",
-        "traceparent": "00-d394d7a53c43d449b53caccdd887ec87-fb03cb293e8fd240-00",
+        "traceparent": "00-51aba2fb77c9f144991b02e8826a9f23-7dfdd2aa34e3f54e-00",
         "User-Agent": [
-          "azsdk-net-Storage.Files.Shares/12.7.0-alpha.20210121.1",
-          "(.NET 5.0.2; Microsoft Windows 10.0.19042)"
+          "azsdk-net-Storage.Files.Shares/12.2.0-dev.20200305.1",
+          "(.NET Core 4.6.28325.01; Microsoft Windows 10.0.18363 )"
         ],
         "x-ms-client-request-id": "324dd46a-864e-b151-4f64-cb6634f07cbc",
-        "x-ms-date": "Thu, 21 Jan 2021 20:45:19 GMT",
+        "x-ms-date": "Thu, 05 Mar 2020 21:48:43 GMT",
         "x-ms-return-client-request-id": "true",
         "x-ms-share-quota": "1024",
-        "x-ms-version": "2020-06-12"
+        "x-ms-version": "2020-06-12",
+        "Accept": "application/xml"
       },
       "RequestBody": null,
       "StatusCode": 200,
       "ResponseHeaders": {
         "Content-Length": "0",
-        "Date": "Thu, 21 Jan 2021 20:45:18 GMT",
-        "ETag": "\u00220x8D8BE4D76F0BB32\u0022",
-        "Last-Modified": "Thu, 21 Jan 2021 20:45:19 GMT",
+        "Date": "Thu, 05 Mar 2020 21:48:42 GMT",
+        "ETag": "\"0x8D7C14EF99B80B1\"",
+        "Last-Modified": "Thu, 05 Mar 2020 21:48:43 GMT",
         "Server": [
           "Windows-Azure-File/1.0",
           "Microsoft-HTTPAPI/2.0"
         ],
         "x-ms-client-request-id": "324dd46a-864e-b151-4f64-cb6634f07cbc",
-<<<<<<< HEAD
         "x-ms-request-id": "c9ef6e1b-f01a-0012-6437-f3e9eb000000",
         "x-ms-version": "2020-06-12"
-=======
-        "x-ms-request-id": "f1fd676b-401a-008c-6936-f0b2cc000000",
-        "x-ms-version": "2020-04-08"
->>>>>>> ac24a13f
       },
       "ResponseBody": []
     },
     {
-      "RequestUri": "https://seanmcccanary3.file.core.windows.net/test-share-fbea00ee-352f-7e64-8af6-aac8c1be2ce6?restype=share",
+      "RequestUri": "http://seanstagetest.file.core.windows.net/test-share-fbea00ee-352f-7e64-8af6-aac8c1be2ce6?restype=share",
       "RequestMethod": "GET",
       "RequestHeaders": {
-        "Accept": "application/xml",
         "Authorization": "Sanitized",
-        "traceparent": "00-2b7a1311a4c546419ee83976c6c530b9-66abbe04d87bdc45-00",
+        "traceparent": "00-1385f7d89c7455498b35d4b9e4694525-434cb1dffd94c146-00",
         "User-Agent": [
-          "azsdk-net-Storage.Files.Shares/12.7.0-alpha.20210121.1",
-          "(.NET 5.0.2; Microsoft Windows 10.0.19042)"
+          "azsdk-net-Storage.Files.Shares/12.2.0-dev.20200305.1",
+          "(.NET Core 4.6.28325.01; Microsoft Windows 10.0.18363 )"
         ],
         "x-ms-client-request-id": "af143f8a-50e4-ebd9-da2b-f21822766d9f",
-        "x-ms-date": "Thu, 21 Jan 2021 20:45:19 GMT",
+        "x-ms-date": "Thu, 05 Mar 2020 21:48:43 GMT",
         "x-ms-return-client-request-id": "true",
-        "x-ms-version": "2020-06-12"
+        "x-ms-version": "2020-06-12",
+        "Accept": "application/xml"
       },
       "RequestBody": null,
       "StatusCode": 200,
       "ResponseHeaders": {
+        "Access-Control-Allow-Origin": "*",
         "Content-Length": "0",
-        "Date": "Thu, 21 Jan 2021 20:45:18 GMT",
-        "ETag": "\u00220x8D8BE4D76F0BB32\u0022",
-        "Last-Modified": "Thu, 21 Jan 2021 20:45:19 GMT",
+        "Date": "Thu, 05 Mar 2020 21:48:42 GMT",
+        "ETag": "\"0x8D7C14EF99B80B1\"",
+        "Last-Modified": "Thu, 05 Mar 2020 21:48:43 GMT",
         "Server": [
           "Windows-Azure-File/1.0",
           "Microsoft-HTTPAPI/2.0"
         ],
-        "Vary": "Origin",
-        "x-ms-access-tier": "TransactionOptimized",
-        "x-ms-access-tier-change-time": "Thu, 21 Jan 2021 20:45:18 GMT",
         "x-ms-client-request-id": "af143f8a-50e4-ebd9-da2b-f21822766d9f",
         "x-ms-has-immutability-policy": "false",
         "x-ms-has-legal-hold": "false",
-        "x-ms-lease-state": "available",
-        "x-ms-lease-status": "unlocked",
-        "x-ms-request-id": "f1fd676c-401a-008c-6a36-f0b2cc000000",
+        "x-ms-request-id": "c9ef6e1c-f01a-0012-6537-f3e9eb000000",
         "x-ms-share-quota": "1024",
         "x-ms-version": "2020-06-12"
       },
       "ResponseBody": []
     },
     {
-      "RequestUri": "https://seanmcccanary3.file.core.windows.net/test-share-fbea00ee-352f-7e64-8af6-aac8c1be2ce6?restype=share",
+      "RequestUri": "http://seanstagetest.file.core.windows.net/test-share-fbea00ee-352f-7e64-8af6-aac8c1be2ce6?restype=share",
       "RequestMethod": "DELETE",
       "RequestHeaders": {
-        "Accept": "application/xml",
         "Authorization": "Sanitized",
-        "traceparent": "00-aa724d6a52a22b42bc6d28342da9d831-c61f3c782a0e0e49-00",
+        "traceparent": "00-534558f481c57d498a46b417a072b4df-ca5595751d5eb747-00",
         "User-Agent": [
-          "azsdk-net-Storage.Files.Shares/12.7.0-alpha.20210121.1",
-          "(.NET 5.0.2; Microsoft Windows 10.0.19042)"
+          "azsdk-net-Storage.Files.Shares/12.2.0-dev.20200305.1",
+          "(.NET Core 4.6.28325.01; Microsoft Windows 10.0.18363 )"
         ],
         "x-ms-client-request-id": "f5db7d1d-cddb-32d7-1734-b0ab58406b3c",
-        "x-ms-date": "Thu, 21 Jan 2021 20:45:19 GMT",
+        "x-ms-date": "Thu, 05 Mar 2020 21:48:43 GMT",
         "x-ms-delete-snapshots": "include",
         "x-ms-return-client-request-id": "true",
-        "x-ms-version": "2020-06-12"
+        "x-ms-version": "2020-06-12",
+        "Accept": "application/xml"
       },
       "RequestBody": null,
       "StatusCode": 202,
       "ResponseHeaders": {
         "Content-Length": "0",
-        "Date": "Thu, 21 Jan 2021 20:45:18 GMT",
+        "Date": "Thu, 05 Mar 2020 21:48:42 GMT",
         "Server": [
           "Windows-Azure-File/1.0",
           "Microsoft-HTTPAPI/2.0"
         ],
         "x-ms-client-request-id": "f5db7d1d-cddb-32d7-1734-b0ab58406b3c",
-<<<<<<< HEAD
         "x-ms-request-id": "c9ef6e1d-f01a-0012-6637-f3e9eb000000",
         "x-ms-version": "2020-06-12"
-=======
-        "x-ms-request-id": "f1fd676d-401a-008c-6b36-f0b2cc000000",
-        "x-ms-version": "2020-04-08"
->>>>>>> ac24a13f
       },
       "ResponseBody": []
     }
   ],
   "Variables": {
     "RandomSeed": "1398123201",
-    "Storage_TestConfigDefault": "ProductionTenant\nseanmcccanary3\nU2FuaXRpemVk\nhttps://seanmcccanary3.blob.core.windows.net\nhttps://seanmcccanary3.file.core.windows.net\nhttps://seanmcccanary3.queue.core.windows.net\nhttps://seanmcccanary3.table.core.windows.net\n\n\n\n\nhttps://seanmcccanary3-secondary.blob.core.windows.net\nhttps://seanmcccanary3-secondary.file.core.windows.net\nhttps://seanmcccanary3-secondary.queue.core.windows.net\nhttps://seanmcccanary3-secondary.table.core.windows.net\n\nSanitized\n\n\nCloud\nBlobEndpoint=https://seanmcccanary3.blob.core.windows.net/;QueueEndpoint=https://seanmcccanary3.queue.core.windows.net/;FileEndpoint=https://seanmcccanary3.file.core.windows.net/;BlobSecondaryEndpoint=https://seanmcccanary3-secondary.blob.core.windows.net/;QueueSecondaryEndpoint=https://seanmcccanary3-secondary.queue.core.windows.net/;FileSecondaryEndpoint=https://seanmcccanary3-secondary.file.core.windows.net/;AccountName=seanmcccanary3;AccountKey=Kg==;\nseanscope1"
+    "Storage_TestConfigDefault": "ProductionTenant\nseanstagetest\nU2FuaXRpemVk\nhttps://seanstagetest.blob.core.windows.net\nhttp://seanstagetest.file.core.windows.net\nhttp://seanstagetest.queue.core.windows.net\nhttp://seanstagetest.table.core.windows.net\n\n\n\n\nhttp://seanstagetest-secondary.blob.core.windows.net\nhttp://seanstagetest-secondary.file.core.windows.net\nhttp://seanstagetest-secondary.queue.core.windows.net\nhttp://seanstagetest-secondary.table.core.windows.net\n\nSanitized\n\n\nCloud\nBlobEndpoint=https://seanstagetest.blob.core.windows.net/;QueueEndpoint=http://seanstagetest.queue.core.windows.net/;FileEndpoint=http://seanstagetest.file.core.windows.net/;BlobSecondaryEndpoint=http://seanstagetest-secondary.blob.core.windows.net/;QueueSecondaryEndpoint=http://seanstagetest-secondary.queue.core.windows.net/;FileSecondaryEndpoint=http://seanstagetest-secondary.file.core.windows.net/;AccountName=seanstagetest;AccountKey=Sanitized\nseanscope1"
   }
 }