--- conflicted
+++ resolved
@@ -13,11 +13,7 @@
         "x-ms-client-request-id": "a6708f7b-9095-6371-2053-167f83318227",
         "x-ms-date": "Thu, 05 Mar 2020 21:48:43 GMT",
         "x-ms-return-client-request-id": "true",
-<<<<<<< HEAD
-        "x-ms-version": "2020-12-06",
-=======
         "x-ms-version": "2021-02-12",
->>>>>>> 7e782c87
         "Accept": "application/xml"
       },
       "RequestBody": null,
@@ -33,11 +29,7 @@
         ],
         "x-ms-client-request-id": "a6708f7b-9095-6371-2053-167f83318227",
         "x-ms-request-id": "c9ef6e19-f01a-0012-6337-f3e9eb000000",
-<<<<<<< HEAD
-        "x-ms-version": "2020-12-06"
-=======
         "x-ms-version": "2021-02-12"
->>>>>>> 7e782c87
       },
       "ResponseBody": []
     },
@@ -55,11 +47,7 @@
         "x-ms-date": "Thu, 05 Mar 2020 21:48:43 GMT",
         "x-ms-return-client-request-id": "true",
         "x-ms-share-quota": "1024",
-<<<<<<< HEAD
-        "x-ms-version": "2020-12-06",
-=======
         "x-ms-version": "2021-02-12",
->>>>>>> 7e782c87
         "Accept": "application/xml"
       },
       "RequestBody": null,
@@ -75,11 +63,7 @@
         ],
         "x-ms-client-request-id": "324dd46a-864e-b151-4f64-cb6634f07cbc",
         "x-ms-request-id": "c9ef6e1b-f01a-0012-6437-f3e9eb000000",
-<<<<<<< HEAD
-        "x-ms-version": "2020-12-06"
-=======
         "x-ms-version": "2021-02-12"
->>>>>>> 7e782c87
       },
       "ResponseBody": []
     },
@@ -96,11 +80,7 @@
         "x-ms-client-request-id": "af143f8a-50e4-ebd9-da2b-f21822766d9f",
         "x-ms-date": "Thu, 05 Mar 2020 21:48:43 GMT",
         "x-ms-return-client-request-id": "true",
-<<<<<<< HEAD
-        "x-ms-version": "2020-12-06",
-=======
         "x-ms-version": "2021-02-12",
->>>>>>> 7e782c87
         "Accept": "application/xml"
       },
       "RequestBody": null,
@@ -120,11 +100,7 @@
         "x-ms-has-legal-hold": "false",
         "x-ms-request-id": "c9ef6e1c-f01a-0012-6537-f3e9eb000000",
         "x-ms-share-quota": "1024",
-<<<<<<< HEAD
-        "x-ms-version": "2020-12-06"
-=======
         "x-ms-version": "2021-02-12"
->>>>>>> 7e782c87
       },
       "ResponseBody": []
     },
@@ -142,11 +118,7 @@
         "x-ms-date": "Thu, 05 Mar 2020 21:48:43 GMT",
         "x-ms-delete-snapshots": "include",
         "x-ms-return-client-request-id": "true",
-<<<<<<< HEAD
-        "x-ms-version": "2020-12-06",
-=======
         "x-ms-version": "2021-02-12",
->>>>>>> 7e782c87
         "Accept": "application/xml"
       },
       "RequestBody": null,
@@ -160,11 +132,7 @@
         ],
         "x-ms-client-request-id": "f5db7d1d-cddb-32d7-1734-b0ab58406b3c",
         "x-ms-request-id": "c9ef6e1d-f01a-0012-6637-f3e9eb000000",
-<<<<<<< HEAD
-        "x-ms-version": "2020-12-06"
-=======
         "x-ms-version": "2021-02-12"
->>>>>>> 7e782c87
       },
       "ResponseBody": []
     }
