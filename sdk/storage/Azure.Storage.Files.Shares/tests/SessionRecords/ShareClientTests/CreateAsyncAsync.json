{
  "Entries": [
    {
<<<<<<< HEAD
      "RequestUri": "http://seanstagetest.file.core.windows.net/test-share-f9cb4e34-6922-022a-6246-294955481fbc?restype=share",
      "RequestMethod": "PUT",
      "RequestHeaders": {
        "Authorization": "Sanitized",
        "traceparent": "00-b7f1ae022536544ba25eeae55d79c7a8-01ed0684e0c1674e-00",
        "User-Agent": [
          "azsdk-net-Storage.Files.Shares/12.0.0-dev.20191209.1\u002Bb71b1fa965b15eccfc57e2c7781b8bf85cd4c766",
          "(.NET Core 4.6.28008.01; Microsoft Windows 10.0.18363 )"
        ],
        "x-ms-client-request-id": "9a2b373c-1560-9098-9b4d-e559086166da",
        "x-ms-date": "Tue, 10 Dec 2019 05:34:12 GMT",
=======
      "RequestUri": "http://seanstagetest.file.core.windows.net/test-share-a21b4c39-242b-55cf-e1d4-69a563ce3719?restype=share",
      "RequestMethod": "PUT",
      "RequestHeaders": {
        "Authorization": "Sanitized",
        "traceparent": "00-632c7442daf78f49b1d96b7e70c70936-c97c1f058ea0404a-00",
        "User-Agent": [
          "azsdk-net-Storage.Files.Shares/12.0.0-dev.20191209.1\u002B61bda4d1783b0e05dba0d434ff14b2840726d3b1",
          "(.NET Core 4.6.28008.01; Microsoft Windows 10.0.18363 )"
        ],
        "x-ms-client-request-id": "c7d04b79-4ca6-891a-eb1d-b4efb4ffb899",
        "x-ms-date": "Tue, 10 Dec 2019 06:02:36 GMT",
>>>>>>> 1d9822e0
        "x-ms-return-client-request-id": "true",
        "x-ms-share-quota": "1",
        "x-ms-version": "2019-07-07"
      },
      "RequestBody": null,
      "StatusCode": 201,
      "ResponseHeaders": {
        "Content-Length": "0",
<<<<<<< HEAD
        "Date": "Tue, 10 Dec 2019 05:34:11 GMT",
        "ETag": "\u00220x8D77D329651E7F4\u0022",
        "Last-Modified": "Tue, 10 Dec 2019 05:34:12 GMT",
=======
        "Date": "Tue, 10 Dec 2019 06:02:36 GMT",
        "ETag": "\u00220x8D77D368E5801F3\u0022",
        "Last-Modified": "Tue, 10 Dec 2019 06:02:36 GMT",
>>>>>>> 1d9822e0
        "Server": [
          "Windows-Azure-File/1.0",
          "Microsoft-HTTPAPI/2.0"
        ],
<<<<<<< HEAD
        "x-ms-client-request-id": "9a2b373c-1560-9098-9b4d-e559086166da",
        "x-ms-request-id": "4fd8e424-701a-0023-701b-af08f8000000",
=======
        "x-ms-client-request-id": "c7d04b79-4ca6-891a-eb1d-b4efb4ffb899",
        "x-ms-request-id": "7dc09950-e01a-001e-1c1f-af7ee3000000",
>>>>>>> 1d9822e0
        "x-ms-version": "2019-07-07"
      },
      "ResponseBody": []
    },
    {
<<<<<<< HEAD
      "RequestUri": "http://seanstagetest.file.core.windows.net/test-share-f9cb4e34-6922-022a-6246-294955481fbc?restype=share",
      "RequestMethod": "DELETE",
      "RequestHeaders": {
        "Authorization": "Sanitized",
        "traceparent": "00-0aeb58c5f7769c4da89742d19c3ce1d0-71e2504d91d7cb46-00",
        "User-Agent": [
          "azsdk-net-Storage.Files.Shares/12.0.0-dev.20191209.1\u002Bb71b1fa965b15eccfc57e2c7781b8bf85cd4c766",
          "(.NET Core 4.6.28008.01; Microsoft Windows 10.0.18363 )"
        ],
        "x-ms-client-request-id": "1e0d5e3b-841c-c25b-3638-b97bda0e8fcb",
        "x-ms-date": "Tue, 10 Dec 2019 05:34:12 GMT",
=======
      "RequestUri": "http://seanstagetest.file.core.windows.net/test-share-a21b4c39-242b-55cf-e1d4-69a563ce3719?restype=share",
      "RequestMethod": "DELETE",
      "RequestHeaders": {
        "Authorization": "Sanitized",
        "traceparent": "00-9099f4d1130b2b4e98258ee3103e1aa8-df2d2dbba1daad48-00",
        "User-Agent": [
          "azsdk-net-Storage.Files.Shares/12.0.0-dev.20191209.1\u002B61bda4d1783b0e05dba0d434ff14b2840726d3b1",
          "(.NET Core 4.6.28008.01; Microsoft Windows 10.0.18363 )"
        ],
        "x-ms-client-request-id": "182b46f1-70fd-4173-dfb3-7f8fd6a1b0bc",
        "x-ms-date": "Tue, 10 Dec 2019 06:02:36 GMT",
>>>>>>> 1d9822e0
        "x-ms-return-client-request-id": "true",
        "x-ms-version": "2019-07-07"
      },
      "RequestBody": null,
      "StatusCode": 202,
      "ResponseHeaders": {
        "Content-Length": "0",
<<<<<<< HEAD
        "Date": "Tue, 10 Dec 2019 05:34:11 GMT",
=======
        "Date": "Tue, 10 Dec 2019 06:02:36 GMT",
>>>>>>> 1d9822e0
        "Server": [
          "Windows-Azure-File/1.0",
          "Microsoft-HTTPAPI/2.0"
        ],
<<<<<<< HEAD
        "x-ms-client-request-id": "1e0d5e3b-841c-c25b-3638-b97bda0e8fcb",
        "x-ms-request-id": "4fd8e426-701a-0023-711b-af08f8000000",
=======
        "x-ms-client-request-id": "182b46f1-70fd-4173-dfb3-7f8fd6a1b0bc",
        "x-ms-request-id": "7dc09952-e01a-001e-1d1f-af7ee3000000",
>>>>>>> 1d9822e0
        "x-ms-version": "2019-07-07"
      },
      "ResponseBody": []
    }
  ],
  "Variables": {
<<<<<<< HEAD
    "RandomSeed": "59225900",
=======
    "RandomSeed": "90660713",
>>>>>>> 1d9822e0
    "Storage_TestConfigDefault": "ProductionTenant\nseanstagetest\nU2FuaXRpemVk\nhttp://seanstagetest.blob.core.windows.net\nhttp://seanstagetest.file.core.windows.net\nhttp://seanstagetest.queue.core.windows.net\nhttp://seanstagetest.table.core.windows.net\n\n\n\n\nhttp://seanstagetest-secondary.blob.core.windows.net\nhttp://seanstagetest-secondary.file.core.windows.net\nhttp://seanstagetest-secondary.queue.core.windows.net\nhttp://seanstagetest-secondary.table.core.windows.net\n\nSanitized\n\n\nCloud\nBlobEndpoint=http://seanstagetest.blob.core.windows.net/;QueueEndpoint=http://seanstagetest.queue.core.windows.net/;FileEndpoint=http://seanstagetest.file.core.windows.net/;BlobSecondaryEndpoint=http://seanstagetest-secondary.blob.core.windows.net/;QueueSecondaryEndpoint=http://seanstagetest-secondary.queue.core.windows.net/;FileSecondaryEndpoint=http://seanstagetest-secondary.file.core.windows.net/;AccountName=seanstagetest;AccountKey=Sanitized"
  }
}<|MERGE_RESOLUTION|>--- conflicted
+++ resolved
@@ -1,31 +1,17 @@
 {
   "Entries": [
     {
-<<<<<<< HEAD
-      "RequestUri": "http://seanstagetest.file.core.windows.net/test-share-f9cb4e34-6922-022a-6246-294955481fbc?restype=share",
+      "RequestUri": "http://seanstagetest.file.core.windows.net/test-share-418b6887-5acb-052c-629b-6f7e7560f097?restype=share",
       "RequestMethod": "PUT",
       "RequestHeaders": {
         "Authorization": "Sanitized",
-        "traceparent": "00-b7f1ae022536544ba25eeae55d79c7a8-01ed0684e0c1674e-00",
+        "traceparent": "00-624ff189f17e6545a20d946fcd2afdd5-73ce9d61f37a9449-00",
         "User-Agent": [
-          "azsdk-net-Storage.Files.Shares/12.0.0-dev.20191209.1\u002Bb71b1fa965b15eccfc57e2c7781b8bf85cd4c766",
+          "azsdk-net-Storage.Files.Shares/12.0.0-dev.20191211.1\u002B899431c003876eb9b26cefd8e8a37e7f27f82ced",
           "(.NET Core 4.6.28008.01; Microsoft Windows 10.0.18363 )"
         ],
-        "x-ms-client-request-id": "9a2b373c-1560-9098-9b4d-e559086166da",
-        "x-ms-date": "Tue, 10 Dec 2019 05:34:12 GMT",
-=======
-      "RequestUri": "http://seanstagetest.file.core.windows.net/test-share-a21b4c39-242b-55cf-e1d4-69a563ce3719?restype=share",
-      "RequestMethod": "PUT",
-      "RequestHeaders": {
-        "Authorization": "Sanitized",
-        "traceparent": "00-632c7442daf78f49b1d96b7e70c70936-c97c1f058ea0404a-00",
-        "User-Agent": [
-          "azsdk-net-Storage.Files.Shares/12.0.0-dev.20191209.1\u002B61bda4d1783b0e05dba0d434ff14b2840726d3b1",
-          "(.NET Core 4.6.28008.01; Microsoft Windows 10.0.18363 )"
-        ],
-        "x-ms-client-request-id": "c7d04b79-4ca6-891a-eb1d-b4efb4ffb899",
-        "x-ms-date": "Tue, 10 Dec 2019 06:02:36 GMT",
->>>>>>> 1d9822e0
+        "x-ms-client-request-id": "daf060aa-3e08-81b6-a5ee-9aa7066453fe",
+        "x-ms-date": "Wed, 11 Dec 2019 20:42:41 GMT",
         "x-ms-return-client-request-id": "true",
         "x-ms-share-quota": "1",
         "x-ms-version": "2019-07-07"
@@ -34,56 +20,31 @@
       "StatusCode": 201,
       "ResponseHeaders": {
         "Content-Length": "0",
-<<<<<<< HEAD
-        "Date": "Tue, 10 Dec 2019 05:34:11 GMT",
-        "ETag": "\u00220x8D77D329651E7F4\u0022",
-        "Last-Modified": "Tue, 10 Dec 2019 05:34:12 GMT",
-=======
-        "Date": "Tue, 10 Dec 2019 06:02:36 GMT",
-        "ETag": "\u00220x8D77D368E5801F3\u0022",
-        "Last-Modified": "Tue, 10 Dec 2019 06:02:36 GMT",
->>>>>>> 1d9822e0
+        "Date": "Wed, 11 Dec 2019 20:42:41 GMT",
+        "ETag": "\u00220x8D77E7AAB315F7B\u0022",
+        "Last-Modified": "Wed, 11 Dec 2019 20:42:41 GMT",
         "Server": [
           "Windows-Azure-File/1.0",
           "Microsoft-HTTPAPI/2.0"
         ],
-<<<<<<< HEAD
-        "x-ms-client-request-id": "9a2b373c-1560-9098-9b4d-e559086166da",
-        "x-ms-request-id": "4fd8e424-701a-0023-701b-af08f8000000",
-=======
-        "x-ms-client-request-id": "c7d04b79-4ca6-891a-eb1d-b4efb4ffb899",
-        "x-ms-request-id": "7dc09950-e01a-001e-1c1f-af7ee3000000",
->>>>>>> 1d9822e0
+        "x-ms-client-request-id": "daf060aa-3e08-81b6-a5ee-9aa7066453fe",
+        "x-ms-request-id": "ef3e4511-c01a-0019-7963-b01280000000",
         "x-ms-version": "2019-07-07"
       },
       "ResponseBody": []
     },
     {
-<<<<<<< HEAD
-      "RequestUri": "http://seanstagetest.file.core.windows.net/test-share-f9cb4e34-6922-022a-6246-294955481fbc?restype=share",
+      "RequestUri": "http://seanstagetest.file.core.windows.net/test-share-418b6887-5acb-052c-629b-6f7e7560f097?restype=share",
       "RequestMethod": "DELETE",
       "RequestHeaders": {
         "Authorization": "Sanitized",
-        "traceparent": "00-0aeb58c5f7769c4da89742d19c3ce1d0-71e2504d91d7cb46-00",
+        "traceparent": "00-a85e1274f196be41bfbcd3a9454e96d4-5bd1518b40c48549-00",
         "User-Agent": [
-          "azsdk-net-Storage.Files.Shares/12.0.0-dev.20191209.1\u002Bb71b1fa965b15eccfc57e2c7781b8bf85cd4c766",
+          "azsdk-net-Storage.Files.Shares/12.0.0-dev.20191211.1\u002B899431c003876eb9b26cefd8e8a37e7f27f82ced",
           "(.NET Core 4.6.28008.01; Microsoft Windows 10.0.18363 )"
         ],
-        "x-ms-client-request-id": "1e0d5e3b-841c-c25b-3638-b97bda0e8fcb",
-        "x-ms-date": "Tue, 10 Dec 2019 05:34:12 GMT",
-=======
-      "RequestUri": "http://seanstagetest.file.core.windows.net/test-share-a21b4c39-242b-55cf-e1d4-69a563ce3719?restype=share",
-      "RequestMethod": "DELETE",
-      "RequestHeaders": {
-        "Authorization": "Sanitized",
-        "traceparent": "00-9099f4d1130b2b4e98258ee3103e1aa8-df2d2dbba1daad48-00",
-        "User-Agent": [
-          "azsdk-net-Storage.Files.Shares/12.0.0-dev.20191209.1\u002B61bda4d1783b0e05dba0d434ff14b2840726d3b1",
-          "(.NET Core 4.6.28008.01; Microsoft Windows 10.0.18363 )"
-        ],
-        "x-ms-client-request-id": "182b46f1-70fd-4173-dfb3-7f8fd6a1b0bc",
-        "x-ms-date": "Tue, 10 Dec 2019 06:02:36 GMT",
->>>>>>> 1d9822e0
+        "x-ms-client-request-id": "14d485b4-1570-bd8e-41ee-a372bfb23c04",
+        "x-ms-date": "Wed, 11 Dec 2019 20:42:42 GMT",
         "x-ms-return-client-request-id": "true",
         "x-ms-version": "2019-07-07"
       },
@@ -91,33 +52,20 @@
       "StatusCode": 202,
       "ResponseHeaders": {
         "Content-Length": "0",
-<<<<<<< HEAD
-        "Date": "Tue, 10 Dec 2019 05:34:11 GMT",
-=======
-        "Date": "Tue, 10 Dec 2019 06:02:36 GMT",
->>>>>>> 1d9822e0
+        "Date": "Wed, 11 Dec 2019 20:42:42 GMT",
         "Server": [
           "Windows-Azure-File/1.0",
           "Microsoft-HTTPAPI/2.0"
         ],
-<<<<<<< HEAD
-        "x-ms-client-request-id": "1e0d5e3b-841c-c25b-3638-b97bda0e8fcb",
-        "x-ms-request-id": "4fd8e426-701a-0023-711b-af08f8000000",
-=======
-        "x-ms-client-request-id": "182b46f1-70fd-4173-dfb3-7f8fd6a1b0bc",
-        "x-ms-request-id": "7dc09952-e01a-001e-1d1f-af7ee3000000",
->>>>>>> 1d9822e0
+        "x-ms-client-request-id": "14d485b4-1570-bd8e-41ee-a372bfb23c04",
+        "x-ms-request-id": "ef3e4513-c01a-0019-7a63-b01280000000",
         "x-ms-version": "2019-07-07"
       },
       "ResponseBody": []
     }
   ],
   "Variables": {
-<<<<<<< HEAD
-    "RandomSeed": "59225900",
-=======
-    "RandomSeed": "90660713",
->>>>>>> 1d9822e0
+    "RandomSeed": "689606701",
     "Storage_TestConfigDefault": "ProductionTenant\nseanstagetest\nU2FuaXRpemVk\nhttp://seanstagetest.blob.core.windows.net\nhttp://seanstagetest.file.core.windows.net\nhttp://seanstagetest.queue.core.windows.net\nhttp://seanstagetest.table.core.windows.net\n\n\n\n\nhttp://seanstagetest-secondary.blob.core.windows.net\nhttp://seanstagetest-secondary.file.core.windows.net\nhttp://seanstagetest-secondary.queue.core.windows.net\nhttp://seanstagetest-secondary.table.core.windows.net\n\nSanitized\n\n\nCloud\nBlobEndpoint=http://seanstagetest.blob.core.windows.net/;QueueEndpoint=http://seanstagetest.queue.core.windows.net/;FileEndpoint=http://seanstagetest.file.core.windows.net/;BlobSecondaryEndpoint=http://seanstagetest-secondary.blob.core.windows.net/;QueueSecondaryEndpoint=http://seanstagetest-secondary.queue.core.windows.net/;FileSecondaryEndpoint=http://seanstagetest-secondary.file.core.windows.net/;AccountName=seanstagetest;AccountKey=Sanitized"
   }
 }