{
  "Entries": [
    {
      "RequestUri": "https://seanmcccanary3.file.core.windows.net/test-share-61f5f8c5-a85d-ac92-a9f1-a5cbf61b6481?restype=share",
      "RequestMethod": "PUT",
      "RequestHeaders": {
        "Accept": "application/xml",
        "Authorization": "Sanitized",
        "traceparent": "00-9f3cbecb092674418eea073ebe1b360c-602c24fb5e23ed42-00",
        "User-Agent": [
          "azsdk-net-Storage.Files.Shares/12.8.0-alpha.20210616.1",
          "(.NET 5.0.7; Microsoft Windows 10.0.19043)"
        ],
        "x-ms-client-request-id": "1729cbca-d492-2414-3d85-4b468f41576a",
        "x-ms-date": "Wed, 16 Jun 2021 19:15:38 GMT",
        "x-ms-return-client-request-id": "true",
<<<<<<< HEAD
        "x-ms-version": "2020-12-06"
=======
        "x-ms-version": "2021-02-12"
>>>>>>> 7e782c87
      },
      "RequestBody": null,
      "StatusCode": 201,
      "ResponseHeaders": {
        "Content-Length": "0",
        "Date": "Wed, 16 Jun 2021 19:15:37 GMT",
        "ETag": "\u00220x8D930FB201F134A\u0022",
        "Last-Modified": "Wed, 16 Jun 2021 19:15:38 GMT",
        "Server": [
          "Windows-Azure-File/1.0",
          "Microsoft-HTTPAPI/2.0"
        ],
        "x-ms-client-request-id": "1729cbca-d492-2414-3d85-4b468f41576a",
        "x-ms-request-id": "0f1ce985-f01a-006d-3ae3-626e89000000",
<<<<<<< HEAD
        "x-ms-version": "2020-12-06"
=======
        "x-ms-version": "2021-02-12"
>>>>>>> 7e782c87
      },
      "ResponseBody": []
    },
    {
      "RequestUri": "https://seanmcccanary3.file.core.windows.net/test-share-61f5f8c5-a85d-ac92-a9f1-a5cbf61b6481?restype=share\u0026comp=snapshot",
      "RequestMethod": "PUT",
      "RequestHeaders": {
        "Accept": "application/xml",
        "Authorization": "Sanitized",
        "traceparent": "00-ade19b9d0f5c2c45a3921494f835063a-60254cd118cdaf45-00",
        "User-Agent": [
          "azsdk-net-Storage.Files.Shares/12.8.0-alpha.20210616.1",
          "(.NET 5.0.7; Microsoft Windows 10.0.19043)"
        ],
        "x-ms-client-request-id": "2b00b621-4cf2-cfee-8c06-7563a0ed69ca",
        "x-ms-date": "Wed, 16 Jun 2021 19:15:38 GMT",
        "x-ms-return-client-request-id": "true",
<<<<<<< HEAD
        "x-ms-version": "2020-12-06"
=======
        "x-ms-version": "2021-02-12"
>>>>>>> 7e782c87
      },
      "RequestBody": null,
      "StatusCode": 201,
      "ResponseHeaders": {
        "Content-Length": "0",
        "Date": "Wed, 16 Jun 2021 19:15:37 GMT",
        "ETag": "\u00220x8D930FB201F134A\u0022",
        "Last-Modified": "Wed, 16 Jun 2021 19:15:38 GMT",
        "Server": [
          "Windows-Azure-File/1.0",
          "Microsoft-HTTPAPI/2.0"
        ],
        "x-ms-client-request-id": "2b00b621-4cf2-cfee-8c06-7563a0ed69ca",
        "x-ms-request-id": "0f1ce988-f01a-006d-3ce3-626e89000000",
        "x-ms-snapshot": "2021-06-16T19:15:38.0000000Z",
<<<<<<< HEAD
        "x-ms-version": "2020-12-06"
=======
        "x-ms-version": "2021-02-12"
>>>>>>> 7e782c87
      },
      "ResponseBody": []
    },
    {
      "RequestUri": "https://seanmcccanary3.file.core.windows.net/test-share-61f5f8c5-a85d-ac92-a9f1-a5cbf61b6481?sharesnapshot=2021-06-16T19:15:38.0000000Z\u0026comp=lease\u0026restype=share",
      "RequestMethod": "PUT",
      "RequestHeaders": {
        "Accept": "application/xml",
        "Authorization": "Sanitized",
        "traceparent": "00-f8b61c131e402244bf9704fdb1f3d14c-459f2f49588c2c44-00",
        "User-Agent": [
          "azsdk-net-Storage.Files.Shares/12.8.0-alpha.20210616.1",
          "(.NET 5.0.7; Microsoft Windows 10.0.19043)"
        ],
        "x-ms-client-request-id": "343f9cda-90c8-0189-cbd2-534be3346800",
        "x-ms-date": "Wed, 16 Jun 2021 19:15:38 GMT",
        "x-ms-lease-action": "acquire",
        "x-ms-lease-duration": "-1",
        "x-ms-proposed-lease-id": "575a442d-9323-de8e-b450-53967f3c2cd8",
        "x-ms-return-client-request-id": "true",
<<<<<<< HEAD
        "x-ms-version": "2020-12-06"
=======
        "x-ms-version": "2021-02-12"
>>>>>>> 7e782c87
      },
      "RequestBody": null,
      "StatusCode": 201,
      "ResponseHeaders": {
        "Content-Length": "0",
        "Date": "Wed, 16 Jun 2021 19:15:37 GMT",
        "ETag": "\u00220x8D930FB201F134A\u0022",
        "Last-Modified": "Wed, 16 Jun 2021 19:15:38 GMT",
        "Server": [
          "Windows-Azure-File/1.0",
          "Microsoft-HTTPAPI/2.0"
        ],
        "x-ms-client-request-id": "343f9cda-90c8-0189-cbd2-534be3346800",
        "x-ms-lease-id": "575a442d-9323-de8e-b450-53967f3c2cd8",
        "x-ms-request-id": "0f1ce98d-f01a-006d-41e3-626e89000000",
<<<<<<< HEAD
        "x-ms-version": "2020-12-06"
=======
        "x-ms-version": "2021-02-12"
>>>>>>> 7e782c87
      },
      "ResponseBody": []
    },
    {
      "RequestUri": "https://seanmcccanary3.file.core.windows.net/test-share-61f5f8c5-a85d-ac92-a9f1-a5cbf61b6481?sharesnapshot=2021-06-16T19:15:38.0000000Z\u0026comp=lease\u0026restype=share",
      "RequestMethod": "PUT",
      "RequestHeaders": {
        "Accept": "application/xml",
        "Authorization": "Sanitized",
        "traceparent": "00-0e3037325db1544d9148013f95d5b213-af67f1038053b948-00",
        "User-Agent": [
          "azsdk-net-Storage.Files.Shares/12.8.0-alpha.20210616.1",
          "(.NET 5.0.7; Microsoft Windows 10.0.19043)"
        ],
        "x-ms-client-request-id": "d97f5f87-0373-020e-01a9-e837b670aaf3",
        "x-ms-date": "Wed, 16 Jun 2021 19:15:38 GMT",
        "x-ms-lease-action": "change",
        "x-ms-lease-id": "575a442d-9323-de8e-b450-53967f3c2cd8",
        "x-ms-proposed-lease-id": "d9256c23-2b40-8778-04d7-b05a75b338d6",
        "x-ms-return-client-request-id": "true",
<<<<<<< HEAD
        "x-ms-version": "2020-12-06"
=======
        "x-ms-version": "2021-02-12"
>>>>>>> 7e782c87
      },
      "RequestBody": null,
      "StatusCode": 200,
      "ResponseHeaders": {
        "Content-Length": "0",
        "Date": "Wed, 16 Jun 2021 19:15:37 GMT",
        "ETag": "\u00220x8D930FB201F134A\u0022",
        "Last-Modified": "Wed, 16 Jun 2021 19:15:38 GMT",
        "Server": [
          "Windows-Azure-File/1.0",
          "Microsoft-HTTPAPI/2.0"
        ],
        "x-ms-client-request-id": "d97f5f87-0373-020e-01a9-e837b670aaf3",
        "x-ms-lease-id": "d9256c23-2b40-8778-04d7-b05a75b338d6",
        "x-ms-request-id": "0f1ce98f-f01a-006d-43e3-626e89000000",
<<<<<<< HEAD
        "x-ms-version": "2020-12-06"
=======
        "x-ms-version": "2021-02-12"
>>>>>>> 7e782c87
      },
      "ResponseBody": []
    },
    {
      "RequestUri": "https://seanmcccanary3.file.core.windows.net/test-share-61f5f8c5-a85d-ac92-a9f1-a5cbf61b6481?sharesnapshot=2021-06-16T19:15:38.0000000Z\u0026comp=lease\u0026restype=share",
      "RequestMethod": "PUT",
      "RequestHeaders": {
        "Accept": "application/xml",
        "Authorization": "Sanitized",
        "traceparent": "00-134c15337016e9409a6ea99cf913a937-f607501005f0e245-00",
        "User-Agent": [
          "azsdk-net-Storage.Files.Shares/12.8.0-alpha.20210616.1",
          "(.NET 5.0.7; Microsoft Windows 10.0.19043)"
        ],
        "x-ms-client-request-id": "83c3a644-8fb4-148c-6e02-f2e790966340",
        "x-ms-date": "Wed, 16 Jun 2021 19:15:38 GMT",
        "x-ms-lease-action": "release",
        "x-ms-lease-id": "d9256c23-2b40-8778-04d7-b05a75b338d6",
        "x-ms-return-client-request-id": "true",
<<<<<<< HEAD
        "x-ms-version": "2020-12-06"
=======
        "x-ms-version": "2021-02-12"
>>>>>>> 7e782c87
      },
      "RequestBody": null,
      "StatusCode": 200,
      "ResponseHeaders": {
        "Content-Length": "0",
        "Date": "Wed, 16 Jun 2021 19:15:37 GMT",
        "ETag": "\u00220x8D930FB201F134A\u0022",
        "Last-Modified": "Wed, 16 Jun 2021 19:15:38 GMT",
        "Server": [
          "Windows-Azure-File/1.0",
          "Microsoft-HTTPAPI/2.0"
        ],
        "x-ms-client-request-id": "83c3a644-8fb4-148c-6e02-f2e790966340",
        "x-ms-lease-time": "0",
        "x-ms-request-id": "0f1ce992-f01a-006d-46e3-626e89000000",
<<<<<<< HEAD
        "x-ms-version": "2020-12-06"
=======
        "x-ms-version": "2021-02-12"
>>>>>>> 7e782c87
      },
      "ResponseBody": []
    },
    {
      "RequestUri": "https://seanmcccanary3.file.core.windows.net/test-share-61f5f8c5-a85d-ac92-a9f1-a5cbf61b6481?restype=share",
      "RequestMethod": "DELETE",
      "RequestHeaders": {
        "Accept": "application/xml",
        "Authorization": "Sanitized",
        "traceparent": "00-5a9de85fb2f3a4428bf61da38dbd3f65-5ca2832fc3a19346-00",
        "User-Agent": [
          "azsdk-net-Storage.Files.Shares/12.8.0-alpha.20210616.1",
          "(.NET 5.0.7; Microsoft Windows 10.0.19043)"
        ],
        "x-ms-client-request-id": "0ff3f25b-26ac-293e-ea75-0e506ad8d238",
        "x-ms-date": "Wed, 16 Jun 2021 19:15:38 GMT",
        "x-ms-delete-snapshots": "include",
        "x-ms-return-client-request-id": "true",
<<<<<<< HEAD
        "x-ms-version": "2020-12-06"
=======
        "x-ms-version": "2021-02-12"
>>>>>>> 7e782c87
      },
      "RequestBody": null,
      "StatusCode": 202,
      "ResponseHeaders": {
        "Content-Length": "0",
        "Date": "Wed, 16 Jun 2021 19:15:37 GMT",
        "Server": [
          "Windows-Azure-File/1.0",
          "Microsoft-HTTPAPI/2.0"
        ],
        "x-ms-client-request-id": "0ff3f25b-26ac-293e-ea75-0e506ad8d238",
        "x-ms-request-id": "0f1ce993-f01a-006d-47e3-626e89000000",
<<<<<<< HEAD
        "x-ms-version": "2020-12-06"
=======
        "x-ms-version": "2021-02-12"
>>>>>>> 7e782c87
      },
      "ResponseBody": []
    }
  ],
  "Variables": {
    "RandomSeed": "1379263904",
    "Storage_TestConfigDefault": "ProductionTenant\nseanmcccanary3\nU2FuaXRpemVk\nhttps://seanmcccanary3.blob.core.windows.net\nhttps://seanmcccanary3.file.core.windows.net\nhttps://seanmcccanary3.queue.core.windows.net\nhttps://seanmcccanary3.table.core.windows.net\n\n\n\n\nhttps://seanmcccanary3-secondary.blob.core.windows.net\nhttps://seanmcccanary3-secondary.file.core.windows.net\nhttps://seanmcccanary3-secondary.queue.core.windows.net\nhttps://seanmcccanary3-secondary.table.core.windows.net\n\nSanitized\n\n\nCloud\nBlobEndpoint=https://seanmcccanary3.blob.core.windows.net/;QueueEndpoint=https://seanmcccanary3.queue.core.windows.net/;FileEndpoint=https://seanmcccanary3.file.core.windows.net/;BlobSecondaryEndpoint=https://seanmcccanary3-secondary.blob.core.windows.net/;QueueSecondaryEndpoint=https://seanmcccanary3-secondary.queue.core.windows.net/;FileSecondaryEndpoint=https://seanmcccanary3-secondary.file.core.windows.net/;AccountName=seanmcccanary3;AccountKey=Kg==;\nseanscope1\n\n"
  }
}<|MERGE_RESOLUTION|>--- conflicted
+++ resolved
@@ -14,11 +14,7 @@
         "x-ms-client-request-id": "1729cbca-d492-2414-3d85-4b468f41576a",
         "x-ms-date": "Wed, 16 Jun 2021 19:15:38 GMT",
         "x-ms-return-client-request-id": "true",
-<<<<<<< HEAD
-        "x-ms-version": "2020-12-06"
-=======
-        "x-ms-version": "2021-02-12"
->>>>>>> 7e782c87
+        "x-ms-version": "2021-02-12"
       },
       "RequestBody": null,
       "StatusCode": 201,
@@ -33,11 +29,7 @@
         ],
         "x-ms-client-request-id": "1729cbca-d492-2414-3d85-4b468f41576a",
         "x-ms-request-id": "0f1ce985-f01a-006d-3ae3-626e89000000",
-<<<<<<< HEAD
-        "x-ms-version": "2020-12-06"
-=======
-        "x-ms-version": "2021-02-12"
->>>>>>> 7e782c87
+        "x-ms-version": "2021-02-12"
       },
       "ResponseBody": []
     },
@@ -55,11 +47,7 @@
         "x-ms-client-request-id": "2b00b621-4cf2-cfee-8c06-7563a0ed69ca",
         "x-ms-date": "Wed, 16 Jun 2021 19:15:38 GMT",
         "x-ms-return-client-request-id": "true",
-<<<<<<< HEAD
-        "x-ms-version": "2020-12-06"
-=======
-        "x-ms-version": "2021-02-12"
->>>>>>> 7e782c87
+        "x-ms-version": "2021-02-12"
       },
       "RequestBody": null,
       "StatusCode": 201,
@@ -75,11 +63,7 @@
         "x-ms-client-request-id": "2b00b621-4cf2-cfee-8c06-7563a0ed69ca",
         "x-ms-request-id": "0f1ce988-f01a-006d-3ce3-626e89000000",
         "x-ms-snapshot": "2021-06-16T19:15:38.0000000Z",
-<<<<<<< HEAD
-        "x-ms-version": "2020-12-06"
-=======
-        "x-ms-version": "2021-02-12"
->>>>>>> 7e782c87
+        "x-ms-version": "2021-02-12"
       },
       "ResponseBody": []
     },
@@ -100,11 +84,7 @@
         "x-ms-lease-duration": "-1",
         "x-ms-proposed-lease-id": "575a442d-9323-de8e-b450-53967f3c2cd8",
         "x-ms-return-client-request-id": "true",
-<<<<<<< HEAD
-        "x-ms-version": "2020-12-06"
-=======
-        "x-ms-version": "2021-02-12"
->>>>>>> 7e782c87
+        "x-ms-version": "2021-02-12"
       },
       "RequestBody": null,
       "StatusCode": 201,
@@ -120,11 +100,7 @@
         "x-ms-client-request-id": "343f9cda-90c8-0189-cbd2-534be3346800",
         "x-ms-lease-id": "575a442d-9323-de8e-b450-53967f3c2cd8",
         "x-ms-request-id": "0f1ce98d-f01a-006d-41e3-626e89000000",
-<<<<<<< HEAD
-        "x-ms-version": "2020-12-06"
-=======
-        "x-ms-version": "2021-02-12"
->>>>>>> 7e782c87
+        "x-ms-version": "2021-02-12"
       },
       "ResponseBody": []
     },
@@ -145,11 +121,7 @@
         "x-ms-lease-id": "575a442d-9323-de8e-b450-53967f3c2cd8",
         "x-ms-proposed-lease-id": "d9256c23-2b40-8778-04d7-b05a75b338d6",
         "x-ms-return-client-request-id": "true",
-<<<<<<< HEAD
-        "x-ms-version": "2020-12-06"
-=======
-        "x-ms-version": "2021-02-12"
->>>>>>> 7e782c87
+        "x-ms-version": "2021-02-12"
       },
       "RequestBody": null,
       "StatusCode": 200,
@@ -165,11 +137,7 @@
         "x-ms-client-request-id": "d97f5f87-0373-020e-01a9-e837b670aaf3",
         "x-ms-lease-id": "d9256c23-2b40-8778-04d7-b05a75b338d6",
         "x-ms-request-id": "0f1ce98f-f01a-006d-43e3-626e89000000",
-<<<<<<< HEAD
-        "x-ms-version": "2020-12-06"
-=======
-        "x-ms-version": "2021-02-12"
->>>>>>> 7e782c87
+        "x-ms-version": "2021-02-12"
       },
       "ResponseBody": []
     },
@@ -189,11 +157,7 @@
         "x-ms-lease-action": "release",
         "x-ms-lease-id": "d9256c23-2b40-8778-04d7-b05a75b338d6",
         "x-ms-return-client-request-id": "true",
-<<<<<<< HEAD
-        "x-ms-version": "2020-12-06"
-=======
-        "x-ms-version": "2021-02-12"
->>>>>>> 7e782c87
+        "x-ms-version": "2021-02-12"
       },
       "RequestBody": null,
       "StatusCode": 200,
@@ -209,11 +173,7 @@
         "x-ms-client-request-id": "83c3a644-8fb4-148c-6e02-f2e790966340",
         "x-ms-lease-time": "0",
         "x-ms-request-id": "0f1ce992-f01a-006d-46e3-626e89000000",
-<<<<<<< HEAD
-        "x-ms-version": "2020-12-06"
-=======
-        "x-ms-version": "2021-02-12"
->>>>>>> 7e782c87
+        "x-ms-version": "2021-02-12"
       },
       "ResponseBody": []
     },
@@ -232,11 +192,7 @@
         "x-ms-date": "Wed, 16 Jun 2021 19:15:38 GMT",
         "x-ms-delete-snapshots": "include",
         "x-ms-return-client-request-id": "true",
-<<<<<<< HEAD
-        "x-ms-version": "2020-12-06"
-=======
-        "x-ms-version": "2021-02-12"
->>>>>>> 7e782c87
+        "x-ms-version": "2021-02-12"
       },
       "RequestBody": null,
       "StatusCode": 202,
@@ -249,11 +205,7 @@
         ],
         "x-ms-client-request-id": "0ff3f25b-26ac-293e-ea75-0e506ad8d238",
         "x-ms-request-id": "0f1ce993-f01a-006d-47e3-626e89000000",
-<<<<<<< HEAD
-        "x-ms-version": "2020-12-06"
-=======
-        "x-ms-version": "2021-02-12"
->>>>>>> 7e782c87
+        "x-ms-version": "2021-02-12"
       },
       "ResponseBody": []
     }
