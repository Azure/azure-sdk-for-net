{
  "Entries": [
    {
      "RequestUri": "https://seanmcccanary3.file.core.windows.net/test-share-fb7256b3-e1ef-9ea3-7a81-ea0ebd9e1de6?restype=share",
      "RequestMethod": "PUT",
      "RequestHeaders": {
        "Accept": "application/xml",
        "Authorization": "Sanitized",
        "traceparent": "00-8a675ec0bf20ce4bad71e55c1e2b74a5-2ce61811acb01144-00",
        "User-Agent": [
          "azsdk-net-Storage.Files.Shares/12.7.0-alpha.20210121.1",
          "(.NET 5.0.2; Microsoft Windows 10.0.19042)"
        ],
        "x-ms-client-request-id": "0a50abdd-2db0-7fc0-aeeb-5b1a0bc67f58",
        "x-ms-date": "Thu, 21 Jan 2021 20:45:02 GMT",
        "x-ms-return-client-request-id": "true",
        "x-ms-version": "2020-06-12"
      },
      "RequestBody": null,
      "StatusCode": 201,
      "ResponseHeaders": {
        "Content-Length": "0",
        "Date": "Thu, 21 Jan 2021 20:45:02 GMT",
        "ETag": "\u00220x8D8BE4D6D0B7A6E\u0022",
        "Last-Modified": "Thu, 21 Jan 2021 20:45:02 GMT",
        "Server": [
          "Windows-Azure-File/1.0",
          "Microsoft-HTTPAPI/2.0"
        ],
        "x-ms-client-request-id": "0a50abdd-2db0-7fc0-aeeb-5b1a0bc67f58",
<<<<<<< HEAD
        "x-ms-request-id": "cd4d0b55-101a-0017-7e77-6b73c9000000",
        "x-ms-version": "2020-06-12"
=======
        "x-ms-request-id": "62c730ab-001a-009d-0a36-f02878000000",
        "x-ms-version": "2020-04-08"
>>>>>>> ac24a13f
      },
      "ResponseBody": []
    },
    {
      "RequestUri": "https://seanmcccanary3.file.core.windows.net/test-share-fb7256b3-e1ef-9ea3-7a81-ea0ebd9e1de6?sharesnapshot=2020-08-05T22:10:47.0000000Z\u0026comp=lease\u0026restype=share",
      "RequestMethod": "PUT",
      "RequestHeaders": {
        "Accept": "application/xml",
        "Authorization": "Sanitized",
        "traceparent": "00-bd246baa537033438178f4c15f1069b0-ca3b80f16ba43149-00",
        "User-Agent": [
          "azsdk-net-Storage.Files.Shares/12.7.0-alpha.20210121.1",
          "(.NET 5.0.2; Microsoft Windows 10.0.19042)"
        ],
        "x-ms-client-request-id": "ac4f9bd1-da8e-001c-5d31-e357cb229160",
        "x-ms-date": "Thu, 21 Jan 2021 20:45:02 GMT",
        "x-ms-lease-action": "release",
        "x-ms-lease-id": "3d4d3a06-dc7c-1f4d-2759-629ded4eb79e",
        "x-ms-return-client-request-id": "true",
        "x-ms-version": "2020-06-12"
      },
      "RequestBody": null,
      "StatusCode": 404,
      "ResponseHeaders": {
        "Content-Length": "217",
        "Content-Type": "application/xml",
        "Date": "Thu, 21 Jan 2021 20:45:02 GMT",
        "Server": [
          "Windows-Azure-File/1.0",
          "Microsoft-HTTPAPI/2.0"
        ],
        "x-ms-client-request-id": "ac4f9bd1-da8e-001c-5d31-e357cb229160",
        "x-ms-error-code": "ShareNotFound",
<<<<<<< HEAD
        "x-ms-request-id": "cd4d0b58-101a-0017-7f77-6b73c9000000",
        "x-ms-version": "2020-06-12"
=======
        "x-ms-request-id": "62c730b6-001a-009d-0d36-f02878000000",
        "x-ms-version": "2020-04-08"
>>>>>>> ac24a13f
      },
      "ResponseBody": [
        "\uFEFF\u003C?xml version=\u00221.0\u0022 encoding=\u0022utf-8\u0022?\u003E\u003CError\u003E\u003CCode\u003EShareNotFound\u003C/Code\u003E\u003CMessage\u003EThe specified share does not exist.\n",
        "RequestId:62c730b6-001a-009d-0d36-f02878000000\n",
        "Time:2021-01-21T20:45:02.8796504Z\u003C/Message\u003E\u003C/Error\u003E"
      ]
    },
    {
      "RequestUri": "https://seanmcccanary3.file.core.windows.net/test-share-fb7256b3-e1ef-9ea3-7a81-ea0ebd9e1de6?restype=share",
      "RequestMethod": "DELETE",
      "RequestHeaders": {
        "Accept": "application/xml",
        "Authorization": "Sanitized",
        "traceparent": "00-032010d894dc1f47b0feb989e2ad6527-90b6b0f4084a3a47-00",
        "User-Agent": [
          "azsdk-net-Storage.Files.Shares/12.7.0-alpha.20210121.1",
          "(.NET 5.0.2; Microsoft Windows 10.0.19042)"
        ],
        "x-ms-client-request-id": "52cb8f4b-0afe-8e0f-3530-b51c2fde2704",
        "x-ms-date": "Thu, 21 Jan 2021 20:45:03 GMT",
        "x-ms-delete-snapshots": "include",
        "x-ms-return-client-request-id": "true",
        "x-ms-version": "2020-06-12"
      },
      "RequestBody": null,
      "StatusCode": 202,
      "ResponseHeaders": {
        "Content-Length": "0",
        "Date": "Thu, 21 Jan 2021 20:45:02 GMT",
        "Server": [
          "Windows-Azure-File/1.0",
          "Microsoft-HTTPAPI/2.0"
        ],
        "x-ms-client-request-id": "52cb8f4b-0afe-8e0f-3530-b51c2fde2704",
<<<<<<< HEAD
        "x-ms-request-id": "cd4d0b59-101a-0017-8077-6b73c9000000",
        "x-ms-version": "2020-06-12"
=======
        "x-ms-request-id": "62c730be-001a-009d-1136-f02878000000",
        "x-ms-version": "2020-04-08"
>>>>>>> ac24a13f
      },
      "ResponseBody": []
    }
  ],
  "Variables": {
    "RandomSeed": "781102956",
    "Storage_TestConfigDefault": "ProductionTenant\nseanmcccanary3\nU2FuaXRpemVk\nhttps://seanmcccanary3.blob.core.windows.net\nhttps://seanmcccanary3.file.core.windows.net\nhttps://seanmcccanary3.queue.core.windows.net\nhttps://seanmcccanary3.table.core.windows.net\n\n\n\n\nhttps://seanmcccanary3-secondary.blob.core.windows.net\nhttps://seanmcccanary3-secondary.file.core.windows.net\nhttps://seanmcccanary3-secondary.queue.core.windows.net\nhttps://seanmcccanary3-secondary.table.core.windows.net\n\nSanitized\n\n\nCloud\nBlobEndpoint=https://seanmcccanary3.blob.core.windows.net/;QueueEndpoint=https://seanmcccanary3.queue.core.windows.net/;FileEndpoint=https://seanmcccanary3.file.core.windows.net/;BlobSecondaryEndpoint=https://seanmcccanary3-secondary.blob.core.windows.net/;QueueSecondaryEndpoint=https://seanmcccanary3-secondary.queue.core.windows.net/;FileSecondaryEndpoint=https://seanmcccanary3-secondary.file.core.windows.net/;AccountName=seanmcccanary3;AccountKey=Kg==;\nseanscope1"
  }
}<|MERGE_RESOLUTION|>--- conflicted
+++ resolved
@@ -1,121 +1,106 @@
-{
+﻿{
   "Entries": [
     {
       "RequestUri": "https://seanmcccanary3.file.core.windows.net/test-share-fb7256b3-e1ef-9ea3-7a81-ea0ebd9e1de6?restype=share",
       "RequestMethod": "PUT",
       "RequestHeaders": {
-        "Accept": "application/xml",
         "Authorization": "Sanitized",
-        "traceparent": "00-8a675ec0bf20ce4bad71e55c1e2b74a5-2ce61811acb01144-00",
+        "traceparent": "00-0000c85e910c2849902da2f768bf14cd-3be1582fe092234e-00",
         "User-Agent": [
-          "azsdk-net-Storage.Files.Shares/12.7.0-alpha.20210121.1",
-          "(.NET 5.0.2; Microsoft Windows 10.0.19042)"
+          "azsdk-net-Storage.Files.Shares/12.3.0-dev.20200805.1",
+          "(.NET Core 4.6.29017.01; Microsoft Windows 10.0.18362 )"
         ],
         "x-ms-client-request-id": "0a50abdd-2db0-7fc0-aeeb-5b1a0bc67f58",
-        "x-ms-date": "Thu, 21 Jan 2021 20:45:02 GMT",
+        "x-ms-date": "Wed, 05 Aug 2020 22:26:30 GMT",
         "x-ms-return-client-request-id": "true",
-        "x-ms-version": "2020-06-12"
+        "x-ms-version": "2020-06-12",
+        "Accept": "application/xml"
       },
       "RequestBody": null,
       "StatusCode": 201,
       "ResponseHeaders": {
         "Content-Length": "0",
-        "Date": "Thu, 21 Jan 2021 20:45:02 GMT",
-        "ETag": "\u00220x8D8BE4D6D0B7A6E\u0022",
-        "Last-Modified": "Thu, 21 Jan 2021 20:45:02 GMT",
+        "Date": "Wed, 05 Aug 2020 22:26:29 GMT",
+        "ETag": "\"0x8D8398E99CA2C51\"",
+        "Last-Modified": "Wed, 05 Aug 2020 22:26:30 GMT",
         "Server": [
           "Windows-Azure-File/1.0",
           "Microsoft-HTTPAPI/2.0"
         ],
         "x-ms-client-request-id": "0a50abdd-2db0-7fc0-aeeb-5b1a0bc67f58",
-<<<<<<< HEAD
         "x-ms-request-id": "cd4d0b55-101a-0017-7e77-6b73c9000000",
         "x-ms-version": "2020-06-12"
-=======
-        "x-ms-request-id": "62c730ab-001a-009d-0a36-f02878000000",
-        "x-ms-version": "2020-04-08"
->>>>>>> ac24a13f
       },
       "ResponseBody": []
     },
     {
-      "RequestUri": "https://seanmcccanary3.file.core.windows.net/test-share-fb7256b3-e1ef-9ea3-7a81-ea0ebd9e1de6?sharesnapshot=2020-08-05T22:10:47.0000000Z\u0026comp=lease\u0026restype=share",
+      "RequestUri": "https://seanmcccanary3.file.core.windows.net/test-share-fb7256b3-e1ef-9ea3-7a81-ea0ebd9e1de6?sharesnapshot=2020-08-05T22:10:47.0000000Z&comp=lease&restype=share",
       "RequestMethod": "PUT",
       "RequestHeaders": {
-        "Accept": "application/xml",
         "Authorization": "Sanitized",
-        "traceparent": "00-bd246baa537033438178f4c15f1069b0-ca3b80f16ba43149-00",
+        "traceparent": "00-d1ed7147744e274494f1159c82435887-a25aad173c406e49-00",
         "User-Agent": [
-          "azsdk-net-Storage.Files.Shares/12.7.0-alpha.20210121.1",
-          "(.NET 5.0.2; Microsoft Windows 10.0.19042)"
+          "azsdk-net-Storage.Files.Shares/12.3.0-dev.20200805.1",
+          "(.NET Core 4.6.29017.01; Microsoft Windows 10.0.18362 )"
         ],
         "x-ms-client-request-id": "ac4f9bd1-da8e-001c-5d31-e357cb229160",
-        "x-ms-date": "Thu, 21 Jan 2021 20:45:02 GMT",
+        "x-ms-date": "Wed, 05 Aug 2020 22:26:31 GMT",
         "x-ms-lease-action": "release",
         "x-ms-lease-id": "3d4d3a06-dc7c-1f4d-2759-629ded4eb79e",
         "x-ms-return-client-request-id": "true",
-        "x-ms-version": "2020-06-12"
+        "x-ms-version": "2020-06-12",
+        "Accept": "application/xml"
       },
       "RequestBody": null,
       "StatusCode": 404,
       "ResponseHeaders": {
         "Content-Length": "217",
         "Content-Type": "application/xml",
-        "Date": "Thu, 21 Jan 2021 20:45:02 GMT",
+        "Date": "Wed, 05 Aug 2020 22:26:29 GMT",
         "Server": [
           "Windows-Azure-File/1.0",
           "Microsoft-HTTPAPI/2.0"
         ],
         "x-ms-client-request-id": "ac4f9bd1-da8e-001c-5d31-e357cb229160",
         "x-ms-error-code": "ShareNotFound",
-<<<<<<< HEAD
         "x-ms-request-id": "cd4d0b58-101a-0017-7f77-6b73c9000000",
         "x-ms-version": "2020-06-12"
-=======
-        "x-ms-request-id": "62c730b6-001a-009d-0d36-f02878000000",
-        "x-ms-version": "2020-04-08"
->>>>>>> ac24a13f
       },
       "ResponseBody": [
-        "\uFEFF\u003C?xml version=\u00221.0\u0022 encoding=\u0022utf-8\u0022?\u003E\u003CError\u003E\u003CCode\u003EShareNotFound\u003C/Code\u003E\u003CMessage\u003EThe specified share does not exist.\n",
-        "RequestId:62c730b6-001a-009d-0d36-f02878000000\n",
-        "Time:2021-01-21T20:45:02.8796504Z\u003C/Message\u003E\u003C/Error\u003E"
+        "﻿<?xml version=\"1.0\" encoding=\"utf-8\"?><Error><Code>ShareNotFound</Code><Message>The specified share does not exist.\n",
+        "RequestId:cd4d0b58-101a-0017-7f77-6b73c9000000\n",
+        "Time:2020-08-05T22:26:30.2088724Z</Message></Error>"
       ]
     },
     {
       "RequestUri": "https://seanmcccanary3.file.core.windows.net/test-share-fb7256b3-e1ef-9ea3-7a81-ea0ebd9e1de6?restype=share",
       "RequestMethod": "DELETE",
       "RequestHeaders": {
-        "Accept": "application/xml",
         "Authorization": "Sanitized",
-        "traceparent": "00-032010d894dc1f47b0feb989e2ad6527-90b6b0f4084a3a47-00",
+        "traceparent": "00-0d2910281a4f2a4ba40b0f1d725fb4a4-6f335944b434524a-00",
         "User-Agent": [
-          "azsdk-net-Storage.Files.Shares/12.7.0-alpha.20210121.1",
-          "(.NET 5.0.2; Microsoft Windows 10.0.19042)"
+          "azsdk-net-Storage.Files.Shares/12.3.0-dev.20200805.1",
+          "(.NET Core 4.6.29017.01; Microsoft Windows 10.0.18362 )"
         ],
         "x-ms-client-request-id": "52cb8f4b-0afe-8e0f-3530-b51c2fde2704",
-        "x-ms-date": "Thu, 21 Jan 2021 20:45:03 GMT",
+        "x-ms-date": "Wed, 05 Aug 2020 22:26:31 GMT",
         "x-ms-delete-snapshots": "include",
         "x-ms-return-client-request-id": "true",
-        "x-ms-version": "2020-06-12"
+        "x-ms-version": "2020-06-12",
+        "Accept": "application/xml"
       },
       "RequestBody": null,
       "StatusCode": 202,
       "ResponseHeaders": {
         "Content-Length": "0",
-        "Date": "Thu, 21 Jan 2021 20:45:02 GMT",
+        "Date": "Wed, 05 Aug 2020 22:26:29 GMT",
         "Server": [
           "Windows-Azure-File/1.0",
           "Microsoft-HTTPAPI/2.0"
         ],
         "x-ms-client-request-id": "52cb8f4b-0afe-8e0f-3530-b51c2fde2704",
-<<<<<<< HEAD
         "x-ms-request-id": "cd4d0b59-101a-0017-8077-6b73c9000000",
         "x-ms-version": "2020-06-12"
-=======
-        "x-ms-request-id": "62c730be-001a-009d-1136-f02878000000",
-        "x-ms-version": "2020-04-08"
->>>>>>> ac24a13f
       },
       "ResponseBody": []
     }
