﻿{
  "Entries": [
    {
      "RequestUri": "https://seanmcccanary3.file.core.windows.net/test-share-fb7256b3-e1ef-9ea3-7a81-ea0ebd9e1de6?restype=share",
      "RequestMethod": "PUT",
      "RequestHeaders": {
        "Authorization": "Sanitized",
        "traceparent": "00-0000c85e910c2849902da2f768bf14cd-3be1582fe092234e-00",
        "User-Agent": [
          "azsdk-net-Storage.Files.Shares/12.3.0-dev.20200805.1",
          "(.NET Core 4.6.29017.01; Microsoft Windows 10.0.18362 )"
        ],
        "x-ms-client-request-id": "0a50abdd-2db0-7fc0-aeeb-5b1a0bc67f58",
        "x-ms-date": "Wed, 05 Aug 2020 22:26:30 GMT",
        "x-ms-return-client-request-id": "true",
<<<<<<< HEAD
        "x-ms-version": "2020-12-06",
=======
        "x-ms-version": "2021-02-12",
>>>>>>> 7e782c87
        "Accept": "application/xml"
      },
      "RequestBody": null,
      "StatusCode": 201,
      "ResponseHeaders": {
        "Content-Length": "0",
        "Date": "Wed, 05 Aug 2020 22:26:29 GMT",
        "ETag": "\"0x8D8398E99CA2C51\"",
        "Last-Modified": "Wed, 05 Aug 2020 22:26:30 GMT",
        "Server": [
          "Windows-Azure-File/1.0",
          "Microsoft-HTTPAPI/2.0"
        ],
        "x-ms-client-request-id": "0a50abdd-2db0-7fc0-aeeb-5b1a0bc67f58",
        "x-ms-request-id": "cd4d0b55-101a-0017-7e77-6b73c9000000",
<<<<<<< HEAD
        "x-ms-version": "2020-12-06"
=======
        "x-ms-version": "2021-02-12"
>>>>>>> 7e782c87
      },
      "ResponseBody": []
    },
    {
      "RequestUri": "https://seanmcccanary3.file.core.windows.net/test-share-fb7256b3-e1ef-9ea3-7a81-ea0ebd9e1de6?sharesnapshot=2020-08-05T22:10:47.0000000Z&comp=lease&restype=share",
      "RequestMethod": "PUT",
      "RequestHeaders": {
        "Authorization": "Sanitized",
        "traceparent": "00-d1ed7147744e274494f1159c82435887-a25aad173c406e49-00",
        "User-Agent": [
          "azsdk-net-Storage.Files.Shares/12.3.0-dev.20200805.1",
          "(.NET Core 4.6.29017.01; Microsoft Windows 10.0.18362 )"
        ],
        "x-ms-client-request-id": "ac4f9bd1-da8e-001c-5d31-e357cb229160",
        "x-ms-date": "Wed, 05 Aug 2020 22:26:31 GMT",
        "x-ms-lease-action": "release",
        "x-ms-lease-id": "3d4d3a06-dc7c-1f4d-2759-629ded4eb79e",
        "x-ms-return-client-request-id": "true",
<<<<<<< HEAD
        "x-ms-version": "2020-12-06",
=======
        "x-ms-version": "2021-02-12",
>>>>>>> 7e782c87
        "Accept": "application/xml"
      },
      "RequestBody": null,
      "StatusCode": 404,
      "ResponseHeaders": {
        "Content-Length": "217",
        "Content-Type": "application/xml",
        "Date": "Wed, 05 Aug 2020 22:26:29 GMT",
        "Server": [
          "Windows-Azure-File/1.0",
          "Microsoft-HTTPAPI/2.0"
        ],
        "x-ms-client-request-id": "ac4f9bd1-da8e-001c-5d31-e357cb229160",
        "x-ms-error-code": "ShareNotFound",
        "x-ms-request-id": "cd4d0b58-101a-0017-7f77-6b73c9000000",
<<<<<<< HEAD
        "x-ms-version": "2020-12-06"
=======
        "x-ms-version": "2021-02-12"
>>>>>>> 7e782c87
      },
      "ResponseBody": [
        "﻿<?xml version=\"1.0\" encoding=\"utf-8\"?><Error><Code>ShareNotFound</Code><Message>The specified share does not exist.\n",
        "RequestId:cd4d0b58-101a-0017-7f77-6b73c9000000\n",
        "Time:2020-08-05T22:26:30.2088724Z</Message></Error>"
      ]
    },
    {
      "RequestUri": "https://seanmcccanary3.file.core.windows.net/test-share-fb7256b3-e1ef-9ea3-7a81-ea0ebd9e1de6?restype=share",
      "RequestMethod": "DELETE",
      "RequestHeaders": {
        "Authorization": "Sanitized",
        "traceparent": "00-0d2910281a4f2a4ba40b0f1d725fb4a4-6f335944b434524a-00",
        "User-Agent": [
          "azsdk-net-Storage.Files.Shares/12.3.0-dev.20200805.1",
          "(.NET Core 4.6.29017.01; Microsoft Windows 10.0.18362 )"
        ],
        "x-ms-client-request-id": "52cb8f4b-0afe-8e0f-3530-b51c2fde2704",
        "x-ms-date": "Wed, 05 Aug 2020 22:26:31 GMT",
        "x-ms-delete-snapshots": "include",
        "x-ms-return-client-request-id": "true",
<<<<<<< HEAD
        "x-ms-version": "2020-12-06",
=======
        "x-ms-version": "2021-02-12",
>>>>>>> 7e782c87
        "Accept": "application/xml"
      },
      "RequestBody": null,
      "StatusCode": 202,
      "ResponseHeaders": {
        "Content-Length": "0",
        "Date": "Wed, 05 Aug 2020 22:26:29 GMT",
        "Server": [
          "Windows-Azure-File/1.0",
          "Microsoft-HTTPAPI/2.0"
        ],
        "x-ms-client-request-id": "52cb8f4b-0afe-8e0f-3530-b51c2fde2704",
        "x-ms-request-id": "cd4d0b59-101a-0017-8077-6b73c9000000",
<<<<<<< HEAD
        "x-ms-version": "2020-12-06"
=======
        "x-ms-version": "2021-02-12"
>>>>>>> 7e782c87
      },
      "ResponseBody": []
    }
  ],
  "Variables": {
    "RandomSeed": "781102956",
    "Storage_TestConfigDefault": "ProductionTenant\nseanmcccanary3\nU2FuaXRpemVk\nhttps://seanmcccanary3.blob.core.windows.net\nhttps://seanmcccanary3.file.core.windows.net\nhttps://seanmcccanary3.queue.core.windows.net\nhttps://seanmcccanary3.table.core.windows.net\n\n\n\n\nhttps://seanmcccanary3-secondary.blob.core.windows.net\nhttps://seanmcccanary3-secondary.file.core.windows.net\nhttps://seanmcccanary3-secondary.queue.core.windows.net\nhttps://seanmcccanary3-secondary.table.core.windows.net\n\nSanitized\n\n\nCloud\nBlobEndpoint=https://seanmcccanary3.blob.core.windows.net/;QueueEndpoint=https://seanmcccanary3.queue.core.windows.net/;FileEndpoint=https://seanmcccanary3.file.core.windows.net/;BlobSecondaryEndpoint=https://seanmcccanary3-secondary.blob.core.windows.net/;QueueSecondaryEndpoint=https://seanmcccanary3-secondary.queue.core.windows.net/;FileSecondaryEndpoint=https://seanmcccanary3-secondary.file.core.windows.net/;AccountName=seanmcccanary3;AccountKey=Kg==;\nseanscope1\n\n"
  }
}<|MERGE_RESOLUTION|>--- conflicted
+++ resolved
@@ -13,11 +13,7 @@
         "x-ms-client-request-id": "0a50abdd-2db0-7fc0-aeeb-5b1a0bc67f58",
         "x-ms-date": "Wed, 05 Aug 2020 22:26:30 GMT",
         "x-ms-return-client-request-id": "true",
-<<<<<<< HEAD
-        "x-ms-version": "2020-12-06",
-=======
         "x-ms-version": "2021-02-12",
->>>>>>> 7e782c87
         "Accept": "application/xml"
       },
       "RequestBody": null,
@@ -33,11 +29,7 @@
         ],
         "x-ms-client-request-id": "0a50abdd-2db0-7fc0-aeeb-5b1a0bc67f58",
         "x-ms-request-id": "cd4d0b55-101a-0017-7e77-6b73c9000000",
-<<<<<<< HEAD
-        "x-ms-version": "2020-12-06"
-=======
         "x-ms-version": "2021-02-12"
->>>>>>> 7e782c87
       },
       "ResponseBody": []
     },
@@ -56,11 +48,7 @@
         "x-ms-lease-action": "release",
         "x-ms-lease-id": "3d4d3a06-dc7c-1f4d-2759-629ded4eb79e",
         "x-ms-return-client-request-id": "true",
-<<<<<<< HEAD
-        "x-ms-version": "2020-12-06",
-=======
         "x-ms-version": "2021-02-12",
->>>>>>> 7e782c87
         "Accept": "application/xml"
       },
       "RequestBody": null,
@@ -76,11 +64,7 @@
         "x-ms-client-request-id": "ac4f9bd1-da8e-001c-5d31-e357cb229160",
         "x-ms-error-code": "ShareNotFound",
         "x-ms-request-id": "cd4d0b58-101a-0017-7f77-6b73c9000000",
-<<<<<<< HEAD
-        "x-ms-version": "2020-12-06"
-=======
         "x-ms-version": "2021-02-12"
->>>>>>> 7e782c87
       },
       "ResponseBody": [
         "﻿<?xml version=\"1.0\" encoding=\"utf-8\"?><Error><Code>ShareNotFound</Code><Message>The specified share does not exist.\n",
@@ -102,11 +86,7 @@
         "x-ms-date": "Wed, 05 Aug 2020 22:26:31 GMT",
         "x-ms-delete-snapshots": "include",
         "x-ms-return-client-request-id": "true",
-<<<<<<< HEAD
-        "x-ms-version": "2020-12-06",
-=======
         "x-ms-version": "2021-02-12",
->>>>>>> 7e782c87
         "Accept": "application/xml"
       },
       "RequestBody": null,
@@ -120,11 +100,7 @@
         ],
         "x-ms-client-request-id": "52cb8f4b-0afe-8e0f-3530-b51c2fde2704",
         "x-ms-request-id": "cd4d0b59-101a-0017-8077-6b73c9000000",
-<<<<<<< HEAD
-        "x-ms-version": "2020-12-06"
-=======
         "x-ms-version": "2021-02-12"
->>>>>>> 7e782c87
       },
       "ResponseBody": []
     }
