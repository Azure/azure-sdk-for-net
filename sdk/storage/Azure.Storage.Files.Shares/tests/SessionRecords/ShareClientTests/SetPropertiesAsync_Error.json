--- conflicted
+++ resolved
@@ -15,12 +15,7 @@
         "x-ms-date": "Tue, 18 May 2021 20:40:26 GMT",
         "x-ms-return-client-request-id": "true",
         "x-ms-share-quota": "5",
-<<<<<<< HEAD
-         "x-ms-version": "2020-10-02",
-        "Accept": "application/xml"
-=======
-        "x-ms-version": "2020-08-04"
->>>>>>> 41beb1fe
+        "x-ms-version": "2020-10-02"
       },
       "RequestBody": null,
       "StatusCode": 404,
@@ -34,13 +29,8 @@
         ],
         "x-ms-client-request-id": "6df24fbf-6f8f-8d02-4cbb-ef07e73cc83b",
         "x-ms-error-code": "ShareNotFound",
-<<<<<<< HEAD
-        "x-ms-request-id": "becaa6e8-e01a-004e-1397-a1f44a000000",
-         "x-ms-version": "2020-10-02"
-=======
         "x-ms-request-id": "780041fd-301a-0005-5526-4cf772000000",
-        "x-ms-version": "2020-08-04"
->>>>>>> 41beb1fe
+        "x-ms-version": "2020-10-02"
       },
       "ResponseBody": [
         "\uFEFF\u003C?xml version=\u00221.0\u0022 encoding=\u0022utf-8\u0022?\u003E\u003CError\u003E\u003CCode\u003EShareNotFound\u003C/Code\u003E\u003CMessage\u003EThe specified share does not exist.\n",
