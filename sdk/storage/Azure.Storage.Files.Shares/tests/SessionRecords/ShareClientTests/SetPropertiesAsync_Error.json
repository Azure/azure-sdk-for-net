--- conflicted
+++ resolved
@@ -1,47 +1,42 @@
-{
+﻿{
   "Entries": [
     {
-      "RequestUri": "https://seanmcccanary3.file.core.windows.net/test-share-6b8814b8-7632-6ec4-b57f-96bf37570775?restype=share\u0026comp=properties",
+      "RequestUri": "https://seanmcccanary3.file.core.windows.net/test-share-6b8814b8-7632-6ec4-b57f-96bf37570775?restype=share&comp=properties",
       "RequestMethod": "PUT",
       "RequestHeaders": {
-        "Accept": "application/xml",
         "Authorization": "Sanitized",
-        "traceparent": "00-68d46f0f1fb402469b296111c8b40747-dab64d67d938494c-00",
+        "traceparent": "00-fb689435ad41ec4cbac2df5a55ca4aba-18cc1d0b0f00fe4a-00",
         "User-Agent": [
-          "azsdk-net-Storage.Files.Shares/12.7.0-alpha.20210121.1",
-          "(.NET 5.0.2; Microsoft Windows 10.0.19042)"
+          "azsdk-net-Storage.Files.Shares/12.5.0-alpha.20201013.1",
+          "(.NET Core 4.6.29220.03; Microsoft Windows 10.0.19042 )"
         ],
         "x-ms-access-tier": "Hot",
         "x-ms-client-request-id": "6df24fbf-6f8f-8d02-4cbb-ef07e73cc83b",
-        "x-ms-date": "Thu, 21 Jan 2021 20:45:18 GMT",
+        "x-ms-date": "Tue, 13 Oct 2020 19:28:34 GMT",
         "x-ms-return-client-request-id": "true",
         "x-ms-share-quota": "5",
-        "x-ms-version": "2020-06-12"
+        "x-ms-version": "2020-06-12",
+        "Accept": "application/xml"
       },
       "RequestBody": null,
       "StatusCode": 404,
       "ResponseHeaders": {
         "Content-Length": "217",
         "Content-Type": "application/xml",
-        "Date": "Thu, 21 Jan 2021 20:45:17 GMT",
+        "Date": "Tue, 13 Oct 2020 19:28:34 GMT",
         "Server": [
           "Windows-Azure-File/1.0",
           "Microsoft-HTTPAPI/2.0"
         ],
         "x-ms-client-request-id": "6df24fbf-6f8f-8d02-4cbb-ef07e73cc83b",
         "x-ms-error-code": "ShareNotFound",
-<<<<<<< HEAD
         "x-ms-request-id": "becaa6e8-e01a-004e-1397-a1f44a000000",
         "x-ms-version": "2020-06-12"
-=======
-        "x-ms-request-id": "18905014-601a-0050-0636-f01892000000",
-        "x-ms-version": "2020-04-08"
->>>>>>> ac24a13f
       },
       "ResponseBody": [
-        "\uFEFF\u003C?xml version=\u00221.0\u0022 encoding=\u0022utf-8\u0022?\u003E\u003CError\u003E\u003CCode\u003EShareNotFound\u003C/Code\u003E\u003CMessage\u003EThe specified share does not exist.\n",
-        "RequestId:18905014-601a-0050-0636-f01892000000\n",
-        "Time:2021-01-21T20:45:18.2586803Z\u003C/Message\u003E\u003C/Error\u003E"
+        "﻿<?xml version=\"1.0\" encoding=\"utf-8\"?><Error><Code>ShareNotFound</Code><Message>The specified share does not exist.\n",
+        "RequestId:becaa6e8-e01a-004e-1397-a1f44a000000\n",
+        "Time:2020-10-13T19:28:34.8735646Z</Message></Error>"
       ]
     }
   ],
