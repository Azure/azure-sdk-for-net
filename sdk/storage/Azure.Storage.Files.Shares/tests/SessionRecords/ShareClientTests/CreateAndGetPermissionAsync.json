--- conflicted
+++ resolved
@@ -6,13 +6,13 @@
       "RequestHeaders": {
         "Accept": "application/xml",
         "Authorization": "Sanitized",
-        "traceparent": "00-519a876b27fd5840b4f184a827a69c27-18e7685aa85d3544-00",
+        "traceparent": "00-c40e68880c6f2b40b9a87e71cc948824-55841da06dddac4f-00",
         "User-Agent": [
-          "azsdk-net-Storage.Files.Shares/12.7.0-alpha.20210121.1",
+          "azsdk-net-Storage.Files.Shares/12.7.0-alpha.20210126.1",
           "(.NET 5.0.2; Microsoft Windows 10.0.19042)"
         ],
         "x-ms-client-request-id": "8849c63b-5fc4-f820-c995-2566ebe74a2f",
-        "x-ms-date": "Thu, 21 Jan 2021 20:44:38 GMT",
+        "x-ms-date": "Tue, 26 Jan 2021 19:24:36 GMT",
         "x-ms-return-client-request-id": "true",
         "x-ms-version": "2020-06-12"
       },
@@ -20,21 +20,16 @@
       "StatusCode": 201,
       "ResponseHeaders": {
         "Content-Length": "0",
-        "Date": "Thu, 21 Jan 2021 20:44:38 GMT",
-        "ETag": "\u00220x8D8BE4D5F03B362\u0022",
-        "Last-Modified": "Thu, 21 Jan 2021 20:44:38 GMT",
+        "Date": "Tue, 26 Jan 2021 19:24:36 GMT",
+        "ETag": "\u00220x8D8C23004834316\u0022",
+        "Last-Modified": "Tue, 26 Jan 2021 19:24:36 GMT",
         "Server": [
           "Windows-Azure-File/1.0",
           "Microsoft-HTTPAPI/2.0"
         ],
         "x-ms-client-request-id": "8849c63b-5fc4-f820-c995-2566ebe74a2f",
-<<<<<<< HEAD
-        "x-ms-request-id": "c9ef6da9-f01a-0012-1737-f3e9eb000000",
+        "x-ms-request-id": "36882657-f01a-000f-1918-f4acae000000",
         "x-ms-version": "2020-06-12"
-=======
-        "x-ms-request-id": "084c6033-601a-0040-7e36-f0ddfa000000",
-        "x-ms-version": "2020-04-08"
->>>>>>> ac24a13f
       },
       "ResponseBody": []
     },
@@ -46,13 +41,13 @@
         "Authorization": "Sanitized",
         "Content-Length": "225",
         "Content-Type": "application/json",
-        "traceparent": "00-94ceb7353a80d44389f456039e446ace-5938a000de12884a-00",
+        "traceparent": "00-b47802c67dc6424d8e982fed28403238-d107e34cbf473248-00",
         "User-Agent": [
-          "azsdk-net-Storage.Files.Shares/12.7.0-alpha.20210121.1",
+          "azsdk-net-Storage.Files.Shares/12.7.0-alpha.20210126.1",
           "(.NET 5.0.2; Microsoft Windows 10.0.19042)"
         ],
         "x-ms-client-request-id": "69f72dfe-159c-1d13-77c8-1a2ee442f366",
-        "x-ms-date": "Thu, 21 Jan 2021 20:44:39 GMT",
+        "x-ms-date": "Tue, 26 Jan 2021 19:24:37 GMT",
         "x-ms-return-client-request-id": "true",
         "x-ms-version": "2020-06-12"
       },
@@ -61,22 +56,16 @@
       },
       "StatusCode": 201,
       "ResponseHeaders": {
-        "Date": "Thu, 21 Jan 2021 20:44:38 GMT",
+        "Date": "Tue, 26 Jan 2021 19:24:36 GMT",
         "Server": [
           "Windows-Azure-File/1.0",
           "Microsoft-HTTPAPI/2.0"
         ],
         "Transfer-Encoding": "chunked",
         "x-ms-client-request-id": "69f72dfe-159c-1d13-77c8-1a2ee442f366",
-<<<<<<< HEAD
-        "x-ms-file-permission-key": "11680444563946999947*422928105932735866",
-        "x-ms-request-id": "c9ef6dab-f01a-0012-1837-f3e9eb000000",
+        "x-ms-file-permission-key": "4089320212444238414*11459378189709739967",
+        "x-ms-request-id": "3688265a-f01a-000f-1a18-f4acae000000",
         "x-ms-version": "2020-06-12"
-=======
-        "x-ms-file-permission-key": "4089320212444238414*11459378189709739967",
-        "x-ms-request-id": "084c6037-601a-0040-8036-f0ddfa000000",
-        "x-ms-version": "2020-04-08"
->>>>>>> ac24a13f
       },
       "ResponseBody": []
     },
@@ -86,13 +75,13 @@
       "RequestHeaders": {
         "Accept": "application/json",
         "Authorization": "Sanitized",
-        "traceparent": "00-34168430678d5e4e8cbba42d483c60f0-749c0bcbf73e914d-00",
+        "traceparent": "00-acebc95b457b40449071e14bf9d3b18b-3ce786256353d940-00",
         "User-Agent": [
-          "azsdk-net-Storage.Files.Shares/12.7.0-alpha.20210121.1",
+          "azsdk-net-Storage.Files.Shares/12.7.0-alpha.20210126.1",
           "(.NET 5.0.2; Microsoft Windows 10.0.19042)"
         ],
         "x-ms-client-request-id": "bd683b23-e0f0-2293-496f-852d84739cf7",
-        "x-ms-date": "Thu, 21 Jan 2021 20:44:39 GMT",
+        "x-ms-date": "Tue, 26 Jan 2021 19:24:37 GMT",
         "x-ms-file-permission-key": "4089320212444238414*11459378189709739967",
         "x-ms-return-client-request-id": "true",
         "x-ms-version": "2020-06-12"
@@ -101,20 +90,15 @@
       "StatusCode": 200,
       "ResponseHeaders": {
         "Content-Length": "225",
-        "Date": "Thu, 21 Jan 2021 20:44:39 GMT",
+        "Date": "Tue, 26 Jan 2021 19:24:36 GMT",
         "Server": [
           "Windows-Azure-File/1.0",
           "Microsoft-HTTPAPI/2.0"
         ],
         "Vary": "Origin",
         "x-ms-client-request-id": "bd683b23-e0f0-2293-496f-852d84739cf7",
-<<<<<<< HEAD
-        "x-ms-request-id": "c9ef6dac-f01a-0012-1937-f3e9eb000000",
+        "x-ms-request-id": "3688265c-f01a-000f-1b18-f4acae000000",
         "x-ms-version": "2020-06-12"
-=======
-        "x-ms-request-id": "084c603c-601a-0040-0436-f0ddfa000000",
-        "x-ms-version": "2020-04-08"
->>>>>>> ac24a13f
       },
       "ResponseBody": "eyJwZXJtaXNzaW9uIjoiTzpTLTEtNS0yMS0yMTI3NTIxMTg0LTE2MDQwMTI5MjAtMTg4NzkyNzUyNy0yMTU2MDc1MUc6Uy0xLTUtMjEtMjEyNzUyMTE4NC0xNjA0MDEyOTIwLTE4ODc5Mjc1MjctNTEzRDpBSShBOztGQTs7O1NZKShBOztGQTs7O0JBKShBOzsweDEyMDBhOTs7O1MtMS01LTIxLTM5Nzk1NTQxNy02MjY4ODExMjYtMTg4NDQxNDQ0LTMwNTM5NjQpUzpOT19BQ0NFU1NfQ09OVFJPTCJ9"
     },
@@ -124,13 +108,13 @@
       "RequestHeaders": {
         "Accept": "application/xml",
         "Authorization": "Sanitized",
-        "traceparent": "00-d3487871f4d6054d9371ce5f5428ab08-2344ca068514624b-00",
+        "traceparent": "00-692caf29e7fcee41bda2bf05d9a5216a-678f7d7c90a88649-00",
         "User-Agent": [
-          "azsdk-net-Storage.Files.Shares/12.7.0-alpha.20210121.1",
+          "azsdk-net-Storage.Files.Shares/12.7.0-alpha.20210126.1",
           "(.NET 5.0.2; Microsoft Windows 10.0.19042)"
         ],
         "x-ms-client-request-id": "a80b50fb-35d9-1676-4199-7fffe7a217b0",
-        "x-ms-date": "Thu, 21 Jan 2021 20:44:39 GMT",
+        "x-ms-date": "Tue, 26 Jan 2021 19:24:37 GMT",
         "x-ms-delete-snapshots": "include",
         "x-ms-return-client-request-id": "true",
         "x-ms-version": "2020-06-12"
@@ -139,19 +123,14 @@
       "StatusCode": 202,
       "ResponseHeaders": {
         "Content-Length": "0",
-        "Date": "Thu, 21 Jan 2021 20:44:39 GMT",
+        "Date": "Tue, 26 Jan 2021 19:24:36 GMT",
         "Server": [
           "Windows-Azure-File/1.0",
           "Microsoft-HTTPAPI/2.0"
         ],
         "x-ms-client-request-id": "a80b50fb-35d9-1676-4199-7fffe7a217b0",
-<<<<<<< HEAD
-        "x-ms-request-id": "c9ef6dad-f01a-0012-1a37-f3e9eb000000",
+        "x-ms-request-id": "3688265d-f01a-000f-1c18-f4acae000000",
         "x-ms-version": "2020-06-12"
-=======
-        "x-ms-request-id": "084c603d-601a-0040-0536-f0ddfa000000",
-        "x-ms-version": "2020-04-08"
->>>>>>> ac24a13f
       },
       "ResponseBody": []
     }
