--- conflicted
+++ resolved
@@ -1,31 +1,17 @@
 {
   "Entries": [
     {
-<<<<<<< HEAD
-      "RequestUri": "http://seanstagetest.file.core.windows.net/test-share-a3bd11b2-da7c-f8a8-0699-fd49d777dbcd?restype=share",
+      "RequestUri": "http://seanstagetest.file.core.windows.net/test-share-f3b13e62-bfa9-d9d2-da3e-3cba08fddd28?restype=share",
       "RequestMethod": "PUT",
       "RequestHeaders": {
         "Authorization": "Sanitized",
-        "traceparent": "00-8af8412464cd76438316adb90984ecf1-5c75ff7ad0bb2146-00",
+        "traceparent": "00-e96efddc33eeaa4397950d0f0e1a5bca-1678df30bb9ab843-00",
         "User-Agent": [
-          "azsdk-net-Storage.Files.Shares/12.0.0-dev.20191209.1\u002Bb71b1fa965b15eccfc57e2c7781b8bf85cd4c766",
+          "azsdk-net-Storage.Files.Shares/12.0.0-dev.20191211.1\u002B899431c003876eb9b26cefd8e8a37e7f27f82ced",
           "(.NET Core 4.6.28008.01; Microsoft Windows 10.0.18363 )"
         ],
-        "x-ms-client-request-id": "377a7ff9-e383-757c-ccf3-09431134fb7c",
-        "x-ms-date": "Tue, 10 Dec 2019 05:34:17 GMT",
-=======
-      "RequestUri": "http://seanstagetest.file.core.windows.net/test-share-ce1fefe2-1336-c7ac-92e0-dbf795911a19?restype=share",
-      "RequestMethod": "PUT",
-      "RequestHeaders": {
-        "Authorization": "Sanitized",
-        "traceparent": "00-144bad94e6ad7e4f89a444789073f485-a43d4bd826526f48-00",
-        "User-Agent": [
-          "azsdk-net-Storage.Files.Shares/12.0.0-dev.20191209.1\u002B61bda4d1783b0e05dba0d434ff14b2840726d3b1",
-          "(.NET Core 4.6.28008.01; Microsoft Windows 10.0.18363 )"
-        ],
-        "x-ms-client-request-id": "199691c3-cf58-7bc2-4408-dcebea7c2a3e",
-        "x-ms-date": "Tue, 10 Dec 2019 06:02:42 GMT",
->>>>>>> 1d9822e0
+        "x-ms-client-request-id": "b3f502d4-c6fa-a612-85df-8986b8af198a",
+        "x-ms-date": "Wed, 11 Dec 2019 20:42:47 GMT",
         "x-ms-return-client-request-id": "true",
         "x-ms-version": "2019-07-07"
       },
@@ -33,56 +19,31 @@
       "StatusCode": 201,
       "ResponseHeaders": {
         "Content-Length": "0",
-<<<<<<< HEAD
-        "Date": "Tue, 10 Dec 2019 05:34:17 GMT",
-        "ETag": "\u00220x8D77D3299CB62D9\u0022",
-        "Last-Modified": "Tue, 10 Dec 2019 05:34:17 GMT",
-=======
-        "Date": "Tue, 10 Dec 2019 06:02:42 GMT",
-        "ETag": "\u00220x8D77D3691D82848\u0022",
-        "Last-Modified": "Tue, 10 Dec 2019 06:02:42 GMT",
->>>>>>> 1d9822e0
+        "Date": "Wed, 11 Dec 2019 20:42:47 GMT",
+        "ETag": "\u00220x8D77E7AAE882E1D\u0022",
+        "Last-Modified": "Wed, 11 Dec 2019 20:42:47 GMT",
         "Server": [
           "Windows-Azure-File/1.0",
           "Microsoft-HTTPAPI/2.0"
         ],
-<<<<<<< HEAD
-        "x-ms-client-request-id": "377a7ff9-e383-757c-ccf3-09431134fb7c",
-        "x-ms-request-id": "4fd8e47b-701a-0023-291b-af08f8000000",
-=======
-        "x-ms-client-request-id": "199691c3-cf58-7bc2-4408-dcebea7c2a3e",
-        "x-ms-request-id": "7dc099a0-e01a-001e-541f-af7ee3000000",
->>>>>>> 1d9822e0
+        "x-ms-client-request-id": "b3f502d4-c6fa-a612-85df-8986b8af198a",
+        "x-ms-request-id": "ef3e4563-c01a-0019-3263-b01280000000",
         "x-ms-version": "2019-07-07"
       },
       "ResponseBody": []
     },
     {
-<<<<<<< HEAD
-      "RequestUri": "http://seanstagetest.file.core.windows.net/test-share-a3bd11b2-da7c-f8a8-0699-fd49d777dbcd?restype=share\u0026comp=properties",
+      "RequestUri": "http://seanstagetest.file.core.windows.net/test-share-f3b13e62-bfa9-d9d2-da3e-3cba08fddd28?restype=share\u0026comp=properties",
       "RequestMethod": "PUT",
       "RequestHeaders": {
         "Authorization": "Sanitized",
-        "traceparent": "00-b9783599b1faab4bb7041b89b0bfb03d-a1e6a0bc5b27584a-00",
+        "traceparent": "00-7398dac662172143b84b43a100caa836-a4dc808c6a956244-00",
         "User-Agent": [
-          "azsdk-net-Storage.Files.Shares/12.0.0-dev.20191209.1\u002Bb71b1fa965b15eccfc57e2c7781b8bf85cd4c766",
+          "azsdk-net-Storage.Files.Shares/12.0.0-dev.20191211.1\u002B899431c003876eb9b26cefd8e8a37e7f27f82ced",
           "(.NET Core 4.6.28008.01; Microsoft Windows 10.0.18363 )"
         ],
-        "x-ms-client-request-id": "574f3313-a4fd-494a-9565-9a9fbd157cd6",
-        "x-ms-date": "Tue, 10 Dec 2019 05:34:17 GMT",
-=======
-      "RequestUri": "http://seanstagetest.file.core.windows.net/test-share-ce1fefe2-1336-c7ac-92e0-dbf795911a19?restype=share\u0026comp=properties",
-      "RequestMethod": "PUT",
-      "RequestHeaders": {
-        "Authorization": "Sanitized",
-        "traceparent": "00-2cd6f7238ec9f44587b3abe9c7eaed2d-be10ab671bee8843-00",
-        "User-Agent": [
-          "azsdk-net-Storage.Files.Shares/12.0.0-dev.20191209.1\u002B61bda4d1783b0e05dba0d434ff14b2840726d3b1",
-          "(.NET Core 4.6.28008.01; Microsoft Windows 10.0.18363 )"
-        ],
-        "x-ms-client-request-id": "0334d77d-01fb-b4c0-924f-5c7bb9704b6f",
-        "x-ms-date": "Tue, 10 Dec 2019 06:02:42 GMT",
->>>>>>> 1d9822e0
+        "x-ms-client-request-id": "05e6c4fe-2a07-f32e-d1cf-c0fa523153d0",
+        "x-ms-date": "Wed, 11 Dec 2019 20:42:47 GMT",
         "x-ms-return-client-request-id": "true",
         "x-ms-share-quota": "1024",
         "x-ms-version": "2019-07-07"
@@ -91,56 +52,31 @@
       "StatusCode": 200,
       "ResponseHeaders": {
         "Content-Length": "0",
-<<<<<<< HEAD
-        "Date": "Tue, 10 Dec 2019 05:34:17 GMT",
-        "ETag": "\u00220x8D77D3299D848AC\u0022",
-        "Last-Modified": "Tue, 10 Dec 2019 05:34:17 GMT",
-=======
-        "Date": "Tue, 10 Dec 2019 06:02:42 GMT",
-        "ETag": "\u00220x8D77D3691E80DB7\u0022",
-        "Last-Modified": "Tue, 10 Dec 2019 06:02:42 GMT",
->>>>>>> 1d9822e0
+        "Date": "Wed, 11 Dec 2019 20:42:47 GMT",
+        "ETag": "\u00220x8D77E7AAE94D7CE\u0022",
+        "Last-Modified": "Wed, 11 Dec 2019 20:42:47 GMT",
         "Server": [
           "Windows-Azure-File/1.0",
           "Microsoft-HTTPAPI/2.0"
         ],
-<<<<<<< HEAD
-        "x-ms-client-request-id": "574f3313-a4fd-494a-9565-9a9fbd157cd6",
-        "x-ms-request-id": "4fd8e47e-701a-0023-2a1b-af08f8000000",
-=======
-        "x-ms-client-request-id": "0334d77d-01fb-b4c0-924f-5c7bb9704b6f",
-        "x-ms-request-id": "7dc099a2-e01a-001e-551f-af7ee3000000",
->>>>>>> 1d9822e0
+        "x-ms-client-request-id": "05e6c4fe-2a07-f32e-d1cf-c0fa523153d0",
+        "x-ms-request-id": "ef3e4565-c01a-0019-3363-b01280000000",
         "x-ms-version": "2019-07-07"
       },
       "ResponseBody": []
     },
     {
-<<<<<<< HEAD
-      "RequestUri": "http://seanstagetest.file.core.windows.net/test-share-a3bd11b2-da7c-f8a8-0699-fd49d777dbcd?restype=share",
+      "RequestUri": "http://seanstagetest.file.core.windows.net/test-share-f3b13e62-bfa9-d9d2-da3e-3cba08fddd28?restype=share",
       "RequestMethod": "GET",
       "RequestHeaders": {
         "Authorization": "Sanitized",
-        "traceparent": "00-aaa5cfe28a401942b9079369c09d139b-1ca2c676ad378948-00",
+        "traceparent": "00-4a2090f3453fd2459b0b5ba4d95ccd25-5039a3a88b0e5743-00",
         "User-Agent": [
-          "azsdk-net-Storage.Files.Shares/12.0.0-dev.20191209.1\u002Bb71b1fa965b15eccfc57e2c7781b8bf85cd4c766",
+          "azsdk-net-Storage.Files.Shares/12.0.0-dev.20191211.1\u002B899431c003876eb9b26cefd8e8a37e7f27f82ced",
           "(.NET Core 4.6.28008.01; Microsoft Windows 10.0.18363 )"
         ],
-        "x-ms-client-request-id": "dd30c585-a4e4-ed7f-8d55-5e9448552ca2",
-        "x-ms-date": "Tue, 10 Dec 2019 05:34:17 GMT",
-=======
-      "RequestUri": "http://seanstagetest.file.core.windows.net/test-share-ce1fefe2-1336-c7ac-92e0-dbf795911a19?restype=share",
-      "RequestMethod": "GET",
-      "RequestHeaders": {
-        "Authorization": "Sanitized",
-        "traceparent": "00-e8c6dea8c592a14eb60970877ed4ae90-1cecdf46459cac47-00",
-        "User-Agent": [
-          "azsdk-net-Storage.Files.Shares/12.0.0-dev.20191209.1\u002B61bda4d1783b0e05dba0d434ff14b2840726d3b1",
-          "(.NET Core 4.6.28008.01; Microsoft Windows 10.0.18363 )"
-        ],
-        "x-ms-client-request-id": "136dcec6-2747-7342-a72f-4463422b9323",
-        "x-ms-date": "Tue, 10 Dec 2019 06:02:42 GMT",
->>>>>>> 1d9822e0
+        "x-ms-client-request-id": "f387fa79-13c9-de83-b6bb-e60a15ff3456",
+        "x-ms-date": "Wed, 11 Dec 2019 20:42:47 GMT",
         "x-ms-return-client-request-id": "true",
         "x-ms-version": "2019-07-07"
       },
@@ -149,61 +85,34 @@
       "ResponseHeaders": {
         "Access-Control-Allow-Origin": "*",
         "Content-Length": "0",
-<<<<<<< HEAD
-        "Date": "Tue, 10 Dec 2019 05:34:17 GMT",
-        "ETag": "\u00220x8D77D3299D848AC\u0022",
-        "Last-Modified": "Tue, 10 Dec 2019 05:34:17 GMT",
-=======
-        "Date": "Tue, 10 Dec 2019 06:02:42 GMT",
-        "ETag": "\u00220x8D77D3691E80DB7\u0022",
-        "Last-Modified": "Tue, 10 Dec 2019 06:02:42 GMT",
->>>>>>> 1d9822e0
+        "Date": "Wed, 11 Dec 2019 20:42:47 GMT",
+        "ETag": "\u00220x8D77E7AAE94D7CE\u0022",
+        "Last-Modified": "Wed, 11 Dec 2019 20:42:47 GMT",
         "Server": [
           "Windows-Azure-File/1.0",
           "Microsoft-HTTPAPI/2.0"
         ],
-<<<<<<< HEAD
-        "x-ms-client-request-id": "dd30c585-a4e4-ed7f-8d55-5e9448552ca2",
+        "x-ms-client-request-id": "f387fa79-13c9-de83-b6bb-e60a15ff3456",
         "x-ms-has-immutability-policy": "false",
         "x-ms-has-legal-hold": "false",
-        "x-ms-request-id": "4fd8e47f-701a-0023-2b1b-af08f8000000",
-=======
-        "x-ms-client-request-id": "136dcec6-2747-7342-a72f-4463422b9323",
-        "x-ms-has-immutability-policy": "false",
-        "x-ms-has-legal-hold": "false",
-        "x-ms-request-id": "7dc099a3-e01a-001e-561f-af7ee3000000",
->>>>>>> 1d9822e0
+        "x-ms-request-id": "ef3e4566-c01a-0019-3463-b01280000000",
         "x-ms-share-quota": "1024",
         "x-ms-version": "2019-07-07"
       },
       "ResponseBody": []
     },
     {
-<<<<<<< HEAD
-      "RequestUri": "http://seanstagetest.file.core.windows.net/test-share-a3bd11b2-da7c-f8a8-0699-fd49d777dbcd?restype=share",
+      "RequestUri": "http://seanstagetest.file.core.windows.net/test-share-f3b13e62-bfa9-d9d2-da3e-3cba08fddd28?restype=share",
       "RequestMethod": "DELETE",
       "RequestHeaders": {
         "Authorization": "Sanitized",
-        "traceparent": "00-372d520ba7916c4ca23260d71bf93482-538ba7cf48eed24d-00",
+        "traceparent": "00-b508c1e36eb2d14e8773e96797cea78f-2283a765ea242348-00",
         "User-Agent": [
-          "azsdk-net-Storage.Files.Shares/12.0.0-dev.20191209.1\u002Bb71b1fa965b15eccfc57e2c7781b8bf85cd4c766",
+          "azsdk-net-Storage.Files.Shares/12.0.0-dev.20191211.1\u002B899431c003876eb9b26cefd8e8a37e7f27f82ced",
           "(.NET Core 4.6.28008.01; Microsoft Windows 10.0.18363 )"
         ],
-        "x-ms-client-request-id": "f81a9102-9fe5-48f1-cb65-25cd333ace35",
-        "x-ms-date": "Tue, 10 Dec 2019 05:34:18 GMT",
-=======
-      "RequestUri": "http://seanstagetest.file.core.windows.net/test-share-ce1fefe2-1336-c7ac-92e0-dbf795911a19?restype=share",
-      "RequestMethod": "DELETE",
-      "RequestHeaders": {
-        "Authorization": "Sanitized",
-        "traceparent": "00-2c1d613d166c424f8e6b7e9cb7ebab39-a60eaa8e4fb0954f-00",
-        "User-Agent": [
-          "azsdk-net-Storage.Files.Shares/12.0.0-dev.20191209.1\u002B61bda4d1783b0e05dba0d434ff14b2840726d3b1",
-          "(.NET Core 4.6.28008.01; Microsoft Windows 10.0.18363 )"
-        ],
-        "x-ms-client-request-id": "ebb5dfb9-3802-c828-adfc-746f47eee1bf",
-        "x-ms-date": "Tue, 10 Dec 2019 06:02:42 GMT",
->>>>>>> 1d9822e0
+        "x-ms-client-request-id": "5881d517-60aa-5a06-c251-d7e1a193e80a",
+        "x-ms-date": "Wed, 11 Dec 2019 20:42:47 GMT",
         "x-ms-delete-snapshots": "include",
         "x-ms-return-client-request-id": "true",
         "x-ms-version": "2019-07-07"
@@ -212,33 +121,20 @@
       "StatusCode": 202,
       "ResponseHeaders": {
         "Content-Length": "0",
-<<<<<<< HEAD
-        "Date": "Tue, 10 Dec 2019 05:34:17 GMT",
-=======
-        "Date": "Tue, 10 Dec 2019 06:02:42 GMT",
->>>>>>> 1d9822e0
+        "Date": "Wed, 11 Dec 2019 20:42:47 GMT",
         "Server": [
           "Windows-Azure-File/1.0",
           "Microsoft-HTTPAPI/2.0"
         ],
-<<<<<<< HEAD
-        "x-ms-client-request-id": "f81a9102-9fe5-48f1-cb65-25cd333ace35",
-        "x-ms-request-id": "4fd8e480-701a-0023-2c1b-af08f8000000",
-=======
-        "x-ms-client-request-id": "ebb5dfb9-3802-c828-adfc-746f47eee1bf",
-        "x-ms-request-id": "7dc099a4-e01a-001e-571f-af7ee3000000",
->>>>>>> 1d9822e0
+        "x-ms-client-request-id": "5881d517-60aa-5a06-c251-d7e1a193e80a",
+        "x-ms-request-id": "ef3e4567-c01a-0019-3563-b01280000000",
         "x-ms-version": "2019-07-07"
       },
       "ResponseBody": []
     }
   ],
   "Variables": {
-<<<<<<< HEAD
-    "RandomSeed": "1210371851",
-=======
-    "RandomSeed": "1142752144",
->>>>>>> 1d9822e0
+    "RandomSeed": "1170698366",
     "Storage_TestConfigDefault": "ProductionTenant\nseanstagetest\nU2FuaXRpemVk\nhttp://seanstagetest.blob.core.windows.net\nhttp://seanstagetest.file.core.windows.net\nhttp://seanstagetest.queue.core.windows.net\nhttp://seanstagetest.table.core.windows.net\n\n\n\n\nhttp://seanstagetest-secondary.blob.core.windows.net\nhttp://seanstagetest-secondary.file.core.windows.net\nhttp://seanstagetest-secondary.queue.core.windows.net\nhttp://seanstagetest-secondary.table.core.windows.net\n\nSanitized\n\n\nCloud\nBlobEndpoint=http://seanstagetest.blob.core.windows.net/;QueueEndpoint=http://seanstagetest.queue.core.windows.net/;FileEndpoint=http://seanstagetest.file.core.windows.net/;BlobSecondaryEndpoint=http://seanstagetest-secondary.blob.core.windows.net/;QueueSecondaryEndpoint=http://seanstagetest-secondary.queue.core.windows.net/;FileSecondaryEndpoint=http://seanstagetest-secondary.file.core.windows.net/;AccountName=seanstagetest;AccountKey=Sanitized"
   }
 }