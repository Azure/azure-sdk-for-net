{
  "Entries": [
    {
      "RequestUri": "https://seanmcccanary3.file.core.windows.net/test-share-d3d805d2-4a32-998d-19f8-2709cd1d7d48?restype=share",
      "RequestMethod": "PUT",
      "RequestHeaders": {
        "Accept": "application/xml",
        "Authorization": "Sanitized",
        "traceparent": "00-64cb1fa7e1072845872e90ff8422c6f4-b80e2c6a7284cf43-00",
        "User-Agent": [
          "azsdk-net-Storage.Files.Shares/12.7.0-alpha.20210121.1",
          "(.NET 5.0.2; Microsoft Windows 10.0.19042)"
        ],
        "x-ms-client-request-id": "3f77600c-2a5c-44c1-7954-246c9702ab22",
        "x-ms-date": "Thu, 21 Jan 2021 20:46:22 GMT",
        "x-ms-return-client-request-id": "true",
        "x-ms-version": "2020-06-12"
      },
      "RequestBody": null,
      "StatusCode": 201,
      "ResponseHeaders": {
        "Content-Length": "0",
        "Date": "Thu, 21 Jan 2021 20:46:22 GMT",
        "ETag": "\u00220x8D8BE4D9CE68970\u0022",
        "Last-Modified": "Thu, 21 Jan 2021 20:46:22 GMT",
        "Server": [
          "Windows-Azure-File/1.0",
          "Microsoft-HTTPAPI/2.0"
        ],
        "x-ms-client-request-id": "3f77600c-2a5c-44c1-7954-246c9702ab22",
<<<<<<< HEAD
        "x-ms-request-id": "c9ef6e9a-f01a-0012-3c37-f3e9eb000000",
        "x-ms-version": "2020-06-12"
=======
        "x-ms-request-id": "89ab11b3-701a-0087-0f36-f049a7000000",
        "x-ms-version": "2020-04-08"
>>>>>>> ac24a13f
      },
      "ResponseBody": []
    },
    {
      "RequestUri": "https://seanmcccanary3.file.core.windows.net/test-share-d3d805d2-4a32-998d-19f8-2709cd1d7d48?restype=share\u0026comp=properties",
      "RequestMethod": "PUT",
      "RequestHeaders": {
        "Accept": "application/xml",
        "Authorization": "Sanitized",
        "traceparent": "00-f348dd961ee0bf49b6a583a558d76a1b-491d035323fcc344-00",
        "User-Agent": [
          "azsdk-net-Storage.Files.Shares/12.7.0-alpha.20210121.1",
          "(.NET 5.0.2; Microsoft Windows 10.0.19042)"
        ],
        "x-ms-client-request-id": "6cfc6a4d-3da5-d0eb-d1dd-e7d3dfa489f6",
        "x-ms-date": "Thu, 21 Jan 2021 20:46:23 GMT",
        "x-ms-return-client-request-id": "true",
        "x-ms-share-quota": "1024",
        "x-ms-version": "2020-06-12"
      },
      "RequestBody": null,
      "StatusCode": 200,
      "ResponseHeaders": {
        "Content-Length": "0",
        "Date": "Thu, 21 Jan 2021 20:46:22 GMT",
        "ETag": "\u00220x8D8BE4D9CF4312B\u0022",
        "Last-Modified": "Thu, 21 Jan 2021 20:46:22 GMT",
        "Server": [
          "Windows-Azure-File/1.0",
          "Microsoft-HTTPAPI/2.0"
        ],
        "x-ms-client-request-id": "6cfc6a4d-3da5-d0eb-d1dd-e7d3dfa489f6",
<<<<<<< HEAD
        "x-ms-request-id": "c9ef6e9c-f01a-0012-3d37-f3e9eb000000",
        "x-ms-version": "2020-06-12"
=======
        "x-ms-request-id": "89ab11b7-701a-0087-1136-f049a7000000",
        "x-ms-version": "2020-04-08"
>>>>>>> ac24a13f
      },
      "ResponseBody": []
    },
    {
      "RequestUri": "https://seanmcccanary3.file.core.windows.net/test-share-d3d805d2-4a32-998d-19f8-2709cd1d7d48?restype=share",
      "RequestMethod": "GET",
      "RequestHeaders": {
        "Accept": "application/xml",
        "Authorization": "Sanitized",
        "traceparent": "00-c348fe20515a7b419d53c47e8e2a9b15-6511678362b9c84e-00",
        "User-Agent": [
          "azsdk-net-Storage.Files.Shares/12.7.0-alpha.20210121.1",
          "(.NET 5.0.2; Microsoft Windows 10.0.19042)"
        ],
        "x-ms-client-request-id": "2d1f53a3-3f06-3e7d-62ea-4c048b32f04e",
        "x-ms-date": "Thu, 21 Jan 2021 20:46:23 GMT",
        "x-ms-return-client-request-id": "true",
        "x-ms-version": "2020-06-12"
      },
      "RequestBody": null,
      "StatusCode": 200,
      "ResponseHeaders": {
        "Content-Length": "0",
        "Date": "Thu, 21 Jan 2021 20:46:22 GMT",
        "ETag": "\u00220x8D8BE4D9CF4312B\u0022",
        "Last-Modified": "Thu, 21 Jan 2021 20:46:22 GMT",
        "Server": [
          "Windows-Azure-File/1.0",
          "Microsoft-HTTPAPI/2.0"
        ],
        "Vary": "Origin",
        "x-ms-access-tier": "TransactionOptimized",
        "x-ms-access-tier-change-time": "Thu, 21 Jan 2021 20:46:22 GMT",
        "x-ms-client-request-id": "2d1f53a3-3f06-3e7d-62ea-4c048b32f04e",
        "x-ms-has-immutability-policy": "false",
        "x-ms-has-legal-hold": "false",
        "x-ms-lease-state": "available",
        "x-ms-lease-status": "unlocked",
        "x-ms-request-id": "89ab11b9-701a-0087-1336-f049a7000000",
        "x-ms-share-quota": "1024",
        "x-ms-version": "2020-06-12"
      },
      "ResponseBody": []
    },
    {
      "RequestUri": "https://seanmcccanary3.file.core.windows.net/test-share-d3d805d2-4a32-998d-19f8-2709cd1d7d48?restype=share",
      "RequestMethod": "DELETE",
      "RequestHeaders": {
        "Accept": "application/xml",
        "Authorization": "Sanitized",
        "traceparent": "00-15cfc75e63759f47a6689bfed3242517-641c99c4c55cd647-00",
        "User-Agent": [
          "azsdk-net-Storage.Files.Shares/12.7.0-alpha.20210121.1",
          "(.NET 5.0.2; Microsoft Windows 10.0.19042)"
        ],
        "x-ms-client-request-id": "8b2f061d-5c85-bdf0-253b-39a240d70e29",
        "x-ms-date": "Thu, 21 Jan 2021 20:46:23 GMT",
        "x-ms-delete-snapshots": "include",
        "x-ms-return-client-request-id": "true",
        "x-ms-version": "2020-06-12"
      },
      "RequestBody": null,
      "StatusCode": 202,
      "ResponseHeaders": {
        "Content-Length": "0",
        "Date": "Thu, 21 Jan 2021 20:46:22 GMT",
        "Server": [
          "Windows-Azure-File/1.0",
          "Microsoft-HTTPAPI/2.0"
        ],
        "x-ms-client-request-id": "8b2f061d-5c85-bdf0-253b-39a240d70e29",
<<<<<<< HEAD
        "x-ms-request-id": "c9ef6e9f-f01a-0012-4037-f3e9eb000000",
        "x-ms-version": "2020-06-12"
=======
        "x-ms-request-id": "89ab11bc-701a-0087-1636-f049a7000000",
        "x-ms-version": "2020-04-08"
>>>>>>> ac24a13f
      },
      "ResponseBody": []
    }
  ],
  "Variables": {
    "RandomSeed": "1865404977",
    "Storage_TestConfigDefault": "ProductionTenant\nseanmcccanary3\nU2FuaXRpemVk\nhttps://seanmcccanary3.blob.core.windows.net\nhttps://seanmcccanary3.file.core.windows.net\nhttps://seanmcccanary3.queue.core.windows.net\nhttps://seanmcccanary3.table.core.windows.net\n\n\n\n\nhttps://seanmcccanary3-secondary.blob.core.windows.net\nhttps://seanmcccanary3-secondary.file.core.windows.net\nhttps://seanmcccanary3-secondary.queue.core.windows.net\nhttps://seanmcccanary3-secondary.table.core.windows.net\n\nSanitized\n\n\nCloud\nBlobEndpoint=https://seanmcccanary3.blob.core.windows.net/;QueueEndpoint=https://seanmcccanary3.queue.core.windows.net/;FileEndpoint=https://seanmcccanary3.file.core.windows.net/;BlobSecondaryEndpoint=https://seanmcccanary3-secondary.blob.core.windows.net/;QueueSecondaryEndpoint=https://seanmcccanary3-secondary.queue.core.windows.net/;FileSecondaryEndpoint=https://seanmcccanary3-secondary.file.core.windows.net/;AccountName=seanmcccanary3;AccountKey=Kg==;\nseanscope1"
  }
}<|MERGE_RESOLUTION|>--- conflicted
+++ resolved
@@ -1,163 +1,144 @@
-{
+﻿{
   "Entries": [
     {
-      "RequestUri": "https://seanmcccanary3.file.core.windows.net/test-share-d3d805d2-4a32-998d-19f8-2709cd1d7d48?restype=share",
+      "RequestUri": "http://seanstagetest.file.core.windows.net/test-share-d3d805d2-4a32-998d-19f8-2709cd1d7d48?restype=share",
       "RequestMethod": "PUT",
       "RequestHeaders": {
-        "Accept": "application/xml",
         "Authorization": "Sanitized",
-        "traceparent": "00-64cb1fa7e1072845872e90ff8422c6f4-b80e2c6a7284cf43-00",
+        "traceparent": "00-d6a6c45ea89dc849a3c7d98fcdd9e6b8-638cca1617fe9d4d-00",
         "User-Agent": [
-          "azsdk-net-Storage.Files.Shares/12.7.0-alpha.20210121.1",
-          "(.NET 5.0.2; Microsoft Windows 10.0.19042)"
+          "azsdk-net-Storage.Files.Shares/12.2.0-dev.20200305.1",
+          "(.NET Core 4.6.28325.01; Microsoft Windows 10.0.18363 )"
         ],
         "x-ms-client-request-id": "3f77600c-2a5c-44c1-7954-246c9702ab22",
-        "x-ms-date": "Thu, 21 Jan 2021 20:46:22 GMT",
+        "x-ms-date": "Thu, 05 Mar 2020 21:48:51 GMT",
         "x-ms-return-client-request-id": "true",
-        "x-ms-version": "2020-06-12"
+        "x-ms-version": "2020-06-12",
+        "Accept": "application/xml"
       },
       "RequestBody": null,
       "StatusCode": 201,
       "ResponseHeaders": {
         "Content-Length": "0",
-        "Date": "Thu, 21 Jan 2021 20:46:22 GMT",
-        "ETag": "\u00220x8D8BE4D9CE68970\u0022",
-        "Last-Modified": "Thu, 21 Jan 2021 20:46:22 GMT",
+        "Date": "Thu, 05 Mar 2020 21:48:50 GMT",
+        "ETag": "\"0x8D7C14EFE8680CA\"",
+        "Last-Modified": "Thu, 05 Mar 2020 21:48:51 GMT",
         "Server": [
           "Windows-Azure-File/1.0",
           "Microsoft-HTTPAPI/2.0"
         ],
         "x-ms-client-request-id": "3f77600c-2a5c-44c1-7954-246c9702ab22",
-<<<<<<< HEAD
         "x-ms-request-id": "c9ef6e9a-f01a-0012-3c37-f3e9eb000000",
         "x-ms-version": "2020-06-12"
-=======
-        "x-ms-request-id": "89ab11b3-701a-0087-0f36-f049a7000000",
-        "x-ms-version": "2020-04-08"
->>>>>>> ac24a13f
       },
       "ResponseBody": []
     },
     {
-      "RequestUri": "https://seanmcccanary3.file.core.windows.net/test-share-d3d805d2-4a32-998d-19f8-2709cd1d7d48?restype=share\u0026comp=properties",
+      "RequestUri": "http://seanstagetest.file.core.windows.net/test-share-d3d805d2-4a32-998d-19f8-2709cd1d7d48?restype=share&comp=properties",
       "RequestMethod": "PUT",
       "RequestHeaders": {
-        "Accept": "application/xml",
         "Authorization": "Sanitized",
-        "traceparent": "00-f348dd961ee0bf49b6a583a558d76a1b-491d035323fcc344-00",
+        "traceparent": "00-551bbbe302779040b8c12212d8da62c2-633ca5fdd3982143-00",
         "User-Agent": [
-          "azsdk-net-Storage.Files.Shares/12.7.0-alpha.20210121.1",
-          "(.NET 5.0.2; Microsoft Windows 10.0.19042)"
+          "azsdk-net-Storage.Files.Shares/12.2.0-dev.20200305.1",
+          "(.NET Core 4.6.28325.01; Microsoft Windows 10.0.18363 )"
         ],
         "x-ms-client-request-id": "6cfc6a4d-3da5-d0eb-d1dd-e7d3dfa489f6",
-        "x-ms-date": "Thu, 21 Jan 2021 20:46:23 GMT",
+        "x-ms-date": "Thu, 05 Mar 2020 21:48:51 GMT",
         "x-ms-return-client-request-id": "true",
         "x-ms-share-quota": "1024",
-        "x-ms-version": "2020-06-12"
+        "x-ms-version": "2020-06-12",
+        "Accept": "application/xml"
       },
       "RequestBody": null,
       "StatusCode": 200,
       "ResponseHeaders": {
         "Content-Length": "0",
-        "Date": "Thu, 21 Jan 2021 20:46:22 GMT",
-        "ETag": "\u00220x8D8BE4D9CF4312B\u0022",
-        "Last-Modified": "Thu, 21 Jan 2021 20:46:22 GMT",
+        "Date": "Thu, 05 Mar 2020 21:48:50 GMT",
+        "ETag": "\"0x8D7C14EFE937C42\"",
+        "Last-Modified": "Thu, 05 Mar 2020 21:48:51 GMT",
         "Server": [
           "Windows-Azure-File/1.0",
           "Microsoft-HTTPAPI/2.0"
         ],
         "x-ms-client-request-id": "6cfc6a4d-3da5-d0eb-d1dd-e7d3dfa489f6",
-<<<<<<< HEAD
         "x-ms-request-id": "c9ef6e9c-f01a-0012-3d37-f3e9eb000000",
         "x-ms-version": "2020-06-12"
-=======
-        "x-ms-request-id": "89ab11b7-701a-0087-1136-f049a7000000",
-        "x-ms-version": "2020-04-08"
->>>>>>> ac24a13f
       },
       "ResponseBody": []
     },
     {
-      "RequestUri": "https://seanmcccanary3.file.core.windows.net/test-share-d3d805d2-4a32-998d-19f8-2709cd1d7d48?restype=share",
+      "RequestUri": "http://seanstagetest.file.core.windows.net/test-share-d3d805d2-4a32-998d-19f8-2709cd1d7d48?restype=share",
       "RequestMethod": "GET",
       "RequestHeaders": {
-        "Accept": "application/xml",
         "Authorization": "Sanitized",
-        "traceparent": "00-c348fe20515a7b419d53c47e8e2a9b15-6511678362b9c84e-00",
+        "traceparent": "00-b5a0bbf6cfec8a4c8235e6d616fbbc31-7661216d94f70f4e-00",
         "User-Agent": [
-          "azsdk-net-Storage.Files.Shares/12.7.0-alpha.20210121.1",
-          "(.NET 5.0.2; Microsoft Windows 10.0.19042)"
+          "azsdk-net-Storage.Files.Shares/12.2.0-dev.20200305.1",
+          "(.NET Core 4.6.28325.01; Microsoft Windows 10.0.18363 )"
         ],
         "x-ms-client-request-id": "2d1f53a3-3f06-3e7d-62ea-4c048b32f04e",
-        "x-ms-date": "Thu, 21 Jan 2021 20:46:23 GMT",
+        "x-ms-date": "Thu, 05 Mar 2020 21:48:52 GMT",
         "x-ms-return-client-request-id": "true",
-        "x-ms-version": "2020-06-12"
+        "x-ms-version": "2020-06-12",
+        "Accept": "application/xml"
       },
       "RequestBody": null,
       "StatusCode": 200,
       "ResponseHeaders": {
+        "Access-Control-Allow-Origin": "*",
         "Content-Length": "0",
-        "Date": "Thu, 21 Jan 2021 20:46:22 GMT",
-        "ETag": "\u00220x8D8BE4D9CF4312B\u0022",
-        "Last-Modified": "Thu, 21 Jan 2021 20:46:22 GMT",
+        "Date": "Thu, 05 Mar 2020 21:48:50 GMT",
+        "ETag": "\"0x8D7C14EFE937C42\"",
+        "Last-Modified": "Thu, 05 Mar 2020 21:48:51 GMT",
         "Server": [
           "Windows-Azure-File/1.0",
           "Microsoft-HTTPAPI/2.0"
         ],
-        "Vary": "Origin",
-        "x-ms-access-tier": "TransactionOptimized",
-        "x-ms-access-tier-change-time": "Thu, 21 Jan 2021 20:46:22 GMT",
         "x-ms-client-request-id": "2d1f53a3-3f06-3e7d-62ea-4c048b32f04e",
         "x-ms-has-immutability-policy": "false",
         "x-ms-has-legal-hold": "false",
-        "x-ms-lease-state": "available",
-        "x-ms-lease-status": "unlocked",
-        "x-ms-request-id": "89ab11b9-701a-0087-1336-f049a7000000",
+        "x-ms-request-id": "c9ef6e9d-f01a-0012-3e37-f3e9eb000000",
         "x-ms-share-quota": "1024",
         "x-ms-version": "2020-06-12"
       },
       "ResponseBody": []
     },
     {
-      "RequestUri": "https://seanmcccanary3.file.core.windows.net/test-share-d3d805d2-4a32-998d-19f8-2709cd1d7d48?restype=share",
+      "RequestUri": "http://seanstagetest.file.core.windows.net/test-share-d3d805d2-4a32-998d-19f8-2709cd1d7d48?restype=share",
       "RequestMethod": "DELETE",
       "RequestHeaders": {
-        "Accept": "application/xml",
         "Authorization": "Sanitized",
-        "traceparent": "00-15cfc75e63759f47a6689bfed3242517-641c99c4c55cd647-00",
+        "traceparent": "00-a08c229a53baf94c826b791f3f08a7b7-30eac420ea81a743-00",
         "User-Agent": [
-          "azsdk-net-Storage.Files.Shares/12.7.0-alpha.20210121.1",
-          "(.NET 5.0.2; Microsoft Windows 10.0.19042)"
+          "azsdk-net-Storage.Files.Shares/12.2.0-dev.20200305.1",
+          "(.NET Core 4.6.28325.01; Microsoft Windows 10.0.18363 )"
         ],
         "x-ms-client-request-id": "8b2f061d-5c85-bdf0-253b-39a240d70e29",
-        "x-ms-date": "Thu, 21 Jan 2021 20:46:23 GMT",
+        "x-ms-date": "Thu, 05 Mar 2020 21:48:52 GMT",
         "x-ms-delete-snapshots": "include",
         "x-ms-return-client-request-id": "true",
-        "x-ms-version": "2020-06-12"
+        "x-ms-version": "2020-06-12",
+        "Accept": "application/xml"
       },
       "RequestBody": null,
       "StatusCode": 202,
       "ResponseHeaders": {
         "Content-Length": "0",
-        "Date": "Thu, 21 Jan 2021 20:46:22 GMT",
+        "Date": "Thu, 05 Mar 2020 21:48:51 GMT",
         "Server": [
           "Windows-Azure-File/1.0",
           "Microsoft-HTTPAPI/2.0"
         ],
         "x-ms-client-request-id": "8b2f061d-5c85-bdf0-253b-39a240d70e29",
-<<<<<<< HEAD
         "x-ms-request-id": "c9ef6e9f-f01a-0012-4037-f3e9eb000000",
         "x-ms-version": "2020-06-12"
-=======
-        "x-ms-request-id": "89ab11bc-701a-0087-1636-f049a7000000",
-        "x-ms-version": "2020-04-08"
->>>>>>> ac24a13f
       },
       "ResponseBody": []
     }
   ],
   "Variables": {
     "RandomSeed": "1865404977",
-    "Storage_TestConfigDefault": "ProductionTenant\nseanmcccanary3\nU2FuaXRpemVk\nhttps://seanmcccanary3.blob.core.windows.net\nhttps://seanmcccanary3.file.core.windows.net\nhttps://seanmcccanary3.queue.core.windows.net\nhttps://seanmcccanary3.table.core.windows.net\n\n\n\n\nhttps://seanmcccanary3-secondary.blob.core.windows.net\nhttps://seanmcccanary3-secondary.file.core.windows.net\nhttps://seanmcccanary3-secondary.queue.core.windows.net\nhttps://seanmcccanary3-secondary.table.core.windows.net\n\nSanitized\n\n\nCloud\nBlobEndpoint=https://seanmcccanary3.blob.core.windows.net/;QueueEndpoint=https://seanmcccanary3.queue.core.windows.net/;FileEndpoint=https://seanmcccanary3.file.core.windows.net/;BlobSecondaryEndpoint=https://seanmcccanary3-secondary.blob.core.windows.net/;QueueSecondaryEndpoint=https://seanmcccanary3-secondary.queue.core.windows.net/;FileSecondaryEndpoint=https://seanmcccanary3-secondary.file.core.windows.net/;AccountName=seanmcccanary3;AccountKey=Kg==;\nseanscope1"
+    "Storage_TestConfigDefault": "ProductionTenant\nseanstagetest\nU2FuaXRpemVk\nhttps://seanstagetest.blob.core.windows.net\nhttp://seanstagetest.file.core.windows.net\nhttp://seanstagetest.queue.core.windows.net\nhttp://seanstagetest.table.core.windows.net\n\n\n\n\nhttp://seanstagetest-secondary.blob.core.windows.net\nhttp://seanstagetest-secondary.file.core.windows.net\nhttp://seanstagetest-secondary.queue.core.windows.net\nhttp://seanstagetest-secondary.table.core.windows.net\n\nSanitized\n\n\nCloud\nBlobEndpoint=https://seanstagetest.blob.core.windows.net/;QueueEndpoint=http://seanstagetest.queue.core.windows.net/;FileEndpoint=http://seanstagetest.file.core.windows.net/;BlobSecondaryEndpoint=http://seanstagetest-secondary.blob.core.windows.net/;QueueSecondaryEndpoint=http://seanstagetest-secondary.queue.core.windows.net/;FileSecondaryEndpoint=http://seanstagetest-secondary.file.core.windows.net/;AccountName=seanstagetest;AccountKey=Sanitized\nseanscope1"
   }
 }