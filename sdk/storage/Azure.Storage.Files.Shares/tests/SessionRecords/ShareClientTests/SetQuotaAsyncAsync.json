--- conflicted
+++ resolved
@@ -1,21 +1,17 @@
 {
   "Entries": [
     {
-      "RequestUri": "http://seanstagetest.file.core.windows.net/test-share-f3b13e62-bfa9-d9d2-da3e-3cba08fddd28?restype=share",
+      "RequestUri": "http://seanstagetest.file.core.windows.net/test-share-d3d805d2-4a32-998d-19f8-2709cd1d7d48?restype=share",
       "RequestMethod": "PUT",
       "RequestHeaders": {
         "Authorization": "Sanitized",
-        "traceparent": "00-e96efddc33eeaa4397950d0f0e1a5bca-1678df30bb9ab843-00",
+        "traceparent": "00-eff4e31b0862a640915f507c82aa6d42-d1e196500aacf648-00",
         "User-Agent": [
-<<<<<<< HEAD
-          "azsdk-net-Storage.Files.Shares/12.0.0-dev.20191205.1+4f14c4315f17fbbc59c93c6819467b6f15d7008f",
-=======
-          "azsdk-net-Storage.Files.Shares/12.0.0-dev.20191211.1\u002B899431c003876eb9b26cefd8e8a37e7f27f82ced",
->>>>>>> 5e20a7a1
+          "azsdk-net-Storage.Files.Shares/12.0.0-dev.20191211.1\u002B2accb37068f0a0c9382fa117525bb968c5397cf7",
           "(.NET Core 4.6.28008.01; Microsoft Windows 10.0.18363 )"
         ],
-        "x-ms-client-request-id": "b3f502d4-c6fa-a612-85df-8986b8af198a",
-        "x-ms-date": "Wed, 11 Dec 2019 20:42:47 GMT",
+        "x-ms-client-request-id": "3f77600c-2a5c-44c1-7954-246c9702ab22",
+        "x-ms-date": "Wed, 11 Dec 2019 23:09:56 GMT",
         "x-ms-return-client-request-id": "true",
         "x-ms-version": "2019-07-07"
       },
@@ -23,45 +19,31 @@
       "StatusCode": 201,
       "ResponseHeaders": {
         "Content-Length": "0",
-<<<<<<< HEAD
-        "Date": "Fri, 06 Dec 2019 00:28:42 GMT",
-        "ETag": "\"0x8D779E33F3EDC49\"",
-        "Last-Modified": "Fri, 06 Dec 2019 00:28:42 GMT",
-=======
-        "Date": "Wed, 11 Dec 2019 20:42:47 GMT",
-        "ETag": "\u00220x8D77E7AAE882E1D\u0022",
-        "Last-Modified": "Wed, 11 Dec 2019 20:42:47 GMT",
->>>>>>> 5e20a7a1
+        "Date": "Wed, 11 Dec 2019 23:09:55 GMT",
+        "ETag": "\u00220x8D77E8F3D192E8E\u0022",
+        "Last-Modified": "Wed, 11 Dec 2019 23:09:56 GMT",
         "Server": [
           "Windows-Azure-File/1.0",
           "Microsoft-HTTPAPI/2.0"
         ],
-        "x-ms-client-request-id": "b3f502d4-c6fa-a612-85df-8986b8af198a",
-        "x-ms-request-id": "ef3e4563-c01a-0019-3263-b01280000000",
+        "x-ms-client-request-id": "3f77600c-2a5c-44c1-7954-246c9702ab22",
+        "x-ms-request-id": "ae9e42a1-001a-0039-4a78-b06927000000",
         "x-ms-version": "2019-07-07"
       },
       "ResponseBody": []
     },
     {
-<<<<<<< HEAD
-      "RequestUri": "http://seanstagetest.file.core.windows.net/test-share-fd26604b-337e-f708-21be-538d4d0b6432?restype=share&comp=properties",
-=======
-      "RequestUri": "http://seanstagetest.file.core.windows.net/test-share-f3b13e62-bfa9-d9d2-da3e-3cba08fddd28?restype=share\u0026comp=properties",
->>>>>>> 5e20a7a1
+      "RequestUri": "http://seanstagetest.file.core.windows.net/test-share-d3d805d2-4a32-998d-19f8-2709cd1d7d48?restype=share\u0026comp=properties",
       "RequestMethod": "PUT",
       "RequestHeaders": {
         "Authorization": "Sanitized",
-        "traceparent": "00-7398dac662172143b84b43a100caa836-a4dc808c6a956244-00",
+        "traceparent": "00-3ad9b7b78d9d8f45b3ab97eaee9c3311-775fc17de857784b-00",
         "User-Agent": [
-<<<<<<< HEAD
-          "azsdk-net-Storage.Files.Shares/12.0.0-dev.20191205.1+4f14c4315f17fbbc59c93c6819467b6f15d7008f",
-=======
-          "azsdk-net-Storage.Files.Shares/12.0.0-dev.20191211.1\u002B899431c003876eb9b26cefd8e8a37e7f27f82ced",
->>>>>>> 5e20a7a1
+          "azsdk-net-Storage.Files.Shares/12.0.0-dev.20191211.1\u002B2accb37068f0a0c9382fa117525bb968c5397cf7",
           "(.NET Core 4.6.28008.01; Microsoft Windows 10.0.18363 )"
         ],
-        "x-ms-client-request-id": "05e6c4fe-2a07-f32e-d1cf-c0fa523153d0",
-        "x-ms-date": "Wed, 11 Dec 2019 20:42:47 GMT",
+        "x-ms-client-request-id": "6cfc6a4d-3da5-d0eb-d1dd-e7d3dfa489f6",
+        "x-ms-date": "Wed, 11 Dec 2019 23:09:56 GMT",
         "x-ms-return-client-request-id": "true",
         "x-ms-share-quota": "1024",
         "x-ms-version": "2019-07-07"
@@ -70,41 +52,31 @@
       "StatusCode": 200,
       "ResponseHeaders": {
         "Content-Length": "0",
-<<<<<<< HEAD
-        "Date": "Fri, 06 Dec 2019 00:28:42 GMT",
-        "ETag": "\"0x8D779E33F4BF13B\"",
-        "Last-Modified": "Fri, 06 Dec 2019 00:28:42 GMT",
-=======
-        "Date": "Wed, 11 Dec 2019 20:42:47 GMT",
-        "ETag": "\u00220x8D77E7AAE94D7CE\u0022",
-        "Last-Modified": "Wed, 11 Dec 2019 20:42:47 GMT",
->>>>>>> 5e20a7a1
+        "Date": "Wed, 11 Dec 2019 23:09:55 GMT",
+        "ETag": "\u00220x8D77E8F3D296C54\u0022",
+        "Last-Modified": "Wed, 11 Dec 2019 23:09:56 GMT",
         "Server": [
           "Windows-Azure-File/1.0",
           "Microsoft-HTTPAPI/2.0"
         ],
-        "x-ms-client-request-id": "05e6c4fe-2a07-f32e-d1cf-c0fa523153d0",
-        "x-ms-request-id": "ef3e4565-c01a-0019-3363-b01280000000",
+        "x-ms-client-request-id": "6cfc6a4d-3da5-d0eb-d1dd-e7d3dfa489f6",
+        "x-ms-request-id": "ae9e42a7-001a-0039-4f78-b06927000000",
         "x-ms-version": "2019-07-07"
       },
       "ResponseBody": []
     },
     {
-      "RequestUri": "http://seanstagetest.file.core.windows.net/test-share-f3b13e62-bfa9-d9d2-da3e-3cba08fddd28?restype=share",
+      "RequestUri": "http://seanstagetest.file.core.windows.net/test-share-d3d805d2-4a32-998d-19f8-2709cd1d7d48?restype=share",
       "RequestMethod": "GET",
       "RequestHeaders": {
         "Authorization": "Sanitized",
-        "traceparent": "00-4a2090f3453fd2459b0b5ba4d95ccd25-5039a3a88b0e5743-00",
+        "traceparent": "00-25c376153961ce4a91c8f2c10abef9e8-7f45035b03d2e845-00",
         "User-Agent": [
-<<<<<<< HEAD
-          "azsdk-net-Storage.Files.Shares/12.0.0-dev.20191205.1+4f14c4315f17fbbc59c93c6819467b6f15d7008f",
-=======
-          "azsdk-net-Storage.Files.Shares/12.0.0-dev.20191211.1\u002B899431c003876eb9b26cefd8e8a37e7f27f82ced",
->>>>>>> 5e20a7a1
+          "azsdk-net-Storage.Files.Shares/12.0.0-dev.20191211.1\u002B2accb37068f0a0c9382fa117525bb968c5397cf7",
           "(.NET Core 4.6.28008.01; Microsoft Windows 10.0.18363 )"
         ],
-        "x-ms-client-request-id": "f387fa79-13c9-de83-b6bb-e60a15ff3456",
-        "x-ms-date": "Wed, 11 Dec 2019 20:42:47 GMT",
+        "x-ms-client-request-id": "2d1f53a3-3f06-3e7d-62ea-4c048b32f04e",
+        "x-ms-date": "Wed, 11 Dec 2019 23:09:56 GMT",
         "x-ms-return-client-request-id": "true",
         "x-ms-version": "2019-07-07"
       },
@@ -113,44 +85,34 @@
       "ResponseHeaders": {
         "Access-Control-Allow-Origin": "*",
         "Content-Length": "0",
-<<<<<<< HEAD
-        "Date": "Fri, 06 Dec 2019 00:28:42 GMT",
-        "ETag": "\"0x8D779E33F4BF13B\"",
-        "Last-Modified": "Fri, 06 Dec 2019 00:28:42 GMT",
-=======
-        "Date": "Wed, 11 Dec 2019 20:42:47 GMT",
-        "ETag": "\u00220x8D77E7AAE94D7CE\u0022",
-        "Last-Modified": "Wed, 11 Dec 2019 20:42:47 GMT",
->>>>>>> 5e20a7a1
+        "Date": "Wed, 11 Dec 2019 23:09:56 GMT",
+        "ETag": "\u00220x8D77E8F3D296C54\u0022",
+        "Last-Modified": "Wed, 11 Dec 2019 23:09:56 GMT",
         "Server": [
           "Windows-Azure-File/1.0",
           "Microsoft-HTTPAPI/2.0"
         ],
-        "x-ms-client-request-id": "f387fa79-13c9-de83-b6bb-e60a15ff3456",
+        "x-ms-client-request-id": "2d1f53a3-3f06-3e7d-62ea-4c048b32f04e",
         "x-ms-has-immutability-policy": "false",
         "x-ms-has-legal-hold": "false",
-        "x-ms-request-id": "ef3e4566-c01a-0019-3463-b01280000000",
+        "x-ms-request-id": "ae9e42ac-001a-0039-5478-b06927000000",
         "x-ms-share-quota": "1024",
         "x-ms-version": "2019-07-07"
       },
       "ResponseBody": []
     },
     {
-      "RequestUri": "http://seanstagetest.file.core.windows.net/test-share-f3b13e62-bfa9-d9d2-da3e-3cba08fddd28?restype=share",
+      "RequestUri": "http://seanstagetest.file.core.windows.net/test-share-d3d805d2-4a32-998d-19f8-2709cd1d7d48?restype=share",
       "RequestMethod": "DELETE",
       "RequestHeaders": {
         "Authorization": "Sanitized",
-        "traceparent": "00-b508c1e36eb2d14e8773e96797cea78f-2283a765ea242348-00",
+        "traceparent": "00-b2361f7218e12c4eb2c5762fabbcb646-ac10c7fcc0fba14a-00",
         "User-Agent": [
-<<<<<<< HEAD
-          "azsdk-net-Storage.Files.Shares/12.0.0-dev.20191205.1+4f14c4315f17fbbc59c93c6819467b6f15d7008f",
-=======
-          "azsdk-net-Storage.Files.Shares/12.0.0-dev.20191211.1\u002B899431c003876eb9b26cefd8e8a37e7f27f82ced",
->>>>>>> 5e20a7a1
+          "azsdk-net-Storage.Files.Shares/12.0.0-dev.20191211.1\u002B2accb37068f0a0c9382fa117525bb968c5397cf7",
           "(.NET Core 4.6.28008.01; Microsoft Windows 10.0.18363 )"
         ],
-        "x-ms-client-request-id": "5881d517-60aa-5a06-c251-d7e1a193e80a",
-        "x-ms-date": "Wed, 11 Dec 2019 20:42:47 GMT",
+        "x-ms-client-request-id": "8b2f061d-5c85-bdf0-253b-39a240d70e29",
+        "x-ms-date": "Wed, 11 Dec 2019 23:09:56 GMT",
         "x-ms-delete-snapshots": "include",
         "x-ms-return-client-request-id": "true",
         "x-ms-version": "2019-07-07"
@@ -159,25 +121,20 @@
       "StatusCode": 202,
       "ResponseHeaders": {
         "Content-Length": "0",
-        "Date": "Wed, 11 Dec 2019 20:42:47 GMT",
+        "Date": "Wed, 11 Dec 2019 23:09:56 GMT",
         "Server": [
           "Windows-Azure-File/1.0",
           "Microsoft-HTTPAPI/2.0"
         ],
-        "x-ms-client-request-id": "5881d517-60aa-5a06-c251-d7e1a193e80a",
-        "x-ms-request-id": "ef3e4567-c01a-0019-3563-b01280000000",
+        "x-ms-client-request-id": "8b2f061d-5c85-bdf0-253b-39a240d70e29",
+        "x-ms-request-id": "ae9e42af-001a-0039-5778-b06927000000",
         "x-ms-version": "2019-07-07"
       },
       "ResponseBody": []
     }
   ],
   "Variables": {
-<<<<<<< HEAD
-    "RandomSeed": "1871341596",
+    "RandomSeed": "1865404977",
     "Storage_TestConfigDefault": "ProductionTenant\nseanstagetest\nU2FuaXRpemVk\nhttp://seanstagetest.blob.core.windows.net\nhttp://seanstagetest.file.core.windows.net\nhttp://seanstagetest.queue.core.windows.net\nhttp://seanstagetest.table.core.windows.net\n\n\n\n\nhttp://seanstagetest-secondary.blob.core.windows.net\nhttp://seanstagetest-secondary.file.core.windows.net\nhttp://seanstagetest-secondary.queue.core.windows.net\nhttp://seanstagetest-secondary.table.core.windows.net\n\nSanitized\n\n\nCloud\nBlobEndpoint=http://seanstagetest.blob.core.windows.net/;QueueEndpoint=http://seanstagetest.queue.core.windows.net/;FileEndpoint=http://seanstagetest.file.core.windows.net/;BlobSecondaryEndpoint=http://seanstagetest-secondary.blob.core.windows.net/;QueueSecondaryEndpoint=http://seanstagetest-secondary.queue.core.windows.net/;FileSecondaryEndpoint=http://seanstagetest-secondary.file.core.windows.net/;AccountName=seanstagetest;AccountKey=Sanitized\nseanscope1"
-=======
-    "RandomSeed": "1170698366",
-    "Storage_TestConfigDefault": "ProductionTenant\nseanstagetest\nU2FuaXRpemVk\nhttp://seanstagetest.blob.core.windows.net\nhttp://seanstagetest.file.core.windows.net\nhttp://seanstagetest.queue.core.windows.net\nhttp://seanstagetest.table.core.windows.net\n\n\n\n\nhttp://seanstagetest-secondary.blob.core.windows.net\nhttp://seanstagetest-secondary.file.core.windows.net\nhttp://seanstagetest-secondary.queue.core.windows.net\nhttp://seanstagetest-secondary.table.core.windows.net\n\nSanitized\n\n\nCloud\nBlobEndpoint=http://seanstagetest.blob.core.windows.net/;QueueEndpoint=http://seanstagetest.queue.core.windows.net/;FileEndpoint=http://seanstagetest.file.core.windows.net/;BlobSecondaryEndpoint=http://seanstagetest-secondary.blob.core.windows.net/;QueueSecondaryEndpoint=http://seanstagetest-secondary.queue.core.windows.net/;FileSecondaryEndpoint=http://seanstagetest-secondary.file.core.windows.net/;AccountName=seanstagetest;AccountKey=Sanitized"
->>>>>>> 5e20a7a1
   }
 }