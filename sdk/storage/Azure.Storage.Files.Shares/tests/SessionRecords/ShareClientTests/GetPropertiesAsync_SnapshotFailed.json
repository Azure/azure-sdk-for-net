--- conflicted
+++ resolved
@@ -13,11 +13,7 @@
         "x-ms-client-request-id": "08283862-b226-2249-342a-24ccdafaea3d",
         "x-ms-date": "Fri, 26 Jun 2020 01:35:45 GMT",
         "x-ms-return-client-request-id": "true",
-<<<<<<< HEAD
-        "x-ms-version": "2020-12-06",
-=======
         "x-ms-version": "2021-02-12",
->>>>>>> 7e782c87
         "Accept": "application/xml"
       },
       "RequestBody": null,
@@ -33,11 +29,7 @@
         ],
         "x-ms-client-request-id": "08283862-b226-2249-342a-24ccdafaea3d",
         "x-ms-request-id": "5aff92dc-c01a-007b-0f5a-4b0f3c000000",
-<<<<<<< HEAD
-        "x-ms-version": "2020-12-06"
-=======
         "x-ms-version": "2021-02-12"
->>>>>>> 7e782c87
       },
       "ResponseBody": []
     },
@@ -54,11 +46,7 @@
         "x-ms-client-request-id": "88971b7e-e0f1-94bc-5c08-1560eb3f22d1",
         "x-ms-date": "Fri, 26 Jun 2020 01:35:46 GMT",
         "x-ms-return-client-request-id": "true",
-<<<<<<< HEAD
-        "x-ms-version": "2020-12-06",
-=======
         "x-ms-version": "2021-02-12",
->>>>>>> 7e782c87
         "Accept": "application/xml"
       },
       "RequestBody": null,
@@ -74,11 +62,7 @@
         "x-ms-client-request-id": "88971b7e-e0f1-94bc-5c08-1560eb3f22d1",
         "x-ms-error-code": "ShareNotFound",
         "x-ms-request-id": "5aff92e2-c01a-007b-125a-4b0f3c000000",
-<<<<<<< HEAD
-        "x-ms-version": "2020-12-06"
-=======
         "x-ms-version": "2021-02-12"
->>>>>>> 7e782c87
       },
       "ResponseBody": [
         "﻿<?xml version=\"1.0\" encoding=\"utf-8\"?><Error><Code>ShareNotFound</Code><Message>The specified share does not exist.\n",
@@ -100,11 +84,7 @@
         "x-ms-date": "Fri, 26 Jun 2020 01:35:46 GMT",
         "x-ms-delete-snapshots": "include",
         "x-ms-return-client-request-id": "true",
-<<<<<<< HEAD
-        "x-ms-version": "2020-12-06",
-=======
         "x-ms-version": "2021-02-12",
->>>>>>> 7e782c87
         "Accept": "application/xml"
       },
       "RequestBody": null,
@@ -118,11 +98,7 @@
         ],
         "x-ms-client-request-id": "be4ed0c0-6162-734c-0e4a-9f246076a491",
         "x-ms-request-id": "5aff92e4-c01a-007b-135a-4b0f3c000000",
-<<<<<<< HEAD
-        "x-ms-version": "2020-12-06"
-=======
         "x-ms-version": "2021-02-12"
->>>>>>> 7e782c87
       },
       "ResponseBody": []
     }
