{
  "Entries": [
    {
      "RequestUri": "https://seanmcccanary3.file.core.windows.net/test-share-4f13dd9f-be13-e431-ef32-b2fac11ae9e3?restype=share",
      "RequestMethod": "PUT",
      "RequestHeaders": {
        "Accept": "application/xml",
        "Authorization": "Sanitized",
        "traceparent": "00-7bbca18f7efff94a93f75e182067c152-03face1185f0c348-00",
        "User-Agent": [
          "azsdk-net-Storage.Files.Shares/12.7.0-alpha.20210121.1",
          "(.NET 5.0.2; Microsoft Windows 10.0.19042)"
        ],
        "x-ms-client-request-id": "08283862-b226-2249-342a-24ccdafaea3d",
        "x-ms-date": "Thu, 21 Jan 2021 20:44:58 GMT",
        "x-ms-return-client-request-id": "true",
        "x-ms-version": "2020-06-12"
      },
      "RequestBody": null,
      "StatusCode": 201,
      "ResponseHeaders": {
        "Content-Length": "0",
        "Date": "Thu, 21 Jan 2021 20:44:57 GMT",
        "ETag": "\u00220x8D8BE4D6A852899\u0022",
        "Last-Modified": "Thu, 21 Jan 2021 20:44:58 GMT",
        "Server": [
          "Windows-Azure-File/1.0",
          "Microsoft-HTTPAPI/2.0"
        ],
        "x-ms-client-request-id": "08283862-b226-2249-342a-24ccdafaea3d",
<<<<<<< HEAD
        "x-ms-request-id": "5aff92dc-c01a-007b-0f5a-4b0f3c000000",
        "x-ms-version": "2020-06-12"
=======
        "x-ms-request-id": "0061e9f2-901a-0036-2a36-f057b2000000",
        "x-ms-version": "2020-04-08"
>>>>>>> ac24a13f
      },
      "ResponseBody": []
    },
    {
      "RequestUri": "https://seanmcccanary3.file.core.windows.net/test-share-4f13dd9f-be13-e431-ef32-b2fac11ae9e3?sharesnapshot=2020-06-26T00:49:21.0000000Z\u0026restype=share",
      "RequestMethod": "GET",
      "RequestHeaders": {
        "Accept": "application/xml",
        "Authorization": "Sanitized",
        "traceparent": "00-4ba7e7ca257b6448ad5a0cf3201fde65-1b46f91e566e7345-00",
        "User-Agent": [
          "azsdk-net-Storage.Files.Shares/12.7.0-alpha.20210121.1",
          "(.NET 5.0.2; Microsoft Windows 10.0.19042)"
        ],
        "x-ms-client-request-id": "88971b7e-e0f1-94bc-5c08-1560eb3f22d1",
        "x-ms-date": "Thu, 21 Jan 2021 20:44:58 GMT",
        "x-ms-return-client-request-id": "true",
        "x-ms-version": "2020-06-12"
      },
      "RequestBody": null,
      "StatusCode": 404,
      "ResponseHeaders": {
        "Content-Length": "217",
        "Content-Type": "application/xml",
        "Date": "Thu, 21 Jan 2021 20:44:57 GMT",
        "Server": [
          "Windows-Azure-File/1.0",
          "Microsoft-HTTPAPI/2.0"
        ],
        "Vary": "Origin",
        "x-ms-client-request-id": "88971b7e-e0f1-94bc-5c08-1560eb3f22d1",
        "x-ms-error-code": "ShareNotFound",
<<<<<<< HEAD
        "x-ms-request-id": "5aff92e2-c01a-007b-125a-4b0f3c000000",
        "x-ms-version": "2020-06-12"
=======
        "x-ms-request-id": "0061e9f6-901a-0036-2c36-f057b2000000",
        "x-ms-version": "2020-04-08"
>>>>>>> ac24a13f
      },
      "ResponseBody": [
        "\uFEFF\u003C?xml version=\u00221.0\u0022 encoding=\u0022utf-8\u0022?\u003E\u003CError\u003E\u003CCode\u003EShareNotFound\u003C/Code\u003E\u003CMessage\u003EThe specified share does not exist.\n",
        "RequestId:0061e9f6-901a-0036-2c36-f057b2000000\n",
        "Time:2021-01-21T20:44:58.2486483Z\u003C/Message\u003E\u003C/Error\u003E"
      ]
    },
    {
      "RequestUri": "https://seanmcccanary3.file.core.windows.net/test-share-4f13dd9f-be13-e431-ef32-b2fac11ae9e3?restype=share",
      "RequestMethod": "DELETE",
      "RequestHeaders": {
        "Accept": "application/xml",
        "Authorization": "Sanitized",
        "traceparent": "00-0a21d7727150bf4387cacd8565d4f364-2f986d192e612e4c-00",
        "User-Agent": [
          "azsdk-net-Storage.Files.Shares/12.7.0-alpha.20210121.1",
          "(.NET 5.0.2; Microsoft Windows 10.0.19042)"
        ],
        "x-ms-client-request-id": "be4ed0c0-6162-734c-0e4a-9f246076a491",
        "x-ms-date": "Thu, 21 Jan 2021 20:44:58 GMT",
        "x-ms-delete-snapshots": "include",
        "x-ms-return-client-request-id": "true",
        "x-ms-version": "2020-06-12"
      },
      "RequestBody": null,
      "StatusCode": 202,
      "ResponseHeaders": {
        "Content-Length": "0",
        "Date": "Thu, 21 Jan 2021 20:44:57 GMT",
        "Server": [
          "Windows-Azure-File/1.0",
          "Microsoft-HTTPAPI/2.0"
        ],
        "x-ms-client-request-id": "be4ed0c0-6162-734c-0e4a-9f246076a491",
<<<<<<< HEAD
        "x-ms-request-id": "5aff92e4-c01a-007b-135a-4b0f3c000000",
        "x-ms-version": "2020-06-12"
=======
        "x-ms-request-id": "0061e9f8-901a-0036-2d36-f057b2000000",
        "x-ms-version": "2020-04-08"
>>>>>>> ac24a13f
      },
      "ResponseBody": []
    }
  ],
  "Variables": {
    "RandomSeed": "109640340",
    "Storage_TestConfigDefault": "ProductionTenant\nseanmcccanary3\nU2FuaXRpemVk\nhttps://seanmcccanary3.blob.core.windows.net\nhttps://seanmcccanary3.file.core.windows.net\nhttps://seanmcccanary3.queue.core.windows.net\nhttps://seanmcccanary3.table.core.windows.net\n\n\n\n\nhttps://seanmcccanary3-secondary.blob.core.windows.net\nhttps://seanmcccanary3-secondary.file.core.windows.net\nhttps://seanmcccanary3-secondary.queue.core.windows.net\nhttps://seanmcccanary3-secondary.table.core.windows.net\n\nSanitized\n\n\nCloud\nBlobEndpoint=https://seanmcccanary3.blob.core.windows.net/;QueueEndpoint=https://seanmcccanary3.queue.core.windows.net/;FileEndpoint=https://seanmcccanary3.file.core.windows.net/;BlobSecondaryEndpoint=https://seanmcccanary3-secondary.blob.core.windows.net/;QueueSecondaryEndpoint=https://seanmcccanary3-secondary.queue.core.windows.net/;FileSecondaryEndpoint=https://seanmcccanary3-secondary.file.core.windows.net/;AccountName=seanmcccanary3;AccountKey=Kg==;\nseanscope1"
  }
}<|MERGE_RESOLUTION|>--- conflicted
+++ resolved
@@ -1,126 +1,110 @@
-{
+﻿{
   "Entries": [
     {
-      "RequestUri": "https://seanmcccanary3.file.core.windows.net/test-share-4f13dd9f-be13-e431-ef32-b2fac11ae9e3?restype=share",
+      "RequestUri": "https://seanmcccanary.file.core.windows.net/test-share-4f13dd9f-be13-e431-ef32-b2fac11ae9e3?restype=share",
       "RequestMethod": "PUT",
       "RequestHeaders": {
-        "Accept": "application/xml",
         "Authorization": "Sanitized",
-        "traceparent": "00-7bbca18f7efff94a93f75e182067c152-03face1185f0c348-00",
+        "traceparent": "00-580ad99df6ed14488f0d2a360de1fa63-fe5ce1ff996ef849-00",
         "User-Agent": [
-          "azsdk-net-Storage.Files.Shares/12.7.0-alpha.20210121.1",
-          "(.NET 5.0.2; Microsoft Windows 10.0.19042)"
+          "azsdk-net-Storage.Files.Shares/12.3.0-dev.20200625.1",
+          "(.NET Core 4.6.28801.04; Microsoft Windows 10.0.18362 )"
         ],
         "x-ms-client-request-id": "08283862-b226-2249-342a-24ccdafaea3d",
-        "x-ms-date": "Thu, 21 Jan 2021 20:44:58 GMT",
+        "x-ms-date": "Fri, 26 Jun 2020 01:35:45 GMT",
         "x-ms-return-client-request-id": "true",
-        "x-ms-version": "2020-06-12"
+        "x-ms-version": "2020-06-12",
+        "Accept": "application/xml"
       },
       "RequestBody": null,
       "StatusCode": 201,
       "ResponseHeaders": {
         "Content-Length": "0",
-        "Date": "Thu, 21 Jan 2021 20:44:57 GMT",
-        "ETag": "\u00220x8D8BE4D6A852899\u0022",
-        "Last-Modified": "Thu, 21 Jan 2021 20:44:58 GMT",
+        "Date": "Fri, 26 Jun 2020 01:35:46 GMT",
+        "ETag": "\"0x8D819713FBE3387\"",
+        "Last-Modified": "Fri, 26 Jun 2020 01:35:46 GMT",
         "Server": [
           "Windows-Azure-File/1.0",
           "Microsoft-HTTPAPI/2.0"
         ],
         "x-ms-client-request-id": "08283862-b226-2249-342a-24ccdafaea3d",
-<<<<<<< HEAD
         "x-ms-request-id": "5aff92dc-c01a-007b-0f5a-4b0f3c000000",
         "x-ms-version": "2020-06-12"
-=======
-        "x-ms-request-id": "0061e9f2-901a-0036-2a36-f057b2000000",
-        "x-ms-version": "2020-04-08"
->>>>>>> ac24a13f
       },
       "ResponseBody": []
     },
     {
-      "RequestUri": "https://seanmcccanary3.file.core.windows.net/test-share-4f13dd9f-be13-e431-ef32-b2fac11ae9e3?sharesnapshot=2020-06-26T00:49:21.0000000Z\u0026restype=share",
+      "RequestUri": "https://seanmcccanary.file.core.windows.net/test-share-4f13dd9f-be13-e431-ef32-b2fac11ae9e3?sharesnapshot=2020-06-26T00:49:21.0000000Z&restype=share",
       "RequestMethod": "GET",
       "RequestHeaders": {
-        "Accept": "application/xml",
         "Authorization": "Sanitized",
-        "traceparent": "00-4ba7e7ca257b6448ad5a0cf3201fde65-1b46f91e566e7345-00",
+        "traceparent": "00-4db5203d78111f429e9d5810b172e6d1-e4a3a2cd3aa4b747-00",
         "User-Agent": [
-          "azsdk-net-Storage.Files.Shares/12.7.0-alpha.20210121.1",
-          "(.NET 5.0.2; Microsoft Windows 10.0.19042)"
+          "azsdk-net-Storage.Files.Shares/12.3.0-dev.20200625.1",
+          "(.NET Core 4.6.28801.04; Microsoft Windows 10.0.18362 )"
         ],
         "x-ms-client-request-id": "88971b7e-e0f1-94bc-5c08-1560eb3f22d1",
-        "x-ms-date": "Thu, 21 Jan 2021 20:44:58 GMT",
+        "x-ms-date": "Fri, 26 Jun 2020 01:35:46 GMT",
         "x-ms-return-client-request-id": "true",
-        "x-ms-version": "2020-06-12"
+        "x-ms-version": "2020-06-12",
+        "Accept": "application/xml"
       },
       "RequestBody": null,
       "StatusCode": 404,
       "ResponseHeaders": {
         "Content-Length": "217",
         "Content-Type": "application/xml",
-        "Date": "Thu, 21 Jan 2021 20:44:57 GMT",
+        "Date": "Fri, 26 Jun 2020 01:35:46 GMT",
         "Server": [
           "Windows-Azure-File/1.0",
           "Microsoft-HTTPAPI/2.0"
         ],
-        "Vary": "Origin",
         "x-ms-client-request-id": "88971b7e-e0f1-94bc-5c08-1560eb3f22d1",
         "x-ms-error-code": "ShareNotFound",
-<<<<<<< HEAD
         "x-ms-request-id": "5aff92e2-c01a-007b-125a-4b0f3c000000",
         "x-ms-version": "2020-06-12"
-=======
-        "x-ms-request-id": "0061e9f6-901a-0036-2c36-f057b2000000",
-        "x-ms-version": "2020-04-08"
->>>>>>> ac24a13f
       },
       "ResponseBody": [
-        "\uFEFF\u003C?xml version=\u00221.0\u0022 encoding=\u0022utf-8\u0022?\u003E\u003CError\u003E\u003CCode\u003EShareNotFound\u003C/Code\u003E\u003CMessage\u003EThe specified share does not exist.\n",
-        "RequestId:0061e9f6-901a-0036-2c36-f057b2000000\n",
-        "Time:2021-01-21T20:44:58.2486483Z\u003C/Message\u003E\u003C/Error\u003E"
+        "﻿<?xml version=\"1.0\" encoding=\"utf-8\"?><Error><Code>ShareNotFound</Code><Message>The specified share does not exist.\n",
+        "RequestId:5aff92e2-c01a-007b-125a-4b0f3c000000\n",
+        "Time:2020-06-26T01:35:47.3600258Z</Message></Error>"
       ]
     },
     {
-      "RequestUri": "https://seanmcccanary3.file.core.windows.net/test-share-4f13dd9f-be13-e431-ef32-b2fac11ae9e3?restype=share",
+      "RequestUri": "https://seanmcccanary.file.core.windows.net/test-share-4f13dd9f-be13-e431-ef32-b2fac11ae9e3?restype=share",
       "RequestMethod": "DELETE",
       "RequestHeaders": {
-        "Accept": "application/xml",
         "Authorization": "Sanitized",
-        "traceparent": "00-0a21d7727150bf4387cacd8565d4f364-2f986d192e612e4c-00",
+        "traceparent": "00-8c48865979e55041849030890fa999fd-f5a661ba402bac49-00",
         "User-Agent": [
-          "azsdk-net-Storage.Files.Shares/12.7.0-alpha.20210121.1",
-          "(.NET 5.0.2; Microsoft Windows 10.0.19042)"
+          "azsdk-net-Storage.Files.Shares/12.3.0-dev.20200625.1",
+          "(.NET Core 4.6.28801.04; Microsoft Windows 10.0.18362 )"
         ],
         "x-ms-client-request-id": "be4ed0c0-6162-734c-0e4a-9f246076a491",
-        "x-ms-date": "Thu, 21 Jan 2021 20:44:58 GMT",
+        "x-ms-date": "Fri, 26 Jun 2020 01:35:46 GMT",
         "x-ms-delete-snapshots": "include",
         "x-ms-return-client-request-id": "true",
-        "x-ms-version": "2020-06-12"
+        "x-ms-version": "2020-06-12",
+        "Accept": "application/xml"
       },
       "RequestBody": null,
       "StatusCode": 202,
       "ResponseHeaders": {
         "Content-Length": "0",
-        "Date": "Thu, 21 Jan 2021 20:44:57 GMT",
+        "Date": "Fri, 26 Jun 2020 01:35:46 GMT",
         "Server": [
           "Windows-Azure-File/1.0",
           "Microsoft-HTTPAPI/2.0"
         ],
         "x-ms-client-request-id": "be4ed0c0-6162-734c-0e4a-9f246076a491",
-<<<<<<< HEAD
         "x-ms-request-id": "5aff92e4-c01a-007b-135a-4b0f3c000000",
         "x-ms-version": "2020-06-12"
-=======
-        "x-ms-request-id": "0061e9f8-901a-0036-2d36-f057b2000000",
-        "x-ms-version": "2020-04-08"
->>>>>>> ac24a13f
       },
       "ResponseBody": []
     }
   ],
   "Variables": {
     "RandomSeed": "109640340",
-    "Storage_TestConfigDefault": "ProductionTenant\nseanmcccanary3\nU2FuaXRpemVk\nhttps://seanmcccanary3.blob.core.windows.net\nhttps://seanmcccanary3.file.core.windows.net\nhttps://seanmcccanary3.queue.core.windows.net\nhttps://seanmcccanary3.table.core.windows.net\n\n\n\n\nhttps://seanmcccanary3-secondary.blob.core.windows.net\nhttps://seanmcccanary3-secondary.file.core.windows.net\nhttps://seanmcccanary3-secondary.queue.core.windows.net\nhttps://seanmcccanary3-secondary.table.core.windows.net\n\nSanitized\n\n\nCloud\nBlobEndpoint=https://seanmcccanary3.blob.core.windows.net/;QueueEndpoint=https://seanmcccanary3.queue.core.windows.net/;FileEndpoint=https://seanmcccanary3.file.core.windows.net/;BlobSecondaryEndpoint=https://seanmcccanary3-secondary.blob.core.windows.net/;QueueSecondaryEndpoint=https://seanmcccanary3-secondary.queue.core.windows.net/;FileSecondaryEndpoint=https://seanmcccanary3-secondary.file.core.windows.net/;AccountName=seanmcccanary3;AccountKey=Kg==;\nseanscope1"
+    "Storage_TestConfigDefault": "ProductionTenant\nseanmcccanary\nU2FuaXRpemVk\nhttps://seanmcccanary.blob.core.windows.net\nhttps://seanmcccanary.file.core.windows.net\nhttps://seanmcccanary.queue.core.windows.net\nhttps://seanmcccanary.table.core.windows.net\n\n\n\n\nhttps://seanmcccanary-secondary.blob.core.windows.net\nhttps://seanmcccanary-secondary.file.core.windows.net\nhttps://seanmcccanary-secondary.queue.core.windows.net\nhttps://seanmcccanary-secondary.table.core.windows.net\n\nSanitized\n\n\nCloud\nBlobEndpoint=https://seanmcccanary.blob.core.windows.net/;QueueEndpoint=https://seanmcccanary.queue.core.windows.net/;FileEndpoint=https://seanmcccanary.file.core.windows.net/;BlobSecondaryEndpoint=https://seanmcccanary-secondary.blob.core.windows.net/;QueueSecondaryEndpoint=https://seanmcccanary-secondary.queue.core.windows.net/;FileSecondaryEndpoint=https://seanmcccanary-secondary.file.core.windows.net/;AccountName=seanmcccanary;AccountKey=Sanitized\nseanscope1"
   }
 }