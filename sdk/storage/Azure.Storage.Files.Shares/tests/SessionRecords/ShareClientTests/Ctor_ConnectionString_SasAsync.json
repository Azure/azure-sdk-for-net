{
  "Entries": [
    {
<<<<<<< HEAD
      "RequestUri": "https://seanmcccanary3.file.core.windows.net/test-share-57432a83-9509-6349-c1c5-cdac69650817?sv=2020-12-06&ss=bfqt&srt=sco&spr=https&se=2021-05-14T17%3A51%3A22Z&sp=rwdxlacuptfi&sig=Sanitized&restype=share",
=======
      "RequestUri": "https://seanmcccanary3.file.core.windows.net/test-share-57432a83-9509-6349-c1c5-cdac69650817?sv=2021-02-12\u0026ss=bfqt\u0026srt=sco\u0026spr=https\u0026se=2021-09-01T21%3A38%3A31Z\u0026sp=rwdxylacuptfi\u0026sig=Sanitized\u0026restype=share",
>>>>>>> 7e782c87
      "RequestMethod": "PUT",
      "RequestHeaders": {
        "Accept": "application/xml",
        "traceparent": "00-33ec8b3771055e4398331593adeed0e8-dc6e5ff0a2b21e45-00",
        "User-Agent": [
          "azsdk-net-Storage.Files.Shares/12.8.0-alpha.20210901.1",
          "(.NET 5.0.9; Microsoft Windows 10.0.19043)"
        ],
        "x-ms-client-request-id": "dc1b0a22-6caf-0d59-68fb-e9086933953a",
        "x-ms-return-client-request-id": "true",
<<<<<<< HEAD
        "x-ms-version": "2020-12-06"
=======
        "x-ms-version": "2021-02-12"
>>>>>>> 7e782c87
      },
      "RequestBody": null,
      "StatusCode": 201,
      "ResponseHeaders": {
        "Content-Length": "0",
        "Date": "Wed, 01 Sep 2021 20:38:29 GMT",
        "ETag": "\u00220x8D96D88755AAD59\u0022",
        "Last-Modified": "Wed, 01 Sep 2021 20:38:30 GMT",
        "Server": [
          "Windows-Azure-File/1.0",
          "Microsoft-HTTPAPI/2.0"
        ],
        "x-ms-client-request-id": "dc1b0a22-6caf-0d59-68fb-e9086933953a",
<<<<<<< HEAD
        "x-ms-request-id": "a1e1df90-301a-005d-7ae1-48d046000000",
        "x-ms-version": "2020-12-06"
=======
        "x-ms-request-id": "b94dfe44-701a-0097-3971-9f8ccf000000",
        "x-ms-version": "2021-02-12"
>>>>>>> 7e782c87
      },
      "ResponseBody": []
    },
    {
<<<<<<< HEAD
      "RequestUri": "https://seanmcccanary3.file.core.windows.net/test-share-57432a83-9509-6349-c1c5-cdac69650817/test-directory-367660f3-660e-ed85-e0ec-bdd8a3c783ad?sv=2020-12-06&ss=bfqt&srt=sco&spr=https&se=2021-05-14T17%3A51%3A22Z&sp=rwdxlacuptfi&sig=Sanitized&restype=directory",
=======
      "RequestUri": "https://seanmcccanary3.file.core.windows.net/test-share-57432a83-9509-6349-c1c5-cdac69650817/test-directory-367660f3-660e-ed85-e0ec-bdd8a3c783ad?sv=2021-02-12\u0026ss=bfqt\u0026srt=sco\u0026spr=https\u0026se=2021-09-01T21%3A38%3A31Z\u0026sp=rwdxylacuptfi\u0026sig=Sanitized\u0026restype=directory",
>>>>>>> 7e782c87
      "RequestMethod": "PUT",
      "RequestHeaders": {
        "Accept": "application/xml",
        "traceparent": "00-fd03f6360040ce408927819a8e2914bc-03656231fbc0f04c-00",
        "User-Agent": [
          "azsdk-net-Storage.Files.Shares/12.8.0-alpha.20210901.1",
          "(.NET 5.0.9; Microsoft Windows 10.0.19043)"
        ],
        "x-ms-client-request-id": "6507988d-644a-bcd9-842e-fcc2af8169a1",
        "x-ms-file-attributes": "None",
        "x-ms-file-creation-time": "Now",
        "x-ms-file-last-write-time": "Now",
        "x-ms-file-permission": "Inherit",
        "x-ms-return-client-request-id": "true",
<<<<<<< HEAD
        "x-ms-version": "2020-12-06"
=======
        "x-ms-version": "2021-02-12"
>>>>>>> 7e782c87
      },
      "RequestBody": null,
      "StatusCode": 201,
      "ResponseHeaders": {
        "Content-Length": "0",
        "Date": "Wed, 01 Sep 2021 20:38:29 GMT",
        "ETag": "\u00220x8D96D8875628CE2\u0022",
        "Last-Modified": "Wed, 01 Sep 2021 20:38:30 GMT",
        "Server": [
          "Windows-Azure-File/1.0",
          "Microsoft-HTTPAPI/2.0"
        ],
        "x-ms-client-request-id": "6507988d-644a-bcd9-842e-fcc2af8169a1",
        "x-ms-file-attributes": "Directory",
        "x-ms-file-change-time": "2021-09-01T20:38:30.2008546Z",
        "x-ms-file-creation-time": "2021-09-01T20:38:30.2008546Z",
        "x-ms-file-id": "13835128424026341376",
        "x-ms-file-last-write-time": "2021-09-01T20:38:30.2008546Z",
        "x-ms-file-parent-id": "0",
        "x-ms-file-permission-key": "17860367565182308406*11459378189709739967",
        "x-ms-request-id": "b94dfe47-701a-0097-3b71-9f8ccf000000",
        "x-ms-request-server-encrypted": "true",
<<<<<<< HEAD
        "x-ms-version": "2020-12-06"
=======
        "x-ms-version": "2021-02-12"
>>>>>>> 7e782c87
      },
      "ResponseBody": []
    },
    {
<<<<<<< HEAD
      "RequestUri": "https://seanmcccanary3.file.core.windows.net/test-share-f7ffaa57-76fb-48c1-6e00-2c16ce86d26d?sv=2020-12-06&ss=bfqt&srt=sco&spr=https&se=2021-05-14T17%3A51%3A22Z&sp=rwdxlacuptfi&sig=Sanitized&restype=share",
=======
      "RequestUri": "https://seanmcccanary3.file.core.windows.net/test-share-f7ffaa57-76fb-48c1-6e00-2c16ce86d26d?sv=2021-02-12\u0026ss=bfqt\u0026srt=sco\u0026spr=https\u0026se=2021-09-01T21%3A38%3A31Z\u0026sp=rwdxylacuptfi\u0026sig=Sanitized\u0026restype=share",
>>>>>>> 7e782c87
      "RequestMethod": "PUT",
      "RequestHeaders": {
        "Accept": "application/xml",
        "traceparent": "00-96fcf1597e1fda4fab3b5ba7cd444bbe-786772b93145e142-00",
        "User-Agent": [
          "azsdk-net-Storage.Files.Shares/12.8.0-alpha.20210901.1",
          "(.NET 5.0.9; Microsoft Windows 10.0.19043)"
        ],
        "x-ms-client-request-id": "451e97e0-841e-bbc7-c808-c29d06158f95",
        "x-ms-return-client-request-id": "true",
<<<<<<< HEAD
        "x-ms-version": "2020-12-06"
=======
        "x-ms-version": "2021-02-12"
>>>>>>> 7e782c87
      },
      "RequestBody": null,
      "StatusCode": 201,
      "ResponseHeaders": {
        "Content-Length": "0",
        "Date": "Wed, 01 Sep 2021 20:38:29 GMT",
        "ETag": "\u00220x8D96D88756BEEAD\u0022",
        "Last-Modified": "Wed, 01 Sep 2021 20:38:30 GMT",
        "Server": [
          "Windows-Azure-File/1.0",
          "Microsoft-HTTPAPI/2.0"
        ],
        "x-ms-client-request-id": "451e97e0-841e-bbc7-c808-c29d06158f95",
<<<<<<< HEAD
        "x-ms-request-id": "a1e1df93-301a-005d-7ce1-48d046000000",
        "x-ms-version": "2020-12-06"
=======
        "x-ms-request-id": "b94dfe48-701a-0097-3c71-9f8ccf000000",
        "x-ms-version": "2021-02-12"
>>>>>>> 7e782c87
      },
      "ResponseBody": []
    },
    {
<<<<<<< HEAD
      "RequestUri": "https://seanmcccanary3.file.core.windows.net/test-share-f7ffaa57-76fb-48c1-6e00-2c16ce86d26d/test-directory-f87fddc1-5e36-59e1-d9a2-ba07929205a8?sv=2020-12-06&ss=bfqt&srt=sco&spr=https&se=2021-05-14T17%3A51%3A22Z&sp=rwdxlacuptfi&sig=Sanitized&restype=directory",
=======
      "RequestUri": "https://seanmcccanary3.file.core.windows.net/test-share-f7ffaa57-76fb-48c1-6e00-2c16ce86d26d/test-directory-f87fddc1-5e36-59e1-d9a2-ba07929205a8?sv=2021-02-12\u0026ss=bfqt\u0026srt=sco\u0026spr=https\u0026se=2021-09-01T21%3A38%3A31Z\u0026sp=rwdxylacuptfi\u0026sig=Sanitized\u0026restype=directory",
>>>>>>> 7e782c87
      "RequestMethod": "PUT",
      "RequestHeaders": {
        "Accept": "application/xml",
        "traceparent": "00-583e8c2c196b8446a62a92671cd87690-2344d25742a3e14f-00",
        "User-Agent": [
          "azsdk-net-Storage.Files.Shares/12.8.0-alpha.20210901.1",
          "(.NET 5.0.9; Microsoft Windows 10.0.19043)"
        ],
        "x-ms-client-request-id": "1b7baaa8-217a-8220-b6c4-6b7bcabf2935",
        "x-ms-file-attributes": "None",
        "x-ms-file-creation-time": "Now",
        "x-ms-file-last-write-time": "Now",
        "x-ms-file-permission": "Inherit",
        "x-ms-return-client-request-id": "true",
<<<<<<< HEAD
        "x-ms-version": "2020-12-06"
=======
        "x-ms-version": "2021-02-12"
>>>>>>> 7e782c87
      },
      "RequestBody": null,
      "StatusCode": 201,
      "ResponseHeaders": {
        "Content-Length": "0",
        "Date": "Wed, 01 Sep 2021 20:38:29 GMT",
        "ETag": "\u00220x8D96D887573C86E\u0022",
        "Last-Modified": "Wed, 01 Sep 2021 20:38:30 GMT",
        "Server": [
          "Windows-Azure-File/1.0",
          "Microsoft-HTTPAPI/2.0"
        ],
        "x-ms-client-request-id": "1b7baaa8-217a-8220-b6c4-6b7bcabf2935",
        "x-ms-file-attributes": "Directory",
        "x-ms-file-change-time": "2021-09-01T20:38:30.3137902Z",
        "x-ms-file-creation-time": "2021-09-01T20:38:30.3137902Z",
        "x-ms-file-id": "13835128424026341376",
        "x-ms-file-last-write-time": "2021-09-01T20:38:30.3137902Z",
        "x-ms-file-parent-id": "0",
        "x-ms-file-permission-key": "17860367565182308406*11459378189709739967",
        "x-ms-request-id": "b94dfe4d-701a-0097-4071-9f8ccf000000",
        "x-ms-request-server-encrypted": "true",
<<<<<<< HEAD
        "x-ms-version": "2020-12-06"
=======
        "x-ms-version": "2021-02-12"
>>>>>>> 7e782c87
      },
      "ResponseBody": []
    },
    {
<<<<<<< HEAD
      "RequestUri": "https://seanmcccanary3.file.core.windows.net/test-share-57432a83-9509-6349-c1c5-cdac69650817/test-directory-367660f3-660e-ed85-e0ec-bdd8a3c783ad/test-file-24a33b77-d13f-fecf-a2ad-5dc32cef6c1e?sv=2020-12-06&ss=bfqt&srt=sco&spr=https&se=2021-05-14T17%3A51%3A22Z&sp=rwdxlacuptfi&sig=Sanitized",
=======
      "RequestUri": "https://seanmcccanary3.file.core.windows.net/test-share-57432a83-9509-6349-c1c5-cdac69650817/test-directory-367660f3-660e-ed85-e0ec-bdd8a3c783ad/test-file-24a33b77-d13f-fecf-a2ad-5dc32cef6c1e?sv=2021-02-12\u0026ss=bfqt\u0026srt=sco\u0026spr=https\u0026se=2021-09-01T21%3A38%3A31Z\u0026sp=rwdxylacuptfi\u0026sig=Sanitized",
>>>>>>> 7e782c87
      "RequestMethod": "PUT",
      "RequestHeaders": {
        "Accept": "application/xml",
        "traceparent": "00-f78c69fb62db2f4398595f575b74ae52-70678e4fd98fe24b-00",
        "User-Agent": [
          "azsdk-net-Storage.Files.Shares/12.8.0-alpha.20210901.1",
          "(.NET 5.0.9; Microsoft Windows 10.0.19043)"
        ],
        "x-ms-client-request-id": "f566c45e-6771-33a7-8d1c-52080e712d2e",
        "x-ms-content-length": "1024",
        "x-ms-file-attributes": "None",
        "x-ms-file-creation-time": "Now",
        "x-ms-file-last-write-time": "Now",
        "x-ms-file-permission": "Inherit",
        "x-ms-return-client-request-id": "true",
        "x-ms-type": "file",
<<<<<<< HEAD
        "x-ms-version": "2020-12-06"
=======
        "x-ms-version": "2021-02-12"
>>>>>>> 7e782c87
      },
      "RequestBody": null,
      "StatusCode": 201,
      "ResponseHeaders": {
        "Content-Length": "0",
        "Date": "Wed, 01 Sep 2021 20:38:29 GMT",
        "ETag": "\u00220x8D96D88757BB687\u0022",
        "Last-Modified": "Wed, 01 Sep 2021 20:38:30 GMT",
        "Server": [
          "Windows-Azure-File/1.0",
          "Microsoft-HTTPAPI/2.0"
        ],
        "x-ms-client-request-id": "f566c45e-6771-33a7-8d1c-52080e712d2e",
        "x-ms-file-attributes": "Archive",
        "x-ms-file-change-time": "2021-09-01T20:38:30.3657607Z",
        "x-ms-file-creation-time": "2021-09-01T20:38:30.3657607Z",
        "x-ms-file-id": "11529285414812647424",
        "x-ms-file-last-write-time": "2021-09-01T20:38:30.3657607Z",
        "x-ms-file-parent-id": "13835128424026341376",
        "x-ms-file-permission-key": "4010187179898695473*11459378189709739967",
        "x-ms-request-id": "b94dfe50-701a-0097-4371-9f8ccf000000",
        "x-ms-request-server-encrypted": "true",
<<<<<<< HEAD
        "x-ms-version": "2020-12-06"
=======
        "x-ms-version": "2021-02-12"
>>>>>>> 7e782c87
      },
      "ResponseBody": []
    },
    {
<<<<<<< HEAD
      "RequestUri": "https://seanmcccanary3.file.core.windows.net/test-share-f7ffaa57-76fb-48c1-6e00-2c16ce86d26d/test-directory-f87fddc1-5e36-59e1-d9a2-ba07929205a8/test-file-00091a03-fa32-9ac4-dcc1-09a71b2afe14?sv=2020-12-06&ss=bfqt&srt=sco&spr=https&se=2021-05-14T17%3A51%3A22Z&sp=rwdxlacuptfi&sig=Sanitized",
=======
      "RequestUri": "https://seanmcccanary3.file.core.windows.net/test-share-f7ffaa57-76fb-48c1-6e00-2c16ce86d26d/test-directory-f87fddc1-5e36-59e1-d9a2-ba07929205a8/test-file-00091a03-fa32-9ac4-dcc1-09a71b2afe14?sv=2021-02-12\u0026ss=bfqt\u0026srt=sco\u0026spr=https\u0026se=2021-09-01T21%3A38%3A31Z\u0026sp=rwdxylacuptfi\u0026sig=Sanitized",
>>>>>>> 7e782c87
      "RequestMethod": "PUT",
      "RequestHeaders": {
        "Accept": "application/xml",
        "traceparent": "00-e083ca5af60c2e4b9f4bcb47d45dfd0f-31c768217f90e14b-00",
        "User-Agent": [
          "azsdk-net-Storage.Files.Shares/12.8.0-alpha.20210901.1",
          "(.NET 5.0.9; Microsoft Windows 10.0.19043)"
        ],
        "x-ms-client-request-id": "f2f2be7f-6790-ca24-0197-6f51b5167340",
        "x-ms-content-length": "1024",
        "x-ms-file-attributes": "None",
        "x-ms-file-creation-time": "Now",
        "x-ms-file-last-write-time": "Now",
        "x-ms-file-permission": "Inherit",
        "x-ms-return-client-request-id": "true",
        "x-ms-type": "file",
<<<<<<< HEAD
        "x-ms-version": "2020-12-06"
=======
        "x-ms-version": "2021-02-12"
>>>>>>> 7e782c87
      },
      "RequestBody": null,
      "StatusCode": 201,
      "ResponseHeaders": {
        "Content-Length": "0",
        "Date": "Wed, 01 Sep 2021 20:38:29 GMT",
        "ETag": "\u00220x8D96D887585791C\u0022",
        "Last-Modified": "Wed, 01 Sep 2021 20:38:30 GMT",
        "Server": [
          "Windows-Azure-File/1.0",
          "Microsoft-HTTPAPI/2.0"
        ],
        "x-ms-client-request-id": "f2f2be7f-6790-ca24-0197-6f51b5167340",
        "x-ms-file-attributes": "Archive",
        "x-ms-file-change-time": "2021-09-01T20:38:30.4297244Z",
        "x-ms-file-creation-time": "2021-09-01T20:38:30.4297244Z",
        "x-ms-file-id": "11529285414812647424",
        "x-ms-file-last-write-time": "2021-09-01T20:38:30.4297244Z",
        "x-ms-file-parent-id": "13835128424026341376",
        "x-ms-file-permission-key": "4010187179898695473*11459378189709739967",
        "x-ms-request-id": "b94dfe55-701a-0097-4871-9f8ccf000000",
        "x-ms-request-server-encrypted": "true",
<<<<<<< HEAD
        "x-ms-version": "2020-12-06"
=======
        "x-ms-version": "2021-02-12"
>>>>>>> 7e782c87
      },
      "ResponseBody": []
    },
    {
<<<<<<< HEAD
      "RequestUri": "https://seanmcccanary3.file.core.windows.net/test-share-57432a83-9509-6349-c1c5-cdac69650817/test-directory-367660f3-660e-ed85-e0ec-bdd8a3c783ad/test-file-24a33b77-d13f-fecf-a2ad-5dc32cef6c1e?sv=2020-12-06&ss=bfqt&srt=sco&spr=https&se=2021-05-14T17%3A51%3A22Z&sp=rwdxlacuptfi&sig=Sanitized&comp=range",
=======
      "RequestUri": "https://seanmcccanary3.file.core.windows.net/test-share-57432a83-9509-6349-c1c5-cdac69650817/test-directory-367660f3-660e-ed85-e0ec-bdd8a3c783ad/test-file-24a33b77-d13f-fecf-a2ad-5dc32cef6c1e?sv=2021-02-12\u0026ss=bfqt\u0026srt=sco\u0026spr=https\u0026se=2021-09-01T21%3A38%3A31Z\u0026sp=rwdxylacuptfi\u0026sig=Sanitized\u0026comp=range",
>>>>>>> 7e782c87
      "RequestMethod": "PUT",
      "RequestHeaders": {
        "Accept": "application/xml",
        "Content-Length": "1024",
        "Content-Type": "application/octet-stream",
        "traceparent": "00-de61add31ed5864dbaa2a8e71103f83a-3b8f13ad2356e24a-00",
        "User-Agent": [
          "azsdk-net-Storage.Files.Shares/12.8.0-alpha.20210901.1",
          "(.NET 5.0.9; Microsoft Windows 10.0.19043)"
        ],
        "x-ms-client-request-id": "50894102-3b7f-a39d-b2ee-02e4e3f65954",
        "x-ms-range": "bytes=0-1023",
        "x-ms-return-client-request-id": "true",
<<<<<<< HEAD
        "x-ms-version": "2020-12-06",
=======
        "x-ms-version": "2021-02-12",
>>>>>>> 7e782c87
        "x-ms-write": "update"
      },
      "RequestBody": "qGVf5xfpLXPmYN4Mu4XzL2UNs0G7\u002BSGt5uA/uRd4ZovGV9NkYEIeGu2WGtEbuN9XzdlCDne9WK5DsQE2qnNbbfpTRWOyj88i7plTJd9Pki4B5\u002Bs9NVcUCf8kIK5B6G95OqzXyHJ7pT4KICDdaTLP8x/TNMKIHTeiPjxkjW4g4QYp2uoyeMm8hkKtMxU3Np/MVS2PbbOt8R10NYo1FhfP6j4ZtI5HnHtVF62A2ukiagecmDhBkHNSe\u002BnNvkM/hnAq3UnWHYIRhbixOVYFLRYzUsqCmH7fjlnKxziket44FpA9Vf2gS0yFixJ/j1cdTU7TmWt4ve7yS07wDFZKbAvaeCPGx9gYkwZ9/QxrX/8BrXnp0eByv1mhSwmurz/2Oh8HpBY0VoV2ugZk\u002B7/hh\u002BtP7l7dYJoqZ7jJJHzOauPHh8LtY7vozVb0cxbaDcSZwMQeX8DgGdqE3TxdajIIqFAinXP99CMwZyEI6OyDUFr0MGS4rwoi527naIV\u002BimIj68vGuHBRm8ug7vef1zDtAI3iaTrOUPhF/7UFFYuesty\u002B5P0hvZjpo5SYF8ETgw89\u002BWf4myAoVZrTgLi6S4U/Ajsb4PMzzEP1\u002BcamNTg3MnymyBwkpRe7lo5iTjzfLlcOWRWF96IcCi0kA6FagSBim007FIJpG1wkX0pk0H4GFcpumNwisTrair3v/6J1YRRuALLvoxrUpD25YJhXtzmuHe3W6\u002BlEP\u002BoSYYrFehu5r/019tDMF3GwmfOeaVGigtKDQOG1nnYqKcDI3EKQDykh/7CaIcBp4gZ7JVH1ptWYcN\u002B3QTo6BBGHCs0PAzsvIIrKfGqgB2ASGl7aOXgkNYPrL2tj2c7v5/qfExbzWd7LSwXHKylq92h\u002BpCfcX8qYYtVJJNTPzEe82pRwAfRJHsB/D\u002B1zXQlZgDcD5DSnE4gvB7BBqTUK/H\u002B9C1GV\u002BvZ0NIZmXE/cJQXM76OczOcTFMcMQPlECHSKdRNutVK4xIZBjq\u002BuQLY4U\u002BKrdLqSbi\u002BXqvaJiLr9LywR2\u002Bc8bm\u002ByEysdWz04ZdQQ0\u002B0XmZO6\u002BAbj1gpcLjvMQ1\u002BDnGTO/ORy\u002BGCOdRPyX0UiebXM5ZaYVuPgWZdlVuXvUBfetMhvQdcIpaAzK4Pz8HfEOrWG/17I60WB7qJNDaF7nyT7FKp9sjfexED2ZStg7WkgoBwvaVG4FcmC7VM0u5f\u002Bt4xe99zMR4d9pzod0oUaIQA5LGyFSzbTQv7h\u002B8TjqQmo962eAfWNVFiVscEWm0NDZ8xS\u002B44reWtVi7Td6kzCmv4xddvXex8LrNgU8Jp0vKe7nZP4ka16fX5CSHZAr2kM0hfC5CZoa\u002BusR0\u002B2FojR4c4NIky5yghQtvddlQ==",
      "StatusCode": 201,
      "ResponseHeaders": {
        "Content-Length": "0",
        "Content-MD5": "RiN\u002B80WrGfymIBM7AVHBeA==",
        "Date": "Wed, 01 Sep 2021 20:38:29 GMT",
        "ETag": "\u00220x8D96D88758D1921\u0022",
        "Last-Modified": "Wed, 01 Sep 2021 20:38:30 GMT",
        "Server": [
          "Windows-Azure-File/1.0",
          "Microsoft-HTTPAPI/2.0"
        ],
        "x-ms-client-request-id": "50894102-3b7f-a39d-b2ee-02e4e3f65954",
        "x-ms-request-id": "b94dfe58-701a-0097-4b71-9f8ccf000000",
        "x-ms-request-server-encrypted": "true",
<<<<<<< HEAD
        "x-ms-version": "2020-12-06"
=======
        "x-ms-version": "2021-02-12"
>>>>>>> 7e782c87
      },
      "ResponseBody": []
    },
    {
<<<<<<< HEAD
      "RequestUri": "https://seanmcccanary3.file.core.windows.net/test-share-f7ffaa57-76fb-48c1-6e00-2c16ce86d26d/test-directory-f87fddc1-5e36-59e1-d9a2-ba07929205a8/test-file-00091a03-fa32-9ac4-dcc1-09a71b2afe14?sv=2020-12-06&ss=bfqt&srt=sco&spr=https&se=2021-05-14T17%3A51%3A22Z&sp=rwdxlacuptfi&sig=Sanitized&comp=range",
=======
      "RequestUri": "https://seanmcccanary3.file.core.windows.net/test-share-f7ffaa57-76fb-48c1-6e00-2c16ce86d26d/test-directory-f87fddc1-5e36-59e1-d9a2-ba07929205a8/test-file-00091a03-fa32-9ac4-dcc1-09a71b2afe14?sv=2021-02-12\u0026ss=bfqt\u0026srt=sco\u0026spr=https\u0026se=2021-09-01T21%3A38%3A31Z\u0026sp=rwdxylacuptfi\u0026sig=Sanitized\u0026comp=range",
>>>>>>> 7e782c87
      "RequestMethod": "PUT",
      "RequestHeaders": {
        "Accept": "application/xml",
        "Content-Length": "1024",
        "Content-Type": "application/octet-stream",
        "traceparent": "00-2c121ed028be1d47817878664af45a98-5e6b0897d0bd1545-00",
        "User-Agent": [
          "azsdk-net-Storage.Files.Shares/12.8.0-alpha.20210901.1",
          "(.NET 5.0.9; Microsoft Windows 10.0.19043)"
        ],
        "x-ms-client-request-id": "734fb0f0-238c-6ec1-b4a4-a90045e92886",
        "x-ms-range": "bytes=0-1023",
        "x-ms-return-client-request-id": "true",
<<<<<<< HEAD
        "x-ms-version": "2020-12-06",
=======
        "x-ms-version": "2021-02-12",
>>>>>>> 7e782c87
        "x-ms-write": "update"
      },
      "RequestBody": "qGVf5xfpLXPmYN4Mu4XzL2UNs0G7\u002BSGt5uA/uRd4ZovGV9NkYEIeGu2WGtEbuN9XzdlCDne9WK5DsQE2qnNbbfpTRWOyj88i7plTJd9Pki4B5\u002Bs9NVcUCf8kIK5B6G95OqzXyHJ7pT4KICDdaTLP8x/TNMKIHTeiPjxkjW4g4QYp2uoyeMm8hkKtMxU3Np/MVS2PbbOt8R10NYo1FhfP6j4ZtI5HnHtVF62A2ukiagecmDhBkHNSe\u002BnNvkM/hnAq3UnWHYIRhbixOVYFLRYzUsqCmH7fjlnKxziket44FpA9Vf2gS0yFixJ/j1cdTU7TmWt4ve7yS07wDFZKbAvaeCPGx9gYkwZ9/QxrX/8BrXnp0eByv1mhSwmurz/2Oh8HpBY0VoV2ugZk\u002B7/hh\u002BtP7l7dYJoqZ7jJJHzOauPHh8LtY7vozVb0cxbaDcSZwMQeX8DgGdqE3TxdajIIqFAinXP99CMwZyEI6OyDUFr0MGS4rwoi527naIV\u002BimIj68vGuHBRm8ug7vef1zDtAI3iaTrOUPhF/7UFFYuesty\u002B5P0hvZjpo5SYF8ETgw89\u002BWf4myAoVZrTgLi6S4U/Ajsb4PMzzEP1\u002BcamNTg3MnymyBwkpRe7lo5iTjzfLlcOWRWF96IcCi0kA6FagSBim007FIJpG1wkX0pk0H4GFcpumNwisTrair3v/6J1YRRuALLvoxrUpD25YJhXtzmuHe3W6\u002BlEP\u002BoSYYrFehu5r/019tDMF3GwmfOeaVGigtKDQOG1nnYqKcDI3EKQDykh/7CaIcBp4gZ7JVH1ptWYcN\u002B3QTo6BBGHCs0PAzsvIIrKfGqgB2ASGl7aOXgkNYPrL2tj2c7v5/qfExbzWd7LSwXHKylq92h\u002BpCfcX8qYYtVJJNTPzEe82pRwAfRJHsB/D\u002B1zXQlZgDcD5DSnE4gvB7BBqTUK/H\u002B9C1GV\u002BvZ0NIZmXE/cJQXM76OczOcTFMcMQPlECHSKdRNutVK4xIZBjq\u002BuQLY4U\u002BKrdLqSbi\u002BXqvaJiLr9LywR2\u002Bc8bm\u002ByEysdWz04ZdQQ0\u002B0XmZO6\u002BAbj1gpcLjvMQ1\u002BDnGTO/ORy\u002BGCOdRPyX0UiebXM5ZaYVuPgWZdlVuXvUBfetMhvQdcIpaAzK4Pz8HfEOrWG/17I60WB7qJNDaF7nyT7FKp9sjfexED2ZStg7WkgoBwvaVG4FcmC7VM0u5f\u002Bt4xe99zMR4d9pzod0oUaIQA5LGyFSzbTQv7h\u002B8TjqQmo962eAfWNVFiVscEWm0NDZ8xS\u002B44reWtVi7Td6kzCmv4xddvXex8LrNgU8Jp0vKe7nZP4ka16fX5CSHZAr2kM0hfC5CZoa\u002BusR0\u002B2FojR4c4NIky5yghQtvddlQ==",
      "StatusCode": 201,
      "ResponseHeaders": {
        "Content-Length": "0",
        "Content-MD5": "RiN\u002B80WrGfymIBM7AVHBeA==",
        "Date": "Wed, 01 Sep 2021 20:38:29 GMT",
        "ETag": "\u00220x8D96D887597ED0E\u0022",
        "Last-Modified": "Wed, 01 Sep 2021 20:38:30 GMT",
        "Server": [
          "Windows-Azure-File/1.0",
          "Microsoft-HTTPAPI/2.0"
        ],
        "x-ms-client-request-id": "734fb0f0-238c-6ec1-b4a4-a90045e92886",
        "x-ms-request-id": "b94dfe5d-701a-0097-4f71-9f8ccf000000",
        "x-ms-request-server-encrypted": "true",
<<<<<<< HEAD
        "x-ms-version": "2020-12-06"
=======
        "x-ms-version": "2021-02-12"
>>>>>>> 7e782c87
      },
      "ResponseBody": []
    },
    {
<<<<<<< HEAD
      "RequestUri": "https://seanmcccanary3.file.core.windows.net/test-share-57432a83-9509-6349-c1c5-cdac69650817?sv=2020-12-06&ss=bfqt&srt=sco&spr=https&se=2021-05-14T17%3A51%3A22Z&sp=rwdxlacuptfi&sig=Sanitized&restype=share",
=======
      "RequestUri": "https://seanmcccanary3.file.core.windows.net/test-share-57432a83-9509-6349-c1c5-cdac69650817?sv=2021-02-12\u0026ss=bfqt\u0026srt=sco\u0026spr=https\u0026se=2021-09-01T21%3A38%3A31Z\u0026sp=rwdxylacuptfi\u0026sig=Sanitized\u0026restype=share",
>>>>>>> 7e782c87
      "RequestMethod": "DELETE",
      "RequestHeaders": {
        "Accept": "application/xml",
        "traceparent": "00-9c19f1f94bedc94080f0e4dee84a9361-a0eb9656e277244c-00",
        "User-Agent": [
          "azsdk-net-Storage.Files.Shares/12.8.0-alpha.20210901.1",
          "(.NET 5.0.9; Microsoft Windows 10.0.19043)"
        ],
        "x-ms-client-request-id": "33f3b15c-e5a6-b8c7-2cde-84e11422f107",
        "x-ms-delete-snapshots": "include",
        "x-ms-return-client-request-id": "true",
<<<<<<< HEAD
        "x-ms-version": "2020-12-06"
=======
        "x-ms-version": "2021-02-12"
>>>>>>> 7e782c87
      },
      "RequestBody": null,
      "StatusCode": 202,
      "ResponseHeaders": {
        "Content-Length": "0",
        "Date": "Wed, 01 Sep 2021 20:38:30 GMT",
        "Server": [
          "Windows-Azure-File/1.0",
          "Microsoft-HTTPAPI/2.0"
        ],
        "x-ms-client-request-id": "33f3b15c-e5a6-b8c7-2cde-84e11422f107",
<<<<<<< HEAD
        "x-ms-request-id": "a1e1dfa0-301a-005d-07e1-48d046000000",
        "x-ms-version": "2020-12-06"
=======
        "x-ms-request-id": "b94dfe5f-701a-0097-5171-9f8ccf000000",
        "x-ms-version": "2021-02-12"
>>>>>>> 7e782c87
      },
      "ResponseBody": []
    },
    {
<<<<<<< HEAD
      "RequestUri": "https://seanmcccanary3.file.core.windows.net/test-share-f7ffaa57-76fb-48c1-6e00-2c16ce86d26d?sv=2020-12-06&ss=bfqt&srt=sco&spr=https&se=2021-05-14T17%3A51%3A22Z&sp=rwdxlacuptfi&sig=Sanitized&restype=share",
=======
      "RequestUri": "https://seanmcccanary3.file.core.windows.net/test-share-f7ffaa57-76fb-48c1-6e00-2c16ce86d26d?sv=2021-02-12\u0026ss=bfqt\u0026srt=sco\u0026spr=https\u0026se=2021-09-01T21%3A38%3A31Z\u0026sp=rwdxylacuptfi\u0026sig=Sanitized\u0026restype=share",
>>>>>>> 7e782c87
      "RequestMethod": "DELETE",
      "RequestHeaders": {
        "Accept": "application/xml",
        "traceparent": "00-051297215108014bada165885d521a8c-83e948d0abfe1f4e-00",
        "User-Agent": [
          "azsdk-net-Storage.Files.Shares/12.8.0-alpha.20210901.1",
          "(.NET 5.0.9; Microsoft Windows 10.0.19043)"
        ],
        "x-ms-client-request-id": "94a4f9de-f5f5-18df-6e8e-1e86e8552efb",
        "x-ms-delete-snapshots": "include",
        "x-ms-return-client-request-id": "true",
<<<<<<< HEAD
        "x-ms-version": "2020-12-06"
=======
        "x-ms-version": "2021-02-12"
>>>>>>> 7e782c87
      },
      "RequestBody": null,
      "StatusCode": 202,
      "ResponseHeaders": {
        "Content-Length": "0",
        "Date": "Wed, 01 Sep 2021 20:38:30 GMT",
        "Server": [
          "Windows-Azure-File/1.0",
          "Microsoft-HTTPAPI/2.0"
        ],
        "x-ms-client-request-id": "94a4f9de-f5f5-18df-6e8e-1e86e8552efb",
<<<<<<< HEAD
        "x-ms-request-id": "a1e1dfa1-301a-005d-08e1-48d046000000",
        "x-ms-version": "2020-12-06"
=======
        "x-ms-request-id": "b94dfe60-701a-0097-5271-9f8ccf000000",
        "x-ms-version": "2021-02-12"
>>>>>>> 7e782c87
      },
      "ResponseBody": []
    }
  ],
  "Variables": {
    "DateTimeOffsetNow": "2021-09-01T15:38:31.0578483-05:00",
    "RandomSeed": "194910505",
    "Storage_TestConfigDefault": "ProductionTenant\nseanmcccanary3\nU2FuaXRpemVk\nhttps://seanmcccanary3.blob.core.windows.net\nhttps://seanmcccanary3.file.core.windows.net\nhttps://seanmcccanary3.queue.core.windows.net\nhttps://seanmcccanary3.table.core.windows.net\n\n\n\n\nhttps://seanmcccanary3-secondary.blob.core.windows.net\nhttps://seanmcccanary3-secondary.file.core.windows.net\nhttps://seanmcccanary3-secondary.queue.core.windows.net\nhttps://seanmcccanary3-secondary.table.core.windows.net\n\nSanitized\n\n\nCloud\nBlobEndpoint=https://seanmcccanary3.blob.core.windows.net/;QueueEndpoint=https://seanmcccanary3.queue.core.windows.net/;FileEndpoint=https://seanmcccanary3.file.core.windows.net/;BlobSecondaryEndpoint=https://seanmcccanary3-secondary.blob.core.windows.net/;QueueSecondaryEndpoint=https://seanmcccanary3-secondary.queue.core.windows.net/;FileSecondaryEndpoint=https://seanmcccanary3-secondary.file.core.windows.net/;AccountName=seanmcccanary3;AccountKey=Kg==;\nseanscope1\n\n"
  }
}<|MERGE_RESOLUTION|>--- conflicted
+++ resolved
@@ -1,11 +1,7 @@
 {
   "Entries": [
     {
-<<<<<<< HEAD
-      "RequestUri": "https://seanmcccanary3.file.core.windows.net/test-share-57432a83-9509-6349-c1c5-cdac69650817?sv=2020-12-06&ss=bfqt&srt=sco&spr=https&se=2021-05-14T17%3A51%3A22Z&sp=rwdxlacuptfi&sig=Sanitized&restype=share",
-=======
       "RequestUri": "https://seanmcccanary3.file.core.windows.net/test-share-57432a83-9509-6349-c1c5-cdac69650817?sv=2021-02-12\u0026ss=bfqt\u0026srt=sco\u0026spr=https\u0026se=2021-09-01T21%3A38%3A31Z\u0026sp=rwdxylacuptfi\u0026sig=Sanitized\u0026restype=share",
->>>>>>> 7e782c87
       "RequestMethod": "PUT",
       "RequestHeaders": {
         "Accept": "application/xml",
@@ -16,11 +12,7 @@
         ],
         "x-ms-client-request-id": "dc1b0a22-6caf-0d59-68fb-e9086933953a",
         "x-ms-return-client-request-id": "true",
-<<<<<<< HEAD
-        "x-ms-version": "2020-12-06"
-=======
-        "x-ms-version": "2021-02-12"
->>>>>>> 7e782c87
+        "x-ms-version": "2021-02-12"
       },
       "RequestBody": null,
       "StatusCode": 201,
@@ -34,22 +26,13 @@
           "Microsoft-HTTPAPI/2.0"
         ],
         "x-ms-client-request-id": "dc1b0a22-6caf-0d59-68fb-e9086933953a",
-<<<<<<< HEAD
-        "x-ms-request-id": "a1e1df90-301a-005d-7ae1-48d046000000",
-        "x-ms-version": "2020-12-06"
-=======
         "x-ms-request-id": "b94dfe44-701a-0097-3971-9f8ccf000000",
         "x-ms-version": "2021-02-12"
->>>>>>> 7e782c87
-      },
-      "ResponseBody": []
-    },
-    {
-<<<<<<< HEAD
-      "RequestUri": "https://seanmcccanary3.file.core.windows.net/test-share-57432a83-9509-6349-c1c5-cdac69650817/test-directory-367660f3-660e-ed85-e0ec-bdd8a3c783ad?sv=2020-12-06&ss=bfqt&srt=sco&spr=https&se=2021-05-14T17%3A51%3A22Z&sp=rwdxlacuptfi&sig=Sanitized&restype=directory",
-=======
+      },
+      "ResponseBody": []
+    },
+    {
       "RequestUri": "https://seanmcccanary3.file.core.windows.net/test-share-57432a83-9509-6349-c1c5-cdac69650817/test-directory-367660f3-660e-ed85-e0ec-bdd8a3c783ad?sv=2021-02-12\u0026ss=bfqt\u0026srt=sco\u0026spr=https\u0026se=2021-09-01T21%3A38%3A31Z\u0026sp=rwdxylacuptfi\u0026sig=Sanitized\u0026restype=directory",
->>>>>>> 7e782c87
       "RequestMethod": "PUT",
       "RequestHeaders": {
         "Accept": "application/xml",
@@ -64,11 +47,7 @@
         "x-ms-file-last-write-time": "Now",
         "x-ms-file-permission": "Inherit",
         "x-ms-return-client-request-id": "true",
-<<<<<<< HEAD
-        "x-ms-version": "2020-12-06"
-=======
-        "x-ms-version": "2021-02-12"
->>>>>>> 7e782c87
+        "x-ms-version": "2021-02-12"
       },
       "RequestBody": null,
       "StatusCode": 201,
@@ -91,20 +70,12 @@
         "x-ms-file-permission-key": "17860367565182308406*11459378189709739967",
         "x-ms-request-id": "b94dfe47-701a-0097-3b71-9f8ccf000000",
         "x-ms-request-server-encrypted": "true",
-<<<<<<< HEAD
-        "x-ms-version": "2020-12-06"
-=======
-        "x-ms-version": "2021-02-12"
->>>>>>> 7e782c87
-      },
-      "ResponseBody": []
-    },
-    {
-<<<<<<< HEAD
-      "RequestUri": "https://seanmcccanary3.file.core.windows.net/test-share-f7ffaa57-76fb-48c1-6e00-2c16ce86d26d?sv=2020-12-06&ss=bfqt&srt=sco&spr=https&se=2021-05-14T17%3A51%3A22Z&sp=rwdxlacuptfi&sig=Sanitized&restype=share",
-=======
+        "x-ms-version": "2021-02-12"
+      },
+      "ResponseBody": []
+    },
+    {
       "RequestUri": "https://seanmcccanary3.file.core.windows.net/test-share-f7ffaa57-76fb-48c1-6e00-2c16ce86d26d?sv=2021-02-12\u0026ss=bfqt\u0026srt=sco\u0026spr=https\u0026se=2021-09-01T21%3A38%3A31Z\u0026sp=rwdxylacuptfi\u0026sig=Sanitized\u0026restype=share",
->>>>>>> 7e782c87
       "RequestMethod": "PUT",
       "RequestHeaders": {
         "Accept": "application/xml",
@@ -115,11 +86,7 @@
         ],
         "x-ms-client-request-id": "451e97e0-841e-bbc7-c808-c29d06158f95",
         "x-ms-return-client-request-id": "true",
-<<<<<<< HEAD
-        "x-ms-version": "2020-12-06"
-=======
-        "x-ms-version": "2021-02-12"
->>>>>>> 7e782c87
+        "x-ms-version": "2021-02-12"
       },
       "RequestBody": null,
       "StatusCode": 201,
@@ -133,22 +100,13 @@
           "Microsoft-HTTPAPI/2.0"
         ],
         "x-ms-client-request-id": "451e97e0-841e-bbc7-c808-c29d06158f95",
-<<<<<<< HEAD
-        "x-ms-request-id": "a1e1df93-301a-005d-7ce1-48d046000000",
-        "x-ms-version": "2020-12-06"
-=======
         "x-ms-request-id": "b94dfe48-701a-0097-3c71-9f8ccf000000",
         "x-ms-version": "2021-02-12"
->>>>>>> 7e782c87
-      },
-      "ResponseBody": []
-    },
-    {
-<<<<<<< HEAD
-      "RequestUri": "https://seanmcccanary3.file.core.windows.net/test-share-f7ffaa57-76fb-48c1-6e00-2c16ce86d26d/test-directory-f87fddc1-5e36-59e1-d9a2-ba07929205a8?sv=2020-12-06&ss=bfqt&srt=sco&spr=https&se=2021-05-14T17%3A51%3A22Z&sp=rwdxlacuptfi&sig=Sanitized&restype=directory",
-=======
+      },
+      "ResponseBody": []
+    },
+    {
       "RequestUri": "https://seanmcccanary3.file.core.windows.net/test-share-f7ffaa57-76fb-48c1-6e00-2c16ce86d26d/test-directory-f87fddc1-5e36-59e1-d9a2-ba07929205a8?sv=2021-02-12\u0026ss=bfqt\u0026srt=sco\u0026spr=https\u0026se=2021-09-01T21%3A38%3A31Z\u0026sp=rwdxylacuptfi\u0026sig=Sanitized\u0026restype=directory",
->>>>>>> 7e782c87
       "RequestMethod": "PUT",
       "RequestHeaders": {
         "Accept": "application/xml",
@@ -163,11 +121,7 @@
         "x-ms-file-last-write-time": "Now",
         "x-ms-file-permission": "Inherit",
         "x-ms-return-client-request-id": "true",
-<<<<<<< HEAD
-        "x-ms-version": "2020-12-06"
-=======
-        "x-ms-version": "2021-02-12"
->>>>>>> 7e782c87
+        "x-ms-version": "2021-02-12"
       },
       "RequestBody": null,
       "StatusCode": 201,
@@ -190,20 +144,12 @@
         "x-ms-file-permission-key": "17860367565182308406*11459378189709739967",
         "x-ms-request-id": "b94dfe4d-701a-0097-4071-9f8ccf000000",
         "x-ms-request-server-encrypted": "true",
-<<<<<<< HEAD
-        "x-ms-version": "2020-12-06"
-=======
-        "x-ms-version": "2021-02-12"
->>>>>>> 7e782c87
-      },
-      "ResponseBody": []
-    },
-    {
-<<<<<<< HEAD
-      "RequestUri": "https://seanmcccanary3.file.core.windows.net/test-share-57432a83-9509-6349-c1c5-cdac69650817/test-directory-367660f3-660e-ed85-e0ec-bdd8a3c783ad/test-file-24a33b77-d13f-fecf-a2ad-5dc32cef6c1e?sv=2020-12-06&ss=bfqt&srt=sco&spr=https&se=2021-05-14T17%3A51%3A22Z&sp=rwdxlacuptfi&sig=Sanitized",
-=======
+        "x-ms-version": "2021-02-12"
+      },
+      "ResponseBody": []
+    },
+    {
       "RequestUri": "https://seanmcccanary3.file.core.windows.net/test-share-57432a83-9509-6349-c1c5-cdac69650817/test-directory-367660f3-660e-ed85-e0ec-bdd8a3c783ad/test-file-24a33b77-d13f-fecf-a2ad-5dc32cef6c1e?sv=2021-02-12\u0026ss=bfqt\u0026srt=sco\u0026spr=https\u0026se=2021-09-01T21%3A38%3A31Z\u0026sp=rwdxylacuptfi\u0026sig=Sanitized",
->>>>>>> 7e782c87
       "RequestMethod": "PUT",
       "RequestHeaders": {
         "Accept": "application/xml",
@@ -220,11 +166,7 @@
         "x-ms-file-permission": "Inherit",
         "x-ms-return-client-request-id": "true",
         "x-ms-type": "file",
-<<<<<<< HEAD
-        "x-ms-version": "2020-12-06"
-=======
-        "x-ms-version": "2021-02-12"
->>>>>>> 7e782c87
+        "x-ms-version": "2021-02-12"
       },
       "RequestBody": null,
       "StatusCode": 201,
@@ -247,20 +189,12 @@
         "x-ms-file-permission-key": "4010187179898695473*11459378189709739967",
         "x-ms-request-id": "b94dfe50-701a-0097-4371-9f8ccf000000",
         "x-ms-request-server-encrypted": "true",
-<<<<<<< HEAD
-        "x-ms-version": "2020-12-06"
-=======
-        "x-ms-version": "2021-02-12"
->>>>>>> 7e782c87
-      },
-      "ResponseBody": []
-    },
-    {
-<<<<<<< HEAD
-      "RequestUri": "https://seanmcccanary3.file.core.windows.net/test-share-f7ffaa57-76fb-48c1-6e00-2c16ce86d26d/test-directory-f87fddc1-5e36-59e1-d9a2-ba07929205a8/test-file-00091a03-fa32-9ac4-dcc1-09a71b2afe14?sv=2020-12-06&ss=bfqt&srt=sco&spr=https&se=2021-05-14T17%3A51%3A22Z&sp=rwdxlacuptfi&sig=Sanitized",
-=======
+        "x-ms-version": "2021-02-12"
+      },
+      "ResponseBody": []
+    },
+    {
       "RequestUri": "https://seanmcccanary3.file.core.windows.net/test-share-f7ffaa57-76fb-48c1-6e00-2c16ce86d26d/test-directory-f87fddc1-5e36-59e1-d9a2-ba07929205a8/test-file-00091a03-fa32-9ac4-dcc1-09a71b2afe14?sv=2021-02-12\u0026ss=bfqt\u0026srt=sco\u0026spr=https\u0026se=2021-09-01T21%3A38%3A31Z\u0026sp=rwdxylacuptfi\u0026sig=Sanitized",
->>>>>>> 7e782c87
       "RequestMethod": "PUT",
       "RequestHeaders": {
         "Accept": "application/xml",
@@ -277,11 +211,7 @@
         "x-ms-file-permission": "Inherit",
         "x-ms-return-client-request-id": "true",
         "x-ms-type": "file",
-<<<<<<< HEAD
-        "x-ms-version": "2020-12-06"
-=======
-        "x-ms-version": "2021-02-12"
->>>>>>> 7e782c87
+        "x-ms-version": "2021-02-12"
       },
       "RequestBody": null,
       "StatusCode": 201,
@@ -304,20 +234,12 @@
         "x-ms-file-permission-key": "4010187179898695473*11459378189709739967",
         "x-ms-request-id": "b94dfe55-701a-0097-4871-9f8ccf000000",
         "x-ms-request-server-encrypted": "true",
-<<<<<<< HEAD
-        "x-ms-version": "2020-12-06"
-=======
-        "x-ms-version": "2021-02-12"
->>>>>>> 7e782c87
-      },
-      "ResponseBody": []
-    },
-    {
-<<<<<<< HEAD
-      "RequestUri": "https://seanmcccanary3.file.core.windows.net/test-share-57432a83-9509-6349-c1c5-cdac69650817/test-directory-367660f3-660e-ed85-e0ec-bdd8a3c783ad/test-file-24a33b77-d13f-fecf-a2ad-5dc32cef6c1e?sv=2020-12-06&ss=bfqt&srt=sco&spr=https&se=2021-05-14T17%3A51%3A22Z&sp=rwdxlacuptfi&sig=Sanitized&comp=range",
-=======
+        "x-ms-version": "2021-02-12"
+      },
+      "ResponseBody": []
+    },
+    {
       "RequestUri": "https://seanmcccanary3.file.core.windows.net/test-share-57432a83-9509-6349-c1c5-cdac69650817/test-directory-367660f3-660e-ed85-e0ec-bdd8a3c783ad/test-file-24a33b77-d13f-fecf-a2ad-5dc32cef6c1e?sv=2021-02-12\u0026ss=bfqt\u0026srt=sco\u0026spr=https\u0026se=2021-09-01T21%3A38%3A31Z\u0026sp=rwdxylacuptfi\u0026sig=Sanitized\u0026comp=range",
->>>>>>> 7e782c87
       "RequestMethod": "PUT",
       "RequestHeaders": {
         "Accept": "application/xml",
@@ -331,11 +253,7 @@
         "x-ms-client-request-id": "50894102-3b7f-a39d-b2ee-02e4e3f65954",
         "x-ms-range": "bytes=0-1023",
         "x-ms-return-client-request-id": "true",
-<<<<<<< HEAD
-        "x-ms-version": "2020-12-06",
-=======
         "x-ms-version": "2021-02-12",
->>>>>>> 7e782c87
         "x-ms-write": "update"
       },
       "RequestBody": "qGVf5xfpLXPmYN4Mu4XzL2UNs0G7\u002BSGt5uA/uRd4ZovGV9NkYEIeGu2WGtEbuN9XzdlCDne9WK5DsQE2qnNbbfpTRWOyj88i7plTJd9Pki4B5\u002Bs9NVcUCf8kIK5B6G95OqzXyHJ7pT4KICDdaTLP8x/TNMKIHTeiPjxkjW4g4QYp2uoyeMm8hkKtMxU3Np/MVS2PbbOt8R10NYo1FhfP6j4ZtI5HnHtVF62A2ukiagecmDhBkHNSe\u002BnNvkM/hnAq3UnWHYIRhbixOVYFLRYzUsqCmH7fjlnKxziket44FpA9Vf2gS0yFixJ/j1cdTU7TmWt4ve7yS07wDFZKbAvaeCPGx9gYkwZ9/QxrX/8BrXnp0eByv1mhSwmurz/2Oh8HpBY0VoV2ugZk\u002B7/hh\u002BtP7l7dYJoqZ7jJJHzOauPHh8LtY7vozVb0cxbaDcSZwMQeX8DgGdqE3TxdajIIqFAinXP99CMwZyEI6OyDUFr0MGS4rwoi527naIV\u002BimIj68vGuHBRm8ug7vef1zDtAI3iaTrOUPhF/7UFFYuesty\u002B5P0hvZjpo5SYF8ETgw89\u002BWf4myAoVZrTgLi6S4U/Ajsb4PMzzEP1\u002BcamNTg3MnymyBwkpRe7lo5iTjzfLlcOWRWF96IcCi0kA6FagSBim007FIJpG1wkX0pk0H4GFcpumNwisTrair3v/6J1YRRuALLvoxrUpD25YJhXtzmuHe3W6\u002BlEP\u002BoSYYrFehu5r/019tDMF3GwmfOeaVGigtKDQOG1nnYqKcDI3EKQDykh/7CaIcBp4gZ7JVH1ptWYcN\u002B3QTo6BBGHCs0PAzsvIIrKfGqgB2ASGl7aOXgkNYPrL2tj2c7v5/qfExbzWd7LSwXHKylq92h\u002BpCfcX8qYYtVJJNTPzEe82pRwAfRJHsB/D\u002B1zXQlZgDcD5DSnE4gvB7BBqTUK/H\u002B9C1GV\u002BvZ0NIZmXE/cJQXM76OczOcTFMcMQPlECHSKdRNutVK4xIZBjq\u002BuQLY4U\u002BKrdLqSbi\u002BXqvaJiLr9LywR2\u002Bc8bm\u002ByEysdWz04ZdQQ0\u002B0XmZO6\u002BAbj1gpcLjvMQ1\u002BDnGTO/ORy\u002BGCOdRPyX0UiebXM5ZaYVuPgWZdlVuXvUBfetMhvQdcIpaAzK4Pz8HfEOrWG/17I60WB7qJNDaF7nyT7FKp9sjfexED2ZStg7WkgoBwvaVG4FcmC7VM0u5f\u002Bt4xe99zMR4d9pzod0oUaIQA5LGyFSzbTQv7h\u002B8TjqQmo962eAfWNVFiVscEWm0NDZ8xS\u002B44reWtVi7Td6kzCmv4xddvXex8LrNgU8Jp0vKe7nZP4ka16fX5CSHZAr2kM0hfC5CZoa\u002BusR0\u002B2FojR4c4NIky5yghQtvddlQ==",
@@ -353,20 +271,12 @@
         "x-ms-client-request-id": "50894102-3b7f-a39d-b2ee-02e4e3f65954",
         "x-ms-request-id": "b94dfe58-701a-0097-4b71-9f8ccf000000",
         "x-ms-request-server-encrypted": "true",
-<<<<<<< HEAD
-        "x-ms-version": "2020-12-06"
-=======
-        "x-ms-version": "2021-02-12"
->>>>>>> 7e782c87
-      },
-      "ResponseBody": []
-    },
-    {
-<<<<<<< HEAD
-      "RequestUri": "https://seanmcccanary3.file.core.windows.net/test-share-f7ffaa57-76fb-48c1-6e00-2c16ce86d26d/test-directory-f87fddc1-5e36-59e1-d9a2-ba07929205a8/test-file-00091a03-fa32-9ac4-dcc1-09a71b2afe14?sv=2020-12-06&ss=bfqt&srt=sco&spr=https&se=2021-05-14T17%3A51%3A22Z&sp=rwdxlacuptfi&sig=Sanitized&comp=range",
-=======
+        "x-ms-version": "2021-02-12"
+      },
+      "ResponseBody": []
+    },
+    {
       "RequestUri": "https://seanmcccanary3.file.core.windows.net/test-share-f7ffaa57-76fb-48c1-6e00-2c16ce86d26d/test-directory-f87fddc1-5e36-59e1-d9a2-ba07929205a8/test-file-00091a03-fa32-9ac4-dcc1-09a71b2afe14?sv=2021-02-12\u0026ss=bfqt\u0026srt=sco\u0026spr=https\u0026se=2021-09-01T21%3A38%3A31Z\u0026sp=rwdxylacuptfi\u0026sig=Sanitized\u0026comp=range",
->>>>>>> 7e782c87
       "RequestMethod": "PUT",
       "RequestHeaders": {
         "Accept": "application/xml",
@@ -380,11 +290,7 @@
         "x-ms-client-request-id": "734fb0f0-238c-6ec1-b4a4-a90045e92886",
         "x-ms-range": "bytes=0-1023",
         "x-ms-return-client-request-id": "true",
-<<<<<<< HEAD
-        "x-ms-version": "2020-12-06",
-=======
         "x-ms-version": "2021-02-12",
->>>>>>> 7e782c87
         "x-ms-write": "update"
       },
       "RequestBody": "qGVf5xfpLXPmYN4Mu4XzL2UNs0G7\u002BSGt5uA/uRd4ZovGV9NkYEIeGu2WGtEbuN9XzdlCDne9WK5DsQE2qnNbbfpTRWOyj88i7plTJd9Pki4B5\u002Bs9NVcUCf8kIK5B6G95OqzXyHJ7pT4KICDdaTLP8x/TNMKIHTeiPjxkjW4g4QYp2uoyeMm8hkKtMxU3Np/MVS2PbbOt8R10NYo1FhfP6j4ZtI5HnHtVF62A2ukiagecmDhBkHNSe\u002BnNvkM/hnAq3UnWHYIRhbixOVYFLRYzUsqCmH7fjlnKxziket44FpA9Vf2gS0yFixJ/j1cdTU7TmWt4ve7yS07wDFZKbAvaeCPGx9gYkwZ9/QxrX/8BrXnp0eByv1mhSwmurz/2Oh8HpBY0VoV2ugZk\u002B7/hh\u002BtP7l7dYJoqZ7jJJHzOauPHh8LtY7vozVb0cxbaDcSZwMQeX8DgGdqE3TxdajIIqFAinXP99CMwZyEI6OyDUFr0MGS4rwoi527naIV\u002BimIj68vGuHBRm8ug7vef1zDtAI3iaTrOUPhF/7UFFYuesty\u002B5P0hvZjpo5SYF8ETgw89\u002BWf4myAoVZrTgLi6S4U/Ajsb4PMzzEP1\u002BcamNTg3MnymyBwkpRe7lo5iTjzfLlcOWRWF96IcCi0kA6FagSBim007FIJpG1wkX0pk0H4GFcpumNwisTrair3v/6J1YRRuALLvoxrUpD25YJhXtzmuHe3W6\u002BlEP\u002BoSYYrFehu5r/019tDMF3GwmfOeaVGigtKDQOG1nnYqKcDI3EKQDykh/7CaIcBp4gZ7JVH1ptWYcN\u002B3QTo6BBGHCs0PAzsvIIrKfGqgB2ASGl7aOXgkNYPrL2tj2c7v5/qfExbzWd7LSwXHKylq92h\u002BpCfcX8qYYtVJJNTPzEe82pRwAfRJHsB/D\u002B1zXQlZgDcD5DSnE4gvB7BBqTUK/H\u002B9C1GV\u002BvZ0NIZmXE/cJQXM76OczOcTFMcMQPlECHSKdRNutVK4xIZBjq\u002BuQLY4U\u002BKrdLqSbi\u002BXqvaJiLr9LywR2\u002Bc8bm\u002ByEysdWz04ZdQQ0\u002B0XmZO6\u002BAbj1gpcLjvMQ1\u002BDnGTO/ORy\u002BGCOdRPyX0UiebXM5ZaYVuPgWZdlVuXvUBfetMhvQdcIpaAzK4Pz8HfEOrWG/17I60WB7qJNDaF7nyT7FKp9sjfexED2ZStg7WkgoBwvaVG4FcmC7VM0u5f\u002Bt4xe99zMR4d9pzod0oUaIQA5LGyFSzbTQv7h\u002B8TjqQmo962eAfWNVFiVscEWm0NDZ8xS\u002B44reWtVi7Td6kzCmv4xddvXex8LrNgU8Jp0vKe7nZP4ka16fX5CSHZAr2kM0hfC5CZoa\u002BusR0\u002B2FojR4c4NIky5yghQtvddlQ==",
@@ -402,20 +308,12 @@
         "x-ms-client-request-id": "734fb0f0-238c-6ec1-b4a4-a90045e92886",
         "x-ms-request-id": "b94dfe5d-701a-0097-4f71-9f8ccf000000",
         "x-ms-request-server-encrypted": "true",
-<<<<<<< HEAD
-        "x-ms-version": "2020-12-06"
-=======
-        "x-ms-version": "2021-02-12"
->>>>>>> 7e782c87
-      },
-      "ResponseBody": []
-    },
-    {
-<<<<<<< HEAD
-      "RequestUri": "https://seanmcccanary3.file.core.windows.net/test-share-57432a83-9509-6349-c1c5-cdac69650817?sv=2020-12-06&ss=bfqt&srt=sco&spr=https&se=2021-05-14T17%3A51%3A22Z&sp=rwdxlacuptfi&sig=Sanitized&restype=share",
-=======
+        "x-ms-version": "2021-02-12"
+      },
+      "ResponseBody": []
+    },
+    {
       "RequestUri": "https://seanmcccanary3.file.core.windows.net/test-share-57432a83-9509-6349-c1c5-cdac69650817?sv=2021-02-12\u0026ss=bfqt\u0026srt=sco\u0026spr=https\u0026se=2021-09-01T21%3A38%3A31Z\u0026sp=rwdxylacuptfi\u0026sig=Sanitized\u0026restype=share",
->>>>>>> 7e782c87
       "RequestMethod": "DELETE",
       "RequestHeaders": {
         "Accept": "application/xml",
@@ -427,11 +325,7 @@
         "x-ms-client-request-id": "33f3b15c-e5a6-b8c7-2cde-84e11422f107",
         "x-ms-delete-snapshots": "include",
         "x-ms-return-client-request-id": "true",
-<<<<<<< HEAD
-        "x-ms-version": "2020-12-06"
-=======
-        "x-ms-version": "2021-02-12"
->>>>>>> 7e782c87
+        "x-ms-version": "2021-02-12"
       },
       "RequestBody": null,
       "StatusCode": 202,
@@ -443,22 +337,13 @@
           "Microsoft-HTTPAPI/2.0"
         ],
         "x-ms-client-request-id": "33f3b15c-e5a6-b8c7-2cde-84e11422f107",
-<<<<<<< HEAD
-        "x-ms-request-id": "a1e1dfa0-301a-005d-07e1-48d046000000",
-        "x-ms-version": "2020-12-06"
-=======
         "x-ms-request-id": "b94dfe5f-701a-0097-5171-9f8ccf000000",
         "x-ms-version": "2021-02-12"
->>>>>>> 7e782c87
-      },
-      "ResponseBody": []
-    },
-    {
-<<<<<<< HEAD
-      "RequestUri": "https://seanmcccanary3.file.core.windows.net/test-share-f7ffaa57-76fb-48c1-6e00-2c16ce86d26d?sv=2020-12-06&ss=bfqt&srt=sco&spr=https&se=2021-05-14T17%3A51%3A22Z&sp=rwdxlacuptfi&sig=Sanitized&restype=share",
-=======
+      },
+      "ResponseBody": []
+    },
+    {
       "RequestUri": "https://seanmcccanary3.file.core.windows.net/test-share-f7ffaa57-76fb-48c1-6e00-2c16ce86d26d?sv=2021-02-12\u0026ss=bfqt\u0026srt=sco\u0026spr=https\u0026se=2021-09-01T21%3A38%3A31Z\u0026sp=rwdxylacuptfi\u0026sig=Sanitized\u0026restype=share",
->>>>>>> 7e782c87
       "RequestMethod": "DELETE",
       "RequestHeaders": {
         "Accept": "application/xml",
@@ -470,11 +355,7 @@
         "x-ms-client-request-id": "94a4f9de-f5f5-18df-6e8e-1e86e8552efb",
         "x-ms-delete-snapshots": "include",
         "x-ms-return-client-request-id": "true",
-<<<<<<< HEAD
-        "x-ms-version": "2020-12-06"
-=======
-        "x-ms-version": "2021-02-12"
->>>>>>> 7e782c87
+        "x-ms-version": "2021-02-12"
       },
       "RequestBody": null,
       "StatusCode": 202,
@@ -486,13 +367,8 @@
           "Microsoft-HTTPAPI/2.0"
         ],
         "x-ms-client-request-id": "94a4f9de-f5f5-18df-6e8e-1e86e8552efb",
-<<<<<<< HEAD
-        "x-ms-request-id": "a1e1dfa1-301a-005d-08e1-48d046000000",
-        "x-ms-version": "2020-12-06"
-=======
         "x-ms-request-id": "b94dfe60-701a-0097-5271-9f8ccf000000",
         "x-ms-version": "2021-02-12"
->>>>>>> 7e782c87
       },
       "ResponseBody": []
     }
