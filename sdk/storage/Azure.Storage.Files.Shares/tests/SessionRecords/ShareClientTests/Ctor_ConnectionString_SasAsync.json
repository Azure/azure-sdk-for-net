--- conflicted
+++ resolved
@@ -1,74 +1,45 @@
 {
   "Entries": [
     {
-<<<<<<< HEAD
-      "RequestUri": "https://seanstagetest.file.core.windows.net/test-share-dd4900d7-432f-0745-5edf-a90e0edc1631?sv=2019-07-07\u0026ss=bfq\u0026srt=sco\u0026spr=https\u0026se=2019-12-11T06%3A59%3A37Z\u0026sp=rwdlacup\u0026sig=Sanitized\u0026restype=share",
-      "RequestMethod": "PUT",
-      "RequestHeaders": {
-        "traceparent": "00-5312d4485805ab4db8b52f232f068fd1-1bf089e6a2694a49-00",
-        "User-Agent": [
-          "azsdk-net-Storage.Files.Shares/12.0.0-dev.20191210.1\u002B5758cdf8298d3305c897cb7ba843ddd732c229c1",
-=======
-      "RequestUri": "https://seanstagetest.file.core.windows.net/test-share-616b752c-554c-b668-2a63-7a4c97a1c3ea?sv=2019-02-02\u0026ss=bfq\u0026srt=sco\u0026spr=https\u0026se=2019-12-11T21%3A42%3A43Z\u0026sp=rwdlacup\u0026sig=Sanitized\u0026restype=share",
-      "RequestMethod": "PUT",
-      "RequestHeaders": {
-        "traceparent": "00-8aec9b00338c3b45b56dad1f0317c9c3-9cd2e20c5f3e2546-00",
-        "User-Agent": [
-          "azsdk-net-Storage.Files.Shares/12.0.0-dev.20191211.1\u002B899431c003876eb9b26cefd8e8a37e7f27f82ced",
->>>>>>> 5e20a7a1
-          "(.NET Core 4.6.28008.01; Microsoft Windows 10.0.18363 )"
-        ],
-        "x-ms-client-request-id": "c5b465c7-e18c-0d37-ab4c-6aeb8929eef3",
-        "x-ms-return-client-request-id": "true",
-        "x-ms-version": "2019-07-07"
-      },
-      "RequestBody": null,
-      "StatusCode": 201,
-      "ResponseHeaders": {
-        "Content-Length": "0",
-<<<<<<< HEAD
-        "Date": "Wed, 11 Dec 2019 05:59:36 GMT",
-        "ETag": "\u00220x8D77DFF4DCA6FDB\u0022",
-        "Last-Modified": "Wed, 11 Dec 2019 05:59:37 GMT",
-=======
-        "Date": "Wed, 11 Dec 2019 20:42:43 GMT",
-        "ETag": "\u00220x8D77E7AAC4ADFDF\u0022",
-        "Last-Modified": "Wed, 11 Dec 2019 20:42:43 GMT",
->>>>>>> 5e20a7a1
-        "Server": [
-          "Windows-Azure-File/1.0",
-          "Microsoft-HTTPAPI/2.0"
-        ],
-<<<<<<< HEAD
-        "x-ms-client-request-id": "b5708e2f-3983-7345-6c83-9d2508e8657c",
-        "x-ms-request-id": "97ac4712-701a-0023-7ae8-af08f8000000",
-=======
-        "x-ms-client-request-id": "c5b465c7-e18c-0d37-ab4c-6aeb8929eef3",
-        "x-ms-request-id": "c4ea06e8-501a-001b-3163-b0ac38000000",
->>>>>>> 5e20a7a1
-        "x-ms-version": "2019-07-07"
-      },
-      "ResponseBody": []
-    },
-    {
-<<<<<<< HEAD
-      "RequestUri": "https://seanstagetest.file.core.windows.net/test-share-dd4900d7-432f-0745-5edf-a90e0edc1631/test-directory-9ca4c54b-beee-d030-5a27-e8a97fb48c6c?sv=2019-07-07\u0026ss=bfq\u0026srt=sco\u0026spr=https\u0026se=2019-12-11T06%3A59%3A37Z\u0026sp=rwdlacup\u0026sig=Sanitized\u0026restype=directory",
-      "RequestMethod": "PUT",
-      "RequestHeaders": {
-        "traceparent": "00-c8320ec1e191d74db03893839d3a8ea5-ef5ab2fcc5aef644-00",
-        "User-Agent": [
-          "azsdk-net-Storage.Files.Shares/12.0.0-dev.20191210.1\u002B5758cdf8298d3305c897cb7ba843ddd732c229c1",
-=======
-      "RequestUri": "https://seanstagetest.file.core.windows.net/test-share-616b752c-554c-b668-2a63-7a4c97a1c3ea/test-directory-30d69870-3697-e22d-e9a3-70fd5150a91e?sv=2019-02-02\u0026ss=bfq\u0026srt=sco\u0026spr=https\u0026se=2019-12-11T21%3A42%3A43Z\u0026sp=rwdlacup\u0026sig=Sanitized\u0026restype=directory",
-      "RequestMethod": "PUT",
-      "RequestHeaders": {
-        "traceparent": "00-67a61bae04c39e469c8649c33e52c492-e2b675ee7ca2a84c-00",
-        "User-Agent": [
-          "azsdk-net-Storage.Files.Shares/12.0.0-dev.20191211.1\u002B899431c003876eb9b26cefd8e8a37e7f27f82ced",
->>>>>>> 5e20a7a1
-          "(.NET Core 4.6.28008.01; Microsoft Windows 10.0.18363 )"
-        ],
-        "x-ms-client-request-id": "de09d9aa-1b02-919b-38d1-dbe9713abc5a",
+      "RequestUri": "https://seanstagetest.file.core.windows.net/test-share-3812389f-a5b5-f882-f678-41747b68c24e?sv=2019-07-07\u0026ss=bfq\u0026srt=sco\u0026spr=https\u0026se=2019-12-12T00%3A09%3A52Z\u0026sp=rwdlacup\u0026sig=Sanitized\u0026restype=share",
+      "RequestMethod": "PUT",
+      "RequestHeaders": {
+        "traceparent": "00-39c66fdcb953f047816af80c53baed74-3922070de565434c-00",
+        "User-Agent": [
+          "azsdk-net-Storage.Files.Shares/12.0.0-dev.20191211.1\u002B2accb37068f0a0c9382fa117525bb968c5397cf7",
+          "(.NET Core 4.6.28008.01; Microsoft Windows 10.0.18363 )"
+        ],
+        "x-ms-client-request-id": "3ab569a7-1b7f-eebc-3adf-8cc8af03cf0f",
+        "x-ms-return-client-request-id": "true",
+        "x-ms-version": "2019-07-07"
+      },
+      "RequestBody": null,
+      "StatusCode": 201,
+      "ResponseHeaders": {
+        "Content-Length": "0",
+        "Date": "Wed, 11 Dec 2019 23:09:52 GMT",
+        "ETag": "\u00220x8D77E8F3AC9E031\u0022",
+        "Last-Modified": "Wed, 11 Dec 2019 23:09:52 GMT",
+        "Server": [
+          "Windows-Azure-File/1.0",
+          "Microsoft-HTTPAPI/2.0"
+        ],
+        "x-ms-client-request-id": "3ab569a7-1b7f-eebc-3adf-8cc8af03cf0f",
+        "x-ms-request-id": "bc1d00ba-701a-0023-3b78-b008f8000000",
+        "x-ms-version": "2019-07-07"
+      },
+      "ResponseBody": []
+    },
+    {
+      "RequestUri": "https://seanstagetest.file.core.windows.net/test-share-3812389f-a5b5-f882-f678-41747b68c24e/test-directory-84b1e5b7-eb6b-cc46-c857-ed1cdb46382e?sv=2019-07-07\u0026ss=bfq\u0026srt=sco\u0026spr=https\u0026se=2019-12-12T00%3A09%3A52Z\u0026sp=rwdlacup\u0026sig=Sanitized\u0026restype=directory",
+      "RequestMethod": "PUT",
+      "RequestHeaders": {
+        "traceparent": "00-b9b5c77c1a6ec740a8c5a640908291ed-b95189bac5ca4647-00",
+        "User-Agent": [
+          "azsdk-net-Storage.Files.Shares/12.0.0-dev.20191211.1\u002B2accb37068f0a0c9382fa117525bb968c5397cf7",
+          "(.NET Core 4.6.28008.01; Microsoft Windows 10.0.18363 )"
+        ],
+        "x-ms-client-request-id": "15ffc7ed-e0cb-bc34-23e8-71272ea013f3",
         "x-ms-file-attributes": "None",
         "x-ms-file-creation-time": "Now",
         "x-ms-file-last-write-time": "Now",
@@ -80,112 +51,67 @@
       "StatusCode": 201,
       "ResponseHeaders": {
         "Content-Length": "0",
-<<<<<<< HEAD
-        "Date": "Wed, 11 Dec 2019 05:59:36 GMT",
-        "ETag": "\u00220x8D77DFF4DDA5CB7\u0022",
-        "Last-Modified": "Wed, 11 Dec 2019 05:59:37 GMT",
-=======
-        "Date": "Wed, 11 Dec 2019 20:42:43 GMT",
-        "ETag": "\u00220x8D77E7AAC5917CE\u0022",
-        "Last-Modified": "Wed, 11 Dec 2019 20:42:43 GMT",
->>>>>>> 5e20a7a1
-        "Server": [
-          "Windows-Azure-File/1.0",
-          "Microsoft-HTTPAPI/2.0"
-        ],
-        "x-ms-client-request-id": "de09d9aa-1b02-919b-38d1-dbe9713abc5a",
+        "Date": "Wed, 11 Dec 2019 23:09:52 GMT",
+        "ETag": "\u00220x8D77E8F3ADA300C\u0022",
+        "Last-Modified": "Wed, 11 Dec 2019 23:09:52 GMT",
+        "Server": [
+          "Windows-Azure-File/1.0",
+          "Microsoft-HTTPAPI/2.0"
+        ],
+        "x-ms-client-request-id": "15ffc7ed-e0cb-bc34-23e8-71272ea013f3",
         "x-ms-file-attributes": "Directory",
-<<<<<<< HEAD
-        "x-ms-file-change-time": "2019-12-11T05:59:37.2503223Z",
-        "x-ms-file-creation-time": "2019-12-11T05:59:37.2503223Z",
+        "x-ms-file-change-time": "2019-12-11T23:09:52.9015308Z",
+        "x-ms-file-creation-time": "2019-12-11T23:09:52.9015308Z",
         "x-ms-file-id": "13835128424026341376",
-        "x-ms-file-last-write-time": "2019-12-11T05:59:37.2503223Z",
+        "x-ms-file-last-write-time": "2019-12-11T23:09:52.9015308Z",
         "x-ms-file-parent-id": "0",
         "x-ms-file-permission-key": "7855875120676328179*422928105932735866",
-        "x-ms-request-id": "97ac4714-701a-0023-7be8-af08f8000000",
-=======
-        "x-ms-file-change-time": "2019-12-11T20:42:43.8844366Z",
-        "x-ms-file-creation-time": "2019-12-11T20:42:43.8844366Z",
-        "x-ms-file-id": "13835128424026341376",
-        "x-ms-file-last-write-time": "2019-12-11T20:42:43.8844366Z",
-        "x-ms-file-parent-id": "0",
-        "x-ms-file-permission-key": "7855875120676328179*422928105932735866",
-        "x-ms-request-id": "c4ea06ea-501a-001b-3263-b0ac38000000",
->>>>>>> 5e20a7a1
-        "x-ms-request-server-encrypted": "true",
-        "x-ms-version": "2019-07-07"
-      },
-      "ResponseBody": []
-    },
-    {
-<<<<<<< HEAD
-      "RequestUri": "https://seanstagetest.file.core.windows.net/test-share-2e549b25-63d3-c693-3f0a-3b5ca1e294e3?sv=2019-07-07\u0026ss=bfq\u0026srt=sco\u0026spr=https\u0026se=2019-12-11T06%3A59%3A37Z\u0026sp=rwdlacup\u0026sig=Sanitized\u0026restype=share",
-      "RequestMethod": "PUT",
-      "RequestHeaders": {
-        "traceparent": "00-9e1d6985b89b584f8b41eeb4e6d4fc31-fbf364e7d7ce4c45-00",
-        "User-Agent": [
-          "azsdk-net-Storage.Files.Shares/12.0.0-dev.20191210.1\u002B5758cdf8298d3305c897cb7ba843ddd732c229c1",
-=======
-      "RequestUri": "https://seanstagetest.file.core.windows.net/test-share-03394589-1e95-1fca-f661-cb3fc837f2e2?sv=2019-02-02\u0026ss=bfq\u0026srt=sco\u0026spr=https\u0026se=2019-12-11T21%3A42%3A43Z\u0026sp=rwdlacup\u0026sig=Sanitized\u0026restype=share",
-      "RequestMethod": "PUT",
-      "RequestHeaders": {
-        "traceparent": "00-1ffb95b48bd1ea4b972bb215f46324aa-0d84e914cbfe6b4a-00",
-        "User-Agent": [
-          "azsdk-net-Storage.Files.Shares/12.0.0-dev.20191211.1\u002B899431c003876eb9b26cefd8e8a37e7f27f82ced",
->>>>>>> 5e20a7a1
-          "(.NET Core 4.6.28008.01; Microsoft Windows 10.0.18363 )"
-        ],
-        "x-ms-client-request-id": "efcd873f-1a99-1eb9-69c6-9bc11aff3d7b",
-        "x-ms-return-client-request-id": "true",
-        "x-ms-version": "2019-07-07"
-      },
-      "RequestBody": null,
-      "StatusCode": 201,
-      "ResponseHeaders": {
-        "Content-Length": "0",
-<<<<<<< HEAD
-        "Date": "Wed, 11 Dec 2019 05:59:36 GMT",
-        "ETag": "\u00220x8D77DFF4DE79B98\u0022",
-        "Last-Modified": "Wed, 11 Dec 2019 05:59:37 GMT",
-=======
-        "Date": "Wed, 11 Dec 2019 20:42:43 GMT",
-        "ETag": "\u00220x8D77E7AAC6545B5\u0022",
-        "Last-Modified": "Wed, 11 Dec 2019 20:42:43 GMT",
->>>>>>> 5e20a7a1
-        "Server": [
-          "Windows-Azure-File/1.0",
-          "Microsoft-HTTPAPI/2.0"
-        ],
-<<<<<<< HEAD
-        "x-ms-client-request-id": "86863286-0c11-70a2-5d27-0fbae2e79eab",
-        "x-ms-request-id": "97ac4715-701a-0023-7ce8-af08f8000000",
-=======
-        "x-ms-client-request-id": "efcd873f-1a99-1eb9-69c6-9bc11aff3d7b",
-        "x-ms-request-id": "c4ea06eb-501a-001b-3363-b0ac38000000",
->>>>>>> 5e20a7a1
-        "x-ms-version": "2019-07-07"
-      },
-      "ResponseBody": []
-    },
-    {
-<<<<<<< HEAD
-      "RequestUri": "https://seanstagetest.file.core.windows.net/test-share-2e549b25-63d3-c693-3f0a-3b5ca1e294e3/test-directory-c6591c86-ddb4-df98-f341-82ff9e39e861?sv=2019-07-07\u0026ss=bfq\u0026srt=sco\u0026spr=https\u0026se=2019-12-11T06%3A59%3A37Z\u0026sp=rwdlacup\u0026sig=Sanitized\u0026restype=directory",
-      "RequestMethod": "PUT",
-      "RequestHeaders": {
-        "traceparent": "00-70c84438e4b9d844b71fe5ba7b442895-74a68a320bc44f4b-00",
-        "User-Agent": [
-          "azsdk-net-Storage.Files.Shares/12.0.0-dev.20191210.1\u002B5758cdf8298d3305c897cb7ba843ddd732c229c1",
-=======
-      "RequestUri": "https://seanstagetest.file.core.windows.net/test-share-03394589-1e95-1fca-f661-cb3fc837f2e2/test-directory-6a51612c-44e7-d713-31dc-f4c961bef0d5?sv=2019-02-02\u0026ss=bfq\u0026srt=sco\u0026spr=https\u0026se=2019-12-11T21%3A42%3A43Z\u0026sp=rwdlacup\u0026sig=Sanitized\u0026restype=directory",
-      "RequestMethod": "PUT",
-      "RequestHeaders": {
-        "traceparent": "00-2dbeaf00bdf7da419a652a72dc3f4cfb-d08581bdab33684f-00",
-        "User-Agent": [
-          "azsdk-net-Storage.Files.Shares/12.0.0-dev.20191211.1\u002B899431c003876eb9b26cefd8e8a37e7f27f82ced",
->>>>>>> 5e20a7a1
-          "(.NET Core 4.6.28008.01; Microsoft Windows 10.0.18363 )"
-        ],
-        "x-ms-client-request-id": "f184aea9-b91a-fb0e-73f6-bebc26efbdaa",
+        "x-ms-request-id": "bc1d00bf-701a-0023-3e78-b008f8000000",
+        "x-ms-request-server-encrypted": "true",
+        "x-ms-version": "2019-07-07"
+      },
+      "ResponseBody": []
+    },
+    {
+      "RequestUri": "https://seanstagetest.file.core.windows.net/test-share-986560ac-b1da-32fe-aced-f57e28e7c05c?sv=2019-07-07\u0026ss=bfq\u0026srt=sco\u0026spr=https\u0026se=2019-12-12T00%3A09%3A52Z\u0026sp=rwdlacup\u0026sig=Sanitized\u0026restype=share",
+      "RequestMethod": "PUT",
+      "RequestHeaders": {
+        "traceparent": "00-7b1362855bc71344af798eed13e93213-b13fa0f9c71de845-00",
+        "User-Agent": [
+          "azsdk-net-Storage.Files.Shares/12.0.0-dev.20191211.1\u002B2accb37068f0a0c9382fa117525bb968c5397cf7",
+          "(.NET Core 4.6.28008.01; Microsoft Windows 10.0.18363 )"
+        ],
+        "x-ms-client-request-id": "f781a9fa-048f-dc7a-eacd-0dc096d66e05",
+        "x-ms-return-client-request-id": "true",
+        "x-ms-version": "2019-07-07"
+      },
+      "RequestBody": null,
+      "StatusCode": 201,
+      "ResponseHeaders": {
+        "Content-Length": "0",
+        "Date": "Wed, 11 Dec 2019 23:09:52 GMT",
+        "ETag": "\u00220x8D77E8F3AE6486C\u0022",
+        "Last-Modified": "Wed, 11 Dec 2019 23:09:52 GMT",
+        "Server": [
+          "Windows-Azure-File/1.0",
+          "Microsoft-HTTPAPI/2.0"
+        ],
+        "x-ms-client-request-id": "f781a9fa-048f-dc7a-eacd-0dc096d66e05",
+        "x-ms-request-id": "bc1d00c1-701a-0023-4078-b008f8000000",
+        "x-ms-version": "2019-07-07"
+      },
+      "ResponseBody": []
+    },
+    {
+      "RequestUri": "https://seanstagetest.file.core.windows.net/test-share-986560ac-b1da-32fe-aced-f57e28e7c05c/test-directory-e82e7871-ff71-83ad-fa96-391275931e52?sv=2019-07-07\u0026ss=bfq\u0026srt=sco\u0026spr=https\u0026se=2019-12-12T00%3A09%3A52Z\u0026sp=rwdlacup\u0026sig=Sanitized\u0026restype=directory",
+      "RequestMethod": "PUT",
+      "RequestHeaders": {
+        "traceparent": "00-c18761681964344081129d10b3e8ec0c-a35f037a18703e42-00",
+        "User-Agent": [
+          "azsdk-net-Storage.Files.Shares/12.0.0-dev.20191211.1\u002B2accb37068f0a0c9382fa117525bb968c5397cf7",
+          "(.NET Core 4.6.28008.01; Microsoft Windows 10.0.18363 )"
+        ],
+        "x-ms-client-request-id": "9bd796ab-9087-fa27-fcfd-fcf9ca686757",
         "x-ms-file-attributes": "None",
         "x-ms-file-creation-time": "Now",
         "x-ms-file-last-write-time": "Now",
@@ -197,62 +123,37 @@
       "StatusCode": 201,
       "ResponseHeaders": {
         "Content-Length": "0",
-<<<<<<< HEAD
-        "Date": "Wed, 11 Dec 2019 05:59:36 GMT",
-        "ETag": "\u00220x8D77DFF4DF70B96\u0022",
-        "Last-Modified": "Wed, 11 Dec 2019 05:59:37 GMT",
-=======
-        "Date": "Wed, 11 Dec 2019 20:42:43 GMT",
-        "ETag": "\u00220x8D77E7AAC743FF4\u0022",
-        "Last-Modified": "Wed, 11 Dec 2019 20:42:44 GMT",
->>>>>>> 5e20a7a1
-        "Server": [
-          "Windows-Azure-File/1.0",
-          "Microsoft-HTTPAPI/2.0"
-        ],
-        "x-ms-client-request-id": "f184aea9-b91a-fb0e-73f6-bebc26efbdaa",
+        "Date": "Wed, 11 Dec 2019 23:09:53 GMT",
+        "ETag": "\u00220x8D77E8F3AF4BCC8\u0022",
+        "Last-Modified": "Wed, 11 Dec 2019 23:09:53 GMT",
+        "Server": [
+          "Windows-Azure-File/1.0",
+          "Microsoft-HTTPAPI/2.0"
+        ],
+        "x-ms-client-request-id": "9bd796ab-9087-fa27-fcfd-fcf9ca686757",
         "x-ms-file-attributes": "Directory",
-<<<<<<< HEAD
-        "x-ms-file-change-time": "2019-12-11T05:59:37.4382998Z",
-        "x-ms-file-creation-time": "2019-12-11T05:59:37.4382998Z",
+        "x-ms-file-change-time": "2019-12-11T23:09:53.0755272Z",
+        "x-ms-file-creation-time": "2019-12-11T23:09:53.0755272Z",
         "x-ms-file-id": "13835128424026341376",
-        "x-ms-file-last-write-time": "2019-12-11T05:59:37.4382998Z",
+        "x-ms-file-last-write-time": "2019-12-11T23:09:53.0755272Z",
         "x-ms-file-parent-id": "0",
         "x-ms-file-permission-key": "7855875120676328179*422928105932735866",
-        "x-ms-request-id": "97ac4717-701a-0023-7de8-af08f8000000",
-=======
-        "x-ms-file-change-time": "2019-12-11T20:42:44.0624116Z",
-        "x-ms-file-creation-time": "2019-12-11T20:42:44.0624116Z",
-        "x-ms-file-id": "13835128424026341376",
-        "x-ms-file-last-write-time": "2019-12-11T20:42:44.0624116Z",
-        "x-ms-file-parent-id": "0",
-        "x-ms-file-permission-key": "7855875120676328179*422928105932735866",
-        "x-ms-request-id": "c4ea06ed-501a-001b-3463-b0ac38000000",
->>>>>>> 5e20a7a1
-        "x-ms-request-server-encrypted": "true",
-        "x-ms-version": "2019-07-07"
-      },
-      "ResponseBody": []
-    },
-    {
-<<<<<<< HEAD
-      "RequestUri": "https://seanstagetest.file.core.windows.net/test-share-dd4900d7-432f-0745-5edf-a90e0edc1631/test-directory-9ca4c54b-beee-d030-5a27-e8a97fb48c6c/test-file-170a31f7-53bb-6c0b-6574-6f73d2b3193e?sv=2019-07-07\u0026ss=bfq\u0026srt=sco\u0026spr=https\u0026se=2019-12-11T06%3A59%3A37Z\u0026sp=rwdlacup\u0026sig=Sanitized",
-      "RequestMethod": "PUT",
-      "RequestHeaders": {
-        "traceparent": "00-f8868dfcb675474385a0c2396eca27d8-99f70c6d82deb243-00",
-        "User-Agent": [
-          "azsdk-net-Storage.Files.Shares/12.0.0-dev.20191210.1\u002B5758cdf8298d3305c897cb7ba843ddd732c229c1",
-=======
-      "RequestUri": "https://seanstagetest.file.core.windows.net/test-share-616b752c-554c-b668-2a63-7a4c97a1c3ea/test-directory-30d69870-3697-e22d-e9a3-70fd5150a91e/test-file-f1d64ca2-8bb0-4370-4241-009b53bca579?sv=2019-02-02\u0026ss=bfq\u0026srt=sco\u0026spr=https\u0026se=2019-12-11T21%3A42%3A43Z\u0026sp=rwdlacup\u0026sig=Sanitized",
-      "RequestMethod": "PUT",
-      "RequestHeaders": {
-        "traceparent": "00-4b8ad43ecf1aae43b067845f1028944d-d95a4d366b5edb4c-00",
-        "User-Agent": [
-          "azsdk-net-Storage.Files.Shares/12.0.0-dev.20191211.1\u002B899431c003876eb9b26cefd8e8a37e7f27f82ced",
->>>>>>> 5e20a7a1
-          "(.NET Core 4.6.28008.01; Microsoft Windows 10.0.18363 )"
-        ],
-        "x-ms-client-request-id": "eabaa316-615e-ae7e-dbb1-81c6251c63c1",
+        "x-ms-request-id": "bc1d00c6-701a-0023-4478-b008f8000000",
+        "x-ms-request-server-encrypted": "true",
+        "x-ms-version": "2019-07-07"
+      },
+      "ResponseBody": []
+    },
+    {
+      "RequestUri": "https://seanstagetest.file.core.windows.net/test-share-3812389f-a5b5-f882-f678-41747b68c24e/test-directory-84b1e5b7-eb6b-cc46-c857-ed1cdb46382e/test-file-5a3f5da6-102c-32dc-080b-4a5d4e1d77f9?sv=2019-07-07\u0026ss=bfq\u0026srt=sco\u0026spr=https\u0026se=2019-12-12T00%3A09%3A52Z\u0026sp=rwdlacup\u0026sig=Sanitized",
+      "RequestMethod": "PUT",
+      "RequestHeaders": {
+        "traceparent": "00-b7dee3d834be354899e9f3a7933a5ee4-903ade18057fb34e-00",
+        "User-Agent": [
+          "azsdk-net-Storage.Files.Shares/12.0.0-dev.20191211.1\u002B2accb37068f0a0c9382fa117525bb968c5397cf7",
+          "(.NET Core 4.6.28008.01; Microsoft Windows 10.0.18363 )"
+        ],
+        "x-ms-client-request-id": "e4fe0db5-a2a6-95ad-4866-e6e7f737a0ac",
         "x-ms-content-length": "1024",
         "x-ms-file-attributes": "None",
         "x-ms-file-creation-time": "Now",
@@ -266,62 +167,37 @@
       "StatusCode": 201,
       "ResponseHeaders": {
         "Content-Length": "0",
-<<<<<<< HEAD
-        "Date": "Wed, 11 Dec 2019 05:59:36 GMT",
-        "ETag": "\u00220x8D77DFF4E058B02\u0022",
-        "Last-Modified": "Wed, 11 Dec 2019 05:59:37 GMT",
-=======
-        "Date": "Wed, 11 Dec 2019 20:42:43 GMT",
-        "ETag": "\u00220x8D77E7AAC81AD76\u0022",
-        "Last-Modified": "Wed, 11 Dec 2019 20:42:44 GMT",
->>>>>>> 5e20a7a1
-        "Server": [
-          "Windows-Azure-File/1.0",
-          "Microsoft-HTTPAPI/2.0"
-        ],
-        "x-ms-client-request-id": "eabaa316-615e-ae7e-dbb1-81c6251c63c1",
+        "Date": "Wed, 11 Dec 2019 23:09:53 GMT",
+        "ETag": "\u00220x8D77E8F3B0C3C4B\u0022",
+        "Last-Modified": "Wed, 11 Dec 2019 23:09:53 GMT",
+        "Server": [
+          "Windows-Azure-File/1.0",
+          "Microsoft-HTTPAPI/2.0"
+        ],
+        "x-ms-client-request-id": "e4fe0db5-a2a6-95ad-4866-e6e7f737a0ac",
         "x-ms-file-attributes": "Archive",
-<<<<<<< HEAD
-        "x-ms-file-change-time": "2019-12-11T05:59:37.5333122Z",
-        "x-ms-file-creation-time": "2019-12-11T05:59:37.5333122Z",
+        "x-ms-file-change-time": "2019-12-11T23:09:53.2295243Z",
+        "x-ms-file-creation-time": "2019-12-11T23:09:53.2295243Z",
         "x-ms-file-id": "11529285414812647424",
-        "x-ms-file-last-write-time": "2019-12-11T05:59:37.5333122Z",
+        "x-ms-file-last-write-time": "2019-12-11T23:09:53.2295243Z",
         "x-ms-file-parent-id": "13835128424026341376",
         "x-ms-file-permission-key": "12501538048846835188*422928105932735866",
-        "x-ms-request-id": "97ac4718-701a-0023-7ee8-af08f8000000",
-=======
-        "x-ms-file-change-time": "2019-12-11T20:42:44.1504118Z",
-        "x-ms-file-creation-time": "2019-12-11T20:42:44.1504118Z",
-        "x-ms-file-id": "11529285414812647424",
-        "x-ms-file-last-write-time": "2019-12-11T20:42:44.1504118Z",
-        "x-ms-file-parent-id": "13835128424026341376",
-        "x-ms-file-permission-key": "12501538048846835188*422928105932735866",
-        "x-ms-request-id": "c4ea06ef-501a-001b-3563-b0ac38000000",
->>>>>>> 5e20a7a1
-        "x-ms-request-server-encrypted": "true",
-        "x-ms-version": "2019-07-07"
-      },
-      "ResponseBody": []
-    },
-    {
-<<<<<<< HEAD
-      "RequestUri": "https://seanstagetest.file.core.windows.net/test-share-2e549b25-63d3-c693-3f0a-3b5ca1e294e3/test-directory-c6591c86-ddb4-df98-f341-82ff9e39e861/test-file-0426ae3e-fefb-f47e-ef62-dd3e239fd870?sv=2019-07-07\u0026ss=bfq\u0026srt=sco\u0026spr=https\u0026se=2019-12-11T06%3A59%3A37Z\u0026sp=rwdlacup\u0026sig=Sanitized",
-      "RequestMethod": "PUT",
-      "RequestHeaders": {
-        "traceparent": "00-ba86c6fe893ff54681f32b0e72d16a75-b097578991f3a345-00",
-        "User-Agent": [
-          "azsdk-net-Storage.Files.Shares/12.0.0-dev.20191210.1\u002B5758cdf8298d3305c897cb7ba843ddd732c229c1",
-=======
-      "RequestUri": "https://seanstagetest.file.core.windows.net/test-share-03394589-1e95-1fca-f661-cb3fc837f2e2/test-directory-6a51612c-44e7-d713-31dc-f4c961bef0d5/test-file-0fa4c5d5-71a3-768c-81d5-1db23593a8d7?sv=2019-02-02\u0026ss=bfq\u0026srt=sco\u0026spr=https\u0026se=2019-12-11T21%3A42%3A43Z\u0026sp=rwdlacup\u0026sig=Sanitized",
-      "RequestMethod": "PUT",
-      "RequestHeaders": {
-        "traceparent": "00-fd54263adc610042903a544e1b4e892b-4008ba5f3b54404f-00",
-        "User-Agent": [
-          "azsdk-net-Storage.Files.Shares/12.0.0-dev.20191211.1\u002B899431c003876eb9b26cefd8e8a37e7f27f82ced",
->>>>>>> 5e20a7a1
-          "(.NET Core 4.6.28008.01; Microsoft Windows 10.0.18363 )"
-        ],
-        "x-ms-client-request-id": "5f15accf-8e68-ddb6-965d-8814c92d6954",
+        "x-ms-request-id": "bc1d00cb-701a-0023-4978-b008f8000000",
+        "x-ms-request-server-encrypted": "true",
+        "x-ms-version": "2019-07-07"
+      },
+      "ResponseBody": []
+    },
+    {
+      "RequestUri": "https://seanstagetest.file.core.windows.net/test-share-986560ac-b1da-32fe-aced-f57e28e7c05c/test-directory-e82e7871-ff71-83ad-fa96-391275931e52/test-file-e52ebaae-c973-f169-0d39-1d1fd6336e58?sv=2019-07-07\u0026ss=bfq\u0026srt=sco\u0026spr=https\u0026se=2019-12-12T00%3A09%3A52Z\u0026sp=rwdlacup\u0026sig=Sanitized",
+      "RequestMethod": "PUT",
+      "RequestHeaders": {
+        "traceparent": "00-0691723737e5d74bbad787b71ded8e5e-ec24266e5171de4f-00",
+        "User-Agent": [
+          "azsdk-net-Storage.Files.Shares/12.0.0-dev.20191211.1\u002B2accb37068f0a0c9382fa117525bb968c5397cf7",
+          "(.NET Core 4.6.28008.01; Microsoft Windows 10.0.18363 )"
+        ],
+        "x-ms-client-request-id": "7fb822da-526e-bdd9-d352-69069171e59c",
         "x-ms-content-length": "1024",
         "x-ms-file-attributes": "None",
         "x-ms-file-creation-time": "Now",
@@ -335,176 +211,136 @@
       "StatusCode": 201,
       "ResponseHeaders": {
         "Content-Length": "0",
-<<<<<<< HEAD
-        "Date": "Wed, 11 Dec 2019 05:59:36 GMT",
-        "ETag": "\u00220x8D77DFF4E13E0F7\u0022",
-        "Last-Modified": "Wed, 11 Dec 2019 05:59:37 GMT",
-=======
-        "Date": "Wed, 11 Dec 2019 20:42:43 GMT",
-        "ETag": "\u00220x8D77E7AAC8EF497\u0022",
-        "Last-Modified": "Wed, 11 Dec 2019 20:42:44 GMT",
->>>>>>> 5e20a7a1
-        "Server": [
-          "Windows-Azure-File/1.0",
-          "Microsoft-HTTPAPI/2.0"
-        ],
-        "x-ms-client-request-id": "5f15accf-8e68-ddb6-965d-8814c92d6954",
+        "Date": "Wed, 11 Dec 2019 23:09:53 GMT",
+        "ETag": "\u00220x8D77E8F3B19AC4F\u0022",
+        "Last-Modified": "Wed, 11 Dec 2019 23:09:53 GMT",
+        "Server": [
+          "Windows-Azure-File/1.0",
+          "Microsoft-HTTPAPI/2.0"
+        ],
+        "x-ms-client-request-id": "7fb822da-526e-bdd9-d352-69069171e59c",
         "x-ms-file-attributes": "Archive",
-<<<<<<< HEAD
-        "x-ms-file-change-time": "2019-12-11T05:59:37.6272631Z",
-        "x-ms-file-creation-time": "2019-12-11T05:59:37.6272631Z",
+        "x-ms-file-change-time": "2019-12-11T23:09:53.3175887Z",
+        "x-ms-file-creation-time": "2019-12-11T23:09:53.3175887Z",
         "x-ms-file-id": "11529285414812647424",
-        "x-ms-file-last-write-time": "2019-12-11T05:59:37.6272631Z",
+        "x-ms-file-last-write-time": "2019-12-11T23:09:53.3175887Z",
         "x-ms-file-parent-id": "13835128424026341376",
         "x-ms-file-permission-key": "12501538048846835188*422928105932735866",
-        "x-ms-request-id": "97ac4719-701a-0023-7fe8-af08f8000000",
-=======
-        "x-ms-file-change-time": "2019-12-11T20:42:44.2374295Z",
-        "x-ms-file-creation-time": "2019-12-11T20:42:44.2374295Z",
-        "x-ms-file-id": "11529285414812647424",
-        "x-ms-file-last-write-time": "2019-12-11T20:42:44.2374295Z",
-        "x-ms-file-parent-id": "13835128424026341376",
-        "x-ms-file-permission-key": "12501538048846835188*422928105932735866",
-        "x-ms-request-id": "c4ea06f0-501a-001b-3663-b0ac38000000",
->>>>>>> 5e20a7a1
-        "x-ms-request-server-encrypted": "true",
-        "x-ms-version": "2019-07-07"
-      },
-      "ResponseBody": []
-    },
-    {
-<<<<<<< HEAD
-      "RequestUri": "https://seanstagetest.file.core.windows.net/test-share-dd4900d7-432f-0745-5edf-a90e0edc1631/test-directory-9ca4c54b-beee-d030-5a27-e8a97fb48c6c/test-file-170a31f7-53bb-6c0b-6574-6f73d2b3193e?sv=2019-07-07\u0026ss=bfq\u0026srt=sco\u0026spr=https\u0026se=2019-12-11T06%3A59%3A37Z\u0026sp=rwdlacup\u0026sig=Sanitized\u0026comp=range",
+        "x-ms-request-id": "bc1d00cf-701a-0023-4d78-b008f8000000",
+        "x-ms-request-server-encrypted": "true",
+        "x-ms-version": "2019-07-07"
+      },
+      "ResponseBody": []
+    },
+    {
+      "RequestUri": "https://seanstagetest.file.core.windows.net/test-share-3812389f-a5b5-f882-f678-41747b68c24e/test-directory-84b1e5b7-eb6b-cc46-c857-ed1cdb46382e/test-file-5a3f5da6-102c-32dc-080b-4a5d4e1d77f9?sv=2019-07-07\u0026ss=bfq\u0026srt=sco\u0026spr=https\u0026se=2019-12-12T00%3A09%3A52Z\u0026sp=rwdlacup\u0026sig=Sanitized\u0026comp=range",
       "RequestMethod": "PUT",
       "RequestHeaders": {
         "Content-Length": "1024",
-        "traceparent": "00-06b97bc52e03b2458242c2a1e1a1191a-534cea547ce2074f-00",
-        "User-Agent": [
-          "azsdk-net-Storage.Files.Shares/12.0.0-dev.20191210.1\u002B5758cdf8298d3305c897cb7ba843ddd732c229c1",
-=======
-      "RequestUri": "https://seanstagetest.file.core.windows.net/test-share-616b752c-554c-b668-2a63-7a4c97a1c3ea/test-directory-30d69870-3697-e22d-e9a3-70fd5150a91e/test-file-f1d64ca2-8bb0-4370-4241-009b53bca579?sv=2019-02-02\u0026ss=bfq\u0026srt=sco\u0026spr=https\u0026se=2019-12-11T21%3A42%3A43Z\u0026sp=rwdlacup\u0026sig=Sanitized\u0026comp=range",
-      "RequestMethod": "PUT",
-      "RequestHeaders": {
-        "Content-Length": "1024",
-        "traceparent": "00-8cd9917d4dd7fa458a25b59aeef73cb7-bc512140aa681b41-00",
-        "User-Agent": [
-          "azsdk-net-Storage.Files.Shares/12.0.0-dev.20191211.1\u002B899431c003876eb9b26cefd8e8a37e7f27f82ced",
->>>>>>> 5e20a7a1
-          "(.NET Core 4.6.28008.01; Microsoft Windows 10.0.18363 )"
-        ],
-        "x-ms-client-request-id": "78f641f7-0306-d958-ebf9-a4f35054d276",
+        "traceparent": "00-aa5ec3ba90efd1409aba5f460e635ba3-475f327bcc5d3d4f-00",
+        "User-Agent": [
+          "azsdk-net-Storage.Files.Shares/12.0.0-dev.20191211.1\u002B2accb37068f0a0c9382fa117525bb968c5397cf7",
+          "(.NET Core 4.6.28008.01; Microsoft Windows 10.0.18363 )"
+        ],
+        "x-ms-client-request-id": "d40c3912-217e-da3d-bc34-917c38cc59b2",
         "x-ms-range": "bytes=0-1023",
         "x-ms-return-client-request-id": "true",
         "x-ms-version": "2019-07-07",
         "x-ms-write": "update"
       },
-      "RequestBody": "/fcgsjr/u2P8YFj49iNVXXZkq2m1z1k3IQ5wRZtbxeBO578uzwtw1gpAE0IZlH9df7880ec\u002BIS6e6JArj3XHoJt3qg9kJ41r89VedLwWHo2OEsXcH/P4D8WQj\u002Bd6REaVeXOnoepw\u002BVgx0d4S36xyiMkDnXyv64Cnf5pJ05em8K6OyftIbnyjHhhtqk4V5TAYHgcddqfJ5Y3y/yJPJibAi\u002BAvhBWxKRpMYH9kQUExkplqMbWPiXoHxORuVm5aU/fyrR5u5WEaZ/Tt0BYoZaNLwG2I5fVxMAJlJ78xQtOr8gyHcZQiw6w3T8nAorhj315AIpUB0W4CgXwcCL6i6CQhQt4KoPMOKP3AUJUrsI5JAkhg8B89qSCdhPAYBrrulWeln2DaWT5rMvmYQYDZ19Du0wZ2QfcE45i\u002BbBwD9SJC0rsthhEtb6gJ9b4lpWifxK0gKjK0d1RvoLvHG\u002B0iaDzXVW/Fq1C\u002BwGNdbEw43j0wHqdu4svvjlpmvuZWZlO75o2CTk/42RhcYWrPVwsINsF9lv1FtIVw58cUX\u002B1qaFoPoYa\u002Bto/uN0WOEYFhIDZPXock2M9WdjIHEWeI5Hor8fkPv7WFSYAxj1\u002B4tqIED8aQxQBlRo\u002BLuStTtqQoZVPKYx\u002BHUWCByhQG8klwnsCQAwKh9x55xqtqhAaKMZLcCSkL7VOCfL1lD/vrXlNGGhtrwrOhhm41UJ10Hcxa9piBKukfZLBsDYZEO\u002BgijWdYJGnrH27fOoK71p22Dl/xCxhjajRqJrZq/rQsXUuGEsI2HPljb9cpou9mZI4Ttv8nUy/PvyMy7f2zgCC6s902NcPagPJmjZxAOshEA8EnV0e1BQkbtlOeAy77r\u002B62b\u002B4SLy/KODYNwMWTj4Vb7eo7iynZBK7TGn5wO3zDat6ticvZMtOSXR4Rp0REiCfOQhZEvyTE3WpAPhSwWfy6SlXn5QW5groWqS4LyF1pjpJXovhmf6u66KtgmPO\u002B4gMhVl3uXaIhFMBbLhb1uRUN17CCWLcEU8qqLP1ZWenHV8Yr6XH/ezHwNY44C1CVxC6WU8FDPIlMHQOSRDClyLrWk9dPys\u002BkDVt\u002BkSMoy0h5FWjOwwUogxo93sxtbDcASm3TYXd5Rfpf8UVlxKplJFG6GC7I1wW1rhC8EesDNqEkfUa2VGrRAM9tb9HAwr5v17p7slMIOHNnHrNnvTMOW7ukQEdjr8/m6RhfWmc09OtRTDoxh4NNHEXTTja3aUObXxMWG4F3CyfrlMk7qN0MMynHFnD53dQ3VyQBkGCZL4DVxPtUHdlp2UESRfO6EXRoxxsM8FPSoYI/3sRddXvHUmRJZePhtxVQXTwv55fgfEWvmclFjD8sAiJ5FQ==",
-      "StatusCode": 201,
-      "ResponseHeaders": {
-        "Content-Length": "0",
-<<<<<<< HEAD
-        "Content-MD5": "xZkWPKwkQphESYtynXLcow==",
-        "Date": "Wed, 11 Dec 2019 05:59:36 GMT",
-        "ETag": "\u00220x8D77DFF4E21755A\u0022",
-        "Last-Modified": "Wed, 11 Dec 2019 05:59:37 GMT",
-=======
-        "Content-MD5": "GiAxHy4t3CiPNzfMLmzB5Q==",
-        "Date": "Wed, 11 Dec 2019 20:42:44 GMT",
-        "ETag": "\u00220x8D77E7AAC9B9E93\u0022",
-        "Last-Modified": "Wed, 11 Dec 2019 20:42:44 GMT",
->>>>>>> 5e20a7a1
-        "Server": [
-          "Windows-Azure-File/1.0",
-          "Microsoft-HTTPAPI/2.0"
-        ],
-<<<<<<< HEAD
-        "x-ms-client-request-id": "6778a732-5e6b-eb75-cc6c-9ad45c41a4ce",
-        "x-ms-request-id": "97ac471a-701a-0023-80e8-af08f8000000",
-=======
-        "x-ms-client-request-id": "78f641f7-0306-d958-ebf9-a4f35054d276",
-        "x-ms-request-id": "c4ea06f1-501a-001b-3763-b0ac38000000",
->>>>>>> 5e20a7a1
-        "x-ms-request-server-encrypted": "true",
-        "x-ms-version": "2019-07-07"
-      },
-      "ResponseBody": []
-    },
-    {
-<<<<<<< HEAD
-      "RequestUri": "https://seanstagetest.file.core.windows.net/test-share-2e549b25-63d3-c693-3f0a-3b5ca1e294e3/test-directory-c6591c86-ddb4-df98-f341-82ff9e39e861/test-file-0426ae3e-fefb-f47e-ef62-dd3e239fd870?sv=2019-07-07\u0026ss=bfq\u0026srt=sco\u0026spr=https\u0026se=2019-12-11T06%3A59%3A37Z\u0026sp=rwdlacup\u0026sig=Sanitized\u0026comp=range",
+      "RequestBody": "g\u002B9m37uDywKIaKiehHAqY\u002BrSylpzLdbhLOaNTXMHJMiPo3XaAYibK\u002B8rXAshym2dD7o1BGkT5VYZhLLU9X2PgUPfD\u002BD7T2FhNp5rSNDKwGJ58D650SBfe74ewHzVxzZxnNvHQbuMob9Y087KqJyFT8RQWgQ/1q8jgJMi3I7ljG5o\u002Baz1A3\u002Bm7U5\u002BYP5RlNMhmHG4hWwxMcUso8AnacUwc0dfYa7wkEtEqWy2wXWx0uu/AEMdLQYBN8jmyV\u002B\u002BfoOJTe228jIlMQglc9sAe29Qe9HUaGmBE0VBXSrlCsfshivpLHSH\u002Bt\u002B5ms87\u002BLkqAbxYlU2N6RYaCDqndZQIPyZAOe2wFk77yIDxG82ZRRuMFlxujHR5XpwUziQ634VLsVqp\u002Br7MeuptXczNnM5IgcIeG144mbKxx9pQnEgpwej6pmpz8Etcv5txAC\u002Bnq8LOy01iG8QmExen9zPje96iRJzj0vVj1ZF3wlzDx5iDCRsYgtD7x6Uk1JNTy/gXeEO9zrySxNnMavW761hoY0t\u002BJO0Yy/kNp3z2vv5iEAqYX0oYBfjb8EVBTBjbP9tNvHFH1KYL/q1KsCY/nAXbaVrqI4sOUF1SojSn1n7hMmigqQKNGjxkjGCdzVTSnFRAZuK98BtQP2wT9DFxYyguaX6\u002Bn/ICTk8ehpYqcIIIgAbgZ3CcI0FMUGqVeSYK8ik4bmPWFP1hPRiTn2qFJc7pCnMqkfy4kUY8cU6IbdQoE5Nt8gEfMmwJfilXCYPXxyqcrG\u002By32AsgN0cmaKu2NBDaozWFzPMytcGIBLTYIjDZakj7MFkdjMzQXEkApjJW6ZYE572Aa/3z\u002BGYq75OWCBUWTT5iuwP3/RZo9bBp8g\u002BPcVsekzqzGT5LBzfzMp05ehR0Khk0NC5STSpnV7ZNSgZWW754d7Tao3P/13QLxMq5L3ucNcf2mz1szEXQC4FIPf0xnNbewMKfWYblNFy6Bkhf7mg6sVR\u002BX4CBC6suyleyt5m3Gmgzmm65PJwBEWbgsoY9sB1ZTYxos30WXfVXcE8vMryDAyvgLBQ5QbT4PQ5Z4FjlMVo6WSoNDmcq3Xy5IYwM0d7qHa9aHUQJH8vXsLYu/H1csj81NNmStfTE9U6XgF/oqysvb8LpSxPWMTkeNZ2w/CD/HK\u002BM190FV6e6lSg1cZ\u002Br7sVLP0y6cycrXsOgdEBXFDktmGOwW9MN6hgbLvXroP9ZskaYJfzUROmIoXkZpOMnY0DvB5l8O5MyfRU0XwRxP/4EBsI5vu58WVO6J/qaNEV1M8t0/FkmHXbzpein3\u002BWlV2G7FV4hLaSSsu4FghOYWAiP/2t4/ANk3ilLBhjFlHmuFJBY3x8nE8Ym4kmrIFtjGw2gA==",
+      "StatusCode": 201,
+      "ResponseHeaders": {
+        "Content-Length": "0",
+        "Content-MD5": "RqjY/oWZBhS0Ta8G6MpWGg==",
+        "Date": "Wed, 11 Dec 2019 23:09:53 GMT",
+        "ETag": "\u00220x8D77E8F3B26569C\u0022",
+        "Last-Modified": "Wed, 11 Dec 2019 23:09:53 GMT",
+        "Server": [
+          "Windows-Azure-File/1.0",
+          "Microsoft-HTTPAPI/2.0"
+        ],
+        "x-ms-client-request-id": "d40c3912-217e-da3d-bc34-917c38cc59b2",
+        "x-ms-request-id": "bc1d00d0-701a-0023-4e78-b008f8000000",
+        "x-ms-request-server-encrypted": "true",
+        "x-ms-version": "2019-07-07"
+      },
+      "ResponseBody": []
+    },
+    {
+      "RequestUri": "https://seanstagetest.file.core.windows.net/test-share-986560ac-b1da-32fe-aced-f57e28e7c05c/test-directory-e82e7871-ff71-83ad-fa96-391275931e52/test-file-e52ebaae-c973-f169-0d39-1d1fd6336e58?sv=2019-07-07\u0026ss=bfq\u0026srt=sco\u0026spr=https\u0026se=2019-12-12T00%3A09%3A52Z\u0026sp=rwdlacup\u0026sig=Sanitized\u0026comp=range",
       "RequestMethod": "PUT",
       "RequestHeaders": {
         "Content-Length": "1024",
-        "traceparent": "00-c309a3aab3f25b4c8c89aee05acddf76-2a68a111502cb046-00",
-        "User-Agent": [
-          "azsdk-net-Storage.Files.Shares/12.0.0-dev.20191210.1\u002B5758cdf8298d3305c897cb7ba843ddd732c229c1",
-=======
-      "RequestUri": "https://seanstagetest.file.core.windows.net/test-share-03394589-1e95-1fca-f661-cb3fc837f2e2/test-directory-6a51612c-44e7-d713-31dc-f4c961bef0d5/test-file-0fa4c5d5-71a3-768c-81d5-1db23593a8d7?sv=2019-02-02\u0026ss=bfq\u0026srt=sco\u0026spr=https\u0026se=2019-12-11T21%3A42%3A43Z\u0026sp=rwdlacup\u0026sig=Sanitized\u0026comp=range",
-      "RequestMethod": "PUT",
-      "RequestHeaders": {
-        "Content-Length": "1024",
-        "traceparent": "00-533d140aaacdba40a5295a53623d876b-6852e05b7bd0d34a-00",
-        "User-Agent": [
-          "azsdk-net-Storage.Files.Shares/12.0.0-dev.20191211.1\u002B899431c003876eb9b26cefd8e8a37e7f27f82ced",
->>>>>>> 5e20a7a1
-          "(.NET Core 4.6.28008.01; Microsoft Windows 10.0.18363 )"
-        ],
-        "x-ms-client-request-id": "881dc0cf-f037-444e-7643-8134dc4dede5",
+        "traceparent": "00-2367878b2a37e34d82fd78e7b2c3a31a-3ba58fda924d9f42-00",
+        "User-Agent": [
+          "azsdk-net-Storage.Files.Shares/12.0.0-dev.20191211.1\u002B2accb37068f0a0c9382fa117525bb968c5397cf7",
+          "(.NET Core 4.6.28008.01; Microsoft Windows 10.0.18363 )"
+        ],
+        "x-ms-client-request-id": "57f48d36-1164-951d-b427-e152db12db6c",
         "x-ms-range": "bytes=0-1023",
         "x-ms-return-client-request-id": "true",
         "x-ms-version": "2019-07-07",
         "x-ms-write": "update"
       },
-      "RequestBody": "/fcgsjr/u2P8YFj49iNVXXZkq2m1z1k3IQ5wRZtbxeBO578uzwtw1gpAE0IZlH9df7880ec\u002BIS6e6JArj3XHoJt3qg9kJ41r89VedLwWHo2OEsXcH/P4D8WQj\u002Bd6REaVeXOnoepw\u002BVgx0d4S36xyiMkDnXyv64Cnf5pJ05em8K6OyftIbnyjHhhtqk4V5TAYHgcddqfJ5Y3y/yJPJibAi\u002BAvhBWxKRpMYH9kQUExkplqMbWPiXoHxORuVm5aU/fyrR5u5WEaZ/Tt0BYoZaNLwG2I5fVxMAJlJ78xQtOr8gyHcZQiw6w3T8nAorhj315AIpUB0W4CgXwcCL6i6CQhQt4KoPMOKP3AUJUrsI5JAkhg8B89qSCdhPAYBrrulWeln2DaWT5rMvmYQYDZ19Du0wZ2QfcE45i\u002BbBwD9SJC0rsthhEtb6gJ9b4lpWifxK0gKjK0d1RvoLvHG\u002B0iaDzXVW/Fq1C\u002BwGNdbEw43j0wHqdu4svvjlpmvuZWZlO75o2CTk/42RhcYWrPVwsINsF9lv1FtIVw58cUX\u002B1qaFoPoYa\u002Bto/uN0WOEYFhIDZPXock2M9WdjIHEWeI5Hor8fkPv7WFSYAxj1\u002B4tqIED8aQxQBlRo\u002BLuStTtqQoZVPKYx\u002BHUWCByhQG8klwnsCQAwKh9x55xqtqhAaKMZLcCSkL7VOCfL1lD/vrXlNGGhtrwrOhhm41UJ10Hcxa9piBKukfZLBsDYZEO\u002BgijWdYJGnrH27fOoK71p22Dl/xCxhjajRqJrZq/rQsXUuGEsI2HPljb9cpou9mZI4Ttv8nUy/PvyMy7f2zgCC6s902NcPagPJmjZxAOshEA8EnV0e1BQkbtlOeAy77r\u002B62b\u002B4SLy/KODYNwMWTj4Vb7eo7iynZBK7TGn5wO3zDat6ticvZMtOSXR4Rp0REiCfOQhZEvyTE3WpAPhSwWfy6SlXn5QW5groWqS4LyF1pjpJXovhmf6u66KtgmPO\u002B4gMhVl3uXaIhFMBbLhb1uRUN17CCWLcEU8qqLP1ZWenHV8Yr6XH/ezHwNY44C1CVxC6WU8FDPIlMHQOSRDClyLrWk9dPys\u002BkDVt\u002BkSMoy0h5FWjOwwUogxo93sxtbDcASm3TYXd5Rfpf8UVlxKplJFG6GC7I1wW1rhC8EesDNqEkfUa2VGrRAM9tb9HAwr5v17p7slMIOHNnHrNnvTMOW7ukQEdjr8/m6RhfWmc09OtRTDoxh4NNHEXTTja3aUObXxMWG4F3CyfrlMk7qN0MMynHFnD53dQ3VyQBkGCZL4DVxPtUHdlp2UESRfO6EXRoxxsM8FPSoYI/3sRddXvHUmRJZePhtxVQXTwv55fgfEWvmclFjD8sAiJ5FQ==",
-      "StatusCode": 201,
-      "ResponseHeaders": {
-        "Content-Length": "0",
-<<<<<<< HEAD
-        "Content-MD5": "xZkWPKwkQphESYtynXLcow==",
-        "Date": "Wed, 11 Dec 2019 05:59:37 GMT",
-        "ETag": "\u00220x8D77DFF4E2EBBD0\u0022",
-        "Last-Modified": "Wed, 11 Dec 2019 05:59:37 GMT",
-=======
-        "Content-MD5": "GiAxHy4t3CiPNzfMLmzB5Q==",
-        "Date": "Wed, 11 Dec 2019 20:42:44 GMT",
-        "ETag": "\u00220x8D77E7AACA7D3E1\u0022",
-        "Last-Modified": "Wed, 11 Dec 2019 20:42:44 GMT",
->>>>>>> 5e20a7a1
-        "Server": [
-          "Windows-Azure-File/1.0",
-          "Microsoft-HTTPAPI/2.0"
-        ],
-<<<<<<< HEAD
-        "x-ms-client-request-id": "a0d46878-85f9-9621-31d5-05e2de53b184",
-        "x-ms-request-id": "97ac471b-701a-0023-01e8-af08f8000000",
-=======
-        "x-ms-client-request-id": "881dc0cf-f037-444e-7643-8134dc4dede5",
-        "x-ms-request-id": "c4ea06f2-501a-001b-3863-b0ac38000000",
->>>>>>> 5e20a7a1
-        "x-ms-request-server-encrypted": "true",
-        "x-ms-version": "2019-07-07"
-      },
-      "ResponseBody": []
-    },
-    {
-<<<<<<< HEAD
-      "RequestUri": "https://seanstagetest.file.core.windows.net/test-share-dd4900d7-432f-0745-5edf-a90e0edc1631?sv=2019-07-07\u0026ss=bfq\u0026srt=sco\u0026spr=https\u0026se=2019-12-11T06%3A59%3A37Z\u0026sp=rwdlacup\u0026sig=Sanitized\u0026restype=share",
+      "RequestBody": "g\u002B9m37uDywKIaKiehHAqY\u002BrSylpzLdbhLOaNTXMHJMiPo3XaAYibK\u002B8rXAshym2dD7o1BGkT5VYZhLLU9X2PgUPfD\u002BD7T2FhNp5rSNDKwGJ58D650SBfe74ewHzVxzZxnNvHQbuMob9Y087KqJyFT8RQWgQ/1q8jgJMi3I7ljG5o\u002Baz1A3\u002Bm7U5\u002BYP5RlNMhmHG4hWwxMcUso8AnacUwc0dfYa7wkEtEqWy2wXWx0uu/AEMdLQYBN8jmyV\u002B\u002BfoOJTe228jIlMQglc9sAe29Qe9HUaGmBE0VBXSrlCsfshivpLHSH\u002Bt\u002B5ms87\u002BLkqAbxYlU2N6RYaCDqndZQIPyZAOe2wFk77yIDxG82ZRRuMFlxujHR5XpwUziQ634VLsVqp\u002Br7MeuptXczNnM5IgcIeG144mbKxx9pQnEgpwej6pmpz8Etcv5txAC\u002Bnq8LOy01iG8QmExen9zPje96iRJzj0vVj1ZF3wlzDx5iDCRsYgtD7x6Uk1JNTy/gXeEO9zrySxNnMavW761hoY0t\u002BJO0Yy/kNp3z2vv5iEAqYX0oYBfjb8EVBTBjbP9tNvHFH1KYL/q1KsCY/nAXbaVrqI4sOUF1SojSn1n7hMmigqQKNGjxkjGCdzVTSnFRAZuK98BtQP2wT9DFxYyguaX6\u002Bn/ICTk8ehpYqcIIIgAbgZ3CcI0FMUGqVeSYK8ik4bmPWFP1hPRiTn2qFJc7pCnMqkfy4kUY8cU6IbdQoE5Nt8gEfMmwJfilXCYPXxyqcrG\u002By32AsgN0cmaKu2NBDaozWFzPMytcGIBLTYIjDZakj7MFkdjMzQXEkApjJW6ZYE572Aa/3z\u002BGYq75OWCBUWTT5iuwP3/RZo9bBp8g\u002BPcVsekzqzGT5LBzfzMp05ehR0Khk0NC5STSpnV7ZNSgZWW754d7Tao3P/13QLxMq5L3ucNcf2mz1szEXQC4FIPf0xnNbewMKfWYblNFy6Bkhf7mg6sVR\u002BX4CBC6suyleyt5m3Gmgzmm65PJwBEWbgsoY9sB1ZTYxos30WXfVXcE8vMryDAyvgLBQ5QbT4PQ5Z4FjlMVo6WSoNDmcq3Xy5IYwM0d7qHa9aHUQJH8vXsLYu/H1csj81NNmStfTE9U6XgF/oqysvb8LpSxPWMTkeNZ2w/CD/HK\u002BM190FV6e6lSg1cZ\u002Br7sVLP0y6cycrXsOgdEBXFDktmGOwW9MN6hgbLvXroP9ZskaYJfzUROmIoXkZpOMnY0DvB5l8O5MyfRU0XwRxP/4EBsI5vu58WVO6J/qaNEV1M8t0/FkmHXbzpein3\u002BWlV2G7FV4hLaSSsu4FghOYWAiP/2t4/ANk3ilLBhjFlHmuFJBY3x8nE8Ym4kmrIFtjGw2gA==",
+      "StatusCode": 201,
+      "ResponseHeaders": {
+        "Content-Length": "0",
+        "Content-MD5": "RqjY/oWZBhS0Ta8G6MpWGg==",
+        "Date": "Wed, 11 Dec 2019 23:09:53 GMT",
+        "ETag": "\u00220x8D77E8F3B32B13D\u0022",
+        "Last-Modified": "Wed, 11 Dec 2019 23:09:53 GMT",
+        "Server": [
+          "Windows-Azure-File/1.0",
+          "Microsoft-HTTPAPI/2.0"
+        ],
+        "x-ms-client-request-id": "57f48d36-1164-951d-b427-e152db12db6c",
+        "x-ms-request-id": "bc1d00d2-701a-0023-5078-b008f8000000",
+        "x-ms-request-server-encrypted": "true",
+        "x-ms-version": "2019-07-07"
+      },
+      "ResponseBody": []
+    },
+    {
+      "RequestUri": "https://seanstagetest.file.core.windows.net/test-share-3812389f-a5b5-f882-f678-41747b68c24e?sv=2019-07-07\u0026ss=bfq\u0026srt=sco\u0026spr=https\u0026se=2019-12-12T00%3A09%3A52Z\u0026sp=rwdlacup\u0026sig=Sanitized\u0026restype=share",
       "RequestMethod": "DELETE",
       "RequestHeaders": {
-        "traceparent": "00-8fa5fa7cfa16e541958a63eb42a4ed65-2af1f3030fe0704e-00",
-        "User-Agent": [
-          "azsdk-net-Storage.Files.Shares/12.0.0-dev.20191210.1\u002B5758cdf8298d3305c897cb7ba843ddd732c229c1",
-=======
-      "RequestUri": "https://seanstagetest.file.core.windows.net/test-share-616b752c-554c-b668-2a63-7a4c97a1c3ea?sv=2019-02-02\u0026ss=bfq\u0026srt=sco\u0026spr=https\u0026se=2019-12-11T21%3A42%3A43Z\u0026sp=rwdlacup\u0026sig=Sanitized\u0026restype=share",
+        "traceparent": "00-9c7f9ccf46ab4b46ab7548de7fb46a0c-d2e4afedc0a1dc42-00",
+        "User-Agent": [
+          "azsdk-net-Storage.Files.Shares/12.0.0-dev.20191211.1\u002B2accb37068f0a0c9382fa117525bb968c5397cf7",
+          "(.NET Core 4.6.28008.01; Microsoft Windows 10.0.18363 )"
+        ],
+        "x-ms-client-request-id": "aa457351-01d8-a84d-0eaa-d244d4d39181",
+        "x-ms-delete-snapshots": "include",
+        "x-ms-return-client-request-id": "true",
+        "x-ms-version": "2019-07-07"
+      },
+      "RequestBody": null,
+      "StatusCode": 202,
+      "ResponseHeaders": {
+        "Content-Length": "0",
+        "Date": "Wed, 11 Dec 2019 23:09:53 GMT",
+        "Server": [
+          "Windows-Azure-File/1.0",
+          "Microsoft-HTTPAPI/2.0"
+        ],
+        "x-ms-client-request-id": "aa457351-01d8-a84d-0eaa-d244d4d39181",
+        "x-ms-request-id": "bc1d00d6-701a-0023-5478-b008f8000000",
+        "x-ms-version": "2019-07-07"
+      },
+      "ResponseBody": []
+    },
+    {
+      "RequestUri": "https://seanstagetest.file.core.windows.net/test-share-986560ac-b1da-32fe-aced-f57e28e7c05c?sv=2019-07-07\u0026ss=bfq\u0026srt=sco\u0026spr=https\u0026se=2019-12-12T00%3A09%3A52Z\u0026sp=rwdlacup\u0026sig=Sanitized\u0026restype=share",
       "RequestMethod": "DELETE",
       "RequestHeaders": {
-        "traceparent": "00-d2b5c7c76076c948968c480177cc759b-48e208e47c600a47-00",
-        "User-Agent": [
-          "azsdk-net-Storage.Files.Shares/12.0.0-dev.20191211.1\u002B899431c003876eb9b26cefd8e8a37e7f27f82ced",
->>>>>>> 5e20a7a1
-          "(.NET Core 4.6.28008.01; Microsoft Windows 10.0.18363 )"
-        ],
-        "x-ms-client-request-id": "9024f272-4a37-f83f-680c-d9b2cadc711e",
+        "traceparent": "00-8527b3f6547c2242a7b1cad159639308-ffaa6ba6f6d4f54a-00",
+        "User-Agent": [
+          "azsdk-net-Storage.Files.Shares/12.0.0-dev.20191211.1\u002B2accb37068f0a0c9382fa117525bb968c5397cf7",
+          "(.NET Core 4.6.28008.01; Microsoft Windows 10.0.18363 )"
+        ],
+        "x-ms-client-request-id": "6800f7de-31cc-b694-c1a5-9ecbc12c863f",
         "x-ms-delete-snapshots": "include",
         "x-ms-return-client-request-id": "true",
         "x-ms-version": "2019-07-07"
@@ -513,83 +349,21 @@
       "StatusCode": 202,
       "ResponseHeaders": {
         "Content-Length": "0",
-<<<<<<< HEAD
-        "Date": "Wed, 11 Dec 2019 05:59:37 GMT",
-=======
-        "Date": "Wed, 11 Dec 2019 20:42:44 GMT",
->>>>>>> 5e20a7a1
-        "Server": [
-          "Windows-Azure-File/1.0",
-          "Microsoft-HTTPAPI/2.0"
-        ],
-<<<<<<< HEAD
-        "x-ms-client-request-id": "f45b478d-046c-33d5-03c7-3d9e9898d725",
-        "x-ms-request-id": "97ac471c-701a-0023-02e8-af08f8000000",
-=======
-        "x-ms-client-request-id": "9024f272-4a37-f83f-680c-d9b2cadc711e",
-        "x-ms-request-id": "c4ea06f3-501a-001b-3963-b0ac38000000",
->>>>>>> 5e20a7a1
-        "x-ms-version": "2019-07-07"
-      },
-      "ResponseBody": []
-    },
-    {
-<<<<<<< HEAD
-      "RequestUri": "https://seanstagetest.file.core.windows.net/test-share-2e549b25-63d3-c693-3f0a-3b5ca1e294e3?sv=2019-07-07\u0026ss=bfq\u0026srt=sco\u0026spr=https\u0026se=2019-12-11T06%3A59%3A37Z\u0026sp=rwdlacup\u0026sig=Sanitized\u0026restype=share",
-      "RequestMethod": "DELETE",
-      "RequestHeaders": {
-        "traceparent": "00-67e8065a01712a4091317319983478e4-d54310160efe5d48-00",
-        "User-Agent": [
-          "azsdk-net-Storage.Files.Shares/12.0.0-dev.20191210.1\u002B5758cdf8298d3305c897cb7ba843ddd732c229c1",
-=======
-      "RequestUri": "https://seanstagetest.file.core.windows.net/test-share-03394589-1e95-1fca-f661-cb3fc837f2e2?sv=2019-02-02\u0026ss=bfq\u0026srt=sco\u0026spr=https\u0026se=2019-12-11T21%3A42%3A43Z\u0026sp=rwdlacup\u0026sig=Sanitized\u0026restype=share",
-      "RequestMethod": "DELETE",
-      "RequestHeaders": {
-        "traceparent": "00-5079cafdc7809a4ab454d9b8cfa81dd8-df8287092b044841-00",
-        "User-Agent": [
-          "azsdk-net-Storage.Files.Shares/12.0.0-dev.20191211.1\u002B899431c003876eb9b26cefd8e8a37e7f27f82ced",
->>>>>>> 5e20a7a1
-          "(.NET Core 4.6.28008.01; Microsoft Windows 10.0.18363 )"
-        ],
-        "x-ms-client-request-id": "eac140b1-5d28-01ae-902b-3786641edf53",
-        "x-ms-delete-snapshots": "include",
-        "x-ms-return-client-request-id": "true",
-        "x-ms-version": "2019-07-07"
-      },
-      "RequestBody": null,
-      "StatusCode": 202,
-      "ResponseHeaders": {
-        "Content-Length": "0",
-<<<<<<< HEAD
-        "Date": "Wed, 11 Dec 2019 05:59:37 GMT",
-=======
-        "Date": "Wed, 11 Dec 2019 20:42:44 GMT",
->>>>>>> 5e20a7a1
-        "Server": [
-          "Windows-Azure-File/1.0",
-          "Microsoft-HTTPAPI/2.0"
-        ],
-<<<<<<< HEAD
-        "x-ms-client-request-id": "9654c359-bdf8-d217-ce1d-21ab76d6fb94",
-        "x-ms-request-id": "97ac471d-701a-0023-03e8-af08f8000000",
-=======
-        "x-ms-client-request-id": "eac140b1-5d28-01ae-902b-3786641edf53",
-        "x-ms-request-id": "c4ea06f4-501a-001b-3a63-b0ac38000000",
->>>>>>> 5e20a7a1
+        "Date": "Wed, 11 Dec 2019 23:09:53 GMT",
+        "Server": [
+          "Windows-Azure-File/1.0",
+          "Microsoft-HTTPAPI/2.0"
+        ],
+        "x-ms-client-request-id": "6800f7de-31cc-b694-c1a5-9ecbc12c863f",
+        "x-ms-request-id": "bc1d00dd-701a-0023-5b78-b008f8000000",
         "x-ms-version": "2019-07-07"
       },
       "ResponseBody": []
     }
   ],
   "Variables": {
-<<<<<<< HEAD
-    "DateTimeOffsetNow": "2019-12-10T21:59:37.1179237-08:00",
-    "RandomSeed": "1875747736",
+    "DateTimeOffsetNow": "2019-12-11T15:09:52.7721902-08:00",
+    "RandomSeed": "1833144756",
     "Storage_TestConfigDefault": "ProductionTenant\nseanstagetest\nU2FuaXRpemVk\nhttp://seanstagetest.blob.core.windows.net\nhttp://seanstagetest.file.core.windows.net\nhttp://seanstagetest.queue.core.windows.net\nhttp://seanstagetest.table.core.windows.net\n\n\n\n\nhttp://seanstagetest-secondary.blob.core.windows.net\nhttp://seanstagetest-secondary.file.core.windows.net\nhttp://seanstagetest-secondary.queue.core.windows.net\nhttp://seanstagetest-secondary.table.core.windows.net\n\nSanitized\n\n\nCloud\nBlobEndpoint=http://seanstagetest.blob.core.windows.net/;QueueEndpoint=http://seanstagetest.queue.core.windows.net/;FileEndpoint=http://seanstagetest.file.core.windows.net/;BlobSecondaryEndpoint=http://seanstagetest-secondary.blob.core.windows.net/;QueueSecondaryEndpoint=http://seanstagetest-secondary.queue.core.windows.net/;FileSecondaryEndpoint=http://seanstagetest-secondary.file.core.windows.net/;AccountName=seanstagetest;AccountKey=Sanitized\nseanscope1"
-=======
-    "DateTimeOffsetNow": "2019-12-11T12:42:43.7661241-08:00",
-    "RandomSeed": "1475594338",
-    "Storage_TestConfigDefault": "ProductionTenant\nseanstagetest\nU2FuaXRpemVk\nhttp://seanstagetest.blob.core.windows.net\nhttp://seanstagetest.file.core.windows.net\nhttp://seanstagetest.queue.core.windows.net\nhttp://seanstagetest.table.core.windows.net\n\n\n\n\nhttp://seanstagetest-secondary.blob.core.windows.net\nhttp://seanstagetest-secondary.file.core.windows.net\nhttp://seanstagetest-secondary.queue.core.windows.net\nhttp://seanstagetest-secondary.table.core.windows.net\n\nSanitized\n\n\nCloud\nBlobEndpoint=http://seanstagetest.blob.core.windows.net/;QueueEndpoint=http://seanstagetest.queue.core.windows.net/;FileEndpoint=http://seanstagetest.file.core.windows.net/;BlobSecondaryEndpoint=http://seanstagetest-secondary.blob.core.windows.net/;QueueSecondaryEndpoint=http://seanstagetest-secondary.queue.core.windows.net/;FileSecondaryEndpoint=http://seanstagetest-secondary.file.core.windows.net/;AccountName=seanstagetest;AccountKey=Sanitized"
->>>>>>> 5e20a7a1
   }
 }