--- conflicted
+++ resolved
@@ -1,70 +1,36 @@
 {
   "Entries": [
     {
-<<<<<<< HEAD
-      "RequestUri": "https://seanmcccanary.file.core.windows.net/test-share-57432a83-9509-6349-c1c5-cdac69650817?sv=2019-12-12\u0026ss=bfqt\u0026srt=sco\u0026spr=https\u0026se=2020-06-01T21%3A21%3A33Z\u0026sp=rwdlacup\u0026sig=Sanitized\u0026restype=share",
-      "RequestMethod": "PUT",
-      "RequestHeaders": {
-        "traceparent": "00-b33cd5958a85f34fa71c738023ecba41-709ba335463e8742-00",
-        "User-Agent": [
-          "azsdk-net-Storage.Files.Shares/12.3.0-dev.20200601.1",
-          "(.NET Core 4.6.28619.01; Microsoft Windows 10.0.18362 )"
+      "RequestUri": "https://seanmcccanary.file.core.windows.net/test-share-57432a83-9509-6349-c1c5-cdac69650817?sv=2020-02-10\u0026ss=bfqt\u0026srt=sco\u0026spr=https\u0026se=2020-06-24T23%3A41%3A11Z\u0026sp=rwdxlacuptf\u0026sig=Sanitized\u0026restype=share",
+      "RequestMethod": "PUT",
+      "RequestHeaders": {
+        "traceparent": "00-665aaf932912ed48bcc5b3c1d7733e35-c1d657570fc83a4a-00",
+        "User-Agent": [
+          "azsdk-net-Storage.Files.Shares/12.3.0-dev.20200624.1",
+          "(.NET Core 4.6.28801.04; Microsoft Windows 10.0.18362 )"
         ],
         "x-ms-client-request-id": "dc1b0a22-6caf-0d59-68fb-e9086933953a",
         "x-ms-return-client-request-id": "true",
-        "x-ms-version": "2019-12-12"
-=======
-      "RequestUri": "https://seanmcccanary.file.core.windows.net/test-share-57432a83-9509-6349-c1c5-cdac69650817?sv=2020-02-10\u0026ss=bfqt\u0026srt=sco\u0026spr=https\u0026se=2020-06-24T23%3A41%3A11Z\u0026sp=rwdxlacuptf\u0026sig=Sanitized\u0026restype=share",
-      "RequestMethod": "PUT",
-      "RequestHeaders": {
-        "traceparent": "00-665aaf932912ed48bcc5b3c1d7733e35-c1d657570fc83a4a-00",
-        "User-Agent": [
-          "azsdk-net-Storage.Files.Shares/12.3.0-dev.20200624.1",
-          "(.NET Core 4.6.28801.04; Microsoft Windows 10.0.18362 )"
-        ],
-        "x-ms-client-request-id": "dc1b0a22-6caf-0d59-68fb-e9086933953a",
-        "x-ms-return-client-request-id": "true",
-        "x-ms-version": "2020-02-10"
->>>>>>> 60f4876e
-      },
-      "RequestBody": null,
-      "StatusCode": 201,
-      "ResponseHeaders": {
-        "Content-Length": "0",
-<<<<<<< HEAD
-        "Date": "Mon, 01 Jun 2020 20:21:34 GMT",
-        "ETag": "\u00220x8D80669618041DA\u0022",
-        "Last-Modified": "Mon, 01 Jun 2020 20:21:35 GMT",
-=======
+        "x-ms-version": "2020-02-10"
+      },
+      "RequestBody": null,
+      "StatusCode": 201,
+      "ResponseHeaders": {
+        "Content-Length": "0",
         "Date": "Wed, 24 Jun 2020 22:41:12 GMT",
         "ETag": "\u00220x8D8188FB240959D\u0022",
         "Last-Modified": "Wed, 24 Jun 2020 22:41:12 GMT",
->>>>>>> 60f4876e
         "Server": [
           "Windows-Azure-File/1.0",
           "Microsoft-HTTPAPI/2.0"
         ],
         "x-ms-client-request-id": "dc1b0a22-6caf-0d59-68fb-e9086933953a",
-<<<<<<< HEAD
-        "x-ms-request-id": "899dd519-801a-006a-7b52-389588000000",
-        "x-ms-version": "2019-12-12"
-=======
         "x-ms-request-id": "771f7cf5-601a-003f-0378-4a8503000000",
         "x-ms-version": "2020-02-10"
->>>>>>> 60f4876e
-      },
-      "ResponseBody": []
-    },
-    {
-<<<<<<< HEAD
-      "RequestUri": "https://seanmcccanary.file.core.windows.net/test-share-57432a83-9509-6349-c1c5-cdac69650817/test-directory-367660f3-660e-ed85-e0ec-bdd8a3c783ad?sv=2019-12-12\u0026ss=bfqt\u0026srt=sco\u0026spr=https\u0026se=2020-06-01T21%3A21%3A33Z\u0026sp=rwdlacup\u0026sig=Sanitized\u0026restype=directory",
-      "RequestMethod": "PUT",
-      "RequestHeaders": {
-        "traceparent": "00-8c7780187095824b8cb9cdb18711a5e7-2f3a1a784a138147-00",
-        "User-Agent": [
-          "azsdk-net-Storage.Files.Shares/12.3.0-dev.20200601.1",
-          "(.NET Core 4.6.28619.01; Microsoft Windows 10.0.18362 )"
-=======
+      },
+      "ResponseBody": []
+    },
+    {
       "RequestUri": "https://seanmcccanary.file.core.windows.net/test-share-57432a83-9509-6349-c1c5-cdac69650817/test-directory-367660f3-660e-ed85-e0ec-bdd8a3c783ad?sv=2020-02-10\u0026ss=bfqt\u0026srt=sco\u0026spr=https\u0026se=2020-06-24T23%3A41%3A11Z\u0026sp=rwdxlacuptf\u0026sig=Sanitized\u0026restype=directory",
       "RequestMethod": "PUT",
       "RequestHeaders": {
@@ -72,7 +38,6 @@
         "User-Agent": [
           "azsdk-net-Storage.Files.Shares/12.3.0-dev.20200624.1",
           "(.NET Core 4.6.28801.04; Microsoft Windows 10.0.18362 )"
->>>>>>> 60f4876e
         ],
         "x-ms-client-request-id": "6507988d-644a-bcd9-842e-fcc2af8169a1",
         "x-ms-file-attributes": "None",
@@ -80,42 +45,21 @@
         "x-ms-file-last-write-time": "Now",
         "x-ms-file-permission": "Inherit",
         "x-ms-return-client-request-id": "true",
-<<<<<<< HEAD
-        "x-ms-version": "2019-12-12"
-=======
-        "x-ms-version": "2020-02-10"
->>>>>>> 60f4876e
-      },
-      "RequestBody": null,
-      "StatusCode": 201,
-      "ResponseHeaders": {
-        "Content-Length": "0",
-<<<<<<< HEAD
-        "Date": "Mon, 01 Jun 2020 20:21:35 GMT",
-        "ETag": "\u00220x8D80669619E0415\u0022",
-        "Last-Modified": "Mon, 01 Jun 2020 20:21:35 GMT",
-=======
+        "x-ms-version": "2020-02-10"
+      },
+      "RequestBody": null,
+      "StatusCode": 201,
+      "ResponseHeaders": {
+        "Content-Length": "0",
         "Date": "Wed, 24 Jun 2020 22:41:12 GMT",
         "ETag": "\u00220x8D8188FB2836676\u0022",
         "Last-Modified": "Wed, 24 Jun 2020 22:41:12 GMT",
->>>>>>> 60f4876e
         "Server": [
           "Windows-Azure-File/1.0",
           "Microsoft-HTTPAPI/2.0"
         ],
         "x-ms-client-request-id": "6507988d-644a-bcd9-842e-fcc2af8169a1",
         "x-ms-file-attributes": "Directory",
-<<<<<<< HEAD
-        "x-ms-file-change-time": "2020-06-01T20:21:35.2003605Z",
-        "x-ms-file-creation-time": "2020-06-01T20:21:35.2003605Z",
-        "x-ms-file-id": "13835128424026341376",
-        "x-ms-file-last-write-time": "2020-06-01T20:21:35.2003605Z",
-        "x-ms-file-parent-id": "0",
-        "x-ms-file-permission-key": "11811099930176499864*14641856446884751121",
-        "x-ms-request-id": "899dd51c-801a-006a-7c52-389588000000",
-        "x-ms-request-server-encrypted": "true",
-        "x-ms-version": "2019-12-12"
-=======
         "x-ms-file-change-time": "2020-06-24T22:41:12.7271030Z",
         "x-ms-file-creation-time": "2020-06-24T22:41:12.7271030Z",
         "x-ms-file-id": "13835128424026341376",
@@ -125,75 +69,40 @@
         "x-ms-request-id": "771f7cf8-601a-003f-0478-4a8503000000",
         "x-ms-request-server-encrypted": "true",
         "x-ms-version": "2020-02-10"
->>>>>>> 60f4876e
-      },
-      "ResponseBody": []
-    },
-    {
-<<<<<<< HEAD
-      "RequestUri": "https://seanmcccanary.file.core.windows.net/test-share-f7ffaa57-76fb-48c1-6e00-2c16ce86d26d?sv=2019-12-12\u0026ss=bfqt\u0026srt=sco\u0026spr=https\u0026se=2020-06-01T21%3A21%3A33Z\u0026sp=rwdlacup\u0026sig=Sanitized\u0026restype=share",
-      "RequestMethod": "PUT",
-      "RequestHeaders": {
-        "traceparent": "00-6c9c3bac5d83f049830739c9fbc9c0ce-3a41c4f162ab0d48-00",
-        "User-Agent": [
-          "azsdk-net-Storage.Files.Shares/12.3.0-dev.20200601.1",
-          "(.NET Core 4.6.28619.01; Microsoft Windows 10.0.18362 )"
+      },
+      "ResponseBody": []
+    },
+    {
+      "RequestUri": "https://seanmcccanary.file.core.windows.net/test-share-f7ffaa57-76fb-48c1-6e00-2c16ce86d26d?sv=2020-02-10\u0026ss=bfqt\u0026srt=sco\u0026spr=https\u0026se=2020-06-24T23%3A41%3A11Z\u0026sp=rwdxlacuptf\u0026sig=Sanitized\u0026restype=share",
+      "RequestMethod": "PUT",
+      "RequestHeaders": {
+        "traceparent": "00-015b26bc35b59545aa5266a8e9d64155-5cb98d1e61794047-00",
+        "User-Agent": [
+          "azsdk-net-Storage.Files.Shares/12.3.0-dev.20200624.1",
+          "(.NET Core 4.6.28801.04; Microsoft Windows 10.0.18362 )"
         ],
         "x-ms-client-request-id": "451e97e0-841e-bbc7-c808-c29d06158f95",
         "x-ms-return-client-request-id": "true",
-        "x-ms-version": "2019-12-12"
-=======
-      "RequestUri": "https://seanmcccanary.file.core.windows.net/test-share-f7ffaa57-76fb-48c1-6e00-2c16ce86d26d?sv=2020-02-10\u0026ss=bfqt\u0026srt=sco\u0026spr=https\u0026se=2020-06-24T23%3A41%3A11Z\u0026sp=rwdxlacuptf\u0026sig=Sanitized\u0026restype=share",
-      "RequestMethod": "PUT",
-      "RequestHeaders": {
-        "traceparent": "00-015b26bc35b59545aa5266a8e9d64155-5cb98d1e61794047-00",
-        "User-Agent": [
-          "azsdk-net-Storage.Files.Shares/12.3.0-dev.20200624.1",
-          "(.NET Core 4.6.28801.04; Microsoft Windows 10.0.18362 )"
-        ],
-        "x-ms-client-request-id": "451e97e0-841e-bbc7-c808-c29d06158f95",
-        "x-ms-return-client-request-id": "true",
-        "x-ms-version": "2020-02-10"
->>>>>>> 60f4876e
-      },
-      "RequestBody": null,
-      "StatusCode": 201,
-      "ResponseHeaders": {
-        "Content-Length": "0",
-<<<<<<< HEAD
-        "Date": "Mon, 01 Jun 2020 20:21:34 GMT",
-        "ETag": "\u00220x8D8066961C0E23E\u0022",
-        "Last-Modified": "Mon, 01 Jun 2020 20:21:35 GMT",
-=======
+        "x-ms-version": "2020-02-10"
+      },
+      "RequestBody": null,
+      "StatusCode": 201,
+      "ResponseHeaders": {
+        "Content-Length": "0",
         "Date": "Wed, 24 Jun 2020 22:41:12 GMT",
         "ETag": "\u00220x8D8188FB2BC4B06\u0022",
         "Last-Modified": "Wed, 24 Jun 2020 22:41:13 GMT",
->>>>>>> 60f4876e
         "Server": [
           "Windows-Azure-File/1.0",
           "Microsoft-HTTPAPI/2.0"
         ],
         "x-ms-client-request-id": "451e97e0-841e-bbc7-c808-c29d06158f95",
-<<<<<<< HEAD
-        "x-ms-request-id": "1b0794ee-101a-009c-6b52-38e0c6000000",
-        "x-ms-version": "2019-12-12"
-=======
         "x-ms-request-id": "1e351203-601a-004d-1d78-4a824c000000",
         "x-ms-version": "2020-02-10"
->>>>>>> 60f4876e
-      },
-      "ResponseBody": []
-    },
-    {
-<<<<<<< HEAD
-      "RequestUri": "https://seanmcccanary.file.core.windows.net/test-share-f7ffaa57-76fb-48c1-6e00-2c16ce86d26d/test-directory-f87fddc1-5e36-59e1-d9a2-ba07929205a8?sv=2019-12-12\u0026ss=bfqt\u0026srt=sco\u0026spr=https\u0026se=2020-06-01T21%3A21%3A33Z\u0026sp=rwdlacup\u0026sig=Sanitized\u0026restype=directory",
-      "RequestMethod": "PUT",
-      "RequestHeaders": {
-        "traceparent": "00-fd970842f54df6419df71c595025c36e-a4025315d6576744-00",
-        "User-Agent": [
-          "azsdk-net-Storage.Files.Shares/12.3.0-dev.20200601.1",
-          "(.NET Core 4.6.28619.01; Microsoft Windows 10.0.18362 )"
-=======
+      },
+      "ResponseBody": []
+    },
+    {
       "RequestUri": "https://seanmcccanary.file.core.windows.net/test-share-f7ffaa57-76fb-48c1-6e00-2c16ce86d26d/test-directory-f87fddc1-5e36-59e1-d9a2-ba07929205a8?sv=2020-02-10\u0026ss=bfqt\u0026srt=sco\u0026spr=https\u0026se=2020-06-24T23%3A41%3A11Z\u0026sp=rwdxlacuptf\u0026sig=Sanitized\u0026restype=directory",
       "RequestMethod": "PUT",
       "RequestHeaders": {
@@ -201,7 +110,6 @@
         "User-Agent": [
           "azsdk-net-Storage.Files.Shares/12.3.0-dev.20200624.1",
           "(.NET Core 4.6.28801.04; Microsoft Windows 10.0.18362 )"
->>>>>>> 60f4876e
         ],
         "x-ms-client-request-id": "1b7baaa8-217a-8220-b6c4-6b7bcabf2935",
         "x-ms-file-attributes": "None",
@@ -209,42 +117,21 @@
         "x-ms-file-last-write-time": "Now",
         "x-ms-file-permission": "Inherit",
         "x-ms-return-client-request-id": "true",
-<<<<<<< HEAD
-        "x-ms-version": "2019-12-12"
-=======
-        "x-ms-version": "2020-02-10"
->>>>>>> 60f4876e
-      },
-      "RequestBody": null,
-      "StatusCode": 201,
-      "ResponseHeaders": {
-        "Content-Length": "0",
-<<<<<<< HEAD
-        "Date": "Mon, 01 Jun 2020 20:21:34 GMT",
-        "ETag": "\u00220x8D8066961CAC18B\u0022",
-        "Last-Modified": "Mon, 01 Jun 2020 20:21:35 GMT",
-=======
+        "x-ms-version": "2020-02-10"
+      },
+      "RequestBody": null,
+      "StatusCode": 201,
+      "ResponseHeaders": {
+        "Content-Length": "0",
         "Date": "Wed, 24 Jun 2020 22:41:12 GMT",
         "ETag": "\u00220x8D8188FB2C6962E\u0022",
         "Last-Modified": "Wed, 24 Jun 2020 22:41:13 GMT",
->>>>>>> 60f4876e
         "Server": [
           "Windows-Azure-File/1.0",
           "Microsoft-HTTPAPI/2.0"
         ],
         "x-ms-client-request-id": "1b7baaa8-217a-8220-b6c4-6b7bcabf2935",
         "x-ms-file-attributes": "Directory",
-<<<<<<< HEAD
-        "x-ms-file-change-time": "2020-06-01T20:21:35.4935691Z",
-        "x-ms-file-creation-time": "2020-06-01T20:21:35.4935691Z",
-        "x-ms-file-id": "13835128424026341376",
-        "x-ms-file-last-write-time": "2020-06-01T20:21:35.4935691Z",
-        "x-ms-file-parent-id": "0",
-        "x-ms-file-permission-key": "11811099930176499864*14641856446884751121",
-        "x-ms-request-id": "1b0794f1-101a-009c-6c52-38e0c6000000",
-        "x-ms-request-server-encrypted": "true",
-        "x-ms-version": "2019-12-12"
-=======
         "x-ms-file-change-time": "2020-06-24T22:41:13.1674158Z",
         "x-ms-file-creation-time": "2020-06-24T22:41:13.1674158Z",
         "x-ms-file-id": "13835128424026341376",
@@ -254,20 +141,10 @@
         "x-ms-request-id": "1e351206-601a-004d-1e78-4a824c000000",
         "x-ms-request-server-encrypted": "true",
         "x-ms-version": "2020-02-10"
->>>>>>> 60f4876e
-      },
-      "ResponseBody": []
-    },
-    {
-<<<<<<< HEAD
-      "RequestUri": "https://seanmcccanary.file.core.windows.net/test-share-57432a83-9509-6349-c1c5-cdac69650817/test-directory-367660f3-660e-ed85-e0ec-bdd8a3c783ad/test-file-24a33b77-d13f-fecf-a2ad-5dc32cef6c1e?sv=2019-12-12\u0026ss=bfqt\u0026srt=sco\u0026spr=https\u0026se=2020-06-01T21%3A21%3A33Z\u0026sp=rwdlacup\u0026sig=Sanitized",
-      "RequestMethod": "PUT",
-      "RequestHeaders": {
-        "traceparent": "00-98ca97f30a2c3f44ba74ce8a9a345064-e5bb294f0e03ff4b-00",
-        "User-Agent": [
-          "azsdk-net-Storage.Files.Shares/12.3.0-dev.20200601.1",
-          "(.NET Core 4.6.28619.01; Microsoft Windows 10.0.18362 )"
-=======
+      },
+      "ResponseBody": []
+    },
+    {
       "RequestUri": "https://seanmcccanary.file.core.windows.net/test-share-57432a83-9509-6349-c1c5-cdac69650817/test-directory-367660f3-660e-ed85-e0ec-bdd8a3c783ad/test-file-24a33b77-d13f-fecf-a2ad-5dc32cef6c1e?sv=2020-02-10\u0026ss=bfqt\u0026srt=sco\u0026spr=https\u0026se=2020-06-24T23%3A41%3A11Z\u0026sp=rwdxlacuptf\u0026sig=Sanitized",
       "RequestMethod": "PUT",
       "RequestHeaders": {
@@ -275,7 +152,6 @@
         "User-Agent": [
           "azsdk-net-Storage.Files.Shares/12.3.0-dev.20200624.1",
           "(.NET Core 4.6.28801.04; Microsoft Windows 10.0.18362 )"
->>>>>>> 60f4876e
         ],
         "x-ms-client-request-id": "f566c45e-6771-33a7-8d1c-52080e712d2e",
         "x-ms-content-length": "1024",
@@ -285,42 +161,21 @@
         "x-ms-file-permission": "Inherit",
         "x-ms-return-client-request-id": "true",
         "x-ms-type": "file",
-<<<<<<< HEAD
-        "x-ms-version": "2019-12-12"
-=======
-        "x-ms-version": "2020-02-10"
->>>>>>> 60f4876e
-      },
-      "RequestBody": null,
-      "StatusCode": 201,
-      "ResponseHeaders": {
-        "Content-Length": "0",
-<<<<<<< HEAD
-        "Date": "Mon, 01 Jun 2020 20:21:35 GMT",
-        "ETag": "\u00220x8D8066961D7E354\u0022",
-        "Last-Modified": "Mon, 01 Jun 2020 20:21:35 GMT",
-=======
+        "x-ms-version": "2020-02-10"
+      },
+      "RequestBody": null,
+      "StatusCode": 201,
+      "ResponseHeaders": {
+        "Content-Length": "0",
         "Date": "Wed, 24 Jun 2020 22:41:13 GMT",
         "ETag": "\u00220x8D8188FB2D0D13A\u0022",
         "Last-Modified": "Wed, 24 Jun 2020 22:41:13 GMT",
->>>>>>> 60f4876e
         "Server": [
           "Windows-Azure-File/1.0",
           "Microsoft-HTTPAPI/2.0"
         ],
         "x-ms-client-request-id": "f566c45e-6771-33a7-8d1c-52080e712d2e",
         "x-ms-file-attributes": "Archive",
-<<<<<<< HEAD
-        "x-ms-file-change-time": "2020-06-01T20:21:35.5796308Z",
-        "x-ms-file-creation-time": "2020-06-01T20:21:35.5796308Z",
-        "x-ms-file-id": "11529285414812647424",
-        "x-ms-file-last-write-time": "2020-06-01T20:21:35.5796308Z",
-        "x-ms-file-parent-id": "13835128424026341376",
-        "x-ms-file-permission-key": "7175002341387128735*14641856446884751121",
-        "x-ms-request-id": "899dd51f-801a-006a-7d52-389588000000",
-        "x-ms-request-server-encrypted": "true",
-        "x-ms-version": "2019-12-12"
-=======
         "x-ms-file-change-time": "2020-06-24T22:41:13.2344634Z",
         "x-ms-file-creation-time": "2020-06-24T22:41:13.2344634Z",
         "x-ms-file-id": "13835093239654252544",
@@ -330,20 +185,10 @@
         "x-ms-request-id": "1e351207-601a-004d-1f78-4a824c000000",
         "x-ms-request-server-encrypted": "true",
         "x-ms-version": "2020-02-10"
->>>>>>> 60f4876e
-      },
-      "ResponseBody": []
-    },
-    {
-<<<<<<< HEAD
-      "RequestUri": "https://seanmcccanary.file.core.windows.net/test-share-f7ffaa57-76fb-48c1-6e00-2c16ce86d26d/test-directory-f87fddc1-5e36-59e1-d9a2-ba07929205a8/test-file-00091a03-fa32-9ac4-dcc1-09a71b2afe14?sv=2019-12-12\u0026ss=bfqt\u0026srt=sco\u0026spr=https\u0026se=2020-06-01T21%3A21%3A33Z\u0026sp=rwdlacup\u0026sig=Sanitized",
-      "RequestMethod": "PUT",
-      "RequestHeaders": {
-        "traceparent": "00-0741c505298c064aaa9089417b6c03a6-400ee5f4ca70e046-00",
-        "User-Agent": [
-          "azsdk-net-Storage.Files.Shares/12.3.0-dev.20200601.1",
-          "(.NET Core 4.6.28619.01; Microsoft Windows 10.0.18362 )"
-=======
+      },
+      "ResponseBody": []
+    },
+    {
       "RequestUri": "https://seanmcccanary.file.core.windows.net/test-share-f7ffaa57-76fb-48c1-6e00-2c16ce86d26d/test-directory-f87fddc1-5e36-59e1-d9a2-ba07929205a8/test-file-00091a03-fa32-9ac4-dcc1-09a71b2afe14?sv=2020-02-10\u0026ss=bfqt\u0026srt=sco\u0026spr=https\u0026se=2020-06-24T23%3A41%3A11Z\u0026sp=rwdxlacuptf\u0026sig=Sanitized",
       "RequestMethod": "PUT",
       "RequestHeaders": {
@@ -351,7 +196,6 @@
         "User-Agent": [
           "azsdk-net-Storage.Files.Shares/12.3.0-dev.20200624.1",
           "(.NET Core 4.6.28801.04; Microsoft Windows 10.0.18362 )"
->>>>>>> 60f4876e
         ],
         "x-ms-client-request-id": "f2f2be7f-6790-ca24-0197-6f51b5167340",
         "x-ms-content-length": "1024",
@@ -361,42 +205,21 @@
         "x-ms-file-permission": "Inherit",
         "x-ms-return-client-request-id": "true",
         "x-ms-type": "file",
-<<<<<<< HEAD
-        "x-ms-version": "2019-12-12"
-=======
-        "x-ms-version": "2020-02-10"
->>>>>>> 60f4876e
-      },
-      "RequestBody": null,
-      "StatusCode": 201,
-      "ResponseHeaders": {
-        "Content-Length": "0",
-<<<<<<< HEAD
-        "Date": "Mon, 01 Jun 2020 20:21:34 GMT",
-        "ETag": "\u00220x8D8066961E133D2\u0022",
-        "Last-Modified": "Mon, 01 Jun 2020 20:21:35 GMT",
-=======
+        "x-ms-version": "2020-02-10"
+      },
+      "RequestBody": null,
+      "StatusCode": 201,
+      "ResponseHeaders": {
+        "Content-Length": "0",
         "Date": "Wed, 24 Jun 2020 22:41:13 GMT",
         "ETag": "\u00220x8D8188FB2D9FAA0\u0022",
         "Last-Modified": "Wed, 24 Jun 2020 22:41:13 GMT",
->>>>>>> 60f4876e
         "Server": [
           "Windows-Azure-File/1.0",
           "Microsoft-HTTPAPI/2.0"
         ],
         "x-ms-client-request-id": "f2f2be7f-6790-ca24-0197-6f51b5167340",
         "x-ms-file-attributes": "Archive",
-<<<<<<< HEAD
-        "x-ms-file-change-time": "2020-06-01T20:21:35.6406738Z",
-        "x-ms-file-creation-time": "2020-06-01T20:21:35.6406738Z",
-        "x-ms-file-id": "11529285414812647424",
-        "x-ms-file-last-write-time": "2020-06-01T20:21:35.6406738Z",
-        "x-ms-file-parent-id": "13835128424026341376",
-        "x-ms-file-permission-key": "7175002341387128735*14641856446884751121",
-        "x-ms-request-id": "1b0794f2-101a-009c-6d52-38e0c6000000",
-        "x-ms-request-server-encrypted": "true",
-        "x-ms-version": "2019-12-12"
-=======
         "x-ms-file-change-time": "2020-06-24T22:41:13.2945056Z",
         "x-ms-file-creation-time": "2020-06-24T22:41:13.2945056Z",
         "x-ms-file-id": "11529285414812647424",
@@ -406,21 +229,10 @@
         "x-ms-request-id": "1e351209-601a-004d-2078-4a824c000000",
         "x-ms-request-server-encrypted": "true",
         "x-ms-version": "2020-02-10"
->>>>>>> 60f4876e
-      },
-      "ResponseBody": []
-    },
-    {
-<<<<<<< HEAD
-      "RequestUri": "https://seanmcccanary.file.core.windows.net/test-share-57432a83-9509-6349-c1c5-cdac69650817/test-directory-367660f3-660e-ed85-e0ec-bdd8a3c783ad/test-file-24a33b77-d13f-fecf-a2ad-5dc32cef6c1e?sv=2019-12-12\u0026ss=bfqt\u0026srt=sco\u0026spr=https\u0026se=2020-06-01T21%3A21%3A33Z\u0026sp=rwdlacup\u0026sig=Sanitized\u0026comp=range",
-      "RequestMethod": "PUT",
-      "RequestHeaders": {
-        "Content-Length": "1024",
-        "traceparent": "00-d931a881d7e12a478aaec2f17b8e0b33-56335acd7e828d42-00",
-        "User-Agent": [
-          "azsdk-net-Storage.Files.Shares/12.3.0-dev.20200601.1",
-          "(.NET Core 4.6.28619.01; Microsoft Windows 10.0.18362 )"
-=======
+      },
+      "ResponseBody": []
+    },
+    {
       "RequestUri": "https://seanmcccanary.file.core.windows.net/test-share-57432a83-9509-6349-c1c5-cdac69650817/test-directory-367660f3-660e-ed85-e0ec-bdd8a3c783ad/test-file-24a33b77-d13f-fecf-a2ad-5dc32cef6c1e?sv=2020-02-10\u0026ss=bfqt\u0026srt=sco\u0026spr=https\u0026se=2020-06-24T23%3A41%3A11Z\u0026sp=rwdxlacuptf\u0026sig=Sanitized\u0026comp=range",
       "RequestMethod": "PUT",
       "RequestHeaders": {
@@ -429,16 +241,11 @@
         "User-Agent": [
           "azsdk-net-Storage.Files.Shares/12.3.0-dev.20200624.1",
           "(.NET Core 4.6.28801.04; Microsoft Windows 10.0.18362 )"
->>>>>>> 60f4876e
         ],
         "x-ms-client-request-id": "50894102-3b7f-a39d-b2ee-02e4e3f65954",
         "x-ms-range": "bytes=0-1023",
         "x-ms-return-client-request-id": "true",
-<<<<<<< HEAD
-        "x-ms-version": "2019-12-12",
-=======
         "x-ms-version": "2020-02-10",
->>>>>>> 60f4876e
         "x-ms-write": "update"
       },
       "RequestBody": "qGVf5xfpLXPmYN4Mu4XzL2UNs0G7\u002BSGt5uA/uRd4ZovGV9NkYEIeGu2WGtEbuN9XzdlCDne9WK5DsQE2qnNbbfpTRWOyj88i7plTJd9Pki4B5\u002Bs9NVcUCf8kIK5B6G95OqzXyHJ7pT4KICDdaTLP8x/TNMKIHTeiPjxkjW4g4QYp2uoyeMm8hkKtMxU3Np/MVS2PbbOt8R10NYo1FhfP6j4ZtI5HnHtVF62A2ukiagecmDhBkHNSe\u002BnNvkM/hnAq3UnWHYIRhbixOVYFLRYzUsqCmH7fjlnKxziket44FpA9Vf2gS0yFixJ/j1cdTU7TmWt4ve7yS07wDFZKbAvaeCPGx9gYkwZ9/QxrX/8BrXnp0eByv1mhSwmurz/2Oh8HpBY0VoV2ugZk\u002B7/hh\u002BtP7l7dYJoqZ7jJJHzOauPHh8LtY7vozVb0cxbaDcSZwMQeX8DgGdqE3TxdajIIqFAinXP99CMwZyEI6OyDUFr0MGS4rwoi527naIV\u002BimIj68vGuHBRm8ug7vef1zDtAI3iaTrOUPhF/7UFFYuesty\u002B5P0hvZjpo5SYF8ETgw89\u002BWf4myAoVZrTgLi6S4U/Ajsb4PMzzEP1\u002BcamNTg3MnymyBwkpRe7lo5iTjzfLlcOWRWF96IcCi0kA6FagSBim007FIJpG1wkX0pk0H4GFcpumNwisTrair3v/6J1YRRuALLvoxrUpD25YJhXtzmuHe3W6\u002BlEP\u002BoSYYrFehu5r/019tDMF3GwmfOeaVGigtKDQOG1nnYqKcDI3EKQDykh/7CaIcBp4gZ7JVH1ptWYcN\u002B3QTo6BBGHCs0PAzsvIIrKfGqgB2ASGl7aOXgkNYPrL2tj2c7v5/qfExbzWd7LSwXHKylq92h\u002BpCfcX8qYYtVJJNTPzEe82pRwAfRJHsB/D\u002B1zXQlZgDcD5DSnE4gvB7BBqTUK/H\u002B9C1GV\u002BvZ0NIZmXE/cJQXM76OczOcTFMcMQPlECHSKdRNutVK4xIZBjq\u002BuQLY4U\u002BKrdLqSbi\u002BXqvaJiLr9LywR2\u002Bc8bm\u002ByEysdWz04ZdQQ0\u002B0XmZO6\u002BAbj1gpcLjvMQ1\u002BDnGTO/ORy\u002BGCOdRPyX0UiebXM5ZaYVuPgWZdlVuXvUBfetMhvQdcIpaAzK4Pz8HfEOrWG/17I60WB7qJNDaF7nyT7FKp9sjfexED2ZStg7WkgoBwvaVG4FcmC7VM0u5f\u002Bt4xe99zMR4d9pzod0oUaIQA5LGyFSzbTQv7h\u002B8TjqQmo962eAfWNVFiVscEWm0NDZ8xS\u002B44reWtVi7Td6kzCmv4xddvXex8LrNgU8Jp0vKe7nZP4ka16fX5CSHZAr2kM0hfC5CZoa\u002BusR0\u002B2FojR4c4NIky5yghQtvddlQ==",
@@ -446,43 +253,21 @@
       "ResponseHeaders": {
         "Content-Length": "0",
         "Content-MD5": "RiN\u002B80WrGfymIBM7AVHBeA==",
-<<<<<<< HEAD
-        "Date": "Mon, 01 Jun 2020 20:21:35 GMT",
-        "ETag": "\u00220x8D8066961F3387A\u0022",
-        "Last-Modified": "Mon, 01 Jun 2020 20:21:35 GMT",
-=======
         "Date": "Wed, 24 Jun 2020 22:41:13 GMT",
         "ETag": "\u00220x8D8188FB2E34B26\u0022",
         "Last-Modified": "Wed, 24 Jun 2020 22:41:13 GMT",
->>>>>>> 60f4876e
         "Server": [
           "Windows-Azure-File/1.0",
           "Microsoft-HTTPAPI/2.0"
         ],
         "x-ms-client-request-id": "50894102-3b7f-a39d-b2ee-02e4e3f65954",
-<<<<<<< HEAD
-        "x-ms-request-id": "899dd520-801a-006a-7e52-389588000000",
-        "x-ms-request-server-encrypted": "true",
-        "x-ms-version": "2019-12-12"
-=======
         "x-ms-request-id": "1e35120a-601a-004d-2178-4a824c000000",
         "x-ms-request-server-encrypted": "true",
         "x-ms-version": "2020-02-10"
->>>>>>> 60f4876e
-      },
-      "ResponseBody": []
-    },
-    {
-<<<<<<< HEAD
-      "RequestUri": "https://seanmcccanary.file.core.windows.net/test-share-f7ffaa57-76fb-48c1-6e00-2c16ce86d26d/test-directory-f87fddc1-5e36-59e1-d9a2-ba07929205a8/test-file-00091a03-fa32-9ac4-dcc1-09a71b2afe14?sv=2019-12-12\u0026ss=bfqt\u0026srt=sco\u0026spr=https\u0026se=2020-06-01T21%3A21%3A33Z\u0026sp=rwdlacup\u0026sig=Sanitized\u0026comp=range",
-      "RequestMethod": "PUT",
-      "RequestHeaders": {
-        "Content-Length": "1024",
-        "traceparent": "00-ba99634e5740984b933f250afbd855ae-f8769ce940604d40-00",
-        "User-Agent": [
-          "azsdk-net-Storage.Files.Shares/12.3.0-dev.20200601.1",
-          "(.NET Core 4.6.28619.01; Microsoft Windows 10.0.18362 )"
-=======
+      },
+      "ResponseBody": []
+    },
+    {
       "RequestUri": "https://seanmcccanary.file.core.windows.net/test-share-f7ffaa57-76fb-48c1-6e00-2c16ce86d26d/test-directory-f87fddc1-5e36-59e1-d9a2-ba07929205a8/test-file-00091a03-fa32-9ac4-dcc1-09a71b2afe14?sv=2020-02-10\u0026ss=bfqt\u0026srt=sco\u0026spr=https\u0026se=2020-06-24T23%3A41%3A11Z\u0026sp=rwdxlacuptf\u0026sig=Sanitized\u0026comp=range",
       "RequestMethod": "PUT",
       "RequestHeaders": {
@@ -491,16 +276,11 @@
         "User-Agent": [
           "azsdk-net-Storage.Files.Shares/12.3.0-dev.20200624.1",
           "(.NET Core 4.6.28801.04; Microsoft Windows 10.0.18362 )"
->>>>>>> 60f4876e
         ],
         "x-ms-client-request-id": "734fb0f0-238c-6ec1-b4a4-a90045e92886",
         "x-ms-range": "bytes=0-1023",
         "x-ms-return-client-request-id": "true",
-<<<<<<< HEAD
-        "x-ms-version": "2019-12-12",
-=======
         "x-ms-version": "2020-02-10",
->>>>>>> 60f4876e
         "x-ms-write": "update"
       },
       "RequestBody": "qGVf5xfpLXPmYN4Mu4XzL2UNs0G7\u002BSGt5uA/uRd4ZovGV9NkYEIeGu2WGtEbuN9XzdlCDne9WK5DsQE2qnNbbfpTRWOyj88i7plTJd9Pki4B5\u002Bs9NVcUCf8kIK5B6G95OqzXyHJ7pT4KICDdaTLP8x/TNMKIHTeiPjxkjW4g4QYp2uoyeMm8hkKtMxU3Np/MVS2PbbOt8R10NYo1FhfP6j4ZtI5HnHtVF62A2ukiagecmDhBkHNSe\u002BnNvkM/hnAq3UnWHYIRhbixOVYFLRYzUsqCmH7fjlnKxziket44FpA9Vf2gS0yFixJ/j1cdTU7TmWt4ve7yS07wDFZKbAvaeCPGx9gYkwZ9/QxrX/8BrXnp0eByv1mhSwmurz/2Oh8HpBY0VoV2ugZk\u002B7/hh\u002BtP7l7dYJoqZ7jJJHzOauPHh8LtY7vozVb0cxbaDcSZwMQeX8DgGdqE3TxdajIIqFAinXP99CMwZyEI6OyDUFr0MGS4rwoi527naIV\u002BimIj68vGuHBRm8ug7vef1zDtAI3iaTrOUPhF/7UFFYuesty\u002B5P0hvZjpo5SYF8ETgw89\u002BWf4myAoVZrTgLi6S4U/Ajsb4PMzzEP1\u002BcamNTg3MnymyBwkpRe7lo5iTjzfLlcOWRWF96IcCi0kA6FagSBim007FIJpG1wkX0pk0H4GFcpumNwisTrair3v/6J1YRRuALLvoxrUpD25YJhXtzmuHe3W6\u002BlEP\u002BoSYYrFehu5r/019tDMF3GwmfOeaVGigtKDQOG1nnYqKcDI3EKQDykh/7CaIcBp4gZ7JVH1ptWYcN\u002B3QTo6BBGHCs0PAzsvIIrKfGqgB2ASGl7aOXgkNYPrL2tj2c7v5/qfExbzWd7LSwXHKylq92h\u002BpCfcX8qYYtVJJNTPzEe82pRwAfRJHsB/D\u002B1zXQlZgDcD5DSnE4gvB7BBqTUK/H\u002B9C1GV\u002BvZ0NIZmXE/cJQXM76OczOcTFMcMQPlECHSKdRNutVK4xIZBjq\u002BuQLY4U\u002BKrdLqSbi\u002BXqvaJiLr9LywR2\u002Bc8bm\u002ByEysdWz04ZdQQ0\u002B0XmZO6\u002BAbj1gpcLjvMQ1\u002BDnGTO/ORy\u002BGCOdRPyX0UiebXM5ZaYVuPgWZdlVuXvUBfetMhvQdcIpaAzK4Pz8HfEOrWG/17I60WB7qJNDaF7nyT7FKp9sjfexED2ZStg7WkgoBwvaVG4FcmC7VM0u5f\u002Bt4xe99zMR4d9pzod0oUaIQA5LGyFSzbTQv7h\u002B8TjqQmo962eAfWNVFiVscEWm0NDZ8xS\u002B44reWtVi7Td6kzCmv4xddvXex8LrNgU8Jp0vKe7nZP4ka16fX5CSHZAr2kM0hfC5CZoa\u002BusR0\u002B2FojR4c4NIky5yghQtvddlQ==",
@@ -508,42 +288,21 @@
       "ResponseHeaders": {
         "Content-Length": "0",
         "Content-MD5": "RiN\u002B80WrGfymIBM7AVHBeA==",
-<<<<<<< HEAD
-        "Date": "Mon, 01 Jun 2020 20:21:34 GMT",
-        "ETag": "\u00220x8D8066961FD2559\u0022",
-        "Last-Modified": "Mon, 01 Jun 2020 20:21:35 GMT",
-=======
         "Date": "Wed, 24 Jun 2020 22:41:13 GMT",
         "ETag": "\u00220x8D8188FB2EC2662\u0022",
         "Last-Modified": "Wed, 24 Jun 2020 22:41:13 GMT",
->>>>>>> 60f4876e
         "Server": [
           "Windows-Azure-File/1.0",
           "Microsoft-HTTPAPI/2.0"
         ],
         "x-ms-client-request-id": "734fb0f0-238c-6ec1-b4a4-a90045e92886",
-<<<<<<< HEAD
-        "x-ms-request-id": "1b0794f3-101a-009c-6e52-38e0c6000000",
-        "x-ms-request-server-encrypted": "true",
-        "x-ms-version": "2019-12-12"
-=======
         "x-ms-request-id": "1e35120b-601a-004d-2278-4a824c000000",
         "x-ms-request-server-encrypted": "true",
         "x-ms-version": "2020-02-10"
->>>>>>> 60f4876e
-      },
-      "ResponseBody": []
-    },
-    {
-<<<<<<< HEAD
-      "RequestUri": "https://seanmcccanary.file.core.windows.net/test-share-57432a83-9509-6349-c1c5-cdac69650817?sv=2019-12-12\u0026ss=bfqt\u0026srt=sco\u0026spr=https\u0026se=2020-06-01T21%3A21%3A33Z\u0026sp=rwdlacup\u0026sig=Sanitized\u0026restype=share",
-      "RequestMethod": "DELETE",
-      "RequestHeaders": {
-        "traceparent": "00-56b32deeefca15479289291707b41e53-3b64d048dbc69047-00",
-        "User-Agent": [
-          "azsdk-net-Storage.Files.Shares/12.3.0-dev.20200601.1",
-          "(.NET Core 4.6.28619.01; Microsoft Windows 10.0.18362 )"
-=======
+      },
+      "ResponseBody": []
+    },
+    {
       "RequestUri": "https://seanmcccanary.file.core.windows.net/test-share-57432a83-9509-6349-c1c5-cdac69650817?sv=2020-02-10\u0026ss=bfqt\u0026srt=sco\u0026spr=https\u0026se=2020-06-24T23%3A41%3A11Z\u0026sp=rwdxlacuptf\u0026sig=Sanitized\u0026restype=share",
       "RequestMethod": "DELETE",
       "RequestHeaders": {
@@ -551,51 +310,28 @@
         "User-Agent": [
           "azsdk-net-Storage.Files.Shares/12.3.0-dev.20200624.1",
           "(.NET Core 4.6.28801.04; Microsoft Windows 10.0.18362 )"
->>>>>>> 60f4876e
         ],
         "x-ms-client-request-id": "33f3b15c-e5a6-b8c7-2cde-84e11422f107",
         "x-ms-delete-snapshots": "include",
         "x-ms-return-client-request-id": "true",
-<<<<<<< HEAD
-        "x-ms-version": "2019-12-12"
-=======
-        "x-ms-version": "2020-02-10"
->>>>>>> 60f4876e
+        "x-ms-version": "2020-02-10"
       },
       "RequestBody": null,
       "StatusCode": 202,
       "ResponseHeaders": {
         "Content-Length": "0",
-<<<<<<< HEAD
-        "Date": "Mon, 01 Jun 2020 20:21:35 GMT",
-=======
-        "Date": "Wed, 24 Jun 2020 22:41:13 GMT",
->>>>>>> 60f4876e
+        "Date": "Wed, 24 Jun 2020 22:41:13 GMT",
         "Server": [
           "Windows-Azure-File/1.0",
           "Microsoft-HTTPAPI/2.0"
         ],
         "x-ms-client-request-id": "33f3b15c-e5a6-b8c7-2cde-84e11422f107",
-<<<<<<< HEAD
-        "x-ms-request-id": "899dd521-801a-006a-7f52-389588000000",
-        "x-ms-version": "2019-12-12"
-=======
         "x-ms-request-id": "1e35120c-601a-004d-2378-4a824c000000",
         "x-ms-version": "2020-02-10"
->>>>>>> 60f4876e
-      },
-      "ResponseBody": []
-    },
-    {
-<<<<<<< HEAD
-      "RequestUri": "https://seanmcccanary.file.core.windows.net/test-share-f7ffaa57-76fb-48c1-6e00-2c16ce86d26d?sv=2019-12-12\u0026ss=bfqt\u0026srt=sco\u0026spr=https\u0026se=2020-06-01T21%3A21%3A33Z\u0026sp=rwdlacup\u0026sig=Sanitized\u0026restype=share",
-      "RequestMethod": "DELETE",
-      "RequestHeaders": {
-        "traceparent": "00-aa1907930f75d045b75559349e960569-4cf79ff6ac56e740-00",
-        "User-Agent": [
-          "azsdk-net-Storage.Files.Shares/12.3.0-dev.20200601.1",
-          "(.NET Core 4.6.28619.01; Microsoft Windows 10.0.18362 )"
-=======
+      },
+      "ResponseBody": []
+    },
+    {
       "RequestUri": "https://seanmcccanary.file.core.windows.net/test-share-f7ffaa57-76fb-48c1-6e00-2c16ce86d26d?sv=2020-02-10\u0026ss=bfqt\u0026srt=sco\u0026spr=https\u0026se=2020-06-24T23%3A41%3A11Z\u0026sp=rwdxlacuptf\u0026sig=Sanitized\u0026restype=share",
       "RequestMethod": "DELETE",
       "RequestHeaders": {
@@ -603,48 +339,30 @@
         "User-Agent": [
           "azsdk-net-Storage.Files.Shares/12.3.0-dev.20200624.1",
           "(.NET Core 4.6.28801.04; Microsoft Windows 10.0.18362 )"
->>>>>>> 60f4876e
         ],
         "x-ms-client-request-id": "94a4f9de-f5f5-18df-6e8e-1e86e8552efb",
         "x-ms-delete-snapshots": "include",
         "x-ms-return-client-request-id": "true",
-<<<<<<< HEAD
-        "x-ms-version": "2019-12-12"
-=======
-        "x-ms-version": "2020-02-10"
->>>>>>> 60f4876e
+        "x-ms-version": "2020-02-10"
       },
       "RequestBody": null,
       "StatusCode": 202,
       "ResponseHeaders": {
         "Content-Length": "0",
-<<<<<<< HEAD
-        "Date": "Mon, 01 Jun 2020 20:21:35 GMT",
-=======
-        "Date": "Wed, 24 Jun 2020 22:41:13 GMT",
->>>>>>> 60f4876e
+        "Date": "Wed, 24 Jun 2020 22:41:13 GMT",
         "Server": [
           "Windows-Azure-File/1.0",
           "Microsoft-HTTPAPI/2.0"
         ],
         "x-ms-client-request-id": "94a4f9de-f5f5-18df-6e8e-1e86e8552efb",
-<<<<<<< HEAD
-        "x-ms-request-id": "1b0794f5-101a-009c-6f52-38e0c6000000",
-        "x-ms-version": "2019-12-12"
-=======
         "x-ms-request-id": "1e35120d-601a-004d-2478-4a824c000000",
         "x-ms-version": "2020-02-10"
->>>>>>> 60f4876e
       },
       "ResponseBody": []
     }
   ],
   "Variables": {
-<<<<<<< HEAD
-    "DateTimeOffsetNow": "2020-06-01T15:21:33.6397621-05:00",
-=======
     "DateTimeOffsetNow": "2020-06-24T17:41:11.8312156-05:00",
->>>>>>> 60f4876e
     "RandomSeed": "194910505",
     "Storage_TestConfigDefault": "ProductionTenant\nseanmcccanary\nU2FuaXRpemVk\nhttps://seanmcccanary.blob.core.windows.net\nhttps://seanmcccanary.file.core.windows.net\nhttps://seanmcccanary.queue.core.windows.net\nhttps://seanmcccanary.table.core.windows.net\n\n\n\n\nhttps://seanmcccanary-secondary.blob.core.windows.net\nhttps://seanmcccanary-secondary.file.core.windows.net\nhttps://seanmcccanary-secondary.queue.core.windows.net\nhttps://seanmcccanary-secondary.table.core.windows.net\n\nSanitized\n\n\nCloud\nBlobEndpoint=https://seanmcccanary.blob.core.windows.net/;QueueEndpoint=https://seanmcccanary.queue.core.windows.net/;FileEndpoint=https://seanmcccanary.file.core.windows.net/;BlobSecondaryEndpoint=https://seanmcccanary-secondary.blob.core.windows.net/;QueueSecondaryEndpoint=https://seanmcccanary-secondary.queue.core.windows.net/;FileSecondaryEndpoint=https://seanmcccanary-secondary.file.core.windows.net/;AccountName=seanmcccanary;AccountKey=Sanitized\nseanscope1"
   }
