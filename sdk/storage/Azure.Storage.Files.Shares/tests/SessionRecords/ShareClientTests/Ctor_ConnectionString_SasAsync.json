{
  "Entries": [
    {
<<<<<<< HEAD
      "RequestUri": "https://seanmcccanary3.file.core.windows.net/test-share-57432a83-9509-6349-c1c5-cdac69650817?sv=2020-04-08\u0026ss=bfqt\u0026srt=sco\u0026spr=https\u0026se=2020-10-23T21%3A17%3A50Z\u0026sp=rwdxylacuptf\u0026sig=Sanitized\u0026restype=share",
      "RequestMethod": "PUT",
      "RequestHeaders": {
        "traceparent": "00-cc9583fa8bb1c840aa979b04373a1932-6729edfba3e73644-00",
        "User-Agent": [
          "azsdk-net-Storage.Files.Shares/12.5.0-alpha.20201023.1",
=======
      "RequestUri": "https://seanmcccanada.file.core.windows.net/test-share-57432a83-9509-6349-c1c5-cdac69650817?sv=2020-04-08\u0026ss=bfqt\u0026srt=sco\u0026spr=https\u0026se=2020-10-15T00%3A18%3A46Z\u0026sp=rwdxlacuptf\u0026sig=Sanitized\u0026restype=share",
      "RequestMethod": "PUT",
      "RequestHeaders": {
        "traceparent": "00-0f7a40e0293e01488414454015454aee-0c400ca8e205aa41-00",
        "User-Agent": [
          "azsdk-net-Storage.Files.Shares/12.5.0-alpha.20201014.1",
>>>>>>> cf938685
          "(.NET Core 4.6.29220.03; Microsoft Windows 10.0.19042 )"
        ],
        "x-ms-client-request-id": "dc1b0a22-6caf-0d59-68fb-e9086933953a",
        "x-ms-return-client-request-id": "true",
        "x-ms-version": "2020-04-08"
      },
      "RequestBody": null,
      "StatusCode": 201,
      "ResponseHeaders": {
        "Content-Length": "0",
<<<<<<< HEAD
        "Date": "Fri, 23 Oct 2020 20:17:49 GMT",
        "ETag": "\u00220x8D87790B6AA839F\u0022",
        "Last-Modified": "Fri, 23 Oct 2020 20:17:49 GMT",
=======
        "Date": "Wed, 14 Oct 2020 23:18:47 GMT",
        "ETag": "\u00220x8D8709780CE3B1E\u0022",
        "Last-Modified": "Wed, 14 Oct 2020 23:18:47 GMT",
>>>>>>> cf938685
        "Server": [
          "Windows-Azure-File/1.0",
          "Microsoft-HTTPAPI/2.0"
        ],
        "x-ms-client-request-id": "dc1b0a22-6caf-0d59-68fb-e9086933953a",
<<<<<<< HEAD
        "x-ms-request-id": "b0d8a21d-301a-0086-3279-a9167b000000",
=======
        "x-ms-request-id": "a49d4f8b-601a-0028-5a80-a2f02a000000",
>>>>>>> cf938685
        "x-ms-version": "2020-04-08"
      },
      "ResponseBody": []
    },
    {
<<<<<<< HEAD
      "RequestUri": "https://seanmcccanary3.file.core.windows.net/test-share-57432a83-9509-6349-c1c5-cdac69650817/test-directory-367660f3-660e-ed85-e0ec-bdd8a3c783ad?sv=2020-04-08\u0026ss=bfqt\u0026srt=sco\u0026spr=https\u0026se=2020-10-23T21%3A17%3A50Z\u0026sp=rwdxylacuptf\u0026sig=Sanitized\u0026restype=directory",
      "RequestMethod": "PUT",
      "RequestHeaders": {
        "traceparent": "00-f521927bfd140241a647ba6269528bef-98991a31249a2d4a-00",
        "User-Agent": [
          "azsdk-net-Storage.Files.Shares/12.5.0-alpha.20201023.1",
=======
      "RequestUri": "https://seanmcccanada.file.core.windows.net/test-share-57432a83-9509-6349-c1c5-cdac69650817/test-directory-367660f3-660e-ed85-e0ec-bdd8a3c783ad?sv=2020-04-08\u0026ss=bfqt\u0026srt=sco\u0026spr=https\u0026se=2020-10-15T00%3A18%3A46Z\u0026sp=rwdxlacuptf\u0026sig=Sanitized\u0026restype=directory",
      "RequestMethod": "PUT",
      "RequestHeaders": {
        "traceparent": "00-b430a40836c8ed4e93651dde7cb6643f-0e7796ac46cb5846-00",
        "User-Agent": [
          "azsdk-net-Storage.Files.Shares/12.5.0-alpha.20201014.1",
>>>>>>> cf938685
          "(.NET Core 4.6.29220.03; Microsoft Windows 10.0.19042 )"
        ],
        "x-ms-client-request-id": "6507988d-644a-bcd9-842e-fcc2af8169a1",
        "x-ms-file-attributes": "None",
        "x-ms-file-creation-time": "Now",
        "x-ms-file-last-write-time": "Now",
        "x-ms-file-permission": "Inherit",
        "x-ms-return-client-request-id": "true",
        "x-ms-version": "2020-04-08"
      },
      "RequestBody": null,
      "StatusCode": 201,
      "ResponseHeaders": {
        "Content-Length": "0",
<<<<<<< HEAD
        "Date": "Fri, 23 Oct 2020 20:17:49 GMT",
        "ETag": "\u00220x8D87790B6B552F8\u0022",
        "Last-Modified": "Fri, 23 Oct 2020 20:17:49 GMT",
=======
        "Date": "Wed, 14 Oct 2020 23:18:47 GMT",
        "ETag": "\u00220x8D8709780DC3EB2\u0022",
        "Last-Modified": "Wed, 14 Oct 2020 23:18:47 GMT",
>>>>>>> cf938685
        "Server": [
          "Windows-Azure-File/1.0",
          "Microsoft-HTTPAPI/2.0"
        ],
        "x-ms-client-request-id": "6507988d-644a-bcd9-842e-fcc2af8169a1",
        "x-ms-file-attributes": "Directory",
<<<<<<< HEAD
        "x-ms-file-change-time": "2020-10-23T20:17:49.7257720Z",
        "x-ms-file-creation-time": "2020-10-23T20:17:49.7257720Z",
        "x-ms-file-id": "13835128424026341376",
        "x-ms-file-last-write-time": "2020-10-23T20:17:49.7257720Z",
        "x-ms-file-parent-id": "0",
        "x-ms-file-permission-key": "17860367565182308406*11459378189709739967",
        "x-ms-request-id": "b0d8a220-301a-0086-3379-a9167b000000",
=======
        "x-ms-file-change-time": "2020-10-14T23:18:47.7215410Z",
        "x-ms-file-creation-time": "2020-10-14T23:18:47.7215410Z",
        "x-ms-file-id": "13835128424026341376",
        "x-ms-file-last-write-time": "2020-10-14T23:18:47.7215410Z",
        "x-ms-file-parent-id": "0",
        "x-ms-file-permission-key": "9736643157039165508*17277118026500876237",
        "x-ms-request-id": "a49d4f8e-601a-0028-5b80-a2f02a000000",
>>>>>>> cf938685
        "x-ms-request-server-encrypted": "true",
        "x-ms-version": "2020-04-08"
      },
      "ResponseBody": []
    },
    {
<<<<<<< HEAD
      "RequestUri": "https://seanmcccanary3.file.core.windows.net/test-share-f7ffaa57-76fb-48c1-6e00-2c16ce86d26d?sv=2020-04-08\u0026ss=bfqt\u0026srt=sco\u0026spr=https\u0026se=2020-10-23T21%3A17%3A50Z\u0026sp=rwdxylacuptf\u0026sig=Sanitized\u0026restype=share",
      "RequestMethod": "PUT",
      "RequestHeaders": {
        "traceparent": "00-f4a85fa3f579f44c943619fad42a2c77-c7b7621d746a6e4a-00",
        "User-Agent": [
          "azsdk-net-Storage.Files.Shares/12.5.0-alpha.20201023.1",
=======
      "RequestUri": "https://seanmcccanada.file.core.windows.net/test-share-f7ffaa57-76fb-48c1-6e00-2c16ce86d26d?sv=2020-04-08\u0026ss=bfqt\u0026srt=sco\u0026spr=https\u0026se=2020-10-15T00%3A18%3A46Z\u0026sp=rwdxlacuptf\u0026sig=Sanitized\u0026restype=share",
      "RequestMethod": "PUT",
      "RequestHeaders": {
        "traceparent": "00-121ebc071cb3124480a9e81842652dcf-ef66960c1c0ea247-00",
        "User-Agent": [
          "azsdk-net-Storage.Files.Shares/12.5.0-alpha.20201014.1",
>>>>>>> cf938685
          "(.NET Core 4.6.29220.03; Microsoft Windows 10.0.19042 )"
        ],
        "x-ms-client-request-id": "451e97e0-841e-bbc7-c808-c29d06158f95",
        "x-ms-return-client-request-id": "true",
        "x-ms-version": "2020-04-08"
      },
      "RequestBody": null,
      "StatusCode": 201,
      "ResponseHeaders": {
        "Content-Length": "0",
<<<<<<< HEAD
        "Date": "Fri, 23 Oct 2020 20:17:49 GMT",
        "ETag": "\u00220x8D87790B6DB7664\u0022",
        "Last-Modified": "Fri, 23 Oct 2020 20:17:49 GMT",
=======
        "Date": "Wed, 14 Oct 2020 23:18:48 GMT",
        "ETag": "\u00220x8D870978123C4DD\u0022",
        "Last-Modified": "Wed, 14 Oct 2020 23:18:48 GMT",
>>>>>>> cf938685
        "Server": [
          "Windows-Azure-File/1.0",
          "Microsoft-HTTPAPI/2.0"
        ],
        "x-ms-client-request-id": "451e97e0-841e-bbc7-c808-c29d06158f95",
<<<<<<< HEAD
        "x-ms-request-id": "1dbc2f6b-901a-007b-3079-a9985e000000",
=======
        "x-ms-request-id": "a39b8516-401a-0010-7580-a254ea000000",
>>>>>>> cf938685
        "x-ms-version": "2020-04-08"
      },
      "ResponseBody": []
    },
    {
<<<<<<< HEAD
      "RequestUri": "https://seanmcccanary3.file.core.windows.net/test-share-f7ffaa57-76fb-48c1-6e00-2c16ce86d26d/test-directory-f87fddc1-5e36-59e1-d9a2-ba07929205a8?sv=2020-04-08\u0026ss=bfqt\u0026srt=sco\u0026spr=https\u0026se=2020-10-23T21%3A17%3A50Z\u0026sp=rwdxylacuptf\u0026sig=Sanitized\u0026restype=directory",
      "RequestMethod": "PUT",
      "RequestHeaders": {
        "traceparent": "00-26592a5e0b343549a8351aa87be877fe-4b9a8b6578fc7d46-00",
        "User-Agent": [
          "azsdk-net-Storage.Files.Shares/12.5.0-alpha.20201023.1",
=======
      "RequestUri": "https://seanmcccanada.file.core.windows.net/test-share-f7ffaa57-76fb-48c1-6e00-2c16ce86d26d/test-directory-f87fddc1-5e36-59e1-d9a2-ba07929205a8?sv=2020-04-08\u0026ss=bfqt\u0026srt=sco\u0026spr=https\u0026se=2020-10-15T00%3A18%3A46Z\u0026sp=rwdxlacuptf\u0026sig=Sanitized\u0026restype=directory",
      "RequestMethod": "PUT",
      "RequestHeaders": {
        "traceparent": "00-e5196c1d2e014644806ebc2014f6df73-38e64aba9836ea4d-00",
        "User-Agent": [
          "azsdk-net-Storage.Files.Shares/12.5.0-alpha.20201014.1",
>>>>>>> cf938685
          "(.NET Core 4.6.29220.03; Microsoft Windows 10.0.19042 )"
        ],
        "x-ms-client-request-id": "1b7baaa8-217a-8220-b6c4-6b7bcabf2935",
        "x-ms-file-attributes": "None",
        "x-ms-file-creation-time": "Now",
        "x-ms-file-last-write-time": "Now",
        "x-ms-file-permission": "Inherit",
        "x-ms-return-client-request-id": "true",
        "x-ms-version": "2020-04-08"
      },
      "RequestBody": null,
      "StatusCode": 201,
      "ResponseHeaders": {
        "Content-Length": "0",
<<<<<<< HEAD
        "Date": "Fri, 23 Oct 2020 20:17:50 GMT",
        "ETag": "\u00220x8D87790B6E59384\u0022",
        "Last-Modified": "Fri, 23 Oct 2020 20:17:50 GMT",
=======
        "Date": "Wed, 14 Oct 2020 23:18:48 GMT",
        "ETag": "\u00220x8D870978137194B\u0022",
        "Last-Modified": "Wed, 14 Oct 2020 23:18:48 GMT",
>>>>>>> cf938685
        "Server": [
          "Windows-Azure-File/1.0",
          "Microsoft-HTTPAPI/2.0"
        ],
        "x-ms-client-request-id": "1b7baaa8-217a-8220-b6c4-6b7bcabf2935",
        "x-ms-file-attributes": "Directory",
<<<<<<< HEAD
        "x-ms-file-change-time": "2020-10-23T20:17:50.0419972Z",
        "x-ms-file-creation-time": "2020-10-23T20:17:50.0419972Z",
        "x-ms-file-id": "13835128424026341376",
        "x-ms-file-last-write-time": "2020-10-23T20:17:50.0419972Z",
        "x-ms-file-parent-id": "0",
        "x-ms-file-permission-key": "17860367565182308406*11459378189709739967",
        "x-ms-request-id": "1dbc2f6e-901a-007b-3179-a9985e000000",
=======
        "x-ms-file-change-time": "2020-10-14T23:18:48.3169611Z",
        "x-ms-file-creation-time": "2020-10-14T23:18:48.3169611Z",
        "x-ms-file-id": "13835128424026341376",
        "x-ms-file-last-write-time": "2020-10-14T23:18:48.3169611Z",
        "x-ms-file-parent-id": "0",
        "x-ms-file-permission-key": "9736643157039165508*17277118026500876237",
        "x-ms-request-id": "a39b851d-401a-0010-7980-a254ea000000",
>>>>>>> cf938685
        "x-ms-request-server-encrypted": "true",
        "x-ms-version": "2020-04-08"
      },
      "ResponseBody": []
    },
    {
<<<<<<< HEAD
      "RequestUri": "https://seanmcccanary3.file.core.windows.net/test-share-57432a83-9509-6349-c1c5-cdac69650817/test-directory-367660f3-660e-ed85-e0ec-bdd8a3c783ad/test-file-24a33b77-d13f-fecf-a2ad-5dc32cef6c1e?sv=2020-04-08\u0026ss=bfqt\u0026srt=sco\u0026spr=https\u0026se=2020-10-23T21%3A17%3A50Z\u0026sp=rwdxylacuptf\u0026sig=Sanitized",
      "RequestMethod": "PUT",
      "RequestHeaders": {
        "traceparent": "00-e85e9cc6ea7bae44a21e9e468256c4d1-f61f47ea2f236a40-00",
        "User-Agent": [
          "azsdk-net-Storage.Files.Shares/12.5.0-alpha.20201023.1",
=======
      "RequestUri": "https://seanmcccanada.file.core.windows.net/test-share-57432a83-9509-6349-c1c5-cdac69650817/test-directory-367660f3-660e-ed85-e0ec-bdd8a3c783ad/test-file-24a33b77-d13f-fecf-a2ad-5dc32cef6c1e?sv=2020-04-08\u0026ss=bfqt\u0026srt=sco\u0026spr=https\u0026se=2020-10-15T00%3A18%3A46Z\u0026sp=rwdxlacuptf\u0026sig=Sanitized",
      "RequestMethod": "PUT",
      "RequestHeaders": {
        "traceparent": "00-04a046884f23b747929201e91f5fce43-767606782353434f-00",
        "User-Agent": [
          "azsdk-net-Storage.Files.Shares/12.5.0-alpha.20201014.1",
>>>>>>> cf938685
          "(.NET Core 4.6.29220.03; Microsoft Windows 10.0.19042 )"
        ],
        "x-ms-client-request-id": "f566c45e-6771-33a7-8d1c-52080e712d2e",
        "x-ms-content-length": "1024",
        "x-ms-file-attributes": "None",
        "x-ms-file-creation-time": "Now",
        "x-ms-file-last-write-time": "Now",
        "x-ms-file-permission": "Inherit",
        "x-ms-return-client-request-id": "true",
        "x-ms-type": "file",
        "x-ms-version": "2020-04-08"
      },
      "RequestBody": null,
      "StatusCode": 201,
      "ResponseHeaders": {
        "Content-Length": "0",
<<<<<<< HEAD
        "Date": "Fri, 23 Oct 2020 20:17:49 GMT",
        "ETag": "\u00220x8D87790B6EE47A8\u0022",
        "Last-Modified": "Fri, 23 Oct 2020 20:17:50 GMT",
=======
        "Date": "Wed, 14 Oct 2020 23:18:48 GMT",
        "ETag": "\u00220x8D87097814573CD\u0022",
        "Last-Modified": "Wed, 14 Oct 2020 23:18:48 GMT",
>>>>>>> cf938685
        "Server": [
          "Windows-Azure-File/1.0",
          "Microsoft-HTTPAPI/2.0"
        ],
        "x-ms-client-request-id": "f566c45e-6771-33a7-8d1c-52080e712d2e",
        "x-ms-file-attributes": "Archive",
<<<<<<< HEAD
        "x-ms-file-change-time": "2020-10-23T20:17:50.0990376Z",
        "x-ms-file-creation-time": "2020-10-23T20:17:50.0990376Z",
        "x-ms-file-id": "11529285414812647424",
        "x-ms-file-last-write-time": "2020-10-23T20:17:50.0990376Z",
        "x-ms-file-parent-id": "13835128424026341376",
        "x-ms-file-permission-key": "4010187179898695473*11459378189709739967",
        "x-ms-request-id": "b0d8a222-301a-0086-3479-a9167b000000",
=======
        "x-ms-file-change-time": "2020-10-14T23:18:48.4110285Z",
        "x-ms-file-creation-time": "2020-10-14T23:18:48.4110285Z",
        "x-ms-file-id": "11529285414812647424",
        "x-ms-file-last-write-time": "2020-10-14T23:18:48.4110285Z",
        "x-ms-file-parent-id": "13835128424026341376",
        "x-ms-file-permission-key": "5144323600546320195*17277118026500876237",
        "x-ms-request-id": "a49d4f90-601a-0028-5c80-a2f02a000000",
>>>>>>> cf938685
        "x-ms-request-server-encrypted": "true",
        "x-ms-version": "2020-04-08"
      },
      "ResponseBody": []
    },
    {
<<<<<<< HEAD
      "RequestUri": "https://seanmcccanary3.file.core.windows.net/test-share-f7ffaa57-76fb-48c1-6e00-2c16ce86d26d/test-directory-f87fddc1-5e36-59e1-d9a2-ba07929205a8/test-file-00091a03-fa32-9ac4-dcc1-09a71b2afe14?sv=2020-04-08\u0026ss=bfqt\u0026srt=sco\u0026spr=https\u0026se=2020-10-23T21%3A17%3A50Z\u0026sp=rwdxylacuptf\u0026sig=Sanitized",
      "RequestMethod": "PUT",
      "RequestHeaders": {
        "traceparent": "00-e8be11ee1dde4347af5b0030c05a96f0-5101ed44df1d9b4c-00",
        "User-Agent": [
          "azsdk-net-Storage.Files.Shares/12.5.0-alpha.20201023.1",
=======
      "RequestUri": "https://seanmcccanada.file.core.windows.net/test-share-f7ffaa57-76fb-48c1-6e00-2c16ce86d26d/test-directory-f87fddc1-5e36-59e1-d9a2-ba07929205a8/test-file-00091a03-fa32-9ac4-dcc1-09a71b2afe14?sv=2020-04-08\u0026ss=bfqt\u0026srt=sco\u0026spr=https\u0026se=2020-10-15T00%3A18%3A46Z\u0026sp=rwdxlacuptf\u0026sig=Sanitized",
      "RequestMethod": "PUT",
      "RequestHeaders": {
        "traceparent": "00-aaffaaec2145ef45b46c9c9f5906f7bd-65ccb11dee662f4e-00",
        "User-Agent": [
          "azsdk-net-Storage.Files.Shares/12.5.0-alpha.20201014.1",
>>>>>>> cf938685
          "(.NET Core 4.6.29220.03; Microsoft Windows 10.0.19042 )"
        ],
        "x-ms-client-request-id": "f2f2be7f-6790-ca24-0197-6f51b5167340",
        "x-ms-content-length": "1024",
        "x-ms-file-attributes": "None",
        "x-ms-file-creation-time": "Now",
        "x-ms-file-last-write-time": "Now",
        "x-ms-file-permission": "Inherit",
        "x-ms-return-client-request-id": "true",
        "x-ms-type": "file",
        "x-ms-version": "2020-04-08"
      },
      "RequestBody": null,
      "StatusCode": 201,
      "ResponseHeaders": {
        "Content-Length": "0",
<<<<<<< HEAD
        "Date": "Fri, 23 Oct 2020 20:17:50 GMT",
        "ETag": "\u00220x8D87790B6F5EA2B\u0022",
        "Last-Modified": "Fri, 23 Oct 2020 20:17:50 GMT",
=======
        "Date": "Wed, 14 Oct 2020 23:18:48 GMT",
        "ETag": "\u00220x8D87097815183EE\u0022",
        "Last-Modified": "Wed, 14 Oct 2020 23:18:48 GMT",
>>>>>>> cf938685
        "Server": [
          "Windows-Azure-File/1.0",
          "Microsoft-HTTPAPI/2.0"
        ],
        "x-ms-client-request-id": "f2f2be7f-6790-ca24-0197-6f51b5167340",
        "x-ms-file-attributes": "Archive",
<<<<<<< HEAD
        "x-ms-file-change-time": "2020-10-23T20:17:50.1490731Z",
        "x-ms-file-creation-time": "2020-10-23T20:17:50.1490731Z",
        "x-ms-file-id": "11529285414812647424",
        "x-ms-file-last-write-time": "2020-10-23T20:17:50.1490731Z",
        "x-ms-file-parent-id": "13835128424026341376",
        "x-ms-file-permission-key": "4010187179898695473*11459378189709739967",
        "x-ms-request-id": "1dbc2f70-901a-007b-3279-a9985e000000",
=======
        "x-ms-file-change-time": "2020-10-14T23:18:48.4900846Z",
        "x-ms-file-creation-time": "2020-10-14T23:18:48.4900846Z",
        "x-ms-file-id": "11529285414812647424",
        "x-ms-file-last-write-time": "2020-10-14T23:18:48.4900846Z",
        "x-ms-file-parent-id": "13835128424026341376",
        "x-ms-file-permission-key": "5144323600546320195*17277118026500876237",
        "x-ms-request-id": "a39b851e-401a-0010-7a80-a254ea000000",
>>>>>>> cf938685
        "x-ms-request-server-encrypted": "true",
        "x-ms-version": "2020-04-08"
      },
      "ResponseBody": []
    },
    {
<<<<<<< HEAD
      "RequestUri": "https://seanmcccanary3.file.core.windows.net/test-share-57432a83-9509-6349-c1c5-cdac69650817/test-directory-367660f3-660e-ed85-e0ec-bdd8a3c783ad/test-file-24a33b77-d13f-fecf-a2ad-5dc32cef6c1e?sv=2020-04-08\u0026ss=bfqt\u0026srt=sco\u0026spr=https\u0026se=2020-10-23T21%3A17%3A50Z\u0026sp=rwdxylacuptf\u0026sig=Sanitized\u0026comp=range",
      "RequestMethod": "PUT",
      "RequestHeaders": {
        "Content-Length": "1024",
        "traceparent": "00-7f4fde2fa3528e42b167fecf1bd9629f-2f98de0209da314a-00",
        "User-Agent": [
          "azsdk-net-Storage.Files.Shares/12.5.0-alpha.20201023.1",
=======
      "RequestUri": "https://seanmcccanada.file.core.windows.net/test-share-57432a83-9509-6349-c1c5-cdac69650817/test-directory-367660f3-660e-ed85-e0ec-bdd8a3c783ad/test-file-24a33b77-d13f-fecf-a2ad-5dc32cef6c1e?sv=2020-04-08\u0026ss=bfqt\u0026srt=sco\u0026spr=https\u0026se=2020-10-15T00%3A18%3A46Z\u0026sp=rwdxlacuptf\u0026sig=Sanitized\u0026comp=range",
      "RequestMethod": "PUT",
      "RequestHeaders": {
        "Content-Length": "1024",
        "traceparent": "00-4f5987b0c40eeb46902ef5f83cd9f0ee-9d1dcffa07f99a4c-00",
        "User-Agent": [
          "azsdk-net-Storage.Files.Shares/12.5.0-alpha.20201014.1",
>>>>>>> cf938685
          "(.NET Core 4.6.29220.03; Microsoft Windows 10.0.19042 )"
        ],
        "x-ms-client-request-id": "50894102-3b7f-a39d-b2ee-02e4e3f65954",
        "x-ms-range": "bytes=0-1023",
        "x-ms-return-client-request-id": "true",
        "x-ms-version": "2020-04-08",
        "x-ms-write": "update"
      },
      "RequestBody": "qGVf5xfpLXPmYN4Mu4XzL2UNs0G7\u002BSGt5uA/uRd4ZovGV9NkYEIeGu2WGtEbuN9XzdlCDne9WK5DsQE2qnNbbfpTRWOyj88i7plTJd9Pki4B5\u002Bs9NVcUCf8kIK5B6G95OqzXyHJ7pT4KICDdaTLP8x/TNMKIHTeiPjxkjW4g4QYp2uoyeMm8hkKtMxU3Np/MVS2PbbOt8R10NYo1FhfP6j4ZtI5HnHtVF62A2ukiagecmDhBkHNSe\u002BnNvkM/hnAq3UnWHYIRhbixOVYFLRYzUsqCmH7fjlnKxziket44FpA9Vf2gS0yFixJ/j1cdTU7TmWt4ve7yS07wDFZKbAvaeCPGx9gYkwZ9/QxrX/8BrXnp0eByv1mhSwmurz/2Oh8HpBY0VoV2ugZk\u002B7/hh\u002BtP7l7dYJoqZ7jJJHzOauPHh8LtY7vozVb0cxbaDcSZwMQeX8DgGdqE3TxdajIIqFAinXP99CMwZyEI6OyDUFr0MGS4rwoi527naIV\u002BimIj68vGuHBRm8ug7vef1zDtAI3iaTrOUPhF/7UFFYuesty\u002B5P0hvZjpo5SYF8ETgw89\u002BWf4myAoVZrTgLi6S4U/Ajsb4PMzzEP1\u002BcamNTg3MnymyBwkpRe7lo5iTjzfLlcOWRWF96IcCi0kA6FagSBim007FIJpG1wkX0pk0H4GFcpumNwisTrair3v/6J1YRRuALLvoxrUpD25YJhXtzmuHe3W6\u002BlEP\u002BoSYYrFehu5r/019tDMF3GwmfOeaVGigtKDQOG1nnYqKcDI3EKQDykh/7CaIcBp4gZ7JVH1ptWYcN\u002B3QTo6BBGHCs0PAzsvIIrKfGqgB2ASGl7aOXgkNYPrL2tj2c7v5/qfExbzWd7LSwXHKylq92h\u002BpCfcX8qYYtVJJNTPzEe82pRwAfRJHsB/D\u002B1zXQlZgDcD5DSnE4gvB7BBqTUK/H\u002B9C1GV\u002BvZ0NIZmXE/cJQXM76OczOcTFMcMQPlECHSKdRNutVK4xIZBjq\u002BuQLY4U\u002BKrdLqSbi\u002BXqvaJiLr9LywR2\u002Bc8bm\u002ByEysdWz04ZdQQ0\u002B0XmZO6\u002BAbj1gpcLjvMQ1\u002BDnGTO/ORy\u002BGCOdRPyX0UiebXM5ZaYVuPgWZdlVuXvUBfetMhvQdcIpaAzK4Pz8HfEOrWG/17I60WB7qJNDaF7nyT7FKp9sjfexED2ZStg7WkgoBwvaVG4FcmC7VM0u5f\u002Bt4xe99zMR4d9pzod0oUaIQA5LGyFSzbTQv7h\u002B8TjqQmo962eAfWNVFiVscEWm0NDZ8xS\u002B44reWtVi7Td6kzCmv4xddvXex8LrNgU8Jp0vKe7nZP4ka16fX5CSHZAr2kM0hfC5CZoa\u002BusR0\u002B2FojR4c4NIky5yghQtvddlQ==",
      "StatusCode": 201,
      "ResponseHeaders": {
        "Content-Length": "0",
        "Content-MD5": "RiN\u002B80WrGfymIBM7AVHBeA==",
<<<<<<< HEAD
        "Date": "Fri, 23 Oct 2020 20:17:49 GMT",
        "ETag": "\u00220x8D87790B6FE5025\u0022",
        "Last-Modified": "Fri, 23 Oct 2020 20:17:50 GMT",
=======
        "Date": "Wed, 14 Oct 2020 23:18:48 GMT",
        "ETag": "\u00220x8D8709781602C91\u0022",
        "Last-Modified": "Wed, 14 Oct 2020 23:18:48 GMT",
>>>>>>> cf938685
        "Server": [
          "Windows-Azure-File/1.0",
          "Microsoft-HTTPAPI/2.0"
        ],
        "x-ms-client-request-id": "50894102-3b7f-a39d-b2ee-02e4e3f65954",
<<<<<<< HEAD
        "x-ms-request-id": "b0d8a223-301a-0086-3579-a9167b000000",
=======
        "x-ms-request-id": "a49d4f92-601a-0028-5d80-a2f02a000000",
>>>>>>> cf938685
        "x-ms-request-server-encrypted": "true",
        "x-ms-version": "2020-04-08"
      },
      "ResponseBody": []
    },
    {
<<<<<<< HEAD
      "RequestUri": "https://seanmcccanary3.file.core.windows.net/test-share-f7ffaa57-76fb-48c1-6e00-2c16ce86d26d/test-directory-f87fddc1-5e36-59e1-d9a2-ba07929205a8/test-file-00091a03-fa32-9ac4-dcc1-09a71b2afe14?sv=2020-04-08\u0026ss=bfqt\u0026srt=sco\u0026spr=https\u0026se=2020-10-23T21%3A17%3A50Z\u0026sp=rwdxylacuptf\u0026sig=Sanitized\u0026comp=range",
      "RequestMethod": "PUT",
      "RequestHeaders": {
        "Content-Length": "1024",
        "traceparent": "00-e3098be1ca4f5144bb49bf1ce482cfb0-1e41d5be28161340-00",
        "User-Agent": [
          "azsdk-net-Storage.Files.Shares/12.5.0-alpha.20201023.1",
=======
      "RequestUri": "https://seanmcccanada.file.core.windows.net/test-share-f7ffaa57-76fb-48c1-6e00-2c16ce86d26d/test-directory-f87fddc1-5e36-59e1-d9a2-ba07929205a8/test-file-00091a03-fa32-9ac4-dcc1-09a71b2afe14?sv=2020-04-08\u0026ss=bfqt\u0026srt=sco\u0026spr=https\u0026se=2020-10-15T00%3A18%3A46Z\u0026sp=rwdxlacuptf\u0026sig=Sanitized\u0026comp=range",
      "RequestMethod": "PUT",
      "RequestHeaders": {
        "Content-Length": "1024",
        "traceparent": "00-a3432f4fa87b62478555746a501ba706-74d52c66917d8c46-00",
        "User-Agent": [
          "azsdk-net-Storage.Files.Shares/12.5.0-alpha.20201014.1",
>>>>>>> cf938685
          "(.NET Core 4.6.29220.03; Microsoft Windows 10.0.19042 )"
        ],
        "x-ms-client-request-id": "734fb0f0-238c-6ec1-b4a4-a90045e92886",
        "x-ms-range": "bytes=0-1023",
        "x-ms-return-client-request-id": "true",
        "x-ms-version": "2020-04-08",
        "x-ms-write": "update"
      },
      "RequestBody": "qGVf5xfpLXPmYN4Mu4XzL2UNs0G7\u002BSGt5uA/uRd4ZovGV9NkYEIeGu2WGtEbuN9XzdlCDne9WK5DsQE2qnNbbfpTRWOyj88i7plTJd9Pki4B5\u002Bs9NVcUCf8kIK5B6G95OqzXyHJ7pT4KICDdaTLP8x/TNMKIHTeiPjxkjW4g4QYp2uoyeMm8hkKtMxU3Np/MVS2PbbOt8R10NYo1FhfP6j4ZtI5HnHtVF62A2ukiagecmDhBkHNSe\u002BnNvkM/hnAq3UnWHYIRhbixOVYFLRYzUsqCmH7fjlnKxziket44FpA9Vf2gS0yFixJ/j1cdTU7TmWt4ve7yS07wDFZKbAvaeCPGx9gYkwZ9/QxrX/8BrXnp0eByv1mhSwmurz/2Oh8HpBY0VoV2ugZk\u002B7/hh\u002BtP7l7dYJoqZ7jJJHzOauPHh8LtY7vozVb0cxbaDcSZwMQeX8DgGdqE3TxdajIIqFAinXP99CMwZyEI6OyDUFr0MGS4rwoi527naIV\u002BimIj68vGuHBRm8ug7vef1zDtAI3iaTrOUPhF/7UFFYuesty\u002B5P0hvZjpo5SYF8ETgw89\u002BWf4myAoVZrTgLi6S4U/Ajsb4PMzzEP1\u002BcamNTg3MnymyBwkpRe7lo5iTjzfLlcOWRWF96IcCi0kA6FagSBim007FIJpG1wkX0pk0H4GFcpumNwisTrair3v/6J1YRRuALLvoxrUpD25YJhXtzmuHe3W6\u002BlEP\u002BoSYYrFehu5r/019tDMF3GwmfOeaVGigtKDQOG1nnYqKcDI3EKQDykh/7CaIcBp4gZ7JVH1ptWYcN\u002B3QTo6BBGHCs0PAzsvIIrKfGqgB2ASGl7aOXgkNYPrL2tj2c7v5/qfExbzWd7LSwXHKylq92h\u002BpCfcX8qYYtVJJNTPzEe82pRwAfRJHsB/D\u002B1zXQlZgDcD5DSnE4gvB7BBqTUK/H\u002B9C1GV\u002BvZ0NIZmXE/cJQXM76OczOcTFMcMQPlECHSKdRNutVK4xIZBjq\u002BuQLY4U\u002BKrdLqSbi\u002BXqvaJiLr9LywR2\u002Bc8bm\u002ByEysdWz04ZdQQ0\u002B0XmZO6\u002BAbj1gpcLjvMQ1\u002BDnGTO/ORy\u002BGCOdRPyX0UiebXM5ZaYVuPgWZdlVuXvUBfetMhvQdcIpaAzK4Pz8HfEOrWG/17I60WB7qJNDaF7nyT7FKp9sjfexED2ZStg7WkgoBwvaVG4FcmC7VM0u5f\u002Bt4xe99zMR4d9pzod0oUaIQA5LGyFSzbTQv7h\u002B8TjqQmo962eAfWNVFiVscEWm0NDZ8xS\u002B44reWtVi7Td6kzCmv4xddvXex8LrNgU8Jp0vKe7nZP4ka16fX5CSHZAr2kM0hfC5CZoa\u002BusR0\u002B2FojR4c4NIky5yghQtvddlQ==",
      "StatusCode": 201,
      "ResponseHeaders": {
        "Content-Length": "0",
        "Content-MD5": "RiN\u002B80WrGfymIBM7AVHBeA==",
<<<<<<< HEAD
        "Date": "Fri, 23 Oct 2020 20:17:50 GMT",
        "ETag": "\u00220x8D87790B705F2A8\u0022",
        "Last-Modified": "Fri, 23 Oct 2020 20:17:50 GMT",
=======
        "Date": "Wed, 14 Oct 2020 23:18:48 GMT",
        "ETag": "\u00220x8D87097817A21DA\u0022",
        "Last-Modified": "Wed, 14 Oct 2020 23:18:48 GMT",
>>>>>>> cf938685
        "Server": [
          "Windows-Azure-File/1.0",
          "Microsoft-HTTPAPI/2.0"
        ],
        "x-ms-client-request-id": "734fb0f0-238c-6ec1-b4a4-a90045e92886",
<<<<<<< HEAD
        "x-ms-request-id": "1dbc2f71-901a-007b-3379-a9985e000000",
=======
        "x-ms-request-id": "a39b851f-401a-0010-7b80-a254ea000000",
>>>>>>> cf938685
        "x-ms-request-server-encrypted": "true",
        "x-ms-version": "2020-04-08"
      },
      "ResponseBody": []
    },
    {
<<<<<<< HEAD
      "RequestUri": "https://seanmcccanary3.file.core.windows.net/test-share-57432a83-9509-6349-c1c5-cdac69650817?sv=2020-04-08\u0026ss=bfqt\u0026srt=sco\u0026spr=https\u0026se=2020-10-23T21%3A17%3A50Z\u0026sp=rwdxylacuptf\u0026sig=Sanitized\u0026restype=share",
      "RequestMethod": "DELETE",
      "RequestHeaders": {
        "traceparent": "00-f54c46f0ebad2d47878905cbc2b98a13-c1e633701508e84c-00",
        "User-Agent": [
          "azsdk-net-Storage.Files.Shares/12.5.0-alpha.20201023.1",
=======
      "RequestUri": "https://seanmcccanada.file.core.windows.net/test-share-57432a83-9509-6349-c1c5-cdac69650817?sv=2020-04-08\u0026ss=bfqt\u0026srt=sco\u0026spr=https\u0026se=2020-10-15T00%3A18%3A46Z\u0026sp=rwdxlacuptf\u0026sig=Sanitized\u0026restype=share",
      "RequestMethod": "DELETE",
      "RequestHeaders": {
        "traceparent": "00-e84176ec62ffc549ba45df9b3fd22dc8-1c2fb3f536971b48-00",
        "User-Agent": [
          "azsdk-net-Storage.Files.Shares/12.5.0-alpha.20201014.1",
>>>>>>> cf938685
          "(.NET Core 4.6.29220.03; Microsoft Windows 10.0.19042 )"
        ],
        "x-ms-client-request-id": "33f3b15c-e5a6-b8c7-2cde-84e11422f107",
        "x-ms-delete-snapshots": "include",
        "x-ms-return-client-request-id": "true",
        "x-ms-version": "2020-04-08"
      },
      "RequestBody": null,
      "StatusCode": 202,
      "ResponseHeaders": {
        "Content-Length": "0",
<<<<<<< HEAD
        "Date": "Fri, 23 Oct 2020 20:17:49 GMT",
=======
        "Date": "Wed, 14 Oct 2020 23:18:48 GMT",
>>>>>>> cf938685
        "Server": [
          "Windows-Azure-File/1.0",
          "Microsoft-HTTPAPI/2.0"
        ],
        "x-ms-client-request-id": "33f3b15c-e5a6-b8c7-2cde-84e11422f107",
<<<<<<< HEAD
        "x-ms-request-id": "b0d8a224-301a-0086-3679-a9167b000000",
=======
        "x-ms-request-id": "a49d4f95-601a-0028-5e80-a2f02a000000",
>>>>>>> cf938685
        "x-ms-version": "2020-04-08"
      },
      "ResponseBody": []
    },
    {
<<<<<<< HEAD
      "RequestUri": "https://seanmcccanary3.file.core.windows.net/test-share-f7ffaa57-76fb-48c1-6e00-2c16ce86d26d?sv=2020-04-08\u0026ss=bfqt\u0026srt=sco\u0026spr=https\u0026se=2020-10-23T21%3A17%3A50Z\u0026sp=rwdxylacuptf\u0026sig=Sanitized\u0026restype=share",
      "RequestMethod": "DELETE",
      "RequestHeaders": {
        "traceparent": "00-d4ca3f7e1868a444ad33dffc33e4c934-6f697af2c4461242-00",
        "User-Agent": [
          "azsdk-net-Storage.Files.Shares/12.5.0-alpha.20201023.1",
=======
      "RequestUri": "https://seanmcccanada.file.core.windows.net/test-share-f7ffaa57-76fb-48c1-6e00-2c16ce86d26d?sv=2020-04-08\u0026ss=bfqt\u0026srt=sco\u0026spr=https\u0026se=2020-10-15T00%3A18%3A46Z\u0026sp=rwdxlacuptf\u0026sig=Sanitized\u0026restype=share",
      "RequestMethod": "DELETE",
      "RequestHeaders": {
        "traceparent": "00-48de046ece92874cb0b87c931e93516e-3c2c2dce0e8d6f4a-00",
        "User-Agent": [
          "azsdk-net-Storage.Files.Shares/12.5.0-alpha.20201014.1",
>>>>>>> cf938685
          "(.NET Core 4.6.29220.03; Microsoft Windows 10.0.19042 )"
        ],
        "x-ms-client-request-id": "94a4f9de-f5f5-18df-6e8e-1e86e8552efb",
        "x-ms-delete-snapshots": "include",
        "x-ms-return-client-request-id": "true",
        "x-ms-version": "2020-04-08"
      },
      "RequestBody": null,
      "StatusCode": 202,
      "ResponseHeaders": {
        "Content-Length": "0",
<<<<<<< HEAD
        "Date": "Fri, 23 Oct 2020 20:17:50 GMT",
=======
        "Date": "Wed, 14 Oct 2020 23:18:49 GMT",
>>>>>>> cf938685
        "Server": [
          "Windows-Azure-File/1.0",
          "Microsoft-HTTPAPI/2.0"
        ],
        "x-ms-client-request-id": "94a4f9de-f5f5-18df-6e8e-1e86e8552efb",
<<<<<<< HEAD
        "x-ms-request-id": "1dbc2f72-901a-007b-3479-a9985e000000",
=======
        "x-ms-request-id": "a39b8520-401a-0010-7c80-a254ea000000",
>>>>>>> cf938685
        "x-ms-version": "2020-04-08"
      },
      "ResponseBody": []
    }
  ],
  "Variables": {
<<<<<<< HEAD
    "DateTimeOffsetNow": "2020-10-23T15:17:50.7703921-05:00",
    "RandomSeed": "194910505",
    "Storage_TestConfigDefault": "ProductionTenant\nseanmcccanary3\nU2FuaXRpemVk\nhttps://seanmcccanary3.blob.core.windows.net\nhttps://seanmcccanary3.file.core.windows.net\nhttps://seanmcccanary3.queue.core.windows.net\nhttps://seanmcccanary3.table.core.windows.net\n\n\n\n\nhttps://seanmcccanary3-secondary.blob.core.windows.net\nhttps://seanmcccanary3-secondary.file.core.windows.net\nhttps://seanmcccanary3-secondary.queue.core.windows.net\nhttps://seanmcccanary3-secondary.table.core.windows.net\n\nSanitized\n\n\nCloud\nBlobEndpoint=https://seanmcccanary3.blob.core.windows.net/;QueueEndpoint=https://seanmcccanary3.queue.core.windows.net/;FileEndpoint=https://seanmcccanary3.file.core.windows.net/;BlobSecondaryEndpoint=https://seanmcccanary3-secondary.blob.core.windows.net/;QueueSecondaryEndpoint=https://seanmcccanary3-secondary.queue.core.windows.net/;FileSecondaryEndpoint=https://seanmcccanary3-secondary.file.core.windows.net/;AccountName=seanmcccanary3;AccountKey=Kg==;\nseanscope1"
=======
    "DateTimeOffsetNow": "2020-10-14T18:18:46.1310682-05:00",
    "RandomSeed": "194910505",
    "Storage_TestConfigDefault": "ProductionTenant\nseanmcccanada\nU2FuaXRpemVk\nhttps://seanmcccanada.blob.core.windows.net\nhttps://seanmcccanada.file.core.windows.net\nhttps://seanmcccanada.queue.core.windows.net\nhttps://seanmcccanada.table.core.windows.net\n\n\n\n\nhttps://seanmcccanada-secondary.blob.core.windows.net\nhttps://seanmcccanada-secondary.file.core.windows.net\nhttps://seanmcccanada-secondary.queue.core.windows.net\nhttps://seanmcccanada-secondary.table.core.windows.net\n\nSanitized\n\n\nCloud\nBlobEndpoint=https://seanmcccanada.blob.core.windows.net/;QueueEndpoint=https://seanmcccanada.queue.core.windows.net/;FileEndpoint=https://seanmcccanada.file.core.windows.net/;BlobSecondaryEndpoint=https://seanmcccanada-secondary.blob.core.windows.net/;QueueSecondaryEndpoint=https://seanmcccanada-secondary.queue.core.windows.net/;FileSecondaryEndpoint=https://seanmcccanada-secondary.file.core.windows.net/;AccountName=seanmcccanada;AccountKey=Kg==;\nseanscope1"
>>>>>>> cf938685
  }
}<|MERGE_RESOLUTION|>--- conflicted
+++ resolved
@@ -1,21 +1,12 @@
 {
   "Entries": [
     {
-<<<<<<< HEAD
-      "RequestUri": "https://seanmcccanary3.file.core.windows.net/test-share-57432a83-9509-6349-c1c5-cdac69650817?sv=2020-04-08\u0026ss=bfqt\u0026srt=sco\u0026spr=https\u0026se=2020-10-23T21%3A17%3A50Z\u0026sp=rwdxylacuptf\u0026sig=Sanitized\u0026restype=share",
-      "RequestMethod": "PUT",
-      "RequestHeaders": {
-        "traceparent": "00-cc9583fa8bb1c840aa979b04373a1932-6729edfba3e73644-00",
-        "User-Agent": [
-          "azsdk-net-Storage.Files.Shares/12.5.0-alpha.20201023.1",
-=======
-      "RequestUri": "https://seanmcccanada.file.core.windows.net/test-share-57432a83-9509-6349-c1c5-cdac69650817?sv=2020-04-08\u0026ss=bfqt\u0026srt=sco\u0026spr=https\u0026se=2020-10-15T00%3A18%3A46Z\u0026sp=rwdxlacuptf\u0026sig=Sanitized\u0026restype=share",
-      "RequestMethod": "PUT",
-      "RequestHeaders": {
-        "traceparent": "00-0f7a40e0293e01488414454015454aee-0c400ca8e205aa41-00",
-        "User-Agent": [
-          "azsdk-net-Storage.Files.Shares/12.5.0-alpha.20201014.1",
->>>>>>> cf938685
+      "RequestUri": "https://seanmcccanary3.file.core.windows.net/test-share-57432a83-9509-6349-c1c5-cdac69650817?sv=2020-04-08\u0026ss=bfqt\u0026srt=sco\u0026spr=https\u0026se=2020-10-28T17%3A36%3A31Z\u0026sp=rwdxylacuptf\u0026sig=Sanitized\u0026restype=share",
+      "RequestMethod": "PUT",
+      "RequestHeaders": {
+        "traceparent": "00-7c3400dc46bf37449d216f3a89f1ce43-d2f2828423952545-00",
+        "User-Agent": [
+          "azsdk-net-Storage.Files.Shares/12.5.0-alpha.20201028.1",
           "(.NET Core 4.6.29220.03; Microsoft Windows 10.0.19042 )"
         ],
         "x-ms-client-request-id": "dc1b0a22-6caf-0d59-68fb-e9086933953a",
@@ -26,45 +17,26 @@
       "StatusCode": 201,
       "ResponseHeaders": {
         "Content-Length": "0",
-<<<<<<< HEAD
-        "Date": "Fri, 23 Oct 2020 20:17:49 GMT",
-        "ETag": "\u00220x8D87790B6AA839F\u0022",
-        "Last-Modified": "Fri, 23 Oct 2020 20:17:49 GMT",
-=======
-        "Date": "Wed, 14 Oct 2020 23:18:47 GMT",
-        "ETag": "\u00220x8D8709780CE3B1E\u0022",
-        "Last-Modified": "Wed, 14 Oct 2020 23:18:47 GMT",
->>>>>>> cf938685
+        "Date": "Wed, 28 Oct 2020 16:36:31 GMT",
+        "ETag": "\u00220x8D87B5FA085E21D\u0022",
+        "Last-Modified": "Wed, 28 Oct 2020 16:36:31 GMT",
         "Server": [
           "Windows-Azure-File/1.0",
           "Microsoft-HTTPAPI/2.0"
         ],
         "x-ms-client-request-id": "dc1b0a22-6caf-0d59-68fb-e9086933953a",
-<<<<<<< HEAD
-        "x-ms-request-id": "b0d8a21d-301a-0086-3279-a9167b000000",
-=======
-        "x-ms-request-id": "a49d4f8b-601a-0028-5a80-a2f02a000000",
->>>>>>> cf938685
-        "x-ms-version": "2020-04-08"
-      },
-      "ResponseBody": []
-    },
-    {
-<<<<<<< HEAD
-      "RequestUri": "https://seanmcccanary3.file.core.windows.net/test-share-57432a83-9509-6349-c1c5-cdac69650817/test-directory-367660f3-660e-ed85-e0ec-bdd8a3c783ad?sv=2020-04-08\u0026ss=bfqt\u0026srt=sco\u0026spr=https\u0026se=2020-10-23T21%3A17%3A50Z\u0026sp=rwdxylacuptf\u0026sig=Sanitized\u0026restype=directory",
-      "RequestMethod": "PUT",
-      "RequestHeaders": {
-        "traceparent": "00-f521927bfd140241a647ba6269528bef-98991a31249a2d4a-00",
-        "User-Agent": [
-          "azsdk-net-Storage.Files.Shares/12.5.0-alpha.20201023.1",
-=======
-      "RequestUri": "https://seanmcccanada.file.core.windows.net/test-share-57432a83-9509-6349-c1c5-cdac69650817/test-directory-367660f3-660e-ed85-e0ec-bdd8a3c783ad?sv=2020-04-08\u0026ss=bfqt\u0026srt=sco\u0026spr=https\u0026se=2020-10-15T00%3A18%3A46Z\u0026sp=rwdxlacuptf\u0026sig=Sanitized\u0026restype=directory",
-      "RequestMethod": "PUT",
-      "RequestHeaders": {
-        "traceparent": "00-b430a40836c8ed4e93651dde7cb6643f-0e7796ac46cb5846-00",
-        "User-Agent": [
-          "azsdk-net-Storage.Files.Shares/12.5.0-alpha.20201014.1",
->>>>>>> cf938685
+        "x-ms-request-id": "ef4ae93c-501a-004b-6748-ad2691000000",
+        "x-ms-version": "2020-04-08"
+      },
+      "ResponseBody": []
+    },
+    {
+      "RequestUri": "https://seanmcccanary3.file.core.windows.net/test-share-57432a83-9509-6349-c1c5-cdac69650817/test-directory-367660f3-660e-ed85-e0ec-bdd8a3c783ad?sv=2020-04-08\u0026ss=bfqt\u0026srt=sco\u0026spr=https\u0026se=2020-10-28T17%3A36%3A31Z\u0026sp=rwdxylacuptf\u0026sig=Sanitized\u0026restype=directory",
+      "RequestMethod": "PUT",
+      "RequestHeaders": {
+        "traceparent": "00-54be1cd78c9e6f41862e8c550896c13f-6fe48283bb376046-00",
+        "User-Agent": [
+          "azsdk-net-Storage.Files.Shares/12.5.0-alpha.20201028.1",
           "(.NET Core 4.6.29220.03; Microsoft Windows 10.0.19042 )"
         ],
         "x-ms-client-request-id": "6507988d-644a-bcd9-842e-fcc2af8169a1",
@@ -79,59 +51,34 @@
       "StatusCode": 201,
       "ResponseHeaders": {
         "Content-Length": "0",
-<<<<<<< HEAD
-        "Date": "Fri, 23 Oct 2020 20:17:49 GMT",
-        "ETag": "\u00220x8D87790B6B552F8\u0022",
-        "Last-Modified": "Fri, 23 Oct 2020 20:17:49 GMT",
-=======
-        "Date": "Wed, 14 Oct 2020 23:18:47 GMT",
-        "ETag": "\u00220x8D8709780DC3EB2\u0022",
-        "Last-Modified": "Wed, 14 Oct 2020 23:18:47 GMT",
->>>>>>> cf938685
+        "Date": "Wed, 28 Oct 2020 16:36:31 GMT",
+        "ETag": "\u00220x8D87B5FA0ADFEC1\u0022",
+        "Last-Modified": "Wed, 28 Oct 2020 16:36:32 GMT",
         "Server": [
           "Windows-Azure-File/1.0",
           "Microsoft-HTTPAPI/2.0"
         ],
         "x-ms-client-request-id": "6507988d-644a-bcd9-842e-fcc2af8169a1",
         "x-ms-file-attributes": "Directory",
-<<<<<<< HEAD
-        "x-ms-file-change-time": "2020-10-23T20:17:49.7257720Z",
-        "x-ms-file-creation-time": "2020-10-23T20:17:49.7257720Z",
+        "x-ms-file-change-time": "2020-10-28T16:36:32.0792257Z",
+        "x-ms-file-creation-time": "2020-10-28T16:36:32.0792257Z",
         "x-ms-file-id": "13835128424026341376",
-        "x-ms-file-last-write-time": "2020-10-23T20:17:49.7257720Z",
+        "x-ms-file-last-write-time": "2020-10-28T16:36:32.0792257Z",
         "x-ms-file-parent-id": "0",
         "x-ms-file-permission-key": "17860367565182308406*11459378189709739967",
-        "x-ms-request-id": "b0d8a220-301a-0086-3379-a9167b000000",
-=======
-        "x-ms-file-change-time": "2020-10-14T23:18:47.7215410Z",
-        "x-ms-file-creation-time": "2020-10-14T23:18:47.7215410Z",
-        "x-ms-file-id": "13835128424026341376",
-        "x-ms-file-last-write-time": "2020-10-14T23:18:47.7215410Z",
-        "x-ms-file-parent-id": "0",
-        "x-ms-file-permission-key": "9736643157039165508*17277118026500876237",
-        "x-ms-request-id": "a49d4f8e-601a-0028-5b80-a2f02a000000",
->>>>>>> cf938685
-        "x-ms-request-server-encrypted": "true",
-        "x-ms-version": "2020-04-08"
-      },
-      "ResponseBody": []
-    },
-    {
-<<<<<<< HEAD
-      "RequestUri": "https://seanmcccanary3.file.core.windows.net/test-share-f7ffaa57-76fb-48c1-6e00-2c16ce86d26d?sv=2020-04-08\u0026ss=bfqt\u0026srt=sco\u0026spr=https\u0026se=2020-10-23T21%3A17%3A50Z\u0026sp=rwdxylacuptf\u0026sig=Sanitized\u0026restype=share",
-      "RequestMethod": "PUT",
-      "RequestHeaders": {
-        "traceparent": "00-f4a85fa3f579f44c943619fad42a2c77-c7b7621d746a6e4a-00",
-        "User-Agent": [
-          "azsdk-net-Storage.Files.Shares/12.5.0-alpha.20201023.1",
-=======
-      "RequestUri": "https://seanmcccanada.file.core.windows.net/test-share-f7ffaa57-76fb-48c1-6e00-2c16ce86d26d?sv=2020-04-08\u0026ss=bfqt\u0026srt=sco\u0026spr=https\u0026se=2020-10-15T00%3A18%3A46Z\u0026sp=rwdxlacuptf\u0026sig=Sanitized\u0026restype=share",
-      "RequestMethod": "PUT",
-      "RequestHeaders": {
-        "traceparent": "00-121ebc071cb3124480a9e81842652dcf-ef66960c1c0ea247-00",
-        "User-Agent": [
-          "azsdk-net-Storage.Files.Shares/12.5.0-alpha.20201014.1",
->>>>>>> cf938685
+        "x-ms-request-id": "ef4ae93f-501a-004b-6848-ad2691000000",
+        "x-ms-request-server-encrypted": "true",
+        "x-ms-version": "2020-04-08"
+      },
+      "ResponseBody": []
+    },
+    {
+      "RequestUri": "https://seanmcccanary3.file.core.windows.net/test-share-f7ffaa57-76fb-48c1-6e00-2c16ce86d26d?sv=2020-04-08\u0026ss=bfqt\u0026srt=sco\u0026spr=https\u0026se=2020-10-28T17%3A36%3A31Z\u0026sp=rwdxylacuptf\u0026sig=Sanitized\u0026restype=share",
+      "RequestMethod": "PUT",
+      "RequestHeaders": {
+        "traceparent": "00-a8c6b0165e885041a95a4b420b8b4788-0bf0d11bd319f04a-00",
+        "User-Agent": [
+          "azsdk-net-Storage.Files.Shares/12.5.0-alpha.20201028.1",
           "(.NET Core 4.6.29220.03; Microsoft Windows 10.0.19042 )"
         ],
         "x-ms-client-request-id": "451e97e0-841e-bbc7-c808-c29d06158f95",
@@ -142,45 +89,26 @@
       "StatusCode": 201,
       "ResponseHeaders": {
         "Content-Length": "0",
-<<<<<<< HEAD
-        "Date": "Fri, 23 Oct 2020 20:17:49 GMT",
-        "ETag": "\u00220x8D87790B6DB7664\u0022",
-        "Last-Modified": "Fri, 23 Oct 2020 20:17:49 GMT",
-=======
-        "Date": "Wed, 14 Oct 2020 23:18:48 GMT",
-        "ETag": "\u00220x8D870978123C4DD\u0022",
-        "Last-Modified": "Wed, 14 Oct 2020 23:18:48 GMT",
->>>>>>> cf938685
+        "Date": "Wed, 28 Oct 2020 16:36:32 GMT",
+        "ETag": "\u00220x8D87B5FA0D27EDE\u0022",
+        "Last-Modified": "Wed, 28 Oct 2020 16:36:32 GMT",
         "Server": [
           "Windows-Azure-File/1.0",
           "Microsoft-HTTPAPI/2.0"
         ],
         "x-ms-client-request-id": "451e97e0-841e-bbc7-c808-c29d06158f95",
-<<<<<<< HEAD
-        "x-ms-request-id": "1dbc2f6b-901a-007b-3079-a9985e000000",
-=======
-        "x-ms-request-id": "a39b8516-401a-0010-7580-a254ea000000",
->>>>>>> cf938685
-        "x-ms-version": "2020-04-08"
-      },
-      "ResponseBody": []
-    },
-    {
-<<<<<<< HEAD
-      "RequestUri": "https://seanmcccanary3.file.core.windows.net/test-share-f7ffaa57-76fb-48c1-6e00-2c16ce86d26d/test-directory-f87fddc1-5e36-59e1-d9a2-ba07929205a8?sv=2020-04-08\u0026ss=bfqt\u0026srt=sco\u0026spr=https\u0026se=2020-10-23T21%3A17%3A50Z\u0026sp=rwdxylacuptf\u0026sig=Sanitized\u0026restype=directory",
-      "RequestMethod": "PUT",
-      "RequestHeaders": {
-        "traceparent": "00-26592a5e0b343549a8351aa87be877fe-4b9a8b6578fc7d46-00",
-        "User-Agent": [
-          "azsdk-net-Storage.Files.Shares/12.5.0-alpha.20201023.1",
-=======
-      "RequestUri": "https://seanmcccanada.file.core.windows.net/test-share-f7ffaa57-76fb-48c1-6e00-2c16ce86d26d/test-directory-f87fddc1-5e36-59e1-d9a2-ba07929205a8?sv=2020-04-08\u0026ss=bfqt\u0026srt=sco\u0026spr=https\u0026se=2020-10-15T00%3A18%3A46Z\u0026sp=rwdxlacuptf\u0026sig=Sanitized\u0026restype=directory",
-      "RequestMethod": "PUT",
-      "RequestHeaders": {
-        "traceparent": "00-e5196c1d2e014644806ebc2014f6df73-38e64aba9836ea4d-00",
-        "User-Agent": [
-          "azsdk-net-Storage.Files.Shares/12.5.0-alpha.20201014.1",
->>>>>>> cf938685
+        "x-ms-request-id": "440b9e8c-f01a-0052-5c48-ada62a000000",
+        "x-ms-version": "2020-04-08"
+      },
+      "ResponseBody": []
+    },
+    {
+      "RequestUri": "https://seanmcccanary3.file.core.windows.net/test-share-f7ffaa57-76fb-48c1-6e00-2c16ce86d26d/test-directory-f87fddc1-5e36-59e1-d9a2-ba07929205a8?sv=2020-04-08\u0026ss=bfqt\u0026srt=sco\u0026spr=https\u0026se=2020-10-28T17%3A36%3A31Z\u0026sp=rwdxylacuptf\u0026sig=Sanitized\u0026restype=directory",
+      "RequestMethod": "PUT",
+      "RequestHeaders": {
+        "traceparent": "00-45044f0e4d0dc9458d64a719007257fb-8ee7bc6976a58d40-00",
+        "User-Agent": [
+          "azsdk-net-Storage.Files.Shares/12.5.0-alpha.20201028.1",
           "(.NET Core 4.6.29220.03; Microsoft Windows 10.0.19042 )"
         ],
         "x-ms-client-request-id": "1b7baaa8-217a-8220-b6c4-6b7bcabf2935",
@@ -195,59 +123,34 @@
       "StatusCode": 201,
       "ResponseHeaders": {
         "Content-Length": "0",
-<<<<<<< HEAD
-        "Date": "Fri, 23 Oct 2020 20:17:50 GMT",
-        "ETag": "\u00220x8D87790B6E59384\u0022",
-        "Last-Modified": "Fri, 23 Oct 2020 20:17:50 GMT",
-=======
-        "Date": "Wed, 14 Oct 2020 23:18:48 GMT",
-        "ETag": "\u00220x8D870978137194B\u0022",
-        "Last-Modified": "Wed, 14 Oct 2020 23:18:48 GMT",
->>>>>>> cf938685
+        "Date": "Wed, 28 Oct 2020 16:36:32 GMT",
+        "ETag": "\u00220x8D87B5FA0DDCA07\u0022",
+        "Last-Modified": "Wed, 28 Oct 2020 16:36:32 GMT",
         "Server": [
           "Windows-Azure-File/1.0",
           "Microsoft-HTTPAPI/2.0"
         ],
         "x-ms-client-request-id": "1b7baaa8-217a-8220-b6c4-6b7bcabf2935",
         "x-ms-file-attributes": "Directory",
-<<<<<<< HEAD
-        "x-ms-file-change-time": "2020-10-23T20:17:50.0419972Z",
-        "x-ms-file-creation-time": "2020-10-23T20:17:50.0419972Z",
+        "x-ms-file-change-time": "2020-10-28T16:36:32.3924487Z",
+        "x-ms-file-creation-time": "2020-10-28T16:36:32.3924487Z",
         "x-ms-file-id": "13835128424026341376",
-        "x-ms-file-last-write-time": "2020-10-23T20:17:50.0419972Z",
+        "x-ms-file-last-write-time": "2020-10-28T16:36:32.3924487Z",
         "x-ms-file-parent-id": "0",
         "x-ms-file-permission-key": "17860367565182308406*11459378189709739967",
-        "x-ms-request-id": "1dbc2f6e-901a-007b-3179-a9985e000000",
-=======
-        "x-ms-file-change-time": "2020-10-14T23:18:48.3169611Z",
-        "x-ms-file-creation-time": "2020-10-14T23:18:48.3169611Z",
-        "x-ms-file-id": "13835128424026341376",
-        "x-ms-file-last-write-time": "2020-10-14T23:18:48.3169611Z",
-        "x-ms-file-parent-id": "0",
-        "x-ms-file-permission-key": "9736643157039165508*17277118026500876237",
-        "x-ms-request-id": "a39b851d-401a-0010-7980-a254ea000000",
->>>>>>> cf938685
-        "x-ms-request-server-encrypted": "true",
-        "x-ms-version": "2020-04-08"
-      },
-      "ResponseBody": []
-    },
-    {
-<<<<<<< HEAD
-      "RequestUri": "https://seanmcccanary3.file.core.windows.net/test-share-57432a83-9509-6349-c1c5-cdac69650817/test-directory-367660f3-660e-ed85-e0ec-bdd8a3c783ad/test-file-24a33b77-d13f-fecf-a2ad-5dc32cef6c1e?sv=2020-04-08\u0026ss=bfqt\u0026srt=sco\u0026spr=https\u0026se=2020-10-23T21%3A17%3A50Z\u0026sp=rwdxylacuptf\u0026sig=Sanitized",
-      "RequestMethod": "PUT",
-      "RequestHeaders": {
-        "traceparent": "00-e85e9cc6ea7bae44a21e9e468256c4d1-f61f47ea2f236a40-00",
-        "User-Agent": [
-          "azsdk-net-Storage.Files.Shares/12.5.0-alpha.20201023.1",
-=======
-      "RequestUri": "https://seanmcccanada.file.core.windows.net/test-share-57432a83-9509-6349-c1c5-cdac69650817/test-directory-367660f3-660e-ed85-e0ec-bdd8a3c783ad/test-file-24a33b77-d13f-fecf-a2ad-5dc32cef6c1e?sv=2020-04-08\u0026ss=bfqt\u0026srt=sco\u0026spr=https\u0026se=2020-10-15T00%3A18%3A46Z\u0026sp=rwdxlacuptf\u0026sig=Sanitized",
-      "RequestMethod": "PUT",
-      "RequestHeaders": {
-        "traceparent": "00-04a046884f23b747929201e91f5fce43-767606782353434f-00",
-        "User-Agent": [
-          "azsdk-net-Storage.Files.Shares/12.5.0-alpha.20201014.1",
->>>>>>> cf938685
+        "x-ms-request-id": "440b9e8f-f01a-0052-5d48-ada62a000000",
+        "x-ms-request-server-encrypted": "true",
+        "x-ms-version": "2020-04-08"
+      },
+      "ResponseBody": []
+    },
+    {
+      "RequestUri": "https://seanmcccanary3.file.core.windows.net/test-share-57432a83-9509-6349-c1c5-cdac69650817/test-directory-367660f3-660e-ed85-e0ec-bdd8a3c783ad/test-file-24a33b77-d13f-fecf-a2ad-5dc32cef6c1e?sv=2020-04-08\u0026ss=bfqt\u0026srt=sco\u0026spr=https\u0026se=2020-10-28T17%3A36%3A31Z\u0026sp=rwdxylacuptf\u0026sig=Sanitized",
+      "RequestMethod": "PUT",
+      "RequestHeaders": {
+        "traceparent": "00-bfb2ed64cf09cf4094850fea4b1e1427-c6a53638b21b574d-00",
+        "User-Agent": [
+          "azsdk-net-Storage.Files.Shares/12.5.0-alpha.20201028.1",
           "(.NET Core 4.6.29220.03; Microsoft Windows 10.0.19042 )"
         ],
         "x-ms-client-request-id": "f566c45e-6771-33a7-8d1c-52080e712d2e",
@@ -264,59 +167,34 @@
       "StatusCode": 201,
       "ResponseHeaders": {
         "Content-Length": "0",
-<<<<<<< HEAD
-        "Date": "Fri, 23 Oct 2020 20:17:49 GMT",
-        "ETag": "\u00220x8D87790B6EE47A8\u0022",
-        "Last-Modified": "Fri, 23 Oct 2020 20:17:50 GMT",
-=======
-        "Date": "Wed, 14 Oct 2020 23:18:48 GMT",
-        "ETag": "\u00220x8D87097814573CD\u0022",
-        "Last-Modified": "Wed, 14 Oct 2020 23:18:48 GMT",
->>>>>>> cf938685
+        "Date": "Wed, 28 Oct 2020 16:36:31 GMT",
+        "ETag": "\u00220x8D87B5FA0E71A8A\u0022",
+        "Last-Modified": "Wed, 28 Oct 2020 16:36:32 GMT",
         "Server": [
           "Windows-Azure-File/1.0",
           "Microsoft-HTTPAPI/2.0"
         ],
         "x-ms-client-request-id": "f566c45e-6771-33a7-8d1c-52080e712d2e",
         "x-ms-file-attributes": "Archive",
-<<<<<<< HEAD
-        "x-ms-file-change-time": "2020-10-23T20:17:50.0990376Z",
-        "x-ms-file-creation-time": "2020-10-23T20:17:50.0990376Z",
+        "x-ms-file-change-time": "2020-10-28T16:36:32.4534922Z",
+        "x-ms-file-creation-time": "2020-10-28T16:36:32.4534922Z",
         "x-ms-file-id": "11529285414812647424",
-        "x-ms-file-last-write-time": "2020-10-23T20:17:50.0990376Z",
+        "x-ms-file-last-write-time": "2020-10-28T16:36:32.4534922Z",
         "x-ms-file-parent-id": "13835128424026341376",
         "x-ms-file-permission-key": "4010187179898695473*11459378189709739967",
-        "x-ms-request-id": "b0d8a222-301a-0086-3479-a9167b000000",
-=======
-        "x-ms-file-change-time": "2020-10-14T23:18:48.4110285Z",
-        "x-ms-file-creation-time": "2020-10-14T23:18:48.4110285Z",
-        "x-ms-file-id": "11529285414812647424",
-        "x-ms-file-last-write-time": "2020-10-14T23:18:48.4110285Z",
-        "x-ms-file-parent-id": "13835128424026341376",
-        "x-ms-file-permission-key": "5144323600546320195*17277118026500876237",
-        "x-ms-request-id": "a49d4f90-601a-0028-5c80-a2f02a000000",
->>>>>>> cf938685
-        "x-ms-request-server-encrypted": "true",
-        "x-ms-version": "2020-04-08"
-      },
-      "ResponseBody": []
-    },
-    {
-<<<<<<< HEAD
-      "RequestUri": "https://seanmcccanary3.file.core.windows.net/test-share-f7ffaa57-76fb-48c1-6e00-2c16ce86d26d/test-directory-f87fddc1-5e36-59e1-d9a2-ba07929205a8/test-file-00091a03-fa32-9ac4-dcc1-09a71b2afe14?sv=2020-04-08\u0026ss=bfqt\u0026srt=sco\u0026spr=https\u0026se=2020-10-23T21%3A17%3A50Z\u0026sp=rwdxylacuptf\u0026sig=Sanitized",
-      "RequestMethod": "PUT",
-      "RequestHeaders": {
-        "traceparent": "00-e8be11ee1dde4347af5b0030c05a96f0-5101ed44df1d9b4c-00",
-        "User-Agent": [
-          "azsdk-net-Storage.Files.Shares/12.5.0-alpha.20201023.1",
-=======
-      "RequestUri": "https://seanmcccanada.file.core.windows.net/test-share-f7ffaa57-76fb-48c1-6e00-2c16ce86d26d/test-directory-f87fddc1-5e36-59e1-d9a2-ba07929205a8/test-file-00091a03-fa32-9ac4-dcc1-09a71b2afe14?sv=2020-04-08\u0026ss=bfqt\u0026srt=sco\u0026spr=https\u0026se=2020-10-15T00%3A18%3A46Z\u0026sp=rwdxlacuptf\u0026sig=Sanitized",
-      "RequestMethod": "PUT",
-      "RequestHeaders": {
-        "traceparent": "00-aaffaaec2145ef45b46c9c9f5906f7bd-65ccb11dee662f4e-00",
-        "User-Agent": [
-          "azsdk-net-Storage.Files.Shares/12.5.0-alpha.20201014.1",
->>>>>>> cf938685
+        "x-ms-request-id": "ef4ae943-501a-004b-6948-ad2691000000",
+        "x-ms-request-server-encrypted": "true",
+        "x-ms-version": "2020-04-08"
+      },
+      "ResponseBody": []
+    },
+    {
+      "RequestUri": "https://seanmcccanary3.file.core.windows.net/test-share-f7ffaa57-76fb-48c1-6e00-2c16ce86d26d/test-directory-f87fddc1-5e36-59e1-d9a2-ba07929205a8/test-file-00091a03-fa32-9ac4-dcc1-09a71b2afe14?sv=2020-04-08\u0026ss=bfqt\u0026srt=sco\u0026spr=https\u0026se=2020-10-28T17%3A36%3A31Z\u0026sp=rwdxylacuptf\u0026sig=Sanitized",
+      "RequestMethod": "PUT",
+      "RequestHeaders": {
+        "traceparent": "00-5a1ed2067ac1854296b8226951b53804-cd6dfb1d9bb00044-00",
+        "User-Agent": [
+          "azsdk-net-Storage.Files.Shares/12.5.0-alpha.20201028.1",
           "(.NET Core 4.6.29220.03; Microsoft Windows 10.0.19042 )"
         ],
         "x-ms-client-request-id": "f2f2be7f-6790-ca24-0197-6f51b5167340",
@@ -333,61 +211,35 @@
       "StatusCode": 201,
       "ResponseHeaders": {
         "Content-Length": "0",
-<<<<<<< HEAD
-        "Date": "Fri, 23 Oct 2020 20:17:50 GMT",
-        "ETag": "\u00220x8D87790B6F5EA2B\u0022",
-        "Last-Modified": "Fri, 23 Oct 2020 20:17:50 GMT",
-=======
-        "Date": "Wed, 14 Oct 2020 23:18:48 GMT",
-        "ETag": "\u00220x8D87097815183EE\u0022",
-        "Last-Modified": "Wed, 14 Oct 2020 23:18:48 GMT",
->>>>>>> cf938685
+        "Date": "Wed, 28 Oct 2020 16:36:32 GMT",
+        "ETag": "\u00220x8D87B5FA0EE95F7\u0022",
+        "Last-Modified": "Wed, 28 Oct 2020 16:36:32 GMT",
         "Server": [
           "Windows-Azure-File/1.0",
           "Microsoft-HTTPAPI/2.0"
         ],
         "x-ms-client-request-id": "f2f2be7f-6790-ca24-0197-6f51b5167340",
         "x-ms-file-attributes": "Archive",
-<<<<<<< HEAD
-        "x-ms-file-change-time": "2020-10-23T20:17:50.1490731Z",
-        "x-ms-file-creation-time": "2020-10-23T20:17:50.1490731Z",
+        "x-ms-file-change-time": "2020-10-28T16:36:32.5025271Z",
+        "x-ms-file-creation-time": "2020-10-28T16:36:32.5025271Z",
         "x-ms-file-id": "11529285414812647424",
-        "x-ms-file-last-write-time": "2020-10-23T20:17:50.1490731Z",
+        "x-ms-file-last-write-time": "2020-10-28T16:36:32.5025271Z",
         "x-ms-file-parent-id": "13835128424026341376",
         "x-ms-file-permission-key": "4010187179898695473*11459378189709739967",
-        "x-ms-request-id": "1dbc2f70-901a-007b-3279-a9985e000000",
-=======
-        "x-ms-file-change-time": "2020-10-14T23:18:48.4900846Z",
-        "x-ms-file-creation-time": "2020-10-14T23:18:48.4900846Z",
-        "x-ms-file-id": "11529285414812647424",
-        "x-ms-file-last-write-time": "2020-10-14T23:18:48.4900846Z",
-        "x-ms-file-parent-id": "13835128424026341376",
-        "x-ms-file-permission-key": "5144323600546320195*17277118026500876237",
-        "x-ms-request-id": "a39b851e-401a-0010-7a80-a254ea000000",
->>>>>>> cf938685
-        "x-ms-request-server-encrypted": "true",
-        "x-ms-version": "2020-04-08"
-      },
-      "ResponseBody": []
-    },
-    {
-<<<<<<< HEAD
-      "RequestUri": "https://seanmcccanary3.file.core.windows.net/test-share-57432a83-9509-6349-c1c5-cdac69650817/test-directory-367660f3-660e-ed85-e0ec-bdd8a3c783ad/test-file-24a33b77-d13f-fecf-a2ad-5dc32cef6c1e?sv=2020-04-08\u0026ss=bfqt\u0026srt=sco\u0026spr=https\u0026se=2020-10-23T21%3A17%3A50Z\u0026sp=rwdxylacuptf\u0026sig=Sanitized\u0026comp=range",
+        "x-ms-request-id": "440b9e91-f01a-0052-5e48-ada62a000000",
+        "x-ms-request-server-encrypted": "true",
+        "x-ms-version": "2020-04-08"
+      },
+      "ResponseBody": []
+    },
+    {
+      "RequestUri": "https://seanmcccanary3.file.core.windows.net/test-share-57432a83-9509-6349-c1c5-cdac69650817/test-directory-367660f3-660e-ed85-e0ec-bdd8a3c783ad/test-file-24a33b77-d13f-fecf-a2ad-5dc32cef6c1e?sv=2020-04-08\u0026ss=bfqt\u0026srt=sco\u0026spr=https\u0026se=2020-10-28T17%3A36%3A31Z\u0026sp=rwdxylacuptf\u0026sig=Sanitized\u0026comp=range",
       "RequestMethod": "PUT",
       "RequestHeaders": {
         "Content-Length": "1024",
-        "traceparent": "00-7f4fde2fa3528e42b167fecf1bd9629f-2f98de0209da314a-00",
-        "User-Agent": [
-          "azsdk-net-Storage.Files.Shares/12.5.0-alpha.20201023.1",
-=======
-      "RequestUri": "https://seanmcccanada.file.core.windows.net/test-share-57432a83-9509-6349-c1c5-cdac69650817/test-directory-367660f3-660e-ed85-e0ec-bdd8a3c783ad/test-file-24a33b77-d13f-fecf-a2ad-5dc32cef6c1e?sv=2020-04-08\u0026ss=bfqt\u0026srt=sco\u0026spr=https\u0026se=2020-10-15T00%3A18%3A46Z\u0026sp=rwdxlacuptf\u0026sig=Sanitized\u0026comp=range",
-      "RequestMethod": "PUT",
-      "RequestHeaders": {
-        "Content-Length": "1024",
-        "traceparent": "00-4f5987b0c40eeb46902ef5f83cd9f0ee-9d1dcffa07f99a4c-00",
-        "User-Agent": [
-          "azsdk-net-Storage.Files.Shares/12.5.0-alpha.20201014.1",
->>>>>>> cf938685
+        "traceparent": "00-c97d35c3655ec1449061696b8101e602-e78604c222b85f46-00",
+        "User-Agent": [
+          "azsdk-net-Storage.Files.Shares/12.5.0-alpha.20201028.1",
           "(.NET Core 4.6.29220.03; Microsoft Windows 10.0.19042 )"
         ],
         "x-ms-client-request-id": "50894102-3b7f-a39d-b2ee-02e4e3f65954",
@@ -401,48 +253,28 @@
       "ResponseHeaders": {
         "Content-Length": "0",
         "Content-MD5": "RiN\u002B80WrGfymIBM7AVHBeA==",
-<<<<<<< HEAD
-        "Date": "Fri, 23 Oct 2020 20:17:49 GMT",
-        "ETag": "\u00220x8D87790B6FE5025\u0022",
-        "Last-Modified": "Fri, 23 Oct 2020 20:17:50 GMT",
-=======
-        "Date": "Wed, 14 Oct 2020 23:18:48 GMT",
-        "ETag": "\u00220x8D8709781602C91\u0022",
-        "Last-Modified": "Wed, 14 Oct 2020 23:18:48 GMT",
->>>>>>> cf938685
+        "Date": "Wed, 28 Oct 2020 16:36:31 GMT",
+        "ETag": "\u00220x8D87B5FA0F94652\u0022",
+        "Last-Modified": "Wed, 28 Oct 2020 16:36:32 GMT",
         "Server": [
           "Windows-Azure-File/1.0",
           "Microsoft-HTTPAPI/2.0"
         ],
         "x-ms-client-request-id": "50894102-3b7f-a39d-b2ee-02e4e3f65954",
-<<<<<<< HEAD
-        "x-ms-request-id": "b0d8a223-301a-0086-3579-a9167b000000",
-=======
-        "x-ms-request-id": "a49d4f92-601a-0028-5d80-a2f02a000000",
->>>>>>> cf938685
-        "x-ms-request-server-encrypted": "true",
-        "x-ms-version": "2020-04-08"
-      },
-      "ResponseBody": []
-    },
-    {
-<<<<<<< HEAD
-      "RequestUri": "https://seanmcccanary3.file.core.windows.net/test-share-f7ffaa57-76fb-48c1-6e00-2c16ce86d26d/test-directory-f87fddc1-5e36-59e1-d9a2-ba07929205a8/test-file-00091a03-fa32-9ac4-dcc1-09a71b2afe14?sv=2020-04-08\u0026ss=bfqt\u0026srt=sco\u0026spr=https\u0026se=2020-10-23T21%3A17%3A50Z\u0026sp=rwdxylacuptf\u0026sig=Sanitized\u0026comp=range",
+        "x-ms-request-id": "ef4ae944-501a-004b-6a48-ad2691000000",
+        "x-ms-request-server-encrypted": "true",
+        "x-ms-version": "2020-04-08"
+      },
+      "ResponseBody": []
+    },
+    {
+      "RequestUri": "https://seanmcccanary3.file.core.windows.net/test-share-f7ffaa57-76fb-48c1-6e00-2c16ce86d26d/test-directory-f87fddc1-5e36-59e1-d9a2-ba07929205a8/test-file-00091a03-fa32-9ac4-dcc1-09a71b2afe14?sv=2020-04-08\u0026ss=bfqt\u0026srt=sco\u0026spr=https\u0026se=2020-10-28T17%3A36%3A31Z\u0026sp=rwdxylacuptf\u0026sig=Sanitized\u0026comp=range",
       "RequestMethod": "PUT",
       "RequestHeaders": {
         "Content-Length": "1024",
-        "traceparent": "00-e3098be1ca4f5144bb49bf1ce482cfb0-1e41d5be28161340-00",
-        "User-Agent": [
-          "azsdk-net-Storage.Files.Shares/12.5.0-alpha.20201023.1",
-=======
-      "RequestUri": "https://seanmcccanada.file.core.windows.net/test-share-f7ffaa57-76fb-48c1-6e00-2c16ce86d26d/test-directory-f87fddc1-5e36-59e1-d9a2-ba07929205a8/test-file-00091a03-fa32-9ac4-dcc1-09a71b2afe14?sv=2020-04-08\u0026ss=bfqt\u0026srt=sco\u0026spr=https\u0026se=2020-10-15T00%3A18%3A46Z\u0026sp=rwdxlacuptf\u0026sig=Sanitized\u0026comp=range",
-      "RequestMethod": "PUT",
-      "RequestHeaders": {
-        "Content-Length": "1024",
-        "traceparent": "00-a3432f4fa87b62478555746a501ba706-74d52c66917d8c46-00",
-        "User-Agent": [
-          "azsdk-net-Storage.Files.Shares/12.5.0-alpha.20201014.1",
->>>>>>> cf938685
+        "traceparent": "00-c7498945b966ab47b24c0e301956e180-7ccdf4a14bc34144-00",
+        "User-Agent": [
+          "azsdk-net-Storage.Files.Shares/12.5.0-alpha.20201028.1",
           "(.NET Core 4.6.29220.03; Microsoft Windows 10.0.19042 )"
         ],
         "x-ms-client-request-id": "734fb0f0-238c-6ec1-b4a4-a90045e92886",
@@ -456,46 +288,27 @@
       "ResponseHeaders": {
         "Content-Length": "0",
         "Content-MD5": "RiN\u002B80WrGfymIBM7AVHBeA==",
-<<<<<<< HEAD
-        "Date": "Fri, 23 Oct 2020 20:17:50 GMT",
-        "ETag": "\u00220x8D87790B705F2A8\u0022",
-        "Last-Modified": "Fri, 23 Oct 2020 20:17:50 GMT",
-=======
-        "Date": "Wed, 14 Oct 2020 23:18:48 GMT",
-        "ETag": "\u00220x8D87097817A21DA\u0022",
-        "Last-Modified": "Wed, 14 Oct 2020 23:18:48 GMT",
->>>>>>> cf938685
+        "Date": "Wed, 28 Oct 2020 16:36:32 GMT",
+        "ETag": "\u00220x8D87B5FA100255A\u0022",
+        "Last-Modified": "Wed, 28 Oct 2020 16:36:32 GMT",
         "Server": [
           "Windows-Azure-File/1.0",
           "Microsoft-HTTPAPI/2.0"
         ],
         "x-ms-client-request-id": "734fb0f0-238c-6ec1-b4a4-a90045e92886",
-<<<<<<< HEAD
-        "x-ms-request-id": "1dbc2f71-901a-007b-3379-a9985e000000",
-=======
-        "x-ms-request-id": "a39b851f-401a-0010-7b80-a254ea000000",
->>>>>>> cf938685
-        "x-ms-request-server-encrypted": "true",
-        "x-ms-version": "2020-04-08"
-      },
-      "ResponseBody": []
-    },
-    {
-<<<<<<< HEAD
-      "RequestUri": "https://seanmcccanary3.file.core.windows.net/test-share-57432a83-9509-6349-c1c5-cdac69650817?sv=2020-04-08\u0026ss=bfqt\u0026srt=sco\u0026spr=https\u0026se=2020-10-23T21%3A17%3A50Z\u0026sp=rwdxylacuptf\u0026sig=Sanitized\u0026restype=share",
+        "x-ms-request-id": "440b9e92-f01a-0052-5f48-ada62a000000",
+        "x-ms-request-server-encrypted": "true",
+        "x-ms-version": "2020-04-08"
+      },
+      "ResponseBody": []
+    },
+    {
+      "RequestUri": "https://seanmcccanary3.file.core.windows.net/test-share-57432a83-9509-6349-c1c5-cdac69650817?sv=2020-04-08\u0026ss=bfqt\u0026srt=sco\u0026spr=https\u0026se=2020-10-28T17%3A36%3A31Z\u0026sp=rwdxylacuptf\u0026sig=Sanitized\u0026restype=share",
       "RequestMethod": "DELETE",
       "RequestHeaders": {
-        "traceparent": "00-f54c46f0ebad2d47878905cbc2b98a13-c1e633701508e84c-00",
-        "User-Agent": [
-          "azsdk-net-Storage.Files.Shares/12.5.0-alpha.20201023.1",
-=======
-      "RequestUri": "https://seanmcccanada.file.core.windows.net/test-share-57432a83-9509-6349-c1c5-cdac69650817?sv=2020-04-08\u0026ss=bfqt\u0026srt=sco\u0026spr=https\u0026se=2020-10-15T00%3A18%3A46Z\u0026sp=rwdxlacuptf\u0026sig=Sanitized\u0026restype=share",
-      "RequestMethod": "DELETE",
-      "RequestHeaders": {
-        "traceparent": "00-e84176ec62ffc549ba45df9b3fd22dc8-1c2fb3f536971b48-00",
-        "User-Agent": [
-          "azsdk-net-Storage.Files.Shares/12.5.0-alpha.20201014.1",
->>>>>>> cf938685
+        "traceparent": "00-929ca56a58919c48b08b668c3e316b2e-4bcb9a5fc84a8740-00",
+        "User-Agent": [
+          "azsdk-net-Storage.Files.Shares/12.5.0-alpha.20201028.1",
           "(.NET Core 4.6.29220.03; Microsoft Windows 10.0.19042 )"
         ],
         "x-ms-client-request-id": "33f3b15c-e5a6-b8c7-2cde-84e11422f107",
@@ -507,41 +320,24 @@
       "StatusCode": 202,
       "ResponseHeaders": {
         "Content-Length": "0",
-<<<<<<< HEAD
-        "Date": "Fri, 23 Oct 2020 20:17:49 GMT",
-=======
-        "Date": "Wed, 14 Oct 2020 23:18:48 GMT",
->>>>>>> cf938685
+        "Date": "Wed, 28 Oct 2020 16:36:32 GMT",
         "Server": [
           "Windows-Azure-File/1.0",
           "Microsoft-HTTPAPI/2.0"
         ],
         "x-ms-client-request-id": "33f3b15c-e5a6-b8c7-2cde-84e11422f107",
-<<<<<<< HEAD
-        "x-ms-request-id": "b0d8a224-301a-0086-3679-a9167b000000",
-=======
-        "x-ms-request-id": "a49d4f95-601a-0028-5e80-a2f02a000000",
->>>>>>> cf938685
-        "x-ms-version": "2020-04-08"
-      },
-      "ResponseBody": []
-    },
-    {
-<<<<<<< HEAD
-      "RequestUri": "https://seanmcccanary3.file.core.windows.net/test-share-f7ffaa57-76fb-48c1-6e00-2c16ce86d26d?sv=2020-04-08\u0026ss=bfqt\u0026srt=sco\u0026spr=https\u0026se=2020-10-23T21%3A17%3A50Z\u0026sp=rwdxylacuptf\u0026sig=Sanitized\u0026restype=share",
+        "x-ms-request-id": "ef4ae946-501a-004b-6b48-ad2691000000",
+        "x-ms-version": "2020-04-08"
+      },
+      "ResponseBody": []
+    },
+    {
+      "RequestUri": "https://seanmcccanary3.file.core.windows.net/test-share-f7ffaa57-76fb-48c1-6e00-2c16ce86d26d?sv=2020-04-08\u0026ss=bfqt\u0026srt=sco\u0026spr=https\u0026se=2020-10-28T17%3A36%3A31Z\u0026sp=rwdxylacuptf\u0026sig=Sanitized\u0026restype=share",
       "RequestMethod": "DELETE",
       "RequestHeaders": {
-        "traceparent": "00-d4ca3f7e1868a444ad33dffc33e4c934-6f697af2c4461242-00",
-        "User-Agent": [
-          "azsdk-net-Storage.Files.Shares/12.5.0-alpha.20201023.1",
-=======
-      "RequestUri": "https://seanmcccanada.file.core.windows.net/test-share-f7ffaa57-76fb-48c1-6e00-2c16ce86d26d?sv=2020-04-08\u0026ss=bfqt\u0026srt=sco\u0026spr=https\u0026se=2020-10-15T00%3A18%3A46Z\u0026sp=rwdxlacuptf\u0026sig=Sanitized\u0026restype=share",
-      "RequestMethod": "DELETE",
-      "RequestHeaders": {
-        "traceparent": "00-48de046ece92874cb0b87c931e93516e-3c2c2dce0e8d6f4a-00",
-        "User-Agent": [
-          "azsdk-net-Storage.Files.Shares/12.5.0-alpha.20201014.1",
->>>>>>> cf938685
+        "traceparent": "00-81500cfbd2607746ac2946efb864952a-f49fa42ed65f7e4c-00",
+        "User-Agent": [
+          "azsdk-net-Storage.Files.Shares/12.5.0-alpha.20201028.1",
           "(.NET Core 4.6.29220.03; Microsoft Windows 10.0.19042 )"
         ],
         "x-ms-client-request-id": "94a4f9de-f5f5-18df-6e8e-1e86e8552efb",
@@ -553,35 +349,21 @@
       "StatusCode": 202,
       "ResponseHeaders": {
         "Content-Length": "0",
-<<<<<<< HEAD
-        "Date": "Fri, 23 Oct 2020 20:17:50 GMT",
-=======
-        "Date": "Wed, 14 Oct 2020 23:18:49 GMT",
->>>>>>> cf938685
+        "Date": "Wed, 28 Oct 2020 16:36:32 GMT",
         "Server": [
           "Windows-Azure-File/1.0",
           "Microsoft-HTTPAPI/2.0"
         ],
         "x-ms-client-request-id": "94a4f9de-f5f5-18df-6e8e-1e86e8552efb",
-<<<<<<< HEAD
-        "x-ms-request-id": "1dbc2f72-901a-007b-3479-a9985e000000",
-=======
-        "x-ms-request-id": "a39b8520-401a-0010-7c80-a254ea000000",
->>>>>>> cf938685
+        "x-ms-request-id": "440b9e93-f01a-0052-6048-ada62a000000",
         "x-ms-version": "2020-04-08"
       },
       "ResponseBody": []
     }
   ],
   "Variables": {
-<<<<<<< HEAD
-    "DateTimeOffsetNow": "2020-10-23T15:17:50.7703921-05:00",
+    "DateTimeOffsetNow": "2020-10-28T11:36:31.0337239-05:00",
     "RandomSeed": "194910505",
     "Storage_TestConfigDefault": "ProductionTenant\nseanmcccanary3\nU2FuaXRpemVk\nhttps://seanmcccanary3.blob.core.windows.net\nhttps://seanmcccanary3.file.core.windows.net\nhttps://seanmcccanary3.queue.core.windows.net\nhttps://seanmcccanary3.table.core.windows.net\n\n\n\n\nhttps://seanmcccanary3-secondary.blob.core.windows.net\nhttps://seanmcccanary3-secondary.file.core.windows.net\nhttps://seanmcccanary3-secondary.queue.core.windows.net\nhttps://seanmcccanary3-secondary.table.core.windows.net\n\nSanitized\n\n\nCloud\nBlobEndpoint=https://seanmcccanary3.blob.core.windows.net/;QueueEndpoint=https://seanmcccanary3.queue.core.windows.net/;FileEndpoint=https://seanmcccanary3.file.core.windows.net/;BlobSecondaryEndpoint=https://seanmcccanary3-secondary.blob.core.windows.net/;QueueSecondaryEndpoint=https://seanmcccanary3-secondary.queue.core.windows.net/;FileSecondaryEndpoint=https://seanmcccanary3-secondary.file.core.windows.net/;AccountName=seanmcccanary3;AccountKey=Kg==;\nseanscope1"
-=======
-    "DateTimeOffsetNow": "2020-10-14T18:18:46.1310682-05:00",
-    "RandomSeed": "194910505",
-    "Storage_TestConfigDefault": "ProductionTenant\nseanmcccanada\nU2FuaXRpemVk\nhttps://seanmcccanada.blob.core.windows.net\nhttps://seanmcccanada.file.core.windows.net\nhttps://seanmcccanada.queue.core.windows.net\nhttps://seanmcccanada.table.core.windows.net\n\n\n\n\nhttps://seanmcccanada-secondary.blob.core.windows.net\nhttps://seanmcccanada-secondary.file.core.windows.net\nhttps://seanmcccanada-secondary.queue.core.windows.net\nhttps://seanmcccanada-secondary.table.core.windows.net\n\nSanitized\n\n\nCloud\nBlobEndpoint=https://seanmcccanada.blob.core.windows.net/;QueueEndpoint=https://seanmcccanada.queue.core.windows.net/;FileEndpoint=https://seanmcccanada.file.core.windows.net/;BlobSecondaryEndpoint=https://seanmcccanada-secondary.blob.core.windows.net/;QueueSecondaryEndpoint=https://seanmcccanada-secondary.queue.core.windows.net/;FileSecondaryEndpoint=https://seanmcccanada-secondary.file.core.windows.net/;AccountName=seanmcccanada;AccountKey=Kg==;\nseanscope1"
->>>>>>> cf938685
   }
 }