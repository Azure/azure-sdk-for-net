{
  "Entries": [
    {
      "RequestUri": "https://seanmcccanary3.file.core.windows.net/test-share-57195a7e-16b2-1baa-bcb3-9f43a99a6431?restype=share",
      "RequestMethod": "PUT",
      "RequestHeaders": {
        "Accept": "application/xml",
        "Authorization": "Sanitized",
        "traceparent": "00-58e834553dd3d0449b06f4c7e60ba53f-cdee7a0193720947-00",
        "User-Agent": [
          "azsdk-net-Storage.Files.Shares/12.7.0-alpha.20210121.1",
          "(.NET 5.0.2; Microsoft Windows 10.0.19042)"
        ],
        "x-ms-client-request-id": "5f8fe15a-5902-7ccf-6375-3f849fb5198f",
        "x-ms-date": "Thu, 21 Jan 2021 20:46:05 GMT",
        "x-ms-return-client-request-id": "true",
        "x-ms-version": "2020-06-12"
      },
      "RequestBody": null,
      "StatusCode": 201,
      "ResponseHeaders": {
        "Content-Length": "0",
        "Date": "Thu, 21 Jan 2021 20:46:05 GMT",
        "ETag": "\u00220x8D8BE4D92DBFF71\u0022",
        "Last-Modified": "Thu, 21 Jan 2021 20:46:05 GMT",
        "Server": [
          "Windows-Azure-File/1.0",
          "Microsoft-HTTPAPI/2.0"
        ],
        "x-ms-client-request-id": "5f8fe15a-5902-7ccf-6375-3f849fb5198f",
<<<<<<< HEAD
        "x-ms-request-id": "e9ffa3fc-401a-00dd-6082-67c1b5000000",
        "x-ms-version": "2020-06-12"
=======
        "x-ms-request-id": "23aeaf3f-a01a-003d-3636-f0acd9000000",
        "x-ms-version": "2020-04-08"
>>>>>>> ac24a13f
      },
      "ResponseBody": []
    },
    {
      "RequestUri": "https://seanmcccanary3.file.core.windows.net/test-share-57195a7e-16b2-1baa-bcb3-9f43a99a6431?restype=share\u0026comp=acl",
      "RequestMethod": "PUT",
      "RequestHeaders": {
        "Accept": "application/xml",
        "Authorization": "Sanitized",
        "Content-Length": "225",
        "Content-Type": "application/xml",
        "traceparent": "00-78fc61acf6acf34a86a399c05ead1f97-5ed008a677321748-00",
        "User-Agent": [
          "azsdk-net-Storage.Files.Shares/12.7.0-alpha.20210121.1",
          "(.NET 5.0.2; Microsoft Windows 10.0.19042)"
        ],
        "x-ms-client-request-id": "8b66fd67-ee9d-08f7-67fb-2217d300c49a",
        "x-ms-date": "Thu, 21 Jan 2021 20:46:06 GMT",
        "x-ms-return-client-request-id": "true",
        "x-ms-version": "2020-06-12"
      },
      "RequestBody": "\uFEFF\u003CSignedIdentifiers\u003E\u003CSignedIdentifier\u003E\u003CId\u003Eqtmwmfisekthtmjgbatj\u003C/Id\u003E\u003CAccessPolicy\u003E\u003CStart\u003E2021-01-21T19:46:06.1942082Z\u003C/Start\u003E\u003CExpiry\u003E2021-01-21T21:46:06.1942082Z\u003C/Expiry\u003E\u003C/AccessPolicy\u003E\u003C/SignedIdentifier\u003E\u003C/SignedIdentifiers\u003E",
      "StatusCode": 200,
      "ResponseHeaders": {
        "Content-Length": "0",
        "Date": "Thu, 21 Jan 2021 20:46:05 GMT",
        "ETag": "\u00220x8D8BE4D92ECEADE\u0022",
        "Last-Modified": "Thu, 21 Jan 2021 20:46:05 GMT",
        "Server": [
          "Windows-Azure-File/1.0",
          "Microsoft-HTTPAPI/2.0"
        ],
        "x-ms-client-request-id": "8b66fd67-ee9d-08f7-67fb-2217d300c49a",
<<<<<<< HEAD
        "x-ms-request-id": "e9ffa3ff-401a-00dd-6182-67c1b5000000",
        "x-ms-version": "2020-06-12"
=======
        "x-ms-request-id": "23aeaf42-a01a-003d-3736-f0acd9000000",
        "x-ms-version": "2020-04-08"
>>>>>>> ac24a13f
      },
      "ResponseBody": []
    },
    {
      "RequestUri": "https://seanmcccanary3.file.core.windows.net/test-share-57195a7e-16b2-1baa-bcb3-9f43a99a6431?restype=share\u0026comp=acl",
      "RequestMethod": "GET",
      "RequestHeaders": {
        "Accept": "application/xml",
        "Authorization": "Sanitized",
        "traceparent": "00-324c4cb830eff940b778bf3da241db67-52cb6c40bd84c441-00",
        "User-Agent": [
          "azsdk-net-Storage.Files.Shares/12.7.0-alpha.20210121.1",
          "(.NET 5.0.2; Microsoft Windows 10.0.19042)"
        ],
        "x-ms-client-request-id": "c2d8f68b-5d9e-1c2b-0d26-1252efb9b39d",
        "x-ms-date": "Thu, 21 Jan 2021 20:46:06 GMT",
        "x-ms-return-client-request-id": "true",
        "x-ms-version": "2020-06-12"
      },
      "RequestBody": null,
      "StatusCode": 200,
      "ResponseHeaders": {
        "Content-Type": "application/xml",
        "Date": "Thu, 21 Jan 2021 20:46:05 GMT",
        "ETag": "\u00220x8D8BE4D92ECEADE\u0022",
        "Last-Modified": "Thu, 21 Jan 2021 20:46:05 GMT",
        "Server": [
          "Windows-Azure-File/1.0",
          "Microsoft-HTTPAPI/2.0"
        ],
        "Transfer-Encoding": "chunked",
        "Vary": "Origin",
        "x-ms-client-request-id": "c2d8f68b-5d9e-1c2b-0d26-1252efb9b39d",
<<<<<<< HEAD
        "x-ms-request-id": "e9ffa402-401a-00dd-6282-67c1b5000000",
        "x-ms-version": "2020-06-12"
=======
        "x-ms-request-id": "23aeaf44-a01a-003d-3936-f0acd9000000",
        "x-ms-version": "2020-04-08"
>>>>>>> ac24a13f
      },
      "ResponseBody": "\uFEFF\u003C?xml version=\u00221.0\u0022 encoding=\u0022utf-8\u0022?\u003E\u003CSignedIdentifiers\u003E\u003CSignedIdentifier\u003E\u003CId\u003Eqtmwmfisekthtmjgbatj\u003C/Id\u003E\u003CAccessPolicy\u003E\u003CStart\u003E2021-01-21T19:46:06.1942082Z\u003C/Start\u003E\u003CExpiry\u003E2021-01-21T21:46:06.1942082Z\u003C/Expiry\u003E\u003C/AccessPolicy\u003E\u003C/SignedIdentifier\u003E\u003C/SignedIdentifiers\u003E"
    },
    {
      "RequestUri": "https://seanmcccanary3.file.core.windows.net/test-share-57195a7e-16b2-1baa-bcb3-9f43a99a6431?restype=share",
      "RequestMethod": "DELETE",
      "RequestHeaders": {
        "Accept": "application/xml",
        "Authorization": "Sanitized",
        "traceparent": "00-f1936a0fbf57ee4aac2ad0d411cf98f4-6e35a31ba8ef8e47-00",
        "User-Agent": [
          "azsdk-net-Storage.Files.Shares/12.7.0-alpha.20210121.1",
          "(.NET 5.0.2; Microsoft Windows 10.0.19042)"
        ],
        "x-ms-client-request-id": "dd8bf3ed-0228-6efb-2667-897a89543344",
        "x-ms-date": "Thu, 21 Jan 2021 20:46:06 GMT",
        "x-ms-delete-snapshots": "include",
        "x-ms-return-client-request-id": "true",
        "x-ms-version": "2020-06-12"
      },
      "RequestBody": null,
      "StatusCode": 202,
      "ResponseHeaders": {
        "Content-Length": "0",
        "Date": "Thu, 21 Jan 2021 20:46:05 GMT",
        "Server": [
          "Windows-Azure-File/1.0",
          "Microsoft-HTTPAPI/2.0"
        ],
        "x-ms-client-request-id": "dd8bf3ed-0228-6efb-2667-897a89543344",
<<<<<<< HEAD
        "x-ms-request-id": "e9ffa403-401a-00dd-6382-67c1b5000000",
        "x-ms-version": "2020-06-12"
=======
        "x-ms-request-id": "23aeaf45-a01a-003d-3a36-f0acd9000000",
        "x-ms-version": "2020-04-08"
>>>>>>> ac24a13f
      },
      "ResponseBody": []
    }
  ],
  "Variables": {
    "DateTimeOffsetNow": "2021-01-21T14:46:06.1942082-06:00",
    "RandomSeed": "1158167065",
    "Storage_TestConfigDefault": "ProductionTenant\nseanmcccanary3\nU2FuaXRpemVk\nhttps://seanmcccanary3.blob.core.windows.net\nhttps://seanmcccanary3.file.core.windows.net\nhttps://seanmcccanary3.queue.core.windows.net\nhttps://seanmcccanary3.table.core.windows.net\n\n\n\n\nhttps://seanmcccanary3-secondary.blob.core.windows.net\nhttps://seanmcccanary3-secondary.file.core.windows.net\nhttps://seanmcccanary3-secondary.queue.core.windows.net\nhttps://seanmcccanary3-secondary.table.core.windows.net\n\nSanitized\n\n\nCloud\nBlobEndpoint=https://seanmcccanary3.blob.core.windows.net/;QueueEndpoint=https://seanmcccanary3.queue.core.windows.net/;FileEndpoint=https://seanmcccanary3.file.core.windows.net/;BlobSecondaryEndpoint=https://seanmcccanary3-secondary.blob.core.windows.net/;QueueSecondaryEndpoint=https://seanmcccanary3-secondary.queue.core.windows.net/;FileSecondaryEndpoint=https://seanmcccanary3-secondary.file.core.windows.net/;AccountName=seanmcccanary3;AccountKey=Kg==;\nseanscope1"
  }
}<|MERGE_RESOLUTION|>--- conflicted
+++ resolved
@@ -6,13 +6,13 @@
       "RequestHeaders": {
         "Accept": "application/xml",
         "Authorization": "Sanitized",
-        "traceparent": "00-58e834553dd3d0449b06f4c7e60ba53f-cdee7a0193720947-00",
+        "traceparent": "00-6b6ef87095d0c141b57245b02597524f-fc1fcde12611a042-00",
         "User-Agent": [
-          "azsdk-net-Storage.Files.Shares/12.7.0-alpha.20210121.1",
+          "azsdk-net-Storage.Files.Shares/12.7.0-alpha.20210126.1",
           "(.NET 5.0.2; Microsoft Windows 10.0.19042)"
         ],
         "x-ms-client-request-id": "5f8fe15a-5902-7ccf-6375-3f849fb5198f",
-        "x-ms-date": "Thu, 21 Jan 2021 20:46:05 GMT",
+        "x-ms-date": "Tue, 26 Jan 2021 19:25:45 GMT",
         "x-ms-return-client-request-id": "true",
         "x-ms-version": "2020-06-12"
       },
@@ -20,21 +20,16 @@
       "StatusCode": 201,
       "ResponseHeaders": {
         "Content-Length": "0",
-        "Date": "Thu, 21 Jan 2021 20:46:05 GMT",
-        "ETag": "\u00220x8D8BE4D92DBFF71\u0022",
-        "Last-Modified": "Thu, 21 Jan 2021 20:46:05 GMT",
+        "Date": "Tue, 26 Jan 2021 19:25:44 GMT",
+        "ETag": "\u00220x8D8C2302D7217B4\u0022",
+        "Last-Modified": "Tue, 26 Jan 2021 19:25:44 GMT",
         "Server": [
           "Windows-Azure-File/1.0",
           "Microsoft-HTTPAPI/2.0"
         ],
         "x-ms-client-request-id": "5f8fe15a-5902-7ccf-6375-3f849fb5198f",
-<<<<<<< HEAD
-        "x-ms-request-id": "e9ffa3fc-401a-00dd-6082-67c1b5000000",
+        "x-ms-request-id": "07cc30c8-d01a-007a-0d19-f4c782000000",
         "x-ms-version": "2020-06-12"
-=======
-        "x-ms-request-id": "23aeaf3f-a01a-003d-3636-f0acd9000000",
-        "x-ms-version": "2020-04-08"
->>>>>>> ac24a13f
       },
       "ResponseBody": []
     },
@@ -46,35 +41,30 @@
         "Authorization": "Sanitized",
         "Content-Length": "225",
         "Content-Type": "application/xml",
-        "traceparent": "00-78fc61acf6acf34a86a399c05ead1f97-5ed008a677321748-00",
+        "traceparent": "00-6ca57e43b8a3694697afc187e5063063-02205a52282e804f-00",
         "User-Agent": [
-          "azsdk-net-Storage.Files.Shares/12.7.0-alpha.20210121.1",
+          "azsdk-net-Storage.Files.Shares/12.7.0-alpha.20210126.1",
           "(.NET 5.0.2; Microsoft Windows 10.0.19042)"
         ],
         "x-ms-client-request-id": "8b66fd67-ee9d-08f7-67fb-2217d300c49a",
-        "x-ms-date": "Thu, 21 Jan 2021 20:46:06 GMT",
+        "x-ms-date": "Tue, 26 Jan 2021 19:25:45 GMT",
         "x-ms-return-client-request-id": "true",
         "x-ms-version": "2020-06-12"
       },
-      "RequestBody": "\uFEFF\u003CSignedIdentifiers\u003E\u003CSignedIdentifier\u003E\u003CId\u003Eqtmwmfisekthtmjgbatj\u003C/Id\u003E\u003CAccessPolicy\u003E\u003CStart\u003E2021-01-21T19:46:06.1942082Z\u003C/Start\u003E\u003CExpiry\u003E2021-01-21T21:46:06.1942082Z\u003C/Expiry\u003E\u003C/AccessPolicy\u003E\u003C/SignedIdentifier\u003E\u003C/SignedIdentifiers\u003E",
+      "RequestBody": "\uFEFF\u003CSignedIdentifiers\u003E\u003CSignedIdentifier\u003E\u003CId\u003Eqtmwmfisekthtmjgbatj\u003C/Id\u003E\u003CAccessPolicy\u003E\u003CStart\u003E2021-01-26T18:25:45.7938783Z\u003C/Start\u003E\u003CExpiry\u003E2021-01-26T20:25:45.7938783Z\u003C/Expiry\u003E\u003C/AccessPolicy\u003E\u003C/SignedIdentifier\u003E\u003C/SignedIdentifiers\u003E",
       "StatusCode": 200,
       "ResponseHeaders": {
         "Content-Length": "0",
-        "Date": "Thu, 21 Jan 2021 20:46:05 GMT",
-        "ETag": "\u00220x8D8BE4D92ECEADE\u0022",
-        "Last-Modified": "Thu, 21 Jan 2021 20:46:05 GMT",
+        "Date": "Tue, 26 Jan 2021 19:25:44 GMT",
+        "ETag": "\u00220x8D8C2302DB2EFA3\u0022",
+        "Last-Modified": "Tue, 26 Jan 2021 19:25:45 GMT",
         "Server": [
           "Windows-Azure-File/1.0",
           "Microsoft-HTTPAPI/2.0"
         ],
         "x-ms-client-request-id": "8b66fd67-ee9d-08f7-67fb-2217d300c49a",
-<<<<<<< HEAD
-        "x-ms-request-id": "e9ffa3ff-401a-00dd-6182-67c1b5000000",
+        "x-ms-request-id": "07cc30cb-d01a-007a-0e19-f4c782000000",
         "x-ms-version": "2020-06-12"
-=======
-        "x-ms-request-id": "23aeaf42-a01a-003d-3736-f0acd9000000",
-        "x-ms-version": "2020-04-08"
->>>>>>> ac24a13f
       },
       "ResponseBody": []
     },
@@ -84,13 +74,13 @@
       "RequestHeaders": {
         "Accept": "application/xml",
         "Authorization": "Sanitized",
-        "traceparent": "00-324c4cb830eff940b778bf3da241db67-52cb6c40bd84c441-00",
+        "traceparent": "00-55c1655593842042a316324c46b9e50c-7e3842f4638e3d4f-00",
         "User-Agent": [
-          "azsdk-net-Storage.Files.Shares/12.7.0-alpha.20210121.1",
+          "azsdk-net-Storage.Files.Shares/12.7.0-alpha.20210126.1",
           "(.NET 5.0.2; Microsoft Windows 10.0.19042)"
         ],
         "x-ms-client-request-id": "c2d8f68b-5d9e-1c2b-0d26-1252efb9b39d",
-        "x-ms-date": "Thu, 21 Jan 2021 20:46:06 GMT",
+        "x-ms-date": "Tue, 26 Jan 2021 19:25:46 GMT",
         "x-ms-return-client-request-id": "true",
         "x-ms-version": "2020-06-12"
       },
@@ -98,9 +88,9 @@
       "StatusCode": 200,
       "ResponseHeaders": {
         "Content-Type": "application/xml",
-        "Date": "Thu, 21 Jan 2021 20:46:05 GMT",
-        "ETag": "\u00220x8D8BE4D92ECEADE\u0022",
-        "Last-Modified": "Thu, 21 Jan 2021 20:46:05 GMT",
+        "Date": "Tue, 26 Jan 2021 19:25:44 GMT",
+        "ETag": "\u00220x8D8C2302DB2EFA3\u0022",
+        "Last-Modified": "Tue, 26 Jan 2021 19:25:45 GMT",
         "Server": [
           "Windows-Azure-File/1.0",
           "Microsoft-HTTPAPI/2.0"
@@ -108,15 +98,10 @@
         "Transfer-Encoding": "chunked",
         "Vary": "Origin",
         "x-ms-client-request-id": "c2d8f68b-5d9e-1c2b-0d26-1252efb9b39d",
-<<<<<<< HEAD
-        "x-ms-request-id": "e9ffa402-401a-00dd-6282-67c1b5000000",
+        "x-ms-request-id": "07cc30cd-d01a-007a-0f19-f4c782000000",
         "x-ms-version": "2020-06-12"
-=======
-        "x-ms-request-id": "23aeaf44-a01a-003d-3936-f0acd9000000",
-        "x-ms-version": "2020-04-08"
->>>>>>> ac24a13f
       },
-      "ResponseBody": "\uFEFF\u003C?xml version=\u00221.0\u0022 encoding=\u0022utf-8\u0022?\u003E\u003CSignedIdentifiers\u003E\u003CSignedIdentifier\u003E\u003CId\u003Eqtmwmfisekthtmjgbatj\u003C/Id\u003E\u003CAccessPolicy\u003E\u003CStart\u003E2021-01-21T19:46:06.1942082Z\u003C/Start\u003E\u003CExpiry\u003E2021-01-21T21:46:06.1942082Z\u003C/Expiry\u003E\u003C/AccessPolicy\u003E\u003C/SignedIdentifier\u003E\u003C/SignedIdentifiers\u003E"
+      "ResponseBody": "\uFEFF\u003C?xml version=\u00221.0\u0022 encoding=\u0022utf-8\u0022?\u003E\u003CSignedIdentifiers\u003E\u003CSignedIdentifier\u003E\u003CId\u003Eqtmwmfisekthtmjgbatj\u003C/Id\u003E\u003CAccessPolicy\u003E\u003CStart\u003E2021-01-26T18:25:45.7938783Z\u003C/Start\u003E\u003CExpiry\u003E2021-01-26T20:25:45.7938783Z\u003C/Expiry\u003E\u003C/AccessPolicy\u003E\u003C/SignedIdentifier\u003E\u003C/SignedIdentifiers\u003E"
     },
     {
       "RequestUri": "https://seanmcccanary3.file.core.windows.net/test-share-57195a7e-16b2-1baa-bcb3-9f43a99a6431?restype=share",
@@ -124,13 +109,13 @@
       "RequestHeaders": {
         "Accept": "application/xml",
         "Authorization": "Sanitized",
-        "traceparent": "00-f1936a0fbf57ee4aac2ad0d411cf98f4-6e35a31ba8ef8e47-00",
+        "traceparent": "00-6ff775964e40d444a1c97fe7937729f3-4c9fc153aea5ba46-00",
         "User-Agent": [
-          "azsdk-net-Storage.Files.Shares/12.7.0-alpha.20210121.1",
+          "azsdk-net-Storage.Files.Shares/12.7.0-alpha.20210126.1",
           "(.NET 5.0.2; Microsoft Windows 10.0.19042)"
         ],
         "x-ms-client-request-id": "dd8bf3ed-0228-6efb-2667-897a89543344",
-        "x-ms-date": "Thu, 21 Jan 2021 20:46:06 GMT",
+        "x-ms-date": "Tue, 26 Jan 2021 19:25:46 GMT",
         "x-ms-delete-snapshots": "include",
         "x-ms-return-client-request-id": "true",
         "x-ms-version": "2020-06-12"
@@ -139,25 +124,20 @@
       "StatusCode": 202,
       "ResponseHeaders": {
         "Content-Length": "0",
-        "Date": "Thu, 21 Jan 2021 20:46:05 GMT",
+        "Date": "Tue, 26 Jan 2021 19:25:45 GMT",
         "Server": [
           "Windows-Azure-File/1.0",
           "Microsoft-HTTPAPI/2.0"
         ],
         "x-ms-client-request-id": "dd8bf3ed-0228-6efb-2667-897a89543344",
-<<<<<<< HEAD
-        "x-ms-request-id": "e9ffa403-401a-00dd-6382-67c1b5000000",
+        "x-ms-request-id": "07cc30ce-d01a-007a-1019-f4c782000000",
         "x-ms-version": "2020-06-12"
-=======
-        "x-ms-request-id": "23aeaf45-a01a-003d-3a36-f0acd9000000",
-        "x-ms-version": "2020-04-08"
->>>>>>> ac24a13f
       },
       "ResponseBody": []
     }
   ],
   "Variables": {
-    "DateTimeOffsetNow": "2021-01-21T14:46:06.1942082-06:00",
+    "DateTimeOffsetNow": "2021-01-26T13:25:45.7938783-06:00",
     "RandomSeed": "1158167065",
     "Storage_TestConfigDefault": "ProductionTenant\nseanmcccanary3\nU2FuaXRpemVk\nhttps://seanmcccanary3.blob.core.windows.net\nhttps://seanmcccanary3.file.core.windows.net\nhttps://seanmcccanary3.queue.core.windows.net\nhttps://seanmcccanary3.table.core.windows.net\n\n\n\n\nhttps://seanmcccanary3-secondary.blob.core.windows.net\nhttps://seanmcccanary3-secondary.file.core.windows.net\nhttps://seanmcccanary3-secondary.queue.core.windows.net\nhttps://seanmcccanary3-secondary.table.core.windows.net\n\nSanitized\n\n\nCloud\nBlobEndpoint=https://seanmcccanary3.blob.core.windows.net/;QueueEndpoint=https://seanmcccanary3.queue.core.windows.net/;FileEndpoint=https://seanmcccanary3.file.core.windows.net/;BlobSecondaryEndpoint=https://seanmcccanary3-secondary.blob.core.windows.net/;QueueSecondaryEndpoint=https://seanmcccanary3-secondary.queue.core.windows.net/;FileSecondaryEndpoint=https://seanmcccanary3-secondary.file.core.windows.net/;AccountName=seanmcccanary3;AccountKey=Kg==;\nseanscope1"
   }
