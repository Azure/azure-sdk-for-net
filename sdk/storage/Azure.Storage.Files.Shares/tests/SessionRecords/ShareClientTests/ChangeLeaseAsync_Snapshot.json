--- conflicted
+++ resolved
@@ -14,11 +14,7 @@
         "x-ms-client-request-id": "c2b0283f-14f4-6995-767c-823d9290462a",
         "x-ms-date": "Wed, 16 Jun 2021 19:15:35 GMT",
         "x-ms-return-client-request-id": "true",
-<<<<<<< HEAD
-        "x-ms-version": "2020-12-06"
-=======
-        "x-ms-version": "2021-02-12"
->>>>>>> 7e782c87
+        "x-ms-version": "2021-02-12"
       },
       "RequestBody": null,
       "StatusCode": 201,
@@ -33,11 +29,7 @@
         ],
         "x-ms-client-request-id": "c2b0283f-14f4-6995-767c-823d9290462a",
         "x-ms-request-id": "0f1ce8f8-f01a-006d-3ce3-626e89000000",
-<<<<<<< HEAD
-        "x-ms-version": "2020-12-06"
-=======
-        "x-ms-version": "2021-02-12"
->>>>>>> 7e782c87
+        "x-ms-version": "2021-02-12"
       },
       "ResponseBody": []
     },
@@ -55,11 +47,7 @@
         "x-ms-client-request-id": "03cc0b7a-fc91-e4cc-24c7-eaeec0933ff2",
         "x-ms-date": "Wed, 16 Jun 2021 19:15:35 GMT",
         "x-ms-return-client-request-id": "true",
-<<<<<<< HEAD
-        "x-ms-version": "2020-12-06"
-=======
-        "x-ms-version": "2021-02-12"
->>>>>>> 7e782c87
+        "x-ms-version": "2021-02-12"
       },
       "RequestBody": null,
       "StatusCode": 201,
@@ -75,11 +63,7 @@
         "x-ms-client-request-id": "03cc0b7a-fc91-e4cc-24c7-eaeec0933ff2",
         "x-ms-request-id": "0f1ce8fb-f01a-006d-3ee3-626e89000000",
         "x-ms-snapshot": "2021-06-16T19:15:35.0000000Z",
-<<<<<<< HEAD
-        "x-ms-version": "2020-12-06"
-=======
-        "x-ms-version": "2021-02-12"
->>>>>>> 7e782c87
+        "x-ms-version": "2021-02-12"
       },
       "ResponseBody": []
     },
@@ -100,11 +84,7 @@
         "x-ms-lease-duration": "-1",
         "x-ms-proposed-lease-id": "4fa6ac96-3837-b126-0225-6f74c7a7cc9e",
         "x-ms-return-client-request-id": "true",
-<<<<<<< HEAD
-        "x-ms-version": "2020-12-06"
-=======
-        "x-ms-version": "2021-02-12"
->>>>>>> 7e782c87
+        "x-ms-version": "2021-02-12"
       },
       "RequestBody": null,
       "StatusCode": 201,
@@ -120,11 +100,7 @@
         "x-ms-client-request-id": "e4ce4bfb-b8d0-532e-13ae-900966fa0ccb",
         "x-ms-lease-id": "4fa6ac96-3837-b126-0225-6f74c7a7cc9e",
         "x-ms-request-id": "0f1ce8fe-f01a-006d-41e3-626e89000000",
-<<<<<<< HEAD
-        "x-ms-version": "2020-12-06"
-=======
-        "x-ms-version": "2021-02-12"
->>>>>>> 7e782c87
+        "x-ms-version": "2021-02-12"
       },
       "ResponseBody": []
     },
@@ -145,11 +121,7 @@
         "x-ms-lease-id": "4fa6ac96-3837-b126-0225-6f74c7a7cc9e",
         "x-ms-proposed-lease-id": "86c3dc20-42c4-f899-bf2d-d12ca436cabf",
         "x-ms-return-client-request-id": "true",
-<<<<<<< HEAD
-        "x-ms-version": "2020-12-06"
-=======
-        "x-ms-version": "2021-02-12"
->>>>>>> 7e782c87
+        "x-ms-version": "2021-02-12"
       },
       "RequestBody": null,
       "StatusCode": 200,
@@ -165,11 +137,7 @@
         "x-ms-client-request-id": "58305410-e668-88ef-2d03-dc837c65dbeb",
         "x-ms-lease-id": "86c3dc20-42c4-f899-bf2d-d12ca436cabf",
         "x-ms-request-id": "0f1ce900-f01a-006d-43e3-626e89000000",
-<<<<<<< HEAD
-        "x-ms-version": "2020-12-06"
-=======
-        "x-ms-version": "2021-02-12"
->>>>>>> 7e782c87
+        "x-ms-version": "2021-02-12"
       },
       "ResponseBody": []
     },
@@ -189,11 +157,7 @@
         "x-ms-lease-action": "release",
         "x-ms-lease-id": "86c3dc20-42c4-f899-bf2d-d12ca436cabf",
         "x-ms-return-client-request-id": "true",
-<<<<<<< HEAD
-        "x-ms-version": "2020-12-06"
-=======
-        "x-ms-version": "2021-02-12"
->>>>>>> 7e782c87
+        "x-ms-version": "2021-02-12"
       },
       "RequestBody": null,
       "StatusCode": 200,
@@ -209,11 +173,7 @@
         "x-ms-client-request-id": "12f82942-b4c9-7463-c1aa-3e4dffe99606",
         "x-ms-lease-time": "0",
         "x-ms-request-id": "0f1ce906-f01a-006d-49e3-626e89000000",
-<<<<<<< HEAD
-        "x-ms-version": "2020-12-06"
-=======
-        "x-ms-version": "2021-02-12"
->>>>>>> 7e782c87
+        "x-ms-version": "2021-02-12"
       },
       "ResponseBody": []
     },
@@ -232,11 +192,7 @@
         "x-ms-date": "Wed, 16 Jun 2021 19:15:36 GMT",
         "x-ms-delete-snapshots": "include",
         "x-ms-return-client-request-id": "true",
-<<<<<<< HEAD
-        "x-ms-version": "2020-12-06"
-=======
-        "x-ms-version": "2021-02-12"
->>>>>>> 7e782c87
+        "x-ms-version": "2021-02-12"
       },
       "RequestBody": null,
       "StatusCode": 202,
@@ -249,11 +205,7 @@
         ],
         "x-ms-client-request-id": "5341f5f1-c86c-5921-d19b-1a7b72de21f5",
         "x-ms-request-id": "0f1ce907-f01a-006d-4ae3-626e89000000",
-<<<<<<< HEAD
-        "x-ms-version": "2020-12-06"
-=======
-        "x-ms-version": "2021-02-12"
->>>>>>> 7e782c87
+        "x-ms-version": "2021-02-12"
       },
       "ResponseBody": []
     }
