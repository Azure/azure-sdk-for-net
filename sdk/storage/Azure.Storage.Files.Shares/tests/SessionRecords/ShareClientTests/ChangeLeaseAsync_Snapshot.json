--- conflicted
+++ resolved
@@ -6,13 +6,13 @@
       "RequestHeaders": {
         "Accept": "application/xml",
         "Authorization": "Sanitized",
-        "traceparent": "00-0a9bc910e5174448afd1bb4bfe1d0e78-baba807c9f8fbe42-00",
-        "User-Agent": [
-          "azsdk-net-Storage.Files.Shares/12.7.0-alpha.20210121.1",
+        "traceparent": "00-788c58f7b597eb449c74cf135ff4eaa1-e8c4c83e2f98da48-00",
+        "User-Agent": [
+          "azsdk-net-Storage.Files.Shares/12.7.0-alpha.20210126.1",
           "(.NET 5.0.2; Microsoft Windows 10.0.19042)"
         ],
         "x-ms-client-request-id": "c2b0283f-14f4-6995-767c-823d9290462a",
-        "x-ms-date": "Thu, 21 Jan 2021 20:44:37 GMT",
+        "x-ms-date": "Tue, 26 Jan 2021 19:24:34 GMT",
         "x-ms-return-client-request-id": "true",
         "x-ms-version": "2020-06-12"
       },
@@ -20,21 +20,16 @@
       "StatusCode": 201,
       "ResponseHeaders": {
         "Content-Length": "0",
-        "Date": "Thu, 21 Jan 2021 20:44:37 GMT",
-        "ETag": "\u00220x8D8BE4D5E6C64A9\u0022",
-        "Last-Modified": "Thu, 21 Jan 2021 20:44:37 GMT",
+        "Date": "Tue, 26 Jan 2021 19:24:34 GMT",
+        "ETag": "\u00220x8D8C230033E3107\u0022",
+        "Last-Modified": "Tue, 26 Jan 2021 19:24:34 GMT",
         "Server": [
           "Windows-Azure-File/1.0",
           "Microsoft-HTTPAPI/2.0"
         ],
         "x-ms-client-request-id": "c2b0283f-14f4-6995-767c-823d9290462a",
-<<<<<<< HEAD
-        "x-ms-request-id": "94087f48-701a-0073-2d77-6b8251000000",
-        "x-ms-version": "2020-06-12"
-=======
-        "x-ms-request-id": "28cf13b2-d01a-0027-2436-f0cd06000000",
-        "x-ms-version": "2020-04-08"
->>>>>>> ac24a13f
+        "x-ms-request-id": "e88c568b-f01a-0052-0c18-f4a62a000000",
+        "x-ms-version": "2020-06-12"
       },
       "ResponseBody": []
     },
@@ -44,13 +39,13 @@
       "RequestHeaders": {
         "Accept": "application/xml",
         "Authorization": "Sanitized",
-        "traceparent": "00-7a1fb67e586385448331040402171647-5bad41599d04174c-00",
-        "User-Agent": [
-          "azsdk-net-Storage.Files.Shares/12.7.0-alpha.20210121.1",
+        "traceparent": "00-22035d9475a3f64cbcdc2ebb13f499c3-385d8b54edb3cc40-00",
+        "User-Agent": [
+          "azsdk-net-Storage.Files.Shares/12.7.0-alpha.20210126.1",
           "(.NET 5.0.2; Microsoft Windows 10.0.19042)"
         ],
         "x-ms-client-request-id": "03cc0b7a-fc91-e4cc-24c7-eaeec0933ff2",
-        "x-ms-date": "Thu, 21 Jan 2021 20:44:38 GMT",
+        "x-ms-date": "Tue, 26 Jan 2021 19:24:34 GMT",
         "x-ms-return-client-request-id": "true",
         "x-ms-version": "2020-06-12"
       },
@@ -58,39 +53,33 @@
       "StatusCode": 201,
       "ResponseHeaders": {
         "Content-Length": "0",
-        "Date": "Thu, 21 Jan 2021 20:44:37 GMT",
-        "ETag": "\u00220x8D8BE4D5E6C64A9\u0022",
-        "Last-Modified": "Thu, 21 Jan 2021 20:44:37 GMT",
+        "Date": "Tue, 26 Jan 2021 19:24:34 GMT",
+        "ETag": "\u00220x8D8C230033E3107\u0022",
+        "Last-Modified": "Tue, 26 Jan 2021 19:24:34 GMT",
         "Server": [
           "Windows-Azure-File/1.0",
           "Microsoft-HTTPAPI/2.0"
         ],
         "x-ms-client-request-id": "03cc0b7a-fc91-e4cc-24c7-eaeec0933ff2",
-<<<<<<< HEAD
-        "x-ms-request-id": "94087f4b-701a-0073-2e77-6b8251000000",
-        "x-ms-snapshot": "2020-08-05T22:26:22.0000000Z",
-        "x-ms-version": "2020-06-12"
-=======
-        "x-ms-request-id": "28cf13b7-d01a-0027-2536-f0cd06000000",
-        "x-ms-snapshot": "2021-01-21T20:44:37.0000000Z",
-        "x-ms-version": "2020-04-08"
->>>>>>> ac24a13f
-      },
-      "ResponseBody": []
-    },
-    {
-      "RequestUri": "https://seanmcccanary3.file.core.windows.net/test-share-d05224cd-74cb-3873-efa8-250c2c41bfc1?sharesnapshot=2021-01-21T20:44:37.0000000Z\u0026comp=lease\u0026restype=share",
-      "RequestMethod": "PUT",
-      "RequestHeaders": {
-        "Accept": "application/xml",
-        "Authorization": "Sanitized",
-        "traceparent": "00-9a36ce8f2146504592e78b5e6a61bf63-e422b5e891437f44-00",
-        "User-Agent": [
-          "azsdk-net-Storage.Files.Shares/12.7.0-alpha.20210121.1",
+        "x-ms-request-id": "e88c568f-f01a-0052-0d18-f4a62a000000",
+        "x-ms-snapshot": "2021-01-26T19:24:34.0000000Z",
+        "x-ms-version": "2020-06-12"
+      },
+      "ResponseBody": []
+    },
+    {
+      "RequestUri": "https://seanmcccanary3.file.core.windows.net/test-share-d05224cd-74cb-3873-efa8-250c2c41bfc1?sharesnapshot=2021-01-26T19:24:34.0000000Z\u0026comp=lease\u0026restype=share",
+      "RequestMethod": "PUT",
+      "RequestHeaders": {
+        "Accept": "application/xml",
+        "Authorization": "Sanitized",
+        "traceparent": "00-b16eed22e3ccce4fa8a18e975dbc93a6-26ee2868af57674f-00",
+        "User-Agent": [
+          "azsdk-net-Storage.Files.Shares/12.7.0-alpha.20210126.1",
           "(.NET 5.0.2; Microsoft Windows 10.0.19042)"
         ],
         "x-ms-client-request-id": "e4ce4bfb-b8d0-532e-13ae-900966fa0ccb",
-        "x-ms-date": "Thu, 21 Jan 2021 20:44:38 GMT",
+        "x-ms-date": "Tue, 26 Jan 2021 19:24:35 GMT",
         "x-ms-lease-action": "acquire",
         "x-ms-lease-duration": "-1",
         "x-ms-proposed-lease-id": "4fa6ac96-3837-b126-0225-6f74c7a7cc9e",
@@ -101,38 +90,33 @@
       "StatusCode": 201,
       "ResponseHeaders": {
         "Content-Length": "0",
-        "Date": "Thu, 21 Jan 2021 20:44:37 GMT",
-        "ETag": "\u00220x8D8BE4D5E6C64A9\u0022",
-        "Last-Modified": "Thu, 21 Jan 2021 20:44:37 GMT",
+        "Date": "Tue, 26 Jan 2021 19:24:34 GMT",
+        "ETag": "\u00220x8D8C230033E3107\u0022",
+        "Last-Modified": "Tue, 26 Jan 2021 19:24:34 GMT",
         "Server": [
           "Windows-Azure-File/1.0",
           "Microsoft-HTTPAPI/2.0"
         ],
         "x-ms-client-request-id": "e4ce4bfb-b8d0-532e-13ae-900966fa0ccb",
         "x-ms-lease-id": "4fa6ac96-3837-b126-0225-6f74c7a7cc9e",
-<<<<<<< HEAD
-        "x-ms-request-id": "94087f4c-701a-0073-2f77-6b8251000000",
-        "x-ms-version": "2020-06-12"
-=======
-        "x-ms-request-id": "28cf13b9-d01a-0027-2736-f0cd06000000",
-        "x-ms-version": "2020-04-08"
->>>>>>> ac24a13f
-      },
-      "ResponseBody": []
-    },
-    {
-      "RequestUri": "https://seanmcccanary3.file.core.windows.net/test-share-d05224cd-74cb-3873-efa8-250c2c41bfc1?sharesnapshot=2021-01-21T20:44:37.0000000Z\u0026comp=lease\u0026restype=share",
-      "RequestMethod": "PUT",
-      "RequestHeaders": {
-        "Accept": "application/xml",
-        "Authorization": "Sanitized",
-        "traceparent": "00-9b51fbfe6aa268488dd338ecbdab2104-cd4867d1873c6b41-00",
-        "User-Agent": [
-          "azsdk-net-Storage.Files.Shares/12.7.0-alpha.20210121.1",
+        "x-ms-request-id": "e88c5690-f01a-0052-0e18-f4a62a000000",
+        "x-ms-version": "2020-06-12"
+      },
+      "ResponseBody": []
+    },
+    {
+      "RequestUri": "https://seanmcccanary3.file.core.windows.net/test-share-d05224cd-74cb-3873-efa8-250c2c41bfc1?sharesnapshot=2021-01-26T19:24:34.0000000Z\u0026comp=lease\u0026restype=share",
+      "RequestMethod": "PUT",
+      "RequestHeaders": {
+        "Accept": "application/xml",
+        "Authorization": "Sanitized",
+        "traceparent": "00-e7dd56875ecc22498c1b1f49d87607b0-99a61b3def8cb645-00",
+        "User-Agent": [
+          "azsdk-net-Storage.Files.Shares/12.7.0-alpha.20210126.1",
           "(.NET 5.0.2; Microsoft Windows 10.0.19042)"
         ],
         "x-ms-client-request-id": "58305410-e668-88ef-2d03-dc837c65dbeb",
-        "x-ms-date": "Thu, 21 Jan 2021 20:44:38 GMT",
+        "x-ms-date": "Tue, 26 Jan 2021 19:24:35 GMT",
         "x-ms-lease-action": "change",
         "x-ms-lease-id": "4fa6ac96-3837-b126-0225-6f74c7a7cc9e",
         "x-ms-proposed-lease-id": "86c3dc20-42c4-f899-bf2d-d12ca436cabf",
@@ -143,38 +127,33 @@
       "StatusCode": 200,
       "ResponseHeaders": {
         "Content-Length": "0",
-        "Date": "Thu, 21 Jan 2021 20:44:37 GMT",
-        "ETag": "\u00220x8D8BE4D5E6C64A9\u0022",
-        "Last-Modified": "Thu, 21 Jan 2021 20:44:37 GMT",
+        "Date": "Tue, 26 Jan 2021 19:24:34 GMT",
+        "ETag": "\u00220x8D8C230033E3107\u0022",
+        "Last-Modified": "Tue, 26 Jan 2021 19:24:34 GMT",
         "Server": [
           "Windows-Azure-File/1.0",
           "Microsoft-HTTPAPI/2.0"
         ],
         "x-ms-client-request-id": "58305410-e668-88ef-2d03-dc837c65dbeb",
         "x-ms-lease-id": "86c3dc20-42c4-f899-bf2d-d12ca436cabf",
-<<<<<<< HEAD
-        "x-ms-request-id": "94087f4d-701a-0073-3077-6b8251000000",
-        "x-ms-version": "2020-06-12"
-=======
-        "x-ms-request-id": "28cf13ba-d01a-0027-2836-f0cd06000000",
-        "x-ms-version": "2020-04-08"
->>>>>>> ac24a13f
-      },
-      "ResponseBody": []
-    },
-    {
-      "RequestUri": "https://seanmcccanary3.file.core.windows.net/test-share-d05224cd-74cb-3873-efa8-250c2c41bfc1?sharesnapshot=2021-01-21T20:44:37.0000000Z\u0026comp=lease\u0026restype=share",
-      "RequestMethod": "PUT",
-      "RequestHeaders": {
-        "Accept": "application/xml",
-        "Authorization": "Sanitized",
-        "traceparent": "00-01ca2aaaf7da0a4e87e6e6389ff0d47a-f537fa378591234c-00",
-        "User-Agent": [
-          "azsdk-net-Storage.Files.Shares/12.7.0-alpha.20210121.1",
+        "x-ms-request-id": "e88c5692-f01a-0052-0f18-f4a62a000000",
+        "x-ms-version": "2020-06-12"
+      },
+      "ResponseBody": []
+    },
+    {
+      "RequestUri": "https://seanmcccanary3.file.core.windows.net/test-share-d05224cd-74cb-3873-efa8-250c2c41bfc1?sharesnapshot=2021-01-26T19:24:34.0000000Z\u0026comp=lease\u0026restype=share",
+      "RequestMethod": "PUT",
+      "RequestHeaders": {
+        "Accept": "application/xml",
+        "Authorization": "Sanitized",
+        "traceparent": "00-e4fe4ec0b4d1344bbb18ef87958b96b2-1ca4793abf238b4d-00",
+        "User-Agent": [
+          "azsdk-net-Storage.Files.Shares/12.7.0-alpha.20210126.1",
           "(.NET 5.0.2; Microsoft Windows 10.0.19042)"
         ],
         "x-ms-client-request-id": "12f82942-b4c9-7463-c1aa-3e4dffe99606",
-        "x-ms-date": "Thu, 21 Jan 2021 20:44:38 GMT",
+        "x-ms-date": "Tue, 26 Jan 2021 19:24:35 GMT",
         "x-ms-lease-action": "release",
         "x-ms-lease-id": "86c3dc20-42c4-f899-bf2d-d12ca436cabf",
         "x-ms-return-client-request-id": "true",
@@ -184,22 +163,17 @@
       "StatusCode": 200,
       "ResponseHeaders": {
         "Content-Length": "0",
-        "Date": "Thu, 21 Jan 2021 20:44:37 GMT",
-        "ETag": "\u00220x8D8BE4D5E6C64A9\u0022",
-        "Last-Modified": "Thu, 21 Jan 2021 20:44:37 GMT",
+        "Date": "Tue, 26 Jan 2021 19:24:34 GMT",
+        "ETag": "\u00220x8D8C230033E3107\u0022",
+        "Last-Modified": "Tue, 26 Jan 2021 19:24:34 GMT",
         "Server": [
           "Windows-Azure-File/1.0",
           "Microsoft-HTTPAPI/2.0"
         ],
         "x-ms-client-request-id": "12f82942-b4c9-7463-c1aa-3e4dffe99606",
         "x-ms-lease-time": "0",
-<<<<<<< HEAD
-        "x-ms-request-id": "94087f4e-701a-0073-3177-6b8251000000",
-        "x-ms-version": "2020-06-12"
-=======
-        "x-ms-request-id": "28cf13bb-d01a-0027-2936-f0cd06000000",
-        "x-ms-version": "2020-04-08"
->>>>>>> ac24a13f
+        "x-ms-request-id": "e88c5693-f01a-0052-1018-f4a62a000000",
+        "x-ms-version": "2020-06-12"
       },
       "ResponseBody": []
     },
@@ -209,13 +183,13 @@
       "RequestHeaders": {
         "Accept": "application/xml",
         "Authorization": "Sanitized",
-        "traceparent": "00-b6d5c8379fadb741aef94fd6e982d53f-186722d4aa10e14d-00",
-        "User-Agent": [
-          "azsdk-net-Storage.Files.Shares/12.7.0-alpha.20210121.1",
+        "traceparent": "00-bf7a64ecbf66be458cecdf5a7b29bb64-439006b2938ab747-00",
+        "User-Agent": [
+          "azsdk-net-Storage.Files.Shares/12.7.0-alpha.20210126.1",
           "(.NET 5.0.2; Microsoft Windows 10.0.19042)"
         ],
         "x-ms-client-request-id": "5341f5f1-c86c-5921-d19b-1a7b72de21f5",
-        "x-ms-date": "Thu, 21 Jan 2021 20:44:38 GMT",
+        "x-ms-date": "Tue, 26 Jan 2021 19:24:35 GMT",
         "x-ms-delete-snapshots": "include",
         "x-ms-return-client-request-id": "true",
         "x-ms-version": "2020-06-12"
@@ -224,19 +198,14 @@
       "StatusCode": 202,
       "ResponseHeaders": {
         "Content-Length": "0",
-        "Date": "Thu, 21 Jan 2021 20:44:37 GMT",
+        "Date": "Tue, 26 Jan 2021 19:24:35 GMT",
         "Server": [
           "Windows-Azure-File/1.0",
           "Microsoft-HTTPAPI/2.0"
         ],
         "x-ms-client-request-id": "5341f5f1-c86c-5921-d19b-1a7b72de21f5",
-<<<<<<< HEAD
-        "x-ms-request-id": "94087f4f-701a-0073-3277-6b8251000000",
-        "x-ms-version": "2020-06-12"
-=======
-        "x-ms-request-id": "28cf13bc-d01a-0027-2a36-f0cd06000000",
-        "x-ms-version": "2020-04-08"
->>>>>>> ac24a13f
+        "x-ms-request-id": "e88c5695-f01a-0052-1118-f4a62a000000",
+        "x-ms-version": "2020-06-12"
       },
       "ResponseBody": []
     }
