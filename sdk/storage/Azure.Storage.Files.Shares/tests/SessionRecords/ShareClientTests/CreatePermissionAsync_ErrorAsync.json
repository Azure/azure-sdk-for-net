--- conflicted
+++ resolved
@@ -1,31 +1,17 @@
 {
   "Entries": [
     {
-<<<<<<< HEAD
-      "RequestUri": "http://seanstagetest.file.core.windows.net/test-share-0c2d35ea-b9b6-965f-c921-c55aecf4dc93?restype=share",
+      "RequestUri": "http://seanstagetest.file.core.windows.net/test-share-30d44b99-ea35-aab2-115f-afc87ccff7bf?restype=share",
       "RequestMethod": "PUT",
       "RequestHeaders": {
         "Authorization": "Sanitized",
-        "traceparent": "00-a0b662d68aa8974785319f8f2efd48d4-83337f50ecf2bb49-00",
+        "traceparent": "00-1c1f8f7c1bf4564684d45c6f253ef3ec-78dced0d4f7dac4f-00",
         "User-Agent": [
-          "azsdk-net-Storage.Files.Shares/12.0.0-dev.20191209.1\u002Bb71b1fa965b15eccfc57e2c7781b8bf85cd4c766",
+          "azsdk-net-Storage.Files.Shares/12.0.0-dev.20191211.1\u002B899431c003876eb9b26cefd8e8a37e7f27f82ced",
           "(.NET Core 4.6.28008.01; Microsoft Windows 10.0.18363 )"
         ],
-        "x-ms-client-request-id": "f0d95390-379b-8acc-35e5-41fd8f603ef5",
-        "x-ms-date": "Tue, 10 Dec 2019 05:34:13 GMT",
-=======
-      "RequestUri": "http://seanstagetest.file.core.windows.net/test-share-9cf9c41e-2ffe-131c-d6e9-f30dc581d930?restype=share",
-      "RequestMethod": "PUT",
-      "RequestHeaders": {
-        "Authorization": "Sanitized",
-        "traceparent": "00-50215257b1adf54c8239d1aa049da41b-5a3ac152b97c094d-00",
-        "User-Agent": [
-          "azsdk-net-Storage.Files.Shares/12.0.0-dev.20191209.1\u002B61bda4d1783b0e05dba0d434ff14b2840726d3b1",
-          "(.NET Core 4.6.28008.01; Microsoft Windows 10.0.18363 )"
-        ],
-        "x-ms-client-request-id": "c6251805-61f6-95af-c7a8-792b55244efc",
-        "x-ms-date": "Tue, 10 Dec 2019 06:02:37 GMT",
->>>>>>> 1d9822e0
+        "x-ms-client-request-id": "00d3b0c7-7fa2-a395-0928-19b0bd9d5478",
+        "x-ms-date": "Wed, 11 Dec 2019 20:42:43 GMT",
         "x-ms-return-client-request-id": "true",
         "x-ms-version": "2019-07-07"
       },
@@ -33,58 +19,33 @@
       "StatusCode": 201,
       "ResponseHeaders": {
         "Content-Length": "0",
-<<<<<<< HEAD
-        "Date": "Tue, 10 Dec 2019 05:34:13 GMT",
-        "ETag": "\u00220x8D77D32971B332A\u0022",
-        "Last-Modified": "Tue, 10 Dec 2019 05:34:13 GMT",
-=======
-        "Date": "Tue, 10 Dec 2019 06:02:37 GMT",
-        "ETag": "\u00220x8D77D368F24EEE3\u0022",
-        "Last-Modified": "Tue, 10 Dec 2019 06:02:37 GMT",
->>>>>>> 1d9822e0
+        "Date": "Wed, 11 Dec 2019 20:42:43 GMT",
+        "ETag": "\u00220x8D77E7AABF01CD4\u0022",
+        "Last-Modified": "Wed, 11 Dec 2019 20:42:43 GMT",
         "Server": [
           "Windows-Azure-File/1.0",
           "Microsoft-HTTPAPI/2.0"
         ],
-<<<<<<< HEAD
-        "x-ms-client-request-id": "f0d95390-379b-8acc-35e5-41fd8f603ef5",
-        "x-ms-request-id": "4fd8e43a-701a-0023-7f1b-af08f8000000",
-=======
-        "x-ms-client-request-id": "c6251805-61f6-95af-c7a8-792b55244efc",
-        "x-ms-request-id": "7dc09965-e01a-001e-2b1f-af7ee3000000",
->>>>>>> 1d9822e0
+        "x-ms-client-request-id": "00d3b0c7-7fa2-a395-0928-19b0bd9d5478",
+        "x-ms-request-id": "ef3e4526-c01a-0019-0863-b01280000000",
         "x-ms-version": "2019-07-07"
       },
       "ResponseBody": []
     },
     {
-<<<<<<< HEAD
-      "RequestUri": "http://seanstagetest.file.core.windows.net/test-share-0c2d35ea-b9b6-965f-c921-c55aecf4dc93?restype=share\u0026comp=filepermission",
-=======
-      "RequestUri": "http://seanstagetest.file.core.windows.net/test-share-9cf9c41e-2ffe-131c-d6e9-f30dc581d930?restype=share\u0026comp=filepermission",
->>>>>>> 1d9822e0
+      "RequestUri": "http://seanstagetest.file.core.windows.net/test-share-30d44b99-ea35-aab2-115f-afc87ccff7bf?restype=share\u0026comp=filepermission",
       "RequestMethod": "PUT",
       "RequestHeaders": {
         "Authorization": "Sanitized",
         "Content-Length": "34",
         "Content-Type": "application/json",
-<<<<<<< HEAD
-        "traceparent": "00-a34c22782eacd7479eb0e92fa7e3ff0d-ba64e0acc8df7049-00",
+        "traceparent": "00-52816c801723264280a779eccee3099d-faff5a5343726444-00",
         "User-Agent": [
-          "azsdk-net-Storage.Files.Shares/12.0.0-dev.20191209.1\u002Bb71b1fa965b15eccfc57e2c7781b8bf85cd4c766",
+          "azsdk-net-Storage.Files.Shares/12.0.0-dev.20191211.1\u002B899431c003876eb9b26cefd8e8a37e7f27f82ced",
           "(.NET Core 4.6.28008.01; Microsoft Windows 10.0.18363 )"
         ],
-        "x-ms-client-request-id": "98c946b2-eb1b-79f8-3039-e744957b9833",
-        "x-ms-date": "Tue, 10 Dec 2019 05:34:13 GMT",
-=======
-        "traceparent": "00-8edbd7b69396ca49a6c1caa341d7ae7c-a6ee2f3ec838c34c-00",
-        "User-Agent": [
-          "azsdk-net-Storage.Files.Shares/12.0.0-dev.20191209.1\u002B61bda4d1783b0e05dba0d434ff14b2840726d3b1",
-          "(.NET Core 4.6.28008.01; Microsoft Windows 10.0.18363 )"
-        ],
-        "x-ms-client-request-id": "ac073366-125b-e239-3acf-7596747d2053",
-        "x-ms-date": "Tue, 10 Dec 2019 06:02:38 GMT",
->>>>>>> 1d9822e0
+        "x-ms-client-request-id": "cb0059ea-f7fc-cd1c-c875-72f289a158b0",
+        "x-ms-date": "Wed, 11 Dec 2019 20:42:43 GMT",
         "x-ms-return-client-request-id": "true",
         "x-ms-version": "2019-07-07"
       },
@@ -95,63 +56,34 @@
       "ResponseHeaders": {
         "Content-Length": "233",
         "Content-Type": "application/xml",
-<<<<<<< HEAD
-        "Date": "Tue, 10 Dec 2019 05:34:13 GMT",
-=======
-        "Date": "Tue, 10 Dec 2019 06:02:37 GMT",
->>>>>>> 1d9822e0
+        "Date": "Wed, 11 Dec 2019 20:42:43 GMT",
         "Server": [
           "Windows-Azure-File/1.0",
           "Microsoft-HTTPAPI/2.0"
         ],
-<<<<<<< HEAD
-        "x-ms-client-request-id": "98c946b2-eb1b-79f8-3039-e744957b9833",
+        "x-ms-client-request-id": "cb0059ea-f7fc-cd1c-c875-72f289a158b0",
         "x-ms-error-code": "FileInvalidPermission",
-        "x-ms-request-id": "4fd8e43c-701a-0023-801b-af08f8000000",
-=======
-        "x-ms-client-request-id": "ac073366-125b-e239-3acf-7596747d2053",
-        "x-ms-error-code": "FileInvalidPermission",
-        "x-ms-request-id": "7dc09967-e01a-001e-2c1f-af7ee3000000",
->>>>>>> 1d9822e0
+        "x-ms-request-id": "ef3e452a-c01a-0019-0b63-b01280000000",
         "x-ms-version": "2019-07-07"
       },
       "ResponseBody": [
         "\uFEFF\u003C?xml version=\u00221.0\u0022 encoding=\u0022utf-8\u0022?\u003E\u003CError\u003E\u003CCode\u003EFileInvalidPermission\u003C/Code\u003E\u003CMessage\u003EThe specified file permission is not valid.\n",
-<<<<<<< HEAD
-        "RequestId:4fd8e43c-701a-0023-801b-af08f8000000\n",
-        "Time:2019-12-10T05:34:13.4014256Z\u003C/Message\u003E\u003C/Error\u003E"
+        "RequestId:ef3e452a-c01a-0019-0b63-b01280000000\n",
+        "Time:2019-12-11T20:42:43.2794114Z\u003C/Message\u003E\u003C/Error\u003E"
       ]
     },
     {
-      "RequestUri": "http://seanstagetest.file.core.windows.net/test-share-0c2d35ea-b9b6-965f-c921-c55aecf4dc93?restype=share",
+      "RequestUri": "http://seanstagetest.file.core.windows.net/test-share-30d44b99-ea35-aab2-115f-afc87ccff7bf?restype=share",
       "RequestMethod": "DELETE",
       "RequestHeaders": {
         "Authorization": "Sanitized",
-        "traceparent": "00-81eda5416315f242b08a08f02b28c800-3482361d610c414f-00",
+        "traceparent": "00-d95815f5acb00146900bd39a026334a9-69e7ddab12d0f241-00",
         "User-Agent": [
-          "azsdk-net-Storage.Files.Shares/12.0.0-dev.20191209.1\u002Bb71b1fa965b15eccfc57e2c7781b8bf85cd4c766",
+          "azsdk-net-Storage.Files.Shares/12.0.0-dev.20191211.1\u002B899431c003876eb9b26cefd8e8a37e7f27f82ced",
           "(.NET Core 4.6.28008.01; Microsoft Windows 10.0.18363 )"
         ],
-        "x-ms-client-request-id": "494a97aa-a596-88d9-882c-49da42747e40",
-        "x-ms-date": "Tue, 10 Dec 2019 05:34:13 GMT",
-=======
-        "RequestId:7dc09967-e01a-001e-2c1f-af7ee3000000\n",
-        "Time:2019-12-10T06:02:38.0302852Z\u003C/Message\u003E\u003C/Error\u003E"
-      ]
-    },
-    {
-      "RequestUri": "http://seanstagetest.file.core.windows.net/test-share-9cf9c41e-2ffe-131c-d6e9-f30dc581d930?restype=share",
-      "RequestMethod": "DELETE",
-      "RequestHeaders": {
-        "Authorization": "Sanitized",
-        "traceparent": "00-af593581ff49ce42a9a92b163c93d2c4-9b205aed48800148-00",
-        "User-Agent": [
-          "azsdk-net-Storage.Files.Shares/12.0.0-dev.20191209.1\u002B61bda4d1783b0e05dba0d434ff14b2840726d3b1",
-          "(.NET Core 4.6.28008.01; Microsoft Windows 10.0.18363 )"
-        ],
-        "x-ms-client-request-id": "22c5099d-a11c-01a0-01e7-b0deba20bb9c",
-        "x-ms-date": "Tue, 10 Dec 2019 06:02:38 GMT",
->>>>>>> 1d9822e0
+        "x-ms-client-request-id": "64c5b79f-889c-6c7c-88bd-efeec0296c58",
+        "x-ms-date": "Wed, 11 Dec 2019 20:42:43 GMT",
         "x-ms-delete-snapshots": "include",
         "x-ms-return-client-request-id": "true",
         "x-ms-version": "2019-07-07"
@@ -160,33 +92,20 @@
       "StatusCode": 202,
       "ResponseHeaders": {
         "Content-Length": "0",
-<<<<<<< HEAD
-        "Date": "Tue, 10 Dec 2019 05:34:13 GMT",
-=======
-        "Date": "Tue, 10 Dec 2019 06:02:37 GMT",
->>>>>>> 1d9822e0
+        "Date": "Wed, 11 Dec 2019 20:42:43 GMT",
         "Server": [
           "Windows-Azure-File/1.0",
           "Microsoft-HTTPAPI/2.0"
         ],
-<<<<<<< HEAD
-        "x-ms-client-request-id": "494a97aa-a596-88d9-882c-49da42747e40",
-        "x-ms-request-id": "4fd8e43d-701a-0023-011b-af08f8000000",
-=======
-        "x-ms-client-request-id": "22c5099d-a11c-01a0-01e7-b0deba20bb9c",
-        "x-ms-request-id": "7dc09968-e01a-001e-2d1f-af7ee3000000",
->>>>>>> 1d9822e0
+        "x-ms-client-request-id": "64c5b79f-889c-6c7c-88bd-efeec0296c58",
+        "x-ms-request-id": "ef3e452b-c01a-0019-0c63-b01280000000",
         "x-ms-version": "2019-07-07"
       },
       "ResponseBody": []
     }
   ],
   "Variables": {
-<<<<<<< HEAD
-    "RandomSeed": "1954306482",
-=======
-    "RandomSeed": "1707785745",
->>>>>>> 1d9822e0
+    "RandomSeed": "160336097",
     "Storage_TestConfigDefault": "ProductionTenant\nseanstagetest\nU2FuaXRpemVk\nhttp://seanstagetest.blob.core.windows.net\nhttp://seanstagetest.file.core.windows.net\nhttp://seanstagetest.queue.core.windows.net\nhttp://seanstagetest.table.core.windows.net\n\n\n\n\nhttp://seanstagetest-secondary.blob.core.windows.net\nhttp://seanstagetest-secondary.file.core.windows.net\nhttp://seanstagetest-secondary.queue.core.windows.net\nhttp://seanstagetest-secondary.table.core.windows.net\n\nSanitized\n\n\nCloud\nBlobEndpoint=http://seanstagetest.blob.core.windows.net/;QueueEndpoint=http://seanstagetest.queue.core.windows.net/;FileEndpoint=http://seanstagetest.file.core.windows.net/;BlobSecondaryEndpoint=http://seanstagetest-secondary.blob.core.windows.net/;QueueSecondaryEndpoint=http://seanstagetest-secondary.queue.core.windows.net/;FileSecondaryEndpoint=http://seanstagetest-secondary.file.core.windows.net/;AccountName=seanstagetest;AccountKey=Sanitized"
   }
 }