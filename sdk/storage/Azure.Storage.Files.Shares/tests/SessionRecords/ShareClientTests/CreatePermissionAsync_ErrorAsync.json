--- conflicted
+++ resolved
@@ -13,11 +13,7 @@
         "x-ms-client-request-id": "55ba2ceb-4089-2af8-da93-497a15d94e72",
         "x-ms-date": "Thu, 05 Mar 2020 21:48:46 GMT",
         "x-ms-return-client-request-id": "true",
-<<<<<<< HEAD
-        "x-ms-version": "2020-12-06",
-=======
         "x-ms-version": "2021-02-12",
->>>>>>> 7e782c87
         "Accept": "application/xml"
       },
       "RequestBody": null,
@@ -33,11 +29,7 @@
         ],
         "x-ms-client-request-id": "55ba2ceb-4089-2af8-da93-497a15d94e72",
         "x-ms-request-id": "c9ef6e43-f01a-0012-0137-f3e9eb000000",
-<<<<<<< HEAD
-        "x-ms-version": "2020-12-06"
-=======
         "x-ms-version": "2021-02-12"
->>>>>>> 7e782c87
       },
       "ResponseBody": []
     },
@@ -56,11 +48,7 @@
         "x-ms-client-request-id": "9e2c911c-88e1-27f8-6987-52096b2c4cec",
         "x-ms-date": "Thu, 05 Mar 2020 21:48:46 GMT",
         "x-ms-return-client-request-id": "true",
-<<<<<<< HEAD
-        "x-ms-version": "2020-12-06",
-=======
         "x-ms-version": "2021-02-12",
->>>>>>> 7e782c87
         "Accept": "application/xml"
       },
       "RequestBody": {
@@ -78,11 +66,7 @@
         "x-ms-client-request-id": "9e2c911c-88e1-27f8-6987-52096b2c4cec",
         "x-ms-error-code": "FileInvalidPermission",
         "x-ms-request-id": "c9ef6e45-f01a-0012-0237-f3e9eb000000",
-<<<<<<< HEAD
-        "x-ms-version": "2020-12-06"
-=======
         "x-ms-version": "2021-02-12"
->>>>>>> 7e782c87
       },
       "ResponseBody": [
         "﻿<?xml version=\"1.0\" encoding=\"utf-8\"?><Error><Code>FileInvalidPermission</Code><Message>The specified file permission is not valid.\n",
@@ -104,11 +88,7 @@
         "x-ms-date": "Thu, 05 Mar 2020 21:48:46 GMT",
         "x-ms-delete-snapshots": "include",
         "x-ms-return-client-request-id": "true",
-<<<<<<< HEAD
-        "x-ms-version": "2020-12-06",
-=======
         "x-ms-version": "2021-02-12",
->>>>>>> 7e782c87
         "Accept": "application/xml"
       },
       "RequestBody": null,
@@ -122,11 +102,7 @@
         ],
         "x-ms-client-request-id": "835de06a-afac-0890-fe25-e3f3cb531cd3",
         "x-ms-request-id": "c9ef6e46-f01a-0012-0337-f3e9eb000000",
-<<<<<<< HEAD
-        "x-ms-version": "2020-12-06"
-=======
         "x-ms-version": "2021-02-12"
->>>>>>> 7e782c87
       },
       "ResponseBody": []
     }
