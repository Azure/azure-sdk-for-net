{
  "Entries": [
    {
      "RequestUri": "https://seanmcccanary3.file.core.windows.net/test-share-23a9af49-cc3b-1465-378a-3385baa9eedd?restype=share",
      "RequestMethod": "PUT",
      "RequestHeaders": {
        "Accept": "application/xml",
        "Authorization": "Sanitized",
        "traceparent": "00-045fb4c2a75770478f1118c24e4242c5-ea221e722644c545-00",
        "User-Agent": [
          "azsdk-net-Storage.Files.Shares/12.7.0-alpha.20210121.1",
          "(.NET 5.0.2; Microsoft Windows 10.0.19042)"
        ],
        "x-ms-client-request-id": "63ab2dc5-37cd-add0-1d69-829fc85b134d",
        "x-ms-date": "Thu, 21 Jan 2021 20:46:23 GMT",
        "x-ms-return-client-request-id": "true",
        "x-ms-version": "2020-06-12"
      },
      "RequestBody": null,
      "StatusCode": 201,
      "ResponseHeaders": {
        "Content-Length": "0",
        "Date": "Thu, 21 Jan 2021 20:46:23 GMT",
        "ETag": "\u00220x8D8BE4D9D88D552\u0022",
        "Last-Modified": "Thu, 21 Jan 2021 20:46:23 GMT",
        "Server": [
          "Windows-Azure-File/1.0",
          "Microsoft-HTTPAPI/2.0"
        ],
        "x-ms-client-request-id": "63ab2dc5-37cd-add0-1d69-829fc85b134d",
<<<<<<< HEAD
        "x-ms-request-id": "68c425dd-201a-001c-7b77-6b88a2000000",
        "x-ms-version": "2020-06-12"
=======
        "x-ms-request-id": "7d0dc362-501a-0016-4736-f02c15000000",
        "x-ms-version": "2020-04-08"
>>>>>>> ac24a13f
      },
      "ResponseBody": []
    },
    {
      "RequestUri": "https://seanmcccanary3.file.core.windows.net/test-share-23a9af49-cc3b-1465-378a-3385baa9eedd?restype=share\u0026comp=properties",
      "RequestMethod": "PUT",
      "RequestHeaders": {
        "Accept": "application/xml",
        "Authorization": "Sanitized",
        "traceparent": "00-44515f79acc7b64fa59d7d7132ed5cd4-cf0cc9cfdf717d46-00",
        "User-Agent": [
          "azsdk-net-Storage.Files.Shares/12.7.0-alpha.20210121.1",
          "(.NET 5.0.2; Microsoft Windows 10.0.19042)"
        ],
        "x-ms-client-request-id": "b7fb2615-0a7b-f43a-f42a-ebc502bd559f",
        "x-ms-date": "Thu, 21 Jan 2021 20:46:24 GMT",
        "x-ms-lease-id": "db26b1eb-d0e6-8038-7807-3512577dab95",
        "x-ms-return-client-request-id": "true",
        "x-ms-share-quota": "1024",
        "x-ms-version": "2020-06-12"
      },
      "RequestBody": null,
      "StatusCode": 412,
      "ResponseHeaders": {
        "Content-Length": "252",
        "Content-Type": "application/xml",
        "Date": "Thu, 21 Jan 2021 20:46:23 GMT",
        "Server": [
          "Windows-Azure-File/1.0",
          "Microsoft-HTTPAPI/2.0"
        ],
        "x-ms-client-request-id": "b7fb2615-0a7b-f43a-f42a-ebc502bd559f",
        "x-ms-error-code": "LeaseNotPresentWithContainerOperation",
<<<<<<< HEAD
        "x-ms-request-id": "68c425e0-201a-001c-7c77-6b88a2000000",
        "x-ms-version": "2020-06-12"
=======
        "x-ms-request-id": "7d0dc365-501a-0016-4836-f02c15000000",
        "x-ms-version": "2020-04-08"
>>>>>>> ac24a13f
      },
      "ResponseBody": [
        "\uFEFF\u003C?xml version=\u00221.0\u0022 encoding=\u0022utf-8\u0022?\u003E\u003CError\u003E\u003CCode\u003ELeaseNotPresentWithContainerOperation\u003C/Code\u003E\u003CMessage\u003EThere is currently no lease on the file share.\n",
        "RequestId:7d0dc365-501a-0016-4836-f02c15000000\n",
        "Time:2021-01-21T20:46:23.8245217Z\u003C/Message\u003E\u003C/Error\u003E"
      ]
    },
    {
      "RequestUri": "https://seanmcccanary3.file.core.windows.net/test-share-23a9af49-cc3b-1465-378a-3385baa9eedd?restype=share",
      "RequestMethod": "DELETE",
      "RequestHeaders": {
        "Accept": "application/xml",
        "Authorization": "Sanitized",
        "traceparent": "00-ae8e5771bee2f746bb1bfc455654fc28-51cff48efd2abb47-00",
        "User-Agent": [
          "azsdk-net-Storage.Files.Shares/12.7.0-alpha.20210121.1",
          "(.NET 5.0.2; Microsoft Windows 10.0.19042)"
        ],
        "x-ms-client-request-id": "31fda22d-f481-9a1a-d7cb-98d29e4a369b",
        "x-ms-date": "Thu, 21 Jan 2021 20:46:24 GMT",
        "x-ms-delete-snapshots": "include",
        "x-ms-return-client-request-id": "true",
        "x-ms-version": "2020-06-12"
      },
      "RequestBody": null,
      "StatusCode": 202,
      "ResponseHeaders": {
        "Content-Length": "0",
        "Date": "Thu, 21 Jan 2021 20:46:23 GMT",
        "Server": [
          "Windows-Azure-File/1.0",
          "Microsoft-HTTPAPI/2.0"
        ],
        "x-ms-client-request-id": "31fda22d-f481-9a1a-d7cb-98d29e4a369b",
<<<<<<< HEAD
        "x-ms-request-id": "68c425e2-201a-001c-7d77-6b88a2000000",
        "x-ms-version": "2020-06-12"
=======
        "x-ms-request-id": "7d0dc367-501a-0016-4a36-f02c15000000",
        "x-ms-version": "2020-04-08"
>>>>>>> ac24a13f
      },
      "ResponseBody": []
    }
  ],
  "Variables": {
    "RandomSeed": "1756114288",
    "Storage_TestConfigDefault": "ProductionTenant\nseanmcccanary3\nU2FuaXRpemVk\nhttps://seanmcccanary3.blob.core.windows.net\nhttps://seanmcccanary3.file.core.windows.net\nhttps://seanmcccanary3.queue.core.windows.net\nhttps://seanmcccanary3.table.core.windows.net\n\n\n\n\nhttps://seanmcccanary3-secondary.blob.core.windows.net\nhttps://seanmcccanary3-secondary.file.core.windows.net\nhttps://seanmcccanary3-secondary.queue.core.windows.net\nhttps://seanmcccanary3-secondary.table.core.windows.net\n\nSanitized\n\n\nCloud\nBlobEndpoint=https://seanmcccanary3.blob.core.windows.net/;QueueEndpoint=https://seanmcccanary3.queue.core.windows.net/;FileEndpoint=https://seanmcccanary3.file.core.windows.net/;BlobSecondaryEndpoint=https://seanmcccanary3-secondary.blob.core.windows.net/;QueueSecondaryEndpoint=https://seanmcccanary3-secondary.queue.core.windows.net/;FileSecondaryEndpoint=https://seanmcccanary3-secondary.file.core.windows.net/;AccountName=seanmcccanary3;AccountKey=Kg==;\nseanscope1"
  }
}<|MERGE_RESOLUTION|>--- conflicted
+++ resolved
@@ -1,121 +1,106 @@
-{
+﻿{
   "Entries": [
     {
       "RequestUri": "https://seanmcccanary3.file.core.windows.net/test-share-23a9af49-cc3b-1465-378a-3385baa9eedd?restype=share",
       "RequestMethod": "PUT",
       "RequestHeaders": {
-        "Accept": "application/xml",
         "Authorization": "Sanitized",
-        "traceparent": "00-045fb4c2a75770478f1118c24e4242c5-ea221e722644c545-00",
+        "traceparent": "00-e895877cb07da444958b49d75eb53674-a33d8eafe3a6d24b-00",
         "User-Agent": [
-          "azsdk-net-Storage.Files.Shares/12.7.0-alpha.20210121.1",
-          "(.NET 5.0.2; Microsoft Windows 10.0.19042)"
+          "azsdk-net-Storage.Files.Shares/12.3.0-dev.20200805.1",
+          "(.NET Core 4.6.29017.01; Microsoft Windows 10.0.18362 )"
         ],
         "x-ms-client-request-id": "63ab2dc5-37cd-add0-1d69-829fc85b134d",
-        "x-ms-date": "Thu, 21 Jan 2021 20:46:23 GMT",
+        "x-ms-date": "Wed, 05 Aug 2020 22:27:05 GMT",
         "x-ms-return-client-request-id": "true",
-        "x-ms-version": "2020-06-12"
+        "x-ms-version": "2020-06-12",
+        "Accept": "application/xml"
       },
       "RequestBody": null,
       "StatusCode": 201,
       "ResponseHeaders": {
         "Content-Length": "0",
-        "Date": "Thu, 21 Jan 2021 20:46:23 GMT",
-        "ETag": "\u00220x8D8BE4D9D88D552\u0022",
-        "Last-Modified": "Thu, 21 Jan 2021 20:46:23 GMT",
+        "Date": "Wed, 05 Aug 2020 22:27:04 GMT",
+        "ETag": "\"0x8D8398EAE885112\"",
+        "Last-Modified": "Wed, 05 Aug 2020 22:27:04 GMT",
         "Server": [
           "Windows-Azure-File/1.0",
           "Microsoft-HTTPAPI/2.0"
         ],
         "x-ms-client-request-id": "63ab2dc5-37cd-add0-1d69-829fc85b134d",
-<<<<<<< HEAD
         "x-ms-request-id": "68c425dd-201a-001c-7b77-6b88a2000000",
         "x-ms-version": "2020-06-12"
-=======
-        "x-ms-request-id": "7d0dc362-501a-0016-4736-f02c15000000",
-        "x-ms-version": "2020-04-08"
->>>>>>> ac24a13f
       },
       "ResponseBody": []
     },
     {
-      "RequestUri": "https://seanmcccanary3.file.core.windows.net/test-share-23a9af49-cc3b-1465-378a-3385baa9eedd?restype=share\u0026comp=properties",
+      "RequestUri": "https://seanmcccanary3.file.core.windows.net/test-share-23a9af49-cc3b-1465-378a-3385baa9eedd?restype=share&comp=properties",
       "RequestMethod": "PUT",
       "RequestHeaders": {
-        "Accept": "application/xml",
         "Authorization": "Sanitized",
-        "traceparent": "00-44515f79acc7b64fa59d7d7132ed5cd4-cf0cc9cfdf717d46-00",
+        "traceparent": "00-12c8b1b912ee734fba4eb3fa79360500-13fd879cfbfcfe4a-00",
         "User-Agent": [
-          "azsdk-net-Storage.Files.Shares/12.7.0-alpha.20210121.1",
-          "(.NET 5.0.2; Microsoft Windows 10.0.19042)"
+          "azsdk-net-Storage.Files.Shares/12.3.0-dev.20200805.1",
+          "(.NET Core 4.6.29017.01; Microsoft Windows 10.0.18362 )"
         ],
         "x-ms-client-request-id": "b7fb2615-0a7b-f43a-f42a-ebc502bd559f",
-        "x-ms-date": "Thu, 21 Jan 2021 20:46:24 GMT",
+        "x-ms-date": "Wed, 05 Aug 2020 22:27:05 GMT",
         "x-ms-lease-id": "db26b1eb-d0e6-8038-7807-3512577dab95",
         "x-ms-return-client-request-id": "true",
         "x-ms-share-quota": "1024",
-        "x-ms-version": "2020-06-12"
+        "x-ms-version": "2020-06-12",
+        "Accept": "application/xml"
       },
       "RequestBody": null,
       "StatusCode": 412,
       "ResponseHeaders": {
         "Content-Length": "252",
         "Content-Type": "application/xml",
-        "Date": "Thu, 21 Jan 2021 20:46:23 GMT",
+        "Date": "Wed, 05 Aug 2020 22:27:04 GMT",
         "Server": [
           "Windows-Azure-File/1.0",
           "Microsoft-HTTPAPI/2.0"
         ],
         "x-ms-client-request-id": "b7fb2615-0a7b-f43a-f42a-ebc502bd559f",
         "x-ms-error-code": "LeaseNotPresentWithContainerOperation",
-<<<<<<< HEAD
         "x-ms-request-id": "68c425e0-201a-001c-7c77-6b88a2000000",
         "x-ms-version": "2020-06-12"
-=======
-        "x-ms-request-id": "7d0dc365-501a-0016-4836-f02c15000000",
-        "x-ms-version": "2020-04-08"
->>>>>>> ac24a13f
       },
       "ResponseBody": [
-        "\uFEFF\u003C?xml version=\u00221.0\u0022 encoding=\u0022utf-8\u0022?\u003E\u003CError\u003E\u003CCode\u003ELeaseNotPresentWithContainerOperation\u003C/Code\u003E\u003CMessage\u003EThere is currently no lease on the file share.\n",
-        "RequestId:7d0dc365-501a-0016-4836-f02c15000000\n",
-        "Time:2021-01-21T20:46:23.8245217Z\u003C/Message\u003E\u003C/Error\u003E"
+        "﻿<?xml version=\"1.0\" encoding=\"utf-8\"?><Error><Code>LeaseNotPresentWithContainerOperation</Code><Message>There is currently no lease on the file share.\n",
+        "RequestId:68c425e0-201a-001c-7c77-6b88a2000000\n",
+        "Time:2020-08-05T22:27:05.0874834Z</Message></Error>"
       ]
     },
     {
       "RequestUri": "https://seanmcccanary3.file.core.windows.net/test-share-23a9af49-cc3b-1465-378a-3385baa9eedd?restype=share",
       "RequestMethod": "DELETE",
       "RequestHeaders": {
-        "Accept": "application/xml",
         "Authorization": "Sanitized",
-        "traceparent": "00-ae8e5771bee2f746bb1bfc455654fc28-51cff48efd2abb47-00",
+        "traceparent": "00-9273a51d52ac5842aa5f12bbfd069193-c6944b7f459ee14b-00",
         "User-Agent": [
-          "azsdk-net-Storage.Files.Shares/12.7.0-alpha.20210121.1",
-          "(.NET 5.0.2; Microsoft Windows 10.0.19042)"
+          "azsdk-net-Storage.Files.Shares/12.3.0-dev.20200805.1",
+          "(.NET Core 4.6.29017.01; Microsoft Windows 10.0.18362 )"
         ],
         "x-ms-client-request-id": "31fda22d-f481-9a1a-d7cb-98d29e4a369b",
-        "x-ms-date": "Thu, 21 Jan 2021 20:46:24 GMT",
+        "x-ms-date": "Wed, 05 Aug 2020 22:27:06 GMT",
         "x-ms-delete-snapshots": "include",
         "x-ms-return-client-request-id": "true",
-        "x-ms-version": "2020-06-12"
+        "x-ms-version": "2020-06-12",
+        "Accept": "application/xml"
       },
       "RequestBody": null,
       "StatusCode": 202,
       "ResponseHeaders": {
         "Content-Length": "0",
-        "Date": "Thu, 21 Jan 2021 20:46:23 GMT",
+        "Date": "Wed, 05 Aug 2020 22:27:04 GMT",
         "Server": [
           "Windows-Azure-File/1.0",
           "Microsoft-HTTPAPI/2.0"
         ],
         "x-ms-client-request-id": "31fda22d-f481-9a1a-d7cb-98d29e4a369b",
-<<<<<<< HEAD
         "x-ms-request-id": "68c425e2-201a-001c-7d77-6b88a2000000",
         "x-ms-version": "2020-06-12"
-=======
-        "x-ms-request-id": "7d0dc367-501a-0016-4a36-f02c15000000",
-        "x-ms-version": "2020-04-08"
->>>>>>> ac24a13f
       },
       "ResponseBody": []
     }
