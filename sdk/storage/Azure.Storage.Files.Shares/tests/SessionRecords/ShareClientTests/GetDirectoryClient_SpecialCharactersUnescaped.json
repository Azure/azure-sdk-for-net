﻿{
  "Entries": [
    {
      "RequestUri": "https://seanmcccanary.file.core.windows.net/test-share-aa4f9a5d-cd70-2e97-4ba1-e20d560bbfe1?restype=share",
      "RequestMethod": "PUT",
      "RequestHeaders": {
        "Authorization": "Sanitized",
        "traceparent": "00-87b132b0cd9cc249941457cfe2450514-ec33fe5e5feafb46-00",
        "User-Agent": [
          "azsdk-net-Storage.Files.Shares/12.3.0-dev.20200619.1",
          "(.NET Core 4.6.28801.04; Microsoft Windows 10.0.18362 )"
        ],
        "x-ms-client-request-id": "1a2bec8d-f4f2-b074-324c-7ca5a372ca6d",
        "x-ms-date": "Sat, 20 Jun 2020 00:49:26 GMT",
        "x-ms-return-client-request-id": "true",
<<<<<<< HEAD
        "x-ms-version": "2020-12-06",
=======
        "x-ms-version": "2021-02-12",
>>>>>>> 7e782c87
        "Accept": "application/xml"
      },
      "RequestBody": null,
      "StatusCode": 201,
      "ResponseHeaders": {
        "Content-Length": "0",
        "Date": "Sat, 20 Jun 2020 00:49:26 GMT",
        "ETag": "\"0x8D814B3C89713BA\"",
        "Last-Modified": "Sat, 20 Jun 2020 00:49:26 GMT",
        "Server": [
          "Windows-Azure-File/1.0",
          "Microsoft-HTTPAPI/2.0"
        ],
        "x-ms-client-request-id": "1a2bec8d-f4f2-b074-324c-7ca5a372ca6d",
        "x-ms-request-id": "5ba51ffb-a01a-0052-469c-463148000000",
<<<<<<< HEAD
        "x-ms-version": "2020-12-06"
=======
        "x-ms-version": "2021-02-12"
>>>>>>> 7e782c87
      },
      "ResponseBody": []
    },
    {
      "RequestUri": "https://seanmcccanary.file.core.windows.net/test-share-aa4f9a5d-cd70-2e97-4ba1-e20d560bbfe1/%21%27%28%29%3B%5B%5D%40%26%25%3D%2B%24%2C%23äÄöÖüÜß%3B?restype=directory",
      "RequestMethod": "PUT",
      "RequestHeaders": {
        "Authorization": "Sanitized",
        "traceparent": "00-4a92f103d24b2f46b1521e8722e4af45-288027eca3837b4a-00",
        "User-Agent": [
          "azsdk-net-Storage.Files.Shares/12.3.0-dev.20200619.1",
          "(.NET Core 4.6.28801.04; Microsoft Windows 10.0.18362 )"
        ],
        "x-ms-client-request-id": "6a7f8d63-a4df-8fee-b9f9-112e49336e35",
        "x-ms-date": "Sat, 20 Jun 2020 00:49:27 GMT",
        "x-ms-file-attributes": "None",
        "x-ms-file-creation-time": "Now",
        "x-ms-file-last-write-time": "Now",
        "x-ms-file-permission": "Inherit",
        "x-ms-return-client-request-id": "true",
<<<<<<< HEAD
        "x-ms-version": "2020-12-06",
=======
        "x-ms-version": "2021-02-12",
>>>>>>> 7e782c87
        "Accept": "application/xml"
      },
      "RequestBody": null,
      "StatusCode": 201,
      "ResponseHeaders": {
        "Content-Length": "0",
        "Date": "Sat, 20 Jun 2020 00:49:26 GMT",
        "ETag": "\"0x8D814B3C8A10711\"",
        "Last-Modified": "Sat, 20 Jun 2020 00:49:27 GMT",
        "Server": [
          "Windows-Azure-File/1.0",
          "Microsoft-HTTPAPI/2.0"
        ],
        "x-ms-client-request-id": "6a7f8d63-a4df-8fee-b9f9-112e49336e35",
        "x-ms-file-attributes": "Directory",
        "x-ms-file-change-time": "2020-06-20T00:49:27.0622993Z",
        "x-ms-file-creation-time": "2020-06-20T00:49:27.0622993Z",
        "x-ms-file-id": "13835128424026341376",
        "x-ms-file-last-write-time": "2020-06-20T00:49:27.0622993Z",
        "x-ms-file-parent-id": "0",
        "x-ms-file-permission-key": "11811099930176499864*14641856446884751121",
        "x-ms-request-id": "5ba51ffe-a01a-0052-479c-463148000000",
        "x-ms-request-server-encrypted": "true",
<<<<<<< HEAD
        "x-ms-version": "2020-12-06"
=======
        "x-ms-version": "2021-02-12"
>>>>>>> 7e782c87
      },
      "ResponseBody": []
    },
    {
      "RequestUri": "https://seanmcccanary.file.core.windows.net/test-share-aa4f9a5d-cd70-2e97-4ba1-e20d560bbfe1/%21%27%28%29%3B%5B%5D%40%26%25%3D%2B%24%2C%23äÄöÖüÜß%3B?restype=directory",
      "RequestMethod": "GET",
      "RequestHeaders": {
        "Authorization": "Sanitized",
        "User-Agent": [
          "azsdk-net-Storage.Files.Shares/12.3.0-dev.20200619.1",
          "(.NET Core 4.6.28801.04; Microsoft Windows 10.0.18362 )"
        ],
        "x-ms-client-request-id": "1541f472-60f2-638d-92ef-6825d51a4d8d",
        "x-ms-date": "Sat, 20 Jun 2020 00:49:27 GMT",
        "x-ms-return-client-request-id": "true",
<<<<<<< HEAD
        "x-ms-version": "2020-12-06",
=======
        "x-ms-version": "2021-02-12",
>>>>>>> 7e782c87
        "Accept": "application/xml"
      },
      "RequestBody": null,
      "StatusCode": 200,
      "ResponseHeaders": {
        "Content-Length": "0",
        "Date": "Sat, 20 Jun 2020 00:49:27 GMT",
        "ETag": "\"0x8D814B3C8A10711\"",
        "Last-Modified": "Sat, 20 Jun 2020 00:49:27 GMT",
        "Server": [
          "Windows-Azure-File/1.0",
          "Microsoft-HTTPAPI/2.0"
        ],
        "x-ms-client-request-id": "1541f472-60f2-638d-92ef-6825d51a4d8d",
        "x-ms-file-attributes": "Directory",
        "x-ms-file-change-time": "2020-06-20T00:49:27.0622993Z",
        "x-ms-file-creation-time": "2020-06-20T00:49:27.0622993Z",
        "x-ms-file-id": "13835128424026341376",
        "x-ms-file-last-write-time": "2020-06-20T00:49:27.0622993Z",
        "x-ms-file-parent-id": "0",
        "x-ms-file-permission-key": "11811099930176499864*14641856446884751121",
        "x-ms-request-id": "b483ff27-401a-0075-329c-46268c000000",
        "x-ms-server-encrypted": "true",
<<<<<<< HEAD
        "x-ms-version": "2020-12-06"
=======
        "x-ms-version": "2021-02-12"
>>>>>>> 7e782c87
      },
      "ResponseBody": []
    },
    {
      "RequestUri": "https://seanmcccanary.file.core.windows.net/test-share-aa4f9a5d-cd70-2e97-4ba1-e20d560bbfe1?restype=directory&comp=list",
      "RequestMethod": "GET",
      "RequestHeaders": {
        "Authorization": "Sanitized",
        "User-Agent": [
          "azsdk-net-Storage.Files.Shares/12.3.0-dev.20200619.1",
          "(.NET Core 4.6.28801.04; Microsoft Windows 10.0.18362 )"
        ],
        "x-ms-client-request-id": "55bc3446-58f2-9943-d4d6-4154b311d089",
        "x-ms-date": "Sat, 20 Jun 2020 00:49:27 GMT",
        "x-ms-return-client-request-id": "true",
<<<<<<< HEAD
        "x-ms-version": "2020-12-06",
=======
        "x-ms-version": "2021-02-12",
>>>>>>> 7e782c87
        "Accept": "application/xml"
      },
      "RequestBody": null,
      "StatusCode": 200,
      "ResponseHeaders": {
        "Content-Length": "339",
        "Content-Type": "application/xml",
        "Date": "Sat, 20 Jun 2020 00:49:27 GMT",
        "Server": [
          "Windows-Azure-File/1.0",
          "Microsoft-HTTPAPI/2.0"
        ],
        "x-ms-client-request-id": "55bc3446-58f2-9943-d4d6-4154b311d089",
        "x-ms-request-id": "b483ff2a-401a-0075-339c-46268c000000",
<<<<<<< HEAD
        "x-ms-version": "2020-12-06"
=======
        "x-ms-version": "2021-02-12"
>>>>>>> 7e782c87
      },
      "ResponseBody": "﻿<?xml version=\"1.0\" encoding=\"utf-8\"?><EnumerationResults ServiceEndpoint=\"https://seanmcccanary.file.core.windows.net/\" ShareName=\"test-share-aa4f9a5d-cd70-2e97-4ba1-e20d560bbfe1\" DirectoryPath=\"\"><Entries><Directory><Name>!'();[]@&amp;%=+$,#äÄöÖüÜß;</Name><Properties /></Directory></Entries><NextMarker /></EnumerationResults>"
    },
    {
      "RequestUri": "https://seanmcccanary.file.core.windows.net/test-share-aa4f9a5d-cd70-2e97-4ba1-e20d560bbfe1?restype=share",
      "RequestMethod": "DELETE",
      "RequestHeaders": {
        "Authorization": "Sanitized",
        "traceparent": "00-0f5dee89cdc1a043a51ed24aa0115d00-caa2f65b5f987048-00",
        "User-Agent": [
          "azsdk-net-Storage.Files.Shares/12.3.0-dev.20200619.1",
          "(.NET Core 4.6.28801.04; Microsoft Windows 10.0.18362 )"
        ],
        "x-ms-client-request-id": "a1de7852-f75d-769b-8817-c845c4f09545",
        "x-ms-date": "Sat, 20 Jun 2020 00:49:27 GMT",
        "x-ms-delete-snapshots": "include",
        "x-ms-return-client-request-id": "true",
<<<<<<< HEAD
        "x-ms-version": "2020-12-06",
=======
        "x-ms-version": "2021-02-12",
>>>>>>> 7e782c87
        "Accept": "application/xml"
      },
      "RequestBody": null,
      "StatusCode": 202,
      "ResponseHeaders": {
        "Content-Length": "0",
        "Date": "Sat, 20 Jun 2020 00:49:27 GMT",
        "Server": [
          "Windows-Azure-File/1.0",
          "Microsoft-HTTPAPI/2.0"
        ],
        "x-ms-client-request-id": "a1de7852-f75d-769b-8817-c845c4f09545",
        "x-ms-request-id": "b483ff2b-401a-0075-349c-46268c000000",
<<<<<<< HEAD
        "x-ms-version": "2020-12-06"
=======
        "x-ms-version": "2021-02-12"
>>>>>>> 7e782c87
      },
      "ResponseBody": []
    }
  ],
  "Variables": {
    "RandomSeed": "270792940",
    "Storage_TestConfigDefault": "ProductionTenant\nseanmcccanary\nU2FuaXRpemVk\nhttps://seanmcccanary.blob.core.windows.net\nhttps://seanmcccanary.file.core.windows.net\nhttps://seanmcccanary.queue.core.windows.net\nhttps://seanmcccanary.table.core.windows.net\n\n\n\n\nhttps://seanmcccanary-secondary.blob.core.windows.net\nhttps://seanmcccanary-secondary.file.core.windows.net\nhttps://seanmcccanary-secondary.queue.core.windows.net\nhttps://seanmcccanary-secondary.table.core.windows.net\n\nSanitized\n\n\nCloud\nBlobEndpoint=https://seanmcccanary.blob.core.windows.net/;QueueEndpoint=https://seanmcccanary.queue.core.windows.net/;FileEndpoint=https://seanmcccanary.file.core.windows.net/;BlobSecondaryEndpoint=https://seanmcccanary-secondary.blob.core.windows.net/;QueueSecondaryEndpoint=https://seanmcccanary-secondary.queue.core.windows.net/;FileSecondaryEndpoint=https://seanmcccanary-secondary.file.core.windows.net/;AccountName=seanmcccanary;AccountKey=Sanitized\nseanscope1\n\n"
  }
}<|MERGE_RESOLUTION|>--- conflicted
+++ resolved
@@ -13,11 +13,7 @@
         "x-ms-client-request-id": "1a2bec8d-f4f2-b074-324c-7ca5a372ca6d",
         "x-ms-date": "Sat, 20 Jun 2020 00:49:26 GMT",
         "x-ms-return-client-request-id": "true",
-<<<<<<< HEAD
-        "x-ms-version": "2020-12-06",
-=======
         "x-ms-version": "2021-02-12",
->>>>>>> 7e782c87
         "Accept": "application/xml"
       },
       "RequestBody": null,
@@ -33,11 +29,7 @@
         ],
         "x-ms-client-request-id": "1a2bec8d-f4f2-b074-324c-7ca5a372ca6d",
         "x-ms-request-id": "5ba51ffb-a01a-0052-469c-463148000000",
-<<<<<<< HEAD
-        "x-ms-version": "2020-12-06"
-=======
         "x-ms-version": "2021-02-12"
->>>>>>> 7e782c87
       },
       "ResponseBody": []
     },
@@ -58,11 +50,7 @@
         "x-ms-file-last-write-time": "Now",
         "x-ms-file-permission": "Inherit",
         "x-ms-return-client-request-id": "true",
-<<<<<<< HEAD
-        "x-ms-version": "2020-12-06",
-=======
         "x-ms-version": "2021-02-12",
->>>>>>> 7e782c87
         "Accept": "application/xml"
       },
       "RequestBody": null,
@@ -86,11 +74,7 @@
         "x-ms-file-permission-key": "11811099930176499864*14641856446884751121",
         "x-ms-request-id": "5ba51ffe-a01a-0052-479c-463148000000",
         "x-ms-request-server-encrypted": "true",
-<<<<<<< HEAD
-        "x-ms-version": "2020-12-06"
-=======
         "x-ms-version": "2021-02-12"
->>>>>>> 7e782c87
       },
       "ResponseBody": []
     },
@@ -106,11 +90,7 @@
         "x-ms-client-request-id": "1541f472-60f2-638d-92ef-6825d51a4d8d",
         "x-ms-date": "Sat, 20 Jun 2020 00:49:27 GMT",
         "x-ms-return-client-request-id": "true",
-<<<<<<< HEAD
-        "x-ms-version": "2020-12-06",
-=======
         "x-ms-version": "2021-02-12",
->>>>>>> 7e782c87
         "Accept": "application/xml"
       },
       "RequestBody": null,
@@ -134,11 +114,7 @@
         "x-ms-file-permission-key": "11811099930176499864*14641856446884751121",
         "x-ms-request-id": "b483ff27-401a-0075-329c-46268c000000",
         "x-ms-server-encrypted": "true",
-<<<<<<< HEAD
-        "x-ms-version": "2020-12-06"
-=======
         "x-ms-version": "2021-02-12"
->>>>>>> 7e782c87
       },
       "ResponseBody": []
     },
@@ -154,11 +130,7 @@
         "x-ms-client-request-id": "55bc3446-58f2-9943-d4d6-4154b311d089",
         "x-ms-date": "Sat, 20 Jun 2020 00:49:27 GMT",
         "x-ms-return-client-request-id": "true",
-<<<<<<< HEAD
-        "x-ms-version": "2020-12-06",
-=======
         "x-ms-version": "2021-02-12",
->>>>>>> 7e782c87
         "Accept": "application/xml"
       },
       "RequestBody": null,
@@ -173,11 +145,7 @@
         ],
         "x-ms-client-request-id": "55bc3446-58f2-9943-d4d6-4154b311d089",
         "x-ms-request-id": "b483ff2a-401a-0075-339c-46268c000000",
-<<<<<<< HEAD
-        "x-ms-version": "2020-12-06"
-=======
         "x-ms-version": "2021-02-12"
->>>>>>> 7e782c87
       },
       "ResponseBody": "﻿<?xml version=\"1.0\" encoding=\"utf-8\"?><EnumerationResults ServiceEndpoint=\"https://seanmcccanary.file.core.windows.net/\" ShareName=\"test-share-aa4f9a5d-cd70-2e97-4ba1-e20d560bbfe1\" DirectoryPath=\"\"><Entries><Directory><Name>!'();[]@&amp;%=+$,#äÄöÖüÜß;</Name><Properties /></Directory></Entries><NextMarker /></EnumerationResults>"
     },
@@ -195,11 +163,7 @@
         "x-ms-date": "Sat, 20 Jun 2020 00:49:27 GMT",
         "x-ms-delete-snapshots": "include",
         "x-ms-return-client-request-id": "true",
-<<<<<<< HEAD
-        "x-ms-version": "2020-12-06",
-=======
         "x-ms-version": "2021-02-12",
->>>>>>> 7e782c87
         "Accept": "application/xml"
       },
       "RequestBody": null,
@@ -213,11 +177,7 @@
         ],
         "x-ms-client-request-id": "a1de7852-f75d-769b-8817-c845c4f09545",
         "x-ms-request-id": "b483ff2b-401a-0075-349c-46268c000000",
-<<<<<<< HEAD
-        "x-ms-version": "2020-12-06"
-=======
         "x-ms-version": "2021-02-12"
->>>>>>> 7e782c87
       },
       "ResponseBody": []
     }
