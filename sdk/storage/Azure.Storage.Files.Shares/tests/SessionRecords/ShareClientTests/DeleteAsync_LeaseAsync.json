--- conflicted
+++ resolved
@@ -1,82 +1,72 @@
-{
+﻿{
   "Entries": [
     {
       "RequestUri": "https://seanmcccanary3.file.core.windows.net/test-share-30283768-0a22-9eee-1f4d-5fbda363b223?restype=share",
       "RequestMethod": "PUT",
       "RequestHeaders": {
-        "Accept": "application/xml",
         "Authorization": "Sanitized",
-        "traceparent": "00-f2987d746f3c7545946e6e254d0004b8-af4b0db01cb82b43-00",
+        "traceparent": "00-2daf54113264f54ea78b6d4bdbec9909-1dd0fb0c6bb30044-00",
         "User-Agent": [
-          "azsdk-net-Storage.Files.Shares/12.7.0-alpha.20210121.1",
-          "(.NET 5.0.2; Microsoft Windows 10.0.19042)"
+          "azsdk-net-Storage.Files.Shares/12.5.0-alpha.20201013.1",
+          "(.NET Core 4.6.29220.03; Microsoft Windows 10.0.19042 )"
         ],
         "x-ms-client-request-id": "b02e321f-de7f-d7b2-76e6-be15f71d6d59",
-        "x-ms-date": "Thu, 21 Jan 2021 20:45:42 GMT",
+        "x-ms-date": "Tue, 13 Oct 2020 15:22:47 GMT",
         "x-ms-return-client-request-id": "true",
-        "x-ms-version": "2020-06-12"
+        "x-ms-version": "2020-06-12",
+        "Accept": "application/xml"
       },
       "RequestBody": null,
       "StatusCode": 201,
       "ResponseHeaders": {
         "Content-Length": "0",
-        "Date": "Thu, 21 Jan 2021 20:45:41 GMT",
-        "ETag": "\u00220x8D8BE4D849782CB\u0022",
-        "Last-Modified": "Thu, 21 Jan 2021 20:45:41 GMT",
+        "Date": "Tue, 13 Oct 2020 15:22:49 GMT",
+        "ETag": "\"0x8D86F8BD8BED89E\"",
+        "Last-Modified": "Tue, 13 Oct 2020 15:22:50 GMT",
         "Server": [
           "Windows-Azure-File/1.0",
           "Microsoft-HTTPAPI/2.0"
         ],
         "x-ms-client-request-id": "b02e321f-de7f-d7b2-76e6-be15f71d6d59",
-<<<<<<< HEAD
         "x-ms-request-id": "aaa605d8-801a-0048-6774-a1c7f5000000",
         "x-ms-version": "2020-06-12"
-=======
-        "x-ms-request-id": "3eda3b8f-e01a-0085-6636-f0f71f000000",
-        "x-ms-version": "2020-04-08"
->>>>>>> ac24a13f
       },
       "ResponseBody": []
     },
     {
-      "RequestUri": "https://seanmcccanary3.file.core.windows.net/test-share-30283768-0a22-9eee-1f4d-5fbda363b223?comp=lease\u0026restype=share",
+      "RequestUri": "https://seanmcccanary3.file.core.windows.net/test-share-30283768-0a22-9eee-1f4d-5fbda363b223?comp=lease&restype=share",
       "RequestMethod": "PUT",
       "RequestHeaders": {
-        "Accept": "application/xml",
         "Authorization": "Sanitized",
-        "traceparent": "00-1c21d22bc3b54d4fb952603ee31f6ad9-89b441afcb75e047-00",
+        "traceparent": "00-1e2282483fe43446b587e21b958305f1-3584028d6f623c44-00",
         "User-Agent": [
-          "azsdk-net-Storage.Files.Shares/12.7.0-alpha.20210121.1",
-          "(.NET 5.0.2; Microsoft Windows 10.0.19042)"
+          "azsdk-net-Storage.Files.Shares/12.5.0-alpha.20201013.1",
+          "(.NET Core 4.6.29220.03; Microsoft Windows 10.0.19042 )"
         ],
         "x-ms-client-request-id": "fc7b5a96-d802-1b11-8fc7-4084a2938002",
-        "x-ms-date": "Thu, 21 Jan 2021 20:45:42 GMT",
+        "x-ms-date": "Tue, 13 Oct 2020 15:22:49 GMT",
         "x-ms-lease-action": "acquire",
         "x-ms-lease-duration": "-1",
         "x-ms-proposed-lease-id": "2b866ffe-04fe-67a3-6ffb-3b1f56743296",
         "x-ms-return-client-request-id": "true",
-        "x-ms-version": "2020-06-12"
+        "x-ms-version": "2020-06-12",
+        "Accept": "application/xml"
       },
       "RequestBody": null,
       "StatusCode": 201,
       "ResponseHeaders": {
         "Content-Length": "0",
-        "Date": "Thu, 21 Jan 2021 20:45:42 GMT",
-        "ETag": "\u00220x8D8BE4D849782CB\u0022",
-        "Last-Modified": "Thu, 21 Jan 2021 20:45:41 GMT",
+        "Date": "Tue, 13 Oct 2020 15:22:49 GMT",
+        "ETag": "\"0x8D86F8BD8BED89E\"",
+        "Last-Modified": "Tue, 13 Oct 2020 15:22:50 GMT",
         "Server": [
           "Windows-Azure-File/1.0",
           "Microsoft-HTTPAPI/2.0"
         ],
         "x-ms-client-request-id": "fc7b5a96-d802-1b11-8fc7-4084a2938002",
         "x-ms-lease-id": "2b866ffe-04fe-67a3-6ffb-3b1f56743296",
-<<<<<<< HEAD
         "x-ms-request-id": "aaa605e4-801a-0048-7074-a1c7f5000000",
         "x-ms-version": "2020-06-12"
-=======
-        "x-ms-request-id": "3eda3b93-e01a-0085-6836-f0f71f000000",
-        "x-ms-version": "2020-04-08"
->>>>>>> ac24a13f
       },
       "ResponseBody": []
     },
@@ -84,37 +74,32 @@
       "RequestUri": "https://seanmcccanary3.file.core.windows.net/test-share-30283768-0a22-9eee-1f4d-5fbda363b223?restype=share",
       "RequestMethod": "DELETE",
       "RequestHeaders": {
-        "Accept": "application/xml",
         "Authorization": "Sanitized",
-        "traceparent": "00-d163a3008c908b46859e80ae59bd3949-33c459be4353bb4d-00",
+        "traceparent": "00-b0bc20a7d9fcbe48b2b104d77b928297-22b6bc9ce681354b-00",
         "User-Agent": [
-          "azsdk-net-Storage.Files.Shares/12.7.0-alpha.20210121.1",
-          "(.NET 5.0.2; Microsoft Windows 10.0.19042)"
+          "azsdk-net-Storage.Files.Shares/12.5.0-alpha.20201013.1",
+          "(.NET Core 4.6.29220.03; Microsoft Windows 10.0.19042 )"
         ],
         "x-ms-client-request-id": "fc8963c6-36f9-7093-3e81-e16ec1209ac5",
-        "x-ms-date": "Thu, 21 Jan 2021 20:45:42 GMT",
+        "x-ms-date": "Tue, 13 Oct 2020 15:22:49 GMT",
         "x-ms-delete-snapshots": "include",
         "x-ms-lease-id": "2b866ffe-04fe-67a3-6ffb-3b1f56743296",
         "x-ms-return-client-request-id": "true",
-        "x-ms-version": "2020-06-12"
+        "x-ms-version": "2020-06-12",
+        "Accept": "application/xml"
       },
       "RequestBody": null,
       "StatusCode": 202,
       "ResponseHeaders": {
         "Content-Length": "0",
-        "Date": "Thu, 21 Jan 2021 20:45:42 GMT",
+        "Date": "Tue, 13 Oct 2020 15:22:49 GMT",
         "Server": [
           "Windows-Azure-File/1.0",
           "Microsoft-HTTPAPI/2.0"
         ],
         "x-ms-client-request-id": "fc8963c6-36f9-7093-3e81-e16ec1209ac5",
-<<<<<<< HEAD
         "x-ms-request-id": "aaa605e7-801a-0048-7374-a1c7f5000000",
         "x-ms-version": "2020-06-12"
-=======
-        "x-ms-request-id": "3eda3b9a-e01a-0085-6e36-f0f71f000000",
-        "x-ms-version": "2020-04-08"
->>>>>>> ac24a13f
       },
       "ResponseBody": []
     }
