--- conflicted
+++ resolved
@@ -13,11 +13,7 @@
         "x-ms-client-request-id": "b02e321f-de7f-d7b2-76e6-be15f71d6d59",
         "x-ms-date": "Tue, 13 Oct 2020 15:22:47 GMT",
         "x-ms-return-client-request-id": "true",
-<<<<<<< HEAD
-        "x-ms-version": "2020-12-06",
-=======
         "x-ms-version": "2021-02-12",
->>>>>>> 7e782c87
         "Accept": "application/xml"
       },
       "RequestBody": null,
@@ -33,11 +29,7 @@
         ],
         "x-ms-client-request-id": "b02e321f-de7f-d7b2-76e6-be15f71d6d59",
         "x-ms-request-id": "aaa605d8-801a-0048-6774-a1c7f5000000",
-<<<<<<< HEAD
-        "x-ms-version": "2020-12-06"
-=======
         "x-ms-version": "2021-02-12"
->>>>>>> 7e782c87
       },
       "ResponseBody": []
     },
@@ -57,11 +49,7 @@
         "x-ms-lease-duration": "-1",
         "x-ms-proposed-lease-id": "2b866ffe-04fe-67a3-6ffb-3b1f56743296",
         "x-ms-return-client-request-id": "true",
-<<<<<<< HEAD
-        "x-ms-version": "2020-12-06",
-=======
         "x-ms-version": "2021-02-12",
->>>>>>> 7e782c87
         "Accept": "application/xml"
       },
       "RequestBody": null,
@@ -78,11 +66,7 @@
         "x-ms-client-request-id": "fc7b5a96-d802-1b11-8fc7-4084a2938002",
         "x-ms-lease-id": "2b866ffe-04fe-67a3-6ffb-3b1f56743296",
         "x-ms-request-id": "aaa605e4-801a-0048-7074-a1c7f5000000",
-<<<<<<< HEAD
-        "x-ms-version": "2020-12-06"
-=======
         "x-ms-version": "2021-02-12"
->>>>>>> 7e782c87
       },
       "ResponseBody": []
     },
@@ -101,11 +85,7 @@
         "x-ms-delete-snapshots": "include",
         "x-ms-lease-id": "2b866ffe-04fe-67a3-6ffb-3b1f56743296",
         "x-ms-return-client-request-id": "true",
-<<<<<<< HEAD
-        "x-ms-version": "2020-12-06",
-=======
         "x-ms-version": "2021-02-12",
->>>>>>> 7e782c87
         "Accept": "application/xml"
       },
       "RequestBody": null,
@@ -119,11 +99,7 @@
         ],
         "x-ms-client-request-id": "fc8963c6-36f9-7093-3e81-e16ec1209ac5",
         "x-ms-request-id": "aaa605e7-801a-0048-7374-a1c7f5000000",
-<<<<<<< HEAD
-        "x-ms-version": "2020-12-06"
-=======
         "x-ms-version": "2021-02-12"
->>>>>>> 7e782c87
       },
       "ResponseBody": []
     }
