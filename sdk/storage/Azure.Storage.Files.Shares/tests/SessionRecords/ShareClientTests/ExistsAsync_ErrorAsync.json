--- conflicted
+++ resolved
@@ -11,11 +11,7 @@
         ],
         "x-ms-client-request-id": "162477fc-7fe2-d699-4857-efa4b2edc17e",
         "x-ms-return-client-request-id": "true",
-<<<<<<< HEAD
-        "x-ms-version": "2020-12-06",
-=======
         "x-ms-version": "2021-02-12",
->>>>>>> 7e782c87
         "Accept": "application/xml"
       },
       "RequestBody": null,
@@ -32,11 +28,7 @@
         "x-ms-client-request-id": "162477fc-7fe2-d699-4857-efa4b2edc17e",
         "x-ms-error-code": "ResourceNotFound",
         "x-ms-request-id": "c9ef6e60-f01a-0012-1537-f3e9eb000000",
-<<<<<<< HEAD
-        "x-ms-version": "2020-12-06"
-=======
         "x-ms-version": "2021-02-12"
->>>>>>> 7e782c87
       },
       "ResponseBody": [
         "﻿<?xml version=\"1.0\" encoding=\"utf-8\"?><Error><Code>ResourceNotFound</Code><Message>The specified resource does not exist.\n",
