{
  "Entries": [
    {
      "RequestUri": "https://seanmcccanary3.file.core.windows.net/test-share-4c5af6df-aded-c101-fa92-e0bf42a1ee2a?restype=share",
      "RequestMethod": "PUT",
      "RequestHeaders": {
        "Accept": "application/xml",
        "Authorization": "Sanitized",
        "traceparent": "00-e6c3efeb71f1be48bfd2a1bbc0fe2eb4-e28a4130e9155640-00",
        "User-Agent": [
          "azsdk-net-Storage.Files.Shares/12.7.0-alpha.20210121.1",
          "(.NET 5.0.2; Microsoft Windows 10.0.19042)"
        ],
        "x-ms-client-request-id": "b0e032cd-8ecf-3ab3-dd9f-ebf00e70c566",
        "x-ms-date": "Thu, 21 Jan 2021 20:45:15 GMT",
        "x-ms-return-client-request-id": "true",
        "x-ms-version": "2020-06-12"
      },
      "RequestBody": null,
      "StatusCode": 201,
      "ResponseHeaders": {
        "Content-Length": "0",
        "Date": "Thu, 21 Jan 2021 20:45:15 GMT",
        "ETag": "\u00220x8D8BE4D74EBAE49\u0022",
        "Last-Modified": "Thu, 21 Jan 2021 20:45:15 GMT",
        "Server": [
          "Windows-Azure-File/1.0",
          "Microsoft-HTTPAPI/2.0"
        ],
        "x-ms-client-request-id": "b0e032cd-8ecf-3ab3-dd9f-ebf00e70c566",
<<<<<<< HEAD
        "x-ms-request-id": "c9ef6e12-f01a-0012-5e37-f3e9eb000000",
        "x-ms-version": "2020-06-12"
=======
        "x-ms-request-id": "505aae30-401a-001a-2536-f0bb1d000000",
        "x-ms-version": "2020-04-08"
>>>>>>> ac24a13f
      },
      "ResponseBody": []
    },
    {
      "RequestUri": "https://seanmcccanary3.file.core.windows.net/test-share-4c5af6df-aded-c101-fa92-e0bf42a1ee2a?restype=share\u0026comp=metadata",
      "RequestMethod": "PUT",
      "RequestHeaders": {
        "Accept": "application/xml",
        "Authorization": "Sanitized",
        "traceparent": "00-2249fe84299ac245bb88464f9ff61578-d7539410ea6de848-00",
        "User-Agent": [
          "azsdk-net-Storage.Files.Shares/12.7.0-alpha.20210121.1",
          "(.NET 5.0.2; Microsoft Windows 10.0.19042)"
        ],
        "x-ms-client-request-id": "10f1f2f2-3dc1-945a-4969-b2f69f2bb37a",
        "x-ms-date": "Thu, 21 Jan 2021 20:45:15 GMT",
        "x-ms-meta-Capital": "letter",
        "x-ms-meta-foo": "bar",
        "x-ms-meta-meta": "data",
        "x-ms-meta-UPPER": "case",
        "x-ms-return-client-request-id": "true",
        "x-ms-version": "2020-06-12"
      },
      "RequestBody": null,
      "StatusCode": 200,
      "ResponseHeaders": {
        "Content-Length": "0",
        "Date": "Thu, 21 Jan 2021 20:45:15 GMT",
        "ETag": "\u00220x8D8BE4D75239711\u0022",
        "Last-Modified": "Thu, 21 Jan 2021 20:45:15 GMT",
        "Server": [
          "Windows-Azure-File/1.0",
          "Microsoft-HTTPAPI/2.0"
        ],
        "x-ms-client-request-id": "10f1f2f2-3dc1-945a-4969-b2f69f2bb37a",
<<<<<<< HEAD
        "x-ms-request-id": "c9ef6e14-f01a-0012-5f37-f3e9eb000000",
        "x-ms-version": "2020-06-12"
=======
        "x-ms-request-id": "505aae37-401a-001a-2836-f0bb1d000000",
        "x-ms-version": "2020-04-08"
>>>>>>> ac24a13f
      },
      "ResponseBody": []
    },
    {
      "RequestUri": "https://seanmcccanary3.file.core.windows.net/test-share-4c5af6df-aded-c101-fa92-e0bf42a1ee2a?restype=share",
      "RequestMethod": "GET",
      "RequestHeaders": {
        "Accept": "application/xml",
        "Authorization": "Sanitized",
        "traceparent": "00-0bd1916c5ab58841a072a25bce9d3e68-9a6c91274893094e-00",
        "User-Agent": [
          "azsdk-net-Storage.Files.Shares/12.7.0-alpha.20210121.1",
          "(.NET 5.0.2; Microsoft Windows 10.0.19042)"
        ],
        "x-ms-client-request-id": "1bfe9926-b47f-47a5-dcef-79d5500cb4af",
        "x-ms-date": "Thu, 21 Jan 2021 20:45:16 GMT",
        "x-ms-return-client-request-id": "true",
        "x-ms-version": "2020-06-12"
      },
      "RequestBody": null,
      "StatusCode": 200,
      "ResponseHeaders": {
        "Content-Length": "0",
        "Date": "Thu, 21 Jan 2021 20:45:15 GMT",
        "ETag": "\u00220x8D8BE4D75239711\u0022",
        "Last-Modified": "Thu, 21 Jan 2021 20:45:15 GMT",
        "Server": [
          "Windows-Azure-File/1.0",
          "Microsoft-HTTPAPI/2.0"
        ],
        "Vary": "Origin",
        "x-ms-access-tier": "TransactionOptimized",
        "x-ms-access-tier-change-time": "Thu, 21 Jan 2021 20:45:15 GMT",
        "x-ms-client-request-id": "1bfe9926-b47f-47a5-dcef-79d5500cb4af",
        "x-ms-has-immutability-policy": "false",
        "x-ms-has-legal-hold": "false",
        "x-ms-lease-state": "available",
        "x-ms-lease-status": "unlocked",
        "x-ms-meta-Capital": "letter",
        "x-ms-meta-foo": "bar",
        "x-ms-meta-meta": "data",
        "x-ms-meta-UPPER": "case",
        "x-ms-request-id": "505aae3c-401a-001a-2d36-f0bb1d000000",
        "x-ms-share-quota": "5120",
        "x-ms-version": "2020-06-12"
      },
      "ResponseBody": []
    },
    {
      "RequestUri": "https://seanmcccanary3.file.core.windows.net/test-share-4c5af6df-aded-c101-fa92-e0bf42a1ee2a?restype=share",
      "RequestMethod": "DELETE",
      "RequestHeaders": {
        "Accept": "application/xml",
        "Authorization": "Sanitized",
        "traceparent": "00-78023a949a21e84b8860c057952dd58d-58813951bb2d5841-00",
        "User-Agent": [
          "azsdk-net-Storage.Files.Shares/12.7.0-alpha.20210121.1",
          "(.NET 5.0.2; Microsoft Windows 10.0.19042)"
        ],
        "x-ms-client-request-id": "05d0c79f-982c-e9fb-3143-363364da7923",
        "x-ms-date": "Thu, 21 Jan 2021 20:45:16 GMT",
        "x-ms-delete-snapshots": "include",
        "x-ms-return-client-request-id": "true",
        "x-ms-version": "2020-06-12"
      },
      "RequestBody": null,
      "StatusCode": 202,
      "ResponseHeaders": {
        "Content-Length": "0",
        "Date": "Thu, 21 Jan 2021 20:45:15 GMT",
        "Server": [
          "Windows-Azure-File/1.0",
          "Microsoft-HTTPAPI/2.0"
        ],
        "x-ms-client-request-id": "05d0c79f-982c-e9fb-3143-363364da7923",
<<<<<<< HEAD
        "x-ms-request-id": "c9ef6e17-f01a-0012-6137-f3e9eb000000",
        "x-ms-version": "2020-06-12"
=======
        "x-ms-request-id": "505aae3e-401a-001a-2f36-f0bb1d000000",
        "x-ms-version": "2020-04-08"
>>>>>>> ac24a13f
      },
      "ResponseBody": []
    }
  ],
  "Variables": {
    "RandomSeed": "243119644",
    "Storage_TestConfigDefault": "ProductionTenant\nseanmcccanary3\nU2FuaXRpemVk\nhttps://seanmcccanary3.blob.core.windows.net\nhttps://seanmcccanary3.file.core.windows.net\nhttps://seanmcccanary3.queue.core.windows.net\nhttps://seanmcccanary3.table.core.windows.net\n\n\n\n\nhttps://seanmcccanary3-secondary.blob.core.windows.net\nhttps://seanmcccanary3-secondary.file.core.windows.net\nhttps://seanmcccanary3-secondary.queue.core.windows.net\nhttps://seanmcccanary3-secondary.table.core.windows.net\n\nSanitized\n\n\nCloud\nBlobEndpoint=https://seanmcccanary3.blob.core.windows.net/;QueueEndpoint=https://seanmcccanary3.queue.core.windows.net/;FileEndpoint=https://seanmcccanary3.file.core.windows.net/;BlobSecondaryEndpoint=https://seanmcccanary3-secondary.blob.core.windows.net/;QueueSecondaryEndpoint=https://seanmcccanary3-secondary.queue.core.windows.net/;FileSecondaryEndpoint=https://seanmcccanary3-secondary.file.core.windows.net/;AccountName=seanmcccanary3;AccountKey=Kg==;\nseanscope1"
  }
}<|MERGE_RESOLUTION|>--- conflicted
+++ resolved
@@ -1,170 +1,152 @@
-{
+﻿{
   "Entries": [
     {
-      "RequestUri": "https://seanmcccanary3.file.core.windows.net/test-share-4c5af6df-aded-c101-fa92-e0bf42a1ee2a?restype=share",
+      "RequestUri": "http://seanstagetest.file.core.windows.net/test-share-4c5af6df-aded-c101-fa92-e0bf42a1ee2a?restype=share",
       "RequestMethod": "PUT",
       "RequestHeaders": {
-        "Accept": "application/xml",
         "Authorization": "Sanitized",
-        "traceparent": "00-e6c3efeb71f1be48bfd2a1bbc0fe2eb4-e28a4130e9155640-00",
+        "traceparent": "00-41b28215adad0f46b39fbfe5665f4167-0a611ffba08ea84c-00",
         "User-Agent": [
-          "azsdk-net-Storage.Files.Shares/12.7.0-alpha.20210121.1",
-          "(.NET 5.0.2; Microsoft Windows 10.0.19042)"
+          "azsdk-net-Storage.Files.Shares/12.2.0-dev.20200305.1",
+          "(.NET Core 4.6.28325.01; Microsoft Windows 10.0.18363 )"
         ],
         "x-ms-client-request-id": "b0e032cd-8ecf-3ab3-dd9f-ebf00e70c566",
-        "x-ms-date": "Thu, 21 Jan 2021 20:45:15 GMT",
+        "x-ms-date": "Thu, 05 Mar 2020 21:48:43 GMT",
         "x-ms-return-client-request-id": "true",
-        "x-ms-version": "2020-06-12"
+        "x-ms-version": "2020-06-12",
+        "Accept": "application/xml"
       },
       "RequestBody": null,
       "StatusCode": 201,
       "ResponseHeaders": {
         "Content-Length": "0",
-        "Date": "Thu, 21 Jan 2021 20:45:15 GMT",
-        "ETag": "\u00220x8D8BE4D74EBAE49\u0022",
-        "Last-Modified": "Thu, 21 Jan 2021 20:45:15 GMT",
+        "Date": "Thu, 05 Mar 2020 21:48:42 GMT",
+        "ETag": "\"0x8D7C14EF946F4ED\"",
+        "Last-Modified": "Thu, 05 Mar 2020 21:48:43 GMT",
         "Server": [
           "Windows-Azure-File/1.0",
           "Microsoft-HTTPAPI/2.0"
         ],
         "x-ms-client-request-id": "b0e032cd-8ecf-3ab3-dd9f-ebf00e70c566",
-<<<<<<< HEAD
         "x-ms-request-id": "c9ef6e12-f01a-0012-5e37-f3e9eb000000",
         "x-ms-version": "2020-06-12"
-=======
-        "x-ms-request-id": "505aae30-401a-001a-2536-f0bb1d000000",
-        "x-ms-version": "2020-04-08"
->>>>>>> ac24a13f
       },
       "ResponseBody": []
     },
     {
-      "RequestUri": "https://seanmcccanary3.file.core.windows.net/test-share-4c5af6df-aded-c101-fa92-e0bf42a1ee2a?restype=share\u0026comp=metadata",
+      "RequestUri": "http://seanstagetest.file.core.windows.net/test-share-4c5af6df-aded-c101-fa92-e0bf42a1ee2a?restype=share&comp=metadata",
       "RequestMethod": "PUT",
       "RequestHeaders": {
-        "Accept": "application/xml",
         "Authorization": "Sanitized",
-        "traceparent": "00-2249fe84299ac245bb88464f9ff61578-d7539410ea6de848-00",
+        "traceparent": "00-3eb159ab46b4f041948c7fa8ac749afb-a364310708c0574c-00",
         "User-Agent": [
-          "azsdk-net-Storage.Files.Shares/12.7.0-alpha.20210121.1",
-          "(.NET 5.0.2; Microsoft Windows 10.0.19042)"
+          "azsdk-net-Storage.Files.Shares/12.2.0-dev.20200305.1",
+          "(.NET Core 4.6.28325.01; Microsoft Windows 10.0.18363 )"
         ],
         "x-ms-client-request-id": "10f1f2f2-3dc1-945a-4969-b2f69f2bb37a",
-        "x-ms-date": "Thu, 21 Jan 2021 20:45:15 GMT",
+        "x-ms-date": "Thu, 05 Mar 2020 21:48:43 GMT",
         "x-ms-meta-Capital": "letter",
         "x-ms-meta-foo": "bar",
         "x-ms-meta-meta": "data",
         "x-ms-meta-UPPER": "case",
         "x-ms-return-client-request-id": "true",
-        "x-ms-version": "2020-06-12"
+        "x-ms-version": "2020-06-12",
+        "Accept": "application/xml"
       },
       "RequestBody": null,
       "StatusCode": 200,
       "ResponseHeaders": {
         "Content-Length": "0",
-        "Date": "Thu, 21 Jan 2021 20:45:15 GMT",
-        "ETag": "\u00220x8D8BE4D75239711\u0022",
-        "Last-Modified": "Thu, 21 Jan 2021 20:45:15 GMT",
+        "Date": "Thu, 05 Mar 2020 21:48:42 GMT",
+        "ETag": "\"0x8D7C14EF955EE42\"",
+        "Last-Modified": "Thu, 05 Mar 2020 21:48:43 GMT",
         "Server": [
           "Windows-Azure-File/1.0",
           "Microsoft-HTTPAPI/2.0"
         ],
         "x-ms-client-request-id": "10f1f2f2-3dc1-945a-4969-b2f69f2bb37a",
-<<<<<<< HEAD
         "x-ms-request-id": "c9ef6e14-f01a-0012-5f37-f3e9eb000000",
         "x-ms-version": "2020-06-12"
-=======
-        "x-ms-request-id": "505aae37-401a-001a-2836-f0bb1d000000",
-        "x-ms-version": "2020-04-08"
->>>>>>> ac24a13f
       },
       "ResponseBody": []
     },
     {
-      "RequestUri": "https://seanmcccanary3.file.core.windows.net/test-share-4c5af6df-aded-c101-fa92-e0bf42a1ee2a?restype=share",
+      "RequestUri": "http://seanstagetest.file.core.windows.net/test-share-4c5af6df-aded-c101-fa92-e0bf42a1ee2a?restype=share",
       "RequestMethod": "GET",
       "RequestHeaders": {
-        "Accept": "application/xml",
         "Authorization": "Sanitized",
-        "traceparent": "00-0bd1916c5ab58841a072a25bce9d3e68-9a6c91274893094e-00",
+        "traceparent": "00-612a0b2a5f45ba438c32919effebdbc2-4265cde78c0d4041-00",
         "User-Agent": [
-          "azsdk-net-Storage.Files.Shares/12.7.0-alpha.20210121.1",
-          "(.NET 5.0.2; Microsoft Windows 10.0.19042)"
+          "azsdk-net-Storage.Files.Shares/12.2.0-dev.20200305.1",
+          "(.NET Core 4.6.28325.01; Microsoft Windows 10.0.18363 )"
         ],
         "x-ms-client-request-id": "1bfe9926-b47f-47a5-dcef-79d5500cb4af",
-        "x-ms-date": "Thu, 21 Jan 2021 20:45:16 GMT",
+        "x-ms-date": "Thu, 05 Mar 2020 21:48:43 GMT",
         "x-ms-return-client-request-id": "true",
-        "x-ms-version": "2020-06-12"
+        "x-ms-version": "2020-06-12",
+        "Accept": "application/xml"
       },
       "RequestBody": null,
       "StatusCode": 200,
       "ResponseHeaders": {
+        "Access-Control-Allow-Origin": "*",
+        "Access-Control-Expose-Headers": "x-ms-meta-foo,x-ms-meta-meta,x-ms-meta-Capital,x-ms-meta-UPPER",
         "Content-Length": "0",
-        "Date": "Thu, 21 Jan 2021 20:45:15 GMT",
-        "ETag": "\u00220x8D8BE4D75239711\u0022",
-        "Last-Modified": "Thu, 21 Jan 2021 20:45:15 GMT",
+        "Date": "Thu, 05 Mar 2020 21:48:42 GMT",
+        "ETag": "\"0x8D7C14EF955EE42\"",
+        "Last-Modified": "Thu, 05 Mar 2020 21:48:43 GMT",
         "Server": [
           "Windows-Azure-File/1.0",
           "Microsoft-HTTPAPI/2.0"
         ],
-        "Vary": "Origin",
-        "x-ms-access-tier": "TransactionOptimized",
-        "x-ms-access-tier-change-time": "Thu, 21 Jan 2021 20:45:15 GMT",
         "x-ms-client-request-id": "1bfe9926-b47f-47a5-dcef-79d5500cb4af",
         "x-ms-has-immutability-policy": "false",
         "x-ms-has-legal-hold": "false",
-        "x-ms-lease-state": "available",
-        "x-ms-lease-status": "unlocked",
         "x-ms-meta-Capital": "letter",
         "x-ms-meta-foo": "bar",
         "x-ms-meta-meta": "data",
         "x-ms-meta-UPPER": "case",
-        "x-ms-request-id": "505aae3c-401a-001a-2d36-f0bb1d000000",
+        "x-ms-request-id": "c9ef6e15-f01a-0012-6037-f3e9eb000000",
         "x-ms-share-quota": "5120",
         "x-ms-version": "2020-06-12"
       },
       "ResponseBody": []
     },
     {
-      "RequestUri": "https://seanmcccanary3.file.core.windows.net/test-share-4c5af6df-aded-c101-fa92-e0bf42a1ee2a?restype=share",
+      "RequestUri": "http://seanstagetest.file.core.windows.net/test-share-4c5af6df-aded-c101-fa92-e0bf42a1ee2a?restype=share",
       "RequestMethod": "DELETE",
       "RequestHeaders": {
-        "Accept": "application/xml",
         "Authorization": "Sanitized",
-        "traceparent": "00-78023a949a21e84b8860c057952dd58d-58813951bb2d5841-00",
+        "traceparent": "00-31628fe8ee8349459623c019477d9c7d-82635e318bff914a-00",
         "User-Agent": [
-          "azsdk-net-Storage.Files.Shares/12.7.0-alpha.20210121.1",
-          "(.NET 5.0.2; Microsoft Windows 10.0.19042)"
+          "azsdk-net-Storage.Files.Shares/12.2.0-dev.20200305.1",
+          "(.NET Core 4.6.28325.01; Microsoft Windows 10.0.18363 )"
         ],
         "x-ms-client-request-id": "05d0c79f-982c-e9fb-3143-363364da7923",
-        "x-ms-date": "Thu, 21 Jan 2021 20:45:16 GMT",
+        "x-ms-date": "Thu, 05 Mar 2020 21:48:43 GMT",
         "x-ms-delete-snapshots": "include",
         "x-ms-return-client-request-id": "true",
-        "x-ms-version": "2020-06-12"
+        "x-ms-version": "2020-06-12",
+        "Accept": "application/xml"
       },
       "RequestBody": null,
       "StatusCode": 202,
       "ResponseHeaders": {
         "Content-Length": "0",
-        "Date": "Thu, 21 Jan 2021 20:45:15 GMT",
+        "Date": "Thu, 05 Mar 2020 21:48:42 GMT",
         "Server": [
           "Windows-Azure-File/1.0",
           "Microsoft-HTTPAPI/2.0"
         ],
         "x-ms-client-request-id": "05d0c79f-982c-e9fb-3143-363364da7923",
-<<<<<<< HEAD
         "x-ms-request-id": "c9ef6e17-f01a-0012-6137-f3e9eb000000",
         "x-ms-version": "2020-06-12"
-=======
-        "x-ms-request-id": "505aae3e-401a-001a-2f36-f0bb1d000000",
-        "x-ms-version": "2020-04-08"
->>>>>>> ac24a13f
       },
       "ResponseBody": []
     }
   ],
   "Variables": {
     "RandomSeed": "243119644",
-    "Storage_TestConfigDefault": "ProductionTenant\nseanmcccanary3\nU2FuaXRpemVk\nhttps://seanmcccanary3.blob.core.windows.net\nhttps://seanmcccanary3.file.core.windows.net\nhttps://seanmcccanary3.queue.core.windows.net\nhttps://seanmcccanary3.table.core.windows.net\n\n\n\n\nhttps://seanmcccanary3-secondary.blob.core.windows.net\nhttps://seanmcccanary3-secondary.file.core.windows.net\nhttps://seanmcccanary3-secondary.queue.core.windows.net\nhttps://seanmcccanary3-secondary.table.core.windows.net\n\nSanitized\n\n\nCloud\nBlobEndpoint=https://seanmcccanary3.blob.core.windows.net/;QueueEndpoint=https://seanmcccanary3.queue.core.windows.net/;FileEndpoint=https://seanmcccanary3.file.core.windows.net/;BlobSecondaryEndpoint=https://seanmcccanary3-secondary.blob.core.windows.net/;QueueSecondaryEndpoint=https://seanmcccanary3-secondary.queue.core.windows.net/;FileSecondaryEndpoint=https://seanmcccanary3-secondary.file.core.windows.net/;AccountName=seanmcccanary3;AccountKey=Kg==;\nseanscope1"
+    "Storage_TestConfigDefault": "ProductionTenant\nseanstagetest\nU2FuaXRpemVk\nhttps://seanstagetest.blob.core.windows.net\nhttp://seanstagetest.file.core.windows.net\nhttp://seanstagetest.queue.core.windows.net\nhttp://seanstagetest.table.core.windows.net\n\n\n\n\nhttp://seanstagetest-secondary.blob.core.windows.net\nhttp://seanstagetest-secondary.file.core.windows.net\nhttp://seanstagetest-secondary.queue.core.windows.net\nhttp://seanstagetest-secondary.table.core.windows.net\n\nSanitized\n\n\nCloud\nBlobEndpoint=https://seanstagetest.blob.core.windows.net/;QueueEndpoint=http://seanstagetest.queue.core.windows.net/;FileEndpoint=http://seanstagetest.file.core.windows.net/;BlobSecondaryEndpoint=http://seanstagetest-secondary.blob.core.windows.net/;QueueSecondaryEndpoint=http://seanstagetest-secondary.queue.core.windows.net/;FileSecondaryEndpoint=http://seanstagetest-secondary.file.core.windows.net/;AccountName=seanstagetest;AccountKey=Sanitized\nseanscope1"
   }
 }