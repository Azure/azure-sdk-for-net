--- conflicted
+++ resolved
@@ -1,21 +1,17 @@
 {
   "Entries": [
     {
-      "RequestUri": "http://seanstagetest.file.core.windows.net/test-share-8dfd0c0b-8d56-885f-e41a-c39f392c33db?restype=share",
+      "RequestUri": "http://seanstagetest.file.core.windows.net/test-share-4c5af6df-aded-c101-fa92-e0bf42a1ee2a?restype=share",
       "RequestMethod": "PUT",
       "RequestHeaders": {
         "Authorization": "Sanitized",
-        "traceparent": "00-32cf0085992e2a4792f8a3fbf9c862a5-df2230b1d2680f42-00",
+        "traceparent": "00-18c22682702c144d9f0cc8189cb2e0f3-d624b1332d983e47-00",
         "User-Agent": [
-<<<<<<< HEAD
-          "azsdk-net-Storage.Files.Shares/12.0.0-dev.20191205.1+4f14c4315f17fbbc59c93c6819467b6f15d7008f",
-=======
-          "azsdk-net-Storage.Files.Shares/12.0.0-dev.20191211.1\u002B899431c003876eb9b26cefd8e8a37e7f27f82ced",
->>>>>>> 5e20a7a1
+          "azsdk-net-Storage.Files.Shares/12.0.0-dev.20191211.1\u002B2accb37068f0a0c9382fa117525bb968c5397cf7",
           "(.NET Core 4.6.28008.01; Microsoft Windows 10.0.18363 )"
         ],
-        "x-ms-client-request-id": "42c6baa2-1b85-c57b-6f74-7c8456c4aa88",
-        "x-ms-date": "Wed, 11 Dec 2019 20:42:40 GMT",
+        "x-ms-client-request-id": "b0e032cd-8ecf-3ab3-dd9f-ebf00e70c566",
+        "x-ms-date": "Wed, 11 Dec 2019 23:09:49 GMT",
         "x-ms-return-client-request-id": "true",
         "x-ms-version": "2019-07-07"
       },
@@ -23,45 +19,31 @@
       "StatusCode": 201,
       "ResponseHeaders": {
         "Content-Length": "0",
-<<<<<<< HEAD
-        "Date": "Fri, 06 Dec 2019 00:28:34 GMT",
-        "ETag": "\"0x8D779E33B231054\"",
-        "Last-Modified": "Fri, 06 Dec 2019 00:28:35 GMT",
-=======
-        "Date": "Wed, 11 Dec 2019 20:42:39 GMT",
-        "ETag": "\u00220x8D77E7AAA6F9557\u0022",
-        "Last-Modified": "Wed, 11 Dec 2019 20:42:40 GMT",
->>>>>>> 5e20a7a1
+        "Date": "Wed, 11 Dec 2019 23:09:48 GMT",
+        "ETag": "\u00220x8D77E8F38EA5017\u0022",
+        "Last-Modified": "Wed, 11 Dec 2019 23:09:49 GMT",
         "Server": [
           "Windows-Azure-File/1.0",
           "Microsoft-HTTPAPI/2.0"
         ],
-        "x-ms-client-request-id": "42c6baa2-1b85-c57b-6f74-7c8456c4aa88",
-        "x-ms-request-id": "ef3e44f7-c01a-0019-6b63-b01280000000",
+        "x-ms-client-request-id": "b0e032cd-8ecf-3ab3-dd9f-ebf00e70c566",
+        "x-ms-request-id": "ae9e4151-001a-0039-2378-b06927000000",
         "x-ms-version": "2019-07-07"
       },
       "ResponseBody": []
     },
     {
-<<<<<<< HEAD
-      "RequestUri": "http://seanstagetest.file.core.windows.net/test-share-e6acbf69-c751-e61d-38fc-3bccf47cc2d8?restype=share&comp=metadata",
-=======
-      "RequestUri": "http://seanstagetest.file.core.windows.net/test-share-8dfd0c0b-8d56-885f-e41a-c39f392c33db?restype=share\u0026comp=metadata",
->>>>>>> 5e20a7a1
+      "RequestUri": "http://seanstagetest.file.core.windows.net/test-share-4c5af6df-aded-c101-fa92-e0bf42a1ee2a?restype=share\u0026comp=metadata",
       "RequestMethod": "PUT",
       "RequestHeaders": {
         "Authorization": "Sanitized",
-        "traceparent": "00-972d2c4c247754469005f4cdf79ed364-f86955a15b623546-00",
+        "traceparent": "00-632a052b46c073458a1b9dbd520edfc3-6c9a4ae69607604e-00",
         "User-Agent": [
-<<<<<<< HEAD
-          "azsdk-net-Storage.Files.Shares/12.0.0-dev.20191205.1+4f14c4315f17fbbc59c93c6819467b6f15d7008f",
-=======
-          "azsdk-net-Storage.Files.Shares/12.0.0-dev.20191211.1\u002B899431c003876eb9b26cefd8e8a37e7f27f82ced",
->>>>>>> 5e20a7a1
+          "azsdk-net-Storage.Files.Shares/12.0.0-dev.20191211.1\u002B2accb37068f0a0c9382fa117525bb968c5397cf7",
           "(.NET Core 4.6.28008.01; Microsoft Windows 10.0.18363 )"
         ],
-        "x-ms-client-request-id": "7ffc0ede-f066-e555-4cf6-cd58fd5ca0fd",
-        "x-ms-date": "Wed, 11 Dec 2019 20:42:40 GMT",
+        "x-ms-client-request-id": "10f1f2f2-3dc1-945a-4969-b2f69f2bb37a",
+        "x-ms-date": "Wed, 11 Dec 2019 23:09:49 GMT",
         "x-ms-meta-Capital": "letter",
         "x-ms-meta-foo": "bar",
         "x-ms-meta-meta": "data",
@@ -73,41 +55,31 @@
       "StatusCode": 200,
       "ResponseHeaders": {
         "Content-Length": "0",
-<<<<<<< HEAD
-        "Date": "Fri, 06 Dec 2019 00:28:34 GMT",
-        "ETag": "\"0x8D779E33B2FD943\"",
-        "Last-Modified": "Fri, 06 Dec 2019 00:28:35 GMT",
-=======
-        "Date": "Wed, 11 Dec 2019 20:42:39 GMT",
-        "ETag": "\u00220x8D77E7AAA7C4460\u0022",
-        "Last-Modified": "Wed, 11 Dec 2019 20:42:40 GMT",
->>>>>>> 5e20a7a1
+        "Date": "Wed, 11 Dec 2019 23:09:48 GMT",
+        "ETag": "\u00220x8D77E8F38F70F2C\u0022",
+        "Last-Modified": "Wed, 11 Dec 2019 23:09:49 GMT",
         "Server": [
           "Windows-Azure-File/1.0",
           "Microsoft-HTTPAPI/2.0"
         ],
-        "x-ms-client-request-id": "7ffc0ede-f066-e555-4cf6-cd58fd5ca0fd",
-        "x-ms-request-id": "ef3e44f9-c01a-0019-6c63-b01280000000",
+        "x-ms-client-request-id": "10f1f2f2-3dc1-945a-4969-b2f69f2bb37a",
+        "x-ms-request-id": "ae9e4159-001a-0039-2a78-b06927000000",
         "x-ms-version": "2019-07-07"
       },
       "ResponseBody": []
     },
     {
-      "RequestUri": "http://seanstagetest.file.core.windows.net/test-share-8dfd0c0b-8d56-885f-e41a-c39f392c33db?restype=share",
+      "RequestUri": "http://seanstagetest.file.core.windows.net/test-share-4c5af6df-aded-c101-fa92-e0bf42a1ee2a?restype=share",
       "RequestMethod": "GET",
       "RequestHeaders": {
         "Authorization": "Sanitized",
-        "traceparent": "00-2f943524ca68a14b8ef5fa8a061266d3-95d130c0dbda7945-00",
+        "traceparent": "00-b25c1daf250f064598775a1450ce12e5-95a7babbc2ce714c-00",
         "User-Agent": [
-<<<<<<< HEAD
-          "azsdk-net-Storage.Files.Shares/12.0.0-dev.20191205.1+4f14c4315f17fbbc59c93c6819467b6f15d7008f",
-=======
-          "azsdk-net-Storage.Files.Shares/12.0.0-dev.20191211.1\u002B899431c003876eb9b26cefd8e8a37e7f27f82ced",
->>>>>>> 5e20a7a1
+          "azsdk-net-Storage.Files.Shares/12.0.0-dev.20191211.1\u002B2accb37068f0a0c9382fa117525bb968c5397cf7",
           "(.NET Core 4.6.28008.01; Microsoft Windows 10.0.18363 )"
         ],
-        "x-ms-client-request-id": "48a6682b-2bc8-6e22-ba53-5a5eb43994ce",
-        "x-ms-date": "Wed, 11 Dec 2019 20:42:40 GMT",
+        "x-ms-client-request-id": "1bfe9926-b47f-47a5-dcef-79d5500cb4af",
+        "x-ms-date": "Wed, 11 Dec 2019 23:09:49 GMT",
         "x-ms-return-client-request-id": "true",
         "x-ms-version": "2019-07-07"
       },
@@ -117,48 +89,38 @@
         "Access-Control-Allow-Origin": "*",
         "Access-Control-Expose-Headers": "x-ms-meta-foo,x-ms-meta-meta,x-ms-meta-Capital,x-ms-meta-UPPER",
         "Content-Length": "0",
-<<<<<<< HEAD
-        "Date": "Fri, 06 Dec 2019 00:28:34 GMT",
-        "ETag": "\"0x8D779E33B2FD943\"",
-        "Last-Modified": "Fri, 06 Dec 2019 00:28:35 GMT",
-=======
-        "Date": "Wed, 11 Dec 2019 20:42:39 GMT",
-        "ETag": "\u00220x8D77E7AAA7C4460\u0022",
-        "Last-Modified": "Wed, 11 Dec 2019 20:42:40 GMT",
->>>>>>> 5e20a7a1
+        "Date": "Wed, 11 Dec 2019 23:09:49 GMT",
+        "ETag": "\u00220x8D77E8F38F70F2C\u0022",
+        "Last-Modified": "Wed, 11 Dec 2019 23:09:49 GMT",
         "Server": [
           "Windows-Azure-File/1.0",
           "Microsoft-HTTPAPI/2.0"
         ],
-        "x-ms-client-request-id": "48a6682b-2bc8-6e22-ba53-5a5eb43994ce",
+        "x-ms-client-request-id": "1bfe9926-b47f-47a5-dcef-79d5500cb4af",
         "x-ms-has-immutability-policy": "false",
         "x-ms-has-legal-hold": "false",
         "x-ms-meta-Capital": "letter",
         "x-ms-meta-foo": "bar",
         "x-ms-meta-meta": "data",
         "x-ms-meta-UPPER": "case",
-        "x-ms-request-id": "ef3e44fa-c01a-0019-6d63-b01280000000",
+        "x-ms-request-id": "ae9e415c-001a-0039-2d78-b06927000000",
         "x-ms-share-quota": "5120",
         "x-ms-version": "2019-07-07"
       },
       "ResponseBody": []
     },
     {
-      "RequestUri": "http://seanstagetest.file.core.windows.net/test-share-8dfd0c0b-8d56-885f-e41a-c39f392c33db?restype=share",
+      "RequestUri": "http://seanstagetest.file.core.windows.net/test-share-4c5af6df-aded-c101-fa92-e0bf42a1ee2a?restype=share",
       "RequestMethod": "DELETE",
       "RequestHeaders": {
         "Authorization": "Sanitized",
-        "traceparent": "00-eb41e680e674b64ea1692366f4b65be8-2d1e0028767b4d40-00",
+        "traceparent": "00-6dd82e05e88db84fa94a6e6d41b215f6-32b44432a8589740-00",
         "User-Agent": [
-<<<<<<< HEAD
-          "azsdk-net-Storage.Files.Shares/12.0.0-dev.20191205.1+4f14c4315f17fbbc59c93c6819467b6f15d7008f",
-=======
-          "azsdk-net-Storage.Files.Shares/12.0.0-dev.20191211.1\u002B899431c003876eb9b26cefd8e8a37e7f27f82ced",
->>>>>>> 5e20a7a1
+          "azsdk-net-Storage.Files.Shares/12.0.0-dev.20191211.1\u002B2accb37068f0a0c9382fa117525bb968c5397cf7",
           "(.NET Core 4.6.28008.01; Microsoft Windows 10.0.18363 )"
         ],
-        "x-ms-client-request-id": "952d0e0f-57b6-4734-05e1-74443a016bee",
-        "x-ms-date": "Wed, 11 Dec 2019 20:42:40 GMT",
+        "x-ms-client-request-id": "05d0c79f-982c-e9fb-3143-363364da7923",
+        "x-ms-date": "Wed, 11 Dec 2019 23:09:49 GMT",
         "x-ms-delete-snapshots": "include",
         "x-ms-return-client-request-id": "true",
         "x-ms-version": "2019-07-07"
@@ -167,25 +129,20 @@
       "StatusCode": 202,
       "ResponseHeaders": {
         "Content-Length": "0",
-        "Date": "Wed, 11 Dec 2019 20:42:39 GMT",
+        "Date": "Wed, 11 Dec 2019 23:09:49 GMT",
         "Server": [
           "Windows-Azure-File/1.0",
           "Microsoft-HTTPAPI/2.0"
         ],
-        "x-ms-client-request-id": "952d0e0f-57b6-4734-05e1-74443a016bee",
-        "x-ms-request-id": "ef3e44fb-c01a-0019-6e63-b01280000000",
+        "x-ms-client-request-id": "05d0c79f-982c-e9fb-3143-363364da7923",
+        "x-ms-request-id": "ae9e415f-001a-0039-3078-b06927000000",
         "x-ms-version": "2019-07-07"
       },
       "ResponseBody": []
     }
   ],
   "Variables": {
-<<<<<<< HEAD
-    "RandomSeed": "1705312214",
+    "RandomSeed": "243119644",
     "Storage_TestConfigDefault": "ProductionTenant\nseanstagetest\nU2FuaXRpemVk\nhttp://seanstagetest.blob.core.windows.net\nhttp://seanstagetest.file.core.windows.net\nhttp://seanstagetest.queue.core.windows.net\nhttp://seanstagetest.table.core.windows.net\n\n\n\n\nhttp://seanstagetest-secondary.blob.core.windows.net\nhttp://seanstagetest-secondary.file.core.windows.net\nhttp://seanstagetest-secondary.queue.core.windows.net\nhttp://seanstagetest-secondary.table.core.windows.net\n\nSanitized\n\n\nCloud\nBlobEndpoint=http://seanstagetest.blob.core.windows.net/;QueueEndpoint=http://seanstagetest.queue.core.windows.net/;FileEndpoint=http://seanstagetest.file.core.windows.net/;BlobSecondaryEndpoint=http://seanstagetest-secondary.blob.core.windows.net/;QueueSecondaryEndpoint=http://seanstagetest-secondary.queue.core.windows.net/;FileSecondaryEndpoint=http://seanstagetest-secondary.file.core.windows.net/;AccountName=seanstagetest;AccountKey=Sanitized\nseanscope1"
-=======
-    "RandomSeed": "185186103",
-    "Storage_TestConfigDefault": "ProductionTenant\nseanstagetest\nU2FuaXRpemVk\nhttp://seanstagetest.blob.core.windows.net\nhttp://seanstagetest.file.core.windows.net\nhttp://seanstagetest.queue.core.windows.net\nhttp://seanstagetest.table.core.windows.net\n\n\n\n\nhttp://seanstagetest-secondary.blob.core.windows.net\nhttp://seanstagetest-secondary.file.core.windows.net\nhttp://seanstagetest-secondary.queue.core.windows.net\nhttp://seanstagetest-secondary.table.core.windows.net\n\nSanitized\n\n\nCloud\nBlobEndpoint=http://seanstagetest.blob.core.windows.net/;QueueEndpoint=http://seanstagetest.queue.core.windows.net/;FileEndpoint=http://seanstagetest.file.core.windows.net/;BlobSecondaryEndpoint=http://seanstagetest-secondary.blob.core.windows.net/;QueueSecondaryEndpoint=http://seanstagetest-secondary.queue.core.windows.net/;FileSecondaryEndpoint=http://seanstagetest-secondary.file.core.windows.net/;AccountName=seanstagetest;AccountKey=Sanitized"
->>>>>>> 5e20a7a1
   }
 }