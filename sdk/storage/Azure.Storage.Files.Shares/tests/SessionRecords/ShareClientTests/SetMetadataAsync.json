--- conflicted
+++ resolved
@@ -13,11 +13,7 @@
         "x-ms-client-request-id": "b0e032cd-8ecf-3ab3-dd9f-ebf00e70c566",
         "x-ms-date": "Thu, 05 Mar 2020 21:48:43 GMT",
         "x-ms-return-client-request-id": "true",
-<<<<<<< HEAD
-        "x-ms-version": "2019-12-12"
-=======
         "x-ms-version": "2020-02-10"
->>>>>>> 60f4876e
       },
       "RequestBody": null,
       "StatusCode": 201,
@@ -32,11 +28,7 @@
         ],
         "x-ms-client-request-id": "b0e032cd-8ecf-3ab3-dd9f-ebf00e70c566",
         "x-ms-request-id": "c9ef6e12-f01a-0012-5e37-f3e9eb000000",
-<<<<<<< HEAD
-        "x-ms-version": "2019-12-12"
-=======
         "x-ms-version": "2020-02-10"
->>>>>>> 60f4876e
       },
       "ResponseBody": []
     },
@@ -57,11 +49,7 @@
         "x-ms-meta-meta": "data",
         "x-ms-meta-UPPER": "case",
         "x-ms-return-client-request-id": "true",
-<<<<<<< HEAD
-        "x-ms-version": "2019-12-12"
-=======
         "x-ms-version": "2020-02-10"
->>>>>>> 60f4876e
       },
       "RequestBody": null,
       "StatusCode": 200,
@@ -76,11 +64,7 @@
         ],
         "x-ms-client-request-id": "10f1f2f2-3dc1-945a-4969-b2f69f2bb37a",
         "x-ms-request-id": "c9ef6e14-f01a-0012-5f37-f3e9eb000000",
-<<<<<<< HEAD
-        "x-ms-version": "2019-12-12"
-=======
         "x-ms-version": "2020-02-10"
->>>>>>> 60f4876e
       },
       "ResponseBody": []
     },
@@ -97,11 +81,7 @@
         "x-ms-client-request-id": "1bfe9926-b47f-47a5-dcef-79d5500cb4af",
         "x-ms-date": "Thu, 05 Mar 2020 21:48:43 GMT",
         "x-ms-return-client-request-id": "true",
-<<<<<<< HEAD
-        "x-ms-version": "2019-12-12"
-=======
         "x-ms-version": "2020-02-10"
->>>>>>> 60f4876e
       },
       "RequestBody": null,
       "StatusCode": 200,
@@ -125,11 +105,7 @@
         "x-ms-meta-UPPER": "case",
         "x-ms-request-id": "c9ef6e15-f01a-0012-6037-f3e9eb000000",
         "x-ms-share-quota": "5120",
-<<<<<<< HEAD
-        "x-ms-version": "2019-12-12"
-=======
         "x-ms-version": "2020-02-10"
->>>>>>> 60f4876e
       },
       "ResponseBody": []
     },
@@ -147,11 +123,7 @@
         "x-ms-date": "Thu, 05 Mar 2020 21:48:43 GMT",
         "x-ms-delete-snapshots": "include",
         "x-ms-return-client-request-id": "true",
-<<<<<<< HEAD
-        "x-ms-version": "2019-12-12"
-=======
         "x-ms-version": "2020-02-10"
->>>>>>> 60f4876e
       },
       "RequestBody": null,
       "StatusCode": 202,
@@ -164,11 +136,7 @@
         ],
         "x-ms-client-request-id": "05d0c79f-982c-e9fb-3143-363364da7923",
         "x-ms-request-id": "c9ef6e17-f01a-0012-6137-f3e9eb000000",
-<<<<<<< HEAD
-        "x-ms-version": "2019-12-12"
-=======
         "x-ms-version": "2020-02-10"
->>>>>>> 60f4876e
       },
       "ResponseBody": []
     }
