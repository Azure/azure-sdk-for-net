--- conflicted
+++ resolved
@@ -13,11 +13,7 @@
         "x-ms-client-request-id": "4a6e7533-3552-2149-de7b-20080a5f0c2c",
         "x-ms-date": "Tue, 13 Oct 2020 15:22:44 GMT",
         "x-ms-return-client-request-id": "true",
-<<<<<<< HEAD
-        "x-ms-version": "2020-12-06",
-=======
         "x-ms-version": "2021-02-12",
->>>>>>> 7e782c87
         "Accept": "application/xml"
       },
       "RequestBody": null,
@@ -33,11 +29,7 @@
         ],
         "x-ms-client-request-id": "4a6e7533-3552-2149-de7b-20080a5f0c2c",
         "x-ms-request-id": "31e65ef6-801a-0015-0f74-a1cd71000000",
-<<<<<<< HEAD
-        "x-ms-version": "2020-12-06"
-=======
         "x-ms-version": "2021-02-12"
->>>>>>> 7e782c87
       },
       "ResponseBody": []
     },
@@ -57,11 +49,7 @@
         "x-ms-lease-duration": "-1",
         "x-ms-proposed-lease-id": "daea2ef6-2b4b-9833-d9bf-8355e664805e",
         "x-ms-return-client-request-id": "true",
-<<<<<<< HEAD
-        "x-ms-version": "2020-12-06",
-=======
         "x-ms-version": "2021-02-12",
->>>>>>> 7e782c87
         "Accept": "application/xml"
       },
       "RequestBody": null,
@@ -78,11 +66,7 @@
         "x-ms-client-request-id": "31f04c9b-9417-0865-41d5-7092b2f43a7a",
         "x-ms-lease-id": "daea2ef6-2b4b-9833-d9bf-8355e664805e",
         "x-ms-request-id": "31e65eff-801a-0015-1474-a1cd71000000",
-<<<<<<< HEAD
-        "x-ms-version": "2020-12-06"
-=======
         "x-ms-version": "2021-02-12"
->>>>>>> 7e782c87
       },
       "ResponseBody": []
     },
@@ -104,11 +88,7 @@
         "x-ms-meta-meta": "data",
         "x-ms-meta-UPPER": "case",
         "x-ms-return-client-request-id": "true",
-<<<<<<< HEAD
-        "x-ms-version": "2020-12-06",
-=======
         "x-ms-version": "2021-02-12",
->>>>>>> 7e782c87
         "Accept": "application/xml"
       },
       "RequestBody": null,
@@ -124,11 +104,7 @@
         ],
         "x-ms-client-request-id": "9ab9adca-4f74-9546-2c1f-9ee1fd033e5d",
         "x-ms-request-id": "31e65f00-801a-0015-1574-a1cd71000000",
-<<<<<<< HEAD
-        "x-ms-version": "2020-12-06"
-=======
         "x-ms-version": "2021-02-12"
->>>>>>> 7e782c87
       },
       "ResponseBody": []
     },
@@ -147,11 +123,7 @@
         "x-ms-delete-snapshots": "include",
         "x-ms-lease-id": "daea2ef6-2b4b-9833-d9bf-8355e664805e",
         "x-ms-return-client-request-id": "true",
-<<<<<<< HEAD
-        "x-ms-version": "2020-12-06",
-=======
         "x-ms-version": "2021-02-12",
->>>>>>> 7e782c87
         "Accept": "application/xml"
       },
       "RequestBody": null,
@@ -165,11 +137,7 @@
         ],
         "x-ms-client-request-id": "04c8256a-9f3a-ab06-7c48-4b198d938b96",
         "x-ms-request-id": "31e65f02-801a-0015-1674-a1cd71000000",
-<<<<<<< HEAD
-        "x-ms-version": "2020-12-06"
-=======
         "x-ms-version": "2021-02-12"
->>>>>>> 7e782c87
       },
       "ResponseBody": []
     }
