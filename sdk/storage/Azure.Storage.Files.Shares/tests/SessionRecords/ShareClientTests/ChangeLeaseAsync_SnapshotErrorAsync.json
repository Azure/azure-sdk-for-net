{
  "Entries": [
    {
      "RequestUri": "https://seanmcccanary3.file.core.windows.net/test-share-0a2f753f-bf76-e766-7cee-93f556fd6d19?restype=share",
      "RequestMethod": "PUT",
      "RequestHeaders": {
        "Accept": "application/xml",
        "Authorization": "Sanitized",
        "traceparent": "00-fa879fefdefa9d47b699fb421fb81fed-c0d3e2639a4f3149-00",
        "User-Agent": [
          "azsdk-net-Storage.Files.Shares/12.7.0-alpha.20210121.1",
          "(.NET 5.0.2; Microsoft Windows 10.0.19042)"
        ],
        "x-ms-client-request-id": "02ce2c62-6f90-b05d-b7cc-acfd3d15687d",
        "x-ms-date": "Thu, 21 Jan 2021 20:45:32 GMT",
        "x-ms-return-client-request-id": "true",
        "x-ms-version": "2020-06-12"
      },
      "RequestBody": null,
      "StatusCode": 201,
      "ResponseHeaders": {
        "Content-Length": "0",
        "Date": "Thu, 21 Jan 2021 20:45:31 GMT",
        "ETag": "\u00220x8D8BE4D7EFA0CA6\u0022",
        "Last-Modified": "Thu, 21 Jan 2021 20:45:32 GMT",
        "Server": [
          "Windows-Azure-File/1.0",
          "Microsoft-HTTPAPI/2.0"
        ],
        "x-ms-client-request-id": "02ce2c62-6f90-b05d-b7cc-acfd3d15687d",
<<<<<<< HEAD
        "x-ms-request-id": "ba9018fe-c01a-0076-7877-6b508a000000",
        "x-ms-version": "2020-06-12"
=======
        "x-ms-request-id": "debe193c-f01a-0052-3636-f0a62a000000",
        "x-ms-version": "2020-04-08"
>>>>>>> ac24a13f
      },
      "ResponseBody": []
    },
    {
      "RequestUri": "https://seanmcccanary3.file.core.windows.net/test-share-0a2f753f-bf76-e766-7cee-93f556fd6d19?sharesnapshot=2020-08-05T22:10:47.0000000Z\u0026comp=lease\u0026restype=share",
      "RequestMethod": "PUT",
      "RequestHeaders": {
        "Accept": "application/xml",
        "Authorization": "Sanitized",
        "traceparent": "00-5daba15127ff784bbf664d0c323c62b4-3bf2e252130a644e-00",
        "User-Agent": [
          "azsdk-net-Storage.Files.Shares/12.7.0-alpha.20210121.1",
          "(.NET 5.0.2; Microsoft Windows 10.0.19042)"
        ],
        "x-ms-client-request-id": "54d6b44b-76a8-878f-b635-7ee8c79a231f",
        "x-ms-date": "Thu, 21 Jan 2021 20:45:32 GMT",
        "x-ms-lease-action": "change",
        "x-ms-lease-id": "8ea2f1f7-dad7-9876-83a8-a8c38d97a131",
        "x-ms-proposed-lease-id": "8ea2f1f7-dad7-9876-83a8-a8c38d97a131",
        "x-ms-return-client-request-id": "true",
        "x-ms-version": "2020-06-12"
      },
      "RequestBody": null,
      "StatusCode": 404,
      "ResponseHeaders": {
        "Content-Length": "217",
        "Content-Type": "application/xml",
        "Date": "Thu, 21 Jan 2021 20:45:32 GMT",
        "Server": [
          "Windows-Azure-File/1.0",
          "Microsoft-HTTPAPI/2.0"
        ],
        "x-ms-client-request-id": "54d6b44b-76a8-878f-b635-7ee8c79a231f",
        "x-ms-error-code": "ShareNotFound",
<<<<<<< HEAD
        "x-ms-request-id": "ba901902-c01a-0076-7977-6b508a000000",
        "x-ms-version": "2020-06-12"
=======
        "x-ms-request-id": "debe1942-f01a-0052-3736-f0a62a000000",
        "x-ms-version": "2020-04-08"
>>>>>>> ac24a13f
      },
      "ResponseBody": [
        "\uFEFF\u003C?xml version=\u00221.0\u0022 encoding=\u0022utf-8\u0022?\u003E\u003CError\u003E\u003CCode\u003EShareNotFound\u003C/Code\u003E\u003CMessage\u003EThe specified share does not exist.\n",
        "RequestId:debe1942-f01a-0052-3736-f0a62a000000\n",
        "Time:2021-01-21T20:45:33.3006536Z\u003C/Message\u003E\u003C/Error\u003E"
      ]
    },
    {
      "RequestUri": "https://seanmcccanary3.file.core.windows.net/test-share-0a2f753f-bf76-e766-7cee-93f556fd6d19?restype=share",
      "RequestMethod": "DELETE",
      "RequestHeaders": {
        "Accept": "application/xml",
        "Authorization": "Sanitized",
        "traceparent": "00-16c62abed02ebf4cbea8167653d2cedd-e540cacd3228fe42-00",
        "User-Agent": [
          "azsdk-net-Storage.Files.Shares/12.7.0-alpha.20210121.1",
          "(.NET 5.0.2; Microsoft Windows 10.0.19042)"
        ],
        "x-ms-client-request-id": "d8775b5e-4dc1-7188-9c0b-73faec9f55d6",
        "x-ms-date": "Thu, 21 Jan 2021 20:45:33 GMT",
        "x-ms-delete-snapshots": "include",
        "x-ms-return-client-request-id": "true",
        "x-ms-version": "2020-06-12"
      },
      "RequestBody": null,
      "StatusCode": 202,
      "ResponseHeaders": {
        "Content-Length": "0",
        "Date": "Thu, 21 Jan 2021 20:45:32 GMT",
        "Server": [
          "Windows-Azure-File/1.0",
          "Microsoft-HTTPAPI/2.0"
        ],
        "x-ms-client-request-id": "d8775b5e-4dc1-7188-9c0b-73faec9f55d6",
<<<<<<< HEAD
        "x-ms-request-id": "ba901903-c01a-0076-7a77-6b508a000000",
        "x-ms-version": "2020-06-12"
=======
        "x-ms-request-id": "debe194a-f01a-0052-3a36-f0a62a000000",
        "x-ms-version": "2020-04-08"
>>>>>>> ac24a13f
      },
      "ResponseBody": []
    }
  ],
  "Variables": {
    "RandomSeed": "1987494805",
    "Storage_TestConfigDefault": "ProductionTenant\nseanmcccanary3\nU2FuaXRpemVk\nhttps://seanmcccanary3.blob.core.windows.net\nhttps://seanmcccanary3.file.core.windows.net\nhttps://seanmcccanary3.queue.core.windows.net\nhttps://seanmcccanary3.table.core.windows.net\n\n\n\n\nhttps://seanmcccanary3-secondary.blob.core.windows.net\nhttps://seanmcccanary3-secondary.file.core.windows.net\nhttps://seanmcccanary3-secondary.queue.core.windows.net\nhttps://seanmcccanary3-secondary.table.core.windows.net\n\nSanitized\n\n\nCloud\nBlobEndpoint=https://seanmcccanary3.blob.core.windows.net/;QueueEndpoint=https://seanmcccanary3.queue.core.windows.net/;FileEndpoint=https://seanmcccanary3.file.core.windows.net/;BlobSecondaryEndpoint=https://seanmcccanary3-secondary.blob.core.windows.net/;QueueSecondaryEndpoint=https://seanmcccanary3-secondary.queue.core.windows.net/;FileSecondaryEndpoint=https://seanmcccanary3-secondary.file.core.windows.net/;AccountName=seanmcccanary3;AccountKey=Kg==;\nseanscope1"
  }
}<|MERGE_RESOLUTION|>--- conflicted
+++ resolved
@@ -1,122 +1,107 @@
-{
+﻿{
   "Entries": [
     {
       "RequestUri": "https://seanmcccanary3.file.core.windows.net/test-share-0a2f753f-bf76-e766-7cee-93f556fd6d19?restype=share",
       "RequestMethod": "PUT",
       "RequestHeaders": {
-        "Accept": "application/xml",
         "Authorization": "Sanitized",
-        "traceparent": "00-fa879fefdefa9d47b699fb421fb81fed-c0d3e2639a4f3149-00",
+        "traceparent": "00-c28b463a3fcc8b48967f9d97164136b8-f24d38445627754d-00",
         "User-Agent": [
-          "azsdk-net-Storage.Files.Shares/12.7.0-alpha.20210121.1",
-          "(.NET 5.0.2; Microsoft Windows 10.0.19042)"
+          "azsdk-net-Storage.Files.Shares/12.3.0-dev.20200805.1",
+          "(.NET Core 4.6.29017.01; Microsoft Windows 10.0.18362 )"
         ],
         "x-ms-client-request-id": "02ce2c62-6f90-b05d-b7cc-acfd3d15687d",
-        "x-ms-date": "Thu, 21 Jan 2021 20:45:32 GMT",
+        "x-ms-date": "Wed, 05 Aug 2020 22:26:50 GMT",
         "x-ms-return-client-request-id": "true",
-        "x-ms-version": "2020-06-12"
+        "x-ms-version": "2020-06-12",
+        "Accept": "application/xml"
       },
       "RequestBody": null,
       "StatusCode": 201,
       "ResponseHeaders": {
         "Content-Length": "0",
-        "Date": "Thu, 21 Jan 2021 20:45:31 GMT",
-        "ETag": "\u00220x8D8BE4D7EFA0CA6\u0022",
-        "Last-Modified": "Thu, 21 Jan 2021 20:45:32 GMT",
+        "Date": "Wed, 05 Aug 2020 22:26:48 GMT",
+        "ETag": "\"0x8D8398EA57DAC1A\"",
+        "Last-Modified": "Wed, 05 Aug 2020 22:26:49 GMT",
         "Server": [
           "Windows-Azure-File/1.0",
           "Microsoft-HTTPAPI/2.0"
         ],
         "x-ms-client-request-id": "02ce2c62-6f90-b05d-b7cc-acfd3d15687d",
-<<<<<<< HEAD
         "x-ms-request-id": "ba9018fe-c01a-0076-7877-6b508a000000",
         "x-ms-version": "2020-06-12"
-=======
-        "x-ms-request-id": "debe193c-f01a-0052-3636-f0a62a000000",
-        "x-ms-version": "2020-04-08"
->>>>>>> ac24a13f
       },
       "ResponseBody": []
     },
     {
-      "RequestUri": "https://seanmcccanary3.file.core.windows.net/test-share-0a2f753f-bf76-e766-7cee-93f556fd6d19?sharesnapshot=2020-08-05T22:10:47.0000000Z\u0026comp=lease\u0026restype=share",
+      "RequestUri": "https://seanmcccanary3.file.core.windows.net/test-share-0a2f753f-bf76-e766-7cee-93f556fd6d19?sharesnapshot=2020-08-05T22:10:47.0000000Z&comp=lease&restype=share",
       "RequestMethod": "PUT",
       "RequestHeaders": {
-        "Accept": "application/xml",
         "Authorization": "Sanitized",
-        "traceparent": "00-5daba15127ff784bbf664d0c323c62b4-3bf2e252130a644e-00",
+        "traceparent": "00-11a3b57f957d6747a5489e68c8865691-ec35056a4c78ed46-00",
         "User-Agent": [
-          "azsdk-net-Storage.Files.Shares/12.7.0-alpha.20210121.1",
-          "(.NET 5.0.2; Microsoft Windows 10.0.19042)"
+          "azsdk-net-Storage.Files.Shares/12.3.0-dev.20200805.1",
+          "(.NET Core 4.6.29017.01; Microsoft Windows 10.0.18362 )"
         ],
         "x-ms-client-request-id": "54d6b44b-76a8-878f-b635-7ee8c79a231f",
-        "x-ms-date": "Thu, 21 Jan 2021 20:45:32 GMT",
+        "x-ms-date": "Wed, 05 Aug 2020 22:26:50 GMT",
         "x-ms-lease-action": "change",
         "x-ms-lease-id": "8ea2f1f7-dad7-9876-83a8-a8c38d97a131",
         "x-ms-proposed-lease-id": "8ea2f1f7-dad7-9876-83a8-a8c38d97a131",
         "x-ms-return-client-request-id": "true",
-        "x-ms-version": "2020-06-12"
+        "x-ms-version": "2020-06-12",
+        "Accept": "application/xml"
       },
       "RequestBody": null,
       "StatusCode": 404,
       "ResponseHeaders": {
         "Content-Length": "217",
         "Content-Type": "application/xml",
-        "Date": "Thu, 21 Jan 2021 20:45:32 GMT",
+        "Date": "Wed, 05 Aug 2020 22:26:49 GMT",
         "Server": [
           "Windows-Azure-File/1.0",
           "Microsoft-HTTPAPI/2.0"
         ],
         "x-ms-client-request-id": "54d6b44b-76a8-878f-b635-7ee8c79a231f",
         "x-ms-error-code": "ShareNotFound",
-<<<<<<< HEAD
         "x-ms-request-id": "ba901902-c01a-0076-7977-6b508a000000",
         "x-ms-version": "2020-06-12"
-=======
-        "x-ms-request-id": "debe1942-f01a-0052-3736-f0a62a000000",
-        "x-ms-version": "2020-04-08"
->>>>>>> ac24a13f
       },
       "ResponseBody": [
-        "\uFEFF\u003C?xml version=\u00221.0\u0022 encoding=\u0022utf-8\u0022?\u003E\u003CError\u003E\u003CCode\u003EShareNotFound\u003C/Code\u003E\u003CMessage\u003EThe specified share does not exist.\n",
-        "RequestId:debe1942-f01a-0052-3736-f0a62a000000\n",
-        "Time:2021-01-21T20:45:33.3006536Z\u003C/Message\u003E\u003C/Error\u003E"
+        "﻿<?xml version=\"1.0\" encoding=\"utf-8\"?><Error><Code>ShareNotFound</Code><Message>The specified share does not exist.\n",
+        "RequestId:ba901902-c01a-0076-7977-6b508a000000\n",
+        "Time:2020-08-05T22:26:50.0112983Z</Message></Error>"
       ]
     },
     {
       "RequestUri": "https://seanmcccanary3.file.core.windows.net/test-share-0a2f753f-bf76-e766-7cee-93f556fd6d19?restype=share",
       "RequestMethod": "DELETE",
       "RequestHeaders": {
-        "Accept": "application/xml",
         "Authorization": "Sanitized",
-        "traceparent": "00-16c62abed02ebf4cbea8167653d2cedd-e540cacd3228fe42-00",
+        "traceparent": "00-a86f28af5e76d14aae6c37a747a29381-9837eefe768b0742-00",
         "User-Agent": [
-          "azsdk-net-Storage.Files.Shares/12.7.0-alpha.20210121.1",
-          "(.NET 5.0.2; Microsoft Windows 10.0.19042)"
+          "azsdk-net-Storage.Files.Shares/12.3.0-dev.20200805.1",
+          "(.NET Core 4.6.29017.01; Microsoft Windows 10.0.18362 )"
         ],
         "x-ms-client-request-id": "d8775b5e-4dc1-7188-9c0b-73faec9f55d6",
-        "x-ms-date": "Thu, 21 Jan 2021 20:45:33 GMT",
+        "x-ms-date": "Wed, 05 Aug 2020 22:26:51 GMT",
         "x-ms-delete-snapshots": "include",
         "x-ms-return-client-request-id": "true",
-        "x-ms-version": "2020-06-12"
+        "x-ms-version": "2020-06-12",
+        "Accept": "application/xml"
       },
       "RequestBody": null,
       "StatusCode": 202,
       "ResponseHeaders": {
         "Content-Length": "0",
-        "Date": "Thu, 21 Jan 2021 20:45:32 GMT",
+        "Date": "Wed, 05 Aug 2020 22:26:49 GMT",
         "Server": [
           "Windows-Azure-File/1.0",
           "Microsoft-HTTPAPI/2.0"
         ],
         "x-ms-client-request-id": "d8775b5e-4dc1-7188-9c0b-73faec9f55d6",
-<<<<<<< HEAD
         "x-ms-request-id": "ba901903-c01a-0076-7a77-6b508a000000",
         "x-ms-version": "2020-06-12"
-=======
-        "x-ms-request-id": "debe194a-f01a-0052-3a36-f0a62a000000",
-        "x-ms-version": "2020-04-08"
->>>>>>> ac24a13f
       },
       "ResponseBody": []
     }
