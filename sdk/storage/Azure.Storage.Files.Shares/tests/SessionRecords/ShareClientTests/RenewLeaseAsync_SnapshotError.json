{
  "Entries": [
    {
      "RequestUri": "https://seanmcccanary3.file.core.windows.net/test-share-c412e6fd-c210-6635-7bcd-e4d59a1ce20f?restype=share",
      "RequestMethod": "PUT",
      "RequestHeaders": {
        "Accept": "application/xml",
        "Authorization": "Sanitized",
        "traceparent": "00-575f6ac74d732e40a213a89a7a1ed439-7cd71aec6ac33843-00",
        "User-Agent": [
          "azsdk-net-Storage.Files.Shares/12.7.0-alpha.20210121.1",
          "(.NET 5.0.2; Microsoft Windows 10.0.19042)"
        ],
        "x-ms-client-request-id": "85a23e13-2cfa-9a31-9203-cd03c7a5ebbe",
        "x-ms-date": "Thu, 21 Jan 2021 20:45:04 GMT",
        "x-ms-return-client-request-id": "true",
        "x-ms-version": "2020-06-12"
      },
      "RequestBody": null,
      "StatusCode": 201,
      "ResponseHeaders": {
        "Content-Length": "0",
        "Date": "Thu, 21 Jan 2021 20:45:04 GMT",
        "ETag": "\u00220x8D8BE4D6E72126A\u0022",
        "Last-Modified": "Thu, 21 Jan 2021 20:45:04 GMT",
        "Server": [
          "Windows-Azure-File/1.0",
          "Microsoft-HTTPAPI/2.0"
        ],
        "x-ms-client-request-id": "85a23e13-2cfa-9a31-9203-cd03c7a5ebbe",
<<<<<<< HEAD
        "x-ms-request-id": "77eb9f2e-a01a-004f-7377-6bab96000000",
        "x-ms-version": "2020-06-12"
=======
        "x-ms-request-id": "28cdc3e4-901a-008f-5936-f053a8000000",
        "x-ms-version": "2020-04-08"
>>>>>>> ac24a13f
      },
      "ResponseBody": []
    },
    {
      "RequestUri": "https://seanmcccanary3.file.core.windows.net/test-share-c412e6fd-c210-6635-7bcd-e4d59a1ce20f?sharesnapshot=2020-08-05T22:10:47.0000000Z\u0026comp=lease\u0026restype=share",
      "RequestMethod": "PUT",
      "RequestHeaders": {
        "Accept": "application/xml",
        "Authorization": "Sanitized",
        "traceparent": "00-34bfef200cd9184082d1024bf5da9c27-73b1be0c6c318e47-00",
        "User-Agent": [
          "azsdk-net-Storage.Files.Shares/12.7.0-alpha.20210121.1",
          "(.NET 5.0.2; Microsoft Windows 10.0.19042)"
        ],
        "x-ms-client-request-id": "50bfcb5b-8a0a-5eea-8c03-9351196661cb",
        "x-ms-date": "Thu, 21 Jan 2021 20:45:05 GMT",
        "x-ms-lease-action": "renew",
        "x-ms-lease-id": "347cb6af-b5c6-9fb2-f1a8-13ca38c65ef4",
        "x-ms-return-client-request-id": "true",
        "x-ms-version": "2020-06-12"
      },
      "RequestBody": null,
      "StatusCode": 404,
      "ResponseHeaders": {
        "Content-Length": "217",
        "Content-Type": "application/xml",
        "Date": "Thu, 21 Jan 2021 20:45:04 GMT",
        "Server": [
          "Windows-Azure-File/1.0",
          "Microsoft-HTTPAPI/2.0"
        ],
        "x-ms-client-request-id": "50bfcb5b-8a0a-5eea-8c03-9351196661cb",
        "x-ms-error-code": "ShareNotFound",
<<<<<<< HEAD
        "x-ms-request-id": "77eb9f39-a01a-004f-7c77-6bab96000000",
        "x-ms-version": "2020-06-12"
=======
        "x-ms-request-id": "28cdc3e7-901a-008f-5a36-f053a8000000",
        "x-ms-version": "2020-04-08"
>>>>>>> ac24a13f
      },
      "ResponseBody": [
        "\uFEFF\u003C?xml version=\u00221.0\u0022 encoding=\u0022utf-8\u0022?\u003E\u003CError\u003E\u003CCode\u003EShareNotFound\u003C/Code\u003E\u003CMessage\u003EThe specified share does not exist.\n",
        "RequestId:28cdc3e7-901a-008f-5a36-f053a8000000\n",
        "Time:2021-01-21T20:45:04.9735472Z\u003C/Message\u003E\u003C/Error\u003E"
      ]
    },
    {
      "RequestUri": "https://seanmcccanary3.file.core.windows.net/test-share-c412e6fd-c210-6635-7bcd-e4d59a1ce20f?restype=share",
      "RequestMethod": "DELETE",
      "RequestHeaders": {
        "Accept": "application/xml",
        "Authorization": "Sanitized",
        "traceparent": "00-b5aec9ea5d290e4d960dda5757d34bf3-a38fafbfe6cde746-00",
        "User-Agent": [
          "azsdk-net-Storage.Files.Shares/12.7.0-alpha.20210121.1",
          "(.NET 5.0.2; Microsoft Windows 10.0.19042)"
        ],
        "x-ms-client-request-id": "6d6f0706-0e07-83e9-4a63-cf75c9c4da61",
        "x-ms-date": "Thu, 21 Jan 2021 20:45:05 GMT",
        "x-ms-delete-snapshots": "include",
        "x-ms-return-client-request-id": "true",
        "x-ms-version": "2020-06-12"
      },
      "RequestBody": null,
      "StatusCode": 202,
      "ResponseHeaders": {
        "Content-Length": "0",
        "Date": "Thu, 21 Jan 2021 20:45:04 GMT",
        "Server": [
          "Windows-Azure-File/1.0",
          "Microsoft-HTTPAPI/2.0"
        ],
        "x-ms-client-request-id": "6d6f0706-0e07-83e9-4a63-cf75c9c4da61",
<<<<<<< HEAD
        "x-ms-request-id": "77eb9f3a-a01a-004f-7d77-6bab96000000",
        "x-ms-version": "2020-06-12"
=======
        "x-ms-request-id": "28cdc3e9-901a-008f-5b36-f053a8000000",
        "x-ms-version": "2020-04-08"
>>>>>>> ac24a13f
      },
      "ResponseBody": []
    }
  ],
  "Variables": {
    "RandomSeed": "833612202",
    "Storage_TestConfigDefault": "ProductionTenant\nseanmcccanary3\nU2FuaXRpemVk\nhttps://seanmcccanary3.blob.core.windows.net\nhttps://seanmcccanary3.file.core.windows.net\nhttps://seanmcccanary3.queue.core.windows.net\nhttps://seanmcccanary3.table.core.windows.net\n\n\n\n\nhttps://seanmcccanary3-secondary.blob.core.windows.net\nhttps://seanmcccanary3-secondary.file.core.windows.net\nhttps://seanmcccanary3-secondary.queue.core.windows.net\nhttps://seanmcccanary3-secondary.table.core.windows.net\n\nSanitized\n\n\nCloud\nBlobEndpoint=https://seanmcccanary3.blob.core.windows.net/;QueueEndpoint=https://seanmcccanary3.queue.core.windows.net/;FileEndpoint=https://seanmcccanary3.file.core.windows.net/;BlobSecondaryEndpoint=https://seanmcccanary3-secondary.blob.core.windows.net/;QueueSecondaryEndpoint=https://seanmcccanary3-secondary.queue.core.windows.net/;FileSecondaryEndpoint=https://seanmcccanary3-secondary.file.core.windows.net/;AccountName=seanmcccanary3;AccountKey=Kg==;\nseanscope1"
  }
}<|MERGE_RESOLUTION|>--- conflicted
+++ resolved
@@ -1,121 +1,106 @@
-{
+﻿{
   "Entries": [
     {
       "RequestUri": "https://seanmcccanary3.file.core.windows.net/test-share-c412e6fd-c210-6635-7bcd-e4d59a1ce20f?restype=share",
       "RequestMethod": "PUT",
       "RequestHeaders": {
-        "Accept": "application/xml",
         "Authorization": "Sanitized",
-        "traceparent": "00-575f6ac74d732e40a213a89a7a1ed439-7cd71aec6ac33843-00",
+        "traceparent": "00-e507673f9c6c494c84f4850f64248460-54593f5773142241-00",
         "User-Agent": [
-          "azsdk-net-Storage.Files.Shares/12.7.0-alpha.20210121.1",
-          "(.NET 5.0.2; Microsoft Windows 10.0.19042)"
+          "azsdk-net-Storage.Files.Shares/12.3.0-dev.20200805.1",
+          "(.NET Core 4.6.29017.01; Microsoft Windows 10.0.18362 )"
         ],
         "x-ms-client-request-id": "85a23e13-2cfa-9a31-9203-cd03c7a5ebbe",
-        "x-ms-date": "Thu, 21 Jan 2021 20:45:04 GMT",
+        "x-ms-date": "Wed, 05 Aug 2020 22:26:33 GMT",
         "x-ms-return-client-request-id": "true",
-        "x-ms-version": "2020-06-12"
+        "x-ms-version": "2020-06-12",
+        "Accept": "application/xml"
       },
       "RequestBody": null,
       "StatusCode": 201,
       "ResponseHeaders": {
         "Content-Length": "0",
-        "Date": "Thu, 21 Jan 2021 20:45:04 GMT",
-        "ETag": "\u00220x8D8BE4D6E72126A\u0022",
-        "Last-Modified": "Thu, 21 Jan 2021 20:45:04 GMT",
+        "Date": "Wed, 05 Aug 2020 22:26:32 GMT",
+        "ETag": "\"0x8D8398E9B4EA922\"",
+        "Last-Modified": "Wed, 05 Aug 2020 22:26:32 GMT",
         "Server": [
           "Windows-Azure-File/1.0",
           "Microsoft-HTTPAPI/2.0"
         ],
         "x-ms-client-request-id": "85a23e13-2cfa-9a31-9203-cd03c7a5ebbe",
-<<<<<<< HEAD
         "x-ms-request-id": "77eb9f2e-a01a-004f-7377-6bab96000000",
         "x-ms-version": "2020-06-12"
-=======
-        "x-ms-request-id": "28cdc3e4-901a-008f-5936-f053a8000000",
-        "x-ms-version": "2020-04-08"
->>>>>>> ac24a13f
       },
       "ResponseBody": []
     },
     {
-      "RequestUri": "https://seanmcccanary3.file.core.windows.net/test-share-c412e6fd-c210-6635-7bcd-e4d59a1ce20f?sharesnapshot=2020-08-05T22:10:47.0000000Z\u0026comp=lease\u0026restype=share",
+      "RequestUri": "https://seanmcccanary3.file.core.windows.net/test-share-c412e6fd-c210-6635-7bcd-e4d59a1ce20f?sharesnapshot=2020-08-05T22:10:47.0000000Z&comp=lease&restype=share",
       "RequestMethod": "PUT",
       "RequestHeaders": {
-        "Accept": "application/xml",
         "Authorization": "Sanitized",
-        "traceparent": "00-34bfef200cd9184082d1024bf5da9c27-73b1be0c6c318e47-00",
+        "traceparent": "00-9ebaba283e0fe0459c2778d827ef466d-d5f9b0605cc05246-00",
         "User-Agent": [
-          "azsdk-net-Storage.Files.Shares/12.7.0-alpha.20210121.1",
-          "(.NET 5.0.2; Microsoft Windows 10.0.19042)"
+          "azsdk-net-Storage.Files.Shares/12.3.0-dev.20200805.1",
+          "(.NET Core 4.6.29017.01; Microsoft Windows 10.0.18362 )"
         ],
         "x-ms-client-request-id": "50bfcb5b-8a0a-5eea-8c03-9351196661cb",
-        "x-ms-date": "Thu, 21 Jan 2021 20:45:05 GMT",
+        "x-ms-date": "Wed, 05 Aug 2020 22:26:33 GMT",
         "x-ms-lease-action": "renew",
         "x-ms-lease-id": "347cb6af-b5c6-9fb2-f1a8-13ca38c65ef4",
         "x-ms-return-client-request-id": "true",
-        "x-ms-version": "2020-06-12"
+        "x-ms-version": "2020-06-12",
+        "Accept": "application/xml"
       },
       "RequestBody": null,
       "StatusCode": 404,
       "ResponseHeaders": {
         "Content-Length": "217",
         "Content-Type": "application/xml",
-        "Date": "Thu, 21 Jan 2021 20:45:04 GMT",
+        "Date": "Wed, 05 Aug 2020 22:26:32 GMT",
         "Server": [
           "Windows-Azure-File/1.0",
           "Microsoft-HTTPAPI/2.0"
         ],
         "x-ms-client-request-id": "50bfcb5b-8a0a-5eea-8c03-9351196661cb",
         "x-ms-error-code": "ShareNotFound",
-<<<<<<< HEAD
         "x-ms-request-id": "77eb9f39-a01a-004f-7c77-6bab96000000",
         "x-ms-version": "2020-06-12"
-=======
-        "x-ms-request-id": "28cdc3e7-901a-008f-5a36-f053a8000000",
-        "x-ms-version": "2020-04-08"
->>>>>>> ac24a13f
       },
       "ResponseBody": [
-        "\uFEFF\u003C?xml version=\u00221.0\u0022 encoding=\u0022utf-8\u0022?\u003E\u003CError\u003E\u003CCode\u003EShareNotFound\u003C/Code\u003E\u003CMessage\u003EThe specified share does not exist.\n",
-        "RequestId:28cdc3e7-901a-008f-5a36-f053a8000000\n",
-        "Time:2021-01-21T20:45:04.9735472Z\u003C/Message\u003E\u003C/Error\u003E"
+        "﻿<?xml version=\"1.0\" encoding=\"utf-8\"?><Error><Code>ShareNotFound</Code><Message>The specified share does not exist.\n",
+        "RequestId:77eb9f39-a01a-004f-7c77-6bab96000000\n",
+        "Time:2020-08-05T22:26:32.7338500Z</Message></Error>"
       ]
     },
     {
       "RequestUri": "https://seanmcccanary3.file.core.windows.net/test-share-c412e6fd-c210-6635-7bcd-e4d59a1ce20f?restype=share",
       "RequestMethod": "DELETE",
       "RequestHeaders": {
-        "Accept": "application/xml",
         "Authorization": "Sanitized",
-        "traceparent": "00-b5aec9ea5d290e4d960dda5757d34bf3-a38fafbfe6cde746-00",
+        "traceparent": "00-241447e5d09ec948b8e9d4b1b347f5f8-8d8efc921413b049-00",
         "User-Agent": [
-          "azsdk-net-Storage.Files.Shares/12.7.0-alpha.20210121.1",
-          "(.NET 5.0.2; Microsoft Windows 10.0.19042)"
+          "azsdk-net-Storage.Files.Shares/12.3.0-dev.20200805.1",
+          "(.NET Core 4.6.29017.01; Microsoft Windows 10.0.18362 )"
         ],
         "x-ms-client-request-id": "6d6f0706-0e07-83e9-4a63-cf75c9c4da61",
-        "x-ms-date": "Thu, 21 Jan 2021 20:45:05 GMT",
+        "x-ms-date": "Wed, 05 Aug 2020 22:26:33 GMT",
         "x-ms-delete-snapshots": "include",
         "x-ms-return-client-request-id": "true",
-        "x-ms-version": "2020-06-12"
+        "x-ms-version": "2020-06-12",
+        "Accept": "application/xml"
       },
       "RequestBody": null,
       "StatusCode": 202,
       "ResponseHeaders": {
         "Content-Length": "0",
-        "Date": "Thu, 21 Jan 2021 20:45:04 GMT",
+        "Date": "Wed, 05 Aug 2020 22:26:32 GMT",
         "Server": [
           "Windows-Azure-File/1.0",
           "Microsoft-HTTPAPI/2.0"
         ],
         "x-ms-client-request-id": "6d6f0706-0e07-83e9-4a63-cf75c9c4da61",
-<<<<<<< HEAD
         "x-ms-request-id": "77eb9f3a-a01a-004f-7d77-6bab96000000",
         "x-ms-version": "2020-06-12"
-=======
-        "x-ms-request-id": "28cdc3e9-901a-008f-5b36-f053a8000000",
-        "x-ms-version": "2020-04-08"
->>>>>>> ac24a13f
       },
       "ResponseBody": []
     }
