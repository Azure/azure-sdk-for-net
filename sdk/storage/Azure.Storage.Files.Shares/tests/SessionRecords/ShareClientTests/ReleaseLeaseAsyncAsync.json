{
  "Entries": [
    {
      "RequestUri": "https://seanmcccanary3.file.core.windows.net/test-share-18469a00-9dc5-81d2-2e2b-14a680da6dc8?restype=share",
      "RequestMethod": "PUT",
      "RequestHeaders": {
        "Accept": "application/xml",
        "Authorization": "Sanitized",
        "traceparent": "00-2975b40196cc17499eecdf289299b330-ac621069c451a144-00",
        "User-Agent": [
          "azsdk-net-Storage.Files.Shares/12.7.0-alpha.20210121.1",
          "(.NET 5.0.2; Microsoft Windows 10.0.19042)"
        ],
        "x-ms-client-request-id": "5da4bbeb-f5da-631c-21b9-fea94fb25fb7",
        "x-ms-date": "Thu, 21 Jan 2021 20:45:59 GMT",
        "x-ms-return-client-request-id": "true",
        "x-ms-version": "2020-06-12"
      },
      "RequestBody": null,
      "StatusCode": 201,
      "ResponseHeaders": {
        "Content-Length": "0",
        "Date": "Thu, 21 Jan 2021 20:45:59 GMT",
        "ETag": "\u00220x8D8BE4D8F15F358\u0022",
        "Last-Modified": "Thu, 21 Jan 2021 20:45:59 GMT",
        "Server": [
          "Windows-Azure-File/1.0",
          "Microsoft-HTTPAPI/2.0"
        ],
        "x-ms-client-request-id": "5da4bbeb-f5da-631c-21b9-fea94fb25fb7",
<<<<<<< HEAD
        "x-ms-request-id": "35063f25-c01a-0049-1977-6b9829000000",
        "x-ms-version": "2020-06-12"
=======
        "x-ms-request-id": "9fc069c8-701a-0011-2a36-f04076000000",
        "x-ms-version": "2020-04-08"
>>>>>>> ac24a13f
      },
      "ResponseBody": []
    },
    {
      "RequestUri": "https://seanmcccanary3.file.core.windows.net/test-share-18469a00-9dc5-81d2-2e2b-14a680da6dc8?comp=lease\u0026restype=share",
      "RequestMethod": "PUT",
      "RequestHeaders": {
        "Accept": "application/xml",
        "Authorization": "Sanitized",
        "traceparent": "00-869504bb2c9fd64f9f8732a501c51bc7-a84f4fe36fcc9349-00",
        "User-Agent": [
          "azsdk-net-Storage.Files.Shares/12.7.0-alpha.20210121.1",
          "(.NET 5.0.2; Microsoft Windows 10.0.19042)"
        ],
        "x-ms-client-request-id": "4ee21659-25d4-db5e-de66-73f2751193e8",
        "x-ms-date": "Thu, 21 Jan 2021 20:45:59 GMT",
        "x-ms-lease-action": "acquire",
        "x-ms-lease-duration": "-1",
        "x-ms-proposed-lease-id": "3a4dd8b7-0f68-3ddd-e9e7-7f0bd038590d",
        "x-ms-return-client-request-id": "true",
        "x-ms-version": "2020-06-12"
      },
      "RequestBody": null,
      "StatusCode": 201,
      "ResponseHeaders": {
        "Content-Length": "0",
        "Date": "Thu, 21 Jan 2021 20:45:59 GMT",
        "ETag": "\u00220x8D8BE4D8F15F358\u0022",
        "Last-Modified": "Thu, 21 Jan 2021 20:45:59 GMT",
        "Server": [
          "Windows-Azure-File/1.0",
          "Microsoft-HTTPAPI/2.0"
        ],
        "x-ms-client-request-id": "4ee21659-25d4-db5e-de66-73f2751193e8",
        "x-ms-lease-id": "3a4dd8b7-0f68-3ddd-e9e7-7f0bd038590d",
<<<<<<< HEAD
        "x-ms-request-id": "35063f2c-c01a-0049-1e77-6b9829000000",
        "x-ms-version": "2020-06-12"
=======
        "x-ms-request-id": "9fc069cb-701a-0011-2b36-f04076000000",
        "x-ms-version": "2020-04-08"
>>>>>>> ac24a13f
      },
      "ResponseBody": []
    },
    {
      "RequestUri": "https://seanmcccanary3.file.core.windows.net/test-share-18469a00-9dc5-81d2-2e2b-14a680da6dc8?comp=lease\u0026restype=share",
      "RequestMethod": "PUT",
      "RequestHeaders": {
        "Accept": "application/xml",
        "Authorization": "Sanitized",
        "traceparent": "00-65c3cf1cb36cf84f879dc123f90dba90-1bed48bbf2df064a-00",
        "User-Agent": [
          "azsdk-net-Storage.Files.Shares/12.7.0-alpha.20210121.1",
          "(.NET 5.0.2; Microsoft Windows 10.0.19042)"
        ],
        "x-ms-client-request-id": "b9b299d8-0b56-a638-eddf-e6cf9bfc4eb7",
        "x-ms-date": "Thu, 21 Jan 2021 20:45:59 GMT",
        "x-ms-lease-action": "release",
        "x-ms-lease-id": "3a4dd8b7-0f68-3ddd-e9e7-7f0bd038590d",
        "x-ms-return-client-request-id": "true",
        "x-ms-version": "2020-06-12"
      },
      "RequestBody": null,
      "StatusCode": 200,
      "ResponseHeaders": {
        "Content-Length": "0",
        "Date": "Thu, 21 Jan 2021 20:45:59 GMT",
        "ETag": "\u00220x8D8BE4D8F15F358\u0022",
        "Last-Modified": "Thu, 21 Jan 2021 20:45:59 GMT",
        "Server": [
          "Windows-Azure-File/1.0",
          "Microsoft-HTTPAPI/2.0"
        ],
        "x-ms-client-request-id": "b9b299d8-0b56-a638-eddf-e6cf9bfc4eb7",
        "x-ms-lease-time": "0",
<<<<<<< HEAD
        "x-ms-request-id": "35063f2f-c01a-0049-2177-6b9829000000",
        "x-ms-version": "2020-06-12"
=======
        "x-ms-request-id": "9fc069cc-701a-0011-2c36-f04076000000",
        "x-ms-version": "2020-04-08"
>>>>>>> ac24a13f
      },
      "ResponseBody": []
    },
    {
      "RequestUri": "https://seanmcccanary3.file.core.windows.net/test-share-18469a00-9dc5-81d2-2e2b-14a680da6dc8?restype=share",
      "RequestMethod": "GET",
      "RequestHeaders": {
        "Accept": "application/xml",
        "Authorization": "Sanitized",
        "traceparent": "00-a09a40b9257dbd4ab5d3fea08208254c-b5ef2aa2caa6a247-00",
        "User-Agent": [
          "azsdk-net-Storage.Files.Shares/12.7.0-alpha.20210121.1",
          "(.NET 5.0.2; Microsoft Windows 10.0.19042)"
        ],
        "x-ms-client-request-id": "dc1a91ec-da5f-5391-b736-1417b4b00bee",
        "x-ms-date": "Thu, 21 Jan 2021 20:46:00 GMT",
        "x-ms-return-client-request-id": "true",
        "x-ms-version": "2020-06-12"
      },
      "RequestBody": null,
      "StatusCode": 200,
      "ResponseHeaders": {
        "Content-Length": "0",
        "Date": "Thu, 21 Jan 2021 20:45:59 GMT",
        "ETag": "\u00220x8D8BE4D8F15F358\u0022",
        "Last-Modified": "Thu, 21 Jan 2021 20:45:59 GMT",
        "Server": [
          "Windows-Azure-File/1.0",
          "Microsoft-HTTPAPI/2.0"
        ],
        "Vary": "Origin",
        "x-ms-access-tier": "TransactionOptimized",
        "x-ms-access-tier-change-time": "Thu, 21 Jan 2021 20:45:59 GMT",
        "x-ms-client-request-id": "dc1a91ec-da5f-5391-b736-1417b4b00bee",
        "x-ms-has-immutability-policy": "false",
        "x-ms-has-legal-hold": "false",
        "x-ms-lease-state": "available",
        "x-ms-lease-status": "unlocked",
        "x-ms-request-id": "9fc069ce-701a-0011-2e36-f04076000000",
        "x-ms-share-quota": "5120",
        "x-ms-version": "2020-06-12"
      },
      "ResponseBody": []
    },
    {
      "RequestUri": "https://seanmcccanary3.file.core.windows.net/test-share-18469a00-9dc5-81d2-2e2b-14a680da6dc8?restype=share",
      "RequestMethod": "DELETE",
      "RequestHeaders": {
        "Accept": "application/xml",
        "Authorization": "Sanitized",
        "traceparent": "00-3687df0b92ce214886b32960a499255b-dad49ccfb8a71244-00",
        "User-Agent": [
          "azsdk-net-Storage.Files.Shares/12.7.0-alpha.20210121.1",
          "(.NET 5.0.2; Microsoft Windows 10.0.19042)"
        ],
        "x-ms-client-request-id": "0ae36495-71e1-6658-03cd-1bf3f7d809e4",
        "x-ms-date": "Thu, 21 Jan 2021 20:46:00 GMT",
        "x-ms-delete-snapshots": "include",
        "x-ms-return-client-request-id": "true",
        "x-ms-version": "2020-06-12"
      },
      "RequestBody": null,
      "StatusCode": 202,
      "ResponseHeaders": {
        "Content-Length": "0",
        "Date": "Thu, 21 Jan 2021 20:45:59 GMT",
        "Server": [
          "Windows-Azure-File/1.0",
          "Microsoft-HTTPAPI/2.0"
        ],
        "x-ms-client-request-id": "0ae36495-71e1-6658-03cd-1bf3f7d809e4",
<<<<<<< HEAD
        "x-ms-request-id": "35063f31-c01a-0049-2377-6b9829000000",
        "x-ms-version": "2020-06-12"
=======
        "x-ms-request-id": "9fc069cf-701a-0011-2f36-f04076000000",
        "x-ms-version": "2020-04-08"
>>>>>>> ac24a13f
      },
      "ResponseBody": []
    }
  ],
  "Variables": {
    "RandomSeed": "481794679",
    "Storage_TestConfigDefault": "ProductionTenant\nseanmcccanary3\nU2FuaXRpemVk\nhttps://seanmcccanary3.blob.core.windows.net\nhttps://seanmcccanary3.file.core.windows.net\nhttps://seanmcccanary3.queue.core.windows.net\nhttps://seanmcccanary3.table.core.windows.net\n\n\n\n\nhttps://seanmcccanary3-secondary.blob.core.windows.net\nhttps://seanmcccanary3-secondary.file.core.windows.net\nhttps://seanmcccanary3-secondary.queue.core.windows.net\nhttps://seanmcccanary3-secondary.table.core.windows.net\n\nSanitized\n\n\nCloud\nBlobEndpoint=https://seanmcccanary3.blob.core.windows.net/;QueueEndpoint=https://seanmcccanary3.queue.core.windows.net/;FileEndpoint=https://seanmcccanary3.file.core.windows.net/;BlobSecondaryEndpoint=https://seanmcccanary3-secondary.blob.core.windows.net/;QueueSecondaryEndpoint=https://seanmcccanary3-secondary.queue.core.windows.net/;FileSecondaryEndpoint=https://seanmcccanary3-secondary.file.core.windows.net/;AccountName=seanmcccanary3;AccountKey=Kg==;\nseanscope1"
  }
}<|MERGE_RESOLUTION|>--- conflicted
+++ resolved
@@ -1,123 +1,108 @@
-{
+﻿{
   "Entries": [
     {
       "RequestUri": "https://seanmcccanary3.file.core.windows.net/test-share-18469a00-9dc5-81d2-2e2b-14a680da6dc8?restype=share",
       "RequestMethod": "PUT",
       "RequestHeaders": {
-        "Accept": "application/xml",
         "Authorization": "Sanitized",
-        "traceparent": "00-2975b40196cc17499eecdf289299b330-ac621069c451a144-00",
+        "traceparent": "00-e73b7fdcfcf0294f8ae8e40fdc242fed-acc9ba03dca59c47-00",
         "User-Agent": [
-          "azsdk-net-Storage.Files.Shares/12.7.0-alpha.20210121.1",
-          "(.NET 5.0.2; Microsoft Windows 10.0.19042)"
+          "azsdk-net-Storage.Files.Shares/12.3.0-dev.20200805.1",
+          "(.NET Core 4.6.29017.01; Microsoft Windows 10.0.18362 )"
         ],
         "x-ms-client-request-id": "5da4bbeb-f5da-631c-21b9-fea94fb25fb7",
-        "x-ms-date": "Thu, 21 Jan 2021 20:45:59 GMT",
+        "x-ms-date": "Wed, 05 Aug 2020 22:26:57 GMT",
         "x-ms-return-client-request-id": "true",
-        "x-ms-version": "2020-06-12"
+        "x-ms-version": "2020-06-12",
+        "Accept": "application/xml"
       },
       "RequestBody": null,
       "StatusCode": 201,
       "ResponseHeaders": {
         "Content-Length": "0",
-        "Date": "Thu, 21 Jan 2021 20:45:59 GMT",
-        "ETag": "\u00220x8D8BE4D8F15F358\u0022",
-        "Last-Modified": "Thu, 21 Jan 2021 20:45:59 GMT",
+        "Date": "Wed, 05 Aug 2020 22:26:56 GMT",
+        "ETag": "\"0x8D8398EA951052E\"",
+        "Last-Modified": "Wed, 05 Aug 2020 22:26:56 GMT",
         "Server": [
           "Windows-Azure-File/1.0",
           "Microsoft-HTTPAPI/2.0"
         ],
         "x-ms-client-request-id": "5da4bbeb-f5da-631c-21b9-fea94fb25fb7",
-<<<<<<< HEAD
         "x-ms-request-id": "35063f25-c01a-0049-1977-6b9829000000",
         "x-ms-version": "2020-06-12"
-=======
-        "x-ms-request-id": "9fc069c8-701a-0011-2a36-f04076000000",
-        "x-ms-version": "2020-04-08"
->>>>>>> ac24a13f
       },
       "ResponseBody": []
     },
     {
-      "RequestUri": "https://seanmcccanary3.file.core.windows.net/test-share-18469a00-9dc5-81d2-2e2b-14a680da6dc8?comp=lease\u0026restype=share",
+      "RequestUri": "https://seanmcccanary3.file.core.windows.net/test-share-18469a00-9dc5-81d2-2e2b-14a680da6dc8?comp=lease&restype=share",
       "RequestMethod": "PUT",
       "RequestHeaders": {
-        "Accept": "application/xml",
         "Authorization": "Sanitized",
-        "traceparent": "00-869504bb2c9fd64f9f8732a501c51bc7-a84f4fe36fcc9349-00",
+        "traceparent": "00-4ae309e2a23a2f4dad7b1c7ce104d6ff-1bbd987eb8af5447-00",
         "User-Agent": [
-          "azsdk-net-Storage.Files.Shares/12.7.0-alpha.20210121.1",
-          "(.NET 5.0.2; Microsoft Windows 10.0.19042)"
+          "azsdk-net-Storage.Files.Shares/12.3.0-dev.20200805.1",
+          "(.NET Core 4.6.29017.01; Microsoft Windows 10.0.18362 )"
         ],
         "x-ms-client-request-id": "4ee21659-25d4-db5e-de66-73f2751193e8",
-        "x-ms-date": "Thu, 21 Jan 2021 20:45:59 GMT",
+        "x-ms-date": "Wed, 05 Aug 2020 22:26:57 GMT",
         "x-ms-lease-action": "acquire",
         "x-ms-lease-duration": "-1",
         "x-ms-proposed-lease-id": "3a4dd8b7-0f68-3ddd-e9e7-7f0bd038590d",
         "x-ms-return-client-request-id": "true",
-        "x-ms-version": "2020-06-12"
+        "x-ms-version": "2020-06-12",
+        "Accept": "application/xml"
       },
       "RequestBody": null,
       "StatusCode": 201,
       "ResponseHeaders": {
         "Content-Length": "0",
-        "Date": "Thu, 21 Jan 2021 20:45:59 GMT",
-        "ETag": "\u00220x8D8BE4D8F15F358\u0022",
-        "Last-Modified": "Thu, 21 Jan 2021 20:45:59 GMT",
+        "Date": "Wed, 05 Aug 2020 22:26:56 GMT",
+        "ETag": "\"0x8D8398EA951052E\"",
+        "Last-Modified": "Wed, 05 Aug 2020 22:26:56 GMT",
         "Server": [
           "Windows-Azure-File/1.0",
           "Microsoft-HTTPAPI/2.0"
         ],
         "x-ms-client-request-id": "4ee21659-25d4-db5e-de66-73f2751193e8",
         "x-ms-lease-id": "3a4dd8b7-0f68-3ddd-e9e7-7f0bd038590d",
-<<<<<<< HEAD
         "x-ms-request-id": "35063f2c-c01a-0049-1e77-6b9829000000",
         "x-ms-version": "2020-06-12"
-=======
-        "x-ms-request-id": "9fc069cb-701a-0011-2b36-f04076000000",
-        "x-ms-version": "2020-04-08"
->>>>>>> ac24a13f
       },
       "ResponseBody": []
     },
     {
-      "RequestUri": "https://seanmcccanary3.file.core.windows.net/test-share-18469a00-9dc5-81d2-2e2b-14a680da6dc8?comp=lease\u0026restype=share",
+      "RequestUri": "https://seanmcccanary3.file.core.windows.net/test-share-18469a00-9dc5-81d2-2e2b-14a680da6dc8?comp=lease&restype=share",
       "RequestMethod": "PUT",
       "RequestHeaders": {
-        "Accept": "application/xml",
         "Authorization": "Sanitized",
-        "traceparent": "00-65c3cf1cb36cf84f879dc123f90dba90-1bed48bbf2df064a-00",
+        "traceparent": "00-9844b84749acce4e8d0ecaa61af8d3cf-d42ffbc381640445-00",
         "User-Agent": [
-          "azsdk-net-Storage.Files.Shares/12.7.0-alpha.20210121.1",
-          "(.NET 5.0.2; Microsoft Windows 10.0.19042)"
+          "azsdk-net-Storage.Files.Shares/12.3.0-dev.20200805.1",
+          "(.NET Core 4.6.29017.01; Microsoft Windows 10.0.18362 )"
         ],
         "x-ms-client-request-id": "b9b299d8-0b56-a638-eddf-e6cf9bfc4eb7",
-        "x-ms-date": "Thu, 21 Jan 2021 20:45:59 GMT",
+        "x-ms-date": "Wed, 05 Aug 2020 22:26:57 GMT",
         "x-ms-lease-action": "release",
         "x-ms-lease-id": "3a4dd8b7-0f68-3ddd-e9e7-7f0bd038590d",
         "x-ms-return-client-request-id": "true",
-        "x-ms-version": "2020-06-12"
+        "x-ms-version": "2020-06-12",
+        "Accept": "application/xml"
       },
       "RequestBody": null,
       "StatusCode": 200,
       "ResponseHeaders": {
         "Content-Length": "0",
-        "Date": "Thu, 21 Jan 2021 20:45:59 GMT",
-        "ETag": "\u00220x8D8BE4D8F15F358\u0022",
-        "Last-Modified": "Thu, 21 Jan 2021 20:45:59 GMT",
+        "Date": "Wed, 05 Aug 2020 22:26:56 GMT",
+        "ETag": "\"0x8D8398EA951052E\"",
+        "Last-Modified": "Wed, 05 Aug 2020 22:26:56 GMT",
         "Server": [
           "Windows-Azure-File/1.0",
           "Microsoft-HTTPAPI/2.0"
         ],
         "x-ms-client-request-id": "b9b299d8-0b56-a638-eddf-e6cf9bfc4eb7",
         "x-ms-lease-time": "0",
-<<<<<<< HEAD
         "x-ms-request-id": "35063f2f-c01a-0049-2177-6b9829000000",
         "x-ms-version": "2020-06-12"
-=======
-        "x-ms-request-id": "9fc069cc-701a-0011-2c36-f04076000000",
-        "x-ms-version": "2020-04-08"
->>>>>>> ac24a13f
       },
       "ResponseBody": []
     },
@@ -125,38 +110,37 @@
       "RequestUri": "https://seanmcccanary3.file.core.windows.net/test-share-18469a00-9dc5-81d2-2e2b-14a680da6dc8?restype=share",
       "RequestMethod": "GET",
       "RequestHeaders": {
-        "Accept": "application/xml",
         "Authorization": "Sanitized",
-        "traceparent": "00-a09a40b9257dbd4ab5d3fea08208254c-b5ef2aa2caa6a247-00",
+        "traceparent": "00-786d96262dddf94d848c0fe4c3a15961-a11048627f9b1a49-00",
         "User-Agent": [
-          "azsdk-net-Storage.Files.Shares/12.7.0-alpha.20210121.1",
-          "(.NET 5.0.2; Microsoft Windows 10.0.19042)"
+          "azsdk-net-Storage.Files.Shares/12.3.0-dev.20200805.1",
+          "(.NET Core 4.6.29017.01; Microsoft Windows 10.0.18362 )"
         ],
         "x-ms-client-request-id": "dc1a91ec-da5f-5391-b736-1417b4b00bee",
-        "x-ms-date": "Thu, 21 Jan 2021 20:46:00 GMT",
+        "x-ms-date": "Wed, 05 Aug 2020 22:26:57 GMT",
         "x-ms-return-client-request-id": "true",
-        "x-ms-version": "2020-06-12"
+        "x-ms-version": "2020-06-12",
+        "Accept": "application/xml"
       },
       "RequestBody": null,
       "StatusCode": 200,
       "ResponseHeaders": {
         "Content-Length": "0",
-        "Date": "Thu, 21 Jan 2021 20:45:59 GMT",
-        "ETag": "\u00220x8D8BE4D8F15F358\u0022",
-        "Last-Modified": "Thu, 21 Jan 2021 20:45:59 GMT",
+        "Date": "Wed, 05 Aug 2020 22:26:56 GMT",
+        "ETag": "\"0x8D8398EA951052E\"",
+        "Last-Modified": "Wed, 05 Aug 2020 22:26:56 GMT",
         "Server": [
           "Windows-Azure-File/1.0",
           "Microsoft-HTTPAPI/2.0"
         ],
-        "Vary": "Origin",
         "x-ms-access-tier": "TransactionOptimized",
-        "x-ms-access-tier-change-time": "Thu, 21 Jan 2021 20:45:59 GMT",
+        "x-ms-access-tier-change-time": "8/5/2020 10:26:56 PM",
         "x-ms-client-request-id": "dc1a91ec-da5f-5391-b736-1417b4b00bee",
         "x-ms-has-immutability-policy": "false",
         "x-ms-has-legal-hold": "false",
         "x-ms-lease-state": "available",
         "x-ms-lease-status": "unlocked",
-        "x-ms-request-id": "9fc069ce-701a-0011-2e36-f04076000000",
+        "x-ms-request-id": "35063f30-c01a-0049-2277-6b9829000000",
         "x-ms-share-quota": "5120",
         "x-ms-version": "2020-06-12"
       },
@@ -166,36 +150,31 @@
       "RequestUri": "https://seanmcccanary3.file.core.windows.net/test-share-18469a00-9dc5-81d2-2e2b-14a680da6dc8?restype=share",
       "RequestMethod": "DELETE",
       "RequestHeaders": {
-        "Accept": "application/xml",
         "Authorization": "Sanitized",
-        "traceparent": "00-3687df0b92ce214886b32960a499255b-dad49ccfb8a71244-00",
+        "traceparent": "00-be30dc4fa2c5df4ab1d198fc067932ed-3282bc367ab67245-00",
         "User-Agent": [
-          "azsdk-net-Storage.Files.Shares/12.7.0-alpha.20210121.1",
-          "(.NET 5.0.2; Microsoft Windows 10.0.19042)"
+          "azsdk-net-Storage.Files.Shares/12.3.0-dev.20200805.1",
+          "(.NET Core 4.6.29017.01; Microsoft Windows 10.0.18362 )"
         ],
         "x-ms-client-request-id": "0ae36495-71e1-6658-03cd-1bf3f7d809e4",
-        "x-ms-date": "Thu, 21 Jan 2021 20:46:00 GMT",
+        "x-ms-date": "Wed, 05 Aug 2020 22:26:57 GMT",
         "x-ms-delete-snapshots": "include",
         "x-ms-return-client-request-id": "true",
-        "x-ms-version": "2020-06-12"
+        "x-ms-version": "2020-06-12",
+        "Accept": "application/xml"
       },
       "RequestBody": null,
       "StatusCode": 202,
       "ResponseHeaders": {
         "Content-Length": "0",
-        "Date": "Thu, 21 Jan 2021 20:45:59 GMT",
+        "Date": "Wed, 05 Aug 2020 22:26:56 GMT",
         "Server": [
           "Windows-Azure-File/1.0",
           "Microsoft-HTTPAPI/2.0"
         ],
         "x-ms-client-request-id": "0ae36495-71e1-6658-03cd-1bf3f7d809e4",
-<<<<<<< HEAD
         "x-ms-request-id": "35063f31-c01a-0049-2377-6b9829000000",
         "x-ms-version": "2020-06-12"
-=======
-        "x-ms-request-id": "9fc069cf-701a-0011-2f36-f04076000000",
-        "x-ms-version": "2020-04-08"
->>>>>>> ac24a13f
       },
       "ResponseBody": []
     }
