{
  "Entries": [
    {
      "RequestUri": "https://seanmcccanary3.file.core.windows.net/test-share-b86685d8-0ba9-c000-abde-969e7f546a9e?restype=share",
      "RequestMethod": "PUT",
      "RequestHeaders": {
        "Accept": "application/xml",
        "Authorization": "Sanitized",
        "traceparent": "00-70ea95ac55d3a247ad4a992ebae927b6-3d47dab6a449384e-00",
        "User-Agent": [
          "azsdk-net-Storage.Files.Shares/12.7.0-alpha.20210121.1",
          "(.NET 5.0.2; Microsoft Windows 10.0.19042)"
        ],
        "x-ms-client-request-id": "74b297c2-3bed-c216-5b7a-15e8f36b3408",
        "x-ms-date": "Thu, 21 Jan 2021 20:46:05 GMT",
        "x-ms-return-client-request-id": "true",
        "x-ms-version": "2020-06-12"
      },
      "RequestBody": null,
      "StatusCode": 201,
      "ResponseHeaders": {
        "Content-Length": "0",
        "Date": "Thu, 21 Jan 2021 20:46:05 GMT",
        "ETag": "\u00220x8D8BE4D92901A8D\u0022",
        "Last-Modified": "Thu, 21 Jan 2021 20:46:05 GMT",
        "Server": [
          "Windows-Azure-File/1.0",
          "Microsoft-HTTPAPI/2.0"
        ],
        "x-ms-client-request-id": "74b297c2-3bed-c216-5b7a-15e8f36b3408",
<<<<<<< HEAD
        "x-ms-request-id": "8387894c-f01a-0020-6c77-6ba165000000",
        "x-ms-version": "2020-06-12"
=======
        "x-ms-request-id": "f49751e5-801a-0005-1336-f00819000000",
        "x-ms-version": "2020-04-08"
>>>>>>> ac24a13f
      },
      "ResponseBody": []
    },
    {
      "RequestUri": "https://seanmcccanary3.file.core.windows.net/test-share-b86685d8-0ba9-c000-abde-969e7f546a9e?restype=share\u0026comp=acl",
      "RequestMethod": "PUT",
      "RequestHeaders": {
        "Accept": "application/xml",
        "Authorization": "Sanitized",
        "Content-Length": "252",
        "Content-Type": "application/xml",
        "traceparent": "00-9591cf50ce453b45b74421f99966763b-c2531dfc63ef0048-00",
        "User-Agent": [
          "azsdk-net-Storage.Files.Shares/12.7.0-alpha.20210121.1",
          "(.NET 5.0.2; Microsoft Windows 10.0.19042)"
        ],
        "x-ms-client-request-id": "e7674b8e-fa63-27eb-de1c-d611aea40104",
        "x-ms-date": "Thu, 21 Jan 2021 20:46:05 GMT",
        "x-ms-lease-id": "251614de-4ac9-4dda-d710-f8bb03687d0b",
        "x-ms-return-client-request-id": "true",
        "x-ms-version": "2020-06-12"
      },
      "RequestBody": "\uFEFF\u003CSignedIdentifiers\u003E\u003CSignedIdentifier\u003E\u003CId\u003Ejkrldhluosffgujdanmg\u003C/Id\u003E\u003CAccessPolicy\u003E\u003CStart\u003E2021-01-21T19:46:05.6995215Z\u003C/Start\u003E\u003CExpiry\u003E2021-01-21T21:46:05.6995215Z\u003C/Expiry\u003E\u003CPermission\u003Erw\u003C/Permission\u003E\u003C/AccessPolicy\u003E\u003C/SignedIdentifier\u003E\u003C/SignedIdentifiers\u003E",
      "StatusCode": 412,
      "ResponseHeaders": {
        "Content-Length": "252",
        "Content-Type": "application/xml",
        "Date": "Thu, 21 Jan 2021 20:46:05 GMT",
        "Server": [
          "Windows-Azure-File/1.0",
          "Microsoft-HTTPAPI/2.0"
        ],
        "x-ms-client-request-id": "e7674b8e-fa63-27eb-de1c-d611aea40104",
        "x-ms-error-code": "LeaseNotPresentWithContainerOperation",
<<<<<<< HEAD
        "x-ms-request-id": "8387894f-f01a-0020-6d77-6ba165000000",
        "x-ms-version": "2020-06-12"
=======
        "x-ms-request-id": "f49751e8-801a-0005-1436-f00819000000",
        "x-ms-version": "2020-04-08"
>>>>>>> ac24a13f
      },
      "ResponseBody": [
        "\uFEFF\u003C?xml version=\u00221.0\u0022 encoding=\u0022utf-8\u0022?\u003E\u003CError\u003E\u003CCode\u003ELeaseNotPresentWithContainerOperation\u003C/Code\u003E\u003CMessage\u003EThere is currently no lease on the file share.\n",
        "RequestId:f49751e8-801a-0005-1436-f00819000000\n",
        "Time:2021-01-21T20:46:05.5333157Z\u003C/Message\u003E\u003C/Error\u003E"
      ]
    },
    {
      "RequestUri": "https://seanmcccanary3.file.core.windows.net/test-share-b86685d8-0ba9-c000-abde-969e7f546a9e?restype=share",
      "RequestMethod": "DELETE",
      "RequestHeaders": {
        "Accept": "application/xml",
        "Authorization": "Sanitized",
        "traceparent": "00-63715eb230ecbe44bfe47aae555d31f7-ef05cf12f432854b-00",
        "User-Agent": [
          "azsdk-net-Storage.Files.Shares/12.7.0-alpha.20210121.1",
          "(.NET 5.0.2; Microsoft Windows 10.0.19042)"
        ],
        "x-ms-client-request-id": "6ec552bb-d298-8fcb-efc1-99a08f8a2f9e",
        "x-ms-date": "Thu, 21 Jan 2021 20:46:05 GMT",
        "x-ms-delete-snapshots": "include",
        "x-ms-return-client-request-id": "true",
        "x-ms-version": "2020-06-12"
      },
      "RequestBody": null,
      "StatusCode": 202,
      "ResponseHeaders": {
        "Content-Length": "0",
        "Date": "Thu, 21 Jan 2021 20:46:05 GMT",
        "Server": [
          "Windows-Azure-File/1.0",
          "Microsoft-HTTPAPI/2.0"
        ],
        "x-ms-client-request-id": "6ec552bb-d298-8fcb-efc1-99a08f8a2f9e",
<<<<<<< HEAD
        "x-ms-request-id": "83878950-f01a-0020-6e77-6ba165000000",
        "x-ms-version": "2020-06-12"
=======
        "x-ms-request-id": "f49751e9-801a-0005-1536-f00819000000",
        "x-ms-version": "2020-04-08"
>>>>>>> ac24a13f
      },
      "ResponseBody": []
    }
  ],
  "Variables": {
    "DateTimeOffsetNow": "2021-01-21T14:46:05.6995215-06:00",
    "RandomSeed": "2045695518",
    "Storage_TestConfigDefault": "ProductionTenant\nseanmcccanary3\nU2FuaXRpemVk\nhttps://seanmcccanary3.blob.core.windows.net\nhttps://seanmcccanary3.file.core.windows.net\nhttps://seanmcccanary3.queue.core.windows.net\nhttps://seanmcccanary3.table.core.windows.net\n\n\n\n\nhttps://seanmcccanary3-secondary.blob.core.windows.net\nhttps://seanmcccanary3-secondary.file.core.windows.net\nhttps://seanmcccanary3-secondary.queue.core.windows.net\nhttps://seanmcccanary3-secondary.table.core.windows.net\n\nSanitized\n\n\nCloud\nBlobEndpoint=https://seanmcccanary3.blob.core.windows.net/;QueueEndpoint=https://seanmcccanary3.queue.core.windows.net/;FileEndpoint=https://seanmcccanary3.file.core.windows.net/;BlobSecondaryEndpoint=https://seanmcccanary3-secondary.blob.core.windows.net/;QueueSecondaryEndpoint=https://seanmcccanary3-secondary.queue.core.windows.net/;FileSecondaryEndpoint=https://seanmcccanary3-secondary.file.core.windows.net/;AccountName=seanmcccanary3;AccountKey=Kg==;\nseanscope1"
  }
}<|MERGE_RESOLUTION|>--- conflicted
+++ resolved
@@ -6,13 +6,13 @@
       "RequestHeaders": {
         "Accept": "application/xml",
         "Authorization": "Sanitized",
-        "traceparent": "00-70ea95ac55d3a247ad4a992ebae927b6-3d47dab6a449384e-00",
+        "traceparent": "00-5407ccf1226053448444b1dab3c55539-8339791a9e1d7c4a-00",
         "User-Agent": [
-          "azsdk-net-Storage.Files.Shares/12.7.0-alpha.20210121.1",
+          "azsdk-net-Storage.Files.Shares/12.7.0-alpha.20210126.1",
           "(.NET 5.0.2; Microsoft Windows 10.0.19042)"
         ],
         "x-ms-client-request-id": "74b297c2-3bed-c216-5b7a-15e8f36b3408",
-        "x-ms-date": "Thu, 21 Jan 2021 20:46:05 GMT",
+        "x-ms-date": "Tue, 26 Jan 2021 19:25:45 GMT",
         "x-ms-return-client-request-id": "true",
         "x-ms-version": "2020-06-12"
       },
@@ -20,21 +20,16 @@
       "StatusCode": 201,
       "ResponseHeaders": {
         "Content-Length": "0",
-        "Date": "Thu, 21 Jan 2021 20:46:05 GMT",
-        "ETag": "\u00220x8D8BE4D92901A8D\u0022",
-        "Last-Modified": "Thu, 21 Jan 2021 20:46:05 GMT",
+        "Date": "Tue, 26 Jan 2021 19:25:44 GMT",
+        "ETag": "\u00220x8D8C2302D33964E\u0022",
+        "Last-Modified": "Tue, 26 Jan 2021 19:25:44 GMT",
         "Server": [
           "Windows-Azure-File/1.0",
           "Microsoft-HTTPAPI/2.0"
         ],
         "x-ms-client-request-id": "74b297c2-3bed-c216-5b7a-15e8f36b3408",
-<<<<<<< HEAD
-        "x-ms-request-id": "8387894c-f01a-0020-6c77-6ba165000000",
+        "x-ms-request-id": "48625c25-301a-002f-3519-f4d709000000",
         "x-ms-version": "2020-06-12"
-=======
-        "x-ms-request-id": "f49751e5-801a-0005-1336-f00819000000",
-        "x-ms-version": "2020-04-08"
->>>>>>> ac24a13f
       },
       "ResponseBody": []
     },
@@ -46,41 +41,36 @@
         "Authorization": "Sanitized",
         "Content-Length": "252",
         "Content-Type": "application/xml",
-        "traceparent": "00-9591cf50ce453b45b74421f99966763b-c2531dfc63ef0048-00",
+        "traceparent": "00-611f3dafb25bce49a4d299bdc6fd07fd-6000ab98abc90b49-00",
         "User-Agent": [
-          "azsdk-net-Storage.Files.Shares/12.7.0-alpha.20210121.1",
+          "azsdk-net-Storage.Files.Shares/12.7.0-alpha.20210126.1",
           "(.NET 5.0.2; Microsoft Windows 10.0.19042)"
         ],
         "x-ms-client-request-id": "e7674b8e-fa63-27eb-de1c-d611aea40104",
-        "x-ms-date": "Thu, 21 Jan 2021 20:46:05 GMT",
+        "x-ms-date": "Tue, 26 Jan 2021 19:25:45 GMT",
         "x-ms-lease-id": "251614de-4ac9-4dda-d710-f8bb03687d0b",
         "x-ms-return-client-request-id": "true",
         "x-ms-version": "2020-06-12"
       },
-      "RequestBody": "\uFEFF\u003CSignedIdentifiers\u003E\u003CSignedIdentifier\u003E\u003CId\u003Ejkrldhluosffgujdanmg\u003C/Id\u003E\u003CAccessPolicy\u003E\u003CStart\u003E2021-01-21T19:46:05.6995215Z\u003C/Start\u003E\u003CExpiry\u003E2021-01-21T21:46:05.6995215Z\u003C/Expiry\u003E\u003CPermission\u003Erw\u003C/Permission\u003E\u003C/AccessPolicy\u003E\u003C/SignedIdentifier\u003E\u003C/SignedIdentifiers\u003E",
+      "RequestBody": "\uFEFF\u003CSignedIdentifiers\u003E\u003CSignedIdentifier\u003E\u003CId\u003Ejkrldhluosffgujdanmg\u003C/Id\u003E\u003CAccessPolicy\u003E\u003CStart\u003E2021-01-26T18:25:45.3840965Z\u003C/Start\u003E\u003CExpiry\u003E2021-01-26T20:25:45.3840965Z\u003C/Expiry\u003E\u003CPermission\u003Erw\u003C/Permission\u003E\u003C/AccessPolicy\u003E\u003C/SignedIdentifier\u003E\u003C/SignedIdentifiers\u003E",
       "StatusCode": 412,
       "ResponseHeaders": {
         "Content-Length": "252",
         "Content-Type": "application/xml",
-        "Date": "Thu, 21 Jan 2021 20:46:05 GMT",
+        "Date": "Tue, 26 Jan 2021 19:25:44 GMT",
         "Server": [
           "Windows-Azure-File/1.0",
           "Microsoft-HTTPAPI/2.0"
         ],
         "x-ms-client-request-id": "e7674b8e-fa63-27eb-de1c-d611aea40104",
         "x-ms-error-code": "LeaseNotPresentWithContainerOperation",
-<<<<<<< HEAD
-        "x-ms-request-id": "8387894f-f01a-0020-6d77-6ba165000000",
+        "x-ms-request-id": "48625c28-301a-002f-3619-f4d709000000",
         "x-ms-version": "2020-06-12"
-=======
-        "x-ms-request-id": "f49751e8-801a-0005-1436-f00819000000",
-        "x-ms-version": "2020-04-08"
->>>>>>> ac24a13f
       },
       "ResponseBody": [
         "\uFEFF\u003C?xml version=\u00221.0\u0022 encoding=\u0022utf-8\u0022?\u003E\u003CError\u003E\u003CCode\u003ELeaseNotPresentWithContainerOperation\u003C/Code\u003E\u003CMessage\u003EThere is currently no lease on the file share.\n",
-        "RequestId:f49751e8-801a-0005-1436-f00819000000\n",
-        "Time:2021-01-21T20:46:05.5333157Z\u003C/Message\u003E\u003C/Error\u003E"
+        "RequestId:48625c28-301a-002f-3619-f4d709000000\n",
+        "Time:2021-01-26T19:25:44.6600250Z\u003C/Message\u003E\u003C/Error\u003E"
       ]
     },
     {
@@ -89,13 +79,13 @@
       "RequestHeaders": {
         "Accept": "application/xml",
         "Authorization": "Sanitized",
-        "traceparent": "00-63715eb230ecbe44bfe47aae555d31f7-ef05cf12f432854b-00",
+        "traceparent": "00-84e7bbcd915f8e44a82cdf1012476d1b-55ecf4a122474d47-00",
         "User-Agent": [
-          "azsdk-net-Storage.Files.Shares/12.7.0-alpha.20210121.1",
+          "azsdk-net-Storage.Files.Shares/12.7.0-alpha.20210126.1",
           "(.NET 5.0.2; Microsoft Windows 10.0.19042)"
         ],
         "x-ms-client-request-id": "6ec552bb-d298-8fcb-efc1-99a08f8a2f9e",
-        "x-ms-date": "Thu, 21 Jan 2021 20:46:05 GMT",
+        "x-ms-date": "Tue, 26 Jan 2021 19:25:45 GMT",
         "x-ms-delete-snapshots": "include",
         "x-ms-return-client-request-id": "true",
         "x-ms-version": "2020-06-12"
@@ -104,25 +94,20 @@
       "StatusCode": 202,
       "ResponseHeaders": {
         "Content-Length": "0",
-        "Date": "Thu, 21 Jan 2021 20:46:05 GMT",
+        "Date": "Tue, 26 Jan 2021 19:25:44 GMT",
         "Server": [
           "Windows-Azure-File/1.0",
           "Microsoft-HTTPAPI/2.0"
         ],
         "x-ms-client-request-id": "6ec552bb-d298-8fcb-efc1-99a08f8a2f9e",
-<<<<<<< HEAD
-        "x-ms-request-id": "83878950-f01a-0020-6e77-6ba165000000",
+        "x-ms-request-id": "48625c29-301a-002f-3719-f4d709000000",
         "x-ms-version": "2020-06-12"
-=======
-        "x-ms-request-id": "f49751e9-801a-0005-1536-f00819000000",
-        "x-ms-version": "2020-04-08"
->>>>>>> ac24a13f
       },
       "ResponseBody": []
     }
   ],
   "Variables": {
-    "DateTimeOffsetNow": "2021-01-21T14:46:05.6995215-06:00",
+    "DateTimeOffsetNow": "2021-01-26T13:25:45.3840965-06:00",
     "RandomSeed": "2045695518",
     "Storage_TestConfigDefault": "ProductionTenant\nseanmcccanary3\nU2FuaXRpemVk\nhttps://seanmcccanary3.blob.core.windows.net\nhttps://seanmcccanary3.file.core.windows.net\nhttps://seanmcccanary3.queue.core.windows.net\nhttps://seanmcccanary3.table.core.windows.net\n\n\n\n\nhttps://seanmcccanary3-secondary.blob.core.windows.net\nhttps://seanmcccanary3-secondary.file.core.windows.net\nhttps://seanmcccanary3-secondary.queue.core.windows.net\nhttps://seanmcccanary3-secondary.table.core.windows.net\n\nSanitized\n\n\nCloud\nBlobEndpoint=https://seanmcccanary3.blob.core.windows.net/;QueueEndpoint=https://seanmcccanary3.queue.core.windows.net/;FileEndpoint=https://seanmcccanary3.file.core.windows.net/;BlobSecondaryEndpoint=https://seanmcccanary3-secondary.blob.core.windows.net/;QueueSecondaryEndpoint=https://seanmcccanary3-secondary.queue.core.windows.net/;FileSecondaryEndpoint=https://seanmcccanary3-secondary.file.core.windows.net/;AccountName=seanmcccanary3;AccountKey=Kg==;\nseanscope1"
   }
