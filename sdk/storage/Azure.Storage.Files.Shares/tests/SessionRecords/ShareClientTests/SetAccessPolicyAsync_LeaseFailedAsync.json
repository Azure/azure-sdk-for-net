--- conflicted
+++ resolved
@@ -14,11 +14,7 @@
         "x-ms-client-request-id": "74b297c2-3bed-c216-5b7a-15e8f36b3408",
         "x-ms-date": "Tue, 26 Jan 2021 19:25:45 GMT",
         "x-ms-return-client-request-id": "true",
-<<<<<<< HEAD
-        "x-ms-version": "2020-12-06"
-=======
         "x-ms-version": "2021-02-12"
->>>>>>> 7e782c87
       },
       "RequestBody": null,
       "StatusCode": 201,
@@ -33,11 +29,7 @@
         ],
         "x-ms-client-request-id": "74b297c2-3bed-c216-5b7a-15e8f36b3408",
         "x-ms-request-id": "48625c25-301a-002f-3519-f4d709000000",
-<<<<<<< HEAD
-        "x-ms-version": "2020-12-06"
-=======
         "x-ms-version": "2021-02-12"
->>>>>>> 7e782c87
       },
       "ResponseBody": []
     },
@@ -58,11 +50,7 @@
         "x-ms-date": "Tue, 26 Jan 2021 19:25:45 GMT",
         "x-ms-lease-id": "251614de-4ac9-4dda-d710-f8bb03687d0b",
         "x-ms-return-client-request-id": "true",
-<<<<<<< HEAD
-        "x-ms-version": "2020-12-06"
-=======
         "x-ms-version": "2021-02-12"
->>>>>>> 7e782c87
       },
       "RequestBody": "﻿<SignedIdentifiers><SignedIdentifier><Id>jkrldhluosffgujdanmg</Id><AccessPolicy><Start>2021-01-26T18:25:45.3840965Z</Start><Expiry>2021-01-26T20:25:45.3840965Z</Expiry><Permission>rw</Permission></AccessPolicy></SignedIdentifier></SignedIdentifiers>",
       "StatusCode": 412,
@@ -77,11 +65,7 @@
         "x-ms-client-request-id": "e7674b8e-fa63-27eb-de1c-d611aea40104",
         "x-ms-error-code": "LeaseNotPresentWithContainerOperation",
         "x-ms-request-id": "48625c28-301a-002f-3619-f4d709000000",
-<<<<<<< HEAD
-        "x-ms-version": "2020-12-06"
-=======
         "x-ms-version": "2021-02-12"
->>>>>>> 7e782c87
       },
       "ResponseBody": [
         "﻿<?xml version=\"1.0\" encoding=\"utf-8\"?><Error><Code>LeaseNotPresentWithContainerOperation</Code><Message>There is currently no lease on the file share.\n",
@@ -104,11 +88,7 @@
         "x-ms-date": "Tue, 26 Jan 2021 19:25:45 GMT",
         "x-ms-delete-snapshots": "include",
         "x-ms-return-client-request-id": "true",
-<<<<<<< HEAD
-        "x-ms-version": "2020-12-06"
-=======
         "x-ms-version": "2021-02-12"
->>>>>>> 7e782c87
       },
       "RequestBody": null,
       "StatusCode": 202,
@@ -121,11 +101,7 @@
         ],
         "x-ms-client-request-id": "6ec552bb-d298-8fcb-efc1-99a08f8a2f9e",
         "x-ms-request-id": "48625c29-301a-002f-3719-f4d709000000",
-<<<<<<< HEAD
-        "x-ms-version": "2020-12-06"
-=======
         "x-ms-version": "2021-02-12"
->>>>>>> 7e782c87
       },
       "ResponseBody": []
     }
