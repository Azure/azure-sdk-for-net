--- conflicted
+++ resolved
@@ -11,11 +11,7 @@
         ],
         "x-ms-client-request-id": "4db5fa35-5ef7-1a50-a68a-70f090ec0ab6",
         "x-ms-return-client-request-id": "true",
-<<<<<<< HEAD
-        "x-ms-version": "2020-12-06",
-=======
         "x-ms-version": "2021-02-12",
->>>>>>> 7e782c87
         "Accept": "application/xml"
       },
       "RequestBody": null,
@@ -32,11 +28,7 @@
         "x-ms-client-request-id": "4db5fa35-5ef7-1a50-a68a-70f090ec0ab6",
         "x-ms-error-code": "ResourceNotFound",
         "x-ms-request-id": "c9ef6ded-f01a-0012-4337-f3e9eb000000",
-<<<<<<< HEAD
-        "x-ms-version": "2020-12-06"
-=======
         "x-ms-version": "2021-02-12"
->>>>>>> 7e782c87
       },
       "ResponseBody": [
         "﻿<?xml version=\"1.0\" encoding=\"utf-8\"?><Error><Code>ResourceNotFound</Code><Message>The specified resource does not exist.\n",
