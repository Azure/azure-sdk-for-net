﻿{
  "Entries": [
    {
      "RequestUri": "https://seanmcccanary3.file.core.windows.net/test-share-fa92b5aa-d021-1d75-97b7-17cc1b93dcf3?comp=lease&restype=share",
      "RequestMethod": "PUT",
      "RequestHeaders": {
        "Accept": "application/xml",
        "Authorization": "Sanitized",
        "traceparent": "00-fddad21441eae84894f7e77007edb327-63542793862ed746-00",
        "User-Agent": [
          "azsdk-net-Storage.Files.Shares/12.7.0-alpha.20210126.1",
          "(.NET 5.0.2; Microsoft Windows 10.0.19042)"
        ],
        "x-ms-client-request-id": "f028c13e-0c76-c4a2-5b7d-87d67c4050b0",
        "x-ms-date": "Tue, 26 Jan 2021 19:25:01 GMT",
        "x-ms-lease-action": "break",
        "x-ms-return-client-request-id": "true",
<<<<<<< HEAD
        "x-ms-version": "2020-12-06"
=======
        "x-ms-version": "2021-02-12"
>>>>>>> 7e782c87
      },
      "RequestBody": null,
      "StatusCode": 404,
      "ResponseHeaders": {
        "Content-Length": "217",
        "Content-Type": "application/xml",
        "Date": "Tue, 26 Jan 2021 19:25:00 GMT",
        "Server": [
          "Windows-Azure-File/1.0",
          "Microsoft-HTTPAPI/2.0"
        ],
        "x-ms-client-request-id": "f028c13e-0c76-c4a2-5b7d-87d67c4050b0",
        "x-ms-error-code": "ShareNotFound",
        "x-ms-request-id": "55b25a5f-601a-006f-5418-f4d031000000",
<<<<<<< HEAD
        "x-ms-version": "2020-12-06"
=======
        "x-ms-version": "2021-02-12"
>>>>>>> 7e782c87
      },
      "ResponseBody": [
        "﻿<?xml version=\"1.0\" encoding=\"utf-8\"?><Error><Code>ShareNotFound</Code><Message>The specified share does not exist.\n",
        "RequestId:55b25a5f-601a-006f-5418-f4d031000000\n",
        "Time:2021-01-26T19:25:01.0575119Z</Message></Error>"
      ]
    }
  ],
  "Variables": {
    "RandomSeed": "1937728275",
    "Storage_TestConfigDefault": "ProductionTenant\nseanmcccanary3\nU2FuaXRpemVk\nhttps://seanmcccanary3.blob.core.windows.net\nhttps://seanmcccanary3.file.core.windows.net\nhttps://seanmcccanary3.queue.core.windows.net\nhttps://seanmcccanary3.table.core.windows.net\n\n\n\n\nhttps://seanmcccanary3-secondary.blob.core.windows.net\nhttps://seanmcccanary3-secondary.file.core.windows.net\nhttps://seanmcccanary3-secondary.queue.core.windows.net\nhttps://seanmcccanary3-secondary.table.core.windows.net\n\nSanitized\n\n\nCloud\nBlobEndpoint=https://seanmcccanary3.blob.core.windows.net/;QueueEndpoint=https://seanmcccanary3.queue.core.windows.net/;FileEndpoint=https://seanmcccanary3.file.core.windows.net/;BlobSecondaryEndpoint=https://seanmcccanary3-secondary.blob.core.windows.net/;QueueSecondaryEndpoint=https://seanmcccanary3-secondary.queue.core.windows.net/;FileSecondaryEndpoint=https://seanmcccanary3-secondary.file.core.windows.net/;AccountName=seanmcccanary3;AccountKey=Kg==;\nseanscope1\n\n"
  }
}<|MERGE_RESOLUTION|>--- conflicted
+++ resolved
@@ -15,11 +15,7 @@
         "x-ms-date": "Tue, 26 Jan 2021 19:25:01 GMT",
         "x-ms-lease-action": "break",
         "x-ms-return-client-request-id": "true",
-<<<<<<< HEAD
-        "x-ms-version": "2020-12-06"
-=======
         "x-ms-version": "2021-02-12"
->>>>>>> 7e782c87
       },
       "RequestBody": null,
       "StatusCode": 404,
@@ -34,11 +30,7 @@
         "x-ms-client-request-id": "f028c13e-0c76-c4a2-5b7d-87d67c4050b0",
         "x-ms-error-code": "ShareNotFound",
         "x-ms-request-id": "55b25a5f-601a-006f-5418-f4d031000000",
-<<<<<<< HEAD
-        "x-ms-version": "2020-12-06"
-=======
         "x-ms-version": "2021-02-12"
->>>>>>> 7e782c87
       },
       "ResponseBody": [
         "﻿<?xml version=\"1.0\" encoding=\"utf-8\"?><Error><Code>ShareNotFound</Code><Message>The specified share does not exist.\n",
