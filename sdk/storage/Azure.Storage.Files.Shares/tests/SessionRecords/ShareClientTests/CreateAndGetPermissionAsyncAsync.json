--- conflicted
+++ resolved
@@ -1,31 +1,17 @@
 {
   "Entries": [
     {
-<<<<<<< HEAD
-      "RequestUri": "http://seanstagetest.file.core.windows.net/test-share-33131818-076e-1bb9-be57-6153005bc8e6?restype=share",
+      "RequestUri": "http://seanstagetest.file.core.windows.net/test-share-a4b9f6d5-e23f-b7a9-a6a8-aa58b3927d35?restype=share",
       "RequestMethod": "PUT",
       "RequestHeaders": {
         "Authorization": "Sanitized",
-        "traceparent": "00-0188d845b59c354eb821ced725571078-8bc7c83924f14c4e-00",
+        "traceparent": "00-a53ff495e3a61d4cbe41123935ce9d1a-eeaa67d632709c4f-00",
         "User-Agent": [
-          "azsdk-net-Storage.Files.Shares/12.0.0-dev.20191209.1\u002Bb71b1fa965b15eccfc57e2c7781b8bf85cd4c766",
+          "azsdk-net-Storage.Files.Shares/12.0.0-dev.20191211.1\u002B899431c003876eb9b26cefd8e8a37e7f27f82ced",
           "(.NET Core 4.6.28008.01; Microsoft Windows 10.0.18363 )"
         ],
-        "x-ms-client-request-id": "1f9e202d-4fa9-01f2-f675-be5a7ffa0b58",
-        "x-ms-date": "Tue, 10 Dec 2019 05:34:11 GMT",
-=======
-      "RequestUri": "http://seanstagetest.file.core.windows.net/test-share-748eec4e-f2c3-b88b-fc45-6a2496568ce6?restype=share",
-      "RequestMethod": "PUT",
-      "RequestHeaders": {
-        "Authorization": "Sanitized",
-        "traceparent": "00-33cdf90941b2ca4b83829aa8355a58f7-dd9b89e6c4091540-00",
-        "User-Agent": [
-          "azsdk-net-Storage.Files.Shares/12.0.0-dev.20191209.1\u002B61bda4d1783b0e05dba0d434ff14b2840726d3b1",
-          "(.NET Core 4.6.28008.01; Microsoft Windows 10.0.18363 )"
-        ],
-        "x-ms-client-request-id": "b5c44452-7928-522d-cac2-35559441a6c6",
-        "x-ms-date": "Tue, 10 Dec 2019 06:02:36 GMT",
->>>>>>> 1d9822e0
+        "x-ms-client-request-id": "22877647-5262-f237-c603-7f41980e7f87",
+        "x-ms-date": "Wed, 11 Dec 2019 20:42:41 GMT",
         "x-ms-return-client-request-id": "true",
         "x-ms-version": "2019-07-07"
       },
@@ -33,58 +19,33 @@
       "StatusCode": 201,
       "ResponseHeaders": {
         "Content-Length": "0",
-<<<<<<< HEAD
-        "Date": "Tue, 10 Dec 2019 05:34:11 GMT",
-        "ETag": "\u00220x8D77D3296217DE1\u0022",
-        "Last-Modified": "Tue, 10 Dec 2019 05:34:11 GMT",
-=======
-        "Date": "Tue, 10 Dec 2019 06:02:36 GMT",
-        "ETag": "\u00220x8D77D368E24BCEC\u0022",
-        "Last-Modified": "Tue, 10 Dec 2019 06:02:36 GMT",
->>>>>>> 1d9822e0
+        "Date": "Wed, 11 Dec 2019 20:42:41 GMT",
+        "ETag": "\u00220x8D77E7AAAFD7EBE\u0022",
+        "Last-Modified": "Wed, 11 Dec 2019 20:42:41 GMT",
         "Server": [
           "Windows-Azure-File/1.0",
           "Microsoft-HTTPAPI/2.0"
         ],
-<<<<<<< HEAD
-        "x-ms-client-request-id": "1f9e202d-4fa9-01f2-f675-be5a7ffa0b58",
-        "x-ms-request-id": "4fd8e41f-701a-0023-6c1b-af08f8000000",
-=======
-        "x-ms-client-request-id": "b5c44452-7928-522d-cac2-35559441a6c6",
-        "x-ms-request-id": "7dc0994a-e01a-001e-181f-af7ee3000000",
->>>>>>> 1d9822e0
+        "x-ms-client-request-id": "22877647-5262-f237-c603-7f41980e7f87",
+        "x-ms-request-id": "ef3e450c-c01a-0019-7563-b01280000000",
         "x-ms-version": "2019-07-07"
       },
       "ResponseBody": []
     },
     {
-<<<<<<< HEAD
-      "RequestUri": "http://seanstagetest.file.core.windows.net/test-share-33131818-076e-1bb9-be57-6153005bc8e6?restype=share\u0026comp=filepermission",
-=======
-      "RequestUri": "http://seanstagetest.file.core.windows.net/test-share-748eec4e-f2c3-b88b-fc45-6a2496568ce6?restype=share\u0026comp=filepermission",
->>>>>>> 1d9822e0
+      "RequestUri": "http://seanstagetest.file.core.windows.net/test-share-a4b9f6d5-e23f-b7a9-a6a8-aa58b3927d35?restype=share\u0026comp=filepermission",
       "RequestMethod": "PUT",
       "RequestHeaders": {
         "Authorization": "Sanitized",
         "Content-Length": "225",
         "Content-Type": "application/json",
-<<<<<<< HEAD
-        "traceparent": "00-ca5c6023da24224aac9068b0ecfb75e1-1611a5b1de0bf642-00",
+        "traceparent": "00-08ff0329d3d4894abf93e10d3532de45-31609d3947bfb14c-00",
         "User-Agent": [
-          "azsdk-net-Storage.Files.Shares/12.0.0-dev.20191209.1\u002Bb71b1fa965b15eccfc57e2c7781b8bf85cd4c766",
+          "azsdk-net-Storage.Files.Shares/12.0.0-dev.20191211.1\u002B899431c003876eb9b26cefd8e8a37e7f27f82ced",
           "(.NET Core 4.6.28008.01; Microsoft Windows 10.0.18363 )"
         ],
-        "x-ms-client-request-id": "e025c15e-a8bc-9f3d-f86f-4c45a3d18e0e",
-        "x-ms-date": "Tue, 10 Dec 2019 05:34:11 GMT",
-=======
-        "traceparent": "00-2497b705a228ef48af697e914ad08124-9de4ea13d8823b49-00",
-        "User-Agent": [
-          "azsdk-net-Storage.Files.Shares/12.0.0-dev.20191209.1\u002B61bda4d1783b0e05dba0d434ff14b2840726d3b1",
-          "(.NET Core 4.6.28008.01; Microsoft Windows 10.0.18363 )"
-        ],
-        "x-ms-client-request-id": "52d2246f-d792-63be-6c5b-17a397e11681",
-        "x-ms-date": "Tue, 10 Dec 2019 06:02:36 GMT",
->>>>>>> 1d9822e0
+        "x-ms-client-request-id": "3c10cde7-5a0b-8ad3-fde2-fa934e2e3dec",
+        "x-ms-date": "Wed, 11 Dec 2019 20:42:41 GMT",
         "x-ms-return-client-request-id": "true",
         "x-ms-version": "2019-07-07"
       },
@@ -93,55 +54,31 @@
       },
       "StatusCode": 201,
       "ResponseHeaders": {
-<<<<<<< HEAD
-        "Date": "Tue, 10 Dec 2019 05:34:11 GMT",
-=======
-        "Date": "Tue, 10 Dec 2019 06:02:36 GMT",
->>>>>>> 1d9822e0
+        "Date": "Wed, 11 Dec 2019 20:42:41 GMT",
         "Server": [
           "Windows-Azure-File/1.0",
           "Microsoft-HTTPAPI/2.0"
         ],
         "Transfer-Encoding": "chunked",
-<<<<<<< HEAD
-        "x-ms-client-request-id": "e025c15e-a8bc-9f3d-f86f-4c45a3d18e0e",
+        "x-ms-client-request-id": "3c10cde7-5a0b-8ad3-fde2-fa934e2e3dec",
         "x-ms-file-permission-key": "11680444563946999947*422928105932735866",
-        "x-ms-request-id": "4fd8e421-701a-0023-6d1b-af08f8000000",
-=======
-        "x-ms-client-request-id": "52d2246f-d792-63be-6c5b-17a397e11681",
-        "x-ms-file-permission-key": "11680444563946999947*422928105932735866",
-        "x-ms-request-id": "7dc0994d-e01a-001e-191f-af7ee3000000",
->>>>>>> 1d9822e0
+        "x-ms-request-id": "ef3e450e-c01a-0019-7663-b01280000000",
         "x-ms-version": "2019-07-07"
       },
       "ResponseBody": []
     },
     {
-<<<<<<< HEAD
-      "RequestUri": "http://seanstagetest.file.core.windows.net/test-share-33131818-076e-1bb9-be57-6153005bc8e6?restype=share\u0026comp=filepermission",
+      "RequestUri": "http://seanstagetest.file.core.windows.net/test-share-a4b9f6d5-e23f-b7a9-a6a8-aa58b3927d35?restype=share\u0026comp=filepermission",
       "RequestMethod": "GET",
       "RequestHeaders": {
         "Authorization": "Sanitized",
-        "traceparent": "00-fb61294220012a4b9f24bed392646d2d-574ab3fafec00f40-00",
+        "traceparent": "00-67f62ec04d5a144096939ef67523a130-828d1d75d02ba14d-00",
         "User-Agent": [
-          "azsdk-net-Storage.Files.Shares/12.0.0-dev.20191209.1\u002Bb71b1fa965b15eccfc57e2c7781b8bf85cd4c766",
+          "azsdk-net-Storage.Files.Shares/12.0.0-dev.20191211.1\u002B899431c003876eb9b26cefd8e8a37e7f27f82ced",
           "(.NET Core 4.6.28008.01; Microsoft Windows 10.0.18363 )"
         ],
-        "x-ms-client-request-id": "befb694e-2bd5-fa9b-1f4a-c1069574111c",
-        "x-ms-date": "Tue, 10 Dec 2019 05:34:11 GMT",
-=======
-      "RequestUri": "http://seanstagetest.file.core.windows.net/test-share-748eec4e-f2c3-b88b-fc45-6a2496568ce6?restype=share\u0026comp=filepermission",
-      "RequestMethod": "GET",
-      "RequestHeaders": {
-        "Authorization": "Sanitized",
-        "traceparent": "00-344a53844ef60846b276ff565ce32734-4ff7aee8d7239741-00",
-        "User-Agent": [
-          "azsdk-net-Storage.Files.Shares/12.0.0-dev.20191209.1\u002B61bda4d1783b0e05dba0d434ff14b2840726d3b1",
-          "(.NET Core 4.6.28008.01; Microsoft Windows 10.0.18363 )"
-        ],
-        "x-ms-client-request-id": "70e60b86-546f-0333-efc6-5871ea84ebd3",
-        "x-ms-date": "Tue, 10 Dec 2019 06:02:36 GMT",
->>>>>>> 1d9822e0
+        "x-ms-client-request-id": "ca59a937-43fd-bd7c-7c15-68f48aedb858",
+        "x-ms-date": "Wed, 11 Dec 2019 20:42:41 GMT",
         "x-ms-file-permission-key": "11680444563946999947*422928105932735866",
         "x-ms-return-client-request-id": "true",
         "x-ms-version": "2019-07-07"
@@ -151,52 +88,29 @@
       "ResponseHeaders": {
         "Access-Control-Allow-Origin": "*",
         "Content-Length": "225",
-<<<<<<< HEAD
-        "Date": "Tue, 10 Dec 2019 05:34:11 GMT",
-=======
-        "Date": "Tue, 10 Dec 2019 06:02:36 GMT",
->>>>>>> 1d9822e0
+        "Date": "Wed, 11 Dec 2019 20:42:41 GMT",
         "Server": [
           "Windows-Azure-File/1.0",
           "Microsoft-HTTPAPI/2.0"
         ],
-<<<<<<< HEAD
-        "x-ms-client-request-id": "befb694e-2bd5-fa9b-1f4a-c1069574111c",
-        "x-ms-request-id": "4fd8e422-701a-0023-6e1b-af08f8000000",
-=======
-        "x-ms-client-request-id": "70e60b86-546f-0333-efc6-5871ea84ebd3",
-        "x-ms-request-id": "7dc0994e-e01a-001e-1a1f-af7ee3000000",
->>>>>>> 1d9822e0
+        "x-ms-client-request-id": "ca59a937-43fd-bd7c-7c15-68f48aedb858",
+        "x-ms-request-id": "ef3e450f-c01a-0019-7763-b01280000000",
         "x-ms-version": "2019-07-07"
       },
       "ResponseBody": "eyJwZXJtaXNzaW9uIjoiTzpTLTEtNS0yMS0yMTI3NTIxMTg0LTE2MDQwMTI5MjAtMTg4NzkyNzUyNy0yMTU2MDc1MUc6Uy0xLTUtMjEtMjEyNzUyMTE4NC0xNjA0MDEyOTIwLTE4ODc5Mjc1MjctNTEzRDpBSShBOztGQTs7O1NZKShBOztGQTs7O0JBKShBOzsweDEyMDBhOTs7O1MtMS01LTIxLTM5Nzk1NTQxNy02MjY4ODExMjYtMTg4NDQxNDQ0LTMwNTM5NjQpUzpOT19BQ0NFU1NfQ09OVFJPTCJ9"
     },
     {
-<<<<<<< HEAD
-      "RequestUri": "http://seanstagetest.file.core.windows.net/test-share-33131818-076e-1bb9-be57-6153005bc8e6?restype=share",
+      "RequestUri": "http://seanstagetest.file.core.windows.net/test-share-a4b9f6d5-e23f-b7a9-a6a8-aa58b3927d35?restype=share",
       "RequestMethod": "DELETE",
       "RequestHeaders": {
         "Authorization": "Sanitized",
-        "traceparent": "00-650b612e9aedf74a9c255f8fa3b28250-1713604db71a1e4a-00",
+        "traceparent": "00-d5ef254a3e1e6a4daa32c4b86c578d8c-29643ac982e8c645-00",
         "User-Agent": [
-          "azsdk-net-Storage.Files.Shares/12.0.0-dev.20191209.1\u002Bb71b1fa965b15eccfc57e2c7781b8bf85cd4c766",
+          "azsdk-net-Storage.Files.Shares/12.0.0-dev.20191211.1\u002B899431c003876eb9b26cefd8e8a37e7f27f82ced",
           "(.NET Core 4.6.28008.01; Microsoft Windows 10.0.18363 )"
         ],
-        "x-ms-client-request-id": "3af664ed-d0d5-ff38-940b-78347c22b7f2",
-        "x-ms-date": "Tue, 10 Dec 2019 05:34:11 GMT",
-=======
-      "RequestUri": "http://seanstagetest.file.core.windows.net/test-share-748eec4e-f2c3-b88b-fc45-6a2496568ce6?restype=share",
-      "RequestMethod": "DELETE",
-      "RequestHeaders": {
-        "Authorization": "Sanitized",
-        "traceparent": "00-4958d1bb7d186a468a3fbdaf24282cda-4e75ddd32b8ddd4e-00",
-        "User-Agent": [
-          "azsdk-net-Storage.Files.Shares/12.0.0-dev.20191209.1\u002B61bda4d1783b0e05dba0d434ff14b2840726d3b1",
-          "(.NET Core 4.6.28008.01; Microsoft Windows 10.0.18363 )"
-        ],
-        "x-ms-client-request-id": "8b1c56ac-a6fb-be12-55a2-dfe2b8086797",
-        "x-ms-date": "Tue, 10 Dec 2019 06:02:36 GMT",
->>>>>>> 1d9822e0
+        "x-ms-client-request-id": "a45c7d0d-72d4-22ee-c18a-1f1af3113707",
+        "x-ms-date": "Wed, 11 Dec 2019 20:42:41 GMT",
         "x-ms-delete-snapshots": "include",
         "x-ms-return-client-request-id": "true",
         "x-ms-version": "2019-07-07"
@@ -205,33 +119,20 @@
       "StatusCode": 202,
       "ResponseHeaders": {
         "Content-Length": "0",
-<<<<<<< HEAD
-        "Date": "Tue, 10 Dec 2019 05:34:11 GMT",
-=======
-        "Date": "Tue, 10 Dec 2019 06:02:36 GMT",
->>>>>>> 1d9822e0
+        "Date": "Wed, 11 Dec 2019 20:42:41 GMT",
         "Server": [
           "Windows-Azure-File/1.0",
           "Microsoft-HTTPAPI/2.0"
         ],
-<<<<<<< HEAD
-        "x-ms-client-request-id": "3af664ed-d0d5-ff38-940b-78347c22b7f2",
-        "x-ms-request-id": "4fd8e423-701a-0023-6f1b-af08f8000000",
-=======
-        "x-ms-client-request-id": "8b1c56ac-a6fb-be12-55a2-dfe2b8086797",
-        "x-ms-request-id": "7dc0994f-e01a-001e-1b1f-af7ee3000000",
->>>>>>> 1d9822e0
+        "x-ms-client-request-id": "a45c7d0d-72d4-22ee-c18a-1f1af3113707",
+        "x-ms-request-id": "ef3e4510-c01a-0019-7863-b01280000000",
         "x-ms-version": "2019-07-07"
       },
       "ResponseBody": []
     }
   ],
   "Variables": {
-<<<<<<< HEAD
-    "RandomSeed": "2041142832",
-=======
-    "RandomSeed": "378844871",
->>>>>>> 1d9822e0
+    "RandomSeed": "1236480038",
     "Storage_TestConfigDefault": "ProductionTenant\nseanstagetest\nU2FuaXRpemVk\nhttp://seanstagetest.blob.core.windows.net\nhttp://seanstagetest.file.core.windows.net\nhttp://seanstagetest.queue.core.windows.net\nhttp://seanstagetest.table.core.windows.net\n\n\n\n\nhttp://seanstagetest-secondary.blob.core.windows.net\nhttp://seanstagetest-secondary.file.core.windows.net\nhttp://seanstagetest-secondary.queue.core.windows.net\nhttp://seanstagetest-secondary.table.core.windows.net\n\nSanitized\n\n\nCloud\nBlobEndpoint=http://seanstagetest.blob.core.windows.net/;QueueEndpoint=http://seanstagetest.queue.core.windows.net/;FileEndpoint=http://seanstagetest.file.core.windows.net/;BlobSecondaryEndpoint=http://seanstagetest-secondary.blob.core.windows.net/;QueueSecondaryEndpoint=http://seanstagetest-secondary.queue.core.windows.net/;FileSecondaryEndpoint=http://seanstagetest-secondary.file.core.windows.net/;AccountName=seanstagetest;AccountKey=Sanitized"
   }
 }