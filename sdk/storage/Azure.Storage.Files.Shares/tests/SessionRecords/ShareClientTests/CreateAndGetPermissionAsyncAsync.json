{
  "Entries": [
    {
      "RequestUri": "https://seanmcccanary3.file.core.windows.net/test-share-e297ea06-41df-ae2b-4283-cba97955002f?restype=share",
      "RequestMethod": "PUT",
      "RequestHeaders": {
        "Accept": "application/xml",
        "Authorization": "Sanitized",
        "traceparent": "00-053d4abf3a166c4282aff2ec38507664-b218832bd276e641-00",
        "User-Agent": [
          "azsdk-net-Storage.Files.Shares/12.7.0-alpha.20210121.1",
          "(.NET 5.0.2; Microsoft Windows 10.0.19042)"
        ],
        "x-ms-client-request-id": "f807a883-07c9-4cda-f5a0-b74ff443a58d",
        "x-ms-date": "Thu, 21 Jan 2021 20:45:33 GMT",
        "x-ms-return-client-request-id": "true",
        "x-ms-version": "2020-06-12"
      },
      "RequestBody": null,
      "StatusCode": 201,
      "ResponseHeaders": {
        "Content-Length": "0",
        "Date": "Thu, 21 Jan 2021 20:45:33 GMT",
        "ETag": "\u00220x8D8BE4D7FA35637\u0022",
        "Last-Modified": "Thu, 21 Jan 2021 20:45:33 GMT",
        "Server": [
          "Windows-Azure-File/1.0",
          "Microsoft-HTTPAPI/2.0"
        ],
        "x-ms-client-request-id": "f807a883-07c9-4cda-f5a0-b74ff443a58d",
<<<<<<< HEAD
        "x-ms-request-id": "c9ef6e1f-f01a-0012-6837-f3e9eb000000",
        "x-ms-version": "2020-06-12"
=======
        "x-ms-request-id": "77381bb1-f01a-0099-4c36-f0a57f000000",
        "x-ms-version": "2020-04-08"
>>>>>>> ac24a13f
      },
      "ResponseBody": []
    },
    {
      "RequestUri": "https://seanmcccanary3.file.core.windows.net/test-share-e297ea06-41df-ae2b-4283-cba97955002f?restype=share\u0026comp=filepermission",
      "RequestMethod": "PUT",
      "RequestHeaders": {
        "Accept": "application/xml",
        "Authorization": "Sanitized",
        "Content-Length": "225",
        "Content-Type": "application/json",
        "traceparent": "00-eefeadf535324e4596dfbd455a4010bd-4b0d4433cd45724b-00",
        "User-Agent": [
          "azsdk-net-Storage.Files.Shares/12.7.0-alpha.20210121.1",
          "(.NET 5.0.2; Microsoft Windows 10.0.19042)"
        ],
        "x-ms-client-request-id": "d126b85b-084e-8466-59d7-0b210df87d0f",
        "x-ms-date": "Thu, 21 Jan 2021 20:45:33 GMT",
        "x-ms-return-client-request-id": "true",
        "x-ms-version": "2020-06-12"
      },
      "RequestBody": {
        "permission": "O:S-1-5-21-2127521184-1604012920-1887927527-21560751G:S-1-5-21-2127521184-1604012920-1887927527-513D:AI(A;;FA;;;SY)(A;;FA;;;BA)(A;;0x1200a9;;;S-1-5-21-397955417-626881126-188441444-3053964)S:NO_ACCESS_CONTROL"
      },
      "StatusCode": 201,
      "ResponseHeaders": {
        "Date": "Thu, 21 Jan 2021 20:45:33 GMT",
        "Server": [
          "Windows-Azure-File/1.0",
          "Microsoft-HTTPAPI/2.0"
        ],
        "Transfer-Encoding": "chunked",
        "x-ms-client-request-id": "d126b85b-084e-8466-59d7-0b210df87d0f",
<<<<<<< HEAD
        "x-ms-file-permission-key": "11680444563946999947*422928105932735866",
        "x-ms-request-id": "c9ef6e21-f01a-0012-6937-f3e9eb000000",
        "x-ms-version": "2020-06-12"
=======
        "x-ms-file-permission-key": "4089320212444238414*11459378189709739967",
        "x-ms-request-id": "77381bb5-f01a-0099-4e36-f0a57f000000",
        "x-ms-version": "2020-04-08"
>>>>>>> ac24a13f
      },
      "ResponseBody": []
    },
    {
      "RequestUri": "https://seanmcccanary3.file.core.windows.net/test-share-e297ea06-41df-ae2b-4283-cba97955002f?restype=share\u0026comp=filepermission",
      "RequestMethod": "GET",
      "RequestHeaders": {
        "Accept": "application/json",
        "Authorization": "Sanitized",
        "traceparent": "00-1e2f68a4304bc74abb3fa9e3e72c2c93-393af88061cf9041-00",
        "User-Agent": [
          "azsdk-net-Storage.Files.Shares/12.7.0-alpha.20210121.1",
          "(.NET 5.0.2; Microsoft Windows 10.0.19042)"
        ],
        "x-ms-client-request-id": "3bf388a7-d31c-883e-ef95-0d0389b734a9",
        "x-ms-date": "Thu, 21 Jan 2021 20:45:34 GMT",
        "x-ms-file-permission-key": "4089320212444238414*11459378189709739967",
        "x-ms-return-client-request-id": "true",
        "x-ms-version": "2020-06-12"
      },
      "RequestBody": null,
      "StatusCode": 200,
      "ResponseHeaders": {
        "Content-Length": "225",
        "Date": "Thu, 21 Jan 2021 20:45:33 GMT",
        "Server": [
          "Windows-Azure-File/1.0",
          "Microsoft-HTTPAPI/2.0"
        ],
        "Vary": "Origin",
        "x-ms-client-request-id": "3bf388a7-d31c-883e-ef95-0d0389b734a9",
<<<<<<< HEAD
        "x-ms-request-id": "c9ef6e22-f01a-0012-6a37-f3e9eb000000",
        "x-ms-version": "2020-06-12"
=======
        "x-ms-request-id": "77381bb7-f01a-0099-4f36-f0a57f000000",
        "x-ms-version": "2020-04-08"
>>>>>>> ac24a13f
      },
      "ResponseBody": "eyJwZXJtaXNzaW9uIjoiTzpTLTEtNS0yMS0yMTI3NTIxMTg0LTE2MDQwMTI5MjAtMTg4NzkyNzUyNy0yMTU2MDc1MUc6Uy0xLTUtMjEtMjEyNzUyMTE4NC0xNjA0MDEyOTIwLTE4ODc5Mjc1MjctNTEzRDpBSShBOztGQTs7O1NZKShBOztGQTs7O0JBKShBOzsweDEyMDBhOTs7O1MtMS01LTIxLTM5Nzk1NTQxNy02MjY4ODExMjYtMTg4NDQxNDQ0LTMwNTM5NjQpUzpOT19BQ0NFU1NfQ09OVFJPTCJ9"
    },
    {
      "RequestUri": "https://seanmcccanary3.file.core.windows.net/test-share-e297ea06-41df-ae2b-4283-cba97955002f?restype=share",
      "RequestMethod": "DELETE",
      "RequestHeaders": {
        "Accept": "application/xml",
        "Authorization": "Sanitized",
        "traceparent": "00-1293dd10f1a8ad4f8891e20a5f5a430d-4367204392e88343-00",
        "User-Agent": [
          "azsdk-net-Storage.Files.Shares/12.7.0-alpha.20210121.1",
          "(.NET 5.0.2; Microsoft Windows 10.0.19042)"
        ],
        "x-ms-client-request-id": "847a61cc-4104-12f3-34c7-6f64b2336417",
        "x-ms-date": "Thu, 21 Jan 2021 20:45:34 GMT",
        "x-ms-delete-snapshots": "include",
        "x-ms-return-client-request-id": "true",
        "x-ms-version": "2020-06-12"
      },
      "RequestBody": null,
      "StatusCode": 202,
      "ResponseHeaders": {
        "Content-Length": "0",
        "Date": "Thu, 21 Jan 2021 20:45:33 GMT",
        "Server": [
          "Windows-Azure-File/1.0",
          "Microsoft-HTTPAPI/2.0"
        ],
        "x-ms-client-request-id": "847a61cc-4104-12f3-34c7-6f64b2336417",
<<<<<<< HEAD
        "x-ms-request-id": "c9ef6e23-f01a-0012-6b37-f3e9eb000000",
        "x-ms-version": "2020-06-12"
=======
        "x-ms-request-id": "77381bb9-f01a-0099-5136-f0a57f000000",
        "x-ms-version": "2020-04-08"
>>>>>>> ac24a13f
      },
      "ResponseBody": []
    }
  ],
  "Variables": {
    "RandomSeed": "1985595586",
    "Storage_TestConfigDefault": "ProductionTenant\nseanmcccanary3\nU2FuaXRpemVk\nhttps://seanmcccanary3.blob.core.windows.net\nhttps://seanmcccanary3.file.core.windows.net\nhttps://seanmcccanary3.queue.core.windows.net\nhttps://seanmcccanary3.table.core.windows.net\n\n\n\n\nhttps://seanmcccanary3-secondary.blob.core.windows.net\nhttps://seanmcccanary3-secondary.file.core.windows.net\nhttps://seanmcccanary3-secondary.queue.core.windows.net\nhttps://seanmcccanary3-secondary.table.core.windows.net\n\nSanitized\n\n\nCloud\nBlobEndpoint=https://seanmcccanary3.blob.core.windows.net/;QueueEndpoint=https://seanmcccanary3.queue.core.windows.net/;FileEndpoint=https://seanmcccanary3.file.core.windows.net/;BlobSecondaryEndpoint=https://seanmcccanary3-secondary.blob.core.windows.net/;QueueSecondaryEndpoint=https://seanmcccanary3-secondary.queue.core.windows.net/;FileSecondaryEndpoint=https://seanmcccanary3-secondary.file.core.windows.net/;AccountName=seanmcccanary3;AccountKey=Kg==;\nseanscope1"
  }
}<|MERGE_RESOLUTION|>--- conflicted
+++ resolved
@@ -6,13 +6,13 @@
       "RequestHeaders": {
         "Accept": "application/xml",
         "Authorization": "Sanitized",
-        "traceparent": "00-053d4abf3a166c4282aff2ec38507664-b218832bd276e641-00",
+        "traceparent": "00-810f5fa0ef1e914486a0e630f1eb2c60-2912515f5d150249-00",
         "User-Agent": [
-          "azsdk-net-Storage.Files.Shares/12.7.0-alpha.20210121.1",
+          "azsdk-net-Storage.Files.Shares/12.7.0-alpha.20210126.1",
           "(.NET 5.0.2; Microsoft Windows 10.0.19042)"
         ],
         "x-ms-client-request-id": "f807a883-07c9-4cda-f5a0-b74ff443a58d",
-        "x-ms-date": "Thu, 21 Jan 2021 20:45:33 GMT",
+        "x-ms-date": "Tue, 26 Jan 2021 19:25:04 GMT",
         "x-ms-return-client-request-id": "true",
         "x-ms-version": "2020-06-12"
       },
@@ -20,21 +20,16 @@
       "StatusCode": 201,
       "ResponseHeaders": {
         "Content-Length": "0",
-        "Date": "Thu, 21 Jan 2021 20:45:33 GMT",
-        "ETag": "\u00220x8D8BE4D7FA35637\u0022",
-        "Last-Modified": "Thu, 21 Jan 2021 20:45:33 GMT",
+        "Date": "Tue, 26 Jan 2021 19:25:03 GMT",
+        "ETag": "\u00220x8D8C230152D12B8\u0022",
+        "Last-Modified": "Tue, 26 Jan 2021 19:25:04 GMT",
         "Server": [
           "Windows-Azure-File/1.0",
           "Microsoft-HTTPAPI/2.0"
         ],
         "x-ms-client-request-id": "f807a883-07c9-4cda-f5a0-b74ff443a58d",
-<<<<<<< HEAD
-        "x-ms-request-id": "c9ef6e1f-f01a-0012-6837-f3e9eb000000",
+        "x-ms-request-id": "bcfc85e7-b01a-001e-6e18-f4361a000000",
         "x-ms-version": "2020-06-12"
-=======
-        "x-ms-request-id": "77381bb1-f01a-0099-4c36-f0a57f000000",
-        "x-ms-version": "2020-04-08"
->>>>>>> ac24a13f
       },
       "ResponseBody": []
     },
@@ -46,13 +41,13 @@
         "Authorization": "Sanitized",
         "Content-Length": "225",
         "Content-Type": "application/json",
-        "traceparent": "00-eefeadf535324e4596dfbd455a4010bd-4b0d4433cd45724b-00",
+        "traceparent": "00-18f286a6608b554caae78d939b73def2-3f3b01532f93bf45-00",
         "User-Agent": [
-          "azsdk-net-Storage.Files.Shares/12.7.0-alpha.20210121.1",
+          "azsdk-net-Storage.Files.Shares/12.7.0-alpha.20210126.1",
           "(.NET 5.0.2; Microsoft Windows 10.0.19042)"
         ],
         "x-ms-client-request-id": "d126b85b-084e-8466-59d7-0b210df87d0f",
-        "x-ms-date": "Thu, 21 Jan 2021 20:45:33 GMT",
+        "x-ms-date": "Tue, 26 Jan 2021 19:25:05 GMT",
         "x-ms-return-client-request-id": "true",
         "x-ms-version": "2020-06-12"
       },
@@ -61,22 +56,16 @@
       },
       "StatusCode": 201,
       "ResponseHeaders": {
-        "Date": "Thu, 21 Jan 2021 20:45:33 GMT",
+        "Date": "Tue, 26 Jan 2021 19:25:03 GMT",
         "Server": [
           "Windows-Azure-File/1.0",
           "Microsoft-HTTPAPI/2.0"
         ],
         "Transfer-Encoding": "chunked",
         "x-ms-client-request-id": "d126b85b-084e-8466-59d7-0b210df87d0f",
-<<<<<<< HEAD
-        "x-ms-file-permission-key": "11680444563946999947*422928105932735866",
-        "x-ms-request-id": "c9ef6e21-f01a-0012-6937-f3e9eb000000",
+        "x-ms-file-permission-key": "4089320212444238414*11459378189709739967",
+        "x-ms-request-id": "bcfc85ea-b01a-001e-6f18-f4361a000000",
         "x-ms-version": "2020-06-12"
-=======
-        "x-ms-file-permission-key": "4089320212444238414*11459378189709739967",
-        "x-ms-request-id": "77381bb5-f01a-0099-4e36-f0a57f000000",
-        "x-ms-version": "2020-04-08"
->>>>>>> ac24a13f
       },
       "ResponseBody": []
     },
@@ -86,13 +75,13 @@
       "RequestHeaders": {
         "Accept": "application/json",
         "Authorization": "Sanitized",
-        "traceparent": "00-1e2f68a4304bc74abb3fa9e3e72c2c93-393af88061cf9041-00",
+        "traceparent": "00-d69191105f54294b861592b36597712a-dc4c1b7058fc4746-00",
         "User-Agent": [
-          "azsdk-net-Storage.Files.Shares/12.7.0-alpha.20210121.1",
+          "azsdk-net-Storage.Files.Shares/12.7.0-alpha.20210126.1",
           "(.NET 5.0.2; Microsoft Windows 10.0.19042)"
         ],
         "x-ms-client-request-id": "3bf388a7-d31c-883e-ef95-0d0389b734a9",
-        "x-ms-date": "Thu, 21 Jan 2021 20:45:34 GMT",
+        "x-ms-date": "Tue, 26 Jan 2021 19:25:05 GMT",
         "x-ms-file-permission-key": "4089320212444238414*11459378189709739967",
         "x-ms-return-client-request-id": "true",
         "x-ms-version": "2020-06-12"
@@ -101,20 +90,15 @@
       "StatusCode": 200,
       "ResponseHeaders": {
         "Content-Length": "225",
-        "Date": "Thu, 21 Jan 2021 20:45:33 GMT",
+        "Date": "Tue, 26 Jan 2021 19:25:03 GMT",
         "Server": [
           "Windows-Azure-File/1.0",
           "Microsoft-HTTPAPI/2.0"
         ],
         "Vary": "Origin",
         "x-ms-client-request-id": "3bf388a7-d31c-883e-ef95-0d0389b734a9",
-<<<<<<< HEAD
-        "x-ms-request-id": "c9ef6e22-f01a-0012-6a37-f3e9eb000000",
+        "x-ms-request-id": "bcfc85ec-b01a-001e-7018-f4361a000000",
         "x-ms-version": "2020-06-12"
-=======
-        "x-ms-request-id": "77381bb7-f01a-0099-4f36-f0a57f000000",
-        "x-ms-version": "2020-04-08"
->>>>>>> ac24a13f
       },
       "ResponseBody": "eyJwZXJtaXNzaW9uIjoiTzpTLTEtNS0yMS0yMTI3NTIxMTg0LTE2MDQwMTI5MjAtMTg4NzkyNzUyNy0yMTU2MDc1MUc6Uy0xLTUtMjEtMjEyNzUyMTE4NC0xNjA0MDEyOTIwLTE4ODc5Mjc1MjctNTEzRDpBSShBOztGQTs7O1NZKShBOztGQTs7O0JBKShBOzsweDEyMDBhOTs7O1MtMS01LTIxLTM5Nzk1NTQxNy02MjY4ODExMjYtMTg4NDQxNDQ0LTMwNTM5NjQpUzpOT19BQ0NFU1NfQ09OVFJPTCJ9"
     },
@@ -124,13 +108,13 @@
       "RequestHeaders": {
         "Accept": "application/xml",
         "Authorization": "Sanitized",
-        "traceparent": "00-1293dd10f1a8ad4f8891e20a5f5a430d-4367204392e88343-00",
+        "traceparent": "00-8082fc47054ba84da9fe97f91c990681-69e978e637599f42-00",
         "User-Agent": [
-          "azsdk-net-Storage.Files.Shares/12.7.0-alpha.20210121.1",
+          "azsdk-net-Storage.Files.Shares/12.7.0-alpha.20210126.1",
           "(.NET 5.0.2; Microsoft Windows 10.0.19042)"
         ],
         "x-ms-client-request-id": "847a61cc-4104-12f3-34c7-6f64b2336417",
-        "x-ms-date": "Thu, 21 Jan 2021 20:45:34 GMT",
+        "x-ms-date": "Tue, 26 Jan 2021 19:25:05 GMT",
         "x-ms-delete-snapshots": "include",
         "x-ms-return-client-request-id": "true",
         "x-ms-version": "2020-06-12"
@@ -139,19 +123,14 @@
       "StatusCode": 202,
       "ResponseHeaders": {
         "Content-Length": "0",
-        "Date": "Thu, 21 Jan 2021 20:45:33 GMT",
+        "Date": "Tue, 26 Jan 2021 19:25:03 GMT",
         "Server": [
           "Windows-Azure-File/1.0",
           "Microsoft-HTTPAPI/2.0"
         ],
         "x-ms-client-request-id": "847a61cc-4104-12f3-34c7-6f64b2336417",
-<<<<<<< HEAD
-        "x-ms-request-id": "c9ef6e23-f01a-0012-6b37-f3e9eb000000",
+        "x-ms-request-id": "bcfc85ed-b01a-001e-7118-f4361a000000",
         "x-ms-version": "2020-06-12"
-=======
-        "x-ms-request-id": "77381bb9-f01a-0099-5136-f0a57f000000",
-        "x-ms-version": "2020-04-08"
->>>>>>> ac24a13f
       },
       "ResponseBody": []
     }
