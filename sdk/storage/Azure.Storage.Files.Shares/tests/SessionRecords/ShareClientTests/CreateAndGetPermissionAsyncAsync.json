--- conflicted
+++ resolved
@@ -13,11 +13,7 @@
         "x-ms-client-request-id": "f807a883-07c9-4cda-f5a0-b74ff443a58d",
         "x-ms-date": "Thu, 05 Mar 2020 21:48:43 GMT",
         "x-ms-return-client-request-id": "true",
-<<<<<<< HEAD
-        "x-ms-version": "2019-12-12"
-=======
         "x-ms-version": "2020-02-10"
->>>>>>> 60f4876e
       },
       "RequestBody": null,
       "StatusCode": 201,
@@ -32,11 +28,7 @@
         ],
         "x-ms-client-request-id": "f807a883-07c9-4cda-f5a0-b74ff443a58d",
         "x-ms-request-id": "c9ef6e1f-f01a-0012-6837-f3e9eb000000",
-<<<<<<< HEAD
-        "x-ms-version": "2019-12-12"
-=======
         "x-ms-version": "2020-02-10"
->>>>>>> 60f4876e
       },
       "ResponseBody": []
     },
@@ -55,11 +47,7 @@
         "x-ms-client-request-id": "d126b85b-084e-8466-59d7-0b210df87d0f",
         "x-ms-date": "Thu, 05 Mar 2020 21:48:44 GMT",
         "x-ms-return-client-request-id": "true",
-<<<<<<< HEAD
-        "x-ms-version": "2019-12-12"
-=======
         "x-ms-version": "2020-02-10"
->>>>>>> 60f4876e
       },
       "RequestBody": {
         "permission": "O:S-1-5-21-2127521184-1604012920-1887927527-21560751G:S-1-5-21-2127521184-1604012920-1887927527-513D:AI(A;;FA;;;SY)(A;;FA;;;BA)(A;;0x1200a9;;;S-1-5-21-397955417-626881126-188441444-3053964)S:NO_ACCESS_CONTROL"
@@ -75,11 +63,7 @@
         "x-ms-client-request-id": "d126b85b-084e-8466-59d7-0b210df87d0f",
         "x-ms-file-permission-key": "11680444563946999947*422928105932735866",
         "x-ms-request-id": "c9ef6e21-f01a-0012-6937-f3e9eb000000",
-<<<<<<< HEAD
-        "x-ms-version": "2019-12-12"
-=======
         "x-ms-version": "2020-02-10"
->>>>>>> 60f4876e
       },
       "ResponseBody": []
     },
@@ -97,11 +81,7 @@
         "x-ms-date": "Thu, 05 Mar 2020 21:48:44 GMT",
         "x-ms-file-permission-key": "11680444563946999947*422928105932735866",
         "x-ms-return-client-request-id": "true",
-<<<<<<< HEAD
-        "x-ms-version": "2019-12-12"
-=======
         "x-ms-version": "2020-02-10"
->>>>>>> 60f4876e
       },
       "RequestBody": null,
       "StatusCode": 200,
@@ -115,11 +95,7 @@
         ],
         "x-ms-client-request-id": "3bf388a7-d31c-883e-ef95-0d0389b734a9",
         "x-ms-request-id": "c9ef6e22-f01a-0012-6a37-f3e9eb000000",
-<<<<<<< HEAD
-        "x-ms-version": "2019-12-12"
-=======
         "x-ms-version": "2020-02-10"
->>>>>>> 60f4876e
       },
       "ResponseBody": "eyJwZXJtaXNzaW9uIjoiTzpTLTEtNS0yMS0yMTI3NTIxMTg0LTE2MDQwMTI5MjAtMTg4NzkyNzUyNy0yMTU2MDc1MUc6Uy0xLTUtMjEtMjEyNzUyMTE4NC0xNjA0MDEyOTIwLTE4ODc5Mjc1MjctNTEzRDpBSShBOztGQTs7O1NZKShBOztGQTs7O0JBKShBOzsweDEyMDBhOTs7O1MtMS01LTIxLTM5Nzk1NTQxNy02MjY4ODExMjYtMTg4NDQxNDQ0LTMwNTM5NjQpUzpOT19BQ0NFU1NfQ09OVFJPTCJ9"
     },
@@ -137,11 +113,7 @@
         "x-ms-date": "Thu, 05 Mar 2020 21:48:44 GMT",
         "x-ms-delete-snapshots": "include",
         "x-ms-return-client-request-id": "true",
-<<<<<<< HEAD
-        "x-ms-version": "2019-12-12"
-=======
         "x-ms-version": "2020-02-10"
->>>>>>> 60f4876e
       },
       "RequestBody": null,
       "StatusCode": 202,
@@ -154,11 +126,7 @@
         ],
         "x-ms-client-request-id": "847a61cc-4104-12f3-34c7-6f64b2336417",
         "x-ms-request-id": "c9ef6e23-f01a-0012-6b37-f3e9eb000000",
-<<<<<<< HEAD
-        "x-ms-version": "2019-12-12"
-=======
         "x-ms-version": "2020-02-10"
->>>>>>> 60f4876e
       },
       "ResponseBody": []
     }
