--- conflicted
+++ resolved
@@ -1,21 +1,17 @@
 {
   "Entries": [
     {
-      "RequestUri": "http://seanstagetest.file.core.windows.net/test-share-a4b9f6d5-e23f-b7a9-a6a8-aa58b3927d35?restype=share",
+      "RequestUri": "http://seanstagetest.file.core.windows.net/test-share-e297ea06-41df-ae2b-4283-cba97955002f?restype=share",
       "RequestMethod": "PUT",
       "RequestHeaders": {
         "Authorization": "Sanitized",
-        "traceparent": "00-a53ff495e3a61d4cbe41123935ce9d1a-eeaa67d632709c4f-00",
+        "traceparent": "00-fd2fb1918194c3448b111fe1a3d504cc-70480df257d5cd44-00",
         "User-Agent": [
-<<<<<<< HEAD
-          "azsdk-net-Storage.Files.Shares/12.0.0-dev.20191205.1+4f14c4315f17fbbc59c93c6819467b6f15d7008f",
-=======
-          "azsdk-net-Storage.Files.Shares/12.0.0-dev.20191211.1\u002B899431c003876eb9b26cefd8e8a37e7f27f82ced",
->>>>>>> 5e20a7a1
+          "azsdk-net-Storage.Files.Shares/12.0.0-dev.20191211.1\u002B2accb37068f0a0c9382fa117525bb968c5397cf7",
           "(.NET Core 4.6.28008.01; Microsoft Windows 10.0.18363 )"
         ],
-        "x-ms-client-request-id": "22877647-5262-f237-c603-7f41980e7f87",
-        "x-ms-date": "Wed, 11 Dec 2019 20:42:41 GMT",
+        "x-ms-client-request-id": "f807a883-07c9-4cda-f5a0-b74ff443a58d",
+        "x-ms-date": "Wed, 11 Dec 2019 23:09:50 GMT",
         "x-ms-return-client-request-id": "true",
         "x-ms-version": "2019-07-07"
       },
@@ -23,47 +19,33 @@
       "StatusCode": 201,
       "ResponseHeaders": {
         "Content-Length": "0",
-<<<<<<< HEAD
-        "Date": "Fri, 06 Dec 2019 00:28:35 GMT",
-        "ETag": "\"0x8D779E33BAE3998\"",
-        "Last-Modified": "Fri, 06 Dec 2019 00:28:36 GMT",
-=======
-        "Date": "Wed, 11 Dec 2019 20:42:41 GMT",
-        "ETag": "\u00220x8D77E7AAAFD7EBE\u0022",
-        "Last-Modified": "Wed, 11 Dec 2019 20:42:41 GMT",
->>>>>>> 5e20a7a1
+        "Date": "Wed, 11 Dec 2019 23:09:49 GMT",
+        "ETag": "\u00220x8D77E8F3971CFD1\u0022",
+        "Last-Modified": "Wed, 11 Dec 2019 23:09:50 GMT",
         "Server": [
           "Windows-Azure-File/1.0",
           "Microsoft-HTTPAPI/2.0"
         ],
-        "x-ms-client-request-id": "22877647-5262-f237-c603-7f41980e7f87",
-        "x-ms-request-id": "ef3e450c-c01a-0019-7563-b01280000000",
+        "x-ms-client-request-id": "f807a883-07c9-4cda-f5a0-b74ff443a58d",
+        "x-ms-request-id": "ae9e417f-001a-0039-4e78-b06927000000",
         "x-ms-version": "2019-07-07"
       },
       "ResponseBody": []
     },
     {
-<<<<<<< HEAD
-      "RequestUri": "http://seanstagetest.file.core.windows.net/test-share-87ee5dde-2182-7401-a9b9-8612343c9c9c?restype=share&comp=filepermission",
-=======
-      "RequestUri": "http://seanstagetest.file.core.windows.net/test-share-a4b9f6d5-e23f-b7a9-a6a8-aa58b3927d35?restype=share\u0026comp=filepermission",
->>>>>>> 5e20a7a1
+      "RequestUri": "http://seanstagetest.file.core.windows.net/test-share-e297ea06-41df-ae2b-4283-cba97955002f?restype=share\u0026comp=filepermission",
       "RequestMethod": "PUT",
       "RequestHeaders": {
         "Authorization": "Sanitized",
         "Content-Length": "225",
         "Content-Type": "application/json",
-        "traceparent": "00-08ff0329d3d4894abf93e10d3532de45-31609d3947bfb14c-00",
+        "traceparent": "00-7060f4793de6cc428c356002624d1850-4ab1f27f3f8bef4a-00",
         "User-Agent": [
-<<<<<<< HEAD
-          "azsdk-net-Storage.Files.Shares/12.0.0-dev.20191205.1+4f14c4315f17fbbc59c93c6819467b6f15d7008f",
-=======
-          "azsdk-net-Storage.Files.Shares/12.0.0-dev.20191211.1\u002B899431c003876eb9b26cefd8e8a37e7f27f82ced",
->>>>>>> 5e20a7a1
+          "azsdk-net-Storage.Files.Shares/12.0.0-dev.20191211.1\u002B2accb37068f0a0c9382fa117525bb968c5397cf7",
           "(.NET Core 4.6.28008.01; Microsoft Windows 10.0.18363 )"
         ],
-        "x-ms-client-request-id": "3c10cde7-5a0b-8ad3-fde2-fa934e2e3dec",
-        "x-ms-date": "Wed, 11 Dec 2019 20:42:41 GMT",
+        "x-ms-client-request-id": "d126b85b-084e-8466-59d7-0b210df87d0f",
+        "x-ms-date": "Wed, 11 Dec 2019 23:09:50 GMT",
         "x-ms-return-client-request-id": "true",
         "x-ms-version": "2019-07-07"
       },
@@ -72,39 +54,31 @@
       },
       "StatusCode": 201,
       "ResponseHeaders": {
-        "Date": "Wed, 11 Dec 2019 20:42:41 GMT",
+        "Date": "Wed, 11 Dec 2019 23:09:49 GMT",
         "Server": [
           "Windows-Azure-File/1.0",
           "Microsoft-HTTPAPI/2.0"
         ],
         "Transfer-Encoding": "chunked",
-        "x-ms-client-request-id": "3c10cde7-5a0b-8ad3-fde2-fa934e2e3dec",
+        "x-ms-client-request-id": "d126b85b-084e-8466-59d7-0b210df87d0f",
         "x-ms-file-permission-key": "11680444563946999947*422928105932735866",
-        "x-ms-request-id": "ef3e450e-c01a-0019-7663-b01280000000",
+        "x-ms-request-id": "ae9e4186-001a-0039-5478-b06927000000",
         "x-ms-version": "2019-07-07"
       },
       "ResponseBody": []
     },
     {
-<<<<<<< HEAD
-      "RequestUri": "http://seanstagetest.file.core.windows.net/test-share-87ee5dde-2182-7401-a9b9-8612343c9c9c?restype=share&comp=filepermission",
-=======
-      "RequestUri": "http://seanstagetest.file.core.windows.net/test-share-a4b9f6d5-e23f-b7a9-a6a8-aa58b3927d35?restype=share\u0026comp=filepermission",
->>>>>>> 5e20a7a1
+      "RequestUri": "http://seanstagetest.file.core.windows.net/test-share-e297ea06-41df-ae2b-4283-cba97955002f?restype=share\u0026comp=filepermission",
       "RequestMethod": "GET",
       "RequestHeaders": {
         "Authorization": "Sanitized",
-        "traceparent": "00-67f62ec04d5a144096939ef67523a130-828d1d75d02ba14d-00",
+        "traceparent": "00-e51e384f45f83040b2701c053a16fcb5-d8d962192ba08745-00",
         "User-Agent": [
-<<<<<<< HEAD
-          "azsdk-net-Storage.Files.Shares/12.0.0-dev.20191205.1+4f14c4315f17fbbc59c93c6819467b6f15d7008f",
-=======
-          "azsdk-net-Storage.Files.Shares/12.0.0-dev.20191211.1\u002B899431c003876eb9b26cefd8e8a37e7f27f82ced",
->>>>>>> 5e20a7a1
+          "azsdk-net-Storage.Files.Shares/12.0.0-dev.20191211.1\u002B2accb37068f0a0c9382fa117525bb968c5397cf7",
           "(.NET Core 4.6.28008.01; Microsoft Windows 10.0.18363 )"
         ],
-        "x-ms-client-request-id": "ca59a937-43fd-bd7c-7c15-68f48aedb858",
-        "x-ms-date": "Wed, 11 Dec 2019 20:42:41 GMT",
+        "x-ms-client-request-id": "3bf388a7-d31c-883e-ef95-0d0389b734a9",
+        "x-ms-date": "Wed, 11 Dec 2019 23:09:50 GMT",
         "x-ms-file-permission-key": "11680444563946999947*422928105932735866",
         "x-ms-return-client-request-id": "true",
         "x-ms-version": "2019-07-07"
@@ -114,33 +88,29 @@
       "ResponseHeaders": {
         "Access-Control-Allow-Origin": "*",
         "Content-Length": "225",
-        "Date": "Wed, 11 Dec 2019 20:42:41 GMT",
+        "Date": "Wed, 11 Dec 2019 23:09:49 GMT",
         "Server": [
           "Windows-Azure-File/1.0",
           "Microsoft-HTTPAPI/2.0"
         ],
-        "x-ms-client-request-id": "ca59a937-43fd-bd7c-7c15-68f48aedb858",
-        "x-ms-request-id": "ef3e450f-c01a-0019-7763-b01280000000",
+        "x-ms-client-request-id": "3bf388a7-d31c-883e-ef95-0d0389b734a9",
+        "x-ms-request-id": "ae9e418b-001a-0039-5978-b06927000000",
         "x-ms-version": "2019-07-07"
       },
       "ResponseBody": "eyJwZXJtaXNzaW9uIjoiTzpTLTEtNS0yMS0yMTI3NTIxMTg0LTE2MDQwMTI5MjAtMTg4NzkyNzUyNy0yMTU2MDc1MUc6Uy0xLTUtMjEtMjEyNzUyMTE4NC0xNjA0MDEyOTIwLTE4ODc5Mjc1MjctNTEzRDpBSShBOztGQTs7O1NZKShBOztGQTs7O0JBKShBOzsweDEyMDBhOTs7O1MtMS01LTIxLTM5Nzk1NTQxNy02MjY4ODExMjYtMTg4NDQxNDQ0LTMwNTM5NjQpUzpOT19BQ0NFU1NfQ09OVFJPTCJ9"
     },
     {
-      "RequestUri": "http://seanstagetest.file.core.windows.net/test-share-a4b9f6d5-e23f-b7a9-a6a8-aa58b3927d35?restype=share",
+      "RequestUri": "http://seanstagetest.file.core.windows.net/test-share-e297ea06-41df-ae2b-4283-cba97955002f?restype=share",
       "RequestMethod": "DELETE",
       "RequestHeaders": {
         "Authorization": "Sanitized",
-        "traceparent": "00-d5ef254a3e1e6a4daa32c4b86c578d8c-29643ac982e8c645-00",
+        "traceparent": "00-277e0c55c40d2a47abf1d739d848f6ee-b56b758878ce644c-00",
         "User-Agent": [
-<<<<<<< HEAD
-          "azsdk-net-Storage.Files.Shares/12.0.0-dev.20191205.1+4f14c4315f17fbbc59c93c6819467b6f15d7008f",
-=======
-          "azsdk-net-Storage.Files.Shares/12.0.0-dev.20191211.1\u002B899431c003876eb9b26cefd8e8a37e7f27f82ced",
->>>>>>> 5e20a7a1
+          "azsdk-net-Storage.Files.Shares/12.0.0-dev.20191211.1\u002B2accb37068f0a0c9382fa117525bb968c5397cf7",
           "(.NET Core 4.6.28008.01; Microsoft Windows 10.0.18363 )"
         ],
-        "x-ms-client-request-id": "a45c7d0d-72d4-22ee-c18a-1f1af3113707",
-        "x-ms-date": "Wed, 11 Dec 2019 20:42:41 GMT",
+        "x-ms-client-request-id": "847a61cc-4104-12f3-34c7-6f64b2336417",
+        "x-ms-date": "Wed, 11 Dec 2019 23:09:50 GMT",
         "x-ms-delete-snapshots": "include",
         "x-ms-return-client-request-id": "true",
         "x-ms-version": "2019-07-07"
@@ -149,25 +119,20 @@
       "StatusCode": 202,
       "ResponseHeaders": {
         "Content-Length": "0",
-        "Date": "Wed, 11 Dec 2019 20:42:41 GMT",
+        "Date": "Wed, 11 Dec 2019 23:09:50 GMT",
         "Server": [
           "Windows-Azure-File/1.0",
           "Microsoft-HTTPAPI/2.0"
         ],
-        "x-ms-client-request-id": "a45c7d0d-72d4-22ee-c18a-1f1af3113707",
-        "x-ms-request-id": "ef3e4510-c01a-0019-7863-b01280000000",
+        "x-ms-client-request-id": "847a61cc-4104-12f3-34c7-6f64b2336417",
+        "x-ms-request-id": "ae9e4190-001a-0039-5e78-b06927000000",
         "x-ms-version": "2019-07-07"
       },
       "ResponseBody": []
     }
   ],
   "Variables": {
-<<<<<<< HEAD
-    "RandomSeed": "998029415",
+    "RandomSeed": "1985595586",
     "Storage_TestConfigDefault": "ProductionTenant\nseanstagetest\nU2FuaXRpemVk\nhttp://seanstagetest.blob.core.windows.net\nhttp://seanstagetest.file.core.windows.net\nhttp://seanstagetest.queue.core.windows.net\nhttp://seanstagetest.table.core.windows.net\n\n\n\n\nhttp://seanstagetest-secondary.blob.core.windows.net\nhttp://seanstagetest-secondary.file.core.windows.net\nhttp://seanstagetest-secondary.queue.core.windows.net\nhttp://seanstagetest-secondary.table.core.windows.net\n\nSanitized\n\n\nCloud\nBlobEndpoint=http://seanstagetest.blob.core.windows.net/;QueueEndpoint=http://seanstagetest.queue.core.windows.net/;FileEndpoint=http://seanstagetest.file.core.windows.net/;BlobSecondaryEndpoint=http://seanstagetest-secondary.blob.core.windows.net/;QueueSecondaryEndpoint=http://seanstagetest-secondary.queue.core.windows.net/;FileSecondaryEndpoint=http://seanstagetest-secondary.file.core.windows.net/;AccountName=seanstagetest;AccountKey=Sanitized\nseanscope1"
-=======
-    "RandomSeed": "1236480038",
-    "Storage_TestConfigDefault": "ProductionTenant\nseanstagetest\nU2FuaXRpemVk\nhttp://seanstagetest.blob.core.windows.net\nhttp://seanstagetest.file.core.windows.net\nhttp://seanstagetest.queue.core.windows.net\nhttp://seanstagetest.table.core.windows.net\n\n\n\n\nhttp://seanstagetest-secondary.blob.core.windows.net\nhttp://seanstagetest-secondary.file.core.windows.net\nhttp://seanstagetest-secondary.queue.core.windows.net\nhttp://seanstagetest-secondary.table.core.windows.net\n\nSanitized\n\n\nCloud\nBlobEndpoint=http://seanstagetest.blob.core.windows.net/;QueueEndpoint=http://seanstagetest.queue.core.windows.net/;FileEndpoint=http://seanstagetest.file.core.windows.net/;BlobSecondaryEndpoint=http://seanstagetest-secondary.blob.core.windows.net/;QueueSecondaryEndpoint=http://seanstagetest-secondary.queue.core.windows.net/;FileSecondaryEndpoint=http://seanstagetest-secondary.file.core.windows.net/;AccountName=seanstagetest;AccountKey=Sanitized"
->>>>>>> 5e20a7a1
   }
 }