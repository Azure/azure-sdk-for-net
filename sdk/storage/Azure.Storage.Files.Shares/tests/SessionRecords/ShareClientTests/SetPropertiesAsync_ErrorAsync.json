--- conflicted
+++ resolved
@@ -1,47 +1,42 @@
-{
+﻿{
   "Entries": [
     {
-      "RequestUri": "https://seanmcccanary3.file.core.windows.net/test-share-c89286b0-2969-bb6f-dfb8-558439235410?restype=share\u0026comp=properties",
+      "RequestUri": "https://seanmcccanary3.file.core.windows.net/test-share-c89286b0-2969-bb6f-dfb8-558439235410?restype=share&comp=properties",
       "RequestMethod": "PUT",
       "RequestHeaders": {
-        "Accept": "application/xml",
         "Authorization": "Sanitized",
-        "traceparent": "00-82c97cccbef17842bf71f8b810dcdf3f-878a802d074e4f4d-00",
+        "traceparent": "00-e5f4cdf1af6def498d99cee7fb2ed66c-0451df368a34314f-00",
         "User-Agent": [
-          "azsdk-net-Storage.Files.Shares/12.7.0-alpha.20210121.1",
-          "(.NET 5.0.2; Microsoft Windows 10.0.19042)"
+          "azsdk-net-Storage.Files.Shares/12.5.0-alpha.20201013.1",
+          "(.NET Core 4.6.29220.03; Microsoft Windows 10.0.19042 )"
         ],
         "x-ms-access-tier": "Hot",
         "x-ms-client-request-id": "ce6454a4-2303-6d8c-4d94-826e876fe4b2",
-        "x-ms-date": "Thu, 21 Jan 2021 20:46:22 GMT",
+        "x-ms-date": "Tue, 13 Oct 2020 19:28:34 GMT",
         "x-ms-return-client-request-id": "true",
         "x-ms-share-quota": "5",
-        "x-ms-version": "2020-06-12"
+        "x-ms-version": "2020-06-12",
+        "Accept": "application/xml"
       },
       "RequestBody": null,
       "StatusCode": 404,
       "ResponseHeaders": {
         "Content-Length": "217",
         "Content-Type": "application/xml",
-        "Date": "Thu, 21 Jan 2021 20:46:21 GMT",
+        "Date": "Tue, 13 Oct 2020 19:28:34 GMT",
         "Server": [
           "Windows-Azure-File/1.0",
           "Microsoft-HTTPAPI/2.0"
         ],
         "x-ms-client-request-id": "ce6454a4-2303-6d8c-4d94-826e876fe4b2",
         "x-ms-error-code": "ShareNotFound",
-<<<<<<< HEAD
         "x-ms-request-id": "32095895-d01a-0008-7a97-a1c0cd000000",
         "x-ms-version": "2020-06-12"
-=======
-        "x-ms-request-id": "88dc5f1d-601a-0022-2936-f01fdd000000",
-        "x-ms-version": "2020-04-08"
->>>>>>> ac24a13f
       },
       "ResponseBody": [
-        "\uFEFF\u003C?xml version=\u00221.0\u0022 encoding=\u0022utf-8\u0022?\u003E\u003CError\u003E\u003CCode\u003EShareNotFound\u003C/Code\u003E\u003CMessage\u003EThe specified share does not exist.\n",
-        "RequestId:88dc5f1d-601a-0022-2936-f01fdd000000\n",
-        "Time:2021-01-21T20:46:22.0589932Z\u003C/Message\u003E\u003C/Error\u003E"
+        "﻿<?xml version=\"1.0\" encoding=\"utf-8\"?><Error><Code>ShareNotFound</Code><Message>The specified share does not exist.\n",
+        "RequestId:32095895-d01a-0008-7a97-a1c0cd000000\n",
+        "Time:2020-10-13T19:28:35.6124370Z</Message></Error>"
       ]
     }
   ],
