﻿{
  "Entries": [
    {
      "RequestUri": "https://seanmcccanada.file.core.windows.net/test-share-679e99ed-145e-abf2-009a-c429ef4f6241?restype=share",
      "RequestMethod": "PUT",
      "RequestHeaders": {
        "Authorization": "Sanitized",
        "traceparent": "00-0aa96635a8f3af4ab5f65b4d7ff729f6-0504fa53ac59bd47-00",
        "User-Agent": [
          "azsdk-net-Storage.Files.Shares/12.5.0-alpha.20201014.1",
          "(.NET Core 4.6.29220.03; Microsoft Windows 10.0.19042 )"
        ],
        "x-ms-client-request-id": "0fe7e39a-ee8f-e76e-b0b3-83a19914aea4",
        "x-ms-date": "Wed, 14 Oct 2020 22:58:57 GMT",
        "x-ms-return-client-request-id": "true",
<<<<<<< HEAD
        "x-ms-version": "2020-12-06",
=======
        "x-ms-version": "2021-02-12",
>>>>>>> 7e782c87
        "Accept": "application/xml"
      },
      "RequestBody": null,
      "StatusCode": 201,
      "ResponseHeaders": {
        "Content-Length": "0",
        "Date": "Wed, 14 Oct 2020 22:58:59 GMT",
        "ETag": "\"0x8D87094BC6AB34D\"",
        "Last-Modified": "Wed, 14 Oct 2020 22:58:59 GMT",
        "Server": [
          "Windows-Azure-File/1.0",
          "Microsoft-HTTPAPI/2.0"
        ],
        "x-ms-client-request-id": "0fe7e39a-ee8f-e76e-b0b3-83a19914aea4",
        "x-ms-request-id": "b938b64c-a01a-008e-037d-a24734000000",
<<<<<<< HEAD
        "x-ms-version": "2020-12-06"
=======
        "x-ms-version": "2021-02-12"
>>>>>>> 7e782c87
      },
      "ResponseBody": []
    },
    {
      "RequestUri": "https://seanmcccanada.file.core.windows.net/test-share-679e99ed-145e-abf2-009a-c429ef4f6241?comp=lease&restype=share",
      "RequestMethod": "PUT",
      "RequestHeaders": {
        "Authorization": "Sanitized",
        "traceparent": "00-a0fdbf1d39e9ea4094164c510d1a76c2-c6831979ebede244-00",
        "User-Agent": [
          "azsdk-net-Storage.Files.Shares/12.5.0-alpha.20201014.1",
          "(.NET Core 4.6.29220.03; Microsoft Windows 10.0.19042 )"
        ],
        "x-ms-client-request-id": "365d98c1-988b-9baf-a42d-f9539d80107b",
        "x-ms-date": "Wed, 14 Oct 2020 22:58:57 GMT",
        "x-ms-lease-action": "acquire",
        "x-ms-lease-duration": "10",
        "x-ms-proposed-lease-id": "293b2160-ff3b-b93e-153c-51eed734543a",
        "x-ms-return-client-request-id": "true",
<<<<<<< HEAD
        "x-ms-version": "2020-12-06",
=======
        "x-ms-version": "2021-02-12",
>>>>>>> 7e782c87
        "Accept": "application/xml"
      },
      "RequestBody": null,
      "StatusCode": 400,
      "ResponseHeaders": {
        "Content-Length": "327",
        "Content-Type": "application/xml",
        "Date": "Wed, 14 Oct 2020 22:58:59 GMT",
        "Server": [
          "Windows-Azure-File/1.0",
          "Microsoft-HTTPAPI/2.0"
        ],
        "x-ms-client-request-id": "365d98c1-988b-9baf-a42d-f9539d80107b",
        "x-ms-error-code": "InvalidHeaderValue",
        "x-ms-request-id": "b938b64f-a01a-008e-047d-a24734000000",
<<<<<<< HEAD
        "x-ms-version": "2020-12-06"
=======
        "x-ms-version": "2021-02-12"
>>>>>>> 7e782c87
      },
      "ResponseBody": [
        "﻿<?xml version=\"1.0\" encoding=\"utf-8\"?><Error><Code>InvalidHeaderValue</Code><Message>The value for one of the HTTP headers is not in the correct format.\n",
        "RequestId:b938b64f-a01a-008e-047d-a24734000000\n",
        "Time:2020-10-14T22:58:59.2375846Z</Message><HeaderName>x-ms-lease-duration</HeaderName><HeaderValue>10</HeaderValue></Error>"
      ]
    },
    {
      "RequestUri": "https://seanmcccanada.file.core.windows.net/test-share-679e99ed-145e-abf2-009a-c429ef4f6241?restype=share",
      "RequestMethod": "DELETE",
      "RequestHeaders": {
        "Authorization": "Sanitized",
        "traceparent": "00-da294705b471934eaf8d325a6fd09695-a88147e75ca3e749-00",
        "User-Agent": [
          "azsdk-net-Storage.Files.Shares/12.5.0-alpha.20201014.1",
          "(.NET Core 4.6.29220.03; Microsoft Windows 10.0.19042 )"
        ],
        "x-ms-client-request-id": "3e2c4f72-1dd7-3faf-2af2-6739595d38a5",
        "x-ms-date": "Wed, 14 Oct 2020 22:58:58 GMT",
        "x-ms-return-client-request-id": "true",
<<<<<<< HEAD
        "x-ms-version": "2020-12-06",
=======
        "x-ms-version": "2021-02-12",
>>>>>>> 7e782c87
        "Accept": "application/xml"
      },
      "RequestBody": null,
      "StatusCode": 202,
      "ResponseHeaders": {
        "Content-Length": "0",
        "Date": "Wed, 14 Oct 2020 22:58:59 GMT",
        "Server": [
          "Windows-Azure-File/1.0",
          "Microsoft-HTTPAPI/2.0"
        ],
        "x-ms-client-request-id": "3e2c4f72-1dd7-3faf-2af2-6739595d38a5",
        "x-ms-request-id": "b938b650-a01a-008e-057d-a24734000000",
<<<<<<< HEAD
        "x-ms-version": "2020-12-06"
=======
        "x-ms-version": "2021-02-12"
>>>>>>> 7e782c87
      },
      "ResponseBody": []
    }
  ],
  "Variables": {
    "RandomSeed": "1359642469",
    "Storage_TestConfigDefault": "ProductionTenant\nseanmcccanada\nU2FuaXRpemVk\nhttps://seanmcccanada.blob.core.windows.net\nhttps://seanmcccanada.file.core.windows.net\nhttps://seanmcccanada.queue.core.windows.net\nhttps://seanmcccanada.table.core.windows.net\n\n\n\n\nhttps://seanmcccanada-secondary.blob.core.windows.net\nhttps://seanmcccanada-secondary.file.core.windows.net\nhttps://seanmcccanada-secondary.queue.core.windows.net\nhttps://seanmcccanada-secondary.table.core.windows.net\n\nSanitized\n\n\nCloud\nBlobEndpoint=https://seanmcccanada.blob.core.windows.net/;QueueEndpoint=https://seanmcccanada.queue.core.windows.net/;FileEndpoint=https://seanmcccanada.file.core.windows.net/;BlobSecondaryEndpoint=https://seanmcccanada-secondary.blob.core.windows.net/;QueueSecondaryEndpoint=https://seanmcccanada-secondary.queue.core.windows.net/;FileSecondaryEndpoint=https://seanmcccanada-secondary.file.core.windows.net/;AccountName=seanmcccanada;AccountKey=Kg==;\nseanscope1\n\n"
  }
}<|MERGE_RESOLUTION|>--- conflicted
+++ resolved
@@ -13,11 +13,7 @@
         "x-ms-client-request-id": "0fe7e39a-ee8f-e76e-b0b3-83a19914aea4",
         "x-ms-date": "Wed, 14 Oct 2020 22:58:57 GMT",
         "x-ms-return-client-request-id": "true",
-<<<<<<< HEAD
-        "x-ms-version": "2020-12-06",
-=======
         "x-ms-version": "2021-02-12",
->>>>>>> 7e782c87
         "Accept": "application/xml"
       },
       "RequestBody": null,
@@ -33,11 +29,7 @@
         ],
         "x-ms-client-request-id": "0fe7e39a-ee8f-e76e-b0b3-83a19914aea4",
         "x-ms-request-id": "b938b64c-a01a-008e-037d-a24734000000",
-<<<<<<< HEAD
-        "x-ms-version": "2020-12-06"
-=======
         "x-ms-version": "2021-02-12"
->>>>>>> 7e782c87
       },
       "ResponseBody": []
     },
@@ -57,11 +49,7 @@
         "x-ms-lease-duration": "10",
         "x-ms-proposed-lease-id": "293b2160-ff3b-b93e-153c-51eed734543a",
         "x-ms-return-client-request-id": "true",
-<<<<<<< HEAD
-        "x-ms-version": "2020-12-06",
-=======
         "x-ms-version": "2021-02-12",
->>>>>>> 7e782c87
         "Accept": "application/xml"
       },
       "RequestBody": null,
@@ -77,11 +65,7 @@
         "x-ms-client-request-id": "365d98c1-988b-9baf-a42d-f9539d80107b",
         "x-ms-error-code": "InvalidHeaderValue",
         "x-ms-request-id": "b938b64f-a01a-008e-047d-a24734000000",
-<<<<<<< HEAD
-        "x-ms-version": "2020-12-06"
-=======
         "x-ms-version": "2021-02-12"
->>>>>>> 7e782c87
       },
       "ResponseBody": [
         "﻿<?xml version=\"1.0\" encoding=\"utf-8\"?><Error><Code>InvalidHeaderValue</Code><Message>The value for one of the HTTP headers is not in the correct format.\n",
@@ -102,11 +86,7 @@
         "x-ms-client-request-id": "3e2c4f72-1dd7-3faf-2af2-6739595d38a5",
         "x-ms-date": "Wed, 14 Oct 2020 22:58:58 GMT",
         "x-ms-return-client-request-id": "true",
-<<<<<<< HEAD
-        "x-ms-version": "2020-12-06",
-=======
         "x-ms-version": "2021-02-12",
->>>>>>> 7e782c87
         "Accept": "application/xml"
       },
       "RequestBody": null,
@@ -120,11 +100,7 @@
         ],
         "x-ms-client-request-id": "3e2c4f72-1dd7-3faf-2af2-6739595d38a5",
         "x-ms-request-id": "b938b650-a01a-008e-057d-a24734000000",
-<<<<<<< HEAD
-        "x-ms-version": "2020-12-06"
-=======
         "x-ms-version": "2021-02-12"
->>>>>>> 7e782c87
       },
       "ResponseBody": []
     }
