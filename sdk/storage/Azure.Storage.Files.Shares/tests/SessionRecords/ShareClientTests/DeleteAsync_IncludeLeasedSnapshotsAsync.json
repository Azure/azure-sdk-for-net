{
  "Entries": [
    {
      "RequestUri": "https://seanmcccanary3.file.core.windows.net/test-share-acc9b643-a8b4-df1a-fdd8-fcc930463532?restype=share",
      "RequestMethod": "PUT",
      "RequestHeaders": {
        "Accept": "application/xml",
        "Authorization": "Sanitized",
        "traceparent": "00-7fcb3445ed26db49ba00b8cee9a0b024-93a9787aa7fca441-00",
        "User-Agent": [
          "azsdk-net-Storage.Files.Shares/12.8.0-alpha.20210616.1",
          "(.NET 5.0.7; Microsoft Windows 10.0.19043)"
        ],
        "x-ms-client-request-id": "439e14c7-edb3-dc20-b2a4-9dd23fa6e0bd",
        "x-ms-date": "Wed, 16 Jun 2021 19:15:38 GMT",
        "x-ms-return-client-request-id": "true",
        "x-ms-share-quota": "1",
<<<<<<< HEAD
        "x-ms-version": "2020-12-06"
=======
        "x-ms-version": "2021-02-12"
>>>>>>> 7e782c87
      },
      "RequestBody": null,
      "StatusCode": 201,
      "ResponseHeaders": {
        "Content-Length": "0",
        "Date": "Wed, 16 Jun 2021 19:15:37 GMT",
        "ETag": "\u00220x8D930FB20534C27\u0022",
        "Last-Modified": "Wed, 16 Jun 2021 19:15:38 GMT",
        "Server": [
          "Windows-Azure-File/1.0",
          "Microsoft-HTTPAPI/2.0"
        ],
        "x-ms-client-request-id": "439e14c7-edb3-dc20-b2a4-9dd23fa6e0bd",
        "x-ms-request-id": "0f1ce996-f01a-006d-4ae3-626e89000000",
<<<<<<< HEAD
        "x-ms-version": "2020-12-06"
=======
        "x-ms-version": "2021-02-12"
>>>>>>> 7e782c87
      },
      "ResponseBody": []
    },
    {
      "RequestUri": "https://seanmcccanary3.file.core.windows.net/test-share-acc9b643-a8b4-df1a-fdd8-fcc930463532?restype=share\u0026comp=snapshot",
      "RequestMethod": "PUT",
      "RequestHeaders": {
        "Accept": "application/xml",
        "Authorization": "Sanitized",
        "traceparent": "00-2c93d8a5814cb2428d83b0ed13ce8c5f-547ec97cd3a12446-00",
        "User-Agent": [
          "azsdk-net-Storage.Files.Shares/12.8.0-alpha.20210616.1",
          "(.NET 5.0.7; Microsoft Windows 10.0.19043)"
        ],
        "x-ms-client-request-id": "1c02b8ec-f2a7-c77f-370e-1e2de395a427",
        "x-ms-date": "Wed, 16 Jun 2021 19:15:38 GMT",
        "x-ms-return-client-request-id": "true",
<<<<<<< HEAD
        "x-ms-version": "2020-12-06"
=======
        "x-ms-version": "2021-02-12"
>>>>>>> 7e782c87
      },
      "RequestBody": null,
      "StatusCode": 201,
      "ResponseHeaders": {
        "Content-Length": "0",
        "Date": "Wed, 16 Jun 2021 19:15:37 GMT",
        "ETag": "\u00220x8D930FB20534C27\u0022",
        "Last-Modified": "Wed, 16 Jun 2021 19:15:38 GMT",
        "Server": [
          "Windows-Azure-File/1.0",
          "Microsoft-HTTPAPI/2.0"
        ],
        "x-ms-client-request-id": "1c02b8ec-f2a7-c77f-370e-1e2de395a427",
        "x-ms-request-id": "0f1ce99c-f01a-006d-4fe3-626e89000000",
        "x-ms-snapshot": "2021-06-16T19:15:38.0000000Z",
<<<<<<< HEAD
        "x-ms-version": "2020-12-06"
=======
        "x-ms-version": "2021-02-12"
>>>>>>> 7e782c87
      },
      "ResponseBody": []
    },
    {
      "RequestUri": "https://seanmcccanary3.file.core.windows.net/test-share-acc9b643-a8b4-df1a-fdd8-fcc930463532?restype=share\u0026comp=snapshot",
      "RequestMethod": "PUT",
      "RequestHeaders": {
        "Accept": "application/xml",
        "Authorization": "Sanitized",
        "traceparent": "00-0c5e07558c13d5478e86957ce41c85d9-c76b61f01caf7c41-00",
        "User-Agent": [
          "azsdk-net-Storage.Files.Shares/12.8.0-alpha.20210616.1",
          "(.NET 5.0.7; Microsoft Windows 10.0.19043)"
        ],
        "x-ms-client-request-id": "87e69a1e-c3a3-e015-2a6f-19444eccdfb8",
        "x-ms-date": "Wed, 16 Jun 2021 19:15:38 GMT",
        "x-ms-return-client-request-id": "true",
<<<<<<< HEAD
        "x-ms-version": "2020-12-06"
=======
        "x-ms-version": "2021-02-12"
>>>>>>> 7e782c87
      },
      "RequestBody": null,
      "StatusCode": 201,
      "ResponseHeaders": {
        "Content-Length": "0",
        "Date": "Wed, 16 Jun 2021 19:15:37 GMT",
        "ETag": "\u00220x8D930FB20534C27\u0022",
        "Last-Modified": "Wed, 16 Jun 2021 19:15:38 GMT",
        "Server": [
          "Windows-Azure-File/1.0",
          "Microsoft-HTTPAPI/2.0"
        ],
        "x-ms-client-request-id": "87e69a1e-c3a3-e015-2a6f-19444eccdfb8",
        "x-ms-request-id": "0f1ce9aa-f01a-006d-52e3-626e89000000",
        "x-ms-snapshot": "2021-06-16T19:15:39.0000000Z",
<<<<<<< HEAD
        "x-ms-version": "2020-12-06"
=======
        "x-ms-version": "2021-02-12"
>>>>>>> 7e782c87
      },
      "ResponseBody": []
    },
    {
      "RequestUri": "https://seanmcccanary3.file.core.windows.net/test-share-acc9b643-a8b4-df1a-fdd8-fcc930463532?sharesnapshot=2021-06-16T19:15:39.0000000Z\u0026comp=lease\u0026restype=share",
      "RequestMethod": "PUT",
      "RequestHeaders": {
        "Accept": "application/xml",
        "Authorization": "Sanitized",
        "traceparent": "00-ebdae7d08895ba42af7c103fd5e7e630-92b62d61cf735846-00",
        "User-Agent": [
          "azsdk-net-Storage.Files.Shares/12.8.0-alpha.20210616.1",
          "(.NET 5.0.7; Microsoft Windows 10.0.19043)"
        ],
        "x-ms-client-request-id": "578d3cfc-928f-49f9-5a95-befbc149e279",
        "x-ms-date": "Wed, 16 Jun 2021 19:15:39 GMT",
        "x-ms-lease-action": "acquire",
        "x-ms-lease-duration": "15",
        "x-ms-proposed-lease-id": "386fb740-d50e-513f-c9a8-02ccfdb1b838",
        "x-ms-return-client-request-id": "true",
<<<<<<< HEAD
        "x-ms-version": "2020-12-06"
=======
        "x-ms-version": "2021-02-12"
>>>>>>> 7e782c87
      },
      "RequestBody": null,
      "StatusCode": 201,
      "ResponseHeaders": {
        "Content-Length": "0",
        "Date": "Wed, 16 Jun 2021 19:15:37 GMT",
        "ETag": "\u00220x8D930FB20534C27\u0022",
        "Last-Modified": "Wed, 16 Jun 2021 19:15:38 GMT",
        "Server": [
          "Windows-Azure-File/1.0",
          "Microsoft-HTTPAPI/2.0"
        ],
        "x-ms-client-request-id": "578d3cfc-928f-49f9-5a95-befbc149e279",
        "x-ms-lease-id": "386fb740-d50e-513f-c9a8-02ccfdb1b838",
        "x-ms-request-id": "0f1ce9ad-f01a-006d-55e3-626e89000000",
<<<<<<< HEAD
        "x-ms-version": "2020-12-06"
=======
        "x-ms-version": "2021-02-12"
>>>>>>> 7e782c87
      },
      "ResponseBody": []
    },
    {
      "RequestUri": "https://seanmcccanary3.file.core.windows.net/test-share-acc9b643-a8b4-df1a-fdd8-fcc930463532?restype=share",
      "RequestMethod": "DELETE",
      "RequestHeaders": {
        "Accept": "application/xml",
        "Authorization": "Sanitized",
        "traceparent": "00-7a1f40f2b3a61b4193210a834865ead3-b66e63be5ade5843-00",
        "User-Agent": [
          "azsdk-net-Storage.Files.Shares/12.8.0-alpha.20210616.1",
          "(.NET 5.0.7; Microsoft Windows 10.0.19043)"
        ],
        "x-ms-client-request-id": "c1cfb49c-6124-b1a9-1dc5-ee195f882c7b",
        "x-ms-date": "Wed, 16 Jun 2021 19:15:39 GMT",
        "x-ms-delete-snapshots": "include-leased",
        "x-ms-return-client-request-id": "true",
<<<<<<< HEAD
        "x-ms-version": "2020-12-06"
=======
        "x-ms-version": "2021-02-12"
>>>>>>> 7e782c87
      },
      "RequestBody": null,
      "StatusCode": 202,
      "ResponseHeaders": {
        "Content-Length": "0",
        "Date": "Wed, 16 Jun 2021 19:15:38 GMT",
        "Server": [
          "Windows-Azure-File/1.0",
          "Microsoft-HTTPAPI/2.0"
        ],
        "x-ms-client-request-id": "c1cfb49c-6124-b1a9-1dc5-ee195f882c7b",
        "x-ms-request-id": "0f1ce9b0-f01a-006d-58e3-626e89000000",
<<<<<<< HEAD
        "x-ms-version": "2020-12-06"
=======
        "x-ms-version": "2021-02-12"
>>>>>>> 7e782c87
      },
      "ResponseBody": []
    },
    {
      "RequestUri": "https://seanmcccanary3.file.core.windows.net/test-share-acc9b643-a8b4-df1a-fdd8-fcc930463532?restype=share",
      "RequestMethod": "GET",
      "RequestHeaders": {
        "Accept": "application/xml",
        "Authorization": "Sanitized",
        "traceparent": "00-e973e2401d2e7548a4a85e7ac967283b-b5965d5c968b2540-00",
        "User-Agent": [
          "azsdk-net-Storage.Files.Shares/12.8.0-alpha.20210616.1",
          "(.NET 5.0.7; Microsoft Windows 10.0.19043)"
        ],
        "x-ms-client-request-id": "0d5ea0c5-2179-5555-374e-19f8a6f1c3aa",
        "x-ms-date": "Wed, 16 Jun 2021 19:15:39 GMT",
        "x-ms-return-client-request-id": "true",
<<<<<<< HEAD
        "x-ms-version": "2020-12-06"
=======
        "x-ms-version": "2021-02-12"
>>>>>>> 7e782c87
      },
      "RequestBody": null,
      "StatusCode": 404,
      "ResponseHeaders": {
        "Content-Length": "217",
        "Content-Type": "application/xml",
        "Date": "Wed, 16 Jun 2021 19:15:38 GMT",
        "Server": [
          "Windows-Azure-File/1.0",
          "Microsoft-HTTPAPI/2.0"
        ],
        "x-ms-client-request-id": "0d5ea0c5-2179-5555-374e-19f8a6f1c3aa",
        "x-ms-error-code": "ShareNotFound",
        "x-ms-request-id": "0f1ce9b3-f01a-006d-5be3-626e89000000",
<<<<<<< HEAD
        "x-ms-version": "2020-12-06"
=======
        "x-ms-version": "2021-02-12"
>>>>>>> 7e782c87
      },
      "ResponseBody": [
        "\uFEFF\u003C?xml version=\u00221.0\u0022 encoding=\u0022utf-8\u0022?\u003E\u003CError\u003E\u003CCode\u003EShareNotFound\u003C/Code\u003E\u003CMessage\u003EThe specified share does not exist.\n",
        "RequestId:0f1ce9b3-f01a-006d-5be3-626e89000000\n",
        "Time:2021-06-16T19:15:39.0522858Z\u003C/Message\u003E\u003C/Error\u003E"
      ]
    },
    {
      "RequestUri": "https://seanmcccanary3.file.core.windows.net/test-share-acc9b643-a8b4-df1a-fdd8-fcc930463532?sharesnapshot=2021-06-16T19:15:38.0000000Z\u0026restype=share",
      "RequestMethod": "GET",
      "RequestHeaders": {
        "Accept": "application/xml",
        "Authorization": "Sanitized",
        "traceparent": "00-0ed44228ae736d4ea4c4eced4a0c8dd3-04bbf0a366aad641-00",
        "User-Agent": [
          "azsdk-net-Storage.Files.Shares/12.8.0-alpha.20210616.1",
          "(.NET 5.0.7; Microsoft Windows 10.0.19043)"
        ],
        "x-ms-client-request-id": "bf537fcc-1f29-b701-b647-695cba96c040",
        "x-ms-date": "Wed, 16 Jun 2021 19:15:39 GMT",
        "x-ms-return-client-request-id": "true",
<<<<<<< HEAD
        "x-ms-version": "2020-12-06"
=======
        "x-ms-version": "2021-02-12"
>>>>>>> 7e782c87
      },
      "RequestBody": null,
      "StatusCode": 404,
      "ResponseHeaders": {
        "Content-Length": "217",
        "Content-Type": "application/xml",
        "Date": "Wed, 16 Jun 2021 19:15:38 GMT",
        "Server": [
          "Windows-Azure-File/1.0",
          "Microsoft-HTTPAPI/2.0"
        ],
        "x-ms-client-request-id": "bf537fcc-1f29-b701-b647-695cba96c040",
        "x-ms-error-code": "ShareNotFound",
        "x-ms-request-id": "0f1ce9b6-f01a-006d-5ee3-626e89000000",
<<<<<<< HEAD
        "x-ms-version": "2020-12-06"
=======
        "x-ms-version": "2021-02-12"
>>>>>>> 7e782c87
      },
      "ResponseBody": [
        "\uFEFF\u003C?xml version=\u00221.0\u0022 encoding=\u0022utf-8\u0022?\u003E\u003CError\u003E\u003CCode\u003EShareNotFound\u003C/Code\u003E\u003CMessage\u003EThe specified share does not exist.\n",
        "RequestId:0f1ce9b6-f01a-006d-5ee3-626e89000000\n",
        "Time:2021-06-16T19:15:39.1023214Z\u003C/Message\u003E\u003C/Error\u003E"
      ]
    },
    {
      "RequestUri": "https://seanmcccanary3.file.core.windows.net/test-share-acc9b643-a8b4-df1a-fdd8-fcc930463532?sharesnapshot=2021-06-16T19:15:39.0000000Z\u0026restype=share",
      "RequestMethod": "GET",
      "RequestHeaders": {
        "Accept": "application/xml",
        "Authorization": "Sanitized",
        "traceparent": "00-c67b930f104db541b49247ef844dd6de-1cdee411f759804c-00",
        "User-Agent": [
          "azsdk-net-Storage.Files.Shares/12.8.0-alpha.20210616.1",
          "(.NET 5.0.7; Microsoft Windows 10.0.19043)"
        ],
        "x-ms-client-request-id": "262ca2ba-049d-3380-f7c2-8d07c5170c8f",
        "x-ms-date": "Wed, 16 Jun 2021 19:15:39 GMT",
        "x-ms-return-client-request-id": "true",
<<<<<<< HEAD
        "x-ms-version": "2020-12-06"
=======
        "x-ms-version": "2021-02-12"
>>>>>>> 7e782c87
      },
      "RequestBody": null,
      "StatusCode": 404,
      "ResponseHeaders": {
        "Content-Length": "217",
        "Content-Type": "application/xml",
        "Date": "Wed, 16 Jun 2021 19:15:38 GMT",
        "Server": [
          "Windows-Azure-File/1.0",
          "Microsoft-HTTPAPI/2.0"
        ],
        "x-ms-client-request-id": "262ca2ba-049d-3380-f7c2-8d07c5170c8f",
        "x-ms-error-code": "ShareNotFound",
        "x-ms-request-id": "0f1ce9ba-f01a-006d-61e3-626e89000000",
<<<<<<< HEAD
        "x-ms-version": "2020-12-06"
=======
        "x-ms-version": "2021-02-12"
>>>>>>> 7e782c87
      },
      "ResponseBody": [
        "\uFEFF\u003C?xml version=\u00221.0\u0022 encoding=\u0022utf-8\u0022?\u003E\u003CError\u003E\u003CCode\u003EShareNotFound\u003C/Code\u003E\u003CMessage\u003EThe specified share does not exist.\n",
        "RequestId:0f1ce9ba-f01a-006d-61e3-626e89000000\n",
        "Time:2021-06-16T19:15:39.1533581Z\u003C/Message\u003E\u003C/Error\u003E"
      ]
    }
  ],
  "Variables": {
    "RandomSeed": "692923944",
    "Storage_TestConfigDefault": "ProductionTenant\nseanmcccanary3\nU2FuaXRpemVk\nhttps://seanmcccanary3.blob.core.windows.net\nhttps://seanmcccanary3.file.core.windows.net\nhttps://seanmcccanary3.queue.core.windows.net\nhttps://seanmcccanary3.table.core.windows.net\n\n\n\n\nhttps://seanmcccanary3-secondary.blob.core.windows.net\nhttps://seanmcccanary3-secondary.file.core.windows.net\nhttps://seanmcccanary3-secondary.queue.core.windows.net\nhttps://seanmcccanary3-secondary.table.core.windows.net\n\nSanitized\n\n\nCloud\nBlobEndpoint=https://seanmcccanary3.blob.core.windows.net/;QueueEndpoint=https://seanmcccanary3.queue.core.windows.net/;FileEndpoint=https://seanmcccanary3.file.core.windows.net/;BlobSecondaryEndpoint=https://seanmcccanary3-secondary.blob.core.windows.net/;QueueSecondaryEndpoint=https://seanmcccanary3-secondary.queue.core.windows.net/;FileSecondaryEndpoint=https://seanmcccanary3-secondary.file.core.windows.net/;AccountName=seanmcccanary3;AccountKey=Kg==;\nseanscope1\n\n"
  }
}<|MERGE_RESOLUTION|>--- conflicted
+++ resolved
@@ -15,11 +15,7 @@
         "x-ms-date": "Wed, 16 Jun 2021 19:15:38 GMT",
         "x-ms-return-client-request-id": "true",
         "x-ms-share-quota": "1",
-<<<<<<< HEAD
-        "x-ms-version": "2020-12-06"
-=======
-        "x-ms-version": "2021-02-12"
->>>>>>> 7e782c87
+        "x-ms-version": "2021-02-12"
       },
       "RequestBody": null,
       "StatusCode": 201,
@@ -34,11 +30,7 @@
         ],
         "x-ms-client-request-id": "439e14c7-edb3-dc20-b2a4-9dd23fa6e0bd",
         "x-ms-request-id": "0f1ce996-f01a-006d-4ae3-626e89000000",
-<<<<<<< HEAD
-        "x-ms-version": "2020-12-06"
-=======
-        "x-ms-version": "2021-02-12"
->>>>>>> 7e782c87
+        "x-ms-version": "2021-02-12"
       },
       "ResponseBody": []
     },
@@ -56,11 +48,7 @@
         "x-ms-client-request-id": "1c02b8ec-f2a7-c77f-370e-1e2de395a427",
         "x-ms-date": "Wed, 16 Jun 2021 19:15:38 GMT",
         "x-ms-return-client-request-id": "true",
-<<<<<<< HEAD
-        "x-ms-version": "2020-12-06"
-=======
-        "x-ms-version": "2021-02-12"
->>>>>>> 7e782c87
+        "x-ms-version": "2021-02-12"
       },
       "RequestBody": null,
       "StatusCode": 201,
@@ -76,11 +64,7 @@
         "x-ms-client-request-id": "1c02b8ec-f2a7-c77f-370e-1e2de395a427",
         "x-ms-request-id": "0f1ce99c-f01a-006d-4fe3-626e89000000",
         "x-ms-snapshot": "2021-06-16T19:15:38.0000000Z",
-<<<<<<< HEAD
-        "x-ms-version": "2020-12-06"
-=======
-        "x-ms-version": "2021-02-12"
->>>>>>> 7e782c87
+        "x-ms-version": "2021-02-12"
       },
       "ResponseBody": []
     },
@@ -98,11 +82,7 @@
         "x-ms-client-request-id": "87e69a1e-c3a3-e015-2a6f-19444eccdfb8",
         "x-ms-date": "Wed, 16 Jun 2021 19:15:38 GMT",
         "x-ms-return-client-request-id": "true",
-<<<<<<< HEAD
-        "x-ms-version": "2020-12-06"
-=======
-        "x-ms-version": "2021-02-12"
->>>>>>> 7e782c87
+        "x-ms-version": "2021-02-12"
       },
       "RequestBody": null,
       "StatusCode": 201,
@@ -118,11 +98,7 @@
         "x-ms-client-request-id": "87e69a1e-c3a3-e015-2a6f-19444eccdfb8",
         "x-ms-request-id": "0f1ce9aa-f01a-006d-52e3-626e89000000",
         "x-ms-snapshot": "2021-06-16T19:15:39.0000000Z",
-<<<<<<< HEAD
-        "x-ms-version": "2020-12-06"
-=======
-        "x-ms-version": "2021-02-12"
->>>>>>> 7e782c87
+        "x-ms-version": "2021-02-12"
       },
       "ResponseBody": []
     },
@@ -143,11 +119,7 @@
         "x-ms-lease-duration": "15",
         "x-ms-proposed-lease-id": "386fb740-d50e-513f-c9a8-02ccfdb1b838",
         "x-ms-return-client-request-id": "true",
-<<<<<<< HEAD
-        "x-ms-version": "2020-12-06"
-=======
-        "x-ms-version": "2021-02-12"
->>>>>>> 7e782c87
+        "x-ms-version": "2021-02-12"
       },
       "RequestBody": null,
       "StatusCode": 201,
@@ -163,11 +135,7 @@
         "x-ms-client-request-id": "578d3cfc-928f-49f9-5a95-befbc149e279",
         "x-ms-lease-id": "386fb740-d50e-513f-c9a8-02ccfdb1b838",
         "x-ms-request-id": "0f1ce9ad-f01a-006d-55e3-626e89000000",
-<<<<<<< HEAD
-        "x-ms-version": "2020-12-06"
-=======
-        "x-ms-version": "2021-02-12"
->>>>>>> 7e782c87
+        "x-ms-version": "2021-02-12"
       },
       "ResponseBody": []
     },
@@ -186,11 +154,7 @@
         "x-ms-date": "Wed, 16 Jun 2021 19:15:39 GMT",
         "x-ms-delete-snapshots": "include-leased",
         "x-ms-return-client-request-id": "true",
-<<<<<<< HEAD
-        "x-ms-version": "2020-12-06"
-=======
-        "x-ms-version": "2021-02-12"
->>>>>>> 7e782c87
+        "x-ms-version": "2021-02-12"
       },
       "RequestBody": null,
       "StatusCode": 202,
@@ -203,11 +167,7 @@
         ],
         "x-ms-client-request-id": "c1cfb49c-6124-b1a9-1dc5-ee195f882c7b",
         "x-ms-request-id": "0f1ce9b0-f01a-006d-58e3-626e89000000",
-<<<<<<< HEAD
-        "x-ms-version": "2020-12-06"
-=======
-        "x-ms-version": "2021-02-12"
->>>>>>> 7e782c87
+        "x-ms-version": "2021-02-12"
       },
       "ResponseBody": []
     },
@@ -225,11 +185,7 @@
         "x-ms-client-request-id": "0d5ea0c5-2179-5555-374e-19f8a6f1c3aa",
         "x-ms-date": "Wed, 16 Jun 2021 19:15:39 GMT",
         "x-ms-return-client-request-id": "true",
-<<<<<<< HEAD
-        "x-ms-version": "2020-12-06"
-=======
-        "x-ms-version": "2021-02-12"
->>>>>>> 7e782c87
+        "x-ms-version": "2021-02-12"
       },
       "RequestBody": null,
       "StatusCode": 404,
@@ -244,11 +200,7 @@
         "x-ms-client-request-id": "0d5ea0c5-2179-5555-374e-19f8a6f1c3aa",
         "x-ms-error-code": "ShareNotFound",
         "x-ms-request-id": "0f1ce9b3-f01a-006d-5be3-626e89000000",
-<<<<<<< HEAD
-        "x-ms-version": "2020-12-06"
-=======
-        "x-ms-version": "2021-02-12"
->>>>>>> 7e782c87
+        "x-ms-version": "2021-02-12"
       },
       "ResponseBody": [
         "\uFEFF\u003C?xml version=\u00221.0\u0022 encoding=\u0022utf-8\u0022?\u003E\u003CError\u003E\u003CCode\u003EShareNotFound\u003C/Code\u003E\u003CMessage\u003EThe specified share does not exist.\n",
@@ -270,11 +222,7 @@
         "x-ms-client-request-id": "bf537fcc-1f29-b701-b647-695cba96c040",
         "x-ms-date": "Wed, 16 Jun 2021 19:15:39 GMT",
         "x-ms-return-client-request-id": "true",
-<<<<<<< HEAD
-        "x-ms-version": "2020-12-06"
-=======
-        "x-ms-version": "2021-02-12"
->>>>>>> 7e782c87
+        "x-ms-version": "2021-02-12"
       },
       "RequestBody": null,
       "StatusCode": 404,
@@ -289,11 +237,7 @@
         "x-ms-client-request-id": "bf537fcc-1f29-b701-b647-695cba96c040",
         "x-ms-error-code": "ShareNotFound",
         "x-ms-request-id": "0f1ce9b6-f01a-006d-5ee3-626e89000000",
-<<<<<<< HEAD
-        "x-ms-version": "2020-12-06"
-=======
-        "x-ms-version": "2021-02-12"
->>>>>>> 7e782c87
+        "x-ms-version": "2021-02-12"
       },
       "ResponseBody": [
         "\uFEFF\u003C?xml version=\u00221.0\u0022 encoding=\u0022utf-8\u0022?\u003E\u003CError\u003E\u003CCode\u003EShareNotFound\u003C/Code\u003E\u003CMessage\u003EThe specified share does not exist.\n",
@@ -315,11 +259,7 @@
         "x-ms-client-request-id": "262ca2ba-049d-3380-f7c2-8d07c5170c8f",
         "x-ms-date": "Wed, 16 Jun 2021 19:15:39 GMT",
         "x-ms-return-client-request-id": "true",
-<<<<<<< HEAD
-        "x-ms-version": "2020-12-06"
-=======
-        "x-ms-version": "2021-02-12"
->>>>>>> 7e782c87
+        "x-ms-version": "2021-02-12"
       },
       "RequestBody": null,
       "StatusCode": 404,
@@ -334,11 +274,7 @@
         "x-ms-client-request-id": "262ca2ba-049d-3380-f7c2-8d07c5170c8f",
         "x-ms-error-code": "ShareNotFound",
         "x-ms-request-id": "0f1ce9ba-f01a-006d-61e3-626e89000000",
-<<<<<<< HEAD
-        "x-ms-version": "2020-12-06"
-=======
-        "x-ms-version": "2021-02-12"
->>>>>>> 7e782c87
+        "x-ms-version": "2021-02-12"
       },
       "ResponseBody": [
         "\uFEFF\u003C?xml version=\u00221.0\u0022 encoding=\u0022utf-8\u0022?\u003E\u003CError\u003E\u003CCode\u003EShareNotFound\u003C/Code\u003E\u003CMessage\u003EThe specified share does not exist.\n",
