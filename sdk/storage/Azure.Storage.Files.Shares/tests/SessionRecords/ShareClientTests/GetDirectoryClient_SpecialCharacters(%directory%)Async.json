--- conflicted
+++ resolved
@@ -14,11 +14,7 @@
         "x-ms-client-request-id": "f5eebc2d-73d5-a5cf-5b23-a88fabd0099c",
         "x-ms-date": "Thu, 03 Jun 2021 21:32:54 GMT",
         "x-ms-return-client-request-id": "true",
-<<<<<<< HEAD
-         "x-ms-version": "2020-10-02"
-=======
-        "x-ms-version": "2020-08-04"
->>>>>>> a0feaa32
+        "x-ms-version": "2020-10-02"
       },
       "RequestBody": null,
       "StatusCode": 201,
@@ -32,13 +28,8 @@
           "Microsoft-HTTPAPI/2.0"
         ],
         "x-ms-client-request-id": "f5eebc2d-73d5-a5cf-5b23-a88fabd0099c",
-<<<<<<< HEAD
-        "x-ms-request-id": "2f9eb120-701a-0011-5b18-f44076000000",
-         "x-ms-version": "2020-10-02"
-=======
         "x-ms-request-id": "f1be625a-e01a-0023-29c0-585072000000",
-        "x-ms-version": "2020-08-04"
->>>>>>> a0feaa32
+        "x-ms-version": "2020-10-02"
       },
       "ResponseBody": []
     },
@@ -60,11 +51,7 @@
         "x-ms-file-last-write-time": "Now",
         "x-ms-file-permission": "Inherit",
         "x-ms-return-client-request-id": "true",
-<<<<<<< HEAD
-         "x-ms-version": "2020-10-02"
-=======
-        "x-ms-version": "2020-08-04"
->>>>>>> a0feaa32
+        "x-ms-version": "2020-10-02"
       },
       "RequestBody": null,
       "StatusCode": 201,
@@ -87,11 +74,7 @@
         "x-ms-file-permission-key": "3917056552249722909*6811422022089678740",
         "x-ms-request-id": "f1be625d-e01a-0023-2bc0-585072000000",
         "x-ms-request-server-encrypted": "true",
-<<<<<<< HEAD
-         "x-ms-version": "2020-10-02"
-=======
-        "x-ms-version": "2020-08-04"
->>>>>>> a0feaa32
+        "x-ms-version": "2020-10-02"
       },
       "ResponseBody": []
     },
@@ -108,11 +91,7 @@
         "x-ms-client-request-id": "6190dec5-fbb3-f948-221d-666a414d86c3",
         "x-ms-date": "Thu, 03 Jun 2021 21:32:54 GMT",
         "x-ms-return-client-request-id": "true",
-<<<<<<< HEAD
-         "x-ms-version": "2020-10-02"
-=======
-        "x-ms-version": "2020-08-04"
->>>>>>> a0feaa32
+        "x-ms-version": "2020-10-02"
       },
       "RequestBody": null,
       "StatusCode": 200,
@@ -135,11 +114,7 @@
         "x-ms-file-permission-key": "3917056552249722909*6811422022089678740",
         "x-ms-request-id": "f1be625e-e01a-0023-2cc0-585072000000",
         "x-ms-server-encrypted": "true",
-<<<<<<< HEAD
-         "x-ms-version": "2020-10-02"
-=======
-        "x-ms-version": "2020-08-04"
->>>>>>> a0feaa32
+        "x-ms-version": "2020-10-02"
       },
       "ResponseBody": []
     },
@@ -156,11 +131,7 @@
         "x-ms-client-request-id": "4ce2ddcd-ac48-885b-1aae-cd4125668179",
         "x-ms-date": "Thu, 03 Jun 2021 21:32:54 GMT",
         "x-ms-return-client-request-id": "true",
-<<<<<<< HEAD
-         "x-ms-version": "2020-10-02"
-=======
-        "x-ms-version": "2020-08-04"
->>>>>>> a0feaa32
+        "x-ms-version": "2020-10-02"
       },
       "RequestBody": null,
       "StatusCode": 200,
@@ -173,13 +144,8 @@
         ],
         "Transfer-Encoding": "chunked",
         "x-ms-client-request-id": "4ce2ddcd-ac48-885b-1aae-cd4125668179",
-<<<<<<< HEAD
-        "x-ms-request-id": "3c2d2e30-a01a-0012-4518-f4a112000000",
-         "x-ms-version": "2020-10-02"
-=======
         "x-ms-request-id": "f1be625f-e01a-0023-2dc0-585072000000",
-        "x-ms-version": "2020-08-04"
->>>>>>> a0feaa32
+        "x-ms-version": "2020-10-02"
       },
       "ResponseBody": "\uFEFF\u003C?xml version=\u00221.0\u0022 encoding=\u0022utf-8\u0022?\u003E\u003CEnumerationResults ServiceEndpoint=\u0022https://kasobolcanadacentral.file.core.windows.net/\u0022 ShareName=\u0022test-share-5f570486-cc9e-374a-95e1-2d4acb428f9b\u0022 DirectoryPath=\u0022\u0022\u003E\u003CEntries\u003E\u003CDirectory\u003E\u003CName\u003Edirectory\u003C/Name\u003E\u003CProperties /\u003E\u003C/Directory\u003E\u003C/Entries\u003E\u003CNextMarker /\u003E\u003C/EnumerationResults\u003E"
     },
@@ -198,11 +164,7 @@
         "x-ms-date": "Thu, 03 Jun 2021 21:32:54 GMT",
         "x-ms-delete-snapshots": "include",
         "x-ms-return-client-request-id": "true",
-<<<<<<< HEAD
-         "x-ms-version": "2020-10-02"
-=======
-        "x-ms-version": "2020-08-04"
->>>>>>> a0feaa32
+        "x-ms-version": "2020-10-02"
       },
       "RequestBody": null,
       "StatusCode": 202,
@@ -214,13 +176,8 @@
           "Microsoft-HTTPAPI/2.0"
         ],
         "x-ms-client-request-id": "649c34c0-396a-e27b-1706-4eb89f284d12",
-<<<<<<< HEAD
-        "x-ms-request-id": "3c2d2e31-a01a-0012-4618-f4a112000000",
-         "x-ms-version": "2020-10-02"
-=======
         "x-ms-request-id": "f1be6260-e01a-0023-2ec0-585072000000",
-        "x-ms-version": "2020-08-04"
->>>>>>> a0feaa32
+        "x-ms-version": "2020-10-02"
       },
       "ResponseBody": []
     }
