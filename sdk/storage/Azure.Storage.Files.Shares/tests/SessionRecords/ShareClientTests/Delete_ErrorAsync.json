--- conflicted
+++ resolved
@@ -13,11 +13,7 @@
         "x-ms-client-request-id": "a5993529-94e4-ec4d-e9ad-0757f04c10cf",
         "x-ms-date": "Thu, 05 Mar 2020 21:48:48 GMT",
         "x-ms-return-client-request-id": "true",
-<<<<<<< HEAD
-        "x-ms-version": "2020-12-06",
-=======
         "x-ms-version": "2021-02-12",
->>>>>>> 7e782c87
         "Accept": "application/xml"
       },
       "RequestBody": null,
@@ -33,11 +29,7 @@
         "x-ms-client-request-id": "a5993529-94e4-ec4d-e9ad-0757f04c10cf",
         "x-ms-error-code": "ShareNotFound",
         "x-ms-request-id": "c9ef6e52-f01a-0012-0a37-f3e9eb000000",
-<<<<<<< HEAD
-        "x-ms-version": "2020-12-06"
-=======
         "x-ms-version": "2021-02-12"
->>>>>>> 7e782c87
       },
       "ResponseBody": [
         "﻿<?xml version=\"1.0\" encoding=\"utf-8\"?><Error><Code>ShareNotFound</Code><Message>The specified share does not exist.\n",
