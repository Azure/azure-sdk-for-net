{
  "Entries": [
    {
<<<<<<< HEAD
      "RequestUri": "http://seanstagetest.file.core.windows.net/test-share-823d5913-6db0-7859-f168-61cfd2c09ae9?restype=share",
      "RequestMethod": "DELETE",
      "RequestHeaders": {
        "Authorization": "Sanitized",
        "traceparent": "00-bcbf7ba3d9a31f40b4d45ebec348e68a-9531f3bcf440744d-00",
        "User-Agent": [
          "azsdk-net-Storage.Files.Shares/12.0.0-dev.20191209.1\u002Bb71b1fa965b15eccfc57e2c7781b8bf85cd4c766",
          "(.NET Core 4.6.28008.01; Microsoft Windows 10.0.18363 )"
        ],
        "x-ms-client-request-id": "b7644ae4-2a1a-88fb-c43d-59d57d507185",
        "x-ms-date": "Tue, 10 Dec 2019 05:34:14 GMT",
=======
      "RequestUri": "http://seanstagetest.file.core.windows.net/test-share-83bd4375-cee2-d30c-2351-bf8f481e1a8e?restype=share",
      "RequestMethod": "DELETE",
      "RequestHeaders": {
        "Authorization": "Sanitized",
        "traceparent": "00-750b96e9b4516649811bb4cb86fffb48-91c8cb7fdd4cd149-00",
        "User-Agent": [
          "azsdk-net-Storage.Files.Shares/12.0.0-dev.20191209.1\u002B61bda4d1783b0e05dba0d434ff14b2840726d3b1",
          "(.NET Core 4.6.28008.01; Microsoft Windows 10.0.18363 )"
        ],
        "x-ms-client-request-id": "63484d89-60b6-4ac7-e491-21ce2cb2641a",
        "x-ms-date": "Tue, 10 Dec 2019 06:02:39 GMT",
>>>>>>> 1d9822e0
        "x-ms-return-client-request-id": "true",
        "x-ms-version": "2019-07-07"
      },
      "RequestBody": null,
      "StatusCode": 404,
      "ResponseHeaders": {
        "Content-Length": "217",
        "Content-Type": "application/xml",
<<<<<<< HEAD
        "Date": "Tue, 10 Dec 2019 05:34:14 GMT",
=======
        "Date": "Tue, 10 Dec 2019 06:02:39 GMT",
>>>>>>> 1d9822e0
        "Server": [
          "Windows-Azure-File/1.0",
          "Microsoft-HTTPAPI/2.0"
        ],
<<<<<<< HEAD
        "x-ms-client-request-id": "b7644ae4-2a1a-88fb-c43d-59d57d507185",
        "x-ms-error-code": "ShareNotFound",
        "x-ms-request-id": "4fd8e444-701a-0023-061b-af08f8000000",
=======
        "x-ms-client-request-id": "63484d89-60b6-4ac7-e491-21ce2cb2641a",
        "x-ms-error-code": "ShareNotFound",
        "x-ms-request-id": "7dc09972-e01a-001e-331f-af7ee3000000",
>>>>>>> 1d9822e0
        "x-ms-version": "2019-07-07"
      },
      "ResponseBody": [
        "\uFEFF\u003C?xml version=\u00221.0\u0022 encoding=\u0022utf-8\u0022?\u003E\u003CError\u003E\u003CCode\u003EShareNotFound\u003C/Code\u003E\u003CMessage\u003EThe specified share does not exist.\n",
<<<<<<< HEAD
        "RequestId:4fd8e444-701a-0023-061b-af08f8000000\n",
        "Time:2019-12-10T05:34:14.8267206Z\u003C/Message\u003E\u003C/Error\u003E"
=======
        "RequestId:7dc09972-e01a-001e-331f-af7ee3000000\n",
        "Time:2019-12-10T06:02:39.4392849Z\u003C/Message\u003E\u003C/Error\u003E"
>>>>>>> 1d9822e0
      ]
    }
  ],
  "Variables": {
<<<<<<< HEAD
    "DateTimeOffsetNow": "2019-12-09T21:34:14.8343126-08:00",
    "RandomSeed": "1412591025",
=======
    "DateTimeOffsetNow": "2019-12-09T22:02:39.4437679-08:00",
    "RandomSeed": "912348711",
>>>>>>> 1d9822e0
    "Storage_TestConfigDefault": "ProductionTenant\nseanstagetest\nU2FuaXRpemVk\nhttp://seanstagetest.blob.core.windows.net\nhttp://seanstagetest.file.core.windows.net\nhttp://seanstagetest.queue.core.windows.net\nhttp://seanstagetest.table.core.windows.net\n\n\n\n\nhttp://seanstagetest-secondary.blob.core.windows.net\nhttp://seanstagetest-secondary.file.core.windows.net\nhttp://seanstagetest-secondary.queue.core.windows.net\nhttp://seanstagetest-secondary.table.core.windows.net\n\nSanitized\n\n\nCloud\nBlobEndpoint=http://seanstagetest.blob.core.windows.net/;QueueEndpoint=http://seanstagetest.queue.core.windows.net/;FileEndpoint=http://seanstagetest.file.core.windows.net/;BlobSecondaryEndpoint=http://seanstagetest-secondary.blob.core.windows.net/;QueueSecondaryEndpoint=http://seanstagetest-secondary.queue.core.windows.net/;FileSecondaryEndpoint=http://seanstagetest-secondary.file.core.windows.net/;AccountName=seanstagetest;AccountKey=Sanitized"
  }
}<|MERGE_RESOLUTION|>--- conflicted
+++ resolved
@@ -1,31 +1,17 @@
 {
   "Entries": [
     {
-<<<<<<< HEAD
-      "RequestUri": "http://seanstagetest.file.core.windows.net/test-share-823d5913-6db0-7859-f168-61cfd2c09ae9?restype=share",
+      "RequestUri": "http://seanstagetest.file.core.windows.net/test-share-9996dee0-dde3-defe-de02-534e013ba618?restype=share",
       "RequestMethod": "DELETE",
       "RequestHeaders": {
         "Authorization": "Sanitized",
-        "traceparent": "00-bcbf7ba3d9a31f40b4d45ebec348e68a-9531f3bcf440744d-00",
+        "traceparent": "00-397da4a55646444080f126ca9b236198-077a997948c9f14d-00",
         "User-Agent": [
-          "azsdk-net-Storage.Files.Shares/12.0.0-dev.20191209.1\u002Bb71b1fa965b15eccfc57e2c7781b8bf85cd4c766",
+          "azsdk-net-Storage.Files.Shares/12.0.0-dev.20191211.1\u002B899431c003876eb9b26cefd8e8a37e7f27f82ced",
           "(.NET Core 4.6.28008.01; Microsoft Windows 10.0.18363 )"
         ],
-        "x-ms-client-request-id": "b7644ae4-2a1a-88fb-c43d-59d57d507185",
-        "x-ms-date": "Tue, 10 Dec 2019 05:34:14 GMT",
-=======
-      "RequestUri": "http://seanstagetest.file.core.windows.net/test-share-83bd4375-cee2-d30c-2351-bf8f481e1a8e?restype=share",
-      "RequestMethod": "DELETE",
-      "RequestHeaders": {
-        "Authorization": "Sanitized",
-        "traceparent": "00-750b96e9b4516649811bb4cb86fffb48-91c8cb7fdd4cd149-00",
-        "User-Agent": [
-          "azsdk-net-Storage.Files.Shares/12.0.0-dev.20191209.1\u002B61bda4d1783b0e05dba0d434ff14b2840726d3b1",
-          "(.NET Core 4.6.28008.01; Microsoft Windows 10.0.18363 )"
-        ],
-        "x-ms-client-request-id": "63484d89-60b6-4ac7-e491-21ce2cb2641a",
-        "x-ms-date": "Tue, 10 Dec 2019 06:02:39 GMT",
->>>>>>> 1d9822e0
+        "x-ms-client-request-id": "2e4ca0cf-6324-8fc0-3baa-0e037882f2a0",
+        "x-ms-date": "Wed, 11 Dec 2019 20:42:44 GMT",
         "x-ms-return-client-request-id": "true",
         "x-ms-version": "2019-07-07"
       },
@@ -34,46 +20,26 @@
       "ResponseHeaders": {
         "Content-Length": "217",
         "Content-Type": "application/xml",
-<<<<<<< HEAD
-        "Date": "Tue, 10 Dec 2019 05:34:14 GMT",
-=======
-        "Date": "Tue, 10 Dec 2019 06:02:39 GMT",
->>>>>>> 1d9822e0
+        "Date": "Wed, 11 Dec 2019 20:42:44 GMT",
         "Server": [
           "Windows-Azure-File/1.0",
           "Microsoft-HTTPAPI/2.0"
         ],
-<<<<<<< HEAD
-        "x-ms-client-request-id": "b7644ae4-2a1a-88fb-c43d-59d57d507185",
+        "x-ms-client-request-id": "2e4ca0cf-6324-8fc0-3baa-0e037882f2a0",
         "x-ms-error-code": "ShareNotFound",
-        "x-ms-request-id": "4fd8e444-701a-0023-061b-af08f8000000",
-=======
-        "x-ms-client-request-id": "63484d89-60b6-4ac7-e491-21ce2cb2641a",
-        "x-ms-error-code": "ShareNotFound",
-        "x-ms-request-id": "7dc09972-e01a-001e-331f-af7ee3000000",
->>>>>>> 1d9822e0
+        "x-ms-request-id": "ef3e4534-c01a-0019-1163-b01280000000",
         "x-ms-version": "2019-07-07"
       },
       "ResponseBody": [
         "\uFEFF\u003C?xml version=\u00221.0\u0022 encoding=\u0022utf-8\u0022?\u003E\u003CError\u003E\u003CCode\u003EShareNotFound\u003C/Code\u003E\u003CMessage\u003EThe specified share does not exist.\n",
-<<<<<<< HEAD
-        "RequestId:4fd8e444-701a-0023-061b-af08f8000000\n",
-        "Time:2019-12-10T05:34:14.8267206Z\u003C/Message\u003E\u003C/Error\u003E"
-=======
-        "RequestId:7dc09972-e01a-001e-331f-af7ee3000000\n",
-        "Time:2019-12-10T06:02:39.4392849Z\u003C/Message\u003E\u003C/Error\u003E"
->>>>>>> 1d9822e0
+        "RequestId:ef3e4534-c01a-0019-1163-b01280000000\n",
+        "Time:2019-12-11T20:42:44.6474392Z\u003C/Message\u003E\u003C/Error\u003E"
       ]
     }
   ],
   "Variables": {
-<<<<<<< HEAD
-    "DateTimeOffsetNow": "2019-12-09T21:34:14.8343126-08:00",
-    "RandomSeed": "1412591025",
-=======
-    "DateTimeOffsetNow": "2019-12-09T22:02:39.4437679-08:00",
-    "RandomSeed": "912348711",
->>>>>>> 1d9822e0
+    "DateTimeOffsetNow": "2019-12-11T12:42:44.6285389-08:00",
+    "RandomSeed": "2037754996",
     "Storage_TestConfigDefault": "ProductionTenant\nseanstagetest\nU2FuaXRpemVk\nhttp://seanstagetest.blob.core.windows.net\nhttp://seanstagetest.file.core.windows.net\nhttp://seanstagetest.queue.core.windows.net\nhttp://seanstagetest.table.core.windows.net\n\n\n\n\nhttp://seanstagetest-secondary.blob.core.windows.net\nhttp://seanstagetest-secondary.file.core.windows.net\nhttp://seanstagetest-secondary.queue.core.windows.net\nhttp://seanstagetest-secondary.table.core.windows.net\n\nSanitized\n\n\nCloud\nBlobEndpoint=http://seanstagetest.blob.core.windows.net/;QueueEndpoint=http://seanstagetest.queue.core.windows.net/;FileEndpoint=http://seanstagetest.file.core.windows.net/;BlobSecondaryEndpoint=http://seanstagetest-secondary.blob.core.windows.net/;QueueSecondaryEndpoint=http://seanstagetest-secondary.queue.core.windows.net/;FileSecondaryEndpoint=http://seanstagetest-secondary.file.core.windows.net/;AccountName=seanstagetest;AccountKey=Sanitized"
   }
 }