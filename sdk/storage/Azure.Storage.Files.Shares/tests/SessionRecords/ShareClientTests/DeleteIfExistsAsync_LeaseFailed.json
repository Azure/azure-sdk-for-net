--- conflicted
+++ resolved
@@ -13,11 +13,7 @@
         "x-ms-client-request-id": "ce97d88c-1895-699c-63e2-8fa209c0db71",
         "x-ms-date": "Wed, 14 Oct 2020 23:18:43 GMT",
         "x-ms-return-client-request-id": "true",
-<<<<<<< HEAD
-        "x-ms-version": "2020-12-06",
-=======
         "x-ms-version": "2021-02-12",
->>>>>>> 7e782c87
         "Accept": "application/xml"
       },
       "RequestBody": null,
@@ -33,11 +29,7 @@
         ],
         "x-ms-client-request-id": "ce97d88c-1895-699c-63e2-8fa209c0db71",
         "x-ms-request-id": "d4ada8fd-f01a-0067-0380-a2817e000000",
-<<<<<<< HEAD
-        "x-ms-version": "2020-12-06"
-=======
         "x-ms-version": "2021-02-12"
->>>>>>> 7e782c87
       },
       "ResponseBody": []
     },
@@ -55,11 +47,7 @@
         "x-ms-date": "Wed, 14 Oct 2020 23:18:44 GMT",
         "x-ms-lease-id": "6998a51c-a6c7-fb9f-73b2-00c2e3ded877",
         "x-ms-return-client-request-id": "true",
-<<<<<<< HEAD
-        "x-ms-version": "2020-12-06",
-=======
         "x-ms-version": "2021-02-12",
->>>>>>> 7e782c87
         "Accept": "application/xml"
       },
       "RequestBody": null,
@@ -75,11 +63,7 @@
         "x-ms-client-request-id": "0c5dba3d-bbf2-e5e1-399c-5ae318d98585",
         "x-ms-error-code": "LeaseNotPresentWithContainerOperation",
         "x-ms-request-id": "d4ada901-f01a-0067-0480-a2817e000000",
-<<<<<<< HEAD
-        "x-ms-version": "2020-12-06"
-=======
         "x-ms-version": "2021-02-12"
->>>>>>> 7e782c87
       },
       "ResponseBody": [
         "﻿<?xml version=\"1.0\" encoding=\"utf-8\"?><Error><Code>LeaseNotPresentWithContainerOperation</Code><Message>There is currently no lease on the file share.\n",
@@ -101,11 +85,7 @@
         "x-ms-date": "Wed, 14 Oct 2020 23:18:44 GMT",
         "x-ms-delete-snapshots": "include",
         "x-ms-return-client-request-id": "true",
-<<<<<<< HEAD
-        "x-ms-version": "2020-12-06",
-=======
         "x-ms-version": "2021-02-12",
->>>>>>> 7e782c87
         "Accept": "application/xml"
       },
       "RequestBody": null,
@@ -119,11 +99,7 @@
         ],
         "x-ms-client-request-id": "29841b16-cc81-cb84-4502-5639430f8240",
         "x-ms-request-id": "d4ada902-f01a-0067-0580-a2817e000000",
-<<<<<<< HEAD
-        "x-ms-version": "2020-12-06"
-=======
         "x-ms-version": "2021-02-12"
->>>>>>> 7e782c87
       },
       "ResponseBody": []
     }
