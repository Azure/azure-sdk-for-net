{
  "Entries": [
    {
      "RequestUri": "https://seanmcccanary3.file.core.windows.net/test-share-b848b979-44ba-2ba4-3b1c-9f9adb750fac?restype=share",
      "RequestMethod": "PUT",
      "RequestHeaders": {
        "Accept": "application/xml",
        "Authorization": "Sanitized",
        "traceparent": "00-7f5fb304e65b7c4c8473d5096f39dbac-4ce471fe7bc7a14e-00",
        "User-Agent": [
          "azsdk-net-Storage.Files.Shares/12.7.0-alpha.20210121.1",
          "(.NET 5.0.2; Microsoft Windows 10.0.19042)"
        ],
        "x-ms-client-request-id": "1549c411-5a14-e813-fb95-afe5a7a20bec",
        "x-ms-date": "Thu, 21 Jan 2021 20:44:58 GMT",
        "x-ms-return-client-request-id": "true",
        "x-ms-version": "2020-06-12"
      },
      "RequestBody": null,
      "StatusCode": 201,
      "ResponseHeaders": {
        "Content-Length": "0",
        "Date": "Thu, 21 Jan 2021 20:44:57 GMT",
        "ETag": "\u00220x8D8BE4D6ABDA536\u0022",
        "Last-Modified": "Thu, 21 Jan 2021 20:44:58 GMT",
        "Server": [
          "Windows-Azure-File/1.0",
          "Microsoft-HTTPAPI/2.0"
        ],
        "x-ms-client-request-id": "1549c411-5a14-e813-fb95-afe5a7a20bec",
<<<<<<< HEAD
        "x-ms-request-id": "c9ef6e07-f01a-0012-5637-f3e9eb000000",
        "x-ms-version": "2020-06-12"
=======
        "x-ms-request-id": "23aeae41-a01a-003d-1836-f0acd9000000",
        "x-ms-version": "2020-04-08"
>>>>>>> ac24a13f
      },
      "ResponseBody": []
    },
    {
      "RequestUri": "https://seanmcccanary3.file.core.windows.net/test-share-b848b979-44ba-2ba4-3b1c-9f9adb750fac?restype=share\u0026comp=stats",
      "RequestMethod": "GET",
      "RequestHeaders": {
        "Accept": "application/xml",
        "Authorization": "Sanitized",
        "traceparent": "00-626e60fb7b4db7439a5ea7cba1b58cc7-843202e8c4776242-00",
        "User-Agent": [
          "azsdk-net-Storage.Files.Shares/12.7.0-alpha.20210121.1",
          "(.NET 5.0.2; Microsoft Windows 10.0.19042)"
        ],
        "x-ms-client-request-id": "168947e6-f92c-8c97-e000-c2ace5c00326",
        "x-ms-date": "Thu, 21 Jan 2021 20:44:58 GMT",
        "x-ms-return-client-request-id": "true",
        "x-ms-version": "2020-06-12"
      },
      "RequestBody": null,
      "StatusCode": 200,
      "ResponseHeaders": {
        "Content-Type": "application/xml",
        "Date": "Thu, 21 Jan 2021 20:44:58 GMT",
        "Server": [
          "Windows-Azure-File/1.0",
          "Microsoft-HTTPAPI/2.0"
        ],
        "Transfer-Encoding": "chunked",
        "Vary": "Origin",
        "x-ms-client-request-id": "168947e6-f92c-8c97-e000-c2ace5c00326",
<<<<<<< HEAD
        "x-ms-request-id": "c9ef6e09-f01a-0012-5737-f3e9eb000000",
        "x-ms-version": "2020-06-12"
=======
        "x-ms-request-id": "23aeae44-a01a-003d-1936-f0acd9000000",
        "x-ms-version": "2020-04-08"
>>>>>>> ac24a13f
      },
      "ResponseBody": "\uFEFF\u003C?xml version=\u00221.0\u0022 encoding=\u0022utf-8\u0022?\u003E\u003CShareStats\u003E\u003CShareUsageBytes\u003E0\u003C/ShareUsageBytes\u003E\u003C/ShareStats\u003E"
    },
    {
      "RequestUri": "https://seanmcccanary3.file.core.windows.net/test-share-b848b979-44ba-2ba4-3b1c-9f9adb750fac?restype=share",
      "RequestMethod": "DELETE",
      "RequestHeaders": {
        "Accept": "application/xml",
        "Authorization": "Sanitized",
        "traceparent": "00-a9f36bf08ed4804f9d1f593e0d3b8f4f-726f3ef6f163b44e-00",
        "User-Agent": [
          "azsdk-net-Storage.Files.Shares/12.7.0-alpha.20210121.1",
          "(.NET 5.0.2; Microsoft Windows 10.0.19042)"
        ],
        "x-ms-client-request-id": "5ffe939f-f419-dfc0-1c1e-6ac04066fe54",
        "x-ms-date": "Thu, 21 Jan 2021 20:44:58 GMT",
        "x-ms-delete-snapshots": "include",
        "x-ms-return-client-request-id": "true",
        "x-ms-version": "2020-06-12"
      },
      "RequestBody": null,
      "StatusCode": 202,
      "ResponseHeaders": {
        "Content-Length": "0",
        "Date": "Thu, 21 Jan 2021 20:44:58 GMT",
        "Server": [
          "Windows-Azure-File/1.0",
          "Microsoft-HTTPAPI/2.0"
        ],
        "x-ms-client-request-id": "5ffe939f-f419-dfc0-1c1e-6ac04066fe54",
<<<<<<< HEAD
        "x-ms-request-id": "c9ef6e0a-f01a-0012-5837-f3e9eb000000",
        "x-ms-version": "2020-06-12"
=======
        "x-ms-request-id": "23aeae4d-a01a-003d-1a36-f0acd9000000",
        "x-ms-version": "2020-04-08"
>>>>>>> ac24a13f
      },
      "ResponseBody": []
    }
  ],
  "Variables": {
    "RandomSeed": "481509980",
    "Storage_TestConfigDefault": "ProductionTenant\nseanmcccanary3\nU2FuaXRpemVk\nhttps://seanmcccanary3.blob.core.windows.net\nhttps://seanmcccanary3.file.core.windows.net\nhttps://seanmcccanary3.queue.core.windows.net\nhttps://seanmcccanary3.table.core.windows.net\n\n\n\n\nhttps://seanmcccanary3-secondary.blob.core.windows.net\nhttps://seanmcccanary3-secondary.file.core.windows.net\nhttps://seanmcccanary3-secondary.queue.core.windows.net\nhttps://seanmcccanary3-secondary.table.core.windows.net\n\nSanitized\n\n\nCloud\nBlobEndpoint=https://seanmcccanary3.blob.core.windows.net/;QueueEndpoint=https://seanmcccanary3.queue.core.windows.net/;FileEndpoint=https://seanmcccanary3.file.core.windows.net/;BlobSecondaryEndpoint=https://seanmcccanary3-secondary.blob.core.windows.net/;QueueSecondaryEndpoint=https://seanmcccanary3-secondary.queue.core.windows.net/;FileSecondaryEndpoint=https://seanmcccanary3-secondary.file.core.windows.net/;AccountName=seanmcccanary3;AccountKey=Kg==;\nseanscope1"
  }
}<|MERGE_RESOLUTION|>--- conflicted
+++ resolved
@@ -1,121 +1,106 @@
-{
+﻿{
   "Entries": [
     {
-      "RequestUri": "https://seanmcccanary3.file.core.windows.net/test-share-b848b979-44ba-2ba4-3b1c-9f9adb750fac?restype=share",
+      "RequestUri": "http://seanstagetest.file.core.windows.net/test-share-b848b979-44ba-2ba4-3b1c-9f9adb750fac?restype=share",
       "RequestMethod": "PUT",
       "RequestHeaders": {
-        "Accept": "application/xml",
         "Authorization": "Sanitized",
-        "traceparent": "00-7f5fb304e65b7c4c8473d5096f39dbac-4ce471fe7bc7a14e-00",
+        "traceparent": "00-278621ef33ecb148960ac578f3afc06f-5af1a41c94746c44-00",
         "User-Agent": [
-          "azsdk-net-Storage.Files.Shares/12.7.0-alpha.20210121.1",
-          "(.NET 5.0.2; Microsoft Windows 10.0.19042)"
+          "azsdk-net-Storage.Files.Shares/12.2.0-dev.20200305.1",
+          "(.NET Core 4.6.28325.01; Microsoft Windows 10.0.18363 )"
         ],
         "x-ms-client-request-id": "1549c411-5a14-e813-fb95-afe5a7a20bec",
-        "x-ms-date": "Thu, 21 Jan 2021 20:44:58 GMT",
+        "x-ms-date": "Thu, 05 Mar 2020 21:48:42 GMT",
         "x-ms-return-client-request-id": "true",
-        "x-ms-version": "2020-06-12"
+        "x-ms-version": "2020-06-12",
+        "Accept": "application/xml"
       },
       "RequestBody": null,
       "StatusCode": 201,
       "ResponseHeaders": {
         "Content-Length": "0",
-        "Date": "Thu, 21 Jan 2021 20:44:57 GMT",
-        "ETag": "\u00220x8D8BE4D6ABDA536\u0022",
-        "Last-Modified": "Thu, 21 Jan 2021 20:44:58 GMT",
+        "Date": "Thu, 05 Mar 2020 21:48:41 GMT",
+        "ETag": "\"0x8D7C14EF8DAEC5B\"",
+        "Last-Modified": "Thu, 05 Mar 2020 21:48:42 GMT",
         "Server": [
           "Windows-Azure-File/1.0",
           "Microsoft-HTTPAPI/2.0"
         ],
         "x-ms-client-request-id": "1549c411-5a14-e813-fb95-afe5a7a20bec",
-<<<<<<< HEAD
         "x-ms-request-id": "c9ef6e07-f01a-0012-5637-f3e9eb000000",
         "x-ms-version": "2020-06-12"
-=======
-        "x-ms-request-id": "23aeae41-a01a-003d-1836-f0acd9000000",
-        "x-ms-version": "2020-04-08"
->>>>>>> ac24a13f
       },
       "ResponseBody": []
     },
     {
-      "RequestUri": "https://seanmcccanary3.file.core.windows.net/test-share-b848b979-44ba-2ba4-3b1c-9f9adb750fac?restype=share\u0026comp=stats",
+      "RequestUri": "http://seanstagetest.file.core.windows.net/test-share-b848b979-44ba-2ba4-3b1c-9f9adb750fac?restype=share&comp=stats",
       "RequestMethod": "GET",
       "RequestHeaders": {
-        "Accept": "application/xml",
         "Authorization": "Sanitized",
-        "traceparent": "00-626e60fb7b4db7439a5ea7cba1b58cc7-843202e8c4776242-00",
+        "traceparent": "00-1b2f8c70ffade942aab8ee0d49f83323-fd7713431d207340-00",
         "User-Agent": [
-          "azsdk-net-Storage.Files.Shares/12.7.0-alpha.20210121.1",
-          "(.NET 5.0.2; Microsoft Windows 10.0.19042)"
+          "azsdk-net-Storage.Files.Shares/12.2.0-dev.20200305.1",
+          "(.NET Core 4.6.28325.01; Microsoft Windows 10.0.18363 )"
         ],
         "x-ms-client-request-id": "168947e6-f92c-8c97-e000-c2ace5c00326",
-        "x-ms-date": "Thu, 21 Jan 2021 20:44:58 GMT",
+        "x-ms-date": "Thu, 05 Mar 2020 21:48:42 GMT",
         "x-ms-return-client-request-id": "true",
-        "x-ms-version": "2020-06-12"
+        "x-ms-version": "2020-06-12",
+        "Accept": "application/xml"
       },
       "RequestBody": null,
       "StatusCode": 200,
       "ResponseHeaders": {
+        "Access-Control-Allow-Origin": "*",
         "Content-Type": "application/xml",
-        "Date": "Thu, 21 Jan 2021 20:44:58 GMT",
+        "Date": "Thu, 05 Mar 2020 21:48:41 GMT",
         "Server": [
           "Windows-Azure-File/1.0",
           "Microsoft-HTTPAPI/2.0"
         ],
         "Transfer-Encoding": "chunked",
-        "Vary": "Origin",
         "x-ms-client-request-id": "168947e6-f92c-8c97-e000-c2ace5c00326",
-<<<<<<< HEAD
         "x-ms-request-id": "c9ef6e09-f01a-0012-5737-f3e9eb000000",
         "x-ms-version": "2020-06-12"
-=======
-        "x-ms-request-id": "23aeae44-a01a-003d-1936-f0acd9000000",
-        "x-ms-version": "2020-04-08"
->>>>>>> ac24a13f
       },
-      "ResponseBody": "\uFEFF\u003C?xml version=\u00221.0\u0022 encoding=\u0022utf-8\u0022?\u003E\u003CShareStats\u003E\u003CShareUsageBytes\u003E0\u003C/ShareUsageBytes\u003E\u003C/ShareStats\u003E"
+      "ResponseBody": "﻿<?xml version=\"1.0\" encoding=\"utf-8\"?><ShareStats><ShareUsageBytes>0</ShareUsageBytes></ShareStats>"
     },
     {
-      "RequestUri": "https://seanmcccanary3.file.core.windows.net/test-share-b848b979-44ba-2ba4-3b1c-9f9adb750fac?restype=share",
+      "RequestUri": "http://seanstagetest.file.core.windows.net/test-share-b848b979-44ba-2ba4-3b1c-9f9adb750fac?restype=share",
       "RequestMethod": "DELETE",
       "RequestHeaders": {
-        "Accept": "application/xml",
         "Authorization": "Sanitized",
-        "traceparent": "00-a9f36bf08ed4804f9d1f593e0d3b8f4f-726f3ef6f163b44e-00",
+        "traceparent": "00-e6e949ece7ca044994d5fbc64e420652-a52f8b600145ea4b-00",
         "User-Agent": [
-          "azsdk-net-Storage.Files.Shares/12.7.0-alpha.20210121.1",
-          "(.NET 5.0.2; Microsoft Windows 10.0.19042)"
+          "azsdk-net-Storage.Files.Shares/12.2.0-dev.20200305.1",
+          "(.NET Core 4.6.28325.01; Microsoft Windows 10.0.18363 )"
         ],
         "x-ms-client-request-id": "5ffe939f-f419-dfc0-1c1e-6ac04066fe54",
-        "x-ms-date": "Thu, 21 Jan 2021 20:44:58 GMT",
+        "x-ms-date": "Thu, 05 Mar 2020 21:48:42 GMT",
         "x-ms-delete-snapshots": "include",
         "x-ms-return-client-request-id": "true",
-        "x-ms-version": "2020-06-12"
+        "x-ms-version": "2020-06-12",
+        "Accept": "application/xml"
       },
       "RequestBody": null,
       "StatusCode": 202,
       "ResponseHeaders": {
         "Content-Length": "0",
-        "Date": "Thu, 21 Jan 2021 20:44:58 GMT",
+        "Date": "Thu, 05 Mar 2020 21:48:41 GMT",
         "Server": [
           "Windows-Azure-File/1.0",
           "Microsoft-HTTPAPI/2.0"
         ],
         "x-ms-client-request-id": "5ffe939f-f419-dfc0-1c1e-6ac04066fe54",
-<<<<<<< HEAD
         "x-ms-request-id": "c9ef6e0a-f01a-0012-5837-f3e9eb000000",
         "x-ms-version": "2020-06-12"
-=======
-        "x-ms-request-id": "23aeae4d-a01a-003d-1a36-f0acd9000000",
-        "x-ms-version": "2020-04-08"
->>>>>>> ac24a13f
       },
       "ResponseBody": []
     }
   ],
   "Variables": {
     "RandomSeed": "481509980",
-    "Storage_TestConfigDefault": "ProductionTenant\nseanmcccanary3\nU2FuaXRpemVk\nhttps://seanmcccanary3.blob.core.windows.net\nhttps://seanmcccanary3.file.core.windows.net\nhttps://seanmcccanary3.queue.core.windows.net\nhttps://seanmcccanary3.table.core.windows.net\n\n\n\n\nhttps://seanmcccanary3-secondary.blob.core.windows.net\nhttps://seanmcccanary3-secondary.file.core.windows.net\nhttps://seanmcccanary3-secondary.queue.core.windows.net\nhttps://seanmcccanary3-secondary.table.core.windows.net\n\nSanitized\n\n\nCloud\nBlobEndpoint=https://seanmcccanary3.blob.core.windows.net/;QueueEndpoint=https://seanmcccanary3.queue.core.windows.net/;FileEndpoint=https://seanmcccanary3.file.core.windows.net/;BlobSecondaryEndpoint=https://seanmcccanary3-secondary.blob.core.windows.net/;QueueSecondaryEndpoint=https://seanmcccanary3-secondary.queue.core.windows.net/;FileSecondaryEndpoint=https://seanmcccanary3-secondary.file.core.windows.net/;AccountName=seanmcccanary3;AccountKey=Kg==;\nseanscope1"
+    "Storage_TestConfigDefault": "ProductionTenant\nseanstagetest\nU2FuaXRpemVk\nhttps://seanstagetest.blob.core.windows.net\nhttp://seanstagetest.file.core.windows.net\nhttp://seanstagetest.queue.core.windows.net\nhttp://seanstagetest.table.core.windows.net\n\n\n\n\nhttp://seanstagetest-secondary.blob.core.windows.net\nhttp://seanstagetest-secondary.file.core.windows.net\nhttp://seanstagetest-secondary.queue.core.windows.net\nhttp://seanstagetest-secondary.table.core.windows.net\n\nSanitized\n\n\nCloud\nBlobEndpoint=https://seanstagetest.blob.core.windows.net/;QueueEndpoint=http://seanstagetest.queue.core.windows.net/;FileEndpoint=http://seanstagetest.file.core.windows.net/;BlobSecondaryEndpoint=http://seanstagetest-secondary.blob.core.windows.net/;QueueSecondaryEndpoint=http://seanstagetest-secondary.queue.core.windows.net/;FileSecondaryEndpoint=http://seanstagetest-secondary.file.core.windows.net/;AccountName=seanstagetest;AccountKey=Sanitized\nseanscope1"
   }
 }