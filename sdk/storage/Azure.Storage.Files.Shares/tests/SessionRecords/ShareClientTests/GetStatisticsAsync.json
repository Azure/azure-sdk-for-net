--- conflicted
+++ resolved
@@ -1,31 +1,17 @@
 {
   "Entries": [
     {
-<<<<<<< HEAD
-      "RequestUri": "http://seanstagetest.file.core.windows.net/test-share-3ccd3651-2225-76b0-1fd8-dee848294f74?restype=share",
+      "RequestUri": "http://seanstagetest.file.core.windows.net/test-share-8a8a873c-12ab-3e5f-fdd2-cc4333c369d1?restype=share",
       "RequestMethod": "PUT",
       "RequestHeaders": {
         "Authorization": "Sanitized",
-        "traceparent": "00-afcc9d9f24b44c41bfd53720ab160328-3fb8a02276d6e344-00",
+        "traceparent": "00-a5bcd1033c926945bfba2c1e2a7752eb-a4adb152d603b14c-00",
         "User-Agent": [
-          "azsdk-net-Storage.Files.Shares/12.0.0-dev.20191209.1\u002Bb71b1fa965b15eccfc57e2c7781b8bf85cd4c766",
+          "azsdk-net-Storage.Files.Shares/12.0.0-dev.20191211.1\u002B899431c003876eb9b26cefd8e8a37e7f27f82ced",
           "(.NET Core 4.6.28008.01; Microsoft Windows 10.0.18363 )"
         ],
-        "x-ms-client-request-id": "e83d39b1-0be3-ca16-0d68-08e5cb8c1d7e",
-        "x-ms-date": "Tue, 10 Dec 2019 05:34:10 GMT",
-=======
-      "RequestUri": "http://seanstagetest.file.core.windows.net/test-share-39c13a93-06b2-f3f8-a63f-46a48fe653d2?restype=share",
-      "RequestMethod": "PUT",
-      "RequestHeaders": {
-        "Authorization": "Sanitized",
-        "traceparent": "00-8866fec4f4802942a3e73438f2d26921-9ed8ac510d44654a-00",
-        "User-Agent": [
-          "azsdk-net-Storage.Files.Shares/12.0.0-dev.20191209.1\u002B61bda4d1783b0e05dba0d434ff14b2840726d3b1",
-          "(.NET Core 4.6.28008.01; Microsoft Windows 10.0.18363 )"
-        ],
-        "x-ms-client-request-id": "d2de11d0-c7dd-68fe-ed06-99160e791eec",
-        "x-ms-date": "Tue, 10 Dec 2019 06:02:34 GMT",
->>>>>>> 1d9822e0
+        "x-ms-client-request-id": "3afa5a7b-0e62-6dba-94f6-884a2ef0cd27",
+        "x-ms-date": "Wed, 11 Dec 2019 20:42:39 GMT",
         "x-ms-return-client-request-id": "true",
         "x-ms-version": "2019-07-07"
       },
@@ -33,56 +19,31 @@
       "StatusCode": 201,
       "ResponseHeaders": {
         "Content-Length": "0",
-<<<<<<< HEAD
-        "Date": "Tue, 10 Dec 2019 05:34:09 GMT",
-        "ETag": "\u00220x8D77D329535393C\u0022",
-        "Last-Modified": "Tue, 10 Dec 2019 05:34:10 GMT",
-=======
-        "Date": "Tue, 10 Dec 2019 06:02:34 GMT",
-        "ETag": "\u00220x8D77D368D2156A6\u0022",
-        "Last-Modified": "Tue, 10 Dec 2019 06:02:34 GMT",
->>>>>>> 1d9822e0
+        "Date": "Wed, 11 Dec 2019 20:42:39 GMT",
+        "ETag": "\u00220x8D77E7AAA05FC36\u0022",
+        "Last-Modified": "Wed, 11 Dec 2019 20:42:39 GMT",
         "Server": [
           "Windows-Azure-File/1.0",
           "Microsoft-HTTPAPI/2.0"
         ],
-<<<<<<< HEAD
-        "x-ms-client-request-id": "e83d39b1-0be3-ca16-0d68-08e5cb8c1d7e",
-        "x-ms-request-id": "4fd8e407-701a-0023-5a1b-af08f8000000",
-=======
-        "x-ms-client-request-id": "d2de11d0-c7dd-68fe-ed06-99160e791eec",
-        "x-ms-request-id": "7dc09932-e01a-001e-061f-af7ee3000000",
->>>>>>> 1d9822e0
+        "x-ms-client-request-id": "3afa5a7b-0e62-6dba-94f6-884a2ef0cd27",
+        "x-ms-request-id": "ef3e44ec-c01a-0019-6363-b01280000000",
         "x-ms-version": "2019-07-07"
       },
       "ResponseBody": []
     },
     {
-<<<<<<< HEAD
-      "RequestUri": "http://seanstagetest.file.core.windows.net/test-share-3ccd3651-2225-76b0-1fd8-dee848294f74?restype=share\u0026comp=stats",
+      "RequestUri": "http://seanstagetest.file.core.windows.net/test-share-8a8a873c-12ab-3e5f-fdd2-cc4333c369d1?restype=share\u0026comp=stats",
       "RequestMethod": "GET",
       "RequestHeaders": {
         "Authorization": "Sanitized",
-        "traceparent": "00-0280ba2cde10d040a5e08a9b9f0936a7-f16b83d570578241-00",
+        "traceparent": "00-c52ded17ed2a1d40aaf2326168958824-1eb7ca86dbfb2d4a-00",
         "User-Agent": [
-          "azsdk-net-Storage.Files.Shares/12.0.0-dev.20191209.1\u002Bb71b1fa965b15eccfc57e2c7781b8bf85cd4c766",
+          "azsdk-net-Storage.Files.Shares/12.0.0-dev.20191211.1\u002B899431c003876eb9b26cefd8e8a37e7f27f82ced",
           "(.NET Core 4.6.28008.01; Microsoft Windows 10.0.18363 )"
         ],
-        "x-ms-client-request-id": "0f377148-66eb-9290-2a6b-0b6231044a79",
-        "x-ms-date": "Tue, 10 Dec 2019 05:34:10 GMT",
-=======
-      "RequestUri": "http://seanstagetest.file.core.windows.net/test-share-39c13a93-06b2-f3f8-a63f-46a48fe653d2?restype=share\u0026comp=stats",
-      "RequestMethod": "GET",
-      "RequestHeaders": {
-        "Authorization": "Sanitized",
-        "traceparent": "00-d15460504a353d4c9880e4a99b88d00e-24029fdce216df4d-00",
-        "User-Agent": [
-          "azsdk-net-Storage.Files.Shares/12.0.0-dev.20191209.1\u002B61bda4d1783b0e05dba0d434ff14b2840726d3b1",
-          "(.NET Core 4.6.28008.01; Microsoft Windows 10.0.18363 )"
-        ],
-        "x-ms-client-request-id": "7ed364fe-8008-76f5-9d2c-4008372d46ae",
-        "x-ms-date": "Tue, 10 Dec 2019 06:02:34 GMT",
->>>>>>> 1d9822e0
+        "x-ms-client-request-id": "d8c8336c-2fc8-2d6e-1d48-9ac9d18d6a82",
+        "x-ms-date": "Wed, 11 Dec 2019 20:42:40 GMT",
         "x-ms-return-client-request-id": "true",
         "x-ms-version": "2019-07-07"
       },
@@ -91,53 +52,30 @@
       "ResponseHeaders": {
         "Access-Control-Allow-Origin": "*",
         "Content-Type": "application/xml",
-<<<<<<< HEAD
-        "Date": "Tue, 10 Dec 2019 05:34:10 GMT",
-=======
-        "Date": "Tue, 10 Dec 2019 06:02:34 GMT",
->>>>>>> 1d9822e0
+        "Date": "Wed, 11 Dec 2019 20:42:39 GMT",
         "Server": [
           "Windows-Azure-File/1.0",
           "Microsoft-HTTPAPI/2.0"
         ],
         "Transfer-Encoding": "chunked",
-<<<<<<< HEAD
-        "x-ms-client-request-id": "0f377148-66eb-9290-2a6b-0b6231044a79",
-        "x-ms-request-id": "4fd8e409-701a-0023-5b1b-af08f8000000",
-=======
-        "x-ms-client-request-id": "7ed364fe-8008-76f5-9d2c-4008372d46ae",
-        "x-ms-request-id": "7dc09934-e01a-001e-071f-af7ee3000000",
->>>>>>> 1d9822e0
+        "x-ms-client-request-id": "d8c8336c-2fc8-2d6e-1d48-9ac9d18d6a82",
+        "x-ms-request-id": "ef3e44ee-c01a-0019-6463-b01280000000",
         "x-ms-version": "2019-07-07"
       },
       "ResponseBody": "\uFEFF\u003C?xml version=\u00221.0\u0022 encoding=\u0022utf-8\u0022?\u003E\u003CShareStats\u003E\u003CShareUsageBytes\u003E0\u003C/ShareUsageBytes\u003E\u003C/ShareStats\u003E"
     },
     {
-<<<<<<< HEAD
-      "RequestUri": "http://seanstagetest.file.core.windows.net/test-share-3ccd3651-2225-76b0-1fd8-dee848294f74?restype=share",
+      "RequestUri": "http://seanstagetest.file.core.windows.net/test-share-8a8a873c-12ab-3e5f-fdd2-cc4333c369d1?restype=share",
       "RequestMethod": "DELETE",
       "RequestHeaders": {
         "Authorization": "Sanitized",
-        "traceparent": "00-64a95a76d600834988db35c9fa5075a4-52f3b3ceda4f2f46-00",
+        "traceparent": "00-55e41a7e1450864eac2cf5e537154ea5-5b12daca5216cc40-00",
         "User-Agent": [
-          "azsdk-net-Storage.Files.Shares/12.0.0-dev.20191209.1\u002Bb71b1fa965b15eccfc57e2c7781b8bf85cd4c766",
+          "azsdk-net-Storage.Files.Shares/12.0.0-dev.20191211.1\u002B899431c003876eb9b26cefd8e8a37e7f27f82ced",
           "(.NET Core 4.6.28008.01; Microsoft Windows 10.0.18363 )"
         ],
-        "x-ms-client-request-id": "5a9c4716-0e55-7d93-2c2b-8832d866e647",
-        "x-ms-date": "Tue, 10 Dec 2019 05:34:10 GMT",
-=======
-      "RequestUri": "http://seanstagetest.file.core.windows.net/test-share-39c13a93-06b2-f3f8-a63f-46a48fe653d2?restype=share",
-      "RequestMethod": "DELETE",
-      "RequestHeaders": {
-        "Authorization": "Sanitized",
-        "traceparent": "00-09d37741fa63d945ac621299311e7604-74cf3734de436043-00",
-        "User-Agent": [
-          "azsdk-net-Storage.Files.Shares/12.0.0-dev.20191209.1\u002B61bda4d1783b0e05dba0d434ff14b2840726d3b1",
-          "(.NET Core 4.6.28008.01; Microsoft Windows 10.0.18363 )"
-        ],
-        "x-ms-client-request-id": "a917af2d-a0a5-98e3-9c67-01e447dd8ac9",
-        "x-ms-date": "Tue, 10 Dec 2019 06:02:34 GMT",
->>>>>>> 1d9822e0
+        "x-ms-client-request-id": "fbde0177-f427-765e-4a5a-c76ed7d61022",
+        "x-ms-date": "Wed, 11 Dec 2019 20:42:40 GMT",
         "x-ms-delete-snapshots": "include",
         "x-ms-return-client-request-id": "true",
         "x-ms-version": "2019-07-07"
@@ -146,33 +84,20 @@
       "StatusCode": 202,
       "ResponseHeaders": {
         "Content-Length": "0",
-<<<<<<< HEAD
-        "Date": "Tue, 10 Dec 2019 05:34:10 GMT",
-=======
-        "Date": "Tue, 10 Dec 2019 06:02:34 GMT",
->>>>>>> 1d9822e0
+        "Date": "Wed, 11 Dec 2019 20:42:39 GMT",
         "Server": [
           "Windows-Azure-File/1.0",
           "Microsoft-HTTPAPI/2.0"
         ],
-<<<<<<< HEAD
-        "x-ms-client-request-id": "5a9c4716-0e55-7d93-2c2b-8832d866e647",
-        "x-ms-request-id": "4fd8e40a-701a-0023-5c1b-af08f8000000",
-=======
-        "x-ms-client-request-id": "a917af2d-a0a5-98e3-9c67-01e447dd8ac9",
-        "x-ms-request-id": "7dc09935-e01a-001e-081f-af7ee3000000",
->>>>>>> 1d9822e0
+        "x-ms-client-request-id": "fbde0177-f427-765e-4a5a-c76ed7d61022",
+        "x-ms-request-id": "ef3e44ef-c01a-0019-6563-b01280000000",
         "x-ms-version": "2019-07-07"
       },
       "ResponseBody": []
     }
   ],
   "Variables": {
-<<<<<<< HEAD
-    "RandomSeed": "1223222315",
-=======
-    "RandomSeed": "959956188",
->>>>>>> 1d9822e0
+    "RandomSeed": "29606992",
     "Storage_TestConfigDefault": "ProductionTenant\nseanstagetest\nU2FuaXRpemVk\nhttp://seanstagetest.blob.core.windows.net\nhttp://seanstagetest.file.core.windows.net\nhttp://seanstagetest.queue.core.windows.net\nhttp://seanstagetest.table.core.windows.net\n\n\n\n\nhttp://seanstagetest-secondary.blob.core.windows.net\nhttp://seanstagetest-secondary.file.core.windows.net\nhttp://seanstagetest-secondary.queue.core.windows.net\nhttp://seanstagetest-secondary.table.core.windows.net\n\nSanitized\n\n\nCloud\nBlobEndpoint=http://seanstagetest.blob.core.windows.net/;QueueEndpoint=http://seanstagetest.queue.core.windows.net/;FileEndpoint=http://seanstagetest.file.core.windows.net/;BlobSecondaryEndpoint=http://seanstagetest-secondary.blob.core.windows.net/;QueueSecondaryEndpoint=http://seanstagetest-secondary.queue.core.windows.net/;FileSecondaryEndpoint=http://seanstagetest-secondary.file.core.windows.net/;AccountName=seanstagetest;AccountKey=Sanitized"
   }
 }