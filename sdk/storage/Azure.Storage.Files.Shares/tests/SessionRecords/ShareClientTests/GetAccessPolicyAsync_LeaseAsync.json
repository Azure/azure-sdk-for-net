{
  "Entries": [
    {
      "RequestUri": "https://seanmcccanary3.file.core.windows.net/test-share-844b4974-ea26-9f20-eb69-f62d881fd6d9?restype=share",
      "RequestMethod": "PUT",
      "RequestHeaders": {
        "Accept": "application/xml",
        "Authorization": "Sanitized",
        "traceparent": "00-b6f7ab2b6ef4b647a981821c445998e9-68b5851543bb7843-00",
        "User-Agent": [
          "azsdk-net-Storage.Files.Shares/12.7.0-alpha.20210121.1",
          "(.NET 5.0.2; Microsoft Windows 10.0.19042)"
        ],
        "x-ms-client-request-id": "000db709-100a-71fa-bbac-67b0a307c792",
        "x-ms-date": "Thu, 21 Jan 2021 20:45:47 GMT",
        "x-ms-return-client-request-id": "true",
        "x-ms-version": "2020-06-12"
      },
      "RequestBody": null,
      "StatusCode": 201,
      "ResponseHeaders": {
        "Content-Length": "0",
        "Date": "Thu, 21 Jan 2021 20:45:47 GMT",
        "ETag": "\u00220x8D8BE4D87F71345\u0022",
        "Last-Modified": "Thu, 21 Jan 2021 20:45:47 GMT",
        "Server": [
          "Windows-Azure-File/1.0",
          "Microsoft-HTTPAPI/2.0"
        ],
        "x-ms-client-request-id": "000db709-100a-71fa-bbac-67b0a307c792",
<<<<<<< HEAD
        "x-ms-request-id": "4235de4d-801a-002a-5174-a105d2000000",
        "x-ms-version": "2020-06-12"
=======
        "x-ms-request-id": "6c66ced4-c01a-0059-6336-f05d41000000",
        "x-ms-version": "2020-04-08"
>>>>>>> ac24a13f
      },
      "ResponseBody": []
    },
    {
      "RequestUri": "https://seanmcccanary3.file.core.windows.net/test-share-844b4974-ea26-9f20-eb69-f62d881fd6d9?comp=lease\u0026restype=share",
      "RequestMethod": "PUT",
      "RequestHeaders": {
        "Accept": "application/xml",
        "Authorization": "Sanitized",
        "traceparent": "00-6f6e5cc6b1708e4b89a943c457a24765-b6cb2636c410e84c-00",
        "User-Agent": [
          "azsdk-net-Storage.Files.Shares/12.7.0-alpha.20210121.1",
          "(.NET 5.0.2; Microsoft Windows 10.0.19042)"
        ],
        "x-ms-client-request-id": "34dbc8fd-a256-6914-848f-c8897098e27c",
        "x-ms-date": "Thu, 21 Jan 2021 20:45:47 GMT",
        "x-ms-lease-action": "acquire",
        "x-ms-lease-duration": "-1",
        "x-ms-proposed-lease-id": "90811105-9f45-7d33-3780-9f628f3f5912",
        "x-ms-return-client-request-id": "true",
        "x-ms-version": "2020-06-12"
      },
      "RequestBody": null,
      "StatusCode": 201,
      "ResponseHeaders": {
        "Content-Length": "0",
        "Date": "Thu, 21 Jan 2021 20:45:47 GMT",
        "ETag": "\u00220x8D8BE4D87F71345\u0022",
        "Last-Modified": "Thu, 21 Jan 2021 20:45:47 GMT",
        "Server": [
          "Windows-Azure-File/1.0",
          "Microsoft-HTTPAPI/2.0"
        ],
        "x-ms-client-request-id": "34dbc8fd-a256-6914-848f-c8897098e27c",
        "x-ms-lease-id": "90811105-9f45-7d33-3780-9f628f3f5912",
<<<<<<< HEAD
        "x-ms-request-id": "4235de50-801a-002a-5274-a105d2000000",
        "x-ms-version": "2020-06-12"
=======
        "x-ms-request-id": "6c66ceda-c01a-0059-6436-f05d41000000",
        "x-ms-version": "2020-04-08"
>>>>>>> ac24a13f
      },
      "ResponseBody": []
    },
    {
      "RequestUri": "https://seanmcccanary3.file.core.windows.net/test-share-844b4974-ea26-9f20-eb69-f62d881fd6d9?restype=share\u0026comp=acl",
      "RequestMethod": "GET",
      "RequestHeaders": {
        "Accept": "application/xml",
        "Authorization": "Sanitized",
        "traceparent": "00-e8e0bb897227b3488bf778e5c5658ce2-2c1c01fa20e0fe4b-00",
        "User-Agent": [
          "azsdk-net-Storage.Files.Shares/12.7.0-alpha.20210121.1",
          "(.NET 5.0.2; Microsoft Windows 10.0.19042)"
        ],
        "x-ms-client-request-id": "c665c259-2463-94bb-87ba-4c810d456df4",
        "x-ms-date": "Thu, 21 Jan 2021 20:45:48 GMT",
        "x-ms-lease-id": "90811105-9f45-7d33-3780-9f628f3f5912",
        "x-ms-return-client-request-id": "true",
        "x-ms-version": "2020-06-12"
      },
      "RequestBody": null,
      "StatusCode": 200,
      "ResponseHeaders": {
        "Content-Type": "application/xml",
        "Date": "Thu, 21 Jan 2021 20:45:47 GMT",
        "ETag": "\u00220x8D8BE4D87F71345\u0022",
        "Last-Modified": "Thu, 21 Jan 2021 20:45:47 GMT",
        "Server": [
          "Windows-Azure-File/1.0",
          "Microsoft-HTTPAPI/2.0"
        ],
        "Transfer-Encoding": "chunked",
        "Vary": "Origin",
        "x-ms-client-request-id": "c665c259-2463-94bb-87ba-4c810d456df4",
<<<<<<< HEAD
        "x-ms-request-id": "4235de52-801a-002a-5474-a105d2000000",
        "x-ms-version": "2020-06-12"
=======
        "x-ms-request-id": "6c66cedf-c01a-0059-6636-f05d41000000",
        "x-ms-version": "2020-04-08"
>>>>>>> ac24a13f
      },
      "ResponseBody": "\uFEFF\u003C?xml version=\u00221.0\u0022 encoding=\u0022utf-8\u0022?\u003E\u003CSignedIdentifiers /\u003E"
    },
    {
      "RequestUri": "https://seanmcccanary3.file.core.windows.net/test-share-844b4974-ea26-9f20-eb69-f62d881fd6d9?restype=share",
      "RequestMethod": "DELETE",
      "RequestHeaders": {
        "Accept": "application/xml",
        "Authorization": "Sanitized",
        "traceparent": "00-261b37f90094364eb96f46a475e36c2e-58ffebe6f090e745-00",
        "User-Agent": [
          "azsdk-net-Storage.Files.Shares/12.7.0-alpha.20210121.1",
          "(.NET 5.0.2; Microsoft Windows 10.0.19042)"
        ],
        "x-ms-client-request-id": "ae30f2a2-1b33-2e18-98e5-8128a9ff22fc",
        "x-ms-date": "Thu, 21 Jan 2021 20:45:48 GMT",
        "x-ms-delete-snapshots": "include",
        "x-ms-lease-id": "90811105-9f45-7d33-3780-9f628f3f5912",
        "x-ms-return-client-request-id": "true",
        "x-ms-version": "2020-06-12"
      },
      "RequestBody": null,
      "StatusCode": 202,
      "ResponseHeaders": {
        "Content-Length": "0",
        "Date": "Thu, 21 Jan 2021 20:45:47 GMT",
        "Server": [
          "Windows-Azure-File/1.0",
          "Microsoft-HTTPAPI/2.0"
        ],
        "x-ms-client-request-id": "ae30f2a2-1b33-2e18-98e5-8128a9ff22fc",
<<<<<<< HEAD
        "x-ms-request-id": "4235de53-801a-002a-5574-a105d2000000",
        "x-ms-version": "2020-06-12"
=======
        "x-ms-request-id": "6c66cee0-c01a-0059-6736-f05d41000000",
        "x-ms-version": "2020-04-08"
>>>>>>> ac24a13f
      },
      "ResponseBody": []
    }
  ],
  "Variables": {
    "RandomSeed": "24049203",
    "Storage_TestConfigDefault": "ProductionTenant\nseanmcccanary3\nU2FuaXRpemVk\nhttps://seanmcccanary3.blob.core.windows.net\nhttps://seanmcccanary3.file.core.windows.net\nhttps://seanmcccanary3.queue.core.windows.net\nhttps://seanmcccanary3.table.core.windows.net\n\n\n\n\nhttps://seanmcccanary3-secondary.blob.core.windows.net\nhttps://seanmcccanary3-secondary.file.core.windows.net\nhttps://seanmcccanary3-secondary.queue.core.windows.net\nhttps://seanmcccanary3-secondary.table.core.windows.net\n\nSanitized\n\n\nCloud\nBlobEndpoint=https://seanmcccanary3.blob.core.windows.net/;QueueEndpoint=https://seanmcccanary3.queue.core.windows.net/;FileEndpoint=https://seanmcccanary3.file.core.windows.net/;BlobSecondaryEndpoint=https://seanmcccanary3-secondary.blob.core.windows.net/;QueueSecondaryEndpoint=https://seanmcccanary3-secondary.queue.core.windows.net/;FileSecondaryEndpoint=https://seanmcccanary3-secondary.file.core.windows.net/;AccountName=seanmcccanary3;AccountKey=Kg==;\nseanscope1"
  }
}<|MERGE_RESOLUTION|>--- conflicted
+++ resolved
@@ -1,109 +1,99 @@
-{
+﻿{
   "Entries": [
     {
       "RequestUri": "https://seanmcccanary3.file.core.windows.net/test-share-844b4974-ea26-9f20-eb69-f62d881fd6d9?restype=share",
       "RequestMethod": "PUT",
       "RequestHeaders": {
-        "Accept": "application/xml",
         "Authorization": "Sanitized",
-        "traceparent": "00-b6f7ab2b6ef4b647a981821c445998e9-68b5851543bb7843-00",
+        "traceparent": "00-0c9f6baeae5f9d40997b8bdf6ffc55dc-3886da439842a24d-00",
         "User-Agent": [
-          "azsdk-net-Storage.Files.Shares/12.7.0-alpha.20210121.1",
-          "(.NET 5.0.2; Microsoft Windows 10.0.19042)"
+          "azsdk-net-Storage.Files.Shares/12.5.0-alpha.20201013.1",
+          "(.NET Core 4.6.29220.03; Microsoft Windows 10.0.19042 )"
         ],
         "x-ms-client-request-id": "000db709-100a-71fa-bbac-67b0a307c792",
-        "x-ms-date": "Thu, 21 Jan 2021 20:45:47 GMT",
+        "x-ms-date": "Tue, 13 Oct 2020 15:22:53 GMT",
         "x-ms-return-client-request-id": "true",
-        "x-ms-version": "2020-06-12"
+        "x-ms-version": "2020-06-12",
+        "Accept": "application/xml"
       },
       "RequestBody": null,
       "StatusCode": 201,
       "ResponseHeaders": {
         "Content-Length": "0",
-        "Date": "Thu, 21 Jan 2021 20:45:47 GMT",
-        "ETag": "\u00220x8D8BE4D87F71345\u0022",
-        "Last-Modified": "Thu, 21 Jan 2021 20:45:47 GMT",
+        "Date": "Tue, 13 Oct 2020 15:22:53 GMT",
+        "ETag": "\"0x8D86F8BDB10A23F\"",
+        "Last-Modified": "Tue, 13 Oct 2020 15:22:53 GMT",
         "Server": [
           "Windows-Azure-File/1.0",
           "Microsoft-HTTPAPI/2.0"
         ],
         "x-ms-client-request-id": "000db709-100a-71fa-bbac-67b0a307c792",
-<<<<<<< HEAD
         "x-ms-request-id": "4235de4d-801a-002a-5174-a105d2000000",
         "x-ms-version": "2020-06-12"
-=======
-        "x-ms-request-id": "6c66ced4-c01a-0059-6336-f05d41000000",
-        "x-ms-version": "2020-04-08"
->>>>>>> ac24a13f
       },
       "ResponseBody": []
     },
     {
-      "RequestUri": "https://seanmcccanary3.file.core.windows.net/test-share-844b4974-ea26-9f20-eb69-f62d881fd6d9?comp=lease\u0026restype=share",
+      "RequestUri": "https://seanmcccanary3.file.core.windows.net/test-share-844b4974-ea26-9f20-eb69-f62d881fd6d9?comp=lease&restype=share",
       "RequestMethod": "PUT",
       "RequestHeaders": {
-        "Accept": "application/xml",
         "Authorization": "Sanitized",
-        "traceparent": "00-6f6e5cc6b1708e4b89a943c457a24765-b6cb2636c410e84c-00",
+        "traceparent": "00-ecdb84eb3d07e04c8ba9925952137bd7-511c7054d5ad6a41-00",
         "User-Agent": [
-          "azsdk-net-Storage.Files.Shares/12.7.0-alpha.20210121.1",
-          "(.NET 5.0.2; Microsoft Windows 10.0.19042)"
+          "azsdk-net-Storage.Files.Shares/12.5.0-alpha.20201013.1",
+          "(.NET Core 4.6.29220.03; Microsoft Windows 10.0.19042 )"
         ],
         "x-ms-client-request-id": "34dbc8fd-a256-6914-848f-c8897098e27c",
-        "x-ms-date": "Thu, 21 Jan 2021 20:45:47 GMT",
+        "x-ms-date": "Tue, 13 Oct 2020 15:22:53 GMT",
         "x-ms-lease-action": "acquire",
         "x-ms-lease-duration": "-1",
         "x-ms-proposed-lease-id": "90811105-9f45-7d33-3780-9f628f3f5912",
         "x-ms-return-client-request-id": "true",
-        "x-ms-version": "2020-06-12"
+        "x-ms-version": "2020-06-12",
+        "Accept": "application/xml"
       },
       "RequestBody": null,
       "StatusCode": 201,
       "ResponseHeaders": {
         "Content-Length": "0",
-        "Date": "Thu, 21 Jan 2021 20:45:47 GMT",
-        "ETag": "\u00220x8D8BE4D87F71345\u0022",
-        "Last-Modified": "Thu, 21 Jan 2021 20:45:47 GMT",
+        "Date": "Tue, 13 Oct 2020 15:22:53 GMT",
+        "ETag": "\"0x8D86F8BDB10A23F\"",
+        "Last-Modified": "Tue, 13 Oct 2020 15:22:53 GMT",
         "Server": [
           "Windows-Azure-File/1.0",
           "Microsoft-HTTPAPI/2.0"
         ],
         "x-ms-client-request-id": "34dbc8fd-a256-6914-848f-c8897098e27c",
         "x-ms-lease-id": "90811105-9f45-7d33-3780-9f628f3f5912",
-<<<<<<< HEAD
         "x-ms-request-id": "4235de50-801a-002a-5274-a105d2000000",
         "x-ms-version": "2020-06-12"
-=======
-        "x-ms-request-id": "6c66ceda-c01a-0059-6436-f05d41000000",
-        "x-ms-version": "2020-04-08"
->>>>>>> ac24a13f
       },
       "ResponseBody": []
     },
     {
-      "RequestUri": "https://seanmcccanary3.file.core.windows.net/test-share-844b4974-ea26-9f20-eb69-f62d881fd6d9?restype=share\u0026comp=acl",
+      "RequestUri": "https://seanmcccanary3.file.core.windows.net/test-share-844b4974-ea26-9f20-eb69-f62d881fd6d9?restype=share&comp=acl",
       "RequestMethod": "GET",
       "RequestHeaders": {
-        "Accept": "application/xml",
         "Authorization": "Sanitized",
-        "traceparent": "00-e8e0bb897227b3488bf778e5c5658ce2-2c1c01fa20e0fe4b-00",
+        "traceparent": "00-400a906941784143ab73e0da78cc8e4b-3bfa79de52de084b-00",
         "User-Agent": [
-          "azsdk-net-Storage.Files.Shares/12.7.0-alpha.20210121.1",
-          "(.NET 5.0.2; Microsoft Windows 10.0.19042)"
+          "azsdk-net-Storage.Files.Shares/12.5.0-alpha.20201013.1",
+          "(.NET Core 4.6.29220.03; Microsoft Windows 10.0.19042 )"
         ],
         "x-ms-client-request-id": "c665c259-2463-94bb-87ba-4c810d456df4",
-        "x-ms-date": "Thu, 21 Jan 2021 20:45:48 GMT",
+        "x-ms-date": "Tue, 13 Oct 2020 15:22:53 GMT",
         "x-ms-lease-id": "90811105-9f45-7d33-3780-9f628f3f5912",
         "x-ms-return-client-request-id": "true",
-        "x-ms-version": "2020-06-12"
+        "x-ms-version": "2020-06-12",
+        "Accept": "application/xml"
       },
       "RequestBody": null,
       "StatusCode": 200,
       "ResponseHeaders": {
         "Content-Type": "application/xml",
-        "Date": "Thu, 21 Jan 2021 20:45:47 GMT",
-        "ETag": "\u00220x8D8BE4D87F71345\u0022",
-        "Last-Modified": "Thu, 21 Jan 2021 20:45:47 GMT",
+        "Date": "Tue, 13 Oct 2020 15:22:53 GMT",
+        "ETag": "\"0x8D86F8BDB10A23F\"",
+        "Last-Modified": "Tue, 13 Oct 2020 15:22:53 GMT",
         "Server": [
           "Windows-Azure-File/1.0",
           "Microsoft-HTTPAPI/2.0"
@@ -111,51 +101,41 @@
         "Transfer-Encoding": "chunked",
         "Vary": "Origin",
         "x-ms-client-request-id": "c665c259-2463-94bb-87ba-4c810d456df4",
-<<<<<<< HEAD
         "x-ms-request-id": "4235de52-801a-002a-5474-a105d2000000",
         "x-ms-version": "2020-06-12"
-=======
-        "x-ms-request-id": "6c66cedf-c01a-0059-6636-f05d41000000",
-        "x-ms-version": "2020-04-08"
->>>>>>> ac24a13f
       },
-      "ResponseBody": "\uFEFF\u003C?xml version=\u00221.0\u0022 encoding=\u0022utf-8\u0022?\u003E\u003CSignedIdentifiers /\u003E"
+      "ResponseBody": "﻿<?xml version=\"1.0\" encoding=\"utf-8\"?><SignedIdentifiers />"
     },
     {
       "RequestUri": "https://seanmcccanary3.file.core.windows.net/test-share-844b4974-ea26-9f20-eb69-f62d881fd6d9?restype=share",
       "RequestMethod": "DELETE",
       "RequestHeaders": {
-        "Accept": "application/xml",
         "Authorization": "Sanitized",
-        "traceparent": "00-261b37f90094364eb96f46a475e36c2e-58ffebe6f090e745-00",
+        "traceparent": "00-0cd39918957a1f468f42e25abee59695-028acf3ab20d8948-00",
         "User-Agent": [
-          "azsdk-net-Storage.Files.Shares/12.7.0-alpha.20210121.1",
-          "(.NET 5.0.2; Microsoft Windows 10.0.19042)"
+          "azsdk-net-Storage.Files.Shares/12.5.0-alpha.20201013.1",
+          "(.NET Core 4.6.29220.03; Microsoft Windows 10.0.19042 )"
         ],
         "x-ms-client-request-id": "ae30f2a2-1b33-2e18-98e5-8128a9ff22fc",
-        "x-ms-date": "Thu, 21 Jan 2021 20:45:48 GMT",
+        "x-ms-date": "Tue, 13 Oct 2020 15:22:53 GMT",
         "x-ms-delete-snapshots": "include",
         "x-ms-lease-id": "90811105-9f45-7d33-3780-9f628f3f5912",
         "x-ms-return-client-request-id": "true",
-        "x-ms-version": "2020-06-12"
+        "x-ms-version": "2020-06-12",
+        "Accept": "application/xml"
       },
       "RequestBody": null,
       "StatusCode": 202,
       "ResponseHeaders": {
         "Content-Length": "0",
-        "Date": "Thu, 21 Jan 2021 20:45:47 GMT",
+        "Date": "Tue, 13 Oct 2020 15:22:53 GMT",
         "Server": [
           "Windows-Azure-File/1.0",
           "Microsoft-HTTPAPI/2.0"
         ],
         "x-ms-client-request-id": "ae30f2a2-1b33-2e18-98e5-8128a9ff22fc",
-<<<<<<< HEAD
         "x-ms-request-id": "4235de53-801a-002a-5574-a105d2000000",
         "x-ms-version": "2020-06-12"
-=======
-        "x-ms-request-id": "6c66cee0-c01a-0059-6736-f05d41000000",
-        "x-ms-version": "2020-04-08"
->>>>>>> ac24a13f
       },
       "ResponseBody": []
     }
