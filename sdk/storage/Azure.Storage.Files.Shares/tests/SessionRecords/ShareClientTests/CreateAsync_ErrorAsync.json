{
  "Entries": [
    {
      "RequestUri": "https://seanmcccanary3.file.core.windows.net/test-share-f5bc5161-8889-892d-15b6-8f9bd386f76c?restype=share",
      "RequestMethod": "PUT",
      "RequestHeaders": {
        "Accept": "application/xml",
        "Authorization": "Sanitized",
        "traceparent": "00-4f2b6d6efa178f409b335e4d42614770-eefa2f70e1a9264a-00",
        "User-Agent": [
          "azsdk-net-Storage.Files.Shares/12.7.0-alpha.20210121.1",
          "(.NET 5.0.2; Microsoft Windows 10.0.19042)"
        ],
        "x-ms-client-request-id": "308ab3ab-c338-4e03-2095-293b4132fe4a",
        "x-ms-date": "Thu, 21 Jan 2021 20:45:35 GMT",
        "x-ms-return-client-request-id": "true",
        "x-ms-version": "2020-06-12"
      },
      "RequestBody": null,
      "StatusCode": 201,
      "ResponseHeaders": {
        "Content-Length": "0",
        "Date": "Thu, 21 Jan 2021 20:45:34 GMT",
        "ETag": "\u00220x8D8BE4D80A3BE32\u0022",
        "Last-Modified": "Thu, 21 Jan 2021 20:45:35 GMT",
        "Server": [
          "Windows-Azure-File/1.0",
          "Microsoft-HTTPAPI/2.0"
        ],
        "x-ms-client-request-id": "308ab3ab-c338-4e03-2095-293b4132fe4a",
<<<<<<< HEAD
        "x-ms-request-id": "c9ef6e27-f01a-0012-6e37-f3e9eb000000",
        "x-ms-version": "2020-06-12"
=======
        "x-ms-request-id": "f9f0eb8e-d01a-0055-6b36-f0ca49000000",
        "x-ms-version": "2020-04-08"
>>>>>>> ac24a13f
      },
      "ResponseBody": []
    },
    {
      "RequestUri": "https://seanmcccanary3.file.core.windows.net/test-share-f5bc5161-8889-892d-15b6-8f9bd386f76c?restype=share",
      "RequestMethod": "PUT",
      "RequestHeaders": {
        "Accept": "application/xml",
        "Authorization": "Sanitized",
        "traceparent": "00-7a8ac2201a868541b9a0308540fe0e3c-66a51148d3f3524d-00",
        "User-Agent": [
          "azsdk-net-Storage.Files.Shares/12.7.0-alpha.20210121.1",
          "(.NET 5.0.2; Microsoft Windows 10.0.19042)"
        ],
        "x-ms-client-request-id": "1fef0a17-c6fc-8734-0395-519af94a6274",
        "x-ms-date": "Thu, 21 Jan 2021 20:45:35 GMT",
        "x-ms-return-client-request-id": "true",
        "x-ms-version": "2020-06-12"
      },
      "RequestBody": null,
      "StatusCode": 409,
      "ResponseHeaders": {
        "Content-Length": "222",
        "Content-Type": "application/xml",
        "Date": "Thu, 21 Jan 2021 20:45:35 GMT",
        "Server": [
          "Windows-Azure-File/1.0",
          "Microsoft-HTTPAPI/2.0"
        ],
        "x-ms-client-request-id": "1fef0a17-c6fc-8734-0395-519af94a6274",
        "x-ms-error-code": "ShareAlreadyExists",
<<<<<<< HEAD
        "x-ms-request-id": "c9ef6e29-f01a-0012-6f37-f3e9eb000000",
        "x-ms-version": "2020-06-12"
=======
        "x-ms-request-id": "f9f0eb91-d01a-0055-6c36-f0ca49000000",
        "x-ms-version": "2020-04-08"
>>>>>>> ac24a13f
      },
      "ResponseBody": [
        "\uFEFF\u003C?xml version=\u00221.0\u0022 encoding=\u0022utf-8\u0022?\u003E\u003CError\u003E\u003CCode\u003EShareAlreadyExists\u003C/Code\u003E\u003CMessage\u003EThe specified share already exists.\n",
        "RequestId:f9f0eb91-d01a-0055-6c36-f0ca49000000\n",
        "Time:2021-01-21T20:45:35.3529566Z\u003C/Message\u003E\u003C/Error\u003E"
      ]
    },
    {
      "RequestUri": "https://seanmcccanary3.file.core.windows.net/test-share-f5bc5161-8889-892d-15b6-8f9bd386f76c?restype=share",
      "RequestMethod": "DELETE",
      "RequestHeaders": {
        "Accept": "application/xml",
        "Authorization": "Sanitized",
        "traceparent": "00-822502b4738e5c40a35e946d51feffb8-4011411142033a4c-00",
        "User-Agent": [
          "azsdk-net-Storage.Files.Shares/12.7.0-alpha.20210121.1",
          "(.NET 5.0.2; Microsoft Windows 10.0.19042)"
        ],
        "x-ms-client-request-id": "37236b5c-df42-444e-12d3-fa4e89cb4580",
        "x-ms-date": "Thu, 21 Jan 2021 20:45:35 GMT",
        "x-ms-return-client-request-id": "true",
        "x-ms-version": "2020-06-12"
      },
      "RequestBody": null,
      "StatusCode": 202,
      "ResponseHeaders": {
        "Content-Length": "0",
        "Date": "Thu, 21 Jan 2021 20:45:35 GMT",
        "Server": [
          "Windows-Azure-File/1.0",
          "Microsoft-HTTPAPI/2.0"
        ],
        "x-ms-client-request-id": "37236b5c-df42-444e-12d3-fa4e89cb4580",
<<<<<<< HEAD
        "x-ms-request-id": "c9ef6e2a-f01a-0012-7037-f3e9eb000000",
        "x-ms-version": "2020-06-12"
=======
        "x-ms-request-id": "f9f0eb93-d01a-0055-6e36-f0ca49000000",
        "x-ms-version": "2020-04-08"
>>>>>>> ac24a13f
      },
      "ResponseBody": []
    }
  ],
  "Variables": {
    "RandomSeed": "1473581022",
    "Storage_TestConfigDefault": "ProductionTenant\nseanmcccanary3\nU2FuaXRpemVk\nhttps://seanmcccanary3.blob.core.windows.net\nhttps://seanmcccanary3.file.core.windows.net\nhttps://seanmcccanary3.queue.core.windows.net\nhttps://seanmcccanary3.table.core.windows.net\n\n\n\n\nhttps://seanmcccanary3-secondary.blob.core.windows.net\nhttps://seanmcccanary3-secondary.file.core.windows.net\nhttps://seanmcccanary3-secondary.queue.core.windows.net\nhttps://seanmcccanary3-secondary.table.core.windows.net\n\nSanitized\n\n\nCloud\nBlobEndpoint=https://seanmcccanary3.blob.core.windows.net/;QueueEndpoint=https://seanmcccanary3.queue.core.windows.net/;FileEndpoint=https://seanmcccanary3.file.core.windows.net/;BlobSecondaryEndpoint=https://seanmcccanary3-secondary.blob.core.windows.net/;QueueSecondaryEndpoint=https://seanmcccanary3-secondary.queue.core.windows.net/;FileSecondaryEndpoint=https://seanmcccanary3-secondary.file.core.windows.net/;AccountName=seanmcccanary3;AccountKey=Kg==;\nseanscope1"
  }
}<|MERGE_RESOLUTION|>--- conflicted
+++ resolved
@@ -1,124 +1,109 @@
-{
+﻿{
   "Entries": [
     {
-      "RequestUri": "https://seanmcccanary3.file.core.windows.net/test-share-f5bc5161-8889-892d-15b6-8f9bd386f76c?restype=share",
+      "RequestUri": "http://seanstagetest.file.core.windows.net/test-share-f5bc5161-8889-892d-15b6-8f9bd386f76c?restype=share",
       "RequestMethod": "PUT",
       "RequestHeaders": {
-        "Accept": "application/xml",
         "Authorization": "Sanitized",
-        "traceparent": "00-4f2b6d6efa178f409b335e4d42614770-eefa2f70e1a9264a-00",
+        "traceparent": "00-10d173ef58663d4e915467a21b722803-c3d13105d3e79e41-00",
         "User-Agent": [
-          "azsdk-net-Storage.Files.Shares/12.7.0-alpha.20210121.1",
-          "(.NET 5.0.2; Microsoft Windows 10.0.19042)"
+          "azsdk-net-Storage.Files.Shares/12.2.0-dev.20200305.1",
+          "(.NET Core 4.6.28325.01; Microsoft Windows 10.0.18363 )"
         ],
         "x-ms-client-request-id": "308ab3ab-c338-4e03-2095-293b4132fe4a",
-        "x-ms-date": "Thu, 21 Jan 2021 20:45:35 GMT",
+        "x-ms-date": "Thu, 05 Mar 2020 21:48:44 GMT",
         "x-ms-return-client-request-id": "true",
-        "x-ms-version": "2020-06-12"
+        "x-ms-version": "2020-06-12",
+        "Accept": "application/xml"
       },
       "RequestBody": null,
       "StatusCode": 201,
       "ResponseHeaders": {
         "Content-Length": "0",
-        "Date": "Thu, 21 Jan 2021 20:45:34 GMT",
-        "ETag": "\u00220x8D8BE4D80A3BE32\u0022",
-        "Last-Modified": "Thu, 21 Jan 2021 20:45:35 GMT",
+        "Date": "Thu, 05 Mar 2020 21:48:43 GMT",
+        "ETag": "\"0x8D7C14EFA25E3A9\"",
+        "Last-Modified": "Thu, 05 Mar 2020 21:48:44 GMT",
         "Server": [
           "Windows-Azure-File/1.0",
           "Microsoft-HTTPAPI/2.0"
         ],
         "x-ms-client-request-id": "308ab3ab-c338-4e03-2095-293b4132fe4a",
-<<<<<<< HEAD
         "x-ms-request-id": "c9ef6e27-f01a-0012-6e37-f3e9eb000000",
         "x-ms-version": "2020-06-12"
-=======
-        "x-ms-request-id": "f9f0eb8e-d01a-0055-6b36-f0ca49000000",
-        "x-ms-version": "2020-04-08"
->>>>>>> ac24a13f
       },
       "ResponseBody": []
     },
     {
-      "RequestUri": "https://seanmcccanary3.file.core.windows.net/test-share-f5bc5161-8889-892d-15b6-8f9bd386f76c?restype=share",
+      "RequestUri": "http://seanstagetest.file.core.windows.net/test-share-f5bc5161-8889-892d-15b6-8f9bd386f76c?restype=share",
       "RequestMethod": "PUT",
       "RequestHeaders": {
-        "Accept": "application/xml",
         "Authorization": "Sanitized",
-        "traceparent": "00-7a8ac2201a868541b9a0308540fe0e3c-66a51148d3f3524d-00",
+        "traceparent": "00-8f92f8923ece2441a77b157dd34cbc52-7b2e8e1ba82a1144-00",
         "User-Agent": [
-          "azsdk-net-Storage.Files.Shares/12.7.0-alpha.20210121.1",
-          "(.NET 5.0.2; Microsoft Windows 10.0.19042)"
+          "azsdk-net-Storage.Files.Shares/12.2.0-dev.20200305.1",
+          "(.NET Core 4.6.28325.01; Microsoft Windows 10.0.18363 )"
         ],
         "x-ms-client-request-id": "1fef0a17-c6fc-8734-0395-519af94a6274",
-        "x-ms-date": "Thu, 21 Jan 2021 20:45:35 GMT",
+        "x-ms-date": "Thu, 05 Mar 2020 21:48:44 GMT",
         "x-ms-return-client-request-id": "true",
-        "x-ms-version": "2020-06-12"
+        "x-ms-version": "2020-06-12",
+        "Accept": "application/xml"
       },
       "RequestBody": null,
       "StatusCode": 409,
       "ResponseHeaders": {
         "Content-Length": "222",
         "Content-Type": "application/xml",
-        "Date": "Thu, 21 Jan 2021 20:45:35 GMT",
+        "Date": "Thu, 05 Mar 2020 21:48:43 GMT",
         "Server": [
           "Windows-Azure-File/1.0",
           "Microsoft-HTTPAPI/2.0"
         ],
         "x-ms-client-request-id": "1fef0a17-c6fc-8734-0395-519af94a6274",
         "x-ms-error-code": "ShareAlreadyExists",
-<<<<<<< HEAD
         "x-ms-request-id": "c9ef6e29-f01a-0012-6f37-f3e9eb000000",
         "x-ms-version": "2020-06-12"
-=======
-        "x-ms-request-id": "f9f0eb91-d01a-0055-6c36-f0ca49000000",
-        "x-ms-version": "2020-04-08"
->>>>>>> ac24a13f
       },
       "ResponseBody": [
-        "\uFEFF\u003C?xml version=\u00221.0\u0022 encoding=\u0022utf-8\u0022?\u003E\u003CError\u003E\u003CCode\u003EShareAlreadyExists\u003C/Code\u003E\u003CMessage\u003EThe specified share already exists.\n",
-        "RequestId:f9f0eb91-d01a-0055-6c36-f0ca49000000\n",
-        "Time:2021-01-21T20:45:35.3529566Z\u003C/Message\u003E\u003C/Error\u003E"
+        "﻿<?xml version=\"1.0\" encoding=\"utf-8\"?><Error><Code>ShareAlreadyExists</Code><Message>The specified share already exists.\n",
+        "RequestId:c9ef6e29-f01a-0012-6f37-f3e9eb000000\n",
+        "Time:2020-03-05T21:48:44.5481509Z</Message></Error>"
       ]
     },
     {
-      "RequestUri": "https://seanmcccanary3.file.core.windows.net/test-share-f5bc5161-8889-892d-15b6-8f9bd386f76c?restype=share",
+      "RequestUri": "http://seanstagetest.file.core.windows.net/test-share-f5bc5161-8889-892d-15b6-8f9bd386f76c?restype=share",
       "RequestMethod": "DELETE",
       "RequestHeaders": {
-        "Accept": "application/xml",
         "Authorization": "Sanitized",
-        "traceparent": "00-822502b4738e5c40a35e946d51feffb8-4011411142033a4c-00",
+        "traceparent": "00-737dbbb07b2f8047882779cb1b5bc828-b009ec6b36304d4a-00",
         "User-Agent": [
-          "azsdk-net-Storage.Files.Shares/12.7.0-alpha.20210121.1",
-          "(.NET 5.0.2; Microsoft Windows 10.0.19042)"
+          "azsdk-net-Storage.Files.Shares/12.2.0-dev.20200305.1",
+          "(.NET Core 4.6.28325.01; Microsoft Windows 10.0.18363 )"
         ],
         "x-ms-client-request-id": "37236b5c-df42-444e-12d3-fa4e89cb4580",
-        "x-ms-date": "Thu, 21 Jan 2021 20:45:35 GMT",
+        "x-ms-date": "Thu, 05 Mar 2020 21:48:44 GMT",
         "x-ms-return-client-request-id": "true",
-        "x-ms-version": "2020-06-12"
+        "x-ms-version": "2020-06-12",
+        "Accept": "application/xml"
       },
       "RequestBody": null,
       "StatusCode": 202,
       "ResponseHeaders": {
         "Content-Length": "0",
-        "Date": "Thu, 21 Jan 2021 20:45:35 GMT",
+        "Date": "Thu, 05 Mar 2020 21:48:43 GMT",
         "Server": [
           "Windows-Azure-File/1.0",
           "Microsoft-HTTPAPI/2.0"
         ],
         "x-ms-client-request-id": "37236b5c-df42-444e-12d3-fa4e89cb4580",
-<<<<<<< HEAD
         "x-ms-request-id": "c9ef6e2a-f01a-0012-7037-f3e9eb000000",
         "x-ms-version": "2020-06-12"
-=======
-        "x-ms-request-id": "f9f0eb93-d01a-0055-6e36-f0ca49000000",
-        "x-ms-version": "2020-04-08"
->>>>>>> ac24a13f
       },
       "ResponseBody": []
     }
   ],
   "Variables": {
     "RandomSeed": "1473581022",
-    "Storage_TestConfigDefault": "ProductionTenant\nseanmcccanary3\nU2FuaXRpemVk\nhttps://seanmcccanary3.blob.core.windows.net\nhttps://seanmcccanary3.file.core.windows.net\nhttps://seanmcccanary3.queue.core.windows.net\nhttps://seanmcccanary3.table.core.windows.net\n\n\n\n\nhttps://seanmcccanary3-secondary.blob.core.windows.net\nhttps://seanmcccanary3-secondary.file.core.windows.net\nhttps://seanmcccanary3-secondary.queue.core.windows.net\nhttps://seanmcccanary3-secondary.table.core.windows.net\n\nSanitized\n\n\nCloud\nBlobEndpoint=https://seanmcccanary3.blob.core.windows.net/;QueueEndpoint=https://seanmcccanary3.queue.core.windows.net/;FileEndpoint=https://seanmcccanary3.file.core.windows.net/;BlobSecondaryEndpoint=https://seanmcccanary3-secondary.blob.core.windows.net/;QueueSecondaryEndpoint=https://seanmcccanary3-secondary.queue.core.windows.net/;FileSecondaryEndpoint=https://seanmcccanary3-secondary.file.core.windows.net/;AccountName=seanmcccanary3;AccountKey=Kg==;\nseanscope1"
+    "Storage_TestConfigDefault": "ProductionTenant\nseanstagetest\nU2FuaXRpemVk\nhttps://seanstagetest.blob.core.windows.net\nhttp://seanstagetest.file.core.windows.net\nhttp://seanstagetest.queue.core.windows.net\nhttp://seanstagetest.table.core.windows.net\n\n\n\n\nhttp://seanstagetest-secondary.blob.core.windows.net\nhttp://seanstagetest-secondary.file.core.windows.net\nhttp://seanstagetest-secondary.queue.core.windows.net\nhttp://seanstagetest-secondary.table.core.windows.net\n\nSanitized\n\n\nCloud\nBlobEndpoint=https://seanstagetest.blob.core.windows.net/;QueueEndpoint=http://seanstagetest.queue.core.windows.net/;FileEndpoint=http://seanstagetest.file.core.windows.net/;BlobSecondaryEndpoint=http://seanstagetest-secondary.blob.core.windows.net/;QueueSecondaryEndpoint=http://seanstagetest-secondary.queue.core.windows.net/;FileSecondaryEndpoint=http://seanstagetest-secondary.file.core.windows.net/;AccountName=seanstagetest;AccountKey=Sanitized\nseanscope1"
   }
 }