--- conflicted
+++ resolved
@@ -1,21 +1,17 @@
 {
   "Entries": [
     {
-      "RequestUri": "http://seanstagetest.file.core.windows.net/test-share-8eaf61e4-ffd9-0ba5-1189-753d1153835a?restype=share",
+      "RequestUri": "http://seanstagetest.file.core.windows.net/test-share-f5bc5161-8889-892d-15b6-8f9bd386f76c?restype=share",
       "RequestMethod": "PUT",
       "RequestHeaders": {
         "Authorization": "Sanitized",
-        "traceparent": "00-429a22bcf4af894da3676290ce998cc3-38ce5e38c37dd748-00",
+        "traceparent": "00-97b0c7e9e8ba3544b9f8972519e5e620-e05af716705f0c44-00",
         "User-Agent": [
-<<<<<<< HEAD
-          "azsdk-net-Storage.Files.Shares/12.0.0-dev.20191205.1+4f14c4315f17fbbc59c93c6819467b6f15d7008f",
-=======
-          "azsdk-net-Storage.Files.Shares/12.0.0-dev.20191211.1\u002B899431c003876eb9b26cefd8e8a37e7f27f82ced",
->>>>>>> 5e20a7a1
+          "azsdk-net-Storage.Files.Shares/12.0.0-dev.20191211.1\u002B2accb37068f0a0c9382fa117525bb968c5397cf7",
           "(.NET Core 4.6.28008.01; Microsoft Windows 10.0.18363 )"
         ],
-        "x-ms-client-request-id": "c5d6e45a-0a75-23ec-f1f0-a46be4f23c6d",
-        "x-ms-date": "Wed, 11 Dec 2019 20:42:42 GMT",
+        "x-ms-client-request-id": "308ab3ab-c338-4e03-2095-293b4132fe4a",
+        "x-ms-date": "Wed, 11 Dec 2019 23:09:51 GMT",
         "x-ms-return-client-request-id": "true",
         "x-ms-version": "2019-07-07"
       },
@@ -23,41 +19,31 @@
       "StatusCode": 201,
       "ResponseHeaders": {
         "Content-Length": "0",
-<<<<<<< HEAD
-        "Date": "Fri, 06 Dec 2019 00:28:35 GMT",
-        "ETag": "\"0x8D779E33BF99A8F\"",
-        "Last-Modified": "Fri, 06 Dec 2019 00:28:36 GMT",
-=======
-        "Date": "Wed, 11 Dec 2019 20:42:42 GMT",
-        "ETag": "\u00220x8D77E7AAB4BEC37\u0022",
-        "Last-Modified": "Wed, 11 Dec 2019 20:42:42 GMT",
->>>>>>> 5e20a7a1
+        "Date": "Wed, 11 Dec 2019 23:09:50 GMT",
+        "ETag": "\u00220x8D77E8F39BEDE64\u0022",
+        "Last-Modified": "Wed, 11 Dec 2019 23:09:51 GMT",
         "Server": [
           "Windows-Azure-File/1.0",
           "Microsoft-HTTPAPI/2.0"
         ],
-        "x-ms-client-request-id": "c5d6e45a-0a75-23ec-f1f0-a46be4f23c6d",
-        "x-ms-request-id": "ef3e4514-c01a-0019-7b63-b01280000000",
+        "x-ms-client-request-id": "308ab3ab-c338-4e03-2095-293b4132fe4a",
+        "x-ms-request-id": "ae9e419f-001a-0039-6b78-b06927000000",
         "x-ms-version": "2019-07-07"
       },
       "ResponseBody": []
     },
     {
-      "RequestUri": "http://seanstagetest.file.core.windows.net/test-share-8eaf61e4-ffd9-0ba5-1189-753d1153835a?restype=share",
+      "RequestUri": "http://seanstagetest.file.core.windows.net/test-share-f5bc5161-8889-892d-15b6-8f9bd386f76c?restype=share",
       "RequestMethod": "PUT",
       "RequestHeaders": {
         "Authorization": "Sanitized",
-        "traceparent": "00-b9682b74a957da408b8887ed842a69ea-3acf26e701702649-00",
+        "traceparent": "00-379261f18946b24b9a3a3652319c953f-2a02978c5cde1940-00",
         "User-Agent": [
-<<<<<<< HEAD
-          "azsdk-net-Storage.Files.Shares/12.0.0-dev.20191205.1+4f14c4315f17fbbc59c93c6819467b6f15d7008f",
-=======
-          "azsdk-net-Storage.Files.Shares/12.0.0-dev.20191211.1\u002B899431c003876eb9b26cefd8e8a37e7f27f82ced",
->>>>>>> 5e20a7a1
+          "azsdk-net-Storage.Files.Shares/12.0.0-dev.20191211.1\u002B2accb37068f0a0c9382fa117525bb968c5397cf7",
           "(.NET Core 4.6.28008.01; Microsoft Windows 10.0.18363 )"
         ],
-        "x-ms-client-request-id": "2ce319fb-be7d-4ae4-cad4-a155fe2631fb",
-        "x-ms-date": "Wed, 11 Dec 2019 20:42:42 GMT",
+        "x-ms-client-request-id": "1fef0a17-c6fc-8734-0395-519af94a6274",
+        "x-ms-date": "Wed, 11 Dec 2019 23:09:51 GMT",
         "x-ms-return-client-request-id": "true",
         "x-ms-version": "2019-07-07"
       },
@@ -66,44 +52,34 @@
       "ResponseHeaders": {
         "Content-Length": "222",
         "Content-Type": "application/xml",
-        "Date": "Wed, 11 Dec 2019 20:42:42 GMT",
+        "Date": "Wed, 11 Dec 2019 23:09:50 GMT",
         "Server": [
           "Windows-Azure-File/1.0",
           "Microsoft-HTTPAPI/2.0"
         ],
-        "x-ms-client-request-id": "2ce319fb-be7d-4ae4-cad4-a155fe2631fb",
+        "x-ms-client-request-id": "1fef0a17-c6fc-8734-0395-519af94a6274",
         "x-ms-error-code": "ShareAlreadyExists",
-        "x-ms-request-id": "ef3e4516-c01a-0019-7c63-b01280000000",
+        "x-ms-request-id": "ae9e41a3-001a-0039-6e78-b06927000000",
         "x-ms-version": "2019-07-07"
       },
       "ResponseBody": [
-<<<<<<< HEAD
-        "﻿<?xml version=\"1.0\" encoding=\"utf-8\"?><Error><Code>ShareAlreadyExists</Code><Message>The specified share already exists.\n",
-        "RequestId:207a5b5c-c01a-0026-35cc-abda23000000\n",
-        "Time:2019-12-06T00:28:36.7825396Z</Message></Error>"
-=======
         "\uFEFF\u003C?xml version=\u00221.0\u0022 encoding=\u0022utf-8\u0022?\u003E\u003CError\u003E\u003CCode\u003EShareAlreadyExists\u003C/Code\u003E\u003CMessage\u003EThe specified share already exists.\n",
-        "RequestId:ef3e4516-c01a-0019-7c63-b01280000000\n",
-        "Time:2019-12-11T20:42:42.2033987Z\u003C/Message\u003E\u003C/Error\u003E"
->>>>>>> 5e20a7a1
+        "RequestId:ae9e41a3-001a-0039-6e78-b06927000000\n",
+        "Time:2019-12-11T23:09:51.1277765Z\u003C/Message\u003E\u003C/Error\u003E"
       ]
     },
     {
-      "RequestUri": "http://seanstagetest.file.core.windows.net/test-share-8eaf61e4-ffd9-0ba5-1189-753d1153835a?restype=share",
+      "RequestUri": "http://seanstagetest.file.core.windows.net/test-share-f5bc5161-8889-892d-15b6-8f9bd386f76c?restype=share",
       "RequestMethod": "DELETE",
       "RequestHeaders": {
         "Authorization": "Sanitized",
-        "traceparent": "00-80f11c03b44a10428a7d0077585c3b77-d4afbb81a9c26149-00",
+        "traceparent": "00-4a33c0b21c64af4ba2029c5d4cef2fbe-05ce6d198a469b4a-00",
         "User-Agent": [
-<<<<<<< HEAD
-          "azsdk-net-Storage.Files.Shares/12.0.0-dev.20191205.1+4f14c4315f17fbbc59c93c6819467b6f15d7008f",
-=======
-          "azsdk-net-Storage.Files.Shares/12.0.0-dev.20191211.1\u002B899431c003876eb9b26cefd8e8a37e7f27f82ced",
->>>>>>> 5e20a7a1
+          "azsdk-net-Storage.Files.Shares/12.0.0-dev.20191211.1\u002B2accb37068f0a0c9382fa117525bb968c5397cf7",
           "(.NET Core 4.6.28008.01; Microsoft Windows 10.0.18363 )"
         ],
-        "x-ms-client-request-id": "ca700ca8-100e-fdf0-834c-e438be1542a9",
-        "x-ms-date": "Wed, 11 Dec 2019 20:42:42 GMT",
+        "x-ms-client-request-id": "37236b5c-df42-444e-12d3-fa4e89cb4580",
+        "x-ms-date": "Wed, 11 Dec 2019 23:09:51 GMT",
         "x-ms-return-client-request-id": "true",
         "x-ms-version": "2019-07-07"
       },
@@ -111,25 +87,20 @@
       "StatusCode": 202,
       "ResponseHeaders": {
         "Content-Length": "0",
-        "Date": "Wed, 11 Dec 2019 20:42:42 GMT",
+        "Date": "Wed, 11 Dec 2019 23:09:50 GMT",
         "Server": [
           "Windows-Azure-File/1.0",
           "Microsoft-HTTPAPI/2.0"
         ],
-        "x-ms-client-request-id": "ca700ca8-100e-fdf0-834c-e438be1542a9",
-        "x-ms-request-id": "ef3e4517-c01a-0019-7d63-b01280000000",
+        "x-ms-client-request-id": "37236b5c-df42-444e-12d3-fa4e89cb4580",
+        "x-ms-request-id": "ae9e41a5-001a-0039-7078-b06927000000",
         "x-ms-version": "2019-07-07"
       },
       "ResponseBody": []
     }
   ],
   "Variables": {
-<<<<<<< HEAD
-    "RandomSeed": "428673045",
+    "RandomSeed": "1473581022",
     "Storage_TestConfigDefault": "ProductionTenant\nseanstagetest\nU2FuaXRpemVk\nhttp://seanstagetest.blob.core.windows.net\nhttp://seanstagetest.file.core.windows.net\nhttp://seanstagetest.queue.core.windows.net\nhttp://seanstagetest.table.core.windows.net\n\n\n\n\nhttp://seanstagetest-secondary.blob.core.windows.net\nhttp://seanstagetest-secondary.file.core.windows.net\nhttp://seanstagetest-secondary.queue.core.windows.net\nhttp://seanstagetest-secondary.table.core.windows.net\n\nSanitized\n\n\nCloud\nBlobEndpoint=http://seanstagetest.blob.core.windows.net/;QueueEndpoint=http://seanstagetest.queue.core.windows.net/;FileEndpoint=http://seanstagetest.file.core.windows.net/;BlobSecondaryEndpoint=http://seanstagetest-secondary.blob.core.windows.net/;QueueSecondaryEndpoint=http://seanstagetest-secondary.queue.core.windows.net/;FileSecondaryEndpoint=http://seanstagetest-secondary.file.core.windows.net/;AccountName=seanstagetest;AccountKey=Sanitized\nseanscope1"
-=======
-    "RandomSeed": "886916025",
-    "Storage_TestConfigDefault": "ProductionTenant\nseanstagetest\nU2FuaXRpemVk\nhttp://seanstagetest.blob.core.windows.net\nhttp://seanstagetest.file.core.windows.net\nhttp://seanstagetest.queue.core.windows.net\nhttp://seanstagetest.table.core.windows.net\n\n\n\n\nhttp://seanstagetest-secondary.blob.core.windows.net\nhttp://seanstagetest-secondary.file.core.windows.net\nhttp://seanstagetest-secondary.queue.core.windows.net\nhttp://seanstagetest-secondary.table.core.windows.net\n\nSanitized\n\n\nCloud\nBlobEndpoint=http://seanstagetest.blob.core.windows.net/;QueueEndpoint=http://seanstagetest.queue.core.windows.net/;FileEndpoint=http://seanstagetest.file.core.windows.net/;BlobSecondaryEndpoint=http://seanstagetest-secondary.blob.core.windows.net/;QueueSecondaryEndpoint=http://seanstagetest-secondary.queue.core.windows.net/;FileSecondaryEndpoint=http://seanstagetest-secondary.file.core.windows.net/;AccountName=seanstagetest;AccountKey=Sanitized"
->>>>>>> 5e20a7a1
   }
 }