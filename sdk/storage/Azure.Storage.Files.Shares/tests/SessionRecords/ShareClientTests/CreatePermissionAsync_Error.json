{
  "Entries": [
    {
      "RequestUri": "https://seanmcccanary3.file.core.windows.net/test-share-b5d452b2-7b01-afed-2e45-835b2d81a6d9?restype=share",
      "RequestMethod": "PUT",
      "RequestHeaders": {
        "Accept": "application/xml",
        "Authorization": "Sanitized",
        "traceparent": "00-8347a1135ae05e4fb914dafdc6a51278-f640af4951e1b745-00",
        "User-Agent": [
          "azsdk-net-Storage.Files.Shares/12.7.0-alpha.20210121.1",
          "(.NET 5.0.2; Microsoft Windows 10.0.19042)"
        ],
        "x-ms-client-request-id": "130dee61-f109-79c2-817b-fbe771968597",
        "x-ms-date": "Thu, 21 Jan 2021 20:44:43 GMT",
        "x-ms-return-client-request-id": "true",
        "x-ms-version": "2020-06-12"
      },
      "RequestBody": null,
      "StatusCode": 201,
      "ResponseHeaders": {
        "Content-Length": "0",
        "Date": "Thu, 21 Jan 2021 20:44:43 GMT",
        "ETag": "\u00220x8D8BE4D61F0003D\u0022",
        "Last-Modified": "Thu, 21 Jan 2021 20:44:43 GMT",
        "Server": [
          "Windows-Azure-File/1.0",
          "Microsoft-HTTPAPI/2.0"
        ],
        "x-ms-client-request-id": "130dee61-f109-79c2-817b-fbe771968597",
<<<<<<< HEAD
        "x-ms-request-id": "c9ef6dcd-f01a-0012-2f37-f3e9eb000000",
        "x-ms-version": "2020-06-12"
=======
        "x-ms-request-id": "23aeae1a-a01a-003d-0336-f0acd9000000",
        "x-ms-version": "2020-04-08"
>>>>>>> ac24a13f
      },
      "ResponseBody": []
    },
    {
      "RequestUri": "https://seanmcccanary3.file.core.windows.net/test-share-b5d452b2-7b01-afed-2e45-835b2d81a6d9?restype=share\u0026comp=filepermission",
      "RequestMethod": "PUT",
      "RequestHeaders": {
        "Accept": "application/xml",
        "Authorization": "Sanitized",
        "Content-Length": "34",
        "Content-Type": "application/json",
        "traceparent": "00-26c001e365011547a02d78c618118b2d-adffc0702b02994b-00",
        "User-Agent": [
          "azsdk-net-Storage.Files.Shares/12.7.0-alpha.20210121.1",
          "(.NET 5.0.2; Microsoft Windows 10.0.19042)"
        ],
        "x-ms-client-request-id": "3ffa02df-9273-0acf-3b26-7f72d322d57d",
        "x-ms-date": "Thu, 21 Jan 2021 20:44:44 GMT",
        "x-ms-return-client-request-id": "true",
        "x-ms-version": "2020-06-12"
      },
      "RequestBody": {
        "permission": "invalidPermission"
      },
      "StatusCode": 400,
      "ResponseHeaders": {
        "Content-Length": "233",
        "Content-Type": "application/xml",
        "Date": "Thu, 21 Jan 2021 20:44:43 GMT",
        "Server": [
          "Windows-Azure-File/1.0",
          "Microsoft-HTTPAPI/2.0"
        ],
        "x-ms-client-request-id": "3ffa02df-9273-0acf-3b26-7f72d322d57d",
        "x-ms-error-code": "FileInvalidPermission",
<<<<<<< HEAD
        "x-ms-request-id": "c9ef6dcf-f01a-0012-3037-f3e9eb000000",
        "x-ms-version": "2020-06-12"
=======
        "x-ms-request-id": "23aeae1d-a01a-003d-0436-f0acd9000000",
        "x-ms-version": "2020-04-08"
>>>>>>> ac24a13f
      },
      "ResponseBody": [
        "\uFEFF\u003C?xml version=\u00221.0\u0022 encoding=\u0022utf-8\u0022?\u003E\u003CError\u003E\u003CCode\u003EFileInvalidPermission\u003C/Code\u003E\u003CMessage\u003EThe specified file permission is not valid.\n",
        "RequestId:23aeae1d-a01a-003d-0436-f0acd9000000\n",
        "Time:2021-01-21T20:44:43.8443532Z\u003C/Message\u003E\u003C/Error\u003E"
      ]
    },
    {
      "RequestUri": "https://seanmcccanary3.file.core.windows.net/test-share-b5d452b2-7b01-afed-2e45-835b2d81a6d9?restype=share",
      "RequestMethod": "DELETE",
      "RequestHeaders": {
        "Accept": "application/xml",
        "Authorization": "Sanitized",
        "traceparent": "00-15864b7153f9f848931b5762b6c9c094-0a2a8ee600831d45-00",
        "User-Agent": [
          "azsdk-net-Storage.Files.Shares/12.7.0-alpha.20210121.1",
          "(.NET 5.0.2; Microsoft Windows 10.0.19042)"
        ],
        "x-ms-client-request-id": "6e080e80-469c-a524-3cae-aa7b91d31026",
        "x-ms-date": "Thu, 21 Jan 2021 20:44:44 GMT",
        "x-ms-delete-snapshots": "include",
        "x-ms-return-client-request-id": "true",
        "x-ms-version": "2020-06-12"
      },
      "RequestBody": null,
      "StatusCode": 202,
      "ResponseHeaders": {
        "Content-Length": "0",
        "Date": "Thu, 21 Jan 2021 20:44:43 GMT",
        "Server": [
          "Windows-Azure-File/1.0",
          "Microsoft-HTTPAPI/2.0"
        ],
        "x-ms-client-request-id": "6e080e80-469c-a524-3cae-aa7b91d31026",
<<<<<<< HEAD
        "x-ms-request-id": "c9ef6dd0-f01a-0012-3137-f3e9eb000000",
        "x-ms-version": "2020-06-12"
=======
        "x-ms-request-id": "23aeae1e-a01a-003d-0536-f0acd9000000",
        "x-ms-version": "2020-04-08"
>>>>>>> ac24a13f
      },
      "ResponseBody": []
    }
  ],
  "Variables": {
    "RandomSeed": "2125117044",
    "Storage_TestConfigDefault": "ProductionTenant\nseanmcccanary3\nU2FuaXRpemVk\nhttps://seanmcccanary3.blob.core.windows.net\nhttps://seanmcccanary3.file.core.windows.net\nhttps://seanmcccanary3.queue.core.windows.net\nhttps://seanmcccanary3.table.core.windows.net\n\n\n\n\nhttps://seanmcccanary3-secondary.blob.core.windows.net\nhttps://seanmcccanary3-secondary.file.core.windows.net\nhttps://seanmcccanary3-secondary.queue.core.windows.net\nhttps://seanmcccanary3-secondary.table.core.windows.net\n\nSanitized\n\n\nCloud\nBlobEndpoint=https://seanmcccanary3.blob.core.windows.net/;QueueEndpoint=https://seanmcccanary3.queue.core.windows.net/;FileEndpoint=https://seanmcccanary3.file.core.windows.net/;BlobSecondaryEndpoint=https://seanmcccanary3-secondary.blob.core.windows.net/;QueueSecondaryEndpoint=https://seanmcccanary3-secondary.queue.core.windows.net/;FileSecondaryEndpoint=https://seanmcccanary3-secondary.file.core.windows.net/;AccountName=seanmcccanary3;AccountKey=Kg==;\nseanscope1"
  }
}<|MERGE_RESOLUTION|>--- conflicted
+++ resolved
@@ -1,60 +1,55 @@
-{
+﻿{
   "Entries": [
     {
-      "RequestUri": "https://seanmcccanary3.file.core.windows.net/test-share-b5d452b2-7b01-afed-2e45-835b2d81a6d9?restype=share",
+      "RequestUri": "http://seanstagetest.file.core.windows.net/test-share-b5d452b2-7b01-afed-2e45-835b2d81a6d9?restype=share",
       "RequestMethod": "PUT",
       "RequestHeaders": {
-        "Accept": "application/xml",
         "Authorization": "Sanitized",
-        "traceparent": "00-8347a1135ae05e4fb914dafdc6a51278-f640af4951e1b745-00",
+        "traceparent": "00-405255a040cbd64db44b565161552bf5-af0d0f8675d6b84d-00",
         "User-Agent": [
-          "azsdk-net-Storage.Files.Shares/12.7.0-alpha.20210121.1",
-          "(.NET 5.0.2; Microsoft Windows 10.0.19042)"
+          "azsdk-net-Storage.Files.Shares/12.2.0-dev.20200305.1",
+          "(.NET Core 4.6.28325.01; Microsoft Windows 10.0.18363 )"
         ],
         "x-ms-client-request-id": "130dee61-f109-79c2-817b-fbe771968597",
-        "x-ms-date": "Thu, 21 Jan 2021 20:44:43 GMT",
+        "x-ms-date": "Thu, 05 Mar 2020 21:48:37 GMT",
         "x-ms-return-client-request-id": "true",
-        "x-ms-version": "2020-06-12"
+        "x-ms-version": "2020-06-12",
+        "Accept": "application/xml"
       },
       "RequestBody": null,
       "StatusCode": 201,
       "ResponseHeaders": {
         "Content-Length": "0",
-        "Date": "Thu, 21 Jan 2021 20:44:43 GMT",
-        "ETag": "\u00220x8D8BE4D61F0003D\u0022",
-        "Last-Modified": "Thu, 21 Jan 2021 20:44:43 GMT",
+        "Date": "Thu, 05 Mar 2020 21:48:36 GMT",
+        "ETag": "\"0x8D7C14EF5F7A148\"",
+        "Last-Modified": "Thu, 05 Mar 2020 21:48:37 GMT",
         "Server": [
           "Windows-Azure-File/1.0",
           "Microsoft-HTTPAPI/2.0"
         ],
         "x-ms-client-request-id": "130dee61-f109-79c2-817b-fbe771968597",
-<<<<<<< HEAD
         "x-ms-request-id": "c9ef6dcd-f01a-0012-2f37-f3e9eb000000",
         "x-ms-version": "2020-06-12"
-=======
-        "x-ms-request-id": "23aeae1a-a01a-003d-0336-f0acd9000000",
-        "x-ms-version": "2020-04-08"
->>>>>>> ac24a13f
       },
       "ResponseBody": []
     },
     {
-      "RequestUri": "https://seanmcccanary3.file.core.windows.net/test-share-b5d452b2-7b01-afed-2e45-835b2d81a6d9?restype=share\u0026comp=filepermission",
+      "RequestUri": "http://seanstagetest.file.core.windows.net/test-share-b5d452b2-7b01-afed-2e45-835b2d81a6d9?restype=share&comp=filepermission",
       "RequestMethod": "PUT",
       "RequestHeaders": {
-        "Accept": "application/xml",
         "Authorization": "Sanitized",
         "Content-Length": "34",
         "Content-Type": "application/json",
-        "traceparent": "00-26c001e365011547a02d78c618118b2d-adffc0702b02994b-00",
+        "traceparent": "00-04291b79bc3bc84fbed9a569351d96f0-a1a1e760d6abad4c-00",
         "User-Agent": [
-          "azsdk-net-Storage.Files.Shares/12.7.0-alpha.20210121.1",
-          "(.NET 5.0.2; Microsoft Windows 10.0.19042)"
+          "azsdk-net-Storage.Files.Shares/12.2.0-dev.20200305.1",
+          "(.NET Core 4.6.28325.01; Microsoft Windows 10.0.18363 )"
         ],
         "x-ms-client-request-id": "3ffa02df-9273-0acf-3b26-7f72d322d57d",
-        "x-ms-date": "Thu, 21 Jan 2021 20:44:44 GMT",
+        "x-ms-date": "Thu, 05 Mar 2020 21:48:37 GMT",
         "x-ms-return-client-request-id": "true",
-        "x-ms-version": "2020-06-12"
+        "x-ms-version": "2020-06-12",
+        "Accept": "application/xml"
       },
       "RequestBody": {
         "permission": "invalidPermission"
@@ -63,67 +58,57 @@
       "ResponseHeaders": {
         "Content-Length": "233",
         "Content-Type": "application/xml",
-        "Date": "Thu, 21 Jan 2021 20:44:43 GMT",
+        "Date": "Thu, 05 Mar 2020 21:48:36 GMT",
         "Server": [
           "Windows-Azure-File/1.0",
           "Microsoft-HTTPAPI/2.0"
         ],
         "x-ms-client-request-id": "3ffa02df-9273-0acf-3b26-7f72d322d57d",
         "x-ms-error-code": "FileInvalidPermission",
-<<<<<<< HEAD
         "x-ms-request-id": "c9ef6dcf-f01a-0012-3037-f3e9eb000000",
         "x-ms-version": "2020-06-12"
-=======
-        "x-ms-request-id": "23aeae1d-a01a-003d-0436-f0acd9000000",
-        "x-ms-version": "2020-04-08"
->>>>>>> ac24a13f
       },
       "ResponseBody": [
-        "\uFEFF\u003C?xml version=\u00221.0\u0022 encoding=\u0022utf-8\u0022?\u003E\u003CError\u003E\u003CCode\u003EFileInvalidPermission\u003C/Code\u003E\u003CMessage\u003EThe specified file permission is not valid.\n",
-        "RequestId:23aeae1d-a01a-003d-0436-f0acd9000000\n",
-        "Time:2021-01-21T20:44:43.8443532Z\u003C/Message\u003E\u003C/Error\u003E"
+        "﻿<?xml version=\"1.0\" encoding=\"utf-8\"?><Error><Code>FileInvalidPermission</Code><Message>The specified file permission is not valid.\n",
+        "RequestId:c9ef6dcf-f01a-0012-3037-f3e9eb000000\n",
+        "Time:2020-03-05T21:48:37.5430994Z</Message></Error>"
       ]
     },
     {
-      "RequestUri": "https://seanmcccanary3.file.core.windows.net/test-share-b5d452b2-7b01-afed-2e45-835b2d81a6d9?restype=share",
+      "RequestUri": "http://seanstagetest.file.core.windows.net/test-share-b5d452b2-7b01-afed-2e45-835b2d81a6d9?restype=share",
       "RequestMethod": "DELETE",
       "RequestHeaders": {
-        "Accept": "application/xml",
         "Authorization": "Sanitized",
-        "traceparent": "00-15864b7153f9f848931b5762b6c9c094-0a2a8ee600831d45-00",
+        "traceparent": "00-15b89d525475754c80db406fb6af65f1-a1392a82e5d85e48-00",
         "User-Agent": [
-          "azsdk-net-Storage.Files.Shares/12.7.0-alpha.20210121.1",
-          "(.NET 5.0.2; Microsoft Windows 10.0.19042)"
+          "azsdk-net-Storage.Files.Shares/12.2.0-dev.20200305.1",
+          "(.NET Core 4.6.28325.01; Microsoft Windows 10.0.18363 )"
         ],
         "x-ms-client-request-id": "6e080e80-469c-a524-3cae-aa7b91d31026",
-        "x-ms-date": "Thu, 21 Jan 2021 20:44:44 GMT",
+        "x-ms-date": "Thu, 05 Mar 2020 21:48:37 GMT",
         "x-ms-delete-snapshots": "include",
         "x-ms-return-client-request-id": "true",
-        "x-ms-version": "2020-06-12"
+        "x-ms-version": "2020-06-12",
+        "Accept": "application/xml"
       },
       "RequestBody": null,
       "StatusCode": 202,
       "ResponseHeaders": {
         "Content-Length": "0",
-        "Date": "Thu, 21 Jan 2021 20:44:43 GMT",
+        "Date": "Thu, 05 Mar 2020 21:48:36 GMT",
         "Server": [
           "Windows-Azure-File/1.0",
           "Microsoft-HTTPAPI/2.0"
         ],
         "x-ms-client-request-id": "6e080e80-469c-a524-3cae-aa7b91d31026",
-<<<<<<< HEAD
         "x-ms-request-id": "c9ef6dd0-f01a-0012-3137-f3e9eb000000",
         "x-ms-version": "2020-06-12"
-=======
-        "x-ms-request-id": "23aeae1e-a01a-003d-0536-f0acd9000000",
-        "x-ms-version": "2020-04-08"
->>>>>>> ac24a13f
       },
       "ResponseBody": []
     }
   ],
   "Variables": {
     "RandomSeed": "2125117044",
-    "Storage_TestConfigDefault": "ProductionTenant\nseanmcccanary3\nU2FuaXRpemVk\nhttps://seanmcccanary3.blob.core.windows.net\nhttps://seanmcccanary3.file.core.windows.net\nhttps://seanmcccanary3.queue.core.windows.net\nhttps://seanmcccanary3.table.core.windows.net\n\n\n\n\nhttps://seanmcccanary3-secondary.blob.core.windows.net\nhttps://seanmcccanary3-secondary.file.core.windows.net\nhttps://seanmcccanary3-secondary.queue.core.windows.net\nhttps://seanmcccanary3-secondary.table.core.windows.net\n\nSanitized\n\n\nCloud\nBlobEndpoint=https://seanmcccanary3.blob.core.windows.net/;QueueEndpoint=https://seanmcccanary3.queue.core.windows.net/;FileEndpoint=https://seanmcccanary3.file.core.windows.net/;BlobSecondaryEndpoint=https://seanmcccanary3-secondary.blob.core.windows.net/;QueueSecondaryEndpoint=https://seanmcccanary3-secondary.queue.core.windows.net/;FileSecondaryEndpoint=https://seanmcccanary3-secondary.file.core.windows.net/;AccountName=seanmcccanary3;AccountKey=Kg==;\nseanscope1"
+    "Storage_TestConfigDefault": "ProductionTenant\nseanstagetest\nU2FuaXRpemVk\nhttps://seanstagetest.blob.core.windows.net\nhttp://seanstagetest.file.core.windows.net\nhttp://seanstagetest.queue.core.windows.net\nhttp://seanstagetest.table.core.windows.net\n\n\n\n\nhttp://seanstagetest-secondary.blob.core.windows.net\nhttp://seanstagetest-secondary.file.core.windows.net\nhttp://seanstagetest-secondary.queue.core.windows.net\nhttp://seanstagetest-secondary.table.core.windows.net\n\nSanitized\n\n\nCloud\nBlobEndpoint=https://seanstagetest.blob.core.windows.net/;QueueEndpoint=http://seanstagetest.queue.core.windows.net/;FileEndpoint=http://seanstagetest.file.core.windows.net/;BlobSecondaryEndpoint=http://seanstagetest-secondary.blob.core.windows.net/;QueueSecondaryEndpoint=http://seanstagetest-secondary.queue.core.windows.net/;FileSecondaryEndpoint=http://seanstagetest-secondary.file.core.windows.net/;AccountName=seanstagetest;AccountKey=Sanitized\nseanscope1"
   }
 }