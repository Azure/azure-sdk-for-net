--- conflicted
+++ resolved
@@ -16,11 +16,7 @@
         "x-ms-client-request-id": "b2cd582d-7e41-a6c2-c2bc-6d7c40e5727f",
         "x-ms-date": "Tue, 26 Jan 2021 19:25:44 GMT",
         "x-ms-return-client-request-id": "true",
-<<<<<<< HEAD
-        "x-ms-version": "2020-12-06"
-=======
         "x-ms-version": "2021-02-12"
->>>>>>> 7e782c87
       },
       "RequestBody": "﻿<SignedIdentifiers><SignedIdentifier><Id>ukeegwrrjpbuvjepyger</Id><AccessPolicy><Start>2021-01-26T18:25:44.2340434Z</Start><Expiry>2021-01-26T20:25:44.2340434Z</Expiry><Permission>rw</Permission></AccessPolicy></SignedIdentifier></SignedIdentifiers>",
       "StatusCode": 404,
@@ -35,11 +31,7 @@
         "x-ms-client-request-id": "b2cd582d-7e41-a6c2-c2bc-6d7c40e5727f",
         "x-ms-error-code": "ShareNotFound",
         "x-ms-request-id": "08ebd42b-501a-005b-6619-f4e3f9000000",
-<<<<<<< HEAD
-        "x-ms-version": "2020-12-06"
-=======
         "x-ms-version": "2021-02-12"
->>>>>>> 7e782c87
       },
       "ResponseBody": [
         "﻿<?xml version=\"1.0\" encoding=\"utf-8\"?><Error><Code>ShareNotFound</Code><Message>The specified share does not exist.\n",
