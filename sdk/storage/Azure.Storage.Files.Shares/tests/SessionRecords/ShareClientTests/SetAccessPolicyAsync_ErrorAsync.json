{
  "Entries": [
    {
<<<<<<< HEAD
      "RequestUri": "http://seanstagetest.file.core.windows.net/test-share-e8810faf-fb0b-23b7-77de-d996f3ab338a?restype=share\u0026comp=acl",
=======
      "RequestUri": "http://seanstagetest.file.core.windows.net/test-share-c2c8d856-3655-f41e-0617-7c46203322c0?restype=share\u0026comp=acl",
>>>>>>> 1d9822e0
      "RequestMethod": "PUT",
      "RequestHeaders": {
        "Authorization": "Sanitized",
        "Content-Length": "249",
        "Content-Type": "application/xml",
<<<<<<< HEAD
        "traceparent": "00-9995bb3e364b6e419bcb301664eeb908-676f02486700f04e-00",
        "User-Agent": [
          "azsdk-net-Storage.Files.Shares/12.0.0-dev.20191209.1\u002Bb71b1fa965b15eccfc57e2c7781b8bf85cd4c766",
          "(.NET Core 4.6.28008.01; Microsoft Windows 10.0.18363 )"
        ],
        "x-ms-client-request-id": "0f46708c-0ddc-8856-33a2-46af67b66196",
        "x-ms-date": "Tue, 10 Dec 2019 05:34:17 GMT",
        "x-ms-return-client-request-id": "true",
        "x-ms-version": "2019-07-07"
      },
      "RequestBody": "\u003CSignedIdentifiers\u003E\u003CSignedIdentifier\u003E\u003CId\u003Efoatglyifltefvuyphxs\u003C/Id\u003E\u003CAccessPolicy\u003E\u003CStart\u003E2019-12-10T04:34:17.3326849Z\u003C/Start\u003E\u003CExpiry\u003E2019-12-10T06:34:17.3326849Z\u003C/Expiry\u003E\u003CPermission\u003Erw\u003C/Permission\u003E\u003C/AccessPolicy\u003E\u003C/SignedIdentifier\u003E\u003C/SignedIdentifiers\u003E",
=======
        "traceparent": "00-3939ecca8b394b4c89cb41c262ab7f79-02953149bd602142-00",
        "User-Agent": [
          "azsdk-net-Storage.Files.Shares/12.0.0-dev.20191209.1\u002B61bda4d1783b0e05dba0d434ff14b2840726d3b1",
          "(.NET Core 4.6.28008.01; Microsoft Windows 10.0.18363 )"
        ],
        "x-ms-client-request-id": "eb39d4ef-a31e-c2ce-082a-85f0e48a2449",
        "x-ms-date": "Tue, 10 Dec 2019 06:02:41 GMT",
        "x-ms-return-client-request-id": "true",
        "x-ms-version": "2019-07-07"
      },
      "RequestBody": "\u003CSignedIdentifiers\u003E\u003CSignedIdentifier\u003E\u003CId\u003Ejprlofpiaexqtnqanigs\u003C/Id\u003E\u003CAccessPolicy\u003E\u003CStart\u003E2019-12-10T05:02:41.9769838Z\u003C/Start\u003E\u003CExpiry\u003E2019-12-10T07:02:41.9769838Z\u003C/Expiry\u003E\u003CPermission\u003Erw\u003C/Permission\u003E\u003C/AccessPolicy\u003E\u003C/SignedIdentifier\u003E\u003C/SignedIdentifiers\u003E",
>>>>>>> 1d9822e0
      "StatusCode": 404,
      "ResponseHeaders": {
        "Content-Length": "217",
        "Content-Type": "application/xml",
<<<<<<< HEAD
        "Date": "Tue, 10 Dec 2019 05:34:16 GMT",
=======
        "Date": "Tue, 10 Dec 2019 06:02:41 GMT",
>>>>>>> 1d9822e0
        "Server": [
          "Windows-Azure-File/1.0",
          "Microsoft-HTTPAPI/2.0"
        ],
<<<<<<< HEAD
        "x-ms-client-request-id": "0f46708c-0ddc-8856-33a2-46af67b66196",
        "x-ms-error-code": "ShareNotFound",
        "x-ms-request-id": "4fd8e46a-701a-0023-221b-af08f8000000",
=======
        "x-ms-client-request-id": "eb39d4ef-a31e-c2ce-082a-85f0e48a2449",
        "x-ms-error-code": "ShareNotFound",
        "x-ms-request-id": "7dc09998-e01a-001e-4e1f-af7ee3000000",
>>>>>>> 1d9822e0
        "x-ms-version": "2019-07-07"
      },
      "ResponseBody": [
        "\uFEFF\u003C?xml version=\u00221.0\u0022 encoding=\u0022utf-8\u0022?\u003E\u003CError\u003E\u003CCode\u003EShareNotFound\u003C/Code\u003E\u003CMessage\u003EThe specified share does not exist.\n",
<<<<<<< HEAD
        "RequestId:4fd8e46a-701a-0023-221b-af08f8000000\n",
        "Time:2019-12-10T05:34:17.3259914Z\u003C/Message\u003E\u003C/Error\u003E"
=======
        "RequestId:7dc09998-e01a-001e-4e1f-af7ee3000000\n",
        "Time:2019-12-10T06:02:41.9742832Z\u003C/Message\u003E\u003C/Error\u003E"
>>>>>>> 1d9822e0
      ]
    }
  ],
  "Variables": {
<<<<<<< HEAD
    "DateTimeOffsetNow": "2019-12-09T21:34:17.3326849-08:00",
    "RandomSeed": "1533370333",
=======
    "DateTimeOffsetNow": "2019-12-09T22:02:41.9769838-08:00",
    "RandomSeed": "555919256",
>>>>>>> 1d9822e0
    "Storage_TestConfigDefault": "ProductionTenant\nseanstagetest\nU2FuaXRpemVk\nhttp://seanstagetest.blob.core.windows.net\nhttp://seanstagetest.file.core.windows.net\nhttp://seanstagetest.queue.core.windows.net\nhttp://seanstagetest.table.core.windows.net\n\n\n\n\nhttp://seanstagetest-secondary.blob.core.windows.net\nhttp://seanstagetest-secondary.file.core.windows.net\nhttp://seanstagetest-secondary.queue.core.windows.net\nhttp://seanstagetest-secondary.table.core.windows.net\n\nSanitized\n\n\nCloud\nBlobEndpoint=http://seanstagetest.blob.core.windows.net/;QueueEndpoint=http://seanstagetest.queue.core.windows.net/;FileEndpoint=http://seanstagetest.file.core.windows.net/;BlobSecondaryEndpoint=http://seanstagetest-secondary.blob.core.windows.net/;QueueSecondaryEndpoint=http://seanstagetest-secondary.queue.core.windows.net/;FileSecondaryEndpoint=http://seanstagetest-secondary.file.core.windows.net/;AccountName=seanstagetest;AccountKey=Sanitized"
  }
}<|MERGE_RESOLUTION|>--- conflicted
+++ resolved
@@ -1,85 +1,47 @@
 {
   "Entries": [
     {
-<<<<<<< HEAD
-      "RequestUri": "http://seanstagetest.file.core.windows.net/test-share-e8810faf-fb0b-23b7-77de-d996f3ab338a?restype=share\u0026comp=acl",
-=======
-      "RequestUri": "http://seanstagetest.file.core.windows.net/test-share-c2c8d856-3655-f41e-0617-7c46203322c0?restype=share\u0026comp=acl",
->>>>>>> 1d9822e0
+      "RequestUri": "http://seanstagetest.file.core.windows.net/test-share-78b5ba6a-ad29-25aa-89e1-aaf2a4a9b62a?restype=share\u0026comp=acl",
       "RequestMethod": "PUT",
       "RequestHeaders": {
         "Authorization": "Sanitized",
         "Content-Length": "249",
         "Content-Type": "application/xml",
-<<<<<<< HEAD
-        "traceparent": "00-9995bb3e364b6e419bcb301664eeb908-676f02486700f04e-00",
+        "traceparent": "00-b24f5b93bd1eaa47949172b85546ae71-bc4ffc7be014aa45-00",
         "User-Agent": [
-          "azsdk-net-Storage.Files.Shares/12.0.0-dev.20191209.1\u002Bb71b1fa965b15eccfc57e2c7781b8bf85cd4c766",
+          "azsdk-net-Storage.Files.Shares/12.0.0-dev.20191211.1\u002B899431c003876eb9b26cefd8e8a37e7f27f82ced",
           "(.NET Core 4.6.28008.01; Microsoft Windows 10.0.18363 )"
         ],
-        "x-ms-client-request-id": "0f46708c-0ddc-8856-33a2-46af67b66196",
-        "x-ms-date": "Tue, 10 Dec 2019 05:34:17 GMT",
+        "x-ms-client-request-id": "4bc0c4f4-5541-ca4b-e003-f572e5db230e",
+        "x-ms-date": "Wed, 11 Dec 2019 20:42:47 GMT",
         "x-ms-return-client-request-id": "true",
         "x-ms-version": "2019-07-07"
       },
-      "RequestBody": "\u003CSignedIdentifiers\u003E\u003CSignedIdentifier\u003E\u003CId\u003Efoatglyifltefvuyphxs\u003C/Id\u003E\u003CAccessPolicy\u003E\u003CStart\u003E2019-12-10T04:34:17.3326849Z\u003C/Start\u003E\u003CExpiry\u003E2019-12-10T06:34:17.3326849Z\u003C/Expiry\u003E\u003CPermission\u003Erw\u003C/Permission\u003E\u003C/AccessPolicy\u003E\u003C/SignedIdentifier\u003E\u003C/SignedIdentifiers\u003E",
-=======
-        "traceparent": "00-3939ecca8b394b4c89cb41c262ab7f79-02953149bd602142-00",
-        "User-Agent": [
-          "azsdk-net-Storage.Files.Shares/12.0.0-dev.20191209.1\u002B61bda4d1783b0e05dba0d434ff14b2840726d3b1",
-          "(.NET Core 4.6.28008.01; Microsoft Windows 10.0.18363 )"
-        ],
-        "x-ms-client-request-id": "eb39d4ef-a31e-c2ce-082a-85f0e48a2449",
-        "x-ms-date": "Tue, 10 Dec 2019 06:02:41 GMT",
-        "x-ms-return-client-request-id": "true",
-        "x-ms-version": "2019-07-07"
-      },
-      "RequestBody": "\u003CSignedIdentifiers\u003E\u003CSignedIdentifier\u003E\u003CId\u003Ejprlofpiaexqtnqanigs\u003C/Id\u003E\u003CAccessPolicy\u003E\u003CStart\u003E2019-12-10T05:02:41.9769838Z\u003C/Start\u003E\u003CExpiry\u003E2019-12-10T07:02:41.9769838Z\u003C/Expiry\u003E\u003CPermission\u003Erw\u003C/Permission\u003E\u003C/AccessPolicy\u003E\u003C/SignedIdentifier\u003E\u003C/SignedIdentifiers\u003E",
->>>>>>> 1d9822e0
+      "RequestBody": "\u003CSignedIdentifiers\u003E\u003CSignedIdentifier\u003E\u003CId\u003Ejlcsvdcaijpwvdoqfsjm\u003C/Id\u003E\u003CAccessPolicy\u003E\u003CStart\u003E2019-12-11T19:42:47.0331738Z\u003C/Start\u003E\u003CExpiry\u003E2019-12-11T21:42:47.0331738Z\u003C/Expiry\u003E\u003CPermission\u003Erw\u003C/Permission\u003E\u003C/AccessPolicy\u003E\u003C/SignedIdentifier\u003E\u003C/SignedIdentifiers\u003E",
       "StatusCode": 404,
       "ResponseHeaders": {
         "Content-Length": "217",
         "Content-Type": "application/xml",
-<<<<<<< HEAD
-        "Date": "Tue, 10 Dec 2019 05:34:16 GMT",
-=======
-        "Date": "Tue, 10 Dec 2019 06:02:41 GMT",
->>>>>>> 1d9822e0
+        "Date": "Wed, 11 Dec 2019 20:42:46 GMT",
         "Server": [
           "Windows-Azure-File/1.0",
           "Microsoft-HTTPAPI/2.0"
         ],
-<<<<<<< HEAD
-        "x-ms-client-request-id": "0f46708c-0ddc-8856-33a2-46af67b66196",
+        "x-ms-client-request-id": "4bc0c4f4-5541-ca4b-e003-f572e5db230e",
         "x-ms-error-code": "ShareNotFound",
-        "x-ms-request-id": "4fd8e46a-701a-0023-221b-af08f8000000",
-=======
-        "x-ms-client-request-id": "eb39d4ef-a31e-c2ce-082a-85f0e48a2449",
-        "x-ms-error-code": "ShareNotFound",
-        "x-ms-request-id": "7dc09998-e01a-001e-4e1f-af7ee3000000",
->>>>>>> 1d9822e0
+        "x-ms-request-id": "ef3e455c-c01a-0019-2c63-b01280000000",
         "x-ms-version": "2019-07-07"
       },
       "ResponseBody": [
         "\uFEFF\u003C?xml version=\u00221.0\u0022 encoding=\u0022utf-8\u0022?\u003E\u003CError\u003E\u003CCode\u003EShareNotFound\u003C/Code\u003E\u003CMessage\u003EThe specified share does not exist.\n",
-<<<<<<< HEAD
-        "RequestId:4fd8e46a-701a-0023-221b-af08f8000000\n",
-        "Time:2019-12-10T05:34:17.3259914Z\u003C/Message\u003E\u003C/Error\u003E"
-=======
-        "RequestId:7dc09998-e01a-001e-4e1f-af7ee3000000\n",
-        "Time:2019-12-10T06:02:41.9742832Z\u003C/Message\u003E\u003C/Error\u003E"
->>>>>>> 1d9822e0
+        "RequestId:ef3e455c-c01a-0019-2c63-b01280000000\n",
+        "Time:2019-12-11T20:42:47.0534035Z\u003C/Message\u003E\u003C/Error\u003E"
       ]
     }
   ],
   "Variables": {
-<<<<<<< HEAD
-    "DateTimeOffsetNow": "2019-12-09T21:34:17.3326849-08:00",
-    "RandomSeed": "1533370333",
-=======
-    "DateTimeOffsetNow": "2019-12-09T22:02:41.9769838-08:00",
-    "RandomSeed": "555919256",
->>>>>>> 1d9822e0
+    "DateTimeOffsetNow": "2019-12-11T12:42:47.0331738-08:00",
+    "RandomSeed": "460565441",
     "Storage_TestConfigDefault": "ProductionTenant\nseanstagetest\nU2FuaXRpemVk\nhttp://seanstagetest.blob.core.windows.net\nhttp://seanstagetest.file.core.windows.net\nhttp://seanstagetest.queue.core.windows.net\nhttp://seanstagetest.table.core.windows.net\n\n\n\n\nhttp://seanstagetest-secondary.blob.core.windows.net\nhttp://seanstagetest-secondary.file.core.windows.net\nhttp://seanstagetest-secondary.queue.core.windows.net\nhttp://seanstagetest-secondary.table.core.windows.net\n\nSanitized\n\n\nCloud\nBlobEndpoint=http://seanstagetest.blob.core.windows.net/;QueueEndpoint=http://seanstagetest.queue.core.windows.net/;FileEndpoint=http://seanstagetest.file.core.windows.net/;BlobSecondaryEndpoint=http://seanstagetest-secondary.blob.core.windows.net/;QueueSecondaryEndpoint=http://seanstagetest-secondary.queue.core.windows.net/;FileSecondaryEndpoint=http://seanstagetest-secondary.file.core.windows.net/;AccountName=seanstagetest;AccountKey=Sanitized"
   }
 }