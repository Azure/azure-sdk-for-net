{
  "Entries": [
    {
      "RequestUri": "https://seanmcccanary3.file.core.windows.net/test-share-8508bc0c-9754-ab54-485f-14bb2c50ccbd?restype=share",
      "RequestMethod": "PUT",
      "RequestHeaders": {
        "Accept": "application/xml",
        "Authorization": "Sanitized",
        "traceparent": "00-12d0096ffc252249804fc74188202c30-677c7eeb15dfa74c-00",
        "User-Agent": [
          "azsdk-net-Storage.Files.Shares/12.7.0-alpha.20210121.1",
          "(.NET 5.0.2; Microsoft Windows 10.0.19042)"
        ],
        "x-ms-client-request-id": "8e602f1b-e44c-3f9a-b9a0-df6f954255a4",
        "x-ms-date": "Thu, 21 Jan 2021 20:44:49 GMT",
        "x-ms-return-client-request-id": "true",
        "x-ms-version": "2020-06-12"
      },
      "RequestBody": null,
      "StatusCode": 201,
      "ResponseHeaders": {
        "Content-Length": "0",
        "Date": "Thu, 21 Jan 2021 20:44:48 GMT",
        "ETag": "\u00220x8D8BE4D653ED824\u0022",
        "Last-Modified": "Thu, 21 Jan 2021 20:44:49 GMT",
        "Server": [
          "Windows-Azure-File/1.0",
          "Microsoft-HTTPAPI/2.0"
        ],
        "x-ms-client-request-id": "8e602f1b-e44c-3f9a-b9a0-df6f954255a4",
<<<<<<< HEAD
        "x-ms-request-id": "6afd96cd-d01a-006a-2a74-a102ea000000",
        "x-ms-version": "2020-06-12"
=======
        "x-ms-request-id": "f03eebc6-501a-0029-7e36-f0e4b6000000",
        "x-ms-version": "2020-04-08"
>>>>>>> ac24a13f
      },
      "ResponseBody": []
    },
    {
      "RequestUri": "https://seanmcccanary3.file.core.windows.net/test-share-8508bc0c-9754-ab54-485f-14bb2c50ccbd?comp=lease\u0026restype=share",
      "RequestMethod": "PUT",
      "RequestHeaders": {
        "Accept": "application/xml",
        "Authorization": "Sanitized",
        "traceparent": "00-9c1b8e25e173504d921a0e79e3520c49-e16645efe559694e-00",
        "User-Agent": [
          "azsdk-net-Storage.Files.Shares/12.7.0-alpha.20210121.1",
          "(.NET 5.0.2; Microsoft Windows 10.0.19042)"
        ],
        "x-ms-client-request-id": "f7a66fc0-71ac-2024-0c43-4c8c9f5bbb04",
        "x-ms-date": "Thu, 21 Jan 2021 20:44:49 GMT",
        "x-ms-lease-action": "acquire",
        "x-ms-lease-duration": "-1",
        "x-ms-proposed-lease-id": "961f47f9-fb5d-1d23-41bf-453f84b46c7c",
        "x-ms-return-client-request-id": "true",
        "x-ms-version": "2020-06-12"
      },
      "RequestBody": null,
      "StatusCode": 201,
      "ResponseHeaders": {
        "Content-Length": "0",
        "Date": "Thu, 21 Jan 2021 20:44:48 GMT",
        "ETag": "\u00220x8D8BE4D653ED824\u0022",
        "Last-Modified": "Thu, 21 Jan 2021 20:44:49 GMT",
        "Server": [
          "Windows-Azure-File/1.0",
          "Microsoft-HTTPAPI/2.0"
        ],
        "x-ms-client-request-id": "f7a66fc0-71ac-2024-0c43-4c8c9f5bbb04",
        "x-ms-lease-id": "961f47f9-fb5d-1d23-41bf-453f84b46c7c",
<<<<<<< HEAD
        "x-ms-request-id": "6afd96d1-d01a-006a-2c74-a102ea000000",
        "x-ms-version": "2020-06-12"
=======
        "x-ms-request-id": "f03eebca-501a-0029-8036-f0e4b6000000",
        "x-ms-version": "2020-04-08"
>>>>>>> ac24a13f
      },
      "ResponseBody": []
    },
    {
      "RequestUri": "https://seanmcccanary3.file.core.windows.net/test-share-8508bc0c-9754-ab54-485f-14bb2c50ccbd?restype=share",
      "RequestMethod": "DELETE",
      "RequestHeaders": {
        "Accept": "application/xml",
        "Authorization": "Sanitized",
        "traceparent": "00-51397f234cbc1746b96d55a7b0e99761-ccd712820ea97644-00",
        "User-Agent": [
          "azsdk-net-Storage.Files.Shares/12.7.0-alpha.20210121.1",
          "(.NET 5.0.2; Microsoft Windows 10.0.19042)"
        ],
        "x-ms-client-request-id": "147e470c-740d-e4d0-6e7f-f0acf1e4f41c",
        "x-ms-date": "Thu, 21 Jan 2021 20:44:49 GMT",
        "x-ms-delete-snapshots": "include",
        "x-ms-lease-id": "961f47f9-fb5d-1d23-41bf-453f84b46c7c",
        "x-ms-return-client-request-id": "true",
        "x-ms-version": "2020-06-12"
      },
      "RequestBody": null,
      "StatusCode": 202,
      "ResponseHeaders": {
        "Content-Length": "0",
        "Date": "Thu, 21 Jan 2021 20:44:48 GMT",
        "Server": [
          "Windows-Azure-File/1.0",
          "Microsoft-HTTPAPI/2.0"
        ],
        "x-ms-client-request-id": "147e470c-740d-e4d0-6e7f-f0acf1e4f41c",
<<<<<<< HEAD
        "x-ms-request-id": "6afd96d2-d01a-006a-2d74-a102ea000000",
        "x-ms-version": "2020-06-12"
=======
        "x-ms-request-id": "f03eebd0-501a-0029-0636-f0e4b6000000",
        "x-ms-version": "2020-04-08"
>>>>>>> ac24a13f
      },
      "ResponseBody": []
    }
  ],
  "Variables": {
    "RandomSeed": "673937542",
    "Storage_TestConfigDefault": "ProductionTenant\nseanmcccanary3\nU2FuaXRpemVk\nhttps://seanmcccanary3.blob.core.windows.net\nhttps://seanmcccanary3.file.core.windows.net\nhttps://seanmcccanary3.queue.core.windows.net\nhttps://seanmcccanary3.table.core.windows.net\n\n\n\n\nhttps://seanmcccanary3-secondary.blob.core.windows.net\nhttps://seanmcccanary3-secondary.file.core.windows.net\nhttps://seanmcccanary3-secondary.queue.core.windows.net\nhttps://seanmcccanary3-secondary.table.core.windows.net\n\nSanitized\n\n\nCloud\nBlobEndpoint=https://seanmcccanary3.blob.core.windows.net/;QueueEndpoint=https://seanmcccanary3.queue.core.windows.net/;FileEndpoint=https://seanmcccanary3.file.core.windows.net/;BlobSecondaryEndpoint=https://seanmcccanary3-secondary.blob.core.windows.net/;QueueSecondaryEndpoint=https://seanmcccanary3-secondary.queue.core.windows.net/;FileSecondaryEndpoint=https://seanmcccanary3-secondary.file.core.windows.net/;AccountName=seanmcccanary3;AccountKey=Kg==;\nseanscope1"
  }
}<|MERGE_RESOLUTION|>--- conflicted
+++ resolved
@@ -1,82 +1,72 @@
-{
+﻿{
   "Entries": [
     {
       "RequestUri": "https://seanmcccanary3.file.core.windows.net/test-share-8508bc0c-9754-ab54-485f-14bb2c50ccbd?restype=share",
       "RequestMethod": "PUT",
       "RequestHeaders": {
-        "Accept": "application/xml",
         "Authorization": "Sanitized",
-        "traceparent": "00-12d0096ffc252249804fc74188202c30-677c7eeb15dfa74c-00",
+        "traceparent": "00-9bb72b582591b642a7b290aeb30c35ac-7f60dcfb44adec49-00",
         "User-Agent": [
-          "azsdk-net-Storage.Files.Shares/12.7.0-alpha.20210121.1",
-          "(.NET 5.0.2; Microsoft Windows 10.0.19042)"
+          "azsdk-net-Storage.Files.Shares/12.5.0-alpha.20201013.1",
+          "(.NET Core 4.6.29220.03; Microsoft Windows 10.0.19042 )"
         ],
         "x-ms-client-request-id": "8e602f1b-e44c-3f9a-b9a0-df6f954255a4",
-        "x-ms-date": "Thu, 21 Jan 2021 20:44:49 GMT",
+        "x-ms-date": "Tue, 13 Oct 2020 15:22:34 GMT",
         "x-ms-return-client-request-id": "true",
-        "x-ms-version": "2020-06-12"
+        "x-ms-version": "2020-06-12",
+        "Accept": "application/xml"
       },
       "RequestBody": null,
       "StatusCode": 201,
       "ResponseHeaders": {
         "Content-Length": "0",
-        "Date": "Thu, 21 Jan 2021 20:44:48 GMT",
-        "ETag": "\u00220x8D8BE4D653ED824\u0022",
-        "Last-Modified": "Thu, 21 Jan 2021 20:44:49 GMT",
+        "Date": "Tue, 13 Oct 2020 15:22:34 GMT",
+        "ETag": "\"0x8D86F8BD04BCA1D\"",
+        "Last-Modified": "Tue, 13 Oct 2020 15:22:35 GMT",
         "Server": [
           "Windows-Azure-File/1.0",
           "Microsoft-HTTPAPI/2.0"
         ],
         "x-ms-client-request-id": "8e602f1b-e44c-3f9a-b9a0-df6f954255a4",
-<<<<<<< HEAD
         "x-ms-request-id": "6afd96cd-d01a-006a-2a74-a102ea000000",
         "x-ms-version": "2020-06-12"
-=======
-        "x-ms-request-id": "f03eebc6-501a-0029-7e36-f0e4b6000000",
-        "x-ms-version": "2020-04-08"
->>>>>>> ac24a13f
       },
       "ResponseBody": []
     },
     {
-      "RequestUri": "https://seanmcccanary3.file.core.windows.net/test-share-8508bc0c-9754-ab54-485f-14bb2c50ccbd?comp=lease\u0026restype=share",
+      "RequestUri": "https://seanmcccanary3.file.core.windows.net/test-share-8508bc0c-9754-ab54-485f-14bb2c50ccbd?comp=lease&restype=share",
       "RequestMethod": "PUT",
       "RequestHeaders": {
-        "Accept": "application/xml",
         "Authorization": "Sanitized",
-        "traceparent": "00-9c1b8e25e173504d921a0e79e3520c49-e16645efe559694e-00",
+        "traceparent": "00-24d56d97f3fdab4f99b849fde30089f6-2a8d1de16a7dd144-00",
         "User-Agent": [
-          "azsdk-net-Storage.Files.Shares/12.7.0-alpha.20210121.1",
-          "(.NET 5.0.2; Microsoft Windows 10.0.19042)"
+          "azsdk-net-Storage.Files.Shares/12.5.0-alpha.20201013.1",
+          "(.NET Core 4.6.29220.03; Microsoft Windows 10.0.19042 )"
         ],
         "x-ms-client-request-id": "f7a66fc0-71ac-2024-0c43-4c8c9f5bbb04",
-        "x-ms-date": "Thu, 21 Jan 2021 20:44:49 GMT",
+        "x-ms-date": "Tue, 13 Oct 2020 15:22:35 GMT",
         "x-ms-lease-action": "acquire",
         "x-ms-lease-duration": "-1",
         "x-ms-proposed-lease-id": "961f47f9-fb5d-1d23-41bf-453f84b46c7c",
         "x-ms-return-client-request-id": "true",
-        "x-ms-version": "2020-06-12"
+        "x-ms-version": "2020-06-12",
+        "Accept": "application/xml"
       },
       "RequestBody": null,
       "StatusCode": 201,
       "ResponseHeaders": {
         "Content-Length": "0",
-        "Date": "Thu, 21 Jan 2021 20:44:48 GMT",
-        "ETag": "\u00220x8D8BE4D653ED824\u0022",
-        "Last-Modified": "Thu, 21 Jan 2021 20:44:49 GMT",
+        "Date": "Tue, 13 Oct 2020 15:22:34 GMT",
+        "ETag": "\"0x8D86F8BD04BCA1D\"",
+        "Last-Modified": "Tue, 13 Oct 2020 15:22:35 GMT",
         "Server": [
           "Windows-Azure-File/1.0",
           "Microsoft-HTTPAPI/2.0"
         ],
         "x-ms-client-request-id": "f7a66fc0-71ac-2024-0c43-4c8c9f5bbb04",
         "x-ms-lease-id": "961f47f9-fb5d-1d23-41bf-453f84b46c7c",
-<<<<<<< HEAD
         "x-ms-request-id": "6afd96d1-d01a-006a-2c74-a102ea000000",
         "x-ms-version": "2020-06-12"
-=======
-        "x-ms-request-id": "f03eebca-501a-0029-8036-f0e4b6000000",
-        "x-ms-version": "2020-04-08"
->>>>>>> ac24a13f
       },
       "ResponseBody": []
     },
@@ -84,37 +74,32 @@
       "RequestUri": "https://seanmcccanary3.file.core.windows.net/test-share-8508bc0c-9754-ab54-485f-14bb2c50ccbd?restype=share",
       "RequestMethod": "DELETE",
       "RequestHeaders": {
-        "Accept": "application/xml",
         "Authorization": "Sanitized",
-        "traceparent": "00-51397f234cbc1746b96d55a7b0e99761-ccd712820ea97644-00",
+        "traceparent": "00-bb5c2af664efe04d9c3d7d989259f08e-5af231cb07d9084b-00",
         "User-Agent": [
-          "azsdk-net-Storage.Files.Shares/12.7.0-alpha.20210121.1",
-          "(.NET 5.0.2; Microsoft Windows 10.0.19042)"
+          "azsdk-net-Storage.Files.Shares/12.5.0-alpha.20201013.1",
+          "(.NET Core 4.6.29220.03; Microsoft Windows 10.0.19042 )"
         ],
         "x-ms-client-request-id": "147e470c-740d-e4d0-6e7f-f0acf1e4f41c",
-        "x-ms-date": "Thu, 21 Jan 2021 20:44:49 GMT",
+        "x-ms-date": "Tue, 13 Oct 2020 15:22:35 GMT",
         "x-ms-delete-snapshots": "include",
         "x-ms-lease-id": "961f47f9-fb5d-1d23-41bf-453f84b46c7c",
         "x-ms-return-client-request-id": "true",
-        "x-ms-version": "2020-06-12"
+        "x-ms-version": "2020-06-12",
+        "Accept": "application/xml"
       },
       "RequestBody": null,
       "StatusCode": 202,
       "ResponseHeaders": {
         "Content-Length": "0",
-        "Date": "Thu, 21 Jan 2021 20:44:48 GMT",
+        "Date": "Tue, 13 Oct 2020 15:22:34 GMT",
         "Server": [
           "Windows-Azure-File/1.0",
           "Microsoft-HTTPAPI/2.0"
         ],
         "x-ms-client-request-id": "147e470c-740d-e4d0-6e7f-f0acf1e4f41c",
-<<<<<<< HEAD
         "x-ms-request-id": "6afd96d2-d01a-006a-2d74-a102ea000000",
         "x-ms-version": "2020-06-12"
-=======
-        "x-ms-request-id": "f03eebd0-501a-0029-0636-f0e4b6000000",
-        "x-ms-version": "2020-04-08"
->>>>>>> ac24a13f
       },
       "ResponseBody": []
     }
