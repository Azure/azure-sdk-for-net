--- conflicted
+++ resolved
@@ -6,13 +6,13 @@
       "RequestHeaders": {
         "Accept": "application/xml",
         "Authorization": "Sanitized",
-        "traceparent": "00-7bf7bcee4a7fe448808aedcca3ea3b0d-f363b82d38a62e41-00",
+        "traceparent": "00-96f41027564a144183f59d07568017c4-dac80cab2a062843-00",
         "User-Agent": [
-          "azsdk-net-Storage.Files.Shares/12.7.0-alpha.20210121.1",
+          "azsdk-net-Storage.Files.Shares/12.7.0-alpha.20210126.1",
           "(.NET 5.0.2; Microsoft Windows 10.0.19042)"
         ],
         "x-ms-client-request-id": "19612234-e1b6-9ac0-afa0-0c9405d5279e",
-        "x-ms-date": "Thu, 21 Jan 2021 20:44:27 GMT",
+        "x-ms-date": "Tue, 26 Jan 2021 19:24:31 GMT",
         "x-ms-return-client-request-id": "true",
         "x-ms-version": "2020-06-12"
       },
@@ -20,21 +20,16 @@
       "StatusCode": 201,
       "ResponseHeaders": {
         "Content-Length": "0",
-        "Date": "Thu, 21 Jan 2021 20:44:26 GMT",
-        "ETag": "\u00220x8D8BE4D57EC3E21\u0022",
-        "Last-Modified": "Thu, 21 Jan 2021 20:44:26 GMT",
+        "Date": "Tue, 26 Jan 2021 19:24:30 GMT",
+        "ETag": "\u00220x8D8C230012FD1CA\u0022",
+        "Last-Modified": "Tue, 26 Jan 2021 19:24:30 GMT",
         "Server": [
           "Windows-Azure-File/1.0",
           "Microsoft-HTTPAPI/2.0"
         ],
         "x-ms-client-request-id": "19612234-e1b6-9ac0-afa0-0c9405d5279e",
-<<<<<<< HEAD
-        "x-ms-request-id": "c4418c25-101a-0035-6d40-4e21b4000000",
+        "x-ms-request-id": "52e066fc-901a-0009-8018-f49f11000000",
         "x-ms-version": "2020-06-12"
-=======
-        "x-ms-request-id": "c6d7f8f2-d01a-006a-1936-f002ea000000",
-        "x-ms-version": "2020-04-08"
->>>>>>> ac24a13f
       },
       "ResponseBody": []
     },
@@ -44,13 +39,13 @@
       "RequestHeaders": {
         "Accept": "application/xml",
         "Authorization": "Sanitized",
-        "traceparent": "00-d3492d2afd676743b6671c9cf0d1d9d2-204030137c0d7b4a-00",
+        "traceparent": "00-a7a6ba5e2e3b7a4fa4380ba7d16b1f21-b2f1dcecc8ed4f44-00",
         "User-Agent": [
-          "azsdk-net-Storage.Files.Shares/12.7.0-alpha.20210121.1",
+          "azsdk-net-Storage.Files.Shares/12.7.0-alpha.20210126.1",
           "(.NET 5.0.2; Microsoft Windows 10.0.19042)"
         ],
         "x-ms-client-request-id": "ce1891f9-ca24-6492-a438-b01f74388315",
-        "x-ms-date": "Thu, 21 Jan 2021 20:44:27 GMT",
+        "x-ms-date": "Tue, 26 Jan 2021 19:24:31 GMT",
         "x-ms-file-attributes": "None",
         "x-ms-file-creation-time": "Now",
         "x-ms-file-last-write-time": "Now",
@@ -62,22 +57,22 @@
       "StatusCode": 201,
       "ResponseHeaders": {
         "Content-Length": "0",
-        "Date": "Thu, 21 Jan 2021 20:44:26 GMT",
-        "ETag": "\u00220x8D8BE4D57F67C08\u0022",
-        "Last-Modified": "Thu, 21 Jan 2021 20:44:27 GMT",
+        "Date": "Tue, 26 Jan 2021 19:24:30 GMT",
+        "ETag": "\u00220x8D8C2300139BAA9\u0022",
+        "Last-Modified": "Tue, 26 Jan 2021 19:24:30 GMT",
         "Server": [
           "Windows-Azure-File/1.0",
           "Microsoft-HTTPAPI/2.0"
         ],
         "x-ms-client-request-id": "ce1891f9-ca24-6492-a438-b01f74388315",
         "x-ms-file-attributes": "Directory",
-        "x-ms-file-change-time": "2021-01-21T20:44:27.0455816Z",
-        "x-ms-file-creation-time": "2021-01-21T20:44:27.0455816Z",
+        "x-ms-file-change-time": "2021-01-26T19:24:30.7704489Z",
+        "x-ms-file-creation-time": "2021-01-26T19:24:30.7704489Z",
         "x-ms-file-id": "13835128424026341376",
-        "x-ms-file-last-write-time": "2021-01-21T20:44:27.0455816Z",
+        "x-ms-file-last-write-time": "2021-01-26T19:24:30.7704489Z",
         "x-ms-file-parent-id": "0",
         "x-ms-file-permission-key": "17860367565182308406*11459378189709739967",
-        "x-ms-request-id": "c6d7f8f5-d01a-006a-1a36-f002ea000000",
+        "x-ms-request-id": "52e066ff-901a-0009-0118-f49f11000000",
         "x-ms-request-server-encrypted": "true",
         "x-ms-version": "2020-06-12"
       },
@@ -90,11 +85,11 @@
         "Accept": "application/xml",
         "Authorization": "Sanitized",
         "User-Agent": [
-          "azsdk-net-Storage.Files.Shares/12.7.0-alpha.20210121.1",
+          "azsdk-net-Storage.Files.Shares/12.7.0-alpha.20210126.1",
           "(.NET 5.0.2; Microsoft Windows 10.0.19042)"
         ],
         "x-ms-client-request-id": "749a934e-58bd-ac79-0672-e29db9c2a271",
-        "x-ms-date": "Thu, 21 Jan 2021 20:44:27 GMT",
+        "x-ms-date": "Tue, 26 Jan 2021 19:24:31 GMT",
         "x-ms-return-client-request-id": "true",
         "x-ms-version": "2020-06-12"
       },
@@ -102,9 +97,9 @@
       "StatusCode": 200,
       "ResponseHeaders": {
         "Content-Length": "0",
-        "Date": "Thu, 21 Jan 2021 20:44:27 GMT",
-        "ETag": "\u00220x8D8BE4D57F67C08\u0022",
-        "Last-Modified": "Thu, 21 Jan 2021 20:44:27 GMT",
+        "Date": "Tue, 26 Jan 2021 19:24:30 GMT",
+        "ETag": "\u00220x8D8C2300139BAA9\u0022",
+        "Last-Modified": "Tue, 26 Jan 2021 19:24:30 GMT",
         "Server": [
           "Windows-Azure-File/1.0",
           "Microsoft-HTTPAPI/2.0"
@@ -112,13 +107,13 @@
         "Vary": "Origin",
         "x-ms-client-request-id": "749a934e-58bd-ac79-0672-e29db9c2a271",
         "x-ms-file-attributes": "Directory",
-        "x-ms-file-change-time": "2021-01-21T20:44:27.0455816Z",
-        "x-ms-file-creation-time": "2021-01-21T20:44:27.0455816Z",
+        "x-ms-file-change-time": "2021-01-26T19:24:30.7704489Z",
+        "x-ms-file-creation-time": "2021-01-26T19:24:30.7704489Z",
         "x-ms-file-id": "13835128424026341376",
-        "x-ms-file-last-write-time": "2021-01-21T20:44:27.0455816Z",
+        "x-ms-file-last-write-time": "2021-01-26T19:24:30.7704489Z",
         "x-ms-file-parent-id": "0",
         "x-ms-file-permission-key": "17860367565182308406*11459378189709739967",
-        "x-ms-request-id": "0e4c5ea7-801a-0077-4036-f00f56000000",
+        "x-ms-request-id": "90aaf385-801a-0005-0518-f40819000000",
         "x-ms-server-encrypted": "true",
         "x-ms-version": "2020-06-12"
       },
@@ -130,13 +125,13 @@
       "RequestHeaders": {
         "Accept": "application/xml",
         "Authorization": "Sanitized",
-        "traceparent": "00-620a4b8ede8d704a901d3be53c2a00fb-32a53e944a5df445-00",
+        "traceparent": "00-7cde202e130dd643abb338f3405c0dd7-dc7edcd11fad6d47-00",
         "User-Agent": [
-          "azsdk-net-Storage.Files.Shares/12.7.0-alpha.20210121.1",
+          "azsdk-net-Storage.Files.Shares/12.7.0-alpha.20210126.1",
           "(.NET 5.0.2; Microsoft Windows 10.0.19042)"
         ],
         "x-ms-client-request-id": "e1d09239-0f9d-2d57-499d-b7048724117d",
-        "x-ms-date": "Thu, 21 Jan 2021 20:44:27 GMT",
+        "x-ms-date": "Tue, 26 Jan 2021 19:24:31 GMT",
         "x-ms-return-client-request-id": "true",
         "x-ms-version": "2020-06-12"
       },
@@ -144,7 +139,7 @@
       "StatusCode": 200,
       "ResponseHeaders": {
         "Content-Type": "application/xml",
-        "Date": "Thu, 21 Jan 2021 20:44:27 GMT",
+        "Date": "Tue, 26 Jan 2021 19:24:30 GMT",
         "Server": [
           "Windows-Azure-File/1.0",
           "Microsoft-HTTPAPI/2.0"
@@ -152,13 +147,8 @@
         "Transfer-Encoding": "chunked",
         "Vary": "Origin",
         "x-ms-client-request-id": "e1d09239-0f9d-2d57-499d-b7048724117d",
-<<<<<<< HEAD
-        "x-ms-request-id": "2f8a04de-a01a-0052-0f40-4e3148000000",
+        "x-ms-request-id": "90aaf389-801a-0005-0618-f40819000000",
         "x-ms-version": "2020-06-12"
-=======
-        "x-ms-request-id": "0e4c5eae-801a-0077-4536-f00f56000000",
-        "x-ms-version": "2020-04-08"
->>>>>>> ac24a13f
       },
       "ResponseBody": "\uFEFF\u003C?xml version=\u00221.0\u0022 encoding=\u0022utf-8\u0022?\u003E\u003CEnumerationResults ServiceEndpoint=\u0022https://seanmcccanary3.file.core.windows.net/\u0022 ShareName=\u0022test-share-27737598-fd50-a952-c5ea-284df186e448\u0022 DirectoryPath=\u0022\u0022\u003E\u003CEntries\u003E\u003CDirectory\u003E\u003CName\u003Edirectory\u003C/Name\u003E\u003CProperties /\u003E\u003C/Directory\u003E\u003C/Entries\u003E\u003CNextMarker /\u003E\u003C/EnumerationResults\u003E"
     },
@@ -168,13 +158,13 @@
       "RequestHeaders": {
         "Accept": "application/xml",
         "Authorization": "Sanitized",
-        "traceparent": "00-26efb094870dc74c8947b2b6e1b3f07f-f71e7a69d562de4a-00",
+        "traceparent": "00-0d26d659447e6c4f8990f92d5f099dcd-fa6ec152bb70eb42-00",
         "User-Agent": [
-          "azsdk-net-Storage.Files.Shares/12.7.0-alpha.20210121.1",
+          "azsdk-net-Storage.Files.Shares/12.7.0-alpha.20210126.1",
           "(.NET 5.0.2; Microsoft Windows 10.0.19042)"
         ],
         "x-ms-client-request-id": "27635ab2-c1f2-57d3-cff0-8fa9dbfd08aa",
-        "x-ms-date": "Thu, 21 Jan 2021 20:44:27 GMT",
+        "x-ms-date": "Tue, 26 Jan 2021 19:24:32 GMT",
         "x-ms-delete-snapshots": "include",
         "x-ms-return-client-request-id": "true",
         "x-ms-version": "2020-06-12"
@@ -183,19 +173,14 @@
       "StatusCode": 202,
       "ResponseHeaders": {
         "Content-Length": "0",
-        "Date": "Thu, 21 Jan 2021 20:44:27 GMT",
+        "Date": "Tue, 26 Jan 2021 19:24:30 GMT",
         "Server": [
           "Windows-Azure-File/1.0",
           "Microsoft-HTTPAPI/2.0"
         ],
         "x-ms-client-request-id": "27635ab2-c1f2-57d3-cff0-8fa9dbfd08aa",
-<<<<<<< HEAD
-        "x-ms-request-id": "2f8a04e1-a01a-0052-1240-4e3148000000",
+        "x-ms-request-id": "90aaf38a-801a-0005-0718-f40819000000",
         "x-ms-version": "2020-06-12"
-=======
-        "x-ms-request-id": "0e4c5eaf-801a-0077-4636-f00f56000000",
-        "x-ms-version": "2020-04-08"
->>>>>>> ac24a13f
       },
       "ResponseBody": []
     }
