--- conflicted
+++ resolved
@@ -1,131 +1,118 @@
-{
+﻿{
   "Entries": [
     {
-      "RequestUri": "https://seanmcccanary3.file.core.windows.net/test-share-dec3ad02-e06c-c468-ec0f-86e135dd2f95?restype=share",
+      "RequestUri": "http://seanstagetest.file.core.windows.net/test-share-dec3ad02-e06c-c468-ec0f-86e135dd2f95?restype=share",
       "RequestMethod": "PUT",
       "RequestHeaders": {
-        "Accept": "application/xml",
         "Authorization": "Sanitized",
-        "traceparent": "00-849c3722a909214e80d98da4e7c981a4-11bc636994911942-00",
+        "traceparent": "00-bbac005ca701194492e199a508e766b2-98641b7424f4ab4a-00",
         "User-Agent": [
-          "azsdk-net-Storage.Files.Shares/12.7.0-alpha.20210121.1",
-          "(.NET 5.0.2; Microsoft Windows 10.0.19042)"
+          "azsdk-net-Storage.Files.Shares/12.2.0-dev.20200305.1",
+          "(.NET Core 4.6.28325.01; Microsoft Windows 10.0.18363 )"
         ],
         "x-ms-client-request-id": "4b28a9fb-0616-c99c-4dac-3e89c908569f",
-        "x-ms-date": "Thu, 21 Jan 2021 20:45:35 GMT",
+        "x-ms-date": "Thu, 05 Mar 2020 21:48:44 GMT",
         "x-ms-meta-Capital": "letter",
         "x-ms-meta-foo": "bar",
         "x-ms-meta-meta": "data",
         "x-ms-meta-UPPER": "case",
         "x-ms-return-client-request-id": "true",
-        "x-ms-version": "2020-06-12"
+        "x-ms-version": "2020-06-12",
+        "Accept": "application/xml"
       },
       "RequestBody": null,
       "StatusCode": 201,
       "ResponseHeaders": {
         "Content-Length": "0",
-        "Date": "Thu, 21 Jan 2021 20:45:35 GMT",
-        "ETag": "\u00220x8D8BE4D80D8CF36\u0022",
-        "Last-Modified": "Thu, 21 Jan 2021 20:45:35 GMT",
+        "Date": "Thu, 05 Mar 2020 21:48:43 GMT",
+        "ETag": "\"0x8D7C14EFA4CCCB1\"",
+        "Last-Modified": "Thu, 05 Mar 2020 21:48:44 GMT",
         "Server": [
           "Windows-Azure-File/1.0",
           "Microsoft-HTTPAPI/2.0"
         ],
         "x-ms-client-request-id": "4b28a9fb-0616-c99c-4dac-3e89c908569f",
-<<<<<<< HEAD
         "x-ms-request-id": "c9ef6e2b-f01a-0012-7137-f3e9eb000000",
         "x-ms-version": "2020-06-12"
-=======
-        "x-ms-request-id": "912ad188-901a-0019-0736-f05a79000000",
-        "x-ms-version": "2020-04-08"
->>>>>>> ac24a13f
       },
       "ResponseBody": []
     },
     {
-      "RequestUri": "https://seanmcccanary3.file.core.windows.net/test-share-dec3ad02-e06c-c468-ec0f-86e135dd2f95?restype=share",
+      "RequestUri": "http://seanstagetest.file.core.windows.net/test-share-dec3ad02-e06c-c468-ec0f-86e135dd2f95?restype=share",
       "RequestMethod": "GET",
       "RequestHeaders": {
-        "Accept": "application/xml",
         "Authorization": "Sanitized",
-        "traceparent": "00-da96e00f96505f40ba859eae6509c60b-84995f6867e21144-00",
+        "traceparent": "00-09ec60e233389540acb060fa35cb93db-18fb90580017e04d-00",
         "User-Agent": [
-          "azsdk-net-Storage.Files.Shares/12.7.0-alpha.20210121.1",
-          "(.NET 5.0.2; Microsoft Windows 10.0.19042)"
+          "azsdk-net-Storage.Files.Shares/12.2.0-dev.20200305.1",
+          "(.NET Core 4.6.28325.01; Microsoft Windows 10.0.18363 )"
         ],
         "x-ms-client-request-id": "8be696bf-e4b4-407e-bc11-605e4a6f5ae0",
-        "x-ms-date": "Thu, 21 Jan 2021 20:45:35 GMT",
+        "x-ms-date": "Thu, 05 Mar 2020 21:48:44 GMT",
         "x-ms-return-client-request-id": "true",
-        "x-ms-version": "2020-06-12"
+        "x-ms-version": "2020-06-12",
+        "Accept": "application/xml"
       },
       "RequestBody": null,
       "StatusCode": 200,
       "ResponseHeaders": {
+        "Access-Control-Allow-Origin": "*",
+        "Access-Control-Expose-Headers": "x-ms-meta-foo,x-ms-meta-meta,x-ms-meta-Capital,x-ms-meta-UPPER",
         "Content-Length": "0",
-        "Date": "Thu, 21 Jan 2021 20:45:35 GMT",
-        "ETag": "\u00220x8D8BE4D80D8CF36\u0022",
-        "Last-Modified": "Thu, 21 Jan 2021 20:45:35 GMT",
+        "Date": "Thu, 05 Mar 2020 21:48:43 GMT",
+        "ETag": "\"0x8D7C14EFA4CCCB1\"",
+        "Last-Modified": "Thu, 05 Mar 2020 21:48:44 GMT",
         "Server": [
           "Windows-Azure-File/1.0",
           "Microsoft-HTTPAPI/2.0"
         ],
-        "Vary": "Origin",
-        "x-ms-access-tier": "TransactionOptimized",
-        "x-ms-access-tier-change-time": "Thu, 21 Jan 2021 20:45:35 GMT",
         "x-ms-client-request-id": "8be696bf-e4b4-407e-bc11-605e4a6f5ae0",
         "x-ms-has-immutability-policy": "false",
         "x-ms-has-legal-hold": "false",
-        "x-ms-lease-state": "available",
-        "x-ms-lease-status": "unlocked",
         "x-ms-meta-Capital": "letter",
         "x-ms-meta-foo": "bar",
         "x-ms-meta-meta": "data",
         "x-ms-meta-UPPER": "case",
-        "x-ms-request-id": "912ad18b-901a-0019-0836-f05a79000000",
+        "x-ms-request-id": "c9ef6e2d-f01a-0012-7237-f3e9eb000000",
         "x-ms-share-quota": "5120",
         "x-ms-version": "2020-06-12"
       },
       "ResponseBody": []
     },
     {
-      "RequestUri": "https://seanmcccanary3.file.core.windows.net/test-share-dec3ad02-e06c-c468-ec0f-86e135dd2f95?restype=share",
+      "RequestUri": "http://seanstagetest.file.core.windows.net/test-share-dec3ad02-e06c-c468-ec0f-86e135dd2f95?restype=share",
       "RequestMethod": "DELETE",
       "RequestHeaders": {
-        "Accept": "application/xml",
         "Authorization": "Sanitized",
-        "traceparent": "00-e8695d8aabcf2c45b6d4cd204c7c3983-c581fd18a45c434b-00",
+        "traceparent": "00-8e9547db69a7c943a15d09554d9f85a8-81d2ba9ddc4bd349-00",
         "User-Agent": [
-          "azsdk-net-Storage.Files.Shares/12.7.0-alpha.20210121.1",
-          "(.NET 5.0.2; Microsoft Windows 10.0.19042)"
+          "azsdk-net-Storage.Files.Shares/12.2.0-dev.20200305.1",
+          "(.NET Core 4.6.28325.01; Microsoft Windows 10.0.18363 )"
         ],
         "x-ms-client-request-id": "33ca3f8f-cb21-34ea-052b-7d0309bc2f44",
-        "x-ms-date": "Thu, 21 Jan 2021 20:45:36 GMT",
+        "x-ms-date": "Thu, 05 Mar 2020 21:48:44 GMT",
         "x-ms-return-client-request-id": "true",
-        "x-ms-version": "2020-06-12"
+        "x-ms-version": "2020-06-12",
+        "Accept": "application/xml"
       },
       "RequestBody": null,
       "StatusCode": 202,
       "ResponseHeaders": {
         "Content-Length": "0",
-        "Date": "Thu, 21 Jan 2021 20:45:35 GMT",
+        "Date": "Thu, 05 Mar 2020 21:48:43 GMT",
         "Server": [
           "Windows-Azure-File/1.0",
           "Microsoft-HTTPAPI/2.0"
         ],
         "x-ms-client-request-id": "33ca3f8f-cb21-34ea-052b-7d0309bc2f44",
-<<<<<<< HEAD
         "x-ms-request-id": "c9ef6e30-f01a-0012-7437-f3e9eb000000",
         "x-ms-version": "2020-06-12"
-=======
-        "x-ms-request-id": "912ad18d-901a-0019-0936-f05a79000000",
-        "x-ms-version": "2020-04-08"
->>>>>>> ac24a13f
       },
       "ResponseBody": []
     }
   ],
   "Variables": {
     "RandomSeed": "1880438705",
-    "Storage_TestConfigDefault": "ProductionTenant\nseanmcccanary3\nU2FuaXRpemVk\nhttps://seanmcccanary3.blob.core.windows.net\nhttps://seanmcccanary3.file.core.windows.net\nhttps://seanmcccanary3.queue.core.windows.net\nhttps://seanmcccanary3.table.core.windows.net\n\n\n\n\nhttps://seanmcccanary3-secondary.blob.core.windows.net\nhttps://seanmcccanary3-secondary.file.core.windows.net\nhttps://seanmcccanary3-secondary.queue.core.windows.net\nhttps://seanmcccanary3-secondary.table.core.windows.net\n\nSanitized\n\n\nCloud\nBlobEndpoint=https://seanmcccanary3.blob.core.windows.net/;QueueEndpoint=https://seanmcccanary3.queue.core.windows.net/;FileEndpoint=https://seanmcccanary3.file.core.windows.net/;BlobSecondaryEndpoint=https://seanmcccanary3-secondary.blob.core.windows.net/;QueueSecondaryEndpoint=https://seanmcccanary3-secondary.queue.core.windows.net/;FileSecondaryEndpoint=https://seanmcccanary3-secondary.file.core.windows.net/;AccountName=seanmcccanary3;AccountKey=Kg==;\nseanscope1"
+    "Storage_TestConfigDefault": "ProductionTenant\nseanstagetest\nU2FuaXRpemVk\nhttps://seanstagetest.blob.core.windows.net\nhttp://seanstagetest.file.core.windows.net\nhttp://seanstagetest.queue.core.windows.net\nhttp://seanstagetest.table.core.windows.net\n\n\n\n\nhttp://seanstagetest-secondary.blob.core.windows.net\nhttp://seanstagetest-secondary.file.core.windows.net\nhttp://seanstagetest-secondary.queue.core.windows.net\nhttp://seanstagetest-secondary.table.core.windows.net\n\nSanitized\n\n\nCloud\nBlobEndpoint=https://seanstagetest.blob.core.windows.net/;QueueEndpoint=http://seanstagetest.queue.core.windows.net/;FileEndpoint=http://seanstagetest.file.core.windows.net/;BlobSecondaryEndpoint=http://seanstagetest-secondary.blob.core.windows.net/;QueueSecondaryEndpoint=http://seanstagetest-secondary.queue.core.windows.net/;FileSecondaryEndpoint=http://seanstagetest-secondary.file.core.windows.net/;AccountName=seanstagetest;AccountKey=Sanitized\nseanscope1"
   }
 }