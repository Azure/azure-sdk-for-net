﻿{
  "Entries": [
    {
      "RequestUri": "https://seanmcccanary3.file.core.windows.net/test-share-4b0b1853-1355-1634-f209-4bce606b1760?restype=share",
      "RequestMethod": "PUT",
      "RequestHeaders": {
        "Authorization": "Sanitized",
        "traceparent": "00-b313f76dff8ad6458dfd4804836bb71a-c69f4d9adb2a704d-00",
        "User-Agent": [
          "azsdk-net-Storage.Files.Shares/12.3.0-dev.20200805.1",
          "(.NET Core 4.6.29017.01; Microsoft Windows 10.0.18362 )"
        ],
        "x-ms-client-request-id": "404a4a36-c460-60bc-abde-2bf6f137fe72",
        "x-ms-date": "Wed, 05 Aug 2020 22:26:54 GMT",
        "x-ms-return-client-request-id": "true",
<<<<<<< HEAD
        "x-ms-version": "2020-12-06",
=======
        "x-ms-version": "2021-02-12",
>>>>>>> 7e782c87
        "Accept": "application/xml"
      },
      "RequestBody": null,
      "StatusCode": 201,
      "ResponseHeaders": {
        "Content-Length": "0",
        "Date": "Wed, 05 Aug 2020 22:26:53 GMT",
        "ETag": "\"0x8D8398EA8117EB9\"",
        "Last-Modified": "Wed, 05 Aug 2020 22:26:54 GMT",
        "Server": [
          "Windows-Azure-File/1.0",
          "Microsoft-HTTPAPI/2.0"
        ],
        "x-ms-client-request-id": "404a4a36-c460-60bc-abde-2bf6f137fe72",
        "x-ms-request-id": "9ae5a10d-001a-009d-4e77-6b2878000000",
<<<<<<< HEAD
        "x-ms-version": "2020-12-06"
=======
        "x-ms-version": "2021-02-12"
>>>>>>> 7e782c87
      },
      "ResponseBody": []
    },
    {
      "RequestUri": "https://seanmcccanary3.file.core.windows.net/test-share-4b0b1853-1355-1634-f209-4bce606b1760?restype=share&comp=acl",
      "RequestMethod": "GET",
      "RequestHeaders": {
        "Authorization": "Sanitized",
        "traceparent": "00-8c32cfe3b6461642a26c4e2f3310bf75-3c303ee963108f4f-00",
        "User-Agent": [
          "azsdk-net-Storage.Files.Shares/12.3.0-dev.20200805.1",
          "(.NET Core 4.6.29017.01; Microsoft Windows 10.0.18362 )"
        ],
        "x-ms-client-request-id": "ac71b32f-ae82-957f-94ba-5c317994720f",
        "x-ms-date": "Wed, 05 Aug 2020 22:26:55 GMT",
        "x-ms-lease-id": "94ed9f26-a120-8fb6-e42f-4b28ee9bca82",
        "x-ms-return-client-request-id": "true",
<<<<<<< HEAD
        "x-ms-version": "2020-12-06",
=======
        "x-ms-version": "2021-02-12",
>>>>>>> 7e782c87
        "Accept": "application/xml"
      },
      "RequestBody": null,
      "StatusCode": 412,
      "ResponseHeaders": {
        "Content-Length": "252",
        "Content-Type": "application/xml",
        "Date": "Wed, 05 Aug 2020 22:26:54 GMT",
        "Server": [
          "Windows-Azure-File/1.0",
          "Microsoft-HTTPAPI/2.0"
        ],
        "x-ms-client-request-id": "ac71b32f-ae82-957f-94ba-5c317994720f",
        "x-ms-error-code": "LeaseNotPresentWithContainerOperation",
        "x-ms-request-id": "9ae5a111-001a-009d-4f77-6b2878000000",
<<<<<<< HEAD
        "x-ms-version": "2020-12-06"
=======
        "x-ms-version": "2021-02-12"
>>>>>>> 7e782c87
      },
      "ResponseBody": [
        "﻿<?xml version=\"1.0\" encoding=\"utf-8\"?><Error><Code>LeaseNotPresentWithContainerOperation</Code><Message>There is currently no lease on the file share.\n",
        "RequestId:9ae5a111-001a-009d-4f77-6b2878000000\n",
        "Time:2020-08-05T22:26:54.3305073Z</Message></Error>"
      ]
    },
    {
      "RequestUri": "https://seanmcccanary3.file.core.windows.net/test-share-4b0b1853-1355-1634-f209-4bce606b1760?restype=share",
      "RequestMethod": "DELETE",
      "RequestHeaders": {
        "Authorization": "Sanitized",
        "traceparent": "00-0091dce15b1ead41a26f211e87e792c1-100e177703e33c48-00",
        "User-Agent": [
          "azsdk-net-Storage.Files.Shares/12.3.0-dev.20200805.1",
          "(.NET Core 4.6.29017.01; Microsoft Windows 10.0.18362 )"
        ],
        "x-ms-client-request-id": "3bf88344-1d2a-18ff-2b02-81667bce3083",
        "x-ms-date": "Wed, 05 Aug 2020 22:26:55 GMT",
        "x-ms-delete-snapshots": "include",
        "x-ms-return-client-request-id": "true",
<<<<<<< HEAD
        "x-ms-version": "2020-12-06",
=======
        "x-ms-version": "2021-02-12",
>>>>>>> 7e782c87
        "Accept": "application/xml"
      },
      "RequestBody": null,
      "StatusCode": 202,
      "ResponseHeaders": {
        "Content-Length": "0",
        "Date": "Wed, 05 Aug 2020 22:26:54 GMT",
        "Server": [
          "Windows-Azure-File/1.0",
          "Microsoft-HTTPAPI/2.0"
        ],
        "x-ms-client-request-id": "3bf88344-1d2a-18ff-2b02-81667bce3083",
        "x-ms-request-id": "9ae5a113-001a-009d-5177-6b2878000000",
<<<<<<< HEAD
        "x-ms-version": "2020-12-06"
=======
        "x-ms-version": "2021-02-12"
>>>>>>> 7e782c87
      },
      "ResponseBody": []
    }
  ],
  "Variables": {
    "RandomSeed": "1685339803",
    "Storage_TestConfigDefault": "ProductionTenant\nseanmcccanary3\nU2FuaXRpemVk\nhttps://seanmcccanary3.blob.core.windows.net\nhttps://seanmcccanary3.file.core.windows.net\nhttps://seanmcccanary3.queue.core.windows.net\nhttps://seanmcccanary3.table.core.windows.net\n\n\n\n\nhttps://seanmcccanary3-secondary.blob.core.windows.net\nhttps://seanmcccanary3-secondary.file.core.windows.net\nhttps://seanmcccanary3-secondary.queue.core.windows.net\nhttps://seanmcccanary3-secondary.table.core.windows.net\n\nSanitized\n\n\nCloud\nBlobEndpoint=https://seanmcccanary3.blob.core.windows.net/;QueueEndpoint=https://seanmcccanary3.queue.core.windows.net/;FileEndpoint=https://seanmcccanary3.file.core.windows.net/;BlobSecondaryEndpoint=https://seanmcccanary3-secondary.blob.core.windows.net/;QueueSecondaryEndpoint=https://seanmcccanary3-secondary.queue.core.windows.net/;FileSecondaryEndpoint=https://seanmcccanary3-secondary.file.core.windows.net/;AccountName=seanmcccanary3;AccountKey=Kg==;\nseanscope1\n\n"
  }
}<|MERGE_RESOLUTION|>--- conflicted
+++ resolved
@@ -13,11 +13,7 @@
         "x-ms-client-request-id": "404a4a36-c460-60bc-abde-2bf6f137fe72",
         "x-ms-date": "Wed, 05 Aug 2020 22:26:54 GMT",
         "x-ms-return-client-request-id": "true",
-<<<<<<< HEAD
-        "x-ms-version": "2020-12-06",
-=======
         "x-ms-version": "2021-02-12",
->>>>>>> 7e782c87
         "Accept": "application/xml"
       },
       "RequestBody": null,
@@ -33,11 +29,7 @@
         ],
         "x-ms-client-request-id": "404a4a36-c460-60bc-abde-2bf6f137fe72",
         "x-ms-request-id": "9ae5a10d-001a-009d-4e77-6b2878000000",
-<<<<<<< HEAD
-        "x-ms-version": "2020-12-06"
-=======
         "x-ms-version": "2021-02-12"
->>>>>>> 7e782c87
       },
       "ResponseBody": []
     },
@@ -55,11 +47,7 @@
         "x-ms-date": "Wed, 05 Aug 2020 22:26:55 GMT",
         "x-ms-lease-id": "94ed9f26-a120-8fb6-e42f-4b28ee9bca82",
         "x-ms-return-client-request-id": "true",
-<<<<<<< HEAD
-        "x-ms-version": "2020-12-06",
-=======
         "x-ms-version": "2021-02-12",
->>>>>>> 7e782c87
         "Accept": "application/xml"
       },
       "RequestBody": null,
@@ -75,11 +63,7 @@
         "x-ms-client-request-id": "ac71b32f-ae82-957f-94ba-5c317994720f",
         "x-ms-error-code": "LeaseNotPresentWithContainerOperation",
         "x-ms-request-id": "9ae5a111-001a-009d-4f77-6b2878000000",
-<<<<<<< HEAD
-        "x-ms-version": "2020-12-06"
-=======
         "x-ms-version": "2021-02-12"
->>>>>>> 7e782c87
       },
       "ResponseBody": [
         "﻿<?xml version=\"1.0\" encoding=\"utf-8\"?><Error><Code>LeaseNotPresentWithContainerOperation</Code><Message>There is currently no lease on the file share.\n",
@@ -101,11 +85,7 @@
         "x-ms-date": "Wed, 05 Aug 2020 22:26:55 GMT",
         "x-ms-delete-snapshots": "include",
         "x-ms-return-client-request-id": "true",
-<<<<<<< HEAD
-        "x-ms-version": "2020-12-06",
-=======
         "x-ms-version": "2021-02-12",
->>>>>>> 7e782c87
         "Accept": "application/xml"
       },
       "RequestBody": null,
@@ -119,11 +99,7 @@
         ],
         "x-ms-client-request-id": "3bf88344-1d2a-18ff-2b02-81667bce3083",
         "x-ms-request-id": "9ae5a113-001a-009d-5177-6b2878000000",
-<<<<<<< HEAD
-        "x-ms-version": "2020-12-06"
-=======
         "x-ms-version": "2021-02-12"
->>>>>>> 7e782c87
       },
       "ResponseBody": []
     }
