--- conflicted
+++ resolved
@@ -1,121 +1,105 @@
-{
+﻿{
   "Entries": [
     {
       "RequestUri": "https://seanmcccanary3.file.core.windows.net/test-share-4b0b1853-1355-1634-f209-4bce606b1760?restype=share",
       "RequestMethod": "PUT",
       "RequestHeaders": {
-        "Accept": "application/xml",
         "Authorization": "Sanitized",
-        "traceparent": "00-5caa4c9bd6a500469673fd2cf6101918-3e29597b1937254d-00",
+        "traceparent": "00-b313f76dff8ad6458dfd4804836bb71a-c69f4d9adb2a704d-00",
         "User-Agent": [
-          "azsdk-net-Storage.Files.Shares/12.7.0-alpha.20210121.1",
-          "(.NET 5.0.2; Microsoft Windows 10.0.19042)"
+          "azsdk-net-Storage.Files.Shares/12.3.0-dev.20200805.1",
+          "(.NET Core 4.6.29017.01; Microsoft Windows 10.0.18362 )"
         ],
         "x-ms-client-request-id": "404a4a36-c460-60bc-abde-2bf6f137fe72",
-        "x-ms-date": "Thu, 21 Jan 2021 20:45:48 GMT",
+        "x-ms-date": "Wed, 05 Aug 2020 22:26:54 GMT",
         "x-ms-return-client-request-id": "true",
-        "x-ms-version": "2020-06-12"
+        "x-ms-version": "2020-06-12",
+        "Accept": "application/xml"
       },
       "RequestBody": null,
       "StatusCode": 201,
       "ResponseHeaders": {
         "Content-Length": "0",
-        "Date": "Thu, 21 Jan 2021 20:45:47 GMT",
-        "ETag": "\u00220x8D8BE4D88425A41\u0022",
-        "Last-Modified": "Thu, 21 Jan 2021 20:45:48 GMT",
+        "Date": "Wed, 05 Aug 2020 22:26:53 GMT",
+        "ETag": "\"0x8D8398EA8117EB9\"",
+        "Last-Modified": "Wed, 05 Aug 2020 22:26:54 GMT",
         "Server": [
           "Windows-Azure-File/1.0",
           "Microsoft-HTTPAPI/2.0"
         ],
         "x-ms-client-request-id": "404a4a36-c460-60bc-abde-2bf6f137fe72",
-<<<<<<< HEAD
         "x-ms-request-id": "9ae5a10d-001a-009d-4e77-6b2878000000",
         "x-ms-version": "2020-06-12"
-=======
-        "x-ms-request-id": "d2edbec0-e01a-0095-1236-f03277000000",
-        "x-ms-version": "2020-04-08"
->>>>>>> ac24a13f
       },
       "ResponseBody": []
     },
     {
-      "RequestUri": "https://seanmcccanary3.file.core.windows.net/test-share-4b0b1853-1355-1634-f209-4bce606b1760?restype=share\u0026comp=acl",
+      "RequestUri": "https://seanmcccanary3.file.core.windows.net/test-share-4b0b1853-1355-1634-f209-4bce606b1760?restype=share&comp=acl",
       "RequestMethod": "GET",
       "RequestHeaders": {
-        "Accept": "application/xml",
         "Authorization": "Sanitized",
-        "traceparent": "00-fb81eda26a258a49b624047047322462-6b435e907ce89148-00",
+        "traceparent": "00-8c32cfe3b6461642a26c4e2f3310bf75-3c303ee963108f4f-00",
         "User-Agent": [
-          "azsdk-net-Storage.Files.Shares/12.7.0-alpha.20210121.1",
-          "(.NET 5.0.2; Microsoft Windows 10.0.19042)"
+          "azsdk-net-Storage.Files.Shares/12.3.0-dev.20200805.1",
+          "(.NET Core 4.6.29017.01; Microsoft Windows 10.0.18362 )"
         ],
         "x-ms-client-request-id": "ac71b32f-ae82-957f-94ba-5c317994720f",
-        "x-ms-date": "Thu, 21 Jan 2021 20:45:48 GMT",
+        "x-ms-date": "Wed, 05 Aug 2020 22:26:55 GMT",
         "x-ms-lease-id": "94ed9f26-a120-8fb6-e42f-4b28ee9bca82",
         "x-ms-return-client-request-id": "true",
-        "x-ms-version": "2020-06-12"
+        "x-ms-version": "2020-06-12",
+        "Accept": "application/xml"
       },
       "RequestBody": null,
       "StatusCode": 412,
       "ResponseHeaders": {
         "Content-Length": "252",
         "Content-Type": "application/xml",
-        "Date": "Thu, 21 Jan 2021 20:45:47 GMT",
+        "Date": "Wed, 05 Aug 2020 22:26:54 GMT",
         "Server": [
           "Windows-Azure-File/1.0",
           "Microsoft-HTTPAPI/2.0"
         ],
-        "Vary": "Origin",
         "x-ms-client-request-id": "ac71b32f-ae82-957f-94ba-5c317994720f",
         "x-ms-error-code": "LeaseNotPresentWithContainerOperation",
-<<<<<<< HEAD
         "x-ms-request-id": "9ae5a111-001a-009d-4f77-6b2878000000",
         "x-ms-version": "2020-06-12"
-=======
-        "x-ms-request-id": "d2edbec3-e01a-0095-1336-f03277000000",
-        "x-ms-version": "2020-04-08"
->>>>>>> ac24a13f
       },
       "ResponseBody": [
-        "\uFEFF\u003C?xml version=\u00221.0\u0022 encoding=\u0022utf-8\u0022?\u003E\u003CError\u003E\u003CCode\u003ELeaseNotPresentWithContainerOperation\u003C/Code\u003E\u003CMessage\u003EThere is currently no lease on the file share.\n",
-        "RequestId:d2edbec3-e01a-0095-1336-f03277000000\n",
-        "Time:2021-01-21T20:45:48.1444779Z\u003C/Message\u003E\u003C/Error\u003E"
+        "﻿<?xml version=\"1.0\" encoding=\"utf-8\"?><Error><Code>LeaseNotPresentWithContainerOperation</Code><Message>There is currently no lease on the file share.\n",
+        "RequestId:9ae5a111-001a-009d-4f77-6b2878000000\n",
+        "Time:2020-08-05T22:26:54.3305073Z</Message></Error>"
       ]
     },
     {
       "RequestUri": "https://seanmcccanary3.file.core.windows.net/test-share-4b0b1853-1355-1634-f209-4bce606b1760?restype=share",
       "RequestMethod": "DELETE",
       "RequestHeaders": {
-        "Accept": "application/xml",
         "Authorization": "Sanitized",
-        "traceparent": "00-7420ebd11c54874bbfde191e410dccfc-df649ce4f6a09242-00",
+        "traceparent": "00-0091dce15b1ead41a26f211e87e792c1-100e177703e33c48-00",
         "User-Agent": [
-          "azsdk-net-Storage.Files.Shares/12.7.0-alpha.20210121.1",
-          "(.NET 5.0.2; Microsoft Windows 10.0.19042)"
+          "azsdk-net-Storage.Files.Shares/12.3.0-dev.20200805.1",
+          "(.NET Core 4.6.29017.01; Microsoft Windows 10.0.18362 )"
         ],
         "x-ms-client-request-id": "3bf88344-1d2a-18ff-2b02-81667bce3083",
-        "x-ms-date": "Thu, 21 Jan 2021 20:45:48 GMT",
+        "x-ms-date": "Wed, 05 Aug 2020 22:26:55 GMT",
         "x-ms-delete-snapshots": "include",
         "x-ms-return-client-request-id": "true",
-        "x-ms-version": "2020-06-12"
+        "x-ms-version": "2020-06-12",
+        "Accept": "application/xml"
       },
       "RequestBody": null,
       "StatusCode": 202,
       "ResponseHeaders": {
         "Content-Length": "0",
-        "Date": "Thu, 21 Jan 2021 20:45:47 GMT",
+        "Date": "Wed, 05 Aug 2020 22:26:54 GMT",
         "Server": [
           "Windows-Azure-File/1.0",
           "Microsoft-HTTPAPI/2.0"
         ],
         "x-ms-client-request-id": "3bf88344-1d2a-18ff-2b02-81667bce3083",
-<<<<<<< HEAD
         "x-ms-request-id": "9ae5a113-001a-009d-5177-6b2878000000",
         "x-ms-version": "2020-06-12"
-=======
-        "x-ms-request-id": "d2edbec4-e01a-0095-1436-f03277000000",
-        "x-ms-version": "2020-04-08"
->>>>>>> ac24a13f
       },
       "ResponseBody": []
     }
