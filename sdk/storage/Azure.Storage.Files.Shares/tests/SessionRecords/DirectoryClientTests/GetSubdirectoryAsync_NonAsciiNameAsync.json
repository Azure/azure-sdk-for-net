﻿{
  "Entries": [
    {
      "RequestUri": "https://seanmcccanary3.file.core.windows.net/test-share-f9028415-aeb0-c11f-da8f-1e6b676db324?restype=share",
      "RequestMethod": "PUT",
      "RequestHeaders": {
        "Accept": "application/xml",
        "Authorization": "Sanitized",
        "traceparent": "00-0617816f5db2f6469e59ab10c2e587c4-e9f2356ef7f91b43-00",
        "User-Agent": [
          "azsdk-net-Storage.Files.Shares/12.7.0-alpha.20210126.1",
          "(.NET 5.0.2; Microsoft Windows 10.0.19042)"
        ],
        "x-ms-client-request-id": "51911de1-a50f-afcc-e7c0-c3a6854f9984",
        "x-ms-date": "Tue, 26 Jan 2021 19:27:37 GMT",
        "x-ms-return-client-request-id": "true",
<<<<<<< HEAD
        "x-ms-version": "2020-12-06"
=======
        "x-ms-version": "2021-02-12"
>>>>>>> 7e782c87
      },
      "RequestBody": null,
      "StatusCode": 201,
      "ResponseHeaders": {
        "Content-Length": "0",
        "Date": "Tue, 26 Jan 2021 19:27:36 GMT",
        "ETag": "\"0x8D8C2306FFEC2EA\"",
        "Last-Modified": "Tue, 26 Jan 2021 19:27:36 GMT",
        "Server": [
          "Windows-Azure-File/1.0",
          "Microsoft-HTTPAPI/2.0"
        ],
        "x-ms-client-request-id": "51911de1-a50f-afcc-e7c0-c3a6854f9984",
        "x-ms-request-id": "e2cc7753-e01a-0095-2a19-f43277000000",
<<<<<<< HEAD
        "x-ms-version": "2020-12-06"
=======
        "x-ms-version": "2021-02-12"
>>>>>>> 7e782c87
      },
      "ResponseBody": []
    },
    {
      "RequestUri": "https://seanmcccanary3.file.core.windows.net/test-share-f9028415-aeb0-c11f-da8f-1e6b676db324/test-directory-93ec2430-75e9-09f9-714b-f40d4aef7bfd?restype=directory",
      "RequestMethod": "PUT",
      "RequestHeaders": {
        "Accept": "application/xml",
        "Authorization": "Sanitized",
        "traceparent": "00-4ad56390f650cc40b54200fded61c3e0-ba8ae754cd5c6c4b-00",
        "User-Agent": [
          "azsdk-net-Storage.Files.Shares/12.7.0-alpha.20210126.1",
          "(.NET 5.0.2; Microsoft Windows 10.0.19042)"
        ],
        "x-ms-client-request-id": "21fee008-94ef-6b60-2387-e0c3b1be65f8",
        "x-ms-date": "Tue, 26 Jan 2021 19:27:37 GMT",
        "x-ms-file-attributes": "None",
        "x-ms-file-creation-time": "Now",
        "x-ms-file-last-write-time": "Now",
        "x-ms-file-permission": "Inherit",
        "x-ms-return-client-request-id": "true",
<<<<<<< HEAD
        "x-ms-version": "2020-12-06"
=======
        "x-ms-version": "2021-02-12"
>>>>>>> 7e782c87
      },
      "RequestBody": null,
      "StatusCode": 201,
      "ResponseHeaders": {
        "Content-Length": "0",
        "Date": "Tue, 26 Jan 2021 19:27:36 GMT",
        "ETag": "\"0x8D8C230700A0D9B\"",
        "Last-Modified": "Tue, 26 Jan 2021 19:27:36 GMT",
        "Server": [
          "Windows-Azure-File/1.0",
          "Microsoft-HTTPAPI/2.0"
        ],
        "x-ms-client-request-id": "21fee008-94ef-6b60-2387-e0c3b1be65f8",
        "x-ms-file-attributes": "Directory",
        "x-ms-file-change-time": "2021-01-26T19:27:36.6850971Z",
        "x-ms-file-creation-time": "2021-01-26T19:27:36.6850971Z",
        "x-ms-file-id": "13835128424026341376",
        "x-ms-file-last-write-time": "2021-01-26T19:27:36.6850971Z",
        "x-ms-file-parent-id": "0",
        "x-ms-file-permission-key": "17860367565182308406*11459378189709739967",
        "x-ms-request-id": "e2cc7756-e01a-0095-2b19-f43277000000",
        "x-ms-request-server-encrypted": "true",
<<<<<<< HEAD
        "x-ms-version": "2020-12-06"
=======
        "x-ms-version": "2021-02-12"
>>>>>>> 7e782c87
      },
      "ResponseBody": []
    },
    {
      "RequestUri": "https://seanmcccanary3.file.core.windows.net/test-share-f9028415-aeb0-c11f-da8f-1e6b676db324/test-directory-93ec2430-75e9-09f9-714b-f40d4aef7bfd/test-directory-af3ec545-4fc5-cea8-0f04-b722fcc9c105?restype=directory",
      "RequestMethod": "PUT",
      "RequestHeaders": {
        "Accept": "application/xml",
        "Authorization": "Sanitized",
        "traceparent": "00-ce637d92efa3fd499bbaaf7f25b816a2-fcae35d414b50340-00",
        "User-Agent": [
          "azsdk-net-Storage.Files.Shares/12.7.0-alpha.20210126.1",
          "(.NET 5.0.2; Microsoft Windows 10.0.19042)"
        ],
        "x-ms-client-request-id": "82eb8161-802d-b9ef-3830-11ebdc3d6e59",
        "x-ms-date": "Tue, 26 Jan 2021 19:27:37 GMT",
        "x-ms-file-attributes": "None",
        "x-ms-file-creation-time": "Now",
        "x-ms-file-last-write-time": "Now",
        "x-ms-file-permission": "Inherit",
        "x-ms-return-client-request-id": "true",
<<<<<<< HEAD
        "x-ms-version": "2020-12-06"
=======
        "x-ms-version": "2021-02-12"
>>>>>>> 7e782c87
      },
      "RequestBody": null,
      "StatusCode": 201,
      "ResponseHeaders": {
        "Content-Length": "0",
        "Date": "Tue, 26 Jan 2021 19:27:36 GMT",
        "ETag": "\"0x8D8C2307014BDF6\"",
        "Last-Modified": "Tue, 26 Jan 2021 19:27:36 GMT",
        "Server": [
          "Windows-Azure-File/1.0",
          "Microsoft-HTTPAPI/2.0"
        ],
        "x-ms-client-request-id": "82eb8161-802d-b9ef-3830-11ebdc3d6e59",
        "x-ms-file-attributes": "Directory",
        "x-ms-file-change-time": "2021-01-26T19:27:36.7551478Z",
        "x-ms-file-creation-time": "2021-01-26T19:27:36.7551478Z",
        "x-ms-file-id": "11529285414812647424",
        "x-ms-file-last-write-time": "2021-01-26T19:27:36.7551478Z",
        "x-ms-file-parent-id": "13835128424026341376",
        "x-ms-file-permission-key": "17860367565182308406*11459378189709739967",
        "x-ms-request-id": "e2cc7759-e01a-0095-2c19-f43277000000",
        "x-ms-request-server-encrypted": "true",
<<<<<<< HEAD
        "x-ms-version": "2020-12-06"
=======
        "x-ms-version": "2021-02-12"
>>>>>>> 7e782c87
      },
      "ResponseBody": []
    },
    {
      "RequestUri": "https://seanmcccanary3.file.core.windows.net/test-share-f9028415-aeb0-c11f-da8f-1e6b676db324/test-directory-93ec2430-75e9-09f9-714b-f40d4aef7bfd?restype=directory&comp=list",
      "RequestMethod": "GET",
      "RequestHeaders": {
        "Accept": "application/xml",
        "Authorization": "Sanitized",
        "User-Agent": [
          "azsdk-net-Storage.Files.Shares/12.7.0-alpha.20210126.1",
          "(.NET 5.0.2; Microsoft Windows 10.0.19042)"
        ],
        "x-ms-client-request-id": "7bc09acc-3ede-9ad7-4f4b-31c04821f637",
        "x-ms-date": "Tue, 26 Jan 2021 19:27:37 GMT",
        "x-ms-return-client-request-id": "true",
<<<<<<< HEAD
        "x-ms-version": "2020-12-06"
=======
        "x-ms-version": "2021-02-12"
>>>>>>> 7e782c87
      },
      "RequestBody": null,
      "StatusCode": 200,
      "ResponseHeaders": {
        "Content-Type": "application/xml",
        "Date": "Tue, 26 Jan 2021 19:27:36 GMT",
        "Server": [
          "Windows-Azure-File/1.0",
          "Microsoft-HTTPAPI/2.0"
        ],
        "Transfer-Encoding": "chunked",
        "Vary": "Origin",
        "x-ms-client-request-id": "7bc09acc-3ede-9ad7-4f4b-31c04821f637",
        "x-ms-request-id": "e2cc775a-e01a-0095-2d19-f43277000000",
<<<<<<< HEAD
        "x-ms-version": "2020-12-06"
=======
        "x-ms-version": "2021-02-12"
>>>>>>> 7e782c87
      },
      "ResponseBody": "﻿<?xml version=\"1.0\" encoding=\"utf-8\"?><EnumerationResults ServiceEndpoint=\"https://seanmcccanary3.file.core.windows.net/\" ShareName=\"test-share-f9028415-aeb0-c11f-da8f-1e6b676db324\" DirectoryPath=\"test-directory-93ec2430-75e9-09f9-714b-f40d4aef7bfd\"><Entries><Directory><Name>test-directory-af3ec545-4fc5-cea8-0f04-b722fcc9c105</Name><Properties /></Directory></Entries><NextMarker /></EnumerationResults>"
    },
    {
      "RequestUri": "https://seanmcccanary3.file.core.windows.net/test-share-f9028415-aeb0-c11f-da8f-1e6b676db324?restype=share",
      "RequestMethod": "DELETE",
      "RequestHeaders": {
        "Accept": "application/xml",
        "Authorization": "Sanitized",
        "traceparent": "00-5ef9e98310de1f449b268d8256190fc4-8060fac61be74348-00",
        "User-Agent": [
          "azsdk-net-Storage.Files.Shares/12.7.0-alpha.20210126.1",
          "(.NET 5.0.2; Microsoft Windows 10.0.19042)"
        ],
        "x-ms-client-request-id": "421e54e3-f37d-877a-020e-226eca46a296",
        "x-ms-date": "Tue, 26 Jan 2021 19:27:37 GMT",
        "x-ms-delete-snapshots": "include",
        "x-ms-return-client-request-id": "true",
<<<<<<< HEAD
        "x-ms-version": "2020-12-06"
=======
        "x-ms-version": "2021-02-12"
>>>>>>> 7e782c87
      },
      "RequestBody": null,
      "StatusCode": 202,
      "ResponseHeaders": {
        "Content-Length": "0",
        "Date": "Tue, 26 Jan 2021 19:27:36 GMT",
        "Server": [
          "Windows-Azure-File/1.0",
          "Microsoft-HTTPAPI/2.0"
        ],
        "x-ms-client-request-id": "421e54e3-f37d-877a-020e-226eca46a296",
        "x-ms-request-id": "e2cc775b-e01a-0095-2e19-f43277000000",
<<<<<<< HEAD
        "x-ms-version": "2020-12-06"
=======
        "x-ms-version": "2021-02-12"
>>>>>>> 7e782c87
      },
      "ResponseBody": []
    }
  ],
  "Variables": {
    "RandomSeed": "79039201",
    "Storage_TestConfigDefault": "ProductionTenant\nseanmcccanary3\nU2FuaXRpemVk\nhttps://seanmcccanary3.blob.core.windows.net\nhttps://seanmcccanary3.file.core.windows.net\nhttps://seanmcccanary3.queue.core.windows.net\nhttps://seanmcccanary3.table.core.windows.net\n\n\n\n\nhttps://seanmcccanary3-secondary.blob.core.windows.net\nhttps://seanmcccanary3-secondary.file.core.windows.net\nhttps://seanmcccanary3-secondary.queue.core.windows.net\nhttps://seanmcccanary3-secondary.table.core.windows.net\n\nSanitized\n\n\nCloud\nBlobEndpoint=https://seanmcccanary3.blob.core.windows.net/;QueueEndpoint=https://seanmcccanary3.queue.core.windows.net/;FileEndpoint=https://seanmcccanary3.file.core.windows.net/;BlobSecondaryEndpoint=https://seanmcccanary3-secondary.blob.core.windows.net/;QueueSecondaryEndpoint=https://seanmcccanary3-secondary.queue.core.windows.net/;FileSecondaryEndpoint=https://seanmcccanary3-secondary.file.core.windows.net/;AccountName=seanmcccanary3;AccountKey=Kg==;\nseanscope1\n\n"
  }
}<|MERGE_RESOLUTION|>--- conflicted
+++ resolved
@@ -14,11 +14,7 @@
         "x-ms-client-request-id": "51911de1-a50f-afcc-e7c0-c3a6854f9984",
         "x-ms-date": "Tue, 26 Jan 2021 19:27:37 GMT",
         "x-ms-return-client-request-id": "true",
-<<<<<<< HEAD
-        "x-ms-version": "2020-12-06"
-=======
         "x-ms-version": "2021-02-12"
->>>>>>> 7e782c87
       },
       "RequestBody": null,
       "StatusCode": 201,
@@ -33,11 +29,7 @@
         ],
         "x-ms-client-request-id": "51911de1-a50f-afcc-e7c0-c3a6854f9984",
         "x-ms-request-id": "e2cc7753-e01a-0095-2a19-f43277000000",
-<<<<<<< HEAD
-        "x-ms-version": "2020-12-06"
-=======
         "x-ms-version": "2021-02-12"
->>>>>>> 7e782c87
       },
       "ResponseBody": []
     },
@@ -59,11 +51,7 @@
         "x-ms-file-last-write-time": "Now",
         "x-ms-file-permission": "Inherit",
         "x-ms-return-client-request-id": "true",
-<<<<<<< HEAD
-        "x-ms-version": "2020-12-06"
-=======
         "x-ms-version": "2021-02-12"
->>>>>>> 7e782c87
       },
       "RequestBody": null,
       "StatusCode": 201,
@@ -86,11 +74,7 @@
         "x-ms-file-permission-key": "17860367565182308406*11459378189709739967",
         "x-ms-request-id": "e2cc7756-e01a-0095-2b19-f43277000000",
         "x-ms-request-server-encrypted": "true",
-<<<<<<< HEAD
-        "x-ms-version": "2020-12-06"
-=======
         "x-ms-version": "2021-02-12"
->>>>>>> 7e782c87
       },
       "ResponseBody": []
     },
@@ -112,11 +96,7 @@
         "x-ms-file-last-write-time": "Now",
         "x-ms-file-permission": "Inherit",
         "x-ms-return-client-request-id": "true",
-<<<<<<< HEAD
-        "x-ms-version": "2020-12-06"
-=======
         "x-ms-version": "2021-02-12"
->>>>>>> 7e782c87
       },
       "RequestBody": null,
       "StatusCode": 201,
@@ -139,11 +119,7 @@
         "x-ms-file-permission-key": "17860367565182308406*11459378189709739967",
         "x-ms-request-id": "e2cc7759-e01a-0095-2c19-f43277000000",
         "x-ms-request-server-encrypted": "true",
-<<<<<<< HEAD
-        "x-ms-version": "2020-12-06"
-=======
         "x-ms-version": "2021-02-12"
->>>>>>> 7e782c87
       },
       "ResponseBody": []
     },
@@ -160,11 +136,7 @@
         "x-ms-client-request-id": "7bc09acc-3ede-9ad7-4f4b-31c04821f637",
         "x-ms-date": "Tue, 26 Jan 2021 19:27:37 GMT",
         "x-ms-return-client-request-id": "true",
-<<<<<<< HEAD
-        "x-ms-version": "2020-12-06"
-=======
         "x-ms-version": "2021-02-12"
->>>>>>> 7e782c87
       },
       "RequestBody": null,
       "StatusCode": 200,
@@ -179,11 +151,7 @@
         "Vary": "Origin",
         "x-ms-client-request-id": "7bc09acc-3ede-9ad7-4f4b-31c04821f637",
         "x-ms-request-id": "e2cc775a-e01a-0095-2d19-f43277000000",
-<<<<<<< HEAD
-        "x-ms-version": "2020-12-06"
-=======
         "x-ms-version": "2021-02-12"
->>>>>>> 7e782c87
       },
       "ResponseBody": "﻿<?xml version=\"1.0\" encoding=\"utf-8\"?><EnumerationResults ServiceEndpoint=\"https://seanmcccanary3.file.core.windows.net/\" ShareName=\"test-share-f9028415-aeb0-c11f-da8f-1e6b676db324\" DirectoryPath=\"test-directory-93ec2430-75e9-09f9-714b-f40d4aef7bfd\"><Entries><Directory><Name>test-directory-af3ec545-4fc5-cea8-0f04-b722fcc9c105</Name><Properties /></Directory></Entries><NextMarker /></EnumerationResults>"
     },
@@ -202,11 +170,7 @@
         "x-ms-date": "Tue, 26 Jan 2021 19:27:37 GMT",
         "x-ms-delete-snapshots": "include",
         "x-ms-return-client-request-id": "true",
-<<<<<<< HEAD
-        "x-ms-version": "2020-12-06"
-=======
         "x-ms-version": "2021-02-12"
->>>>>>> 7e782c87
       },
       "RequestBody": null,
       "StatusCode": 202,
@@ -219,11 +183,7 @@
         ],
         "x-ms-client-request-id": "421e54e3-f37d-877a-020e-226eca46a296",
         "x-ms-request-id": "e2cc775b-e01a-0095-2e19-f43277000000",
-<<<<<<< HEAD
-        "x-ms-version": "2020-12-06"
-=======
         "x-ms-version": "2021-02-12"
->>>>>>> 7e782c87
       },
       "ResponseBody": []
     }
