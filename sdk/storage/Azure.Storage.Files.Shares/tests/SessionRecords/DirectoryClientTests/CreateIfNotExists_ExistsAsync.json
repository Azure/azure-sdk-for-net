{
  "Entries": [
    {
      "RequestUri": "https://seanmcccanary3.file.core.windows.net/test-share-a7bfd308-dcc3-a7ea-56a5-822d9a33f6a7?restype=share",
      "RequestMethod": "PUT",
      "RequestHeaders": {
        "Accept": "application/xml",
        "Authorization": "Sanitized",
        "traceparent": "00-ad5e87b65590564e9c71940e7c8cc8bb-426a98e037d7404a-00",
        "User-Agent": [
          "azsdk-net-Storage.Files.Shares/12.7.0-alpha.20210121.1",
          "(.NET 5.0.2; Microsoft Windows 10.0.19042)"
        ],
        "x-ms-client-request-id": "d0922e63-8581-c650-b190-faa1cdee6cc9",
        "x-ms-date": "Thu, 21 Jan 2021 20:36:59 GMT",
        "x-ms-return-client-request-id": "true",
        "x-ms-version": "2020-06-12"
      },
      "RequestBody": null,
      "StatusCode": 201,
      "ResponseHeaders": {
        "Content-Length": "0",
        "Date": "Thu, 21 Jan 2021 20:36:59 GMT",
        "ETag": "\u00220x8D8BE4C4D24F98E\u0022",
        "Last-Modified": "Thu, 21 Jan 2021 20:36:59 GMT",
        "Server": [
          "Windows-Azure-File/1.0",
          "Microsoft-HTTPAPI/2.0"
        ],
        "x-ms-client-request-id": "d0922e63-8581-c650-b190-faa1cdee6cc9",
<<<<<<< HEAD
        "x-ms-request-id": "c9ef6075-f01a-0012-2c37-f3e9eb000000",
        "x-ms-version": "2020-06-12"
=======
        "x-ms-request-id": "1607beb5-d01a-007a-2d35-f0c782000000",
        "x-ms-version": "2020-04-08"
>>>>>>> ac24a13f
      },
      "ResponseBody": []
    },
    {
      "RequestUri": "https://seanmcccanary3.file.core.windows.net/test-share-a7bfd308-dcc3-a7ea-56a5-822d9a33f6a7/test-directory-9ae5f426-56e8-99c2-abd0-cba74ec14328?restype=directory",
      "RequestMethod": "PUT",
      "RequestHeaders": {
        "Accept": "application/xml",
        "Authorization": "Sanitized",
        "traceparent": "00-325678e99d08914c8734882663899253-632bbdd05a58a84a-00",
        "User-Agent": [
          "azsdk-net-Storage.Files.Shares/12.7.0-alpha.20210121.1",
          "(.NET 5.0.2; Microsoft Windows 10.0.19042)"
        ],
        "x-ms-client-request-id": "6e02c3af-7948-0c3b-6bf9-25b0baa877ef",
        "x-ms-date": "Thu, 21 Jan 2021 20:36:59 GMT",
        "x-ms-file-attributes": "None",
        "x-ms-file-creation-time": "Now",
        "x-ms-file-last-write-time": "Now",
        "x-ms-file-permission": "Inherit",
        "x-ms-return-client-request-id": "true",
        "x-ms-version": "2020-06-12"
      },
      "RequestBody": null,
      "StatusCode": 201,
      "ResponseHeaders": {
        "Content-Length": "0",
        "Date": "Thu, 21 Jan 2021 20:36:59 GMT",
        "ETag": "\u00220x8D8BE4C4D2DBC32\u0022",
        "Last-Modified": "Thu, 21 Jan 2021 20:36:59 GMT",
        "Server": [
          "Windows-Azure-File/1.0",
          "Microsoft-HTTPAPI/2.0"
        ],
        "x-ms-client-request-id": "6e02c3af-7948-0c3b-6bf9-25b0baa877ef",
        "x-ms-file-attributes": "Directory",
        "x-ms-file-change-time": "2021-01-21T20:36:59.4560050Z",
        "x-ms-file-creation-time": "2021-01-21T20:36:59.4560050Z",
        "x-ms-file-id": "13835128424026341376",
        "x-ms-file-last-write-time": "2021-01-21T20:36:59.4560050Z",
        "x-ms-file-parent-id": "0",
        "x-ms-file-permission-key": "17860367565182308406*11459378189709739967",
        "x-ms-request-id": "1607beb8-d01a-007a-2e35-f0c782000000",
        "x-ms-request-server-encrypted": "true",
        "x-ms-version": "2020-06-12"
      },
      "ResponseBody": []
    },
    {
      "RequestUri": "https://seanmcccanary3.file.core.windows.net/test-share-a7bfd308-dcc3-a7ea-56a5-822d9a33f6a7/test-directory-9ae5f426-56e8-99c2-abd0-cba74ec14328?restype=directory",
      "RequestMethod": "PUT",
      "RequestHeaders": {
        "Accept": "application/xml",
        "Authorization": "Sanitized",
        "traceparent": "00-ca010c88caa77341adf4dddf53ab0d0f-fb96912b8b9fbe4d-00",
        "User-Agent": [
          "azsdk-net-Storage.Files.Shares/12.7.0-alpha.20210121.1",
          "(.NET 5.0.2; Microsoft Windows 10.0.19042)"
        ],
        "x-ms-client-request-id": "8bf8deb0-d5bf-18e0-21be-00a800752b2d",
        "x-ms-date": "Thu, 21 Jan 2021 20:36:59 GMT",
        "x-ms-file-attributes": "None",
        "x-ms-file-creation-time": "Now",
        "x-ms-file-last-write-time": "Now",
        "x-ms-file-permission": "Inherit",
        "x-ms-return-client-request-id": "true",
        "x-ms-version": "2020-06-12"
      },
      "RequestBody": null,
      "StatusCode": 409,
      "ResponseHeaders": {
        "Content-Length": "228",
        "Content-Type": "application/xml",
        "Date": "Thu, 21 Jan 2021 20:36:59 GMT",
        "Server": [
          "Windows-Azure-File/1.0",
          "Microsoft-HTTPAPI/2.0"
        ],
        "x-ms-client-request-id": "8bf8deb0-d5bf-18e0-21be-00a800752b2d",
        "x-ms-error-code": "ResourceAlreadyExists",
<<<<<<< HEAD
        "x-ms-request-id": "c9ef607a-f01a-0012-2f37-f3e9eb000000",
        "x-ms-version": "2020-06-12"
=======
        "x-ms-request-id": "1607beb9-d01a-007a-2f35-f0c782000000",
        "x-ms-version": "2020-04-08"
>>>>>>> ac24a13f
      },
      "ResponseBody": [
        "\uFEFF\u003C?xml version=\u00221.0\u0022 encoding=\u0022utf-8\u0022?\u003E\u003CError\u003E\u003CCode\u003EResourceAlreadyExists\u003C/Code\u003E\u003CMessage\u003EThe specified resource already exists.\n",
        "RequestId:1607beb9-d01a-007a-2f35-f0c782000000\n",
        "Time:2021-01-21T20:36:59.5126740Z\u003C/Message\u003E\u003C/Error\u003E"
      ]
    },
    {
      "RequestUri": "https://seanmcccanary3.file.core.windows.net/test-share-a7bfd308-dcc3-a7ea-56a5-822d9a33f6a7?restype=share",
      "RequestMethod": "DELETE",
      "RequestHeaders": {
        "Accept": "application/xml",
        "Authorization": "Sanitized",
        "traceparent": "00-415103527bef7843b52c37555882b291-c281cd74763c124c-00",
        "User-Agent": [
          "azsdk-net-Storage.Files.Shares/12.7.0-alpha.20210121.1",
          "(.NET 5.0.2; Microsoft Windows 10.0.19042)"
        ],
        "x-ms-client-request-id": "db0001d5-ecb0-7730-f1f7-4d66007fff58",
        "x-ms-date": "Thu, 21 Jan 2021 20:36:59 GMT",
        "x-ms-delete-snapshots": "include",
        "x-ms-return-client-request-id": "true",
        "x-ms-version": "2020-06-12"
      },
      "RequestBody": null,
      "StatusCode": 202,
      "ResponseHeaders": {
        "Content-Length": "0",
        "Date": "Thu, 21 Jan 2021 20:36:59 GMT",
        "Server": [
          "Windows-Azure-File/1.0",
          "Microsoft-HTTPAPI/2.0"
        ],
        "x-ms-client-request-id": "db0001d5-ecb0-7730-f1f7-4d66007fff58",
<<<<<<< HEAD
        "x-ms-request-id": "c9ef607b-f01a-0012-3037-f3e9eb000000",
        "x-ms-version": "2020-06-12"
=======
        "x-ms-request-id": "1607beba-d01a-007a-3035-f0c782000000",
        "x-ms-version": "2020-04-08"
>>>>>>> ac24a13f
      },
      "ResponseBody": []
    }
  ],
  "Variables": {
    "RandomSeed": "1102798942",
    "Storage_TestConfigDefault": "ProductionTenant\nseanmcccanary3\nU2FuaXRpemVk\nhttps://seanmcccanary3.blob.core.windows.net\nhttps://seanmcccanary3.file.core.windows.net\nhttps://seanmcccanary3.queue.core.windows.net\nhttps://seanmcccanary3.table.core.windows.net\n\n\n\n\nhttps://seanmcccanary3-secondary.blob.core.windows.net\nhttps://seanmcccanary3-secondary.file.core.windows.net\nhttps://seanmcccanary3-secondary.queue.core.windows.net\nhttps://seanmcccanary3-secondary.table.core.windows.net\n\nSanitized\n\n\nCloud\nBlobEndpoint=https://seanmcccanary3.blob.core.windows.net/;QueueEndpoint=https://seanmcccanary3.queue.core.windows.net/;FileEndpoint=https://seanmcccanary3.file.core.windows.net/;BlobSecondaryEndpoint=https://seanmcccanary3-secondary.blob.core.windows.net/;QueueSecondaryEndpoint=https://seanmcccanary3-secondary.queue.core.windows.net/;FileSecondaryEndpoint=https://seanmcccanary3-secondary.file.core.windows.net/;AccountName=seanmcccanary3;AccountKey=Kg==;\nseanscope1"
  }
}<|MERGE_RESOLUTION|>--- conflicted
+++ resolved
@@ -1,18 +1,18 @@
 {
   "Entries": [
     {
-      "RequestUri": "https://seanmcccanary3.file.core.windows.net/test-share-a7bfd308-dcc3-a7ea-56a5-822d9a33f6a7?restype=share",
+      "RequestUri": "https://seanmcccanary3.file.core.windows.net/test-share-b8070626-20f6-b169-9065-05a302b5dbc5?restype=share",
       "RequestMethod": "PUT",
       "RequestHeaders": {
         "Accept": "application/xml",
         "Authorization": "Sanitized",
-        "traceparent": "00-ad5e87b65590564e9c71940e7c8cc8bb-426a98e037d7404a-00",
+        "traceparent": "00-2e8d6431678e2b47849707d14910b11c-6146ba965e6cbe46-00",
         "User-Agent": [
-          "azsdk-net-Storage.Files.Shares/12.7.0-alpha.20210121.1",
+          "azsdk-net-Storage.Files.Shares/12.7.0-alpha.20210126.1",
           "(.NET 5.0.2; Microsoft Windows 10.0.19042)"
         ],
-        "x-ms-client-request-id": "d0922e63-8581-c650-b190-faa1cdee6cc9",
-        "x-ms-date": "Thu, 21 Jan 2021 20:36:59 GMT",
+        "x-ms-client-request-id": "cfd73026-739c-63d1-e42d-32a45f655690",
+        "x-ms-date": "Tue, 26 Jan 2021 19:27:21 GMT",
         "x-ms-return-client-request-id": "true",
         "x-ms-version": "2020-06-12"
       },
@@ -20,37 +20,32 @@
       "StatusCode": 201,
       "ResponseHeaders": {
         "Content-Length": "0",
-        "Date": "Thu, 21 Jan 2021 20:36:59 GMT",
-        "ETag": "\u00220x8D8BE4C4D24F98E\u0022",
-        "Last-Modified": "Thu, 21 Jan 2021 20:36:59 GMT",
+        "Date": "Tue, 26 Jan 2021 19:27:20 GMT",
+        "ETag": "\u00220x8D8C23066B2776E\u0022",
+        "Last-Modified": "Tue, 26 Jan 2021 19:27:21 GMT",
         "Server": [
           "Windows-Azure-File/1.0",
           "Microsoft-HTTPAPI/2.0"
         ],
-        "x-ms-client-request-id": "d0922e63-8581-c650-b190-faa1cdee6cc9",
-<<<<<<< HEAD
-        "x-ms-request-id": "c9ef6075-f01a-0012-2c37-f3e9eb000000",
+        "x-ms-client-request-id": "cfd73026-739c-63d1-e42d-32a45f655690",
+        "x-ms-request-id": "def0e54f-701a-0001-7e19-f4851e000000",
         "x-ms-version": "2020-06-12"
-=======
-        "x-ms-request-id": "1607beb5-d01a-007a-2d35-f0c782000000",
-        "x-ms-version": "2020-04-08"
->>>>>>> ac24a13f
       },
       "ResponseBody": []
     },
     {
-      "RequestUri": "https://seanmcccanary3.file.core.windows.net/test-share-a7bfd308-dcc3-a7ea-56a5-822d9a33f6a7/test-directory-9ae5f426-56e8-99c2-abd0-cba74ec14328?restype=directory",
+      "RequestUri": "https://seanmcccanary3.file.core.windows.net/test-share-b8070626-20f6-b169-9065-05a302b5dbc5/test-directory-2508b4f5-166e-ceca-6fbb-f67406ab756e?restype=directory",
       "RequestMethod": "PUT",
       "RequestHeaders": {
         "Accept": "application/xml",
         "Authorization": "Sanitized",
-        "traceparent": "00-325678e99d08914c8734882663899253-632bbdd05a58a84a-00",
+        "traceparent": "00-23b23c69164ee7448a7b4ac9ba12859a-db8632eb2f4cea4c-00",
         "User-Agent": [
-          "azsdk-net-Storage.Files.Shares/12.7.0-alpha.20210121.1",
+          "azsdk-net-Storage.Files.Shares/12.7.0-alpha.20210126.1",
           "(.NET 5.0.2; Microsoft Windows 10.0.19042)"
         ],
-        "x-ms-client-request-id": "6e02c3af-7948-0c3b-6bf9-25b0baa877ef",
-        "x-ms-date": "Thu, 21 Jan 2021 20:36:59 GMT",
+        "x-ms-client-request-id": "87c9882a-6c19-0f52-6608-5fe07d5c5c39",
+        "x-ms-date": "Tue, 26 Jan 2021 19:27:21 GMT",
         "x-ms-file-attributes": "None",
         "x-ms-file-creation-time": "Now",
         "x-ms-file-last-write-time": "Now",
@@ -62,40 +57,40 @@
       "StatusCode": 201,
       "ResponseHeaders": {
         "Content-Length": "0",
-        "Date": "Thu, 21 Jan 2021 20:36:59 GMT",
-        "ETag": "\u00220x8D8BE4C4D2DBC32\u0022",
-        "Last-Modified": "Thu, 21 Jan 2021 20:36:59 GMT",
+        "Date": "Tue, 26 Jan 2021 19:27:20 GMT",
+        "ETag": "\u00220x8D8C23066BC97ED\u0022",
+        "Last-Modified": "Tue, 26 Jan 2021 19:27:21 GMT",
         "Server": [
           "Windows-Azure-File/1.0",
           "Microsoft-HTTPAPI/2.0"
         ],
-        "x-ms-client-request-id": "6e02c3af-7948-0c3b-6bf9-25b0baa877ef",
+        "x-ms-client-request-id": "87c9882a-6c19-0f52-6608-5fe07d5c5c39",
         "x-ms-file-attributes": "Directory",
-        "x-ms-file-change-time": "2021-01-21T20:36:59.4560050Z",
-        "x-ms-file-creation-time": "2021-01-21T20:36:59.4560050Z",
+        "x-ms-file-change-time": "2021-01-26T19:27:21.0779629Z",
+        "x-ms-file-creation-time": "2021-01-26T19:27:21.0779629Z",
         "x-ms-file-id": "13835128424026341376",
-        "x-ms-file-last-write-time": "2021-01-21T20:36:59.4560050Z",
+        "x-ms-file-last-write-time": "2021-01-26T19:27:21.0779629Z",
         "x-ms-file-parent-id": "0",
         "x-ms-file-permission-key": "17860367565182308406*11459378189709739967",
-        "x-ms-request-id": "1607beb8-d01a-007a-2e35-f0c782000000",
+        "x-ms-request-id": "def0e552-701a-0001-7f19-f4851e000000",
         "x-ms-request-server-encrypted": "true",
         "x-ms-version": "2020-06-12"
       },
       "ResponseBody": []
     },
     {
-      "RequestUri": "https://seanmcccanary3.file.core.windows.net/test-share-a7bfd308-dcc3-a7ea-56a5-822d9a33f6a7/test-directory-9ae5f426-56e8-99c2-abd0-cba74ec14328?restype=directory",
+      "RequestUri": "https://seanmcccanary3.file.core.windows.net/test-share-b8070626-20f6-b169-9065-05a302b5dbc5/test-directory-2508b4f5-166e-ceca-6fbb-f67406ab756e?restype=directory",
       "RequestMethod": "PUT",
       "RequestHeaders": {
         "Accept": "application/xml",
         "Authorization": "Sanitized",
-        "traceparent": "00-ca010c88caa77341adf4dddf53ab0d0f-fb96912b8b9fbe4d-00",
+        "traceparent": "00-c99b770ebf9df14a9e5a28178635df53-8c0a244c47cc6c4d-00",
         "User-Agent": [
-          "azsdk-net-Storage.Files.Shares/12.7.0-alpha.20210121.1",
+          "azsdk-net-Storage.Files.Shares/12.7.0-alpha.20210126.1",
           "(.NET 5.0.2; Microsoft Windows 10.0.19042)"
         ],
-        "x-ms-client-request-id": "8bf8deb0-d5bf-18e0-21be-00a800752b2d",
-        "x-ms-date": "Thu, 21 Jan 2021 20:36:59 GMT",
+        "x-ms-client-request-id": "7e4a99cf-ede1-6655-f36d-6ad5ac48623e",
+        "x-ms-date": "Tue, 26 Jan 2021 19:27:21 GMT",
         "x-ms-file-attributes": "None",
         "x-ms-file-creation-time": "Now",
         "x-ms-file-last-write-time": "Now",
@@ -108,40 +103,35 @@
       "ResponseHeaders": {
         "Content-Length": "228",
         "Content-Type": "application/xml",
-        "Date": "Thu, 21 Jan 2021 20:36:59 GMT",
+        "Date": "Tue, 26 Jan 2021 19:27:20 GMT",
         "Server": [
           "Windows-Azure-File/1.0",
           "Microsoft-HTTPAPI/2.0"
         ],
-        "x-ms-client-request-id": "8bf8deb0-d5bf-18e0-21be-00a800752b2d",
+        "x-ms-client-request-id": "7e4a99cf-ede1-6655-f36d-6ad5ac48623e",
         "x-ms-error-code": "ResourceAlreadyExists",
-<<<<<<< HEAD
-        "x-ms-request-id": "c9ef607a-f01a-0012-2f37-f3e9eb000000",
+        "x-ms-request-id": "def0e554-701a-0001-8019-f4851e000000",
         "x-ms-version": "2020-06-12"
-=======
-        "x-ms-request-id": "1607beb9-d01a-007a-2f35-f0c782000000",
-        "x-ms-version": "2020-04-08"
->>>>>>> ac24a13f
       },
       "ResponseBody": [
         "\uFEFF\u003C?xml version=\u00221.0\u0022 encoding=\u0022utf-8\u0022?\u003E\u003CError\u003E\u003CCode\u003EResourceAlreadyExists\u003C/Code\u003E\u003CMessage\u003EThe specified resource already exists.\n",
-        "RequestId:1607beb9-d01a-007a-2f35-f0c782000000\n",
-        "Time:2021-01-21T20:36:59.5126740Z\u003C/Message\u003E\u003C/Error\u003E"
+        "RequestId:def0e554-701a-0001-8019-f4851e000000\n",
+        "Time:2021-01-26T19:27:21.1486932Z\u003C/Message\u003E\u003C/Error\u003E"
       ]
     },
     {
-      "RequestUri": "https://seanmcccanary3.file.core.windows.net/test-share-a7bfd308-dcc3-a7ea-56a5-822d9a33f6a7?restype=share",
+      "RequestUri": "https://seanmcccanary3.file.core.windows.net/test-share-b8070626-20f6-b169-9065-05a302b5dbc5?restype=share",
       "RequestMethod": "DELETE",
       "RequestHeaders": {
         "Accept": "application/xml",
         "Authorization": "Sanitized",
-        "traceparent": "00-415103527bef7843b52c37555882b291-c281cd74763c124c-00",
+        "traceparent": "00-c40911a19c824e41a128a7e37cfb47d1-5bfead8435aa0046-00",
         "User-Agent": [
-          "azsdk-net-Storage.Files.Shares/12.7.0-alpha.20210121.1",
+          "azsdk-net-Storage.Files.Shares/12.7.0-alpha.20210126.1",
           "(.NET 5.0.2; Microsoft Windows 10.0.19042)"
         ],
-        "x-ms-client-request-id": "db0001d5-ecb0-7730-f1f7-4d66007fff58",
-        "x-ms-date": "Thu, 21 Jan 2021 20:36:59 GMT",
+        "x-ms-client-request-id": "e310e25e-de12-ca58-6f69-277b1add3d42",
+        "x-ms-date": "Tue, 26 Jan 2021 19:27:21 GMT",
         "x-ms-delete-snapshots": "include",
         "x-ms-return-client-request-id": "true",
         "x-ms-version": "2020-06-12"
@@ -150,25 +140,20 @@
       "StatusCode": 202,
       "ResponseHeaders": {
         "Content-Length": "0",
-        "Date": "Thu, 21 Jan 2021 20:36:59 GMT",
+        "Date": "Tue, 26 Jan 2021 19:27:20 GMT",
         "Server": [
           "Windows-Azure-File/1.0",
           "Microsoft-HTTPAPI/2.0"
         ],
-        "x-ms-client-request-id": "db0001d5-ecb0-7730-f1f7-4d66007fff58",
-<<<<<<< HEAD
-        "x-ms-request-id": "c9ef607b-f01a-0012-3037-f3e9eb000000",
+        "x-ms-client-request-id": "e310e25e-de12-ca58-6f69-277b1add3d42",
+        "x-ms-request-id": "def0e555-701a-0001-0119-f4851e000000",
         "x-ms-version": "2020-06-12"
-=======
-        "x-ms-request-id": "1607beba-d01a-007a-3035-f0c782000000",
-        "x-ms-version": "2020-04-08"
->>>>>>> ac24a13f
       },
       "ResponseBody": []
     }
   ],
   "Variables": {
-    "RandomSeed": "1102798942",
+    "RandomSeed": "1730250058",
     "Storage_TestConfigDefault": "ProductionTenant\nseanmcccanary3\nU2FuaXRpemVk\nhttps://seanmcccanary3.blob.core.windows.net\nhttps://seanmcccanary3.file.core.windows.net\nhttps://seanmcccanary3.queue.core.windows.net\nhttps://seanmcccanary3.table.core.windows.net\n\n\n\n\nhttps://seanmcccanary3-secondary.blob.core.windows.net\nhttps://seanmcccanary3-secondary.file.core.windows.net\nhttps://seanmcccanary3-secondary.queue.core.windows.net\nhttps://seanmcccanary3-secondary.table.core.windows.net\n\nSanitized\n\n\nCloud\nBlobEndpoint=https://seanmcccanary3.blob.core.windows.net/;QueueEndpoint=https://seanmcccanary3.queue.core.windows.net/;FileEndpoint=https://seanmcccanary3.file.core.windows.net/;BlobSecondaryEndpoint=https://seanmcccanary3-secondary.blob.core.windows.net/;QueueSecondaryEndpoint=https://seanmcccanary3-secondary.queue.core.windows.net/;FileSecondaryEndpoint=https://seanmcccanary3-secondary.file.core.windows.net/;AccountName=seanmcccanary3;AccountKey=Kg==;\nseanscope1"
   }
 }