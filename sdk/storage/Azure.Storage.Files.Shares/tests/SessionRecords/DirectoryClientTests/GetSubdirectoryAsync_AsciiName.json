{
  "Entries": [
    {
      "RequestUri": "https://seanmcccanary.file.core.windows.net/test-share-a49f246c-1572-3772-7cf1-bd757a1e7ed6?restype=share",
      "RequestMethod": "PUT",
      "RequestHeaders": {
        "Authorization": "Sanitized",
        "traceparent": "00-e4fca33b324a494f868394bafa05d4a6-e45acdbbfda92249-00",
        "User-Agent": [
          "azsdk-net-Storage.Files.Shares/12.3.0-dev.20200610.1",
          "(.NET Core 4.6.28801.04; Microsoft Windows 10.0.18362 )"
        ],
        "x-ms-client-request-id": "9f376962-4039-c346-2012-8fdbaef681b3",
        "x-ms-date": "Wed, 10 Jun 2020 19:42:16 GMT",
        "x-ms-return-client-request-id": "true",
<<<<<<< HEAD
        "x-ms-version": "2019-12-12"
=======
        "x-ms-version": "2020-02-10"
>>>>>>> 60f4876e
      },
      "RequestBody": null,
      "StatusCode": 201,
      "ResponseHeaders": {
        "Content-Length": "0",
        "Date": "Wed, 10 Jun 2020 19:42:16 GMT",
        "ETag": "\u00220x8D80D7661A273E2\u0022",
        "Last-Modified": "Wed, 10 Jun 2020 19:42:16 GMT",
        "Server": [
          "Windows-Azure-File/1.0",
          "Microsoft-HTTPAPI/2.0"
        ],
        "x-ms-client-request-id": "9f376962-4039-c346-2012-8fdbaef681b3",
        "x-ms-request-id": "cd0313f2-501a-0079-115f-3fb184000000",
<<<<<<< HEAD
        "x-ms-version": "2019-12-12"
=======
        "x-ms-version": "2020-02-10"
>>>>>>> 60f4876e
      },
      "ResponseBody": []
    },
    {
      "RequestUri": "https://seanmcccanary.file.core.windows.net/test-share-a49f246c-1572-3772-7cf1-bd757a1e7ed6/test-directory-6cfdfefe-3b45-5bf2-633d-f2c240ae00d9?restype=directory",
      "RequestMethod": "PUT",
      "RequestHeaders": {
        "Authorization": "Sanitized",
        "traceparent": "00-f39d3882b2e0f94586384ef596567951-c9dbca3a54f1e546-00",
        "User-Agent": [
          "azsdk-net-Storage.Files.Shares/12.3.0-dev.20200610.1",
          "(.NET Core 4.6.28801.04; Microsoft Windows 10.0.18362 )"
        ],
        "x-ms-client-request-id": "39c4212e-85a5-26bd-76db-3bfc4e848271",
        "x-ms-date": "Wed, 10 Jun 2020 19:42:16 GMT",
        "x-ms-file-attributes": "None",
        "x-ms-file-creation-time": "Now",
        "x-ms-file-last-write-time": "Now",
        "x-ms-file-permission": "Inherit",
        "x-ms-return-client-request-id": "true",
<<<<<<< HEAD
        "x-ms-version": "2019-12-12"
=======
        "x-ms-version": "2020-02-10"
>>>>>>> 60f4876e
      },
      "RequestBody": null,
      "StatusCode": 201,
      "ResponseHeaders": {
        "Content-Length": "0",
        "Date": "Wed, 10 Jun 2020 19:42:16 GMT",
        "ETag": "\u00220x8D80D7661AC671F\u0022",
        "Last-Modified": "Wed, 10 Jun 2020 19:42:16 GMT",
        "Server": [
          "Windows-Azure-File/1.0",
          "Microsoft-HTTPAPI/2.0"
        ],
        "x-ms-client-request-id": "39c4212e-85a5-26bd-76db-3bfc4e848271",
        "x-ms-file-attributes": "Directory",
        "x-ms-file-change-time": "2020-06-10T19:42:16.8915743Z",
        "x-ms-file-creation-time": "2020-06-10T19:42:16.8915743Z",
        "x-ms-file-id": "13835128424026341376",
        "x-ms-file-last-write-time": "2020-06-10T19:42:16.8915743Z",
        "x-ms-file-parent-id": "0",
        "x-ms-file-permission-key": "11811099930176499864*14641856446884751121",
        "x-ms-request-id": "cd0313f5-501a-0079-125f-3fb184000000",
        "x-ms-request-server-encrypted": "true",
<<<<<<< HEAD
        "x-ms-version": "2019-12-12"
=======
        "x-ms-version": "2020-02-10"
>>>>>>> 60f4876e
      },
      "ResponseBody": []
    },
    {
      "RequestUri": "https://seanmcccanary.file.core.windows.net/test-share-a49f246c-1572-3772-7cf1-bd757a1e7ed6/test-directory-6cfdfefe-3b45-5bf2-633d-f2c240ae00d9/test-directory-f3dcb512-70e4-1fcc-61eb-7e54d8c5da7e?restype=directory",
      "RequestMethod": "PUT",
      "RequestHeaders": {
        "Authorization": "Sanitized",
        "traceparent": "00-ccf99bd7016a5f4a931f30db30bf52a6-b90ceaf7f1d3ad4d-00",
        "User-Agent": [
          "azsdk-net-Storage.Files.Shares/12.3.0-dev.20200610.1",
          "(.NET Core 4.6.28801.04; Microsoft Windows 10.0.18362 )"
        ],
        "x-ms-client-request-id": "cb1af06e-c008-bdd7-54a4-d7b906694db1",
        "x-ms-date": "Wed, 10 Jun 2020 19:42:16 GMT",
        "x-ms-file-attributes": "None",
        "x-ms-file-creation-time": "Now",
        "x-ms-file-last-write-time": "Now",
        "x-ms-file-permission": "Inherit",
        "x-ms-return-client-request-id": "true",
<<<<<<< HEAD
        "x-ms-version": "2019-12-12"
=======
        "x-ms-version": "2020-02-10"
>>>>>>> 60f4876e
      },
      "RequestBody": null,
      "StatusCode": 201,
      "ResponseHeaders": {
        "Content-Length": "0",
        "Date": "Wed, 10 Jun 2020 19:42:16 GMT",
        "ETag": "\u00220x8D80D7661B56970\u0022",
        "Last-Modified": "Wed, 10 Jun 2020 19:42:16 GMT",
        "Server": [
          "Windows-Azure-File/1.0",
          "Microsoft-HTTPAPI/2.0"
        ],
        "x-ms-client-request-id": "cb1af06e-c008-bdd7-54a4-d7b906694db1",
        "x-ms-file-attributes": "Directory",
        "x-ms-file-change-time": "2020-06-10T19:42:16.9506160Z",
        "x-ms-file-creation-time": "2020-06-10T19:42:16.9506160Z",
        "x-ms-file-id": "11529285414812647424",
        "x-ms-file-last-write-time": "2020-06-10T19:42:16.9506160Z",
        "x-ms-file-parent-id": "13835128424026341376",
        "x-ms-file-permission-key": "11811099930176499864*14641856446884751121",
        "x-ms-request-id": "cd0313f6-501a-0079-135f-3fb184000000",
        "x-ms-request-server-encrypted": "true",
<<<<<<< HEAD
        "x-ms-version": "2019-12-12"
=======
        "x-ms-version": "2020-02-10"
>>>>>>> 60f4876e
      },
      "ResponseBody": []
    },
    {
      "RequestUri": "https://seanmcccanary.file.core.windows.net/test-share-a49f246c-1572-3772-7cf1-bd757a1e7ed6/test-directory-6cfdfefe-3b45-5bf2-633d-f2c240ae00d9?restype=directory\u0026comp=list",
      "RequestMethod": "GET",
      "RequestHeaders": {
        "Authorization": "Sanitized",
        "User-Agent": [
          "azsdk-net-Storage.Files.Shares/12.3.0-dev.20200610.1",
          "(.NET Core 4.6.28801.04; Microsoft Windows 10.0.18362 )"
        ],
        "x-ms-client-request-id": "e8e51528-0faa-c875-60d6-cb45ef7a7294",
        "x-ms-date": "Wed, 10 Jun 2020 19:42:16 GMT",
        "x-ms-return-client-request-id": "true",
<<<<<<< HEAD
        "x-ms-version": "2019-12-12"
=======
        "x-ms-version": "2020-02-10"
>>>>>>> 60f4876e
      },
      "RequestBody": null,
      "StatusCode": 200,
      "ResponseHeaders": {
        "Content-Type": "application/xml",
        "Date": "Wed, 10 Jun 2020 19:42:16 GMT",
        "Server": [
          "Windows-Azure-File/1.0",
          "Microsoft-HTTPAPI/2.0"
        ],
        "Transfer-Encoding": "chunked",
        "x-ms-client-request-id": "e8e51528-0faa-c875-60d6-cb45ef7a7294",
        "x-ms-request-id": "cd0313f7-501a-0079-145f-3fb184000000",
<<<<<<< HEAD
        "x-ms-version": "2019-12-12"
=======
        "x-ms-version": "2020-02-10"
>>>>>>> 60f4876e
      },
      "ResponseBody": "\uFEFF\u003C?xml version=\u00221.0\u0022 encoding=\u0022utf-8\u0022?\u003E\u003CEnumerationResults ServiceEndpoint=\u0022https://seanmcccanary.file.core.windows.net/\u0022 ShareName=\u0022test-share-a49f246c-1572-3772-7cf1-bd757a1e7ed6\u0022 DirectoryPath=\u0022test-directory-6cfdfefe-3b45-5bf2-633d-f2c240ae00d9\u0022\u003E\u003CEntries\u003E\u003CDirectory\u003E\u003CName\u003Etest-directory-f3dcb512-70e4-1fcc-61eb-7e54d8c5da7e\u003C/Name\u003E\u003CProperties /\u003E\u003C/Directory\u003E\u003C/Entries\u003E\u003CNextMarker /\u003E\u003C/EnumerationResults\u003E"
    },
    {
      "RequestUri": "https://seanmcccanary.file.core.windows.net/test-share-a49f246c-1572-3772-7cf1-bd757a1e7ed6?restype=share",
      "RequestMethod": "DELETE",
      "RequestHeaders": {
        "Authorization": "Sanitized",
        "traceparent": "00-793f3cba5fdad146a84849e978ce7a02-4a763fd7900da74e-00",
        "User-Agent": [
          "azsdk-net-Storage.Files.Shares/12.3.0-dev.20200610.1",
          "(.NET Core 4.6.28801.04; Microsoft Windows 10.0.18362 )"
        ],
        "x-ms-client-request-id": "f0911627-6583-f106-47a9-b61997425b07",
        "x-ms-date": "Wed, 10 Jun 2020 19:42:16 GMT",
        "x-ms-delete-snapshots": "include",
        "x-ms-return-client-request-id": "true",
<<<<<<< HEAD
        "x-ms-version": "2019-12-12"
=======
        "x-ms-version": "2020-02-10"
>>>>>>> 60f4876e
      },
      "RequestBody": null,
      "StatusCode": 202,
      "ResponseHeaders": {
        "Content-Length": "0",
        "Date": "Wed, 10 Jun 2020 19:42:16 GMT",
        "Server": [
          "Windows-Azure-File/1.0",
          "Microsoft-HTTPAPI/2.0"
        ],
        "x-ms-client-request-id": "f0911627-6583-f106-47a9-b61997425b07",
        "x-ms-request-id": "cd0313f8-501a-0079-155f-3fb184000000",
<<<<<<< HEAD
        "x-ms-version": "2019-12-12"
=======
        "x-ms-version": "2020-02-10"
>>>>>>> 60f4876e
      },
      "ResponseBody": []
    }
  ],
  "Variables": {
    "RandomSeed": "903050876",
    "Storage_TestConfigDefault": "ProductionTenant\nseanmcccanary\nU2FuaXRpemVk\nhttps://seanmcccanary.blob.core.windows.net\nhttps://seanmcccanary.file.core.windows.net\nhttps://seanmcccanary.queue.core.windows.net\nhttps://seanmcccanary.table.core.windows.net\n\n\n\n\nhttps://seanmcccanary-secondary.blob.core.windows.net\nhttps://seanmcccanary-secondary.file.core.windows.net\nhttps://seanmcccanary-secondary.queue.core.windows.net\nhttps://seanmcccanary-secondary.table.core.windows.net\n\nSanitized\n\n\nCloud\nBlobEndpoint=https://seanmcccanary.blob.core.windows.net/;QueueEndpoint=https://seanmcccanary.queue.core.windows.net/;FileEndpoint=https://seanmcccanary.file.core.windows.net/;BlobSecondaryEndpoint=https://seanmcccanary-secondary.blob.core.windows.net/;QueueSecondaryEndpoint=https://seanmcccanary-secondary.queue.core.windows.net/;FileSecondaryEndpoint=https://seanmcccanary-secondary.file.core.windows.net/;AccountName=seanmcccanary;AccountKey=Sanitized\nseanscope1"
  }
}<|MERGE_RESOLUTION|>--- conflicted
+++ resolved
@@ -13,11 +13,7 @@
         "x-ms-client-request-id": "9f376962-4039-c346-2012-8fdbaef681b3",
         "x-ms-date": "Wed, 10 Jun 2020 19:42:16 GMT",
         "x-ms-return-client-request-id": "true",
-<<<<<<< HEAD
-        "x-ms-version": "2019-12-12"
-=======
         "x-ms-version": "2020-02-10"
->>>>>>> 60f4876e
       },
       "RequestBody": null,
       "StatusCode": 201,
@@ -32,11 +28,7 @@
         ],
         "x-ms-client-request-id": "9f376962-4039-c346-2012-8fdbaef681b3",
         "x-ms-request-id": "cd0313f2-501a-0079-115f-3fb184000000",
-<<<<<<< HEAD
-        "x-ms-version": "2019-12-12"
-=======
         "x-ms-version": "2020-02-10"
->>>>>>> 60f4876e
       },
       "ResponseBody": []
     },
@@ -57,11 +49,7 @@
         "x-ms-file-last-write-time": "Now",
         "x-ms-file-permission": "Inherit",
         "x-ms-return-client-request-id": "true",
-<<<<<<< HEAD
-        "x-ms-version": "2019-12-12"
-=======
         "x-ms-version": "2020-02-10"
->>>>>>> 60f4876e
       },
       "RequestBody": null,
       "StatusCode": 201,
@@ -84,11 +72,7 @@
         "x-ms-file-permission-key": "11811099930176499864*14641856446884751121",
         "x-ms-request-id": "cd0313f5-501a-0079-125f-3fb184000000",
         "x-ms-request-server-encrypted": "true",
-<<<<<<< HEAD
-        "x-ms-version": "2019-12-12"
-=======
         "x-ms-version": "2020-02-10"
->>>>>>> 60f4876e
       },
       "ResponseBody": []
     },
@@ -109,11 +93,7 @@
         "x-ms-file-last-write-time": "Now",
         "x-ms-file-permission": "Inherit",
         "x-ms-return-client-request-id": "true",
-<<<<<<< HEAD
-        "x-ms-version": "2019-12-12"
-=======
         "x-ms-version": "2020-02-10"
->>>>>>> 60f4876e
       },
       "RequestBody": null,
       "StatusCode": 201,
@@ -136,11 +116,7 @@
         "x-ms-file-permission-key": "11811099930176499864*14641856446884751121",
         "x-ms-request-id": "cd0313f6-501a-0079-135f-3fb184000000",
         "x-ms-request-server-encrypted": "true",
-<<<<<<< HEAD
-        "x-ms-version": "2019-12-12"
-=======
         "x-ms-version": "2020-02-10"
->>>>>>> 60f4876e
       },
       "ResponseBody": []
     },
@@ -156,11 +132,7 @@
         "x-ms-client-request-id": "e8e51528-0faa-c875-60d6-cb45ef7a7294",
         "x-ms-date": "Wed, 10 Jun 2020 19:42:16 GMT",
         "x-ms-return-client-request-id": "true",
-<<<<<<< HEAD
-        "x-ms-version": "2019-12-12"
-=======
         "x-ms-version": "2020-02-10"
->>>>>>> 60f4876e
       },
       "RequestBody": null,
       "StatusCode": 200,
@@ -174,11 +146,7 @@
         "Transfer-Encoding": "chunked",
         "x-ms-client-request-id": "e8e51528-0faa-c875-60d6-cb45ef7a7294",
         "x-ms-request-id": "cd0313f7-501a-0079-145f-3fb184000000",
-<<<<<<< HEAD
-        "x-ms-version": "2019-12-12"
-=======
         "x-ms-version": "2020-02-10"
->>>>>>> 60f4876e
       },
       "ResponseBody": "\uFEFF\u003C?xml version=\u00221.0\u0022 encoding=\u0022utf-8\u0022?\u003E\u003CEnumerationResults ServiceEndpoint=\u0022https://seanmcccanary.file.core.windows.net/\u0022 ShareName=\u0022test-share-a49f246c-1572-3772-7cf1-bd757a1e7ed6\u0022 DirectoryPath=\u0022test-directory-6cfdfefe-3b45-5bf2-633d-f2c240ae00d9\u0022\u003E\u003CEntries\u003E\u003CDirectory\u003E\u003CName\u003Etest-directory-f3dcb512-70e4-1fcc-61eb-7e54d8c5da7e\u003C/Name\u003E\u003CProperties /\u003E\u003C/Directory\u003E\u003C/Entries\u003E\u003CNextMarker /\u003E\u003C/EnumerationResults\u003E"
     },
@@ -196,11 +164,7 @@
         "x-ms-date": "Wed, 10 Jun 2020 19:42:16 GMT",
         "x-ms-delete-snapshots": "include",
         "x-ms-return-client-request-id": "true",
-<<<<<<< HEAD
-        "x-ms-version": "2019-12-12"
-=======
         "x-ms-version": "2020-02-10"
->>>>>>> 60f4876e
       },
       "RequestBody": null,
       "StatusCode": 202,
@@ -213,11 +177,7 @@
         ],
         "x-ms-client-request-id": "f0911627-6583-f106-47a9-b61997425b07",
         "x-ms-request-id": "cd0313f8-501a-0079-155f-3fb184000000",
-<<<<<<< HEAD
-        "x-ms-version": "2019-12-12"
-=======
         "x-ms-version": "2020-02-10"
->>>>>>> 60f4876e
       },
       "ResponseBody": []
     }
