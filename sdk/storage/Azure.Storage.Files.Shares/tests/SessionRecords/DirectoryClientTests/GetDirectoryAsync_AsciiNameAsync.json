{
  "Entries": [
    {
      "RequestUri": "https://seanmcccanary3.file.core.windows.net/test-share-490ddf61-3051-c424-3483-493ba6e7b40f?restype=share",
      "RequestMethod": "PUT",
      "RequestHeaders": {
        "Accept": "application/xml",
        "Authorization": "Sanitized",
        "traceparent": "00-8da2777e3f293e4e9c4a19716bb705e6-d959442ccef75f4a-00",
        "User-Agent": [
          "azsdk-net-Storage.Files.Shares/12.7.0-alpha.20210121.1",
          "(.NET 5.0.2; Microsoft Windows 10.0.19042)"
        ],
        "x-ms-client-request-id": "b4f4c466-e83f-4bdf-4af0-b703285b1c3b",
        "x-ms-date": "Thu, 21 Jan 2021 20:37:09 GMT",
        "x-ms-return-client-request-id": "true",
        "x-ms-version": "2020-06-12"
      },
      "RequestBody": null,
      "StatusCode": 201,
      "ResponseHeaders": {
        "Content-Length": "0",
        "Date": "Thu, 21 Jan 2021 20:37:09 GMT",
        "ETag": "\u00220x8D8BE4C532BB536\u0022",
        "Last-Modified": "Thu, 21 Jan 2021 20:37:09 GMT",
        "Server": [
          "Windows-Azure-File/1.0",
          "Microsoft-HTTPAPI/2.0"
        ],
        "x-ms-client-request-id": "b4f4c466-e83f-4bdf-4af0-b703285b1c3b",
<<<<<<< HEAD
        "x-ms-request-id": "5fc9a983-e01a-000e-619c-466410000000",
        "x-ms-version": "2020-06-12"
=======
        "x-ms-request-id": "7d0dbbf9-501a-0016-0135-f02c15000000",
        "x-ms-version": "2020-04-08"
>>>>>>> ac24a13f
      },
      "ResponseBody": []
    },
    {
      "RequestUri": "https://seanmcccanary3.file.core.windows.net/test-share-490ddf61-3051-c424-3483-493ba6e7b40f/test-directory-1e0cbf9b-29e6-cb6a-2506-2ac1e9024354?restype=directory",
      "RequestMethod": "PUT",
      "RequestHeaders": {
        "Accept": "application/xml",
        "Authorization": "Sanitized",
        "traceparent": "00-4b5770123c4cf349ac520eba0338e89f-1010425f57e0a645-00",
        "User-Agent": [
          "azsdk-net-Storage.Files.Shares/12.7.0-alpha.20210121.1",
          "(.NET 5.0.2; Microsoft Windows 10.0.19042)"
        ],
        "x-ms-client-request-id": "c2860b72-cdd2-3c57-5a28-8e39be1e6148",
        "x-ms-date": "Thu, 21 Jan 2021 20:37:09 GMT",
        "x-ms-file-attributes": "None",
        "x-ms-file-creation-time": "Now",
        "x-ms-file-last-write-time": "Now",
        "x-ms-file-permission": "Inherit",
        "x-ms-return-client-request-id": "true",
        "x-ms-version": "2020-06-12"
      },
      "RequestBody": null,
      "StatusCode": 201,
      "ResponseHeaders": {
        "Content-Length": "0",
        "Date": "Thu, 21 Jan 2021 20:37:09 GMT",
        "ETag": "\u00220x8D8BE4C5336B7D1\u0022",
        "Last-Modified": "Thu, 21 Jan 2021 20:37:09 GMT",
        "Server": [
          "Windows-Azure-File/1.0",
          "Microsoft-HTTPAPI/2.0"
        ],
        "x-ms-client-request-id": "c2860b72-cdd2-3c57-5a28-8e39be1e6148",
        "x-ms-file-attributes": "Directory",
        "x-ms-file-change-time": "2021-01-21T20:37:09.5812049Z",
        "x-ms-file-creation-time": "2021-01-21T20:37:09.5812049Z",
        "x-ms-file-id": "13835128424026341376",
        "x-ms-file-last-write-time": "2021-01-21T20:37:09.5812049Z",
        "x-ms-file-parent-id": "0",
        "x-ms-file-permission-key": "17860367565182308406*11459378189709739967",
        "x-ms-request-id": "7d0dbbfc-501a-0016-0235-f02c15000000",
        "x-ms-request-server-encrypted": "true",
        "x-ms-version": "2020-06-12"
      },
      "ResponseBody": []
    },
    {
      "RequestUri": "https://seanmcccanary3.file.core.windows.net/test-share-490ddf61-3051-c424-3483-493ba6e7b40f/?restype=directory\u0026comp=list",
      "RequestMethod": "GET",
      "RequestHeaders": {
        "Accept": "application/xml",
        "Authorization": "Sanitized",
        "User-Agent": [
          "azsdk-net-Storage.Files.Shares/12.7.0-alpha.20210121.1",
          "(.NET 5.0.2; Microsoft Windows 10.0.19042)"
        ],
        "x-ms-client-request-id": "dd4e6628-807c-c982-b397-87ca7197da6c",
        "x-ms-date": "Thu, 21 Jan 2021 20:37:09 GMT",
        "x-ms-return-client-request-id": "true",
        "x-ms-version": "2020-06-12"
      },
      "RequestBody": null,
      "StatusCode": 200,
      "ResponseHeaders": {
        "Content-Type": "application/xml",
        "Date": "Thu, 21 Jan 2021 20:37:09 GMT",
        "Server": [
          "Windows-Azure-File/1.0",
          "Microsoft-HTTPAPI/2.0"
        ],
        "Transfer-Encoding": "chunked",
        "Vary": "Origin",
        "x-ms-client-request-id": "dd4e6628-807c-c982-b397-87ca7197da6c",
<<<<<<< HEAD
        "x-ms-request-id": "5fc9a987-e01a-000e-639c-466410000000",
        "x-ms-version": "2020-06-12"
=======
        "x-ms-request-id": "7d0dbbff-501a-0016-0435-f02c15000000",
        "x-ms-version": "2020-04-08"
>>>>>>> ac24a13f
      },
      "ResponseBody": "\uFEFF\u003C?xml version=\u00221.0\u0022 encoding=\u0022utf-8\u0022?\u003E\u003CEnumerationResults ServiceEndpoint=\u0022https://seanmcccanary3.file.core.windows.net/\u0022 ShareName=\u0022test-share-490ddf61-3051-c424-3483-493ba6e7b40f\u0022 DirectoryPath=\u0022\u0022\u003E\u003CEntries\u003E\u003CDirectory\u003E\u003CName\u003Etest-directory-1e0cbf9b-29e6-cb6a-2506-2ac1e9024354\u003C/Name\u003E\u003CProperties /\u003E\u003C/Directory\u003E\u003C/Entries\u003E\u003CNextMarker /\u003E\u003C/EnumerationResults\u003E"
    },
    {
      "RequestUri": "https://seanmcccanary3.file.core.windows.net/test-share-490ddf61-3051-c424-3483-493ba6e7b40f?restype=share",
      "RequestMethod": "DELETE",
      "RequestHeaders": {
        "Accept": "application/xml",
        "Authorization": "Sanitized",
        "traceparent": "00-54d12de51e745749808a9b64f61cc0c3-feb41b7f7c8edf4c-00",
        "User-Agent": [
          "azsdk-net-Storage.Files.Shares/12.7.0-alpha.20210121.1",
          "(.NET 5.0.2; Microsoft Windows 10.0.19042)"
        ],
        "x-ms-client-request-id": "58111f3c-83cf-2ccb-e0a3-6aeeb37c2957",
        "x-ms-date": "Thu, 21 Jan 2021 20:37:09 GMT",
        "x-ms-delete-snapshots": "include",
        "x-ms-return-client-request-id": "true",
        "x-ms-version": "2020-06-12"
      },
      "RequestBody": null,
      "StatusCode": 202,
      "ResponseHeaders": {
        "Content-Length": "0",
        "Date": "Thu, 21 Jan 2021 20:37:09 GMT",
        "Server": [
          "Windows-Azure-File/1.0",
          "Microsoft-HTTPAPI/2.0"
        ],
        "x-ms-client-request-id": "58111f3c-83cf-2ccb-e0a3-6aeeb37c2957",
<<<<<<< HEAD
        "x-ms-request-id": "5fc9a988-e01a-000e-649c-466410000000",
        "x-ms-version": "2020-06-12"
=======
        "x-ms-request-id": "7d0dbc01-501a-0016-0635-f02c15000000",
        "x-ms-version": "2020-04-08"
>>>>>>> ac24a13f
      },
      "ResponseBody": []
    }
  ],
  "Variables": {
    "RandomSeed": "958487204",
    "Storage_TestConfigDefault": "ProductionTenant\nseanmcccanary3\nU2FuaXRpemVk\nhttps://seanmcccanary3.blob.core.windows.net\nhttps://seanmcccanary3.file.core.windows.net\nhttps://seanmcccanary3.queue.core.windows.net\nhttps://seanmcccanary3.table.core.windows.net\n\n\n\n\nhttps://seanmcccanary3-secondary.blob.core.windows.net\nhttps://seanmcccanary3-secondary.file.core.windows.net\nhttps://seanmcccanary3-secondary.queue.core.windows.net\nhttps://seanmcccanary3-secondary.table.core.windows.net\n\nSanitized\n\n\nCloud\nBlobEndpoint=https://seanmcccanary3.blob.core.windows.net/;QueueEndpoint=https://seanmcccanary3.queue.core.windows.net/;FileEndpoint=https://seanmcccanary3.file.core.windows.net/;BlobSecondaryEndpoint=https://seanmcccanary3-secondary.blob.core.windows.net/;QueueSecondaryEndpoint=https://seanmcccanary3-secondary.queue.core.windows.net/;FileSecondaryEndpoint=https://seanmcccanary3-secondary.file.core.windows.net/;AccountName=seanmcccanary3;AccountKey=Kg==;\nseanscope1"
  }
}<|MERGE_RESOLUTION|>--- conflicted
+++ resolved
@@ -1,18 +1,18 @@
 {
   "Entries": [
     {
-      "RequestUri": "https://seanmcccanary3.file.core.windows.net/test-share-490ddf61-3051-c424-3483-493ba6e7b40f?restype=share",
+      "RequestUri": "https://seanmcccanary3.file.core.windows.net/test-share-49ea854b-7cdb-9b20-0550-0fd6a5e59a7d?restype=share",
       "RequestMethod": "PUT",
       "RequestHeaders": {
         "Accept": "application/xml",
         "Authorization": "Sanitized",
-        "traceparent": "00-8da2777e3f293e4e9c4a19716bb705e6-d959442ccef75f4a-00",
+        "traceparent": "00-5f97c63f3e4b08498f56d9a906be2581-25e62856d5ce224e-00",
         "User-Agent": [
-          "azsdk-net-Storage.Files.Shares/12.7.0-alpha.20210121.1",
+          "azsdk-net-Storage.Files.Shares/12.7.0-alpha.20210126.1",
           "(.NET 5.0.2; Microsoft Windows 10.0.19042)"
         ],
-        "x-ms-client-request-id": "b4f4c466-e83f-4bdf-4af0-b703285b1c3b",
-        "x-ms-date": "Thu, 21 Jan 2021 20:37:09 GMT",
+        "x-ms-client-request-id": "338f0641-e619-f690-e01c-8b5a7d180dda",
+        "x-ms-date": "Tue, 26 Jan 2021 19:27:33 GMT",
         "x-ms-return-client-request-id": "true",
         "x-ms-version": "2020-06-12"
       },
@@ -20,37 +20,32 @@
       "StatusCode": 201,
       "ResponseHeaders": {
         "Content-Length": "0",
-        "Date": "Thu, 21 Jan 2021 20:37:09 GMT",
-        "ETag": "\u00220x8D8BE4C532BB536\u0022",
-        "Last-Modified": "Thu, 21 Jan 2021 20:37:09 GMT",
+        "Date": "Tue, 26 Jan 2021 19:27:33 GMT",
+        "ETag": "\u00220x8D8C2306DE9295A\u0022",
+        "Last-Modified": "Tue, 26 Jan 2021 19:27:33 GMT",
         "Server": [
           "Windows-Azure-File/1.0",
           "Microsoft-HTTPAPI/2.0"
         ],
-        "x-ms-client-request-id": "b4f4c466-e83f-4bdf-4af0-b703285b1c3b",
-<<<<<<< HEAD
-        "x-ms-request-id": "5fc9a983-e01a-000e-619c-466410000000",
+        "x-ms-client-request-id": "338f0641-e619-f690-e01c-8b5a7d180dda",
+        "x-ms-request-id": "e50398ff-f01a-0089-4719-f46017000000",
         "x-ms-version": "2020-06-12"
-=======
-        "x-ms-request-id": "7d0dbbf9-501a-0016-0135-f02c15000000",
-        "x-ms-version": "2020-04-08"
->>>>>>> ac24a13f
       },
       "ResponseBody": []
     },
     {
-      "RequestUri": "https://seanmcccanary3.file.core.windows.net/test-share-490ddf61-3051-c424-3483-493ba6e7b40f/test-directory-1e0cbf9b-29e6-cb6a-2506-2ac1e9024354?restype=directory",
+      "RequestUri": "https://seanmcccanary3.file.core.windows.net/test-share-49ea854b-7cdb-9b20-0550-0fd6a5e59a7d/test-directory-6314197c-121a-af64-6681-700a62dfbb4b?restype=directory",
       "RequestMethod": "PUT",
       "RequestHeaders": {
         "Accept": "application/xml",
         "Authorization": "Sanitized",
-        "traceparent": "00-4b5770123c4cf349ac520eba0338e89f-1010425f57e0a645-00",
+        "traceparent": "00-311700e2d732e040be30b25fad85b306-41fbf566c553bf4c-00",
         "User-Agent": [
-          "azsdk-net-Storage.Files.Shares/12.7.0-alpha.20210121.1",
+          "azsdk-net-Storage.Files.Shares/12.7.0-alpha.20210126.1",
           "(.NET 5.0.2; Microsoft Windows 10.0.19042)"
         ],
-        "x-ms-client-request-id": "c2860b72-cdd2-3c57-5a28-8e39be1e6148",
-        "x-ms-date": "Thu, 21 Jan 2021 20:37:09 GMT",
+        "x-ms-client-request-id": "c5c43ec3-a7a5-2ed5-a1df-cc9876869401",
+        "x-ms-date": "Tue, 26 Jan 2021 19:27:33 GMT",
         "x-ms-file-attributes": "None",
         "x-ms-file-creation-time": "Now",
         "x-ms-file-last-write-time": "Now",
@@ -62,39 +57,39 @@
       "StatusCode": 201,
       "ResponseHeaders": {
         "Content-Length": "0",
-        "Date": "Thu, 21 Jan 2021 20:37:09 GMT",
-        "ETag": "\u00220x8D8BE4C5336B7D1\u0022",
-        "Last-Modified": "Thu, 21 Jan 2021 20:37:09 GMT",
+        "Date": "Tue, 26 Jan 2021 19:27:33 GMT",
+        "ETag": "\u00220x8D8C2306DF3C462\u0022",
+        "Last-Modified": "Tue, 26 Jan 2021 19:27:33 GMT",
         "Server": [
           "Windows-Azure-File/1.0",
           "Microsoft-HTTPAPI/2.0"
         ],
-        "x-ms-client-request-id": "c2860b72-cdd2-3c57-5a28-8e39be1e6148",
+        "x-ms-client-request-id": "c5c43ec3-a7a5-2ed5-a1df-cc9876869401",
         "x-ms-file-attributes": "Directory",
-        "x-ms-file-change-time": "2021-01-21T20:37:09.5812049Z",
-        "x-ms-file-creation-time": "2021-01-21T20:37:09.5812049Z",
+        "x-ms-file-change-time": "2021-01-26T19:27:33.1836002Z",
+        "x-ms-file-creation-time": "2021-01-26T19:27:33.1836002Z",
         "x-ms-file-id": "13835128424026341376",
-        "x-ms-file-last-write-time": "2021-01-21T20:37:09.5812049Z",
+        "x-ms-file-last-write-time": "2021-01-26T19:27:33.1836002Z",
         "x-ms-file-parent-id": "0",
         "x-ms-file-permission-key": "17860367565182308406*11459378189709739967",
-        "x-ms-request-id": "7d0dbbfc-501a-0016-0235-f02c15000000",
+        "x-ms-request-id": "e5039902-f01a-0089-4819-f46017000000",
         "x-ms-request-server-encrypted": "true",
         "x-ms-version": "2020-06-12"
       },
       "ResponseBody": []
     },
     {
-      "RequestUri": "https://seanmcccanary3.file.core.windows.net/test-share-490ddf61-3051-c424-3483-493ba6e7b40f/?restype=directory\u0026comp=list",
+      "RequestUri": "https://seanmcccanary3.file.core.windows.net/test-share-49ea854b-7cdb-9b20-0550-0fd6a5e59a7d/?restype=directory\u0026comp=list",
       "RequestMethod": "GET",
       "RequestHeaders": {
         "Accept": "application/xml",
         "Authorization": "Sanitized",
         "User-Agent": [
-          "azsdk-net-Storage.Files.Shares/12.7.0-alpha.20210121.1",
+          "azsdk-net-Storage.Files.Shares/12.7.0-alpha.20210126.1",
           "(.NET 5.0.2; Microsoft Windows 10.0.19042)"
         ],
-        "x-ms-client-request-id": "dd4e6628-807c-c982-b397-87ca7197da6c",
-        "x-ms-date": "Thu, 21 Jan 2021 20:37:09 GMT",
+        "x-ms-client-request-id": "2346af96-f51a-9da6-4a66-fd779acb0f95",
+        "x-ms-date": "Tue, 26 Jan 2021 19:27:34 GMT",
         "x-ms-return-client-request-id": "true",
         "x-ms-version": "2020-06-12"
       },
@@ -102,37 +97,32 @@
       "StatusCode": 200,
       "ResponseHeaders": {
         "Content-Type": "application/xml",
-        "Date": "Thu, 21 Jan 2021 20:37:09 GMT",
+        "Date": "Tue, 26 Jan 2021 19:27:33 GMT",
         "Server": [
           "Windows-Azure-File/1.0",
           "Microsoft-HTTPAPI/2.0"
         ],
         "Transfer-Encoding": "chunked",
         "Vary": "Origin",
-        "x-ms-client-request-id": "dd4e6628-807c-c982-b397-87ca7197da6c",
-<<<<<<< HEAD
-        "x-ms-request-id": "5fc9a987-e01a-000e-639c-466410000000",
+        "x-ms-client-request-id": "2346af96-f51a-9da6-4a66-fd779acb0f95",
+        "x-ms-request-id": "e5039904-f01a-0089-4919-f46017000000",
         "x-ms-version": "2020-06-12"
-=======
-        "x-ms-request-id": "7d0dbbff-501a-0016-0435-f02c15000000",
-        "x-ms-version": "2020-04-08"
->>>>>>> ac24a13f
       },
-      "ResponseBody": "\uFEFF\u003C?xml version=\u00221.0\u0022 encoding=\u0022utf-8\u0022?\u003E\u003CEnumerationResults ServiceEndpoint=\u0022https://seanmcccanary3.file.core.windows.net/\u0022 ShareName=\u0022test-share-490ddf61-3051-c424-3483-493ba6e7b40f\u0022 DirectoryPath=\u0022\u0022\u003E\u003CEntries\u003E\u003CDirectory\u003E\u003CName\u003Etest-directory-1e0cbf9b-29e6-cb6a-2506-2ac1e9024354\u003C/Name\u003E\u003CProperties /\u003E\u003C/Directory\u003E\u003C/Entries\u003E\u003CNextMarker /\u003E\u003C/EnumerationResults\u003E"
+      "ResponseBody": "\uFEFF\u003C?xml version=\u00221.0\u0022 encoding=\u0022utf-8\u0022?\u003E\u003CEnumerationResults ServiceEndpoint=\u0022https://seanmcccanary3.file.core.windows.net/\u0022 ShareName=\u0022test-share-49ea854b-7cdb-9b20-0550-0fd6a5e59a7d\u0022 DirectoryPath=\u0022\u0022\u003E\u003CEntries\u003E\u003CDirectory\u003E\u003CName\u003Etest-directory-6314197c-121a-af64-6681-700a62dfbb4b\u003C/Name\u003E\u003CProperties /\u003E\u003C/Directory\u003E\u003C/Entries\u003E\u003CNextMarker /\u003E\u003C/EnumerationResults\u003E"
     },
     {
-      "RequestUri": "https://seanmcccanary3.file.core.windows.net/test-share-490ddf61-3051-c424-3483-493ba6e7b40f?restype=share",
+      "RequestUri": "https://seanmcccanary3.file.core.windows.net/test-share-49ea854b-7cdb-9b20-0550-0fd6a5e59a7d?restype=share",
       "RequestMethod": "DELETE",
       "RequestHeaders": {
         "Accept": "application/xml",
         "Authorization": "Sanitized",
-        "traceparent": "00-54d12de51e745749808a9b64f61cc0c3-feb41b7f7c8edf4c-00",
+        "traceparent": "00-72965c689feab14583935795828c4702-5bf1410a4eafb64e-00",
         "User-Agent": [
-          "azsdk-net-Storage.Files.Shares/12.7.0-alpha.20210121.1",
+          "azsdk-net-Storage.Files.Shares/12.7.0-alpha.20210126.1",
           "(.NET 5.0.2; Microsoft Windows 10.0.19042)"
         ],
-        "x-ms-client-request-id": "58111f3c-83cf-2ccb-e0a3-6aeeb37c2957",
-        "x-ms-date": "Thu, 21 Jan 2021 20:37:09 GMT",
+        "x-ms-client-request-id": "c6022a3f-703f-6be6-9977-131c700c7aea",
+        "x-ms-date": "Tue, 26 Jan 2021 19:27:34 GMT",
         "x-ms-delete-snapshots": "include",
         "x-ms-return-client-request-id": "true",
         "x-ms-version": "2020-06-12"
@@ -141,25 +131,20 @@
       "StatusCode": 202,
       "ResponseHeaders": {
         "Content-Length": "0",
-        "Date": "Thu, 21 Jan 2021 20:37:09 GMT",
+        "Date": "Tue, 26 Jan 2021 19:27:33 GMT",
         "Server": [
           "Windows-Azure-File/1.0",
           "Microsoft-HTTPAPI/2.0"
         ],
-        "x-ms-client-request-id": "58111f3c-83cf-2ccb-e0a3-6aeeb37c2957",
-<<<<<<< HEAD
-        "x-ms-request-id": "5fc9a988-e01a-000e-649c-466410000000",
+        "x-ms-client-request-id": "c6022a3f-703f-6be6-9977-131c700c7aea",
+        "x-ms-request-id": "e5039905-f01a-0089-4a19-f46017000000",
         "x-ms-version": "2020-06-12"
-=======
-        "x-ms-request-id": "7d0dbc01-501a-0016-0635-f02c15000000",
-        "x-ms-version": "2020-04-08"
->>>>>>> ac24a13f
       },
       "ResponseBody": []
     }
   ],
   "Variables": {
-    "RandomSeed": "958487204",
+    "RandomSeed": "225527521",
     "Storage_TestConfigDefault": "ProductionTenant\nseanmcccanary3\nU2FuaXRpemVk\nhttps://seanmcccanary3.blob.core.windows.net\nhttps://seanmcccanary3.file.core.windows.net\nhttps://seanmcccanary3.queue.core.windows.net\nhttps://seanmcccanary3.table.core.windows.net\n\n\n\n\nhttps://seanmcccanary3-secondary.blob.core.windows.net\nhttps://seanmcccanary3-secondary.file.core.windows.net\nhttps://seanmcccanary3-secondary.queue.core.windows.net\nhttps://seanmcccanary3-secondary.table.core.windows.net\n\nSanitized\n\n\nCloud\nBlobEndpoint=https://seanmcccanary3.blob.core.windows.net/;QueueEndpoint=https://seanmcccanary3.queue.core.windows.net/;FileEndpoint=https://seanmcccanary3.file.core.windows.net/;BlobSecondaryEndpoint=https://seanmcccanary3-secondary.blob.core.windows.net/;QueueSecondaryEndpoint=https://seanmcccanary3-secondary.queue.core.windows.net/;FileSecondaryEndpoint=https://seanmcccanary3-secondary.file.core.windows.net/;AccountName=seanmcccanary3;AccountKey=Kg==;\nseanscope1"
   }
 }