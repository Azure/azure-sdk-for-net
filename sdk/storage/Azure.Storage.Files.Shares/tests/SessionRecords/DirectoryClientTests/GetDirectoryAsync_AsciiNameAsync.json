{
  "Entries": [
    {
      "RequestUri": "https://kasobolcanadacentral.file.core.windows.net/test-share-49ea854b-7cdb-9b20-0550-0fd6a5e59a7d?restype=share",
      "RequestMethod": "PUT",
      "RequestHeaders": {
        "Accept": "application/xml",
        "Authorization": "Sanitized",
        "traceparent": "00-f1890a6583dbe94ebc4fe68e24483fc0-aefc1b145c0f6e4a-00",
        "User-Agent": [
          "azsdk-net-Storage.Files.Shares/12.7.0-alpha.20210603.1",
          "(.NET 5.0.6; Microsoft Windows 10.0.19043)"
        ],
        "x-ms-client-request-id": "338f0641-e619-f690-e01c-8b5a7d180dda",
        "x-ms-date": "Thu, 03 Jun 2021 21:32:44 GMT",
        "x-ms-return-client-request-id": "true",
<<<<<<< HEAD
         "x-ms-version": "2020-10-02"
=======
        "x-ms-version": "2020-08-04"
>>>>>>> a0feaa32
      },
      "RequestBody": null,
      "StatusCode": 201,
      "ResponseHeaders": {
        "Content-Length": "0",
        "Date": "Thu, 03 Jun 2021 21:32:44 GMT",
        "ETag": "\u00220x8D926D72004EDE9\u0022",
        "Last-Modified": "Thu, 03 Jun 2021 21:32:44 GMT",
        "Server": [
          "Windows-Azure-File/1.0",
          "Microsoft-HTTPAPI/2.0"
        ],
        "x-ms-client-request-id": "338f0641-e619-f690-e01c-8b5a7d180dda",
<<<<<<< HEAD
        "x-ms-request-id": "e50398ff-f01a-0089-4719-f46017000000",
         "x-ms-version": "2020-10-02"
=======
        "x-ms-request-id": "f1be620a-e01a-0023-6fbf-585072000000",
        "x-ms-version": "2020-08-04"
>>>>>>> a0feaa32
      },
      "ResponseBody": []
    },
    {
      "RequestUri": "https://kasobolcanadacentral.file.core.windows.net/test-share-49ea854b-7cdb-9b20-0550-0fd6a5e59a7d/test-directory-6314197c-121a-af64-6681-700a62dfbb4b?restype=directory",
      "RequestMethod": "PUT",
      "RequestHeaders": {
        "Accept": "application/xml",
        "Authorization": "Sanitized",
        "traceparent": "00-9338f8bf7e6ed0469d71d6fbfaf066a1-187b7f589270084c-00",
        "User-Agent": [
          "azsdk-net-Storage.Files.Shares/12.7.0-alpha.20210603.1",
          "(.NET 5.0.6; Microsoft Windows 10.0.19043)"
        ],
        "x-ms-client-request-id": "c5c43ec3-a7a5-2ed5-a1df-cc9876869401",
        "x-ms-date": "Thu, 03 Jun 2021 21:32:44 GMT",
        "x-ms-file-attributes": "None",
        "x-ms-file-creation-time": "Now",
        "x-ms-file-last-write-time": "Now",
        "x-ms-file-permission": "Inherit",
        "x-ms-return-client-request-id": "true",
<<<<<<< HEAD
         "x-ms-version": "2020-10-02"
=======
        "x-ms-version": "2020-08-04"
>>>>>>> a0feaa32
      },
      "RequestBody": null,
      "StatusCode": 201,
      "ResponseHeaders": {
        "Content-Length": "0",
        "Date": "Thu, 03 Jun 2021 21:32:44 GMT",
        "ETag": "\u00220x8D926D72014950B\u0022",
        "Last-Modified": "Thu, 03 Jun 2021 21:32:44 GMT",
        "Server": [
          "Windows-Azure-File/1.0",
          "Microsoft-HTTPAPI/2.0"
        ],
        "x-ms-client-request-id": "c5c43ec3-a7a5-2ed5-a1df-cc9876869401",
        "x-ms-file-attributes": "Directory",
        "x-ms-file-change-time": "2021-06-03T21:32:44.7679755Z",
        "x-ms-file-creation-time": "2021-06-03T21:32:44.7679755Z",
        "x-ms-file-id": "13835128424026341376",
        "x-ms-file-last-write-time": "2021-06-03T21:32:44.7679755Z",
        "x-ms-file-parent-id": "0",
        "x-ms-file-permission-key": "3917056552249722909*6811422022089678740",
        "x-ms-request-id": "f1be620c-e01a-0023-70bf-585072000000",
        "x-ms-request-server-encrypted": "true",
<<<<<<< HEAD
         "x-ms-version": "2020-10-02"
=======
        "x-ms-version": "2020-08-04"
>>>>>>> a0feaa32
      },
      "ResponseBody": []
    },
    {
      "RequestUri": "https://kasobolcanadacentral.file.core.windows.net/test-share-49ea854b-7cdb-9b20-0550-0fd6a5e59a7d?restype=directory\u0026comp=list",
      "RequestMethod": "GET",
      "RequestHeaders": {
        "Accept": "application/xml",
        "Authorization": "Sanitized",
        "User-Agent": [
          "azsdk-net-Storage.Files.Shares/12.7.0-alpha.20210603.1",
          "(.NET 5.0.6; Microsoft Windows 10.0.19043)"
        ],
        "x-ms-client-request-id": "2346af96-f51a-9da6-4a66-fd779acb0f95",
        "x-ms-date": "Thu, 03 Jun 2021 21:32:44 GMT",
        "x-ms-return-client-request-id": "true",
<<<<<<< HEAD
         "x-ms-version": "2020-10-02"
=======
        "x-ms-version": "2020-08-04"
>>>>>>> a0feaa32
      },
      "RequestBody": null,
      "StatusCode": 200,
      "ResponseHeaders": {
        "Content-Type": "application/xml",
        "Date": "Thu, 03 Jun 2021 21:32:44 GMT",
        "Server": [
          "Windows-Azure-File/1.0",
          "Microsoft-HTTPAPI/2.0"
        ],
        "Transfer-Encoding": "chunked",
        "x-ms-client-request-id": "2346af96-f51a-9da6-4a66-fd779acb0f95",
<<<<<<< HEAD
        "x-ms-request-id": "e5039904-f01a-0089-4919-f46017000000",
         "x-ms-version": "2020-10-02"
=======
        "x-ms-request-id": "f1be620d-e01a-0023-71bf-585072000000",
        "x-ms-version": "2020-08-04"
>>>>>>> a0feaa32
      },
      "ResponseBody": "\uFEFF\u003C?xml version=\u00221.0\u0022 encoding=\u0022utf-8\u0022?\u003E\u003CEnumerationResults ServiceEndpoint=\u0022https://kasobolcanadacentral.file.core.windows.net/\u0022 ShareName=\u0022test-share-49ea854b-7cdb-9b20-0550-0fd6a5e59a7d\u0022 DirectoryPath=\u0022\u0022\u003E\u003CEntries\u003E\u003CDirectory\u003E\u003CName\u003Etest-directory-6314197c-121a-af64-6681-700a62dfbb4b\u003C/Name\u003E\u003CProperties /\u003E\u003C/Directory\u003E\u003C/Entries\u003E\u003CNextMarker /\u003E\u003C/EnumerationResults\u003E"
    },
    {
      "RequestUri": "https://kasobolcanadacentral.file.core.windows.net/test-share-49ea854b-7cdb-9b20-0550-0fd6a5e59a7d?restype=share",
      "RequestMethod": "DELETE",
      "RequestHeaders": {
        "Accept": "application/xml",
        "Authorization": "Sanitized",
        "traceparent": "00-61d2219d6fce7047a23736d2426efd37-9fd4c08bac1ad344-00",
        "User-Agent": [
          "azsdk-net-Storage.Files.Shares/12.7.0-alpha.20210603.1",
          "(.NET 5.0.6; Microsoft Windows 10.0.19043)"
        ],
        "x-ms-client-request-id": "c6022a3f-703f-6be6-9977-131c700c7aea",
        "x-ms-date": "Thu, 03 Jun 2021 21:32:44 GMT",
        "x-ms-delete-snapshots": "include",
        "x-ms-return-client-request-id": "true",
<<<<<<< HEAD
         "x-ms-version": "2020-10-02"
=======
        "x-ms-version": "2020-08-04"
>>>>>>> a0feaa32
      },
      "RequestBody": null,
      "StatusCode": 202,
      "ResponseHeaders": {
        "Content-Length": "0",
        "Date": "Thu, 03 Jun 2021 21:32:44 GMT",
        "Server": [
          "Windows-Azure-File/1.0",
          "Microsoft-HTTPAPI/2.0"
        ],
        "x-ms-client-request-id": "c6022a3f-703f-6be6-9977-131c700c7aea",
<<<<<<< HEAD
        "x-ms-request-id": "e5039905-f01a-0089-4a19-f46017000000",
         "x-ms-version": "2020-10-02"
=======
        "x-ms-request-id": "f1be620e-e01a-0023-72bf-585072000000",
        "x-ms-version": "2020-08-04"
>>>>>>> a0feaa32
      },
      "ResponseBody": []
    }
  ],
  "Variables": {
    "RandomSeed": "225527521",
    "Storage_TestConfigDefault": "ProductionTenant\nkasobolcanadacentral\nU2FuaXRpemVk\nhttps://kasobolcanadacentral.blob.core.windows.net\nhttps://kasobolcanadacentral.file.core.windows.net\nhttps://kasobolcanadacentral.queue.core.windows.net\nhttps://kasobolcanadacentral.table.core.windows.net\n\n\n\n\nhttps://kasobolcanadacentral-secondary.blob.core.windows.net\nhttps://kasobolcanadacentral-secondary.file.core.windows.net\nhttps://kasobolcanadacentral-secondary.queue.core.windows.net\nhttps://kasobolcanadacentral-secondary.table.core.windows.net\n\nSanitized\n\n\nCloud\nBlobEndpoint=https://kasobolcanadacentral.blob.core.windows.net/;QueueEndpoint=https://kasobolcanadacentral.queue.core.windows.net/;FileEndpoint=https://kasobolcanadacentral.file.core.windows.net/;BlobSecondaryEndpoint=https://kasobolcanadacentral-secondary.blob.core.windows.net/;QueueSecondaryEndpoint=https://kasobolcanadacentral-secondary.queue.core.windows.net/;FileSecondaryEndpoint=https://kasobolcanadacentral-secondary.file.core.windows.net/;AccountName=kasobolcanadacentral;AccountKey=Kg==;\nencryptionScope"
  }
}<|MERGE_RESOLUTION|>--- conflicted
+++ resolved
@@ -14,11 +14,7 @@
         "x-ms-client-request-id": "338f0641-e619-f690-e01c-8b5a7d180dda",
         "x-ms-date": "Thu, 03 Jun 2021 21:32:44 GMT",
         "x-ms-return-client-request-id": "true",
-<<<<<<< HEAD
-         "x-ms-version": "2020-10-02"
-=======
-        "x-ms-version": "2020-08-04"
->>>>>>> a0feaa32
+        "x-ms-version": "2020-10-02"
       },
       "RequestBody": null,
       "StatusCode": 201,
@@ -32,13 +28,8 @@
           "Microsoft-HTTPAPI/2.0"
         ],
         "x-ms-client-request-id": "338f0641-e619-f690-e01c-8b5a7d180dda",
-<<<<<<< HEAD
-        "x-ms-request-id": "e50398ff-f01a-0089-4719-f46017000000",
-         "x-ms-version": "2020-10-02"
-=======
         "x-ms-request-id": "f1be620a-e01a-0023-6fbf-585072000000",
-        "x-ms-version": "2020-08-04"
->>>>>>> a0feaa32
+        "x-ms-version": "2020-10-02"
       },
       "ResponseBody": []
     },
@@ -60,11 +51,7 @@
         "x-ms-file-last-write-time": "Now",
         "x-ms-file-permission": "Inherit",
         "x-ms-return-client-request-id": "true",
-<<<<<<< HEAD
-         "x-ms-version": "2020-10-02"
-=======
-        "x-ms-version": "2020-08-04"
->>>>>>> a0feaa32
+        "x-ms-version": "2020-10-02"
       },
       "RequestBody": null,
       "StatusCode": 201,
@@ -87,11 +74,7 @@
         "x-ms-file-permission-key": "3917056552249722909*6811422022089678740",
         "x-ms-request-id": "f1be620c-e01a-0023-70bf-585072000000",
         "x-ms-request-server-encrypted": "true",
-<<<<<<< HEAD
-         "x-ms-version": "2020-10-02"
-=======
-        "x-ms-version": "2020-08-04"
->>>>>>> a0feaa32
+        "x-ms-version": "2020-10-02"
       },
       "ResponseBody": []
     },
@@ -108,11 +91,7 @@
         "x-ms-client-request-id": "2346af96-f51a-9da6-4a66-fd779acb0f95",
         "x-ms-date": "Thu, 03 Jun 2021 21:32:44 GMT",
         "x-ms-return-client-request-id": "true",
-<<<<<<< HEAD
-         "x-ms-version": "2020-10-02"
-=======
-        "x-ms-version": "2020-08-04"
->>>>>>> a0feaa32
+        "x-ms-version": "2020-10-02"
       },
       "RequestBody": null,
       "StatusCode": 200,
@@ -125,13 +104,8 @@
         ],
         "Transfer-Encoding": "chunked",
         "x-ms-client-request-id": "2346af96-f51a-9da6-4a66-fd779acb0f95",
-<<<<<<< HEAD
-        "x-ms-request-id": "e5039904-f01a-0089-4919-f46017000000",
-         "x-ms-version": "2020-10-02"
-=======
         "x-ms-request-id": "f1be620d-e01a-0023-71bf-585072000000",
-        "x-ms-version": "2020-08-04"
->>>>>>> a0feaa32
+        "x-ms-version": "2020-10-02"
       },
       "ResponseBody": "\uFEFF\u003C?xml version=\u00221.0\u0022 encoding=\u0022utf-8\u0022?\u003E\u003CEnumerationResults ServiceEndpoint=\u0022https://kasobolcanadacentral.file.core.windows.net/\u0022 ShareName=\u0022test-share-49ea854b-7cdb-9b20-0550-0fd6a5e59a7d\u0022 DirectoryPath=\u0022\u0022\u003E\u003CEntries\u003E\u003CDirectory\u003E\u003CName\u003Etest-directory-6314197c-121a-af64-6681-700a62dfbb4b\u003C/Name\u003E\u003CProperties /\u003E\u003C/Directory\u003E\u003C/Entries\u003E\u003CNextMarker /\u003E\u003C/EnumerationResults\u003E"
     },
@@ -150,11 +124,7 @@
         "x-ms-date": "Thu, 03 Jun 2021 21:32:44 GMT",
         "x-ms-delete-snapshots": "include",
         "x-ms-return-client-request-id": "true",
-<<<<<<< HEAD
-         "x-ms-version": "2020-10-02"
-=======
-        "x-ms-version": "2020-08-04"
->>>>>>> a0feaa32
+        "x-ms-version": "2020-10-02"
       },
       "RequestBody": null,
       "StatusCode": 202,
@@ -166,13 +136,8 @@
           "Microsoft-HTTPAPI/2.0"
         ],
         "x-ms-client-request-id": "c6022a3f-703f-6be6-9977-131c700c7aea",
-<<<<<<< HEAD
-        "x-ms-request-id": "e5039905-f01a-0089-4a19-f46017000000",
-         "x-ms-version": "2020-10-02"
-=======
         "x-ms-request-id": "f1be620e-e01a-0023-72bf-585072000000",
-        "x-ms-version": "2020-08-04"
->>>>>>> a0feaa32
+        "x-ms-version": "2020-10-02"
       },
       "ResponseBody": []
     }
