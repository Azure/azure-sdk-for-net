{
  "Entries": [
    {
<<<<<<< HEAD
      "RequestUri": "http://seanstagetest.file.core.windows.net/test-share-2a1ecc60-65fb-6c81-96d8-86296191d3d4?restype=share",
      "RequestMethod": "PUT",
      "RequestHeaders": {
        "Authorization": "Sanitized",
        "traceparent": "00-25ce6cb1753d4c47b6705236ea7b977c-e09132fc30a5af4e-00",
        "User-Agent": [
          "azsdk-net-Storage.Files.Shares/12.0.0-dev.20191209.1\u002Bb71b1fa965b15eccfc57e2c7781b8bf85cd4c766",
          "(.NET Core 4.6.28008.01; Microsoft Windows 10.0.18363 )"
        ],
        "x-ms-client-request-id": "6364f902-f261-d17d-bf47-4091121edd74",
        "x-ms-date": "Tue, 10 Dec 2019 05:30:38 GMT",
=======
      "RequestUri": "http://seanstagetest.file.core.windows.net/test-share-73235e3d-f119-a030-1192-242e188db2ed?restype=share",
      "RequestMethod": "PUT",
      "RequestHeaders": {
        "Authorization": "Sanitized",
        "traceparent": "00-35772b2bdd9c1e489cb39baf8cc48a7b-c9822f7d06ffbc43-00",
        "User-Agent": [
          "azsdk-net-Storage.Files.Shares/12.0.0-dev.20191209.1\u002B61bda4d1783b0e05dba0d434ff14b2840726d3b1",
          "(.NET Core 4.6.28008.01; Microsoft Windows 10.0.18363 )"
        ],
        "x-ms-client-request-id": "20a9f466-da96-41cc-ee54-36d3ac56da11",
        "x-ms-date": "Tue, 10 Dec 2019 05:59:17 GMT",
>>>>>>> 1d9822e0
        "x-ms-return-client-request-id": "true",
        "x-ms-version": "2019-07-07"
      },
      "RequestBody": null,
      "StatusCode": 201,
      "ResponseHeaders": {
        "Content-Length": "0",
<<<<<<< HEAD
        "Date": "Tue, 10 Dec 2019 05:30:38 GMT",
        "ETag": "\u00220x8D77D32174A6B47\u0022",
        "Last-Modified": "Tue, 10 Dec 2019 05:30:38 GMT",
=======
        "Date": "Tue, 10 Dec 2019 05:59:16 GMT",
        "ETag": "\u00220x8D77D361763C382\u0022",
        "Last-Modified": "Tue, 10 Dec 2019 05:59:17 GMT",
>>>>>>> 1d9822e0
        "Server": [
          "Windows-Azure-File/1.0",
          "Microsoft-HTTPAPI/2.0"
        ],
<<<<<<< HEAD
        "x-ms-client-request-id": "6364f902-f261-d17d-bf47-4091121edd74",
        "x-ms-request-id": "3e8da9be-201a-003e-571a-af0544000000",
=======
        "x-ms-client-request-id": "20a9f466-da96-41cc-ee54-36d3ac56da11",
        "x-ms-request-id": "8749be32-c01a-0019-7e1e-af1280000000",
>>>>>>> 1d9822e0
        "x-ms-version": "2019-07-07"
      },
      "ResponseBody": []
    },
    {
<<<<<<< HEAD
      "RequestUri": "http://seanstagetest.file.core.windows.net/test-share-2a1ecc60-65fb-6c81-96d8-86296191d3d4/test-directory-44589d5e-4025-64d7-476d-4489c70ad8f6?restype=directory",
      "RequestMethod": "GET",
      "RequestHeaders": {
        "Authorization": "Sanitized",
        "traceparent": "00-7771bd8bc52953489b1beb6099e91319-e8be961e2e944746-00",
        "User-Agent": [
          "azsdk-net-Storage.Files.Shares/12.0.0-dev.20191209.1\u002Bb71b1fa965b15eccfc57e2c7781b8bf85cd4c766",
          "(.NET Core 4.6.28008.01; Microsoft Windows 10.0.18363 )"
        ],
        "x-ms-client-request-id": "f5192894-bb48-c144-2100-1cf3adf309b5",
        "x-ms-date": "Tue, 10 Dec 2019 05:30:38 GMT",
=======
      "RequestUri": "http://seanstagetest.file.core.windows.net/test-share-73235e3d-f119-a030-1192-242e188db2ed/test-directory-7407057f-0949-478a-8f66-a9b362f1975c?restype=directory",
      "RequestMethod": "GET",
      "RequestHeaders": {
        "Authorization": "Sanitized",
        "traceparent": "00-8748a37a215e254089b34bdcde56fb23-eeb4f8863fe5d642-00",
        "User-Agent": [
          "azsdk-net-Storage.Files.Shares/12.0.0-dev.20191209.1\u002B61bda4d1783b0e05dba0d434ff14b2840726d3b1",
          "(.NET Core 4.6.28008.01; Microsoft Windows 10.0.18363 )"
        ],
        "x-ms-client-request-id": "02c07c8b-d7ac-5cd4-6961-902f3019defd",
        "x-ms-date": "Tue, 10 Dec 2019 05:59:17 GMT",
>>>>>>> 1d9822e0
        "x-ms-return-client-request-id": "true",
        "x-ms-version": "2019-07-07"
      },
      "RequestBody": null,
      "StatusCode": 404,
      "ResponseHeaders": {
        "Access-Control-Allow-Origin": "*",
        "Content-Length": "223",
        "Content-Type": "application/xml",
<<<<<<< HEAD
        "Date": "Tue, 10 Dec 2019 05:30:38 GMT",
=======
        "Date": "Tue, 10 Dec 2019 05:59:16 GMT",
>>>>>>> 1d9822e0
        "Server": [
          "Windows-Azure-File/1.0",
          "Microsoft-HTTPAPI/2.0"
        ],
<<<<<<< HEAD
        "x-ms-client-request-id": "f5192894-bb48-c144-2100-1cf3adf309b5",
        "x-ms-error-code": "ResourceNotFound",
        "x-ms-request-id": "3e8da9c0-201a-003e-581a-af0544000000",
=======
        "x-ms-client-request-id": "02c07c8b-d7ac-5cd4-6961-902f3019defd",
        "x-ms-error-code": "ResourceNotFound",
        "x-ms-request-id": "8749be34-c01a-0019-7f1e-af1280000000",
>>>>>>> 1d9822e0
        "x-ms-version": "2019-07-07"
      },
      "ResponseBody": [
        "\uFEFF\u003C?xml version=\u00221.0\u0022 encoding=\u0022utf-8\u0022?\u003E\u003CError\u003E\u003CCode\u003EResourceNotFound\u003C/Code\u003E\u003CMessage\u003EThe specified resource does not exist.\n",
<<<<<<< HEAD
        "RequestId:3e8da9c0-201a-003e-581a-af0544000000\n",
        "Time:2019-12-10T05:30:38.9694358Z\u003C/Message\u003E\u003C/Error\u003E"
      ]
    },
    {
      "RequestUri": "http://seanstagetest.file.core.windows.net/test-share-2a1ecc60-65fb-6c81-96d8-86296191d3d4?restype=share",
      "RequestMethod": "DELETE",
      "RequestHeaders": {
        "Authorization": "Sanitized",
        "traceparent": "00-81a4783085888246b313302f702c16df-62b739bdff2abf41-00",
        "User-Agent": [
          "azsdk-net-Storage.Files.Shares/12.0.0-dev.20191209.1\u002Bb71b1fa965b15eccfc57e2c7781b8bf85cd4c766",
          "(.NET Core 4.6.28008.01; Microsoft Windows 10.0.18363 )"
        ],
        "x-ms-client-request-id": "9ff57dcf-e3f1-1cad-d765-462b537e4f45",
        "x-ms-date": "Tue, 10 Dec 2019 05:30:39 GMT",
=======
        "RequestId:8749be34-c01a-0019-7f1e-af1280000000\n",
        "Time:2019-12-10T05:59:17.1234625Z\u003C/Message\u003E\u003C/Error\u003E"
      ]
    },
    {
      "RequestUri": "http://seanstagetest.file.core.windows.net/test-share-73235e3d-f119-a030-1192-242e188db2ed?restype=share",
      "RequestMethod": "DELETE",
      "RequestHeaders": {
        "Authorization": "Sanitized",
        "traceparent": "00-9d20e11aef1d014bbe9769c48863b733-aa1fb4d9db0e6948-00",
        "User-Agent": [
          "azsdk-net-Storage.Files.Shares/12.0.0-dev.20191209.1\u002B61bda4d1783b0e05dba0d434ff14b2840726d3b1",
          "(.NET Core 4.6.28008.01; Microsoft Windows 10.0.18363 )"
        ],
        "x-ms-client-request-id": "e6283656-9530-6faf-326a-b982012836be",
        "x-ms-date": "Tue, 10 Dec 2019 05:59:17 GMT",
>>>>>>> 1d9822e0
        "x-ms-delete-snapshots": "include",
        "x-ms-return-client-request-id": "true",
        "x-ms-version": "2019-07-07"
      },
      "RequestBody": null,
      "StatusCode": 202,
      "ResponseHeaders": {
        "Content-Length": "0",
<<<<<<< HEAD
        "Date": "Tue, 10 Dec 2019 05:30:38 GMT",
=======
        "Date": "Tue, 10 Dec 2019 05:59:16 GMT",
>>>>>>> 1d9822e0
        "Server": [
          "Windows-Azure-File/1.0",
          "Microsoft-HTTPAPI/2.0"
        ],
<<<<<<< HEAD
        "x-ms-client-request-id": "9ff57dcf-e3f1-1cad-d765-462b537e4f45",
        "x-ms-request-id": "3e8da9c1-201a-003e-591a-af0544000000",
=======
        "x-ms-client-request-id": "e6283656-9530-6faf-326a-b982012836be",
        "x-ms-request-id": "8749be35-c01a-0019-801e-af1280000000",
>>>>>>> 1d9822e0
        "x-ms-version": "2019-07-07"
      },
      "ResponseBody": []
    }
  ],
  "Variables": {
<<<<<<< HEAD
    "RandomSeed": "739117488",
=======
    "RandomSeed": "303543620",
>>>>>>> 1d9822e0
    "Storage_TestConfigDefault": "ProductionTenant\nseanstagetest\nU2FuaXRpemVk\nhttp://seanstagetest.blob.core.windows.net\nhttp://seanstagetest.file.core.windows.net\nhttp://seanstagetest.queue.core.windows.net\nhttp://seanstagetest.table.core.windows.net\n\n\n\n\nhttp://seanstagetest-secondary.blob.core.windows.net\nhttp://seanstagetest-secondary.file.core.windows.net\nhttp://seanstagetest-secondary.queue.core.windows.net\nhttp://seanstagetest-secondary.table.core.windows.net\n\nSanitized\n\n\nCloud\nBlobEndpoint=http://seanstagetest.blob.core.windows.net/;QueueEndpoint=http://seanstagetest.queue.core.windows.net/;FileEndpoint=http://seanstagetest.file.core.windows.net/;BlobSecondaryEndpoint=http://seanstagetest-secondary.blob.core.windows.net/;QueueSecondaryEndpoint=http://seanstagetest-secondary.queue.core.windows.net/;FileSecondaryEndpoint=http://seanstagetest-secondary.file.core.windows.net/;AccountName=seanstagetest;AccountKey=Sanitized"
  }
}<|MERGE_RESOLUTION|>--- conflicted
+++ resolved
@@ -1,31 +1,17 @@
 {
   "Entries": [
     {
-<<<<<<< HEAD
-      "RequestUri": "http://seanstagetest.file.core.windows.net/test-share-2a1ecc60-65fb-6c81-96d8-86296191d3d4?restype=share",
+      "RequestUri": "http://seanstagetest.file.core.windows.net/test-share-b61e9d36-bae3-03be-1901-c66f859d669e?restype=share",
       "RequestMethod": "PUT",
       "RequestHeaders": {
         "Authorization": "Sanitized",
-        "traceparent": "00-25ce6cb1753d4c47b6705236ea7b977c-e09132fc30a5af4e-00",
+        "traceparent": "00-7667634f74b99341a2e798ee4ac54f0a-ba67f924e299e047-00",
         "User-Agent": [
-          "azsdk-net-Storage.Files.Shares/12.0.0-dev.20191209.1\u002Bb71b1fa965b15eccfc57e2c7781b8bf85cd4c766",
+          "azsdk-net-Storage.Files.Shares/12.0.0-dev.20191211.1\u002B899431c003876eb9b26cefd8e8a37e7f27f82ced",
           "(.NET Core 4.6.28008.01; Microsoft Windows 10.0.18363 )"
         ],
-        "x-ms-client-request-id": "6364f902-f261-d17d-bf47-4091121edd74",
-        "x-ms-date": "Tue, 10 Dec 2019 05:30:38 GMT",
-=======
-      "RequestUri": "http://seanstagetest.file.core.windows.net/test-share-73235e3d-f119-a030-1192-242e188db2ed?restype=share",
-      "RequestMethod": "PUT",
-      "RequestHeaders": {
-        "Authorization": "Sanitized",
-        "traceparent": "00-35772b2bdd9c1e489cb39baf8cc48a7b-c9822f7d06ffbc43-00",
-        "User-Agent": [
-          "azsdk-net-Storage.Files.Shares/12.0.0-dev.20191209.1\u002B61bda4d1783b0e05dba0d434ff14b2840726d3b1",
-          "(.NET Core 4.6.28008.01; Microsoft Windows 10.0.18363 )"
-        ],
-        "x-ms-client-request-id": "20a9f466-da96-41cc-ee54-36d3ac56da11",
-        "x-ms-date": "Tue, 10 Dec 2019 05:59:17 GMT",
->>>>>>> 1d9822e0
+        "x-ms-client-request-id": "783cc72c-cde1-ed16-5f00-3f7fa3825978",
+        "x-ms-date": "Wed, 11 Dec 2019 20:37:13 GMT",
         "x-ms-return-client-request-id": "true",
         "x-ms-version": "2019-07-07"
       },
@@ -33,56 +19,31 @@
       "StatusCode": 201,
       "ResponseHeaders": {
         "Content-Length": "0",
-<<<<<<< HEAD
-        "Date": "Tue, 10 Dec 2019 05:30:38 GMT",
-        "ETag": "\u00220x8D77D32174A6B47\u0022",
-        "Last-Modified": "Tue, 10 Dec 2019 05:30:38 GMT",
-=======
-        "Date": "Tue, 10 Dec 2019 05:59:16 GMT",
-        "ETag": "\u00220x8D77D361763C382\u0022",
-        "Last-Modified": "Tue, 10 Dec 2019 05:59:17 GMT",
->>>>>>> 1d9822e0
+        "Date": "Wed, 11 Dec 2019 20:37:13 GMT",
+        "ETag": "\u00220x8D77E79E792155A\u0022",
+        "Last-Modified": "Wed, 11 Dec 2019 20:37:13 GMT",
         "Server": [
           "Windows-Azure-File/1.0",
           "Microsoft-HTTPAPI/2.0"
         ],
-<<<<<<< HEAD
-        "x-ms-client-request-id": "6364f902-f261-d17d-bf47-4091121edd74",
-        "x-ms-request-id": "3e8da9be-201a-003e-571a-af0544000000",
-=======
-        "x-ms-client-request-id": "20a9f466-da96-41cc-ee54-36d3ac56da11",
-        "x-ms-request-id": "8749be32-c01a-0019-7e1e-af1280000000",
->>>>>>> 1d9822e0
+        "x-ms-client-request-id": "783cc72c-cde1-ed16-5f00-3f7fa3825978",
+        "x-ms-request-id": "ef3e38b9-c01a-0019-1662-b01280000000",
         "x-ms-version": "2019-07-07"
       },
       "ResponseBody": []
     },
     {
-<<<<<<< HEAD
-      "RequestUri": "http://seanstagetest.file.core.windows.net/test-share-2a1ecc60-65fb-6c81-96d8-86296191d3d4/test-directory-44589d5e-4025-64d7-476d-4489c70ad8f6?restype=directory",
+      "RequestUri": "http://seanstagetest.file.core.windows.net/test-share-b61e9d36-bae3-03be-1901-c66f859d669e/test-directory-6d5f617e-7814-c504-acf1-48dfc03e1ac3?restype=directory",
       "RequestMethod": "GET",
       "RequestHeaders": {
         "Authorization": "Sanitized",
-        "traceparent": "00-7771bd8bc52953489b1beb6099e91319-e8be961e2e944746-00",
+        "traceparent": "00-e455d9ef7bacc84ba51a32ff209baebe-f345941757ea7f44-00",
         "User-Agent": [
-          "azsdk-net-Storage.Files.Shares/12.0.0-dev.20191209.1\u002Bb71b1fa965b15eccfc57e2c7781b8bf85cd4c766",
+          "azsdk-net-Storage.Files.Shares/12.0.0-dev.20191211.1\u002B899431c003876eb9b26cefd8e8a37e7f27f82ced",
           "(.NET Core 4.6.28008.01; Microsoft Windows 10.0.18363 )"
         ],
-        "x-ms-client-request-id": "f5192894-bb48-c144-2100-1cf3adf309b5",
-        "x-ms-date": "Tue, 10 Dec 2019 05:30:38 GMT",
-=======
-      "RequestUri": "http://seanstagetest.file.core.windows.net/test-share-73235e3d-f119-a030-1192-242e188db2ed/test-directory-7407057f-0949-478a-8f66-a9b362f1975c?restype=directory",
-      "RequestMethod": "GET",
-      "RequestHeaders": {
-        "Authorization": "Sanitized",
-        "traceparent": "00-8748a37a215e254089b34bdcde56fb23-eeb4f8863fe5d642-00",
-        "User-Agent": [
-          "azsdk-net-Storage.Files.Shares/12.0.0-dev.20191209.1\u002B61bda4d1783b0e05dba0d434ff14b2840726d3b1",
-          "(.NET Core 4.6.28008.01; Microsoft Windows 10.0.18363 )"
-        ],
-        "x-ms-client-request-id": "02c07c8b-d7ac-5cd4-6961-902f3019defd",
-        "x-ms-date": "Tue, 10 Dec 2019 05:59:17 GMT",
->>>>>>> 1d9822e0
+        "x-ms-client-request-id": "870182aa-83f6-b483-c377-cbef84372d20",
+        "x-ms-date": "Wed, 11 Dec 2019 20:37:13 GMT",
         "x-ms-return-client-request-id": "true",
         "x-ms-version": "2019-07-07"
       },
@@ -92,63 +53,34 @@
         "Access-Control-Allow-Origin": "*",
         "Content-Length": "223",
         "Content-Type": "application/xml",
-<<<<<<< HEAD
-        "Date": "Tue, 10 Dec 2019 05:30:38 GMT",
-=======
-        "Date": "Tue, 10 Dec 2019 05:59:16 GMT",
->>>>>>> 1d9822e0
+        "Date": "Wed, 11 Dec 2019 20:37:13 GMT",
         "Server": [
           "Windows-Azure-File/1.0",
           "Microsoft-HTTPAPI/2.0"
         ],
-<<<<<<< HEAD
-        "x-ms-client-request-id": "f5192894-bb48-c144-2100-1cf3adf309b5",
+        "x-ms-client-request-id": "870182aa-83f6-b483-c377-cbef84372d20",
         "x-ms-error-code": "ResourceNotFound",
-        "x-ms-request-id": "3e8da9c0-201a-003e-581a-af0544000000",
-=======
-        "x-ms-client-request-id": "02c07c8b-d7ac-5cd4-6961-902f3019defd",
-        "x-ms-error-code": "ResourceNotFound",
-        "x-ms-request-id": "8749be34-c01a-0019-7f1e-af1280000000",
->>>>>>> 1d9822e0
+        "x-ms-request-id": "ef3e38bb-c01a-0019-1762-b01280000000",
         "x-ms-version": "2019-07-07"
       },
       "ResponseBody": [
         "\uFEFF\u003C?xml version=\u00221.0\u0022 encoding=\u0022utf-8\u0022?\u003E\u003CError\u003E\u003CCode\u003EResourceNotFound\u003C/Code\u003E\u003CMessage\u003EThe specified resource does not exist.\n",
-<<<<<<< HEAD
-        "RequestId:3e8da9c0-201a-003e-581a-af0544000000\n",
-        "Time:2019-12-10T05:30:38.9694358Z\u003C/Message\u003E\u003C/Error\u003E"
+        "RequestId:ef3e38bb-c01a-0019-1762-b01280000000\n",
+        "Time:2019-12-11T20:37:13.8357170Z\u003C/Message\u003E\u003C/Error\u003E"
       ]
     },
     {
-      "RequestUri": "http://seanstagetest.file.core.windows.net/test-share-2a1ecc60-65fb-6c81-96d8-86296191d3d4?restype=share",
+      "RequestUri": "http://seanstagetest.file.core.windows.net/test-share-b61e9d36-bae3-03be-1901-c66f859d669e?restype=share",
       "RequestMethod": "DELETE",
       "RequestHeaders": {
         "Authorization": "Sanitized",
-        "traceparent": "00-81a4783085888246b313302f702c16df-62b739bdff2abf41-00",
+        "traceparent": "00-09497ca87c03fc4295a344e213f0e9dd-69571e72c991074c-00",
         "User-Agent": [
-          "azsdk-net-Storage.Files.Shares/12.0.0-dev.20191209.1\u002Bb71b1fa965b15eccfc57e2c7781b8bf85cd4c766",
+          "azsdk-net-Storage.Files.Shares/12.0.0-dev.20191211.1\u002B899431c003876eb9b26cefd8e8a37e7f27f82ced",
           "(.NET Core 4.6.28008.01; Microsoft Windows 10.0.18363 )"
         ],
-        "x-ms-client-request-id": "9ff57dcf-e3f1-1cad-d765-462b537e4f45",
-        "x-ms-date": "Tue, 10 Dec 2019 05:30:39 GMT",
-=======
-        "RequestId:8749be34-c01a-0019-7f1e-af1280000000\n",
-        "Time:2019-12-10T05:59:17.1234625Z\u003C/Message\u003E\u003C/Error\u003E"
-      ]
-    },
-    {
-      "RequestUri": "http://seanstagetest.file.core.windows.net/test-share-73235e3d-f119-a030-1192-242e188db2ed?restype=share",
-      "RequestMethod": "DELETE",
-      "RequestHeaders": {
-        "Authorization": "Sanitized",
-        "traceparent": "00-9d20e11aef1d014bbe9769c48863b733-aa1fb4d9db0e6948-00",
-        "User-Agent": [
-          "azsdk-net-Storage.Files.Shares/12.0.0-dev.20191209.1\u002B61bda4d1783b0e05dba0d434ff14b2840726d3b1",
-          "(.NET Core 4.6.28008.01; Microsoft Windows 10.0.18363 )"
-        ],
-        "x-ms-client-request-id": "e6283656-9530-6faf-326a-b982012836be",
-        "x-ms-date": "Tue, 10 Dec 2019 05:59:17 GMT",
->>>>>>> 1d9822e0
+        "x-ms-client-request-id": "3d345c67-923d-8bcd-ab8e-fae822cd5944",
+        "x-ms-date": "Wed, 11 Dec 2019 20:37:13 GMT",
         "x-ms-delete-snapshots": "include",
         "x-ms-return-client-request-id": "true",
         "x-ms-version": "2019-07-07"
@@ -157,33 +89,20 @@
       "StatusCode": 202,
       "ResponseHeaders": {
         "Content-Length": "0",
-<<<<<<< HEAD
-        "Date": "Tue, 10 Dec 2019 05:30:38 GMT",
-=======
-        "Date": "Tue, 10 Dec 2019 05:59:16 GMT",
->>>>>>> 1d9822e0
+        "Date": "Wed, 11 Dec 2019 20:37:13 GMT",
         "Server": [
           "Windows-Azure-File/1.0",
           "Microsoft-HTTPAPI/2.0"
         ],
-<<<<<<< HEAD
-        "x-ms-client-request-id": "9ff57dcf-e3f1-1cad-d765-462b537e4f45",
-        "x-ms-request-id": "3e8da9c1-201a-003e-591a-af0544000000",
-=======
-        "x-ms-client-request-id": "e6283656-9530-6faf-326a-b982012836be",
-        "x-ms-request-id": "8749be35-c01a-0019-801e-af1280000000",
->>>>>>> 1d9822e0
+        "x-ms-client-request-id": "3d345c67-923d-8bcd-ab8e-fae822cd5944",
+        "x-ms-request-id": "ef3e38bc-c01a-0019-1862-b01280000000",
         "x-ms-version": "2019-07-07"
       },
       "ResponseBody": []
     }
   ],
   "Variables": {
-<<<<<<< HEAD
-    "RandomSeed": "739117488",
-=======
-    "RandomSeed": "303543620",
->>>>>>> 1d9822e0
+    "RandomSeed": "1623645564",
     "Storage_TestConfigDefault": "ProductionTenant\nseanstagetest\nU2FuaXRpemVk\nhttp://seanstagetest.blob.core.windows.net\nhttp://seanstagetest.file.core.windows.net\nhttp://seanstagetest.queue.core.windows.net\nhttp://seanstagetest.table.core.windows.net\n\n\n\n\nhttp://seanstagetest-secondary.blob.core.windows.net\nhttp://seanstagetest-secondary.file.core.windows.net\nhttp://seanstagetest-secondary.queue.core.windows.net\nhttp://seanstagetest-secondary.table.core.windows.net\n\nSanitized\n\n\nCloud\nBlobEndpoint=http://seanstagetest.blob.core.windows.net/;QueueEndpoint=http://seanstagetest.queue.core.windows.net/;FileEndpoint=http://seanstagetest.file.core.windows.net/;BlobSecondaryEndpoint=http://seanstagetest-secondary.blob.core.windows.net/;QueueSecondaryEndpoint=http://seanstagetest-secondary.queue.core.windows.net/;FileSecondaryEndpoint=http://seanstagetest-secondary.file.core.windows.net/;AccountName=seanstagetest;AccountKey=Sanitized"
   }
 }