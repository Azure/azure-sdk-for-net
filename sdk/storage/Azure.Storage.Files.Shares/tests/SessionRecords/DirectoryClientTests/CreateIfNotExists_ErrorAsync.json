--- conflicted
+++ resolved
@@ -14,11 +14,7 @@
         "x-ms-client-request-id": "c74ed42e-6945-ac3a-6947-ffef9e70e505",
         "x-ms-date": "Tue, 26 Jan 2021 19:27:21 GMT",
         "x-ms-return-client-request-id": "true",
-<<<<<<< HEAD
-        "x-ms-version": "2020-12-06"
-=======
         "x-ms-version": "2021-02-12"
->>>>>>> 7e782c87
       },
       "RequestBody": null,
       "StatusCode": 201,
@@ -33,11 +29,7 @@
         ],
         "x-ms-client-request-id": "c74ed42e-6945-ac3a-6947-ffef9e70e505",
         "x-ms-request-id": "a2cafe86-601a-008b-6419-f4deaf000000",
-<<<<<<< HEAD
-        "x-ms-version": "2020-12-06"
-=======
         "x-ms-version": "2021-02-12"
->>>>>>> 7e782c87
       },
       "ResponseBody": []
     },
@@ -57,11 +49,7 @@
         "x-ms-file-last-write-time": "Now",
         "x-ms-file-permission": "Inherit",
         "x-ms-return-client-request-id": "true",
-<<<<<<< HEAD
-        "x-ms-version": "2020-12-06"
-=======
         "x-ms-version": "2021-02-12"
->>>>>>> 7e782c87
       },
       "RequestBody": null,
       "StatusCode": 404,
@@ -76,11 +64,7 @@
         "x-ms-client-request-id": "1e218912-c09c-1942-6dc0-5f18e08841b4",
         "x-ms-error-code": "ResourceNotFound",
         "x-ms-request-id": "fb4b08df-301a-0086-1619-f4167b000000",
-<<<<<<< HEAD
-        "x-ms-version": "2020-12-06"
-=======
         "x-ms-version": "2021-02-12"
->>>>>>> 7e782c87
       },
       "ResponseBody": [
         "﻿<?xml version=\"1.0\" encoding=\"utf-8\"?><Error><Code>ResourceNotFound</Code><Message>The specified resource does not exist.\n",
@@ -103,11 +87,7 @@
         "x-ms-date": "Tue, 26 Jan 2021 19:27:21 GMT",
         "x-ms-delete-snapshots": "include",
         "x-ms-return-client-request-id": "true",
-<<<<<<< HEAD
-        "x-ms-version": "2020-12-06"
-=======
         "x-ms-version": "2021-02-12"
->>>>>>> 7e782c87
       },
       "RequestBody": null,
       "StatusCode": 202,
@@ -120,11 +100,7 @@
         ],
         "x-ms-client-request-id": "e1a03fdc-bb92-5113-22d9-2748be14c751",
         "x-ms-request-id": "fb4b08e3-301a-0086-1719-f4167b000000",
-<<<<<<< HEAD
-        "x-ms-version": "2020-12-06"
-=======
         "x-ms-version": "2021-02-12"
->>>>>>> 7e782c87
       },
       "ResponseBody": []
     }
