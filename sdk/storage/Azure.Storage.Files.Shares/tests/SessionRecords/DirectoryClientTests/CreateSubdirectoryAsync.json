﻿{
  "Entries": [
    {
      "RequestUri": "https://seanmcccanary3.file.core.windows.net/test-share-26412aa3-b797-7f10-8ca6-402c73eb32dd?restype=share",
      "RequestMethod": "PUT",
      "RequestHeaders": {
        "Accept": "application/xml",
        "Authorization": "Sanitized",
        "traceparent": "00-b90b8b36613fb14ca0cebf12e2896aa5-e916ca0349466642-00",
        "User-Agent": [
          "azsdk-net-Storage.Files.Shares/12.7.0-alpha.20210126.1",
          "(.NET 5.0.2; Microsoft Windows 10.0.19042)"
        ],
        "x-ms-client-request-id": "5e82affe-65a6-be66-7f92-4b9ffe1a28ee",
        "x-ms-date": "Tue, 26 Jan 2021 19:47:40 GMT",
        "x-ms-return-client-request-id": "true",
<<<<<<< HEAD
        "x-ms-version": "2020-12-06"
=======
        "x-ms-version": "2021-02-12"
>>>>>>> 7e782c87
      },
      "RequestBody": null,
      "StatusCode": 201,
      "ResponseHeaders": {
        "Content-Length": "0",
        "Date": "Tue, 26 Jan 2021 19:47:39 GMT",
        "ETag": "\"0x8D8C2333D703302\"",
        "Last-Modified": "Tue, 26 Jan 2021 19:47:40 GMT",
        "Server": [
          "Windows-Azure-File/1.0",
          "Microsoft-HTTPAPI/2.0"
        ],
        "x-ms-client-request-id": "5e82affe-65a6-be66-7f92-4b9ffe1a28ee",
        "x-ms-request-id": "b0a2a0b4-401a-009c-4b1c-f477a4000000",
<<<<<<< HEAD
        "x-ms-version": "2020-12-06"
=======
        "x-ms-version": "2021-02-12"
>>>>>>> 7e782c87
      },
      "ResponseBody": []
    },
    {
      "RequestUri": "https://seanmcccanary3.file.core.windows.net/test-share-26412aa3-b797-7f10-8ca6-402c73eb32dd/test-directory-337e2406-fe5b-804b-2511-a410ab243cd2?restype=directory",
      "RequestMethod": "PUT",
      "RequestHeaders": {
        "Accept": "application/xml",
        "Authorization": "Sanitized",
        "traceparent": "00-888c15985e5ce74cad056bc760040516-011e1fdb67f36a4d-00",
        "User-Agent": [
          "azsdk-net-Storage.Files.Shares/12.7.0-alpha.20210126.1",
          "(.NET 5.0.2; Microsoft Windows 10.0.19042)"
        ],
        "x-ms-client-request-id": "1fe51d5e-323b-005b-6402-3894c056135a",
        "x-ms-date": "Tue, 26 Jan 2021 19:47:41 GMT",
        "x-ms-file-attributes": "None",
        "x-ms-file-creation-time": "Now",
        "x-ms-file-last-write-time": "Now",
        "x-ms-file-permission": "Inherit",
        "x-ms-return-client-request-id": "true",
<<<<<<< HEAD
        "x-ms-version": "2020-12-06"
=======
        "x-ms-version": "2021-02-12"
>>>>>>> 7e782c87
      },
      "RequestBody": null,
      "StatusCode": 201,
      "ResponseHeaders": {
        "Content-Length": "0",
        "Date": "Tue, 26 Jan 2021 19:47:39 GMT",
        "ETag": "\"0x8D8C2333D7BA588\"",
        "Last-Modified": "Tue, 26 Jan 2021 19:47:40 GMT",
        "Server": [
          "Windows-Azure-File/1.0",
          "Microsoft-HTTPAPI/2.0"
        ],
        "x-ms-client-request-id": "1fe51d5e-323b-005b-6402-3894c056135a",
        "x-ms-file-attributes": "Directory",
        "x-ms-file-change-time": "2021-01-26T19:47:40.3559304Z",
        "x-ms-file-creation-time": "2021-01-26T19:47:40.3559304Z",
        "x-ms-file-id": "13835128424026341376",
        "x-ms-file-last-write-time": "2021-01-26T19:47:40.3559304Z",
        "x-ms-file-parent-id": "0",
        "x-ms-file-permission-key": "17860367565182308406*11459378189709739967",
        "x-ms-request-id": "b0a2a0c0-401a-009c-541c-f477a4000000",
        "x-ms-request-server-encrypted": "true",
<<<<<<< HEAD
        "x-ms-version": "2020-12-06"
=======
        "x-ms-version": "2021-02-12"
>>>>>>> 7e782c87
      },
      "ResponseBody": []
    },
    {
      "RequestUri": "https://seanmcccanary3.file.core.windows.net/test-share-26412aa3-b797-7f10-8ca6-402c73eb32dd/test-directory-337e2406-fe5b-804b-2511-a410ab243cd2/test-directory-765e7856-65ec-3285-ed77-3121f02ea9bf?restype=directory",
      "RequestMethod": "PUT",
      "RequestHeaders": {
        "Accept": "application/xml",
        "Authorization": "Sanitized",
        "traceparent": "00-04b36a3b029aae4ba6d8d56dc0c988d0-ebec58ae07a7da4e-00",
        "User-Agent": [
          "azsdk-net-Storage.Files.Shares/12.7.0-alpha.20210126.1",
          "(.NET 5.0.2; Microsoft Windows 10.0.19042)"
        ],
        "x-ms-client-request-id": "5ec6b327-ba07-f97a-98b2-32c4003a0f35",
        "x-ms-date": "Tue, 26 Jan 2021 19:47:41 GMT",
        "x-ms-file-attributes": "None",
        "x-ms-file-creation-time": "Now",
        "x-ms-file-last-write-time": "Now",
        "x-ms-file-permission": "Inherit",
        "x-ms-return-client-request-id": "true",
<<<<<<< HEAD
        "x-ms-version": "2020-12-06"
=======
        "x-ms-version": "2021-02-12"
>>>>>>> 7e782c87
      },
      "RequestBody": null,
      "StatusCode": 201,
      "ResponseHeaders": {
        "Content-Length": "0",
        "Date": "Tue, 26 Jan 2021 19:47:39 GMT",
        "ETag": "\"0x8D8C2333D859265\"",
        "Last-Modified": "Tue, 26 Jan 2021 19:47:40 GMT",
        "Server": [
          "Windows-Azure-File/1.0",
          "Microsoft-HTTPAPI/2.0"
        ],
        "x-ms-client-request-id": "5ec6b327-ba07-f97a-98b2-32c4003a0f35",
        "x-ms-file-attributes": "Directory",
        "x-ms-file-change-time": "2021-01-26T19:47:40.4209765Z",
        "x-ms-file-creation-time": "2021-01-26T19:47:40.4209765Z",
        "x-ms-file-id": "11529285414812647424",
        "x-ms-file-last-write-time": "2021-01-26T19:47:40.4209765Z",
        "x-ms-file-parent-id": "13835128424026341376",
        "x-ms-file-permission-key": "17860367565182308406*11459378189709739967",
        "x-ms-request-id": "b0a2a0c6-401a-009c-591c-f477a4000000",
        "x-ms-request-server-encrypted": "true",
<<<<<<< HEAD
        "x-ms-version": "2020-12-06"
=======
        "x-ms-version": "2021-02-12"
>>>>>>> 7e782c87
      },
      "ResponseBody": []
    },
    {
      "RequestUri": "https://seanmcccanary3.file.core.windows.net/test-share-26412aa3-b797-7f10-8ca6-402c73eb32dd/test-directory-337e2406-fe5b-804b-2511-a410ab243cd2/test-directory-765e7856-65ec-3285-ed77-3121f02ea9bf?restype=directory",
      "RequestMethod": "GET",
      "RequestHeaders": {
        "Accept": "application/xml",
        "Authorization": "Sanitized",
        "User-Agent": [
          "azsdk-net-Storage.Files.Shares/12.7.0-alpha.20210126.1",
          "(.NET 5.0.2; Microsoft Windows 10.0.19042)"
        ],
        "x-ms-client-request-id": "3dfa8630-4b68-25b8-c2b7-f58dead30df2",
        "x-ms-date": "Tue, 26 Jan 2021 19:47:41 GMT",
        "x-ms-return-client-request-id": "true",
<<<<<<< HEAD
        "x-ms-version": "2020-12-06"
=======
        "x-ms-version": "2021-02-12"
>>>>>>> 7e782c87
      },
      "RequestBody": null,
      "StatusCode": 200,
      "ResponseHeaders": {
        "Content-Length": "0",
        "Date": "Tue, 26 Jan 2021 19:47:39 GMT",
        "ETag": "\"0x8D8C2333D859265\"",
        "Last-Modified": "Tue, 26 Jan 2021 19:47:40 GMT",
        "Server": [
          "Windows-Azure-File/1.0",
          "Microsoft-HTTPAPI/2.0"
        ],
        "Vary": "Origin",
        "x-ms-client-request-id": "3dfa8630-4b68-25b8-c2b7-f58dead30df2",
        "x-ms-file-attributes": "Directory",
        "x-ms-file-change-time": "2021-01-26T19:47:40.4209765Z",
        "x-ms-file-creation-time": "2021-01-26T19:47:40.4209765Z",
        "x-ms-file-id": "11529285414812647424",
        "x-ms-file-last-write-time": "2021-01-26T19:47:40.4209765Z",
        "x-ms-file-parent-id": "13835128424026341376",
        "x-ms-file-permission-key": "17860367565182308406*11459378189709739967",
        "x-ms-request-id": "b0a2a0c7-401a-009c-5a1c-f477a4000000",
        "x-ms-server-encrypted": "true",
<<<<<<< HEAD
        "x-ms-version": "2020-12-06"
=======
        "x-ms-version": "2021-02-12"
>>>>>>> 7e782c87
      },
      "ResponseBody": []
    },
    {
      "RequestUri": "https://seanmcccanary3.file.core.windows.net/test-share-26412aa3-b797-7f10-8ca6-402c73eb32dd?restype=share",
      "RequestMethod": "DELETE",
      "RequestHeaders": {
        "Accept": "application/xml",
        "Authorization": "Sanitized",
        "traceparent": "00-a064cd3cca357e42aa679d8bd4a28238-434004245e7fb14d-00",
        "User-Agent": [
          "azsdk-net-Storage.Files.Shares/12.7.0-alpha.20210126.1",
          "(.NET 5.0.2; Microsoft Windows 10.0.19042)"
        ],
        "x-ms-client-request-id": "7993e71c-d23f-0dcc-c08d-c0ee8f8d4f0e",
        "x-ms-date": "Tue, 26 Jan 2021 19:47:41 GMT",
        "x-ms-delete-snapshots": "include",
        "x-ms-return-client-request-id": "true",
<<<<<<< HEAD
        "x-ms-version": "2020-12-06"
=======
        "x-ms-version": "2021-02-12"
>>>>>>> 7e782c87
      },
      "RequestBody": null,
      "StatusCode": 202,
      "ResponseHeaders": {
        "Content-Length": "0",
        "Date": "Tue, 26 Jan 2021 19:47:40 GMT",
        "Server": [
          "Windows-Azure-File/1.0",
          "Microsoft-HTTPAPI/2.0"
        ],
        "x-ms-client-request-id": "7993e71c-d23f-0dcc-c08d-c0ee8f8d4f0e",
        "x-ms-request-id": "b0a2a0cb-401a-009c-5e1c-f477a4000000",
<<<<<<< HEAD
        "x-ms-version": "2020-12-06"
=======
        "x-ms-version": "2021-02-12"
>>>>>>> 7e782c87
      },
      "ResponseBody": []
    }
  ],
  "Variables": {
    "RandomSeed": "37830589",
    "Storage_TestConfigDefault": "ProductionTenant\nseanmcccanary3\nU2FuaXRpemVk\nhttps://seanmcccanary3.blob.core.windows.net\nhttps://seanmcccanary3.file.core.windows.net\nhttps://seanmcccanary3.queue.core.windows.net\nhttps://seanmcccanary3.table.core.windows.net\n\n\n\n\nhttps://seanmcccanary3-secondary.blob.core.windows.net\nhttps://seanmcccanary3-secondary.file.core.windows.net\nhttps://seanmcccanary3-secondary.queue.core.windows.net\nhttps://seanmcccanary3-secondary.table.core.windows.net\n\nSanitized\n\n\nCloud\nBlobEndpoint=https://seanmcccanary3.blob.core.windows.net/;QueueEndpoint=https://seanmcccanary3.queue.core.windows.net/;FileEndpoint=https://seanmcccanary3.file.core.windows.net/;BlobSecondaryEndpoint=https://seanmcccanary3-secondary.blob.core.windows.net/;QueueSecondaryEndpoint=https://seanmcccanary3-secondary.queue.core.windows.net/;FileSecondaryEndpoint=https://seanmcccanary3-secondary.file.core.windows.net/;AccountName=seanmcccanary3;AccountKey=Kg==;\nseanscope1\n\n"
  }
}<|MERGE_RESOLUTION|>--- conflicted
+++ resolved
@@ -14,11 +14,7 @@
         "x-ms-client-request-id": "5e82affe-65a6-be66-7f92-4b9ffe1a28ee",
         "x-ms-date": "Tue, 26 Jan 2021 19:47:40 GMT",
         "x-ms-return-client-request-id": "true",
-<<<<<<< HEAD
-        "x-ms-version": "2020-12-06"
-=======
-        "x-ms-version": "2021-02-12"
->>>>>>> 7e782c87
+        "x-ms-version": "2021-02-12"
       },
       "RequestBody": null,
       "StatusCode": 201,
@@ -33,11 +29,7 @@
         ],
         "x-ms-client-request-id": "5e82affe-65a6-be66-7f92-4b9ffe1a28ee",
         "x-ms-request-id": "b0a2a0b4-401a-009c-4b1c-f477a4000000",
-<<<<<<< HEAD
-        "x-ms-version": "2020-12-06"
-=======
-        "x-ms-version": "2021-02-12"
->>>>>>> 7e782c87
+        "x-ms-version": "2021-02-12"
       },
       "ResponseBody": []
     },
@@ -59,11 +51,7 @@
         "x-ms-file-last-write-time": "Now",
         "x-ms-file-permission": "Inherit",
         "x-ms-return-client-request-id": "true",
-<<<<<<< HEAD
-        "x-ms-version": "2020-12-06"
-=======
-        "x-ms-version": "2021-02-12"
->>>>>>> 7e782c87
+        "x-ms-version": "2021-02-12"
       },
       "RequestBody": null,
       "StatusCode": 201,
@@ -86,11 +74,7 @@
         "x-ms-file-permission-key": "17860367565182308406*11459378189709739967",
         "x-ms-request-id": "b0a2a0c0-401a-009c-541c-f477a4000000",
         "x-ms-request-server-encrypted": "true",
-<<<<<<< HEAD
-        "x-ms-version": "2020-12-06"
-=======
-        "x-ms-version": "2021-02-12"
->>>>>>> 7e782c87
+        "x-ms-version": "2021-02-12"
       },
       "ResponseBody": []
     },
@@ -112,11 +96,7 @@
         "x-ms-file-last-write-time": "Now",
         "x-ms-file-permission": "Inherit",
         "x-ms-return-client-request-id": "true",
-<<<<<<< HEAD
-        "x-ms-version": "2020-12-06"
-=======
-        "x-ms-version": "2021-02-12"
->>>>>>> 7e782c87
+        "x-ms-version": "2021-02-12"
       },
       "RequestBody": null,
       "StatusCode": 201,
@@ -139,11 +119,7 @@
         "x-ms-file-permission-key": "17860367565182308406*11459378189709739967",
         "x-ms-request-id": "b0a2a0c6-401a-009c-591c-f477a4000000",
         "x-ms-request-server-encrypted": "true",
-<<<<<<< HEAD
-        "x-ms-version": "2020-12-06"
-=======
-        "x-ms-version": "2021-02-12"
->>>>>>> 7e782c87
+        "x-ms-version": "2021-02-12"
       },
       "ResponseBody": []
     },
@@ -160,11 +136,7 @@
         "x-ms-client-request-id": "3dfa8630-4b68-25b8-c2b7-f58dead30df2",
         "x-ms-date": "Tue, 26 Jan 2021 19:47:41 GMT",
         "x-ms-return-client-request-id": "true",
-<<<<<<< HEAD
-        "x-ms-version": "2020-12-06"
-=======
-        "x-ms-version": "2021-02-12"
->>>>>>> 7e782c87
+        "x-ms-version": "2021-02-12"
       },
       "RequestBody": null,
       "StatusCode": 200,
@@ -188,11 +160,7 @@
         "x-ms-file-permission-key": "17860367565182308406*11459378189709739967",
         "x-ms-request-id": "b0a2a0c7-401a-009c-5a1c-f477a4000000",
         "x-ms-server-encrypted": "true",
-<<<<<<< HEAD
-        "x-ms-version": "2020-12-06"
-=======
-        "x-ms-version": "2021-02-12"
->>>>>>> 7e782c87
+        "x-ms-version": "2021-02-12"
       },
       "ResponseBody": []
     },
@@ -211,11 +179,7 @@
         "x-ms-date": "Tue, 26 Jan 2021 19:47:41 GMT",
         "x-ms-delete-snapshots": "include",
         "x-ms-return-client-request-id": "true",
-<<<<<<< HEAD
-        "x-ms-version": "2020-12-06"
-=======
-        "x-ms-version": "2021-02-12"
->>>>>>> 7e782c87
+        "x-ms-version": "2021-02-12"
       },
       "RequestBody": null,
       "StatusCode": 202,
@@ -228,11 +192,7 @@
         ],
         "x-ms-client-request-id": "7993e71c-d23f-0dcc-c08d-c0ee8f8d4f0e",
         "x-ms-request-id": "b0a2a0cb-401a-009c-5e1c-f477a4000000",
-<<<<<<< HEAD
-        "x-ms-version": "2020-12-06"
-=======
-        "x-ms-version": "2021-02-12"
->>>>>>> 7e782c87
+        "x-ms-version": "2021-02-12"
       },
       "ResponseBody": []
     }
