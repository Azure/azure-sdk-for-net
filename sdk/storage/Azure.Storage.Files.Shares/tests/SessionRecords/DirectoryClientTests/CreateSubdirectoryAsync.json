{
  "Entries": [
    {
<<<<<<< HEAD
      "RequestUri": "http://seanstagetest.file.core.windows.net/test-share-0093fab0-57fa-aef8-8612-cea3e8e87dcc?restype=share",
      "RequestMethod": "PUT",
      "RequestHeaders": {
        "Authorization": "Sanitized",
        "traceparent": "00-26b895ba2923c14ba9d14cd03edb18fc-1cf6b58fa5875b4c-00",
        "User-Agent": [
          "azsdk-net-Storage.Files.Shares/12.0.0-dev.20191209.1\u002Bb71b1fa965b15eccfc57e2c7781b8bf85cd4c766",
          "(.NET Core 4.6.28008.01; Microsoft Windows 10.0.18363 )"
        ],
        "x-ms-client-request-id": "e16dc0d7-2acb-0189-4573-0e4cea16dee5",
        "x-ms-date": "Tue, 10 Dec 2019 05:30:23 GMT",
=======
      "RequestUri": "http://seanstagetest.file.core.windows.net/test-share-c2c3c2bf-44cf-906a-3903-58824536244a?restype=share",
      "RequestMethod": "PUT",
      "RequestHeaders": {
        "Authorization": "Sanitized",
        "traceparent": "00-260f9c57e6a087469eb050f1efdb0976-42451398ac8e6646-00",
        "User-Agent": [
          "azsdk-net-Storage.Files.Shares/12.0.0-dev.20191209.1\u002B61bda4d1783b0e05dba0d434ff14b2840726d3b1",
          "(.NET Core 4.6.28008.01; Microsoft Windows 10.0.18363 )"
        ],
        "x-ms-client-request-id": "a477b525-2f95-df8d-4f4f-49402f269c90",
        "x-ms-date": "Tue, 10 Dec 2019 05:59:02 GMT",
>>>>>>> 1d9822e0
        "x-ms-return-client-request-id": "true",
        "x-ms-version": "2019-07-07"
      },
      "RequestBody": null,
      "StatusCode": 201,
      "ResponseHeaders": {
        "Content-Length": "0",
<<<<<<< HEAD
        "Date": "Tue, 10 Dec 2019 05:30:22 GMT",
        "ETag": "\u00220x8D77D320E2D7A88\u0022",
        "Last-Modified": "Tue, 10 Dec 2019 05:30:23 GMT",
=======
        "Date": "Tue, 10 Dec 2019 05:59:01 GMT",
        "ETag": "\u00220x8D77D360EA2D2FA\u0022",
        "Last-Modified": "Tue, 10 Dec 2019 05:59:02 GMT",
>>>>>>> 1d9822e0
        "Server": [
          "Windows-Azure-File/1.0",
          "Microsoft-HTTPAPI/2.0"
        ],
<<<<<<< HEAD
        "x-ms-client-request-id": "e16dc0d7-2acb-0189-4573-0e4cea16dee5",
        "x-ms-request-id": "3e8da8e2-201a-003e-2e1a-af0544000000",
=======
        "x-ms-client-request-id": "a477b525-2f95-df8d-4f4f-49402f269c90",
        "x-ms-request-id": "8749bd4e-c01a-0019-541e-af1280000000",
>>>>>>> 1d9822e0
        "x-ms-version": "2019-07-07"
      },
      "ResponseBody": []
    },
    {
<<<<<<< HEAD
      "RequestUri": "http://seanstagetest.file.core.windows.net/test-share-0093fab0-57fa-aef8-8612-cea3e8e87dcc/test-directory-23177fcd-1a1e-8903-b543-35510948ffa5?restype=directory",
      "RequestMethod": "PUT",
      "RequestHeaders": {
        "Authorization": "Sanitized",
        "traceparent": "00-c14e3fab75d83e47a7358ec58ac850f8-3cfd45c026d5564c-00",
        "User-Agent": [
          "azsdk-net-Storage.Files.Shares/12.0.0-dev.20191209.1\u002Bb71b1fa965b15eccfc57e2c7781b8bf85cd4c766",
          "(.NET Core 4.6.28008.01; Microsoft Windows 10.0.18363 )"
        ],
        "x-ms-client-request-id": "2fe169cb-2fc9-bd24-bde3-2b88f538f7fc",
        "x-ms-date": "Tue, 10 Dec 2019 05:30:23 GMT",
=======
      "RequestUri": "http://seanstagetest.file.core.windows.net/test-share-c2c3c2bf-44cf-906a-3903-58824536244a/test-directory-097bd980-0671-d1b0-3d94-c45b9bbdba83?restype=directory",
      "RequestMethod": "PUT",
      "RequestHeaders": {
        "Authorization": "Sanitized",
        "traceparent": "00-dc156493b2289e47a4c7ac0352dd40bc-9a5283e78b6ac94e-00",
        "User-Agent": [
          "azsdk-net-Storage.Files.Shares/12.0.0-dev.20191209.1\u002B61bda4d1783b0e05dba0d434ff14b2840726d3b1",
          "(.NET Core 4.6.28008.01; Microsoft Windows 10.0.18363 )"
        ],
        "x-ms-client-request-id": "fc2d18d8-ee3a-1ef6-04a5-67006b314492",
        "x-ms-date": "Tue, 10 Dec 2019 05:59:02 GMT",
>>>>>>> 1d9822e0
        "x-ms-file-attributes": "None",
        "x-ms-file-creation-time": "Now",
        "x-ms-file-last-write-time": "Now",
        "x-ms-file-permission": "Inherit",
        "x-ms-return-client-request-id": "true",
        "x-ms-version": "2019-07-07"
      },
      "RequestBody": null,
      "StatusCode": 201,
      "ResponseHeaders": {
        "Content-Length": "0",
<<<<<<< HEAD
        "Date": "Tue, 10 Dec 2019 05:30:22 GMT",
        "ETag": "\u00220x8D77D320E3B80D8\u0022",
        "Last-Modified": "Tue, 10 Dec 2019 05:30:23 GMT",
=======
        "Date": "Tue, 10 Dec 2019 05:59:01 GMT",
        "ETag": "\u00220x8D77D360EB29439\u0022",
        "Last-Modified": "Tue, 10 Dec 2019 05:59:02 GMT",
>>>>>>> 1d9822e0
        "Server": [
          "Windows-Azure-File/1.0",
          "Microsoft-HTTPAPI/2.0"
        ],
<<<<<<< HEAD
        "x-ms-client-request-id": "2fe169cb-2fc9-bd24-bde3-2b88f538f7fc",
        "x-ms-file-attributes": "Directory",
        "x-ms-file-change-time": "2019-12-10T05:30:23.6831960Z",
        "x-ms-file-creation-time": "2019-12-10T05:30:23.6831960Z",
        "x-ms-file-id": "13835128424026341376",
        "x-ms-file-last-write-time": "2019-12-10T05:30:23.6831960Z",
        "x-ms-file-parent-id": "0",
        "x-ms-file-permission-key": "7855875120676328179*422928105932735866",
        "x-ms-request-id": "3e8da8e4-201a-003e-2f1a-af0544000000",
=======
        "x-ms-client-request-id": "fc2d18d8-ee3a-1ef6-04a5-67006b314492",
        "x-ms-file-attributes": "Directory",
        "x-ms-file-change-time": "2019-12-10T05:59:02.4504889Z",
        "x-ms-file-creation-time": "2019-12-10T05:59:02.4504889Z",
        "x-ms-file-id": "13835128424026341376",
        "x-ms-file-last-write-time": "2019-12-10T05:59:02.4504889Z",
        "x-ms-file-parent-id": "0",
        "x-ms-file-permission-key": "7855875120676328179*422928105932735866",
        "x-ms-request-id": "8749bd50-c01a-0019-551e-af1280000000",
>>>>>>> 1d9822e0
        "x-ms-request-server-encrypted": "true",
        "x-ms-version": "2019-07-07"
      },
      "ResponseBody": []
    },
    {
<<<<<<< HEAD
      "RequestUri": "http://seanstagetest.file.core.windows.net/test-share-0093fab0-57fa-aef8-8612-cea3e8e87dcc/test-directory-23177fcd-1a1e-8903-b543-35510948ffa5/test-directory-5e8c6874-b64b-316a-7fb9-6a1ebce270bd?restype=directory",
      "RequestMethod": "PUT",
      "RequestHeaders": {
        "Authorization": "Sanitized",
        "traceparent": "00-c108064caf36ba49bde0fba98779ef44-774a005a515ae14c-00",
        "User-Agent": [
          "azsdk-net-Storage.Files.Shares/12.0.0-dev.20191209.1\u002Bb71b1fa965b15eccfc57e2c7781b8bf85cd4c766",
          "(.NET Core 4.6.28008.01; Microsoft Windows 10.0.18363 )"
        ],
        "x-ms-client-request-id": "b0ac6108-076b-1469-feb0-b00fc50500db",
        "x-ms-date": "Tue, 10 Dec 2019 05:30:23 GMT",
=======
      "RequestUri": "http://seanstagetest.file.core.windows.net/test-share-c2c3c2bf-44cf-906a-3903-58824536244a/test-directory-097bd980-0671-d1b0-3d94-c45b9bbdba83/test-directory-3f35c694-0cc9-01d1-2462-d261903d2df8?restype=directory",
      "RequestMethod": "PUT",
      "RequestHeaders": {
        "Authorization": "Sanitized",
        "traceparent": "00-09853203f8babb4d8082a096dcc7c00f-f818923c88f2524a-00",
        "User-Agent": [
          "azsdk-net-Storage.Files.Shares/12.0.0-dev.20191209.1\u002B61bda4d1783b0e05dba0d434ff14b2840726d3b1",
          "(.NET Core 4.6.28008.01; Microsoft Windows 10.0.18363 )"
        ],
        "x-ms-client-request-id": "dedee4cb-c00e-cb0d-462c-d7d81c948ec7",
        "x-ms-date": "Tue, 10 Dec 2019 05:59:02 GMT",
>>>>>>> 1d9822e0
        "x-ms-file-attributes": "None",
        "x-ms-file-creation-time": "Now",
        "x-ms-file-last-write-time": "Now",
        "x-ms-file-permission": "Inherit",
        "x-ms-return-client-request-id": "true",
        "x-ms-version": "2019-07-07"
      },
      "RequestBody": null,
      "StatusCode": 201,
      "ResponseHeaders": {
        "Content-Length": "0",
<<<<<<< HEAD
        "Date": "Tue, 10 Dec 2019 05:30:22 GMT",
        "ETag": "\u00220x8D77D320E4917C0\u0022",
        "Last-Modified": "Tue, 10 Dec 2019 05:30:23 GMT",
=======
        "Date": "Tue, 10 Dec 2019 05:59:01 GMT",
        "ETag": "\u00220x8D77D360EBF65F2\u0022",
        "Last-Modified": "Tue, 10 Dec 2019 05:59:02 GMT",
>>>>>>> 1d9822e0
        "Server": [
          "Windows-Azure-File/1.0",
          "Microsoft-HTTPAPI/2.0"
        ],
<<<<<<< HEAD
        "x-ms-client-request-id": "b0ac6108-076b-1469-feb0-b00fc50500db",
        "x-ms-file-attributes": "Directory",
        "x-ms-file-change-time": "2019-12-10T05:30:23.7722560Z",
        "x-ms-file-creation-time": "2019-12-10T05:30:23.7722560Z",
        "x-ms-file-id": "11529285414812647424",
        "x-ms-file-last-write-time": "2019-12-10T05:30:23.7722560Z",
        "x-ms-file-parent-id": "13835128424026341376",
        "x-ms-file-permission-key": "7855875120676328179*422928105932735866",
        "x-ms-request-id": "3e8da8e5-201a-003e-301a-af0544000000",
=======
        "x-ms-client-request-id": "dedee4cb-c00e-cb0d-462c-d7d81c948ec7",
        "x-ms-file-attributes": "Directory",
        "x-ms-file-change-time": "2019-12-10T05:59:02.5345010Z",
        "x-ms-file-creation-time": "2019-12-10T05:59:02.5345010Z",
        "x-ms-file-id": "11529285414812647424",
        "x-ms-file-last-write-time": "2019-12-10T05:59:02.5345010Z",
        "x-ms-file-parent-id": "13835128424026341376",
        "x-ms-file-permission-key": "7855875120676328179*422928105932735866",
        "x-ms-request-id": "8749bd51-c01a-0019-561e-af1280000000",
>>>>>>> 1d9822e0
        "x-ms-request-server-encrypted": "true",
        "x-ms-version": "2019-07-07"
      },
      "ResponseBody": []
    },
    {
<<<<<<< HEAD
      "RequestUri": "http://seanstagetest.file.core.windows.net/test-share-0093fab0-57fa-aef8-8612-cea3e8e87dcc/test-directory-23177fcd-1a1e-8903-b543-35510948ffa5/test-directory-5e8c6874-b64b-316a-7fb9-6a1ebce270bd?restype=directory",
=======
      "RequestUri": "http://seanstagetest.file.core.windows.net/test-share-c2c3c2bf-44cf-906a-3903-58824536244a/test-directory-097bd980-0671-d1b0-3d94-c45b9bbdba83/test-directory-3f35c694-0cc9-01d1-2462-d261903d2df8?restype=directory",
>>>>>>> 1d9822e0
      "RequestMethod": "GET",
      "RequestHeaders": {
        "Authorization": "Sanitized",
        "User-Agent": [
<<<<<<< HEAD
          "azsdk-net-Storage.Files.Shares/12.0.0-dev.20191209.1\u002Bb71b1fa965b15eccfc57e2c7781b8bf85cd4c766",
          "(.NET Core 4.6.28008.01; Microsoft Windows 10.0.18363 )"
        ],
        "x-ms-client-request-id": "5b16e950-c035-d551-1771-a1b61fccc962",
        "x-ms-date": "Tue, 10 Dec 2019 05:30:23 GMT",
=======
          "azsdk-net-Storage.Files.Shares/12.0.0-dev.20191209.1\u002B61bda4d1783b0e05dba0d434ff14b2840726d3b1",
          "(.NET Core 4.6.28008.01; Microsoft Windows 10.0.18363 )"
        ],
        "x-ms-client-request-id": "ab95cdb3-4e5e-d5e9-dfb7-3c63e6710065",
        "x-ms-date": "Tue, 10 Dec 2019 05:59:02 GMT",
>>>>>>> 1d9822e0
        "x-ms-return-client-request-id": "true",
        "x-ms-version": "2019-07-07"
      },
      "RequestBody": null,
      "StatusCode": 200,
      "ResponseHeaders": {
        "Access-Control-Allow-Origin": "*",
        "Content-Length": "0",
<<<<<<< HEAD
        "Date": "Tue, 10 Dec 2019 05:30:22 GMT",
        "ETag": "\u00220x8D77D320E4917C0\u0022",
        "Last-Modified": "Tue, 10 Dec 2019 05:30:23 GMT",
=======
        "Date": "Tue, 10 Dec 2019 05:59:01 GMT",
        "ETag": "\u00220x8D77D360EBF65F2\u0022",
        "Last-Modified": "Tue, 10 Dec 2019 05:59:02 GMT",
>>>>>>> 1d9822e0
        "Server": [
          "Windows-Azure-File/1.0",
          "Microsoft-HTTPAPI/2.0"
        ],
<<<<<<< HEAD
        "x-ms-client-request-id": "5b16e950-c035-d551-1771-a1b61fccc962",
        "x-ms-file-attributes": "Directory",
        "x-ms-file-change-time": "2019-12-10T05:30:23.7722560Z",
        "x-ms-file-creation-time": "2019-12-10T05:30:23.7722560Z",
        "x-ms-file-id": "11529285414812647424",
        "x-ms-file-last-write-time": "2019-12-10T05:30:23.7722560Z",
        "x-ms-file-parent-id": "13835128424026341376",
        "x-ms-file-permission-key": "7855875120676328179*422928105932735866",
        "x-ms-request-id": "3e8da8e6-201a-003e-311a-af0544000000",
=======
        "x-ms-client-request-id": "ab95cdb3-4e5e-d5e9-dfb7-3c63e6710065",
        "x-ms-file-attributes": "Directory",
        "x-ms-file-change-time": "2019-12-10T05:59:02.5345010Z",
        "x-ms-file-creation-time": "2019-12-10T05:59:02.5345010Z",
        "x-ms-file-id": "11529285414812647424",
        "x-ms-file-last-write-time": "2019-12-10T05:59:02.5345010Z",
        "x-ms-file-parent-id": "13835128424026341376",
        "x-ms-file-permission-key": "7855875120676328179*422928105932735866",
        "x-ms-request-id": "8749bd52-c01a-0019-571e-af1280000000",
>>>>>>> 1d9822e0
        "x-ms-server-encrypted": "true",
        "x-ms-version": "2019-07-07"
      },
      "ResponseBody": []
    },
    {
<<<<<<< HEAD
      "RequestUri": "http://seanstagetest.file.core.windows.net/test-share-0093fab0-57fa-aef8-8612-cea3e8e87dcc?restype=share",
      "RequestMethod": "DELETE",
      "RequestHeaders": {
        "Authorization": "Sanitized",
        "traceparent": "00-83cf032f12f46c41b793d3a8d6056926-ced461778949ad46-00",
        "User-Agent": [
          "azsdk-net-Storage.Files.Shares/12.0.0-dev.20191209.1\u002Bb71b1fa965b15eccfc57e2c7781b8bf85cd4c766",
          "(.NET Core 4.6.28008.01; Microsoft Windows 10.0.18363 )"
        ],
        "x-ms-client-request-id": "dcbfa9ee-a5ee-b2a5-1dd5-5d3fb6de85c0",
        "x-ms-date": "Tue, 10 Dec 2019 05:30:23 GMT",
=======
      "RequestUri": "http://seanstagetest.file.core.windows.net/test-share-c2c3c2bf-44cf-906a-3903-58824536244a?restype=share",
      "RequestMethod": "DELETE",
      "RequestHeaders": {
        "Authorization": "Sanitized",
        "traceparent": "00-4eb38aae9a4c054d8f69d5ed7a16a68d-f4ad3405b978d64b-00",
        "User-Agent": [
          "azsdk-net-Storage.Files.Shares/12.0.0-dev.20191209.1\u002B61bda4d1783b0e05dba0d434ff14b2840726d3b1",
          "(.NET Core 4.6.28008.01; Microsoft Windows 10.0.18363 )"
        ],
        "x-ms-client-request-id": "4e246842-e3ff-2968-8495-9ef6839fef0b",
        "x-ms-date": "Tue, 10 Dec 2019 05:59:02 GMT",
>>>>>>> 1d9822e0
        "x-ms-delete-snapshots": "include",
        "x-ms-return-client-request-id": "true",
        "x-ms-version": "2019-07-07"
      },
      "RequestBody": null,
      "StatusCode": 202,
      "ResponseHeaders": {
        "Content-Length": "0",
<<<<<<< HEAD
        "Date": "Tue, 10 Dec 2019 05:30:23 GMT",
=======
        "Date": "Tue, 10 Dec 2019 05:59:01 GMT",
>>>>>>> 1d9822e0
        "Server": [
          "Windows-Azure-File/1.0",
          "Microsoft-HTTPAPI/2.0"
        ],
<<<<<<< HEAD
        "x-ms-client-request-id": "dcbfa9ee-a5ee-b2a5-1dd5-5d3fb6de85c0",
        "x-ms-request-id": "3e8da8e7-201a-003e-321a-af0544000000",
=======
        "x-ms-client-request-id": "4e246842-e3ff-2968-8495-9ef6839fef0b",
        "x-ms-request-id": "8749bd53-c01a-0019-581e-af1280000000",
>>>>>>> 1d9822e0
        "x-ms-version": "2019-07-07"
      },
      "ResponseBody": []
    }
  ],
  "Variables": {
<<<<<<< HEAD
    "RandomSeed": "944083485",
=======
    "RandomSeed": "467883641",
>>>>>>> 1d9822e0
    "Storage_TestConfigDefault": "ProductionTenant\nseanstagetest\nU2FuaXRpemVk\nhttp://seanstagetest.blob.core.windows.net\nhttp://seanstagetest.file.core.windows.net\nhttp://seanstagetest.queue.core.windows.net\nhttp://seanstagetest.table.core.windows.net\n\n\n\n\nhttp://seanstagetest-secondary.blob.core.windows.net\nhttp://seanstagetest-secondary.file.core.windows.net\nhttp://seanstagetest-secondary.queue.core.windows.net\nhttp://seanstagetest-secondary.table.core.windows.net\n\nSanitized\n\n\nCloud\nBlobEndpoint=http://seanstagetest.blob.core.windows.net/;QueueEndpoint=http://seanstagetest.queue.core.windows.net/;FileEndpoint=http://seanstagetest.file.core.windows.net/;BlobSecondaryEndpoint=http://seanstagetest-secondary.blob.core.windows.net/;QueueSecondaryEndpoint=http://seanstagetest-secondary.queue.core.windows.net/;FileSecondaryEndpoint=http://seanstagetest-secondary.file.core.windows.net/;AccountName=seanstagetest;AccountKey=Sanitized"
  }
}<|MERGE_RESOLUTION|>--- conflicted
+++ resolved
@@ -1,31 +1,17 @@
 {
   "Entries": [
     {
-<<<<<<< HEAD
-      "RequestUri": "http://seanstagetest.file.core.windows.net/test-share-0093fab0-57fa-aef8-8612-cea3e8e87dcc?restype=share",
+      "RequestUri": "http://seanstagetest.file.core.windows.net/test-share-79f50582-5155-9d5f-8131-e0800e136a6b?restype=share",
       "RequestMethod": "PUT",
       "RequestHeaders": {
         "Authorization": "Sanitized",
-        "traceparent": "00-26b895ba2923c14ba9d14cd03edb18fc-1cf6b58fa5875b4c-00",
+        "traceparent": "00-cea7fac6fe63bf47a793d1f5a0c74f65-5283419f1c036e47-00",
         "User-Agent": [
-          "azsdk-net-Storage.Files.Shares/12.0.0-dev.20191209.1\u002Bb71b1fa965b15eccfc57e2c7781b8bf85cd4c766",
+          "azsdk-net-Storage.Files.Shares/12.0.0-dev.20191211.1\u002B899431c003876eb9b26cefd8e8a37e7f27f82ced",
           "(.NET Core 4.6.28008.01; Microsoft Windows 10.0.18363 )"
         ],
-        "x-ms-client-request-id": "e16dc0d7-2acb-0189-4573-0e4cea16dee5",
-        "x-ms-date": "Tue, 10 Dec 2019 05:30:23 GMT",
-=======
-      "RequestUri": "http://seanstagetest.file.core.windows.net/test-share-c2c3c2bf-44cf-906a-3903-58824536244a?restype=share",
-      "RequestMethod": "PUT",
-      "RequestHeaders": {
-        "Authorization": "Sanitized",
-        "traceparent": "00-260f9c57e6a087469eb050f1efdb0976-42451398ac8e6646-00",
-        "User-Agent": [
-          "azsdk-net-Storage.Files.Shares/12.0.0-dev.20191209.1\u002B61bda4d1783b0e05dba0d434ff14b2840726d3b1",
-          "(.NET Core 4.6.28008.01; Microsoft Windows 10.0.18363 )"
-        ],
-        "x-ms-client-request-id": "a477b525-2f95-df8d-4f4f-49402f269c90",
-        "x-ms-date": "Tue, 10 Dec 2019 05:59:02 GMT",
->>>>>>> 1d9822e0
+        "x-ms-client-request-id": "58d5ea8d-4239-048e-661b-2fdc3c371d98",
+        "x-ms-date": "Wed, 11 Dec 2019 20:36:58 GMT",
         "x-ms-return-client-request-id": "true",
         "x-ms-version": "2019-07-07"
       },
@@ -33,56 +19,31 @@
       "StatusCode": 201,
       "ResponseHeaders": {
         "Content-Length": "0",
-<<<<<<< HEAD
-        "Date": "Tue, 10 Dec 2019 05:30:22 GMT",
-        "ETag": "\u00220x8D77D320E2D7A88\u0022",
-        "Last-Modified": "Tue, 10 Dec 2019 05:30:23 GMT",
-=======
-        "Date": "Tue, 10 Dec 2019 05:59:01 GMT",
-        "ETag": "\u00220x8D77D360EA2D2FA\u0022",
-        "Last-Modified": "Tue, 10 Dec 2019 05:59:02 GMT",
->>>>>>> 1d9822e0
+        "Date": "Wed, 11 Dec 2019 20:36:58 GMT",
+        "ETag": "\u00220x8D77E79DEBC663A\u0022",
+        "Last-Modified": "Wed, 11 Dec 2019 20:36:58 GMT",
         "Server": [
           "Windows-Azure-File/1.0",
           "Microsoft-HTTPAPI/2.0"
         ],
-<<<<<<< HEAD
-        "x-ms-client-request-id": "e16dc0d7-2acb-0189-4573-0e4cea16dee5",
-        "x-ms-request-id": "3e8da8e2-201a-003e-2e1a-af0544000000",
-=======
-        "x-ms-client-request-id": "a477b525-2f95-df8d-4f4f-49402f269c90",
-        "x-ms-request-id": "8749bd4e-c01a-0019-541e-af1280000000",
->>>>>>> 1d9822e0
+        "x-ms-client-request-id": "58d5ea8d-4239-048e-661b-2fdc3c371d98",
+        "x-ms-request-id": "ef3e37d0-c01a-0019-6962-b01280000000",
         "x-ms-version": "2019-07-07"
       },
       "ResponseBody": []
     },
     {
-<<<<<<< HEAD
-      "RequestUri": "http://seanstagetest.file.core.windows.net/test-share-0093fab0-57fa-aef8-8612-cea3e8e87dcc/test-directory-23177fcd-1a1e-8903-b543-35510948ffa5?restype=directory",
+      "RequestUri": "http://seanstagetest.file.core.windows.net/test-share-79f50582-5155-9d5f-8131-e0800e136a6b/test-directory-dcb4f650-0eff-0965-9df9-47462383fb41?restype=directory",
       "RequestMethod": "PUT",
       "RequestHeaders": {
         "Authorization": "Sanitized",
-        "traceparent": "00-c14e3fab75d83e47a7358ec58ac850f8-3cfd45c026d5564c-00",
+        "traceparent": "00-cd699b65a1c474479c9fee21bce8569e-8f6847f9612bd74a-00",
         "User-Agent": [
-          "azsdk-net-Storage.Files.Shares/12.0.0-dev.20191209.1\u002Bb71b1fa965b15eccfc57e2c7781b8bf85cd4c766",
+          "azsdk-net-Storage.Files.Shares/12.0.0-dev.20191211.1\u002B899431c003876eb9b26cefd8e8a37e7f27f82ced",
           "(.NET Core 4.6.28008.01; Microsoft Windows 10.0.18363 )"
         ],
-        "x-ms-client-request-id": "2fe169cb-2fc9-bd24-bde3-2b88f538f7fc",
-        "x-ms-date": "Tue, 10 Dec 2019 05:30:23 GMT",
-=======
-      "RequestUri": "http://seanstagetest.file.core.windows.net/test-share-c2c3c2bf-44cf-906a-3903-58824536244a/test-directory-097bd980-0671-d1b0-3d94-c45b9bbdba83?restype=directory",
-      "RequestMethod": "PUT",
-      "RequestHeaders": {
-        "Authorization": "Sanitized",
-        "traceparent": "00-dc156493b2289e47a4c7ac0352dd40bc-9a5283e78b6ac94e-00",
-        "User-Agent": [
-          "azsdk-net-Storage.Files.Shares/12.0.0-dev.20191209.1\u002B61bda4d1783b0e05dba0d434ff14b2840726d3b1",
-          "(.NET Core 4.6.28008.01; Microsoft Windows 10.0.18363 )"
-        ],
-        "x-ms-client-request-id": "fc2d18d8-ee3a-1ef6-04a5-67006b314492",
-        "x-ms-date": "Tue, 10 Dec 2019 05:59:02 GMT",
->>>>>>> 1d9822e0
+        "x-ms-client-request-id": "ac8b95f1-ed8b-7e0c-84cb-bb40fa47e0e2",
+        "x-ms-date": "Wed, 11 Dec 2019 20:36:58 GMT",
         "x-ms-file-attributes": "None",
         "x-ms-file-creation-time": "Now",
         "x-ms-file-last-write-time": "Now",
@@ -94,71 +55,39 @@
       "StatusCode": 201,
       "ResponseHeaders": {
         "Content-Length": "0",
-<<<<<<< HEAD
-        "Date": "Tue, 10 Dec 2019 05:30:22 GMT",
-        "ETag": "\u00220x8D77D320E3B80D8\u0022",
-        "Last-Modified": "Tue, 10 Dec 2019 05:30:23 GMT",
-=======
-        "Date": "Tue, 10 Dec 2019 05:59:01 GMT",
-        "ETag": "\u00220x8D77D360EB29439\u0022",
-        "Last-Modified": "Tue, 10 Dec 2019 05:59:02 GMT",
->>>>>>> 1d9822e0
+        "Date": "Wed, 11 Dec 2019 20:36:58 GMT",
+        "ETag": "\u00220x8D77E79DECA99A0\u0022",
+        "Last-Modified": "Wed, 11 Dec 2019 20:36:59 GMT",
         "Server": [
           "Windows-Azure-File/1.0",
           "Microsoft-HTTPAPI/2.0"
         ],
-<<<<<<< HEAD
-        "x-ms-client-request-id": "2fe169cb-2fc9-bd24-bde3-2b88f538f7fc",
+        "x-ms-client-request-id": "ac8b95f1-ed8b-7e0c-84cb-bb40fa47e0e2",
         "x-ms-file-attributes": "Directory",
-        "x-ms-file-change-time": "2019-12-10T05:30:23.6831960Z",
-        "x-ms-file-creation-time": "2019-12-10T05:30:23.6831960Z",
+        "x-ms-file-change-time": "2019-12-11T20:36:59.0176672Z",
+        "x-ms-file-creation-time": "2019-12-11T20:36:59.0176672Z",
         "x-ms-file-id": "13835128424026341376",
-        "x-ms-file-last-write-time": "2019-12-10T05:30:23.6831960Z",
+        "x-ms-file-last-write-time": "2019-12-11T20:36:59.0176672Z",
         "x-ms-file-parent-id": "0",
         "x-ms-file-permission-key": "7855875120676328179*422928105932735866",
-        "x-ms-request-id": "3e8da8e4-201a-003e-2f1a-af0544000000",
-=======
-        "x-ms-client-request-id": "fc2d18d8-ee3a-1ef6-04a5-67006b314492",
-        "x-ms-file-attributes": "Directory",
-        "x-ms-file-change-time": "2019-12-10T05:59:02.4504889Z",
-        "x-ms-file-creation-time": "2019-12-10T05:59:02.4504889Z",
-        "x-ms-file-id": "13835128424026341376",
-        "x-ms-file-last-write-time": "2019-12-10T05:59:02.4504889Z",
-        "x-ms-file-parent-id": "0",
-        "x-ms-file-permission-key": "7855875120676328179*422928105932735866",
-        "x-ms-request-id": "8749bd50-c01a-0019-551e-af1280000000",
->>>>>>> 1d9822e0
+        "x-ms-request-id": "ef3e37d2-c01a-0019-6a62-b01280000000",
         "x-ms-request-server-encrypted": "true",
         "x-ms-version": "2019-07-07"
       },
       "ResponseBody": []
     },
     {
-<<<<<<< HEAD
-      "RequestUri": "http://seanstagetest.file.core.windows.net/test-share-0093fab0-57fa-aef8-8612-cea3e8e87dcc/test-directory-23177fcd-1a1e-8903-b543-35510948ffa5/test-directory-5e8c6874-b64b-316a-7fb9-6a1ebce270bd?restype=directory",
+      "RequestUri": "http://seanstagetest.file.core.windows.net/test-share-79f50582-5155-9d5f-8131-e0800e136a6b/test-directory-dcb4f650-0eff-0965-9df9-47462383fb41/test-directory-6775ee1f-f944-3e5a-c457-03b30d3ac011?restype=directory",
       "RequestMethod": "PUT",
       "RequestHeaders": {
         "Authorization": "Sanitized",
-        "traceparent": "00-c108064caf36ba49bde0fba98779ef44-774a005a515ae14c-00",
+        "traceparent": "00-9b4cc512cb9c6d4eb52e2c7a662d7468-469634632f588945-00",
         "User-Agent": [
-          "azsdk-net-Storage.Files.Shares/12.0.0-dev.20191209.1\u002Bb71b1fa965b15eccfc57e2c7781b8bf85cd4c766",
+          "azsdk-net-Storage.Files.Shares/12.0.0-dev.20191211.1\u002B899431c003876eb9b26cefd8e8a37e7f27f82ced",
           "(.NET Core 4.6.28008.01; Microsoft Windows 10.0.18363 )"
         ],
-        "x-ms-client-request-id": "b0ac6108-076b-1469-feb0-b00fc50500db",
-        "x-ms-date": "Tue, 10 Dec 2019 05:30:23 GMT",
-=======
-      "RequestUri": "http://seanstagetest.file.core.windows.net/test-share-c2c3c2bf-44cf-906a-3903-58824536244a/test-directory-097bd980-0671-d1b0-3d94-c45b9bbdba83/test-directory-3f35c694-0cc9-01d1-2462-d261903d2df8?restype=directory",
-      "RequestMethod": "PUT",
-      "RequestHeaders": {
-        "Authorization": "Sanitized",
-        "traceparent": "00-09853203f8babb4d8082a096dcc7c00f-f818923c88f2524a-00",
-        "User-Agent": [
-          "azsdk-net-Storage.Files.Shares/12.0.0-dev.20191209.1\u002B61bda4d1783b0e05dba0d434ff14b2840726d3b1",
-          "(.NET Core 4.6.28008.01; Microsoft Windows 10.0.18363 )"
-        ],
-        "x-ms-client-request-id": "dedee4cb-c00e-cb0d-462c-d7d81c948ec7",
-        "x-ms-date": "Tue, 10 Dec 2019 05:59:02 GMT",
->>>>>>> 1d9822e0
+        "x-ms-client-request-id": "5a0b1e6b-5916-f7b7-3b4c-e733e9587049",
+        "x-ms-date": "Wed, 11 Dec 2019 20:36:59 GMT",
         "x-ms-file-attributes": "None",
         "x-ms-file-creation-time": "Now",
         "x-ms-file-last-write-time": "Now",
@@ -170,68 +99,38 @@
       "StatusCode": 201,
       "ResponseHeaders": {
         "Content-Length": "0",
-<<<<<<< HEAD
-        "Date": "Tue, 10 Dec 2019 05:30:22 GMT",
-        "ETag": "\u00220x8D77D320E4917C0\u0022",
-        "Last-Modified": "Tue, 10 Dec 2019 05:30:23 GMT",
-=======
-        "Date": "Tue, 10 Dec 2019 05:59:01 GMT",
-        "ETag": "\u00220x8D77D360EBF65F2\u0022",
-        "Last-Modified": "Tue, 10 Dec 2019 05:59:02 GMT",
->>>>>>> 1d9822e0
+        "Date": "Wed, 11 Dec 2019 20:36:58 GMT",
+        "ETag": "\u00220x8D77E79DED76B12\u0022",
+        "Last-Modified": "Wed, 11 Dec 2019 20:36:59 GMT",
         "Server": [
           "Windows-Azure-File/1.0",
           "Microsoft-HTTPAPI/2.0"
         ],
-<<<<<<< HEAD
-        "x-ms-client-request-id": "b0ac6108-076b-1469-feb0-b00fc50500db",
+        "x-ms-client-request-id": "5a0b1e6b-5916-f7b7-3b4c-e733e9587049",
         "x-ms-file-attributes": "Directory",
-        "x-ms-file-change-time": "2019-12-10T05:30:23.7722560Z",
-        "x-ms-file-creation-time": "2019-12-10T05:30:23.7722560Z",
+        "x-ms-file-change-time": "2019-12-11T20:36:59.1016722Z",
+        "x-ms-file-creation-time": "2019-12-11T20:36:59.1016722Z",
         "x-ms-file-id": "11529285414812647424",
-        "x-ms-file-last-write-time": "2019-12-10T05:30:23.7722560Z",
+        "x-ms-file-last-write-time": "2019-12-11T20:36:59.1016722Z",
         "x-ms-file-parent-id": "13835128424026341376",
         "x-ms-file-permission-key": "7855875120676328179*422928105932735866",
-        "x-ms-request-id": "3e8da8e5-201a-003e-301a-af0544000000",
-=======
-        "x-ms-client-request-id": "dedee4cb-c00e-cb0d-462c-d7d81c948ec7",
-        "x-ms-file-attributes": "Directory",
-        "x-ms-file-change-time": "2019-12-10T05:59:02.5345010Z",
-        "x-ms-file-creation-time": "2019-12-10T05:59:02.5345010Z",
-        "x-ms-file-id": "11529285414812647424",
-        "x-ms-file-last-write-time": "2019-12-10T05:59:02.5345010Z",
-        "x-ms-file-parent-id": "13835128424026341376",
-        "x-ms-file-permission-key": "7855875120676328179*422928105932735866",
-        "x-ms-request-id": "8749bd51-c01a-0019-561e-af1280000000",
->>>>>>> 1d9822e0
+        "x-ms-request-id": "ef3e37d3-c01a-0019-6b62-b01280000000",
         "x-ms-request-server-encrypted": "true",
         "x-ms-version": "2019-07-07"
       },
       "ResponseBody": []
     },
     {
-<<<<<<< HEAD
-      "RequestUri": "http://seanstagetest.file.core.windows.net/test-share-0093fab0-57fa-aef8-8612-cea3e8e87dcc/test-directory-23177fcd-1a1e-8903-b543-35510948ffa5/test-directory-5e8c6874-b64b-316a-7fb9-6a1ebce270bd?restype=directory",
-=======
-      "RequestUri": "http://seanstagetest.file.core.windows.net/test-share-c2c3c2bf-44cf-906a-3903-58824536244a/test-directory-097bd980-0671-d1b0-3d94-c45b9bbdba83/test-directory-3f35c694-0cc9-01d1-2462-d261903d2df8?restype=directory",
->>>>>>> 1d9822e0
+      "RequestUri": "http://seanstagetest.file.core.windows.net/test-share-79f50582-5155-9d5f-8131-e0800e136a6b/test-directory-dcb4f650-0eff-0965-9df9-47462383fb41/test-directory-6775ee1f-f944-3e5a-c457-03b30d3ac011?restype=directory",
       "RequestMethod": "GET",
       "RequestHeaders": {
         "Authorization": "Sanitized",
         "User-Agent": [
-<<<<<<< HEAD
-          "azsdk-net-Storage.Files.Shares/12.0.0-dev.20191209.1\u002Bb71b1fa965b15eccfc57e2c7781b8bf85cd4c766",
+          "azsdk-net-Storage.Files.Shares/12.0.0-dev.20191211.1\u002B899431c003876eb9b26cefd8e8a37e7f27f82ced",
           "(.NET Core 4.6.28008.01; Microsoft Windows 10.0.18363 )"
         ],
-        "x-ms-client-request-id": "5b16e950-c035-d551-1771-a1b61fccc962",
-        "x-ms-date": "Tue, 10 Dec 2019 05:30:23 GMT",
-=======
-          "azsdk-net-Storage.Files.Shares/12.0.0-dev.20191209.1\u002B61bda4d1783b0e05dba0d434ff14b2840726d3b1",
-          "(.NET Core 4.6.28008.01; Microsoft Windows 10.0.18363 )"
-        ],
-        "x-ms-client-request-id": "ab95cdb3-4e5e-d5e9-dfb7-3c63e6710065",
-        "x-ms-date": "Tue, 10 Dec 2019 05:59:02 GMT",
->>>>>>> 1d9822e0
+        "x-ms-client-request-id": "ef4872f5-652f-dffb-945d-52ac68818f6f",
+        "x-ms-date": "Wed, 11 Dec 2019 20:36:59 GMT",
         "x-ms-return-client-request-id": "true",
         "x-ms-version": "2019-07-07"
       },
@@ -240,71 +139,39 @@
       "ResponseHeaders": {
         "Access-Control-Allow-Origin": "*",
         "Content-Length": "0",
-<<<<<<< HEAD
-        "Date": "Tue, 10 Dec 2019 05:30:22 GMT",
-        "ETag": "\u00220x8D77D320E4917C0\u0022",
-        "Last-Modified": "Tue, 10 Dec 2019 05:30:23 GMT",
-=======
-        "Date": "Tue, 10 Dec 2019 05:59:01 GMT",
-        "ETag": "\u00220x8D77D360EBF65F2\u0022",
-        "Last-Modified": "Tue, 10 Dec 2019 05:59:02 GMT",
->>>>>>> 1d9822e0
+        "Date": "Wed, 11 Dec 2019 20:36:58 GMT",
+        "ETag": "\u00220x8D77E79DED76B12\u0022",
+        "Last-Modified": "Wed, 11 Dec 2019 20:36:59 GMT",
         "Server": [
           "Windows-Azure-File/1.0",
           "Microsoft-HTTPAPI/2.0"
         ],
-<<<<<<< HEAD
-        "x-ms-client-request-id": "5b16e950-c035-d551-1771-a1b61fccc962",
+        "x-ms-client-request-id": "ef4872f5-652f-dffb-945d-52ac68818f6f",
         "x-ms-file-attributes": "Directory",
-        "x-ms-file-change-time": "2019-12-10T05:30:23.7722560Z",
-        "x-ms-file-creation-time": "2019-12-10T05:30:23.7722560Z",
+        "x-ms-file-change-time": "2019-12-11T20:36:59.1016722Z",
+        "x-ms-file-creation-time": "2019-12-11T20:36:59.1016722Z",
         "x-ms-file-id": "11529285414812647424",
-        "x-ms-file-last-write-time": "2019-12-10T05:30:23.7722560Z",
+        "x-ms-file-last-write-time": "2019-12-11T20:36:59.1016722Z",
         "x-ms-file-parent-id": "13835128424026341376",
         "x-ms-file-permission-key": "7855875120676328179*422928105932735866",
-        "x-ms-request-id": "3e8da8e6-201a-003e-311a-af0544000000",
-=======
-        "x-ms-client-request-id": "ab95cdb3-4e5e-d5e9-dfb7-3c63e6710065",
-        "x-ms-file-attributes": "Directory",
-        "x-ms-file-change-time": "2019-12-10T05:59:02.5345010Z",
-        "x-ms-file-creation-time": "2019-12-10T05:59:02.5345010Z",
-        "x-ms-file-id": "11529285414812647424",
-        "x-ms-file-last-write-time": "2019-12-10T05:59:02.5345010Z",
-        "x-ms-file-parent-id": "13835128424026341376",
-        "x-ms-file-permission-key": "7855875120676328179*422928105932735866",
-        "x-ms-request-id": "8749bd52-c01a-0019-571e-af1280000000",
->>>>>>> 1d9822e0
+        "x-ms-request-id": "ef3e37d4-c01a-0019-6c62-b01280000000",
         "x-ms-server-encrypted": "true",
         "x-ms-version": "2019-07-07"
       },
       "ResponseBody": []
     },
     {
-<<<<<<< HEAD
-      "RequestUri": "http://seanstagetest.file.core.windows.net/test-share-0093fab0-57fa-aef8-8612-cea3e8e87dcc?restype=share",
+      "RequestUri": "http://seanstagetest.file.core.windows.net/test-share-79f50582-5155-9d5f-8131-e0800e136a6b?restype=share",
       "RequestMethod": "DELETE",
       "RequestHeaders": {
         "Authorization": "Sanitized",
-        "traceparent": "00-83cf032f12f46c41b793d3a8d6056926-ced461778949ad46-00",
+        "traceparent": "00-be2c4d8b4f9ad04493b3c026db056cc9-3fb5d011a81d784a-00",
         "User-Agent": [
-          "azsdk-net-Storage.Files.Shares/12.0.0-dev.20191209.1\u002Bb71b1fa965b15eccfc57e2c7781b8bf85cd4c766",
+          "azsdk-net-Storage.Files.Shares/12.0.0-dev.20191211.1\u002B899431c003876eb9b26cefd8e8a37e7f27f82ced",
           "(.NET Core 4.6.28008.01; Microsoft Windows 10.0.18363 )"
         ],
-        "x-ms-client-request-id": "dcbfa9ee-a5ee-b2a5-1dd5-5d3fb6de85c0",
-        "x-ms-date": "Tue, 10 Dec 2019 05:30:23 GMT",
-=======
-      "RequestUri": "http://seanstagetest.file.core.windows.net/test-share-c2c3c2bf-44cf-906a-3903-58824536244a?restype=share",
-      "RequestMethod": "DELETE",
-      "RequestHeaders": {
-        "Authorization": "Sanitized",
-        "traceparent": "00-4eb38aae9a4c054d8f69d5ed7a16a68d-f4ad3405b978d64b-00",
-        "User-Agent": [
-          "azsdk-net-Storage.Files.Shares/12.0.0-dev.20191209.1\u002B61bda4d1783b0e05dba0d434ff14b2840726d3b1",
-          "(.NET Core 4.6.28008.01; Microsoft Windows 10.0.18363 )"
-        ],
-        "x-ms-client-request-id": "4e246842-e3ff-2968-8495-9ef6839fef0b",
-        "x-ms-date": "Tue, 10 Dec 2019 05:59:02 GMT",
->>>>>>> 1d9822e0
+        "x-ms-client-request-id": "773d1364-8110-a41a-ad27-1a95ff3d67b7",
+        "x-ms-date": "Wed, 11 Dec 2019 20:36:59 GMT",
         "x-ms-delete-snapshots": "include",
         "x-ms-return-client-request-id": "true",
         "x-ms-version": "2019-07-07"
@@ -313,33 +180,20 @@
       "StatusCode": 202,
       "ResponseHeaders": {
         "Content-Length": "0",
-<<<<<<< HEAD
-        "Date": "Tue, 10 Dec 2019 05:30:23 GMT",
-=======
-        "Date": "Tue, 10 Dec 2019 05:59:01 GMT",
->>>>>>> 1d9822e0
+        "Date": "Wed, 11 Dec 2019 20:36:58 GMT",
         "Server": [
           "Windows-Azure-File/1.0",
           "Microsoft-HTTPAPI/2.0"
         ],
-<<<<<<< HEAD
-        "x-ms-client-request-id": "dcbfa9ee-a5ee-b2a5-1dd5-5d3fb6de85c0",
-        "x-ms-request-id": "3e8da8e7-201a-003e-321a-af0544000000",
-=======
-        "x-ms-client-request-id": "4e246842-e3ff-2968-8495-9ef6839fef0b",
-        "x-ms-request-id": "8749bd53-c01a-0019-581e-af1280000000",
->>>>>>> 1d9822e0
+        "x-ms-client-request-id": "773d1364-8110-a41a-ad27-1a95ff3d67b7",
+        "x-ms-request-id": "ef3e37d5-c01a-0019-6d62-b01280000000",
         "x-ms-version": "2019-07-07"
       },
       "ResponseBody": []
     }
   ],
   "Variables": {
-<<<<<<< HEAD
-    "RandomSeed": "944083485",
-=======
-    "RandomSeed": "467883641",
->>>>>>> 1d9822e0
+    "RandomSeed": "635820216",
     "Storage_TestConfigDefault": "ProductionTenant\nseanstagetest\nU2FuaXRpemVk\nhttp://seanstagetest.blob.core.windows.net\nhttp://seanstagetest.file.core.windows.net\nhttp://seanstagetest.queue.core.windows.net\nhttp://seanstagetest.table.core.windows.net\n\n\n\n\nhttp://seanstagetest-secondary.blob.core.windows.net\nhttp://seanstagetest-secondary.file.core.windows.net\nhttp://seanstagetest-secondary.queue.core.windows.net\nhttp://seanstagetest-secondary.table.core.windows.net\n\nSanitized\n\n\nCloud\nBlobEndpoint=http://seanstagetest.blob.core.windows.net/;QueueEndpoint=http://seanstagetest.queue.core.windows.net/;FileEndpoint=http://seanstagetest.file.core.windows.net/;BlobSecondaryEndpoint=http://seanstagetest-secondary.blob.core.windows.net/;QueueSecondaryEndpoint=http://seanstagetest-secondary.queue.core.windows.net/;FileSecondaryEndpoint=http://seanstagetest-secondary.file.core.windows.net/;AccountName=seanstagetest;AccountKey=Sanitized"
   }
 }