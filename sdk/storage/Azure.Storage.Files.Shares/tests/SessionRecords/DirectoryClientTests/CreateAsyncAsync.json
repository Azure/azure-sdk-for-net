{
  "Entries": [
    {
<<<<<<< HEAD
      "RequestUri": "http://seanstagetest.file.core.windows.net/test-share-2006ac56-9efb-f9a4-995f-be024c802d53?restype=share",
      "RequestMethod": "PUT",
      "RequestHeaders": {
        "Authorization": "Sanitized",
        "traceparent": "00-f45e864aba2746478455ecfab6cc581c-4cef508a840d1549-00",
        "User-Agent": [
          "azsdk-net-Storage.Files.Shares/12.0.0-dev.20191209.1\u002Bb71b1fa965b15eccfc57e2c7781b8bf85cd4c766",
          "(.NET Core 4.6.28008.01; Microsoft Windows 10.0.18363 )"
        ],
        "x-ms-client-request-id": "8ebec50a-fad3-8b2f-a24b-9b1ba25774ad",
        "x-ms-date": "Tue, 10 Dec 2019 05:30:32 GMT",
=======
      "RequestUri": "http://seanstagetest.file.core.windows.net/test-share-23234546-3bad-9496-6b04-86e162488a87?restype=share",
      "RequestMethod": "PUT",
      "RequestHeaders": {
        "Authorization": "Sanitized",
        "traceparent": "00-b428499e964cad468a1f695835f6ebbf-7395b56aa154a74c-00",
        "User-Agent": [
          "azsdk-net-Storage.Files.Shares/12.0.0-dev.20191209.1\u002B61bda4d1783b0e05dba0d434ff14b2840726d3b1",
          "(.NET Core 4.6.28008.01; Microsoft Windows 10.0.18363 )"
        ],
        "x-ms-client-request-id": "3c1ab281-354b-2e68-0d48-70e3fabe613a",
        "x-ms-date": "Tue, 10 Dec 2019 05:59:11 GMT",
>>>>>>> 1d9822e0
        "x-ms-return-client-request-id": "true",
        "x-ms-version": "2019-07-07"
      },
      "RequestBody": null,
      "StatusCode": 201,
      "ResponseHeaders": {
        "Content-Length": "0",
<<<<<<< HEAD
        "Date": "Tue, 10 Dec 2019 05:30:32 GMT",
        "ETag": "\u00220x8D77D32139A7E19\u0022",
        "Last-Modified": "Tue, 10 Dec 2019 05:30:32 GMT",
=======
        "Date": "Tue, 10 Dec 2019 05:59:10 GMT",
        "ETag": "\u00220x8D77D3613DAE7CF\u0022",
        "Last-Modified": "Tue, 10 Dec 2019 05:59:11 GMT",
>>>>>>> 1d9822e0
        "Server": [
          "Windows-Azure-File/1.0",
          "Microsoft-HTTPAPI/2.0"
        ],
<<<<<<< HEAD
        "x-ms-client-request-id": "8ebec50a-fad3-8b2f-a24b-9b1ba25774ad",
        "x-ms-request-id": "3e8da961-201a-003e-111a-af0544000000",
=======
        "x-ms-client-request-id": "3c1ab281-354b-2e68-0d48-70e3fabe613a",
        "x-ms-request-id": "8749bdd6-c01a-0019-371e-af1280000000",
>>>>>>> 1d9822e0
        "x-ms-version": "2019-07-07"
      },
      "ResponseBody": []
    },
    {
<<<<<<< HEAD
      "RequestUri": "http://seanstagetest.file.core.windows.net/test-share-2006ac56-9efb-f9a4-995f-be024c802d53/test-directory-51ac04df-7729-b38e-f079-5ce5d4517725?restype=directory",
      "RequestMethod": "PUT",
      "RequestHeaders": {
        "Authorization": "Sanitized",
        "traceparent": "00-622020b5c218734c94807a9fce037ae3-41fbc3548c3e594d-00",
        "User-Agent": [
          "azsdk-net-Storage.Files.Shares/12.0.0-dev.20191209.1\u002Bb71b1fa965b15eccfc57e2c7781b8bf85cd4c766",
          "(.NET Core 4.6.28008.01; Microsoft Windows 10.0.18363 )"
        ],
        "x-ms-client-request-id": "7d731ba1-14c7-93ab-360a-9d599d4ab650",
        "x-ms-date": "Tue, 10 Dec 2019 05:30:32 GMT",
=======
      "RequestUri": "http://seanstagetest.file.core.windows.net/test-share-23234546-3bad-9496-6b04-86e162488a87/test-directory-a19fbb55-3b9e-e391-fd94-017efa5f11c9?restype=directory",
      "RequestMethod": "PUT",
      "RequestHeaders": {
        "Authorization": "Sanitized",
        "traceparent": "00-e9ef9559be0f5442b1682a984246a15a-ba01f1cfdd61e545-00",
        "User-Agent": [
          "azsdk-net-Storage.Files.Shares/12.0.0-dev.20191209.1\u002B61bda4d1783b0e05dba0d434ff14b2840726d3b1",
          "(.NET Core 4.6.28008.01; Microsoft Windows 10.0.18363 )"
        ],
        "x-ms-client-request-id": "c8e205cd-4702-4565-2036-3eb633e933ae",
        "x-ms-date": "Tue, 10 Dec 2019 05:59:11 GMT",
>>>>>>> 1d9822e0
        "x-ms-file-attributes": "None",
        "x-ms-file-creation-time": "Now",
        "x-ms-file-last-write-time": "Now",
        "x-ms-file-permission": "Inherit",
        "x-ms-return-client-request-id": "true",
        "x-ms-version": "2019-07-07"
      },
      "RequestBody": null,
      "StatusCode": 201,
      "ResponseHeaders": {
        "Content-Length": "0",
<<<<<<< HEAD
        "Date": "Tue, 10 Dec 2019 05:30:32 GMT",
        "ETag": "\u00220x8D77D3213A8D9A4\u0022",
        "Last-Modified": "Tue, 10 Dec 2019 05:30:32 GMT",
=======
        "Date": "Tue, 10 Dec 2019 05:59:10 GMT",
        "ETag": "\u00220x8D77D3613E9947C\u0022",
        "Last-Modified": "Tue, 10 Dec 2019 05:59:11 GMT",
>>>>>>> 1d9822e0
        "Server": [
          "Windows-Azure-File/1.0",
          "Microsoft-HTTPAPI/2.0"
        ],
<<<<<<< HEAD
        "x-ms-client-request-id": "7d731ba1-14c7-93ab-360a-9d599d4ab650",
        "x-ms-file-attributes": "Directory",
        "x-ms-file-change-time": "2019-12-10T05:30:32.7884196Z",
        "x-ms-file-creation-time": "2019-12-10T05:30:32.7884196Z",
        "x-ms-file-id": "13835128424026341376",
        "x-ms-file-last-write-time": "2019-12-10T05:30:32.7884196Z",
        "x-ms-file-parent-id": "0",
        "x-ms-file-permission-key": "7855875120676328179*422928105932735866",
        "x-ms-request-id": "3e8da963-201a-003e-121a-af0544000000",
=======
        "x-ms-client-request-id": "c8e205cd-4702-4565-2036-3eb633e933ae",
        "x-ms-file-attributes": "Directory",
        "x-ms-file-change-time": "2019-12-10T05:59:11.1995516Z",
        "x-ms-file-creation-time": "2019-12-10T05:59:11.1995516Z",
        "x-ms-file-id": "13835128424026341376",
        "x-ms-file-last-write-time": "2019-12-10T05:59:11.1995516Z",
        "x-ms-file-parent-id": "0",
        "x-ms-file-permission-key": "7855875120676328179*422928105932735866",
        "x-ms-request-id": "8749bdd8-c01a-0019-381e-af1280000000",
>>>>>>> 1d9822e0
        "x-ms-request-server-encrypted": "true",
        "x-ms-version": "2019-07-07"
      },
      "ResponseBody": []
    },
    {
<<<<<<< HEAD
      "RequestUri": "http://seanstagetest.file.core.windows.net/test-share-2006ac56-9efb-f9a4-995f-be024c802d53?restype=share",
      "RequestMethod": "DELETE",
      "RequestHeaders": {
        "Authorization": "Sanitized",
        "traceparent": "00-a20023dfa581a943a452989108b0ddf7-3959b7c9a5ff3a45-00",
        "User-Agent": [
          "azsdk-net-Storage.Files.Shares/12.0.0-dev.20191209.1\u002Bb71b1fa965b15eccfc57e2c7781b8bf85cd4c766",
          "(.NET Core 4.6.28008.01; Microsoft Windows 10.0.18363 )"
        ],
        "x-ms-client-request-id": "b843ef8f-fade-e55d-3d65-4fb602261eb6",
        "x-ms-date": "Tue, 10 Dec 2019 05:30:32 GMT",
=======
      "RequestUri": "http://seanstagetest.file.core.windows.net/test-share-23234546-3bad-9496-6b04-86e162488a87?restype=share",
      "RequestMethod": "DELETE",
      "RequestHeaders": {
        "Authorization": "Sanitized",
        "traceparent": "00-0b1bc5c563fe4c41aab869cae07fd4ff-72662cd14f4cdb43-00",
        "User-Agent": [
          "azsdk-net-Storage.Files.Shares/12.0.0-dev.20191209.1\u002B61bda4d1783b0e05dba0d434ff14b2840726d3b1",
          "(.NET Core 4.6.28008.01; Microsoft Windows 10.0.18363 )"
        ],
        "x-ms-client-request-id": "f5b19eff-497d-d3c6-1d1b-8ff710859ac6",
        "x-ms-date": "Tue, 10 Dec 2019 05:59:11 GMT",
>>>>>>> 1d9822e0
        "x-ms-delete-snapshots": "include",
        "x-ms-return-client-request-id": "true",
        "x-ms-version": "2019-07-07"
      },
      "RequestBody": null,
      "StatusCode": 202,
      "ResponseHeaders": {
        "Content-Length": "0",
<<<<<<< HEAD
        "Date": "Tue, 10 Dec 2019 05:30:32 GMT",
=======
        "Date": "Tue, 10 Dec 2019 05:59:10 GMT",
>>>>>>> 1d9822e0
        "Server": [
          "Windows-Azure-File/1.0",
          "Microsoft-HTTPAPI/2.0"
        ],
<<<<<<< HEAD
        "x-ms-client-request-id": "b843ef8f-fade-e55d-3d65-4fb602261eb6",
        "x-ms-request-id": "3e8da964-201a-003e-131a-af0544000000",
=======
        "x-ms-client-request-id": "f5b19eff-497d-d3c6-1d1b-8ff710859ac6",
        "x-ms-request-id": "8749bdd9-c01a-0019-391e-af1280000000",
>>>>>>> 1d9822e0
        "x-ms-version": "2019-07-07"
      },
      "ResponseBody": []
    }
  ],
  "Variables": {
<<<<<<< HEAD
    "RandomSeed": "1578200015",
=======
    "RandomSeed": "1038052734",
>>>>>>> 1d9822e0
    "Storage_TestConfigDefault": "ProductionTenant\nseanstagetest\nU2FuaXRpemVk\nhttp://seanstagetest.blob.core.windows.net\nhttp://seanstagetest.file.core.windows.net\nhttp://seanstagetest.queue.core.windows.net\nhttp://seanstagetest.table.core.windows.net\n\n\n\n\nhttp://seanstagetest-secondary.blob.core.windows.net\nhttp://seanstagetest-secondary.file.core.windows.net\nhttp://seanstagetest-secondary.queue.core.windows.net\nhttp://seanstagetest-secondary.table.core.windows.net\n\nSanitized\n\n\nCloud\nBlobEndpoint=http://seanstagetest.blob.core.windows.net/;QueueEndpoint=http://seanstagetest.queue.core.windows.net/;FileEndpoint=http://seanstagetest.file.core.windows.net/;BlobSecondaryEndpoint=http://seanstagetest-secondary.blob.core.windows.net/;QueueSecondaryEndpoint=http://seanstagetest-secondary.queue.core.windows.net/;FileSecondaryEndpoint=http://seanstagetest-secondary.file.core.windows.net/;AccountName=seanstagetest;AccountKey=Sanitized"
  }
}<|MERGE_RESOLUTION|>--- conflicted
+++ resolved
@@ -1,31 +1,17 @@
 {
   "Entries": [
     {
-<<<<<<< HEAD
-      "RequestUri": "http://seanstagetest.file.core.windows.net/test-share-2006ac56-9efb-f9a4-995f-be024c802d53?restype=share",
+      "RequestUri": "http://seanstagetest.file.core.windows.net/test-share-d8e8a863-5b24-9fce-5001-8bd457f269f6?restype=share",
       "RequestMethod": "PUT",
       "RequestHeaders": {
         "Authorization": "Sanitized",
-        "traceparent": "00-f45e864aba2746478455ecfab6cc581c-4cef508a840d1549-00",
+        "traceparent": "00-f21aa6242e9f0144a991a8586df8df07-4bdaccada3f1f248-00",
         "User-Agent": [
-          "azsdk-net-Storage.Files.Shares/12.0.0-dev.20191209.1\u002Bb71b1fa965b15eccfc57e2c7781b8bf85cd4c766",
+          "azsdk-net-Storage.Files.Shares/12.0.0-dev.20191211.1\u002B899431c003876eb9b26cefd8e8a37e7f27f82ced",
           "(.NET Core 4.6.28008.01; Microsoft Windows 10.0.18363 )"
         ],
-        "x-ms-client-request-id": "8ebec50a-fad3-8b2f-a24b-9b1ba25774ad",
-        "x-ms-date": "Tue, 10 Dec 2019 05:30:32 GMT",
-=======
-      "RequestUri": "http://seanstagetest.file.core.windows.net/test-share-23234546-3bad-9496-6b04-86e162488a87?restype=share",
-      "RequestMethod": "PUT",
-      "RequestHeaders": {
-        "Authorization": "Sanitized",
-        "traceparent": "00-b428499e964cad468a1f695835f6ebbf-7395b56aa154a74c-00",
-        "User-Agent": [
-          "azsdk-net-Storage.Files.Shares/12.0.0-dev.20191209.1\u002B61bda4d1783b0e05dba0d434ff14b2840726d3b1",
-          "(.NET Core 4.6.28008.01; Microsoft Windows 10.0.18363 )"
-        ],
-        "x-ms-client-request-id": "3c1ab281-354b-2e68-0d48-70e3fabe613a",
-        "x-ms-date": "Tue, 10 Dec 2019 05:59:11 GMT",
->>>>>>> 1d9822e0
+        "x-ms-client-request-id": "6e02fc0d-8258-d0f3-13c3-768d4a27b020",
+        "x-ms-date": "Wed, 11 Dec 2019 20:37:07 GMT",
         "x-ms-return-client-request-id": "true",
         "x-ms-version": "2019-07-07"
       },
@@ -33,56 +19,31 @@
       "StatusCode": 201,
       "ResponseHeaders": {
         "Content-Length": "0",
-<<<<<<< HEAD
-        "Date": "Tue, 10 Dec 2019 05:30:32 GMT",
-        "ETag": "\u00220x8D77D32139A7E19\u0022",
-        "Last-Modified": "Tue, 10 Dec 2019 05:30:32 GMT",
-=======
-        "Date": "Tue, 10 Dec 2019 05:59:10 GMT",
-        "ETag": "\u00220x8D77D3613DAE7CF\u0022",
-        "Last-Modified": "Tue, 10 Dec 2019 05:59:11 GMT",
->>>>>>> 1d9822e0
+        "Date": "Wed, 11 Dec 2019 20:37:07 GMT",
+        "ETag": "\u00220x8D77E79E3EDC32E\u0022",
+        "Last-Modified": "Wed, 11 Dec 2019 20:37:07 GMT",
         "Server": [
           "Windows-Azure-File/1.0",
           "Microsoft-HTTPAPI/2.0"
         ],
-<<<<<<< HEAD
-        "x-ms-client-request-id": "8ebec50a-fad3-8b2f-a24b-9b1ba25774ad",
-        "x-ms-request-id": "3e8da961-201a-003e-111a-af0544000000",
-=======
-        "x-ms-client-request-id": "3c1ab281-354b-2e68-0d48-70e3fabe613a",
-        "x-ms-request-id": "8749bdd6-c01a-0019-371e-af1280000000",
->>>>>>> 1d9822e0
+        "x-ms-client-request-id": "6e02fc0d-8258-d0f3-13c3-768d4a27b020",
+        "x-ms-request-id": "ef3e3850-c01a-0019-4d62-b01280000000",
         "x-ms-version": "2019-07-07"
       },
       "ResponseBody": []
     },
     {
-<<<<<<< HEAD
-      "RequestUri": "http://seanstagetest.file.core.windows.net/test-share-2006ac56-9efb-f9a4-995f-be024c802d53/test-directory-51ac04df-7729-b38e-f079-5ce5d4517725?restype=directory",
+      "RequestUri": "http://seanstagetest.file.core.windows.net/test-share-d8e8a863-5b24-9fce-5001-8bd457f269f6/test-directory-22e2d395-24cb-65ae-da58-2e931bddc6fa?restype=directory",
       "RequestMethod": "PUT",
       "RequestHeaders": {
         "Authorization": "Sanitized",
-        "traceparent": "00-622020b5c218734c94807a9fce037ae3-41fbc3548c3e594d-00",
+        "traceparent": "00-684f4020d4607c49a79fdc96199e23c3-416897df849bb947-00",
         "User-Agent": [
-          "azsdk-net-Storage.Files.Shares/12.0.0-dev.20191209.1\u002Bb71b1fa965b15eccfc57e2c7781b8bf85cd4c766",
+          "azsdk-net-Storage.Files.Shares/12.0.0-dev.20191211.1\u002B899431c003876eb9b26cefd8e8a37e7f27f82ced",
           "(.NET Core 4.6.28008.01; Microsoft Windows 10.0.18363 )"
         ],
-        "x-ms-client-request-id": "7d731ba1-14c7-93ab-360a-9d599d4ab650",
-        "x-ms-date": "Tue, 10 Dec 2019 05:30:32 GMT",
-=======
-      "RequestUri": "http://seanstagetest.file.core.windows.net/test-share-23234546-3bad-9496-6b04-86e162488a87/test-directory-a19fbb55-3b9e-e391-fd94-017efa5f11c9?restype=directory",
-      "RequestMethod": "PUT",
-      "RequestHeaders": {
-        "Authorization": "Sanitized",
-        "traceparent": "00-e9ef9559be0f5442b1682a984246a15a-ba01f1cfdd61e545-00",
-        "User-Agent": [
-          "azsdk-net-Storage.Files.Shares/12.0.0-dev.20191209.1\u002B61bda4d1783b0e05dba0d434ff14b2840726d3b1",
-          "(.NET Core 4.6.28008.01; Microsoft Windows 10.0.18363 )"
-        ],
-        "x-ms-client-request-id": "c8e205cd-4702-4565-2036-3eb633e933ae",
-        "x-ms-date": "Tue, 10 Dec 2019 05:59:11 GMT",
->>>>>>> 1d9822e0
+        "x-ms-client-request-id": "055c1fe0-3273-e90c-4d9c-9300535fb436",
+        "x-ms-date": "Wed, 11 Dec 2019 20:37:07 GMT",
         "x-ms-file-attributes": "None",
         "x-ms-file-creation-time": "Now",
         "x-ms-file-last-write-time": "Now",
@@ -94,71 +55,39 @@
       "StatusCode": 201,
       "ResponseHeaders": {
         "Content-Length": "0",
-<<<<<<< HEAD
-        "Date": "Tue, 10 Dec 2019 05:30:32 GMT",
-        "ETag": "\u00220x8D77D3213A8D9A4\u0022",
-        "Last-Modified": "Tue, 10 Dec 2019 05:30:32 GMT",
-=======
-        "Date": "Tue, 10 Dec 2019 05:59:10 GMT",
-        "ETag": "\u00220x8D77D3613E9947C\u0022",
-        "Last-Modified": "Tue, 10 Dec 2019 05:59:11 GMT",
->>>>>>> 1d9822e0
+        "Date": "Wed, 11 Dec 2019 20:37:07 GMT",
+        "ETag": "\u00220x8D77E79E3FD770C\u0022",
+        "Last-Modified": "Wed, 11 Dec 2019 20:37:07 GMT",
         "Server": [
           "Windows-Azure-File/1.0",
           "Microsoft-HTTPAPI/2.0"
         ],
-<<<<<<< HEAD
-        "x-ms-client-request-id": "7d731ba1-14c7-93ab-360a-9d599d4ab650",
+        "x-ms-client-request-id": "055c1fe0-3273-e90c-4d9c-9300535fb436",
         "x-ms-file-attributes": "Directory",
-        "x-ms-file-change-time": "2019-12-10T05:30:32.7884196Z",
-        "x-ms-file-creation-time": "2019-12-10T05:30:32.7884196Z",
+        "x-ms-file-change-time": "2019-12-11T20:37:07.7396236Z",
+        "x-ms-file-creation-time": "2019-12-11T20:37:07.7396236Z",
         "x-ms-file-id": "13835128424026341376",
-        "x-ms-file-last-write-time": "2019-12-10T05:30:32.7884196Z",
+        "x-ms-file-last-write-time": "2019-12-11T20:37:07.7396236Z",
         "x-ms-file-parent-id": "0",
         "x-ms-file-permission-key": "7855875120676328179*422928105932735866",
-        "x-ms-request-id": "3e8da963-201a-003e-121a-af0544000000",
-=======
-        "x-ms-client-request-id": "c8e205cd-4702-4565-2036-3eb633e933ae",
-        "x-ms-file-attributes": "Directory",
-        "x-ms-file-change-time": "2019-12-10T05:59:11.1995516Z",
-        "x-ms-file-creation-time": "2019-12-10T05:59:11.1995516Z",
-        "x-ms-file-id": "13835128424026341376",
-        "x-ms-file-last-write-time": "2019-12-10T05:59:11.1995516Z",
-        "x-ms-file-parent-id": "0",
-        "x-ms-file-permission-key": "7855875120676328179*422928105932735866",
-        "x-ms-request-id": "8749bdd8-c01a-0019-381e-af1280000000",
->>>>>>> 1d9822e0
+        "x-ms-request-id": "ef3e3852-c01a-0019-4e62-b01280000000",
         "x-ms-request-server-encrypted": "true",
         "x-ms-version": "2019-07-07"
       },
       "ResponseBody": []
     },
     {
-<<<<<<< HEAD
-      "RequestUri": "http://seanstagetest.file.core.windows.net/test-share-2006ac56-9efb-f9a4-995f-be024c802d53?restype=share",
+      "RequestUri": "http://seanstagetest.file.core.windows.net/test-share-d8e8a863-5b24-9fce-5001-8bd457f269f6?restype=share",
       "RequestMethod": "DELETE",
       "RequestHeaders": {
         "Authorization": "Sanitized",
-        "traceparent": "00-a20023dfa581a943a452989108b0ddf7-3959b7c9a5ff3a45-00",
+        "traceparent": "00-c2b1c3402d455f4297a95576589ae2a5-561a0a1c92b28647-00",
         "User-Agent": [
-          "azsdk-net-Storage.Files.Shares/12.0.0-dev.20191209.1\u002Bb71b1fa965b15eccfc57e2c7781b8bf85cd4c766",
+          "azsdk-net-Storage.Files.Shares/12.0.0-dev.20191211.1\u002B899431c003876eb9b26cefd8e8a37e7f27f82ced",
           "(.NET Core 4.6.28008.01; Microsoft Windows 10.0.18363 )"
         ],
-        "x-ms-client-request-id": "b843ef8f-fade-e55d-3d65-4fb602261eb6",
-        "x-ms-date": "Tue, 10 Dec 2019 05:30:32 GMT",
-=======
-      "RequestUri": "http://seanstagetest.file.core.windows.net/test-share-23234546-3bad-9496-6b04-86e162488a87?restype=share",
-      "RequestMethod": "DELETE",
-      "RequestHeaders": {
-        "Authorization": "Sanitized",
-        "traceparent": "00-0b1bc5c563fe4c41aab869cae07fd4ff-72662cd14f4cdb43-00",
-        "User-Agent": [
-          "azsdk-net-Storage.Files.Shares/12.0.0-dev.20191209.1\u002B61bda4d1783b0e05dba0d434ff14b2840726d3b1",
-          "(.NET Core 4.6.28008.01; Microsoft Windows 10.0.18363 )"
-        ],
-        "x-ms-client-request-id": "f5b19eff-497d-d3c6-1d1b-8ff710859ac6",
-        "x-ms-date": "Tue, 10 Dec 2019 05:59:11 GMT",
->>>>>>> 1d9822e0
+        "x-ms-client-request-id": "fcb2ac12-c080-7987-a7dd-0d54689dbc7b",
+        "x-ms-date": "Wed, 11 Dec 2019 20:37:07 GMT",
         "x-ms-delete-snapshots": "include",
         "x-ms-return-client-request-id": "true",
         "x-ms-version": "2019-07-07"
@@ -167,33 +96,20 @@
       "StatusCode": 202,
       "ResponseHeaders": {
         "Content-Length": "0",
-<<<<<<< HEAD
-        "Date": "Tue, 10 Dec 2019 05:30:32 GMT",
-=======
-        "Date": "Tue, 10 Dec 2019 05:59:10 GMT",
->>>>>>> 1d9822e0
+        "Date": "Wed, 11 Dec 2019 20:37:07 GMT",
         "Server": [
           "Windows-Azure-File/1.0",
           "Microsoft-HTTPAPI/2.0"
         ],
-<<<<<<< HEAD
-        "x-ms-client-request-id": "b843ef8f-fade-e55d-3d65-4fb602261eb6",
-        "x-ms-request-id": "3e8da964-201a-003e-131a-af0544000000",
-=======
-        "x-ms-client-request-id": "f5b19eff-497d-d3c6-1d1b-8ff710859ac6",
-        "x-ms-request-id": "8749bdd9-c01a-0019-391e-af1280000000",
->>>>>>> 1d9822e0
+        "x-ms-client-request-id": "fcb2ac12-c080-7987-a7dd-0d54689dbc7b",
+        "x-ms-request-id": "ef3e3853-c01a-0019-4f62-b01280000000",
         "x-ms-version": "2019-07-07"
       },
       "ResponseBody": []
     }
   ],
   "Variables": {
-<<<<<<< HEAD
-    "RandomSeed": "1578200015",
-=======
-    "RandomSeed": "1038052734",
->>>>>>> 1d9822e0
+    "RandomSeed": "1317561458",
     "Storage_TestConfigDefault": "ProductionTenant\nseanstagetest\nU2FuaXRpemVk\nhttp://seanstagetest.blob.core.windows.net\nhttp://seanstagetest.file.core.windows.net\nhttp://seanstagetest.queue.core.windows.net\nhttp://seanstagetest.table.core.windows.net\n\n\n\n\nhttp://seanstagetest-secondary.blob.core.windows.net\nhttp://seanstagetest-secondary.file.core.windows.net\nhttp://seanstagetest-secondary.queue.core.windows.net\nhttp://seanstagetest-secondary.table.core.windows.net\n\nSanitized\n\n\nCloud\nBlobEndpoint=http://seanstagetest.blob.core.windows.net/;QueueEndpoint=http://seanstagetest.queue.core.windows.net/;FileEndpoint=http://seanstagetest.file.core.windows.net/;BlobSecondaryEndpoint=http://seanstagetest-secondary.blob.core.windows.net/;QueueSecondaryEndpoint=http://seanstagetest-secondary.queue.core.windows.net/;FileSecondaryEndpoint=http://seanstagetest-secondary.file.core.windows.net/;AccountName=seanstagetest;AccountKey=Sanitized"
   }
 }