--- conflicted
+++ resolved
@@ -14,11 +14,7 @@
         "x-ms-client-request-id": "a24ef080-bd27-1357-e774-6813823de689",
         "x-ms-date": "Wed, 12 May 2021 17:57:53 GMT",
         "x-ms-return-client-request-id": "true",
-<<<<<<< HEAD
-        "x-ms-version": "2020-12-06"
-=======
-        "x-ms-version": "2021-02-12"
->>>>>>> 7e782c87
+        "x-ms-version": "2021-02-12"
       },
       "RequestBody": null,
       "StatusCode": 201,
@@ -33,11 +29,7 @@
         ],
         "x-ms-client-request-id": "a24ef080-bd27-1357-e774-6813823de689",
         "x-ms-request-id": "339b28a7-901a-007b-3658-47985e000000",
-<<<<<<< HEAD
-        "x-ms-version": "2020-12-06"
-=======
-        "x-ms-version": "2021-02-12"
->>>>>>> 7e782c87
+        "x-ms-version": "2021-02-12"
       },
       "ResponseBody": []
     },
@@ -59,11 +51,7 @@
         "x-ms-file-last-write-time": "Now",
         "x-ms-file-permission": "Inherit",
         "x-ms-return-client-request-id": "true",
-<<<<<<< HEAD
-        "x-ms-version": "2020-12-06"
-=======
-        "x-ms-version": "2021-02-12"
->>>>>>> 7e782c87
+        "x-ms-version": "2021-02-12"
       },
       "RequestBody": null,
       "StatusCode": 201,
@@ -86,11 +74,7 @@
         "x-ms-file-permission-key": "17860367565182308406*11459378189709739967",
         "x-ms-request-id": "339b28a9-901a-007b-3758-47985e000000",
         "x-ms-request-server-encrypted": "true",
-<<<<<<< HEAD
-        "x-ms-version": "2020-12-06"
-=======
-        "x-ms-version": "2021-02-12"
->>>>>>> 7e782c87
+        "x-ms-version": "2021-02-12"
       },
       "ResponseBody": []
     },
@@ -114,11 +98,7 @@
         "x-ms-file-permission": "Inherit",
         "x-ms-return-client-request-id": "true",
         "x-ms-type": "file",
-<<<<<<< HEAD
-        "x-ms-version": "2020-12-06"
-=======
-        "x-ms-version": "2021-02-12"
->>>>>>> 7e782c87
+        "x-ms-version": "2021-02-12"
       },
       "RequestBody": null,
       "StatusCode": 201,
@@ -141,11 +121,7 @@
         "x-ms-file-permission-key": "4010187179898695473*11459378189709739967",
         "x-ms-request-id": "339b28aa-901a-007b-3858-47985e000000",
         "x-ms-request-server-encrypted": "true",
-<<<<<<< HEAD
-        "x-ms-version": "2020-12-06"
-=======
-        "x-ms-version": "2021-02-12"
->>>>>>> 7e782c87
+        "x-ms-version": "2021-02-12"
       },
       "ResponseBody": []
     },
@@ -167,11 +143,7 @@
         "x-ms-file-last-write-time": "Now",
         "x-ms-file-permission": "Inherit",
         "x-ms-return-client-request-id": "true",
-<<<<<<< HEAD
-        "x-ms-version": "2020-12-06"
-=======
-        "x-ms-version": "2021-02-12"
->>>>>>> 7e782c87
+        "x-ms-version": "2021-02-12"
       },
       "RequestBody": null,
       "StatusCode": 201,
@@ -194,11 +166,7 @@
         "x-ms-file-permission-key": "17860367565182308406*11459378189709739967",
         "x-ms-request-id": "339b28ab-901a-007b-3958-47985e000000",
         "x-ms-request-server-encrypted": "true",
-<<<<<<< HEAD
-        "x-ms-version": "2020-12-06"
-=======
-        "x-ms-version": "2021-02-12"
->>>>>>> 7e782c87
+        "x-ms-version": "2021-02-12"
       },
       "ResponseBody": []
     },
@@ -216,11 +184,7 @@
         "x-ms-date": "Wed, 12 May 2021 17:57:53 GMT",
         "x-ms-file-extended-info": "true",
         "x-ms-return-client-request-id": "true",
-<<<<<<< HEAD
-        "x-ms-version": "2020-12-06"
-=======
-        "x-ms-version": "2021-02-12"
->>>>>>> 7e782c87
+        "x-ms-version": "2021-02-12"
       },
       "RequestBody": null,
       "StatusCode": 200,
@@ -234,11 +198,7 @@
         "Transfer-Encoding": "chunked",
         "x-ms-client-request-id": "fc3eb912-2d7b-2f2d-9780-53b46fa2495b",
         "x-ms-request-id": "339b28ac-901a-007b-3a58-47985e000000",
-<<<<<<< HEAD
-        "x-ms-version": "2020-12-06"
-=======
-        "x-ms-version": "2021-02-12"
->>>>>>> 7e782c87
+        "x-ms-version": "2021-02-12"
       },
       "ResponseBody": "﻿<?xml version=\"1.0\" encoding=\"utf-8\"?><EnumerationResults ServiceEndpoint=\"https://seanmcccanary3.file.core.windows.net/\" ShareName=\"test-share-22458c3d-6406-3837-5080-eb6e22adb65d\" DirectoryPath=\"test-directory-418e877b-5ffd-bdcb-b02f-3b538f07d034\"><DirectoryId>13835128424026341376</DirectoryId><Entries><Directory><Name>test-directory-f15a09eb-3f7d-b28c-8f36-da81a85d4512</Name><FileId>16140971433240035328</FileId><Properties><CreationTime>2021-05-12T17:57:55.3418469Z</CreationTime><LastAccessTime>2021-05-12T17:57:55.3418469Z</LastAccessTime><LastWriteTime>2021-05-12T17:57:55.3418469Z</LastWriteTime><ChangeTime>2021-05-12T17:57:55.3418469Z</ChangeTime><Last-Modified>Wed, 12 May 2021 17:57:55 GMT</Last-Modified><Etag>\"0x8D9156F784BBCE5\"</Etag></Properties><Attributes>Directory</Attributes><PermissionKey>17860367565182308406*11459378189709739967</PermissionKey></Directory><File><Name>test-file-fb0934a3-b44e-672b-5171-866797c5a6e8</Name><FileId>11529285414812647424</FileId><Properties><Content-Length>1024</Content-Length><CreationTime>2021-05-12T17:57:55.2758000Z</CreationTime><LastAccessTime>2021-05-12T17:57:55.2758000Z</LastAccessTime><LastWriteTime>2021-05-12T17:57:55.2758000Z</LastWriteTime><ChangeTime>2021-05-12T17:57:55.2758000Z</ChangeTime><Last-Modified>Wed, 12 May 2021 17:57:55 GMT</Last-Modified><Etag>\"0x8D9156F7841A8F0\"</Etag></Properties><Attributes>Archive</Attributes><PermissionKey>4010187179898695473*11459378189709739967</PermissionKey></File></Entries><NextMarker /></EnumerationResults>"
     },
@@ -257,11 +217,7 @@
         "x-ms-date": "Wed, 12 May 2021 17:57:53 GMT",
         "x-ms-delete-snapshots": "include",
         "x-ms-return-client-request-id": "true",
-<<<<<<< HEAD
-        "x-ms-version": "2020-12-06"
-=======
-        "x-ms-version": "2021-02-12"
->>>>>>> 7e782c87
+        "x-ms-version": "2021-02-12"
       },
       "RequestBody": null,
       "StatusCode": 202,
@@ -274,11 +230,7 @@
         ],
         "x-ms-client-request-id": "02754c5e-739b-da46-4e15-462a8648b73d",
         "x-ms-request-id": "339b28ad-901a-007b-3b58-47985e000000",
-<<<<<<< HEAD
-        "x-ms-version": "2020-12-06"
-=======
-        "x-ms-version": "2021-02-12"
->>>>>>> 7e782c87
+        "x-ms-version": "2021-02-12"
       },
       "ResponseBody": []
     }
