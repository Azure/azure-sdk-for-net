--- conflicted
+++ resolved
@@ -1,27 +1,17 @@
 {
   "Entries": [
     {
-      "RequestUri": "http://seanstagetest.file.core.windows.net/test-share-10b6aea5-517a-3a22-3753-e467536b6903?restype=share",
+      "RequestUri": "http://seanstagetest.file.core.windows.net/test-share-af36e767-5d7d-195b-a6c0-776ec877a76d?restype=share",
       "RequestMethod": "PUT",
       "RequestHeaders": {
         "Authorization": "Sanitized",
-<<<<<<< HEAD
-        "traceparent": "00-6679b6d9771df84db8ecc6cf7545ed30-ab5449cf8b0f8f49-00",
+        "traceparent": "00-f4f93026dd8e294eb8defcfad3965457-5820cf28878b2d4c-00",
         "User-Agent": [
-          "azsdk-net-Storage.Files.Shares/12.0.0-dev.20191210.1\u002B5758cdf8298d3305c897cb7ba843ddd732c229c1",
+          "azsdk-net-Storage.Files.Shares/12.0.0-dev.20191211.1\u002B2accb37068f0a0c9382fa117525bb968c5397cf7",
           "(.NET Core 4.6.28008.01; Microsoft Windows 10.0.18363 )"
         ],
-        "x-ms-client-request-id": "8c8d61fc-46d5-4264-7aba-497543ed34ac",
-        "x-ms-date": "Wed, 11 Dec 2019 05:55:14 GMT",
-=======
-        "traceparent": "00-0ee47602a15e2d4391b089f5c93fc3d9-17dca859fb130f46-00",
-        "User-Agent": [
-          "azsdk-net-Storage.Files.Shares/12.0.0-dev.20191211.1\u002B899431c003876eb9b26cefd8e8a37e7f27f82ced",
-          "(.NET Core 4.6.28008.01; Microsoft Windows 10.0.18363 )"
-        ],
-        "x-ms-client-request-id": "85975bda-9dfb-1443-1f51-e6b134242ce0",
-        "x-ms-date": "Wed, 11 Dec 2019 20:37:07 GMT",
->>>>>>> 5e20a7a1
+        "x-ms-client-request-id": "7e4f22b7-e1b6-8043-73c1-3fa6dfbb1cf0",
+        "x-ms-date": "Wed, 11 Dec 2019 23:04:51 GMT",
         "x-ms-return-client-request-id": "true",
         "x-ms-version": "2019-07-07"
       },
@@ -29,54 +19,33 @@
       "StatusCode": 201,
       "ResponseHeaders": {
         "Content-Length": "0",
-<<<<<<< HEAD
-        "Date": "Wed, 11 Dec 2019 05:55:14 GMT",
-        "ETag": "\u00220x8D77DFEB13D4F00\u0022",
-        "Last-Modified": "Wed, 11 Dec 2019 05:55:14 GMT",
-=======
-        "Date": "Wed, 11 Dec 2019 20:37:07 GMT",
-        "ETag": "\u00220x8D77E79E3AA4F9E\u0022",
-        "Last-Modified": "Wed, 11 Dec 2019 20:37:07 GMT",
->>>>>>> 5e20a7a1
+        "Date": "Wed, 11 Dec 2019 23:04:50 GMT",
+        "ETag": "\u00220x8D77E8E8701FE81\u0022",
+        "Last-Modified": "Wed, 11 Dec 2019 23:04:51 GMT",
         "Server": [
           "Windows-Azure-File/1.0",
           "Microsoft-HTTPAPI/2.0"
         ],
-<<<<<<< HEAD
-        "x-ms-client-request-id": "8c8d61fc-46d5-4264-7aba-497543ed34ac",
-        "x-ms-request-id": "3644e1cc-301a-0032-42e7-af924c000000",
-=======
-        "x-ms-client-request-id": "85975bda-9dfb-1443-1f51-e6b134242ce0",
-        "x-ms-request-id": "ef3e3849-c01a-0019-4862-b01280000000",
->>>>>>> 5e20a7a1
+        "x-ms-client-request-id": "7e4f22b7-e1b6-8043-73c1-3fa6dfbb1cf0",
+        "x-ms-request-id": "5f7a8a12-601a-003f-3b77-b05a98000000",
         "x-ms-version": "2019-07-07"
       },
       "ResponseBody": []
     },
     {
-      "RequestUri": "http://seanstagetest.file.core.windows.net/test-share-10b6aea5-517a-3a22-3753-e467536b6903?restype=share\u0026comp=filepermission",
+      "RequestUri": "http://seanstagetest.file.core.windows.net/test-share-af36e767-5d7d-195b-a6c0-776ec877a76d?restype=share\u0026comp=filepermission",
       "RequestMethod": "PUT",
       "RequestHeaders": {
         "Authorization": "Sanitized",
         "Content-Length": "206",
         "Content-Type": "application/json",
-<<<<<<< HEAD
-        "traceparent": "00-39f4738cdadd3f4e885a6ecd52001660-5668284a2d6eda4e-00",
+        "traceparent": "00-977dda98973f0b43bf32a51da5f91b46-5d888b559debd844-00",
         "User-Agent": [
-          "azsdk-net-Storage.Files.Shares/12.0.0-dev.20191210.1\u002B5758cdf8298d3305c897cb7ba843ddd732c229c1",
+          "azsdk-net-Storage.Files.Shares/12.0.0-dev.20191211.1\u002B2accb37068f0a0c9382fa117525bb968c5397cf7",
           "(.NET Core 4.6.28008.01; Microsoft Windows 10.0.18363 )"
         ],
-        "x-ms-client-request-id": "53cf8dd4-222b-df86-e0de-545831612ed6",
-        "x-ms-date": "Wed, 11 Dec 2019 05:55:14 GMT",
-=======
-        "traceparent": "00-2f298858a5e8404b84498573340dc1b0-07142ba99f94454f-00",
-        "User-Agent": [
-          "azsdk-net-Storage.Files.Shares/12.0.0-dev.20191211.1\u002B899431c003876eb9b26cefd8e8a37e7f27f82ced",
-          "(.NET Core 4.6.28008.01; Microsoft Windows 10.0.18363 )"
-        ],
-        "x-ms-client-request-id": "f88d4f00-e3d4-ec08-9321-ae42cbe1359a",
-        "x-ms-date": "Wed, 11 Dec 2019 20:37:07 GMT",
->>>>>>> 5e20a7a1
+        "x-ms-client-request-id": "a5b7bec8-2928-66b7-991c-57a668bdeeb7",
+        "x-ms-date": "Wed, 11 Dec 2019 23:04:51 GMT",
         "x-ms-return-client-request-id": "true",
         "x-ms-version": "2019-07-07"
       },
@@ -85,49 +54,31 @@
       },
       "StatusCode": 201,
       "ResponseHeaders": {
-<<<<<<< HEAD
-        "Date": "Wed, 11 Dec 2019 05:55:14 GMT",
-=======
-        "Date": "Wed, 11 Dec 2019 20:37:07 GMT",
->>>>>>> 5e20a7a1
+        "Date": "Wed, 11 Dec 2019 23:04:50 GMT",
         "Server": [
           "Windows-Azure-File/1.0",
           "Microsoft-HTTPAPI/2.0"
         ],
         "Transfer-Encoding": "chunked",
-        "x-ms-client-request-id": "f88d4f00-e3d4-ec08-9321-ae42cbe1359a",
+        "x-ms-client-request-id": "a5b7bec8-2928-66b7-991c-57a668bdeeb7",
         "x-ms-file-permission-key": "11680444563946999947*422928105932735866",
-<<<<<<< HEAD
-        "x-ms-request-id": "3644e1ce-301a-0032-43e7-af924c000000",
-=======
-        "x-ms-request-id": "ef3e384b-c01a-0019-4962-b01280000000",
->>>>>>> 5e20a7a1
+        "x-ms-request-id": "5f7a8a17-601a-003f-3f77-b05a98000000",
         "x-ms-version": "2019-07-07"
       },
       "ResponseBody": []
     },
     {
-      "RequestUri": "http://seanstagetest.file.core.windows.net/test-share-10b6aea5-517a-3a22-3753-e467536b6903/test-directory-f0ffaf8d-2c6c-dd69-cca3-6aae4c83525f?restype=directory",
+      "RequestUri": "http://seanstagetest.file.core.windows.net/test-share-af36e767-5d7d-195b-a6c0-776ec877a76d/test-directory-db6aa6c6-a6c9-e561-1390-fa4ea4a8b907?restype=directory",
       "RequestMethod": "PUT",
       "RequestHeaders": {
         "Authorization": "Sanitized",
-<<<<<<< HEAD
-        "traceparent": "00-2da9a595b2fd214bb95738045a438c2d-df2b3b18ba747245-00",
+        "traceparent": "00-c8675820f544814ca29fb33904194239-520f2552951a904d-00",
         "User-Agent": [
-          "azsdk-net-Storage.Files.Shares/12.0.0-dev.20191210.1\u002B5758cdf8298d3305c897cb7ba843ddd732c229c1",
+          "azsdk-net-Storage.Files.Shares/12.0.0-dev.20191211.1\u002B2accb37068f0a0c9382fa117525bb968c5397cf7",
           "(.NET Core 4.6.28008.01; Microsoft Windows 10.0.18363 )"
         ],
-        "x-ms-client-request-id": "af9d8a0c-cf93-f126-ba21-d5a087edfa00",
-        "x-ms-date": "Wed, 11 Dec 2019 05:55:14 GMT",
-=======
-        "traceparent": "00-9689d3ff0b49034e8b7579f3578888a9-211d2495ae5bb743-00",
-        "User-Agent": [
-          "azsdk-net-Storage.Files.Shares/12.0.0-dev.20191211.1\u002B899431c003876eb9b26cefd8e8a37e7f27f82ced",
-          "(.NET Core 4.6.28008.01; Microsoft Windows 10.0.18363 )"
-        ],
-        "x-ms-client-request-id": "1232b617-9dbf-d3d3-e6af-2b307859a010",
-        "x-ms-date": "Wed, 11 Dec 2019 20:37:07 GMT",
->>>>>>> 5e20a7a1
+        "x-ms-client-request-id": "20d48578-3b01-22ad-5dd1-92982e68c1f1",
+        "x-ms-date": "Wed, 11 Dec 2019 23:04:51 GMT",
         "x-ms-file-attributes": "None",
         "x-ms-file-creation-time": "Now",
         "x-ms-file-last-write-time": "Now",
@@ -139,65 +90,39 @@
       "StatusCode": 201,
       "ResponseHeaders": {
         "Content-Length": "0",
-<<<<<<< HEAD
-        "Date": "Wed, 11 Dec 2019 05:55:14 GMT",
-        "ETag": "\u00220x8D77DFEB159B797\u0022",
-        "Last-Modified": "Wed, 11 Dec 2019 05:55:14 GMT",
-=======
-        "Date": "Wed, 11 Dec 2019 20:37:07 GMT",
-        "ETag": "\u00220x8D77E79E3C57735\u0022",
-        "Last-Modified": "Wed, 11 Dec 2019 20:37:07 GMT",
->>>>>>> 5e20a7a1
+        "Date": "Wed, 11 Dec 2019 23:04:50 GMT",
+        "ETag": "\u00220x8D77E8E871DB07B\u0022",
+        "Last-Modified": "Wed, 11 Dec 2019 23:04:51 GMT",
         "Server": [
           "Windows-Azure-File/1.0",
           "Microsoft-HTTPAPI/2.0"
         ],
-        "x-ms-client-request-id": "1232b617-9dbf-d3d3-e6af-2b307859a010",
+        "x-ms-client-request-id": "20d48578-3b01-22ad-5dd1-92982e68c1f1",
         "x-ms-file-attributes": "Directory",
-<<<<<<< HEAD
-        "x-ms-file-change-time": "2019-12-11T05:55:14.6826647Z",
-        "x-ms-file-creation-time": "2019-12-11T05:55:14.6826647Z",
+        "x-ms-file-change-time": "2019-12-11T23:04:51.3540219Z",
+        "x-ms-file-creation-time": "2019-12-11T23:04:51.3540219Z",
         "x-ms-file-id": "13835128424026341376",
-        "x-ms-file-last-write-time": "2019-12-11T05:55:14.6826647Z",
+        "x-ms-file-last-write-time": "2019-12-11T23:04:51.3540219Z",
         "x-ms-file-parent-id": "0",
         "x-ms-file-permission-key": "7855875120676328179*422928105932735866",
-        "x-ms-request-id": "3644e1cf-301a-0032-44e7-af924c000000",
-=======
-        "x-ms-file-change-time": "2019-12-11T20:37:07.3726261Z",
-        "x-ms-file-creation-time": "2019-12-11T20:37:07.3726261Z",
-        "x-ms-file-id": "13835128424026341376",
-        "x-ms-file-last-write-time": "2019-12-11T20:37:07.3726261Z",
-        "x-ms-file-parent-id": "0",
-        "x-ms-file-permission-key": "7855875120676328179*422928105932735866",
-        "x-ms-request-id": "ef3e384c-c01a-0019-4a62-b01280000000",
->>>>>>> 5e20a7a1
+        "x-ms-request-id": "5f7a8a1c-601a-003f-4477-b05a98000000",
         "x-ms-request-server-encrypted": "true",
         "x-ms-version": "2019-07-07"
       },
       "ResponseBody": []
     },
     {
-      "RequestUri": "http://seanstagetest.file.core.windows.net/test-share-10b6aea5-517a-3a22-3753-e467536b6903/test-directory-f0ffaf8d-2c6c-dd69-cca3-6aae4c83525f?restype=directory\u0026comp=properties",
+      "RequestUri": "http://seanstagetest.file.core.windows.net/test-share-af36e767-5d7d-195b-a6c0-776ec877a76d/test-directory-db6aa6c6-a6c9-e561-1390-fa4ea4a8b907?restype=directory\u0026comp=properties",
       "RequestMethod": "PUT",
       "RequestHeaders": {
         "Authorization": "Sanitized",
-<<<<<<< HEAD
-        "traceparent": "00-3de1abec7fe55646b6f4bc4df4bc9357-9178c12f6998b949-00",
+        "traceparent": "00-9e55def161d6da468530c1b4d09f32d8-da9ec9c846b8984a-00",
         "User-Agent": [
-          "azsdk-net-Storage.Files.Shares/12.0.0-dev.20191210.1\u002B5758cdf8298d3305c897cb7ba843ddd732c229c1",
+          "azsdk-net-Storage.Files.Shares/12.0.0-dev.20191211.1\u002B2accb37068f0a0c9382fa117525bb968c5397cf7",
           "(.NET Core 4.6.28008.01; Microsoft Windows 10.0.18363 )"
         ],
-        "x-ms-client-request-id": "5a8c0bbb-5c41-f012-58b0-fbfc0ce0d24c",
-        "x-ms-date": "Wed, 11 Dec 2019 05:55:14 GMT",
-=======
-        "traceparent": "00-baf77821f2b39d40b2ce023c59c4e9c6-8d994ac41a665247-00",
-        "User-Agent": [
-          "azsdk-net-Storage.Files.Shares/12.0.0-dev.20191211.1\u002B899431c003876eb9b26cefd8e8a37e7f27f82ced",
-          "(.NET Core 4.6.28008.01; Microsoft Windows 10.0.18363 )"
-        ],
-        "x-ms-client-request-id": "9596317c-4050-26a0-d4dd-fee608db085b",
-        "x-ms-date": "Wed, 11 Dec 2019 20:37:07 GMT",
->>>>>>> 5e20a7a1
+        "x-ms-client-request-id": "1fd6353a-98d3-6e06-1abc-c432e42e2d06",
+        "x-ms-date": "Wed, 11 Dec 2019 23:04:51 GMT",
         "x-ms-file-attributes": "ReadOnly|Directory",
         "x-ms-file-creation-time": "2019-08-15T05:15:25.0600000Z",
         "x-ms-file-last-write-time": "2019-08-26T05:15:25.0600000Z",
@@ -209,63 +134,39 @@
       "StatusCode": 200,
       "ResponseHeaders": {
         "Content-Length": "0",
-<<<<<<< HEAD
-        "Date": "Wed, 11 Dec 2019 05:55:14 GMT",
-        "ETag": "\u00220x8D77DFEB16E2A1E\u0022",
-        "Last-Modified": "Wed, 11 Dec 2019 05:55:14 GMT",
-=======
-        "Date": "Wed, 11 Dec 2019 20:37:07 GMT",
-        "ETag": "\u00220x8D77E79E3D249ED\u0022",
-        "Last-Modified": "Wed, 11 Dec 2019 20:37:07 GMT",
->>>>>>> 5e20a7a1
+        "Date": "Wed, 11 Dec 2019 23:04:50 GMT",
+        "ETag": "\u00220x8D77E8E872A0CC9\u0022",
+        "Last-Modified": "Wed, 11 Dec 2019 23:04:51 GMT",
         "Server": [
           "Windows-Azure-File/1.0",
           "Microsoft-HTTPAPI/2.0"
         ],
-        "x-ms-client-request-id": "9596317c-4050-26a0-d4dd-fee608db085b",
+        "x-ms-client-request-id": "1fd6353a-98d3-6e06-1abc-c432e42e2d06",
         "x-ms-file-attributes": "ReadOnly | Directory",
-<<<<<<< HEAD
-        "x-ms-file-change-time": "2019-12-11T05:55:14.8166686Z",
-=======
-        "x-ms-file-change-time": "2019-12-11T20:37:07.4566637Z",
->>>>>>> 5e20a7a1
+        "x-ms-file-change-time": "2019-12-11T23:04:51.4350281Z",
         "x-ms-file-creation-time": "2019-08-15T05:15:25.0600000Z",
         "x-ms-file-id": "13835128424026341376",
         "x-ms-file-last-write-time": "2019-08-26T05:15:25.0600000Z",
         "x-ms-file-parent-id": "0",
         "x-ms-file-permission-key": "11680444563946999947*422928105932735866",
-<<<<<<< HEAD
-        "x-ms-request-id": "3644e1d0-301a-0032-45e7-af924c000000",
-=======
-        "x-ms-request-id": "ef3e384d-c01a-0019-4b62-b01280000000",
->>>>>>> 5e20a7a1
+        "x-ms-request-id": "5f7a8a1e-601a-003f-4677-b05a98000000",
         "x-ms-request-server-encrypted": "true",
         "x-ms-version": "2019-07-07"
       },
       "ResponseBody": []
     },
     {
-      "RequestUri": "http://seanstagetest.file.core.windows.net/test-share-10b6aea5-517a-3a22-3753-e467536b6903?restype=share",
+      "RequestUri": "http://seanstagetest.file.core.windows.net/test-share-af36e767-5d7d-195b-a6c0-776ec877a76d?restype=share",
       "RequestMethod": "DELETE",
       "RequestHeaders": {
         "Authorization": "Sanitized",
-<<<<<<< HEAD
-        "traceparent": "00-bdffe95c5990cb44af6d913c8d623fec-bd93675681e8714f-00",
+        "traceparent": "00-4831cf0939d6fb4b9408194a26030e9c-e09be07ee3a00d45-00",
         "User-Agent": [
-          "azsdk-net-Storage.Files.Shares/12.0.0-dev.20191210.1\u002B5758cdf8298d3305c897cb7ba843ddd732c229c1",
+          "azsdk-net-Storage.Files.Shares/12.0.0-dev.20191211.1\u002B2accb37068f0a0c9382fa117525bb968c5397cf7",
           "(.NET Core 4.6.28008.01; Microsoft Windows 10.0.18363 )"
         ],
-        "x-ms-client-request-id": "7be4e26c-a060-76bf-9ca7-59107ebcf925",
-        "x-ms-date": "Wed, 11 Dec 2019 05:55:14 GMT",
-=======
-        "traceparent": "00-e79fa8155cb7634daaca3435f8880cdd-9ed538e86055b943-00",
-        "User-Agent": [
-          "azsdk-net-Storage.Files.Shares/12.0.0-dev.20191211.1\u002B899431c003876eb9b26cefd8e8a37e7f27f82ced",
-          "(.NET Core 4.6.28008.01; Microsoft Windows 10.0.18363 )"
-        ],
-        "x-ms-client-request-id": "47b4ac20-0ac2-8fbf-ae57-4f52511d51c8",
-        "x-ms-date": "Wed, 11 Dec 2019 20:37:07 GMT",
->>>>>>> 5e20a7a1
+        "x-ms-client-request-id": "f95ee865-a292-ca1d-4a8c-862209816bb0",
+        "x-ms-date": "Wed, 11 Dec 2019 23:04:51 GMT",
         "x-ms-delete-snapshots": "include",
         "x-ms-return-client-request-id": "true",
         "x-ms-version": "2019-07-07"
@@ -274,34 +175,20 @@
       "StatusCode": 202,
       "ResponseHeaders": {
         "Content-Length": "0",
-<<<<<<< HEAD
-        "Date": "Wed, 11 Dec 2019 05:55:14 GMT",
-=======
-        "Date": "Wed, 11 Dec 2019 20:37:07 GMT",
->>>>>>> 5e20a7a1
+        "Date": "Wed, 11 Dec 2019 23:04:50 GMT",
         "Server": [
           "Windows-Azure-File/1.0",
           "Microsoft-HTTPAPI/2.0"
         ],
-<<<<<<< HEAD
-        "x-ms-client-request-id": "7be4e26c-a060-76bf-9ca7-59107ebcf925",
-        "x-ms-request-id": "3644e1d1-301a-0032-46e7-af924c000000",
-=======
-        "x-ms-client-request-id": "47b4ac20-0ac2-8fbf-ae57-4f52511d51c8",
-        "x-ms-request-id": "ef3e384e-c01a-0019-4c62-b01280000000",
->>>>>>> 5e20a7a1
+        "x-ms-client-request-id": "f95ee865-a292-ca1d-4a8c-862209816bb0",
+        "x-ms-request-id": "5f7a8a21-601a-003f-4977-b05a98000000",
         "x-ms-version": "2019-07-07"
       },
       "ResponseBody": []
     }
   ],
   "Variables": {
-<<<<<<< HEAD
-    "RandomSeed": "808861896",
+    "RandomSeed": "894546391",
     "Storage_TestConfigDefault": "ProductionTenant\nseanstagetest\nU2FuaXRpemVk\nhttp://seanstagetest.blob.core.windows.net\nhttp://seanstagetest.file.core.windows.net\nhttp://seanstagetest.queue.core.windows.net\nhttp://seanstagetest.table.core.windows.net\n\n\n\n\nhttp://seanstagetest-secondary.blob.core.windows.net\nhttp://seanstagetest-secondary.file.core.windows.net\nhttp://seanstagetest-secondary.queue.core.windows.net\nhttp://seanstagetest-secondary.table.core.windows.net\n\nSanitized\n\n\nCloud\nBlobEndpoint=http://seanstagetest.blob.core.windows.net/;QueueEndpoint=http://seanstagetest.queue.core.windows.net/;FileEndpoint=http://seanstagetest.file.core.windows.net/;BlobSecondaryEndpoint=http://seanstagetest-secondary.blob.core.windows.net/;QueueSecondaryEndpoint=http://seanstagetest-secondary.queue.core.windows.net/;FileSecondaryEndpoint=http://seanstagetest-secondary.file.core.windows.net/;AccountName=seanstagetest;AccountKey=Sanitized\nseanscope1"
-=======
-    "RandomSeed": "1833064690",
-    "Storage_TestConfigDefault": "ProductionTenant\nseanstagetest\nU2FuaXRpemVk\nhttp://seanstagetest.blob.core.windows.net\nhttp://seanstagetest.file.core.windows.net\nhttp://seanstagetest.queue.core.windows.net\nhttp://seanstagetest.table.core.windows.net\n\n\n\n\nhttp://seanstagetest-secondary.blob.core.windows.net\nhttp://seanstagetest-secondary.file.core.windows.net\nhttp://seanstagetest-secondary.queue.core.windows.net\nhttp://seanstagetest-secondary.table.core.windows.net\n\nSanitized\n\n\nCloud\nBlobEndpoint=http://seanstagetest.blob.core.windows.net/;QueueEndpoint=http://seanstagetest.queue.core.windows.net/;FileEndpoint=http://seanstagetest.file.core.windows.net/;BlobSecondaryEndpoint=http://seanstagetest-secondary.blob.core.windows.net/;QueueSecondaryEndpoint=http://seanstagetest-secondary.queue.core.windows.net/;FileSecondaryEndpoint=http://seanstagetest-secondary.file.core.windows.net/;AccountName=seanstagetest;AccountKey=Sanitized"
->>>>>>> 5e20a7a1
   }
 }