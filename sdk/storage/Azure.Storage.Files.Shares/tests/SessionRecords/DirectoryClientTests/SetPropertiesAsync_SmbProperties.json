--- conflicted
+++ resolved
@@ -1,18 +1,18 @@
 {
   "Entries": [
     {
-      "RequestUri": "https://seanmcccanary3.file.core.windows.net/test-share-af36e767-5d7d-195b-a6c0-776ec877a76d?restype=share",
+      "RequestUri": "https://seanmcccanary3.file.core.windows.net/test-share-4d02f6f9-c6bb-e27e-087b-3e5eea494960?restype=share",
       "RequestMethod": "PUT",
       "RequestHeaders": {
         "Accept": "application/xml",
         "Authorization": "Sanitized",
-        "traceparent": "00-7193398322802b4bb929a79b2db39cbb-05f14cfc2a26ae4c-00",
+        "traceparent": "00-a5b0d154f956484db43b5bdfe10c303b-6b1919d40bed3041-00",
         "User-Agent": [
-          "azsdk-net-Storage.Files.Shares/12.7.0-alpha.20210121.1",
+          "azsdk-net-Storage.Files.Shares/12.7.0-alpha.20210126.1",
           "(.NET 5.0.2; Microsoft Windows 10.0.19042)"
         ],
-        "x-ms-client-request-id": "7e4f22b7-e1b6-8043-73c1-3fa6dfbb1cf0",
-        "x-ms-date": "Thu, 21 Jan 2021 20:36:40 GMT",
+        "x-ms-client-request-id": "d99e20f6-514a-04ba-d7e8-8c491b16d063",
+        "x-ms-date": "Tue, 26 Jan 2021 19:48:04 GMT",
         "x-ms-return-client-request-id": "true",
         "x-ms-version": "2020-06-12"
       },
@@ -20,39 +20,34 @@
       "StatusCode": 201,
       "ResponseHeaders": {
         "Content-Length": "0",
-        "Date": "Thu, 21 Jan 2021 20:36:39 GMT",
-        "ETag": "\u00220x8D8BE4C41ABF827\u0022",
-        "Last-Modified": "Thu, 21 Jan 2021 20:36:40 GMT",
+        "Date": "Tue, 26 Jan 2021 19:48:03 GMT",
+        "ETag": "\u00220x8D8C2334BBCFE97\u0022",
+        "Last-Modified": "Tue, 26 Jan 2021 19:48:04 GMT",
         "Server": [
           "Windows-Azure-File/1.0",
           "Microsoft-HTTPAPI/2.0"
         ],
-        "x-ms-client-request-id": "7e4f22b7-e1b6-8043-73c1-3fa6dfbb1cf0",
-<<<<<<< HEAD
-        "x-ms-request-id": "c9ef6045-f01a-0012-0937-f3e9eb000000",
+        "x-ms-client-request-id": "d99e20f6-514a-04ba-d7e8-8c491b16d063",
+        "x-ms-request-id": "a9ee47f0-001a-009d-231c-f42878000000",
         "x-ms-version": "2020-06-12"
-=======
-        "x-ms-request-id": "f07413cf-d01a-0018-3935-f005a5000000",
-        "x-ms-version": "2020-04-08"
->>>>>>> ac24a13f
       },
       "ResponseBody": []
     },
     {
-      "RequestUri": "https://seanmcccanary3.file.core.windows.net/test-share-af36e767-5d7d-195b-a6c0-776ec877a76d?restype=share\u0026comp=filepermission",
+      "RequestUri": "https://seanmcccanary3.file.core.windows.net/test-share-4d02f6f9-c6bb-e27e-087b-3e5eea494960?restype=share\u0026comp=filepermission",
       "RequestMethod": "PUT",
       "RequestHeaders": {
         "Accept": "application/xml",
         "Authorization": "Sanitized",
         "Content-Length": "206",
         "Content-Type": "application/json",
-        "traceparent": "00-21bf5cdfbd704545bba1d4638e963088-78219d6f44890e45-00",
+        "traceparent": "00-4006bbe03c02ce4495ba0e88a932abd4-9c82a4d416389747-00",
         "User-Agent": [
-          "azsdk-net-Storage.Files.Shares/12.7.0-alpha.20210121.1",
+          "azsdk-net-Storage.Files.Shares/12.7.0-alpha.20210126.1",
           "(.NET 5.0.2; Microsoft Windows 10.0.19042)"
         ],
-        "x-ms-client-request-id": "a5b7bec8-2928-66b7-991c-57a668bdeeb7",
-        "x-ms-date": "Thu, 21 Jan 2021 20:36:40 GMT",
+        "x-ms-client-request-id": "c96792f3-70aa-9916-fb3b-970306deddc1",
+        "x-ms-date": "Tue, 26 Jan 2021 19:48:05 GMT",
         "x-ms-return-client-request-id": "true",
         "x-ms-version": "2020-06-12"
       },
@@ -61,38 +56,32 @@
       },
       "StatusCode": 201,
       "ResponseHeaders": {
-        "Date": "Thu, 21 Jan 2021 20:36:39 GMT",
+        "Date": "Tue, 26 Jan 2021 19:48:04 GMT",
         "Server": [
           "Windows-Azure-File/1.0",
           "Microsoft-HTTPAPI/2.0"
         ],
         "Transfer-Encoding": "chunked",
-        "x-ms-client-request-id": "a5b7bec8-2928-66b7-991c-57a668bdeeb7",
-<<<<<<< HEAD
-        "x-ms-file-permission-key": "11680444563946999947*422928105932735866",
-        "x-ms-request-id": "c9ef6047-f01a-0012-0a37-f3e9eb000000",
+        "x-ms-client-request-id": "c96792f3-70aa-9916-fb3b-970306deddc1",
+        "x-ms-file-permission-key": "4089320212444238414*11459378189709739967",
+        "x-ms-request-id": "a9ee47f3-001a-009d-241c-f42878000000",
         "x-ms-version": "2020-06-12"
-=======
-        "x-ms-file-permission-key": "4089320212444238414*11459378189709739967",
-        "x-ms-request-id": "f07413d3-d01a-0018-3b35-f005a5000000",
-        "x-ms-version": "2020-04-08"
->>>>>>> ac24a13f
       },
       "ResponseBody": []
     },
     {
-      "RequestUri": "https://seanmcccanary3.file.core.windows.net/test-share-af36e767-5d7d-195b-a6c0-776ec877a76d/test-directory-db6aa6c6-a6c9-e561-1390-fa4ea4a8b907?restype=directory",
+      "RequestUri": "https://seanmcccanary3.file.core.windows.net/test-share-4d02f6f9-c6bb-e27e-087b-3e5eea494960/test-directory-7ea21919-009a-8d6a-3e38-0a40dbeabb9c?restype=directory",
       "RequestMethod": "PUT",
       "RequestHeaders": {
         "Accept": "application/xml",
         "Authorization": "Sanitized",
-        "traceparent": "00-f6aa42bdd42ed744bc4a7fd322a8b3cf-8aef3781d25b9d45-00",
+        "traceparent": "00-fc81937d11118249b52c465a63023653-28284336fa7f5a45-00",
         "User-Agent": [
-          "azsdk-net-Storage.Files.Shares/12.7.0-alpha.20210121.1",
+          "azsdk-net-Storage.Files.Shares/12.7.0-alpha.20210126.1",
           "(.NET 5.0.2; Microsoft Windows 10.0.19042)"
         ],
-        "x-ms-client-request-id": "20d48578-3b01-22ad-5dd1-92982e68c1f1",
-        "x-ms-date": "Thu, 21 Jan 2021 20:36:40 GMT",
+        "x-ms-client-request-id": "2fb6b42c-b398-f24e-27d9-8b7265d5bd10",
+        "x-ms-date": "Tue, 26 Jan 2021 19:48:05 GMT",
         "x-ms-file-attributes": "None",
         "x-ms-file-creation-time": "Now",
         "x-ms-file-last-write-time": "Now",
@@ -104,40 +93,40 @@
       "StatusCode": 201,
       "ResponseHeaders": {
         "Content-Length": "0",
-        "Date": "Thu, 21 Jan 2021 20:36:39 GMT",
-        "ETag": "\u00220x8D8BE4C41BFC3F5\u0022",
-        "Last-Modified": "Thu, 21 Jan 2021 20:36:40 GMT",
+        "Date": "Tue, 26 Jan 2021 19:48:04 GMT",
+        "ETag": "\u00220x8D8C2334BFEE9CA\u0022",
+        "Last-Modified": "Tue, 26 Jan 2021 19:48:04 GMT",
         "Server": [
           "Windows-Azure-File/1.0",
           "Microsoft-HTTPAPI/2.0"
         ],
-        "x-ms-client-request-id": "20d48578-3b01-22ad-5dd1-92982e68c1f1",
+        "x-ms-client-request-id": "2fb6b42c-b398-f24e-27d9-8b7265d5bd10",
         "x-ms-file-attributes": "Directory",
-        "x-ms-file-change-time": "2021-01-21T20:36:40.2803701Z",
-        "x-ms-file-creation-time": "2021-01-21T20:36:40.2803701Z",
+        "x-ms-file-change-time": "2021-01-26T19:48:04.7043018Z",
+        "x-ms-file-creation-time": "2021-01-26T19:48:04.7043018Z",
         "x-ms-file-id": "13835128424026341376",
-        "x-ms-file-last-write-time": "2021-01-21T20:36:40.2803701Z",
+        "x-ms-file-last-write-time": "2021-01-26T19:48:04.7043018Z",
         "x-ms-file-parent-id": "0",
         "x-ms-file-permission-key": "17860367565182308406*11459378189709739967",
-        "x-ms-request-id": "f07413d5-d01a-0018-3c35-f005a5000000",
+        "x-ms-request-id": "a9ee47f5-001a-009d-251c-f42878000000",
         "x-ms-request-server-encrypted": "true",
         "x-ms-version": "2020-06-12"
       },
       "ResponseBody": []
     },
     {
-      "RequestUri": "https://seanmcccanary3.file.core.windows.net/test-share-af36e767-5d7d-195b-a6c0-776ec877a76d/test-directory-db6aa6c6-a6c9-e561-1390-fa4ea4a8b907?restype=directory\u0026comp=properties",
+      "RequestUri": "https://seanmcccanary3.file.core.windows.net/test-share-4d02f6f9-c6bb-e27e-087b-3e5eea494960/test-directory-7ea21919-009a-8d6a-3e38-0a40dbeabb9c?restype=directory\u0026comp=properties",
       "RequestMethod": "PUT",
       "RequestHeaders": {
         "Accept": "application/xml",
         "Authorization": "Sanitized",
-        "traceparent": "00-4769817825daa942958a8359468e641c-9de5474d22082e43-00",
+        "traceparent": "00-b7650d422cc76e49bfa3074c6b9d2b83-e3c116adf4c45e40-00",
         "User-Agent": [
-          "azsdk-net-Storage.Files.Shares/12.7.0-alpha.20210121.1",
+          "azsdk-net-Storage.Files.Shares/12.7.0-alpha.20210126.1",
           "(.NET 5.0.2; Microsoft Windows 10.0.19042)"
         ],
-        "x-ms-client-request-id": "1fd6353a-98d3-6e06-1abc-c432e42e2d06",
-        "x-ms-date": "Thu, 21 Jan 2021 20:36:40 GMT",
+        "x-ms-client-request-id": "27141bd7-8c34-0204-5563-61d57b45cb46",
+        "x-ms-date": "Tue, 26 Jan 2021 19:48:05 GMT",
         "x-ms-file-attributes": "ReadOnly|Directory",
         "x-ms-file-creation-time": "2019-08-15T05:15:25.0600000Z",
         "x-ms-file-last-write-time": "2019-08-26T05:15:25.0600000Z",
@@ -149,40 +138,40 @@
       "StatusCode": 200,
       "ResponseHeaders": {
         "Content-Length": "0",
-        "Date": "Thu, 21 Jan 2021 20:36:39 GMT",
-        "ETag": "\u00220x8D8BE4C41C989B4\u0022",
-        "Last-Modified": "Thu, 21 Jan 2021 20:36:40 GMT",
+        "Date": "Tue, 26 Jan 2021 19:48:04 GMT",
+        "ETag": "\u00220x8D8C2334C0BE474\u0022",
+        "Last-Modified": "Tue, 26 Jan 2021 19:48:04 GMT",
         "Server": [
           "Windows-Azure-File/1.0",
           "Microsoft-HTTPAPI/2.0"
         ],
-        "x-ms-client-request-id": "1fd6353a-98d3-6e06-1abc-c432e42e2d06",
+        "x-ms-client-request-id": "27141bd7-8c34-0204-5563-61d57b45cb46",
         "x-ms-file-attributes": "ReadOnly | Directory",
-        "x-ms-file-change-time": "2021-01-21T20:36:40.3444148Z",
+        "x-ms-file-change-time": "2021-01-26T19:48:04.7893620Z",
         "x-ms-file-creation-time": "2019-08-15T05:15:25.0600000Z",
         "x-ms-file-id": "13835128424026341376",
         "x-ms-file-last-write-time": "2019-08-26T05:15:25.0600000Z",
         "x-ms-file-parent-id": "0",
         "x-ms-file-permission-key": "4089320212444238414*11459378189709739967",
-        "x-ms-request-id": "f07413d6-d01a-0018-3d35-f005a5000000",
+        "x-ms-request-id": "a9ee47f6-001a-009d-261c-f42878000000",
         "x-ms-request-server-encrypted": "true",
         "x-ms-version": "2020-06-12"
       },
       "ResponseBody": []
     },
     {
-      "RequestUri": "https://seanmcccanary3.file.core.windows.net/test-share-af36e767-5d7d-195b-a6c0-776ec877a76d?restype=share",
+      "RequestUri": "https://seanmcccanary3.file.core.windows.net/test-share-4d02f6f9-c6bb-e27e-087b-3e5eea494960?restype=share",
       "RequestMethod": "DELETE",
       "RequestHeaders": {
         "Accept": "application/xml",
         "Authorization": "Sanitized",
-        "traceparent": "00-aae2467288b3a145b8f7f3d85bb3b2cb-800d557e6dc89a4a-00",
+        "traceparent": "00-9e075f1dda385f4f867faef6df021b97-472984a259fc4647-00",
         "User-Agent": [
-          "azsdk-net-Storage.Files.Shares/12.7.0-alpha.20210121.1",
+          "azsdk-net-Storage.Files.Shares/12.7.0-alpha.20210126.1",
           "(.NET 5.0.2; Microsoft Windows 10.0.19042)"
         ],
-        "x-ms-client-request-id": "f95ee865-a292-ca1d-4a8c-862209816bb0",
-        "x-ms-date": "Thu, 21 Jan 2021 20:36:40 GMT",
+        "x-ms-client-request-id": "499b2c1f-96c1-f3dc-f649-0d24f33c971b",
+        "x-ms-date": "Tue, 26 Jan 2021 19:48:05 GMT",
         "x-ms-delete-snapshots": "include",
         "x-ms-return-client-request-id": "true",
         "x-ms-version": "2020-06-12"
@@ -191,25 +180,20 @@
       "StatusCode": 202,
       "ResponseHeaders": {
         "Content-Length": "0",
-        "Date": "Thu, 21 Jan 2021 20:36:39 GMT",
+        "Date": "Tue, 26 Jan 2021 19:48:04 GMT",
         "Server": [
           "Windows-Azure-File/1.0",
           "Microsoft-HTTPAPI/2.0"
         ],
-        "x-ms-client-request-id": "f95ee865-a292-ca1d-4a8c-862209816bb0",
-<<<<<<< HEAD
-        "x-ms-request-id": "c9ef604b-f01a-0012-0d37-f3e9eb000000",
+        "x-ms-client-request-id": "499b2c1f-96c1-f3dc-f649-0d24f33c971b",
+        "x-ms-request-id": "a9ee47f7-001a-009d-271c-f42878000000",
         "x-ms-version": "2020-06-12"
-=======
-        "x-ms-request-id": "f07413d7-d01a-0018-3e35-f005a5000000",
-        "x-ms-version": "2020-04-08"
->>>>>>> ac24a13f
       },
       "ResponseBody": []
     }
   ],
   "Variables": {
-    "RandomSeed": "894546391",
+    "RandomSeed": "642887319",
     "Storage_TestConfigDefault": "ProductionTenant\nseanmcccanary3\nU2FuaXRpemVk\nhttps://seanmcccanary3.blob.core.windows.net\nhttps://seanmcccanary3.file.core.windows.net\nhttps://seanmcccanary3.queue.core.windows.net\nhttps://seanmcccanary3.table.core.windows.net\n\n\n\n\nhttps://seanmcccanary3-secondary.blob.core.windows.net\nhttps://seanmcccanary3-secondary.file.core.windows.net\nhttps://seanmcccanary3-secondary.queue.core.windows.net\nhttps://seanmcccanary3-secondary.table.core.windows.net\n\nSanitized\n\n\nCloud\nBlobEndpoint=https://seanmcccanary3.blob.core.windows.net/;QueueEndpoint=https://seanmcccanary3.queue.core.windows.net/;FileEndpoint=https://seanmcccanary3.file.core.windows.net/;BlobSecondaryEndpoint=https://seanmcccanary3-secondary.blob.core.windows.net/;QueueSecondaryEndpoint=https://seanmcccanary3-secondary.queue.core.windows.net/;FileSecondaryEndpoint=https://seanmcccanary3-secondary.file.core.windows.net/;AccountName=seanmcccanary3;AccountKey=Kg==;\nseanscope1"
   }
 }