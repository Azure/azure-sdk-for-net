--- conflicted
+++ resolved
@@ -1,18 +1,18 @@
 {
   "Entries": [
     {
-      "RequestUri": "https://seanmcccanary3.file.core.windows.net/test-share-eb7a748a-4de5-5c1b-a4a4-133b765c66f6?restype=share",
+      "RequestUri": "https://seanmcccanary3.file.core.windows.net/test-share-afef9460-4c77-d38a-e9b6-d5c4a79ca278?restype=share",
       "RequestMethod": "PUT",
       "RequestHeaders": {
         "Accept": "application/xml",
         "Authorization": "Sanitized",
-        "traceparent": "00-b6c487885c96a641bf15ef4889a119f2-0743a8faf556b74f-00",
+        "traceparent": "00-dfef3caff6617943b2a9fc5be000871d-06c4709cf9ed7440-00",
         "User-Agent": [
-          "azsdk-net-Storage.Files.Shares/12.7.0-alpha.20210121.1",
+          "azsdk-net-Storage.Files.Shares/12.7.0-alpha.20210126.1",
           "(.NET 5.0.2; Microsoft Windows 10.0.19042)"
         ],
-        "x-ms-client-request-id": "2cd11efb-f352-998f-dfd6-ae71b3ebf0a8",
-        "x-ms-date": "Thu, 21 Jan 2021 20:36:15 GMT",
+        "x-ms-client-request-id": "004c580e-ae7c-f9cd-ad09-06b5834108ea",
+        "x-ms-date": "Tue, 26 Jan 2021 19:47:44 GMT",
         "x-ms-return-client-request-id": "true",
         "x-ms-version": "2020-06-12"
       },
@@ -20,37 +20,32 @@
       "StatusCode": 201,
       "ResponseHeaders": {
         "Content-Length": "0",
-        "Date": "Thu, 21 Jan 2021 20:36:14 GMT",
-        "ETag": "\u00220x8D8BE4C32F3E904\u0022",
-        "Last-Modified": "Thu, 21 Jan 2021 20:36:15 GMT",
+        "Date": "Tue, 26 Jan 2021 19:47:43 GMT",
+        "ETag": "\u00220x8D8C2333F7FAC3E\u0022",
+        "Last-Modified": "Tue, 26 Jan 2021 19:47:43 GMT",
         "Server": [
           "Windows-Azure-File/1.0",
           "Microsoft-HTTPAPI/2.0"
         ],
-        "x-ms-client-request-id": "2cd11efb-f352-998f-dfd6-ae71b3ebf0a8",
-<<<<<<< HEAD
-        "x-ms-request-id": "c9ef5fcf-f01a-0012-2e36-f3e9eb000000",
+        "x-ms-client-request-id": "004c580e-ae7c-f9cd-ad09-06b5834108ea",
+        "x-ms-request-id": "52a39c77-201a-006e-5d1c-f48fed000000",
         "x-ms-version": "2020-06-12"
-=======
-        "x-ms-request-id": "c1324916-b01a-0031-6235-f03bd1000000",
-        "x-ms-version": "2020-04-08"
->>>>>>> ac24a13f
       },
       "ResponseBody": []
     },
     {
-      "RequestUri": "https://seanmcccanary3.file.core.windows.net/test-share-eb7a748a-4de5-5c1b-a4a4-133b765c66f6/test-directory-1e8fc9d3-404f-ffe9-d67e-95dac81655f7?restype=directory",
+      "RequestUri": "https://seanmcccanary3.file.core.windows.net/test-share-afef9460-4c77-d38a-e9b6-d5c4a79ca278/test-directory-961a46fc-866b-2056-0407-deb02613a28d?restype=directory",
       "RequestMethod": "PUT",
       "RequestHeaders": {
         "Accept": "application/xml",
         "Authorization": "Sanitized",
-        "traceparent": "00-ae315c0c2634774582383a47be6b5620-920ce3142166e44f-00",
+        "traceparent": "00-d70042d312f7f249a9713acb48a0670c-e501e99a4fa7834d-00",
         "User-Agent": [
-          "azsdk-net-Storage.Files.Shares/12.7.0-alpha.20210121.1",
+          "azsdk-net-Storage.Files.Shares/12.7.0-alpha.20210126.1",
           "(.NET 5.0.2; Microsoft Windows 10.0.19042)"
         ],
-        "x-ms-client-request-id": "3d31dc1a-d11d-bbc8-35d1-56d45eb5d0c9",
-        "x-ms-date": "Thu, 21 Jan 2021 20:36:15 GMT",
+        "x-ms-client-request-id": "ea7a3abd-eb40-8813-022b-fc75d01cd39a",
+        "x-ms-date": "Tue, 26 Jan 2021 19:47:44 GMT",
         "x-ms-file-attributes": "None",
         "x-ms-file-creation-time": "Now",
         "x-ms-file-last-write-time": "Now",
@@ -62,40 +57,40 @@
       "StatusCode": 201,
       "ResponseHeaders": {
         "Content-Length": "0",
-        "Date": "Thu, 21 Jan 2021 20:36:14 GMT",
-        "ETag": "\u00220x8D8BE4C32FE34F4\u0022",
-        "Last-Modified": "Thu, 21 Jan 2021 20:36:15 GMT",
+        "Date": "Tue, 26 Jan 2021 19:47:43 GMT",
+        "ETag": "\u00220x8D8C2333F8A7365\u0022",
+        "Last-Modified": "Tue, 26 Jan 2021 19:47:43 GMT",
         "Server": [
           "Windows-Azure-File/1.0",
           "Microsoft-HTTPAPI/2.0"
         ],
-        "x-ms-client-request-id": "3d31dc1a-d11d-bbc8-35d1-56d45eb5d0c9",
+        "x-ms-client-request-id": "ea7a3abd-eb40-8813-022b-fc75d01cd39a",
         "x-ms-file-attributes": "Directory",
-        "x-ms-file-change-time": "2021-01-21T20:36:15.5237620Z",
-        "x-ms-file-creation-time": "2021-01-21T20:36:15.5237620Z",
+        "x-ms-file-change-time": "2021-01-26T19:47:43.8083941Z",
+        "x-ms-file-creation-time": "2021-01-26T19:47:43.8083941Z",
         "x-ms-file-id": "13835128424026341376",
-        "x-ms-file-last-write-time": "2021-01-21T20:36:15.5237620Z",
+        "x-ms-file-last-write-time": "2021-01-26T19:47:43.8083941Z",
         "x-ms-file-parent-id": "0",
         "x-ms-file-permission-key": "17860367565182308406*11459378189709739967",
-        "x-ms-request-id": "c1324919-b01a-0031-6335-f03bd1000000",
+        "x-ms-request-id": "52a39c7a-201a-006e-5e1c-f48fed000000",
         "x-ms-request-server-encrypted": "true",
         "x-ms-version": "2020-06-12"
       },
       "ResponseBody": []
     },
     {
-      "RequestUri": "https://seanmcccanary3.file.core.windows.net/test-share-eb7a748a-4de5-5c1b-a4a4-133b765c66f6/test-directory-1e8fc9d3-404f-ffe9-d67e-95dac81655f7?restype=directory",
+      "RequestUri": "https://seanmcccanary3.file.core.windows.net/test-share-afef9460-4c77-d38a-e9b6-d5c4a79ca278/test-directory-961a46fc-866b-2056-0407-deb02613a28d?restype=directory",
       "RequestMethod": "DELETE",
       "RequestHeaders": {
         "Accept": "application/xml",
         "Authorization": "Sanitized",
-        "traceparent": "00-92bd837f73c8c94483a2b2acd09829e5-32b01946e3de754d-00",
+        "traceparent": "00-b12e69a7223f0742847f0b273993b5a8-2f5f9589b0631546-00",
         "User-Agent": [
-          "azsdk-net-Storage.Files.Shares/12.7.0-alpha.20210121.1",
+          "azsdk-net-Storage.Files.Shares/12.7.0-alpha.20210126.1",
           "(.NET 5.0.2; Microsoft Windows 10.0.19042)"
         ],
-        "x-ms-client-request-id": "ecbf2936-18e4-e3d9-3384-23b9e3cf6c93",
-        "x-ms-date": "Thu, 21 Jan 2021 20:36:15 GMT",
+        "x-ms-client-request-id": "ecf34fa2-b798-494c-412d-4c25a5860a83",
+        "x-ms-date": "Tue, 26 Jan 2021 19:47:44 GMT",
         "x-ms-return-client-request-id": "true",
         "x-ms-version": "2020-06-12"
       },
@@ -103,35 +98,30 @@
       "StatusCode": 202,
       "ResponseHeaders": {
         "Content-Length": "0",
-        "Date": "Thu, 21 Jan 2021 20:36:15 GMT",
+        "Date": "Tue, 26 Jan 2021 19:47:43 GMT",
         "Server": [
           "Windows-Azure-File/1.0",
           "Microsoft-HTTPAPI/2.0"
         ],
-        "x-ms-client-request-id": "ecbf2936-18e4-e3d9-3384-23b9e3cf6c93",
-<<<<<<< HEAD
-        "x-ms-request-id": "c9ef5fd2-f01a-0012-3036-f3e9eb000000",
+        "x-ms-client-request-id": "ecf34fa2-b798-494c-412d-4c25a5860a83",
+        "x-ms-request-id": "52a39c7c-201a-006e-5f1c-f48fed000000",
         "x-ms-version": "2020-06-12"
-=======
-        "x-ms-request-id": "c132491b-b01a-0031-6435-f03bd1000000",
-        "x-ms-version": "2020-04-08"
->>>>>>> ac24a13f
       },
       "ResponseBody": []
     },
     {
-      "RequestUri": "https://seanmcccanary3.file.core.windows.net/test-share-eb7a748a-4de5-5c1b-a4a4-133b765c66f6?restype=share",
+      "RequestUri": "https://seanmcccanary3.file.core.windows.net/test-share-afef9460-4c77-d38a-e9b6-d5c4a79ca278?restype=share",
       "RequestMethod": "DELETE",
       "RequestHeaders": {
         "Accept": "application/xml",
         "Authorization": "Sanitized",
-        "traceparent": "00-11992fec77404f4f9b0a2bba6af94809-8ca5a24bab6bbd4c-00",
+        "traceparent": "00-413a5fa6f4e8ee4ea834f6223a868ad2-47e3e1f96389dc4c-00",
         "User-Agent": [
-          "azsdk-net-Storage.Files.Shares/12.7.0-alpha.20210121.1",
+          "azsdk-net-Storage.Files.Shares/12.7.0-alpha.20210126.1",
           "(.NET 5.0.2; Microsoft Windows 10.0.19042)"
         ],
-        "x-ms-client-request-id": "349dadaf-e3f5-67e4-ddd9-84267462b656",
-        "x-ms-date": "Thu, 21 Jan 2021 20:36:15 GMT",
+        "x-ms-client-request-id": "80d2d343-e729-ae02-2b36-ec5e6d75b4c3",
+        "x-ms-date": "Tue, 26 Jan 2021 19:47:44 GMT",
         "x-ms-delete-snapshots": "include",
         "x-ms-return-client-request-id": "true",
         "x-ms-version": "2020-06-12"
@@ -140,25 +130,20 @@
       "StatusCode": 202,
       "ResponseHeaders": {
         "Content-Length": "0",
-        "Date": "Thu, 21 Jan 2021 20:36:15 GMT",
+        "Date": "Tue, 26 Jan 2021 19:47:43 GMT",
         "Server": [
           "Windows-Azure-File/1.0",
           "Microsoft-HTTPAPI/2.0"
         ],
-        "x-ms-client-request-id": "349dadaf-e3f5-67e4-ddd9-84267462b656",
-<<<<<<< HEAD
-        "x-ms-request-id": "c9ef5fd3-f01a-0012-3136-f3e9eb000000",
+        "x-ms-client-request-id": "80d2d343-e729-ae02-2b36-ec5e6d75b4c3",
+        "x-ms-request-id": "52a39c7d-201a-006e-601c-f48fed000000",
         "x-ms-version": "2020-06-12"
-=======
-        "x-ms-request-id": "c132491c-b01a-0031-6535-f03bd1000000",
-        "x-ms-version": "2020-04-08"
->>>>>>> ac24a13f
       },
       "ResponseBody": []
     }
   ],
   "Variables": {
-    "RandomSeed": "938434146",
+    "RandomSeed": "1159486679",
     "Storage_TestConfigDefault": "ProductionTenant\nseanmcccanary3\nU2FuaXRpemVk\nhttps://seanmcccanary3.blob.core.windows.net\nhttps://seanmcccanary3.file.core.windows.net\nhttps://seanmcccanary3.queue.core.windows.net\nhttps://seanmcccanary3.table.core.windows.net\n\n\n\n\nhttps://seanmcccanary3-secondary.blob.core.windows.net\nhttps://seanmcccanary3-secondary.file.core.windows.net\nhttps://seanmcccanary3-secondary.queue.core.windows.net\nhttps://seanmcccanary3-secondary.table.core.windows.net\n\nSanitized\n\n\nCloud\nBlobEndpoint=https://seanmcccanary3.blob.core.windows.net/;QueueEndpoint=https://seanmcccanary3.queue.core.windows.net/;FileEndpoint=https://seanmcccanary3.file.core.windows.net/;BlobSecondaryEndpoint=https://seanmcccanary3-secondary.blob.core.windows.net/;QueueSecondaryEndpoint=https://seanmcccanary3-secondary.queue.core.windows.net/;FileSecondaryEndpoint=https://seanmcccanary3-secondary.file.core.windows.net/;AccountName=seanmcccanary3;AccountKey=Kg==;\nseanscope1"
   }
 }