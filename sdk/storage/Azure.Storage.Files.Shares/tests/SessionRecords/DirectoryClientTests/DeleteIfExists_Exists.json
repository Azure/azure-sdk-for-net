﻿{
  "Entries": [
    {
      "RequestUri": "https://seanmcccanary3.file.core.windows.net/test-share-afef9460-4c77-d38a-e9b6-d5c4a79ca278?restype=share",
      "RequestMethod": "PUT",
      "RequestHeaders": {
        "Accept": "application/xml",
        "Authorization": "Sanitized",
        "traceparent": "00-dfef3caff6617943b2a9fc5be000871d-06c4709cf9ed7440-00",
        "User-Agent": [
          "azsdk-net-Storage.Files.Shares/12.7.0-alpha.20210126.1",
          "(.NET 5.0.2; Microsoft Windows 10.0.19042)"
        ],
        "x-ms-client-request-id": "004c580e-ae7c-f9cd-ad09-06b5834108ea",
        "x-ms-date": "Tue, 26 Jan 2021 19:47:44 GMT",
        "x-ms-return-client-request-id": "true",
<<<<<<< HEAD
        "x-ms-version": "2020-12-06"
=======
        "x-ms-version": "2021-02-12"
>>>>>>> 7e782c87
      },
      "RequestBody": null,
      "StatusCode": 201,
      "ResponseHeaders": {
        "Content-Length": "0",
        "Date": "Tue, 26 Jan 2021 19:47:43 GMT",
        "ETag": "\"0x8D8C2333F7FAC3E\"",
        "Last-Modified": "Tue, 26 Jan 2021 19:47:43 GMT",
        "Server": [
          "Windows-Azure-File/1.0",
          "Microsoft-HTTPAPI/2.0"
        ],
        "x-ms-client-request-id": "004c580e-ae7c-f9cd-ad09-06b5834108ea",
        "x-ms-request-id": "52a39c77-201a-006e-5d1c-f48fed000000",
<<<<<<< HEAD
        "x-ms-version": "2020-12-06"
=======
        "x-ms-version": "2021-02-12"
>>>>>>> 7e782c87
      },
      "ResponseBody": []
    },
    {
      "RequestUri": "https://seanmcccanary3.file.core.windows.net/test-share-afef9460-4c77-d38a-e9b6-d5c4a79ca278/test-directory-961a46fc-866b-2056-0407-deb02613a28d?restype=directory",
      "RequestMethod": "PUT",
      "RequestHeaders": {
        "Accept": "application/xml",
        "Authorization": "Sanitized",
        "traceparent": "00-d70042d312f7f249a9713acb48a0670c-e501e99a4fa7834d-00",
        "User-Agent": [
          "azsdk-net-Storage.Files.Shares/12.7.0-alpha.20210126.1",
          "(.NET 5.0.2; Microsoft Windows 10.0.19042)"
        ],
        "x-ms-client-request-id": "ea7a3abd-eb40-8813-022b-fc75d01cd39a",
        "x-ms-date": "Tue, 26 Jan 2021 19:47:44 GMT",
        "x-ms-file-attributes": "None",
        "x-ms-file-creation-time": "Now",
        "x-ms-file-last-write-time": "Now",
        "x-ms-file-permission": "Inherit",
        "x-ms-return-client-request-id": "true",
<<<<<<< HEAD
        "x-ms-version": "2020-12-06"
=======
        "x-ms-version": "2021-02-12"
>>>>>>> 7e782c87
      },
      "RequestBody": null,
      "StatusCode": 201,
      "ResponseHeaders": {
        "Content-Length": "0",
        "Date": "Tue, 26 Jan 2021 19:47:43 GMT",
        "ETag": "\"0x8D8C2333F8A7365\"",
        "Last-Modified": "Tue, 26 Jan 2021 19:47:43 GMT",
        "Server": [
          "Windows-Azure-File/1.0",
          "Microsoft-HTTPAPI/2.0"
        ],
        "x-ms-client-request-id": "ea7a3abd-eb40-8813-022b-fc75d01cd39a",
        "x-ms-file-attributes": "Directory",
        "x-ms-file-change-time": "2021-01-26T19:47:43.8083941Z",
        "x-ms-file-creation-time": "2021-01-26T19:47:43.8083941Z",
        "x-ms-file-id": "13835128424026341376",
        "x-ms-file-last-write-time": "2021-01-26T19:47:43.8083941Z",
        "x-ms-file-parent-id": "0",
        "x-ms-file-permission-key": "17860367565182308406*11459378189709739967",
        "x-ms-request-id": "52a39c7a-201a-006e-5e1c-f48fed000000",
        "x-ms-request-server-encrypted": "true",
<<<<<<< HEAD
        "x-ms-version": "2020-12-06"
=======
        "x-ms-version": "2021-02-12"
>>>>>>> 7e782c87
      },
      "ResponseBody": []
    },
    {
      "RequestUri": "https://seanmcccanary3.file.core.windows.net/test-share-afef9460-4c77-d38a-e9b6-d5c4a79ca278/test-directory-961a46fc-866b-2056-0407-deb02613a28d?restype=directory",
      "RequestMethod": "DELETE",
      "RequestHeaders": {
        "Accept": "application/xml",
        "Authorization": "Sanitized",
        "traceparent": "00-b12e69a7223f0742847f0b273993b5a8-2f5f9589b0631546-00",
        "User-Agent": [
          "azsdk-net-Storage.Files.Shares/12.7.0-alpha.20210126.1",
          "(.NET 5.0.2; Microsoft Windows 10.0.19042)"
        ],
        "x-ms-client-request-id": "ecf34fa2-b798-494c-412d-4c25a5860a83",
        "x-ms-date": "Tue, 26 Jan 2021 19:47:44 GMT",
        "x-ms-return-client-request-id": "true",
<<<<<<< HEAD
        "x-ms-version": "2020-12-06"
=======
        "x-ms-version": "2021-02-12"
>>>>>>> 7e782c87
      },
      "RequestBody": null,
      "StatusCode": 202,
      "ResponseHeaders": {
        "Content-Length": "0",
        "Date": "Tue, 26 Jan 2021 19:47:43 GMT",
        "Server": [
          "Windows-Azure-File/1.0",
          "Microsoft-HTTPAPI/2.0"
        ],
        "x-ms-client-request-id": "ecf34fa2-b798-494c-412d-4c25a5860a83",
        "x-ms-request-id": "52a39c7c-201a-006e-5f1c-f48fed000000",
<<<<<<< HEAD
        "x-ms-version": "2020-12-06"
=======
        "x-ms-version": "2021-02-12"
>>>>>>> 7e782c87
      },
      "ResponseBody": []
    },
    {
      "RequestUri": "https://seanmcccanary3.file.core.windows.net/test-share-afef9460-4c77-d38a-e9b6-d5c4a79ca278?restype=share",
      "RequestMethod": "DELETE",
      "RequestHeaders": {
        "Accept": "application/xml",
        "Authorization": "Sanitized",
        "traceparent": "00-413a5fa6f4e8ee4ea834f6223a868ad2-47e3e1f96389dc4c-00",
        "User-Agent": [
          "azsdk-net-Storage.Files.Shares/12.7.0-alpha.20210126.1",
          "(.NET 5.0.2; Microsoft Windows 10.0.19042)"
        ],
        "x-ms-client-request-id": "80d2d343-e729-ae02-2b36-ec5e6d75b4c3",
        "x-ms-date": "Tue, 26 Jan 2021 19:47:44 GMT",
        "x-ms-delete-snapshots": "include",
        "x-ms-return-client-request-id": "true",
<<<<<<< HEAD
        "x-ms-version": "2020-12-06"
=======
        "x-ms-version": "2021-02-12"
>>>>>>> 7e782c87
      },
      "RequestBody": null,
      "StatusCode": 202,
      "ResponseHeaders": {
        "Content-Length": "0",
        "Date": "Tue, 26 Jan 2021 19:47:43 GMT",
        "Server": [
          "Windows-Azure-File/1.0",
          "Microsoft-HTTPAPI/2.0"
        ],
        "x-ms-client-request-id": "80d2d343-e729-ae02-2b36-ec5e6d75b4c3",
        "x-ms-request-id": "52a39c7d-201a-006e-601c-f48fed000000",
<<<<<<< HEAD
        "x-ms-version": "2020-12-06"
=======
        "x-ms-version": "2021-02-12"
>>>>>>> 7e782c87
      },
      "ResponseBody": []
    }
  ],
  "Variables": {
    "RandomSeed": "1159486679",
    "Storage_TestConfigDefault": "ProductionTenant\nseanmcccanary3\nU2FuaXRpemVk\nhttps://seanmcccanary3.blob.core.windows.net\nhttps://seanmcccanary3.file.core.windows.net\nhttps://seanmcccanary3.queue.core.windows.net\nhttps://seanmcccanary3.table.core.windows.net\n\n\n\n\nhttps://seanmcccanary3-secondary.blob.core.windows.net\nhttps://seanmcccanary3-secondary.file.core.windows.net\nhttps://seanmcccanary3-secondary.queue.core.windows.net\nhttps://seanmcccanary3-secondary.table.core.windows.net\n\nSanitized\n\n\nCloud\nBlobEndpoint=https://seanmcccanary3.blob.core.windows.net/;QueueEndpoint=https://seanmcccanary3.queue.core.windows.net/;FileEndpoint=https://seanmcccanary3.file.core.windows.net/;BlobSecondaryEndpoint=https://seanmcccanary3-secondary.blob.core.windows.net/;QueueSecondaryEndpoint=https://seanmcccanary3-secondary.queue.core.windows.net/;FileSecondaryEndpoint=https://seanmcccanary3-secondary.file.core.windows.net/;AccountName=seanmcccanary3;AccountKey=Kg==;\nseanscope1\n\n"
  }
}<|MERGE_RESOLUTION|>--- conflicted
+++ resolved
@@ -14,11 +14,7 @@
         "x-ms-client-request-id": "004c580e-ae7c-f9cd-ad09-06b5834108ea",
         "x-ms-date": "Tue, 26 Jan 2021 19:47:44 GMT",
         "x-ms-return-client-request-id": "true",
-<<<<<<< HEAD
-        "x-ms-version": "2020-12-06"
-=======
         "x-ms-version": "2021-02-12"
->>>>>>> 7e782c87
       },
       "RequestBody": null,
       "StatusCode": 201,
@@ -33,11 +29,7 @@
         ],
         "x-ms-client-request-id": "004c580e-ae7c-f9cd-ad09-06b5834108ea",
         "x-ms-request-id": "52a39c77-201a-006e-5d1c-f48fed000000",
-<<<<<<< HEAD
-        "x-ms-version": "2020-12-06"
-=======
         "x-ms-version": "2021-02-12"
->>>>>>> 7e782c87
       },
       "ResponseBody": []
     },
@@ -59,11 +51,7 @@
         "x-ms-file-last-write-time": "Now",
         "x-ms-file-permission": "Inherit",
         "x-ms-return-client-request-id": "true",
-<<<<<<< HEAD
-        "x-ms-version": "2020-12-06"
-=======
         "x-ms-version": "2021-02-12"
->>>>>>> 7e782c87
       },
       "RequestBody": null,
       "StatusCode": 201,
@@ -86,11 +74,7 @@
         "x-ms-file-permission-key": "17860367565182308406*11459378189709739967",
         "x-ms-request-id": "52a39c7a-201a-006e-5e1c-f48fed000000",
         "x-ms-request-server-encrypted": "true",
-<<<<<<< HEAD
-        "x-ms-version": "2020-12-06"
-=======
         "x-ms-version": "2021-02-12"
->>>>>>> 7e782c87
       },
       "ResponseBody": []
     },
@@ -108,11 +92,7 @@
         "x-ms-client-request-id": "ecf34fa2-b798-494c-412d-4c25a5860a83",
         "x-ms-date": "Tue, 26 Jan 2021 19:47:44 GMT",
         "x-ms-return-client-request-id": "true",
-<<<<<<< HEAD
-        "x-ms-version": "2020-12-06"
-=======
         "x-ms-version": "2021-02-12"
->>>>>>> 7e782c87
       },
       "RequestBody": null,
       "StatusCode": 202,
@@ -125,11 +105,7 @@
         ],
         "x-ms-client-request-id": "ecf34fa2-b798-494c-412d-4c25a5860a83",
         "x-ms-request-id": "52a39c7c-201a-006e-5f1c-f48fed000000",
-<<<<<<< HEAD
-        "x-ms-version": "2020-12-06"
-=======
         "x-ms-version": "2021-02-12"
->>>>>>> 7e782c87
       },
       "ResponseBody": []
     },
@@ -148,11 +124,7 @@
         "x-ms-date": "Tue, 26 Jan 2021 19:47:44 GMT",
         "x-ms-delete-snapshots": "include",
         "x-ms-return-client-request-id": "true",
-<<<<<<< HEAD
-        "x-ms-version": "2020-12-06"
-=======
         "x-ms-version": "2021-02-12"
->>>>>>> 7e782c87
       },
       "RequestBody": null,
       "StatusCode": 202,
@@ -165,11 +137,7 @@
         ],
         "x-ms-client-request-id": "80d2d343-e729-ae02-2b36-ec5e6d75b4c3",
         "x-ms-request-id": "52a39c7d-201a-006e-601c-f48fed000000",
-<<<<<<< HEAD
-        "x-ms-version": "2020-12-06"
-=======
         "x-ms-version": "2021-02-12"
->>>>>>> 7e782c87
       },
       "ResponseBody": []
     }
