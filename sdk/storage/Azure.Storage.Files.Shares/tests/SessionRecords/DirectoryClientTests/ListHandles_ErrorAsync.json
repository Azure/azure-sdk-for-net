--- conflicted
+++ resolved
@@ -1,18 +1,18 @@
 {
   "Entries": [
     {
-      "RequestUri": "https://seanmcccanary3.file.core.windows.net/test-share-51465210-88bd-d8f8-808e-a58ceec00825?restype=share",
+      "RequestUri": "https://seanmcccanary3.file.core.windows.net/test-share-ef64db5c-b41c-c45a-3672-e8247c3ec53d?restype=share",
       "RequestMethod": "PUT",
       "RequestHeaders": {
         "Accept": "application/xml",
         "Authorization": "Sanitized",
-        "traceparent": "00-60abfa6a8892c7439ebe5651e80a0985-eb6af324ce1e134d-00",
+        "traceparent": "00-d3c42e940e285143b288f5640d4dac92-733ff265cf599349-00",
         "User-Agent": [
-          "azsdk-net-Storage.Files.Shares/12.7.0-alpha.20210121.1",
+          "azsdk-net-Storage.Files.Shares/12.7.0-alpha.20210126.1",
           "(.NET 5.0.2; Microsoft Windows 10.0.19042)"
         ],
-        "x-ms-client-request-id": "2d46720b-ac04-868d-5cb5-f714e882bfe7",
-        "x-ms-date": "Thu, 21 Jan 2021 20:37:16 GMT",
+        "x-ms-client-request-id": "99db342f-b36c-5e41-bc4b-240592dedb9a",
+        "x-ms-date": "Tue, 26 Jan 2021 19:27:40 GMT",
         "x-ms-return-client-request-id": "true",
         "x-ms-version": "2020-06-12"
       },
@@ -20,36 +20,31 @@
       "StatusCode": 201,
       "ResponseHeaders": {
         "Content-Length": "0",
-        "Date": "Thu, 21 Jan 2021 20:37:16 GMT",
-        "ETag": "\u00220x8D8BE4C575C14ED\u0022",
-        "Last-Modified": "Thu, 21 Jan 2021 20:37:16 GMT",
+        "Date": "Tue, 26 Jan 2021 19:27:38 GMT",
+        "ETag": "\u00220x8D8C23071C467DC\u0022",
+        "Last-Modified": "Tue, 26 Jan 2021 19:27:39 GMT",
         "Server": [
           "Windows-Azure-File/1.0",
           "Microsoft-HTTPAPI/2.0"
         ],
-        "x-ms-client-request-id": "2d46720b-ac04-868d-5cb5-f714e882bfe7",
-<<<<<<< HEAD
-        "x-ms-request-id": "c9ef60fc-f01a-0012-1437-f3e9eb000000",
+        "x-ms-client-request-id": "99db342f-b36c-5e41-bc4b-240592dedb9a",
+        "x-ms-request-id": "fb4b0a1a-301a-0086-2219-f4167b000000",
         "x-ms-version": "2020-06-12"
-=======
-        "x-ms-request-id": "452c8959-101a-0028-7d35-f0bb6a000000",
-        "x-ms-version": "2020-04-08"
->>>>>>> ac24a13f
       },
       "ResponseBody": []
     },
     {
-      "RequestUri": "https://seanmcccanary3.file.core.windows.net/test-share-51465210-88bd-d8f8-808e-a58ceec00825/test-directory-574bc1bf-a985-c9cb-e20d-41f5df9bd4fe?comp=listhandles",
+      "RequestUri": "https://seanmcccanary3.file.core.windows.net/test-share-ef64db5c-b41c-c45a-3672-e8247c3ec53d/test-directory-8dc0660d-d10b-dc9d-7d28-68010b41706c?comp=listhandles",
       "RequestMethod": "GET",
       "RequestHeaders": {
         "Accept": "application/xml",
         "Authorization": "Sanitized",
         "User-Agent": [
-          "azsdk-net-Storage.Files.Shares/12.7.0-alpha.20210121.1",
+          "azsdk-net-Storage.Files.Shares/12.7.0-alpha.20210126.1",
           "(.NET 5.0.2; Microsoft Windows 10.0.19042)"
         ],
-        "x-ms-client-request-id": "419dc209-1d35-62f6-a67c-4af76b98a6c0",
-        "x-ms-date": "Thu, 21 Jan 2021 20:37:16 GMT",
+        "x-ms-client-request-id": "ed0b0f3e-8109-5dde-97ff-1b444a3f537b",
+        "x-ms-date": "Tue, 26 Jan 2021 19:27:40 GMT",
         "x-ms-return-client-request-id": "true",
         "x-ms-version": "2020-06-12"
       },
@@ -58,41 +53,36 @@
       "ResponseHeaders": {
         "Content-Length": "223",
         "Content-Type": "application/xml",
-        "Date": "Thu, 21 Jan 2021 20:37:16 GMT",
+        "Date": "Tue, 26 Jan 2021 19:27:39 GMT",
         "Server": [
           "Windows-Azure-File/1.0",
           "Microsoft-HTTPAPI/2.0"
         ],
         "Vary": "Origin",
-        "x-ms-client-request-id": "419dc209-1d35-62f6-a67c-4af76b98a6c0",
+        "x-ms-client-request-id": "ed0b0f3e-8109-5dde-97ff-1b444a3f537b",
         "x-ms-error-code": "ResourceNotFound",
-<<<<<<< HEAD
-        "x-ms-request-id": "c9ef60fe-f01a-0012-1537-f3e9eb000000",
+        "x-ms-request-id": "fb4b0a21-301a-0086-2619-f4167b000000",
         "x-ms-version": "2020-06-12"
-=======
-        "x-ms-request-id": "452c895c-101a-0028-7e35-f0bb6a000000",
-        "x-ms-version": "2020-04-08"
->>>>>>> ac24a13f
       },
       "ResponseBody": [
         "\uFEFF\u003C?xml version=\u00221.0\u0022 encoding=\u0022utf-8\u0022?\u003E\u003CError\u003E\u003CCode\u003EResourceNotFound\u003C/Code\u003E\u003CMessage\u003EThe specified resource does not exist.\n",
-        "RequestId:452c895c-101a-0028-7e35-f0bb6a000000\n",
-        "Time:2021-01-21T20:37:16.6350280Z\u003C/Message\u003E\u003C/Error\u003E"
+        "RequestId:fb4b0a21-301a-0086-2619-f4167b000000\n",
+        "Time:2021-01-26T19:27:39.8222684Z\u003C/Message\u003E\u003C/Error\u003E"
       ]
     },
     {
-      "RequestUri": "https://seanmcccanary3.file.core.windows.net/test-share-51465210-88bd-d8f8-808e-a58ceec00825?restype=share",
+      "RequestUri": "https://seanmcccanary3.file.core.windows.net/test-share-ef64db5c-b41c-c45a-3672-e8247c3ec53d?restype=share",
       "RequestMethod": "DELETE",
       "RequestHeaders": {
         "Accept": "application/xml",
         "Authorization": "Sanitized",
-        "traceparent": "00-18f6bebabd96f44cae0e30d921185007-d4c104b81f2bd34c-00",
+        "traceparent": "00-29559b94136e674d8357ca87f78dc8ed-679bc66e03f97c46-00",
         "User-Agent": [
-          "azsdk-net-Storage.Files.Shares/12.7.0-alpha.20210121.1",
+          "azsdk-net-Storage.Files.Shares/12.7.0-alpha.20210126.1",
           "(.NET 5.0.2; Microsoft Windows 10.0.19042)"
         ],
-        "x-ms-client-request-id": "1cecb3bc-92fd-fcc8-331f-d5fc902986b8",
-        "x-ms-date": "Thu, 21 Jan 2021 20:37:16 GMT",
+        "x-ms-client-request-id": "fbc3c07f-8236-e263-1f96-b064108c9d2c",
+        "x-ms-date": "Tue, 26 Jan 2021 19:27:40 GMT",
         "x-ms-delete-snapshots": "include",
         "x-ms-return-client-request-id": "true",
         "x-ms-version": "2020-06-12"
@@ -101,25 +91,20 @@
       "StatusCode": 202,
       "ResponseHeaders": {
         "Content-Length": "0",
-        "Date": "Thu, 21 Jan 2021 20:37:16 GMT",
+        "Date": "Tue, 26 Jan 2021 19:27:39 GMT",
         "Server": [
           "Windows-Azure-File/1.0",
           "Microsoft-HTTPAPI/2.0"
         ],
-        "x-ms-client-request-id": "1cecb3bc-92fd-fcc8-331f-d5fc902986b8",
-<<<<<<< HEAD
-        "x-ms-request-id": "c9ef60ff-f01a-0012-1637-f3e9eb000000",
+        "x-ms-client-request-id": "fbc3c07f-8236-e263-1f96-b064108c9d2c",
+        "x-ms-request-id": "fb4b0a28-301a-0086-2d19-f4167b000000",
         "x-ms-version": "2020-06-12"
-=======
-        "x-ms-request-id": "452c895d-101a-0028-7f35-f0bb6a000000",
-        "x-ms-version": "2020-04-08"
->>>>>>> ac24a13f
       },
       "ResponseBody": []
     }
   ],
   "Variables": {
-    "RandomSeed": "1392652689",
+    "RandomSeed": "1101940680",
     "Storage_TestConfigDefault": "ProductionTenant\nseanmcccanary3\nU2FuaXRpemVk\nhttps://seanmcccanary3.blob.core.windows.net\nhttps://seanmcccanary3.file.core.windows.net\nhttps://seanmcccanary3.queue.core.windows.net\nhttps://seanmcccanary3.table.core.windows.net\n\n\n\n\nhttps://seanmcccanary3-secondary.blob.core.windows.net\nhttps://seanmcccanary3-secondary.file.core.windows.net\nhttps://seanmcccanary3-secondary.queue.core.windows.net\nhttps://seanmcccanary3-secondary.table.core.windows.net\n\nSanitized\n\n\nCloud\nBlobEndpoint=https://seanmcccanary3.blob.core.windows.net/;QueueEndpoint=https://seanmcccanary3.queue.core.windows.net/;FileEndpoint=https://seanmcccanary3.file.core.windows.net/;BlobSecondaryEndpoint=https://seanmcccanary3-secondary.blob.core.windows.net/;QueueSecondaryEndpoint=https://seanmcccanary3-secondary.queue.core.windows.net/;FileSecondaryEndpoint=https://seanmcccanary3-secondary.file.core.windows.net/;AccountName=seanmcccanary3;AccountKey=Kg==;\nseanscope1"
   }
 }