--- conflicted
+++ resolved
@@ -1,31 +1,17 @@
 {
   "Entries": [
     {
-<<<<<<< HEAD
-      "RequestUri": "http://seanstagetest.file.core.windows.net/test-share-9a5cad13-b9df-417a-6090-a551398224cc?restype=share",
+      "RequestUri": "http://seanstagetest.file.core.windows.net/test-share-194f5655-ee3e-f8bb-6503-8db232a29e96?restype=share",
       "RequestMethod": "PUT",
       "RequestHeaders": {
         "Authorization": "Sanitized",
-        "traceparent": "00-72f8a4b5eea6df4194d2c15e88fcfd8f-5e9d704f067a6144-00",
+        "traceparent": "00-eeab84de140ca14a8a6a4b37534ed96a-eee9c9a2962feb4d-00",
         "User-Agent": [
-          "azsdk-net-Storage.Files.Shares/12.0.0-dev.20191209.1\u002Bb71b1fa965b15eccfc57e2c7781b8bf85cd4c766",
+          "azsdk-net-Storage.Files.Shares/12.0.0-dev.20191211.1\u002B899431c003876eb9b26cefd8e8a37e7f27f82ced",
           "(.NET Core 4.6.28008.01; Microsoft Windows 10.0.18363 )"
         ],
-        "x-ms-client-request-id": "9101356e-6cf4-9f4b-e718-0f2f1624bdf1",
-        "x-ms-date": "Tue, 10 Dec 2019 05:30:41 GMT",
-=======
-      "RequestUri": "http://seanstagetest.file.core.windows.net/test-share-a9cc0b9f-baf7-6266-1438-f452654fc0ed?restype=share",
-      "RequestMethod": "PUT",
-      "RequestHeaders": {
-        "Authorization": "Sanitized",
-        "traceparent": "00-c425c6b4b15a944fa8c52bb3087f7b63-e93e00c4cd2ee64e-00",
-        "User-Agent": [
-          "azsdk-net-Storage.Files.Shares/12.0.0-dev.20191209.1\u002B61bda4d1783b0e05dba0d434ff14b2840726d3b1",
-          "(.NET Core 4.6.28008.01; Microsoft Windows 10.0.18363 )"
-        ],
-        "x-ms-client-request-id": "22a82833-8ce8-dffb-0137-579b6cd3d9e4",
-        "x-ms-date": "Tue, 10 Dec 2019 05:59:19 GMT",
->>>>>>> 1d9822e0
+        "x-ms-client-request-id": "983766dd-ac46-bfa3-1b39-ab1eca70426e",
+        "x-ms-date": "Wed, 11 Dec 2019 20:37:16 GMT",
         "x-ms-return-client-request-id": "true",
         "x-ms-version": "2019-07-07"
       },
@@ -33,53 +19,30 @@
       "StatusCode": 201,
       "ResponseHeaders": {
         "Content-Length": "0",
-<<<<<<< HEAD
-        "Date": "Tue, 10 Dec 2019 05:30:41 GMT",
-        "ETag": "\u00220x8D77D3218DF14F6\u0022",
-        "Last-Modified": "Tue, 10 Dec 2019 05:30:41 GMT",
-=======
-        "Date": "Tue, 10 Dec 2019 05:59:19 GMT",
-        "ETag": "\u00220x8D77D3618E66D2E\u0022",
-        "Last-Modified": "Tue, 10 Dec 2019 05:59:19 GMT",
->>>>>>> 1d9822e0
+        "Date": "Wed, 11 Dec 2019 20:37:16 GMT",
+        "ETag": "\u00220x8D77E79E91580E7\u0022",
+        "Last-Modified": "Wed, 11 Dec 2019 20:37:16 GMT",
         "Server": [
           "Windows-Azure-File/1.0",
           "Microsoft-HTTPAPI/2.0"
         ],
-<<<<<<< HEAD
-        "x-ms-client-request-id": "9101356e-6cf4-9f4b-e718-0f2f1624bdf1",
-        "x-ms-request-id": "3e8da9e9-201a-003e-751a-af0544000000",
-=======
-        "x-ms-client-request-id": "22a82833-8ce8-dffb-0137-579b6cd3d9e4",
-        "x-ms-request-id": "8749be56-c01a-0019-1b1e-af1280000000",
->>>>>>> 1d9822e0
+        "x-ms-client-request-id": "983766dd-ac46-bfa3-1b39-ab1eca70426e",
+        "x-ms-request-id": "ef3e38de-c01a-0019-3362-b01280000000",
         "x-ms-version": "2019-07-07"
       },
       "ResponseBody": []
     },
     {
-<<<<<<< HEAD
-      "RequestUri": "http://seanstagetest.file.core.windows.net/test-share-9a5cad13-b9df-417a-6090-a551398224cc/test-directory-3f85f962-659e-89f1-52a1-abe108678a08?comp=listhandles",
-=======
-      "RequestUri": "http://seanstagetest.file.core.windows.net/test-share-a9cc0b9f-baf7-6266-1438-f452654fc0ed/test-directory-c7d665a9-262e-89ca-d5c8-3c6b460b03ba?comp=listhandles",
->>>>>>> 1d9822e0
+      "RequestUri": "http://seanstagetest.file.core.windows.net/test-share-194f5655-ee3e-f8bb-6503-8db232a29e96/test-directory-fd6ec738-4759-a068-ffdd-e259bee9e943?comp=listhandles",
       "RequestMethod": "GET",
       "RequestHeaders": {
         "Authorization": "Sanitized",
         "User-Agent": [
-<<<<<<< HEAD
-          "azsdk-net-Storage.Files.Shares/12.0.0-dev.20191209.1\u002Bb71b1fa965b15eccfc57e2c7781b8bf85cd4c766",
+          "azsdk-net-Storage.Files.Shares/12.0.0-dev.20191211.1\u002B899431c003876eb9b26cefd8e8a37e7f27f82ced",
           "(.NET Core 4.6.28008.01; Microsoft Windows 10.0.18363 )"
         ],
-        "x-ms-client-request-id": "bdb0bf41-89d1-093b-4478-3f53c16a9780",
-        "x-ms-date": "Tue, 10 Dec 2019 05:30:41 GMT",
-=======
-          "azsdk-net-Storage.Files.Shares/12.0.0-dev.20191209.1\u002B61bda4d1783b0e05dba0d434ff14b2840726d3b1",
-          "(.NET Core 4.6.28008.01; Microsoft Windows 10.0.18363 )"
-        ],
-        "x-ms-client-request-id": "f9b18fb2-e183-0ca3-5d1f-4c20509098f5",
-        "x-ms-date": "Tue, 10 Dec 2019 05:59:19 GMT",
->>>>>>> 1d9822e0
+        "x-ms-client-request-id": "4799c1a2-4fb3-95df-fd96-9869ca490132",
+        "x-ms-date": "Wed, 11 Dec 2019 20:37:16 GMT",
         "x-ms-return-client-request-id": "true",
         "x-ms-version": "2019-07-07"
       },
@@ -89,63 +52,34 @@
         "Access-Control-Allow-Origin": "*",
         "Content-Length": "223",
         "Content-Type": "application/xml",
-<<<<<<< HEAD
-        "Date": "Tue, 10 Dec 2019 05:30:41 GMT",
-=======
-        "Date": "Tue, 10 Dec 2019 05:59:19 GMT",
->>>>>>> 1d9822e0
+        "Date": "Wed, 11 Dec 2019 20:37:16 GMT",
         "Server": [
           "Windows-Azure-File/1.0",
           "Microsoft-HTTPAPI/2.0"
         ],
-<<<<<<< HEAD
-        "x-ms-client-request-id": "bdb0bf41-89d1-093b-4478-3f53c16a9780",
+        "x-ms-client-request-id": "4799c1a2-4fb3-95df-fd96-9869ca490132",
         "x-ms-error-code": "ResourceNotFound",
-        "x-ms-request-id": "3e8da9eb-201a-003e-761a-af0544000000",
-=======
-        "x-ms-client-request-id": "f9b18fb2-e183-0ca3-5d1f-4c20509098f5",
-        "x-ms-error-code": "ResourceNotFound",
-        "x-ms-request-id": "8749be58-c01a-0019-1c1e-af1280000000",
->>>>>>> 1d9822e0
+        "x-ms-request-id": "ef3e38e0-c01a-0019-3462-b01280000000",
         "x-ms-version": "2019-07-07"
       },
       "ResponseBody": [
         "\uFEFF\u003C?xml version=\u00221.0\u0022 encoding=\u0022utf-8\u0022?\u003E\u003CError\u003E\u003CCode\u003EResourceNotFound\u003C/Code\u003E\u003CMessage\u003EThe specified resource does not exist.\n",
-<<<<<<< HEAD
-        "RequestId:3e8da9eb-201a-003e-761a-af0544000000\n",
-        "Time:2019-12-10T05:30:41.6213757Z\u003C/Message\u003E\u003C/Error\u003E"
+        "RequestId:ef3e38e0-c01a-0019-3462-b01280000000\n",
+        "Time:2019-12-11T20:37:16.3728166Z\u003C/Message\u003E\u003C/Error\u003E"
       ]
     },
     {
-      "RequestUri": "http://seanstagetest.file.core.windows.net/test-share-9a5cad13-b9df-417a-6090-a551398224cc?restype=share",
+      "RequestUri": "http://seanstagetest.file.core.windows.net/test-share-194f5655-ee3e-f8bb-6503-8db232a29e96?restype=share",
       "RequestMethod": "DELETE",
       "RequestHeaders": {
         "Authorization": "Sanitized",
-        "traceparent": "00-c232228a746d0f499306304dfe676732-162160a0a6d72443-00",
+        "traceparent": "00-5ff272387821cc4b914d3b2438ac01db-e67e1c0ede922948-00",
         "User-Agent": [
-          "azsdk-net-Storage.Files.Shares/12.0.0-dev.20191209.1\u002Bb71b1fa965b15eccfc57e2c7781b8bf85cd4c766",
+          "azsdk-net-Storage.Files.Shares/12.0.0-dev.20191211.1\u002B899431c003876eb9b26cefd8e8a37e7f27f82ced",
           "(.NET Core 4.6.28008.01; Microsoft Windows 10.0.18363 )"
         ],
-        "x-ms-client-request-id": "48a0e1fb-cdb6-3e37-91d9-bf085385ea08",
-        "x-ms-date": "Tue, 10 Dec 2019 05:30:41 GMT",
-=======
-        "RequestId:8749be58-c01a-0019-1c1e-af1280000000\n",
-        "Time:2019-12-10T05:59:19.6544915Z\u003C/Message\u003E\u003C/Error\u003E"
-      ]
-    },
-    {
-      "RequestUri": "http://seanstagetest.file.core.windows.net/test-share-a9cc0b9f-baf7-6266-1438-f452654fc0ed?restype=share",
-      "RequestMethod": "DELETE",
-      "RequestHeaders": {
-        "Authorization": "Sanitized",
-        "traceparent": "00-cbba31d42e4fec458cce9fcda2e8ea2f-10a244c0c3a7664a-00",
-        "User-Agent": [
-          "azsdk-net-Storage.Files.Shares/12.0.0-dev.20191209.1\u002B61bda4d1783b0e05dba0d434ff14b2840726d3b1",
-          "(.NET Core 4.6.28008.01; Microsoft Windows 10.0.18363 )"
-        ],
-        "x-ms-client-request-id": "b7b8a232-0a5a-ae37-7e12-df8751e4f3c1",
-        "x-ms-date": "Tue, 10 Dec 2019 05:59:19 GMT",
->>>>>>> 1d9822e0
+        "x-ms-client-request-id": "fcb61c35-a24f-6790-743f-ced56ce6c42e",
+        "x-ms-date": "Wed, 11 Dec 2019 20:37:16 GMT",
         "x-ms-delete-snapshots": "include",
         "x-ms-return-client-request-id": "true",
         "x-ms-version": "2019-07-07"
@@ -154,33 +88,20 @@
       "StatusCode": 202,
       "ResponseHeaders": {
         "Content-Length": "0",
-<<<<<<< HEAD
-        "Date": "Tue, 10 Dec 2019 05:30:41 GMT",
-=======
-        "Date": "Tue, 10 Dec 2019 05:59:19 GMT",
->>>>>>> 1d9822e0
+        "Date": "Wed, 11 Dec 2019 20:37:16 GMT",
         "Server": [
           "Windows-Azure-File/1.0",
           "Microsoft-HTTPAPI/2.0"
         ],
-<<<<<<< HEAD
-        "x-ms-client-request-id": "48a0e1fb-cdb6-3e37-91d9-bf085385ea08",
-        "x-ms-request-id": "3e8da9ec-201a-003e-771a-af0544000000",
-=======
-        "x-ms-client-request-id": "b7b8a232-0a5a-ae37-7e12-df8751e4f3c1",
-        "x-ms-request-id": "8749be59-c01a-0019-1d1e-af1280000000",
->>>>>>> 1d9822e0
+        "x-ms-client-request-id": "fcb61c35-a24f-6790-743f-ced56ce6c42e",
+        "x-ms-request-id": "ef3e38e1-c01a-0019-3562-b01280000000",
         "x-ms-version": "2019-07-07"
       },
       "ResponseBody": []
     }
   ],
   "Variables": {
-<<<<<<< HEAD
-    "RandomSeed": "247139780",
-=======
-    "RandomSeed": "1801193466",
->>>>>>> 1d9822e0
+    "RandomSeed": "1085261227",
     "Storage_TestConfigDefault": "ProductionTenant\nseanstagetest\nU2FuaXRpemVk\nhttp://seanstagetest.blob.core.windows.net\nhttp://seanstagetest.file.core.windows.net\nhttp://seanstagetest.queue.core.windows.net\nhttp://seanstagetest.table.core.windows.net\n\n\n\n\nhttp://seanstagetest-secondary.blob.core.windows.net\nhttp://seanstagetest-secondary.file.core.windows.net\nhttp://seanstagetest-secondary.queue.core.windows.net\nhttp://seanstagetest-secondary.table.core.windows.net\n\nSanitized\n\n\nCloud\nBlobEndpoint=http://seanstagetest.blob.core.windows.net/;QueueEndpoint=http://seanstagetest.queue.core.windows.net/;FileEndpoint=http://seanstagetest.file.core.windows.net/;BlobSecondaryEndpoint=http://seanstagetest-secondary.blob.core.windows.net/;QueueSecondaryEndpoint=http://seanstagetest-secondary.queue.core.windows.net/;FileSecondaryEndpoint=http://seanstagetest-secondary.file.core.windows.net/;AccountName=seanstagetest;AccountKey=Sanitized"
   }
 }