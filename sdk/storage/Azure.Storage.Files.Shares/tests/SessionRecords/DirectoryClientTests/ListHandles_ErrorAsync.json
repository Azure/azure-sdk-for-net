--- conflicted
+++ resolved
@@ -1,21 +1,17 @@
 {
   "Entries": [
     {
-      "RequestUri": "http://seanstagetest.file.core.windows.net/test-share-194f5655-ee3e-f8bb-6503-8db232a29e96?restype=share",
+      "RequestUri": "http://seanstagetest.file.core.windows.net/test-share-51465210-88bd-d8f8-808e-a58ceec00825?restype=share",
       "RequestMethod": "PUT",
       "RequestHeaders": {
         "Authorization": "Sanitized",
-        "traceparent": "00-eeab84de140ca14a8a6a4b37534ed96a-eee9c9a2962feb4d-00",
+        "traceparent": "00-e97231f0041f2342b47982e574c623a1-b2c1373c28408e47-00",
         "User-Agent": [
-<<<<<<< HEAD
-          "azsdk-net-Storage.Files.Shares/12.0.0-dev.20191205.1+4f14c4315f17fbbc59c93c6819467b6f15d7008f",
-=======
-          "azsdk-net-Storage.Files.Shares/12.0.0-dev.20191211.1\u002B899431c003876eb9b26cefd8e8a37e7f27f82ced",
->>>>>>> 5e20a7a1
+          "azsdk-net-Storage.Files.Shares/12.0.0-dev.20191211.1\u002B2accb37068f0a0c9382fa117525bb968c5397cf7",
           "(.NET Core 4.6.28008.01; Microsoft Windows 10.0.18363 )"
         ],
-        "x-ms-client-request-id": "983766dd-ac46-bfa3-1b39-ab1eca70426e",
-        "x-ms-date": "Wed, 11 Dec 2019 20:37:16 GMT",
+        "x-ms-client-request-id": "2d46720b-ac04-868d-5cb5-f714e882bfe7",
+        "x-ms-date": "Wed, 11 Dec 2019 23:05:00 GMT",
         "x-ms-return-client-request-id": "true",
         "x-ms-version": "2019-07-07"
       },
@@ -23,40 +19,30 @@
       "StatusCode": 201,
       "ResponseHeaders": {
         "Content-Length": "0",
-<<<<<<< HEAD
-        "Date": "Fri, 06 Dec 2019 00:25:37 GMT",
-        "ETag": "\"0x8D779E2D149ED44\"",
-        "Last-Modified": "Fri, 06 Dec 2019 00:25:37 GMT",
-=======
-        "Date": "Wed, 11 Dec 2019 20:37:16 GMT",
-        "ETag": "\u00220x8D77E79E91580E7\u0022",
-        "Last-Modified": "Wed, 11 Dec 2019 20:37:16 GMT",
->>>>>>> 5e20a7a1
+        "Date": "Wed, 11 Dec 2019 23:04:59 GMT",
+        "ETag": "\u00220x8D77E8E8C7C045A\u0022",
+        "Last-Modified": "Wed, 11 Dec 2019 23:05:00 GMT",
         "Server": [
           "Windows-Azure-File/1.0",
           "Microsoft-HTTPAPI/2.0"
         ],
-        "x-ms-client-request-id": "983766dd-ac46-bfa3-1b39-ab1eca70426e",
-        "x-ms-request-id": "ef3e38de-c01a-0019-3362-b01280000000",
+        "x-ms-client-request-id": "2d46720b-ac04-868d-5cb5-f714e882bfe7",
+        "x-ms-request-id": "5f7a8bc2-601a-003f-4d77-b05a98000000",
         "x-ms-version": "2019-07-07"
       },
       "ResponseBody": []
     },
     {
-      "RequestUri": "http://seanstagetest.file.core.windows.net/test-share-194f5655-ee3e-f8bb-6503-8db232a29e96/test-directory-fd6ec738-4759-a068-ffdd-e259bee9e943?comp=listhandles",
+      "RequestUri": "http://seanstagetest.file.core.windows.net/test-share-51465210-88bd-d8f8-808e-a58ceec00825/test-directory-574bc1bf-a985-c9cb-e20d-41f5df9bd4fe?comp=listhandles",
       "RequestMethod": "GET",
       "RequestHeaders": {
         "Authorization": "Sanitized",
         "User-Agent": [
-<<<<<<< HEAD
-          "azsdk-net-Storage.Files.Shares/12.0.0-dev.20191205.1+4f14c4315f17fbbc59c93c6819467b6f15d7008f",
-=======
-          "azsdk-net-Storage.Files.Shares/12.0.0-dev.20191211.1\u002B899431c003876eb9b26cefd8e8a37e7f27f82ced",
->>>>>>> 5e20a7a1
+          "azsdk-net-Storage.Files.Shares/12.0.0-dev.20191211.1\u002B2accb37068f0a0c9382fa117525bb968c5397cf7",
           "(.NET Core 4.6.28008.01; Microsoft Windows 10.0.18363 )"
         ],
-        "x-ms-client-request-id": "4799c1a2-4fb3-95df-fd96-9869ca490132",
-        "x-ms-date": "Wed, 11 Dec 2019 20:37:16 GMT",
+        "x-ms-client-request-id": "419dc209-1d35-62f6-a67c-4af76b98a6c0",
+        "x-ms-date": "Wed, 11 Dec 2019 23:05:00 GMT",
         "x-ms-return-client-request-id": "true",
         "x-ms-version": "2019-07-07"
       },
@@ -66,44 +52,34 @@
         "Access-Control-Allow-Origin": "*",
         "Content-Length": "223",
         "Content-Type": "application/xml",
-        "Date": "Wed, 11 Dec 2019 20:37:16 GMT",
+        "Date": "Wed, 11 Dec 2019 23:04:59 GMT",
         "Server": [
           "Windows-Azure-File/1.0",
           "Microsoft-HTTPAPI/2.0"
         ],
-        "x-ms-client-request-id": "4799c1a2-4fb3-95df-fd96-9869ca490132",
+        "x-ms-client-request-id": "419dc209-1d35-62f6-a67c-4af76b98a6c0",
         "x-ms-error-code": "ResourceNotFound",
-        "x-ms-request-id": "ef3e38e0-c01a-0019-3462-b01280000000",
+        "x-ms-request-id": "5f7a8bc8-601a-003f-5277-b05a98000000",
         "x-ms-version": "2019-07-07"
       },
       "ResponseBody": [
-<<<<<<< HEAD
-        "﻿<?xml version=\"1.0\" encoding=\"utf-8\"?><Error><Code>ResourceNotFound</Code><Message>The specified resource does not exist.\n",
-        "RequestId:a2d0f5ac-501a-0034-66cb-aba1f3000000\n",
-        "Time:2019-12-06T00:25:37.7907311Z</Message></Error>"
-=======
         "\uFEFF\u003C?xml version=\u00221.0\u0022 encoding=\u0022utf-8\u0022?\u003E\u003CError\u003E\u003CCode\u003EResourceNotFound\u003C/Code\u003E\u003CMessage\u003EThe specified resource does not exist.\n",
-        "RequestId:ef3e38e0-c01a-0019-3462-b01280000000\n",
-        "Time:2019-12-11T20:37:16.3728166Z\u003C/Message\u003E\u003C/Error\u003E"
->>>>>>> 5e20a7a1
+        "RequestId:5f7a8bc8-601a-003f-5277-b05a98000000\n",
+        "Time:2019-12-11T23:05:00.4438676Z\u003C/Message\u003E\u003C/Error\u003E"
       ]
     },
     {
-      "RequestUri": "http://seanstagetest.file.core.windows.net/test-share-194f5655-ee3e-f8bb-6503-8db232a29e96?restype=share",
+      "RequestUri": "http://seanstagetest.file.core.windows.net/test-share-51465210-88bd-d8f8-808e-a58ceec00825?restype=share",
       "RequestMethod": "DELETE",
       "RequestHeaders": {
         "Authorization": "Sanitized",
-        "traceparent": "00-5ff272387821cc4b914d3b2438ac01db-e67e1c0ede922948-00",
+        "traceparent": "00-40de45f50bd29c4f93daf4f50cc1a427-e625ecb7463ecd4f-00",
         "User-Agent": [
-<<<<<<< HEAD
-          "azsdk-net-Storage.Files.Shares/12.0.0-dev.20191205.1+4f14c4315f17fbbc59c93c6819467b6f15d7008f",
-=======
-          "azsdk-net-Storage.Files.Shares/12.0.0-dev.20191211.1\u002B899431c003876eb9b26cefd8e8a37e7f27f82ced",
->>>>>>> 5e20a7a1
+          "azsdk-net-Storage.Files.Shares/12.0.0-dev.20191211.1\u002B2accb37068f0a0c9382fa117525bb968c5397cf7",
           "(.NET Core 4.6.28008.01; Microsoft Windows 10.0.18363 )"
         ],
-        "x-ms-client-request-id": "fcb61c35-a24f-6790-743f-ced56ce6c42e",
-        "x-ms-date": "Wed, 11 Dec 2019 20:37:16 GMT",
+        "x-ms-client-request-id": "1cecb3bc-92fd-fcc8-331f-d5fc902986b8",
+        "x-ms-date": "Wed, 11 Dec 2019 23:05:00 GMT",
         "x-ms-delete-snapshots": "include",
         "x-ms-return-client-request-id": "true",
         "x-ms-version": "2019-07-07"
@@ -112,25 +88,20 @@
       "StatusCode": 202,
       "ResponseHeaders": {
         "Content-Length": "0",
-        "Date": "Wed, 11 Dec 2019 20:37:16 GMT",
+        "Date": "Wed, 11 Dec 2019 23:04:59 GMT",
         "Server": [
           "Windows-Azure-File/1.0",
           "Microsoft-HTTPAPI/2.0"
         ],
-        "x-ms-client-request-id": "fcb61c35-a24f-6790-743f-ced56ce6c42e",
-        "x-ms-request-id": "ef3e38e1-c01a-0019-3562-b01280000000",
+        "x-ms-client-request-id": "1cecb3bc-92fd-fcc8-331f-d5fc902986b8",
+        "x-ms-request-id": "5f7a8bd1-601a-003f-5b77-b05a98000000",
         "x-ms-version": "2019-07-07"
       },
       "ResponseBody": []
     }
   ],
   "Variables": {
-<<<<<<< HEAD
-    "RandomSeed": "848194428",
+    "RandomSeed": "1392652689",
     "Storage_TestConfigDefault": "ProductionTenant\nseanstagetest\nU2FuaXRpemVk\nhttp://seanstagetest.blob.core.windows.net\nhttp://seanstagetest.file.core.windows.net\nhttp://seanstagetest.queue.core.windows.net\nhttp://seanstagetest.table.core.windows.net\n\n\n\n\nhttp://seanstagetest-secondary.blob.core.windows.net\nhttp://seanstagetest-secondary.file.core.windows.net\nhttp://seanstagetest-secondary.queue.core.windows.net\nhttp://seanstagetest-secondary.table.core.windows.net\n\nSanitized\n\n\nCloud\nBlobEndpoint=http://seanstagetest.blob.core.windows.net/;QueueEndpoint=http://seanstagetest.queue.core.windows.net/;FileEndpoint=http://seanstagetest.file.core.windows.net/;BlobSecondaryEndpoint=http://seanstagetest-secondary.blob.core.windows.net/;QueueSecondaryEndpoint=http://seanstagetest-secondary.queue.core.windows.net/;FileSecondaryEndpoint=http://seanstagetest-secondary.file.core.windows.net/;AccountName=seanstagetest;AccountKey=Sanitized\nseanscope1"
-=======
-    "RandomSeed": "1085261227",
-    "Storage_TestConfigDefault": "ProductionTenant\nseanstagetest\nU2FuaXRpemVk\nhttp://seanstagetest.blob.core.windows.net\nhttp://seanstagetest.file.core.windows.net\nhttp://seanstagetest.queue.core.windows.net\nhttp://seanstagetest.table.core.windows.net\n\n\n\n\nhttp://seanstagetest-secondary.blob.core.windows.net\nhttp://seanstagetest-secondary.file.core.windows.net\nhttp://seanstagetest-secondary.queue.core.windows.net\nhttp://seanstagetest-secondary.table.core.windows.net\n\nSanitized\n\n\nCloud\nBlobEndpoint=http://seanstagetest.blob.core.windows.net/;QueueEndpoint=http://seanstagetest.queue.core.windows.net/;FileEndpoint=http://seanstagetest.file.core.windows.net/;BlobSecondaryEndpoint=http://seanstagetest-secondary.blob.core.windows.net/;QueueSecondaryEndpoint=http://seanstagetest-secondary.queue.core.windows.net/;FileSecondaryEndpoint=http://seanstagetest-secondary.file.core.windows.net/;AccountName=seanstagetest;AccountKey=Sanitized"
->>>>>>> 5e20a7a1
   }
 }