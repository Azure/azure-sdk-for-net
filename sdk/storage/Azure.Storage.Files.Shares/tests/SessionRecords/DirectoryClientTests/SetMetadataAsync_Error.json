--- conflicted
+++ resolved
@@ -14,11 +14,7 @@
         "x-ms-client-request-id": "0a767396-e093-e001-9af8-bafae571df1a",
         "x-ms-date": "Tue, 26 Jan 2021 19:26:58 GMT",
         "x-ms-return-client-request-id": "true",
-<<<<<<< HEAD
-        "x-ms-version": "2020-12-06"
-=======
         "x-ms-version": "2021-02-12"
->>>>>>> 7e782c87
       },
       "RequestBody": null,
       "StatusCode": 201,
@@ -33,11 +29,7 @@
         ],
         "x-ms-client-request-id": "0a767396-e093-e001-9af8-bafae571df1a",
         "x-ms-request-id": "54a8dd56-301a-0072-0919-f4dd8d000000",
-<<<<<<< HEAD
-        "x-ms-version": "2020-12-06"
-=======
         "x-ms-version": "2021-02-12"
->>>>>>> 7e782c87
       },
       "ResponseBody": []
     },
@@ -59,11 +51,7 @@
         "x-ms-meta-meta": "data",
         "x-ms-meta-UPPER": "case",
         "x-ms-return-client-request-id": "true",
-<<<<<<< HEAD
-        "x-ms-version": "2020-12-06"
-=======
         "x-ms-version": "2021-02-12"
->>>>>>> 7e782c87
       },
       "RequestBody": null,
       "StatusCode": 404,
@@ -78,11 +66,7 @@
         "x-ms-client-request-id": "0dfa229e-067c-abf5-e152-7369ab633e86",
         "x-ms-error-code": "ResourceNotFound",
         "x-ms-request-id": "54a8dd5c-301a-0072-0d19-f4dd8d000000",
-<<<<<<< HEAD
-        "x-ms-version": "2020-12-06"
-=======
         "x-ms-version": "2021-02-12"
->>>>>>> 7e782c87
       },
       "ResponseBody": [
         "﻿<?xml version=\"1.0\" encoding=\"utf-8\"?><Error><Code>ResourceNotFound</Code><Message>The specified resource does not exist.\n",
@@ -105,11 +89,7 @@
         "x-ms-date": "Tue, 26 Jan 2021 19:27:00 GMT",
         "x-ms-delete-snapshots": "include",
         "x-ms-return-client-request-id": "true",
-<<<<<<< HEAD
-        "x-ms-version": "2020-12-06"
-=======
         "x-ms-version": "2021-02-12"
->>>>>>> 7e782c87
       },
       "RequestBody": null,
       "StatusCode": 202,
@@ -122,11 +102,7 @@
         ],
         "x-ms-client-request-id": "7fffd5a3-6919-248c-8154-3ba84737b5e3",
         "x-ms-request-id": "54a8ddc2-301a-0072-7219-f4dd8d000000",
-<<<<<<< HEAD
-        "x-ms-version": "2020-12-06"
-=======
         "x-ms-version": "2021-02-12"
->>>>>>> 7e782c87
       },
       "ResponseBody": []
     }
