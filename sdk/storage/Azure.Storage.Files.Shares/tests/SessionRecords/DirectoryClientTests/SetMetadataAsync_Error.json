--- conflicted
+++ resolved
@@ -1,21 +1,17 @@
 {
   "Entries": [
     {
-      "RequestUri": "http://seanstagetest.file.core.windows.net/test-share-151cb40f-0b85-6add-e815-f133f12b0a0f?restype=share",
+      "RequestUri": "http://seanstagetest.file.core.windows.net/test-share-ac37cf50-f25f-1683-1063-c9261141ae84?restype=share",
       "RequestMethod": "PUT",
       "RequestHeaders": {
         "Authorization": "Sanitized",
-        "traceparent": "00-8b581e6486135445acb39e70d7dc5d6a-d4ba7d28a3048443-00",
+        "traceparent": "00-7a7801e8a6f18b44a99fddff779cc495-042638618df5e74e-00",
         "User-Agent": [
-<<<<<<< HEAD
-          "azsdk-net-Storage.Files.Shares/12.0.0-dev.20191205.1+4f14c4315f17fbbc59c93c6819467b6f15d7008f",
-=======
-          "azsdk-net-Storage.Files.Shares/12.0.0-dev.20191211.1\u002B899431c003876eb9b26cefd8e8a37e7f27f82ced",
->>>>>>> 5e20a7a1
+          "azsdk-net-Storage.Files.Shares/12.0.0-dev.20191211.1\u002B2accb37068f0a0c9382fa117525bb968c5397cf7",
           "(.NET Core 4.6.28008.01; Microsoft Windows 10.0.18363 )"
         ],
-        "x-ms-client-request-id": "0454b23f-3d89-279a-7e43-0312df968fae",
-        "x-ms-date": "Wed, 11 Dec 2019 20:37:05 GMT",
+        "x-ms-client-request-id": "d914312c-e620-974f-7f9e-aa9ec89a962a",
+        "x-ms-date": "Wed, 11 Dec 2019 23:04:49 GMT",
         "x-ms-return-client-request-id": "true",
         "x-ms-version": "2019-07-07"
       },
@@ -23,45 +19,31 @@
       "StatusCode": 201,
       "ResponseHeaders": {
         "Content-Length": "0",
-<<<<<<< HEAD
-        "Date": "Fri, 06 Dec 2019 00:25:27 GMT",
-        "ETag": "\"0x8D779E2CB6E71BD\"",
-        "Last-Modified": "Fri, 06 Dec 2019 00:25:27 GMT",
-=======
-        "Date": "Wed, 11 Dec 2019 20:37:06 GMT",
-        "ETag": "\u00220x8D77E79E2F7529F\u0022",
-        "Last-Modified": "Wed, 11 Dec 2019 20:37:06 GMT",
->>>>>>> 5e20a7a1
+        "Date": "Wed, 11 Dec 2019 23:04:49 GMT",
+        "ETag": "\u00220x8D77E8E864560CB\u0022",
+        "Last-Modified": "Wed, 11 Dec 2019 23:04:49 GMT",
         "Server": [
           "Windows-Azure-File/1.0",
           "Microsoft-HTTPAPI/2.0"
         ],
-        "x-ms-client-request-id": "0454b23f-3d89-279a-7e43-0312df968fae",
-        "x-ms-request-id": "ef3e3838-c01a-0019-3b62-b01280000000",
+        "x-ms-client-request-id": "d914312c-e620-974f-7f9e-aa9ec89a962a",
+        "x-ms-request-id": "5f7a89dc-601a-003f-0a77-b05a98000000",
         "x-ms-version": "2019-07-07"
       },
       "ResponseBody": []
     },
     {
-<<<<<<< HEAD
-      "RequestUri": "http://seanstagetest.file.core.windows.net/test-share-851694de-9eb2-6961-db09-c0f1872145df/test-directory-1119c979-552a-c35a-0a31-31a4d5e288a9?restype=directory&comp=metadata",
-=======
-      "RequestUri": "http://seanstagetest.file.core.windows.net/test-share-151cb40f-0b85-6add-e815-f133f12b0a0f/test-directory-95bfa813-4e09-3525-2497-713787394ec8?restype=directory\u0026comp=metadata",
->>>>>>> 5e20a7a1
+      "RequestUri": "http://seanstagetest.file.core.windows.net/test-share-ac37cf50-f25f-1683-1063-c9261141ae84/test-directory-843470ef-82d9-621b-2aea-ae839e579c2c?restype=directory\u0026comp=metadata",
       "RequestMethod": "PUT",
       "RequestHeaders": {
         "Authorization": "Sanitized",
-        "traceparent": "00-c7395a82272a5147927dd861e4896e96-416e30843b64d444-00",
+        "traceparent": "00-533a3e8c6523674eb63358bdaaca3c0a-16cadbee3049f542-00",
         "User-Agent": [
-<<<<<<< HEAD
-          "azsdk-net-Storage.Files.Shares/12.0.0-dev.20191205.1+4f14c4315f17fbbc59c93c6819467b6f15d7008f",
-=======
-          "azsdk-net-Storage.Files.Shares/12.0.0-dev.20191211.1\u002B899431c003876eb9b26cefd8e8a37e7f27f82ced",
->>>>>>> 5e20a7a1
+          "azsdk-net-Storage.Files.Shares/12.0.0-dev.20191211.1\u002B2accb37068f0a0c9382fa117525bb968c5397cf7",
           "(.NET Core 4.6.28008.01; Microsoft Windows 10.0.18363 )"
         ],
-        "x-ms-client-request-id": "728fd5be-165f-f1e8-8d1e-e0f1cc639f45",
-        "x-ms-date": "Wed, 11 Dec 2019 20:37:06 GMT",
+        "x-ms-client-request-id": "093b2845-60af-a932-16b1-ae3537cbf827",
+        "x-ms-date": "Wed, 11 Dec 2019 23:04:49 GMT",
         "x-ms-meta-Capital": "letter",
         "x-ms-meta-foo": "bar",
         "x-ms-meta-meta": "data",
@@ -74,44 +56,34 @@
       "ResponseHeaders": {
         "Content-Length": "223",
         "Content-Type": "application/xml",
-        "Date": "Wed, 11 Dec 2019 20:37:06 GMT",
+        "Date": "Wed, 11 Dec 2019 23:04:49 GMT",
         "Server": [
           "Windows-Azure-File/1.0",
           "Microsoft-HTTPAPI/2.0"
         ],
-        "x-ms-client-request-id": "728fd5be-165f-f1e8-8d1e-e0f1cc639f45",
+        "x-ms-client-request-id": "093b2845-60af-a932-16b1-ae3537cbf827",
         "x-ms-error-code": "ResourceNotFound",
-        "x-ms-request-id": "ef3e383a-c01a-0019-3c62-b01280000000",
+        "x-ms-request-id": "5f7a89e1-601a-003f-0e77-b05a98000000",
         "x-ms-version": "2019-07-07"
       },
       "ResponseBody": [
-<<<<<<< HEAD
-        "﻿<?xml version=\"1.0\" encoding=\"utf-8\"?><Error><Code>ResourceNotFound</Code><Message>The specified resource does not exist.\n",
-        "RequestId:a2d0f4b9-501a-0034-23cb-aba1f3000000\n",
-        "Time:2019-12-06T00:25:27.9667233Z</Message></Error>"
-=======
         "\uFEFF\u003C?xml version=\u00221.0\u0022 encoding=\u0022utf-8\u0022?\u003E\u003CError\u003E\u003CCode\u003EResourceNotFound\u003C/Code\u003E\u003CMessage\u003EThe specified resource does not exist.\n",
-        "RequestId:ef3e383a-c01a-0019-3c62-b01280000000\n",
-        "Time:2019-12-11T20:37:06.1106616Z\u003C/Message\u003E\u003C/Error\u003E"
->>>>>>> 5e20a7a1
+        "RequestId:5f7a89e1-601a-003f-0e77-b05a98000000\n",
+        "Time:2019-12-11T23:04:50.0355317Z\u003C/Message\u003E\u003C/Error\u003E"
       ]
     },
     {
-      "RequestUri": "http://seanstagetest.file.core.windows.net/test-share-151cb40f-0b85-6add-e815-f133f12b0a0f?restype=share",
+      "RequestUri": "http://seanstagetest.file.core.windows.net/test-share-ac37cf50-f25f-1683-1063-c9261141ae84?restype=share",
       "RequestMethod": "DELETE",
       "RequestHeaders": {
         "Authorization": "Sanitized",
-        "traceparent": "00-eeeb5849e434b1449c1a68a338c5c7b8-8bd67f5d88028b46-00",
+        "traceparent": "00-b55aa0f5b12a074bbf7862355e318166-1ab0cd22e4e3004d-00",
         "User-Agent": [
-<<<<<<< HEAD
-          "azsdk-net-Storage.Files.Shares/12.0.0-dev.20191205.1+4f14c4315f17fbbc59c93c6819467b6f15d7008f",
-=======
-          "azsdk-net-Storage.Files.Shares/12.0.0-dev.20191211.1\u002B899431c003876eb9b26cefd8e8a37e7f27f82ced",
->>>>>>> 5e20a7a1
+          "azsdk-net-Storage.Files.Shares/12.0.0-dev.20191211.1\u002B2accb37068f0a0c9382fa117525bb968c5397cf7",
           "(.NET Core 4.6.28008.01; Microsoft Windows 10.0.18363 )"
         ],
-        "x-ms-client-request-id": "b27863f1-dca9-5369-1602-b2b8259332c3",
-        "x-ms-date": "Wed, 11 Dec 2019 20:37:06 GMT",
+        "x-ms-client-request-id": "753d4c65-931c-1e7d-8950-c97c262d2092",
+        "x-ms-date": "Wed, 11 Dec 2019 23:04:50 GMT",
         "x-ms-delete-snapshots": "include",
         "x-ms-return-client-request-id": "true",
         "x-ms-version": "2019-07-07"
@@ -120,25 +92,20 @@
       "StatusCode": 202,
       "ResponseHeaders": {
         "Content-Length": "0",
-        "Date": "Wed, 11 Dec 2019 20:37:06 GMT",
+        "Date": "Wed, 11 Dec 2019 23:04:49 GMT",
         "Server": [
           "Windows-Azure-File/1.0",
           "Microsoft-HTTPAPI/2.0"
         ],
-        "x-ms-client-request-id": "b27863f1-dca9-5369-1602-b2b8259332c3",
-        "x-ms-request-id": "ef3e383b-c01a-0019-3d62-b01280000000",
+        "x-ms-client-request-id": "753d4c65-931c-1e7d-8950-c97c262d2092",
+        "x-ms-request-id": "5f7a89e3-601a-003f-1077-b05a98000000",
         "x-ms-version": "2019-07-07"
       },
       "ResponseBody": []
     }
   ],
   "Variables": {
-<<<<<<< HEAD
-    "RandomSeed": "1447835442",
+    "RandomSeed": "1895532148",
     "Storage_TestConfigDefault": "ProductionTenant\nseanstagetest\nU2FuaXRpemVk\nhttp://seanstagetest.blob.core.windows.net\nhttp://seanstagetest.file.core.windows.net\nhttp://seanstagetest.queue.core.windows.net\nhttp://seanstagetest.table.core.windows.net\n\n\n\n\nhttp://seanstagetest-secondary.blob.core.windows.net\nhttp://seanstagetest-secondary.file.core.windows.net\nhttp://seanstagetest-secondary.queue.core.windows.net\nhttp://seanstagetest-secondary.table.core.windows.net\n\nSanitized\n\n\nCloud\nBlobEndpoint=http://seanstagetest.blob.core.windows.net/;QueueEndpoint=http://seanstagetest.queue.core.windows.net/;FileEndpoint=http://seanstagetest.file.core.windows.net/;BlobSecondaryEndpoint=http://seanstagetest-secondary.blob.core.windows.net/;QueueSecondaryEndpoint=http://seanstagetest-secondary.queue.core.windows.net/;FileSecondaryEndpoint=http://seanstagetest-secondary.file.core.windows.net/;AccountName=seanstagetest;AccountKey=Sanitized\nseanscope1"
-=======
-    "RandomSeed": "1691903418",
-    "Storage_TestConfigDefault": "ProductionTenant\nseanstagetest\nU2FuaXRpemVk\nhttp://seanstagetest.blob.core.windows.net\nhttp://seanstagetest.file.core.windows.net\nhttp://seanstagetest.queue.core.windows.net\nhttp://seanstagetest.table.core.windows.net\n\n\n\n\nhttp://seanstagetest-secondary.blob.core.windows.net\nhttp://seanstagetest-secondary.file.core.windows.net\nhttp://seanstagetest-secondary.queue.core.windows.net\nhttp://seanstagetest-secondary.table.core.windows.net\n\nSanitized\n\n\nCloud\nBlobEndpoint=http://seanstagetest.blob.core.windows.net/;QueueEndpoint=http://seanstagetest.queue.core.windows.net/;FileEndpoint=http://seanstagetest.file.core.windows.net/;BlobSecondaryEndpoint=http://seanstagetest-secondary.blob.core.windows.net/;QueueSecondaryEndpoint=http://seanstagetest-secondary.queue.core.windows.net/;FileSecondaryEndpoint=http://seanstagetest-secondary.file.core.windows.net/;AccountName=seanstagetest;AccountKey=Sanitized"
->>>>>>> 5e20a7a1
   }
 }