{
  "Entries": [
    {
      "RequestUri": "https://seanmcccanary3.file.core.windows.net/test-share-ac37cf50-f25f-1683-1063-c9261141ae84?restype=share",
      "RequestMethod": "PUT",
      "RequestHeaders": {
        "Accept": "application/xml",
        "Authorization": "Sanitized",
        "traceparent": "00-a946fb2379770348804fb74a5d7b9b6e-d446ef5910696b48-00",
        "User-Agent": [
          "azsdk-net-Storage.Files.Shares/12.7.0-alpha.20210121.1",
          "(.NET 5.0.2; Microsoft Windows 10.0.19042)"
        ],
        "x-ms-client-request-id": "d914312c-e620-974f-7f9e-aa9ec89a962a",
        "x-ms-date": "Thu, 21 Jan 2021 20:36:38 GMT",
        "x-ms-return-client-request-id": "true",
        "x-ms-version": "2020-06-12"
      },
      "RequestBody": null,
      "StatusCode": 201,
      "ResponseHeaders": {
        "Content-Length": "0",
        "Date": "Thu, 21 Jan 2021 20:36:38 GMT",
        "ETag": "\u00220x8D8BE4C40B0959D\u0022",
        "Last-Modified": "Thu, 21 Jan 2021 20:36:38 GMT",
        "Server": [
          "Windows-Azure-File/1.0",
          "Microsoft-HTTPAPI/2.0"
        ],
        "x-ms-client-request-id": "d914312c-e620-974f-7f9e-aa9ec89a962a",
<<<<<<< HEAD
        "x-ms-request-id": "c9ef6034-f01a-0012-7c36-f3e9eb000000",
        "x-ms-version": "2020-06-12"
=======
        "x-ms-request-id": "6510ca37-801a-0067-5435-f0ca3e000000",
        "x-ms-version": "2020-04-08"
>>>>>>> ac24a13f
      },
      "ResponseBody": []
    },
    {
      "RequestUri": "https://seanmcccanary3.file.core.windows.net/test-share-ac37cf50-f25f-1683-1063-c9261141ae84/test-directory-843470ef-82d9-621b-2aea-ae839e579c2c?restype=directory\u0026comp=metadata",
      "RequestMethod": "PUT",
      "RequestHeaders": {
        "Accept": "application/xml",
        "Authorization": "Sanitized",
        "traceparent": "00-745b84896470e64dbcb0e7b33152b214-86052e9371cae24f-00",
        "User-Agent": [
          "azsdk-net-Storage.Files.Shares/12.7.0-alpha.20210121.1",
          "(.NET 5.0.2; Microsoft Windows 10.0.19042)"
        ],
        "x-ms-client-request-id": "093b2845-60af-a932-16b1-ae3537cbf827",
        "x-ms-date": "Thu, 21 Jan 2021 20:36:38 GMT",
        "x-ms-meta-Capital": "letter",
        "x-ms-meta-foo": "bar",
        "x-ms-meta-meta": "data",
        "x-ms-meta-UPPER": "case",
        "x-ms-return-client-request-id": "true",
        "x-ms-version": "2020-06-12"
      },
      "RequestBody": null,
      "StatusCode": 404,
      "ResponseHeaders": {
        "Content-Length": "223",
        "Content-Type": "application/xml",
        "Date": "Thu, 21 Jan 2021 20:36:38 GMT",
        "Server": [
          "Windows-Azure-File/1.0",
          "Microsoft-HTTPAPI/2.0"
        ],
        "x-ms-client-request-id": "093b2845-60af-a932-16b1-ae3537cbf827",
        "x-ms-error-code": "ResourceNotFound",
<<<<<<< HEAD
        "x-ms-request-id": "c9ef6036-f01a-0012-7d36-f3e9eb000000",
        "x-ms-version": "2020-06-12"
=======
        "x-ms-request-id": "6510ca3a-801a-0067-5535-f0ca3e000000",
        "x-ms-version": "2020-04-08"
>>>>>>> ac24a13f
      },
      "ResponseBody": [
        "\uFEFF\u003C?xml version=\u00221.0\u0022 encoding=\u0022utf-8\u0022?\u003E\u003CError\u003E\u003CCode\u003EResourceNotFound\u003C/Code\u003E\u003CMessage\u003EThe specified resource does not exist.\n",
        "RequestId:6510ca3a-801a-0067-5535-f0ca3e000000\n",
        "Time:2021-01-21T20:36:38.5912203Z\u003C/Message\u003E\u003C/Error\u003E"
      ]
    },
    {
      "RequestUri": "https://seanmcccanary3.file.core.windows.net/test-share-ac37cf50-f25f-1683-1063-c9261141ae84?restype=share",
      "RequestMethod": "DELETE",
      "RequestHeaders": {
        "Accept": "application/xml",
        "Authorization": "Sanitized",
        "traceparent": "00-558b2717d331044b933691fedf7c61eb-1e5ee885b52d3e47-00",
        "User-Agent": [
          "azsdk-net-Storage.Files.Shares/12.7.0-alpha.20210121.1",
          "(.NET 5.0.2; Microsoft Windows 10.0.19042)"
        ],
        "x-ms-client-request-id": "753d4c65-931c-1e7d-8950-c97c262d2092",
        "x-ms-date": "Thu, 21 Jan 2021 20:36:38 GMT",
        "x-ms-delete-snapshots": "include",
        "x-ms-return-client-request-id": "true",
        "x-ms-version": "2020-06-12"
      },
      "RequestBody": null,
      "StatusCode": 202,
      "ResponseHeaders": {
        "Content-Length": "0",
        "Date": "Thu, 21 Jan 2021 20:36:38 GMT",
        "Server": [
          "Windows-Azure-File/1.0",
          "Microsoft-HTTPAPI/2.0"
        ],
        "x-ms-client-request-id": "753d4c65-931c-1e7d-8950-c97c262d2092",
<<<<<<< HEAD
        "x-ms-request-id": "c9ef6037-f01a-0012-7e37-f3e9eb000000",
        "x-ms-version": "2020-06-12"
=======
        "x-ms-request-id": "6510ca3c-801a-0067-5635-f0ca3e000000",
        "x-ms-version": "2020-04-08"
>>>>>>> ac24a13f
      },
      "ResponseBody": []
    }
  ],
  "Variables": {
    "RandomSeed": "1895532148",
    "Storage_TestConfigDefault": "ProductionTenant\nseanmcccanary3\nU2FuaXRpemVk\nhttps://seanmcccanary3.blob.core.windows.net\nhttps://seanmcccanary3.file.core.windows.net\nhttps://seanmcccanary3.queue.core.windows.net\nhttps://seanmcccanary3.table.core.windows.net\n\n\n\n\nhttps://seanmcccanary3-secondary.blob.core.windows.net\nhttps://seanmcccanary3-secondary.file.core.windows.net\nhttps://seanmcccanary3-secondary.queue.core.windows.net\nhttps://seanmcccanary3-secondary.table.core.windows.net\n\nSanitized\n\n\nCloud\nBlobEndpoint=https://seanmcccanary3.blob.core.windows.net/;QueueEndpoint=https://seanmcccanary3.queue.core.windows.net/;FileEndpoint=https://seanmcccanary3.file.core.windows.net/;BlobSecondaryEndpoint=https://seanmcccanary3-secondary.blob.core.windows.net/;QueueSecondaryEndpoint=https://seanmcccanary3-secondary.queue.core.windows.net/;FileSecondaryEndpoint=https://seanmcccanary3-secondary.file.core.windows.net/;AccountName=seanmcccanary3;AccountKey=Kg==;\nseanscope1"
  }
}<|MERGE_RESOLUTION|>--- conflicted
+++ resolved
@@ -1,18 +1,18 @@
 {
   "Entries": [
     {
-      "RequestUri": "https://seanmcccanary3.file.core.windows.net/test-share-ac37cf50-f25f-1683-1063-c9261141ae84?restype=share",
+      "RequestUri": "https://seanmcccanary3.file.core.windows.net/test-share-059705c3-de1b-6f14-bf28-ee969171c534?restype=share",
       "RequestMethod": "PUT",
       "RequestHeaders": {
         "Accept": "application/xml",
         "Authorization": "Sanitized",
-        "traceparent": "00-a946fb2379770348804fb74a5d7b9b6e-d446ef5910696b48-00",
+        "traceparent": "00-f421f87f6368434b89dfcc22a3822c46-8eabd7647391a14b-00",
         "User-Agent": [
-          "azsdk-net-Storage.Files.Shares/12.7.0-alpha.20210121.1",
+          "azsdk-net-Storage.Files.Shares/12.7.0-alpha.20210126.1",
           "(.NET 5.0.2; Microsoft Windows 10.0.19042)"
         ],
-        "x-ms-client-request-id": "d914312c-e620-974f-7f9e-aa9ec89a962a",
-        "x-ms-date": "Thu, 21 Jan 2021 20:36:38 GMT",
+        "x-ms-client-request-id": "0a767396-e093-e001-9af8-bafae571df1a",
+        "x-ms-date": "Tue, 26 Jan 2021 19:26:58 GMT",
         "x-ms-return-client-request-id": "true",
         "x-ms-version": "2020-06-12"
       },
@@ -20,37 +20,32 @@
       "StatusCode": 201,
       "ResponseHeaders": {
         "Content-Length": "0",
-        "Date": "Thu, 21 Jan 2021 20:36:38 GMT",
-        "ETag": "\u00220x8D8BE4C40B0959D\u0022",
-        "Last-Modified": "Thu, 21 Jan 2021 20:36:38 GMT",
+        "Date": "Tue, 26 Jan 2021 19:26:58 GMT",
+        "ETag": "\u00220x8D8C23059270A97\u0022",
+        "Last-Modified": "Tue, 26 Jan 2021 19:26:58 GMT",
         "Server": [
           "Windows-Azure-File/1.0",
           "Microsoft-HTTPAPI/2.0"
         ],
-        "x-ms-client-request-id": "d914312c-e620-974f-7f9e-aa9ec89a962a",
-<<<<<<< HEAD
-        "x-ms-request-id": "c9ef6034-f01a-0012-7c36-f3e9eb000000",
+        "x-ms-client-request-id": "0a767396-e093-e001-9af8-bafae571df1a",
+        "x-ms-request-id": "54a8dd56-301a-0072-0919-f4dd8d000000",
         "x-ms-version": "2020-06-12"
-=======
-        "x-ms-request-id": "6510ca37-801a-0067-5435-f0ca3e000000",
-        "x-ms-version": "2020-04-08"
->>>>>>> ac24a13f
       },
       "ResponseBody": []
     },
     {
-      "RequestUri": "https://seanmcccanary3.file.core.windows.net/test-share-ac37cf50-f25f-1683-1063-c9261141ae84/test-directory-843470ef-82d9-621b-2aea-ae839e579c2c?restype=directory\u0026comp=metadata",
+      "RequestUri": "https://seanmcccanary3.file.core.windows.net/test-share-059705c3-de1b-6f14-bf28-ee969171c534/test-directory-f73aeb06-eb82-2492-972a-349da1147608?restype=directory\u0026comp=metadata",
       "RequestMethod": "PUT",
       "RequestHeaders": {
         "Accept": "application/xml",
         "Authorization": "Sanitized",
-        "traceparent": "00-745b84896470e64dbcb0e7b33152b214-86052e9371cae24f-00",
+        "traceparent": "00-69cb2ff31d4f2e49a75ce8a955b9578f-cedd26f89dedb645-00",
         "User-Agent": [
-          "azsdk-net-Storage.Files.Shares/12.7.0-alpha.20210121.1",
+          "azsdk-net-Storage.Files.Shares/12.7.0-alpha.20210126.1",
           "(.NET 5.0.2; Microsoft Windows 10.0.19042)"
         ],
-        "x-ms-client-request-id": "093b2845-60af-a932-16b1-ae3537cbf827",
-        "x-ms-date": "Thu, 21 Jan 2021 20:36:38 GMT",
+        "x-ms-client-request-id": "0dfa229e-067c-abf5-e152-7369ab633e86",
+        "x-ms-date": "Tue, 26 Jan 2021 19:26:59 GMT",
         "x-ms-meta-Capital": "letter",
         "x-ms-meta-foo": "bar",
         "x-ms-meta-meta": "data",
@@ -63,40 +58,35 @@
       "ResponseHeaders": {
         "Content-Length": "223",
         "Content-Type": "application/xml",
-        "Date": "Thu, 21 Jan 2021 20:36:38 GMT",
+        "Date": "Tue, 26 Jan 2021 19:26:59 GMT",
         "Server": [
           "Windows-Azure-File/1.0",
           "Microsoft-HTTPAPI/2.0"
         ],
-        "x-ms-client-request-id": "093b2845-60af-a932-16b1-ae3537cbf827",
+        "x-ms-client-request-id": "0dfa229e-067c-abf5-e152-7369ab633e86",
         "x-ms-error-code": "ResourceNotFound",
-<<<<<<< HEAD
-        "x-ms-request-id": "c9ef6036-f01a-0012-7d36-f3e9eb000000",
+        "x-ms-request-id": "54a8dd5c-301a-0072-0d19-f4dd8d000000",
         "x-ms-version": "2020-06-12"
-=======
-        "x-ms-request-id": "6510ca3a-801a-0067-5535-f0ca3e000000",
-        "x-ms-version": "2020-04-08"
->>>>>>> ac24a13f
       },
       "ResponseBody": [
         "\uFEFF\u003C?xml version=\u00221.0\u0022 encoding=\u0022utf-8\u0022?\u003E\u003CError\u003E\u003CCode\u003EResourceNotFound\u003C/Code\u003E\u003CMessage\u003EThe specified resource does not exist.\n",
-        "RequestId:6510ca3a-801a-0067-5535-f0ca3e000000\n",
-        "Time:2021-01-21T20:36:38.5912203Z\u003C/Message\u003E\u003C/Error\u003E"
+        "RequestId:54a8dd5c-301a-0072-0d19-f4dd8d000000\n",
+        "Time:2021-01-26T19:26:59.3822550Z\u003C/Message\u003E\u003C/Error\u003E"
       ]
     },
     {
-      "RequestUri": "https://seanmcccanary3.file.core.windows.net/test-share-ac37cf50-f25f-1683-1063-c9261141ae84?restype=share",
+      "RequestUri": "https://seanmcccanary3.file.core.windows.net/test-share-059705c3-de1b-6f14-bf28-ee969171c534?restype=share",
       "RequestMethod": "DELETE",
       "RequestHeaders": {
         "Accept": "application/xml",
         "Authorization": "Sanitized",
-        "traceparent": "00-558b2717d331044b933691fedf7c61eb-1e5ee885b52d3e47-00",
+        "traceparent": "00-7125c84e8d5f7d4c8d6e30c99997c90f-61fb0e461237a241-00",
         "User-Agent": [
-          "azsdk-net-Storage.Files.Shares/12.7.0-alpha.20210121.1",
+          "azsdk-net-Storage.Files.Shares/12.7.0-alpha.20210126.1",
           "(.NET 5.0.2; Microsoft Windows 10.0.19042)"
         ],
-        "x-ms-client-request-id": "753d4c65-931c-1e7d-8950-c97c262d2092",
-        "x-ms-date": "Thu, 21 Jan 2021 20:36:38 GMT",
+        "x-ms-client-request-id": "7fffd5a3-6919-248c-8154-3ba84737b5e3",
+        "x-ms-date": "Tue, 26 Jan 2021 19:27:00 GMT",
         "x-ms-delete-snapshots": "include",
         "x-ms-return-client-request-id": "true",
         "x-ms-version": "2020-06-12"
@@ -105,25 +95,20 @@
       "StatusCode": 202,
       "ResponseHeaders": {
         "Content-Length": "0",
-        "Date": "Thu, 21 Jan 2021 20:36:38 GMT",
+        "Date": "Tue, 26 Jan 2021 19:26:59 GMT",
         "Server": [
           "Windows-Azure-File/1.0",
           "Microsoft-HTTPAPI/2.0"
         ],
-        "x-ms-client-request-id": "753d4c65-931c-1e7d-8950-c97c262d2092",
-<<<<<<< HEAD
-        "x-ms-request-id": "c9ef6037-f01a-0012-7e37-f3e9eb000000",
+        "x-ms-client-request-id": "7fffd5a3-6919-248c-8154-3ba84737b5e3",
+        "x-ms-request-id": "54a8ddc2-301a-0072-7219-f4dd8d000000",
         "x-ms-version": "2020-06-12"
-=======
-        "x-ms-request-id": "6510ca3c-801a-0067-5635-f0ca3e000000",
-        "x-ms-version": "2020-04-08"
->>>>>>> ac24a13f
       },
       "ResponseBody": []
     }
   ],
   "Variables": {
-    "RandomSeed": "1895532148",
+    "RandomSeed": "2098776877",
     "Storage_TestConfigDefault": "ProductionTenant\nseanmcccanary3\nU2FuaXRpemVk\nhttps://seanmcccanary3.blob.core.windows.net\nhttps://seanmcccanary3.file.core.windows.net\nhttps://seanmcccanary3.queue.core.windows.net\nhttps://seanmcccanary3.table.core.windows.net\n\n\n\n\nhttps://seanmcccanary3-secondary.blob.core.windows.net\nhttps://seanmcccanary3-secondary.file.core.windows.net\nhttps://seanmcccanary3-secondary.queue.core.windows.net\nhttps://seanmcccanary3-secondary.table.core.windows.net\n\nSanitized\n\n\nCloud\nBlobEndpoint=https://seanmcccanary3.blob.core.windows.net/;QueueEndpoint=https://seanmcccanary3.queue.core.windows.net/;FileEndpoint=https://seanmcccanary3.file.core.windows.net/;BlobSecondaryEndpoint=https://seanmcccanary3-secondary.blob.core.windows.net/;QueueSecondaryEndpoint=https://seanmcccanary3-secondary.queue.core.windows.net/;FileSecondaryEndpoint=https://seanmcccanary3-secondary.file.core.windows.net/;AccountName=seanmcccanary3;AccountKey=Kg==;\nseanscope1"
   }
 }