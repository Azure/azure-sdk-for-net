--- conflicted
+++ resolved
@@ -1,21 +1,17 @@
 {
   "Entries": [
     {
-      "RequestUri": "http://seanstagetest.file.core.windows.net/test-share-8c984fcd-db72-4dd6-2ecd-15016fb13694?restype=share",
+      "RequestUri": "http://seanstagetest.file.core.windows.net/test-share-c369ac56-9243-c868-e0c2-92c69dff4094?restype=share",
       "RequestMethod": "PUT",
       "RequestHeaders": {
         "Authorization": "Sanitized",
-        "traceparent": "00-fdfb0d930121e24497c7636b1b8526b3-aafa8b6f15347c44-00",
+        "traceparent": "00-0ce20e0d022f08488db6f8008c07bc1b-6f21e8836c13134c-00",
         "User-Agent": [
-<<<<<<< HEAD
-          "azsdk-net-Storage.Files.Shares/12.0.0-dev.20191205.1+4f14c4315f17fbbc59c93c6819467b6f15d7008f",
-=======
-          "azsdk-net-Storage.Files.Shares/12.0.0-dev.20191211.1\u002B899431c003876eb9b26cefd8e8a37e7f27f82ced",
->>>>>>> 5e20a7a1
+          "azsdk-net-Storage.Files.Shares/12.0.0-dev.20191211.1\u002B2accb37068f0a0c9382fa117525bb968c5397cf7",
           "(.NET Core 4.6.28008.01; Microsoft Windows 10.0.18363 )"
         ],
-        "x-ms-client-request-id": "18f02d7d-7ab2-b9d2-8d2b-54d559448903",
-        "x-ms-date": "Wed, 11 Dec 2019 20:36:57 GMT",
+        "x-ms-client-request-id": "f55a1441-d460-a8d9-6af1-137ba50955c1",
+        "x-ms-date": "Wed, 11 Dec 2019 23:04:41 GMT",
         "x-ms-return-client-request-id": "true",
         "x-ms-version": "2019-07-07"
       },
@@ -23,41 +19,31 @@
       "StatusCode": 201,
       "ResponseHeaders": {
         "Content-Length": "0",
-<<<<<<< HEAD
-        "Date": "Fri, 06 Dec 2019 00:25:19 GMT",
-        "ETag": "\"0x8D779E2C6AE9F9C\"",
-        "Last-Modified": "Fri, 06 Dec 2019 00:25:19 GMT",
-=======
-        "Date": "Wed, 11 Dec 2019 20:36:57 GMT",
-        "ETag": "\u00220x8D77E79DDFCE4D4\u0022",
-        "Last-Modified": "Wed, 11 Dec 2019 20:36:57 GMT",
->>>>>>> 5e20a7a1
+        "Date": "Wed, 11 Dec 2019 23:04:40 GMT",
+        "ETag": "\u00220x8D77E8E812F8BEF\u0022",
+        "Last-Modified": "Wed, 11 Dec 2019 23:04:41 GMT",
         "Server": [
           "Windows-Azure-File/1.0",
           "Microsoft-HTTPAPI/2.0"
         ],
-        "x-ms-client-request-id": "18f02d7d-7ab2-b9d2-8d2b-54d559448903",
-        "x-ms-request-id": "ef3e37bf-c01a-0019-5c62-b01280000000",
+        "x-ms-client-request-id": "f55a1441-d460-a8d9-6af1-137ba50955c1",
+        "x-ms-request-id": "5f7a8886-601a-003f-5a77-b05a98000000",
         "x-ms-version": "2019-07-07"
       },
       "ResponseBody": []
     },
     {
-      "RequestUri": "http://seanstagetest.file.core.windows.net/test-share-8c984fcd-db72-4dd6-2ecd-15016fb13694/test-directory-d2823ab6-afc7-b8cb-295b-97acfe73ac49?restype=directory",
+      "RequestUri": "http://seanstagetest.file.core.windows.net/test-share-c369ac56-9243-c868-e0c2-92c69dff4094/test-directory-725bb534-63d7-7603-5f74-09576c1219d2?restype=directory",
       "RequestMethod": "PUT",
       "RequestHeaders": {
         "Authorization": "Sanitized",
-        "traceparent": "00-c4eab04c718fdd40b00e0477466474c1-b19593bb2d5d6044-00",
+        "traceparent": "00-3bd05dcb7c80f7409ecbe7224561612f-26ee336b03ad1a4a-00",
         "User-Agent": [
-<<<<<<< HEAD
-          "azsdk-net-Storage.Files.Shares/12.0.0-dev.20191205.1+4f14c4315f17fbbc59c93c6819467b6f15d7008f",
-=======
-          "azsdk-net-Storage.Files.Shares/12.0.0-dev.20191211.1\u002B899431c003876eb9b26cefd8e8a37e7f27f82ced",
->>>>>>> 5e20a7a1
+          "azsdk-net-Storage.Files.Shares/12.0.0-dev.20191211.1\u002B2accb37068f0a0c9382fa117525bb968c5397cf7",
           "(.NET Core 4.6.28008.01; Microsoft Windows 10.0.18363 )"
         ],
-        "x-ms-client-request-id": "65acd93c-1662-ce61-6238-ef56e325ba19",
-        "x-ms-date": "Wed, 11 Dec 2019 20:36:57 GMT",
+        "x-ms-client-request-id": "fa216396-4ab2-dda7-10e4-95ebca823b57",
+        "x-ms-date": "Wed, 11 Dec 2019 23:04:41 GMT",
         "x-ms-file-attributes": "None",
         "x-ms-file-creation-time": "Now",
         "x-ms-file-last-write-time": "Now",
@@ -73,49 +59,39 @@
       "StatusCode": 201,
       "ResponseHeaders": {
         "Content-Length": "0",
-<<<<<<< HEAD
-        "Date": "Fri, 06 Dec 2019 00:25:19 GMT",
-        "ETag": "\"0x8D779E2C6BCCDE8\"",
-        "Last-Modified": "Fri, 06 Dec 2019 00:25:20 GMT",
-=======
-        "Date": "Wed, 11 Dec 2019 20:36:57 GMT",
-        "ETag": "\u00220x8D77E79DE0B4186\u0022",
-        "Last-Modified": "Wed, 11 Dec 2019 20:36:57 GMT",
->>>>>>> 5e20a7a1
+        "Date": "Wed, 11 Dec 2019 23:04:40 GMT",
+        "ETag": "\u00220x8D77E8E813DC587\u0022",
+        "Last-Modified": "Wed, 11 Dec 2019 23:04:41 GMT",
         "Server": [
           "Windows-Azure-File/1.0",
           "Microsoft-HTTPAPI/2.0"
         ],
-        "x-ms-client-request-id": "65acd93c-1662-ce61-6238-ef56e325ba19",
+        "x-ms-client-request-id": "fa216396-4ab2-dda7-10e4-95ebca823b57",
         "x-ms-file-attributes": "Directory",
-        "x-ms-file-change-time": "2019-12-11T20:36:57.7636742Z",
-        "x-ms-file-creation-time": "2019-12-11T20:36:57.7636742Z",
+        "x-ms-file-change-time": "2019-12-11T23:04:41.4979463Z",
+        "x-ms-file-creation-time": "2019-12-11T23:04:41.4979463Z",
         "x-ms-file-id": "13835128424026341376",
-        "x-ms-file-last-write-time": "2019-12-11T20:36:57.7636742Z",
+        "x-ms-file-last-write-time": "2019-12-11T23:04:41.4979463Z",
         "x-ms-file-parent-id": "0",
         "x-ms-file-permission-key": "7855875120676328179*422928105932735866",
-        "x-ms-request-id": "ef3e37c1-c01a-0019-5d62-b01280000000",
+        "x-ms-request-id": "5f7a8889-601a-003f-5c77-b05a98000000",
         "x-ms-request-server-encrypted": "true",
         "x-ms-version": "2019-07-07"
       },
       "ResponseBody": []
     },
     {
-      "RequestUri": "http://seanstagetest.file.core.windows.net/test-share-8c984fcd-db72-4dd6-2ecd-15016fb13694/test-directory-d2823ab6-afc7-b8cb-295b-97acfe73ac49?restype=directory",
+      "RequestUri": "http://seanstagetest.file.core.windows.net/test-share-c369ac56-9243-c868-e0c2-92c69dff4094/test-directory-725bb534-63d7-7603-5f74-09576c1219d2?restype=directory",
       "RequestMethod": "GET",
       "RequestHeaders": {
         "Authorization": "Sanitized",
-        "traceparent": "00-4950c493ee8d9749926c065f1b90d584-3c7483be6abb094c-00",
+        "traceparent": "00-46753a7f2164404fad9d121b817da0b2-c97f635929e85646-00",
         "User-Agent": [
-<<<<<<< HEAD
-          "azsdk-net-Storage.Files.Shares/12.0.0-dev.20191205.1+4f14c4315f17fbbc59c93c6819467b6f15d7008f",
-=======
-          "azsdk-net-Storage.Files.Shares/12.0.0-dev.20191211.1\u002B899431c003876eb9b26cefd8e8a37e7f27f82ced",
->>>>>>> 5e20a7a1
+          "azsdk-net-Storage.Files.Shares/12.0.0-dev.20191211.1\u002B2accb37068f0a0c9382fa117525bb968c5397cf7",
           "(.NET Core 4.6.28008.01; Microsoft Windows 10.0.18363 )"
         ],
-        "x-ms-client-request-id": "2570e678-46c7-cde6-8bb5-df872e8b852b",
-        "x-ms-date": "Wed, 11 Dec 2019 20:36:57 GMT",
+        "x-ms-client-request-id": "08c05a25-1ef0-ba1f-6ba8-78c0b5496159",
+        "x-ms-date": "Wed, 11 Dec 2019 23:04:41 GMT",
         "x-ms-return-client-request-id": "true",
         "x-ms-version": "2019-07-07"
       },
@@ -125,53 +101,43 @@
         "Access-Control-Allow-Origin": "*",
         "Access-Control-Expose-Headers": "x-ms-meta-foo,x-ms-meta-meta,x-ms-meta-Capital,x-ms-meta-UPPER",
         "Content-Length": "0",
-<<<<<<< HEAD
-        "Date": "Fri, 06 Dec 2019 00:25:19 GMT",
-        "ETag": "\"0x8D779E2C6BCCDE8\"",
-        "Last-Modified": "Fri, 06 Dec 2019 00:25:20 GMT",
-=======
-        "Date": "Wed, 11 Dec 2019 20:36:57 GMT",
-        "ETag": "\u00220x8D77E79DE0B4186\u0022",
-        "Last-Modified": "Wed, 11 Dec 2019 20:36:57 GMT",
->>>>>>> 5e20a7a1
+        "Date": "Wed, 11 Dec 2019 23:04:40 GMT",
+        "ETag": "\u00220x8D77E8E813DC587\u0022",
+        "Last-Modified": "Wed, 11 Dec 2019 23:04:41 GMT",
         "Server": [
           "Windows-Azure-File/1.0",
           "Microsoft-HTTPAPI/2.0"
         ],
-        "x-ms-client-request-id": "2570e678-46c7-cde6-8bb5-df872e8b852b",
+        "x-ms-client-request-id": "08c05a25-1ef0-ba1f-6ba8-78c0b5496159",
         "x-ms-file-attributes": "Directory",
-        "x-ms-file-change-time": "2019-12-11T20:36:57.7636742Z",
-        "x-ms-file-creation-time": "2019-12-11T20:36:57.7636742Z",
+        "x-ms-file-change-time": "2019-12-11T23:04:41.4979463Z",
+        "x-ms-file-creation-time": "2019-12-11T23:04:41.4979463Z",
         "x-ms-file-id": "13835128424026341376",
-        "x-ms-file-last-write-time": "2019-12-11T20:36:57.7636742Z",
+        "x-ms-file-last-write-time": "2019-12-11T23:04:41.4979463Z",
         "x-ms-file-parent-id": "0",
         "x-ms-file-permission-key": "7855875120676328179*422928105932735866",
         "x-ms-meta-Capital": "letter",
         "x-ms-meta-foo": "bar",
         "x-ms-meta-meta": "data",
         "x-ms-meta-UPPER": "case",
-        "x-ms-request-id": "ef3e37c2-c01a-0019-5e62-b01280000000",
+        "x-ms-request-id": "5f7a888f-601a-003f-6277-b05a98000000",
         "x-ms-server-encrypted": "true",
         "x-ms-version": "2019-07-07"
       },
       "ResponseBody": []
     },
     {
-      "RequestUri": "http://seanstagetest.file.core.windows.net/test-share-8c984fcd-db72-4dd6-2ecd-15016fb13694?restype=share",
+      "RequestUri": "http://seanstagetest.file.core.windows.net/test-share-c369ac56-9243-c868-e0c2-92c69dff4094?restype=share",
       "RequestMethod": "DELETE",
       "RequestHeaders": {
         "Authorization": "Sanitized",
-        "traceparent": "00-ceef018203c0c94dabfc0c28e1a54f1e-3fb29db281570c4f-00",
+        "traceparent": "00-9100c5c4475ae74086a7ffc1ad9a13d1-78f0afd10fb0d545-00",
         "User-Agent": [
-<<<<<<< HEAD
-          "azsdk-net-Storage.Files.Shares/12.0.0-dev.20191205.1+4f14c4315f17fbbc59c93c6819467b6f15d7008f",
-=======
-          "azsdk-net-Storage.Files.Shares/12.0.0-dev.20191211.1\u002B899431c003876eb9b26cefd8e8a37e7f27f82ced",
->>>>>>> 5e20a7a1
+          "azsdk-net-Storage.Files.Shares/12.0.0-dev.20191211.1\u002B2accb37068f0a0c9382fa117525bb968c5397cf7",
           "(.NET Core 4.6.28008.01; Microsoft Windows 10.0.18363 )"
         ],
-        "x-ms-client-request-id": "fcde1641-94b5-3852-2424-e00b68bb6acc",
-        "x-ms-date": "Wed, 11 Dec 2019 20:36:57 GMT",
+        "x-ms-client-request-id": "70c5073a-32c1-b967-20bb-26db545b3437",
+        "x-ms-date": "Wed, 11 Dec 2019 23:04:41 GMT",
         "x-ms-delete-snapshots": "include",
         "x-ms-return-client-request-id": "true",
         "x-ms-version": "2019-07-07"
@@ -180,25 +146,20 @@
       "StatusCode": 202,
       "ResponseHeaders": {
         "Content-Length": "0",
-        "Date": "Wed, 11 Dec 2019 20:36:57 GMT",
+        "Date": "Wed, 11 Dec 2019 23:04:41 GMT",
         "Server": [
           "Windows-Azure-File/1.0",
           "Microsoft-HTTPAPI/2.0"
         ],
-        "x-ms-client-request-id": "fcde1641-94b5-3852-2424-e00b68bb6acc",
-        "x-ms-request-id": "ef3e37c3-c01a-0019-5f62-b01280000000",
+        "x-ms-client-request-id": "70c5073a-32c1-b967-20bb-26db545b3437",
+        "x-ms-request-id": "5f7a8895-601a-003f-6777-b05a98000000",
         "x-ms-version": "2019-07-07"
       },
       "ResponseBody": []
     }
   ],
   "Variables": {
-<<<<<<< HEAD
-    "RandomSeed": "35527150",
+    "RandomSeed": "587548111",
     "Storage_TestConfigDefault": "ProductionTenant\nseanstagetest\nU2FuaXRpemVk\nhttp://seanstagetest.blob.core.windows.net\nhttp://seanstagetest.file.core.windows.net\nhttp://seanstagetest.queue.core.windows.net\nhttp://seanstagetest.table.core.windows.net\n\n\n\n\nhttp://seanstagetest-secondary.blob.core.windows.net\nhttp://seanstagetest-secondary.file.core.windows.net\nhttp://seanstagetest-secondary.queue.core.windows.net\nhttp://seanstagetest-secondary.table.core.windows.net\n\nSanitized\n\n\nCloud\nBlobEndpoint=http://seanstagetest.blob.core.windows.net/;QueueEndpoint=http://seanstagetest.queue.core.windows.net/;FileEndpoint=http://seanstagetest.file.core.windows.net/;BlobSecondaryEndpoint=http://seanstagetest-secondary.blob.core.windows.net/;QueueSecondaryEndpoint=http://seanstagetest-secondary.queue.core.windows.net/;FileSecondaryEndpoint=http://seanstagetest-secondary.file.core.windows.net/;AccountName=seanstagetest;AccountKey=Sanitized\nseanscope1"
-=======
-    "RandomSeed": "186943286",
-    "Storage_TestConfigDefault": "ProductionTenant\nseanstagetest\nU2FuaXRpemVk\nhttp://seanstagetest.blob.core.windows.net\nhttp://seanstagetest.file.core.windows.net\nhttp://seanstagetest.queue.core.windows.net\nhttp://seanstagetest.table.core.windows.net\n\n\n\n\nhttp://seanstagetest-secondary.blob.core.windows.net\nhttp://seanstagetest-secondary.file.core.windows.net\nhttp://seanstagetest-secondary.queue.core.windows.net\nhttp://seanstagetest-secondary.table.core.windows.net\n\nSanitized\n\n\nCloud\nBlobEndpoint=http://seanstagetest.blob.core.windows.net/;QueueEndpoint=http://seanstagetest.queue.core.windows.net/;FileEndpoint=http://seanstagetest.file.core.windows.net/;BlobSecondaryEndpoint=http://seanstagetest-secondary.blob.core.windows.net/;QueueSecondaryEndpoint=http://seanstagetest-secondary.queue.core.windows.net/;FileSecondaryEndpoint=http://seanstagetest-secondary.file.core.windows.net/;AccountName=seanstagetest;AccountKey=Sanitized"
->>>>>>> 5e20a7a1
   }
 }