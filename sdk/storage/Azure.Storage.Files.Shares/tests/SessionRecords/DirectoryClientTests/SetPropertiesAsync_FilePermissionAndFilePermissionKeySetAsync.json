﻿{
  "Entries": [
    {
      "RequestUri": "https://seanmcccanary3.file.core.windows.net/test-share-e28e44d4-292a-a2c7-40e2-c5fbed4d6fdc?restype=share",
      "RequestMethod": "PUT",
      "RequestHeaders": {
        "Accept": "application/xml",
        "Authorization": "Sanitized",
        "traceparent": "00-7af3d98a37f5ec44b58df5408b194855-b877fc643bd5c442-00",
        "User-Agent": [
          "azsdk-net-Storage.Files.Shares/12.7.0-alpha.20210126.1",
          "(.NET 5.0.2; Microsoft Windows 10.0.19042)"
        ],
        "x-ms-client-request-id": "d224e7fc-a583-a920-4326-9098baca481b",
        "x-ms-date": "Tue, 26 Jan 2021 19:27:42 GMT",
        "x-ms-return-client-request-id": "true",
<<<<<<< HEAD
        "x-ms-version": "2020-12-06"
=======
        "x-ms-version": "2021-02-12"
>>>>>>> 7e782c87
      },
      "RequestBody": null,
      "StatusCode": 201,
      "ResponseHeaders": {
        "Content-Length": "0",
        "Date": "Tue, 26 Jan 2021 19:27:41 GMT",
        "ETag": "\"0x8D8C2307328F2E0\"",
        "Last-Modified": "Tue, 26 Jan 2021 19:27:41 GMT",
        "Server": [
          "Windows-Azure-File/1.0",
          "Microsoft-HTTPAPI/2.0"
        ],
        "x-ms-client-request-id": "d224e7fc-a583-a920-4326-9098baca481b",
        "x-ms-request-id": "579fff3d-401a-0047-7319-f4b199000000",
<<<<<<< HEAD
        "x-ms-version": "2020-12-06"
=======
        "x-ms-version": "2021-02-12"
>>>>>>> 7e782c87
      },
      "ResponseBody": []
    },
    {
      "RequestUri": "https://seanmcccanary3.file.core.windows.net/test-share-e28e44d4-292a-a2c7-40e2-c5fbed4d6fdc/test-directory-8b57e0f6-15ae-53f7-416d-fc31a16aea10?restype=directory",
      "RequestMethod": "PUT",
      "RequestHeaders": {
        "Accept": "application/xml",
        "Authorization": "Sanitized",
        "traceparent": "00-8a237b3c20439d4d99590a1525386154-f7c87a6ccdf79147-00",
        "User-Agent": [
          "azsdk-net-Storage.Files.Shares/12.7.0-alpha.20210126.1",
          "(.NET 5.0.2; Microsoft Windows 10.0.19042)"
        ],
        "x-ms-client-request-id": "d7666cb0-72d7-e661-efd1-9115a8ee07d8",
        "x-ms-date": "Tue, 26 Jan 2021 19:27:42 GMT",
        "x-ms-file-attributes": "None",
        "x-ms-file-creation-time": "Now",
        "x-ms-file-last-write-time": "Now",
        "x-ms-file-permission": "Inherit",
        "x-ms-return-client-request-id": "true",
<<<<<<< HEAD
        "x-ms-version": "2020-12-06"
=======
        "x-ms-version": "2021-02-12"
>>>>>>> 7e782c87
      },
      "RequestBody": null,
      "StatusCode": 201,
      "ResponseHeaders": {
        "Content-Length": "0",
        "Date": "Tue, 26 Jan 2021 19:27:41 GMT",
        "ETag": "\"0x8D8C230733331A4\"",
        "Last-Modified": "Tue, 26 Jan 2021 19:27:41 GMT",
        "Server": [
          "Windows-Azure-File/1.0",
          "Microsoft-HTTPAPI/2.0"
        ],
        "x-ms-client-request-id": "d7666cb0-72d7-e661-efd1-9115a8ee07d8",
        "x-ms-file-attributes": "Directory",
        "x-ms-file-change-time": "2021-01-26T19:27:41.987882Z",
        "x-ms-file-creation-time": "2021-01-26T19:27:41.987882Z",
        "x-ms-file-id": "13835128424026341376",
        "x-ms-file-last-write-time": "2021-01-26T19:27:41.987882Z",
        "x-ms-file-parent-id": "0",
        "x-ms-file-permission-key": "17860367565182308406*11459378189709739967",
        "x-ms-request-id": "579fff40-401a-0047-7419-f4b199000000",
        "x-ms-request-server-encrypted": "true",
<<<<<<< HEAD
        "x-ms-version": "2020-12-06"
=======
        "x-ms-version": "2021-02-12"
>>>>>>> 7e782c87
      },
      "ResponseBody": []
    },
    {
      "RequestUri": "https://seanmcccanary3.file.core.windows.net/test-share-e28e44d4-292a-a2c7-40e2-c5fbed4d6fdc?restype=share",
      "RequestMethod": "DELETE",
      "RequestHeaders": {
        "Accept": "application/xml",
        "Authorization": "Sanitized",
        "traceparent": "00-d025b93be3f3cf45994e8679c63bc8fd-becb994175af7344-00",
        "User-Agent": [
          "azsdk-net-Storage.Files.Shares/12.7.0-alpha.20210126.1",
          "(.NET 5.0.2; Microsoft Windows 10.0.19042)"
        ],
        "x-ms-client-request-id": "3581e106-1304-7238-5318-16570a4318d1",
        "x-ms-date": "Tue, 26 Jan 2021 19:27:42 GMT",
        "x-ms-delete-snapshots": "include",
        "x-ms-return-client-request-id": "true",
<<<<<<< HEAD
        "x-ms-version": "2020-12-06"
=======
        "x-ms-version": "2021-02-12"
>>>>>>> 7e782c87
      },
      "RequestBody": null,
      "StatusCode": 202,
      "ResponseHeaders": {
        "Content-Length": "0",
        "Date": "Tue, 26 Jan 2021 19:27:41 GMT",
        "Server": [
          "Windows-Azure-File/1.0",
          "Microsoft-HTTPAPI/2.0"
        ],
        "x-ms-client-request-id": "3581e106-1304-7238-5318-16570a4318d1",
        "x-ms-request-id": "579fff41-401a-0047-7519-f4b199000000",
<<<<<<< HEAD
        "x-ms-version": "2020-12-06"
=======
        "x-ms-version": "2021-02-12"
>>>>>>> 7e782c87
      },
      "ResponseBody": []
    }
  ],
  "Variables": {
    "RandomSeed": "527582591",
    "Storage_TestConfigDefault": "ProductionTenant\nseanmcccanary3\nU2FuaXRpemVk\nhttps://seanmcccanary3.blob.core.windows.net\nhttps://seanmcccanary3.file.core.windows.net\nhttps://seanmcccanary3.queue.core.windows.net\nhttps://seanmcccanary3.table.core.windows.net\n\n\n\n\nhttps://seanmcccanary3-secondary.blob.core.windows.net\nhttps://seanmcccanary3-secondary.file.core.windows.net\nhttps://seanmcccanary3-secondary.queue.core.windows.net\nhttps://seanmcccanary3-secondary.table.core.windows.net\n\nSanitized\n\n\nCloud\nBlobEndpoint=https://seanmcccanary3.blob.core.windows.net/;QueueEndpoint=https://seanmcccanary3.queue.core.windows.net/;FileEndpoint=https://seanmcccanary3.file.core.windows.net/;BlobSecondaryEndpoint=https://seanmcccanary3-secondary.blob.core.windows.net/;QueueSecondaryEndpoint=https://seanmcccanary3-secondary.queue.core.windows.net/;FileSecondaryEndpoint=https://seanmcccanary3-secondary.file.core.windows.net/;AccountName=seanmcccanary3;AccountKey=Kg==;\nseanscope1\n\n"
  }
}<|MERGE_RESOLUTION|>--- conflicted
+++ resolved
@@ -14,11 +14,7 @@
         "x-ms-client-request-id": "d224e7fc-a583-a920-4326-9098baca481b",
         "x-ms-date": "Tue, 26 Jan 2021 19:27:42 GMT",
         "x-ms-return-client-request-id": "true",
-<<<<<<< HEAD
-        "x-ms-version": "2020-12-06"
-=======
         "x-ms-version": "2021-02-12"
->>>>>>> 7e782c87
       },
       "RequestBody": null,
       "StatusCode": 201,
@@ -33,11 +29,7 @@
         ],
         "x-ms-client-request-id": "d224e7fc-a583-a920-4326-9098baca481b",
         "x-ms-request-id": "579fff3d-401a-0047-7319-f4b199000000",
-<<<<<<< HEAD
-        "x-ms-version": "2020-12-06"
-=======
         "x-ms-version": "2021-02-12"
->>>>>>> 7e782c87
       },
       "ResponseBody": []
     },
@@ -59,11 +51,7 @@
         "x-ms-file-last-write-time": "Now",
         "x-ms-file-permission": "Inherit",
         "x-ms-return-client-request-id": "true",
-<<<<<<< HEAD
-        "x-ms-version": "2020-12-06"
-=======
         "x-ms-version": "2021-02-12"
->>>>>>> 7e782c87
       },
       "RequestBody": null,
       "StatusCode": 201,
@@ -86,11 +74,7 @@
         "x-ms-file-permission-key": "17860367565182308406*11459378189709739967",
         "x-ms-request-id": "579fff40-401a-0047-7419-f4b199000000",
         "x-ms-request-server-encrypted": "true",
-<<<<<<< HEAD
-        "x-ms-version": "2020-12-06"
-=======
         "x-ms-version": "2021-02-12"
->>>>>>> 7e782c87
       },
       "ResponseBody": []
     },
@@ -109,11 +93,7 @@
         "x-ms-date": "Tue, 26 Jan 2021 19:27:42 GMT",
         "x-ms-delete-snapshots": "include",
         "x-ms-return-client-request-id": "true",
-<<<<<<< HEAD
-        "x-ms-version": "2020-12-06"
-=======
         "x-ms-version": "2021-02-12"
->>>>>>> 7e782c87
       },
       "RequestBody": null,
       "StatusCode": 202,
@@ -126,11 +106,7 @@
         ],
         "x-ms-client-request-id": "3581e106-1304-7238-5318-16570a4318d1",
         "x-ms-request-id": "579fff41-401a-0047-7519-f4b199000000",
-<<<<<<< HEAD
-        "x-ms-version": "2020-12-06"
-=======
         "x-ms-version": "2021-02-12"
->>>>>>> 7e782c87
       },
       "ResponseBody": []
     }
