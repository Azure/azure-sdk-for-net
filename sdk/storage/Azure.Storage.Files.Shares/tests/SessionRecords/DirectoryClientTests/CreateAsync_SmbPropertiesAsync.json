--- conflicted
+++ resolved
@@ -1,31 +1,17 @@
 {
   "Entries": [
     {
-<<<<<<< HEAD
-      "RequestUri": "http://seanstagetest.file.core.windows.net/test-share-4f5e2bb3-0f4c-59d4-fa8d-12f6dda19ed4?restype=share",
+      "RequestUri": "http://seanstagetest.file.core.windows.net/test-share-6f7e2f4b-3de6-839c-23cc-523ff15edd6a?restype=share",
       "RequestMethod": "PUT",
       "RequestHeaders": {
         "Authorization": "Sanitized",
-        "traceparent": "00-902b66fb8eeecb40a6a0216c44d29098-ed382f4f7fb53840-00",
+        "traceparent": "00-f646ca4b0baa7649985dac2c0a6c79b7-3922a9094d139e43-00",
         "User-Agent": [
-          "azsdk-net-Storage.Files.Shares/12.0.0-dev.20191209.1\u002Bb71b1fa965b15eccfc57e2c7781b8bf85cd4c766",
+          "azsdk-net-Storage.Files.Shares/12.0.0-dev.20191211.1\u002B899431c003876eb9b26cefd8e8a37e7f27f82ced",
           "(.NET Core 4.6.28008.01; Microsoft Windows 10.0.18363 )"
         ],
-        "x-ms-client-request-id": "7ab4d14f-199d-4467-e35c-107e69d83809",
-        "x-ms-date": "Tue, 10 Dec 2019 05:30:34 GMT",
-=======
-      "RequestUri": "http://seanstagetest.file.core.windows.net/test-share-40daa50e-bcba-d003-ca8c-e7716e0b1201?restype=share",
-      "RequestMethod": "PUT",
-      "RequestHeaders": {
-        "Authorization": "Sanitized",
-        "traceparent": "00-0b738774996e604eb97bc1e63f10d77c-600cbbd53674f74a-00",
-        "User-Agent": [
-          "azsdk-net-Storage.Files.Shares/12.0.0-dev.20191209.1\u002B61bda4d1783b0e05dba0d434ff14b2840726d3b1",
-          "(.NET Core 4.6.28008.01; Microsoft Windows 10.0.18363 )"
-        ],
-        "x-ms-client-request-id": "ee520396-c65f-d105-b53a-17dca7f1e746",
-        "x-ms-date": "Tue, 10 Dec 2019 05:59:12 GMT",
->>>>>>> 1d9822e0
+        "x-ms-client-request-id": "9deaea13-0442-91dc-3dbf-efb80f125fa4",
+        "x-ms-date": "Wed, 11 Dec 2019 20:37:09 GMT",
         "x-ms-return-client-request-id": "true",
         "x-ms-version": "2019-07-07"
       },
@@ -33,58 +19,33 @@
       "StatusCode": 201,
       "ResponseHeaders": {
         "Content-Length": "0",
-<<<<<<< HEAD
-        "Date": "Tue, 10 Dec 2019 05:30:34 GMT",
-        "ETag": "\u00220x8D77D3214981B45\u0022",
-        "Last-Modified": "Tue, 10 Dec 2019 05:30:34 GMT",
-=======
-        "Date": "Tue, 10 Dec 2019 05:59:12 GMT",
-        "ETag": "\u00220x8D77D3614C9169D\u0022",
-        "Last-Modified": "Tue, 10 Dec 2019 05:59:12 GMT",
->>>>>>> 1d9822e0
+        "Date": "Wed, 11 Dec 2019 20:37:09 GMT",
+        "ETag": "\u00220x8D77E79E4E39538\u0022",
+        "Last-Modified": "Wed, 11 Dec 2019 20:37:09 GMT",
         "Server": [
           "Windows-Azure-File/1.0",
           "Microsoft-HTTPAPI/2.0"
         ],
-<<<<<<< HEAD
-        "x-ms-client-request-id": "7ab4d14f-199d-4467-e35c-107e69d83809",
-        "x-ms-request-id": "3e8da97b-201a-003e-231a-af0544000000",
-=======
-        "x-ms-client-request-id": "ee520396-c65f-d105-b53a-17dca7f1e746",
-        "x-ms-request-id": "8749bdef-c01a-0019-491e-af1280000000",
->>>>>>> 1d9822e0
+        "x-ms-client-request-id": "9deaea13-0442-91dc-3dbf-efb80f125fa4",
+        "x-ms-request-id": "ef3e3869-c01a-0019-5f62-b01280000000",
         "x-ms-version": "2019-07-07"
       },
       "ResponseBody": []
     },
     {
-<<<<<<< HEAD
-      "RequestUri": "http://seanstagetest.file.core.windows.net/test-share-4f5e2bb3-0f4c-59d4-fa8d-12f6dda19ed4?restype=share\u0026comp=filepermission",
-=======
-      "RequestUri": "http://seanstagetest.file.core.windows.net/test-share-40daa50e-bcba-d003-ca8c-e7716e0b1201?restype=share\u0026comp=filepermission",
->>>>>>> 1d9822e0
+      "RequestUri": "http://seanstagetest.file.core.windows.net/test-share-6f7e2f4b-3de6-839c-23cc-523ff15edd6a?restype=share\u0026comp=filepermission",
       "RequestMethod": "PUT",
       "RequestHeaders": {
         "Authorization": "Sanitized",
         "Content-Length": "206",
         "Content-Type": "application/json",
-<<<<<<< HEAD
-        "traceparent": "00-12f305f255a114459262b314c677cccc-ba2d7bdd33395542-00",
+        "traceparent": "00-09c3507691f5af4ab7a302ce97d1e96b-24d32f66145bb849-00",
         "User-Agent": [
-          "azsdk-net-Storage.Files.Shares/12.0.0-dev.20191209.1\u002Bb71b1fa965b15eccfc57e2c7781b8bf85cd4c766",
+          "azsdk-net-Storage.Files.Shares/12.0.0-dev.20191211.1\u002B899431c003876eb9b26cefd8e8a37e7f27f82ced",
           "(.NET Core 4.6.28008.01; Microsoft Windows 10.0.18363 )"
         ],
-        "x-ms-client-request-id": "0ba61818-24ec-fc37-245b-84a56a1d72f4",
-        "x-ms-date": "Tue, 10 Dec 2019 05:30:34 GMT",
-=======
-        "traceparent": "00-85d963cf6685c342bde300d998a4039b-6b3b0d4e13046a41-00",
-        "User-Agent": [
-          "azsdk-net-Storage.Files.Shares/12.0.0-dev.20191209.1\u002B61bda4d1783b0e05dba0d434ff14b2840726d3b1",
-          "(.NET Core 4.6.28008.01; Microsoft Windows 10.0.18363 )"
-        ],
-        "x-ms-client-request-id": "6adb521d-23b8-8da1-8bcb-e91560812253",
-        "x-ms-date": "Tue, 10 Dec 2019 05:59:12 GMT",
->>>>>>> 1d9822e0
+        "x-ms-client-request-id": "062b18a5-3f74-ab28-fb06-e28276056b99",
+        "x-ms-date": "Wed, 11 Dec 2019 20:37:09 GMT",
         "x-ms-return-client-request-id": "true",
         "x-ms-version": "2019-07-07"
       },
@@ -93,55 +54,31 @@
       },
       "StatusCode": 201,
       "ResponseHeaders": {
-<<<<<<< HEAD
-        "Date": "Tue, 10 Dec 2019 05:30:34 GMT",
-=======
-        "Date": "Tue, 10 Dec 2019 05:59:12 GMT",
->>>>>>> 1d9822e0
+        "Date": "Wed, 11 Dec 2019 20:37:09 GMT",
         "Server": [
           "Windows-Azure-File/1.0",
           "Microsoft-HTTPAPI/2.0"
         ],
         "Transfer-Encoding": "chunked",
-<<<<<<< HEAD
-        "x-ms-client-request-id": "0ba61818-24ec-fc37-245b-84a56a1d72f4",
+        "x-ms-client-request-id": "062b18a5-3f74-ab28-fb06-e28276056b99",
         "x-ms-file-permission-key": "11680444563946999947*422928105932735866",
-        "x-ms-request-id": "3e8da97d-201a-003e-241a-af0544000000",
-=======
-        "x-ms-client-request-id": "6adb521d-23b8-8da1-8bcb-e91560812253",
-        "x-ms-file-permission-key": "11680444563946999947*422928105932735866",
-        "x-ms-request-id": "8749bdf1-c01a-0019-4a1e-af1280000000",
->>>>>>> 1d9822e0
+        "x-ms-request-id": "ef3e386b-c01a-0019-6062-b01280000000",
         "x-ms-version": "2019-07-07"
       },
       "ResponseBody": []
     },
     {
-<<<<<<< HEAD
-      "RequestUri": "http://seanstagetest.file.core.windows.net/test-share-4f5e2bb3-0f4c-59d4-fa8d-12f6dda19ed4/test-directory-92c0b98e-1052-1698-767c-ea1a97e2f82d?restype=directory",
+      "RequestUri": "http://seanstagetest.file.core.windows.net/test-share-6f7e2f4b-3de6-839c-23cc-523ff15edd6a/test-directory-1acaf8cb-c416-d0b8-de04-2b3e4021ef44?restype=directory",
       "RequestMethod": "PUT",
       "RequestHeaders": {
         "Authorization": "Sanitized",
-        "traceparent": "00-2f475a145f4f2744aaa2ff6ccf87cfe9-fc9da505a1bbde4e-00",
+        "traceparent": "00-e08b82105621ca48a96eb76c8df5d55e-7fece03d1e1ddc4b-00",
         "User-Agent": [
-          "azsdk-net-Storage.Files.Shares/12.0.0-dev.20191209.1\u002Bb71b1fa965b15eccfc57e2c7781b8bf85cd4c766",
+          "azsdk-net-Storage.Files.Shares/12.0.0-dev.20191211.1\u002B899431c003876eb9b26cefd8e8a37e7f27f82ced",
           "(.NET Core 4.6.28008.01; Microsoft Windows 10.0.18363 )"
         ],
-        "x-ms-client-request-id": "91f58d0f-b1f5-08f9-808f-9470391c6542",
-        "x-ms-date": "Tue, 10 Dec 2019 05:30:34 GMT",
-=======
-      "RequestUri": "http://seanstagetest.file.core.windows.net/test-share-40daa50e-bcba-d003-ca8c-e7716e0b1201/test-directory-10c172c3-fc3d-4f22-fabc-a74fcaf5cebb?restype=directory",
-      "RequestMethod": "PUT",
-      "RequestHeaders": {
-        "Authorization": "Sanitized",
-        "traceparent": "00-2ef94bc59c67664c9a496218c71b28ec-0bd45648d79d3a45-00",
-        "User-Agent": [
-          "azsdk-net-Storage.Files.Shares/12.0.0-dev.20191209.1\u002B61bda4d1783b0e05dba0d434ff14b2840726d3b1",
-          "(.NET Core 4.6.28008.01; Microsoft Windows 10.0.18363 )"
-        ],
-        "x-ms-client-request-id": "904ca8ee-9e38-2156-2f8b-70fc7c52c295",
-        "x-ms-date": "Tue, 10 Dec 2019 05:59:12 GMT",
->>>>>>> 1d9822e0
+        "x-ms-client-request-id": "a9f02a98-bb2e-e1d1-5f5a-277013e96ada",
+        "x-ms-date": "Wed, 11 Dec 2019 20:37:09 GMT",
         "x-ms-file-attributes": "ReadOnly|Directory",
         "x-ms-file-creation-time": "2019-08-15T05:15:25.0600000Z",
         "x-ms-file-last-write-time": "2019-08-26T05:15:25.0600000Z",
@@ -153,22 +90,14 @@
       "StatusCode": 201,
       "ResponseHeaders": {
         "Content-Length": "0",
-<<<<<<< HEAD
-        "Date": "Tue, 10 Dec 2019 05:30:34 GMT",
-=======
-        "Date": "Tue, 10 Dec 2019 05:59:12 GMT",
->>>>>>> 1d9822e0
+        "Date": "Wed, 11 Dec 2019 20:37:09 GMT",
         "ETag": "\u00220x8D7213F9447BC40\u0022",
         "Last-Modified": "Thu, 15 Aug 2019 05:15:25 GMT",
         "Server": [
           "Windows-Azure-File/1.0",
           "Microsoft-HTTPAPI/2.0"
         ],
-<<<<<<< HEAD
-        "x-ms-client-request-id": "91f58d0f-b1f5-08f9-808f-9470391c6542",
-=======
-        "x-ms-client-request-id": "904ca8ee-9e38-2156-2f8b-70fc7c52c295",
->>>>>>> 1d9822e0
+        "x-ms-client-request-id": "a9f02a98-bb2e-e1d1-5f5a-277013e96ada",
         "x-ms-file-attributes": "ReadOnly | Directory",
         "x-ms-file-change-time": "2019-08-15T05:15:25.0600000Z",
         "x-ms-file-creation-time": "2019-08-15T05:15:25.0600000Z",
@@ -176,42 +105,24 @@
         "x-ms-file-last-write-time": "2019-08-26T05:15:25.0600000Z",
         "x-ms-file-parent-id": "0",
         "x-ms-file-permission-key": "16713728419002454479*422928105932735866",
-<<<<<<< HEAD
-        "x-ms-request-id": "3e8da97f-201a-003e-251a-af0544000000",
-=======
-        "x-ms-request-id": "8749bdf2-c01a-0019-4b1e-af1280000000",
->>>>>>> 1d9822e0
+        "x-ms-request-id": "ef3e386c-c01a-0019-6162-b01280000000",
         "x-ms-request-server-encrypted": "true",
         "x-ms-version": "2019-07-07"
       },
       "ResponseBody": []
     },
     {
-<<<<<<< HEAD
-      "RequestUri": "http://seanstagetest.file.core.windows.net/test-share-4f5e2bb3-0f4c-59d4-fa8d-12f6dda19ed4?restype=share",
+      "RequestUri": "http://seanstagetest.file.core.windows.net/test-share-6f7e2f4b-3de6-839c-23cc-523ff15edd6a?restype=share",
       "RequestMethod": "DELETE",
       "RequestHeaders": {
         "Authorization": "Sanitized",
-        "traceparent": "00-d90b7df58d084b4bb7244bc961acfffb-7722edbbbad98e4c-00",
+        "traceparent": "00-44256394f2ea6546876f6b5c80d641ce-6d2d028d6d53a94f-00",
         "User-Agent": [
-          "azsdk-net-Storage.Files.Shares/12.0.0-dev.20191209.1\u002Bb71b1fa965b15eccfc57e2c7781b8bf85cd4c766",
+          "azsdk-net-Storage.Files.Shares/12.0.0-dev.20191211.1\u002B899431c003876eb9b26cefd8e8a37e7f27f82ced",
           "(.NET Core 4.6.28008.01; Microsoft Windows 10.0.18363 )"
         ],
-        "x-ms-client-request-id": "090b78ae-67ec-6737-ca5c-cfa298ad002f",
-        "x-ms-date": "Tue, 10 Dec 2019 05:30:34 GMT",
-=======
-      "RequestUri": "http://seanstagetest.file.core.windows.net/test-share-40daa50e-bcba-d003-ca8c-e7716e0b1201?restype=share",
-      "RequestMethod": "DELETE",
-      "RequestHeaders": {
-        "Authorization": "Sanitized",
-        "traceparent": "00-65097f1b3ffb04438fbfc3ad825e56ca-63b9418b951ff746-00",
-        "User-Agent": [
-          "azsdk-net-Storage.Files.Shares/12.0.0-dev.20191209.1\u002B61bda4d1783b0e05dba0d434ff14b2840726d3b1",
-          "(.NET Core 4.6.28008.01; Microsoft Windows 10.0.18363 )"
-        ],
-        "x-ms-client-request-id": "2160e087-3da9-ee83-2c9d-258a0c91a81c",
-        "x-ms-date": "Tue, 10 Dec 2019 05:59:12 GMT",
->>>>>>> 1d9822e0
+        "x-ms-client-request-id": "16a6bf94-4631-2d15-3430-978c31bf8581",
+        "x-ms-date": "Wed, 11 Dec 2019 20:37:09 GMT",
         "x-ms-delete-snapshots": "include",
         "x-ms-return-client-request-id": "true",
         "x-ms-version": "2019-07-07"
@@ -220,33 +131,20 @@
       "StatusCode": 202,
       "ResponseHeaders": {
         "Content-Length": "0",
-<<<<<<< HEAD
-        "Date": "Tue, 10 Dec 2019 05:30:34 GMT",
-=======
-        "Date": "Tue, 10 Dec 2019 05:59:12 GMT",
->>>>>>> 1d9822e0
+        "Date": "Wed, 11 Dec 2019 20:37:09 GMT",
         "Server": [
           "Windows-Azure-File/1.0",
           "Microsoft-HTTPAPI/2.0"
         ],
-<<<<<<< HEAD
-        "x-ms-client-request-id": "090b78ae-67ec-6737-ca5c-cfa298ad002f",
-        "x-ms-request-id": "3e8da980-201a-003e-261a-af0544000000",
-=======
-        "x-ms-client-request-id": "2160e087-3da9-ee83-2c9d-258a0c91a81c",
-        "x-ms-request-id": "8749bdf3-c01a-0019-4c1e-af1280000000",
->>>>>>> 1d9822e0
+        "x-ms-client-request-id": "16a6bf94-4631-2d15-3430-978c31bf8581",
+        "x-ms-request-id": "ef3e386d-c01a-0019-6262-b01280000000",
         "x-ms-version": "2019-07-07"
       },
       "ResponseBody": []
     }
   ],
   "Variables": {
-<<<<<<< HEAD
-    "RandomSeed": "189994733",
-=======
-    "RandomSeed": "322781388",
->>>>>>> 1d9822e0
+    "RandomSeed": "50625621",
     "Storage_TestConfigDefault": "ProductionTenant\nseanstagetest\nU2FuaXRpemVk\nhttp://seanstagetest.blob.core.windows.net\nhttp://seanstagetest.file.core.windows.net\nhttp://seanstagetest.queue.core.windows.net\nhttp://seanstagetest.table.core.windows.net\n\n\n\n\nhttp://seanstagetest-secondary.blob.core.windows.net\nhttp://seanstagetest-secondary.file.core.windows.net\nhttp://seanstagetest-secondary.queue.core.windows.net\nhttp://seanstagetest-secondary.table.core.windows.net\n\nSanitized\n\n\nCloud\nBlobEndpoint=http://seanstagetest.blob.core.windows.net/;QueueEndpoint=http://seanstagetest.queue.core.windows.net/;FileEndpoint=http://seanstagetest.file.core.windows.net/;BlobSecondaryEndpoint=http://seanstagetest-secondary.blob.core.windows.net/;QueueSecondaryEndpoint=http://seanstagetest-secondary.queue.core.windows.net/;FileSecondaryEndpoint=http://seanstagetest-secondary.file.core.windows.net/;AccountName=seanstagetest;AccountKey=Sanitized"
   }
 }