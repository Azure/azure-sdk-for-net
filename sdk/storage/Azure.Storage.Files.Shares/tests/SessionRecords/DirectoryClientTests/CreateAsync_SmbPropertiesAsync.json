{
  "Entries": [
    {
      "RequestUri": "http://seanstagetest.file.core.windows.net/test-share-6f7e2f4b-3de6-839c-23cc-523ff15edd6a?restype=share",
      "RequestMethod": "PUT",
      "RequestHeaders": {
        "Authorization": "Sanitized",
<<<<<<< HEAD
        "traceparent": "00-e54d7e0f77604744bcd271ae788162ae-970c90eb25beb145-00",
        "User-Agent": [
          "azsdk-net-Storage.Files.Shares/12.0.0-dev.20191210.1\u002B5758cdf8298d3305c897cb7ba843ddd732c229c1",
          "(.NET Core 4.6.28008.01; Microsoft Windows 10.0.18363 )"
        ],
        "x-ms-client-request-id": "463a6716-89be-5d43-efe0-d41c765af8cd",
        "x-ms-date": "Wed, 11 Dec 2019 05:55:52 GMT",
=======
        "traceparent": "00-f646ca4b0baa7649985dac2c0a6c79b7-3922a9094d139e43-00",
        "User-Agent": [
          "azsdk-net-Storage.Files.Shares/12.0.0-dev.20191211.1\u002B899431c003876eb9b26cefd8e8a37e7f27f82ced",
          "(.NET Core 4.6.28008.01; Microsoft Windows 10.0.18363 )"
        ],
        "x-ms-client-request-id": "9deaea13-0442-91dc-3dbf-efb80f125fa4",
        "x-ms-date": "Wed, 11 Dec 2019 20:37:09 GMT",
>>>>>>> 5e20a7a1
        "x-ms-return-client-request-id": "true",
        "x-ms-version": "2019-07-07"
      },
      "RequestBody": null,
      "StatusCode": 201,
      "ResponseHeaders": {
        "Content-Length": "0",
<<<<<<< HEAD
        "Date": "Wed, 11 Dec 2019 05:55:52 GMT",
        "ETag": "\u00220x8D77DFEC7EDDE47\u0022",
        "Last-Modified": "Wed, 11 Dec 2019 05:55:52 GMT",
=======
        "Date": "Wed, 11 Dec 2019 20:37:09 GMT",
        "ETag": "\u00220x8D77E79E4E39538\u0022",
        "Last-Modified": "Wed, 11 Dec 2019 20:37:09 GMT",
>>>>>>> 5e20a7a1
        "Server": [
          "Windows-Azure-File/1.0",
          "Microsoft-HTTPAPI/2.0"
        ],
<<<<<<< HEAD
        "x-ms-client-request-id": "463a6716-89be-5d43-efe0-d41c765af8cd",
        "x-ms-request-id": "3644e210-301a-0032-53e7-af924c000000",
=======
        "x-ms-client-request-id": "9deaea13-0442-91dc-3dbf-efb80f125fa4",
        "x-ms-request-id": "ef3e3869-c01a-0019-5f62-b01280000000",
>>>>>>> 5e20a7a1
        "x-ms-version": "2019-07-07"
      },
      "ResponseBody": []
    },
    {
      "RequestUri": "http://seanstagetest.file.core.windows.net/test-share-6f7e2f4b-3de6-839c-23cc-523ff15edd6a?restype=share\u0026comp=filepermission",
      "RequestMethod": "PUT",
      "RequestHeaders": {
        "Authorization": "Sanitized",
        "Content-Length": "206",
        "Content-Type": "application/json",
<<<<<<< HEAD
        "traceparent": "00-7c2015c6e3331d4ab4c023612f83cbca-0ba21a87a0f5c947-00",
        "User-Agent": [
          "azsdk-net-Storage.Files.Shares/12.0.0-dev.20191210.1\u002B5758cdf8298d3305c897cb7ba843ddd732c229c1",
          "(.NET Core 4.6.28008.01; Microsoft Windows 10.0.18363 )"
        ],
        "x-ms-client-request-id": "4c9b2a60-4f44-fb26-950f-2f8c0c8a9904",
        "x-ms-date": "Wed, 11 Dec 2019 05:55:52 GMT",
=======
        "traceparent": "00-09c3507691f5af4ab7a302ce97d1e96b-24d32f66145bb849-00",
        "User-Agent": [
          "azsdk-net-Storage.Files.Shares/12.0.0-dev.20191211.1\u002B899431c003876eb9b26cefd8e8a37e7f27f82ced",
          "(.NET Core 4.6.28008.01; Microsoft Windows 10.0.18363 )"
        ],
        "x-ms-client-request-id": "062b18a5-3f74-ab28-fb06-e28276056b99",
        "x-ms-date": "Wed, 11 Dec 2019 20:37:09 GMT",
>>>>>>> 5e20a7a1
        "x-ms-return-client-request-id": "true",
        "x-ms-version": "2019-07-07"
      },
      "RequestBody": {
        "permission": "O:S-1-5-21-2127521184-1604012920-1887927527-21560751G:S-1-5-21-2127521184-1604012920-1887927527-513D:AI(A;;FA;;;SY)(A;;FA;;;BA)(A;;0x1200a9;;;S-1-5-21-397955417-626881126-188441444-3053964)"
      },
      "StatusCode": 201,
      "ResponseHeaders": {
<<<<<<< HEAD
        "Date": "Wed, 11 Dec 2019 05:55:52 GMT",
=======
        "Date": "Wed, 11 Dec 2019 20:37:09 GMT",
>>>>>>> 5e20a7a1
        "Server": [
          "Windows-Azure-File/1.0",
          "Microsoft-HTTPAPI/2.0"
        ],
        "Transfer-Encoding": "chunked",
        "x-ms-client-request-id": "062b18a5-3f74-ab28-fb06-e28276056b99",
        "x-ms-file-permission-key": "11680444563946999947*422928105932735866",
<<<<<<< HEAD
        "x-ms-request-id": "3644e213-301a-0032-54e7-af924c000000",
=======
        "x-ms-request-id": "ef3e386b-c01a-0019-6062-b01280000000",
>>>>>>> 5e20a7a1
        "x-ms-version": "2019-07-07"
      },
      "ResponseBody": []
    },
    {
      "RequestUri": "http://seanstagetest.file.core.windows.net/test-share-6f7e2f4b-3de6-839c-23cc-523ff15edd6a/test-directory-1acaf8cb-c416-d0b8-de04-2b3e4021ef44?restype=directory",
      "RequestMethod": "PUT",
      "RequestHeaders": {
        "Authorization": "Sanitized",
<<<<<<< HEAD
        "traceparent": "00-bac7058a4517e447af62817f67f87a35-e7fddd0173b92343-00",
        "User-Agent": [
          "azsdk-net-Storage.Files.Shares/12.0.0-dev.20191210.1\u002B5758cdf8298d3305c897cb7ba843ddd732c229c1",
          "(.NET Core 4.6.28008.01; Microsoft Windows 10.0.18363 )"
        ],
        "x-ms-client-request-id": "46a07eca-cb3f-e169-1535-29d0b6ccf504",
        "x-ms-date": "Wed, 11 Dec 2019 05:55:52 GMT",
=======
        "traceparent": "00-e08b82105621ca48a96eb76c8df5d55e-7fece03d1e1ddc4b-00",
        "User-Agent": [
          "azsdk-net-Storage.Files.Shares/12.0.0-dev.20191211.1\u002B899431c003876eb9b26cefd8e8a37e7f27f82ced",
          "(.NET Core 4.6.28008.01; Microsoft Windows 10.0.18363 )"
        ],
        "x-ms-client-request-id": "a9f02a98-bb2e-e1d1-5f5a-277013e96ada",
        "x-ms-date": "Wed, 11 Dec 2019 20:37:09 GMT",
>>>>>>> 5e20a7a1
        "x-ms-file-attributes": "ReadOnly|Directory",
        "x-ms-file-creation-time": "2019-08-15T05:15:25.0600000Z",
        "x-ms-file-last-write-time": "2019-08-26T05:15:25.0600000Z",
        "x-ms-file-permission-key": "11680444563946999947*422928105932735866",
        "x-ms-return-client-request-id": "true",
        "x-ms-version": "2019-07-07"
      },
      "RequestBody": null,
      "StatusCode": 201,
      "ResponseHeaders": {
        "Content-Length": "0",
<<<<<<< HEAD
        "Date": "Wed, 11 Dec 2019 05:55:52 GMT",
=======
        "Date": "Wed, 11 Dec 2019 20:37:09 GMT",
>>>>>>> 5e20a7a1
        "ETag": "\u00220x8D7213F9447BC40\u0022",
        "Last-Modified": "Thu, 15 Aug 2019 05:15:25 GMT",
        "Server": [
          "Windows-Azure-File/1.0",
          "Microsoft-HTTPAPI/2.0"
        ],
        "x-ms-client-request-id": "a9f02a98-bb2e-e1d1-5f5a-277013e96ada",
        "x-ms-file-attributes": "ReadOnly | Directory",
        "x-ms-file-change-time": "2019-08-15T05:15:25.0600000Z",
        "x-ms-file-creation-time": "2019-08-15T05:15:25.0600000Z",
        "x-ms-file-id": "13835128424026341376",
        "x-ms-file-last-write-time": "2019-08-26T05:15:25.0600000Z",
        "x-ms-file-parent-id": "0",
        "x-ms-file-permission-key": "16713728419002454479*422928105932735866",
<<<<<<< HEAD
        "x-ms-request-id": "3644e214-301a-0032-55e7-af924c000000",
=======
        "x-ms-request-id": "ef3e386c-c01a-0019-6162-b01280000000",
>>>>>>> 5e20a7a1
        "x-ms-request-server-encrypted": "true",
        "x-ms-version": "2019-07-07"
      },
      "ResponseBody": []
    },
    {
      "RequestUri": "http://seanstagetest.file.core.windows.net/test-share-6f7e2f4b-3de6-839c-23cc-523ff15edd6a?restype=share",
      "RequestMethod": "DELETE",
      "RequestHeaders": {
        "Authorization": "Sanitized",
<<<<<<< HEAD
        "traceparent": "00-f83e4dff4db7fb4d80301199ab6c752c-bda19b8e4c8c2542-00",
        "User-Agent": [
          "azsdk-net-Storage.Files.Shares/12.0.0-dev.20191210.1\u002B5758cdf8298d3305c897cb7ba843ddd732c229c1",
          "(.NET Core 4.6.28008.01; Microsoft Windows 10.0.18363 )"
        ],
        "x-ms-client-request-id": "878f75ba-bef0-b6f8-b8d9-368982b921df",
        "x-ms-date": "Wed, 11 Dec 2019 05:55:52 GMT",
=======
        "traceparent": "00-44256394f2ea6546876f6b5c80d641ce-6d2d028d6d53a94f-00",
        "User-Agent": [
          "azsdk-net-Storage.Files.Shares/12.0.0-dev.20191211.1\u002B899431c003876eb9b26cefd8e8a37e7f27f82ced",
          "(.NET Core 4.6.28008.01; Microsoft Windows 10.0.18363 )"
        ],
        "x-ms-client-request-id": "16a6bf94-4631-2d15-3430-978c31bf8581",
        "x-ms-date": "Wed, 11 Dec 2019 20:37:09 GMT",
>>>>>>> 5e20a7a1
        "x-ms-delete-snapshots": "include",
        "x-ms-return-client-request-id": "true",
        "x-ms-version": "2019-07-07"
      },
      "RequestBody": null,
      "StatusCode": 202,
      "ResponseHeaders": {
        "Content-Length": "0",
<<<<<<< HEAD
        "Date": "Wed, 11 Dec 2019 05:55:52 GMT",
=======
        "Date": "Wed, 11 Dec 2019 20:37:09 GMT",
>>>>>>> 5e20a7a1
        "Server": [
          "Windows-Azure-File/1.0",
          "Microsoft-HTTPAPI/2.0"
        ],
<<<<<<< HEAD
        "x-ms-client-request-id": "878f75ba-bef0-b6f8-b8d9-368982b921df",
        "x-ms-request-id": "3644e215-301a-0032-56e7-af924c000000",
=======
        "x-ms-client-request-id": "16a6bf94-4631-2d15-3430-978c31bf8581",
        "x-ms-request-id": "ef3e386d-c01a-0019-6262-b01280000000",
>>>>>>> 5e20a7a1
        "x-ms-version": "2019-07-07"
      },
      "ResponseBody": []
    }
  ],
  "Variables": {
<<<<<<< HEAD
    "RandomSeed": "99326862",
    "Storage_TestConfigDefault": "ProductionTenant\nseanstagetest\nU2FuaXRpemVk\nhttp://seanstagetest.blob.core.windows.net\nhttp://seanstagetest.file.core.windows.net\nhttp://seanstagetest.queue.core.windows.net\nhttp://seanstagetest.table.core.windows.net\n\n\n\n\nhttp://seanstagetest-secondary.blob.core.windows.net\nhttp://seanstagetest-secondary.file.core.windows.net\nhttp://seanstagetest-secondary.queue.core.windows.net\nhttp://seanstagetest-secondary.table.core.windows.net\n\nSanitized\n\n\nCloud\nBlobEndpoint=http://seanstagetest.blob.core.windows.net/;QueueEndpoint=http://seanstagetest.queue.core.windows.net/;FileEndpoint=http://seanstagetest.file.core.windows.net/;BlobSecondaryEndpoint=http://seanstagetest-secondary.blob.core.windows.net/;QueueSecondaryEndpoint=http://seanstagetest-secondary.queue.core.windows.net/;FileSecondaryEndpoint=http://seanstagetest-secondary.file.core.windows.net/;AccountName=seanstagetest;AccountKey=Sanitized\nseanscope1"
=======
    "RandomSeed": "50625621",
    "Storage_TestConfigDefault": "ProductionTenant\nseanstagetest\nU2FuaXRpemVk\nhttp://seanstagetest.blob.core.windows.net\nhttp://seanstagetest.file.core.windows.net\nhttp://seanstagetest.queue.core.windows.net\nhttp://seanstagetest.table.core.windows.net\n\n\n\n\nhttp://seanstagetest-secondary.blob.core.windows.net\nhttp://seanstagetest-secondary.file.core.windows.net\nhttp://seanstagetest-secondary.queue.core.windows.net\nhttp://seanstagetest-secondary.table.core.windows.net\n\nSanitized\n\n\nCloud\nBlobEndpoint=http://seanstagetest.blob.core.windows.net/;QueueEndpoint=http://seanstagetest.queue.core.windows.net/;FileEndpoint=http://seanstagetest.file.core.windows.net/;BlobSecondaryEndpoint=http://seanstagetest-secondary.blob.core.windows.net/;QueueSecondaryEndpoint=http://seanstagetest-secondary.queue.core.windows.net/;FileSecondaryEndpoint=http://seanstagetest-secondary.file.core.windows.net/;AccountName=seanstagetest;AccountKey=Sanitized"
>>>>>>> 5e20a7a1
  }
}<|MERGE_RESOLUTION|>--- conflicted
+++ resolved
@@ -1,27 +1,17 @@
 {
   "Entries": [
     {
-      "RequestUri": "http://seanstagetest.file.core.windows.net/test-share-6f7e2f4b-3de6-839c-23cc-523ff15edd6a?restype=share",
+      "RequestUri": "http://seanstagetest.file.core.windows.net/test-share-6296e7a0-8e59-950b-d744-6fa95c27598f?restype=share",
       "RequestMethod": "PUT",
       "RequestHeaders": {
         "Authorization": "Sanitized",
-<<<<<<< HEAD
-        "traceparent": "00-e54d7e0f77604744bcd271ae788162ae-970c90eb25beb145-00",
+        "traceparent": "00-c3aeeeccf5242849abfe67c850539621-055210af24307b40-00",
         "User-Agent": [
-          "azsdk-net-Storage.Files.Shares/12.0.0-dev.20191210.1\u002B5758cdf8298d3305c897cb7ba843ddd732c229c1",
+          "azsdk-net-Storage.Files.Shares/12.0.0-dev.20191211.1\u002B2accb37068f0a0c9382fa117525bb968c5397cf7",
           "(.NET Core 4.6.28008.01; Microsoft Windows 10.0.18363 )"
         ],
-        "x-ms-client-request-id": "463a6716-89be-5d43-efe0-d41c765af8cd",
-        "x-ms-date": "Wed, 11 Dec 2019 05:55:52 GMT",
-=======
-        "traceparent": "00-f646ca4b0baa7649985dac2c0a6c79b7-3922a9094d139e43-00",
-        "User-Agent": [
-          "azsdk-net-Storage.Files.Shares/12.0.0-dev.20191211.1\u002B899431c003876eb9b26cefd8e8a37e7f27f82ced",
-          "(.NET Core 4.6.28008.01; Microsoft Windows 10.0.18363 )"
-        ],
-        "x-ms-client-request-id": "9deaea13-0442-91dc-3dbf-efb80f125fa4",
-        "x-ms-date": "Wed, 11 Dec 2019 20:37:09 GMT",
->>>>>>> 5e20a7a1
+        "x-ms-client-request-id": "07d11fd0-6638-7934-5f12-a9887aae86ab",
+        "x-ms-date": "Wed, 11 Dec 2019 23:04:53 GMT",
         "x-ms-return-client-request-id": "true",
         "x-ms-version": "2019-07-07"
       },
@@ -29,54 +19,33 @@
       "StatusCode": 201,
       "ResponseHeaders": {
         "Content-Length": "0",
-<<<<<<< HEAD
-        "Date": "Wed, 11 Dec 2019 05:55:52 GMT",
-        "ETag": "\u00220x8D77DFEC7EDDE47\u0022",
-        "Last-Modified": "Wed, 11 Dec 2019 05:55:52 GMT",
-=======
-        "Date": "Wed, 11 Dec 2019 20:37:09 GMT",
-        "ETag": "\u00220x8D77E79E4E39538\u0022",
-        "Last-Modified": "Wed, 11 Dec 2019 20:37:09 GMT",
->>>>>>> 5e20a7a1
+        "Date": "Wed, 11 Dec 2019 23:04:52 GMT",
+        "ETag": "\u00220x8D77E8E8840942E\u0022",
+        "Last-Modified": "Wed, 11 Dec 2019 23:04:53 GMT",
         "Server": [
           "Windows-Azure-File/1.0",
           "Microsoft-HTTPAPI/2.0"
         ],
-<<<<<<< HEAD
-        "x-ms-client-request-id": "463a6716-89be-5d43-efe0-d41c765af8cd",
-        "x-ms-request-id": "3644e210-301a-0032-53e7-af924c000000",
-=======
-        "x-ms-client-request-id": "9deaea13-0442-91dc-3dbf-efb80f125fa4",
-        "x-ms-request-id": "ef3e3869-c01a-0019-5f62-b01280000000",
->>>>>>> 5e20a7a1
+        "x-ms-client-request-id": "07d11fd0-6638-7934-5f12-a9887aae86ab",
+        "x-ms-request-id": "5f7a8a6d-601a-003f-0e77-b05a98000000",
         "x-ms-version": "2019-07-07"
       },
       "ResponseBody": []
     },
     {
-      "RequestUri": "http://seanstagetest.file.core.windows.net/test-share-6f7e2f4b-3de6-839c-23cc-523ff15edd6a?restype=share\u0026comp=filepermission",
+      "RequestUri": "http://seanstagetest.file.core.windows.net/test-share-6296e7a0-8e59-950b-d744-6fa95c27598f?restype=share\u0026comp=filepermission",
       "RequestMethod": "PUT",
       "RequestHeaders": {
         "Authorization": "Sanitized",
         "Content-Length": "206",
         "Content-Type": "application/json",
-<<<<<<< HEAD
-        "traceparent": "00-7c2015c6e3331d4ab4c023612f83cbca-0ba21a87a0f5c947-00",
+        "traceparent": "00-573b8735a70cf94183a0f71a40467697-1a429d00cf660a47-00",
         "User-Agent": [
-          "azsdk-net-Storage.Files.Shares/12.0.0-dev.20191210.1\u002B5758cdf8298d3305c897cb7ba843ddd732c229c1",
+          "azsdk-net-Storage.Files.Shares/12.0.0-dev.20191211.1\u002B2accb37068f0a0c9382fa117525bb968c5397cf7",
           "(.NET Core 4.6.28008.01; Microsoft Windows 10.0.18363 )"
         ],
-        "x-ms-client-request-id": "4c9b2a60-4f44-fb26-950f-2f8c0c8a9904",
-        "x-ms-date": "Wed, 11 Dec 2019 05:55:52 GMT",
-=======
-        "traceparent": "00-09c3507691f5af4ab7a302ce97d1e96b-24d32f66145bb849-00",
-        "User-Agent": [
-          "azsdk-net-Storage.Files.Shares/12.0.0-dev.20191211.1\u002B899431c003876eb9b26cefd8e8a37e7f27f82ced",
-          "(.NET Core 4.6.28008.01; Microsoft Windows 10.0.18363 )"
-        ],
-        "x-ms-client-request-id": "062b18a5-3f74-ab28-fb06-e28276056b99",
-        "x-ms-date": "Wed, 11 Dec 2019 20:37:09 GMT",
->>>>>>> 5e20a7a1
+        "x-ms-client-request-id": "3cd922fe-5155-6657-ccca-f313c41e53f9",
+        "x-ms-date": "Wed, 11 Dec 2019 23:04:53 GMT",
         "x-ms-return-client-request-id": "true",
         "x-ms-version": "2019-07-07"
       },
@@ -85,49 +54,31 @@
       },
       "StatusCode": 201,
       "ResponseHeaders": {
-<<<<<<< HEAD
-        "Date": "Wed, 11 Dec 2019 05:55:52 GMT",
-=======
-        "Date": "Wed, 11 Dec 2019 20:37:09 GMT",
->>>>>>> 5e20a7a1
+        "Date": "Wed, 11 Dec 2019 23:04:52 GMT",
         "Server": [
           "Windows-Azure-File/1.0",
           "Microsoft-HTTPAPI/2.0"
         ],
         "Transfer-Encoding": "chunked",
-        "x-ms-client-request-id": "062b18a5-3f74-ab28-fb06-e28276056b99",
+        "x-ms-client-request-id": "3cd922fe-5155-6657-ccca-f313c41e53f9",
         "x-ms-file-permission-key": "11680444563946999947*422928105932735866",
-<<<<<<< HEAD
-        "x-ms-request-id": "3644e213-301a-0032-54e7-af924c000000",
-=======
-        "x-ms-request-id": "ef3e386b-c01a-0019-6062-b01280000000",
->>>>>>> 5e20a7a1
+        "x-ms-request-id": "5f7a8a70-601a-003f-1077-b05a98000000",
         "x-ms-version": "2019-07-07"
       },
       "ResponseBody": []
     },
     {
-      "RequestUri": "http://seanstagetest.file.core.windows.net/test-share-6f7e2f4b-3de6-839c-23cc-523ff15edd6a/test-directory-1acaf8cb-c416-d0b8-de04-2b3e4021ef44?restype=directory",
+      "RequestUri": "http://seanstagetest.file.core.windows.net/test-share-6296e7a0-8e59-950b-d744-6fa95c27598f/test-directory-b1560a1c-28a3-864c-ad9f-c76fac7da1d7?restype=directory",
       "RequestMethod": "PUT",
       "RequestHeaders": {
         "Authorization": "Sanitized",
-<<<<<<< HEAD
-        "traceparent": "00-bac7058a4517e447af62817f67f87a35-e7fddd0173b92343-00",
+        "traceparent": "00-7fb6165ed435bf45bcc7934fffe61a84-3cd5ba888a75f245-00",
         "User-Agent": [
-          "azsdk-net-Storage.Files.Shares/12.0.0-dev.20191210.1\u002B5758cdf8298d3305c897cb7ba843ddd732c229c1",
+          "azsdk-net-Storage.Files.Shares/12.0.0-dev.20191211.1\u002B2accb37068f0a0c9382fa117525bb968c5397cf7",
           "(.NET Core 4.6.28008.01; Microsoft Windows 10.0.18363 )"
         ],
-        "x-ms-client-request-id": "46a07eca-cb3f-e169-1535-29d0b6ccf504",
-        "x-ms-date": "Wed, 11 Dec 2019 05:55:52 GMT",
-=======
-        "traceparent": "00-e08b82105621ca48a96eb76c8df5d55e-7fece03d1e1ddc4b-00",
-        "User-Agent": [
-          "azsdk-net-Storage.Files.Shares/12.0.0-dev.20191211.1\u002B899431c003876eb9b26cefd8e8a37e7f27f82ced",
-          "(.NET Core 4.6.28008.01; Microsoft Windows 10.0.18363 )"
-        ],
-        "x-ms-client-request-id": "a9f02a98-bb2e-e1d1-5f5a-277013e96ada",
-        "x-ms-date": "Wed, 11 Dec 2019 20:37:09 GMT",
->>>>>>> 5e20a7a1
+        "x-ms-client-request-id": "ce99c075-1631-d6c4-d652-8fb58ae7b94f",
+        "x-ms-date": "Wed, 11 Dec 2019 23:04:53 GMT",
         "x-ms-file-attributes": "ReadOnly|Directory",
         "x-ms-file-creation-time": "2019-08-15T05:15:25.0600000Z",
         "x-ms-file-last-write-time": "2019-08-26T05:15:25.0600000Z",
@@ -139,18 +90,14 @@
       "StatusCode": 201,
       "ResponseHeaders": {
         "Content-Length": "0",
-<<<<<<< HEAD
-        "Date": "Wed, 11 Dec 2019 05:55:52 GMT",
-=======
-        "Date": "Wed, 11 Dec 2019 20:37:09 GMT",
->>>>>>> 5e20a7a1
+        "Date": "Wed, 11 Dec 2019 23:04:52 GMT",
         "ETag": "\u00220x8D7213F9447BC40\u0022",
         "Last-Modified": "Thu, 15 Aug 2019 05:15:25 GMT",
         "Server": [
           "Windows-Azure-File/1.0",
           "Microsoft-HTTPAPI/2.0"
         ],
-        "x-ms-client-request-id": "a9f02a98-bb2e-e1d1-5f5a-277013e96ada",
+        "x-ms-client-request-id": "ce99c075-1631-d6c4-d652-8fb58ae7b94f",
         "x-ms-file-attributes": "ReadOnly | Directory",
         "x-ms-file-change-time": "2019-08-15T05:15:25.0600000Z",
         "x-ms-file-creation-time": "2019-08-15T05:15:25.0600000Z",
@@ -158,38 +105,24 @@
         "x-ms-file-last-write-time": "2019-08-26T05:15:25.0600000Z",
         "x-ms-file-parent-id": "0",
         "x-ms-file-permission-key": "16713728419002454479*422928105932735866",
-<<<<<<< HEAD
-        "x-ms-request-id": "3644e214-301a-0032-55e7-af924c000000",
-=======
-        "x-ms-request-id": "ef3e386c-c01a-0019-6162-b01280000000",
->>>>>>> 5e20a7a1
+        "x-ms-request-id": "5f7a8a72-601a-003f-1277-b05a98000000",
         "x-ms-request-server-encrypted": "true",
         "x-ms-version": "2019-07-07"
       },
       "ResponseBody": []
     },
     {
-      "RequestUri": "http://seanstagetest.file.core.windows.net/test-share-6f7e2f4b-3de6-839c-23cc-523ff15edd6a?restype=share",
+      "RequestUri": "http://seanstagetest.file.core.windows.net/test-share-6296e7a0-8e59-950b-d744-6fa95c27598f?restype=share",
       "RequestMethod": "DELETE",
       "RequestHeaders": {
         "Authorization": "Sanitized",
-<<<<<<< HEAD
-        "traceparent": "00-f83e4dff4db7fb4d80301199ab6c752c-bda19b8e4c8c2542-00",
+        "traceparent": "00-b3b4723fa993c74a91ccff649069b1d5-5be868ed45393a45-00",
         "User-Agent": [
-          "azsdk-net-Storage.Files.Shares/12.0.0-dev.20191210.1\u002B5758cdf8298d3305c897cb7ba843ddd732c229c1",
+          "azsdk-net-Storage.Files.Shares/12.0.0-dev.20191211.1\u002B2accb37068f0a0c9382fa117525bb968c5397cf7",
           "(.NET Core 4.6.28008.01; Microsoft Windows 10.0.18363 )"
         ],
-        "x-ms-client-request-id": "878f75ba-bef0-b6f8-b8d9-368982b921df",
-        "x-ms-date": "Wed, 11 Dec 2019 05:55:52 GMT",
-=======
-        "traceparent": "00-44256394f2ea6546876f6b5c80d641ce-6d2d028d6d53a94f-00",
-        "User-Agent": [
-          "azsdk-net-Storage.Files.Shares/12.0.0-dev.20191211.1\u002B899431c003876eb9b26cefd8e8a37e7f27f82ced",
-          "(.NET Core 4.6.28008.01; Microsoft Windows 10.0.18363 )"
-        ],
-        "x-ms-client-request-id": "16a6bf94-4631-2d15-3430-978c31bf8581",
-        "x-ms-date": "Wed, 11 Dec 2019 20:37:09 GMT",
->>>>>>> 5e20a7a1
+        "x-ms-client-request-id": "ebf9a432-d2e3-34a6-7db4-8183baa051dc",
+        "x-ms-date": "Wed, 11 Dec 2019 23:04:53 GMT",
         "x-ms-delete-snapshots": "include",
         "x-ms-return-client-request-id": "true",
         "x-ms-version": "2019-07-07"
@@ -198,34 +131,20 @@
       "StatusCode": 202,
       "ResponseHeaders": {
         "Content-Length": "0",
-<<<<<<< HEAD
-        "Date": "Wed, 11 Dec 2019 05:55:52 GMT",
-=======
-        "Date": "Wed, 11 Dec 2019 20:37:09 GMT",
->>>>>>> 5e20a7a1
+        "Date": "Wed, 11 Dec 2019 23:04:52 GMT",
         "Server": [
           "Windows-Azure-File/1.0",
           "Microsoft-HTTPAPI/2.0"
         ],
-<<<<<<< HEAD
-        "x-ms-client-request-id": "878f75ba-bef0-b6f8-b8d9-368982b921df",
-        "x-ms-request-id": "3644e215-301a-0032-56e7-af924c000000",
-=======
-        "x-ms-client-request-id": "16a6bf94-4631-2d15-3430-978c31bf8581",
-        "x-ms-request-id": "ef3e386d-c01a-0019-6262-b01280000000",
->>>>>>> 5e20a7a1
+        "x-ms-client-request-id": "ebf9a432-d2e3-34a6-7db4-8183baa051dc",
+        "x-ms-request-id": "5f7a8a78-601a-003f-1777-b05a98000000",
         "x-ms-version": "2019-07-07"
       },
       "ResponseBody": []
     }
   ],
   "Variables": {
-<<<<<<< HEAD
-    "RandomSeed": "99326862",
+    "RandomSeed": "1898268415",
     "Storage_TestConfigDefault": "ProductionTenant\nseanstagetest\nU2FuaXRpemVk\nhttp://seanstagetest.blob.core.windows.net\nhttp://seanstagetest.file.core.windows.net\nhttp://seanstagetest.queue.core.windows.net\nhttp://seanstagetest.table.core.windows.net\n\n\n\n\nhttp://seanstagetest-secondary.blob.core.windows.net\nhttp://seanstagetest-secondary.file.core.windows.net\nhttp://seanstagetest-secondary.queue.core.windows.net\nhttp://seanstagetest-secondary.table.core.windows.net\n\nSanitized\n\n\nCloud\nBlobEndpoint=http://seanstagetest.blob.core.windows.net/;QueueEndpoint=http://seanstagetest.queue.core.windows.net/;FileEndpoint=http://seanstagetest.file.core.windows.net/;BlobSecondaryEndpoint=http://seanstagetest-secondary.blob.core.windows.net/;QueueSecondaryEndpoint=http://seanstagetest-secondary.queue.core.windows.net/;FileSecondaryEndpoint=http://seanstagetest-secondary.file.core.windows.net/;AccountName=seanstagetest;AccountKey=Sanitized\nseanscope1"
-=======
-    "RandomSeed": "50625621",
-    "Storage_TestConfigDefault": "ProductionTenant\nseanstagetest\nU2FuaXRpemVk\nhttp://seanstagetest.blob.core.windows.net\nhttp://seanstagetest.file.core.windows.net\nhttp://seanstagetest.queue.core.windows.net\nhttp://seanstagetest.table.core.windows.net\n\n\n\n\nhttp://seanstagetest-secondary.blob.core.windows.net\nhttp://seanstagetest-secondary.file.core.windows.net\nhttp://seanstagetest-secondary.queue.core.windows.net\nhttp://seanstagetest-secondary.table.core.windows.net\n\nSanitized\n\n\nCloud\nBlobEndpoint=http://seanstagetest.blob.core.windows.net/;QueueEndpoint=http://seanstagetest.queue.core.windows.net/;FileEndpoint=http://seanstagetest.file.core.windows.net/;BlobSecondaryEndpoint=http://seanstagetest-secondary.blob.core.windows.net/;QueueSecondaryEndpoint=http://seanstagetest-secondary.queue.core.windows.net/;FileSecondaryEndpoint=http://seanstagetest-secondary.file.core.windows.net/;AccountName=seanstagetest;AccountKey=Sanitized"
->>>>>>> 5e20a7a1
   }
 }