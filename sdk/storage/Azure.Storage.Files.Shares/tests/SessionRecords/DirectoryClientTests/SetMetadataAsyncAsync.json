--- conflicted
+++ resolved
@@ -14,11 +14,7 @@
         "x-ms-client-request-id": "66fb25a0-e1dd-b761-f084-285c8969716a",
         "x-ms-date": "Tue, 26 Jan 2021 19:27:41 GMT",
         "x-ms-return-client-request-id": "true",
-<<<<<<< HEAD
-        "x-ms-version": "2020-12-06"
-=======
-        "x-ms-version": "2021-02-12"
->>>>>>> 7e782c87
+        "x-ms-version": "2021-02-12"
       },
       "RequestBody": null,
       "StatusCode": 201,
@@ -33,11 +29,7 @@
         ],
         "x-ms-client-request-id": "66fb25a0-e1dd-b761-f084-285c8969716a",
         "x-ms-request-id": "152ee717-e01a-003c-7819-f4f305000000",
-<<<<<<< HEAD
-        "x-ms-version": "2020-12-06"
-=======
-        "x-ms-version": "2021-02-12"
->>>>>>> 7e782c87
+        "x-ms-version": "2021-02-12"
       },
       "ResponseBody": []
     },
@@ -59,11 +51,7 @@
         "x-ms-file-last-write-time": "Now",
         "x-ms-file-permission": "Inherit",
         "x-ms-return-client-request-id": "true",
-<<<<<<< HEAD
-        "x-ms-version": "2020-12-06"
-=======
-        "x-ms-version": "2021-02-12"
->>>>>>> 7e782c87
+        "x-ms-version": "2021-02-12"
       },
       "RequestBody": null,
       "StatusCode": 201,
@@ -86,11 +74,7 @@
         "x-ms-file-permission-key": "17860367565182308406*11459378189709739967",
         "x-ms-request-id": "152ee71a-e01a-003c-7919-f4f305000000",
         "x-ms-request-server-encrypted": "true",
-<<<<<<< HEAD
-        "x-ms-version": "2020-12-06"
-=======
-        "x-ms-version": "2021-02-12"
->>>>>>> 7e782c87
+        "x-ms-version": "2021-02-12"
       },
       "ResponseBody": []
     },
@@ -112,11 +96,7 @@
         "x-ms-meta-meta": "data",
         "x-ms-meta-UPPER": "case",
         "x-ms-return-client-request-id": "true",
-<<<<<<< HEAD
-        "x-ms-version": "2020-12-06"
-=======
-        "x-ms-version": "2021-02-12"
->>>>>>> 7e782c87
+        "x-ms-version": "2021-02-12"
       },
       "RequestBody": null,
       "StatusCode": 200,
@@ -132,11 +112,7 @@
         "x-ms-client-request-id": "363ae9d3-7a30-b095-5e1b-2743710b3430",
         "x-ms-request-id": "152ee71c-e01a-003c-7a19-f4f305000000",
         "x-ms-request-server-encrypted": "true",
-<<<<<<< HEAD
-        "x-ms-version": "2020-12-06"
-=======
-        "x-ms-version": "2021-02-12"
->>>>>>> 7e782c87
+        "x-ms-version": "2021-02-12"
       },
       "ResponseBody": []
     },
@@ -154,11 +130,7 @@
         "x-ms-client-request-id": "227b13c0-d82b-9d18-7fd7-acfaad6a3051",
         "x-ms-date": "Tue, 26 Jan 2021 19:27:41 GMT",
         "x-ms-return-client-request-id": "true",
-<<<<<<< HEAD
-        "x-ms-version": "2020-12-06"
-=======
-        "x-ms-version": "2021-02-12"
->>>>>>> 7e782c87
+        "x-ms-version": "2021-02-12"
       },
       "RequestBody": null,
       "StatusCode": 200,
@@ -186,11 +158,7 @@
         "x-ms-meta-UPPER": "case",
         "x-ms-request-id": "152ee71d-e01a-003c-7b19-f4f305000000",
         "x-ms-server-encrypted": "true",
-<<<<<<< HEAD
-        "x-ms-version": "2020-12-06"
-=======
-        "x-ms-version": "2021-02-12"
->>>>>>> 7e782c87
+        "x-ms-version": "2021-02-12"
       },
       "ResponseBody": []
     },
@@ -209,11 +177,7 @@
         "x-ms-date": "Tue, 26 Jan 2021 19:27:41 GMT",
         "x-ms-delete-snapshots": "include",
         "x-ms-return-client-request-id": "true",
-<<<<<<< HEAD
-        "x-ms-version": "2020-12-06"
-=======
-        "x-ms-version": "2021-02-12"
->>>>>>> 7e782c87
+        "x-ms-version": "2021-02-12"
       },
       "RequestBody": null,
       "StatusCode": 202,
@@ -226,11 +190,7 @@
         ],
         "x-ms-client-request-id": "5d82247f-1290-c004-6e89-342a02da3d5c",
         "x-ms-request-id": "152ee71e-e01a-003c-7c19-f4f305000000",
-<<<<<<< HEAD
-        "x-ms-version": "2020-12-06"
-=======
-        "x-ms-version": "2021-02-12"
->>>>>>> 7e782c87
+        "x-ms-version": "2021-02-12"
       },
       "ResponseBody": []
     }
