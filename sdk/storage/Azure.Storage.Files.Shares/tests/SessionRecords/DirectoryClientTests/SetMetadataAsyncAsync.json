--- conflicted
+++ resolved
@@ -1,21 +1,17 @@
 {
   "Entries": [
     {
-      "RequestUri": "http://seanstagetest.file.core.windows.net/test-share-aa5369eb-ff19-5383-2cac-4c31b4afc106?restype=share",
+      "RequestUri": "http://seanstagetest.file.core.windows.net/test-share-0e00e084-fff6-176b-56ea-97223d5c6175?restype=share",
       "RequestMethod": "PUT",
       "RequestHeaders": {
         "Authorization": "Sanitized",
-        "traceparent": "00-14ed0fa74cb3e045a82f36774db37021-baaee4fb347b064b-00",
+        "traceparent": "00-ae5fa379d33f33409e61cae150144c2b-f72d6412699f8243-00",
         "User-Agent": [
-<<<<<<< HEAD
-          "azsdk-net-Storage.Files.Shares/12.0.0-dev.20191205.1+4f14c4315f17fbbc59c93c6819467b6f15d7008f",
-=======
-          "azsdk-net-Storage.Files.Shares/12.0.0-dev.20191211.1\u002B899431c003876eb9b26cefd8e8a37e7f27f82ced",
->>>>>>> 5e20a7a1
+          "azsdk-net-Storage.Files.Shares/12.0.0-dev.20191211.1\u002B2accb37068f0a0c9382fa117525bb968c5397cf7",
           "(.NET Core 4.6.28008.01; Microsoft Windows 10.0.18363 )"
         ],
-        "x-ms-client-request-id": "4f5a409d-81bf-02bf-ef9e-d2ad804a6b2c",
-        "x-ms-date": "Wed, 11 Dec 2019 20:37:16 GMT",
+        "x-ms-client-request-id": "c9336305-9f3c-28a2-ed6c-d8852bbcb8e9",
+        "x-ms-date": "Wed, 11 Dec 2019 23:05:00 GMT",
         "x-ms-return-client-request-id": "true",
         "x-ms-version": "2019-07-07"
       },
@@ -23,41 +19,31 @@
       "StatusCode": 201,
       "ResponseHeaders": {
         "Content-Length": "0",
-<<<<<<< HEAD
-        "Date": "Fri, 06 Dec 2019 00:25:37 GMT",
-        "ETag": "\"0x8D779E2D1A5C97D\"",
-        "Last-Modified": "Fri, 06 Dec 2019 00:25:38 GMT",
-=======
-        "Date": "Wed, 11 Dec 2019 20:37:16 GMT",
-        "ETag": "\u00220x8D77E79E96EC567\u0022",
-        "Last-Modified": "Wed, 11 Dec 2019 20:37:16 GMT",
->>>>>>> 5e20a7a1
+        "Date": "Wed, 11 Dec 2019 23:05:00 GMT",
+        "ETag": "\u00220x8D77E8E8CD8908E\u0022",
+        "Last-Modified": "Wed, 11 Dec 2019 23:05:00 GMT",
         "Server": [
           "Windows-Azure-File/1.0",
           "Microsoft-HTTPAPI/2.0"
         ],
-        "x-ms-client-request-id": "4f5a409d-81bf-02bf-ef9e-d2ad804a6b2c",
-        "x-ms-request-id": "ef3e38e7-c01a-0019-3a62-b01280000000",
+        "x-ms-client-request-id": "c9336305-9f3c-28a2-ed6c-d8852bbcb8e9",
+        "x-ms-request-id": "5f7a8bea-601a-003f-7177-b05a98000000",
         "x-ms-version": "2019-07-07"
       },
       "ResponseBody": []
     },
     {
-      "RequestUri": "http://seanstagetest.file.core.windows.net/test-share-aa5369eb-ff19-5383-2cac-4c31b4afc106/test-directory-76ced777-fad2-fb50-9ddf-ff9522559231?restype=directory",
+      "RequestUri": "http://seanstagetest.file.core.windows.net/test-share-0e00e084-fff6-176b-56ea-97223d5c6175/test-directory-c2d07371-061e-923c-950a-88ca2ac0f0d2?restype=directory",
       "RequestMethod": "PUT",
       "RequestHeaders": {
         "Authorization": "Sanitized",
-        "traceparent": "00-7a72fac59b02b142ad673767f6768de8-fcbfaee6f589ad46-00",
+        "traceparent": "00-23ba906af6a6f84497d72df83227ea0e-0a62d022271ff94a-00",
         "User-Agent": [
-<<<<<<< HEAD
-          "azsdk-net-Storage.Files.Shares/12.0.0-dev.20191205.1+4f14c4315f17fbbc59c93c6819467b6f15d7008f",
-=======
-          "azsdk-net-Storage.Files.Shares/12.0.0-dev.20191211.1\u002B899431c003876eb9b26cefd8e8a37e7f27f82ced",
->>>>>>> 5e20a7a1
+          "azsdk-net-Storage.Files.Shares/12.0.0-dev.20191211.1\u002B2accb37068f0a0c9382fa117525bb968c5397cf7",
           "(.NET Core 4.6.28008.01; Microsoft Windows 10.0.18363 )"
         ],
-        "x-ms-client-request-id": "e9b6b118-f62c-a347-f05f-b2df8129e09a",
-        "x-ms-date": "Wed, 11 Dec 2019 20:37:16 GMT",
+        "x-ms-client-request-id": "b339eb73-09b3-ffdd-26a1-343216d8fd2c",
+        "x-ms-date": "Wed, 11 Dec 2019 23:05:01 GMT",
         "x-ms-file-attributes": "None",
         "x-ms-file-creation-time": "Now",
         "x-ms-file-last-write-time": "Now",
@@ -69,53 +55,39 @@
       "StatusCode": 201,
       "ResponseHeaders": {
         "Content-Length": "0",
-<<<<<<< HEAD
-        "Date": "Fri, 06 Dec 2019 00:25:37 GMT",
-        "ETag": "\"0x8D779E2D1B3A9EB\"",
-        "Last-Modified": "Fri, 06 Dec 2019 00:25:38 GMT",
-=======
-        "Date": "Wed, 11 Dec 2019 20:37:16 GMT",
-        "ETag": "\u00220x8D77E79E97CF2CC\u0022",
-        "Last-Modified": "Wed, 11 Dec 2019 20:37:16 GMT",
->>>>>>> 5e20a7a1
+        "Date": "Wed, 11 Dec 2019 23:05:00 GMT",
+        "ETag": "\u00220x8D77E8E8CE6DA78\u0022",
+        "Last-Modified": "Wed, 11 Dec 2019 23:05:01 GMT",
         "Server": [
           "Windows-Azure-File/1.0",
           "Microsoft-HTTPAPI/2.0"
         ],
-        "x-ms-client-request-id": "e9b6b118-f62c-a347-f05f-b2df8129e09a",
+        "x-ms-client-request-id": "b339eb73-09b3-ffdd-26a1-343216d8fd2c",
         "x-ms-file-attributes": "Directory",
-        "x-ms-file-change-time": "2019-12-11T20:37:16.9637068Z",
-        "x-ms-file-creation-time": "2019-12-11T20:37:16.9637068Z",
+        "x-ms-file-change-time": "2019-12-11T23:05:01.0609784Z",
+        "x-ms-file-creation-time": "2019-12-11T23:05:01.0609784Z",
         "x-ms-file-id": "13835128424026341376",
-        "x-ms-file-last-write-time": "2019-12-11T20:37:16.9637068Z",
+        "x-ms-file-last-write-time": "2019-12-11T23:05:01.0609784Z",
         "x-ms-file-parent-id": "0",
         "x-ms-file-permission-key": "7855875120676328179*422928105932735866",
-        "x-ms-request-id": "ef3e38e9-c01a-0019-3b62-b01280000000",
+        "x-ms-request-id": "5f7a8bee-601a-003f-7477-b05a98000000",
         "x-ms-request-server-encrypted": "true",
         "x-ms-version": "2019-07-07"
       },
       "ResponseBody": []
     },
     {
-<<<<<<< HEAD
-      "RequestUri": "http://seanstagetest.file.core.windows.net/test-share-259cbbd9-2bab-4098-9a6a-3a32fdc0c23d/test-directory-8b5572a5-f3a0-420a-3fd5-a3db2b822bbf?restype=directory&comp=metadata",
-=======
-      "RequestUri": "http://seanstagetest.file.core.windows.net/test-share-aa5369eb-ff19-5383-2cac-4c31b4afc106/test-directory-76ced777-fad2-fb50-9ddf-ff9522559231?restype=directory\u0026comp=metadata",
->>>>>>> 5e20a7a1
+      "RequestUri": "http://seanstagetest.file.core.windows.net/test-share-0e00e084-fff6-176b-56ea-97223d5c6175/test-directory-c2d07371-061e-923c-950a-88ca2ac0f0d2?restype=directory\u0026comp=metadata",
       "RequestMethod": "PUT",
       "RequestHeaders": {
         "Authorization": "Sanitized",
-        "traceparent": "00-178196a09f917044b61fe68dd97d677d-b32a463b7b6ed44a-00",
+        "traceparent": "00-efcf1aaaf8bbc64eb2be899f17eaad6f-3d512169b0e0914d-00",
         "User-Agent": [
-<<<<<<< HEAD
-          "azsdk-net-Storage.Files.Shares/12.0.0-dev.20191205.1+4f14c4315f17fbbc59c93c6819467b6f15d7008f",
-=======
-          "azsdk-net-Storage.Files.Shares/12.0.0-dev.20191211.1\u002B899431c003876eb9b26cefd8e8a37e7f27f82ced",
->>>>>>> 5e20a7a1
+          "azsdk-net-Storage.Files.Shares/12.0.0-dev.20191211.1\u002B2accb37068f0a0c9382fa117525bb968c5397cf7",
           "(.NET Core 4.6.28008.01; Microsoft Windows 10.0.18363 )"
         ],
-        "x-ms-client-request-id": "717c9fec-a89e-4905-eaef-83f4bf677e24",
-        "x-ms-date": "Wed, 11 Dec 2019 20:37:17 GMT",
+        "x-ms-client-request-id": "3f57bf3f-3c87-161e-bd1d-b28764076121",
+        "x-ms-date": "Wed, 11 Dec 2019 23:05:01 GMT",
         "x-ms-meta-Capital": "letter",
         "x-ms-meta-foo": "bar",
         "x-ms-meta-meta": "data",
@@ -127,42 +99,32 @@
       "StatusCode": 200,
       "ResponseHeaders": {
         "Content-Length": "0",
-<<<<<<< HEAD
-        "Date": "Fri, 06 Dec 2019 00:25:37 GMT",
-        "ETag": "\"0x8D779E2D1C0C958\"",
-        "Last-Modified": "Fri, 06 Dec 2019 00:25:38 GMT",
-=======
-        "Date": "Wed, 11 Dec 2019 20:37:16 GMT",
-        "ETag": "\u00220x8D77E79E989C37B\u0022",
-        "Last-Modified": "Wed, 11 Dec 2019 20:37:17 GMT",
->>>>>>> 5e20a7a1
+        "Date": "Wed, 11 Dec 2019 23:05:00 GMT",
+        "ETag": "\u00220x8D77E8E8CF3ABB7\u0022",
+        "Last-Modified": "Wed, 11 Dec 2019 23:05:01 GMT",
         "Server": [
           "Windows-Azure-File/1.0",
           "Microsoft-HTTPAPI/2.0"
         ],
-        "x-ms-client-request-id": "717c9fec-a89e-4905-eaef-83f4bf677e24",
-        "x-ms-request-id": "ef3e38ea-c01a-0019-3c62-b01280000000",
+        "x-ms-client-request-id": "3f57bf3f-3c87-161e-bd1d-b28764076121",
+        "x-ms-request-id": "5f7a8bf4-601a-003f-7a77-b05a98000000",
         "x-ms-request-server-encrypted": "true",
         "x-ms-version": "2019-07-07"
       },
       "ResponseBody": []
     },
     {
-      "RequestUri": "http://seanstagetest.file.core.windows.net/test-share-aa5369eb-ff19-5383-2cac-4c31b4afc106/test-directory-76ced777-fad2-fb50-9ddf-ff9522559231?restype=directory",
+      "RequestUri": "http://seanstagetest.file.core.windows.net/test-share-0e00e084-fff6-176b-56ea-97223d5c6175/test-directory-c2d07371-061e-923c-950a-88ca2ac0f0d2?restype=directory",
       "RequestMethod": "GET",
       "RequestHeaders": {
         "Authorization": "Sanitized",
-        "traceparent": "00-ad0a7f024249c74aa94a65d9fac7b5f3-03250f0deb0af74f-00",
+        "traceparent": "00-c601902db0b0404d8d790ee58949ade4-4842ad0b55dd9646-00",
         "User-Agent": [
-<<<<<<< HEAD
-          "azsdk-net-Storage.Files.Shares/12.0.0-dev.20191205.1+4f14c4315f17fbbc59c93c6819467b6f15d7008f",
-=======
-          "azsdk-net-Storage.Files.Shares/12.0.0-dev.20191211.1\u002B899431c003876eb9b26cefd8e8a37e7f27f82ced",
->>>>>>> 5e20a7a1
+          "azsdk-net-Storage.Files.Shares/12.0.0-dev.20191211.1\u002B2accb37068f0a0c9382fa117525bb968c5397cf7",
           "(.NET Core 4.6.28008.01; Microsoft Windows 10.0.18363 )"
         ],
-        "x-ms-client-request-id": "e2f33382-6eac-63fb-9b23-63c773e24629",
-        "x-ms-date": "Wed, 11 Dec 2019 20:37:17 GMT",
+        "x-ms-client-request-id": "56f26429-be80-3fa5-e74f-d3832c397433",
+        "x-ms-date": "Wed, 11 Dec 2019 23:05:01 GMT",
         "x-ms-return-client-request-id": "true",
         "x-ms-version": "2019-07-07"
       },
@@ -172,58 +134,43 @@
         "Access-Control-Allow-Origin": "*",
         "Access-Control-Expose-Headers": "x-ms-meta-foo,x-ms-meta-meta,x-ms-meta-Capital,x-ms-meta-UPPER",
         "Content-Length": "0",
-<<<<<<< HEAD
-        "Date": "Fri, 06 Dec 2019 00:25:37 GMT",
-        "ETag": "\"0x8D779E2D1C0C958\"",
-        "Last-Modified": "Fri, 06 Dec 2019 00:25:38 GMT",
-=======
-        "Date": "Wed, 11 Dec 2019 20:37:16 GMT",
-        "ETag": "\u00220x8D77E79E989C37B\u0022",
-        "Last-Modified": "Wed, 11 Dec 2019 20:37:17 GMT",
->>>>>>> 5e20a7a1
+        "Date": "Wed, 11 Dec 2019 23:05:00 GMT",
+        "ETag": "\u00220x8D77E8E8CF3ABB7\u0022",
+        "Last-Modified": "Wed, 11 Dec 2019 23:05:01 GMT",
         "Server": [
           "Windows-Azure-File/1.0",
           "Microsoft-HTTPAPI/2.0"
         ],
-        "x-ms-client-request-id": "e2f33382-6eac-63fb-9b23-63c773e24629",
+        "x-ms-client-request-id": "56f26429-be80-3fa5-e74f-d3832c397433",
         "x-ms-file-attributes": "Directory",
-<<<<<<< HEAD
-        "x-ms-file-change-time": "2019-12-06T00:25:38.485692Z",
-        "x-ms-file-creation-time": "2019-12-06T00:25:38.3996907Z",
-=======
-        "x-ms-file-change-time": "2019-12-11T20:37:17.0476923Z",
-        "x-ms-file-creation-time": "2019-12-11T20:37:16.9637068Z",
->>>>>>> 5e20a7a1
+        "x-ms-file-change-time": "2019-12-11T23:05:01.1449783Z",
+        "x-ms-file-creation-time": "2019-12-11T23:05:01.0609784Z",
         "x-ms-file-id": "13835128424026341376",
-        "x-ms-file-last-write-time": "2019-12-11T20:37:16.9637068Z",
+        "x-ms-file-last-write-time": "2019-12-11T23:05:01.0609784Z",
         "x-ms-file-parent-id": "0",
         "x-ms-file-permission-key": "7855875120676328179*422928105932735866",
         "x-ms-meta-Capital": "letter",
         "x-ms-meta-foo": "bar",
         "x-ms-meta-meta": "data",
         "x-ms-meta-UPPER": "case",
-        "x-ms-request-id": "ef3e38eb-c01a-0019-3d62-b01280000000",
+        "x-ms-request-id": "5f7a8bf8-601a-003f-7e77-b05a98000000",
         "x-ms-server-encrypted": "true",
         "x-ms-version": "2019-07-07"
       },
       "ResponseBody": []
     },
     {
-      "RequestUri": "http://seanstagetest.file.core.windows.net/test-share-aa5369eb-ff19-5383-2cac-4c31b4afc106?restype=share",
+      "RequestUri": "http://seanstagetest.file.core.windows.net/test-share-0e00e084-fff6-176b-56ea-97223d5c6175?restype=share",
       "RequestMethod": "DELETE",
       "RequestHeaders": {
         "Authorization": "Sanitized",
-        "traceparent": "00-804cdcebff356147a2f1507e528f3775-1d2fe4e2ddfcc443-00",
+        "traceparent": "00-832aafd50752b140b283d979b2703916-0bf6cafc5fe40f48-00",
         "User-Agent": [
-<<<<<<< HEAD
-          "azsdk-net-Storage.Files.Shares/12.0.0-dev.20191205.1+4f14c4315f17fbbc59c93c6819467b6f15d7008f",
-=======
-          "azsdk-net-Storage.Files.Shares/12.0.0-dev.20191211.1\u002B899431c003876eb9b26cefd8e8a37e7f27f82ced",
->>>>>>> 5e20a7a1
+          "azsdk-net-Storage.Files.Shares/12.0.0-dev.20191211.1\u002B2accb37068f0a0c9382fa117525bb968c5397cf7",
           "(.NET Core 4.6.28008.01; Microsoft Windows 10.0.18363 )"
         ],
-        "x-ms-client-request-id": "8c728aeb-9b73-e378-c4e8-e28e41e2adf7",
-        "x-ms-date": "Wed, 11 Dec 2019 20:37:17 GMT",
+        "x-ms-client-request-id": "ff5d0b5c-0b15-6da0-f501-2d1066a567f1",
+        "x-ms-date": "Wed, 11 Dec 2019 23:05:01 GMT",
         "x-ms-delete-snapshots": "include",
         "x-ms-return-client-request-id": "true",
         "x-ms-version": "2019-07-07"
@@ -232,25 +179,20 @@
       "StatusCode": 202,
       "ResponseHeaders": {
         "Content-Length": "0",
-        "Date": "Wed, 11 Dec 2019 20:37:16 GMT",
+        "Date": "Wed, 11 Dec 2019 23:05:00 GMT",
         "Server": [
           "Windows-Azure-File/1.0",
           "Microsoft-HTTPAPI/2.0"
         ],
-        "x-ms-client-request-id": "8c728aeb-9b73-e378-c4e8-e28e41e2adf7",
-        "x-ms-request-id": "ef3e38ec-c01a-0019-3e62-b01280000000",
+        "x-ms-client-request-id": "ff5d0b5c-0b15-6da0-f501-2d1066a567f1",
+        "x-ms-request-id": "5f7a8bfb-601a-003f-0177-b05a98000000",
         "x-ms-version": "2019-07-07"
       },
       "ResponseBody": []
     }
   ],
   "Variables": {
-<<<<<<< HEAD
-    "RandomSeed": "1701760091",
+    "RandomSeed": "2103244656",
     "Storage_TestConfigDefault": "ProductionTenant\nseanstagetest\nU2FuaXRpemVk\nhttp://seanstagetest.blob.core.windows.net\nhttp://seanstagetest.file.core.windows.net\nhttp://seanstagetest.queue.core.windows.net\nhttp://seanstagetest.table.core.windows.net\n\n\n\n\nhttp://seanstagetest-secondary.blob.core.windows.net\nhttp://seanstagetest-secondary.file.core.windows.net\nhttp://seanstagetest-secondary.queue.core.windows.net\nhttp://seanstagetest-secondary.table.core.windows.net\n\nSanitized\n\n\nCloud\nBlobEndpoint=http://seanstagetest.blob.core.windows.net/;QueueEndpoint=http://seanstagetest.queue.core.windows.net/;FileEndpoint=http://seanstagetest.file.core.windows.net/;BlobSecondaryEndpoint=http://seanstagetest-secondary.blob.core.windows.net/;QueueSecondaryEndpoint=http://seanstagetest-secondary.queue.core.windows.net/;FileSecondaryEndpoint=http://seanstagetest-secondary.file.core.windows.net/;AccountName=seanstagetest;AccountKey=Sanitized\nseanscope1"
-=======
-    "RandomSeed": "569080773",
-    "Storage_TestConfigDefault": "ProductionTenant\nseanstagetest\nU2FuaXRpemVk\nhttp://seanstagetest.blob.core.windows.net\nhttp://seanstagetest.file.core.windows.net\nhttp://seanstagetest.queue.core.windows.net\nhttp://seanstagetest.table.core.windows.net\n\n\n\n\nhttp://seanstagetest-secondary.blob.core.windows.net\nhttp://seanstagetest-secondary.file.core.windows.net\nhttp://seanstagetest-secondary.queue.core.windows.net\nhttp://seanstagetest-secondary.table.core.windows.net\n\nSanitized\n\n\nCloud\nBlobEndpoint=http://seanstagetest.blob.core.windows.net/;QueueEndpoint=http://seanstagetest.queue.core.windows.net/;FileEndpoint=http://seanstagetest.file.core.windows.net/;BlobSecondaryEndpoint=http://seanstagetest-secondary.blob.core.windows.net/;QueueSecondaryEndpoint=http://seanstagetest-secondary.queue.core.windows.net/;FileSecondaryEndpoint=http://seanstagetest-secondary.file.core.windows.net/;AccountName=seanstagetest;AccountKey=Sanitized"
->>>>>>> 5e20a7a1
   }
 }