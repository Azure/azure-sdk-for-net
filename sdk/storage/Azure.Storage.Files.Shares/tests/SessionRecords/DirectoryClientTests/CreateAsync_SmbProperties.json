{
  "Entries": [
    {
      "RequestUri": "https://seanmcccanary3.file.core.windows.net/test-share-6b09e286-cde8-d174-21f3-bbc3ed6ae31f?restype=share",
      "RequestMethod": "PUT",
      "RequestHeaders": {
        "Accept": "application/xml",
        "Authorization": "Sanitized",
        "traceparent": "00-cd4cb60b0ac72546b5eea4c89268d8f2-142d5f53f01b274c-00",
        "User-Agent": [
          "azsdk-net-Storage.Files.Shares/12.8.0-alpha.20210616.1",
          "(.NET 5.0.7; Microsoft Windows 10.0.19043)"
        ],
        "x-ms-client-request-id": "79d6cdec-eae2-007a-8b5a-41d7490155cc",
        "x-ms-date": "Wed, 16 Jun 2021 19:10:02 GMT",
        "x-ms-return-client-request-id": "true",
<<<<<<< HEAD
        "x-ms-version": "2020-12-06"
=======
        "x-ms-version": "2021-02-12"
>>>>>>> 7e782c87
      },
      "RequestBody": null,
      "StatusCode": 201,
      "ResponseHeaders": {
        "Content-Length": "0",
        "Date": "Wed, 16 Jun 2021 19:10:02 GMT",
        "ETag": "\u00220x8D930FA5847851A\u0022",
        "Last-Modified": "Wed, 16 Jun 2021 19:10:03 GMT",
        "Server": [
          "Windows-Azure-File/1.0",
          "Microsoft-HTTPAPI/2.0"
        ],
        "x-ms-client-request-id": "79d6cdec-eae2-007a-8b5a-41d7490155cc",
        "x-ms-request-id": "cb61f6fb-c01a-0059-0be3-625d41000000",
<<<<<<< HEAD
        "x-ms-version": "2020-12-06"
=======
        "x-ms-version": "2021-02-12"
>>>>>>> 7e782c87
      },
      "ResponseBody": []
    },
    {
      "RequestUri": "https://seanmcccanary3.file.core.windows.net/test-share-6b09e286-cde8-d174-21f3-bbc3ed6ae31f?restype=share\u0026comp=filepermission",
      "RequestMethod": "PUT",
      "RequestHeaders": {
        "Accept": "application/xml",
        "Authorization": "Sanitized",
        "Content-Length": "206",
        "Content-Type": "application/json",
        "traceparent": "00-0ef445f5a2d813488366d529399c652a-f56c7f965a0c794b-00",
        "User-Agent": [
          "azsdk-net-Storage.Files.Shares/12.8.0-alpha.20210616.1",
          "(.NET 5.0.7; Microsoft Windows 10.0.19043)"
        ],
        "x-ms-client-request-id": "1fd70d2b-6993-be3c-d8cd-014ec06daded",
        "x-ms-date": "Wed, 16 Jun 2021 19:10:03 GMT",
        "x-ms-return-client-request-id": "true",
<<<<<<< HEAD
        "x-ms-version": "2020-12-06"
=======
        "x-ms-version": "2021-02-12"
>>>>>>> 7e782c87
      },
      "RequestBody": {
        "permission": "O:S-1-5-21-2127521184-1604012920-1887927527-21560751G:S-1-5-21-2127521184-1604012920-1887927527-513D:AI(A;;FA;;;SY)(A;;FA;;;BA)(A;;0x1200a9;;;S-1-5-21-397955417-626881126-188441444-3053964)"
      },
      "StatusCode": 201,
      "ResponseHeaders": {
        "Date": "Wed, 16 Jun 2021 19:10:03 GMT",
        "Server": [
          "Windows-Azure-File/1.0",
          "Microsoft-HTTPAPI/2.0"
        ],
        "Transfer-Encoding": "chunked",
        "x-ms-client-request-id": "1fd70d2b-6993-be3c-d8cd-014ec06daded",
        "x-ms-file-permission-key": "4089320212444238414*11459378189709739967",
        "x-ms-request-id": "cb61f700-c01a-0059-0ee3-625d41000000",
<<<<<<< HEAD
        "x-ms-version": "2020-12-06"
=======
        "x-ms-version": "2021-02-12"
>>>>>>> 7e782c87
      },
      "ResponseBody": []
    },
    {
      "RequestUri": "https://seanmcccanary3.file.core.windows.net/test-share-6b09e286-cde8-d174-21f3-bbc3ed6ae31f/test-directory-698ba43e-c297-c300-5552-dcd06d26a5ca?restype=directory",
      "RequestMethod": "PUT",
      "RequestHeaders": {
        "Accept": "application/xml",
        "Authorization": "Sanitized",
        "traceparent": "00-2419231f9939b94fa2419b3f02570061-ec5d6aa011a5ce49-00",
        "User-Agent": [
          "azsdk-net-Storage.Files.Shares/12.8.0-alpha.20210616.1",
          "(.NET 5.0.7; Microsoft Windows 10.0.19043)"
        ],
        "x-ms-client-request-id": "b6158f64-b535-68ea-0d13-ca418d6b50b2",
        "x-ms-date": "Wed, 16 Jun 2021 19:10:04 GMT",
        "x-ms-file-attributes": "ReadOnly|Directory",
        "x-ms-file-creation-time": "2019-08-15T05:15:25.0600000Z",
        "x-ms-file-last-write-time": "2019-08-26T05:15:25.0600000Z",
        "x-ms-file-permission-key": "4089320212444238414*11459378189709739967",
        "x-ms-return-client-request-id": "true",
<<<<<<< HEAD
        "x-ms-version": "2020-12-06"
=======
        "x-ms-version": "2021-02-12"
>>>>>>> 7e782c87
      },
      "RequestBody": null,
      "StatusCode": 201,
      "ResponseHeaders": {
        "Content-Length": "0",
        "Date": "Wed, 16 Jun 2021 19:10:03 GMT",
        "ETag": "\u00220x8D7213F9447BC40\u0022",
        "Last-Modified": "Thu, 15 Aug 2019 05:15:25 GMT",
        "Server": [
          "Windows-Azure-File/1.0",
          "Microsoft-HTTPAPI/2.0"
        ],
        "x-ms-client-request-id": "b6158f64-b535-68ea-0d13-ca418d6b50b2",
        "x-ms-file-attributes": "ReadOnly | Directory",
        "x-ms-file-change-time": "2019-08-15T05:15:25.0600000Z",
        "x-ms-file-creation-time": "2019-08-15T05:15:25.0600000Z",
        "x-ms-file-id": "13835128424026341376",
        "x-ms-file-last-write-time": "2019-08-26T05:15:25.0600000Z",
        "x-ms-file-parent-id": "0",
        "x-ms-file-permission-key": "9019159817152516874*11459378189709739967",
        "x-ms-request-id": "cb61f70f-c01a-0059-1be3-625d41000000",
        "x-ms-request-server-encrypted": "true",
<<<<<<< HEAD
        "x-ms-version": "2020-12-06"
=======
        "x-ms-version": "2021-02-12"
>>>>>>> 7e782c87
      },
      "ResponseBody": []
    },
    {
      "RequestUri": "https://seanmcccanary3.file.core.windows.net/test-share-6b09e286-cde8-d174-21f3-bbc3ed6ae31f?restype=share",
      "RequestMethod": "DELETE",
      "RequestHeaders": {
        "Accept": "application/xml",
        "Authorization": "Sanitized",
        "traceparent": "00-f14eedb2376a8743a52ffa8531cee4e9-890257dab9ccfd49-00",
        "User-Agent": [
          "azsdk-net-Storage.Files.Shares/12.8.0-alpha.20210616.1",
          "(.NET 5.0.7; Microsoft Windows 10.0.19043)"
        ],
        "x-ms-client-request-id": "dd6bab8d-ee10-8795-d444-2d166af731a1",
        "x-ms-date": "Wed, 16 Jun 2021 19:10:04 GMT",
        "x-ms-delete-snapshots": "include",
        "x-ms-return-client-request-id": "true",
<<<<<<< HEAD
        "x-ms-version": "2020-12-06"
=======
        "x-ms-version": "2021-02-12"
>>>>>>> 7e782c87
      },
      "RequestBody": null,
      "StatusCode": 202,
      "ResponseHeaders": {
        "Content-Length": "0",
        "Date": "Wed, 16 Jun 2021 19:10:03 GMT",
        "Server": [
          "Windows-Azure-File/1.0",
          "Microsoft-HTTPAPI/2.0"
        ],
        "x-ms-client-request-id": "dd6bab8d-ee10-8795-d444-2d166af731a1",
        "x-ms-request-id": "cb61f710-c01a-0059-1ce3-625d41000000",
<<<<<<< HEAD
        "x-ms-version": "2020-12-06"
=======
        "x-ms-version": "2021-02-12"
>>>>>>> 7e782c87
      },
      "ResponseBody": []
    }
  ],
  "Variables": {
    "RandomSeed": "1797840517",
    "Storage_TestConfigDefault": "ProductionTenant\nseanmcccanary3\nU2FuaXRpemVk\nhttps://seanmcccanary3.blob.core.windows.net\nhttps://seanmcccanary3.file.core.windows.net\nhttps://seanmcccanary3.queue.core.windows.net\nhttps://seanmcccanary3.table.core.windows.net\n\n\n\n\nhttps://seanmcccanary3-secondary.blob.core.windows.net\nhttps://seanmcccanary3-secondary.file.core.windows.net\nhttps://seanmcccanary3-secondary.queue.core.windows.net\nhttps://seanmcccanary3-secondary.table.core.windows.net\n\nSanitized\n\n\nCloud\nBlobEndpoint=https://seanmcccanary3.blob.core.windows.net/;QueueEndpoint=https://seanmcccanary3.queue.core.windows.net/;FileEndpoint=https://seanmcccanary3.file.core.windows.net/;BlobSecondaryEndpoint=https://seanmcccanary3-secondary.blob.core.windows.net/;QueueSecondaryEndpoint=https://seanmcccanary3-secondary.queue.core.windows.net/;FileSecondaryEndpoint=https://seanmcccanary3-secondary.file.core.windows.net/;AccountName=seanmcccanary3;AccountKey=Kg==;\nseanscope1\n\n"
  }
}<|MERGE_RESOLUTION|>--- conflicted
+++ resolved
@@ -14,11 +14,7 @@
         "x-ms-client-request-id": "79d6cdec-eae2-007a-8b5a-41d7490155cc",
         "x-ms-date": "Wed, 16 Jun 2021 19:10:02 GMT",
         "x-ms-return-client-request-id": "true",
-<<<<<<< HEAD
-        "x-ms-version": "2020-12-06"
-=======
         "x-ms-version": "2021-02-12"
->>>>>>> 7e782c87
       },
       "RequestBody": null,
       "StatusCode": 201,
@@ -33,11 +29,7 @@
         ],
         "x-ms-client-request-id": "79d6cdec-eae2-007a-8b5a-41d7490155cc",
         "x-ms-request-id": "cb61f6fb-c01a-0059-0be3-625d41000000",
-<<<<<<< HEAD
-        "x-ms-version": "2020-12-06"
-=======
         "x-ms-version": "2021-02-12"
->>>>>>> 7e782c87
       },
       "ResponseBody": []
     },
@@ -57,11 +49,7 @@
         "x-ms-client-request-id": "1fd70d2b-6993-be3c-d8cd-014ec06daded",
         "x-ms-date": "Wed, 16 Jun 2021 19:10:03 GMT",
         "x-ms-return-client-request-id": "true",
-<<<<<<< HEAD
-        "x-ms-version": "2020-12-06"
-=======
         "x-ms-version": "2021-02-12"
->>>>>>> 7e782c87
       },
       "RequestBody": {
         "permission": "O:S-1-5-21-2127521184-1604012920-1887927527-21560751G:S-1-5-21-2127521184-1604012920-1887927527-513D:AI(A;;FA;;;SY)(A;;FA;;;BA)(A;;0x1200a9;;;S-1-5-21-397955417-626881126-188441444-3053964)"
@@ -77,11 +65,7 @@
         "x-ms-client-request-id": "1fd70d2b-6993-be3c-d8cd-014ec06daded",
         "x-ms-file-permission-key": "4089320212444238414*11459378189709739967",
         "x-ms-request-id": "cb61f700-c01a-0059-0ee3-625d41000000",
-<<<<<<< HEAD
-        "x-ms-version": "2020-12-06"
-=======
         "x-ms-version": "2021-02-12"
->>>>>>> 7e782c87
       },
       "ResponseBody": []
     },
@@ -103,11 +87,7 @@
         "x-ms-file-last-write-time": "2019-08-26T05:15:25.0600000Z",
         "x-ms-file-permission-key": "4089320212444238414*11459378189709739967",
         "x-ms-return-client-request-id": "true",
-<<<<<<< HEAD
-        "x-ms-version": "2020-12-06"
-=======
         "x-ms-version": "2021-02-12"
->>>>>>> 7e782c87
       },
       "RequestBody": null,
       "StatusCode": 201,
@@ -130,11 +110,7 @@
         "x-ms-file-permission-key": "9019159817152516874*11459378189709739967",
         "x-ms-request-id": "cb61f70f-c01a-0059-1be3-625d41000000",
         "x-ms-request-server-encrypted": "true",
-<<<<<<< HEAD
-        "x-ms-version": "2020-12-06"
-=======
         "x-ms-version": "2021-02-12"
->>>>>>> 7e782c87
       },
       "ResponseBody": []
     },
@@ -153,11 +129,7 @@
         "x-ms-date": "Wed, 16 Jun 2021 19:10:04 GMT",
         "x-ms-delete-snapshots": "include",
         "x-ms-return-client-request-id": "true",
-<<<<<<< HEAD
-        "x-ms-version": "2020-12-06"
-=======
         "x-ms-version": "2021-02-12"
->>>>>>> 7e782c87
       },
       "RequestBody": null,
       "StatusCode": 202,
@@ -170,11 +142,7 @@
         ],
         "x-ms-client-request-id": "dd6bab8d-ee10-8795-d444-2d166af731a1",
         "x-ms-request-id": "cb61f710-c01a-0059-1ce3-625d41000000",
-<<<<<<< HEAD
-        "x-ms-version": "2020-12-06"
-=======
         "x-ms-version": "2021-02-12"
->>>>>>> 7e782c87
       },
       "ResponseBody": []
     }
