--- conflicted
+++ resolved
@@ -1,18 +1,18 @@
 {
   "Entries": [
     {
-      "RequestUri": "https://seanmcccanary3.file.core.windows.net/test-share-9d909fab-bb70-07c0-11b3-5a74e86b59ca?restype=share",
+      "RequestUri": "https://seanmcccanary3.file.core.windows.net/test-share-6b09e286-cde8-d174-21f3-bbc3ed6ae31f?restype=share",
       "RequestMethod": "PUT",
       "RequestHeaders": {
         "Accept": "application/xml",
         "Authorization": "Sanitized",
-        "traceparent": "00-bef7db7479f37b4d9596ba37532156ed-9067c2d17ca2e246-00",
+        "traceparent": "00-4225600e5d015e4ea212a18c5aa33bad-adde32c1c9220148-00",
         "User-Agent": [
-          "azsdk-net-Storage.Files.Shares/12.7.0-alpha.20210121.1",
+          "azsdk-net-Storage.Files.Shares/12.7.0-alpha.20210126.1",
           "(.NET 5.0.2; Microsoft Windows 10.0.19042)"
         ],
-        "x-ms-client-request-id": "d119235c-fd81-4f84-469e-8981ad781286",
-        "x-ms-date": "Thu, 21 Jan 2021 20:36:08 GMT",
+        "x-ms-client-request-id": "79d6cdec-eae2-007a-8b5a-41d7490155cc",
+        "x-ms-date": "Tue, 26 Jan 2021 19:26:26 GMT",
         "x-ms-return-client-request-id": "true",
         "x-ms-version": "2020-06-12"
       },
@@ -20,39 +20,34 @@
       "StatusCode": 201,
       "ResponseHeaders": {
         "Content-Length": "0",
-        "Date": "Thu, 21 Jan 2021 20:36:09 GMT",
-        "ETag": "\u00220x8D8BE4C2F30D51A\u0022",
-        "Last-Modified": "Thu, 21 Jan 2021 20:36:09 GMT",
+        "Date": "Tue, 26 Jan 2021 19:26:25 GMT",
+        "ETag": "\u00220x8D8C230459337E4\u0022",
+        "Last-Modified": "Tue, 26 Jan 2021 19:26:25 GMT",
         "Server": [
           "Windows-Azure-File/1.0",
           "Microsoft-HTTPAPI/2.0"
         ],
-        "x-ms-client-request-id": "d119235c-fd81-4f84-469e-8981ad781286",
-<<<<<<< HEAD
-        "x-ms-request-id": "c9ef5f94-f01a-0012-0236-f3e9eb000000",
+        "x-ms-client-request-id": "79d6cdec-eae2-007a-8b5a-41d7490155cc",
+        "x-ms-request-id": "924a3091-201a-0023-1419-f44001000000",
         "x-ms-version": "2020-06-12"
-=======
-        "x-ms-request-id": "c37abbde-a01a-004f-5c35-f0ab96000000",
-        "x-ms-version": "2020-04-08"
->>>>>>> ac24a13f
       },
       "ResponseBody": []
     },
     {
-      "RequestUri": "https://seanmcccanary3.file.core.windows.net/test-share-9d909fab-bb70-07c0-11b3-5a74e86b59ca?restype=share\u0026comp=filepermission",
+      "RequestUri": "https://seanmcccanary3.file.core.windows.net/test-share-6b09e286-cde8-d174-21f3-bbc3ed6ae31f?restype=share\u0026comp=filepermission",
       "RequestMethod": "PUT",
       "RequestHeaders": {
         "Accept": "application/xml",
         "Authorization": "Sanitized",
         "Content-Length": "206",
         "Content-Type": "application/json",
-        "traceparent": "00-814bbfb04a4c3b4685087f34476f1c12-b2a9ae4d6fffdc43-00",
+        "traceparent": "00-cc5b9ddbc02814458e358064e092979e-0ae22deda19b6142-00",
         "User-Agent": [
-          "azsdk-net-Storage.Files.Shares/12.7.0-alpha.20210121.1",
+          "azsdk-net-Storage.Files.Shares/12.7.0-alpha.20210126.1",
           "(.NET 5.0.2; Microsoft Windows 10.0.19042)"
         ],
-        "x-ms-client-request-id": "c4176f40-8852-5449-52ef-36a0c025931a",
-        "x-ms-date": "Thu, 21 Jan 2021 20:36:09 GMT",
+        "x-ms-client-request-id": "1fd70d2b-6993-be3c-d8cd-014ec06daded",
+        "x-ms-date": "Tue, 26 Jan 2021 19:26:26 GMT",
         "x-ms-return-client-request-id": "true",
         "x-ms-version": "2020-06-12"
       },
@@ -61,38 +56,32 @@
       },
       "StatusCode": 201,
       "ResponseHeaders": {
-        "Date": "Thu, 21 Jan 2021 20:36:09 GMT",
+        "Date": "Tue, 26 Jan 2021 19:26:25 GMT",
         "Server": [
           "Windows-Azure-File/1.0",
           "Microsoft-HTTPAPI/2.0"
         ],
         "Transfer-Encoding": "chunked",
-        "x-ms-client-request-id": "c4176f40-8852-5449-52ef-36a0c025931a",
-<<<<<<< HEAD
-        "x-ms-file-permission-key": "11680444563946999947*422928105932735866",
-        "x-ms-request-id": "c9ef5f97-f01a-0012-0336-f3e9eb000000",
+        "x-ms-client-request-id": "1fd70d2b-6993-be3c-d8cd-014ec06daded",
+        "x-ms-file-permission-key": "4089320212444238414*11459378189709739967",
+        "x-ms-request-id": "924a3094-201a-0023-1519-f44001000000",
         "x-ms-version": "2020-06-12"
-=======
-        "x-ms-file-permission-key": "4089320212444238414*11459378189709739967",
-        "x-ms-request-id": "c37abbe9-a01a-004f-5d35-f0ab96000000",
-        "x-ms-version": "2020-04-08"
->>>>>>> ac24a13f
       },
       "ResponseBody": []
     },
     {
-      "RequestUri": "https://seanmcccanary3.file.core.windows.net/test-share-9d909fab-bb70-07c0-11b3-5a74e86b59ca/test-directory-32be63d9-7574-23db-bab7-d932f3007e04?restype=directory",
+      "RequestUri": "https://seanmcccanary3.file.core.windows.net/test-share-6b09e286-cde8-d174-21f3-bbc3ed6ae31f/test-directory-698ba43e-c297-c300-5552-dcd06d26a5ca?restype=directory",
       "RequestMethod": "PUT",
       "RequestHeaders": {
         "Accept": "application/xml",
         "Authorization": "Sanitized",
-        "traceparent": "00-a7d032415e6dbc48b9e6682c997da81d-c6aed7e32b321241-00",
+        "traceparent": "00-b657186587a7294aa108fabeefa9c6fa-0c36ffe830af1d40-00",
         "User-Agent": [
-          "azsdk-net-Storage.Files.Shares/12.7.0-alpha.20210121.1",
+          "azsdk-net-Storage.Files.Shares/12.7.0-alpha.20210126.1",
           "(.NET 5.0.2; Microsoft Windows 10.0.19042)"
         ],
-        "x-ms-client-request-id": "6daaefbb-cc83-ca8c-93f3-0a9aae166052",
-        "x-ms-date": "Thu, 21 Jan 2021 20:36:09 GMT",
+        "x-ms-client-request-id": "b6158f64-b535-68ea-0d13-ca418d6b50b2",
+        "x-ms-date": "Tue, 26 Jan 2021 19:26:26 GMT",
         "x-ms-file-attributes": "ReadOnly|Directory",
         "x-ms-file-creation-time": "2019-08-15T05:15:25.0600000Z",
         "x-ms-file-last-write-time": "2019-08-26T05:15:25.0600000Z",
@@ -104,14 +93,14 @@
       "StatusCode": 201,
       "ResponseHeaders": {
         "Content-Length": "0",
-        "Date": "Thu, 21 Jan 2021 20:36:09 GMT",
+        "Date": "Tue, 26 Jan 2021 19:26:25 GMT",
         "ETag": "\u00220x8D7213F9447BC40\u0022",
         "Last-Modified": "Thu, 15 Aug 2019 05:15:25 GMT",
         "Server": [
           "Windows-Azure-File/1.0",
           "Microsoft-HTTPAPI/2.0"
         ],
-        "x-ms-client-request-id": "6daaefbb-cc83-ca8c-93f3-0a9aae166052",
+        "x-ms-client-request-id": "b6158f64-b535-68ea-0d13-ca418d6b50b2",
         "x-ms-file-attributes": "ReadOnly | Directory",
         "x-ms-file-change-time": "2019-08-15T05:15:25.0600000Z",
         "x-ms-file-creation-time": "2019-08-15T05:15:25.0600000Z",
@@ -119,25 +108,25 @@
         "x-ms-file-last-write-time": "2019-08-26T05:15:25.0600000Z",
         "x-ms-file-parent-id": "0",
         "x-ms-file-permission-key": "9019159817152516874*11459378189709739967",
-        "x-ms-request-id": "c37abbec-a01a-004f-5e35-f0ab96000000",
+        "x-ms-request-id": "924a3096-201a-0023-1619-f44001000000",
         "x-ms-request-server-encrypted": "true",
         "x-ms-version": "2020-06-12"
       },
       "ResponseBody": []
     },
     {
-      "RequestUri": "https://seanmcccanary3.file.core.windows.net/test-share-9d909fab-bb70-07c0-11b3-5a74e86b59ca?restype=share",
+      "RequestUri": "https://seanmcccanary3.file.core.windows.net/test-share-6b09e286-cde8-d174-21f3-bbc3ed6ae31f?restype=share",
       "RequestMethod": "DELETE",
       "RequestHeaders": {
         "Accept": "application/xml",
         "Authorization": "Sanitized",
-        "traceparent": "00-48a843b3308e8c4aafb8db45e0c19046-e6efad8b9d74a74f-00",
+        "traceparent": "00-b032f9f43f48af49a9856efdbb3f7bf1-db24562ecfef6148-00",
         "User-Agent": [
-          "azsdk-net-Storage.Files.Shares/12.7.0-alpha.20210121.1",
+          "azsdk-net-Storage.Files.Shares/12.7.0-alpha.20210126.1",
           "(.NET 5.0.2; Microsoft Windows 10.0.19042)"
         ],
-        "x-ms-client-request-id": "04770616-1155-d380-fb76-ab6d429a8875",
-        "x-ms-date": "Thu, 21 Jan 2021 20:36:09 GMT",
+        "x-ms-client-request-id": "dd6bab8d-ee10-8795-d444-2d166af731a1",
+        "x-ms-date": "Tue, 26 Jan 2021 19:26:26 GMT",
         "x-ms-delete-snapshots": "include",
         "x-ms-return-client-request-id": "true",
         "x-ms-version": "2020-06-12"
@@ -146,25 +135,20 @@
       "StatusCode": 202,
       "ResponseHeaders": {
         "Content-Length": "0",
-        "Date": "Thu, 21 Jan 2021 20:36:09 GMT",
+        "Date": "Tue, 26 Jan 2021 19:26:26 GMT",
         "Server": [
           "Windows-Azure-File/1.0",
           "Microsoft-HTTPAPI/2.0"
         ],
-        "x-ms-client-request-id": "04770616-1155-d380-fb76-ab6d429a8875",
-<<<<<<< HEAD
-        "x-ms-request-id": "c9ef5f99-f01a-0012-0536-f3e9eb000000",
+        "x-ms-client-request-id": "dd6bab8d-ee10-8795-d444-2d166af731a1",
+        "x-ms-request-id": "924a3097-201a-0023-1719-f44001000000",
         "x-ms-version": "2020-06-12"
-=======
-        "x-ms-request-id": "c37abbef-a01a-004f-5f35-f0ab96000000",
-        "x-ms-version": "2020-04-08"
->>>>>>> ac24a13f
       },
       "ResponseBody": []
     }
   ],
   "Variables": {
-    "RandomSeed": "459289443",
+    "RandomSeed": "1797840517",
     "Storage_TestConfigDefault": "ProductionTenant\nseanmcccanary3\nU2FuaXRpemVk\nhttps://seanmcccanary3.blob.core.windows.net\nhttps://seanmcccanary3.file.core.windows.net\nhttps://seanmcccanary3.queue.core.windows.net\nhttps://seanmcccanary3.table.core.windows.net\n\n\n\n\nhttps://seanmcccanary3-secondary.blob.core.windows.net\nhttps://seanmcccanary3-secondary.file.core.windows.net\nhttps://seanmcccanary3-secondary.queue.core.windows.net\nhttps://seanmcccanary3-secondary.table.core.windows.net\n\nSanitized\n\n\nCloud\nBlobEndpoint=https://seanmcccanary3.blob.core.windows.net/;QueueEndpoint=https://seanmcccanary3.queue.core.windows.net/;FileEndpoint=https://seanmcccanary3.file.core.windows.net/;BlobSecondaryEndpoint=https://seanmcccanary3-secondary.blob.core.windows.net/;QueueSecondaryEndpoint=https://seanmcccanary3-secondary.queue.core.windows.net/;FileSecondaryEndpoint=https://seanmcccanary3-secondary.file.core.windows.net/;AccountName=seanmcccanary3;AccountKey=Kg==;\nseanscope1"
   }
 }