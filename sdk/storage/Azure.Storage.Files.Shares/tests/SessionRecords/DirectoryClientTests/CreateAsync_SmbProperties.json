{
  "Entries": [
    {
<<<<<<< HEAD
      "RequestUri": "http://seanstagetest.file.core.windows.net/test-share-2f41a81b-ca7a-2a9a-3b9f-8f913dff3377?restype=share",
      "RequestMethod": "PUT",
      "RequestHeaders": {
        "Authorization": "Sanitized",
        "traceparent": "00-4275b7bece1ada41b3e4dbbbac93f357-52c4acf009e08847-00",
        "User-Agent": [
          "azsdk-net-Storage.Files.Shares/12.0.0-dev.20191209.1\u002Bb71b1fa965b15eccfc57e2c7781b8bf85cd4c766",
          "(.NET Core 4.6.28008.01; Microsoft Windows 10.0.18363 )"
        ],
        "x-ms-client-request-id": "9dbe2078-8e99-51df-55c5-e81aed3653a3",
        "x-ms-date": "Tue, 10 Dec 2019 05:30:22 GMT",
=======
      "RequestUri": "http://seanstagetest.file.core.windows.net/test-share-63ada3b6-5261-e2dc-4ba9-a64c67ee8845?restype=share",
      "RequestMethod": "PUT",
      "RequestHeaders": {
        "Authorization": "Sanitized",
        "traceparent": "00-2985344cc569c24cac5b37f35548f2f6-612784b7ed570b45-00",
        "User-Agent": [
          "azsdk-net-Storage.Files.Shares/12.0.0-dev.20191209.1\u002B61bda4d1783b0e05dba0d434ff14b2840726d3b1",
          "(.NET Core 4.6.28008.01; Microsoft Windows 10.0.18363 )"
        ],
        "x-ms-client-request-id": "e5976a65-3473-9869-1fa1-0b8ee83815f2",
        "x-ms-date": "Tue, 10 Dec 2019 05:59:01 GMT",
>>>>>>> 1d9822e0
        "x-ms-return-client-request-id": "true",
        "x-ms-version": "2019-07-07"
      },
      "RequestBody": null,
      "StatusCode": 201,
      "ResponseHeaders": {
        "Content-Length": "0",
<<<<<<< HEAD
        "Date": "Tue, 10 Dec 2019 05:30:21 GMT",
        "ETag": "\u00220x8D77D320DA9F4D2\u0022",
        "Last-Modified": "Tue, 10 Dec 2019 05:30:22 GMT",
=======
        "Date": "Tue, 10 Dec 2019 05:59:00 GMT",
        "ETag": "\u00220x8D77D360E186DE8\u0022",
        "Last-Modified": "Tue, 10 Dec 2019 05:59:01 GMT",
>>>>>>> 1d9822e0
        "Server": [
          "Windows-Azure-File/1.0",
          "Microsoft-HTTPAPI/2.0"
        ],
<<<<<<< HEAD
        "x-ms-client-request-id": "9dbe2078-8e99-51df-55c5-e81aed3653a3",
        "x-ms-request-id": "3e8da8d7-201a-003e-251a-af0544000000",
=======
        "x-ms-client-request-id": "e5976a65-3473-9869-1fa1-0b8ee83815f2",
        "x-ms-request-id": "8749bd42-c01a-0019-4b1e-af1280000000",
>>>>>>> 1d9822e0
        "x-ms-version": "2019-07-07"
      },
      "ResponseBody": []
    },
    {
<<<<<<< HEAD
      "RequestUri": "http://seanstagetest.file.core.windows.net/test-share-2f41a81b-ca7a-2a9a-3b9f-8f913dff3377?restype=share\u0026comp=filepermission",
=======
      "RequestUri": "http://seanstagetest.file.core.windows.net/test-share-63ada3b6-5261-e2dc-4ba9-a64c67ee8845?restype=share\u0026comp=filepermission",
>>>>>>> 1d9822e0
      "RequestMethod": "PUT",
      "RequestHeaders": {
        "Authorization": "Sanitized",
        "Content-Length": "206",
        "Content-Type": "application/json",
<<<<<<< HEAD
        "traceparent": "00-c6b7750e30fd734f8c6755313e349f0e-38dc88d075549840-00",
        "User-Agent": [
          "azsdk-net-Storage.Files.Shares/12.0.0-dev.20191209.1\u002Bb71b1fa965b15eccfc57e2c7781b8bf85cd4c766",
          "(.NET Core 4.6.28008.01; Microsoft Windows 10.0.18363 )"
        ],
        "x-ms-client-request-id": "1c180a53-9640-8fde-051b-463f835cb6e0",
        "x-ms-date": "Tue, 10 Dec 2019 05:30:22 GMT",
=======
        "traceparent": "00-bd085d631087d2409c8adaf1ce4bd835-95cbd0bbd1ac6e4f-00",
        "User-Agent": [
          "azsdk-net-Storage.Files.Shares/12.0.0-dev.20191209.1\u002B61bda4d1783b0e05dba0d434ff14b2840726d3b1",
          "(.NET Core 4.6.28008.01; Microsoft Windows 10.0.18363 )"
        ],
        "x-ms-client-request-id": "fde69ef0-a357-8ed2-55af-18956b5ab5cc",
        "x-ms-date": "Tue, 10 Dec 2019 05:59:01 GMT",
>>>>>>> 1d9822e0
        "x-ms-return-client-request-id": "true",
        "x-ms-version": "2019-07-07"
      },
      "RequestBody": {
        "permission": "O:S-1-5-21-2127521184-1604012920-1887927527-21560751G:S-1-5-21-2127521184-1604012920-1887927527-513D:AI(A;;FA;;;SY)(A;;FA;;;BA)(A;;0x1200a9;;;S-1-5-21-397955417-626881126-188441444-3053964)"
      },
      "StatusCode": 201,
      "ResponseHeaders": {
<<<<<<< HEAD
        "Date": "Tue, 10 Dec 2019 05:30:21 GMT",
=======
        "Date": "Tue, 10 Dec 2019 05:59:00 GMT",
>>>>>>> 1d9822e0
        "Server": [
          "Windows-Azure-File/1.0",
          "Microsoft-HTTPAPI/2.0"
        ],
        "Transfer-Encoding": "chunked",
<<<<<<< HEAD
        "x-ms-client-request-id": "1c180a53-9640-8fde-051b-463f835cb6e0",
        "x-ms-file-permission-key": "11680444563946999947*422928105932735866",
        "x-ms-request-id": "3e8da8d9-201a-003e-261a-af0544000000",
=======
        "x-ms-client-request-id": "fde69ef0-a357-8ed2-55af-18956b5ab5cc",
        "x-ms-file-permission-key": "11680444563946999947*422928105932735866",
        "x-ms-request-id": "8749bd44-c01a-0019-4c1e-af1280000000",
>>>>>>> 1d9822e0
        "x-ms-version": "2019-07-07"
      },
      "ResponseBody": []
    },
    {
<<<<<<< HEAD
      "RequestUri": "http://seanstagetest.file.core.windows.net/test-share-2f41a81b-ca7a-2a9a-3b9f-8f913dff3377/test-directory-016bb3f7-1c27-de71-4e0f-6bfc75afdc65?restype=directory",
      "RequestMethod": "PUT",
      "RequestHeaders": {
        "Authorization": "Sanitized",
        "traceparent": "00-c17f09cf8dfcc547874bf68c95814eca-a392245fe90a4042-00",
        "User-Agent": [
          "azsdk-net-Storage.Files.Shares/12.0.0-dev.20191209.1\u002Bb71b1fa965b15eccfc57e2c7781b8bf85cd4c766",
          "(.NET Core 4.6.28008.01; Microsoft Windows 10.0.18363 )"
        ],
        "x-ms-client-request-id": "c13838e6-a884-3757-983a-ce302ae11955",
        "x-ms-date": "Tue, 10 Dec 2019 05:30:22 GMT",
=======
      "RequestUri": "http://seanstagetest.file.core.windows.net/test-share-63ada3b6-5261-e2dc-4ba9-a64c67ee8845/test-directory-98873fe1-38ef-ac2c-2157-2a63d6fe7816?restype=directory",
      "RequestMethod": "PUT",
      "RequestHeaders": {
        "Authorization": "Sanitized",
        "traceparent": "00-567ad93b3842f048a472d1473638548f-61a1890c7a28eb48-00",
        "User-Agent": [
          "azsdk-net-Storage.Files.Shares/12.0.0-dev.20191209.1\u002B61bda4d1783b0e05dba0d434ff14b2840726d3b1",
          "(.NET Core 4.6.28008.01; Microsoft Windows 10.0.18363 )"
        ],
        "x-ms-client-request-id": "e088905a-4e81-b77b-7239-dbff786eb856",
        "x-ms-date": "Tue, 10 Dec 2019 05:59:01 GMT",
>>>>>>> 1d9822e0
        "x-ms-file-attributes": "ReadOnly|Directory",
        "x-ms-file-creation-time": "2019-08-15T05:15:25.0600000Z",
        "x-ms-file-last-write-time": "2019-08-26T05:15:25.0600000Z",
        "x-ms-file-permission-key": "11680444563946999947*422928105932735866",
        "x-ms-return-client-request-id": "true",
        "x-ms-version": "2019-07-07"
      },
      "RequestBody": null,
      "StatusCode": 201,
      "ResponseHeaders": {
        "Content-Length": "0",
<<<<<<< HEAD
        "Date": "Tue, 10 Dec 2019 05:30:22 GMT",
=======
        "Date": "Tue, 10 Dec 2019 05:59:00 GMT",
>>>>>>> 1d9822e0
        "ETag": "\u00220x8D7213F9447BC40\u0022",
        "Last-Modified": "Thu, 15 Aug 2019 05:15:25 GMT",
        "Server": [
          "Windows-Azure-File/1.0",
          "Microsoft-HTTPAPI/2.0"
        ],
<<<<<<< HEAD
        "x-ms-client-request-id": "c13838e6-a884-3757-983a-ce302ae11955",
=======
        "x-ms-client-request-id": "e088905a-4e81-b77b-7239-dbff786eb856",
>>>>>>> 1d9822e0
        "x-ms-file-attributes": "ReadOnly | Directory",
        "x-ms-file-change-time": "2019-08-15T05:15:25.0600000Z",
        "x-ms-file-creation-time": "2019-08-15T05:15:25.0600000Z",
        "x-ms-file-id": "13835128424026341376",
        "x-ms-file-last-write-time": "2019-08-26T05:15:25.0600000Z",
        "x-ms-file-parent-id": "0",
        "x-ms-file-permission-key": "16713728419002454479*422928105932735866",
<<<<<<< HEAD
        "x-ms-request-id": "3e8da8da-201a-003e-271a-af0544000000",
=======
        "x-ms-request-id": "8749bd45-c01a-0019-4d1e-af1280000000",
>>>>>>> 1d9822e0
        "x-ms-request-server-encrypted": "true",
        "x-ms-version": "2019-07-07"
      },
      "ResponseBody": []
    },
    {
<<<<<<< HEAD
      "RequestUri": "http://seanstagetest.file.core.windows.net/test-share-2f41a81b-ca7a-2a9a-3b9f-8f913dff3377?restype=share",
      "RequestMethod": "DELETE",
      "RequestHeaders": {
        "Authorization": "Sanitized",
        "traceparent": "00-c0c33eb38c1296478529401b4800dd8d-ddedec27bee63942-00",
        "User-Agent": [
          "azsdk-net-Storage.Files.Shares/12.0.0-dev.20191209.1\u002Bb71b1fa965b15eccfc57e2c7781b8bf85cd4c766",
          "(.NET Core 4.6.28008.01; Microsoft Windows 10.0.18363 )"
        ],
        "x-ms-client-request-id": "3d1597e3-1b77-73e1-118f-4ae368317dbf",
        "x-ms-date": "Tue, 10 Dec 2019 05:30:23 GMT",
=======
      "RequestUri": "http://seanstagetest.file.core.windows.net/test-share-63ada3b6-5261-e2dc-4ba9-a64c67ee8845?restype=share",
      "RequestMethod": "DELETE",
      "RequestHeaders": {
        "Authorization": "Sanitized",
        "traceparent": "00-4c0bb4233c6d91418c388d0699ca34eb-dba7bccbc2e3bb41-00",
        "User-Agent": [
          "azsdk-net-Storage.Files.Shares/12.0.0-dev.20191209.1\u002B61bda4d1783b0e05dba0d434ff14b2840726d3b1",
          "(.NET Core 4.6.28008.01; Microsoft Windows 10.0.18363 )"
        ],
        "x-ms-client-request-id": "4509ca83-9776-6b95-24e5-d7183d9a2f20",
        "x-ms-date": "Tue, 10 Dec 2019 05:59:01 GMT",
>>>>>>> 1d9822e0
        "x-ms-delete-snapshots": "include",
        "x-ms-return-client-request-id": "true",
        "x-ms-version": "2019-07-07"
      },
      "RequestBody": null,
      "StatusCode": 202,
      "ResponseHeaders": {
        "Content-Length": "0",
<<<<<<< HEAD
        "Date": "Tue, 10 Dec 2019 05:30:22 GMT",
=======
        "Date": "Tue, 10 Dec 2019 05:59:00 GMT",
>>>>>>> 1d9822e0
        "Server": [
          "Windows-Azure-File/1.0",
          "Microsoft-HTTPAPI/2.0"
        ],
<<<<<<< HEAD
        "x-ms-client-request-id": "3d1597e3-1b77-73e1-118f-4ae368317dbf",
        "x-ms-request-id": "3e8da8db-201a-003e-281a-af0544000000",
=======
        "x-ms-client-request-id": "4509ca83-9776-6b95-24e5-d7183d9a2f20",
        "x-ms-request-id": "8749bd46-c01a-0019-4e1e-af1280000000",
>>>>>>> 1d9822e0
        "x-ms-version": "2019-07-07"
      },
      "ResponseBody": []
    }
  ],
  "Variables": {
<<<<<<< HEAD
    "RandomSeed": "558968620",
=======
    "RandomSeed": "541562423",
>>>>>>> 1d9822e0
    "Storage_TestConfigDefault": "ProductionTenant\nseanstagetest\nU2FuaXRpemVk\nhttp://seanstagetest.blob.core.windows.net\nhttp://seanstagetest.file.core.windows.net\nhttp://seanstagetest.queue.core.windows.net\nhttp://seanstagetest.table.core.windows.net\n\n\n\n\nhttp://seanstagetest-secondary.blob.core.windows.net\nhttp://seanstagetest-secondary.file.core.windows.net\nhttp://seanstagetest-secondary.queue.core.windows.net\nhttp://seanstagetest-secondary.table.core.windows.net\n\nSanitized\n\n\nCloud\nBlobEndpoint=http://seanstagetest.blob.core.windows.net/;QueueEndpoint=http://seanstagetest.queue.core.windows.net/;FileEndpoint=http://seanstagetest.file.core.windows.net/;BlobSecondaryEndpoint=http://seanstagetest-secondary.blob.core.windows.net/;QueueSecondaryEndpoint=http://seanstagetest-secondary.queue.core.windows.net/;FileSecondaryEndpoint=http://seanstagetest-secondary.file.core.windows.net/;AccountName=seanstagetest;AccountKey=Sanitized"
  }
}<|MERGE_RESOLUTION|>--- conflicted
+++ resolved
@@ -1,31 +1,17 @@
 {
   "Entries": [
     {
-<<<<<<< HEAD
-      "RequestUri": "http://seanstagetest.file.core.windows.net/test-share-2f41a81b-ca7a-2a9a-3b9f-8f913dff3377?restype=share",
+      "RequestUri": "http://seanstagetest.file.core.windows.net/test-share-ddbbe517-2225-ba60-c9ca-025e72bd46df?restype=share",
       "RequestMethod": "PUT",
       "RequestHeaders": {
         "Authorization": "Sanitized",
-        "traceparent": "00-4275b7bece1ada41b3e4dbbbac93f357-52c4acf009e08847-00",
+        "traceparent": "00-608579ed92d4184283a61e4b396405a7-74acb9f8396a7a40-00",
         "User-Agent": [
-          "azsdk-net-Storage.Files.Shares/12.0.0-dev.20191209.1\u002Bb71b1fa965b15eccfc57e2c7781b8bf85cd4c766",
+          "azsdk-net-Storage.Files.Shares/12.0.0-dev.20191211.1\u002B899431c003876eb9b26cefd8e8a37e7f27f82ced",
           "(.NET Core 4.6.28008.01; Microsoft Windows 10.0.18363 )"
         ],
-        "x-ms-client-request-id": "9dbe2078-8e99-51df-55c5-e81aed3653a3",
-        "x-ms-date": "Tue, 10 Dec 2019 05:30:22 GMT",
-=======
-      "RequestUri": "http://seanstagetest.file.core.windows.net/test-share-63ada3b6-5261-e2dc-4ba9-a64c67ee8845?restype=share",
-      "RequestMethod": "PUT",
-      "RequestHeaders": {
-        "Authorization": "Sanitized",
-        "traceparent": "00-2985344cc569c24cac5b37f35548f2f6-612784b7ed570b45-00",
-        "User-Agent": [
-          "azsdk-net-Storage.Files.Shares/12.0.0-dev.20191209.1\u002B61bda4d1783b0e05dba0d434ff14b2840726d3b1",
-          "(.NET Core 4.6.28008.01; Microsoft Windows 10.0.18363 )"
-        ],
-        "x-ms-client-request-id": "e5976a65-3473-9869-1fa1-0b8ee83815f2",
-        "x-ms-date": "Tue, 10 Dec 2019 05:59:01 GMT",
->>>>>>> 1d9822e0
+        "x-ms-client-request-id": "826412b6-8181-1241-d782-83d280fe116b",
+        "x-ms-date": "Wed, 11 Dec 2019 20:36:58 GMT",
         "x-ms-return-client-request-id": "true",
         "x-ms-version": "2019-07-07"
       },
@@ -33,58 +19,33 @@
       "StatusCode": 201,
       "ResponseHeaders": {
         "Content-Length": "0",
-<<<<<<< HEAD
-        "Date": "Tue, 10 Dec 2019 05:30:21 GMT",
-        "ETag": "\u00220x8D77D320DA9F4D2\u0022",
-        "Last-Modified": "Tue, 10 Dec 2019 05:30:22 GMT",
-=======
-        "Date": "Tue, 10 Dec 2019 05:59:00 GMT",
-        "ETag": "\u00220x8D77D360E186DE8\u0022",
-        "Last-Modified": "Tue, 10 Dec 2019 05:59:01 GMT",
->>>>>>> 1d9822e0
+        "Date": "Wed, 11 Dec 2019 20:36:57 GMT",
+        "ETag": "\u00220x8D77E79DE35800A\u0022",
+        "Last-Modified": "Wed, 11 Dec 2019 20:36:58 GMT",
         "Server": [
           "Windows-Azure-File/1.0",
           "Microsoft-HTTPAPI/2.0"
         ],
-<<<<<<< HEAD
-        "x-ms-client-request-id": "9dbe2078-8e99-51df-55c5-e81aed3653a3",
-        "x-ms-request-id": "3e8da8d7-201a-003e-251a-af0544000000",
-=======
-        "x-ms-client-request-id": "e5976a65-3473-9869-1fa1-0b8ee83815f2",
-        "x-ms-request-id": "8749bd42-c01a-0019-4b1e-af1280000000",
->>>>>>> 1d9822e0
+        "x-ms-client-request-id": "826412b6-8181-1241-d782-83d280fe116b",
+        "x-ms-request-id": "ef3e37c5-c01a-0019-6062-b01280000000",
         "x-ms-version": "2019-07-07"
       },
       "ResponseBody": []
     },
     {
-<<<<<<< HEAD
-      "RequestUri": "http://seanstagetest.file.core.windows.net/test-share-2f41a81b-ca7a-2a9a-3b9f-8f913dff3377?restype=share\u0026comp=filepermission",
-=======
-      "RequestUri": "http://seanstagetest.file.core.windows.net/test-share-63ada3b6-5261-e2dc-4ba9-a64c67ee8845?restype=share\u0026comp=filepermission",
->>>>>>> 1d9822e0
+      "RequestUri": "http://seanstagetest.file.core.windows.net/test-share-ddbbe517-2225-ba60-c9ca-025e72bd46df?restype=share\u0026comp=filepermission",
       "RequestMethod": "PUT",
       "RequestHeaders": {
         "Authorization": "Sanitized",
         "Content-Length": "206",
         "Content-Type": "application/json",
-<<<<<<< HEAD
-        "traceparent": "00-c6b7750e30fd734f8c6755313e349f0e-38dc88d075549840-00",
+        "traceparent": "00-34fb079bdefcfb4a996b4bdca94f9941-8a5165124b077c4f-00",
         "User-Agent": [
-          "azsdk-net-Storage.Files.Shares/12.0.0-dev.20191209.1\u002Bb71b1fa965b15eccfc57e2c7781b8bf85cd4c766",
+          "azsdk-net-Storage.Files.Shares/12.0.0-dev.20191211.1\u002B899431c003876eb9b26cefd8e8a37e7f27f82ced",
           "(.NET Core 4.6.28008.01; Microsoft Windows 10.0.18363 )"
         ],
-        "x-ms-client-request-id": "1c180a53-9640-8fde-051b-463f835cb6e0",
-        "x-ms-date": "Tue, 10 Dec 2019 05:30:22 GMT",
-=======
-        "traceparent": "00-bd085d631087d2409c8adaf1ce4bd835-95cbd0bbd1ac6e4f-00",
-        "User-Agent": [
-          "azsdk-net-Storage.Files.Shares/12.0.0-dev.20191209.1\u002B61bda4d1783b0e05dba0d434ff14b2840726d3b1",
-          "(.NET Core 4.6.28008.01; Microsoft Windows 10.0.18363 )"
-        ],
-        "x-ms-client-request-id": "fde69ef0-a357-8ed2-55af-18956b5ab5cc",
-        "x-ms-date": "Tue, 10 Dec 2019 05:59:01 GMT",
->>>>>>> 1d9822e0
+        "x-ms-client-request-id": "60a8ff51-c358-e15e-a975-94965e755e66",
+        "x-ms-date": "Wed, 11 Dec 2019 20:36:58 GMT",
         "x-ms-return-client-request-id": "true",
         "x-ms-version": "2019-07-07"
       },
@@ -93,55 +54,31 @@
       },
       "StatusCode": 201,
       "ResponseHeaders": {
-<<<<<<< HEAD
-        "Date": "Tue, 10 Dec 2019 05:30:21 GMT",
-=======
-        "Date": "Tue, 10 Dec 2019 05:59:00 GMT",
->>>>>>> 1d9822e0
+        "Date": "Wed, 11 Dec 2019 20:36:57 GMT",
         "Server": [
           "Windows-Azure-File/1.0",
           "Microsoft-HTTPAPI/2.0"
         ],
         "Transfer-Encoding": "chunked",
-<<<<<<< HEAD
-        "x-ms-client-request-id": "1c180a53-9640-8fde-051b-463f835cb6e0",
+        "x-ms-client-request-id": "60a8ff51-c358-e15e-a975-94965e755e66",
         "x-ms-file-permission-key": "11680444563946999947*422928105932735866",
-        "x-ms-request-id": "3e8da8d9-201a-003e-261a-af0544000000",
-=======
-        "x-ms-client-request-id": "fde69ef0-a357-8ed2-55af-18956b5ab5cc",
-        "x-ms-file-permission-key": "11680444563946999947*422928105932735866",
-        "x-ms-request-id": "8749bd44-c01a-0019-4c1e-af1280000000",
->>>>>>> 1d9822e0
+        "x-ms-request-id": "ef3e37c7-c01a-0019-6162-b01280000000",
         "x-ms-version": "2019-07-07"
       },
       "ResponseBody": []
     },
     {
-<<<<<<< HEAD
-      "RequestUri": "http://seanstagetest.file.core.windows.net/test-share-2f41a81b-ca7a-2a9a-3b9f-8f913dff3377/test-directory-016bb3f7-1c27-de71-4e0f-6bfc75afdc65?restype=directory",
+      "RequestUri": "http://seanstagetest.file.core.windows.net/test-share-ddbbe517-2225-ba60-c9ca-025e72bd46df/test-directory-13723d75-5d87-198f-d82e-e5a309a198c3?restype=directory",
       "RequestMethod": "PUT",
       "RequestHeaders": {
         "Authorization": "Sanitized",
-        "traceparent": "00-c17f09cf8dfcc547874bf68c95814eca-a392245fe90a4042-00",
+        "traceparent": "00-2bfc3bce52d88442b4c038989eb6fb78-40c2f4e9623fe64d-00",
         "User-Agent": [
-          "azsdk-net-Storage.Files.Shares/12.0.0-dev.20191209.1\u002Bb71b1fa965b15eccfc57e2c7781b8bf85cd4c766",
+          "azsdk-net-Storage.Files.Shares/12.0.0-dev.20191211.1\u002B899431c003876eb9b26cefd8e8a37e7f27f82ced",
           "(.NET Core 4.6.28008.01; Microsoft Windows 10.0.18363 )"
         ],
-        "x-ms-client-request-id": "c13838e6-a884-3757-983a-ce302ae11955",
-        "x-ms-date": "Tue, 10 Dec 2019 05:30:22 GMT",
-=======
-      "RequestUri": "http://seanstagetest.file.core.windows.net/test-share-63ada3b6-5261-e2dc-4ba9-a64c67ee8845/test-directory-98873fe1-38ef-ac2c-2157-2a63d6fe7816?restype=directory",
-      "RequestMethod": "PUT",
-      "RequestHeaders": {
-        "Authorization": "Sanitized",
-        "traceparent": "00-567ad93b3842f048a472d1473638548f-61a1890c7a28eb48-00",
-        "User-Agent": [
-          "azsdk-net-Storage.Files.Shares/12.0.0-dev.20191209.1\u002B61bda4d1783b0e05dba0d434ff14b2840726d3b1",
-          "(.NET Core 4.6.28008.01; Microsoft Windows 10.0.18363 )"
-        ],
-        "x-ms-client-request-id": "e088905a-4e81-b77b-7239-dbff786eb856",
-        "x-ms-date": "Tue, 10 Dec 2019 05:59:01 GMT",
->>>>>>> 1d9822e0
+        "x-ms-client-request-id": "3c2a117f-40a1-f4cd-708f-872addbad808",
+        "x-ms-date": "Wed, 11 Dec 2019 20:36:58 GMT",
         "x-ms-file-attributes": "ReadOnly|Directory",
         "x-ms-file-creation-time": "2019-08-15T05:15:25.0600000Z",
         "x-ms-file-last-write-time": "2019-08-26T05:15:25.0600000Z",
@@ -153,22 +90,14 @@
       "StatusCode": 201,
       "ResponseHeaders": {
         "Content-Length": "0",
-<<<<<<< HEAD
-        "Date": "Tue, 10 Dec 2019 05:30:22 GMT",
-=======
-        "Date": "Tue, 10 Dec 2019 05:59:00 GMT",
->>>>>>> 1d9822e0
+        "Date": "Wed, 11 Dec 2019 20:36:57 GMT",
         "ETag": "\u00220x8D7213F9447BC40\u0022",
         "Last-Modified": "Thu, 15 Aug 2019 05:15:25 GMT",
         "Server": [
           "Windows-Azure-File/1.0",
           "Microsoft-HTTPAPI/2.0"
         ],
-<<<<<<< HEAD
-        "x-ms-client-request-id": "c13838e6-a884-3757-983a-ce302ae11955",
-=======
-        "x-ms-client-request-id": "e088905a-4e81-b77b-7239-dbff786eb856",
->>>>>>> 1d9822e0
+        "x-ms-client-request-id": "3c2a117f-40a1-f4cd-708f-872addbad808",
         "x-ms-file-attributes": "ReadOnly | Directory",
         "x-ms-file-change-time": "2019-08-15T05:15:25.0600000Z",
         "x-ms-file-creation-time": "2019-08-15T05:15:25.0600000Z",
@@ -176,42 +105,24 @@
         "x-ms-file-last-write-time": "2019-08-26T05:15:25.0600000Z",
         "x-ms-file-parent-id": "0",
         "x-ms-file-permission-key": "16713728419002454479*422928105932735866",
-<<<<<<< HEAD
-        "x-ms-request-id": "3e8da8da-201a-003e-271a-af0544000000",
-=======
-        "x-ms-request-id": "8749bd45-c01a-0019-4d1e-af1280000000",
->>>>>>> 1d9822e0
+        "x-ms-request-id": "ef3e37c8-c01a-0019-6262-b01280000000",
         "x-ms-request-server-encrypted": "true",
         "x-ms-version": "2019-07-07"
       },
       "ResponseBody": []
     },
     {
-<<<<<<< HEAD
-      "RequestUri": "http://seanstagetest.file.core.windows.net/test-share-2f41a81b-ca7a-2a9a-3b9f-8f913dff3377?restype=share",
+      "RequestUri": "http://seanstagetest.file.core.windows.net/test-share-ddbbe517-2225-ba60-c9ca-025e72bd46df?restype=share",
       "RequestMethod": "DELETE",
       "RequestHeaders": {
         "Authorization": "Sanitized",
-        "traceparent": "00-c0c33eb38c1296478529401b4800dd8d-ddedec27bee63942-00",
+        "traceparent": "00-557754e0593c664aae85a6406d9c8a96-c5ffca551a4b8c49-00",
         "User-Agent": [
-          "azsdk-net-Storage.Files.Shares/12.0.0-dev.20191209.1\u002Bb71b1fa965b15eccfc57e2c7781b8bf85cd4c766",
+          "azsdk-net-Storage.Files.Shares/12.0.0-dev.20191211.1\u002B899431c003876eb9b26cefd8e8a37e7f27f82ced",
           "(.NET Core 4.6.28008.01; Microsoft Windows 10.0.18363 )"
         ],
-        "x-ms-client-request-id": "3d1597e3-1b77-73e1-118f-4ae368317dbf",
-        "x-ms-date": "Tue, 10 Dec 2019 05:30:23 GMT",
-=======
-      "RequestUri": "http://seanstagetest.file.core.windows.net/test-share-63ada3b6-5261-e2dc-4ba9-a64c67ee8845?restype=share",
-      "RequestMethod": "DELETE",
-      "RequestHeaders": {
-        "Authorization": "Sanitized",
-        "traceparent": "00-4c0bb4233c6d91418c388d0699ca34eb-dba7bccbc2e3bb41-00",
-        "User-Agent": [
-          "azsdk-net-Storage.Files.Shares/12.0.0-dev.20191209.1\u002B61bda4d1783b0e05dba0d434ff14b2840726d3b1",
-          "(.NET Core 4.6.28008.01; Microsoft Windows 10.0.18363 )"
-        ],
-        "x-ms-client-request-id": "4509ca83-9776-6b95-24e5-d7183d9a2f20",
-        "x-ms-date": "Tue, 10 Dec 2019 05:59:01 GMT",
->>>>>>> 1d9822e0
+        "x-ms-client-request-id": "f724bd55-5c76-ee21-608c-10c729e8383a",
+        "x-ms-date": "Wed, 11 Dec 2019 20:36:58 GMT",
         "x-ms-delete-snapshots": "include",
         "x-ms-return-client-request-id": "true",
         "x-ms-version": "2019-07-07"
@@ -220,33 +131,20 @@
       "StatusCode": 202,
       "ResponseHeaders": {
         "Content-Length": "0",
-<<<<<<< HEAD
-        "Date": "Tue, 10 Dec 2019 05:30:22 GMT",
-=======
-        "Date": "Tue, 10 Dec 2019 05:59:00 GMT",
->>>>>>> 1d9822e0
+        "Date": "Wed, 11 Dec 2019 20:36:57 GMT",
         "Server": [
           "Windows-Azure-File/1.0",
           "Microsoft-HTTPAPI/2.0"
         ],
-<<<<<<< HEAD
-        "x-ms-client-request-id": "3d1597e3-1b77-73e1-118f-4ae368317dbf",
-        "x-ms-request-id": "3e8da8db-201a-003e-281a-af0544000000",
-=======
-        "x-ms-client-request-id": "4509ca83-9776-6b95-24e5-d7183d9a2f20",
-        "x-ms-request-id": "8749bd46-c01a-0019-4e1e-af1280000000",
->>>>>>> 1d9822e0
+        "x-ms-client-request-id": "f724bd55-5c76-ee21-608c-10c729e8383a",
+        "x-ms-request-id": "ef3e37c9-c01a-0019-6362-b01280000000",
         "x-ms-version": "2019-07-07"
       },
       "ResponseBody": []
     }
   ],
   "Variables": {
-<<<<<<< HEAD
-    "RandomSeed": "558968620",
-=======
-    "RandomSeed": "541562423",
->>>>>>> 1d9822e0
+    "RandomSeed": "1529734638",
     "Storage_TestConfigDefault": "ProductionTenant\nseanstagetest\nU2FuaXRpemVk\nhttp://seanstagetest.blob.core.windows.net\nhttp://seanstagetest.file.core.windows.net\nhttp://seanstagetest.queue.core.windows.net\nhttp://seanstagetest.table.core.windows.net\n\n\n\n\nhttp://seanstagetest-secondary.blob.core.windows.net\nhttp://seanstagetest-secondary.file.core.windows.net\nhttp://seanstagetest-secondary.queue.core.windows.net\nhttp://seanstagetest-secondary.table.core.windows.net\n\nSanitized\n\n\nCloud\nBlobEndpoint=http://seanstagetest.blob.core.windows.net/;QueueEndpoint=http://seanstagetest.queue.core.windows.net/;FileEndpoint=http://seanstagetest.file.core.windows.net/;BlobSecondaryEndpoint=http://seanstagetest-secondary.blob.core.windows.net/;QueueSecondaryEndpoint=http://seanstagetest-secondary.queue.core.windows.net/;FileSecondaryEndpoint=http://seanstagetest-secondary.file.core.windows.net/;AccountName=seanstagetest;AccountKey=Sanitized"
   }
 }