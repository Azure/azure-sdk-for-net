﻿{
  "Entries": [
    {
      "RequestUri": "https://seanmcccanary3.file.core.windows.net/test-share-386a1e03-db30-8b55-403e-f27b1f71ccab?restype=share",
      "RequestMethod": "PUT",
      "RequestHeaders": {
        "Accept": "application/xml",
        "Authorization": "Sanitized",
        "traceparent": "00-a4c0fcb1e0f4ff44b86e59132344241d-1186457608f12e40-00",
        "User-Agent": [
          "azsdk-net-Storage.Files.Shares/12.7.0-alpha.20210126.1",
          "(.NET 5.0.2; Microsoft Windows 10.0.19042)"
        ],
        "x-ms-client-request-id": "1e13dbf9-f81b-9fb4-9503-c1f86553502c",
        "x-ms-date": "Tue, 26 Jan 2021 19:27:24 GMT",
        "x-ms-return-client-request-id": "true",
<<<<<<< HEAD
        "x-ms-version": "2020-12-06"
=======
        "x-ms-version": "2021-02-12"
>>>>>>> 7e782c87
      },
      "RequestBody": null,
      "StatusCode": 201,
      "ResponseHeaders": {
        "Content-Length": "0",
        "Date": "Tue, 26 Jan 2021 19:27:23 GMT",
        "ETag": "\"0x8D8C2306880D6EA\"",
        "Last-Modified": "Tue, 26 Jan 2021 19:27:24 GMT",
        "Server": [
          "Windows-Azure-File/1.0",
          "Microsoft-HTTPAPI/2.0"
        ],
        "x-ms-client-request-id": "1e13dbf9-f81b-9fb4-9503-c1f86553502c",
        "x-ms-request-id": "c211a882-c01a-0049-3c19-f49829000000",
<<<<<<< HEAD
        "x-ms-version": "2020-12-06"
=======
        "x-ms-version": "2021-02-12"
>>>>>>> 7e782c87
      },
      "ResponseBody": []
    },
    {
      "RequestUri": "https://seanmcccanary3.file.core.windows.net/test-share-386a1e03-db30-8b55-403e-f27b1f71ccab?restype=share",
      "RequestMethod": "DELETE",
      "RequestHeaders": {
        "Accept": "application/xml",
        "Authorization": "Sanitized",
        "traceparent": "00-3e8bd30a476b1f40bbee1d02977ba56a-0a03aa3b4aa3c54f-00",
        "User-Agent": [
          "azsdk-net-Storage.Files.Shares/12.7.0-alpha.20210126.1",
          "(.NET 5.0.2; Microsoft Windows 10.0.19042)"
        ],
        "x-ms-client-request-id": "6a972de9-a55e-3824-b800-330c9dbe1ecb",
        "x-ms-date": "Tue, 26 Jan 2021 19:27:24 GMT",
        "x-ms-delete-snapshots": "include",
        "x-ms-return-client-request-id": "true",
<<<<<<< HEAD
        "x-ms-version": "2020-12-06"
=======
        "x-ms-version": "2021-02-12"
>>>>>>> 7e782c87
      },
      "RequestBody": null,
      "StatusCode": 202,
      "ResponseHeaders": {
        "Content-Length": "0",
        "Date": "Tue, 26 Jan 2021 19:27:23 GMT",
        "Server": [
          "Windows-Azure-File/1.0",
          "Microsoft-HTTPAPI/2.0"
        ],
        "x-ms-client-request-id": "6a972de9-a55e-3824-b800-330c9dbe1ecb",
        "x-ms-request-id": "c211a885-c01a-0049-3d19-f49829000000",
<<<<<<< HEAD
        "x-ms-version": "2020-12-06"
=======
        "x-ms-version": "2021-02-12"
>>>>>>> 7e782c87
      },
      "ResponseBody": []
    }
  ],
  "Variables": {
    "DateTimeOffsetNow": "2021-01-26T13:27:24.8795589-06:00",
    "RandomSeed": "1006685457",
    "Storage_TestConfigDefault": "ProductionTenant\nseanmcccanary3\nU2FuaXRpemVk\nhttps://seanmcccanary3.blob.core.windows.net\nhttps://seanmcccanary3.file.core.windows.net\nhttps://seanmcccanary3.queue.core.windows.net\nhttps://seanmcccanary3.table.core.windows.net\n\n\n\n\nhttps://seanmcccanary3-secondary.blob.core.windows.net\nhttps://seanmcccanary3-secondary.file.core.windows.net\nhttps://seanmcccanary3-secondary.queue.core.windows.net\nhttps://seanmcccanary3-secondary.table.core.windows.net\n\nSanitized\n\n\nCloud\nBlobEndpoint=https://seanmcccanary3.blob.core.windows.net/;QueueEndpoint=https://seanmcccanary3.queue.core.windows.net/;FileEndpoint=https://seanmcccanary3.file.core.windows.net/;BlobSecondaryEndpoint=https://seanmcccanary3-secondary.blob.core.windows.net/;QueueSecondaryEndpoint=https://seanmcccanary3-secondary.queue.core.windows.net/;FileSecondaryEndpoint=https://seanmcccanary3-secondary.file.core.windows.net/;AccountName=seanmcccanary3;AccountKey=Kg==;\nseanscope1\n\n"
  }
}<|MERGE_RESOLUTION|>--- conflicted
+++ resolved
@@ -14,11 +14,7 @@
         "x-ms-client-request-id": "1e13dbf9-f81b-9fb4-9503-c1f86553502c",
         "x-ms-date": "Tue, 26 Jan 2021 19:27:24 GMT",
         "x-ms-return-client-request-id": "true",
-<<<<<<< HEAD
-        "x-ms-version": "2020-12-06"
-=======
         "x-ms-version": "2021-02-12"
->>>>>>> 7e782c87
       },
       "RequestBody": null,
       "StatusCode": 201,
@@ -33,11 +29,7 @@
         ],
         "x-ms-client-request-id": "1e13dbf9-f81b-9fb4-9503-c1f86553502c",
         "x-ms-request-id": "c211a882-c01a-0049-3c19-f49829000000",
-<<<<<<< HEAD
-        "x-ms-version": "2020-12-06"
-=======
         "x-ms-version": "2021-02-12"
->>>>>>> 7e782c87
       },
       "ResponseBody": []
     },
@@ -56,11 +48,7 @@
         "x-ms-date": "Tue, 26 Jan 2021 19:27:24 GMT",
         "x-ms-delete-snapshots": "include",
         "x-ms-return-client-request-id": "true",
-<<<<<<< HEAD
-        "x-ms-version": "2020-12-06"
-=======
         "x-ms-version": "2021-02-12"
->>>>>>> 7e782c87
       },
       "RequestBody": null,
       "StatusCode": 202,
@@ -73,11 +61,7 @@
         ],
         "x-ms-client-request-id": "6a972de9-a55e-3824-b800-330c9dbe1ecb",
         "x-ms-request-id": "c211a885-c01a-0049-3d19-f49829000000",
-<<<<<<< HEAD
-        "x-ms-version": "2020-12-06"
-=======
         "x-ms-version": "2021-02-12"
->>>>>>> 7e782c87
       },
       "ResponseBody": []
     }
