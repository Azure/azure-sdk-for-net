{
  "Entries": [
    {
<<<<<<< HEAD
      "RequestUri": "http://seanstagetest.file.core.windows.net/test-share-57a4d980-0241-57b5-fa3a-753002c89735?restype=share",
      "RequestMethod": "PUT",
      "RequestHeaders": {
        "Authorization": "Sanitized",
        "traceparent": "00-2616f4eb9315754ead9478f02e08671f-64adf4f43f505943-00",
        "User-Agent": [
          "azsdk-net-Storage.Files.Shares/12.0.0-dev.20191209.1\u002Bb71b1fa965b15eccfc57e2c7781b8bf85cd4c766",
          "(.NET Core 4.6.28008.01; Microsoft Windows 10.0.18363 )"
        ],
        "x-ms-client-request-id": "7cc112d0-e9f6-9843-66cc-15277c98ff12",
        "x-ms-date": "Tue, 10 Dec 2019 05:30:31 GMT",
=======
      "RequestUri": "http://seanstagetest.file.core.windows.net/test-share-ebf7dab6-8b61-7143-0b89-bfa5ff1a2292?restype=share",
      "RequestMethod": "PUT",
      "RequestHeaders": {
        "Authorization": "Sanitized",
        "traceparent": "00-6ceb169b784e024cbf468c5ea1e3730e-796afd69d24b2d43-00",
        "User-Agent": [
          "azsdk-net-Storage.Files.Shares/12.0.0-dev.20191209.1\u002B61bda4d1783b0e05dba0d434ff14b2840726d3b1",
          "(.NET Core 4.6.28008.01; Microsoft Windows 10.0.18363 )"
        ],
        "x-ms-client-request-id": "583fa836-12c7-d8c4-c55c-903d247cac3f",
        "x-ms-date": "Tue, 10 Dec 2019 05:59:10 GMT",
>>>>>>> 1d9822e0
        "x-ms-return-client-request-id": "true",
        "x-ms-version": "2019-07-07"
      },
      "RequestBody": null,
      "StatusCode": 201,
      "ResponseHeaders": {
        "Content-Length": "0",
<<<<<<< HEAD
        "Date": "Tue, 10 Dec 2019 05:30:31 GMT",
        "ETag": "\u00220x8D77D3213296F80\u0022",
        "Last-Modified": "Tue, 10 Dec 2019 05:30:31 GMT",
=======
        "Date": "Tue, 10 Dec 2019 05:59:10 GMT",
        "ETag": "\u00220x8D77D3613706541\u0022",
        "Last-Modified": "Tue, 10 Dec 2019 05:59:10 GMT",
>>>>>>> 1d9822e0
        "Server": [
          "Windows-Azure-File/1.0",
          "Microsoft-HTTPAPI/2.0"
        ],
<<<<<<< HEAD
        "x-ms-client-request-id": "7cc112d0-e9f6-9843-66cc-15277c98ff12",
        "x-ms-request-id": "3e8da956-201a-003e-091a-af0544000000",
=======
        "x-ms-client-request-id": "583fa836-12c7-d8c4-c55c-903d247cac3f",
        "x-ms-request-id": "8749bdcc-c01a-0019-2f1e-af1280000000",
>>>>>>> 1d9822e0
        "x-ms-version": "2019-07-07"
      },
      "ResponseBody": []
    },
    {
<<<<<<< HEAD
      "RequestUri": "http://seanstagetest.file.core.windows.net/test-share-57a4d980-0241-57b5-fa3a-753002c89735/test-directory-d111f7c0-8f2d-0cc1-4e4c-68f32a3ab5cc?restype=directory",
      "RequestMethod": "PUT",
      "RequestHeaders": {
        "Authorization": "Sanitized",
        "traceparent": "00-eabf0c476d77204f90ca735b13c8b6b9-af83662c2cb0fe45-00",
        "User-Agent": [
          "azsdk-net-Storage.Files.Shares/12.0.0-dev.20191209.1\u002Bb71b1fa965b15eccfc57e2c7781b8bf85cd4c766",
          "(.NET Core 4.6.28008.01; Microsoft Windows 10.0.18363 )"
        ],
        "x-ms-client-request-id": "aabac44e-bb1d-419d-50b4-2eaa804f6d2b",
        "x-ms-date": "Tue, 10 Dec 2019 05:30:32 GMT",
=======
      "RequestUri": "http://seanstagetest.file.core.windows.net/test-share-ebf7dab6-8b61-7143-0b89-bfa5ff1a2292/test-directory-1f86cf34-cda1-3f11-6821-ce8df0a92a22?restype=directory",
      "RequestMethod": "PUT",
      "RequestHeaders": {
        "Authorization": "Sanitized",
        "traceparent": "00-2d52e0da6706424ca57e8e107bf56f96-bb9c14fb59768d46-00",
        "User-Agent": [
          "azsdk-net-Storage.Files.Shares/12.0.0-dev.20191209.1\u002B61bda4d1783b0e05dba0d434ff14b2840726d3b1",
          "(.NET Core 4.6.28008.01; Microsoft Windows 10.0.18363 )"
        ],
        "x-ms-client-request-id": "78655c26-a763-688e-9600-f0a54336e81c",
        "x-ms-date": "Tue, 10 Dec 2019 05:59:10 GMT",
>>>>>>> 1d9822e0
        "x-ms-file-attributes": "None",
        "x-ms-file-creation-time": "Now",
        "x-ms-file-last-write-time": "Now",
        "x-ms-file-permission": "Inherit",
        "x-ms-return-client-request-id": "true",
        "x-ms-version": "2019-07-07"
      },
      "RequestBody": null,
      "StatusCode": 201,
      "ResponseHeaders": {
        "Content-Length": "0",
<<<<<<< HEAD
        "Date": "Tue, 10 Dec 2019 05:30:31 GMT",
        "ETag": "\u00220x8D77D321339BC7D\u0022",
        "Last-Modified": "Tue, 10 Dec 2019 05:30:32 GMT",
=======
        "Date": "Tue, 10 Dec 2019 05:59:10 GMT",
        "ETag": "\u00220x8D77D36137E9C5B\u0022",
        "Last-Modified": "Tue, 10 Dec 2019 05:59:10 GMT",
>>>>>>> 1d9822e0
        "Server": [
          "Windows-Azure-File/1.0",
          "Microsoft-HTTPAPI/2.0"
        ],
<<<<<<< HEAD
        "x-ms-client-request-id": "aabac44e-bb1d-419d-50b4-2eaa804f6d2b",
        "x-ms-file-attributes": "Directory",
        "x-ms-file-change-time": "2019-12-10T05:30:32.0602237Z",
        "x-ms-file-creation-time": "2019-12-10T05:30:32.0602237Z",
        "x-ms-file-id": "13835128424026341376",
        "x-ms-file-last-write-time": "2019-12-10T05:30:32.0602237Z",
        "x-ms-file-parent-id": "0",
        "x-ms-file-permission-key": "7855875120676328179*422928105932735866",
        "x-ms-request-id": "3e8da959-201a-003e-0a1a-af0544000000",
=======
        "x-ms-client-request-id": "78655c26-a763-688e-9600-f0a54336e81c",
        "x-ms-file-attributes": "Directory",
        "x-ms-file-change-time": "2019-12-10T05:59:10.4985179Z",
        "x-ms-file-creation-time": "2019-12-10T05:59:10.4985179Z",
        "x-ms-file-id": "13835128424026341376",
        "x-ms-file-last-write-time": "2019-12-10T05:59:10.4985179Z",
        "x-ms-file-parent-id": "0",
        "x-ms-file-permission-key": "7855875120676328179*422928105932735866",
        "x-ms-request-id": "8749bdce-c01a-0019-301e-af1280000000",
>>>>>>> 1d9822e0
        "x-ms-request-server-encrypted": "true",
        "x-ms-version": "2019-07-07"
      },
      "ResponseBody": []
    },
    {
<<<<<<< HEAD
      "RequestUri": "http://seanstagetest.file.core.windows.net/test-share-57a4d980-0241-57b5-fa3a-753002c89735?restype=share",
      "RequestMethod": "DELETE",
      "RequestHeaders": {
        "Authorization": "Sanitized",
        "traceparent": "00-9c759d9156f94a438b048ce67c3a3fe0-27ffd5d164f3c84e-00",
        "User-Agent": [
          "azsdk-net-Storage.Files.Shares/12.0.0-dev.20191209.1\u002Bb71b1fa965b15eccfc57e2c7781b8bf85cd4c766",
          "(.NET Core 4.6.28008.01; Microsoft Windows 10.0.18363 )"
        ],
        "x-ms-client-request-id": "65a51270-0b80-f1ae-0c1d-9f52ec94e032",
        "x-ms-date": "Tue, 10 Dec 2019 05:30:32 GMT",
=======
      "RequestUri": "http://seanstagetest.file.core.windows.net/test-share-ebf7dab6-8b61-7143-0b89-bfa5ff1a2292?restype=share",
      "RequestMethod": "DELETE",
      "RequestHeaders": {
        "Authorization": "Sanitized",
        "traceparent": "00-eadec3b2d7d8764c8fabd7498fe76a45-0ff81af7c3ef0740-00",
        "User-Agent": [
          "azsdk-net-Storage.Files.Shares/12.0.0-dev.20191209.1\u002B61bda4d1783b0e05dba0d434ff14b2840726d3b1",
          "(.NET Core 4.6.28008.01; Microsoft Windows 10.0.18363 )"
        ],
        "x-ms-client-request-id": "94662e70-b243-19bf-0106-bfdad925c24b",
        "x-ms-date": "Tue, 10 Dec 2019 05:59:10 GMT",
>>>>>>> 1d9822e0
        "x-ms-delete-snapshots": "include",
        "x-ms-return-client-request-id": "true",
        "x-ms-version": "2019-07-07"
      },
      "RequestBody": null,
      "StatusCode": 202,
      "ResponseHeaders": {
        "Content-Length": "0",
<<<<<<< HEAD
        "Date": "Tue, 10 Dec 2019 05:30:32 GMT",
=======
        "Date": "Tue, 10 Dec 2019 05:59:10 GMT",
>>>>>>> 1d9822e0
        "Server": [
          "Windows-Azure-File/1.0",
          "Microsoft-HTTPAPI/2.0"
        ],
<<<<<<< HEAD
        "x-ms-client-request-id": "65a51270-0b80-f1ae-0c1d-9f52ec94e032",
        "x-ms-request-id": "3e8da95a-201a-003e-0b1a-af0544000000",
=======
        "x-ms-client-request-id": "94662e70-b243-19bf-0106-bfdad925c24b",
        "x-ms-request-id": "8749bdcf-c01a-0019-311e-af1280000000",
>>>>>>> 1d9822e0
        "x-ms-version": "2019-07-07"
      },
      "ResponseBody": []
    }
  ],
  "Variables": {
<<<<<<< HEAD
    "RandomSeed": "1034827768",
=======
    "RandomSeed": "1556673111",
>>>>>>> 1d9822e0
    "Storage_TestConfigDefault": "ProductionTenant\nseanstagetest\nU2FuaXRpemVk\nhttp://seanstagetest.blob.core.windows.net\nhttp://seanstagetest.file.core.windows.net\nhttp://seanstagetest.queue.core.windows.net\nhttp://seanstagetest.table.core.windows.net\n\n\n\n\nhttp://seanstagetest-secondary.blob.core.windows.net\nhttp://seanstagetest-secondary.file.core.windows.net\nhttp://seanstagetest-secondary.queue.core.windows.net\nhttp://seanstagetest-secondary.table.core.windows.net\n\nSanitized\n\n\nCloud\nBlobEndpoint=http://seanstagetest.blob.core.windows.net/;QueueEndpoint=http://seanstagetest.queue.core.windows.net/;FileEndpoint=http://seanstagetest.file.core.windows.net/;BlobSecondaryEndpoint=http://seanstagetest-secondary.blob.core.windows.net/;QueueSecondaryEndpoint=http://seanstagetest-secondary.queue.core.windows.net/;FileSecondaryEndpoint=http://seanstagetest-secondary.file.core.windows.net/;AccountName=seanstagetest;AccountKey=Sanitized"
  }
}<|MERGE_RESOLUTION|>--- conflicted
+++ resolved
@@ -1,31 +1,17 @@
 {
   "Entries": [
     {
-<<<<<<< HEAD
-      "RequestUri": "http://seanstagetest.file.core.windows.net/test-share-57a4d980-0241-57b5-fa3a-753002c89735?restype=share",
+      "RequestUri": "http://seanstagetest.file.core.windows.net/test-share-02661e47-369d-f38f-8d9c-22e2505c5854?restype=share",
       "RequestMethod": "PUT",
       "RequestHeaders": {
         "Authorization": "Sanitized",
-        "traceparent": "00-2616f4eb9315754ead9478f02e08671f-64adf4f43f505943-00",
+        "traceparent": "00-5c572187c6d0cf4c921adac162a283be-110e4f6af2773a48-00",
         "User-Agent": [
-          "azsdk-net-Storage.Files.Shares/12.0.0-dev.20191209.1\u002Bb71b1fa965b15eccfc57e2c7781b8bf85cd4c766",
+          "azsdk-net-Storage.Files.Shares/12.0.0-dev.20191211.1\u002B899431c003876eb9b26cefd8e8a37e7f27f82ced",
           "(.NET Core 4.6.28008.01; Microsoft Windows 10.0.18363 )"
         ],
-        "x-ms-client-request-id": "7cc112d0-e9f6-9843-66cc-15277c98ff12",
-        "x-ms-date": "Tue, 10 Dec 2019 05:30:31 GMT",
-=======
-      "RequestUri": "http://seanstagetest.file.core.windows.net/test-share-ebf7dab6-8b61-7143-0b89-bfa5ff1a2292?restype=share",
-      "RequestMethod": "PUT",
-      "RequestHeaders": {
-        "Authorization": "Sanitized",
-        "traceparent": "00-6ceb169b784e024cbf468c5ea1e3730e-796afd69d24b2d43-00",
-        "User-Agent": [
-          "azsdk-net-Storage.Files.Shares/12.0.0-dev.20191209.1\u002B61bda4d1783b0e05dba0d434ff14b2840726d3b1",
-          "(.NET Core 4.6.28008.01; Microsoft Windows 10.0.18363 )"
-        ],
-        "x-ms-client-request-id": "583fa836-12c7-d8c4-c55c-903d247cac3f",
-        "x-ms-date": "Tue, 10 Dec 2019 05:59:10 GMT",
->>>>>>> 1d9822e0
+        "x-ms-client-request-id": "139505db-4554-3550-929f-80a6b8d4cc6f",
+        "x-ms-date": "Wed, 11 Dec 2019 20:37:06 GMT",
         "x-ms-return-client-request-id": "true",
         "x-ms-version": "2019-07-07"
       },
@@ -33,56 +19,31 @@
       "StatusCode": 201,
       "ResponseHeaders": {
         "Content-Length": "0",
-<<<<<<< HEAD
-        "Date": "Tue, 10 Dec 2019 05:30:31 GMT",
-        "ETag": "\u00220x8D77D3213296F80\u0022",
-        "Last-Modified": "Tue, 10 Dec 2019 05:30:31 GMT",
-=======
-        "Date": "Tue, 10 Dec 2019 05:59:10 GMT",
-        "ETag": "\u00220x8D77D3613706541\u0022",
-        "Last-Modified": "Tue, 10 Dec 2019 05:59:10 GMT",
->>>>>>> 1d9822e0
+        "Date": "Wed, 11 Dec 2019 20:37:06 GMT",
+        "ETag": "\u00220x8D77E79E3814576\u0022",
+        "Last-Modified": "Wed, 11 Dec 2019 20:37:06 GMT",
         "Server": [
           "Windows-Azure-File/1.0",
           "Microsoft-HTTPAPI/2.0"
         ],
-<<<<<<< HEAD
-        "x-ms-client-request-id": "7cc112d0-e9f6-9843-66cc-15277c98ff12",
-        "x-ms-request-id": "3e8da956-201a-003e-091a-af0544000000",
-=======
-        "x-ms-client-request-id": "583fa836-12c7-d8c4-c55c-903d247cac3f",
-        "x-ms-request-id": "8749bdcc-c01a-0019-2f1e-af1280000000",
->>>>>>> 1d9822e0
+        "x-ms-client-request-id": "139505db-4554-3550-929f-80a6b8d4cc6f",
+        "x-ms-request-id": "ef3e3845-c01a-0019-4562-b01280000000",
         "x-ms-version": "2019-07-07"
       },
       "ResponseBody": []
     },
     {
-<<<<<<< HEAD
-      "RequestUri": "http://seanstagetest.file.core.windows.net/test-share-57a4d980-0241-57b5-fa3a-753002c89735/test-directory-d111f7c0-8f2d-0cc1-4e4c-68f32a3ab5cc?restype=directory",
+      "RequestUri": "http://seanstagetest.file.core.windows.net/test-share-02661e47-369d-f38f-8d9c-22e2505c5854/test-directory-2c277b19-73f0-4662-492e-0540b17ea060?restype=directory",
       "RequestMethod": "PUT",
       "RequestHeaders": {
         "Authorization": "Sanitized",
-        "traceparent": "00-eabf0c476d77204f90ca735b13c8b6b9-af83662c2cb0fe45-00",
+        "traceparent": "00-91d9610ee53c2e4a95e3ac572747d7f0-55b504cb3dd85c4c-00",
         "User-Agent": [
-          "azsdk-net-Storage.Files.Shares/12.0.0-dev.20191209.1\u002Bb71b1fa965b15eccfc57e2c7781b8bf85cd4c766",
+          "azsdk-net-Storage.Files.Shares/12.0.0-dev.20191211.1\u002B899431c003876eb9b26cefd8e8a37e7f27f82ced",
           "(.NET Core 4.6.28008.01; Microsoft Windows 10.0.18363 )"
         ],
-        "x-ms-client-request-id": "aabac44e-bb1d-419d-50b4-2eaa804f6d2b",
-        "x-ms-date": "Tue, 10 Dec 2019 05:30:32 GMT",
-=======
-      "RequestUri": "http://seanstagetest.file.core.windows.net/test-share-ebf7dab6-8b61-7143-0b89-bfa5ff1a2292/test-directory-1f86cf34-cda1-3f11-6821-ce8df0a92a22?restype=directory",
-      "RequestMethod": "PUT",
-      "RequestHeaders": {
-        "Authorization": "Sanitized",
-        "traceparent": "00-2d52e0da6706424ca57e8e107bf56f96-bb9c14fb59768d46-00",
-        "User-Agent": [
-          "azsdk-net-Storage.Files.Shares/12.0.0-dev.20191209.1\u002B61bda4d1783b0e05dba0d434ff14b2840726d3b1",
-          "(.NET Core 4.6.28008.01; Microsoft Windows 10.0.18363 )"
-        ],
-        "x-ms-client-request-id": "78655c26-a763-688e-9600-f0a54336e81c",
-        "x-ms-date": "Tue, 10 Dec 2019 05:59:10 GMT",
->>>>>>> 1d9822e0
+        "x-ms-client-request-id": "d7f71590-3705-6730-a24f-c92640108414",
+        "x-ms-date": "Wed, 11 Dec 2019 20:37:06 GMT",
         "x-ms-file-attributes": "None",
         "x-ms-file-creation-time": "Now",
         "x-ms-file-last-write-time": "Now",
@@ -94,71 +55,39 @@
       "StatusCode": 201,
       "ResponseHeaders": {
         "Content-Length": "0",
-<<<<<<< HEAD
-        "Date": "Tue, 10 Dec 2019 05:30:31 GMT",
-        "ETag": "\u00220x8D77D321339BC7D\u0022",
-        "Last-Modified": "Tue, 10 Dec 2019 05:30:32 GMT",
-=======
-        "Date": "Tue, 10 Dec 2019 05:59:10 GMT",
-        "ETag": "\u00220x8D77D36137E9C5B\u0022",
-        "Last-Modified": "Tue, 10 Dec 2019 05:59:10 GMT",
->>>>>>> 1d9822e0
+        "Date": "Wed, 11 Dec 2019 20:37:07 GMT",
+        "ETag": "\u00220x8D77E79E38FC283\u0022",
+        "Last-Modified": "Wed, 11 Dec 2019 20:37:07 GMT",
         "Server": [
           "Windows-Azure-File/1.0",
           "Microsoft-HTTPAPI/2.0"
         ],
-<<<<<<< HEAD
-        "x-ms-client-request-id": "aabac44e-bb1d-419d-50b4-2eaa804f6d2b",
+        "x-ms-client-request-id": "d7f71590-3705-6730-a24f-c92640108414",
         "x-ms-file-attributes": "Directory",
-        "x-ms-file-change-time": "2019-12-10T05:30:32.0602237Z",
-        "x-ms-file-creation-time": "2019-12-10T05:30:32.0602237Z",
+        "x-ms-file-change-time": "2019-12-11T20:37:07.0206595Z",
+        "x-ms-file-creation-time": "2019-12-11T20:37:07.0206595Z",
         "x-ms-file-id": "13835128424026341376",
-        "x-ms-file-last-write-time": "2019-12-10T05:30:32.0602237Z",
+        "x-ms-file-last-write-time": "2019-12-11T20:37:07.0206595Z",
         "x-ms-file-parent-id": "0",
         "x-ms-file-permission-key": "7855875120676328179*422928105932735866",
-        "x-ms-request-id": "3e8da959-201a-003e-0a1a-af0544000000",
-=======
-        "x-ms-client-request-id": "78655c26-a763-688e-9600-f0a54336e81c",
-        "x-ms-file-attributes": "Directory",
-        "x-ms-file-change-time": "2019-12-10T05:59:10.4985179Z",
-        "x-ms-file-creation-time": "2019-12-10T05:59:10.4985179Z",
-        "x-ms-file-id": "13835128424026341376",
-        "x-ms-file-last-write-time": "2019-12-10T05:59:10.4985179Z",
-        "x-ms-file-parent-id": "0",
-        "x-ms-file-permission-key": "7855875120676328179*422928105932735866",
-        "x-ms-request-id": "8749bdce-c01a-0019-301e-af1280000000",
->>>>>>> 1d9822e0
+        "x-ms-request-id": "ef3e3847-c01a-0019-4662-b01280000000",
         "x-ms-request-server-encrypted": "true",
         "x-ms-version": "2019-07-07"
       },
       "ResponseBody": []
     },
     {
-<<<<<<< HEAD
-      "RequestUri": "http://seanstagetest.file.core.windows.net/test-share-57a4d980-0241-57b5-fa3a-753002c89735?restype=share",
+      "RequestUri": "http://seanstagetest.file.core.windows.net/test-share-02661e47-369d-f38f-8d9c-22e2505c5854?restype=share",
       "RequestMethod": "DELETE",
       "RequestHeaders": {
         "Authorization": "Sanitized",
-        "traceparent": "00-9c759d9156f94a438b048ce67c3a3fe0-27ffd5d164f3c84e-00",
+        "traceparent": "00-cdb855a7b46a534b8c38dfc5d36a99f7-6c0fab872cbc6a44-00",
         "User-Agent": [
-          "azsdk-net-Storage.Files.Shares/12.0.0-dev.20191209.1\u002Bb71b1fa965b15eccfc57e2c7781b8bf85cd4c766",
+          "azsdk-net-Storage.Files.Shares/12.0.0-dev.20191211.1\u002B899431c003876eb9b26cefd8e8a37e7f27f82ced",
           "(.NET Core 4.6.28008.01; Microsoft Windows 10.0.18363 )"
         ],
-        "x-ms-client-request-id": "65a51270-0b80-f1ae-0c1d-9f52ec94e032",
-        "x-ms-date": "Tue, 10 Dec 2019 05:30:32 GMT",
-=======
-      "RequestUri": "http://seanstagetest.file.core.windows.net/test-share-ebf7dab6-8b61-7143-0b89-bfa5ff1a2292?restype=share",
-      "RequestMethod": "DELETE",
-      "RequestHeaders": {
-        "Authorization": "Sanitized",
-        "traceparent": "00-eadec3b2d7d8764c8fabd7498fe76a45-0ff81af7c3ef0740-00",
-        "User-Agent": [
-          "azsdk-net-Storage.Files.Shares/12.0.0-dev.20191209.1\u002B61bda4d1783b0e05dba0d434ff14b2840726d3b1",
-          "(.NET Core 4.6.28008.01; Microsoft Windows 10.0.18363 )"
-        ],
-        "x-ms-client-request-id": "94662e70-b243-19bf-0106-bfdad925c24b",
-        "x-ms-date": "Tue, 10 Dec 2019 05:59:10 GMT",
->>>>>>> 1d9822e0
+        "x-ms-client-request-id": "9bafdcad-c986-005b-d09f-a9777bd9527b",
+        "x-ms-date": "Wed, 11 Dec 2019 20:37:07 GMT",
         "x-ms-delete-snapshots": "include",
         "x-ms-return-client-request-id": "true",
         "x-ms-version": "2019-07-07"
@@ -167,33 +96,20 @@
       "StatusCode": 202,
       "ResponseHeaders": {
         "Content-Length": "0",
-<<<<<<< HEAD
-        "Date": "Tue, 10 Dec 2019 05:30:32 GMT",
-=======
-        "Date": "Tue, 10 Dec 2019 05:59:10 GMT",
->>>>>>> 1d9822e0
+        "Date": "Wed, 11 Dec 2019 20:37:07 GMT",
         "Server": [
           "Windows-Azure-File/1.0",
           "Microsoft-HTTPAPI/2.0"
         ],
-<<<<<<< HEAD
-        "x-ms-client-request-id": "65a51270-0b80-f1ae-0c1d-9f52ec94e032",
-        "x-ms-request-id": "3e8da95a-201a-003e-0b1a-af0544000000",
-=======
-        "x-ms-client-request-id": "94662e70-b243-19bf-0106-bfdad925c24b",
-        "x-ms-request-id": "8749bdcf-c01a-0019-311e-af1280000000",
->>>>>>> 1d9822e0
+        "x-ms-client-request-id": "9bafdcad-c986-005b-d09f-a9777bd9527b",
+        "x-ms-request-id": "ef3e3848-c01a-0019-4762-b01280000000",
         "x-ms-version": "2019-07-07"
       },
       "ResponseBody": []
     }
   ],
   "Variables": {
-<<<<<<< HEAD
-    "RandomSeed": "1034827768",
-=======
-    "RandomSeed": "1556673111",
->>>>>>> 1d9822e0
+    "RandomSeed": "1895397620",
     "Storage_TestConfigDefault": "ProductionTenant\nseanstagetest\nU2FuaXRpemVk\nhttp://seanstagetest.blob.core.windows.net\nhttp://seanstagetest.file.core.windows.net\nhttp://seanstagetest.queue.core.windows.net\nhttp://seanstagetest.table.core.windows.net\n\n\n\n\nhttp://seanstagetest-secondary.blob.core.windows.net\nhttp://seanstagetest-secondary.file.core.windows.net\nhttp://seanstagetest-secondary.queue.core.windows.net\nhttp://seanstagetest-secondary.table.core.windows.net\n\nSanitized\n\n\nCloud\nBlobEndpoint=http://seanstagetest.blob.core.windows.net/;QueueEndpoint=http://seanstagetest.queue.core.windows.net/;FileEndpoint=http://seanstagetest.file.core.windows.net/;BlobSecondaryEndpoint=http://seanstagetest-secondary.blob.core.windows.net/;QueueSecondaryEndpoint=http://seanstagetest-secondary.queue.core.windows.net/;FileSecondaryEndpoint=http://seanstagetest-secondary.file.core.windows.net/;AccountName=seanstagetest;AccountKey=Sanitized"
   }
 }