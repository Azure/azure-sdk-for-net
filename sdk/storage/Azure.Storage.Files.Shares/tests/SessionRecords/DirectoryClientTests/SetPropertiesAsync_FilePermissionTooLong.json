{
  "Entries": [
    {
      "RequestUri": "https://seanmcccanary3.file.core.windows.net/test-share-e300a09b-8852-7ffa-b3f9-3faf12da7248?restype=share",
      "RequestMethod": "PUT",
      "RequestHeaders": {
        "Accept": "application/xml",
        "Authorization": "Sanitized",
        "traceparent": "00-de6fd1f951039742bc2123312d6da20f-065faf6765e36b41-00",
        "User-Agent": [
          "azsdk-net-Storage.Files.Shares/12.7.0-alpha.20210121.1",
          "(.NET 5.0.2; Microsoft Windows 10.0.19042)"
        ],
        "x-ms-client-request-id": "0f7c6efc-3aeb-c0fe-bebc-135161bf54e3",
        "x-ms-date": "Thu, 21 Jan 2021 20:36:39 GMT",
        "x-ms-return-client-request-id": "true",
        "x-ms-version": "2020-06-12"
      },
      "RequestBody": null,
      "StatusCode": 201,
      "ResponseHeaders": {
        "Content-Length": "0",
        "Date": "Thu, 21 Jan 2021 20:36:39 GMT",
        "ETag": "\u00220x8D8BE4C416DA0A5\u0022",
        "Last-Modified": "Thu, 21 Jan 2021 20:36:39 GMT",
        "Server": [
          "Windows-Azure-File/1.0",
          "Microsoft-HTTPAPI/2.0"
        ],
        "x-ms-client-request-id": "0f7c6efc-3aeb-c0fe-bebc-135161bf54e3",
<<<<<<< HEAD
        "x-ms-request-id": "c9ef6041-f01a-0012-0637-f3e9eb000000",
        "x-ms-version": "2020-06-12"
=======
        "x-ms-request-id": "3eda296e-e01a-0085-5735-f0f71f000000",
        "x-ms-version": "2020-04-08"
>>>>>>> ac24a13f
      },
      "ResponseBody": []
    },
    {
      "RequestUri": "https://seanmcccanary3.file.core.windows.net/test-share-e300a09b-8852-7ffa-b3f9-3faf12da7248/test-directory-e15c308f-aae0-8176-ea0f-4dde4e939c94?restype=directory",
      "RequestMethod": "PUT",
      "RequestHeaders": {
        "Accept": "application/xml",
        "Authorization": "Sanitized",
        "traceparent": "00-a11a3b2ea5b4c947b15edd1414a422b4-aef9d2c7b9415a48-00",
        "User-Agent": [
          "azsdk-net-Storage.Files.Shares/12.7.0-alpha.20210121.1",
          "(.NET 5.0.2; Microsoft Windows 10.0.19042)"
        ],
        "x-ms-client-request-id": "b2d75520-77c2-5188-f8fa-24dcec20722b",
        "x-ms-date": "Thu, 21 Jan 2021 20:36:40 GMT",
        "x-ms-file-attributes": "None",
        "x-ms-file-creation-time": "Now",
        "x-ms-file-last-write-time": "Now",
        "x-ms-file-permission": "Inherit",
        "x-ms-return-client-request-id": "true",
        "x-ms-version": "2020-06-12"
      },
      "RequestBody": null,
      "StatusCode": 201,
      "ResponseHeaders": {
        "Content-Length": "0",
        "Date": "Thu, 21 Jan 2021 20:36:39 GMT",
        "ETag": "\u00220x8D8BE4C41789BD9\u0022",
        "Last-Modified": "Thu, 21 Jan 2021 20:36:39 GMT",
        "Server": [
          "Windows-Azure-File/1.0",
          "Microsoft-HTTPAPI/2.0"
        ],
        "x-ms-client-request-id": "b2d75520-77c2-5188-f8fa-24dcec20722b",
        "x-ms-file-attributes": "Directory",
        "x-ms-file-change-time": "2021-01-21T20:36:39.8140377Z",
        "x-ms-file-creation-time": "2021-01-21T20:36:39.8140377Z",
        "x-ms-file-id": "13835128424026341376",
        "x-ms-file-last-write-time": "2021-01-21T20:36:39.8140377Z",
        "x-ms-file-parent-id": "0",
        "x-ms-file-permission-key": "17860367565182308406*11459378189709739967",
        "x-ms-request-id": "3eda2971-e01a-0085-5835-f0f71f000000",
        "x-ms-request-server-encrypted": "true",
        "x-ms-version": "2020-06-12"
      },
      "ResponseBody": []
    },
    {
      "RequestUri": "https://seanmcccanary3.file.core.windows.net/test-share-e300a09b-8852-7ffa-b3f9-3faf12da7248?restype=share",
      "RequestMethod": "DELETE",
      "RequestHeaders": {
        "Accept": "application/xml",
        "Authorization": "Sanitized",
        "traceparent": "00-c07d766b8e6eda49907ed335ebfc3d18-8fafe417f18c7d49-00",
        "User-Agent": [
          "azsdk-net-Storage.Files.Shares/12.7.0-alpha.20210121.1",
          "(.NET 5.0.2; Microsoft Windows 10.0.19042)"
        ],
        "x-ms-client-request-id": "f8bd7780-e9bb-28d2-4e60-ab643e80c260",
        "x-ms-date": "Thu, 21 Jan 2021 20:36:40 GMT",
        "x-ms-delete-snapshots": "include",
        "x-ms-return-client-request-id": "true",
        "x-ms-version": "2020-06-12"
      },
      "RequestBody": null,
      "StatusCode": 202,
      "ResponseHeaders": {
        "Content-Length": "0",
        "Date": "Thu, 21 Jan 2021 20:36:39 GMT",
        "Server": [
          "Windows-Azure-File/1.0",
          "Microsoft-HTTPAPI/2.0"
        ],
        "x-ms-client-request-id": "f8bd7780-e9bb-28d2-4e60-ab643e80c260",
<<<<<<< HEAD
        "x-ms-request-id": "c9ef6044-f01a-0012-0837-f3e9eb000000",
        "x-ms-version": "2020-06-12"
=======
        "x-ms-request-id": "3eda2972-e01a-0085-5935-f0f71f000000",
        "x-ms-version": "2020-04-08"
>>>>>>> ac24a13f
      },
      "ResponseBody": []
    }
  ],
  "Variables": {
    "RandomSeed": "823344819",
    "Storage_TestConfigDefault": "ProductionTenant\nseanmcccanary3\nU2FuaXRpemVk\nhttps://seanmcccanary3.blob.core.windows.net\nhttps://seanmcccanary3.file.core.windows.net\nhttps://seanmcccanary3.queue.core.windows.net\nhttps://seanmcccanary3.table.core.windows.net\n\n\n\n\nhttps://seanmcccanary3-secondary.blob.core.windows.net\nhttps://seanmcccanary3-secondary.file.core.windows.net\nhttps://seanmcccanary3-secondary.queue.core.windows.net\nhttps://seanmcccanary3-secondary.table.core.windows.net\n\nSanitized\n\n\nCloud\nBlobEndpoint=https://seanmcccanary3.blob.core.windows.net/;QueueEndpoint=https://seanmcccanary3.queue.core.windows.net/;FileEndpoint=https://seanmcccanary3.file.core.windows.net/;BlobSecondaryEndpoint=https://seanmcccanary3-secondary.blob.core.windows.net/;QueueSecondaryEndpoint=https://seanmcccanary3-secondary.queue.core.windows.net/;FileSecondaryEndpoint=https://seanmcccanary3-secondary.file.core.windows.net/;AccountName=seanmcccanary3;AccountKey=Kg==;\nseanscope1"
  }
}<|MERGE_RESOLUTION|>--- conflicted
+++ resolved
@@ -1,18 +1,18 @@
 {
   "Entries": [
     {
-      "RequestUri": "https://seanmcccanary3.file.core.windows.net/test-share-e300a09b-8852-7ffa-b3f9-3faf12da7248?restype=share",
+      "RequestUri": "https://seanmcccanary3.file.core.windows.net/test-share-fab06fda-e170-43fe-21b6-64d730d94f16?restype=share",
       "RequestMethod": "PUT",
       "RequestHeaders": {
         "Accept": "application/xml",
         "Authorization": "Sanitized",
-        "traceparent": "00-de6fd1f951039742bc2123312d6da20f-065faf6765e36b41-00",
+        "traceparent": "00-ac5d6359f7002b46be0729140f616a33-1472dfa925cc134a-00",
         "User-Agent": [
-          "azsdk-net-Storage.Files.Shares/12.7.0-alpha.20210121.1",
+          "azsdk-net-Storage.Files.Shares/12.7.0-alpha.20210126.1",
           "(.NET 5.0.2; Microsoft Windows 10.0.19042)"
         ],
-        "x-ms-client-request-id": "0f7c6efc-3aeb-c0fe-bebc-135161bf54e3",
-        "x-ms-date": "Thu, 21 Jan 2021 20:36:39 GMT",
+        "x-ms-client-request-id": "bcf2e899-26aa-4558-9c00-0ee565c8491d",
+        "x-ms-date": "Tue, 26 Jan 2021 19:48:04 GMT",
         "x-ms-return-client-request-id": "true",
         "x-ms-version": "2020-06-12"
       },
@@ -20,37 +20,32 @@
       "StatusCode": 201,
       "ResponseHeaders": {
         "Content-Length": "0",
-        "Date": "Thu, 21 Jan 2021 20:36:39 GMT",
-        "ETag": "\u00220x8D8BE4C416DA0A5\u0022",
-        "Last-Modified": "Thu, 21 Jan 2021 20:36:39 GMT",
+        "Date": "Tue, 26 Jan 2021 19:48:03 GMT",
+        "ETag": "\u00220x8D8C2334B836D05\u0022",
+        "Last-Modified": "Tue, 26 Jan 2021 19:48:03 GMT",
         "Server": [
           "Windows-Azure-File/1.0",
           "Microsoft-HTTPAPI/2.0"
         ],
-        "x-ms-client-request-id": "0f7c6efc-3aeb-c0fe-bebc-135161bf54e3",
-<<<<<<< HEAD
-        "x-ms-request-id": "c9ef6041-f01a-0012-0637-f3e9eb000000",
+        "x-ms-client-request-id": "bcf2e899-26aa-4558-9c00-0ee565c8491d",
+        "x-ms-request-id": "0a0bde1d-b01a-0031-461c-f43bd1000000",
         "x-ms-version": "2020-06-12"
-=======
-        "x-ms-request-id": "3eda296e-e01a-0085-5735-f0f71f000000",
-        "x-ms-version": "2020-04-08"
->>>>>>> ac24a13f
       },
       "ResponseBody": []
     },
     {
-      "RequestUri": "https://seanmcccanary3.file.core.windows.net/test-share-e300a09b-8852-7ffa-b3f9-3faf12da7248/test-directory-e15c308f-aae0-8176-ea0f-4dde4e939c94?restype=directory",
+      "RequestUri": "https://seanmcccanary3.file.core.windows.net/test-share-fab06fda-e170-43fe-21b6-64d730d94f16/test-directory-4b62131b-4824-8bba-a3ad-369412364b13?restype=directory",
       "RequestMethod": "PUT",
       "RequestHeaders": {
         "Accept": "application/xml",
         "Authorization": "Sanitized",
-        "traceparent": "00-a11a3b2ea5b4c947b15edd1414a422b4-aef9d2c7b9415a48-00",
+        "traceparent": "00-f6b1b21c115df5469e21932677b549f4-c5011dc6fe457a42-00",
         "User-Agent": [
-          "azsdk-net-Storage.Files.Shares/12.7.0-alpha.20210121.1",
+          "azsdk-net-Storage.Files.Shares/12.7.0-alpha.20210126.1",
           "(.NET 5.0.2; Microsoft Windows 10.0.19042)"
         ],
-        "x-ms-client-request-id": "b2d75520-77c2-5188-f8fa-24dcec20722b",
-        "x-ms-date": "Thu, 21 Jan 2021 20:36:40 GMT",
+        "x-ms-client-request-id": "e4acb192-a7ac-51fd-2d67-18fdf0c43365",
+        "x-ms-date": "Tue, 26 Jan 2021 19:48:04 GMT",
         "x-ms-file-attributes": "None",
         "x-ms-file-creation-time": "Now",
         "x-ms-file-last-write-time": "Now",
@@ -62,40 +57,40 @@
       "StatusCode": 201,
       "ResponseHeaders": {
         "Content-Length": "0",
-        "Date": "Thu, 21 Jan 2021 20:36:39 GMT",
-        "ETag": "\u00220x8D8BE4C41789BD9\u0022",
-        "Last-Modified": "Thu, 21 Jan 2021 20:36:39 GMT",
+        "Date": "Tue, 26 Jan 2021 19:48:03 GMT",
+        "ETag": "\u00220x8D8C2334B8E1210\u0022",
+        "Last-Modified": "Tue, 26 Jan 2021 19:48:03 GMT",
         "Server": [
           "Windows-Azure-File/1.0",
           "Microsoft-HTTPAPI/2.0"
         ],
-        "x-ms-client-request-id": "b2d75520-77c2-5188-f8fa-24dcec20722b",
+        "x-ms-client-request-id": "e4acb192-a7ac-51fd-2d67-18fdf0c43365",
         "x-ms-file-attributes": "Directory",
-        "x-ms-file-change-time": "2021-01-21T20:36:39.8140377Z",
-        "x-ms-file-creation-time": "2021-01-21T20:36:39.8140377Z",
+        "x-ms-file-change-time": "2021-01-26T19:48:03.9647760Z",
+        "x-ms-file-creation-time": "2021-01-26T19:48:03.9647760Z",
         "x-ms-file-id": "13835128424026341376",
-        "x-ms-file-last-write-time": "2021-01-21T20:36:39.8140377Z",
+        "x-ms-file-last-write-time": "2021-01-26T19:48:03.9647760Z",
         "x-ms-file-parent-id": "0",
         "x-ms-file-permission-key": "17860367565182308406*11459378189709739967",
-        "x-ms-request-id": "3eda2971-e01a-0085-5835-f0f71f000000",
+        "x-ms-request-id": "0a0bde20-b01a-0031-471c-f43bd1000000",
         "x-ms-request-server-encrypted": "true",
         "x-ms-version": "2020-06-12"
       },
       "ResponseBody": []
     },
     {
-      "RequestUri": "https://seanmcccanary3.file.core.windows.net/test-share-e300a09b-8852-7ffa-b3f9-3faf12da7248?restype=share",
+      "RequestUri": "https://seanmcccanary3.file.core.windows.net/test-share-fab06fda-e170-43fe-21b6-64d730d94f16?restype=share",
       "RequestMethod": "DELETE",
       "RequestHeaders": {
         "Accept": "application/xml",
         "Authorization": "Sanitized",
-        "traceparent": "00-c07d766b8e6eda49907ed335ebfc3d18-8fafe417f18c7d49-00",
+        "traceparent": "00-ae4e23702c3e6f4cab8249e53f6c62fe-4d5a3e7e7636ac42-00",
         "User-Agent": [
-          "azsdk-net-Storage.Files.Shares/12.7.0-alpha.20210121.1",
+          "azsdk-net-Storage.Files.Shares/12.7.0-alpha.20210126.1",
           "(.NET 5.0.2; Microsoft Windows 10.0.19042)"
         ],
-        "x-ms-client-request-id": "f8bd7780-e9bb-28d2-4e60-ab643e80c260",
-        "x-ms-date": "Thu, 21 Jan 2021 20:36:40 GMT",
+        "x-ms-client-request-id": "60013a0f-6689-1c66-46ec-1a7f7a6e4e80",
+        "x-ms-date": "Tue, 26 Jan 2021 19:48:04 GMT",
         "x-ms-delete-snapshots": "include",
         "x-ms-return-client-request-id": "true",
         "x-ms-version": "2020-06-12"
@@ -104,25 +99,20 @@
       "StatusCode": 202,
       "ResponseHeaders": {
         "Content-Length": "0",
-        "Date": "Thu, 21 Jan 2021 20:36:39 GMT",
+        "Date": "Tue, 26 Jan 2021 19:48:03 GMT",
         "Server": [
           "Windows-Azure-File/1.0",
           "Microsoft-HTTPAPI/2.0"
         ],
-        "x-ms-client-request-id": "f8bd7780-e9bb-28d2-4e60-ab643e80c260",
-<<<<<<< HEAD
-        "x-ms-request-id": "c9ef6044-f01a-0012-0837-f3e9eb000000",
+        "x-ms-client-request-id": "60013a0f-6689-1c66-46ec-1a7f7a6e4e80",
+        "x-ms-request-id": "0a0bde22-b01a-0031-481c-f43bd1000000",
         "x-ms-version": "2020-06-12"
-=======
-        "x-ms-request-id": "3eda2972-e01a-0085-5935-f0f71f000000",
-        "x-ms-version": "2020-04-08"
->>>>>>> ac24a13f
       },
       "ResponseBody": []
     }
   ],
   "Variables": {
-    "RandomSeed": "823344819",
+    "RandomSeed": "1496189806",
     "Storage_TestConfigDefault": "ProductionTenant\nseanmcccanary3\nU2FuaXRpemVk\nhttps://seanmcccanary3.blob.core.windows.net\nhttps://seanmcccanary3.file.core.windows.net\nhttps://seanmcccanary3.queue.core.windows.net\nhttps://seanmcccanary3.table.core.windows.net\n\n\n\n\nhttps://seanmcccanary3-secondary.blob.core.windows.net\nhttps://seanmcccanary3-secondary.file.core.windows.net\nhttps://seanmcccanary3-secondary.queue.core.windows.net\nhttps://seanmcccanary3-secondary.table.core.windows.net\n\nSanitized\n\n\nCloud\nBlobEndpoint=https://seanmcccanary3.blob.core.windows.net/;QueueEndpoint=https://seanmcccanary3.queue.core.windows.net/;FileEndpoint=https://seanmcccanary3.file.core.windows.net/;BlobSecondaryEndpoint=https://seanmcccanary3-secondary.blob.core.windows.net/;QueueSecondaryEndpoint=https://seanmcccanary3-secondary.queue.core.windows.net/;FileSecondaryEndpoint=https://seanmcccanary3-secondary.file.core.windows.net/;AccountName=seanmcccanary3;AccountKey=Kg==;\nseanscope1"
   }
 }