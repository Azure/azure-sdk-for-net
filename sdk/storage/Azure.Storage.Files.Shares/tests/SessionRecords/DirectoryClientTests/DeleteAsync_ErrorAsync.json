{
  "Entries": [
    {
<<<<<<< HEAD
      "RequestUri": "http://seanstagetest.file.core.windows.net/test-share-21ff225f-fc5b-5fd1-3a70-65dc1486d2bc?restype=share",
      "RequestMethod": "PUT",
      "RequestHeaders": {
        "Authorization": "Sanitized",
        "traceparent": "00-e3a45389edd1bd4787dc1c85fa0144d6-50c4d3a33261f343-00",
        "User-Agent": [
          "azsdk-net-Storage.Files.Shares/12.0.0-dev.20191209.1\u002Bb71b1fa965b15eccfc57e2c7781b8bf85cd4c766",
          "(.NET Core 4.6.28008.01; Microsoft Windows 10.0.18363 )"
        ],
        "x-ms-client-request-id": "b3075064-4cb0-15e8-b4e1-fc7797a17064",
        "x-ms-date": "Tue, 10 Dec 2019 05:30:35 GMT",
=======
      "RequestUri": "http://seanstagetest.file.core.windows.net/test-share-2411a4f7-4de1-e8db-86a4-9838f28b8ce8?restype=share",
      "RequestMethod": "PUT",
      "RequestHeaders": {
        "Authorization": "Sanitized",
        "traceparent": "00-58247a4b4b773047a3a9580f543af244-6623729569e9ea44-00",
        "User-Agent": [
          "azsdk-net-Storage.Files.Shares/12.0.0-dev.20191209.1\u002B61bda4d1783b0e05dba0d434ff14b2840726d3b1",
          "(.NET Core 4.6.28008.01; Microsoft Windows 10.0.18363 )"
        ],
        "x-ms-client-request-id": "626b2a62-b2a7-c2a5-eb22-9fa5e8046424",
        "x-ms-date": "Tue, 10 Dec 2019 05:59:14 GMT",
>>>>>>> 1d9822e0
        "x-ms-return-client-request-id": "true",
        "x-ms-version": "2019-07-07"
      },
      "RequestBody": null,
      "StatusCode": 201,
      "ResponseHeaders": {
        "Content-Length": "0",
<<<<<<< HEAD
        "Date": "Tue, 10 Dec 2019 05:30:35 GMT",
        "ETag": "\u00220x8D77D3215925A08\u0022",
        "Last-Modified": "Tue, 10 Dec 2019 05:30:35 GMT",
=======
        "Date": "Tue, 10 Dec 2019 05:59:13 GMT",
        "ETag": "\u00220x8D77D3615B88318\u0022",
        "Last-Modified": "Tue, 10 Dec 2019 05:59:14 GMT",
>>>>>>> 1d9822e0
        "Server": [
          "Windows-Azure-File/1.0",
          "Microsoft-HTTPAPI/2.0"
        ],
<<<<<<< HEAD
        "x-ms-client-request-id": "b3075064-4cb0-15e8-b4e1-fc7797a17064",
        "x-ms-request-id": "3e8da992-201a-003e-351a-af0544000000",
=======
        "x-ms-client-request-id": "626b2a62-b2a7-c2a5-eb22-9fa5e8046424",
        "x-ms-request-id": "8749be08-c01a-0019-5d1e-af1280000000",
>>>>>>> 1d9822e0
        "x-ms-version": "2019-07-07"
      },
      "ResponseBody": []
    },
    {
<<<<<<< HEAD
      "RequestUri": "http://seanstagetest.file.core.windows.net/test-share-21ff225f-fc5b-5fd1-3a70-65dc1486d2bc/test-directory-4a42c324-83b2-af14-d87a-e4addc7743c6?restype=directory",
      "RequestMethod": "DELETE",
      "RequestHeaders": {
        "Authorization": "Sanitized",
        "traceparent": "00-191910f20e120642be32d09332ac0d80-5d3699c20d303e44-00",
        "User-Agent": [
          "azsdk-net-Storage.Files.Shares/12.0.0-dev.20191209.1\u002Bb71b1fa965b15eccfc57e2c7781b8bf85cd4c766",
          "(.NET Core 4.6.28008.01; Microsoft Windows 10.0.18363 )"
        ],
        "x-ms-client-request-id": "5835bb3c-1931-e1ae-3b57-da35683a393c",
        "x-ms-date": "Tue, 10 Dec 2019 05:30:36 GMT",
=======
      "RequestUri": "http://seanstagetest.file.core.windows.net/test-share-2411a4f7-4de1-e8db-86a4-9838f28b8ce8/test-directory-54f18259-20eb-1700-04d2-e01f4c5b1086?restype=directory",
      "RequestMethod": "DELETE",
      "RequestHeaders": {
        "Authorization": "Sanitized",
        "traceparent": "00-53c87c677548bc4399e20b7eea96ca82-6432fbe482cf4c44-00",
        "User-Agent": [
          "azsdk-net-Storage.Files.Shares/12.0.0-dev.20191209.1\u002B61bda4d1783b0e05dba0d434ff14b2840726d3b1",
          "(.NET Core 4.6.28008.01; Microsoft Windows 10.0.18363 )"
        ],
        "x-ms-client-request-id": "5426db5c-d70e-4145-2954-5ed4d2857590",
        "x-ms-date": "Tue, 10 Dec 2019 05:59:14 GMT",
>>>>>>> 1d9822e0
        "x-ms-return-client-request-id": "true",
        "x-ms-version": "2019-07-07"
      },
      "RequestBody": null,
      "StatusCode": 404,
      "ResponseHeaders": {
        "Content-Length": "223",
        "Content-Type": "application/xml",
<<<<<<< HEAD
        "Date": "Tue, 10 Dec 2019 05:30:35 GMT",
=======
        "Date": "Tue, 10 Dec 2019 05:59:13 GMT",
>>>>>>> 1d9822e0
        "Server": [
          "Windows-Azure-File/1.0",
          "Microsoft-HTTPAPI/2.0"
        ],
<<<<<<< HEAD
        "x-ms-client-request-id": "5835bb3c-1931-e1ae-3b57-da35683a393c",
        "x-ms-error-code": "ResourceNotFound",
        "x-ms-request-id": "3e8da994-201a-003e-361a-af0544000000",
=======
        "x-ms-client-request-id": "5426db5c-d70e-4145-2954-5ed4d2857590",
        "x-ms-error-code": "ResourceNotFound",
        "x-ms-request-id": "8749be0a-c01a-0019-5e1e-af1280000000",
>>>>>>> 1d9822e0
        "x-ms-version": "2019-07-07"
      },
      "ResponseBody": [
        "\uFEFF\u003C?xml version=\u00221.0\u0022 encoding=\u0022utf-8\u0022?\u003E\u003CError\u003E\u003CCode\u003EResourceNotFound\u003C/Code\u003E\u003CMessage\u003EThe specified resource does not exist.\n",
<<<<<<< HEAD
        "RequestId:3e8da994-201a-003e-361a-af0544000000\n",
        "Time:2019-12-10T05:30:36.0904188Z\u003C/Message\u003E\u003C/Error\u003E"
      ]
    },
    {
      "RequestUri": "http://seanstagetest.file.core.windows.net/test-share-21ff225f-fc5b-5fd1-3a70-65dc1486d2bc?restype=share",
      "RequestMethod": "DELETE",
      "RequestHeaders": {
        "Authorization": "Sanitized",
        "traceparent": "00-3c0ceeeeb9770a4791586577cec28a4a-15846303803c814b-00",
        "User-Agent": [
          "azsdk-net-Storage.Files.Shares/12.0.0-dev.20191209.1\u002Bb71b1fa965b15eccfc57e2c7781b8bf85cd4c766",
          "(.NET Core 4.6.28008.01; Microsoft Windows 10.0.18363 )"
        ],
        "x-ms-client-request-id": "2171488c-ea42-f394-5696-892744d73e54",
        "x-ms-date": "Tue, 10 Dec 2019 05:30:36 GMT",
=======
        "RequestId:8749be0a-c01a-0019-5e1e-af1280000000\n",
        "Time:2019-12-10T05:59:14.3204488Z\u003C/Message\u003E\u003C/Error\u003E"
      ]
    },
    {
      "RequestUri": "http://seanstagetest.file.core.windows.net/test-share-2411a4f7-4de1-e8db-86a4-9838f28b8ce8?restype=share",
      "RequestMethod": "DELETE",
      "RequestHeaders": {
        "Authorization": "Sanitized",
        "traceparent": "00-be1e58039c0e3347a268d15438d49923-9e63447345773c4e-00",
        "User-Agent": [
          "azsdk-net-Storage.Files.Shares/12.0.0-dev.20191209.1\u002B61bda4d1783b0e05dba0d434ff14b2840726d3b1",
          "(.NET Core 4.6.28008.01; Microsoft Windows 10.0.18363 )"
        ],
        "x-ms-client-request-id": "71c3a07c-bb34-a077-2094-9ecacc6bc260",
        "x-ms-date": "Tue, 10 Dec 2019 05:59:14 GMT",
>>>>>>> 1d9822e0
        "x-ms-delete-snapshots": "include",
        "x-ms-return-client-request-id": "true",
        "x-ms-version": "2019-07-07"
      },
      "RequestBody": null,
      "StatusCode": 202,
      "ResponseHeaders": {
        "Content-Length": "0",
<<<<<<< HEAD
        "Date": "Tue, 10 Dec 2019 05:30:35 GMT",
=======
        "Date": "Tue, 10 Dec 2019 05:59:13 GMT",
>>>>>>> 1d9822e0
        "Server": [
          "Windows-Azure-File/1.0",
          "Microsoft-HTTPAPI/2.0"
        ],
<<<<<<< HEAD
        "x-ms-client-request-id": "2171488c-ea42-f394-5696-892744d73e54",
        "x-ms-request-id": "3e8da995-201a-003e-371a-af0544000000",
=======
        "x-ms-client-request-id": "71c3a07c-bb34-a077-2094-9ecacc6bc260",
        "x-ms-request-id": "8749be0b-c01a-0019-5f1e-af1280000000",
>>>>>>> 1d9822e0
        "x-ms-version": "2019-07-07"
      },
      "ResponseBody": []
    }
  ],
  "Variables": {
<<<<<<< HEAD
    "RandomSeed": "1415266560",
=======
    "RandomSeed": "1472428125",
>>>>>>> 1d9822e0
    "Storage_TestConfigDefault": "ProductionTenant\nseanstagetest\nU2FuaXRpemVk\nhttp://seanstagetest.blob.core.windows.net\nhttp://seanstagetest.file.core.windows.net\nhttp://seanstagetest.queue.core.windows.net\nhttp://seanstagetest.table.core.windows.net\n\n\n\n\nhttp://seanstagetest-secondary.blob.core.windows.net\nhttp://seanstagetest-secondary.file.core.windows.net\nhttp://seanstagetest-secondary.queue.core.windows.net\nhttp://seanstagetest-secondary.table.core.windows.net\n\nSanitized\n\n\nCloud\nBlobEndpoint=http://seanstagetest.blob.core.windows.net/;QueueEndpoint=http://seanstagetest.queue.core.windows.net/;FileEndpoint=http://seanstagetest.file.core.windows.net/;BlobSecondaryEndpoint=http://seanstagetest-secondary.blob.core.windows.net/;QueueSecondaryEndpoint=http://seanstagetest-secondary.queue.core.windows.net/;FileSecondaryEndpoint=http://seanstagetest-secondary.file.core.windows.net/;AccountName=seanstagetest;AccountKey=Sanitized"
  }
}<|MERGE_RESOLUTION|>--- conflicted
+++ resolved
@@ -1,31 +1,17 @@
 {
   "Entries": [
     {
-<<<<<<< HEAD
-      "RequestUri": "http://seanstagetest.file.core.windows.net/test-share-21ff225f-fc5b-5fd1-3a70-65dc1486d2bc?restype=share",
+      "RequestUri": "http://seanstagetest.file.core.windows.net/test-share-729406ed-046f-1d05-96c6-64db2d276881?restype=share",
       "RequestMethod": "PUT",
       "RequestHeaders": {
         "Authorization": "Sanitized",
-        "traceparent": "00-e3a45389edd1bd4787dc1c85fa0144d6-50c4d3a33261f343-00",
+        "traceparent": "00-7a4f40e321b0f0458e52af0130a05016-b818387ea97ed249-00",
         "User-Agent": [
-          "azsdk-net-Storage.Files.Shares/12.0.0-dev.20191209.1\u002Bb71b1fa965b15eccfc57e2c7781b8bf85cd4c766",
+          "azsdk-net-Storage.Files.Shares/12.0.0-dev.20191211.1\u002B899431c003876eb9b26cefd8e8a37e7f27f82ced",
           "(.NET Core 4.6.28008.01; Microsoft Windows 10.0.18363 )"
         ],
-        "x-ms-client-request-id": "b3075064-4cb0-15e8-b4e1-fc7797a17064",
-        "x-ms-date": "Tue, 10 Dec 2019 05:30:35 GMT",
-=======
-      "RequestUri": "http://seanstagetest.file.core.windows.net/test-share-2411a4f7-4de1-e8db-86a4-9838f28b8ce8?restype=share",
-      "RequestMethod": "PUT",
-      "RequestHeaders": {
-        "Authorization": "Sanitized",
-        "traceparent": "00-58247a4b4b773047a3a9580f543af244-6623729569e9ea44-00",
-        "User-Agent": [
-          "azsdk-net-Storage.Files.Shares/12.0.0-dev.20191209.1\u002B61bda4d1783b0e05dba0d434ff14b2840726d3b1",
-          "(.NET Core 4.6.28008.01; Microsoft Windows 10.0.18363 )"
-        ],
-        "x-ms-client-request-id": "626b2a62-b2a7-c2a5-eb22-9fa5e8046424",
-        "x-ms-date": "Tue, 10 Dec 2019 05:59:14 GMT",
->>>>>>> 1d9822e0
+        "x-ms-client-request-id": "9db26c91-30d9-984d-58f9-7478d37c1482",
+        "x-ms-date": "Wed, 11 Dec 2019 20:37:10 GMT",
         "x-ms-return-client-request-id": "true",
         "x-ms-version": "2019-07-07"
       },
@@ -33,56 +19,31 @@
       "StatusCode": 201,
       "ResponseHeaders": {
         "Content-Length": "0",
-<<<<<<< HEAD
-        "Date": "Tue, 10 Dec 2019 05:30:35 GMT",
-        "ETag": "\u00220x8D77D3215925A08\u0022",
-        "Last-Modified": "Tue, 10 Dec 2019 05:30:35 GMT",
-=======
-        "Date": "Tue, 10 Dec 2019 05:59:13 GMT",
-        "ETag": "\u00220x8D77D3615B88318\u0022",
-        "Last-Modified": "Tue, 10 Dec 2019 05:59:14 GMT",
->>>>>>> 1d9822e0
+        "Date": "Wed, 11 Dec 2019 20:37:10 GMT",
+        "ETag": "\u00220x8D77E79E5D6A8F0\u0022",
+        "Last-Modified": "Wed, 11 Dec 2019 20:37:10 GMT",
         "Server": [
           "Windows-Azure-File/1.0",
           "Microsoft-HTTPAPI/2.0"
         ],
-<<<<<<< HEAD
-        "x-ms-client-request-id": "b3075064-4cb0-15e8-b4e1-fc7797a17064",
-        "x-ms-request-id": "3e8da992-201a-003e-351a-af0544000000",
-=======
-        "x-ms-client-request-id": "626b2a62-b2a7-c2a5-eb22-9fa5e8046424",
-        "x-ms-request-id": "8749be08-c01a-0019-5d1e-af1280000000",
->>>>>>> 1d9822e0
+        "x-ms-client-request-id": "9db26c91-30d9-984d-58f9-7478d37c1482",
+        "x-ms-request-id": "ef3e3882-c01a-0019-7362-b01280000000",
         "x-ms-version": "2019-07-07"
       },
       "ResponseBody": []
     },
     {
-<<<<<<< HEAD
-      "RequestUri": "http://seanstagetest.file.core.windows.net/test-share-21ff225f-fc5b-5fd1-3a70-65dc1486d2bc/test-directory-4a42c324-83b2-af14-d87a-e4addc7743c6?restype=directory",
+      "RequestUri": "http://seanstagetest.file.core.windows.net/test-share-729406ed-046f-1d05-96c6-64db2d276881/test-directory-8ad15870-ae0a-e56e-4c3a-27bccad03bb0?restype=directory",
       "RequestMethod": "DELETE",
       "RequestHeaders": {
         "Authorization": "Sanitized",
-        "traceparent": "00-191910f20e120642be32d09332ac0d80-5d3699c20d303e44-00",
+        "traceparent": "00-5237f7e2f48a9b4e82d4f6971626eaa8-2abb086a0abf2d4f-00",
         "User-Agent": [
-          "azsdk-net-Storage.Files.Shares/12.0.0-dev.20191209.1\u002Bb71b1fa965b15eccfc57e2c7781b8bf85cd4c766",
+          "azsdk-net-Storage.Files.Shares/12.0.0-dev.20191211.1\u002B899431c003876eb9b26cefd8e8a37e7f27f82ced",
           "(.NET Core 4.6.28008.01; Microsoft Windows 10.0.18363 )"
         ],
-        "x-ms-client-request-id": "5835bb3c-1931-e1ae-3b57-da35683a393c",
-        "x-ms-date": "Tue, 10 Dec 2019 05:30:36 GMT",
-=======
-      "RequestUri": "http://seanstagetest.file.core.windows.net/test-share-2411a4f7-4de1-e8db-86a4-9838f28b8ce8/test-directory-54f18259-20eb-1700-04d2-e01f4c5b1086?restype=directory",
-      "RequestMethod": "DELETE",
-      "RequestHeaders": {
-        "Authorization": "Sanitized",
-        "traceparent": "00-53c87c677548bc4399e20b7eea96ca82-6432fbe482cf4c44-00",
-        "User-Agent": [
-          "azsdk-net-Storage.Files.Shares/12.0.0-dev.20191209.1\u002B61bda4d1783b0e05dba0d434ff14b2840726d3b1",
-          "(.NET Core 4.6.28008.01; Microsoft Windows 10.0.18363 )"
-        ],
-        "x-ms-client-request-id": "5426db5c-d70e-4145-2954-5ed4d2857590",
-        "x-ms-date": "Tue, 10 Dec 2019 05:59:14 GMT",
->>>>>>> 1d9822e0
+        "x-ms-client-request-id": "89c4b79e-e115-e27f-fecd-509f0891cd87",
+        "x-ms-date": "Wed, 11 Dec 2019 20:37:10 GMT",
         "x-ms-return-client-request-id": "true",
         "x-ms-version": "2019-07-07"
       },
@@ -91,63 +52,34 @@
       "ResponseHeaders": {
         "Content-Length": "223",
         "Content-Type": "application/xml",
-<<<<<<< HEAD
-        "Date": "Tue, 10 Dec 2019 05:30:35 GMT",
-=======
-        "Date": "Tue, 10 Dec 2019 05:59:13 GMT",
->>>>>>> 1d9822e0
+        "Date": "Wed, 11 Dec 2019 20:37:10 GMT",
         "Server": [
           "Windows-Azure-File/1.0",
           "Microsoft-HTTPAPI/2.0"
         ],
-<<<<<<< HEAD
-        "x-ms-client-request-id": "5835bb3c-1931-e1ae-3b57-da35683a393c",
+        "x-ms-client-request-id": "89c4b79e-e115-e27f-fecd-509f0891cd87",
         "x-ms-error-code": "ResourceNotFound",
-        "x-ms-request-id": "3e8da994-201a-003e-361a-af0544000000",
-=======
-        "x-ms-client-request-id": "5426db5c-d70e-4145-2954-5ed4d2857590",
-        "x-ms-error-code": "ResourceNotFound",
-        "x-ms-request-id": "8749be0a-c01a-0019-5e1e-af1280000000",
->>>>>>> 1d9822e0
+        "x-ms-request-id": "ef3e3884-c01a-0019-7462-b01280000000",
         "x-ms-version": "2019-07-07"
       },
       "ResponseBody": [
         "\uFEFF\u003C?xml version=\u00221.0\u0022 encoding=\u0022utf-8\u0022?\u003E\u003CError\u003E\u003CCode\u003EResourceNotFound\u003C/Code\u003E\u003CMessage\u003EThe specified resource does not exist.\n",
-<<<<<<< HEAD
-        "RequestId:3e8da994-201a-003e-361a-af0544000000\n",
-        "Time:2019-12-10T05:30:36.0904188Z\u003C/Message\u003E\u003C/Error\u003E"
+        "RequestId:ef3e3884-c01a-0019-7462-b01280000000\n",
+        "Time:2019-12-11T20:37:10.9417524Z\u003C/Message\u003E\u003C/Error\u003E"
       ]
     },
     {
-      "RequestUri": "http://seanstagetest.file.core.windows.net/test-share-21ff225f-fc5b-5fd1-3a70-65dc1486d2bc?restype=share",
+      "RequestUri": "http://seanstagetest.file.core.windows.net/test-share-729406ed-046f-1d05-96c6-64db2d276881?restype=share",
       "RequestMethod": "DELETE",
       "RequestHeaders": {
         "Authorization": "Sanitized",
-        "traceparent": "00-3c0ceeeeb9770a4791586577cec28a4a-15846303803c814b-00",
+        "traceparent": "00-dcbe7c7e4b2a86479b95634c5884fc45-5b285ad574cb1a44-00",
         "User-Agent": [
-          "azsdk-net-Storage.Files.Shares/12.0.0-dev.20191209.1\u002Bb71b1fa965b15eccfc57e2c7781b8bf85cd4c766",
+          "azsdk-net-Storage.Files.Shares/12.0.0-dev.20191211.1\u002B899431c003876eb9b26cefd8e8a37e7f27f82ced",
           "(.NET Core 4.6.28008.01; Microsoft Windows 10.0.18363 )"
         ],
-        "x-ms-client-request-id": "2171488c-ea42-f394-5696-892744d73e54",
-        "x-ms-date": "Tue, 10 Dec 2019 05:30:36 GMT",
-=======
-        "RequestId:8749be0a-c01a-0019-5e1e-af1280000000\n",
-        "Time:2019-12-10T05:59:14.3204488Z\u003C/Message\u003E\u003C/Error\u003E"
-      ]
-    },
-    {
-      "RequestUri": "http://seanstagetest.file.core.windows.net/test-share-2411a4f7-4de1-e8db-86a4-9838f28b8ce8?restype=share",
-      "RequestMethod": "DELETE",
-      "RequestHeaders": {
-        "Authorization": "Sanitized",
-        "traceparent": "00-be1e58039c0e3347a268d15438d49923-9e63447345773c4e-00",
-        "User-Agent": [
-          "azsdk-net-Storage.Files.Shares/12.0.0-dev.20191209.1\u002B61bda4d1783b0e05dba0d434ff14b2840726d3b1",
-          "(.NET Core 4.6.28008.01; Microsoft Windows 10.0.18363 )"
-        ],
-        "x-ms-client-request-id": "71c3a07c-bb34-a077-2094-9ecacc6bc260",
-        "x-ms-date": "Tue, 10 Dec 2019 05:59:14 GMT",
->>>>>>> 1d9822e0
+        "x-ms-client-request-id": "121d59b3-b20c-789a-5c67-c2a77a083055",
+        "x-ms-date": "Wed, 11 Dec 2019 20:37:10 GMT",
         "x-ms-delete-snapshots": "include",
         "x-ms-return-client-request-id": "true",
         "x-ms-version": "2019-07-07"
@@ -156,33 +88,20 @@
       "StatusCode": 202,
       "ResponseHeaders": {
         "Content-Length": "0",
-<<<<<<< HEAD
-        "Date": "Tue, 10 Dec 2019 05:30:35 GMT",
-=======
-        "Date": "Tue, 10 Dec 2019 05:59:13 GMT",
->>>>>>> 1d9822e0
+        "Date": "Wed, 11 Dec 2019 20:37:10 GMT",
         "Server": [
           "Windows-Azure-File/1.0",
           "Microsoft-HTTPAPI/2.0"
         ],
-<<<<<<< HEAD
-        "x-ms-client-request-id": "2171488c-ea42-f394-5696-892744d73e54",
-        "x-ms-request-id": "3e8da995-201a-003e-371a-af0544000000",
-=======
-        "x-ms-client-request-id": "71c3a07c-bb34-a077-2094-9ecacc6bc260",
-        "x-ms-request-id": "8749be0b-c01a-0019-5f1e-af1280000000",
->>>>>>> 1d9822e0
+        "x-ms-client-request-id": "121d59b3-b20c-789a-5c67-c2a77a083055",
+        "x-ms-request-id": "ef3e3887-c01a-0019-7662-b01280000000",
         "x-ms-version": "2019-07-07"
       },
       "ResponseBody": []
     }
   ],
   "Variables": {
-<<<<<<< HEAD
-    "RandomSeed": "1415266560",
-=======
-    "RandomSeed": "1472428125",
->>>>>>> 1d9822e0
+    "RandomSeed": "1812421695",
     "Storage_TestConfigDefault": "ProductionTenant\nseanstagetest\nU2FuaXRpemVk\nhttp://seanstagetest.blob.core.windows.net\nhttp://seanstagetest.file.core.windows.net\nhttp://seanstagetest.queue.core.windows.net\nhttp://seanstagetest.table.core.windows.net\n\n\n\n\nhttp://seanstagetest-secondary.blob.core.windows.net\nhttp://seanstagetest-secondary.file.core.windows.net\nhttp://seanstagetest-secondary.queue.core.windows.net\nhttp://seanstagetest-secondary.table.core.windows.net\n\nSanitized\n\n\nCloud\nBlobEndpoint=http://seanstagetest.blob.core.windows.net/;QueueEndpoint=http://seanstagetest.queue.core.windows.net/;FileEndpoint=http://seanstagetest.file.core.windows.net/;BlobSecondaryEndpoint=http://seanstagetest-secondary.blob.core.windows.net/;QueueSecondaryEndpoint=http://seanstagetest-secondary.queue.core.windows.net/;FileSecondaryEndpoint=http://seanstagetest-secondary.file.core.windows.net/;AccountName=seanstagetest;AccountKey=Sanitized"
   }
 }