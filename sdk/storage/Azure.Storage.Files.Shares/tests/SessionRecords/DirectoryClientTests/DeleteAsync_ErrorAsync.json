{
  "Entries": [
    {
      "RequestUri": "https://seanmcccanary3.file.core.windows.net/test-share-618094d9-d4b0-9852-b202-8829491148f0?restype=share",
      "RequestMethod": "PUT",
      "RequestHeaders": {
        "Accept": "application/xml",
        "Authorization": "Sanitized",
        "traceparent": "00-27ada6dcfdd3464786f573ec049734ac-48de7c1e8851ed41-00",
        "User-Agent": [
          "azsdk-net-Storage.Files.Shares/12.7.0-alpha.20210121.1",
          "(.NET 5.0.2; Microsoft Windows 10.0.19042)"
        ],
        "x-ms-client-request-id": "41fcc5c5-e6db-fefa-a21c-face77cc7d11",
        "x-ms-date": "Thu, 21 Jan 2021 20:37:02 GMT",
        "x-ms-return-client-request-id": "true",
        "x-ms-version": "2020-06-12"
      },
      "RequestBody": null,
      "StatusCode": 201,
      "ResponseHeaders": {
        "Content-Length": "0",
        "Date": "Thu, 21 Jan 2021 20:37:01 GMT",
        "ETag": "\u00220x8D8BE4C4EB8ED28\u0022",
        "Last-Modified": "Thu, 21 Jan 2021 20:37:02 GMT",
        "Server": [
          "Windows-Azure-File/1.0",
          "Microsoft-HTTPAPI/2.0"
        ],
        "x-ms-client-request-id": "41fcc5c5-e6db-fefa-a21c-face77cc7d11",
<<<<<<< HEAD
        "x-ms-request-id": "c9ef608c-f01a-0012-3d37-f3e9eb000000",
        "x-ms-version": "2020-06-12"
=======
        "x-ms-request-id": "5c6d775f-201a-0041-2f35-f08226000000",
        "x-ms-version": "2020-04-08"
>>>>>>> ac24a13f
      },
      "ResponseBody": []
    },
    {
      "RequestUri": "https://seanmcccanary3.file.core.windows.net/test-share-618094d9-d4b0-9852-b202-8829491148f0/test-directory-f799c508-6099-f8e7-b476-d1e22079df9e?restype=directory",
      "RequestMethod": "DELETE",
      "RequestHeaders": {
        "Accept": "application/xml",
        "Authorization": "Sanitized",
        "traceparent": "00-5037d4734e28b145bd5de28ad3ce1b03-9d160eda879ce340-00",
        "User-Agent": [
          "azsdk-net-Storage.Files.Shares/12.7.0-alpha.20210121.1",
          "(.NET 5.0.2; Microsoft Windows 10.0.19042)"
        ],
        "x-ms-client-request-id": "f3d0a250-3a7b-65e9-dd04-8d641517de28",
        "x-ms-date": "Thu, 21 Jan 2021 20:37:02 GMT",
        "x-ms-return-client-request-id": "true",
        "x-ms-version": "2020-06-12"
      },
      "RequestBody": null,
      "StatusCode": 404,
      "ResponseHeaders": {
        "Content-Length": "223",
        "Content-Type": "application/xml",
        "Date": "Thu, 21 Jan 2021 20:37:01 GMT",
        "Server": [
          "Windows-Azure-File/1.0",
          "Microsoft-HTTPAPI/2.0"
        ],
        "x-ms-client-request-id": "f3d0a250-3a7b-65e9-dd04-8d641517de28",
        "x-ms-error-code": "ResourceNotFound",
<<<<<<< HEAD
        "x-ms-request-id": "c9ef608e-f01a-0012-3e37-f3e9eb000000",
        "x-ms-version": "2020-06-12"
=======
        "x-ms-request-id": "5c6d7762-201a-0041-3035-f08226000000",
        "x-ms-version": "2020-04-08"
>>>>>>> ac24a13f
      },
      "ResponseBody": [
        "\uFEFF\u003C?xml version=\u00221.0\u0022 encoding=\u0022utf-8\u0022?\u003E\u003CError\u003E\u003CCode\u003EResourceNotFound\u003C/Code\u003E\u003CMessage\u003EThe specified resource does not exist.\n",
        "RequestId:5c6d7762-201a-0041-3035-f08226000000\n",
        "Time:2021-01-21T20:37:02.1249873Z\u003C/Message\u003E\u003C/Error\u003E"
      ]
    },
    {
      "RequestUri": "https://seanmcccanary3.file.core.windows.net/test-share-618094d9-d4b0-9852-b202-8829491148f0?restype=share",
      "RequestMethod": "DELETE",
      "RequestHeaders": {
        "Accept": "application/xml",
        "Authorization": "Sanitized",
        "traceparent": "00-bb8f5a8bedd7724ead9a18cf6bcf3702-a70097ce3030b343-00",
        "User-Agent": [
          "azsdk-net-Storage.Files.Shares/12.7.0-alpha.20210121.1",
          "(.NET 5.0.2; Microsoft Windows 10.0.19042)"
        ],
        "x-ms-client-request-id": "7d920de3-eba9-9422-1bfe-a60f78b096cc",
        "x-ms-date": "Thu, 21 Jan 2021 20:37:02 GMT",
        "x-ms-delete-snapshots": "include",
        "x-ms-return-client-request-id": "true",
        "x-ms-version": "2020-06-12"
      },
      "RequestBody": null,
      "StatusCode": 202,
      "ResponseHeaders": {
        "Content-Length": "0",
        "Date": "Thu, 21 Jan 2021 20:37:01 GMT",
        "Server": [
          "Windows-Azure-File/1.0",
          "Microsoft-HTTPAPI/2.0"
        ],
        "x-ms-client-request-id": "7d920de3-eba9-9422-1bfe-a60f78b096cc",
<<<<<<< HEAD
        "x-ms-request-id": "c9ef608f-f01a-0012-3f37-f3e9eb000000",
        "x-ms-version": "2020-06-12"
=======
        "x-ms-request-id": "5c6d7763-201a-0041-3135-f08226000000",
        "x-ms-version": "2020-04-08"
>>>>>>> ac24a13f
      },
      "ResponseBody": []
    }
  ],
  "Variables": {
    "RandomSeed": "423942708",
    "Storage_TestConfigDefault": "ProductionTenant\nseanmcccanary3\nU2FuaXRpemVk\nhttps://seanmcccanary3.blob.core.windows.net\nhttps://seanmcccanary3.file.core.windows.net\nhttps://seanmcccanary3.queue.core.windows.net\nhttps://seanmcccanary3.table.core.windows.net\n\n\n\n\nhttps://seanmcccanary3-secondary.blob.core.windows.net\nhttps://seanmcccanary3-secondary.file.core.windows.net\nhttps://seanmcccanary3-secondary.queue.core.windows.net\nhttps://seanmcccanary3-secondary.table.core.windows.net\n\nSanitized\n\n\nCloud\nBlobEndpoint=https://seanmcccanary3.blob.core.windows.net/;QueueEndpoint=https://seanmcccanary3.queue.core.windows.net/;FileEndpoint=https://seanmcccanary3.file.core.windows.net/;BlobSecondaryEndpoint=https://seanmcccanary3-secondary.blob.core.windows.net/;QueueSecondaryEndpoint=https://seanmcccanary3-secondary.queue.core.windows.net/;FileSecondaryEndpoint=https://seanmcccanary3-secondary.file.core.windows.net/;AccountName=seanmcccanary3;AccountKey=Kg==;\nseanscope1"
  }
}<|MERGE_RESOLUTION|>--- conflicted
+++ resolved
@@ -1,18 +1,18 @@
 {
   "Entries": [
     {
-      "RequestUri": "https://seanmcccanary3.file.core.windows.net/test-share-618094d9-d4b0-9852-b202-8829491148f0?restype=share",
+      "RequestUri": "https://seanmcccanary3.file.core.windows.net/test-share-2b0e5827-eb1d-5400-9763-0c9c5c583c9a?restype=share",
       "RequestMethod": "PUT",
       "RequestHeaders": {
         "Accept": "application/xml",
         "Authorization": "Sanitized",
-        "traceparent": "00-27ada6dcfdd3464786f573ec049734ac-48de7c1e8851ed41-00",
+        "traceparent": "00-207b57962ae9334c94529263aa8ca887-6d4f1ac1e7e5574a-00",
         "User-Agent": [
-          "azsdk-net-Storage.Files.Shares/12.7.0-alpha.20210121.1",
+          "azsdk-net-Storage.Files.Shares/12.7.0-alpha.20210126.1",
           "(.NET 5.0.2; Microsoft Windows 10.0.19042)"
         ],
-        "x-ms-client-request-id": "41fcc5c5-e6db-fefa-a21c-face77cc7d11",
-        "x-ms-date": "Thu, 21 Jan 2021 20:37:02 GMT",
+        "x-ms-client-request-id": "355bf5a9-151a-bf04-59ca-1aa82e148e67",
+        "x-ms-date": "Tue, 26 Jan 2021 19:27:25 GMT",
         "x-ms-return-client-request-id": "true",
         "x-ms-version": "2020-06-12"
       },
@@ -20,37 +20,32 @@
       "StatusCode": 201,
       "ResponseHeaders": {
         "Content-Length": "0",
-        "Date": "Thu, 21 Jan 2021 20:37:01 GMT",
-        "ETag": "\u00220x8D8BE4C4EB8ED28\u0022",
-        "Last-Modified": "Thu, 21 Jan 2021 20:37:02 GMT",
+        "Date": "Tue, 26 Jan 2021 19:27:24 GMT",
+        "ETag": "\u00220x8D8C230691B09A3\u0022",
+        "Last-Modified": "Tue, 26 Jan 2021 19:27:25 GMT",
         "Server": [
           "Windows-Azure-File/1.0",
           "Microsoft-HTTPAPI/2.0"
         ],
-        "x-ms-client-request-id": "41fcc5c5-e6db-fefa-a21c-face77cc7d11",
-<<<<<<< HEAD
-        "x-ms-request-id": "c9ef608c-f01a-0012-3d37-f3e9eb000000",
+        "x-ms-client-request-id": "355bf5a9-151a-bf04-59ca-1aa82e148e67",
+        "x-ms-request-id": "d8599722-101a-0028-7619-f4bb6a000000",
         "x-ms-version": "2020-06-12"
-=======
-        "x-ms-request-id": "5c6d775f-201a-0041-2f35-f08226000000",
-        "x-ms-version": "2020-04-08"
->>>>>>> ac24a13f
       },
       "ResponseBody": []
     },
     {
-      "RequestUri": "https://seanmcccanary3.file.core.windows.net/test-share-618094d9-d4b0-9852-b202-8829491148f0/test-directory-f799c508-6099-f8e7-b476-d1e22079df9e?restype=directory",
+      "RequestUri": "https://seanmcccanary3.file.core.windows.net/test-share-2b0e5827-eb1d-5400-9763-0c9c5c583c9a/test-directory-5cd5f0a2-f196-70d6-5a1c-ad79646ed7a2?restype=directory",
       "RequestMethod": "DELETE",
       "RequestHeaders": {
         "Accept": "application/xml",
         "Authorization": "Sanitized",
-        "traceparent": "00-5037d4734e28b145bd5de28ad3ce1b03-9d160eda879ce340-00",
+        "traceparent": "00-73b4db2a5d8ca746a7ea8303fca94df0-9657f0bc5a16e44a-00",
         "User-Agent": [
-          "azsdk-net-Storage.Files.Shares/12.7.0-alpha.20210121.1",
+          "azsdk-net-Storage.Files.Shares/12.7.0-alpha.20210126.1",
           "(.NET 5.0.2; Microsoft Windows 10.0.19042)"
         ],
-        "x-ms-client-request-id": "f3d0a250-3a7b-65e9-dd04-8d641517de28",
-        "x-ms-date": "Thu, 21 Jan 2021 20:37:02 GMT",
+        "x-ms-client-request-id": "8bee1e14-ed1f-b891-1eeb-dafe678b5aeb",
+        "x-ms-date": "Tue, 26 Jan 2021 19:27:25 GMT",
         "x-ms-return-client-request-id": "true",
         "x-ms-version": "2020-06-12"
       },
@@ -59,40 +54,35 @@
       "ResponseHeaders": {
         "Content-Length": "223",
         "Content-Type": "application/xml",
-        "Date": "Thu, 21 Jan 2021 20:37:01 GMT",
+        "Date": "Tue, 26 Jan 2021 19:27:24 GMT",
         "Server": [
           "Windows-Azure-File/1.0",
           "Microsoft-HTTPAPI/2.0"
         ],
-        "x-ms-client-request-id": "f3d0a250-3a7b-65e9-dd04-8d641517de28",
+        "x-ms-client-request-id": "8bee1e14-ed1f-b891-1eeb-dafe678b5aeb",
         "x-ms-error-code": "ResourceNotFound",
-<<<<<<< HEAD
-        "x-ms-request-id": "c9ef608e-f01a-0012-3e37-f3e9eb000000",
+        "x-ms-request-id": "d8599729-101a-0028-7b19-f4bb6a000000",
         "x-ms-version": "2020-06-12"
-=======
-        "x-ms-request-id": "5c6d7762-201a-0041-3035-f08226000000",
-        "x-ms-version": "2020-04-08"
->>>>>>> ac24a13f
       },
       "ResponseBody": [
         "\uFEFF\u003C?xml version=\u00221.0\u0022 encoding=\u0022utf-8\u0022?\u003E\u003CError\u003E\u003CCode\u003EResourceNotFound\u003C/Code\u003E\u003CMessage\u003EThe specified resource does not exist.\n",
-        "RequestId:5c6d7762-201a-0041-3035-f08226000000\n",
-        "Time:2021-01-21T20:37:02.1249873Z\u003C/Message\u003E\u003C/Error\u003E"
+        "RequestId:d8599729-101a-0028-7b19-f4bb6a000000\n",
+        "Time:2021-01-26T19:27:25.1093957Z\u003C/Message\u003E\u003C/Error\u003E"
       ]
     },
     {
-      "RequestUri": "https://seanmcccanary3.file.core.windows.net/test-share-618094d9-d4b0-9852-b202-8829491148f0?restype=share",
+      "RequestUri": "https://seanmcccanary3.file.core.windows.net/test-share-2b0e5827-eb1d-5400-9763-0c9c5c583c9a?restype=share",
       "RequestMethod": "DELETE",
       "RequestHeaders": {
         "Accept": "application/xml",
         "Authorization": "Sanitized",
-        "traceparent": "00-bb8f5a8bedd7724ead9a18cf6bcf3702-a70097ce3030b343-00",
+        "traceparent": "00-0a7a5d62463c0645b2708022c4458bff-04b273ac8d79fb49-00",
         "User-Agent": [
-          "azsdk-net-Storage.Files.Shares/12.7.0-alpha.20210121.1",
+          "azsdk-net-Storage.Files.Shares/12.7.0-alpha.20210126.1",
           "(.NET 5.0.2; Microsoft Windows 10.0.19042)"
         ],
-        "x-ms-client-request-id": "7d920de3-eba9-9422-1bfe-a60f78b096cc",
-        "x-ms-date": "Thu, 21 Jan 2021 20:37:02 GMT",
+        "x-ms-client-request-id": "45644458-4c7f-2d82-523a-49112c82ef9c",
+        "x-ms-date": "Tue, 26 Jan 2021 19:27:25 GMT",
         "x-ms-delete-snapshots": "include",
         "x-ms-return-client-request-id": "true",
         "x-ms-version": "2020-06-12"
@@ -101,25 +91,20 @@
       "StatusCode": 202,
       "ResponseHeaders": {
         "Content-Length": "0",
-        "Date": "Thu, 21 Jan 2021 20:37:01 GMT",
+        "Date": "Tue, 26 Jan 2021 19:27:24 GMT",
         "Server": [
           "Windows-Azure-File/1.0",
           "Microsoft-HTTPAPI/2.0"
         ],
-        "x-ms-client-request-id": "7d920de3-eba9-9422-1bfe-a60f78b096cc",
-<<<<<<< HEAD
-        "x-ms-request-id": "c9ef608f-f01a-0012-3f37-f3e9eb000000",
+        "x-ms-client-request-id": "45644458-4c7f-2d82-523a-49112c82ef9c",
+        "x-ms-request-id": "d859972c-101a-0028-7e19-f4bb6a000000",
         "x-ms-version": "2020-06-12"
-=======
-        "x-ms-request-id": "5c6d7763-201a-0041-3135-f08226000000",
-        "x-ms-version": "2020-04-08"
->>>>>>> ac24a13f
       },
       "ResponseBody": []
     }
   ],
   "Variables": {
-    "RandomSeed": "423942708",
+    "RandomSeed": "410261684",
     "Storage_TestConfigDefault": "ProductionTenant\nseanmcccanary3\nU2FuaXRpemVk\nhttps://seanmcccanary3.blob.core.windows.net\nhttps://seanmcccanary3.file.core.windows.net\nhttps://seanmcccanary3.queue.core.windows.net\nhttps://seanmcccanary3.table.core.windows.net\n\n\n\n\nhttps://seanmcccanary3-secondary.blob.core.windows.net\nhttps://seanmcccanary3-secondary.file.core.windows.net\nhttps://seanmcccanary3-secondary.queue.core.windows.net\nhttps://seanmcccanary3-secondary.table.core.windows.net\n\nSanitized\n\n\nCloud\nBlobEndpoint=https://seanmcccanary3.blob.core.windows.net/;QueueEndpoint=https://seanmcccanary3.queue.core.windows.net/;FileEndpoint=https://seanmcccanary3.file.core.windows.net/;BlobSecondaryEndpoint=https://seanmcccanary3-secondary.blob.core.windows.net/;QueueSecondaryEndpoint=https://seanmcccanary3-secondary.queue.core.windows.net/;FileSecondaryEndpoint=https://seanmcccanary3-secondary.file.core.windows.net/;AccountName=seanmcccanary3;AccountKey=Kg==;\nseanscope1"
   }
 }