{
  "Entries": [
    {
      "RequestUri": "https://seanmcccanary3.file.core.windows.net/test-share-3fbedf84-ecd5-8b75-fc66-73d6089fd512?restype=share",
      "RequestMethod": "PUT",
      "RequestHeaders": {
        "Accept": "application/xml",
        "Authorization": "Sanitized",
        "traceparent": "00-4b671fb51a2e1d44b8ff44f1b7f5d44e-ed67963869b40b42-00",
        "User-Agent": [
          "azsdk-net-Storage.Files.Shares/12.7.0-alpha.20210121.1",
          "(.NET 5.0.2; Microsoft Windows 10.0.19042)"
        ],
        "x-ms-client-request-id": "3b477ad8-b53f-5ea2-bf61-258e402bc927",
        "x-ms-date": "Thu, 21 Jan 2021 20:36:14 GMT",
        "x-ms-return-client-request-id": "true",
        "x-ms-version": "2020-06-12"
      },
      "RequestBody": null,
      "StatusCode": 201,
      "ResponseHeaders": {
        "Content-Length": "0",
        "Date": "Thu, 21 Jan 2021 20:36:13 GMT",
        "ETag": "\u00220x8D8BE4C321A1D6F\u0022",
        "Last-Modified": "Thu, 21 Jan 2021 20:36:14 GMT",
        "Server": [
          "Windows-Azure-File/1.0",
          "Microsoft-HTTPAPI/2.0"
        ],
        "x-ms-client-request-id": "3b477ad8-b53f-5ea2-bf61-258e402bc927",
<<<<<<< HEAD
        "x-ms-request-id": "c9ef5fbb-f01a-0012-2036-f3e9eb000000",
        "x-ms-version": "2020-06-12"
=======
        "x-ms-request-id": "327ab9c5-901a-006b-7135-f05d36000000",
        "x-ms-version": "2020-04-08"
>>>>>>> ac24a13f
      },
      "ResponseBody": []
    },
    {
      "RequestUri": "https://seanmcccanary3.file.core.windows.net/test-share-3fbedf84-ecd5-8b75-fc66-73d6089fd512/test-directory-7a49ec8a-6abf-f933-214c-5c35b26e9b68?restype=directory",
      "RequestMethod": "DELETE",
      "RequestHeaders": {
        "Accept": "application/xml",
        "Authorization": "Sanitized",
        "traceparent": "00-c89faa9dea861c499460f4587f658b77-0d7435b374590040-00",
        "User-Agent": [
          "azsdk-net-Storage.Files.Shares/12.7.0-alpha.20210121.1",
          "(.NET 5.0.2; Microsoft Windows 10.0.19042)"
        ],
        "x-ms-client-request-id": "037d12d6-e74a-6d3b-474e-19f2586cab51",
        "x-ms-date": "Thu, 21 Jan 2021 20:36:14 GMT",
        "x-ms-return-client-request-id": "true",
        "x-ms-version": "2020-06-12"
      },
      "RequestBody": null,
      "StatusCode": 404,
      "ResponseHeaders": {
        "Content-Length": "223",
        "Content-Type": "application/xml",
        "Date": "Thu, 21 Jan 2021 20:36:13 GMT",
        "Server": [
          "Windows-Azure-File/1.0",
          "Microsoft-HTTPAPI/2.0"
        ],
        "x-ms-client-request-id": "037d12d6-e74a-6d3b-474e-19f2586cab51",
        "x-ms-error-code": "ResourceNotFound",
<<<<<<< HEAD
        "x-ms-request-id": "c9ef5fbd-f01a-0012-2136-f3e9eb000000",
        "x-ms-version": "2020-06-12"
=======
        "x-ms-request-id": "327ab9c8-901a-006b-7235-f05d36000000",
        "x-ms-version": "2020-04-08"
>>>>>>> ac24a13f
      },
      "ResponseBody": [
        "\uFEFF\u003C?xml version=\u00221.0\u0022 encoding=\u0022utf-8\u0022?\u003E\u003CError\u003E\u003CCode\u003EResourceNotFound\u003C/Code\u003E\u003CMessage\u003EThe specified resource does not exist.\n",
        "RequestId:327ab9c8-901a-006b-7235-f05d36000000\n",
        "Time:2021-01-21T20:36:14.0929846Z\u003C/Message\u003E\u003C/Error\u003E"
      ]
    },
    {
      "RequestUri": "https://seanmcccanary3.file.core.windows.net/test-share-3fbedf84-ecd5-8b75-fc66-73d6089fd512?restype=share",
      "RequestMethod": "DELETE",
      "RequestHeaders": {
        "Accept": "application/xml",
        "Authorization": "Sanitized",
        "traceparent": "00-d23b71dddf8fd84dbd9360a07cef270c-ccedf39b874ebc4e-00",
        "User-Agent": [
          "azsdk-net-Storage.Files.Shares/12.7.0-alpha.20210121.1",
          "(.NET 5.0.2; Microsoft Windows 10.0.19042)"
        ],
        "x-ms-client-request-id": "9f5ea41b-98f1-1c1d-3c90-460981df8003",
        "x-ms-date": "Thu, 21 Jan 2021 20:36:14 GMT",
        "x-ms-delete-snapshots": "include",
        "x-ms-return-client-request-id": "true",
        "x-ms-version": "2020-06-12"
      },
      "RequestBody": null,
      "StatusCode": 202,
      "ResponseHeaders": {
        "Content-Length": "0",
        "Date": "Thu, 21 Jan 2021 20:36:13 GMT",
        "Server": [
          "Windows-Azure-File/1.0",
          "Microsoft-HTTPAPI/2.0"
        ],
        "x-ms-client-request-id": "9f5ea41b-98f1-1c1d-3c90-460981df8003",
<<<<<<< HEAD
        "x-ms-request-id": "c9ef5fbe-f01a-0012-2236-f3e9eb000000",
        "x-ms-version": "2020-06-12"
=======
        "x-ms-request-id": "327ab9c9-901a-006b-7335-f05d36000000",
        "x-ms-version": "2020-04-08"
>>>>>>> ac24a13f
      },
      "ResponseBody": []
    }
  ],
  "Variables": {
    "RandomSeed": "1156040566",
    "Storage_TestConfigDefault": "ProductionTenant\nseanmcccanary3\nU2FuaXRpemVk\nhttps://seanmcccanary3.blob.core.windows.net\nhttps://seanmcccanary3.file.core.windows.net\nhttps://seanmcccanary3.queue.core.windows.net\nhttps://seanmcccanary3.table.core.windows.net\n\n\n\n\nhttps://seanmcccanary3-secondary.blob.core.windows.net\nhttps://seanmcccanary3-secondary.file.core.windows.net\nhttps://seanmcccanary3-secondary.queue.core.windows.net\nhttps://seanmcccanary3-secondary.table.core.windows.net\n\nSanitized\n\n\nCloud\nBlobEndpoint=https://seanmcccanary3.blob.core.windows.net/;QueueEndpoint=https://seanmcccanary3.queue.core.windows.net/;FileEndpoint=https://seanmcccanary3.file.core.windows.net/;BlobSecondaryEndpoint=https://seanmcccanary3-secondary.blob.core.windows.net/;QueueSecondaryEndpoint=https://seanmcccanary3-secondary.queue.core.windows.net/;FileSecondaryEndpoint=https://seanmcccanary3-secondary.file.core.windows.net/;AccountName=seanmcccanary3;AccountKey=Kg==;\nseanscope1"
  }
}<|MERGE_RESOLUTION|>--- conflicted
+++ resolved
@@ -1,18 +1,18 @@
 {
   "Entries": [
     {
-      "RequestUri": "https://seanmcccanary3.file.core.windows.net/test-share-3fbedf84-ecd5-8b75-fc66-73d6089fd512?restype=share",
+      "RequestUri": "https://seanmcccanary3.file.core.windows.net/test-share-253ce1cb-68a5-cbb2-faea-13b26ce9c618?restype=share",
       "RequestMethod": "PUT",
       "RequestHeaders": {
         "Accept": "application/xml",
         "Authorization": "Sanitized",
-        "traceparent": "00-4b671fb51a2e1d44b8ff44f1b7f5d44e-ed67963869b40b42-00",
+        "traceparent": "00-ee08c7d94cfaa44aa620c0742080a47f-5933d3daa9d83e4e-00",
         "User-Agent": [
-          "azsdk-net-Storage.Files.Shares/12.7.0-alpha.20210121.1",
+          "azsdk-net-Storage.Files.Shares/12.7.0-alpha.20210126.1",
           "(.NET 5.0.2; Microsoft Windows 10.0.19042)"
         ],
-        "x-ms-client-request-id": "3b477ad8-b53f-5ea2-bf61-258e402bc927",
-        "x-ms-date": "Thu, 21 Jan 2021 20:36:14 GMT",
+        "x-ms-client-request-id": "a9f571c7-6961-64cd-b1ac-ca00989b186d",
+        "x-ms-date": "Tue, 26 Jan 2021 19:26:35 GMT",
         "x-ms-return-client-request-id": "true",
         "x-ms-version": "2020-06-12"
       },
@@ -20,37 +20,32 @@
       "StatusCode": 201,
       "ResponseHeaders": {
         "Content-Length": "0",
-        "Date": "Thu, 21 Jan 2021 20:36:13 GMT",
-        "ETag": "\u00220x8D8BE4C321A1D6F\u0022",
-        "Last-Modified": "Thu, 21 Jan 2021 20:36:14 GMT",
+        "Date": "Tue, 26 Jan 2021 19:26:33 GMT",
+        "ETag": "\u00220x8D8C2304AEA68CC\u0022",
+        "Last-Modified": "Tue, 26 Jan 2021 19:26:34 GMT",
         "Server": [
           "Windows-Azure-File/1.0",
           "Microsoft-HTTPAPI/2.0"
         ],
-        "x-ms-client-request-id": "3b477ad8-b53f-5ea2-bf61-258e402bc927",
-<<<<<<< HEAD
-        "x-ms-request-id": "c9ef5fbb-f01a-0012-2036-f3e9eb000000",
+        "x-ms-client-request-id": "a9f571c7-6961-64cd-b1ac-ca00989b186d",
+        "x-ms-request-id": "579ffebe-401a-0047-4619-f4b199000000",
         "x-ms-version": "2020-06-12"
-=======
-        "x-ms-request-id": "327ab9c5-901a-006b-7135-f05d36000000",
-        "x-ms-version": "2020-04-08"
->>>>>>> ac24a13f
       },
       "ResponseBody": []
     },
     {
-      "RequestUri": "https://seanmcccanary3.file.core.windows.net/test-share-3fbedf84-ecd5-8b75-fc66-73d6089fd512/test-directory-7a49ec8a-6abf-f933-214c-5c35b26e9b68?restype=directory",
+      "RequestUri": "https://seanmcccanary3.file.core.windows.net/test-share-253ce1cb-68a5-cbb2-faea-13b26ce9c618/test-directory-3fc0c849-2806-84b5-0c69-ff6d1b53942d?restype=directory",
       "RequestMethod": "DELETE",
       "RequestHeaders": {
         "Accept": "application/xml",
         "Authorization": "Sanitized",
-        "traceparent": "00-c89faa9dea861c499460f4587f658b77-0d7435b374590040-00",
+        "traceparent": "00-77410bcb7de89349b3f27dbe3395350a-7230492037a4c649-00",
         "User-Agent": [
-          "azsdk-net-Storage.Files.Shares/12.7.0-alpha.20210121.1",
+          "azsdk-net-Storage.Files.Shares/12.7.0-alpha.20210126.1",
           "(.NET 5.0.2; Microsoft Windows 10.0.19042)"
         ],
-        "x-ms-client-request-id": "037d12d6-e74a-6d3b-474e-19f2586cab51",
-        "x-ms-date": "Thu, 21 Jan 2021 20:36:14 GMT",
+        "x-ms-client-request-id": "6e14df1f-e00b-9e3d-bb70-9df86960485e",
+        "x-ms-date": "Tue, 26 Jan 2021 19:26:35 GMT",
         "x-ms-return-client-request-id": "true",
         "x-ms-version": "2020-06-12"
       },
@@ -59,40 +54,35 @@
       "ResponseHeaders": {
         "Content-Length": "223",
         "Content-Type": "application/xml",
-        "Date": "Thu, 21 Jan 2021 20:36:13 GMT",
+        "Date": "Tue, 26 Jan 2021 19:26:33 GMT",
         "Server": [
           "Windows-Azure-File/1.0",
           "Microsoft-HTTPAPI/2.0"
         ],
-        "x-ms-client-request-id": "037d12d6-e74a-6d3b-474e-19f2586cab51",
+        "x-ms-client-request-id": "6e14df1f-e00b-9e3d-bb70-9df86960485e",
         "x-ms-error-code": "ResourceNotFound",
-<<<<<<< HEAD
-        "x-ms-request-id": "c9ef5fbd-f01a-0012-2136-f3e9eb000000",
+        "x-ms-request-id": "579ffec1-401a-0047-4719-f4b199000000",
         "x-ms-version": "2020-06-12"
-=======
-        "x-ms-request-id": "327ab9c8-901a-006b-7235-f05d36000000",
-        "x-ms-version": "2020-04-08"
->>>>>>> ac24a13f
       },
       "ResponseBody": [
         "\uFEFF\u003C?xml version=\u00221.0\u0022 encoding=\u0022utf-8\u0022?\u003E\u003CError\u003E\u003CCode\u003EResourceNotFound\u003C/Code\u003E\u003CMessage\u003EThe specified resource does not exist.\n",
-        "RequestId:327ab9c8-901a-006b-7235-f05d36000000\n",
-        "Time:2021-01-21T20:36:14.0929846Z\u003C/Message\u003E\u003C/Error\u003E"
+        "RequestId:579ffec1-401a-0047-4719-f4b199000000\n",
+        "Time:2021-01-26T19:26:34.4640614Z\u003C/Message\u003E\u003C/Error\u003E"
       ]
     },
     {
-      "RequestUri": "https://seanmcccanary3.file.core.windows.net/test-share-3fbedf84-ecd5-8b75-fc66-73d6089fd512?restype=share",
+      "RequestUri": "https://seanmcccanary3.file.core.windows.net/test-share-253ce1cb-68a5-cbb2-faea-13b26ce9c618?restype=share",
       "RequestMethod": "DELETE",
       "RequestHeaders": {
         "Accept": "application/xml",
         "Authorization": "Sanitized",
-        "traceparent": "00-d23b71dddf8fd84dbd9360a07cef270c-ccedf39b874ebc4e-00",
+        "traceparent": "00-d36a6a4f24159e41b5411cd158981c47-b78854630a73d94d-00",
         "User-Agent": [
-          "azsdk-net-Storage.Files.Shares/12.7.0-alpha.20210121.1",
+          "azsdk-net-Storage.Files.Shares/12.7.0-alpha.20210126.1",
           "(.NET 5.0.2; Microsoft Windows 10.0.19042)"
         ],
-        "x-ms-client-request-id": "9f5ea41b-98f1-1c1d-3c90-460981df8003",
-        "x-ms-date": "Thu, 21 Jan 2021 20:36:14 GMT",
+        "x-ms-client-request-id": "3b4d752e-263f-e921-934b-40837fbe2d1a",
+        "x-ms-date": "Tue, 26 Jan 2021 19:26:35 GMT",
         "x-ms-delete-snapshots": "include",
         "x-ms-return-client-request-id": "true",
         "x-ms-version": "2020-06-12"
@@ -101,25 +91,20 @@
       "StatusCode": 202,
       "ResponseHeaders": {
         "Content-Length": "0",
-        "Date": "Thu, 21 Jan 2021 20:36:13 GMT",
+        "Date": "Tue, 26 Jan 2021 19:26:36 GMT",
         "Server": [
           "Windows-Azure-File/1.0",
           "Microsoft-HTTPAPI/2.0"
         ],
-        "x-ms-client-request-id": "9f5ea41b-98f1-1c1d-3c90-460981df8003",
-<<<<<<< HEAD
-        "x-ms-request-id": "c9ef5fbe-f01a-0012-2236-f3e9eb000000",
+        "x-ms-client-request-id": "3b4d752e-263f-e921-934b-40837fbe2d1a",
+        "x-ms-request-id": "579ffec2-401a-0047-4819-f4b199000000",
         "x-ms-version": "2020-06-12"
-=======
-        "x-ms-request-id": "327ab9c9-901a-006b-7335-f05d36000000",
-        "x-ms-version": "2020-04-08"
->>>>>>> ac24a13f
       },
       "ResponseBody": []
     }
   ],
   "Variables": {
-    "RandomSeed": "1156040566",
+    "RandomSeed": "355830727",
     "Storage_TestConfigDefault": "ProductionTenant\nseanmcccanary3\nU2FuaXRpemVk\nhttps://seanmcccanary3.blob.core.windows.net\nhttps://seanmcccanary3.file.core.windows.net\nhttps://seanmcccanary3.queue.core.windows.net\nhttps://seanmcccanary3.table.core.windows.net\n\n\n\n\nhttps://seanmcccanary3-secondary.blob.core.windows.net\nhttps://seanmcccanary3-secondary.file.core.windows.net\nhttps://seanmcccanary3-secondary.queue.core.windows.net\nhttps://seanmcccanary3-secondary.table.core.windows.net\n\nSanitized\n\n\nCloud\nBlobEndpoint=https://seanmcccanary3.blob.core.windows.net/;QueueEndpoint=https://seanmcccanary3.queue.core.windows.net/;FileEndpoint=https://seanmcccanary3.file.core.windows.net/;BlobSecondaryEndpoint=https://seanmcccanary3-secondary.blob.core.windows.net/;QueueSecondaryEndpoint=https://seanmcccanary3-secondary.queue.core.windows.net/;FileSecondaryEndpoint=https://seanmcccanary3-secondary.file.core.windows.net/;AccountName=seanmcccanary3;AccountKey=Kg==;\nseanscope1"
   }
 }