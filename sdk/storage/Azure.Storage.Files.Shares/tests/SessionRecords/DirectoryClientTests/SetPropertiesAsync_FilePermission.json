{
  "Entries": [
    {
      "RequestUri": "http://seanstagetest.file.core.windows.net/test-share-7c3f7720-5e54-9cf0-0ca6-63c7d0e3ce94?restype=share",
      "RequestMethod": "PUT",
      "RequestHeaders": {
        "Authorization": "Sanitized",
        "traceparent": "00-a0225f7b0e98d241a2f46cd8e318b189-4ec346ec5eb9224b-00",
        "User-Agent": [
<<<<<<< HEAD
          "azsdk-net-Storage.Files.Shares/12.0.0-dev.20191205.1+4f14c4315f17fbbc59c93c6819467b6f15d7008f",
=======
          "azsdk-net-Storage.Files.Shares/12.0.0-dev.20191211.1\u002B899431c003876eb9b26cefd8e8a37e7f27f82ced",
>>>>>>> 5e20a7a1
          "(.NET Core 4.6.28008.01; Microsoft Windows 10.0.18363 )"
        ],
        "x-ms-client-request-id": "f943d206-15a1-3859-5d47-52ff0d7031fc",
        "x-ms-date": "Wed, 11 Dec 2019 20:37:06 GMT",
        "x-ms-return-client-request-id": "true",
        "x-ms-version": "2019-07-07"
      },
      "RequestBody": null,
      "StatusCode": 201,
      "ResponseHeaders": {
        "Content-Length": "0",
<<<<<<< HEAD
        "Date": "Fri, 06 Dec 2019 00:25:27 GMT",
        "ETag": "\"0x8D779E2CB947045\"",
        "Last-Modified": "Fri, 06 Dec 2019 00:25:28 GMT",
=======
        "Date": "Wed, 11 Dec 2019 20:37:06 GMT",
        "ETag": "\u00220x8D77E79E31EFE3E\u0022",
        "Last-Modified": "Wed, 11 Dec 2019 20:37:06 GMT",
>>>>>>> 5e20a7a1
        "Server": [
          "Windows-Azure-File/1.0",
          "Microsoft-HTTPAPI/2.0"
        ],
        "x-ms-client-request-id": "f943d206-15a1-3859-5d47-52ff0d7031fc",
        "x-ms-request-id": "ef3e383c-c01a-0019-3e62-b01280000000",
        "x-ms-version": "2019-07-07"
      },
      "ResponseBody": []
    },
    {
      "RequestUri": "http://seanstagetest.file.core.windows.net/test-share-7c3f7720-5e54-9cf0-0ca6-63c7d0e3ce94/test-directory-7c68f326-2ab3-745b-3b58-8737f872e767?restype=directory",
      "RequestMethod": "PUT",
      "RequestHeaders": {
        "Authorization": "Sanitized",
        "traceparent": "00-13af9bf96e89d246a9e5f26051e7e1bf-580dc6a2a8195d40-00",
        "User-Agent": [
<<<<<<< HEAD
          "azsdk-net-Storage.Files.Shares/12.0.0-dev.20191205.1+4f14c4315f17fbbc59c93c6819467b6f15d7008f",
=======
          "azsdk-net-Storage.Files.Shares/12.0.0-dev.20191211.1\u002B899431c003876eb9b26cefd8e8a37e7f27f82ced",
>>>>>>> 5e20a7a1
          "(.NET Core 4.6.28008.01; Microsoft Windows 10.0.18363 )"
        ],
        "x-ms-client-request-id": "c15768eb-2d3c-db67-77cf-bd498d223fea",
        "x-ms-date": "Wed, 11 Dec 2019 20:37:06 GMT",
        "x-ms-file-attributes": "None",
        "x-ms-file-creation-time": "Now",
        "x-ms-file-last-write-time": "Now",
        "x-ms-file-permission": "Inherit",
        "x-ms-return-client-request-id": "true",
        "x-ms-version": "2019-07-07"
      },
      "RequestBody": null,
      "StatusCode": 201,
      "ResponseHeaders": {
        "Content-Length": "0",
<<<<<<< HEAD
        "Date": "Fri, 06 Dec 2019 00:25:27 GMT",
        "ETag": "\"0x8D779E2CBA22A03\"",
        "Last-Modified": "Fri, 06 Dec 2019 00:25:28 GMT",
=======
        "Date": "Wed, 11 Dec 2019 20:37:06 GMT",
        "ETag": "\u00220x8D77E79E32DA49E\u0022",
        "Last-Modified": "Wed, 11 Dec 2019 20:37:06 GMT",
>>>>>>> 5e20a7a1
        "Server": [
          "Windows-Azure-File/1.0",
          "Microsoft-HTTPAPI/2.0"
        ],
        "x-ms-client-request-id": "c15768eb-2d3c-db67-77cf-bd498d223fea",
        "x-ms-file-attributes": "Directory",
        "x-ms-file-change-time": "2019-12-11T20:37:06.3776414Z",
        "x-ms-file-creation-time": "2019-12-11T20:37:06.3776414Z",
        "x-ms-file-id": "13835128424026341376",
        "x-ms-file-last-write-time": "2019-12-11T20:37:06.3776414Z",
        "x-ms-file-parent-id": "0",
        "x-ms-file-permission-key": "7855875120676328179*422928105932735866",
        "x-ms-request-id": "ef3e383e-c01a-0019-3f62-b01280000000",
        "x-ms-request-server-encrypted": "true",
        "x-ms-version": "2019-07-07"
      },
      "ResponseBody": []
    },
    {
<<<<<<< HEAD
      "RequestUri": "http://seanstagetest.file.core.windows.net/test-share-8c5edeb7-f5c1-ea89-7173-6c761fce1062/test-directory-d0a7776b-2fdb-e1b9-e31b-d00e5a2bbc19?restype=directory&comp=properties",
=======
      "RequestUri": "http://seanstagetest.file.core.windows.net/test-share-7c3f7720-5e54-9cf0-0ca6-63c7d0e3ce94/test-directory-7c68f326-2ab3-745b-3b58-8737f872e767?restype=directory\u0026comp=properties",
>>>>>>> 5e20a7a1
      "RequestMethod": "PUT",
      "RequestHeaders": {
        "Authorization": "Sanitized",
        "traceparent": "00-701888deecb0b347a7626321147428aa-9aff6e35ea6bde45-00",
        "User-Agent": [
<<<<<<< HEAD
          "azsdk-net-Storage.Files.Shares/12.0.0-dev.20191205.1+4f14c4315f17fbbc59c93c6819467b6f15d7008f",
=======
          "azsdk-net-Storage.Files.Shares/12.0.0-dev.20191211.1\u002B899431c003876eb9b26cefd8e8a37e7f27f82ced",
>>>>>>> 5e20a7a1
          "(.NET Core 4.6.28008.01; Microsoft Windows 10.0.18363 )"
        ],
        "x-ms-client-request-id": "8f4b037e-251b-cd2a-e0e6-87d017a940ed",
        "x-ms-date": "Wed, 11 Dec 2019 20:37:06 GMT",
        "x-ms-file-attributes": "Preserve",
        "x-ms-file-creation-time": "Preserve",
        "x-ms-file-last-write-time": "Preserve",
        "x-ms-file-permission": "O:S-1-5-21-2127521184-1604012920-1887927527-21560751G:S-1-5-21-2127521184-1604012920-1887927527-513D:AI(A;;FA;;;SY)(A;;FA;;;BA)(A;;0x1200a9;;;S-1-5-21-397955417-626881126-188441444-3053964)",
        "x-ms-return-client-request-id": "true",
        "x-ms-version": "2019-07-07"
      },
      "RequestBody": null,
      "StatusCode": 200,
      "ResponseHeaders": {
        "Content-Length": "0",
<<<<<<< HEAD
        "Date": "Fri, 06 Dec 2019 00:25:27 GMT",
        "ETag": "\"0x8D779E2CBB0CFCF\"",
        "Last-Modified": "Fri, 06 Dec 2019 00:25:28 GMT",
=======
        "Date": "Wed, 11 Dec 2019 20:37:06 GMT",
        "ETag": "\u00220x8D77E79E33D5DD3\u0022",
        "Last-Modified": "Wed, 11 Dec 2019 20:37:06 GMT",
>>>>>>> 5e20a7a1
        "Server": [
          "Windows-Azure-File/1.0",
          "Microsoft-HTTPAPI/2.0"
        ],
        "x-ms-client-request-id": "8f4b037e-251b-cd2a-e0e6-87d017a940ed",
        "x-ms-file-attributes": "Directory",
        "x-ms-file-change-time": "2019-12-11T20:37:06.4806867Z",
        "x-ms-file-creation-time": "2019-12-11T20:37:06.3776414Z",
        "x-ms-file-id": "13835128424026341376",
        "x-ms-file-last-write-time": "2019-12-11T20:37:06.3776414Z",
        "x-ms-file-parent-id": "0",
        "x-ms-file-permission-key": "11680444563946999947*422928105932735866",
        "x-ms-request-id": "ef3e383f-c01a-0019-4062-b01280000000",
        "x-ms-request-server-encrypted": "true",
        "x-ms-version": "2019-07-07"
      },
      "ResponseBody": []
    },
    {
      "RequestUri": "http://seanstagetest.file.core.windows.net/test-share-7c3f7720-5e54-9cf0-0ca6-63c7d0e3ce94?restype=share",
      "RequestMethod": "DELETE",
      "RequestHeaders": {
        "Authorization": "Sanitized",
        "traceparent": "00-21ea339279bbb24687b472b9954d7860-f3b6b5bdb4b6db42-00",
        "User-Agent": [
<<<<<<< HEAD
          "azsdk-net-Storage.Files.Shares/12.0.0-dev.20191205.1+4f14c4315f17fbbc59c93c6819467b6f15d7008f",
=======
          "azsdk-net-Storage.Files.Shares/12.0.0-dev.20191211.1\u002B899431c003876eb9b26cefd8e8a37e7f27f82ced",
>>>>>>> 5e20a7a1
          "(.NET Core 4.6.28008.01; Microsoft Windows 10.0.18363 )"
        ],
        "x-ms-client-request-id": "89cabeb2-afd6-3bce-c135-e4c8ab8c3a56",
        "x-ms-date": "Wed, 11 Dec 2019 20:37:06 GMT",
        "x-ms-delete-snapshots": "include",
        "x-ms-return-client-request-id": "true",
        "x-ms-version": "2019-07-07"
      },
      "RequestBody": null,
      "StatusCode": 202,
      "ResponseHeaders": {
        "Content-Length": "0",
        "Date": "Wed, 11 Dec 2019 20:37:06 GMT",
        "Server": [
          "Windows-Azure-File/1.0",
          "Microsoft-HTTPAPI/2.0"
        ],
        "x-ms-client-request-id": "89cabeb2-afd6-3bce-c135-e4c8ab8c3a56",
        "x-ms-request-id": "ef3e3840-c01a-0019-4162-b01280000000",
        "x-ms-version": "2019-07-07"
      },
      "ResponseBody": []
    }
  ],
  "Variables": {
<<<<<<< HEAD
    "RandomSeed": "1892617054",
    "Storage_TestConfigDefault": "ProductionTenant\nseanstagetest\nU2FuaXRpemVk\nhttp://seanstagetest.blob.core.windows.net\nhttp://seanstagetest.file.core.windows.net\nhttp://seanstagetest.queue.core.windows.net\nhttp://seanstagetest.table.core.windows.net\n\n\n\n\nhttp://seanstagetest-secondary.blob.core.windows.net\nhttp://seanstagetest-secondary.file.core.windows.net\nhttp://seanstagetest-secondary.queue.core.windows.net\nhttp://seanstagetest-secondary.table.core.windows.net\n\nSanitized\n\n\nCloud\nBlobEndpoint=http://seanstagetest.blob.core.windows.net/;QueueEndpoint=http://seanstagetest.queue.core.windows.net/;FileEndpoint=http://seanstagetest.file.core.windows.net/;BlobSecondaryEndpoint=http://seanstagetest-secondary.blob.core.windows.net/;QueueSecondaryEndpoint=http://seanstagetest-secondary.queue.core.windows.net/;FileSecondaryEndpoint=http://seanstagetest-secondary.file.core.windows.net/;AccountName=seanstagetest;AccountKey=Sanitized\nseanscope1"
=======
    "RandomSeed": "287273079",
    "Storage_TestConfigDefault": "ProductionTenant\nseanstagetest\nU2FuaXRpemVk\nhttp://seanstagetest.blob.core.windows.net\nhttp://seanstagetest.file.core.windows.net\nhttp://seanstagetest.queue.core.windows.net\nhttp://seanstagetest.table.core.windows.net\n\n\n\n\nhttp://seanstagetest-secondary.blob.core.windows.net\nhttp://seanstagetest-secondary.file.core.windows.net\nhttp://seanstagetest-secondary.queue.core.windows.net\nhttp://seanstagetest-secondary.table.core.windows.net\n\nSanitized\n\n\nCloud\nBlobEndpoint=http://seanstagetest.blob.core.windows.net/;QueueEndpoint=http://seanstagetest.queue.core.windows.net/;FileEndpoint=http://seanstagetest.file.core.windows.net/;BlobSecondaryEndpoint=http://seanstagetest-secondary.blob.core.windows.net/;QueueSecondaryEndpoint=http://seanstagetest-secondary.queue.core.windows.net/;FileSecondaryEndpoint=http://seanstagetest-secondary.file.core.windows.net/;AccountName=seanstagetest;AccountKey=Sanitized"
>>>>>>> 5e20a7a1
  }
}<|MERGE_RESOLUTION|>--- conflicted
+++ resolved
@@ -1,21 +1,17 @@
 {
   "Entries": [
     {
-      "RequestUri": "http://seanstagetest.file.core.windows.net/test-share-7c3f7720-5e54-9cf0-0ca6-63c7d0e3ce94?restype=share",
+      "RequestUri": "http://seanstagetest.file.core.windows.net/test-share-49064db0-612c-049a-99db-66363458e4c8?restype=share",
       "RequestMethod": "PUT",
       "RequestHeaders": {
         "Authorization": "Sanitized",
-        "traceparent": "00-a0225f7b0e98d241a2f46cd8e318b189-4ec346ec5eb9224b-00",
+        "traceparent": "00-da845fca9d672446a9330f14295ddcae-ae7394b99b8ba046-00",
         "User-Agent": [
-<<<<<<< HEAD
-          "azsdk-net-Storage.Files.Shares/12.0.0-dev.20191205.1+4f14c4315f17fbbc59c93c6819467b6f15d7008f",
-=======
-          "azsdk-net-Storage.Files.Shares/12.0.0-dev.20191211.1\u002B899431c003876eb9b26cefd8e8a37e7f27f82ced",
->>>>>>> 5e20a7a1
+          "azsdk-net-Storage.Files.Shares/12.0.0-dev.20191211.1\u002B2accb37068f0a0c9382fa117525bb968c5397cf7",
           "(.NET Core 4.6.28008.01; Microsoft Windows 10.0.18363 )"
         ],
-        "x-ms-client-request-id": "f943d206-15a1-3859-5d47-52ff0d7031fc",
-        "x-ms-date": "Wed, 11 Dec 2019 20:37:06 GMT",
+        "x-ms-client-request-id": "05fc5639-5314-50a4-b5d8-89b1fca78de6",
+        "x-ms-date": "Wed, 11 Dec 2019 23:04:50 GMT",
         "x-ms-return-client-request-id": "true",
         "x-ms-version": "2019-07-07"
       },
@@ -23,41 +19,31 @@
       "StatusCode": 201,
       "ResponseHeaders": {
         "Content-Length": "0",
-<<<<<<< HEAD
-        "Date": "Fri, 06 Dec 2019 00:25:27 GMT",
-        "ETag": "\"0x8D779E2CB947045\"",
-        "Last-Modified": "Fri, 06 Dec 2019 00:25:28 GMT",
-=======
-        "Date": "Wed, 11 Dec 2019 20:37:06 GMT",
-        "ETag": "\u00220x8D77E79E31EFE3E\u0022",
-        "Last-Modified": "Wed, 11 Dec 2019 20:37:06 GMT",
->>>>>>> 5e20a7a1
+        "Date": "Wed, 11 Dec 2019 23:04:49 GMT",
+        "ETag": "\u00220x8D77E8E866D8B80\u0022",
+        "Last-Modified": "Wed, 11 Dec 2019 23:04:50 GMT",
         "Server": [
           "Windows-Azure-File/1.0",
           "Microsoft-HTTPAPI/2.0"
         ],
-        "x-ms-client-request-id": "f943d206-15a1-3859-5d47-52ff0d7031fc",
-        "x-ms-request-id": "ef3e383c-c01a-0019-3e62-b01280000000",
+        "x-ms-client-request-id": "05fc5639-5314-50a4-b5d8-89b1fca78de6",
+        "x-ms-request-id": "5f7a89e9-601a-003f-1677-b05a98000000",
         "x-ms-version": "2019-07-07"
       },
       "ResponseBody": []
     },
     {
-      "RequestUri": "http://seanstagetest.file.core.windows.net/test-share-7c3f7720-5e54-9cf0-0ca6-63c7d0e3ce94/test-directory-7c68f326-2ab3-745b-3b58-8737f872e767?restype=directory",
+      "RequestUri": "http://seanstagetest.file.core.windows.net/test-share-49064db0-612c-049a-99db-66363458e4c8/test-directory-7392cc91-3b0c-80d8-6c96-8e124968cefa?restype=directory",
       "RequestMethod": "PUT",
       "RequestHeaders": {
         "Authorization": "Sanitized",
-        "traceparent": "00-13af9bf96e89d246a9e5f26051e7e1bf-580dc6a2a8195d40-00",
+        "traceparent": "00-a2f0bfe35427424781e258b899312b9a-eb24430338fd4445-00",
         "User-Agent": [
-<<<<<<< HEAD
-          "azsdk-net-Storage.Files.Shares/12.0.0-dev.20191205.1+4f14c4315f17fbbc59c93c6819467b6f15d7008f",
-=======
-          "azsdk-net-Storage.Files.Shares/12.0.0-dev.20191211.1\u002B899431c003876eb9b26cefd8e8a37e7f27f82ced",
->>>>>>> 5e20a7a1
+          "azsdk-net-Storage.Files.Shares/12.0.0-dev.20191211.1\u002B2accb37068f0a0c9382fa117525bb968c5397cf7",
           "(.NET Core 4.6.28008.01; Microsoft Windows 10.0.18363 )"
         ],
-        "x-ms-client-request-id": "c15768eb-2d3c-db67-77cf-bd498d223fea",
-        "x-ms-date": "Wed, 11 Dec 2019 20:37:06 GMT",
+        "x-ms-client-request-id": "68a0318c-1a0b-fd8e-7e7c-997dc491064d",
+        "x-ms-date": "Wed, 11 Dec 2019 23:04:50 GMT",
         "x-ms-file-attributes": "None",
         "x-ms-file-creation-time": "Now",
         "x-ms-file-last-write-time": "Now",
@@ -69,53 +55,39 @@
       "StatusCode": 201,
       "ResponseHeaders": {
         "Content-Length": "0",
-<<<<<<< HEAD
-        "Date": "Fri, 06 Dec 2019 00:25:27 GMT",
-        "ETag": "\"0x8D779E2CBA22A03\"",
-        "Last-Modified": "Fri, 06 Dec 2019 00:25:28 GMT",
-=======
-        "Date": "Wed, 11 Dec 2019 20:37:06 GMT",
-        "ETag": "\u00220x8D77E79E32DA49E\u0022",
-        "Last-Modified": "Wed, 11 Dec 2019 20:37:06 GMT",
->>>>>>> 5e20a7a1
+        "Date": "Wed, 11 Dec 2019 23:04:49 GMT",
+        "ETag": "\u00220x8D77E8E867C3DDE\u0022",
+        "Last-Modified": "Wed, 11 Dec 2019 23:04:50 GMT",
         "Server": [
           "Windows-Azure-File/1.0",
           "Microsoft-HTTPAPI/2.0"
         ],
-        "x-ms-client-request-id": "c15768eb-2d3c-db67-77cf-bd498d223fea",
+        "x-ms-client-request-id": "68a0318c-1a0b-fd8e-7e7c-997dc491064d",
         "x-ms-file-attributes": "Directory",
-        "x-ms-file-change-time": "2019-12-11T20:37:06.3776414Z",
-        "x-ms-file-creation-time": "2019-12-11T20:37:06.3776414Z",
+        "x-ms-file-change-time": "2019-12-11T23:04:50.2959582Z",
+        "x-ms-file-creation-time": "2019-12-11T23:04:50.2959582Z",
         "x-ms-file-id": "13835128424026341376",
-        "x-ms-file-last-write-time": "2019-12-11T20:37:06.3776414Z",
+        "x-ms-file-last-write-time": "2019-12-11T23:04:50.2959582Z",
         "x-ms-file-parent-id": "0",
         "x-ms-file-permission-key": "7855875120676328179*422928105932735866",
-        "x-ms-request-id": "ef3e383e-c01a-0019-3f62-b01280000000",
+        "x-ms-request-id": "5f7a89ed-601a-003f-1977-b05a98000000",
         "x-ms-request-server-encrypted": "true",
         "x-ms-version": "2019-07-07"
       },
       "ResponseBody": []
     },
     {
-<<<<<<< HEAD
-      "RequestUri": "http://seanstagetest.file.core.windows.net/test-share-8c5edeb7-f5c1-ea89-7173-6c761fce1062/test-directory-d0a7776b-2fdb-e1b9-e31b-d00e5a2bbc19?restype=directory&comp=properties",
-=======
-      "RequestUri": "http://seanstagetest.file.core.windows.net/test-share-7c3f7720-5e54-9cf0-0ca6-63c7d0e3ce94/test-directory-7c68f326-2ab3-745b-3b58-8737f872e767?restype=directory\u0026comp=properties",
->>>>>>> 5e20a7a1
+      "RequestUri": "http://seanstagetest.file.core.windows.net/test-share-49064db0-612c-049a-99db-66363458e4c8/test-directory-7392cc91-3b0c-80d8-6c96-8e124968cefa?restype=directory\u0026comp=properties",
       "RequestMethod": "PUT",
       "RequestHeaders": {
         "Authorization": "Sanitized",
-        "traceparent": "00-701888deecb0b347a7626321147428aa-9aff6e35ea6bde45-00",
+        "traceparent": "00-8a296a9ab7d52940b296f89f497ea155-0a0d302536cf834c-00",
         "User-Agent": [
-<<<<<<< HEAD
-          "azsdk-net-Storage.Files.Shares/12.0.0-dev.20191205.1+4f14c4315f17fbbc59c93c6819467b6f15d7008f",
-=======
-          "azsdk-net-Storage.Files.Shares/12.0.0-dev.20191211.1\u002B899431c003876eb9b26cefd8e8a37e7f27f82ced",
->>>>>>> 5e20a7a1
+          "azsdk-net-Storage.Files.Shares/12.0.0-dev.20191211.1\u002B2accb37068f0a0c9382fa117525bb968c5397cf7",
           "(.NET Core 4.6.28008.01; Microsoft Windows 10.0.18363 )"
         ],
-        "x-ms-client-request-id": "8f4b037e-251b-cd2a-e0e6-87d017a940ed",
-        "x-ms-date": "Wed, 11 Dec 2019 20:37:06 GMT",
+        "x-ms-client-request-id": "18867b23-66c7-32ef-3dff-5edf45360a3c",
+        "x-ms-date": "Wed, 11 Dec 2019 23:04:50 GMT",
         "x-ms-file-attributes": "Preserve",
         "x-ms-file-creation-time": "Preserve",
         "x-ms-file-last-write-time": "Preserve",
@@ -127,49 +99,39 @@
       "StatusCode": 200,
       "ResponseHeaders": {
         "Content-Length": "0",
-<<<<<<< HEAD
-        "Date": "Fri, 06 Dec 2019 00:25:27 GMT",
-        "ETag": "\"0x8D779E2CBB0CFCF\"",
-        "Last-Modified": "Fri, 06 Dec 2019 00:25:28 GMT",
-=======
-        "Date": "Wed, 11 Dec 2019 20:37:06 GMT",
-        "ETag": "\u00220x8D77E79E33D5DD3\u0022",
-        "Last-Modified": "Wed, 11 Dec 2019 20:37:06 GMT",
->>>>>>> 5e20a7a1
+        "Date": "Wed, 11 Dec 2019 23:04:49 GMT",
+        "ETag": "\u00220x8D77E8E868B80A1\u0022",
+        "Last-Modified": "Wed, 11 Dec 2019 23:04:50 GMT",
         "Server": [
           "Windows-Azure-File/1.0",
           "Microsoft-HTTPAPI/2.0"
         ],
-        "x-ms-client-request-id": "8f4b037e-251b-cd2a-e0e6-87d017a940ed",
+        "x-ms-client-request-id": "18867b23-66c7-32ef-3dff-5edf45360a3c",
         "x-ms-file-attributes": "Directory",
-        "x-ms-file-change-time": "2019-12-11T20:37:06.4806867Z",
-        "x-ms-file-creation-time": "2019-12-11T20:37:06.3776414Z",
+        "x-ms-file-change-time": "2019-12-11T23:04:50.3959713Z",
+        "x-ms-file-creation-time": "2019-12-11T23:04:50.2959582Z",
         "x-ms-file-id": "13835128424026341376",
-        "x-ms-file-last-write-time": "2019-12-11T20:37:06.3776414Z",
+        "x-ms-file-last-write-time": "2019-12-11T23:04:50.2959582Z",
         "x-ms-file-parent-id": "0",
         "x-ms-file-permission-key": "11680444563946999947*422928105932735866",
-        "x-ms-request-id": "ef3e383f-c01a-0019-4062-b01280000000",
+        "x-ms-request-id": "5f7a89f4-601a-003f-2077-b05a98000000",
         "x-ms-request-server-encrypted": "true",
         "x-ms-version": "2019-07-07"
       },
       "ResponseBody": []
     },
     {
-      "RequestUri": "http://seanstagetest.file.core.windows.net/test-share-7c3f7720-5e54-9cf0-0ca6-63c7d0e3ce94?restype=share",
+      "RequestUri": "http://seanstagetest.file.core.windows.net/test-share-49064db0-612c-049a-99db-66363458e4c8?restype=share",
       "RequestMethod": "DELETE",
       "RequestHeaders": {
         "Authorization": "Sanitized",
-        "traceparent": "00-21ea339279bbb24687b472b9954d7860-f3b6b5bdb4b6db42-00",
+        "traceparent": "00-19286032d4ddad448061b8180c3e83f2-4e3ba3495a36d547-00",
         "User-Agent": [
-<<<<<<< HEAD
-          "azsdk-net-Storage.Files.Shares/12.0.0-dev.20191205.1+4f14c4315f17fbbc59c93c6819467b6f15d7008f",
-=======
-          "azsdk-net-Storage.Files.Shares/12.0.0-dev.20191211.1\u002B899431c003876eb9b26cefd8e8a37e7f27f82ced",
->>>>>>> 5e20a7a1
+          "azsdk-net-Storage.Files.Shares/12.0.0-dev.20191211.1\u002B2accb37068f0a0c9382fa117525bb968c5397cf7",
           "(.NET Core 4.6.28008.01; Microsoft Windows 10.0.18363 )"
         ],
-        "x-ms-client-request-id": "89cabeb2-afd6-3bce-c135-e4c8ab8c3a56",
-        "x-ms-date": "Wed, 11 Dec 2019 20:37:06 GMT",
+        "x-ms-client-request-id": "495a5ca3-ed0b-a385-9e31-f4aa51aa6ce1",
+        "x-ms-date": "Wed, 11 Dec 2019 23:04:50 GMT",
         "x-ms-delete-snapshots": "include",
         "x-ms-return-client-request-id": "true",
         "x-ms-version": "2019-07-07"
@@ -178,25 +140,20 @@
       "StatusCode": 202,
       "ResponseHeaders": {
         "Content-Length": "0",
-        "Date": "Wed, 11 Dec 2019 20:37:06 GMT",
+        "Date": "Wed, 11 Dec 2019 23:04:49 GMT",
         "Server": [
           "Windows-Azure-File/1.0",
           "Microsoft-HTTPAPI/2.0"
         ],
-        "x-ms-client-request-id": "89cabeb2-afd6-3bce-c135-e4c8ab8c3a56",
-        "x-ms-request-id": "ef3e3840-c01a-0019-4162-b01280000000",
+        "x-ms-client-request-id": "495a5ca3-ed0b-a385-9e31-f4aa51aa6ce1",
+        "x-ms-request-id": "5f7a89f7-601a-003f-2377-b05a98000000",
         "x-ms-version": "2019-07-07"
       },
       "ResponseBody": []
     }
   ],
   "Variables": {
-<<<<<<< HEAD
-    "RandomSeed": "1892617054",
+    "RandomSeed": "1050864246",
     "Storage_TestConfigDefault": "ProductionTenant\nseanstagetest\nU2FuaXRpemVk\nhttp://seanstagetest.blob.core.windows.net\nhttp://seanstagetest.file.core.windows.net\nhttp://seanstagetest.queue.core.windows.net\nhttp://seanstagetest.table.core.windows.net\n\n\n\n\nhttp://seanstagetest-secondary.blob.core.windows.net\nhttp://seanstagetest-secondary.file.core.windows.net\nhttp://seanstagetest-secondary.queue.core.windows.net\nhttp://seanstagetest-secondary.table.core.windows.net\n\nSanitized\n\n\nCloud\nBlobEndpoint=http://seanstagetest.blob.core.windows.net/;QueueEndpoint=http://seanstagetest.queue.core.windows.net/;FileEndpoint=http://seanstagetest.file.core.windows.net/;BlobSecondaryEndpoint=http://seanstagetest-secondary.blob.core.windows.net/;QueueSecondaryEndpoint=http://seanstagetest-secondary.queue.core.windows.net/;FileSecondaryEndpoint=http://seanstagetest-secondary.file.core.windows.net/;AccountName=seanstagetest;AccountKey=Sanitized\nseanscope1"
-=======
-    "RandomSeed": "287273079",
-    "Storage_TestConfigDefault": "ProductionTenant\nseanstagetest\nU2FuaXRpemVk\nhttp://seanstagetest.blob.core.windows.net\nhttp://seanstagetest.file.core.windows.net\nhttp://seanstagetest.queue.core.windows.net\nhttp://seanstagetest.table.core.windows.net\n\n\n\n\nhttp://seanstagetest-secondary.blob.core.windows.net\nhttp://seanstagetest-secondary.file.core.windows.net\nhttp://seanstagetest-secondary.queue.core.windows.net\nhttp://seanstagetest-secondary.table.core.windows.net\n\nSanitized\n\n\nCloud\nBlobEndpoint=http://seanstagetest.blob.core.windows.net/;QueueEndpoint=http://seanstagetest.queue.core.windows.net/;FileEndpoint=http://seanstagetest.file.core.windows.net/;BlobSecondaryEndpoint=http://seanstagetest-secondary.blob.core.windows.net/;QueueSecondaryEndpoint=http://seanstagetest-secondary.queue.core.windows.net/;FileSecondaryEndpoint=http://seanstagetest-secondary.file.core.windows.net/;AccountName=seanstagetest;AccountKey=Sanitized"
->>>>>>> 5e20a7a1
   }
 }