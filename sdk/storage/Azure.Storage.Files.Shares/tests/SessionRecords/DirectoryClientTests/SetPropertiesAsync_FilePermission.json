--- conflicted
+++ resolved
@@ -14,11 +14,7 @@
         "x-ms-client-request-id": "f1845b27-9915-cf47-50c3-775f627cad56",
         "x-ms-date": "Tue, 26 Jan 2021 19:48:02 GMT",
         "x-ms-return-client-request-id": "true",
-<<<<<<< HEAD
-        "x-ms-version": "2020-12-06"
-=======
         "x-ms-version": "2021-02-12"
->>>>>>> 7e782c87
       },
       "RequestBody": null,
       "StatusCode": 201,
@@ -33,11 +29,7 @@
         ],
         "x-ms-client-request-id": "f1845b27-9915-cf47-50c3-775f627cad56",
         "x-ms-request-id": "a0b6fa04-501a-0029-491c-f4e4b6000000",
-<<<<<<< HEAD
-        "x-ms-version": "2020-12-06"
-=======
         "x-ms-version": "2021-02-12"
->>>>>>> 7e782c87
       },
       "ResponseBody": []
     },
@@ -59,11 +51,7 @@
         "x-ms-file-last-write-time": "Now",
         "x-ms-file-permission": "Inherit",
         "x-ms-return-client-request-id": "true",
-<<<<<<< HEAD
-        "x-ms-version": "2020-12-06"
-=======
         "x-ms-version": "2021-02-12"
->>>>>>> 7e782c87
       },
       "RequestBody": null,
       "StatusCode": 201,
@@ -86,11 +74,7 @@
         "x-ms-file-permission-key": "17860367565182308406*11459378189709739967",
         "x-ms-request-id": "a0b6fa07-501a-0029-4a1c-f4e4b6000000",
         "x-ms-request-server-encrypted": "true",
-<<<<<<< HEAD
-        "x-ms-version": "2020-12-06"
-=======
         "x-ms-version": "2021-02-12"
->>>>>>> 7e782c87
       },
       "ResponseBody": []
     },
@@ -112,11 +96,7 @@
         "x-ms-file-last-write-time": "Preserve",
         "x-ms-file-permission": "O:S-1-5-21-2127521184-1604012920-1887927527-21560751G:S-1-5-21-2127521184-1604012920-1887927527-513D:AI(A;;FA;;;SY)(A;;FA;;;BA)(A;;0x1200a9;;;S-1-5-21-397955417-626881126-188441444-3053964)",
         "x-ms-return-client-request-id": "true",
-<<<<<<< HEAD
-        "x-ms-version": "2020-12-06"
-=======
         "x-ms-version": "2021-02-12"
->>>>>>> 7e782c87
       },
       "RequestBody": null,
       "StatusCode": 200,
@@ -139,11 +119,7 @@
         "x-ms-file-permission-key": "4089320212444238414*11459378189709739967",
         "x-ms-request-id": "a0b6fa09-501a-0029-4b1c-f4e4b6000000",
         "x-ms-request-server-encrypted": "true",
-<<<<<<< HEAD
-        "x-ms-version": "2020-12-06"
-=======
         "x-ms-version": "2021-02-12"
->>>>>>> 7e782c87
       },
       "ResponseBody": []
     },
@@ -162,11 +138,7 @@
         "x-ms-date": "Tue, 26 Jan 2021 19:48:04 GMT",
         "x-ms-delete-snapshots": "include",
         "x-ms-return-client-request-id": "true",
-<<<<<<< HEAD
-        "x-ms-version": "2020-12-06"
-=======
         "x-ms-version": "2021-02-12"
->>>>>>> 7e782c87
       },
       "RequestBody": null,
       "StatusCode": 202,
@@ -179,11 +151,7 @@
         ],
         "x-ms-client-request-id": "0d1a93d3-75c1-697c-9360-72b693560782",
         "x-ms-request-id": "a0b6fa0d-501a-0029-4c1c-f4e4b6000000",
-<<<<<<< HEAD
-        "x-ms-version": "2020-12-06"
-=======
         "x-ms-version": "2021-02-12"
->>>>>>> 7e782c87
       },
       "ResponseBody": []
     }
