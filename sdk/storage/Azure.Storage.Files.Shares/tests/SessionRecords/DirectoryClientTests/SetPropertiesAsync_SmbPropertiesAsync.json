{
  "Entries": [
    {
      "RequestUri": "http://seanstagetest.file.core.windows.net/test-share-2c04414e-83a8-49af-ce1c-883c5634dfa8?restype=share",
      "RequestMethod": "PUT",
      "RequestHeaders": {
        "Authorization": "Sanitized",
<<<<<<< HEAD
        "traceparent": "00-215dc5146340a44c98f8f6a2e4ae7f99-0e67db0ce56fb548-00",
        "User-Agent": [
          "azsdk-net-Storage.Files.Shares/12.0.0-dev.20191210.1\u002B5758cdf8298d3305c897cb7ba843ddd732c229c1",
          "(.NET Core 4.6.28008.01; Microsoft Windows 10.0.18363 )"
        ],
        "x-ms-client-request-id": "5cd319f4-5a0d-0fe4-0b8f-0275c5d5fe26",
        "x-ms-date": "Wed, 11 Dec 2019 05:55:53 GMT",
=======
        "traceparent": "00-7a3c5fde4ac8aa4ea48b0e5f5f3438b1-8380327ff0389a44-00",
        "User-Agent": [
          "azsdk-net-Storage.Files.Shares/12.0.0-dev.20191211.1\u002B899431c003876eb9b26cefd8e8a37e7f27f82ced",
          "(.NET Core 4.6.28008.01; Microsoft Windows 10.0.18363 )"
        ],
        "x-ms-client-request-id": "6bbcee71-9215-580d-ac3e-3e88f3944f74",
        "x-ms-date": "Wed, 11 Dec 2019 20:37:18 GMT",
>>>>>>> 5e20a7a1
        "x-ms-return-client-request-id": "true",
        "x-ms-version": "2019-07-07"
      },
      "RequestBody": null,
      "StatusCode": 201,
      "ResponseHeaders": {
        "Content-Length": "0",
<<<<<<< HEAD
        "Date": "Wed, 11 Dec 2019 05:55:52 GMT",
        "ETag": "\u00220x8D77DFEC846374E\u0022",
        "Last-Modified": "Wed, 11 Dec 2019 05:55:53 GMT",
=======
        "Date": "Wed, 11 Dec 2019 20:37:18 GMT",
        "ETag": "\u00220x8D77E79EA5AAAEC\u0022",
        "Last-Modified": "Wed, 11 Dec 2019 20:37:18 GMT",
>>>>>>> 5e20a7a1
        "Server": [
          "Windows-Azure-File/1.0",
          "Microsoft-HTTPAPI/2.0"
        ],
<<<<<<< HEAD
        "x-ms-client-request-id": "5cd319f4-5a0d-0fe4-0b8f-0275c5d5fe26",
        "x-ms-request-id": "3644e217-301a-0032-57e7-af924c000000",
=======
        "x-ms-client-request-id": "6bbcee71-9215-580d-ac3e-3e88f3944f74",
        "x-ms-request-id": "ef3e3900-c01a-0019-4c62-b01280000000",
>>>>>>> 5e20a7a1
        "x-ms-version": "2019-07-07"
      },
      "ResponseBody": []
    },
    {
      "RequestUri": "http://seanstagetest.file.core.windows.net/test-share-2c04414e-83a8-49af-ce1c-883c5634dfa8?restype=share\u0026comp=filepermission",
      "RequestMethod": "PUT",
      "RequestHeaders": {
        "Authorization": "Sanitized",
        "Content-Length": "206",
        "Content-Type": "application/json",
<<<<<<< HEAD
        "traceparent": "00-21f4ddf35e97dc4cbc9fbd9c6f927f3c-ac2d190da34a2741-00",
        "User-Agent": [
          "azsdk-net-Storage.Files.Shares/12.0.0-dev.20191210.1\u002B5758cdf8298d3305c897cb7ba843ddd732c229c1",
          "(.NET Core 4.6.28008.01; Microsoft Windows 10.0.18363 )"
        ],
        "x-ms-client-request-id": "bb082db5-cd2f-95d7-d3f0-4a52eb16c521",
        "x-ms-date": "Wed, 11 Dec 2019 05:55:53 GMT",
=======
        "traceparent": "00-942a4b8e6d7e4441bd9e9a1f3ceffa43-a7010ef3c151c349-00",
        "User-Agent": [
          "azsdk-net-Storage.Files.Shares/12.0.0-dev.20191211.1\u002B899431c003876eb9b26cefd8e8a37e7f27f82ced",
          "(.NET Core 4.6.28008.01; Microsoft Windows 10.0.18363 )"
        ],
        "x-ms-client-request-id": "68cbc5ae-7477-9492-5d86-e288c47fc296",
        "x-ms-date": "Wed, 11 Dec 2019 20:37:18 GMT",
>>>>>>> 5e20a7a1
        "x-ms-return-client-request-id": "true",
        "x-ms-version": "2019-07-07"
      },
      "RequestBody": {
        "permission": "O:S-1-5-21-2127521184-1604012920-1887927527-21560751G:S-1-5-21-2127521184-1604012920-1887927527-513D:AI(A;;FA;;;SY)(A;;FA;;;BA)(A;;0x1200a9;;;S-1-5-21-397955417-626881126-188441444-3053964)"
      },
      "StatusCode": 201,
      "ResponseHeaders": {
<<<<<<< HEAD
        "Date": "Wed, 11 Dec 2019 05:55:52 GMT",
=======
        "Date": "Wed, 11 Dec 2019 20:37:18 GMT",
>>>>>>> 5e20a7a1
        "Server": [
          "Windows-Azure-File/1.0",
          "Microsoft-HTTPAPI/2.0"
        ],
        "Transfer-Encoding": "chunked",
        "x-ms-client-request-id": "68cbc5ae-7477-9492-5d86-e288c47fc296",
        "x-ms-file-permission-key": "11680444563946999947*422928105932735866",
<<<<<<< HEAD
        "x-ms-request-id": "3644e219-301a-0032-58e7-af924c000000",
=======
        "x-ms-request-id": "ef3e3902-c01a-0019-4d62-b01280000000",
>>>>>>> 5e20a7a1
        "x-ms-version": "2019-07-07"
      },
      "ResponseBody": []
    },
    {
      "RequestUri": "http://seanstagetest.file.core.windows.net/test-share-2c04414e-83a8-49af-ce1c-883c5634dfa8/test-directory-e9550a9f-452e-0730-2a71-30c78f53537f?restype=directory",
      "RequestMethod": "PUT",
      "RequestHeaders": {
        "Authorization": "Sanitized",
<<<<<<< HEAD
        "traceparent": "00-ae5964892182f642ad01f5c86c7267dd-e509393ee90ebe4d-00",
        "User-Agent": [
          "azsdk-net-Storage.Files.Shares/12.0.0-dev.20191210.1\u002B5758cdf8298d3305c897cb7ba843ddd732c229c1",
          "(.NET Core 4.6.28008.01; Microsoft Windows 10.0.18363 )"
        ],
        "x-ms-client-request-id": "303ee7f1-7210-1f5b-c1ef-28519d7f43a2",
        "x-ms-date": "Wed, 11 Dec 2019 05:55:53 GMT",
=======
        "traceparent": "00-3adbd82ec60702478d8d8b12162c9d7f-9694687577ec6542-00",
        "User-Agent": [
          "azsdk-net-Storage.Files.Shares/12.0.0-dev.20191211.1\u002B899431c003876eb9b26cefd8e8a37e7f27f82ced",
          "(.NET Core 4.6.28008.01; Microsoft Windows 10.0.18363 )"
        ],
        "x-ms-client-request-id": "fb196c8b-79d6-68b2-95c3-3e0643cb040a",
        "x-ms-date": "Wed, 11 Dec 2019 20:37:18 GMT",
>>>>>>> 5e20a7a1
        "x-ms-file-attributes": "None",
        "x-ms-file-creation-time": "Now",
        "x-ms-file-last-write-time": "Now",
        "x-ms-file-permission": "Inherit",
        "x-ms-return-client-request-id": "true",
        "x-ms-version": "2019-07-07"
      },
      "RequestBody": null,
      "StatusCode": 201,
      "ResponseHeaders": {
        "Content-Length": "0",
<<<<<<< HEAD
        "Date": "Wed, 11 Dec 2019 05:55:53 GMT",
        "ETag": "\u00220x8D77DFEC86DEF6D\u0022",
        "Last-Modified": "Wed, 11 Dec 2019 05:55:53 GMT",
=======
        "Date": "Wed, 11 Dec 2019 20:37:18 GMT",
        "ETag": "\u00220x8D77E79EA750E86\u0022",
        "Last-Modified": "Wed, 11 Dec 2019 20:37:18 GMT",
>>>>>>> 5e20a7a1
        "Server": [
          "Windows-Azure-File/1.0",
          "Microsoft-HTTPAPI/2.0"
        ],
        "x-ms-client-request-id": "fb196c8b-79d6-68b2-95c3-3e0643cb040a",
        "x-ms-file-attributes": "Directory",
<<<<<<< HEAD
        "x-ms-file-change-time": "2019-12-11T05:55:53.4027629Z",
        "x-ms-file-creation-time": "2019-12-11T05:55:53.4027629Z",
        "x-ms-file-id": "13835128424026341376",
        "x-ms-file-last-write-time": "2019-12-11T05:55:53.4027629Z",
        "x-ms-file-parent-id": "0",
        "x-ms-file-permission-key": "7855875120676328179*422928105932735866",
        "x-ms-request-id": "3644e21b-301a-0032-59e7-af924c000000",
=======
        "x-ms-file-change-time": "2019-12-11T20:37:18.5897094Z",
        "x-ms-file-creation-time": "2019-12-11T20:37:18.5897094Z",
        "x-ms-file-id": "13835128424026341376",
        "x-ms-file-last-write-time": "2019-12-11T20:37:18.5897094Z",
        "x-ms-file-parent-id": "0",
        "x-ms-file-permission-key": "7855875120676328179*422928105932735866",
        "x-ms-request-id": "ef3e3903-c01a-0019-4e62-b01280000000",
>>>>>>> 5e20a7a1
        "x-ms-request-server-encrypted": "true",
        "x-ms-version": "2019-07-07"
      },
      "ResponseBody": []
    },
    {
      "RequestUri": "http://seanstagetest.file.core.windows.net/test-share-2c04414e-83a8-49af-ce1c-883c5634dfa8/test-directory-e9550a9f-452e-0730-2a71-30c78f53537f?restype=directory\u0026comp=properties",
      "RequestMethod": "PUT",
      "RequestHeaders": {
        "Authorization": "Sanitized",
<<<<<<< HEAD
        "traceparent": "00-24d4e67e115c2c47b9566c4f9e970c70-a29c1617a1cf864c-00",
        "User-Agent": [
          "azsdk-net-Storage.Files.Shares/12.0.0-dev.20191210.1\u002B5758cdf8298d3305c897cb7ba843ddd732c229c1",
          "(.NET Core 4.6.28008.01; Microsoft Windows 10.0.18363 )"
        ],
        "x-ms-client-request-id": "6a6619d3-aef3-4378-899f-d6dd1aa40a4a",
        "x-ms-date": "Wed, 11 Dec 2019 05:55:53 GMT",
=======
        "traceparent": "00-c460e571e2f2b641b26682b329797a75-df1ddb1aa3d80446-00",
        "User-Agent": [
          "azsdk-net-Storage.Files.Shares/12.0.0-dev.20191211.1\u002B899431c003876eb9b26cefd8e8a37e7f27f82ced",
          "(.NET Core 4.6.28008.01; Microsoft Windows 10.0.18363 )"
        ],
        "x-ms-client-request-id": "233b75ea-5839-61a8-aa71-9805a8f6759d",
        "x-ms-date": "Wed, 11 Dec 2019 20:37:18 GMT",
>>>>>>> 5e20a7a1
        "x-ms-file-attributes": "ReadOnly|Directory",
        "x-ms-file-creation-time": "2019-08-15T05:15:25.0600000Z",
        "x-ms-file-last-write-time": "2019-08-26T05:15:25.0600000Z",
        "x-ms-file-permission-key": "11680444563946999947*422928105932735866",
        "x-ms-return-client-request-id": "true",
        "x-ms-version": "2019-07-07"
      },
      "RequestBody": null,
      "StatusCode": 200,
      "ResponseHeaders": {
        "Content-Length": "0",
<<<<<<< HEAD
        "Date": "Wed, 11 Dec 2019 05:55:53 GMT",
        "ETag": "\u00220x8D77DFEC87CBA12\u0022",
        "Last-Modified": "Wed, 11 Dec 2019 05:55:53 GMT",
=======
        "Date": "Wed, 11 Dec 2019 20:37:18 GMT",
        "ETag": "\u00220x8D77E79EA81B8F4\u0022",
        "Last-Modified": "Wed, 11 Dec 2019 20:37:18 GMT",
>>>>>>> 5e20a7a1
        "Server": [
          "Windows-Azure-File/1.0",
          "Microsoft-HTTPAPI/2.0"
        ],
        "x-ms-client-request-id": "233b75ea-5839-61a8-aa71-9805a8f6759d",
        "x-ms-file-attributes": "ReadOnly | Directory",
<<<<<<< HEAD
        "x-ms-file-change-time": "2019-12-11T05:55:53.4997010Z",
=======
        "x-ms-file-change-time": "2019-12-11T20:37:18.6727156Z",
>>>>>>> 5e20a7a1
        "x-ms-file-creation-time": "2019-08-15T05:15:25.0600000Z",
        "x-ms-file-id": "13835128424026341376",
        "x-ms-file-last-write-time": "2019-08-26T05:15:25.0600000Z",
        "x-ms-file-parent-id": "0",
        "x-ms-file-permission-key": "11680444563946999947*422928105932735866",
<<<<<<< HEAD
        "x-ms-request-id": "3644e21c-301a-0032-5ae7-af924c000000",
=======
        "x-ms-request-id": "ef3e3904-c01a-0019-4f62-b01280000000",
>>>>>>> 5e20a7a1
        "x-ms-request-server-encrypted": "true",
        "x-ms-version": "2019-07-07"
      },
      "ResponseBody": []
    },
    {
      "RequestUri": "http://seanstagetest.file.core.windows.net/test-share-2c04414e-83a8-49af-ce1c-883c5634dfa8?restype=share",
      "RequestMethod": "DELETE",
      "RequestHeaders": {
        "Authorization": "Sanitized",
<<<<<<< HEAD
        "traceparent": "00-7636004cfe7dc747a6ba6a743436e5ac-19eda7ccbd56ef49-00",
        "User-Agent": [
          "azsdk-net-Storage.Files.Shares/12.0.0-dev.20191210.1\u002B5758cdf8298d3305c897cb7ba843ddd732c229c1",
          "(.NET Core 4.6.28008.01; Microsoft Windows 10.0.18363 )"
        ],
        "x-ms-client-request-id": "847dca67-d919-62ae-4858-7db757771663",
        "x-ms-date": "Wed, 11 Dec 2019 05:55:53 GMT",
=======
        "traceparent": "00-21c7823febc4b448ad67217662c5482a-a82805c565e43e4e-00",
        "User-Agent": [
          "azsdk-net-Storage.Files.Shares/12.0.0-dev.20191211.1\u002B899431c003876eb9b26cefd8e8a37e7f27f82ced",
          "(.NET Core 4.6.28008.01; Microsoft Windows 10.0.18363 )"
        ],
        "x-ms-client-request-id": "cd1b4f44-e18f-d9d0-ba4b-bc34fcc81017",
        "x-ms-date": "Wed, 11 Dec 2019 20:37:18 GMT",
>>>>>>> 5e20a7a1
        "x-ms-delete-snapshots": "include",
        "x-ms-return-client-request-id": "true",
        "x-ms-version": "2019-07-07"
      },
      "RequestBody": null,
      "StatusCode": 202,
      "ResponseHeaders": {
        "Content-Length": "0",
<<<<<<< HEAD
        "Date": "Wed, 11 Dec 2019 05:55:53 GMT",
=======
        "Date": "Wed, 11 Dec 2019 20:37:18 GMT",
>>>>>>> 5e20a7a1
        "Server": [
          "Windows-Azure-File/1.0",
          "Microsoft-HTTPAPI/2.0"
        ],
<<<<<<< HEAD
        "x-ms-client-request-id": "847dca67-d919-62ae-4858-7db757771663",
        "x-ms-request-id": "3644e21d-301a-0032-5be7-af924c000000",
=======
        "x-ms-client-request-id": "cd1b4f44-e18f-d9d0-ba4b-bc34fcc81017",
        "x-ms-request-id": "ef3e3905-c01a-0019-5062-b01280000000",
>>>>>>> 5e20a7a1
        "x-ms-version": "2019-07-07"
      },
      "ResponseBody": []
    }
  ],
  "Variables": {
<<<<<<< HEAD
    "RandomSeed": "1310243557",
    "Storage_TestConfigDefault": "ProductionTenant\nseanstagetest\nU2FuaXRpemVk\nhttp://seanstagetest.blob.core.windows.net\nhttp://seanstagetest.file.core.windows.net\nhttp://seanstagetest.queue.core.windows.net\nhttp://seanstagetest.table.core.windows.net\n\n\n\n\nhttp://seanstagetest-secondary.blob.core.windows.net\nhttp://seanstagetest-secondary.file.core.windows.net\nhttp://seanstagetest-secondary.queue.core.windows.net\nhttp://seanstagetest-secondary.table.core.windows.net\n\nSanitized\n\n\nCloud\nBlobEndpoint=http://seanstagetest.blob.core.windows.net/;QueueEndpoint=http://seanstagetest.queue.core.windows.net/;FileEndpoint=http://seanstagetest.file.core.windows.net/;BlobSecondaryEndpoint=http://seanstagetest-secondary.blob.core.windows.net/;QueueSecondaryEndpoint=http://seanstagetest-secondary.queue.core.windows.net/;FileSecondaryEndpoint=http://seanstagetest-secondary.file.core.windows.net/;AccountName=seanstagetest;AccountKey=Sanitized\nseanscope1"
=======
    "RandomSeed": "818213762",
    "Storage_TestConfigDefault": "ProductionTenant\nseanstagetest\nU2FuaXRpemVk\nhttp://seanstagetest.blob.core.windows.net\nhttp://seanstagetest.file.core.windows.net\nhttp://seanstagetest.queue.core.windows.net\nhttp://seanstagetest.table.core.windows.net\n\n\n\n\nhttp://seanstagetest-secondary.blob.core.windows.net\nhttp://seanstagetest-secondary.file.core.windows.net\nhttp://seanstagetest-secondary.queue.core.windows.net\nhttp://seanstagetest-secondary.table.core.windows.net\n\nSanitized\n\n\nCloud\nBlobEndpoint=http://seanstagetest.blob.core.windows.net/;QueueEndpoint=http://seanstagetest.queue.core.windows.net/;FileEndpoint=http://seanstagetest.file.core.windows.net/;BlobSecondaryEndpoint=http://seanstagetest-secondary.blob.core.windows.net/;QueueSecondaryEndpoint=http://seanstagetest-secondary.queue.core.windows.net/;FileSecondaryEndpoint=http://seanstagetest-secondary.file.core.windows.net/;AccountName=seanstagetest;AccountKey=Sanitized"
>>>>>>> 5e20a7a1
  }
}<|MERGE_RESOLUTION|>--- conflicted
+++ resolved
@@ -1,27 +1,17 @@
 {
   "Entries": [
     {
-      "RequestUri": "http://seanstagetest.file.core.windows.net/test-share-2c04414e-83a8-49af-ce1c-883c5634dfa8?restype=share",
+      "RequestUri": "http://seanstagetest.file.core.windows.net/test-share-4b3ab4dd-f730-99b7-037e-b0d97a53684f?restype=share",
       "RequestMethod": "PUT",
       "RequestHeaders": {
         "Authorization": "Sanitized",
-<<<<<<< HEAD
-        "traceparent": "00-215dc5146340a44c98f8f6a2e4ae7f99-0e67db0ce56fb548-00",
+        "traceparent": "00-b9dd333488f6264cad697237794532e5-1a5dde149301ab4f-00",
         "User-Agent": [
-          "azsdk-net-Storage.Files.Shares/12.0.0-dev.20191210.1\u002B5758cdf8298d3305c897cb7ba843ddd732c229c1",
+          "azsdk-net-Storage.Files.Shares/12.0.0-dev.20191211.1\u002B2accb37068f0a0c9382fa117525bb968c5397cf7",
           "(.NET Core 4.6.28008.01; Microsoft Windows 10.0.18363 )"
         ],
-        "x-ms-client-request-id": "5cd319f4-5a0d-0fe4-0b8f-0275c5d5fe26",
-        "x-ms-date": "Wed, 11 Dec 2019 05:55:53 GMT",
-=======
-        "traceparent": "00-7a3c5fde4ac8aa4ea48b0e5f5f3438b1-8380327ff0389a44-00",
-        "User-Agent": [
-          "azsdk-net-Storage.Files.Shares/12.0.0-dev.20191211.1\u002B899431c003876eb9b26cefd8e8a37e7f27f82ced",
-          "(.NET Core 4.6.28008.01; Microsoft Windows 10.0.18363 )"
-        ],
-        "x-ms-client-request-id": "6bbcee71-9215-580d-ac3e-3e88f3944f74",
-        "x-ms-date": "Wed, 11 Dec 2019 20:37:18 GMT",
->>>>>>> 5e20a7a1
+        "x-ms-client-request-id": "c81cde4b-5ccd-1c30-f094-cf4c4072baa5",
+        "x-ms-date": "Wed, 11 Dec 2019 23:05:02 GMT",
         "x-ms-return-client-request-id": "true",
         "x-ms-version": "2019-07-07"
       },
@@ -29,54 +19,33 @@
       "StatusCode": 201,
       "ResponseHeaders": {
         "Content-Length": "0",
-<<<<<<< HEAD
-        "Date": "Wed, 11 Dec 2019 05:55:52 GMT",
-        "ETag": "\u00220x8D77DFEC846374E\u0022",
-        "Last-Modified": "Wed, 11 Dec 2019 05:55:53 GMT",
-=======
-        "Date": "Wed, 11 Dec 2019 20:37:18 GMT",
-        "ETag": "\u00220x8D77E79EA5AAAEC\u0022",
-        "Last-Modified": "Wed, 11 Dec 2019 20:37:18 GMT",
->>>>>>> 5e20a7a1
+        "Date": "Wed, 11 Dec 2019 23:05:01 GMT",
+        "ETag": "\u00220x8D77E8E8DCC508D\u0022",
+        "Last-Modified": "Wed, 11 Dec 2019 23:05:02 GMT",
         "Server": [
           "Windows-Azure-File/1.0",
           "Microsoft-HTTPAPI/2.0"
         ],
-<<<<<<< HEAD
-        "x-ms-client-request-id": "5cd319f4-5a0d-0fe4-0b8f-0275c5d5fe26",
-        "x-ms-request-id": "3644e217-301a-0032-57e7-af924c000000",
-=======
-        "x-ms-client-request-id": "6bbcee71-9215-580d-ac3e-3e88f3944f74",
-        "x-ms-request-id": "ef3e3900-c01a-0019-4c62-b01280000000",
->>>>>>> 5e20a7a1
+        "x-ms-client-request-id": "c81cde4b-5ccd-1c30-f094-cf4c4072baa5",
+        "x-ms-request-id": "5f7a8c42-601a-003f-3f77-b05a98000000",
         "x-ms-version": "2019-07-07"
       },
       "ResponseBody": []
     },
     {
-      "RequestUri": "http://seanstagetest.file.core.windows.net/test-share-2c04414e-83a8-49af-ce1c-883c5634dfa8?restype=share\u0026comp=filepermission",
+      "RequestUri": "http://seanstagetest.file.core.windows.net/test-share-4b3ab4dd-f730-99b7-037e-b0d97a53684f?restype=share\u0026comp=filepermission",
       "RequestMethod": "PUT",
       "RequestHeaders": {
         "Authorization": "Sanitized",
         "Content-Length": "206",
         "Content-Type": "application/json",
-<<<<<<< HEAD
-        "traceparent": "00-21f4ddf35e97dc4cbc9fbd9c6f927f3c-ac2d190da34a2741-00",
+        "traceparent": "00-5b53c0bdc6218a41bab5d1de77d16031-c8bbd10cba367149-00",
         "User-Agent": [
-          "azsdk-net-Storage.Files.Shares/12.0.0-dev.20191210.1\u002B5758cdf8298d3305c897cb7ba843ddd732c229c1",
+          "azsdk-net-Storage.Files.Shares/12.0.0-dev.20191211.1\u002B2accb37068f0a0c9382fa117525bb968c5397cf7",
           "(.NET Core 4.6.28008.01; Microsoft Windows 10.0.18363 )"
         ],
-        "x-ms-client-request-id": "bb082db5-cd2f-95d7-d3f0-4a52eb16c521",
-        "x-ms-date": "Wed, 11 Dec 2019 05:55:53 GMT",
-=======
-        "traceparent": "00-942a4b8e6d7e4441bd9e9a1f3ceffa43-a7010ef3c151c349-00",
-        "User-Agent": [
-          "azsdk-net-Storage.Files.Shares/12.0.0-dev.20191211.1\u002B899431c003876eb9b26cefd8e8a37e7f27f82ced",
-          "(.NET Core 4.6.28008.01; Microsoft Windows 10.0.18363 )"
-        ],
-        "x-ms-client-request-id": "68cbc5ae-7477-9492-5d86-e288c47fc296",
-        "x-ms-date": "Wed, 11 Dec 2019 20:37:18 GMT",
->>>>>>> 5e20a7a1
+        "x-ms-client-request-id": "9b8efaae-9f37-bc81-45c8-5106741c818a",
+        "x-ms-date": "Wed, 11 Dec 2019 23:05:02 GMT",
         "x-ms-return-client-request-id": "true",
         "x-ms-version": "2019-07-07"
       },
@@ -85,49 +54,31 @@
       },
       "StatusCode": 201,
       "ResponseHeaders": {
-<<<<<<< HEAD
-        "Date": "Wed, 11 Dec 2019 05:55:52 GMT",
-=======
-        "Date": "Wed, 11 Dec 2019 20:37:18 GMT",
->>>>>>> 5e20a7a1
+        "Date": "Wed, 11 Dec 2019 23:05:01 GMT",
         "Server": [
           "Windows-Azure-File/1.0",
           "Microsoft-HTTPAPI/2.0"
         ],
         "Transfer-Encoding": "chunked",
-        "x-ms-client-request-id": "68cbc5ae-7477-9492-5d86-e288c47fc296",
+        "x-ms-client-request-id": "9b8efaae-9f37-bc81-45c8-5106741c818a",
         "x-ms-file-permission-key": "11680444563946999947*422928105932735866",
-<<<<<<< HEAD
-        "x-ms-request-id": "3644e219-301a-0032-58e7-af924c000000",
-=======
-        "x-ms-request-id": "ef3e3902-c01a-0019-4d62-b01280000000",
->>>>>>> 5e20a7a1
+        "x-ms-request-id": "5f7a8c46-601a-003f-4277-b05a98000000",
         "x-ms-version": "2019-07-07"
       },
       "ResponseBody": []
     },
     {
-      "RequestUri": "http://seanstagetest.file.core.windows.net/test-share-2c04414e-83a8-49af-ce1c-883c5634dfa8/test-directory-e9550a9f-452e-0730-2a71-30c78f53537f?restype=directory",
+      "RequestUri": "http://seanstagetest.file.core.windows.net/test-share-4b3ab4dd-f730-99b7-037e-b0d97a53684f/test-directory-90a5b7e6-8fc6-8ff4-2d82-7d550da18143?restype=directory",
       "RequestMethod": "PUT",
       "RequestHeaders": {
         "Authorization": "Sanitized",
-<<<<<<< HEAD
-        "traceparent": "00-ae5964892182f642ad01f5c86c7267dd-e509393ee90ebe4d-00",
+        "traceparent": "00-c951eab4eaf8e04796fbb71687435b92-b5542e0fe5385e41-00",
         "User-Agent": [
-          "azsdk-net-Storage.Files.Shares/12.0.0-dev.20191210.1\u002B5758cdf8298d3305c897cb7ba843ddd732c229c1",
+          "azsdk-net-Storage.Files.Shares/12.0.0-dev.20191211.1\u002B2accb37068f0a0c9382fa117525bb968c5397cf7",
           "(.NET Core 4.6.28008.01; Microsoft Windows 10.0.18363 )"
         ],
-        "x-ms-client-request-id": "303ee7f1-7210-1f5b-c1ef-28519d7f43a2",
-        "x-ms-date": "Wed, 11 Dec 2019 05:55:53 GMT",
-=======
-        "traceparent": "00-3adbd82ec60702478d8d8b12162c9d7f-9694687577ec6542-00",
-        "User-Agent": [
-          "azsdk-net-Storage.Files.Shares/12.0.0-dev.20191211.1\u002B899431c003876eb9b26cefd8e8a37e7f27f82ced",
-          "(.NET Core 4.6.28008.01; Microsoft Windows 10.0.18363 )"
-        ],
-        "x-ms-client-request-id": "fb196c8b-79d6-68b2-95c3-3e0643cb040a",
-        "x-ms-date": "Wed, 11 Dec 2019 20:37:18 GMT",
->>>>>>> 5e20a7a1
+        "x-ms-client-request-id": "e3a8c4f6-9507-1e53-06fe-6db4212baea4",
+        "x-ms-date": "Wed, 11 Dec 2019 23:05:02 GMT",
         "x-ms-file-attributes": "None",
         "x-ms-file-creation-time": "Now",
         "x-ms-file-last-write-time": "Now",
@@ -139,65 +90,39 @@
       "StatusCode": 201,
       "ResponseHeaders": {
         "Content-Length": "0",
-<<<<<<< HEAD
-        "Date": "Wed, 11 Dec 2019 05:55:53 GMT",
-        "ETag": "\u00220x8D77DFEC86DEF6D\u0022",
-        "Last-Modified": "Wed, 11 Dec 2019 05:55:53 GMT",
-=======
-        "Date": "Wed, 11 Dec 2019 20:37:18 GMT",
-        "ETag": "\u00220x8D77E79EA750E86\u0022",
-        "Last-Modified": "Wed, 11 Dec 2019 20:37:18 GMT",
->>>>>>> 5e20a7a1
+        "Date": "Wed, 11 Dec 2019 23:05:02 GMT",
+        "ETag": "\u00220x8D77E8E8DE9A4BD\u0022",
+        "Last-Modified": "Wed, 11 Dec 2019 23:05:02 GMT",
         "Server": [
           "Windows-Azure-File/1.0",
           "Microsoft-HTTPAPI/2.0"
         ],
-        "x-ms-client-request-id": "fb196c8b-79d6-68b2-95c3-3e0643cb040a",
+        "x-ms-client-request-id": "e3a8c4f6-9507-1e53-06fe-6db4212baea4",
         "x-ms-file-attributes": "Directory",
-<<<<<<< HEAD
-        "x-ms-file-change-time": "2019-12-11T05:55:53.4027629Z",
-        "x-ms-file-creation-time": "2019-12-11T05:55:53.4027629Z",
+        "x-ms-file-change-time": "2019-12-11T23:05:02.7569853Z",
+        "x-ms-file-creation-time": "2019-12-11T23:05:02.7569853Z",
         "x-ms-file-id": "13835128424026341376",
-        "x-ms-file-last-write-time": "2019-12-11T05:55:53.4027629Z",
+        "x-ms-file-last-write-time": "2019-12-11T23:05:02.7569853Z",
         "x-ms-file-parent-id": "0",
         "x-ms-file-permission-key": "7855875120676328179*422928105932735866",
-        "x-ms-request-id": "3644e21b-301a-0032-59e7-af924c000000",
-=======
-        "x-ms-file-change-time": "2019-12-11T20:37:18.5897094Z",
-        "x-ms-file-creation-time": "2019-12-11T20:37:18.5897094Z",
-        "x-ms-file-id": "13835128424026341376",
-        "x-ms-file-last-write-time": "2019-12-11T20:37:18.5897094Z",
-        "x-ms-file-parent-id": "0",
-        "x-ms-file-permission-key": "7855875120676328179*422928105932735866",
-        "x-ms-request-id": "ef3e3903-c01a-0019-4e62-b01280000000",
->>>>>>> 5e20a7a1
+        "x-ms-request-id": "5f7a8c4b-601a-003f-4777-b05a98000000",
         "x-ms-request-server-encrypted": "true",
         "x-ms-version": "2019-07-07"
       },
       "ResponseBody": []
     },
     {
-      "RequestUri": "http://seanstagetest.file.core.windows.net/test-share-2c04414e-83a8-49af-ce1c-883c5634dfa8/test-directory-e9550a9f-452e-0730-2a71-30c78f53537f?restype=directory\u0026comp=properties",
+      "RequestUri": "http://seanstagetest.file.core.windows.net/test-share-4b3ab4dd-f730-99b7-037e-b0d97a53684f/test-directory-90a5b7e6-8fc6-8ff4-2d82-7d550da18143?restype=directory\u0026comp=properties",
       "RequestMethod": "PUT",
       "RequestHeaders": {
         "Authorization": "Sanitized",
-<<<<<<< HEAD
-        "traceparent": "00-24d4e67e115c2c47b9566c4f9e970c70-a29c1617a1cf864c-00",
+        "traceparent": "00-055784d835956c4b892a388ebe2aac60-20f06425cf47cb4e-00",
         "User-Agent": [
-          "azsdk-net-Storage.Files.Shares/12.0.0-dev.20191210.1\u002B5758cdf8298d3305c897cb7ba843ddd732c229c1",
+          "azsdk-net-Storage.Files.Shares/12.0.0-dev.20191211.1\u002B2accb37068f0a0c9382fa117525bb968c5397cf7",
           "(.NET Core 4.6.28008.01; Microsoft Windows 10.0.18363 )"
         ],
-        "x-ms-client-request-id": "6a6619d3-aef3-4378-899f-d6dd1aa40a4a",
-        "x-ms-date": "Wed, 11 Dec 2019 05:55:53 GMT",
-=======
-        "traceparent": "00-c460e571e2f2b641b26682b329797a75-df1ddb1aa3d80446-00",
-        "User-Agent": [
-          "azsdk-net-Storage.Files.Shares/12.0.0-dev.20191211.1\u002B899431c003876eb9b26cefd8e8a37e7f27f82ced",
-          "(.NET Core 4.6.28008.01; Microsoft Windows 10.0.18363 )"
-        ],
-        "x-ms-client-request-id": "233b75ea-5839-61a8-aa71-9805a8f6759d",
-        "x-ms-date": "Wed, 11 Dec 2019 20:37:18 GMT",
->>>>>>> 5e20a7a1
+        "x-ms-client-request-id": "495f4d5d-9ef8-d83c-617f-3fe4b1b9a335",
+        "x-ms-date": "Wed, 11 Dec 2019 23:05:02 GMT",
         "x-ms-file-attributes": "ReadOnly|Directory",
         "x-ms-file-creation-time": "2019-08-15T05:15:25.0600000Z",
         "x-ms-file-last-write-time": "2019-08-26T05:15:25.0600000Z",
@@ -209,63 +134,39 @@
       "StatusCode": 200,
       "ResponseHeaders": {
         "Content-Length": "0",
-<<<<<<< HEAD
-        "Date": "Wed, 11 Dec 2019 05:55:53 GMT",
-        "ETag": "\u00220x8D77DFEC87CBA12\u0022",
-        "Last-Modified": "Wed, 11 Dec 2019 05:55:53 GMT",
-=======
-        "Date": "Wed, 11 Dec 2019 20:37:18 GMT",
-        "ETag": "\u00220x8D77E79EA81B8F4\u0022",
-        "Last-Modified": "Wed, 11 Dec 2019 20:37:18 GMT",
->>>>>>> 5e20a7a1
+        "Date": "Wed, 11 Dec 2019 23:05:02 GMT",
+        "ETag": "\u00220x8D77E8E8DF675FD\u0022",
+        "Last-Modified": "Wed, 11 Dec 2019 23:05:02 GMT",
         "Server": [
           "Windows-Azure-File/1.0",
           "Microsoft-HTTPAPI/2.0"
         ],
-        "x-ms-client-request-id": "233b75ea-5839-61a8-aa71-9805a8f6759d",
+        "x-ms-client-request-id": "495f4d5d-9ef8-d83c-617f-3fe4b1b9a335",
         "x-ms-file-attributes": "ReadOnly | Directory",
-<<<<<<< HEAD
-        "x-ms-file-change-time": "2019-12-11T05:55:53.4997010Z",
-=======
-        "x-ms-file-change-time": "2019-12-11T20:37:18.6727156Z",
->>>>>>> 5e20a7a1
+        "x-ms-file-change-time": "2019-12-11T23:05:02.8409853Z",
         "x-ms-file-creation-time": "2019-08-15T05:15:25.0600000Z",
         "x-ms-file-id": "13835128424026341376",
         "x-ms-file-last-write-time": "2019-08-26T05:15:25.0600000Z",
         "x-ms-file-parent-id": "0",
         "x-ms-file-permission-key": "11680444563946999947*422928105932735866",
-<<<<<<< HEAD
-        "x-ms-request-id": "3644e21c-301a-0032-5ae7-af924c000000",
-=======
-        "x-ms-request-id": "ef3e3904-c01a-0019-4f62-b01280000000",
->>>>>>> 5e20a7a1
+        "x-ms-request-id": "5f7a8c4f-601a-003f-4b77-b05a98000000",
         "x-ms-request-server-encrypted": "true",
         "x-ms-version": "2019-07-07"
       },
       "ResponseBody": []
     },
     {
-      "RequestUri": "http://seanstagetest.file.core.windows.net/test-share-2c04414e-83a8-49af-ce1c-883c5634dfa8?restype=share",
+      "RequestUri": "http://seanstagetest.file.core.windows.net/test-share-4b3ab4dd-f730-99b7-037e-b0d97a53684f?restype=share",
       "RequestMethod": "DELETE",
       "RequestHeaders": {
         "Authorization": "Sanitized",
-<<<<<<< HEAD
-        "traceparent": "00-7636004cfe7dc747a6ba6a743436e5ac-19eda7ccbd56ef49-00",
+        "traceparent": "00-3a1e868f339147469cc08d444ba38424-95df23d20c2a2347-00",
         "User-Agent": [
-          "azsdk-net-Storage.Files.Shares/12.0.0-dev.20191210.1\u002B5758cdf8298d3305c897cb7ba843ddd732c229c1",
+          "azsdk-net-Storage.Files.Shares/12.0.0-dev.20191211.1\u002B2accb37068f0a0c9382fa117525bb968c5397cf7",
           "(.NET Core 4.6.28008.01; Microsoft Windows 10.0.18363 )"
         ],
-        "x-ms-client-request-id": "847dca67-d919-62ae-4858-7db757771663",
-        "x-ms-date": "Wed, 11 Dec 2019 05:55:53 GMT",
-=======
-        "traceparent": "00-21c7823febc4b448ad67217662c5482a-a82805c565e43e4e-00",
-        "User-Agent": [
-          "azsdk-net-Storage.Files.Shares/12.0.0-dev.20191211.1\u002B899431c003876eb9b26cefd8e8a37e7f27f82ced",
-          "(.NET Core 4.6.28008.01; Microsoft Windows 10.0.18363 )"
-        ],
-        "x-ms-client-request-id": "cd1b4f44-e18f-d9d0-ba4b-bc34fcc81017",
-        "x-ms-date": "Wed, 11 Dec 2019 20:37:18 GMT",
->>>>>>> 5e20a7a1
+        "x-ms-client-request-id": "d456e9d9-65cb-a7ac-d2bf-5dfefcc1158f",
+        "x-ms-date": "Wed, 11 Dec 2019 23:05:02 GMT",
         "x-ms-delete-snapshots": "include",
         "x-ms-return-client-request-id": "true",
         "x-ms-version": "2019-07-07"
@@ -274,34 +175,20 @@
       "StatusCode": 202,
       "ResponseHeaders": {
         "Content-Length": "0",
-<<<<<<< HEAD
-        "Date": "Wed, 11 Dec 2019 05:55:53 GMT",
-=======
-        "Date": "Wed, 11 Dec 2019 20:37:18 GMT",
->>>>>>> 5e20a7a1
+        "Date": "Wed, 11 Dec 2019 23:05:02 GMT",
         "Server": [
           "Windows-Azure-File/1.0",
           "Microsoft-HTTPAPI/2.0"
         ],
-<<<<<<< HEAD
-        "x-ms-client-request-id": "847dca67-d919-62ae-4858-7db757771663",
-        "x-ms-request-id": "3644e21d-301a-0032-5be7-af924c000000",
-=======
-        "x-ms-client-request-id": "cd1b4f44-e18f-d9d0-ba4b-bc34fcc81017",
-        "x-ms-request-id": "ef3e3905-c01a-0019-5062-b01280000000",
->>>>>>> 5e20a7a1
+        "x-ms-client-request-id": "d456e9d9-65cb-a7ac-d2bf-5dfefcc1158f",
+        "x-ms-request-id": "5f7a8c50-601a-003f-4c77-b05a98000000",
         "x-ms-version": "2019-07-07"
       },
       "ResponseBody": []
     }
   ],
   "Variables": {
-<<<<<<< HEAD
-    "RandomSeed": "1310243557",
+    "RandomSeed": "1700824055",
     "Storage_TestConfigDefault": "ProductionTenant\nseanstagetest\nU2FuaXRpemVk\nhttp://seanstagetest.blob.core.windows.net\nhttp://seanstagetest.file.core.windows.net\nhttp://seanstagetest.queue.core.windows.net\nhttp://seanstagetest.table.core.windows.net\n\n\n\n\nhttp://seanstagetest-secondary.blob.core.windows.net\nhttp://seanstagetest-secondary.file.core.windows.net\nhttp://seanstagetest-secondary.queue.core.windows.net\nhttp://seanstagetest-secondary.table.core.windows.net\n\nSanitized\n\n\nCloud\nBlobEndpoint=http://seanstagetest.blob.core.windows.net/;QueueEndpoint=http://seanstagetest.queue.core.windows.net/;FileEndpoint=http://seanstagetest.file.core.windows.net/;BlobSecondaryEndpoint=http://seanstagetest-secondary.blob.core.windows.net/;QueueSecondaryEndpoint=http://seanstagetest-secondary.queue.core.windows.net/;FileSecondaryEndpoint=http://seanstagetest-secondary.file.core.windows.net/;AccountName=seanstagetest;AccountKey=Sanitized\nseanscope1"
-=======
-    "RandomSeed": "818213762",
-    "Storage_TestConfigDefault": "ProductionTenant\nseanstagetest\nU2FuaXRpemVk\nhttp://seanstagetest.blob.core.windows.net\nhttp://seanstagetest.file.core.windows.net\nhttp://seanstagetest.queue.core.windows.net\nhttp://seanstagetest.table.core.windows.net\n\n\n\n\nhttp://seanstagetest-secondary.blob.core.windows.net\nhttp://seanstagetest-secondary.file.core.windows.net\nhttp://seanstagetest-secondary.queue.core.windows.net\nhttp://seanstagetest-secondary.table.core.windows.net\n\nSanitized\n\n\nCloud\nBlobEndpoint=http://seanstagetest.blob.core.windows.net/;QueueEndpoint=http://seanstagetest.queue.core.windows.net/;FileEndpoint=http://seanstagetest.file.core.windows.net/;BlobSecondaryEndpoint=http://seanstagetest-secondary.blob.core.windows.net/;QueueSecondaryEndpoint=http://seanstagetest-secondary.queue.core.windows.net/;FileSecondaryEndpoint=http://seanstagetest-secondary.file.core.windows.net/;AccountName=seanstagetest;AccountKey=Sanitized"
->>>>>>> 5e20a7a1
   }
 }