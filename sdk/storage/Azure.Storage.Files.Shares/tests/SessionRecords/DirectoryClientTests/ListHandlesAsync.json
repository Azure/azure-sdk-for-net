--- conflicted
+++ resolved
@@ -1,31 +1,17 @@
 {
   "Entries": [
     {
-<<<<<<< HEAD
-      "RequestUri": "http://seanstagetest.file.core.windows.net/test-share-9e5e4221-783a-fee3-0685-c124c8cdeb48?restype=share",
+      "RequestUri": "http://seanstagetest.file.core.windows.net/test-share-3a5497b5-1e9d-dbe8-2237-ee6b87aea947?restype=share",
       "RequestMethod": "PUT",
       "RequestHeaders": {
         "Authorization": "Sanitized",
-        "traceparent": "00-ac39890891bf2a4595be95922dcb6962-49d8a7c2395d1043-00",
+        "traceparent": "00-bdd1eed7e93a344e8802f73ac7fd28a1-ca232b9b070fef4e-00",
         "User-Agent": [
-          "azsdk-net-Storage.Files.Shares/12.0.0-dev.20191209.1\u002Bb71b1fa965b15eccfc57e2c7781b8bf85cd4c766",
+          "azsdk-net-Storage.Files.Shares/12.0.0-dev.20191211.1\u002B899431c003876eb9b26cefd8e8a37e7f27f82ced",
           "(.NET Core 4.6.28008.01; Microsoft Windows 10.0.18363 )"
         ],
-        "x-ms-client-request-id": "a1a589da-b971-14e7-80b8-3b9e11136cba",
-        "x-ms-date": "Tue, 10 Dec 2019 05:30:41 GMT",
-=======
-      "RequestUri": "http://seanstagetest.file.core.windows.net/test-share-2e06eed5-ee5e-67ef-88b5-ebc9a82453b9?restype=share",
-      "RequestMethod": "PUT",
-      "RequestHeaders": {
-        "Authorization": "Sanitized",
-        "traceparent": "00-e6d952ad12455642b7036e4352e6c306-fc85008a9f3d2d4b-00",
-        "User-Agent": [
-          "azsdk-net-Storage.Files.Shares/12.0.0-dev.20191209.1\u002B61bda4d1783b0e05dba0d434ff14b2840726d3b1",
-          "(.NET Core 4.6.28008.01; Microsoft Windows 10.0.18363 )"
-        ],
-        "x-ms-client-request-id": "152392e0-e11b-e1fe-ddf6-862a6e90f638",
-        "x-ms-date": "Tue, 10 Dec 2019 05:59:19 GMT",
->>>>>>> 1d9822e0
+        "x-ms-client-request-id": "f6410425-28ad-a66b-4bdb-41f5579d5fe1",
+        "x-ms-date": "Wed, 11 Dec 2019 20:37:15 GMT",
         "x-ms-return-client-request-id": "true",
         "x-ms-version": "2019-07-07"
       },
@@ -33,56 +19,31 @@
       "StatusCode": 201,
       "ResponseHeaders": {
         "Content-Length": "0",
-<<<<<<< HEAD
-        "Date": "Tue, 10 Dec 2019 05:30:40 GMT",
-        "ETag": "\u00220x8D77D3218A93796\u0022",
-        "Last-Modified": "Tue, 10 Dec 2019 05:30:41 GMT",
-=======
-        "Date": "Tue, 10 Dec 2019 05:59:18 GMT",
-        "ETag": "\u00220x8D77D3618B28B34\u0022",
-        "Last-Modified": "Tue, 10 Dec 2019 05:59:19 GMT",
->>>>>>> 1d9822e0
+        "Date": "Wed, 11 Dec 2019 20:37:15 GMT",
+        "ETag": "\u00220x8D77E79E8E19EA1\u0022",
+        "Last-Modified": "Wed, 11 Dec 2019 20:37:15 GMT",
         "Server": [
           "Windows-Azure-File/1.0",
           "Microsoft-HTTPAPI/2.0"
         ],
-<<<<<<< HEAD
-        "x-ms-client-request-id": "a1a589da-b971-14e7-80b8-3b9e11136cba",
-        "x-ms-request-id": "3e8da9e4-201a-003e-711a-af0544000000",
-=======
-        "x-ms-client-request-id": "152392e0-e11b-e1fe-ddf6-862a6e90f638",
-        "x-ms-request-id": "8749be51-c01a-0019-171e-af1280000000",
->>>>>>> 1d9822e0
+        "x-ms-client-request-id": "f6410425-28ad-a66b-4bdb-41f5579d5fe1",
+        "x-ms-request-id": "ef3e38d9-c01a-0019-2f62-b01280000000",
         "x-ms-version": "2019-07-07"
       },
       "ResponseBody": []
     },
     {
-<<<<<<< HEAD
-      "RequestUri": "http://seanstagetest.file.core.windows.net/test-share-9e5e4221-783a-fee3-0685-c124c8cdeb48/test-directory-195664a8-5945-0fe6-344e-5b12bd475a96?restype=directory",
+      "RequestUri": "http://seanstagetest.file.core.windows.net/test-share-3a5497b5-1e9d-dbe8-2237-ee6b87aea947/test-directory-1695bae6-9281-79d1-44b9-a594b6eba314?restype=directory",
       "RequestMethod": "PUT",
       "RequestHeaders": {
         "Authorization": "Sanitized",
-        "traceparent": "00-2dc673ee6cbac54282feeab7d9cfa059-1504e18fb2fefc4c-00",
+        "traceparent": "00-a55425154c72044b8413d11be9826520-cd4c80eef6be904e-00",
         "User-Agent": [
-          "azsdk-net-Storage.Files.Shares/12.0.0-dev.20191209.1\u002Bb71b1fa965b15eccfc57e2c7781b8bf85cd4c766",
+          "azsdk-net-Storage.Files.Shares/12.0.0-dev.20191211.1\u002B899431c003876eb9b26cefd8e8a37e7f27f82ced",
           "(.NET Core 4.6.28008.01; Microsoft Windows 10.0.18363 )"
         ],
-        "x-ms-client-request-id": "3ef300bc-a919-8157-a296-6d235dd55738",
-        "x-ms-date": "Tue, 10 Dec 2019 05:30:41 GMT",
-=======
-      "RequestUri": "http://seanstagetest.file.core.windows.net/test-share-2e06eed5-ee5e-67ef-88b5-ebc9a82453b9/test-directory-7dacb6b6-a666-b9e0-8c91-273127be7d65?restype=directory",
-      "RequestMethod": "PUT",
-      "RequestHeaders": {
-        "Authorization": "Sanitized",
-        "traceparent": "00-66579185fc77f941a1e617fa984ca83d-dd6d2038366bda43-00",
-        "User-Agent": [
-          "azsdk-net-Storage.Files.Shares/12.0.0-dev.20191209.1\u002B61bda4d1783b0e05dba0d434ff14b2840726d3b1",
-          "(.NET Core 4.6.28008.01; Microsoft Windows 10.0.18363 )"
-        ],
-        "x-ms-client-request-id": "337a8f35-2775-396e-b16a-8889bacdba1f",
-        "x-ms-date": "Tue, 10 Dec 2019 05:59:19 GMT",
->>>>>>> 1d9822e0
+        "x-ms-client-request-id": "7d1687a9-4278-92e4-33c7-b1f383d6ef60",
+        "x-ms-date": "Wed, 11 Dec 2019 20:37:16 GMT",
         "x-ms-file-attributes": "None",
         "x-ms-file-creation-time": "Now",
         "x-ms-file-last-write-time": "Now",
@@ -94,68 +55,38 @@
       "StatusCode": 201,
       "ResponseHeaders": {
         "Content-Length": "0",
-<<<<<<< HEAD
-        "Date": "Tue, 10 Dec 2019 05:30:40 GMT",
-        "ETag": "\u00220x8D77D3218B7609A\u0022",
-        "Last-Modified": "Tue, 10 Dec 2019 05:30:41 GMT",
-=======
-        "Date": "Tue, 10 Dec 2019 05:59:18 GMT",
-        "ETag": "\u00220x8D77D3618C06FBD\u0022",
-        "Last-Modified": "Tue, 10 Dec 2019 05:59:19 GMT",
->>>>>>> 1d9822e0
+        "Date": "Wed, 11 Dec 2019 20:37:15 GMT",
+        "ETag": "\u00220x8D77E79E8EFA41E\u0022",
+        "Last-Modified": "Wed, 11 Dec 2019 20:37:16 GMT",
         "Server": [
           "Windows-Azure-File/1.0",
           "Microsoft-HTTPAPI/2.0"
         ],
-<<<<<<< HEAD
-        "x-ms-client-request-id": "3ef300bc-a919-8157-a296-6d235dd55738",
+        "x-ms-client-request-id": "7d1687a9-4278-92e4-33c7-b1f383d6ef60",
         "x-ms-file-attributes": "Directory",
-        "x-ms-file-change-time": "2019-12-10T05:30:41.2722330Z",
-        "x-ms-file-creation-time": "2019-12-10T05:30:41.2722330Z",
+        "x-ms-file-change-time": "2019-12-11T20:37:16.0376350Z",
+        "x-ms-file-creation-time": "2019-12-11T20:37:16.0376350Z",
         "x-ms-file-id": "13835128424026341376",
-        "x-ms-file-last-write-time": "2019-12-10T05:30:41.2722330Z",
+        "x-ms-file-last-write-time": "2019-12-11T20:37:16.0376350Z",
         "x-ms-file-parent-id": "0",
         "x-ms-file-permission-key": "7855875120676328179*422928105932735866",
-        "x-ms-request-id": "3e8da9e6-201a-003e-721a-af0544000000",
-=======
-        "x-ms-client-request-id": "337a8f35-2775-396e-b16a-8889bacdba1f",
-        "x-ms-file-attributes": "Directory",
-        "x-ms-file-change-time": "2019-12-10T05:59:19.3185213Z",
-        "x-ms-file-creation-time": "2019-12-10T05:59:19.3185213Z",
-        "x-ms-file-id": "13835128424026341376",
-        "x-ms-file-last-write-time": "2019-12-10T05:59:19.3185213Z",
-        "x-ms-file-parent-id": "0",
-        "x-ms-file-permission-key": "7855875120676328179*422928105932735866",
-        "x-ms-request-id": "8749be53-c01a-0019-181e-af1280000000",
->>>>>>> 1d9822e0
+        "x-ms-request-id": "ef3e38db-c01a-0019-3062-b01280000000",
         "x-ms-request-server-encrypted": "true",
         "x-ms-version": "2019-07-07"
       },
       "ResponseBody": []
     },
     {
-<<<<<<< HEAD
-      "RequestUri": "http://seanstagetest.file.core.windows.net/test-share-9e5e4221-783a-fee3-0685-c124c8cdeb48/test-directory-195664a8-5945-0fe6-344e-5b12bd475a96?comp=listhandles\u0026maxresults=5",
-=======
-      "RequestUri": "http://seanstagetest.file.core.windows.net/test-share-2e06eed5-ee5e-67ef-88b5-ebc9a82453b9/test-directory-7dacb6b6-a666-b9e0-8c91-273127be7d65?comp=listhandles\u0026maxresults=5",
->>>>>>> 1d9822e0
+      "RequestUri": "http://seanstagetest.file.core.windows.net/test-share-3a5497b5-1e9d-dbe8-2237-ee6b87aea947/test-directory-1695bae6-9281-79d1-44b9-a594b6eba314?comp=listhandles\u0026maxresults=5",
       "RequestMethod": "GET",
       "RequestHeaders": {
         "Authorization": "Sanitized",
         "User-Agent": [
-<<<<<<< HEAD
-          "azsdk-net-Storage.Files.Shares/12.0.0-dev.20191209.1\u002Bb71b1fa965b15eccfc57e2c7781b8bf85cd4c766",
+          "azsdk-net-Storage.Files.Shares/12.0.0-dev.20191211.1\u002B899431c003876eb9b26cefd8e8a37e7f27f82ced",
           "(.NET Core 4.6.28008.01; Microsoft Windows 10.0.18363 )"
         ],
-        "x-ms-client-request-id": "bd552c50-1b54-197c-cdc8-9c91dbb32648",
-        "x-ms-date": "Tue, 10 Dec 2019 05:30:41 GMT",
-=======
-          "azsdk-net-Storage.Files.Shares/12.0.0-dev.20191209.1\u002B61bda4d1783b0e05dba0d434ff14b2840726d3b1",
-          "(.NET Core 4.6.28008.01; Microsoft Windows 10.0.18363 )"
-        ],
-        "x-ms-client-request-id": "97fbaf89-4a43-eaef-a7ae-6497b4147103",
-        "x-ms-date": "Tue, 10 Dec 2019 05:59:19 GMT",
->>>>>>> 1d9822e0
+        "x-ms-client-request-id": "2febad77-26d4-9a9c-a2b4-50a500a6194a",
+        "x-ms-date": "Wed, 11 Dec 2019 20:37:16 GMT",
         "x-ms-recursive": "true",
         "x-ms-return-client-request-id": "true",
         "x-ms-version": "2019-07-07"
@@ -165,53 +96,30 @@
       "ResponseHeaders": {
         "Access-Control-Allow-Origin": "*",
         "Content-Type": "application/xml",
-<<<<<<< HEAD
-        "Date": "Tue, 10 Dec 2019 05:30:41 GMT",
-=======
-        "Date": "Tue, 10 Dec 2019 05:59:18 GMT",
->>>>>>> 1d9822e0
+        "Date": "Wed, 11 Dec 2019 20:37:15 GMT",
         "Server": [
           "Windows-Azure-File/1.0",
           "Microsoft-HTTPAPI/2.0"
         ],
         "Transfer-Encoding": "chunked",
-<<<<<<< HEAD
-        "x-ms-client-request-id": "bd552c50-1b54-197c-cdc8-9c91dbb32648",
-        "x-ms-request-id": "3e8da9e7-201a-003e-731a-af0544000000",
-=======
-        "x-ms-client-request-id": "97fbaf89-4a43-eaef-a7ae-6497b4147103",
-        "x-ms-request-id": "8749be54-c01a-0019-191e-af1280000000",
->>>>>>> 1d9822e0
+        "x-ms-client-request-id": "2febad77-26d4-9a9c-a2b4-50a500a6194a",
+        "x-ms-request-id": "ef3e38dc-c01a-0019-3162-b01280000000",
         "x-ms-version": "2019-07-07"
       },
       "ResponseBody": "\uFEFF\u003C?xml version=\u00221.0\u0022 encoding=\u0022utf-8\u0022?\u003E\u003CEnumerationResults\u003E\u003CMaxResults\u003E5\u003C/MaxResults\u003E\u003CEntries /\u003E\u003CNextMarker /\u003E\u003C/EnumerationResults\u003E"
     },
     {
-<<<<<<< HEAD
-      "RequestUri": "http://seanstagetest.file.core.windows.net/test-share-9e5e4221-783a-fee3-0685-c124c8cdeb48?restype=share",
+      "RequestUri": "http://seanstagetest.file.core.windows.net/test-share-3a5497b5-1e9d-dbe8-2237-ee6b87aea947?restype=share",
       "RequestMethod": "DELETE",
       "RequestHeaders": {
         "Authorization": "Sanitized",
-        "traceparent": "00-adab19b8abca414e932c6b7abcd9f821-2e90b21d04f9a44a-00",
+        "traceparent": "00-399dbfd9518a7447afd995d922845640-228239137c78944b-00",
         "User-Agent": [
-          "azsdk-net-Storage.Files.Shares/12.0.0-dev.20191209.1\u002Bb71b1fa965b15eccfc57e2c7781b8bf85cd4c766",
+          "azsdk-net-Storage.Files.Shares/12.0.0-dev.20191211.1\u002B899431c003876eb9b26cefd8e8a37e7f27f82ced",
           "(.NET Core 4.6.28008.01; Microsoft Windows 10.0.18363 )"
         ],
-        "x-ms-client-request-id": "31d3a95e-997f-42e3-28c1-1e02900282d9",
-        "x-ms-date": "Tue, 10 Dec 2019 05:30:41 GMT",
-=======
-      "RequestUri": "http://seanstagetest.file.core.windows.net/test-share-2e06eed5-ee5e-67ef-88b5-ebc9a82453b9?restype=share",
-      "RequestMethod": "DELETE",
-      "RequestHeaders": {
-        "Authorization": "Sanitized",
-        "traceparent": "00-c9dd581781fd4b48987ca3ffd8afef9f-ae918f4cbc35c447-00",
-        "User-Agent": [
-          "azsdk-net-Storage.Files.Shares/12.0.0-dev.20191209.1\u002B61bda4d1783b0e05dba0d434ff14b2840726d3b1",
-          "(.NET Core 4.6.28008.01; Microsoft Windows 10.0.18363 )"
-        ],
-        "x-ms-client-request-id": "0aff3347-22d2-2edb-302e-aff87c9fc404",
-        "x-ms-date": "Tue, 10 Dec 2019 05:59:19 GMT",
->>>>>>> 1d9822e0
+        "x-ms-client-request-id": "d57bca47-c0eb-108b-907e-2da28bce3379",
+        "x-ms-date": "Wed, 11 Dec 2019 20:37:16 GMT",
         "x-ms-delete-snapshots": "include",
         "x-ms-return-client-request-id": "true",
         "x-ms-version": "2019-07-07"
@@ -220,33 +128,20 @@
       "StatusCode": 202,
       "ResponseHeaders": {
         "Content-Length": "0",
-<<<<<<< HEAD
-        "Date": "Tue, 10 Dec 2019 05:30:41 GMT",
-=======
-        "Date": "Tue, 10 Dec 2019 05:59:18 GMT",
->>>>>>> 1d9822e0
+        "Date": "Wed, 11 Dec 2019 20:37:15 GMT",
         "Server": [
           "Windows-Azure-File/1.0",
           "Microsoft-HTTPAPI/2.0"
         ],
-<<<<<<< HEAD
-        "x-ms-client-request-id": "31d3a95e-997f-42e3-28c1-1e02900282d9",
-        "x-ms-request-id": "3e8da9e8-201a-003e-741a-af0544000000",
-=======
-        "x-ms-client-request-id": "0aff3347-22d2-2edb-302e-aff87c9fc404",
-        "x-ms-request-id": "8749be55-c01a-0019-1a1e-af1280000000",
->>>>>>> 1d9822e0
+        "x-ms-client-request-id": "d57bca47-c0eb-108b-907e-2da28bce3379",
+        "x-ms-request-id": "ef3e38dd-c01a-0019-3262-b01280000000",
         "x-ms-version": "2019-07-07"
       },
       "ResponseBody": []
     }
   ],
   "Variables": {
-<<<<<<< HEAD
-    "RandomSeed": "301160211",
-=======
-    "RandomSeed": "250925697",
->>>>>>> 1d9822e0
+    "RandomSeed": "1269543030",
     "Storage_TestConfigDefault": "ProductionTenant\nseanstagetest\nU2FuaXRpemVk\nhttp://seanstagetest.blob.core.windows.net\nhttp://seanstagetest.file.core.windows.net\nhttp://seanstagetest.queue.core.windows.net\nhttp://seanstagetest.table.core.windows.net\n\n\n\n\nhttp://seanstagetest-secondary.blob.core.windows.net\nhttp://seanstagetest-secondary.file.core.windows.net\nhttp://seanstagetest-secondary.queue.core.windows.net\nhttp://seanstagetest-secondary.table.core.windows.net\n\nSanitized\n\n\nCloud\nBlobEndpoint=http://seanstagetest.blob.core.windows.net/;QueueEndpoint=http://seanstagetest.queue.core.windows.net/;FileEndpoint=http://seanstagetest.file.core.windows.net/;BlobSecondaryEndpoint=http://seanstagetest-secondary.blob.core.windows.net/;QueueSecondaryEndpoint=http://seanstagetest-secondary.queue.core.windows.net/;FileSecondaryEndpoint=http://seanstagetest-secondary.file.core.windows.net/;AccountName=seanstagetest;AccountKey=Sanitized"
   }
 }