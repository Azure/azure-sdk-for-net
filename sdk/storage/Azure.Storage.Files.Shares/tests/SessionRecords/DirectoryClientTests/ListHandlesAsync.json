﻿{
  "Entries": [
    {
      "RequestUri": "https://seanmcccanary3.file.core.windows.net/test-share-e1827929-4657-9a4d-e4ab-a942b7487b10?restype=share",
      "RequestMethod": "PUT",
      "RequestHeaders": {
        "Accept": "application/xml",
        "Authorization": "Sanitized",
        "traceparent": "00-f0c89cbcd8d7a34db4494b00c888ca89-ec4f4c9ae06cb947-00",
        "User-Agent": [
          "azsdk-net-Storage.Files.Shares/12.7.0-alpha.20210126.1",
          "(.NET 5.0.2; Microsoft Windows 10.0.19042)"
        ],
        "x-ms-client-request-id": "dd93ea54-d68d-41e6-5f22-96475a257d32",
        "x-ms-date": "Tue, 26 Jan 2021 19:27:39 GMT",
        "x-ms-return-client-request-id": "true",
<<<<<<< HEAD
        "x-ms-version": "2020-12-06"
=======
        "x-ms-version": "2021-02-12"
>>>>>>> 7e782c87
      },
      "RequestBody": null,
      "StatusCode": 201,
      "ResponseHeaders": {
        "Content-Length": "0",
        "Date": "Tue, 26 Jan 2021 19:27:38 GMT",
        "ETag": "\"0x8D8C2307174C7E8\"",
        "Last-Modified": "Tue, 26 Jan 2021 19:27:39 GMT",
        "Server": [
          "Windows-Azure-File/1.0",
          "Microsoft-HTTPAPI/2.0"
        ],
        "x-ms-client-request-id": "dd93ea54-d68d-41e6-5f22-96475a257d32",
        "x-ms-request-id": "757ac62d-d01a-006a-7a19-f402ea000000",
<<<<<<< HEAD
        "x-ms-version": "2020-12-06"
=======
        "x-ms-version": "2021-02-12"
>>>>>>> 7e782c87
      },
      "ResponseBody": []
    },
    {
      "RequestUri": "https://seanmcccanary3.file.core.windows.net/test-share-e1827929-4657-9a4d-e4ab-a942b7487b10/test-directory-739d42db-723f-ff19-5afa-0ead330839a0?restype=directory",
      "RequestMethod": "PUT",
      "RequestHeaders": {
        "Accept": "application/xml",
        "Authorization": "Sanitized",
        "traceparent": "00-c3a9eab15bf12f45b2a3441e3a17eb60-1b79df8368209e45-00",
        "User-Agent": [
          "azsdk-net-Storage.Files.Shares/12.7.0-alpha.20210126.1",
          "(.NET 5.0.2; Microsoft Windows 10.0.19042)"
        ],
        "x-ms-client-request-id": "1e69e02d-2ea6-e1a0-d194-8393c8380d56",
        "x-ms-date": "Tue, 26 Jan 2021 19:27:39 GMT",
        "x-ms-file-attributes": "None",
        "x-ms-file-creation-time": "Now",
        "x-ms-file-last-write-time": "Now",
        "x-ms-file-permission": "Inherit",
        "x-ms-return-client-request-id": "true",
<<<<<<< HEAD
        "x-ms-version": "2020-12-06"
=======
        "x-ms-version": "2021-02-12"
>>>>>>> 7e782c87
      },
      "RequestBody": null,
      "StatusCode": 201,
      "ResponseHeaders": {
        "Content-Length": "0",
        "Date": "Tue, 26 Jan 2021 19:27:38 GMT",
        "ETag": "\"0x8D8C23071802921\"",
        "Last-Modified": "Tue, 26 Jan 2021 19:27:39 GMT",
        "Server": [
          "Windows-Azure-File/1.0",
          "Microsoft-HTTPAPI/2.0"
        ],
        "x-ms-client-request-id": "1e69e02d-2ea6-e1a0-d194-8393c8380d56",
        "x-ms-file-attributes": "Directory",
        "x-ms-file-change-time": "2021-01-26T19:27:39.1368481Z",
        "x-ms-file-creation-time": "2021-01-26T19:27:39.1368481Z",
        "x-ms-file-id": "13835128424026341376",
        "x-ms-file-last-write-time": "2021-01-26T19:27:39.1368481Z",
        "x-ms-file-parent-id": "0",
        "x-ms-file-permission-key": "17860367565182308406*11459378189709739967",
        "x-ms-request-id": "757ac631-d01a-006a-7d19-f402ea000000",
        "x-ms-request-server-encrypted": "true",
<<<<<<< HEAD
        "x-ms-version": "2020-12-06"
=======
        "x-ms-version": "2021-02-12"
>>>>>>> 7e782c87
      },
      "ResponseBody": []
    },
    {
      "RequestUri": "https://seanmcccanary3.file.core.windows.net/test-share-e1827929-4657-9a4d-e4ab-a942b7487b10/test-directory-739d42db-723f-ff19-5afa-0ead330839a0?comp=listhandles&maxresults=5",
      "RequestMethod": "GET",
      "RequestHeaders": {
        "Accept": "application/xml",
        "Authorization": "Sanitized",
        "traceparent": "00-b22a374f568a2e47b1886f0710158355-4bf123754dc15145-00",
        "User-Agent": [
          "azsdk-net-Storage.Files.Shares/12.7.0-alpha.20210126.1",
          "(.NET 5.0.2; Microsoft Windows 10.0.19042)"
        ],
        "x-ms-client-request-id": "538061cd-1a9e-dafa-280c-fb201aef7e3c",
        "x-ms-date": "Tue, 26 Jan 2021 19:27:39 GMT",
        "x-ms-recursive": "true",
        "x-ms-return-client-request-id": "true",
<<<<<<< HEAD
        "x-ms-version": "2020-12-06"
=======
        "x-ms-version": "2021-02-12"
>>>>>>> 7e782c87
      },
      "RequestBody": null,
      "StatusCode": 200,
      "ResponseHeaders": {
        "Content-Type": "application/xml",
        "Date": "Tue, 26 Jan 2021 19:27:38 GMT",
        "Server": [
          "Windows-Azure-File/1.0",
          "Microsoft-HTTPAPI/2.0"
        ],
        "Transfer-Encoding": "chunked",
        "Vary": "Origin",
        "x-ms-client-request-id": "538061cd-1a9e-dafa-280c-fb201aef7e3c",
        "x-ms-request-id": "757ac635-d01a-006a-0119-f402ea000000",
<<<<<<< HEAD
        "x-ms-version": "2020-12-06"
=======
        "x-ms-version": "2021-02-12"
>>>>>>> 7e782c87
      },
      "ResponseBody": "﻿<?xml version=\"1.0\" encoding=\"utf-8\"?><EnumerationResults><MaxResults>5</MaxResults><Entries /><NextMarker /></EnumerationResults>"
    },
    {
      "RequestUri": "https://seanmcccanary3.file.core.windows.net/test-share-e1827929-4657-9a4d-e4ab-a942b7487b10?restype=share",
      "RequestMethod": "DELETE",
      "RequestHeaders": {
        "Accept": "application/xml",
        "Authorization": "Sanitized",
        "traceparent": "00-6fb3ac72ee27ec43a24a82cf397f29df-c57ff818309c664d-00",
        "User-Agent": [
          "azsdk-net-Storage.Files.Shares/12.7.0-alpha.20210126.1",
          "(.NET 5.0.2; Microsoft Windows 10.0.19042)"
        ],
        "x-ms-client-request-id": "66c60029-b9b8-ceb7-fb63-682ab45d22d1",
        "x-ms-date": "Tue, 26 Jan 2021 19:27:40 GMT",
        "x-ms-delete-snapshots": "include",
        "x-ms-return-client-request-id": "true",
<<<<<<< HEAD
        "x-ms-version": "2020-12-06"
=======
        "x-ms-version": "2021-02-12"
>>>>>>> 7e782c87
      },
      "RequestBody": null,
      "StatusCode": 202,
      "ResponseHeaders": {
        "Content-Length": "0",
        "Date": "Tue, 26 Jan 2021 19:27:38 GMT",
        "Server": [
          "Windows-Azure-File/1.0",
          "Microsoft-HTTPAPI/2.0"
        ],
        "x-ms-client-request-id": "66c60029-b9b8-ceb7-fb63-682ab45d22d1",
        "x-ms-request-id": "757ac63e-d01a-006a-0919-f402ea000000",
<<<<<<< HEAD
        "x-ms-version": "2020-12-06"
=======
        "x-ms-version": "2021-02-12"
>>>>>>> 7e782c87
      },
      "ResponseBody": []
    }
  ],
  "Variables": {
    "RandomSeed": "682732429",
    "Storage_TestConfigDefault": "ProductionTenant\nseanmcccanary3\nU2FuaXRpemVk\nhttps://seanmcccanary3.blob.core.windows.net\nhttps://seanmcccanary3.file.core.windows.net\nhttps://seanmcccanary3.queue.core.windows.net\nhttps://seanmcccanary3.table.core.windows.net\n\n\n\n\nhttps://seanmcccanary3-secondary.blob.core.windows.net\nhttps://seanmcccanary3-secondary.file.core.windows.net\nhttps://seanmcccanary3-secondary.queue.core.windows.net\nhttps://seanmcccanary3-secondary.table.core.windows.net\n\nSanitized\n\n\nCloud\nBlobEndpoint=https://seanmcccanary3.blob.core.windows.net/;QueueEndpoint=https://seanmcccanary3.queue.core.windows.net/;FileEndpoint=https://seanmcccanary3.file.core.windows.net/;BlobSecondaryEndpoint=https://seanmcccanary3-secondary.blob.core.windows.net/;QueueSecondaryEndpoint=https://seanmcccanary3-secondary.queue.core.windows.net/;FileSecondaryEndpoint=https://seanmcccanary3-secondary.file.core.windows.net/;AccountName=seanmcccanary3;AccountKey=Kg==;\nseanscope1\n\n"
  }
}<|MERGE_RESOLUTION|>--- conflicted
+++ resolved
@@ -14,11 +14,7 @@
         "x-ms-client-request-id": "dd93ea54-d68d-41e6-5f22-96475a257d32",
         "x-ms-date": "Tue, 26 Jan 2021 19:27:39 GMT",
         "x-ms-return-client-request-id": "true",
-<<<<<<< HEAD
-        "x-ms-version": "2020-12-06"
-=======
         "x-ms-version": "2021-02-12"
->>>>>>> 7e782c87
       },
       "RequestBody": null,
       "StatusCode": 201,
@@ -33,11 +29,7 @@
         ],
         "x-ms-client-request-id": "dd93ea54-d68d-41e6-5f22-96475a257d32",
         "x-ms-request-id": "757ac62d-d01a-006a-7a19-f402ea000000",
-<<<<<<< HEAD
-        "x-ms-version": "2020-12-06"
-=======
         "x-ms-version": "2021-02-12"
->>>>>>> 7e782c87
       },
       "ResponseBody": []
     },
@@ -59,11 +51,7 @@
         "x-ms-file-last-write-time": "Now",
         "x-ms-file-permission": "Inherit",
         "x-ms-return-client-request-id": "true",
-<<<<<<< HEAD
-        "x-ms-version": "2020-12-06"
-=======
         "x-ms-version": "2021-02-12"
->>>>>>> 7e782c87
       },
       "RequestBody": null,
       "StatusCode": 201,
@@ -86,11 +74,7 @@
         "x-ms-file-permission-key": "17860367565182308406*11459378189709739967",
         "x-ms-request-id": "757ac631-d01a-006a-7d19-f402ea000000",
         "x-ms-request-server-encrypted": "true",
-<<<<<<< HEAD
-        "x-ms-version": "2020-12-06"
-=======
         "x-ms-version": "2021-02-12"
->>>>>>> 7e782c87
       },
       "ResponseBody": []
     },
@@ -109,11 +93,7 @@
         "x-ms-date": "Tue, 26 Jan 2021 19:27:39 GMT",
         "x-ms-recursive": "true",
         "x-ms-return-client-request-id": "true",
-<<<<<<< HEAD
-        "x-ms-version": "2020-12-06"
-=======
         "x-ms-version": "2021-02-12"
->>>>>>> 7e782c87
       },
       "RequestBody": null,
       "StatusCode": 200,
@@ -128,11 +108,7 @@
         "Vary": "Origin",
         "x-ms-client-request-id": "538061cd-1a9e-dafa-280c-fb201aef7e3c",
         "x-ms-request-id": "757ac635-d01a-006a-0119-f402ea000000",
-<<<<<<< HEAD
-        "x-ms-version": "2020-12-06"
-=======
         "x-ms-version": "2021-02-12"
->>>>>>> 7e782c87
       },
       "ResponseBody": "﻿<?xml version=\"1.0\" encoding=\"utf-8\"?><EnumerationResults><MaxResults>5</MaxResults><Entries /><NextMarker /></EnumerationResults>"
     },
@@ -151,11 +127,7 @@
         "x-ms-date": "Tue, 26 Jan 2021 19:27:40 GMT",
         "x-ms-delete-snapshots": "include",
         "x-ms-return-client-request-id": "true",
-<<<<<<< HEAD
-        "x-ms-version": "2020-12-06"
-=======
         "x-ms-version": "2021-02-12"
->>>>>>> 7e782c87
       },
       "RequestBody": null,
       "StatusCode": 202,
@@ -168,11 +140,7 @@
         ],
         "x-ms-client-request-id": "66c60029-b9b8-ceb7-fb63-682ab45d22d1",
         "x-ms-request-id": "757ac63e-d01a-006a-0919-f402ea000000",
-<<<<<<< HEAD
-        "x-ms-version": "2020-12-06"
-=======
         "x-ms-version": "2021-02-12"
->>>>>>> 7e782c87
       },
       "ResponseBody": []
     }
