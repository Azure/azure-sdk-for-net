{
  "Entries": [
    {
<<<<<<< HEAD
      "RequestUri": "http://seanstagetest.file.core.windows.net/test-share-a470d993-b9e4-f65f-2a30-014ead3dcda6?restype=share",
      "RequestMethod": "PUT",
      "RequestHeaders": {
        "Authorization": "Sanitized",
        "traceparent": "00-9af0f545af5b5d4db0065e0eeab9a219-e784faaafbe19a49-00",
        "User-Agent": [
          "azsdk-net-Storage.Files.Shares/12.0.0-dev.20191209.1\u002Bb71b1fa965b15eccfc57e2c7781b8bf85cd4c766",
          "(.NET Core 4.6.28008.01; Microsoft Windows 10.0.18363 )"
        ],
        "x-ms-client-request-id": "27c07b94-2d1b-88d0-6fee-c71270380183",
        "x-ms-date": "Tue, 10 Dec 2019 05:30:25 GMT",
=======
      "RequestUri": "http://seanstagetest.file.core.windows.net/test-share-8cdf15fa-aa42-995b-2b5a-9dbf3f4ec14f?restype=share",
      "RequestMethod": "PUT",
      "RequestHeaders": {
        "Authorization": "Sanitized",
        "traceparent": "00-ba2cb6ec6fb1864f91b13ac18b198d0f-a2fcc019e7ac4248-00",
        "User-Agent": [
          "azsdk-net-Storage.Files.Shares/12.0.0-dev.20191209.1\u002B61bda4d1783b0e05dba0d434ff14b2840726d3b1",
          "(.NET Core 4.6.28008.01; Microsoft Windows 10.0.18363 )"
        ],
        "x-ms-client-request-id": "dc4dfc2d-97c7-f300-035f-20a9f6f2645d",
        "x-ms-date": "Tue, 10 Dec 2019 05:59:03 GMT",
>>>>>>> 1d9822e0
        "x-ms-return-client-request-id": "true",
        "x-ms-version": "2019-07-07"
      },
      "RequestBody": null,
      "StatusCode": 201,
      "ResponseHeaders": {
        "Content-Length": "0",
<<<<<<< HEAD
        "Date": "Tue, 10 Dec 2019 05:30:25 GMT",
        "ETag": "\u00220x8D77D320F2CC3ED\u0022",
        "Last-Modified": "Tue, 10 Dec 2019 05:30:25 GMT",
=======
        "Date": "Tue, 10 Dec 2019 05:59:02 GMT",
        "ETag": "\u00220x8D77D360F965CCA\u0022",
        "Last-Modified": "Tue, 10 Dec 2019 05:59:03 GMT",
>>>>>>> 1d9822e0
        "Server": [
          "Windows-Azure-File/1.0",
          "Microsoft-HTTPAPI/2.0"
        ],
<<<<<<< HEAD
        "x-ms-client-request-id": "27c07b94-2d1b-88d0-6fee-c71270380183",
        "x-ms-request-id": "3e8da8f9-201a-003e-401a-af0544000000",
=======
        "x-ms-client-request-id": "dc4dfc2d-97c7-f300-035f-20a9f6f2645d",
        "x-ms-request-id": "8749bd65-c01a-0019-661e-af1280000000",
>>>>>>> 1d9822e0
        "x-ms-version": "2019-07-07"
      },
      "ResponseBody": []
    },
    {
<<<<<<< HEAD
      "RequestUri": "http://seanstagetest.file.core.windows.net/test-share-a470d993-b9e4-f65f-2a30-014ead3dcda6/test-directory-019d5949-aec5-04ba-f5bf-57af727ed8a6?restype=directory",
      "RequestMethod": "PUT",
      "RequestHeaders": {
        "Authorization": "Sanitized",
        "traceparent": "00-8a064664ad0fc94d807cba6dee16fecf-0f0385e47bd6304f-00",
        "User-Agent": [
          "azsdk-net-Storage.Files.Shares/12.0.0-dev.20191209.1\u002Bb71b1fa965b15eccfc57e2c7781b8bf85cd4c766",
          "(.NET Core 4.6.28008.01; Microsoft Windows 10.0.18363 )"
        ],
        "x-ms-client-request-id": "c397c333-75e6-e517-c1bb-325cd52115f0",
        "x-ms-date": "Tue, 10 Dec 2019 05:30:25 GMT",
=======
      "RequestUri": "http://seanstagetest.file.core.windows.net/test-share-8cdf15fa-aa42-995b-2b5a-9dbf3f4ec14f/test-directory-5f94005c-b7cf-0123-8c8b-3ce7ee0e5ac6?restype=directory",
      "RequestMethod": "PUT",
      "RequestHeaders": {
        "Authorization": "Sanitized",
        "traceparent": "00-028a99a14df7504ab2eb494ad86ab18d-21a7c5d8ee5be24b-00",
        "User-Agent": [
          "azsdk-net-Storage.Files.Shares/12.0.0-dev.20191209.1\u002B61bda4d1783b0e05dba0d434ff14b2840726d3b1",
          "(.NET Core 4.6.28008.01; Microsoft Windows 10.0.18363 )"
        ],
        "x-ms-client-request-id": "3df15df6-d6d0-7618-d84c-503b5a1804f5",
        "x-ms-date": "Tue, 10 Dec 2019 05:59:04 GMT",
>>>>>>> 1d9822e0
        "x-ms-file-attributes": "None",
        "x-ms-file-creation-time": "Now",
        "x-ms-file-last-write-time": "Now",
        "x-ms-file-permission": "Inherit",
        "x-ms-return-client-request-id": "true",
        "x-ms-version": "2019-07-07"
      },
      "RequestBody": null,
      "StatusCode": 201,
      "ResponseHeaders": {
        "Content-Length": "0",
<<<<<<< HEAD
        "Date": "Tue, 10 Dec 2019 05:30:25 GMT",
        "ETag": "\u00220x8D77D320F3AF155\u0022",
        "Last-Modified": "Tue, 10 Dec 2019 05:30:25 GMT",
=======
        "Date": "Tue, 10 Dec 2019 05:59:04 GMT",
        "ETag": "\u00220x8D77D360FA4E19B\u0022",
        "Last-Modified": "Tue, 10 Dec 2019 05:59:04 GMT",
>>>>>>> 1d9822e0
        "Server": [
          "Windows-Azure-File/1.0",
          "Microsoft-HTTPAPI/2.0"
        ],
<<<<<<< HEAD
        "x-ms-client-request-id": "c397c333-75e6-e517-c1bb-325cd52115f0",
        "x-ms-file-attributes": "Directory",
        "x-ms-file-change-time": "2019-12-10T05:30:25.3572437Z",
        "x-ms-file-creation-time": "2019-12-10T05:30:25.3572437Z",
        "x-ms-file-id": "13835128424026341376",
        "x-ms-file-last-write-time": "2019-12-10T05:30:25.3572437Z",
        "x-ms-file-parent-id": "0",
        "x-ms-file-permission-key": "7855875120676328179*422928105932735866",
        "x-ms-request-id": "3e8da8fb-201a-003e-411a-af0544000000",
=======
        "x-ms-client-request-id": "3df15df6-d6d0-7618-d84c-503b5a1804f5",
        "x-ms-file-attributes": "Directory",
        "x-ms-file-change-time": "2019-12-10T05:59:04.0384411Z",
        "x-ms-file-creation-time": "2019-12-10T05:59:04.0384411Z",
        "x-ms-file-id": "13835128424026341376",
        "x-ms-file-last-write-time": "2019-12-10T05:59:04.0384411Z",
        "x-ms-file-parent-id": "0",
        "x-ms-file-permission-key": "7855875120676328179*422928105932735866",
        "x-ms-request-id": "8749bd67-c01a-0019-671e-af1280000000",
>>>>>>> 1d9822e0
        "x-ms-request-server-encrypted": "true",
        "x-ms-version": "2019-07-07"
      },
      "ResponseBody": []
    },
    {
<<<<<<< HEAD
      "RequestUri": "http://seanstagetest.file.core.windows.net/test-share-a470d993-b9e4-f65f-2a30-014ead3dcda6/test-directory-019d5949-aec5-04ba-f5bf-57af727ed8a6/test-directory-4b582016-cf7f-a405-cf5d-392d2ad23c24?restype=directory",
      "RequestMethod": "PUT",
      "RequestHeaders": {
        "Authorization": "Sanitized",
        "traceparent": "00-2b195a2a5cc92f4d877d66d274357ec9-2cfe7307e0468e43-00",
        "User-Agent": [
          "azsdk-net-Storage.Files.Shares/12.0.0-dev.20191209.1\u002Bb71b1fa965b15eccfc57e2c7781b8bf85cd4c766",
          "(.NET Core 4.6.28008.01; Microsoft Windows 10.0.18363 )"
        ],
        "x-ms-client-request-id": "a6d19382-f578-6494-bef3-f4893be9baee",
        "x-ms-date": "Tue, 10 Dec 2019 05:30:25 GMT",
=======
      "RequestUri": "http://seanstagetest.file.core.windows.net/test-share-8cdf15fa-aa42-995b-2b5a-9dbf3f4ec14f/test-directory-5f94005c-b7cf-0123-8c8b-3ce7ee0e5ac6/test-directory-40845905-2260-775c-7835-13197fd228ac?restype=directory",
      "RequestMethod": "PUT",
      "RequestHeaders": {
        "Authorization": "Sanitized",
        "traceparent": "00-bc0bb96e5d1c7b4bb29f466c99b5c9f0-dd1bf5c5ddaaf045-00",
        "User-Agent": [
          "azsdk-net-Storage.Files.Shares/12.0.0-dev.20191209.1\u002B61bda4d1783b0e05dba0d434ff14b2840726d3b1",
          "(.NET Core 4.6.28008.01; Microsoft Windows 10.0.18363 )"
        ],
        "x-ms-client-request-id": "7f4c42b1-1c5b-d4fd-007a-c49ac2fff606",
        "x-ms-date": "Tue, 10 Dec 2019 05:59:04 GMT",
>>>>>>> 1d9822e0
        "x-ms-file-attributes": "None",
        "x-ms-file-creation-time": "Now",
        "x-ms-file-last-write-time": "Now",
        "x-ms-file-permission": "Inherit",
        "x-ms-return-client-request-id": "true",
        "x-ms-version": "2019-07-07"
      },
      "RequestBody": null,
      "StatusCode": 201,
      "ResponseHeaders": {
        "Content-Length": "0",
<<<<<<< HEAD
        "Date": "Tue, 10 Dec 2019 05:30:25 GMT",
        "ETag": "\u00220x8D77D320F479C6F\u0022",
        "Last-Modified": "Tue, 10 Dec 2019 05:30:25 GMT",
=======
        "Date": "Tue, 10 Dec 2019 05:59:04 GMT",
        "ETag": "\u00220x8D77D360FB1DB33\u0022",
        "Last-Modified": "Tue, 10 Dec 2019 05:59:04 GMT",
>>>>>>> 1d9822e0
        "Server": [
          "Windows-Azure-File/1.0",
          "Microsoft-HTTPAPI/2.0"
        ],
<<<<<<< HEAD
        "x-ms-client-request-id": "a6d19382-f578-6494-bef3-f4893be9baee",
        "x-ms-file-attributes": "Directory",
        "x-ms-file-change-time": "2019-12-10T05:30:25.4402671Z",
        "x-ms-file-creation-time": "2019-12-10T05:30:25.4402671Z",
        "x-ms-file-id": "11529285414812647424",
        "x-ms-file-last-write-time": "2019-12-10T05:30:25.4402671Z",
        "x-ms-file-parent-id": "13835128424026341376",
        "x-ms-file-permission-key": "7855875120676328179*422928105932735866",
        "x-ms-request-id": "3e8da8fc-201a-003e-421a-af0544000000",
=======
        "x-ms-client-request-id": "7f4c42b1-1c5b-d4fd-007a-c49ac2fff606",
        "x-ms-file-attributes": "Directory",
        "x-ms-file-change-time": "2019-12-10T05:59:04.1234739Z",
        "x-ms-file-creation-time": "2019-12-10T05:59:04.1234739Z",
        "x-ms-file-id": "11529285414812647424",
        "x-ms-file-last-write-time": "2019-12-10T05:59:04.1234739Z",
        "x-ms-file-parent-id": "13835128424026341376",
        "x-ms-file-permission-key": "7855875120676328179*422928105932735866",
        "x-ms-request-id": "8749bd68-c01a-0019-681e-af1280000000",
>>>>>>> 1d9822e0
        "x-ms-request-server-encrypted": "true",
        "x-ms-version": "2019-07-07"
      },
      "ResponseBody": []
    },
    {
<<<<<<< HEAD
      "RequestUri": "http://seanstagetest.file.core.windows.net/test-share-a470d993-b9e4-f65f-2a30-014ead3dcda6/test-directory-019d5949-aec5-04ba-f5bf-57af727ed8a6/test-directory-4b582016-cf7f-a405-cf5d-392d2ad23c24?restype=directory",
      "RequestMethod": "DELETE",
      "RequestHeaders": {
        "Authorization": "Sanitized",
        "traceparent": "00-7bcdf6a77938ef4789139d3f213f5149-c5ec2e4dd878a74d-00",
        "User-Agent": [
          "azsdk-net-Storage.Files.Shares/12.0.0-dev.20191209.1\u002Bb71b1fa965b15eccfc57e2c7781b8bf85cd4c766",
          "(.NET Core 4.6.28008.01; Microsoft Windows 10.0.18363 )"
        ],
        "x-ms-client-request-id": "97aa92f2-9601-88ac-af17-f1f420360824",
        "x-ms-date": "Tue, 10 Dec 2019 05:30:25 GMT",
=======
      "RequestUri": "http://seanstagetest.file.core.windows.net/test-share-8cdf15fa-aa42-995b-2b5a-9dbf3f4ec14f/test-directory-5f94005c-b7cf-0123-8c8b-3ce7ee0e5ac6/test-directory-40845905-2260-775c-7835-13197fd228ac?restype=directory",
      "RequestMethod": "DELETE",
      "RequestHeaders": {
        "Authorization": "Sanitized",
        "traceparent": "00-03dc335d8efbed45b9569358ccf9b1c6-27f5084ebbc1a344-00",
        "User-Agent": [
          "azsdk-net-Storage.Files.Shares/12.0.0-dev.20191209.1\u002B61bda4d1783b0e05dba0d434ff14b2840726d3b1",
          "(.NET Core 4.6.28008.01; Microsoft Windows 10.0.18363 )"
        ],
        "x-ms-client-request-id": "3d67e131-a986-1151-e01c-90a2575c8c9e",
        "x-ms-date": "Tue, 10 Dec 2019 05:59:04 GMT",
>>>>>>> 1d9822e0
        "x-ms-return-client-request-id": "true",
        "x-ms-version": "2019-07-07"
      },
      "RequestBody": null,
      "StatusCode": 202,
      "ResponseHeaders": {
        "Content-Length": "0",
<<<<<<< HEAD
        "Date": "Tue, 10 Dec 2019 05:30:25 GMT",
=======
        "Date": "Tue, 10 Dec 2019 05:59:04 GMT",
>>>>>>> 1d9822e0
        "Server": [
          "Windows-Azure-File/1.0",
          "Microsoft-HTTPAPI/2.0"
        ],
<<<<<<< HEAD
        "x-ms-client-request-id": "97aa92f2-9601-88ac-af17-f1f420360824",
        "x-ms-request-id": "3e8da8fd-201a-003e-431a-af0544000000",
=======
        "x-ms-client-request-id": "3d67e131-a986-1151-e01c-90a2575c8c9e",
        "x-ms-request-id": "8749bd6a-c01a-0019-691e-af1280000000",
>>>>>>> 1d9822e0
        "x-ms-version": "2019-07-07"
      },
      "ResponseBody": []
    },
    {
<<<<<<< HEAD
      "RequestUri": "http://seanstagetest.file.core.windows.net/test-share-a470d993-b9e4-f65f-2a30-014ead3dcda6/test-directory-019d5949-aec5-04ba-f5bf-57af727ed8a6/test-directory-4b582016-cf7f-a405-cf5d-392d2ad23c24?restype=directory",
=======
      "RequestUri": "http://seanstagetest.file.core.windows.net/test-share-8cdf15fa-aa42-995b-2b5a-9dbf3f4ec14f/test-directory-5f94005c-b7cf-0123-8c8b-3ce7ee0e5ac6/test-directory-40845905-2260-775c-7835-13197fd228ac?restype=directory",
>>>>>>> 1d9822e0
      "RequestMethod": "GET",
      "RequestHeaders": {
        "Authorization": "Sanitized",
        "User-Agent": [
<<<<<<< HEAD
          "azsdk-net-Storage.Files.Shares/12.0.0-dev.20191209.1\u002Bb71b1fa965b15eccfc57e2c7781b8bf85cd4c766",
          "(.NET Core 4.6.28008.01; Microsoft Windows 10.0.18363 )"
        ],
        "x-ms-client-request-id": "a99652c2-233e-e8ec-6056-e28d7415e029",
        "x-ms-date": "Tue, 10 Dec 2019 05:30:25 GMT",
=======
          "azsdk-net-Storage.Files.Shares/12.0.0-dev.20191209.1\u002B61bda4d1783b0e05dba0d434ff14b2840726d3b1",
          "(.NET Core 4.6.28008.01; Microsoft Windows 10.0.18363 )"
        ],
        "x-ms-client-request-id": "e0699897-b997-7980-51fc-9c0be3359006",
        "x-ms-date": "Tue, 10 Dec 2019 05:59:04 GMT",
>>>>>>> 1d9822e0
        "x-ms-return-client-request-id": "true",
        "x-ms-version": "2019-07-07"
      },
      "RequestBody": null,
      "StatusCode": 404,
      "ResponseHeaders": {
        "Access-Control-Allow-Origin": "*",
        "Content-Length": "223",
        "Content-Type": "application/xml",
<<<<<<< HEAD
        "Date": "Tue, 10 Dec 2019 05:30:25 GMT",
=======
        "Date": "Tue, 10 Dec 2019 05:59:04 GMT",
>>>>>>> 1d9822e0
        "Server": [
          "Windows-Azure-File/1.0",
          "Microsoft-HTTPAPI/2.0"
        ],
<<<<<<< HEAD
        "x-ms-client-request-id": "a99652c2-233e-e8ec-6056-e28d7415e029",
        "x-ms-error-code": "ResourceNotFound",
        "x-ms-request-id": "3e8da8fe-201a-003e-441a-af0544000000",
=======
        "x-ms-client-request-id": "e0699897-b997-7980-51fc-9c0be3359006",
        "x-ms-error-code": "ResourceNotFound",
        "x-ms-request-id": "8749bd6b-c01a-0019-6a1e-af1280000000",
>>>>>>> 1d9822e0
        "x-ms-version": "2019-07-07"
      },
      "ResponseBody": [
        "\uFEFF\u003C?xml version=\u00221.0\u0022 encoding=\u0022utf-8\u0022?\u003E\u003CError\u003E\u003CCode\u003EResourceNotFound\u003C/Code\u003E\u003CMessage\u003EThe specified resource does not exist.\n",
<<<<<<< HEAD
        "RequestId:3e8da8fe-201a-003e-441a-af0544000000\n",
        "Time:2019-12-10T05:30:25.6153562Z\u003C/Message\u003E\u003C/Error\u003E"
      ]
    },
    {
      "RequestUri": "http://seanstagetest.file.core.windows.net/test-share-a470d993-b9e4-f65f-2a30-014ead3dcda6?restype=share",
      "RequestMethod": "DELETE",
      "RequestHeaders": {
        "Authorization": "Sanitized",
        "traceparent": "00-736ce1a195370e48bf90527e4e8d907e-782779f91f655447-00",
        "User-Agent": [
          "azsdk-net-Storage.Files.Shares/12.0.0-dev.20191209.1\u002Bb71b1fa965b15eccfc57e2c7781b8bf85cd4c766",
          "(.NET Core 4.6.28008.01; Microsoft Windows 10.0.18363 )"
        ],
        "x-ms-client-request-id": "cd317711-5fa0-f5e5-9659-05f8f575a875",
        "x-ms-date": "Tue, 10 Dec 2019 05:30:25 GMT",
=======
        "RequestId:8749bd6b-c01a-0019-6a1e-af1280000000\n",
        "Time:2019-12-10T05:59:04.2922660Z\u003C/Message\u003E\u003C/Error\u003E"
      ]
    },
    {
      "RequestUri": "http://seanstagetest.file.core.windows.net/test-share-8cdf15fa-aa42-995b-2b5a-9dbf3f4ec14f?restype=share",
      "RequestMethod": "DELETE",
      "RequestHeaders": {
        "Authorization": "Sanitized",
        "traceparent": "00-2bf998e805ffd34486e8e1157a4f07d6-8a0626f565c77045-00",
        "User-Agent": [
          "azsdk-net-Storage.Files.Shares/12.0.0-dev.20191209.1\u002B61bda4d1783b0e05dba0d434ff14b2840726d3b1",
          "(.NET Core 4.6.28008.01; Microsoft Windows 10.0.18363 )"
        ],
        "x-ms-client-request-id": "bf0b3600-acf3-6b07-e317-9f42ebfe5a34",
        "x-ms-date": "Tue, 10 Dec 2019 05:59:04 GMT",
>>>>>>> 1d9822e0
        "x-ms-delete-snapshots": "include",
        "x-ms-return-client-request-id": "true",
        "x-ms-version": "2019-07-07"
      },
      "RequestBody": null,
      "StatusCode": 202,
      "ResponseHeaders": {
        "Content-Length": "0",
<<<<<<< HEAD
        "Date": "Tue, 10 Dec 2019 05:30:25 GMT",
=======
        "Date": "Tue, 10 Dec 2019 05:59:04 GMT",
>>>>>>> 1d9822e0
        "Server": [
          "Windows-Azure-File/1.0",
          "Microsoft-HTTPAPI/2.0"
        ],
<<<<<<< HEAD
        "x-ms-client-request-id": "cd317711-5fa0-f5e5-9659-05f8f575a875",
        "x-ms-request-id": "3e8da8ff-201a-003e-451a-af0544000000",
=======
        "x-ms-client-request-id": "bf0b3600-acf3-6b07-e317-9f42ebfe5a34",
        "x-ms-request-id": "8749bd6c-c01a-0019-6b1e-af1280000000",
>>>>>>> 1d9822e0
        "x-ms-version": "2019-07-07"
      },
      "ResponseBody": []
    }
  ],
  "Variables": {
<<<<<<< HEAD
    "RandomSeed": "446031446",
=======
    "RandomSeed": "1011360708",
>>>>>>> 1d9822e0
    "Storage_TestConfigDefault": "ProductionTenant\nseanstagetest\nU2FuaXRpemVk\nhttp://seanstagetest.blob.core.windows.net\nhttp://seanstagetest.file.core.windows.net\nhttp://seanstagetest.queue.core.windows.net\nhttp://seanstagetest.table.core.windows.net\n\n\n\n\nhttp://seanstagetest-secondary.blob.core.windows.net\nhttp://seanstagetest-secondary.file.core.windows.net\nhttp://seanstagetest-secondary.queue.core.windows.net\nhttp://seanstagetest-secondary.table.core.windows.net\n\nSanitized\n\n\nCloud\nBlobEndpoint=http://seanstagetest.blob.core.windows.net/;QueueEndpoint=http://seanstagetest.queue.core.windows.net/;FileEndpoint=http://seanstagetest.file.core.windows.net/;BlobSecondaryEndpoint=http://seanstagetest-secondary.blob.core.windows.net/;QueueSecondaryEndpoint=http://seanstagetest-secondary.queue.core.windows.net/;FileSecondaryEndpoint=http://seanstagetest-secondary.file.core.windows.net/;AccountName=seanstagetest;AccountKey=Sanitized"
  }
}<|MERGE_RESOLUTION|>--- conflicted
+++ resolved
@@ -1,88 +1,49 @@
 {
   "Entries": [
     {
-<<<<<<< HEAD
-      "RequestUri": "http://seanstagetest.file.core.windows.net/test-share-a470d993-b9e4-f65f-2a30-014ead3dcda6?restype=share",
+      "RequestUri": "http://seanstagetest.file.core.windows.net/test-share-9287d268-ed72-a119-eb73-f3dd6ea99653?restype=share",
       "RequestMethod": "PUT",
       "RequestHeaders": {
         "Authorization": "Sanitized",
-        "traceparent": "00-9af0f545af5b5d4db0065e0eeab9a219-e784faaafbe19a49-00",
-        "User-Agent": [
-          "azsdk-net-Storage.Files.Shares/12.0.0-dev.20191209.1\u002Bb71b1fa965b15eccfc57e2c7781b8bf85cd4c766",
-          "(.NET Core 4.6.28008.01; Microsoft Windows 10.0.18363 )"
-        ],
-        "x-ms-client-request-id": "27c07b94-2d1b-88d0-6fee-c71270380183",
-        "x-ms-date": "Tue, 10 Dec 2019 05:30:25 GMT",
-=======
-      "RequestUri": "http://seanstagetest.file.core.windows.net/test-share-8cdf15fa-aa42-995b-2b5a-9dbf3f4ec14f?restype=share",
+        "traceparent": "00-58b199b122e09244bce3d90886dedbfa-1d0435a2961de84a-00",
+        "User-Agent": [
+          "azsdk-net-Storage.Files.Shares/12.0.0-dev.20191211.1\u002B899431c003876eb9b26cefd8e8a37e7f27f82ced",
+          "(.NET Core 4.6.28008.01; Microsoft Windows 10.0.18363 )"
+        ],
+        "x-ms-client-request-id": "3a5f8175-bfcc-5025-6c21-99bdfb14cb2a",
+        "x-ms-date": "Wed, 11 Dec 2019 20:37:00 GMT",
+        "x-ms-return-client-request-id": "true",
+        "x-ms-version": "2019-07-07"
+      },
+      "RequestBody": null,
+      "StatusCode": 201,
+      "ResponseHeaders": {
+        "Content-Length": "0",
+        "Date": "Wed, 11 Dec 2019 20:36:59 GMT",
+        "ETag": "\u00220x8D77E79DFB2FBFD\u0022",
+        "Last-Modified": "Wed, 11 Dec 2019 20:37:00 GMT",
+        "Server": [
+          "Windows-Azure-File/1.0",
+          "Microsoft-HTTPAPI/2.0"
+        ],
+        "x-ms-client-request-id": "3a5f8175-bfcc-5025-6c21-99bdfb14cb2a",
+        "x-ms-request-id": "ef3e37e8-c01a-0019-7b62-b01280000000",
+        "x-ms-version": "2019-07-07"
+      },
+      "ResponseBody": []
+    },
+    {
+      "RequestUri": "http://seanstagetest.file.core.windows.net/test-share-9287d268-ed72-a119-eb73-f3dd6ea99653/test-directory-b5150ec2-64ea-bb85-776b-4037e6a4574d?restype=directory",
       "RequestMethod": "PUT",
       "RequestHeaders": {
         "Authorization": "Sanitized",
-        "traceparent": "00-ba2cb6ec6fb1864f91b13ac18b198d0f-a2fcc019e7ac4248-00",
-        "User-Agent": [
-          "azsdk-net-Storage.Files.Shares/12.0.0-dev.20191209.1\u002B61bda4d1783b0e05dba0d434ff14b2840726d3b1",
-          "(.NET Core 4.6.28008.01; Microsoft Windows 10.0.18363 )"
-        ],
-        "x-ms-client-request-id": "dc4dfc2d-97c7-f300-035f-20a9f6f2645d",
-        "x-ms-date": "Tue, 10 Dec 2019 05:59:03 GMT",
->>>>>>> 1d9822e0
-        "x-ms-return-client-request-id": "true",
-        "x-ms-version": "2019-07-07"
-      },
-      "RequestBody": null,
-      "StatusCode": 201,
-      "ResponseHeaders": {
-        "Content-Length": "0",
-<<<<<<< HEAD
-        "Date": "Tue, 10 Dec 2019 05:30:25 GMT",
-        "ETag": "\u00220x8D77D320F2CC3ED\u0022",
-        "Last-Modified": "Tue, 10 Dec 2019 05:30:25 GMT",
-=======
-        "Date": "Tue, 10 Dec 2019 05:59:02 GMT",
-        "ETag": "\u00220x8D77D360F965CCA\u0022",
-        "Last-Modified": "Tue, 10 Dec 2019 05:59:03 GMT",
->>>>>>> 1d9822e0
-        "Server": [
-          "Windows-Azure-File/1.0",
-          "Microsoft-HTTPAPI/2.0"
-        ],
-<<<<<<< HEAD
-        "x-ms-client-request-id": "27c07b94-2d1b-88d0-6fee-c71270380183",
-        "x-ms-request-id": "3e8da8f9-201a-003e-401a-af0544000000",
-=======
-        "x-ms-client-request-id": "dc4dfc2d-97c7-f300-035f-20a9f6f2645d",
-        "x-ms-request-id": "8749bd65-c01a-0019-661e-af1280000000",
->>>>>>> 1d9822e0
-        "x-ms-version": "2019-07-07"
-      },
-      "ResponseBody": []
-    },
-    {
-<<<<<<< HEAD
-      "RequestUri": "http://seanstagetest.file.core.windows.net/test-share-a470d993-b9e4-f65f-2a30-014ead3dcda6/test-directory-019d5949-aec5-04ba-f5bf-57af727ed8a6?restype=directory",
-      "RequestMethod": "PUT",
-      "RequestHeaders": {
-        "Authorization": "Sanitized",
-        "traceparent": "00-8a064664ad0fc94d807cba6dee16fecf-0f0385e47bd6304f-00",
-        "User-Agent": [
-          "azsdk-net-Storage.Files.Shares/12.0.0-dev.20191209.1\u002Bb71b1fa965b15eccfc57e2c7781b8bf85cd4c766",
-          "(.NET Core 4.6.28008.01; Microsoft Windows 10.0.18363 )"
-        ],
-        "x-ms-client-request-id": "c397c333-75e6-e517-c1bb-325cd52115f0",
-        "x-ms-date": "Tue, 10 Dec 2019 05:30:25 GMT",
-=======
-      "RequestUri": "http://seanstagetest.file.core.windows.net/test-share-8cdf15fa-aa42-995b-2b5a-9dbf3f4ec14f/test-directory-5f94005c-b7cf-0123-8c8b-3ce7ee0e5ac6?restype=directory",
-      "RequestMethod": "PUT",
-      "RequestHeaders": {
-        "Authorization": "Sanitized",
-        "traceparent": "00-028a99a14df7504ab2eb494ad86ab18d-21a7c5d8ee5be24b-00",
-        "User-Agent": [
-          "azsdk-net-Storage.Files.Shares/12.0.0-dev.20191209.1\u002B61bda4d1783b0e05dba0d434ff14b2840726d3b1",
-          "(.NET Core 4.6.28008.01; Microsoft Windows 10.0.18363 )"
-        ],
-        "x-ms-client-request-id": "3df15df6-d6d0-7618-d84c-503b5a1804f5",
-        "x-ms-date": "Tue, 10 Dec 2019 05:59:04 GMT",
->>>>>>> 1d9822e0
+        "traceparent": "00-88fb8f78a3894b42a5564621945d19b9-9beb6a8108abd248-00",
+        "User-Agent": [
+          "azsdk-net-Storage.Files.Shares/12.0.0-dev.20191211.1\u002B899431c003876eb9b26cefd8e8a37e7f27f82ced",
+          "(.NET Core 4.6.28008.01; Microsoft Windows 10.0.18363 )"
+        ],
+        "x-ms-client-request-id": "3bb1dc6f-c088-1157-fba4-c2617eed69c7",
+        "x-ms-date": "Wed, 11 Dec 2019 20:37:00 GMT",
         "x-ms-file-attributes": "None",
         "x-ms-file-creation-time": "Now",
         "x-ms-file-last-write-time": "Now",
@@ -94,71 +55,39 @@
       "StatusCode": 201,
       "ResponseHeaders": {
         "Content-Length": "0",
-<<<<<<< HEAD
-        "Date": "Tue, 10 Dec 2019 05:30:25 GMT",
-        "ETag": "\u00220x8D77D320F3AF155\u0022",
-        "Last-Modified": "Tue, 10 Dec 2019 05:30:25 GMT",
-=======
-        "Date": "Tue, 10 Dec 2019 05:59:04 GMT",
-        "ETag": "\u00220x8D77D360FA4E19B\u0022",
-        "Last-Modified": "Tue, 10 Dec 2019 05:59:04 GMT",
->>>>>>> 1d9822e0
-        "Server": [
-          "Windows-Azure-File/1.0",
-          "Microsoft-HTTPAPI/2.0"
-        ],
-<<<<<<< HEAD
-        "x-ms-client-request-id": "c397c333-75e6-e517-c1bb-325cd52115f0",
+        "Date": "Wed, 11 Dec 2019 20:36:59 GMT",
+        "ETag": "\u00220x8D77E79DFC17A08\u0022",
+        "Last-Modified": "Wed, 11 Dec 2019 20:37:00 GMT",
+        "Server": [
+          "Windows-Azure-File/1.0",
+          "Microsoft-HTTPAPI/2.0"
+        ],
+        "x-ms-client-request-id": "3bb1dc6f-c088-1157-fba4-c2617eed69c7",
         "x-ms-file-attributes": "Directory",
-        "x-ms-file-change-time": "2019-12-10T05:30:25.3572437Z",
-        "x-ms-file-creation-time": "2019-12-10T05:30:25.3572437Z",
+        "x-ms-file-change-time": "2019-12-11T20:37:00.6355976Z",
+        "x-ms-file-creation-time": "2019-12-11T20:37:00.6355976Z",
         "x-ms-file-id": "13835128424026341376",
-        "x-ms-file-last-write-time": "2019-12-10T05:30:25.3572437Z",
+        "x-ms-file-last-write-time": "2019-12-11T20:37:00.6355976Z",
         "x-ms-file-parent-id": "0",
         "x-ms-file-permission-key": "7855875120676328179*422928105932735866",
-        "x-ms-request-id": "3e8da8fb-201a-003e-411a-af0544000000",
-=======
-        "x-ms-client-request-id": "3df15df6-d6d0-7618-d84c-503b5a1804f5",
-        "x-ms-file-attributes": "Directory",
-        "x-ms-file-change-time": "2019-12-10T05:59:04.0384411Z",
-        "x-ms-file-creation-time": "2019-12-10T05:59:04.0384411Z",
-        "x-ms-file-id": "13835128424026341376",
-        "x-ms-file-last-write-time": "2019-12-10T05:59:04.0384411Z",
-        "x-ms-file-parent-id": "0",
-        "x-ms-file-permission-key": "7855875120676328179*422928105932735866",
-        "x-ms-request-id": "8749bd67-c01a-0019-671e-af1280000000",
->>>>>>> 1d9822e0
+        "x-ms-request-id": "ef3e37ea-c01a-0019-7c62-b01280000000",
         "x-ms-request-server-encrypted": "true",
         "x-ms-version": "2019-07-07"
       },
       "ResponseBody": []
     },
     {
-<<<<<<< HEAD
-      "RequestUri": "http://seanstagetest.file.core.windows.net/test-share-a470d993-b9e4-f65f-2a30-014ead3dcda6/test-directory-019d5949-aec5-04ba-f5bf-57af727ed8a6/test-directory-4b582016-cf7f-a405-cf5d-392d2ad23c24?restype=directory",
+      "RequestUri": "http://seanstagetest.file.core.windows.net/test-share-9287d268-ed72-a119-eb73-f3dd6ea99653/test-directory-b5150ec2-64ea-bb85-776b-4037e6a4574d/test-directory-49bf4bca-ddac-67e1-880a-79b8ce9da8db?restype=directory",
       "RequestMethod": "PUT",
       "RequestHeaders": {
         "Authorization": "Sanitized",
-        "traceparent": "00-2b195a2a5cc92f4d877d66d274357ec9-2cfe7307e0468e43-00",
-        "User-Agent": [
-          "azsdk-net-Storage.Files.Shares/12.0.0-dev.20191209.1\u002Bb71b1fa965b15eccfc57e2c7781b8bf85cd4c766",
-          "(.NET Core 4.6.28008.01; Microsoft Windows 10.0.18363 )"
-        ],
-        "x-ms-client-request-id": "a6d19382-f578-6494-bef3-f4893be9baee",
-        "x-ms-date": "Tue, 10 Dec 2019 05:30:25 GMT",
-=======
-      "RequestUri": "http://seanstagetest.file.core.windows.net/test-share-8cdf15fa-aa42-995b-2b5a-9dbf3f4ec14f/test-directory-5f94005c-b7cf-0123-8c8b-3ce7ee0e5ac6/test-directory-40845905-2260-775c-7835-13197fd228ac?restype=directory",
-      "RequestMethod": "PUT",
-      "RequestHeaders": {
-        "Authorization": "Sanitized",
-        "traceparent": "00-bc0bb96e5d1c7b4bb29f466c99b5c9f0-dd1bf5c5ddaaf045-00",
-        "User-Agent": [
-          "azsdk-net-Storage.Files.Shares/12.0.0-dev.20191209.1\u002B61bda4d1783b0e05dba0d434ff14b2840726d3b1",
-          "(.NET Core 4.6.28008.01; Microsoft Windows 10.0.18363 )"
-        ],
-        "x-ms-client-request-id": "7f4c42b1-1c5b-d4fd-007a-c49ac2fff606",
-        "x-ms-date": "Tue, 10 Dec 2019 05:59:04 GMT",
->>>>>>> 1d9822e0
+        "traceparent": "00-242f2d355e253140ae3d946b7060dd0e-db8def82429d9f41-00",
+        "User-Agent": [
+          "azsdk-net-Storage.Files.Shares/12.0.0-dev.20191211.1\u002B899431c003876eb9b26cefd8e8a37e7f27f82ced",
+          "(.NET Core 4.6.28008.01; Microsoft Windows 10.0.18363 )"
+        ],
+        "x-ms-client-request-id": "c71ccec7-d7dc-9190-fa4a-b37e469e435d",
+        "x-ms-date": "Wed, 11 Dec 2019 20:37:00 GMT",
         "x-ms-file-attributes": "None",
         "x-ms-file-creation-time": "Now",
         "x-ms-file-last-write-time": "Now",
@@ -170,71 +99,39 @@
       "StatusCode": 201,
       "ResponseHeaders": {
         "Content-Length": "0",
-<<<<<<< HEAD
-        "Date": "Tue, 10 Dec 2019 05:30:25 GMT",
-        "ETag": "\u00220x8D77D320F479C6F\u0022",
-        "Last-Modified": "Tue, 10 Dec 2019 05:30:25 GMT",
-=======
-        "Date": "Tue, 10 Dec 2019 05:59:04 GMT",
-        "ETag": "\u00220x8D77D360FB1DB33\u0022",
-        "Last-Modified": "Tue, 10 Dec 2019 05:59:04 GMT",
->>>>>>> 1d9822e0
-        "Server": [
-          "Windows-Azure-File/1.0",
-          "Microsoft-HTTPAPI/2.0"
-        ],
-<<<<<<< HEAD
-        "x-ms-client-request-id": "a6d19382-f578-6494-bef3-f4893be9baee",
+        "Date": "Wed, 11 Dec 2019 20:36:59 GMT",
+        "ETag": "\u00220x8D77E79DFCDFD25\u0022",
+        "Last-Modified": "Wed, 11 Dec 2019 20:37:00 GMT",
+        "Server": [
+          "Windows-Azure-File/1.0",
+          "Microsoft-HTTPAPI/2.0"
+        ],
+        "x-ms-client-request-id": "c71ccec7-d7dc-9190-fa4a-b37e469e435d",
         "x-ms-file-attributes": "Directory",
-        "x-ms-file-change-time": "2019-12-10T05:30:25.4402671Z",
-        "x-ms-file-creation-time": "2019-12-10T05:30:25.4402671Z",
+        "x-ms-file-change-time": "2019-12-11T20:37:00.7175973Z",
+        "x-ms-file-creation-time": "2019-12-11T20:37:00.7175973Z",
         "x-ms-file-id": "11529285414812647424",
-        "x-ms-file-last-write-time": "2019-12-10T05:30:25.4402671Z",
+        "x-ms-file-last-write-time": "2019-12-11T20:37:00.7175973Z",
         "x-ms-file-parent-id": "13835128424026341376",
         "x-ms-file-permission-key": "7855875120676328179*422928105932735866",
-        "x-ms-request-id": "3e8da8fc-201a-003e-421a-af0544000000",
-=======
-        "x-ms-client-request-id": "7f4c42b1-1c5b-d4fd-007a-c49ac2fff606",
-        "x-ms-file-attributes": "Directory",
-        "x-ms-file-change-time": "2019-12-10T05:59:04.1234739Z",
-        "x-ms-file-creation-time": "2019-12-10T05:59:04.1234739Z",
-        "x-ms-file-id": "11529285414812647424",
-        "x-ms-file-last-write-time": "2019-12-10T05:59:04.1234739Z",
-        "x-ms-file-parent-id": "13835128424026341376",
-        "x-ms-file-permission-key": "7855875120676328179*422928105932735866",
-        "x-ms-request-id": "8749bd68-c01a-0019-681e-af1280000000",
->>>>>>> 1d9822e0
+        "x-ms-request-id": "ef3e37eb-c01a-0019-7d62-b01280000000",
         "x-ms-request-server-encrypted": "true",
         "x-ms-version": "2019-07-07"
       },
       "ResponseBody": []
     },
     {
-<<<<<<< HEAD
-      "RequestUri": "http://seanstagetest.file.core.windows.net/test-share-a470d993-b9e4-f65f-2a30-014ead3dcda6/test-directory-019d5949-aec5-04ba-f5bf-57af727ed8a6/test-directory-4b582016-cf7f-a405-cf5d-392d2ad23c24?restype=directory",
+      "RequestUri": "http://seanstagetest.file.core.windows.net/test-share-9287d268-ed72-a119-eb73-f3dd6ea99653/test-directory-b5150ec2-64ea-bb85-776b-4037e6a4574d/test-directory-49bf4bca-ddac-67e1-880a-79b8ce9da8db?restype=directory",
       "RequestMethod": "DELETE",
       "RequestHeaders": {
         "Authorization": "Sanitized",
-        "traceparent": "00-7bcdf6a77938ef4789139d3f213f5149-c5ec2e4dd878a74d-00",
-        "User-Agent": [
-          "azsdk-net-Storage.Files.Shares/12.0.0-dev.20191209.1\u002Bb71b1fa965b15eccfc57e2c7781b8bf85cd4c766",
-          "(.NET Core 4.6.28008.01; Microsoft Windows 10.0.18363 )"
-        ],
-        "x-ms-client-request-id": "97aa92f2-9601-88ac-af17-f1f420360824",
-        "x-ms-date": "Tue, 10 Dec 2019 05:30:25 GMT",
-=======
-      "RequestUri": "http://seanstagetest.file.core.windows.net/test-share-8cdf15fa-aa42-995b-2b5a-9dbf3f4ec14f/test-directory-5f94005c-b7cf-0123-8c8b-3ce7ee0e5ac6/test-directory-40845905-2260-775c-7835-13197fd228ac?restype=directory",
-      "RequestMethod": "DELETE",
-      "RequestHeaders": {
-        "Authorization": "Sanitized",
-        "traceparent": "00-03dc335d8efbed45b9569358ccf9b1c6-27f5084ebbc1a344-00",
-        "User-Agent": [
-          "azsdk-net-Storage.Files.Shares/12.0.0-dev.20191209.1\u002B61bda4d1783b0e05dba0d434ff14b2840726d3b1",
-          "(.NET Core 4.6.28008.01; Microsoft Windows 10.0.18363 )"
-        ],
-        "x-ms-client-request-id": "3d67e131-a986-1151-e01c-90a2575c8c9e",
-        "x-ms-date": "Tue, 10 Dec 2019 05:59:04 GMT",
->>>>>>> 1d9822e0
+        "traceparent": "00-575c569e498d5f4d9253a3fba02eeadf-b80bc53cbf11a549-00",
+        "User-Agent": [
+          "azsdk-net-Storage.Files.Shares/12.0.0-dev.20191211.1\u002B899431c003876eb9b26cefd8e8a37e7f27f82ced",
+          "(.NET Core 4.6.28008.01; Microsoft Windows 10.0.18363 )"
+        ],
+        "x-ms-client-request-id": "fff12b7c-e081-73fe-7436-0fa86847f7ba",
+        "x-ms-date": "Wed, 11 Dec 2019 20:37:00 GMT",
         "x-ms-return-client-request-id": "true",
         "x-ms-version": "2019-07-07"
       },
@@ -242,49 +139,28 @@
       "StatusCode": 202,
       "ResponseHeaders": {
         "Content-Length": "0",
-<<<<<<< HEAD
-        "Date": "Tue, 10 Dec 2019 05:30:25 GMT",
-=======
-        "Date": "Tue, 10 Dec 2019 05:59:04 GMT",
->>>>>>> 1d9822e0
-        "Server": [
-          "Windows-Azure-File/1.0",
-          "Microsoft-HTTPAPI/2.0"
-        ],
-<<<<<<< HEAD
-        "x-ms-client-request-id": "97aa92f2-9601-88ac-af17-f1f420360824",
-        "x-ms-request-id": "3e8da8fd-201a-003e-431a-af0544000000",
-=======
-        "x-ms-client-request-id": "3d67e131-a986-1151-e01c-90a2575c8c9e",
-        "x-ms-request-id": "8749bd6a-c01a-0019-691e-af1280000000",
->>>>>>> 1d9822e0
-        "x-ms-version": "2019-07-07"
-      },
-      "ResponseBody": []
-    },
-    {
-<<<<<<< HEAD
-      "RequestUri": "http://seanstagetest.file.core.windows.net/test-share-a470d993-b9e4-f65f-2a30-014ead3dcda6/test-directory-019d5949-aec5-04ba-f5bf-57af727ed8a6/test-directory-4b582016-cf7f-a405-cf5d-392d2ad23c24?restype=directory",
-=======
-      "RequestUri": "http://seanstagetest.file.core.windows.net/test-share-8cdf15fa-aa42-995b-2b5a-9dbf3f4ec14f/test-directory-5f94005c-b7cf-0123-8c8b-3ce7ee0e5ac6/test-directory-40845905-2260-775c-7835-13197fd228ac?restype=directory",
->>>>>>> 1d9822e0
+        "Date": "Wed, 11 Dec 2019 20:37:00 GMT",
+        "Server": [
+          "Windows-Azure-File/1.0",
+          "Microsoft-HTTPAPI/2.0"
+        ],
+        "x-ms-client-request-id": "fff12b7c-e081-73fe-7436-0fa86847f7ba",
+        "x-ms-request-id": "ef3e37ec-c01a-0019-7e62-b01280000000",
+        "x-ms-version": "2019-07-07"
+      },
+      "ResponseBody": []
+    },
+    {
+      "RequestUri": "http://seanstagetest.file.core.windows.net/test-share-9287d268-ed72-a119-eb73-f3dd6ea99653/test-directory-b5150ec2-64ea-bb85-776b-4037e6a4574d/test-directory-49bf4bca-ddac-67e1-880a-79b8ce9da8db?restype=directory",
       "RequestMethod": "GET",
       "RequestHeaders": {
         "Authorization": "Sanitized",
         "User-Agent": [
-<<<<<<< HEAD
-          "azsdk-net-Storage.Files.Shares/12.0.0-dev.20191209.1\u002Bb71b1fa965b15eccfc57e2c7781b8bf85cd4c766",
-          "(.NET Core 4.6.28008.01; Microsoft Windows 10.0.18363 )"
-        ],
-        "x-ms-client-request-id": "a99652c2-233e-e8ec-6056-e28d7415e029",
-        "x-ms-date": "Tue, 10 Dec 2019 05:30:25 GMT",
-=======
-          "azsdk-net-Storage.Files.Shares/12.0.0-dev.20191209.1\u002B61bda4d1783b0e05dba0d434ff14b2840726d3b1",
-          "(.NET Core 4.6.28008.01; Microsoft Windows 10.0.18363 )"
-        ],
-        "x-ms-client-request-id": "e0699897-b997-7980-51fc-9c0be3359006",
-        "x-ms-date": "Tue, 10 Dec 2019 05:59:04 GMT",
->>>>>>> 1d9822e0
+          "azsdk-net-Storage.Files.Shares/12.0.0-dev.20191211.1\u002B899431c003876eb9b26cefd8e8a37e7f27f82ced",
+          "(.NET Core 4.6.28008.01; Microsoft Windows 10.0.18363 )"
+        ],
+        "x-ms-client-request-id": "1a01507c-44ad-1bdc-e8a3-06ee502c463e",
+        "x-ms-date": "Wed, 11 Dec 2019 20:37:00 GMT",
         "x-ms-return-client-request-id": "true",
         "x-ms-version": "2019-07-07"
       },
@@ -294,63 +170,34 @@
         "Access-Control-Allow-Origin": "*",
         "Content-Length": "223",
         "Content-Type": "application/xml",
-<<<<<<< HEAD
-        "Date": "Tue, 10 Dec 2019 05:30:25 GMT",
-=======
-        "Date": "Tue, 10 Dec 2019 05:59:04 GMT",
->>>>>>> 1d9822e0
-        "Server": [
-          "Windows-Azure-File/1.0",
-          "Microsoft-HTTPAPI/2.0"
-        ],
-<<<<<<< HEAD
-        "x-ms-client-request-id": "a99652c2-233e-e8ec-6056-e28d7415e029",
+        "Date": "Wed, 11 Dec 2019 20:37:00 GMT",
+        "Server": [
+          "Windows-Azure-File/1.0",
+          "Microsoft-HTTPAPI/2.0"
+        ],
+        "x-ms-client-request-id": "1a01507c-44ad-1bdc-e8a3-06ee502c463e",
         "x-ms-error-code": "ResourceNotFound",
-        "x-ms-request-id": "3e8da8fe-201a-003e-441a-af0544000000",
-=======
-        "x-ms-client-request-id": "e0699897-b997-7980-51fc-9c0be3359006",
-        "x-ms-error-code": "ResourceNotFound",
-        "x-ms-request-id": "8749bd6b-c01a-0019-6a1e-af1280000000",
->>>>>>> 1d9822e0
+        "x-ms-request-id": "ef3e37ed-c01a-0019-7f62-b01280000000",
         "x-ms-version": "2019-07-07"
       },
       "ResponseBody": [
         "\uFEFF\u003C?xml version=\u00221.0\u0022 encoding=\u0022utf-8\u0022?\u003E\u003CError\u003E\u003CCode\u003EResourceNotFound\u003C/Code\u003E\u003CMessage\u003EThe specified resource does not exist.\n",
-<<<<<<< HEAD
-        "RequestId:3e8da8fe-201a-003e-441a-af0544000000\n",
-        "Time:2019-12-10T05:30:25.6153562Z\u003C/Message\u003E\u003C/Error\u003E"
+        "RequestId:ef3e37ed-c01a-0019-7f62-b01280000000\n",
+        "Time:2019-12-11T20:37:00.8855771Z\u003C/Message\u003E\u003C/Error\u003E"
       ]
     },
     {
-      "RequestUri": "http://seanstagetest.file.core.windows.net/test-share-a470d993-b9e4-f65f-2a30-014ead3dcda6?restype=share",
+      "RequestUri": "http://seanstagetest.file.core.windows.net/test-share-9287d268-ed72-a119-eb73-f3dd6ea99653?restype=share",
       "RequestMethod": "DELETE",
       "RequestHeaders": {
         "Authorization": "Sanitized",
-        "traceparent": "00-736ce1a195370e48bf90527e4e8d907e-782779f91f655447-00",
-        "User-Agent": [
-          "azsdk-net-Storage.Files.Shares/12.0.0-dev.20191209.1\u002Bb71b1fa965b15eccfc57e2c7781b8bf85cd4c766",
-          "(.NET Core 4.6.28008.01; Microsoft Windows 10.0.18363 )"
-        ],
-        "x-ms-client-request-id": "cd317711-5fa0-f5e5-9659-05f8f575a875",
-        "x-ms-date": "Tue, 10 Dec 2019 05:30:25 GMT",
-=======
-        "RequestId:8749bd6b-c01a-0019-6a1e-af1280000000\n",
-        "Time:2019-12-10T05:59:04.2922660Z\u003C/Message\u003E\u003C/Error\u003E"
-      ]
-    },
-    {
-      "RequestUri": "http://seanstagetest.file.core.windows.net/test-share-8cdf15fa-aa42-995b-2b5a-9dbf3f4ec14f?restype=share",
-      "RequestMethod": "DELETE",
-      "RequestHeaders": {
-        "Authorization": "Sanitized",
-        "traceparent": "00-2bf998e805ffd34486e8e1157a4f07d6-8a0626f565c77045-00",
-        "User-Agent": [
-          "azsdk-net-Storage.Files.Shares/12.0.0-dev.20191209.1\u002B61bda4d1783b0e05dba0d434ff14b2840726d3b1",
-          "(.NET Core 4.6.28008.01; Microsoft Windows 10.0.18363 )"
-        ],
-        "x-ms-client-request-id": "bf0b3600-acf3-6b07-e317-9f42ebfe5a34",
-        "x-ms-date": "Tue, 10 Dec 2019 05:59:04 GMT",
->>>>>>> 1d9822e0
+        "traceparent": "00-61ce139a1723614fbbb497a5bbea27d9-560113b079d3eb48-00",
+        "User-Agent": [
+          "azsdk-net-Storage.Files.Shares/12.0.0-dev.20191211.1\u002B899431c003876eb9b26cefd8e8a37e7f27f82ced",
+          "(.NET Core 4.6.28008.01; Microsoft Windows 10.0.18363 )"
+        ],
+        "x-ms-client-request-id": "182b5090-dd46-ce0d-b68d-c96a0c3917ce",
+        "x-ms-date": "Wed, 11 Dec 2019 20:37:00 GMT",
         "x-ms-delete-snapshots": "include",
         "x-ms-return-client-request-id": "true",
         "x-ms-version": "2019-07-07"
@@ -359,33 +206,20 @@
       "StatusCode": 202,
       "ResponseHeaders": {
         "Content-Length": "0",
-<<<<<<< HEAD
-        "Date": "Tue, 10 Dec 2019 05:30:25 GMT",
-=======
-        "Date": "Tue, 10 Dec 2019 05:59:04 GMT",
->>>>>>> 1d9822e0
-        "Server": [
-          "Windows-Azure-File/1.0",
-          "Microsoft-HTTPAPI/2.0"
-        ],
-<<<<<<< HEAD
-        "x-ms-client-request-id": "cd317711-5fa0-f5e5-9659-05f8f575a875",
-        "x-ms-request-id": "3e8da8ff-201a-003e-451a-af0544000000",
-=======
-        "x-ms-client-request-id": "bf0b3600-acf3-6b07-e317-9f42ebfe5a34",
-        "x-ms-request-id": "8749bd6c-c01a-0019-6b1e-af1280000000",
->>>>>>> 1d9822e0
+        "Date": "Wed, 11 Dec 2019 20:37:00 GMT",
+        "Server": [
+          "Windows-Azure-File/1.0",
+          "Microsoft-HTTPAPI/2.0"
+        ],
+        "x-ms-client-request-id": "182b5090-dd46-ce0d-b68d-c96a0c3917ce",
+        "x-ms-request-id": "ef3e37ee-c01a-0019-8062-b01280000000",
         "x-ms-version": "2019-07-07"
       },
       "ResponseBody": []
     }
   ],
   "Variables": {
-<<<<<<< HEAD
-    "RandomSeed": "446031446",
-=======
-    "RandomSeed": "1011360708",
->>>>>>> 1d9822e0
+    "RandomSeed": "542630944",
     "Storage_TestConfigDefault": "ProductionTenant\nseanstagetest\nU2FuaXRpemVk\nhttp://seanstagetest.blob.core.windows.net\nhttp://seanstagetest.file.core.windows.net\nhttp://seanstagetest.queue.core.windows.net\nhttp://seanstagetest.table.core.windows.net\n\n\n\n\nhttp://seanstagetest-secondary.blob.core.windows.net\nhttp://seanstagetest-secondary.file.core.windows.net\nhttp://seanstagetest-secondary.queue.core.windows.net\nhttp://seanstagetest-secondary.table.core.windows.net\n\nSanitized\n\n\nCloud\nBlobEndpoint=http://seanstagetest.blob.core.windows.net/;QueueEndpoint=http://seanstagetest.queue.core.windows.net/;FileEndpoint=http://seanstagetest.file.core.windows.net/;BlobSecondaryEndpoint=http://seanstagetest-secondary.blob.core.windows.net/;QueueSecondaryEndpoint=http://seanstagetest-secondary.queue.core.windows.net/;FileSecondaryEndpoint=http://seanstagetest-secondary.file.core.windows.net/;AccountName=seanstagetest;AccountKey=Sanitized"
   }
 }