--- conflicted
+++ resolved
@@ -1,21 +1,17 @@
 {
   "Entries": [
     {
-      "RequestUri": "http://seanstagetest.file.core.windows.net/test-share-f3f1589c-c8d2-4d13-fbc5-3c81dd644e2d?restype=share",
+      "RequestUri": "http://seanstagetest.file.core.windows.net/test-share-83104ef0-d78a-c925-595f-d00a2af969eb?restype=share",
       "RequestMethod": "PUT",
       "RequestHeaders": {
         "Authorization": "Sanitized",
-        "traceparent": "00-ca86da2b9fc4b046a4ee225e1cf0f3f2-2d72182959e4a143-00",
+        "traceparent": "00-55c490afbe5c0340af6185d61618c3e4-9aa065f87b197b44-00",
         "User-Agent": [
-<<<<<<< HEAD
-          "azsdk-net-Storage.Files.Shares/12.0.0-dev.20191205.1+4f14c4315f17fbbc59c93c6819467b6f15d7008f",
-=======
-          "azsdk-net-Storage.Files.Shares/12.0.0-dev.20191211.1\u002B899431c003876eb9b26cefd8e8a37e7f27f82ced",
->>>>>>> 5e20a7a1
+          "azsdk-net-Storage.Files.Shares/12.0.0-dev.20191211.1\u002B2accb37068f0a0c9382fa117525bb968c5397cf7",
           "(.NET Core 4.6.28008.01; Microsoft Windows 10.0.18363 )"
         ],
-        "x-ms-client-request-id": "718ed232-5440-9b7b-1d1a-e718b1c274c3",
-        "x-ms-date": "Wed, 11 Dec 2019 20:37:01 GMT",
+        "x-ms-client-request-id": "7b932fd0-dc68-c20a-2a62-8d2f74755416",
+        "x-ms-date": "Wed, 11 Dec 2019 23:04:45 GMT",
         "x-ms-return-client-request-id": "true",
         "x-ms-version": "2019-07-07"
       },
@@ -23,41 +19,31 @@
       "StatusCode": 201,
       "ResponseHeaders": {
         "Content-Length": "0",
-<<<<<<< HEAD
-        "Date": "Fri, 06 Dec 2019 00:25:23 GMT",
-        "ETag": "\"0x8D779E2C8EA10EA\"",
-        "Last-Modified": "Fri, 06 Dec 2019 00:25:23 GMT",
-=======
-        "Date": "Wed, 11 Dec 2019 20:37:00 GMT",
-        "ETag": "\u00220x8D77E79E0590091\u0022",
-        "Last-Modified": "Wed, 11 Dec 2019 20:37:01 GMT",
->>>>>>> 5e20a7a1
+        "Date": "Wed, 11 Dec 2019 23:04:44 GMT",
+        "ETag": "\u00220x8D77E8E839AB1E4\u0022",
+        "Last-Modified": "Wed, 11 Dec 2019 23:04:45 GMT",
         "Server": [
           "Windows-Azure-File/1.0",
           "Microsoft-HTTPAPI/2.0"
         ],
-        "x-ms-client-request-id": "718ed232-5440-9b7b-1d1a-e718b1c274c3",
-        "x-ms-request-id": "ef3e37f9-c01a-0019-0962-b01280000000",
+        "x-ms-client-request-id": "7b932fd0-dc68-c20a-2a62-8d2f74755416",
+        "x-ms-request-id": "5f7a8920-601a-003f-6777-b05a98000000",
         "x-ms-version": "2019-07-07"
       },
       "ResponseBody": []
     },
     {
-      "RequestUri": "http://seanstagetest.file.core.windows.net/test-share-f3f1589c-c8d2-4d13-fbc5-3c81dd644e2d/test-directory-99822c67-db01-3bd7-7b48-b51bd5895fc0?restype=directory",
+      "RequestUri": "http://seanstagetest.file.core.windows.net/test-share-83104ef0-d78a-c925-595f-d00a2af969eb/test-directory-ea9ed74a-beb9-f0d0-7639-1d68de8b9fda?restype=directory",
       "RequestMethod": "PUT",
       "RequestHeaders": {
         "Authorization": "Sanitized",
-        "traceparent": "00-73a2e6b2967f8548bdb27560d1f5ff05-3f83e55b4a8b5f4f-00",
+        "traceparent": "00-7527c49a41049a44949099956550fcfd-e9c505bbc7442f47-00",
         "User-Agent": [
-<<<<<<< HEAD
-          "azsdk-net-Storage.Files.Shares/12.0.0-dev.20191205.1+4f14c4315f17fbbc59c93c6819467b6f15d7008f",
-=======
-          "azsdk-net-Storage.Files.Shares/12.0.0-dev.20191211.1\u002B899431c003876eb9b26cefd8e8a37e7f27f82ced",
->>>>>>> 5e20a7a1
+          "azsdk-net-Storage.Files.Shares/12.0.0-dev.20191211.1\u002B2accb37068f0a0c9382fa117525bb968c5397cf7",
           "(.NET Core 4.6.28008.01; Microsoft Windows 10.0.18363 )"
         ],
-        "x-ms-client-request-id": "c1222e42-64b8-56c0-fa53-f5f79f60c594",
-        "x-ms-date": "Wed, 11 Dec 2019 20:37:01 GMT",
+        "x-ms-client-request-id": "524fe2ce-6fe0-112d-5ea3-052ebfa2e39e",
+        "x-ms-date": "Wed, 11 Dec 2019 23:04:45 GMT",
         "x-ms-file-attributes": "None",
         "x-ms-file-creation-time": "Now",
         "x-ms-file-last-write-time": "Now",
@@ -69,49 +55,39 @@
       "StatusCode": 201,
       "ResponseHeaders": {
         "Content-Length": "0",
-<<<<<<< HEAD
-        "Date": "Fri, 06 Dec 2019 00:25:23 GMT",
-        "ETag": "\"0x8D779E2C8F7A2FE\"",
-        "Last-Modified": "Fri, 06 Dec 2019 00:25:23 GMT",
-=======
-        "Date": "Wed, 11 Dec 2019 20:37:00 GMT",
-        "ETag": "\u00220x8D77E79E06757DA\u0022",
-        "Last-Modified": "Wed, 11 Dec 2019 20:37:01 GMT",
->>>>>>> 5e20a7a1
+        "Date": "Wed, 11 Dec 2019 23:04:44 GMT",
+        "ETag": "\u00220x8D77E8E83A9955C\u0022",
+        "Last-Modified": "Wed, 11 Dec 2019 23:04:45 GMT",
         "Server": [
           "Windows-Azure-File/1.0",
           "Microsoft-HTTPAPI/2.0"
         ],
-        "x-ms-client-request-id": "c1222e42-64b8-56c0-fa53-f5f79f60c594",
+        "x-ms-client-request-id": "524fe2ce-6fe0-112d-5ea3-052ebfa2e39e",
         "x-ms-file-attributes": "Directory",
-        "x-ms-file-change-time": "2019-12-11T20:37:01.7226202Z",
-        "x-ms-file-creation-time": "2019-12-11T20:37:01.7226202Z",
+        "x-ms-file-change-time": "2019-12-11T23:04:45.5599452Z",
+        "x-ms-file-creation-time": "2019-12-11T23:04:45.5599452Z",
         "x-ms-file-id": "13835128424026341376",
-        "x-ms-file-last-write-time": "2019-12-11T20:37:01.7226202Z",
+        "x-ms-file-last-write-time": "2019-12-11T23:04:45.5599452Z",
         "x-ms-file-parent-id": "0",
         "x-ms-file-permission-key": "7855875120676328179*422928105932735866",
-        "x-ms-request-id": "ef3e37fb-c01a-0019-0a62-b01280000000",
+        "x-ms-request-id": "5f7a8925-601a-003f-6b77-b05a98000000",
         "x-ms-request-server-encrypted": "true",
         "x-ms-version": "2019-07-07"
       },
       "ResponseBody": []
     },
     {
-      "RequestUri": "http://seanstagetest.file.core.windows.net/test-share-f3f1589c-c8d2-4d13-fbc5-3c81dd644e2d/test-directory-99822c67-db01-3bd7-7b48-b51bd5895fc0?comp=forceclosehandles",
+      "RequestUri": "http://seanstagetest.file.core.windows.net/test-share-83104ef0-d78a-c925-595f-d00a2af969eb/test-directory-ea9ed74a-beb9-f0d0-7639-1d68de8b9fda?comp=forceclosehandles",
       "RequestMethod": "PUT",
       "RequestHeaders": {
         "Authorization": "Sanitized",
-        "traceparent": "00-7cf918c5f9269940b9589abe18cc74d1-25743b23a873d141-00",
+        "traceparent": "00-0a311345633e7a4490be02d44fd1b6dc-62c1937979a0484d-00",
         "User-Agent": [
-<<<<<<< HEAD
-          "azsdk-net-Storage.Files.Shares/12.0.0-dev.20191205.1+4f14c4315f17fbbc59c93c6819467b6f15d7008f",
-=======
-          "azsdk-net-Storage.Files.Shares/12.0.0-dev.20191211.1\u002B899431c003876eb9b26cefd8e8a37e7f27f82ced",
->>>>>>> 5e20a7a1
+          "azsdk-net-Storage.Files.Shares/12.0.0-dev.20191211.1\u002B2accb37068f0a0c9382fa117525bb968c5397cf7",
           "(.NET Core 4.6.28008.01; Microsoft Windows 10.0.18363 )"
         ],
-        "x-ms-client-request-id": "a6d83850-9d66-6208-b9f8-1082e7f58aac",
-        "x-ms-date": "Wed, 11 Dec 2019 20:37:01 GMT",
+        "x-ms-client-request-id": "fb992cd7-4c3c-94f9-bb28-9cc1e9540258",
+        "x-ms-date": "Wed, 11 Dec 2019 23:04:45 GMT",
         "x-ms-handle-id": "*",
         "x-ms-return-client-request-id": "true",
         "x-ms-version": "2019-07-07"
@@ -120,35 +96,31 @@
       "StatusCode": 200,
       "ResponseHeaders": {
         "Content-Length": "0",
-        "Date": "Wed, 11 Dec 2019 20:37:01 GMT",
+        "Date": "Wed, 11 Dec 2019 23:04:45 GMT",
         "Server": [
           "Windows-Azure-File/1.0",
           "Microsoft-HTTPAPI/2.0"
         ],
-        "x-ms-client-request-id": "a6d83850-9d66-6208-b9f8-1082e7f58aac",
+        "x-ms-client-request-id": "fb992cd7-4c3c-94f9-bb28-9cc1e9540258",
         "x-ms-number-of-handles-closed": "0",
         "x-ms-number-of-handles-failed": "0",
-        "x-ms-request-id": "ef3e37fc-c01a-0019-0b62-b01280000000",
+        "x-ms-request-id": "5f7a8926-601a-003f-6c77-b05a98000000",
         "x-ms-version": "2019-07-07"
       },
       "ResponseBody": []
     },
     {
-      "RequestUri": "http://seanstagetest.file.core.windows.net/test-share-f3f1589c-c8d2-4d13-fbc5-3c81dd644e2d?restype=share",
+      "RequestUri": "http://seanstagetest.file.core.windows.net/test-share-83104ef0-d78a-c925-595f-d00a2af969eb?restype=share",
       "RequestMethod": "DELETE",
       "RequestHeaders": {
         "Authorization": "Sanitized",
-        "traceparent": "00-f6ecdc5ed35c7f49b26b90502c73a6c8-33851f746f40e54d-00",
+        "traceparent": "00-b38758351626f2449ae060e123769e0a-c63f590cc7dbc446-00",
         "User-Agent": [
-<<<<<<< HEAD
-          "azsdk-net-Storage.Files.Shares/12.0.0-dev.20191205.1+4f14c4315f17fbbc59c93c6819467b6f15d7008f",
-=======
-          "azsdk-net-Storage.Files.Shares/12.0.0-dev.20191211.1\u002B899431c003876eb9b26cefd8e8a37e7f27f82ced",
->>>>>>> 5e20a7a1
+          "azsdk-net-Storage.Files.Shares/12.0.0-dev.20191211.1\u002B2accb37068f0a0c9382fa117525bb968c5397cf7",
           "(.NET Core 4.6.28008.01; Microsoft Windows 10.0.18363 )"
         ],
-        "x-ms-client-request-id": "66a63f90-1f88-1d2d-1fef-7d7b596ba24a",
-        "x-ms-date": "Wed, 11 Dec 2019 20:37:01 GMT",
+        "x-ms-client-request-id": "93563725-e808-7662-b996-ce11bbef7200",
+        "x-ms-date": "Wed, 11 Dec 2019 23:04:45 GMT",
         "x-ms-delete-snapshots": "include",
         "x-ms-return-client-request-id": "true",
         "x-ms-version": "2019-07-07"
@@ -157,25 +129,20 @@
       "StatusCode": 202,
       "ResponseHeaders": {
         "Content-Length": "0",
-        "Date": "Wed, 11 Dec 2019 20:37:01 GMT",
+        "Date": "Wed, 11 Dec 2019 23:04:45 GMT",
         "Server": [
           "Windows-Azure-File/1.0",
           "Microsoft-HTTPAPI/2.0"
         ],
-        "x-ms-client-request-id": "66a63f90-1f88-1d2d-1fef-7d7b596ba24a",
-        "x-ms-request-id": "ef3e37fd-c01a-0019-0c62-b01280000000",
+        "x-ms-client-request-id": "93563725-e808-7662-b996-ce11bbef7200",
+        "x-ms-request-id": "5f7a8935-601a-003f-7377-b05a98000000",
         "x-ms-version": "2019-07-07"
       },
       "ResponseBody": []
     }
   ],
   "Variables": {
-<<<<<<< HEAD
-    "RandomSeed": "2079201835",
+    "RandomSeed": "1452739475",
     "Storage_TestConfigDefault": "ProductionTenant\nseanstagetest\nU2FuaXRpemVk\nhttp://seanstagetest.blob.core.windows.net\nhttp://seanstagetest.file.core.windows.net\nhttp://seanstagetest.queue.core.windows.net\nhttp://seanstagetest.table.core.windows.net\n\n\n\n\nhttp://seanstagetest-secondary.blob.core.windows.net\nhttp://seanstagetest-secondary.file.core.windows.net\nhttp://seanstagetest-secondary.queue.core.windows.net\nhttp://seanstagetest-secondary.table.core.windows.net\n\nSanitized\n\n\nCloud\nBlobEndpoint=http://seanstagetest.blob.core.windows.net/;QueueEndpoint=http://seanstagetest.queue.core.windows.net/;FileEndpoint=http://seanstagetest.file.core.windows.net/;BlobSecondaryEndpoint=http://seanstagetest-secondary.blob.core.windows.net/;QueueSecondaryEndpoint=http://seanstagetest-secondary.queue.core.windows.net/;FileSecondaryEndpoint=http://seanstagetest-secondary.file.core.windows.net/;AccountName=seanstagetest;AccountKey=Sanitized\nseanscope1"
-=======
-    "RandomSeed": "1344723775",
-    "Storage_TestConfigDefault": "ProductionTenant\nseanstagetest\nU2FuaXRpemVk\nhttp://seanstagetest.blob.core.windows.net\nhttp://seanstagetest.file.core.windows.net\nhttp://seanstagetest.queue.core.windows.net\nhttp://seanstagetest.table.core.windows.net\n\n\n\n\nhttp://seanstagetest-secondary.blob.core.windows.net\nhttp://seanstagetest-secondary.file.core.windows.net\nhttp://seanstagetest-secondary.queue.core.windows.net\nhttp://seanstagetest-secondary.table.core.windows.net\n\nSanitized\n\n\nCloud\nBlobEndpoint=http://seanstagetest.blob.core.windows.net/;QueueEndpoint=http://seanstagetest.queue.core.windows.net/;FileEndpoint=http://seanstagetest.file.core.windows.net/;BlobSecondaryEndpoint=http://seanstagetest-secondary.blob.core.windows.net/;QueueSecondaryEndpoint=http://seanstagetest-secondary.queue.core.windows.net/;FileSecondaryEndpoint=http://seanstagetest-secondary.file.core.windows.net/;AccountName=seanstagetest;AccountKey=Sanitized"
->>>>>>> 5e20a7a1
   }
 }