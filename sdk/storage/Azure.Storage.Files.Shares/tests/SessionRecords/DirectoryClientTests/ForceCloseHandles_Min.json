--- conflicted
+++ resolved
@@ -14,11 +14,7 @@
         "x-ms-client-request-id": "21d0e5d4-f2ef-4378-66d8-a2b9735bfadd",
         "x-ms-date": "Tue, 26 Jan 2021 19:47:49 GMT",
         "x-ms-return-client-request-id": "true",
-<<<<<<< HEAD
-        "x-ms-version": "2020-12-06"
-=======
         "x-ms-version": "2021-02-12"
->>>>>>> 7e782c87
       },
       "RequestBody": null,
       "StatusCode": 201,
@@ -33,11 +29,7 @@
         ],
         "x-ms-client-request-id": "21d0e5d4-f2ef-4378-66d8-a2b9735bfadd",
         "x-ms-request-id": "3d3b6aaa-f01a-007d-161c-f4abe1000000",
-<<<<<<< HEAD
-        "x-ms-version": "2020-12-06"
-=======
         "x-ms-version": "2021-02-12"
->>>>>>> 7e782c87
       },
       "ResponseBody": []
     },
@@ -59,11 +51,7 @@
         "x-ms-file-last-write-time": "Now",
         "x-ms-file-permission": "Inherit",
         "x-ms-return-client-request-id": "true",
-<<<<<<< HEAD
-        "x-ms-version": "2020-12-06"
-=======
         "x-ms-version": "2021-02-12"
->>>>>>> 7e782c87
       },
       "RequestBody": null,
       "StatusCode": 201,
@@ -86,11 +74,7 @@
         "x-ms-file-permission-key": "17860367565182308406*11459378189709739967",
         "x-ms-request-id": "3d3b6aad-f01a-007d-171c-f4abe1000000",
         "x-ms-request-server-encrypted": "true",
-<<<<<<< HEAD
-        "x-ms-version": "2020-12-06"
-=======
         "x-ms-version": "2021-02-12"
->>>>>>> 7e782c87
       },
       "ResponseBody": []
     },
@@ -109,11 +93,7 @@
         "x-ms-date": "Tue, 26 Jan 2021 19:47:50 GMT",
         "x-ms-handle-id": "*",
         "x-ms-return-client-request-id": "true",
-<<<<<<< HEAD
-        "x-ms-version": "2020-12-06"
-=======
         "x-ms-version": "2021-02-12"
->>>>>>> 7e782c87
       },
       "RequestBody": null,
       "StatusCode": 200,
@@ -128,11 +108,7 @@
         "x-ms-number-of-handles-closed": "0",
         "x-ms-number-of-handles-failed": "0",
         "x-ms-request-id": "3d3b6aaf-f01a-007d-181c-f4abe1000000",
-<<<<<<< HEAD
-        "x-ms-version": "2020-12-06"
-=======
         "x-ms-version": "2021-02-12"
->>>>>>> 7e782c87
       },
       "ResponseBody": []
     },
@@ -151,11 +127,7 @@
         "x-ms-date": "Tue, 26 Jan 2021 19:47:50 GMT",
         "x-ms-delete-snapshots": "include",
         "x-ms-return-client-request-id": "true",
-<<<<<<< HEAD
-        "x-ms-version": "2020-12-06"
-=======
         "x-ms-version": "2021-02-12"
->>>>>>> 7e782c87
       },
       "RequestBody": null,
       "StatusCode": 202,
@@ -168,11 +140,7 @@
         ],
         "x-ms-client-request-id": "4fcc2101-80b0-315c-e586-26745df87eb8",
         "x-ms-request-id": "3d3b6ab0-f01a-007d-191c-f4abe1000000",
-<<<<<<< HEAD
-        "x-ms-version": "2020-12-06"
-=======
         "x-ms-version": "2021-02-12"
->>>>>>> 7e782c87
       },
       "ResponseBody": []
     }
