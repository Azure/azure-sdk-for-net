{
  "Entries": [
    {
      "RequestUri": "https://seanmcccanary3.file.core.windows.net/test-share-1b3b6610-2e92-27ac-46b4-edb9959eeb9d?restype=share",
      "RequestMethod": "PUT",
      "RequestHeaders": {
        "Accept": "application/xml",
        "Authorization": "Sanitized",
        "traceparent": "00-369a63fd3878ef49b87c3a2ad5b24465-9ffc8396069fb049-00",
        "User-Agent": [
          "azsdk-net-Storage.Files.Shares/12.7.0-alpha.20210121.1",
          "(.NET 5.0.2; Microsoft Windows 10.0.19042)"
        ],
        "x-ms-client-request-id": "4ccddc54-33c5-69e6-0a40-553c48ba4abc",
        "x-ms-date": "Thu, 21 Jan 2021 20:36:36 GMT",
        "x-ms-return-client-request-id": "true",
        "x-ms-version": "2020-06-12"
      },
      "RequestBody": null,
      "StatusCode": 201,
      "ResponseHeaders": {
        "Content-Length": "0",
        "Date": "Thu, 21 Jan 2021 20:36:35 GMT",
        "ETag": "\u00220x8D8BE4C3F55C6E8\u0022",
        "Last-Modified": "Thu, 21 Jan 2021 20:36:36 GMT",
        "Server": [
          "Windows-Azure-File/1.0",
          "Microsoft-HTTPAPI/2.0"
        ],
        "x-ms-client-request-id": "4ccddc54-33c5-69e6-0a40-553c48ba4abc",
<<<<<<< HEAD
        "x-ms-request-id": "c9ef601e-f01a-0012-6b36-f3e9eb000000",
        "x-ms-version": "2020-06-12"
=======
        "x-ms-request-id": "ca8814e8-601a-000d-5e35-f01216000000",
        "x-ms-version": "2020-04-08"
>>>>>>> ac24a13f
      },
      "ResponseBody": []
    },
    {
      "RequestUri": "https://seanmcccanary3.file.core.windows.net/test-share-1b3b6610-2e92-27ac-46b4-edb9959eeb9d/test-directory-2b06cbed-39d5-8b0c-b9af-782c29138a81?restype=directory\u0026comp=list",
      "RequestMethod": "GET",
      "RequestHeaders": {
        "Accept": "application/xml",
        "Authorization": "Sanitized",
        "traceparent": "00-59a6649cb7cd104fbc6ebe70f65c6ecc-9d1cfb8e4712ff40-00",
        "User-Agent": [
          "azsdk-net-Storage.Files.Shares/12.7.0-alpha.20210121.1",
          "(.NET 5.0.2; Microsoft Windows 10.0.19042)"
        ],
        "x-ms-client-request-id": "d1ab471c-f3bd-1aac-d042-9316baba3ff6",
        "x-ms-date": "Thu, 21 Jan 2021 20:36:36 GMT",
        "x-ms-return-client-request-id": "true",
        "x-ms-version": "2020-06-12"
      },
      "RequestBody": null,
      "StatusCode": 404,
      "ResponseHeaders": {
        "Content-Length": "223",
        "Content-Type": "application/xml",
        "Date": "Thu, 21 Jan 2021 20:36:35 GMT",
        "Server": [
          "Windows-Azure-File/1.0",
          "Microsoft-HTTPAPI/2.0"
        ],
        "Vary": "Origin",
        "x-ms-client-request-id": "d1ab471c-f3bd-1aac-d042-9316baba3ff6",
        "x-ms-error-code": "ResourceNotFound",
<<<<<<< HEAD
        "x-ms-request-id": "c9ef6020-f01a-0012-6c36-f3e9eb000000",
        "x-ms-version": "2020-06-12"
=======
        "x-ms-request-id": "ca8814eb-601a-000d-5f35-f01216000000",
        "x-ms-version": "2020-04-08"
>>>>>>> ac24a13f
      },
      "ResponseBody": [
        "\uFEFF\u003C?xml version=\u00221.0\u0022 encoding=\u0022utf-8\u0022?\u003E\u003CError\u003E\u003CCode\u003EResourceNotFound\u003C/Code\u003E\u003CMessage\u003EThe specified resource does not exist.\n",
        "RequestId:ca8814eb-601a-000d-5f35-f01216000000\n",
        "Time:2021-01-21T20:36:36.2973685Z\u003C/Message\u003E\u003C/Error\u003E"
      ]
    },
    {
      "RequestUri": "https://seanmcccanary3.file.core.windows.net/test-share-1b3b6610-2e92-27ac-46b4-edb9959eeb9d?restype=share",
      "RequestMethod": "DELETE",
      "RequestHeaders": {
        "Accept": "application/xml",
        "Authorization": "Sanitized",
        "traceparent": "00-1a989f7567520b4898dd3d3e2eb3d88e-821c6ddf5293c54a-00",
        "User-Agent": [
          "azsdk-net-Storage.Files.Shares/12.7.0-alpha.20210121.1",
          "(.NET 5.0.2; Microsoft Windows 10.0.19042)"
        ],
        "x-ms-client-request-id": "e10f8f6c-b968-a2c4-be4b-e88e0bc1d592",
        "x-ms-date": "Thu, 21 Jan 2021 20:36:36 GMT",
        "x-ms-delete-snapshots": "include",
        "x-ms-return-client-request-id": "true",
        "x-ms-version": "2020-06-12"
      },
      "RequestBody": null,
      "StatusCode": 202,
      "ResponseHeaders": {
        "Content-Length": "0",
        "Date": "Thu, 21 Jan 2021 20:36:35 GMT",
        "Server": [
          "Windows-Azure-File/1.0",
          "Microsoft-HTTPAPI/2.0"
        ],
        "x-ms-client-request-id": "e10f8f6c-b968-a2c4-be4b-e88e0bc1d592",
<<<<<<< HEAD
        "x-ms-request-id": "c9ef6021-f01a-0012-6d36-f3e9eb000000",
        "x-ms-version": "2020-06-12"
=======
        "x-ms-request-id": "ca8814ec-601a-000d-6035-f01216000000",
        "x-ms-version": "2020-04-08"
>>>>>>> ac24a13f
      },
      "ResponseBody": []
    }
  ],
  "Variables": {
    "RandomSeed": "2145581641",
    "Storage_TestConfigDefault": "ProductionTenant\nseanmcccanary3\nU2FuaXRpemVk\nhttps://seanmcccanary3.blob.core.windows.net\nhttps://seanmcccanary3.file.core.windows.net\nhttps://seanmcccanary3.queue.core.windows.net\nhttps://seanmcccanary3.table.core.windows.net\n\n\n\n\nhttps://seanmcccanary3-secondary.blob.core.windows.net\nhttps://seanmcccanary3-secondary.file.core.windows.net\nhttps://seanmcccanary3-secondary.queue.core.windows.net\nhttps://seanmcccanary3-secondary.table.core.windows.net\n\nSanitized\n\n\nCloud\nBlobEndpoint=https://seanmcccanary3.blob.core.windows.net/;QueueEndpoint=https://seanmcccanary3.queue.core.windows.net/;FileEndpoint=https://seanmcccanary3.file.core.windows.net/;BlobSecondaryEndpoint=https://seanmcccanary3-secondary.blob.core.windows.net/;QueueSecondaryEndpoint=https://seanmcccanary3-secondary.queue.core.windows.net/;FileSecondaryEndpoint=https://seanmcccanary3-secondary.file.core.windows.net/;AccountName=seanmcccanary3;AccountKey=Kg==;\nseanscope1"
  }
}<|MERGE_RESOLUTION|>--- conflicted
+++ resolved
@@ -1,18 +1,18 @@
 {
   "Entries": [
     {
-      "RequestUri": "https://seanmcccanary3.file.core.windows.net/test-share-1b3b6610-2e92-27ac-46b4-edb9959eeb9d?restype=share",
+      "RequestUri": "https://seanmcccanary3.file.core.windows.net/test-share-b6c46fe6-7d78-1657-1cb8-41e323409060?restype=share",
       "RequestMethod": "PUT",
       "RequestHeaders": {
         "Accept": "application/xml",
         "Authorization": "Sanitized",
-        "traceparent": "00-369a63fd3878ef49b87c3a2ad5b24465-9ffc8396069fb049-00",
+        "traceparent": "00-9a81a90d4a5e714ca4bbe78aff693598-bd7f555bb4709d40-00",
         "User-Agent": [
-          "azsdk-net-Storage.Files.Shares/12.7.0-alpha.20210121.1",
+          "azsdk-net-Storage.Files.Shares/12.7.0-alpha.20210126.1",
           "(.NET 5.0.2; Microsoft Windows 10.0.19042)"
         ],
-        "x-ms-client-request-id": "4ccddc54-33c5-69e6-0a40-553c48ba4abc",
-        "x-ms-date": "Thu, 21 Jan 2021 20:36:36 GMT",
+        "x-ms-client-request-id": "748b5126-0fc2-57a8-6857-beadc9a05b82",
+        "x-ms-date": "Tue, 26 Jan 2021 19:26:56 GMT",
         "x-ms-return-client-request-id": "true",
         "x-ms-version": "2020-06-12"
       },
@@ -20,37 +20,32 @@
       "StatusCode": 201,
       "ResponseHeaders": {
         "Content-Length": "0",
-        "Date": "Thu, 21 Jan 2021 20:36:35 GMT",
-        "ETag": "\u00220x8D8BE4C3F55C6E8\u0022",
-        "Last-Modified": "Thu, 21 Jan 2021 20:36:36 GMT",
+        "Date": "Tue, 26 Jan 2021 19:26:56 GMT",
+        "ETag": "\u00220x8D8C23057E92802\u0022",
+        "Last-Modified": "Tue, 26 Jan 2021 19:26:56 GMT",
         "Server": [
           "Windows-Azure-File/1.0",
           "Microsoft-HTTPAPI/2.0"
         ],
-        "x-ms-client-request-id": "4ccddc54-33c5-69e6-0a40-553c48ba4abc",
-<<<<<<< HEAD
-        "x-ms-request-id": "c9ef601e-f01a-0012-6b36-f3e9eb000000",
+        "x-ms-client-request-id": "748b5126-0fc2-57a8-6857-beadc9a05b82",
+        "x-ms-request-id": "3688296e-f01a-000f-6c19-f4acae000000",
         "x-ms-version": "2020-06-12"
-=======
-        "x-ms-request-id": "ca8814e8-601a-000d-5e35-f01216000000",
-        "x-ms-version": "2020-04-08"
->>>>>>> ac24a13f
       },
       "ResponseBody": []
     },
     {
-      "RequestUri": "https://seanmcccanary3.file.core.windows.net/test-share-1b3b6610-2e92-27ac-46b4-edb9959eeb9d/test-directory-2b06cbed-39d5-8b0c-b9af-782c29138a81?restype=directory\u0026comp=list",
+      "RequestUri": "https://seanmcccanary3.file.core.windows.net/test-share-b6c46fe6-7d78-1657-1cb8-41e323409060/test-directory-c1df4bd3-aeb9-7281-a738-bb9756de8a37?restype=directory\u0026comp=list",
       "RequestMethod": "GET",
       "RequestHeaders": {
         "Accept": "application/xml",
         "Authorization": "Sanitized",
-        "traceparent": "00-59a6649cb7cd104fbc6ebe70f65c6ecc-9d1cfb8e4712ff40-00",
+        "traceparent": "00-edb082f5ba76134d9cd8f7e5c8c4592f-fd980a1549798e41-00",
         "User-Agent": [
-          "azsdk-net-Storage.Files.Shares/12.7.0-alpha.20210121.1",
+          "azsdk-net-Storage.Files.Shares/12.7.0-alpha.20210126.1",
           "(.NET 5.0.2; Microsoft Windows 10.0.19042)"
         ],
-        "x-ms-client-request-id": "d1ab471c-f3bd-1aac-d042-9316baba3ff6",
-        "x-ms-date": "Thu, 21 Jan 2021 20:36:36 GMT",
+        "x-ms-client-request-id": "3fa6a484-6105-789f-d019-cd8a53100089",
+        "x-ms-date": "Tue, 26 Jan 2021 19:26:57 GMT",
         "x-ms-return-client-request-id": "true",
         "x-ms-version": "2020-06-12"
       },
@@ -59,41 +54,36 @@
       "ResponseHeaders": {
         "Content-Length": "223",
         "Content-Type": "application/xml",
-        "Date": "Thu, 21 Jan 2021 20:36:35 GMT",
+        "Date": "Tue, 26 Jan 2021 19:26:56 GMT",
         "Server": [
           "Windows-Azure-File/1.0",
           "Microsoft-HTTPAPI/2.0"
         ],
         "Vary": "Origin",
-        "x-ms-client-request-id": "d1ab471c-f3bd-1aac-d042-9316baba3ff6",
+        "x-ms-client-request-id": "3fa6a484-6105-789f-d019-cd8a53100089",
         "x-ms-error-code": "ResourceNotFound",
-<<<<<<< HEAD
-        "x-ms-request-id": "c9ef6020-f01a-0012-6c36-f3e9eb000000",
+        "x-ms-request-id": "36882971-f01a-000f-6d19-f4acae000000",
         "x-ms-version": "2020-06-12"
-=======
-        "x-ms-request-id": "ca8814eb-601a-000d-5f35-f01216000000",
-        "x-ms-version": "2020-04-08"
->>>>>>> ac24a13f
       },
       "ResponseBody": [
         "\uFEFF\u003C?xml version=\u00221.0\u0022 encoding=\u0022utf-8\u0022?\u003E\u003CError\u003E\u003CCode\u003EResourceNotFound\u003C/Code\u003E\u003CMessage\u003EThe specified resource does not exist.\n",
-        "RequestId:ca8814eb-601a-000d-5f35-f01216000000\n",
-        "Time:2021-01-21T20:36:36.2973685Z\u003C/Message\u003E\u003C/Error\u003E"
+        "RequestId:36882971-f01a-000f-6d19-f4acae000000\n",
+        "Time:2021-01-26T19:26:56.3052570Z\u003C/Message\u003E\u003C/Error\u003E"
       ]
     },
     {
-      "RequestUri": "https://seanmcccanary3.file.core.windows.net/test-share-1b3b6610-2e92-27ac-46b4-edb9959eeb9d?restype=share",
+      "RequestUri": "https://seanmcccanary3.file.core.windows.net/test-share-b6c46fe6-7d78-1657-1cb8-41e323409060?restype=share",
       "RequestMethod": "DELETE",
       "RequestHeaders": {
         "Accept": "application/xml",
         "Authorization": "Sanitized",
-        "traceparent": "00-1a989f7567520b4898dd3d3e2eb3d88e-821c6ddf5293c54a-00",
+        "traceparent": "00-45910ad12213494d8fcdbdce9fe3bae3-960b3a484ad8db41-00",
         "User-Agent": [
-          "azsdk-net-Storage.Files.Shares/12.7.0-alpha.20210121.1",
+          "azsdk-net-Storage.Files.Shares/12.7.0-alpha.20210126.1",
           "(.NET 5.0.2; Microsoft Windows 10.0.19042)"
         ],
-        "x-ms-client-request-id": "e10f8f6c-b968-a2c4-be4b-e88e0bc1d592",
-        "x-ms-date": "Thu, 21 Jan 2021 20:36:36 GMT",
+        "x-ms-client-request-id": "b1136075-4a38-3232-4945-019b4e129f79",
+        "x-ms-date": "Tue, 26 Jan 2021 19:26:57 GMT",
         "x-ms-delete-snapshots": "include",
         "x-ms-return-client-request-id": "true",
         "x-ms-version": "2020-06-12"
@@ -102,25 +92,20 @@
       "StatusCode": 202,
       "ResponseHeaders": {
         "Content-Length": "0",
-        "Date": "Thu, 21 Jan 2021 20:36:35 GMT",
+        "Date": "Tue, 26 Jan 2021 19:26:56 GMT",
         "Server": [
           "Windows-Azure-File/1.0",
           "Microsoft-HTTPAPI/2.0"
         ],
-        "x-ms-client-request-id": "e10f8f6c-b968-a2c4-be4b-e88e0bc1d592",
-<<<<<<< HEAD
-        "x-ms-request-id": "c9ef6021-f01a-0012-6d36-f3e9eb000000",
+        "x-ms-client-request-id": "b1136075-4a38-3232-4945-019b4e129f79",
+        "x-ms-request-id": "36882972-f01a-000f-6e19-f4acae000000",
         "x-ms-version": "2020-06-12"
-=======
-        "x-ms-request-id": "ca8814ec-601a-000d-6035-f01216000000",
-        "x-ms-version": "2020-04-08"
->>>>>>> ac24a13f
       },
       "ResponseBody": []
     }
   ],
   "Variables": {
-    "RandomSeed": "2145581641",
+    "RandomSeed": "1791386573",
     "Storage_TestConfigDefault": "ProductionTenant\nseanmcccanary3\nU2FuaXRpemVk\nhttps://seanmcccanary3.blob.core.windows.net\nhttps://seanmcccanary3.file.core.windows.net\nhttps://seanmcccanary3.queue.core.windows.net\nhttps://seanmcccanary3.table.core.windows.net\n\n\n\n\nhttps://seanmcccanary3-secondary.blob.core.windows.net\nhttps://seanmcccanary3-secondary.file.core.windows.net\nhttps://seanmcccanary3-secondary.queue.core.windows.net\nhttps://seanmcccanary3-secondary.table.core.windows.net\n\nSanitized\n\n\nCloud\nBlobEndpoint=https://seanmcccanary3.blob.core.windows.net/;QueueEndpoint=https://seanmcccanary3.queue.core.windows.net/;FileEndpoint=https://seanmcccanary3.file.core.windows.net/;BlobSecondaryEndpoint=https://seanmcccanary3-secondary.blob.core.windows.net/;QueueSecondaryEndpoint=https://seanmcccanary3-secondary.queue.core.windows.net/;FileSecondaryEndpoint=https://seanmcccanary3-secondary.file.core.windows.net/;AccountName=seanmcccanary3;AccountKey=Kg==;\nseanscope1"
   }
 }