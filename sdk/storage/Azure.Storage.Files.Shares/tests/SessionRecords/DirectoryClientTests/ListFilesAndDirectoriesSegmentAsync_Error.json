﻿{
  "Entries": [
    {
      "RequestUri": "https://seanmcccanary3.file.core.windows.net/test-share-b6c46fe6-7d78-1657-1cb8-41e323409060?restype=share",
      "RequestMethod": "PUT",
      "RequestHeaders": {
        "Accept": "application/xml",
        "Authorization": "Sanitized",
        "traceparent": "00-9a81a90d4a5e714ca4bbe78aff693598-bd7f555bb4709d40-00",
        "User-Agent": [
          "azsdk-net-Storage.Files.Shares/12.7.0-alpha.20210126.1",
          "(.NET 5.0.2; Microsoft Windows 10.0.19042)"
        ],
        "x-ms-client-request-id": "748b5126-0fc2-57a8-6857-beadc9a05b82",
        "x-ms-date": "Tue, 26 Jan 2021 19:26:56 GMT",
        "x-ms-return-client-request-id": "true",
<<<<<<< HEAD
        "x-ms-version": "2020-12-06"
=======
        "x-ms-version": "2021-02-12"
>>>>>>> 7e782c87
      },
      "RequestBody": null,
      "StatusCode": 201,
      "ResponseHeaders": {
        "Content-Length": "0",
        "Date": "Tue, 26 Jan 2021 19:26:56 GMT",
        "ETag": "\"0x8D8C23057E92802\"",
        "Last-Modified": "Tue, 26 Jan 2021 19:26:56 GMT",
        "Server": [
          "Windows-Azure-File/1.0",
          "Microsoft-HTTPAPI/2.0"
        ],
        "x-ms-client-request-id": "748b5126-0fc2-57a8-6857-beadc9a05b82",
        "x-ms-request-id": "3688296e-f01a-000f-6c19-f4acae000000",
<<<<<<< HEAD
        "x-ms-version": "2020-12-06"
=======
        "x-ms-version": "2021-02-12"
>>>>>>> 7e782c87
      },
      "ResponseBody": []
    },
    {
      "RequestUri": "https://seanmcccanary3.file.core.windows.net/test-share-b6c46fe6-7d78-1657-1cb8-41e323409060/test-directory-c1df4bd3-aeb9-7281-a738-bb9756de8a37?restype=directory&comp=list",
      "RequestMethod": "GET",
      "RequestHeaders": {
        "Accept": "application/xml",
        "Authorization": "Sanitized",
        "traceparent": "00-edb082f5ba76134d9cd8f7e5c8c4592f-fd980a1549798e41-00",
        "User-Agent": [
          "azsdk-net-Storage.Files.Shares/12.7.0-alpha.20210126.1",
          "(.NET 5.0.2; Microsoft Windows 10.0.19042)"
        ],
        "x-ms-client-request-id": "3fa6a484-6105-789f-d019-cd8a53100089",
        "x-ms-date": "Tue, 26 Jan 2021 19:26:57 GMT",
        "x-ms-return-client-request-id": "true",
<<<<<<< HEAD
        "x-ms-version": "2020-12-06"
=======
        "x-ms-version": "2021-02-12"
>>>>>>> 7e782c87
      },
      "RequestBody": null,
      "StatusCode": 404,
      "ResponseHeaders": {
        "Content-Length": "223",
        "Content-Type": "application/xml",
        "Date": "Tue, 26 Jan 2021 19:26:56 GMT",
        "Server": [
          "Windows-Azure-File/1.0",
          "Microsoft-HTTPAPI/2.0"
        ],
        "Vary": "Origin",
        "x-ms-client-request-id": "3fa6a484-6105-789f-d019-cd8a53100089",
        "x-ms-error-code": "ResourceNotFound",
        "x-ms-request-id": "36882971-f01a-000f-6d19-f4acae000000",
<<<<<<< HEAD
        "x-ms-version": "2020-12-06"
=======
        "x-ms-version": "2021-02-12"
>>>>>>> 7e782c87
      },
      "ResponseBody": [
        "﻿<?xml version=\"1.0\" encoding=\"utf-8\"?><Error><Code>ResourceNotFound</Code><Message>The specified resource does not exist.\n",
        "RequestId:36882971-f01a-000f-6d19-f4acae000000\n",
        "Time:2021-01-26T19:26:56.3052570Z</Message></Error>"
      ]
    },
    {
      "RequestUri": "https://seanmcccanary3.file.core.windows.net/test-share-b6c46fe6-7d78-1657-1cb8-41e323409060?restype=share",
      "RequestMethod": "DELETE",
      "RequestHeaders": {
        "Accept": "application/xml",
        "Authorization": "Sanitized",
        "traceparent": "00-45910ad12213494d8fcdbdce9fe3bae3-960b3a484ad8db41-00",
        "User-Agent": [
          "azsdk-net-Storage.Files.Shares/12.7.0-alpha.20210126.1",
          "(.NET 5.0.2; Microsoft Windows 10.0.19042)"
        ],
        "x-ms-client-request-id": "b1136075-4a38-3232-4945-019b4e129f79",
        "x-ms-date": "Tue, 26 Jan 2021 19:26:57 GMT",
        "x-ms-delete-snapshots": "include",
        "x-ms-return-client-request-id": "true",
<<<<<<< HEAD
        "x-ms-version": "2020-12-06"
=======
        "x-ms-version": "2021-02-12"
>>>>>>> 7e782c87
      },
      "RequestBody": null,
      "StatusCode": 202,
      "ResponseHeaders": {
        "Content-Length": "0",
        "Date": "Tue, 26 Jan 2021 19:26:56 GMT",
        "Server": [
          "Windows-Azure-File/1.0",
          "Microsoft-HTTPAPI/2.0"
        ],
        "x-ms-client-request-id": "b1136075-4a38-3232-4945-019b4e129f79",
        "x-ms-request-id": "36882972-f01a-000f-6e19-f4acae000000",
<<<<<<< HEAD
        "x-ms-version": "2020-12-06"
=======
        "x-ms-version": "2021-02-12"
>>>>>>> 7e782c87
      },
      "ResponseBody": []
    }
  ],
  "Variables": {
    "RandomSeed": "1791386573",
    "Storage_TestConfigDefault": "ProductionTenant\nseanmcccanary3\nU2FuaXRpemVk\nhttps://seanmcccanary3.blob.core.windows.net\nhttps://seanmcccanary3.file.core.windows.net\nhttps://seanmcccanary3.queue.core.windows.net\nhttps://seanmcccanary3.table.core.windows.net\n\n\n\n\nhttps://seanmcccanary3-secondary.blob.core.windows.net\nhttps://seanmcccanary3-secondary.file.core.windows.net\nhttps://seanmcccanary3-secondary.queue.core.windows.net\nhttps://seanmcccanary3-secondary.table.core.windows.net\n\nSanitized\n\n\nCloud\nBlobEndpoint=https://seanmcccanary3.blob.core.windows.net/;QueueEndpoint=https://seanmcccanary3.queue.core.windows.net/;FileEndpoint=https://seanmcccanary3.file.core.windows.net/;BlobSecondaryEndpoint=https://seanmcccanary3-secondary.blob.core.windows.net/;QueueSecondaryEndpoint=https://seanmcccanary3-secondary.queue.core.windows.net/;FileSecondaryEndpoint=https://seanmcccanary3-secondary.file.core.windows.net/;AccountName=seanmcccanary3;AccountKey=Kg==;\nseanscope1\n\n"
  }
}<|MERGE_RESOLUTION|>--- conflicted
+++ resolved
@@ -14,11 +14,7 @@
         "x-ms-client-request-id": "748b5126-0fc2-57a8-6857-beadc9a05b82",
         "x-ms-date": "Tue, 26 Jan 2021 19:26:56 GMT",
         "x-ms-return-client-request-id": "true",
-<<<<<<< HEAD
-        "x-ms-version": "2020-12-06"
-=======
         "x-ms-version": "2021-02-12"
->>>>>>> 7e782c87
       },
       "RequestBody": null,
       "StatusCode": 201,
@@ -33,11 +29,7 @@
         ],
         "x-ms-client-request-id": "748b5126-0fc2-57a8-6857-beadc9a05b82",
         "x-ms-request-id": "3688296e-f01a-000f-6c19-f4acae000000",
-<<<<<<< HEAD
-        "x-ms-version": "2020-12-06"
-=======
         "x-ms-version": "2021-02-12"
->>>>>>> 7e782c87
       },
       "ResponseBody": []
     },
@@ -55,11 +47,7 @@
         "x-ms-client-request-id": "3fa6a484-6105-789f-d019-cd8a53100089",
         "x-ms-date": "Tue, 26 Jan 2021 19:26:57 GMT",
         "x-ms-return-client-request-id": "true",
-<<<<<<< HEAD
-        "x-ms-version": "2020-12-06"
-=======
         "x-ms-version": "2021-02-12"
->>>>>>> 7e782c87
       },
       "RequestBody": null,
       "StatusCode": 404,
@@ -75,11 +63,7 @@
         "x-ms-client-request-id": "3fa6a484-6105-789f-d019-cd8a53100089",
         "x-ms-error-code": "ResourceNotFound",
         "x-ms-request-id": "36882971-f01a-000f-6d19-f4acae000000",
-<<<<<<< HEAD
-        "x-ms-version": "2020-12-06"
-=======
         "x-ms-version": "2021-02-12"
->>>>>>> 7e782c87
       },
       "ResponseBody": [
         "﻿<?xml version=\"1.0\" encoding=\"utf-8\"?><Error><Code>ResourceNotFound</Code><Message>The specified resource does not exist.\n",
@@ -102,11 +86,7 @@
         "x-ms-date": "Tue, 26 Jan 2021 19:26:57 GMT",
         "x-ms-delete-snapshots": "include",
         "x-ms-return-client-request-id": "true",
-<<<<<<< HEAD
-        "x-ms-version": "2020-12-06"
-=======
         "x-ms-version": "2021-02-12"
->>>>>>> 7e782c87
       },
       "RequestBody": null,
       "StatusCode": 202,
@@ -119,11 +99,7 @@
         ],
         "x-ms-client-request-id": "b1136075-4a38-3232-4945-019b4e129f79",
         "x-ms-request-id": "36882972-f01a-000f-6e19-f4acae000000",
-<<<<<<< HEAD
-        "x-ms-version": "2020-12-06"
-=======
         "x-ms-version": "2021-02-12"
->>>>>>> 7e782c87
       },
       "ResponseBody": []
     }
