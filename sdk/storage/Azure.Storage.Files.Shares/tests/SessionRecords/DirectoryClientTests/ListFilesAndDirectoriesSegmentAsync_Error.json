{
  "Entries": [
    {
      "RequestUri": "http://seanstagetest.file.core.windows.net/test-share-6405e164-ae88-26c5-73fc-17eb0da411bf?restype=share",
      "RequestMethod": "PUT",
      "RequestHeaders": {
        "Authorization": "Sanitized",
        "traceparent": "00-9957ae00699bbb47b81e8cb69f54940c-5e434b129f930642-00",
        "User-Agent": [
<<<<<<< HEAD
          "azsdk-net-Storage.Files.Shares/12.0.0-dev.20191205.1+4f14c4315f17fbbc59c93c6819467b6f15d7008f",
=======
          "azsdk-net-Storage.Files.Shares/12.0.0-dev.20191211.1\u002B899431c003876eb9b26cefd8e8a37e7f27f82ced",
>>>>>>> 5e20a7a1
          "(.NET Core 4.6.28008.01; Microsoft Windows 10.0.18363 )"
        ],
        "x-ms-client-request-id": "91181acf-1f41-65d4-1492-fb3dd1d978b1",
        "x-ms-date": "Wed, 11 Dec 2019 20:37:04 GMT",
        "x-ms-return-client-request-id": "true",
        "x-ms-version": "2019-07-07"
      },
      "RequestBody": null,
      "StatusCode": 201,
      "ResponseHeaders": {
        "Content-Length": "0",
<<<<<<< HEAD
        "Date": "Fri, 06 Dec 2019 00:25:26 GMT",
        "ETag": "\"0x8D779E2CAA70300\"",
        "Last-Modified": "Fri, 06 Dec 2019 00:25:26 GMT",
=======
        "Date": "Wed, 11 Dec 2019 20:37:03 GMT",
        "ETag": "\u00220x8D77E79E22C1301\u0022",
        "Last-Modified": "Wed, 11 Dec 2019 20:37:04 GMT",
>>>>>>> 5e20a7a1
        "Server": [
          "Windows-Azure-File/1.0",
          "Microsoft-HTTPAPI/2.0"
        ],
        "x-ms-client-request-id": "91181acf-1f41-65d4-1492-fb3dd1d978b1",
        "x-ms-request-id": "ef3e3824-c01a-0019-2c62-b01280000000",
        "x-ms-version": "2019-07-07"
      },
      "ResponseBody": []
    },
    {
<<<<<<< HEAD
      "RequestUri": "http://seanstagetest.file.core.windows.net/test-share-f8a8a7d8-d98a-5cf0-04f6-627086278ad1/test-directory-4dca684f-0f2e-a831-b64f-22512437c2be?restype=directory&comp=list",
=======
      "RequestUri": "http://seanstagetest.file.core.windows.net/test-share-6405e164-ae88-26c5-73fc-17eb0da411bf/test-directory-866a30b5-2ce7-4c85-1a29-fb5b27b969fe?restype=directory\u0026comp=list",
>>>>>>> 5e20a7a1
      "RequestMethod": "GET",
      "RequestHeaders": {
        "Authorization": "Sanitized",
        "User-Agent": [
<<<<<<< HEAD
          "azsdk-net-Storage.Files.Shares/12.0.0-dev.20191205.1+4f14c4315f17fbbc59c93c6819467b6f15d7008f",
=======
          "azsdk-net-Storage.Files.Shares/12.0.0-dev.20191211.1\u002B899431c003876eb9b26cefd8e8a37e7f27f82ced",
>>>>>>> 5e20a7a1
          "(.NET Core 4.6.28008.01; Microsoft Windows 10.0.18363 )"
        ],
        "x-ms-client-request-id": "8c56d5b4-8a0a-a326-94cb-771724783e5b",
        "x-ms-date": "Wed, 11 Dec 2019 20:37:04 GMT",
        "x-ms-return-client-request-id": "true",
        "x-ms-version": "2019-07-07"
      },
      "RequestBody": null,
      "StatusCode": 404,
      "ResponseHeaders": {
        "Access-Control-Allow-Origin": "*",
        "Content-Length": "223",
        "Content-Type": "application/xml",
        "Date": "Wed, 11 Dec 2019 20:37:03 GMT",
        "Server": [
          "Windows-Azure-File/1.0",
          "Microsoft-HTTPAPI/2.0"
        ],
        "x-ms-client-request-id": "8c56d5b4-8a0a-a326-94cb-771724783e5b",
        "x-ms-error-code": "ResourceNotFound",
        "x-ms-request-id": "ef3e3826-c01a-0019-2d62-b01280000000",
        "x-ms-version": "2019-07-07"
      },
      "ResponseBody": [
<<<<<<< HEAD
        "﻿<?xml version=\"1.0\" encoding=\"utf-8\"?><Error><Code>ResourceNotFound</Code><Message>The specified resource does not exist.\n",
        "RequestId:a2d0f496-501a-0034-06cb-aba1f3000000\n",
        "Time:2019-12-06T00:25:26.6787233Z</Message></Error>"
=======
        "\uFEFF\u003C?xml version=\u00221.0\u0022 encoding=\u0022utf-8\u0022?\u003E\u003CError\u003E\u003CCode\u003EResourceNotFound\u003C/Code\u003E\u003CMessage\u003EThe specified resource does not exist.\n",
        "RequestId:ef3e3826-c01a-0019-2d62-b01280000000\n",
        "Time:2019-12-11T20:37:04.8146742Z\u003C/Message\u003E\u003C/Error\u003E"
>>>>>>> 5e20a7a1
      ]
    },
    {
      "RequestUri": "http://seanstagetest.file.core.windows.net/test-share-6405e164-ae88-26c5-73fc-17eb0da411bf?restype=share",
      "RequestMethod": "DELETE",
      "RequestHeaders": {
        "Authorization": "Sanitized",
        "traceparent": "00-7fa7fa03a5f1ad4891a89322e8c3a32d-f04022b551e82548-00",
        "User-Agent": [
<<<<<<< HEAD
          "azsdk-net-Storage.Files.Shares/12.0.0-dev.20191205.1+4f14c4315f17fbbc59c93c6819467b6f15d7008f",
=======
          "azsdk-net-Storage.Files.Shares/12.0.0-dev.20191211.1\u002B899431c003876eb9b26cefd8e8a37e7f27f82ced",
>>>>>>> 5e20a7a1
          "(.NET Core 4.6.28008.01; Microsoft Windows 10.0.18363 )"
        ],
        "x-ms-client-request-id": "52a76a1e-dd62-62f4-e378-5dc108669c57",
        "x-ms-date": "Wed, 11 Dec 2019 20:37:04 GMT",
        "x-ms-delete-snapshots": "include",
        "x-ms-return-client-request-id": "true",
        "x-ms-version": "2019-07-07"
      },
      "RequestBody": null,
      "StatusCode": 202,
      "ResponseHeaders": {
        "Content-Length": "0",
        "Date": "Wed, 11 Dec 2019 20:37:03 GMT",
        "Server": [
          "Windows-Azure-File/1.0",
          "Microsoft-HTTPAPI/2.0"
        ],
        "x-ms-client-request-id": "52a76a1e-dd62-62f4-e378-5dc108669c57",
        "x-ms-request-id": "ef3e3827-c01a-0019-2e62-b01280000000",
        "x-ms-version": "2019-07-07"
      },
      "ResponseBody": []
    }
  ],
  "Variables": {
<<<<<<< HEAD
    "RandomSeed": "1165339385",
    "Storage_TestConfigDefault": "ProductionTenant\nseanstagetest\nU2FuaXRpemVk\nhttp://seanstagetest.blob.core.windows.net\nhttp://seanstagetest.file.core.windows.net\nhttp://seanstagetest.queue.core.windows.net\nhttp://seanstagetest.table.core.windows.net\n\n\n\n\nhttp://seanstagetest-secondary.blob.core.windows.net\nhttp://seanstagetest-secondary.file.core.windows.net\nhttp://seanstagetest-secondary.queue.core.windows.net\nhttp://seanstagetest-secondary.table.core.windows.net\n\nSanitized\n\n\nCloud\nBlobEndpoint=http://seanstagetest.blob.core.windows.net/;QueueEndpoint=http://seanstagetest.queue.core.windows.net/;FileEndpoint=http://seanstagetest.file.core.windows.net/;BlobSecondaryEndpoint=http://seanstagetest-secondary.blob.core.windows.net/;QueueSecondaryEndpoint=http://seanstagetest-secondary.queue.core.windows.net/;FileSecondaryEndpoint=http://seanstagetest-secondary.file.core.windows.net/;AccountName=seanstagetest;AccountKey=Sanitized\nseanscope1"
=======
    "RandomSeed": "829158382",
    "Storage_TestConfigDefault": "ProductionTenant\nseanstagetest\nU2FuaXRpemVk\nhttp://seanstagetest.blob.core.windows.net\nhttp://seanstagetest.file.core.windows.net\nhttp://seanstagetest.queue.core.windows.net\nhttp://seanstagetest.table.core.windows.net\n\n\n\n\nhttp://seanstagetest-secondary.blob.core.windows.net\nhttp://seanstagetest-secondary.file.core.windows.net\nhttp://seanstagetest-secondary.queue.core.windows.net\nhttp://seanstagetest-secondary.table.core.windows.net\n\nSanitized\n\n\nCloud\nBlobEndpoint=http://seanstagetest.blob.core.windows.net/;QueueEndpoint=http://seanstagetest.queue.core.windows.net/;FileEndpoint=http://seanstagetest.file.core.windows.net/;BlobSecondaryEndpoint=http://seanstagetest-secondary.blob.core.windows.net/;QueueSecondaryEndpoint=http://seanstagetest-secondary.queue.core.windows.net/;FileSecondaryEndpoint=http://seanstagetest-secondary.file.core.windows.net/;AccountName=seanstagetest;AccountKey=Sanitized"
>>>>>>> 5e20a7a1
  }
}<|MERGE_RESOLUTION|>--- conflicted
+++ resolved
@@ -1,21 +1,17 @@
 {
   "Entries": [
     {
-      "RequestUri": "http://seanstagetest.file.core.windows.net/test-share-6405e164-ae88-26c5-73fc-17eb0da411bf?restype=share",
+      "RequestUri": "http://seanstagetest.file.core.windows.net/test-share-1b3b6610-2e92-27ac-46b4-edb9959eeb9d?restype=share",
       "RequestMethod": "PUT",
       "RequestHeaders": {
         "Authorization": "Sanitized",
-        "traceparent": "00-9957ae00699bbb47b81e8cb69f54940c-5e434b129f930642-00",
+        "traceparent": "00-b4ab83d35b8fdb46914c0e36da95c454-c6c48e4f63cb9d4e-00",
         "User-Agent": [
-<<<<<<< HEAD
-          "azsdk-net-Storage.Files.Shares/12.0.0-dev.20191205.1+4f14c4315f17fbbc59c93c6819467b6f15d7008f",
-=======
-          "azsdk-net-Storage.Files.Shares/12.0.0-dev.20191211.1\u002B899431c003876eb9b26cefd8e8a37e7f27f82ced",
->>>>>>> 5e20a7a1
+          "azsdk-net-Storage.Files.Shares/12.0.0-dev.20191211.1\u002B2accb37068f0a0c9382fa117525bb968c5397cf7",
           "(.NET Core 4.6.28008.01; Microsoft Windows 10.0.18363 )"
         ],
-        "x-ms-client-request-id": "91181acf-1f41-65d4-1492-fb3dd1d978b1",
-        "x-ms-date": "Wed, 11 Dec 2019 20:37:04 GMT",
+        "x-ms-client-request-id": "4ccddc54-33c5-69e6-0a40-553c48ba4abc",
+        "x-ms-date": "Wed, 11 Dec 2019 23:04:48 GMT",
         "x-ms-return-client-request-id": "true",
         "x-ms-version": "2019-07-07"
       },
@@ -23,44 +19,30 @@
       "StatusCode": 201,
       "ResponseHeaders": {
         "Content-Length": "0",
-<<<<<<< HEAD
-        "Date": "Fri, 06 Dec 2019 00:25:26 GMT",
-        "ETag": "\"0x8D779E2CAA70300\"",
-        "Last-Modified": "Fri, 06 Dec 2019 00:25:26 GMT",
-=======
-        "Date": "Wed, 11 Dec 2019 20:37:03 GMT",
-        "ETag": "\u00220x8D77E79E22C1301\u0022",
-        "Last-Modified": "Wed, 11 Dec 2019 20:37:04 GMT",
->>>>>>> 5e20a7a1
+        "Date": "Wed, 11 Dec 2019 23:04:47 GMT",
+        "ETag": "\u00220x8D77E8E85699B32\u0022",
+        "Last-Modified": "Wed, 11 Dec 2019 23:04:48 GMT",
         "Server": [
           "Windows-Azure-File/1.0",
           "Microsoft-HTTPAPI/2.0"
         ],
-        "x-ms-client-request-id": "91181acf-1f41-65d4-1492-fb3dd1d978b1",
-        "x-ms-request-id": "ef3e3824-c01a-0019-2c62-b01280000000",
+        "x-ms-client-request-id": "4ccddc54-33c5-69e6-0a40-553c48ba4abc",
+        "x-ms-request-id": "5f7a899f-601a-003f-5177-b05a98000000",
         "x-ms-version": "2019-07-07"
       },
       "ResponseBody": []
     },
     {
-<<<<<<< HEAD
-      "RequestUri": "http://seanstagetest.file.core.windows.net/test-share-f8a8a7d8-d98a-5cf0-04f6-627086278ad1/test-directory-4dca684f-0f2e-a831-b64f-22512437c2be?restype=directory&comp=list",
-=======
-      "RequestUri": "http://seanstagetest.file.core.windows.net/test-share-6405e164-ae88-26c5-73fc-17eb0da411bf/test-directory-866a30b5-2ce7-4c85-1a29-fb5b27b969fe?restype=directory\u0026comp=list",
->>>>>>> 5e20a7a1
+      "RequestUri": "http://seanstagetest.file.core.windows.net/test-share-1b3b6610-2e92-27ac-46b4-edb9959eeb9d/test-directory-2b06cbed-39d5-8b0c-b9af-782c29138a81?restype=directory\u0026comp=list",
       "RequestMethod": "GET",
       "RequestHeaders": {
         "Authorization": "Sanitized",
         "User-Agent": [
-<<<<<<< HEAD
-          "azsdk-net-Storage.Files.Shares/12.0.0-dev.20191205.1+4f14c4315f17fbbc59c93c6819467b6f15d7008f",
-=======
-          "azsdk-net-Storage.Files.Shares/12.0.0-dev.20191211.1\u002B899431c003876eb9b26cefd8e8a37e7f27f82ced",
->>>>>>> 5e20a7a1
+          "azsdk-net-Storage.Files.Shares/12.0.0-dev.20191211.1\u002B2accb37068f0a0c9382fa117525bb968c5397cf7",
           "(.NET Core 4.6.28008.01; Microsoft Windows 10.0.18363 )"
         ],
-        "x-ms-client-request-id": "8c56d5b4-8a0a-a326-94cb-771724783e5b",
-        "x-ms-date": "Wed, 11 Dec 2019 20:37:04 GMT",
+        "x-ms-client-request-id": "d1ab471c-f3bd-1aac-d042-9316baba3ff6",
+        "x-ms-date": "Wed, 11 Dec 2019 23:04:48 GMT",
         "x-ms-return-client-request-id": "true",
         "x-ms-version": "2019-07-07"
       },
@@ -70,44 +52,34 @@
         "Access-Control-Allow-Origin": "*",
         "Content-Length": "223",
         "Content-Type": "application/xml",
-        "Date": "Wed, 11 Dec 2019 20:37:03 GMT",
+        "Date": "Wed, 11 Dec 2019 23:04:48 GMT",
         "Server": [
           "Windows-Azure-File/1.0",
           "Microsoft-HTTPAPI/2.0"
         ],
-        "x-ms-client-request-id": "8c56d5b4-8a0a-a326-94cb-771724783e5b",
+        "x-ms-client-request-id": "d1ab471c-f3bd-1aac-d042-9316baba3ff6",
         "x-ms-error-code": "ResourceNotFound",
-        "x-ms-request-id": "ef3e3826-c01a-0019-2d62-b01280000000",
+        "x-ms-request-id": "5f7a89a4-601a-003f-5577-b05a98000000",
         "x-ms-version": "2019-07-07"
       },
       "ResponseBody": [
-<<<<<<< HEAD
-        "﻿<?xml version=\"1.0\" encoding=\"utf-8\"?><Error><Code>ResourceNotFound</Code><Message>The specified resource does not exist.\n",
-        "RequestId:a2d0f496-501a-0034-06cb-aba1f3000000\n",
-        "Time:2019-12-06T00:25:26.6787233Z</Message></Error>"
-=======
         "\uFEFF\u003C?xml version=\u00221.0\u0022 encoding=\u0022utf-8\u0022?\u003E\u003CError\u003E\u003CCode\u003EResourceNotFound\u003C/Code\u003E\u003CMessage\u003EThe specified resource does not exist.\n",
-        "RequestId:ef3e3826-c01a-0019-2d62-b01280000000\n",
-        "Time:2019-12-11T20:37:04.8146742Z\u003C/Message\u003E\u003C/Error\u003E"
->>>>>>> 5e20a7a1
+        "RequestId:5f7a89a4-601a-003f-5577-b05a98000000\n",
+        "Time:2019-12-11T23:04:48.6802734Z\u003C/Message\u003E\u003C/Error\u003E"
       ]
     },
     {
-      "RequestUri": "http://seanstagetest.file.core.windows.net/test-share-6405e164-ae88-26c5-73fc-17eb0da411bf?restype=share",
+      "RequestUri": "http://seanstagetest.file.core.windows.net/test-share-1b3b6610-2e92-27ac-46b4-edb9959eeb9d?restype=share",
       "RequestMethod": "DELETE",
       "RequestHeaders": {
         "Authorization": "Sanitized",
-        "traceparent": "00-7fa7fa03a5f1ad4891a89322e8c3a32d-f04022b551e82548-00",
+        "traceparent": "00-f14fcd28416af34b863f7b9100ada84a-6fae6a813ced5b46-00",
         "User-Agent": [
-<<<<<<< HEAD
-          "azsdk-net-Storage.Files.Shares/12.0.0-dev.20191205.1+4f14c4315f17fbbc59c93c6819467b6f15d7008f",
-=======
-          "azsdk-net-Storage.Files.Shares/12.0.0-dev.20191211.1\u002B899431c003876eb9b26cefd8e8a37e7f27f82ced",
->>>>>>> 5e20a7a1
+          "azsdk-net-Storage.Files.Shares/12.0.0-dev.20191211.1\u002B2accb37068f0a0c9382fa117525bb968c5397cf7",
           "(.NET Core 4.6.28008.01; Microsoft Windows 10.0.18363 )"
         ],
-        "x-ms-client-request-id": "52a76a1e-dd62-62f4-e378-5dc108669c57",
-        "x-ms-date": "Wed, 11 Dec 2019 20:37:04 GMT",
+        "x-ms-client-request-id": "e10f8f6c-b968-a2c4-be4b-e88e0bc1d592",
+        "x-ms-date": "Wed, 11 Dec 2019 23:04:48 GMT",
         "x-ms-delete-snapshots": "include",
         "x-ms-return-client-request-id": "true",
         "x-ms-version": "2019-07-07"
@@ -116,25 +88,20 @@
       "StatusCode": 202,
       "ResponseHeaders": {
         "Content-Length": "0",
-        "Date": "Wed, 11 Dec 2019 20:37:03 GMT",
+        "Date": "Wed, 11 Dec 2019 23:04:48 GMT",
         "Server": [
           "Windows-Azure-File/1.0",
           "Microsoft-HTTPAPI/2.0"
         ],
-        "x-ms-client-request-id": "52a76a1e-dd62-62f4-e378-5dc108669c57",
-        "x-ms-request-id": "ef3e3827-c01a-0019-2e62-b01280000000",
+        "x-ms-client-request-id": "e10f8f6c-b968-a2c4-be4b-e88e0bc1d592",
+        "x-ms-request-id": "5f7a89a9-601a-003f-5a77-b05a98000000",
         "x-ms-version": "2019-07-07"
       },
       "ResponseBody": []
     }
   ],
   "Variables": {
-<<<<<<< HEAD
-    "RandomSeed": "1165339385",
+    "RandomSeed": "2145581641",
     "Storage_TestConfigDefault": "ProductionTenant\nseanstagetest\nU2FuaXRpemVk\nhttp://seanstagetest.blob.core.windows.net\nhttp://seanstagetest.file.core.windows.net\nhttp://seanstagetest.queue.core.windows.net\nhttp://seanstagetest.table.core.windows.net\n\n\n\n\nhttp://seanstagetest-secondary.blob.core.windows.net\nhttp://seanstagetest-secondary.file.core.windows.net\nhttp://seanstagetest-secondary.queue.core.windows.net\nhttp://seanstagetest-secondary.table.core.windows.net\n\nSanitized\n\n\nCloud\nBlobEndpoint=http://seanstagetest.blob.core.windows.net/;QueueEndpoint=http://seanstagetest.queue.core.windows.net/;FileEndpoint=http://seanstagetest.file.core.windows.net/;BlobSecondaryEndpoint=http://seanstagetest-secondary.blob.core.windows.net/;QueueSecondaryEndpoint=http://seanstagetest-secondary.queue.core.windows.net/;FileSecondaryEndpoint=http://seanstagetest-secondary.file.core.windows.net/;AccountName=seanstagetest;AccountKey=Sanitized\nseanscope1"
-=======
-    "RandomSeed": "829158382",
-    "Storage_TestConfigDefault": "ProductionTenant\nseanstagetest\nU2FuaXRpemVk\nhttp://seanstagetest.blob.core.windows.net\nhttp://seanstagetest.file.core.windows.net\nhttp://seanstagetest.queue.core.windows.net\nhttp://seanstagetest.table.core.windows.net\n\n\n\n\nhttp://seanstagetest-secondary.blob.core.windows.net\nhttp://seanstagetest-secondary.file.core.windows.net\nhttp://seanstagetest-secondary.queue.core.windows.net\nhttp://seanstagetest-secondary.table.core.windows.net\n\nSanitized\n\n\nCloud\nBlobEndpoint=http://seanstagetest.blob.core.windows.net/;QueueEndpoint=http://seanstagetest.queue.core.windows.net/;FileEndpoint=http://seanstagetest.file.core.windows.net/;BlobSecondaryEndpoint=http://seanstagetest-secondary.blob.core.windows.net/;QueueSecondaryEndpoint=http://seanstagetest-secondary.queue.core.windows.net/;FileSecondaryEndpoint=http://seanstagetest-secondary.file.core.windows.net/;AccountName=seanstagetest;AccountKey=Sanitized"
->>>>>>> 5e20a7a1
   }
 }