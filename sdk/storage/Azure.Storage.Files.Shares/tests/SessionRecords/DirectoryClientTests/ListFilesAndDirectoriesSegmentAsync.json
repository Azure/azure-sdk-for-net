{
  "Entries": [
    {
      "RequestUri": "http://seanstagetest.file.core.windows.net/test-share-8855433a-bc9b-c6c8-bbc0-62f20adda639?restype=share",
      "RequestMethod": "PUT",
      "RequestHeaders": {
        "Authorization": "Sanitized",
        "traceparent": "00-eb92b05875a04f4d84b7d67ea07bc9d3-1280b3890994ab41-00",
        "User-Agent": [
<<<<<<< HEAD
          "azsdk-net-Storage.Files.Shares/12.0.0-dev.20191205.1+4f14c4315f17fbbc59c93c6819467b6f15d7008f",
=======
          "azsdk-net-Storage.Files.Shares/12.0.0-dev.20191211.1\u002B899431c003876eb9b26cefd8e8a37e7f27f82ced",
>>>>>>> 5e20a7a1
          "(.NET Core 4.6.28008.01; Microsoft Windows 10.0.18363 )"
        ],
        "x-ms-client-request-id": "32748dd2-d988-4afd-6961-f07036c7a6c7",
        "x-ms-date": "Wed, 11 Dec 2019 20:37:02 GMT",
        "x-ms-return-client-request-id": "true",
        "x-ms-version": "2019-07-07"
      },
      "RequestBody": null,
      "StatusCode": 201,
      "ResponseHeaders": {
        "Content-Length": "0",
<<<<<<< HEAD
        "Date": "Fri, 06 Dec 2019 00:25:24 GMT",
        "ETag": "\"0x8D779E2C9A8A5D3\"",
        "Last-Modified": "Fri, 06 Dec 2019 00:25:24 GMT",
=======
        "Date": "Wed, 11 Dec 2019 20:37:02 GMT",
        "ETag": "\u00220x8D77E79E121A5B9\u0022",
        "Last-Modified": "Wed, 11 Dec 2019 20:37:02 GMT",
>>>>>>> 5e20a7a1
        "Server": [
          "Windows-Azure-File/1.0",
          "Microsoft-HTTPAPI/2.0"
        ],
        "x-ms-client-request-id": "32748dd2-d988-4afd-6961-f07036c7a6c7",
        "x-ms-request-id": "ef3e380f-c01a-0019-1962-b01280000000",
        "x-ms-version": "2019-07-07"
      },
      "ResponseBody": []
    },
    {
      "RequestUri": "http://seanstagetest.file.core.windows.net/test-share-8855433a-bc9b-c6c8-bbc0-62f20adda639/test-directory-326da8bf-be09-099e-502b-9af9dee4c7e9?restype=directory",
      "RequestMethod": "PUT",
      "RequestHeaders": {
        "Authorization": "Sanitized",
        "traceparent": "00-ecc0dabc5fd09043a99e86e020994424-912e621bb0984045-00",
        "User-Agent": [
<<<<<<< HEAD
          "azsdk-net-Storage.Files.Shares/12.0.0-dev.20191205.1+4f14c4315f17fbbc59c93c6819467b6f15d7008f",
=======
          "azsdk-net-Storage.Files.Shares/12.0.0-dev.20191211.1\u002B899431c003876eb9b26cefd8e8a37e7f27f82ced",
>>>>>>> 5e20a7a1
          "(.NET Core 4.6.28008.01; Microsoft Windows 10.0.18363 )"
        ],
        "x-ms-client-request-id": "552416fb-fb65-1372-ee6a-e15c3f046c84",
        "x-ms-date": "Wed, 11 Dec 2019 20:37:03 GMT",
        "x-ms-file-attributes": "None",
        "x-ms-file-creation-time": "Now",
        "x-ms-file-last-write-time": "Now",
        "x-ms-file-permission": "Inherit",
        "x-ms-return-client-request-id": "true",
        "x-ms-version": "2019-07-07"
      },
      "RequestBody": null,
      "StatusCode": 201,
      "ResponseHeaders": {
        "Content-Length": "0",
<<<<<<< HEAD
        "Date": "Fri, 06 Dec 2019 00:25:24 GMT",
        "ETag": "\"0x8D779E2C9B63AC9\"",
        "Last-Modified": "Fri, 06 Dec 2019 00:25:24 GMT",
=======
        "Date": "Wed, 11 Dec 2019 20:37:02 GMT",
        "ETag": "\u00220x8D77E79E1300045\u0022",
        "Last-Modified": "Wed, 11 Dec 2019 20:37:03 GMT",
>>>>>>> 5e20a7a1
        "Server": [
          "Windows-Azure-File/1.0",
          "Microsoft-HTTPAPI/2.0"
        ],
        "x-ms-client-request-id": "552416fb-fb65-1372-ee6a-e15c3f046c84",
        "x-ms-file-attributes": "Directory",
        "x-ms-file-change-time": "2019-12-11T20:37:03.0376517Z",
        "x-ms-file-creation-time": "2019-12-11T20:37:03.0376517Z",
        "x-ms-file-id": "13835128424026341376",
        "x-ms-file-last-write-time": "2019-12-11T20:37:03.0376517Z",
        "x-ms-file-parent-id": "0",
        "x-ms-file-permission-key": "7855875120676328179*422928105932735866",
        "x-ms-request-id": "ef3e3812-c01a-0019-1a62-b01280000000",
        "x-ms-request-server-encrypted": "true",
        "x-ms-version": "2019-07-07"
      },
      "ResponseBody": []
    },
    {
      "RequestUri": "http://seanstagetest.file.core.windows.net/test-share-8855433a-bc9b-c6c8-bbc0-62f20adda639/test-directory-326da8bf-be09-099e-502b-9af9dee4c7e9/test-file-6db5f714-f80e-6ae4-1deb-8d85adff2b36",
      "RequestMethod": "PUT",
      "RequestHeaders": {
        "Authorization": "Sanitized",
        "traceparent": "00-ed21b7acb0140044b4fe081b928c9cd0-5d844770784f0b43-00",
        "User-Agent": [
<<<<<<< HEAD
          "azsdk-net-Storage.Files.Shares/12.0.0-dev.20191205.1+4f14c4315f17fbbc59c93c6819467b6f15d7008f",
=======
          "azsdk-net-Storage.Files.Shares/12.0.0-dev.20191211.1\u002B899431c003876eb9b26cefd8e8a37e7f27f82ced",
>>>>>>> 5e20a7a1
          "(.NET Core 4.6.28008.01; Microsoft Windows 10.0.18363 )"
        ],
        "x-ms-client-request-id": "c8fd7237-71c0-9884-740d-8efd9254f507",
        "x-ms-content-length": "1048576",
        "x-ms-date": "Wed, 11 Dec 2019 20:37:03 GMT",
        "x-ms-file-attributes": "None",
        "x-ms-file-creation-time": "Now",
        "x-ms-file-last-write-time": "Now",
        "x-ms-file-permission": "Inherit",
        "x-ms-return-client-request-id": "true",
        "x-ms-type": "file",
        "x-ms-version": "2019-07-07"
      },
      "RequestBody": null,
      "StatusCode": 201,
      "ResponseHeaders": {
        "Content-Length": "0",
<<<<<<< HEAD
        "Date": "Fri, 06 Dec 2019 00:25:24 GMT",
        "ETag": "\"0x8D779E2C9C6168B\"",
        "Last-Modified": "Fri, 06 Dec 2019 00:25:25 GMT",
=======
        "Date": "Wed, 11 Dec 2019 20:37:02 GMT",
        "ETag": "\u00220x8D77E79E141B1E1\u0022",
        "Last-Modified": "Wed, 11 Dec 2019 20:37:03 GMT",
>>>>>>> 5e20a7a1
        "Server": [
          "Windows-Azure-File/1.0",
          "Microsoft-HTTPAPI/2.0"
        ],
        "x-ms-client-request-id": "c8fd7237-71c0-9884-740d-8efd9254f507",
        "x-ms-file-attributes": "Archive",
        "x-ms-file-change-time": "2019-12-11T20:37:03.1536097Z",
        "x-ms-file-creation-time": "2019-12-11T20:37:03.1536097Z",
        "x-ms-file-id": "11529285414812647424",
        "x-ms-file-last-write-time": "2019-12-11T20:37:03.1536097Z",
        "x-ms-file-parent-id": "13835128424026341376",
        "x-ms-file-permission-key": "12501538048846835188*422928105932735866",
        "x-ms-request-id": "ef3e3813-c01a-0019-1b62-b01280000000",
        "x-ms-request-server-encrypted": "true",
        "x-ms-version": "2019-07-07"
      },
      "ResponseBody": []
    },
    {
      "RequestUri": "http://seanstagetest.file.core.windows.net/test-share-8855433a-bc9b-c6c8-bbc0-62f20adda639/test-directory-326da8bf-be09-099e-502b-9af9dee4c7e9/test-file-905d8d21-1739-34a7-21a8-b032f88941d9",
      "RequestMethod": "PUT",
      "RequestHeaders": {
        "Authorization": "Sanitized",
        "traceparent": "00-1b2b411d191c2941a6a5c5c938f06803-fae47c724c39d542-00",
        "User-Agent": [
<<<<<<< HEAD
          "azsdk-net-Storage.Files.Shares/12.0.0-dev.20191205.1+4f14c4315f17fbbc59c93c6819467b6f15d7008f",
=======
          "azsdk-net-Storage.Files.Shares/12.0.0-dev.20191211.1\u002B899431c003876eb9b26cefd8e8a37e7f27f82ced",
>>>>>>> 5e20a7a1
          "(.NET Core 4.6.28008.01; Microsoft Windows 10.0.18363 )"
        ],
        "x-ms-client-request-id": "cd2514a1-a306-27c4-8244-db999a61b8a2",
        "x-ms-content-length": "1048576",
        "x-ms-date": "Wed, 11 Dec 2019 20:37:03 GMT",
        "x-ms-file-attributes": "None",
        "x-ms-file-creation-time": "Now",
        "x-ms-file-last-write-time": "Now",
        "x-ms-file-permission": "Inherit",
        "x-ms-return-client-request-id": "true",
        "x-ms-type": "file",
        "x-ms-version": "2019-07-07"
      },
      "RequestBody": null,
      "StatusCode": 201,
      "ResponseHeaders": {
        "Content-Length": "0",
<<<<<<< HEAD
        "Date": "Fri, 06 Dec 2019 00:25:24 GMT",
        "ETag": "\"0x8D779E2C9D299B0\"",
        "Last-Modified": "Fri, 06 Dec 2019 00:25:25 GMT",
=======
        "Date": "Wed, 11 Dec 2019 20:37:02 GMT",
        "ETag": "\u00220x8D77E79E14F7063\u0022",
        "Last-Modified": "Wed, 11 Dec 2019 20:37:03 GMT",
>>>>>>> 5e20a7a1
        "Server": [
          "Windows-Azure-File/1.0",
          "Microsoft-HTTPAPI/2.0"
        ],
        "x-ms-client-request-id": "cd2514a1-a306-27c4-8244-db999a61b8a2",
        "x-ms-file-attributes": "Archive",
<<<<<<< HEAD
        "x-ms-file-change-time": "2019-12-06T00:25:25.180664Z",
        "x-ms-file-creation-time": "2019-12-06T00:25:25.180664Z",
        "x-ms-file-id": "16140971433240035328",
        "x-ms-file-last-write-time": "2019-12-06T00:25:25.180664Z",
=======
        "x-ms-file-change-time": "2019-12-11T20:37:03.2436835Z",
        "x-ms-file-creation-time": "2019-12-11T20:37:03.2436835Z",
        "x-ms-file-id": "16140971433240035328",
        "x-ms-file-last-write-time": "2019-12-11T20:37:03.2436835Z",
>>>>>>> 5e20a7a1
        "x-ms-file-parent-id": "13835128424026341376",
        "x-ms-file-permission-key": "12501538048846835188*422928105932735866",
        "x-ms-request-id": "ef3e3814-c01a-0019-1c62-b01280000000",
        "x-ms-request-server-encrypted": "true",
        "x-ms-version": "2019-07-07"
      },
      "ResponseBody": []
    },
    {
      "RequestUri": "http://seanstagetest.file.core.windows.net/test-share-8855433a-bc9b-c6c8-bbc0-62f20adda639/test-directory-326da8bf-be09-099e-502b-9af9dee4c7e9/test-file-3abf68de-b1e2-9178-7c01-e135100c7c8a",
      "RequestMethod": "PUT",
      "RequestHeaders": {
        "Authorization": "Sanitized",
        "traceparent": "00-b76e342c70a1964e95e2ea908da005ce-7a746ba226384440-00",
        "User-Agent": [
<<<<<<< HEAD
          "azsdk-net-Storage.Files.Shares/12.0.0-dev.20191205.1+4f14c4315f17fbbc59c93c6819467b6f15d7008f",
=======
          "azsdk-net-Storage.Files.Shares/12.0.0-dev.20191211.1\u002B899431c003876eb9b26cefd8e8a37e7f27f82ced",
>>>>>>> 5e20a7a1
          "(.NET Core 4.6.28008.01; Microsoft Windows 10.0.18363 )"
        ],
        "x-ms-client-request-id": "7e5c1b6f-282f-3200-0061-b761c9e73855",
        "x-ms-content-length": "1048576",
        "x-ms-date": "Wed, 11 Dec 2019 20:37:03 GMT",
        "x-ms-file-attributes": "None",
        "x-ms-file-creation-time": "Now",
        "x-ms-file-last-write-time": "Now",
        "x-ms-file-permission": "Inherit",
        "x-ms-return-client-request-id": "true",
        "x-ms-type": "file",
        "x-ms-version": "2019-07-07"
      },
      "RequestBody": null,
      "StatusCode": 201,
      "ResponseHeaders": {
        "Content-Length": "0",
<<<<<<< HEAD
        "Date": "Fri, 06 Dec 2019 00:25:24 GMT",
        "ETag": "\"0x8D779E2C9DEF8AD\"",
        "Last-Modified": "Fri, 06 Dec 2019 00:25:25 GMT",
=======
        "Date": "Wed, 11 Dec 2019 20:37:02 GMT",
        "ETag": "\u00220x8D77E79E15C3FC8\u0022",
        "Last-Modified": "Wed, 11 Dec 2019 20:37:03 GMT",
>>>>>>> 5e20a7a1
        "Server": [
          "Windows-Azure-File/1.0",
          "Microsoft-HTTPAPI/2.0"
        ],
        "x-ms-client-request-id": "7e5c1b6f-282f-3200-0061-b761c9e73855",
        "x-ms-file-attributes": "Archive",
        "x-ms-file-change-time": "2019-12-11T20:37:03.3276360Z",
        "x-ms-file-creation-time": "2019-12-11T20:37:03.3276360Z",
        "x-ms-file-id": "10376363910205800448",
        "x-ms-file-last-write-time": "2019-12-11T20:37:03.3276360Z",
        "x-ms-file-parent-id": "13835128424026341376",
        "x-ms-file-permission-key": "12501538048846835188*422928105932735866",
        "x-ms-request-id": "ef3e3815-c01a-0019-1d62-b01280000000",
        "x-ms-request-server-encrypted": "true",
        "x-ms-version": "2019-07-07"
      },
      "ResponseBody": []
    },
    {
      "RequestUri": "http://seanstagetest.file.core.windows.net/test-share-8855433a-bc9b-c6c8-bbc0-62f20adda639/test-directory-326da8bf-be09-099e-502b-9af9dee4c7e9/test-file-53c382d1-dce8-fca7-4f81-4c6547b17293",
      "RequestMethod": "PUT",
      "RequestHeaders": {
        "Authorization": "Sanitized",
        "traceparent": "00-ec8223c4e0f32a4aa7b3a0801d823943-7879ac95aedcdc46-00",
        "User-Agent": [
<<<<<<< HEAD
          "azsdk-net-Storage.Files.Shares/12.0.0-dev.20191205.1+4f14c4315f17fbbc59c93c6819467b6f15d7008f",
=======
          "azsdk-net-Storage.Files.Shares/12.0.0-dev.20191211.1\u002B899431c003876eb9b26cefd8e8a37e7f27f82ced",
>>>>>>> 5e20a7a1
          "(.NET Core 4.6.28008.01; Microsoft Windows 10.0.18363 )"
        ],
        "x-ms-client-request-id": "7e2a1280-3a05-1a73-1fbe-b090d7c6c90a",
        "x-ms-content-length": "1048576",
        "x-ms-date": "Wed, 11 Dec 2019 20:37:03 GMT",
        "x-ms-file-attributes": "None",
        "x-ms-file-creation-time": "Now",
        "x-ms-file-last-write-time": "Now",
        "x-ms-file-permission": "Inherit",
        "x-ms-return-client-request-id": "true",
        "x-ms-type": "file",
        "x-ms-version": "2019-07-07"
      },
      "RequestBody": null,
      "StatusCode": 201,
      "ResponseHeaders": {
        "Content-Length": "0",
<<<<<<< HEAD
        "Date": "Fri, 06 Dec 2019 00:25:25 GMT",
        "ETag": "\"0x8D779E2C9EB51ED\"",
        "Last-Modified": "Fri, 06 Dec 2019 00:25:25 GMT",
=======
        "Date": "Wed, 11 Dec 2019 20:37:02 GMT",
        "ETag": "\u00220x8D77E79E169113E\u0022",
        "Last-Modified": "Wed, 11 Dec 2019 20:37:03 GMT",
>>>>>>> 5e20a7a1
        "Server": [
          "Windows-Azure-File/1.0",
          "Microsoft-HTTPAPI/2.0"
        ],
        "x-ms-client-request-id": "7e2a1280-3a05-1a73-1fbe-b090d7c6c90a",
        "x-ms-file-attributes": "Archive",
        "x-ms-file-change-time": "2019-12-11T20:37:03.4116414Z",
        "x-ms-file-creation-time": "2019-12-11T20:37:03.4116414Z",
        "x-ms-file-id": "14988049928633188352",
        "x-ms-file-last-write-time": "2019-12-11T20:37:03.4116414Z",
        "x-ms-file-parent-id": "13835128424026341376",
        "x-ms-file-permission-key": "12501538048846835188*422928105932735866",
        "x-ms-request-id": "ef3e3816-c01a-0019-1e62-b01280000000",
        "x-ms-request-server-encrypted": "true",
        "x-ms-version": "2019-07-07"
      },
      "ResponseBody": []
    },
    {
      "RequestUri": "http://seanstagetest.file.core.windows.net/test-share-8855433a-bc9b-c6c8-bbc0-62f20adda639/test-directory-326da8bf-be09-099e-502b-9af9dee4c7e9/test-file-44a7b4aa-f040-6f53-15cb-143836722414",
      "RequestMethod": "PUT",
      "RequestHeaders": {
        "Authorization": "Sanitized",
        "traceparent": "00-e15891d424d33d4a9b025ebfca6d37cd-d38adb209da0d84c-00",
        "User-Agent": [
<<<<<<< HEAD
          "azsdk-net-Storage.Files.Shares/12.0.0-dev.20191205.1+4f14c4315f17fbbc59c93c6819467b6f15d7008f",
=======
          "azsdk-net-Storage.Files.Shares/12.0.0-dev.20191211.1\u002B899431c003876eb9b26cefd8e8a37e7f27f82ced",
>>>>>>> 5e20a7a1
          "(.NET Core 4.6.28008.01; Microsoft Windows 10.0.18363 )"
        ],
        "x-ms-client-request-id": "b6e08c4d-babd-e650-48cf-94fb3bf03a25",
        "x-ms-content-length": "1048576",
        "x-ms-date": "Wed, 11 Dec 2019 20:37:03 GMT",
        "x-ms-file-attributes": "None",
        "x-ms-file-creation-time": "Now",
        "x-ms-file-last-write-time": "Now",
        "x-ms-file-permission": "Inherit",
        "x-ms-return-client-request-id": "true",
        "x-ms-type": "file",
        "x-ms-version": "2019-07-07"
      },
      "RequestBody": null,
      "StatusCode": 201,
      "ResponseHeaders": {
        "Content-Length": "0",
<<<<<<< HEAD
        "Date": "Fri, 06 Dec 2019 00:25:25 GMT",
        "ETag": "\"0x8D779E2C9F7ADCB\"",
        "Last-Modified": "Fri, 06 Dec 2019 00:25:25 GMT",
=======
        "Date": "Wed, 11 Dec 2019 20:37:02 GMT",
        "ETag": "\u00220x8D77E79E1760AE6\u0022",
        "Last-Modified": "Wed, 11 Dec 2019 20:37:03 GMT",
>>>>>>> 5e20a7a1
        "Server": [
          "Windows-Azure-File/1.0",
          "Microsoft-HTTPAPI/2.0"
        ],
        "x-ms-client-request-id": "b6e08c4d-babd-e650-48cf-94fb3bf03a25",
        "x-ms-file-attributes": "Archive",
        "x-ms-file-change-time": "2019-12-11T20:37:03.4966758Z",
        "x-ms-file-creation-time": "2019-12-11T20:37:03.4966758Z",
        "x-ms-file-id": "12682206919419494400",
        "x-ms-file-last-write-time": "2019-12-11T20:37:03.4966758Z",
        "x-ms-file-parent-id": "13835128424026341376",
        "x-ms-file-permission-key": "12501538048846835188*422928105932735866",
        "x-ms-request-id": "ef3e3817-c01a-0019-1f62-b01280000000",
        "x-ms-request-server-encrypted": "true",
        "x-ms-version": "2019-07-07"
      },
      "ResponseBody": []
    },
    {
      "RequestUri": "http://seanstagetest.file.core.windows.net/test-share-8855433a-bc9b-c6c8-bbc0-62f20adda639/test-directory-326da8bf-be09-099e-502b-9af9dee4c7e9/test-file-7561262b-edc6-01f0-c1c2-ea6164124aca",
      "RequestMethod": "PUT",
      "RequestHeaders": {
        "Authorization": "Sanitized",
        "traceparent": "00-9cb19a848f92254393038aaeef598dd3-93e727560de75c46-00",
        "User-Agent": [
<<<<<<< HEAD
          "azsdk-net-Storage.Files.Shares/12.0.0-dev.20191205.1+4f14c4315f17fbbc59c93c6819467b6f15d7008f",
=======
          "azsdk-net-Storage.Files.Shares/12.0.0-dev.20191211.1\u002B899431c003876eb9b26cefd8e8a37e7f27f82ced",
>>>>>>> 5e20a7a1
          "(.NET Core 4.6.28008.01; Microsoft Windows 10.0.18363 )"
        ],
        "x-ms-client-request-id": "4a428e1e-12e6-384d-6be0-109e7c1347aa",
        "x-ms-content-length": "1048576",
        "x-ms-date": "Wed, 11 Dec 2019 20:37:03 GMT",
        "x-ms-file-attributes": "None",
        "x-ms-file-creation-time": "Now",
        "x-ms-file-last-write-time": "Now",
        "x-ms-file-permission": "Inherit",
        "x-ms-return-client-request-id": "true",
        "x-ms-type": "file",
        "x-ms-version": "2019-07-07"
      },
      "RequestBody": null,
      "StatusCode": 201,
      "ResponseHeaders": {
        "Content-Length": "0",
<<<<<<< HEAD
        "Date": "Fri, 06 Dec 2019 00:25:25 GMT",
        "ETag": "\"0x8D779E2CA0430F9\"",
        "Last-Modified": "Fri, 06 Dec 2019 00:25:25 GMT",
=======
        "Date": "Wed, 11 Dec 2019 20:37:02 GMT",
        "ETag": "\u00220x8D77E79E183030B\u0022",
        "Last-Modified": "Wed, 11 Dec 2019 20:37:03 GMT",
>>>>>>> 5e20a7a1
        "Server": [
          "Windows-Azure-File/1.0",
          "Microsoft-HTTPAPI/2.0"
        ],
        "x-ms-client-request-id": "4a428e1e-12e6-384d-6be0-109e7c1347aa",
        "x-ms-file-attributes": "Archive",
        "x-ms-file-change-time": "2019-12-11T20:37:03.5816715Z",
        "x-ms-file-creation-time": "2019-12-11T20:37:03.5816715Z",
        "x-ms-file-id": "17293892937846882304",
        "x-ms-file-last-write-time": "2019-12-11T20:37:03.5816715Z",
        "x-ms-file-parent-id": "13835128424026341376",
        "x-ms-file-permission-key": "12501538048846835188*422928105932735866",
        "x-ms-request-id": "ef3e3818-c01a-0019-2062-b01280000000",
        "x-ms-request-server-encrypted": "true",
        "x-ms-version": "2019-07-07"
      },
      "ResponseBody": []
    },
    {
      "RequestUri": "http://seanstagetest.file.core.windows.net/test-share-8855433a-bc9b-c6c8-bbc0-62f20adda639/test-directory-326da8bf-be09-099e-502b-9af9dee4c7e9/test-file-5b8b4d8f-3865-e049-2f53-3e1dc86fc6dd",
      "RequestMethod": "PUT",
      "RequestHeaders": {
        "Authorization": "Sanitized",
        "traceparent": "00-0661b72b40a7aa418efabfc42d86782b-fb6a3fbab68ac64b-00",
        "User-Agent": [
<<<<<<< HEAD
          "azsdk-net-Storage.Files.Shares/12.0.0-dev.20191205.1+4f14c4315f17fbbc59c93c6819467b6f15d7008f",
=======
          "azsdk-net-Storage.Files.Shares/12.0.0-dev.20191211.1\u002B899431c003876eb9b26cefd8e8a37e7f27f82ced",
>>>>>>> 5e20a7a1
          "(.NET Core 4.6.28008.01; Microsoft Windows 10.0.18363 )"
        ],
        "x-ms-client-request-id": "addc9901-efae-b63f-83b0-6b36ab1ff3ef",
        "x-ms-content-length": "1048576",
        "x-ms-date": "Wed, 11 Dec 2019 20:37:03 GMT",
        "x-ms-file-attributes": "None",
        "x-ms-file-creation-time": "Now",
        "x-ms-file-last-write-time": "Now",
        "x-ms-file-permission": "Inherit",
        "x-ms-return-client-request-id": "true",
        "x-ms-type": "file",
        "x-ms-version": "2019-07-07"
      },
      "RequestBody": null,
      "StatusCode": 201,
      "ResponseHeaders": {
        "Content-Length": "0",
<<<<<<< HEAD
        "Date": "Fri, 06 Dec 2019 00:25:25 GMT",
        "ETag": "\"0x8D779E2CA10B414\"",
        "Last-Modified": "Fri, 06 Dec 2019 00:25:25 GMT",
=======
        "Date": "Wed, 11 Dec 2019 20:37:02 GMT",
        "ETag": "\u00220x8D77E79E1904972\u0022",
        "Last-Modified": "Wed, 11 Dec 2019 20:37:03 GMT",
>>>>>>> 5e20a7a1
        "Server": [
          "Windows-Azure-File/1.0",
          "Microsoft-HTTPAPI/2.0"
        ],
        "x-ms-client-request-id": "addc9901-efae-b63f-83b0-6b36ab1ff3ef",
        "x-ms-file-attributes": "Archive",
        "x-ms-file-change-time": "2019-12-11T20:37:03.6686706Z",
        "x-ms-file-creation-time": "2019-12-11T20:37:03.6686706Z",
        "x-ms-file-id": "9799903157902376960",
        "x-ms-file-last-write-time": "2019-12-11T20:37:03.6686706Z",
        "x-ms-file-parent-id": "13835128424026341376",
        "x-ms-file-permission-key": "12501538048846835188*422928105932735866",
        "x-ms-request-id": "ef3e3819-c01a-0019-2162-b01280000000",
        "x-ms-request-server-encrypted": "true",
        "x-ms-version": "2019-07-07"
      },
      "ResponseBody": []
    },
    {
      "RequestUri": "http://seanstagetest.file.core.windows.net/test-share-8855433a-bc9b-c6c8-bbc0-62f20adda639/test-directory-326da8bf-be09-099e-502b-9af9dee4c7e9/test-file-2039385c-fc4f-bccd-c3a5-837e06f20b02",
      "RequestMethod": "PUT",
      "RequestHeaders": {
        "Authorization": "Sanitized",
        "traceparent": "00-f68a4ed75f69e542ba5b4f71f313a34c-9e0d05dec570a746-00",
        "User-Agent": [
<<<<<<< HEAD
          "azsdk-net-Storage.Files.Shares/12.0.0-dev.20191205.1+4f14c4315f17fbbc59c93c6819467b6f15d7008f",
=======
          "azsdk-net-Storage.Files.Shares/12.0.0-dev.20191211.1\u002B899431c003876eb9b26cefd8e8a37e7f27f82ced",
>>>>>>> 5e20a7a1
          "(.NET Core 4.6.28008.01; Microsoft Windows 10.0.18363 )"
        ],
        "x-ms-client-request-id": "e39d9ea2-9937-1ffb-2d1c-f78b5dd4e6b0",
        "x-ms-content-length": "1048576",
        "x-ms-date": "Wed, 11 Dec 2019 20:37:03 GMT",
        "x-ms-file-attributes": "None",
        "x-ms-file-creation-time": "Now",
        "x-ms-file-last-write-time": "Now",
        "x-ms-file-permission": "Inherit",
        "x-ms-return-client-request-id": "true",
        "x-ms-type": "file",
        "x-ms-version": "2019-07-07"
      },
      "RequestBody": null,
      "StatusCode": 201,
      "ResponseHeaders": {
        "Content-Length": "0",
<<<<<<< HEAD
        "Date": "Fri, 06 Dec 2019 00:25:25 GMT",
        "ETag": "\"0x8D779E2CA1D1055\"",
        "Last-Modified": "Fri, 06 Dec 2019 00:25:25 GMT",
=======
        "Date": "Wed, 11 Dec 2019 20:37:02 GMT",
        "ETag": "\u00220x8D77E79E19D4116\u0022",
        "Last-Modified": "Wed, 11 Dec 2019 20:37:03 GMT",
>>>>>>> 5e20a7a1
        "Server": [
          "Windows-Azure-File/1.0",
          "Microsoft-HTTPAPI/2.0"
        ],
        "x-ms-client-request-id": "e39d9ea2-9937-1ffb-2d1c-f78b5dd4e6b0",
        "x-ms-file-attributes": "Archive",
        "x-ms-file-change-time": "2019-12-11T20:37:03.7536534Z",
        "x-ms-file-creation-time": "2019-12-11T20:37:03.7536534Z",
        "x-ms-file-id": "14411589176329764864",
        "x-ms-file-last-write-time": "2019-12-11T20:37:03.7536534Z",
        "x-ms-file-parent-id": "13835128424026341376",
        "x-ms-file-permission-key": "12501538048846835188*422928105932735866",
        "x-ms-request-id": "ef3e381a-c01a-0019-2262-b01280000000",
        "x-ms-request-server-encrypted": "true",
        "x-ms-version": "2019-07-07"
      },
      "ResponseBody": []
    },
    {
      "RequestUri": "http://seanstagetest.file.core.windows.net/test-share-8855433a-bc9b-c6c8-bbc0-62f20adda639/test-directory-326da8bf-be09-099e-502b-9af9dee4c7e9/test-file-e8a94981-c8e7-f3af-dd81-4672afd33952",
      "RequestMethod": "PUT",
      "RequestHeaders": {
        "Authorization": "Sanitized",
        "traceparent": "00-28048e5146e7f2489f6b86060620120e-e1c1cfefa7742d4e-00",
        "User-Agent": [
<<<<<<< HEAD
          "azsdk-net-Storage.Files.Shares/12.0.0-dev.20191205.1+4f14c4315f17fbbc59c93c6819467b6f15d7008f",
=======
          "azsdk-net-Storage.Files.Shares/12.0.0-dev.20191211.1\u002B899431c003876eb9b26cefd8e8a37e7f27f82ced",
>>>>>>> 5e20a7a1
          "(.NET Core 4.6.28008.01; Microsoft Windows 10.0.18363 )"
        ],
        "x-ms-client-request-id": "0d94954f-1081-c6b8-3d8b-0ee65a32f8ad",
        "x-ms-content-length": "1048576",
        "x-ms-date": "Wed, 11 Dec 2019 20:37:03 GMT",
        "x-ms-file-attributes": "None",
        "x-ms-file-creation-time": "Now",
        "x-ms-file-last-write-time": "Now",
        "x-ms-file-permission": "Inherit",
        "x-ms-return-client-request-id": "true",
        "x-ms-type": "file",
        "x-ms-version": "2019-07-07"
      },
      "RequestBody": null,
      "StatusCode": 201,
      "ResponseHeaders": {
        "Content-Length": "0",
<<<<<<< HEAD
        "Date": "Fri, 06 Dec 2019 00:25:25 GMT",
        "ETag": "\"0x8D779E2CA29E172\"",
        "Last-Modified": "Fri, 06 Dec 2019 00:25:25 GMT",
=======
        "Date": "Wed, 11 Dec 2019 20:37:02 GMT",
        "ETag": "\u00220x8D77E79E1AA6052\u0022",
        "Last-Modified": "Wed, 11 Dec 2019 20:37:03 GMT",
>>>>>>> 5e20a7a1
        "Server": [
          "Windows-Azure-File/1.0",
          "Microsoft-HTTPAPI/2.0"
        ],
        "x-ms-client-request-id": "0d94954f-1081-c6b8-3d8b-0ee65a32f8ad",
        "x-ms-file-attributes": "Archive",
        "x-ms-file-change-time": "2019-12-11T20:37:03.8396498Z",
        "x-ms-file-creation-time": "2019-12-11T20:37:03.8396498Z",
        "x-ms-file-id": "12105746167116070912",
        "x-ms-file-last-write-time": "2019-12-11T20:37:03.8396498Z",
        "x-ms-file-parent-id": "13835128424026341376",
        "x-ms-file-permission-key": "12501538048846835188*422928105932735866",
        "x-ms-request-id": "ef3e381b-c01a-0019-2362-b01280000000",
        "x-ms-request-server-encrypted": "true",
        "x-ms-version": "2019-07-07"
      },
      "ResponseBody": []
    },
    {
      "RequestUri": "http://seanstagetest.file.core.windows.net/test-share-8855433a-bc9b-c6c8-bbc0-62f20adda639/test-directory-326da8bf-be09-099e-502b-9af9dee4c7e9/test-file-2c040dfb-29d9-927a-7fce-98bfb4cbd93c",
      "RequestMethod": "PUT",
      "RequestHeaders": {
        "Authorization": "Sanitized",
        "traceparent": "00-898a59dec764df48847db61b8ea2e32a-621a0f84748bf644-00",
        "User-Agent": [
<<<<<<< HEAD
          "azsdk-net-Storage.Files.Shares/12.0.0-dev.20191205.1+4f14c4315f17fbbc59c93c6819467b6f15d7008f",
=======
          "azsdk-net-Storage.Files.Shares/12.0.0-dev.20191211.1\u002B899431c003876eb9b26cefd8e8a37e7f27f82ced",
>>>>>>> 5e20a7a1
          "(.NET Core 4.6.28008.01; Microsoft Windows 10.0.18363 )"
        ],
        "x-ms-client-request-id": "c83babc4-d840-6d2e-0bef-5f5ef38754a8",
        "x-ms-content-length": "1048576",
        "x-ms-date": "Wed, 11 Dec 2019 20:37:03 GMT",
        "x-ms-file-attributes": "None",
        "x-ms-file-creation-time": "Now",
        "x-ms-file-last-write-time": "Now",
        "x-ms-file-permission": "Inherit",
        "x-ms-return-client-request-id": "true",
        "x-ms-type": "file",
        "x-ms-version": "2019-07-07"
      },
      "RequestBody": null,
      "StatusCode": 201,
      "ResponseHeaders": {
        "Content-Length": "0",
<<<<<<< HEAD
        "Date": "Fri, 06 Dec 2019 00:25:25 GMT",
        "ETag": "\"0x8D779E2CA363D90\"",
        "Last-Modified": "Fri, 06 Dec 2019 00:25:25 GMT",
=======
        "Date": "Wed, 11 Dec 2019 20:37:03 GMT",
        "ETag": "\u00220x8D77E79E1B891E8\u0022",
        "Last-Modified": "Wed, 11 Dec 2019 20:37:03 GMT",
>>>>>>> 5e20a7a1
        "Server": [
          "Windows-Azure-File/1.0",
          "Microsoft-HTTPAPI/2.0"
        ],
        "x-ms-client-request-id": "c83babc4-d840-6d2e-0bef-5f5ef38754a8",
        "x-ms-file-attributes": "Archive",
        "x-ms-file-change-time": "2019-12-11T20:37:03.9326696Z",
        "x-ms-file-creation-time": "2019-12-11T20:37:03.9326696Z",
        "x-ms-file-id": "16717432185543458816",
        "x-ms-file-last-write-time": "2019-12-11T20:37:03.9326696Z",
        "x-ms-file-parent-id": "13835128424026341376",
        "x-ms-file-permission-key": "12501538048846835188*422928105932735866",
        "x-ms-request-id": "ef3e381c-c01a-0019-2462-b01280000000",
        "x-ms-request-server-encrypted": "true",
        "x-ms-version": "2019-07-07"
      },
      "ResponseBody": []
    },
    {
      "RequestUri": "http://seanstagetest.file.core.windows.net/test-share-8855433a-bc9b-c6c8-bbc0-62f20adda639/test-directory-326da8bf-be09-099e-502b-9af9dee4c7e9/test-file-7e9c3b48-dec5-93f6-8945-43ceb65b0cf0?restype=directory",
      "RequestMethod": "PUT",
      "RequestHeaders": {
        "Authorization": "Sanitized",
        "traceparent": "00-bf4e8a1ce9394d48b36968131c1da9de-7ffedacb12045342-00",
        "User-Agent": [
<<<<<<< HEAD
          "azsdk-net-Storage.Files.Shares/12.0.0-dev.20191205.1+4f14c4315f17fbbc59c93c6819467b6f15d7008f",
=======
          "azsdk-net-Storage.Files.Shares/12.0.0-dev.20191211.1\u002B899431c003876eb9b26cefd8e8a37e7f27f82ced",
>>>>>>> 5e20a7a1
          "(.NET Core 4.6.28008.01; Microsoft Windows 10.0.18363 )"
        ],
        "x-ms-client-request-id": "ae22aae0-30f6-f16d-9b8b-8f91638eaca9",
        "x-ms-date": "Wed, 11 Dec 2019 20:37:03 GMT",
        "x-ms-file-attributes": "None",
        "x-ms-file-creation-time": "Now",
        "x-ms-file-last-write-time": "Now",
        "x-ms-file-permission": "Inherit",
        "x-ms-return-client-request-id": "true",
        "x-ms-version": "2019-07-07"
      },
      "RequestBody": null,
      "StatusCode": 201,
      "ResponseHeaders": {
        "Content-Length": "0",
<<<<<<< HEAD
        "Date": "Fri, 06 Dec 2019 00:25:25 GMT",
        "ETag": "\"0x8D779E2CA43AB4E\"",
        "Last-Modified": "Fri, 06 Dec 2019 00:25:25 GMT",
=======
        "Date": "Wed, 11 Dec 2019 20:37:03 GMT",
        "ETag": "\u00220x8D77E79E1C62662\u0022",
        "Last-Modified": "Wed, 11 Dec 2019 20:37:04 GMT",
>>>>>>> 5e20a7a1
        "Server": [
          "Windows-Azure-File/1.0",
          "Microsoft-HTTPAPI/2.0"
        ],
        "x-ms-client-request-id": "ae22aae0-30f6-f16d-9b8b-8f91638eaca9",
        "x-ms-file-attributes": "Directory",
        "x-ms-file-change-time": "2019-12-11T20:37:04.0216674Z",
        "x-ms-file-creation-time": "2019-12-11T20:37:04.0216674Z",
        "x-ms-file-id": "10952824662509223936",
        "x-ms-file-last-write-time": "2019-12-11T20:37:04.0216674Z",
        "x-ms-file-parent-id": "13835128424026341376",
        "x-ms-file-permission-key": "7855875120676328179*422928105932735866",
        "x-ms-request-id": "ef3e381d-c01a-0019-2562-b01280000000",
        "x-ms-request-server-encrypted": "true",
        "x-ms-version": "2019-07-07"
      },
      "ResponseBody": []
    },
    {
      "RequestUri": "http://seanstagetest.file.core.windows.net/test-share-8855433a-bc9b-c6c8-bbc0-62f20adda639/test-directory-326da8bf-be09-099e-502b-9af9dee4c7e9/test-file-f982316c-deed-5729-ce16-681830ef3f11?restype=directory",
      "RequestMethod": "PUT",
      "RequestHeaders": {
        "Authorization": "Sanitized",
        "traceparent": "00-d4e56e9503c69b4699adb8805e48b7b7-b0df0c721357e14f-00",
        "User-Agent": [
<<<<<<< HEAD
          "azsdk-net-Storage.Files.Shares/12.0.0-dev.20191205.1+4f14c4315f17fbbc59c93c6819467b6f15d7008f",
=======
          "azsdk-net-Storage.Files.Shares/12.0.0-dev.20191211.1\u002B899431c003876eb9b26cefd8e8a37e7f27f82ced",
>>>>>>> 5e20a7a1
          "(.NET Core 4.6.28008.01; Microsoft Windows 10.0.18363 )"
        ],
        "x-ms-client-request-id": "497d2098-a564-5cb1-0f42-0f452e39281a",
        "x-ms-date": "Wed, 11 Dec 2019 20:37:04 GMT",
        "x-ms-file-attributes": "None",
        "x-ms-file-creation-time": "Now",
        "x-ms-file-last-write-time": "Now",
        "x-ms-file-permission": "Inherit",
        "x-ms-return-client-request-id": "true",
        "x-ms-version": "2019-07-07"
      },
      "RequestBody": null,
      "StatusCode": 201,
      "ResponseHeaders": {
        "Content-Length": "0",
<<<<<<< HEAD
        "Date": "Fri, 06 Dec 2019 00:25:25 GMT",
        "ETag": "\"0x8D779E2CA500794\"",
        "Last-Modified": "Fri, 06 Dec 2019 00:25:26 GMT",
=======
        "Date": "Wed, 11 Dec 2019 20:37:03 GMT",
        "ETag": "\u00220x8D77E79E1D2D141\u0022",
        "Last-Modified": "Wed, 11 Dec 2019 20:37:04 GMT",
>>>>>>> 5e20a7a1
        "Server": [
          "Windows-Azure-File/1.0",
          "Microsoft-HTTPAPI/2.0"
        ],
        "x-ms-client-request-id": "497d2098-a564-5cb1-0f42-0f452e39281a",
        "x-ms-file-attributes": "Directory",
        "x-ms-file-change-time": "2019-12-11T20:37:04.1046849Z",
        "x-ms-file-creation-time": "2019-12-11T20:37:04.1046849Z",
        "x-ms-file-id": "15564510680936611840",
        "x-ms-file-last-write-time": "2019-12-11T20:37:04.1046849Z",
        "x-ms-file-parent-id": "13835128424026341376",
        "x-ms-file-permission-key": "7855875120676328179*422928105932735866",
        "x-ms-request-id": "ef3e381e-c01a-0019-2662-b01280000000",
        "x-ms-request-server-encrypted": "true",
        "x-ms-version": "2019-07-07"
      },
      "ResponseBody": []
    },
    {
      "RequestUri": "http://seanstagetest.file.core.windows.net/test-share-8855433a-bc9b-c6c8-bbc0-62f20adda639/test-directory-326da8bf-be09-099e-502b-9af9dee4c7e9/test-file-742a0aa7-ba36-1c8c-1771-a393e5abdc24?restype=directory",
      "RequestMethod": "PUT",
      "RequestHeaders": {
        "Authorization": "Sanitized",
        "traceparent": "00-0ece9c5ff13d6347a8b3c0f7d2667cd5-d616e32fd5f5e64b-00",
        "User-Agent": [
<<<<<<< HEAD
          "azsdk-net-Storage.Files.Shares/12.0.0-dev.20191205.1+4f14c4315f17fbbc59c93c6819467b6f15d7008f",
=======
          "azsdk-net-Storage.Files.Shares/12.0.0-dev.20191211.1\u002B899431c003876eb9b26cefd8e8a37e7f27f82ced",
>>>>>>> 5e20a7a1
          "(.NET Core 4.6.28008.01; Microsoft Windows 10.0.18363 )"
        ],
        "x-ms-client-request-id": "43f98b26-6210-f445-adc6-e287f04dd8a6",
        "x-ms-date": "Wed, 11 Dec 2019 20:37:04 GMT",
        "x-ms-file-attributes": "None",
        "x-ms-file-creation-time": "Now",
        "x-ms-file-last-write-time": "Now",
        "x-ms-file-permission": "Inherit",
        "x-ms-return-client-request-id": "true",
        "x-ms-version": "2019-07-07"
      },
      "RequestBody": null,
      "StatusCode": 201,
      "ResponseHeaders": {
        "Content-Length": "0",
<<<<<<< HEAD
        "Date": "Fri, 06 Dec 2019 00:25:25 GMT",
        "ETag": "\"0x8D779E2CA5CB176\"",
        "Last-Modified": "Fri, 06 Dec 2019 00:25:26 GMT",
=======
        "Date": "Wed, 11 Dec 2019 20:37:03 GMT",
        "ETag": "\u00220x8D77E79E1E014DB\u0022",
        "Last-Modified": "Wed, 11 Dec 2019 20:37:04 GMT",
>>>>>>> 5e20a7a1
        "Server": [
          "Windows-Azure-File/1.0",
          "Microsoft-HTTPAPI/2.0"
        ],
        "x-ms-client-request-id": "43f98b26-6210-f445-adc6-e287f04dd8a6",
        "x-ms-file-attributes": "Directory",
        "x-ms-file-change-time": "2019-12-11T20:37:04.1916123Z",
        "x-ms-file-creation-time": "2019-12-11T20:37:04.1916123Z",
        "x-ms-file-id": "13258667671722917888",
        "x-ms-file-last-write-time": "2019-12-11T20:37:04.1916123Z",
        "x-ms-file-parent-id": "13835128424026341376",
        "x-ms-file-permission-key": "7855875120676328179*422928105932735866",
        "x-ms-request-id": "ef3e381f-c01a-0019-2762-b01280000000",
        "x-ms-request-server-encrypted": "true",
        "x-ms-version": "2019-07-07"
      },
      "ResponseBody": []
    },
    {
      "RequestUri": "http://seanstagetest.file.core.windows.net/test-share-8855433a-bc9b-c6c8-bbc0-62f20adda639/test-directory-326da8bf-be09-099e-502b-9af9dee4c7e9/test-file-8353a7c2-e049-694e-1244-b0af76dd6299?restype=directory",
      "RequestMethod": "PUT",
      "RequestHeaders": {
        "Authorization": "Sanitized",
        "traceparent": "00-94875c3b68ae1249bc75963b89e32d09-bc4558a1ff67534b-00",
        "User-Agent": [
<<<<<<< HEAD
          "azsdk-net-Storage.Files.Shares/12.0.0-dev.20191205.1+4f14c4315f17fbbc59c93c6819467b6f15d7008f",
=======
          "azsdk-net-Storage.Files.Shares/12.0.0-dev.20191211.1\u002B899431c003876eb9b26cefd8e8a37e7f27f82ced",
>>>>>>> 5e20a7a1
          "(.NET Core 4.6.28008.01; Microsoft Windows 10.0.18363 )"
        ],
        "x-ms-client-request-id": "a31f0f4d-e53f-e50a-ee05-fb1d83eef0ca",
        "x-ms-date": "Wed, 11 Dec 2019 20:37:04 GMT",
        "x-ms-file-attributes": "None",
        "x-ms-file-creation-time": "Now",
        "x-ms-file-last-write-time": "Now",
        "x-ms-file-permission": "Inherit",
        "x-ms-return-client-request-id": "true",
        "x-ms-version": "2019-07-07"
      },
      "RequestBody": null,
      "StatusCode": 201,
      "ResponseHeaders": {
        "Content-Length": "0",
<<<<<<< HEAD
        "Date": "Fri, 06 Dec 2019 00:25:25 GMT",
        "ETag": "\"0x8D779E2CA690D9D\"",
        "Last-Modified": "Fri, 06 Dec 2019 00:25:26 GMT",
=======
        "Date": "Wed, 11 Dec 2019 20:37:03 GMT",
        "ETag": "\u00220x8D77E79E1ECC1E2\u0022",
        "Last-Modified": "Wed, 11 Dec 2019 20:37:04 GMT",
>>>>>>> 5e20a7a1
        "Server": [
          "Windows-Azure-File/1.0",
          "Microsoft-HTTPAPI/2.0"
        ],
        "x-ms-client-request-id": "a31f0f4d-e53f-e50a-ee05-fb1d83eef0ca",
        "x-ms-file-attributes": "Directory",
        "x-ms-file-change-time": "2019-12-11T20:37:04.2746850Z",
        "x-ms-file-creation-time": "2019-12-11T20:37:04.2746850Z",
        "x-ms-file-id": "17870353690150305792",
        "x-ms-file-last-write-time": "2019-12-11T20:37:04.2746850Z",
        "x-ms-file-parent-id": "13835128424026341376",
        "x-ms-file-permission-key": "7855875120676328179*422928105932735866",
        "x-ms-request-id": "ef3e3820-c01a-0019-2862-b01280000000",
        "x-ms-request-server-encrypted": "true",
        "x-ms-version": "2019-07-07"
      },
      "ResponseBody": []
    },
    {
      "RequestUri": "http://seanstagetest.file.core.windows.net/test-share-8855433a-bc9b-c6c8-bbc0-62f20adda639/test-directory-326da8bf-be09-099e-502b-9af9dee4c7e9/test-file-ab273206-9831-b1b9-a565-e27c3b967222?restype=directory",
      "RequestMethod": "PUT",
      "RequestHeaders": {
        "Authorization": "Sanitized",
        "traceparent": "00-36beaa7528c2dc41bb41442642bccd4b-9ff32fd941012744-00",
        "User-Agent": [
<<<<<<< HEAD
          "azsdk-net-Storage.Files.Shares/12.0.0-dev.20191205.1+4f14c4315f17fbbc59c93c6819467b6f15d7008f",
=======
          "azsdk-net-Storage.Files.Shares/12.0.0-dev.20191211.1\u002B899431c003876eb9b26cefd8e8a37e7f27f82ced",
>>>>>>> 5e20a7a1
          "(.NET Core 4.6.28008.01; Microsoft Windows 10.0.18363 )"
        ],
        "x-ms-client-request-id": "e13af47b-352e-a167-f91d-da9cbf02afbb",
        "x-ms-date": "Wed, 11 Dec 2019 20:37:04 GMT",
        "x-ms-file-attributes": "None",
        "x-ms-file-creation-time": "Now",
        "x-ms-file-last-write-time": "Now",
        "x-ms-file-permission": "Inherit",
        "x-ms-return-client-request-id": "true",
        "x-ms-version": "2019-07-07"
      },
      "RequestBody": null,
      "StatusCode": 201,
      "ResponseHeaders": {
        "Content-Length": "0",
<<<<<<< HEAD
        "Date": "Fri, 06 Dec 2019 00:25:25 GMT",
        "ETag": "\"0x8D779E2CA754265\"",
        "Last-Modified": "Fri, 06 Dec 2019 00:25:26 GMT",
=======
        "Date": "Wed, 11 Dec 2019 20:37:03 GMT",
        "ETag": "\u00220x8D77E79E1F992BB\u0022",
        "Last-Modified": "Wed, 11 Dec 2019 20:37:04 GMT",
>>>>>>> 5e20a7a1
        "Server": [
          "Windows-Azure-File/1.0",
          "Microsoft-HTTPAPI/2.0"
        ],
        "x-ms-client-request-id": "e13af47b-352e-a167-f91d-da9cbf02afbb",
        "x-ms-file-attributes": "Directory",
        "x-ms-file-change-time": "2019-12-11T20:37:04.3586747Z",
        "x-ms-file-creation-time": "2019-12-11T20:37:04.3586747Z",
        "x-ms-file-id": "9511672781750665216",
        "x-ms-file-last-write-time": "2019-12-11T20:37:04.3586747Z",
        "x-ms-file-parent-id": "13835128424026341376",
        "x-ms-file-permission-key": "7855875120676328179*422928105932735866",
        "x-ms-request-id": "ef3e3821-c01a-0019-2962-b01280000000",
        "x-ms-request-server-encrypted": "true",
        "x-ms-version": "2019-07-07"
      },
      "ResponseBody": []
    },
    {
<<<<<<< HEAD
      "RequestUri": "http://seanstagetest.file.core.windows.net/test-share-c5f0d063-3840-4c74-10e2-623187d05555/test-directory-1185a348-30bf-5b3d-d254-6920025a1c3a?restype=directory&comp=list",
=======
      "RequestUri": "http://seanstagetest.file.core.windows.net/test-share-8855433a-bc9b-c6c8-bbc0-62f20adda639/test-directory-326da8bf-be09-099e-502b-9af9dee4c7e9?restype=directory\u0026comp=list",
>>>>>>> 5e20a7a1
      "RequestMethod": "GET",
      "RequestHeaders": {
        "Authorization": "Sanitized",
        "User-Agent": [
<<<<<<< HEAD
          "azsdk-net-Storage.Files.Shares/12.0.0-dev.20191205.1+4f14c4315f17fbbc59c93c6819467b6f15d7008f",
=======
          "azsdk-net-Storage.Files.Shares/12.0.0-dev.20191211.1\u002B899431c003876eb9b26cefd8e8a37e7f27f82ced",
>>>>>>> 5e20a7a1
          "(.NET Core 4.6.28008.01; Microsoft Windows 10.0.18363 )"
        ],
        "x-ms-client-request-id": "8ea2b8e7-0fb3-0e9b-c01f-130151c2ab68",
        "x-ms-date": "Wed, 11 Dec 2019 20:37:04 GMT",
        "x-ms-return-client-request-id": "true",
        "x-ms-version": "2019-07-07"
      },
      "RequestBody": null,
      "StatusCode": 200,
      "ResponseHeaders": {
        "Access-Control-Allow-Origin": "*",
        "Content-Type": "application/xml",
        "Date": "Wed, 11 Dec 2019 20:37:03 GMT",
        "Server": [
          "Windows-Azure-File/1.0",
          "Microsoft-HTTPAPI/2.0"
        ],
        "Transfer-Encoding": "chunked",
        "x-ms-client-request-id": "8ea2b8e7-0fb3-0e9b-c01f-130151c2ab68",
        "x-ms-request-id": "ef3e3822-c01a-0019-2a62-b01280000000",
        "x-ms-version": "2019-07-07"
      },
<<<<<<< HEAD
      "ResponseBody": "﻿<?xml version=\"1.0\" encoding=\"utf-8\"?><EnumerationResults ServiceEndpoint=\"http://seanstagetest.file.core.windows.net/\" ShareName=\"test-share-c5f0d063-3840-4c74-10e2-623187d05555\" DirectoryPath=\"test-directory-1185a348-30bf-5b3d-d254-6920025a1c3a\"><Entries><File><Name>test-file-174f3aa7-802f-aa47-2233-99c1bca155ab</Name><Properties><Content-Length>1048576</Content-Length></Properties></File><Directory><Name>test-file-2829c2c5-bfea-957a-6ed9-79260c4d362c</Name><Properties /></Directory><File><Name>test-file-3b49f2d7-e78b-422e-2e58-93507860d74a</Name><Properties><Content-Length>1048576</Content-Length></Properties></File><File><Name>test-file-3d012cb1-e4e5-cc0d-ff5b-c165596a7fce</Name><Properties><Content-Length>1048576</Content-Length></Properties></File><File><Name>test-file-61aef0e5-35f6-6d9c-2497-7145e0f93a50</Name><Properties><Content-Length>1048576</Content-Length></Properties></File><Directory><Name>test-file-6eab01d5-99ab-edeb-c79e-f8f70931e200</Name><Properties /></Directory><File><Name>test-file-80c78680-6a1e-b1cd-ca46-073407dde13e</Name><Properties><Content-Length>1048576</Content-Length></Properties></File><File><Name>test-file-a59dfd78-23aa-f521-0ec5-978b7f2f96fe</Name><Properties><Content-Length>1048576</Content-Length></Properties></File><File><Name>test-file-ab2ed31d-26d0-16a6-2dbc-3a2ee7beb6ba</Name><Properties><Content-Length>1048576</Content-Length></Properties></File><Directory><Name>test-file-b3d7de74-d7e5-8bfa-2ff2-b548b36e76a9</Name><Properties /></Directory><File><Name>test-file-b9705576-19bf-52f0-a091-dc31ed551f74</Name><Properties><Content-Length>1048576</Content-Length></Properties></File><Directory><Name>test-file-be49cbb4-af03-8d01-0b0b-2e204d824dd0</Name><Properties /></Directory><File><Name>test-file-bea1bfe0-2d59-35e6-a4ec-7d7892559ecd</Name><Properties><Content-Length>1048576</Content-Length></Properties></File><File><Name>test-file-c080303b-e254-c38e-2c83-17d3bfe150b8</Name><Properties><Content-Length>1048576</Content-Length></Properties></File><Directory><Name>test-file-fd0d4636-28b7-f5cd-51b3-502a36da81bd</Name><Properties /></Directory></Entries><NextMarker /></EnumerationResults>"
=======
      "ResponseBody": "\uFEFF\u003C?xml version=\u00221.0\u0022 encoding=\u0022utf-8\u0022?\u003E\u003CEnumerationResults ServiceEndpoint=\u0022http://seanstagetest.file.core.windows.net/\u0022 ShareName=\u0022test-share-8855433a-bc9b-c6c8-bbc0-62f20adda639\u0022 DirectoryPath=\u0022test-directory-326da8bf-be09-099e-502b-9af9dee4c7e9\u0022\u003E\u003CEntries\u003E\u003CFile\u003E\u003CName\u003Etest-file-2039385c-fc4f-bccd-c3a5-837e06f20b02\u003C/Name\u003E\u003CProperties\u003E\u003CContent-Length\u003E1048576\u003C/Content-Length\u003E\u003C/Properties\u003E\u003C/File\u003E\u003CFile\u003E\u003CName\u003Etest-file-2c040dfb-29d9-927a-7fce-98bfb4cbd93c\u003C/Name\u003E\u003CProperties\u003E\u003CContent-Length\u003E1048576\u003C/Content-Length\u003E\u003C/Properties\u003E\u003C/File\u003E\u003CFile\u003E\u003CName\u003Etest-file-3abf68de-b1e2-9178-7c01-e135100c7c8a\u003C/Name\u003E\u003CProperties\u003E\u003CContent-Length\u003E1048576\u003C/Content-Length\u003E\u003C/Properties\u003E\u003C/File\u003E\u003CFile\u003E\u003CName\u003Etest-file-44a7b4aa-f040-6f53-15cb-143836722414\u003C/Name\u003E\u003CProperties\u003E\u003CContent-Length\u003E1048576\u003C/Content-Length\u003E\u003C/Properties\u003E\u003C/File\u003E\u003CFile\u003E\u003CName\u003Etest-file-53c382d1-dce8-fca7-4f81-4c6547b17293\u003C/Name\u003E\u003CProperties\u003E\u003CContent-Length\u003E1048576\u003C/Content-Length\u003E\u003C/Properties\u003E\u003C/File\u003E\u003CFile\u003E\u003CName\u003Etest-file-5b8b4d8f-3865-e049-2f53-3e1dc86fc6dd\u003C/Name\u003E\u003CProperties\u003E\u003CContent-Length\u003E1048576\u003C/Content-Length\u003E\u003C/Properties\u003E\u003C/File\u003E\u003CFile\u003E\u003CName\u003Etest-file-6db5f714-f80e-6ae4-1deb-8d85adff2b36\u003C/Name\u003E\u003CProperties\u003E\u003CContent-Length\u003E1048576\u003C/Content-Length\u003E\u003C/Properties\u003E\u003C/File\u003E\u003CDirectory\u003E\u003CName\u003Etest-file-742a0aa7-ba36-1c8c-1771-a393e5abdc24\u003C/Name\u003E\u003CProperties /\u003E\u003C/Directory\u003E\u003CFile\u003E\u003CName\u003Etest-file-7561262b-edc6-01f0-c1c2-ea6164124aca\u003C/Name\u003E\u003CProperties\u003E\u003CContent-Length\u003E1048576\u003C/Content-Length\u003E\u003C/Properties\u003E\u003C/File\u003E\u003CDirectory\u003E\u003CName\u003Etest-file-7e9c3b48-dec5-93f6-8945-43ceb65b0cf0\u003C/Name\u003E\u003CProperties /\u003E\u003C/Directory\u003E\u003CDirectory\u003E\u003CName\u003Etest-file-8353a7c2-e049-694e-1244-b0af76dd6299\u003C/Name\u003E\u003CProperties /\u003E\u003C/Directory\u003E\u003CFile\u003E\u003CName\u003Etest-file-905d8d21-1739-34a7-21a8-b032f88941d9\u003C/Name\u003E\u003CProperties\u003E\u003CContent-Length\u003E1048576\u003C/Content-Length\u003E\u003C/Properties\u003E\u003C/File\u003E\u003CDirectory\u003E\u003CName\u003Etest-file-ab273206-9831-b1b9-a565-e27c3b967222\u003C/Name\u003E\u003CProperties /\u003E\u003C/Directory\u003E\u003CFile\u003E\u003CName\u003Etest-file-e8a94981-c8e7-f3af-dd81-4672afd33952\u003C/Name\u003E\u003CProperties\u003E\u003CContent-Length\u003E1048576\u003C/Content-Length\u003E\u003C/Properties\u003E\u003C/File\u003E\u003CDirectory\u003E\u003CName\u003Etest-file-f982316c-deed-5729-ce16-681830ef3f11\u003C/Name\u003E\u003CProperties /\u003E\u003C/Directory\u003E\u003C/Entries\u003E\u003CNextMarker /\u003E\u003C/EnumerationResults\u003E"
>>>>>>> 5e20a7a1
    },
    {
      "RequestUri": "http://seanstagetest.file.core.windows.net/test-share-8855433a-bc9b-c6c8-bbc0-62f20adda639?restype=share",
      "RequestMethod": "DELETE",
      "RequestHeaders": {
        "Authorization": "Sanitized",
        "traceparent": "00-9fa7a5d7ab6ab9488ec374f1bf663c93-9733f678a71d4d42-00",
        "User-Agent": [
<<<<<<< HEAD
          "azsdk-net-Storage.Files.Shares/12.0.0-dev.20191205.1+4f14c4315f17fbbc59c93c6819467b6f15d7008f",
=======
          "azsdk-net-Storage.Files.Shares/12.0.0-dev.20191211.1\u002B899431c003876eb9b26cefd8e8a37e7f27f82ced",
>>>>>>> 5e20a7a1
          "(.NET Core 4.6.28008.01; Microsoft Windows 10.0.18363 )"
        ],
        "x-ms-client-request-id": "06b4e968-2160-9c07-ccf6-ee8a29ccd0ee",
        "x-ms-date": "Wed, 11 Dec 2019 20:37:04 GMT",
        "x-ms-delete-snapshots": "include",
        "x-ms-return-client-request-id": "true",
        "x-ms-version": "2019-07-07"
      },
      "RequestBody": null,
      "StatusCode": 202,
      "ResponseHeaders": {
        "Content-Length": "0",
        "Date": "Wed, 11 Dec 2019 20:37:03 GMT",
        "Server": [
          "Windows-Azure-File/1.0",
          "Microsoft-HTTPAPI/2.0"
        ],
        "x-ms-client-request-id": "06b4e968-2160-9c07-ccf6-ee8a29ccd0ee",
        "x-ms-request-id": "ef3e3823-c01a-0019-2b62-b01280000000",
        "x-ms-version": "2019-07-07"
      },
      "ResponseBody": []
    }
  ],
  "Variables": {
<<<<<<< HEAD
    "RandomSeed": "929085688",
    "Storage_TestConfigDefault": "ProductionTenant\nseanstagetest\nU2FuaXRpemVk\nhttp://seanstagetest.blob.core.windows.net\nhttp://seanstagetest.file.core.windows.net\nhttp://seanstagetest.queue.core.windows.net\nhttp://seanstagetest.table.core.windows.net\n\n\n\n\nhttp://seanstagetest-secondary.blob.core.windows.net\nhttp://seanstagetest-secondary.file.core.windows.net\nhttp://seanstagetest-secondary.queue.core.windows.net\nhttp://seanstagetest-secondary.table.core.windows.net\n\nSanitized\n\n\nCloud\nBlobEndpoint=http://seanstagetest.blob.core.windows.net/;QueueEndpoint=http://seanstagetest.queue.core.windows.net/;FileEndpoint=http://seanstagetest.file.core.windows.net/;BlobSecondaryEndpoint=http://seanstagetest-secondary.blob.core.windows.net/;QueueSecondaryEndpoint=http://seanstagetest-secondary.queue.core.windows.net/;FileSecondaryEndpoint=http://seanstagetest-secondary.file.core.windows.net/;AccountName=seanstagetest;AccountKey=Sanitized\nseanscope1"
=======
    "RandomSeed": "1324265412",
    "Storage_TestConfigDefault": "ProductionTenant\nseanstagetest\nU2FuaXRpemVk\nhttp://seanstagetest.blob.core.windows.net\nhttp://seanstagetest.file.core.windows.net\nhttp://seanstagetest.queue.core.windows.net\nhttp://seanstagetest.table.core.windows.net\n\n\n\n\nhttp://seanstagetest-secondary.blob.core.windows.net\nhttp://seanstagetest-secondary.file.core.windows.net\nhttp://seanstagetest-secondary.queue.core.windows.net\nhttp://seanstagetest-secondary.table.core.windows.net\n\nSanitized\n\n\nCloud\nBlobEndpoint=http://seanstagetest.blob.core.windows.net/;QueueEndpoint=http://seanstagetest.queue.core.windows.net/;FileEndpoint=http://seanstagetest.file.core.windows.net/;BlobSecondaryEndpoint=http://seanstagetest-secondary.blob.core.windows.net/;QueueSecondaryEndpoint=http://seanstagetest-secondary.queue.core.windows.net/;FileSecondaryEndpoint=http://seanstagetest-secondary.file.core.windows.net/;AccountName=seanstagetest;AccountKey=Sanitized"
>>>>>>> 5e20a7a1
  }
}<|MERGE_RESOLUTION|>--- conflicted
+++ resolved
@@ -1,957 +1,772 @@
 {
   "Entries": [
     {
-      "RequestUri": "http://seanstagetest.file.core.windows.net/test-share-8855433a-bc9b-c6c8-bbc0-62f20adda639?restype=share",
-      "RequestMethod": "PUT",
-      "RequestHeaders": {
-        "Authorization": "Sanitized",
-        "traceparent": "00-eb92b05875a04f4d84b7d67ea07bc9d3-1280b3890994ab41-00",
-        "User-Agent": [
-<<<<<<< HEAD
-          "azsdk-net-Storage.Files.Shares/12.0.0-dev.20191205.1+4f14c4315f17fbbc59c93c6819467b6f15d7008f",
-=======
-          "azsdk-net-Storage.Files.Shares/12.0.0-dev.20191211.1\u002B899431c003876eb9b26cefd8e8a37e7f27f82ced",
->>>>>>> 5e20a7a1
-          "(.NET Core 4.6.28008.01; Microsoft Windows 10.0.18363 )"
-        ],
-        "x-ms-client-request-id": "32748dd2-d988-4afd-6961-f07036c7a6c7",
-        "x-ms-date": "Wed, 11 Dec 2019 20:37:02 GMT",
-        "x-ms-return-client-request-id": "true",
-        "x-ms-version": "2019-07-07"
-      },
-      "RequestBody": null,
-      "StatusCode": 201,
-      "ResponseHeaders": {
-        "Content-Length": "0",
-<<<<<<< HEAD
-        "Date": "Fri, 06 Dec 2019 00:25:24 GMT",
-        "ETag": "\"0x8D779E2C9A8A5D3\"",
-        "Last-Modified": "Fri, 06 Dec 2019 00:25:24 GMT",
-=======
-        "Date": "Wed, 11 Dec 2019 20:37:02 GMT",
-        "ETag": "\u00220x8D77E79E121A5B9\u0022",
-        "Last-Modified": "Wed, 11 Dec 2019 20:37:02 GMT",
->>>>>>> 5e20a7a1
-        "Server": [
-          "Windows-Azure-File/1.0",
-          "Microsoft-HTTPAPI/2.0"
-        ],
-        "x-ms-client-request-id": "32748dd2-d988-4afd-6961-f07036c7a6c7",
-        "x-ms-request-id": "ef3e380f-c01a-0019-1962-b01280000000",
-        "x-ms-version": "2019-07-07"
-      },
-      "ResponseBody": []
-    },
-    {
-      "RequestUri": "http://seanstagetest.file.core.windows.net/test-share-8855433a-bc9b-c6c8-bbc0-62f20adda639/test-directory-326da8bf-be09-099e-502b-9af9dee4c7e9?restype=directory",
-      "RequestMethod": "PUT",
-      "RequestHeaders": {
-        "Authorization": "Sanitized",
-        "traceparent": "00-ecc0dabc5fd09043a99e86e020994424-912e621bb0984045-00",
-        "User-Agent": [
-<<<<<<< HEAD
-          "azsdk-net-Storage.Files.Shares/12.0.0-dev.20191205.1+4f14c4315f17fbbc59c93c6819467b6f15d7008f",
-=======
-          "azsdk-net-Storage.Files.Shares/12.0.0-dev.20191211.1\u002B899431c003876eb9b26cefd8e8a37e7f27f82ced",
->>>>>>> 5e20a7a1
-          "(.NET Core 4.6.28008.01; Microsoft Windows 10.0.18363 )"
-        ],
-        "x-ms-client-request-id": "552416fb-fb65-1372-ee6a-e15c3f046c84",
-        "x-ms-date": "Wed, 11 Dec 2019 20:37:03 GMT",
-        "x-ms-file-attributes": "None",
-        "x-ms-file-creation-time": "Now",
-        "x-ms-file-last-write-time": "Now",
-        "x-ms-file-permission": "Inherit",
-        "x-ms-return-client-request-id": "true",
-        "x-ms-version": "2019-07-07"
-      },
-      "RequestBody": null,
-      "StatusCode": 201,
-      "ResponseHeaders": {
-        "Content-Length": "0",
-<<<<<<< HEAD
-        "Date": "Fri, 06 Dec 2019 00:25:24 GMT",
-        "ETag": "\"0x8D779E2C9B63AC9\"",
-        "Last-Modified": "Fri, 06 Dec 2019 00:25:24 GMT",
-=======
-        "Date": "Wed, 11 Dec 2019 20:37:02 GMT",
-        "ETag": "\u00220x8D77E79E1300045\u0022",
-        "Last-Modified": "Wed, 11 Dec 2019 20:37:03 GMT",
->>>>>>> 5e20a7a1
-        "Server": [
-          "Windows-Azure-File/1.0",
-          "Microsoft-HTTPAPI/2.0"
-        ],
-        "x-ms-client-request-id": "552416fb-fb65-1372-ee6a-e15c3f046c84",
+      "RequestUri": "http://seanstagetest.file.core.windows.net/test-share-7b2b3bb8-171a-7e75-67bd-ff2204c668f8?restype=share",
+      "RequestMethod": "PUT",
+      "RequestHeaders": {
+        "Authorization": "Sanitized",
+        "traceparent": "00-6f33d9c20858c149922ea90eb06488d8-8cb942e64ae6d647-00",
+        "User-Agent": [
+          "azsdk-net-Storage.Files.Shares/12.0.0-dev.20191211.1\u002B2accb37068f0a0c9382fa117525bb968c5397cf7",
+          "(.NET Core 4.6.28008.01; Microsoft Windows 10.0.18363 )"
+        ],
+        "x-ms-client-request-id": "93b69026-9731-3fcd-b227-ef5479ea402f",
+        "x-ms-date": "Wed, 11 Dec 2019 23:04:46 GMT",
+        "x-ms-return-client-request-id": "true",
+        "x-ms-version": "2019-07-07"
+      },
+      "RequestBody": null,
+      "StatusCode": 201,
+      "ResponseHeaders": {
+        "Content-Length": "0",
+        "Date": "Wed, 11 Dec 2019 23:04:46 GMT",
+        "ETag": "\u00220x8D77E8E8465357F\u0022",
+        "Last-Modified": "Wed, 11 Dec 2019 23:04:46 GMT",
+        "Server": [
+          "Windows-Azure-File/1.0",
+          "Microsoft-HTTPAPI/2.0"
+        ],
+        "x-ms-client-request-id": "93b69026-9731-3fcd-b227-ef5479ea402f",
+        "x-ms-request-id": "5f7a895f-601a-003f-1477-b05a98000000",
+        "x-ms-version": "2019-07-07"
+      },
+      "ResponseBody": []
+    },
+    {
+      "RequestUri": "http://seanstagetest.file.core.windows.net/test-share-7b2b3bb8-171a-7e75-67bd-ff2204c668f8/test-directory-74a6ead8-29b8-3a31-a34c-acf39d421d01?restype=directory",
+      "RequestMethod": "PUT",
+      "RequestHeaders": {
+        "Authorization": "Sanitized",
+        "traceparent": "00-22f9b6d74bfe8f4f901da99c37d2f228-4a41b44801bbbc4e-00",
+        "User-Agent": [
+          "azsdk-net-Storage.Files.Shares/12.0.0-dev.20191211.1\u002B2accb37068f0a0c9382fa117525bb968c5397cf7",
+          "(.NET Core 4.6.28008.01; Microsoft Windows 10.0.18363 )"
+        ],
+        "x-ms-client-request-id": "765b49e5-d0be-fdcd-5e7b-f0e4ebd9a170",
+        "x-ms-date": "Wed, 11 Dec 2019 23:04:46 GMT",
+        "x-ms-file-attributes": "None",
+        "x-ms-file-creation-time": "Now",
+        "x-ms-file-last-write-time": "Now",
+        "x-ms-file-permission": "Inherit",
+        "x-ms-return-client-request-id": "true",
+        "x-ms-version": "2019-07-07"
+      },
+      "RequestBody": null,
+      "StatusCode": 201,
+      "ResponseHeaders": {
+        "Content-Length": "0",
+        "Date": "Wed, 11 Dec 2019 23:04:46 GMT",
+        "ETag": "\u00220x8D77E8E8472DB82\u0022",
+        "Last-Modified": "Wed, 11 Dec 2019 23:04:46 GMT",
+        "Server": [
+          "Windows-Azure-File/1.0",
+          "Microsoft-HTTPAPI/2.0"
+        ],
+        "x-ms-client-request-id": "765b49e5-d0be-fdcd-5e7b-f0e4ebd9a170",
         "x-ms-file-attributes": "Directory",
-        "x-ms-file-change-time": "2019-12-11T20:37:03.0376517Z",
-        "x-ms-file-creation-time": "2019-12-11T20:37:03.0376517Z",
+        "x-ms-file-change-time": "2019-12-11T23:04:46.8790146Z",
+        "x-ms-file-creation-time": "2019-12-11T23:04:46.8790146Z",
         "x-ms-file-id": "13835128424026341376",
-        "x-ms-file-last-write-time": "2019-12-11T20:37:03.0376517Z",
+        "x-ms-file-last-write-time": "2019-12-11T23:04:46.8790146Z",
         "x-ms-file-parent-id": "0",
         "x-ms-file-permission-key": "7855875120676328179*422928105932735866",
-        "x-ms-request-id": "ef3e3812-c01a-0019-1a62-b01280000000",
-        "x-ms-request-server-encrypted": "true",
-        "x-ms-version": "2019-07-07"
-      },
-      "ResponseBody": []
-    },
-    {
-      "RequestUri": "http://seanstagetest.file.core.windows.net/test-share-8855433a-bc9b-c6c8-bbc0-62f20adda639/test-directory-326da8bf-be09-099e-502b-9af9dee4c7e9/test-file-6db5f714-f80e-6ae4-1deb-8d85adff2b36",
-      "RequestMethod": "PUT",
-      "RequestHeaders": {
-        "Authorization": "Sanitized",
-        "traceparent": "00-ed21b7acb0140044b4fe081b928c9cd0-5d844770784f0b43-00",
-        "User-Agent": [
-<<<<<<< HEAD
-          "azsdk-net-Storage.Files.Shares/12.0.0-dev.20191205.1+4f14c4315f17fbbc59c93c6819467b6f15d7008f",
-=======
-          "azsdk-net-Storage.Files.Shares/12.0.0-dev.20191211.1\u002B899431c003876eb9b26cefd8e8a37e7f27f82ced",
->>>>>>> 5e20a7a1
-          "(.NET Core 4.6.28008.01; Microsoft Windows 10.0.18363 )"
-        ],
-        "x-ms-client-request-id": "c8fd7237-71c0-9884-740d-8efd9254f507",
-        "x-ms-content-length": "1048576",
-        "x-ms-date": "Wed, 11 Dec 2019 20:37:03 GMT",
-        "x-ms-file-attributes": "None",
-        "x-ms-file-creation-time": "Now",
-        "x-ms-file-last-write-time": "Now",
-        "x-ms-file-permission": "Inherit",
-        "x-ms-return-client-request-id": "true",
-        "x-ms-type": "file",
-        "x-ms-version": "2019-07-07"
-      },
-      "RequestBody": null,
-      "StatusCode": 201,
-      "ResponseHeaders": {
-        "Content-Length": "0",
-<<<<<<< HEAD
-        "Date": "Fri, 06 Dec 2019 00:25:24 GMT",
-        "ETag": "\"0x8D779E2C9C6168B\"",
-        "Last-Modified": "Fri, 06 Dec 2019 00:25:25 GMT",
-=======
-        "Date": "Wed, 11 Dec 2019 20:37:02 GMT",
-        "ETag": "\u00220x8D77E79E141B1E1\u0022",
-        "Last-Modified": "Wed, 11 Dec 2019 20:37:03 GMT",
->>>>>>> 5e20a7a1
-        "Server": [
-          "Windows-Azure-File/1.0",
-          "Microsoft-HTTPAPI/2.0"
-        ],
-        "x-ms-client-request-id": "c8fd7237-71c0-9884-740d-8efd9254f507",
-        "x-ms-file-attributes": "Archive",
-        "x-ms-file-change-time": "2019-12-11T20:37:03.1536097Z",
-        "x-ms-file-creation-time": "2019-12-11T20:37:03.1536097Z",
+        "x-ms-request-id": "5f7a8963-601a-003f-1677-b05a98000000",
+        "x-ms-request-server-encrypted": "true",
+        "x-ms-version": "2019-07-07"
+      },
+      "ResponseBody": []
+    },
+    {
+      "RequestUri": "http://seanstagetest.file.core.windows.net/test-share-7b2b3bb8-171a-7e75-67bd-ff2204c668f8/test-directory-74a6ead8-29b8-3a31-a34c-acf39d421d01/test-file-b926061d-5ec7-d051-2157-66798ac06ba4",
+      "RequestMethod": "PUT",
+      "RequestHeaders": {
+        "Authorization": "Sanitized",
+        "traceparent": "00-6f50daa36086fc4ebc839095908f74e7-3f0d472be5e7e04a-00",
+        "User-Agent": [
+          "azsdk-net-Storage.Files.Shares/12.0.0-dev.20191211.1\u002B2accb37068f0a0c9382fa117525bb968c5397cf7",
+          "(.NET Core 4.6.28008.01; Microsoft Windows 10.0.18363 )"
+        ],
+        "x-ms-client-request-id": "540ec9e7-a7e7-a942-acfe-1594e4e33b1f",
+        "x-ms-content-length": "1048576",
+        "x-ms-date": "Wed, 11 Dec 2019 23:04:46 GMT",
+        "x-ms-file-attributes": "None",
+        "x-ms-file-creation-time": "Now",
+        "x-ms-file-last-write-time": "Now",
+        "x-ms-file-permission": "Inherit",
+        "x-ms-return-client-request-id": "true",
+        "x-ms-type": "file",
+        "x-ms-version": "2019-07-07"
+      },
+      "RequestBody": null,
+      "StatusCode": 201,
+      "ResponseHeaders": {
+        "Content-Length": "0",
+        "Date": "Wed, 11 Dec 2019 23:04:46 GMT",
+        "ETag": "\u00220x8D77E8E84850159\u0022",
+        "Last-Modified": "Wed, 11 Dec 2019 23:04:46 GMT",
+        "Server": [
+          "Windows-Azure-File/1.0",
+          "Microsoft-HTTPAPI/2.0"
+        ],
+        "x-ms-client-request-id": "540ec9e7-a7e7-a942-acfe-1594e4e33b1f",
+        "x-ms-file-attributes": "Archive",
+        "x-ms-file-change-time": "2019-12-11T23:04:46.9979481Z",
+        "x-ms-file-creation-time": "2019-12-11T23:04:46.9979481Z",
         "x-ms-file-id": "11529285414812647424",
-        "x-ms-file-last-write-time": "2019-12-11T20:37:03.1536097Z",
-        "x-ms-file-parent-id": "13835128424026341376",
-        "x-ms-file-permission-key": "12501538048846835188*422928105932735866",
-        "x-ms-request-id": "ef3e3813-c01a-0019-1b62-b01280000000",
-        "x-ms-request-server-encrypted": "true",
-        "x-ms-version": "2019-07-07"
-      },
-      "ResponseBody": []
-    },
-    {
-      "RequestUri": "http://seanstagetest.file.core.windows.net/test-share-8855433a-bc9b-c6c8-bbc0-62f20adda639/test-directory-326da8bf-be09-099e-502b-9af9dee4c7e9/test-file-905d8d21-1739-34a7-21a8-b032f88941d9",
-      "RequestMethod": "PUT",
-      "RequestHeaders": {
-        "Authorization": "Sanitized",
-        "traceparent": "00-1b2b411d191c2941a6a5c5c938f06803-fae47c724c39d542-00",
-        "User-Agent": [
-<<<<<<< HEAD
-          "azsdk-net-Storage.Files.Shares/12.0.0-dev.20191205.1+4f14c4315f17fbbc59c93c6819467b6f15d7008f",
-=======
-          "azsdk-net-Storage.Files.Shares/12.0.0-dev.20191211.1\u002B899431c003876eb9b26cefd8e8a37e7f27f82ced",
->>>>>>> 5e20a7a1
-          "(.NET Core 4.6.28008.01; Microsoft Windows 10.0.18363 )"
-        ],
-        "x-ms-client-request-id": "cd2514a1-a306-27c4-8244-db999a61b8a2",
-        "x-ms-content-length": "1048576",
-        "x-ms-date": "Wed, 11 Dec 2019 20:37:03 GMT",
-        "x-ms-file-attributes": "None",
-        "x-ms-file-creation-time": "Now",
-        "x-ms-file-last-write-time": "Now",
-        "x-ms-file-permission": "Inherit",
-        "x-ms-return-client-request-id": "true",
-        "x-ms-type": "file",
-        "x-ms-version": "2019-07-07"
-      },
-      "RequestBody": null,
-      "StatusCode": 201,
-      "ResponseHeaders": {
-        "Content-Length": "0",
-<<<<<<< HEAD
-        "Date": "Fri, 06 Dec 2019 00:25:24 GMT",
-        "ETag": "\"0x8D779E2C9D299B0\"",
-        "Last-Modified": "Fri, 06 Dec 2019 00:25:25 GMT",
-=======
-        "Date": "Wed, 11 Dec 2019 20:37:02 GMT",
-        "ETag": "\u00220x8D77E79E14F7063\u0022",
-        "Last-Modified": "Wed, 11 Dec 2019 20:37:03 GMT",
->>>>>>> 5e20a7a1
-        "Server": [
-          "Windows-Azure-File/1.0",
-          "Microsoft-HTTPAPI/2.0"
-        ],
-        "x-ms-client-request-id": "cd2514a1-a306-27c4-8244-db999a61b8a2",
-        "x-ms-file-attributes": "Archive",
-<<<<<<< HEAD
-        "x-ms-file-change-time": "2019-12-06T00:25:25.180664Z",
-        "x-ms-file-creation-time": "2019-12-06T00:25:25.180664Z",
+        "x-ms-file-last-write-time": "2019-12-11T23:04:46.9979481Z",
+        "x-ms-file-parent-id": "13835128424026341376",
+        "x-ms-file-permission-key": "12501538048846835188*422928105932735866",
+        "x-ms-request-id": "5f7a8969-601a-003f-1c77-b05a98000000",
+        "x-ms-request-server-encrypted": "true",
+        "x-ms-version": "2019-07-07"
+      },
+      "ResponseBody": []
+    },
+    {
+      "RequestUri": "http://seanstagetest.file.core.windows.net/test-share-7b2b3bb8-171a-7e75-67bd-ff2204c668f8/test-directory-74a6ead8-29b8-3a31-a34c-acf39d421d01/test-file-772cf613-be89-9ddc-e1a0-5479681d9e80",
+      "RequestMethod": "PUT",
+      "RequestHeaders": {
+        "Authorization": "Sanitized",
+        "traceparent": "00-6bbc57d6655256439be398cc077fc897-e49656cf049aa84a-00",
+        "User-Agent": [
+          "azsdk-net-Storage.Files.Shares/12.0.0-dev.20191211.1\u002B2accb37068f0a0c9382fa117525bb968c5397cf7",
+          "(.NET Core 4.6.28008.01; Microsoft Windows 10.0.18363 )"
+        ],
+        "x-ms-client-request-id": "21fc8fcf-4dcb-6289-ab31-52f0b68b1f40",
+        "x-ms-content-length": "1048576",
+        "x-ms-date": "Wed, 11 Dec 2019 23:04:47 GMT",
+        "x-ms-file-attributes": "None",
+        "x-ms-file-creation-time": "Now",
+        "x-ms-file-last-write-time": "Now",
+        "x-ms-file-permission": "Inherit",
+        "x-ms-return-client-request-id": "true",
+        "x-ms-type": "file",
+        "x-ms-version": "2019-07-07"
+      },
+      "RequestBody": null,
+      "StatusCode": 201,
+      "ResponseHeaders": {
+        "Content-Length": "0",
+        "Date": "Wed, 11 Dec 2019 23:04:46 GMT",
+        "ETag": "\u00220x8D77E8E8491AE84\u0022",
+        "Last-Modified": "Wed, 11 Dec 2019 23:04:47 GMT",
+        "Server": [
+          "Windows-Azure-File/1.0",
+          "Microsoft-HTTPAPI/2.0"
+        ],
+        "x-ms-client-request-id": "21fc8fcf-4dcb-6289-ab31-52f0b68b1f40",
+        "x-ms-file-attributes": "Archive",
+        "x-ms-file-change-time": "2019-12-11T23:04:47.0810244Z",
+        "x-ms-file-creation-time": "2019-12-11T23:04:47.0810244Z",
         "x-ms-file-id": "16140971433240035328",
-        "x-ms-file-last-write-time": "2019-12-06T00:25:25.180664Z",
-=======
-        "x-ms-file-change-time": "2019-12-11T20:37:03.2436835Z",
-        "x-ms-file-creation-time": "2019-12-11T20:37:03.2436835Z",
-        "x-ms-file-id": "16140971433240035328",
-        "x-ms-file-last-write-time": "2019-12-11T20:37:03.2436835Z",
->>>>>>> 5e20a7a1
-        "x-ms-file-parent-id": "13835128424026341376",
-        "x-ms-file-permission-key": "12501538048846835188*422928105932735866",
-        "x-ms-request-id": "ef3e3814-c01a-0019-1c62-b01280000000",
-        "x-ms-request-server-encrypted": "true",
-        "x-ms-version": "2019-07-07"
-      },
-      "ResponseBody": []
-    },
-    {
-      "RequestUri": "http://seanstagetest.file.core.windows.net/test-share-8855433a-bc9b-c6c8-bbc0-62f20adda639/test-directory-326da8bf-be09-099e-502b-9af9dee4c7e9/test-file-3abf68de-b1e2-9178-7c01-e135100c7c8a",
-      "RequestMethod": "PUT",
-      "RequestHeaders": {
-        "Authorization": "Sanitized",
-        "traceparent": "00-b76e342c70a1964e95e2ea908da005ce-7a746ba226384440-00",
-        "User-Agent": [
-<<<<<<< HEAD
-          "azsdk-net-Storage.Files.Shares/12.0.0-dev.20191205.1+4f14c4315f17fbbc59c93c6819467b6f15d7008f",
-=======
-          "azsdk-net-Storage.Files.Shares/12.0.0-dev.20191211.1\u002B899431c003876eb9b26cefd8e8a37e7f27f82ced",
->>>>>>> 5e20a7a1
-          "(.NET Core 4.6.28008.01; Microsoft Windows 10.0.18363 )"
-        ],
-        "x-ms-client-request-id": "7e5c1b6f-282f-3200-0061-b761c9e73855",
-        "x-ms-content-length": "1048576",
-        "x-ms-date": "Wed, 11 Dec 2019 20:37:03 GMT",
-        "x-ms-file-attributes": "None",
-        "x-ms-file-creation-time": "Now",
-        "x-ms-file-last-write-time": "Now",
-        "x-ms-file-permission": "Inherit",
-        "x-ms-return-client-request-id": "true",
-        "x-ms-type": "file",
-        "x-ms-version": "2019-07-07"
-      },
-      "RequestBody": null,
-      "StatusCode": 201,
-      "ResponseHeaders": {
-        "Content-Length": "0",
-<<<<<<< HEAD
-        "Date": "Fri, 06 Dec 2019 00:25:24 GMT",
-        "ETag": "\"0x8D779E2C9DEF8AD\"",
-        "Last-Modified": "Fri, 06 Dec 2019 00:25:25 GMT",
-=======
-        "Date": "Wed, 11 Dec 2019 20:37:02 GMT",
-        "ETag": "\u00220x8D77E79E15C3FC8\u0022",
-        "Last-Modified": "Wed, 11 Dec 2019 20:37:03 GMT",
->>>>>>> 5e20a7a1
-        "Server": [
-          "Windows-Azure-File/1.0",
-          "Microsoft-HTTPAPI/2.0"
-        ],
-        "x-ms-client-request-id": "7e5c1b6f-282f-3200-0061-b761c9e73855",
-        "x-ms-file-attributes": "Archive",
-        "x-ms-file-change-time": "2019-12-11T20:37:03.3276360Z",
-        "x-ms-file-creation-time": "2019-12-11T20:37:03.3276360Z",
+        "x-ms-file-last-write-time": "2019-12-11T23:04:47.0810244Z",
+        "x-ms-file-parent-id": "13835128424026341376",
+        "x-ms-file-permission-key": "12501538048846835188*422928105932735866",
+        "x-ms-request-id": "5f7a896c-601a-003f-1f77-b05a98000000",
+        "x-ms-request-server-encrypted": "true",
+        "x-ms-version": "2019-07-07"
+      },
+      "ResponseBody": []
+    },
+    {
+      "RequestUri": "http://seanstagetest.file.core.windows.net/test-share-7b2b3bb8-171a-7e75-67bd-ff2204c668f8/test-directory-74a6ead8-29b8-3a31-a34c-acf39d421d01/test-file-12de0c39-735d-a197-9d83-f162ab887d31",
+      "RequestMethod": "PUT",
+      "RequestHeaders": {
+        "Authorization": "Sanitized",
+        "traceparent": "00-93694d36fe72f7408fdaf82c4c0b27a8-0de9c8c0b2187d42-00",
+        "User-Agent": [
+          "azsdk-net-Storage.Files.Shares/12.0.0-dev.20191211.1\u002B2accb37068f0a0c9382fa117525bb968c5397cf7",
+          "(.NET Core 4.6.28008.01; Microsoft Windows 10.0.18363 )"
+        ],
+        "x-ms-client-request-id": "55c4ff62-19e6-0953-cd7c-f4351204629e",
+        "x-ms-content-length": "1048576",
+        "x-ms-date": "Wed, 11 Dec 2019 23:04:47 GMT",
+        "x-ms-file-attributes": "None",
+        "x-ms-file-creation-time": "Now",
+        "x-ms-file-last-write-time": "Now",
+        "x-ms-file-permission": "Inherit",
+        "x-ms-return-client-request-id": "true",
+        "x-ms-type": "file",
+        "x-ms-version": "2019-07-07"
+      },
+      "RequestBody": null,
+      "StatusCode": 201,
+      "ResponseHeaders": {
+        "Content-Length": "0",
+        "Date": "Wed, 11 Dec 2019 23:04:46 GMT",
+        "ETag": "\u00220x8D77E8E849E2EB3\u0022",
+        "Last-Modified": "Wed, 11 Dec 2019 23:04:47 GMT",
+        "Server": [
+          "Windows-Azure-File/1.0",
+          "Microsoft-HTTPAPI/2.0"
+        ],
+        "x-ms-client-request-id": "55c4ff62-19e6-0953-cd7c-f4351204629e",
+        "x-ms-file-attributes": "Archive",
+        "x-ms-file-change-time": "2019-12-11T23:04:47.1629491Z",
+        "x-ms-file-creation-time": "2019-12-11T23:04:47.1629491Z",
         "x-ms-file-id": "10376363910205800448",
-        "x-ms-file-last-write-time": "2019-12-11T20:37:03.3276360Z",
-        "x-ms-file-parent-id": "13835128424026341376",
-        "x-ms-file-permission-key": "12501538048846835188*422928105932735866",
-        "x-ms-request-id": "ef3e3815-c01a-0019-1d62-b01280000000",
-        "x-ms-request-server-encrypted": "true",
-        "x-ms-version": "2019-07-07"
-      },
-      "ResponseBody": []
-    },
-    {
-      "RequestUri": "http://seanstagetest.file.core.windows.net/test-share-8855433a-bc9b-c6c8-bbc0-62f20adda639/test-directory-326da8bf-be09-099e-502b-9af9dee4c7e9/test-file-53c382d1-dce8-fca7-4f81-4c6547b17293",
-      "RequestMethod": "PUT",
-      "RequestHeaders": {
-        "Authorization": "Sanitized",
-        "traceparent": "00-ec8223c4e0f32a4aa7b3a0801d823943-7879ac95aedcdc46-00",
-        "User-Agent": [
-<<<<<<< HEAD
-          "azsdk-net-Storage.Files.Shares/12.0.0-dev.20191205.1+4f14c4315f17fbbc59c93c6819467b6f15d7008f",
-=======
-          "azsdk-net-Storage.Files.Shares/12.0.0-dev.20191211.1\u002B899431c003876eb9b26cefd8e8a37e7f27f82ced",
->>>>>>> 5e20a7a1
-          "(.NET Core 4.6.28008.01; Microsoft Windows 10.0.18363 )"
-        ],
-        "x-ms-client-request-id": "7e2a1280-3a05-1a73-1fbe-b090d7c6c90a",
-        "x-ms-content-length": "1048576",
-        "x-ms-date": "Wed, 11 Dec 2019 20:37:03 GMT",
-        "x-ms-file-attributes": "None",
-        "x-ms-file-creation-time": "Now",
-        "x-ms-file-last-write-time": "Now",
-        "x-ms-file-permission": "Inherit",
-        "x-ms-return-client-request-id": "true",
-        "x-ms-type": "file",
-        "x-ms-version": "2019-07-07"
-      },
-      "RequestBody": null,
-      "StatusCode": 201,
-      "ResponseHeaders": {
-        "Content-Length": "0",
-<<<<<<< HEAD
-        "Date": "Fri, 06 Dec 2019 00:25:25 GMT",
-        "ETag": "\"0x8D779E2C9EB51ED\"",
-        "Last-Modified": "Fri, 06 Dec 2019 00:25:25 GMT",
-=======
-        "Date": "Wed, 11 Dec 2019 20:37:02 GMT",
-        "ETag": "\u00220x8D77E79E169113E\u0022",
-        "Last-Modified": "Wed, 11 Dec 2019 20:37:03 GMT",
->>>>>>> 5e20a7a1
-        "Server": [
-          "Windows-Azure-File/1.0",
-          "Microsoft-HTTPAPI/2.0"
-        ],
-        "x-ms-client-request-id": "7e2a1280-3a05-1a73-1fbe-b090d7c6c90a",
-        "x-ms-file-attributes": "Archive",
-        "x-ms-file-change-time": "2019-12-11T20:37:03.4116414Z",
-        "x-ms-file-creation-time": "2019-12-11T20:37:03.4116414Z",
+        "x-ms-file-last-write-time": "2019-12-11T23:04:47.1629491Z",
+        "x-ms-file-parent-id": "13835128424026341376",
+        "x-ms-file-permission-key": "12501538048846835188*422928105932735866",
+        "x-ms-request-id": "5f7a896f-601a-003f-2277-b05a98000000",
+        "x-ms-request-server-encrypted": "true",
+        "x-ms-version": "2019-07-07"
+      },
+      "ResponseBody": []
+    },
+    {
+      "RequestUri": "http://seanstagetest.file.core.windows.net/test-share-7b2b3bb8-171a-7e75-67bd-ff2204c668f8/test-directory-74a6ead8-29b8-3a31-a34c-acf39d421d01/test-file-470cbd49-b98a-5fef-2989-d72609d86804",
+      "RequestMethod": "PUT",
+      "RequestHeaders": {
+        "Authorization": "Sanitized",
+        "traceparent": "00-1ce7a31da0c8f54c867094be1ea38c97-6abc1c57aca53647-00",
+        "User-Agent": [
+          "azsdk-net-Storage.Files.Shares/12.0.0-dev.20191211.1\u002B2accb37068f0a0c9382fa117525bb968c5397cf7",
+          "(.NET Core 4.6.28008.01; Microsoft Windows 10.0.18363 )"
+        ],
+        "x-ms-client-request-id": "b78db3dd-cac6-2a59-075f-3feb17c46fcf",
+        "x-ms-content-length": "1048576",
+        "x-ms-date": "Wed, 11 Dec 2019 23:04:47 GMT",
+        "x-ms-file-attributes": "None",
+        "x-ms-file-creation-time": "Now",
+        "x-ms-file-last-write-time": "Now",
+        "x-ms-file-permission": "Inherit",
+        "x-ms-return-client-request-id": "true",
+        "x-ms-type": "file",
+        "x-ms-version": "2019-07-07"
+      },
+      "RequestBody": null,
+      "StatusCode": 201,
+      "ResponseHeaders": {
+        "Content-Length": "0",
+        "Date": "Wed, 11 Dec 2019 23:04:46 GMT",
+        "ETag": "\u00220x8D77E8E84AAD973\u0022",
+        "Last-Modified": "Wed, 11 Dec 2019 23:04:47 GMT",
+        "Server": [
+          "Windows-Azure-File/1.0",
+          "Microsoft-HTTPAPI/2.0"
+        ],
+        "x-ms-client-request-id": "b78db3dd-cac6-2a59-075f-3feb17c46fcf",
+        "x-ms-file-attributes": "Archive",
+        "x-ms-file-change-time": "2019-12-11T23:04:47.2459635Z",
+        "x-ms-file-creation-time": "2019-12-11T23:04:47.2459635Z",
         "x-ms-file-id": "14988049928633188352",
-        "x-ms-file-last-write-time": "2019-12-11T20:37:03.4116414Z",
-        "x-ms-file-parent-id": "13835128424026341376",
-        "x-ms-file-permission-key": "12501538048846835188*422928105932735866",
-        "x-ms-request-id": "ef3e3816-c01a-0019-1e62-b01280000000",
-        "x-ms-request-server-encrypted": "true",
-        "x-ms-version": "2019-07-07"
-      },
-      "ResponseBody": []
-    },
-    {
-      "RequestUri": "http://seanstagetest.file.core.windows.net/test-share-8855433a-bc9b-c6c8-bbc0-62f20adda639/test-directory-326da8bf-be09-099e-502b-9af9dee4c7e9/test-file-44a7b4aa-f040-6f53-15cb-143836722414",
-      "RequestMethod": "PUT",
-      "RequestHeaders": {
-        "Authorization": "Sanitized",
-        "traceparent": "00-e15891d424d33d4a9b025ebfca6d37cd-d38adb209da0d84c-00",
-        "User-Agent": [
-<<<<<<< HEAD
-          "azsdk-net-Storage.Files.Shares/12.0.0-dev.20191205.1+4f14c4315f17fbbc59c93c6819467b6f15d7008f",
-=======
-          "azsdk-net-Storage.Files.Shares/12.0.0-dev.20191211.1\u002B899431c003876eb9b26cefd8e8a37e7f27f82ced",
->>>>>>> 5e20a7a1
-          "(.NET Core 4.6.28008.01; Microsoft Windows 10.0.18363 )"
-        ],
-        "x-ms-client-request-id": "b6e08c4d-babd-e650-48cf-94fb3bf03a25",
-        "x-ms-content-length": "1048576",
-        "x-ms-date": "Wed, 11 Dec 2019 20:37:03 GMT",
-        "x-ms-file-attributes": "None",
-        "x-ms-file-creation-time": "Now",
-        "x-ms-file-last-write-time": "Now",
-        "x-ms-file-permission": "Inherit",
-        "x-ms-return-client-request-id": "true",
-        "x-ms-type": "file",
-        "x-ms-version": "2019-07-07"
-      },
-      "RequestBody": null,
-      "StatusCode": 201,
-      "ResponseHeaders": {
-        "Content-Length": "0",
-<<<<<<< HEAD
-        "Date": "Fri, 06 Dec 2019 00:25:25 GMT",
-        "ETag": "\"0x8D779E2C9F7ADCB\"",
-        "Last-Modified": "Fri, 06 Dec 2019 00:25:25 GMT",
-=======
-        "Date": "Wed, 11 Dec 2019 20:37:02 GMT",
-        "ETag": "\u00220x8D77E79E1760AE6\u0022",
-        "Last-Modified": "Wed, 11 Dec 2019 20:37:03 GMT",
->>>>>>> 5e20a7a1
-        "Server": [
-          "Windows-Azure-File/1.0",
-          "Microsoft-HTTPAPI/2.0"
-        ],
-        "x-ms-client-request-id": "b6e08c4d-babd-e650-48cf-94fb3bf03a25",
-        "x-ms-file-attributes": "Archive",
-        "x-ms-file-change-time": "2019-12-11T20:37:03.4966758Z",
-        "x-ms-file-creation-time": "2019-12-11T20:37:03.4966758Z",
+        "x-ms-file-last-write-time": "2019-12-11T23:04:47.2459635Z",
+        "x-ms-file-parent-id": "13835128424026341376",
+        "x-ms-file-permission-key": "12501538048846835188*422928105932735866",
+        "x-ms-request-id": "5f7a8973-601a-003f-2677-b05a98000000",
+        "x-ms-request-server-encrypted": "true",
+        "x-ms-version": "2019-07-07"
+      },
+      "ResponseBody": []
+    },
+    {
+      "RequestUri": "http://seanstagetest.file.core.windows.net/test-share-7b2b3bb8-171a-7e75-67bd-ff2204c668f8/test-directory-74a6ead8-29b8-3a31-a34c-acf39d421d01/test-file-7e3fe5b8-59e2-a047-5f8b-da06cc79f259",
+      "RequestMethod": "PUT",
+      "RequestHeaders": {
+        "Authorization": "Sanitized",
+        "traceparent": "00-032762d54021ff4caea42cf70e64659e-e8a46c0b7a814e46-00",
+        "User-Agent": [
+          "azsdk-net-Storage.Files.Shares/12.0.0-dev.20191211.1\u002B2accb37068f0a0c9382fa117525bb968c5397cf7",
+          "(.NET Core 4.6.28008.01; Microsoft Windows 10.0.18363 )"
+        ],
+        "x-ms-client-request-id": "5f574c6e-ab77-6ed7-b8d0-f2454fc2abd1",
+        "x-ms-content-length": "1048576",
+        "x-ms-date": "Wed, 11 Dec 2019 23:04:47 GMT",
+        "x-ms-file-attributes": "None",
+        "x-ms-file-creation-time": "Now",
+        "x-ms-file-last-write-time": "Now",
+        "x-ms-file-permission": "Inherit",
+        "x-ms-return-client-request-id": "true",
+        "x-ms-type": "file",
+        "x-ms-version": "2019-07-07"
+      },
+      "RequestBody": null,
+      "StatusCode": 201,
+      "ResponseHeaders": {
+        "Content-Length": "0",
+        "Date": "Wed, 11 Dec 2019 23:04:46 GMT",
+        "ETag": "\u00220x8D77E8E84B785F6\u0022",
+        "Last-Modified": "Wed, 11 Dec 2019 23:04:47 GMT",
+        "Server": [
+          "Windows-Azure-File/1.0",
+          "Microsoft-HTTPAPI/2.0"
+        ],
+        "x-ms-client-request-id": "5f574c6e-ab77-6ed7-b8d0-f2454fc2abd1",
+        "x-ms-file-attributes": "Archive",
+        "x-ms-file-change-time": "2019-12-11T23:04:47.3290230Z",
+        "x-ms-file-creation-time": "2019-12-11T23:04:47.3290230Z",
         "x-ms-file-id": "12682206919419494400",
-        "x-ms-file-last-write-time": "2019-12-11T20:37:03.4966758Z",
-        "x-ms-file-parent-id": "13835128424026341376",
-        "x-ms-file-permission-key": "12501538048846835188*422928105932735866",
-        "x-ms-request-id": "ef3e3817-c01a-0019-1f62-b01280000000",
-        "x-ms-request-server-encrypted": "true",
-        "x-ms-version": "2019-07-07"
-      },
-      "ResponseBody": []
-    },
-    {
-      "RequestUri": "http://seanstagetest.file.core.windows.net/test-share-8855433a-bc9b-c6c8-bbc0-62f20adda639/test-directory-326da8bf-be09-099e-502b-9af9dee4c7e9/test-file-7561262b-edc6-01f0-c1c2-ea6164124aca",
-      "RequestMethod": "PUT",
-      "RequestHeaders": {
-        "Authorization": "Sanitized",
-        "traceparent": "00-9cb19a848f92254393038aaeef598dd3-93e727560de75c46-00",
-        "User-Agent": [
-<<<<<<< HEAD
-          "azsdk-net-Storage.Files.Shares/12.0.0-dev.20191205.1+4f14c4315f17fbbc59c93c6819467b6f15d7008f",
-=======
-          "azsdk-net-Storage.Files.Shares/12.0.0-dev.20191211.1\u002B899431c003876eb9b26cefd8e8a37e7f27f82ced",
->>>>>>> 5e20a7a1
-          "(.NET Core 4.6.28008.01; Microsoft Windows 10.0.18363 )"
-        ],
-        "x-ms-client-request-id": "4a428e1e-12e6-384d-6be0-109e7c1347aa",
-        "x-ms-content-length": "1048576",
-        "x-ms-date": "Wed, 11 Dec 2019 20:37:03 GMT",
-        "x-ms-file-attributes": "None",
-        "x-ms-file-creation-time": "Now",
-        "x-ms-file-last-write-time": "Now",
-        "x-ms-file-permission": "Inherit",
-        "x-ms-return-client-request-id": "true",
-        "x-ms-type": "file",
-        "x-ms-version": "2019-07-07"
-      },
-      "RequestBody": null,
-      "StatusCode": 201,
-      "ResponseHeaders": {
-        "Content-Length": "0",
-<<<<<<< HEAD
-        "Date": "Fri, 06 Dec 2019 00:25:25 GMT",
-        "ETag": "\"0x8D779E2CA0430F9\"",
-        "Last-Modified": "Fri, 06 Dec 2019 00:25:25 GMT",
-=======
-        "Date": "Wed, 11 Dec 2019 20:37:02 GMT",
-        "ETag": "\u00220x8D77E79E183030B\u0022",
-        "Last-Modified": "Wed, 11 Dec 2019 20:37:03 GMT",
->>>>>>> 5e20a7a1
-        "Server": [
-          "Windows-Azure-File/1.0",
-          "Microsoft-HTTPAPI/2.0"
-        ],
-        "x-ms-client-request-id": "4a428e1e-12e6-384d-6be0-109e7c1347aa",
-        "x-ms-file-attributes": "Archive",
-        "x-ms-file-change-time": "2019-12-11T20:37:03.5816715Z",
-        "x-ms-file-creation-time": "2019-12-11T20:37:03.5816715Z",
+        "x-ms-file-last-write-time": "2019-12-11T23:04:47.3290230Z",
+        "x-ms-file-parent-id": "13835128424026341376",
+        "x-ms-file-permission-key": "12501538048846835188*422928105932735866",
+        "x-ms-request-id": "5f7a8977-601a-003f-2a77-b05a98000000",
+        "x-ms-request-server-encrypted": "true",
+        "x-ms-version": "2019-07-07"
+      },
+      "ResponseBody": []
+    },
+    {
+      "RequestUri": "http://seanstagetest.file.core.windows.net/test-share-7b2b3bb8-171a-7e75-67bd-ff2204c668f8/test-directory-74a6ead8-29b8-3a31-a34c-acf39d421d01/test-file-aa302323-5710-80f5-1d7e-e8d39b7097c5",
+      "RequestMethod": "PUT",
+      "RequestHeaders": {
+        "Authorization": "Sanitized",
+        "traceparent": "00-1e8689014ab7fa4caf4dd78f0f3d2d67-9213fe54f4d1ab40-00",
+        "User-Agent": [
+          "azsdk-net-Storage.Files.Shares/12.0.0-dev.20191211.1\u002B2accb37068f0a0c9382fa117525bb968c5397cf7",
+          "(.NET Core 4.6.28008.01; Microsoft Windows 10.0.18363 )"
+        ],
+        "x-ms-client-request-id": "ca7c6c79-106c-e657-b4e8-883868b5858e",
+        "x-ms-content-length": "1048576",
+        "x-ms-date": "Wed, 11 Dec 2019 23:04:47 GMT",
+        "x-ms-file-attributes": "None",
+        "x-ms-file-creation-time": "Now",
+        "x-ms-file-last-write-time": "Now",
+        "x-ms-file-permission": "Inherit",
+        "x-ms-return-client-request-id": "true",
+        "x-ms-type": "file",
+        "x-ms-version": "2019-07-07"
+      },
+      "RequestBody": null,
+      "StatusCode": 201,
+      "ResponseHeaders": {
+        "Content-Length": "0",
+        "Date": "Wed, 11 Dec 2019 23:04:46 GMT",
+        "ETag": "\u00220x8D77E8E84C408F7\u0022",
+        "Last-Modified": "Wed, 11 Dec 2019 23:04:47 GMT",
+        "Server": [
+          "Windows-Azure-File/1.0",
+          "Microsoft-HTTPAPI/2.0"
+        ],
+        "x-ms-client-request-id": "ca7c6c79-106c-e657-b4e8-883868b5858e",
+        "x-ms-file-attributes": "Archive",
+        "x-ms-file-change-time": "2019-12-11T23:04:47.4110199Z",
+        "x-ms-file-creation-time": "2019-12-11T23:04:47.4110199Z",
         "x-ms-file-id": "17293892937846882304",
-        "x-ms-file-last-write-time": "2019-12-11T20:37:03.5816715Z",
-        "x-ms-file-parent-id": "13835128424026341376",
-        "x-ms-file-permission-key": "12501538048846835188*422928105932735866",
-        "x-ms-request-id": "ef3e3818-c01a-0019-2062-b01280000000",
-        "x-ms-request-server-encrypted": "true",
-        "x-ms-version": "2019-07-07"
-      },
-      "ResponseBody": []
-    },
-    {
-      "RequestUri": "http://seanstagetest.file.core.windows.net/test-share-8855433a-bc9b-c6c8-bbc0-62f20adda639/test-directory-326da8bf-be09-099e-502b-9af9dee4c7e9/test-file-5b8b4d8f-3865-e049-2f53-3e1dc86fc6dd",
-      "RequestMethod": "PUT",
-      "RequestHeaders": {
-        "Authorization": "Sanitized",
-        "traceparent": "00-0661b72b40a7aa418efabfc42d86782b-fb6a3fbab68ac64b-00",
-        "User-Agent": [
-<<<<<<< HEAD
-          "azsdk-net-Storage.Files.Shares/12.0.0-dev.20191205.1+4f14c4315f17fbbc59c93c6819467b6f15d7008f",
-=======
-          "azsdk-net-Storage.Files.Shares/12.0.0-dev.20191211.1\u002B899431c003876eb9b26cefd8e8a37e7f27f82ced",
->>>>>>> 5e20a7a1
-          "(.NET Core 4.6.28008.01; Microsoft Windows 10.0.18363 )"
-        ],
-        "x-ms-client-request-id": "addc9901-efae-b63f-83b0-6b36ab1ff3ef",
-        "x-ms-content-length": "1048576",
-        "x-ms-date": "Wed, 11 Dec 2019 20:37:03 GMT",
-        "x-ms-file-attributes": "None",
-        "x-ms-file-creation-time": "Now",
-        "x-ms-file-last-write-time": "Now",
-        "x-ms-file-permission": "Inherit",
-        "x-ms-return-client-request-id": "true",
-        "x-ms-type": "file",
-        "x-ms-version": "2019-07-07"
-      },
-      "RequestBody": null,
-      "StatusCode": 201,
-      "ResponseHeaders": {
-        "Content-Length": "0",
-<<<<<<< HEAD
-        "Date": "Fri, 06 Dec 2019 00:25:25 GMT",
-        "ETag": "\"0x8D779E2CA10B414\"",
-        "Last-Modified": "Fri, 06 Dec 2019 00:25:25 GMT",
-=======
-        "Date": "Wed, 11 Dec 2019 20:37:02 GMT",
-        "ETag": "\u00220x8D77E79E1904972\u0022",
-        "Last-Modified": "Wed, 11 Dec 2019 20:37:03 GMT",
->>>>>>> 5e20a7a1
-        "Server": [
-          "Windows-Azure-File/1.0",
-          "Microsoft-HTTPAPI/2.0"
-        ],
-        "x-ms-client-request-id": "addc9901-efae-b63f-83b0-6b36ab1ff3ef",
-        "x-ms-file-attributes": "Archive",
-        "x-ms-file-change-time": "2019-12-11T20:37:03.6686706Z",
-        "x-ms-file-creation-time": "2019-12-11T20:37:03.6686706Z",
+        "x-ms-file-last-write-time": "2019-12-11T23:04:47.4110199Z",
+        "x-ms-file-parent-id": "13835128424026341376",
+        "x-ms-file-permission-key": "12501538048846835188*422928105932735866",
+        "x-ms-request-id": "5f7a8979-601a-003f-2c77-b05a98000000",
+        "x-ms-request-server-encrypted": "true",
+        "x-ms-version": "2019-07-07"
+      },
+      "ResponseBody": []
+    },
+    {
+      "RequestUri": "http://seanstagetest.file.core.windows.net/test-share-7b2b3bb8-171a-7e75-67bd-ff2204c668f8/test-directory-74a6ead8-29b8-3a31-a34c-acf39d421d01/test-file-c5aaed1b-fe48-ef4f-766c-e7ffdee893b0",
+      "RequestMethod": "PUT",
+      "RequestHeaders": {
+        "Authorization": "Sanitized",
+        "traceparent": "00-0f1f755d71270642a62fa2099c26c60c-fca5aa95678de64e-00",
+        "User-Agent": [
+          "azsdk-net-Storage.Files.Shares/12.0.0-dev.20191211.1\u002B2accb37068f0a0c9382fa117525bb968c5397cf7",
+          "(.NET Core 4.6.28008.01; Microsoft Windows 10.0.18363 )"
+        ],
+        "x-ms-client-request-id": "e2cb6772-e045-fa64-265e-e3b943661b02",
+        "x-ms-content-length": "1048576",
+        "x-ms-date": "Wed, 11 Dec 2019 23:04:47 GMT",
+        "x-ms-file-attributes": "None",
+        "x-ms-file-creation-time": "Now",
+        "x-ms-file-last-write-time": "Now",
+        "x-ms-file-permission": "Inherit",
+        "x-ms-return-client-request-id": "true",
+        "x-ms-type": "file",
+        "x-ms-version": "2019-07-07"
+      },
+      "RequestBody": null,
+      "StatusCode": 201,
+      "ResponseHeaders": {
+        "Content-Length": "0",
+        "Date": "Wed, 11 Dec 2019 23:04:46 GMT",
+        "ETag": "\u00220x8D77E8E84D08969\u0022",
+        "Last-Modified": "Wed, 11 Dec 2019 23:04:47 GMT",
+        "Server": [
+          "Windows-Azure-File/1.0",
+          "Microsoft-HTTPAPI/2.0"
+        ],
+        "x-ms-client-request-id": "e2cb6772-e045-fa64-265e-e3b943661b02",
+        "x-ms-file-attributes": "Archive",
+        "x-ms-file-change-time": "2019-12-11T23:04:47.4929513Z",
+        "x-ms-file-creation-time": "2019-12-11T23:04:47.4929513Z",
         "x-ms-file-id": "9799903157902376960",
-        "x-ms-file-last-write-time": "2019-12-11T20:37:03.6686706Z",
-        "x-ms-file-parent-id": "13835128424026341376",
-        "x-ms-file-permission-key": "12501538048846835188*422928105932735866",
-        "x-ms-request-id": "ef3e3819-c01a-0019-2162-b01280000000",
-        "x-ms-request-server-encrypted": "true",
-        "x-ms-version": "2019-07-07"
-      },
-      "ResponseBody": []
-    },
-    {
-      "RequestUri": "http://seanstagetest.file.core.windows.net/test-share-8855433a-bc9b-c6c8-bbc0-62f20adda639/test-directory-326da8bf-be09-099e-502b-9af9dee4c7e9/test-file-2039385c-fc4f-bccd-c3a5-837e06f20b02",
-      "RequestMethod": "PUT",
-      "RequestHeaders": {
-        "Authorization": "Sanitized",
-        "traceparent": "00-f68a4ed75f69e542ba5b4f71f313a34c-9e0d05dec570a746-00",
-        "User-Agent": [
-<<<<<<< HEAD
-          "azsdk-net-Storage.Files.Shares/12.0.0-dev.20191205.1+4f14c4315f17fbbc59c93c6819467b6f15d7008f",
-=======
-          "azsdk-net-Storage.Files.Shares/12.0.0-dev.20191211.1\u002B899431c003876eb9b26cefd8e8a37e7f27f82ced",
->>>>>>> 5e20a7a1
-          "(.NET Core 4.6.28008.01; Microsoft Windows 10.0.18363 )"
-        ],
-        "x-ms-client-request-id": "e39d9ea2-9937-1ffb-2d1c-f78b5dd4e6b0",
-        "x-ms-content-length": "1048576",
-        "x-ms-date": "Wed, 11 Dec 2019 20:37:03 GMT",
-        "x-ms-file-attributes": "None",
-        "x-ms-file-creation-time": "Now",
-        "x-ms-file-last-write-time": "Now",
-        "x-ms-file-permission": "Inherit",
-        "x-ms-return-client-request-id": "true",
-        "x-ms-type": "file",
-        "x-ms-version": "2019-07-07"
-      },
-      "RequestBody": null,
-      "StatusCode": 201,
-      "ResponseHeaders": {
-        "Content-Length": "0",
-<<<<<<< HEAD
-        "Date": "Fri, 06 Dec 2019 00:25:25 GMT",
-        "ETag": "\"0x8D779E2CA1D1055\"",
-        "Last-Modified": "Fri, 06 Dec 2019 00:25:25 GMT",
-=======
-        "Date": "Wed, 11 Dec 2019 20:37:02 GMT",
-        "ETag": "\u00220x8D77E79E19D4116\u0022",
-        "Last-Modified": "Wed, 11 Dec 2019 20:37:03 GMT",
->>>>>>> 5e20a7a1
-        "Server": [
-          "Windows-Azure-File/1.0",
-          "Microsoft-HTTPAPI/2.0"
-        ],
-        "x-ms-client-request-id": "e39d9ea2-9937-1ffb-2d1c-f78b5dd4e6b0",
-        "x-ms-file-attributes": "Archive",
-        "x-ms-file-change-time": "2019-12-11T20:37:03.7536534Z",
-        "x-ms-file-creation-time": "2019-12-11T20:37:03.7536534Z",
+        "x-ms-file-last-write-time": "2019-12-11T23:04:47.4929513Z",
+        "x-ms-file-parent-id": "13835128424026341376",
+        "x-ms-file-permission-key": "12501538048846835188*422928105932735866",
+        "x-ms-request-id": "5f7a897c-601a-003f-2f77-b05a98000000",
+        "x-ms-request-server-encrypted": "true",
+        "x-ms-version": "2019-07-07"
+      },
+      "ResponseBody": []
+    },
+    {
+      "RequestUri": "http://seanstagetest.file.core.windows.net/test-share-7b2b3bb8-171a-7e75-67bd-ff2204c668f8/test-directory-74a6ead8-29b8-3a31-a34c-acf39d421d01/test-file-e5027e97-bda8-60f3-efbe-6163717304ef",
+      "RequestMethod": "PUT",
+      "RequestHeaders": {
+        "Authorization": "Sanitized",
+        "traceparent": "00-040f1c2fb1166a48879aa89bf1449264-5f05c71a78f84f41-00",
+        "User-Agent": [
+          "azsdk-net-Storage.Files.Shares/12.0.0-dev.20191211.1\u002B2accb37068f0a0c9382fa117525bb968c5397cf7",
+          "(.NET Core 4.6.28008.01; Microsoft Windows 10.0.18363 )"
+        ],
+        "x-ms-client-request-id": "00c6bd84-a2e9-7548-8966-26d96b765e47",
+        "x-ms-content-length": "1048576",
+        "x-ms-date": "Wed, 11 Dec 2019 23:04:47 GMT",
+        "x-ms-file-attributes": "None",
+        "x-ms-file-creation-time": "Now",
+        "x-ms-file-last-write-time": "Now",
+        "x-ms-file-permission": "Inherit",
+        "x-ms-return-client-request-id": "true",
+        "x-ms-type": "file",
+        "x-ms-version": "2019-07-07"
+      },
+      "RequestBody": null,
+      "StatusCode": 201,
+      "ResponseHeaders": {
+        "Content-Length": "0",
+        "Date": "Wed, 11 Dec 2019 23:04:46 GMT",
+        "ETag": "\u00220x8D77E8E84DD33D6\u0022",
+        "Last-Modified": "Wed, 11 Dec 2019 23:04:47 GMT",
+        "Server": [
+          "Windows-Azure-File/1.0",
+          "Microsoft-HTTPAPI/2.0"
+        ],
+        "x-ms-client-request-id": "00c6bd84-a2e9-7548-8966-26d96b765e47",
+        "x-ms-file-attributes": "Archive",
+        "x-ms-file-change-time": "2019-12-11T23:04:47.5759574Z",
+        "x-ms-file-creation-time": "2019-12-11T23:04:47.5759574Z",
         "x-ms-file-id": "14411589176329764864",
-        "x-ms-file-last-write-time": "2019-12-11T20:37:03.7536534Z",
-        "x-ms-file-parent-id": "13835128424026341376",
-        "x-ms-file-permission-key": "12501538048846835188*422928105932735866",
-        "x-ms-request-id": "ef3e381a-c01a-0019-2262-b01280000000",
-        "x-ms-request-server-encrypted": "true",
-        "x-ms-version": "2019-07-07"
-      },
-      "ResponseBody": []
-    },
-    {
-      "RequestUri": "http://seanstagetest.file.core.windows.net/test-share-8855433a-bc9b-c6c8-bbc0-62f20adda639/test-directory-326da8bf-be09-099e-502b-9af9dee4c7e9/test-file-e8a94981-c8e7-f3af-dd81-4672afd33952",
-      "RequestMethod": "PUT",
-      "RequestHeaders": {
-        "Authorization": "Sanitized",
-        "traceparent": "00-28048e5146e7f2489f6b86060620120e-e1c1cfefa7742d4e-00",
-        "User-Agent": [
-<<<<<<< HEAD
-          "azsdk-net-Storage.Files.Shares/12.0.0-dev.20191205.1+4f14c4315f17fbbc59c93c6819467b6f15d7008f",
-=======
-          "azsdk-net-Storage.Files.Shares/12.0.0-dev.20191211.1\u002B899431c003876eb9b26cefd8e8a37e7f27f82ced",
->>>>>>> 5e20a7a1
-          "(.NET Core 4.6.28008.01; Microsoft Windows 10.0.18363 )"
-        ],
-        "x-ms-client-request-id": "0d94954f-1081-c6b8-3d8b-0ee65a32f8ad",
-        "x-ms-content-length": "1048576",
-        "x-ms-date": "Wed, 11 Dec 2019 20:37:03 GMT",
-        "x-ms-file-attributes": "None",
-        "x-ms-file-creation-time": "Now",
-        "x-ms-file-last-write-time": "Now",
-        "x-ms-file-permission": "Inherit",
-        "x-ms-return-client-request-id": "true",
-        "x-ms-type": "file",
-        "x-ms-version": "2019-07-07"
-      },
-      "RequestBody": null,
-      "StatusCode": 201,
-      "ResponseHeaders": {
-        "Content-Length": "0",
-<<<<<<< HEAD
-        "Date": "Fri, 06 Dec 2019 00:25:25 GMT",
-        "ETag": "\"0x8D779E2CA29E172\"",
-        "Last-Modified": "Fri, 06 Dec 2019 00:25:25 GMT",
-=======
-        "Date": "Wed, 11 Dec 2019 20:37:02 GMT",
-        "ETag": "\u00220x8D77E79E1AA6052\u0022",
-        "Last-Modified": "Wed, 11 Dec 2019 20:37:03 GMT",
->>>>>>> 5e20a7a1
-        "Server": [
-          "Windows-Azure-File/1.0",
-          "Microsoft-HTTPAPI/2.0"
-        ],
-        "x-ms-client-request-id": "0d94954f-1081-c6b8-3d8b-0ee65a32f8ad",
-        "x-ms-file-attributes": "Archive",
-        "x-ms-file-change-time": "2019-12-11T20:37:03.8396498Z",
-        "x-ms-file-creation-time": "2019-12-11T20:37:03.8396498Z",
+        "x-ms-file-last-write-time": "2019-12-11T23:04:47.5759574Z",
+        "x-ms-file-parent-id": "13835128424026341376",
+        "x-ms-file-permission-key": "12501538048846835188*422928105932735866",
+        "x-ms-request-id": "5f7a8980-601a-003f-3377-b05a98000000",
+        "x-ms-request-server-encrypted": "true",
+        "x-ms-version": "2019-07-07"
+      },
+      "ResponseBody": []
+    },
+    {
+      "RequestUri": "http://seanstagetest.file.core.windows.net/test-share-7b2b3bb8-171a-7e75-67bd-ff2204c668f8/test-directory-74a6ead8-29b8-3a31-a34c-acf39d421d01/test-file-deeb14f4-2cce-2410-d440-34a46ff6a134",
+      "RequestMethod": "PUT",
+      "RequestHeaders": {
+        "Authorization": "Sanitized",
+        "traceparent": "00-15571da77ce23547b9d953bb5e267fa0-a6500dbb993ce142-00",
+        "User-Agent": [
+          "azsdk-net-Storage.Files.Shares/12.0.0-dev.20191211.1\u002B2accb37068f0a0c9382fa117525bb968c5397cf7",
+          "(.NET Core 4.6.28008.01; Microsoft Windows 10.0.18363 )"
+        ],
+        "x-ms-client-request-id": "863541bd-1ba0-9118-90fa-9127eb78bfc5",
+        "x-ms-content-length": "1048576",
+        "x-ms-date": "Wed, 11 Dec 2019 23:04:47 GMT",
+        "x-ms-file-attributes": "None",
+        "x-ms-file-creation-time": "Now",
+        "x-ms-file-last-write-time": "Now",
+        "x-ms-file-permission": "Inherit",
+        "x-ms-return-client-request-id": "true",
+        "x-ms-type": "file",
+        "x-ms-version": "2019-07-07"
+      },
+      "RequestBody": null,
+      "StatusCode": 201,
+      "ResponseHeaders": {
+        "Content-Length": "0",
+        "Date": "Wed, 11 Dec 2019 23:04:47 GMT",
+        "ETag": "\u00220x8D77E8E84E9DDCA\u0022",
+        "Last-Modified": "Wed, 11 Dec 2019 23:04:47 GMT",
+        "Server": [
+          "Windows-Azure-File/1.0",
+          "Microsoft-HTTPAPI/2.0"
+        ],
+        "x-ms-client-request-id": "863541bd-1ba0-9118-90fa-9127eb78bfc5",
+        "x-ms-file-attributes": "Archive",
+        "x-ms-file-change-time": "2019-12-11T23:04:47.6589514Z",
+        "x-ms-file-creation-time": "2019-12-11T23:04:47.6589514Z",
         "x-ms-file-id": "12105746167116070912",
-        "x-ms-file-last-write-time": "2019-12-11T20:37:03.8396498Z",
-        "x-ms-file-parent-id": "13835128424026341376",
-        "x-ms-file-permission-key": "12501538048846835188*422928105932735866",
-        "x-ms-request-id": "ef3e381b-c01a-0019-2362-b01280000000",
-        "x-ms-request-server-encrypted": "true",
-        "x-ms-version": "2019-07-07"
-      },
-      "ResponseBody": []
-    },
-    {
-      "RequestUri": "http://seanstagetest.file.core.windows.net/test-share-8855433a-bc9b-c6c8-bbc0-62f20adda639/test-directory-326da8bf-be09-099e-502b-9af9dee4c7e9/test-file-2c040dfb-29d9-927a-7fce-98bfb4cbd93c",
-      "RequestMethod": "PUT",
-      "RequestHeaders": {
-        "Authorization": "Sanitized",
-        "traceparent": "00-898a59dec764df48847db61b8ea2e32a-621a0f84748bf644-00",
-        "User-Agent": [
-<<<<<<< HEAD
-          "azsdk-net-Storage.Files.Shares/12.0.0-dev.20191205.1+4f14c4315f17fbbc59c93c6819467b6f15d7008f",
-=======
-          "azsdk-net-Storage.Files.Shares/12.0.0-dev.20191211.1\u002B899431c003876eb9b26cefd8e8a37e7f27f82ced",
->>>>>>> 5e20a7a1
-          "(.NET Core 4.6.28008.01; Microsoft Windows 10.0.18363 )"
-        ],
-        "x-ms-client-request-id": "c83babc4-d840-6d2e-0bef-5f5ef38754a8",
-        "x-ms-content-length": "1048576",
-        "x-ms-date": "Wed, 11 Dec 2019 20:37:03 GMT",
-        "x-ms-file-attributes": "None",
-        "x-ms-file-creation-time": "Now",
-        "x-ms-file-last-write-time": "Now",
-        "x-ms-file-permission": "Inherit",
-        "x-ms-return-client-request-id": "true",
-        "x-ms-type": "file",
-        "x-ms-version": "2019-07-07"
-      },
-      "RequestBody": null,
-      "StatusCode": 201,
-      "ResponseHeaders": {
-        "Content-Length": "0",
-<<<<<<< HEAD
-        "Date": "Fri, 06 Dec 2019 00:25:25 GMT",
-        "ETag": "\"0x8D779E2CA363D90\"",
-        "Last-Modified": "Fri, 06 Dec 2019 00:25:25 GMT",
-=======
-        "Date": "Wed, 11 Dec 2019 20:37:03 GMT",
-        "ETag": "\u00220x8D77E79E1B891E8\u0022",
-        "Last-Modified": "Wed, 11 Dec 2019 20:37:03 GMT",
->>>>>>> 5e20a7a1
-        "Server": [
-          "Windows-Azure-File/1.0",
-          "Microsoft-HTTPAPI/2.0"
-        ],
-        "x-ms-client-request-id": "c83babc4-d840-6d2e-0bef-5f5ef38754a8",
-        "x-ms-file-attributes": "Archive",
-        "x-ms-file-change-time": "2019-12-11T20:37:03.9326696Z",
-        "x-ms-file-creation-time": "2019-12-11T20:37:03.9326696Z",
+        "x-ms-file-last-write-time": "2019-12-11T23:04:47.6589514Z",
+        "x-ms-file-parent-id": "13835128424026341376",
+        "x-ms-file-permission-key": "12501538048846835188*422928105932735866",
+        "x-ms-request-id": "5f7a8984-601a-003f-3777-b05a98000000",
+        "x-ms-request-server-encrypted": "true",
+        "x-ms-version": "2019-07-07"
+      },
+      "ResponseBody": []
+    },
+    {
+      "RequestUri": "http://seanstagetest.file.core.windows.net/test-share-7b2b3bb8-171a-7e75-67bd-ff2204c668f8/test-directory-74a6ead8-29b8-3a31-a34c-acf39d421d01/test-file-1c3c37eb-b16d-5d1d-f949-d5899deb7e02",
+      "RequestMethod": "PUT",
+      "RequestHeaders": {
+        "Authorization": "Sanitized",
+        "traceparent": "00-0a8df0e2ccd2974ca155f80ef5c5b797-44ac70c9fa12bf46-00",
+        "User-Agent": [
+          "azsdk-net-Storage.Files.Shares/12.0.0-dev.20191211.1\u002B2accb37068f0a0c9382fa117525bb968c5397cf7",
+          "(.NET Core 4.6.28008.01; Microsoft Windows 10.0.18363 )"
+        ],
+        "x-ms-client-request-id": "291b99d4-d741-9ea7-8bf8-dca9b616759d",
+        "x-ms-content-length": "1048576",
+        "x-ms-date": "Wed, 11 Dec 2019 23:04:47 GMT",
+        "x-ms-file-attributes": "None",
+        "x-ms-file-creation-time": "Now",
+        "x-ms-file-last-write-time": "Now",
+        "x-ms-file-permission": "Inherit",
+        "x-ms-return-client-request-id": "true",
+        "x-ms-type": "file",
+        "x-ms-version": "2019-07-07"
+      },
+      "RequestBody": null,
+      "StatusCode": 201,
+      "ResponseHeaders": {
+        "Content-Length": "0",
+        "Date": "Wed, 11 Dec 2019 23:04:47 GMT",
+        "ETag": "\u00220x8D77E8E84F660EF\u0022",
+        "Last-Modified": "Wed, 11 Dec 2019 23:04:47 GMT",
+        "Server": [
+          "Windows-Azure-File/1.0",
+          "Microsoft-HTTPAPI/2.0"
+        ],
+        "x-ms-client-request-id": "291b99d4-d741-9ea7-8bf8-dca9b616759d",
+        "x-ms-file-attributes": "Archive",
+        "x-ms-file-change-time": "2019-12-11T23:04:47.7409519Z",
+        "x-ms-file-creation-time": "2019-12-11T23:04:47.7409519Z",
         "x-ms-file-id": "16717432185543458816",
-        "x-ms-file-last-write-time": "2019-12-11T20:37:03.9326696Z",
-        "x-ms-file-parent-id": "13835128424026341376",
-        "x-ms-file-permission-key": "12501538048846835188*422928105932735866",
-        "x-ms-request-id": "ef3e381c-c01a-0019-2462-b01280000000",
-        "x-ms-request-server-encrypted": "true",
-        "x-ms-version": "2019-07-07"
-      },
-      "ResponseBody": []
-    },
-    {
-      "RequestUri": "http://seanstagetest.file.core.windows.net/test-share-8855433a-bc9b-c6c8-bbc0-62f20adda639/test-directory-326da8bf-be09-099e-502b-9af9dee4c7e9/test-file-7e9c3b48-dec5-93f6-8945-43ceb65b0cf0?restype=directory",
-      "RequestMethod": "PUT",
-      "RequestHeaders": {
-        "Authorization": "Sanitized",
-        "traceparent": "00-bf4e8a1ce9394d48b36968131c1da9de-7ffedacb12045342-00",
-        "User-Agent": [
-<<<<<<< HEAD
-          "azsdk-net-Storage.Files.Shares/12.0.0-dev.20191205.1+4f14c4315f17fbbc59c93c6819467b6f15d7008f",
-=======
-          "azsdk-net-Storage.Files.Shares/12.0.0-dev.20191211.1\u002B899431c003876eb9b26cefd8e8a37e7f27f82ced",
->>>>>>> 5e20a7a1
-          "(.NET Core 4.6.28008.01; Microsoft Windows 10.0.18363 )"
-        ],
-        "x-ms-client-request-id": "ae22aae0-30f6-f16d-9b8b-8f91638eaca9",
-        "x-ms-date": "Wed, 11 Dec 2019 20:37:03 GMT",
-        "x-ms-file-attributes": "None",
-        "x-ms-file-creation-time": "Now",
-        "x-ms-file-last-write-time": "Now",
-        "x-ms-file-permission": "Inherit",
-        "x-ms-return-client-request-id": "true",
-        "x-ms-version": "2019-07-07"
-      },
-      "RequestBody": null,
-      "StatusCode": 201,
-      "ResponseHeaders": {
-        "Content-Length": "0",
-<<<<<<< HEAD
-        "Date": "Fri, 06 Dec 2019 00:25:25 GMT",
-        "ETag": "\"0x8D779E2CA43AB4E\"",
-        "Last-Modified": "Fri, 06 Dec 2019 00:25:25 GMT",
-=======
-        "Date": "Wed, 11 Dec 2019 20:37:03 GMT",
-        "ETag": "\u00220x8D77E79E1C62662\u0022",
-        "Last-Modified": "Wed, 11 Dec 2019 20:37:04 GMT",
->>>>>>> 5e20a7a1
-        "Server": [
-          "Windows-Azure-File/1.0",
-          "Microsoft-HTTPAPI/2.0"
-        ],
-        "x-ms-client-request-id": "ae22aae0-30f6-f16d-9b8b-8f91638eaca9",
+        "x-ms-file-last-write-time": "2019-12-11T23:04:47.7409519Z",
+        "x-ms-file-parent-id": "13835128424026341376",
+        "x-ms-file-permission-key": "12501538048846835188*422928105932735866",
+        "x-ms-request-id": "5f7a8987-601a-003f-3a77-b05a98000000",
+        "x-ms-request-server-encrypted": "true",
+        "x-ms-version": "2019-07-07"
+      },
+      "ResponseBody": []
+    },
+    {
+      "RequestUri": "http://seanstagetest.file.core.windows.net/test-share-7b2b3bb8-171a-7e75-67bd-ff2204c668f8/test-directory-74a6ead8-29b8-3a31-a34c-acf39d421d01/test-file-ca0bf867-b4fd-6ae1-6ede-1167884ff0f9?restype=directory",
+      "RequestMethod": "PUT",
+      "RequestHeaders": {
+        "Authorization": "Sanitized",
+        "traceparent": "00-0b44ce7c6d20b04f8091f9ba5b31c274-b8f9f455388f6246-00",
+        "User-Agent": [
+          "azsdk-net-Storage.Files.Shares/12.0.0-dev.20191211.1\u002B2accb37068f0a0c9382fa117525bb968c5397cf7",
+          "(.NET Core 4.6.28008.01; Microsoft Windows 10.0.18363 )"
+        ],
+        "x-ms-client-request-id": "5252d548-965c-a583-2e40-391757548669",
+        "x-ms-date": "Wed, 11 Dec 2019 23:04:47 GMT",
+        "x-ms-file-attributes": "None",
+        "x-ms-file-creation-time": "Now",
+        "x-ms-file-last-write-time": "Now",
+        "x-ms-file-permission": "Inherit",
+        "x-ms-return-client-request-id": "true",
+        "x-ms-version": "2019-07-07"
+      },
+      "RequestBody": null,
+      "StatusCode": 201,
+      "ResponseHeaders": {
+        "Content-Length": "0",
+        "Date": "Wed, 11 Dec 2019 23:04:47 GMT",
+        "ETag": "\u00220x8D77E8E8503F816\u0022",
+        "Last-Modified": "Wed, 11 Dec 2019 23:04:47 GMT",
+        "Server": [
+          "Windows-Azure-File/1.0",
+          "Microsoft-HTTPAPI/2.0"
+        ],
+        "x-ms-client-request-id": "5252d548-965c-a583-2e40-391757548669",
         "x-ms-file-attributes": "Directory",
-        "x-ms-file-change-time": "2019-12-11T20:37:04.0216674Z",
-        "x-ms-file-creation-time": "2019-12-11T20:37:04.0216674Z",
+        "x-ms-file-change-time": "2019-12-11T23:04:47.8300182Z",
+        "x-ms-file-creation-time": "2019-12-11T23:04:47.8300182Z",
         "x-ms-file-id": "10952824662509223936",
-        "x-ms-file-last-write-time": "2019-12-11T20:37:04.0216674Z",
+        "x-ms-file-last-write-time": "2019-12-11T23:04:47.8300182Z",
         "x-ms-file-parent-id": "13835128424026341376",
         "x-ms-file-permission-key": "7855875120676328179*422928105932735866",
-        "x-ms-request-id": "ef3e381d-c01a-0019-2562-b01280000000",
-        "x-ms-request-server-encrypted": "true",
-        "x-ms-version": "2019-07-07"
-      },
-      "ResponseBody": []
-    },
-    {
-      "RequestUri": "http://seanstagetest.file.core.windows.net/test-share-8855433a-bc9b-c6c8-bbc0-62f20adda639/test-directory-326da8bf-be09-099e-502b-9af9dee4c7e9/test-file-f982316c-deed-5729-ce16-681830ef3f11?restype=directory",
-      "RequestMethod": "PUT",
-      "RequestHeaders": {
-        "Authorization": "Sanitized",
-        "traceparent": "00-d4e56e9503c69b4699adb8805e48b7b7-b0df0c721357e14f-00",
-        "User-Agent": [
-<<<<<<< HEAD
-          "azsdk-net-Storage.Files.Shares/12.0.0-dev.20191205.1+4f14c4315f17fbbc59c93c6819467b6f15d7008f",
-=======
-          "azsdk-net-Storage.Files.Shares/12.0.0-dev.20191211.1\u002B899431c003876eb9b26cefd8e8a37e7f27f82ced",
->>>>>>> 5e20a7a1
-          "(.NET Core 4.6.28008.01; Microsoft Windows 10.0.18363 )"
-        ],
-        "x-ms-client-request-id": "497d2098-a564-5cb1-0f42-0f452e39281a",
-        "x-ms-date": "Wed, 11 Dec 2019 20:37:04 GMT",
-        "x-ms-file-attributes": "None",
-        "x-ms-file-creation-time": "Now",
-        "x-ms-file-last-write-time": "Now",
-        "x-ms-file-permission": "Inherit",
-        "x-ms-return-client-request-id": "true",
-        "x-ms-version": "2019-07-07"
-      },
-      "RequestBody": null,
-      "StatusCode": 201,
-      "ResponseHeaders": {
-        "Content-Length": "0",
-<<<<<<< HEAD
-        "Date": "Fri, 06 Dec 2019 00:25:25 GMT",
-        "ETag": "\"0x8D779E2CA500794\"",
-        "Last-Modified": "Fri, 06 Dec 2019 00:25:26 GMT",
-=======
-        "Date": "Wed, 11 Dec 2019 20:37:03 GMT",
-        "ETag": "\u00220x8D77E79E1D2D141\u0022",
-        "Last-Modified": "Wed, 11 Dec 2019 20:37:04 GMT",
->>>>>>> 5e20a7a1
-        "Server": [
-          "Windows-Azure-File/1.0",
-          "Microsoft-HTTPAPI/2.0"
-        ],
-        "x-ms-client-request-id": "497d2098-a564-5cb1-0f42-0f452e39281a",
+        "x-ms-request-id": "5f7a898a-601a-003f-3d77-b05a98000000",
+        "x-ms-request-server-encrypted": "true",
+        "x-ms-version": "2019-07-07"
+      },
+      "ResponseBody": []
+    },
+    {
+      "RequestUri": "http://seanstagetest.file.core.windows.net/test-share-7b2b3bb8-171a-7e75-67bd-ff2204c668f8/test-directory-74a6ead8-29b8-3a31-a34c-acf39d421d01/test-file-39772d1d-e837-4281-f78d-e584578687e9?restype=directory",
+      "RequestMethod": "PUT",
+      "RequestHeaders": {
+        "Authorization": "Sanitized",
+        "traceparent": "00-24fe89e7c8506045a78abc536df2f6dc-abacd3e4d3e0dc49-00",
+        "User-Agent": [
+          "azsdk-net-Storage.Files.Shares/12.0.0-dev.20191211.1\u002B2accb37068f0a0c9382fa117525bb968c5397cf7",
+          "(.NET Core 4.6.28008.01; Microsoft Windows 10.0.18363 )"
+        ],
+        "x-ms-client-request-id": "e0602962-23c4-4a41-5e48-c0ae936532ef",
+        "x-ms-date": "Wed, 11 Dec 2019 23:04:47 GMT",
+        "x-ms-file-attributes": "None",
+        "x-ms-file-creation-time": "Now",
+        "x-ms-file-last-write-time": "Now",
+        "x-ms-file-permission": "Inherit",
+        "x-ms-return-client-request-id": "true",
+        "x-ms-version": "2019-07-07"
+      },
+      "RequestBody": null,
+      "StatusCode": 201,
+      "ResponseHeaders": {
+        "Content-Length": "0",
+        "Date": "Wed, 11 Dec 2019 23:04:47 GMT",
+        "ETag": "\u00220x8D77E8E8510A2F0\u0022",
+        "Last-Modified": "Wed, 11 Dec 2019 23:04:47 GMT",
+        "Server": [
+          "Windows-Azure-File/1.0",
+          "Microsoft-HTTPAPI/2.0"
+        ],
+        "x-ms-client-request-id": "e0602962-23c4-4a41-5e48-c0ae936532ef",
         "x-ms-file-attributes": "Directory",
-        "x-ms-file-change-time": "2019-12-11T20:37:04.1046849Z",
-        "x-ms-file-creation-time": "2019-12-11T20:37:04.1046849Z",
+        "x-ms-file-change-time": "2019-12-11T23:04:47.9130352Z",
+        "x-ms-file-creation-time": "2019-12-11T23:04:47.9130352Z",
         "x-ms-file-id": "15564510680936611840",
-        "x-ms-file-last-write-time": "2019-12-11T20:37:04.1046849Z",
+        "x-ms-file-last-write-time": "2019-12-11T23:04:47.9130352Z",
         "x-ms-file-parent-id": "13835128424026341376",
         "x-ms-file-permission-key": "7855875120676328179*422928105932735866",
-        "x-ms-request-id": "ef3e381e-c01a-0019-2662-b01280000000",
-        "x-ms-request-server-encrypted": "true",
-        "x-ms-version": "2019-07-07"
-      },
-      "ResponseBody": []
-    },
-    {
-      "RequestUri": "http://seanstagetest.file.core.windows.net/test-share-8855433a-bc9b-c6c8-bbc0-62f20adda639/test-directory-326da8bf-be09-099e-502b-9af9dee4c7e9/test-file-742a0aa7-ba36-1c8c-1771-a393e5abdc24?restype=directory",
-      "RequestMethod": "PUT",
-      "RequestHeaders": {
-        "Authorization": "Sanitized",
-        "traceparent": "00-0ece9c5ff13d6347a8b3c0f7d2667cd5-d616e32fd5f5e64b-00",
-        "User-Agent": [
-<<<<<<< HEAD
-          "azsdk-net-Storage.Files.Shares/12.0.0-dev.20191205.1+4f14c4315f17fbbc59c93c6819467b6f15d7008f",
-=======
-          "azsdk-net-Storage.Files.Shares/12.0.0-dev.20191211.1\u002B899431c003876eb9b26cefd8e8a37e7f27f82ced",
->>>>>>> 5e20a7a1
-          "(.NET Core 4.6.28008.01; Microsoft Windows 10.0.18363 )"
-        ],
-        "x-ms-client-request-id": "43f98b26-6210-f445-adc6-e287f04dd8a6",
-        "x-ms-date": "Wed, 11 Dec 2019 20:37:04 GMT",
-        "x-ms-file-attributes": "None",
-        "x-ms-file-creation-time": "Now",
-        "x-ms-file-last-write-time": "Now",
-        "x-ms-file-permission": "Inherit",
-        "x-ms-return-client-request-id": "true",
-        "x-ms-version": "2019-07-07"
-      },
-      "RequestBody": null,
-      "StatusCode": 201,
-      "ResponseHeaders": {
-        "Content-Length": "0",
-<<<<<<< HEAD
-        "Date": "Fri, 06 Dec 2019 00:25:25 GMT",
-        "ETag": "\"0x8D779E2CA5CB176\"",
-        "Last-Modified": "Fri, 06 Dec 2019 00:25:26 GMT",
-=======
-        "Date": "Wed, 11 Dec 2019 20:37:03 GMT",
-        "ETag": "\u00220x8D77E79E1E014DB\u0022",
-        "Last-Modified": "Wed, 11 Dec 2019 20:37:04 GMT",
->>>>>>> 5e20a7a1
-        "Server": [
-          "Windows-Azure-File/1.0",
-          "Microsoft-HTTPAPI/2.0"
-        ],
-        "x-ms-client-request-id": "43f98b26-6210-f445-adc6-e287f04dd8a6",
+        "x-ms-request-id": "5f7a898b-601a-003f-3e77-b05a98000000",
+        "x-ms-request-server-encrypted": "true",
+        "x-ms-version": "2019-07-07"
+      },
+      "ResponseBody": []
+    },
+    {
+      "RequestUri": "http://seanstagetest.file.core.windows.net/test-share-7b2b3bb8-171a-7e75-67bd-ff2204c668f8/test-directory-74a6ead8-29b8-3a31-a34c-acf39d421d01/test-file-773c32c2-d7eb-3736-55d1-ae8fa0b5d4aa?restype=directory",
+      "RequestMethod": "PUT",
+      "RequestHeaders": {
+        "Authorization": "Sanitized",
+        "traceparent": "00-0012044ce7bbdb458e348ea3baa601a1-d6f8992ec3f39540-00",
+        "User-Agent": [
+          "azsdk-net-Storage.Files.Shares/12.0.0-dev.20191211.1\u002B2accb37068f0a0c9382fa117525bb968c5397cf7",
+          "(.NET Core 4.6.28008.01; Microsoft Windows 10.0.18363 )"
+        ],
+        "x-ms-client-request-id": "2db47dd3-a5f4-cba4-0a1c-bba6011e75b6",
+        "x-ms-date": "Wed, 11 Dec 2019 23:04:47 GMT",
+        "x-ms-file-attributes": "None",
+        "x-ms-file-creation-time": "Now",
+        "x-ms-file-last-write-time": "Now",
+        "x-ms-file-permission": "Inherit",
+        "x-ms-return-client-request-id": "true",
+        "x-ms-version": "2019-07-07"
+      },
+      "RequestBody": null,
+      "StatusCode": 201,
+      "ResponseHeaders": {
+        "Content-Length": "0",
+        "Date": "Wed, 11 Dec 2019 23:04:47 GMT",
+        "ETag": "\u00220x8D77E8E851DE6AD\u0022",
+        "Last-Modified": "Wed, 11 Dec 2019 23:04:47 GMT",
+        "Server": [
+          "Windows-Azure-File/1.0",
+          "Microsoft-HTTPAPI/2.0"
+        ],
+        "x-ms-client-request-id": "2db47dd3-a5f4-cba4-0a1c-bba6011e75b6",
         "x-ms-file-attributes": "Directory",
-        "x-ms-file-change-time": "2019-12-11T20:37:04.1916123Z",
-        "x-ms-file-creation-time": "2019-12-11T20:37:04.1916123Z",
+        "x-ms-file-change-time": "2019-12-11T23:04:47.9999661Z",
+        "x-ms-file-creation-time": "2019-12-11T23:04:47.9999661Z",
         "x-ms-file-id": "13258667671722917888",
-        "x-ms-file-last-write-time": "2019-12-11T20:37:04.1916123Z",
+        "x-ms-file-last-write-time": "2019-12-11T23:04:47.9999661Z",
         "x-ms-file-parent-id": "13835128424026341376",
         "x-ms-file-permission-key": "7855875120676328179*422928105932735866",
-        "x-ms-request-id": "ef3e381f-c01a-0019-2762-b01280000000",
-        "x-ms-request-server-encrypted": "true",
-        "x-ms-version": "2019-07-07"
-      },
-      "ResponseBody": []
-    },
-    {
-      "RequestUri": "http://seanstagetest.file.core.windows.net/test-share-8855433a-bc9b-c6c8-bbc0-62f20adda639/test-directory-326da8bf-be09-099e-502b-9af9dee4c7e9/test-file-8353a7c2-e049-694e-1244-b0af76dd6299?restype=directory",
-      "RequestMethod": "PUT",
-      "RequestHeaders": {
-        "Authorization": "Sanitized",
-        "traceparent": "00-94875c3b68ae1249bc75963b89e32d09-bc4558a1ff67534b-00",
-        "User-Agent": [
-<<<<<<< HEAD
-          "azsdk-net-Storage.Files.Shares/12.0.0-dev.20191205.1+4f14c4315f17fbbc59c93c6819467b6f15d7008f",
-=======
-          "azsdk-net-Storage.Files.Shares/12.0.0-dev.20191211.1\u002B899431c003876eb9b26cefd8e8a37e7f27f82ced",
->>>>>>> 5e20a7a1
-          "(.NET Core 4.6.28008.01; Microsoft Windows 10.0.18363 )"
-        ],
-        "x-ms-client-request-id": "a31f0f4d-e53f-e50a-ee05-fb1d83eef0ca",
-        "x-ms-date": "Wed, 11 Dec 2019 20:37:04 GMT",
-        "x-ms-file-attributes": "None",
-        "x-ms-file-creation-time": "Now",
-        "x-ms-file-last-write-time": "Now",
-        "x-ms-file-permission": "Inherit",
-        "x-ms-return-client-request-id": "true",
-        "x-ms-version": "2019-07-07"
-      },
-      "RequestBody": null,
-      "StatusCode": 201,
-      "ResponseHeaders": {
-        "Content-Length": "0",
-<<<<<<< HEAD
-        "Date": "Fri, 06 Dec 2019 00:25:25 GMT",
-        "ETag": "\"0x8D779E2CA690D9D\"",
-        "Last-Modified": "Fri, 06 Dec 2019 00:25:26 GMT",
-=======
-        "Date": "Wed, 11 Dec 2019 20:37:03 GMT",
-        "ETag": "\u00220x8D77E79E1ECC1E2\u0022",
-        "Last-Modified": "Wed, 11 Dec 2019 20:37:04 GMT",
->>>>>>> 5e20a7a1
-        "Server": [
-          "Windows-Azure-File/1.0",
-          "Microsoft-HTTPAPI/2.0"
-        ],
-        "x-ms-client-request-id": "a31f0f4d-e53f-e50a-ee05-fb1d83eef0ca",
+        "x-ms-request-id": "5f7a898e-601a-003f-4177-b05a98000000",
+        "x-ms-request-server-encrypted": "true",
+        "x-ms-version": "2019-07-07"
+      },
+      "ResponseBody": []
+    },
+    {
+      "RequestUri": "http://seanstagetest.file.core.windows.net/test-share-7b2b3bb8-171a-7e75-67bd-ff2204c668f8/test-directory-74a6ead8-29b8-3a31-a34c-acf39d421d01/test-file-706cdc58-4473-7ecb-77c8-d26fce5d13e7?restype=directory",
+      "RequestMethod": "PUT",
+      "RequestHeaders": {
+        "Authorization": "Sanitized",
+        "traceparent": "00-035ede80209b6046ad1466931c2fae88-86ae93a6f6465441-00",
+        "User-Agent": [
+          "azsdk-net-Storage.Files.Shares/12.0.0-dev.20191211.1\u002B2accb37068f0a0c9382fa117525bb968c5397cf7",
+          "(.NET Core 4.6.28008.01; Microsoft Windows 10.0.18363 )"
+        ],
+        "x-ms-client-request-id": "15dbfd74-04b0-cdfa-f880-da4bc11c84e9",
+        "x-ms-date": "Wed, 11 Dec 2019 23:04:48 GMT",
+        "x-ms-file-attributes": "None",
+        "x-ms-file-creation-time": "Now",
+        "x-ms-file-last-write-time": "Now",
+        "x-ms-file-permission": "Inherit",
+        "x-ms-return-client-request-id": "true",
+        "x-ms-version": "2019-07-07"
+      },
+      "RequestBody": null,
+      "StatusCode": 201,
+      "ResponseHeaders": {
+        "Content-Length": "0",
+        "Date": "Wed, 11 Dec 2019 23:04:47 GMT",
+        "ETag": "\u00220x8D77E8E852A6C85\u0022",
+        "Last-Modified": "Wed, 11 Dec 2019 23:04:48 GMT",
+        "Server": [
+          "Windows-Azure-File/1.0",
+          "Microsoft-HTTPAPI/2.0"
+        ],
+        "x-ms-client-request-id": "15dbfd74-04b0-cdfa-f880-da4bc11c84e9",
         "x-ms-file-attributes": "Directory",
-        "x-ms-file-change-time": "2019-12-11T20:37:04.2746850Z",
-        "x-ms-file-creation-time": "2019-12-11T20:37:04.2746850Z",
+        "x-ms-file-change-time": "2019-12-11T23:04:48.0820357Z",
+        "x-ms-file-creation-time": "2019-12-11T23:04:48.0820357Z",
         "x-ms-file-id": "17870353690150305792",
-        "x-ms-file-last-write-time": "2019-12-11T20:37:04.2746850Z",
+        "x-ms-file-last-write-time": "2019-12-11T23:04:48.0820357Z",
         "x-ms-file-parent-id": "13835128424026341376",
         "x-ms-file-permission-key": "7855875120676328179*422928105932735866",
-        "x-ms-request-id": "ef3e3820-c01a-0019-2862-b01280000000",
-        "x-ms-request-server-encrypted": "true",
-        "x-ms-version": "2019-07-07"
-      },
-      "ResponseBody": []
-    },
-    {
-      "RequestUri": "http://seanstagetest.file.core.windows.net/test-share-8855433a-bc9b-c6c8-bbc0-62f20adda639/test-directory-326da8bf-be09-099e-502b-9af9dee4c7e9/test-file-ab273206-9831-b1b9-a565-e27c3b967222?restype=directory",
-      "RequestMethod": "PUT",
-      "RequestHeaders": {
-        "Authorization": "Sanitized",
-        "traceparent": "00-36beaa7528c2dc41bb41442642bccd4b-9ff32fd941012744-00",
-        "User-Agent": [
-<<<<<<< HEAD
-          "azsdk-net-Storage.Files.Shares/12.0.0-dev.20191205.1+4f14c4315f17fbbc59c93c6819467b6f15d7008f",
-=======
-          "azsdk-net-Storage.Files.Shares/12.0.0-dev.20191211.1\u002B899431c003876eb9b26cefd8e8a37e7f27f82ced",
->>>>>>> 5e20a7a1
-          "(.NET Core 4.6.28008.01; Microsoft Windows 10.0.18363 )"
-        ],
-        "x-ms-client-request-id": "e13af47b-352e-a167-f91d-da9cbf02afbb",
-        "x-ms-date": "Wed, 11 Dec 2019 20:37:04 GMT",
-        "x-ms-file-attributes": "None",
-        "x-ms-file-creation-time": "Now",
-        "x-ms-file-last-write-time": "Now",
-        "x-ms-file-permission": "Inherit",
-        "x-ms-return-client-request-id": "true",
-        "x-ms-version": "2019-07-07"
-      },
-      "RequestBody": null,
-      "StatusCode": 201,
-      "ResponseHeaders": {
-        "Content-Length": "0",
-<<<<<<< HEAD
-        "Date": "Fri, 06 Dec 2019 00:25:25 GMT",
-        "ETag": "\"0x8D779E2CA754265\"",
-        "Last-Modified": "Fri, 06 Dec 2019 00:25:26 GMT",
-=======
-        "Date": "Wed, 11 Dec 2019 20:37:03 GMT",
-        "ETag": "\u00220x8D77E79E1F992BB\u0022",
-        "Last-Modified": "Wed, 11 Dec 2019 20:37:04 GMT",
->>>>>>> 5e20a7a1
-        "Server": [
-          "Windows-Azure-File/1.0",
-          "Microsoft-HTTPAPI/2.0"
-        ],
-        "x-ms-client-request-id": "e13af47b-352e-a167-f91d-da9cbf02afbb",
+        "x-ms-request-id": "5f7a8991-601a-003f-4477-b05a98000000",
+        "x-ms-request-server-encrypted": "true",
+        "x-ms-version": "2019-07-07"
+      },
+      "ResponseBody": []
+    },
+    {
+      "RequestUri": "http://seanstagetest.file.core.windows.net/test-share-7b2b3bb8-171a-7e75-67bd-ff2204c668f8/test-directory-74a6ead8-29b8-3a31-a34c-acf39d421d01/test-file-56a52756-7912-450d-f640-e3653af1a142?restype=directory",
+      "RequestMethod": "PUT",
+      "RequestHeaders": {
+        "Authorization": "Sanitized",
+        "traceparent": "00-da78714b37b43e4fbe52c1b83b217316-87770a30e0a47745-00",
+        "User-Agent": [
+          "azsdk-net-Storage.Files.Shares/12.0.0-dev.20191211.1\u002B2accb37068f0a0c9382fa117525bb968c5397cf7",
+          "(.NET Core 4.6.28008.01; Microsoft Windows 10.0.18363 )"
+        ],
+        "x-ms-client-request-id": "04329883-5f43-5a05-fb08-3b9ead07244a",
+        "x-ms-date": "Wed, 11 Dec 2019 23:04:48 GMT",
+        "x-ms-file-attributes": "None",
+        "x-ms-file-creation-time": "Now",
+        "x-ms-file-last-write-time": "Now",
+        "x-ms-file-permission": "Inherit",
+        "x-ms-return-client-request-id": "true",
+        "x-ms-version": "2019-07-07"
+      },
+      "RequestBody": null,
+      "StatusCode": 201,
+      "ResponseHeaders": {
+        "Content-Length": "0",
+        "Date": "Wed, 11 Dec 2019 23:04:47 GMT",
+        "ETag": "\u00220x8D77E8E85371521\u0022",
+        "Last-Modified": "Wed, 11 Dec 2019 23:04:48 GMT",
+        "Server": [
+          "Windows-Azure-File/1.0",
+          "Microsoft-HTTPAPI/2.0"
+        ],
+        "x-ms-client-request-id": "04329883-5f43-5a05-fb08-3b9ead07244a",
         "x-ms-file-attributes": "Directory",
-        "x-ms-file-change-time": "2019-12-11T20:37:04.3586747Z",
-        "x-ms-file-creation-time": "2019-12-11T20:37:04.3586747Z",
+        "x-ms-file-change-time": "2019-12-11T23:04:48.1649953Z",
+        "x-ms-file-creation-time": "2019-12-11T23:04:48.1649953Z",
         "x-ms-file-id": "9511672781750665216",
-        "x-ms-file-last-write-time": "2019-12-11T20:37:04.3586747Z",
+        "x-ms-file-last-write-time": "2019-12-11T23:04:48.1649953Z",
         "x-ms-file-parent-id": "13835128424026341376",
         "x-ms-file-permission-key": "7855875120676328179*422928105932735866",
-        "x-ms-request-id": "ef3e3821-c01a-0019-2962-b01280000000",
-        "x-ms-request-server-encrypted": "true",
-        "x-ms-version": "2019-07-07"
-      },
-      "ResponseBody": []
-    },
-    {
-<<<<<<< HEAD
-      "RequestUri": "http://seanstagetest.file.core.windows.net/test-share-c5f0d063-3840-4c74-10e2-623187d05555/test-directory-1185a348-30bf-5b3d-d254-6920025a1c3a?restype=directory&comp=list",
-=======
-      "RequestUri": "http://seanstagetest.file.core.windows.net/test-share-8855433a-bc9b-c6c8-bbc0-62f20adda639/test-directory-326da8bf-be09-099e-502b-9af9dee4c7e9?restype=directory\u0026comp=list",
->>>>>>> 5e20a7a1
+        "x-ms-request-id": "5f7a8996-601a-003f-4977-b05a98000000",
+        "x-ms-request-server-encrypted": "true",
+        "x-ms-version": "2019-07-07"
+      },
+      "ResponseBody": []
+    },
+    {
+      "RequestUri": "http://seanstagetest.file.core.windows.net/test-share-7b2b3bb8-171a-7e75-67bd-ff2204c668f8/test-directory-74a6ead8-29b8-3a31-a34c-acf39d421d01?restype=directory\u0026comp=list",
       "RequestMethod": "GET",
       "RequestHeaders": {
         "Authorization": "Sanitized",
         "User-Agent": [
-<<<<<<< HEAD
-          "azsdk-net-Storage.Files.Shares/12.0.0-dev.20191205.1+4f14c4315f17fbbc59c93c6819467b6f15d7008f",
-=======
-          "azsdk-net-Storage.Files.Shares/12.0.0-dev.20191211.1\u002B899431c003876eb9b26cefd8e8a37e7f27f82ced",
->>>>>>> 5e20a7a1
-          "(.NET Core 4.6.28008.01; Microsoft Windows 10.0.18363 )"
-        ],
-        "x-ms-client-request-id": "8ea2b8e7-0fb3-0e9b-c01f-130151c2ab68",
-        "x-ms-date": "Wed, 11 Dec 2019 20:37:04 GMT",
+          "azsdk-net-Storage.Files.Shares/12.0.0-dev.20191211.1\u002B2accb37068f0a0c9382fa117525bb968c5397cf7",
+          "(.NET Core 4.6.28008.01; Microsoft Windows 10.0.18363 )"
+        ],
+        "x-ms-client-request-id": "29c846a3-80ea-74a6-790f-bf5c63049d22",
+        "x-ms-date": "Wed, 11 Dec 2019 23:04:48 GMT",
         "x-ms-return-client-request-id": "true",
         "x-ms-version": "2019-07-07"
       },
@@ -960,38 +775,30 @@
       "ResponseHeaders": {
         "Access-Control-Allow-Origin": "*",
         "Content-Type": "application/xml",
-        "Date": "Wed, 11 Dec 2019 20:37:03 GMT",
+        "Date": "Wed, 11 Dec 2019 23:04:47 GMT",
         "Server": [
           "Windows-Azure-File/1.0",
           "Microsoft-HTTPAPI/2.0"
         ],
         "Transfer-Encoding": "chunked",
-        "x-ms-client-request-id": "8ea2b8e7-0fb3-0e9b-c01f-130151c2ab68",
-        "x-ms-request-id": "ef3e3822-c01a-0019-2a62-b01280000000",
-        "x-ms-version": "2019-07-07"
-      },
-<<<<<<< HEAD
-      "ResponseBody": "﻿<?xml version=\"1.0\" encoding=\"utf-8\"?><EnumerationResults ServiceEndpoint=\"http://seanstagetest.file.core.windows.net/\" ShareName=\"test-share-c5f0d063-3840-4c74-10e2-623187d05555\" DirectoryPath=\"test-directory-1185a348-30bf-5b3d-d254-6920025a1c3a\"><Entries><File><Name>test-file-174f3aa7-802f-aa47-2233-99c1bca155ab</Name><Properties><Content-Length>1048576</Content-Length></Properties></File><Directory><Name>test-file-2829c2c5-bfea-957a-6ed9-79260c4d362c</Name><Properties /></Directory><File><Name>test-file-3b49f2d7-e78b-422e-2e58-93507860d74a</Name><Properties><Content-Length>1048576</Content-Length></Properties></File><File><Name>test-file-3d012cb1-e4e5-cc0d-ff5b-c165596a7fce</Name><Properties><Content-Length>1048576</Content-Length></Properties></File><File><Name>test-file-61aef0e5-35f6-6d9c-2497-7145e0f93a50</Name><Properties><Content-Length>1048576</Content-Length></Properties></File><Directory><Name>test-file-6eab01d5-99ab-edeb-c79e-f8f70931e200</Name><Properties /></Directory><File><Name>test-file-80c78680-6a1e-b1cd-ca46-073407dde13e</Name><Properties><Content-Length>1048576</Content-Length></Properties></File><File><Name>test-file-a59dfd78-23aa-f521-0ec5-978b7f2f96fe</Name><Properties><Content-Length>1048576</Content-Length></Properties></File><File><Name>test-file-ab2ed31d-26d0-16a6-2dbc-3a2ee7beb6ba</Name><Properties><Content-Length>1048576</Content-Length></Properties></File><Directory><Name>test-file-b3d7de74-d7e5-8bfa-2ff2-b548b36e76a9</Name><Properties /></Directory><File><Name>test-file-b9705576-19bf-52f0-a091-dc31ed551f74</Name><Properties><Content-Length>1048576</Content-Length></Properties></File><Directory><Name>test-file-be49cbb4-af03-8d01-0b0b-2e204d824dd0</Name><Properties /></Directory><File><Name>test-file-bea1bfe0-2d59-35e6-a4ec-7d7892559ecd</Name><Properties><Content-Length>1048576</Content-Length></Properties></File><File><Name>test-file-c080303b-e254-c38e-2c83-17d3bfe150b8</Name><Properties><Content-Length>1048576</Content-Length></Properties></File><Directory><Name>test-file-fd0d4636-28b7-f5cd-51b3-502a36da81bd</Name><Properties /></Directory></Entries><NextMarker /></EnumerationResults>"
-=======
-      "ResponseBody": "\uFEFF\u003C?xml version=\u00221.0\u0022 encoding=\u0022utf-8\u0022?\u003E\u003CEnumerationResults ServiceEndpoint=\u0022http://seanstagetest.file.core.windows.net/\u0022 ShareName=\u0022test-share-8855433a-bc9b-c6c8-bbc0-62f20adda639\u0022 DirectoryPath=\u0022test-directory-326da8bf-be09-099e-502b-9af9dee4c7e9\u0022\u003E\u003CEntries\u003E\u003CFile\u003E\u003CName\u003Etest-file-2039385c-fc4f-bccd-c3a5-837e06f20b02\u003C/Name\u003E\u003CProperties\u003E\u003CContent-Length\u003E1048576\u003C/Content-Length\u003E\u003C/Properties\u003E\u003C/File\u003E\u003CFile\u003E\u003CName\u003Etest-file-2c040dfb-29d9-927a-7fce-98bfb4cbd93c\u003C/Name\u003E\u003CProperties\u003E\u003CContent-Length\u003E1048576\u003C/Content-Length\u003E\u003C/Properties\u003E\u003C/File\u003E\u003CFile\u003E\u003CName\u003Etest-file-3abf68de-b1e2-9178-7c01-e135100c7c8a\u003C/Name\u003E\u003CProperties\u003E\u003CContent-Length\u003E1048576\u003C/Content-Length\u003E\u003C/Properties\u003E\u003C/File\u003E\u003CFile\u003E\u003CName\u003Etest-file-44a7b4aa-f040-6f53-15cb-143836722414\u003C/Name\u003E\u003CProperties\u003E\u003CContent-Length\u003E1048576\u003C/Content-Length\u003E\u003C/Properties\u003E\u003C/File\u003E\u003CFile\u003E\u003CName\u003Etest-file-53c382d1-dce8-fca7-4f81-4c6547b17293\u003C/Name\u003E\u003CProperties\u003E\u003CContent-Length\u003E1048576\u003C/Content-Length\u003E\u003C/Properties\u003E\u003C/File\u003E\u003CFile\u003E\u003CName\u003Etest-file-5b8b4d8f-3865-e049-2f53-3e1dc86fc6dd\u003C/Name\u003E\u003CProperties\u003E\u003CContent-Length\u003E1048576\u003C/Content-Length\u003E\u003C/Properties\u003E\u003C/File\u003E\u003CFile\u003E\u003CName\u003Etest-file-6db5f714-f80e-6ae4-1deb-8d85adff2b36\u003C/Name\u003E\u003CProperties\u003E\u003CContent-Length\u003E1048576\u003C/Content-Length\u003E\u003C/Properties\u003E\u003C/File\u003E\u003CDirectory\u003E\u003CName\u003Etest-file-742a0aa7-ba36-1c8c-1771-a393e5abdc24\u003C/Name\u003E\u003CProperties /\u003E\u003C/Directory\u003E\u003CFile\u003E\u003CName\u003Etest-file-7561262b-edc6-01f0-c1c2-ea6164124aca\u003C/Name\u003E\u003CProperties\u003E\u003CContent-Length\u003E1048576\u003C/Content-Length\u003E\u003C/Properties\u003E\u003C/File\u003E\u003CDirectory\u003E\u003CName\u003Etest-file-7e9c3b48-dec5-93f6-8945-43ceb65b0cf0\u003C/Name\u003E\u003CProperties /\u003E\u003C/Directory\u003E\u003CDirectory\u003E\u003CName\u003Etest-file-8353a7c2-e049-694e-1244-b0af76dd6299\u003C/Name\u003E\u003CProperties /\u003E\u003C/Directory\u003E\u003CFile\u003E\u003CName\u003Etest-file-905d8d21-1739-34a7-21a8-b032f88941d9\u003C/Name\u003E\u003CProperties\u003E\u003CContent-Length\u003E1048576\u003C/Content-Length\u003E\u003C/Properties\u003E\u003C/File\u003E\u003CDirectory\u003E\u003CName\u003Etest-file-ab273206-9831-b1b9-a565-e27c3b967222\u003C/Name\u003E\u003CProperties /\u003E\u003C/Directory\u003E\u003CFile\u003E\u003CName\u003Etest-file-e8a94981-c8e7-f3af-dd81-4672afd33952\u003C/Name\u003E\u003CProperties\u003E\u003CContent-Length\u003E1048576\u003C/Content-Length\u003E\u003C/Properties\u003E\u003C/File\u003E\u003CDirectory\u003E\u003CName\u003Etest-file-f982316c-deed-5729-ce16-681830ef3f11\u003C/Name\u003E\u003CProperties /\u003E\u003C/Directory\u003E\u003C/Entries\u003E\u003CNextMarker /\u003E\u003C/EnumerationResults\u003E"
->>>>>>> 5e20a7a1
-    },
-    {
-      "RequestUri": "http://seanstagetest.file.core.windows.net/test-share-8855433a-bc9b-c6c8-bbc0-62f20adda639?restype=share",
+        "x-ms-client-request-id": "29c846a3-80ea-74a6-790f-bf5c63049d22",
+        "x-ms-request-id": "5f7a8998-601a-003f-4b77-b05a98000000",
+        "x-ms-version": "2019-07-07"
+      },
+      "ResponseBody": "\uFEFF\u003C?xml version=\u00221.0\u0022 encoding=\u0022utf-8\u0022?\u003E\u003CEnumerationResults ServiceEndpoint=\u0022http://seanstagetest.file.core.windows.net/\u0022 ShareName=\u0022test-share-7b2b3bb8-171a-7e75-67bd-ff2204c668f8\u0022 DirectoryPath=\u0022test-directory-74a6ead8-29b8-3a31-a34c-acf39d421d01\u0022\u003E\u003CEntries\u003E\u003CFile\u003E\u003CName\u003Etest-file-12de0c39-735d-a197-9d83-f162ab887d31\u003C/Name\u003E\u003CProperties\u003E\u003CContent-Length\u003E1048576\u003C/Content-Length\u003E\u003C/Properties\u003E\u003C/File\u003E\u003CFile\u003E\u003CName\u003Etest-file-1c3c37eb-b16d-5d1d-f949-d5899deb7e02\u003C/Name\u003E\u003CProperties\u003E\u003CContent-Length\u003E1048576\u003C/Content-Length\u003E\u003C/Properties\u003E\u003C/File\u003E\u003CDirectory\u003E\u003CName\u003Etest-file-39772d1d-e837-4281-f78d-e584578687e9\u003C/Name\u003E\u003CProperties /\u003E\u003C/Directory\u003E\u003CFile\u003E\u003CName\u003Etest-file-470cbd49-b98a-5fef-2989-d72609d86804\u003C/Name\u003E\u003CProperties\u003E\u003CContent-Length\u003E1048576\u003C/Content-Length\u003E\u003C/Properties\u003E\u003C/File\u003E\u003CDirectory\u003E\u003CName\u003Etest-file-56a52756-7912-450d-f640-e3653af1a142\u003C/Name\u003E\u003CProperties /\u003E\u003C/Directory\u003E\u003CDirectory\u003E\u003CName\u003Etest-file-706cdc58-4473-7ecb-77c8-d26fce5d13e7\u003C/Name\u003E\u003CProperties /\u003E\u003C/Directory\u003E\u003CFile\u003E\u003CName\u003Etest-file-772cf613-be89-9ddc-e1a0-5479681d9e80\u003C/Name\u003E\u003CProperties\u003E\u003CContent-Length\u003E1048576\u003C/Content-Length\u003E\u003C/Properties\u003E\u003C/File\u003E\u003CDirectory\u003E\u003CName\u003Etest-file-773c32c2-d7eb-3736-55d1-ae8fa0b5d4aa\u003C/Name\u003E\u003CProperties /\u003E\u003C/Directory\u003E\u003CFile\u003E\u003CName\u003Etest-file-7e3fe5b8-59e2-a047-5f8b-da06cc79f259\u003C/Name\u003E\u003CProperties\u003E\u003CContent-Length\u003E1048576\u003C/Content-Length\u003E\u003C/Properties\u003E\u003C/File\u003E\u003CFile\u003E\u003CName\u003Etest-file-aa302323-5710-80f5-1d7e-e8d39b7097c5\u003C/Name\u003E\u003CProperties\u003E\u003CContent-Length\u003E1048576\u003C/Content-Length\u003E\u003C/Properties\u003E\u003C/File\u003E\u003CFile\u003E\u003CName\u003Etest-file-b926061d-5ec7-d051-2157-66798ac06ba4\u003C/Name\u003E\u003CProperties\u003E\u003CContent-Length\u003E1048576\u003C/Content-Length\u003E\u003C/Properties\u003E\u003C/File\u003E\u003CFile\u003E\u003CName\u003Etest-file-c5aaed1b-fe48-ef4f-766c-e7ffdee893b0\u003C/Name\u003E\u003CProperties\u003E\u003CContent-Length\u003E1048576\u003C/Content-Length\u003E\u003C/Properties\u003E\u003C/File\u003E\u003CDirectory\u003E\u003CName\u003Etest-file-ca0bf867-b4fd-6ae1-6ede-1167884ff0f9\u003C/Name\u003E\u003CProperties /\u003E\u003C/Directory\u003E\u003CFile\u003E\u003CName\u003Etest-file-deeb14f4-2cce-2410-d440-34a46ff6a134\u003C/Name\u003E\u003CProperties\u003E\u003CContent-Length\u003E1048576\u003C/Content-Length\u003E\u003C/Properties\u003E\u003C/File\u003E\u003CFile\u003E\u003CName\u003Etest-file-e5027e97-bda8-60f3-efbe-6163717304ef\u003C/Name\u003E\u003CProperties\u003E\u003CContent-Length\u003E1048576\u003C/Content-Length\u003E\u003C/Properties\u003E\u003C/File\u003E\u003C/Entries\u003E\u003CNextMarker /\u003E\u003C/EnumerationResults\u003E"
+    },
+    {
+      "RequestUri": "http://seanstagetest.file.core.windows.net/test-share-7b2b3bb8-171a-7e75-67bd-ff2204c668f8?restype=share",
       "RequestMethod": "DELETE",
       "RequestHeaders": {
         "Authorization": "Sanitized",
-        "traceparent": "00-9fa7a5d7ab6ab9488ec374f1bf663c93-9733f678a71d4d42-00",
-        "User-Agent": [
-<<<<<<< HEAD
-          "azsdk-net-Storage.Files.Shares/12.0.0-dev.20191205.1+4f14c4315f17fbbc59c93c6819467b6f15d7008f",
-=======
-          "azsdk-net-Storage.Files.Shares/12.0.0-dev.20191211.1\u002B899431c003876eb9b26cefd8e8a37e7f27f82ced",
->>>>>>> 5e20a7a1
-          "(.NET Core 4.6.28008.01; Microsoft Windows 10.0.18363 )"
-        ],
-        "x-ms-client-request-id": "06b4e968-2160-9c07-ccf6-ee8a29ccd0ee",
-        "x-ms-date": "Wed, 11 Dec 2019 20:37:04 GMT",
+        "traceparent": "00-662136fb0e0d1549b663ae01c7b8ca70-6b97a403f84dab49-00",
+        "User-Agent": [
+          "azsdk-net-Storage.Files.Shares/12.0.0-dev.20191211.1\u002B2accb37068f0a0c9382fa117525bb968c5397cf7",
+          "(.NET Core 4.6.28008.01; Microsoft Windows 10.0.18363 )"
+        ],
+        "x-ms-client-request-id": "67fb6c08-fb3e-d45f-4932-f4fc1f617156",
+        "x-ms-date": "Wed, 11 Dec 2019 23:04:48 GMT",
         "x-ms-delete-snapshots": "include",
         "x-ms-return-client-request-id": "true",
         "x-ms-version": "2019-07-07"
@@ -1000,25 +807,20 @@
       "StatusCode": 202,
       "ResponseHeaders": {
         "Content-Length": "0",
-        "Date": "Wed, 11 Dec 2019 20:37:03 GMT",
-        "Server": [
-          "Windows-Azure-File/1.0",
-          "Microsoft-HTTPAPI/2.0"
-        ],
-        "x-ms-client-request-id": "06b4e968-2160-9c07-ccf6-ee8a29ccd0ee",
-        "x-ms-request-id": "ef3e3823-c01a-0019-2b62-b01280000000",
+        "Date": "Wed, 11 Dec 2019 23:04:47 GMT",
+        "Server": [
+          "Windows-Azure-File/1.0",
+          "Microsoft-HTTPAPI/2.0"
+        ],
+        "x-ms-client-request-id": "67fb6c08-fb3e-d45f-4932-f4fc1f617156",
+        "x-ms-request-id": "5f7a899c-601a-003f-4f77-b05a98000000",
         "x-ms-version": "2019-07-07"
       },
       "ResponseBody": []
     }
   ],
   "Variables": {
-<<<<<<< HEAD
-    "RandomSeed": "929085688",
+    "RandomSeed": "1254549068",
     "Storage_TestConfigDefault": "ProductionTenant\nseanstagetest\nU2FuaXRpemVk\nhttp://seanstagetest.blob.core.windows.net\nhttp://seanstagetest.file.core.windows.net\nhttp://seanstagetest.queue.core.windows.net\nhttp://seanstagetest.table.core.windows.net\n\n\n\n\nhttp://seanstagetest-secondary.blob.core.windows.net\nhttp://seanstagetest-secondary.file.core.windows.net\nhttp://seanstagetest-secondary.queue.core.windows.net\nhttp://seanstagetest-secondary.table.core.windows.net\n\nSanitized\n\n\nCloud\nBlobEndpoint=http://seanstagetest.blob.core.windows.net/;QueueEndpoint=http://seanstagetest.queue.core.windows.net/;FileEndpoint=http://seanstagetest.file.core.windows.net/;BlobSecondaryEndpoint=http://seanstagetest-secondary.blob.core.windows.net/;QueueSecondaryEndpoint=http://seanstagetest-secondary.queue.core.windows.net/;FileSecondaryEndpoint=http://seanstagetest-secondary.file.core.windows.net/;AccountName=seanstagetest;AccountKey=Sanitized\nseanscope1"
-=======
-    "RandomSeed": "1324265412",
-    "Storage_TestConfigDefault": "ProductionTenant\nseanstagetest\nU2FuaXRpemVk\nhttp://seanstagetest.blob.core.windows.net\nhttp://seanstagetest.file.core.windows.net\nhttp://seanstagetest.queue.core.windows.net\nhttp://seanstagetest.table.core.windows.net\n\n\n\n\nhttp://seanstagetest-secondary.blob.core.windows.net\nhttp://seanstagetest-secondary.file.core.windows.net\nhttp://seanstagetest-secondary.queue.core.windows.net\nhttp://seanstagetest-secondary.table.core.windows.net\n\nSanitized\n\n\nCloud\nBlobEndpoint=http://seanstagetest.blob.core.windows.net/;QueueEndpoint=http://seanstagetest.queue.core.windows.net/;FileEndpoint=http://seanstagetest.file.core.windows.net/;BlobSecondaryEndpoint=http://seanstagetest-secondary.blob.core.windows.net/;QueueSecondaryEndpoint=http://seanstagetest-secondary.queue.core.windows.net/;FileSecondaryEndpoint=http://seanstagetest-secondary.file.core.windows.net/;AccountName=seanstagetest;AccountKey=Sanitized"
->>>>>>> 5e20a7a1
   }
 }