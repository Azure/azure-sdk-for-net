﻿{
  "Entries": [
    {
      "RequestUri": "https://seanmcccanary3.file.core.windows.net/test-share-e663871c-02b5-4534-9d1d-14312fead420?restype=share",
      "RequestMethod": "PUT",
      "RequestHeaders": {
        "Accept": "application/xml",
        "Authorization": "Sanitized",
        "traceparent": "00-9085dd745c547c459e4e9189629eb17b-aaef38524e2ee341-00",
        "User-Agent": [
          "azsdk-net-Storage.Files.Shares/12.7.0-alpha.20210126.1",
          "(.NET 5.0.2; Microsoft Windows 10.0.19042)"
        ],
        "x-ms-client-request-id": "fd2f190e-48bc-b35b-dc51-fc4c0c87892c",
        "x-ms-date": "Tue, 26 Jan 2021 19:47:56 GMT",
        "x-ms-return-client-request-id": "true",
<<<<<<< HEAD
        "x-ms-version": "2020-12-06"
=======
        "x-ms-version": "2021-02-12"
>>>>>>> 7e782c87
      },
      "RequestBody": null,
      "StatusCode": 201,
      "ResponseHeaders": {
        "Content-Length": "0",
        "Date": "Tue, 26 Jan 2021 19:47:55 GMT",
        "ETag": "\"0x8D8C233469603B4\"",
        "Last-Modified": "Tue, 26 Jan 2021 19:47:55 GMT",
        "Server": [
          "Windows-Azure-File/1.0",
          "Microsoft-HTTPAPI/2.0"
        ],
        "x-ms-client-request-id": "fd2f190e-48bc-b35b-dc51-fc4c0c87892c",
        "x-ms-request-id": "152ef431-e01a-003c-741c-f4f305000000",
<<<<<<< HEAD
        "x-ms-version": "2020-12-06"
=======
        "x-ms-version": "2021-02-12"
>>>>>>> 7e782c87
      },
      "ResponseBody": []
    },
    {
      "RequestUri": "https://seanmcccanary3.file.core.windows.net/test-share-e663871c-02b5-4534-9d1d-14312fead420/test-directory-d0191863-a6c0-8eb9-857f-10f38ef22015?restype=directory",
      "RequestMethod": "PUT",
      "RequestHeaders": {
        "Accept": "application/xml",
        "Authorization": "Sanitized",
        "traceparent": "00-85210e2ab4307c4090a9bc810590eeb1-cb1c646470cc4641-00",
        "User-Agent": [
          "azsdk-net-Storage.Files.Shares/12.7.0-alpha.20210126.1",
          "(.NET 5.0.2; Microsoft Windows 10.0.19042)"
        ],
        "x-ms-client-request-id": "0dde4838-026d-685c-5fa1-783d386825e9",
        "x-ms-date": "Tue, 26 Jan 2021 19:47:56 GMT",
        "x-ms-file-attributes": "None",
        "x-ms-file-creation-time": "Now",
        "x-ms-file-last-write-time": "Now",
        "x-ms-file-permission": "Inherit",
        "x-ms-return-client-request-id": "true",
<<<<<<< HEAD
        "x-ms-version": "2020-12-06"
=======
        "x-ms-version": "2021-02-12"
>>>>>>> 7e782c87
      },
      "RequestBody": null,
      "StatusCode": 201,
      "ResponseHeaders": {
        "Content-Length": "0",
        "Date": "Tue, 26 Jan 2021 19:47:55 GMT",
        "ETag": "\"0x8D8C23346A1B5EE\"",
        "Last-Modified": "Tue, 26 Jan 2021 19:47:55 GMT",
        "Server": [
          "Windows-Azure-File/1.0",
          "Microsoft-HTTPAPI/2.0"
        ],
        "x-ms-client-request-id": "0dde4838-026d-685c-5fa1-783d386825e9",
        "x-ms-file-attributes": "Directory",
        "x-ms-file-change-time": "2021-01-26T19:47:55.7048814Z",
        "x-ms-file-creation-time": "2021-01-26T19:47:55.7048814Z",
        "x-ms-file-id": "13835128424026341376",
        "x-ms-file-last-write-time": "2021-01-26T19:47:55.7048814Z",
        "x-ms-file-parent-id": "0",
        "x-ms-file-permission-key": "17860367565182308406*11459378189709739967",
        "x-ms-request-id": "152ef434-e01a-003c-751c-f4f305000000",
        "x-ms-request-server-encrypted": "true",
<<<<<<< HEAD
        "x-ms-version": "2020-12-06"
=======
        "x-ms-version": "2021-02-12"
>>>>>>> 7e782c87
      },
      "ResponseBody": []
    },
    {
      "RequestUri": "https://seanmcccanary3.file.core.windows.net/test-share-e663871c-02b5-4534-9d1d-14312fead420/test-directory-d0191863-a6c0-8eb9-857f-10f38ef22015/test-file-9b1ecbb5-29cb-9124-6928-aa8721e243fc",
      "RequestMethod": "PUT",
      "RequestHeaders": {
        "Accept": "application/xml",
        "Authorization": "Sanitized",
        "traceparent": "00-8d9f321034f0a24282eaf68dae5f5595-fab0e2679d768f47-00",
        "User-Agent": [
          "azsdk-net-Storage.Files.Shares/12.7.0-alpha.20210126.1",
          "(.NET 5.0.2; Microsoft Windows 10.0.19042)"
        ],
        "x-ms-client-request-id": "46bbc2a7-1214-48a7-9aba-b51a5e255ef6",
        "x-ms-content-length": "1048576",
        "x-ms-date": "Tue, 26 Jan 2021 19:47:56 GMT",
        "x-ms-file-attributes": "None",
        "x-ms-file-creation-time": "Now",
        "x-ms-file-last-write-time": "Now",
        "x-ms-file-permission": "Inherit",
        "x-ms-return-client-request-id": "true",
        "x-ms-type": "file",
<<<<<<< HEAD
        "x-ms-version": "2020-12-06"
=======
        "x-ms-version": "2021-02-12"
>>>>>>> 7e782c87
      },
      "RequestBody": null,
      "StatusCode": 201,
      "ResponseHeaders": {
        "Content-Length": "0",
        "Date": "Tue, 26 Jan 2021 19:47:55 GMT",
        "ETag": "\"0x8D8C23346ABC9E8\"",
        "Last-Modified": "Tue, 26 Jan 2021 19:47:55 GMT",
        "Server": [
          "Windows-Azure-File/1.0",
          "Microsoft-HTTPAPI/2.0"
        ],
        "x-ms-client-request-id": "46bbc2a7-1214-48a7-9aba-b51a5e255ef6",
        "x-ms-file-attributes": "Archive",
        "x-ms-file-change-time": "2021-01-26T19:47:55.7709288Z",
        "x-ms-file-creation-time": "2021-01-26T19:47:55.7709288Z",
        "x-ms-file-id": "11529285414812647424",
        "x-ms-file-last-write-time": "2021-01-26T19:47:55.7709288Z",
        "x-ms-file-parent-id": "13835128424026341376",
        "x-ms-file-permission-key": "4010187179898695473*11459378189709739967",
        "x-ms-request-id": "152ef436-e01a-003c-761c-f4f305000000",
        "x-ms-request-server-encrypted": "true",
<<<<<<< HEAD
        "x-ms-version": "2020-12-06"
=======
        "x-ms-version": "2021-02-12"
>>>>>>> 7e782c87
      },
      "ResponseBody": []
    },
    {
      "RequestUri": "https://seanmcccanary3.file.core.windows.net/test-share-e663871c-02b5-4534-9d1d-14312fead420/test-directory-d0191863-a6c0-8eb9-857f-10f38ef22015/test-file-005a6401-54db-dab2-c9ce-88de5419ac8e",
      "RequestMethod": "PUT",
      "RequestHeaders": {
        "Accept": "application/xml",
        "Authorization": "Sanitized",
        "traceparent": "00-5b63efa8d0bf6147a08990adbb4f952b-5dc9fb004fb9e640-00",
        "User-Agent": [
          "azsdk-net-Storage.Files.Shares/12.7.0-alpha.20210126.1",
          "(.NET 5.0.2; Microsoft Windows 10.0.19042)"
        ],
        "x-ms-client-request-id": "7695a9a4-deac-1ed5-3fb9-7aa9bf552d8f",
        "x-ms-content-length": "1048576",
        "x-ms-date": "Tue, 26 Jan 2021 19:47:56 GMT",
        "x-ms-file-attributes": "None",
        "x-ms-file-creation-time": "Now",
        "x-ms-file-last-write-time": "Now",
        "x-ms-file-permission": "Inherit",
        "x-ms-return-client-request-id": "true",
        "x-ms-type": "file",
<<<<<<< HEAD
        "x-ms-version": "2020-12-06"
=======
        "x-ms-version": "2021-02-12"
>>>>>>> 7e782c87
      },
      "RequestBody": null,
      "StatusCode": 201,
      "ResponseHeaders": {
        "Content-Length": "0",
        "Date": "Tue, 26 Jan 2021 19:47:55 GMT",
        "ETag": "\"0x8D8C23346B47E0C\"",
        "Last-Modified": "Tue, 26 Jan 2021 19:47:55 GMT",
        "Server": [
          "Windows-Azure-File/1.0",
          "Microsoft-HTTPAPI/2.0"
        ],
        "x-ms-client-request-id": "7695a9a4-deac-1ed5-3fb9-7aa9bf552d8f",
        "x-ms-file-attributes": "Archive",
        "x-ms-file-change-time": "2021-01-26T19:47:55.8279692Z",
        "x-ms-file-creation-time": "2021-01-26T19:47:55.8279692Z",
        "x-ms-file-id": "16140971433240035328",
        "x-ms-file-last-write-time": "2021-01-26T19:47:55.8279692Z",
        "x-ms-file-parent-id": "13835128424026341376",
        "x-ms-file-permission-key": "4010187179898695473*11459378189709739967",
        "x-ms-request-id": "152ef437-e01a-003c-771c-f4f305000000",
        "x-ms-request-server-encrypted": "true",
<<<<<<< HEAD
        "x-ms-version": "2020-12-06"
=======
        "x-ms-version": "2021-02-12"
>>>>>>> 7e782c87
      },
      "ResponseBody": []
    },
    {
      "RequestUri": "https://seanmcccanary3.file.core.windows.net/test-share-e663871c-02b5-4534-9d1d-14312fead420/test-directory-d0191863-a6c0-8eb9-857f-10f38ef22015/test-file-0df0928f-39c4-70c2-8179-afc565527c60",
      "RequestMethod": "PUT",
      "RequestHeaders": {
        "Accept": "application/xml",
        "Authorization": "Sanitized",
        "traceparent": "00-3d8260b7abdd0f419b8a053047744957-84774c6bd49eb349-00",
        "User-Agent": [
          "azsdk-net-Storage.Files.Shares/12.7.0-alpha.20210126.1",
          "(.NET 5.0.2; Microsoft Windows 10.0.19042)"
        ],
        "x-ms-client-request-id": "b575aa4d-e78f-6c49-ec15-6bfb483f0481",
        "x-ms-content-length": "1048576",
        "x-ms-date": "Tue, 26 Jan 2021 19:47:56 GMT",
        "x-ms-file-attributes": "None",
        "x-ms-file-creation-time": "Now",
        "x-ms-file-last-write-time": "Now",
        "x-ms-file-permission": "Inherit",
        "x-ms-return-client-request-id": "true",
        "x-ms-type": "file",
<<<<<<< HEAD
        "x-ms-version": "2020-12-06"
=======
        "x-ms-version": "2021-02-12"
>>>>>>> 7e782c87
      },
      "RequestBody": null,
      "StatusCode": 201,
      "ResponseHeaders": {
        "Content-Length": "0",
        "Date": "Tue, 26 Jan 2021 19:47:55 GMT",
        "ETag": "\"0x8D8C23346C26339\"",
        "Last-Modified": "Tue, 26 Jan 2021 19:47:55 GMT",
        "Server": [
          "Windows-Azure-File/1.0",
          "Microsoft-HTTPAPI/2.0"
        ],
        "x-ms-client-request-id": "b575aa4d-e78f-6c49-ec15-6bfb483f0481",
        "x-ms-file-attributes": "Archive",
        "x-ms-file-change-time": "2021-01-26T19:47:55.9190329Z",
        "x-ms-file-creation-time": "2021-01-26T19:47:55.9190329Z",
        "x-ms-file-id": "10376363910205800448",
        "x-ms-file-last-write-time": "2021-01-26T19:47:55.9190329Z",
        "x-ms-file-parent-id": "13835128424026341376",
        "x-ms-file-permission-key": "4010187179898695473*11459378189709739967",
        "x-ms-request-id": "152ef438-e01a-003c-781c-f4f305000000",
        "x-ms-request-server-encrypted": "true",
<<<<<<< HEAD
        "x-ms-version": "2020-12-06"
=======
        "x-ms-version": "2021-02-12"
>>>>>>> 7e782c87
      },
      "ResponseBody": []
    },
    {
      "RequestUri": "https://seanmcccanary3.file.core.windows.net/test-share-e663871c-02b5-4534-9d1d-14312fead420/test-directory-d0191863-a6c0-8eb9-857f-10f38ef22015/test-file-3cda734c-0806-6116-1944-d2fca0453d4f",
      "RequestMethod": "PUT",
      "RequestHeaders": {
        "Accept": "application/xml",
        "Authorization": "Sanitized",
        "traceparent": "00-cac998e659e31d4e9adbef9b0dd3f8aa-c42036517ea8fb4d-00",
        "User-Agent": [
          "azsdk-net-Storage.Files.Shares/12.7.0-alpha.20210126.1",
          "(.NET 5.0.2; Microsoft Windows 10.0.19042)"
        ],
        "x-ms-client-request-id": "145ceb02-78df-3dff-3198-4d0de61d9d99",
        "x-ms-content-length": "1048576",
        "x-ms-date": "Tue, 26 Jan 2021 19:47:56 GMT",
        "x-ms-file-attributes": "None",
        "x-ms-file-creation-time": "Now",
        "x-ms-file-last-write-time": "Now",
        "x-ms-file-permission": "Inherit",
        "x-ms-return-client-request-id": "true",
        "x-ms-type": "file",
<<<<<<< HEAD
        "x-ms-version": "2020-12-06"
=======
        "x-ms-version": "2021-02-12"
>>>>>>> 7e782c87
      },
      "RequestBody": null,
      "StatusCode": 201,
      "ResponseHeaders": {
        "Content-Length": "0",
        "Date": "Tue, 26 Jan 2021 19:47:55 GMT",
        "ETag": "\"0x8D8C23346CB6593\"",
        "Last-Modified": "Tue, 26 Jan 2021 19:47:55 GMT",
        "Server": [
          "Windows-Azure-File/1.0",
          "Microsoft-HTTPAPI/2.0"
        ],
        "x-ms-client-request-id": "145ceb02-78df-3dff-3198-4d0de61d9d99",
        "x-ms-file-attributes": "Archive",
        "x-ms-file-change-time": "2021-01-26T19:47:55.9780755Z",
        "x-ms-file-creation-time": "2021-01-26T19:47:55.9780755Z",
        "x-ms-file-id": "14988049928633188352",
        "x-ms-file-last-write-time": "2021-01-26T19:47:55.9780755Z",
        "x-ms-file-parent-id": "13835128424026341376",
        "x-ms-file-permission-key": "4010187179898695473*11459378189709739967",
        "x-ms-request-id": "152ef439-e01a-003c-791c-f4f305000000",
        "x-ms-request-server-encrypted": "true",
<<<<<<< HEAD
        "x-ms-version": "2020-12-06"
=======
        "x-ms-version": "2021-02-12"
>>>>>>> 7e782c87
      },
      "ResponseBody": []
    },
    {
      "RequestUri": "https://seanmcccanary3.file.core.windows.net/test-share-e663871c-02b5-4534-9d1d-14312fead420/test-directory-d0191863-a6c0-8eb9-857f-10f38ef22015/test-file-8ff71b7c-35f2-c737-a1ea-7f61a4ec7476",
      "RequestMethod": "PUT",
      "RequestHeaders": {
        "Accept": "application/xml",
        "Authorization": "Sanitized",
        "traceparent": "00-eafc55a0bae8114081e87ca5252b2814-7c42480c5634c84e-00",
        "User-Agent": [
          "azsdk-net-Storage.Files.Shares/12.7.0-alpha.20210126.1",
          "(.NET 5.0.2; Microsoft Windows 10.0.19042)"
        ],
        "x-ms-client-request-id": "5cf9e9b1-f0e3-aba1-c886-e46fe6db6b72",
        "x-ms-content-length": "1048576",
        "x-ms-date": "Tue, 26 Jan 2021 19:47:56 GMT",
        "x-ms-file-attributes": "None",
        "x-ms-file-creation-time": "Now",
        "x-ms-file-last-write-time": "Now",
        "x-ms-file-permission": "Inherit",
        "x-ms-return-client-request-id": "true",
        "x-ms-type": "file",
<<<<<<< HEAD
        "x-ms-version": "2020-12-06"
=======
        "x-ms-version": "2021-02-12"
>>>>>>> 7e782c87
      },
      "RequestBody": null,
      "StatusCode": 201,
      "ResponseHeaders": {
        "Content-Length": "0",
        "Date": "Tue, 26 Jan 2021 19:47:55 GMT",
        "ETag": "\"0x8D8C23346D6640F\"",
        "Last-Modified": "Tue, 26 Jan 2021 19:47:56 GMT",
        "Server": [
          "Windows-Azure-File/1.0",
          "Microsoft-HTTPAPI/2.0"
        ],
        "x-ms-client-request-id": "5cf9e9b1-f0e3-aba1-c886-e46fe6db6b72",
        "x-ms-file-attributes": "Archive",
        "x-ms-file-change-time": "2021-01-26T19:47:56.0501263Z",
        "x-ms-file-creation-time": "2021-01-26T19:47:56.0501263Z",
        "x-ms-file-id": "12682206919419494400",
        "x-ms-file-last-write-time": "2021-01-26T19:47:56.0501263Z",
        "x-ms-file-parent-id": "13835128424026341376",
        "x-ms-file-permission-key": "4010187179898695473*11459378189709739967",
        "x-ms-request-id": "152ef43b-e01a-003c-7a1c-f4f305000000",
        "x-ms-request-server-encrypted": "true",
<<<<<<< HEAD
        "x-ms-version": "2020-12-06"
=======
        "x-ms-version": "2021-02-12"
>>>>>>> 7e782c87
      },
      "ResponseBody": []
    },
    {
      "RequestUri": "https://seanmcccanary3.file.core.windows.net/test-share-e663871c-02b5-4534-9d1d-14312fead420/test-directory-d0191863-a6c0-8eb9-857f-10f38ef22015/test-file-e0912752-703f-8788-7b8f-f48067c6cf3b",
      "RequestMethod": "PUT",
      "RequestHeaders": {
        "Accept": "application/xml",
        "Authorization": "Sanitized",
        "traceparent": "00-f24d0cf0e315284f9c72ad08691cd282-4d8fab042bc31542-00",
        "User-Agent": [
          "azsdk-net-Storage.Files.Shares/12.7.0-alpha.20210126.1",
          "(.NET 5.0.2; Microsoft Windows 10.0.19042)"
        ],
        "x-ms-client-request-id": "fd5b739b-4024-02b6-4af3-2971bc1633e7",
        "x-ms-content-length": "1048576",
        "x-ms-date": "Tue, 26 Jan 2021 19:47:56 GMT",
        "x-ms-file-attributes": "None",
        "x-ms-file-creation-time": "Now",
        "x-ms-file-last-write-time": "Now",
        "x-ms-file-permission": "Inherit",
        "x-ms-return-client-request-id": "true",
        "x-ms-type": "file",
<<<<<<< HEAD
        "x-ms-version": "2020-12-06"
=======
        "x-ms-version": "2021-02-12"
>>>>>>> 7e782c87
      },
      "RequestBody": null,
      "StatusCode": 201,
      "ResponseHeaders": {
        "Content-Length": "0",
        "Date": "Tue, 26 Jan 2021 19:47:55 GMT",
        "ETag": "\"0x8D8C23346E1D7DC\"",
        "Last-Modified": "Tue, 26 Jan 2021 19:47:56 GMT",
        "Server": [
          "Windows-Azure-File/1.0",
          "Microsoft-HTTPAPI/2.0"
        ],
        "x-ms-client-request-id": "fd5b739b-4024-02b6-4af3-2971bc1633e7",
        "x-ms-file-attributes": "Archive",
        "x-ms-file-change-time": "2021-01-26T19:47:56.1251804Z",
        "x-ms-file-creation-time": "2021-01-26T19:47:56.1251804Z",
        "x-ms-file-id": "17293892937846882304",
        "x-ms-file-last-write-time": "2021-01-26T19:47:56.1251804Z",
        "x-ms-file-parent-id": "13835128424026341376",
        "x-ms-file-permission-key": "4010187179898695473*11459378189709739967",
        "x-ms-request-id": "152ef43c-e01a-003c-7b1c-f4f305000000",
        "x-ms-request-server-encrypted": "true",
<<<<<<< HEAD
        "x-ms-version": "2020-12-06"
=======
        "x-ms-version": "2021-02-12"
>>>>>>> 7e782c87
      },
      "ResponseBody": []
    },
    {
      "RequestUri": "https://seanmcccanary3.file.core.windows.net/test-share-e663871c-02b5-4534-9d1d-14312fead420/test-directory-d0191863-a6c0-8eb9-857f-10f38ef22015/test-file-4948603c-ec5b-176e-3c12-9a1b89b5bc2c",
      "RequestMethod": "PUT",
      "RequestHeaders": {
        "Accept": "application/xml",
        "Authorization": "Sanitized",
        "traceparent": "00-8dd553ecb08f2940b10475be51764e40-4f2c5ea790bc204a-00",
        "User-Agent": [
          "azsdk-net-Storage.Files.Shares/12.7.0-alpha.20210126.1",
          "(.NET 5.0.2; Microsoft Windows 10.0.19042)"
        ],
        "x-ms-client-request-id": "72d44794-6d7f-d14d-4dbf-38804817a44e",
        "x-ms-content-length": "1048576",
        "x-ms-date": "Tue, 26 Jan 2021 19:47:56 GMT",
        "x-ms-file-attributes": "None",
        "x-ms-file-creation-time": "Now",
        "x-ms-file-last-write-time": "Now",
        "x-ms-file-permission": "Inherit",
        "x-ms-return-client-request-id": "true",
        "x-ms-type": "file",
<<<<<<< HEAD
        "x-ms-version": "2020-12-06"
=======
        "x-ms-version": "2021-02-12"
>>>>>>> 7e782c87
      },
      "RequestBody": null,
      "StatusCode": 201,
      "ResponseHeaders": {
        "Content-Length": "0",
        "Date": "Tue, 26 Jan 2021 19:47:55 GMT",
        "ETag": "\"0x8D8C23346EC12E2\"",
        "Last-Modified": "Tue, 26 Jan 2021 19:47:56 GMT",
        "Server": [
          "Windows-Azure-File/1.0",
          "Microsoft-HTTPAPI/2.0"
        ],
        "x-ms-client-request-id": "72d44794-6d7f-d14d-4dbf-38804817a44e",
        "x-ms-file-attributes": "Archive",
        "x-ms-file-change-time": "2021-01-26T19:47:56.1922274Z",
        "x-ms-file-creation-time": "2021-01-26T19:47:56.1922274Z",
        "x-ms-file-id": "9799903157902376960",
        "x-ms-file-last-write-time": "2021-01-26T19:47:56.1922274Z",
        "x-ms-file-parent-id": "13835128424026341376",
        "x-ms-file-permission-key": "4010187179898695473*11459378189709739967",
        "x-ms-request-id": "152ef43d-e01a-003c-7c1c-f4f305000000",
        "x-ms-request-server-encrypted": "true",
<<<<<<< HEAD
        "x-ms-version": "2020-12-06"
=======
        "x-ms-version": "2021-02-12"
>>>>>>> 7e782c87
      },
      "ResponseBody": []
    },
    {
      "RequestUri": "https://seanmcccanary3.file.core.windows.net/test-share-e663871c-02b5-4534-9d1d-14312fead420/test-directory-d0191863-a6c0-8eb9-857f-10f38ef22015/test-file-78a95bcf-5cb4-0c10-936f-136340b660db",
      "RequestMethod": "PUT",
      "RequestHeaders": {
        "Accept": "application/xml",
        "Authorization": "Sanitized",
        "traceparent": "00-6a811bcbf4a14e40b5aaacc4372480dc-6dc2307cec3f4341-00",
        "User-Agent": [
          "azsdk-net-Storage.Files.Shares/12.7.0-alpha.20210126.1",
          "(.NET 5.0.2; Microsoft Windows 10.0.19042)"
        ],
        "x-ms-client-request-id": "74dd809a-c042-4a68-64fb-fa1340e6f747",
        "x-ms-content-length": "1048576",
        "x-ms-date": "Tue, 26 Jan 2021 19:47:57 GMT",
        "x-ms-file-attributes": "None",
        "x-ms-file-creation-time": "Now",
        "x-ms-file-last-write-time": "Now",
        "x-ms-file-permission": "Inherit",
        "x-ms-return-client-request-id": "true",
        "x-ms-type": "file",
<<<<<<< HEAD
        "x-ms-version": "2020-12-06"
=======
        "x-ms-version": "2021-02-12"
>>>>>>> 7e782c87
      },
      "RequestBody": null,
      "StatusCode": 201,
      "ResponseHeaders": {
        "Content-Length": "0",
        "Date": "Tue, 26 Jan 2021 19:47:55 GMT",
        "ETag": "\"0x8D8C23346F56366\"",
        "Last-Modified": "Tue, 26 Jan 2021 19:47:56 GMT",
        "Server": [
          "Windows-Azure-File/1.0",
          "Microsoft-HTTPAPI/2.0"
        ],
        "x-ms-client-request-id": "74dd809a-c042-4a68-64fb-fa1340e6f747",
        "x-ms-file-attributes": "Archive",
        "x-ms-file-change-time": "2021-01-26T19:47:56.253271Z",
        "x-ms-file-creation-time": "2021-01-26T19:47:56.253271Z",
        "x-ms-file-id": "14411589176329764864",
        "x-ms-file-last-write-time": "2021-01-26T19:47:56.253271Z",
        "x-ms-file-parent-id": "13835128424026341376",
        "x-ms-file-permission-key": "4010187179898695473*11459378189709739967",
        "x-ms-request-id": "152ef43e-e01a-003c-7d1c-f4f305000000",
        "x-ms-request-server-encrypted": "true",
<<<<<<< HEAD
        "x-ms-version": "2020-12-06"
=======
        "x-ms-version": "2021-02-12"
>>>>>>> 7e782c87
      },
      "ResponseBody": []
    },
    {
      "RequestUri": "https://seanmcccanary3.file.core.windows.net/test-share-e663871c-02b5-4534-9d1d-14312fead420/test-directory-d0191863-a6c0-8eb9-857f-10f38ef22015/test-file-4325431b-2ba4-661b-b97a-a42cd56cfec6",
      "RequestMethod": "PUT",
      "RequestHeaders": {
        "Accept": "application/xml",
        "Authorization": "Sanitized",
        "traceparent": "00-12d5b0fd01f1af4782f7fece0e75afd0-8458d656ca46fd47-00",
        "User-Agent": [
          "azsdk-net-Storage.Files.Shares/12.7.0-alpha.20210126.1",
          "(.NET 5.0.2; Microsoft Windows 10.0.19042)"
        ],
        "x-ms-client-request-id": "c7e5d25b-2f3a-4c0c-01ba-3b56b1b7e226",
        "x-ms-content-length": "1048576",
        "x-ms-date": "Tue, 26 Jan 2021 19:47:57 GMT",
        "x-ms-file-attributes": "None",
        "x-ms-file-creation-time": "Now",
        "x-ms-file-last-write-time": "Now",
        "x-ms-file-permission": "Inherit",
        "x-ms-return-client-request-id": "true",
        "x-ms-type": "file",
<<<<<<< HEAD
        "x-ms-version": "2020-12-06"
=======
        "x-ms-version": "2021-02-12"
>>>>>>> 7e782c87
      },
      "RequestBody": null,
      "StatusCode": 201,
      "ResponseHeaders": {
        "Content-Length": "0",
        "Date": "Tue, 26 Jan 2021 19:47:55 GMT",
        "ETag": "\"0x8D8C23346FE3E9F\"",
        "Last-Modified": "Tue, 26 Jan 2021 19:47:56 GMT",
        "Server": [
          "Windows-Azure-File/1.0",
          "Microsoft-HTTPAPI/2.0"
        ],
        "x-ms-client-request-id": "c7e5d25b-2f3a-4c0c-01ba-3b56b1b7e226",
        "x-ms-file-attributes": "Archive",
        "x-ms-file-change-time": "2021-01-26T19:47:56.3113119Z",
        "x-ms-file-creation-time": "2021-01-26T19:47:56.3113119Z",
        "x-ms-file-id": "12105746167116070912",
        "x-ms-file-last-write-time": "2021-01-26T19:47:56.3113119Z",
        "x-ms-file-parent-id": "13835128424026341376",
        "x-ms-file-permission-key": "4010187179898695473*11459378189709739967",
        "x-ms-request-id": "152ef43f-e01a-003c-7e1c-f4f305000000",
        "x-ms-request-server-encrypted": "true",
<<<<<<< HEAD
        "x-ms-version": "2020-12-06"
=======
        "x-ms-version": "2021-02-12"
>>>>>>> 7e782c87
      },
      "ResponseBody": []
    },
    {
      "RequestUri": "https://seanmcccanary3.file.core.windows.net/test-share-e663871c-02b5-4534-9d1d-14312fead420/test-directory-d0191863-a6c0-8eb9-857f-10f38ef22015/test-file-0bb0c8d2-561c-e087-4f3b-b6ebd80bd686",
      "RequestMethod": "PUT",
      "RequestHeaders": {
        "Accept": "application/xml",
        "Authorization": "Sanitized",
        "traceparent": "00-64024df5200c2e438cd2c1685b0f040c-61b7fec4d34a7d42-00",
        "User-Agent": [
          "azsdk-net-Storage.Files.Shares/12.7.0-alpha.20210126.1",
          "(.NET 5.0.2; Microsoft Windows 10.0.19042)"
        ],
        "x-ms-client-request-id": "6db7c173-2f01-c30d-9c46-32267c0037c6",
        "x-ms-content-length": "1048576",
        "x-ms-date": "Tue, 26 Jan 2021 19:47:57 GMT",
        "x-ms-file-attributes": "None",
        "x-ms-file-creation-time": "Now",
        "x-ms-file-last-write-time": "Now",
        "x-ms-file-permission": "Inherit",
        "x-ms-return-client-request-id": "true",
        "x-ms-type": "file",
<<<<<<< HEAD
        "x-ms-version": "2020-12-06"
=======
        "x-ms-version": "2021-02-12"
>>>>>>> 7e782c87
      },
      "RequestBody": null,
      "StatusCode": 201,
      "ResponseHeaders": {
        "Content-Length": "0",
        "Date": "Tue, 26 Jan 2021 19:47:55 GMT",
        "ETag": "\"0x8D8C2334707680A\"",
        "Last-Modified": "Tue, 26 Jan 2021 19:47:56 GMT",
        "Server": [
          "Windows-Azure-File/1.0",
          "Microsoft-HTTPAPI/2.0"
        ],
        "x-ms-client-request-id": "6db7c173-2f01-c30d-9c46-32267c0037c6",
        "x-ms-file-attributes": "Archive",
        "x-ms-file-change-time": "2021-01-26T19:47:56.3713546Z",
        "x-ms-file-creation-time": "2021-01-26T19:47:56.3713546Z",
        "x-ms-file-id": "16717432185543458816",
        "x-ms-file-last-write-time": "2021-01-26T19:47:56.3713546Z",
        "x-ms-file-parent-id": "13835128424026341376",
        "x-ms-file-permission-key": "4010187179898695473*11459378189709739967",
        "x-ms-request-id": "152ef440-e01a-003c-7f1c-f4f305000000",
        "x-ms-request-server-encrypted": "true",
<<<<<<< HEAD
        "x-ms-version": "2020-12-06"
=======
        "x-ms-version": "2021-02-12"
>>>>>>> 7e782c87
      },
      "ResponseBody": []
    },
    {
      "RequestUri": "https://seanmcccanary3.file.core.windows.net/test-share-e663871c-02b5-4534-9d1d-14312fead420/test-directory-d0191863-a6c0-8eb9-857f-10f38ef22015/test-file-4500bfb2-7890-a388-4043-bf3ab8e33726?restype=directory",
      "RequestMethod": "PUT",
      "RequestHeaders": {
        "Accept": "application/xml",
        "Authorization": "Sanitized",
        "traceparent": "00-3f07f9ccc0723d44baa42ae8b8ea3aba-4ad805438f6c1d4b-00",
        "User-Agent": [
          "azsdk-net-Storage.Files.Shares/12.7.0-alpha.20210126.1",
          "(.NET 5.0.2; Microsoft Windows 10.0.19042)"
        ],
        "x-ms-client-request-id": "efe2983f-75ff-f425-48d4-043afc5e6629",
        "x-ms-date": "Tue, 26 Jan 2021 19:47:57 GMT",
        "x-ms-file-attributes": "None",
        "x-ms-file-creation-time": "Now",
        "x-ms-file-last-write-time": "Now",
        "x-ms-file-permission": "Inherit",
        "x-ms-return-client-request-id": "true",
<<<<<<< HEAD
        "x-ms-version": "2020-12-06"
=======
        "x-ms-version": "2021-02-12"
>>>>>>> 7e782c87
      },
      "RequestBody": null,
      "StatusCode": 201,
      "ResponseHeaders": {
        "Content-Length": "0",
        "Date": "Tue, 26 Jan 2021 19:47:55 GMT",
        "ETag": "\"0x8D8C2334710B893\"",
        "Last-Modified": "Tue, 26 Jan 2021 19:47:56 GMT",
        "Server": [
          "Windows-Azure-File/1.0",
          "Microsoft-HTTPAPI/2.0"
        ],
        "x-ms-client-request-id": "efe2983f-75ff-f425-48d4-043afc5e6629",
        "x-ms-file-attributes": "Directory",
        "x-ms-file-change-time": "2021-01-26T19:47:56.4323987Z",
        "x-ms-file-creation-time": "2021-01-26T19:47:56.4323987Z",
        "x-ms-file-id": "10952824662509223936",
        "x-ms-file-last-write-time": "2021-01-26T19:47:56.4323987Z",
        "x-ms-file-parent-id": "13835128424026341376",
        "x-ms-file-permission-key": "17860367565182308406*11459378189709739967",
        "x-ms-request-id": "152ef441-e01a-003c-801c-f4f305000000",
        "x-ms-request-server-encrypted": "true",
<<<<<<< HEAD
        "x-ms-version": "2020-12-06"
=======
        "x-ms-version": "2021-02-12"
>>>>>>> 7e782c87
      },
      "ResponseBody": []
    },
    {
      "RequestUri": "https://seanmcccanary3.file.core.windows.net/test-share-e663871c-02b5-4534-9d1d-14312fead420/test-directory-d0191863-a6c0-8eb9-857f-10f38ef22015/test-file-78914d71-5505-c4be-bc44-f468752f8dae?restype=directory",
      "RequestMethod": "PUT",
      "RequestHeaders": {
        "Accept": "application/xml",
        "Authorization": "Sanitized",
        "traceparent": "00-206220698bbd4148b80b98551666ec00-8e88d99a529d404e-00",
        "User-Agent": [
          "azsdk-net-Storage.Files.Shares/12.7.0-alpha.20210126.1",
          "(.NET 5.0.2; Microsoft Windows 10.0.19042)"
        ],
        "x-ms-client-request-id": "e4e63554-481d-59c6-1a4a-3054e17d2fef",
        "x-ms-date": "Tue, 26 Jan 2021 19:47:57 GMT",
        "x-ms-file-attributes": "None",
        "x-ms-file-creation-time": "Now",
        "x-ms-file-last-write-time": "Now",
        "x-ms-file-permission": "Inherit",
        "x-ms-return-client-request-id": "true",
<<<<<<< HEAD
        "x-ms-version": "2020-12-06"
=======
        "x-ms-version": "2021-02-12"
>>>>>>> 7e782c87
      },
      "RequestBody": null,
      "StatusCode": 201,
      "ResponseHeaders": {
        "Content-Length": "0",
        "Date": "Tue, 26 Jan 2021 19:47:55 GMT",
        "ETag": "\"0x8D8C233471AA56F\"",
        "Last-Modified": "Tue, 26 Jan 2021 19:47:56 GMT",
        "Server": [
          "Windows-Azure-File/1.0",
          "Microsoft-HTTPAPI/2.0"
        ],
        "x-ms-client-request-id": "e4e63554-481d-59c6-1a4a-3054e17d2fef",
        "x-ms-file-attributes": "Directory",
        "x-ms-file-change-time": "2021-01-26T19:47:56.4974447Z",
        "x-ms-file-creation-time": "2021-01-26T19:47:56.4974447Z",
        "x-ms-file-id": "15564510680936611840",
        "x-ms-file-last-write-time": "2021-01-26T19:47:56.4974447Z",
        "x-ms-file-parent-id": "13835128424026341376",
        "x-ms-file-permission-key": "17860367565182308406*11459378189709739967",
        "x-ms-request-id": "152ef442-e01a-003c-011c-f4f305000000",
        "x-ms-request-server-encrypted": "true",
<<<<<<< HEAD
        "x-ms-version": "2020-12-06"
=======
        "x-ms-version": "2021-02-12"
>>>>>>> 7e782c87
      },
      "ResponseBody": []
    },
    {
      "RequestUri": "https://seanmcccanary3.file.core.windows.net/test-share-e663871c-02b5-4534-9d1d-14312fead420/test-directory-d0191863-a6c0-8eb9-857f-10f38ef22015/test-file-167a1ea3-b86c-5936-400d-cad9974c286c?restype=directory",
      "RequestMethod": "PUT",
      "RequestHeaders": {
        "Accept": "application/xml",
        "Authorization": "Sanitized",
        "traceparent": "00-245c639709002b4b9ffe0bb235f6d88d-8f6c6602e2b93e42-00",
        "User-Agent": [
          "azsdk-net-Storage.Files.Shares/12.7.0-alpha.20210126.1",
          "(.NET 5.0.2; Microsoft Windows 10.0.19042)"
        ],
        "x-ms-client-request-id": "c6e5e449-8178-750b-6a68-017bd025ab8d",
        "x-ms-date": "Tue, 26 Jan 2021 19:47:57 GMT",
        "x-ms-file-attributes": "None",
        "x-ms-file-creation-time": "Now",
        "x-ms-file-last-write-time": "Now",
        "x-ms-file-permission": "Inherit",
        "x-ms-return-client-request-id": "true",
<<<<<<< HEAD
        "x-ms-version": "2020-12-06"
=======
        "x-ms-version": "2021-02-12"
>>>>>>> 7e782c87
      },
      "RequestBody": null,
      "StatusCode": 201,
      "ResponseHeaders": {
        "Content-Length": "0",
        "Date": "Tue, 26 Jan 2021 19:47:56 GMT",
        "ETag": "\"0x8D8C23347261937\"",
        "Last-Modified": "Tue, 26 Jan 2021 19:47:56 GMT",
        "Server": [
          "Windows-Azure-File/1.0",
          "Microsoft-HTTPAPI/2.0"
        ],
        "x-ms-client-request-id": "c6e5e449-8178-750b-6a68-017bd025ab8d",
        "x-ms-file-attributes": "Directory",
        "x-ms-file-change-time": "2021-01-26T19:47:56.5724983Z",
        "x-ms-file-creation-time": "2021-01-26T19:47:56.5724983Z",
        "x-ms-file-id": "13258667671722917888",
        "x-ms-file-last-write-time": "2021-01-26T19:47:56.5724983Z",
        "x-ms-file-parent-id": "13835128424026341376",
        "x-ms-file-permission-key": "17860367565182308406*11459378189709739967",
        "x-ms-request-id": "152ef443-e01a-003c-021c-f4f305000000",
        "x-ms-request-server-encrypted": "true",
<<<<<<< HEAD
        "x-ms-version": "2020-12-06"
=======
        "x-ms-version": "2021-02-12"
>>>>>>> 7e782c87
      },
      "ResponseBody": []
    },
    {
      "RequestUri": "https://seanmcccanary3.file.core.windows.net/test-share-e663871c-02b5-4534-9d1d-14312fead420/test-directory-d0191863-a6c0-8eb9-857f-10f38ef22015/test-file-8b7a8f04-5d79-5c80-013b-894b84202e10?restype=directory",
      "RequestMethod": "PUT",
      "RequestHeaders": {
        "Accept": "application/xml",
        "Authorization": "Sanitized",
        "traceparent": "00-595e7dd0b76daf4485fc75c40063fa24-153fc027a41ac744-00",
        "User-Agent": [
          "azsdk-net-Storage.Files.Shares/12.7.0-alpha.20210126.1",
          "(.NET 5.0.2; Microsoft Windows 10.0.19042)"
        ],
        "x-ms-client-request-id": "fd0ab0e7-6997-1b77-6812-9d50d5bb6df8",
        "x-ms-date": "Tue, 26 Jan 2021 19:47:57 GMT",
        "x-ms-file-attributes": "None",
        "x-ms-file-creation-time": "Now",
        "x-ms-file-last-write-time": "Now",
        "x-ms-file-permission": "Inherit",
        "x-ms-return-client-request-id": "true",
<<<<<<< HEAD
        "x-ms-version": "2020-12-06"
=======
        "x-ms-version": "2021-02-12"
>>>>>>> 7e782c87
      },
      "RequestBody": null,
      "StatusCode": 201,
      "ResponseHeaders": {
        "Content-Length": "0",
        "Date": "Tue, 26 Jan 2021 19:47:56 GMT",
        "ETag": "\"0x8D8C233472EA646\"",
        "Last-Modified": "Tue, 26 Jan 2021 19:47:56 GMT",
        "Server": [
          "Windows-Azure-File/1.0",
          "Microsoft-HTTPAPI/2.0"
        ],
        "x-ms-client-request-id": "fd0ab0e7-6997-1b77-6812-9d50d5bb6df8",
        "x-ms-file-attributes": "Directory",
        "x-ms-file-change-time": "2021-01-26T19:47:56.6285382Z",
        "x-ms-file-creation-time": "2021-01-26T19:47:56.6285382Z",
        "x-ms-file-id": "17870353690150305792",
        "x-ms-file-last-write-time": "2021-01-26T19:47:56.6285382Z",
        "x-ms-file-parent-id": "13835128424026341376",
        "x-ms-file-permission-key": "17860367565182308406*11459378189709739967",
        "x-ms-request-id": "152ef444-e01a-003c-031c-f4f305000000",
        "x-ms-request-server-encrypted": "true",
<<<<<<< HEAD
        "x-ms-version": "2020-12-06"
=======
        "x-ms-version": "2021-02-12"
>>>>>>> 7e782c87
      },
      "ResponseBody": []
    },
    {
      "RequestUri": "https://seanmcccanary3.file.core.windows.net/test-share-e663871c-02b5-4534-9d1d-14312fead420/test-directory-d0191863-a6c0-8eb9-857f-10f38ef22015/test-file-9a9610b5-2169-b8b9-1737-38f88ae42d6f?restype=directory",
      "RequestMethod": "PUT",
      "RequestHeaders": {
        "Accept": "application/xml",
        "Authorization": "Sanitized",
        "traceparent": "00-26743fa098b38c4bbe980080db104dcb-c25791e614a70545-00",
        "User-Agent": [
          "azsdk-net-Storage.Files.Shares/12.7.0-alpha.20210126.1",
          "(.NET 5.0.2; Microsoft Windows 10.0.19042)"
        ],
        "x-ms-client-request-id": "20930d65-ad1b-f2f5-b947-b52de617a843",
        "x-ms-date": "Tue, 26 Jan 2021 19:47:57 GMT",
        "x-ms-file-attributes": "None",
        "x-ms-file-creation-time": "Now",
        "x-ms-file-last-write-time": "Now",
        "x-ms-file-permission": "Inherit",
        "x-ms-return-client-request-id": "true",
<<<<<<< HEAD
        "x-ms-version": "2020-12-06"
=======
        "x-ms-version": "2021-02-12"
>>>>>>> 7e782c87
      },
      "RequestBody": null,
      "StatusCode": 201,
      "ResponseHeaders": {
        "Content-Length": "0",
        "Date": "Tue, 26 Jan 2021 19:47:56 GMT",
        "ETag": "\"0x8D8C23347375A6A\"",
        "Last-Modified": "Tue, 26 Jan 2021 19:47:56 GMT",
        "Server": [
          "Windows-Azure-File/1.0",
          "Microsoft-HTTPAPI/2.0"
        ],
        "x-ms-client-request-id": "20930d65-ad1b-f2f5-b947-b52de617a843",
        "x-ms-file-attributes": "Directory",
        "x-ms-file-change-time": "2021-01-26T19:47:56.6855786Z",
        "x-ms-file-creation-time": "2021-01-26T19:47:56.6855786Z",
        "x-ms-file-id": "9511672781750665216",
        "x-ms-file-last-write-time": "2021-01-26T19:47:56.6855786Z",
        "x-ms-file-parent-id": "13835128424026341376",
        "x-ms-file-permission-key": "17860367565182308406*11459378189709739967",
        "x-ms-request-id": "152ef445-e01a-003c-041c-f4f305000000",
        "x-ms-request-server-encrypted": "true",
<<<<<<< HEAD
        "x-ms-version": "2020-12-06"
=======
        "x-ms-version": "2021-02-12"
>>>>>>> 7e782c87
      },
      "ResponseBody": []
    },
    {
      "RequestUri": "https://seanmcccanary3.file.core.windows.net/test-share-e663871c-02b5-4534-9d1d-14312fead420/test-directory-d0191863-a6c0-8eb9-857f-10f38ef22015?restype=directory&comp=list",
      "RequestMethod": "GET",
      "RequestHeaders": {
        "Accept": "application/xml",
        "Authorization": "Sanitized",
        "traceparent": "00-7c50cbd62f69f54692836e7054b52dc3-f60d5f3e900f6b47-00",
        "User-Agent": [
          "azsdk-net-Storage.Files.Shares/12.7.0-alpha.20210126.1",
          "(.NET 5.0.2; Microsoft Windows 10.0.19042)"
        ],
        "x-ms-client-request-id": "c8ea8500-4d27-fcdc-6225-6c7c8e12e065",
        "x-ms-date": "Tue, 26 Jan 2021 19:47:57 GMT",
        "x-ms-return-client-request-id": "true",
<<<<<<< HEAD
        "x-ms-version": "2020-12-06"
=======
        "x-ms-version": "2021-02-12"
>>>>>>> 7e782c87
      },
      "RequestBody": null,
      "StatusCode": 200,
      "ResponseHeaders": {
        "Content-Type": "application/xml",
        "Date": "Tue, 26 Jan 2021 19:47:56 GMT",
        "Server": [
          "Windows-Azure-File/1.0",
          "Microsoft-HTTPAPI/2.0"
        ],
        "Transfer-Encoding": "chunked",
        "Vary": "Origin",
        "x-ms-client-request-id": "c8ea8500-4d27-fcdc-6225-6c7c8e12e065",
        "x-ms-request-id": "152ef446-e01a-003c-051c-f4f305000000",
<<<<<<< HEAD
        "x-ms-version": "2020-12-06"
=======
        "x-ms-version": "2021-02-12"
>>>>>>> 7e782c87
      },
      "ResponseBody": "﻿<?xml version=\"1.0\" encoding=\"utf-8\"?><EnumerationResults ServiceEndpoint=\"https://seanmcccanary3.file.core.windows.net/\" ShareName=\"test-share-e663871c-02b5-4534-9d1d-14312fead420\" DirectoryPath=\"test-directory-d0191863-a6c0-8eb9-857f-10f38ef22015\"><Entries><File><Name>test-file-005a6401-54db-dab2-c9ce-88de5419ac8e</Name><Properties><Content-Length>1048576</Content-Length></Properties></File><File><Name>test-file-0bb0c8d2-561c-e087-4f3b-b6ebd80bd686</Name><Properties><Content-Length>1048576</Content-Length></Properties></File><File><Name>test-file-0df0928f-39c4-70c2-8179-afc565527c60</Name><Properties><Content-Length>1048576</Content-Length></Properties></File><Directory><Name>test-file-167a1ea3-b86c-5936-400d-cad9974c286c</Name><Properties /></Directory><File><Name>test-file-3cda734c-0806-6116-1944-d2fca0453d4f</Name><Properties><Content-Length>1048576</Content-Length></Properties></File><File><Name>test-file-4325431b-2ba4-661b-b97a-a42cd56cfec6</Name><Properties><Content-Length>1048576</Content-Length></Properties></File><Directory><Name>test-file-4500bfb2-7890-a388-4043-bf3ab8e33726</Name><Properties /></Directory><File><Name>test-file-4948603c-ec5b-176e-3c12-9a1b89b5bc2c</Name><Properties><Content-Length>1048576</Content-Length></Properties></File><Directory><Name>test-file-78914d71-5505-c4be-bc44-f468752f8dae</Name><Properties /></Directory><File><Name>test-file-78a95bcf-5cb4-0c10-936f-136340b660db</Name><Properties><Content-Length>1048576</Content-Length></Properties></File><Directory><Name>test-file-8b7a8f04-5d79-5c80-013b-894b84202e10</Name><Properties /></Directory><File><Name>test-file-8ff71b7c-35f2-c737-a1ea-7f61a4ec7476</Name><Properties><Content-Length>1048576</Content-Length></Properties></File><Directory><Name>test-file-9a9610b5-2169-b8b9-1737-38f88ae42d6f</Name><Properties /></Directory><File><Name>test-file-9b1ecbb5-29cb-9124-6928-aa8721e243fc</Name><Properties><Content-Length>1048576</Content-Length></Properties></File><File><Name>test-file-e0912752-703f-8788-7b8f-f48067c6cf3b</Name><Properties><Content-Length>1048576</Content-Length></Properties></File></Entries><NextMarker /></EnumerationResults>"
    },
    {
      "RequestUri": "https://seanmcccanary3.file.core.windows.net/test-share-e663871c-02b5-4534-9d1d-14312fead420?restype=share",
      "RequestMethod": "DELETE",
      "RequestHeaders": {
        "Accept": "application/xml",
        "Authorization": "Sanitized",
        "traceparent": "00-3377681d1d4b4b4781d576283acf845e-5183bb255b7a554d-00",
        "User-Agent": [
          "azsdk-net-Storage.Files.Shares/12.7.0-alpha.20210126.1",
          "(.NET 5.0.2; Microsoft Windows 10.0.19042)"
        ],
        "x-ms-client-request-id": "602d90e7-e02c-ed1c-f121-a71571b4145d",
        "x-ms-date": "Tue, 26 Jan 2021 19:47:57 GMT",
        "x-ms-delete-snapshots": "include",
        "x-ms-return-client-request-id": "true",
<<<<<<< HEAD
        "x-ms-version": "2020-12-06"
=======
        "x-ms-version": "2021-02-12"
>>>>>>> 7e782c87
      },
      "RequestBody": null,
      "StatusCode": 202,
      "ResponseHeaders": {
        "Content-Length": "0",
        "Date": "Tue, 26 Jan 2021 19:47:56 GMT",
        "Server": [
          "Windows-Azure-File/1.0",
          "Microsoft-HTTPAPI/2.0"
        ],
        "x-ms-client-request-id": "602d90e7-e02c-ed1c-f121-a71571b4145d",
        "x-ms-request-id": "152ef448-e01a-003c-061c-f4f305000000",
<<<<<<< HEAD
        "x-ms-version": "2020-12-06"
=======
        "x-ms-version": "2021-02-12"
>>>>>>> 7e782c87
      },
      "ResponseBody": []
    }
  ],
  "Variables": {
    "RandomSeed": "579007995",
    "Storage_TestConfigDefault": "ProductionTenant\nseanmcccanary3\nU2FuaXRpemVk\nhttps://seanmcccanary3.blob.core.windows.net\nhttps://seanmcccanary3.file.core.windows.net\nhttps://seanmcccanary3.queue.core.windows.net\nhttps://seanmcccanary3.table.core.windows.net\n\n\n\n\nhttps://seanmcccanary3-secondary.blob.core.windows.net\nhttps://seanmcccanary3-secondary.file.core.windows.net\nhttps://seanmcccanary3-secondary.queue.core.windows.net\nhttps://seanmcccanary3-secondary.table.core.windows.net\n\nSanitized\n\n\nCloud\nBlobEndpoint=https://seanmcccanary3.blob.core.windows.net/;QueueEndpoint=https://seanmcccanary3.queue.core.windows.net/;FileEndpoint=https://seanmcccanary3.file.core.windows.net/;BlobSecondaryEndpoint=https://seanmcccanary3-secondary.blob.core.windows.net/;QueueSecondaryEndpoint=https://seanmcccanary3-secondary.queue.core.windows.net/;FileSecondaryEndpoint=https://seanmcccanary3-secondary.file.core.windows.net/;AccountName=seanmcccanary3;AccountKey=Kg==;\nseanscope1\n\n"
  }
}<|MERGE_RESOLUTION|>--- conflicted
+++ resolved
@@ -14,11 +14,7 @@
         "x-ms-client-request-id": "fd2f190e-48bc-b35b-dc51-fc4c0c87892c",
         "x-ms-date": "Tue, 26 Jan 2021 19:47:56 GMT",
         "x-ms-return-client-request-id": "true",
-<<<<<<< HEAD
-        "x-ms-version": "2020-12-06"
-=======
-        "x-ms-version": "2021-02-12"
->>>>>>> 7e782c87
+        "x-ms-version": "2021-02-12"
       },
       "RequestBody": null,
       "StatusCode": 201,
@@ -33,11 +29,7 @@
         ],
         "x-ms-client-request-id": "fd2f190e-48bc-b35b-dc51-fc4c0c87892c",
         "x-ms-request-id": "152ef431-e01a-003c-741c-f4f305000000",
-<<<<<<< HEAD
-        "x-ms-version": "2020-12-06"
-=======
-        "x-ms-version": "2021-02-12"
->>>>>>> 7e782c87
+        "x-ms-version": "2021-02-12"
       },
       "ResponseBody": []
     },
@@ -59,11 +51,7 @@
         "x-ms-file-last-write-time": "Now",
         "x-ms-file-permission": "Inherit",
         "x-ms-return-client-request-id": "true",
-<<<<<<< HEAD
-        "x-ms-version": "2020-12-06"
-=======
-        "x-ms-version": "2021-02-12"
->>>>>>> 7e782c87
+        "x-ms-version": "2021-02-12"
       },
       "RequestBody": null,
       "StatusCode": 201,
@@ -86,11 +74,7 @@
         "x-ms-file-permission-key": "17860367565182308406*11459378189709739967",
         "x-ms-request-id": "152ef434-e01a-003c-751c-f4f305000000",
         "x-ms-request-server-encrypted": "true",
-<<<<<<< HEAD
-        "x-ms-version": "2020-12-06"
-=======
-        "x-ms-version": "2021-02-12"
->>>>>>> 7e782c87
+        "x-ms-version": "2021-02-12"
       },
       "ResponseBody": []
     },
@@ -114,11 +98,7 @@
         "x-ms-file-permission": "Inherit",
         "x-ms-return-client-request-id": "true",
         "x-ms-type": "file",
-<<<<<<< HEAD
-        "x-ms-version": "2020-12-06"
-=======
-        "x-ms-version": "2021-02-12"
->>>>>>> 7e782c87
+        "x-ms-version": "2021-02-12"
       },
       "RequestBody": null,
       "StatusCode": 201,
@@ -141,11 +121,7 @@
         "x-ms-file-permission-key": "4010187179898695473*11459378189709739967",
         "x-ms-request-id": "152ef436-e01a-003c-761c-f4f305000000",
         "x-ms-request-server-encrypted": "true",
-<<<<<<< HEAD
-        "x-ms-version": "2020-12-06"
-=======
-        "x-ms-version": "2021-02-12"
->>>>>>> 7e782c87
+        "x-ms-version": "2021-02-12"
       },
       "ResponseBody": []
     },
@@ -169,11 +145,7 @@
         "x-ms-file-permission": "Inherit",
         "x-ms-return-client-request-id": "true",
         "x-ms-type": "file",
-<<<<<<< HEAD
-        "x-ms-version": "2020-12-06"
-=======
-        "x-ms-version": "2021-02-12"
->>>>>>> 7e782c87
+        "x-ms-version": "2021-02-12"
       },
       "RequestBody": null,
       "StatusCode": 201,
@@ -196,11 +168,7 @@
         "x-ms-file-permission-key": "4010187179898695473*11459378189709739967",
         "x-ms-request-id": "152ef437-e01a-003c-771c-f4f305000000",
         "x-ms-request-server-encrypted": "true",
-<<<<<<< HEAD
-        "x-ms-version": "2020-12-06"
-=======
-        "x-ms-version": "2021-02-12"
->>>>>>> 7e782c87
+        "x-ms-version": "2021-02-12"
       },
       "ResponseBody": []
     },
@@ -224,11 +192,7 @@
         "x-ms-file-permission": "Inherit",
         "x-ms-return-client-request-id": "true",
         "x-ms-type": "file",
-<<<<<<< HEAD
-        "x-ms-version": "2020-12-06"
-=======
-        "x-ms-version": "2021-02-12"
->>>>>>> 7e782c87
+        "x-ms-version": "2021-02-12"
       },
       "RequestBody": null,
       "StatusCode": 201,
@@ -251,11 +215,7 @@
         "x-ms-file-permission-key": "4010187179898695473*11459378189709739967",
         "x-ms-request-id": "152ef438-e01a-003c-781c-f4f305000000",
         "x-ms-request-server-encrypted": "true",
-<<<<<<< HEAD
-        "x-ms-version": "2020-12-06"
-=======
-        "x-ms-version": "2021-02-12"
->>>>>>> 7e782c87
+        "x-ms-version": "2021-02-12"
       },
       "ResponseBody": []
     },
@@ -279,11 +239,7 @@
         "x-ms-file-permission": "Inherit",
         "x-ms-return-client-request-id": "true",
         "x-ms-type": "file",
-<<<<<<< HEAD
-        "x-ms-version": "2020-12-06"
-=======
-        "x-ms-version": "2021-02-12"
->>>>>>> 7e782c87
+        "x-ms-version": "2021-02-12"
       },
       "RequestBody": null,
       "StatusCode": 201,
@@ -306,11 +262,7 @@
         "x-ms-file-permission-key": "4010187179898695473*11459378189709739967",
         "x-ms-request-id": "152ef439-e01a-003c-791c-f4f305000000",
         "x-ms-request-server-encrypted": "true",
-<<<<<<< HEAD
-        "x-ms-version": "2020-12-06"
-=======
-        "x-ms-version": "2021-02-12"
->>>>>>> 7e782c87
+        "x-ms-version": "2021-02-12"
       },
       "ResponseBody": []
     },
@@ -334,11 +286,7 @@
         "x-ms-file-permission": "Inherit",
         "x-ms-return-client-request-id": "true",
         "x-ms-type": "file",
-<<<<<<< HEAD
-        "x-ms-version": "2020-12-06"
-=======
-        "x-ms-version": "2021-02-12"
->>>>>>> 7e782c87
+        "x-ms-version": "2021-02-12"
       },
       "RequestBody": null,
       "StatusCode": 201,
@@ -361,11 +309,7 @@
         "x-ms-file-permission-key": "4010187179898695473*11459378189709739967",
         "x-ms-request-id": "152ef43b-e01a-003c-7a1c-f4f305000000",
         "x-ms-request-server-encrypted": "true",
-<<<<<<< HEAD
-        "x-ms-version": "2020-12-06"
-=======
-        "x-ms-version": "2021-02-12"
->>>>>>> 7e782c87
+        "x-ms-version": "2021-02-12"
       },
       "ResponseBody": []
     },
@@ -389,11 +333,7 @@
         "x-ms-file-permission": "Inherit",
         "x-ms-return-client-request-id": "true",
         "x-ms-type": "file",
-<<<<<<< HEAD
-        "x-ms-version": "2020-12-06"
-=======
-        "x-ms-version": "2021-02-12"
->>>>>>> 7e782c87
+        "x-ms-version": "2021-02-12"
       },
       "RequestBody": null,
       "StatusCode": 201,
@@ -416,11 +356,7 @@
         "x-ms-file-permission-key": "4010187179898695473*11459378189709739967",
         "x-ms-request-id": "152ef43c-e01a-003c-7b1c-f4f305000000",
         "x-ms-request-server-encrypted": "true",
-<<<<<<< HEAD
-        "x-ms-version": "2020-12-06"
-=======
-        "x-ms-version": "2021-02-12"
->>>>>>> 7e782c87
+        "x-ms-version": "2021-02-12"
       },
       "ResponseBody": []
     },
@@ -444,11 +380,7 @@
         "x-ms-file-permission": "Inherit",
         "x-ms-return-client-request-id": "true",
         "x-ms-type": "file",
-<<<<<<< HEAD
-        "x-ms-version": "2020-12-06"
-=======
-        "x-ms-version": "2021-02-12"
->>>>>>> 7e782c87
+        "x-ms-version": "2021-02-12"
       },
       "RequestBody": null,
       "StatusCode": 201,
@@ -471,11 +403,7 @@
         "x-ms-file-permission-key": "4010187179898695473*11459378189709739967",
         "x-ms-request-id": "152ef43d-e01a-003c-7c1c-f4f305000000",
         "x-ms-request-server-encrypted": "true",
-<<<<<<< HEAD
-        "x-ms-version": "2020-12-06"
-=======
-        "x-ms-version": "2021-02-12"
->>>>>>> 7e782c87
+        "x-ms-version": "2021-02-12"
       },
       "ResponseBody": []
     },
@@ -499,11 +427,7 @@
         "x-ms-file-permission": "Inherit",
         "x-ms-return-client-request-id": "true",
         "x-ms-type": "file",
-<<<<<<< HEAD
-        "x-ms-version": "2020-12-06"
-=======
-        "x-ms-version": "2021-02-12"
->>>>>>> 7e782c87
+        "x-ms-version": "2021-02-12"
       },
       "RequestBody": null,
       "StatusCode": 201,
@@ -526,11 +450,7 @@
         "x-ms-file-permission-key": "4010187179898695473*11459378189709739967",
         "x-ms-request-id": "152ef43e-e01a-003c-7d1c-f4f305000000",
         "x-ms-request-server-encrypted": "true",
-<<<<<<< HEAD
-        "x-ms-version": "2020-12-06"
-=======
-        "x-ms-version": "2021-02-12"
->>>>>>> 7e782c87
+        "x-ms-version": "2021-02-12"
       },
       "ResponseBody": []
     },
@@ -554,11 +474,7 @@
         "x-ms-file-permission": "Inherit",
         "x-ms-return-client-request-id": "true",
         "x-ms-type": "file",
-<<<<<<< HEAD
-        "x-ms-version": "2020-12-06"
-=======
-        "x-ms-version": "2021-02-12"
->>>>>>> 7e782c87
+        "x-ms-version": "2021-02-12"
       },
       "RequestBody": null,
       "StatusCode": 201,
@@ -581,11 +497,7 @@
         "x-ms-file-permission-key": "4010187179898695473*11459378189709739967",
         "x-ms-request-id": "152ef43f-e01a-003c-7e1c-f4f305000000",
         "x-ms-request-server-encrypted": "true",
-<<<<<<< HEAD
-        "x-ms-version": "2020-12-06"
-=======
-        "x-ms-version": "2021-02-12"
->>>>>>> 7e782c87
+        "x-ms-version": "2021-02-12"
       },
       "ResponseBody": []
     },
@@ -609,11 +521,7 @@
         "x-ms-file-permission": "Inherit",
         "x-ms-return-client-request-id": "true",
         "x-ms-type": "file",
-<<<<<<< HEAD
-        "x-ms-version": "2020-12-06"
-=======
-        "x-ms-version": "2021-02-12"
->>>>>>> 7e782c87
+        "x-ms-version": "2021-02-12"
       },
       "RequestBody": null,
       "StatusCode": 201,
@@ -636,11 +544,7 @@
         "x-ms-file-permission-key": "4010187179898695473*11459378189709739967",
         "x-ms-request-id": "152ef440-e01a-003c-7f1c-f4f305000000",
         "x-ms-request-server-encrypted": "true",
-<<<<<<< HEAD
-        "x-ms-version": "2020-12-06"
-=======
-        "x-ms-version": "2021-02-12"
->>>>>>> 7e782c87
+        "x-ms-version": "2021-02-12"
       },
       "ResponseBody": []
     },
@@ -662,11 +566,7 @@
         "x-ms-file-last-write-time": "Now",
         "x-ms-file-permission": "Inherit",
         "x-ms-return-client-request-id": "true",
-<<<<<<< HEAD
-        "x-ms-version": "2020-12-06"
-=======
-        "x-ms-version": "2021-02-12"
->>>>>>> 7e782c87
+        "x-ms-version": "2021-02-12"
       },
       "RequestBody": null,
       "StatusCode": 201,
@@ -689,11 +589,7 @@
         "x-ms-file-permission-key": "17860367565182308406*11459378189709739967",
         "x-ms-request-id": "152ef441-e01a-003c-801c-f4f305000000",
         "x-ms-request-server-encrypted": "true",
-<<<<<<< HEAD
-        "x-ms-version": "2020-12-06"
-=======
-        "x-ms-version": "2021-02-12"
->>>>>>> 7e782c87
+        "x-ms-version": "2021-02-12"
       },
       "ResponseBody": []
     },
@@ -715,11 +611,7 @@
         "x-ms-file-last-write-time": "Now",
         "x-ms-file-permission": "Inherit",
         "x-ms-return-client-request-id": "true",
-<<<<<<< HEAD
-        "x-ms-version": "2020-12-06"
-=======
-        "x-ms-version": "2021-02-12"
->>>>>>> 7e782c87
+        "x-ms-version": "2021-02-12"
       },
       "RequestBody": null,
       "StatusCode": 201,
@@ -742,11 +634,7 @@
         "x-ms-file-permission-key": "17860367565182308406*11459378189709739967",
         "x-ms-request-id": "152ef442-e01a-003c-011c-f4f305000000",
         "x-ms-request-server-encrypted": "true",
-<<<<<<< HEAD
-        "x-ms-version": "2020-12-06"
-=======
-        "x-ms-version": "2021-02-12"
->>>>>>> 7e782c87
+        "x-ms-version": "2021-02-12"
       },
       "ResponseBody": []
     },
@@ -768,11 +656,7 @@
         "x-ms-file-last-write-time": "Now",
         "x-ms-file-permission": "Inherit",
         "x-ms-return-client-request-id": "true",
-<<<<<<< HEAD
-        "x-ms-version": "2020-12-06"
-=======
-        "x-ms-version": "2021-02-12"
->>>>>>> 7e782c87
+        "x-ms-version": "2021-02-12"
       },
       "RequestBody": null,
       "StatusCode": 201,
@@ -795,11 +679,7 @@
         "x-ms-file-permission-key": "17860367565182308406*11459378189709739967",
         "x-ms-request-id": "152ef443-e01a-003c-021c-f4f305000000",
         "x-ms-request-server-encrypted": "true",
-<<<<<<< HEAD
-        "x-ms-version": "2020-12-06"
-=======
-        "x-ms-version": "2021-02-12"
->>>>>>> 7e782c87
+        "x-ms-version": "2021-02-12"
       },
       "ResponseBody": []
     },
@@ -821,11 +701,7 @@
         "x-ms-file-last-write-time": "Now",
         "x-ms-file-permission": "Inherit",
         "x-ms-return-client-request-id": "true",
-<<<<<<< HEAD
-        "x-ms-version": "2020-12-06"
-=======
-        "x-ms-version": "2021-02-12"
->>>>>>> 7e782c87
+        "x-ms-version": "2021-02-12"
       },
       "RequestBody": null,
       "StatusCode": 201,
@@ -848,11 +724,7 @@
         "x-ms-file-permission-key": "17860367565182308406*11459378189709739967",
         "x-ms-request-id": "152ef444-e01a-003c-031c-f4f305000000",
         "x-ms-request-server-encrypted": "true",
-<<<<<<< HEAD
-        "x-ms-version": "2020-12-06"
-=======
-        "x-ms-version": "2021-02-12"
->>>>>>> 7e782c87
+        "x-ms-version": "2021-02-12"
       },
       "ResponseBody": []
     },
@@ -874,11 +746,7 @@
         "x-ms-file-last-write-time": "Now",
         "x-ms-file-permission": "Inherit",
         "x-ms-return-client-request-id": "true",
-<<<<<<< HEAD
-        "x-ms-version": "2020-12-06"
-=======
-        "x-ms-version": "2021-02-12"
->>>>>>> 7e782c87
+        "x-ms-version": "2021-02-12"
       },
       "RequestBody": null,
       "StatusCode": 201,
@@ -901,11 +769,7 @@
         "x-ms-file-permission-key": "17860367565182308406*11459378189709739967",
         "x-ms-request-id": "152ef445-e01a-003c-041c-f4f305000000",
         "x-ms-request-server-encrypted": "true",
-<<<<<<< HEAD
-        "x-ms-version": "2020-12-06"
-=======
-        "x-ms-version": "2021-02-12"
->>>>>>> 7e782c87
+        "x-ms-version": "2021-02-12"
       },
       "ResponseBody": []
     },
@@ -923,11 +787,7 @@
         "x-ms-client-request-id": "c8ea8500-4d27-fcdc-6225-6c7c8e12e065",
         "x-ms-date": "Tue, 26 Jan 2021 19:47:57 GMT",
         "x-ms-return-client-request-id": "true",
-<<<<<<< HEAD
-        "x-ms-version": "2020-12-06"
-=======
-        "x-ms-version": "2021-02-12"
->>>>>>> 7e782c87
+        "x-ms-version": "2021-02-12"
       },
       "RequestBody": null,
       "StatusCode": 200,
@@ -942,11 +802,7 @@
         "Vary": "Origin",
         "x-ms-client-request-id": "c8ea8500-4d27-fcdc-6225-6c7c8e12e065",
         "x-ms-request-id": "152ef446-e01a-003c-051c-f4f305000000",
-<<<<<<< HEAD
-        "x-ms-version": "2020-12-06"
-=======
-        "x-ms-version": "2021-02-12"
->>>>>>> 7e782c87
+        "x-ms-version": "2021-02-12"
       },
       "ResponseBody": "﻿<?xml version=\"1.0\" encoding=\"utf-8\"?><EnumerationResults ServiceEndpoint=\"https://seanmcccanary3.file.core.windows.net/\" ShareName=\"test-share-e663871c-02b5-4534-9d1d-14312fead420\" DirectoryPath=\"test-directory-d0191863-a6c0-8eb9-857f-10f38ef22015\"><Entries><File><Name>test-file-005a6401-54db-dab2-c9ce-88de5419ac8e</Name><Properties><Content-Length>1048576</Content-Length></Properties></File><File><Name>test-file-0bb0c8d2-561c-e087-4f3b-b6ebd80bd686</Name><Properties><Content-Length>1048576</Content-Length></Properties></File><File><Name>test-file-0df0928f-39c4-70c2-8179-afc565527c60</Name><Properties><Content-Length>1048576</Content-Length></Properties></File><Directory><Name>test-file-167a1ea3-b86c-5936-400d-cad9974c286c</Name><Properties /></Directory><File><Name>test-file-3cda734c-0806-6116-1944-d2fca0453d4f</Name><Properties><Content-Length>1048576</Content-Length></Properties></File><File><Name>test-file-4325431b-2ba4-661b-b97a-a42cd56cfec6</Name><Properties><Content-Length>1048576</Content-Length></Properties></File><Directory><Name>test-file-4500bfb2-7890-a388-4043-bf3ab8e33726</Name><Properties /></Directory><File><Name>test-file-4948603c-ec5b-176e-3c12-9a1b89b5bc2c</Name><Properties><Content-Length>1048576</Content-Length></Properties></File><Directory><Name>test-file-78914d71-5505-c4be-bc44-f468752f8dae</Name><Properties /></Directory><File><Name>test-file-78a95bcf-5cb4-0c10-936f-136340b660db</Name><Properties><Content-Length>1048576</Content-Length></Properties></File><Directory><Name>test-file-8b7a8f04-5d79-5c80-013b-894b84202e10</Name><Properties /></Directory><File><Name>test-file-8ff71b7c-35f2-c737-a1ea-7f61a4ec7476</Name><Properties><Content-Length>1048576</Content-Length></Properties></File><Directory><Name>test-file-9a9610b5-2169-b8b9-1737-38f88ae42d6f</Name><Properties /></Directory><File><Name>test-file-9b1ecbb5-29cb-9124-6928-aa8721e243fc</Name><Properties><Content-Length>1048576</Content-Length></Properties></File><File><Name>test-file-e0912752-703f-8788-7b8f-f48067c6cf3b</Name><Properties><Content-Length>1048576</Content-Length></Properties></File></Entries><NextMarker /></EnumerationResults>"
     },
@@ -965,11 +821,7 @@
         "x-ms-date": "Tue, 26 Jan 2021 19:47:57 GMT",
         "x-ms-delete-snapshots": "include",
         "x-ms-return-client-request-id": "true",
-<<<<<<< HEAD
-        "x-ms-version": "2020-12-06"
-=======
-        "x-ms-version": "2021-02-12"
->>>>>>> 7e782c87
+        "x-ms-version": "2021-02-12"
       },
       "RequestBody": null,
       "StatusCode": 202,
@@ -982,11 +834,7 @@
         ],
         "x-ms-client-request-id": "602d90e7-e02c-ed1c-f121-a71571b4145d",
         "x-ms-request-id": "152ef448-e01a-003c-061c-f4f305000000",
-<<<<<<< HEAD
-        "x-ms-version": "2020-12-06"
-=======
-        "x-ms-version": "2021-02-12"
->>>>>>> 7e782c87
+        "x-ms-version": "2021-02-12"
       },
       "ResponseBody": []
     }
