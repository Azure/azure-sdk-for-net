--- conflicted
+++ resolved
@@ -1,18 +1,18 @@
 {
   "Entries": [
     {
-      "RequestUri": "https://seanmcccanary3.file.core.windows.net/test-share-6c321630-1e60-4c33-e717-4023a5e31018?restype=share",
+      "RequestUri": "https://seanmcccanary3.file.core.windows.net/test-share-f3223a0e-bb7c-9990-c0ce-cd4921202800?restype=share",
       "RequestMethod": "PUT",
       "RequestHeaders": {
         "Accept": "application/xml",
         "Authorization": "Sanitized",
-        "traceparent": "00-b3844c0aff5a0d4db9475d36c0185db8-839e524fbc4b9246-00",
+        "traceparent": "00-285792fd1c34394a9551219dc22c7ac9-56ea8bab26334d41-00",
         "User-Agent": [
-          "azsdk-net-Storage.Files.Shares/12.7.0-alpha.20210121.1",
+          "azsdk-net-Storage.Files.Shares/12.7.0-alpha.20210126.1",
           "(.NET 5.0.2; Microsoft Windows 10.0.19042)"
         ],
-        "x-ms-client-request-id": "603c63a3-61fb-fe0d-1de6-436a91a345d0",
-        "x-ms-date": "Thu, 21 Jan 2021 20:37:04 GMT",
+        "x-ms-client-request-id": "b861d5ab-ca6f-a6bb-2678-7c67cd04bc38",
+        "x-ms-date": "Tue, 26 Jan 2021 19:27:28 GMT",
         "x-ms-return-client-request-id": "true",
         "x-ms-version": "2020-06-12"
       },
@@ -20,37 +20,32 @@
       "StatusCode": 201,
       "ResponseHeaders": {
         "Content-Length": "0",
-        "Date": "Thu, 21 Jan 2021 20:37:04 GMT",
-        "ETag": "\u00220x8D8BE4C500A2FD7\u0022",
-        "Last-Modified": "Thu, 21 Jan 2021 20:37:04 GMT",
+        "Date": "Tue, 26 Jan 2021 19:27:27 GMT",
+        "ETag": "\u00220x8D8C2306AFEFC54\u0022",
+        "Last-Modified": "Tue, 26 Jan 2021 19:27:28 GMT",
         "Server": [
           "Windows-Azure-File/1.0",
           "Microsoft-HTTPAPI/2.0"
         ],
-        "x-ms-client-request-id": "603c63a3-61fb-fe0d-1de6-436a91a345d0",
-<<<<<<< HEAD
-        "x-ms-request-id": "524646b9-901a-007b-113f-ad985e000000",
+        "x-ms-client-request-id": "b861d5ab-ca6f-a6bb-2678-7c67cd04bc38",
+        "x-ms-request-id": "c2d9c93e-801a-0048-1f19-f4c7f5000000",
         "x-ms-version": "2020-06-12"
-=======
-        "x-ms-request-id": "0991206c-f01a-006d-3135-f06e89000000",
-        "x-ms-version": "2020-04-08"
->>>>>>> ac24a13f
       },
       "ResponseBody": []
     },
     {
-      "RequestUri": "https://seanmcccanary3.file.core.windows.net/test-share-6c321630-1e60-4c33-e717-4023a5e31018/test-directory-cc67a6f4-9e53-d1a4-39cd-30c43c989a6f/test-directory-427fcca3-b0a7-1d1c-7ffc-a38e1b73d398?restype=directory",
+      "RequestUri": "https://seanmcccanary3.file.core.windows.net/test-share-f3223a0e-bb7c-9990-c0ce-cd4921202800/test-directory-04591ef1-91fd-fa70-b1d7-faadd2b11b78/test-directory-4c9d3b8a-6fbe-6191-ab15-854697217cf4?restype=directory",
       "RequestMethod": "DELETE",
       "RequestHeaders": {
         "Accept": "application/xml",
         "Authorization": "Sanitized",
-        "traceparent": "00-f8c804fb70521d4bb8b8347603dbd852-a42ba66abe9a364c-00",
+        "traceparent": "00-844ed1c82ac2354c8d22a52839699095-592e4a75166b9f4f-00",
         "User-Agent": [
-          "azsdk-net-Storage.Files.Shares/12.7.0-alpha.20210121.1",
+          "azsdk-net-Storage.Files.Shares/12.7.0-alpha.20210126.1",
           "(.NET 5.0.2; Microsoft Windows 10.0.19042)"
         ],
-        "x-ms-client-request-id": "c4c6d44b-0324-4329-8a49-4d56fb15b6c6",
-        "x-ms-date": "Thu, 21 Jan 2021 20:37:04 GMT",
+        "x-ms-client-request-id": "91dc035c-6f66-8279-8df7-58e80c2a638f",
+        "x-ms-date": "Tue, 26 Jan 2021 19:27:29 GMT",
         "x-ms-return-client-request-id": "true",
         "x-ms-version": "2020-06-12"
       },
@@ -59,40 +54,35 @@
       "ResponseHeaders": {
         "Content-Length": "224",
         "Content-Type": "application/xml",
-        "Date": "Thu, 21 Jan 2021 20:37:04 GMT",
+        "Date": "Tue, 26 Jan 2021 19:27:27 GMT",
         "Server": [
           "Windows-Azure-File/1.0",
           "Microsoft-HTTPAPI/2.0"
         ],
-        "x-ms-client-request-id": "c4c6d44b-0324-4329-8a49-4d56fb15b6c6",
+        "x-ms-client-request-id": "91dc035c-6f66-8279-8df7-58e80c2a638f",
         "x-ms-error-code": "ParentNotFound",
-<<<<<<< HEAD
-        "x-ms-request-id": "524646bd-901a-007b-133f-ad985e000000",
+        "x-ms-request-id": "c2d9c943-801a-0048-2219-f4c7f5000000",
         "x-ms-version": "2020-06-12"
-=======
-        "x-ms-request-id": "0991206f-f01a-006d-3235-f06e89000000",
-        "x-ms-version": "2020-04-08"
->>>>>>> ac24a13f
       },
       "ResponseBody": [
         "\uFEFF\u003C?xml version=\u00221.0\u0022 encoding=\u0022utf-8\u0022?\u003E\u003CError\u003E\u003CCode\u003EParentNotFound\u003C/Code\u003E\u003CMessage\u003EThe specified parent path does not exist.\n",
-        "RequestId:0991206f-f01a-006d-3235-f06e89000000\n",
-        "Time:2021-01-21T20:37:04.3242488Z\u003C/Message\u003E\u003C/Error\u003E"
+        "RequestId:c2d9c943-801a-0048-2219-f4c7f5000000\n",
+        "Time:2021-01-26T19:27:28.2840000Z\u003C/Message\u003E\u003C/Error\u003E"
       ]
     },
     {
-      "RequestUri": "https://seanmcccanary3.file.core.windows.net/test-share-6c321630-1e60-4c33-e717-4023a5e31018?restype=share",
+      "RequestUri": "https://seanmcccanary3.file.core.windows.net/test-share-f3223a0e-bb7c-9990-c0ce-cd4921202800?restype=share",
       "RequestMethod": "DELETE",
       "RequestHeaders": {
         "Accept": "application/xml",
         "Authorization": "Sanitized",
-        "traceparent": "00-2d5f623c0ba46a4bbfec5f63cebbad7b-ebbba1694bca134f-00",
+        "traceparent": "00-090e6cf0ab2cdc489c638985635bf1e7-b139b75e0080d844-00",
         "User-Agent": [
-          "azsdk-net-Storage.Files.Shares/12.7.0-alpha.20210121.1",
+          "azsdk-net-Storage.Files.Shares/12.7.0-alpha.20210126.1",
           "(.NET 5.0.2; Microsoft Windows 10.0.19042)"
         ],
-        "x-ms-client-request-id": "47421d3a-0fac-5373-e763-80c75aca0aa9",
-        "x-ms-date": "Thu, 21 Jan 2021 20:37:04 GMT",
+        "x-ms-client-request-id": "93e91042-eb45-a38d-366a-d1f7e8ac0d3a",
+        "x-ms-date": "Tue, 26 Jan 2021 19:27:29 GMT",
         "x-ms-delete-snapshots": "include",
         "x-ms-return-client-request-id": "true",
         "x-ms-version": "2020-06-12"
@@ -101,25 +91,20 @@
       "StatusCode": 202,
       "ResponseHeaders": {
         "Content-Length": "0",
-        "Date": "Thu, 21 Jan 2021 20:37:04 GMT",
+        "Date": "Tue, 26 Jan 2021 19:27:27 GMT",
         "Server": [
           "Windows-Azure-File/1.0",
           "Microsoft-HTTPAPI/2.0"
         ],
-        "x-ms-client-request-id": "47421d3a-0fac-5373-e763-80c75aca0aa9",
-<<<<<<< HEAD
-        "x-ms-request-id": "524646be-901a-007b-143f-ad985e000000",
+        "x-ms-client-request-id": "93e91042-eb45-a38d-366a-d1f7e8ac0d3a",
+        "x-ms-request-id": "c2d9c946-801a-0048-2519-f4c7f5000000",
         "x-ms-version": "2020-06-12"
-=======
-        "x-ms-request-id": "09912071-f01a-006d-3435-f06e89000000",
-        "x-ms-version": "2020-04-08"
->>>>>>> ac24a13f
       },
       "ResponseBody": []
     }
   ],
   "Variables": {
-    "RandomSeed": "1260112129",
+    "RandomSeed": "436070451",
     "Storage_TestConfigDefault": "ProductionTenant\nseanmcccanary3\nU2FuaXRpemVk\nhttps://seanmcccanary3.blob.core.windows.net\nhttps://seanmcccanary3.file.core.windows.net\nhttps://seanmcccanary3.queue.core.windows.net\nhttps://seanmcccanary3.table.core.windows.net\n\n\n\n\nhttps://seanmcccanary3-secondary.blob.core.windows.net\nhttps://seanmcccanary3-secondary.file.core.windows.net\nhttps://seanmcccanary3-secondary.queue.core.windows.net\nhttps://seanmcccanary3-secondary.table.core.windows.net\n\nSanitized\n\n\nCloud\nBlobEndpoint=https://seanmcccanary3.blob.core.windows.net/;QueueEndpoint=https://seanmcccanary3.queue.core.windows.net/;FileEndpoint=https://seanmcccanary3.file.core.windows.net/;BlobSecondaryEndpoint=https://seanmcccanary3-secondary.blob.core.windows.net/;QueueSecondaryEndpoint=https://seanmcccanary3-secondary.queue.core.windows.net/;FileSecondaryEndpoint=https://seanmcccanary3-secondary.file.core.windows.net/;AccountName=seanmcccanary3;AccountKey=Kg==;\nseanscope1"
   }
 }