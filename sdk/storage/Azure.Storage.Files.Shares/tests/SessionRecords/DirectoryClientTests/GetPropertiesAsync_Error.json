{
  "Entries": [
    {
      "RequestUri": "http://seanstagetest.file.core.windows.net/test-share-4475fd13-3d2c-7088-20dd-14a6434c1c44?restype=share",
      "RequestMethod": "PUT",
      "RequestHeaders": {
        "Authorization": "Sanitized",
        "traceparent": "00-6882c7b4ee0e104f89ab552070e377c5-79479808da03a842-00",
        "User-Agent": [
          "azsdk-net-Storage.Files.Shares/12.2.0-dev.20200305.1",
          "(.NET Core 4.6.28325.01; Microsoft Windows 10.0.18363 )"
        ],
        "x-ms-client-request-id": "6c9c9e9d-ce80-ae99-86a7-aad541f269e4",
        "x-ms-date": "Thu, 05 Mar 2020 21:42:39 GMT",
        "x-ms-return-client-request-id": "true",
<<<<<<< HEAD
        "x-ms-version": "2019-12-12"
=======
        "x-ms-version": "2020-02-10"
>>>>>>> 60f4876e
      },
      "RequestBody": null,
      "StatusCode": 201,
      "ResponseHeaders": {
        "Content-Length": "0",
        "Date": "Thu, 05 Mar 2020 21:42:38 GMT",
        "ETag": "\u00220x8D7C14E20554C2C\u0022",
        "Last-Modified": "Thu, 05 Mar 2020 21:42:39 GMT",
        "Server": [
          "Windows-Azure-File/1.0",
          "Microsoft-HTTPAPI/2.0"
        ],
        "x-ms-client-request-id": "6c9c9e9d-ce80-ae99-86a7-aad541f269e4",
        "x-ms-request-id": "c9ef6004-f01a-0012-5536-f3e9eb000000",
<<<<<<< HEAD
        "x-ms-version": "2019-12-12"
=======
        "x-ms-version": "2020-02-10"
>>>>>>> 60f4876e
      },
      "ResponseBody": []
    },
    {
      "RequestUri": "http://seanstagetest.file.core.windows.net/test-share-4475fd13-3d2c-7088-20dd-14a6434c1c44/test-directory-a3d53bae-f8f1-7c98-f5e3-34085091bcff?restype=directory",
      "RequestMethod": "GET",
      "RequestHeaders": {
        "Authorization": "Sanitized",
        "traceparent": "00-1b9b1b1eeb1eea4d978ac4627997b8a6-6c427c4cda4cf847-00",
        "User-Agent": [
          "azsdk-net-Storage.Files.Shares/12.2.0-dev.20200305.1",
          "(.NET Core 4.6.28325.01; Microsoft Windows 10.0.18363 )"
        ],
        "x-ms-client-request-id": "794807ba-be4b-a451-0520-779c9a915df4",
        "x-ms-date": "Thu, 05 Mar 2020 21:42:39 GMT",
        "x-ms-return-client-request-id": "true",
<<<<<<< HEAD
        "x-ms-version": "2019-12-12"
=======
        "x-ms-version": "2020-02-10"
>>>>>>> 60f4876e
      },
      "RequestBody": null,
      "StatusCode": 404,
      "ResponseHeaders": {
        "Access-Control-Allow-Origin": "*",
        "Content-Length": "223",
        "Content-Type": "application/xml",
        "Date": "Thu, 05 Mar 2020 21:42:38 GMT",
        "Server": [
          "Windows-Azure-File/1.0",
          "Microsoft-HTTPAPI/2.0"
        ],
        "x-ms-client-request-id": "794807ba-be4b-a451-0520-779c9a915df4",
        "x-ms-error-code": "ResourceNotFound",
        "x-ms-request-id": "c9ef6006-f01a-0012-5636-f3e9eb000000",
<<<<<<< HEAD
        "x-ms-version": "2019-12-12"
=======
        "x-ms-version": "2020-02-10"
>>>>>>> 60f4876e
      },
      "ResponseBody": [
        "\uFEFF\u003C?xml version=\u00221.0\u0022 encoding=\u0022utf-8\u0022?\u003E\u003CError\u003E\u003CCode\u003EResourceNotFound\u003C/Code\u003E\u003CMessage\u003EThe specified resource does not exist.\n",
        "RequestId:c9ef6006-f01a-0012-5636-f3e9eb000000\n",
        "Time:2020-03-05T21:42:39.1155381Z\u003C/Message\u003E\u003C/Error\u003E"
      ]
    },
    {
      "RequestUri": "http://seanstagetest.file.core.windows.net/test-share-4475fd13-3d2c-7088-20dd-14a6434c1c44?restype=share",
      "RequestMethod": "DELETE",
      "RequestHeaders": {
        "Authorization": "Sanitized",
        "traceparent": "00-cfe7042d5194844a91c2074dad19b124-db7b1631e4bd0e40-00",
        "User-Agent": [
          "azsdk-net-Storage.Files.Shares/12.2.0-dev.20200305.1",
          "(.NET Core 4.6.28325.01; Microsoft Windows 10.0.18363 )"
        ],
        "x-ms-client-request-id": "494e1693-4249-bcb4-7f64-9f8e39275937",
        "x-ms-date": "Thu, 05 Mar 2020 21:42:39 GMT",
        "x-ms-delete-snapshots": "include",
        "x-ms-return-client-request-id": "true",
<<<<<<< HEAD
        "x-ms-version": "2019-12-12"
=======
        "x-ms-version": "2020-02-10"
>>>>>>> 60f4876e
      },
      "RequestBody": null,
      "StatusCode": 202,
      "ResponseHeaders": {
        "Content-Length": "0",
        "Date": "Thu, 05 Mar 2020 21:42:39 GMT",
        "Server": [
          "Windows-Azure-File/1.0",
          "Microsoft-HTTPAPI/2.0"
        ],
        "x-ms-client-request-id": "494e1693-4249-bcb4-7f64-9f8e39275937",
        "x-ms-request-id": "c9ef6007-f01a-0012-5736-f3e9eb000000",
<<<<<<< HEAD
        "x-ms-version": "2019-12-12"
=======
        "x-ms-version": "2020-02-10"
>>>>>>> 60f4876e
      },
      "ResponseBody": []
    }
  ],
  "Variables": {
    "RandomSeed": "1816466394",
    "Storage_TestConfigDefault": "ProductionTenant\nseanstagetest\nU2FuaXRpemVk\nhttps://seanstagetest.blob.core.windows.net\nhttp://seanstagetest.file.core.windows.net\nhttp://seanstagetest.queue.core.windows.net\nhttp://seanstagetest.table.core.windows.net\n\n\n\n\nhttp://seanstagetest-secondary.blob.core.windows.net\nhttp://seanstagetest-secondary.file.core.windows.net\nhttp://seanstagetest-secondary.queue.core.windows.net\nhttp://seanstagetest-secondary.table.core.windows.net\n\nSanitized\n\n\nCloud\nBlobEndpoint=https://seanstagetest.blob.core.windows.net/;QueueEndpoint=http://seanstagetest.queue.core.windows.net/;FileEndpoint=http://seanstagetest.file.core.windows.net/;BlobSecondaryEndpoint=http://seanstagetest-secondary.blob.core.windows.net/;QueueSecondaryEndpoint=http://seanstagetest-secondary.queue.core.windows.net/;FileSecondaryEndpoint=http://seanstagetest-secondary.file.core.windows.net/;AccountName=seanstagetest;AccountKey=Sanitized\nseanscope1"
  }
}<|MERGE_RESOLUTION|>--- conflicted
+++ resolved
@@ -13,11 +13,7 @@
         "x-ms-client-request-id": "6c9c9e9d-ce80-ae99-86a7-aad541f269e4",
         "x-ms-date": "Thu, 05 Mar 2020 21:42:39 GMT",
         "x-ms-return-client-request-id": "true",
-<<<<<<< HEAD
-        "x-ms-version": "2019-12-12"
-=======
         "x-ms-version": "2020-02-10"
->>>>>>> 60f4876e
       },
       "RequestBody": null,
       "StatusCode": 201,
@@ -32,11 +28,7 @@
         ],
         "x-ms-client-request-id": "6c9c9e9d-ce80-ae99-86a7-aad541f269e4",
         "x-ms-request-id": "c9ef6004-f01a-0012-5536-f3e9eb000000",
-<<<<<<< HEAD
-        "x-ms-version": "2019-12-12"
-=======
         "x-ms-version": "2020-02-10"
->>>>>>> 60f4876e
       },
       "ResponseBody": []
     },
@@ -53,11 +45,7 @@
         "x-ms-client-request-id": "794807ba-be4b-a451-0520-779c9a915df4",
         "x-ms-date": "Thu, 05 Mar 2020 21:42:39 GMT",
         "x-ms-return-client-request-id": "true",
-<<<<<<< HEAD
-        "x-ms-version": "2019-12-12"
-=======
         "x-ms-version": "2020-02-10"
->>>>>>> 60f4876e
       },
       "RequestBody": null,
       "StatusCode": 404,
@@ -73,11 +61,7 @@
         "x-ms-client-request-id": "794807ba-be4b-a451-0520-779c9a915df4",
         "x-ms-error-code": "ResourceNotFound",
         "x-ms-request-id": "c9ef6006-f01a-0012-5636-f3e9eb000000",
-<<<<<<< HEAD
-        "x-ms-version": "2019-12-12"
-=======
         "x-ms-version": "2020-02-10"
->>>>>>> 60f4876e
       },
       "ResponseBody": [
         "\uFEFF\u003C?xml version=\u00221.0\u0022 encoding=\u0022utf-8\u0022?\u003E\u003CError\u003E\u003CCode\u003EResourceNotFound\u003C/Code\u003E\u003CMessage\u003EThe specified resource does not exist.\n",
@@ -99,11 +83,7 @@
         "x-ms-date": "Thu, 05 Mar 2020 21:42:39 GMT",
         "x-ms-delete-snapshots": "include",
         "x-ms-return-client-request-id": "true",
-<<<<<<< HEAD
-        "x-ms-version": "2019-12-12"
-=======
         "x-ms-version": "2020-02-10"
->>>>>>> 60f4876e
       },
       "RequestBody": null,
       "StatusCode": 202,
@@ -116,11 +96,7 @@
         ],
         "x-ms-client-request-id": "494e1693-4249-bcb4-7f64-9f8e39275937",
         "x-ms-request-id": "c9ef6007-f01a-0012-5736-f3e9eb000000",
-<<<<<<< HEAD
-        "x-ms-version": "2019-12-12"
-=======
         "x-ms-version": "2020-02-10"
->>>>>>> 60f4876e
       },
       "ResponseBody": []
     }
