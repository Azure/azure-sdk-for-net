﻿{
  "Entries": [
    {
      "RequestUri": "https://seanmcccanary3.file.core.windows.net/test-share-3a147c7f-6664-1ea0-5023-c1a698a00d3e?restype=share",
      "RequestMethod": "PUT",
      "RequestHeaders": {
        "Accept": "application/xml",
        "Authorization": "Sanitized",
        "traceparent": "00-c85a164c48b3cf42a6aa46a330a99d77-ff50d7b1381d6a47-00",
        "User-Agent": [
          "azsdk-net-Storage.Files.Shares/12.7.0-alpha.20210126.1",
          "(.NET 5.0.2; Microsoft Windows 10.0.19042)"
        ],
        "x-ms-client-request-id": "7b013e0b-8c0f-6f3b-a973-979b8ea6863a",
        "x-ms-date": "Tue, 26 Jan 2021 19:26:51 GMT",
        "x-ms-return-client-request-id": "true",
<<<<<<< HEAD
        "x-ms-version": "2020-12-06"
=======
        "x-ms-version": "2021-02-12"
>>>>>>> 7e782c87
      },
      "RequestBody": null,
      "StatusCode": 201,
      "ResponseHeaders": {
        "Content-Length": "0",
        "Date": "Tue, 26 Jan 2021 19:26:49 GMT",
        "ETag": "\"0x8D8C23054ACA05B\"",
        "Last-Modified": "Tue, 26 Jan 2021 19:26:50 GMT",
        "Server": [
          "Windows-Azure-File/1.0",
          "Microsoft-HTTPAPI/2.0"
        ],
        "x-ms-client-request-id": "7b013e0b-8c0f-6f3b-a973-979b8ea6863a",
        "x-ms-request-id": "78abef92-801a-0058-5819-f4029d000000",
<<<<<<< HEAD
        "x-ms-version": "2020-12-06"
=======
        "x-ms-version": "2021-02-12"
>>>>>>> 7e782c87
      },
      "ResponseBody": []
    },
    {
      "RequestUri": "https://seanmcccanary3.file.core.windows.net/test-share-3a147c7f-6664-1ea0-5023-c1a698a00d3e/test-directory-9981f6a2-5251-7477-f635-b2fce1f3d1ae?restype=directory",
      "RequestMethod": "GET",
      "RequestHeaders": {
        "Accept": "application/xml",
        "Authorization": "Sanitized",
        "traceparent": "00-64610e49173d4f41bd8c160029281c04-473b4279d031e54c-00",
        "User-Agent": [
          "azsdk-net-Storage.Files.Shares/12.7.0-alpha.20210126.1",
          "(.NET 5.0.2; Microsoft Windows 10.0.19042)"
        ],
        "x-ms-client-request-id": "560a49e1-5920-b86b-c78c-84dad93e8db6",
        "x-ms-date": "Tue, 26 Jan 2021 19:26:51 GMT",
        "x-ms-return-client-request-id": "true",
<<<<<<< HEAD
        "x-ms-version": "2020-12-06"
=======
        "x-ms-version": "2021-02-12"
>>>>>>> 7e782c87
      },
      "RequestBody": null,
      "StatusCode": 404,
      "ResponseHeaders": {
        "Content-Length": "223",
        "Content-Type": "application/xml",
        "Date": "Tue, 26 Jan 2021 19:26:49 GMT",
        "Server": [
          "Windows-Azure-File/1.0",
          "Microsoft-HTTPAPI/2.0"
        ],
        "Vary": "Origin",
        "x-ms-client-request-id": "560a49e1-5920-b86b-c78c-84dad93e8db6",
        "x-ms-error-code": "ResourceNotFound",
        "x-ms-request-id": "78abef9b-801a-0058-5f19-f4029d000000",
<<<<<<< HEAD
        "x-ms-version": "2020-12-06"
=======
        "x-ms-version": "2021-02-12"
>>>>>>> 7e782c87
      },
      "ResponseBody": [
        "﻿<?xml version=\"1.0\" encoding=\"utf-8\"?><Error><Code>ResourceNotFound</Code><Message>The specified resource does not exist.\n",
        "RequestId:78abef9b-801a-0058-5f19-f4029d000000\n",
        "Time:2021-01-26T19:26:50.8293712Z</Message></Error>"
      ]
    },
    {
      "RequestUri": "https://seanmcccanary3.file.core.windows.net/test-share-3a147c7f-6664-1ea0-5023-c1a698a00d3e?restype=share",
      "RequestMethod": "DELETE",
      "RequestHeaders": {
        "Accept": "application/xml",
        "Authorization": "Sanitized",
        "traceparent": "00-8a92291cbbd50f4e9483ec7a2ad9d195-bca4cc1763478d41-00",
        "User-Agent": [
          "azsdk-net-Storage.Files.Shares/12.7.0-alpha.20210126.1",
          "(.NET 5.0.2; Microsoft Windows 10.0.19042)"
        ],
        "x-ms-client-request-id": "981ad0e4-7ae8-d58d-98e3-93120d55aae7",
        "x-ms-date": "Tue, 26 Jan 2021 19:26:51 GMT",
        "x-ms-delete-snapshots": "include",
        "x-ms-return-client-request-id": "true",
<<<<<<< HEAD
        "x-ms-version": "2020-12-06"
=======
        "x-ms-version": "2021-02-12"
>>>>>>> 7e782c87
      },
      "RequestBody": null,
      "StatusCode": 202,
      "ResponseHeaders": {
        "Content-Length": "0",
        "Date": "Tue, 26 Jan 2021 19:26:49 GMT",
        "Server": [
          "Windows-Azure-File/1.0",
          "Microsoft-HTTPAPI/2.0"
        ],
        "x-ms-client-request-id": "981ad0e4-7ae8-d58d-98e3-93120d55aae7",
        "x-ms-request-id": "78abefa4-801a-0058-6819-f4029d000000",
<<<<<<< HEAD
        "x-ms-version": "2020-12-06"
=======
        "x-ms-version": "2021-02-12"
>>>>>>> 7e782c87
      },
      "ResponseBody": []
    }
  ],
  "Variables": {
    "RandomSeed": "79403989",
    "Storage_TestConfigDefault": "ProductionTenant\nseanmcccanary3\nU2FuaXRpemVk\nhttps://seanmcccanary3.blob.core.windows.net\nhttps://seanmcccanary3.file.core.windows.net\nhttps://seanmcccanary3.queue.core.windows.net\nhttps://seanmcccanary3.table.core.windows.net\n\n\n\n\nhttps://seanmcccanary3-secondary.blob.core.windows.net\nhttps://seanmcccanary3-secondary.file.core.windows.net\nhttps://seanmcccanary3-secondary.queue.core.windows.net\nhttps://seanmcccanary3-secondary.table.core.windows.net\n\nSanitized\n\n\nCloud\nBlobEndpoint=https://seanmcccanary3.blob.core.windows.net/;QueueEndpoint=https://seanmcccanary3.queue.core.windows.net/;FileEndpoint=https://seanmcccanary3.file.core.windows.net/;BlobSecondaryEndpoint=https://seanmcccanary3-secondary.blob.core.windows.net/;QueueSecondaryEndpoint=https://seanmcccanary3-secondary.queue.core.windows.net/;FileSecondaryEndpoint=https://seanmcccanary3-secondary.file.core.windows.net/;AccountName=seanmcccanary3;AccountKey=Kg==;\nseanscope1\n\n"
  }
}<|MERGE_RESOLUTION|>--- conflicted
+++ resolved
@@ -14,11 +14,7 @@
         "x-ms-client-request-id": "7b013e0b-8c0f-6f3b-a973-979b8ea6863a",
         "x-ms-date": "Tue, 26 Jan 2021 19:26:51 GMT",
         "x-ms-return-client-request-id": "true",
-<<<<<<< HEAD
-        "x-ms-version": "2020-12-06"
-=======
         "x-ms-version": "2021-02-12"
->>>>>>> 7e782c87
       },
       "RequestBody": null,
       "StatusCode": 201,
@@ -33,11 +29,7 @@
         ],
         "x-ms-client-request-id": "7b013e0b-8c0f-6f3b-a973-979b8ea6863a",
         "x-ms-request-id": "78abef92-801a-0058-5819-f4029d000000",
-<<<<<<< HEAD
-        "x-ms-version": "2020-12-06"
-=======
         "x-ms-version": "2021-02-12"
->>>>>>> 7e782c87
       },
       "ResponseBody": []
     },
@@ -55,11 +47,7 @@
         "x-ms-client-request-id": "560a49e1-5920-b86b-c78c-84dad93e8db6",
         "x-ms-date": "Tue, 26 Jan 2021 19:26:51 GMT",
         "x-ms-return-client-request-id": "true",
-<<<<<<< HEAD
-        "x-ms-version": "2020-12-06"
-=======
         "x-ms-version": "2021-02-12"
->>>>>>> 7e782c87
       },
       "RequestBody": null,
       "StatusCode": 404,
@@ -75,11 +63,7 @@
         "x-ms-client-request-id": "560a49e1-5920-b86b-c78c-84dad93e8db6",
         "x-ms-error-code": "ResourceNotFound",
         "x-ms-request-id": "78abef9b-801a-0058-5f19-f4029d000000",
-<<<<<<< HEAD
-        "x-ms-version": "2020-12-06"
-=======
         "x-ms-version": "2021-02-12"
->>>>>>> 7e782c87
       },
       "ResponseBody": [
         "﻿<?xml version=\"1.0\" encoding=\"utf-8\"?><Error><Code>ResourceNotFound</Code><Message>The specified resource does not exist.\n",
@@ -102,11 +86,7 @@
         "x-ms-date": "Tue, 26 Jan 2021 19:26:51 GMT",
         "x-ms-delete-snapshots": "include",
         "x-ms-return-client-request-id": "true",
-<<<<<<< HEAD
-        "x-ms-version": "2020-12-06"
-=======
         "x-ms-version": "2021-02-12"
->>>>>>> 7e782c87
       },
       "RequestBody": null,
       "StatusCode": 202,
@@ -119,11 +99,7 @@
         ],
         "x-ms-client-request-id": "981ad0e4-7ae8-d58d-98e3-93120d55aae7",
         "x-ms-request-id": "78abefa4-801a-0058-6819-f4029d000000",
-<<<<<<< HEAD
-        "x-ms-version": "2020-12-06"
-=======
         "x-ms-version": "2021-02-12"
->>>>>>> 7e782c87
       },
       "ResponseBody": []
     }
