--- conflicted
+++ resolved
@@ -1,18 +1,18 @@
 {
   "Entries": [
     {
-      "RequestUri": "https://seanmcccanary3.file.core.windows.net/test-share-90a6d287-4078-3b08-27a1-897d97e4b36e?restype=share",
+      "RequestUri": "https://seanmcccanary3.file.core.windows.net/test-share-8ebfe94d-4e4f-7e0b-906e-fe8d9e9b9875?restype=share",
       "RequestMethod": "PUT",
       "RequestHeaders": {
         "Accept": "application/xml",
         "Authorization": "Sanitized",
-        "traceparent": "00-726a142f0908014592515187d40bc55b-6ae14907d82b9041-00",
+        "traceparent": "00-b82e2da1e0f22a4d8e2d1ff6d28bc6c3-b6485d07870a0c4a-00",
         "User-Agent": [
-          "azsdk-net-Storage.Files.Shares/12.7.0-alpha.20210121.1",
+          "azsdk-net-Storage.Files.Shares/12.7.0-alpha.20210126.1",
           "(.NET 5.0.2; Microsoft Windows 10.0.19042)"
         ],
-        "x-ms-client-request-id": "855a38d9-6a5d-b9fb-b09a-89c3d025b2ef",
-        "x-ms-date": "Thu, 21 Jan 2021 20:37:05 GMT",
+        "x-ms-client-request-id": "d69b4aab-11a3-5e00-d5f4-23c68dc3366a",
+        "x-ms-date": "Tue, 26 Jan 2021 19:27:30 GMT",
         "x-ms-return-client-request-id": "true",
         "x-ms-version": "2020-06-12"
       },
@@ -20,37 +20,32 @@
       "StatusCode": 201,
       "ResponseHeaders": {
         "Content-Length": "0",
-        "Date": "Thu, 21 Jan 2021 20:37:05 GMT",
-        "ETag": "\u00220x8D8BE4C50E0E88B\u0022",
-        "Last-Modified": "Thu, 21 Jan 2021 20:37:05 GMT",
+        "Date": "Tue, 26 Jan 2021 19:27:29 GMT",
+        "ETag": "\u00220x8D8C2306C063FD9\u0022",
+        "Last-Modified": "Tue, 26 Jan 2021 19:27:29 GMT",
         "Server": [
           "Windows-Azure-File/1.0",
           "Microsoft-HTTPAPI/2.0"
         ],
-        "x-ms-client-request-id": "855a38d9-6a5d-b9fb-b09a-89c3d025b2ef",
-<<<<<<< HEAD
-        "x-ms-request-id": "c9ef60b1-f01a-0012-5937-f3e9eb000000",
+        "x-ms-client-request-id": "d69b4aab-11a3-5e00-d5f4-23c68dc3366a",
+        "x-ms-request-id": "579fff2b-401a-0047-6d19-f4b199000000",
         "x-ms-version": "2020-06-12"
-=======
-        "x-ms-request-id": "06af7ba5-a01a-002d-4035-f069b1000000",
-        "x-ms-version": "2020-04-08"
->>>>>>> ac24a13f
       },
       "ResponseBody": []
     },
     {
-      "RequestUri": "https://seanmcccanary3.file.core.windows.net/test-share-90a6d287-4078-3b08-27a1-897d97e4b36e/test-directory-5b73fd47-8b19-b4ac-97da-1c41537b1148?restype=directory",
+      "RequestUri": "https://seanmcccanary3.file.core.windows.net/test-share-8ebfe94d-4e4f-7e0b-906e-fe8d9e9b9875/test-directory-ae8951b7-9fa5-1f63-e6e0-734fcf411c8e?restype=directory",
       "RequestMethod": "PUT",
       "RequestHeaders": {
         "Accept": "application/xml",
         "Authorization": "Sanitized",
-        "traceparent": "00-95cdd089c54b8246b61c267163413ab4-0848bab0fac2144d-00",
+        "traceparent": "00-088a72bc8d777b4b884be1f6213032b8-2e55d38d40b59149-00",
         "User-Agent": [
-          "azsdk-net-Storage.Files.Shares/12.7.0-alpha.20210121.1",
+          "azsdk-net-Storage.Files.Shares/12.7.0-alpha.20210126.1",
           "(.NET 5.0.2; Microsoft Windows 10.0.19042)"
         ],
-        "x-ms-client-request-id": "2c45fd84-256b-4e31-8ca6-ed824db96635",
-        "x-ms-date": "Thu, 21 Jan 2021 20:37:05 GMT",
+        "x-ms-client-request-id": "101214c9-bd78-0c43-e67c-efc29eb18f94",
+        "x-ms-date": "Tue, 26 Jan 2021 19:27:30 GMT",
         "x-ms-file-attributes": "None",
         "x-ms-file-creation-time": "Now",
         "x-ms-file-last-write-time": "Now",
@@ -62,40 +57,40 @@
       "StatusCode": 201,
       "ResponseHeaders": {
         "Content-Length": "0",
-        "Date": "Thu, 21 Jan 2021 20:37:05 GMT",
-        "ETag": "\u00220x8D8BE4C50EB7271\u0022",
-        "Last-Modified": "Thu, 21 Jan 2021 20:37:05 GMT",
+        "Date": "Tue, 26 Jan 2021 19:27:29 GMT",
+        "ETag": "\u00220x8D8C2306C10C989\u0022",
+        "Last-Modified": "Tue, 26 Jan 2021 19:27:30 GMT",
         "Server": [
           "Windows-Azure-File/1.0",
           "Microsoft-HTTPAPI/2.0"
         ],
-        "x-ms-client-request-id": "2c45fd84-256b-4e31-8ca6-ed824db96635",
+        "x-ms-client-request-id": "101214c9-bd78-0c43-e67c-efc29eb18f94",
         "x-ms-file-attributes": "Directory",
-        "x-ms-file-change-time": "2021-01-21T20:37:05.7324657Z",
-        "x-ms-file-creation-time": "2021-01-21T20:37:05.7324657Z",
+        "x-ms-file-change-time": "2021-01-26T19:27:30.0183433Z",
+        "x-ms-file-creation-time": "2021-01-26T19:27:30.0183433Z",
         "x-ms-file-id": "13835128424026341376",
-        "x-ms-file-last-write-time": "2021-01-21T20:37:05.7324657Z",
+        "x-ms-file-last-write-time": "2021-01-26T19:27:30.0183433Z",
         "x-ms-file-parent-id": "0",
         "x-ms-file-permission-key": "17860367565182308406*11459378189709739967",
-        "x-ms-request-id": "06af7baa-a01a-002d-4335-f069b1000000",
+        "x-ms-request-id": "579fff2e-401a-0047-6e19-f4b199000000",
         "x-ms-request-server-encrypted": "true",
         "x-ms-version": "2020-06-12"
       },
       "ResponseBody": []
     },
     {
-      "RequestUri": "https://seanmcccanary3.file.core.windows.net/test-share-90a6d287-4078-3b08-27a1-897d97e4b36e/test-directory-5b73fd47-8b19-b4ac-97da-1c41537b1148?restype=directory",
+      "RequestUri": "https://seanmcccanary3.file.core.windows.net/test-share-8ebfe94d-4e4f-7e0b-906e-fe8d9e9b9875/test-directory-ae8951b7-9fa5-1f63-e6e0-734fcf411c8e?restype=directory",
       "RequestMethod": "GET",
       "RequestHeaders": {
         "Accept": "application/xml",
         "Authorization": "Sanitized",
-        "traceparent": "00-466f4939bb68f0469a6dff5a57bce484-90add578f4f90840-00",
+        "traceparent": "00-adbd1d18b8c06e4a973db56a0ce843bb-0eeaf4e25e8e5c49-00",
         "User-Agent": [
-          "azsdk-net-Storage.Files.Shares/12.7.0-alpha.20210121.1",
+          "azsdk-net-Storage.Files.Shares/12.7.0-alpha.20210126.1",
           "(.NET 5.0.2; Microsoft Windows 10.0.19042)"
         ],
-        "x-ms-client-request-id": "56bccede-e535-fcdc-0e55-d2e4418ea17b",
-        "x-ms-date": "Thu, 21 Jan 2021 20:37:06 GMT",
+        "x-ms-client-request-id": "ba851b8f-0b2e-4616-d1d5-6c83d20f13d7",
+        "x-ms-date": "Tue, 26 Jan 2021 19:27:30 GMT",
         "x-ms-return-client-request-id": "true",
         "x-ms-version": "2020-06-12"
       },
@@ -103,41 +98,41 @@
       "StatusCode": 200,
       "ResponseHeaders": {
         "Content-Length": "0",
-        "Date": "Thu, 21 Jan 2021 20:37:05 GMT",
-        "ETag": "\u00220x8D8BE4C50EB7271\u0022",
-        "Last-Modified": "Thu, 21 Jan 2021 20:37:05 GMT",
+        "Date": "Tue, 26 Jan 2021 19:27:29 GMT",
+        "ETag": "\u00220x8D8C2306C10C989\u0022",
+        "Last-Modified": "Tue, 26 Jan 2021 19:27:30 GMT",
         "Server": [
           "Windows-Azure-File/1.0",
           "Microsoft-HTTPAPI/2.0"
         ],
         "Vary": "Origin",
-        "x-ms-client-request-id": "56bccede-e535-fcdc-0e55-d2e4418ea17b",
+        "x-ms-client-request-id": "ba851b8f-0b2e-4616-d1d5-6c83d20f13d7",
         "x-ms-file-attributes": "Directory",
-        "x-ms-file-change-time": "2021-01-21T20:37:05.7324657Z",
-        "x-ms-file-creation-time": "2021-01-21T20:37:05.7324657Z",
+        "x-ms-file-change-time": "2021-01-26T19:27:30.0183433Z",
+        "x-ms-file-creation-time": "2021-01-26T19:27:30.0183433Z",
         "x-ms-file-id": "13835128424026341376",
-        "x-ms-file-last-write-time": "2021-01-21T20:37:05.7324657Z",
+        "x-ms-file-last-write-time": "2021-01-26T19:27:30.0183433Z",
         "x-ms-file-parent-id": "0",
         "x-ms-file-permission-key": "17860367565182308406*11459378189709739967",
-        "x-ms-request-id": "06af7baf-a01a-002d-4835-f069b1000000",
+        "x-ms-request-id": "579fff31-401a-0047-6f19-f4b199000000",
         "x-ms-server-encrypted": "true",
         "x-ms-version": "2020-06-12"
       },
       "ResponseBody": []
     },
     {
-      "RequestUri": "https://seanmcccanary3.file.core.windows.net/test-share-90a6d287-4078-3b08-27a1-897d97e4b36e?restype=share",
+      "RequestUri": "https://seanmcccanary3.file.core.windows.net/test-share-8ebfe94d-4e4f-7e0b-906e-fe8d9e9b9875?restype=share",
       "RequestMethod": "DELETE",
       "RequestHeaders": {
         "Accept": "application/xml",
         "Authorization": "Sanitized",
-        "traceparent": "00-7a22bc8375923d478b3331dc8a2f5d34-8dc6ca60826af348-00",
+        "traceparent": "00-e093ce0b5dd038489c5ff11ea434f250-1db0d6fe401f5347-00",
         "User-Agent": [
-          "azsdk-net-Storage.Files.Shares/12.7.0-alpha.20210121.1",
+          "azsdk-net-Storage.Files.Shares/12.7.0-alpha.20210126.1",
           "(.NET 5.0.2; Microsoft Windows 10.0.19042)"
         ],
-        "x-ms-client-request-id": "7fa4cd3b-0ffc-a4ff-64a5-832d817fd85e",
-        "x-ms-date": "Thu, 21 Jan 2021 20:37:06 GMT",
+        "x-ms-client-request-id": "82324467-d42c-cc65-7f7d-a70c76e7226f",
+        "x-ms-date": "Tue, 26 Jan 2021 19:27:30 GMT",
         "x-ms-delete-snapshots": "include",
         "x-ms-return-client-request-id": "true",
         "x-ms-version": "2020-06-12"
@@ -146,25 +141,20 @@
       "StatusCode": 202,
       "ResponseHeaders": {
         "Content-Length": "0",
-        "Date": "Thu, 21 Jan 2021 20:37:05 GMT",
+        "Date": "Tue, 26 Jan 2021 19:27:29 GMT",
         "Server": [
           "Windows-Azure-File/1.0",
           "Microsoft-HTTPAPI/2.0"
         ],
-        "x-ms-client-request-id": "7fa4cd3b-0ffc-a4ff-64a5-832d817fd85e",
-<<<<<<< HEAD
-        "x-ms-request-id": "c9ef60b6-f01a-0012-5c37-f3e9eb000000",
+        "x-ms-client-request-id": "82324467-d42c-cc65-7f7d-a70c76e7226f",
+        "x-ms-request-id": "579fff32-401a-0047-7019-f4b199000000",
         "x-ms-version": "2020-06-12"
-=======
-        "x-ms-request-id": "06af7bb3-a01a-002d-4c35-f069b1000000",
-        "x-ms-version": "2020-04-08"
->>>>>>> ac24a13f
       },
       "ResponseBody": []
     }
   ],
   "Variables": {
-    "RandomSeed": "1287022796",
+    "RandomSeed": "533519310",
     "Storage_TestConfigDefault": "ProductionTenant\nseanmcccanary3\nU2FuaXRpemVk\nhttps://seanmcccanary3.blob.core.windows.net\nhttps://seanmcccanary3.file.core.windows.net\nhttps://seanmcccanary3.queue.core.windows.net\nhttps://seanmcccanary3.table.core.windows.net\n\n\n\n\nhttps://seanmcccanary3-secondary.blob.core.windows.net\nhttps://seanmcccanary3-secondary.file.core.windows.net\nhttps://seanmcccanary3-secondary.queue.core.windows.net\nhttps://seanmcccanary3-secondary.table.core.windows.net\n\nSanitized\n\n\nCloud\nBlobEndpoint=https://seanmcccanary3.blob.core.windows.net/;QueueEndpoint=https://seanmcccanary3.queue.core.windows.net/;FileEndpoint=https://seanmcccanary3.file.core.windows.net/;BlobSecondaryEndpoint=https://seanmcccanary3-secondary.blob.core.windows.net/;QueueSecondaryEndpoint=https://seanmcccanary3-secondary.queue.core.windows.net/;FileSecondaryEndpoint=https://seanmcccanary3-secondary.file.core.windows.net/;AccountName=seanmcccanary3;AccountKey=Kg==;\nseanscope1"
   }
 }