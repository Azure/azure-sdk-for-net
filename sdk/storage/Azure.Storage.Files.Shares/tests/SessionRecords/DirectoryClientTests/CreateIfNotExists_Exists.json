--- conflicted
+++ resolved
@@ -14,11 +14,7 @@
         "x-ms-client-request-id": "54cc2351-b99c-a96c-ffc2-a1d62713ca1f",
         "x-ms-date": "Tue, 26 Jan 2021 19:47:39 GMT",
         "x-ms-return-client-request-id": "true",
-<<<<<<< HEAD
-        "x-ms-version": "2020-12-06"
-=======
         "x-ms-version": "2021-02-12"
->>>>>>> 7e782c87
       },
       "RequestBody": null,
       "StatusCode": 201,
@@ -33,11 +29,7 @@
         ],
         "x-ms-client-request-id": "54cc2351-b99c-a96c-ffc2-a1d62713ca1f",
         "x-ms-request-id": "9f96bf37-701a-0087-3a1c-f449a7000000",
-<<<<<<< HEAD
-        "x-ms-version": "2020-12-06"
-=======
         "x-ms-version": "2021-02-12"
->>>>>>> 7e782c87
       },
       "ResponseBody": []
     },
@@ -59,11 +51,7 @@
         "x-ms-file-last-write-time": "Now",
         "x-ms-file-permission": "Inherit",
         "x-ms-return-client-request-id": "true",
-<<<<<<< HEAD
-        "x-ms-version": "2020-12-06"
-=======
         "x-ms-version": "2021-02-12"
->>>>>>> 7e782c87
       },
       "RequestBody": null,
       "StatusCode": 201,
@@ -86,11 +74,7 @@
         "x-ms-file-permission-key": "17860367565182308406*11459378189709739967",
         "x-ms-request-id": "9f96bf40-701a-0087-411c-f449a7000000",
         "x-ms-request-server-encrypted": "true",
-<<<<<<< HEAD
-        "x-ms-version": "2020-12-06"
-=======
         "x-ms-version": "2021-02-12"
->>>>>>> 7e782c87
       },
       "ResponseBody": []
     },
@@ -112,11 +96,7 @@
         "x-ms-file-last-write-time": "Now",
         "x-ms-file-permission": "Inherit",
         "x-ms-return-client-request-id": "true",
-<<<<<<< HEAD
-        "x-ms-version": "2020-12-06"
-=======
         "x-ms-version": "2021-02-12"
->>>>>>> 7e782c87
       },
       "RequestBody": null,
       "StatusCode": 409,
@@ -131,11 +111,7 @@
         "x-ms-client-request-id": "62566979-9f94-a7d4-b1bd-831625781ee4",
         "x-ms-error-code": "ResourceAlreadyExists",
         "x-ms-request-id": "9f96bf46-701a-0087-461c-f449a7000000",
-<<<<<<< HEAD
-        "x-ms-version": "2020-12-06"
-=======
         "x-ms-version": "2021-02-12"
->>>>>>> 7e782c87
       },
       "ResponseBody": [
         "﻿<?xml version=\"1.0\" encoding=\"utf-8\"?><Error><Code>ResourceAlreadyExists</Code><Message>The specified resource already exists.\n",
@@ -158,11 +134,7 @@
         "x-ms-date": "Tue, 26 Jan 2021 19:47:40 GMT",
         "x-ms-delete-snapshots": "include",
         "x-ms-return-client-request-id": "true",
-<<<<<<< HEAD
-        "x-ms-version": "2020-12-06"
-=======
         "x-ms-version": "2021-02-12"
->>>>>>> 7e782c87
       },
       "RequestBody": null,
       "StatusCode": 202,
@@ -175,11 +147,7 @@
         ],
         "x-ms-client-request-id": "34d345ef-77c7-d8a5-2d3d-7fa59ce06cdc",
         "x-ms-request-id": "9f96bf49-701a-0087-491c-f449a7000000",
-<<<<<<< HEAD
-        "x-ms-version": "2020-12-06"
-=======
         "x-ms-version": "2021-02-12"
->>>>>>> 7e782c87
       },
       "ResponseBody": []
     }
