--- conflicted
+++ resolved
@@ -1,21 +1,17 @@
 {
   "Entries": [
     {
-      "RequestUri": "http://seanstagetest.file.core.windows.net/test-share-705fd54f-4cb2-5837-9b2c-917c216806df?restype=share",
+      "RequestUri": "http://seanstagetest.file.core.windows.net/test-share-8d8e6e7c-10c1-629d-d87b-ad3ea98321dd?restype=share",
       "RequestMethod": "PUT",
       "RequestHeaders": {
         "Authorization": "Sanitized",
-        "traceparent": "00-987a5eb4761d8949a294ecb35f15cbdb-1783fe6a3d21114b-00",
+        "traceparent": "00-1188dafa69685e4b8da8812e32483910-71728af4e77dea4f-00",
         "User-Agent": [
-<<<<<<< HEAD
-          "azsdk-net-Storage.Files.Shares/12.0.0-dev.20191205.1+4f14c4315f17fbbc59c93c6819467b6f15d7008f",
-=======
-          "azsdk-net-Storage.Files.Shares/12.0.0-dev.20191211.1\u002B899431c003876eb9b26cefd8e8a37e7f27f82ced",
->>>>>>> 5e20a7a1
+          "azsdk-net-Storage.Files.Shares/12.0.0-dev.20191211.1\u002B2accb37068f0a0c9382fa117525bb968c5397cf7",
           "(.NET Core 4.6.28008.01; Microsoft Windows 10.0.18363 )"
         ],
-        "x-ms-client-request-id": "342b9f3e-0d03-3448-1ec4-d4b2ccdd438d",
-        "x-ms-date": "Wed, 11 Dec 2019 20:37:17 GMT",
+        "x-ms-client-request-id": "5473e88f-dec6-2c56-0c7e-f4d99aba5f42",
+        "x-ms-date": "Wed, 11 Dec 2019 23:05:01 GMT",
         "x-ms-return-client-request-id": "true",
         "x-ms-version": "2019-07-07"
       },
@@ -23,41 +19,31 @@
       "StatusCode": 201,
       "ResponseHeaders": {
         "Content-Length": "0",
-<<<<<<< HEAD
-        "Date": "Fri, 06 Dec 2019 00:25:38 GMT",
-        "ETag": "\"0x8D779E2D20B4179\"",
-        "Last-Modified": "Fri, 06 Dec 2019 00:25:38 GMT",
-=======
-        "Date": "Wed, 11 Dec 2019 20:37:17 GMT",
-        "ETag": "\u00220x8D77E79E9D63B5F\u0022",
-        "Last-Modified": "Wed, 11 Dec 2019 20:37:17 GMT",
->>>>>>> 5e20a7a1
+        "Date": "Wed, 11 Dec 2019 23:05:00 GMT",
+        "ETag": "\u00220x8D77E8E8D3F5956\u0022",
+        "Last-Modified": "Wed, 11 Dec 2019 23:05:01 GMT",
         "Server": [
           "Windows-Azure-File/1.0",
           "Microsoft-HTTPAPI/2.0"
         ],
-        "x-ms-client-request-id": "342b9f3e-0d03-3448-1ec4-d4b2ccdd438d",
-        "x-ms-request-id": "ef3e38f1-c01a-0019-4262-b01280000000",
+        "x-ms-client-request-id": "5473e88f-dec6-2c56-0c7e-f4d99aba5f42",
+        "x-ms-request-id": "5f7a8c0c-601a-003f-1077-b05a98000000",
         "x-ms-version": "2019-07-07"
       },
       "ResponseBody": []
     },
     {
-      "RequestUri": "http://seanstagetest.file.core.windows.net/test-share-705fd54f-4cb2-5837-9b2c-917c216806df/test-directory-fa32b697-a7df-022c-42ea-4663cb5afc4b?restype=directory",
+      "RequestUri": "http://seanstagetest.file.core.windows.net/test-share-8d8e6e7c-10c1-629d-d87b-ad3ea98321dd/test-directory-f6754f6e-6504-704c-0385-55bedc4b9e4d?restype=directory",
       "RequestMethod": "PUT",
       "RequestHeaders": {
         "Authorization": "Sanitized",
-        "traceparent": "00-ffb2755f277add44b338de3162f31a91-429e445c2fd50941-00",
+        "traceparent": "00-67c64464c451bc45bc8c3c5c92a82091-6152e17819890c42-00",
         "User-Agent": [
-<<<<<<< HEAD
-          "azsdk-net-Storage.Files.Shares/12.0.0-dev.20191205.1+4f14c4315f17fbbc59c93c6819467b6f15d7008f",
-=======
-          "azsdk-net-Storage.Files.Shares/12.0.0-dev.20191211.1\u002B899431c003876eb9b26cefd8e8a37e7f27f82ced",
->>>>>>> 5e20a7a1
+          "azsdk-net-Storage.Files.Shares/12.0.0-dev.20191211.1\u002B2accb37068f0a0c9382fa117525bb968c5397cf7",
           "(.NET Core 4.6.28008.01; Microsoft Windows 10.0.18363 )"
         ],
-        "x-ms-client-request-id": "a445f30b-6c1d-96cb-7328-f219c6e569c3",
-        "x-ms-date": "Wed, 11 Dec 2019 20:37:17 GMT",
+        "x-ms-client-request-id": "74e2f2a3-4114-290f-9c03-5041889750c0",
+        "x-ms-date": "Wed, 11 Dec 2019 23:05:01 GMT",
         "x-ms-file-attributes": "None",
         "x-ms-file-creation-time": "Now",
         "x-ms-file-last-write-time": "Now",
@@ -69,53 +55,39 @@
       "StatusCode": 201,
       "ResponseHeaders": {
         "Content-Length": "0",
-<<<<<<< HEAD
-        "Date": "Fri, 06 Dec 2019 00:25:38 GMT",
-        "ETag": "\"0x8D779E2D2194995\"",
-        "Last-Modified": "Fri, 06 Dec 2019 00:25:39 GMT",
-=======
-        "Date": "Wed, 11 Dec 2019 20:37:17 GMT",
-        "ETag": "\u00220x8D77E79E9E4400B\u0022",
-        "Last-Modified": "Wed, 11 Dec 2019 20:37:17 GMT",
->>>>>>> 5e20a7a1
+        "Date": "Wed, 11 Dec 2019 23:05:01 GMT",
+        "ETag": "\u00220x8D77E8E8D4F6060\u0022",
+        "Last-Modified": "Wed, 11 Dec 2019 23:05:01 GMT",
         "Server": [
           "Windows-Azure-File/1.0",
           "Microsoft-HTTPAPI/2.0"
         ],
-        "x-ms-client-request-id": "a445f30b-6c1d-96cb-7328-f219c6e569c3",
+        "x-ms-client-request-id": "74e2f2a3-4114-290f-9c03-5041889750c0",
         "x-ms-file-attributes": "Directory",
-        "x-ms-file-change-time": "2019-12-11T20:37:17.6407051Z",
-        "x-ms-file-creation-time": "2019-12-11T20:37:17.6407051Z",
+        "x-ms-file-change-time": "2019-12-11T23:05:01.7459808Z",
+        "x-ms-file-creation-time": "2019-12-11T23:05:01.7459808Z",
         "x-ms-file-id": "13835128424026341376",
-        "x-ms-file-last-write-time": "2019-12-11T20:37:17.6407051Z",
+        "x-ms-file-last-write-time": "2019-12-11T23:05:01.7459808Z",
         "x-ms-file-parent-id": "0",
         "x-ms-file-permission-key": "7855875120676328179*422928105932735866",
-        "x-ms-request-id": "ef3e38f4-c01a-0019-4362-b01280000000",
+        "x-ms-request-id": "5f7a8c15-601a-003f-1477-b05a98000000",
         "x-ms-request-server-encrypted": "true",
         "x-ms-version": "2019-07-07"
       },
       "ResponseBody": []
     },
     {
-<<<<<<< HEAD
-      "RequestUri": "http://seanstagetest.file.core.windows.net/test-share-87ec63cf-6250-aa5c-0893-cc57fa61e399/test-directory-4cbf0a99-e894-df01-a7f1-58bb019ee0a6?restype=directory&comp=properties",
-=======
-      "RequestUri": "http://seanstagetest.file.core.windows.net/test-share-705fd54f-4cb2-5837-9b2c-917c216806df/test-directory-fa32b697-a7df-022c-42ea-4663cb5afc4b?restype=directory\u0026comp=properties",
->>>>>>> 5e20a7a1
+      "RequestUri": "http://seanstagetest.file.core.windows.net/test-share-8d8e6e7c-10c1-629d-d87b-ad3ea98321dd/test-directory-f6754f6e-6504-704c-0385-55bedc4b9e4d?restype=directory\u0026comp=properties",
       "RequestMethod": "PUT",
       "RequestHeaders": {
         "Authorization": "Sanitized",
-        "traceparent": "00-51dd6f22f33b0d43acde5a84d5a51088-1a805fa8c6488a41-00",
+        "traceparent": "00-f87a50467d0ddc4c9e646d6eea689c65-3a7a477f7d62744e-00",
         "User-Agent": [
-<<<<<<< HEAD
-          "azsdk-net-Storage.Files.Shares/12.0.0-dev.20191205.1+4f14c4315f17fbbc59c93c6819467b6f15d7008f",
-=======
-          "azsdk-net-Storage.Files.Shares/12.0.0-dev.20191211.1\u002B899431c003876eb9b26cefd8e8a37e7f27f82ced",
->>>>>>> 5e20a7a1
+          "azsdk-net-Storage.Files.Shares/12.0.0-dev.20191211.1\u002B2accb37068f0a0c9382fa117525bb968c5397cf7",
           "(.NET Core 4.6.28008.01; Microsoft Windows 10.0.18363 )"
         ],
-        "x-ms-client-request-id": "d757f942-5815-582e-1ba7-0e14e0c2449e",
-        "x-ms-date": "Wed, 11 Dec 2019 20:37:17 GMT",
+        "x-ms-client-request-id": "ea1bd817-2a69-0138-8a86-240b7cd55cc7",
+        "x-ms-date": "Wed, 11 Dec 2019 23:05:01 GMT",
         "x-ms-file-attributes": "Preserve",
         "x-ms-file-creation-time": "Preserve",
         "x-ms-file-last-write-time": "Preserve",
@@ -127,49 +99,39 @@
       "StatusCode": 200,
       "ResponseHeaders": {
         "Content-Length": "0",
-<<<<<<< HEAD
-        "Date": "Fri, 06 Dec 2019 00:25:38 GMT",
-        "ETag": "\"0x8D779E2D2264359\"",
-        "Last-Modified": "Fri, 06 Dec 2019 00:25:39 GMT",
-=======
-        "Date": "Wed, 11 Dec 2019 20:37:17 GMT",
-        "ETag": "\u00220x8D77E79E9F15F80\u0022",
-        "Last-Modified": "Wed, 11 Dec 2019 20:37:17 GMT",
->>>>>>> 5e20a7a1
+        "Date": "Wed, 11 Dec 2019 23:05:01 GMT",
+        "ETag": "\u00220x8D77E8E8D5CF535\u0022",
+        "Last-Modified": "Wed, 11 Dec 2019 23:05:01 GMT",
         "Server": [
           "Windows-Azure-File/1.0",
           "Microsoft-HTTPAPI/2.0"
         ],
-        "x-ms-client-request-id": "d757f942-5815-582e-1ba7-0e14e0c2449e",
+        "x-ms-client-request-id": "ea1bd817-2a69-0138-8a86-240b7cd55cc7",
         "x-ms-file-attributes": "Directory",
-        "x-ms-file-change-time": "2019-12-11T20:37:17.7267072Z",
-        "x-ms-file-creation-time": "2019-12-11T20:37:17.6407051Z",
+        "x-ms-file-change-time": "2019-12-11T23:05:01.8349877Z",
+        "x-ms-file-creation-time": "2019-12-11T23:05:01.7459808Z",
         "x-ms-file-id": "13835128424026341376",
-        "x-ms-file-last-write-time": "2019-12-11T20:37:17.6407051Z",
+        "x-ms-file-last-write-time": "2019-12-11T23:05:01.7459808Z",
         "x-ms-file-parent-id": "0",
         "x-ms-file-permission-key": "11680444563946999947*422928105932735866",
-        "x-ms-request-id": "ef3e38f5-c01a-0019-4462-b01280000000",
+        "x-ms-request-id": "5f7a8c1c-601a-003f-1b77-b05a98000000",
         "x-ms-request-server-encrypted": "true",
         "x-ms-version": "2019-07-07"
       },
       "ResponseBody": []
     },
     {
-      "RequestUri": "http://seanstagetest.file.core.windows.net/test-share-705fd54f-4cb2-5837-9b2c-917c216806df?restype=share",
+      "RequestUri": "http://seanstagetest.file.core.windows.net/test-share-8d8e6e7c-10c1-629d-d87b-ad3ea98321dd?restype=share",
       "RequestMethod": "DELETE",
       "RequestHeaders": {
         "Authorization": "Sanitized",
-        "traceparent": "00-1ca156e015ad2e4cb88092cef39d4424-9eb2680e83789449-00",
+        "traceparent": "00-5465f248ad22a645af883e0e33df1f7a-9faf1f9ab2b6b24a-00",
         "User-Agent": [
-<<<<<<< HEAD
-          "azsdk-net-Storage.Files.Shares/12.0.0-dev.20191205.1+4f14c4315f17fbbc59c93c6819467b6f15d7008f",
-=======
-          "azsdk-net-Storage.Files.Shares/12.0.0-dev.20191211.1\u002B899431c003876eb9b26cefd8e8a37e7f27f82ced",
->>>>>>> 5e20a7a1
+          "azsdk-net-Storage.Files.Shares/12.0.0-dev.20191211.1\u002B2accb37068f0a0c9382fa117525bb968c5397cf7",
           "(.NET Core 4.6.28008.01; Microsoft Windows 10.0.18363 )"
         ],
-        "x-ms-client-request-id": "cdd6919f-918d-6fad-5a95-caf7b33ae518",
-        "x-ms-date": "Wed, 11 Dec 2019 20:37:17 GMT",
+        "x-ms-client-request-id": "b029ddaa-667c-b557-6e94-76847a262563",
+        "x-ms-date": "Wed, 11 Dec 2019 23:05:01 GMT",
         "x-ms-delete-snapshots": "include",
         "x-ms-return-client-request-id": "true",
         "x-ms-version": "2019-07-07"
@@ -178,25 +140,20 @@
       "StatusCode": 202,
       "ResponseHeaders": {
         "Content-Length": "0",
-        "Date": "Wed, 11 Dec 2019 20:37:17 GMT",
+        "Date": "Wed, 11 Dec 2019 23:05:01 GMT",
         "Server": [
           "Windows-Azure-File/1.0",
           "Microsoft-HTTPAPI/2.0"
         ],
-        "x-ms-client-request-id": "cdd6919f-918d-6fad-5a95-caf7b33ae518",
-        "x-ms-request-id": "ef3e38f6-c01a-0019-4562-b01280000000",
+        "x-ms-client-request-id": "b029ddaa-667c-b557-6e94-76847a262563",
+        "x-ms-request-id": "5f7a8c1f-601a-003f-1e77-b05a98000000",
         "x-ms-version": "2019-07-07"
       },
       "ResponseBody": []
     }
   ],
   "Variables": {
-<<<<<<< HEAD
-    "RandomSeed": "1814840336",
+    "RandomSeed": "1330678257",
     "Storage_TestConfigDefault": "ProductionTenant\nseanstagetest\nU2FuaXRpemVk\nhttp://seanstagetest.blob.core.windows.net\nhttp://seanstagetest.file.core.windows.net\nhttp://seanstagetest.queue.core.windows.net\nhttp://seanstagetest.table.core.windows.net\n\n\n\n\nhttp://seanstagetest-secondary.blob.core.windows.net\nhttp://seanstagetest-secondary.file.core.windows.net\nhttp://seanstagetest-secondary.queue.core.windows.net\nhttp://seanstagetest-secondary.table.core.windows.net\n\nSanitized\n\n\nCloud\nBlobEndpoint=http://seanstagetest.blob.core.windows.net/;QueueEndpoint=http://seanstagetest.queue.core.windows.net/;FileEndpoint=http://seanstagetest.file.core.windows.net/;BlobSecondaryEndpoint=http://seanstagetest-secondary.blob.core.windows.net/;QueueSecondaryEndpoint=http://seanstagetest-secondary.queue.core.windows.net/;FileSecondaryEndpoint=http://seanstagetest-secondary.file.core.windows.net/;AccountName=seanstagetest;AccountKey=Sanitized\nseanscope1"
-=======
-    "RandomSeed": "66880227",
-    "Storage_TestConfigDefault": "ProductionTenant\nseanstagetest\nU2FuaXRpemVk\nhttp://seanstagetest.blob.core.windows.net\nhttp://seanstagetest.file.core.windows.net\nhttp://seanstagetest.queue.core.windows.net\nhttp://seanstagetest.table.core.windows.net\n\n\n\n\nhttp://seanstagetest-secondary.blob.core.windows.net\nhttp://seanstagetest-secondary.file.core.windows.net\nhttp://seanstagetest-secondary.queue.core.windows.net\nhttp://seanstagetest-secondary.table.core.windows.net\n\nSanitized\n\n\nCloud\nBlobEndpoint=http://seanstagetest.blob.core.windows.net/;QueueEndpoint=http://seanstagetest.queue.core.windows.net/;FileEndpoint=http://seanstagetest.file.core.windows.net/;BlobSecondaryEndpoint=http://seanstagetest-secondary.blob.core.windows.net/;QueueSecondaryEndpoint=http://seanstagetest-secondary.queue.core.windows.net/;FileSecondaryEndpoint=http://seanstagetest-secondary.file.core.windows.net/;AccountName=seanstagetest;AccountKey=Sanitized"
->>>>>>> 5e20a7a1
   }
 }