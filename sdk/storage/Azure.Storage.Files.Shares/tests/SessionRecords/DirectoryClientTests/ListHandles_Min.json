--- conflicted
+++ resolved
@@ -14,11 +14,7 @@
         "x-ms-client-request-id": "062581fe-f04d-1de1-ce64-a95b31da343a",
         "x-ms-date": "Tue, 26 Jan 2021 19:47:58 GMT",
         "x-ms-return-client-request-id": "true",
-<<<<<<< HEAD
-        "x-ms-version": "2020-12-06"
-=======
         "x-ms-version": "2021-02-12"
->>>>>>> 7e782c87
       },
       "RequestBody": null,
       "StatusCode": 201,
@@ -33,11 +29,7 @@
         ],
         "x-ms-client-request-id": "062581fe-f04d-1de1-ce64-a95b31da343a",
         "x-ms-request-id": "2cc4670a-401a-0035-471c-f4b6d6000000",
-<<<<<<< HEAD
-        "x-ms-version": "2020-12-06"
-=======
         "x-ms-version": "2021-02-12"
->>>>>>> 7e782c87
       },
       "ResponseBody": []
     },
@@ -59,11 +51,7 @@
         "x-ms-file-last-write-time": "Now",
         "x-ms-file-permission": "Inherit",
         "x-ms-return-client-request-id": "true",
-<<<<<<< HEAD
-        "x-ms-version": "2020-12-06"
-=======
         "x-ms-version": "2021-02-12"
->>>>>>> 7e782c87
       },
       "RequestBody": null,
       "StatusCode": 201,
@@ -86,11 +74,7 @@
         "x-ms-file-permission-key": "17860367565182308406*11459378189709739967",
         "x-ms-request-id": "2cc4670d-401a-0035-481c-f4b6d6000000",
         "x-ms-request-server-encrypted": "true",
-<<<<<<< HEAD
-        "x-ms-version": "2020-12-06"
-=======
         "x-ms-version": "2021-02-12"
->>>>>>> 7e782c87
       },
       "ResponseBody": []
     },
@@ -108,11 +92,7 @@
         "x-ms-client-request-id": "582d6e98-8f6d-11ad-1aa7-df93cacee8a3",
         "x-ms-date": "Tue, 26 Jan 2021 19:47:58 GMT",
         "x-ms-return-client-request-id": "true",
-<<<<<<< HEAD
-        "x-ms-version": "2020-12-06"
-=======
         "x-ms-version": "2021-02-12"
->>>>>>> 7e782c87
       },
       "RequestBody": null,
       "StatusCode": 200,
@@ -127,11 +107,7 @@
         "Vary": "Origin",
         "x-ms-client-request-id": "582d6e98-8f6d-11ad-1aa7-df93cacee8a3",
         "x-ms-request-id": "2cc4670f-401a-0035-491c-f4b6d6000000",
-<<<<<<< HEAD
-        "x-ms-version": "2020-12-06"
-=======
         "x-ms-version": "2021-02-12"
->>>>>>> 7e782c87
       },
       "ResponseBody": "﻿<?xml version=\"1.0\" encoding=\"utf-8\"?><EnumerationResults><Entries /><NextMarker /></EnumerationResults>"
     },
@@ -150,11 +126,7 @@
         "x-ms-date": "Tue, 26 Jan 2021 19:47:59 GMT",
         "x-ms-delete-snapshots": "include",
         "x-ms-return-client-request-id": "true",
-<<<<<<< HEAD
-        "x-ms-version": "2020-12-06"
-=======
         "x-ms-version": "2021-02-12"
->>>>>>> 7e782c87
       },
       "RequestBody": null,
       "StatusCode": 202,
@@ -167,11 +139,7 @@
         ],
         "x-ms-client-request-id": "9db4b2d5-ad84-1035-911d-648fb20aee27",
         "x-ms-request-id": "2cc46711-401a-0035-4a1c-f4b6d6000000",
-<<<<<<< HEAD
-        "x-ms-version": "2020-12-06"
-=======
         "x-ms-version": "2021-02-12"
->>>>>>> 7e782c87
       },
       "ResponseBody": []
     }
