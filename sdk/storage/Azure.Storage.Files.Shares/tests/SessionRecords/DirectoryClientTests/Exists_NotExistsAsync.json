--- conflicted
+++ resolved
@@ -13,11 +13,7 @@
         "x-ms-client-request-id": "104c7241-3508-8517-73d5-23160523c0f1",
         "x-ms-date": "Thu, 05 Mar 2020 21:42:50 GMT",
         "x-ms-return-client-request-id": "true",
-<<<<<<< HEAD
-        "x-ms-version": "2019-12-12"
-=======
         "x-ms-version": "2020-02-10"
->>>>>>> 60f4876e
       },
       "RequestBody": null,
       "StatusCode": 201,
@@ -32,11 +28,7 @@
         ],
         "x-ms-client-request-id": "104c7241-3508-8517-73d5-23160523c0f1",
         "x-ms-request-id": "c9ef60b7-f01a-0012-5d37-f3e9eb000000",
-<<<<<<< HEAD
-        "x-ms-version": "2019-12-12"
-=======
         "x-ms-version": "2020-02-10"
->>>>>>> 60f4876e
       },
       "ResponseBody": []
     },
@@ -53,11 +45,7 @@
         "x-ms-client-request-id": "bbdbb53a-4887-5cab-d527-af6bf1875a9b",
         "x-ms-date": "Thu, 05 Mar 2020 21:42:51 GMT",
         "x-ms-return-client-request-id": "true",
-<<<<<<< HEAD
-        "x-ms-version": "2019-12-12"
-=======
         "x-ms-version": "2020-02-10"
->>>>>>> 60f4876e
       },
       "RequestBody": null,
       "StatusCode": 404,
@@ -73,11 +61,7 @@
         "x-ms-client-request-id": "bbdbb53a-4887-5cab-d527-af6bf1875a9b",
         "x-ms-error-code": "ResourceNotFound",
         "x-ms-request-id": "c9ef60b9-f01a-0012-5e37-f3e9eb000000",
-<<<<<<< HEAD
-        "x-ms-version": "2019-12-12"
-=======
         "x-ms-version": "2020-02-10"
->>>>>>> 60f4876e
       },
       "ResponseBody": [
         "\uFEFF\u003C?xml version=\u00221.0\u0022 encoding=\u0022utf-8\u0022?\u003E\u003CError\u003E\u003CCode\u003EResourceNotFound\u003C/Code\u003E\u003CMessage\u003EThe specified resource does not exist.\n",
@@ -99,11 +83,7 @@
         "x-ms-date": "Thu, 05 Mar 2020 21:42:51 GMT",
         "x-ms-delete-snapshots": "include",
         "x-ms-return-client-request-id": "true",
-<<<<<<< HEAD
-        "x-ms-version": "2019-12-12"
-=======
         "x-ms-version": "2020-02-10"
->>>>>>> 60f4876e
       },
       "RequestBody": null,
       "StatusCode": 202,
@@ -116,11 +96,7 @@
         ],
         "x-ms-client-request-id": "7556a118-38fd-eec9-7460-9a76b2a78423",
         "x-ms-request-id": "c9ef60bc-f01a-0012-6137-f3e9eb000000",
-<<<<<<< HEAD
-        "x-ms-version": "2019-12-12"
-=======
         "x-ms-version": "2020-02-10"
->>>>>>> 60f4876e
       },
       "ResponseBody": []
     }
