--- conflicted
+++ resolved
@@ -1,18 +1,18 @@
 {
   "Entries": [
     {
-      "RequestUri": "https://seanmcccanary3.file.core.windows.net/test-share-0a27b2bb-d28b-2c34-8d1d-e8ffe2ea721b?restype=share",
+      "RequestUri": "https://seanmcccanary3.file.core.windows.net/test-share-f312ac49-66bf-32a8-7069-80d0f2734e9b?restype=share",
       "RequestMethod": "PUT",
       "RequestHeaders": {
         "Accept": "application/xml",
         "Authorization": "Sanitized",
-        "traceparent": "00-e7c3a21cda6f31429fb932a95f8b5e20-e7d4a2082d127140-00",
+        "traceparent": "00-5958598547f7fb459ad0d4bcea70b0b4-21b3b2a121179e48-00",
         "User-Agent": [
-          "azsdk-net-Storage.Files.Shares/12.7.0-alpha.20210121.1",
+          "azsdk-net-Storage.Files.Shares/12.7.0-alpha.20210126.1",
           "(.NET 5.0.2; Microsoft Windows 10.0.19042)"
         ],
-        "x-ms-client-request-id": "104c7241-3508-8517-73d5-23160523c0f1",
-        "x-ms-date": "Thu, 21 Jan 2021 20:37:06 GMT",
+        "x-ms-client-request-id": "d010524a-b3f6-5f06-6970-27c92fcf7e60",
+        "x-ms-date": "Tue, 26 Jan 2021 19:27:30 GMT",
         "x-ms-return-client-request-id": "true",
         "x-ms-version": "2020-06-12"
       },
@@ -20,37 +20,32 @@
       "StatusCode": 201,
       "ResponseHeaders": {
         "Content-Length": "0",
-        "Date": "Thu, 21 Jan 2021 20:37:06 GMT",
-        "ETag": "\u00220x8D8BE4C5125FE13\u0022",
-        "Last-Modified": "Thu, 21 Jan 2021 20:37:06 GMT",
+        "Date": "Tue, 26 Jan 2021 19:27:30 GMT",
+        "ETag": "\u00220x8D8C2306C4CB465\u0022",
+        "Last-Modified": "Tue, 26 Jan 2021 19:27:30 GMT",
         "Server": [
           "Windows-Azure-File/1.0",
           "Microsoft-HTTPAPI/2.0"
         ],
-        "x-ms-client-request-id": "104c7241-3508-8517-73d5-23160523c0f1",
-<<<<<<< HEAD
-        "x-ms-request-id": "c9ef60b7-f01a-0012-5d37-f3e9eb000000",
+        "x-ms-client-request-id": "d010524a-b3f6-5f06-6970-27c92fcf7e60",
+        "x-ms-request-id": "944f19d8-b01a-0098-1319-f4faa3000000",
         "x-ms-version": "2020-06-12"
-=======
-        "x-ms-request-id": "a976803e-001a-0056-6d35-f02b2d000000",
-        "x-ms-version": "2020-04-08"
->>>>>>> ac24a13f
       },
       "ResponseBody": []
     },
     {
-      "RequestUri": "https://seanmcccanary3.file.core.windows.net/test-share-0a27b2bb-d28b-2c34-8d1d-e8ffe2ea721b/test-directory-9db47c80-e41d-259d-619d-44902ad8f451?restype=directory",
+      "RequestUri": "https://seanmcccanary3.file.core.windows.net/test-share-f312ac49-66bf-32a8-7069-80d0f2734e9b/test-directory-cda86ff4-2482-8790-98b1-bab9bacfb804?restype=directory",
       "RequestMethod": "GET",
       "RequestHeaders": {
         "Accept": "application/xml",
         "Authorization": "Sanitized",
-        "traceparent": "00-9d2bf00c4b53814aa393b3422f336e4a-2d89d2bef8abbb42-00",
+        "traceparent": "00-f3650d321d3a514fad6f524ba98fa893-7f3387680130bb47-00",
         "User-Agent": [
-          "azsdk-net-Storage.Files.Shares/12.7.0-alpha.20210121.1",
+          "azsdk-net-Storage.Files.Shares/12.7.0-alpha.20210126.1",
           "(.NET 5.0.2; Microsoft Windows 10.0.19042)"
         ],
-        "x-ms-client-request-id": "bbdbb53a-4887-5cab-d527-af6bf1875a9b",
-        "x-ms-date": "Thu, 21 Jan 2021 20:37:06 GMT",
+        "x-ms-client-request-id": "0ae44c88-dec4-26c5-c188-3844f94da499",
+        "x-ms-date": "Tue, 26 Jan 2021 19:27:31 GMT",
         "x-ms-return-client-request-id": "true",
         "x-ms-version": "2020-06-12"
       },
@@ -59,41 +54,36 @@
       "ResponseHeaders": {
         "Content-Length": "223",
         "Content-Type": "application/xml",
-        "Date": "Thu, 21 Jan 2021 20:37:06 GMT",
+        "Date": "Tue, 26 Jan 2021 19:27:30 GMT",
         "Server": [
           "Windows-Azure-File/1.0",
           "Microsoft-HTTPAPI/2.0"
         ],
         "Vary": "Origin",
-        "x-ms-client-request-id": "bbdbb53a-4887-5cab-d527-af6bf1875a9b",
+        "x-ms-client-request-id": "0ae44c88-dec4-26c5-c188-3844f94da499",
         "x-ms-error-code": "ResourceNotFound",
-<<<<<<< HEAD
-        "x-ms-request-id": "c9ef60b9-f01a-0012-5e37-f3e9eb000000",
+        "x-ms-request-id": "944f19dc-b01a-0098-1419-f4faa3000000",
         "x-ms-version": "2020-06-12"
-=======
-        "x-ms-request-id": "a9768041-001a-0056-6e35-f02b2d000000",
-        "x-ms-version": "2020-04-08"
->>>>>>> ac24a13f
       },
       "ResponseBody": [
         "\uFEFF\u003C?xml version=\u00221.0\u0022 encoding=\u0022utf-8\u0022?\u003E\u003CError\u003E\u003CCode\u003EResourceNotFound\u003C/Code\u003E\u003CMessage\u003EThe specified resource does not exist.\n",
-        "RequestId:a9768041-001a-0056-6e35-f02b2d000000\n",
-        "Time:2021-01-21T20:37:06.1771929Z\u003C/Message\u003E\u003C/Error\u003E"
+        "RequestId:944f19dc-b01a-0098-1419-f4faa3000000\n",
+        "Time:2021-01-26T19:27:30.5070860Z\u003C/Message\u003E\u003C/Error\u003E"
       ]
     },
     {
-      "RequestUri": "https://seanmcccanary3.file.core.windows.net/test-share-0a27b2bb-d28b-2c34-8d1d-e8ffe2ea721b?restype=share",
+      "RequestUri": "https://seanmcccanary3.file.core.windows.net/test-share-f312ac49-66bf-32a8-7069-80d0f2734e9b?restype=share",
       "RequestMethod": "DELETE",
       "RequestHeaders": {
         "Accept": "application/xml",
         "Authorization": "Sanitized",
-        "traceparent": "00-be80ef1b50ab7649a4c7b26713c2a16a-d07bc6b424a61448-00",
+        "traceparent": "00-e12e23c405cc8f41b42eabb033446e69-89c35a80c3f9724f-00",
         "User-Agent": [
-          "azsdk-net-Storage.Files.Shares/12.7.0-alpha.20210121.1",
+          "azsdk-net-Storage.Files.Shares/12.7.0-alpha.20210126.1",
           "(.NET 5.0.2; Microsoft Windows 10.0.19042)"
         ],
-        "x-ms-client-request-id": "7556a118-38fd-eec9-7460-9a76b2a78423",
-        "x-ms-date": "Thu, 21 Jan 2021 20:37:06 GMT",
+        "x-ms-client-request-id": "6e305180-adea-de40-725f-dedb455f2061",
+        "x-ms-date": "Tue, 26 Jan 2021 19:27:31 GMT",
         "x-ms-delete-snapshots": "include",
         "x-ms-return-client-request-id": "true",
         "x-ms-version": "2020-06-12"
@@ -102,25 +92,20 @@
       "StatusCode": 202,
       "ResponseHeaders": {
         "Content-Length": "0",
-        "Date": "Thu, 21 Jan 2021 20:37:06 GMT",
+        "Date": "Tue, 26 Jan 2021 19:27:30 GMT",
         "Server": [
           "Windows-Azure-File/1.0",
           "Microsoft-HTTPAPI/2.0"
         ],
-        "x-ms-client-request-id": "7556a118-38fd-eec9-7460-9a76b2a78423",
-<<<<<<< HEAD
-        "x-ms-request-id": "c9ef60bc-f01a-0012-6137-f3e9eb000000",
+        "x-ms-client-request-id": "6e305180-adea-de40-725f-dedb455f2061",
+        "x-ms-request-id": "944f19dd-b01a-0098-1519-f4faa3000000",
         "x-ms-version": "2020-06-12"
-=======
-        "x-ms-request-id": "a9768042-001a-0056-6f35-f02b2d000000",
-        "x-ms-version": "2020-04-08"
->>>>>>> ac24a13f
       },
       "ResponseBody": []
     }
   ],
   "Variables": {
-    "RandomSeed": "16276079",
+    "RandomSeed": "818466089",
     "Storage_TestConfigDefault": "ProductionTenant\nseanmcccanary3\nU2FuaXRpemVk\nhttps://seanmcccanary3.blob.core.windows.net\nhttps://seanmcccanary3.file.core.windows.net\nhttps://seanmcccanary3.queue.core.windows.net\nhttps://seanmcccanary3.table.core.windows.net\n\n\n\n\nhttps://seanmcccanary3-secondary.blob.core.windows.net\nhttps://seanmcccanary3-secondary.file.core.windows.net\nhttps://seanmcccanary3-secondary.queue.core.windows.net\nhttps://seanmcccanary3-secondary.table.core.windows.net\n\nSanitized\n\n\nCloud\nBlobEndpoint=https://seanmcccanary3.blob.core.windows.net/;QueueEndpoint=https://seanmcccanary3.queue.core.windows.net/;FileEndpoint=https://seanmcccanary3.file.core.windows.net/;BlobSecondaryEndpoint=https://seanmcccanary3-secondary.blob.core.windows.net/;QueueSecondaryEndpoint=https://seanmcccanary3-secondary.queue.core.windows.net/;FileSecondaryEndpoint=https://seanmcccanary3-secondary.file.core.windows.net/;AccountName=seanmcccanary3;AccountKey=Kg==;\nseanscope1"
   }
 }