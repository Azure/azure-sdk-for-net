{
  "Entries": [
    {
      "RequestUri": "https://seanmcccanary3.file.core.windows.net/test-share-4778ea15-ed66-7ec7-8094-945fcd18fa75?restype=share",
      "RequestMethod": "PUT",
      "RequestHeaders": {
        "Accept": "application/xml",
        "Authorization": "Sanitized",
        "traceparent": "00-840d5a1a1a76ed41bfe8cb10f14ebb85-f3aaec71e2bda841-00",
        "User-Agent": [
          "azsdk-net-Storage.Files.Shares/12.7.0-alpha.20210121.1",
          "(.NET 5.0.2; Microsoft Windows 10.0.19042)"
        ],
        "x-ms-client-request-id": "e32f7961-98cb-6f34-8733-cf63ff3bdaf5",
        "x-ms-date": "Thu, 21 Jan 2021 20:50:31 GMT",
        "x-ms-return-client-request-id": "true",
        "x-ms-version": "2020-06-12"
      },
      "RequestBody": null,
      "StatusCode": 201,
      "ResponseHeaders": {
        "Content-Length": "0",
        "Date": "Thu, 21 Jan 2021 20:50:30 GMT",
        "ETag": "\u00220x8D8BE4E30F30EF4\u0022",
        "Last-Modified": "Thu, 21 Jan 2021 20:50:31 GMT",
        "Server": [
          "Windows-Azure-File/1.0",
          "Microsoft-HTTPAPI/2.0"
        ],
        "x-ms-client-request-id": "e32f7961-98cb-6f34-8733-cf63ff3bdaf5",
<<<<<<< HEAD
        "x-ms-request-id": "541de7c8-201a-002e-5ab3-501fb7000000",
        "x-ms-version": "2020-06-12"
=======
        "x-ms-request-id": "e1107d58-101a-0091-7437-f0bf70000000",
        "x-ms-version": "2020-04-08"
>>>>>>> ac24a13f
      },
      "ResponseBody": []
    },
    {
      "RequestUri": "https://seanmcccanary3.file.core.windows.net/test-share-4778ea15-ed66-7ec7-8094-945fcd18fa75/directory?restype=directory",
      "RequestMethod": "PUT",
      "RequestHeaders": {
        "Accept": "application/xml",
        "Authorization": "Sanitized",
        "traceparent": "00-065ce00a0dc0f845bd900827d35d996f-77c4644604964d49-00",
        "User-Agent": [
          "azsdk-net-Storage.Files.Shares/12.7.0-alpha.20210121.1",
          "(.NET 5.0.2; Microsoft Windows 10.0.19042)"
        ],
        "x-ms-client-request-id": "53fdf79e-17e8-51a9-90e0-d1b2c3b8ca4f",
        "x-ms-date": "Thu, 21 Jan 2021 20:50:31 GMT",
        "x-ms-file-attributes": "None",
        "x-ms-file-creation-time": "Now",
        "x-ms-file-last-write-time": "Now",
        "x-ms-file-permission": "Inherit",
        "x-ms-return-client-request-id": "true",
        "x-ms-version": "2020-06-12"
      },
      "RequestBody": null,
      "StatusCode": 201,
      "ResponseHeaders": {
        "Content-Length": "0",
        "Date": "Thu, 21 Jan 2021 20:50:30 GMT",
        "ETag": "\u00220x8D8BE4E30FEC5FA\u0022",
        "Last-Modified": "Thu, 21 Jan 2021 20:50:31 GMT",
        "Server": [
          "Windows-Azure-File/1.0",
          "Microsoft-HTTPAPI/2.0"
        ],
        "x-ms-client-request-id": "53fdf79e-17e8-51a9-90e0-d1b2c3b8ca4f",
        "x-ms-file-attributes": "Directory",
        "x-ms-file-change-time": "2021-01-21T20:50:31.1654906Z",
        "x-ms-file-creation-time": "2021-01-21T20:50:31.1654906Z",
        "x-ms-file-id": "13835128424026341376",
        "x-ms-file-last-write-time": "2021-01-21T20:50:31.1654906Z",
        "x-ms-file-parent-id": "0",
        "x-ms-file-permission-key": "17860367565182308406*11459378189709739967",
        "x-ms-request-id": "e1107d5b-101a-0091-7537-f0bf70000000",
        "x-ms-request-server-encrypted": "true",
        "x-ms-version": "2020-06-12"
      },
      "ResponseBody": []
    },
    {
      "RequestUri": "https://seanmcccanary3.file.core.windows.net/test-share-4778ea15-ed66-7ec7-8094-945fcd18fa75/directory/my cool file",
      "RequestMethod": "PUT",
      "RequestHeaders": {
        "Accept": "application/xml",
        "Authorization": "Sanitized",
        "traceparent": "00-62598373633f16488f965e2323ed9295-484cad838919cf4c-00",
        "User-Agent": [
          "azsdk-net-Storage.Files.Shares/12.7.0-alpha.20210121.1",
          "(.NET 5.0.2; Microsoft Windows 10.0.19042)"
        ],
        "x-ms-client-request-id": "08c40c97-863d-5b0c-8263-9f494281be16",
        "x-ms-content-length": "1024",
        "x-ms-date": "Thu, 21 Jan 2021 20:50:31 GMT",
        "x-ms-file-attributes": "None",
        "x-ms-file-creation-time": "Now",
        "x-ms-file-last-write-time": "Now",
        "x-ms-file-permission": "Inherit",
        "x-ms-return-client-request-id": "true",
        "x-ms-type": "file",
        "x-ms-version": "2020-06-12"
      },
      "RequestBody": null,
      "StatusCode": 201,
      "ResponseHeaders": {
        "Content-Length": "0",
        "Date": "Thu, 21 Jan 2021 20:50:30 GMT",
        "ETag": "\u00220x8D8BE4E3108B2D3\u0022",
        "Last-Modified": "Thu, 21 Jan 2021 20:50:31 GMT",
        "Server": [
          "Windows-Azure-File/1.0",
          "Microsoft-HTTPAPI/2.0"
        ],
        "x-ms-client-request-id": "08c40c97-863d-5b0c-8263-9f494281be16",
        "x-ms-file-attributes": "Archive",
        "x-ms-file-change-time": "2021-01-21T20:50:31.2305363Z",
        "x-ms-file-creation-time": "2021-01-21T20:50:31.2305363Z",
        "x-ms-file-id": "11529285414812647424",
        "x-ms-file-last-write-time": "2021-01-21T20:50:31.2305363Z",
        "x-ms-file-parent-id": "13835128424026341376",
        "x-ms-file-permission-key": "4010187179898695473*11459378189709739967",
        "x-ms-request-id": "e1107d5d-101a-0091-7637-f0bf70000000",
        "x-ms-request-server-encrypted": "true",
        "x-ms-version": "2020-06-12"
      },
      "ResponseBody": []
    },
    {
      "RequestUri": "https://seanmcccanary3.file.core.windows.net/test-share-4778ea15-ed66-7ec7-8094-945fcd18fa75/directory/my cool file",
      "RequestMethod": "HEAD",
      "RequestHeaders": {
        "Accept": "application/xml",
        "Authorization": "Sanitized",
        "User-Agent": [
          "azsdk-net-Storage.Files.Shares/12.7.0-alpha.20210121.1",
          "(.NET 5.0.2; Microsoft Windows 10.0.19042)"
        ],
        "x-ms-client-request-id": "b71b9d11-c2f3-3f12-4aa6-33a526280ac3",
        "x-ms-date": "Thu, 21 Jan 2021 20:50:31 GMT",
        "x-ms-return-client-request-id": "true",
        "x-ms-version": "2020-06-12"
      },
      "RequestBody": null,
      "StatusCode": 200,
      "ResponseHeaders": {
        "Content-Length": "1024",
        "Content-Type": "application/octet-stream",
        "Date": "Thu, 21 Jan 2021 20:50:30 GMT",
        "ETag": "\u00220x8D8BE4E3108B2D3\u0022",
        "Last-Modified": "Thu, 21 Jan 2021 20:50:31 GMT",
        "Server": [
          "Windows-Azure-File/1.0",
          "Microsoft-HTTPAPI/2.0"
        ],
        "Vary": "Origin",
        "x-ms-client-request-id": "b71b9d11-c2f3-3f12-4aa6-33a526280ac3",
        "x-ms-file-attributes": "Archive",
        "x-ms-file-change-time": "2021-01-21T20:50:31.2305363Z",
        "x-ms-file-creation-time": "2021-01-21T20:50:31.2305363Z",
        "x-ms-file-id": "11529285414812647424",
        "x-ms-file-last-write-time": "2021-01-21T20:50:31.2305363Z",
        "x-ms-file-parent-id": "13835128424026341376",
        "x-ms-file-permission-key": "4010187179898695473*11459378189709739967",
        "x-ms-lease-state": "available",
        "x-ms-lease-status": "unlocked",
        "x-ms-request-id": "fadff3b1-401a-009c-7637-f077a4000000",
        "x-ms-server-encrypted": "true",
        "x-ms-type": "File",
        "x-ms-version": "2020-06-12"
      },
      "ResponseBody": []
    },
    {
      "RequestUri": "https://seanmcccanary3.file.core.windows.net/test-share-4778ea15-ed66-7ec7-8094-945fcd18fa75/directory?restype=directory\u0026comp=list",
      "RequestMethod": "GET",
      "RequestHeaders": {
        "Accept": "application/xml",
        "Authorization": "Sanitized",
        "traceparent": "00-dbf1f11b7d4ff348a540ee0488de1d23-5df0d9b19f6e9c4b-00",
        "User-Agent": [
          "azsdk-net-Storage.Files.Shares/12.7.0-alpha.20210121.1",
          "(.NET 5.0.2; Microsoft Windows 10.0.19042)"
        ],
        "x-ms-client-request-id": "a5387cee-0666-2123-5ac0-feabb314b15c",
        "x-ms-date": "Thu, 21 Jan 2021 20:50:31 GMT",
        "x-ms-return-client-request-id": "true",
        "x-ms-version": "2020-06-12"
      },
      "RequestBody": null,
      "StatusCode": 200,
      "ResponseHeaders": {
        "Content-Type": "application/xml",
        "Date": "Thu, 21 Jan 2021 20:50:30 GMT",
        "Server": [
          "Windows-Azure-File/1.0",
          "Microsoft-HTTPAPI/2.0"
        ],
        "Transfer-Encoding": "chunked",
        "Vary": "Origin",
        "x-ms-client-request-id": "a5387cee-0666-2123-5ac0-feabb314b15c",
<<<<<<< HEAD
        "x-ms-request-id": "541de7cf-201a-002e-5db3-501fb7000000",
        "x-ms-version": "2020-06-12"
=======
        "x-ms-request-id": "fadff3b4-401a-009c-7737-f077a4000000",
        "x-ms-version": "2020-04-08"
>>>>>>> ac24a13f
      },
      "ResponseBody": "\uFEFF\u003C?xml version=\u00221.0\u0022 encoding=\u0022utf-8\u0022?\u003E\u003CEnumerationResults ServiceEndpoint=\u0022https://seanmcccanary3.file.core.windows.net/\u0022 ShareName=\u0022test-share-4778ea15-ed66-7ec7-8094-945fcd18fa75\u0022 DirectoryPath=\u0022directory\u0022\u003E\u003CEntries\u003E\u003CFile\u003E\u003CName\u003Emy cool file\u003C/Name\u003E\u003CProperties\u003E\u003CContent-Length\u003E1024\u003C/Content-Length\u003E\u003C/Properties\u003E\u003C/File\u003E\u003C/Entries\u003E\u003CNextMarker /\u003E\u003C/EnumerationResults\u003E"
    },
    {
<<<<<<< HEAD
      "RequestUri": "https://seanmcccanary.file.core.windows.net/test-share-4778ea15-ed66-7ec7-8094-945fcd18fa75/directory/my cool file?sv=2020-06-12\u0026st=2020-07-02T20%3A01%3A06Z\u0026se=2020-07-02T22%3A01%3A06Z\u0026sr=f\u0026sp=rcwd\u0026sig=Sanitized",
=======
      "RequestUri": "https://seanmcccanary3.file.core.windows.net/test-share-4778ea15-ed66-7ec7-8094-945fcd18fa75/directory/my cool file?sv=2020-04-08\u0026st=2021-01-21T19%3A50%3A31Z\u0026se=2021-01-21T21%3A50%3A31Z\u0026sr=f\u0026sp=rcwd\u0026sig=Sanitized",
>>>>>>> ac24a13f
      "RequestMethod": "HEAD",
      "RequestHeaders": {
        "Accept": "application/xml",
        "traceparent": "00-7de49552a266c649ae31dbe643ce4cf4-582691ab01552647-00",
        "User-Agent": [
          "azsdk-net-Storage.Files.Shares/12.7.0-alpha.20210121.1",
          "(.NET 5.0.2; Microsoft Windows 10.0.19042)"
        ],
        "x-ms-client-request-id": "a9b63d4d-65f0-e85d-db17-14ad8736fd3d",
        "x-ms-return-client-request-id": "true",
        "x-ms-version": "2020-06-12"
      },
      "RequestBody": null,
      "StatusCode": 200,
      "ResponseHeaders": {
        "Content-Length": "1024",
        "Content-Type": "application/octet-stream",
        "Date": "Thu, 21 Jan 2021 20:50:31 GMT",
        "ETag": "\u00220x8D8BE4E3108B2D3\u0022",
        "Last-Modified": "Thu, 21 Jan 2021 20:50:31 GMT",
        "Server": [
          "Windows-Azure-File/1.0",
          "Microsoft-HTTPAPI/2.0"
        ],
        "Vary": "Origin",
        "x-ms-client-request-id": "a9b63d4d-65f0-e85d-db17-14ad8736fd3d",
        "x-ms-file-attributes": "Archive",
        "x-ms-file-change-time": "2021-01-21T20:50:31.2305363Z",
        "x-ms-file-creation-time": "2021-01-21T20:50:31.2305363Z",
        "x-ms-file-id": "11529285414812647424",
        "x-ms-file-last-write-time": "2021-01-21T20:50:31.2305363Z",
        "x-ms-file-parent-id": "13835128424026341376",
        "x-ms-file-permission-key": "4010187179898695473*11459378189709739967",
        "x-ms-lease-state": "available",
        "x-ms-lease-status": "unlocked",
        "x-ms-request-id": "9e533875-301a-0062-4037-f018e5000000",
        "x-ms-server-encrypted": "true",
        "x-ms-type": "File",
        "x-ms-version": "2020-06-12"
      },
      "ResponseBody": []
    },
    {
      "RequestUri": "https://seanmcccanary3.file.core.windows.net/test-share-4778ea15-ed66-7ec7-8094-945fcd18fa75?restype=share",
      "RequestMethod": "DELETE",
      "RequestHeaders": {
        "Accept": "application/xml",
        "Authorization": "Sanitized",
        "traceparent": "00-696d9cf895664d4594a34077a62e5a11-5ce67e33ca794d4f-00",
        "User-Agent": [
          "azsdk-net-Storage.Files.Shares/12.7.0-alpha.20210121.1",
          "(.NET 5.0.2; Microsoft Windows 10.0.19042)"
        ],
        "x-ms-client-request-id": "765e85f8-075d-406c-ed63-283af1060385",
        "x-ms-date": "Thu, 21 Jan 2021 20:50:32 GMT",
        "x-ms-delete-snapshots": "include",
        "x-ms-return-client-request-id": "true",
        "x-ms-version": "2020-06-12"
      },
      "RequestBody": null,
      "StatusCode": 202,
      "ResponseHeaders": {
        "Content-Length": "0",
        "Date": "Thu, 21 Jan 2021 20:50:31 GMT",
        "Server": [
          "Windows-Azure-File/1.0",
          "Microsoft-HTTPAPI/2.0"
        ],
        "x-ms-client-request-id": "765e85f8-075d-406c-ed63-283af1060385",
<<<<<<< HEAD
        "x-ms-request-id": "541de7d0-201a-002e-5eb3-501fb7000000",
        "x-ms-version": "2020-06-12"
=======
        "x-ms-request-id": "9e533878-301a-0062-4137-f018e5000000",
        "x-ms-version": "2020-04-08"
>>>>>>> ac24a13f
      },
      "ResponseBody": []
    }
  ],
  "Variables": {
    "DateTimeOffsetNow": "2021-01-21T14:50:31.8356665-06:00",
    "RandomSeed": "196746059",
    "Storage_TestConfigDefault": "ProductionTenant\nseanmcccanary3\nU2FuaXRpemVk\nhttps://seanmcccanary3.blob.core.windows.net\nhttps://seanmcccanary3.file.core.windows.net\nhttps://seanmcccanary3.queue.core.windows.net\nhttps://seanmcccanary3.table.core.windows.net\n\n\n\n\nhttps://seanmcccanary3-secondary.blob.core.windows.net\nhttps://seanmcccanary3-secondary.file.core.windows.net\nhttps://seanmcccanary3-secondary.queue.core.windows.net\nhttps://seanmcccanary3-secondary.table.core.windows.net\n\nSanitized\n\n\nCloud\nBlobEndpoint=https://seanmcccanary3.blob.core.windows.net/;QueueEndpoint=https://seanmcccanary3.queue.core.windows.net/;FileEndpoint=https://seanmcccanary3.file.core.windows.net/;BlobSecondaryEndpoint=https://seanmcccanary3-secondary.blob.core.windows.net/;QueueSecondaryEndpoint=https://seanmcccanary3-secondary.queue.core.windows.net/;FileSecondaryEndpoint=https://seanmcccanary3-secondary.file.core.windows.net/;AccountName=seanmcccanary3;AccountKey=Kg==;\nseanscope1"
  }
}<|MERGE_RESOLUTION|>--- conflicted
+++ resolved
@@ -1,18 +1,18 @@
 {
   "Entries": [
     {
-      "RequestUri": "https://seanmcccanary3.file.core.windows.net/test-share-4778ea15-ed66-7ec7-8094-945fcd18fa75?restype=share",
+      "RequestUri": "https://seanmcccanary3.file.core.windows.net/test-share-3f5d30b2-e82d-b0b2-1154-f6793d0dc302?restype=share",
       "RequestMethod": "PUT",
       "RequestHeaders": {
         "Accept": "application/xml",
         "Authorization": "Sanitized",
-        "traceparent": "00-840d5a1a1a76ed41bfe8cb10f14ebb85-f3aaec71e2bda841-00",
-        "User-Agent": [
-          "azsdk-net-Storage.Files.Shares/12.7.0-alpha.20210121.1",
-          "(.NET 5.0.2; Microsoft Windows 10.0.19042)"
-        ],
-        "x-ms-client-request-id": "e32f7961-98cb-6f34-8733-cf63ff3bdaf5",
-        "x-ms-date": "Thu, 21 Jan 2021 20:50:31 GMT",
+        "traceparent": "00-d35e9b55ed91d641a4472ce2d1510dd7-95d772c38c65984b-00",
+        "User-Agent": [
+          "azsdk-net-Storage.Files.Shares/12.7.0-alpha.20210126.1",
+          "(.NET 5.0.2; Microsoft Windows 10.0.19042)"
+        ],
+        "x-ms-client-request-id": "e3430358-054b-8b33-dbd4-bd9b0e26e04b",
+        "x-ms-date": "Tue, 26 Jan 2021 19:47:27 GMT",
         "x-ms-return-client-request-id": "true",
         "x-ms-version": "2020-06-12"
       },
@@ -20,37 +20,32 @@
       "StatusCode": 201,
       "ResponseHeaders": {
         "Content-Length": "0",
-        "Date": "Thu, 21 Jan 2021 20:50:30 GMT",
-        "ETag": "\u00220x8D8BE4E30F30EF4\u0022",
-        "Last-Modified": "Thu, 21 Jan 2021 20:50:31 GMT",
-        "Server": [
-          "Windows-Azure-File/1.0",
-          "Microsoft-HTTPAPI/2.0"
-        ],
-        "x-ms-client-request-id": "e32f7961-98cb-6f34-8733-cf63ff3bdaf5",
-<<<<<<< HEAD
-        "x-ms-request-id": "541de7c8-201a-002e-5ab3-501fb7000000",
-        "x-ms-version": "2020-06-12"
-=======
-        "x-ms-request-id": "e1107d58-101a-0091-7437-f0bf70000000",
-        "x-ms-version": "2020-04-08"
->>>>>>> ac24a13f
-      },
-      "ResponseBody": []
-    },
-    {
-      "RequestUri": "https://seanmcccanary3.file.core.windows.net/test-share-4778ea15-ed66-7ec7-8094-945fcd18fa75/directory?restype=directory",
+        "Date": "Tue, 26 Jan 2021 19:47:25 GMT",
+        "ETag": "\u00220x8D8C2333554564E\u0022",
+        "Last-Modified": "Tue, 26 Jan 2021 19:47:26 GMT",
+        "Server": [
+          "Windows-Azure-File/1.0",
+          "Microsoft-HTTPAPI/2.0"
+        ],
+        "x-ms-client-request-id": "e3430358-054b-8b33-dbd4-bd9b0e26e04b",
+        "x-ms-request-id": "d4d02500-e01a-0061-711c-f4f981000000",
+        "x-ms-version": "2020-06-12"
+      },
+      "ResponseBody": []
+    },
+    {
+      "RequestUri": "https://seanmcccanary3.file.core.windows.net/test-share-3f5d30b2-e82d-b0b2-1154-f6793d0dc302/directory?restype=directory",
       "RequestMethod": "PUT",
       "RequestHeaders": {
         "Accept": "application/xml",
         "Authorization": "Sanitized",
-        "traceparent": "00-065ce00a0dc0f845bd900827d35d996f-77c4644604964d49-00",
-        "User-Agent": [
-          "azsdk-net-Storage.Files.Shares/12.7.0-alpha.20210121.1",
-          "(.NET 5.0.2; Microsoft Windows 10.0.19042)"
-        ],
-        "x-ms-client-request-id": "53fdf79e-17e8-51a9-90e0-d1b2c3b8ca4f",
-        "x-ms-date": "Thu, 21 Jan 2021 20:50:31 GMT",
+        "traceparent": "00-b5a7d0b3ae7de34393c1ebb93dbd21e0-9d44968ed7227d4a-00",
+        "User-Agent": [
+          "azsdk-net-Storage.Files.Shares/12.7.0-alpha.20210126.1",
+          "(.NET 5.0.2; Microsoft Windows 10.0.19042)"
+        ],
+        "x-ms-client-request-id": "3a20737a-e0c9-15b6-8026-c4627093a6d5",
+        "x-ms-date": "Tue, 26 Jan 2021 19:47:27 GMT",
         "x-ms-file-attributes": "None",
         "x-ms-file-creation-time": "Now",
         "x-ms-file-last-write-time": "Now",
@@ -62,41 +57,41 @@
       "StatusCode": 201,
       "ResponseHeaders": {
         "Content-Length": "0",
-        "Date": "Thu, 21 Jan 2021 20:50:30 GMT",
-        "ETag": "\u00220x8D8BE4E30FEC5FA\u0022",
-        "Last-Modified": "Thu, 21 Jan 2021 20:50:31 GMT",
-        "Server": [
-          "Windows-Azure-File/1.0",
-          "Microsoft-HTTPAPI/2.0"
-        ],
-        "x-ms-client-request-id": "53fdf79e-17e8-51a9-90e0-d1b2c3b8ca4f",
+        "Date": "Tue, 26 Jan 2021 19:47:25 GMT",
+        "ETag": "\u00220x8D8C233355E5BC3\u0022",
+        "Last-Modified": "Tue, 26 Jan 2021 19:47:26 GMT",
+        "Server": [
+          "Windows-Azure-File/1.0",
+          "Microsoft-HTTPAPI/2.0"
+        ],
+        "x-ms-client-request-id": "3a20737a-e0c9-15b6-8026-c4627093a6d5",
         "x-ms-file-attributes": "Directory",
-        "x-ms-file-change-time": "2021-01-21T20:50:31.1654906Z",
-        "x-ms-file-creation-time": "2021-01-21T20:50:31.1654906Z",
+        "x-ms-file-change-time": "2021-01-26T19:47:26.7422147Z",
+        "x-ms-file-creation-time": "2021-01-26T19:47:26.7422147Z",
         "x-ms-file-id": "13835128424026341376",
-        "x-ms-file-last-write-time": "2021-01-21T20:50:31.1654906Z",
+        "x-ms-file-last-write-time": "2021-01-26T19:47:26.7422147Z",
         "x-ms-file-parent-id": "0",
         "x-ms-file-permission-key": "17860367565182308406*11459378189709739967",
-        "x-ms-request-id": "e1107d5b-101a-0091-7537-f0bf70000000",
+        "x-ms-request-id": "d4d02503-e01a-0061-721c-f4f981000000",
         "x-ms-request-server-encrypted": "true",
         "x-ms-version": "2020-06-12"
       },
       "ResponseBody": []
     },
     {
-      "RequestUri": "https://seanmcccanary3.file.core.windows.net/test-share-4778ea15-ed66-7ec7-8094-945fcd18fa75/directory/my cool file",
+      "RequestUri": "https://seanmcccanary3.file.core.windows.net/test-share-3f5d30b2-e82d-b0b2-1154-f6793d0dc302/directory/my cool file",
       "RequestMethod": "PUT",
       "RequestHeaders": {
         "Accept": "application/xml",
         "Authorization": "Sanitized",
-        "traceparent": "00-62598373633f16488f965e2323ed9295-484cad838919cf4c-00",
-        "User-Agent": [
-          "azsdk-net-Storage.Files.Shares/12.7.0-alpha.20210121.1",
-          "(.NET 5.0.2; Microsoft Windows 10.0.19042)"
-        ],
-        "x-ms-client-request-id": "08c40c97-863d-5b0c-8263-9f494281be16",
+        "traceparent": "00-8570413e8f9b9447aaa7e22b5dcd5908-0df385849dcae146-00",
+        "User-Agent": [
+          "azsdk-net-Storage.Files.Shares/12.7.0-alpha.20210126.1",
+          "(.NET 5.0.2; Microsoft Windows 10.0.19042)"
+        ],
+        "x-ms-client-request-id": "9a2047c3-a605-6b81-0d93-bfbf88e4136d",
         "x-ms-content-length": "1024",
-        "x-ms-date": "Thu, 21 Jan 2021 20:50:31 GMT",
+        "x-ms-date": "Tue, 26 Jan 2021 19:47:27 GMT",
         "x-ms-file-attributes": "None",
         "x-ms-file-creation-time": "Now",
         "x-ms-file-last-write-time": "Now",
@@ -109,39 +104,39 @@
       "StatusCode": 201,
       "ResponseHeaders": {
         "Content-Length": "0",
-        "Date": "Thu, 21 Jan 2021 20:50:30 GMT",
-        "ETag": "\u00220x8D8BE4E3108B2D3\u0022",
-        "Last-Modified": "Thu, 21 Jan 2021 20:50:31 GMT",
-        "Server": [
-          "Windows-Azure-File/1.0",
-          "Microsoft-HTTPAPI/2.0"
-        ],
-        "x-ms-client-request-id": "08c40c97-863d-5b0c-8263-9f494281be16",
+        "Date": "Tue, 26 Jan 2021 19:47:25 GMT",
+        "ETag": "\u00220x8D8C2333567FA76\u0022",
+        "Last-Modified": "Tue, 26 Jan 2021 19:47:26 GMT",
+        "Server": [
+          "Windows-Azure-File/1.0",
+          "Microsoft-HTTPAPI/2.0"
+        ],
+        "x-ms-client-request-id": "9a2047c3-a605-6b81-0d93-bfbf88e4136d",
         "x-ms-file-attributes": "Archive",
-        "x-ms-file-change-time": "2021-01-21T20:50:31.2305363Z",
-        "x-ms-file-creation-time": "2021-01-21T20:50:31.2305363Z",
+        "x-ms-file-change-time": "2021-01-26T19:47:26.8052598Z",
+        "x-ms-file-creation-time": "2021-01-26T19:47:26.8052598Z",
         "x-ms-file-id": "11529285414812647424",
-        "x-ms-file-last-write-time": "2021-01-21T20:50:31.2305363Z",
+        "x-ms-file-last-write-time": "2021-01-26T19:47:26.8052598Z",
         "x-ms-file-parent-id": "13835128424026341376",
         "x-ms-file-permission-key": "4010187179898695473*11459378189709739967",
-        "x-ms-request-id": "e1107d5d-101a-0091-7637-f0bf70000000",
+        "x-ms-request-id": "d4d02504-e01a-0061-731c-f4f981000000",
         "x-ms-request-server-encrypted": "true",
         "x-ms-version": "2020-06-12"
       },
       "ResponseBody": []
     },
     {
-      "RequestUri": "https://seanmcccanary3.file.core.windows.net/test-share-4778ea15-ed66-7ec7-8094-945fcd18fa75/directory/my cool file",
+      "RequestUri": "https://seanmcccanary3.file.core.windows.net/test-share-3f5d30b2-e82d-b0b2-1154-f6793d0dc302/directory/my cool file",
       "RequestMethod": "HEAD",
       "RequestHeaders": {
         "Accept": "application/xml",
         "Authorization": "Sanitized",
         "User-Agent": [
-          "azsdk-net-Storage.Files.Shares/12.7.0-alpha.20210121.1",
-          "(.NET 5.0.2; Microsoft Windows 10.0.19042)"
-        ],
-        "x-ms-client-request-id": "b71b9d11-c2f3-3f12-4aa6-33a526280ac3",
-        "x-ms-date": "Thu, 21 Jan 2021 20:50:31 GMT",
+          "azsdk-net-Storage.Files.Shares/12.7.0-alpha.20210126.1",
+          "(.NET 5.0.2; Microsoft Windows 10.0.19042)"
+        ],
+        "x-ms-client-request-id": "299e2657-0c72-f1cf-5fbe-cd5fdadd82d8",
+        "x-ms-date": "Tue, 26 Jan 2021 19:47:27 GMT",
         "x-ms-return-client-request-id": "true",
         "x-ms-version": "2020-06-12"
       },
@@ -150,25 +145,25 @@
       "ResponseHeaders": {
         "Content-Length": "1024",
         "Content-Type": "application/octet-stream",
-        "Date": "Thu, 21 Jan 2021 20:50:30 GMT",
-        "ETag": "\u00220x8D8BE4E3108B2D3\u0022",
-        "Last-Modified": "Thu, 21 Jan 2021 20:50:31 GMT",
+        "Date": "Tue, 26 Jan 2021 19:47:26 GMT",
+        "ETag": "\u00220x8D8C2333567FA76\u0022",
+        "Last-Modified": "Tue, 26 Jan 2021 19:47:26 GMT",
         "Server": [
           "Windows-Azure-File/1.0",
           "Microsoft-HTTPAPI/2.0"
         ],
         "Vary": "Origin",
-        "x-ms-client-request-id": "b71b9d11-c2f3-3f12-4aa6-33a526280ac3",
+        "x-ms-client-request-id": "299e2657-0c72-f1cf-5fbe-cd5fdadd82d8",
         "x-ms-file-attributes": "Archive",
-        "x-ms-file-change-time": "2021-01-21T20:50:31.2305363Z",
-        "x-ms-file-creation-time": "2021-01-21T20:50:31.2305363Z",
+        "x-ms-file-change-time": "2021-01-26T19:47:26.8052598Z",
+        "x-ms-file-creation-time": "2021-01-26T19:47:26.8052598Z",
         "x-ms-file-id": "11529285414812647424",
-        "x-ms-file-last-write-time": "2021-01-21T20:50:31.2305363Z",
+        "x-ms-file-last-write-time": "2021-01-26T19:47:26.8052598Z",
         "x-ms-file-parent-id": "13835128424026341376",
         "x-ms-file-permission-key": "4010187179898695473*11459378189709739967",
         "x-ms-lease-state": "available",
         "x-ms-lease-status": "unlocked",
-        "x-ms-request-id": "fadff3b1-401a-009c-7637-f077a4000000",
+        "x-ms-request-id": "e503a1f5-f01a-0089-5d1c-f46017000000",
         "x-ms-server-encrypted": "true",
         "x-ms-type": "File",
         "x-ms-version": "2020-06-12"
@@ -176,18 +171,18 @@
       "ResponseBody": []
     },
     {
-      "RequestUri": "https://seanmcccanary3.file.core.windows.net/test-share-4778ea15-ed66-7ec7-8094-945fcd18fa75/directory?restype=directory\u0026comp=list",
+      "RequestUri": "https://seanmcccanary3.file.core.windows.net/test-share-3f5d30b2-e82d-b0b2-1154-f6793d0dc302/directory?restype=directory\u0026comp=list",
       "RequestMethod": "GET",
       "RequestHeaders": {
         "Accept": "application/xml",
         "Authorization": "Sanitized",
-        "traceparent": "00-dbf1f11b7d4ff348a540ee0488de1d23-5df0d9b19f6e9c4b-00",
-        "User-Agent": [
-          "azsdk-net-Storage.Files.Shares/12.7.0-alpha.20210121.1",
-          "(.NET 5.0.2; Microsoft Windows 10.0.19042)"
-        ],
-        "x-ms-client-request-id": "a5387cee-0666-2123-5ac0-feabb314b15c",
-        "x-ms-date": "Thu, 21 Jan 2021 20:50:31 GMT",
+        "traceparent": "00-481a51e6a9f4764c935579a21cdf5b55-ea78cf8746cd5449-00",
+        "User-Agent": [
+          "azsdk-net-Storage.Files.Shares/12.7.0-alpha.20210126.1",
+          "(.NET 5.0.2; Microsoft Windows 10.0.19042)"
+        ],
+        "x-ms-client-request-id": "6167bd3f-ea45-f5fa-9f2c-7b56682305f8",
+        "x-ms-date": "Tue, 26 Jan 2021 19:47:27 GMT",
         "x-ms-return-client-request-id": "true",
         "x-ms-version": "2020-06-12"
       },
@@ -195,39 +190,30 @@
       "StatusCode": 200,
       "ResponseHeaders": {
         "Content-Type": "application/xml",
-        "Date": "Thu, 21 Jan 2021 20:50:30 GMT",
+        "Date": "Tue, 26 Jan 2021 19:47:26 GMT",
         "Server": [
           "Windows-Azure-File/1.0",
           "Microsoft-HTTPAPI/2.0"
         ],
         "Transfer-Encoding": "chunked",
         "Vary": "Origin",
-        "x-ms-client-request-id": "a5387cee-0666-2123-5ac0-feabb314b15c",
-<<<<<<< HEAD
-        "x-ms-request-id": "541de7cf-201a-002e-5db3-501fb7000000",
-        "x-ms-version": "2020-06-12"
-=======
-        "x-ms-request-id": "fadff3b4-401a-009c-7737-f077a4000000",
-        "x-ms-version": "2020-04-08"
->>>>>>> ac24a13f
-      },
-      "ResponseBody": "\uFEFF\u003C?xml version=\u00221.0\u0022 encoding=\u0022utf-8\u0022?\u003E\u003CEnumerationResults ServiceEndpoint=\u0022https://seanmcccanary3.file.core.windows.net/\u0022 ShareName=\u0022test-share-4778ea15-ed66-7ec7-8094-945fcd18fa75\u0022 DirectoryPath=\u0022directory\u0022\u003E\u003CEntries\u003E\u003CFile\u003E\u003CName\u003Emy cool file\u003C/Name\u003E\u003CProperties\u003E\u003CContent-Length\u003E1024\u003C/Content-Length\u003E\u003C/Properties\u003E\u003C/File\u003E\u003C/Entries\u003E\u003CNextMarker /\u003E\u003C/EnumerationResults\u003E"
-    },
-    {
-<<<<<<< HEAD
-      "RequestUri": "https://seanmcccanary.file.core.windows.net/test-share-4778ea15-ed66-7ec7-8094-945fcd18fa75/directory/my cool file?sv=2020-06-12\u0026st=2020-07-02T20%3A01%3A06Z\u0026se=2020-07-02T22%3A01%3A06Z\u0026sr=f\u0026sp=rcwd\u0026sig=Sanitized",
-=======
-      "RequestUri": "https://seanmcccanary3.file.core.windows.net/test-share-4778ea15-ed66-7ec7-8094-945fcd18fa75/directory/my cool file?sv=2020-04-08\u0026st=2021-01-21T19%3A50%3A31Z\u0026se=2021-01-21T21%3A50%3A31Z\u0026sr=f\u0026sp=rcwd\u0026sig=Sanitized",
->>>>>>> ac24a13f
+        "x-ms-client-request-id": "6167bd3f-ea45-f5fa-9f2c-7b56682305f8",
+        "x-ms-request-id": "d4d02507-e01a-0061-761c-f4f981000000",
+        "x-ms-version": "2020-06-12"
+      },
+      "ResponseBody": "\uFEFF\u003C?xml version=\u00221.0\u0022 encoding=\u0022utf-8\u0022?\u003E\u003CEnumerationResults ServiceEndpoint=\u0022https://seanmcccanary3.file.core.windows.net/\u0022 ShareName=\u0022test-share-3f5d30b2-e82d-b0b2-1154-f6793d0dc302\u0022 DirectoryPath=\u0022directory\u0022\u003E\u003CEntries\u003E\u003CFile\u003E\u003CName\u003Emy cool file\u003C/Name\u003E\u003CProperties\u003E\u003CContent-Length\u003E1024\u003C/Content-Length\u003E\u003C/Properties\u003E\u003C/File\u003E\u003C/Entries\u003E\u003CNextMarker /\u003E\u003C/EnumerationResults\u003E"
+    },
+    {
+      "RequestUri": "https://seanmcccanary3.file.core.windows.net/test-share-3f5d30b2-e82d-b0b2-1154-f6793d0dc302/directory/my cool file?sv=2020-06-12\u0026st=2021-01-26T18%3A47%3A27Z\u0026se=2021-01-26T20%3A47%3A27Z\u0026sr=f\u0026sp=rcwd\u0026sig=Sanitized",
       "RequestMethod": "HEAD",
       "RequestHeaders": {
         "Accept": "application/xml",
-        "traceparent": "00-7de49552a266c649ae31dbe643ce4cf4-582691ab01552647-00",
-        "User-Agent": [
-          "azsdk-net-Storage.Files.Shares/12.7.0-alpha.20210121.1",
-          "(.NET 5.0.2; Microsoft Windows 10.0.19042)"
-        ],
-        "x-ms-client-request-id": "a9b63d4d-65f0-e85d-db17-14ad8736fd3d",
+        "traceparent": "00-58f0a43e8498ff45a99ae1ff2eba7176-7ee6c4d1b3351e4a-00",
+        "User-Agent": [
+          "azsdk-net-Storage.Files.Shares/12.7.0-alpha.20210126.1",
+          "(.NET 5.0.2; Microsoft Windows 10.0.19042)"
+        ],
+        "x-ms-client-request-id": "1c1fd451-2076-c292-79aa-b333783225a1",
         "x-ms-return-client-request-id": "true",
         "x-ms-version": "2020-06-12"
       },
@@ -236,25 +222,25 @@
       "ResponseHeaders": {
         "Content-Length": "1024",
         "Content-Type": "application/octet-stream",
-        "Date": "Thu, 21 Jan 2021 20:50:31 GMT",
-        "ETag": "\u00220x8D8BE4E3108B2D3\u0022",
-        "Last-Modified": "Thu, 21 Jan 2021 20:50:31 GMT",
+        "Date": "Tue, 26 Jan 2021 19:47:26 GMT",
+        "ETag": "\u00220x8D8C2333567FA76\u0022",
+        "Last-Modified": "Tue, 26 Jan 2021 19:47:26 GMT",
         "Server": [
           "Windows-Azure-File/1.0",
           "Microsoft-HTTPAPI/2.0"
         ],
         "Vary": "Origin",
-        "x-ms-client-request-id": "a9b63d4d-65f0-e85d-db17-14ad8736fd3d",
+        "x-ms-client-request-id": "1c1fd451-2076-c292-79aa-b333783225a1",
         "x-ms-file-attributes": "Archive",
-        "x-ms-file-change-time": "2021-01-21T20:50:31.2305363Z",
-        "x-ms-file-creation-time": "2021-01-21T20:50:31.2305363Z",
+        "x-ms-file-change-time": "2021-01-26T19:47:26.8052598Z",
+        "x-ms-file-creation-time": "2021-01-26T19:47:26.8052598Z",
         "x-ms-file-id": "11529285414812647424",
-        "x-ms-file-last-write-time": "2021-01-21T20:50:31.2305363Z",
+        "x-ms-file-last-write-time": "2021-01-26T19:47:26.8052598Z",
         "x-ms-file-parent-id": "13835128424026341376",
         "x-ms-file-permission-key": "4010187179898695473*11459378189709739967",
         "x-ms-lease-state": "available",
         "x-ms-lease-status": "unlocked",
-        "x-ms-request-id": "9e533875-301a-0062-4037-f018e5000000",
+        "x-ms-request-id": "dc9fc617-f01a-001f-4c1c-f469c6000000",
         "x-ms-server-encrypted": "true",
         "x-ms-type": "File",
         "x-ms-version": "2020-06-12"
@@ -262,18 +248,18 @@
       "ResponseBody": []
     },
     {
-      "RequestUri": "https://seanmcccanary3.file.core.windows.net/test-share-4778ea15-ed66-7ec7-8094-945fcd18fa75?restype=share",
+      "RequestUri": "https://seanmcccanary3.file.core.windows.net/test-share-3f5d30b2-e82d-b0b2-1154-f6793d0dc302?restype=share",
       "RequestMethod": "DELETE",
       "RequestHeaders": {
         "Accept": "application/xml",
         "Authorization": "Sanitized",
-        "traceparent": "00-696d9cf895664d4594a34077a62e5a11-5ce67e33ca794d4f-00",
-        "User-Agent": [
-          "azsdk-net-Storage.Files.Shares/12.7.0-alpha.20210121.1",
-          "(.NET 5.0.2; Microsoft Windows 10.0.19042)"
-        ],
-        "x-ms-client-request-id": "765e85f8-075d-406c-ed63-283af1060385",
-        "x-ms-date": "Thu, 21 Jan 2021 20:50:32 GMT",
+        "traceparent": "00-092bddfb3dac3f4890e8cccf8db927f3-0c5ce9807bc4bf4e-00",
+        "User-Agent": [
+          "azsdk-net-Storage.Files.Shares/12.7.0-alpha.20210126.1",
+          "(.NET 5.0.2; Microsoft Windows 10.0.19042)"
+        ],
+        "x-ms-client-request-id": "93049364-e803-7182-139b-0fc94c6dea6b",
+        "x-ms-date": "Tue, 26 Jan 2021 19:47:28 GMT",
         "x-ms-delete-snapshots": "include",
         "x-ms-return-client-request-id": "true",
         "x-ms-version": "2020-06-12"
@@ -282,26 +268,21 @@
       "StatusCode": 202,
       "ResponseHeaders": {
         "Content-Length": "0",
-        "Date": "Thu, 21 Jan 2021 20:50:31 GMT",
-        "Server": [
-          "Windows-Azure-File/1.0",
-          "Microsoft-HTTPAPI/2.0"
-        ],
-        "x-ms-client-request-id": "765e85f8-075d-406c-ed63-283af1060385",
-<<<<<<< HEAD
-        "x-ms-request-id": "541de7d0-201a-002e-5eb3-501fb7000000",
-        "x-ms-version": "2020-06-12"
-=======
-        "x-ms-request-id": "9e533878-301a-0062-4137-f018e5000000",
-        "x-ms-version": "2020-04-08"
->>>>>>> ac24a13f
+        "Date": "Tue, 26 Jan 2021 19:47:26 GMT",
+        "Server": [
+          "Windows-Azure-File/1.0",
+          "Microsoft-HTTPAPI/2.0"
+        ],
+        "x-ms-client-request-id": "93049364-e803-7182-139b-0fc94c6dea6b",
+        "x-ms-request-id": "d4d0250a-e01a-0061-791c-f4f981000000",
+        "x-ms-version": "2020-06-12"
       },
       "ResponseBody": []
     }
   ],
   "Variables": {
-    "DateTimeOffsetNow": "2021-01-21T14:50:31.8356665-06:00",
-    "RandomSeed": "196746059",
+    "DateTimeOffsetNow": "2021-01-26T13:47:27.9584702-06:00",
+    "RandomSeed": "839324329",
     "Storage_TestConfigDefault": "ProductionTenant\nseanmcccanary3\nU2FuaXRpemVk\nhttps://seanmcccanary3.blob.core.windows.net\nhttps://seanmcccanary3.file.core.windows.net\nhttps://seanmcccanary3.queue.core.windows.net\nhttps://seanmcccanary3.table.core.windows.net\n\n\n\n\nhttps://seanmcccanary3-secondary.blob.core.windows.net\nhttps://seanmcccanary3-secondary.file.core.windows.net\nhttps://seanmcccanary3-secondary.queue.core.windows.net\nhttps://seanmcccanary3-secondary.table.core.windows.net\n\nSanitized\n\n\nCloud\nBlobEndpoint=https://seanmcccanary3.blob.core.windows.net/;QueueEndpoint=https://seanmcccanary3.queue.core.windows.net/;FileEndpoint=https://seanmcccanary3.file.core.windows.net/;BlobSecondaryEndpoint=https://seanmcccanary3-secondary.blob.core.windows.net/;QueueSecondaryEndpoint=https://seanmcccanary3-secondary.queue.core.windows.net/;FileSecondaryEndpoint=https://seanmcccanary3-secondary.file.core.windows.net/;AccountName=seanmcccanary3;AccountKey=Kg==;\nseanscope1"
   }
 }