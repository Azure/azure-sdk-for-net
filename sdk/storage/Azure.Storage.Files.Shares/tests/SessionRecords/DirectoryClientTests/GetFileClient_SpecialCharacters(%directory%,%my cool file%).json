﻿{
  "Entries": [
    {
      "RequestUri": "https://seanmcccanary3.file.core.windows.net/test-share-3f5d30b2-e82d-b0b2-1154-f6793d0dc302?restype=share",
      "RequestMethod": "PUT",
      "RequestHeaders": {
        "Accept": "application/xml",
        "Authorization": "Sanitized",
        "traceparent": "00-d35e9b55ed91d641a4472ce2d1510dd7-95d772c38c65984b-00",
        "User-Agent": [
          "azsdk-net-Storage.Files.Shares/12.7.0-alpha.20210126.1",
          "(.NET 5.0.2; Microsoft Windows 10.0.19042)"
        ],
        "x-ms-client-request-id": "e3430358-054b-8b33-dbd4-bd9b0e26e04b",
        "x-ms-date": "Tue, 26 Jan 2021 19:47:27 GMT",
        "x-ms-return-client-request-id": "true",
<<<<<<< HEAD
        "x-ms-version": "2020-12-06"
=======
        "x-ms-version": "2021-02-12"
>>>>>>> 7e782c87
      },
      "RequestBody": null,
      "StatusCode": 201,
      "ResponseHeaders": {
        "Content-Length": "0",
        "Date": "Tue, 26 Jan 2021 19:47:25 GMT",
        "ETag": "\"0x8D8C2333554564E\"",
        "Last-Modified": "Tue, 26 Jan 2021 19:47:26 GMT",
        "Server": [
          "Windows-Azure-File/1.0",
          "Microsoft-HTTPAPI/2.0"
        ],
        "x-ms-client-request-id": "e3430358-054b-8b33-dbd4-bd9b0e26e04b",
        "x-ms-request-id": "d4d02500-e01a-0061-711c-f4f981000000",
<<<<<<< HEAD
        "x-ms-version": "2020-12-06"
=======
        "x-ms-version": "2021-02-12"
>>>>>>> 7e782c87
      },
      "ResponseBody": []
    },
    {
      "RequestUri": "https://seanmcccanary3.file.core.windows.net/test-share-3f5d30b2-e82d-b0b2-1154-f6793d0dc302/directory?restype=directory",
      "RequestMethod": "PUT",
      "RequestHeaders": {
        "Accept": "application/xml",
        "Authorization": "Sanitized",
        "traceparent": "00-b5a7d0b3ae7de34393c1ebb93dbd21e0-9d44968ed7227d4a-00",
        "User-Agent": [
          "azsdk-net-Storage.Files.Shares/12.7.0-alpha.20210126.1",
          "(.NET 5.0.2; Microsoft Windows 10.0.19042)"
        ],
        "x-ms-client-request-id": "3a20737a-e0c9-15b6-8026-c4627093a6d5",
        "x-ms-date": "Tue, 26 Jan 2021 19:47:27 GMT",
        "x-ms-file-attributes": "None",
        "x-ms-file-creation-time": "Now",
        "x-ms-file-last-write-time": "Now",
        "x-ms-file-permission": "Inherit",
        "x-ms-return-client-request-id": "true",
<<<<<<< HEAD
        "x-ms-version": "2020-12-06"
=======
        "x-ms-version": "2021-02-12"
>>>>>>> 7e782c87
      },
      "RequestBody": null,
      "StatusCode": 201,
      "ResponseHeaders": {
        "Content-Length": "0",
        "Date": "Tue, 26 Jan 2021 19:47:25 GMT",
        "ETag": "\"0x8D8C233355E5BC3\"",
        "Last-Modified": "Tue, 26 Jan 2021 19:47:26 GMT",
        "Server": [
          "Windows-Azure-File/1.0",
          "Microsoft-HTTPAPI/2.0"
        ],
        "x-ms-client-request-id": "3a20737a-e0c9-15b6-8026-c4627093a6d5",
        "x-ms-file-attributes": "Directory",
        "x-ms-file-change-time": "2021-01-26T19:47:26.7422147Z",
        "x-ms-file-creation-time": "2021-01-26T19:47:26.7422147Z",
        "x-ms-file-id": "13835128424026341376",
        "x-ms-file-last-write-time": "2021-01-26T19:47:26.7422147Z",
        "x-ms-file-parent-id": "0",
        "x-ms-file-permission-key": "17860367565182308406*11459378189709739967",
        "x-ms-request-id": "d4d02503-e01a-0061-721c-f4f981000000",
        "x-ms-request-server-encrypted": "true",
<<<<<<< HEAD
        "x-ms-version": "2020-12-06"
=======
        "x-ms-version": "2021-02-12"
>>>>>>> 7e782c87
      },
      "ResponseBody": []
    },
    {
      "RequestUri": "https://seanmcccanary3.file.core.windows.net/test-share-3f5d30b2-e82d-b0b2-1154-f6793d0dc302/directory/my cool file",
      "RequestMethod": "PUT",
      "RequestHeaders": {
        "Accept": "application/xml",
        "Authorization": "Sanitized",
        "traceparent": "00-8570413e8f9b9447aaa7e22b5dcd5908-0df385849dcae146-00",
        "User-Agent": [
          "azsdk-net-Storage.Files.Shares/12.7.0-alpha.20210126.1",
          "(.NET 5.0.2; Microsoft Windows 10.0.19042)"
        ],
        "x-ms-client-request-id": "9a2047c3-a605-6b81-0d93-bfbf88e4136d",
        "x-ms-content-length": "1024",
        "x-ms-date": "Tue, 26 Jan 2021 19:47:27 GMT",
        "x-ms-file-attributes": "None",
        "x-ms-file-creation-time": "Now",
        "x-ms-file-last-write-time": "Now",
        "x-ms-file-permission": "Inherit",
        "x-ms-return-client-request-id": "true",
        "x-ms-type": "file",
<<<<<<< HEAD
        "x-ms-version": "2020-12-06"
=======
        "x-ms-version": "2021-02-12"
>>>>>>> 7e782c87
      },
      "RequestBody": null,
      "StatusCode": 201,
      "ResponseHeaders": {
        "Content-Length": "0",
        "Date": "Tue, 26 Jan 2021 19:47:25 GMT",
        "ETag": "\"0x8D8C2333567FA76\"",
        "Last-Modified": "Tue, 26 Jan 2021 19:47:26 GMT",
        "Server": [
          "Windows-Azure-File/1.0",
          "Microsoft-HTTPAPI/2.0"
        ],
        "x-ms-client-request-id": "9a2047c3-a605-6b81-0d93-bfbf88e4136d",
        "x-ms-file-attributes": "Archive",
        "x-ms-file-change-time": "2021-01-26T19:47:26.8052598Z",
        "x-ms-file-creation-time": "2021-01-26T19:47:26.8052598Z",
        "x-ms-file-id": "11529285414812647424",
        "x-ms-file-last-write-time": "2021-01-26T19:47:26.8052598Z",
        "x-ms-file-parent-id": "13835128424026341376",
        "x-ms-file-permission-key": "4010187179898695473*11459378189709739967",
        "x-ms-request-id": "d4d02504-e01a-0061-731c-f4f981000000",
        "x-ms-request-server-encrypted": "true",
<<<<<<< HEAD
        "x-ms-version": "2020-12-06"
=======
        "x-ms-version": "2021-02-12"
>>>>>>> 7e782c87
      },
      "ResponseBody": []
    },
    {
      "RequestUri": "https://seanmcccanary3.file.core.windows.net/test-share-3f5d30b2-e82d-b0b2-1154-f6793d0dc302/directory/my cool file",
      "RequestMethod": "HEAD",
      "RequestHeaders": {
        "Accept": "application/xml",
        "Authorization": "Sanitized",
        "User-Agent": [
          "azsdk-net-Storage.Files.Shares/12.7.0-alpha.20210126.1",
          "(.NET 5.0.2; Microsoft Windows 10.0.19042)"
        ],
        "x-ms-client-request-id": "299e2657-0c72-f1cf-5fbe-cd5fdadd82d8",
        "x-ms-date": "Tue, 26 Jan 2021 19:47:27 GMT",
        "x-ms-return-client-request-id": "true",
<<<<<<< HEAD
        "x-ms-version": "2020-12-06"
=======
        "x-ms-version": "2021-02-12"
>>>>>>> 7e782c87
      },
      "RequestBody": null,
      "StatusCode": 200,
      "ResponseHeaders": {
        "Content-Length": "1024",
        "Content-Type": "application/octet-stream",
        "Date": "Tue, 26 Jan 2021 19:47:26 GMT",
        "ETag": "\"0x8D8C2333567FA76\"",
        "Last-Modified": "Tue, 26 Jan 2021 19:47:26 GMT",
        "Server": [
          "Windows-Azure-File/1.0",
          "Microsoft-HTTPAPI/2.0"
        ],
        "Vary": "Origin",
        "x-ms-client-request-id": "299e2657-0c72-f1cf-5fbe-cd5fdadd82d8",
        "x-ms-file-attributes": "Archive",
        "x-ms-file-change-time": "2021-01-26T19:47:26.8052598Z",
        "x-ms-file-creation-time": "2021-01-26T19:47:26.8052598Z",
        "x-ms-file-id": "11529285414812647424",
        "x-ms-file-last-write-time": "2021-01-26T19:47:26.8052598Z",
        "x-ms-file-parent-id": "13835128424026341376",
        "x-ms-file-permission-key": "4010187179898695473*11459378189709739967",
        "x-ms-lease-state": "available",
        "x-ms-lease-status": "unlocked",
        "x-ms-request-id": "e503a1f5-f01a-0089-5d1c-f46017000000",
        "x-ms-server-encrypted": "true",
        "x-ms-type": "File",
<<<<<<< HEAD
        "x-ms-version": "2020-12-06"
=======
        "x-ms-version": "2021-02-12"
>>>>>>> 7e782c87
      },
      "ResponseBody": []
    },
    {
      "RequestUri": "https://seanmcccanary3.file.core.windows.net/test-share-3f5d30b2-e82d-b0b2-1154-f6793d0dc302/directory?restype=directory&comp=list",
      "RequestMethod": "GET",
      "RequestHeaders": {
        "Accept": "application/xml",
        "Authorization": "Sanitized",
        "traceparent": "00-481a51e6a9f4764c935579a21cdf5b55-ea78cf8746cd5449-00",
        "User-Agent": [
          "azsdk-net-Storage.Files.Shares/12.7.0-alpha.20210126.1",
          "(.NET 5.0.2; Microsoft Windows 10.0.19042)"
        ],
        "x-ms-client-request-id": "6167bd3f-ea45-f5fa-9f2c-7b56682305f8",
        "x-ms-date": "Tue, 26 Jan 2021 19:47:27 GMT",
        "x-ms-return-client-request-id": "true",
<<<<<<< HEAD
        "x-ms-version": "2020-12-06"
=======
        "x-ms-version": "2021-02-12"
>>>>>>> 7e782c87
      },
      "RequestBody": null,
      "StatusCode": 200,
      "ResponseHeaders": {
        "Content-Type": "application/xml",
        "Date": "Tue, 26 Jan 2021 19:47:26 GMT",
        "Server": [
          "Windows-Azure-File/1.0",
          "Microsoft-HTTPAPI/2.0"
        ],
        "Transfer-Encoding": "chunked",
        "Vary": "Origin",
        "x-ms-client-request-id": "6167bd3f-ea45-f5fa-9f2c-7b56682305f8",
        "x-ms-request-id": "d4d02507-e01a-0061-761c-f4f981000000",
<<<<<<< HEAD
        "x-ms-version": "2020-12-06"
=======
        "x-ms-version": "2021-02-12"
>>>>>>> 7e782c87
      },
      "ResponseBody": "﻿<?xml version=\"1.0\" encoding=\"utf-8\"?><EnumerationResults ServiceEndpoint=\"https://seanmcccanary3.file.core.windows.net/\" ShareName=\"test-share-3f5d30b2-e82d-b0b2-1154-f6793d0dc302\" DirectoryPath=\"directory\"><Entries><File><Name>my cool file</Name><Properties><Content-Length>1024</Content-Length></Properties></File></Entries><NextMarker /></EnumerationResults>"
    },
    {
<<<<<<< HEAD
      "RequestUri": "https://seanmcccanary3.file.core.windows.net/test-share-3f5d30b2-e82d-b0b2-1154-f6793d0dc302/directory/my cool file?sv=2020-12-06&st=2021-01-26T18%3A47%3A27Z&se=2021-01-26T20%3A47%3A27Z&sr=f&sp=rcwd&sig=Sanitized",
=======
      "RequestUri": "https://seanmcccanary3.file.core.windows.net/test-share-3f5d30b2-e82d-b0b2-1154-f6793d0dc302/directory/my cool file?sv=2021-02-12&st=2021-01-26T18%3A47%3A27Z&se=2021-01-26T20%3A47%3A27Z&sr=f&sp=rcwd&sig=Sanitized",
>>>>>>> 7e782c87
      "RequestMethod": "HEAD",
      "RequestHeaders": {
        "Accept": "application/xml",
        "traceparent": "00-58f0a43e8498ff45a99ae1ff2eba7176-7ee6c4d1b3351e4a-00",
        "User-Agent": [
          "azsdk-net-Storage.Files.Shares/12.7.0-alpha.20210126.1",
          "(.NET 5.0.2; Microsoft Windows 10.0.19042)"
        ],
        "x-ms-client-request-id": "1c1fd451-2076-c292-79aa-b333783225a1",
        "x-ms-return-client-request-id": "true",
<<<<<<< HEAD
        "x-ms-version": "2020-12-06"
=======
        "x-ms-version": "2021-02-12"
>>>>>>> 7e782c87
      },
      "RequestBody": null,
      "StatusCode": 200,
      "ResponseHeaders": {
        "Content-Length": "1024",
        "Content-Type": "application/octet-stream",
        "Date": "Tue, 26 Jan 2021 19:47:26 GMT",
        "ETag": "\"0x8D8C2333567FA76\"",
        "Last-Modified": "Tue, 26 Jan 2021 19:47:26 GMT",
        "Server": [
          "Windows-Azure-File/1.0",
          "Microsoft-HTTPAPI/2.0"
        ],
        "Vary": "Origin",
        "x-ms-client-request-id": "1c1fd451-2076-c292-79aa-b333783225a1",
        "x-ms-file-attributes": "Archive",
        "x-ms-file-change-time": "2021-01-26T19:47:26.8052598Z",
        "x-ms-file-creation-time": "2021-01-26T19:47:26.8052598Z",
        "x-ms-file-id": "11529285414812647424",
        "x-ms-file-last-write-time": "2021-01-26T19:47:26.8052598Z",
        "x-ms-file-parent-id": "13835128424026341376",
        "x-ms-file-permission-key": "4010187179898695473*11459378189709739967",
        "x-ms-lease-state": "available",
        "x-ms-lease-status": "unlocked",
        "x-ms-request-id": "dc9fc617-f01a-001f-4c1c-f469c6000000",
        "x-ms-server-encrypted": "true",
        "x-ms-type": "File",
<<<<<<< HEAD
        "x-ms-version": "2020-12-06"
=======
        "x-ms-version": "2021-02-12"
>>>>>>> 7e782c87
      },
      "ResponseBody": []
    },
    {
      "RequestUri": "https://seanmcccanary3.file.core.windows.net/test-share-3f5d30b2-e82d-b0b2-1154-f6793d0dc302?restype=share",
      "RequestMethod": "DELETE",
      "RequestHeaders": {
        "Accept": "application/xml",
        "Authorization": "Sanitized",
        "traceparent": "00-092bddfb3dac3f4890e8cccf8db927f3-0c5ce9807bc4bf4e-00",
        "User-Agent": [
          "azsdk-net-Storage.Files.Shares/12.7.0-alpha.20210126.1",
          "(.NET 5.0.2; Microsoft Windows 10.0.19042)"
        ],
        "x-ms-client-request-id": "93049364-e803-7182-139b-0fc94c6dea6b",
        "x-ms-date": "Tue, 26 Jan 2021 19:47:28 GMT",
        "x-ms-delete-snapshots": "include",
        "x-ms-return-client-request-id": "true",
<<<<<<< HEAD
        "x-ms-version": "2020-12-06"
=======
        "x-ms-version": "2021-02-12"
>>>>>>> 7e782c87
      },
      "RequestBody": null,
      "StatusCode": 202,
      "ResponseHeaders": {
        "Content-Length": "0",
        "Date": "Tue, 26 Jan 2021 19:47:26 GMT",
        "Server": [
          "Windows-Azure-File/1.0",
          "Microsoft-HTTPAPI/2.0"
        ],
        "x-ms-client-request-id": "93049364-e803-7182-139b-0fc94c6dea6b",
        "x-ms-request-id": "d4d0250a-e01a-0061-791c-f4f981000000",
<<<<<<< HEAD
        "x-ms-version": "2020-12-06"
=======
        "x-ms-version": "2021-02-12"
>>>>>>> 7e782c87
      },
      "ResponseBody": []
    }
  ],
  "Variables": {
    "DateTimeOffsetNow": "2021-01-26T13:47:27.9584702-06:00",
    "RandomSeed": "839324329",
    "Storage_TestConfigDefault": "ProductionTenant\nseanmcccanary3\nU2FuaXRpemVk\nhttps://seanmcccanary3.blob.core.windows.net\nhttps://seanmcccanary3.file.core.windows.net\nhttps://seanmcccanary3.queue.core.windows.net\nhttps://seanmcccanary3.table.core.windows.net\n\n\n\n\nhttps://seanmcccanary3-secondary.blob.core.windows.net\nhttps://seanmcccanary3-secondary.file.core.windows.net\nhttps://seanmcccanary3-secondary.queue.core.windows.net\nhttps://seanmcccanary3-secondary.table.core.windows.net\n\nSanitized\n\n\nCloud\nBlobEndpoint=https://seanmcccanary3.blob.core.windows.net/;QueueEndpoint=https://seanmcccanary3.queue.core.windows.net/;FileEndpoint=https://seanmcccanary3.file.core.windows.net/;BlobSecondaryEndpoint=https://seanmcccanary3-secondary.blob.core.windows.net/;QueueSecondaryEndpoint=https://seanmcccanary3-secondary.queue.core.windows.net/;FileSecondaryEndpoint=https://seanmcccanary3-secondary.file.core.windows.net/;AccountName=seanmcccanary3;AccountKey=Kg==;\nseanscope1\n\n"
  }
}<|MERGE_RESOLUTION|>--- conflicted
+++ resolved
@@ -14,11 +14,7 @@
         "x-ms-client-request-id": "e3430358-054b-8b33-dbd4-bd9b0e26e04b",
         "x-ms-date": "Tue, 26 Jan 2021 19:47:27 GMT",
         "x-ms-return-client-request-id": "true",
-<<<<<<< HEAD
-        "x-ms-version": "2020-12-06"
-=======
-        "x-ms-version": "2021-02-12"
->>>>>>> 7e782c87
+        "x-ms-version": "2021-02-12"
       },
       "RequestBody": null,
       "StatusCode": 201,
@@ -33,11 +29,7 @@
         ],
         "x-ms-client-request-id": "e3430358-054b-8b33-dbd4-bd9b0e26e04b",
         "x-ms-request-id": "d4d02500-e01a-0061-711c-f4f981000000",
-<<<<<<< HEAD
-        "x-ms-version": "2020-12-06"
-=======
-        "x-ms-version": "2021-02-12"
->>>>>>> 7e782c87
+        "x-ms-version": "2021-02-12"
       },
       "ResponseBody": []
     },
@@ -59,11 +51,7 @@
         "x-ms-file-last-write-time": "Now",
         "x-ms-file-permission": "Inherit",
         "x-ms-return-client-request-id": "true",
-<<<<<<< HEAD
-        "x-ms-version": "2020-12-06"
-=======
-        "x-ms-version": "2021-02-12"
->>>>>>> 7e782c87
+        "x-ms-version": "2021-02-12"
       },
       "RequestBody": null,
       "StatusCode": 201,
@@ -86,11 +74,7 @@
         "x-ms-file-permission-key": "17860367565182308406*11459378189709739967",
         "x-ms-request-id": "d4d02503-e01a-0061-721c-f4f981000000",
         "x-ms-request-server-encrypted": "true",
-<<<<<<< HEAD
-        "x-ms-version": "2020-12-06"
-=======
-        "x-ms-version": "2021-02-12"
->>>>>>> 7e782c87
+        "x-ms-version": "2021-02-12"
       },
       "ResponseBody": []
     },
@@ -114,11 +98,7 @@
         "x-ms-file-permission": "Inherit",
         "x-ms-return-client-request-id": "true",
         "x-ms-type": "file",
-<<<<<<< HEAD
-        "x-ms-version": "2020-12-06"
-=======
-        "x-ms-version": "2021-02-12"
->>>>>>> 7e782c87
+        "x-ms-version": "2021-02-12"
       },
       "RequestBody": null,
       "StatusCode": 201,
@@ -141,11 +121,7 @@
         "x-ms-file-permission-key": "4010187179898695473*11459378189709739967",
         "x-ms-request-id": "d4d02504-e01a-0061-731c-f4f981000000",
         "x-ms-request-server-encrypted": "true",
-<<<<<<< HEAD
-        "x-ms-version": "2020-12-06"
-=======
-        "x-ms-version": "2021-02-12"
->>>>>>> 7e782c87
+        "x-ms-version": "2021-02-12"
       },
       "ResponseBody": []
     },
@@ -162,11 +138,7 @@
         "x-ms-client-request-id": "299e2657-0c72-f1cf-5fbe-cd5fdadd82d8",
         "x-ms-date": "Tue, 26 Jan 2021 19:47:27 GMT",
         "x-ms-return-client-request-id": "true",
-<<<<<<< HEAD
-        "x-ms-version": "2020-12-06"
-=======
-        "x-ms-version": "2021-02-12"
->>>>>>> 7e782c87
+        "x-ms-version": "2021-02-12"
       },
       "RequestBody": null,
       "StatusCode": 200,
@@ -194,11 +166,7 @@
         "x-ms-request-id": "e503a1f5-f01a-0089-5d1c-f46017000000",
         "x-ms-server-encrypted": "true",
         "x-ms-type": "File",
-<<<<<<< HEAD
-        "x-ms-version": "2020-12-06"
-=======
-        "x-ms-version": "2021-02-12"
->>>>>>> 7e782c87
+        "x-ms-version": "2021-02-12"
       },
       "ResponseBody": []
     },
@@ -216,11 +184,7 @@
         "x-ms-client-request-id": "6167bd3f-ea45-f5fa-9f2c-7b56682305f8",
         "x-ms-date": "Tue, 26 Jan 2021 19:47:27 GMT",
         "x-ms-return-client-request-id": "true",
-<<<<<<< HEAD
-        "x-ms-version": "2020-12-06"
-=======
-        "x-ms-version": "2021-02-12"
->>>>>>> 7e782c87
+        "x-ms-version": "2021-02-12"
       },
       "RequestBody": null,
       "StatusCode": 200,
@@ -235,20 +199,12 @@
         "Vary": "Origin",
         "x-ms-client-request-id": "6167bd3f-ea45-f5fa-9f2c-7b56682305f8",
         "x-ms-request-id": "d4d02507-e01a-0061-761c-f4f981000000",
-<<<<<<< HEAD
-        "x-ms-version": "2020-12-06"
-=======
-        "x-ms-version": "2021-02-12"
->>>>>>> 7e782c87
+        "x-ms-version": "2021-02-12"
       },
       "ResponseBody": "﻿<?xml version=\"1.0\" encoding=\"utf-8\"?><EnumerationResults ServiceEndpoint=\"https://seanmcccanary3.file.core.windows.net/\" ShareName=\"test-share-3f5d30b2-e82d-b0b2-1154-f6793d0dc302\" DirectoryPath=\"directory\"><Entries><File><Name>my cool file</Name><Properties><Content-Length>1024</Content-Length></Properties></File></Entries><NextMarker /></EnumerationResults>"
     },
     {
-<<<<<<< HEAD
-      "RequestUri": "https://seanmcccanary3.file.core.windows.net/test-share-3f5d30b2-e82d-b0b2-1154-f6793d0dc302/directory/my cool file?sv=2020-12-06&st=2021-01-26T18%3A47%3A27Z&se=2021-01-26T20%3A47%3A27Z&sr=f&sp=rcwd&sig=Sanitized",
-=======
       "RequestUri": "https://seanmcccanary3.file.core.windows.net/test-share-3f5d30b2-e82d-b0b2-1154-f6793d0dc302/directory/my cool file?sv=2021-02-12&st=2021-01-26T18%3A47%3A27Z&se=2021-01-26T20%3A47%3A27Z&sr=f&sp=rcwd&sig=Sanitized",
->>>>>>> 7e782c87
       "RequestMethod": "HEAD",
       "RequestHeaders": {
         "Accept": "application/xml",
@@ -259,11 +215,7 @@
         ],
         "x-ms-client-request-id": "1c1fd451-2076-c292-79aa-b333783225a1",
         "x-ms-return-client-request-id": "true",
-<<<<<<< HEAD
-        "x-ms-version": "2020-12-06"
-=======
-        "x-ms-version": "2021-02-12"
->>>>>>> 7e782c87
+        "x-ms-version": "2021-02-12"
       },
       "RequestBody": null,
       "StatusCode": 200,
@@ -291,11 +243,7 @@
         "x-ms-request-id": "dc9fc617-f01a-001f-4c1c-f469c6000000",
         "x-ms-server-encrypted": "true",
         "x-ms-type": "File",
-<<<<<<< HEAD
-        "x-ms-version": "2020-12-06"
-=======
-        "x-ms-version": "2021-02-12"
->>>>>>> 7e782c87
+        "x-ms-version": "2021-02-12"
       },
       "ResponseBody": []
     },
@@ -314,11 +262,7 @@
         "x-ms-date": "Tue, 26 Jan 2021 19:47:28 GMT",
         "x-ms-delete-snapshots": "include",
         "x-ms-return-client-request-id": "true",
-<<<<<<< HEAD
-        "x-ms-version": "2020-12-06"
-=======
-        "x-ms-version": "2021-02-12"
->>>>>>> 7e782c87
+        "x-ms-version": "2021-02-12"
       },
       "RequestBody": null,
       "StatusCode": 202,
@@ -331,11 +275,7 @@
         ],
         "x-ms-client-request-id": "93049364-e803-7182-139b-0fc94c6dea6b",
         "x-ms-request-id": "d4d0250a-e01a-0061-791c-f4f981000000",
-<<<<<<< HEAD
-        "x-ms-version": "2020-12-06"
-=======
-        "x-ms-version": "2021-02-12"
->>>>>>> 7e782c87
+        "x-ms-version": "2021-02-12"
       },
       "ResponseBody": []
     }
