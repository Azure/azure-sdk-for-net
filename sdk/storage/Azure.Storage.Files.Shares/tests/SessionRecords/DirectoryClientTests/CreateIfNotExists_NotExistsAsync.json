﻿{
  "Entries": [
    {
      "RequestUri": "https://seanmcccanary3.file.core.windows.net/test-share-983c1d48-0ad8-886b-c412-606eb1b4c243?restype=share",
      "RequestMethod": "PUT",
      "RequestHeaders": {
        "Accept": "application/xml",
        "Authorization": "Sanitized",
        "traceparent": "00-138f064f455c2f43893496a1289dbc63-b4da9b21fddd7640-00",
        "User-Agent": [
          "azsdk-net-Storage.Files.Shares/12.7.0-alpha.20210126.1",
          "(.NET 5.0.2; Microsoft Windows 10.0.19042)"
        ],
        "x-ms-client-request-id": "ff1a6f86-a1f0-946a-9d2b-986845839689",
        "x-ms-date": "Tue, 26 Jan 2021 19:27:22 GMT",
        "x-ms-return-client-request-id": "true",
<<<<<<< HEAD
        "x-ms-version": "2020-12-06"
=======
        "x-ms-version": "2021-02-12"
>>>>>>> 7e782c87
      },
      "RequestBody": null,
      "StatusCode": 201,
      "ResponseHeaders": {
        "Content-Length": "0",
        "Date": "Tue, 26 Jan 2021 19:27:21 GMT",
        "ETag": "\"0x8D8C23066F30B26\"",
        "Last-Modified": "Tue, 26 Jan 2021 19:27:21 GMT",
        "Server": [
          "Windows-Azure-File/1.0",
          "Microsoft-HTTPAPI/2.0"
        ],
        "x-ms-client-request-id": "ff1a6f86-a1f0-946a-9d2b-986845839689",
        "x-ms-request-id": "b742cd40-501a-0074-2a19-f4ee32000000",
<<<<<<< HEAD
        "x-ms-version": "2020-12-06"
=======
        "x-ms-version": "2021-02-12"
>>>>>>> 7e782c87
      },
      "ResponseBody": []
    },
    {
      "RequestUri": "https://seanmcccanary3.file.core.windows.net/test-share-983c1d48-0ad8-886b-c412-606eb1b4c243/test-directory-40852575-de7d-6270-ac59-73320357143e?restype=directory",
      "RequestMethod": "PUT",
      "RequestHeaders": {
        "Accept": "application/xml",
        "Authorization": "Sanitized",
        "traceparent": "00-2fc626dbb3744d468a842217945ff7dd-409c71aa7e51c249-00",
        "User-Agent": [
          "azsdk-net-Storage.Files.Shares/12.7.0-alpha.20210126.1",
          "(.NET 5.0.2; Microsoft Windows 10.0.19042)"
        ],
        "x-ms-client-request-id": "4d9d7c0f-b2ff-a757-feb7-53972d389045",
        "x-ms-date": "Tue, 26 Jan 2021 19:27:22 GMT",
        "x-ms-file-attributes": "None",
        "x-ms-file-creation-time": "Now",
        "x-ms-file-last-write-time": "Now",
        "x-ms-file-permission": "Inherit",
        "x-ms-return-client-request-id": "true",
<<<<<<< HEAD
        "x-ms-version": "2020-12-06"
=======
        "x-ms-version": "2021-02-12"
>>>>>>> 7e782c87
      },
      "RequestBody": null,
      "StatusCode": 201,
      "ResponseHeaders": {
        "Content-Length": "0",
        "Date": "Tue, 26 Jan 2021 19:27:21 GMT",
        "ETag": "\"0x8D8C23066FCE0F4\"",
        "Last-Modified": "Tue, 26 Jan 2021 19:27:21 GMT",
        "Server": [
          "Windows-Azure-File/1.0",
          "Microsoft-HTTPAPI/2.0"
        ],
        "x-ms-client-request-id": "4d9d7c0f-b2ff-a757-feb7-53972d389045",
        "x-ms-file-attributes": "Directory",
        "x-ms-file-change-time": "2021-01-26T19:27:21.4992628Z",
        "x-ms-file-creation-time": "2021-01-26T19:27:21.4992628Z",
        "x-ms-file-id": "13835128424026341376",
        "x-ms-file-last-write-time": "2021-01-26T19:27:21.4992628Z",
        "x-ms-file-parent-id": "0",
        "x-ms-file-permission-key": "17860367565182308406*11459378189709739967",
        "x-ms-request-id": "b742cd44-501a-0074-2b19-f4ee32000000",
        "x-ms-request-server-encrypted": "true",
<<<<<<< HEAD
        "x-ms-version": "2020-12-06"
=======
        "x-ms-version": "2021-02-12"
>>>>>>> 7e782c87
      },
      "ResponseBody": []
    },
    {
      "RequestUri": "https://seanmcccanary3.file.core.windows.net/test-share-983c1d48-0ad8-886b-c412-606eb1b4c243?restype=share",
      "RequestMethod": "DELETE",
      "RequestHeaders": {
        "Accept": "application/xml",
        "Authorization": "Sanitized",
        "traceparent": "00-6894ad26f9b79247aeca4171982c8573-0fa88d6641cb954f-00",
        "User-Agent": [
          "azsdk-net-Storage.Files.Shares/12.7.0-alpha.20210126.1",
          "(.NET 5.0.2; Microsoft Windows 10.0.19042)"
        ],
        "x-ms-client-request-id": "8723d3ba-c6ba-6b3e-3540-43e26fbbaa41",
        "x-ms-date": "Tue, 26 Jan 2021 19:27:22 GMT",
        "x-ms-delete-snapshots": "include",
        "x-ms-return-client-request-id": "true",
<<<<<<< HEAD
        "x-ms-version": "2020-12-06"
=======
        "x-ms-version": "2021-02-12"
>>>>>>> 7e782c87
      },
      "RequestBody": null,
      "StatusCode": 202,
      "ResponseHeaders": {
        "Content-Length": "0",
        "Date": "Tue, 26 Jan 2021 19:27:21 GMT",
        "Server": [
          "Windows-Azure-File/1.0",
          "Microsoft-HTTPAPI/2.0"
        ],
        "x-ms-client-request-id": "8723d3ba-c6ba-6b3e-3540-43e26fbbaa41",
        "x-ms-request-id": "b742cd46-501a-0074-2c19-f4ee32000000",
<<<<<<< HEAD
        "x-ms-version": "2020-12-06"
=======
        "x-ms-version": "2021-02-12"
>>>>>>> 7e782c87
      },
      "ResponseBody": []
    }
  ],
  "Variables": {
    "RandomSeed": "1503207141",
    "Storage_TestConfigDefault": "ProductionTenant\nseanmcccanary3\nU2FuaXRpemVk\nhttps://seanmcccanary3.blob.core.windows.net\nhttps://seanmcccanary3.file.core.windows.net\nhttps://seanmcccanary3.queue.core.windows.net\nhttps://seanmcccanary3.table.core.windows.net\n\n\n\n\nhttps://seanmcccanary3-secondary.blob.core.windows.net\nhttps://seanmcccanary3-secondary.file.core.windows.net\nhttps://seanmcccanary3-secondary.queue.core.windows.net\nhttps://seanmcccanary3-secondary.table.core.windows.net\n\nSanitized\n\n\nCloud\nBlobEndpoint=https://seanmcccanary3.blob.core.windows.net/;QueueEndpoint=https://seanmcccanary3.queue.core.windows.net/;FileEndpoint=https://seanmcccanary3.file.core.windows.net/;BlobSecondaryEndpoint=https://seanmcccanary3-secondary.blob.core.windows.net/;QueueSecondaryEndpoint=https://seanmcccanary3-secondary.queue.core.windows.net/;FileSecondaryEndpoint=https://seanmcccanary3-secondary.file.core.windows.net/;AccountName=seanmcccanary3;AccountKey=Kg==;\nseanscope1\n\n"
  }
}<|MERGE_RESOLUTION|>--- conflicted
+++ resolved
@@ -14,11 +14,7 @@
         "x-ms-client-request-id": "ff1a6f86-a1f0-946a-9d2b-986845839689",
         "x-ms-date": "Tue, 26 Jan 2021 19:27:22 GMT",
         "x-ms-return-client-request-id": "true",
-<<<<<<< HEAD
-        "x-ms-version": "2020-12-06"
-=======
         "x-ms-version": "2021-02-12"
->>>>>>> 7e782c87
       },
       "RequestBody": null,
       "StatusCode": 201,
@@ -33,11 +29,7 @@
         ],
         "x-ms-client-request-id": "ff1a6f86-a1f0-946a-9d2b-986845839689",
         "x-ms-request-id": "b742cd40-501a-0074-2a19-f4ee32000000",
-<<<<<<< HEAD
-        "x-ms-version": "2020-12-06"
-=======
         "x-ms-version": "2021-02-12"
->>>>>>> 7e782c87
       },
       "ResponseBody": []
     },
@@ -59,11 +51,7 @@
         "x-ms-file-last-write-time": "Now",
         "x-ms-file-permission": "Inherit",
         "x-ms-return-client-request-id": "true",
-<<<<<<< HEAD
-        "x-ms-version": "2020-12-06"
-=======
         "x-ms-version": "2021-02-12"
->>>>>>> 7e782c87
       },
       "RequestBody": null,
       "StatusCode": 201,
@@ -86,11 +74,7 @@
         "x-ms-file-permission-key": "17860367565182308406*11459378189709739967",
         "x-ms-request-id": "b742cd44-501a-0074-2b19-f4ee32000000",
         "x-ms-request-server-encrypted": "true",
-<<<<<<< HEAD
-        "x-ms-version": "2020-12-06"
-=======
         "x-ms-version": "2021-02-12"
->>>>>>> 7e782c87
       },
       "ResponseBody": []
     },
@@ -109,11 +93,7 @@
         "x-ms-date": "Tue, 26 Jan 2021 19:27:22 GMT",
         "x-ms-delete-snapshots": "include",
         "x-ms-return-client-request-id": "true",
-<<<<<<< HEAD
-        "x-ms-version": "2020-12-06"
-=======
         "x-ms-version": "2021-02-12"
->>>>>>> 7e782c87
       },
       "RequestBody": null,
       "StatusCode": 202,
@@ -126,11 +106,7 @@
         ],
         "x-ms-client-request-id": "8723d3ba-c6ba-6b3e-3540-43e26fbbaa41",
         "x-ms-request-id": "b742cd46-501a-0074-2c19-f4ee32000000",
-<<<<<<< HEAD
-        "x-ms-version": "2020-12-06"
-=======
         "x-ms-version": "2021-02-12"
->>>>>>> 7e782c87
       },
       "ResponseBody": []
     }
