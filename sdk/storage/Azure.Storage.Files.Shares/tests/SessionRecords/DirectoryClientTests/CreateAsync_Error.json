--- conflicted
+++ resolved
@@ -1,31 +1,17 @@
 {
   "Entries": [
     {
-<<<<<<< HEAD
-      "RequestUri": "http://seanstagetest.file.core.windows.net/test-share-848c2e8a-e83c-d6b6-3902-b9c909de6227?restype=share",
+      "RequestUri": "http://seanstagetest.file.core.windows.net/test-share-965e2216-3c48-1178-a1f7-23523dea574e?restype=share",
       "RequestMethod": "PUT",
       "RequestHeaders": {
         "Authorization": "Sanitized",
-        "traceparent": "00-d90b8cb4333a8447a28c94514cc66d48-b24ffa1cb13c4e44-00",
+        "traceparent": "00-93295723ca0fd443b2dcdefb2b29e673-4c8eab81d9d8ab4f-00",
         "User-Agent": [
-          "azsdk-net-Storage.Files.Shares/12.0.0-dev.20191209.1\u002Bb71b1fa965b15eccfc57e2c7781b8bf85cd4c766",
+          "azsdk-net-Storage.Files.Shares/12.0.0-dev.20191211.1\u002B899431c003876eb9b26cefd8e8a37e7f27f82ced",
           "(.NET Core 4.6.28008.01; Microsoft Windows 10.0.18363 )"
         ],
-        "x-ms-client-request-id": "c3adf95e-ae49-a521-20f1-31dd0235abb2",
-        "x-ms-date": "Tue, 10 Dec 2019 05:30:21 GMT",
-=======
-      "RequestUri": "http://seanstagetest.file.core.windows.net/test-share-b8d052a2-4078-8538-75f4-09dc2e43b268?restype=share",
-      "RequestMethod": "PUT",
-      "RequestHeaders": {
-        "Authorization": "Sanitized",
-        "traceparent": "00-8e449a639dc7da4e840bc923644ae183-afcfcbc1b7e80747-00",
-        "User-Agent": [
-          "azsdk-net-Storage.Files.Shares/12.0.0-dev.20191209.1\u002B61bda4d1783b0e05dba0d434ff14b2840726d3b1",
-          "(.NET Core 4.6.28008.01; Microsoft Windows 10.0.18363 )"
-        ],
-        "x-ms-client-request-id": "a76ea964-ac69-6109-90c0-da08b3c2661a",
-        "x-ms-date": "Tue, 10 Dec 2019 05:58:59 GMT",
->>>>>>> 1d9822e0
+        "x-ms-client-request-id": "b5640604-3e70-6c0f-e666-d618abe08387",
+        "x-ms-date": "Wed, 11 Dec 2019 20:36:56 GMT",
         "x-ms-return-client-request-id": "true",
         "x-ms-version": "2019-07-07"
       },
@@ -33,56 +19,31 @@
       "StatusCode": 201,
       "ResponseHeaders": {
         "Content-Length": "0",
-<<<<<<< HEAD
-        "Date": "Tue, 10 Dec 2019 05:30:20 GMT",
-        "ETag": "\u00220x8D77D320CD56667\u0022",
-        "Last-Modified": "Tue, 10 Dec 2019 05:30:21 GMT",
-=======
-        "Date": "Tue, 10 Dec 2019 05:58:59 GMT",
-        "ETag": "\u00220x8D77D360D2D7141\u0022",
-        "Last-Modified": "Tue, 10 Dec 2019 05:58:59 GMT",
->>>>>>> 1d9822e0
+        "Date": "Wed, 11 Dec 2019 20:36:56 GMT",
+        "ETag": "\u00220x8D77E79DD5CACD7\u0022",
+        "Last-Modified": "Wed, 11 Dec 2019 20:36:56 GMT",
         "Server": [
           "Windows-Azure-File/1.0",
           "Microsoft-HTTPAPI/2.0"
         ],
-<<<<<<< HEAD
-        "x-ms-client-request-id": "c3adf95e-ae49-a521-20f1-31dd0235abb2",
-        "x-ms-request-id": "3e8da8bf-201a-003e-141a-af0544000000",
-=======
-        "x-ms-client-request-id": "a76ea964-ac69-6109-90c0-da08b3c2661a",
-        "x-ms-request-id": "8749bd2e-c01a-0019-3c1e-af1280000000",
->>>>>>> 1d9822e0
+        "x-ms-client-request-id": "b5640604-3e70-6c0f-e666-d618abe08387",
+        "x-ms-request-id": "ef3e37af-c01a-0019-5162-b01280000000",
         "x-ms-version": "2019-07-07"
       },
       "ResponseBody": []
     },
     {
-<<<<<<< HEAD
-      "RequestUri": "http://seanstagetest.file.core.windows.net/test-share-848c2e8a-e83c-d6b6-3902-b9c909de6227/test-directory-7e560837-26fb-a542-fe2d-0992eb463241?restype=directory",
+      "RequestUri": "http://seanstagetest.file.core.windows.net/test-share-965e2216-3c48-1178-a1f7-23523dea574e/test-directory-730010fd-1c54-4b92-4ae6-a1e2085bd42a?restype=directory",
       "RequestMethod": "PUT",
       "RequestHeaders": {
         "Authorization": "Sanitized",
-        "traceparent": "00-bd67d4b82f6cd34f9c6a1d1384bf617a-8ef1f6c908cc824b-00",
+        "traceparent": "00-0c7e4c3d8e7a1140b7848e022db90966-0539790286c44c4b-00",
         "User-Agent": [
-          "azsdk-net-Storage.Files.Shares/12.0.0-dev.20191209.1\u002Bb71b1fa965b15eccfc57e2c7781b8bf85cd4c766",
+          "azsdk-net-Storage.Files.Shares/12.0.0-dev.20191211.1\u002B899431c003876eb9b26cefd8e8a37e7f27f82ced",
           "(.NET Core 4.6.28008.01; Microsoft Windows 10.0.18363 )"
         ],
-        "x-ms-client-request-id": "9b384afe-51a1-3795-b607-c41ca58ebada",
-        "x-ms-date": "Tue, 10 Dec 2019 05:30:21 GMT",
-=======
-      "RequestUri": "http://seanstagetest.file.core.windows.net/test-share-b8d052a2-4078-8538-75f4-09dc2e43b268/test-directory-8ae0ed8c-195d-966b-2ee0-7b3e0394bae7?restype=directory",
-      "RequestMethod": "PUT",
-      "RequestHeaders": {
-        "Authorization": "Sanitized",
-        "traceparent": "00-441de8750893404a962f5ad60cf2d8ce-1a449a4d36d16e49-00",
-        "User-Agent": [
-          "azsdk-net-Storage.Files.Shares/12.0.0-dev.20191209.1\u002B61bda4d1783b0e05dba0d434ff14b2840726d3b1",
-          "(.NET Core 4.6.28008.01; Microsoft Windows 10.0.18363 )"
-        ],
-        "x-ms-client-request-id": "de1822d3-21ad-4b56-3ed7-798931cb5dfb",
-        "x-ms-date": "Tue, 10 Dec 2019 05:58:59 GMT",
->>>>>>> 1d9822e0
+        "x-ms-client-request-id": "2c1face2-6d76-e805-7419-6a899c2c648a",
+        "x-ms-date": "Wed, 11 Dec 2019 20:36:56 GMT",
         "x-ms-file-attributes": "None",
         "x-ms-file-creation-time": "Now",
         "x-ms-file-last-write-time": "Now",
@@ -94,71 +55,39 @@
       "StatusCode": 201,
       "ResponseHeaders": {
         "Content-Length": "0",
-<<<<<<< HEAD
-        "Date": "Tue, 10 Dec 2019 05:30:20 GMT",
-        "ETag": "\u00220x8D77D320CE3BB56\u0022",
-        "Last-Modified": "Tue, 10 Dec 2019 05:30:21 GMT",
-=======
-        "Date": "Tue, 10 Dec 2019 05:58:59 GMT",
-        "ETag": "\u00220x8D77D360D3E4303\u0022",
-        "Last-Modified": "Tue, 10 Dec 2019 05:59:00 GMT",
->>>>>>> 1d9822e0
+        "Date": "Wed, 11 Dec 2019 20:36:56 GMT",
+        "ETag": "\u00220x8D77E79DD6BA637\u0022",
+        "Last-Modified": "Wed, 11 Dec 2019 20:36:56 GMT",
         "Server": [
           "Windows-Azure-File/1.0",
           "Microsoft-HTTPAPI/2.0"
         ],
-<<<<<<< HEAD
-        "x-ms-client-request-id": "9b384afe-51a1-3795-b607-c41ca58ebada",
+        "x-ms-client-request-id": "2c1face2-6d76-e805-7419-6a899c2c648a",
         "x-ms-file-attributes": "Directory",
-        "x-ms-file-change-time": "2019-12-10T05:30:21.4302550Z",
-        "x-ms-file-creation-time": "2019-12-10T05:30:21.4302550Z",
+        "x-ms-file-change-time": "2019-12-11T20:36:56.7176759Z",
+        "x-ms-file-creation-time": "2019-12-11T20:36:56.7176759Z",
         "x-ms-file-id": "13835128424026341376",
-        "x-ms-file-last-write-time": "2019-12-10T05:30:21.4302550Z",
+        "x-ms-file-last-write-time": "2019-12-11T20:36:56.7176759Z",
         "x-ms-file-parent-id": "0",
         "x-ms-file-permission-key": "7855875120676328179*422928105932735866",
-        "x-ms-request-id": "3e8da8c1-201a-003e-151a-af0544000000",
-=======
-        "x-ms-client-request-id": "de1822d3-21ad-4b56-3ed7-798931cb5dfb",
-        "x-ms-file-attributes": "Directory",
-        "x-ms-file-change-time": "2019-12-10T05:59:00.0104707Z",
-        "x-ms-file-creation-time": "2019-12-10T05:59:00.0104707Z",
-        "x-ms-file-id": "13835128424026341376",
-        "x-ms-file-last-write-time": "2019-12-10T05:59:00.0104707Z",
-        "x-ms-file-parent-id": "0",
-        "x-ms-file-permission-key": "7855875120676328179*422928105932735866",
-        "x-ms-request-id": "8749bd30-c01a-0019-3d1e-af1280000000",
->>>>>>> 1d9822e0
+        "x-ms-request-id": "ef3e37b1-c01a-0019-5262-b01280000000",
         "x-ms-request-server-encrypted": "true",
         "x-ms-version": "2019-07-07"
       },
       "ResponseBody": []
     },
     {
-<<<<<<< HEAD
-      "RequestUri": "http://seanstagetest.file.core.windows.net/test-share-848c2e8a-e83c-d6b6-3902-b9c909de6227/test-directory-7e560837-26fb-a542-fe2d-0992eb463241?restype=directory",
+      "RequestUri": "http://seanstagetest.file.core.windows.net/test-share-965e2216-3c48-1178-a1f7-23523dea574e/test-directory-730010fd-1c54-4b92-4ae6-a1e2085bd42a?restype=directory",
       "RequestMethod": "PUT",
       "RequestHeaders": {
         "Authorization": "Sanitized",
-        "traceparent": "00-2dec8614057ccd4a9a84aa6ac9890fbc-73fb6fd18c6bb145-00",
+        "traceparent": "00-0ceab61707556840930cd4d112a2a0a2-48051c7c1a5c9045-00",
         "User-Agent": [
-          "azsdk-net-Storage.Files.Shares/12.0.0-dev.20191209.1\u002Bb71b1fa965b15eccfc57e2c7781b8bf85cd4c766",
+          "azsdk-net-Storage.Files.Shares/12.0.0-dev.20191211.1\u002B899431c003876eb9b26cefd8e8a37e7f27f82ced",
           "(.NET Core 4.6.28008.01; Microsoft Windows 10.0.18363 )"
         ],
-        "x-ms-client-request-id": "a094c2d1-960d-e09f-9133-582adac1b62d",
-        "x-ms-date": "Tue, 10 Dec 2019 05:30:21 GMT",
-=======
-      "RequestUri": "http://seanstagetest.file.core.windows.net/test-share-b8d052a2-4078-8538-75f4-09dc2e43b268/test-directory-8ae0ed8c-195d-966b-2ee0-7b3e0394bae7?restype=directory",
-      "RequestMethod": "PUT",
-      "RequestHeaders": {
-        "Authorization": "Sanitized",
-        "traceparent": "00-8690361fc014a846a8e1519f3d394646-a153173aed7d784b-00",
-        "User-Agent": [
-          "azsdk-net-Storage.Files.Shares/12.0.0-dev.20191209.1\u002B61bda4d1783b0e05dba0d434ff14b2840726d3b1",
-          "(.NET Core 4.6.28008.01; Microsoft Windows 10.0.18363 )"
-        ],
-        "x-ms-client-request-id": "e16b00a3-dc7c-273a-ff2c-46fc9175eff0",
-        "x-ms-date": "Tue, 10 Dec 2019 05:59:00 GMT",
->>>>>>> 1d9822e0
+        "x-ms-client-request-id": "5bff8c1a-a73c-a8b3-c365-c26b37547312",
+        "x-ms-date": "Wed, 11 Dec 2019 20:36:56 GMT",
         "x-ms-file-attributes": "None",
         "x-ms-file-creation-time": "Now",
         "x-ms-file-last-write-time": "Now",
@@ -171,63 +100,34 @@
       "ResponseHeaders": {
         "Content-Length": "228",
         "Content-Type": "application/xml",
-<<<<<<< HEAD
-        "Date": "Tue, 10 Dec 2019 05:30:20 GMT",
-=======
-        "Date": "Tue, 10 Dec 2019 05:58:59 GMT",
->>>>>>> 1d9822e0
+        "Date": "Wed, 11 Dec 2019 20:36:56 GMT",
         "Server": [
           "Windows-Azure-File/1.0",
           "Microsoft-HTTPAPI/2.0"
         ],
-<<<<<<< HEAD
-        "x-ms-client-request-id": "a094c2d1-960d-e09f-9133-582adac1b62d",
+        "x-ms-client-request-id": "5bff8c1a-a73c-a8b3-c365-c26b37547312",
         "x-ms-error-code": "ResourceAlreadyExists",
-        "x-ms-request-id": "3e8da8c2-201a-003e-161a-af0544000000",
-=======
-        "x-ms-client-request-id": "e16b00a3-dc7c-273a-ff2c-46fc9175eff0",
-        "x-ms-error-code": "ResourceAlreadyExists",
-        "x-ms-request-id": "8749bd31-c01a-0019-3e1e-af1280000000",
->>>>>>> 1d9822e0
+        "x-ms-request-id": "ef3e37b2-c01a-0019-5362-b01280000000",
         "x-ms-version": "2019-07-07"
       },
       "ResponseBody": [
         "\uFEFF\u003C?xml version=\u00221.0\u0022 encoding=\u0022utf-8\u0022?\u003E\u003CError\u003E\u003CCode\u003EResourceAlreadyExists\u003C/Code\u003E\u003CMessage\u003EThe specified resource already exists.\n",
-<<<<<<< HEAD
-        "RequestId:3e8da8c2-201a-003e-161a-af0544000000\n",
-        "Time:2019-12-10T05:30:21.5623338Z\u003C/Message\u003E\u003C/Error\u003E"
+        "RequestId:ef3e37b2-c01a-0019-5362-b01280000000\n",
+        "Time:2019-12-11T20:36:56.8545782Z\u003C/Message\u003E\u003C/Error\u003E"
       ]
     },
     {
-      "RequestUri": "http://seanstagetest.file.core.windows.net/test-share-848c2e8a-e83c-d6b6-3902-b9c909de6227?restype=share",
+      "RequestUri": "http://seanstagetest.file.core.windows.net/test-share-965e2216-3c48-1178-a1f7-23523dea574e?restype=share",
       "RequestMethod": "DELETE",
       "RequestHeaders": {
         "Authorization": "Sanitized",
-        "traceparent": "00-74ef9428cf0ca646a006613135769c46-8dfb51bd75ea7245-00",
+        "traceparent": "00-1a790d38b1bda046b626517b87bc3e53-5c49336fc4e27f4a-00",
         "User-Agent": [
-          "azsdk-net-Storage.Files.Shares/12.0.0-dev.20191209.1\u002Bb71b1fa965b15eccfc57e2c7781b8bf85cd4c766",
+          "azsdk-net-Storage.Files.Shares/12.0.0-dev.20191211.1\u002B899431c003876eb9b26cefd8e8a37e7f27f82ced",
           "(.NET Core 4.6.28008.01; Microsoft Windows 10.0.18363 )"
         ],
-        "x-ms-client-request-id": "e34a1815-19fa-28cc-50ca-49964256bd69",
-        "x-ms-date": "Tue, 10 Dec 2019 05:30:21 GMT",
-=======
-        "RequestId:8749bd31-c01a-0019-3e1e-af1280000000\n",
-        "Time:2019-12-10T05:59:00.2292350Z\u003C/Message\u003E\u003C/Error\u003E"
-      ]
-    },
-    {
-      "RequestUri": "http://seanstagetest.file.core.windows.net/test-share-b8d052a2-4078-8538-75f4-09dc2e43b268?restype=share",
-      "RequestMethod": "DELETE",
-      "RequestHeaders": {
-        "Authorization": "Sanitized",
-        "traceparent": "00-bd8805c36a0dbc429a84f0e137b45abd-a5d11d7a7020004b-00",
-        "User-Agent": [
-          "azsdk-net-Storage.Files.Shares/12.0.0-dev.20191209.1\u002B61bda4d1783b0e05dba0d434ff14b2840726d3b1",
-          "(.NET Core 4.6.28008.01; Microsoft Windows 10.0.18363 )"
-        ],
-        "x-ms-client-request-id": "31e56772-7b60-2a7f-b897-5f1e9b49ef79",
-        "x-ms-date": "Tue, 10 Dec 2019 05:59:00 GMT",
->>>>>>> 1d9822e0
+        "x-ms-client-request-id": "106fe0c3-082d-ea4d-f959-1e2d8a9623de",
+        "x-ms-date": "Wed, 11 Dec 2019 20:36:56 GMT",
         "x-ms-delete-snapshots": "include",
         "x-ms-return-client-request-id": "true",
         "x-ms-version": "2019-07-07"
@@ -236,33 +136,20 @@
       "StatusCode": 202,
       "ResponseHeaders": {
         "Content-Length": "0",
-<<<<<<< HEAD
-        "Date": "Tue, 10 Dec 2019 05:30:20 GMT",
-=======
-        "Date": "Tue, 10 Dec 2019 05:58:59 GMT",
->>>>>>> 1d9822e0
+        "Date": "Wed, 11 Dec 2019 20:36:56 GMT",
         "Server": [
           "Windows-Azure-File/1.0",
           "Microsoft-HTTPAPI/2.0"
         ],
-<<<<<<< HEAD
-        "x-ms-client-request-id": "e34a1815-19fa-28cc-50ca-49964256bd69",
-        "x-ms-request-id": "3e8da8c3-201a-003e-171a-af0544000000",
-=======
-        "x-ms-client-request-id": "31e56772-7b60-2a7f-b897-5f1e9b49ef79",
-        "x-ms-request-id": "8749bd32-c01a-0019-3f1e-af1280000000",
->>>>>>> 1d9822e0
+        "x-ms-client-request-id": "106fe0c3-082d-ea4d-f959-1e2d8a9623de",
+        "x-ms-request-id": "ef3e37b3-c01a-0019-5462-b01280000000",
         "x-ms-version": "2019-07-07"
       },
       "ResponseBody": []
     }
   ],
   "Variables": {
-<<<<<<< HEAD
-    "RandomSeed": "1257460720",
-=======
-    "RandomSeed": "863122473",
->>>>>>> 1d9822e0
+    "RandomSeed": "958245404",
     "Storage_TestConfigDefault": "ProductionTenant\nseanstagetest\nU2FuaXRpemVk\nhttp://seanstagetest.blob.core.windows.net\nhttp://seanstagetest.file.core.windows.net\nhttp://seanstagetest.queue.core.windows.net\nhttp://seanstagetest.table.core.windows.net\n\n\n\n\nhttp://seanstagetest-secondary.blob.core.windows.net\nhttp://seanstagetest-secondary.file.core.windows.net\nhttp://seanstagetest-secondary.queue.core.windows.net\nhttp://seanstagetest-secondary.table.core.windows.net\n\nSanitized\n\n\nCloud\nBlobEndpoint=http://seanstagetest.blob.core.windows.net/;QueueEndpoint=http://seanstagetest.queue.core.windows.net/;FileEndpoint=http://seanstagetest.file.core.windows.net/;BlobSecondaryEndpoint=http://seanstagetest-secondary.blob.core.windows.net/;QueueSecondaryEndpoint=http://seanstagetest-secondary.queue.core.windows.net/;FileSecondaryEndpoint=http://seanstagetest-secondary.file.core.windows.net/;AccountName=seanstagetest;AccountKey=Sanitized"
   }
 }