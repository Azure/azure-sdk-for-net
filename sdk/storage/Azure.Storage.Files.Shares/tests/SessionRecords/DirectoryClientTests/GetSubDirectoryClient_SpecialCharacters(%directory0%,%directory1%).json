--- conflicted
+++ resolved
@@ -14,11 +14,7 @@
         "x-ms-client-request-id": "54df91c8-43db-18bd-3095-5dd7f21463bf",
         "x-ms-date": "Tue, 26 Jan 2021 19:47:34 GMT",
         "x-ms-return-client-request-id": "true",
-<<<<<<< HEAD
-        "x-ms-version": "2020-12-06"
-=======
-        "x-ms-version": "2021-02-12"
->>>>>>> 7e782c87
+        "x-ms-version": "2021-02-12"
       },
       "RequestBody": null,
       "StatusCode": 201,
@@ -33,11 +29,7 @@
         ],
         "x-ms-client-request-id": "54df91c8-43db-18bd-3095-5dd7f21463bf",
         "x-ms-request-id": "0eecde17-801a-003a-501c-f4c0ba000000",
-<<<<<<< HEAD
-        "x-ms-version": "2020-12-06"
-=======
-        "x-ms-version": "2021-02-12"
->>>>>>> 7e782c87
+        "x-ms-version": "2021-02-12"
       },
       "ResponseBody": []
     },
@@ -59,11 +51,7 @@
         "x-ms-file-last-write-time": "Now",
         "x-ms-file-permission": "Inherit",
         "x-ms-return-client-request-id": "true",
-<<<<<<< HEAD
-        "x-ms-version": "2020-12-06"
-=======
-        "x-ms-version": "2021-02-12"
->>>>>>> 7e782c87
+        "x-ms-version": "2021-02-12"
       },
       "RequestBody": null,
       "StatusCode": 201,
@@ -86,11 +74,7 @@
         "x-ms-file-permission-key": "17860367565182308406*11459378189709739967",
         "x-ms-request-id": "0eecde1e-801a-003a-541c-f4c0ba000000",
         "x-ms-request-server-encrypted": "true",
-<<<<<<< HEAD
-        "x-ms-version": "2020-12-06"
-=======
-        "x-ms-version": "2021-02-12"
->>>>>>> 7e782c87
+        "x-ms-version": "2021-02-12"
       },
       "ResponseBody": []
     },
@@ -112,11 +96,7 @@
         "x-ms-file-last-write-time": "Now",
         "x-ms-file-permission": "Inherit",
         "x-ms-return-client-request-id": "true",
-<<<<<<< HEAD
-        "x-ms-version": "2020-12-06"
-=======
-        "x-ms-version": "2021-02-12"
->>>>>>> 7e782c87
+        "x-ms-version": "2021-02-12"
       },
       "RequestBody": null,
       "StatusCode": 201,
@@ -139,11 +119,7 @@
         "x-ms-file-permission-key": "17860367565182308406*11459378189709739967",
         "x-ms-request-id": "0eecde23-801a-003a-581c-f4c0ba000000",
         "x-ms-request-server-encrypted": "true",
-<<<<<<< HEAD
-        "x-ms-version": "2020-12-06"
-=======
-        "x-ms-version": "2021-02-12"
->>>>>>> 7e782c87
+        "x-ms-version": "2021-02-12"
       },
       "ResponseBody": []
     },
@@ -160,11 +136,7 @@
         "x-ms-client-request-id": "ad589907-0ffa-9855-7c67-c11e991bf7f0",
         "x-ms-date": "Tue, 26 Jan 2021 19:47:34 GMT",
         "x-ms-return-client-request-id": "true",
-<<<<<<< HEAD
-        "x-ms-version": "2020-12-06"
-=======
-        "x-ms-version": "2021-02-12"
->>>>>>> 7e782c87
+        "x-ms-version": "2021-02-12"
       },
       "RequestBody": null,
       "StatusCode": 200,
@@ -188,11 +160,7 @@
         "x-ms-file-permission-key": "17860367565182308406*11459378189709739967",
         "x-ms-request-id": "1085153f-d01a-0037-471c-f4086e000000",
         "x-ms-server-encrypted": "true",
-<<<<<<< HEAD
-        "x-ms-version": "2020-12-06"
-=======
-        "x-ms-version": "2021-02-12"
->>>>>>> 7e782c87
+        "x-ms-version": "2021-02-12"
       },
       "ResponseBody": []
     },
@@ -210,11 +178,7 @@
         "x-ms-client-request-id": "13c366d0-f994-91a6-d483-e6ba5c2afc34",
         "x-ms-date": "Tue, 26 Jan 2021 19:47:35 GMT",
         "x-ms-return-client-request-id": "true",
-<<<<<<< HEAD
-        "x-ms-version": "2020-12-06"
-=======
-        "x-ms-version": "2021-02-12"
->>>>>>> 7e782c87
+        "x-ms-version": "2021-02-12"
       },
       "RequestBody": null,
       "StatusCode": 200,
@@ -229,11 +193,7 @@
         "Vary": "Origin",
         "x-ms-client-request-id": "13c366d0-f994-91a6-d483-e6ba5c2afc34",
         "x-ms-request-id": "0eecde3a-801a-003a-6f1c-f4c0ba000000",
-<<<<<<< HEAD
-        "x-ms-version": "2020-12-06"
-=======
-        "x-ms-version": "2021-02-12"
->>>>>>> 7e782c87
+        "x-ms-version": "2021-02-12"
       },
       "ResponseBody": "﻿<?xml version=\"1.0\" encoding=\"utf-8\"?><EnumerationResults ServiceEndpoint=\"https://seanmcccanary3.file.core.windows.net/\" ShareName=\"test-share-c42805b5-0953-d041-b687-b4efa2294d33\" DirectoryPath=\"directory0\"><Entries><Directory><Name>directory1</Name><Properties /></Directory></Entries><NextMarker /></EnumerationResults>"
     },
@@ -252,11 +212,7 @@
         "x-ms-date": "Tue, 26 Jan 2021 19:47:35 GMT",
         "x-ms-delete-snapshots": "include",
         "x-ms-return-client-request-id": "true",
-<<<<<<< HEAD
-        "x-ms-version": "2020-12-06"
-=======
-        "x-ms-version": "2021-02-12"
->>>>>>> 7e782c87
+        "x-ms-version": "2021-02-12"
       },
       "RequestBody": null,
       "StatusCode": 202,
@@ -269,11 +225,7 @@
         ],
         "x-ms-client-request-id": "324e63ab-e457-bf5c-a53d-d8167701f4b8",
         "x-ms-request-id": "0eecde3d-801a-003a-721c-f4c0ba000000",
-<<<<<<< HEAD
-        "x-ms-version": "2020-12-06"
-=======
-        "x-ms-version": "2021-02-12"
->>>>>>> 7e782c87
+        "x-ms-version": "2021-02-12"
       },
       "ResponseBody": []
     }
