--- conflicted
+++ resolved
@@ -14,11 +14,7 @@
         "x-ms-client-request-id": "779a836b-dd9b-2aab-26a3-4328ba513a1a",
         "x-ms-date": "Tue, 26 Jan 2021 19:26:39 GMT",
         "x-ms-return-client-request-id": "true",
-<<<<<<< HEAD
-        "x-ms-version": "2020-12-06"
-=======
         "x-ms-version": "2021-02-12"
->>>>>>> 7e782c87
       },
       "RequestBody": null,
       "StatusCode": 201,
@@ -33,11 +29,7 @@
         ],
         "x-ms-client-request-id": "779a836b-dd9b-2aab-26a3-4328ba513a1a",
         "x-ms-request-id": "3be17593-901a-006b-6e19-f45d36000000",
-<<<<<<< HEAD
-        "x-ms-version": "2020-12-06"
-=======
         "x-ms-version": "2021-02-12"
->>>>>>> 7e782c87
       },
       "ResponseBody": []
     },
@@ -55,11 +47,7 @@
         "x-ms-client-request-id": "c6cf8884-83c3-cc63-9ba2-e48c0f4d43db",
         "x-ms-date": "Tue, 26 Jan 2021 19:26:39 GMT",
         "x-ms-return-client-request-id": "true",
-<<<<<<< HEAD
-        "x-ms-version": "2020-12-06"
-=======
         "x-ms-version": "2021-02-12"
->>>>>>> 7e782c87
       },
       "RequestBody": null,
       "StatusCode": 404,
@@ -74,11 +62,7 @@
         "x-ms-client-request-id": "c6cf8884-83c3-cc63-9ba2-e48c0f4d43db",
         "x-ms-error-code": "ResourceNotFound",
         "x-ms-request-id": "3be17596-901a-006b-6f19-f45d36000000",
-<<<<<<< HEAD
-        "x-ms-version": "2020-12-06"
-=======
         "x-ms-version": "2021-02-12"
->>>>>>> 7e782c87
       },
       "ResponseBody": [
         "﻿<?xml version=\"1.0\" encoding=\"utf-8\"?><Error><Code>ResourceNotFound</Code><Message>The specified resource does not exist.\n",
@@ -101,11 +85,7 @@
         "x-ms-date": "Tue, 26 Jan 2021 19:26:39 GMT",
         "x-ms-delete-snapshots": "include",
         "x-ms-return-client-request-id": "true",
-<<<<<<< HEAD
-        "x-ms-version": "2020-12-06"
-=======
         "x-ms-version": "2021-02-12"
->>>>>>> 7e782c87
       },
       "RequestBody": null,
       "StatusCode": 202,
@@ -118,11 +98,7 @@
         ],
         "x-ms-client-request-id": "5dd9503a-f07b-f179-dbdb-c98a30dc3139",
         "x-ms-request-id": "3be17597-901a-006b-7019-f45d36000000",
-<<<<<<< HEAD
-        "x-ms-version": "2020-12-06"
-=======
         "x-ms-version": "2021-02-12"
->>>>>>> 7e782c87
       },
       "ResponseBody": []
     }
