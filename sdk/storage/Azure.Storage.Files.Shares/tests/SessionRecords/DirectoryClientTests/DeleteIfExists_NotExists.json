--- conflicted
+++ resolved
@@ -1,18 +1,18 @@
 {
   "Entries": [
     {
-      "RequestUri": "https://seanmcccanary3.file.core.windows.net/test-share-fa206d23-a6d9-3ca4-1ca2-47ca1ddf7b6c?restype=share",
+      "RequestUri": "https://seanmcccanary3.file.core.windows.net/test-share-9b9c38a6-891c-0937-2518-e112e9c78c05?restype=share",
       "RequestMethod": "PUT",
       "RequestHeaders": {
         "Accept": "application/xml",
         "Authorization": "Sanitized",
-        "traceparent": "00-fd907b2ba3fc754398fbee7bfe908026-cda88e2c5a01c94b-00",
+        "traceparent": "00-a8fb57f3aa22854a836d9c5b3c14c787-89532d826b655543-00",
         "User-Agent": [
-          "azsdk-net-Storage.Files.Shares/12.7.0-alpha.20210121.1",
+          "azsdk-net-Storage.Files.Shares/12.7.0-alpha.20210126.1",
           "(.NET 5.0.2; Microsoft Windows 10.0.19042)"
         ],
-        "x-ms-client-request-id": "82a5f3dd-5188-0fff-94a3-b63ea839fd40",
-        "x-ms-date": "Thu, 21 Jan 2021 20:36:15 GMT",
+        "x-ms-client-request-id": "779a836b-dd9b-2aab-26a3-4328ba513a1a",
+        "x-ms-date": "Tue, 26 Jan 2021 19:26:39 GMT",
         "x-ms-return-client-request-id": "true",
         "x-ms-version": "2020-06-12"
       },
@@ -20,37 +20,32 @@
       "StatusCode": 201,
       "ResponseHeaders": {
         "Content-Length": "0",
-        "Date": "Thu, 21 Jan 2021 20:36:15 GMT",
-        "ETag": "\u00220x8D8BE4C333B6904\u0022",
-        "Last-Modified": "Thu, 21 Jan 2021 20:36:15 GMT",
+        "Date": "Tue, 26 Jan 2021 19:26:37 GMT",
+        "ETag": "\u00220x8D8C2304D5FF419\u0022",
+        "Last-Modified": "Tue, 26 Jan 2021 19:26:38 GMT",
         "Server": [
           "Windows-Azure-File/1.0",
           "Microsoft-HTTPAPI/2.0"
         ],
-        "x-ms-client-request-id": "82a5f3dd-5188-0fff-94a3-b63ea839fd40",
-<<<<<<< HEAD
-        "x-ms-request-id": "c9ef5fd5-f01a-0012-3236-f3e9eb000000",
+        "x-ms-client-request-id": "779a836b-dd9b-2aab-26a3-4328ba513a1a",
+        "x-ms-request-id": "3be17593-901a-006b-6e19-f45d36000000",
         "x-ms-version": "2020-06-12"
-=======
-        "x-ms-request-id": "2f612418-201a-006e-6635-f08fed000000",
-        "x-ms-version": "2020-04-08"
->>>>>>> ac24a13f
       },
       "ResponseBody": []
     },
     {
-      "RequestUri": "https://seanmcccanary3.file.core.windows.net/test-share-fa206d23-a6d9-3ca4-1ca2-47ca1ddf7b6c/test-directory-50a62030-ac2b-9c35-7498-2549fccda9f6?restype=directory",
+      "RequestUri": "https://seanmcccanary3.file.core.windows.net/test-share-9b9c38a6-891c-0937-2518-e112e9c78c05/test-directory-21268c1d-9e3e-f8e8-920e-cd5ee64ab63c?restype=directory",
       "RequestMethod": "DELETE",
       "RequestHeaders": {
         "Accept": "application/xml",
         "Authorization": "Sanitized",
-        "traceparent": "00-c164973fd706a745a37f7e1959dd5d8c-e7eed3104dabce48-00",
+        "traceparent": "00-68d4df63956023429171d0f0a6c8f4ca-cbc4b2d7215d1a46-00",
         "User-Agent": [
-          "azsdk-net-Storage.Files.Shares/12.7.0-alpha.20210121.1",
+          "azsdk-net-Storage.Files.Shares/12.7.0-alpha.20210126.1",
           "(.NET 5.0.2; Microsoft Windows 10.0.19042)"
         ],
-        "x-ms-client-request-id": "71a56a93-1180-3176-bd09-0df02cb612c6",
-        "x-ms-date": "Thu, 21 Jan 2021 20:36:16 GMT",
+        "x-ms-client-request-id": "c6cf8884-83c3-cc63-9ba2-e48c0f4d43db",
+        "x-ms-date": "Tue, 26 Jan 2021 19:26:39 GMT",
         "x-ms-return-client-request-id": "true",
         "x-ms-version": "2020-06-12"
       },
@@ -59,40 +54,35 @@
       "ResponseHeaders": {
         "Content-Length": "223",
         "Content-Type": "application/xml",
-        "Date": "Thu, 21 Jan 2021 20:36:15 GMT",
+        "Date": "Tue, 26 Jan 2021 19:26:38 GMT",
         "Server": [
           "Windows-Azure-File/1.0",
           "Microsoft-HTTPAPI/2.0"
         ],
-        "x-ms-client-request-id": "71a56a93-1180-3176-bd09-0df02cb612c6",
+        "x-ms-client-request-id": "c6cf8884-83c3-cc63-9ba2-e48c0f4d43db",
         "x-ms-error-code": "ResourceNotFound",
-<<<<<<< HEAD
-        "x-ms-request-id": "c9ef5fd7-f01a-0012-3336-f3e9eb000000",
+        "x-ms-request-id": "3be17596-901a-006b-6f19-f45d36000000",
         "x-ms-version": "2020-06-12"
-=======
-        "x-ms-request-id": "2f61241b-201a-006e-6735-f08fed000000",
-        "x-ms-version": "2020-04-08"
->>>>>>> ac24a13f
       },
       "ResponseBody": [
         "\uFEFF\u003C?xml version=\u00221.0\u0022 encoding=\u0022utf-8\u0022?\u003E\u003CError\u003E\u003CCode\u003EResourceNotFound\u003C/Code\u003E\u003CMessage\u003EThe specified resource does not exist.\n",
-        "RequestId:2f61241b-201a-006e-6735-f08fed000000\n",
-        "Time:2021-01-21T20:36:15.9929120Z\u003C/Message\u003E\u003C/Error\u003E"
+        "RequestId:3be17596-901a-006b-6f19-f45d36000000\n",
+        "Time:2021-01-26T19:26:38.6028514Z\u003C/Message\u003E\u003C/Error\u003E"
       ]
     },
     {
-      "RequestUri": "https://seanmcccanary3.file.core.windows.net/test-share-fa206d23-a6d9-3ca4-1ca2-47ca1ddf7b6c?restype=share",
+      "RequestUri": "https://seanmcccanary3.file.core.windows.net/test-share-9b9c38a6-891c-0937-2518-e112e9c78c05?restype=share",
       "RequestMethod": "DELETE",
       "RequestHeaders": {
         "Accept": "application/xml",
         "Authorization": "Sanitized",
-        "traceparent": "00-0b43723d7dfc1e4d94675ee769492a50-57f1f0ae02bd3c48-00",
+        "traceparent": "00-bbe9ca8c9093824581cb564afd5e74de-b761a4e17ad7f448-00",
         "User-Agent": [
-          "azsdk-net-Storage.Files.Shares/12.7.0-alpha.20210121.1",
+          "azsdk-net-Storage.Files.Shares/12.7.0-alpha.20210126.1",
           "(.NET 5.0.2; Microsoft Windows 10.0.19042)"
         ],
-        "x-ms-client-request-id": "92b689b8-3828-2e76-2ebb-6d2febf3de27",
-        "x-ms-date": "Thu, 21 Jan 2021 20:36:16 GMT",
+        "x-ms-client-request-id": "5dd9503a-f07b-f179-dbdb-c98a30dc3139",
+        "x-ms-date": "Tue, 26 Jan 2021 19:26:39 GMT",
         "x-ms-delete-snapshots": "include",
         "x-ms-return-client-request-id": "true",
         "x-ms-version": "2020-06-12"
@@ -101,25 +91,20 @@
       "StatusCode": 202,
       "ResponseHeaders": {
         "Content-Length": "0",
-        "Date": "Thu, 21 Jan 2021 20:36:15 GMT",
+        "Date": "Tue, 26 Jan 2021 19:26:38 GMT",
         "Server": [
           "Windows-Azure-File/1.0",
           "Microsoft-HTTPAPI/2.0"
         ],
-        "x-ms-client-request-id": "92b689b8-3828-2e76-2ebb-6d2febf3de27",
-<<<<<<< HEAD
-        "x-ms-request-id": "c9ef5fd8-f01a-0012-3436-f3e9eb000000",
+        "x-ms-client-request-id": "5dd9503a-f07b-f179-dbdb-c98a30dc3139",
+        "x-ms-request-id": "3be17597-901a-006b-7019-f45d36000000",
         "x-ms-version": "2020-06-12"
-=======
-        "x-ms-request-id": "2f61241c-201a-006e-6835-f08fed000000",
-        "x-ms-version": "2020-04-08"
->>>>>>> ac24a13f
       },
       "ResponseBody": []
     }
   ],
   "Variables": {
-    "RandomSeed": "109580764",
+    "RandomSeed": "890196329",
     "Storage_TestConfigDefault": "ProductionTenant\nseanmcccanary3\nU2FuaXRpemVk\nhttps://seanmcccanary3.blob.core.windows.net\nhttps://seanmcccanary3.file.core.windows.net\nhttps://seanmcccanary3.queue.core.windows.net\nhttps://seanmcccanary3.table.core.windows.net\n\n\n\n\nhttps://seanmcccanary3-secondary.blob.core.windows.net\nhttps://seanmcccanary3-secondary.file.core.windows.net\nhttps://seanmcccanary3-secondary.queue.core.windows.net\nhttps://seanmcccanary3-secondary.table.core.windows.net\n\nSanitized\n\n\nCloud\nBlobEndpoint=https://seanmcccanary3.blob.core.windows.net/;QueueEndpoint=https://seanmcccanary3.queue.core.windows.net/;FileEndpoint=https://seanmcccanary3.file.core.windows.net/;BlobSecondaryEndpoint=https://seanmcccanary3-secondary.blob.core.windows.net/;QueueSecondaryEndpoint=https://seanmcccanary3-secondary.queue.core.windows.net/;FileSecondaryEndpoint=https://seanmcccanary3-secondary.file.core.windows.net/;AccountName=seanmcccanary3;AccountKey=Kg==;\nseanscope1"
   }
 }