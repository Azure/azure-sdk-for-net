﻿{
  "Entries": [
    {
      "RequestUri": "https://seanmcccanary3.file.core.windows.net/test-share-9f129449-0f41-c3cd-aa98-b6aa67b8bd98?restype=share",
      "RequestMethod": "PUT",
      "RequestHeaders": {
        "Accept": "application/xml",
        "Authorization": "Sanitized",
        "traceparent": "00-04ac2818a8a5a947b3015bc99e261515-c35517306ad50c4a-00",
        "User-Agent": [
          "azsdk-net-Storage.Files.Shares/12.7.0-alpha.20210126.1",
          "(.NET 5.0.2; Microsoft Windows 10.0.19042)"
        ],
        "x-ms-client-request-id": "73978a24-48e8-6d55-3306-96ce2f18614d",
        "x-ms-date": "Tue, 26 Jan 2021 19:27:24 GMT",
        "x-ms-return-client-request-id": "true",
<<<<<<< HEAD
        "x-ms-version": "2020-12-06"
=======
        "x-ms-version": "2021-02-12"
>>>>>>> 7e782c87
      },
      "RequestBody": null,
      "StatusCode": 201,
      "ResponseHeaders": {
        "Content-Length": "0",
        "Date": "Tue, 26 Jan 2021 19:27:23 GMT",
        "ETag": "\"0x8D8C23068229838\"",
        "Last-Modified": "Tue, 26 Jan 2021 19:27:23 GMT",
        "Server": [
          "Windows-Azure-File/1.0",
          "Microsoft-HTTPAPI/2.0"
        ],
        "x-ms-client-request-id": "73978a24-48e8-6d55-3306-96ce2f18614d",
        "x-ms-request-id": "83a3126e-101a-0038-7119-f47e02000000",
<<<<<<< HEAD
        "x-ms-version": "2020-12-06"
=======
        "x-ms-version": "2021-02-12"
>>>>>>> 7e782c87
      },
      "ResponseBody": []
    },
    {
      "RequestUri": "https://seanmcccanary3.file.core.windows.net/test-share-9f129449-0f41-c3cd-aa98-b6aa67b8bd98/test-directory-257e88a9-4b7e-0a91-805d-ae9517431194?restype=directory",
      "RequestMethod": "PUT",
      "RequestHeaders": {
        "Accept": "application/xml",
        "Authorization": "Sanitized",
        "traceparent": "00-86781d31b1f3c44891566bb6f7b4b40f-643f066d84ff8b4c-00",
        "User-Agent": [
          "azsdk-net-Storage.Files.Shares/12.7.0-alpha.20210126.1",
          "(.NET 5.0.2; Microsoft Windows 10.0.19042)"
        ],
        "x-ms-client-request-id": "29e0aa49-6e97-d844-f88c-f38a99c056ef",
        "x-ms-date": "Tue, 26 Jan 2021 19:27:24 GMT",
        "x-ms-file-attributes": "None",
        "x-ms-file-creation-time": "Now",
        "x-ms-file-last-write-time": "Now",
        "x-ms-file-permission": "Inherit",
        "x-ms-return-client-request-id": "true",
<<<<<<< HEAD
        "x-ms-version": "2020-12-06"
=======
        "x-ms-version": "2021-02-12"
>>>>>>> 7e782c87
      },
      "RequestBody": null,
      "StatusCode": 201,
      "ResponseHeaders": {
        "Content-Length": "0",
        "Date": "Tue, 26 Jan 2021 19:27:23 GMT",
        "ETag": "\"0x8D8C230682BFB75\"",
        "Last-Modified": "Tue, 26 Jan 2021 19:27:23 GMT",
        "Server": [
          "Windows-Azure-File/1.0",
          "Microsoft-HTTPAPI/2.0"
        ],
        "x-ms-client-request-id": "29e0aa49-6e97-d844-f88c-f38a99c056ef",
        "x-ms-file-attributes": "Directory",
        "x-ms-file-change-time": "2021-01-26T19:27:23.4856821Z",
        "x-ms-file-creation-time": "2021-01-26T19:27:23.4856821Z",
        "x-ms-file-id": "13835128424026341376",
        "x-ms-file-last-write-time": "2021-01-26T19:27:23.4856821Z",
        "x-ms-file-parent-id": "0",
        "x-ms-file-permission-key": "17860367565182308406*11459378189709739967",
        "x-ms-request-id": "83a31271-101a-0038-7219-f47e02000000",
        "x-ms-request-server-encrypted": "true",
<<<<<<< HEAD
        "x-ms-version": "2020-12-06"
=======
        "x-ms-version": "2021-02-12"
>>>>>>> 7e782c87
      },
      "ResponseBody": []
    },
    {
<<<<<<< HEAD
      "RequestUri": "https://seanmcccanary3.file.core.windows.net/test-share-9f129449-0f41-c3cd-aa98-b6aa67b8bd98/test-directory-257e88a9-4b7e-0a91-805d-ae9517431194?restype=directory&sv=2020-12-06&st=2021-01-26T18%3A27%3A24Z&se=2021-01-26T20%3A27%3A24Z&sr=s&sp=rcwdl&sig=Sanitized",
=======
      "RequestUri": "https://seanmcccanary3.file.core.windows.net/test-share-9f129449-0f41-c3cd-aa98-b6aa67b8bd98/test-directory-257e88a9-4b7e-0a91-805d-ae9517431194?restype=directory&sv=2021-02-12&st=2021-01-26T18%3A27%3A24Z&se=2021-01-26T20%3A27%3A24Z&sr=s&sp=rcwdl&sig=Sanitized",
>>>>>>> 7e782c87
      "RequestMethod": "GET",
      "RequestHeaders": {
        "Accept": "application/xml",
        "traceparent": "00-c69cff59b6c1274890050dde2bf7ce47-eaf20b2ac404a34b-00",
        "User-Agent": [
          "azsdk-net-Storage.Files.Shares/12.7.0-alpha.20210126.1",
          "(.NET 5.0.2; Microsoft Windows 10.0.19042)"
        ],
        "x-ms-client-request-id": "6c4bd6d9-e763-95fc-aead-e49456254661",
        "x-ms-return-client-request-id": "true",
<<<<<<< HEAD
        "x-ms-version": "2020-12-06"
=======
        "x-ms-version": "2021-02-12"
>>>>>>> 7e782c87
      },
      "RequestBody": null,
      "StatusCode": 200,
      "ResponseHeaders": {
        "Content-Length": "0",
        "Date": "Tue, 26 Jan 2021 19:27:23 GMT",
        "ETag": "\"0x8D8C230682BFB75\"",
        "Last-Modified": "Tue, 26 Jan 2021 19:27:23 GMT",
        "Server": [
          "Windows-Azure-File/1.0",
          "Microsoft-HTTPAPI/2.0"
        ],
        "Vary": "Origin",
        "x-ms-client-request-id": "6c4bd6d9-e763-95fc-aead-e49456254661",
        "x-ms-file-attributes": "Directory",
        "x-ms-file-change-time": "2021-01-26T19:27:23.4856821Z",
        "x-ms-file-creation-time": "2021-01-26T19:27:23.4856821Z",
        "x-ms-file-id": "13835128424026341376",
        "x-ms-file-last-write-time": "2021-01-26T19:27:23.4856821Z",
        "x-ms-file-parent-id": "0",
        "x-ms-file-permission-key": "17860367565182308406*11459378189709739967",
        "x-ms-request-id": "d1d59e3b-201a-000c-6d19-f44dca000000",
        "x-ms-server-encrypted": "true",
<<<<<<< HEAD
        "x-ms-version": "2020-12-06"
=======
        "x-ms-version": "2021-02-12"
>>>>>>> 7e782c87
      },
      "ResponseBody": []
    },
    {
      "RequestUri": "https://seanmcccanary3.file.core.windows.net/test-share-9f129449-0f41-c3cd-aa98-b6aa67b8bd98?restype=share",
      "RequestMethod": "DELETE",
      "RequestHeaders": {
        "Accept": "application/xml",
        "Authorization": "Sanitized",
        "traceparent": "00-46980023a6dda34ba1e9177f1d33ade1-244ecc791ba9004d-00",
        "User-Agent": [
          "azsdk-net-Storage.Files.Shares/12.7.0-alpha.20210126.1",
          "(.NET 5.0.2; Microsoft Windows 10.0.19042)"
        ],
        "x-ms-client-request-id": "c3b1b92b-e975-0d8b-0534-8ee5a0960ab2",
        "x-ms-date": "Tue, 26 Jan 2021 19:27:24 GMT",
        "x-ms-delete-snapshots": "include",
        "x-ms-return-client-request-id": "true",
<<<<<<< HEAD
        "x-ms-version": "2020-12-06"
=======
        "x-ms-version": "2021-02-12"
>>>>>>> 7e782c87
      },
      "RequestBody": null,
      "StatusCode": 202,
      "ResponseHeaders": {
        "Content-Length": "0",
        "Date": "Tue, 26 Jan 2021 19:27:23 GMT",
        "Server": [
          "Windows-Azure-File/1.0",
          "Microsoft-HTTPAPI/2.0"
        ],
        "x-ms-client-request-id": "c3b1b92b-e975-0d8b-0534-8ee5a0960ab2",
        "x-ms-request-id": "d1d59e3e-201a-000c-6e19-f44dca000000",
<<<<<<< HEAD
        "x-ms-version": "2020-12-06"
=======
        "x-ms-version": "2021-02-12"
>>>>>>> 7e782c87
      },
      "ResponseBody": []
    }
  ],
  "Variables": {
    "DateTimeOffsetNow": "2021-01-26T13:27:24.2596886-06:00",
    "RandomSeed": "1443723056",
    "Storage_TestConfigDefault": "ProductionTenant\nseanmcccanary3\nU2FuaXRpemVk\nhttps://seanmcccanary3.blob.core.windows.net\nhttps://seanmcccanary3.file.core.windows.net\nhttps://seanmcccanary3.queue.core.windows.net\nhttps://seanmcccanary3.table.core.windows.net\n\n\n\n\nhttps://seanmcccanary3-secondary.blob.core.windows.net\nhttps://seanmcccanary3-secondary.file.core.windows.net\nhttps://seanmcccanary3-secondary.queue.core.windows.net\nhttps://seanmcccanary3-secondary.table.core.windows.net\n\nSanitized\n\n\nCloud\nBlobEndpoint=https://seanmcccanary3.blob.core.windows.net/;QueueEndpoint=https://seanmcccanary3.queue.core.windows.net/;FileEndpoint=https://seanmcccanary3.file.core.windows.net/;BlobSecondaryEndpoint=https://seanmcccanary3-secondary.blob.core.windows.net/;QueueSecondaryEndpoint=https://seanmcccanary3-secondary.queue.core.windows.net/;FileSecondaryEndpoint=https://seanmcccanary3-secondary.file.core.windows.net/;AccountName=seanmcccanary3;AccountKey=Kg==;\nseanscope1\n\n"
  }
}<|MERGE_RESOLUTION|>--- conflicted
+++ resolved
@@ -14,11 +14,7 @@
         "x-ms-client-request-id": "73978a24-48e8-6d55-3306-96ce2f18614d",
         "x-ms-date": "Tue, 26 Jan 2021 19:27:24 GMT",
         "x-ms-return-client-request-id": "true",
-<<<<<<< HEAD
-        "x-ms-version": "2020-12-06"
-=======
         "x-ms-version": "2021-02-12"
->>>>>>> 7e782c87
       },
       "RequestBody": null,
       "StatusCode": 201,
@@ -33,11 +29,7 @@
         ],
         "x-ms-client-request-id": "73978a24-48e8-6d55-3306-96ce2f18614d",
         "x-ms-request-id": "83a3126e-101a-0038-7119-f47e02000000",
-<<<<<<< HEAD
-        "x-ms-version": "2020-12-06"
-=======
         "x-ms-version": "2021-02-12"
->>>>>>> 7e782c87
       },
       "ResponseBody": []
     },
@@ -59,11 +51,7 @@
         "x-ms-file-last-write-time": "Now",
         "x-ms-file-permission": "Inherit",
         "x-ms-return-client-request-id": "true",
-<<<<<<< HEAD
-        "x-ms-version": "2020-12-06"
-=======
         "x-ms-version": "2021-02-12"
->>>>>>> 7e782c87
       },
       "RequestBody": null,
       "StatusCode": 201,
@@ -86,20 +74,12 @@
         "x-ms-file-permission-key": "17860367565182308406*11459378189709739967",
         "x-ms-request-id": "83a31271-101a-0038-7219-f47e02000000",
         "x-ms-request-server-encrypted": "true",
-<<<<<<< HEAD
-        "x-ms-version": "2020-12-06"
-=======
         "x-ms-version": "2021-02-12"
->>>>>>> 7e782c87
       },
       "ResponseBody": []
     },
     {
-<<<<<<< HEAD
-      "RequestUri": "https://seanmcccanary3.file.core.windows.net/test-share-9f129449-0f41-c3cd-aa98-b6aa67b8bd98/test-directory-257e88a9-4b7e-0a91-805d-ae9517431194?restype=directory&sv=2020-12-06&st=2021-01-26T18%3A27%3A24Z&se=2021-01-26T20%3A27%3A24Z&sr=s&sp=rcwdl&sig=Sanitized",
-=======
       "RequestUri": "https://seanmcccanary3.file.core.windows.net/test-share-9f129449-0f41-c3cd-aa98-b6aa67b8bd98/test-directory-257e88a9-4b7e-0a91-805d-ae9517431194?restype=directory&sv=2021-02-12&st=2021-01-26T18%3A27%3A24Z&se=2021-01-26T20%3A27%3A24Z&sr=s&sp=rcwdl&sig=Sanitized",
->>>>>>> 7e782c87
       "RequestMethod": "GET",
       "RequestHeaders": {
         "Accept": "application/xml",
@@ -110,11 +90,7 @@
         ],
         "x-ms-client-request-id": "6c4bd6d9-e763-95fc-aead-e49456254661",
         "x-ms-return-client-request-id": "true",
-<<<<<<< HEAD
-        "x-ms-version": "2020-12-06"
-=======
         "x-ms-version": "2021-02-12"
->>>>>>> 7e782c87
       },
       "RequestBody": null,
       "StatusCode": 200,
@@ -138,11 +114,7 @@
         "x-ms-file-permission-key": "17860367565182308406*11459378189709739967",
         "x-ms-request-id": "d1d59e3b-201a-000c-6d19-f44dca000000",
         "x-ms-server-encrypted": "true",
-<<<<<<< HEAD
-        "x-ms-version": "2020-12-06"
-=======
         "x-ms-version": "2021-02-12"
->>>>>>> 7e782c87
       },
       "ResponseBody": []
     },
@@ -161,11 +133,7 @@
         "x-ms-date": "Tue, 26 Jan 2021 19:27:24 GMT",
         "x-ms-delete-snapshots": "include",
         "x-ms-return-client-request-id": "true",
-<<<<<<< HEAD
-        "x-ms-version": "2020-12-06"
-=======
         "x-ms-version": "2021-02-12"
->>>>>>> 7e782c87
       },
       "RequestBody": null,
       "StatusCode": 202,
@@ -178,11 +146,7 @@
         ],
         "x-ms-client-request-id": "c3b1b92b-e975-0d8b-0534-8ee5a0960ab2",
         "x-ms-request-id": "d1d59e3e-201a-000c-6e19-f44dca000000",
-<<<<<<< HEAD
-        "x-ms-version": "2020-12-06"
-=======
         "x-ms-version": "2021-02-12"
->>>>>>> 7e782c87
       },
       "ResponseBody": []
     }
