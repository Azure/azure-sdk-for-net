{
  "Entries": [
    {
      "RequestUri": "https://seanmcccanary3.file.core.windows.net/test-share-d564e339-a542-add8-c67b-9cf79fff5abb?restype=share",
      "RequestMethod": "PUT",
      "RequestHeaders": {
        "Accept": "application/xml",
        "Authorization": "Sanitized",
        "traceparent": "00-fafb9e2a67569a4188e8ac04dd7e2f4b-eb8e6df6a66f6c4a-00",
        "User-Agent": [
          "azsdk-net-Storage.Files.Shares/12.7.0-alpha.20210121.1",
          "(.NET 5.0.2; Microsoft Windows 10.0.19042)"
        ],
        "x-ms-client-request-id": "d9d5ac0a-b951-39fd-211a-c6cd1d26a559",
        "x-ms-date": "Thu, 21 Jan 2021 20:37:15 GMT",
        "x-ms-return-client-request-id": "true",
        "x-ms-version": "2020-06-12"
      },
      "RequestBody": null,
      "StatusCode": 201,
      "ResponseHeaders": {
        "Content-Length": "0",
        "Date": "Thu, 21 Jan 2021 20:37:15 GMT",
        "ETag": "\u00220x8D8BE4C56E0928E\u0022",
        "Last-Modified": "Thu, 21 Jan 2021 20:37:15 GMT",
        "Server": [
          "Windows-Azure-File/1.0",
          "Microsoft-HTTPAPI/2.0"
        ],
        "x-ms-client-request-id": "d9d5ac0a-b951-39fd-211a-c6cd1d26a559",
<<<<<<< HEAD
        "x-ms-request-id": "c9ef60f2-f01a-0012-0d37-f3e9eb000000",
        "x-ms-version": "2020-06-12"
=======
        "x-ms-request-id": "01d0ff80-201a-000c-4135-f04dca000000",
        "x-ms-version": "2020-04-08"
>>>>>>> ac24a13f
      },
      "ResponseBody": []
    },
    {
      "RequestUri": "https://seanmcccanary3.file.core.windows.net/test-share-d564e339-a542-add8-c67b-9cf79fff5abb/test-directory-fb1af7b1-f6a9-ded8-a46e-2854de75b49a?restype=directory\u0026comp=list",
      "RequestMethod": "GET",
      "RequestHeaders": {
        "Accept": "application/xml",
        "Authorization": "Sanitized",
        "User-Agent": [
          "azsdk-net-Storage.Files.Shares/12.7.0-alpha.20210121.1",
          "(.NET 5.0.2; Microsoft Windows 10.0.19042)"
        ],
        "x-ms-client-request-id": "01b16d47-9711-14b0-d4f7-35e390a95aab",
        "x-ms-date": "Thu, 21 Jan 2021 20:37:16 GMT",
        "x-ms-return-client-request-id": "true",
        "x-ms-version": "2020-06-12"
      },
      "RequestBody": null,
      "StatusCode": 404,
      "ResponseHeaders": {
        "Content-Length": "223",
        "Content-Type": "application/xml",
        "Date": "Thu, 21 Jan 2021 20:37:15 GMT",
        "Server": [
          "Windows-Azure-File/1.0",
          "Microsoft-HTTPAPI/2.0"
        ],
        "Vary": "Origin",
        "x-ms-client-request-id": "01b16d47-9711-14b0-d4f7-35e390a95aab",
        "x-ms-error-code": "ResourceNotFound",
<<<<<<< HEAD
        "x-ms-request-id": "c9ef60f4-f01a-0012-0e37-f3e9eb000000",
        "x-ms-version": "2020-06-12"
=======
        "x-ms-request-id": "01d0ff82-201a-000c-4235-f04dca000000",
        "x-ms-version": "2020-04-08"
>>>>>>> ac24a13f
      },
      "ResponseBody": [
        "\uFEFF\u003C?xml version=\u00221.0\u0022 encoding=\u0022utf-8\u0022?\u003E\u003CError\u003E\u003CCode\u003EResourceNotFound\u003C/Code\u003E\u003CMessage\u003EThe specified resource does not exist.\n",
        "RequestId:01d0ff82-201a-000c-4235-f04dca000000\n",
        "Time:2021-01-21T20:37:15.7895727Z\u003C/Message\u003E\u003C/Error\u003E"
      ]
    },
    {
      "RequestUri": "https://seanmcccanary3.file.core.windows.net/test-share-d564e339-a542-add8-c67b-9cf79fff5abb?restype=share",
      "RequestMethod": "DELETE",
      "RequestHeaders": {
        "Accept": "application/xml",
        "Authorization": "Sanitized",
        "traceparent": "00-bccad369109c284e80ea2d1e8433f8c9-a2d7a7f96c729642-00",
        "User-Agent": [
          "azsdk-net-Storage.Files.Shares/12.7.0-alpha.20210121.1",
          "(.NET 5.0.2; Microsoft Windows 10.0.19042)"
        ],
        "x-ms-client-request-id": "700ca295-b3c4-5189-92d8-1f324b86dcdb",
        "x-ms-date": "Thu, 21 Jan 2021 20:37:16 GMT",
        "x-ms-delete-snapshots": "include",
        "x-ms-return-client-request-id": "true",
        "x-ms-version": "2020-06-12"
      },
      "RequestBody": null,
      "StatusCode": 202,
      "ResponseHeaders": {
        "Content-Length": "0",
        "Date": "Thu, 21 Jan 2021 20:37:15 GMT",
        "Server": [
          "Windows-Azure-File/1.0",
          "Microsoft-HTTPAPI/2.0"
        ],
        "x-ms-client-request-id": "700ca295-b3c4-5189-92d8-1f324b86dcdb",
<<<<<<< HEAD
        "x-ms-request-id": "c9ef60f5-f01a-0012-0f37-f3e9eb000000",
        "x-ms-version": "2020-06-12"
=======
        "x-ms-request-id": "01d0ff83-201a-000c-4335-f04dca000000",
        "x-ms-version": "2020-04-08"
>>>>>>> ac24a13f
      },
      "ResponseBody": []
    }
  ],
  "Variables": {
    "RandomSeed": "1075535886",
    "Storage_TestConfigDefault": "ProductionTenant\nseanmcccanary3\nU2FuaXRpemVk\nhttps://seanmcccanary3.blob.core.windows.net\nhttps://seanmcccanary3.file.core.windows.net\nhttps://seanmcccanary3.queue.core.windows.net\nhttps://seanmcccanary3.table.core.windows.net\n\n\n\n\nhttps://seanmcccanary3-secondary.blob.core.windows.net\nhttps://seanmcccanary3-secondary.file.core.windows.net\nhttps://seanmcccanary3-secondary.queue.core.windows.net\nhttps://seanmcccanary3-secondary.table.core.windows.net\n\nSanitized\n\n\nCloud\nBlobEndpoint=https://seanmcccanary3.blob.core.windows.net/;QueueEndpoint=https://seanmcccanary3.queue.core.windows.net/;FileEndpoint=https://seanmcccanary3.file.core.windows.net/;BlobSecondaryEndpoint=https://seanmcccanary3-secondary.blob.core.windows.net/;QueueSecondaryEndpoint=https://seanmcccanary3-secondary.queue.core.windows.net/;FileSecondaryEndpoint=https://seanmcccanary3-secondary.file.core.windows.net/;AccountName=seanmcccanary3;AccountKey=Kg==;\nseanscope1"
  }
}<|MERGE_RESOLUTION|>--- conflicted
+++ resolved
@@ -1,18 +1,18 @@
 {
   "Entries": [
     {
-      "RequestUri": "https://seanmcccanary3.file.core.windows.net/test-share-d564e339-a542-add8-c67b-9cf79fff5abb?restype=share",
+      "RequestUri": "https://seanmcccanary3.file.core.windows.net/test-share-7d79e323-d83d-c6b5-96c7-554412b39767?restype=share",
       "RequestMethod": "PUT",
       "RequestHeaders": {
         "Accept": "application/xml",
         "Authorization": "Sanitized",
-        "traceparent": "00-fafb9e2a67569a4188e8ac04dd7e2f4b-eb8e6df6a66f6c4a-00",
+        "traceparent": "00-7a19916be6f2e14cbfdff741e6932a22-60405cf55999eb42-00",
         "User-Agent": [
-          "azsdk-net-Storage.Files.Shares/12.7.0-alpha.20210121.1",
+          "azsdk-net-Storage.Files.Shares/12.7.0-alpha.20210126.1",
           "(.NET 5.0.2; Microsoft Windows 10.0.19042)"
         ],
-        "x-ms-client-request-id": "d9d5ac0a-b951-39fd-211a-c6cd1d26a559",
-        "x-ms-date": "Thu, 21 Jan 2021 20:37:15 GMT",
+        "x-ms-client-request-id": "7f4a0ccb-5091-d5c1-c7f0-2c0c8390a4f7",
+        "x-ms-date": "Tue, 26 Jan 2021 19:27:39 GMT",
         "x-ms-return-client-request-id": "true",
         "x-ms-version": "2020-06-12"
       },
@@ -20,36 +20,31 @@
       "StatusCode": 201,
       "ResponseHeaders": {
         "Content-Length": "0",
-        "Date": "Thu, 21 Jan 2021 20:37:15 GMT",
-        "ETag": "\u00220x8D8BE4C56E0928E\u0022",
-        "Last-Modified": "Thu, 21 Jan 2021 20:37:15 GMT",
+        "Date": "Tue, 26 Jan 2021 19:27:37 GMT",
+        "ETag": "\u00220x8D8C2307137EC06\u0022",
+        "Last-Modified": "Tue, 26 Jan 2021 19:27:38 GMT",
         "Server": [
           "Windows-Azure-File/1.0",
           "Microsoft-HTTPAPI/2.0"
         ],
-        "x-ms-client-request-id": "d9d5ac0a-b951-39fd-211a-c6cd1d26a559",
-<<<<<<< HEAD
-        "x-ms-request-id": "c9ef60f2-f01a-0012-0d37-f3e9eb000000",
+        "x-ms-client-request-id": "7f4a0ccb-5091-d5c1-c7f0-2c0c8390a4f7",
+        "x-ms-request-id": "58000f57-201a-001c-3519-f488a2000000",
         "x-ms-version": "2020-06-12"
-=======
-        "x-ms-request-id": "01d0ff80-201a-000c-4135-f04dca000000",
-        "x-ms-version": "2020-04-08"
->>>>>>> ac24a13f
       },
       "ResponseBody": []
     },
     {
-      "RequestUri": "https://seanmcccanary3.file.core.windows.net/test-share-d564e339-a542-add8-c67b-9cf79fff5abb/test-directory-fb1af7b1-f6a9-ded8-a46e-2854de75b49a?restype=directory\u0026comp=list",
+      "RequestUri": "https://seanmcccanary3.file.core.windows.net/test-share-7d79e323-d83d-c6b5-96c7-554412b39767/test-directory-a5b8c047-3d8c-713e-2d6f-1eee2291b68e?restype=directory\u0026comp=list",
       "RequestMethod": "GET",
       "RequestHeaders": {
         "Accept": "application/xml",
         "Authorization": "Sanitized",
         "User-Agent": [
-          "azsdk-net-Storage.Files.Shares/12.7.0-alpha.20210121.1",
+          "azsdk-net-Storage.Files.Shares/12.7.0-alpha.20210126.1",
           "(.NET 5.0.2; Microsoft Windows 10.0.19042)"
         ],
-        "x-ms-client-request-id": "01b16d47-9711-14b0-d4f7-35e390a95aab",
-        "x-ms-date": "Thu, 21 Jan 2021 20:37:16 GMT",
+        "x-ms-client-request-id": "4fdcbeaa-384f-8d58-ced9-512232d2b236",
+        "x-ms-date": "Tue, 26 Jan 2021 19:27:39 GMT",
         "x-ms-return-client-request-id": "true",
         "x-ms-version": "2020-06-12"
       },
@@ -58,41 +53,36 @@
       "ResponseHeaders": {
         "Content-Length": "223",
         "Content-Type": "application/xml",
-        "Date": "Thu, 21 Jan 2021 20:37:15 GMT",
+        "Date": "Tue, 26 Jan 2021 19:27:37 GMT",
         "Server": [
           "Windows-Azure-File/1.0",
           "Microsoft-HTTPAPI/2.0"
         ],
         "Vary": "Origin",
-        "x-ms-client-request-id": "01b16d47-9711-14b0-d4f7-35e390a95aab",
+        "x-ms-client-request-id": "4fdcbeaa-384f-8d58-ced9-512232d2b236",
         "x-ms-error-code": "ResourceNotFound",
-<<<<<<< HEAD
-        "x-ms-request-id": "c9ef60f4-f01a-0012-0e37-f3e9eb000000",
+        "x-ms-request-id": "58000f5a-201a-001c-3619-f488a2000000",
         "x-ms-version": "2020-06-12"
-=======
-        "x-ms-request-id": "01d0ff82-201a-000c-4235-f04dca000000",
-        "x-ms-version": "2020-04-08"
->>>>>>> ac24a13f
       },
       "ResponseBody": [
         "\uFEFF\u003C?xml version=\u00221.0\u0022 encoding=\u0022utf-8\u0022?\u003E\u003CError\u003E\u003CCode\u003EResourceNotFound\u003C/Code\u003E\u003CMessage\u003EThe specified resource does not exist.\n",
-        "RequestId:01d0ff82-201a-000c-4235-f04dca000000\n",
-        "Time:2021-01-21T20:37:15.7895727Z\u003C/Message\u003E\u003C/Error\u003E"
+        "RequestId:58000f5a-201a-001c-3619-f488a2000000\n",
+        "Time:2021-01-26T19:27:38.7534880Z\u003C/Message\u003E\u003C/Error\u003E"
       ]
     },
     {
-      "RequestUri": "https://seanmcccanary3.file.core.windows.net/test-share-d564e339-a542-add8-c67b-9cf79fff5abb?restype=share",
+      "RequestUri": "https://seanmcccanary3.file.core.windows.net/test-share-7d79e323-d83d-c6b5-96c7-554412b39767?restype=share",
       "RequestMethod": "DELETE",
       "RequestHeaders": {
         "Accept": "application/xml",
         "Authorization": "Sanitized",
-        "traceparent": "00-bccad369109c284e80ea2d1e8433f8c9-a2d7a7f96c729642-00",
+        "traceparent": "00-77b01281404e54488b1e810a9f6b30f2-49b69050755c5641-00",
         "User-Agent": [
-          "azsdk-net-Storage.Files.Shares/12.7.0-alpha.20210121.1",
+          "azsdk-net-Storage.Files.Shares/12.7.0-alpha.20210126.1",
           "(.NET 5.0.2; Microsoft Windows 10.0.19042)"
         ],
-        "x-ms-client-request-id": "700ca295-b3c4-5189-92d8-1f324b86dcdb",
-        "x-ms-date": "Thu, 21 Jan 2021 20:37:16 GMT",
+        "x-ms-client-request-id": "64434fea-67b5-b13f-17ea-378fc6b313ab",
+        "x-ms-date": "Tue, 26 Jan 2021 19:27:39 GMT",
         "x-ms-delete-snapshots": "include",
         "x-ms-return-client-request-id": "true",
         "x-ms-version": "2020-06-12"
@@ -101,25 +91,20 @@
       "StatusCode": 202,
       "ResponseHeaders": {
         "Content-Length": "0",
-        "Date": "Thu, 21 Jan 2021 20:37:15 GMT",
+        "Date": "Tue, 26 Jan 2021 19:27:37 GMT",
         "Server": [
           "Windows-Azure-File/1.0",
           "Microsoft-HTTPAPI/2.0"
         ],
-        "x-ms-client-request-id": "700ca295-b3c4-5189-92d8-1f324b86dcdb",
-<<<<<<< HEAD
-        "x-ms-request-id": "c9ef60f5-f01a-0012-0f37-f3e9eb000000",
+        "x-ms-client-request-id": "64434fea-67b5-b13f-17ea-378fc6b313ab",
+        "x-ms-request-id": "58000f5b-201a-001c-3719-f488a2000000",
         "x-ms-version": "2020-06-12"
-=======
-        "x-ms-request-id": "01d0ff83-201a-000c-4335-f04dca000000",
-        "x-ms-version": "2020-04-08"
->>>>>>> ac24a13f
       },
       "ResponseBody": []
     }
   ],
   "Variables": {
-    "RandomSeed": "1075535886",
+    "RandomSeed": "58357848",
     "Storage_TestConfigDefault": "ProductionTenant\nseanmcccanary3\nU2FuaXRpemVk\nhttps://seanmcccanary3.blob.core.windows.net\nhttps://seanmcccanary3.file.core.windows.net\nhttps://seanmcccanary3.queue.core.windows.net\nhttps://seanmcccanary3.table.core.windows.net\n\n\n\n\nhttps://seanmcccanary3-secondary.blob.core.windows.net\nhttps://seanmcccanary3-secondary.file.core.windows.net\nhttps://seanmcccanary3-secondary.queue.core.windows.net\nhttps://seanmcccanary3-secondary.table.core.windows.net\n\nSanitized\n\n\nCloud\nBlobEndpoint=https://seanmcccanary3.blob.core.windows.net/;QueueEndpoint=https://seanmcccanary3.queue.core.windows.net/;FileEndpoint=https://seanmcccanary3.file.core.windows.net/;BlobSecondaryEndpoint=https://seanmcccanary3-secondary.blob.core.windows.net/;QueueSecondaryEndpoint=https://seanmcccanary3-secondary.queue.core.windows.net/;FileSecondaryEndpoint=https://seanmcccanary3-secondary.file.core.windows.net/;AccountName=seanmcccanary3;AccountKey=Kg==;\nseanscope1"
   }
 }