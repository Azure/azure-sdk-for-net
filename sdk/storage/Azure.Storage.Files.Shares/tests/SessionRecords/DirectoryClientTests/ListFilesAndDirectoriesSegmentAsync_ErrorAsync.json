﻿{
  "Entries": [
    {
      "RequestUri": "https://seanmcccanary3.file.core.windows.net/test-share-7d79e323-d83d-c6b5-96c7-554412b39767?restype=share",
      "RequestMethod": "PUT",
      "RequestHeaders": {
        "Accept": "application/xml",
        "Authorization": "Sanitized",
        "traceparent": "00-7a19916be6f2e14cbfdff741e6932a22-60405cf55999eb42-00",
        "User-Agent": [
          "azsdk-net-Storage.Files.Shares/12.7.0-alpha.20210126.1",
          "(.NET 5.0.2; Microsoft Windows 10.0.19042)"
        ],
        "x-ms-client-request-id": "7f4a0ccb-5091-d5c1-c7f0-2c0c8390a4f7",
        "x-ms-date": "Tue, 26 Jan 2021 19:27:39 GMT",
        "x-ms-return-client-request-id": "true",
<<<<<<< HEAD
        "x-ms-version": "2020-12-06"
=======
        "x-ms-version": "2021-02-12"
>>>>>>> 7e782c87
      },
      "RequestBody": null,
      "StatusCode": 201,
      "ResponseHeaders": {
        "Content-Length": "0",
        "Date": "Tue, 26 Jan 2021 19:27:37 GMT",
        "ETag": "\"0x8D8C2307137EC06\"",
        "Last-Modified": "Tue, 26 Jan 2021 19:27:38 GMT",
        "Server": [
          "Windows-Azure-File/1.0",
          "Microsoft-HTTPAPI/2.0"
        ],
        "x-ms-client-request-id": "7f4a0ccb-5091-d5c1-c7f0-2c0c8390a4f7",
        "x-ms-request-id": "58000f57-201a-001c-3519-f488a2000000",
<<<<<<< HEAD
        "x-ms-version": "2020-12-06"
=======
        "x-ms-version": "2021-02-12"
>>>>>>> 7e782c87
      },
      "ResponseBody": []
    },
    {
      "RequestUri": "https://seanmcccanary3.file.core.windows.net/test-share-7d79e323-d83d-c6b5-96c7-554412b39767/test-directory-a5b8c047-3d8c-713e-2d6f-1eee2291b68e?restype=directory&comp=list",
      "RequestMethod": "GET",
      "RequestHeaders": {
        "Accept": "application/xml",
        "Authorization": "Sanitized",
        "User-Agent": [
          "azsdk-net-Storage.Files.Shares/12.7.0-alpha.20210126.1",
          "(.NET 5.0.2; Microsoft Windows 10.0.19042)"
        ],
        "x-ms-client-request-id": "4fdcbeaa-384f-8d58-ced9-512232d2b236",
        "x-ms-date": "Tue, 26 Jan 2021 19:27:39 GMT",
        "x-ms-return-client-request-id": "true",
<<<<<<< HEAD
        "x-ms-version": "2020-12-06"
=======
        "x-ms-version": "2021-02-12"
>>>>>>> 7e782c87
      },
      "RequestBody": null,
      "StatusCode": 404,
      "ResponseHeaders": {
        "Content-Length": "223",
        "Content-Type": "application/xml",
        "Date": "Tue, 26 Jan 2021 19:27:37 GMT",
        "Server": [
          "Windows-Azure-File/1.0",
          "Microsoft-HTTPAPI/2.0"
        ],
        "Vary": "Origin",
        "x-ms-client-request-id": "4fdcbeaa-384f-8d58-ced9-512232d2b236",
        "x-ms-error-code": "ResourceNotFound",
        "x-ms-request-id": "58000f5a-201a-001c-3619-f488a2000000",
<<<<<<< HEAD
        "x-ms-version": "2020-12-06"
=======
        "x-ms-version": "2021-02-12"
>>>>>>> 7e782c87
      },
      "ResponseBody": [
        "﻿<?xml version=\"1.0\" encoding=\"utf-8\"?><Error><Code>ResourceNotFound</Code><Message>The specified resource does not exist.\n",
        "RequestId:58000f5a-201a-001c-3619-f488a2000000\n",
        "Time:2021-01-26T19:27:38.7534880Z</Message></Error>"
      ]
    },
    {
      "RequestUri": "https://seanmcccanary3.file.core.windows.net/test-share-7d79e323-d83d-c6b5-96c7-554412b39767?restype=share",
      "RequestMethod": "DELETE",
      "RequestHeaders": {
        "Accept": "application/xml",
        "Authorization": "Sanitized",
        "traceparent": "00-77b01281404e54488b1e810a9f6b30f2-49b69050755c5641-00",
        "User-Agent": [
          "azsdk-net-Storage.Files.Shares/12.7.0-alpha.20210126.1",
          "(.NET 5.0.2; Microsoft Windows 10.0.19042)"
        ],
        "x-ms-client-request-id": "64434fea-67b5-b13f-17ea-378fc6b313ab",
        "x-ms-date": "Tue, 26 Jan 2021 19:27:39 GMT",
        "x-ms-delete-snapshots": "include",
        "x-ms-return-client-request-id": "true",
<<<<<<< HEAD
        "x-ms-version": "2020-12-06"
=======
        "x-ms-version": "2021-02-12"
>>>>>>> 7e782c87
      },
      "RequestBody": null,
      "StatusCode": 202,
      "ResponseHeaders": {
        "Content-Length": "0",
        "Date": "Tue, 26 Jan 2021 19:27:37 GMT",
        "Server": [
          "Windows-Azure-File/1.0",
          "Microsoft-HTTPAPI/2.0"
        ],
        "x-ms-client-request-id": "64434fea-67b5-b13f-17ea-378fc6b313ab",
        "x-ms-request-id": "58000f5b-201a-001c-3719-f488a2000000",
<<<<<<< HEAD
        "x-ms-version": "2020-12-06"
=======
        "x-ms-version": "2021-02-12"
>>>>>>> 7e782c87
      },
      "ResponseBody": []
    }
  ],
  "Variables": {
    "RandomSeed": "58357848",
    "Storage_TestConfigDefault": "ProductionTenant\nseanmcccanary3\nU2FuaXRpemVk\nhttps://seanmcccanary3.blob.core.windows.net\nhttps://seanmcccanary3.file.core.windows.net\nhttps://seanmcccanary3.queue.core.windows.net\nhttps://seanmcccanary3.table.core.windows.net\n\n\n\n\nhttps://seanmcccanary3-secondary.blob.core.windows.net\nhttps://seanmcccanary3-secondary.file.core.windows.net\nhttps://seanmcccanary3-secondary.queue.core.windows.net\nhttps://seanmcccanary3-secondary.table.core.windows.net\n\nSanitized\n\n\nCloud\nBlobEndpoint=https://seanmcccanary3.blob.core.windows.net/;QueueEndpoint=https://seanmcccanary3.queue.core.windows.net/;FileEndpoint=https://seanmcccanary3.file.core.windows.net/;BlobSecondaryEndpoint=https://seanmcccanary3-secondary.blob.core.windows.net/;QueueSecondaryEndpoint=https://seanmcccanary3-secondary.queue.core.windows.net/;FileSecondaryEndpoint=https://seanmcccanary3-secondary.file.core.windows.net/;AccountName=seanmcccanary3;AccountKey=Kg==;\nseanscope1\n\n"
  }
}<|MERGE_RESOLUTION|>--- conflicted
+++ resolved
@@ -14,11 +14,7 @@
         "x-ms-client-request-id": "7f4a0ccb-5091-d5c1-c7f0-2c0c8390a4f7",
         "x-ms-date": "Tue, 26 Jan 2021 19:27:39 GMT",
         "x-ms-return-client-request-id": "true",
-<<<<<<< HEAD
-        "x-ms-version": "2020-12-06"
-=======
         "x-ms-version": "2021-02-12"
->>>>>>> 7e782c87
       },
       "RequestBody": null,
       "StatusCode": 201,
@@ -33,11 +29,7 @@
         ],
         "x-ms-client-request-id": "7f4a0ccb-5091-d5c1-c7f0-2c0c8390a4f7",
         "x-ms-request-id": "58000f57-201a-001c-3519-f488a2000000",
-<<<<<<< HEAD
-        "x-ms-version": "2020-12-06"
-=======
         "x-ms-version": "2021-02-12"
->>>>>>> 7e782c87
       },
       "ResponseBody": []
     },
@@ -54,11 +46,7 @@
         "x-ms-client-request-id": "4fdcbeaa-384f-8d58-ced9-512232d2b236",
         "x-ms-date": "Tue, 26 Jan 2021 19:27:39 GMT",
         "x-ms-return-client-request-id": "true",
-<<<<<<< HEAD
-        "x-ms-version": "2020-12-06"
-=======
         "x-ms-version": "2021-02-12"
->>>>>>> 7e782c87
       },
       "RequestBody": null,
       "StatusCode": 404,
@@ -74,11 +62,7 @@
         "x-ms-client-request-id": "4fdcbeaa-384f-8d58-ced9-512232d2b236",
         "x-ms-error-code": "ResourceNotFound",
         "x-ms-request-id": "58000f5a-201a-001c-3619-f488a2000000",
-<<<<<<< HEAD
-        "x-ms-version": "2020-12-06"
-=======
         "x-ms-version": "2021-02-12"
->>>>>>> 7e782c87
       },
       "ResponseBody": [
         "﻿<?xml version=\"1.0\" encoding=\"utf-8\"?><Error><Code>ResourceNotFound</Code><Message>The specified resource does not exist.\n",
@@ -101,11 +85,7 @@
         "x-ms-date": "Tue, 26 Jan 2021 19:27:39 GMT",
         "x-ms-delete-snapshots": "include",
         "x-ms-return-client-request-id": "true",
-<<<<<<< HEAD
-        "x-ms-version": "2020-12-06"
-=======
         "x-ms-version": "2021-02-12"
->>>>>>> 7e782c87
       },
       "RequestBody": null,
       "StatusCode": 202,
@@ -118,11 +98,7 @@
         ],
         "x-ms-client-request-id": "64434fea-67b5-b13f-17ea-378fc6b313ab",
         "x-ms-request-id": "58000f5b-201a-001c-3719-f488a2000000",
-<<<<<<< HEAD
-        "x-ms-version": "2020-12-06"
-=======
         "x-ms-version": "2021-02-12"
->>>>>>> 7e782c87
       },
       "ResponseBody": []
     }
