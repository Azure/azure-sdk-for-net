{
  "Entries": [
    {
      "RequestUri": "http://seanstagetest.file.core.windows.net/test-share-74ca6157-c092-bb3f-02db-2a109882d926?restype=share",
      "RequestMethod": "PUT",
      "RequestHeaders": {
        "Authorization": "Sanitized",
        "traceparent": "00-4345a323981cce41ace2cfee40a547c1-17515cc9b50c314e-00",
        "User-Agent": [
<<<<<<< HEAD
          "azsdk-net-Storage.Files.Shares/12.0.0-dev.20191205.1+4f14c4315f17fbbc59c93c6819467b6f15d7008f",
=======
          "azsdk-net-Storage.Files.Shares/12.0.0-dev.20191211.1\u002B899431c003876eb9b26cefd8e8a37e7f27f82ced",
>>>>>>> 5e20a7a1
          "(.NET Core 4.6.28008.01; Microsoft Windows 10.0.18363 )"
        ],
        "x-ms-client-request-id": "cf23830f-3c76-baef-9281-46756ccf4d43",
        "x-ms-date": "Wed, 11 Dec 2019 20:37:15 GMT",
        "x-ms-return-client-request-id": "true",
        "x-ms-version": "2019-07-07"
      },
      "RequestBody": null,
      "StatusCode": 201,
      "ResponseHeaders": {
        "Content-Length": "0",
<<<<<<< HEAD
        "Date": "Fri, 06 Dec 2019 00:25:36 GMT",
        "ETag": "\"0x8D779E2D0F0D0FA\"",
        "Last-Modified": "Fri, 06 Dec 2019 00:25:37 GMT",
=======
        "Date": "Wed, 11 Dec 2019 20:37:15 GMT",
        "ETag": "\u00220x8D77E79E8BB0642\u0022",
        "Last-Modified": "Wed, 11 Dec 2019 20:37:15 GMT",
>>>>>>> 5e20a7a1
        "Server": [
          "Windows-Azure-File/1.0",
          "Microsoft-HTTPAPI/2.0"
        ],
        "x-ms-client-request-id": "cf23830f-3c76-baef-9281-46756ccf4d43",
        "x-ms-request-id": "ef3e38d5-c01a-0019-2c62-b01280000000",
        "x-ms-version": "2019-07-07"
      },
      "ResponseBody": []
    },
    {
<<<<<<< HEAD
      "RequestUri": "http://seanstagetest.file.core.windows.net/test-share-ca83d175-fbf9-35aa-05e2-3791906e7eca/test-directory-21b95c53-f393-528a-83c7-a759aa542faa?restype=directory&comp=list",
=======
      "RequestUri": "http://seanstagetest.file.core.windows.net/test-share-74ca6157-c092-bb3f-02db-2a109882d926/test-directory-811ffa94-57da-ca9e-fa05-b41b7094aebc?restype=directory\u0026comp=list",
>>>>>>> 5e20a7a1
      "RequestMethod": "GET",
      "RequestHeaders": {
        "Authorization": "Sanitized",
        "User-Agent": [
<<<<<<< HEAD
          "azsdk-net-Storage.Files.Shares/12.0.0-dev.20191205.1+4f14c4315f17fbbc59c93c6819467b6f15d7008f",
=======
          "azsdk-net-Storage.Files.Shares/12.0.0-dev.20191211.1\u002B899431c003876eb9b26cefd8e8a37e7f27f82ced",
>>>>>>> 5e20a7a1
          "(.NET Core 4.6.28008.01; Microsoft Windows 10.0.18363 )"
        ],
        "x-ms-client-request-id": "11160d2a-8826-b867-e459-d47087d44afe",
        "x-ms-date": "Wed, 11 Dec 2019 20:37:15 GMT",
        "x-ms-return-client-request-id": "true",
        "x-ms-version": "2019-07-07"
      },
      "RequestBody": null,
      "StatusCode": 404,
      "ResponseHeaders": {
        "Access-Control-Allow-Origin": "*",
        "Content-Length": "223",
        "Content-Type": "application/xml",
        "Date": "Wed, 11 Dec 2019 20:37:15 GMT",
        "Server": [
          "Windows-Azure-File/1.0",
          "Microsoft-HTTPAPI/2.0"
        ],
        "x-ms-client-request-id": "11160d2a-8826-b867-e459-d47087d44afe",
        "x-ms-error-code": "ResourceNotFound",
        "x-ms-request-id": "ef3e38d7-c01a-0019-2d62-b01280000000",
        "x-ms-version": "2019-07-07"
      },
      "ResponseBody": [
<<<<<<< HEAD
        "﻿<?xml version=\"1.0\" encoding=\"utf-8\"?><Error><Code>ResourceNotFound</Code><Message>The specified resource does not exist.\n",
        "RequestId:a2d0f5a2-501a-0034-5fcb-aba1f3000000\n",
        "Time:2019-12-06T00:25:37.2117352Z</Message></Error>"
=======
        "\uFEFF\u003C?xml version=\u00221.0\u0022 encoding=\u0022utf-8\u0022?\u003E\u003CError\u003E\u003CCode\u003EResourceNotFound\u003C/Code\u003E\u003CMessage\u003EThe specified resource does not exist.\n",
        "RequestId:ef3e38d7-c01a-0019-2d62-b01280000000\n",
        "Time:2019-12-11T20:37:15.7817806Z\u003C/Message\u003E\u003C/Error\u003E"
>>>>>>> 5e20a7a1
      ]
    },
    {
      "RequestUri": "http://seanstagetest.file.core.windows.net/test-share-74ca6157-c092-bb3f-02db-2a109882d926?restype=share",
      "RequestMethod": "DELETE",
      "RequestHeaders": {
        "Authorization": "Sanitized",
        "traceparent": "00-6d8a32a3e48bff4f89ba935f87e43fd5-e50a74178624f349-00",
        "User-Agent": [
<<<<<<< HEAD
          "azsdk-net-Storage.Files.Shares/12.0.0-dev.20191205.1+4f14c4315f17fbbc59c93c6819467b6f15d7008f",
=======
          "azsdk-net-Storage.Files.Shares/12.0.0-dev.20191211.1\u002B899431c003876eb9b26cefd8e8a37e7f27f82ced",
>>>>>>> 5e20a7a1
          "(.NET Core 4.6.28008.01; Microsoft Windows 10.0.18363 )"
        ],
        "x-ms-client-request-id": "62f0c3ac-9c7e-4995-8248-2f05353f5d61",
        "x-ms-date": "Wed, 11 Dec 2019 20:37:15 GMT",
        "x-ms-delete-snapshots": "include",
        "x-ms-return-client-request-id": "true",
        "x-ms-version": "2019-07-07"
      },
      "RequestBody": null,
      "StatusCode": 202,
      "ResponseHeaders": {
        "Content-Length": "0",
        "Date": "Wed, 11 Dec 2019 20:37:15 GMT",
        "Server": [
          "Windows-Azure-File/1.0",
          "Microsoft-HTTPAPI/2.0"
        ],
        "x-ms-client-request-id": "62f0c3ac-9c7e-4995-8248-2f05353f5d61",
        "x-ms-request-id": "ef3e38d8-c01a-0019-2e62-b01280000000",
        "x-ms-version": "2019-07-07"
      },
      "ResponseBody": []
    }
  ],
  "Variables": {
<<<<<<< HEAD
    "RandomSeed": "1669516515",
    "Storage_TestConfigDefault": "ProductionTenant\nseanstagetest\nU2FuaXRpemVk\nhttp://seanstagetest.blob.core.windows.net\nhttp://seanstagetest.file.core.windows.net\nhttp://seanstagetest.queue.core.windows.net\nhttp://seanstagetest.table.core.windows.net\n\n\n\n\nhttp://seanstagetest-secondary.blob.core.windows.net\nhttp://seanstagetest-secondary.file.core.windows.net\nhttp://seanstagetest-secondary.queue.core.windows.net\nhttp://seanstagetest-secondary.table.core.windows.net\n\nSanitized\n\n\nCloud\nBlobEndpoint=http://seanstagetest.blob.core.windows.net/;QueueEndpoint=http://seanstagetest.queue.core.windows.net/;FileEndpoint=http://seanstagetest.file.core.windows.net/;BlobSecondaryEndpoint=http://seanstagetest-secondary.blob.core.windows.net/;QueueSecondaryEndpoint=http://seanstagetest-secondary.queue.core.windows.net/;FileSecondaryEndpoint=http://seanstagetest-secondary.file.core.windows.net/;AccountName=seanstagetest;AccountKey=Sanitized\nseanscope1"
=======
    "RandomSeed": "1212201794",
    "Storage_TestConfigDefault": "ProductionTenant\nseanstagetest\nU2FuaXRpemVk\nhttp://seanstagetest.blob.core.windows.net\nhttp://seanstagetest.file.core.windows.net\nhttp://seanstagetest.queue.core.windows.net\nhttp://seanstagetest.table.core.windows.net\n\n\n\n\nhttp://seanstagetest-secondary.blob.core.windows.net\nhttp://seanstagetest-secondary.file.core.windows.net\nhttp://seanstagetest-secondary.queue.core.windows.net\nhttp://seanstagetest-secondary.table.core.windows.net\n\nSanitized\n\n\nCloud\nBlobEndpoint=http://seanstagetest.blob.core.windows.net/;QueueEndpoint=http://seanstagetest.queue.core.windows.net/;FileEndpoint=http://seanstagetest.file.core.windows.net/;BlobSecondaryEndpoint=http://seanstagetest-secondary.blob.core.windows.net/;QueueSecondaryEndpoint=http://seanstagetest-secondary.queue.core.windows.net/;FileSecondaryEndpoint=http://seanstagetest-secondary.file.core.windows.net/;AccountName=seanstagetest;AccountKey=Sanitized"
>>>>>>> 5e20a7a1
  }
}<|MERGE_RESOLUTION|>--- conflicted
+++ resolved
@@ -1,21 +1,17 @@
 {
   "Entries": [
     {
-      "RequestUri": "http://seanstagetest.file.core.windows.net/test-share-74ca6157-c092-bb3f-02db-2a109882d926?restype=share",
+      "RequestUri": "http://seanstagetest.file.core.windows.net/test-share-d564e339-a542-add8-c67b-9cf79fff5abb?restype=share",
       "RequestMethod": "PUT",
       "RequestHeaders": {
         "Authorization": "Sanitized",
-        "traceparent": "00-4345a323981cce41ace2cfee40a547c1-17515cc9b50c314e-00",
+        "traceparent": "00-f1187c27b2a4ca4e9e53e3d7d843ab0c-44ea8ed2c7cfd449-00",
         "User-Agent": [
-<<<<<<< HEAD
-          "azsdk-net-Storage.Files.Shares/12.0.0-dev.20191205.1+4f14c4315f17fbbc59c93c6819467b6f15d7008f",
-=======
-          "azsdk-net-Storage.Files.Shares/12.0.0-dev.20191211.1\u002B899431c003876eb9b26cefd8e8a37e7f27f82ced",
->>>>>>> 5e20a7a1
+          "azsdk-net-Storage.Files.Shares/12.0.0-dev.20191211.1\u002B2accb37068f0a0c9382fa117525bb968c5397cf7",
           "(.NET Core 4.6.28008.01; Microsoft Windows 10.0.18363 )"
         ],
-        "x-ms-client-request-id": "cf23830f-3c76-baef-9281-46756ccf4d43",
-        "x-ms-date": "Wed, 11 Dec 2019 20:37:15 GMT",
+        "x-ms-client-request-id": "d9d5ac0a-b951-39fd-211a-c6cd1d26a559",
+        "x-ms-date": "Wed, 11 Dec 2019 23:04:59 GMT",
         "x-ms-return-client-request-id": "true",
         "x-ms-version": "2019-07-07"
       },
@@ -23,44 +19,30 @@
       "StatusCode": 201,
       "ResponseHeaders": {
         "Content-Length": "0",
-<<<<<<< HEAD
-        "Date": "Fri, 06 Dec 2019 00:25:36 GMT",
-        "ETag": "\"0x8D779E2D0F0D0FA\"",
-        "Last-Modified": "Fri, 06 Dec 2019 00:25:37 GMT",
-=======
-        "Date": "Wed, 11 Dec 2019 20:37:15 GMT",
-        "ETag": "\u00220x8D77E79E8BB0642\u0022",
-        "Last-Modified": "Wed, 11 Dec 2019 20:37:15 GMT",
->>>>>>> 5e20a7a1
+        "Date": "Wed, 11 Dec 2019 23:04:59 GMT",
+        "ETag": "\u00220x8D77E8E8C1DA122\u0022",
+        "Last-Modified": "Wed, 11 Dec 2019 23:04:59 GMT",
         "Server": [
           "Windows-Azure-File/1.0",
           "Microsoft-HTTPAPI/2.0"
         ],
-        "x-ms-client-request-id": "cf23830f-3c76-baef-9281-46756ccf4d43",
-        "x-ms-request-id": "ef3e38d5-c01a-0019-2c62-b01280000000",
+        "x-ms-client-request-id": "d9d5ac0a-b951-39fd-211a-c6cd1d26a559",
+        "x-ms-request-id": "5f7a8ba5-601a-003f-3377-b05a98000000",
         "x-ms-version": "2019-07-07"
       },
       "ResponseBody": []
     },
     {
-<<<<<<< HEAD
-      "RequestUri": "http://seanstagetest.file.core.windows.net/test-share-ca83d175-fbf9-35aa-05e2-3791906e7eca/test-directory-21b95c53-f393-528a-83c7-a759aa542faa?restype=directory&comp=list",
-=======
-      "RequestUri": "http://seanstagetest.file.core.windows.net/test-share-74ca6157-c092-bb3f-02db-2a109882d926/test-directory-811ffa94-57da-ca9e-fa05-b41b7094aebc?restype=directory\u0026comp=list",
->>>>>>> 5e20a7a1
+      "RequestUri": "http://seanstagetest.file.core.windows.net/test-share-d564e339-a542-add8-c67b-9cf79fff5abb/test-directory-fb1af7b1-f6a9-ded8-a46e-2854de75b49a?restype=directory\u0026comp=list",
       "RequestMethod": "GET",
       "RequestHeaders": {
         "Authorization": "Sanitized",
         "User-Agent": [
-<<<<<<< HEAD
-          "azsdk-net-Storage.Files.Shares/12.0.0-dev.20191205.1+4f14c4315f17fbbc59c93c6819467b6f15d7008f",
-=======
-          "azsdk-net-Storage.Files.Shares/12.0.0-dev.20191211.1\u002B899431c003876eb9b26cefd8e8a37e7f27f82ced",
->>>>>>> 5e20a7a1
+          "azsdk-net-Storage.Files.Shares/12.0.0-dev.20191211.1\u002B2accb37068f0a0c9382fa117525bb968c5397cf7",
           "(.NET Core 4.6.28008.01; Microsoft Windows 10.0.18363 )"
         ],
-        "x-ms-client-request-id": "11160d2a-8826-b867-e459-d47087d44afe",
-        "x-ms-date": "Wed, 11 Dec 2019 20:37:15 GMT",
+        "x-ms-client-request-id": "01b16d47-9711-14b0-d4f7-35e390a95aab",
+        "x-ms-date": "Wed, 11 Dec 2019 23:04:59 GMT",
         "x-ms-return-client-request-id": "true",
         "x-ms-version": "2019-07-07"
       },
@@ -70,44 +52,34 @@
         "Access-Control-Allow-Origin": "*",
         "Content-Length": "223",
         "Content-Type": "application/xml",
-        "Date": "Wed, 11 Dec 2019 20:37:15 GMT",
+        "Date": "Wed, 11 Dec 2019 23:04:59 GMT",
         "Server": [
           "Windows-Azure-File/1.0",
           "Microsoft-HTTPAPI/2.0"
         ],
-        "x-ms-client-request-id": "11160d2a-8826-b867-e459-d47087d44afe",
+        "x-ms-client-request-id": "01b16d47-9711-14b0-d4f7-35e390a95aab",
         "x-ms-error-code": "ResourceNotFound",
-        "x-ms-request-id": "ef3e38d7-c01a-0019-2d62-b01280000000",
+        "x-ms-request-id": "5f7a8ba8-601a-003f-3577-b05a98000000",
         "x-ms-version": "2019-07-07"
       },
       "ResponseBody": [
-<<<<<<< HEAD
-        "﻿<?xml version=\"1.0\" encoding=\"utf-8\"?><Error><Code>ResourceNotFound</Code><Message>The specified resource does not exist.\n",
-        "RequestId:a2d0f5a2-501a-0034-5fcb-aba1f3000000\n",
-        "Time:2019-12-06T00:25:37.2117352Z</Message></Error>"
-=======
         "\uFEFF\u003C?xml version=\u00221.0\u0022 encoding=\u0022utf-8\u0022?\u003E\u003CError\u003E\u003CCode\u003EResourceNotFound\u003C/Code\u003E\u003CMessage\u003EThe specified resource does not exist.\n",
-        "RequestId:ef3e38d7-c01a-0019-2d62-b01280000000\n",
-        "Time:2019-12-11T20:37:15.7817806Z\u003C/Message\u003E\u003C/Error\u003E"
->>>>>>> 5e20a7a1
+        "RequestId:5f7a8ba8-601a-003f-3577-b05a98000000\n",
+        "Time:2019-12-11T23:04:59.8343202Z\u003C/Message\u003E\u003C/Error\u003E"
       ]
     },
     {
-      "RequestUri": "http://seanstagetest.file.core.windows.net/test-share-74ca6157-c092-bb3f-02db-2a109882d926?restype=share",
+      "RequestUri": "http://seanstagetest.file.core.windows.net/test-share-d564e339-a542-add8-c67b-9cf79fff5abb?restype=share",
       "RequestMethod": "DELETE",
       "RequestHeaders": {
         "Authorization": "Sanitized",
-        "traceparent": "00-6d8a32a3e48bff4f89ba935f87e43fd5-e50a74178624f349-00",
+        "traceparent": "00-5b342e86cd129743b9f43db39656fe97-3bf3864769c19340-00",
         "User-Agent": [
-<<<<<<< HEAD
-          "azsdk-net-Storage.Files.Shares/12.0.0-dev.20191205.1+4f14c4315f17fbbc59c93c6819467b6f15d7008f",
-=======
-          "azsdk-net-Storage.Files.Shares/12.0.0-dev.20191211.1\u002B899431c003876eb9b26cefd8e8a37e7f27f82ced",
->>>>>>> 5e20a7a1
+          "azsdk-net-Storage.Files.Shares/12.0.0-dev.20191211.1\u002B2accb37068f0a0c9382fa117525bb968c5397cf7",
           "(.NET Core 4.6.28008.01; Microsoft Windows 10.0.18363 )"
         ],
-        "x-ms-client-request-id": "62f0c3ac-9c7e-4995-8248-2f05353f5d61",
-        "x-ms-date": "Wed, 11 Dec 2019 20:37:15 GMT",
+        "x-ms-client-request-id": "700ca295-b3c4-5189-92d8-1f324b86dcdb",
+        "x-ms-date": "Wed, 11 Dec 2019 23:04:59 GMT",
         "x-ms-delete-snapshots": "include",
         "x-ms-return-client-request-id": "true",
         "x-ms-version": "2019-07-07"
@@ -116,25 +88,20 @@
       "StatusCode": 202,
       "ResponseHeaders": {
         "Content-Length": "0",
-        "Date": "Wed, 11 Dec 2019 20:37:15 GMT",
+        "Date": "Wed, 11 Dec 2019 23:04:59 GMT",
         "Server": [
           "Windows-Azure-File/1.0",
           "Microsoft-HTTPAPI/2.0"
         ],
-        "x-ms-client-request-id": "62f0c3ac-9c7e-4995-8248-2f05353f5d61",
-        "x-ms-request-id": "ef3e38d8-c01a-0019-2e62-b01280000000",
+        "x-ms-client-request-id": "700ca295-b3c4-5189-92d8-1f324b86dcdb",
+        "x-ms-request-id": "5f7a8bab-601a-003f-3877-b05a98000000",
         "x-ms-version": "2019-07-07"
       },
       "ResponseBody": []
     }
   ],
   "Variables": {
-<<<<<<< HEAD
-    "RandomSeed": "1669516515",
+    "RandomSeed": "1075535886",
     "Storage_TestConfigDefault": "ProductionTenant\nseanstagetest\nU2FuaXRpemVk\nhttp://seanstagetest.blob.core.windows.net\nhttp://seanstagetest.file.core.windows.net\nhttp://seanstagetest.queue.core.windows.net\nhttp://seanstagetest.table.core.windows.net\n\n\n\n\nhttp://seanstagetest-secondary.blob.core.windows.net\nhttp://seanstagetest-secondary.file.core.windows.net\nhttp://seanstagetest-secondary.queue.core.windows.net\nhttp://seanstagetest-secondary.table.core.windows.net\n\nSanitized\n\n\nCloud\nBlobEndpoint=http://seanstagetest.blob.core.windows.net/;QueueEndpoint=http://seanstagetest.queue.core.windows.net/;FileEndpoint=http://seanstagetest.file.core.windows.net/;BlobSecondaryEndpoint=http://seanstagetest-secondary.blob.core.windows.net/;QueueSecondaryEndpoint=http://seanstagetest-secondary.queue.core.windows.net/;FileSecondaryEndpoint=http://seanstagetest-secondary.file.core.windows.net/;AccountName=seanstagetest;AccountKey=Sanitized\nseanscope1"
-=======
-    "RandomSeed": "1212201794",
-    "Storage_TestConfigDefault": "ProductionTenant\nseanstagetest\nU2FuaXRpemVk\nhttp://seanstagetest.blob.core.windows.net\nhttp://seanstagetest.file.core.windows.net\nhttp://seanstagetest.queue.core.windows.net\nhttp://seanstagetest.table.core.windows.net\n\n\n\n\nhttp://seanstagetest-secondary.blob.core.windows.net\nhttp://seanstagetest-secondary.file.core.windows.net\nhttp://seanstagetest-secondary.queue.core.windows.net\nhttp://seanstagetest-secondary.table.core.windows.net\n\nSanitized\n\n\nCloud\nBlobEndpoint=http://seanstagetest.blob.core.windows.net/;QueueEndpoint=http://seanstagetest.queue.core.windows.net/;FileEndpoint=http://seanstagetest.file.core.windows.net/;BlobSecondaryEndpoint=http://seanstagetest-secondary.blob.core.windows.net/;QueueSecondaryEndpoint=http://seanstagetest-secondary.queue.core.windows.net/;FileSecondaryEndpoint=http://seanstagetest-secondary.file.core.windows.net/;AccountName=seanstagetest;AccountKey=Sanitized"
->>>>>>> 5e20a7a1
   }
 }