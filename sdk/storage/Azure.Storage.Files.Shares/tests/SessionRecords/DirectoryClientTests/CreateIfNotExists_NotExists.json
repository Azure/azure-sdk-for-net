--- conflicted
+++ resolved
@@ -14,11 +14,7 @@
         "x-ms-client-request-id": "d6ae75b4-40d9-36a4-d0e4-74d8205adbd7",
         "x-ms-date": "Tue, 26 Jan 2021 19:47:40 GMT",
         "x-ms-return-client-request-id": "true",
-<<<<<<< HEAD
-        "x-ms-version": "2020-12-06"
-=======
         "x-ms-version": "2021-02-12"
->>>>>>> 7e782c87
       },
       "RequestBody": null,
       "StatusCode": 201,
@@ -34,11 +30,7 @@
         ],
         "x-ms-client-request-id": "d6ae75b4-40d9-36a4-d0e4-74d8205adbd7",
         "x-ms-request-id": "23a0fb6b-101a-0081-441c-f47a18000000",
-<<<<<<< HEAD
-        "x-ms-version": "2020-12-06"
-=======
         "x-ms-version": "2021-02-12"
->>>>>>> 7e782c87
       },
       "ResponseBody": []
     },
@@ -60,11 +52,7 @@
         "x-ms-file-last-write-time": "Now",
         "x-ms-file-permission": "Inherit",
         "x-ms-return-client-request-id": "true",
-<<<<<<< HEAD
-        "x-ms-version": "2020-12-06"
-=======
         "x-ms-version": "2021-02-12"
->>>>>>> 7e782c87
       },
       "RequestBody": null,
       "StatusCode": 201,
@@ -87,11 +75,7 @@
         "x-ms-file-permission-key": "17860367565182308406*11459378189709739967",
         "x-ms-request-id": "b742e185-501a-0074-6d1c-f4ee32000000",
         "x-ms-request-server-encrypted": "true",
-<<<<<<< HEAD
-        "x-ms-version": "2020-12-06"
-=======
         "x-ms-version": "2021-02-12"
->>>>>>> 7e782c87
       },
       "ResponseBody": []
     },
@@ -110,11 +94,7 @@
         "x-ms-date": "Tue, 26 Jan 2021 19:47:40 GMT",
         "x-ms-delete-snapshots": "include",
         "x-ms-return-client-request-id": "true",
-<<<<<<< HEAD
-        "x-ms-version": "2020-12-06"
-=======
         "x-ms-version": "2021-02-12"
->>>>>>> 7e782c87
       },
       "RequestBody": null,
       "StatusCode": 202,
@@ -127,11 +107,7 @@
         ],
         "x-ms-client-request-id": "7747492c-b0c9-c20a-fccc-6cdcf90b717f",
         "x-ms-request-id": "b742e188-501a-0074-6e1c-f4ee32000000",
-<<<<<<< HEAD
-        "x-ms-version": "2020-12-06"
-=======
         "x-ms-version": "2021-02-12"
->>>>>>> 7e782c87
       },
       "ResponseBody": []
     }
