--- conflicted
+++ resolved
@@ -14,11 +14,7 @@
         "x-ms-client-request-id": "b9bb5a3a-501a-baec-e69e-329d13f270db",
         "x-ms-date": "Tue, 26 Jan 2021 19:27:15 GMT",
         "x-ms-return-client-request-id": "true",
-<<<<<<< HEAD
-        "x-ms-version": "2020-12-06"
-=======
-        "x-ms-version": "2021-02-12"
->>>>>>> 7e782c87
+        "x-ms-version": "2021-02-12"
       },
       "RequestBody": null,
       "StatusCode": 201,
@@ -33,11 +29,7 @@
         ],
         "x-ms-client-request-id": "b9bb5a3a-501a-baec-e69e-329d13f270db",
         "x-ms-request-id": "b835a806-201a-008a-5319-f48173000000",
-<<<<<<< HEAD
-        "x-ms-version": "2020-12-06"
-=======
-        "x-ms-version": "2021-02-12"
->>>>>>> 7e782c87
+        "x-ms-version": "2021-02-12"
       },
       "ResponseBody": []
     },
@@ -59,11 +51,7 @@
         "x-ms-file-last-write-time": "Now",
         "x-ms-file-permission": "Inherit",
         "x-ms-return-client-request-id": "true",
-<<<<<<< HEAD
-        "x-ms-version": "2020-12-06"
-=======
-        "x-ms-version": "2021-02-12"
->>>>>>> 7e782c87
+        "x-ms-version": "2021-02-12"
       },
       "RequestBody": null,
       "StatusCode": 201,
@@ -86,11 +74,7 @@
         "x-ms-file-permission-key": "17860367565182308406*11459378189709739967",
         "x-ms-request-id": "b835a80a-201a-008a-5419-f48173000000",
         "x-ms-request-server-encrypted": "true",
-<<<<<<< HEAD
-        "x-ms-version": "2020-12-06"
-=======
-        "x-ms-version": "2021-02-12"
->>>>>>> 7e782c87
+        "x-ms-version": "2021-02-12"
       },
       "ResponseBody": []
     },
@@ -112,11 +96,7 @@
         "x-ms-file-last-write-time": "Now",
         "x-ms-file-permission": "Inherit",
         "x-ms-return-client-request-id": "true",
-<<<<<<< HEAD
-        "x-ms-version": "2020-12-06"
-=======
-        "x-ms-version": "2021-02-12"
->>>>>>> 7e782c87
+        "x-ms-version": "2021-02-12"
       },
       "RequestBody": null,
       "StatusCode": 201,
@@ -139,11 +119,7 @@
         "x-ms-file-permission-key": "17860367565182308406*11459378189709739967",
         "x-ms-request-id": "b835a80c-201a-008a-5519-f48173000000",
         "x-ms-request-server-encrypted": "true",
-<<<<<<< HEAD
-        "x-ms-version": "2020-12-06"
-=======
-        "x-ms-version": "2021-02-12"
->>>>>>> 7e782c87
+        "x-ms-version": "2021-02-12"
       },
       "ResponseBody": []
     },
@@ -160,11 +136,7 @@
         "x-ms-client-request-id": "77bf91d8-6fdc-3eb0-ac85-43d4a18b7e21",
         "x-ms-date": "Tue, 26 Jan 2021 19:27:16 GMT",
         "x-ms-return-client-request-id": "true",
-<<<<<<< HEAD
-        "x-ms-version": "2020-12-06"
-=======
-        "x-ms-version": "2021-02-12"
->>>>>>> 7e782c87
+        "x-ms-version": "2021-02-12"
       },
       "RequestBody": null,
       "StatusCode": 200,
@@ -188,11 +160,7 @@
         "x-ms-file-permission-key": "17860367565182308406*11459378189709739967",
         "x-ms-request-id": "97d0d777-f01a-006d-2019-f46e89000000",
         "x-ms-server-encrypted": "true",
-<<<<<<< HEAD
-        "x-ms-version": "2020-12-06"
-=======
-        "x-ms-version": "2021-02-12"
->>>>>>> 7e782c87
+        "x-ms-version": "2021-02-12"
       },
       "ResponseBody": []
     },
@@ -209,11 +177,7 @@
         "x-ms-client-request-id": "3f83d8d8-55cd-fca9-e2f5-66b0e2dbc52a",
         "x-ms-date": "Tue, 26 Jan 2021 19:27:16 GMT",
         "x-ms-return-client-request-id": "true",
-<<<<<<< HEAD
-        "x-ms-version": "2020-12-06"
-=======
-        "x-ms-version": "2021-02-12"
->>>>>>> 7e782c87
+        "x-ms-version": "2021-02-12"
       },
       "RequestBody": null,
       "StatusCode": 200,
@@ -228,11 +192,7 @@
         "Vary": "Origin",
         "x-ms-client-request-id": "3f83d8d8-55cd-fca9-e2f5-66b0e2dbc52a",
         "x-ms-request-id": "97d0d77c-f01a-006d-2419-f46e89000000",
-<<<<<<< HEAD
-        "x-ms-version": "2020-12-06"
-=======
-        "x-ms-version": "2021-02-12"
->>>>>>> 7e782c87
+        "x-ms-version": "2021-02-12"
       },
       "ResponseBody": "﻿<?xml version=\"1.0\" encoding=\"utf-8\"?><EnumerationResults ServiceEndpoint=\"https://seanmcccanary3.file.core.windows.net/\" ShareName=\"test-share-5f49b990-e44f-9649-46cb-6771b547d580\" DirectoryPath=\"directory\"><Entries><Directory><Name>my cool directory</Name><Properties /></Directory></Entries><NextMarker /></EnumerationResults>"
     },
@@ -251,11 +211,7 @@
         "x-ms-date": "Tue, 26 Jan 2021 19:27:16 GMT",
         "x-ms-delete-snapshots": "include",
         "x-ms-return-client-request-id": "true",
-<<<<<<< HEAD
-        "x-ms-version": "2020-12-06"
-=======
-        "x-ms-version": "2021-02-12"
->>>>>>> 7e782c87
+        "x-ms-version": "2021-02-12"
       },
       "RequestBody": null,
       "StatusCode": 202,
@@ -268,11 +224,7 @@
         ],
         "x-ms-client-request-id": "c9fc0894-3f07-0254-3860-da3932a156c6",
         "x-ms-request-id": "97d0d77e-f01a-006d-2619-f46e89000000",
-<<<<<<< HEAD
-        "x-ms-version": "2020-12-06"
-=======
-        "x-ms-version": "2021-02-12"
->>>>>>> 7e782c87
+        "x-ms-version": "2021-02-12"
       },
       "ResponseBody": []
     }
