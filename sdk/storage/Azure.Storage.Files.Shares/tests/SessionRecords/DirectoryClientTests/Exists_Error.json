--- conflicted
+++ resolved
@@ -14,11 +14,7 @@
         "x-ms-client-request-id": "ab7c7425-be09-701d-bb7c-2839c5288b6b",
         "x-ms-date": "Tue, 26 Jan 2021 19:26:40 GMT",
         "x-ms-return-client-request-id": "true",
-<<<<<<< HEAD
-        "x-ms-version": "2020-12-06"
-=======
         "x-ms-version": "2021-02-12"
->>>>>>> 7e782c87
       },
       "RequestBody": null,
       "StatusCode": 201,
@@ -33,20 +29,12 @@
         ],
         "x-ms-client-request-id": "ab7c7425-be09-701d-bb7c-2839c5288b6b",
         "x-ms-request-id": "b8db96bc-401a-008c-1619-f4b2cc000000",
-<<<<<<< HEAD
-        "x-ms-version": "2020-12-06"
-=======
         "x-ms-version": "2021-02-12"
->>>>>>> 7e782c87
       },
       "ResponseBody": []
     },
     {
-<<<<<<< HEAD
-      "RequestUri": "https://seanmcccanary3.file.core.windows.net/test-share-9c7c7bba-2a13-c7b7-c72a-25e5dff05a3a/test-directory-57003fd0-7bc7-97f7-7381-fa78f33ab153?sv=2020-12-06&ss=f&srt=s&se=2021-01-26T20%3A26%3A41Z&sp=r&sig=Sanitized&restype=directory",
-=======
       "RequestUri": "https://seanmcccanary3.file.core.windows.net/test-share-9c7c7bba-2a13-c7b7-c72a-25e5dff05a3a/test-directory-57003fd0-7bc7-97f7-7381-fa78f33ab153?sv=2021-02-12&ss=f&srt=s&se=2021-01-26T20%3A26%3A41Z&sp=r&sig=Sanitized&restype=directory",
->>>>>>> 7e782c87
       "RequestMethod": "GET",
       "RequestHeaders": {
         "Accept": "application/xml",
@@ -57,11 +45,7 @@
         ],
         "x-ms-client-request-id": "d7accc0f-5d73-a9d5-7ce4-3887c4a47d80",
         "x-ms-return-client-request-id": "true",
-<<<<<<< HEAD
-        "x-ms-version": "2020-12-06"
-=======
         "x-ms-version": "2021-02-12"
->>>>>>> 7e782c87
       },
       "RequestBody": null,
       "StatusCode": 403,
@@ -77,11 +61,7 @@
         "x-ms-client-request-id": "d7accc0f-5d73-a9d5-7ce4-3887c4a47d80",
         "x-ms-error-code": "AuthorizationResourceTypeMismatch",
         "x-ms-request-id": "d4326b6f-201a-0041-4419-f48226000000",
-<<<<<<< HEAD
-        "x-ms-version": "2020-12-06"
-=======
         "x-ms-version": "2021-02-12"
->>>>>>> 7e782c87
       },
       "ResponseBody": [
         "﻿<?xml version=\"1.0\" encoding=\"utf-8\"?><Error><Code>AuthorizationResourceTypeMismatch</Code><Message>This request is not authorized to perform this operation using this resource type.\n",
@@ -104,11 +84,7 @@
         "x-ms-date": "Tue, 26 Jan 2021 19:26:41 GMT",
         "x-ms-delete-snapshots": "include",
         "x-ms-return-client-request-id": "true",
-<<<<<<< HEAD
-        "x-ms-version": "2020-12-06"
-=======
         "x-ms-version": "2021-02-12"
->>>>>>> 7e782c87
       },
       "RequestBody": null,
       "StatusCode": 202,
@@ -121,11 +97,7 @@
         ],
         "x-ms-client-request-id": "2769804c-da8e-17e0-b317-ed8f76a9de3f",
         "x-ms-request-id": "d4326b72-201a-0041-4519-f48226000000",
-<<<<<<< HEAD
-        "x-ms-version": "2020-12-06"
-=======
         "x-ms-version": "2021-02-12"
->>>>>>> 7e782c87
       },
       "ResponseBody": []
     }
