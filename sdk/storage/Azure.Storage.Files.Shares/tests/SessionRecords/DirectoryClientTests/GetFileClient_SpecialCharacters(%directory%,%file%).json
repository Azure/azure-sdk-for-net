﻿{
  "Entries": [
    {
      "RequestUri": "https://seanmcccanary3.file.core.windows.net/test-share-d5daeebc-3456-d004-5be1-f6b9912b4ba1?restype=share",
      "RequestMethod": "PUT",
      "RequestHeaders": {
        "Accept": "application/xml",
        "Authorization": "Sanitized",
        "traceparent": "00-11c6b24423f77148a357b0cb61fcc864-b5772fc342c7cb49-00",
        "User-Agent": [
          "azsdk-net-Storage.Files.Shares/12.7.0-alpha.20210126.1",
          "(.NET 5.0.2; Microsoft Windows 10.0.19042)"
        ],
        "x-ms-client-request-id": "94d5121d-c053-7a76-74ea-bc67f9445771",
        "x-ms-date": "Tue, 26 Jan 2021 19:47:28 GMT",
        "x-ms-return-client-request-id": "true",
<<<<<<< HEAD
        "x-ms-version": "2020-12-06"
=======
        "x-ms-version": "2021-02-12"
>>>>>>> 7e782c87
      },
      "RequestBody": null,
      "StatusCode": 201,
      "ResponseHeaders": {
        "Content-Length": "0",
        "Date": "Tue, 26 Jan 2021 19:47:27 GMT",
        "ETag": "\"0x8D8C23335E5A850\"",
        "Last-Modified": "Tue, 26 Jan 2021 19:47:27 GMT",
        "Server": [
          "Windows-Azure-File/1.0",
          "Microsoft-HTTPAPI/2.0"
        ],
        "x-ms-client-request-id": "94d5121d-c053-7a76-74ea-bc67f9445771",
        "x-ms-request-id": "afab977e-101a-0075-041c-f4b1ee000000",
<<<<<<< HEAD
        "x-ms-version": "2020-12-06"
=======
        "x-ms-version": "2021-02-12"
>>>>>>> 7e782c87
      },
      "ResponseBody": []
    },
    {
      "RequestUri": "https://seanmcccanary3.file.core.windows.net/test-share-d5daeebc-3456-d004-5be1-f6b9912b4ba1/directory?restype=directory",
      "RequestMethod": "PUT",
      "RequestHeaders": {
        "Accept": "application/xml",
        "Authorization": "Sanitized",
        "traceparent": "00-5e9abd10fa30974ba636702a2e366078-789dd78693882c42-00",
        "User-Agent": [
          "azsdk-net-Storage.Files.Shares/12.7.0-alpha.20210126.1",
          "(.NET 5.0.2; Microsoft Windows 10.0.19042)"
        ],
        "x-ms-client-request-id": "7f9b3716-b656-3c4e-5569-ab371f91ba04",
        "x-ms-date": "Tue, 26 Jan 2021 19:47:28 GMT",
        "x-ms-file-attributes": "None",
        "x-ms-file-creation-time": "Now",
        "x-ms-file-last-write-time": "Now",
        "x-ms-file-permission": "Inherit",
        "x-ms-return-client-request-id": "true",
<<<<<<< HEAD
        "x-ms-version": "2020-12-06"
=======
        "x-ms-version": "2021-02-12"
>>>>>>> 7e782c87
      },
      "RequestBody": null,
      "StatusCode": 201,
      "ResponseHeaders": {
        "Content-Length": "0",
        "Date": "Tue, 26 Jan 2021 19:47:27 GMT",
        "ETag": "\"0x8D8C23335F2527E\"",
        "Last-Modified": "Tue, 26 Jan 2021 19:47:27 GMT",
        "Server": [
          "Windows-Azure-File/1.0",
          "Microsoft-HTTPAPI/2.0"
        ],
        "x-ms-client-request-id": "7f9b3716-b656-3c4e-5569-ab371f91ba04",
        "x-ms-file-attributes": "Directory",
        "x-ms-file-change-time": "2021-01-26T19:47:27.7119102Z",
        "x-ms-file-creation-time": "2021-01-26T19:47:27.7119102Z",
        "x-ms-file-id": "13835128424026341376",
        "x-ms-file-last-write-time": "2021-01-26T19:47:27.7119102Z",
        "x-ms-file-parent-id": "0",
        "x-ms-file-permission-key": "17860367565182308406*11459378189709739967",
        "x-ms-request-id": "afab9781-101a-0075-051c-f4b1ee000000",
        "x-ms-request-server-encrypted": "true",
<<<<<<< HEAD
        "x-ms-version": "2020-12-06"
=======
        "x-ms-version": "2021-02-12"
>>>>>>> 7e782c87
      },
      "ResponseBody": []
    },
    {
      "RequestUri": "https://seanmcccanary3.file.core.windows.net/test-share-d5daeebc-3456-d004-5be1-f6b9912b4ba1/directory/file",
      "RequestMethod": "PUT",
      "RequestHeaders": {
        "Accept": "application/xml",
        "Authorization": "Sanitized",
        "traceparent": "00-718e5e55010fc840b7dcec462f19555d-34c0ca65fbfa514c-00",
        "User-Agent": [
          "azsdk-net-Storage.Files.Shares/12.7.0-alpha.20210126.1",
          "(.NET 5.0.2; Microsoft Windows 10.0.19042)"
        ],
        "x-ms-client-request-id": "c1509193-d7a8-9c1b-c424-d71892ffc063",
        "x-ms-content-length": "1024",
        "x-ms-date": "Tue, 26 Jan 2021 19:47:28 GMT",
        "x-ms-file-attributes": "None",
        "x-ms-file-creation-time": "Now",
        "x-ms-file-last-write-time": "Now",
        "x-ms-file-permission": "Inherit",
        "x-ms-return-client-request-id": "true",
        "x-ms-type": "file",
<<<<<<< HEAD
        "x-ms-version": "2020-12-06"
=======
        "x-ms-version": "2021-02-12"
>>>>>>> 7e782c87
      },
      "RequestBody": null,
      "StatusCode": 201,
      "ResponseHeaders": {
        "Content-Length": "0",
        "Date": "Tue, 26 Jan 2021 19:47:27 GMT",
        "ETag": "\"0x8D8C23335FBCA21\"",
        "Last-Modified": "Tue, 26 Jan 2021 19:47:27 GMT",
        "Server": [
          "Windows-Azure-File/1.0",
          "Microsoft-HTTPAPI/2.0"
        ],
        "x-ms-client-request-id": "c1509193-d7a8-9c1b-c424-d71892ffc063",
        "x-ms-file-attributes": "Archive",
        "x-ms-file-change-time": "2021-01-26T19:47:27.7739553Z",
        "x-ms-file-creation-time": "2021-01-26T19:47:27.7739553Z",
        "x-ms-file-id": "11529285414812647424",
        "x-ms-file-last-write-time": "2021-01-26T19:47:27.7739553Z",
        "x-ms-file-parent-id": "13835128424026341376",
        "x-ms-file-permission-key": "4010187179898695473*11459378189709739967",
        "x-ms-request-id": "afab9783-101a-0075-061c-f4b1ee000000",
        "x-ms-request-server-encrypted": "true",
<<<<<<< HEAD
        "x-ms-version": "2020-12-06"
=======
        "x-ms-version": "2021-02-12"
>>>>>>> 7e782c87
      },
      "ResponseBody": []
    },
    {
      "RequestUri": "https://seanmcccanary3.file.core.windows.net/test-share-d5daeebc-3456-d004-5be1-f6b9912b4ba1/directory/file",
      "RequestMethod": "HEAD",
      "RequestHeaders": {
        "Accept": "application/xml",
        "Authorization": "Sanitized",
        "User-Agent": [
          "azsdk-net-Storage.Files.Shares/12.7.0-alpha.20210126.1",
          "(.NET 5.0.2; Microsoft Windows 10.0.19042)"
        ],
        "x-ms-client-request-id": "8ea4b681-f841-535b-1493-a2aac6244edc",
        "x-ms-date": "Tue, 26 Jan 2021 19:47:28 GMT",
        "x-ms-return-client-request-id": "true",
<<<<<<< HEAD
        "x-ms-version": "2020-12-06"
=======
        "x-ms-version": "2021-02-12"
>>>>>>> 7e782c87
      },
      "RequestBody": null,
      "StatusCode": 200,
      "ResponseHeaders": {
        "Content-Length": "1024",
        "Content-Type": "application/octet-stream",
        "Date": "Tue, 26 Jan 2021 19:47:27 GMT",
        "ETag": "\"0x8D8C23335FBCA21\"",
        "Last-Modified": "Tue, 26 Jan 2021 19:47:27 GMT",
        "Server": [
          "Windows-Azure-File/1.0",
          "Microsoft-HTTPAPI/2.0"
        ],
        "Vary": "Origin",
        "x-ms-client-request-id": "8ea4b681-f841-535b-1493-a2aac6244edc",
        "x-ms-file-attributes": "Archive",
        "x-ms-file-change-time": "2021-01-26T19:47:27.7739553Z",
        "x-ms-file-creation-time": "2021-01-26T19:47:27.7739553Z",
        "x-ms-file-id": "11529285414812647424",
        "x-ms-file-last-write-time": "2021-01-26T19:47:27.7739553Z",
        "x-ms-file-parent-id": "13835128424026341376",
        "x-ms-file-permission-key": "4010187179898695473*11459378189709739967",
        "x-ms-lease-state": "available",
        "x-ms-lease-status": "unlocked",
        "x-ms-request-id": "cff9901b-301a-005d-741c-f4d046000000",
        "x-ms-server-encrypted": "true",
        "x-ms-type": "File",
<<<<<<< HEAD
        "x-ms-version": "2020-12-06"
=======
        "x-ms-version": "2021-02-12"
>>>>>>> 7e782c87
      },
      "ResponseBody": []
    },
    {
      "RequestUri": "https://seanmcccanary3.file.core.windows.net/test-share-d5daeebc-3456-d004-5be1-f6b9912b4ba1/directory?restype=directory&comp=list",
      "RequestMethod": "GET",
      "RequestHeaders": {
        "Accept": "application/xml",
        "Authorization": "Sanitized",
        "traceparent": "00-215dd85d6303cd459073c0e0f550688b-f44d121f4479e546-00",
        "User-Agent": [
          "azsdk-net-Storage.Files.Shares/12.7.0-alpha.20210126.1",
          "(.NET 5.0.2; Microsoft Windows 10.0.19042)"
        ],
        "x-ms-client-request-id": "db97241c-315a-7322-2b54-4dbc4eb1b2d5",
        "x-ms-date": "Tue, 26 Jan 2021 19:47:28 GMT",
        "x-ms-return-client-request-id": "true",
<<<<<<< HEAD
        "x-ms-version": "2020-12-06"
=======
        "x-ms-version": "2021-02-12"
>>>>>>> 7e782c87
      },
      "RequestBody": null,
      "StatusCode": 200,
      "ResponseHeaders": {
        "Content-Type": "application/xml",
        "Date": "Tue, 26 Jan 2021 19:47:27 GMT",
        "Server": [
          "Windows-Azure-File/1.0",
          "Microsoft-HTTPAPI/2.0"
        ],
        "Transfer-Encoding": "chunked",
        "Vary": "Origin",
        "x-ms-client-request-id": "db97241c-315a-7322-2b54-4dbc4eb1b2d5",
        "x-ms-request-id": "afab9785-101a-0075-071c-f4b1ee000000",
<<<<<<< HEAD
        "x-ms-version": "2020-12-06"
=======
        "x-ms-version": "2021-02-12"
>>>>>>> 7e782c87
      },
      "ResponseBody": "﻿<?xml version=\"1.0\" encoding=\"utf-8\"?><EnumerationResults ServiceEndpoint=\"https://seanmcccanary3.file.core.windows.net/\" ShareName=\"test-share-d5daeebc-3456-d004-5be1-f6b9912b4ba1\" DirectoryPath=\"directory\"><Entries><File><Name>file</Name><Properties><Content-Length>1024</Content-Length></Properties></File></Entries><NextMarker /></EnumerationResults>"
    },
    {
<<<<<<< HEAD
      "RequestUri": "https://seanmcccanary3.file.core.windows.net/test-share-d5daeebc-3456-d004-5be1-f6b9912b4ba1/directory/file?sv=2020-12-06&st=2021-01-26T18%3A47%3A28Z&se=2021-01-26T20%3A47%3A28Z&sr=f&sp=rcwd&sig=Sanitized",
=======
      "RequestUri": "https://seanmcccanary3.file.core.windows.net/test-share-d5daeebc-3456-d004-5be1-f6b9912b4ba1/directory/file?sv=2021-02-12&st=2021-01-26T18%3A47%3A28Z&se=2021-01-26T20%3A47%3A28Z&sr=f&sp=rcwd&sig=Sanitized",
>>>>>>> 7e782c87
      "RequestMethod": "HEAD",
      "RequestHeaders": {
        "Accept": "application/xml",
        "traceparent": "00-540daba2dcb66a45a02659311ae48fe5-ee9368d2f4f4ba49-00",
        "User-Agent": [
          "azsdk-net-Storage.Files.Shares/12.7.0-alpha.20210126.1",
          "(.NET 5.0.2; Microsoft Windows 10.0.19042)"
        ],
        "x-ms-client-request-id": "a18e000d-728d-0281-194c-7fa539e75484",
        "x-ms-return-client-request-id": "true",
<<<<<<< HEAD
        "x-ms-version": "2020-12-06"
=======
        "x-ms-version": "2021-02-12"
>>>>>>> 7e782c87
      },
      "RequestBody": null,
      "StatusCode": 200,
      "ResponseHeaders": {
        "Content-Length": "1024",
        "Content-Type": "application/octet-stream",
        "Date": "Tue, 26 Jan 2021 19:47:28 GMT",
        "ETag": "\"0x8D8C23335FBCA21\"",
        "Last-Modified": "Tue, 26 Jan 2021 19:47:27 GMT",
        "Server": [
          "Windows-Azure-File/1.0",
          "Microsoft-HTTPAPI/2.0"
        ],
        "Vary": "Origin",
        "x-ms-client-request-id": "a18e000d-728d-0281-194c-7fa539e75484",
        "x-ms-file-attributes": "Archive",
        "x-ms-file-change-time": "2021-01-26T19:47:27.7739553Z",
        "x-ms-file-creation-time": "2021-01-26T19:47:27.7739553Z",
        "x-ms-file-id": "11529285414812647424",
        "x-ms-file-last-write-time": "2021-01-26T19:47:27.7739553Z",
        "x-ms-file-parent-id": "13835128424026341376",
        "x-ms-file-permission-key": "4010187179898695473*11459378189709739967",
        "x-ms-lease-state": "available",
        "x-ms-lease-status": "unlocked",
        "x-ms-request-id": "07cc40ec-d01a-007a-701c-f4c782000000",
        "x-ms-server-encrypted": "true",
        "x-ms-type": "File",
<<<<<<< HEAD
        "x-ms-version": "2020-12-06"
=======
        "x-ms-version": "2021-02-12"
>>>>>>> 7e782c87
      },
      "ResponseBody": []
    },
    {
      "RequestUri": "https://seanmcccanary3.file.core.windows.net/test-share-d5daeebc-3456-d004-5be1-f6b9912b4ba1?restype=share",
      "RequestMethod": "DELETE",
      "RequestHeaders": {
        "Accept": "application/xml",
        "Authorization": "Sanitized",
        "traceparent": "00-774c51fb92c5854484cf140de2b39775-66134e963ba6a74d-00",
        "User-Agent": [
          "azsdk-net-Storage.Files.Shares/12.7.0-alpha.20210126.1",
          "(.NET 5.0.2; Microsoft Windows 10.0.19042)"
        ],
        "x-ms-client-request-id": "4daef235-1123-fa48-4529-c214dc13c12a",
        "x-ms-date": "Tue, 26 Jan 2021 19:47:29 GMT",
        "x-ms-delete-snapshots": "include",
        "x-ms-return-client-request-id": "true",
<<<<<<< HEAD
        "x-ms-version": "2020-12-06"
=======
        "x-ms-version": "2021-02-12"
>>>>>>> 7e782c87
      },
      "RequestBody": null,
      "StatusCode": 202,
      "ResponseHeaders": {
        "Content-Length": "0",
        "Date": "Tue, 26 Jan 2021 19:47:27 GMT",
        "Server": [
          "Windows-Azure-File/1.0",
          "Microsoft-HTTPAPI/2.0"
        ],
        "x-ms-client-request-id": "4daef235-1123-fa48-4529-c214dc13c12a",
        "x-ms-request-id": "afab9786-101a-0075-081c-f4b1ee000000",
<<<<<<< HEAD
        "x-ms-version": "2020-12-06"
=======
        "x-ms-version": "2021-02-12"
>>>>>>> 7e782c87
      },
      "ResponseBody": []
    }
  ],
  "Variables": {
    "DateTimeOffsetNow": "2021-01-26T13:47:28.920439-06:00",
    "RandomSeed": "1485100888",
    "Storage_TestConfigDefault": "ProductionTenant\nseanmcccanary3\nU2FuaXRpemVk\nhttps://seanmcccanary3.blob.core.windows.net\nhttps://seanmcccanary3.file.core.windows.net\nhttps://seanmcccanary3.queue.core.windows.net\nhttps://seanmcccanary3.table.core.windows.net\n\n\n\n\nhttps://seanmcccanary3-secondary.blob.core.windows.net\nhttps://seanmcccanary3-secondary.file.core.windows.net\nhttps://seanmcccanary3-secondary.queue.core.windows.net\nhttps://seanmcccanary3-secondary.table.core.windows.net\n\nSanitized\n\n\nCloud\nBlobEndpoint=https://seanmcccanary3.blob.core.windows.net/;QueueEndpoint=https://seanmcccanary3.queue.core.windows.net/;FileEndpoint=https://seanmcccanary3.file.core.windows.net/;BlobSecondaryEndpoint=https://seanmcccanary3-secondary.blob.core.windows.net/;QueueSecondaryEndpoint=https://seanmcccanary3-secondary.queue.core.windows.net/;FileSecondaryEndpoint=https://seanmcccanary3-secondary.file.core.windows.net/;AccountName=seanmcccanary3;AccountKey=Kg==;\nseanscope1\n\n"
  }
}<|MERGE_RESOLUTION|>--- conflicted
+++ resolved
@@ -14,11 +14,7 @@
         "x-ms-client-request-id": "94d5121d-c053-7a76-74ea-bc67f9445771",
         "x-ms-date": "Tue, 26 Jan 2021 19:47:28 GMT",
         "x-ms-return-client-request-id": "true",
-<<<<<<< HEAD
-        "x-ms-version": "2020-12-06"
-=======
-        "x-ms-version": "2021-02-12"
->>>>>>> 7e782c87
+        "x-ms-version": "2021-02-12"
       },
       "RequestBody": null,
       "StatusCode": 201,
@@ -33,11 +29,7 @@
         ],
         "x-ms-client-request-id": "94d5121d-c053-7a76-74ea-bc67f9445771",
         "x-ms-request-id": "afab977e-101a-0075-041c-f4b1ee000000",
-<<<<<<< HEAD
-        "x-ms-version": "2020-12-06"
-=======
-        "x-ms-version": "2021-02-12"
->>>>>>> 7e782c87
+        "x-ms-version": "2021-02-12"
       },
       "ResponseBody": []
     },
@@ -59,11 +51,7 @@
         "x-ms-file-last-write-time": "Now",
         "x-ms-file-permission": "Inherit",
         "x-ms-return-client-request-id": "true",
-<<<<<<< HEAD
-        "x-ms-version": "2020-12-06"
-=======
-        "x-ms-version": "2021-02-12"
->>>>>>> 7e782c87
+        "x-ms-version": "2021-02-12"
       },
       "RequestBody": null,
       "StatusCode": 201,
@@ -86,11 +74,7 @@
         "x-ms-file-permission-key": "17860367565182308406*11459378189709739967",
         "x-ms-request-id": "afab9781-101a-0075-051c-f4b1ee000000",
         "x-ms-request-server-encrypted": "true",
-<<<<<<< HEAD
-        "x-ms-version": "2020-12-06"
-=======
-        "x-ms-version": "2021-02-12"
->>>>>>> 7e782c87
+        "x-ms-version": "2021-02-12"
       },
       "ResponseBody": []
     },
@@ -114,11 +98,7 @@
         "x-ms-file-permission": "Inherit",
         "x-ms-return-client-request-id": "true",
         "x-ms-type": "file",
-<<<<<<< HEAD
-        "x-ms-version": "2020-12-06"
-=======
-        "x-ms-version": "2021-02-12"
->>>>>>> 7e782c87
+        "x-ms-version": "2021-02-12"
       },
       "RequestBody": null,
       "StatusCode": 201,
@@ -141,11 +121,7 @@
         "x-ms-file-permission-key": "4010187179898695473*11459378189709739967",
         "x-ms-request-id": "afab9783-101a-0075-061c-f4b1ee000000",
         "x-ms-request-server-encrypted": "true",
-<<<<<<< HEAD
-        "x-ms-version": "2020-12-06"
-=======
-        "x-ms-version": "2021-02-12"
->>>>>>> 7e782c87
+        "x-ms-version": "2021-02-12"
       },
       "ResponseBody": []
     },
@@ -162,11 +138,7 @@
         "x-ms-client-request-id": "8ea4b681-f841-535b-1493-a2aac6244edc",
         "x-ms-date": "Tue, 26 Jan 2021 19:47:28 GMT",
         "x-ms-return-client-request-id": "true",
-<<<<<<< HEAD
-        "x-ms-version": "2020-12-06"
-=======
-        "x-ms-version": "2021-02-12"
->>>>>>> 7e782c87
+        "x-ms-version": "2021-02-12"
       },
       "RequestBody": null,
       "StatusCode": 200,
@@ -194,11 +166,7 @@
         "x-ms-request-id": "cff9901b-301a-005d-741c-f4d046000000",
         "x-ms-server-encrypted": "true",
         "x-ms-type": "File",
-<<<<<<< HEAD
-        "x-ms-version": "2020-12-06"
-=======
-        "x-ms-version": "2021-02-12"
->>>>>>> 7e782c87
+        "x-ms-version": "2021-02-12"
       },
       "ResponseBody": []
     },
@@ -216,11 +184,7 @@
         "x-ms-client-request-id": "db97241c-315a-7322-2b54-4dbc4eb1b2d5",
         "x-ms-date": "Tue, 26 Jan 2021 19:47:28 GMT",
         "x-ms-return-client-request-id": "true",
-<<<<<<< HEAD
-        "x-ms-version": "2020-12-06"
-=======
-        "x-ms-version": "2021-02-12"
->>>>>>> 7e782c87
+        "x-ms-version": "2021-02-12"
       },
       "RequestBody": null,
       "StatusCode": 200,
@@ -235,20 +199,12 @@
         "Vary": "Origin",
         "x-ms-client-request-id": "db97241c-315a-7322-2b54-4dbc4eb1b2d5",
         "x-ms-request-id": "afab9785-101a-0075-071c-f4b1ee000000",
-<<<<<<< HEAD
-        "x-ms-version": "2020-12-06"
-=======
-        "x-ms-version": "2021-02-12"
->>>>>>> 7e782c87
+        "x-ms-version": "2021-02-12"
       },
       "ResponseBody": "﻿<?xml version=\"1.0\" encoding=\"utf-8\"?><EnumerationResults ServiceEndpoint=\"https://seanmcccanary3.file.core.windows.net/\" ShareName=\"test-share-d5daeebc-3456-d004-5be1-f6b9912b4ba1\" DirectoryPath=\"directory\"><Entries><File><Name>file</Name><Properties><Content-Length>1024</Content-Length></Properties></File></Entries><NextMarker /></EnumerationResults>"
     },
     {
-<<<<<<< HEAD
-      "RequestUri": "https://seanmcccanary3.file.core.windows.net/test-share-d5daeebc-3456-d004-5be1-f6b9912b4ba1/directory/file?sv=2020-12-06&st=2021-01-26T18%3A47%3A28Z&se=2021-01-26T20%3A47%3A28Z&sr=f&sp=rcwd&sig=Sanitized",
-=======
       "RequestUri": "https://seanmcccanary3.file.core.windows.net/test-share-d5daeebc-3456-d004-5be1-f6b9912b4ba1/directory/file?sv=2021-02-12&st=2021-01-26T18%3A47%3A28Z&se=2021-01-26T20%3A47%3A28Z&sr=f&sp=rcwd&sig=Sanitized",
->>>>>>> 7e782c87
       "RequestMethod": "HEAD",
       "RequestHeaders": {
         "Accept": "application/xml",
@@ -259,11 +215,7 @@
         ],
         "x-ms-client-request-id": "a18e000d-728d-0281-194c-7fa539e75484",
         "x-ms-return-client-request-id": "true",
-<<<<<<< HEAD
-        "x-ms-version": "2020-12-06"
-=======
-        "x-ms-version": "2021-02-12"
->>>>>>> 7e782c87
+        "x-ms-version": "2021-02-12"
       },
       "RequestBody": null,
       "StatusCode": 200,
@@ -291,11 +243,7 @@
         "x-ms-request-id": "07cc40ec-d01a-007a-701c-f4c782000000",
         "x-ms-server-encrypted": "true",
         "x-ms-type": "File",
-<<<<<<< HEAD
-        "x-ms-version": "2020-12-06"
-=======
-        "x-ms-version": "2021-02-12"
->>>>>>> 7e782c87
+        "x-ms-version": "2021-02-12"
       },
       "ResponseBody": []
     },
@@ -314,11 +262,7 @@
         "x-ms-date": "Tue, 26 Jan 2021 19:47:29 GMT",
         "x-ms-delete-snapshots": "include",
         "x-ms-return-client-request-id": "true",
-<<<<<<< HEAD
-        "x-ms-version": "2020-12-06"
-=======
-        "x-ms-version": "2021-02-12"
->>>>>>> 7e782c87
+        "x-ms-version": "2021-02-12"
       },
       "RequestBody": null,
       "StatusCode": 202,
@@ -331,11 +275,7 @@
         ],
         "x-ms-client-request-id": "4daef235-1123-fa48-4529-c214dc13c12a",
         "x-ms-request-id": "afab9786-101a-0075-081c-f4b1ee000000",
-<<<<<<< HEAD
-        "x-ms-version": "2020-12-06"
-=======
-        "x-ms-version": "2021-02-12"
->>>>>>> 7e782c87
+        "x-ms-version": "2021-02-12"
       },
       "ResponseBody": []
     }
