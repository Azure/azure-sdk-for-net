--- conflicted
+++ resolved
@@ -1,18 +1,18 @@
 {
   "Entries": [
     {
-      "RequestUri": "https://seanmcccanary3.file.core.windows.net/test-share-e4e62da6-56a9-a54c-62e7-3141931471fe?restype=share",
+      "RequestUri": "https://seanmcccanary3.file.core.windows.net/test-share-d5daeebc-3456-d004-5be1-f6b9912b4ba1?restype=share",
       "RequestMethod": "PUT",
       "RequestHeaders": {
         "Accept": "application/xml",
         "Authorization": "Sanitized",
-        "traceparent": "00-656a496f3ad95542804f60d35ab1b31e-768490696b51f849-00",
-        "User-Agent": [
-          "azsdk-net-Storage.Files.Shares/12.7.0-alpha.20210121.1",
-          "(.NET 5.0.2; Microsoft Windows 10.0.19042)"
-        ],
-        "x-ms-client-request-id": "4a91ec48-f88b-93ac-7551-cbe3bc30843c",
-        "x-ms-date": "Thu, 21 Jan 2021 20:35:59 GMT",
+        "traceparent": "00-11c6b24423f77148a357b0cb61fcc864-b5772fc342c7cb49-00",
+        "User-Agent": [
+          "azsdk-net-Storage.Files.Shares/12.7.0-alpha.20210126.1",
+          "(.NET 5.0.2; Microsoft Windows 10.0.19042)"
+        ],
+        "x-ms-client-request-id": "94d5121d-c053-7a76-74ea-bc67f9445771",
+        "x-ms-date": "Tue, 26 Jan 2021 19:47:28 GMT",
         "x-ms-return-client-request-id": "true",
         "x-ms-version": "2020-06-12"
       },
@@ -20,37 +20,32 @@
       "StatusCode": 201,
       "ResponseHeaders": {
         "Content-Length": "0",
-        "Date": "Thu, 21 Jan 2021 20:35:59 GMT",
-        "ETag": "\u00220x8D8BE4C293E52D4\u0022",
-        "Last-Modified": "Thu, 21 Jan 2021 20:35:59 GMT",
-        "Server": [
-          "Windows-Azure-File/1.0",
-          "Microsoft-HTTPAPI/2.0"
-        ],
-        "x-ms-client-request-id": "4a91ec48-f88b-93ac-7551-cbe3bc30843c",
-<<<<<<< HEAD
-        "x-ms-request-id": "0f757f10-101a-009c-18b3-50e0c6000000",
-        "x-ms-version": "2020-06-12"
-=======
-        "x-ms-request-id": "0db32488-401a-0078-0835-f0793a000000",
-        "x-ms-version": "2020-04-08"
->>>>>>> ac24a13f
-      },
-      "ResponseBody": []
-    },
-    {
-      "RequestUri": "https://seanmcccanary3.file.core.windows.net/test-share-e4e62da6-56a9-a54c-62e7-3141931471fe/directory?restype=directory",
+        "Date": "Tue, 26 Jan 2021 19:47:27 GMT",
+        "ETag": "\u00220x8D8C23335E5A850\u0022",
+        "Last-Modified": "Tue, 26 Jan 2021 19:47:27 GMT",
+        "Server": [
+          "Windows-Azure-File/1.0",
+          "Microsoft-HTTPAPI/2.0"
+        ],
+        "x-ms-client-request-id": "94d5121d-c053-7a76-74ea-bc67f9445771",
+        "x-ms-request-id": "afab977e-101a-0075-041c-f4b1ee000000",
+        "x-ms-version": "2020-06-12"
+      },
+      "ResponseBody": []
+    },
+    {
+      "RequestUri": "https://seanmcccanary3.file.core.windows.net/test-share-d5daeebc-3456-d004-5be1-f6b9912b4ba1/directory?restype=directory",
       "RequestMethod": "PUT",
       "RequestHeaders": {
         "Accept": "application/xml",
         "Authorization": "Sanitized",
-        "traceparent": "00-1b5f8f2450925344a232621fde3133cc-ce0dcc8b93e1344a-00",
-        "User-Agent": [
-          "azsdk-net-Storage.Files.Shares/12.7.0-alpha.20210121.1",
-          "(.NET 5.0.2; Microsoft Windows 10.0.19042)"
-        ],
-        "x-ms-client-request-id": "a6f9eb96-2782-3573-2d25-1c13ca0f69aa",
-        "x-ms-date": "Thu, 21 Jan 2021 20:35:59 GMT",
+        "traceparent": "00-5e9abd10fa30974ba636702a2e366078-789dd78693882c42-00",
+        "User-Agent": [
+          "azsdk-net-Storage.Files.Shares/12.7.0-alpha.20210126.1",
+          "(.NET 5.0.2; Microsoft Windows 10.0.19042)"
+        ],
+        "x-ms-client-request-id": "7f9b3716-b656-3c4e-5569-ab371f91ba04",
+        "x-ms-date": "Tue, 26 Jan 2021 19:47:28 GMT",
         "x-ms-file-attributes": "None",
         "x-ms-file-creation-time": "Now",
         "x-ms-file-last-write-time": "Now",
@@ -62,41 +57,41 @@
       "StatusCode": 201,
       "ResponseHeaders": {
         "Content-Length": "0",
-        "Date": "Thu, 21 Jan 2021 20:35:59 GMT",
-        "ETag": "\u00220x8D8BE4C294A4B34\u0022",
-        "Last-Modified": "Thu, 21 Jan 2021 20:35:59 GMT",
-        "Server": [
-          "Windows-Azure-File/1.0",
-          "Microsoft-HTTPAPI/2.0"
-        ],
-        "x-ms-client-request-id": "a6f9eb96-2782-3573-2d25-1c13ca0f69aa",
+        "Date": "Tue, 26 Jan 2021 19:47:27 GMT",
+        "ETag": "\u00220x8D8C23335F2527E\u0022",
+        "Last-Modified": "Tue, 26 Jan 2021 19:47:27 GMT",
+        "Server": [
+          "Windows-Azure-File/1.0",
+          "Microsoft-HTTPAPI/2.0"
+        ],
+        "x-ms-client-request-id": "7f9b3716-b656-3c4e-5569-ab371f91ba04",
         "x-ms-file-attributes": "Directory",
-        "x-ms-file-change-time": "2021-01-21T20:35:59.2451892Z",
-        "x-ms-file-creation-time": "2021-01-21T20:35:59.2451892Z",
+        "x-ms-file-change-time": "2021-01-26T19:47:27.7119102Z",
+        "x-ms-file-creation-time": "2021-01-26T19:47:27.7119102Z",
         "x-ms-file-id": "13835128424026341376",
-        "x-ms-file-last-write-time": "2021-01-21T20:35:59.2451892Z",
+        "x-ms-file-last-write-time": "2021-01-26T19:47:27.7119102Z",
         "x-ms-file-parent-id": "0",
         "x-ms-file-permission-key": "17860367565182308406*11459378189709739967",
-        "x-ms-request-id": "0db3248b-401a-0078-0935-f0793a000000",
+        "x-ms-request-id": "afab9781-101a-0075-051c-f4b1ee000000",
         "x-ms-request-server-encrypted": "true",
         "x-ms-version": "2020-06-12"
       },
       "ResponseBody": []
     },
     {
-      "RequestUri": "https://seanmcccanary3.file.core.windows.net/test-share-e4e62da6-56a9-a54c-62e7-3141931471fe/directory/file",
+      "RequestUri": "https://seanmcccanary3.file.core.windows.net/test-share-d5daeebc-3456-d004-5be1-f6b9912b4ba1/directory/file",
       "RequestMethod": "PUT",
       "RequestHeaders": {
         "Accept": "application/xml",
         "Authorization": "Sanitized",
-        "traceparent": "00-926098731359cc49b1b7d0669a319dc5-b2996a5b4415c44b-00",
-        "User-Agent": [
-          "azsdk-net-Storage.Files.Shares/12.7.0-alpha.20210121.1",
-          "(.NET 5.0.2; Microsoft Windows 10.0.19042)"
-        ],
-        "x-ms-client-request-id": "d04d0c94-dd36-ffba-67b2-348bd667462a",
+        "traceparent": "00-718e5e55010fc840b7dcec462f19555d-34c0ca65fbfa514c-00",
+        "User-Agent": [
+          "azsdk-net-Storage.Files.Shares/12.7.0-alpha.20210126.1",
+          "(.NET 5.0.2; Microsoft Windows 10.0.19042)"
+        ],
+        "x-ms-client-request-id": "c1509193-d7a8-9c1b-c424-d71892ffc063",
         "x-ms-content-length": "1024",
-        "x-ms-date": "Thu, 21 Jan 2021 20:35:59 GMT",
+        "x-ms-date": "Tue, 26 Jan 2021 19:47:28 GMT",
         "x-ms-file-attributes": "None",
         "x-ms-file-creation-time": "Now",
         "x-ms-file-last-write-time": "Now",
@@ -109,39 +104,39 @@
       "StatusCode": 201,
       "ResponseHeaders": {
         "Content-Length": "0",
-        "Date": "Thu, 21 Jan 2021 20:35:59 GMT",
-        "ETag": "\u00220x8D8BE4C295410FC\u0022",
-        "Last-Modified": "Thu, 21 Jan 2021 20:35:59 GMT",
-        "Server": [
-          "Windows-Azure-File/1.0",
-          "Microsoft-HTTPAPI/2.0"
-        ],
-        "x-ms-client-request-id": "d04d0c94-dd36-ffba-67b2-348bd667462a",
+        "Date": "Tue, 26 Jan 2021 19:47:27 GMT",
+        "ETag": "\u00220x8D8C23335FBCA21\u0022",
+        "Last-Modified": "Tue, 26 Jan 2021 19:47:27 GMT",
+        "Server": [
+          "Windows-Azure-File/1.0",
+          "Microsoft-HTTPAPI/2.0"
+        ],
+        "x-ms-client-request-id": "c1509193-d7a8-9c1b-c424-d71892ffc063",
         "x-ms-file-attributes": "Archive",
-        "x-ms-file-change-time": "2021-01-21T20:35:59.3092348Z",
-        "x-ms-file-creation-time": "2021-01-21T20:35:59.3092348Z",
+        "x-ms-file-change-time": "2021-01-26T19:47:27.7739553Z",
+        "x-ms-file-creation-time": "2021-01-26T19:47:27.7739553Z",
         "x-ms-file-id": "11529285414812647424",
-        "x-ms-file-last-write-time": "2021-01-21T20:35:59.3092348Z",
+        "x-ms-file-last-write-time": "2021-01-26T19:47:27.7739553Z",
         "x-ms-file-parent-id": "13835128424026341376",
         "x-ms-file-permission-key": "4010187179898695473*11459378189709739967",
-        "x-ms-request-id": "0db3248d-401a-0078-0a35-f0793a000000",
+        "x-ms-request-id": "afab9783-101a-0075-061c-f4b1ee000000",
         "x-ms-request-server-encrypted": "true",
         "x-ms-version": "2020-06-12"
       },
       "ResponseBody": []
     },
     {
-      "RequestUri": "https://seanmcccanary3.file.core.windows.net/test-share-e4e62da6-56a9-a54c-62e7-3141931471fe/directory/file",
+      "RequestUri": "https://seanmcccanary3.file.core.windows.net/test-share-d5daeebc-3456-d004-5be1-f6b9912b4ba1/directory/file",
       "RequestMethod": "HEAD",
       "RequestHeaders": {
         "Accept": "application/xml",
         "Authorization": "Sanitized",
         "User-Agent": [
-          "azsdk-net-Storage.Files.Shares/12.7.0-alpha.20210121.1",
-          "(.NET 5.0.2; Microsoft Windows 10.0.19042)"
-        ],
-        "x-ms-client-request-id": "be7ed237-98c2-d274-bafb-a408ba097f0b",
-        "x-ms-date": "Thu, 21 Jan 2021 20:35:59 GMT",
+          "azsdk-net-Storage.Files.Shares/12.7.0-alpha.20210126.1",
+          "(.NET 5.0.2; Microsoft Windows 10.0.19042)"
+        ],
+        "x-ms-client-request-id": "8ea4b681-f841-535b-1493-a2aac6244edc",
+        "x-ms-date": "Tue, 26 Jan 2021 19:47:28 GMT",
         "x-ms-return-client-request-id": "true",
         "x-ms-version": "2020-06-12"
       },
@@ -150,25 +145,25 @@
       "ResponseHeaders": {
         "Content-Length": "1024",
         "Content-Type": "application/octet-stream",
-        "Date": "Thu, 21 Jan 2021 20:35:58 GMT",
-        "ETag": "\u00220x8D8BE4C295410FC\u0022",
-        "Last-Modified": "Thu, 21 Jan 2021 20:35:59 GMT",
+        "Date": "Tue, 26 Jan 2021 19:47:27 GMT",
+        "ETag": "\u00220x8D8C23335FBCA21\u0022",
+        "Last-Modified": "Tue, 26 Jan 2021 19:47:27 GMT",
         "Server": [
           "Windows-Azure-File/1.0",
           "Microsoft-HTTPAPI/2.0"
         ],
         "Vary": "Origin",
-        "x-ms-client-request-id": "be7ed237-98c2-d274-bafb-a408ba097f0b",
+        "x-ms-client-request-id": "8ea4b681-f841-535b-1493-a2aac6244edc",
         "x-ms-file-attributes": "Archive",
-        "x-ms-file-change-time": "2021-01-21T20:35:59.3092348Z",
-        "x-ms-file-creation-time": "2021-01-21T20:35:59.3092348Z",
+        "x-ms-file-change-time": "2021-01-26T19:47:27.7739553Z",
+        "x-ms-file-creation-time": "2021-01-26T19:47:27.7739553Z",
         "x-ms-file-id": "11529285414812647424",
-        "x-ms-file-last-write-time": "2021-01-21T20:35:59.3092348Z",
+        "x-ms-file-last-write-time": "2021-01-26T19:47:27.7739553Z",
         "x-ms-file-parent-id": "13835128424026341376",
         "x-ms-file-permission-key": "4010187179898695473*11459378189709739967",
         "x-ms-lease-state": "available",
         "x-ms-lease-status": "unlocked",
-        "x-ms-request-id": "22b3ba8a-e01a-0003-3135-f03ba6000000",
+        "x-ms-request-id": "cff9901b-301a-005d-741c-f4d046000000",
         "x-ms-server-encrypted": "true",
         "x-ms-type": "File",
         "x-ms-version": "2020-06-12"
@@ -176,18 +171,18 @@
       "ResponseBody": []
     },
     {
-      "RequestUri": "https://seanmcccanary3.file.core.windows.net/test-share-e4e62da6-56a9-a54c-62e7-3141931471fe/directory?restype=directory\u0026comp=list",
+      "RequestUri": "https://seanmcccanary3.file.core.windows.net/test-share-d5daeebc-3456-d004-5be1-f6b9912b4ba1/directory?restype=directory\u0026comp=list",
       "RequestMethod": "GET",
       "RequestHeaders": {
         "Accept": "application/xml",
         "Authorization": "Sanitized",
-        "traceparent": "00-181519524b510e49b8327b4f0a43d7b1-87a078a26c96f34f-00",
-        "User-Agent": [
-          "azsdk-net-Storage.Files.Shares/12.7.0-alpha.20210121.1",
-          "(.NET 5.0.2; Microsoft Windows 10.0.19042)"
-        ],
-        "x-ms-client-request-id": "04533d6c-88e8-bf67-e9f3-75340bfaec4d",
-        "x-ms-date": "Thu, 21 Jan 2021 20:35:59 GMT",
+        "traceparent": "00-215dd85d6303cd459073c0e0f550688b-f44d121f4479e546-00",
+        "User-Agent": [
+          "azsdk-net-Storage.Files.Shares/12.7.0-alpha.20210126.1",
+          "(.NET 5.0.2; Microsoft Windows 10.0.19042)"
+        ],
+        "x-ms-client-request-id": "db97241c-315a-7322-2b54-4dbc4eb1b2d5",
+        "x-ms-date": "Tue, 26 Jan 2021 19:47:28 GMT",
         "x-ms-return-client-request-id": "true",
         "x-ms-version": "2020-06-12"
       },
@@ -195,39 +190,30 @@
       "StatusCode": 200,
       "ResponseHeaders": {
         "Content-Type": "application/xml",
-        "Date": "Thu, 21 Jan 2021 20:35:58 GMT",
+        "Date": "Tue, 26 Jan 2021 19:47:27 GMT",
         "Server": [
           "Windows-Azure-File/1.0",
           "Microsoft-HTTPAPI/2.0"
         ],
         "Transfer-Encoding": "chunked",
         "Vary": "Origin",
-        "x-ms-client-request-id": "04533d6c-88e8-bf67-e9f3-75340bfaec4d",
-<<<<<<< HEAD
-        "x-ms-request-id": "0f757f15-101a-009c-1bb3-50e0c6000000",
-        "x-ms-version": "2020-06-12"
-=======
-        "x-ms-request-id": "22b3ba8d-e01a-0003-3235-f03ba6000000",
-        "x-ms-version": "2020-04-08"
->>>>>>> ac24a13f
-      },
-      "ResponseBody": "\uFEFF\u003C?xml version=\u00221.0\u0022 encoding=\u0022utf-8\u0022?\u003E\u003CEnumerationResults ServiceEndpoint=\u0022https://seanmcccanary3.file.core.windows.net/\u0022 ShareName=\u0022test-share-e4e62da6-56a9-a54c-62e7-3141931471fe\u0022 DirectoryPath=\u0022directory\u0022\u003E\u003CEntries\u003E\u003CFile\u003E\u003CName\u003Efile\u003C/Name\u003E\u003CProperties\u003E\u003CContent-Length\u003E1024\u003C/Content-Length\u003E\u003C/Properties\u003E\u003C/File\u003E\u003C/Entries\u003E\u003CNextMarker /\u003E\u003C/EnumerationResults\u003E"
-    },
-    {
-<<<<<<< HEAD
-      "RequestUri": "https://seanmcccanary.file.core.windows.net/test-share-e4e62da6-56a9-a54c-62e7-3141931471fe/directory/file?sv=2020-06-12\u0026st=2020-07-02T20%3A01%3A06Z\u0026se=2020-07-02T22%3A01%3A06Z\u0026sr=f\u0026sp=rcwd\u0026sig=Sanitized",
-=======
-      "RequestUri": "https://seanmcccanary3.file.core.windows.net/test-share-e4e62da6-56a9-a54c-62e7-3141931471fe/directory/file?sv=2020-04-08\u0026st=2021-01-21T19%3A35%3A59Z\u0026se=2021-01-21T21%3A35%3A59Z\u0026sr=f\u0026sp=rcwd\u0026sig=Sanitized",
->>>>>>> ac24a13f
+        "x-ms-client-request-id": "db97241c-315a-7322-2b54-4dbc4eb1b2d5",
+        "x-ms-request-id": "afab9785-101a-0075-071c-f4b1ee000000",
+        "x-ms-version": "2020-06-12"
+      },
+      "ResponseBody": "\uFEFF\u003C?xml version=\u00221.0\u0022 encoding=\u0022utf-8\u0022?\u003E\u003CEnumerationResults ServiceEndpoint=\u0022https://seanmcccanary3.file.core.windows.net/\u0022 ShareName=\u0022test-share-d5daeebc-3456-d004-5be1-f6b9912b4ba1\u0022 DirectoryPath=\u0022directory\u0022\u003E\u003CEntries\u003E\u003CFile\u003E\u003CName\u003Efile\u003C/Name\u003E\u003CProperties\u003E\u003CContent-Length\u003E1024\u003C/Content-Length\u003E\u003C/Properties\u003E\u003C/File\u003E\u003C/Entries\u003E\u003CNextMarker /\u003E\u003C/EnumerationResults\u003E"
+    },
+    {
+      "RequestUri": "https://seanmcccanary3.file.core.windows.net/test-share-d5daeebc-3456-d004-5be1-f6b9912b4ba1/directory/file?sv=2020-06-12\u0026st=2021-01-26T18%3A47%3A28Z\u0026se=2021-01-26T20%3A47%3A28Z\u0026sr=f\u0026sp=rcwd\u0026sig=Sanitized",
       "RequestMethod": "HEAD",
       "RequestHeaders": {
         "Accept": "application/xml",
-        "traceparent": "00-1e5a4a68d77b3a4cbf572591167b497e-96c0e743e32e2447-00",
-        "User-Agent": [
-          "azsdk-net-Storage.Files.Shares/12.7.0-alpha.20210121.1",
-          "(.NET 5.0.2; Microsoft Windows 10.0.19042)"
-        ],
-        "x-ms-client-request-id": "7d9ce613-7bb5-b223-7db2-a67d47e5d70e",
+        "traceparent": "00-540daba2dcb66a45a02659311ae48fe5-ee9368d2f4f4ba49-00",
+        "User-Agent": [
+          "azsdk-net-Storage.Files.Shares/12.7.0-alpha.20210126.1",
+          "(.NET 5.0.2; Microsoft Windows 10.0.19042)"
+        ],
+        "x-ms-client-request-id": "a18e000d-728d-0281-194c-7fa539e75484",
         "x-ms-return-client-request-id": "true",
         "x-ms-version": "2020-06-12"
       },
@@ -236,25 +222,25 @@
       "ResponseHeaders": {
         "Content-Length": "1024",
         "Content-Type": "application/octet-stream",
-        "Date": "Thu, 21 Jan 2021 20:35:59 GMT",
-        "ETag": "\u00220x8D8BE4C295410FC\u0022",
-        "Last-Modified": "Thu, 21 Jan 2021 20:35:59 GMT",
+        "Date": "Tue, 26 Jan 2021 19:47:28 GMT",
+        "ETag": "\u00220x8D8C23335FBCA21\u0022",
+        "Last-Modified": "Tue, 26 Jan 2021 19:47:27 GMT",
         "Server": [
           "Windows-Azure-File/1.0",
           "Microsoft-HTTPAPI/2.0"
         ],
         "Vary": "Origin",
-        "x-ms-client-request-id": "7d9ce613-7bb5-b223-7db2-a67d47e5d70e",
+        "x-ms-client-request-id": "a18e000d-728d-0281-194c-7fa539e75484",
         "x-ms-file-attributes": "Archive",
-        "x-ms-file-change-time": "2021-01-21T20:35:59.3092348Z",
-        "x-ms-file-creation-time": "2021-01-21T20:35:59.3092348Z",
+        "x-ms-file-change-time": "2021-01-26T19:47:27.7739553Z",
+        "x-ms-file-creation-time": "2021-01-26T19:47:27.7739553Z",
         "x-ms-file-id": "11529285414812647424",
-        "x-ms-file-last-write-time": "2021-01-21T20:35:59.3092348Z",
+        "x-ms-file-last-write-time": "2021-01-26T19:47:27.7739553Z",
         "x-ms-file-parent-id": "13835128424026341376",
         "x-ms-file-permission-key": "4010187179898695473*11459378189709739967",
         "x-ms-lease-state": "available",
         "x-ms-lease-status": "unlocked",
-        "x-ms-request-id": "9764d9c2-501a-005b-5b35-f0e3f9000000",
+        "x-ms-request-id": "07cc40ec-d01a-007a-701c-f4c782000000",
         "x-ms-server-encrypted": "true",
         "x-ms-type": "File",
         "x-ms-version": "2020-06-12"
@@ -262,18 +248,18 @@
       "ResponseBody": []
     },
     {
-      "RequestUri": "https://seanmcccanary3.file.core.windows.net/test-share-e4e62da6-56a9-a54c-62e7-3141931471fe?restype=share",
+      "RequestUri": "https://seanmcccanary3.file.core.windows.net/test-share-d5daeebc-3456-d004-5be1-f6b9912b4ba1?restype=share",
       "RequestMethod": "DELETE",
       "RequestHeaders": {
         "Accept": "application/xml",
         "Authorization": "Sanitized",
-        "traceparent": "00-88a432618e79ff41af09c51cec6bfd88-a79e72cfe0babe44-00",
-        "User-Agent": [
-          "azsdk-net-Storage.Files.Shares/12.7.0-alpha.20210121.1",
-          "(.NET 5.0.2; Microsoft Windows 10.0.19042)"
-        ],
-        "x-ms-client-request-id": "252073ca-6e5e-a997-0514-b3850e0831d1",
-        "x-ms-date": "Thu, 21 Jan 2021 20:36:00 GMT",
+        "traceparent": "00-774c51fb92c5854484cf140de2b39775-66134e963ba6a74d-00",
+        "User-Agent": [
+          "azsdk-net-Storage.Files.Shares/12.7.0-alpha.20210126.1",
+          "(.NET 5.0.2; Microsoft Windows 10.0.19042)"
+        ],
+        "x-ms-client-request-id": "4daef235-1123-fa48-4529-c214dc13c12a",
+        "x-ms-date": "Tue, 26 Jan 2021 19:47:29 GMT",
         "x-ms-delete-snapshots": "include",
         "x-ms-return-client-request-id": "true",
         "x-ms-version": "2020-06-12"
@@ -282,26 +268,21 @@
       "StatusCode": 202,
       "ResponseHeaders": {
         "Content-Length": "0",
-        "Date": "Thu, 21 Jan 2021 20:35:59 GMT",
-        "Server": [
-          "Windows-Azure-File/1.0",
-          "Microsoft-HTTPAPI/2.0"
-        ],
-        "x-ms-client-request-id": "252073ca-6e5e-a997-0514-b3850e0831d1",
-<<<<<<< HEAD
-        "x-ms-request-id": "0f757f16-101a-009c-1cb3-50e0c6000000",
-        "x-ms-version": "2020-06-12"
-=======
-        "x-ms-request-id": "9764d9c5-501a-005b-5c35-f0e3f9000000",
-        "x-ms-version": "2020-04-08"
->>>>>>> ac24a13f
+        "Date": "Tue, 26 Jan 2021 19:47:27 GMT",
+        "Server": [
+          "Windows-Azure-File/1.0",
+          "Microsoft-HTTPAPI/2.0"
+        ],
+        "x-ms-client-request-id": "4daef235-1123-fa48-4529-c214dc13c12a",
+        "x-ms-request-id": "afab9786-101a-0075-081c-f4b1ee000000",
+        "x-ms-version": "2020-06-12"
       },
       "ResponseBody": []
     }
   ],
   "Variables": {
-    "DateTimeOffsetNow": "2021-01-21T14:35:59.9194314-06:00",
-    "RandomSeed": "53451795",
+    "DateTimeOffsetNow": "2021-01-26T13:47:28.9204390-06:00",
+    "RandomSeed": "1485100888",
     "Storage_TestConfigDefault": "ProductionTenant\nseanmcccanary3\nU2FuaXRpemVk\nhttps://seanmcccanary3.blob.core.windows.net\nhttps://seanmcccanary3.file.core.windows.net\nhttps://seanmcccanary3.queue.core.windows.net\nhttps://seanmcccanary3.table.core.windows.net\n\n\n\n\nhttps://seanmcccanary3-secondary.blob.core.windows.net\nhttps://seanmcccanary3-secondary.file.core.windows.net\nhttps://seanmcccanary3-secondary.queue.core.windows.net\nhttps://seanmcccanary3-secondary.table.core.windows.net\n\nSanitized\n\n\nCloud\nBlobEndpoint=https://seanmcccanary3.blob.core.windows.net/;QueueEndpoint=https://seanmcccanary3.queue.core.windows.net/;FileEndpoint=https://seanmcccanary3.file.core.windows.net/;BlobSecondaryEndpoint=https://seanmcccanary3-secondary.blob.core.windows.net/;QueueSecondaryEndpoint=https://seanmcccanary3-secondary.queue.core.windows.net/;FileSecondaryEndpoint=https://seanmcccanary3-secondary.file.core.windows.net/;AccountName=seanmcccanary3;AccountKey=Kg==;\nseanscope1"
   }
 }