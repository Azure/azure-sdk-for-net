--- conflicted
+++ resolved
@@ -14,11 +14,7 @@
         "x-ms-client-request-id": "e0c3e8c2-61fb-baad-4c88-30bf1d4a28f3",
         "x-ms-date": "Tue, 26 Jan 2021 19:27:32 GMT",
         "x-ms-return-client-request-id": "true",
-<<<<<<< HEAD
-        "x-ms-version": "2020-12-06"
-=======
         "x-ms-version": "2021-02-12"
->>>>>>> 7e782c87
       },
       "RequestBody": null,
       "StatusCode": 201,
@@ -33,11 +29,7 @@
         ],
         "x-ms-client-request-id": "e0c3e8c2-61fb-baad-4c88-30bf1d4a28f3",
         "x-ms-request-id": "54a8e53d-301a-0072-4619-f4dd8d000000",
-<<<<<<< HEAD
-        "x-ms-version": "2020-12-06"
-=======
         "x-ms-version": "2021-02-12"
->>>>>>> 7e782c87
       },
       "ResponseBody": []
     },
@@ -59,11 +51,7 @@
         "x-ms-file-last-write-time": "Now",
         "x-ms-file-permission": "Inherit",
         "x-ms-return-client-request-id": "true",
-<<<<<<< HEAD
-        "x-ms-version": "2020-12-06"
-=======
         "x-ms-version": "2021-02-12"
->>>>>>> 7e782c87
       },
       "RequestBody": null,
       "StatusCode": 201,
@@ -86,11 +74,7 @@
         "x-ms-file-permission-key": "17860367565182308406*11459378189709739967",
         "x-ms-request-id": "54a8e54b-301a-0072-4f19-f4dd8d000000",
         "x-ms-request-server-encrypted": "true",
-<<<<<<< HEAD
-        "x-ms-version": "2020-12-06"
-=======
         "x-ms-version": "2021-02-12"
->>>>>>> 7e782c87
       },
       "ResponseBody": []
     },
@@ -109,11 +93,7 @@
         "x-ms-date": "Tue, 26 Jan 2021 19:27:33 GMT",
         "x-ms-handle-id": "*",
         "x-ms-return-client-request-id": "true",
-<<<<<<< HEAD
-        "x-ms-version": "2020-12-06"
-=======
         "x-ms-version": "2021-02-12"
->>>>>>> 7e782c87
       },
       "RequestBody": null,
       "StatusCode": 200,
@@ -128,11 +108,7 @@
         "x-ms-number-of-handles-closed": "0",
         "x-ms-number-of-handles-failed": "0",
         "x-ms-request-id": "54a8e551-301a-0072-5219-f4dd8d000000",
-<<<<<<< HEAD
-        "x-ms-version": "2020-12-06"
-=======
         "x-ms-version": "2021-02-12"
->>>>>>> 7e782c87
       },
       "ResponseBody": []
     },
@@ -151,11 +127,7 @@
         "x-ms-date": "Tue, 26 Jan 2021 19:27:33 GMT",
         "x-ms-delete-snapshots": "include",
         "x-ms-return-client-request-id": "true",
-<<<<<<< HEAD
-        "x-ms-version": "2020-12-06"
-=======
         "x-ms-version": "2021-02-12"
->>>>>>> 7e782c87
       },
       "RequestBody": null,
       "StatusCode": 202,
@@ -168,11 +140,7 @@
         ],
         "x-ms-client-request-id": "c3b39516-7d74-9df7-6a62-baca24edbdca",
         "x-ms-request-id": "54a8e558-301a-0072-5819-f4dd8d000000",
-<<<<<<< HEAD
-        "x-ms-version": "2020-12-06"
-=======
         "x-ms-version": "2021-02-12"
->>>>>>> 7e782c87
       },
       "ResponseBody": []
     }
