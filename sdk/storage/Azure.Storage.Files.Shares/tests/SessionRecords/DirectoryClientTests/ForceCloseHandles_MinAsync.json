{
  "Entries": [
    {
      "RequestUri": "https://seanmcccanary3.file.core.windows.net/test-share-a4da388d-5fda-24fe-9466-978b7b2c01ab?restype=share",
      "RequestMethod": "PUT",
      "RequestHeaders": {
        "Accept": "application/xml",
        "Authorization": "Sanitized",
        "traceparent": "00-45ccae17a9ab6c42aa7e71fe538a8164-a25b8e7180840944-00",
        "User-Agent": [
          "azsdk-net-Storage.Files.Shares/12.7.0-alpha.20210121.1",
          "(.NET 5.0.2; Microsoft Windows 10.0.19042)"
        ],
        "x-ms-client-request-id": "f542b693-f03b-cf4a-fa45-125e601d8178",
        "x-ms-date": "Thu, 21 Jan 2021 20:37:08 GMT",
        "x-ms-return-client-request-id": "true",
        "x-ms-version": "2020-06-12"
      },
      "RequestBody": null,
      "StatusCode": 201,
      "ResponseHeaders": {
        "Content-Length": "0",
        "Date": "Thu, 21 Jan 2021 20:37:08 GMT",
        "ETag": "\u00220x8D8BE4C52919410\u0022",
        "Last-Modified": "Thu, 21 Jan 2021 20:37:08 GMT",
        "Server": [
          "Windows-Azure-File/1.0",
          "Microsoft-HTTPAPI/2.0"
        ],
        "x-ms-client-request-id": "f542b693-f03b-cf4a-fa45-125e601d8178",
<<<<<<< HEAD
        "x-ms-request-id": "c9ef60c8-f01a-0012-6a37-f3e9eb000000",
        "x-ms-version": "2020-06-12"
=======
        "x-ms-request-id": "9764da49-501a-005b-1335-f0e3f9000000",
        "x-ms-version": "2020-04-08"
>>>>>>> ac24a13f
      },
      "ResponseBody": []
    },
    {
      "RequestUri": "https://seanmcccanary3.file.core.windows.net/test-share-a4da388d-5fda-24fe-9466-978b7b2c01ab/test-directory-924cf2f2-5f42-f46f-864e-523eedf4873b?restype=directory",
      "RequestMethod": "PUT",
      "RequestHeaders": {
        "Accept": "application/xml",
        "Authorization": "Sanitized",
        "traceparent": "00-17f4d48948c2794f8106a725d3f48f66-640e77824699e940-00",
        "User-Agent": [
          "azsdk-net-Storage.Files.Shares/12.7.0-alpha.20210121.1",
          "(.NET 5.0.2; Microsoft Windows 10.0.19042)"
        ],
        "x-ms-client-request-id": "a917f91b-3b0c-3402-474d-6eed9d0ce106",
        "x-ms-date": "Thu, 21 Jan 2021 20:37:08 GMT",
        "x-ms-file-attributes": "None",
        "x-ms-file-creation-time": "Now",
        "x-ms-file-last-write-time": "Now",
        "x-ms-file-permission": "Inherit",
        "x-ms-return-client-request-id": "true",
        "x-ms-version": "2020-06-12"
      },
      "RequestBody": null,
      "StatusCode": 201,
      "ResponseHeaders": {
        "Content-Length": "0",
        "Date": "Thu, 21 Jan 2021 20:37:08 GMT",
        "ETag": "\u00220x8D8BE4C52ABC3A0\u0022",
        "Last-Modified": "Thu, 21 Jan 2021 20:37:08 GMT",
        "Server": [
          "Windows-Azure-File/1.0",
          "Microsoft-HTTPAPI/2.0"
        ],
        "x-ms-client-request-id": "a917f91b-3b0c-3402-474d-6eed9d0ce106",
        "x-ms-file-attributes": "Directory",
        "x-ms-file-change-time": "2021-01-21T20:37:08.6705568Z",
        "x-ms-file-creation-time": "2021-01-21T20:37:08.6705568Z",
        "x-ms-file-id": "13835128424026341376",
        "x-ms-file-last-write-time": "2021-01-21T20:37:08.6705568Z",
        "x-ms-file-parent-id": "0",
        "x-ms-file-permission-key": "17860367565182308406*11459378189709739967",
        "x-ms-request-id": "9764da4d-501a-005b-1535-f0e3f9000000",
        "x-ms-request-server-encrypted": "true",
        "x-ms-version": "2020-06-12"
      },
      "ResponseBody": []
    },
    {
      "RequestUri": "https://seanmcccanary3.file.core.windows.net/test-share-a4da388d-5fda-24fe-9466-978b7b2c01ab/test-directory-924cf2f2-5f42-f46f-864e-523eedf4873b?comp=forceclosehandles",
      "RequestMethod": "PUT",
      "RequestHeaders": {
        "Accept": "application/xml",
        "Authorization": "Sanitized",
        "traceparent": "00-3d066d45ac32aa4fbfc13c1eabe717f0-9e1a73fa6a94f042-00",
        "User-Agent": [
          "azsdk-net-Storage.Files.Shares/12.7.0-alpha.20210121.1",
          "(.NET 5.0.2; Microsoft Windows 10.0.19042)"
        ],
        "x-ms-client-request-id": "f4221d22-dddc-5c2e-4fc3-7d9c9d82344f",
        "x-ms-date": "Thu, 21 Jan 2021 20:37:09 GMT",
        "x-ms-handle-id": "*",
        "x-ms-return-client-request-id": "true",
        "x-ms-version": "2020-06-12"
      },
      "RequestBody": null,
      "StatusCode": 200,
      "ResponseHeaders": {
        "Content-Length": "0",
        "Date": "Thu, 21 Jan 2021 20:37:08 GMT",
        "Server": [
          "Windows-Azure-File/1.0",
          "Microsoft-HTTPAPI/2.0"
        ],
        "x-ms-client-request-id": "f4221d22-dddc-5c2e-4fc3-7d9c9d82344f",
        "x-ms-number-of-handles-closed": "0",
        "x-ms-number-of-handles-failed": "0",
<<<<<<< HEAD
        "x-ms-request-id": "c9ef60cc-f01a-0012-6c37-f3e9eb000000",
        "x-ms-version": "2020-06-12"
=======
        "x-ms-request-id": "9764da4f-501a-005b-1635-f0e3f9000000",
        "x-ms-version": "2020-04-08"
>>>>>>> ac24a13f
      },
      "ResponseBody": []
    },
    {
      "RequestUri": "https://seanmcccanary3.file.core.windows.net/test-share-a4da388d-5fda-24fe-9466-978b7b2c01ab?restype=share",
      "RequestMethod": "DELETE",
      "RequestHeaders": {
        "Accept": "application/xml",
        "Authorization": "Sanitized",
        "traceparent": "00-8c25b6e595756c4a9251582913c63848-202702cd7a2ff74b-00",
        "User-Agent": [
          "azsdk-net-Storage.Files.Shares/12.7.0-alpha.20210121.1",
          "(.NET 5.0.2; Microsoft Windows 10.0.19042)"
        ],
        "x-ms-client-request-id": "7fca3be0-ede9-e029-a869-bf613ef14900",
        "x-ms-date": "Thu, 21 Jan 2021 20:37:09 GMT",
        "x-ms-delete-snapshots": "include",
        "x-ms-return-client-request-id": "true",
        "x-ms-version": "2020-06-12"
      },
      "RequestBody": null,
      "StatusCode": 202,
      "ResponseHeaders": {
        "Content-Length": "0",
        "Date": "Thu, 21 Jan 2021 20:37:08 GMT",
        "Server": [
          "Windows-Azure-File/1.0",
          "Microsoft-HTTPAPI/2.0"
        ],
        "x-ms-client-request-id": "7fca3be0-ede9-e029-a869-bf613ef14900",
<<<<<<< HEAD
        "x-ms-request-id": "c9ef60cd-f01a-0012-6d37-f3e9eb000000",
        "x-ms-version": "2020-06-12"
=======
        "x-ms-request-id": "9764da51-501a-005b-1835-f0e3f9000000",
        "x-ms-version": "2020-04-08"
>>>>>>> ac24a13f
      },
      "ResponseBody": []
    }
  ],
  "Variables": {
    "RandomSeed": "1610466124",
    "Storage_TestConfigDefault": "ProductionTenant\nseanmcccanary3\nU2FuaXRpemVk\nhttps://seanmcccanary3.blob.core.windows.net\nhttps://seanmcccanary3.file.core.windows.net\nhttps://seanmcccanary3.queue.core.windows.net\nhttps://seanmcccanary3.table.core.windows.net\n\n\n\n\nhttps://seanmcccanary3-secondary.blob.core.windows.net\nhttps://seanmcccanary3-secondary.file.core.windows.net\nhttps://seanmcccanary3-secondary.queue.core.windows.net\nhttps://seanmcccanary3-secondary.table.core.windows.net\n\nSanitized\n\n\nCloud\nBlobEndpoint=https://seanmcccanary3.blob.core.windows.net/;QueueEndpoint=https://seanmcccanary3.queue.core.windows.net/;FileEndpoint=https://seanmcccanary3.file.core.windows.net/;BlobSecondaryEndpoint=https://seanmcccanary3-secondary.blob.core.windows.net/;QueueSecondaryEndpoint=https://seanmcccanary3-secondary.queue.core.windows.net/;FileSecondaryEndpoint=https://seanmcccanary3-secondary.file.core.windows.net/;AccountName=seanmcccanary3;AccountKey=Kg==;\nseanscope1"
  }
}<|MERGE_RESOLUTION|>--- conflicted
+++ resolved
@@ -1,18 +1,18 @@
 {
   "Entries": [
     {
-      "RequestUri": "https://seanmcccanary3.file.core.windows.net/test-share-a4da388d-5fda-24fe-9466-978b7b2c01ab?restype=share",
+      "RequestUri": "https://seanmcccanary3.file.core.windows.net/test-share-369a9230-f7d0-2d58-dd7d-3877418b550c?restype=share",
       "RequestMethod": "PUT",
       "RequestHeaders": {
         "Accept": "application/xml",
         "Authorization": "Sanitized",
-        "traceparent": "00-45ccae17a9ab6c42aa7e71fe538a8164-a25b8e7180840944-00",
+        "traceparent": "00-4f07a1bea587f24f8ba9397746c00c3b-9a1aa1ac946af349-00",
         "User-Agent": [
-          "azsdk-net-Storage.Files.Shares/12.7.0-alpha.20210121.1",
+          "azsdk-net-Storage.Files.Shares/12.7.0-alpha.20210126.1",
           "(.NET 5.0.2; Microsoft Windows 10.0.19042)"
         ],
-        "x-ms-client-request-id": "f542b693-f03b-cf4a-fa45-125e601d8178",
-        "x-ms-date": "Thu, 21 Jan 2021 20:37:08 GMT",
+        "x-ms-client-request-id": "e0c3e8c2-61fb-baad-4c88-30bf1d4a28f3",
+        "x-ms-date": "Tue, 26 Jan 2021 19:27:32 GMT",
         "x-ms-return-client-request-id": "true",
         "x-ms-version": "2020-06-12"
       },
@@ -20,37 +20,32 @@
       "StatusCode": 201,
       "ResponseHeaders": {
         "Content-Length": "0",
-        "Date": "Thu, 21 Jan 2021 20:37:08 GMT",
-        "ETag": "\u00220x8D8BE4C52919410\u0022",
-        "Last-Modified": "Thu, 21 Jan 2021 20:37:08 GMT",
+        "Date": "Tue, 26 Jan 2021 19:27:32 GMT",
+        "ETag": "\u00220x8D8C2306D605C79\u0022",
+        "Last-Modified": "Tue, 26 Jan 2021 19:27:32 GMT",
         "Server": [
           "Windows-Azure-File/1.0",
           "Microsoft-HTTPAPI/2.0"
         ],
-        "x-ms-client-request-id": "f542b693-f03b-cf4a-fa45-125e601d8178",
-<<<<<<< HEAD
-        "x-ms-request-id": "c9ef60c8-f01a-0012-6a37-f3e9eb000000",
+        "x-ms-client-request-id": "e0c3e8c2-61fb-baad-4c88-30bf1d4a28f3",
+        "x-ms-request-id": "54a8e53d-301a-0072-4619-f4dd8d000000",
         "x-ms-version": "2020-06-12"
-=======
-        "x-ms-request-id": "9764da49-501a-005b-1335-f0e3f9000000",
-        "x-ms-version": "2020-04-08"
->>>>>>> ac24a13f
       },
       "ResponseBody": []
     },
     {
-      "RequestUri": "https://seanmcccanary3.file.core.windows.net/test-share-a4da388d-5fda-24fe-9466-978b7b2c01ab/test-directory-924cf2f2-5f42-f46f-864e-523eedf4873b?restype=directory",
+      "RequestUri": "https://seanmcccanary3.file.core.windows.net/test-share-369a9230-f7d0-2d58-dd7d-3877418b550c/test-directory-d10534d0-d691-393b-0a41-d8f56a9ef634?restype=directory",
       "RequestMethod": "PUT",
       "RequestHeaders": {
         "Accept": "application/xml",
         "Authorization": "Sanitized",
-        "traceparent": "00-17f4d48948c2794f8106a725d3f48f66-640e77824699e940-00",
+        "traceparent": "00-78653bfd9410054bb6c44741a7afc389-657785a11c395349-00",
         "User-Agent": [
-          "azsdk-net-Storage.Files.Shares/12.7.0-alpha.20210121.1",
+          "azsdk-net-Storage.Files.Shares/12.7.0-alpha.20210126.1",
           "(.NET 5.0.2; Microsoft Windows 10.0.19042)"
         ],
-        "x-ms-client-request-id": "a917f91b-3b0c-3402-474d-6eed9d0ce106",
-        "x-ms-date": "Thu, 21 Jan 2021 20:37:08 GMT",
+        "x-ms-client-request-id": "02e899b2-fda3-ebf8-ad89-d6b988b74fad",
+        "x-ms-date": "Tue, 26 Jan 2021 19:27:33 GMT",
         "x-ms-file-attributes": "None",
         "x-ms-file-creation-time": "Now",
         "x-ms-file-last-write-time": "Now",
@@ -62,40 +57,40 @@
       "StatusCode": 201,
       "ResponseHeaders": {
         "Content-Length": "0",
-        "Date": "Thu, 21 Jan 2021 20:37:08 GMT",
-        "ETag": "\u00220x8D8BE4C52ABC3A0\u0022",
-        "Last-Modified": "Thu, 21 Jan 2021 20:37:08 GMT",
+        "Date": "Tue, 26 Jan 2021 19:27:32 GMT",
+        "ETag": "\u00220x8D8C2306D6C5346\u0022",
+        "Last-Modified": "Tue, 26 Jan 2021 19:27:32 GMT",
         "Server": [
           "Windows-Azure-File/1.0",
           "Microsoft-HTTPAPI/2.0"
         ],
-        "x-ms-client-request-id": "a917f91b-3b0c-3402-474d-6eed9d0ce106",
+        "x-ms-client-request-id": "02e899b2-fda3-ebf8-ad89-d6b988b74fad",
         "x-ms-file-attributes": "Directory",
-        "x-ms-file-change-time": "2021-01-21T20:37:08.6705568Z",
-        "x-ms-file-creation-time": "2021-01-21T20:37:08.6705568Z",
+        "x-ms-file-change-time": "2021-01-26T19:27:32.2959686Z",
+        "x-ms-file-creation-time": "2021-01-26T19:27:32.2959686Z",
         "x-ms-file-id": "13835128424026341376",
-        "x-ms-file-last-write-time": "2021-01-21T20:37:08.6705568Z",
+        "x-ms-file-last-write-time": "2021-01-26T19:27:32.2959686Z",
         "x-ms-file-parent-id": "0",
         "x-ms-file-permission-key": "17860367565182308406*11459378189709739967",
-        "x-ms-request-id": "9764da4d-501a-005b-1535-f0e3f9000000",
+        "x-ms-request-id": "54a8e54b-301a-0072-4f19-f4dd8d000000",
         "x-ms-request-server-encrypted": "true",
         "x-ms-version": "2020-06-12"
       },
       "ResponseBody": []
     },
     {
-      "RequestUri": "https://seanmcccanary3.file.core.windows.net/test-share-a4da388d-5fda-24fe-9466-978b7b2c01ab/test-directory-924cf2f2-5f42-f46f-864e-523eedf4873b?comp=forceclosehandles",
+      "RequestUri": "https://seanmcccanary3.file.core.windows.net/test-share-369a9230-f7d0-2d58-dd7d-3877418b550c/test-directory-d10534d0-d691-393b-0a41-d8f56a9ef634?comp=forceclosehandles",
       "RequestMethod": "PUT",
       "RequestHeaders": {
         "Accept": "application/xml",
         "Authorization": "Sanitized",
-        "traceparent": "00-3d066d45ac32aa4fbfc13c1eabe717f0-9e1a73fa6a94f042-00",
+        "traceparent": "00-40efae2a8bb99447a005359f51941ef5-ac53185bdb478b42-00",
         "User-Agent": [
-          "azsdk-net-Storage.Files.Shares/12.7.0-alpha.20210121.1",
+          "azsdk-net-Storage.Files.Shares/12.7.0-alpha.20210126.1",
           "(.NET 5.0.2; Microsoft Windows 10.0.19042)"
         ],
-        "x-ms-client-request-id": "f4221d22-dddc-5c2e-4fc3-7d9c9d82344f",
-        "x-ms-date": "Thu, 21 Jan 2021 20:37:09 GMT",
+        "x-ms-client-request-id": "d143c506-f4b6-af91-b5c9-ab3e9e582792",
+        "x-ms-date": "Tue, 26 Jan 2021 19:27:33 GMT",
         "x-ms-handle-id": "*",
         "x-ms-return-client-request-id": "true",
         "x-ms-version": "2020-06-12"
@@ -104,37 +99,32 @@
       "StatusCode": 200,
       "ResponseHeaders": {
         "Content-Length": "0",
-        "Date": "Thu, 21 Jan 2021 20:37:08 GMT",
+        "Date": "Tue, 26 Jan 2021 19:27:32 GMT",
         "Server": [
           "Windows-Azure-File/1.0",
           "Microsoft-HTTPAPI/2.0"
         ],
-        "x-ms-client-request-id": "f4221d22-dddc-5c2e-4fc3-7d9c9d82344f",
+        "x-ms-client-request-id": "d143c506-f4b6-af91-b5c9-ab3e9e582792",
         "x-ms-number-of-handles-closed": "0",
         "x-ms-number-of-handles-failed": "0",
-<<<<<<< HEAD
-        "x-ms-request-id": "c9ef60cc-f01a-0012-6c37-f3e9eb000000",
+        "x-ms-request-id": "54a8e551-301a-0072-5219-f4dd8d000000",
         "x-ms-version": "2020-06-12"
-=======
-        "x-ms-request-id": "9764da4f-501a-005b-1635-f0e3f9000000",
-        "x-ms-version": "2020-04-08"
->>>>>>> ac24a13f
       },
       "ResponseBody": []
     },
     {
-      "RequestUri": "https://seanmcccanary3.file.core.windows.net/test-share-a4da388d-5fda-24fe-9466-978b7b2c01ab?restype=share",
+      "RequestUri": "https://seanmcccanary3.file.core.windows.net/test-share-369a9230-f7d0-2d58-dd7d-3877418b550c?restype=share",
       "RequestMethod": "DELETE",
       "RequestHeaders": {
         "Accept": "application/xml",
         "Authorization": "Sanitized",
-        "traceparent": "00-8c25b6e595756c4a9251582913c63848-202702cd7a2ff74b-00",
+        "traceparent": "00-5ba3a0d63da3f14cbf5f041065d95b64-33901be4bef97743-00",
         "User-Agent": [
-          "azsdk-net-Storage.Files.Shares/12.7.0-alpha.20210121.1",
+          "azsdk-net-Storage.Files.Shares/12.7.0-alpha.20210126.1",
           "(.NET 5.0.2; Microsoft Windows 10.0.19042)"
         ],
-        "x-ms-client-request-id": "7fca3be0-ede9-e029-a869-bf613ef14900",
-        "x-ms-date": "Thu, 21 Jan 2021 20:37:09 GMT",
+        "x-ms-client-request-id": "c3b39516-7d74-9df7-6a62-baca24edbdca",
+        "x-ms-date": "Tue, 26 Jan 2021 19:27:33 GMT",
         "x-ms-delete-snapshots": "include",
         "x-ms-return-client-request-id": "true",
         "x-ms-version": "2020-06-12"
@@ -143,25 +133,20 @@
       "StatusCode": 202,
       "ResponseHeaders": {
         "Content-Length": "0",
-        "Date": "Thu, 21 Jan 2021 20:37:08 GMT",
+        "Date": "Tue, 26 Jan 2021 19:27:32 GMT",
         "Server": [
           "Windows-Azure-File/1.0",
           "Microsoft-HTTPAPI/2.0"
         ],
-        "x-ms-client-request-id": "7fca3be0-ede9-e029-a869-bf613ef14900",
-<<<<<<< HEAD
-        "x-ms-request-id": "c9ef60cd-f01a-0012-6d37-f3e9eb000000",
+        "x-ms-client-request-id": "c3b39516-7d74-9df7-6a62-baca24edbdca",
+        "x-ms-request-id": "54a8e558-301a-0072-5819-f4dd8d000000",
         "x-ms-version": "2020-06-12"
-=======
-        "x-ms-request-id": "9764da51-501a-005b-1835-f0e3f9000000",
-        "x-ms-version": "2020-04-08"
->>>>>>> ac24a13f
       },
       "ResponseBody": []
     }
   ],
   "Variables": {
-    "RandomSeed": "1610466124",
+    "RandomSeed": "385859250",
     "Storage_TestConfigDefault": "ProductionTenant\nseanmcccanary3\nU2FuaXRpemVk\nhttps://seanmcccanary3.blob.core.windows.net\nhttps://seanmcccanary3.file.core.windows.net\nhttps://seanmcccanary3.queue.core.windows.net\nhttps://seanmcccanary3.table.core.windows.net\n\n\n\n\nhttps://seanmcccanary3-secondary.blob.core.windows.net\nhttps://seanmcccanary3-secondary.file.core.windows.net\nhttps://seanmcccanary3-secondary.queue.core.windows.net\nhttps://seanmcccanary3-secondary.table.core.windows.net\n\nSanitized\n\n\nCloud\nBlobEndpoint=https://seanmcccanary3.blob.core.windows.net/;QueueEndpoint=https://seanmcccanary3.queue.core.windows.net/;FileEndpoint=https://seanmcccanary3.file.core.windows.net/;BlobSecondaryEndpoint=https://seanmcccanary3-secondary.blob.core.windows.net/;QueueSecondaryEndpoint=https://seanmcccanary3-secondary.queue.core.windows.net/;FileSecondaryEndpoint=https://seanmcccanary3-secondary.file.core.windows.net/;AccountName=seanmcccanary3;AccountKey=Kg==;\nseanscope1"
   }
 }