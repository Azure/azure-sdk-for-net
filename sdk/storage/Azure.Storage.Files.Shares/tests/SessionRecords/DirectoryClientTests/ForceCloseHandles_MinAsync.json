--- conflicted
+++ resolved
@@ -1,21 +1,17 @@
 {
   "Entries": [
     {
-      "RequestUri": "http://seanstagetest.file.core.windows.net/test-share-60bca89b-c53f-7fa0-4079-0fd089af8312?restype=share",
+      "RequestUri": "http://seanstagetest.file.core.windows.net/test-share-a4da388d-5fda-24fe-9466-978b7b2c01ab?restype=share",
       "RequestMethod": "PUT",
       "RequestHeaders": {
         "Authorization": "Sanitized",
-        "traceparent": "00-1d78c10e16776b45afd32522d94858fd-9c994f48358f6744-00",
+        "traceparent": "00-066e73473511b34cb758892a358f7c88-8fa97e1126b8f445-00",
         "User-Agent": [
-<<<<<<< HEAD
-          "azsdk-net-Storage.Files.Shares/12.0.0-dev.20191205.1+4f14c4315f17fbbc59c93c6819467b6f15d7008f",
-=======
-          "azsdk-net-Storage.Files.Shares/12.0.0-dev.20191211.1\u002B899431c003876eb9b26cefd8e8a37e7f27f82ced",
->>>>>>> 5e20a7a1
+          "azsdk-net-Storage.Files.Shares/12.0.0-dev.20191211.1\u002B2accb37068f0a0c9382fa117525bb968c5397cf7",
           "(.NET Core 4.6.28008.01; Microsoft Windows 10.0.18363 )"
         ],
-        "x-ms-client-request-id": "e634076c-32b3-c2e7-7df7-d9117515a665",
-        "x-ms-date": "Wed, 11 Dec 2019 20:37:12 GMT",
+        "x-ms-client-request-id": "f542b693-f03b-cf4a-fa45-125e601d8178",
+        "x-ms-date": "Wed, 11 Dec 2019 23:04:56 GMT",
         "x-ms-return-client-request-id": "true",
         "x-ms-version": "2019-07-07"
       },
@@ -23,41 +19,31 @@
       "StatusCode": 201,
       "ResponseHeaders": {
         "Content-Length": "0",
-<<<<<<< HEAD
-        "Date": "Fri, 06 Dec 2019 00:25:33 GMT",
-        "ETag": "\"0x8D779E2CF38243C\"",
-        "Last-Modified": "Fri, 06 Dec 2019 00:25:34 GMT",
-=======
-        "Date": "Wed, 11 Dec 2019 20:37:12 GMT",
-        "ETag": "\u00220x8D77E79E6ECFBF1\u0022",
-        "Last-Modified": "Wed, 11 Dec 2019 20:37:12 GMT",
->>>>>>> 5e20a7a1
+        "Date": "Wed, 11 Dec 2019 23:04:56 GMT",
+        "ETag": "\u00220x8D77E8E8A48C311\u0022",
+        "Last-Modified": "Wed, 11 Dec 2019 23:04:56 GMT",
         "Server": [
           "Windows-Azure-File/1.0",
           "Microsoft-HTTPAPI/2.0"
         ],
-        "x-ms-client-request-id": "e634076c-32b3-c2e7-7df7-d9117515a665",
-        "x-ms-request-id": "ef3e38a8-c01a-0019-0a62-b01280000000",
+        "x-ms-client-request-id": "f542b693-f03b-cf4a-fa45-125e601d8178",
+        "x-ms-request-id": "5f7a8b1a-601a-003f-3077-b05a98000000",
         "x-ms-version": "2019-07-07"
       },
       "ResponseBody": []
     },
     {
-      "RequestUri": "http://seanstagetest.file.core.windows.net/test-share-60bca89b-c53f-7fa0-4079-0fd089af8312/test-directory-b105850c-e067-9023-d76c-4c3faa63cd5d?restype=directory",
+      "RequestUri": "http://seanstagetest.file.core.windows.net/test-share-a4da388d-5fda-24fe-9466-978b7b2c01ab/test-directory-924cf2f2-5f42-f46f-864e-523eedf4873b?restype=directory",
       "RequestMethod": "PUT",
       "RequestHeaders": {
         "Authorization": "Sanitized",
-        "traceparent": "00-1e5f51e85ad50a40b10ba52eac1441b4-851a48601020e54a-00",
+        "traceparent": "00-551960caed531745b49d5b4f9e1092d8-de9b5529164b7c4a-00",
         "User-Agent": [
-<<<<<<< HEAD
-          "azsdk-net-Storage.Files.Shares/12.0.0-dev.20191205.1+4f14c4315f17fbbc59c93c6819467b6f15d7008f",
-=======
-          "azsdk-net-Storage.Files.Shares/12.0.0-dev.20191211.1\u002B899431c003876eb9b26cefd8e8a37e7f27f82ced",
->>>>>>> 5e20a7a1
+          "azsdk-net-Storage.Files.Shares/12.0.0-dev.20191211.1\u002B2accb37068f0a0c9382fa117525bb968c5397cf7",
           "(.NET Core 4.6.28008.01; Microsoft Windows 10.0.18363 )"
         ],
-        "x-ms-client-request-id": "2c31b559-8fdd-8ba0-e4a3-0e47e5a81819",
-        "x-ms-date": "Wed, 11 Dec 2019 20:37:12 GMT",
+        "x-ms-client-request-id": "a917f91b-3b0c-3402-474d-6eed9d0ce106",
+        "x-ms-date": "Wed, 11 Dec 2019 23:04:56 GMT",
         "x-ms-file-attributes": "None",
         "x-ms-file-creation-time": "Now",
         "x-ms-file-last-write-time": "Now",
@@ -69,56 +55,39 @@
       "StatusCode": 201,
       "ResponseHeaders": {
         "Content-Length": "0",
-<<<<<<< HEAD
-        "Date": "Fri, 06 Dec 2019 00:25:33 GMT",
-        "ETag": "\"0x8D779E2CF45BA08\"",
-        "Last-Modified": "Fri, 06 Dec 2019 00:25:34 GMT",
-=======
-        "Date": "Wed, 11 Dec 2019 20:37:12 GMT",
-        "ETag": "\u00220x8D77E79E6FB2845\u0022",
-        "Last-Modified": "Wed, 11 Dec 2019 20:37:12 GMT",
->>>>>>> 5e20a7a1
+        "Date": "Wed, 11 Dec 2019 23:04:56 GMT",
+        "ETag": "\u00220x8D77E8E8A5E8474\u0022",
+        "Last-Modified": "Wed, 11 Dec 2019 23:04:56 GMT",
         "Server": [
           "Windows-Azure-File/1.0",
           "Microsoft-HTTPAPI/2.0"
         ],
-        "x-ms-client-request-id": "2c31b559-8fdd-8ba0-e4a3-0e47e5a81819",
+        "x-ms-client-request-id": "a917f91b-3b0c-3402-474d-6eed9d0ce106",
         "x-ms-file-attributes": "Directory",
-<<<<<<< HEAD
-        "x-ms-file-change-time": "2019-12-06T00:25:34.323764Z",
-        "x-ms-file-creation-time": "2019-12-06T00:25:34.323764Z",
+        "x-ms-file-change-time": "2019-12-11T23:04:56.8120436Z",
+        "x-ms-file-creation-time": "2019-12-11T23:04:56.8120436Z",
         "x-ms-file-id": "13835128424026341376",
-        "x-ms-file-last-write-time": "2019-12-06T00:25:34.323764Z",
-=======
-        "x-ms-file-change-time": "2019-12-11T20:37:12.7576645Z",
-        "x-ms-file-creation-time": "2019-12-11T20:37:12.7576645Z",
-        "x-ms-file-id": "13835128424026341376",
-        "x-ms-file-last-write-time": "2019-12-11T20:37:12.7576645Z",
->>>>>>> 5e20a7a1
+        "x-ms-file-last-write-time": "2019-12-11T23:04:56.8120436Z",
         "x-ms-file-parent-id": "0",
         "x-ms-file-permission-key": "7855875120676328179*422928105932735866",
-        "x-ms-request-id": "ef3e38aa-c01a-0019-0b62-b01280000000",
+        "x-ms-request-id": "5f7a8b1f-601a-003f-3377-b05a98000000",
         "x-ms-request-server-encrypted": "true",
         "x-ms-version": "2019-07-07"
       },
       "ResponseBody": []
     },
     {
-      "RequestUri": "http://seanstagetest.file.core.windows.net/test-share-60bca89b-c53f-7fa0-4079-0fd089af8312/test-directory-b105850c-e067-9023-d76c-4c3faa63cd5d?comp=forceclosehandles",
+      "RequestUri": "http://seanstagetest.file.core.windows.net/test-share-a4da388d-5fda-24fe-9466-978b7b2c01ab/test-directory-924cf2f2-5f42-f46f-864e-523eedf4873b?comp=forceclosehandles",
       "RequestMethod": "PUT",
       "RequestHeaders": {
         "Authorization": "Sanitized",
-        "traceparent": "00-d6622a62a0736d4f9af3536a4ade73cf-ca1cf791397c9844-00",
+        "traceparent": "00-9cdb6cf7a9a23447adb9c11a7ce9814c-002a475ab4ae744e-00",
         "User-Agent": [
-<<<<<<< HEAD
-          "azsdk-net-Storage.Files.Shares/12.0.0-dev.20191205.1+4f14c4315f17fbbc59c93c6819467b6f15d7008f",
-=======
-          "azsdk-net-Storage.Files.Shares/12.0.0-dev.20191211.1\u002B899431c003876eb9b26cefd8e8a37e7f27f82ced",
->>>>>>> 5e20a7a1
+          "azsdk-net-Storage.Files.Shares/12.0.0-dev.20191211.1\u002B2accb37068f0a0c9382fa117525bb968c5397cf7",
           "(.NET Core 4.6.28008.01; Microsoft Windows 10.0.18363 )"
         ],
-        "x-ms-client-request-id": "f4e54e92-a132-aa80-65d8-9dd78e17a8ce",
-        "x-ms-date": "Wed, 11 Dec 2019 20:37:12 GMT",
+        "x-ms-client-request-id": "f4221d22-dddc-5c2e-4fc3-7d9c9d82344f",
+        "x-ms-date": "Wed, 11 Dec 2019 23:04:56 GMT",
         "x-ms-handle-id": "*",
         "x-ms-return-client-request-id": "true",
         "x-ms-version": "2019-07-07"
@@ -127,35 +96,31 @@
       "StatusCode": 200,
       "ResponseHeaders": {
         "Content-Length": "0",
-        "Date": "Wed, 11 Dec 2019 20:37:12 GMT",
+        "Date": "Wed, 11 Dec 2019 23:04:56 GMT",
         "Server": [
           "Windows-Azure-File/1.0",
           "Microsoft-HTTPAPI/2.0"
         ],
-        "x-ms-client-request-id": "f4e54e92-a132-aa80-65d8-9dd78e17a8ce",
+        "x-ms-client-request-id": "f4221d22-dddc-5c2e-4fc3-7d9c9d82344f",
         "x-ms-number-of-handles-closed": "0",
         "x-ms-number-of-handles-failed": "0",
-        "x-ms-request-id": "ef3e38ab-c01a-0019-0c62-b01280000000",
+        "x-ms-request-id": "5f7a8b23-601a-003f-3777-b05a98000000",
         "x-ms-version": "2019-07-07"
       },
       "ResponseBody": []
     },
     {
-      "RequestUri": "http://seanstagetest.file.core.windows.net/test-share-60bca89b-c53f-7fa0-4079-0fd089af8312?restype=share",
+      "RequestUri": "http://seanstagetest.file.core.windows.net/test-share-a4da388d-5fda-24fe-9466-978b7b2c01ab?restype=share",
       "RequestMethod": "DELETE",
       "RequestHeaders": {
         "Authorization": "Sanitized",
-        "traceparent": "00-2b86a4d4720b474b99a7051df2636d22-7e4e81a85a91cd46-00",
+        "traceparent": "00-996709e7e9039c4ca002599578d5e2ec-fc1346463a5e5b4b-00",
         "User-Agent": [
-<<<<<<< HEAD
-          "azsdk-net-Storage.Files.Shares/12.0.0-dev.20191205.1+4f14c4315f17fbbc59c93c6819467b6f15d7008f",
-=======
-          "azsdk-net-Storage.Files.Shares/12.0.0-dev.20191211.1\u002B899431c003876eb9b26cefd8e8a37e7f27f82ced",
->>>>>>> 5e20a7a1
+          "azsdk-net-Storage.Files.Shares/12.0.0-dev.20191211.1\u002B2accb37068f0a0c9382fa117525bb968c5397cf7",
           "(.NET Core 4.6.28008.01; Microsoft Windows 10.0.18363 )"
         ],
-        "x-ms-client-request-id": "97b4f543-23c2-88e7-fb2d-09d88712e10f",
-        "x-ms-date": "Wed, 11 Dec 2019 20:37:12 GMT",
+        "x-ms-client-request-id": "7fca3be0-ede9-e029-a869-bf613ef14900",
+        "x-ms-date": "Wed, 11 Dec 2019 23:04:56 GMT",
         "x-ms-delete-snapshots": "include",
         "x-ms-return-client-request-id": "true",
         "x-ms-version": "2019-07-07"
@@ -164,25 +129,20 @@
       "StatusCode": 202,
       "ResponseHeaders": {
         "Content-Length": "0",
-        "Date": "Wed, 11 Dec 2019 20:37:12 GMT",
+        "Date": "Wed, 11 Dec 2019 23:04:56 GMT",
         "Server": [
           "Windows-Azure-File/1.0",
           "Microsoft-HTTPAPI/2.0"
         ],
-        "x-ms-client-request-id": "97b4f543-23c2-88e7-fb2d-09d88712e10f",
-        "x-ms-request-id": "ef3e38ad-c01a-0019-0d62-b01280000000",
+        "x-ms-client-request-id": "7fca3be0-ede9-e029-a869-bf613ef14900",
+        "x-ms-request-id": "5f7a8b25-601a-003f-3977-b05a98000000",
         "x-ms-version": "2019-07-07"
       },
       "ResponseBody": []
     }
   ],
   "Variables": {
-<<<<<<< HEAD
-    "RandomSeed": "1741231957",
+    "RandomSeed": "1610466124",
     "Storage_TestConfigDefault": "ProductionTenant\nseanstagetest\nU2FuaXRpemVk\nhttp://seanstagetest.blob.core.windows.net\nhttp://seanstagetest.file.core.windows.net\nhttp://seanstagetest.queue.core.windows.net\nhttp://seanstagetest.table.core.windows.net\n\n\n\n\nhttp://seanstagetest-secondary.blob.core.windows.net\nhttp://seanstagetest-secondary.file.core.windows.net\nhttp://seanstagetest-secondary.queue.core.windows.net\nhttp://seanstagetest-secondary.table.core.windows.net\n\nSanitized\n\n\nCloud\nBlobEndpoint=http://seanstagetest.blob.core.windows.net/;QueueEndpoint=http://seanstagetest.queue.core.windows.net/;FileEndpoint=http://seanstagetest.file.core.windows.net/;BlobSecondaryEndpoint=http://seanstagetest-secondary.blob.core.windows.net/;QueueSecondaryEndpoint=http://seanstagetest-secondary.queue.core.windows.net/;FileSecondaryEndpoint=http://seanstagetest-secondary.file.core.windows.net/;AccountName=seanstagetest;AccountKey=Sanitized\nseanscope1"
-=======
-    "RandomSeed": "597736186",
-    "Storage_TestConfigDefault": "ProductionTenant\nseanstagetest\nU2FuaXRpemVk\nhttp://seanstagetest.blob.core.windows.net\nhttp://seanstagetest.file.core.windows.net\nhttp://seanstagetest.queue.core.windows.net\nhttp://seanstagetest.table.core.windows.net\n\n\n\n\nhttp://seanstagetest-secondary.blob.core.windows.net\nhttp://seanstagetest-secondary.file.core.windows.net\nhttp://seanstagetest-secondary.queue.core.windows.net\nhttp://seanstagetest-secondary.table.core.windows.net\n\nSanitized\n\n\nCloud\nBlobEndpoint=http://seanstagetest.blob.core.windows.net/;QueueEndpoint=http://seanstagetest.queue.core.windows.net/;FileEndpoint=http://seanstagetest.file.core.windows.net/;BlobSecondaryEndpoint=http://seanstagetest-secondary.blob.core.windows.net/;QueueSecondaryEndpoint=http://seanstagetest-secondary.queue.core.windows.net/;FileSecondaryEndpoint=http://seanstagetest-secondary.file.core.windows.net/;AccountName=seanstagetest;AccountKey=Sanitized"
->>>>>>> 5e20a7a1
   }
 }