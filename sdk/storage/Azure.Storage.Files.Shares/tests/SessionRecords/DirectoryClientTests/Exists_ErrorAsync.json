--- conflicted
+++ resolved
@@ -1,23 +1,18 @@
 {
   "Entries": [
     {
-<<<<<<< HEAD
-      "RequestUri": "https://amandadev2.file.core.windows.net/?sv=2020-06-12\u0026ss=f\u0026srt=s\u0026se=2020-08-07T00%3A10%3A26Z\u0026sp=r\u0026sig=Sanitized\u0026restype=directory",
-      "RequestMethod": "GET",
-=======
-      "RequestUri": "https://kasoboltest.file.core.windows.net/test-share-9eff945f-1c64-3374-bec4-00ea149fca37?restype=share",
+      "RequestUri": "https://seanmcccanary3.file.core.windows.net/test-share-b06e24b2-8bd7-67de-eb56-6a99d0526319?restype=share",
       "RequestMethod": "PUT",
->>>>>>> ac24a13f
       "RequestHeaders": {
         "Accept": "application/xml",
         "Authorization": "Sanitized",
-        "traceparent": "00-b49ed633bc4a4c4eac54d58d96497ce9-298e333fbe13ac47-00",
+        "traceparent": "00-00a30209dcbbb54f89f5a9632bb406ff-07ed05f1c5c8a847-00",
         "User-Agent": [
-          "azsdk-net-Storage.Files.Shares/12.7.0-alpha.20210122.1",
-          "(.NET Core 4.6.29518.01; Microsoft Windows 10.0.19042 )"
+          "azsdk-net-Storage.Files.Shares/12.7.0-alpha.20210126.1",
+          "(.NET 5.0.2; Microsoft Windows 10.0.19042)"
         ],
-        "x-ms-client-request-id": "10a986d9-b263-3180-1e5d-568d3e53eb80",
-        "x-ms-date": "Fri, 22 Jan 2021 22:43:36 GMT",
+        "x-ms-client-request-id": "b9a21943-53d5-f08f-f455-39dc945f42e8",
+        "x-ms-date": "Tue, 26 Jan 2021 19:27:29 GMT",
         "x-ms-return-client-request-id": "true",
         "x-ms-version": "2020-06-12"
       },
@@ -25,91 +20,91 @@
       "StatusCode": 201,
       "ResponseHeaders": {
         "Content-Length": "0",
-        "Date": "Fri, 22 Jan 2021 22:43:35 GMT",
-        "ETag": "\u00220x8D8BF2727B71107\u0022",
-        "Last-Modified": "Fri, 22 Jan 2021 22:43:36 GMT",
+        "Date": "Tue, 26 Jan 2021 19:27:28 GMT",
+        "ETag": "\u00220x8D8C2306BB223E5\u0022",
+        "Last-Modified": "Tue, 26 Jan 2021 19:27:29 GMT",
         "Server": [
           "Windows-Azure-File/1.0",
           "Microsoft-HTTPAPI/2.0"
         ],
-        "x-ms-client-request-id": "10a986d9-b263-3180-1e5d-568d3e53eb80",
-        "x-ms-request-id": "c77d7819-501a-001b-2a10-f17a61000000",
-        "x-ms-version": "2020-04-08"
+        "x-ms-client-request-id": "b9a21943-53d5-f08f-f455-39dc945f42e8",
+        "x-ms-request-id": "d9e293ee-201a-0033-1319-f48569000000",
+        "x-ms-version": "2020-06-12"
       },
       "ResponseBody": []
     },
     {
-      "RequestUri": "https://kasoboltest.file.core.windows.net/test-share-9eff945f-1c64-3374-bec4-00ea149fca37/test-directory-37b59384-1ddd-19b9-94e3-7aed26204ba4?sv=2020-04-08\u0026ss=f\u0026srt=s\u0026se=2021-01-22T23%3A43%3A36Z\u0026sp=r\u0026sig=Sanitized\u0026restype=directory",
+      "RequestUri": "https://seanmcccanary3.file.core.windows.net/test-share-b06e24b2-8bd7-67de-eb56-6a99d0526319/test-directory-6333ebde-fa5a-35b7-b6cd-1dfa377dc621?sv=2020-06-12\u0026ss=f\u0026srt=s\u0026se=2021-01-26T20%3A27%3A30Z\u0026sp=r\u0026sig=Sanitized\u0026restype=directory",
       "RequestMethod": "GET",
       "RequestHeaders": {
         "Accept": "application/xml",
-        "traceparent": "00-3f7095fbddf616418f37f6b44efe37bb-f687e27428b91842-00",
+        "traceparent": "00-a2842de8fcaaf243a6f8dbde7e63d2a6-16f9ed3f7d85a343-00",
         "User-Agent": [
-          "azsdk-net-Storage.Files.Shares/12.7.0-alpha.20210122.1",
-          "(.NET Core 4.6.29518.01; Microsoft Windows 10.0.19042 )"
+          "azsdk-net-Storage.Files.Shares/12.7.0-alpha.20210126.1",
+          "(.NET 5.0.2; Microsoft Windows 10.0.19042)"
         ],
-        "x-ms-client-request-id": "54cf758b-f364-bbab-cc90-7b7f38930bfe",
+        "x-ms-client-request-id": "b5826b9a-3d96-49af-616d-02083595b977",
         "x-ms-return-client-request-id": "true",
-        "x-ms-version": "2020-04-08"
+        "x-ms-version": "2020-06-12"
       },
       "RequestBody": null,
       "StatusCode": 403,
       "ResponseHeaders": {
         "Content-Length": "284",
         "Content-Type": "application/xml",
-        "Date": "Fri, 22 Jan 2021 22:43:36 GMT",
+        "Date": "Tue, 26 Jan 2021 19:27:28 GMT",
         "Server": [
           "Windows-Azure-File/1.0",
           "Microsoft-HTTPAPI/2.0"
         ],
         "Vary": "Origin",
-        "x-ms-client-request-id": "54cf758b-f364-bbab-cc90-7b7f38930bfe",
+        "x-ms-client-request-id": "b5826b9a-3d96-49af-616d-02083595b977",
         "x-ms-error-code": "AuthorizationResourceTypeMismatch",
-        "x-ms-request-id": "bc4b5e7f-201a-0014-2610-f19797000000",
-        "x-ms-version": "2020-04-08"
+        "x-ms-request-id": "536734d7-b01a-006c-0919-f43155000000",
+        "x-ms-version": "2020-06-12"
       },
       "ResponseBody": [
         "\uFEFF\u003C?xml version=\u00221.0\u0022 encoding=\u0022utf-8\u0022?\u003E\u003CError\u003E\u003CCode\u003EAuthorizationResourceTypeMismatch\u003C/Code\u003E\u003CMessage\u003EThis request is not authorized to perform this operation using this resource type.\n",
-        "RequestId:bc4b5e7f-201a-0014-2610-f19797000000\n",
-        "Time:2021-01-22T22:43:36.6514464Z\u003C/Message\u003E\u003C/Error\u003E"
+        "RequestId:536734d7-b01a-006c-0919-f43155000000\n",
+        "Time:2021-01-26T19:27:29.6471781Z\u003C/Message\u003E\u003C/Error\u003E"
       ]
     },
     {
-      "RequestUri": "https://kasoboltest.file.core.windows.net/test-share-9eff945f-1c64-3374-bec4-00ea149fca37?restype=share",
+      "RequestUri": "https://seanmcccanary3.file.core.windows.net/test-share-b06e24b2-8bd7-67de-eb56-6a99d0526319?restype=share",
       "RequestMethod": "DELETE",
       "RequestHeaders": {
         "Accept": "application/xml",
         "Authorization": "Sanitized",
-        "traceparent": "00-d9f537d6654e71468b9f4b108a2ff81f-db8683e89856be44-00",
+        "traceparent": "00-216187b4f9c8114c8fbca151bb718cab-8bf205a5b8216a4b-00",
         "User-Agent": [
-          "azsdk-net-Storage.Files.Shares/12.7.0-alpha.20210122.1",
-          "(.NET Core 4.6.29518.01; Microsoft Windows 10.0.19042 )"
+          "azsdk-net-Storage.Files.Shares/12.7.0-alpha.20210126.1",
+          "(.NET 5.0.2; Microsoft Windows 10.0.19042)"
         ],
-        "x-ms-client-request-id": "b061a907-f750-a53f-cc55-c1653d55a0cf",
-        "x-ms-date": "Fri, 22 Jan 2021 22:43:36 GMT",
+        "x-ms-client-request-id": "cc60eabf-10fa-788a-b00c-5443a73a9b76",
+        "x-ms-date": "Tue, 26 Jan 2021 19:27:30 GMT",
         "x-ms-delete-snapshots": "include",
         "x-ms-return-client-request-id": "true",
-        "x-ms-version": "2020-04-08"
+        "x-ms-version": "2020-06-12"
       },
       "RequestBody": null,
       "StatusCode": 202,
       "ResponseHeaders": {
         "Content-Length": "0",
-        "Date": "Fri, 22 Jan 2021 22:43:35 GMT",
+        "Date": "Tue, 26 Jan 2021 19:27:28 GMT",
         "Server": [
           "Windows-Azure-File/1.0",
           "Microsoft-HTTPAPI/2.0"
         ],
-        "x-ms-client-request-id": "b061a907-f750-a53f-cc55-c1653d55a0cf",
-        "x-ms-request-id": "c77d781f-501a-001b-2b10-f17a61000000",
-        "x-ms-version": "2020-04-08"
+        "x-ms-client-request-id": "cc60eabf-10fa-788a-b00c-5443a73a9b76",
+        "x-ms-request-id": "536734e3-b01a-006c-1219-f43155000000",
+        "x-ms-version": "2020-06-12"
       },
       "ResponseBody": []
     }
   ],
   "Variables": {
-    "DateTimeOffsetNow": "2021-01-22T14:43:36.7871140-08:00",
-    "RandomSeed": "82869701",
-    "Storage_TestConfigDefault": "ProductionTenant\nkasoboltest\nU2FuaXRpemVk\nhttps://kasoboltest.blob.core.windows.net\nhttps://kasoboltest.file.core.windows.net\nhttps://kasoboltest.queue.core.windows.net\nhttps://kasoboltest.table.core.windows.net\n\n\n\n\nhttps://kasoboltest-secondary.blob.core.windows.net\nhttps://kasoboltest-secondary.file.core.windows.net\nhttps://kasoboltest-secondary.queue.core.windows.net\nhttps://kasoboltest-secondary.table.core.windows.net\n\nSanitized\n\n\nCloud\nBlobEndpoint=https://kasoboltest.blob.core.windows.net/;QueueEndpoint=https://kasoboltest.queue.core.windows.net/;FileEndpoint=https://kasoboltest.file.core.windows.net/;BlobSecondaryEndpoint=https://kasoboltest-secondary.blob.core.windows.net/;QueueSecondaryEndpoint=https://kasoboltest-secondary.queue.core.windows.net/;FileSecondaryEndpoint=https://kasoboltest-secondary.file.core.windows.net/;AccountName=kasoboltest;AccountKey=Kg==;\nencryptionScope"
+    "DateTimeOffsetNow": "2021-01-26T13:27:30.2349788-06:00",
+    "RandomSeed": "1117513520",
+    "Storage_TestConfigDefault": "ProductionTenant\nseanmcccanary3\nU2FuaXRpemVk\nhttps://seanmcccanary3.blob.core.windows.net\nhttps://seanmcccanary3.file.core.windows.net\nhttps://seanmcccanary3.queue.core.windows.net\nhttps://seanmcccanary3.table.core.windows.net\n\n\n\n\nhttps://seanmcccanary3-secondary.blob.core.windows.net\nhttps://seanmcccanary3-secondary.file.core.windows.net\nhttps://seanmcccanary3-secondary.queue.core.windows.net\nhttps://seanmcccanary3-secondary.table.core.windows.net\n\nSanitized\n\n\nCloud\nBlobEndpoint=https://seanmcccanary3.blob.core.windows.net/;QueueEndpoint=https://seanmcccanary3.queue.core.windows.net/;FileEndpoint=https://seanmcccanary3.file.core.windows.net/;BlobSecondaryEndpoint=https://seanmcccanary3-secondary.blob.core.windows.net/;QueueSecondaryEndpoint=https://seanmcccanary3-secondary.queue.core.windows.net/;FileSecondaryEndpoint=https://seanmcccanary3-secondary.file.core.windows.net/;AccountName=seanmcccanary3;AccountKey=Kg==;\nseanscope1"
   }
 }