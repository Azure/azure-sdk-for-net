--- conflicted
+++ resolved
@@ -14,11 +14,7 @@
         "x-ms-client-request-id": "e607ef24-9bd9-1b94-d890-7cdcabe1bdee",
         "x-ms-date": "Tue, 26 Jan 2021 19:27:17 GMT",
         "x-ms-return-client-request-id": "true",
-<<<<<<< HEAD
-        "x-ms-version": "2020-12-06"
-=======
         "x-ms-version": "2021-02-12"
->>>>>>> 7e782c87
       },
       "RequestBody": null,
       "StatusCode": 201,
@@ -33,11 +29,7 @@
         ],
         "x-ms-client-request-id": "e607ef24-9bd9-1b94-d890-7cdcabe1bdee",
         "x-ms-request-id": "be94ef50-601a-000d-5319-f41216000000",
-<<<<<<< HEAD
-        "x-ms-version": "2020-12-06"
-=======
         "x-ms-version": "2021-02-12"
->>>>>>> 7e782c87
       },
       "ResponseBody": []
     },
@@ -59,11 +51,7 @@
         "x-ms-file-last-write-time": "Now",
         "x-ms-file-permission": "Inherit",
         "x-ms-return-client-request-id": "true",
-<<<<<<< HEAD
-        "x-ms-version": "2020-12-06"
-=======
         "x-ms-version": "2021-02-12"
->>>>>>> 7e782c87
       },
       "RequestBody": null,
       "StatusCode": 201,
@@ -86,11 +74,7 @@
         "x-ms-file-permission-key": "17860367565182308406*11459378189709739967",
         "x-ms-request-id": "be94ef58-601a-000d-5519-f41216000000",
         "x-ms-request-server-encrypted": "true",
-<<<<<<< HEAD
-        "x-ms-version": "2020-12-06"
-=======
         "x-ms-version": "2021-02-12"
->>>>>>> 7e782c87
       },
       "ResponseBody": []
     },
@@ -112,11 +96,7 @@
         "x-ms-file-last-write-time": "Now",
         "x-ms-file-permission": "Inherit",
         "x-ms-return-client-request-id": "true",
-<<<<<<< HEAD
-        "x-ms-version": "2020-12-06"
-=======
         "x-ms-version": "2021-02-12"
->>>>>>> 7e782c87
       },
       "RequestBody": null,
       "StatusCode": 409,
@@ -131,11 +111,7 @@
         "x-ms-client-request-id": "74470d7c-7add-bc26-d35c-087f037d476d",
         "x-ms-error-code": "ResourceAlreadyExists",
         "x-ms-request-id": "be94ef5f-601a-000d-5819-f41216000000",
-<<<<<<< HEAD
-        "x-ms-version": "2020-12-06"
-=======
         "x-ms-version": "2021-02-12"
->>>>>>> 7e782c87
       },
       "ResponseBody": [
         "﻿<?xml version=\"1.0\" encoding=\"utf-8\"?><Error><Code>ResourceAlreadyExists</Code><Message>The specified resource already exists.\n",
@@ -158,11 +134,7 @@
         "x-ms-date": "Tue, 26 Jan 2021 19:27:18 GMT",
         "x-ms-delete-snapshots": "include",
         "x-ms-return-client-request-id": "true",
-<<<<<<< HEAD
-        "x-ms-version": "2020-12-06"
-=======
         "x-ms-version": "2021-02-12"
->>>>>>> 7e782c87
       },
       "RequestBody": null,
       "StatusCode": 202,
@@ -175,11 +147,7 @@
         ],
         "x-ms-client-request-id": "457f56e9-df64-9eab-6136-03de6fb9b6e2",
         "x-ms-request-id": "be94ef62-601a-000d-5b19-f41216000000",
-<<<<<<< HEAD
-        "x-ms-version": "2020-12-06"
-=======
         "x-ms-version": "2021-02-12"
->>>>>>> 7e782c87
       },
       "ResponseBody": []
     }
