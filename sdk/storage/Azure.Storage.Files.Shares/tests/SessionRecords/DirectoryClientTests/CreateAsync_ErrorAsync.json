--- conflicted
+++ resolved
@@ -1,18 +1,18 @@
 {
   "Entries": [
     {
-      "RequestUri": "https://seanmcccanary3.file.core.windows.net/test-share-b729eae2-15fa-e2b5-86c0-bd52838bac8e?restype=share",
+      "RequestUri": "https://seanmcccanary3.file.core.windows.net/test-share-64e906d0-0845-4a7c-834c-91cb33bde752?restype=share",
       "RequestMethod": "PUT",
       "RequestHeaders": {
         "Accept": "application/xml",
         "Authorization": "Sanitized",
-        "traceparent": "00-13402e0b091b8242af9bce2baede5e7d-93ad5f58a1f49d42-00",
+        "traceparent": "00-4d12da38a460fd42b57d16bfd47e143b-575f920f7e77ce4f-00",
         "User-Agent": [
-          "azsdk-net-Storage.Files.Shares/12.7.0-alpha.20210121.1",
+          "azsdk-net-Storage.Files.Shares/12.7.0-alpha.20210126.1",
           "(.NET 5.0.2; Microsoft Windows 10.0.19042)"
         ],
-        "x-ms-client-request-id": "c12b2fe3-f696-9a67-9b33-a38eeeec30eb",
-        "x-ms-date": "Thu, 21 Jan 2021 20:36:56 GMT",
+        "x-ms-client-request-id": "e607ef24-9bd9-1b94-d890-7cdcabe1bdee",
+        "x-ms-date": "Tue, 26 Jan 2021 19:27:17 GMT",
         "x-ms-return-client-request-id": "true",
         "x-ms-version": "2020-06-12"
       },
@@ -20,37 +20,32 @@
       "StatusCode": 201,
       "ResponseHeaders": {
         "Content-Length": "0",
-        "Date": "Thu, 21 Jan 2021 20:36:55 GMT",
-        "ETag": "\u00220x8D8BE4C4B241C01\u0022",
-        "Last-Modified": "Thu, 21 Jan 2021 20:36:56 GMT",
+        "Date": "Tue, 26 Jan 2021 19:27:16 GMT",
+        "ETag": "\u00220x8D8C23064705B9F\u0022",
+        "Last-Modified": "Tue, 26 Jan 2021 19:27:17 GMT",
         "Server": [
           "Windows-Azure-File/1.0",
           "Microsoft-HTTPAPI/2.0"
         ],
-        "x-ms-client-request-id": "c12b2fe3-f696-9a67-9b33-a38eeeec30eb",
-<<<<<<< HEAD
-        "x-ms-request-id": "c9ef6050-f01a-0012-1137-f3e9eb000000",
+        "x-ms-client-request-id": "e607ef24-9bd9-1b94-d890-7cdcabe1bdee",
+        "x-ms-request-id": "be94ef50-601a-000d-5319-f41216000000",
         "x-ms-version": "2020-06-12"
-=======
-        "x-ms-request-id": "505a958d-401a-001a-2935-f0bb1d000000",
-        "x-ms-version": "2020-04-08"
->>>>>>> ac24a13f
       },
       "ResponseBody": []
     },
     {
-      "RequestUri": "https://seanmcccanary3.file.core.windows.net/test-share-b729eae2-15fa-e2b5-86c0-bd52838bac8e/test-directory-b17bf88b-6c16-eb8d-3a8d-f8aa333eaed5?restype=directory",
+      "RequestUri": "https://seanmcccanary3.file.core.windows.net/test-share-64e906d0-0845-4a7c-834c-91cb33bde752/test-directory-36c0d8ba-d9bb-d0b3-e8dd-48e7c74f76f4?restype=directory",
       "RequestMethod": "PUT",
       "RequestHeaders": {
         "Accept": "application/xml",
         "Authorization": "Sanitized",
-        "traceparent": "00-d9b0c31dff526c4b9c795b2b219a1893-2baa664189eb1d4f-00",
+        "traceparent": "00-bccfa06d291c3a4eb327fcec261df499-b72494a63b690142-00",
         "User-Agent": [
-          "azsdk-net-Storage.Files.Shares/12.7.0-alpha.20210121.1",
+          "azsdk-net-Storage.Files.Shares/12.7.0-alpha.20210126.1",
           "(.NET 5.0.2; Microsoft Windows 10.0.19042)"
         ],
-        "x-ms-client-request-id": "3aebf51f-6135-77d8-a23f-8709febd675d",
-        "x-ms-date": "Thu, 21 Jan 2021 20:36:56 GMT",
+        "x-ms-client-request-id": "fb7252a0-2cce-4a01-3b37-fefb53ac5488",
+        "x-ms-date": "Tue, 26 Jan 2021 19:27:18 GMT",
         "x-ms-file-attributes": "None",
         "x-ms-file-creation-time": "Now",
         "x-ms-file-last-write-time": "Now",
@@ -62,40 +57,40 @@
       "StatusCode": 201,
       "ResponseHeaders": {
         "Content-Length": "0",
-        "Date": "Thu, 21 Jan 2021 20:36:55 GMT",
-        "ETag": "\u00220x8D8BE4C4B2FE196\u0022",
-        "Last-Modified": "Thu, 21 Jan 2021 20:36:56 GMT",
+        "Date": "Tue, 26 Jan 2021 19:27:16 GMT",
+        "ETag": "\u00220x8D8C230647CC61C\u0022",
+        "Last-Modified": "Tue, 26 Jan 2021 19:27:17 GMT",
         "Server": [
           "Windows-Azure-File/1.0",
           "Microsoft-HTTPAPI/2.0"
         ],
-        "x-ms-client-request-id": "3aebf51f-6135-77d8-a23f-8709febd675d",
+        "x-ms-client-request-id": "fb7252a0-2cce-4a01-3b37-fefb53ac5488",
         "x-ms-file-attributes": "Directory",
-        "x-ms-file-change-time": "2021-01-21T20:36:56.1146262Z",
-        "x-ms-file-creation-time": "2021-01-21T20:36:56.1146262Z",
+        "x-ms-file-change-time": "2021-01-26T19:27:17.3042716Z",
+        "x-ms-file-creation-time": "2021-01-26T19:27:17.3042716Z",
         "x-ms-file-id": "13835128424026341376",
-        "x-ms-file-last-write-time": "2021-01-21T20:36:56.1146262Z",
+        "x-ms-file-last-write-time": "2021-01-26T19:27:17.3042716Z",
         "x-ms-file-parent-id": "0",
         "x-ms-file-permission-key": "17860367565182308406*11459378189709739967",
-        "x-ms-request-id": "505a9593-401a-001a-2d35-f0bb1d000000",
+        "x-ms-request-id": "be94ef58-601a-000d-5519-f41216000000",
         "x-ms-request-server-encrypted": "true",
         "x-ms-version": "2020-06-12"
       },
       "ResponseBody": []
     },
     {
-      "RequestUri": "https://seanmcccanary3.file.core.windows.net/test-share-b729eae2-15fa-e2b5-86c0-bd52838bac8e/test-directory-b17bf88b-6c16-eb8d-3a8d-f8aa333eaed5?restype=directory",
+      "RequestUri": "https://seanmcccanary3.file.core.windows.net/test-share-64e906d0-0845-4a7c-834c-91cb33bde752/test-directory-36c0d8ba-d9bb-d0b3-e8dd-48e7c74f76f4?restype=directory",
       "RequestMethod": "PUT",
       "RequestHeaders": {
         "Accept": "application/xml",
         "Authorization": "Sanitized",
-        "traceparent": "00-cc95fa56b3ad8c4d956b15381df8a12f-1c85c05410223949-00",
+        "traceparent": "00-5665586089050d4583f5a758ce5854f2-cf07e378a2e70a41-00",
         "User-Agent": [
-          "azsdk-net-Storage.Files.Shares/12.7.0-alpha.20210121.1",
+          "azsdk-net-Storage.Files.Shares/12.7.0-alpha.20210126.1",
           "(.NET 5.0.2; Microsoft Windows 10.0.19042)"
         ],
-        "x-ms-client-request-id": "3d8a25df-7353-4d9f-f6f7-b12164ef98d2",
-        "x-ms-date": "Thu, 21 Jan 2021 20:36:56 GMT",
+        "x-ms-client-request-id": "74470d7c-7add-bc26-d35c-087f037d476d",
+        "x-ms-date": "Tue, 26 Jan 2021 19:27:18 GMT",
         "x-ms-file-attributes": "None",
         "x-ms-file-creation-time": "Now",
         "x-ms-file-last-write-time": "Now",
@@ -108,40 +103,35 @@
       "ResponseHeaders": {
         "Content-Length": "228",
         "Content-Type": "application/xml",
-        "Date": "Thu, 21 Jan 2021 20:36:55 GMT",
+        "Date": "Tue, 26 Jan 2021 19:27:16 GMT",
         "Server": [
           "Windows-Azure-File/1.0",
           "Microsoft-HTTPAPI/2.0"
         ],
-        "x-ms-client-request-id": "3d8a25df-7353-4d9f-f6f7-b12164ef98d2",
+        "x-ms-client-request-id": "74470d7c-7add-bc26-d35c-087f037d476d",
         "x-ms-error-code": "ResourceAlreadyExists",
-<<<<<<< HEAD
-        "x-ms-request-id": "c9ef6053-f01a-0012-1337-f3e9eb000000",
+        "x-ms-request-id": "be94ef5f-601a-000d-5819-f41216000000",
         "x-ms-version": "2020-06-12"
-=======
-        "x-ms-request-id": "505a9595-401a-001a-2e35-f0bb1d000000",
-        "x-ms-version": "2020-04-08"
->>>>>>> ac24a13f
       },
       "ResponseBody": [
         "\uFEFF\u003C?xml version=\u00221.0\u0022 encoding=\u0022utf-8\u0022?\u003E\u003CError\u003E\u003CCode\u003EResourceAlreadyExists\u003C/Code\u003E\u003CMessage\u003EThe specified resource already exists.\n",
-        "RequestId:505a9595-401a-001a-2e35-f0bb1d000000\n",
-        "Time:2021-01-21T20:36:56.1725743Z\u003C/Message\u003E\u003C/Error\u003E"
+        "RequestId:be94ef5f-601a-000d-5819-f41216000000\n",
+        "Time:2021-01-26T19:27:17.3690057Z\u003C/Message\u003E\u003C/Error\u003E"
       ]
     },
     {
-      "RequestUri": "https://seanmcccanary3.file.core.windows.net/test-share-b729eae2-15fa-e2b5-86c0-bd52838bac8e?restype=share",
+      "RequestUri": "https://seanmcccanary3.file.core.windows.net/test-share-64e906d0-0845-4a7c-834c-91cb33bde752?restype=share",
       "RequestMethod": "DELETE",
       "RequestHeaders": {
         "Accept": "application/xml",
         "Authorization": "Sanitized",
-        "traceparent": "00-ff4a598f4eb6a441a933b030fb00ccb2-e1c2c7c73696444e-00",
+        "traceparent": "00-d6cc1cdce75e0d40b7c82b08e1cd6ddb-daa225db60105743-00",
         "User-Agent": [
-          "azsdk-net-Storage.Files.Shares/12.7.0-alpha.20210121.1",
+          "azsdk-net-Storage.Files.Shares/12.7.0-alpha.20210126.1",
           "(.NET 5.0.2; Microsoft Windows 10.0.19042)"
         ],
-        "x-ms-client-request-id": "d9296ea6-2932-100a-2e92-29862b693c10",
-        "x-ms-date": "Thu, 21 Jan 2021 20:36:56 GMT",
+        "x-ms-client-request-id": "457f56e9-df64-9eab-6136-03de6fb9b6e2",
+        "x-ms-date": "Tue, 26 Jan 2021 19:27:18 GMT",
         "x-ms-delete-snapshots": "include",
         "x-ms-return-client-request-id": "true",
         "x-ms-version": "2020-06-12"
@@ -150,25 +140,20 @@
       "StatusCode": 202,
       "ResponseHeaders": {
         "Content-Length": "0",
-        "Date": "Thu, 21 Jan 2021 20:36:55 GMT",
+        "Date": "Tue, 26 Jan 2021 19:27:16 GMT",
         "Server": [
           "Windows-Azure-File/1.0",
           "Microsoft-HTTPAPI/2.0"
         ],
-        "x-ms-client-request-id": "d9296ea6-2932-100a-2e92-29862b693c10",
-<<<<<<< HEAD
-        "x-ms-request-id": "c9ef6054-f01a-0012-1437-f3e9eb000000",
+        "x-ms-client-request-id": "457f56e9-df64-9eab-6136-03de6fb9b6e2",
+        "x-ms-request-id": "be94ef62-601a-000d-5b19-f41216000000",
         "x-ms-version": "2020-06-12"
-=======
-        "x-ms-request-id": "505a9596-401a-001a-2f35-f0bb1d000000",
-        "x-ms-version": "2020-04-08"
->>>>>>> ac24a13f
       },
       "ResponseBody": []
     }
   ],
   "Variables": {
-    "RandomSeed": "1425429279",
+    "RandomSeed": "1962621718",
     "Storage_TestConfigDefault": "ProductionTenant\nseanmcccanary3\nU2FuaXRpemVk\nhttps://seanmcccanary3.blob.core.windows.net\nhttps://seanmcccanary3.file.core.windows.net\nhttps://seanmcccanary3.queue.core.windows.net\nhttps://seanmcccanary3.table.core.windows.net\n\n\n\n\nhttps://seanmcccanary3-secondary.blob.core.windows.net\nhttps://seanmcccanary3-secondary.file.core.windows.net\nhttps://seanmcccanary3-secondary.queue.core.windows.net\nhttps://seanmcccanary3-secondary.table.core.windows.net\n\nSanitized\n\n\nCloud\nBlobEndpoint=https://seanmcccanary3.blob.core.windows.net/;QueueEndpoint=https://seanmcccanary3.queue.core.windows.net/;FileEndpoint=https://seanmcccanary3.file.core.windows.net/;BlobSecondaryEndpoint=https://seanmcccanary3-secondary.blob.core.windows.net/;QueueSecondaryEndpoint=https://seanmcccanary3-secondary.queue.core.windows.net/;FileSecondaryEndpoint=https://seanmcccanary3-secondary.file.core.windows.net/;AccountName=seanmcccanary3;AccountKey=Kg==;\nseanscope1"
   }
 }