--- conflicted
+++ resolved
@@ -1,31 +1,17 @@
 {
   "Entries": [
     {
-<<<<<<< HEAD
-      "RequestUri": "http://seanstagetest.file.core.windows.net/test-share-6e7481e8-da70-6aca-e544-8f4d4545f31a?restype=share",
+      "RequestUri": "http://seanstagetest.file.core.windows.net/test-share-83e00b16-7258-b764-d7ca-be6e25c402e1?restype=share",
       "RequestMethod": "PUT",
       "RequestHeaders": {
         "Authorization": "Sanitized",
-        "traceparent": "00-561322be7b740349b015bb6580b5d4ce-a7d0d86533170849-00",
+        "traceparent": "00-697cd2210dec8f49bbe0cbe55d560554-b185fab4b9f8a846-00",
         "User-Agent": [
-          "azsdk-net-Storage.Files.Shares/12.0.0-dev.20191209.1\u002Bb71b1fa965b15eccfc57e2c7781b8bf85cd4c766",
+          "azsdk-net-Storage.Files.Shares/12.0.0-dev.20191211.1\u002B899431c003876eb9b26cefd8e8a37e7f27f82ced",
           "(.NET Core 4.6.28008.01; Microsoft Windows 10.0.18363 )"
         ],
-        "x-ms-client-request-id": "f377d817-1651-bd74-1fb6-9e532a744c4f",
-        "x-ms-date": "Tue, 10 Dec 2019 05:30:27 GMT",
-=======
-      "RequestUri": "http://seanstagetest.file.core.windows.net/test-share-bce4bf1d-349b-7467-0a66-5841494580c8?restype=share",
-      "RequestMethod": "PUT",
-      "RequestHeaders": {
-        "Authorization": "Sanitized",
-        "traceparent": "00-c5ca1bc618b335418c939b1acc01ba78-6fb53218d75a0242-00",
-        "User-Agent": [
-          "azsdk-net-Storage.Files.Shares/12.0.0-dev.20191209.1\u002B61bda4d1783b0e05dba0d434ff14b2840726d3b1",
-          "(.NET Core 4.6.28008.01; Microsoft Windows 10.0.18363 )"
-        ],
-        "x-ms-client-request-id": "a1f295b6-e9a9-4b03-6aeb-569f0112a41e",
-        "x-ms-date": "Tue, 10 Dec 2019 05:59:05 GMT",
->>>>>>> 1d9822e0
+        "x-ms-client-request-id": "8f960e10-2b0f-369a-ef37-43dcee6062c5",
+        "x-ms-date": "Wed, 11 Dec 2019 20:37:02 GMT",
         "x-ms-return-client-request-id": "true",
         "x-ms-version": "2019-07-07"
       },
@@ -33,56 +19,31 @@
       "StatusCode": 201,
       "ResponseHeaders": {
         "Content-Length": "0",
-<<<<<<< HEAD
-        "Date": "Tue, 10 Dec 2019 05:30:27 GMT",
-        "ETag": "\u00220x8D77D321049569F\u0022",
-        "Last-Modified": "Tue, 10 Dec 2019 05:30:27 GMT",
-=======
-        "Date": "Tue, 10 Dec 2019 05:59:05 GMT",
-        "ETag": "\u00220x8D77D3610AAB130\u0022",
-        "Last-Modified": "Tue, 10 Dec 2019 05:59:05 GMT",
->>>>>>> 1d9822e0
+        "Date": "Wed, 11 Dec 2019 20:37:01 GMT",
+        "ETag": "\u00220x8D77E79E0C3D0C8\u0022",
+        "Last-Modified": "Wed, 11 Dec 2019 20:37:02 GMT",
         "Server": [
           "Windows-Azure-File/1.0",
           "Microsoft-HTTPAPI/2.0"
         ],
-<<<<<<< HEAD
-        "x-ms-client-request-id": "f377d817-1651-bd74-1fb6-9e532a744c4f",
-        "x-ms-request-id": "3e8da914-201a-003e-541a-af0544000000",
-=======
-        "x-ms-client-request-id": "a1f295b6-e9a9-4b03-6aeb-569f0112a41e",
-        "x-ms-request-id": "8749bd82-c01a-0019-7c1e-af1280000000",
->>>>>>> 1d9822e0
+        "x-ms-client-request-id": "8f960e10-2b0f-369a-ef37-43dcee6062c5",
+        "x-ms-request-id": "ef3e3803-c01a-0019-1162-b01280000000",
         "x-ms-version": "2019-07-07"
       },
       "ResponseBody": []
     },
     {
-<<<<<<< HEAD
-      "RequestUri": "http://seanstagetest.file.core.windows.net/test-share-6e7481e8-da70-6aca-e544-8f4d4545f31a/test-directory-e998fbc0-bd44-d998-4816-1f835cee98ff?restype=directory",
+      "RequestUri": "http://seanstagetest.file.core.windows.net/test-share-83e00b16-7258-b764-d7ca-be6e25c402e1/test-directory-3437798d-8836-5fc6-7e50-faaa985b46ba?restype=directory",
       "RequestMethod": "PUT",
       "RequestHeaders": {
         "Authorization": "Sanitized",
-        "traceparent": "00-6df8c9f3e44e174c9e4bb7e129e6c130-3cbec00964319140-00",
+        "traceparent": "00-5f3d778d0022b240b39c82f04993afc4-05532b38d1ff0c47-00",
         "User-Agent": [
-          "azsdk-net-Storage.Files.Shares/12.0.0-dev.20191209.1\u002Bb71b1fa965b15eccfc57e2c7781b8bf85cd4c766",
+          "azsdk-net-Storage.Files.Shares/12.0.0-dev.20191211.1\u002B899431c003876eb9b26cefd8e8a37e7f27f82ced",
           "(.NET Core 4.6.28008.01; Microsoft Windows 10.0.18363 )"
         ],
-        "x-ms-client-request-id": "d51b2ea1-4a4d-59a0-3f9e-aa3bf6f06130",
-        "x-ms-date": "Tue, 10 Dec 2019 05:30:27 GMT",
-=======
-      "RequestUri": "http://seanstagetest.file.core.windows.net/test-share-bce4bf1d-349b-7467-0a66-5841494580c8/test-directory-109d4791-4ed9-d3f9-6f73-f949b79fb0a9?restype=directory",
-      "RequestMethod": "PUT",
-      "RequestHeaders": {
-        "Authorization": "Sanitized",
-        "traceparent": "00-c542a310c1986a4d8af7947760cea565-847b54a33295814a-00",
-        "User-Agent": [
-          "azsdk-net-Storage.Files.Shares/12.0.0-dev.20191209.1\u002B61bda4d1783b0e05dba0d434ff14b2840726d3b1",
-          "(.NET Core 4.6.28008.01; Microsoft Windows 10.0.18363 )"
-        ],
-        "x-ms-client-request-id": "7c375fad-08c3-6707-9c1e-3236f0ba94cb",
-        "x-ms-date": "Tue, 10 Dec 2019 05:59:05 GMT",
->>>>>>> 1d9822e0
+        "x-ms-client-request-id": "f77b144a-e0e4-88ad-4837-10bf30ef9d93",
+        "x-ms-date": "Wed, 11 Dec 2019 20:37:02 GMT",
         "x-ms-file-attributes": "None",
         "x-ms-file-creation-time": "Now",
         "x-ms-file-last-write-time": "Now",
@@ -94,71 +55,39 @@
       "StatusCode": 201,
       "ResponseHeaders": {
         "Content-Length": "0",
-<<<<<<< HEAD
-        "Date": "Tue, 10 Dec 2019 05:30:27 GMT",
-        "ETag": "\u00220x8D77D321057FB80\u0022",
-        "Last-Modified": "Tue, 10 Dec 2019 05:30:27 GMT",
-=======
-        "Date": "Tue, 10 Dec 2019 05:59:05 GMT",
-        "ETag": "\u00220x8D77D3610B910C4\u0022",
-        "Last-Modified": "Tue, 10 Dec 2019 05:59:05 GMT",
->>>>>>> 1d9822e0
+        "Date": "Wed, 11 Dec 2019 20:37:01 GMT",
+        "ETag": "\u00220x8D77E79E0D2C328\u0022",
+        "Last-Modified": "Wed, 11 Dec 2019 20:37:02 GMT",
         "Server": [
           "Windows-Azure-File/1.0",
           "Microsoft-HTTPAPI/2.0"
         ],
-<<<<<<< HEAD
-        "x-ms-client-request-id": "d51b2ea1-4a4d-59a0-3f9e-aa3bf6f06130",
+        "x-ms-client-request-id": "f77b144a-e0e4-88ad-4837-10bf30ef9d93",
         "x-ms-file-attributes": "Directory",
-        "x-ms-file-change-time": "2019-12-10T05:30:27.2252800Z",
-        "x-ms-file-creation-time": "2019-12-10T05:30:27.2252800Z",
+        "x-ms-file-change-time": "2019-12-11T20:37:02.4266024Z",
+        "x-ms-file-creation-time": "2019-12-11T20:37:02.4266024Z",
         "x-ms-file-id": "13835128424026341376",
-        "x-ms-file-last-write-time": "2019-12-10T05:30:27.2252800Z",
+        "x-ms-file-last-write-time": "2019-12-11T20:37:02.4266024Z",
         "x-ms-file-parent-id": "0",
         "x-ms-file-permission-key": "7855875120676328179*422928105932735866",
-        "x-ms-request-id": "3e8da916-201a-003e-551a-af0544000000",
-=======
-        "x-ms-client-request-id": "7c375fad-08c3-6707-9c1e-3236f0ba94cb",
-        "x-ms-file-attributes": "Directory",
-        "x-ms-file-change-time": "2019-12-10T05:59:05.8484420Z",
-        "x-ms-file-creation-time": "2019-12-10T05:59:05.8484420Z",
-        "x-ms-file-id": "13835128424026341376",
-        "x-ms-file-last-write-time": "2019-12-10T05:59:05.8484420Z",
-        "x-ms-file-parent-id": "0",
-        "x-ms-file-permission-key": "7855875120676328179*422928105932735866",
-        "x-ms-request-id": "8749bd84-c01a-0019-7d1e-af1280000000",
->>>>>>> 1d9822e0
+        "x-ms-request-id": "ef3e3807-c01a-0019-1362-b01280000000",
         "x-ms-request-server-encrypted": "true",
         "x-ms-version": "2019-07-07"
       },
       "ResponseBody": []
     },
     {
-<<<<<<< HEAD
-      "RequestUri": "http://seanstagetest.file.core.windows.net/test-share-6e7481e8-da70-6aca-e544-8f4d4545f31a/test-directory-e998fbc0-bd44-d998-4816-1f835cee98ff?restype=directory",
+      "RequestUri": "http://seanstagetest.file.core.windows.net/test-share-83e00b16-7258-b764-d7ca-be6e25c402e1/test-directory-3437798d-8836-5fc6-7e50-faaa985b46ba?restype=directory",
       "RequestMethod": "GET",
       "RequestHeaders": {
         "Authorization": "Sanitized",
-        "traceparent": "00-b02ba634cc259f46911972b3ac49ca10-4221bae5f25b3847-00",
+        "traceparent": "00-eed9117b2e12a540a047e115412154e4-fa3f9410f2e1dd4a-00",
         "User-Agent": [
-          "azsdk-net-Storage.Files.Shares/12.0.0-dev.20191209.1\u002Bb71b1fa965b15eccfc57e2c7781b8bf85cd4c766",
+          "azsdk-net-Storage.Files.Shares/12.0.0-dev.20191211.1\u002B899431c003876eb9b26cefd8e8a37e7f27f82ced",
           "(.NET Core 4.6.28008.01; Microsoft Windows 10.0.18363 )"
         ],
-        "x-ms-client-request-id": "2de245e2-c3d2-c5b2-08dc-2c30558df11f",
-        "x-ms-date": "Tue, 10 Dec 2019 05:30:27 GMT",
-=======
-      "RequestUri": "http://seanstagetest.file.core.windows.net/test-share-bce4bf1d-349b-7467-0a66-5841494580c8/test-directory-109d4791-4ed9-d3f9-6f73-f949b79fb0a9?restype=directory",
-      "RequestMethod": "GET",
-      "RequestHeaders": {
-        "Authorization": "Sanitized",
-        "traceparent": "00-794c796434985348939d0193d420f16e-f0021360b4a4cf48-00",
-        "User-Agent": [
-          "azsdk-net-Storage.Files.Shares/12.0.0-dev.20191209.1\u002B61bda4d1783b0e05dba0d434ff14b2840726d3b1",
-          "(.NET Core 4.6.28008.01; Microsoft Windows 10.0.18363 )"
-        ],
-        "x-ms-client-request-id": "589b4803-3467-44e6-6f23-1833ace7f3da",
-        "x-ms-date": "Tue, 10 Dec 2019 05:59:05 GMT",
->>>>>>> 1d9822e0
+        "x-ms-client-request-id": "8360d0ad-4fe0-d4d5-2cd5-cff66211be2b",
+        "x-ms-date": "Wed, 11 Dec 2019 20:37:02 GMT",
         "x-ms-return-client-request-id": "true",
         "x-ms-version": "2019-07-07"
       },
@@ -167,71 +96,39 @@
       "ResponseHeaders": {
         "Access-Control-Allow-Origin": "*",
         "Content-Length": "0",
-<<<<<<< HEAD
-        "Date": "Tue, 10 Dec 2019 05:30:27 GMT",
-        "ETag": "\u00220x8D77D321057FB80\u0022",
-        "Last-Modified": "Tue, 10 Dec 2019 05:30:27 GMT",
-=======
-        "Date": "Tue, 10 Dec 2019 05:59:05 GMT",
-        "ETag": "\u00220x8D77D3610B910C4\u0022",
-        "Last-Modified": "Tue, 10 Dec 2019 05:59:05 GMT",
->>>>>>> 1d9822e0
+        "Date": "Wed, 11 Dec 2019 20:37:01 GMT",
+        "ETag": "\u00220x8D77E79E0D2C328\u0022",
+        "Last-Modified": "Wed, 11 Dec 2019 20:37:02 GMT",
         "Server": [
           "Windows-Azure-File/1.0",
           "Microsoft-HTTPAPI/2.0"
         ],
-<<<<<<< HEAD
-        "x-ms-client-request-id": "2de245e2-c3d2-c5b2-08dc-2c30558df11f",
+        "x-ms-client-request-id": "8360d0ad-4fe0-d4d5-2cd5-cff66211be2b",
         "x-ms-file-attributes": "Directory",
-        "x-ms-file-change-time": "2019-12-10T05:30:27.2252800Z",
-        "x-ms-file-creation-time": "2019-12-10T05:30:27.2252800Z",
+        "x-ms-file-change-time": "2019-12-11T20:37:02.4266024Z",
+        "x-ms-file-creation-time": "2019-12-11T20:37:02.4266024Z",
         "x-ms-file-id": "13835128424026341376",
-        "x-ms-file-last-write-time": "2019-12-10T05:30:27.2252800Z",
+        "x-ms-file-last-write-time": "2019-12-11T20:37:02.4266024Z",
         "x-ms-file-parent-id": "0",
         "x-ms-file-permission-key": "7855875120676328179*422928105932735866",
-        "x-ms-request-id": "3e8da917-201a-003e-561a-af0544000000",
-=======
-        "x-ms-client-request-id": "589b4803-3467-44e6-6f23-1833ace7f3da",
-        "x-ms-file-attributes": "Directory",
-        "x-ms-file-change-time": "2019-12-10T05:59:05.8484420Z",
-        "x-ms-file-creation-time": "2019-12-10T05:59:05.8484420Z",
-        "x-ms-file-id": "13835128424026341376",
-        "x-ms-file-last-write-time": "2019-12-10T05:59:05.8484420Z",
-        "x-ms-file-parent-id": "0",
-        "x-ms-file-permission-key": "7855875120676328179*422928105932735866",
-        "x-ms-request-id": "8749bd85-c01a-0019-7e1e-af1280000000",
->>>>>>> 1d9822e0
+        "x-ms-request-id": "ef3e3808-c01a-0019-1462-b01280000000",
         "x-ms-server-encrypted": "true",
         "x-ms-version": "2019-07-07"
       },
       "ResponseBody": []
     },
     {
-<<<<<<< HEAD
-      "RequestUri": "http://seanstagetest.file.core.windows.net/test-share-6e7481e8-da70-6aca-e544-8f4d4545f31a?restype=share",
+      "RequestUri": "http://seanstagetest.file.core.windows.net/test-share-83e00b16-7258-b764-d7ca-be6e25c402e1?restype=share",
       "RequestMethod": "DELETE",
       "RequestHeaders": {
         "Authorization": "Sanitized",
-        "traceparent": "00-f1a19e0629b8f24d89571569af012168-9efb413fb7414144-00",
+        "traceparent": "00-57595a0941d1b945a8968778954ed495-134fa944abc8a540-00",
         "User-Agent": [
-          "azsdk-net-Storage.Files.Shares/12.0.0-dev.20191209.1\u002Bb71b1fa965b15eccfc57e2c7781b8bf85cd4c766",
+          "azsdk-net-Storage.Files.Shares/12.0.0-dev.20191211.1\u002B899431c003876eb9b26cefd8e8a37e7f27f82ced",
           "(.NET Core 4.6.28008.01; Microsoft Windows 10.0.18363 )"
         ],
-        "x-ms-client-request-id": "b1584836-330e-5b5d-ec7d-7961b35169a5",
-        "x-ms-date": "Tue, 10 Dec 2019 05:30:27 GMT",
-=======
-      "RequestUri": "http://seanstagetest.file.core.windows.net/test-share-bce4bf1d-349b-7467-0a66-5841494580c8?restype=share",
-      "RequestMethod": "DELETE",
-      "RequestHeaders": {
-        "Authorization": "Sanitized",
-        "traceparent": "00-d840d1349a8b0b448eccc8406bbc6874-b40578f5f91a3e4a-00",
-        "User-Agent": [
-          "azsdk-net-Storage.Files.Shares/12.0.0-dev.20191209.1\u002B61bda4d1783b0e05dba0d434ff14b2840726d3b1",
-          "(.NET Core 4.6.28008.01; Microsoft Windows 10.0.18363 )"
-        ],
-        "x-ms-client-request-id": "a733743d-3b1f-0563-c60d-1b63d6970641",
-        "x-ms-date": "Tue, 10 Dec 2019 05:59:06 GMT",
->>>>>>> 1d9822e0
+        "x-ms-client-request-id": "6011424b-1a8f-a1b3-b252-e72d7ca0b796",
+        "x-ms-date": "Wed, 11 Dec 2019 20:37:02 GMT",
         "x-ms-delete-snapshots": "include",
         "x-ms-return-client-request-id": "true",
         "x-ms-version": "2019-07-07"
@@ -240,33 +137,20 @@
       "StatusCode": 202,
       "ResponseHeaders": {
         "Content-Length": "0",
-<<<<<<< HEAD
-        "Date": "Tue, 10 Dec 2019 05:30:27 GMT",
-=======
-        "Date": "Tue, 10 Dec 2019 05:59:05 GMT",
->>>>>>> 1d9822e0
+        "Date": "Wed, 11 Dec 2019 20:37:01 GMT",
         "Server": [
           "Windows-Azure-File/1.0",
           "Microsoft-HTTPAPI/2.0"
         ],
-<<<<<<< HEAD
-        "x-ms-client-request-id": "b1584836-330e-5b5d-ec7d-7961b35169a5",
-        "x-ms-request-id": "3e8da918-201a-003e-571a-af0544000000",
-=======
-        "x-ms-client-request-id": "a733743d-3b1f-0563-c60d-1b63d6970641",
-        "x-ms-request-id": "8749bd86-c01a-0019-7f1e-af1280000000",
->>>>>>> 1d9822e0
+        "x-ms-client-request-id": "6011424b-1a8f-a1b3-b252-e72d7ca0b796",
+        "x-ms-request-id": "ef3e380a-c01a-0019-1562-b01280000000",
         "x-ms-version": "2019-07-07"
       },
       "ResponseBody": []
     }
   ],
   "Variables": {
-<<<<<<< HEAD
-    "RandomSeed": "1563924161",
-=======
-    "RandomSeed": "1875315397",
->>>>>>> 1d9822e0
+    "RandomSeed": "413138088",
     "Storage_TestConfigDefault": "ProductionTenant\nseanstagetest\nU2FuaXRpemVk\nhttp://seanstagetest.blob.core.windows.net\nhttp://seanstagetest.file.core.windows.net\nhttp://seanstagetest.queue.core.windows.net\nhttp://seanstagetest.table.core.windows.net\n\n\n\n\nhttp://seanstagetest-secondary.blob.core.windows.net\nhttp://seanstagetest-secondary.file.core.windows.net\nhttp://seanstagetest-secondary.queue.core.windows.net\nhttp://seanstagetest-secondary.table.core.windows.net\n\nSanitized\n\n\nCloud\nBlobEndpoint=http://seanstagetest.blob.core.windows.net/;QueueEndpoint=http://seanstagetest.queue.core.windows.net/;FileEndpoint=http://seanstagetest.file.core.windows.net/;BlobSecondaryEndpoint=http://seanstagetest-secondary.blob.core.windows.net/;QueueSecondaryEndpoint=http://seanstagetest-secondary.queue.core.windows.net/;FileSecondaryEndpoint=http://seanstagetest-secondary.file.core.windows.net/;AccountName=seanstagetest;AccountKey=Sanitized"
   }
 }