{
  "Entries": [
    {
<<<<<<< HEAD
      "RequestUri": "http://seanstagetest.file.core.windows.net/test-share-4896ccf7-5a67-78ae-4e83-aa5c97fb1dae?restype=share",
      "RequestMethod": "PUT",
      "RequestHeaders": {
        "Authorization": "Sanitized",
        "traceparent": "00-d5cf488607d19b49851b05c784c89613-57042ef7a0de6345-00",
        "User-Agent": [
          "azsdk-net-Storage.Files.Shares/12.0.0-dev.20191209.1\u002Bb71b1fa965b15eccfc57e2c7781b8bf85cd4c766",
          "(.NET Core 4.6.28008.01; Microsoft Windows 10.0.18363 )"
        ],
        "x-ms-client-request-id": "1ffc4994-60f9-1eae-c800-d3296f9f24e3",
        "x-ms-date": "Tue, 10 Dec 2019 05:30:41 GMT",
=======
      "RequestUri": "http://seanstagetest.file.core.windows.net/test-share-d07ecc07-0c46-9f0e-59b4-761a25c769d9?restype=share",
      "RequestMethod": "PUT",
      "RequestHeaders": {
        "Authorization": "Sanitized",
        "traceparent": "00-f0a80fc2865ee64695edb77d0f70a1b9-500d47261c123d45-00",
        "User-Agent": [
          "azsdk-net-Storage.Files.Shares/12.0.0-dev.20191209.1\u002B61bda4d1783b0e05dba0d434ff14b2840726d3b1",
          "(.NET Core 4.6.28008.01; Microsoft Windows 10.0.18363 )"
        ],
        "x-ms-client-request-id": "1e75d9f9-71f3-93a3-3603-a6a0a5519205",
        "x-ms-date": "Tue, 10 Dec 2019 05:59:19 GMT",
>>>>>>> 1d9822e0
        "x-ms-return-client-request-id": "true",
        "x-ms-version": "2019-07-07"
      },
      "RequestBody": null,
      "StatusCode": 201,
      "ResponseHeaders": {
        "Content-Length": "0",
<<<<<<< HEAD
        "Date": "Tue, 10 Dec 2019 05:30:41 GMT",
        "ETag": "\u00220x8D77D321905AD79\u0022",
        "Last-Modified": "Tue, 10 Dec 2019 05:30:41 GMT",
=======
        "Date": "Tue, 10 Dec 2019 05:59:19 GMT",
        "ETag": "\u00220x8D77D36190C9185\u0022",
        "Last-Modified": "Tue, 10 Dec 2019 05:59:19 GMT",
>>>>>>> 1d9822e0
        "Server": [
          "Windows-Azure-File/1.0",
          "Microsoft-HTTPAPI/2.0"
        ],
<<<<<<< HEAD
        "x-ms-client-request-id": "1ffc4994-60f9-1eae-c800-d3296f9f24e3",
        "x-ms-request-id": "3e8da9ed-201a-003e-781a-af0544000000",
=======
        "x-ms-client-request-id": "1e75d9f9-71f3-93a3-3603-a6a0a5519205",
        "x-ms-request-id": "8749be5a-c01a-0019-1e1e-af1280000000",
>>>>>>> 1d9822e0
        "x-ms-version": "2019-07-07"
      },
      "ResponseBody": []
    },
    {
<<<<<<< HEAD
      "RequestUri": "http://seanstagetest.file.core.windows.net/test-share-4896ccf7-5a67-78ae-4e83-aa5c97fb1dae/test-directory-285b3dbc-e98d-e382-09f1-5a2a70735e6e?restype=directory",
      "RequestMethod": "PUT",
      "RequestHeaders": {
        "Authorization": "Sanitized",
        "traceparent": "00-92dba305d0c7824585af6c4b324ab884-553862c900699743-00",
        "User-Agent": [
          "azsdk-net-Storage.Files.Shares/12.0.0-dev.20191209.1\u002Bb71b1fa965b15eccfc57e2c7781b8bf85cd4c766",
          "(.NET Core 4.6.28008.01; Microsoft Windows 10.0.18363 )"
        ],
        "x-ms-client-request-id": "dd7d0517-2084-ab14-c619-16070683ad55",
        "x-ms-date": "Tue, 10 Dec 2019 05:30:41 GMT",
=======
      "RequestUri": "http://seanstagetest.file.core.windows.net/test-share-d07ecc07-0c46-9f0e-59b4-761a25c769d9/test-directory-554df0c4-a36b-82e3-294e-1d9a5de94c51?restype=directory",
      "RequestMethod": "PUT",
      "RequestHeaders": {
        "Authorization": "Sanitized",
        "traceparent": "00-e60b3f2267098942a5f78eca07c8ad4e-9bcec78b73ece84e-00",
        "User-Agent": [
          "azsdk-net-Storage.Files.Shares/12.0.0-dev.20191209.1\u002B61bda4d1783b0e05dba0d434ff14b2840726d3b1",
          "(.NET Core 4.6.28008.01; Microsoft Windows 10.0.18363 )"
        ],
        "x-ms-client-request-id": "6261a919-a6b9-5595-f5f2-f5a45309354c",
        "x-ms-date": "Tue, 10 Dec 2019 05:59:19 GMT",
>>>>>>> 1d9822e0
        "x-ms-file-attributes": "None",
        "x-ms-file-creation-time": "Now",
        "x-ms-file-last-write-time": "Now",
        "x-ms-file-permission": "Inherit",
        "x-ms-return-client-request-id": "true",
        "x-ms-version": "2019-07-07"
      },
      "RequestBody": null,
      "StatusCode": 201,
      "ResponseHeaders": {
        "Content-Length": "0",
<<<<<<< HEAD
        "Date": "Tue, 10 Dec 2019 05:30:41 GMT",
        "ETag": "\u00220x8D77D321914285F\u0022",
        "Last-Modified": "Tue, 10 Dec 2019 05:30:41 GMT",
=======
        "Date": "Tue, 10 Dec 2019 05:59:19 GMT",
        "ETag": "\u00220x8D77D36191B10D5\u0022",
        "Last-Modified": "Tue, 10 Dec 2019 05:59:19 GMT",
>>>>>>> 1d9822e0
        "Server": [
          "Windows-Azure-File/1.0",
          "Microsoft-HTTPAPI/2.0"
        ],
<<<<<<< HEAD
        "x-ms-client-request-id": "dd7d0517-2084-ab14-c619-16070683ad55",
        "x-ms-file-attributes": "Directory",
        "x-ms-file-change-time": "2019-12-10T05:30:41.8802783Z",
        "x-ms-file-creation-time": "2019-12-10T05:30:41.8802783Z",
        "x-ms-file-id": "13835128424026341376",
        "x-ms-file-last-write-time": "2019-12-10T05:30:41.8802783Z",
        "x-ms-file-parent-id": "0",
        "x-ms-file-permission-key": "7855875120676328179*422928105932735866",
        "x-ms-request-id": "3e8da9ef-201a-003e-791a-af0544000000",
=======
        "x-ms-client-request-id": "6261a919-a6b9-5595-f5f2-f5a45309354c",
        "x-ms-file-attributes": "Directory",
        "x-ms-file-change-time": "2019-12-10T05:59:19.9124693Z",
        "x-ms-file-creation-time": "2019-12-10T05:59:19.9124693Z",
        "x-ms-file-id": "13835128424026341376",
        "x-ms-file-last-write-time": "2019-12-10T05:59:19.9124693Z",
        "x-ms-file-parent-id": "0",
        "x-ms-file-permission-key": "7855875120676328179*422928105932735866",
        "x-ms-request-id": "8749be5d-c01a-0019-1f1e-af1280000000",
>>>>>>> 1d9822e0
        "x-ms-request-server-encrypted": "true",
        "x-ms-version": "2019-07-07"
      },
      "ResponseBody": []
    },
    {
<<<<<<< HEAD
      "RequestUri": "http://seanstagetest.file.core.windows.net/test-share-4896ccf7-5a67-78ae-4e83-aa5c97fb1dae/test-directory-285b3dbc-e98d-e382-09f1-5a2a70735e6e?comp=listhandles",
=======
      "RequestUri": "http://seanstagetest.file.core.windows.net/test-share-d07ecc07-0c46-9f0e-59b4-761a25c769d9/test-directory-554df0c4-a36b-82e3-294e-1d9a5de94c51?comp=listhandles",
>>>>>>> 1d9822e0
      "RequestMethod": "GET",
      "RequestHeaders": {
        "Authorization": "Sanitized",
        "User-Agent": [
<<<<<<< HEAD
          "azsdk-net-Storage.Files.Shares/12.0.0-dev.20191209.1\u002Bb71b1fa965b15eccfc57e2c7781b8bf85cd4c766",
          "(.NET Core 4.6.28008.01; Microsoft Windows 10.0.18363 )"
        ],
        "x-ms-client-request-id": "6b130bbc-81f5-1aea-f31d-88e6e6ac491b",
        "x-ms-date": "Tue, 10 Dec 2019 05:30:41 GMT",
=======
          "azsdk-net-Storage.Files.Shares/12.0.0-dev.20191209.1\u002B61bda4d1783b0e05dba0d434ff14b2840726d3b1",
          "(.NET Core 4.6.28008.01; Microsoft Windows 10.0.18363 )"
        ],
        "x-ms-client-request-id": "b480bcc4-e988-1298-e0cb-575e54412fca",
        "x-ms-date": "Tue, 10 Dec 2019 05:59:19 GMT",
>>>>>>> 1d9822e0
        "x-ms-return-client-request-id": "true",
        "x-ms-version": "2019-07-07"
      },
      "RequestBody": null,
      "StatusCode": 200,
      "ResponseHeaders": {
        "Access-Control-Allow-Origin": "*",
        "Content-Type": "application/xml",
<<<<<<< HEAD
        "Date": "Tue, 10 Dec 2019 05:30:41 GMT",
=======
        "Date": "Tue, 10 Dec 2019 05:59:19 GMT",
>>>>>>> 1d9822e0
        "Server": [
          "Windows-Azure-File/1.0",
          "Microsoft-HTTPAPI/2.0"
        ],
        "Transfer-Encoding": "chunked",
<<<<<<< HEAD
        "x-ms-client-request-id": "6b130bbc-81f5-1aea-f31d-88e6e6ac491b",
        "x-ms-request-id": "3e8da9f1-201a-003e-7a1a-af0544000000",
=======
        "x-ms-client-request-id": "b480bcc4-e988-1298-e0cb-575e54412fca",
        "x-ms-request-id": "8749be5e-c01a-0019-201e-af1280000000",
>>>>>>> 1d9822e0
        "x-ms-version": "2019-07-07"
      },
      "ResponseBody": "\uFEFF\u003C?xml version=\u00221.0\u0022 encoding=\u0022utf-8\u0022?\u003E\u003CEnumerationResults\u003E\u003CEntries /\u003E\u003CNextMarker /\u003E\u003C/EnumerationResults\u003E"
    },
    {
<<<<<<< HEAD
      "RequestUri": "http://seanstagetest.file.core.windows.net/test-share-4896ccf7-5a67-78ae-4e83-aa5c97fb1dae?restype=share",
      "RequestMethod": "DELETE",
      "RequestHeaders": {
        "Authorization": "Sanitized",
        "traceparent": "00-132b27f2a885354fa1ad1a90f2040d45-4db592ebda3d5e4d-00",
        "User-Agent": [
          "azsdk-net-Storage.Files.Shares/12.0.0-dev.20191209.1\u002Bb71b1fa965b15eccfc57e2c7781b8bf85cd4c766",
          "(.NET Core 4.6.28008.01; Microsoft Windows 10.0.18363 )"
        ],
        "x-ms-client-request-id": "fb4ba677-4170-205f-79d4-74b94efdd8db",
        "x-ms-date": "Tue, 10 Dec 2019 05:30:42 GMT",
=======
      "RequestUri": "http://seanstagetest.file.core.windows.net/test-share-d07ecc07-0c46-9f0e-59b4-761a25c769d9?restype=share",
      "RequestMethod": "DELETE",
      "RequestHeaders": {
        "Authorization": "Sanitized",
        "traceparent": "00-2edbfb22ad07474d94d8e3ec48d61079-f6d0f05ea5a77640-00",
        "User-Agent": [
          "azsdk-net-Storage.Files.Shares/12.0.0-dev.20191209.1\u002B61bda4d1783b0e05dba0d434ff14b2840726d3b1",
          "(.NET Core 4.6.28008.01; Microsoft Windows 10.0.18363 )"
        ],
        "x-ms-client-request-id": "97e0cf4d-8189-cdc4-bcd4-4f65ee5525c8",
        "x-ms-date": "Tue, 10 Dec 2019 05:59:20 GMT",
>>>>>>> 1d9822e0
        "x-ms-delete-snapshots": "include",
        "x-ms-return-client-request-id": "true",
        "x-ms-version": "2019-07-07"
      },
      "RequestBody": null,
      "StatusCode": 202,
      "ResponseHeaders": {
        "Content-Length": "0",
<<<<<<< HEAD
        "Date": "Tue, 10 Dec 2019 05:30:41 GMT",
=======
        "Date": "Tue, 10 Dec 2019 05:59:19 GMT",
>>>>>>> 1d9822e0
        "Server": [
          "Windows-Azure-File/1.0",
          "Microsoft-HTTPAPI/2.0"
        ],
<<<<<<< HEAD
        "x-ms-client-request-id": "fb4ba677-4170-205f-79d4-74b94efdd8db",
        "x-ms-request-id": "3e8da9f2-201a-003e-7b1a-af0544000000",
=======
        "x-ms-client-request-id": "97e0cf4d-8189-cdc4-bcd4-4f65ee5525c8",
        "x-ms-request-id": "8749be5f-c01a-0019-211e-af1280000000",
>>>>>>> 1d9822e0
        "x-ms-version": "2019-07-07"
      },
      "ResponseBody": []
    }
  ],
  "Variables": {
<<<<<<< HEAD
    "RandomSeed": "575075051",
=======
    "RandomSeed": "1271313345",
>>>>>>> 1d9822e0
    "Storage_TestConfigDefault": "ProductionTenant\nseanstagetest\nU2FuaXRpemVk\nhttp://seanstagetest.blob.core.windows.net\nhttp://seanstagetest.file.core.windows.net\nhttp://seanstagetest.queue.core.windows.net\nhttp://seanstagetest.table.core.windows.net\n\n\n\n\nhttp://seanstagetest-secondary.blob.core.windows.net\nhttp://seanstagetest-secondary.file.core.windows.net\nhttp://seanstagetest-secondary.queue.core.windows.net\nhttp://seanstagetest-secondary.table.core.windows.net\n\nSanitized\n\n\nCloud\nBlobEndpoint=http://seanstagetest.blob.core.windows.net/;QueueEndpoint=http://seanstagetest.queue.core.windows.net/;FileEndpoint=http://seanstagetest.file.core.windows.net/;BlobSecondaryEndpoint=http://seanstagetest-secondary.blob.core.windows.net/;QueueSecondaryEndpoint=http://seanstagetest-secondary.queue.core.windows.net/;FileSecondaryEndpoint=http://seanstagetest-secondary.file.core.windows.net/;AccountName=seanstagetest;AccountKey=Sanitized"
  }
}<|MERGE_RESOLUTION|>--- conflicted
+++ resolved
@@ -1,31 +1,17 @@
 {
   "Entries": [
     {
-<<<<<<< HEAD
-      "RequestUri": "http://seanstagetest.file.core.windows.net/test-share-4896ccf7-5a67-78ae-4e83-aa5c97fb1dae?restype=share",
+      "RequestUri": "http://seanstagetest.file.core.windows.net/test-share-27969427-8ca9-87e5-3475-7283ae3ac1a6?restype=share",
       "RequestMethod": "PUT",
       "RequestHeaders": {
         "Authorization": "Sanitized",
-        "traceparent": "00-d5cf488607d19b49851b05c784c89613-57042ef7a0de6345-00",
+        "traceparent": "00-672fd32b520168478a7190ab66ae629d-de21a163a484f441-00",
         "User-Agent": [
-          "azsdk-net-Storage.Files.Shares/12.0.0-dev.20191209.1\u002Bb71b1fa965b15eccfc57e2c7781b8bf85cd4c766",
+          "azsdk-net-Storage.Files.Shares/12.0.0-dev.20191211.1\u002B899431c003876eb9b26cefd8e8a37e7f27f82ced",
           "(.NET Core 4.6.28008.01; Microsoft Windows 10.0.18363 )"
         ],
-        "x-ms-client-request-id": "1ffc4994-60f9-1eae-c800-d3296f9f24e3",
-        "x-ms-date": "Tue, 10 Dec 2019 05:30:41 GMT",
-=======
-      "RequestUri": "http://seanstagetest.file.core.windows.net/test-share-d07ecc07-0c46-9f0e-59b4-761a25c769d9?restype=share",
-      "RequestMethod": "PUT",
-      "RequestHeaders": {
-        "Authorization": "Sanitized",
-        "traceparent": "00-f0a80fc2865ee64695edb77d0f70a1b9-500d47261c123d45-00",
-        "User-Agent": [
-          "azsdk-net-Storage.Files.Shares/12.0.0-dev.20191209.1\u002B61bda4d1783b0e05dba0d434ff14b2840726d3b1",
-          "(.NET Core 4.6.28008.01; Microsoft Windows 10.0.18363 )"
-        ],
-        "x-ms-client-request-id": "1e75d9f9-71f3-93a3-3603-a6a0a5519205",
-        "x-ms-date": "Tue, 10 Dec 2019 05:59:19 GMT",
->>>>>>> 1d9822e0
+        "x-ms-client-request-id": "73c4062f-ed62-d663-28ea-2707ab07715e",
+        "x-ms-date": "Wed, 11 Dec 2019 20:37:16 GMT",
         "x-ms-return-client-request-id": "true",
         "x-ms-version": "2019-07-07"
       },
@@ -33,56 +19,31 @@
       "StatusCode": 201,
       "ResponseHeaders": {
         "Content-Length": "0",
-<<<<<<< HEAD
-        "Date": "Tue, 10 Dec 2019 05:30:41 GMT",
-        "ETag": "\u00220x8D77D321905AD79\u0022",
-        "Last-Modified": "Tue, 10 Dec 2019 05:30:41 GMT",
-=======
-        "Date": "Tue, 10 Dec 2019 05:59:19 GMT",
-        "ETag": "\u00220x8D77D36190C9185\u0022",
-        "Last-Modified": "Tue, 10 Dec 2019 05:59:19 GMT",
->>>>>>> 1d9822e0
+        "Date": "Wed, 11 Dec 2019 20:37:16 GMT",
+        "ETag": "\u00220x8D77E79E93B8179\u0022",
+        "Last-Modified": "Wed, 11 Dec 2019 20:37:16 GMT",
         "Server": [
           "Windows-Azure-File/1.0",
           "Microsoft-HTTPAPI/2.0"
         ],
-<<<<<<< HEAD
-        "x-ms-client-request-id": "1ffc4994-60f9-1eae-c800-d3296f9f24e3",
-        "x-ms-request-id": "3e8da9ed-201a-003e-781a-af0544000000",
-=======
-        "x-ms-client-request-id": "1e75d9f9-71f3-93a3-3603-a6a0a5519205",
-        "x-ms-request-id": "8749be5a-c01a-0019-1e1e-af1280000000",
->>>>>>> 1d9822e0
+        "x-ms-client-request-id": "73c4062f-ed62-d663-28ea-2707ab07715e",
+        "x-ms-request-id": "ef3e38e2-c01a-0019-3662-b01280000000",
         "x-ms-version": "2019-07-07"
       },
       "ResponseBody": []
     },
     {
-<<<<<<< HEAD
-      "RequestUri": "http://seanstagetest.file.core.windows.net/test-share-4896ccf7-5a67-78ae-4e83-aa5c97fb1dae/test-directory-285b3dbc-e98d-e382-09f1-5a2a70735e6e?restype=directory",
+      "RequestUri": "http://seanstagetest.file.core.windows.net/test-share-27969427-8ca9-87e5-3475-7283ae3ac1a6/test-directory-0ad49d5d-653e-624c-3525-74396e2efc68?restype=directory",
       "RequestMethod": "PUT",
       "RequestHeaders": {
         "Authorization": "Sanitized",
-        "traceparent": "00-92dba305d0c7824585af6c4b324ab884-553862c900699743-00",
+        "traceparent": "00-57489e976bbe2a4182fa7c13d7d357ed-3842b149a666db4f-00",
         "User-Agent": [
-          "azsdk-net-Storage.Files.Shares/12.0.0-dev.20191209.1\u002Bb71b1fa965b15eccfc57e2c7781b8bf85cd4c766",
+          "azsdk-net-Storage.Files.Shares/12.0.0-dev.20191211.1\u002B899431c003876eb9b26cefd8e8a37e7f27f82ced",
           "(.NET Core 4.6.28008.01; Microsoft Windows 10.0.18363 )"
         ],
-        "x-ms-client-request-id": "dd7d0517-2084-ab14-c619-16070683ad55",
-        "x-ms-date": "Tue, 10 Dec 2019 05:30:41 GMT",
-=======
-      "RequestUri": "http://seanstagetest.file.core.windows.net/test-share-d07ecc07-0c46-9f0e-59b4-761a25c769d9/test-directory-554df0c4-a36b-82e3-294e-1d9a5de94c51?restype=directory",
-      "RequestMethod": "PUT",
-      "RequestHeaders": {
-        "Authorization": "Sanitized",
-        "traceparent": "00-e60b3f2267098942a5f78eca07c8ad4e-9bcec78b73ece84e-00",
-        "User-Agent": [
-          "azsdk-net-Storage.Files.Shares/12.0.0-dev.20191209.1\u002B61bda4d1783b0e05dba0d434ff14b2840726d3b1",
-          "(.NET Core 4.6.28008.01; Microsoft Windows 10.0.18363 )"
-        ],
-        "x-ms-client-request-id": "6261a919-a6b9-5595-f5f2-f5a45309354c",
-        "x-ms-date": "Tue, 10 Dec 2019 05:59:19 GMT",
->>>>>>> 1d9822e0
+        "x-ms-client-request-id": "ed59bffe-93f7-cae8-b961-3d3c792968fa",
+        "x-ms-date": "Wed, 11 Dec 2019 20:37:16 GMT",
         "x-ms-file-attributes": "None",
         "x-ms-file-creation-time": "Now",
         "x-ms-file-last-write-time": "Now",
@@ -94,68 +55,38 @@
       "StatusCode": 201,
       "ResponseHeaders": {
         "Content-Length": "0",
-<<<<<<< HEAD
-        "Date": "Tue, 10 Dec 2019 05:30:41 GMT",
-        "ETag": "\u00220x8D77D321914285F\u0022",
-        "Last-Modified": "Tue, 10 Dec 2019 05:30:41 GMT",
-=======
-        "Date": "Tue, 10 Dec 2019 05:59:19 GMT",
-        "ETag": "\u00220x8D77D36191B10D5\u0022",
-        "Last-Modified": "Tue, 10 Dec 2019 05:59:19 GMT",
->>>>>>> 1d9822e0
+        "Date": "Wed, 11 Dec 2019 20:37:16 GMT",
+        "ETag": "\u00220x8D77E79E9498613\u0022",
+        "Last-Modified": "Wed, 11 Dec 2019 20:37:16 GMT",
         "Server": [
           "Windows-Azure-File/1.0",
           "Microsoft-HTTPAPI/2.0"
         ],
-<<<<<<< HEAD
-        "x-ms-client-request-id": "dd7d0517-2084-ab14-c619-16070683ad55",
+        "x-ms-client-request-id": "ed59bffe-93f7-cae8-b961-3d3c792968fa",
         "x-ms-file-attributes": "Directory",
-        "x-ms-file-change-time": "2019-12-10T05:30:41.8802783Z",
-        "x-ms-file-creation-time": "2019-12-10T05:30:41.8802783Z",
+        "x-ms-file-change-time": "2019-12-11T20:37:16.6266899Z",
+        "x-ms-file-creation-time": "2019-12-11T20:37:16.6266899Z",
         "x-ms-file-id": "13835128424026341376",
-        "x-ms-file-last-write-time": "2019-12-10T05:30:41.8802783Z",
+        "x-ms-file-last-write-time": "2019-12-11T20:37:16.6266899Z",
         "x-ms-file-parent-id": "0",
         "x-ms-file-permission-key": "7855875120676328179*422928105932735866",
-        "x-ms-request-id": "3e8da9ef-201a-003e-791a-af0544000000",
-=======
-        "x-ms-client-request-id": "6261a919-a6b9-5595-f5f2-f5a45309354c",
-        "x-ms-file-attributes": "Directory",
-        "x-ms-file-change-time": "2019-12-10T05:59:19.9124693Z",
-        "x-ms-file-creation-time": "2019-12-10T05:59:19.9124693Z",
-        "x-ms-file-id": "13835128424026341376",
-        "x-ms-file-last-write-time": "2019-12-10T05:59:19.9124693Z",
-        "x-ms-file-parent-id": "0",
-        "x-ms-file-permission-key": "7855875120676328179*422928105932735866",
-        "x-ms-request-id": "8749be5d-c01a-0019-1f1e-af1280000000",
->>>>>>> 1d9822e0
+        "x-ms-request-id": "ef3e38e4-c01a-0019-3762-b01280000000",
         "x-ms-request-server-encrypted": "true",
         "x-ms-version": "2019-07-07"
       },
       "ResponseBody": []
     },
     {
-<<<<<<< HEAD
-      "RequestUri": "http://seanstagetest.file.core.windows.net/test-share-4896ccf7-5a67-78ae-4e83-aa5c97fb1dae/test-directory-285b3dbc-e98d-e382-09f1-5a2a70735e6e?comp=listhandles",
-=======
-      "RequestUri": "http://seanstagetest.file.core.windows.net/test-share-d07ecc07-0c46-9f0e-59b4-761a25c769d9/test-directory-554df0c4-a36b-82e3-294e-1d9a5de94c51?comp=listhandles",
->>>>>>> 1d9822e0
+      "RequestUri": "http://seanstagetest.file.core.windows.net/test-share-27969427-8ca9-87e5-3475-7283ae3ac1a6/test-directory-0ad49d5d-653e-624c-3525-74396e2efc68?comp=listhandles",
       "RequestMethod": "GET",
       "RequestHeaders": {
         "Authorization": "Sanitized",
         "User-Agent": [
-<<<<<<< HEAD
-          "azsdk-net-Storage.Files.Shares/12.0.0-dev.20191209.1\u002Bb71b1fa965b15eccfc57e2c7781b8bf85cd4c766",
+          "azsdk-net-Storage.Files.Shares/12.0.0-dev.20191211.1\u002B899431c003876eb9b26cefd8e8a37e7f27f82ced",
           "(.NET Core 4.6.28008.01; Microsoft Windows 10.0.18363 )"
         ],
-        "x-ms-client-request-id": "6b130bbc-81f5-1aea-f31d-88e6e6ac491b",
-        "x-ms-date": "Tue, 10 Dec 2019 05:30:41 GMT",
-=======
-          "azsdk-net-Storage.Files.Shares/12.0.0-dev.20191209.1\u002B61bda4d1783b0e05dba0d434ff14b2840726d3b1",
-          "(.NET Core 4.6.28008.01; Microsoft Windows 10.0.18363 )"
-        ],
-        "x-ms-client-request-id": "b480bcc4-e988-1298-e0cb-575e54412fca",
-        "x-ms-date": "Tue, 10 Dec 2019 05:59:19 GMT",
->>>>>>> 1d9822e0
+        "x-ms-client-request-id": "ae3ac85e-0ed4-4471-6389-ee141007d92a",
+        "x-ms-date": "Wed, 11 Dec 2019 20:37:16 GMT",
         "x-ms-return-client-request-id": "true",
         "x-ms-version": "2019-07-07"
       },
@@ -164,53 +95,30 @@
       "ResponseHeaders": {
         "Access-Control-Allow-Origin": "*",
         "Content-Type": "application/xml",
-<<<<<<< HEAD
-        "Date": "Tue, 10 Dec 2019 05:30:41 GMT",
-=======
-        "Date": "Tue, 10 Dec 2019 05:59:19 GMT",
->>>>>>> 1d9822e0
+        "Date": "Wed, 11 Dec 2019 20:37:16 GMT",
         "Server": [
           "Windows-Azure-File/1.0",
           "Microsoft-HTTPAPI/2.0"
         ],
         "Transfer-Encoding": "chunked",
-<<<<<<< HEAD
-        "x-ms-client-request-id": "6b130bbc-81f5-1aea-f31d-88e6e6ac491b",
-        "x-ms-request-id": "3e8da9f1-201a-003e-7a1a-af0544000000",
-=======
-        "x-ms-client-request-id": "b480bcc4-e988-1298-e0cb-575e54412fca",
-        "x-ms-request-id": "8749be5e-c01a-0019-201e-af1280000000",
->>>>>>> 1d9822e0
+        "x-ms-client-request-id": "ae3ac85e-0ed4-4471-6389-ee141007d92a",
+        "x-ms-request-id": "ef3e38e5-c01a-0019-3862-b01280000000",
         "x-ms-version": "2019-07-07"
       },
       "ResponseBody": "\uFEFF\u003C?xml version=\u00221.0\u0022 encoding=\u0022utf-8\u0022?\u003E\u003CEnumerationResults\u003E\u003CEntries /\u003E\u003CNextMarker /\u003E\u003C/EnumerationResults\u003E"
     },
     {
-<<<<<<< HEAD
-      "RequestUri": "http://seanstagetest.file.core.windows.net/test-share-4896ccf7-5a67-78ae-4e83-aa5c97fb1dae?restype=share",
+      "RequestUri": "http://seanstagetest.file.core.windows.net/test-share-27969427-8ca9-87e5-3475-7283ae3ac1a6?restype=share",
       "RequestMethod": "DELETE",
       "RequestHeaders": {
         "Authorization": "Sanitized",
-        "traceparent": "00-132b27f2a885354fa1ad1a90f2040d45-4db592ebda3d5e4d-00",
+        "traceparent": "00-cf80f6df8ed99b41a681a803367baec7-e4f533070d8ce14d-00",
         "User-Agent": [
-          "azsdk-net-Storage.Files.Shares/12.0.0-dev.20191209.1\u002Bb71b1fa965b15eccfc57e2c7781b8bf85cd4c766",
+          "azsdk-net-Storage.Files.Shares/12.0.0-dev.20191211.1\u002B899431c003876eb9b26cefd8e8a37e7f27f82ced",
           "(.NET Core 4.6.28008.01; Microsoft Windows 10.0.18363 )"
         ],
-        "x-ms-client-request-id": "fb4ba677-4170-205f-79d4-74b94efdd8db",
-        "x-ms-date": "Tue, 10 Dec 2019 05:30:42 GMT",
-=======
-      "RequestUri": "http://seanstagetest.file.core.windows.net/test-share-d07ecc07-0c46-9f0e-59b4-761a25c769d9?restype=share",
-      "RequestMethod": "DELETE",
-      "RequestHeaders": {
-        "Authorization": "Sanitized",
-        "traceparent": "00-2edbfb22ad07474d94d8e3ec48d61079-f6d0f05ea5a77640-00",
-        "User-Agent": [
-          "azsdk-net-Storage.Files.Shares/12.0.0-dev.20191209.1\u002B61bda4d1783b0e05dba0d434ff14b2840726d3b1",
-          "(.NET Core 4.6.28008.01; Microsoft Windows 10.0.18363 )"
-        ],
-        "x-ms-client-request-id": "97e0cf4d-8189-cdc4-bcd4-4f65ee5525c8",
-        "x-ms-date": "Tue, 10 Dec 2019 05:59:20 GMT",
->>>>>>> 1d9822e0
+        "x-ms-client-request-id": "b0de5f9d-b9ef-df26-4cea-fb29dad2ff50",
+        "x-ms-date": "Wed, 11 Dec 2019 20:37:16 GMT",
         "x-ms-delete-snapshots": "include",
         "x-ms-return-client-request-id": "true",
         "x-ms-version": "2019-07-07"
@@ -219,33 +127,20 @@
       "StatusCode": 202,
       "ResponseHeaders": {
         "Content-Length": "0",
-<<<<<<< HEAD
-        "Date": "Tue, 10 Dec 2019 05:30:41 GMT",
-=======
-        "Date": "Tue, 10 Dec 2019 05:59:19 GMT",
->>>>>>> 1d9822e0
+        "Date": "Wed, 11 Dec 2019 20:37:16 GMT",
         "Server": [
           "Windows-Azure-File/1.0",
           "Microsoft-HTTPAPI/2.0"
         ],
-<<<<<<< HEAD
-        "x-ms-client-request-id": "fb4ba677-4170-205f-79d4-74b94efdd8db",
-        "x-ms-request-id": "3e8da9f2-201a-003e-7b1a-af0544000000",
-=======
-        "x-ms-client-request-id": "97e0cf4d-8189-cdc4-bcd4-4f65ee5525c8",
-        "x-ms-request-id": "8749be5f-c01a-0019-211e-af1280000000",
->>>>>>> 1d9822e0
+        "x-ms-client-request-id": "b0de5f9d-b9ef-df26-4cea-fb29dad2ff50",
+        "x-ms-request-id": "ef3e38e6-c01a-0019-3962-b01280000000",
         "x-ms-version": "2019-07-07"
       },
       "ResponseBody": []
     }
   ],
   "Variables": {
-<<<<<<< HEAD
-    "RandomSeed": "575075051",
-=======
-    "RandomSeed": "1271313345",
->>>>>>> 1d9822e0
+    "RandomSeed": "1886812233",
     "Storage_TestConfigDefault": "ProductionTenant\nseanstagetest\nU2FuaXRpemVk\nhttp://seanstagetest.blob.core.windows.net\nhttp://seanstagetest.file.core.windows.net\nhttp://seanstagetest.queue.core.windows.net\nhttp://seanstagetest.table.core.windows.net\n\n\n\n\nhttp://seanstagetest-secondary.blob.core.windows.net\nhttp://seanstagetest-secondary.file.core.windows.net\nhttp://seanstagetest-secondary.queue.core.windows.net\nhttp://seanstagetest-secondary.table.core.windows.net\n\nSanitized\n\n\nCloud\nBlobEndpoint=http://seanstagetest.blob.core.windows.net/;QueueEndpoint=http://seanstagetest.queue.core.windows.net/;FileEndpoint=http://seanstagetest.file.core.windows.net/;BlobSecondaryEndpoint=http://seanstagetest-secondary.blob.core.windows.net/;QueueSecondaryEndpoint=http://seanstagetest-secondary.queue.core.windows.net/;FileSecondaryEndpoint=http://seanstagetest-secondary.file.core.windows.net/;AccountName=seanstagetest;AccountKey=Sanitized"
   }
 }