--- conflicted
+++ resolved
@@ -1,31 +1,17 @@
 {
   "Entries": [
     {
-<<<<<<< HEAD
-      "RequestUri": "http://seanstagetest.file.core.windows.net/test-share-f17ea6c9-dd0b-eeab-6cff-826e5e4f8653?restype=share",
+      "RequestUri": "http://seanstagetest.file.core.windows.net/test-share-460b3728-edba-a268-1a8c-0d4419d821fb?restype=share",
       "RequestMethod": "PUT",
       "RequestHeaders": {
         "Authorization": "Sanitized",
-        "traceparent": "00-2ada62f4d4def94281cadd03069cd08b-b7f148c32b4ac748-00",
+        "traceparent": "00-78561d85a9e89640b94c0bb4a09c95ab-81766a1339a98e4a-00",
         "User-Agent": [
-          "azsdk-net-Storage.Files.Shares/12.0.0-dev.20191209.1\u002Bb71b1fa965b15eccfc57e2c7781b8bf85cd4c766",
+          "azsdk-net-Storage.Files.Shares/12.0.0-dev.20191211.1\u002B899431c003876eb9b26cefd8e8a37e7f27f82ced",
           "(.NET Core 4.6.28008.01; Microsoft Windows 10.0.18363 )"
         ],
-        "x-ms-client-request-id": "e2ed57c7-d399-aa58-df76-127e4b5b241e",
-        "x-ms-date": "Tue, 10 Dec 2019 05:30:22 GMT",
-=======
-      "RequestUri": "http://seanstagetest.file.core.windows.net/test-share-1bd8e028-618c-d456-7070-78135a776032?restype=share",
-      "RequestMethod": "PUT",
-      "RequestHeaders": {
-        "Authorization": "Sanitized",
-        "traceparent": "00-17d736d9c573834999a02ae57d34b4a0-0afa3f1bffd1e844-00",
-        "User-Agent": [
-          "azsdk-net-Storage.Files.Shares/12.0.0-dev.20191209.1\u002B61bda4d1783b0e05dba0d434ff14b2840726d3b1",
-          "(.NET Core 4.6.28008.01; Microsoft Windows 10.0.18363 )"
-        ],
-        "x-ms-client-request-id": "cb1a5307-8f02-9351-3e27-75302a227f6b",
-        "x-ms-date": "Tue, 10 Dec 2019 05:59:00 GMT",
->>>>>>> 1d9822e0
+        "x-ms-client-request-id": "29f90bb0-ac12-0cec-984d-c88581762eeb",
+        "x-ms-date": "Wed, 11 Dec 2019 20:36:57 GMT",
         "x-ms-return-client-request-id": "true",
         "x-ms-version": "2019-07-07"
       },
@@ -33,56 +19,31 @@
       "StatusCode": 201,
       "ResponseHeaders": {
         "Content-Length": "0",
-<<<<<<< HEAD
-        "Date": "Tue, 10 Dec 2019 05:30:21 GMT",
-        "ETag": "\u00220x8D77D320D587897\u0022",
-        "Last-Modified": "Tue, 10 Dec 2019 05:30:22 GMT",
-=======
-        "Date": "Tue, 10 Dec 2019 05:58:59 GMT",
-        "ETag": "\u00220x8D77D360DC12612\u0022",
-        "Last-Modified": "Tue, 10 Dec 2019 05:59:00 GMT",
->>>>>>> 1d9822e0
+        "Date": "Wed, 11 Dec 2019 20:36:56 GMT",
+        "ETag": "\u00220x8D77E79DDE19330\u0022",
+        "Last-Modified": "Wed, 11 Dec 2019 20:36:57 GMT",
         "Server": [
           "Windows-Azure-File/1.0",
           "Microsoft-HTTPAPI/2.0"
         ],
-<<<<<<< HEAD
-        "x-ms-client-request-id": "e2ed57c7-d399-aa58-df76-127e4b5b241e",
-        "x-ms-request-id": "3e8da8cd-201a-003e-1d1a-af0544000000",
-=======
-        "x-ms-client-request-id": "cb1a5307-8f02-9351-3e27-75302a227f6b",
-        "x-ms-request-id": "8749bd3a-c01a-0019-451e-af1280000000",
->>>>>>> 1d9822e0
+        "x-ms-client-request-id": "29f90bb0-ac12-0cec-984d-c88581762eeb",
+        "x-ms-request-id": "ef3e37bb-c01a-0019-5a62-b01280000000",
         "x-ms-version": "2019-07-07"
       },
       "ResponseBody": []
     },
     {
-<<<<<<< HEAD
-      "RequestUri": "http://seanstagetest.file.core.windows.net/test-share-f17ea6c9-dd0b-eeab-6cff-826e5e4f8653?restype=share",
+      "RequestUri": "http://seanstagetest.file.core.windows.net/test-share-460b3728-edba-a268-1a8c-0d4419d821fb?restype=share",
       "RequestMethod": "DELETE",
       "RequestHeaders": {
         "Authorization": "Sanitized",
-        "traceparent": "00-26d7efe6b9b6b64ab5916138c4b4464b-8d3239fded491541-00",
+        "traceparent": "00-bc90b3827a80f04e911f785842cc7257-2b1445bd70dae247-00",
         "User-Agent": [
-          "azsdk-net-Storage.Files.Shares/12.0.0-dev.20191209.1\u002Bb71b1fa965b15eccfc57e2c7781b8bf85cd4c766",
+          "azsdk-net-Storage.Files.Shares/12.0.0-dev.20191211.1\u002B899431c003876eb9b26cefd8e8a37e7f27f82ced",
           "(.NET Core 4.6.28008.01; Microsoft Windows 10.0.18363 )"
         ],
-        "x-ms-client-request-id": "4637dcec-0482-3a1e-d12d-f3cae75ec8e0",
-        "x-ms-date": "Tue, 10 Dec 2019 05:30:22 GMT",
-=======
-      "RequestUri": "http://seanstagetest.file.core.windows.net/test-share-1bd8e028-618c-d456-7070-78135a776032?restype=share",
-      "RequestMethod": "DELETE",
-      "RequestHeaders": {
-        "Authorization": "Sanitized",
-        "traceparent": "00-f95d28139c16f344b52fee6c880c2c41-0e8f2366536e7b40-00",
-        "User-Agent": [
-          "azsdk-net-Storage.Files.Shares/12.0.0-dev.20191209.1\u002B61bda4d1783b0e05dba0d434ff14b2840726d3b1",
-          "(.NET Core 4.6.28008.01; Microsoft Windows 10.0.18363 )"
-        ],
-        "x-ms-client-request-id": "ea2a71e4-571e-93b4-3cef-563178290fd9",
-        "x-ms-date": "Tue, 10 Dec 2019 05:59:00 GMT",
->>>>>>> 1d9822e0
+        "x-ms-client-request-id": "3df7c68c-889b-a0c5-1a3e-e45bf6edd024",
+        "x-ms-date": "Wed, 11 Dec 2019 20:36:57 GMT",
         "x-ms-delete-snapshots": "include",
         "x-ms-return-client-request-id": "true",
         "x-ms-version": "2019-07-07"
@@ -91,33 +52,20 @@
       "StatusCode": 202,
       "ResponseHeaders": {
         "Content-Length": "0",
-<<<<<<< HEAD
-        "Date": "Tue, 10 Dec 2019 05:30:21 GMT",
-=======
-        "Date": "Tue, 10 Dec 2019 05:59:00 GMT",
->>>>>>> 1d9822e0
+        "Date": "Wed, 11 Dec 2019 20:36:56 GMT",
         "Server": [
           "Windows-Azure-File/1.0",
           "Microsoft-HTTPAPI/2.0"
         ],
-<<<<<<< HEAD
-        "x-ms-client-request-id": "4637dcec-0482-3a1e-d12d-f3cae75ec8e0",
-        "x-ms-request-id": "3e8da8d0-201a-003e-1f1a-af0544000000",
-=======
-        "x-ms-client-request-id": "ea2a71e4-571e-93b4-3cef-563178290fd9",
-        "x-ms-request-id": "8749bd3c-c01a-0019-461e-af1280000000",
->>>>>>> 1d9822e0
+        "x-ms-client-request-id": "3df7c68c-889b-a0c5-1a3e-e45bf6edd024",
+        "x-ms-request-id": "ef3e37be-c01a-0019-5b62-b01280000000",
         "x-ms-version": "2019-07-07"
       },
       "ResponseBody": []
     }
   ],
   "Variables": {
-<<<<<<< HEAD
-    "RandomSeed": "101130027",
-=======
-    "RandomSeed": "544939708",
->>>>>>> 1d9822e0
+    "RandomSeed": "1521250970",
     "Storage_TestConfigDefault": "ProductionTenant\nseanstagetest\nU2FuaXRpemVk\nhttp://seanstagetest.blob.core.windows.net\nhttp://seanstagetest.file.core.windows.net\nhttp://seanstagetest.queue.core.windows.net\nhttp://seanstagetest.table.core.windows.net\n\n\n\n\nhttp://seanstagetest-secondary.blob.core.windows.net\nhttp://seanstagetest-secondary.file.core.windows.net\nhttp://seanstagetest-secondary.queue.core.windows.net\nhttp://seanstagetest-secondary.table.core.windows.net\n\nSanitized\n\n\nCloud\nBlobEndpoint=http://seanstagetest.blob.core.windows.net/;QueueEndpoint=http://seanstagetest.queue.core.windows.net/;FileEndpoint=http://seanstagetest.file.core.windows.net/;BlobSecondaryEndpoint=http://seanstagetest-secondary.blob.core.windows.net/;QueueSecondaryEndpoint=http://seanstagetest-secondary.queue.core.windows.net/;FileSecondaryEndpoint=http://seanstagetest-secondary.file.core.windows.net/;AccountName=seanstagetest;AccountKey=Sanitized"
   }
 }