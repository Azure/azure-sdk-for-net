--- conflicted
+++ resolved
@@ -14,11 +14,7 @@
         "x-ms-client-request-id": "03b9e476-5c8a-fb09-a856-50f161b8966b",
         "x-ms-date": "Tue, 26 Jan 2021 19:27:28 GMT",
         "x-ms-return-client-request-id": "true",
-<<<<<<< HEAD
-        "x-ms-version": "2020-12-06"
-=======
         "x-ms-version": "2021-02-12"
->>>>>>> 7e782c87
       },
       "RequestBody": null,
       "StatusCode": 201,
@@ -33,11 +29,7 @@
         ],
         "x-ms-client-request-id": "03b9e476-5c8a-fb09-a856-50f161b8966b",
         "x-ms-request-id": "f57dee85-b01a-0053-7419-f4f9f6000000",
-<<<<<<< HEAD
-        "x-ms-version": "2020-12-06"
-=======
         "x-ms-version": "2021-02-12"
->>>>>>> 7e782c87
       },
       "ResponseBody": []
     },
@@ -55,11 +47,7 @@
         "x-ms-client-request-id": "8d603711-9b76-e549-0ba5-b0c0962a3264",
         "x-ms-date": "Tue, 26 Jan 2021 19:27:28 GMT",
         "x-ms-return-client-request-id": "true",
-<<<<<<< HEAD
-        "x-ms-version": "2020-12-06"
-=======
         "x-ms-version": "2021-02-12"
->>>>>>> 7e782c87
       },
       "RequestBody": null,
       "StatusCode": 404,
@@ -74,11 +62,7 @@
         "x-ms-client-request-id": "8d603711-9b76-e549-0ba5-b0c0962a3264",
         "x-ms-error-code": "ResourceNotFound",
         "x-ms-request-id": "f57dee8f-b01a-0053-7c19-f4f9f6000000",
-<<<<<<< HEAD
-        "x-ms-version": "2020-12-06"
-=======
         "x-ms-version": "2021-02-12"
->>>>>>> 7e782c87
       },
       "ResponseBody": [
         "﻿<?xml version=\"1.0\" encoding=\"utf-8\"?><Error><Code>ResourceNotFound</Code><Message>The specified resource does not exist.\n",
@@ -101,11 +85,7 @@
         "x-ms-date": "Tue, 26 Jan 2021 19:27:28 GMT",
         "x-ms-delete-snapshots": "include",
         "x-ms-return-client-request-id": "true",
-<<<<<<< HEAD
-        "x-ms-version": "2020-12-06"
-=======
         "x-ms-version": "2021-02-12"
->>>>>>> 7e782c87
       },
       "RequestBody": null,
       "StatusCode": 202,
@@ -118,11 +98,7 @@
         ],
         "x-ms-client-request-id": "91ce146d-dbe3-c5a7-c6fd-de035fe887f8",
         "x-ms-request-id": "f57dee97-b01a-0053-0419-f4f9f6000000",
-<<<<<<< HEAD
-        "x-ms-version": "2020-12-06"
-=======
         "x-ms-version": "2021-02-12"
->>>>>>> 7e782c87
       },
       "ResponseBody": []
     }
