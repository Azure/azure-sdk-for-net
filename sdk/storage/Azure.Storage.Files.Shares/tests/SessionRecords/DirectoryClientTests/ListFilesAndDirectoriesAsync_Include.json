--- conflicted
+++ resolved
@@ -14,11 +14,7 @@
         "x-ms-client-request-id": "7d36fb2a-12e3-928d-fd4a-774355ace441",
         "x-ms-date": "Wed, 12 May 2021 17:57:52 GMT",
         "x-ms-return-client-request-id": "true",
-<<<<<<< HEAD
-        "x-ms-version": "2020-12-06"
-=======
-        "x-ms-version": "2021-02-12"
->>>>>>> 7e782c87
+        "x-ms-version": "2021-02-12"
       },
       "RequestBody": null,
       "StatusCode": 201,
@@ -33,11 +29,7 @@
         ],
         "x-ms-client-request-id": "7d36fb2a-12e3-928d-fd4a-774355ace441",
         "x-ms-request-id": "339b289d-901a-007b-3058-47985e000000",
-<<<<<<< HEAD
-        "x-ms-version": "2020-12-06"
-=======
-        "x-ms-version": "2021-02-12"
->>>>>>> 7e782c87
+        "x-ms-version": "2021-02-12"
       },
       "ResponseBody": []
     },
@@ -59,11 +51,7 @@
         "x-ms-file-last-write-time": "Now",
         "x-ms-file-permission": "Inherit",
         "x-ms-return-client-request-id": "true",
-<<<<<<< HEAD
-        "x-ms-version": "2020-12-06"
-=======
-        "x-ms-version": "2021-02-12"
->>>>>>> 7e782c87
+        "x-ms-version": "2021-02-12"
       },
       "RequestBody": null,
       "StatusCode": 201,
@@ -86,11 +74,7 @@
         "x-ms-file-permission-key": "17860367565182308406*11459378189709739967",
         "x-ms-request-id": "339b28a0-901a-007b-3158-47985e000000",
         "x-ms-request-server-encrypted": "true",
-<<<<<<< HEAD
-        "x-ms-version": "2020-12-06"
-=======
-        "x-ms-version": "2021-02-12"
->>>>>>> 7e782c87
+        "x-ms-version": "2021-02-12"
       },
       "ResponseBody": []
     },
@@ -114,11 +98,7 @@
         "x-ms-file-permission": "Inherit",
         "x-ms-return-client-request-id": "true",
         "x-ms-type": "file",
-<<<<<<< HEAD
-        "x-ms-version": "2020-12-06"
-=======
-        "x-ms-version": "2021-02-12"
->>>>>>> 7e782c87
+        "x-ms-version": "2021-02-12"
       },
       "RequestBody": null,
       "StatusCode": 201,
@@ -141,11 +121,7 @@
         "x-ms-file-permission-key": "4010187179898695473*11459378189709739967",
         "x-ms-request-id": "339b28a2-901a-007b-3258-47985e000000",
         "x-ms-request-server-encrypted": "true",
-<<<<<<< HEAD
-        "x-ms-version": "2020-12-06"
-=======
-        "x-ms-version": "2021-02-12"
->>>>>>> 7e782c87
+        "x-ms-version": "2021-02-12"
       },
       "ResponseBody": []
     },
@@ -167,11 +143,7 @@
         "x-ms-file-last-write-time": "Now",
         "x-ms-file-permission": "Inherit",
         "x-ms-return-client-request-id": "true",
-<<<<<<< HEAD
-        "x-ms-version": "2020-12-06"
-=======
-        "x-ms-version": "2021-02-12"
->>>>>>> 7e782c87
+        "x-ms-version": "2021-02-12"
       },
       "RequestBody": null,
       "StatusCode": 201,
@@ -194,11 +166,7 @@
         "x-ms-file-permission-key": "17860367565182308406*11459378189709739967",
         "x-ms-request-id": "339b28a3-901a-007b-3358-47985e000000",
         "x-ms-request-server-encrypted": "true",
-<<<<<<< HEAD
-        "x-ms-version": "2020-12-06"
-=======
-        "x-ms-version": "2021-02-12"
->>>>>>> 7e782c87
+        "x-ms-version": "2021-02-12"
       },
       "ResponseBody": []
     },
@@ -217,11 +185,7 @@
         "x-ms-date": "Wed, 12 May 2021 17:57:53 GMT",
         "x-ms-file-extended-info": "true",
         "x-ms-return-client-request-id": "true",
-<<<<<<< HEAD
-        "x-ms-version": "2020-12-06"
-=======
-        "x-ms-version": "2021-02-12"
->>>>>>> 7e782c87
+        "x-ms-version": "2021-02-12"
       },
       "RequestBody": null,
       "StatusCode": 200,
@@ -235,11 +199,7 @@
         "Transfer-Encoding": "chunked",
         "x-ms-client-request-id": "f2e93295-d191-db26-61ff-0763159349ce",
         "x-ms-request-id": "339b28a5-901a-007b-3458-47985e000000",
-<<<<<<< HEAD
-        "x-ms-version": "2020-12-06"
-=======
-        "x-ms-version": "2021-02-12"
->>>>>>> 7e782c87
+        "x-ms-version": "2021-02-12"
       },
       "ResponseBody": "﻿<?xml version=\"1.0\" encoding=\"utf-8\"?><EnumerationResults ServiceEndpoint=\"https://seanmcccanary3.file.core.windows.net/\" ShareName=\"test-share-ce6f4aa4-c28b-64cf-9828-e3e3f2cbd2b3\" DirectoryPath=\"test-directory-5ee2f190-193d-8ca8-d96c-c023f97887f0\"><DirectoryId>13835128424026341376</DirectoryId><Entries><Directory><Name>test-directory-f3b6f7bd-27c8-26d2-5b73-204b47c08bc8</Name><FileId>16140971433240035328</FileId><Properties><CreationTime>2021-05-12T17:57:54.8374886Z</CreationTime><LastAccessTime>2021-05-12T17:57:54.8374886Z</LastAccessTime><LastWriteTime>2021-05-12T17:57:54.8374886Z</LastWriteTime><ChangeTime>2021-05-12T17:57:54.8374886Z</ChangeTime><Last-Modified>Wed, 12 May 2021 17:57:54 GMT</Last-Modified><Etag>\"0x8D9156F77FEC766\"</Etag></Properties><Attributes>Directory</Attributes><PermissionKey>17860367565182308406*11459378189709739967</PermissionKey></Directory><File><Name>test-file-616686c3-ecf3-3bab-2258-d660ca02ecad</Name><FileId>11529285414812647424</FileId><Properties><Content-Length>1024</Content-Length><CreationTime>2021-05-12T17:57:54.7574331Z</CreationTime><LastAccessTime>2021-05-12T17:57:54.7574331Z</LastAccessTime><LastWriteTime>2021-05-12T17:57:54.7574331Z</LastWriteTime><ChangeTime>2021-05-12T17:57:54.7574331Z</ChangeTime><Last-Modified>Wed, 12 May 2021 17:57:54 GMT</Last-Modified><Etag>\"0x8D9156F77F2903B\"</Etag></Properties><Attributes>Archive</Attributes><PermissionKey>4010187179898695473*11459378189709739967</PermissionKey></File></Entries><NextMarker /></EnumerationResults>"
     },
@@ -258,11 +218,7 @@
         "x-ms-date": "Wed, 12 May 2021 17:57:53 GMT",
         "x-ms-delete-snapshots": "include",
         "x-ms-return-client-request-id": "true",
-<<<<<<< HEAD
-        "x-ms-version": "2020-12-06"
-=======
-        "x-ms-version": "2021-02-12"
->>>>>>> 7e782c87
+        "x-ms-version": "2021-02-12"
       },
       "RequestBody": null,
       "StatusCode": 202,
@@ -275,11 +231,7 @@
         ],
         "x-ms-client-request-id": "f8bd2068-5b39-2d89-d971-fb373ecdd47c",
         "x-ms-request-id": "339b28a6-901a-007b-3558-47985e000000",
-<<<<<<< HEAD
-        "x-ms-version": "2020-12-06"
-=======
-        "x-ms-version": "2021-02-12"
->>>>>>> 7e782c87
+        "x-ms-version": "2021-02-12"
       },
       "ResponseBody": []
     }
