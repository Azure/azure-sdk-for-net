--- conflicted
+++ resolved
@@ -14,11 +14,7 @@
         "x-ms-client-request-id": "6b91cf7c-5d82-d23b-d01b-8c36e0d0f9d5",
         "x-ms-date": "Tue, 26 Jan 2021 19:27:18 GMT",
         "x-ms-return-client-request-id": "true",
-<<<<<<< HEAD
-        "x-ms-version": "2020-12-06"
-=======
         "x-ms-version": "2021-02-12"
->>>>>>> 7e782c87
       },
       "RequestBody": null,
       "StatusCode": 201,
@@ -33,11 +29,7 @@
         ],
         "x-ms-client-request-id": "6b91cf7c-5d82-d23b-d01b-8c36e0d0f9d5",
         "x-ms-request-id": "c24e1444-d01a-008e-6719-f40c74000000",
-<<<<<<< HEAD
-        "x-ms-version": "2020-12-06"
-=======
         "x-ms-version": "2021-02-12"
->>>>>>> 7e782c87
       },
       "ResponseBody": []
     },
@@ -59,11 +51,7 @@
         "x-ms-file-last-write-time": "Now",
         "x-ms-file-permission": "O:S-1-5-21-2127521184-1604012920-1887927527-21560751G:S-1-5-21-2127521184-1604012920-1887927527-513D:AI(A;;FA;;;SY)(A;;FA;;;BA)(A;;0x1200a9;;;S-1-5-21-397955417-626881126-188441444-3053964)",
         "x-ms-return-client-request-id": "true",
-<<<<<<< HEAD
-        "x-ms-version": "2020-12-06"
-=======
         "x-ms-version": "2021-02-12"
->>>>>>> 7e782c87
       },
       "RequestBody": null,
       "StatusCode": 201,
@@ -86,11 +74,7 @@
         "x-ms-file-permission-key": "9019159817152516874*11459378189709739967",
         "x-ms-request-id": "c24e1447-d01a-008e-6819-f40c74000000",
         "x-ms-request-server-encrypted": "true",
-<<<<<<< HEAD
-        "x-ms-version": "2020-12-06"
-=======
         "x-ms-version": "2021-02-12"
->>>>>>> 7e782c87
       },
       "ResponseBody": []
     },
@@ -109,11 +93,7 @@
         "x-ms-date": "Tue, 26 Jan 2021 19:27:18 GMT",
         "x-ms-delete-snapshots": "include",
         "x-ms-return-client-request-id": "true",
-<<<<<<< HEAD
-        "x-ms-version": "2020-12-06"
-=======
         "x-ms-version": "2021-02-12"
->>>>>>> 7e782c87
       },
       "RequestBody": null,
       "StatusCode": 202,
@@ -126,11 +106,7 @@
         ],
         "x-ms-client-request-id": "03491757-6312-1539-e260-976cc5b825ea",
         "x-ms-request-id": "c24e1449-d01a-008e-6919-f40c74000000",
-<<<<<<< HEAD
-        "x-ms-version": "2020-12-06"
-=======
         "x-ms-version": "2021-02-12"
->>>>>>> 7e782c87
       },
       "ResponseBody": []
     }
