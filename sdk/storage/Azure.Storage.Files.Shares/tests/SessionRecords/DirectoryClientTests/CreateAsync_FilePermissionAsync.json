{
  "Entries": [
    {
<<<<<<< HEAD
      "RequestUri": "http://seanstagetest.file.core.windows.net/test-share-7949c4be-685c-8ea1-8fe0-c2c0e2feaf90?restype=share",
      "RequestMethod": "PUT",
      "RequestHeaders": {
        "Authorization": "Sanitized",
        "traceparent": "00-da4875fb7a3e65408cf5fa5279959d0a-87eb7a5da6352e42-00",
        "User-Agent": [
          "azsdk-net-Storage.Files.Shares/12.0.0-dev.20191209.1\u002Bb71b1fa965b15eccfc57e2c7781b8bf85cd4c766",
          "(.NET Core 4.6.28008.01; Microsoft Windows 10.0.18363 )"
        ],
        "x-ms-client-request-id": "ed52cb3c-cd8a-a920-164e-162dc4438adb",
        "x-ms-date": "Tue, 10 Dec 2019 05:30:33 GMT",
=======
      "RequestUri": "http://seanstagetest.file.core.windows.net/test-share-6258aa41-0841-718d-3f71-6a3ef1c9ed4b?restype=share",
      "RequestMethod": "PUT",
      "RequestHeaders": {
        "Authorization": "Sanitized",
        "traceparent": "00-505595ebda905d4abda1d51fb2fe58b5-ba6d84790e37034d-00",
        "User-Agent": [
          "azsdk-net-Storage.Files.Shares/12.0.0-dev.20191209.1\u002B61bda4d1783b0e05dba0d434ff14b2840726d3b1",
          "(.NET Core 4.6.28008.01; Microsoft Windows 10.0.18363 )"
        ],
        "x-ms-client-request-id": "e24c979d-faf0-d9f3-8ccf-7c1ae175feb2",
        "x-ms-date": "Tue, 10 Dec 2019 05:59:11 GMT",
>>>>>>> 1d9822e0
        "x-ms-return-client-request-id": "true",
        "x-ms-version": "2019-07-07"
      },
      "RequestBody": null,
      "StatusCode": 201,
      "ResponseHeaders": {
        "Content-Length": "0",
<<<<<<< HEAD
        "Date": "Tue, 10 Dec 2019 05:30:33 GMT",
        "ETag": "\u00220x8D77D3213FE229A\u0022",
        "Last-Modified": "Tue, 10 Dec 2019 05:30:33 GMT",
=======
        "Date": "Tue, 10 Dec 2019 05:59:11 GMT",
        "ETag": "\u00220x8D77D361437AE23\u0022",
        "Last-Modified": "Tue, 10 Dec 2019 05:59:11 GMT",
>>>>>>> 1d9822e0
        "Server": [
          "Windows-Azure-File/1.0",
          "Microsoft-HTTPAPI/2.0"
        ],
<<<<<<< HEAD
        "x-ms-client-request-id": "ed52cb3c-cd8a-a920-164e-162dc4438adb",
        "x-ms-request-id": "3e8da96a-201a-003e-181a-af0544000000",
=======
        "x-ms-client-request-id": "e24c979d-faf0-d9f3-8ccf-7c1ae175feb2",
        "x-ms-request-id": "8749bddf-c01a-0019-3e1e-af1280000000",
>>>>>>> 1d9822e0
        "x-ms-version": "2019-07-07"
      },
      "ResponseBody": []
    },
    {
<<<<<<< HEAD
      "RequestUri": "http://seanstagetest.file.core.windows.net/test-share-7949c4be-685c-8ea1-8fe0-c2c0e2feaf90/test-directory-919664ab-7fff-db86-738d-eb8997665a61?restype=directory",
      "RequestMethod": "PUT",
      "RequestHeaders": {
        "Authorization": "Sanitized",
        "traceparent": "00-f23ef7ac6071e348aad65879c5ba1cee-7aeb50a39c528d48-00",
        "User-Agent": [
          "azsdk-net-Storage.Files.Shares/12.0.0-dev.20191209.1\u002Bb71b1fa965b15eccfc57e2c7781b8bf85cd4c766",
          "(.NET Core 4.6.28008.01; Microsoft Windows 10.0.18363 )"
        ],
        "x-ms-client-request-id": "d090f548-dd97-bd73-4477-7afde19612b0",
        "x-ms-date": "Tue, 10 Dec 2019 05:30:33 GMT",
=======
      "RequestUri": "http://seanstagetest.file.core.windows.net/test-share-6258aa41-0841-718d-3f71-6a3ef1c9ed4b/test-directory-52c3830a-415f-4afc-6714-05ac5759c201?restype=directory",
      "RequestMethod": "PUT",
      "RequestHeaders": {
        "Authorization": "Sanitized",
        "traceparent": "00-a0154aa629dd534585570247c06f1bdd-788a66db0e239a4d-00",
        "User-Agent": [
          "azsdk-net-Storage.Files.Shares/12.0.0-dev.20191209.1\u002B61bda4d1783b0e05dba0d434ff14b2840726d3b1",
          "(.NET Core 4.6.28008.01; Microsoft Windows 10.0.18363 )"
        ],
        "x-ms-client-request-id": "2b29fd95-877a-5ce6-9b01-7adbf5468232",
        "x-ms-date": "Tue, 10 Dec 2019 05:59:11 GMT",
>>>>>>> 1d9822e0
        "x-ms-file-attributes": "None",
        "x-ms-file-creation-time": "Now",
        "x-ms-file-last-write-time": "Now",
        "x-ms-file-permission": "O:S-1-5-21-2127521184-1604012920-1887927527-21560751G:S-1-5-21-2127521184-1604012920-1887927527-513D:AI(A;;FA;;;SY)(A;;FA;;;BA)(A;;0x1200a9;;;S-1-5-21-397955417-626881126-188441444-3053964)",
        "x-ms-return-client-request-id": "true",
        "x-ms-version": "2019-07-07"
      },
      "RequestBody": null,
      "StatusCode": 201,
      "ResponseHeaders": {
        "Content-Length": "0",
<<<<<<< HEAD
        "Date": "Tue, 10 Dec 2019 05:30:33 GMT",
        "ETag": "\u00220x8D77D32140CECC0\u0022",
        "Last-Modified": "Tue, 10 Dec 2019 05:30:33 GMT",
=======
        "Date": "Tue, 10 Dec 2019 05:59:11 GMT",
        "ETag": "\u00220x8D77D361446A4B8\u0022",
        "Last-Modified": "Tue, 10 Dec 2019 05:59:11 GMT",
>>>>>>> 1d9822e0
        "Server": [
          "Windows-Azure-File/1.0",
          "Microsoft-HTTPAPI/2.0"
        ],
<<<<<<< HEAD
        "x-ms-client-request-id": "d090f548-dd97-bd73-4477-7afde19612b0",
        "x-ms-file-attributes": "Directory",
        "x-ms-file-change-time": "2019-12-10T05:30:33.4442688Z",
        "x-ms-file-creation-time": "2019-12-10T05:30:33.4442688Z",
        "x-ms-file-id": "13835128424026341376",
        "x-ms-file-last-write-time": "2019-12-10T05:30:33.4442688Z",
        "x-ms-file-parent-id": "0",
        "x-ms-file-permission-key": "16713728419002454479*422928105932735866",
        "x-ms-request-id": "3e8da96c-201a-003e-191a-af0544000000",
=======
        "x-ms-client-request-id": "2b29fd95-877a-5ce6-9b01-7adbf5468232",
        "x-ms-file-attributes": "Directory",
        "x-ms-file-change-time": "2019-12-10T05:59:11.8094520Z",
        "x-ms-file-creation-time": "2019-12-10T05:59:11.8094520Z",
        "x-ms-file-id": "13835128424026341376",
        "x-ms-file-last-write-time": "2019-12-10T05:59:11.8094520Z",
        "x-ms-file-parent-id": "0",
        "x-ms-file-permission-key": "16713728419002454479*422928105932735866",
        "x-ms-request-id": "8749bde1-c01a-0019-3f1e-af1280000000",
>>>>>>> 1d9822e0
        "x-ms-request-server-encrypted": "true",
        "x-ms-version": "2019-07-07"
      },
      "ResponseBody": []
    },
    {
<<<<<<< HEAD
      "RequestUri": "http://seanstagetest.file.core.windows.net/test-share-7949c4be-685c-8ea1-8fe0-c2c0e2feaf90?restype=share",
      "RequestMethod": "DELETE",
      "RequestHeaders": {
        "Authorization": "Sanitized",
        "traceparent": "00-ac8deceea34d094ab5954bf3b05df975-c5779a999edb3c43-00",
        "User-Agent": [
          "azsdk-net-Storage.Files.Shares/12.0.0-dev.20191209.1\u002Bb71b1fa965b15eccfc57e2c7781b8bf85cd4c766",
          "(.NET Core 4.6.28008.01; Microsoft Windows 10.0.18363 )"
        ],
        "x-ms-client-request-id": "a140a196-89d6-94ca-dbc7-d23447087367",
        "x-ms-date": "Tue, 10 Dec 2019 05:30:33 GMT",
=======
      "RequestUri": "http://seanstagetest.file.core.windows.net/test-share-6258aa41-0841-718d-3f71-6a3ef1c9ed4b?restype=share",
      "RequestMethod": "DELETE",
      "RequestHeaders": {
        "Authorization": "Sanitized",
        "traceparent": "00-96992057aeaa3b49a0774b0b2c275a44-adf6a72283f4de46-00",
        "User-Agent": [
          "azsdk-net-Storage.Files.Shares/12.0.0-dev.20191209.1\u002B61bda4d1783b0e05dba0d434ff14b2840726d3b1",
          "(.NET Core 4.6.28008.01; Microsoft Windows 10.0.18363 )"
        ],
        "x-ms-client-request-id": "59161db1-962f-1086-3d44-bd7b907f03f0",
        "x-ms-date": "Tue, 10 Dec 2019 05:59:11 GMT",
>>>>>>> 1d9822e0
        "x-ms-delete-snapshots": "include",
        "x-ms-return-client-request-id": "true",
        "x-ms-version": "2019-07-07"
      },
      "RequestBody": null,
      "StatusCode": 202,
      "ResponseHeaders": {
        "Content-Length": "0",
<<<<<<< HEAD
        "Date": "Tue, 10 Dec 2019 05:30:33 GMT",
=======
        "Date": "Tue, 10 Dec 2019 05:59:11 GMT",
>>>>>>> 1d9822e0
        "Server": [
          "Windows-Azure-File/1.0",
          "Microsoft-HTTPAPI/2.0"
        ],
<<<<<<< HEAD
        "x-ms-client-request-id": "a140a196-89d6-94ca-dbc7-d23447087367",
        "x-ms-request-id": "3e8da96d-201a-003e-1a1a-af0544000000",
=======
        "x-ms-client-request-id": "59161db1-962f-1086-3d44-bd7b907f03f0",
        "x-ms-request-id": "8749bde2-c01a-0019-401e-af1280000000",
>>>>>>> 1d9822e0
        "x-ms-version": "2019-07-07"
      },
      "ResponseBody": []
    }
  ],
  "Variables": {
<<<<<<< HEAD
    "RandomSeed": "809379951",
=======
    "RandomSeed": "993302416",
>>>>>>> 1d9822e0
    "Storage_TestConfigDefault": "ProductionTenant\nseanstagetest\nU2FuaXRpemVk\nhttp://seanstagetest.blob.core.windows.net\nhttp://seanstagetest.file.core.windows.net\nhttp://seanstagetest.queue.core.windows.net\nhttp://seanstagetest.table.core.windows.net\n\n\n\n\nhttp://seanstagetest-secondary.blob.core.windows.net\nhttp://seanstagetest-secondary.file.core.windows.net\nhttp://seanstagetest-secondary.queue.core.windows.net\nhttp://seanstagetest-secondary.table.core.windows.net\n\nSanitized\n\n\nCloud\nBlobEndpoint=http://seanstagetest.blob.core.windows.net/;QueueEndpoint=http://seanstagetest.queue.core.windows.net/;FileEndpoint=http://seanstagetest.file.core.windows.net/;BlobSecondaryEndpoint=http://seanstagetest-secondary.blob.core.windows.net/;QueueSecondaryEndpoint=http://seanstagetest-secondary.queue.core.windows.net/;FileSecondaryEndpoint=http://seanstagetest-secondary.file.core.windows.net/;AccountName=seanstagetest;AccountKey=Sanitized"
  }
}<|MERGE_RESOLUTION|>--- conflicted
+++ resolved
@@ -1,31 +1,17 @@
 {
   "Entries": [
     {
-<<<<<<< HEAD
-      "RequestUri": "http://seanstagetest.file.core.windows.net/test-share-7949c4be-685c-8ea1-8fe0-c2c0e2feaf90?restype=share",
+      "RequestUri": "http://seanstagetest.file.core.windows.net/test-share-3b87d813-fe2c-a2fe-ff68-8336e265db47?restype=share",
       "RequestMethod": "PUT",
       "RequestHeaders": {
         "Authorization": "Sanitized",
-        "traceparent": "00-da4875fb7a3e65408cf5fa5279959d0a-87eb7a5da6352e42-00",
+        "traceparent": "00-014d7c8a5ed57948b8454dde09ce8c45-0389bafb54c40e4d-00",
         "User-Agent": [
-          "azsdk-net-Storage.Files.Shares/12.0.0-dev.20191209.1\u002Bb71b1fa965b15eccfc57e2c7781b8bf85cd4c766",
+          "azsdk-net-Storage.Files.Shares/12.0.0-dev.20191211.1\u002B899431c003876eb9b26cefd8e8a37e7f27f82ced",
           "(.NET Core 4.6.28008.01; Microsoft Windows 10.0.18363 )"
         ],
-        "x-ms-client-request-id": "ed52cb3c-cd8a-a920-164e-162dc4438adb",
-        "x-ms-date": "Tue, 10 Dec 2019 05:30:33 GMT",
-=======
-      "RequestUri": "http://seanstagetest.file.core.windows.net/test-share-6258aa41-0841-718d-3f71-6a3ef1c9ed4b?restype=share",
-      "RequestMethod": "PUT",
-      "RequestHeaders": {
-        "Authorization": "Sanitized",
-        "traceparent": "00-505595ebda905d4abda1d51fb2fe58b5-ba6d84790e37034d-00",
-        "User-Agent": [
-          "azsdk-net-Storage.Files.Shares/12.0.0-dev.20191209.1\u002B61bda4d1783b0e05dba0d434ff14b2840726d3b1",
-          "(.NET Core 4.6.28008.01; Microsoft Windows 10.0.18363 )"
-        ],
-        "x-ms-client-request-id": "e24c979d-faf0-d9f3-8ccf-7c1ae175feb2",
-        "x-ms-date": "Tue, 10 Dec 2019 05:59:11 GMT",
->>>>>>> 1d9822e0
+        "x-ms-client-request-id": "8fdd8041-6ea9-2ee3-b85e-65e955a57165",
+        "x-ms-date": "Wed, 11 Dec 2019 20:37:08 GMT",
         "x-ms-return-client-request-id": "true",
         "x-ms-version": "2019-07-07"
       },
@@ -33,56 +19,31 @@
       "StatusCode": 201,
       "ResponseHeaders": {
         "Content-Length": "0",
-<<<<<<< HEAD
-        "Date": "Tue, 10 Dec 2019 05:30:33 GMT",
-        "ETag": "\u00220x8D77D3213FE229A\u0022",
-        "Last-Modified": "Tue, 10 Dec 2019 05:30:33 GMT",
-=======
-        "Date": "Tue, 10 Dec 2019 05:59:11 GMT",
-        "ETag": "\u00220x8D77D361437AE23\u0022",
-        "Last-Modified": "Tue, 10 Dec 2019 05:59:11 GMT",
->>>>>>> 1d9822e0
+        "Date": "Wed, 11 Dec 2019 20:37:08 GMT",
+        "ETag": "\u00220x8D77E79E44F9267\u0022",
+        "Last-Modified": "Wed, 11 Dec 2019 20:37:08 GMT",
         "Server": [
           "Windows-Azure-File/1.0",
           "Microsoft-HTTPAPI/2.0"
         ],
-<<<<<<< HEAD
-        "x-ms-client-request-id": "ed52cb3c-cd8a-a920-164e-162dc4438adb",
-        "x-ms-request-id": "3e8da96a-201a-003e-181a-af0544000000",
-=======
-        "x-ms-client-request-id": "e24c979d-faf0-d9f3-8ccf-7c1ae175feb2",
-        "x-ms-request-id": "8749bddf-c01a-0019-3e1e-af1280000000",
->>>>>>> 1d9822e0
+        "x-ms-client-request-id": "8fdd8041-6ea9-2ee3-b85e-65e955a57165",
+        "x-ms-request-id": "ef3e385a-c01a-0019-5462-b01280000000",
         "x-ms-version": "2019-07-07"
       },
       "ResponseBody": []
     },
     {
-<<<<<<< HEAD
-      "RequestUri": "http://seanstagetest.file.core.windows.net/test-share-7949c4be-685c-8ea1-8fe0-c2c0e2feaf90/test-directory-919664ab-7fff-db86-738d-eb8997665a61?restype=directory",
+      "RequestUri": "http://seanstagetest.file.core.windows.net/test-share-3b87d813-fe2c-a2fe-ff68-8336e265db47/test-directory-06efcd8e-9430-99fa-cba2-a1ca8bc03d07?restype=directory",
       "RequestMethod": "PUT",
       "RequestHeaders": {
         "Authorization": "Sanitized",
-        "traceparent": "00-f23ef7ac6071e348aad65879c5ba1cee-7aeb50a39c528d48-00",
+        "traceparent": "00-8dda3dbc60dedd4db515bd833517c0c1-16443e1889f4d048-00",
         "User-Agent": [
-          "azsdk-net-Storage.Files.Shares/12.0.0-dev.20191209.1\u002Bb71b1fa965b15eccfc57e2c7781b8bf85cd4c766",
+          "azsdk-net-Storage.Files.Shares/12.0.0-dev.20191211.1\u002B899431c003876eb9b26cefd8e8a37e7f27f82ced",
           "(.NET Core 4.6.28008.01; Microsoft Windows 10.0.18363 )"
         ],
-        "x-ms-client-request-id": "d090f548-dd97-bd73-4477-7afde19612b0",
-        "x-ms-date": "Tue, 10 Dec 2019 05:30:33 GMT",
-=======
-      "RequestUri": "http://seanstagetest.file.core.windows.net/test-share-6258aa41-0841-718d-3f71-6a3ef1c9ed4b/test-directory-52c3830a-415f-4afc-6714-05ac5759c201?restype=directory",
-      "RequestMethod": "PUT",
-      "RequestHeaders": {
-        "Authorization": "Sanitized",
-        "traceparent": "00-a0154aa629dd534585570247c06f1bdd-788a66db0e239a4d-00",
-        "User-Agent": [
-          "azsdk-net-Storage.Files.Shares/12.0.0-dev.20191209.1\u002B61bda4d1783b0e05dba0d434ff14b2840726d3b1",
-          "(.NET Core 4.6.28008.01; Microsoft Windows 10.0.18363 )"
-        ],
-        "x-ms-client-request-id": "2b29fd95-877a-5ce6-9b01-7adbf5468232",
-        "x-ms-date": "Tue, 10 Dec 2019 05:59:11 GMT",
->>>>>>> 1d9822e0
+        "x-ms-client-request-id": "97af0df0-f509-ac45-8644-c306cc18a2f7",
+        "x-ms-date": "Wed, 11 Dec 2019 20:37:08 GMT",
         "x-ms-file-attributes": "None",
         "x-ms-file-creation-time": "Now",
         "x-ms-file-last-write-time": "Now",
@@ -94,71 +55,39 @@
       "StatusCode": 201,
       "ResponseHeaders": {
         "Content-Length": "0",
-<<<<<<< HEAD
-        "Date": "Tue, 10 Dec 2019 05:30:33 GMT",
-        "ETag": "\u00220x8D77D32140CECC0\u0022",
-        "Last-Modified": "Tue, 10 Dec 2019 05:30:33 GMT",
-=======
-        "Date": "Tue, 10 Dec 2019 05:59:11 GMT",
-        "ETag": "\u00220x8D77D361446A4B8\u0022",
-        "Last-Modified": "Tue, 10 Dec 2019 05:59:11 GMT",
->>>>>>> 1d9822e0
+        "Date": "Wed, 11 Dec 2019 20:37:08 GMT",
+        "ETag": "\u00220x8D77E79E45DE7F6\u0022",
+        "Last-Modified": "Wed, 11 Dec 2019 20:37:08 GMT",
         "Server": [
           "Windows-Azure-File/1.0",
           "Microsoft-HTTPAPI/2.0"
         ],
-<<<<<<< HEAD
-        "x-ms-client-request-id": "d090f548-dd97-bd73-4477-7afde19612b0",
+        "x-ms-client-request-id": "97af0df0-f509-ac45-8644-c306cc18a2f7",
         "x-ms-file-attributes": "Directory",
-        "x-ms-file-change-time": "2019-12-10T05:30:33.4442688Z",
-        "x-ms-file-creation-time": "2019-12-10T05:30:33.4442688Z",
+        "x-ms-file-change-time": "2019-12-11T20:37:08.3716598Z",
+        "x-ms-file-creation-time": "2019-12-11T20:37:08.3716598Z",
         "x-ms-file-id": "13835128424026341376",
-        "x-ms-file-last-write-time": "2019-12-10T05:30:33.4442688Z",
+        "x-ms-file-last-write-time": "2019-12-11T20:37:08.3716598Z",
         "x-ms-file-parent-id": "0",
         "x-ms-file-permission-key": "16713728419002454479*422928105932735866",
-        "x-ms-request-id": "3e8da96c-201a-003e-191a-af0544000000",
-=======
-        "x-ms-client-request-id": "2b29fd95-877a-5ce6-9b01-7adbf5468232",
-        "x-ms-file-attributes": "Directory",
-        "x-ms-file-change-time": "2019-12-10T05:59:11.8094520Z",
-        "x-ms-file-creation-time": "2019-12-10T05:59:11.8094520Z",
-        "x-ms-file-id": "13835128424026341376",
-        "x-ms-file-last-write-time": "2019-12-10T05:59:11.8094520Z",
-        "x-ms-file-parent-id": "0",
-        "x-ms-file-permission-key": "16713728419002454479*422928105932735866",
-        "x-ms-request-id": "8749bde1-c01a-0019-3f1e-af1280000000",
->>>>>>> 1d9822e0
+        "x-ms-request-id": "ef3e385c-c01a-0019-5562-b01280000000",
         "x-ms-request-server-encrypted": "true",
         "x-ms-version": "2019-07-07"
       },
       "ResponseBody": []
     },
     {
-<<<<<<< HEAD
-      "RequestUri": "http://seanstagetest.file.core.windows.net/test-share-7949c4be-685c-8ea1-8fe0-c2c0e2feaf90?restype=share",
+      "RequestUri": "http://seanstagetest.file.core.windows.net/test-share-3b87d813-fe2c-a2fe-ff68-8336e265db47?restype=share",
       "RequestMethod": "DELETE",
       "RequestHeaders": {
         "Authorization": "Sanitized",
-        "traceparent": "00-ac8deceea34d094ab5954bf3b05df975-c5779a999edb3c43-00",
+        "traceparent": "00-fe90686c46df5a4eb15e2c0c5d35e0a1-2d75746be8d1884e-00",
         "User-Agent": [
-          "azsdk-net-Storage.Files.Shares/12.0.0-dev.20191209.1\u002Bb71b1fa965b15eccfc57e2c7781b8bf85cd4c766",
+          "azsdk-net-Storage.Files.Shares/12.0.0-dev.20191211.1\u002B899431c003876eb9b26cefd8e8a37e7f27f82ced",
           "(.NET Core 4.6.28008.01; Microsoft Windows 10.0.18363 )"
         ],
-        "x-ms-client-request-id": "a140a196-89d6-94ca-dbc7-d23447087367",
-        "x-ms-date": "Tue, 10 Dec 2019 05:30:33 GMT",
-=======
-      "RequestUri": "http://seanstagetest.file.core.windows.net/test-share-6258aa41-0841-718d-3f71-6a3ef1c9ed4b?restype=share",
-      "RequestMethod": "DELETE",
-      "RequestHeaders": {
-        "Authorization": "Sanitized",
-        "traceparent": "00-96992057aeaa3b49a0774b0b2c275a44-adf6a72283f4de46-00",
-        "User-Agent": [
-          "azsdk-net-Storage.Files.Shares/12.0.0-dev.20191209.1\u002B61bda4d1783b0e05dba0d434ff14b2840726d3b1",
-          "(.NET Core 4.6.28008.01; Microsoft Windows 10.0.18363 )"
-        ],
-        "x-ms-client-request-id": "59161db1-962f-1086-3d44-bd7b907f03f0",
-        "x-ms-date": "Tue, 10 Dec 2019 05:59:11 GMT",
->>>>>>> 1d9822e0
+        "x-ms-client-request-id": "7edaad12-a610-77fe-c848-db4388978e90",
+        "x-ms-date": "Wed, 11 Dec 2019 20:37:08 GMT",
         "x-ms-delete-snapshots": "include",
         "x-ms-return-client-request-id": "true",
         "x-ms-version": "2019-07-07"
@@ -167,33 +96,20 @@
       "StatusCode": 202,
       "ResponseHeaders": {
         "Content-Length": "0",
-<<<<<<< HEAD
-        "Date": "Tue, 10 Dec 2019 05:30:33 GMT",
-=======
-        "Date": "Tue, 10 Dec 2019 05:59:11 GMT",
->>>>>>> 1d9822e0
+        "Date": "Wed, 11 Dec 2019 20:37:08 GMT",
         "Server": [
           "Windows-Azure-File/1.0",
           "Microsoft-HTTPAPI/2.0"
         ],
-<<<<<<< HEAD
-        "x-ms-client-request-id": "a140a196-89d6-94ca-dbc7-d23447087367",
-        "x-ms-request-id": "3e8da96d-201a-003e-1a1a-af0544000000",
-=======
-        "x-ms-client-request-id": "59161db1-962f-1086-3d44-bd7b907f03f0",
-        "x-ms-request-id": "8749bde2-c01a-0019-401e-af1280000000",
->>>>>>> 1d9822e0
+        "x-ms-client-request-id": "7edaad12-a610-77fe-c848-db4388978e90",
+        "x-ms-request-id": "ef3e385d-c01a-0019-5662-b01280000000",
         "x-ms-version": "2019-07-07"
       },
       "ResponseBody": []
     }
   ],
   "Variables": {
-<<<<<<< HEAD
-    "RandomSeed": "809379951",
-=======
-    "RandomSeed": "993302416",
->>>>>>> 1d9822e0
+    "RandomSeed": "127063207",
     "Storage_TestConfigDefault": "ProductionTenant\nseanstagetest\nU2FuaXRpemVk\nhttp://seanstagetest.blob.core.windows.net\nhttp://seanstagetest.file.core.windows.net\nhttp://seanstagetest.queue.core.windows.net\nhttp://seanstagetest.table.core.windows.net\n\n\n\n\nhttp://seanstagetest-secondary.blob.core.windows.net\nhttp://seanstagetest-secondary.file.core.windows.net\nhttp://seanstagetest-secondary.queue.core.windows.net\nhttp://seanstagetest-secondary.table.core.windows.net\n\nSanitized\n\n\nCloud\nBlobEndpoint=http://seanstagetest.blob.core.windows.net/;QueueEndpoint=http://seanstagetest.queue.core.windows.net/;FileEndpoint=http://seanstagetest.file.core.windows.net/;BlobSecondaryEndpoint=http://seanstagetest-secondary.blob.core.windows.net/;QueueSecondaryEndpoint=http://seanstagetest-secondary.queue.core.windows.net/;FileSecondaryEndpoint=http://seanstagetest-secondary.file.core.windows.net/;AccountName=seanstagetest;AccountKey=Sanitized"
   }
 }