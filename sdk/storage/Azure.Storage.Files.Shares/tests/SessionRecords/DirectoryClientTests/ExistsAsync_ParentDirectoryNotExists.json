﻿{
  "Entries": [
    {
      "RequestUri": "https://seanmcccanary3.file.core.windows.net/test-share-acbd4f7b-fffb-67c2-d2a0-ac07f87a6e54?restype=share",
      "RequestMethod": "PUT",
      "RequestHeaders": {
        "Accept": "application/xml",
        "Authorization": "Sanitized",
        "traceparent": "00-fd2d7564520bfd48b791dd2ba38a4167-7fb69a0e28e99945-00",
        "User-Agent": [
          "azsdk-net-Storage.Files.Shares/12.7.0-alpha.20210126.1",
          "(.NET 5.0.2; Microsoft Windows 10.0.19042)"
        ],
        "x-ms-client-request-id": "39f702a0-d877-1c5e-9175-ee2f9be3bc52",
        "x-ms-date": "Tue, 26 Jan 2021 19:26:42 GMT",
        "x-ms-return-client-request-id": "true",
<<<<<<< HEAD
        "x-ms-version": "2020-12-06"
=======
        "x-ms-version": "2021-02-12"
>>>>>>> 7e782c87
      },
      "RequestBody": null,
      "StatusCode": 201,
      "ResponseHeaders": {
        "Content-Length": "0",
        "Date": "Tue, 26 Jan 2021 19:26:44 GMT",
        "ETag": "\"0x8D8C2305128445E\"",
        "Last-Modified": "Tue, 26 Jan 2021 19:26:44 GMT",
        "Server": [
          "Windows-Azure-File/1.0",
          "Microsoft-HTTPAPI/2.0"
        ],
        "x-ms-client-request-id": "39f702a0-d877-1c5e-9175-ee2f9be3bc52",
        "x-ms-request-id": "06829424-a01a-003d-7319-f4acd9000000",
<<<<<<< HEAD
        "x-ms-version": "2020-12-06"
=======
        "x-ms-version": "2021-02-12"
>>>>>>> 7e782c87
      },
      "ResponseBody": []
    },
    {
      "RequestUri": "https://seanmcccanary3.file.core.windows.net/test-share-acbd4f7b-fffb-67c2-d2a0-ac07f87a6e54/test-directory-64ccc258-76e2-d77a-e943-c68c2e6256b7/test-directory-f667d60d-3482-dbdd-50a1-c2fbb436de02?restype=directory",
      "RequestMethod": "GET",
      "RequestHeaders": {
        "Accept": "application/xml",
        "Authorization": "Sanitized",
        "traceparent": "00-7f8ca78d388668459e6f881aa897aab4-969645a53c0e8240-00",
        "User-Agent": [
          "azsdk-net-Storage.Files.Shares/12.7.0-alpha.20210126.1",
          "(.NET 5.0.2; Microsoft Windows 10.0.19042)"
        ],
        "x-ms-client-request-id": "c422371f-c67c-24cf-e5f0-1340b37f22b2",
        "x-ms-date": "Tue, 26 Jan 2021 19:26:45 GMT",
        "x-ms-return-client-request-id": "true",
<<<<<<< HEAD
        "x-ms-version": "2020-12-06"
=======
        "x-ms-version": "2021-02-12"
>>>>>>> 7e782c87
      },
      "RequestBody": null,
      "StatusCode": 404,
      "ResponseHeaders": {
        "Content-Length": "224",
        "Content-Type": "application/xml",
        "Date": "Tue, 26 Jan 2021 19:26:44 GMT",
        "Server": [
          "Windows-Azure-File/1.0",
          "Microsoft-HTTPAPI/2.0"
        ],
        "Vary": "Origin",
        "x-ms-client-request-id": "c422371f-c67c-24cf-e5f0-1340b37f22b2",
        "x-ms-error-code": "ParentNotFound",
        "x-ms-request-id": "0682942b-a01a-003d-7419-f4acd9000000",
<<<<<<< HEAD
        "x-ms-version": "2020-12-06"
=======
        "x-ms-version": "2021-02-12"
>>>>>>> 7e782c87
      },
      "ResponseBody": [
        "﻿<?xml version=\"1.0\" encoding=\"utf-8\"?><Error><Code>ParentNotFound</Code><Message>The specified parent path does not exist.\n",
        "RequestId:0682942b-a01a-003d-7419-f4acd9000000\n",
        "Time:2021-01-26T19:26:45.1819572Z</Message></Error>"
      ]
    },
    {
      "RequestUri": "https://seanmcccanary3.file.core.windows.net/test-share-acbd4f7b-fffb-67c2-d2a0-ac07f87a6e54?restype=share",
      "RequestMethod": "DELETE",
      "RequestHeaders": {
        "Accept": "application/xml",
        "Authorization": "Sanitized",
        "traceparent": "00-8c652d57c412b94cb5b2767607cbf136-8249ae1452483945-00",
        "User-Agent": [
          "azsdk-net-Storage.Files.Shares/12.7.0-alpha.20210126.1",
          "(.NET 5.0.2; Microsoft Windows 10.0.19042)"
        ],
        "x-ms-client-request-id": "7ddc93b4-1914-ec86-afe2-695d1ab27608",
        "x-ms-date": "Tue, 26 Jan 2021 19:26:46 GMT",
        "x-ms-delete-snapshots": "include",
        "x-ms-return-client-request-id": "true",
<<<<<<< HEAD
        "x-ms-version": "2020-12-06"
=======
        "x-ms-version": "2021-02-12"
>>>>>>> 7e782c87
      },
      "RequestBody": null,
      "StatusCode": 202,
      "ResponseHeaders": {
        "Content-Length": "0",
        "Date": "Tue, 26 Jan 2021 19:26:44 GMT",
        "Server": [
          "Windows-Azure-File/1.0",
          "Microsoft-HTTPAPI/2.0"
        ],
        "x-ms-client-request-id": "7ddc93b4-1914-ec86-afe2-695d1ab27608",
        "x-ms-request-id": "0682942c-a01a-003d-7519-f4acd9000000",
<<<<<<< HEAD
        "x-ms-version": "2020-12-06"
=======
        "x-ms-version": "2021-02-12"
>>>>>>> 7e782c87
      },
      "ResponseBody": []
    }
  ],
  "Variables": {
    "RandomSeed": "1118516804",
    "Storage_TestConfigDefault": "ProductionTenant\nseanmcccanary3\nU2FuaXRpemVk\nhttps://seanmcccanary3.blob.core.windows.net\nhttps://seanmcccanary3.file.core.windows.net\nhttps://seanmcccanary3.queue.core.windows.net\nhttps://seanmcccanary3.table.core.windows.net\n\n\n\n\nhttps://seanmcccanary3-secondary.blob.core.windows.net\nhttps://seanmcccanary3-secondary.file.core.windows.net\nhttps://seanmcccanary3-secondary.queue.core.windows.net\nhttps://seanmcccanary3-secondary.table.core.windows.net\n\nSanitized\n\n\nCloud\nBlobEndpoint=https://seanmcccanary3.blob.core.windows.net/;QueueEndpoint=https://seanmcccanary3.queue.core.windows.net/;FileEndpoint=https://seanmcccanary3.file.core.windows.net/;BlobSecondaryEndpoint=https://seanmcccanary3-secondary.blob.core.windows.net/;QueueSecondaryEndpoint=https://seanmcccanary3-secondary.queue.core.windows.net/;FileSecondaryEndpoint=https://seanmcccanary3-secondary.file.core.windows.net/;AccountName=seanmcccanary3;AccountKey=Kg==;\nseanscope1\n\n"
  }
}<|MERGE_RESOLUTION|>--- conflicted
+++ resolved
@@ -14,11 +14,7 @@
         "x-ms-client-request-id": "39f702a0-d877-1c5e-9175-ee2f9be3bc52",
         "x-ms-date": "Tue, 26 Jan 2021 19:26:42 GMT",
         "x-ms-return-client-request-id": "true",
-<<<<<<< HEAD
-        "x-ms-version": "2020-12-06"
-=======
         "x-ms-version": "2021-02-12"
->>>>>>> 7e782c87
       },
       "RequestBody": null,
       "StatusCode": 201,
@@ -33,11 +29,7 @@
         ],
         "x-ms-client-request-id": "39f702a0-d877-1c5e-9175-ee2f9be3bc52",
         "x-ms-request-id": "06829424-a01a-003d-7319-f4acd9000000",
-<<<<<<< HEAD
-        "x-ms-version": "2020-12-06"
-=======
         "x-ms-version": "2021-02-12"
->>>>>>> 7e782c87
       },
       "ResponseBody": []
     },
@@ -55,11 +47,7 @@
         "x-ms-client-request-id": "c422371f-c67c-24cf-e5f0-1340b37f22b2",
         "x-ms-date": "Tue, 26 Jan 2021 19:26:45 GMT",
         "x-ms-return-client-request-id": "true",
-<<<<<<< HEAD
-        "x-ms-version": "2020-12-06"
-=======
         "x-ms-version": "2021-02-12"
->>>>>>> 7e782c87
       },
       "RequestBody": null,
       "StatusCode": 404,
@@ -75,11 +63,7 @@
         "x-ms-client-request-id": "c422371f-c67c-24cf-e5f0-1340b37f22b2",
         "x-ms-error-code": "ParentNotFound",
         "x-ms-request-id": "0682942b-a01a-003d-7419-f4acd9000000",
-<<<<<<< HEAD
-        "x-ms-version": "2020-12-06"
-=======
         "x-ms-version": "2021-02-12"
->>>>>>> 7e782c87
       },
       "ResponseBody": [
         "﻿<?xml version=\"1.0\" encoding=\"utf-8\"?><Error><Code>ParentNotFound</Code><Message>The specified parent path does not exist.\n",
@@ -102,11 +86,7 @@
         "x-ms-date": "Tue, 26 Jan 2021 19:26:46 GMT",
         "x-ms-delete-snapshots": "include",
         "x-ms-return-client-request-id": "true",
-<<<<<<< HEAD
-        "x-ms-version": "2020-12-06"
-=======
         "x-ms-version": "2021-02-12"
->>>>>>> 7e782c87
       },
       "RequestBody": null,
       "StatusCode": 202,
@@ -119,11 +99,7 @@
         ],
         "x-ms-client-request-id": "7ddc93b4-1914-ec86-afe2-695d1ab27608",
         "x-ms-request-id": "0682942c-a01a-003d-7519-f4acd9000000",
-<<<<<<< HEAD
-        "x-ms-version": "2020-12-06"
-=======
         "x-ms-version": "2021-02-12"
->>>>>>> 7e782c87
       },
       "ResponseBody": []
     }
