--- conflicted
+++ resolved
@@ -1,21 +1,17 @@
 {
   "Entries": [
     {
-      "RequestUri": "http://seanstagetest.file.core.windows.net/test-share-ec9050a9-9b94-4030-e148-ece7ff90daac?restype=share",
+      "RequestUri": "http://seanstagetest.file.core.windows.net/test-share-16326b43-0c35-c143-1a49-f94177aad4ac?restype=share",
       "RequestMethod": "PUT",
       "RequestHeaders": {
         "Authorization": "Sanitized",
-        "traceparent": "00-72d1a56d5137b541a1a9d0fd23c05c3d-529718d08fca764c-00",
+        "traceparent": "00-4231fd55e9ed7c47bcd4369ea082d6bf-ce664f950ab20b40-00",
         "User-Agent": [
-<<<<<<< HEAD
-          "azsdk-net-Storage.Files.Shares/12.0.0-dev.20191205.1+4f14c4315f17fbbc59c93c6819467b6f15d7008f",
-=======
-          "azsdk-net-Storage.Files.Shares/12.0.0-dev.20191211.1\u002B899431c003876eb9b26cefd8e8a37e7f27f82ced",
->>>>>>> 5e20a7a1
+          "azsdk-net-Storage.Files.Shares/12.0.0-dev.20191211.1\u002B2accb37068f0a0c9382fa117525bb968c5397cf7",
           "(.NET Core 4.6.28008.01; Microsoft Windows 10.0.18363 )"
         ],
-        "x-ms-client-request-id": "ac79a2b3-98a8-6860-956d-8cc1953b4d9b",
-        "x-ms-date": "Wed, 11 Dec 2019 20:37:05 GMT",
+        "x-ms-client-request-id": "0331721c-9b2d-218a-779f-1647519b6e69",
+        "x-ms-date": "Wed, 11 Dec 2019 23:04:49 GMT",
         "x-ms-return-client-request-id": "true",
         "x-ms-version": "2019-07-07"
       },
@@ -23,41 +19,31 @@
       "StatusCode": 201,
       "ResponseHeaders": {
         "Content-Length": "0",
-<<<<<<< HEAD
-        "Date": "Fri, 06 Dec 2019 00:25:27 GMT",
-        "ETag": "\"0x8D779E2CB28B61B\"",
-        "Last-Modified": "Fri, 06 Dec 2019 00:25:27 GMT",
-=======
-        "Date": "Wed, 11 Dec 2019 20:37:04 GMT",
-        "ETag": "\u00220x8D77E79E2B5DE1B\u0022",
-        "Last-Modified": "Wed, 11 Dec 2019 20:37:05 GMT",
->>>>>>> 5e20a7a1
+        "Date": "Wed, 11 Dec 2019 23:04:48 GMT",
+        "ETag": "\u00220x8D77E8E86000A74\u0022",
+        "Last-Modified": "Wed, 11 Dec 2019 23:04:49 GMT",
         "Server": [
           "Windows-Azure-File/1.0",
           "Microsoft-HTTPAPI/2.0"
         ],
-        "x-ms-client-request-id": "ac79a2b3-98a8-6860-956d-8cc1953b4d9b",
-        "x-ms-request-id": "ef3e3832-c01a-0019-3662-b01280000000",
+        "x-ms-client-request-id": "0331721c-9b2d-218a-779f-1647519b6e69",
+        "x-ms-request-id": "5f7a89ca-601a-003f-7977-b05a98000000",
         "x-ms-version": "2019-07-07"
       },
       "ResponseBody": []
     },
     {
-      "RequestUri": "http://seanstagetest.file.core.windows.net/test-share-ec9050a9-9b94-4030-e148-ece7ff90daac/test-directory-f1673441-405c-d263-952c-232bbb0988e2?restype=directory",
+      "RequestUri": "http://seanstagetest.file.core.windows.net/test-share-16326b43-0c35-c143-1a49-f94177aad4ac/test-directory-f6263546-273e-47f3-c365-9cbb97c1586d?restype=directory",
       "RequestMethod": "PUT",
       "RequestHeaders": {
         "Authorization": "Sanitized",
-        "traceparent": "00-e7bcac38e62b7941b060b4c74a08667d-1cad34886184ad4f-00",
+        "traceparent": "00-ea0920898e437f43865d172da727f0b3-feb193da910d9d4a-00",
         "User-Agent": [
-<<<<<<< HEAD
-          "azsdk-net-Storage.Files.Shares/12.0.0-dev.20191205.1+4f14c4315f17fbbc59c93c6819467b6f15d7008f",
-=======
-          "azsdk-net-Storage.Files.Shares/12.0.0-dev.20191211.1\u002B899431c003876eb9b26cefd8e8a37e7f27f82ced",
->>>>>>> 5e20a7a1
+          "azsdk-net-Storage.Files.Shares/12.0.0-dev.20191211.1\u002B2accb37068f0a0c9382fa117525bb968c5397cf7",
           "(.NET Core 4.6.28008.01; Microsoft Windows 10.0.18363 )"
         ],
-        "x-ms-client-request-id": "83e5451b-b697-72c6-3fa7-167b7535ad8c",
-        "x-ms-date": "Wed, 11 Dec 2019 20:37:05 GMT",
+        "x-ms-client-request-id": "333a0b0a-4586-f56b-7fea-40c7ffce89b5",
+        "x-ms-date": "Wed, 11 Dec 2019 23:04:49 GMT",
         "x-ms-file-attributes": "None",
         "x-ms-file-creation-time": "Now",
         "x-ms-file-last-write-time": "Now",
@@ -69,53 +55,39 @@
       "StatusCode": 201,
       "ResponseHeaders": {
         "Content-Length": "0",
-<<<<<<< HEAD
-        "Date": "Fri, 06 Dec 2019 00:25:27 GMT",
-        "ETag": "\"0x8D779E2CB3648A3\"",
-        "Last-Modified": "Fri, 06 Dec 2019 00:25:27 GMT",
-=======
-        "Date": "Wed, 11 Dec 2019 20:37:04 GMT",
-        "ETag": "\u00220x8D77E79E2C40C30\u0022",
-        "Last-Modified": "Wed, 11 Dec 2019 20:37:05 GMT",
->>>>>>> 5e20a7a1
+        "Date": "Wed, 11 Dec 2019 23:04:48 GMT",
+        "ETag": "\u00220x8D77E8E860E3C92\u0022",
+        "Last-Modified": "Wed, 11 Dec 2019 23:04:49 GMT",
         "Server": [
           "Windows-Azure-File/1.0",
           "Microsoft-HTTPAPI/2.0"
         ],
-        "x-ms-client-request-id": "83e5451b-b697-72c6-3fa7-167b7535ad8c",
+        "x-ms-client-request-id": "333a0b0a-4586-f56b-7fea-40c7ffce89b5",
         "x-ms-file-attributes": "Directory",
-        "x-ms-file-change-time": "2019-12-11T20:37:05.6856112Z",
-        "x-ms-file-creation-time": "2019-12-11T20:37:05.6856112Z",
+        "x-ms-file-change-time": "2019-12-11T23:04:49.5750290Z",
+        "x-ms-file-creation-time": "2019-12-11T23:04:49.5750290Z",
         "x-ms-file-id": "13835128424026341376",
-        "x-ms-file-last-write-time": "2019-12-11T20:37:05.6856112Z",
+        "x-ms-file-last-write-time": "2019-12-11T23:04:49.5750290Z",
         "x-ms-file-parent-id": "0",
         "x-ms-file-permission-key": "7855875120676328179*422928105932735866",
-        "x-ms-request-id": "ef3e3834-c01a-0019-3762-b01280000000",
+        "x-ms-request-id": "5f7a89ce-601a-003f-7c77-b05a98000000",
         "x-ms-request-server-encrypted": "true",
         "x-ms-version": "2019-07-07"
       },
       "ResponseBody": []
     },
     {
-<<<<<<< HEAD
-      "RequestUri": "http://seanstagetest.file.core.windows.net/test-share-e8f003c1-7767-348c-561e-6f2918be7e1e/test-directory-8eb71c2f-64bc-3d87-9bf6-85ee6b506d3e?restype=directory&comp=metadata",
-=======
-      "RequestUri": "http://seanstagetest.file.core.windows.net/test-share-ec9050a9-9b94-4030-e148-ece7ff90daac/test-directory-f1673441-405c-d263-952c-232bbb0988e2?restype=directory\u0026comp=metadata",
->>>>>>> 5e20a7a1
+      "RequestUri": "http://seanstagetest.file.core.windows.net/test-share-16326b43-0c35-c143-1a49-f94177aad4ac/test-directory-f6263546-273e-47f3-c365-9cbb97c1586d?restype=directory\u0026comp=metadata",
       "RequestMethod": "PUT",
       "RequestHeaders": {
         "Authorization": "Sanitized",
-        "traceparent": "00-92d716066b4e714692c0f00879e16829-fc2357e14c9b8b49-00",
+        "traceparent": "00-d568a5c1c0e21c4ea8a7fbd435c60dfa-756ac53295f3e34b-00",
         "User-Agent": [
-<<<<<<< HEAD
-          "azsdk-net-Storage.Files.Shares/12.0.0-dev.20191205.1+4f14c4315f17fbbc59c93c6819467b6f15d7008f",
-=======
-          "azsdk-net-Storage.Files.Shares/12.0.0-dev.20191211.1\u002B899431c003876eb9b26cefd8e8a37e7f27f82ced",
->>>>>>> 5e20a7a1
+          "azsdk-net-Storage.Files.Shares/12.0.0-dev.20191211.1\u002B2accb37068f0a0c9382fa117525bb968c5397cf7",
           "(.NET Core 4.6.28008.01; Microsoft Windows 10.0.18363 )"
         ],
-        "x-ms-client-request-id": "7610955e-0423-ea4b-02c1-1e6f16881b8a",
-        "x-ms-date": "Wed, 11 Dec 2019 20:37:05 GMT",
+        "x-ms-client-request-id": "8bb1bfea-2486-c8e7-e430-848e8fb7fc8b",
+        "x-ms-date": "Wed, 11 Dec 2019 23:04:49 GMT",
         "x-ms-meta-Capital": "letter",
         "x-ms-meta-foo": "bar",
         "x-ms-meta-meta": "data",
@@ -127,42 +99,32 @@
       "StatusCode": 200,
       "ResponseHeaders": {
         "Content-Length": "0",
-<<<<<<< HEAD
-        "Date": "Fri, 06 Dec 2019 00:25:27 GMT",
-        "ETag": "\"0x8D779E2CB475FA1\"",
-        "Last-Modified": "Fri, 06 Dec 2019 00:25:27 GMT",
-=======
-        "Date": "Wed, 11 Dec 2019 20:37:04 GMT",
-        "ETag": "\u00220x8D77E79E2D12E4F\u0022",
-        "Last-Modified": "Wed, 11 Dec 2019 20:37:05 GMT",
->>>>>>> 5e20a7a1
+        "Date": "Wed, 11 Dec 2019 23:04:49 GMT",
+        "ETag": "\u00220x8D77E8E861D7DC5\u0022",
+        "Last-Modified": "Wed, 11 Dec 2019 23:04:49 GMT",
         "Server": [
           "Windows-Azure-File/1.0",
           "Microsoft-HTTPAPI/2.0"
         ],
-        "x-ms-client-request-id": "7610955e-0423-ea4b-02c1-1e6f16881b8a",
-        "x-ms-request-id": "ef3e3835-c01a-0019-3862-b01280000000",
+        "x-ms-client-request-id": "8bb1bfea-2486-c8e7-e430-848e8fb7fc8b",
+        "x-ms-request-id": "5f7a89d1-601a-003f-7f77-b05a98000000",
         "x-ms-request-server-encrypted": "true",
         "x-ms-version": "2019-07-07"
       },
       "ResponseBody": []
     },
     {
-      "RequestUri": "http://seanstagetest.file.core.windows.net/test-share-ec9050a9-9b94-4030-e148-ece7ff90daac/test-directory-f1673441-405c-d263-952c-232bbb0988e2?restype=directory",
+      "RequestUri": "http://seanstagetest.file.core.windows.net/test-share-16326b43-0c35-c143-1a49-f94177aad4ac/test-directory-f6263546-273e-47f3-c365-9cbb97c1586d?restype=directory",
       "RequestMethod": "GET",
       "RequestHeaders": {
         "Authorization": "Sanitized",
-        "traceparent": "00-ef491493c2e86c4ca82296223cce8cdd-7c0d145f3d53394c-00",
+        "traceparent": "00-51bcfcbbd16a34428ff84ee38f28edfc-e449e53f4e258c41-00",
         "User-Agent": [
-<<<<<<< HEAD
-          "azsdk-net-Storage.Files.Shares/12.0.0-dev.20191205.1+4f14c4315f17fbbc59c93c6819467b6f15d7008f",
-=======
-          "azsdk-net-Storage.Files.Shares/12.0.0-dev.20191211.1\u002B899431c003876eb9b26cefd8e8a37e7f27f82ced",
->>>>>>> 5e20a7a1
+          "azsdk-net-Storage.Files.Shares/12.0.0-dev.20191211.1\u002B2accb37068f0a0c9382fa117525bb968c5397cf7",
           "(.NET Core 4.6.28008.01; Microsoft Windows 10.0.18363 )"
         ],
-        "x-ms-client-request-id": "df1d7a1e-3725-e068-5e35-c946d114fda6",
-        "x-ms-date": "Wed, 11 Dec 2019 20:37:05 GMT",
+        "x-ms-client-request-id": "3fddde88-fd1d-222e-c171-1d46e561e6ff",
+        "x-ms-date": "Wed, 11 Dec 2019 23:04:49 GMT",
         "x-ms-return-client-request-id": "true",
         "x-ms-version": "2019-07-07"
       },
@@ -172,53 +134,43 @@
         "Access-Control-Allow-Origin": "*",
         "Access-Control-Expose-Headers": "x-ms-meta-foo,x-ms-meta-meta,x-ms-meta-Capital,x-ms-meta-UPPER",
         "Content-Length": "0",
-<<<<<<< HEAD
-        "Date": "Fri, 06 Dec 2019 00:25:27 GMT",
-        "ETag": "\"0x8D779E2CB475FA1\"",
-        "Last-Modified": "Fri, 06 Dec 2019 00:25:27 GMT",
-=======
-        "Date": "Wed, 11 Dec 2019 20:37:04 GMT",
-        "ETag": "\u00220x8D77E79E2D12E4F\u0022",
-        "Last-Modified": "Wed, 11 Dec 2019 20:37:05 GMT",
->>>>>>> 5e20a7a1
+        "Date": "Wed, 11 Dec 2019 23:04:49 GMT",
+        "ETag": "\u00220x8D77E8E861D7DC5\u0022",
+        "Last-Modified": "Wed, 11 Dec 2019 23:04:49 GMT",
         "Server": [
           "Windows-Azure-File/1.0",
           "Microsoft-HTTPAPI/2.0"
         ],
-        "x-ms-client-request-id": "df1d7a1e-3725-e068-5e35-c946d114fda6",
+        "x-ms-client-request-id": "3fddde88-fd1d-222e-c171-1d46e561e6ff",
         "x-ms-file-attributes": "Directory",
-        "x-ms-file-change-time": "2019-12-11T20:37:05.7716815Z",
-        "x-ms-file-creation-time": "2019-12-11T20:37:05.6856112Z",
+        "x-ms-file-change-time": "2019-12-11T23:04:49.6750021Z",
+        "x-ms-file-creation-time": "2019-12-11T23:04:49.5750290Z",
         "x-ms-file-id": "13835128424026341376",
-        "x-ms-file-last-write-time": "2019-12-11T20:37:05.6856112Z",
+        "x-ms-file-last-write-time": "2019-12-11T23:04:49.5750290Z",
         "x-ms-file-parent-id": "0",
         "x-ms-file-permission-key": "7855875120676328179*422928105932735866",
         "x-ms-meta-Capital": "letter",
         "x-ms-meta-foo": "bar",
         "x-ms-meta-meta": "data",
         "x-ms-meta-UPPER": "case",
-        "x-ms-request-id": "ef3e3836-c01a-0019-3962-b01280000000",
+        "x-ms-request-id": "5f7a89d7-601a-003f-0577-b05a98000000",
         "x-ms-server-encrypted": "true",
         "x-ms-version": "2019-07-07"
       },
       "ResponseBody": []
     },
     {
-      "RequestUri": "http://seanstagetest.file.core.windows.net/test-share-ec9050a9-9b94-4030-e148-ece7ff90daac?restype=share",
+      "RequestUri": "http://seanstagetest.file.core.windows.net/test-share-16326b43-0c35-c143-1a49-f94177aad4ac?restype=share",
       "RequestMethod": "DELETE",
       "RequestHeaders": {
         "Authorization": "Sanitized",
-        "traceparent": "00-e3206ec5addf554194884869e12797ec-f225d5c9ad12cf41-00",
+        "traceparent": "00-73fd1cab76644540b128b16852d45a0d-3057c8fbd9371c4d-00",
         "User-Agent": [
-<<<<<<< HEAD
-          "azsdk-net-Storage.Files.Shares/12.0.0-dev.20191205.1+4f14c4315f17fbbc59c93c6819467b6f15d7008f",
-=======
-          "azsdk-net-Storage.Files.Shares/12.0.0-dev.20191211.1\u002B899431c003876eb9b26cefd8e8a37e7f27f82ced",
->>>>>>> 5e20a7a1
+          "azsdk-net-Storage.Files.Shares/12.0.0-dev.20191211.1\u002B2accb37068f0a0c9382fa117525bb968c5397cf7",
           "(.NET Core 4.6.28008.01; Microsoft Windows 10.0.18363 )"
         ],
-        "x-ms-client-request-id": "9c518eb9-3b6b-d564-e1ed-41a2383f59ac",
-        "x-ms-date": "Wed, 11 Dec 2019 20:37:05 GMT",
+        "x-ms-client-request-id": "b10670d7-bdd9-2f6d-a61e-7bb55c20baba",
+        "x-ms-date": "Wed, 11 Dec 2019 23:04:49 GMT",
         "x-ms-delete-snapshots": "include",
         "x-ms-return-client-request-id": "true",
         "x-ms-version": "2019-07-07"
@@ -227,25 +179,20 @@
       "StatusCode": 202,
       "ResponseHeaders": {
         "Content-Length": "0",
-        "Date": "Wed, 11 Dec 2019 20:37:04 GMT",
+        "Date": "Wed, 11 Dec 2019 23:04:49 GMT",
         "Server": [
           "Windows-Azure-File/1.0",
           "Microsoft-HTTPAPI/2.0"
         ],
-        "x-ms-client-request-id": "9c518eb9-3b6b-d564-e1ed-41a2383f59ac",
-        "x-ms-request-id": "ef3e3837-c01a-0019-3a62-b01280000000",
+        "x-ms-client-request-id": "b10670d7-bdd9-2f6d-a61e-7bb55c20baba",
+        "x-ms-request-id": "5f7a89d9-601a-003f-0777-b05a98000000",
         "x-ms-version": "2019-07-07"
       },
       "ResponseBody": []
     }
   ],
   "Variables": {
-<<<<<<< HEAD
-    "RandomSeed": "1767938273",
+    "RandomSeed": "720102547",
     "Storage_TestConfigDefault": "ProductionTenant\nseanstagetest\nU2FuaXRpemVk\nhttp://seanstagetest.blob.core.windows.net\nhttp://seanstagetest.file.core.windows.net\nhttp://seanstagetest.queue.core.windows.net\nhttp://seanstagetest.table.core.windows.net\n\n\n\n\nhttp://seanstagetest-secondary.blob.core.windows.net\nhttp://seanstagetest-secondary.file.core.windows.net\nhttp://seanstagetest-secondary.queue.core.windows.net\nhttp://seanstagetest-secondary.table.core.windows.net\n\nSanitized\n\n\nCloud\nBlobEndpoint=http://seanstagetest.blob.core.windows.net/;QueueEndpoint=http://seanstagetest.queue.core.windows.net/;FileEndpoint=http://seanstagetest.file.core.windows.net/;BlobSecondaryEndpoint=http://seanstagetest-secondary.blob.core.windows.net/;QueueSecondaryEndpoint=http://seanstagetest-secondary.queue.core.windows.net/;FileSecondaryEndpoint=http://seanstagetest-secondary.file.core.windows.net/;AccountName=seanstagetest;AccountKey=Sanitized\nseanscope1"
-=======
-    "RandomSeed": "456071287",
-    "Storage_TestConfigDefault": "ProductionTenant\nseanstagetest\nU2FuaXRpemVk\nhttp://seanstagetest.blob.core.windows.net\nhttp://seanstagetest.file.core.windows.net\nhttp://seanstagetest.queue.core.windows.net\nhttp://seanstagetest.table.core.windows.net\n\n\n\n\nhttp://seanstagetest-secondary.blob.core.windows.net\nhttp://seanstagetest-secondary.file.core.windows.net\nhttp://seanstagetest-secondary.queue.core.windows.net\nhttp://seanstagetest-secondary.table.core.windows.net\n\nSanitized\n\n\nCloud\nBlobEndpoint=http://seanstagetest.blob.core.windows.net/;QueueEndpoint=http://seanstagetest.queue.core.windows.net/;FileEndpoint=http://seanstagetest.file.core.windows.net/;BlobSecondaryEndpoint=http://seanstagetest-secondary.blob.core.windows.net/;QueueSecondaryEndpoint=http://seanstagetest-secondary.queue.core.windows.net/;FileSecondaryEndpoint=http://seanstagetest-secondary.file.core.windows.net/;AccountName=seanstagetest;AccountKey=Sanitized"
->>>>>>> 5e20a7a1
   }
 }