{
  "Entries": [
    {
      "RequestUri": "https://seanmcccanary3.file.core.windows.net/test-share-16326b43-0c35-c143-1a49-f94177aad4ac?restype=share",
      "RequestMethod": "PUT",
      "RequestHeaders": {
        "Accept": "application/xml",
        "Authorization": "Sanitized",
        "traceparent": "00-64e3e9d8d605024dbf827ed29ad8e18a-2a87e83348cebc4e-00",
        "User-Agent": [
          "azsdk-net-Storage.Files.Shares/12.7.0-alpha.20210121.1",
          "(.NET 5.0.2; Microsoft Windows 10.0.19042)"
        ],
        "x-ms-client-request-id": "0331721c-9b2d-218a-779f-1647519b6e69",
        "x-ms-date": "Thu, 21 Jan 2021 20:36:37 GMT",
        "x-ms-return-client-request-id": "true",
        "x-ms-version": "2020-06-12"
      },
      "RequestBody": null,
      "StatusCode": 201,
      "ResponseHeaders": {
        "Content-Length": "0",
        "Date": "Thu, 21 Jan 2021 20:36:37 GMT",
        "ETag": "\u00220x8D8BE4C40136F57\u0022",
        "Last-Modified": "Thu, 21 Jan 2021 20:36:37 GMT",
        "Server": [
          "Windows-Azure-File/1.0",
          "Microsoft-HTTPAPI/2.0"
        ],
        "x-ms-client-request-id": "0331721c-9b2d-218a-779f-1647519b6e69",
<<<<<<< HEAD
        "x-ms-request-id": "c9ef602d-f01a-0012-7736-f3e9eb000000",
        "x-ms-version": "2020-06-12"
=======
        "x-ms-request-id": "09911fe2-f01a-006d-5035-f06e89000000",
        "x-ms-version": "2020-04-08"
>>>>>>> ac24a13f
      },
      "ResponseBody": []
    },
    {
      "RequestUri": "https://seanmcccanary3.file.core.windows.net/test-share-16326b43-0c35-c143-1a49-f94177aad4ac/test-directory-f6263546-273e-47f3-c365-9cbb97c1586d?restype=directory",
      "RequestMethod": "PUT",
      "RequestHeaders": {
        "Accept": "application/xml",
        "Authorization": "Sanitized",
        "traceparent": "00-bad22ca0ede88d478309c02716bcfa55-cd9f52fcc7ec4444-00",
        "User-Agent": [
          "azsdk-net-Storage.Files.Shares/12.7.0-alpha.20210121.1",
          "(.NET 5.0.2; Microsoft Windows 10.0.19042)"
        ],
        "x-ms-client-request-id": "333a0b0a-4586-f56b-7fea-40c7ffce89b5",
        "x-ms-date": "Thu, 21 Jan 2021 20:36:37 GMT",
        "x-ms-file-attributes": "None",
        "x-ms-file-creation-time": "Now",
        "x-ms-file-last-write-time": "Now",
        "x-ms-file-permission": "Inherit",
        "x-ms-return-client-request-id": "true",
        "x-ms-version": "2020-06-12"
      },
      "RequestBody": null,
      "StatusCode": 201,
      "ResponseHeaders": {
        "Content-Length": "0",
        "Date": "Thu, 21 Jan 2021 20:36:37 GMT",
        "ETag": "\u00220x8D8BE4C401D6071\u0022",
        "Last-Modified": "Thu, 21 Jan 2021 20:36:37 GMT",
        "Server": [
          "Windows-Azure-File/1.0",
          "Microsoft-HTTPAPI/2.0"
        ],
        "x-ms-client-request-id": "333a0b0a-4586-f56b-7fea-40c7ffce89b5",
        "x-ms-file-attributes": "Directory",
        "x-ms-file-change-time": "2021-01-21T20:36:37.5384177Z",
        "x-ms-file-creation-time": "2021-01-21T20:36:37.5384177Z",
        "x-ms-file-id": "13835128424026341376",
        "x-ms-file-last-write-time": "2021-01-21T20:36:37.5384177Z",
        "x-ms-file-parent-id": "0",
        "x-ms-file-permission-key": "17860367565182308406*11459378189709739967",
        "x-ms-request-id": "09911fe5-f01a-006d-5135-f06e89000000",
        "x-ms-request-server-encrypted": "true",
        "x-ms-version": "2020-06-12"
      },
      "ResponseBody": []
    },
    {
      "RequestUri": "https://seanmcccanary3.file.core.windows.net/test-share-16326b43-0c35-c143-1a49-f94177aad4ac/test-directory-f6263546-273e-47f3-c365-9cbb97c1586d?restype=directory\u0026comp=metadata",
      "RequestMethod": "PUT",
      "RequestHeaders": {
        "Accept": "application/xml",
        "Authorization": "Sanitized",
        "traceparent": "00-117540827933e34d8f593f183ea7e251-39f8b29f3d55a54e-00",
        "User-Agent": [
          "azsdk-net-Storage.Files.Shares/12.7.0-alpha.20210121.1",
          "(.NET 5.0.2; Microsoft Windows 10.0.19042)"
        ],
        "x-ms-client-request-id": "8bb1bfea-2486-c8e7-e430-848e8fb7fc8b",
        "x-ms-date": "Thu, 21 Jan 2021 20:36:37 GMT",
        "x-ms-meta-Capital": "letter",
        "x-ms-meta-foo": "bar",
        "x-ms-meta-meta": "data",
        "x-ms-meta-UPPER": "case",
        "x-ms-return-client-request-id": "true",
        "x-ms-version": "2020-06-12"
      },
      "RequestBody": null,
      "StatusCode": 200,
      "ResponseHeaders": {
        "Content-Length": "0",
        "Date": "Thu, 21 Jan 2021 20:36:38 GMT",
        "ETag": "\u00220x8D8BE4C40794CDE\u0022",
        "Last-Modified": "Thu, 21 Jan 2021 20:36:38 GMT",
        "Server": [
          "Windows-Azure-File/1.0",
          "Microsoft-HTTPAPI/2.0"
        ],
        "x-ms-client-request-id": "8bb1bfea-2486-c8e7-e430-848e8fb7fc8b",
        "x-ms-request-id": "09911fe6-f01a-006d-5235-f06e89000000",
        "x-ms-request-server-encrypted": "true",
        "x-ms-version": "2020-06-12"
      },
      "ResponseBody": []
    },
    {
      "RequestUri": "https://seanmcccanary3.file.core.windows.net/test-share-16326b43-0c35-c143-1a49-f94177aad4ac/test-directory-f6263546-273e-47f3-c365-9cbb97c1586d?restype=directory",
      "RequestMethod": "GET",
      "RequestHeaders": {
        "Accept": "application/xml",
        "Authorization": "Sanitized",
        "traceparent": "00-8d7746963cab944fbcefdc8cb00d27a5-2e2a220e140b2b44-00",
        "User-Agent": [
          "azsdk-net-Storage.Files.Shares/12.7.0-alpha.20210121.1",
          "(.NET 5.0.2; Microsoft Windows 10.0.19042)"
        ],
        "x-ms-client-request-id": "3fddde88-fd1d-222e-c171-1d46e561e6ff",
        "x-ms-date": "Thu, 21 Jan 2021 20:36:38 GMT",
        "x-ms-return-client-request-id": "true",
        "x-ms-version": "2020-06-12"
      },
      "RequestBody": null,
      "StatusCode": 200,
      "ResponseHeaders": {
        "Content-Length": "0",
        "Date": "Thu, 21 Jan 2021 20:36:38 GMT",
        "ETag": "\u00220x8D8BE4C40794CDE\u0022",
        "Last-Modified": "Thu, 21 Jan 2021 20:36:38 GMT",
        "Server": [
          "Windows-Azure-File/1.0",
          "Microsoft-HTTPAPI/2.0"
        ],
        "Vary": "Origin",
        "x-ms-client-request-id": "3fddde88-fd1d-222e-c171-1d46e561e6ff",
        "x-ms-file-attributes": "Directory",
        "x-ms-file-change-time": "2021-01-21T20:36:38.1408478Z",
        "x-ms-file-creation-time": "2021-01-21T20:36:37.5384177Z",
        "x-ms-file-id": "13835128424026341376",
        "x-ms-file-last-write-time": "2021-01-21T20:36:37.5384177Z",
        "x-ms-file-parent-id": "0",
        "x-ms-file-permission-key": "17860367565182308406*11459378189709739967",
        "x-ms-meta-Capital": "letter",
        "x-ms-meta-foo": "bar",
        "x-ms-meta-meta": "data",
        "x-ms-meta-UPPER": "case",
        "x-ms-request-id": "09911feb-f01a-006d-5635-f06e89000000",
        "x-ms-server-encrypted": "true",
        "x-ms-version": "2020-06-12"
      },
      "ResponseBody": []
    },
    {
      "RequestUri": "https://seanmcccanary3.file.core.windows.net/test-share-16326b43-0c35-c143-1a49-f94177aad4ac?restype=share",
      "RequestMethod": "DELETE",
      "RequestHeaders": {
        "Accept": "application/xml",
        "Authorization": "Sanitized",
        "traceparent": "00-08b4d15ce9c3ec4792399278a159bc37-8ec051d2a8cf394d-00",
        "User-Agent": [
          "azsdk-net-Storage.Files.Shares/12.7.0-alpha.20210121.1",
          "(.NET 5.0.2; Microsoft Windows 10.0.19042)"
        ],
        "x-ms-client-request-id": "b10670d7-bdd9-2f6d-a61e-7bb55c20baba",
        "x-ms-date": "Thu, 21 Jan 2021 20:36:38 GMT",
        "x-ms-delete-snapshots": "include",
        "x-ms-return-client-request-id": "true",
        "x-ms-version": "2020-06-12"
      },
      "RequestBody": null,
      "StatusCode": 202,
      "ResponseHeaders": {
        "Content-Length": "0",
        "Date": "Thu, 21 Jan 2021 20:36:38 GMT",
        "Server": [
          "Windows-Azure-File/1.0",
          "Microsoft-HTTPAPI/2.0"
        ],
        "x-ms-client-request-id": "b10670d7-bdd9-2f6d-a61e-7bb55c20baba",
<<<<<<< HEAD
        "x-ms-request-id": "c9ef6033-f01a-0012-7b36-f3e9eb000000",
        "x-ms-version": "2020-06-12"
=======
        "x-ms-request-id": "09911fec-f01a-006d-5735-f06e89000000",
        "x-ms-version": "2020-04-08"
>>>>>>> ac24a13f
      },
      "ResponseBody": []
    }
  ],
  "Variables": {
    "RandomSeed": "720102547",
    "Storage_TestConfigDefault": "ProductionTenant\nseanmcccanary3\nU2FuaXRpemVk\nhttps://seanmcccanary3.blob.core.windows.net\nhttps://seanmcccanary3.file.core.windows.net\nhttps://seanmcccanary3.queue.core.windows.net\nhttps://seanmcccanary3.table.core.windows.net\n\n\n\n\nhttps://seanmcccanary3-secondary.blob.core.windows.net\nhttps://seanmcccanary3-secondary.file.core.windows.net\nhttps://seanmcccanary3-secondary.queue.core.windows.net\nhttps://seanmcccanary3-secondary.table.core.windows.net\n\nSanitized\n\n\nCloud\nBlobEndpoint=https://seanmcccanary3.blob.core.windows.net/;QueueEndpoint=https://seanmcccanary3.queue.core.windows.net/;FileEndpoint=https://seanmcccanary3.file.core.windows.net/;BlobSecondaryEndpoint=https://seanmcccanary3-secondary.blob.core.windows.net/;QueueSecondaryEndpoint=https://seanmcccanary3-secondary.queue.core.windows.net/;FileSecondaryEndpoint=https://seanmcccanary3-secondary.file.core.windows.net/;AccountName=seanmcccanary3;AccountKey=Kg==;\nseanscope1"
  }
}<|MERGE_RESOLUTION|>--- conflicted
+++ resolved
@@ -1,18 +1,18 @@
 {
   "Entries": [
     {
-      "RequestUri": "https://seanmcccanary3.file.core.windows.net/test-share-16326b43-0c35-c143-1a49-f94177aad4ac?restype=share",
+      "RequestUri": "https://seanmcccanary3.file.core.windows.net/test-share-be165a0f-207b-daf6-be61-92165134c090?restype=share",
       "RequestMethod": "PUT",
       "RequestHeaders": {
         "Accept": "application/xml",
         "Authorization": "Sanitized",
-        "traceparent": "00-64e3e9d8d605024dbf827ed29ad8e18a-2a87e83348cebc4e-00",
-        "User-Agent": [
-          "azsdk-net-Storage.Files.Shares/12.7.0-alpha.20210121.1",
-          "(.NET 5.0.2; Microsoft Windows 10.0.19042)"
-        ],
-        "x-ms-client-request-id": "0331721c-9b2d-218a-779f-1647519b6e69",
-        "x-ms-date": "Thu, 21 Jan 2021 20:36:37 GMT",
+        "traceparent": "00-531e28a5db1d964eb9bc69d7d3a5fa84-1857a03c5c294e44-00",
+        "User-Agent": [
+          "azsdk-net-Storage.Files.Shares/12.7.0-alpha.20210126.1",
+          "(.NET 5.0.2; Microsoft Windows 10.0.19042)"
+        ],
+        "x-ms-client-request-id": "fc20a8cf-eb39-7eb4-ae80-20655a32a64e",
+        "x-ms-date": "Tue, 26 Jan 2021 19:47:59 GMT",
         "x-ms-return-client-request-id": "true",
         "x-ms-version": "2020-06-12"
       },
@@ -20,37 +20,32 @@
       "StatusCode": 201,
       "ResponseHeaders": {
         "Content-Length": "0",
-        "Date": "Thu, 21 Jan 2021 20:36:37 GMT",
-        "ETag": "\u00220x8D8BE4C40136F57\u0022",
-        "Last-Modified": "Thu, 21 Jan 2021 20:36:37 GMT",
-        "Server": [
-          "Windows-Azure-File/1.0",
-          "Microsoft-HTTPAPI/2.0"
-        ],
-        "x-ms-client-request-id": "0331721c-9b2d-218a-779f-1647519b6e69",
-<<<<<<< HEAD
-        "x-ms-request-id": "c9ef602d-f01a-0012-7736-f3e9eb000000",
-        "x-ms-version": "2020-06-12"
-=======
-        "x-ms-request-id": "09911fe2-f01a-006d-5035-f06e89000000",
-        "x-ms-version": "2020-04-08"
->>>>>>> ac24a13f
-      },
-      "ResponseBody": []
-    },
-    {
-      "RequestUri": "https://seanmcccanary3.file.core.windows.net/test-share-16326b43-0c35-c143-1a49-f94177aad4ac/test-directory-f6263546-273e-47f3-c365-9cbb97c1586d?restype=directory",
+        "Date": "Tue, 26 Jan 2021 19:47:58 GMT",
+        "ETag": "\u00220x8D8C233489A5187\u0022",
+        "Last-Modified": "Tue, 26 Jan 2021 19:47:59 GMT",
+        "Server": [
+          "Windows-Azure-File/1.0",
+          "Microsoft-HTTPAPI/2.0"
+        ],
+        "x-ms-client-request-id": "fc20a8cf-eb39-7eb4-ae80-20655a32a64e",
+        "x-ms-request-id": "1085155c-d01a-0037-4c1c-f4086e000000",
+        "x-ms-version": "2020-06-12"
+      },
+      "ResponseBody": []
+    },
+    {
+      "RequestUri": "https://seanmcccanary3.file.core.windows.net/test-share-be165a0f-207b-daf6-be61-92165134c090/test-directory-8d04523b-f9e9-8030-4477-47552fbe23a7?restype=directory",
       "RequestMethod": "PUT",
       "RequestHeaders": {
         "Accept": "application/xml",
         "Authorization": "Sanitized",
-        "traceparent": "00-bad22ca0ede88d478309c02716bcfa55-cd9f52fcc7ec4444-00",
-        "User-Agent": [
-          "azsdk-net-Storage.Files.Shares/12.7.0-alpha.20210121.1",
-          "(.NET 5.0.2; Microsoft Windows 10.0.19042)"
-        ],
-        "x-ms-client-request-id": "333a0b0a-4586-f56b-7fea-40c7ffce89b5",
-        "x-ms-date": "Thu, 21 Jan 2021 20:36:37 GMT",
+        "traceparent": "00-d1e55f146a9b2946a0ddcf85927edd0c-9e3dfb6b3097b94d-00",
+        "User-Agent": [
+          "azsdk-net-Storage.Files.Shares/12.7.0-alpha.20210126.1",
+          "(.NET 5.0.2; Microsoft Windows 10.0.19042)"
+        ],
+        "x-ms-client-request-id": "65fca280-3b12-d521-789f-b7c2a35e4fef",
+        "x-ms-date": "Tue, 26 Jan 2021 19:47:59 GMT",
         "x-ms-file-attributes": "None",
         "x-ms-file-creation-time": "Now",
         "x-ms-file-last-write-time": "Now",
@@ -62,40 +57,40 @@
       "StatusCode": 201,
       "ResponseHeaders": {
         "Content-Length": "0",
-        "Date": "Thu, 21 Jan 2021 20:36:37 GMT",
-        "ETag": "\u00220x8D8BE4C401D6071\u0022",
-        "Last-Modified": "Thu, 21 Jan 2021 20:36:37 GMT",
-        "Server": [
-          "Windows-Azure-File/1.0",
-          "Microsoft-HTTPAPI/2.0"
-        ],
-        "x-ms-client-request-id": "333a0b0a-4586-f56b-7fea-40c7ffce89b5",
+        "Date": "Tue, 26 Jan 2021 19:47:59 GMT",
+        "ETag": "\u00220x8D8C23348A44C7F\u0022",
+        "Last-Modified": "Tue, 26 Jan 2021 19:47:59 GMT",
+        "Server": [
+          "Windows-Azure-File/1.0",
+          "Microsoft-HTTPAPI/2.0"
+        ],
+        "x-ms-client-request-id": "65fca280-3b12-d521-789f-b7c2a35e4fef",
         "x-ms-file-attributes": "Directory",
-        "x-ms-file-change-time": "2021-01-21T20:36:37.5384177Z",
-        "x-ms-file-creation-time": "2021-01-21T20:36:37.5384177Z",
+        "x-ms-file-change-time": "2021-01-26T19:47:59.0772863Z",
+        "x-ms-file-creation-time": "2021-01-26T19:47:59.0772863Z",
         "x-ms-file-id": "13835128424026341376",
-        "x-ms-file-last-write-time": "2021-01-21T20:36:37.5384177Z",
+        "x-ms-file-last-write-time": "2021-01-26T19:47:59.0772863Z",
         "x-ms-file-parent-id": "0",
         "x-ms-file-permission-key": "17860367565182308406*11459378189709739967",
-        "x-ms-request-id": "09911fe5-f01a-006d-5135-f06e89000000",
+        "x-ms-request-id": "1085155f-d01a-0037-4d1c-f4086e000000",
         "x-ms-request-server-encrypted": "true",
         "x-ms-version": "2020-06-12"
       },
       "ResponseBody": []
     },
     {
-      "RequestUri": "https://seanmcccanary3.file.core.windows.net/test-share-16326b43-0c35-c143-1a49-f94177aad4ac/test-directory-f6263546-273e-47f3-c365-9cbb97c1586d?restype=directory\u0026comp=metadata",
+      "RequestUri": "https://seanmcccanary3.file.core.windows.net/test-share-be165a0f-207b-daf6-be61-92165134c090/test-directory-8d04523b-f9e9-8030-4477-47552fbe23a7?restype=directory\u0026comp=metadata",
       "RequestMethod": "PUT",
       "RequestHeaders": {
         "Accept": "application/xml",
         "Authorization": "Sanitized",
-        "traceparent": "00-117540827933e34d8f593f183ea7e251-39f8b29f3d55a54e-00",
-        "User-Agent": [
-          "azsdk-net-Storage.Files.Shares/12.7.0-alpha.20210121.1",
-          "(.NET 5.0.2; Microsoft Windows 10.0.19042)"
-        ],
-        "x-ms-client-request-id": "8bb1bfea-2486-c8e7-e430-848e8fb7fc8b",
-        "x-ms-date": "Thu, 21 Jan 2021 20:36:37 GMT",
+        "traceparent": "00-54e79abf157e234eae388f1e24700bab-4201d267f7f69249-00",
+        "User-Agent": [
+          "azsdk-net-Storage.Files.Shares/12.7.0-alpha.20210126.1",
+          "(.NET 5.0.2; Microsoft Windows 10.0.19042)"
+        ],
+        "x-ms-client-request-id": "8cd50232-bec1-5c95-6571-30740d940f48",
+        "x-ms-date": "Tue, 26 Jan 2021 19:47:59 GMT",
         "x-ms-meta-Capital": "letter",
         "x-ms-meta-foo": "bar",
         "x-ms-meta-meta": "data",
@@ -107,33 +102,33 @@
       "StatusCode": 200,
       "ResponseHeaders": {
         "Content-Length": "0",
-        "Date": "Thu, 21 Jan 2021 20:36:38 GMT",
-        "ETag": "\u00220x8D8BE4C40794CDE\u0022",
-        "Last-Modified": "Thu, 21 Jan 2021 20:36:38 GMT",
-        "Server": [
-          "Windows-Azure-File/1.0",
-          "Microsoft-HTTPAPI/2.0"
-        ],
-        "x-ms-client-request-id": "8bb1bfea-2486-c8e7-e430-848e8fb7fc8b",
-        "x-ms-request-id": "09911fe6-f01a-006d-5235-f06e89000000",
+        "Date": "Tue, 26 Jan 2021 19:47:59 GMT",
+        "ETag": "\u00220x8D8C23348AD00B0\u0022",
+        "Last-Modified": "Tue, 26 Jan 2021 19:47:59 GMT",
+        "Server": [
+          "Windows-Azure-File/1.0",
+          "Microsoft-HTTPAPI/2.0"
+        ],
+        "x-ms-client-request-id": "8cd50232-bec1-5c95-6571-30740d940f48",
+        "x-ms-request-id": "10851561-d01a-0037-4e1c-f4086e000000",
         "x-ms-request-server-encrypted": "true",
         "x-ms-version": "2020-06-12"
       },
       "ResponseBody": []
     },
     {
-      "RequestUri": "https://seanmcccanary3.file.core.windows.net/test-share-16326b43-0c35-c143-1a49-f94177aad4ac/test-directory-f6263546-273e-47f3-c365-9cbb97c1586d?restype=directory",
+      "RequestUri": "https://seanmcccanary3.file.core.windows.net/test-share-be165a0f-207b-daf6-be61-92165134c090/test-directory-8d04523b-f9e9-8030-4477-47552fbe23a7?restype=directory",
       "RequestMethod": "GET",
       "RequestHeaders": {
         "Accept": "application/xml",
         "Authorization": "Sanitized",
-        "traceparent": "00-8d7746963cab944fbcefdc8cb00d27a5-2e2a220e140b2b44-00",
-        "User-Agent": [
-          "azsdk-net-Storage.Files.Shares/12.7.0-alpha.20210121.1",
-          "(.NET 5.0.2; Microsoft Windows 10.0.19042)"
-        ],
-        "x-ms-client-request-id": "3fddde88-fd1d-222e-c171-1d46e561e6ff",
-        "x-ms-date": "Thu, 21 Jan 2021 20:36:38 GMT",
+        "traceparent": "00-efc14e7ec590fe4f8a9b10f0a46d6744-938a87f8983fb64e-00",
+        "User-Agent": [
+          "azsdk-net-Storage.Files.Shares/12.7.0-alpha.20210126.1",
+          "(.NET 5.0.2; Microsoft Windows 10.0.19042)"
+        ],
+        "x-ms-client-request-id": "a18f228f-c389-9e2e-e271-6e7accc56966",
+        "x-ms-date": "Tue, 26 Jan 2021 19:47:59 GMT",
         "x-ms-return-client-request-id": "true",
         "x-ms-version": "2020-06-12"
       },
@@ -141,45 +136,45 @@
       "StatusCode": 200,
       "ResponseHeaders": {
         "Content-Length": "0",
-        "Date": "Thu, 21 Jan 2021 20:36:38 GMT",
-        "ETag": "\u00220x8D8BE4C40794CDE\u0022",
-        "Last-Modified": "Thu, 21 Jan 2021 20:36:38 GMT",
+        "Date": "Tue, 26 Jan 2021 19:47:59 GMT",
+        "ETag": "\u00220x8D8C23348AD00B0\u0022",
+        "Last-Modified": "Tue, 26 Jan 2021 19:47:59 GMT",
         "Server": [
           "Windows-Azure-File/1.0",
           "Microsoft-HTTPAPI/2.0"
         ],
         "Vary": "Origin",
-        "x-ms-client-request-id": "3fddde88-fd1d-222e-c171-1d46e561e6ff",
+        "x-ms-client-request-id": "a18f228f-c389-9e2e-e271-6e7accc56966",
         "x-ms-file-attributes": "Directory",
-        "x-ms-file-change-time": "2021-01-21T20:36:38.1408478Z",
-        "x-ms-file-creation-time": "2021-01-21T20:36:37.5384177Z",
+        "x-ms-file-change-time": "2021-01-26T19:47:59.1343280Z",
+        "x-ms-file-creation-time": "2021-01-26T19:47:59.0772863Z",
         "x-ms-file-id": "13835128424026341376",
-        "x-ms-file-last-write-time": "2021-01-21T20:36:37.5384177Z",
+        "x-ms-file-last-write-time": "2021-01-26T19:47:59.0772863Z",
         "x-ms-file-parent-id": "0",
         "x-ms-file-permission-key": "17860367565182308406*11459378189709739967",
         "x-ms-meta-Capital": "letter",
         "x-ms-meta-foo": "bar",
         "x-ms-meta-meta": "data",
         "x-ms-meta-UPPER": "case",
-        "x-ms-request-id": "09911feb-f01a-006d-5635-f06e89000000",
+        "x-ms-request-id": "10851562-d01a-0037-4f1c-f4086e000000",
         "x-ms-server-encrypted": "true",
         "x-ms-version": "2020-06-12"
       },
       "ResponseBody": []
     },
     {
-      "RequestUri": "https://seanmcccanary3.file.core.windows.net/test-share-16326b43-0c35-c143-1a49-f94177aad4ac?restype=share",
+      "RequestUri": "https://seanmcccanary3.file.core.windows.net/test-share-be165a0f-207b-daf6-be61-92165134c090?restype=share",
       "RequestMethod": "DELETE",
       "RequestHeaders": {
         "Accept": "application/xml",
         "Authorization": "Sanitized",
-        "traceparent": "00-08b4d15ce9c3ec4792399278a159bc37-8ec051d2a8cf394d-00",
-        "User-Agent": [
-          "azsdk-net-Storage.Files.Shares/12.7.0-alpha.20210121.1",
-          "(.NET 5.0.2; Microsoft Windows 10.0.19042)"
-        ],
-        "x-ms-client-request-id": "b10670d7-bdd9-2f6d-a61e-7bb55c20baba",
-        "x-ms-date": "Thu, 21 Jan 2021 20:36:38 GMT",
+        "traceparent": "00-cecc22f591eda0479f6df1e10b821f43-2b5e3260490db843-00",
+        "User-Agent": [
+          "azsdk-net-Storage.Files.Shares/12.7.0-alpha.20210126.1",
+          "(.NET 5.0.2; Microsoft Windows 10.0.19042)"
+        ],
+        "x-ms-client-request-id": "ebe506e1-6e05-33bf-96e6-137002deb5a3",
+        "x-ms-date": "Tue, 26 Jan 2021 19:48:00 GMT",
         "x-ms-delete-snapshots": "include",
         "x-ms-return-client-request-id": "true",
         "x-ms-version": "2020-06-12"
@@ -188,25 +183,20 @@
       "StatusCode": 202,
       "ResponseHeaders": {
         "Content-Length": "0",
-        "Date": "Thu, 21 Jan 2021 20:36:38 GMT",
-        "Server": [
-          "Windows-Azure-File/1.0",
-          "Microsoft-HTTPAPI/2.0"
-        ],
-        "x-ms-client-request-id": "b10670d7-bdd9-2f6d-a61e-7bb55c20baba",
-<<<<<<< HEAD
-        "x-ms-request-id": "c9ef6033-f01a-0012-7b36-f3e9eb000000",
-        "x-ms-version": "2020-06-12"
-=======
-        "x-ms-request-id": "09911fec-f01a-006d-5735-f06e89000000",
-        "x-ms-version": "2020-04-08"
->>>>>>> ac24a13f
+        "Date": "Tue, 26 Jan 2021 19:47:59 GMT",
+        "Server": [
+          "Windows-Azure-File/1.0",
+          "Microsoft-HTTPAPI/2.0"
+        ],
+        "x-ms-client-request-id": "ebe506e1-6e05-33bf-96e6-137002deb5a3",
+        "x-ms-request-id": "10851563-d01a-0037-501c-f4086e000000",
+        "x-ms-version": "2020-06-12"
       },
       "ResponseBody": []
     }
   ],
   "Variables": {
-    "RandomSeed": "720102547",
+    "RandomSeed": "1452431587",
     "Storage_TestConfigDefault": "ProductionTenant\nseanmcccanary3\nU2FuaXRpemVk\nhttps://seanmcccanary3.blob.core.windows.net\nhttps://seanmcccanary3.file.core.windows.net\nhttps://seanmcccanary3.queue.core.windows.net\nhttps://seanmcccanary3.table.core.windows.net\n\n\n\n\nhttps://seanmcccanary3-secondary.blob.core.windows.net\nhttps://seanmcccanary3-secondary.file.core.windows.net\nhttps://seanmcccanary3-secondary.queue.core.windows.net\nhttps://seanmcccanary3-secondary.table.core.windows.net\n\nSanitized\n\n\nCloud\nBlobEndpoint=https://seanmcccanary3.blob.core.windows.net/;QueueEndpoint=https://seanmcccanary3.queue.core.windows.net/;FileEndpoint=https://seanmcccanary3.file.core.windows.net/;BlobSecondaryEndpoint=https://seanmcccanary3-secondary.blob.core.windows.net/;QueueSecondaryEndpoint=https://seanmcccanary3-secondary.queue.core.windows.net/;FileSecondaryEndpoint=https://seanmcccanary3-secondary.file.core.windows.net/;AccountName=seanmcccanary3;AccountKey=Kg==;\nseanscope1"
   }
 }