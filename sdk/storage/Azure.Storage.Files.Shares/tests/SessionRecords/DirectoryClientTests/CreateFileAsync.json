{
  "Entries": [
    {
      "RequestUri": "http://seanstagetest.file.core.windows.net/test-share-c8857235-8c63-13c6-fc39-afd1c92c3c74?restype=share",
      "RequestMethod": "PUT",
      "RequestHeaders": {
        "Authorization": "Sanitized",
        "traceparent": "00-d43c0260a7079f46a338aeaadcb3d904-af9497684158cd46-00",
        "User-Agent": [
<<<<<<< HEAD
          "azsdk-net-Storage.Files.Shares/12.0.0-dev.20191205.1+4f14c4315f17fbbc59c93c6819467b6f15d7008f",
=======
          "azsdk-net-Storage.Files.Shares/12.0.0-dev.20191211.1\u002B899431c003876eb9b26cefd8e8a37e7f27f82ced",
>>>>>>> 5e20a7a1
          "(.NET Core 4.6.28008.01; Microsoft Windows 10.0.18363 )"
        ],
        "x-ms-client-request-id": "e3880f7f-c97c-e985-d11b-2219fa4d5a46",
        "x-ms-date": "Wed, 11 Dec 2019 20:36:58 GMT",
        "x-ms-return-client-request-id": "true",
        "x-ms-version": "2019-07-07"
      },
      "RequestBody": null,
      "StatusCode": 201,
      "ResponseHeaders": {
        "Content-Length": "0",
<<<<<<< HEAD
        "Date": "Fri, 06 Dec 2019 00:25:20 GMT",
        "ETag": "\"0x8D779E2C71E7879\"",
        "Last-Modified": "Fri, 06 Dec 2019 00:25:20 GMT",
=======
        "Date": "Wed, 11 Dec 2019 20:36:57 GMT",
        "ETag": "\u00220x8D77E79DE741289\u0022",
        "Last-Modified": "Wed, 11 Dec 2019 20:36:58 GMT",
>>>>>>> 5e20a7a1
        "Server": [
          "Windows-Azure-File/1.0",
          "Microsoft-HTTPAPI/2.0"
        ],
        "x-ms-client-request-id": "e3880f7f-c97c-e985-d11b-2219fa4d5a46",
        "x-ms-request-id": "ef3e37ca-c01a-0019-6462-b01280000000",
        "x-ms-version": "2019-07-07"
      },
      "ResponseBody": []
    },
    {
      "RequestUri": "http://seanstagetest.file.core.windows.net/test-share-c8857235-8c63-13c6-fc39-afd1c92c3c74/test-directory-3b092431-80ee-37d6-dbfb-5cf900bd556f?restype=directory",
      "RequestMethod": "PUT",
      "RequestHeaders": {
        "Authorization": "Sanitized",
        "traceparent": "00-e67a743683d67b4cb7c06b50d0d657cf-9145e339facbf747-00",
        "User-Agent": [
<<<<<<< HEAD
          "azsdk-net-Storage.Files.Shares/12.0.0-dev.20191205.1+4f14c4315f17fbbc59c93c6819467b6f15d7008f",
=======
          "azsdk-net-Storage.Files.Shares/12.0.0-dev.20191211.1\u002B899431c003876eb9b26cefd8e8a37e7f27f82ced",
>>>>>>> 5e20a7a1
          "(.NET Core 4.6.28008.01; Microsoft Windows 10.0.18363 )"
        ],
        "x-ms-client-request-id": "99d6440f-3e82-fef3-3851-07816d8ce814",
        "x-ms-date": "Wed, 11 Dec 2019 20:36:58 GMT",
        "x-ms-file-attributes": "None",
        "x-ms-file-creation-time": "Now",
        "x-ms-file-last-write-time": "Now",
        "x-ms-file-permission": "Inherit",
        "x-ms-return-client-request-id": "true",
        "x-ms-version": "2019-07-07"
      },
      "RequestBody": null,
      "StatusCode": 201,
      "ResponseHeaders": {
        "Content-Length": "0",
<<<<<<< HEAD
        "Date": "Fri, 06 Dec 2019 00:25:20 GMT",
        "ETag": "\"0x8D779E2C72C318A\"",
        "Last-Modified": "Fri, 06 Dec 2019 00:25:20 GMT",
=======
        "Date": "Wed, 11 Dec 2019 20:36:57 GMT",
        "ETag": "\u00220x8D77E79DE8244BB\u0022",
        "Last-Modified": "Wed, 11 Dec 2019 20:36:58 GMT",
>>>>>>> 5e20a7a1
        "Server": [
          "Windows-Azure-File/1.0",
          "Microsoft-HTTPAPI/2.0"
        ],
        "x-ms-client-request-id": "99d6440f-3e82-fef3-3851-07816d8ce814",
        "x-ms-file-attributes": "Directory",
<<<<<<< HEAD
        "x-ms-file-change-time": "2019-12-06T00:25:20.734657Z",
        "x-ms-file-creation-time": "2019-12-06T00:25:20.734657Z",
        "x-ms-file-id": "13835128424026341376",
        "x-ms-file-last-write-time": "2019-12-06T00:25:20.734657Z",
=======
        "x-ms-file-change-time": "2019-12-11T20:36:58.5436347Z",
        "x-ms-file-creation-time": "2019-12-11T20:36:58.5436347Z",
        "x-ms-file-id": "13835128424026341376",
        "x-ms-file-last-write-time": "2019-12-11T20:36:58.5436347Z",
>>>>>>> 5e20a7a1
        "x-ms-file-parent-id": "0",
        "x-ms-file-permission-key": "7855875120676328179*422928105932735866",
        "x-ms-request-id": "ef3e37cc-c01a-0019-6562-b01280000000",
        "x-ms-request-server-encrypted": "true",
        "x-ms-version": "2019-07-07"
      },
      "ResponseBody": []
    },
    {
      "RequestUri": "http://seanstagetest.file.core.windows.net/test-share-c8857235-8c63-13c6-fc39-afd1c92c3c74/test-directory-3b092431-80ee-37d6-dbfb-5cf900bd556f/test-file-2d5ab2c6-a0fc-d8a2-2b1a-95b6136e5b5d",
      "RequestMethod": "PUT",
      "RequestHeaders": {
        "Authorization": "Sanitized",
        "traceparent": "00-9f4882adfa71e04e9d6b581dcfd0657b-fb16cc726ad2274d-00",
        "User-Agent": [
<<<<<<< HEAD
          "azsdk-net-Storage.Files.Shares/12.0.0-dev.20191205.1+4f14c4315f17fbbc59c93c6819467b6f15d7008f",
=======
          "azsdk-net-Storage.Files.Shares/12.0.0-dev.20191211.1\u002B899431c003876eb9b26cefd8e8a37e7f27f82ced",
>>>>>>> 5e20a7a1
          "(.NET Core 4.6.28008.01; Microsoft Windows 10.0.18363 )"
        ],
        "x-ms-client-request-id": "28a2584f-6123-6f22-a2fe-6e67a93debca",
        "x-ms-content-length": "1024",
        "x-ms-date": "Wed, 11 Dec 2019 20:36:58 GMT",
        "x-ms-file-attributes": "None",
        "x-ms-file-creation-time": "Now",
        "x-ms-file-last-write-time": "Now",
        "x-ms-file-permission": "Inherit",
        "x-ms-return-client-request-id": "true",
        "x-ms-type": "file",
        "x-ms-version": "2019-07-07"
      },
      "RequestBody": null,
      "StatusCode": 201,
      "ResponseHeaders": {
        "Content-Length": "0",
<<<<<<< HEAD
        "Date": "Fri, 06 Dec 2019 00:25:20 GMT",
        "ETag": "\"0x8D779E2C73A149B\"",
        "Last-Modified": "Fri, 06 Dec 2019 00:25:20 GMT",
=======
        "Date": "Wed, 11 Dec 2019 20:36:57 GMT",
        "ETag": "\u00220x8D77E79DE907576\u0022",
        "Last-Modified": "Wed, 11 Dec 2019 20:36:58 GMT",
>>>>>>> 5e20a7a1
        "Server": [
          "Windows-Azure-File/1.0",
          "Microsoft-HTTPAPI/2.0"
        ],
        "x-ms-client-request-id": "28a2584f-6123-6f22-a2fe-6e67a93debca",
        "x-ms-file-attributes": "Archive",
        "x-ms-file-change-time": "2019-12-11T20:36:58.6366326Z",
        "x-ms-file-creation-time": "2019-12-11T20:36:58.6366326Z",
        "x-ms-file-id": "11529285414812647424",
        "x-ms-file-last-write-time": "2019-12-11T20:36:58.6366326Z",
        "x-ms-file-parent-id": "13835128424026341376",
        "x-ms-file-permission-key": "12501538048846835188*422928105932735866",
        "x-ms-request-id": "ef3e37cd-c01a-0019-6662-b01280000000",
        "x-ms-request-server-encrypted": "true",
        "x-ms-version": "2019-07-07"
      },
      "ResponseBody": []
    },
    {
      "RequestUri": "http://seanstagetest.file.core.windows.net/test-share-c8857235-8c63-13c6-fc39-afd1c92c3c74/test-directory-3b092431-80ee-37d6-dbfb-5cf900bd556f/test-file-2d5ab2c6-a0fc-d8a2-2b1a-95b6136e5b5d",
      "RequestMethod": "HEAD",
      "RequestHeaders": {
        "Authorization": "Sanitized",
        "User-Agent": [
<<<<<<< HEAD
          "azsdk-net-Storage.Files.Shares/12.0.0-dev.20191205.1+4f14c4315f17fbbc59c93c6819467b6f15d7008f",
=======
          "azsdk-net-Storage.Files.Shares/12.0.0-dev.20191211.1\u002B899431c003876eb9b26cefd8e8a37e7f27f82ced",
>>>>>>> 5e20a7a1
          "(.NET Core 4.6.28008.01; Microsoft Windows 10.0.18363 )"
        ],
        "x-ms-client-request-id": "ba677b9a-32cc-0a3a-1b7a-19e74d85d69b",
        "x-ms-date": "Wed, 11 Dec 2019 20:36:58 GMT",
        "x-ms-return-client-request-id": "true",
        "x-ms-version": "2019-07-07"
      },
      "RequestBody": null,
      "StatusCode": 200,
      "ResponseHeaders": {
        "Content-Length": "1024",
        "Content-Type": "application/octet-stream",
<<<<<<< HEAD
        "Date": "Fri, 06 Dec 2019 00:25:20 GMT",
        "ETag": "\"0x8D779E2C73A149B\"",
        "Last-Modified": "Fri, 06 Dec 2019 00:25:20 GMT",
=======
        "Date": "Wed, 11 Dec 2019 20:36:58 GMT",
        "ETag": "\u00220x8D77E79DE907576\u0022",
        "Last-Modified": "Wed, 11 Dec 2019 20:36:58 GMT",
>>>>>>> 5e20a7a1
        "Server": [
          "Windows-Azure-File/1.0",
          "Microsoft-HTTPAPI/2.0"
        ],
        "Vary": "Origin",
        "x-ms-client-request-id": "ba677b9a-32cc-0a3a-1b7a-19e74d85d69b",
        "x-ms-file-attributes": "Archive",
        "x-ms-file-change-time": "2019-12-11T20:36:58.6366326Z",
        "x-ms-file-creation-time": "2019-12-11T20:36:58.6366326Z",
        "x-ms-file-id": "11529285414812647424",
        "x-ms-file-last-write-time": "2019-12-11T20:36:58.6366326Z",
        "x-ms-file-parent-id": "13835128424026341376",
        "x-ms-file-permission-key": "12501538048846835188*422928105932735866",
        "x-ms-lease-state": "available",
        "x-ms-lease-status": "unlocked",
        "x-ms-request-id": "ef3e37ce-c01a-0019-6762-b01280000000",
        "x-ms-server-encrypted": "true",
        "x-ms-type": "File",
        "x-ms-version": "2019-07-07"
      },
      "ResponseBody": []
    },
    {
      "RequestUri": "http://seanstagetest.file.core.windows.net/test-share-c8857235-8c63-13c6-fc39-afd1c92c3c74?restype=share",
      "RequestMethod": "DELETE",
      "RequestHeaders": {
        "Authorization": "Sanitized",
        "traceparent": "00-0a7e434780f8cd4e9d2c528e6611f871-f6872d1663063444-00",
        "User-Agent": [
<<<<<<< HEAD
          "azsdk-net-Storage.Files.Shares/12.0.0-dev.20191205.1+4f14c4315f17fbbc59c93c6819467b6f15d7008f",
=======
          "azsdk-net-Storage.Files.Shares/12.0.0-dev.20191211.1\u002B899431c003876eb9b26cefd8e8a37e7f27f82ced",
>>>>>>> 5e20a7a1
          "(.NET Core 4.6.28008.01; Microsoft Windows 10.0.18363 )"
        ],
        "x-ms-client-request-id": "2dcdba77-30d6-c3fe-6f0b-14281346bc40",
        "x-ms-date": "Wed, 11 Dec 2019 20:36:58 GMT",
        "x-ms-delete-snapshots": "include",
        "x-ms-return-client-request-id": "true",
        "x-ms-version": "2019-07-07"
      },
      "RequestBody": null,
      "StatusCode": 202,
      "ResponseHeaders": {
        "Content-Length": "0",
        "Date": "Wed, 11 Dec 2019 20:36:58 GMT",
        "Server": [
          "Windows-Azure-File/1.0",
          "Microsoft-HTTPAPI/2.0"
        ],
        "x-ms-client-request-id": "2dcdba77-30d6-c3fe-6f0b-14281346bc40",
        "x-ms-request-id": "ef3e37cf-c01a-0019-6862-b01280000000",
        "x-ms-version": "2019-07-07"
      },
      "ResponseBody": []
    }
  ],
  "Variables": {
<<<<<<< HEAD
    "RandomSeed": "1895691243",
    "Storage_TestConfigDefault": "ProductionTenant\nseanstagetest\nU2FuaXRpemVk\nhttp://seanstagetest.blob.core.windows.net\nhttp://seanstagetest.file.core.windows.net\nhttp://seanstagetest.queue.core.windows.net\nhttp://seanstagetest.table.core.windows.net\n\n\n\n\nhttp://seanstagetest-secondary.blob.core.windows.net\nhttp://seanstagetest-secondary.file.core.windows.net\nhttp://seanstagetest-secondary.queue.core.windows.net\nhttp://seanstagetest-secondary.table.core.windows.net\n\nSanitized\n\n\nCloud\nBlobEndpoint=http://seanstagetest.blob.core.windows.net/;QueueEndpoint=http://seanstagetest.queue.core.windows.net/;FileEndpoint=http://seanstagetest.file.core.windows.net/;BlobSecondaryEndpoint=http://seanstagetest-secondary.blob.core.windows.net/;QueueSecondaryEndpoint=http://seanstagetest-secondary.queue.core.windows.net/;FileSecondaryEndpoint=http://seanstagetest-secondary.file.core.windows.net/;AccountName=seanstagetest;AccountKey=Sanitized\nseanscope1"
=======
    "RandomSeed": "1840599544",
    "Storage_TestConfigDefault": "ProductionTenant\nseanstagetest\nU2FuaXRpemVk\nhttp://seanstagetest.blob.core.windows.net\nhttp://seanstagetest.file.core.windows.net\nhttp://seanstagetest.queue.core.windows.net\nhttp://seanstagetest.table.core.windows.net\n\n\n\n\nhttp://seanstagetest-secondary.blob.core.windows.net\nhttp://seanstagetest-secondary.file.core.windows.net\nhttp://seanstagetest-secondary.queue.core.windows.net\nhttp://seanstagetest-secondary.table.core.windows.net\n\nSanitized\n\n\nCloud\nBlobEndpoint=http://seanstagetest.blob.core.windows.net/;QueueEndpoint=http://seanstagetest.queue.core.windows.net/;FileEndpoint=http://seanstagetest.file.core.windows.net/;BlobSecondaryEndpoint=http://seanstagetest-secondary.blob.core.windows.net/;QueueSecondaryEndpoint=http://seanstagetest-secondary.queue.core.windows.net/;FileSecondaryEndpoint=http://seanstagetest-secondary.file.core.windows.net/;AccountName=seanstagetest;AccountKey=Sanitized"
>>>>>>> 5e20a7a1
  }
}<|MERGE_RESOLUTION|>--- conflicted
+++ resolved
@@ -1,21 +1,17 @@
 {
   "Entries": [
     {
-      "RequestUri": "http://seanstagetest.file.core.windows.net/test-share-c8857235-8c63-13c6-fc39-afd1c92c3c74?restype=share",
+      "RequestUri": "http://seanstagetest.file.core.windows.net/test-share-5f2e6397-b797-de32-11c4-ed6acb76483f?restype=share",
       "RequestMethod": "PUT",
       "RequestHeaders": {
         "Authorization": "Sanitized",
-        "traceparent": "00-d43c0260a7079f46a338aeaadcb3d904-af9497684158cd46-00",
-        "User-Agent": [
-<<<<<<< HEAD
-          "azsdk-net-Storage.Files.Shares/12.0.0-dev.20191205.1+4f14c4315f17fbbc59c93c6819467b6f15d7008f",
-=======
-          "azsdk-net-Storage.Files.Shares/12.0.0-dev.20191211.1\u002B899431c003876eb9b26cefd8e8a37e7f27f82ced",
->>>>>>> 5e20a7a1
-          "(.NET Core 4.6.28008.01; Microsoft Windows 10.0.18363 )"
-        ],
-        "x-ms-client-request-id": "e3880f7f-c97c-e985-d11b-2219fa4d5a46",
-        "x-ms-date": "Wed, 11 Dec 2019 20:36:58 GMT",
+        "traceparent": "00-50f67fe449ee70428f097e10baa95811-fd3716e87b08cb4a-00",
+        "User-Agent": [
+          "azsdk-net-Storage.Files.Shares/12.0.0-dev.20191211.1\u002B2accb37068f0a0c9382fa117525bb968c5397cf7",
+          "(.NET Core 4.6.28008.01; Microsoft Windows 10.0.18363 )"
+        ],
+        "x-ms-client-request-id": "2e12ecaa-3c0f-fc73-bb38-2f5f30efa2c8",
+        "x-ms-date": "Wed, 11 Dec 2019 23:04:42 GMT",
         "x-ms-return-client-request-id": "true",
         "x-ms-version": "2019-07-07"
       },
@@ -23,41 +19,31 @@
       "StatusCode": 201,
       "ResponseHeaders": {
         "Content-Length": "0",
-<<<<<<< HEAD
-        "Date": "Fri, 06 Dec 2019 00:25:20 GMT",
-        "ETag": "\"0x8D779E2C71E7879\"",
-        "Last-Modified": "Fri, 06 Dec 2019 00:25:20 GMT",
-=======
-        "Date": "Wed, 11 Dec 2019 20:36:57 GMT",
-        "ETag": "\u00220x8D77E79DE741289\u0022",
-        "Last-Modified": "Wed, 11 Dec 2019 20:36:58 GMT",
->>>>>>> 5e20a7a1
-        "Server": [
-          "Windows-Azure-File/1.0",
-          "Microsoft-HTTPAPI/2.0"
-        ],
-        "x-ms-client-request-id": "e3880f7f-c97c-e985-d11b-2219fa4d5a46",
-        "x-ms-request-id": "ef3e37ca-c01a-0019-6462-b01280000000",
-        "x-ms-version": "2019-07-07"
-      },
-      "ResponseBody": []
-    },
-    {
-      "RequestUri": "http://seanstagetest.file.core.windows.net/test-share-c8857235-8c63-13c6-fc39-afd1c92c3c74/test-directory-3b092431-80ee-37d6-dbfb-5cf900bd556f?restype=directory",
+        "Date": "Wed, 11 Dec 2019 23:04:41 GMT",
+        "ETag": "\u00220x8D77E8E81B5CB01\u0022",
+        "Last-Modified": "Wed, 11 Dec 2019 23:04:42 GMT",
+        "Server": [
+          "Windows-Azure-File/1.0",
+          "Microsoft-HTTPAPI/2.0"
+        ],
+        "x-ms-client-request-id": "2e12ecaa-3c0f-fc73-bb38-2f5f30efa2c8",
+        "x-ms-request-id": "5f7a88a6-601a-003f-7777-b05a98000000",
+        "x-ms-version": "2019-07-07"
+      },
+      "ResponseBody": []
+    },
+    {
+      "RequestUri": "http://seanstagetest.file.core.windows.net/test-share-5f2e6397-b797-de32-11c4-ed6acb76483f/test-directory-ad6e6a21-376f-d613-60d3-2c58b1252049?restype=directory",
       "RequestMethod": "PUT",
       "RequestHeaders": {
         "Authorization": "Sanitized",
-        "traceparent": "00-e67a743683d67b4cb7c06b50d0d657cf-9145e339facbf747-00",
-        "User-Agent": [
-<<<<<<< HEAD
-          "azsdk-net-Storage.Files.Shares/12.0.0-dev.20191205.1+4f14c4315f17fbbc59c93c6819467b6f15d7008f",
-=======
-          "azsdk-net-Storage.Files.Shares/12.0.0-dev.20191211.1\u002B899431c003876eb9b26cefd8e8a37e7f27f82ced",
->>>>>>> 5e20a7a1
-          "(.NET Core 4.6.28008.01; Microsoft Windows 10.0.18363 )"
-        ],
-        "x-ms-client-request-id": "99d6440f-3e82-fef3-3851-07816d8ce814",
-        "x-ms-date": "Wed, 11 Dec 2019 20:36:58 GMT",
+        "traceparent": "00-1731436a5e2f9f4fb5b39de1f75d1386-fcec5a5ff0cd484a-00",
+        "User-Agent": [
+          "azsdk-net-Storage.Files.Shares/12.0.0-dev.20191211.1\u002B2accb37068f0a0c9382fa117525bb968c5397cf7",
+          "(.NET Core 4.6.28008.01; Microsoft Windows 10.0.18363 )"
+        ],
+        "x-ms-client-request-id": "53eb3e9b-c459-72ca-d83b-ce3b0f1a4b95",
+        "x-ms-date": "Wed, 11 Dec 2019 23:04:42 GMT",
         "x-ms-file-attributes": "None",
         "x-ms-file-creation-time": "Now",
         "x-ms-file-last-write-time": "Now",
@@ -69,57 +55,40 @@
       "StatusCode": 201,
       "ResponseHeaders": {
         "Content-Length": "0",
-<<<<<<< HEAD
-        "Date": "Fri, 06 Dec 2019 00:25:20 GMT",
-        "ETag": "\"0x8D779E2C72C318A\"",
-        "Last-Modified": "Fri, 06 Dec 2019 00:25:20 GMT",
-=======
-        "Date": "Wed, 11 Dec 2019 20:36:57 GMT",
-        "ETag": "\u00220x8D77E79DE8244BB\u0022",
-        "Last-Modified": "Wed, 11 Dec 2019 20:36:58 GMT",
->>>>>>> 5e20a7a1
-        "Server": [
-          "Windows-Azure-File/1.0",
-          "Microsoft-HTTPAPI/2.0"
-        ],
-        "x-ms-client-request-id": "99d6440f-3e82-fef3-3851-07816d8ce814",
+        "Date": "Wed, 11 Dec 2019 23:04:41 GMT",
+        "ETag": "\u00220x8D77E8E81C78F76\u0022",
+        "Last-Modified": "Wed, 11 Dec 2019 23:04:42 GMT",
+        "Server": [
+          "Windows-Azure-File/1.0",
+          "Microsoft-HTTPAPI/2.0"
+        ],
+        "x-ms-client-request-id": "53eb3e9b-c459-72ca-d83b-ce3b0f1a4b95",
         "x-ms-file-attributes": "Directory",
-<<<<<<< HEAD
-        "x-ms-file-change-time": "2019-12-06T00:25:20.734657Z",
-        "x-ms-file-creation-time": "2019-12-06T00:25:20.734657Z",
+        "x-ms-file-change-time": "2019-12-11T23:04:42.4009590Z",
+        "x-ms-file-creation-time": "2019-12-11T23:04:42.4009590Z",
         "x-ms-file-id": "13835128424026341376",
-        "x-ms-file-last-write-time": "2019-12-06T00:25:20.734657Z",
-=======
-        "x-ms-file-change-time": "2019-12-11T20:36:58.5436347Z",
-        "x-ms-file-creation-time": "2019-12-11T20:36:58.5436347Z",
-        "x-ms-file-id": "13835128424026341376",
-        "x-ms-file-last-write-time": "2019-12-11T20:36:58.5436347Z",
->>>>>>> 5e20a7a1
+        "x-ms-file-last-write-time": "2019-12-11T23:04:42.4009590Z",
         "x-ms-file-parent-id": "0",
         "x-ms-file-permission-key": "7855875120676328179*422928105932735866",
-        "x-ms-request-id": "ef3e37cc-c01a-0019-6562-b01280000000",
+        "x-ms-request-id": "5f7a88a8-601a-003f-7877-b05a98000000",
         "x-ms-request-server-encrypted": "true",
         "x-ms-version": "2019-07-07"
       },
       "ResponseBody": []
     },
     {
-      "RequestUri": "http://seanstagetest.file.core.windows.net/test-share-c8857235-8c63-13c6-fc39-afd1c92c3c74/test-directory-3b092431-80ee-37d6-dbfb-5cf900bd556f/test-file-2d5ab2c6-a0fc-d8a2-2b1a-95b6136e5b5d",
+      "RequestUri": "http://seanstagetest.file.core.windows.net/test-share-5f2e6397-b797-de32-11c4-ed6acb76483f/test-directory-ad6e6a21-376f-d613-60d3-2c58b1252049/test-file-7b0ce517-c32f-0763-3aea-b0e1285a44bc",
       "RequestMethod": "PUT",
       "RequestHeaders": {
         "Authorization": "Sanitized",
-        "traceparent": "00-9f4882adfa71e04e9d6b581dcfd0657b-fb16cc726ad2274d-00",
-        "User-Agent": [
-<<<<<<< HEAD
-          "azsdk-net-Storage.Files.Shares/12.0.0-dev.20191205.1+4f14c4315f17fbbc59c93c6819467b6f15d7008f",
-=======
-          "azsdk-net-Storage.Files.Shares/12.0.0-dev.20191211.1\u002B899431c003876eb9b26cefd8e8a37e7f27f82ced",
->>>>>>> 5e20a7a1
-          "(.NET Core 4.6.28008.01; Microsoft Windows 10.0.18363 )"
-        ],
-        "x-ms-client-request-id": "28a2584f-6123-6f22-a2fe-6e67a93debca",
+        "traceparent": "00-7990e04a58cf1449bdf65e0643cbba94-679bf3629c7f224e-00",
+        "User-Agent": [
+          "azsdk-net-Storage.Files.Shares/12.0.0-dev.20191211.1\u002B2accb37068f0a0c9382fa117525bb968c5397cf7",
+          "(.NET Core 4.6.28008.01; Microsoft Windows 10.0.18363 )"
+        ],
+        "x-ms-client-request-id": "aca17842-ad97-d814-dae3-186f13e84a7d",
         "x-ms-content-length": "1024",
-        "x-ms-date": "Wed, 11 Dec 2019 20:36:58 GMT",
+        "x-ms-date": "Wed, 11 Dec 2019 23:04:42 GMT",
         "x-ms-file-attributes": "None",
         "x-ms-file-creation-time": "Now",
         "x-ms-file-last-write-time": "Now",
@@ -132,48 +101,38 @@
       "StatusCode": 201,
       "ResponseHeaders": {
         "Content-Length": "0",
-<<<<<<< HEAD
-        "Date": "Fri, 06 Dec 2019 00:25:20 GMT",
-        "ETag": "\"0x8D779E2C73A149B\"",
-        "Last-Modified": "Fri, 06 Dec 2019 00:25:20 GMT",
-=======
-        "Date": "Wed, 11 Dec 2019 20:36:57 GMT",
-        "ETag": "\u00220x8D77E79DE907576\u0022",
-        "Last-Modified": "Wed, 11 Dec 2019 20:36:58 GMT",
->>>>>>> 5e20a7a1
-        "Server": [
-          "Windows-Azure-File/1.0",
-          "Microsoft-HTTPAPI/2.0"
-        ],
-        "x-ms-client-request-id": "28a2584f-6123-6f22-a2fe-6e67a93debca",
+        "Date": "Wed, 11 Dec 2019 23:04:41 GMT",
+        "ETag": "\u00220x8D77E8E81D68564\u0022",
+        "Last-Modified": "Wed, 11 Dec 2019 23:04:42 GMT",
+        "Server": [
+          "Windows-Azure-File/1.0",
+          "Microsoft-HTTPAPI/2.0"
+        ],
+        "x-ms-client-request-id": "aca17842-ad97-d814-dae3-186f13e84a7d",
         "x-ms-file-attributes": "Archive",
-        "x-ms-file-change-time": "2019-12-11T20:36:58.6366326Z",
-        "x-ms-file-creation-time": "2019-12-11T20:36:58.6366326Z",
+        "x-ms-file-change-time": "2019-12-11T23:04:42.4990052Z",
+        "x-ms-file-creation-time": "2019-12-11T23:04:42.4990052Z",
         "x-ms-file-id": "11529285414812647424",
-        "x-ms-file-last-write-time": "2019-12-11T20:36:58.6366326Z",
+        "x-ms-file-last-write-time": "2019-12-11T23:04:42.4990052Z",
         "x-ms-file-parent-id": "13835128424026341376",
         "x-ms-file-permission-key": "12501538048846835188*422928105932735866",
-        "x-ms-request-id": "ef3e37cd-c01a-0019-6662-b01280000000",
+        "x-ms-request-id": "5f7a88ac-601a-003f-7c77-b05a98000000",
         "x-ms-request-server-encrypted": "true",
         "x-ms-version": "2019-07-07"
       },
       "ResponseBody": []
     },
     {
-      "RequestUri": "http://seanstagetest.file.core.windows.net/test-share-c8857235-8c63-13c6-fc39-afd1c92c3c74/test-directory-3b092431-80ee-37d6-dbfb-5cf900bd556f/test-file-2d5ab2c6-a0fc-d8a2-2b1a-95b6136e5b5d",
+      "RequestUri": "http://seanstagetest.file.core.windows.net/test-share-5f2e6397-b797-de32-11c4-ed6acb76483f/test-directory-ad6e6a21-376f-d613-60d3-2c58b1252049/test-file-7b0ce517-c32f-0763-3aea-b0e1285a44bc",
       "RequestMethod": "HEAD",
       "RequestHeaders": {
         "Authorization": "Sanitized",
         "User-Agent": [
-<<<<<<< HEAD
-          "azsdk-net-Storage.Files.Shares/12.0.0-dev.20191205.1+4f14c4315f17fbbc59c93c6819467b6f15d7008f",
-=======
-          "azsdk-net-Storage.Files.Shares/12.0.0-dev.20191211.1\u002B899431c003876eb9b26cefd8e8a37e7f27f82ced",
->>>>>>> 5e20a7a1
-          "(.NET Core 4.6.28008.01; Microsoft Windows 10.0.18363 )"
-        ],
-        "x-ms-client-request-id": "ba677b9a-32cc-0a3a-1b7a-19e74d85d69b",
-        "x-ms-date": "Wed, 11 Dec 2019 20:36:58 GMT",
+          "azsdk-net-Storage.Files.Shares/12.0.0-dev.20191211.1\u002B2accb37068f0a0c9382fa117525bb968c5397cf7",
+          "(.NET Core 4.6.28008.01; Microsoft Windows 10.0.18363 )"
+        ],
+        "x-ms-client-request-id": "af9fcd75-98b8-fb25-d4e4-9757b4807a01",
+        "x-ms-date": "Wed, 11 Dec 2019 23:04:42 GMT",
         "x-ms-return-client-request-id": "true",
         "x-ms-version": "2019-07-07"
       },
@@ -182,31 +141,25 @@
       "ResponseHeaders": {
         "Content-Length": "1024",
         "Content-Type": "application/octet-stream",
-<<<<<<< HEAD
-        "Date": "Fri, 06 Dec 2019 00:25:20 GMT",
-        "ETag": "\"0x8D779E2C73A149B\"",
-        "Last-Modified": "Fri, 06 Dec 2019 00:25:20 GMT",
-=======
-        "Date": "Wed, 11 Dec 2019 20:36:58 GMT",
-        "ETag": "\u00220x8D77E79DE907576\u0022",
-        "Last-Modified": "Wed, 11 Dec 2019 20:36:58 GMT",
->>>>>>> 5e20a7a1
+        "Date": "Wed, 11 Dec 2019 23:04:41 GMT",
+        "ETag": "\u00220x8D77E8E81D68564\u0022",
+        "Last-Modified": "Wed, 11 Dec 2019 23:04:42 GMT",
         "Server": [
           "Windows-Azure-File/1.0",
           "Microsoft-HTTPAPI/2.0"
         ],
         "Vary": "Origin",
-        "x-ms-client-request-id": "ba677b9a-32cc-0a3a-1b7a-19e74d85d69b",
+        "x-ms-client-request-id": "af9fcd75-98b8-fb25-d4e4-9757b4807a01",
         "x-ms-file-attributes": "Archive",
-        "x-ms-file-change-time": "2019-12-11T20:36:58.6366326Z",
-        "x-ms-file-creation-time": "2019-12-11T20:36:58.6366326Z",
+        "x-ms-file-change-time": "2019-12-11T23:04:42.4990052Z",
+        "x-ms-file-creation-time": "2019-12-11T23:04:42.4990052Z",
         "x-ms-file-id": "11529285414812647424",
-        "x-ms-file-last-write-time": "2019-12-11T20:36:58.6366326Z",
+        "x-ms-file-last-write-time": "2019-12-11T23:04:42.4990052Z",
         "x-ms-file-parent-id": "13835128424026341376",
         "x-ms-file-permission-key": "12501538048846835188*422928105932735866",
         "x-ms-lease-state": "available",
         "x-ms-lease-status": "unlocked",
-        "x-ms-request-id": "ef3e37ce-c01a-0019-6762-b01280000000",
+        "x-ms-request-id": "5f7a88b1-601a-003f-0177-b05a98000000",
         "x-ms-server-encrypted": "true",
         "x-ms-type": "File",
         "x-ms-version": "2019-07-07"
@@ -214,21 +167,17 @@
       "ResponseBody": []
     },
     {
-      "RequestUri": "http://seanstagetest.file.core.windows.net/test-share-c8857235-8c63-13c6-fc39-afd1c92c3c74?restype=share",
+      "RequestUri": "http://seanstagetest.file.core.windows.net/test-share-5f2e6397-b797-de32-11c4-ed6acb76483f?restype=share",
       "RequestMethod": "DELETE",
       "RequestHeaders": {
         "Authorization": "Sanitized",
-        "traceparent": "00-0a7e434780f8cd4e9d2c528e6611f871-f6872d1663063444-00",
-        "User-Agent": [
-<<<<<<< HEAD
-          "azsdk-net-Storage.Files.Shares/12.0.0-dev.20191205.1+4f14c4315f17fbbc59c93c6819467b6f15d7008f",
-=======
-          "azsdk-net-Storage.Files.Shares/12.0.0-dev.20191211.1\u002B899431c003876eb9b26cefd8e8a37e7f27f82ced",
->>>>>>> 5e20a7a1
-          "(.NET Core 4.6.28008.01; Microsoft Windows 10.0.18363 )"
-        ],
-        "x-ms-client-request-id": "2dcdba77-30d6-c3fe-6f0b-14281346bc40",
-        "x-ms-date": "Wed, 11 Dec 2019 20:36:58 GMT",
+        "traceparent": "00-31c835011850704da81a66d29041c57b-fef9b0e17a0f634d-00",
+        "User-Agent": [
+          "azsdk-net-Storage.Files.Shares/12.0.0-dev.20191211.1\u002B2accb37068f0a0c9382fa117525bb968c5397cf7",
+          "(.NET Core 4.6.28008.01; Microsoft Windows 10.0.18363 )"
+        ],
+        "x-ms-client-request-id": "46f9d327-9a49-5ec4-ec95-537841039574",
+        "x-ms-date": "Wed, 11 Dec 2019 23:04:42 GMT",
         "x-ms-delete-snapshots": "include",
         "x-ms-return-client-request-id": "true",
         "x-ms-version": "2019-07-07"
@@ -237,25 +186,20 @@
       "StatusCode": 202,
       "ResponseHeaders": {
         "Content-Length": "0",
-        "Date": "Wed, 11 Dec 2019 20:36:58 GMT",
-        "Server": [
-          "Windows-Azure-File/1.0",
-          "Microsoft-HTTPAPI/2.0"
-        ],
-        "x-ms-client-request-id": "2dcdba77-30d6-c3fe-6f0b-14281346bc40",
-        "x-ms-request-id": "ef3e37cf-c01a-0019-6862-b01280000000",
+        "Date": "Wed, 11 Dec 2019 23:04:42 GMT",
+        "Server": [
+          "Windows-Azure-File/1.0",
+          "Microsoft-HTTPAPI/2.0"
+        ],
+        "x-ms-client-request-id": "46f9d327-9a49-5ec4-ec95-537841039574",
+        "x-ms-request-id": "5f7a88b4-601a-003f-0477-b05a98000000",
         "x-ms-version": "2019-07-07"
       },
       "ResponseBody": []
     }
   ],
   "Variables": {
-<<<<<<< HEAD
-    "RandomSeed": "1895691243",
+    "RandomSeed": "986659347",
     "Storage_TestConfigDefault": "ProductionTenant\nseanstagetest\nU2FuaXRpemVk\nhttp://seanstagetest.blob.core.windows.net\nhttp://seanstagetest.file.core.windows.net\nhttp://seanstagetest.queue.core.windows.net\nhttp://seanstagetest.table.core.windows.net\n\n\n\n\nhttp://seanstagetest-secondary.blob.core.windows.net\nhttp://seanstagetest-secondary.file.core.windows.net\nhttp://seanstagetest-secondary.queue.core.windows.net\nhttp://seanstagetest-secondary.table.core.windows.net\n\nSanitized\n\n\nCloud\nBlobEndpoint=http://seanstagetest.blob.core.windows.net/;QueueEndpoint=http://seanstagetest.queue.core.windows.net/;FileEndpoint=http://seanstagetest.file.core.windows.net/;BlobSecondaryEndpoint=http://seanstagetest-secondary.blob.core.windows.net/;QueueSecondaryEndpoint=http://seanstagetest-secondary.queue.core.windows.net/;FileSecondaryEndpoint=http://seanstagetest-secondary.file.core.windows.net/;AccountName=seanstagetest;AccountKey=Sanitized\nseanscope1"
-=======
-    "RandomSeed": "1840599544",
-    "Storage_TestConfigDefault": "ProductionTenant\nseanstagetest\nU2FuaXRpemVk\nhttp://seanstagetest.blob.core.windows.net\nhttp://seanstagetest.file.core.windows.net\nhttp://seanstagetest.queue.core.windows.net\nhttp://seanstagetest.table.core.windows.net\n\n\n\n\nhttp://seanstagetest-secondary.blob.core.windows.net\nhttp://seanstagetest-secondary.file.core.windows.net\nhttp://seanstagetest-secondary.queue.core.windows.net\nhttp://seanstagetest-secondary.table.core.windows.net\n\nSanitized\n\n\nCloud\nBlobEndpoint=http://seanstagetest.blob.core.windows.net/;QueueEndpoint=http://seanstagetest.queue.core.windows.net/;FileEndpoint=http://seanstagetest.file.core.windows.net/;BlobSecondaryEndpoint=http://seanstagetest-secondary.blob.core.windows.net/;QueueSecondaryEndpoint=http://seanstagetest-secondary.queue.core.windows.net/;FileSecondaryEndpoint=http://seanstagetest-secondary.file.core.windows.net/;AccountName=seanstagetest;AccountKey=Sanitized"
->>>>>>> 5e20a7a1
   }
 }