﻿{
  "Entries": [
    {
      "RequestUri": "https://seanmcccanary3.file.core.windows.net/test-share-30513f5f-6644-4224-6f59-3c24d05bc3a3?restype=share",
      "RequestMethod": "PUT",
      "RequestHeaders": {
        "Accept": "application/xml",
        "Authorization": "Sanitized",
        "traceparent": "00-0c8b488e4a59f145abdd5e2183237748-30cf50d9e182ca49-00",
        "User-Agent": [
          "azsdk-net-Storage.Files.Shares/12.7.0-alpha.20210126.1",
          "(.NET 5.0.2; Microsoft Windows 10.0.19042)"
        ],
        "x-ms-client-request-id": "7348558d-e134-b3ac-b90b-18effe13ede9",
        "x-ms-date": "Tue, 26 Jan 2021 19:47:38 GMT",
        "x-ms-return-client-request-id": "true",
<<<<<<< HEAD
        "x-ms-version": "2020-12-06"
=======
        "x-ms-version": "2021-02-12"
>>>>>>> 7e782c87
      },
      "RequestBody": null,
      "StatusCode": 201,
      "ResponseHeaders": {
        "Content-Length": "0",
        "Date": "Tue, 26 Jan 2021 19:47:36 GMT",
        "ETag": "\"0x8D8C2333BBA022F\"",
        "Last-Modified": "Tue, 26 Jan 2021 19:47:37 GMT",
        "Server": [
          "Windows-Azure-File/1.0",
          "Microsoft-HTTPAPI/2.0"
        ],
        "x-ms-client-request-id": "7348558d-e134-b3ac-b90b-18effe13ede9",
        "x-ms-request-id": "628b5f61-501a-0080-641c-f425c4000000",
<<<<<<< HEAD
        "x-ms-version": "2020-12-06"
=======
        "x-ms-version": "2021-02-12"
>>>>>>> 7e782c87
      },
      "ResponseBody": []
    },
    {
      "RequestUri": "https://seanmcccanary3.file.core.windows.net/test-share-30513f5f-6644-4224-6f59-3c24d05bc3a3/test-directory-2d4f1428-d501-3e7f-04ee-96fe63ec1998?restype=directory",
      "RequestMethod": "PUT",
      "RequestHeaders": {
        "Accept": "application/xml",
        "Authorization": "Sanitized",
        "traceparent": "00-62fbd412cbc181418f68d168dbadb916-c02eb134be93c84f-00",
        "User-Agent": [
          "azsdk-net-Storage.Files.Shares/12.7.0-alpha.20210126.1",
          "(.NET 5.0.2; Microsoft Windows 10.0.19042)"
        ],
        "x-ms-client-request-id": "140f1959-8b87-b758-d609-6f464aae4fcd",
        "x-ms-date": "Tue, 26 Jan 2021 19:47:38 GMT",
        "x-ms-file-attributes": "None",
        "x-ms-file-creation-time": "Now",
        "x-ms-file-last-write-time": "Now",
        "x-ms-file-permission": "Inherit",
        "x-ms-return-client-request-id": "true",
<<<<<<< HEAD
        "x-ms-version": "2020-12-06"
=======
        "x-ms-version": "2021-02-12"
>>>>>>> 7e782c87
      },
      "RequestBody": null,
      "StatusCode": 201,
      "ResponseHeaders": {
        "Content-Length": "0",
        "Date": "Tue, 26 Jan 2021 19:47:37 GMT",
        "ETag": "\"0x8D8C2333BC42F6E\"",
        "Last-Modified": "Tue, 26 Jan 2021 19:47:37 GMT",
        "Server": [
          "Windows-Azure-File/1.0",
          "Microsoft-HTTPAPI/2.0"
        ],
        "x-ms-client-request-id": "140f1959-8b87-b758-d609-6f464aae4fcd",
        "x-ms-file-attributes": "Directory",
        "x-ms-file-change-time": "2021-01-26T19:47:37.4758766Z",
        "x-ms-file-creation-time": "2021-01-26T19:47:37.4758766Z",
        "x-ms-file-id": "13835128424026341376",
        "x-ms-file-last-write-time": "2021-01-26T19:47:37.4758766Z",
        "x-ms-file-parent-id": "0",
        "x-ms-file-permission-key": "17860367565182308406*11459378189709739967",
        "x-ms-request-id": "628b5f69-501a-0080-6a1c-f425c4000000",
        "x-ms-request-server-encrypted": "true",
<<<<<<< HEAD
        "x-ms-version": "2020-12-06"
=======
        "x-ms-version": "2021-02-12"
>>>>>>> 7e782c87
      },
      "ResponseBody": []
    },
    {
      "RequestUri": "https://seanmcccanary3.file.core.windows.net/test-share-30513f5f-6644-4224-6f59-3c24d05bc3a3/test-directory-2d4f1428-d501-3e7f-04ee-96fe63ec1998/test-file-1c5080f2-727b-d9d6-a51f-2754e9f936b8",
      "RequestMethod": "PUT",
      "RequestHeaders": {
        "Accept": "application/xml",
        "Authorization": "Sanitized",
        "traceparent": "00-8ab5af1427984e4e9291e1f8995a34db-884af40843fe8845-00",
        "User-Agent": [
          "azsdk-net-Storage.Files.Shares/12.7.0-alpha.20210126.1",
          "(.NET 5.0.2; Microsoft Windows 10.0.19042)"
        ],
        "x-ms-client-request-id": "87931f5d-48fb-e60b-4336-6f686404cedc",
        "x-ms-content-length": "1024",
        "x-ms-date": "Tue, 26 Jan 2021 19:47:38 GMT",
        "x-ms-file-attributes": "None",
        "x-ms-file-creation-time": "Now",
        "x-ms-file-last-write-time": "Now",
        "x-ms-file-permission": "Inherit",
        "x-ms-return-client-request-id": "true",
        "x-ms-type": "file",
<<<<<<< HEAD
        "x-ms-version": "2020-12-06"
=======
        "x-ms-version": "2021-02-12"
>>>>>>> 7e782c87
      },
      "RequestBody": null,
      "StatusCode": 201,
      "ResponseHeaders": {
        "Content-Length": "0",
        "Date": "Tue, 26 Jan 2021 19:47:37 GMT",
        "ETag": "\"0x8D8C2333BD0669E\"",
        "Last-Modified": "Tue, 26 Jan 2021 19:47:37 GMT",
        "Server": [
          "Windows-Azure-File/1.0",
          "Microsoft-HTTPAPI/2.0"
        ],
        "x-ms-client-request-id": "87931f5d-48fb-e60b-4336-6f686404cedc",
        "x-ms-file-attributes": "Archive",
        "x-ms-file-change-time": "2021-01-26T19:47:37.5559326Z",
        "x-ms-file-creation-time": "2021-01-26T19:47:37.5559326Z",
        "x-ms-file-id": "11529285414812647424",
        "x-ms-file-last-write-time": "2021-01-26T19:47:37.5559326Z",
        "x-ms-file-parent-id": "13835128424026341376",
        "x-ms-file-permission-key": "4010187179898695473*11459378189709739967",
        "x-ms-request-id": "628b5f6b-501a-0080-6c1c-f425c4000000",
        "x-ms-request-server-encrypted": "true",
<<<<<<< HEAD
        "x-ms-version": "2020-12-06"
=======
        "x-ms-version": "2021-02-12"
>>>>>>> 7e782c87
      },
      "ResponseBody": []
    },
    {
      "RequestUri": "https://seanmcccanary3.file.core.windows.net/test-share-30513f5f-6644-4224-6f59-3c24d05bc3a3/test-directory-2d4f1428-d501-3e7f-04ee-96fe63ec1998/test-file-1c5080f2-727b-d9d6-a51f-2754e9f936b8",
      "RequestMethod": "HEAD",
      "RequestHeaders": {
        "Accept": "application/xml",
        "Authorization": "Sanitized",
        "User-Agent": [
          "azsdk-net-Storage.Files.Shares/12.7.0-alpha.20210126.1",
          "(.NET 5.0.2; Microsoft Windows 10.0.19042)"
        ],
        "x-ms-client-request-id": "c9f6cf39-af65-41bd-03be-07a594a8af84",
        "x-ms-date": "Tue, 26 Jan 2021 19:47:38 GMT",
        "x-ms-return-client-request-id": "true",
<<<<<<< HEAD
        "x-ms-version": "2020-12-06"
=======
        "x-ms-version": "2021-02-12"
>>>>>>> 7e782c87
      },
      "RequestBody": null,
      "StatusCode": 200,
      "ResponseHeaders": {
        "Content-Length": "1024",
        "Content-Type": "application/octet-stream",
        "Date": "Tue, 26 Jan 2021 19:47:37 GMT",
        "ETag": "\"0x8D8C2333BD0669E\"",
        "Last-Modified": "Tue, 26 Jan 2021 19:47:37 GMT",
        "Server": [
          "Windows-Azure-File/1.0",
          "Microsoft-HTTPAPI/2.0"
        ],
        "Vary": "Origin",
        "x-ms-client-request-id": "c9f6cf39-af65-41bd-03be-07a594a8af84",
        "x-ms-file-attributes": "Archive",
        "x-ms-file-change-time": "2021-01-26T19:47:37.5559326Z",
        "x-ms-file-creation-time": "2021-01-26T19:47:37.5559326Z",
        "x-ms-file-id": "11529285414812647424",
        "x-ms-file-last-write-time": "2021-01-26T19:47:37.5559326Z",
        "x-ms-file-parent-id": "13835128424026341376",
        "x-ms-file-permission-key": "4010187179898695473*11459378189709739967",
        "x-ms-lease-state": "available",
        "x-ms-lease-status": "unlocked",
        "x-ms-request-id": "628b5f6f-501a-0080-701c-f425c4000000",
        "x-ms-server-encrypted": "true",
        "x-ms-type": "File",
<<<<<<< HEAD
        "x-ms-version": "2020-12-06"
=======
        "x-ms-version": "2021-02-12"
>>>>>>> 7e782c87
      },
      "ResponseBody": []
    },
    {
      "RequestUri": "https://seanmcccanary3.file.core.windows.net/test-share-30513f5f-6644-4224-6f59-3c24d05bc3a3?restype=share",
      "RequestMethod": "DELETE",
      "RequestHeaders": {
        "Accept": "application/xml",
        "Authorization": "Sanitized",
        "traceparent": "00-517af15763d58e4bab08462d572ebc83-ec9fc70b906de445-00",
        "User-Agent": [
          "azsdk-net-Storage.Files.Shares/12.7.0-alpha.20210126.1",
          "(.NET 5.0.2; Microsoft Windows 10.0.19042)"
        ],
        "x-ms-client-request-id": "952ef33d-040e-2377-f97a-384afe4a59c7",
        "x-ms-date": "Tue, 26 Jan 2021 19:47:38 GMT",
        "x-ms-delete-snapshots": "include",
        "x-ms-return-client-request-id": "true",
<<<<<<< HEAD
        "x-ms-version": "2020-12-06"
=======
        "x-ms-version": "2021-02-12"
>>>>>>> 7e782c87
      },
      "RequestBody": null,
      "StatusCode": 202,
      "ResponseHeaders": {
        "Content-Length": "0",
        "Date": "Tue, 26 Jan 2021 19:47:37 GMT",
        "Server": [
          "Windows-Azure-File/1.0",
          "Microsoft-HTTPAPI/2.0"
        ],
        "x-ms-client-request-id": "952ef33d-040e-2377-f97a-384afe4a59c7",
        "x-ms-request-id": "628b5f74-501a-0080-751c-f425c4000000",
<<<<<<< HEAD
        "x-ms-version": "2020-12-06"
=======
        "x-ms-version": "2021-02-12"
>>>>>>> 7e782c87
      },
      "ResponseBody": []
    }
  ],
  "Variables": {
    "RandomSeed": "2041466845",
    "Storage_TestConfigDefault": "ProductionTenant\nseanmcccanary3\nU2FuaXRpemVk\nhttps://seanmcccanary3.blob.core.windows.net\nhttps://seanmcccanary3.file.core.windows.net\nhttps://seanmcccanary3.queue.core.windows.net\nhttps://seanmcccanary3.table.core.windows.net\n\n\n\n\nhttps://seanmcccanary3-secondary.blob.core.windows.net\nhttps://seanmcccanary3-secondary.file.core.windows.net\nhttps://seanmcccanary3-secondary.queue.core.windows.net\nhttps://seanmcccanary3-secondary.table.core.windows.net\n\nSanitized\n\n\nCloud\nBlobEndpoint=https://seanmcccanary3.blob.core.windows.net/;QueueEndpoint=https://seanmcccanary3.queue.core.windows.net/;FileEndpoint=https://seanmcccanary3.file.core.windows.net/;BlobSecondaryEndpoint=https://seanmcccanary3-secondary.blob.core.windows.net/;QueueSecondaryEndpoint=https://seanmcccanary3-secondary.queue.core.windows.net/;FileSecondaryEndpoint=https://seanmcccanary3-secondary.file.core.windows.net/;AccountName=seanmcccanary3;AccountKey=Kg==;\nseanscope1\n\n"
  }
}<|MERGE_RESOLUTION|>--- conflicted
+++ resolved
@@ -14,11 +14,7 @@
         "x-ms-client-request-id": "7348558d-e134-b3ac-b90b-18effe13ede9",
         "x-ms-date": "Tue, 26 Jan 2021 19:47:38 GMT",
         "x-ms-return-client-request-id": "true",
-<<<<<<< HEAD
-        "x-ms-version": "2020-12-06"
-=======
-        "x-ms-version": "2021-02-12"
->>>>>>> 7e782c87
+        "x-ms-version": "2021-02-12"
       },
       "RequestBody": null,
       "StatusCode": 201,
@@ -33,11 +29,7 @@
         ],
         "x-ms-client-request-id": "7348558d-e134-b3ac-b90b-18effe13ede9",
         "x-ms-request-id": "628b5f61-501a-0080-641c-f425c4000000",
-<<<<<<< HEAD
-        "x-ms-version": "2020-12-06"
-=======
-        "x-ms-version": "2021-02-12"
->>>>>>> 7e782c87
+        "x-ms-version": "2021-02-12"
       },
       "ResponseBody": []
     },
@@ -59,11 +51,7 @@
         "x-ms-file-last-write-time": "Now",
         "x-ms-file-permission": "Inherit",
         "x-ms-return-client-request-id": "true",
-<<<<<<< HEAD
-        "x-ms-version": "2020-12-06"
-=======
-        "x-ms-version": "2021-02-12"
->>>>>>> 7e782c87
+        "x-ms-version": "2021-02-12"
       },
       "RequestBody": null,
       "StatusCode": 201,
@@ -86,11 +74,7 @@
         "x-ms-file-permission-key": "17860367565182308406*11459378189709739967",
         "x-ms-request-id": "628b5f69-501a-0080-6a1c-f425c4000000",
         "x-ms-request-server-encrypted": "true",
-<<<<<<< HEAD
-        "x-ms-version": "2020-12-06"
-=======
-        "x-ms-version": "2021-02-12"
->>>>>>> 7e782c87
+        "x-ms-version": "2021-02-12"
       },
       "ResponseBody": []
     },
@@ -114,11 +98,7 @@
         "x-ms-file-permission": "Inherit",
         "x-ms-return-client-request-id": "true",
         "x-ms-type": "file",
-<<<<<<< HEAD
-        "x-ms-version": "2020-12-06"
-=======
-        "x-ms-version": "2021-02-12"
->>>>>>> 7e782c87
+        "x-ms-version": "2021-02-12"
       },
       "RequestBody": null,
       "StatusCode": 201,
@@ -141,11 +121,7 @@
         "x-ms-file-permission-key": "4010187179898695473*11459378189709739967",
         "x-ms-request-id": "628b5f6b-501a-0080-6c1c-f425c4000000",
         "x-ms-request-server-encrypted": "true",
-<<<<<<< HEAD
-        "x-ms-version": "2020-12-06"
-=======
-        "x-ms-version": "2021-02-12"
->>>>>>> 7e782c87
+        "x-ms-version": "2021-02-12"
       },
       "ResponseBody": []
     },
@@ -162,11 +138,7 @@
         "x-ms-client-request-id": "c9f6cf39-af65-41bd-03be-07a594a8af84",
         "x-ms-date": "Tue, 26 Jan 2021 19:47:38 GMT",
         "x-ms-return-client-request-id": "true",
-<<<<<<< HEAD
-        "x-ms-version": "2020-12-06"
-=======
-        "x-ms-version": "2021-02-12"
->>>>>>> 7e782c87
+        "x-ms-version": "2021-02-12"
       },
       "RequestBody": null,
       "StatusCode": 200,
@@ -194,11 +166,7 @@
         "x-ms-request-id": "628b5f6f-501a-0080-701c-f425c4000000",
         "x-ms-server-encrypted": "true",
         "x-ms-type": "File",
-<<<<<<< HEAD
-        "x-ms-version": "2020-12-06"
-=======
-        "x-ms-version": "2021-02-12"
->>>>>>> 7e782c87
+        "x-ms-version": "2021-02-12"
       },
       "ResponseBody": []
     },
@@ -217,11 +185,7 @@
         "x-ms-date": "Tue, 26 Jan 2021 19:47:38 GMT",
         "x-ms-delete-snapshots": "include",
         "x-ms-return-client-request-id": "true",
-<<<<<<< HEAD
-        "x-ms-version": "2020-12-06"
-=======
-        "x-ms-version": "2021-02-12"
->>>>>>> 7e782c87
+        "x-ms-version": "2021-02-12"
       },
       "RequestBody": null,
       "StatusCode": 202,
@@ -234,11 +198,7 @@
         ],
         "x-ms-client-request-id": "952ef33d-040e-2377-f97a-384afe4a59c7",
         "x-ms-request-id": "628b5f74-501a-0080-751c-f425c4000000",
-<<<<<<< HEAD
-        "x-ms-version": "2020-12-06"
-=======
-        "x-ms-version": "2021-02-12"
->>>>>>> 7e782c87
+        "x-ms-version": "2021-02-12"
       },
       "ResponseBody": []
     }
