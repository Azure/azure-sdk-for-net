--- conflicted
+++ resolved
@@ -1,21 +1,17 @@
 {
   "Entries": [
     {
-      "RequestUri": "http://seanstagetest.file.core.windows.net/test-share-b70f5591-b046-a0f4-4938-38ffb1a0aeed?restype=share",
+      "RequestUri": "http://seanstagetest.file.core.windows.net/test-share-96b6590f-49fd-f185-1277-b37da9a6f77f?restype=share",
       "RequestMethod": "PUT",
       "RequestHeaders": {
         "Authorization": "Sanitized",
-        "traceparent": "00-7d2555f2cbb1ad4e946840539a5d3bcb-37199e7f92c83a4f-00",
+        "traceparent": "00-db2bdc9231fd7a4dbf041490f6bd1ec2-b06319335882a646-00",
         "User-Agent": [
-<<<<<<< HEAD
-          "azsdk-net-Storage.Files.Shares/12.0.0-dev.20191205.1+4f14c4315f17fbbc59c93c6819467b6f15d7008f",
-=======
-          "azsdk-net-Storage.Files.Shares/12.0.0-dev.20191211.1\u002B899431c003876eb9b26cefd8e8a37e7f27f82ced",
->>>>>>> 5e20a7a1
+          "azsdk-net-Storage.Files.Shares/12.0.0-dev.20191211.1\u002B2accb37068f0a0c9382fa117525bb968c5397cf7",
           "(.NET Core 4.6.28008.01; Microsoft Windows 10.0.18363 )"
         ],
-        "x-ms-client-request-id": "3e2539e2-f77a-6eb4-88e6-9d4ce62750d4",
-        "x-ms-date": "Wed, 11 Dec 2019 20:36:57 GMT",
+        "x-ms-client-request-id": "480ae485-c50c-68d9-b3fd-0f9929624499",
+        "x-ms-date": "Wed, 11 Dec 2019 23:04:40 GMT",
         "x-ms-return-client-request-id": "true",
         "x-ms-version": "2019-07-07"
       },
@@ -23,41 +19,31 @@
       "StatusCode": 201,
       "ResponseHeaders": {
         "Content-Length": "0",
-<<<<<<< HEAD
-        "Date": "Fri, 06 Dec 2019 00:25:19 GMT",
-        "ETag": "\"0x8D779E2C65275A7\"",
-        "Last-Modified": "Fri, 06 Dec 2019 00:25:19 GMT",
-=======
-        "Date": "Wed, 11 Dec 2019 20:36:56 GMT",
-        "ETag": "\u00220x8D77E79DD9C9D21\u0022",
-        "Last-Modified": "Wed, 11 Dec 2019 20:36:57 GMT",
->>>>>>> 5e20a7a1
+        "Date": "Wed, 11 Dec 2019 23:04:40 GMT",
+        "ETag": "\u00220x8D77E8E80CBF84B\u0022",
+        "Last-Modified": "Wed, 11 Dec 2019 23:04:40 GMT",
         "Server": [
           "Windows-Azure-File/1.0",
           "Microsoft-HTTPAPI/2.0"
         ],
-        "x-ms-client-request-id": "3e2539e2-f77a-6eb4-88e6-9d4ce62750d4",
-        "x-ms-request-id": "ef3e37b4-c01a-0019-5562-b01280000000",
+        "x-ms-client-request-id": "480ae485-c50c-68d9-b3fd-0f9929624499",
+        "x-ms-request-id": "5f7a886b-601a-003f-4577-b05a98000000",
         "x-ms-version": "2019-07-07"
       },
       "ResponseBody": []
     },
     {
-      "RequestUri": "http://seanstagetest.file.core.windows.net/test-share-b70f5591-b046-a0f4-4938-38ffb1a0aeed/test-directory-1d1cd50b-4aa2-c6f5-f4b7-40e89cf72115?restype=directory",
+      "RequestUri": "http://seanstagetest.file.core.windows.net/test-share-96b6590f-49fd-f185-1277-b37da9a6f77f/test-directory-950f81bb-b29c-d8a7-d629-d2dd8f31e31a?restype=directory",
       "RequestMethod": "PUT",
       "RequestHeaders": {
         "Authorization": "Sanitized",
-        "traceparent": "00-2ef7ed4a61db7349bedd46d60d5ba6c8-8d7f6d439ce98a46-00",
+        "traceparent": "00-c7fb8571b1b147448ace2163c03b23ff-dbe0291d8962ed43-00",
         "User-Agent": [
-<<<<<<< HEAD
-          "azsdk-net-Storage.Files.Shares/12.0.0-dev.20191205.1+4f14c4315f17fbbc59c93c6819467b6f15d7008f",
-=======
-          "azsdk-net-Storage.Files.Shares/12.0.0-dev.20191211.1\u002B899431c003876eb9b26cefd8e8a37e7f27f82ced",
->>>>>>> 5e20a7a1
+          "azsdk-net-Storage.Files.Shares/12.0.0-dev.20191211.1\u002B2accb37068f0a0c9382fa117525bb968c5397cf7",
           "(.NET Core 4.6.28008.01; Microsoft Windows 10.0.18363 )"
         ],
-        "x-ms-client-request-id": "a9f13f0d-3417-988a-445e-4ac2b7cbd290",
-        "x-ms-date": "Wed, 11 Dec 2019 20:36:57 GMT",
+        "x-ms-client-request-id": "8c9720db-dde8-d33b-3d32-72e2f2fcd981",
+        "x-ms-date": "Wed, 11 Dec 2019 23:04:40 GMT",
         "x-ms-file-attributes": "None",
         "x-ms-file-creation-time": "Now",
         "x-ms-file-last-write-time": "Now",
@@ -69,56 +55,39 @@
       "StatusCode": 201,
       "ResponseHeaders": {
         "Content-Length": "0",
-<<<<<<< HEAD
-        "Date": "Fri, 06 Dec 2019 00:25:19 GMT",
-        "ETag": "\"0x8D779E2C66055EC\"",
-        "Last-Modified": "Fri, 06 Dec 2019 00:25:19 GMT",
-=======
-        "Date": "Wed, 11 Dec 2019 20:36:56 GMT",
-        "ETag": "\u00220x8D77E79DDAAA984\u0022",
-        "Last-Modified": "Wed, 11 Dec 2019 20:36:57 GMT",
->>>>>>> 5e20a7a1
+        "Date": "Wed, 11 Dec 2019 23:04:40 GMT",
+        "ETag": "\u00220x8D77E8E80DABD7E\u0022",
+        "Last-Modified": "Wed, 11 Dec 2019 23:04:40 GMT",
         "Server": [
           "Windows-Azure-File/1.0",
           "Microsoft-HTTPAPI/2.0"
         ],
-        "x-ms-client-request-id": "a9f13f0d-3417-988a-445e-4ac2b7cbd290",
+        "x-ms-client-request-id": "8c9720db-dde8-d33b-3d32-72e2f2fcd981",
         "x-ms-file-attributes": "Directory",
-<<<<<<< HEAD
-        "x-ms-file-change-time": "2019-12-06T00:25:19.398654Z",
-        "x-ms-file-creation-time": "2019-12-06T00:25:19.398654Z",
+        "x-ms-file-change-time": "2019-12-11T23:04:40.8489342Z",
+        "x-ms-file-creation-time": "2019-12-11T23:04:40.8489342Z",
         "x-ms-file-id": "13835128424026341376",
-        "x-ms-file-last-write-time": "2019-12-06T00:25:19.398654Z",
-=======
-        "x-ms-file-change-time": "2019-12-11T20:36:57.1306372Z",
-        "x-ms-file-creation-time": "2019-12-11T20:36:57.1306372Z",
-        "x-ms-file-id": "13835128424026341376",
-        "x-ms-file-last-write-time": "2019-12-11T20:36:57.1306372Z",
->>>>>>> 5e20a7a1
+        "x-ms-file-last-write-time": "2019-12-11T23:04:40.8489342Z",
         "x-ms-file-parent-id": "0",
         "x-ms-file-permission-key": "16713728419002454479*422928105932735866",
-        "x-ms-request-id": "ef3e37b6-c01a-0019-5662-b01280000000",
+        "x-ms-request-id": "5f7a886f-601a-003f-4877-b05a98000000",
         "x-ms-request-server-encrypted": "true",
         "x-ms-version": "2019-07-07"
       },
       "ResponseBody": []
     },
     {
-      "RequestUri": "http://seanstagetest.file.core.windows.net/test-share-b70f5591-b046-a0f4-4938-38ffb1a0aeed?restype=share",
+      "RequestUri": "http://seanstagetest.file.core.windows.net/test-share-96b6590f-49fd-f185-1277-b37da9a6f77f?restype=share",
       "RequestMethod": "DELETE",
       "RequestHeaders": {
         "Authorization": "Sanitized",
-        "traceparent": "00-24d3847f74e32e4c9b452a8cadeb1cca-399b05cfddb9be4a-00",
+        "traceparent": "00-78a095397f38bc4f9bd2e6893a2d935e-c20748a1bb41ad40-00",
         "User-Agent": [
-<<<<<<< HEAD
-          "azsdk-net-Storage.Files.Shares/12.0.0-dev.20191205.1+4f14c4315f17fbbc59c93c6819467b6f15d7008f",
-=======
-          "azsdk-net-Storage.Files.Shares/12.0.0-dev.20191211.1\u002B899431c003876eb9b26cefd8e8a37e7f27f82ced",
->>>>>>> 5e20a7a1
+          "azsdk-net-Storage.Files.Shares/12.0.0-dev.20191211.1\u002B2accb37068f0a0c9382fa117525bb968c5397cf7",
           "(.NET Core 4.6.28008.01; Microsoft Windows 10.0.18363 )"
         ],
-        "x-ms-client-request-id": "5cdaf145-7705-b2fd-8084-331c26b04a53",
-        "x-ms-date": "Wed, 11 Dec 2019 20:36:57 GMT",
+        "x-ms-client-request-id": "6f0171c6-5699-2631-9f24-87693b8f8009",
+        "x-ms-date": "Wed, 11 Dec 2019 23:04:40 GMT",
         "x-ms-delete-snapshots": "include",
         "x-ms-return-client-request-id": "true",
         "x-ms-version": "2019-07-07"
@@ -127,25 +96,20 @@
       "StatusCode": 202,
       "ResponseHeaders": {
         "Content-Length": "0",
-        "Date": "Wed, 11 Dec 2019 20:36:56 GMT",
+        "Date": "Wed, 11 Dec 2019 23:04:40 GMT",
         "Server": [
           "Windows-Azure-File/1.0",
           "Microsoft-HTTPAPI/2.0"
         ],
-        "x-ms-client-request-id": "5cdaf145-7705-b2fd-8084-331c26b04a53",
-        "x-ms-request-id": "ef3e37b7-c01a-0019-5762-b01280000000",
+        "x-ms-client-request-id": "6f0171c6-5699-2631-9f24-87693b8f8009",
+        "x-ms-request-id": "5f7a8875-601a-003f-4c77-b05a98000000",
         "x-ms-version": "2019-07-07"
       },
       "ResponseBody": []
     }
   ],
   "Variables": {
-<<<<<<< HEAD
-    "RandomSeed": "1323891195",
+    "RandomSeed": "1488238368",
     "Storage_TestConfigDefault": "ProductionTenant\nseanstagetest\nU2FuaXRpemVk\nhttp://seanstagetest.blob.core.windows.net\nhttp://seanstagetest.file.core.windows.net\nhttp://seanstagetest.queue.core.windows.net\nhttp://seanstagetest.table.core.windows.net\n\n\n\n\nhttp://seanstagetest-secondary.blob.core.windows.net\nhttp://seanstagetest-secondary.file.core.windows.net\nhttp://seanstagetest-secondary.queue.core.windows.net\nhttp://seanstagetest-secondary.table.core.windows.net\n\nSanitized\n\n\nCloud\nBlobEndpoint=http://seanstagetest.blob.core.windows.net/;QueueEndpoint=http://seanstagetest.queue.core.windows.net/;FileEndpoint=http://seanstagetest.file.core.windows.net/;BlobSecondaryEndpoint=http://seanstagetest-secondary.blob.core.windows.net/;QueueSecondaryEndpoint=http://seanstagetest-secondary.queue.core.windows.net/;FileSecondaryEndpoint=http://seanstagetest-secondary.file.core.windows.net/;AccountName=seanstagetest;AccountKey=Sanitized\nseanscope1"
-=======
-    "RandomSeed": "1101458961",
-    "Storage_TestConfigDefault": "ProductionTenant\nseanstagetest\nU2FuaXRpemVk\nhttp://seanstagetest.blob.core.windows.net\nhttp://seanstagetest.file.core.windows.net\nhttp://seanstagetest.queue.core.windows.net\nhttp://seanstagetest.table.core.windows.net\n\n\n\n\nhttp://seanstagetest-secondary.blob.core.windows.net\nhttp://seanstagetest-secondary.file.core.windows.net\nhttp://seanstagetest-secondary.queue.core.windows.net\nhttp://seanstagetest-secondary.table.core.windows.net\n\nSanitized\n\n\nCloud\nBlobEndpoint=http://seanstagetest.blob.core.windows.net/;QueueEndpoint=http://seanstagetest.queue.core.windows.net/;FileEndpoint=http://seanstagetest.file.core.windows.net/;BlobSecondaryEndpoint=http://seanstagetest-secondary.blob.core.windows.net/;QueueSecondaryEndpoint=http://seanstagetest-secondary.queue.core.windows.net/;FileSecondaryEndpoint=http://seanstagetest-secondary.file.core.windows.net/;AccountName=seanstagetest;AccountKey=Sanitized"
->>>>>>> 5e20a7a1
   }
 }