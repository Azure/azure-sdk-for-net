﻿{
  "Entries": [
    {
      "RequestUri": "https://seanmcccanary3.file.core.windows.net/test-share-f9032830-3957-db5e-f95a-71d6492a6262?restype=share",
      "RequestMethod": "PUT",
      "RequestHeaders": {
        "Accept": "application/xml",
        "Authorization": "Sanitized",
        "traceparent": "00-e872811ee65c824ea9f1ed760127d750-831dc9c92e9c3b4f-00",
        "User-Agent": [
          "azsdk-net-Storage.Files.Shares/12.7.0-alpha.20210126.1",
          "(.NET 5.0.2; Microsoft Windows 10.0.19042)"
        ],
        "x-ms-client-request-id": "919aa6ea-15ca-c339-0bee-64a1ba555bac",
        "x-ms-date": "Tue, 26 Jan 2021 19:47:36 GMT",
        "x-ms-return-client-request-id": "true",
<<<<<<< HEAD
        "x-ms-version": "2020-12-06"
=======
        "x-ms-version": "2021-02-12"
>>>>>>> 7e782c87
      },
      "RequestBody": null,
      "StatusCode": 201,
      "ResponseHeaders": {
        "Content-Length": "0",
        "Date": "Tue, 26 Jan 2021 19:47:35 GMT",
        "ETag": "\"0x8D8C2333A89ED14\"",
        "Last-Modified": "Tue, 26 Jan 2021 19:47:35 GMT",
        "Server": [
          "Windows-Azure-File/1.0",
          "Microsoft-HTTPAPI/2.0"
        ],
        "x-ms-client-request-id": "919aa6ea-15ca-c339-0bee-64a1ba555bac",
        "x-ms-request-id": "c0b845d6-501a-0016-361c-f42c15000000",
<<<<<<< HEAD
        "x-ms-version": "2020-12-06"
=======
        "x-ms-version": "2021-02-12"
>>>>>>> 7e782c87
      },
      "ResponseBody": []
    },
    {
      "RequestUri": "https://seanmcccanary3.file.core.windows.net/test-share-f9032830-3957-db5e-f95a-71d6492a6262/test-directory-f8907eb8-5917-7e5a-fcbd-16e16dbde7cd?restype=directory",
      "RequestMethod": "PUT",
      "RequestHeaders": {
        "Accept": "application/xml",
        "Authorization": "Sanitized",
        "traceparent": "00-196f24e12158c14f9552cbac507d821d-e13d43785d31c142-00",
        "User-Agent": [
          "azsdk-net-Storage.Files.Shares/12.7.0-alpha.20210126.1",
          "(.NET 5.0.2; Microsoft Windows 10.0.19042)"
        ],
        "x-ms-client-request-id": "76e91f1a-ee9b-917f-4b1b-940cff57564e",
        "x-ms-date": "Tue, 26 Jan 2021 19:47:36 GMT",
        "x-ms-file-attributes": "None",
        "x-ms-file-creation-time": "Now",
        "x-ms-file-last-write-time": "Now",
        "x-ms-file-permission": "O:S-1-5-21-2127521184-1604012920-1887927527-21560751G:S-1-5-21-2127521184-1604012920-1887927527-513D:AI(A;;FA;;;SY)(A;;FA;;;BA)(A;;0x1200a9;;;S-1-5-21-397955417-626881126-188441444-3053964)",
        "x-ms-return-client-request-id": "true",
<<<<<<< HEAD
        "x-ms-version": "2020-12-06"
=======
        "x-ms-version": "2021-02-12"
>>>>>>> 7e782c87
      },
      "RequestBody": null,
      "StatusCode": 201,
      "ResponseHeaders": {
        "Content-Length": "0",
        "Date": "Tue, 26 Jan 2021 19:47:35 GMT",
        "ETag": "\"0x8D8C2333A95D85A\"",
        "Last-Modified": "Tue, 26 Jan 2021 19:47:35 GMT",
        "Server": [
          "Windows-Azure-File/1.0",
          "Microsoft-HTTPAPI/2.0"
        ],
        "x-ms-client-request-id": "76e91f1a-ee9b-917f-4b1b-940cff57564e",
        "x-ms-file-attributes": "Directory",
        "x-ms-file-change-time": "2021-01-26T19:47:35.4944602Z",
        "x-ms-file-creation-time": "2021-01-26T19:47:35.4944602Z",
        "x-ms-file-id": "13835128424026341376",
        "x-ms-file-last-write-time": "2021-01-26T19:47:35.4944602Z",
        "x-ms-file-parent-id": "0",
        "x-ms-file-permission-key": "9019159817152516874*11459378189709739967",
        "x-ms-request-id": "c0b845d9-501a-0016-371c-f42c15000000",
        "x-ms-request-server-encrypted": "true",
<<<<<<< HEAD
        "x-ms-version": "2020-12-06"
=======
        "x-ms-version": "2021-02-12"
>>>>>>> 7e782c87
      },
      "ResponseBody": []
    },
    {
      "RequestUri": "https://seanmcccanary3.file.core.windows.net/test-share-f9032830-3957-db5e-f95a-71d6492a6262?restype=share",
      "RequestMethod": "DELETE",
      "RequestHeaders": {
        "Accept": "application/xml",
        "Authorization": "Sanitized",
        "traceparent": "00-2a5333bf26397e46b806f06babac1cdf-a424925dad6b0c4c-00",
        "User-Agent": [
          "azsdk-net-Storage.Files.Shares/12.7.0-alpha.20210126.1",
          "(.NET 5.0.2; Microsoft Windows 10.0.19042)"
        ],
        "x-ms-client-request-id": "4dc68733-70d4-8531-5b5a-57743d8c0979",
        "x-ms-date": "Tue, 26 Jan 2021 19:47:36 GMT",
        "x-ms-delete-snapshots": "include",
        "x-ms-return-client-request-id": "true",
<<<<<<< HEAD
        "x-ms-version": "2020-12-06"
=======
        "x-ms-version": "2021-02-12"
>>>>>>> 7e782c87
      },
      "RequestBody": null,
      "StatusCode": 202,
      "ResponseHeaders": {
        "Content-Length": "0",
        "Date": "Tue, 26 Jan 2021 19:47:35 GMT",
        "Server": [
          "Windows-Azure-File/1.0",
          "Microsoft-HTTPAPI/2.0"
        ],
        "x-ms-client-request-id": "4dc68733-70d4-8531-5b5a-57743d8c0979",
        "x-ms-request-id": "c0b845da-501a-0016-381c-f42c15000000",
<<<<<<< HEAD
        "x-ms-version": "2020-12-06"
=======
        "x-ms-version": "2021-02-12"
>>>>>>> 7e782c87
      },
      "ResponseBody": []
    }
  ],
  "Variables": {
    "RandomSeed": "1724578539",
    "Storage_TestConfigDefault": "ProductionTenant\nseanmcccanary3\nU2FuaXRpemVk\nhttps://seanmcccanary3.blob.core.windows.net\nhttps://seanmcccanary3.file.core.windows.net\nhttps://seanmcccanary3.queue.core.windows.net\nhttps://seanmcccanary3.table.core.windows.net\n\n\n\n\nhttps://seanmcccanary3-secondary.blob.core.windows.net\nhttps://seanmcccanary3-secondary.file.core.windows.net\nhttps://seanmcccanary3-secondary.queue.core.windows.net\nhttps://seanmcccanary3-secondary.table.core.windows.net\n\nSanitized\n\n\nCloud\nBlobEndpoint=https://seanmcccanary3.blob.core.windows.net/;QueueEndpoint=https://seanmcccanary3.queue.core.windows.net/;FileEndpoint=https://seanmcccanary3.file.core.windows.net/;BlobSecondaryEndpoint=https://seanmcccanary3-secondary.blob.core.windows.net/;QueueSecondaryEndpoint=https://seanmcccanary3-secondary.queue.core.windows.net/;FileSecondaryEndpoint=https://seanmcccanary3-secondary.file.core.windows.net/;AccountName=seanmcccanary3;AccountKey=Kg==;\nseanscope1\n\n"
  }
}<|MERGE_RESOLUTION|>--- conflicted
+++ resolved
@@ -14,11 +14,7 @@
         "x-ms-client-request-id": "919aa6ea-15ca-c339-0bee-64a1ba555bac",
         "x-ms-date": "Tue, 26 Jan 2021 19:47:36 GMT",
         "x-ms-return-client-request-id": "true",
-<<<<<<< HEAD
-        "x-ms-version": "2020-12-06"
-=======
         "x-ms-version": "2021-02-12"
->>>>>>> 7e782c87
       },
       "RequestBody": null,
       "StatusCode": 201,
@@ -33,11 +29,7 @@
         ],
         "x-ms-client-request-id": "919aa6ea-15ca-c339-0bee-64a1ba555bac",
         "x-ms-request-id": "c0b845d6-501a-0016-361c-f42c15000000",
-<<<<<<< HEAD
-        "x-ms-version": "2020-12-06"
-=======
         "x-ms-version": "2021-02-12"
->>>>>>> 7e782c87
       },
       "ResponseBody": []
     },
@@ -59,11 +51,7 @@
         "x-ms-file-last-write-time": "Now",
         "x-ms-file-permission": "O:S-1-5-21-2127521184-1604012920-1887927527-21560751G:S-1-5-21-2127521184-1604012920-1887927527-513D:AI(A;;FA;;;SY)(A;;FA;;;BA)(A;;0x1200a9;;;S-1-5-21-397955417-626881126-188441444-3053964)",
         "x-ms-return-client-request-id": "true",
-<<<<<<< HEAD
-        "x-ms-version": "2020-12-06"
-=======
         "x-ms-version": "2021-02-12"
->>>>>>> 7e782c87
       },
       "RequestBody": null,
       "StatusCode": 201,
@@ -86,11 +74,7 @@
         "x-ms-file-permission-key": "9019159817152516874*11459378189709739967",
         "x-ms-request-id": "c0b845d9-501a-0016-371c-f42c15000000",
         "x-ms-request-server-encrypted": "true",
-<<<<<<< HEAD
-        "x-ms-version": "2020-12-06"
-=======
         "x-ms-version": "2021-02-12"
->>>>>>> 7e782c87
       },
       "ResponseBody": []
     },
@@ -109,11 +93,7 @@
         "x-ms-date": "Tue, 26 Jan 2021 19:47:36 GMT",
         "x-ms-delete-snapshots": "include",
         "x-ms-return-client-request-id": "true",
-<<<<<<< HEAD
-        "x-ms-version": "2020-12-06"
-=======
         "x-ms-version": "2021-02-12"
->>>>>>> 7e782c87
       },
       "RequestBody": null,
       "StatusCode": 202,
@@ -126,11 +106,7 @@
         ],
         "x-ms-client-request-id": "4dc68733-70d4-8531-5b5a-57743d8c0979",
         "x-ms-request-id": "c0b845da-501a-0016-381c-f42c15000000",
-<<<<<<< HEAD
-        "x-ms-version": "2020-12-06"
-=======
         "x-ms-version": "2021-02-12"
->>>>>>> 7e782c87
       },
       "ResponseBody": []
     }
