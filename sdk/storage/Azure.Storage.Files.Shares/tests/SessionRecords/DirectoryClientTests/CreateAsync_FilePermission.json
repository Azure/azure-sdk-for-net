--- conflicted
+++ resolved
@@ -1,31 +1,17 @@
 {
   "Entries": [
     {
-<<<<<<< HEAD
-      "RequestUri": "http://seanstagetest.file.core.windows.net/test-share-f5864dec-1dc8-a290-f90d-2b2dc7c2cc0b?restype=share",
+      "RequestUri": "http://seanstagetest.file.core.windows.net/test-share-b70f5591-b046-a0f4-4938-38ffb1a0aeed?restype=share",
       "RequestMethod": "PUT",
       "RequestHeaders": {
         "Authorization": "Sanitized",
-        "traceparent": "00-7a67be48e3e1fd468cfed4315be14e5a-4af9d84da9a5fb45-00",
+        "traceparent": "00-7d2555f2cbb1ad4e946840539a5d3bcb-37199e7f92c83a4f-00",
         "User-Agent": [
-          "azsdk-net-Storage.Files.Shares/12.0.0-dev.20191209.1\u002Bb71b1fa965b15eccfc57e2c7781b8bf85cd4c766",
+          "azsdk-net-Storage.Files.Shares/12.0.0-dev.20191211.1\u002B899431c003876eb9b26cefd8e8a37e7f27f82ced",
           "(.NET Core 4.6.28008.01; Microsoft Windows 10.0.18363 )"
         ],
-        "x-ms-client-request-id": "1f198c3c-a1bf-7cf9-8d39-4faf40912c7d",
-        "x-ms-date": "Tue, 10 Dec 2019 05:30:21 GMT",
-=======
-      "RequestUri": "http://seanstagetest.file.core.windows.net/test-share-7754c4e2-c99d-81cf-61dd-5a397a647885?restype=share",
-      "RequestMethod": "PUT",
-      "RequestHeaders": {
-        "Authorization": "Sanitized",
-        "traceparent": "00-5f011437600b2d4fa31385f5f5503ac2-a196b089fe5f354f-00",
-        "User-Agent": [
-          "azsdk-net-Storage.Files.Shares/12.0.0-dev.20191209.1\u002B61bda4d1783b0e05dba0d434ff14b2840726d3b1",
-          "(.NET Core 4.6.28008.01; Microsoft Windows 10.0.18363 )"
-        ],
-        "x-ms-client-request-id": "301b2fd2-d3cc-ebf6-6363-bbbf02c6e7c8",
-        "x-ms-date": "Tue, 10 Dec 2019 05:59:00 GMT",
->>>>>>> 1d9822e0
+        "x-ms-client-request-id": "3e2539e2-f77a-6eb4-88e6-9d4ce62750d4",
+        "x-ms-date": "Wed, 11 Dec 2019 20:36:57 GMT",
         "x-ms-return-client-request-id": "true",
         "x-ms-version": "2019-07-07"
       },
@@ -33,56 +19,31 @@
       "StatusCode": 201,
       "ResponseHeaders": {
         "Content-Length": "0",
-<<<<<<< HEAD
-        "Date": "Tue, 10 Dec 2019 05:30:20 GMT",
-        "ETag": "\u00220x8D77D320D146A32\u0022",
-        "Last-Modified": "Tue, 10 Dec 2019 05:30:21 GMT",
-=======
-        "Date": "Tue, 10 Dec 2019 05:58:59 GMT",
-        "ETag": "\u00220x8D77D360D7B9116\u0022",
-        "Last-Modified": "Tue, 10 Dec 2019 05:59:00 GMT",
->>>>>>> 1d9822e0
+        "Date": "Wed, 11 Dec 2019 20:36:56 GMT",
+        "ETag": "\u00220x8D77E79DD9C9D21\u0022",
+        "Last-Modified": "Wed, 11 Dec 2019 20:36:57 GMT",
         "Server": [
           "Windows-Azure-File/1.0",
           "Microsoft-HTTPAPI/2.0"
         ],
-<<<<<<< HEAD
-        "x-ms-client-request-id": "1f198c3c-a1bf-7cf9-8d39-4faf40912c7d",
-        "x-ms-request-id": "3e8da8c4-201a-003e-181a-af0544000000",
-=======
-        "x-ms-client-request-id": "301b2fd2-d3cc-ebf6-6363-bbbf02c6e7c8",
-        "x-ms-request-id": "8749bd33-c01a-0019-401e-af1280000000",
->>>>>>> 1d9822e0
+        "x-ms-client-request-id": "3e2539e2-f77a-6eb4-88e6-9d4ce62750d4",
+        "x-ms-request-id": "ef3e37b4-c01a-0019-5562-b01280000000",
         "x-ms-version": "2019-07-07"
       },
       "ResponseBody": []
     },
     {
-<<<<<<< HEAD
-      "RequestUri": "http://seanstagetest.file.core.windows.net/test-share-f5864dec-1dc8-a290-f90d-2b2dc7c2cc0b/test-directory-828369eb-3f8c-95b4-db26-e5f67f5d7dea?restype=directory",
+      "RequestUri": "http://seanstagetest.file.core.windows.net/test-share-b70f5591-b046-a0f4-4938-38ffb1a0aeed/test-directory-1d1cd50b-4aa2-c6f5-f4b7-40e89cf72115?restype=directory",
       "RequestMethod": "PUT",
       "RequestHeaders": {
         "Authorization": "Sanitized",
-        "traceparent": "00-a460b50027884a4383bb66b80a48f405-19ab543421a53144-00",
+        "traceparent": "00-2ef7ed4a61db7349bedd46d60d5ba6c8-8d7f6d439ce98a46-00",
         "User-Agent": [
-          "azsdk-net-Storage.Files.Shares/12.0.0-dev.20191209.1\u002Bb71b1fa965b15eccfc57e2c7781b8bf85cd4c766",
+          "azsdk-net-Storage.Files.Shares/12.0.0-dev.20191211.1\u002B899431c003876eb9b26cefd8e8a37e7f27f82ced",
           "(.NET Core 4.6.28008.01; Microsoft Windows 10.0.18363 )"
         ],
-        "x-ms-client-request-id": "bb4621a5-8c8b-fd59-d784-4399bc03fd2f",
-        "x-ms-date": "Tue, 10 Dec 2019 05:30:21 GMT",
-=======
-      "RequestUri": "http://seanstagetest.file.core.windows.net/test-share-7754c4e2-c99d-81cf-61dd-5a397a647885/test-directory-09d6a171-97fe-3bbb-f75b-f4e97efae064?restype=directory",
-      "RequestMethod": "PUT",
-      "RequestHeaders": {
-        "Authorization": "Sanitized",
-        "traceparent": "00-6b422c3448890d47abb7a9d2bba7e57d-d510f65573137843-00",
-        "User-Agent": [
-          "azsdk-net-Storage.Files.Shares/12.0.0-dev.20191209.1\u002B61bda4d1783b0e05dba0d434ff14b2840726d3b1",
-          "(.NET Core 4.6.28008.01; Microsoft Windows 10.0.18363 )"
-        ],
-        "x-ms-client-request-id": "fe6383cc-3526-3bea-73e0-3870de0c6d68",
-        "x-ms-date": "Tue, 10 Dec 2019 05:59:00 GMT",
->>>>>>> 1d9822e0
+        "x-ms-client-request-id": "a9f13f0d-3417-988a-445e-4ac2b7cbd290",
+        "x-ms-date": "Wed, 11 Dec 2019 20:36:57 GMT",
         "x-ms-file-attributes": "None",
         "x-ms-file-creation-time": "Now",
         "x-ms-file-last-write-time": "Now",
@@ -94,71 +55,39 @@
       "StatusCode": 201,
       "ResponseHeaders": {
         "Content-Length": "0",
-<<<<<<< HEAD
-        "Date": "Tue, 10 Dec 2019 05:30:21 GMT",
-        "ETag": "\u00220x8D77D320D224B63\u0022",
-        "Last-Modified": "Tue, 10 Dec 2019 05:30:21 GMT",
-=======
-        "Date": "Tue, 10 Dec 2019 05:58:59 GMT",
-        "ETag": "\u00220x8D77D360D8A41E8\u0022",
-        "Last-Modified": "Tue, 10 Dec 2019 05:59:00 GMT",
->>>>>>> 1d9822e0
+        "Date": "Wed, 11 Dec 2019 20:36:56 GMT",
+        "ETag": "\u00220x8D77E79DDAAA984\u0022",
+        "Last-Modified": "Wed, 11 Dec 2019 20:36:57 GMT",
         "Server": [
           "Windows-Azure-File/1.0",
           "Microsoft-HTTPAPI/2.0"
         ],
-<<<<<<< HEAD
-        "x-ms-client-request-id": "bb4621a5-8c8b-fd59-d784-4399bc03fd2f",
+        "x-ms-client-request-id": "a9f13f0d-3417-988a-445e-4ac2b7cbd290",
         "x-ms-file-attributes": "Directory",
-        "x-ms-file-change-time": "2019-12-10T05:30:21.8402659Z",
-        "x-ms-file-creation-time": "2019-12-10T05:30:21.8402659Z",
+        "x-ms-file-change-time": "2019-12-11T20:36:57.1306372Z",
+        "x-ms-file-creation-time": "2019-12-11T20:36:57.1306372Z",
         "x-ms-file-id": "13835128424026341376",
-        "x-ms-file-last-write-time": "2019-12-10T05:30:21.8402659Z",
+        "x-ms-file-last-write-time": "2019-12-11T20:36:57.1306372Z",
         "x-ms-file-parent-id": "0",
         "x-ms-file-permission-key": "16713728419002454479*422928105932735866",
-        "x-ms-request-id": "3e8da8c6-201a-003e-191a-af0544000000",
-=======
-        "x-ms-client-request-id": "fe6383cc-3526-3bea-73e0-3870de0c6d68",
-        "x-ms-file-attributes": "Directory",
-        "x-ms-file-change-time": "2019-12-10T05:59:00.5085160Z",
-        "x-ms-file-creation-time": "2019-12-10T05:59:00.5085160Z",
-        "x-ms-file-id": "13835128424026341376",
-        "x-ms-file-last-write-time": "2019-12-10T05:59:00.5085160Z",
-        "x-ms-file-parent-id": "0",
-        "x-ms-file-permission-key": "16713728419002454479*422928105932735866",
-        "x-ms-request-id": "8749bd35-c01a-0019-411e-af1280000000",
->>>>>>> 1d9822e0
+        "x-ms-request-id": "ef3e37b6-c01a-0019-5662-b01280000000",
         "x-ms-request-server-encrypted": "true",
         "x-ms-version": "2019-07-07"
       },
       "ResponseBody": []
     },
     {
-<<<<<<< HEAD
-      "RequestUri": "http://seanstagetest.file.core.windows.net/test-share-f5864dec-1dc8-a290-f90d-2b2dc7c2cc0b?restype=share",
+      "RequestUri": "http://seanstagetest.file.core.windows.net/test-share-b70f5591-b046-a0f4-4938-38ffb1a0aeed?restype=share",
       "RequestMethod": "DELETE",
       "RequestHeaders": {
         "Authorization": "Sanitized",
-        "traceparent": "00-d3049060e45de940b6cecef57def7c26-acf2a846c40da84e-00",
+        "traceparent": "00-24d3847f74e32e4c9b452a8cadeb1cca-399b05cfddb9be4a-00",
         "User-Agent": [
-          "azsdk-net-Storage.Files.Shares/12.0.0-dev.20191209.1\u002Bb71b1fa965b15eccfc57e2c7781b8bf85cd4c766",
+          "azsdk-net-Storage.Files.Shares/12.0.0-dev.20191211.1\u002B899431c003876eb9b26cefd8e8a37e7f27f82ced",
           "(.NET Core 4.6.28008.01; Microsoft Windows 10.0.18363 )"
         ],
-        "x-ms-client-request-id": "5e506606-c117-715f-ecf4-632569b2e988",
-        "x-ms-date": "Tue, 10 Dec 2019 05:30:21 GMT",
-=======
-      "RequestUri": "http://seanstagetest.file.core.windows.net/test-share-7754c4e2-c99d-81cf-61dd-5a397a647885?restype=share",
-      "RequestMethod": "DELETE",
-      "RequestHeaders": {
-        "Authorization": "Sanitized",
-        "traceparent": "00-711f8bfe7d692246970398489bddd470-3014b5c6d2a2f344-00",
-        "User-Agent": [
-          "azsdk-net-Storage.Files.Shares/12.0.0-dev.20191209.1\u002B61bda4d1783b0e05dba0d434ff14b2840726d3b1",
-          "(.NET Core 4.6.28008.01; Microsoft Windows 10.0.18363 )"
-        ],
-        "x-ms-client-request-id": "fa1c3865-e296-693e-862b-d7670e47f4ef",
-        "x-ms-date": "Tue, 10 Dec 2019 05:59:00 GMT",
->>>>>>> 1d9822e0
+        "x-ms-client-request-id": "5cdaf145-7705-b2fd-8084-331c26b04a53",
+        "x-ms-date": "Wed, 11 Dec 2019 20:36:57 GMT",
         "x-ms-delete-snapshots": "include",
         "x-ms-return-client-request-id": "true",
         "x-ms-version": "2019-07-07"
@@ -167,33 +96,20 @@
       "StatusCode": 202,
       "ResponseHeaders": {
         "Content-Length": "0",
-<<<<<<< HEAD
-        "Date": "Tue, 10 Dec 2019 05:30:21 GMT",
-=======
-        "Date": "Tue, 10 Dec 2019 05:58:59 GMT",
->>>>>>> 1d9822e0
+        "Date": "Wed, 11 Dec 2019 20:36:56 GMT",
         "Server": [
           "Windows-Azure-File/1.0",
           "Microsoft-HTTPAPI/2.0"
         ],
-<<<<<<< HEAD
-        "x-ms-client-request-id": "5e506606-c117-715f-ecf4-632569b2e988",
-        "x-ms-request-id": "3e8da8c8-201a-003e-1a1a-af0544000000",
-=======
-        "x-ms-client-request-id": "fa1c3865-e296-693e-862b-d7670e47f4ef",
-        "x-ms-request-id": "8749bd36-c01a-0019-421e-af1280000000",
->>>>>>> 1d9822e0
+        "x-ms-client-request-id": "5cdaf145-7705-b2fd-8084-331c26b04a53",
+        "x-ms-request-id": "ef3e37b7-c01a-0019-5762-b01280000000",
         "x-ms-version": "2019-07-07"
       },
       "ResponseBody": []
     }
   ],
   "Variables": {
-<<<<<<< HEAD
-    "RandomSeed": "922311235",
-=======
-    "RandomSeed": "1018916057",
->>>>>>> 1d9822e0
+    "RandomSeed": "1101458961",
     "Storage_TestConfigDefault": "ProductionTenant\nseanstagetest\nU2FuaXRpemVk\nhttp://seanstagetest.blob.core.windows.net\nhttp://seanstagetest.file.core.windows.net\nhttp://seanstagetest.queue.core.windows.net\nhttp://seanstagetest.table.core.windows.net\n\n\n\n\nhttp://seanstagetest-secondary.blob.core.windows.net\nhttp://seanstagetest-secondary.file.core.windows.net\nhttp://seanstagetest-secondary.queue.core.windows.net\nhttp://seanstagetest-secondary.table.core.windows.net\n\nSanitized\n\n\nCloud\nBlobEndpoint=http://seanstagetest.blob.core.windows.net/;QueueEndpoint=http://seanstagetest.queue.core.windows.net/;FileEndpoint=http://seanstagetest.file.core.windows.net/;BlobSecondaryEndpoint=http://seanstagetest-secondary.blob.core.windows.net/;QueueSecondaryEndpoint=http://seanstagetest-secondary.queue.core.windows.net/;FileSecondaryEndpoint=http://seanstagetest-secondary.file.core.windows.net/;AccountName=seanstagetest;AccountKey=Sanitized"
   }
 }