--- conflicted
+++ resolved
@@ -1,18 +1,18 @@
 {
   "Entries": [
     {
-      "RequestUri": "https://seanmcccanary3.file.core.windows.net/test-share-373292bb-f174-5608-1b8e-ea38de98bf31?restype=share",
+      "RequestUri": "https://seanmcccanary3.file.core.windows.net/test-share-d69b8cb6-35a9-0112-b873-04d9a5044367?restype=share",
       "RequestMethod": "PUT",
       "RequestHeaders": {
         "Accept": "application/xml",
         "Authorization": "Sanitized",
-        "traceparent": "00-a8ed19bb54779a4580fcb602ccadc4f8-73e8a37f5db5c741-00",
-        "User-Agent": [
-          "azsdk-net-Storage.Files.Shares/12.7.0-alpha.20210121.1",
-          "(.NET 5.0.2; Microsoft Windows 10.0.19042)"
-        ],
-        "x-ms-client-request-id": "6065c7af-3793-45ae-8059-c8c729a1b861",
-        "x-ms-date": "Thu, 21 Jan 2021 20:36:47 GMT",
+        "traceparent": "00-27e1e5f9a5042c4894dd48b02aba8442-40ecdf195d4e7946-00",
+        "User-Agent": [
+          "azsdk-net-Storage.Files.Shares/12.7.0-alpha.20210126.1",
+          "(.NET 5.0.2; Microsoft Windows 10.0.19042)"
+        ],
+        "x-ms-client-request-id": "a675ba36-edad-76e1-2bf0-0bb9251cb774",
+        "x-ms-date": "Tue, 26 Jan 2021 19:27:10 GMT",
         "x-ms-return-client-request-id": "true",
         "x-ms-version": "2020-06-12"
       },
@@ -20,37 +20,32 @@
       "StatusCode": 201,
       "ResponseHeaders": {
         "Content-Length": "0",
-        "Date": "Thu, 21 Jan 2021 20:36:46 GMT",
-        "ETag": "\u00220x8D8BE4C4634D3BC\u0022",
-        "Last-Modified": "Thu, 21 Jan 2021 20:36:47 GMT",
-        "Server": [
-          "Windows-Azure-File/1.0",
-          "Microsoft-HTTPAPI/2.0"
-        ],
-        "x-ms-client-request-id": "6065c7af-3793-45ae-8059-c8c729a1b861",
-<<<<<<< HEAD
-        "x-ms-request-id": "52494d78-901a-0014-0fb3-5005cf000000",
-        "x-ms-version": "2020-06-12"
-=======
-        "x-ms-request-id": "fe85f3c3-f01a-001f-7235-f069c6000000",
-        "x-ms-version": "2020-04-08"
->>>>>>> ac24a13f
-      },
-      "ResponseBody": []
-    },
-    {
-      "RequestUri": "https://seanmcccanary3.file.core.windows.net/test-share-373292bb-f174-5608-1b8e-ea38de98bf31/directory?restype=directory",
+        "Date": "Tue, 26 Jan 2021 19:27:09 GMT",
+        "ETag": "\u00220x8D8C2305FCD6612\u0022",
+        "Last-Modified": "Tue, 26 Jan 2021 19:27:09 GMT",
+        "Server": [
+          "Windows-Azure-File/1.0",
+          "Microsoft-HTTPAPI/2.0"
+        ],
+        "x-ms-client-request-id": "a675ba36-edad-76e1-2bf0-0bb9251cb774",
+        "x-ms-request-id": "ecb4f113-b01a-0088-1319-f43fcb000000",
+        "x-ms-version": "2020-06-12"
+      },
+      "ResponseBody": []
+    },
+    {
+      "RequestUri": "https://seanmcccanary3.file.core.windows.net/test-share-d69b8cb6-35a9-0112-b873-04d9a5044367/directory?restype=directory",
       "RequestMethod": "PUT",
       "RequestHeaders": {
         "Accept": "application/xml",
         "Authorization": "Sanitized",
-        "traceparent": "00-85efd3087577a34d8ebf4e7b845624b8-d2599ef61639b945-00",
-        "User-Agent": [
-          "azsdk-net-Storage.Files.Shares/12.7.0-alpha.20210121.1",
-          "(.NET 5.0.2; Microsoft Windows 10.0.19042)"
-        ],
-        "x-ms-client-request-id": "1688bbc7-5f33-519e-30f7-f166f9de0e51",
-        "x-ms-date": "Thu, 21 Jan 2021 20:36:48 GMT",
+        "traceparent": "00-90b2e8765277034aa388efd0e5ed30ad-4492522fec1f3046-00",
+        "User-Agent": [
+          "azsdk-net-Storage.Files.Shares/12.7.0-alpha.20210126.1",
+          "(.NET 5.0.2; Microsoft Windows 10.0.19042)"
+        ],
+        "x-ms-client-request-id": "eba384f0-9c8e-99b9-6b23-024ad0a6ff40",
+        "x-ms-date": "Tue, 26 Jan 2021 19:27:10 GMT",
         "x-ms-file-attributes": "None",
         "x-ms-file-creation-time": "Now",
         "x-ms-file-last-write-time": "Now",
@@ -62,41 +57,41 @@
       "StatusCode": 201,
       "ResponseHeaders": {
         "Content-Length": "0",
-        "Date": "Thu, 21 Jan 2021 20:36:47 GMT",
-        "ETag": "\u00220x8D8BE4C463F3FD0\u0022",
-        "Last-Modified": "Thu, 21 Jan 2021 20:36:47 GMT",
-        "Server": [
-          "Windows-Azure-File/1.0",
-          "Microsoft-HTTPAPI/2.0"
-        ],
-        "x-ms-client-request-id": "1688bbc7-5f33-519e-30f7-f166f9de0e51",
+        "Date": "Tue, 26 Jan 2021 19:27:09 GMT",
+        "ETag": "\u00220x8D8C2305FE7E8BE\u0022",
+        "Last-Modified": "Tue, 26 Jan 2021 19:27:09 GMT",
+        "Server": [
+          "Windows-Azure-File/1.0",
+          "Microsoft-HTTPAPI/2.0"
+        ],
+        "x-ms-client-request-id": "eba384f0-9c8e-99b9-6b23-024ad0a6ff40",
         "x-ms-file-attributes": "Directory",
-        "x-ms-file-change-time": "2021-01-21T20:36:47.8267344Z",
-        "x-ms-file-creation-time": "2021-01-21T20:36:47.8267344Z",
+        "x-ms-file-change-time": "2021-01-26T19:27:09.6177854Z",
+        "x-ms-file-creation-time": "2021-01-26T19:27:09.6177854Z",
         "x-ms-file-id": "13835128424026341376",
-        "x-ms-file-last-write-time": "2021-01-21T20:36:47.8267344Z",
+        "x-ms-file-last-write-time": "2021-01-26T19:27:09.6177854Z",
         "x-ms-file-parent-id": "0",
         "x-ms-file-permission-key": "17860367565182308406*11459378189709739967",
-        "x-ms-request-id": "fe85f3c6-f01a-001f-7335-f069c6000000",
+        "x-ms-request-id": "ecb4f116-b01a-0088-1419-f43fcb000000",
         "x-ms-request-server-encrypted": "true",
         "x-ms-version": "2020-06-12"
       },
       "ResponseBody": []
     },
     {
-      "RequestUri": "https://seanmcccanary3.file.core.windows.net/test-share-373292bb-f174-5608-1b8e-ea38de98bf31/directory/file",
+      "RequestUri": "https://seanmcccanary3.file.core.windows.net/test-share-d69b8cb6-35a9-0112-b873-04d9a5044367/directory/file",
       "RequestMethod": "PUT",
       "RequestHeaders": {
         "Accept": "application/xml",
         "Authorization": "Sanitized",
-        "traceparent": "00-8443d7ba88355c468b390c5789d1beb5-46314c2b5f39d34e-00",
-        "User-Agent": [
-          "azsdk-net-Storage.Files.Shares/12.7.0-alpha.20210121.1",
-          "(.NET 5.0.2; Microsoft Windows 10.0.19042)"
-        ],
-        "x-ms-client-request-id": "6dff15d9-a118-742e-1486-b1c7cdcb000d",
+        "traceparent": "00-482b403485cbf548b367bfc7de115320-b1c0a22a66d49c4d-00",
+        "User-Agent": [
+          "azsdk-net-Storage.Files.Shares/12.7.0-alpha.20210126.1",
+          "(.NET 5.0.2; Microsoft Windows 10.0.19042)"
+        ],
+        "x-ms-client-request-id": "a1c9bc72-cb79-d1e6-f031-983ee98e0a86",
         "x-ms-content-length": "1024",
-        "x-ms-date": "Thu, 21 Jan 2021 20:36:48 GMT",
+        "x-ms-date": "Tue, 26 Jan 2021 19:27:10 GMT",
         "x-ms-file-attributes": "None",
         "x-ms-file-creation-time": "Now",
         "x-ms-file-last-write-time": "Now",
@@ -109,39 +104,39 @@
       "StatusCode": 201,
       "ResponseHeaders": {
         "Content-Length": "0",
-        "Date": "Thu, 21 Jan 2021 20:36:47 GMT",
-        "ETag": "\u00220x8D8BE4C4649F019\u0022",
-        "Last-Modified": "Thu, 21 Jan 2021 20:36:47 GMT",
-        "Server": [
-          "Windows-Azure-File/1.0",
-          "Microsoft-HTTPAPI/2.0"
-        ],
-        "x-ms-client-request-id": "6dff15d9-a118-742e-1486-b1c7cdcb000d",
+        "Date": "Tue, 26 Jan 2021 19:27:09 GMT",
+        "ETag": "\u00220x8D8C2305FF9ED62\u0022",
+        "Last-Modified": "Tue, 26 Jan 2021 19:27:09 GMT",
+        "Server": [
+          "Windows-Azure-File/1.0",
+          "Microsoft-HTTPAPI/2.0"
+        ],
+        "x-ms-client-request-id": "a1c9bc72-cb79-d1e6-f031-983ee98e0a86",
         "x-ms-file-attributes": "Archive",
-        "x-ms-file-change-time": "2021-01-21T20:36:47.8967833Z",
-        "x-ms-file-creation-time": "2021-01-21T20:36:47.8967833Z",
+        "x-ms-file-change-time": "2021-01-26T19:27:09.7358690Z",
+        "x-ms-file-creation-time": "2021-01-26T19:27:09.7358690Z",
         "x-ms-file-id": "11529285414812647424",
-        "x-ms-file-last-write-time": "2021-01-21T20:36:47.8967833Z",
+        "x-ms-file-last-write-time": "2021-01-26T19:27:09.7358690Z",
         "x-ms-file-parent-id": "13835128424026341376",
         "x-ms-file-permission-key": "4010187179898695473*11459378189709739967",
-        "x-ms-request-id": "fe85f3c7-f01a-001f-7435-f069c6000000",
+        "x-ms-request-id": "ecb4f118-b01a-0088-1519-f43fcb000000",
         "x-ms-request-server-encrypted": "true",
         "x-ms-version": "2020-06-12"
       },
       "ResponseBody": []
     },
     {
-      "RequestUri": "https://seanmcccanary3.file.core.windows.net/test-share-373292bb-f174-5608-1b8e-ea38de98bf31/directory/file",
+      "RequestUri": "https://seanmcccanary3.file.core.windows.net/test-share-d69b8cb6-35a9-0112-b873-04d9a5044367/directory/file",
       "RequestMethod": "HEAD",
       "RequestHeaders": {
         "Accept": "application/xml",
         "Authorization": "Sanitized",
         "User-Agent": [
-          "azsdk-net-Storage.Files.Shares/12.7.0-alpha.20210121.1",
-          "(.NET 5.0.2; Microsoft Windows 10.0.19042)"
-        ],
-        "x-ms-client-request-id": "e48db2b2-a0de-8338-617f-0e0933a723c9",
-        "x-ms-date": "Thu, 21 Jan 2021 20:36:48 GMT",
+          "azsdk-net-Storage.Files.Shares/12.7.0-alpha.20210126.1",
+          "(.NET 5.0.2; Microsoft Windows 10.0.19042)"
+        ],
+        "x-ms-client-request-id": "13d8e1b1-5ddd-9cc6-d5c7-e86ce7df6052",
+        "x-ms-date": "Tue, 26 Jan 2021 19:27:10 GMT",
         "x-ms-return-client-request-id": "true",
         "x-ms-version": "2020-06-12"
       },
@@ -150,25 +145,25 @@
       "ResponseHeaders": {
         "Content-Length": "1024",
         "Content-Type": "application/octet-stream",
-        "Date": "Thu, 21 Jan 2021 20:36:47 GMT",
-        "ETag": "\u00220x8D8BE4C4649F019\u0022",
-        "Last-Modified": "Thu, 21 Jan 2021 20:36:47 GMT",
+        "Date": "Tue, 26 Jan 2021 19:27:09 GMT",
+        "ETag": "\u00220x8D8C2305FF9ED62\u0022",
+        "Last-Modified": "Tue, 26 Jan 2021 19:27:09 GMT",
         "Server": [
           "Windows-Azure-File/1.0",
           "Microsoft-HTTPAPI/2.0"
         ],
         "Vary": "Origin",
-        "x-ms-client-request-id": "e48db2b2-a0de-8338-617f-0e0933a723c9",
+        "x-ms-client-request-id": "13d8e1b1-5ddd-9cc6-d5c7-e86ce7df6052",
         "x-ms-file-attributes": "Archive",
-        "x-ms-file-change-time": "2021-01-21T20:36:47.8967833Z",
-        "x-ms-file-creation-time": "2021-01-21T20:36:47.8967833Z",
+        "x-ms-file-change-time": "2021-01-26T19:27:09.7358690Z",
+        "x-ms-file-creation-time": "2021-01-26T19:27:09.7358690Z",
         "x-ms-file-id": "11529285414812647424",
-        "x-ms-file-last-write-time": "2021-01-21T20:36:47.8967833Z",
+        "x-ms-file-last-write-time": "2021-01-26T19:27:09.7358690Z",
         "x-ms-file-parent-id": "13835128424026341376",
         "x-ms-file-permission-key": "4010187179898695473*11459378189709739967",
         "x-ms-lease-state": "available",
         "x-ms-lease-status": "unlocked",
-        "x-ms-request-id": "96ac98c2-701a-002e-4435-f088d5000000",
+        "x-ms-request-id": "c0b83668-501a-0016-2d19-f42c15000000",
         "x-ms-server-encrypted": "true",
         "x-ms-type": "File",
         "x-ms-version": "2020-06-12"
@@ -176,17 +171,17 @@
       "ResponseBody": []
     },
     {
-      "RequestUri": "https://seanmcccanary3.file.core.windows.net/test-share-373292bb-f174-5608-1b8e-ea38de98bf31/directory?restype=directory\u0026comp=list",
+      "RequestUri": "https://seanmcccanary3.file.core.windows.net/test-share-d69b8cb6-35a9-0112-b873-04d9a5044367/directory?restype=directory\u0026comp=list",
       "RequestMethod": "GET",
       "RequestHeaders": {
         "Accept": "application/xml",
         "Authorization": "Sanitized",
         "User-Agent": [
-          "azsdk-net-Storage.Files.Shares/12.7.0-alpha.20210121.1",
-          "(.NET 5.0.2; Microsoft Windows 10.0.19042)"
-        ],
-        "x-ms-client-request-id": "1a159927-1b3d-4a2e-baec-0fcc4e18afa4",
-        "x-ms-date": "Thu, 21 Jan 2021 20:36:48 GMT",
+          "azsdk-net-Storage.Files.Shares/12.7.0-alpha.20210126.1",
+          "(.NET 5.0.2; Microsoft Windows 10.0.19042)"
+        ],
+        "x-ms-client-request-id": "088c830c-f6b6-19a8-7286-74aabd458985",
+        "x-ms-date": "Tue, 26 Jan 2021 19:27:10 GMT",
         "x-ms-return-client-request-id": "true",
         "x-ms-version": "2020-06-12"
       },
@@ -194,39 +189,30 @@
       "StatusCode": 200,
       "ResponseHeaders": {
         "Content-Type": "application/xml",
-        "Date": "Thu, 21 Jan 2021 20:36:47 GMT",
+        "Date": "Tue, 26 Jan 2021 19:27:09 GMT",
         "Server": [
           "Windows-Azure-File/1.0",
           "Microsoft-HTTPAPI/2.0"
         ],
         "Transfer-Encoding": "chunked",
         "Vary": "Origin",
-        "x-ms-client-request-id": "1a159927-1b3d-4a2e-baec-0fcc4e18afa4",
-<<<<<<< HEAD
-        "x-ms-request-id": "52494d7d-901a-0014-12b3-5005cf000000",
-        "x-ms-version": "2020-06-12"
-=======
-        "x-ms-request-id": "96ac98c5-701a-002e-4535-f088d5000000",
-        "x-ms-version": "2020-04-08"
->>>>>>> ac24a13f
-      },
-      "ResponseBody": "\uFEFF\u003C?xml version=\u00221.0\u0022 encoding=\u0022utf-8\u0022?\u003E\u003CEnumerationResults ServiceEndpoint=\u0022https://seanmcccanary3.file.core.windows.net/\u0022 ShareName=\u0022test-share-373292bb-f174-5608-1b8e-ea38de98bf31\u0022 DirectoryPath=\u0022directory\u0022\u003E\u003CEntries\u003E\u003CFile\u003E\u003CName\u003Efile\u003C/Name\u003E\u003CProperties\u003E\u003CContent-Length\u003E1024\u003C/Content-Length\u003E\u003C/Properties\u003E\u003C/File\u003E\u003C/Entries\u003E\u003CNextMarker /\u003E\u003C/EnumerationResults\u003E"
-    },
-    {
-<<<<<<< HEAD
-      "RequestUri": "https://seanmcccanary.file.core.windows.net/test-share-373292bb-f174-5608-1b8e-ea38de98bf31/directory/file?sv=2020-06-12\u0026st=2020-07-02T20%3A01%3A29Z\u0026se=2020-07-02T22%3A01%3A29Z\u0026sr=f\u0026sp=rcwd\u0026sig=Sanitized",
-=======
-      "RequestUri": "https://seanmcccanary3.file.core.windows.net/test-share-373292bb-f174-5608-1b8e-ea38de98bf31/directory/file?sv=2020-04-08\u0026st=2021-01-21T19%3A36%3A48Z\u0026se=2021-01-21T21%3A36%3A48Z\u0026sr=f\u0026sp=rcwd\u0026sig=Sanitized",
->>>>>>> ac24a13f
+        "x-ms-client-request-id": "088c830c-f6b6-19a8-7286-74aabd458985",
+        "x-ms-request-id": "c0b8366b-501a-0016-2e19-f42c15000000",
+        "x-ms-version": "2020-06-12"
+      },
+      "ResponseBody": "\uFEFF\u003C?xml version=\u00221.0\u0022 encoding=\u0022utf-8\u0022?\u003E\u003CEnumerationResults ServiceEndpoint=\u0022https://seanmcccanary3.file.core.windows.net/\u0022 ShareName=\u0022test-share-d69b8cb6-35a9-0112-b873-04d9a5044367\u0022 DirectoryPath=\u0022directory\u0022\u003E\u003CEntries\u003E\u003CFile\u003E\u003CName\u003Efile\u003C/Name\u003E\u003CProperties\u003E\u003CContent-Length\u003E1024\u003C/Content-Length\u003E\u003C/Properties\u003E\u003C/File\u003E\u003C/Entries\u003E\u003CNextMarker /\u003E\u003C/EnumerationResults\u003E"
+    },
+    {
+      "RequestUri": "https://seanmcccanary3.file.core.windows.net/test-share-d69b8cb6-35a9-0112-b873-04d9a5044367/directory/file?sv=2020-06-12\u0026st=2021-01-26T18%3A27%3A10Z\u0026se=2021-01-26T20%3A27%3A10Z\u0026sr=f\u0026sp=rcwd\u0026sig=Sanitized",
       "RequestMethod": "HEAD",
       "RequestHeaders": {
         "Accept": "application/xml",
-        "traceparent": "00-0c3d3f9751c7eb4d9f8e9c43e6579cc2-8e81153ff6158f4b-00",
-        "User-Agent": [
-          "azsdk-net-Storage.Files.Shares/12.7.0-alpha.20210121.1",
-          "(.NET 5.0.2; Microsoft Windows 10.0.19042)"
-        ],
-        "x-ms-client-request-id": "9ae2fef6-0892-4f8b-3764-44bbc4262ed9",
+        "traceparent": "00-e44b75f7bb83fc4988aa044e3617d052-8dece978103e2e47-00",
+        "User-Agent": [
+          "azsdk-net-Storage.Files.Shares/12.7.0-alpha.20210126.1",
+          "(.NET 5.0.2; Microsoft Windows 10.0.19042)"
+        ],
+        "x-ms-client-request-id": "645f7919-5853-9a9c-4aa6-c8adb2030fc6",
         "x-ms-return-client-request-id": "true",
         "x-ms-version": "2020-06-12"
       },
@@ -235,25 +221,25 @@
       "ResponseHeaders": {
         "Content-Length": "1024",
         "Content-Type": "application/octet-stream",
-        "Date": "Thu, 21 Jan 2021 20:36:47 GMT",
-        "ETag": "\u00220x8D8BE4C4649F019\u0022",
-        "Last-Modified": "Thu, 21 Jan 2021 20:36:47 GMT",
+        "Date": "Tue, 26 Jan 2021 19:27:09 GMT",
+        "ETag": "\u00220x8D8C2305FF9ED62\u0022",
+        "Last-Modified": "Tue, 26 Jan 2021 19:27:09 GMT",
         "Server": [
           "Windows-Azure-File/1.0",
           "Microsoft-HTTPAPI/2.0"
         ],
         "Vary": "Origin",
-        "x-ms-client-request-id": "9ae2fef6-0892-4f8b-3764-44bbc4262ed9",
+        "x-ms-client-request-id": "645f7919-5853-9a9c-4aa6-c8adb2030fc6",
         "x-ms-file-attributes": "Archive",
-        "x-ms-file-change-time": "2021-01-21T20:36:47.8967833Z",
-        "x-ms-file-creation-time": "2021-01-21T20:36:47.8967833Z",
+        "x-ms-file-change-time": "2021-01-26T19:27:09.7358690Z",
+        "x-ms-file-creation-time": "2021-01-26T19:27:09.7358690Z",
         "x-ms-file-id": "11529285414812647424",
-        "x-ms-file-last-write-time": "2021-01-21T20:36:47.8967833Z",
+        "x-ms-file-last-write-time": "2021-01-26T19:27:09.7358690Z",
         "x-ms-file-parent-id": "13835128424026341376",
         "x-ms-file-permission-key": "4010187179898695473*11459378189709739967",
         "x-ms-lease-state": "available",
         "x-ms-lease-status": "unlocked",
-        "x-ms-request-id": "9fc057b6-701a-0011-0535-f04076000000",
+        "x-ms-request-id": "52e06b36-901a-0009-5f19-f49f11000000",
         "x-ms-server-encrypted": "true",
         "x-ms-type": "File",
         "x-ms-version": "2020-06-12"
@@ -261,18 +247,18 @@
       "ResponseBody": []
     },
     {
-      "RequestUri": "https://seanmcccanary3.file.core.windows.net/test-share-373292bb-f174-5608-1b8e-ea38de98bf31?restype=share",
+      "RequestUri": "https://seanmcccanary3.file.core.windows.net/test-share-d69b8cb6-35a9-0112-b873-04d9a5044367?restype=share",
       "RequestMethod": "DELETE",
       "RequestHeaders": {
         "Accept": "application/xml",
         "Authorization": "Sanitized",
-        "traceparent": "00-2305dfabbc40d242a3ac5d33820d223c-222d0166a6950f48-00",
-        "User-Agent": [
-          "azsdk-net-Storage.Files.Shares/12.7.0-alpha.20210121.1",
-          "(.NET 5.0.2; Microsoft Windows 10.0.19042)"
-        ],
-        "x-ms-client-request-id": "4fd61489-1536-6b12-2b0d-4ef21bb41998",
-        "x-ms-date": "Thu, 21 Jan 2021 20:36:48 GMT",
+        "traceparent": "00-05b8bf745f9a0c43a9aaac8448dfbe17-12ae18595d8ecf46-00",
+        "User-Agent": [
+          "azsdk-net-Storage.Files.Shares/12.7.0-alpha.20210126.1",
+          "(.NET 5.0.2; Microsoft Windows 10.0.19042)"
+        ],
+        "x-ms-client-request-id": "439191ab-25e5-a032-1bc7-e51b2033d72f",
+        "x-ms-date": "Tue, 26 Jan 2021 19:27:11 GMT",
         "x-ms-delete-snapshots": "include",
         "x-ms-return-client-request-id": "true",
         "x-ms-version": "2020-06-12"
@@ -281,26 +267,21 @@
       "StatusCode": 202,
       "ResponseHeaders": {
         "Content-Length": "0",
-        "Date": "Thu, 21 Jan 2021 20:36:47 GMT",
-        "Server": [
-          "Windows-Azure-File/1.0",
-          "Microsoft-HTTPAPI/2.0"
-        ],
-        "x-ms-client-request-id": "4fd61489-1536-6b12-2b0d-4ef21bb41998",
-<<<<<<< HEAD
-        "x-ms-request-id": "52494d7e-901a-0014-13b3-5005cf000000",
-        "x-ms-version": "2020-06-12"
-=======
-        "x-ms-request-id": "9fc057bc-701a-0011-0835-f04076000000",
-        "x-ms-version": "2020-04-08"
->>>>>>> ac24a13f
+        "Date": "Tue, 26 Jan 2021 19:27:09 GMT",
+        "Server": [
+          "Windows-Azure-File/1.0",
+          "Microsoft-HTTPAPI/2.0"
+        ],
+        "x-ms-client-request-id": "439191ab-25e5-a032-1bc7-e51b2033d72f",
+        "x-ms-request-id": "52e06b39-901a-0009-6019-f49f11000000",
+        "x-ms-version": "2020-06-12"
       },
       "ResponseBody": []
     }
   ],
   "Variables": {
-    "DateTimeOffsetNow": "2021-01-21T14:36:48.5028455-06:00",
-    "RandomSeed": "357069887",
+    "DateTimeOffsetNow": "2021-01-26T13:27:10.8666149-06:00",
+    "RandomSeed": "1342107392",
     "Storage_TestConfigDefault": "ProductionTenant\nseanmcccanary3\nU2FuaXRpemVk\nhttps://seanmcccanary3.blob.core.windows.net\nhttps://seanmcccanary3.file.core.windows.net\nhttps://seanmcccanary3.queue.core.windows.net\nhttps://seanmcccanary3.table.core.windows.net\n\n\n\n\nhttps://seanmcccanary3-secondary.blob.core.windows.net\nhttps://seanmcccanary3-secondary.file.core.windows.net\nhttps://seanmcccanary3-secondary.queue.core.windows.net\nhttps://seanmcccanary3-secondary.table.core.windows.net\n\nSanitized\n\n\nCloud\nBlobEndpoint=https://seanmcccanary3.blob.core.windows.net/;QueueEndpoint=https://seanmcccanary3.queue.core.windows.net/;FileEndpoint=https://seanmcccanary3.file.core.windows.net/;BlobSecondaryEndpoint=https://seanmcccanary3-secondary.blob.core.windows.net/;QueueSecondaryEndpoint=https://seanmcccanary3-secondary.queue.core.windows.net/;FileSecondaryEndpoint=https://seanmcccanary3-secondary.file.core.windows.net/;AccountName=seanmcccanary3;AccountKey=Kg==;\nseanscope1"
   }
 }