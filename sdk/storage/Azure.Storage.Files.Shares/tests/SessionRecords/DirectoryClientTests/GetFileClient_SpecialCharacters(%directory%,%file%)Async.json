--- conflicted
+++ resolved
@@ -14,11 +14,7 @@
         "x-ms-client-request-id": "a675ba36-edad-76e1-2bf0-0bb9251cb774",
         "x-ms-date": "Tue, 26 Jan 2021 19:27:10 GMT",
         "x-ms-return-client-request-id": "true",
-<<<<<<< HEAD
-        "x-ms-version": "2020-12-06"
-=======
-        "x-ms-version": "2021-02-12"
->>>>>>> 7e782c87
+        "x-ms-version": "2021-02-12"
       },
       "RequestBody": null,
       "StatusCode": 201,
@@ -33,11 +29,7 @@
         ],
         "x-ms-client-request-id": "a675ba36-edad-76e1-2bf0-0bb9251cb774",
         "x-ms-request-id": "ecb4f113-b01a-0088-1319-f43fcb000000",
-<<<<<<< HEAD
-        "x-ms-version": "2020-12-06"
-=======
-        "x-ms-version": "2021-02-12"
->>>>>>> 7e782c87
+        "x-ms-version": "2021-02-12"
       },
       "ResponseBody": []
     },
@@ -59,11 +51,7 @@
         "x-ms-file-last-write-time": "Now",
         "x-ms-file-permission": "Inherit",
         "x-ms-return-client-request-id": "true",
-<<<<<<< HEAD
-        "x-ms-version": "2020-12-06"
-=======
-        "x-ms-version": "2021-02-12"
->>>>>>> 7e782c87
+        "x-ms-version": "2021-02-12"
       },
       "RequestBody": null,
       "StatusCode": 201,
@@ -86,11 +74,7 @@
         "x-ms-file-permission-key": "17860367565182308406*11459378189709739967",
         "x-ms-request-id": "ecb4f116-b01a-0088-1419-f43fcb000000",
         "x-ms-request-server-encrypted": "true",
-<<<<<<< HEAD
-        "x-ms-version": "2020-12-06"
-=======
-        "x-ms-version": "2021-02-12"
->>>>>>> 7e782c87
+        "x-ms-version": "2021-02-12"
       },
       "ResponseBody": []
     },
@@ -114,11 +98,7 @@
         "x-ms-file-permission": "Inherit",
         "x-ms-return-client-request-id": "true",
         "x-ms-type": "file",
-<<<<<<< HEAD
-        "x-ms-version": "2020-12-06"
-=======
-        "x-ms-version": "2021-02-12"
->>>>>>> 7e782c87
+        "x-ms-version": "2021-02-12"
       },
       "RequestBody": null,
       "StatusCode": 201,
@@ -141,11 +121,7 @@
         "x-ms-file-permission-key": "4010187179898695473*11459378189709739967",
         "x-ms-request-id": "ecb4f118-b01a-0088-1519-f43fcb000000",
         "x-ms-request-server-encrypted": "true",
-<<<<<<< HEAD
-        "x-ms-version": "2020-12-06"
-=======
-        "x-ms-version": "2021-02-12"
->>>>>>> 7e782c87
+        "x-ms-version": "2021-02-12"
       },
       "ResponseBody": []
     },
@@ -162,11 +138,7 @@
         "x-ms-client-request-id": "13d8e1b1-5ddd-9cc6-d5c7-e86ce7df6052",
         "x-ms-date": "Tue, 26 Jan 2021 19:27:10 GMT",
         "x-ms-return-client-request-id": "true",
-<<<<<<< HEAD
-        "x-ms-version": "2020-12-06"
-=======
-        "x-ms-version": "2021-02-12"
->>>>>>> 7e782c87
+        "x-ms-version": "2021-02-12"
       },
       "RequestBody": null,
       "StatusCode": 200,
@@ -194,11 +166,7 @@
         "x-ms-request-id": "c0b83668-501a-0016-2d19-f42c15000000",
         "x-ms-server-encrypted": "true",
         "x-ms-type": "File",
-<<<<<<< HEAD
-        "x-ms-version": "2020-12-06"
-=======
-        "x-ms-version": "2021-02-12"
->>>>>>> 7e782c87
+        "x-ms-version": "2021-02-12"
       },
       "ResponseBody": []
     },
@@ -215,11 +183,7 @@
         "x-ms-client-request-id": "088c830c-f6b6-19a8-7286-74aabd458985",
         "x-ms-date": "Tue, 26 Jan 2021 19:27:10 GMT",
         "x-ms-return-client-request-id": "true",
-<<<<<<< HEAD
-        "x-ms-version": "2020-12-06"
-=======
-        "x-ms-version": "2021-02-12"
->>>>>>> 7e782c87
+        "x-ms-version": "2021-02-12"
       },
       "RequestBody": null,
       "StatusCode": 200,
@@ -234,20 +198,12 @@
         "Vary": "Origin",
         "x-ms-client-request-id": "088c830c-f6b6-19a8-7286-74aabd458985",
         "x-ms-request-id": "c0b8366b-501a-0016-2e19-f42c15000000",
-<<<<<<< HEAD
-        "x-ms-version": "2020-12-06"
-=======
-        "x-ms-version": "2021-02-12"
->>>>>>> 7e782c87
+        "x-ms-version": "2021-02-12"
       },
       "ResponseBody": "﻿<?xml version=\"1.0\" encoding=\"utf-8\"?><EnumerationResults ServiceEndpoint=\"https://seanmcccanary3.file.core.windows.net/\" ShareName=\"test-share-d69b8cb6-35a9-0112-b873-04d9a5044367\" DirectoryPath=\"directory\"><Entries><File><Name>file</Name><Properties><Content-Length>1024</Content-Length></Properties></File></Entries><NextMarker /></EnumerationResults>"
     },
     {
-<<<<<<< HEAD
-      "RequestUri": "https://seanmcccanary3.file.core.windows.net/test-share-d69b8cb6-35a9-0112-b873-04d9a5044367/directory/file?sv=2020-12-06&st=2021-01-26T18%3A27%3A10Z&se=2021-01-26T20%3A27%3A10Z&sr=f&sp=rcwd&sig=Sanitized",
-=======
       "RequestUri": "https://seanmcccanary3.file.core.windows.net/test-share-d69b8cb6-35a9-0112-b873-04d9a5044367/directory/file?sv=2021-02-12&st=2021-01-26T18%3A27%3A10Z&se=2021-01-26T20%3A27%3A10Z&sr=f&sp=rcwd&sig=Sanitized",
->>>>>>> 7e782c87
       "RequestMethod": "HEAD",
       "RequestHeaders": {
         "Accept": "application/xml",
@@ -258,11 +214,7 @@
         ],
         "x-ms-client-request-id": "645f7919-5853-9a9c-4aa6-c8adb2030fc6",
         "x-ms-return-client-request-id": "true",
-<<<<<<< HEAD
-        "x-ms-version": "2020-12-06"
-=======
-        "x-ms-version": "2021-02-12"
->>>>>>> 7e782c87
+        "x-ms-version": "2021-02-12"
       },
       "RequestBody": null,
       "StatusCode": 200,
@@ -290,11 +242,7 @@
         "x-ms-request-id": "52e06b36-901a-0009-5f19-f49f11000000",
         "x-ms-server-encrypted": "true",
         "x-ms-type": "File",
-<<<<<<< HEAD
-        "x-ms-version": "2020-12-06"
-=======
-        "x-ms-version": "2021-02-12"
->>>>>>> 7e782c87
+        "x-ms-version": "2021-02-12"
       },
       "ResponseBody": []
     },
@@ -313,11 +261,7 @@
         "x-ms-date": "Tue, 26 Jan 2021 19:27:11 GMT",
         "x-ms-delete-snapshots": "include",
         "x-ms-return-client-request-id": "true",
-<<<<<<< HEAD
-        "x-ms-version": "2020-12-06"
-=======
-        "x-ms-version": "2021-02-12"
->>>>>>> 7e782c87
+        "x-ms-version": "2021-02-12"
       },
       "RequestBody": null,
       "StatusCode": 202,
@@ -330,11 +274,7 @@
         ],
         "x-ms-client-request-id": "439191ab-25e5-a032-1bc7-e51b2033d72f",
         "x-ms-request-id": "52e06b39-901a-0009-6019-f49f11000000",
-<<<<<<< HEAD
-        "x-ms-version": "2020-12-06"
-=======
-        "x-ms-version": "2021-02-12"
->>>>>>> 7e782c87
+        "x-ms-version": "2021-02-12"
       },
       "ResponseBody": []
     }
