{
  "Entries": [
    {
      "RequestUri": "https://seanmcccanary3.file.core.windows.net/test-share-4f08fb20-b17b-b2b9-21c8-a82dc0502cc6?restype=share",
      "RequestMethod": "PUT",
      "RequestHeaders": {
        "Accept": "application/xml",
        "Authorization": "Sanitized",
        "traceparent": "00-6d332f3dcb60cc40b1418c5233fc84e2-ed3f6d40211b3247-00",
        "User-Agent": [
          "azsdk-net-Storage.Files.Shares/12.7.0-alpha.20210121.1",
          "(.NET 5.0.2; Microsoft Windows 10.0.19042)"
        ],
        "x-ms-client-request-id": "f1a8501f-ee1f-9fb2-8369-005026d7663d",
        "x-ms-date": "Thu, 21 Jan 2021 20:37:07 GMT",
        "x-ms-return-client-request-id": "true",
        "x-ms-version": "2020-06-12"
      },
      "RequestBody": null,
      "StatusCode": 201,
      "ResponseHeaders": {
        "Content-Length": "0",
        "Date": "Thu, 21 Jan 2021 20:37:06 GMT",
        "ETag": "\u00220x8D8BE4C5203D179\u0022",
        "Last-Modified": "Thu, 21 Jan 2021 20:37:07 GMT",
        "Server": [
          "Windows-Azure-File/1.0",
          "Microsoft-HTTPAPI/2.0"
        ],
        "x-ms-client-request-id": "f1a8501f-ee1f-9fb2-8369-005026d7663d",
<<<<<<< HEAD
        "x-ms-request-id": "c9ef60c4-f01a-0012-6737-f3e9eb000000",
        "x-ms-version": "2020-06-12"
=======
        "x-ms-request-id": "fadfee60-401a-009c-3a35-f077a4000000",
        "x-ms-version": "2020-04-08"
>>>>>>> ac24a13f
      },
      "ResponseBody": []
    },
    {
      "RequestUri": "https://seanmcccanary3.file.core.windows.net/test-share-4f08fb20-b17b-b2b9-21c8-a82dc0502cc6/test-directory-f7660cbd-ad81-1528-22f8-cfcd8fcb63b6?comp=forceclosehandles",
      "RequestMethod": "PUT",
      "RequestHeaders": {
        "Accept": "application/xml",
        "Authorization": "Sanitized",
        "traceparent": "00-1e2c923ce13fcc47aae44b218fe1632b-ad9d2a3c53e0624e-00",
        "User-Agent": [
          "azsdk-net-Storage.Files.Shares/12.7.0-alpha.20210121.1",
          "(.NET 5.0.2; Microsoft Windows 10.0.19042)"
        ],
        "x-ms-client-request-id": "4230e347-4505-720f-2893-ce261fe40fb7",
        "x-ms-date": "Thu, 21 Jan 2021 20:37:07 GMT",
        "x-ms-handle-id": "*",
        "x-ms-return-client-request-id": "true",
        "x-ms-version": "2020-06-12"
      },
      "RequestBody": null,
      "StatusCode": 404,
      "ResponseHeaders": {
        "Content-Length": "223",
        "Content-Type": "application/xml",
        "Date": "Thu, 21 Jan 2021 20:37:07 GMT",
        "Server": [
          "Windows-Azure-File/1.0",
          "Microsoft-HTTPAPI/2.0"
        ],
        "x-ms-client-request-id": "4230e347-4505-720f-2893-ce261fe40fb7",
        "x-ms-error-code": "ResourceNotFound",
<<<<<<< HEAD
        "x-ms-request-id": "c9ef60c6-f01a-0012-6837-f3e9eb000000",
        "x-ms-version": "2020-06-12"
=======
        "x-ms-request-id": "fadfee63-401a-009c-3b35-f077a4000000",
        "x-ms-version": "2020-04-08"
>>>>>>> ac24a13f
      },
      "ResponseBody": [
        "\uFEFF\u003C?xml version=\u00221.0\u0022 encoding=\u0022utf-8\u0022?\u003E\u003CError\u003E\u003CCode\u003EResourceNotFound\u003C/Code\u003E\u003CMessage\u003EThe specified resource does not exist.\n",
        "RequestId:fadfee63-401a-009c-3b35-f077a4000000\n",
        "Time:2021-01-21T20:37:08.0032113Z\u003C/Message\u003E\u003C/Error\u003E"
      ]
    },
    {
      "RequestUri": "https://seanmcccanary3.file.core.windows.net/test-share-4f08fb20-b17b-b2b9-21c8-a82dc0502cc6?restype=share",
      "RequestMethod": "DELETE",
      "RequestHeaders": {
        "Accept": "application/xml",
        "Authorization": "Sanitized",
        "traceparent": "00-cca313073f42ba4f8f87d08c116c7afc-db6954aab7e4904f-00",
        "User-Agent": [
          "azsdk-net-Storage.Files.Shares/12.7.0-alpha.20210121.1",
          "(.NET 5.0.2; Microsoft Windows 10.0.19042)"
        ],
        "x-ms-client-request-id": "ab86270e-219b-46b1-079b-47136b80583f",
        "x-ms-date": "Thu, 21 Jan 2021 20:37:08 GMT",
        "x-ms-delete-snapshots": "include",
        "x-ms-return-client-request-id": "true",
        "x-ms-version": "2020-06-12"
      },
      "RequestBody": null,
      "StatusCode": 202,
      "ResponseHeaders": {
        "Content-Length": "0",
        "Date": "Thu, 21 Jan 2021 20:37:07 GMT",
        "Server": [
          "Windows-Azure-File/1.0",
          "Microsoft-HTTPAPI/2.0"
        ],
        "x-ms-client-request-id": "ab86270e-219b-46b1-079b-47136b80583f",
<<<<<<< HEAD
        "x-ms-request-id": "c9ef60c7-f01a-0012-6937-f3e9eb000000",
        "x-ms-version": "2020-06-12"
=======
        "x-ms-request-id": "fadfee67-401a-009c-3e35-f077a4000000",
        "x-ms-version": "2020-04-08"
>>>>>>> ac24a13f
      },
      "ResponseBody": []
    }
  ],
  "Variables": {
    "RandomSeed": "555873522",
    "Storage_TestConfigDefault": "ProductionTenant\nseanmcccanary3\nU2FuaXRpemVk\nhttps://seanmcccanary3.blob.core.windows.net\nhttps://seanmcccanary3.file.core.windows.net\nhttps://seanmcccanary3.queue.core.windows.net\nhttps://seanmcccanary3.table.core.windows.net\n\n\n\n\nhttps://seanmcccanary3-secondary.blob.core.windows.net\nhttps://seanmcccanary3-secondary.file.core.windows.net\nhttps://seanmcccanary3-secondary.queue.core.windows.net\nhttps://seanmcccanary3-secondary.table.core.windows.net\n\nSanitized\n\n\nCloud\nBlobEndpoint=https://seanmcccanary3.blob.core.windows.net/;QueueEndpoint=https://seanmcccanary3.queue.core.windows.net/;FileEndpoint=https://seanmcccanary3.file.core.windows.net/;BlobSecondaryEndpoint=https://seanmcccanary3-secondary.blob.core.windows.net/;QueueSecondaryEndpoint=https://seanmcccanary3-secondary.queue.core.windows.net/;FileSecondaryEndpoint=https://seanmcccanary3-secondary.file.core.windows.net/;AccountName=seanmcccanary3;AccountKey=Kg==;\nseanscope1"
  }
}<|MERGE_RESOLUTION|>--- conflicted
+++ resolved
@@ -1,18 +1,18 @@
 {
   "Entries": [
     {
-      "RequestUri": "https://seanmcccanary3.file.core.windows.net/test-share-4f08fb20-b17b-b2b9-21c8-a82dc0502cc6?restype=share",
+      "RequestUri": "https://seanmcccanary3.file.core.windows.net/test-share-1b55c72c-81ce-a751-62b5-156c7676196d?restype=share",
       "RequestMethod": "PUT",
       "RequestHeaders": {
         "Accept": "application/xml",
         "Authorization": "Sanitized",
-        "traceparent": "00-6d332f3dcb60cc40b1418c5233fc84e2-ed3f6d40211b3247-00",
+        "traceparent": "00-f9acbdd75fa0ef47a221c44b6523a9d4-b2072cd49c343941-00",
         "User-Agent": [
-          "azsdk-net-Storage.Files.Shares/12.7.0-alpha.20210121.1",
+          "azsdk-net-Storage.Files.Shares/12.7.0-alpha.20210126.1",
           "(.NET 5.0.2; Microsoft Windows 10.0.19042)"
         ],
-        "x-ms-client-request-id": "f1a8501f-ee1f-9fb2-8369-005026d7663d",
-        "x-ms-date": "Thu, 21 Jan 2021 20:37:07 GMT",
+        "x-ms-client-request-id": "11828de3-1832-56b9-fa28-e1e80b64c901",
+        "x-ms-date": "Tue, 26 Jan 2021 19:27:32 GMT",
         "x-ms-return-client-request-id": "true",
         "x-ms-version": "2020-06-12"
       },
@@ -20,37 +20,32 @@
       "StatusCode": 201,
       "ResponseHeaders": {
         "Content-Length": "0",
-        "Date": "Thu, 21 Jan 2021 20:37:06 GMT",
-        "ETag": "\u00220x8D8BE4C5203D179\u0022",
-        "Last-Modified": "Thu, 21 Jan 2021 20:37:07 GMT",
+        "Date": "Tue, 26 Jan 2021 19:27:31 GMT",
+        "ETag": "\u00220x8D8C2306D231B02\u0022",
+        "Last-Modified": "Tue, 26 Jan 2021 19:27:31 GMT",
         "Server": [
           "Windows-Azure-File/1.0",
           "Microsoft-HTTPAPI/2.0"
         ],
-        "x-ms-client-request-id": "f1a8501f-ee1f-9fb2-8369-005026d7663d",
-<<<<<<< HEAD
-        "x-ms-request-id": "c9ef60c4-f01a-0012-6737-f3e9eb000000",
+        "x-ms-client-request-id": "11828de3-1832-56b9-fa28-e1e80b64c901",
+        "x-ms-request-id": "afab7cbe-101a-0075-0119-f4b1ee000000",
         "x-ms-version": "2020-06-12"
-=======
-        "x-ms-request-id": "fadfee60-401a-009c-3a35-f077a4000000",
-        "x-ms-version": "2020-04-08"
->>>>>>> ac24a13f
       },
       "ResponseBody": []
     },
     {
-      "RequestUri": "https://seanmcccanary3.file.core.windows.net/test-share-4f08fb20-b17b-b2b9-21c8-a82dc0502cc6/test-directory-f7660cbd-ad81-1528-22f8-cfcd8fcb63b6?comp=forceclosehandles",
+      "RequestUri": "https://seanmcccanary3.file.core.windows.net/test-share-1b55c72c-81ce-a751-62b5-156c7676196d/test-directory-6cc297d1-b4ec-6fe0-9526-43bc960068af?comp=forceclosehandles",
       "RequestMethod": "PUT",
       "RequestHeaders": {
         "Accept": "application/xml",
         "Authorization": "Sanitized",
-        "traceparent": "00-1e2c923ce13fcc47aae44b218fe1632b-ad9d2a3c53e0624e-00",
+        "traceparent": "00-cbaade538f3d1347ba425d98d7adb7b5-40a91cdbb1289f4e-00",
         "User-Agent": [
-          "azsdk-net-Storage.Files.Shares/12.7.0-alpha.20210121.1",
+          "azsdk-net-Storage.Files.Shares/12.7.0-alpha.20210126.1",
           "(.NET 5.0.2; Microsoft Windows 10.0.19042)"
         ],
-        "x-ms-client-request-id": "4230e347-4505-720f-2893-ce261fe40fb7",
-        "x-ms-date": "Thu, 21 Jan 2021 20:37:07 GMT",
+        "x-ms-client-request-id": "a67ee848-0bf0-2ef3-ad13-7c0bd5fdbff9",
+        "x-ms-date": "Tue, 26 Jan 2021 19:27:32 GMT",
         "x-ms-handle-id": "*",
         "x-ms-return-client-request-id": "true",
         "x-ms-version": "2020-06-12"
@@ -60,40 +55,35 @@
       "ResponseHeaders": {
         "Content-Length": "223",
         "Content-Type": "application/xml",
-        "Date": "Thu, 21 Jan 2021 20:37:07 GMT",
+        "Date": "Tue, 26 Jan 2021 19:27:31 GMT",
         "Server": [
           "Windows-Azure-File/1.0",
           "Microsoft-HTTPAPI/2.0"
         ],
-        "x-ms-client-request-id": "4230e347-4505-720f-2893-ce261fe40fb7",
+        "x-ms-client-request-id": "a67ee848-0bf0-2ef3-ad13-7c0bd5fdbff9",
         "x-ms-error-code": "ResourceNotFound",
-<<<<<<< HEAD
-        "x-ms-request-id": "c9ef60c6-f01a-0012-6837-f3e9eb000000",
+        "x-ms-request-id": "afab7cc6-101a-0075-0319-f4b1ee000000",
         "x-ms-version": "2020-06-12"
-=======
-        "x-ms-request-id": "fadfee63-401a-009c-3b35-f077a4000000",
-        "x-ms-version": "2020-04-08"
->>>>>>> ac24a13f
       },
       "ResponseBody": [
         "\uFEFF\u003C?xml version=\u00221.0\u0022 encoding=\u0022utf-8\u0022?\u003E\u003CError\u003E\u003CCode\u003EResourceNotFound\u003C/Code\u003E\u003CMessage\u003EThe specified resource does not exist.\n",
-        "RequestId:fadfee63-401a-009c-3b35-f077a4000000\n",
-        "Time:2021-01-21T20:37:08.0032113Z\u003C/Message\u003E\u003C/Error\u003E"
+        "RequestId:afab7cc6-101a-0075-0319-f4b1ee000000\n",
+        "Time:2021-01-26T19:27:31.8971705Z\u003C/Message\u003E\u003C/Error\u003E"
       ]
     },
     {
-      "RequestUri": "https://seanmcccanary3.file.core.windows.net/test-share-4f08fb20-b17b-b2b9-21c8-a82dc0502cc6?restype=share",
+      "RequestUri": "https://seanmcccanary3.file.core.windows.net/test-share-1b55c72c-81ce-a751-62b5-156c7676196d?restype=share",
       "RequestMethod": "DELETE",
       "RequestHeaders": {
         "Accept": "application/xml",
         "Authorization": "Sanitized",
-        "traceparent": "00-cca313073f42ba4f8f87d08c116c7afc-db6954aab7e4904f-00",
+        "traceparent": "00-c7d732ee7504674c9d99098da5b723fb-83363aadd8e90a43-00",
         "User-Agent": [
-          "azsdk-net-Storage.Files.Shares/12.7.0-alpha.20210121.1",
+          "azsdk-net-Storage.Files.Shares/12.7.0-alpha.20210126.1",
           "(.NET 5.0.2; Microsoft Windows 10.0.19042)"
         ],
-        "x-ms-client-request-id": "ab86270e-219b-46b1-079b-47136b80583f",
-        "x-ms-date": "Thu, 21 Jan 2021 20:37:08 GMT",
+        "x-ms-client-request-id": "ae73cf04-c182-31bf-425a-3ce08c2f3c29",
+        "x-ms-date": "Tue, 26 Jan 2021 19:27:32 GMT",
         "x-ms-delete-snapshots": "include",
         "x-ms-return-client-request-id": "true",
         "x-ms-version": "2020-06-12"
@@ -102,25 +92,20 @@
       "StatusCode": 202,
       "ResponseHeaders": {
         "Content-Length": "0",
-        "Date": "Thu, 21 Jan 2021 20:37:07 GMT",
+        "Date": "Tue, 26 Jan 2021 19:27:31 GMT",
         "Server": [
           "Windows-Azure-File/1.0",
           "Microsoft-HTTPAPI/2.0"
         ],
-        "x-ms-client-request-id": "ab86270e-219b-46b1-079b-47136b80583f",
-<<<<<<< HEAD
-        "x-ms-request-id": "c9ef60c7-f01a-0012-6937-f3e9eb000000",
+        "x-ms-client-request-id": "ae73cf04-c182-31bf-425a-3ce08c2f3c29",
+        "x-ms-request-id": "afab7ccc-101a-0075-0619-f4b1ee000000",
         "x-ms-version": "2020-06-12"
-=======
-        "x-ms-request-id": "fadfee67-401a-009c-3e35-f077a4000000",
-        "x-ms-version": "2020-04-08"
->>>>>>> ac24a13f
       },
       "ResponseBody": []
     }
   ],
   "Variables": {
-    "RandomSeed": "555873522",
+    "RandomSeed": "1039033367",
     "Storage_TestConfigDefault": "ProductionTenant\nseanmcccanary3\nU2FuaXRpemVk\nhttps://seanmcccanary3.blob.core.windows.net\nhttps://seanmcccanary3.file.core.windows.net\nhttps://seanmcccanary3.queue.core.windows.net\nhttps://seanmcccanary3.table.core.windows.net\n\n\n\n\nhttps://seanmcccanary3-secondary.blob.core.windows.net\nhttps://seanmcccanary3-secondary.file.core.windows.net\nhttps://seanmcccanary3-secondary.queue.core.windows.net\nhttps://seanmcccanary3-secondary.table.core.windows.net\n\nSanitized\n\n\nCloud\nBlobEndpoint=https://seanmcccanary3.blob.core.windows.net/;QueueEndpoint=https://seanmcccanary3.queue.core.windows.net/;FileEndpoint=https://seanmcccanary3.file.core.windows.net/;BlobSecondaryEndpoint=https://seanmcccanary3-secondary.blob.core.windows.net/;QueueSecondaryEndpoint=https://seanmcccanary3-secondary.queue.core.windows.net/;FileSecondaryEndpoint=https://seanmcccanary3-secondary.file.core.windows.net/;AccountName=seanmcccanary3;AccountKey=Kg==;\nseanscope1"
   }
 }