--- conflicted
+++ resolved
@@ -1,31 +1,17 @@
 {
   "Entries": [
     {
-<<<<<<< HEAD
-      "RequestUri": "http://seanstagetest.file.core.windows.net/test-share-efed66d1-70ec-5118-53ae-19e1a591b604?restype=share",
+      "RequestUri": "http://seanstagetest.file.core.windows.net/test-share-a29b7ab3-fcec-e5ee-66f3-3291dd0c6981?restype=share",
       "RequestMethod": "PUT",
       "RequestHeaders": {
         "Authorization": "Sanitized",
-        "traceparent": "00-1e249cb77f86e348aef88cc8c1446d96-65bbbaaf5b82e34d-00",
+        "traceparent": "00-8eed666388237f4e97fc00d7c38a2507-fbe8dd30e3ab834f-00",
         "User-Agent": [
-          "azsdk-net-Storage.Files.Shares/12.0.0-dev.20191209.1\u002Bb71b1fa965b15eccfc57e2c7781b8bf85cd4c766",
+          "azsdk-net-Storage.Files.Shares/12.0.0-dev.20191211.1\u002B899431c003876eb9b26cefd8e8a37e7f27f82ced",
           "(.NET Core 4.6.28008.01; Microsoft Windows 10.0.18363 )"
         ],
-        "x-ms-client-request-id": "7704bc03-8d17-7757-fff2-6452fb1f254c",
-        "x-ms-date": "Tue, 10 Dec 2019 05:30:37 GMT",
-=======
-      "RequestUri": "http://seanstagetest.file.core.windows.net/test-share-ba50f1d8-1795-ab28-5695-0c48151f4fac?restype=share",
-      "RequestMethod": "PUT",
-      "RequestHeaders": {
-        "Authorization": "Sanitized",
-        "traceparent": "00-fb972d7a20a6e143ad52d50cea8a611f-623fe754b05f2145-00",
-        "User-Agent": [
-          "azsdk-net-Storage.Files.Shares/12.0.0-dev.20191209.1\u002B61bda4d1783b0e05dba0d434ff14b2840726d3b1",
-          "(.NET Core 4.6.28008.01; Microsoft Windows 10.0.18363 )"
-        ],
-        "x-ms-client-request-id": "46f0da06-254d-0514-f94b-980023031e37",
-        "x-ms-date": "Tue, 10 Dec 2019 05:59:15 GMT",
->>>>>>> 1d9822e0
+        "x-ms-client-request-id": "63d89aff-0d60-1509-0b4c-620be6dd7711",
+        "x-ms-date": "Wed, 11 Dec 2019 20:37:12 GMT",
         "x-ms-return-client-request-id": "true",
         "x-ms-version": "2019-07-07"
       },
@@ -33,56 +19,31 @@
       "StatusCode": 201,
       "ResponseHeaders": {
         "Content-Length": "0",
-<<<<<<< HEAD
-        "Date": "Tue, 10 Dec 2019 05:30:37 GMT",
-        "ETag": "\u00220x8D77D32168458B2\u0022",
-        "Last-Modified": "Tue, 10 Dec 2019 05:30:37 GMT",
-=======
-        "Date": "Tue, 10 Dec 2019 05:59:15 GMT",
-        "ETag": "\u00220x8D77D3616A10ED8\u0022",
-        "Last-Modified": "Tue, 10 Dec 2019 05:59:15 GMT",
->>>>>>> 1d9822e0
+        "Date": "Wed, 11 Dec 2019 20:37:12 GMT",
+        "ETag": "\u00220x8D77E79E6C5C38E\u0022",
+        "Last-Modified": "Wed, 11 Dec 2019 20:37:12 GMT",
         "Server": [
           "Windows-Azure-File/1.0",
           "Microsoft-HTTPAPI/2.0"
         ],
-<<<<<<< HEAD
-        "x-ms-client-request-id": "7704bc03-8d17-7757-fff2-6452fb1f254c",
-        "x-ms-request-id": "3e8da9aa-201a-003e-471a-af0544000000",
-=======
-        "x-ms-client-request-id": "46f0da06-254d-0514-f94b-980023031e37",
-        "x-ms-request-id": "8749be1f-c01a-0019-6f1e-af1280000000",
->>>>>>> 1d9822e0
+        "x-ms-client-request-id": "63d89aff-0d60-1509-0b4c-620be6dd7711",
+        "x-ms-request-id": "ef3e38a3-c01a-0019-0762-b01280000000",
         "x-ms-version": "2019-07-07"
       },
       "ResponseBody": []
     },
     {
-<<<<<<< HEAD
-      "RequestUri": "http://seanstagetest.file.core.windows.net/test-share-efed66d1-70ec-5118-53ae-19e1a591b604/test-directory-2d9d77c3-5ff8-0c1d-9402-9e585115ca9c?comp=forceclosehandles",
+      "RequestUri": "http://seanstagetest.file.core.windows.net/test-share-a29b7ab3-fcec-e5ee-66f3-3291dd0c6981/test-directory-880d2af0-99d3-950b-8991-daeea9aecc04?comp=forceclosehandles",
       "RequestMethod": "PUT",
       "RequestHeaders": {
         "Authorization": "Sanitized",
-        "traceparent": "00-23b517cbe10709438008f7f2925f0d12-166c0bca371d724c-00",
+        "traceparent": "00-9d01cadcbe209e4583e6dcf2a91f9581-995955db3b05e44f-00",
         "User-Agent": [
-          "azsdk-net-Storage.Files.Shares/12.0.0-dev.20191209.1\u002Bb71b1fa965b15eccfc57e2c7781b8bf85cd4c766",
+          "azsdk-net-Storage.Files.Shares/12.0.0-dev.20191211.1\u002B899431c003876eb9b26cefd8e8a37e7f27f82ced",
           "(.NET Core 4.6.28008.01; Microsoft Windows 10.0.18363 )"
         ],
-        "x-ms-client-request-id": "0f3fd26e-381a-a435-9ef8-e314eeff25ea",
-        "x-ms-date": "Tue, 10 Dec 2019 05:30:37 GMT",
-=======
-      "RequestUri": "http://seanstagetest.file.core.windows.net/test-share-ba50f1d8-1795-ab28-5695-0c48151f4fac/test-directory-b069f202-94a9-f8fc-f0a0-c7b0e6514f3b?comp=forceclosehandles",
-      "RequestMethod": "PUT",
-      "RequestHeaders": {
-        "Authorization": "Sanitized",
-        "traceparent": "00-e21beeb8414b7e4cb038340136c66f2c-416813d424fe5e4c-00",
-        "User-Agent": [
-          "azsdk-net-Storage.Files.Shares/12.0.0-dev.20191209.1\u002B61bda4d1783b0e05dba0d434ff14b2840726d3b1",
-          "(.NET Core 4.6.28008.01; Microsoft Windows 10.0.18363 )"
-        ],
-        "x-ms-client-request-id": "68d4f9c6-a8b1-71d8-ddf7-56ac5d641ea8",
-        "x-ms-date": "Tue, 10 Dec 2019 05:59:15 GMT",
->>>>>>> 1d9822e0
+        "x-ms-client-request-id": "ee504186-2f54-66ab-8e43-d9cf321b6b5d",
+        "x-ms-date": "Wed, 11 Dec 2019 20:37:12 GMT",
         "x-ms-handle-id": "*",
         "x-ms-return-client-request-id": "true",
         "x-ms-version": "2019-07-07"
@@ -92,63 +53,34 @@
       "ResponseHeaders": {
         "Content-Length": "223",
         "Content-Type": "application/xml",
-<<<<<<< HEAD
-        "Date": "Tue, 10 Dec 2019 05:30:37 GMT",
-=======
-        "Date": "Tue, 10 Dec 2019 05:59:15 GMT",
->>>>>>> 1d9822e0
+        "Date": "Wed, 11 Dec 2019 20:37:12 GMT",
         "Server": [
           "Windows-Azure-File/1.0",
           "Microsoft-HTTPAPI/2.0"
         ],
-<<<<<<< HEAD
-        "x-ms-client-request-id": "0f3fd26e-381a-a435-9ef8-e314eeff25ea",
+        "x-ms-client-request-id": "ee504186-2f54-66ab-8e43-d9cf321b6b5d",
         "x-ms-error-code": "ResourceNotFound",
-        "x-ms-request-id": "3e8da9ac-201a-003e-481a-af0544000000",
-=======
-        "x-ms-client-request-id": "68d4f9c6-a8b1-71d8-ddf7-56ac5d641ea8",
-        "x-ms-error-code": "ResourceNotFound",
-        "x-ms-request-id": "8749be21-c01a-0019-701e-af1280000000",
->>>>>>> 1d9822e0
+        "x-ms-request-id": "ef3e38a5-c01a-0019-0862-b01280000000",
         "x-ms-version": "2019-07-07"
       },
       "ResponseBody": [
         "\uFEFF\u003C?xml version=\u00221.0\u0022 encoding=\u0022utf-8\u0022?\u003E\u003CError\u003E\u003CCode\u003EResourceNotFound\u003C/Code\u003E\u003CMessage\u003EThe specified resource does not exist.\n",
-<<<<<<< HEAD
-        "RequestId:3e8da9ac-201a-003e-481a-af0544000000\n",
-        "Time:2019-12-10T05:30:37.6693645Z\u003C/Message\u003E\u003C/Error\u003E"
+        "RequestId:ef3e38a5-c01a-0019-0862-b01280000000\n",
+        "Time:2019-12-11T20:37:12.5007183Z\u003C/Message\u003E\u003C/Error\u003E"
       ]
     },
     {
-      "RequestUri": "http://seanstagetest.file.core.windows.net/test-share-efed66d1-70ec-5118-53ae-19e1a591b604?restype=share",
+      "RequestUri": "http://seanstagetest.file.core.windows.net/test-share-a29b7ab3-fcec-e5ee-66f3-3291dd0c6981?restype=share",
       "RequestMethod": "DELETE",
       "RequestHeaders": {
         "Authorization": "Sanitized",
-        "traceparent": "00-f640016d72123f47b464fa8caa7e0329-7379d4e57fe83847-00",
+        "traceparent": "00-d5ecc2f633fcea42b901dc814fa27489-d80ee3326c011446-00",
         "User-Agent": [
-          "azsdk-net-Storage.Files.Shares/12.0.0-dev.20191209.1\u002Bb71b1fa965b15eccfc57e2c7781b8bf85cd4c766",
+          "azsdk-net-Storage.Files.Shares/12.0.0-dev.20191211.1\u002B899431c003876eb9b26cefd8e8a37e7f27f82ced",
           "(.NET Core 4.6.28008.01; Microsoft Windows 10.0.18363 )"
         ],
-        "x-ms-client-request-id": "7ee96e12-bbd5-0f81-b439-4a945bd9f482",
-        "x-ms-date": "Tue, 10 Dec 2019 05:30:37 GMT",
-=======
-        "RequestId:8749be21-c01a-0019-701e-af1280000000\n",
-        "Time:2019-12-10T05:59:15.8454432Z\u003C/Message\u003E\u003C/Error\u003E"
-      ]
-    },
-    {
-      "RequestUri": "http://seanstagetest.file.core.windows.net/test-share-ba50f1d8-1795-ab28-5695-0c48151f4fac?restype=share",
-      "RequestMethod": "DELETE",
-      "RequestHeaders": {
-        "Authorization": "Sanitized",
-        "traceparent": "00-8d015598cbb3d34baf35abdee12c0f8d-04b48352faedcc48-00",
-        "User-Agent": [
-          "azsdk-net-Storage.Files.Shares/12.0.0-dev.20191209.1\u002B61bda4d1783b0e05dba0d434ff14b2840726d3b1",
-          "(.NET Core 4.6.28008.01; Microsoft Windows 10.0.18363 )"
-        ],
-        "x-ms-client-request-id": "ede9d814-e67c-938a-b0cf-5d37b2b2b4d3",
-        "x-ms-date": "Tue, 10 Dec 2019 05:59:15 GMT",
->>>>>>> 1d9822e0
+        "x-ms-client-request-id": "6867ee6d-dd5d-0cb0-062b-b4f12c51b2d3",
+        "x-ms-date": "Wed, 11 Dec 2019 20:37:12 GMT",
         "x-ms-delete-snapshots": "include",
         "x-ms-return-client-request-id": "true",
         "x-ms-version": "2019-07-07"
@@ -157,33 +89,20 @@
       "StatusCode": 202,
       "ResponseHeaders": {
         "Content-Length": "0",
-<<<<<<< HEAD
-        "Date": "Tue, 10 Dec 2019 05:30:37 GMT",
-=======
-        "Date": "Tue, 10 Dec 2019 05:59:15 GMT",
->>>>>>> 1d9822e0
+        "Date": "Wed, 11 Dec 2019 20:37:12 GMT",
         "Server": [
           "Windows-Azure-File/1.0",
           "Microsoft-HTTPAPI/2.0"
         ],
-<<<<<<< HEAD
-        "x-ms-client-request-id": "7ee96e12-bbd5-0f81-b439-4a945bd9f482",
-        "x-ms-request-id": "3e8da9ad-201a-003e-491a-af0544000000",
-=======
-        "x-ms-client-request-id": "ede9d814-e67c-938a-b0cf-5d37b2b2b4d3",
-        "x-ms-request-id": "8749be22-c01a-0019-711e-af1280000000",
->>>>>>> 1d9822e0
+        "x-ms-client-request-id": "6867ee6d-dd5d-0cb0-062b-b4f12c51b2d3",
+        "x-ms-request-id": "ef3e38a6-c01a-0019-0962-b01280000000",
         "x-ms-version": "2019-07-07"
       },
       "ResponseBody": []
     }
   ],
   "Variables": {
-<<<<<<< HEAD
-    "RandomSeed": "1357099763",
-=======
-    "RandomSeed": "1025578609",
->>>>>>> 1d9822e0
+    "RandomSeed": "1194550968",
     "Storage_TestConfigDefault": "ProductionTenant\nseanstagetest\nU2FuaXRpemVk\nhttp://seanstagetest.blob.core.windows.net\nhttp://seanstagetest.file.core.windows.net\nhttp://seanstagetest.queue.core.windows.net\nhttp://seanstagetest.table.core.windows.net\n\n\n\n\nhttp://seanstagetest-secondary.blob.core.windows.net\nhttp://seanstagetest-secondary.file.core.windows.net\nhttp://seanstagetest-secondary.queue.core.windows.net\nhttp://seanstagetest-secondary.table.core.windows.net\n\nSanitized\n\n\nCloud\nBlobEndpoint=http://seanstagetest.blob.core.windows.net/;QueueEndpoint=http://seanstagetest.queue.core.windows.net/;FileEndpoint=http://seanstagetest.file.core.windows.net/;BlobSecondaryEndpoint=http://seanstagetest-secondary.blob.core.windows.net/;QueueSecondaryEndpoint=http://seanstagetest-secondary.queue.core.windows.net/;FileSecondaryEndpoint=http://seanstagetest-secondary.file.core.windows.net/;AccountName=seanstagetest;AccountKey=Sanitized"
   }
 }