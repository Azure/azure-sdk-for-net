{
  "Entries": [
    {
      "RequestUri": "https://seanmcccanary3.file.core.windows.net/test-share-68e8f4f6-b79e-5a01-8b6e-ae516a75e284?restype=share",
      "RequestMethod": "PUT",
      "RequestHeaders": {
        "Accept": "application/xml",
        "Authorization": "Sanitized",
        "traceparent": "00-d31334c69a5a514f92de696be92ecb6c-665572710da29a49-00",
        "User-Agent": [
          "azsdk-net-Storage.Files.Shares/12.7.0-alpha.20210121.1",
          "(.NET 5.0.2; Microsoft Windows 10.0.19042)"
        ],
        "x-ms-client-request-id": "60e1b038-3acc-90f6-2397-91ad1615c62d",
        "x-ms-date": "Thu, 21 Jan 2021 20:37:14 GMT",
        "x-ms-return-client-request-id": "true",
        "x-ms-version": "2020-06-12"
      },
      "RequestBody": null,
      "StatusCode": 201,
      "ResponseHeaders": {
        "Content-Length": "0",
        "Date": "Thu, 21 Jan 2021 20:37:14 GMT",
        "ETag": "\u00220x8D8BE4C560250C6\u0022",
        "Last-Modified": "Thu, 21 Jan 2021 20:37:14 GMT",
        "Server": [
          "Windows-Azure-File/1.0",
          "Microsoft-HTTPAPI/2.0"
        ],
        "x-ms-client-request-id": "60e1b038-3acc-90f6-2397-91ad1615c62d",
<<<<<<< HEAD
        "x-ms-request-id": "c9ef60de-f01a-0012-7a37-f3e9eb000000",
        "x-ms-version": "2020-06-12"
=======
        "x-ms-request-id": "a976805e-001a-0056-0335-f02b2d000000",
        "x-ms-version": "2020-04-08"
>>>>>>> ac24a13f
      },
      "ResponseBody": []
    },
    {
      "RequestUri": "https://seanmcccanary3.file.core.windows.net/test-share-68e8f4f6-b79e-5a01-8b6e-ae516a75e284/test-directory-c20581b1-4230-73b2-d773-e1199c6c7444?restype=directory",
      "RequestMethod": "PUT",
      "RequestHeaders": {
        "Accept": "application/xml",
        "Authorization": "Sanitized",
        "traceparent": "00-e27217f61fe35547be1a9d840f98bfc4-3cebecb226eef644-00",
        "User-Agent": [
          "azsdk-net-Storage.Files.Shares/12.7.0-alpha.20210121.1",
          "(.NET 5.0.2; Microsoft Windows 10.0.19042)"
        ],
        "x-ms-client-request-id": "64e3edbf-a241-f661-fd6e-895958dcf3b7",
        "x-ms-date": "Thu, 21 Jan 2021 20:37:14 GMT",
        "x-ms-file-attributes": "None",
        "x-ms-file-creation-time": "Now",
        "x-ms-file-last-write-time": "Now",
        "x-ms-file-permission": "Inherit",
        "x-ms-return-client-request-id": "true",
        "x-ms-version": "2020-06-12"
      },
      "RequestBody": null,
      "StatusCode": 201,
      "ResponseHeaders": {
        "Content-Length": "0",
        "Date": "Thu, 21 Jan 2021 20:37:14 GMT",
        "ETag": "\u00220x8D8BE4C560CF162\u0022",
        "Last-Modified": "Thu, 21 Jan 2021 20:37:14 GMT",
        "Server": [
          "Windows-Azure-File/1.0",
          "Microsoft-HTTPAPI/2.0"
        ],
        "x-ms-client-request-id": "64e3edbf-a241-f661-fd6e-895958dcf3b7",
        "x-ms-file-attributes": "Directory",
        "x-ms-file-change-time": "2021-01-21T20:37:14.3405922Z",
        "x-ms-file-creation-time": "2021-01-21T20:37:14.3405922Z",
        "x-ms-file-id": "13835128424026341376",
        "x-ms-file-last-write-time": "2021-01-21T20:37:14.3405922Z",
        "x-ms-file-parent-id": "0",
        "x-ms-file-permission-key": "17860367565182308406*11459378189709739967",
        "x-ms-request-id": "a9768060-001a-0056-0435-f02b2d000000",
        "x-ms-request-server-encrypted": "true",
        "x-ms-version": "2020-06-12"
      },
      "ResponseBody": []
    },
    {
      "RequestUri": "https://seanmcccanary3.file.core.windows.net/test-share-68e8f4f6-b79e-5a01-8b6e-ae516a75e284/test-directory-c20581b1-4230-73b2-d773-e1199c6c7444/test-file-6a1f3d93-a480-b40c-d8e6-4d1146b2c40e",
      "RequestMethod": "PUT",
      "RequestHeaders": {
        "Accept": "application/xml",
        "Authorization": "Sanitized",
        "traceparent": "00-281efbac2ced8644b76d7f456b70c3d8-7d0d54f2cee54443-00",
        "User-Agent": [
          "azsdk-net-Storage.Files.Shares/12.7.0-alpha.20210121.1",
          "(.NET 5.0.2; Microsoft Windows 10.0.19042)"
        ],
        "x-ms-client-request-id": "af5a7114-1088-6703-ba22-bb25f95d99e1",
        "x-ms-content-length": "1048576",
        "x-ms-date": "Thu, 21 Jan 2021 20:37:14 GMT",
        "x-ms-file-attributes": "None",
        "x-ms-file-creation-time": "Now",
        "x-ms-file-last-write-time": "Now",
        "x-ms-file-permission": "Inherit",
        "x-ms-return-client-request-id": "true",
        "x-ms-type": "file",
        "x-ms-version": "2020-06-12"
      },
      "RequestBody": null,
      "StatusCode": 201,
      "ResponseHeaders": {
        "Content-Length": "0",
        "Date": "Thu, 21 Jan 2021 20:37:14 GMT",
        "ETag": "\u00220x8D8BE4C5617C8C9\u0022",
        "Last-Modified": "Thu, 21 Jan 2021 20:37:14 GMT",
        "Server": [
          "Windows-Azure-File/1.0",
          "Microsoft-HTTPAPI/2.0"
        ],
        "x-ms-client-request-id": "af5a7114-1088-6703-ba22-bb25f95d99e1",
        "x-ms-file-attributes": "Archive",
        "x-ms-file-change-time": "2021-01-21T20:37:14.4116425Z",
        "x-ms-file-creation-time": "2021-01-21T20:37:14.4116425Z",
        "x-ms-file-id": "11529285414812647424",
        "x-ms-file-last-write-time": "2021-01-21T20:37:14.4116425Z",
        "x-ms-file-parent-id": "13835128424026341376",
        "x-ms-file-permission-key": "4010187179898695473*11459378189709739967",
        "x-ms-request-id": "a9768062-001a-0056-0535-f02b2d000000",
        "x-ms-request-server-encrypted": "true",
        "x-ms-version": "2020-06-12"
      },
      "ResponseBody": []
    },
    {
      "RequestUri": "https://seanmcccanary3.file.core.windows.net/test-share-68e8f4f6-b79e-5a01-8b6e-ae516a75e284/test-directory-c20581b1-4230-73b2-d773-e1199c6c7444/test-file-5415497a-7f7d-e262-f21a-a07e530cdcab",
      "RequestMethod": "PUT",
      "RequestHeaders": {
        "Accept": "application/xml",
        "Authorization": "Sanitized",
        "traceparent": "00-712d068ddfab524791bc6b4e29a9481f-844d65936369644f-00",
        "User-Agent": [
          "azsdk-net-Storage.Files.Shares/12.7.0-alpha.20210121.1",
          "(.NET 5.0.2; Microsoft Windows 10.0.19042)"
        ],
        "x-ms-client-request-id": "e64521ed-4482-122e-493b-3fd95173356c",
        "x-ms-content-length": "1048576",
        "x-ms-date": "Thu, 21 Jan 2021 20:37:14 GMT",
        "x-ms-file-attributes": "None",
        "x-ms-file-creation-time": "Now",
        "x-ms-file-last-write-time": "Now",
        "x-ms-file-permission": "Inherit",
        "x-ms-return-client-request-id": "true",
        "x-ms-type": "file",
        "x-ms-version": "2020-06-12"
      },
      "RequestBody": null,
      "StatusCode": 201,
      "ResponseHeaders": {
        "Content-Length": "0",
        "Date": "Thu, 21 Jan 2021 20:37:14 GMT",
        "ETag": "\u00220x8D8BE4C562203D0\u0022",
        "Last-Modified": "Thu, 21 Jan 2021 20:37:14 GMT",
        "Server": [
          "Windows-Azure-File/1.0",
          "Microsoft-HTTPAPI/2.0"
        ],
        "x-ms-client-request-id": "e64521ed-4482-122e-493b-3fd95173356c",
        "x-ms-file-attributes": "Archive",
        "x-ms-file-change-time": "2021-01-21T20:37:14.4786896Z",
        "x-ms-file-creation-time": "2021-01-21T20:37:14.4786896Z",
        "x-ms-file-id": "16140971433240035328",
        "x-ms-file-last-write-time": "2021-01-21T20:37:14.4786896Z",
        "x-ms-file-parent-id": "13835128424026341376",
        "x-ms-file-permission-key": "4010187179898695473*11459378189709739967",
        "x-ms-request-id": "a9768063-001a-0056-0635-f02b2d000000",
        "x-ms-request-server-encrypted": "true",
        "x-ms-version": "2020-06-12"
      },
      "ResponseBody": []
    },
    {
      "RequestUri": "https://seanmcccanary3.file.core.windows.net/test-share-68e8f4f6-b79e-5a01-8b6e-ae516a75e284/test-directory-c20581b1-4230-73b2-d773-e1199c6c7444/test-file-a7210e85-7dc0-309e-3cc1-bd43614b970a",
      "RequestMethod": "PUT",
      "RequestHeaders": {
        "Accept": "application/xml",
        "Authorization": "Sanitized",
        "traceparent": "00-270a277a1d25f546ac9d9b9b45366fd7-dc55d2f9fa6e4748-00",
        "User-Agent": [
          "azsdk-net-Storage.Files.Shares/12.7.0-alpha.20210121.1",
          "(.NET 5.0.2; Microsoft Windows 10.0.19042)"
        ],
        "x-ms-client-request-id": "d7382948-b218-875f-4010-5b8f249a60e0",
        "x-ms-content-length": "1048576",
        "x-ms-date": "Thu, 21 Jan 2021 20:37:14 GMT",
        "x-ms-file-attributes": "None",
        "x-ms-file-creation-time": "Now",
        "x-ms-file-last-write-time": "Now",
        "x-ms-file-permission": "Inherit",
        "x-ms-return-client-request-id": "true",
        "x-ms-type": "file",
        "x-ms-version": "2020-06-12"
      },
      "RequestBody": null,
      "StatusCode": 201,
      "ResponseHeaders": {
        "Content-Length": "0",
        "Date": "Thu, 21 Jan 2021 20:37:14 GMT",
        "ETag": "\u00220x8D8BE4C562D508C\u0022",
        "Last-Modified": "Thu, 21 Jan 2021 20:37:14 GMT",
        "Server": [
          "Windows-Azure-File/1.0",
          "Microsoft-HTTPAPI/2.0"
        ],
        "x-ms-client-request-id": "d7382948-b218-875f-4010-5b8f249a60e0",
        "x-ms-file-attributes": "Archive",
        "x-ms-file-change-time": "2021-01-21T20:37:14.5527436Z",
        "x-ms-file-creation-time": "2021-01-21T20:37:14.5527436Z",
        "x-ms-file-id": "10376363910205800448",
        "x-ms-file-last-write-time": "2021-01-21T20:37:14.5527436Z",
        "x-ms-file-parent-id": "13835128424026341376",
        "x-ms-file-permission-key": "4010187179898695473*11459378189709739967",
        "x-ms-request-id": "a9768064-001a-0056-0735-f02b2d000000",
        "x-ms-request-server-encrypted": "true",
        "x-ms-version": "2020-06-12"
      },
      "ResponseBody": []
    },
    {
      "RequestUri": "https://seanmcccanary3.file.core.windows.net/test-share-68e8f4f6-b79e-5a01-8b6e-ae516a75e284/test-directory-c20581b1-4230-73b2-d773-e1199c6c7444/test-file-4a909196-265d-1485-da3c-7865048e60cc",
      "RequestMethod": "PUT",
      "RequestHeaders": {
        "Accept": "application/xml",
        "Authorization": "Sanitized",
        "traceparent": "00-f619199c9640dc498c0186f6ddb90ea7-0a8e2d903699114f-00",
        "User-Agent": [
          "azsdk-net-Storage.Files.Shares/12.7.0-alpha.20210121.1",
          "(.NET 5.0.2; Microsoft Windows 10.0.19042)"
        ],
        "x-ms-client-request-id": "28917773-5e3b-c653-c21b-6c37800b8b63",
        "x-ms-content-length": "1048576",
        "x-ms-date": "Thu, 21 Jan 2021 20:37:14 GMT",
        "x-ms-file-attributes": "None",
        "x-ms-file-creation-time": "Now",
        "x-ms-file-last-write-time": "Now",
        "x-ms-file-permission": "Inherit",
        "x-ms-return-client-request-id": "true",
        "x-ms-type": "file",
        "x-ms-version": "2020-06-12"
      },
      "RequestBody": null,
      "StatusCode": 201,
      "ResponseHeaders": {
        "Content-Length": "0",
        "Date": "Thu, 21 Jan 2021 20:37:14 GMT",
        "ETag": "\u00220x8D8BE4C5637D9C1\u0022",
        "Last-Modified": "Thu, 21 Jan 2021 20:37:14 GMT",
        "Server": [
          "Windows-Azure-File/1.0",
          "Microsoft-HTTPAPI/2.0"
        ],
        "x-ms-client-request-id": "28917773-5e3b-c653-c21b-6c37800b8b63",
        "x-ms-file-attributes": "Archive",
        "x-ms-file-change-time": "2021-01-21T20:37:14.6217921Z",
        "x-ms-file-creation-time": "2021-01-21T20:37:14.6217921Z",
        "x-ms-file-id": "14988049928633188352",
        "x-ms-file-last-write-time": "2021-01-21T20:37:14.6217921Z",
        "x-ms-file-parent-id": "13835128424026341376",
        "x-ms-file-permission-key": "4010187179898695473*11459378189709739967",
        "x-ms-request-id": "a9768065-001a-0056-0835-f02b2d000000",
        "x-ms-request-server-encrypted": "true",
        "x-ms-version": "2020-06-12"
      },
      "ResponseBody": []
    },
    {
      "RequestUri": "https://seanmcccanary3.file.core.windows.net/test-share-68e8f4f6-b79e-5a01-8b6e-ae516a75e284/test-directory-c20581b1-4230-73b2-d773-e1199c6c7444/test-file-388ca109-1c91-fc4d-aae5-17bbc11e81a6",
      "RequestMethod": "PUT",
      "RequestHeaders": {
        "Accept": "application/xml",
        "Authorization": "Sanitized",
        "traceparent": "00-e99564920136e24cb4a3a7620157dcb3-323c95dc0df4c444-00",
        "User-Agent": [
          "azsdk-net-Storage.Files.Shares/12.7.0-alpha.20210121.1",
          "(.NET 5.0.2; Microsoft Windows 10.0.19042)"
        ],
        "x-ms-client-request-id": "ad1ce574-3708-20a5-daef-ba33c1119079",
        "x-ms-content-length": "1048576",
        "x-ms-date": "Thu, 21 Jan 2021 20:37:14 GMT",
        "x-ms-file-attributes": "None",
        "x-ms-file-creation-time": "Now",
        "x-ms-file-last-write-time": "Now",
        "x-ms-file-permission": "Inherit",
        "x-ms-return-client-request-id": "true",
        "x-ms-type": "file",
        "x-ms-version": "2020-06-12"
      },
      "RequestBody": null,
      "StatusCode": 201,
      "ResponseHeaders": {
        "Content-Length": "0",
        "Date": "Thu, 21 Jan 2021 20:37:14 GMT",
        "ETag": "\u00220x8D8BE4C56412A46\u0022",
        "Last-Modified": "Thu, 21 Jan 2021 20:37:14 GMT",
        "Server": [
          "Windows-Azure-File/1.0",
          "Microsoft-HTTPAPI/2.0"
        ],
        "x-ms-client-request-id": "ad1ce574-3708-20a5-daef-ba33c1119079",
        "x-ms-file-attributes": "Archive",
        "x-ms-file-change-time": "2021-01-21T20:37:14.6828358Z",
        "x-ms-file-creation-time": "2021-01-21T20:37:14.6828358Z",
        "x-ms-file-id": "12682206919419494400",
        "x-ms-file-last-write-time": "2021-01-21T20:37:14.6828358Z",
        "x-ms-file-parent-id": "13835128424026341376",
        "x-ms-file-permission-key": "4010187179898695473*11459378189709739967",
        "x-ms-request-id": "a9768066-001a-0056-0935-f02b2d000000",
        "x-ms-request-server-encrypted": "true",
        "x-ms-version": "2020-06-12"
      },
      "ResponseBody": []
    },
    {
      "RequestUri": "https://seanmcccanary3.file.core.windows.net/test-share-68e8f4f6-b79e-5a01-8b6e-ae516a75e284/test-directory-c20581b1-4230-73b2-d773-e1199c6c7444/test-file-c1e89683-917c-5e4e-880c-cd8305392bad",
      "RequestMethod": "PUT",
      "RequestHeaders": {
        "Accept": "application/xml",
        "Authorization": "Sanitized",
        "traceparent": "00-382668d701b4d0448741873ed4f01ddc-a8a71cb901ade541-00",
        "User-Agent": [
          "azsdk-net-Storage.Files.Shares/12.7.0-alpha.20210121.1",
          "(.NET 5.0.2; Microsoft Windows 10.0.19042)"
        ],
        "x-ms-client-request-id": "9ac3877d-deef-105a-d534-6d2f904659cf",
        "x-ms-content-length": "1048576",
        "x-ms-date": "Thu, 21 Jan 2021 20:37:15 GMT",
        "x-ms-file-attributes": "None",
        "x-ms-file-creation-time": "Now",
        "x-ms-file-last-write-time": "Now",
        "x-ms-file-permission": "Inherit",
        "x-ms-return-client-request-id": "true",
        "x-ms-type": "file",
        "x-ms-version": "2020-06-12"
      },
      "RequestBody": null,
      "StatusCode": 201,
      "ResponseHeaders": {
        "Content-Length": "0",
        "Date": "Thu, 21 Jan 2021 20:37:14 GMT",
        "ETag": "\u00220x8D8BE4C564B1721\u0022",
        "Last-Modified": "Thu, 21 Jan 2021 20:37:14 GMT",
        "Server": [
          "Windows-Azure-File/1.0",
          "Microsoft-HTTPAPI/2.0"
        ],
        "x-ms-client-request-id": "9ac3877d-deef-105a-d534-6d2f904659cf",
        "x-ms-file-attributes": "Archive",
        "x-ms-file-change-time": "2021-01-21T20:37:14.7478817Z",
        "x-ms-file-creation-time": "2021-01-21T20:37:14.7478817Z",
        "x-ms-file-id": "17293892937846882304",
        "x-ms-file-last-write-time": "2021-01-21T20:37:14.7478817Z",
        "x-ms-file-parent-id": "13835128424026341376",
        "x-ms-file-permission-key": "4010187179898695473*11459378189709739967",
        "x-ms-request-id": "a9768067-001a-0056-0a35-f02b2d000000",
        "x-ms-request-server-encrypted": "true",
        "x-ms-version": "2020-06-12"
      },
      "ResponseBody": []
    },
    {
      "RequestUri": "https://seanmcccanary3.file.core.windows.net/test-share-68e8f4f6-b79e-5a01-8b6e-ae516a75e284/test-directory-c20581b1-4230-73b2-d773-e1199c6c7444/test-file-bf3af161-5ebf-7978-4393-a0780eca52bc",
      "RequestMethod": "PUT",
      "RequestHeaders": {
        "Accept": "application/xml",
        "Authorization": "Sanitized",
        "traceparent": "00-29cec20aa6de91468f4cb5bce9a7d17a-41e5e911c8a7db49-00",
        "User-Agent": [
          "azsdk-net-Storage.Files.Shares/12.7.0-alpha.20210121.1",
          "(.NET 5.0.2; Microsoft Windows 10.0.19042)"
        ],
        "x-ms-client-request-id": "3ab67df1-f54e-2b8a-2a81-9ad0e62796b7",
        "x-ms-content-length": "1048576",
        "x-ms-date": "Thu, 21 Jan 2021 20:37:15 GMT",
        "x-ms-file-attributes": "None",
        "x-ms-file-creation-time": "Now",
        "x-ms-file-last-write-time": "Now",
        "x-ms-file-permission": "Inherit",
        "x-ms-return-client-request-id": "true",
        "x-ms-type": "file",
        "x-ms-version": "2020-06-12"
      },
      "RequestBody": null,
      "StatusCode": 201,
      "ResponseHeaders": {
        "Content-Length": "0",
        "Date": "Thu, 21 Jan 2021 20:37:14 GMT",
        "ETag": "\u00220x8D8BE4C5653F256\u0022",
        "Last-Modified": "Thu, 21 Jan 2021 20:37:14 GMT",
        "Server": [
          "Windows-Azure-File/1.0",
          "Microsoft-HTTPAPI/2.0"
        ],
        "x-ms-client-request-id": "3ab67df1-f54e-2b8a-2a81-9ad0e62796b7",
        "x-ms-file-attributes": "Archive",
        "x-ms-file-change-time": "2021-01-21T20:37:14.8059222Z",
        "x-ms-file-creation-time": "2021-01-21T20:37:14.8059222Z",
        "x-ms-file-id": "9799903157902376960",
        "x-ms-file-last-write-time": "2021-01-21T20:37:14.8059222Z",
        "x-ms-file-parent-id": "13835128424026341376",
        "x-ms-file-permission-key": "4010187179898695473*11459378189709739967",
        "x-ms-request-id": "a9768068-001a-0056-0b35-f02b2d000000",
        "x-ms-request-server-encrypted": "true",
        "x-ms-version": "2020-06-12"
      },
      "ResponseBody": []
    },
    {
      "RequestUri": "https://seanmcccanary3.file.core.windows.net/test-share-68e8f4f6-b79e-5a01-8b6e-ae516a75e284/test-directory-c20581b1-4230-73b2-d773-e1199c6c7444/test-file-6de2d1bb-9fa6-784f-532d-af844fcaf671",
      "RequestMethod": "PUT",
      "RequestHeaders": {
        "Accept": "application/xml",
        "Authorization": "Sanitized",
        "traceparent": "00-32851c612d02b74b8ed5e5adbe0ab1e0-2139d07615229d49-00",
        "User-Agent": [
          "azsdk-net-Storage.Files.Shares/12.7.0-alpha.20210121.1",
          "(.NET 5.0.2; Microsoft Windows 10.0.19042)"
        ],
        "x-ms-client-request-id": "133d6120-1f8f-a280-4e4f-1972940f3967",
        "x-ms-content-length": "1048576",
        "x-ms-date": "Thu, 21 Jan 2021 20:37:15 GMT",
        "x-ms-file-attributes": "None",
        "x-ms-file-creation-time": "Now",
        "x-ms-file-last-write-time": "Now",
        "x-ms-file-permission": "Inherit",
        "x-ms-return-client-request-id": "true",
        "x-ms-type": "file",
        "x-ms-version": "2020-06-12"
      },
      "RequestBody": null,
      "StatusCode": 201,
      "ResponseHeaders": {
        "Content-Length": "0",
        "Date": "Thu, 21 Jan 2021 20:37:14 GMT",
        "ETag": "\u00220x8D8BE4C565D69F4\u0022",
        "Last-Modified": "Thu, 21 Jan 2021 20:37:14 GMT",
        "Server": [
          "Windows-Azure-File/1.0",
          "Microsoft-HTTPAPI/2.0"
        ],
        "x-ms-client-request-id": "133d6120-1f8f-a280-4e4f-1972940f3967",
        "x-ms-file-attributes": "Archive",
        "x-ms-file-change-time": "2021-01-21T20:37:14.8679668Z",
        "x-ms-file-creation-time": "2021-01-21T20:37:14.8679668Z",
        "x-ms-file-id": "14411589176329764864",
        "x-ms-file-last-write-time": "2021-01-21T20:37:14.8679668Z",
        "x-ms-file-parent-id": "13835128424026341376",
        "x-ms-file-permission-key": "4010187179898695473*11459378189709739967",
        "x-ms-request-id": "a9768069-001a-0056-0c35-f02b2d000000",
        "x-ms-request-server-encrypted": "true",
        "x-ms-version": "2020-06-12"
      },
      "ResponseBody": []
    },
    {
      "RequestUri": "https://seanmcccanary3.file.core.windows.net/test-share-68e8f4f6-b79e-5a01-8b6e-ae516a75e284/test-directory-c20581b1-4230-73b2-d773-e1199c6c7444/test-file-cf5969b9-c2e4-24e7-1e6e-7de8f1d550be",
      "RequestMethod": "PUT",
      "RequestHeaders": {
        "Accept": "application/xml",
        "Authorization": "Sanitized",
        "traceparent": "00-8f7d363f8a54a74ab421f1f92f05fc95-6b830950bdb83e4a-00",
        "User-Agent": [
          "azsdk-net-Storage.Files.Shares/12.7.0-alpha.20210121.1",
          "(.NET 5.0.2; Microsoft Windows 10.0.19042)"
        ],
        "x-ms-client-request-id": "85b05660-83e9-fe27-f7da-e504a0d7ba98",
        "x-ms-content-length": "1048576",
        "x-ms-date": "Thu, 21 Jan 2021 20:37:15 GMT",
        "x-ms-file-attributes": "None",
        "x-ms-file-creation-time": "Now",
        "x-ms-file-last-write-time": "Now",
        "x-ms-file-permission": "Inherit",
        "x-ms-return-client-request-id": "true",
        "x-ms-type": "file",
        "x-ms-version": "2020-06-12"
      },
      "RequestBody": null,
      "StatusCode": 201,
      "ResponseHeaders": {
        "Content-Length": "0",
        "Date": "Thu, 21 Jan 2021 20:37:14 GMT",
        "ETag": "\u00220x8D8BE4C56664532\u0022",
        "Last-Modified": "Thu, 21 Jan 2021 20:37:14 GMT",
        "Server": [
          "Windows-Azure-File/1.0",
          "Microsoft-HTTPAPI/2.0"
        ],
        "x-ms-client-request-id": "85b05660-83e9-fe27-f7da-e504a0d7ba98",
        "x-ms-file-attributes": "Archive",
        "x-ms-file-change-time": "2021-01-21T20:37:14.9260082Z",
        "x-ms-file-creation-time": "2021-01-21T20:37:14.9260082Z",
        "x-ms-file-id": "12105746167116070912",
        "x-ms-file-last-write-time": "2021-01-21T20:37:14.9260082Z",
        "x-ms-file-parent-id": "13835128424026341376",
        "x-ms-file-permission-key": "4010187179898695473*11459378189709739967",
        "x-ms-request-id": "a976806b-001a-0056-0d35-f02b2d000000",
        "x-ms-request-server-encrypted": "true",
        "x-ms-version": "2020-06-12"
      },
      "ResponseBody": []
    },
    {
      "RequestUri": "https://seanmcccanary3.file.core.windows.net/test-share-68e8f4f6-b79e-5a01-8b6e-ae516a75e284/test-directory-c20581b1-4230-73b2-d773-e1199c6c7444/test-file-34c810b9-be56-c207-a1c1-6b92aff32979",
      "RequestMethod": "PUT",
      "RequestHeaders": {
        "Accept": "application/xml",
        "Authorization": "Sanitized",
        "traceparent": "00-a614ae1c39fb5b41a1ed44502f4c192c-006eb054d5773d4b-00",
        "User-Agent": [
          "azsdk-net-Storage.Files.Shares/12.7.0-alpha.20210121.1",
          "(.NET 5.0.2; Microsoft Windows 10.0.19042)"
        ],
        "x-ms-client-request-id": "3d11b751-b45f-db7e-d175-7f3bfcb2985c",
        "x-ms-content-length": "1048576",
        "x-ms-date": "Thu, 21 Jan 2021 20:37:15 GMT",
        "x-ms-file-attributes": "None",
        "x-ms-file-creation-time": "Now",
        "x-ms-file-last-write-time": "Now",
        "x-ms-file-permission": "Inherit",
        "x-ms-return-client-request-id": "true",
        "x-ms-type": "file",
        "x-ms-version": "2020-06-12"
      },
      "RequestBody": null,
      "StatusCode": 201,
      "ResponseHeaders": {
        "Content-Length": "0",
        "Date": "Thu, 21 Jan 2021 20:37:14 GMT",
        "ETag": "\u00220x8D8BE4C56720717\u0022",
        "Last-Modified": "Thu, 21 Jan 2021 20:37:15 GMT",
        "Server": [
          "Windows-Azure-File/1.0",
          "Microsoft-HTTPAPI/2.0"
        ],
        "x-ms-client-request-id": "3d11b751-b45f-db7e-d175-7f3bfcb2985c",
        "x-ms-file-attributes": "Archive",
        "x-ms-file-change-time": "2021-01-21T20:37:15.0030615Z",
        "x-ms-file-creation-time": "2021-01-21T20:37:15.0030615Z",
        "x-ms-file-id": "16717432185543458816",
        "x-ms-file-last-write-time": "2021-01-21T20:37:15.0030615Z",
        "x-ms-file-parent-id": "13835128424026341376",
        "x-ms-file-permission-key": "4010187179898695473*11459378189709739967",
        "x-ms-request-id": "a976806c-001a-0056-0e35-f02b2d000000",
        "x-ms-request-server-encrypted": "true",
        "x-ms-version": "2020-06-12"
      },
      "ResponseBody": []
    },
    {
      "RequestUri": "https://seanmcccanary3.file.core.windows.net/test-share-68e8f4f6-b79e-5a01-8b6e-ae516a75e284/test-directory-c20581b1-4230-73b2-d773-e1199c6c7444/test-file-a4bf2e9d-8370-f9d7-eabd-4f372167877d?restype=directory",
      "RequestMethod": "PUT",
      "RequestHeaders": {
        "Accept": "application/xml",
        "Authorization": "Sanitized",
        "traceparent": "00-6e84f6092b49ff498d8dba00dea27529-ef22ad5b2b804f46-00",
        "User-Agent": [
          "azsdk-net-Storage.Files.Shares/12.7.0-alpha.20210121.1",
          "(.NET 5.0.2; Microsoft Windows 10.0.19042)"
        ],
        "x-ms-client-request-id": "e8b22621-7dc5-b439-25c0-62df29f342f8",
        "x-ms-date": "Thu, 21 Jan 2021 20:37:15 GMT",
        "x-ms-file-attributes": "None",
        "x-ms-file-creation-time": "Now",
        "x-ms-file-last-write-time": "Now",
        "x-ms-file-permission": "Inherit",
        "x-ms-return-client-request-id": "true",
        "x-ms-version": "2020-06-12"
      },
      "RequestBody": null,
      "StatusCode": 201,
      "ResponseHeaders": {
        "Content-Length": "0",
        "Date": "Thu, 21 Jan 2021 20:37:15 GMT",
        "ETag": "\u00220x8D8BE4C567C1B0D\u0022",
        "Last-Modified": "Thu, 21 Jan 2021 20:37:15 GMT",
        "Server": [
          "Windows-Azure-File/1.0",
          "Microsoft-HTTPAPI/2.0"
        ],
        "x-ms-client-request-id": "e8b22621-7dc5-b439-25c0-62df29f342f8",
        "x-ms-file-attributes": "Directory",
        "x-ms-file-change-time": "2021-01-21T20:37:15.0691085Z",
        "x-ms-file-creation-time": "2021-01-21T20:37:15.0691085Z",
        "x-ms-file-id": "10952824662509223936",
        "x-ms-file-last-write-time": "2021-01-21T20:37:15.0691085Z",
        "x-ms-file-parent-id": "13835128424026341376",
        "x-ms-file-permission-key": "17860367565182308406*11459378189709739967",
        "x-ms-request-id": "a976806d-001a-0056-0f35-f02b2d000000",
        "x-ms-request-server-encrypted": "true",
        "x-ms-version": "2020-06-12"
      },
      "ResponseBody": []
    },
    {
      "RequestUri": "https://seanmcccanary3.file.core.windows.net/test-share-68e8f4f6-b79e-5a01-8b6e-ae516a75e284/test-directory-c20581b1-4230-73b2-d773-e1199c6c7444/test-file-3ecaf1dc-c101-fa1a-6297-2e225654752a?restype=directory",
      "RequestMethod": "PUT",
      "RequestHeaders": {
        "Accept": "application/xml",
        "Authorization": "Sanitized",
        "traceparent": "00-17bfa18366205446a3d2bae740299430-4c037bb3a93cf548-00",
        "User-Agent": [
          "azsdk-net-Storage.Files.Shares/12.7.0-alpha.20210121.1",
          "(.NET 5.0.2; Microsoft Windows 10.0.19042)"
        ],
        "x-ms-client-request-id": "d51a5c03-afff-2f96-c18e-1f32662c8e34",
        "x-ms-date": "Thu, 21 Jan 2021 20:37:15 GMT",
        "x-ms-file-attributes": "None",
        "x-ms-file-creation-time": "Now",
        "x-ms-file-last-write-time": "Now",
        "x-ms-file-permission": "Inherit",
        "x-ms-return-client-request-id": "true",
        "x-ms-version": "2020-06-12"
      },
      "RequestBody": null,
      "StatusCode": 201,
      "ResponseHeaders": {
        "Content-Length": "0",
        "Date": "Thu, 21 Jan 2021 20:37:15 GMT",
        "ETag": "\u00220x8D8BE4C568480FF\u0022",
        "Last-Modified": "Thu, 21 Jan 2021 20:37:15 GMT",
        "Server": [
          "Windows-Azure-File/1.0",
          "Microsoft-HTTPAPI/2.0"
        ],
        "x-ms-client-request-id": "d51a5c03-afff-2f96-c18e-1f32662c8e34",
        "x-ms-file-attributes": "Directory",
        "x-ms-file-change-time": "2021-01-21T20:37:15.1241471Z",
        "x-ms-file-creation-time": "2021-01-21T20:37:15.1241471Z",
        "x-ms-file-id": "15564510680936611840",
        "x-ms-file-last-write-time": "2021-01-21T20:37:15.1241471Z",
        "x-ms-file-parent-id": "13835128424026341376",
        "x-ms-file-permission-key": "17860367565182308406*11459378189709739967",
        "x-ms-request-id": "a976806e-001a-0056-1035-f02b2d000000",
        "x-ms-request-server-encrypted": "true",
        "x-ms-version": "2020-06-12"
      },
      "ResponseBody": []
    },
    {
      "RequestUri": "https://seanmcccanary3.file.core.windows.net/test-share-68e8f4f6-b79e-5a01-8b6e-ae516a75e284/test-directory-c20581b1-4230-73b2-d773-e1199c6c7444/test-file-c24a0345-ac16-364e-39cf-4a996ed0a039?restype=directory",
      "RequestMethod": "PUT",
      "RequestHeaders": {
        "Accept": "application/xml",
        "Authorization": "Sanitized",
        "traceparent": "00-2e7b2af246b98f44a90024f1ab6a6918-0d8ec028adcb6f4e-00",
        "User-Agent": [
          "azsdk-net-Storage.Files.Shares/12.7.0-alpha.20210121.1",
          "(.NET 5.0.2; Microsoft Windows 10.0.19042)"
        ],
        "x-ms-client-request-id": "ccdc9088-6dd9-bdf9-ed4c-d0035497227d",
        "x-ms-date": "Thu, 21 Jan 2021 20:37:15 GMT",
        "x-ms-file-attributes": "None",
        "x-ms-file-creation-time": "Now",
        "x-ms-file-last-write-time": "Now",
        "x-ms-file-permission": "Inherit",
        "x-ms-return-client-request-id": "true",
        "x-ms-version": "2020-06-12"
      },
      "RequestBody": null,
      "StatusCode": 201,
      "ResponseHeaders": {
        "Content-Length": "0",
        "Date": "Thu, 21 Jan 2021 20:37:15 GMT",
        "ETag": "\u00220x8D8BE4C568E6DD8\u0022",
        "Last-Modified": "Thu, 21 Jan 2021 20:37:15 GMT",
        "Server": [
          "Windows-Azure-File/1.0",
          "Microsoft-HTTPAPI/2.0"
        ],
        "x-ms-client-request-id": "ccdc9088-6dd9-bdf9-ed4c-d0035497227d",
        "x-ms-file-attributes": "Directory",
        "x-ms-file-change-time": "2021-01-21T20:37:15.1891928Z",
        "x-ms-file-creation-time": "2021-01-21T20:37:15.1891928Z",
        "x-ms-file-id": "13258667671722917888",
        "x-ms-file-last-write-time": "2021-01-21T20:37:15.1891928Z",
        "x-ms-file-parent-id": "13835128424026341376",
        "x-ms-file-permission-key": "17860367565182308406*11459378189709739967",
        "x-ms-request-id": "a976806f-001a-0056-1135-f02b2d000000",
        "x-ms-request-server-encrypted": "true",
        "x-ms-version": "2020-06-12"
      },
      "ResponseBody": []
    },
    {
      "RequestUri": "https://seanmcccanary3.file.core.windows.net/test-share-68e8f4f6-b79e-5a01-8b6e-ae516a75e284/test-directory-c20581b1-4230-73b2-d773-e1199c6c7444/test-file-beb5ed3a-eb28-db78-13c4-42d854b5a295?restype=directory",
      "RequestMethod": "PUT",
      "RequestHeaders": {
        "Accept": "application/xml",
        "Authorization": "Sanitized",
        "traceparent": "00-b67b7ebd241d354e9749afb83969ada3-bf5e0024e1687542-00",
        "User-Agent": [
          "azsdk-net-Storage.Files.Shares/12.7.0-alpha.20210121.1",
          "(.NET 5.0.2; Microsoft Windows 10.0.19042)"
        ],
        "x-ms-client-request-id": "d5a993b4-c250-c05b-e9ba-31370f8d58c5",
        "x-ms-date": "Thu, 21 Jan 2021 20:37:15 GMT",
        "x-ms-file-attributes": "None",
        "x-ms-file-creation-time": "Now",
        "x-ms-file-last-write-time": "Now",
        "x-ms-file-permission": "Inherit",
        "x-ms-return-client-request-id": "true",
        "x-ms-version": "2020-06-12"
      },
      "RequestBody": null,
      "StatusCode": 201,
      "ResponseHeaders": {
        "Content-Length": "0",
        "Date": "Thu, 21 Jan 2021 20:37:15 GMT",
        "ETag": "\u00220x8D8BE4C56979744\u0022",
        "Last-Modified": "Thu, 21 Jan 2021 20:37:15 GMT",
        "Server": [
          "Windows-Azure-File/1.0",
          "Microsoft-HTTPAPI/2.0"
        ],
        "x-ms-client-request-id": "d5a993b4-c250-c05b-e9ba-31370f8d58c5",
        "x-ms-file-attributes": "Directory",
        "x-ms-file-change-time": "2021-01-21T20:37:15.2492356Z",
        "x-ms-file-creation-time": "2021-01-21T20:37:15.2492356Z",
        "x-ms-file-id": "17870353690150305792",
        "x-ms-file-last-write-time": "2021-01-21T20:37:15.2492356Z",
        "x-ms-file-parent-id": "13835128424026341376",
        "x-ms-file-permission-key": "17860367565182308406*11459378189709739967",
        "x-ms-request-id": "a9768070-001a-0056-1235-f02b2d000000",
        "x-ms-request-server-encrypted": "true",
        "x-ms-version": "2020-06-12"
      },
      "ResponseBody": []
    },
    {
      "RequestUri": "https://seanmcccanary3.file.core.windows.net/test-share-68e8f4f6-b79e-5a01-8b6e-ae516a75e284/test-directory-c20581b1-4230-73b2-d773-e1199c6c7444/test-file-1df22548-c51c-3067-a393-053177818b91?restype=directory",
      "RequestMethod": "PUT",
      "RequestHeaders": {
        "Accept": "application/xml",
        "Authorization": "Sanitized",
        "traceparent": "00-8308cebbf79050489b81d3aa8b6ecba3-ae0f547268e3bc41-00",
        "User-Agent": [
          "azsdk-net-Storage.Files.Shares/12.7.0-alpha.20210121.1",
          "(.NET 5.0.2; Microsoft Windows 10.0.19042)"
        ],
        "x-ms-client-request-id": "c14e5985-4ced-082d-85ff-0e67e716133e",
        "x-ms-date": "Thu, 21 Jan 2021 20:37:15 GMT",
        "x-ms-file-attributes": "None",
        "x-ms-file-creation-time": "Now",
        "x-ms-file-last-write-time": "Now",
        "x-ms-file-permission": "Inherit",
        "x-ms-return-client-request-id": "true",
        "x-ms-version": "2020-06-12"
      },
      "RequestBody": null,
      "StatusCode": 201,
      "ResponseHeaders": {
        "Content-Length": "0",
        "Date": "Thu, 21 Jan 2021 20:37:15 GMT",
        "ETag": "\u00220x8D8BE4C56A1AB2D\u0022",
        "Last-Modified": "Thu, 21 Jan 2021 20:37:15 GMT",
        "Server": [
          "Windows-Azure-File/1.0",
          "Microsoft-HTTPAPI/2.0"
        ],
        "x-ms-client-request-id": "c14e5985-4ced-082d-85ff-0e67e716133e",
        "x-ms-file-attributes": "Directory",
        "x-ms-file-change-time": "2021-01-21T20:37:15.3152813Z",
        "x-ms-file-creation-time": "2021-01-21T20:37:15.3152813Z",
        "x-ms-file-id": "9511672781750665216",
        "x-ms-file-last-write-time": "2021-01-21T20:37:15.3152813Z",
        "x-ms-file-parent-id": "13835128424026341376",
        "x-ms-file-permission-key": "17860367565182308406*11459378189709739967",
        "x-ms-request-id": "a9768071-001a-0056-1335-f02b2d000000",
        "x-ms-request-server-encrypted": "true",
        "x-ms-version": "2020-06-12"
      },
      "ResponseBody": []
    },
    {
      "RequestUri": "https://seanmcccanary3.file.core.windows.net/test-share-68e8f4f6-b79e-5a01-8b6e-ae516a75e284/test-directory-c20581b1-4230-73b2-d773-e1199c6c7444?restype=directory\u0026comp=list",
      "RequestMethod": "GET",
      "RequestHeaders": {
        "Accept": "application/xml",
        "Authorization": "Sanitized",
        "traceparent": "00-e7c705b801782149b253be2379440d7c-eafaaa27af554f4d-00",
        "User-Agent": [
          "azsdk-net-Storage.Files.Shares/12.7.0-alpha.20210121.1",
          "(.NET 5.0.2; Microsoft Windows 10.0.19042)"
        ],
        "x-ms-client-request-id": "b5b26d6e-973f-bbd7-9398-018cd302882b",
        "x-ms-date": "Thu, 21 Jan 2021 20:37:15 GMT",
        "x-ms-return-client-request-id": "true",
        "x-ms-version": "2020-06-12"
      },
      "RequestBody": null,
      "StatusCode": 200,
      "ResponseHeaders": {
        "Content-Type": "application/xml",
        "Date": "Thu, 21 Jan 2021 20:37:15 GMT",
        "Server": [
          "Windows-Azure-File/1.0",
          "Microsoft-HTTPAPI/2.0"
        ],
        "Transfer-Encoding": "chunked",
        "Vary": "Origin",
        "x-ms-client-request-id": "b5b26d6e-973f-bbd7-9398-018cd302882b",
<<<<<<< HEAD
        "x-ms-request-id": "c9ef60f0-f01a-0012-0b37-f3e9eb000000",
        "x-ms-version": "2020-06-12"
=======
        "x-ms-request-id": "a9768072-001a-0056-1435-f02b2d000000",
        "x-ms-version": "2020-04-08"
>>>>>>> ac24a13f
      },
      "ResponseBody": "\uFEFF\u003C?xml version=\u00221.0\u0022 encoding=\u0022utf-8\u0022?\u003E\u003CEnumerationResults ServiceEndpoint=\u0022https://seanmcccanary3.file.core.windows.net/\u0022 ShareName=\u0022test-share-68e8f4f6-b79e-5a01-8b6e-ae516a75e284\u0022 DirectoryPath=\u0022test-directory-c20581b1-4230-73b2-d773-e1199c6c7444\u0022\u003E\u003CEntries\u003E\u003CDirectory\u003E\u003CName\u003Etest-file-1df22548-c51c-3067-a393-053177818b91\u003C/Name\u003E\u003CProperties /\u003E\u003C/Directory\u003E\u003CFile\u003E\u003CName\u003Etest-file-34c810b9-be56-c207-a1c1-6b92aff32979\u003C/Name\u003E\u003CProperties\u003E\u003CContent-Length\u003E1048576\u003C/Content-Length\u003E\u003C/Properties\u003E\u003C/File\u003E\u003CFile\u003E\u003CName\u003Etest-file-388ca109-1c91-fc4d-aae5-17bbc11e81a6\u003C/Name\u003E\u003CProperties\u003E\u003CContent-Length\u003E1048576\u003C/Content-Length\u003E\u003C/Properties\u003E\u003C/File\u003E\u003CDirectory\u003E\u003CName\u003Etest-file-3ecaf1dc-c101-fa1a-6297-2e225654752a\u003C/Name\u003E\u003CProperties /\u003E\u003C/Directory\u003E\u003CFile\u003E\u003CName\u003Etest-file-4a909196-265d-1485-da3c-7865048e60cc\u003C/Name\u003E\u003CProperties\u003E\u003CContent-Length\u003E1048576\u003C/Content-Length\u003E\u003C/Properties\u003E\u003C/File\u003E\u003CFile\u003E\u003CName\u003Etest-file-5415497a-7f7d-e262-f21a-a07e530cdcab\u003C/Name\u003E\u003CProperties\u003E\u003CContent-Length\u003E1048576\u003C/Content-Length\u003E\u003C/Properties\u003E\u003C/File\u003E\u003CFile\u003E\u003CName\u003Etest-file-6a1f3d93-a480-b40c-d8e6-4d1146b2c40e\u003C/Name\u003E\u003CProperties\u003E\u003CContent-Length\u003E1048576\u003C/Content-Length\u003E\u003C/Properties\u003E\u003C/File\u003E\u003CFile\u003E\u003CName\u003Etest-file-6de2d1bb-9fa6-784f-532d-af844fcaf671\u003C/Name\u003E\u003CProperties\u003E\u003CContent-Length\u003E1048576\u003C/Content-Length\u003E\u003C/Properties\u003E\u003C/File\u003E\u003CDirectory\u003E\u003CName\u003Etest-file-a4bf2e9d-8370-f9d7-eabd-4f372167877d\u003C/Name\u003E\u003CProperties /\u003E\u003C/Directory\u003E\u003CFile\u003E\u003CName\u003Etest-file-a7210e85-7dc0-309e-3cc1-bd43614b970a\u003C/Name\u003E\u003CProperties\u003E\u003CContent-Length\u003E1048576\u003C/Content-Length\u003E\u003C/Properties\u003E\u003C/File\u003E\u003CDirectory\u003E\u003CName\u003Etest-file-beb5ed3a-eb28-db78-13c4-42d854b5a295\u003C/Name\u003E\u003CProperties /\u003E\u003C/Directory\u003E\u003CFile\u003E\u003CName\u003Etest-file-bf3af161-5ebf-7978-4393-a0780eca52bc\u003C/Name\u003E\u003CProperties\u003E\u003CContent-Length\u003E1048576\u003C/Content-Length\u003E\u003C/Properties\u003E\u003C/File\u003E\u003CFile\u003E\u003CName\u003Etest-file-c1e89683-917c-5e4e-880c-cd8305392bad\u003C/Name\u003E\u003CProperties\u003E\u003CContent-Length\u003E1048576\u003C/Content-Length\u003E\u003C/Properties\u003E\u003C/File\u003E\u003CDirectory\u003E\u003CName\u003Etest-file-c24a0345-ac16-364e-39cf-4a996ed0a039\u003C/Name\u003E\u003CProperties /\u003E\u003C/Directory\u003E\u003CFile\u003E\u003CName\u003Etest-file-cf5969b9-c2e4-24e7-1e6e-7de8f1d550be\u003C/Name\u003E\u003CProperties\u003E\u003CContent-Length\u003E1048576\u003C/Content-Length\u003E\u003C/Properties\u003E\u003C/File\u003E\u003C/Entries\u003E\u003CNextMarker /\u003E\u003C/EnumerationResults\u003E"
    },
    {
      "RequestUri": "https://seanmcccanary3.file.core.windows.net/test-share-68e8f4f6-b79e-5a01-8b6e-ae516a75e284?restype=share",
      "RequestMethod": "DELETE",
      "RequestHeaders": {
        "Accept": "application/xml",
        "Authorization": "Sanitized",
        "traceparent": "00-f1235b36f4e88d44880c3582843fb2d6-9483f53c0dfaad42-00",
        "User-Agent": [
          "azsdk-net-Storage.Files.Shares/12.7.0-alpha.20210121.1",
          "(.NET 5.0.2; Microsoft Windows 10.0.19042)"
        ],
        "x-ms-client-request-id": "79f84933-5d64-7dff-db11-1ef03f5eff25",
        "x-ms-date": "Thu, 21 Jan 2021 20:37:15 GMT",
        "x-ms-delete-snapshots": "include",
        "x-ms-return-client-request-id": "true",
        "x-ms-version": "2020-06-12"
      },
      "RequestBody": null,
      "StatusCode": 202,
      "ResponseHeaders": {
        "Content-Length": "0",
        "Date": "Thu, 21 Jan 2021 20:37:15 GMT",
        "Server": [
          "Windows-Azure-File/1.0",
          "Microsoft-HTTPAPI/2.0"
        ],
        "x-ms-client-request-id": "79f84933-5d64-7dff-db11-1ef03f5eff25",
<<<<<<< HEAD
        "x-ms-request-id": "c9ef60f1-f01a-0012-0c37-f3e9eb000000",
        "x-ms-version": "2020-06-12"
=======
        "x-ms-request-id": "a9768073-001a-0056-1535-f02b2d000000",
        "x-ms-version": "2020-04-08"
>>>>>>> ac24a13f
      },
      "ResponseBody": []
    }
  ],
  "Variables": {
    "RandomSeed": "1717608465",
    "Storage_TestConfigDefault": "ProductionTenant\nseanmcccanary3\nU2FuaXRpemVk\nhttps://seanmcccanary3.blob.core.windows.net\nhttps://seanmcccanary3.file.core.windows.net\nhttps://seanmcccanary3.queue.core.windows.net\nhttps://seanmcccanary3.table.core.windows.net\n\n\n\n\nhttps://seanmcccanary3-secondary.blob.core.windows.net\nhttps://seanmcccanary3-secondary.file.core.windows.net\nhttps://seanmcccanary3-secondary.queue.core.windows.net\nhttps://seanmcccanary3-secondary.table.core.windows.net\n\nSanitized\n\n\nCloud\nBlobEndpoint=https://seanmcccanary3.blob.core.windows.net/;QueueEndpoint=https://seanmcccanary3.queue.core.windows.net/;FileEndpoint=https://seanmcccanary3.file.core.windows.net/;BlobSecondaryEndpoint=https://seanmcccanary3-secondary.blob.core.windows.net/;QueueSecondaryEndpoint=https://seanmcccanary3-secondary.queue.core.windows.net/;FileSecondaryEndpoint=https://seanmcccanary3-secondary.file.core.windows.net/;AccountName=seanmcccanary3;AccountKey=Kg==;\nseanscope1"
  }
}<|MERGE_RESOLUTION|>--- conflicted
+++ resolved
@@ -1,796 +1,791 @@
 {
   "Entries": [
     {
-      "RequestUri": "https://seanmcccanary3.file.core.windows.net/test-share-68e8f4f6-b79e-5a01-8b6e-ae516a75e284?restype=share",
-      "RequestMethod": "PUT",
-      "RequestHeaders": {
-        "Accept": "application/xml",
-        "Authorization": "Sanitized",
-        "traceparent": "00-d31334c69a5a514f92de696be92ecb6c-665572710da29a49-00",
-        "User-Agent": [
-          "azsdk-net-Storage.Files.Shares/12.7.0-alpha.20210121.1",
-          "(.NET 5.0.2; Microsoft Windows 10.0.19042)"
-        ],
-        "x-ms-client-request-id": "60e1b038-3acc-90f6-2397-91ad1615c62d",
-        "x-ms-date": "Thu, 21 Jan 2021 20:37:14 GMT",
-        "x-ms-return-client-request-id": "true",
-        "x-ms-version": "2020-06-12"
-      },
-      "RequestBody": null,
-      "StatusCode": 201,
-      "ResponseHeaders": {
-        "Content-Length": "0",
-        "Date": "Thu, 21 Jan 2021 20:37:14 GMT",
-        "ETag": "\u00220x8D8BE4C560250C6\u0022",
-        "Last-Modified": "Thu, 21 Jan 2021 20:37:14 GMT",
-        "Server": [
-          "Windows-Azure-File/1.0",
-          "Microsoft-HTTPAPI/2.0"
-        ],
-        "x-ms-client-request-id": "60e1b038-3acc-90f6-2397-91ad1615c62d",
-<<<<<<< HEAD
-        "x-ms-request-id": "c9ef60de-f01a-0012-7a37-f3e9eb000000",
-        "x-ms-version": "2020-06-12"
-=======
-        "x-ms-request-id": "a976805e-001a-0056-0335-f02b2d000000",
-        "x-ms-version": "2020-04-08"
->>>>>>> ac24a13f
-      },
-      "ResponseBody": []
-    },
-    {
-      "RequestUri": "https://seanmcccanary3.file.core.windows.net/test-share-68e8f4f6-b79e-5a01-8b6e-ae516a75e284/test-directory-c20581b1-4230-73b2-d773-e1199c6c7444?restype=directory",
-      "RequestMethod": "PUT",
-      "RequestHeaders": {
-        "Accept": "application/xml",
-        "Authorization": "Sanitized",
-        "traceparent": "00-e27217f61fe35547be1a9d840f98bfc4-3cebecb226eef644-00",
-        "User-Agent": [
-          "azsdk-net-Storage.Files.Shares/12.7.0-alpha.20210121.1",
-          "(.NET 5.0.2; Microsoft Windows 10.0.19042)"
-        ],
-        "x-ms-client-request-id": "64e3edbf-a241-f661-fd6e-895958dcf3b7",
-        "x-ms-date": "Thu, 21 Jan 2021 20:37:14 GMT",
-        "x-ms-file-attributes": "None",
-        "x-ms-file-creation-time": "Now",
-        "x-ms-file-last-write-time": "Now",
-        "x-ms-file-permission": "Inherit",
-        "x-ms-return-client-request-id": "true",
-        "x-ms-version": "2020-06-12"
-      },
-      "RequestBody": null,
-      "StatusCode": 201,
-      "ResponseHeaders": {
-        "Content-Length": "0",
-        "Date": "Thu, 21 Jan 2021 20:37:14 GMT",
-        "ETag": "\u00220x8D8BE4C560CF162\u0022",
-        "Last-Modified": "Thu, 21 Jan 2021 20:37:14 GMT",
-        "Server": [
-          "Windows-Azure-File/1.0",
-          "Microsoft-HTTPAPI/2.0"
-        ],
-        "x-ms-client-request-id": "64e3edbf-a241-f661-fd6e-895958dcf3b7",
+      "RequestUri": "https://seanmcccanary3.file.core.windows.net/test-share-223f1a51-c973-5377-e92a-ed3729ec0f13?restype=share",
+      "RequestMethod": "PUT",
+      "RequestHeaders": {
+        "Accept": "application/xml",
+        "Authorization": "Sanitized",
+        "traceparent": "00-843550bcf3662e4b9c899d7f10b38fe9-6d1fbdc5d95e174c-00",
+        "User-Agent": [
+          "azsdk-net-Storage.Files.Shares/12.7.0-alpha.20210126.1",
+          "(.NET 5.0.2; Microsoft Windows 10.0.19042)"
+        ],
+        "x-ms-client-request-id": "ef79d9fd-3c4b-67f3-1998-8f05ca00c77b",
+        "x-ms-date": "Tue, 26 Jan 2021 19:27:37 GMT",
+        "x-ms-return-client-request-id": "true",
+        "x-ms-version": "2020-06-12"
+      },
+      "RequestBody": null,
+      "StatusCode": 201,
+      "ResponseHeaders": {
+        "Content-Length": "0",
+        "Date": "Tue, 26 Jan 2021 19:27:36 GMT",
+        "ETag": "\u00220x8D8C23070539595\u0022",
+        "Last-Modified": "Tue, 26 Jan 2021 19:27:37 GMT",
+        "Server": [
+          "Windows-Azure-File/1.0",
+          "Microsoft-HTTPAPI/2.0"
+        ],
+        "x-ms-client-request-id": "ef79d9fd-3c4b-67f3-1998-8f05ca00c77b",
+        "x-ms-request-id": "c0b83697-501a-0016-3619-f42c15000000",
+        "x-ms-version": "2020-06-12"
+      },
+      "ResponseBody": []
+    },
+    {
+      "RequestUri": "https://seanmcccanary3.file.core.windows.net/test-share-223f1a51-c973-5377-e92a-ed3729ec0f13/test-directory-a99025f1-eab3-e075-21f6-f7039830ca0c?restype=directory",
+      "RequestMethod": "PUT",
+      "RequestHeaders": {
+        "Accept": "application/xml",
+        "Authorization": "Sanitized",
+        "traceparent": "00-03dfc5b2c948474ca8a6379c52cd5ad7-0beb223387e13f42-00",
+        "User-Agent": [
+          "azsdk-net-Storage.Files.Shares/12.7.0-alpha.20210126.1",
+          "(.NET 5.0.2; Microsoft Windows 10.0.19042)"
+        ],
+        "x-ms-client-request-id": "6355b5a7-3b4c-136b-6499-ce5444efcfe8",
+        "x-ms-date": "Tue, 26 Jan 2021 19:27:38 GMT",
+        "x-ms-file-attributes": "None",
+        "x-ms-file-creation-time": "Now",
+        "x-ms-file-last-write-time": "Now",
+        "x-ms-file-permission": "Inherit",
+        "x-ms-return-client-request-id": "true",
+        "x-ms-version": "2020-06-12"
+      },
+      "RequestBody": null,
+      "StatusCode": 201,
+      "ResponseHeaders": {
+        "Content-Length": "0",
+        "Date": "Tue, 26 Jan 2021 19:27:36 GMT",
+        "ETag": "\u00220x8D8C230705E0946\u0022",
+        "Last-Modified": "Tue, 26 Jan 2021 19:27:37 GMT",
+        "Server": [
+          "Windows-Azure-File/1.0",
+          "Microsoft-HTTPAPI/2.0"
+        ],
+        "x-ms-client-request-id": "6355b5a7-3b4c-136b-6499-ce5444efcfe8",
         "x-ms-file-attributes": "Directory",
-        "x-ms-file-change-time": "2021-01-21T20:37:14.3405922Z",
-        "x-ms-file-creation-time": "2021-01-21T20:37:14.3405922Z",
+        "x-ms-file-change-time": "2021-01-26T19:27:37.2354886Z",
+        "x-ms-file-creation-time": "2021-01-26T19:27:37.2354886Z",
         "x-ms-file-id": "13835128424026341376",
-        "x-ms-file-last-write-time": "2021-01-21T20:37:14.3405922Z",
+        "x-ms-file-last-write-time": "2021-01-26T19:27:37.2354886Z",
         "x-ms-file-parent-id": "0",
         "x-ms-file-permission-key": "17860367565182308406*11459378189709739967",
-        "x-ms-request-id": "a9768060-001a-0056-0435-f02b2d000000",
-        "x-ms-request-server-encrypted": "true",
-        "x-ms-version": "2020-06-12"
-      },
-      "ResponseBody": []
-    },
-    {
-      "RequestUri": "https://seanmcccanary3.file.core.windows.net/test-share-68e8f4f6-b79e-5a01-8b6e-ae516a75e284/test-directory-c20581b1-4230-73b2-d773-e1199c6c7444/test-file-6a1f3d93-a480-b40c-d8e6-4d1146b2c40e",
-      "RequestMethod": "PUT",
-      "RequestHeaders": {
-        "Accept": "application/xml",
-        "Authorization": "Sanitized",
-        "traceparent": "00-281efbac2ced8644b76d7f456b70c3d8-7d0d54f2cee54443-00",
-        "User-Agent": [
-          "azsdk-net-Storage.Files.Shares/12.7.0-alpha.20210121.1",
-          "(.NET 5.0.2; Microsoft Windows 10.0.19042)"
-        ],
-        "x-ms-client-request-id": "af5a7114-1088-6703-ba22-bb25f95d99e1",
-        "x-ms-content-length": "1048576",
-        "x-ms-date": "Thu, 21 Jan 2021 20:37:14 GMT",
-        "x-ms-file-attributes": "None",
-        "x-ms-file-creation-time": "Now",
-        "x-ms-file-last-write-time": "Now",
-        "x-ms-file-permission": "Inherit",
-        "x-ms-return-client-request-id": "true",
-        "x-ms-type": "file",
-        "x-ms-version": "2020-06-12"
-      },
-      "RequestBody": null,
-      "StatusCode": 201,
-      "ResponseHeaders": {
-        "Content-Length": "0",
-        "Date": "Thu, 21 Jan 2021 20:37:14 GMT",
-        "ETag": "\u00220x8D8BE4C5617C8C9\u0022",
-        "Last-Modified": "Thu, 21 Jan 2021 20:37:14 GMT",
-        "Server": [
-          "Windows-Azure-File/1.0",
-          "Microsoft-HTTPAPI/2.0"
-        ],
-        "x-ms-client-request-id": "af5a7114-1088-6703-ba22-bb25f95d99e1",
-        "x-ms-file-attributes": "Archive",
-        "x-ms-file-change-time": "2021-01-21T20:37:14.4116425Z",
-        "x-ms-file-creation-time": "2021-01-21T20:37:14.4116425Z",
+        "x-ms-request-id": "c0b8369a-501a-0016-3719-f42c15000000",
+        "x-ms-request-server-encrypted": "true",
+        "x-ms-version": "2020-06-12"
+      },
+      "ResponseBody": []
+    },
+    {
+      "RequestUri": "https://seanmcccanary3.file.core.windows.net/test-share-223f1a51-c973-5377-e92a-ed3729ec0f13/test-directory-a99025f1-eab3-e075-21f6-f7039830ca0c/test-file-c306081f-14ef-afd4-5e33-2d30ee7a09b3",
+      "RequestMethod": "PUT",
+      "RequestHeaders": {
+        "Accept": "application/xml",
+        "Authorization": "Sanitized",
+        "traceparent": "00-f0692c7b5179fd4b83f673f745ce516e-b6d87c9bcf1adf4f-00",
+        "User-Agent": [
+          "azsdk-net-Storage.Files.Shares/12.7.0-alpha.20210126.1",
+          "(.NET 5.0.2; Microsoft Windows 10.0.19042)"
+        ],
+        "x-ms-client-request-id": "e25bcd78-66db-0ac0-6426-ebd952732248",
+        "x-ms-content-length": "1048576",
+        "x-ms-date": "Tue, 26 Jan 2021 19:27:38 GMT",
+        "x-ms-file-attributes": "None",
+        "x-ms-file-creation-time": "Now",
+        "x-ms-file-last-write-time": "Now",
+        "x-ms-file-permission": "Inherit",
+        "x-ms-return-client-request-id": "true",
+        "x-ms-type": "file",
+        "x-ms-version": "2020-06-12"
+      },
+      "RequestBody": null,
+      "StatusCode": 201,
+      "ResponseHeaders": {
+        "Content-Length": "0",
+        "Date": "Tue, 26 Jan 2021 19:27:36 GMT",
+        "ETag": "\u00220x8D8C23070686B6A\u0022",
+        "Last-Modified": "Tue, 26 Jan 2021 19:27:37 GMT",
+        "Server": [
+          "Windows-Azure-File/1.0",
+          "Microsoft-HTTPAPI/2.0"
+        ],
+        "x-ms-client-request-id": "e25bcd78-66db-0ac0-6426-ebd952732248",
+        "x-ms-file-attributes": "Archive",
+        "x-ms-file-change-time": "2021-01-26T19:27:37.3035370Z",
+        "x-ms-file-creation-time": "2021-01-26T19:27:37.3035370Z",
         "x-ms-file-id": "11529285414812647424",
-        "x-ms-file-last-write-time": "2021-01-21T20:37:14.4116425Z",
-        "x-ms-file-parent-id": "13835128424026341376",
-        "x-ms-file-permission-key": "4010187179898695473*11459378189709739967",
-        "x-ms-request-id": "a9768062-001a-0056-0535-f02b2d000000",
-        "x-ms-request-server-encrypted": "true",
-        "x-ms-version": "2020-06-12"
-      },
-      "ResponseBody": []
-    },
-    {
-      "RequestUri": "https://seanmcccanary3.file.core.windows.net/test-share-68e8f4f6-b79e-5a01-8b6e-ae516a75e284/test-directory-c20581b1-4230-73b2-d773-e1199c6c7444/test-file-5415497a-7f7d-e262-f21a-a07e530cdcab",
-      "RequestMethod": "PUT",
-      "RequestHeaders": {
-        "Accept": "application/xml",
-        "Authorization": "Sanitized",
-        "traceparent": "00-712d068ddfab524791bc6b4e29a9481f-844d65936369644f-00",
-        "User-Agent": [
-          "azsdk-net-Storage.Files.Shares/12.7.0-alpha.20210121.1",
-          "(.NET 5.0.2; Microsoft Windows 10.0.19042)"
-        ],
-        "x-ms-client-request-id": "e64521ed-4482-122e-493b-3fd95173356c",
-        "x-ms-content-length": "1048576",
-        "x-ms-date": "Thu, 21 Jan 2021 20:37:14 GMT",
-        "x-ms-file-attributes": "None",
-        "x-ms-file-creation-time": "Now",
-        "x-ms-file-last-write-time": "Now",
-        "x-ms-file-permission": "Inherit",
-        "x-ms-return-client-request-id": "true",
-        "x-ms-type": "file",
-        "x-ms-version": "2020-06-12"
-      },
-      "RequestBody": null,
-      "StatusCode": 201,
-      "ResponseHeaders": {
-        "Content-Length": "0",
-        "Date": "Thu, 21 Jan 2021 20:37:14 GMT",
-        "ETag": "\u00220x8D8BE4C562203D0\u0022",
-        "Last-Modified": "Thu, 21 Jan 2021 20:37:14 GMT",
-        "Server": [
-          "Windows-Azure-File/1.0",
-          "Microsoft-HTTPAPI/2.0"
-        ],
-        "x-ms-client-request-id": "e64521ed-4482-122e-493b-3fd95173356c",
-        "x-ms-file-attributes": "Archive",
-        "x-ms-file-change-time": "2021-01-21T20:37:14.4786896Z",
-        "x-ms-file-creation-time": "2021-01-21T20:37:14.4786896Z",
+        "x-ms-file-last-write-time": "2021-01-26T19:27:37.3035370Z",
+        "x-ms-file-parent-id": "13835128424026341376",
+        "x-ms-file-permission-key": "4010187179898695473*11459378189709739967",
+        "x-ms-request-id": "c0b8369c-501a-0016-3819-f42c15000000",
+        "x-ms-request-server-encrypted": "true",
+        "x-ms-version": "2020-06-12"
+      },
+      "ResponseBody": []
+    },
+    {
+      "RequestUri": "https://seanmcccanary3.file.core.windows.net/test-share-223f1a51-c973-5377-e92a-ed3729ec0f13/test-directory-a99025f1-eab3-e075-21f6-f7039830ca0c/test-file-24422307-861a-d227-2d8b-9a9855f6f8c3",
+      "RequestMethod": "PUT",
+      "RequestHeaders": {
+        "Accept": "application/xml",
+        "Authorization": "Sanitized",
+        "traceparent": "00-88b812523d626143a81474f16e2890b8-a2b00e5ff77edd42-00",
+        "User-Agent": [
+          "azsdk-net-Storage.Files.Shares/12.7.0-alpha.20210126.1",
+          "(.NET 5.0.2; Microsoft Windows 10.0.19042)"
+        ],
+        "x-ms-client-request-id": "76dca099-ec93-680d-c3b5-96a08b2f7ee9",
+        "x-ms-content-length": "1048576",
+        "x-ms-date": "Tue, 26 Jan 2021 19:27:38 GMT",
+        "x-ms-file-attributes": "None",
+        "x-ms-file-creation-time": "Now",
+        "x-ms-file-last-write-time": "Now",
+        "x-ms-file-permission": "Inherit",
+        "x-ms-return-client-request-id": "true",
+        "x-ms-type": "file",
+        "x-ms-version": "2020-06-12"
+      },
+      "RequestBody": null,
+      "StatusCode": 201,
+      "ResponseHeaders": {
+        "Content-Length": "0",
+        "Date": "Tue, 26 Jan 2021 19:27:36 GMT",
+        "ETag": "\u00220x8D8C2307071E308\u0022",
+        "Last-Modified": "Tue, 26 Jan 2021 19:27:37 GMT",
+        "Server": [
+          "Windows-Azure-File/1.0",
+          "Microsoft-HTTPAPI/2.0"
+        ],
+        "x-ms-client-request-id": "76dca099-ec93-680d-c3b5-96a08b2f7ee9",
+        "x-ms-file-attributes": "Archive",
+        "x-ms-file-change-time": "2021-01-26T19:27:37.3655816Z",
+        "x-ms-file-creation-time": "2021-01-26T19:27:37.3655816Z",
         "x-ms-file-id": "16140971433240035328",
-        "x-ms-file-last-write-time": "2021-01-21T20:37:14.4786896Z",
-        "x-ms-file-parent-id": "13835128424026341376",
-        "x-ms-file-permission-key": "4010187179898695473*11459378189709739967",
-        "x-ms-request-id": "a9768063-001a-0056-0635-f02b2d000000",
-        "x-ms-request-server-encrypted": "true",
-        "x-ms-version": "2020-06-12"
-      },
-      "ResponseBody": []
-    },
-    {
-      "RequestUri": "https://seanmcccanary3.file.core.windows.net/test-share-68e8f4f6-b79e-5a01-8b6e-ae516a75e284/test-directory-c20581b1-4230-73b2-d773-e1199c6c7444/test-file-a7210e85-7dc0-309e-3cc1-bd43614b970a",
-      "RequestMethod": "PUT",
-      "RequestHeaders": {
-        "Accept": "application/xml",
-        "Authorization": "Sanitized",
-        "traceparent": "00-270a277a1d25f546ac9d9b9b45366fd7-dc55d2f9fa6e4748-00",
-        "User-Agent": [
-          "azsdk-net-Storage.Files.Shares/12.7.0-alpha.20210121.1",
-          "(.NET 5.0.2; Microsoft Windows 10.0.19042)"
-        ],
-        "x-ms-client-request-id": "d7382948-b218-875f-4010-5b8f249a60e0",
-        "x-ms-content-length": "1048576",
-        "x-ms-date": "Thu, 21 Jan 2021 20:37:14 GMT",
-        "x-ms-file-attributes": "None",
-        "x-ms-file-creation-time": "Now",
-        "x-ms-file-last-write-time": "Now",
-        "x-ms-file-permission": "Inherit",
-        "x-ms-return-client-request-id": "true",
-        "x-ms-type": "file",
-        "x-ms-version": "2020-06-12"
-      },
-      "RequestBody": null,
-      "StatusCode": 201,
-      "ResponseHeaders": {
-        "Content-Length": "0",
-        "Date": "Thu, 21 Jan 2021 20:37:14 GMT",
-        "ETag": "\u00220x8D8BE4C562D508C\u0022",
-        "Last-Modified": "Thu, 21 Jan 2021 20:37:14 GMT",
-        "Server": [
-          "Windows-Azure-File/1.0",
-          "Microsoft-HTTPAPI/2.0"
-        ],
-        "x-ms-client-request-id": "d7382948-b218-875f-4010-5b8f249a60e0",
-        "x-ms-file-attributes": "Archive",
-        "x-ms-file-change-time": "2021-01-21T20:37:14.5527436Z",
-        "x-ms-file-creation-time": "2021-01-21T20:37:14.5527436Z",
+        "x-ms-file-last-write-time": "2021-01-26T19:27:37.3655816Z",
+        "x-ms-file-parent-id": "13835128424026341376",
+        "x-ms-file-permission-key": "4010187179898695473*11459378189709739967",
+        "x-ms-request-id": "c0b8369d-501a-0016-3919-f42c15000000",
+        "x-ms-request-server-encrypted": "true",
+        "x-ms-version": "2020-06-12"
+      },
+      "ResponseBody": []
+    },
+    {
+      "RequestUri": "https://seanmcccanary3.file.core.windows.net/test-share-223f1a51-c973-5377-e92a-ed3729ec0f13/test-directory-a99025f1-eab3-e075-21f6-f7039830ca0c/test-file-d4c9af72-b565-f4e2-546d-b7d1eae9d794",
+      "RequestMethod": "PUT",
+      "RequestHeaders": {
+        "Accept": "application/xml",
+        "Authorization": "Sanitized",
+        "traceparent": "00-23d9c83f540f5f4192923d29ca13cf90-c4cfd4a8f773514e-00",
+        "User-Agent": [
+          "azsdk-net-Storage.Files.Shares/12.7.0-alpha.20210126.1",
+          "(.NET 5.0.2; Microsoft Windows 10.0.19042)"
+        ],
+        "x-ms-client-request-id": "b23f1eef-ab97-e4b4-18a7-9a7eedc2a47d",
+        "x-ms-content-length": "1048576",
+        "x-ms-date": "Tue, 26 Jan 2021 19:27:38 GMT",
+        "x-ms-file-attributes": "None",
+        "x-ms-file-creation-time": "Now",
+        "x-ms-file-last-write-time": "Now",
+        "x-ms-file-permission": "Inherit",
+        "x-ms-return-client-request-id": "true",
+        "x-ms-type": "file",
+        "x-ms-version": "2020-06-12"
+      },
+      "RequestBody": null,
+      "StatusCode": 201,
+      "ResponseHeaders": {
+        "Content-Length": "0",
+        "Date": "Tue, 26 Jan 2021 19:27:36 GMT",
+        "ETag": "\u00220x8D8C230707B5A9D\u0022",
+        "Last-Modified": "Tue, 26 Jan 2021 19:27:37 GMT",
+        "Server": [
+          "Windows-Azure-File/1.0",
+          "Microsoft-HTTPAPI/2.0"
+        ],
+        "x-ms-client-request-id": "b23f1eef-ab97-e4b4-18a7-9a7eedc2a47d",
+        "x-ms-file-attributes": "Archive",
+        "x-ms-file-change-time": "2021-01-26T19:27:37.4276253Z",
+        "x-ms-file-creation-time": "2021-01-26T19:27:37.4276253Z",
         "x-ms-file-id": "10376363910205800448",
-        "x-ms-file-last-write-time": "2021-01-21T20:37:14.5527436Z",
-        "x-ms-file-parent-id": "13835128424026341376",
-        "x-ms-file-permission-key": "4010187179898695473*11459378189709739967",
-        "x-ms-request-id": "a9768064-001a-0056-0735-f02b2d000000",
-        "x-ms-request-server-encrypted": "true",
-        "x-ms-version": "2020-06-12"
-      },
-      "ResponseBody": []
-    },
-    {
-      "RequestUri": "https://seanmcccanary3.file.core.windows.net/test-share-68e8f4f6-b79e-5a01-8b6e-ae516a75e284/test-directory-c20581b1-4230-73b2-d773-e1199c6c7444/test-file-4a909196-265d-1485-da3c-7865048e60cc",
-      "RequestMethod": "PUT",
-      "RequestHeaders": {
-        "Accept": "application/xml",
-        "Authorization": "Sanitized",
-        "traceparent": "00-f619199c9640dc498c0186f6ddb90ea7-0a8e2d903699114f-00",
-        "User-Agent": [
-          "azsdk-net-Storage.Files.Shares/12.7.0-alpha.20210121.1",
-          "(.NET 5.0.2; Microsoft Windows 10.0.19042)"
-        ],
-        "x-ms-client-request-id": "28917773-5e3b-c653-c21b-6c37800b8b63",
-        "x-ms-content-length": "1048576",
-        "x-ms-date": "Thu, 21 Jan 2021 20:37:14 GMT",
-        "x-ms-file-attributes": "None",
-        "x-ms-file-creation-time": "Now",
-        "x-ms-file-last-write-time": "Now",
-        "x-ms-file-permission": "Inherit",
-        "x-ms-return-client-request-id": "true",
-        "x-ms-type": "file",
-        "x-ms-version": "2020-06-12"
-      },
-      "RequestBody": null,
-      "StatusCode": 201,
-      "ResponseHeaders": {
-        "Content-Length": "0",
-        "Date": "Thu, 21 Jan 2021 20:37:14 GMT",
-        "ETag": "\u00220x8D8BE4C5637D9C1\u0022",
-        "Last-Modified": "Thu, 21 Jan 2021 20:37:14 GMT",
-        "Server": [
-          "Windows-Azure-File/1.0",
-          "Microsoft-HTTPAPI/2.0"
-        ],
-        "x-ms-client-request-id": "28917773-5e3b-c653-c21b-6c37800b8b63",
-        "x-ms-file-attributes": "Archive",
-        "x-ms-file-change-time": "2021-01-21T20:37:14.6217921Z",
-        "x-ms-file-creation-time": "2021-01-21T20:37:14.6217921Z",
+        "x-ms-file-last-write-time": "2021-01-26T19:27:37.4276253Z",
+        "x-ms-file-parent-id": "13835128424026341376",
+        "x-ms-file-permission-key": "4010187179898695473*11459378189709739967",
+        "x-ms-request-id": "c0b8369e-501a-0016-3a19-f42c15000000",
+        "x-ms-request-server-encrypted": "true",
+        "x-ms-version": "2020-06-12"
+      },
+      "ResponseBody": []
+    },
+    {
+      "RequestUri": "https://seanmcccanary3.file.core.windows.net/test-share-223f1a51-c973-5377-e92a-ed3729ec0f13/test-directory-a99025f1-eab3-e075-21f6-f7039830ca0c/test-file-d1a3b00e-9df8-994e-e133-9664793c5967",
+      "RequestMethod": "PUT",
+      "RequestHeaders": {
+        "Accept": "application/xml",
+        "Authorization": "Sanitized",
+        "traceparent": "00-5aeda51f19697f4aaa9eb7dbe6a32a68-82d09b1546e73d47-00",
+        "User-Agent": [
+          "azsdk-net-Storage.Files.Shares/12.7.0-alpha.20210126.1",
+          "(.NET 5.0.2; Microsoft Windows 10.0.19042)"
+        ],
+        "x-ms-client-request-id": "6db08975-ccef-5d51-735d-9ede077c07a8",
+        "x-ms-content-length": "1048576",
+        "x-ms-date": "Tue, 26 Jan 2021 19:27:38 GMT",
+        "x-ms-file-attributes": "None",
+        "x-ms-file-creation-time": "Now",
+        "x-ms-file-last-write-time": "Now",
+        "x-ms-file-permission": "Inherit",
+        "x-ms-return-client-request-id": "true",
+        "x-ms-type": "file",
+        "x-ms-version": "2020-06-12"
+      },
+      "RequestBody": null,
+      "StatusCode": 201,
+      "ResponseHeaders": {
+        "Content-Length": "0",
+        "Date": "Tue, 26 Jan 2021 19:27:37 GMT",
+        "ETag": "\u00220x8D8C23070845CF3\u0022",
+        "Last-Modified": "Tue, 26 Jan 2021 19:27:37 GMT",
+        "Server": [
+          "Windows-Azure-File/1.0",
+          "Microsoft-HTTPAPI/2.0"
+        ],
+        "x-ms-client-request-id": "6db08975-ccef-5d51-735d-9ede077c07a8",
+        "x-ms-file-attributes": "Archive",
+        "x-ms-file-change-time": "2021-01-26T19:27:37.4866675Z",
+        "x-ms-file-creation-time": "2021-01-26T19:27:37.4866675Z",
         "x-ms-file-id": "14988049928633188352",
-        "x-ms-file-last-write-time": "2021-01-21T20:37:14.6217921Z",
-        "x-ms-file-parent-id": "13835128424026341376",
-        "x-ms-file-permission-key": "4010187179898695473*11459378189709739967",
-        "x-ms-request-id": "a9768065-001a-0056-0835-f02b2d000000",
-        "x-ms-request-server-encrypted": "true",
-        "x-ms-version": "2020-06-12"
-      },
-      "ResponseBody": []
-    },
-    {
-      "RequestUri": "https://seanmcccanary3.file.core.windows.net/test-share-68e8f4f6-b79e-5a01-8b6e-ae516a75e284/test-directory-c20581b1-4230-73b2-d773-e1199c6c7444/test-file-388ca109-1c91-fc4d-aae5-17bbc11e81a6",
-      "RequestMethod": "PUT",
-      "RequestHeaders": {
-        "Accept": "application/xml",
-        "Authorization": "Sanitized",
-        "traceparent": "00-e99564920136e24cb4a3a7620157dcb3-323c95dc0df4c444-00",
-        "User-Agent": [
-          "azsdk-net-Storage.Files.Shares/12.7.0-alpha.20210121.1",
-          "(.NET 5.0.2; Microsoft Windows 10.0.19042)"
-        ],
-        "x-ms-client-request-id": "ad1ce574-3708-20a5-daef-ba33c1119079",
-        "x-ms-content-length": "1048576",
-        "x-ms-date": "Thu, 21 Jan 2021 20:37:14 GMT",
-        "x-ms-file-attributes": "None",
-        "x-ms-file-creation-time": "Now",
-        "x-ms-file-last-write-time": "Now",
-        "x-ms-file-permission": "Inherit",
-        "x-ms-return-client-request-id": "true",
-        "x-ms-type": "file",
-        "x-ms-version": "2020-06-12"
-      },
-      "RequestBody": null,
-      "StatusCode": 201,
-      "ResponseHeaders": {
-        "Content-Length": "0",
-        "Date": "Thu, 21 Jan 2021 20:37:14 GMT",
-        "ETag": "\u00220x8D8BE4C56412A46\u0022",
-        "Last-Modified": "Thu, 21 Jan 2021 20:37:14 GMT",
-        "Server": [
-          "Windows-Azure-File/1.0",
-          "Microsoft-HTTPAPI/2.0"
-        ],
-        "x-ms-client-request-id": "ad1ce574-3708-20a5-daef-ba33c1119079",
-        "x-ms-file-attributes": "Archive",
-        "x-ms-file-change-time": "2021-01-21T20:37:14.6828358Z",
-        "x-ms-file-creation-time": "2021-01-21T20:37:14.6828358Z",
+        "x-ms-file-last-write-time": "2021-01-26T19:27:37.4866675Z",
+        "x-ms-file-parent-id": "13835128424026341376",
+        "x-ms-file-permission-key": "4010187179898695473*11459378189709739967",
+        "x-ms-request-id": "c0b8369f-501a-0016-3b19-f42c15000000",
+        "x-ms-request-server-encrypted": "true",
+        "x-ms-version": "2020-06-12"
+      },
+      "ResponseBody": []
+    },
+    {
+      "RequestUri": "https://seanmcccanary3.file.core.windows.net/test-share-223f1a51-c973-5377-e92a-ed3729ec0f13/test-directory-a99025f1-eab3-e075-21f6-f7039830ca0c/test-file-3fbd6a3b-34b1-524d-404d-cfadce56e743",
+      "RequestMethod": "PUT",
+      "RequestHeaders": {
+        "Accept": "application/xml",
+        "Authorization": "Sanitized",
+        "traceparent": "00-6bd5f94dd1cd9c49a138d08e623b0733-5fda7b525513844a-00",
+        "User-Agent": [
+          "azsdk-net-Storage.Files.Shares/12.7.0-alpha.20210126.1",
+          "(.NET 5.0.2; Microsoft Windows 10.0.19042)"
+        ],
+        "x-ms-client-request-id": "6308759f-3711-3a8d-cbbc-2eb8e068f028",
+        "x-ms-content-length": "1048576",
+        "x-ms-date": "Tue, 26 Jan 2021 19:27:38 GMT",
+        "x-ms-file-attributes": "None",
+        "x-ms-file-creation-time": "Now",
+        "x-ms-file-last-write-time": "Now",
+        "x-ms-file-permission": "Inherit",
+        "x-ms-return-client-request-id": "true",
+        "x-ms-type": "file",
+        "x-ms-version": "2020-06-12"
+      },
+      "RequestBody": null,
+      "StatusCode": 201,
+      "ResponseHeaders": {
+        "Content-Length": "0",
+        "Date": "Tue, 26 Jan 2021 19:27:37 GMT",
+        "ETag": "\u00220x8D8C230708DD48F\u0022",
+        "Last-Modified": "Tue, 26 Jan 2021 19:27:37 GMT",
+        "Server": [
+          "Windows-Azure-File/1.0",
+          "Microsoft-HTTPAPI/2.0"
+        ],
+        "x-ms-client-request-id": "6308759f-3711-3a8d-cbbc-2eb8e068f028",
+        "x-ms-file-attributes": "Archive",
+        "x-ms-file-change-time": "2021-01-26T19:27:37.5487119Z",
+        "x-ms-file-creation-time": "2021-01-26T19:27:37.5487119Z",
         "x-ms-file-id": "12682206919419494400",
-        "x-ms-file-last-write-time": "2021-01-21T20:37:14.6828358Z",
-        "x-ms-file-parent-id": "13835128424026341376",
-        "x-ms-file-permission-key": "4010187179898695473*11459378189709739967",
-        "x-ms-request-id": "a9768066-001a-0056-0935-f02b2d000000",
-        "x-ms-request-server-encrypted": "true",
-        "x-ms-version": "2020-06-12"
-      },
-      "ResponseBody": []
-    },
-    {
-      "RequestUri": "https://seanmcccanary3.file.core.windows.net/test-share-68e8f4f6-b79e-5a01-8b6e-ae516a75e284/test-directory-c20581b1-4230-73b2-d773-e1199c6c7444/test-file-c1e89683-917c-5e4e-880c-cd8305392bad",
-      "RequestMethod": "PUT",
-      "RequestHeaders": {
-        "Accept": "application/xml",
-        "Authorization": "Sanitized",
-        "traceparent": "00-382668d701b4d0448741873ed4f01ddc-a8a71cb901ade541-00",
-        "User-Agent": [
-          "azsdk-net-Storage.Files.Shares/12.7.0-alpha.20210121.1",
-          "(.NET 5.0.2; Microsoft Windows 10.0.19042)"
-        ],
-        "x-ms-client-request-id": "9ac3877d-deef-105a-d534-6d2f904659cf",
-        "x-ms-content-length": "1048576",
-        "x-ms-date": "Thu, 21 Jan 2021 20:37:15 GMT",
-        "x-ms-file-attributes": "None",
-        "x-ms-file-creation-time": "Now",
-        "x-ms-file-last-write-time": "Now",
-        "x-ms-file-permission": "Inherit",
-        "x-ms-return-client-request-id": "true",
-        "x-ms-type": "file",
-        "x-ms-version": "2020-06-12"
-      },
-      "RequestBody": null,
-      "StatusCode": 201,
-      "ResponseHeaders": {
-        "Content-Length": "0",
-        "Date": "Thu, 21 Jan 2021 20:37:14 GMT",
-        "ETag": "\u00220x8D8BE4C564B1721\u0022",
-        "Last-Modified": "Thu, 21 Jan 2021 20:37:14 GMT",
-        "Server": [
-          "Windows-Azure-File/1.0",
-          "Microsoft-HTTPAPI/2.0"
-        ],
-        "x-ms-client-request-id": "9ac3877d-deef-105a-d534-6d2f904659cf",
-        "x-ms-file-attributes": "Archive",
-        "x-ms-file-change-time": "2021-01-21T20:37:14.7478817Z",
-        "x-ms-file-creation-time": "2021-01-21T20:37:14.7478817Z",
+        "x-ms-file-last-write-time": "2021-01-26T19:27:37.5487119Z",
+        "x-ms-file-parent-id": "13835128424026341376",
+        "x-ms-file-permission-key": "4010187179898695473*11459378189709739967",
+        "x-ms-request-id": "c0b836a0-501a-0016-3c19-f42c15000000",
+        "x-ms-request-server-encrypted": "true",
+        "x-ms-version": "2020-06-12"
+      },
+      "ResponseBody": []
+    },
+    {
+      "RequestUri": "https://seanmcccanary3.file.core.windows.net/test-share-223f1a51-c973-5377-e92a-ed3729ec0f13/test-directory-a99025f1-eab3-e075-21f6-f7039830ca0c/test-file-a48a06b4-2653-d5cb-6030-f3311f7e7b18",
+      "RequestMethod": "PUT",
+      "RequestHeaders": {
+        "Accept": "application/xml",
+        "Authorization": "Sanitized",
+        "traceparent": "00-8f109bab02b668408a5f3e6b5160b791-e26086de31177f4b-00",
+        "User-Agent": [
+          "azsdk-net-Storage.Files.Shares/12.7.0-alpha.20210126.1",
+          "(.NET 5.0.2; Microsoft Windows 10.0.19042)"
+        ],
+        "x-ms-client-request-id": "923f3d2e-a473-4f96-2a15-76c76f3d8f6e",
+        "x-ms-content-length": "1048576",
+        "x-ms-date": "Tue, 26 Jan 2021 19:27:38 GMT",
+        "x-ms-file-attributes": "None",
+        "x-ms-file-creation-time": "Now",
+        "x-ms-file-last-write-time": "Now",
+        "x-ms-file-permission": "Inherit",
+        "x-ms-return-client-request-id": "true",
+        "x-ms-type": "file",
+        "x-ms-version": "2020-06-12"
+      },
+      "RequestBody": null,
+      "StatusCode": 201,
+      "ResponseHeaders": {
+        "Content-Length": "0",
+        "Date": "Tue, 26 Jan 2021 19:27:37 GMT",
+        "ETag": "\u00220x8D8C2307096FDFE\u0022",
+        "Last-Modified": "Tue, 26 Jan 2021 19:27:37 GMT",
+        "Server": [
+          "Windows-Azure-File/1.0",
+          "Microsoft-HTTPAPI/2.0"
+        ],
+        "x-ms-client-request-id": "923f3d2e-a473-4f96-2a15-76c76f3d8f6e",
+        "x-ms-file-attributes": "Archive",
+        "x-ms-file-change-time": "2021-01-26T19:27:37.6087550Z",
+        "x-ms-file-creation-time": "2021-01-26T19:27:37.6087550Z",
         "x-ms-file-id": "17293892937846882304",
-        "x-ms-file-last-write-time": "2021-01-21T20:37:14.7478817Z",
-        "x-ms-file-parent-id": "13835128424026341376",
-        "x-ms-file-permission-key": "4010187179898695473*11459378189709739967",
-        "x-ms-request-id": "a9768067-001a-0056-0a35-f02b2d000000",
-        "x-ms-request-server-encrypted": "true",
-        "x-ms-version": "2020-06-12"
-      },
-      "ResponseBody": []
-    },
-    {
-      "RequestUri": "https://seanmcccanary3.file.core.windows.net/test-share-68e8f4f6-b79e-5a01-8b6e-ae516a75e284/test-directory-c20581b1-4230-73b2-d773-e1199c6c7444/test-file-bf3af161-5ebf-7978-4393-a0780eca52bc",
-      "RequestMethod": "PUT",
-      "RequestHeaders": {
-        "Accept": "application/xml",
-        "Authorization": "Sanitized",
-        "traceparent": "00-29cec20aa6de91468f4cb5bce9a7d17a-41e5e911c8a7db49-00",
-        "User-Agent": [
-          "azsdk-net-Storage.Files.Shares/12.7.0-alpha.20210121.1",
-          "(.NET 5.0.2; Microsoft Windows 10.0.19042)"
-        ],
-        "x-ms-client-request-id": "3ab67df1-f54e-2b8a-2a81-9ad0e62796b7",
-        "x-ms-content-length": "1048576",
-        "x-ms-date": "Thu, 21 Jan 2021 20:37:15 GMT",
-        "x-ms-file-attributes": "None",
-        "x-ms-file-creation-time": "Now",
-        "x-ms-file-last-write-time": "Now",
-        "x-ms-file-permission": "Inherit",
-        "x-ms-return-client-request-id": "true",
-        "x-ms-type": "file",
-        "x-ms-version": "2020-06-12"
-      },
-      "RequestBody": null,
-      "StatusCode": 201,
-      "ResponseHeaders": {
-        "Content-Length": "0",
-        "Date": "Thu, 21 Jan 2021 20:37:14 GMT",
-        "ETag": "\u00220x8D8BE4C5653F256\u0022",
-        "Last-Modified": "Thu, 21 Jan 2021 20:37:14 GMT",
-        "Server": [
-          "Windows-Azure-File/1.0",
-          "Microsoft-HTTPAPI/2.0"
-        ],
-        "x-ms-client-request-id": "3ab67df1-f54e-2b8a-2a81-9ad0e62796b7",
-        "x-ms-file-attributes": "Archive",
-        "x-ms-file-change-time": "2021-01-21T20:37:14.8059222Z",
-        "x-ms-file-creation-time": "2021-01-21T20:37:14.8059222Z",
+        "x-ms-file-last-write-time": "2021-01-26T19:27:37.6087550Z",
+        "x-ms-file-parent-id": "13835128424026341376",
+        "x-ms-file-permission-key": "4010187179898695473*11459378189709739967",
+        "x-ms-request-id": "c0b836a1-501a-0016-3d19-f42c15000000",
+        "x-ms-request-server-encrypted": "true",
+        "x-ms-version": "2020-06-12"
+      },
+      "ResponseBody": []
+    },
+    {
+      "RequestUri": "https://seanmcccanary3.file.core.windows.net/test-share-223f1a51-c973-5377-e92a-ed3729ec0f13/test-directory-a99025f1-eab3-e075-21f6-f7039830ca0c/test-file-80955013-982b-dae3-6351-90abcda1ca8b",
+      "RequestMethod": "PUT",
+      "RequestHeaders": {
+        "Accept": "application/xml",
+        "Authorization": "Sanitized",
+        "traceparent": "00-a89f590d48da544491cf0421a24e472a-cd7a982bd356db4d-00",
+        "User-Agent": [
+          "azsdk-net-Storage.Files.Shares/12.7.0-alpha.20210126.1",
+          "(.NET 5.0.2; Microsoft Windows 10.0.19042)"
+        ],
+        "x-ms-client-request-id": "a38a06fe-5d29-3ab5-cd91-d35150d86755",
+        "x-ms-content-length": "1048576",
+        "x-ms-date": "Tue, 26 Jan 2021 19:27:38 GMT",
+        "x-ms-file-attributes": "None",
+        "x-ms-file-creation-time": "Now",
+        "x-ms-file-last-write-time": "Now",
+        "x-ms-file-permission": "Inherit",
+        "x-ms-return-client-request-id": "true",
+        "x-ms-type": "file",
+        "x-ms-version": "2020-06-12"
+      },
+      "RequestBody": null,
+      "StatusCode": 201,
+      "ResponseHeaders": {
+        "Content-Length": "0",
+        "Date": "Tue, 26 Jan 2021 19:27:37 GMT",
+        "ETag": "\u00220x8D8C23070A02772\u0022",
+        "Last-Modified": "Tue, 26 Jan 2021 19:27:37 GMT",
+        "Server": [
+          "Windows-Azure-File/1.0",
+          "Microsoft-HTTPAPI/2.0"
+        ],
+        "x-ms-client-request-id": "a38a06fe-5d29-3ab5-cd91-d35150d86755",
+        "x-ms-file-attributes": "Archive",
+        "x-ms-file-change-time": "2021-01-26T19:27:37.6687986Z",
+        "x-ms-file-creation-time": "2021-01-26T19:27:37.6687986Z",
         "x-ms-file-id": "9799903157902376960",
-        "x-ms-file-last-write-time": "2021-01-21T20:37:14.8059222Z",
-        "x-ms-file-parent-id": "13835128424026341376",
-        "x-ms-file-permission-key": "4010187179898695473*11459378189709739967",
-        "x-ms-request-id": "a9768068-001a-0056-0b35-f02b2d000000",
-        "x-ms-request-server-encrypted": "true",
-        "x-ms-version": "2020-06-12"
-      },
-      "ResponseBody": []
-    },
-    {
-      "RequestUri": "https://seanmcccanary3.file.core.windows.net/test-share-68e8f4f6-b79e-5a01-8b6e-ae516a75e284/test-directory-c20581b1-4230-73b2-d773-e1199c6c7444/test-file-6de2d1bb-9fa6-784f-532d-af844fcaf671",
-      "RequestMethod": "PUT",
-      "RequestHeaders": {
-        "Accept": "application/xml",
-        "Authorization": "Sanitized",
-        "traceparent": "00-32851c612d02b74b8ed5e5adbe0ab1e0-2139d07615229d49-00",
-        "User-Agent": [
-          "azsdk-net-Storage.Files.Shares/12.7.0-alpha.20210121.1",
-          "(.NET 5.0.2; Microsoft Windows 10.0.19042)"
-        ],
-        "x-ms-client-request-id": "133d6120-1f8f-a280-4e4f-1972940f3967",
-        "x-ms-content-length": "1048576",
-        "x-ms-date": "Thu, 21 Jan 2021 20:37:15 GMT",
-        "x-ms-file-attributes": "None",
-        "x-ms-file-creation-time": "Now",
-        "x-ms-file-last-write-time": "Now",
-        "x-ms-file-permission": "Inherit",
-        "x-ms-return-client-request-id": "true",
-        "x-ms-type": "file",
-        "x-ms-version": "2020-06-12"
-      },
-      "RequestBody": null,
-      "StatusCode": 201,
-      "ResponseHeaders": {
-        "Content-Length": "0",
-        "Date": "Thu, 21 Jan 2021 20:37:14 GMT",
-        "ETag": "\u00220x8D8BE4C565D69F4\u0022",
-        "Last-Modified": "Thu, 21 Jan 2021 20:37:14 GMT",
-        "Server": [
-          "Windows-Azure-File/1.0",
-          "Microsoft-HTTPAPI/2.0"
-        ],
-        "x-ms-client-request-id": "133d6120-1f8f-a280-4e4f-1972940f3967",
-        "x-ms-file-attributes": "Archive",
-        "x-ms-file-change-time": "2021-01-21T20:37:14.8679668Z",
-        "x-ms-file-creation-time": "2021-01-21T20:37:14.8679668Z",
+        "x-ms-file-last-write-time": "2021-01-26T19:27:37.6687986Z",
+        "x-ms-file-parent-id": "13835128424026341376",
+        "x-ms-file-permission-key": "4010187179898695473*11459378189709739967",
+        "x-ms-request-id": "c0b836a2-501a-0016-3e19-f42c15000000",
+        "x-ms-request-server-encrypted": "true",
+        "x-ms-version": "2020-06-12"
+      },
+      "ResponseBody": []
+    },
+    {
+      "RequestUri": "https://seanmcccanary3.file.core.windows.net/test-share-223f1a51-c973-5377-e92a-ed3729ec0f13/test-directory-a99025f1-eab3-e075-21f6-f7039830ca0c/test-file-73b0524b-b5b2-1514-9fe8-df80401c32c2",
+      "RequestMethod": "PUT",
+      "RequestHeaders": {
+        "Accept": "application/xml",
+        "Authorization": "Sanitized",
+        "traceparent": "00-cdf0ce52976009469ea2e55a7bc5b865-6639ccb9085af54c-00",
+        "User-Agent": [
+          "azsdk-net-Storage.Files.Shares/12.7.0-alpha.20210126.1",
+          "(.NET 5.0.2; Microsoft Windows 10.0.19042)"
+        ],
+        "x-ms-client-request-id": "69c94c9a-ecb3-f945-2e95-6cd85da887fc",
+        "x-ms-content-length": "1048576",
+        "x-ms-date": "Tue, 26 Jan 2021 19:27:38 GMT",
+        "x-ms-file-attributes": "None",
+        "x-ms-file-creation-time": "Now",
+        "x-ms-file-last-write-time": "Now",
+        "x-ms-file-permission": "Inherit",
+        "x-ms-return-client-request-id": "true",
+        "x-ms-type": "file",
+        "x-ms-version": "2020-06-12"
+      },
+      "RequestBody": null,
+      "StatusCode": 201,
+      "ResponseHeaders": {
+        "Content-Length": "0",
+        "Date": "Tue, 26 Jan 2021 19:27:37 GMT",
+        "ETag": "\u00220x8D8C23070AE0CAD\u0022",
+        "Last-Modified": "Tue, 26 Jan 2021 19:27:37 GMT",
+        "Server": [
+          "Windows-Azure-File/1.0",
+          "Microsoft-HTTPAPI/2.0"
+        ],
+        "x-ms-client-request-id": "69c94c9a-ecb3-f945-2e95-6cd85da887fc",
+        "x-ms-file-attributes": "Archive",
+        "x-ms-file-change-time": "2021-01-26T19:27:37.7598637Z",
+        "x-ms-file-creation-time": "2021-01-26T19:27:37.7598637Z",
         "x-ms-file-id": "14411589176329764864",
-        "x-ms-file-last-write-time": "2021-01-21T20:37:14.8679668Z",
-        "x-ms-file-parent-id": "13835128424026341376",
-        "x-ms-file-permission-key": "4010187179898695473*11459378189709739967",
-        "x-ms-request-id": "a9768069-001a-0056-0c35-f02b2d000000",
-        "x-ms-request-server-encrypted": "true",
-        "x-ms-version": "2020-06-12"
-      },
-      "ResponseBody": []
-    },
-    {
-      "RequestUri": "https://seanmcccanary3.file.core.windows.net/test-share-68e8f4f6-b79e-5a01-8b6e-ae516a75e284/test-directory-c20581b1-4230-73b2-d773-e1199c6c7444/test-file-cf5969b9-c2e4-24e7-1e6e-7de8f1d550be",
-      "RequestMethod": "PUT",
-      "RequestHeaders": {
-        "Accept": "application/xml",
-        "Authorization": "Sanitized",
-        "traceparent": "00-8f7d363f8a54a74ab421f1f92f05fc95-6b830950bdb83e4a-00",
-        "User-Agent": [
-          "azsdk-net-Storage.Files.Shares/12.7.0-alpha.20210121.1",
-          "(.NET 5.0.2; Microsoft Windows 10.0.19042)"
-        ],
-        "x-ms-client-request-id": "85b05660-83e9-fe27-f7da-e504a0d7ba98",
-        "x-ms-content-length": "1048576",
-        "x-ms-date": "Thu, 21 Jan 2021 20:37:15 GMT",
-        "x-ms-file-attributes": "None",
-        "x-ms-file-creation-time": "Now",
-        "x-ms-file-last-write-time": "Now",
-        "x-ms-file-permission": "Inherit",
-        "x-ms-return-client-request-id": "true",
-        "x-ms-type": "file",
-        "x-ms-version": "2020-06-12"
-      },
-      "RequestBody": null,
-      "StatusCode": 201,
-      "ResponseHeaders": {
-        "Content-Length": "0",
-        "Date": "Thu, 21 Jan 2021 20:37:14 GMT",
-        "ETag": "\u00220x8D8BE4C56664532\u0022",
-        "Last-Modified": "Thu, 21 Jan 2021 20:37:14 GMT",
-        "Server": [
-          "Windows-Azure-File/1.0",
-          "Microsoft-HTTPAPI/2.0"
-        ],
-        "x-ms-client-request-id": "85b05660-83e9-fe27-f7da-e504a0d7ba98",
-        "x-ms-file-attributes": "Archive",
-        "x-ms-file-change-time": "2021-01-21T20:37:14.9260082Z",
-        "x-ms-file-creation-time": "2021-01-21T20:37:14.9260082Z",
+        "x-ms-file-last-write-time": "2021-01-26T19:27:37.7598637Z",
+        "x-ms-file-parent-id": "13835128424026341376",
+        "x-ms-file-permission-key": "4010187179898695473*11459378189709739967",
+        "x-ms-request-id": "c0b836a3-501a-0016-3f19-f42c15000000",
+        "x-ms-request-server-encrypted": "true",
+        "x-ms-version": "2020-06-12"
+      },
+      "ResponseBody": []
+    },
+    {
+      "RequestUri": "https://seanmcccanary3.file.core.windows.net/test-share-223f1a51-c973-5377-e92a-ed3729ec0f13/test-directory-a99025f1-eab3-e075-21f6-f7039830ca0c/test-file-7e99b6d1-67c0-1b17-22af-4101952007bf",
+      "RequestMethod": "PUT",
+      "RequestHeaders": {
+        "Accept": "application/xml",
+        "Authorization": "Sanitized",
+        "traceparent": "00-58a75c2bd060e54f8707974a848919c9-d4dd97e065585943-00",
+        "User-Agent": [
+          "azsdk-net-Storage.Files.Shares/12.7.0-alpha.20210126.1",
+          "(.NET 5.0.2; Microsoft Windows 10.0.19042)"
+        ],
+        "x-ms-client-request-id": "04b68ee2-fd0e-c4a1-e255-ac3b17e4a09a",
+        "x-ms-content-length": "1048576",
+        "x-ms-date": "Tue, 26 Jan 2021 19:27:38 GMT",
+        "x-ms-file-attributes": "None",
+        "x-ms-file-creation-time": "Now",
+        "x-ms-file-last-write-time": "Now",
+        "x-ms-file-permission": "Inherit",
+        "x-ms-return-client-request-id": "true",
+        "x-ms-type": "file",
+        "x-ms-version": "2020-06-12"
+      },
+      "RequestBody": null,
+      "StatusCode": 201,
+      "ResponseHeaders": {
+        "Content-Length": "0",
+        "Date": "Tue, 26 Jan 2021 19:27:37 GMT",
+        "ETag": "\u00220x8D8C23070B7F98E\u0022",
+        "Last-Modified": "Tue, 26 Jan 2021 19:27:37 GMT",
+        "Server": [
+          "Windows-Azure-File/1.0",
+          "Microsoft-HTTPAPI/2.0"
+        ],
+        "x-ms-client-request-id": "04b68ee2-fd0e-c4a1-e255-ac3b17e4a09a",
+        "x-ms-file-attributes": "Archive",
+        "x-ms-file-change-time": "2021-01-26T19:27:37.8249102Z",
+        "x-ms-file-creation-time": "2021-01-26T19:27:37.8249102Z",
         "x-ms-file-id": "12105746167116070912",
-        "x-ms-file-last-write-time": "2021-01-21T20:37:14.9260082Z",
-        "x-ms-file-parent-id": "13835128424026341376",
-        "x-ms-file-permission-key": "4010187179898695473*11459378189709739967",
-        "x-ms-request-id": "a976806b-001a-0056-0d35-f02b2d000000",
-        "x-ms-request-server-encrypted": "true",
-        "x-ms-version": "2020-06-12"
-      },
-      "ResponseBody": []
-    },
-    {
-      "RequestUri": "https://seanmcccanary3.file.core.windows.net/test-share-68e8f4f6-b79e-5a01-8b6e-ae516a75e284/test-directory-c20581b1-4230-73b2-d773-e1199c6c7444/test-file-34c810b9-be56-c207-a1c1-6b92aff32979",
-      "RequestMethod": "PUT",
-      "RequestHeaders": {
-        "Accept": "application/xml",
-        "Authorization": "Sanitized",
-        "traceparent": "00-a614ae1c39fb5b41a1ed44502f4c192c-006eb054d5773d4b-00",
-        "User-Agent": [
-          "azsdk-net-Storage.Files.Shares/12.7.0-alpha.20210121.1",
-          "(.NET 5.0.2; Microsoft Windows 10.0.19042)"
-        ],
-        "x-ms-client-request-id": "3d11b751-b45f-db7e-d175-7f3bfcb2985c",
-        "x-ms-content-length": "1048576",
-        "x-ms-date": "Thu, 21 Jan 2021 20:37:15 GMT",
-        "x-ms-file-attributes": "None",
-        "x-ms-file-creation-time": "Now",
-        "x-ms-file-last-write-time": "Now",
-        "x-ms-file-permission": "Inherit",
-        "x-ms-return-client-request-id": "true",
-        "x-ms-type": "file",
-        "x-ms-version": "2020-06-12"
-      },
-      "RequestBody": null,
-      "StatusCode": 201,
-      "ResponseHeaders": {
-        "Content-Length": "0",
-        "Date": "Thu, 21 Jan 2021 20:37:14 GMT",
-        "ETag": "\u00220x8D8BE4C56720717\u0022",
-        "Last-Modified": "Thu, 21 Jan 2021 20:37:15 GMT",
-        "Server": [
-          "Windows-Azure-File/1.0",
-          "Microsoft-HTTPAPI/2.0"
-        ],
-        "x-ms-client-request-id": "3d11b751-b45f-db7e-d175-7f3bfcb2985c",
-        "x-ms-file-attributes": "Archive",
-        "x-ms-file-change-time": "2021-01-21T20:37:15.0030615Z",
-        "x-ms-file-creation-time": "2021-01-21T20:37:15.0030615Z",
+        "x-ms-file-last-write-time": "2021-01-26T19:27:37.8249102Z",
+        "x-ms-file-parent-id": "13835128424026341376",
+        "x-ms-file-permission-key": "4010187179898695473*11459378189709739967",
+        "x-ms-request-id": "c0b836a4-501a-0016-4019-f42c15000000",
+        "x-ms-request-server-encrypted": "true",
+        "x-ms-version": "2020-06-12"
+      },
+      "ResponseBody": []
+    },
+    {
+      "RequestUri": "https://seanmcccanary3.file.core.windows.net/test-share-223f1a51-c973-5377-e92a-ed3729ec0f13/test-directory-a99025f1-eab3-e075-21f6-f7039830ca0c/test-file-cce66865-08cd-5e66-3b80-e142b9629946",
+      "RequestMethod": "PUT",
+      "RequestHeaders": {
+        "Accept": "application/xml",
+        "Authorization": "Sanitized",
+        "traceparent": "00-407bafb42764344ba41fe3b44f24b982-0177d32c70b74947-00",
+        "User-Agent": [
+          "azsdk-net-Storage.Files.Shares/12.7.0-alpha.20210126.1",
+          "(.NET 5.0.2; Microsoft Windows 10.0.19042)"
+        ],
+        "x-ms-client-request-id": "cff5642f-83f2-cced-d95b-9640f31d6265",
+        "x-ms-content-length": "1048576",
+        "x-ms-date": "Tue, 26 Jan 2021 19:27:38 GMT",
+        "x-ms-file-attributes": "None",
+        "x-ms-file-creation-time": "Now",
+        "x-ms-file-last-write-time": "Now",
+        "x-ms-file-permission": "Inherit",
+        "x-ms-return-client-request-id": "true",
+        "x-ms-type": "file",
+        "x-ms-version": "2020-06-12"
+      },
+      "RequestBody": null,
+      "StatusCode": 201,
+      "ResponseHeaders": {
+        "Content-Length": "0",
+        "Date": "Tue, 26 Jan 2021 19:27:37 GMT",
+        "ETag": "\u00220x8D8C23070C0D4CA\u0022",
+        "Last-Modified": "Tue, 26 Jan 2021 19:27:37 GMT",
+        "Server": [
+          "Windows-Azure-File/1.0",
+          "Microsoft-HTTPAPI/2.0"
+        ],
+        "x-ms-client-request-id": "cff5642f-83f2-cced-d95b-9640f31d6265",
+        "x-ms-file-attributes": "Archive",
+        "x-ms-file-change-time": "2021-01-26T19:27:37.8829514Z",
+        "x-ms-file-creation-time": "2021-01-26T19:27:37.8829514Z",
         "x-ms-file-id": "16717432185543458816",
-        "x-ms-file-last-write-time": "2021-01-21T20:37:15.0030615Z",
-        "x-ms-file-parent-id": "13835128424026341376",
-        "x-ms-file-permission-key": "4010187179898695473*11459378189709739967",
-        "x-ms-request-id": "a976806c-001a-0056-0e35-f02b2d000000",
-        "x-ms-request-server-encrypted": "true",
-        "x-ms-version": "2020-06-12"
-      },
-      "ResponseBody": []
-    },
-    {
-      "RequestUri": "https://seanmcccanary3.file.core.windows.net/test-share-68e8f4f6-b79e-5a01-8b6e-ae516a75e284/test-directory-c20581b1-4230-73b2-d773-e1199c6c7444/test-file-a4bf2e9d-8370-f9d7-eabd-4f372167877d?restype=directory",
-      "RequestMethod": "PUT",
-      "RequestHeaders": {
-        "Accept": "application/xml",
-        "Authorization": "Sanitized",
-        "traceparent": "00-6e84f6092b49ff498d8dba00dea27529-ef22ad5b2b804f46-00",
-        "User-Agent": [
-          "azsdk-net-Storage.Files.Shares/12.7.0-alpha.20210121.1",
-          "(.NET 5.0.2; Microsoft Windows 10.0.19042)"
-        ],
-        "x-ms-client-request-id": "e8b22621-7dc5-b439-25c0-62df29f342f8",
-        "x-ms-date": "Thu, 21 Jan 2021 20:37:15 GMT",
-        "x-ms-file-attributes": "None",
-        "x-ms-file-creation-time": "Now",
-        "x-ms-file-last-write-time": "Now",
-        "x-ms-file-permission": "Inherit",
-        "x-ms-return-client-request-id": "true",
-        "x-ms-version": "2020-06-12"
-      },
-      "RequestBody": null,
-      "StatusCode": 201,
-      "ResponseHeaders": {
-        "Content-Length": "0",
-        "Date": "Thu, 21 Jan 2021 20:37:15 GMT",
-        "ETag": "\u00220x8D8BE4C567C1B0D\u0022",
-        "Last-Modified": "Thu, 21 Jan 2021 20:37:15 GMT",
-        "Server": [
-          "Windows-Azure-File/1.0",
-          "Microsoft-HTTPAPI/2.0"
-        ],
-        "x-ms-client-request-id": "e8b22621-7dc5-b439-25c0-62df29f342f8",
+        "x-ms-file-last-write-time": "2021-01-26T19:27:37.8829514Z",
+        "x-ms-file-parent-id": "13835128424026341376",
+        "x-ms-file-permission-key": "4010187179898695473*11459378189709739967",
+        "x-ms-request-id": "c0b836a5-501a-0016-4119-f42c15000000",
+        "x-ms-request-server-encrypted": "true",
+        "x-ms-version": "2020-06-12"
+      },
+      "ResponseBody": []
+    },
+    {
+      "RequestUri": "https://seanmcccanary3.file.core.windows.net/test-share-223f1a51-c973-5377-e92a-ed3729ec0f13/test-directory-a99025f1-eab3-e075-21f6-f7039830ca0c/test-file-17d9ce1e-4c07-e4ca-3b94-500273127f7e?restype=directory",
+      "RequestMethod": "PUT",
+      "RequestHeaders": {
+        "Accept": "application/xml",
+        "Authorization": "Sanitized",
+        "traceparent": "00-86fa69423b62e94f9ea91f0b62677880-356d853e17adbd47-00",
+        "User-Agent": [
+          "azsdk-net-Storage.Files.Shares/12.7.0-alpha.20210126.1",
+          "(.NET 5.0.2; Microsoft Windows 10.0.19042)"
+        ],
+        "x-ms-client-request-id": "b20bf1fc-d1ef-5ca8-d3a9-804a9f6d07d6",
+        "x-ms-date": "Tue, 26 Jan 2021 19:27:38 GMT",
+        "x-ms-file-attributes": "None",
+        "x-ms-file-creation-time": "Now",
+        "x-ms-file-last-write-time": "Now",
+        "x-ms-file-permission": "Inherit",
+        "x-ms-return-client-request-id": "true",
+        "x-ms-version": "2020-06-12"
+      },
+      "RequestBody": null,
+      "StatusCode": 201,
+      "ResponseHeaders": {
+        "Content-Length": "0",
+        "Date": "Tue, 26 Jan 2021 19:27:37 GMT",
+        "ETag": "\u00220x8D8C23070CAC1B4\u0022",
+        "Last-Modified": "Tue, 26 Jan 2021 19:27:37 GMT",
+        "Server": [
+          "Windows-Azure-File/1.0",
+          "Microsoft-HTTPAPI/2.0"
+        ],
+        "x-ms-client-request-id": "b20bf1fc-d1ef-5ca8-d3a9-804a9f6d07d6",
         "x-ms-file-attributes": "Directory",
-        "x-ms-file-change-time": "2021-01-21T20:37:15.0691085Z",
-        "x-ms-file-creation-time": "2021-01-21T20:37:15.0691085Z",
+        "x-ms-file-change-time": "2021-01-26T19:27:37.9479988Z",
+        "x-ms-file-creation-time": "2021-01-26T19:27:37.9479988Z",
         "x-ms-file-id": "10952824662509223936",
-        "x-ms-file-last-write-time": "2021-01-21T20:37:15.0691085Z",
+        "x-ms-file-last-write-time": "2021-01-26T19:27:37.9479988Z",
         "x-ms-file-parent-id": "13835128424026341376",
         "x-ms-file-permission-key": "17860367565182308406*11459378189709739967",
-        "x-ms-request-id": "a976806d-001a-0056-0f35-f02b2d000000",
-        "x-ms-request-server-encrypted": "true",
-        "x-ms-version": "2020-06-12"
-      },
-      "ResponseBody": []
-    },
-    {
-      "RequestUri": "https://seanmcccanary3.file.core.windows.net/test-share-68e8f4f6-b79e-5a01-8b6e-ae516a75e284/test-directory-c20581b1-4230-73b2-d773-e1199c6c7444/test-file-3ecaf1dc-c101-fa1a-6297-2e225654752a?restype=directory",
-      "RequestMethod": "PUT",
-      "RequestHeaders": {
-        "Accept": "application/xml",
-        "Authorization": "Sanitized",
-        "traceparent": "00-17bfa18366205446a3d2bae740299430-4c037bb3a93cf548-00",
-        "User-Agent": [
-          "azsdk-net-Storage.Files.Shares/12.7.0-alpha.20210121.1",
-          "(.NET 5.0.2; Microsoft Windows 10.0.19042)"
-        ],
-        "x-ms-client-request-id": "d51a5c03-afff-2f96-c18e-1f32662c8e34",
-        "x-ms-date": "Thu, 21 Jan 2021 20:37:15 GMT",
-        "x-ms-file-attributes": "None",
-        "x-ms-file-creation-time": "Now",
-        "x-ms-file-last-write-time": "Now",
-        "x-ms-file-permission": "Inherit",
-        "x-ms-return-client-request-id": "true",
-        "x-ms-version": "2020-06-12"
-      },
-      "RequestBody": null,
-      "StatusCode": 201,
-      "ResponseHeaders": {
-        "Content-Length": "0",
-        "Date": "Thu, 21 Jan 2021 20:37:15 GMT",
-        "ETag": "\u00220x8D8BE4C568480FF\u0022",
-        "Last-Modified": "Thu, 21 Jan 2021 20:37:15 GMT",
-        "Server": [
-          "Windows-Azure-File/1.0",
-          "Microsoft-HTTPAPI/2.0"
-        ],
-        "x-ms-client-request-id": "d51a5c03-afff-2f96-c18e-1f32662c8e34",
+        "x-ms-request-id": "c0b836a6-501a-0016-4219-f42c15000000",
+        "x-ms-request-server-encrypted": "true",
+        "x-ms-version": "2020-06-12"
+      },
+      "ResponseBody": []
+    },
+    {
+      "RequestUri": "https://seanmcccanary3.file.core.windows.net/test-share-223f1a51-c973-5377-e92a-ed3729ec0f13/test-directory-a99025f1-eab3-e075-21f6-f7039830ca0c/test-file-d71a1fe1-6535-c9f4-503b-424085d462bf?restype=directory",
+      "RequestMethod": "PUT",
+      "RequestHeaders": {
+        "Accept": "application/xml",
+        "Authorization": "Sanitized",
+        "traceparent": "00-9d4fe8eb0bc01a43b7c48075ac7c47d1-886482e1a0157440-00",
+        "User-Agent": [
+          "azsdk-net-Storage.Files.Shares/12.7.0-alpha.20210126.1",
+          "(.NET 5.0.2; Microsoft Windows 10.0.19042)"
+        ],
+        "x-ms-client-request-id": "02443623-af12-1a75-1c86-0c538c170c72",
+        "x-ms-date": "Tue, 26 Jan 2021 19:27:38 GMT",
+        "x-ms-file-attributes": "None",
+        "x-ms-file-creation-time": "Now",
+        "x-ms-file-last-write-time": "Now",
+        "x-ms-file-permission": "Inherit",
+        "x-ms-return-client-request-id": "true",
+        "x-ms-version": "2020-06-12"
+      },
+      "RequestBody": null,
+      "StatusCode": 201,
+      "ResponseHeaders": {
+        "Content-Length": "0",
+        "Date": "Tue, 26 Jan 2021 19:27:37 GMT",
+        "ETag": "\u00220x8D8C23070D57206\u0022",
+        "Last-Modified": "Tue, 26 Jan 2021 19:27:38 GMT",
+        "Server": [
+          "Windows-Azure-File/1.0",
+          "Microsoft-HTTPAPI/2.0"
+        ],
+        "x-ms-client-request-id": "02443623-af12-1a75-1c86-0c538c170c72",
         "x-ms-file-attributes": "Directory",
-        "x-ms-file-change-time": "2021-01-21T20:37:15.1241471Z",
-        "x-ms-file-creation-time": "2021-01-21T20:37:15.1241471Z",
+        "x-ms-file-change-time": "2021-01-26T19:27:38.0180486Z",
+        "x-ms-file-creation-time": "2021-01-26T19:27:38.0180486Z",
         "x-ms-file-id": "15564510680936611840",
-        "x-ms-file-last-write-time": "2021-01-21T20:37:15.1241471Z",
+        "x-ms-file-last-write-time": "2021-01-26T19:27:38.0180486Z",
         "x-ms-file-parent-id": "13835128424026341376",
         "x-ms-file-permission-key": "17860367565182308406*11459378189709739967",
-        "x-ms-request-id": "a976806e-001a-0056-1035-f02b2d000000",
-        "x-ms-request-server-encrypted": "true",
-        "x-ms-version": "2020-06-12"
-      },
-      "ResponseBody": []
-    },
-    {
-      "RequestUri": "https://seanmcccanary3.file.core.windows.net/test-share-68e8f4f6-b79e-5a01-8b6e-ae516a75e284/test-directory-c20581b1-4230-73b2-d773-e1199c6c7444/test-file-c24a0345-ac16-364e-39cf-4a996ed0a039?restype=directory",
-      "RequestMethod": "PUT",
-      "RequestHeaders": {
-        "Accept": "application/xml",
-        "Authorization": "Sanitized",
-        "traceparent": "00-2e7b2af246b98f44a90024f1ab6a6918-0d8ec028adcb6f4e-00",
-        "User-Agent": [
-          "azsdk-net-Storage.Files.Shares/12.7.0-alpha.20210121.1",
-          "(.NET 5.0.2; Microsoft Windows 10.0.19042)"
-        ],
-        "x-ms-client-request-id": "ccdc9088-6dd9-bdf9-ed4c-d0035497227d",
-        "x-ms-date": "Thu, 21 Jan 2021 20:37:15 GMT",
-        "x-ms-file-attributes": "None",
-        "x-ms-file-creation-time": "Now",
-        "x-ms-file-last-write-time": "Now",
-        "x-ms-file-permission": "Inherit",
-        "x-ms-return-client-request-id": "true",
-        "x-ms-version": "2020-06-12"
-      },
-      "RequestBody": null,
-      "StatusCode": 201,
-      "ResponseHeaders": {
-        "Content-Length": "0",
-        "Date": "Thu, 21 Jan 2021 20:37:15 GMT",
-        "ETag": "\u00220x8D8BE4C568E6DD8\u0022",
-        "Last-Modified": "Thu, 21 Jan 2021 20:37:15 GMT",
-        "Server": [
-          "Windows-Azure-File/1.0",
-          "Microsoft-HTTPAPI/2.0"
-        ],
-        "x-ms-client-request-id": "ccdc9088-6dd9-bdf9-ed4c-d0035497227d",
+        "x-ms-request-id": "c0b836a7-501a-0016-4319-f42c15000000",
+        "x-ms-request-server-encrypted": "true",
+        "x-ms-version": "2020-06-12"
+      },
+      "ResponseBody": []
+    },
+    {
+      "RequestUri": "https://seanmcccanary3.file.core.windows.net/test-share-223f1a51-c973-5377-e92a-ed3729ec0f13/test-directory-a99025f1-eab3-e075-21f6-f7039830ca0c/test-file-c7e3fa16-f046-19b7-9e01-9139b763ea28?restype=directory",
+      "RequestMethod": "PUT",
+      "RequestHeaders": {
+        "Accept": "application/xml",
+        "Authorization": "Sanitized",
+        "traceparent": "00-5667b9f381c7d2419181f02a09b627b2-6adf8b25cf932947-00",
+        "User-Agent": [
+          "azsdk-net-Storage.Files.Shares/12.7.0-alpha.20210126.1",
+          "(.NET 5.0.2; Microsoft Windows 10.0.19042)"
+        ],
+        "x-ms-client-request-id": "692621bb-0529-3dc4-4420-ab1a6c6b95ea",
+        "x-ms-date": "Tue, 26 Jan 2021 19:27:38 GMT",
+        "x-ms-file-attributes": "None",
+        "x-ms-file-creation-time": "Now",
+        "x-ms-file-last-write-time": "Now",
+        "x-ms-file-permission": "Inherit",
+        "x-ms-return-client-request-id": "true",
+        "x-ms-version": "2020-06-12"
+      },
+      "RequestBody": null,
+      "StatusCode": 201,
+      "ResponseHeaders": {
+        "Content-Length": "0",
+        "Date": "Tue, 26 Jan 2021 19:27:37 GMT",
+        "ETag": "\u00220x8D8C23070DE7461\u0022",
+        "Last-Modified": "Tue, 26 Jan 2021 19:27:38 GMT",
+        "Server": [
+          "Windows-Azure-File/1.0",
+          "Microsoft-HTTPAPI/2.0"
+        ],
+        "x-ms-client-request-id": "692621bb-0529-3dc4-4420-ab1a6c6b95ea",
         "x-ms-file-attributes": "Directory",
-        "x-ms-file-change-time": "2021-01-21T20:37:15.1891928Z",
-        "x-ms-file-creation-time": "2021-01-21T20:37:15.1891928Z",
+        "x-ms-file-change-time": "2021-01-26T19:27:38.0770913Z",
+        "x-ms-file-creation-time": "2021-01-26T19:27:38.0770913Z",
         "x-ms-file-id": "13258667671722917888",
-        "x-ms-file-last-write-time": "2021-01-21T20:37:15.1891928Z",
+        "x-ms-file-last-write-time": "2021-01-26T19:27:38.0770913Z",
         "x-ms-file-parent-id": "13835128424026341376",
         "x-ms-file-permission-key": "17860367565182308406*11459378189709739967",
-        "x-ms-request-id": "a976806f-001a-0056-1135-f02b2d000000",
-        "x-ms-request-server-encrypted": "true",
-        "x-ms-version": "2020-06-12"
-      },
-      "ResponseBody": []
-    },
-    {
-      "RequestUri": "https://seanmcccanary3.file.core.windows.net/test-share-68e8f4f6-b79e-5a01-8b6e-ae516a75e284/test-directory-c20581b1-4230-73b2-d773-e1199c6c7444/test-file-beb5ed3a-eb28-db78-13c4-42d854b5a295?restype=directory",
-      "RequestMethod": "PUT",
-      "RequestHeaders": {
-        "Accept": "application/xml",
-        "Authorization": "Sanitized",
-        "traceparent": "00-b67b7ebd241d354e9749afb83969ada3-bf5e0024e1687542-00",
-        "User-Agent": [
-          "azsdk-net-Storage.Files.Shares/12.7.0-alpha.20210121.1",
-          "(.NET 5.0.2; Microsoft Windows 10.0.19042)"
-        ],
-        "x-ms-client-request-id": "d5a993b4-c250-c05b-e9ba-31370f8d58c5",
-        "x-ms-date": "Thu, 21 Jan 2021 20:37:15 GMT",
-        "x-ms-file-attributes": "None",
-        "x-ms-file-creation-time": "Now",
-        "x-ms-file-last-write-time": "Now",
-        "x-ms-file-permission": "Inherit",
-        "x-ms-return-client-request-id": "true",
-        "x-ms-version": "2020-06-12"
-      },
-      "RequestBody": null,
-      "StatusCode": 201,
-      "ResponseHeaders": {
-        "Content-Length": "0",
-        "Date": "Thu, 21 Jan 2021 20:37:15 GMT",
-        "ETag": "\u00220x8D8BE4C56979744\u0022",
-        "Last-Modified": "Thu, 21 Jan 2021 20:37:15 GMT",
-        "Server": [
-          "Windows-Azure-File/1.0",
-          "Microsoft-HTTPAPI/2.0"
-        ],
-        "x-ms-client-request-id": "d5a993b4-c250-c05b-e9ba-31370f8d58c5",
+        "x-ms-request-id": "c0b836a8-501a-0016-4419-f42c15000000",
+        "x-ms-request-server-encrypted": "true",
+        "x-ms-version": "2020-06-12"
+      },
+      "ResponseBody": []
+    },
+    {
+      "RequestUri": "https://seanmcccanary3.file.core.windows.net/test-share-223f1a51-c973-5377-e92a-ed3729ec0f13/test-directory-a99025f1-eab3-e075-21f6-f7039830ca0c/test-file-99616200-c248-b811-d90f-c6cb098a5e66?restype=directory",
+      "RequestMethod": "PUT",
+      "RequestHeaders": {
+        "Accept": "application/xml",
+        "Authorization": "Sanitized",
+        "traceparent": "00-ef02d2ec469cf4439e2ea75f7ccded68-cc0f54318a0fe44c-00",
+        "User-Agent": [
+          "azsdk-net-Storage.Files.Shares/12.7.0-alpha.20210126.1",
+          "(.NET 5.0.2; Microsoft Windows 10.0.19042)"
+        ],
+        "x-ms-client-request-id": "6b97689d-a3f1-ae49-7593-df1ec3a416c8",
+        "x-ms-date": "Tue, 26 Jan 2021 19:27:38 GMT",
+        "x-ms-file-attributes": "None",
+        "x-ms-file-creation-time": "Now",
+        "x-ms-file-last-write-time": "Now",
+        "x-ms-file-permission": "Inherit",
+        "x-ms-return-client-request-id": "true",
+        "x-ms-version": "2020-06-12"
+      },
+      "RequestBody": null,
+      "StatusCode": 201,
+      "ResponseHeaders": {
+        "Content-Length": "0",
+        "Date": "Tue, 26 Jan 2021 19:27:37 GMT",
+        "ETag": "\u00220x8D8C23070E8614A\u0022",
+        "Last-Modified": "Tue, 26 Jan 2021 19:27:38 GMT",
+        "Server": [
+          "Windows-Azure-File/1.0",
+          "Microsoft-HTTPAPI/2.0"
+        ],
+        "x-ms-client-request-id": "6b97689d-a3f1-ae49-7593-df1ec3a416c8",
         "x-ms-file-attributes": "Directory",
-        "x-ms-file-change-time": "2021-01-21T20:37:15.2492356Z",
-        "x-ms-file-creation-time": "2021-01-21T20:37:15.2492356Z",
+        "x-ms-file-change-time": "2021-01-26T19:27:38.1421386Z",
+        "x-ms-file-creation-time": "2021-01-26T19:27:38.1421386Z",
         "x-ms-file-id": "17870353690150305792",
-        "x-ms-file-last-write-time": "2021-01-21T20:37:15.2492356Z",
+        "x-ms-file-last-write-time": "2021-01-26T19:27:38.1421386Z",
         "x-ms-file-parent-id": "13835128424026341376",
         "x-ms-file-permission-key": "17860367565182308406*11459378189709739967",
-        "x-ms-request-id": "a9768070-001a-0056-1235-f02b2d000000",
-        "x-ms-request-server-encrypted": "true",
-        "x-ms-version": "2020-06-12"
-      },
-      "ResponseBody": []
-    },
-    {
-      "RequestUri": "https://seanmcccanary3.file.core.windows.net/test-share-68e8f4f6-b79e-5a01-8b6e-ae516a75e284/test-directory-c20581b1-4230-73b2-d773-e1199c6c7444/test-file-1df22548-c51c-3067-a393-053177818b91?restype=directory",
-      "RequestMethod": "PUT",
-      "RequestHeaders": {
-        "Accept": "application/xml",
-        "Authorization": "Sanitized",
-        "traceparent": "00-8308cebbf79050489b81d3aa8b6ecba3-ae0f547268e3bc41-00",
-        "User-Agent": [
-          "azsdk-net-Storage.Files.Shares/12.7.0-alpha.20210121.1",
-          "(.NET 5.0.2; Microsoft Windows 10.0.19042)"
-        ],
-        "x-ms-client-request-id": "c14e5985-4ced-082d-85ff-0e67e716133e",
-        "x-ms-date": "Thu, 21 Jan 2021 20:37:15 GMT",
-        "x-ms-file-attributes": "None",
-        "x-ms-file-creation-time": "Now",
-        "x-ms-file-last-write-time": "Now",
-        "x-ms-file-permission": "Inherit",
-        "x-ms-return-client-request-id": "true",
-        "x-ms-version": "2020-06-12"
-      },
-      "RequestBody": null,
-      "StatusCode": 201,
-      "ResponseHeaders": {
-        "Content-Length": "0",
-        "Date": "Thu, 21 Jan 2021 20:37:15 GMT",
-        "ETag": "\u00220x8D8BE4C56A1AB2D\u0022",
-        "Last-Modified": "Thu, 21 Jan 2021 20:37:15 GMT",
-        "Server": [
-          "Windows-Azure-File/1.0",
-          "Microsoft-HTTPAPI/2.0"
-        ],
-        "x-ms-client-request-id": "c14e5985-4ced-082d-85ff-0e67e716133e",
+        "x-ms-request-id": "c0b836a9-501a-0016-4519-f42c15000000",
+        "x-ms-request-server-encrypted": "true",
+        "x-ms-version": "2020-06-12"
+      },
+      "ResponseBody": []
+    },
+    {
+      "RequestUri": "https://seanmcccanary3.file.core.windows.net/test-share-223f1a51-c973-5377-e92a-ed3729ec0f13/test-directory-a99025f1-eab3-e075-21f6-f7039830ca0c/test-file-79ec9031-b82f-f138-6701-3933d4bb11ec?restype=directory",
+      "RequestMethod": "PUT",
+      "RequestHeaders": {
+        "Accept": "application/xml",
+        "Authorization": "Sanitized",
+        "traceparent": "00-d2e8ec53c665954fa30f7befca7e9e5e-327a3ac63fc2d849-00",
+        "User-Agent": [
+          "azsdk-net-Storage.Files.Shares/12.7.0-alpha.20210126.1",
+          "(.NET 5.0.2; Microsoft Windows 10.0.19042)"
+        ],
+        "x-ms-client-request-id": "037d00e8-2ad3-98f9-33d4-c4caeb01f0d2",
+        "x-ms-date": "Tue, 26 Jan 2021 19:27:38 GMT",
+        "x-ms-file-attributes": "None",
+        "x-ms-file-creation-time": "Now",
+        "x-ms-file-last-write-time": "Now",
+        "x-ms-file-permission": "Inherit",
+        "x-ms-return-client-request-id": "true",
+        "x-ms-version": "2020-06-12"
+      },
+      "RequestBody": null,
+      "StatusCode": 201,
+      "ResponseHeaders": {
+        "Content-Length": "0",
+        "Date": "Tue, 26 Jan 2021 19:27:37 GMT",
+        "ETag": "\u00220x8D8C23070F27540\u0022",
+        "Last-Modified": "Tue, 26 Jan 2021 19:27:38 GMT",
+        "Server": [
+          "Windows-Azure-File/1.0",
+          "Microsoft-HTTPAPI/2.0"
+        ],
+        "x-ms-client-request-id": "037d00e8-2ad3-98f9-33d4-c4caeb01f0d2",
         "x-ms-file-attributes": "Directory",
-        "x-ms-file-change-time": "2021-01-21T20:37:15.3152813Z",
-        "x-ms-file-creation-time": "2021-01-21T20:37:15.3152813Z",
+        "x-ms-file-change-time": "2021-01-26T19:27:38.2081856Z",
+        "x-ms-file-creation-time": "2021-01-26T19:27:38.2081856Z",
         "x-ms-file-id": "9511672781750665216",
-        "x-ms-file-last-write-time": "2021-01-21T20:37:15.3152813Z",
+        "x-ms-file-last-write-time": "2021-01-26T19:27:38.2081856Z",
         "x-ms-file-parent-id": "13835128424026341376",
         "x-ms-file-permission-key": "17860367565182308406*11459378189709739967",
-        "x-ms-request-id": "a9768071-001a-0056-1335-f02b2d000000",
-        "x-ms-request-server-encrypted": "true",
-        "x-ms-version": "2020-06-12"
-      },
-      "ResponseBody": []
-    },
-    {
-      "RequestUri": "https://seanmcccanary3.file.core.windows.net/test-share-68e8f4f6-b79e-5a01-8b6e-ae516a75e284/test-directory-c20581b1-4230-73b2-d773-e1199c6c7444?restype=directory\u0026comp=list",
+        "x-ms-request-id": "c0b836aa-501a-0016-4619-f42c15000000",
+        "x-ms-request-server-encrypted": "true",
+        "x-ms-version": "2020-06-12"
+      },
+      "ResponseBody": []
+    },
+    {
+      "RequestUri": "https://seanmcccanary3.file.core.windows.net/test-share-223f1a51-c973-5377-e92a-ed3729ec0f13/test-directory-a99025f1-eab3-e075-21f6-f7039830ca0c?restype=directory\u0026comp=list",
       "RequestMethod": "GET",
       "RequestHeaders": {
         "Accept": "application/xml",
         "Authorization": "Sanitized",
-        "traceparent": "00-e7c705b801782149b253be2379440d7c-eafaaa27af554f4d-00",
-        "User-Agent": [
-          "azsdk-net-Storage.Files.Shares/12.7.0-alpha.20210121.1",
-          "(.NET 5.0.2; Microsoft Windows 10.0.19042)"
-        ],
-        "x-ms-client-request-id": "b5b26d6e-973f-bbd7-9398-018cd302882b",
-        "x-ms-date": "Thu, 21 Jan 2021 20:37:15 GMT",
+        "traceparent": "00-7a3ad428545e1d40b00a70773daa98c8-628116329c89fb4f-00",
+        "User-Agent": [
+          "azsdk-net-Storage.Files.Shares/12.7.0-alpha.20210126.1",
+          "(.NET 5.0.2; Microsoft Windows 10.0.19042)"
+        ],
+        "x-ms-client-request-id": "c2356a55-1227-28f5-ccd1-3319eb7b04ff",
+        "x-ms-date": "Tue, 26 Jan 2021 19:27:39 GMT",
         "x-ms-return-client-request-id": "true",
         "x-ms-version": "2020-06-12"
       },
@@ -798,37 +793,32 @@
       "StatusCode": 200,
       "ResponseHeaders": {
         "Content-Type": "application/xml",
-        "Date": "Thu, 21 Jan 2021 20:37:15 GMT",
+        "Date": "Tue, 26 Jan 2021 19:27:37 GMT",
         "Server": [
           "Windows-Azure-File/1.0",
           "Microsoft-HTTPAPI/2.0"
         ],
         "Transfer-Encoding": "chunked",
         "Vary": "Origin",
-        "x-ms-client-request-id": "b5b26d6e-973f-bbd7-9398-018cd302882b",
-<<<<<<< HEAD
-        "x-ms-request-id": "c9ef60f0-f01a-0012-0b37-f3e9eb000000",
-        "x-ms-version": "2020-06-12"
-=======
-        "x-ms-request-id": "a9768072-001a-0056-1435-f02b2d000000",
-        "x-ms-version": "2020-04-08"
->>>>>>> ac24a13f
-      },
-      "ResponseBody": "\uFEFF\u003C?xml version=\u00221.0\u0022 encoding=\u0022utf-8\u0022?\u003E\u003CEnumerationResults ServiceEndpoint=\u0022https://seanmcccanary3.file.core.windows.net/\u0022 ShareName=\u0022test-share-68e8f4f6-b79e-5a01-8b6e-ae516a75e284\u0022 DirectoryPath=\u0022test-directory-c20581b1-4230-73b2-d773-e1199c6c7444\u0022\u003E\u003CEntries\u003E\u003CDirectory\u003E\u003CName\u003Etest-file-1df22548-c51c-3067-a393-053177818b91\u003C/Name\u003E\u003CProperties /\u003E\u003C/Directory\u003E\u003CFile\u003E\u003CName\u003Etest-file-34c810b9-be56-c207-a1c1-6b92aff32979\u003C/Name\u003E\u003CProperties\u003E\u003CContent-Length\u003E1048576\u003C/Content-Length\u003E\u003C/Properties\u003E\u003C/File\u003E\u003CFile\u003E\u003CName\u003Etest-file-388ca109-1c91-fc4d-aae5-17bbc11e81a6\u003C/Name\u003E\u003CProperties\u003E\u003CContent-Length\u003E1048576\u003C/Content-Length\u003E\u003C/Properties\u003E\u003C/File\u003E\u003CDirectory\u003E\u003CName\u003Etest-file-3ecaf1dc-c101-fa1a-6297-2e225654752a\u003C/Name\u003E\u003CProperties /\u003E\u003C/Directory\u003E\u003CFile\u003E\u003CName\u003Etest-file-4a909196-265d-1485-da3c-7865048e60cc\u003C/Name\u003E\u003CProperties\u003E\u003CContent-Length\u003E1048576\u003C/Content-Length\u003E\u003C/Properties\u003E\u003C/File\u003E\u003CFile\u003E\u003CName\u003Etest-file-5415497a-7f7d-e262-f21a-a07e530cdcab\u003C/Name\u003E\u003CProperties\u003E\u003CContent-Length\u003E1048576\u003C/Content-Length\u003E\u003C/Properties\u003E\u003C/File\u003E\u003CFile\u003E\u003CName\u003Etest-file-6a1f3d93-a480-b40c-d8e6-4d1146b2c40e\u003C/Name\u003E\u003CProperties\u003E\u003CContent-Length\u003E1048576\u003C/Content-Length\u003E\u003C/Properties\u003E\u003C/File\u003E\u003CFile\u003E\u003CName\u003Etest-file-6de2d1bb-9fa6-784f-532d-af844fcaf671\u003C/Name\u003E\u003CProperties\u003E\u003CContent-Length\u003E1048576\u003C/Content-Length\u003E\u003C/Properties\u003E\u003C/File\u003E\u003CDirectory\u003E\u003CName\u003Etest-file-a4bf2e9d-8370-f9d7-eabd-4f372167877d\u003C/Name\u003E\u003CProperties /\u003E\u003C/Directory\u003E\u003CFile\u003E\u003CName\u003Etest-file-a7210e85-7dc0-309e-3cc1-bd43614b970a\u003C/Name\u003E\u003CProperties\u003E\u003CContent-Length\u003E1048576\u003C/Content-Length\u003E\u003C/Properties\u003E\u003C/File\u003E\u003CDirectory\u003E\u003CName\u003Etest-file-beb5ed3a-eb28-db78-13c4-42d854b5a295\u003C/Name\u003E\u003CProperties /\u003E\u003C/Directory\u003E\u003CFile\u003E\u003CName\u003Etest-file-bf3af161-5ebf-7978-4393-a0780eca52bc\u003C/Name\u003E\u003CProperties\u003E\u003CContent-Length\u003E1048576\u003C/Content-Length\u003E\u003C/Properties\u003E\u003C/File\u003E\u003CFile\u003E\u003CName\u003Etest-file-c1e89683-917c-5e4e-880c-cd8305392bad\u003C/Name\u003E\u003CProperties\u003E\u003CContent-Length\u003E1048576\u003C/Content-Length\u003E\u003C/Properties\u003E\u003C/File\u003E\u003CDirectory\u003E\u003CName\u003Etest-file-c24a0345-ac16-364e-39cf-4a996ed0a039\u003C/Name\u003E\u003CProperties /\u003E\u003C/Directory\u003E\u003CFile\u003E\u003CName\u003Etest-file-cf5969b9-c2e4-24e7-1e6e-7de8f1d550be\u003C/Name\u003E\u003CProperties\u003E\u003CContent-Length\u003E1048576\u003C/Content-Length\u003E\u003C/Properties\u003E\u003C/File\u003E\u003C/Entries\u003E\u003CNextMarker /\u003E\u003C/EnumerationResults\u003E"
-    },
-    {
-      "RequestUri": "https://seanmcccanary3.file.core.windows.net/test-share-68e8f4f6-b79e-5a01-8b6e-ae516a75e284?restype=share",
+        "x-ms-client-request-id": "c2356a55-1227-28f5-ccd1-3319eb7b04ff",
+        "x-ms-request-id": "c0b836ab-501a-0016-4719-f42c15000000",
+        "x-ms-version": "2020-06-12"
+      },
+      "ResponseBody": "\uFEFF\u003C?xml version=\u00221.0\u0022 encoding=\u0022utf-8\u0022?\u003E\u003CEnumerationResults ServiceEndpoint=\u0022https://seanmcccanary3.file.core.windows.net/\u0022 ShareName=\u0022test-share-223f1a51-c973-5377-e92a-ed3729ec0f13\u0022 DirectoryPath=\u0022test-directory-a99025f1-eab3-e075-21f6-f7039830ca0c\u0022\u003E\u003CEntries\u003E\u003CDirectory\u003E\u003CName\u003Etest-file-17d9ce1e-4c07-e4ca-3b94-500273127f7e\u003C/Name\u003E\u003CProperties /\u003E\u003C/Directory\u003E\u003CFile\u003E\u003CName\u003Etest-file-24422307-861a-d227-2d8b-9a9855f6f8c3\u003C/Name\u003E\u003CProperties\u003E\u003CContent-Length\u003E1048576\u003C/Content-Length\u003E\u003C/Properties\u003E\u003C/File\u003E\u003CFile\u003E\u003CName\u003Etest-file-3fbd6a3b-34b1-524d-404d-cfadce56e743\u003C/Name\u003E\u003CProperties\u003E\u003CContent-Length\u003E1048576\u003C/Content-Length\u003E\u003C/Properties\u003E\u003C/File\u003E\u003CFile\u003E\u003CName\u003Etest-file-73b0524b-b5b2-1514-9fe8-df80401c32c2\u003C/Name\u003E\u003CProperties\u003E\u003CContent-Length\u003E1048576\u003C/Content-Length\u003E\u003C/Properties\u003E\u003C/File\u003E\u003CDirectory\u003E\u003CName\u003Etest-file-79ec9031-b82f-f138-6701-3933d4bb11ec\u003C/Name\u003E\u003CProperties /\u003E\u003C/Directory\u003E\u003CFile\u003E\u003CName\u003Etest-file-7e99b6d1-67c0-1b17-22af-4101952007bf\u003C/Name\u003E\u003CProperties\u003E\u003CContent-Length\u003E1048576\u003C/Content-Length\u003E\u003C/Properties\u003E\u003C/File\u003E\u003CFile\u003E\u003CName\u003Etest-file-80955013-982b-dae3-6351-90abcda1ca8b\u003C/Name\u003E\u003CProperties\u003E\u003CContent-Length\u003E1048576\u003C/Content-Length\u003E\u003C/Properties\u003E\u003C/File\u003E\u003CDirectory\u003E\u003CName\u003Etest-file-99616200-c248-b811-d90f-c6cb098a5e66\u003C/Name\u003E\u003CProperties /\u003E\u003C/Directory\u003E\u003CFile\u003E\u003CName\u003Etest-file-a48a06b4-2653-d5cb-6030-f3311f7e7b18\u003C/Name\u003E\u003CProperties\u003E\u003CContent-Length\u003E1048576\u003C/Content-Length\u003E\u003C/Properties\u003E\u003C/File\u003E\u003CFile\u003E\u003CName\u003Etest-file-c306081f-14ef-afd4-5e33-2d30ee7a09b3\u003C/Name\u003E\u003CProperties\u003E\u003CContent-Length\u003E1048576\u003C/Content-Length\u003E\u003C/Properties\u003E\u003C/File\u003E\u003CDirectory\u003E\u003CName\u003Etest-file-c7e3fa16-f046-19b7-9e01-9139b763ea28\u003C/Name\u003E\u003CProperties /\u003E\u003C/Directory\u003E\u003CFile\u003E\u003CName\u003Etest-file-cce66865-08cd-5e66-3b80-e142b9629946\u003C/Name\u003E\u003CProperties\u003E\u003CContent-Length\u003E1048576\u003C/Content-Length\u003E\u003C/Properties\u003E\u003C/File\u003E\u003CFile\u003E\u003CName\u003Etest-file-d1a3b00e-9df8-994e-e133-9664793c5967\u003C/Name\u003E\u003CProperties\u003E\u003CContent-Length\u003E1048576\u003C/Content-Length\u003E\u003C/Properties\u003E\u003C/File\u003E\u003CFile\u003E\u003CName\u003Etest-file-d4c9af72-b565-f4e2-546d-b7d1eae9d794\u003C/Name\u003E\u003CProperties\u003E\u003CContent-Length\u003E1048576\u003C/Content-Length\u003E\u003C/Properties\u003E\u003C/File\u003E\u003CDirectory\u003E\u003CName\u003Etest-file-d71a1fe1-6535-c9f4-503b-424085d462bf\u003C/Name\u003E\u003CProperties /\u003E\u003C/Directory\u003E\u003C/Entries\u003E\u003CNextMarker /\u003E\u003C/EnumerationResults\u003E"
+    },
+    {
+      "RequestUri": "https://seanmcccanary3.file.core.windows.net/test-share-223f1a51-c973-5377-e92a-ed3729ec0f13?restype=share",
       "RequestMethod": "DELETE",
       "RequestHeaders": {
         "Accept": "application/xml",
         "Authorization": "Sanitized",
-        "traceparent": "00-f1235b36f4e88d44880c3582843fb2d6-9483f53c0dfaad42-00",
-        "User-Agent": [
-          "azsdk-net-Storage.Files.Shares/12.7.0-alpha.20210121.1",
-          "(.NET 5.0.2; Microsoft Windows 10.0.19042)"
-        ],
-        "x-ms-client-request-id": "79f84933-5d64-7dff-db11-1ef03f5eff25",
-        "x-ms-date": "Thu, 21 Jan 2021 20:37:15 GMT",
+        "traceparent": "00-05df45fc91b5974fac90a2c4e2772267-8ebac77406aecf43-00",
+        "User-Agent": [
+          "azsdk-net-Storage.Files.Shares/12.7.0-alpha.20210126.1",
+          "(.NET 5.0.2; Microsoft Windows 10.0.19042)"
+        ],
+        "x-ms-client-request-id": "8175e95c-2dcc-97ab-11ae-6d939ea202a7",
+        "x-ms-date": "Tue, 26 Jan 2021 19:27:39 GMT",
         "x-ms-delete-snapshots": "include",
         "x-ms-return-client-request-id": "true",
         "x-ms-version": "2020-06-12"
@@ -837,25 +827,20 @@
       "StatusCode": 202,
       "ResponseHeaders": {
         "Content-Length": "0",
-        "Date": "Thu, 21 Jan 2021 20:37:15 GMT",
-        "Server": [
-          "Windows-Azure-File/1.0",
-          "Microsoft-HTTPAPI/2.0"
-        ],
-        "x-ms-client-request-id": "79f84933-5d64-7dff-db11-1ef03f5eff25",
-<<<<<<< HEAD
-        "x-ms-request-id": "c9ef60f1-f01a-0012-0c37-f3e9eb000000",
-        "x-ms-version": "2020-06-12"
-=======
-        "x-ms-request-id": "a9768073-001a-0056-1535-f02b2d000000",
-        "x-ms-version": "2020-04-08"
->>>>>>> ac24a13f
+        "Date": "Tue, 26 Jan 2021 19:27:37 GMT",
+        "Server": [
+          "Windows-Azure-File/1.0",
+          "Microsoft-HTTPAPI/2.0"
+        ],
+        "x-ms-client-request-id": "8175e95c-2dcc-97ab-11ae-6d939ea202a7",
+        "x-ms-request-id": "c0b836ac-501a-0016-4819-f42c15000000",
+        "x-ms-version": "2020-06-12"
       },
       "ResponseBody": []
     }
   ],
   "Variables": {
-    "RandomSeed": "1717608465",
+    "RandomSeed": "1038804003",
     "Storage_TestConfigDefault": "ProductionTenant\nseanmcccanary3\nU2FuaXRpemVk\nhttps://seanmcccanary3.blob.core.windows.net\nhttps://seanmcccanary3.file.core.windows.net\nhttps://seanmcccanary3.queue.core.windows.net\nhttps://seanmcccanary3.table.core.windows.net\n\n\n\n\nhttps://seanmcccanary3-secondary.blob.core.windows.net\nhttps://seanmcccanary3-secondary.file.core.windows.net\nhttps://seanmcccanary3-secondary.queue.core.windows.net\nhttps://seanmcccanary3-secondary.table.core.windows.net\n\nSanitized\n\n\nCloud\nBlobEndpoint=https://seanmcccanary3.blob.core.windows.net/;QueueEndpoint=https://seanmcccanary3.queue.core.windows.net/;FileEndpoint=https://seanmcccanary3.file.core.windows.net/;BlobSecondaryEndpoint=https://seanmcccanary3-secondary.blob.core.windows.net/;QueueSecondaryEndpoint=https://seanmcccanary3-secondary.queue.core.windows.net/;FileSecondaryEndpoint=https://seanmcccanary3-secondary.file.core.windows.net/;AccountName=seanmcccanary3;AccountKey=Kg==;\nseanscope1"
   }
 }