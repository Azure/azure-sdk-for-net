﻿{
  "Entries": [
    {
      "RequestUri": "https://seanmcccanary3.file.core.windows.net/test-share-223f1a51-c973-5377-e92a-ed3729ec0f13?restype=share",
      "RequestMethod": "PUT",
      "RequestHeaders": {
        "Accept": "application/xml",
        "Authorization": "Sanitized",
        "traceparent": "00-843550bcf3662e4b9c899d7f10b38fe9-6d1fbdc5d95e174c-00",
        "User-Agent": [
          "azsdk-net-Storage.Files.Shares/12.7.0-alpha.20210126.1",
          "(.NET 5.0.2; Microsoft Windows 10.0.19042)"
        ],
        "x-ms-client-request-id": "ef79d9fd-3c4b-67f3-1998-8f05ca00c77b",
        "x-ms-date": "Tue, 26 Jan 2021 19:27:37 GMT",
        "x-ms-return-client-request-id": "true",
<<<<<<< HEAD
        "x-ms-version": "2020-12-06"
=======
        "x-ms-version": "2021-02-12"
>>>>>>> 7e782c87
      },
      "RequestBody": null,
      "StatusCode": 201,
      "ResponseHeaders": {
        "Content-Length": "0",
        "Date": "Tue, 26 Jan 2021 19:27:36 GMT",
        "ETag": "\"0x8D8C23070539595\"",
        "Last-Modified": "Tue, 26 Jan 2021 19:27:37 GMT",
        "Server": [
          "Windows-Azure-File/1.0",
          "Microsoft-HTTPAPI/2.0"
        ],
        "x-ms-client-request-id": "ef79d9fd-3c4b-67f3-1998-8f05ca00c77b",
        "x-ms-request-id": "c0b83697-501a-0016-3619-f42c15000000",
<<<<<<< HEAD
        "x-ms-version": "2020-12-06"
=======
        "x-ms-version": "2021-02-12"
>>>>>>> 7e782c87
      },
      "ResponseBody": []
    },
    {
      "RequestUri": "https://seanmcccanary3.file.core.windows.net/test-share-223f1a51-c973-5377-e92a-ed3729ec0f13/test-directory-a99025f1-eab3-e075-21f6-f7039830ca0c?restype=directory",
      "RequestMethod": "PUT",
      "RequestHeaders": {
        "Accept": "application/xml",
        "Authorization": "Sanitized",
        "traceparent": "00-03dfc5b2c948474ca8a6379c52cd5ad7-0beb223387e13f42-00",
        "User-Agent": [
          "azsdk-net-Storage.Files.Shares/12.7.0-alpha.20210126.1",
          "(.NET 5.0.2; Microsoft Windows 10.0.19042)"
        ],
        "x-ms-client-request-id": "6355b5a7-3b4c-136b-6499-ce5444efcfe8",
        "x-ms-date": "Tue, 26 Jan 2021 19:27:38 GMT",
        "x-ms-file-attributes": "None",
        "x-ms-file-creation-time": "Now",
        "x-ms-file-last-write-time": "Now",
        "x-ms-file-permission": "Inherit",
        "x-ms-return-client-request-id": "true",
<<<<<<< HEAD
        "x-ms-version": "2020-12-06"
=======
        "x-ms-version": "2021-02-12"
>>>>>>> 7e782c87
      },
      "RequestBody": null,
      "StatusCode": 201,
      "ResponseHeaders": {
        "Content-Length": "0",
        "Date": "Tue, 26 Jan 2021 19:27:36 GMT",
        "ETag": "\"0x8D8C230705E0946\"",
        "Last-Modified": "Tue, 26 Jan 2021 19:27:37 GMT",
        "Server": [
          "Windows-Azure-File/1.0",
          "Microsoft-HTTPAPI/2.0"
        ],
        "x-ms-client-request-id": "6355b5a7-3b4c-136b-6499-ce5444efcfe8",
        "x-ms-file-attributes": "Directory",
        "x-ms-file-change-time": "2021-01-26T19:27:37.2354886Z",
        "x-ms-file-creation-time": "2021-01-26T19:27:37.2354886Z",
        "x-ms-file-id": "13835128424026341376",
        "x-ms-file-last-write-time": "2021-01-26T19:27:37.2354886Z",
        "x-ms-file-parent-id": "0",
        "x-ms-file-permission-key": "17860367565182308406*11459378189709739967",
        "x-ms-request-id": "c0b8369a-501a-0016-3719-f42c15000000",
        "x-ms-request-server-encrypted": "true",
<<<<<<< HEAD
        "x-ms-version": "2020-12-06"
=======
        "x-ms-version": "2021-02-12"
>>>>>>> 7e782c87
      },
      "ResponseBody": []
    },
    {
      "RequestUri": "https://seanmcccanary3.file.core.windows.net/test-share-223f1a51-c973-5377-e92a-ed3729ec0f13/test-directory-a99025f1-eab3-e075-21f6-f7039830ca0c/test-file-c306081f-14ef-afd4-5e33-2d30ee7a09b3",
      "RequestMethod": "PUT",
      "RequestHeaders": {
        "Accept": "application/xml",
        "Authorization": "Sanitized",
        "traceparent": "00-f0692c7b5179fd4b83f673f745ce516e-b6d87c9bcf1adf4f-00",
        "User-Agent": [
          "azsdk-net-Storage.Files.Shares/12.7.0-alpha.20210126.1",
          "(.NET 5.0.2; Microsoft Windows 10.0.19042)"
        ],
        "x-ms-client-request-id": "e25bcd78-66db-0ac0-6426-ebd952732248",
        "x-ms-content-length": "1048576",
        "x-ms-date": "Tue, 26 Jan 2021 19:27:38 GMT",
        "x-ms-file-attributes": "None",
        "x-ms-file-creation-time": "Now",
        "x-ms-file-last-write-time": "Now",
        "x-ms-file-permission": "Inherit",
        "x-ms-return-client-request-id": "true",
        "x-ms-type": "file",
<<<<<<< HEAD
        "x-ms-version": "2020-12-06"
=======
        "x-ms-version": "2021-02-12"
>>>>>>> 7e782c87
      },
      "RequestBody": null,
      "StatusCode": 201,
      "ResponseHeaders": {
        "Content-Length": "0",
        "Date": "Tue, 26 Jan 2021 19:27:36 GMT",
        "ETag": "\"0x8D8C23070686B6A\"",
        "Last-Modified": "Tue, 26 Jan 2021 19:27:37 GMT",
        "Server": [
          "Windows-Azure-File/1.0",
          "Microsoft-HTTPAPI/2.0"
        ],
        "x-ms-client-request-id": "e25bcd78-66db-0ac0-6426-ebd952732248",
        "x-ms-file-attributes": "Archive",
        "x-ms-file-change-time": "2021-01-26T19:27:37.303537Z",
        "x-ms-file-creation-time": "2021-01-26T19:27:37.303537Z",
        "x-ms-file-id": "11529285414812647424",
        "x-ms-file-last-write-time": "2021-01-26T19:27:37.303537Z",
        "x-ms-file-parent-id": "13835128424026341376",
        "x-ms-file-permission-key": "4010187179898695473*11459378189709739967",
        "x-ms-request-id": "c0b8369c-501a-0016-3819-f42c15000000",
        "x-ms-request-server-encrypted": "true",
<<<<<<< HEAD
        "x-ms-version": "2020-12-06"
=======
        "x-ms-version": "2021-02-12"
>>>>>>> 7e782c87
      },
      "ResponseBody": []
    },
    {
      "RequestUri": "https://seanmcccanary3.file.core.windows.net/test-share-223f1a51-c973-5377-e92a-ed3729ec0f13/test-directory-a99025f1-eab3-e075-21f6-f7039830ca0c/test-file-24422307-861a-d227-2d8b-9a9855f6f8c3",
      "RequestMethod": "PUT",
      "RequestHeaders": {
        "Accept": "application/xml",
        "Authorization": "Sanitized",
        "traceparent": "00-88b812523d626143a81474f16e2890b8-a2b00e5ff77edd42-00",
        "User-Agent": [
          "azsdk-net-Storage.Files.Shares/12.7.0-alpha.20210126.1",
          "(.NET 5.0.2; Microsoft Windows 10.0.19042)"
        ],
        "x-ms-client-request-id": "76dca099-ec93-680d-c3b5-96a08b2f7ee9",
        "x-ms-content-length": "1048576",
        "x-ms-date": "Tue, 26 Jan 2021 19:27:38 GMT",
        "x-ms-file-attributes": "None",
        "x-ms-file-creation-time": "Now",
        "x-ms-file-last-write-time": "Now",
        "x-ms-file-permission": "Inherit",
        "x-ms-return-client-request-id": "true",
        "x-ms-type": "file",
<<<<<<< HEAD
        "x-ms-version": "2020-12-06"
=======
        "x-ms-version": "2021-02-12"
>>>>>>> 7e782c87
      },
      "RequestBody": null,
      "StatusCode": 201,
      "ResponseHeaders": {
        "Content-Length": "0",
        "Date": "Tue, 26 Jan 2021 19:27:36 GMT",
        "ETag": "\"0x8D8C2307071E308\"",
        "Last-Modified": "Tue, 26 Jan 2021 19:27:37 GMT",
        "Server": [
          "Windows-Azure-File/1.0",
          "Microsoft-HTTPAPI/2.0"
        ],
        "x-ms-client-request-id": "76dca099-ec93-680d-c3b5-96a08b2f7ee9",
        "x-ms-file-attributes": "Archive",
        "x-ms-file-change-time": "2021-01-26T19:27:37.3655816Z",
        "x-ms-file-creation-time": "2021-01-26T19:27:37.3655816Z",
        "x-ms-file-id": "16140971433240035328",
        "x-ms-file-last-write-time": "2021-01-26T19:27:37.3655816Z",
        "x-ms-file-parent-id": "13835128424026341376",
        "x-ms-file-permission-key": "4010187179898695473*11459378189709739967",
        "x-ms-request-id": "c0b8369d-501a-0016-3919-f42c15000000",
        "x-ms-request-server-encrypted": "true",
<<<<<<< HEAD
        "x-ms-version": "2020-12-06"
=======
        "x-ms-version": "2021-02-12"
>>>>>>> 7e782c87
      },
      "ResponseBody": []
    },
    {
      "RequestUri": "https://seanmcccanary3.file.core.windows.net/test-share-223f1a51-c973-5377-e92a-ed3729ec0f13/test-directory-a99025f1-eab3-e075-21f6-f7039830ca0c/test-file-d4c9af72-b565-f4e2-546d-b7d1eae9d794",
      "RequestMethod": "PUT",
      "RequestHeaders": {
        "Accept": "application/xml",
        "Authorization": "Sanitized",
        "traceparent": "00-23d9c83f540f5f4192923d29ca13cf90-c4cfd4a8f773514e-00",
        "User-Agent": [
          "azsdk-net-Storage.Files.Shares/12.7.0-alpha.20210126.1",
          "(.NET 5.0.2; Microsoft Windows 10.0.19042)"
        ],
        "x-ms-client-request-id": "b23f1eef-ab97-e4b4-18a7-9a7eedc2a47d",
        "x-ms-content-length": "1048576",
        "x-ms-date": "Tue, 26 Jan 2021 19:27:38 GMT",
        "x-ms-file-attributes": "None",
        "x-ms-file-creation-time": "Now",
        "x-ms-file-last-write-time": "Now",
        "x-ms-file-permission": "Inherit",
        "x-ms-return-client-request-id": "true",
        "x-ms-type": "file",
<<<<<<< HEAD
        "x-ms-version": "2020-12-06"
=======
        "x-ms-version": "2021-02-12"
>>>>>>> 7e782c87
      },
      "RequestBody": null,
      "StatusCode": 201,
      "ResponseHeaders": {
        "Content-Length": "0",
        "Date": "Tue, 26 Jan 2021 19:27:36 GMT",
        "ETag": "\"0x8D8C230707B5A9D\"",
        "Last-Modified": "Tue, 26 Jan 2021 19:27:37 GMT",
        "Server": [
          "Windows-Azure-File/1.0",
          "Microsoft-HTTPAPI/2.0"
        ],
        "x-ms-client-request-id": "b23f1eef-ab97-e4b4-18a7-9a7eedc2a47d",
        "x-ms-file-attributes": "Archive",
        "x-ms-file-change-time": "2021-01-26T19:27:37.4276253Z",
        "x-ms-file-creation-time": "2021-01-26T19:27:37.4276253Z",
        "x-ms-file-id": "10376363910205800448",
        "x-ms-file-last-write-time": "2021-01-26T19:27:37.4276253Z",
        "x-ms-file-parent-id": "13835128424026341376",
        "x-ms-file-permission-key": "4010187179898695473*11459378189709739967",
        "x-ms-request-id": "c0b8369e-501a-0016-3a19-f42c15000000",
        "x-ms-request-server-encrypted": "true",
<<<<<<< HEAD
        "x-ms-version": "2020-12-06"
=======
        "x-ms-version": "2021-02-12"
>>>>>>> 7e782c87
      },
      "ResponseBody": []
    },
    {
      "RequestUri": "https://seanmcccanary3.file.core.windows.net/test-share-223f1a51-c973-5377-e92a-ed3729ec0f13/test-directory-a99025f1-eab3-e075-21f6-f7039830ca0c/test-file-d1a3b00e-9df8-994e-e133-9664793c5967",
      "RequestMethod": "PUT",
      "RequestHeaders": {
        "Accept": "application/xml",
        "Authorization": "Sanitized",
        "traceparent": "00-5aeda51f19697f4aaa9eb7dbe6a32a68-82d09b1546e73d47-00",
        "User-Agent": [
          "azsdk-net-Storage.Files.Shares/12.7.0-alpha.20210126.1",
          "(.NET 5.0.2; Microsoft Windows 10.0.19042)"
        ],
        "x-ms-client-request-id": "6db08975-ccef-5d51-735d-9ede077c07a8",
        "x-ms-content-length": "1048576",
        "x-ms-date": "Tue, 26 Jan 2021 19:27:38 GMT",
        "x-ms-file-attributes": "None",
        "x-ms-file-creation-time": "Now",
        "x-ms-file-last-write-time": "Now",
        "x-ms-file-permission": "Inherit",
        "x-ms-return-client-request-id": "true",
        "x-ms-type": "file",
<<<<<<< HEAD
        "x-ms-version": "2020-12-06"
=======
        "x-ms-version": "2021-02-12"
>>>>>>> 7e782c87
      },
      "RequestBody": null,
      "StatusCode": 201,
      "ResponseHeaders": {
        "Content-Length": "0",
        "Date": "Tue, 26 Jan 2021 19:27:37 GMT",
        "ETag": "\"0x8D8C23070845CF3\"",
        "Last-Modified": "Tue, 26 Jan 2021 19:27:37 GMT",
        "Server": [
          "Windows-Azure-File/1.0",
          "Microsoft-HTTPAPI/2.0"
        ],
        "x-ms-client-request-id": "6db08975-ccef-5d51-735d-9ede077c07a8",
        "x-ms-file-attributes": "Archive",
        "x-ms-file-change-time": "2021-01-26T19:27:37.4866675Z",
        "x-ms-file-creation-time": "2021-01-26T19:27:37.4866675Z",
        "x-ms-file-id": "14988049928633188352",
        "x-ms-file-last-write-time": "2021-01-26T19:27:37.4866675Z",
        "x-ms-file-parent-id": "13835128424026341376",
        "x-ms-file-permission-key": "4010187179898695473*11459378189709739967",
        "x-ms-request-id": "c0b8369f-501a-0016-3b19-f42c15000000",
        "x-ms-request-server-encrypted": "true",
<<<<<<< HEAD
        "x-ms-version": "2020-12-06"
=======
        "x-ms-version": "2021-02-12"
>>>>>>> 7e782c87
      },
      "ResponseBody": []
    },
    {
      "RequestUri": "https://seanmcccanary3.file.core.windows.net/test-share-223f1a51-c973-5377-e92a-ed3729ec0f13/test-directory-a99025f1-eab3-e075-21f6-f7039830ca0c/test-file-3fbd6a3b-34b1-524d-404d-cfadce56e743",
      "RequestMethod": "PUT",
      "RequestHeaders": {
        "Accept": "application/xml",
        "Authorization": "Sanitized",
        "traceparent": "00-6bd5f94dd1cd9c49a138d08e623b0733-5fda7b525513844a-00",
        "User-Agent": [
          "azsdk-net-Storage.Files.Shares/12.7.0-alpha.20210126.1",
          "(.NET 5.0.2; Microsoft Windows 10.0.19042)"
        ],
        "x-ms-client-request-id": "6308759f-3711-3a8d-cbbc-2eb8e068f028",
        "x-ms-content-length": "1048576",
        "x-ms-date": "Tue, 26 Jan 2021 19:27:38 GMT",
        "x-ms-file-attributes": "None",
        "x-ms-file-creation-time": "Now",
        "x-ms-file-last-write-time": "Now",
        "x-ms-file-permission": "Inherit",
        "x-ms-return-client-request-id": "true",
        "x-ms-type": "file",
<<<<<<< HEAD
        "x-ms-version": "2020-12-06"
=======
        "x-ms-version": "2021-02-12"
>>>>>>> 7e782c87
      },
      "RequestBody": null,
      "StatusCode": 201,
      "ResponseHeaders": {
        "Content-Length": "0",
        "Date": "Tue, 26 Jan 2021 19:27:37 GMT",
        "ETag": "\"0x8D8C230708DD48F\"",
        "Last-Modified": "Tue, 26 Jan 2021 19:27:37 GMT",
        "Server": [
          "Windows-Azure-File/1.0",
          "Microsoft-HTTPAPI/2.0"
        ],
        "x-ms-client-request-id": "6308759f-3711-3a8d-cbbc-2eb8e068f028",
        "x-ms-file-attributes": "Archive",
        "x-ms-file-change-time": "2021-01-26T19:27:37.5487119Z",
        "x-ms-file-creation-time": "2021-01-26T19:27:37.5487119Z",
        "x-ms-file-id": "12682206919419494400",
        "x-ms-file-last-write-time": "2021-01-26T19:27:37.5487119Z",
        "x-ms-file-parent-id": "13835128424026341376",
        "x-ms-file-permission-key": "4010187179898695473*11459378189709739967",
        "x-ms-request-id": "c0b836a0-501a-0016-3c19-f42c15000000",
        "x-ms-request-server-encrypted": "true",
<<<<<<< HEAD
        "x-ms-version": "2020-12-06"
=======
        "x-ms-version": "2021-02-12"
>>>>>>> 7e782c87
      },
      "ResponseBody": []
    },
    {
      "RequestUri": "https://seanmcccanary3.file.core.windows.net/test-share-223f1a51-c973-5377-e92a-ed3729ec0f13/test-directory-a99025f1-eab3-e075-21f6-f7039830ca0c/test-file-a48a06b4-2653-d5cb-6030-f3311f7e7b18",
      "RequestMethod": "PUT",
      "RequestHeaders": {
        "Accept": "application/xml",
        "Authorization": "Sanitized",
        "traceparent": "00-8f109bab02b668408a5f3e6b5160b791-e26086de31177f4b-00",
        "User-Agent": [
          "azsdk-net-Storage.Files.Shares/12.7.0-alpha.20210126.1",
          "(.NET 5.0.2; Microsoft Windows 10.0.19042)"
        ],
        "x-ms-client-request-id": "923f3d2e-a473-4f96-2a15-76c76f3d8f6e",
        "x-ms-content-length": "1048576",
        "x-ms-date": "Tue, 26 Jan 2021 19:27:38 GMT",
        "x-ms-file-attributes": "None",
        "x-ms-file-creation-time": "Now",
        "x-ms-file-last-write-time": "Now",
        "x-ms-file-permission": "Inherit",
        "x-ms-return-client-request-id": "true",
        "x-ms-type": "file",
<<<<<<< HEAD
        "x-ms-version": "2020-12-06"
=======
        "x-ms-version": "2021-02-12"
>>>>>>> 7e782c87
      },
      "RequestBody": null,
      "StatusCode": 201,
      "ResponseHeaders": {
        "Content-Length": "0",
        "Date": "Tue, 26 Jan 2021 19:27:37 GMT",
        "ETag": "\"0x8D8C2307096FDFE\"",
        "Last-Modified": "Tue, 26 Jan 2021 19:27:37 GMT",
        "Server": [
          "Windows-Azure-File/1.0",
          "Microsoft-HTTPAPI/2.0"
        ],
        "x-ms-client-request-id": "923f3d2e-a473-4f96-2a15-76c76f3d8f6e",
        "x-ms-file-attributes": "Archive",
        "x-ms-file-change-time": "2021-01-26T19:27:37.608755Z",
        "x-ms-file-creation-time": "2021-01-26T19:27:37.608755Z",
        "x-ms-file-id": "17293892937846882304",
        "x-ms-file-last-write-time": "2021-01-26T19:27:37.608755Z",
        "x-ms-file-parent-id": "13835128424026341376",
        "x-ms-file-permission-key": "4010187179898695473*11459378189709739967",
        "x-ms-request-id": "c0b836a1-501a-0016-3d19-f42c15000000",
        "x-ms-request-server-encrypted": "true",
<<<<<<< HEAD
        "x-ms-version": "2020-12-06"
=======
        "x-ms-version": "2021-02-12"
>>>>>>> 7e782c87
      },
      "ResponseBody": []
    },
    {
      "RequestUri": "https://seanmcccanary3.file.core.windows.net/test-share-223f1a51-c973-5377-e92a-ed3729ec0f13/test-directory-a99025f1-eab3-e075-21f6-f7039830ca0c/test-file-80955013-982b-dae3-6351-90abcda1ca8b",
      "RequestMethod": "PUT",
      "RequestHeaders": {
        "Accept": "application/xml",
        "Authorization": "Sanitized",
        "traceparent": "00-a89f590d48da544491cf0421a24e472a-cd7a982bd356db4d-00",
        "User-Agent": [
          "azsdk-net-Storage.Files.Shares/12.7.0-alpha.20210126.1",
          "(.NET 5.0.2; Microsoft Windows 10.0.19042)"
        ],
        "x-ms-client-request-id": "a38a06fe-5d29-3ab5-cd91-d35150d86755",
        "x-ms-content-length": "1048576",
        "x-ms-date": "Tue, 26 Jan 2021 19:27:38 GMT",
        "x-ms-file-attributes": "None",
        "x-ms-file-creation-time": "Now",
        "x-ms-file-last-write-time": "Now",
        "x-ms-file-permission": "Inherit",
        "x-ms-return-client-request-id": "true",
        "x-ms-type": "file",
<<<<<<< HEAD
        "x-ms-version": "2020-12-06"
=======
        "x-ms-version": "2021-02-12"
>>>>>>> 7e782c87
      },
      "RequestBody": null,
      "StatusCode": 201,
      "ResponseHeaders": {
        "Content-Length": "0",
        "Date": "Tue, 26 Jan 2021 19:27:37 GMT",
        "ETag": "\"0x8D8C23070A02772\"",
        "Last-Modified": "Tue, 26 Jan 2021 19:27:37 GMT",
        "Server": [
          "Windows-Azure-File/1.0",
          "Microsoft-HTTPAPI/2.0"
        ],
        "x-ms-client-request-id": "a38a06fe-5d29-3ab5-cd91-d35150d86755",
        "x-ms-file-attributes": "Archive",
        "x-ms-file-change-time": "2021-01-26T19:27:37.6687986Z",
        "x-ms-file-creation-time": "2021-01-26T19:27:37.6687986Z",
        "x-ms-file-id": "9799903157902376960",
        "x-ms-file-last-write-time": "2021-01-26T19:27:37.6687986Z",
        "x-ms-file-parent-id": "13835128424026341376",
        "x-ms-file-permission-key": "4010187179898695473*11459378189709739967",
        "x-ms-request-id": "c0b836a2-501a-0016-3e19-f42c15000000",
        "x-ms-request-server-encrypted": "true",
<<<<<<< HEAD
        "x-ms-version": "2020-12-06"
=======
        "x-ms-version": "2021-02-12"
>>>>>>> 7e782c87
      },
      "ResponseBody": []
    },
    {
      "RequestUri": "https://seanmcccanary3.file.core.windows.net/test-share-223f1a51-c973-5377-e92a-ed3729ec0f13/test-directory-a99025f1-eab3-e075-21f6-f7039830ca0c/test-file-73b0524b-b5b2-1514-9fe8-df80401c32c2",
      "RequestMethod": "PUT",
      "RequestHeaders": {
        "Accept": "application/xml",
        "Authorization": "Sanitized",
        "traceparent": "00-cdf0ce52976009469ea2e55a7bc5b865-6639ccb9085af54c-00",
        "User-Agent": [
          "azsdk-net-Storage.Files.Shares/12.7.0-alpha.20210126.1",
          "(.NET 5.0.2; Microsoft Windows 10.0.19042)"
        ],
        "x-ms-client-request-id": "69c94c9a-ecb3-f945-2e95-6cd85da887fc",
        "x-ms-content-length": "1048576",
        "x-ms-date": "Tue, 26 Jan 2021 19:27:38 GMT",
        "x-ms-file-attributes": "None",
        "x-ms-file-creation-time": "Now",
        "x-ms-file-last-write-time": "Now",
        "x-ms-file-permission": "Inherit",
        "x-ms-return-client-request-id": "true",
        "x-ms-type": "file",
<<<<<<< HEAD
        "x-ms-version": "2020-12-06"
=======
        "x-ms-version": "2021-02-12"
>>>>>>> 7e782c87
      },
      "RequestBody": null,
      "StatusCode": 201,
      "ResponseHeaders": {
        "Content-Length": "0",
        "Date": "Tue, 26 Jan 2021 19:27:37 GMT",
        "ETag": "\"0x8D8C23070AE0CAD\"",
        "Last-Modified": "Tue, 26 Jan 2021 19:27:37 GMT",
        "Server": [
          "Windows-Azure-File/1.0",
          "Microsoft-HTTPAPI/2.0"
        ],
        "x-ms-client-request-id": "69c94c9a-ecb3-f945-2e95-6cd85da887fc",
        "x-ms-file-attributes": "Archive",
        "x-ms-file-change-time": "2021-01-26T19:27:37.7598637Z",
        "x-ms-file-creation-time": "2021-01-26T19:27:37.7598637Z",
        "x-ms-file-id": "14411589176329764864",
        "x-ms-file-last-write-time": "2021-01-26T19:27:37.7598637Z",
        "x-ms-file-parent-id": "13835128424026341376",
        "x-ms-file-permission-key": "4010187179898695473*11459378189709739967",
        "x-ms-request-id": "c0b836a3-501a-0016-3f19-f42c15000000",
        "x-ms-request-server-encrypted": "true",
<<<<<<< HEAD
        "x-ms-version": "2020-12-06"
=======
        "x-ms-version": "2021-02-12"
>>>>>>> 7e782c87
      },
      "ResponseBody": []
    },
    {
      "RequestUri": "https://seanmcccanary3.file.core.windows.net/test-share-223f1a51-c973-5377-e92a-ed3729ec0f13/test-directory-a99025f1-eab3-e075-21f6-f7039830ca0c/test-file-7e99b6d1-67c0-1b17-22af-4101952007bf",
      "RequestMethod": "PUT",
      "RequestHeaders": {
        "Accept": "application/xml",
        "Authorization": "Sanitized",
        "traceparent": "00-58a75c2bd060e54f8707974a848919c9-d4dd97e065585943-00",
        "User-Agent": [
          "azsdk-net-Storage.Files.Shares/12.7.0-alpha.20210126.1",
          "(.NET 5.0.2; Microsoft Windows 10.0.19042)"
        ],
        "x-ms-client-request-id": "04b68ee2-fd0e-c4a1-e255-ac3b17e4a09a",
        "x-ms-content-length": "1048576",
        "x-ms-date": "Tue, 26 Jan 2021 19:27:38 GMT",
        "x-ms-file-attributes": "None",
        "x-ms-file-creation-time": "Now",
        "x-ms-file-last-write-time": "Now",
        "x-ms-file-permission": "Inherit",
        "x-ms-return-client-request-id": "true",
        "x-ms-type": "file",
<<<<<<< HEAD
        "x-ms-version": "2020-12-06"
=======
        "x-ms-version": "2021-02-12"
>>>>>>> 7e782c87
      },
      "RequestBody": null,
      "StatusCode": 201,
      "ResponseHeaders": {
        "Content-Length": "0",
        "Date": "Tue, 26 Jan 2021 19:27:37 GMT",
        "ETag": "\"0x8D8C23070B7F98E\"",
        "Last-Modified": "Tue, 26 Jan 2021 19:27:37 GMT",
        "Server": [
          "Windows-Azure-File/1.0",
          "Microsoft-HTTPAPI/2.0"
        ],
        "x-ms-client-request-id": "04b68ee2-fd0e-c4a1-e255-ac3b17e4a09a",
        "x-ms-file-attributes": "Archive",
        "x-ms-file-change-time": "2021-01-26T19:27:37.8249102Z",
        "x-ms-file-creation-time": "2021-01-26T19:27:37.8249102Z",
        "x-ms-file-id": "12105746167116070912",
        "x-ms-file-last-write-time": "2021-01-26T19:27:37.8249102Z",
        "x-ms-file-parent-id": "13835128424026341376",
        "x-ms-file-permission-key": "4010187179898695473*11459378189709739967",
        "x-ms-request-id": "c0b836a4-501a-0016-4019-f42c15000000",
        "x-ms-request-server-encrypted": "true",
<<<<<<< HEAD
        "x-ms-version": "2020-12-06"
=======
        "x-ms-version": "2021-02-12"
>>>>>>> 7e782c87
      },
      "ResponseBody": []
    },
    {
      "RequestUri": "https://seanmcccanary3.file.core.windows.net/test-share-223f1a51-c973-5377-e92a-ed3729ec0f13/test-directory-a99025f1-eab3-e075-21f6-f7039830ca0c/test-file-cce66865-08cd-5e66-3b80-e142b9629946",
      "RequestMethod": "PUT",
      "RequestHeaders": {
        "Accept": "application/xml",
        "Authorization": "Sanitized",
        "traceparent": "00-407bafb42764344ba41fe3b44f24b982-0177d32c70b74947-00",
        "User-Agent": [
          "azsdk-net-Storage.Files.Shares/12.7.0-alpha.20210126.1",
          "(.NET 5.0.2; Microsoft Windows 10.0.19042)"
        ],
        "x-ms-client-request-id": "cff5642f-83f2-cced-d95b-9640f31d6265",
        "x-ms-content-length": "1048576",
        "x-ms-date": "Tue, 26 Jan 2021 19:27:38 GMT",
        "x-ms-file-attributes": "None",
        "x-ms-file-creation-time": "Now",
        "x-ms-file-last-write-time": "Now",
        "x-ms-file-permission": "Inherit",
        "x-ms-return-client-request-id": "true",
        "x-ms-type": "file",
<<<<<<< HEAD
        "x-ms-version": "2020-12-06"
=======
        "x-ms-version": "2021-02-12"
>>>>>>> 7e782c87
      },
      "RequestBody": null,
      "StatusCode": 201,
      "ResponseHeaders": {
        "Content-Length": "0",
        "Date": "Tue, 26 Jan 2021 19:27:37 GMT",
        "ETag": "\"0x8D8C23070C0D4CA\"",
        "Last-Modified": "Tue, 26 Jan 2021 19:27:37 GMT",
        "Server": [
          "Windows-Azure-File/1.0",
          "Microsoft-HTTPAPI/2.0"
        ],
        "x-ms-client-request-id": "cff5642f-83f2-cced-d95b-9640f31d6265",
        "x-ms-file-attributes": "Archive",
        "x-ms-file-change-time": "2021-01-26T19:27:37.8829514Z",
        "x-ms-file-creation-time": "2021-01-26T19:27:37.8829514Z",
        "x-ms-file-id": "16717432185543458816",
        "x-ms-file-last-write-time": "2021-01-26T19:27:37.8829514Z",
        "x-ms-file-parent-id": "13835128424026341376",
        "x-ms-file-permission-key": "4010187179898695473*11459378189709739967",
        "x-ms-request-id": "c0b836a5-501a-0016-4119-f42c15000000",
        "x-ms-request-server-encrypted": "true",
<<<<<<< HEAD
        "x-ms-version": "2020-12-06"
=======
        "x-ms-version": "2021-02-12"
>>>>>>> 7e782c87
      },
      "ResponseBody": []
    },
    {
      "RequestUri": "https://seanmcccanary3.file.core.windows.net/test-share-223f1a51-c973-5377-e92a-ed3729ec0f13/test-directory-a99025f1-eab3-e075-21f6-f7039830ca0c/test-file-17d9ce1e-4c07-e4ca-3b94-500273127f7e?restype=directory",
      "RequestMethod": "PUT",
      "RequestHeaders": {
        "Accept": "application/xml",
        "Authorization": "Sanitized",
        "traceparent": "00-86fa69423b62e94f9ea91f0b62677880-356d853e17adbd47-00",
        "User-Agent": [
          "azsdk-net-Storage.Files.Shares/12.7.0-alpha.20210126.1",
          "(.NET 5.0.2; Microsoft Windows 10.0.19042)"
        ],
        "x-ms-client-request-id": "b20bf1fc-d1ef-5ca8-d3a9-804a9f6d07d6",
        "x-ms-date": "Tue, 26 Jan 2021 19:27:38 GMT",
        "x-ms-file-attributes": "None",
        "x-ms-file-creation-time": "Now",
        "x-ms-file-last-write-time": "Now",
        "x-ms-file-permission": "Inherit",
        "x-ms-return-client-request-id": "true",
<<<<<<< HEAD
        "x-ms-version": "2020-12-06"
=======
        "x-ms-version": "2021-02-12"
>>>>>>> 7e782c87
      },
      "RequestBody": null,
      "StatusCode": 201,
      "ResponseHeaders": {
        "Content-Length": "0",
        "Date": "Tue, 26 Jan 2021 19:27:37 GMT",
        "ETag": "\"0x8D8C23070CAC1B4\"",
        "Last-Modified": "Tue, 26 Jan 2021 19:27:37 GMT",
        "Server": [
          "Windows-Azure-File/1.0",
          "Microsoft-HTTPAPI/2.0"
        ],
        "x-ms-client-request-id": "b20bf1fc-d1ef-5ca8-d3a9-804a9f6d07d6",
        "x-ms-file-attributes": "Directory",
        "x-ms-file-change-time": "2021-01-26T19:27:37.9479988Z",
        "x-ms-file-creation-time": "2021-01-26T19:27:37.9479988Z",
        "x-ms-file-id": "10952824662509223936",
        "x-ms-file-last-write-time": "2021-01-26T19:27:37.9479988Z",
        "x-ms-file-parent-id": "13835128424026341376",
        "x-ms-file-permission-key": "17860367565182308406*11459378189709739967",
        "x-ms-request-id": "c0b836a6-501a-0016-4219-f42c15000000",
        "x-ms-request-server-encrypted": "true",
<<<<<<< HEAD
        "x-ms-version": "2020-12-06"
=======
        "x-ms-version": "2021-02-12"
>>>>>>> 7e782c87
      },
      "ResponseBody": []
    },
    {
      "RequestUri": "https://seanmcccanary3.file.core.windows.net/test-share-223f1a51-c973-5377-e92a-ed3729ec0f13/test-directory-a99025f1-eab3-e075-21f6-f7039830ca0c/test-file-d71a1fe1-6535-c9f4-503b-424085d462bf?restype=directory",
      "RequestMethod": "PUT",
      "RequestHeaders": {
        "Accept": "application/xml",
        "Authorization": "Sanitized",
        "traceparent": "00-9d4fe8eb0bc01a43b7c48075ac7c47d1-886482e1a0157440-00",
        "User-Agent": [
          "azsdk-net-Storage.Files.Shares/12.7.0-alpha.20210126.1",
          "(.NET 5.0.2; Microsoft Windows 10.0.19042)"
        ],
        "x-ms-client-request-id": "02443623-af12-1a75-1c86-0c538c170c72",
        "x-ms-date": "Tue, 26 Jan 2021 19:27:38 GMT",
        "x-ms-file-attributes": "None",
        "x-ms-file-creation-time": "Now",
        "x-ms-file-last-write-time": "Now",
        "x-ms-file-permission": "Inherit",
        "x-ms-return-client-request-id": "true",
<<<<<<< HEAD
        "x-ms-version": "2020-12-06"
=======
        "x-ms-version": "2021-02-12"
>>>>>>> 7e782c87
      },
      "RequestBody": null,
      "StatusCode": 201,
      "ResponseHeaders": {
        "Content-Length": "0",
        "Date": "Tue, 26 Jan 2021 19:27:37 GMT",
        "ETag": "\"0x8D8C23070D57206\"",
        "Last-Modified": "Tue, 26 Jan 2021 19:27:38 GMT",
        "Server": [
          "Windows-Azure-File/1.0",
          "Microsoft-HTTPAPI/2.0"
        ],
        "x-ms-client-request-id": "02443623-af12-1a75-1c86-0c538c170c72",
        "x-ms-file-attributes": "Directory",
        "x-ms-file-change-time": "2021-01-26T19:27:38.0180486Z",
        "x-ms-file-creation-time": "2021-01-26T19:27:38.0180486Z",
        "x-ms-file-id": "15564510680936611840",
        "x-ms-file-last-write-time": "2021-01-26T19:27:38.0180486Z",
        "x-ms-file-parent-id": "13835128424026341376",
        "x-ms-file-permission-key": "17860367565182308406*11459378189709739967",
        "x-ms-request-id": "c0b836a7-501a-0016-4319-f42c15000000",
        "x-ms-request-server-encrypted": "true",
<<<<<<< HEAD
        "x-ms-version": "2020-12-06"
=======
        "x-ms-version": "2021-02-12"
>>>>>>> 7e782c87
      },
      "ResponseBody": []
    },
    {
      "RequestUri": "https://seanmcccanary3.file.core.windows.net/test-share-223f1a51-c973-5377-e92a-ed3729ec0f13/test-directory-a99025f1-eab3-e075-21f6-f7039830ca0c/test-file-c7e3fa16-f046-19b7-9e01-9139b763ea28?restype=directory",
      "RequestMethod": "PUT",
      "RequestHeaders": {
        "Accept": "application/xml",
        "Authorization": "Sanitized",
        "traceparent": "00-5667b9f381c7d2419181f02a09b627b2-6adf8b25cf932947-00",
        "User-Agent": [
          "azsdk-net-Storage.Files.Shares/12.7.0-alpha.20210126.1",
          "(.NET 5.0.2; Microsoft Windows 10.0.19042)"
        ],
        "x-ms-client-request-id": "692621bb-0529-3dc4-4420-ab1a6c6b95ea",
        "x-ms-date": "Tue, 26 Jan 2021 19:27:38 GMT",
        "x-ms-file-attributes": "None",
        "x-ms-file-creation-time": "Now",
        "x-ms-file-last-write-time": "Now",
        "x-ms-file-permission": "Inherit",
        "x-ms-return-client-request-id": "true",
<<<<<<< HEAD
        "x-ms-version": "2020-12-06"
=======
        "x-ms-version": "2021-02-12"
>>>>>>> 7e782c87
      },
      "RequestBody": null,
      "StatusCode": 201,
      "ResponseHeaders": {
        "Content-Length": "0",
        "Date": "Tue, 26 Jan 2021 19:27:37 GMT",
        "ETag": "\"0x8D8C23070DE7461\"",
        "Last-Modified": "Tue, 26 Jan 2021 19:27:38 GMT",
        "Server": [
          "Windows-Azure-File/1.0",
          "Microsoft-HTTPAPI/2.0"
        ],
        "x-ms-client-request-id": "692621bb-0529-3dc4-4420-ab1a6c6b95ea",
        "x-ms-file-attributes": "Directory",
        "x-ms-file-change-time": "2021-01-26T19:27:38.0770913Z",
        "x-ms-file-creation-time": "2021-01-26T19:27:38.0770913Z",
        "x-ms-file-id": "13258667671722917888",
        "x-ms-file-last-write-time": "2021-01-26T19:27:38.0770913Z",
        "x-ms-file-parent-id": "13835128424026341376",
        "x-ms-file-permission-key": "17860367565182308406*11459378189709739967",
        "x-ms-request-id": "c0b836a8-501a-0016-4419-f42c15000000",
        "x-ms-request-server-encrypted": "true",
<<<<<<< HEAD
        "x-ms-version": "2020-12-06"
=======
        "x-ms-version": "2021-02-12"
>>>>>>> 7e782c87
      },
      "ResponseBody": []
    },
    {
      "RequestUri": "https://seanmcccanary3.file.core.windows.net/test-share-223f1a51-c973-5377-e92a-ed3729ec0f13/test-directory-a99025f1-eab3-e075-21f6-f7039830ca0c/test-file-99616200-c248-b811-d90f-c6cb098a5e66?restype=directory",
      "RequestMethod": "PUT",
      "RequestHeaders": {
        "Accept": "application/xml",
        "Authorization": "Sanitized",
        "traceparent": "00-ef02d2ec469cf4439e2ea75f7ccded68-cc0f54318a0fe44c-00",
        "User-Agent": [
          "azsdk-net-Storage.Files.Shares/12.7.0-alpha.20210126.1",
          "(.NET 5.0.2; Microsoft Windows 10.0.19042)"
        ],
        "x-ms-client-request-id": "6b97689d-a3f1-ae49-7593-df1ec3a416c8",
        "x-ms-date": "Tue, 26 Jan 2021 19:27:38 GMT",
        "x-ms-file-attributes": "None",
        "x-ms-file-creation-time": "Now",
        "x-ms-file-last-write-time": "Now",
        "x-ms-file-permission": "Inherit",
        "x-ms-return-client-request-id": "true",
<<<<<<< HEAD
        "x-ms-version": "2020-12-06"
=======
        "x-ms-version": "2021-02-12"
>>>>>>> 7e782c87
      },
      "RequestBody": null,
      "StatusCode": 201,
      "ResponseHeaders": {
        "Content-Length": "0",
        "Date": "Tue, 26 Jan 2021 19:27:37 GMT",
        "ETag": "\"0x8D8C23070E8614A\"",
        "Last-Modified": "Tue, 26 Jan 2021 19:27:38 GMT",
        "Server": [
          "Windows-Azure-File/1.0",
          "Microsoft-HTTPAPI/2.0"
        ],
        "x-ms-client-request-id": "6b97689d-a3f1-ae49-7593-df1ec3a416c8",
        "x-ms-file-attributes": "Directory",
        "x-ms-file-change-time": "2021-01-26T19:27:38.1421386Z",
        "x-ms-file-creation-time": "2021-01-26T19:27:38.1421386Z",
        "x-ms-file-id": "17870353690150305792",
        "x-ms-file-last-write-time": "2021-01-26T19:27:38.1421386Z",
        "x-ms-file-parent-id": "13835128424026341376",
        "x-ms-file-permission-key": "17860367565182308406*11459378189709739967",
        "x-ms-request-id": "c0b836a9-501a-0016-4519-f42c15000000",
        "x-ms-request-server-encrypted": "true",
<<<<<<< HEAD
        "x-ms-version": "2020-12-06"
=======
        "x-ms-version": "2021-02-12"
>>>>>>> 7e782c87
      },
      "ResponseBody": []
    },
    {
      "RequestUri": "https://seanmcccanary3.file.core.windows.net/test-share-223f1a51-c973-5377-e92a-ed3729ec0f13/test-directory-a99025f1-eab3-e075-21f6-f7039830ca0c/test-file-79ec9031-b82f-f138-6701-3933d4bb11ec?restype=directory",
      "RequestMethod": "PUT",
      "RequestHeaders": {
        "Accept": "application/xml",
        "Authorization": "Sanitized",
        "traceparent": "00-d2e8ec53c665954fa30f7befca7e9e5e-327a3ac63fc2d849-00",
        "User-Agent": [
          "azsdk-net-Storage.Files.Shares/12.7.0-alpha.20210126.1",
          "(.NET 5.0.2; Microsoft Windows 10.0.19042)"
        ],
        "x-ms-client-request-id": "037d00e8-2ad3-98f9-33d4-c4caeb01f0d2",
        "x-ms-date": "Tue, 26 Jan 2021 19:27:38 GMT",
        "x-ms-file-attributes": "None",
        "x-ms-file-creation-time": "Now",
        "x-ms-file-last-write-time": "Now",
        "x-ms-file-permission": "Inherit",
        "x-ms-return-client-request-id": "true",
<<<<<<< HEAD
        "x-ms-version": "2020-12-06"
=======
        "x-ms-version": "2021-02-12"
>>>>>>> 7e782c87
      },
      "RequestBody": null,
      "StatusCode": 201,
      "ResponseHeaders": {
        "Content-Length": "0",
        "Date": "Tue, 26 Jan 2021 19:27:37 GMT",
        "ETag": "\"0x8D8C23070F27540\"",
        "Last-Modified": "Tue, 26 Jan 2021 19:27:38 GMT",
        "Server": [
          "Windows-Azure-File/1.0",
          "Microsoft-HTTPAPI/2.0"
        ],
        "x-ms-client-request-id": "037d00e8-2ad3-98f9-33d4-c4caeb01f0d2",
        "x-ms-file-attributes": "Directory",
        "x-ms-file-change-time": "2021-01-26T19:27:38.2081856Z",
        "x-ms-file-creation-time": "2021-01-26T19:27:38.2081856Z",
        "x-ms-file-id": "9511672781750665216",
        "x-ms-file-last-write-time": "2021-01-26T19:27:38.2081856Z",
        "x-ms-file-parent-id": "13835128424026341376",
        "x-ms-file-permission-key": "17860367565182308406*11459378189709739967",
        "x-ms-request-id": "c0b836aa-501a-0016-4619-f42c15000000",
        "x-ms-request-server-encrypted": "true",
<<<<<<< HEAD
        "x-ms-version": "2020-12-06"
=======
        "x-ms-version": "2021-02-12"
>>>>>>> 7e782c87
      },
      "ResponseBody": []
    },
    {
      "RequestUri": "https://seanmcccanary3.file.core.windows.net/test-share-223f1a51-c973-5377-e92a-ed3729ec0f13/test-directory-a99025f1-eab3-e075-21f6-f7039830ca0c?restype=directory&comp=list",
      "RequestMethod": "GET",
      "RequestHeaders": {
        "Accept": "application/xml",
        "Authorization": "Sanitized",
        "traceparent": "00-7a3ad428545e1d40b00a70773daa98c8-628116329c89fb4f-00",
        "User-Agent": [
          "azsdk-net-Storage.Files.Shares/12.7.0-alpha.20210126.1",
          "(.NET 5.0.2; Microsoft Windows 10.0.19042)"
        ],
        "x-ms-client-request-id": "c2356a55-1227-28f5-ccd1-3319eb7b04ff",
        "x-ms-date": "Tue, 26 Jan 2021 19:27:39 GMT",
        "x-ms-return-client-request-id": "true",
<<<<<<< HEAD
        "x-ms-version": "2020-12-06"
=======
        "x-ms-version": "2021-02-12"
>>>>>>> 7e782c87
      },
      "RequestBody": null,
      "StatusCode": 200,
      "ResponseHeaders": {
        "Content-Type": "application/xml",
        "Date": "Tue, 26 Jan 2021 19:27:37 GMT",
        "Server": [
          "Windows-Azure-File/1.0",
          "Microsoft-HTTPAPI/2.0"
        ],
        "Transfer-Encoding": "chunked",
        "Vary": "Origin",
        "x-ms-client-request-id": "c2356a55-1227-28f5-ccd1-3319eb7b04ff",
        "x-ms-request-id": "c0b836ab-501a-0016-4719-f42c15000000",
<<<<<<< HEAD
        "x-ms-version": "2020-12-06"
=======
        "x-ms-version": "2021-02-12"
>>>>>>> 7e782c87
      },
      "ResponseBody": "﻿<?xml version=\"1.0\" encoding=\"utf-8\"?><EnumerationResults ServiceEndpoint=\"https://seanmcccanary3.file.core.windows.net/\" ShareName=\"test-share-223f1a51-c973-5377-e92a-ed3729ec0f13\" DirectoryPath=\"test-directory-a99025f1-eab3-e075-21f6-f7039830ca0c\"><Entries><Directory><Name>test-file-17d9ce1e-4c07-e4ca-3b94-500273127f7e</Name><Properties /></Directory><File><Name>test-file-24422307-861a-d227-2d8b-9a9855f6f8c3</Name><Properties><Content-Length>1048576</Content-Length></Properties></File><File><Name>test-file-3fbd6a3b-34b1-524d-404d-cfadce56e743</Name><Properties><Content-Length>1048576</Content-Length></Properties></File><File><Name>test-file-73b0524b-b5b2-1514-9fe8-df80401c32c2</Name><Properties><Content-Length>1048576</Content-Length></Properties></File><Directory><Name>test-file-79ec9031-b82f-f138-6701-3933d4bb11ec</Name><Properties /></Directory><File><Name>test-file-7e99b6d1-67c0-1b17-22af-4101952007bf</Name><Properties><Content-Length>1048576</Content-Length></Properties></File><File><Name>test-file-80955013-982b-dae3-6351-90abcda1ca8b</Name><Properties><Content-Length>1048576</Content-Length></Properties></File><Directory><Name>test-file-99616200-c248-b811-d90f-c6cb098a5e66</Name><Properties /></Directory><File><Name>test-file-a48a06b4-2653-d5cb-6030-f3311f7e7b18</Name><Properties><Content-Length>1048576</Content-Length></Properties></File><File><Name>test-file-c306081f-14ef-afd4-5e33-2d30ee7a09b3</Name><Properties><Content-Length>1048576</Content-Length></Properties></File><Directory><Name>test-file-c7e3fa16-f046-19b7-9e01-9139b763ea28</Name><Properties /></Directory><File><Name>test-file-cce66865-08cd-5e66-3b80-e142b9629946</Name><Properties><Content-Length>1048576</Content-Length></Properties></File><File><Name>test-file-d1a3b00e-9df8-994e-e133-9664793c5967</Name><Properties><Content-Length>1048576</Content-Length></Properties></File><File><Name>test-file-d4c9af72-b565-f4e2-546d-b7d1eae9d794</Name><Properties><Content-Length>1048576</Content-Length></Properties></File><Directory><Name>test-file-d71a1fe1-6535-c9f4-503b-424085d462bf</Name><Properties /></Directory></Entries><NextMarker /></EnumerationResults>"
    },
    {
      "RequestUri": "https://seanmcccanary3.file.core.windows.net/test-share-223f1a51-c973-5377-e92a-ed3729ec0f13?restype=share",
      "RequestMethod": "DELETE",
      "RequestHeaders": {
        "Accept": "application/xml",
        "Authorization": "Sanitized",
        "traceparent": "00-05df45fc91b5974fac90a2c4e2772267-8ebac77406aecf43-00",
        "User-Agent": [
          "azsdk-net-Storage.Files.Shares/12.7.0-alpha.20210126.1",
          "(.NET 5.0.2; Microsoft Windows 10.0.19042)"
        ],
        "x-ms-client-request-id": "8175e95c-2dcc-97ab-11ae-6d939ea202a7",
        "x-ms-date": "Tue, 26 Jan 2021 19:27:39 GMT",
        "x-ms-delete-snapshots": "include",
        "x-ms-return-client-request-id": "true",
<<<<<<< HEAD
        "x-ms-version": "2020-12-06"
=======
        "x-ms-version": "2021-02-12"
>>>>>>> 7e782c87
      },
      "RequestBody": null,
      "StatusCode": 202,
      "ResponseHeaders": {
        "Content-Length": "0",
        "Date": "Tue, 26 Jan 2021 19:27:37 GMT",
        "Server": [
          "Windows-Azure-File/1.0",
          "Microsoft-HTTPAPI/2.0"
        ],
        "x-ms-client-request-id": "8175e95c-2dcc-97ab-11ae-6d939ea202a7",
        "x-ms-request-id": "c0b836ac-501a-0016-4819-f42c15000000",
<<<<<<< HEAD
        "x-ms-version": "2020-12-06"
=======
        "x-ms-version": "2021-02-12"
>>>>>>> 7e782c87
      },
      "ResponseBody": []
    }
  ],
  "Variables": {
    "RandomSeed": "1038804003",
    "Storage_TestConfigDefault": "ProductionTenant\nseanmcccanary3\nU2FuaXRpemVk\nhttps://seanmcccanary3.blob.core.windows.net\nhttps://seanmcccanary3.file.core.windows.net\nhttps://seanmcccanary3.queue.core.windows.net\nhttps://seanmcccanary3.table.core.windows.net\n\n\n\n\nhttps://seanmcccanary3-secondary.blob.core.windows.net\nhttps://seanmcccanary3-secondary.file.core.windows.net\nhttps://seanmcccanary3-secondary.queue.core.windows.net\nhttps://seanmcccanary3-secondary.table.core.windows.net\n\nSanitized\n\n\nCloud\nBlobEndpoint=https://seanmcccanary3.blob.core.windows.net/;QueueEndpoint=https://seanmcccanary3.queue.core.windows.net/;FileEndpoint=https://seanmcccanary3.file.core.windows.net/;BlobSecondaryEndpoint=https://seanmcccanary3-secondary.blob.core.windows.net/;QueueSecondaryEndpoint=https://seanmcccanary3-secondary.queue.core.windows.net/;FileSecondaryEndpoint=https://seanmcccanary3-secondary.file.core.windows.net/;AccountName=seanmcccanary3;AccountKey=Kg==;\nseanscope1\n\n"
  }
}<|MERGE_RESOLUTION|>--- conflicted
+++ resolved
@@ -14,11 +14,7 @@
         "x-ms-client-request-id": "ef79d9fd-3c4b-67f3-1998-8f05ca00c77b",
         "x-ms-date": "Tue, 26 Jan 2021 19:27:37 GMT",
         "x-ms-return-client-request-id": "true",
-<<<<<<< HEAD
-        "x-ms-version": "2020-12-06"
-=======
-        "x-ms-version": "2021-02-12"
->>>>>>> 7e782c87
+        "x-ms-version": "2021-02-12"
       },
       "RequestBody": null,
       "StatusCode": 201,
@@ -33,11 +29,7 @@
         ],
         "x-ms-client-request-id": "ef79d9fd-3c4b-67f3-1998-8f05ca00c77b",
         "x-ms-request-id": "c0b83697-501a-0016-3619-f42c15000000",
-<<<<<<< HEAD
-        "x-ms-version": "2020-12-06"
-=======
-        "x-ms-version": "2021-02-12"
->>>>>>> 7e782c87
+        "x-ms-version": "2021-02-12"
       },
       "ResponseBody": []
     },
@@ -59,11 +51,7 @@
         "x-ms-file-last-write-time": "Now",
         "x-ms-file-permission": "Inherit",
         "x-ms-return-client-request-id": "true",
-<<<<<<< HEAD
-        "x-ms-version": "2020-12-06"
-=======
-        "x-ms-version": "2021-02-12"
->>>>>>> 7e782c87
+        "x-ms-version": "2021-02-12"
       },
       "RequestBody": null,
       "StatusCode": 201,
@@ -86,11 +74,7 @@
         "x-ms-file-permission-key": "17860367565182308406*11459378189709739967",
         "x-ms-request-id": "c0b8369a-501a-0016-3719-f42c15000000",
         "x-ms-request-server-encrypted": "true",
-<<<<<<< HEAD
-        "x-ms-version": "2020-12-06"
-=======
-        "x-ms-version": "2021-02-12"
->>>>>>> 7e782c87
+        "x-ms-version": "2021-02-12"
       },
       "ResponseBody": []
     },
@@ -114,11 +98,7 @@
         "x-ms-file-permission": "Inherit",
         "x-ms-return-client-request-id": "true",
         "x-ms-type": "file",
-<<<<<<< HEAD
-        "x-ms-version": "2020-12-06"
-=======
-        "x-ms-version": "2021-02-12"
->>>>>>> 7e782c87
+        "x-ms-version": "2021-02-12"
       },
       "RequestBody": null,
       "StatusCode": 201,
@@ -141,11 +121,7 @@
         "x-ms-file-permission-key": "4010187179898695473*11459378189709739967",
         "x-ms-request-id": "c0b8369c-501a-0016-3819-f42c15000000",
         "x-ms-request-server-encrypted": "true",
-<<<<<<< HEAD
-        "x-ms-version": "2020-12-06"
-=======
-        "x-ms-version": "2021-02-12"
->>>>>>> 7e782c87
+        "x-ms-version": "2021-02-12"
       },
       "ResponseBody": []
     },
@@ -169,11 +145,7 @@
         "x-ms-file-permission": "Inherit",
         "x-ms-return-client-request-id": "true",
         "x-ms-type": "file",
-<<<<<<< HEAD
-        "x-ms-version": "2020-12-06"
-=======
-        "x-ms-version": "2021-02-12"
->>>>>>> 7e782c87
+        "x-ms-version": "2021-02-12"
       },
       "RequestBody": null,
       "StatusCode": 201,
@@ -196,11 +168,7 @@
         "x-ms-file-permission-key": "4010187179898695473*11459378189709739967",
         "x-ms-request-id": "c0b8369d-501a-0016-3919-f42c15000000",
         "x-ms-request-server-encrypted": "true",
-<<<<<<< HEAD
-        "x-ms-version": "2020-12-06"
-=======
-        "x-ms-version": "2021-02-12"
->>>>>>> 7e782c87
+        "x-ms-version": "2021-02-12"
       },
       "ResponseBody": []
     },
@@ -224,11 +192,7 @@
         "x-ms-file-permission": "Inherit",
         "x-ms-return-client-request-id": "true",
         "x-ms-type": "file",
-<<<<<<< HEAD
-        "x-ms-version": "2020-12-06"
-=======
-        "x-ms-version": "2021-02-12"
->>>>>>> 7e782c87
+        "x-ms-version": "2021-02-12"
       },
       "RequestBody": null,
       "StatusCode": 201,
@@ -251,11 +215,7 @@
         "x-ms-file-permission-key": "4010187179898695473*11459378189709739967",
         "x-ms-request-id": "c0b8369e-501a-0016-3a19-f42c15000000",
         "x-ms-request-server-encrypted": "true",
-<<<<<<< HEAD
-        "x-ms-version": "2020-12-06"
-=======
-        "x-ms-version": "2021-02-12"
->>>>>>> 7e782c87
+        "x-ms-version": "2021-02-12"
       },
       "ResponseBody": []
     },
@@ -279,11 +239,7 @@
         "x-ms-file-permission": "Inherit",
         "x-ms-return-client-request-id": "true",
         "x-ms-type": "file",
-<<<<<<< HEAD
-        "x-ms-version": "2020-12-06"
-=======
-        "x-ms-version": "2021-02-12"
->>>>>>> 7e782c87
+        "x-ms-version": "2021-02-12"
       },
       "RequestBody": null,
       "StatusCode": 201,
@@ -306,11 +262,7 @@
         "x-ms-file-permission-key": "4010187179898695473*11459378189709739967",
         "x-ms-request-id": "c0b8369f-501a-0016-3b19-f42c15000000",
         "x-ms-request-server-encrypted": "true",
-<<<<<<< HEAD
-        "x-ms-version": "2020-12-06"
-=======
-        "x-ms-version": "2021-02-12"
->>>>>>> 7e782c87
+        "x-ms-version": "2021-02-12"
       },
       "ResponseBody": []
     },
@@ -334,11 +286,7 @@
         "x-ms-file-permission": "Inherit",
         "x-ms-return-client-request-id": "true",
         "x-ms-type": "file",
-<<<<<<< HEAD
-        "x-ms-version": "2020-12-06"
-=======
-        "x-ms-version": "2021-02-12"
->>>>>>> 7e782c87
+        "x-ms-version": "2021-02-12"
       },
       "RequestBody": null,
       "StatusCode": 201,
@@ -361,11 +309,7 @@
         "x-ms-file-permission-key": "4010187179898695473*11459378189709739967",
         "x-ms-request-id": "c0b836a0-501a-0016-3c19-f42c15000000",
         "x-ms-request-server-encrypted": "true",
-<<<<<<< HEAD
-        "x-ms-version": "2020-12-06"
-=======
-        "x-ms-version": "2021-02-12"
->>>>>>> 7e782c87
+        "x-ms-version": "2021-02-12"
       },
       "ResponseBody": []
     },
@@ -389,11 +333,7 @@
         "x-ms-file-permission": "Inherit",
         "x-ms-return-client-request-id": "true",
         "x-ms-type": "file",
-<<<<<<< HEAD
-        "x-ms-version": "2020-12-06"
-=======
-        "x-ms-version": "2021-02-12"
->>>>>>> 7e782c87
+        "x-ms-version": "2021-02-12"
       },
       "RequestBody": null,
       "StatusCode": 201,
@@ -416,11 +356,7 @@
         "x-ms-file-permission-key": "4010187179898695473*11459378189709739967",
         "x-ms-request-id": "c0b836a1-501a-0016-3d19-f42c15000000",
         "x-ms-request-server-encrypted": "true",
-<<<<<<< HEAD
-        "x-ms-version": "2020-12-06"
-=======
-        "x-ms-version": "2021-02-12"
->>>>>>> 7e782c87
+        "x-ms-version": "2021-02-12"
       },
       "ResponseBody": []
     },
@@ -444,11 +380,7 @@
         "x-ms-file-permission": "Inherit",
         "x-ms-return-client-request-id": "true",
         "x-ms-type": "file",
-<<<<<<< HEAD
-        "x-ms-version": "2020-12-06"
-=======
-        "x-ms-version": "2021-02-12"
->>>>>>> 7e782c87
+        "x-ms-version": "2021-02-12"
       },
       "RequestBody": null,
       "StatusCode": 201,
@@ -471,11 +403,7 @@
         "x-ms-file-permission-key": "4010187179898695473*11459378189709739967",
         "x-ms-request-id": "c0b836a2-501a-0016-3e19-f42c15000000",
         "x-ms-request-server-encrypted": "true",
-<<<<<<< HEAD
-        "x-ms-version": "2020-12-06"
-=======
-        "x-ms-version": "2021-02-12"
->>>>>>> 7e782c87
+        "x-ms-version": "2021-02-12"
       },
       "ResponseBody": []
     },
@@ -499,11 +427,7 @@
         "x-ms-file-permission": "Inherit",
         "x-ms-return-client-request-id": "true",
         "x-ms-type": "file",
-<<<<<<< HEAD
-        "x-ms-version": "2020-12-06"
-=======
-        "x-ms-version": "2021-02-12"
->>>>>>> 7e782c87
+        "x-ms-version": "2021-02-12"
       },
       "RequestBody": null,
       "StatusCode": 201,
@@ -526,11 +450,7 @@
         "x-ms-file-permission-key": "4010187179898695473*11459378189709739967",
         "x-ms-request-id": "c0b836a3-501a-0016-3f19-f42c15000000",
         "x-ms-request-server-encrypted": "true",
-<<<<<<< HEAD
-        "x-ms-version": "2020-12-06"
-=======
-        "x-ms-version": "2021-02-12"
->>>>>>> 7e782c87
+        "x-ms-version": "2021-02-12"
       },
       "ResponseBody": []
     },
@@ -554,11 +474,7 @@
         "x-ms-file-permission": "Inherit",
         "x-ms-return-client-request-id": "true",
         "x-ms-type": "file",
-<<<<<<< HEAD
-        "x-ms-version": "2020-12-06"
-=======
-        "x-ms-version": "2021-02-12"
->>>>>>> 7e782c87
+        "x-ms-version": "2021-02-12"
       },
       "RequestBody": null,
       "StatusCode": 201,
@@ -581,11 +497,7 @@
         "x-ms-file-permission-key": "4010187179898695473*11459378189709739967",
         "x-ms-request-id": "c0b836a4-501a-0016-4019-f42c15000000",
         "x-ms-request-server-encrypted": "true",
-<<<<<<< HEAD
-        "x-ms-version": "2020-12-06"
-=======
-        "x-ms-version": "2021-02-12"
->>>>>>> 7e782c87
+        "x-ms-version": "2021-02-12"
       },
       "ResponseBody": []
     },
@@ -609,11 +521,7 @@
         "x-ms-file-permission": "Inherit",
         "x-ms-return-client-request-id": "true",
         "x-ms-type": "file",
-<<<<<<< HEAD
-        "x-ms-version": "2020-12-06"
-=======
-        "x-ms-version": "2021-02-12"
->>>>>>> 7e782c87
+        "x-ms-version": "2021-02-12"
       },
       "RequestBody": null,
       "StatusCode": 201,
@@ -636,11 +544,7 @@
         "x-ms-file-permission-key": "4010187179898695473*11459378189709739967",
         "x-ms-request-id": "c0b836a5-501a-0016-4119-f42c15000000",
         "x-ms-request-server-encrypted": "true",
-<<<<<<< HEAD
-        "x-ms-version": "2020-12-06"
-=======
-        "x-ms-version": "2021-02-12"
->>>>>>> 7e782c87
+        "x-ms-version": "2021-02-12"
       },
       "ResponseBody": []
     },
@@ -662,11 +566,7 @@
         "x-ms-file-last-write-time": "Now",
         "x-ms-file-permission": "Inherit",
         "x-ms-return-client-request-id": "true",
-<<<<<<< HEAD
-        "x-ms-version": "2020-12-06"
-=======
-        "x-ms-version": "2021-02-12"
->>>>>>> 7e782c87
+        "x-ms-version": "2021-02-12"
       },
       "RequestBody": null,
       "StatusCode": 201,
@@ -689,11 +589,7 @@
         "x-ms-file-permission-key": "17860367565182308406*11459378189709739967",
         "x-ms-request-id": "c0b836a6-501a-0016-4219-f42c15000000",
         "x-ms-request-server-encrypted": "true",
-<<<<<<< HEAD
-        "x-ms-version": "2020-12-06"
-=======
-        "x-ms-version": "2021-02-12"
->>>>>>> 7e782c87
+        "x-ms-version": "2021-02-12"
       },
       "ResponseBody": []
     },
@@ -715,11 +611,7 @@
         "x-ms-file-last-write-time": "Now",
         "x-ms-file-permission": "Inherit",
         "x-ms-return-client-request-id": "true",
-<<<<<<< HEAD
-        "x-ms-version": "2020-12-06"
-=======
-        "x-ms-version": "2021-02-12"
->>>>>>> 7e782c87
+        "x-ms-version": "2021-02-12"
       },
       "RequestBody": null,
       "StatusCode": 201,
@@ -742,11 +634,7 @@
         "x-ms-file-permission-key": "17860367565182308406*11459378189709739967",
         "x-ms-request-id": "c0b836a7-501a-0016-4319-f42c15000000",
         "x-ms-request-server-encrypted": "true",
-<<<<<<< HEAD
-        "x-ms-version": "2020-12-06"
-=======
-        "x-ms-version": "2021-02-12"
->>>>>>> 7e782c87
+        "x-ms-version": "2021-02-12"
       },
       "ResponseBody": []
     },
@@ -768,11 +656,7 @@
         "x-ms-file-last-write-time": "Now",
         "x-ms-file-permission": "Inherit",
         "x-ms-return-client-request-id": "true",
-<<<<<<< HEAD
-        "x-ms-version": "2020-12-06"
-=======
-        "x-ms-version": "2021-02-12"
->>>>>>> 7e782c87
+        "x-ms-version": "2021-02-12"
       },
       "RequestBody": null,
       "StatusCode": 201,
@@ -795,11 +679,7 @@
         "x-ms-file-permission-key": "17860367565182308406*11459378189709739967",
         "x-ms-request-id": "c0b836a8-501a-0016-4419-f42c15000000",
         "x-ms-request-server-encrypted": "true",
-<<<<<<< HEAD
-        "x-ms-version": "2020-12-06"
-=======
-        "x-ms-version": "2021-02-12"
->>>>>>> 7e782c87
+        "x-ms-version": "2021-02-12"
       },
       "ResponseBody": []
     },
@@ -821,11 +701,7 @@
         "x-ms-file-last-write-time": "Now",
         "x-ms-file-permission": "Inherit",
         "x-ms-return-client-request-id": "true",
-<<<<<<< HEAD
-        "x-ms-version": "2020-12-06"
-=======
-        "x-ms-version": "2021-02-12"
->>>>>>> 7e782c87
+        "x-ms-version": "2021-02-12"
       },
       "RequestBody": null,
       "StatusCode": 201,
@@ -848,11 +724,7 @@
         "x-ms-file-permission-key": "17860367565182308406*11459378189709739967",
         "x-ms-request-id": "c0b836a9-501a-0016-4519-f42c15000000",
         "x-ms-request-server-encrypted": "true",
-<<<<<<< HEAD
-        "x-ms-version": "2020-12-06"
-=======
-        "x-ms-version": "2021-02-12"
->>>>>>> 7e782c87
+        "x-ms-version": "2021-02-12"
       },
       "ResponseBody": []
     },
@@ -874,11 +746,7 @@
         "x-ms-file-last-write-time": "Now",
         "x-ms-file-permission": "Inherit",
         "x-ms-return-client-request-id": "true",
-<<<<<<< HEAD
-        "x-ms-version": "2020-12-06"
-=======
-        "x-ms-version": "2021-02-12"
->>>>>>> 7e782c87
+        "x-ms-version": "2021-02-12"
       },
       "RequestBody": null,
       "StatusCode": 201,
@@ -901,11 +769,7 @@
         "x-ms-file-permission-key": "17860367565182308406*11459378189709739967",
         "x-ms-request-id": "c0b836aa-501a-0016-4619-f42c15000000",
         "x-ms-request-server-encrypted": "true",
-<<<<<<< HEAD
-        "x-ms-version": "2020-12-06"
-=======
-        "x-ms-version": "2021-02-12"
->>>>>>> 7e782c87
+        "x-ms-version": "2021-02-12"
       },
       "ResponseBody": []
     },
@@ -923,11 +787,7 @@
         "x-ms-client-request-id": "c2356a55-1227-28f5-ccd1-3319eb7b04ff",
         "x-ms-date": "Tue, 26 Jan 2021 19:27:39 GMT",
         "x-ms-return-client-request-id": "true",
-<<<<<<< HEAD
-        "x-ms-version": "2020-12-06"
-=======
-        "x-ms-version": "2021-02-12"
->>>>>>> 7e782c87
+        "x-ms-version": "2021-02-12"
       },
       "RequestBody": null,
       "StatusCode": 200,
@@ -942,11 +802,7 @@
         "Vary": "Origin",
         "x-ms-client-request-id": "c2356a55-1227-28f5-ccd1-3319eb7b04ff",
         "x-ms-request-id": "c0b836ab-501a-0016-4719-f42c15000000",
-<<<<<<< HEAD
-        "x-ms-version": "2020-12-06"
-=======
-        "x-ms-version": "2021-02-12"
->>>>>>> 7e782c87
+        "x-ms-version": "2021-02-12"
       },
       "ResponseBody": "﻿<?xml version=\"1.0\" encoding=\"utf-8\"?><EnumerationResults ServiceEndpoint=\"https://seanmcccanary3.file.core.windows.net/\" ShareName=\"test-share-223f1a51-c973-5377-e92a-ed3729ec0f13\" DirectoryPath=\"test-directory-a99025f1-eab3-e075-21f6-f7039830ca0c\"><Entries><Directory><Name>test-file-17d9ce1e-4c07-e4ca-3b94-500273127f7e</Name><Properties /></Directory><File><Name>test-file-24422307-861a-d227-2d8b-9a9855f6f8c3</Name><Properties><Content-Length>1048576</Content-Length></Properties></File><File><Name>test-file-3fbd6a3b-34b1-524d-404d-cfadce56e743</Name><Properties><Content-Length>1048576</Content-Length></Properties></File><File><Name>test-file-73b0524b-b5b2-1514-9fe8-df80401c32c2</Name><Properties><Content-Length>1048576</Content-Length></Properties></File><Directory><Name>test-file-79ec9031-b82f-f138-6701-3933d4bb11ec</Name><Properties /></Directory><File><Name>test-file-7e99b6d1-67c0-1b17-22af-4101952007bf</Name><Properties><Content-Length>1048576</Content-Length></Properties></File><File><Name>test-file-80955013-982b-dae3-6351-90abcda1ca8b</Name><Properties><Content-Length>1048576</Content-Length></Properties></File><Directory><Name>test-file-99616200-c248-b811-d90f-c6cb098a5e66</Name><Properties /></Directory><File><Name>test-file-a48a06b4-2653-d5cb-6030-f3311f7e7b18</Name><Properties><Content-Length>1048576</Content-Length></Properties></File><File><Name>test-file-c306081f-14ef-afd4-5e33-2d30ee7a09b3</Name><Properties><Content-Length>1048576</Content-Length></Properties></File><Directory><Name>test-file-c7e3fa16-f046-19b7-9e01-9139b763ea28</Name><Properties /></Directory><File><Name>test-file-cce66865-08cd-5e66-3b80-e142b9629946</Name><Properties><Content-Length>1048576</Content-Length></Properties></File><File><Name>test-file-d1a3b00e-9df8-994e-e133-9664793c5967</Name><Properties><Content-Length>1048576</Content-Length></Properties></File><File><Name>test-file-d4c9af72-b565-f4e2-546d-b7d1eae9d794</Name><Properties><Content-Length>1048576</Content-Length></Properties></File><Directory><Name>test-file-d71a1fe1-6535-c9f4-503b-424085d462bf</Name><Properties /></Directory></Entries><NextMarker /></EnumerationResults>"
     },
@@ -965,11 +821,7 @@
         "x-ms-date": "Tue, 26 Jan 2021 19:27:39 GMT",
         "x-ms-delete-snapshots": "include",
         "x-ms-return-client-request-id": "true",
-<<<<<<< HEAD
-        "x-ms-version": "2020-12-06"
-=======
-        "x-ms-version": "2021-02-12"
->>>>>>> 7e782c87
+        "x-ms-version": "2021-02-12"
       },
       "RequestBody": null,
       "StatusCode": 202,
@@ -982,11 +834,7 @@
         ],
         "x-ms-client-request-id": "8175e95c-2dcc-97ab-11ae-6d939ea202a7",
         "x-ms-request-id": "c0b836ac-501a-0016-4819-f42c15000000",
-<<<<<<< HEAD
-        "x-ms-version": "2020-12-06"
-=======
-        "x-ms-version": "2021-02-12"
->>>>>>> 7e782c87
+        "x-ms-version": "2021-02-12"
       },
       "ResponseBody": []
     }
