{
  "Entries": [
    {
      "RequestUri": "http://seanstagetest.file.core.windows.net/test-share-cd9dc939-008a-3464-dcc5-03e3853d8d7b?restype=share",
      "RequestMethod": "PUT",
      "RequestHeaders": {
        "Authorization": "Sanitized",
        "traceparent": "00-c53c665e82ea51498e3d5583c4d4f311-731b506c04b33042-00",
        "User-Agent": [
<<<<<<< HEAD
          "azsdk-net-Storage.Files.Shares/12.0.0-dev.20191205.1+4f14c4315f17fbbc59c93c6819467b6f15d7008f",
=======
          "azsdk-net-Storage.Files.Shares/12.0.0-dev.20191211.1\u002B899431c003876eb9b26cefd8e8a37e7f27f82ced",
>>>>>>> 5e20a7a1
          "(.NET Core 4.6.28008.01; Microsoft Windows 10.0.18363 )"
        ],
        "x-ms-client-request-id": "aca4acce-da46-407a-6da4-47a54e86d03e",
        "x-ms-date": "Wed, 11 Dec 2019 20:37:13 GMT",
        "x-ms-return-client-request-id": "true",
        "x-ms-version": "2019-07-07"
      },
      "RequestBody": null,
      "StatusCode": 201,
      "ResponseHeaders": {
        "Content-Length": "0",
<<<<<<< HEAD
        "Date": "Fri, 06 Dec 2019 00:25:34 GMT",
        "ETag": "\"0x8D779E2CFF4BD79\"",
        "Last-Modified": "Fri, 06 Dec 2019 00:25:35 GMT",
=======
        "Date": "Wed, 11 Dec 2019 20:37:13 GMT",
        "ETag": "\u00220x8D77E79E7B8D7D1\u0022",
        "Last-Modified": "Wed, 11 Dec 2019 20:37:14 GMT",
>>>>>>> 5e20a7a1
        "Server": [
          "Windows-Azure-File/1.0",
          "Microsoft-HTTPAPI/2.0"
        ],
        "x-ms-client-request-id": "aca4acce-da46-407a-6da4-47a54e86d03e",
        "x-ms-request-id": "ef3e38bd-c01a-0019-1962-b01280000000",
        "x-ms-version": "2019-07-07"
      },
      "ResponseBody": []
    },
    {
      "RequestUri": "http://seanstagetest.file.core.windows.net/test-share-cd9dc939-008a-3464-dcc5-03e3853d8d7b/test-directory-5b0e6ec6-5dd9-7d4b-a1e6-b56672ccc088?restype=directory",
      "RequestMethod": "PUT",
      "RequestHeaders": {
        "Authorization": "Sanitized",
        "traceparent": "00-c4602a1c5f4fb042865361eafdae3452-fbafc1140e4fc447-00",
        "User-Agent": [
<<<<<<< HEAD
          "azsdk-net-Storage.Files.Shares/12.0.0-dev.20191205.1+4f14c4315f17fbbc59c93c6819467b6f15d7008f",
=======
          "azsdk-net-Storage.Files.Shares/12.0.0-dev.20191211.1\u002B899431c003876eb9b26cefd8e8a37e7f27f82ced",
>>>>>>> 5e20a7a1
          "(.NET Core 4.6.28008.01; Microsoft Windows 10.0.18363 )"
        ],
        "x-ms-client-request-id": "05d14f53-2b45-70d0-6026-0b5f2514cea1",
        "x-ms-date": "Wed, 11 Dec 2019 20:37:14 GMT",
        "x-ms-file-attributes": "None",
        "x-ms-file-creation-time": "Now",
        "x-ms-file-last-write-time": "Now",
        "x-ms-file-permission": "Inherit",
        "x-ms-return-client-request-id": "true",
        "x-ms-version": "2019-07-07"
      },
      "RequestBody": null,
      "StatusCode": 201,
      "ResponseHeaders": {
        "Content-Length": "0",
<<<<<<< HEAD
        "Date": "Fri, 06 Dec 2019 00:25:34 GMT",
        "ETag": "\"0x8D779E2D0027918\"",
        "Last-Modified": "Fri, 06 Dec 2019 00:25:35 GMT",
=======
        "Date": "Wed, 11 Dec 2019 20:37:13 GMT",
        "ETag": "\u00220x8D77E79E7C7C855\u0022",
        "Last-Modified": "Wed, 11 Dec 2019 20:37:14 GMT",
>>>>>>> 5e20a7a1
        "Server": [
          "Windows-Azure-File/1.0",
          "Microsoft-HTTPAPI/2.0"
        ],
        "x-ms-client-request-id": "05d14f53-2b45-70d0-6026-0b5f2514cea1",
        "x-ms-file-attributes": "Directory",
<<<<<<< HEAD
        "x-ms-file-change-time": "2019-12-06T00:25:35.560732Z",
        "x-ms-file-creation-time": "2019-12-06T00:25:35.560732Z",
        "x-ms-file-id": "13835128424026341376",
        "x-ms-file-last-write-time": "2019-12-06T00:25:35.560732Z",
=======
        "x-ms-file-change-time": "2019-12-11T20:37:14.0986965Z",
        "x-ms-file-creation-time": "2019-12-11T20:37:14.0986965Z",
        "x-ms-file-id": "13835128424026341376",
        "x-ms-file-last-write-time": "2019-12-11T20:37:14.0986965Z",
>>>>>>> 5e20a7a1
        "x-ms-file-parent-id": "0",
        "x-ms-file-permission-key": "7855875120676328179*422928105932735866",
        "x-ms-request-id": "ef3e38c0-c01a-0019-1a62-b01280000000",
        "x-ms-request-server-encrypted": "true",
        "x-ms-version": "2019-07-07"
      },
      "ResponseBody": []
    },
    {
      "RequestUri": "http://seanstagetest.file.core.windows.net/test-share-cd9dc939-008a-3464-dcc5-03e3853d8d7b/test-directory-5b0e6ec6-5dd9-7d4b-a1e6-b56672ccc088/test-file-366a974f-fa71-456f-271e-7fb13957de55",
      "RequestMethod": "PUT",
      "RequestHeaders": {
        "Authorization": "Sanitized",
        "traceparent": "00-a0908d23f088e04693544a1bcdb1877b-8fd533a80d964a41-00",
        "User-Agent": [
<<<<<<< HEAD
          "azsdk-net-Storage.Files.Shares/12.0.0-dev.20191205.1+4f14c4315f17fbbc59c93c6819467b6f15d7008f",
=======
          "azsdk-net-Storage.Files.Shares/12.0.0-dev.20191211.1\u002B899431c003876eb9b26cefd8e8a37e7f27f82ced",
>>>>>>> 5e20a7a1
          "(.NET Core 4.6.28008.01; Microsoft Windows 10.0.18363 )"
        ],
        "x-ms-client-request-id": "2313247d-bafb-1443-89a3-7873d6d51a45",
        "x-ms-content-length": "1048576",
        "x-ms-date": "Wed, 11 Dec 2019 20:37:14 GMT",
        "x-ms-file-attributes": "None",
        "x-ms-file-creation-time": "Now",
        "x-ms-file-last-write-time": "Now",
        "x-ms-file-permission": "Inherit",
        "x-ms-return-client-request-id": "true",
        "x-ms-type": "file",
        "x-ms-version": "2019-07-07"
      },
      "RequestBody": null,
      "StatusCode": 201,
      "ResponseHeaders": {
        "Content-Length": "0",
<<<<<<< HEAD
        "Date": "Fri, 06 Dec 2019 00:25:34 GMT",
        "ETag": "\"0x8D779E2D00F98A5\"",
        "Last-Modified": "Fri, 06 Dec 2019 00:25:35 GMT",
=======
        "Date": "Wed, 11 Dec 2019 20:37:13 GMT",
        "ETag": "\u00220x8D77E79E7D50F00\u0022",
        "Last-Modified": "Wed, 11 Dec 2019 20:37:14 GMT",
>>>>>>> 5e20a7a1
        "Server": [
          "Windows-Azure-File/1.0",
          "Microsoft-HTTPAPI/2.0"
        ],
        "x-ms-client-request-id": "2313247d-bafb-1443-89a3-7873d6d51a45",
        "x-ms-file-attributes": "Archive",
        "x-ms-file-change-time": "2019-12-11T20:37:14.1857024Z",
        "x-ms-file-creation-time": "2019-12-11T20:37:14.1857024Z",
        "x-ms-file-id": "11529285414812647424",
        "x-ms-file-last-write-time": "2019-12-11T20:37:14.1857024Z",
        "x-ms-file-parent-id": "13835128424026341376",
        "x-ms-file-permission-key": "12501538048846835188*422928105932735866",
        "x-ms-request-id": "ef3e38c1-c01a-0019-1b62-b01280000000",
        "x-ms-request-server-encrypted": "true",
        "x-ms-version": "2019-07-07"
      },
      "ResponseBody": []
    },
    {
      "RequestUri": "http://seanstagetest.file.core.windows.net/test-share-cd9dc939-008a-3464-dcc5-03e3853d8d7b/test-directory-5b0e6ec6-5dd9-7d4b-a1e6-b56672ccc088/test-file-5ef4c7c4-2bb7-2e23-797c-31ba3b165acb",
      "RequestMethod": "PUT",
      "RequestHeaders": {
        "Authorization": "Sanitized",
        "traceparent": "00-be553893024dfd45a468c4a851adf5e2-e4ef02124a43894e-00",
        "User-Agent": [
<<<<<<< HEAD
          "azsdk-net-Storage.Files.Shares/12.0.0-dev.20191205.1+4f14c4315f17fbbc59c93c6819467b6f15d7008f",
=======
          "azsdk-net-Storage.Files.Shares/12.0.0-dev.20191211.1\u002B899431c003876eb9b26cefd8e8a37e7f27f82ced",
>>>>>>> 5e20a7a1
          "(.NET Core 4.6.28008.01; Microsoft Windows 10.0.18363 )"
        ],
        "x-ms-client-request-id": "00e1eb1e-aa01-29a5-7b52-6bce7f310f63",
        "x-ms-content-length": "1048576",
        "x-ms-date": "Wed, 11 Dec 2019 20:37:14 GMT",
        "x-ms-file-attributes": "None",
        "x-ms-file-creation-time": "Now",
        "x-ms-file-last-write-time": "Now",
        "x-ms-file-permission": "Inherit",
        "x-ms-return-client-request-id": "true",
        "x-ms-type": "file",
        "x-ms-version": "2019-07-07"
      },
      "RequestBody": null,
      "StatusCode": 201,
      "ResponseHeaders": {
        "Content-Length": "0",
<<<<<<< HEAD
        "Date": "Fri, 06 Dec 2019 00:25:35 GMT",
        "ETag": "\"0x8D779E2D01C40DA\"",
        "Last-Modified": "Fri, 06 Dec 2019 00:25:35 GMT",
=======
        "Date": "Wed, 11 Dec 2019 20:37:14 GMT",
        "ETag": "\u00220x8D77E79E7E206CA\u0022",
        "Last-Modified": "Wed, 11 Dec 2019 20:37:14 GMT",
>>>>>>> 5e20a7a1
        "Server": [
          "Windows-Azure-File/1.0",
          "Microsoft-HTTPAPI/2.0"
        ],
        "x-ms-client-request-id": "00e1eb1e-aa01-29a5-7b52-6bce7f310f63",
        "x-ms-file-attributes": "Archive",
        "x-ms-file-change-time": "2019-12-11T20:37:14.2706890Z",
        "x-ms-file-creation-time": "2019-12-11T20:37:14.2706890Z",
        "x-ms-file-id": "16140971433240035328",
        "x-ms-file-last-write-time": "2019-12-11T20:37:14.2706890Z",
        "x-ms-file-parent-id": "13835128424026341376",
        "x-ms-file-permission-key": "12501538048846835188*422928105932735866",
        "x-ms-request-id": "ef3e38c2-c01a-0019-1c62-b01280000000",
        "x-ms-request-server-encrypted": "true",
        "x-ms-version": "2019-07-07"
      },
      "ResponseBody": []
    },
    {
      "RequestUri": "http://seanstagetest.file.core.windows.net/test-share-cd9dc939-008a-3464-dcc5-03e3853d8d7b/test-directory-5b0e6ec6-5dd9-7d4b-a1e6-b56672ccc088/test-file-0fa607c7-49f5-341a-e5a4-b160ee648025",
      "RequestMethod": "PUT",
      "RequestHeaders": {
        "Authorization": "Sanitized",
        "traceparent": "00-846650b82252b341bc81ffab4d0a6970-8c77836bf48a514c-00",
        "User-Agent": [
<<<<<<< HEAD
          "azsdk-net-Storage.Files.Shares/12.0.0-dev.20191205.1+4f14c4315f17fbbc59c93c6819467b6f15d7008f",
=======
          "azsdk-net-Storage.Files.Shares/12.0.0-dev.20191211.1\u002B899431c003876eb9b26cefd8e8a37e7f27f82ced",
>>>>>>> 5e20a7a1
          "(.NET Core 4.6.28008.01; Microsoft Windows 10.0.18363 )"
        ],
        "x-ms-client-request-id": "ea54bd45-19f3-e643-0497-3bc80951dc78",
        "x-ms-content-length": "1048576",
        "x-ms-date": "Wed, 11 Dec 2019 20:37:14 GMT",
        "x-ms-file-attributes": "None",
        "x-ms-file-creation-time": "Now",
        "x-ms-file-last-write-time": "Now",
        "x-ms-file-permission": "Inherit",
        "x-ms-return-client-request-id": "true",
        "x-ms-type": "file",
        "x-ms-version": "2019-07-07"
      },
      "RequestBody": null,
      "StatusCode": 201,
      "ResponseHeaders": {
        "Content-Length": "0",
<<<<<<< HEAD
        "Date": "Fri, 06 Dec 2019 00:25:35 GMT",
        "ETag": "\"0x8D779E2D028EB05\"",
        "Last-Modified": "Fri, 06 Dec 2019 00:25:35 GMT",
=======
        "Date": "Wed, 11 Dec 2019 20:37:14 GMT",
        "ETag": "\u00220x8D77E79E7EE87D6\u0022",
        "Last-Modified": "Wed, 11 Dec 2019 20:37:14 GMT",
>>>>>>> 5e20a7a1
        "Server": [
          "Windows-Azure-File/1.0",
          "Microsoft-HTTPAPI/2.0"
        ],
        "x-ms-client-request-id": "ea54bd45-19f3-e643-0497-3bc80951dc78",
        "x-ms-file-attributes": "Archive",
        "x-ms-file-change-time": "2019-12-11T20:37:14.3526358Z",
        "x-ms-file-creation-time": "2019-12-11T20:37:14.3526358Z",
        "x-ms-file-id": "10376363910205800448",
        "x-ms-file-last-write-time": "2019-12-11T20:37:14.3526358Z",
        "x-ms-file-parent-id": "13835128424026341376",
        "x-ms-file-permission-key": "12501538048846835188*422928105932735866",
        "x-ms-request-id": "ef3e38c4-c01a-0019-1d62-b01280000000",
        "x-ms-request-server-encrypted": "true",
        "x-ms-version": "2019-07-07"
      },
      "ResponseBody": []
    },
    {
      "RequestUri": "http://seanstagetest.file.core.windows.net/test-share-cd9dc939-008a-3464-dcc5-03e3853d8d7b/test-directory-5b0e6ec6-5dd9-7d4b-a1e6-b56672ccc088/test-file-b12a6da8-bd9c-2482-743c-bcf4c8b50a10",
      "RequestMethod": "PUT",
      "RequestHeaders": {
        "Authorization": "Sanitized",
        "traceparent": "00-480f12ad170aee40aeb1d8c8ad2db548-21063dd175878341-00",
        "User-Agent": [
<<<<<<< HEAD
          "azsdk-net-Storage.Files.Shares/12.0.0-dev.20191205.1+4f14c4315f17fbbc59c93c6819467b6f15d7008f",
=======
          "azsdk-net-Storage.Files.Shares/12.0.0-dev.20191211.1\u002B899431c003876eb9b26cefd8e8a37e7f27f82ced",
>>>>>>> 5e20a7a1
          "(.NET Core 4.6.28008.01; Microsoft Windows 10.0.18363 )"
        ],
        "x-ms-client-request-id": "c1893866-24dc-9b70-7902-634c173b00b3",
        "x-ms-content-length": "1048576",
        "x-ms-date": "Wed, 11 Dec 2019 20:37:14 GMT",
        "x-ms-file-attributes": "None",
        "x-ms-file-creation-time": "Now",
        "x-ms-file-last-write-time": "Now",
        "x-ms-file-permission": "Inherit",
        "x-ms-return-client-request-id": "true",
        "x-ms-type": "file",
        "x-ms-version": "2019-07-07"
      },
      "RequestBody": null,
      "StatusCode": 201,
      "ResponseHeaders": {
        "Content-Length": "0",
<<<<<<< HEAD
        "Date": "Fri, 06 Dec 2019 00:25:35 GMT",
        "ETag": "\"0x8D779E2D03595F6\"",
        "Last-Modified": "Fri, 06 Dec 2019 00:25:35 GMT",
=======
        "Date": "Wed, 11 Dec 2019 20:37:14 GMT",
        "ETag": "\u00220x8D77E79E7FC1C77\u0022",
        "Last-Modified": "Wed, 11 Dec 2019 20:37:14 GMT",
>>>>>>> 5e20a7a1
        "Server": [
          "Windows-Azure-File/1.0",
          "Microsoft-HTTPAPI/2.0"
        ],
        "x-ms-client-request-id": "c1893866-24dc-9b70-7902-634c173b00b3",
        "x-ms-file-attributes": "Archive",
        "x-ms-file-change-time": "2019-12-11T20:37:14.4416375Z",
        "x-ms-file-creation-time": "2019-12-11T20:37:14.4416375Z",
        "x-ms-file-id": "14988049928633188352",
        "x-ms-file-last-write-time": "2019-12-11T20:37:14.4416375Z",
        "x-ms-file-parent-id": "13835128424026341376",
        "x-ms-file-permission-key": "12501538048846835188*422928105932735866",
        "x-ms-request-id": "ef3e38c5-c01a-0019-1e62-b01280000000",
        "x-ms-request-server-encrypted": "true",
        "x-ms-version": "2019-07-07"
      },
      "ResponseBody": []
    },
    {
      "RequestUri": "http://seanstagetest.file.core.windows.net/test-share-cd9dc939-008a-3464-dcc5-03e3853d8d7b/test-directory-5b0e6ec6-5dd9-7d4b-a1e6-b56672ccc088/test-file-31eab4c3-ceb0-7b5f-adbf-781279c33f15",
      "RequestMethod": "PUT",
      "RequestHeaders": {
        "Authorization": "Sanitized",
        "traceparent": "00-9c1df697b312bf4ab07a5612b2570059-59acddc1a6b73746-00",
        "User-Agent": [
<<<<<<< HEAD
          "azsdk-net-Storage.Files.Shares/12.0.0-dev.20191205.1+4f14c4315f17fbbc59c93c6819467b6f15d7008f",
=======
          "azsdk-net-Storage.Files.Shares/12.0.0-dev.20191211.1\u002B899431c003876eb9b26cefd8e8a37e7f27f82ced",
>>>>>>> 5e20a7a1
          "(.NET Core 4.6.28008.01; Microsoft Windows 10.0.18363 )"
        ],
        "x-ms-client-request-id": "d0628d5c-1bc8-b89b-f825-f26b938ab5ab",
        "x-ms-content-length": "1048576",
        "x-ms-date": "Wed, 11 Dec 2019 20:37:14 GMT",
        "x-ms-file-attributes": "None",
        "x-ms-file-creation-time": "Now",
        "x-ms-file-last-write-time": "Now",
        "x-ms-file-permission": "Inherit",
        "x-ms-return-client-request-id": "true",
        "x-ms-type": "file",
        "x-ms-version": "2019-07-07"
      },
      "RequestBody": null,
      "StatusCode": 201,
      "ResponseHeaders": {
        "Content-Length": "0",
<<<<<<< HEAD
        "Date": "Fri, 06 Dec 2019 00:25:35 GMT",
        "ETag": "\"0x8D779E2D041F1BE\"",
        "Last-Modified": "Fri, 06 Dec 2019 00:25:35 GMT",
=======
        "Date": "Wed, 11 Dec 2019 20:37:14 GMT",
        "ETag": "\u00220x8D77E79E808A1E3\u0022",
        "Last-Modified": "Wed, 11 Dec 2019 20:37:14 GMT",
>>>>>>> 5e20a7a1
        "Server": [
          "Windows-Azure-File/1.0",
          "Microsoft-HTTPAPI/2.0"
        ],
        "x-ms-client-request-id": "d0628d5c-1bc8-b89b-f825-f26b938ab5ab",
        "x-ms-file-attributes": "Archive",
        "x-ms-file-change-time": "2019-12-11T20:37:14.5236963Z",
        "x-ms-file-creation-time": "2019-12-11T20:37:14.5236963Z",
        "x-ms-file-id": "12682206919419494400",
        "x-ms-file-last-write-time": "2019-12-11T20:37:14.5236963Z",
        "x-ms-file-parent-id": "13835128424026341376",
        "x-ms-file-permission-key": "12501538048846835188*422928105932735866",
        "x-ms-request-id": "ef3e38c7-c01a-0019-1f62-b01280000000",
        "x-ms-request-server-encrypted": "true",
        "x-ms-version": "2019-07-07"
      },
      "ResponseBody": []
    },
    {
      "RequestUri": "http://seanstagetest.file.core.windows.net/test-share-cd9dc939-008a-3464-dcc5-03e3853d8d7b/test-directory-5b0e6ec6-5dd9-7d4b-a1e6-b56672ccc088/test-file-cd120cfc-a8eb-092e-8481-9bb88c256c30",
      "RequestMethod": "PUT",
      "RequestHeaders": {
        "Authorization": "Sanitized",
        "traceparent": "00-b4834a0559f7af4d97144873aafda659-a5a95ea28ae57f41-00",
        "User-Agent": [
<<<<<<< HEAD
          "azsdk-net-Storage.Files.Shares/12.0.0-dev.20191205.1+4f14c4315f17fbbc59c93c6819467b6f15d7008f",
=======
          "azsdk-net-Storage.Files.Shares/12.0.0-dev.20191211.1\u002B899431c003876eb9b26cefd8e8a37e7f27f82ced",
>>>>>>> 5e20a7a1
          "(.NET Core 4.6.28008.01; Microsoft Windows 10.0.18363 )"
        ],
        "x-ms-client-request-id": "89eff54d-2fd9-bfeb-647a-8ee68d59bb5d",
        "x-ms-content-length": "1048576",
        "x-ms-date": "Wed, 11 Dec 2019 20:37:14 GMT",
        "x-ms-file-attributes": "None",
        "x-ms-file-creation-time": "Now",
        "x-ms-file-last-write-time": "Now",
        "x-ms-file-permission": "Inherit",
        "x-ms-return-client-request-id": "true",
        "x-ms-type": "file",
        "x-ms-version": "2019-07-07"
      },
      "RequestBody": null,
      "StatusCode": 201,
      "ResponseHeaders": {
        "Content-Length": "0",
<<<<<<< HEAD
        "Date": "Fri, 06 Dec 2019 00:25:35 GMT",
        "ETag": "\"0x8D779E2D04E9B8E\"",
        "Last-Modified": "Fri, 06 Dec 2019 00:25:36 GMT",
=======
        "Date": "Wed, 11 Dec 2019 20:37:14 GMT",
        "ETag": "\u00220x8D77E79E815E8DB\u0022",
        "Last-Modified": "Wed, 11 Dec 2019 20:37:14 GMT",
>>>>>>> 5e20a7a1
        "Server": [
          "Windows-Azure-File/1.0",
          "Microsoft-HTTPAPI/2.0"
        ],
        "x-ms-client-request-id": "89eff54d-2fd9-bfeb-647a-8ee68d59bb5d",
        "x-ms-file-attributes": "Archive",
        "x-ms-file-change-time": "2019-12-11T20:37:14.6107099Z",
        "x-ms-file-creation-time": "2019-12-11T20:37:14.6107099Z",
        "x-ms-file-id": "17293892937846882304",
        "x-ms-file-last-write-time": "2019-12-11T20:37:14.6107099Z",
        "x-ms-file-parent-id": "13835128424026341376",
        "x-ms-file-permission-key": "12501538048846835188*422928105932735866",
        "x-ms-request-id": "ef3e38c8-c01a-0019-2062-b01280000000",
        "x-ms-request-server-encrypted": "true",
        "x-ms-version": "2019-07-07"
      },
      "ResponseBody": []
    },
    {
      "RequestUri": "http://seanstagetest.file.core.windows.net/test-share-cd9dc939-008a-3464-dcc5-03e3853d8d7b/test-directory-5b0e6ec6-5dd9-7d4b-a1e6-b56672ccc088/test-file-3a9ca09a-4f79-d974-0daf-04dc4470abb1",
      "RequestMethod": "PUT",
      "RequestHeaders": {
        "Authorization": "Sanitized",
        "traceparent": "00-75ee3457f88a074f85218683229dcc85-29b2141f01a0a349-00",
        "User-Agent": [
<<<<<<< HEAD
          "azsdk-net-Storage.Files.Shares/12.0.0-dev.20191205.1+4f14c4315f17fbbc59c93c6819467b6f15d7008f",
=======
          "azsdk-net-Storage.Files.Shares/12.0.0-dev.20191211.1\u002B899431c003876eb9b26cefd8e8a37e7f27f82ced",
>>>>>>> 5e20a7a1
          "(.NET Core 4.6.28008.01; Microsoft Windows 10.0.18363 )"
        ],
        "x-ms-client-request-id": "9e1d72a7-2b9a-a8d2-5db0-cce926bb591a",
        "x-ms-content-length": "1048576",
        "x-ms-date": "Wed, 11 Dec 2019 20:37:14 GMT",
        "x-ms-file-attributes": "None",
        "x-ms-file-creation-time": "Now",
        "x-ms-file-last-write-time": "Now",
        "x-ms-file-permission": "Inherit",
        "x-ms-return-client-request-id": "true",
        "x-ms-type": "file",
        "x-ms-version": "2019-07-07"
      },
      "RequestBody": null,
      "StatusCode": 201,
      "ResponseHeaders": {
        "Content-Length": "0",
<<<<<<< HEAD
        "Date": "Fri, 06 Dec 2019 00:25:35 GMT",
        "ETag": "\"0x8D779E2D05B1EB4\"",
        "Last-Modified": "Fri, 06 Dec 2019 00:25:36 GMT",
=======
        "Date": "Wed, 11 Dec 2019 20:37:14 GMT",
        "ETag": "\u00220x8D77E79E822921E\u0022",
        "Last-Modified": "Wed, 11 Dec 2019 20:37:14 GMT",
>>>>>>> 5e20a7a1
        "Server": [
          "Windows-Azure-File/1.0",
          "Microsoft-HTTPAPI/2.0"
        ],
        "x-ms-client-request-id": "9e1d72a7-2b9a-a8d2-5db0-cce926bb591a",
        "x-ms-file-attributes": "Archive",
        "x-ms-file-change-time": "2019-12-11T20:37:14.6936862Z",
        "x-ms-file-creation-time": "2019-12-11T20:37:14.6936862Z",
        "x-ms-file-id": "9799903157902376960",
        "x-ms-file-last-write-time": "2019-12-11T20:37:14.6936862Z",
        "x-ms-file-parent-id": "13835128424026341376",
        "x-ms-file-permission-key": "12501538048846835188*422928105932735866",
        "x-ms-request-id": "ef3e38c9-c01a-0019-2162-b01280000000",
        "x-ms-request-server-encrypted": "true",
        "x-ms-version": "2019-07-07"
      },
      "ResponseBody": []
    },
    {
      "RequestUri": "http://seanstagetest.file.core.windows.net/test-share-cd9dc939-008a-3464-dcc5-03e3853d8d7b/test-directory-5b0e6ec6-5dd9-7d4b-a1e6-b56672ccc088/test-file-bcf8a7fd-3ca2-1b24-85e1-ac2f33a6ee87",
      "RequestMethod": "PUT",
      "RequestHeaders": {
        "Authorization": "Sanitized",
        "traceparent": "00-a45f21e2e3571245aaa2c316c2cee5bc-bb1e57b29aafc346-00",
        "User-Agent": [
<<<<<<< HEAD
          "azsdk-net-Storage.Files.Shares/12.0.0-dev.20191205.1+4f14c4315f17fbbc59c93c6819467b6f15d7008f",
=======
          "azsdk-net-Storage.Files.Shares/12.0.0-dev.20191211.1\u002B899431c003876eb9b26cefd8e8a37e7f27f82ced",
>>>>>>> 5e20a7a1
          "(.NET Core 4.6.28008.01; Microsoft Windows 10.0.18363 )"
        ],
        "x-ms-client-request-id": "1a3eebe2-1c3b-a7c2-859b-77dab6208230",
        "x-ms-content-length": "1048576",
        "x-ms-date": "Wed, 11 Dec 2019 20:37:14 GMT",
        "x-ms-file-attributes": "None",
        "x-ms-file-creation-time": "Now",
        "x-ms-file-last-write-time": "Now",
        "x-ms-file-permission": "Inherit",
        "x-ms-return-client-request-id": "true",
        "x-ms-type": "file",
        "x-ms-version": "2019-07-07"
      },
      "RequestBody": null,
      "StatusCode": 201,
      "ResponseHeaders": {
        "Content-Length": "0",
<<<<<<< HEAD
        "Date": "Fri, 06 Dec 2019 00:25:35 GMT",
        "ETag": "\"0x8D779E2D0677ACD\"",
        "Last-Modified": "Fri, 06 Dec 2019 00:25:36 GMT",
=======
        "Date": "Wed, 11 Dec 2019 20:37:14 GMT",
        "ETag": "\u00220x8D77E79E82F3C1F\u0022",
        "Last-Modified": "Wed, 11 Dec 2019 20:37:14 GMT",
>>>>>>> 5e20a7a1
        "Server": [
          "Windows-Azure-File/1.0",
          "Microsoft-HTTPAPI/2.0"
        ],
        "x-ms-client-request-id": "1a3eebe2-1c3b-a7c2-859b-77dab6208230",
        "x-ms-file-attributes": "Archive",
        "x-ms-file-change-time": "2019-12-11T20:37:14.7766815Z",
        "x-ms-file-creation-time": "2019-12-11T20:37:14.7766815Z",
        "x-ms-file-id": "14411589176329764864",
        "x-ms-file-last-write-time": "2019-12-11T20:37:14.7766815Z",
        "x-ms-file-parent-id": "13835128424026341376",
        "x-ms-file-permission-key": "12501538048846835188*422928105932735866",
        "x-ms-request-id": "ef3e38ca-c01a-0019-2262-b01280000000",
        "x-ms-request-server-encrypted": "true",
        "x-ms-version": "2019-07-07"
      },
      "ResponseBody": []
    },
    {
      "RequestUri": "http://seanstagetest.file.core.windows.net/test-share-cd9dc939-008a-3464-dcc5-03e3853d8d7b/test-directory-5b0e6ec6-5dd9-7d4b-a1e6-b56672ccc088/test-file-d8784853-0426-ac9c-9738-bf3ca352c414",
      "RequestMethod": "PUT",
      "RequestHeaders": {
        "Authorization": "Sanitized",
        "traceparent": "00-cb288ca25994f247be84a84166881b93-04a75f0d37bdd940-00",
        "User-Agent": [
<<<<<<< HEAD
          "azsdk-net-Storage.Files.Shares/12.0.0-dev.20191205.1+4f14c4315f17fbbc59c93c6819467b6f15d7008f",
=======
          "azsdk-net-Storage.Files.Shares/12.0.0-dev.20191211.1\u002B899431c003876eb9b26cefd8e8a37e7f27f82ced",
>>>>>>> 5e20a7a1
          "(.NET Core 4.6.28008.01; Microsoft Windows 10.0.18363 )"
        ],
        "x-ms-client-request-id": "3a07af32-3e7d-62df-b9d8-4376321a13ca",
        "x-ms-content-length": "1048576",
        "x-ms-date": "Wed, 11 Dec 2019 20:37:14 GMT",
        "x-ms-file-attributes": "None",
        "x-ms-file-creation-time": "Now",
        "x-ms-file-last-write-time": "Now",
        "x-ms-file-permission": "Inherit",
        "x-ms-return-client-request-id": "true",
        "x-ms-type": "file",
        "x-ms-version": "2019-07-07"
      },
      "RequestBody": null,
      "StatusCode": 201,
      "ResponseHeaders": {
        "Content-Length": "0",
<<<<<<< HEAD
        "Date": "Fri, 06 Dec 2019 00:25:35 GMT",
        "ETag": "\"0x8D779E2D073D6E6\"",
        "Last-Modified": "Fri, 06 Dec 2019 00:25:36 GMT",
=======
        "Date": "Wed, 11 Dec 2019 20:37:14 GMT",
        "ETag": "\u00220x8D77E79E83BE616\u0022",
        "Last-Modified": "Wed, 11 Dec 2019 20:37:14 GMT",
>>>>>>> 5e20a7a1
        "Server": [
          "Windows-Azure-File/1.0",
          "Microsoft-HTTPAPI/2.0"
        ],
        "x-ms-client-request-id": "3a07af32-3e7d-62df-b9d8-4376321a13ca",
        "x-ms-file-attributes": "Archive",
        "x-ms-file-change-time": "2019-12-11T20:37:14.8596758Z",
        "x-ms-file-creation-time": "2019-12-11T20:37:14.8596758Z",
        "x-ms-file-id": "12105746167116070912",
        "x-ms-file-last-write-time": "2019-12-11T20:37:14.8596758Z",
        "x-ms-file-parent-id": "13835128424026341376",
        "x-ms-file-permission-key": "12501538048846835188*422928105932735866",
        "x-ms-request-id": "ef3e38cb-c01a-0019-2362-b01280000000",
        "x-ms-request-server-encrypted": "true",
        "x-ms-version": "2019-07-07"
      },
      "ResponseBody": []
    },
    {
      "RequestUri": "http://seanstagetest.file.core.windows.net/test-share-cd9dc939-008a-3464-dcc5-03e3853d8d7b/test-directory-5b0e6ec6-5dd9-7d4b-a1e6-b56672ccc088/test-file-e4bbe9d6-b02c-5d8e-7b80-b597a245a667",
      "RequestMethod": "PUT",
      "RequestHeaders": {
        "Authorization": "Sanitized",
        "traceparent": "00-b4b655523d9c7c4b8f905b2c0c9bd980-629a23148f47af44-00",
        "User-Agent": [
<<<<<<< HEAD
          "azsdk-net-Storage.Files.Shares/12.0.0-dev.20191205.1+4f14c4315f17fbbc59c93c6819467b6f15d7008f",
=======
          "azsdk-net-Storage.Files.Shares/12.0.0-dev.20191211.1\u002B899431c003876eb9b26cefd8e8a37e7f27f82ced",
>>>>>>> 5e20a7a1
          "(.NET Core 4.6.28008.01; Microsoft Windows 10.0.18363 )"
        ],
        "x-ms-client-request-id": "07a877c5-4719-e2b3-62ac-0aed8b1bcc64",
        "x-ms-content-length": "1048576",
        "x-ms-date": "Wed, 11 Dec 2019 20:37:14 GMT",
        "x-ms-file-attributes": "None",
        "x-ms-file-creation-time": "Now",
        "x-ms-file-last-write-time": "Now",
        "x-ms-file-permission": "Inherit",
        "x-ms-return-client-request-id": "true",
        "x-ms-type": "file",
        "x-ms-version": "2019-07-07"
      },
      "RequestBody": null,
      "StatusCode": 201,
      "ResponseHeaders": {
        "Content-Length": "0",
<<<<<<< HEAD
        "Date": "Fri, 06 Dec 2019 00:25:35 GMT",
        "ETag": "\"0x8D779E2D081B98D\"",
        "Last-Modified": "Fri, 06 Dec 2019 00:25:36 GMT",
=======
        "Date": "Wed, 11 Dec 2019 20:37:14 GMT",
        "ETag": "\u00220x8D77E79E848B950\u0022",
        "Last-Modified": "Wed, 11 Dec 2019 20:37:14 GMT",
>>>>>>> 5e20a7a1
        "Server": [
          "Windows-Azure-File/1.0",
          "Microsoft-HTTPAPI/2.0"
        ],
        "x-ms-client-request-id": "07a877c5-4719-e2b3-62ac-0aed8b1bcc64",
        "x-ms-file-attributes": "Archive",
        "x-ms-file-change-time": "2019-12-11T20:37:14.9437264Z",
        "x-ms-file-creation-time": "2019-12-11T20:37:14.9437264Z",
        "x-ms-file-id": "16717432185543458816",
        "x-ms-file-last-write-time": "2019-12-11T20:37:14.9437264Z",
        "x-ms-file-parent-id": "13835128424026341376",
        "x-ms-file-permission-key": "12501538048846835188*422928105932735866",
        "x-ms-request-id": "ef3e38cc-c01a-0019-2462-b01280000000",
        "x-ms-request-server-encrypted": "true",
        "x-ms-version": "2019-07-07"
      },
      "ResponseBody": []
    },
    {
      "RequestUri": "http://seanstagetest.file.core.windows.net/test-share-cd9dc939-008a-3464-dcc5-03e3853d8d7b/test-directory-5b0e6ec6-5dd9-7d4b-a1e6-b56672ccc088/test-file-fc897dc0-d2f8-f88a-0a4b-246a7ce87733?restype=directory",
      "RequestMethod": "PUT",
      "RequestHeaders": {
        "Authorization": "Sanitized",
        "traceparent": "00-f794f0d87d798b4e85177dc6161a78ee-fb122c1da3f1d94b-00",
        "User-Agent": [
<<<<<<< HEAD
          "azsdk-net-Storage.Files.Shares/12.0.0-dev.20191205.1+4f14c4315f17fbbc59c93c6819467b6f15d7008f",
=======
          "azsdk-net-Storage.Files.Shares/12.0.0-dev.20191211.1\u002B899431c003876eb9b26cefd8e8a37e7f27f82ced",
>>>>>>> 5e20a7a1
          "(.NET Core 4.6.28008.01; Microsoft Windows 10.0.18363 )"
        ],
        "x-ms-client-request-id": "bab031be-0c71-7eb1-b95a-2ea2ae68873d",
        "x-ms-date": "Wed, 11 Dec 2019 20:37:15 GMT",
        "x-ms-file-attributes": "None",
        "x-ms-file-creation-time": "Now",
        "x-ms-file-last-write-time": "Now",
        "x-ms-file-permission": "Inherit",
        "x-ms-return-client-request-id": "true",
        "x-ms-version": "2019-07-07"
      },
      "RequestBody": null,
      "StatusCode": 201,
      "ResponseHeaders": {
        "Content-Length": "0",
<<<<<<< HEAD
        "Date": "Fri, 06 Dec 2019 00:25:35 GMT",
        "ETag": "\"0x8D779E2D08E63C9\"",
        "Last-Modified": "Fri, 06 Dec 2019 00:25:36 GMT",
=======
        "Date": "Wed, 11 Dec 2019 20:37:14 GMT",
        "ETag": "\u00220x8D77E79E8556172\u0022",
        "Last-Modified": "Wed, 11 Dec 2019 20:37:15 GMT",
>>>>>>> 5e20a7a1
        "Server": [
          "Windows-Azure-File/1.0",
          "Microsoft-HTTPAPI/2.0"
        ],
        "x-ms-client-request-id": "bab031be-0c71-7eb1-b95a-2ea2ae68873d",
        "x-ms-file-attributes": "Directory",
        "x-ms-file-change-time": "2019-12-11T20:37:15.0266738Z",
        "x-ms-file-creation-time": "2019-12-11T20:37:15.0266738Z",
        "x-ms-file-id": "10952824662509223936",
        "x-ms-file-last-write-time": "2019-12-11T20:37:15.0266738Z",
        "x-ms-file-parent-id": "13835128424026341376",
        "x-ms-file-permission-key": "7855875120676328179*422928105932735866",
        "x-ms-request-id": "ef3e38cd-c01a-0019-2562-b01280000000",
        "x-ms-request-server-encrypted": "true",
        "x-ms-version": "2019-07-07"
      },
      "ResponseBody": []
    },
    {
      "RequestUri": "http://seanstagetest.file.core.windows.net/test-share-cd9dc939-008a-3464-dcc5-03e3853d8d7b/test-directory-5b0e6ec6-5dd9-7d4b-a1e6-b56672ccc088/test-file-4958981d-09eb-a35a-ba1a-5ca64f040a51?restype=directory",
      "RequestMethod": "PUT",
      "RequestHeaders": {
        "Authorization": "Sanitized",
        "traceparent": "00-9c0d9206dfe79944adf13da590becf24-d8e12bda2e7c964a-00",
        "User-Agent": [
<<<<<<< HEAD
          "azsdk-net-Storage.Files.Shares/12.0.0-dev.20191205.1+4f14c4315f17fbbc59c93c6819467b6f15d7008f",
=======
          "azsdk-net-Storage.Files.Shares/12.0.0-dev.20191211.1\u002B899431c003876eb9b26cefd8e8a37e7f27f82ced",
>>>>>>> 5e20a7a1
          "(.NET Core 4.6.28008.01; Microsoft Windows 10.0.18363 )"
        ],
        "x-ms-client-request-id": "5a2fc1b3-116b-34f2-370f-67db160dcaf0",
        "x-ms-date": "Wed, 11 Dec 2019 20:37:15 GMT",
        "x-ms-file-attributes": "None",
        "x-ms-file-creation-time": "Now",
        "x-ms-file-last-write-time": "Now",
        "x-ms-file-permission": "Inherit",
        "x-ms-return-client-request-id": "true",
        "x-ms-version": "2019-07-07"
      },
      "RequestBody": null,
      "StatusCode": 201,
      "ResponseHeaders": {
        "Content-Length": "0",
<<<<<<< HEAD
        "Date": "Fri, 06 Dec 2019 00:25:35 GMT",
        "ETag": "\"0x8D779E2D09ABFE2\"",
        "Last-Modified": "Fri, 06 Dec 2019 00:25:36 GMT",
=======
        "Date": "Wed, 11 Dec 2019 20:37:14 GMT",
        "ETag": "\u00220x8D77E79E8627F31\u0022",
        "Last-Modified": "Wed, 11 Dec 2019 20:37:15 GMT",
>>>>>>> 5e20a7a1
        "Server": [
          "Windows-Azure-File/1.0",
          "Microsoft-HTTPAPI/2.0"
        ],
        "x-ms-client-request-id": "5a2fc1b3-116b-34f2-370f-67db160dcaf0",
        "x-ms-file-attributes": "Directory",
        "x-ms-file-change-time": "2019-12-11T20:37:15.1126321Z",
        "x-ms-file-creation-time": "2019-12-11T20:37:15.1126321Z",
        "x-ms-file-id": "15564510680936611840",
        "x-ms-file-last-write-time": "2019-12-11T20:37:15.1126321Z",
        "x-ms-file-parent-id": "13835128424026341376",
        "x-ms-file-permission-key": "7855875120676328179*422928105932735866",
        "x-ms-request-id": "ef3e38ce-c01a-0019-2662-b01280000000",
        "x-ms-request-server-encrypted": "true",
        "x-ms-version": "2019-07-07"
      },
      "ResponseBody": []
    },
    {
      "RequestUri": "http://seanstagetest.file.core.windows.net/test-share-cd9dc939-008a-3464-dcc5-03e3853d8d7b/test-directory-5b0e6ec6-5dd9-7d4b-a1e6-b56672ccc088/test-file-267c5891-c7c9-031b-5fc2-dae18b23e093?restype=directory",
      "RequestMethod": "PUT",
      "RequestHeaders": {
        "Authorization": "Sanitized",
        "traceparent": "00-4cb5c70ee95c8946bfa5607b8999d327-34c89c3a99474d4d-00",
        "User-Agent": [
<<<<<<< HEAD
          "azsdk-net-Storage.Files.Shares/12.0.0-dev.20191205.1+4f14c4315f17fbbc59c93c6819467b6f15d7008f",
=======
          "azsdk-net-Storage.Files.Shares/12.0.0-dev.20191211.1\u002B899431c003876eb9b26cefd8e8a37e7f27f82ced",
>>>>>>> 5e20a7a1
          "(.NET Core 4.6.28008.01; Microsoft Windows 10.0.18363 )"
        ],
        "x-ms-client-request-id": "edefc41b-2d39-61d2-4671-48d391fe6ab9",
        "x-ms-date": "Wed, 11 Dec 2019 20:37:15 GMT",
        "x-ms-file-attributes": "None",
        "x-ms-file-creation-time": "Now",
        "x-ms-file-last-write-time": "Now",
        "x-ms-file-permission": "Inherit",
        "x-ms-return-client-request-id": "true",
        "x-ms-version": "2019-07-07"
      },
      "RequestBody": null,
      "StatusCode": 201,
      "ResponseHeaders": {
        "Content-Length": "0",
<<<<<<< HEAD
        "Date": "Fri, 06 Dec 2019 00:25:35 GMT",
        "ETag": "\"0x8D779E2D0A71BFE\"",
        "Last-Modified": "Fri, 06 Dec 2019 00:25:36 GMT",
=======
        "Date": "Wed, 11 Dec 2019 20:37:14 GMT",
        "ETag": "\u00220x8D77E79E86F2C16\u0022",
        "Last-Modified": "Wed, 11 Dec 2019 20:37:15 GMT",
>>>>>>> 5e20a7a1
        "Server": [
          "Windows-Azure-File/1.0",
          "Microsoft-HTTPAPI/2.0"
        ],
        "x-ms-client-request-id": "edefc41b-2d39-61d2-4671-48d391fe6ab9",
        "x-ms-file-attributes": "Directory",
        "x-ms-file-change-time": "2019-12-11T20:37:15.1957014Z",
        "x-ms-file-creation-time": "2019-12-11T20:37:15.1957014Z",
        "x-ms-file-id": "13258667671722917888",
        "x-ms-file-last-write-time": "2019-12-11T20:37:15.1957014Z",
        "x-ms-file-parent-id": "13835128424026341376",
        "x-ms-file-permission-key": "7855875120676328179*422928105932735866",
        "x-ms-request-id": "ef3e38cf-c01a-0019-2762-b01280000000",
        "x-ms-request-server-encrypted": "true",
        "x-ms-version": "2019-07-07"
      },
      "ResponseBody": []
    },
    {
      "RequestUri": "http://seanstagetest.file.core.windows.net/test-share-cd9dc939-008a-3464-dcc5-03e3853d8d7b/test-directory-5b0e6ec6-5dd9-7d4b-a1e6-b56672ccc088/test-file-0a7a8108-5ded-b67c-22e6-42dd75e4a805?restype=directory",
      "RequestMethod": "PUT",
      "RequestHeaders": {
        "Authorization": "Sanitized",
        "traceparent": "00-449b2f034fa6374ab12138e8d2007972-da7925b2a73fbd49-00",
        "User-Agent": [
<<<<<<< HEAD
          "azsdk-net-Storage.Files.Shares/12.0.0-dev.20191205.1+4f14c4315f17fbbc59c93c6819467b6f15d7008f",
=======
          "azsdk-net-Storage.Files.Shares/12.0.0-dev.20191211.1\u002B899431c003876eb9b26cefd8e8a37e7f27f82ced",
>>>>>>> 5e20a7a1
          "(.NET Core 4.6.28008.01; Microsoft Windows 10.0.18363 )"
        ],
        "x-ms-client-request-id": "52c022f6-dd1e-3fb7-d168-23e02f923458",
        "x-ms-date": "Wed, 11 Dec 2019 20:37:15 GMT",
        "x-ms-file-attributes": "None",
        "x-ms-file-creation-time": "Now",
        "x-ms-file-last-write-time": "Now",
        "x-ms-file-permission": "Inherit",
        "x-ms-return-client-request-id": "true",
        "x-ms-version": "2019-07-07"
      },
      "RequestBody": null,
      "StatusCode": 201,
      "ResponseHeaders": {
        "Content-Length": "0",
<<<<<<< HEAD
        "Date": "Fri, 06 Dec 2019 00:25:36 GMT",
        "ETag": "\"0x8D779E2D0B37829\"",
        "Last-Modified": "Fri, 06 Dec 2019 00:25:36 GMT",
=======
        "Date": "Wed, 11 Dec 2019 20:37:15 GMT",
        "ETag": "\u00220x8D77E79E87BAC7F\u0022",
        "Last-Modified": "Wed, 11 Dec 2019 20:37:15 GMT",
>>>>>>> 5e20a7a1
        "Server": [
          "Windows-Azure-File/1.0",
          "Microsoft-HTTPAPI/2.0"
        ],
        "x-ms-client-request-id": "52c022f6-dd1e-3fb7-d168-23e02f923458",
        "x-ms-file-attributes": "Directory",
        "x-ms-file-change-time": "2019-12-11T20:37:15.2776319Z",
        "x-ms-file-creation-time": "2019-12-11T20:37:15.2776319Z",
        "x-ms-file-id": "17870353690150305792",
        "x-ms-file-last-write-time": "2019-12-11T20:37:15.2776319Z",
        "x-ms-file-parent-id": "13835128424026341376",
        "x-ms-file-permission-key": "7855875120676328179*422928105932735866",
        "x-ms-request-id": "ef3e38d0-c01a-0019-2862-b01280000000",
        "x-ms-request-server-encrypted": "true",
        "x-ms-version": "2019-07-07"
      },
      "ResponseBody": []
    },
    {
      "RequestUri": "http://seanstagetest.file.core.windows.net/test-share-cd9dc939-008a-3464-dcc5-03e3853d8d7b/test-directory-5b0e6ec6-5dd9-7d4b-a1e6-b56672ccc088/test-file-24d8d241-516b-5569-7c54-e9282f791796?restype=directory",
      "RequestMethod": "PUT",
      "RequestHeaders": {
        "Authorization": "Sanitized",
        "traceparent": "00-b5f7046f0fda2848804bda1001a9da47-43a08474df915d40-00",
        "User-Agent": [
<<<<<<< HEAD
          "azsdk-net-Storage.Files.Shares/12.0.0-dev.20191205.1+4f14c4315f17fbbc59c93c6819467b6f15d7008f",
=======
          "azsdk-net-Storage.Files.Shares/12.0.0-dev.20191211.1\u002B899431c003876eb9b26cefd8e8a37e7f27f82ced",
>>>>>>> 5e20a7a1
          "(.NET Core 4.6.28008.01; Microsoft Windows 10.0.18363 )"
        ],
        "x-ms-client-request-id": "6fdd9d9b-173e-869a-0578-ef43b1370cc7",
        "x-ms-date": "Wed, 11 Dec 2019 20:37:15 GMT",
        "x-ms-file-attributes": "None",
        "x-ms-file-creation-time": "Now",
        "x-ms-file-last-write-time": "Now",
        "x-ms-file-permission": "Inherit",
        "x-ms-return-client-request-id": "true",
        "x-ms-version": "2019-07-07"
      },
      "RequestBody": null,
      "StatusCode": 201,
      "ResponseHeaders": {
        "Content-Length": "0",
<<<<<<< HEAD
        "Date": "Fri, 06 Dec 2019 00:25:36 GMT",
        "ETag": "\"0x8D779E2D0C07048\"",
        "Last-Modified": "Fri, 06 Dec 2019 00:25:36 GMT",
=======
        "Date": "Wed, 11 Dec 2019 20:37:15 GMT",
        "ETag": "\u00220x8D77E79E8882FCD\u0022",
        "Last-Modified": "Wed, 11 Dec 2019 20:37:15 GMT",
>>>>>>> 5e20a7a1
        "Server": [
          "Windows-Azure-File/1.0",
          "Microsoft-HTTPAPI/2.0"
        ],
        "x-ms-client-request-id": "6fdd9d9b-173e-869a-0578-ef43b1370cc7",
        "x-ms-file-attributes": "Directory",
        "x-ms-file-change-time": "2019-12-11T20:37:15.3596365Z",
        "x-ms-file-creation-time": "2019-12-11T20:37:15.3596365Z",
        "x-ms-file-id": "9511672781750665216",
        "x-ms-file-last-write-time": "2019-12-11T20:37:15.3596365Z",
        "x-ms-file-parent-id": "13835128424026341376",
        "x-ms-file-permission-key": "7855875120676328179*422928105932735866",
        "x-ms-request-id": "ef3e38d1-c01a-0019-2962-b01280000000",
        "x-ms-request-server-encrypted": "true",
        "x-ms-version": "2019-07-07"
      },
      "ResponseBody": []
    },
    {
<<<<<<< HEAD
      "RequestUri": "http://seanstagetest.file.core.windows.net/test-share-6096b031-f3fe-8726-8faa-dad4dddcfb93/test-directory-8b155a36-cc28-86eb-2e16-e73cbde475b9?restype=directory&comp=list",
=======
      "RequestUri": "http://seanstagetest.file.core.windows.net/test-share-cd9dc939-008a-3464-dcc5-03e3853d8d7b/test-directory-5b0e6ec6-5dd9-7d4b-a1e6-b56672ccc088?restype=directory\u0026comp=list",
>>>>>>> 5e20a7a1
      "RequestMethod": "GET",
      "RequestHeaders": {
        "Authorization": "Sanitized",
        "User-Agent": [
<<<<<<< HEAD
          "azsdk-net-Storage.Files.Shares/12.0.0-dev.20191205.1+4f14c4315f17fbbc59c93c6819467b6f15d7008f",
=======
          "azsdk-net-Storage.Files.Shares/12.0.0-dev.20191211.1\u002B899431c003876eb9b26cefd8e8a37e7f27f82ced",
>>>>>>> 5e20a7a1
          "(.NET Core 4.6.28008.01; Microsoft Windows 10.0.18363 )"
        ],
        "x-ms-client-request-id": "92448d24-c4b5-ae19-9f58-9c5b67559374",
        "x-ms-date": "Wed, 11 Dec 2019 20:37:15 GMT",
        "x-ms-return-client-request-id": "true",
        "x-ms-version": "2019-07-07"
      },
      "RequestBody": null,
      "StatusCode": 200,
      "ResponseHeaders": {
        "Access-Control-Allow-Origin": "*",
        "Content-Type": "application/xml",
        "Date": "Wed, 11 Dec 2019 20:37:15 GMT",
        "Server": [
          "Windows-Azure-File/1.0",
          "Microsoft-HTTPAPI/2.0"
        ],
        "Transfer-Encoding": "chunked",
        "x-ms-client-request-id": "92448d24-c4b5-ae19-9f58-9c5b67559374",
        "x-ms-request-id": "ef3e38d2-c01a-0019-2a62-b01280000000",
        "x-ms-version": "2019-07-07"
      },
<<<<<<< HEAD
      "ResponseBody": "﻿<?xml version=\"1.0\" encoding=\"utf-8\"?><EnumerationResults ServiceEndpoint=\"http://seanstagetest.file.core.windows.net/\" ShareName=\"test-share-6096b031-f3fe-8726-8faa-dad4dddcfb93\" DirectoryPath=\"test-directory-8b155a36-cc28-86eb-2e16-e73cbde475b9\"><Entries><Directory><Name>test-file-21959761-ff74-a9bc-73a9-7707cdf75fd4</Name><Properties /></Directory><File><Name>test-file-426f4a4d-793e-e1dd-92e9-bf657f3656a0</Name><Properties><Content-Length>1048576</Content-Length></Properties></File><Directory><Name>test-file-4d544b87-557e-c9e3-8b2f-38167b6c0f0e</Name><Properties /></Directory><Directory><Name>test-file-645f3e84-e18c-d31f-eb31-eee6efba0af8</Name><Properties /></Directory><File><Name>test-file-6d1f0015-e8e0-22a9-d010-f38ea4d7ac67</Name><Properties><Content-Length>1048576</Content-Length></Properties></File><Directory><Name>test-file-79fbce28-2815-85d0-6441-bef7f893159a</Name><Properties /></Directory><File><Name>test-file-7f4ff68d-e917-6ebf-6f9b-c40894483a77</Name><Properties><Content-Length>1048576</Content-Length></Properties></File><File><Name>test-file-86f1ae9c-6477-2c3d-9e45-69c6a67feace</Name><Properties><Content-Length>1048576</Content-Length></Properties></File><File><Name>test-file-8d6fc9ef-55c1-c5b6-7390-f30c594f363b</Name><Properties><Content-Length>1048576</Content-Length></Properties></File><File><Name>test-file-94bd1956-8718-ded6-4f32-208eab575bc9</Name><Properties><Content-Length>1048576</Content-Length></Properties></File><File><Name>test-file-a0877b55-54b0-bf53-ef90-35bdef6f79d2</Name><Properties><Content-Length>1048576</Content-Length></Properties></File><File><Name>test-file-ad00b8d9-2d87-0550-0900-1e2691ad312b</Name><Properties><Content-Length>1048576</Content-Length></Properties></File><File><Name>test-file-be5e8c43-15d4-021d-48ff-cf6db74f2ae8</Name><Properties><Content-Length>1048576</Content-Length></Properties></File><Directory><Name>test-file-dc2f43d2-8c48-57ef-6799-d8e7b0e02e9d</Name><Properties /></Directory><File><Name>test-file-e29fb885-cee7-bf07-4a59-f950f49dc980</Name><Properties><Content-Length>1048576</Content-Length></Properties></File></Entries><NextMarker /></EnumerationResults>"
=======
      "ResponseBody": "\uFEFF\u003C?xml version=\u00221.0\u0022 encoding=\u0022utf-8\u0022?\u003E\u003CEnumerationResults ServiceEndpoint=\u0022http://seanstagetest.file.core.windows.net/\u0022 ShareName=\u0022test-share-cd9dc939-008a-3464-dcc5-03e3853d8d7b\u0022 DirectoryPath=\u0022test-directory-5b0e6ec6-5dd9-7d4b-a1e6-b56672ccc088\u0022\u003E\u003CEntries\u003E\u003CDirectory\u003E\u003CName\u003Etest-file-0a7a8108-5ded-b67c-22e6-42dd75e4a805\u003C/Name\u003E\u003CProperties /\u003E\u003C/Directory\u003E\u003CFile\u003E\u003CName\u003Etest-file-0fa607c7-49f5-341a-e5a4-b160ee648025\u003C/Name\u003E\u003CProperties\u003E\u003CContent-Length\u003E1048576\u003C/Content-Length\u003E\u003C/Properties\u003E\u003C/File\u003E\u003CDirectory\u003E\u003CName\u003Etest-file-24d8d241-516b-5569-7c54-e9282f791796\u003C/Name\u003E\u003CProperties /\u003E\u003C/Directory\u003E\u003CDirectory\u003E\u003CName\u003Etest-file-267c5891-c7c9-031b-5fc2-dae18b23e093\u003C/Name\u003E\u003CProperties /\u003E\u003C/Directory\u003E\u003CFile\u003E\u003CName\u003Etest-file-31eab4c3-ceb0-7b5f-adbf-781279c33f15\u003C/Name\u003E\u003CProperties\u003E\u003CContent-Length\u003E1048576\u003C/Content-Length\u003E\u003C/Properties\u003E\u003C/File\u003E\u003CFile\u003E\u003CName\u003Etest-file-366a974f-fa71-456f-271e-7fb13957de55\u003C/Name\u003E\u003CProperties\u003E\u003CContent-Length\u003E1048576\u003C/Content-Length\u003E\u003C/Properties\u003E\u003C/File\u003E\u003CFile\u003E\u003CName\u003Etest-file-3a9ca09a-4f79-d974-0daf-04dc4470abb1\u003C/Name\u003E\u003CProperties\u003E\u003CContent-Length\u003E1048576\u003C/Content-Length\u003E\u003C/Properties\u003E\u003C/File\u003E\u003CDirectory\u003E\u003CName\u003Etest-file-4958981d-09eb-a35a-ba1a-5ca64f040a51\u003C/Name\u003E\u003CProperties /\u003E\u003C/Directory\u003E\u003CFile\u003E\u003CName\u003Etest-file-5ef4c7c4-2bb7-2e23-797c-31ba3b165acb\u003C/Name\u003E\u003CProperties\u003E\u003CContent-Length\u003E1048576\u003C/Content-Length\u003E\u003C/Properties\u003E\u003C/File\u003E\u003CFile\u003E\u003CName\u003Etest-file-b12a6da8-bd9c-2482-743c-bcf4c8b50a10\u003C/Name\u003E\u003CProperties\u003E\u003CContent-Length\u003E1048576\u003C/Content-Length\u003E\u003C/Properties\u003E\u003C/File\u003E\u003CFile\u003E\u003CName\u003Etest-file-bcf8a7fd-3ca2-1b24-85e1-ac2f33a6ee87\u003C/Name\u003E\u003CProperties\u003E\u003CContent-Length\u003E1048576\u003C/Content-Length\u003E\u003C/Properties\u003E\u003C/File\u003E\u003CFile\u003E\u003CName\u003Etest-file-cd120cfc-a8eb-092e-8481-9bb88c256c30\u003C/Name\u003E\u003CProperties\u003E\u003CContent-Length\u003E1048576\u003C/Content-Length\u003E\u003C/Properties\u003E\u003C/File\u003E\u003CFile\u003E\u003CName\u003Etest-file-d8784853-0426-ac9c-9738-bf3ca352c414\u003C/Name\u003E\u003CProperties\u003E\u003CContent-Length\u003E1048576\u003C/Content-Length\u003E\u003C/Properties\u003E\u003C/File\u003E\u003CFile\u003E\u003CName\u003Etest-file-e4bbe9d6-b02c-5d8e-7b80-b597a245a667\u003C/Name\u003E\u003CProperties\u003E\u003CContent-Length\u003E1048576\u003C/Content-Length\u003E\u003C/Properties\u003E\u003C/File\u003E\u003CDirectory\u003E\u003CName\u003Etest-file-fc897dc0-d2f8-f88a-0a4b-246a7ce87733\u003C/Name\u003E\u003CProperties /\u003E\u003C/Directory\u003E\u003C/Entries\u003E\u003CNextMarker /\u003E\u003C/EnumerationResults\u003E"
>>>>>>> 5e20a7a1
    },
    {
      "RequestUri": "http://seanstagetest.file.core.windows.net/test-share-cd9dc939-008a-3464-dcc5-03e3853d8d7b?restype=share",
      "RequestMethod": "DELETE",
      "RequestHeaders": {
        "Authorization": "Sanitized",
        "traceparent": "00-e9d387cd44bfa4408960c40db110eefa-fc29970c001e254c-00",
        "User-Agent": [
<<<<<<< HEAD
          "azsdk-net-Storage.Files.Shares/12.0.0-dev.20191205.1+4f14c4315f17fbbc59c93c6819467b6f15d7008f",
=======
          "azsdk-net-Storage.Files.Shares/12.0.0-dev.20191211.1\u002B899431c003876eb9b26cefd8e8a37e7f27f82ced",
>>>>>>> 5e20a7a1
          "(.NET Core 4.6.28008.01; Microsoft Windows 10.0.18363 )"
        ],
        "x-ms-client-request-id": "241eb562-79f3-6f11-90c6-4477987c3734",
        "x-ms-date": "Wed, 11 Dec 2019 20:37:15 GMT",
        "x-ms-delete-snapshots": "include",
        "x-ms-return-client-request-id": "true",
        "x-ms-version": "2019-07-07"
      },
      "RequestBody": null,
      "StatusCode": 202,
      "ResponseHeaders": {
        "Content-Length": "0",
        "Date": "Wed, 11 Dec 2019 20:37:15 GMT",
        "Server": [
          "Windows-Azure-File/1.0",
          "Microsoft-HTTPAPI/2.0"
        ],
        "x-ms-client-request-id": "241eb562-79f3-6f11-90c6-4477987c3734",
        "x-ms-request-id": "ef3e38d4-c01a-0019-2b62-b01280000000",
        "x-ms-version": "2019-07-07"
      },
      "ResponseBody": []
    }
  ],
  "Variables": {
<<<<<<< HEAD
    "RandomSeed": "1195548551",
    "Storage_TestConfigDefault": "ProductionTenant\nseanstagetest\nU2FuaXRpemVk\nhttp://seanstagetest.blob.core.windows.net\nhttp://seanstagetest.file.core.windows.net\nhttp://seanstagetest.queue.core.windows.net\nhttp://seanstagetest.table.core.windows.net\n\n\n\n\nhttp://seanstagetest-secondary.blob.core.windows.net\nhttp://seanstagetest-secondary.file.core.windows.net\nhttp://seanstagetest-secondary.queue.core.windows.net\nhttp://seanstagetest-secondary.table.core.windows.net\n\nSanitized\n\n\nCloud\nBlobEndpoint=http://seanstagetest.blob.core.windows.net/;QueueEndpoint=http://seanstagetest.queue.core.windows.net/;FileEndpoint=http://seanstagetest.file.core.windows.net/;BlobSecondaryEndpoint=http://seanstagetest-secondary.blob.core.windows.net/;QueueSecondaryEndpoint=http://seanstagetest-secondary.queue.core.windows.net/;FileSecondaryEndpoint=http://seanstagetest-secondary.file.core.windows.net/;AccountName=seanstagetest;AccountKey=Sanitized\nseanscope1"
=======
    "RandomSeed": "123363144",
    "Storage_TestConfigDefault": "ProductionTenant\nseanstagetest\nU2FuaXRpemVk\nhttp://seanstagetest.blob.core.windows.net\nhttp://seanstagetest.file.core.windows.net\nhttp://seanstagetest.queue.core.windows.net\nhttp://seanstagetest.table.core.windows.net\n\n\n\n\nhttp://seanstagetest-secondary.blob.core.windows.net\nhttp://seanstagetest-secondary.file.core.windows.net\nhttp://seanstagetest-secondary.queue.core.windows.net\nhttp://seanstagetest-secondary.table.core.windows.net\n\nSanitized\n\n\nCloud\nBlobEndpoint=http://seanstagetest.blob.core.windows.net/;QueueEndpoint=http://seanstagetest.queue.core.windows.net/;FileEndpoint=http://seanstagetest.file.core.windows.net/;BlobSecondaryEndpoint=http://seanstagetest-secondary.blob.core.windows.net/;QueueSecondaryEndpoint=http://seanstagetest-secondary.queue.core.windows.net/;FileSecondaryEndpoint=http://seanstagetest-secondary.file.core.windows.net/;AccountName=seanstagetest;AccountKey=Sanitized"
>>>>>>> 5e20a7a1
  }
}<|MERGE_RESOLUTION|>--- conflicted
+++ resolved
@@ -1,957 +1,772 @@
 {
   "Entries": [
     {
-      "RequestUri": "http://seanstagetest.file.core.windows.net/test-share-cd9dc939-008a-3464-dcc5-03e3853d8d7b?restype=share",
-      "RequestMethod": "PUT",
-      "RequestHeaders": {
-        "Authorization": "Sanitized",
-        "traceparent": "00-c53c665e82ea51498e3d5583c4d4f311-731b506c04b33042-00",
-        "User-Agent": [
-<<<<<<< HEAD
-          "azsdk-net-Storage.Files.Shares/12.0.0-dev.20191205.1+4f14c4315f17fbbc59c93c6819467b6f15d7008f",
-=======
-          "azsdk-net-Storage.Files.Shares/12.0.0-dev.20191211.1\u002B899431c003876eb9b26cefd8e8a37e7f27f82ced",
->>>>>>> 5e20a7a1
-          "(.NET Core 4.6.28008.01; Microsoft Windows 10.0.18363 )"
-        ],
-        "x-ms-client-request-id": "aca4acce-da46-407a-6da4-47a54e86d03e",
-        "x-ms-date": "Wed, 11 Dec 2019 20:37:13 GMT",
-        "x-ms-return-client-request-id": "true",
-        "x-ms-version": "2019-07-07"
-      },
-      "RequestBody": null,
-      "StatusCode": 201,
-      "ResponseHeaders": {
-        "Content-Length": "0",
-<<<<<<< HEAD
-        "Date": "Fri, 06 Dec 2019 00:25:34 GMT",
-        "ETag": "\"0x8D779E2CFF4BD79\"",
-        "Last-Modified": "Fri, 06 Dec 2019 00:25:35 GMT",
-=======
-        "Date": "Wed, 11 Dec 2019 20:37:13 GMT",
-        "ETag": "\u00220x8D77E79E7B8D7D1\u0022",
-        "Last-Modified": "Wed, 11 Dec 2019 20:37:14 GMT",
->>>>>>> 5e20a7a1
-        "Server": [
-          "Windows-Azure-File/1.0",
-          "Microsoft-HTTPAPI/2.0"
-        ],
-        "x-ms-client-request-id": "aca4acce-da46-407a-6da4-47a54e86d03e",
-        "x-ms-request-id": "ef3e38bd-c01a-0019-1962-b01280000000",
-        "x-ms-version": "2019-07-07"
-      },
-      "ResponseBody": []
-    },
-    {
-      "RequestUri": "http://seanstagetest.file.core.windows.net/test-share-cd9dc939-008a-3464-dcc5-03e3853d8d7b/test-directory-5b0e6ec6-5dd9-7d4b-a1e6-b56672ccc088?restype=directory",
-      "RequestMethod": "PUT",
-      "RequestHeaders": {
-        "Authorization": "Sanitized",
-        "traceparent": "00-c4602a1c5f4fb042865361eafdae3452-fbafc1140e4fc447-00",
-        "User-Agent": [
-<<<<<<< HEAD
-          "azsdk-net-Storage.Files.Shares/12.0.0-dev.20191205.1+4f14c4315f17fbbc59c93c6819467b6f15d7008f",
-=======
-          "azsdk-net-Storage.Files.Shares/12.0.0-dev.20191211.1\u002B899431c003876eb9b26cefd8e8a37e7f27f82ced",
->>>>>>> 5e20a7a1
-          "(.NET Core 4.6.28008.01; Microsoft Windows 10.0.18363 )"
-        ],
-        "x-ms-client-request-id": "05d14f53-2b45-70d0-6026-0b5f2514cea1",
-        "x-ms-date": "Wed, 11 Dec 2019 20:37:14 GMT",
-        "x-ms-file-attributes": "None",
-        "x-ms-file-creation-time": "Now",
-        "x-ms-file-last-write-time": "Now",
-        "x-ms-file-permission": "Inherit",
-        "x-ms-return-client-request-id": "true",
-        "x-ms-version": "2019-07-07"
-      },
-      "RequestBody": null,
-      "StatusCode": 201,
-      "ResponseHeaders": {
-        "Content-Length": "0",
-<<<<<<< HEAD
-        "Date": "Fri, 06 Dec 2019 00:25:34 GMT",
-        "ETag": "\"0x8D779E2D0027918\"",
-        "Last-Modified": "Fri, 06 Dec 2019 00:25:35 GMT",
-=======
-        "Date": "Wed, 11 Dec 2019 20:37:13 GMT",
-        "ETag": "\u00220x8D77E79E7C7C855\u0022",
-        "Last-Modified": "Wed, 11 Dec 2019 20:37:14 GMT",
->>>>>>> 5e20a7a1
-        "Server": [
-          "Windows-Azure-File/1.0",
-          "Microsoft-HTTPAPI/2.0"
-        ],
-        "x-ms-client-request-id": "05d14f53-2b45-70d0-6026-0b5f2514cea1",
+      "RequestUri": "http://seanstagetest.file.core.windows.net/test-share-68e8f4f6-b79e-5a01-8b6e-ae516a75e284?restype=share",
+      "RequestMethod": "PUT",
+      "RequestHeaders": {
+        "Authorization": "Sanitized",
+        "traceparent": "00-efa5ce304b52ca4eb08cac6098d2da2f-e43eb5e2214b0b4c-00",
+        "User-Agent": [
+          "azsdk-net-Storage.Files.Shares/12.0.0-dev.20191211.1\u002B2accb37068f0a0c9382fa117525bb968c5397cf7",
+          "(.NET Core 4.6.28008.01; Microsoft Windows 10.0.18363 )"
+        ],
+        "x-ms-client-request-id": "60e1b038-3acc-90f6-2397-91ad1615c62d",
+        "x-ms-date": "Wed, 11 Dec 2019 23:04:58 GMT",
+        "x-ms-return-client-request-id": "true",
+        "x-ms-version": "2019-07-07"
+      },
+      "RequestBody": null,
+      "StatusCode": 201,
+      "ResponseHeaders": {
+        "Content-Length": "0",
+        "Date": "Wed, 11 Dec 2019 23:04:57 GMT",
+        "ETag": "\u00220x8D77E8E8B1989A9\u0022",
+        "Last-Modified": "Wed, 11 Dec 2019 23:04:58 GMT",
+        "Server": [
+          "Windows-Azure-File/1.0",
+          "Microsoft-HTTPAPI/2.0"
+        ],
+        "x-ms-client-request-id": "60e1b038-3acc-90f6-2397-91ad1615c62d",
+        "x-ms-request-id": "5f7a8b5c-601a-003f-6d77-b05a98000000",
+        "x-ms-version": "2019-07-07"
+      },
+      "ResponseBody": []
+    },
+    {
+      "RequestUri": "http://seanstagetest.file.core.windows.net/test-share-68e8f4f6-b79e-5a01-8b6e-ae516a75e284/test-directory-c20581b1-4230-73b2-d773-e1199c6c7444?restype=directory",
+      "RequestMethod": "PUT",
+      "RequestHeaders": {
+        "Authorization": "Sanitized",
+        "traceparent": "00-1c0ab102c95a9b438ee3fcaa292e73c4-9b2fec72beb6d94c-00",
+        "User-Agent": [
+          "azsdk-net-Storage.Files.Shares/12.0.0-dev.20191211.1\u002B2accb37068f0a0c9382fa117525bb968c5397cf7",
+          "(.NET Core 4.6.28008.01; Microsoft Windows 10.0.18363 )"
+        ],
+        "x-ms-client-request-id": "64e3edbf-a241-f661-fd6e-895958dcf3b7",
+        "x-ms-date": "Wed, 11 Dec 2019 23:04:58 GMT",
+        "x-ms-file-attributes": "None",
+        "x-ms-file-creation-time": "Now",
+        "x-ms-file-last-write-time": "Now",
+        "x-ms-file-permission": "Inherit",
+        "x-ms-return-client-request-id": "true",
+        "x-ms-version": "2019-07-07"
+      },
+      "RequestBody": null,
+      "StatusCode": 201,
+      "ResponseHeaders": {
+        "Content-Length": "0",
+        "Date": "Wed, 11 Dec 2019 23:04:57 GMT",
+        "ETag": "\u00220x8D77E8E8B274FEF\u0022",
+        "Last-Modified": "Wed, 11 Dec 2019 23:04:58 GMT",
+        "Server": [
+          "Windows-Azure-File/1.0",
+          "Microsoft-HTTPAPI/2.0"
+        ],
+        "x-ms-client-request-id": "64e3edbf-a241-f661-fd6e-895958dcf3b7",
         "x-ms-file-attributes": "Directory",
-<<<<<<< HEAD
-        "x-ms-file-change-time": "2019-12-06T00:25:35.560732Z",
-        "x-ms-file-creation-time": "2019-12-06T00:25:35.560732Z",
+        "x-ms-file-change-time": "2019-12-11T23:04:58.1279727Z",
+        "x-ms-file-creation-time": "2019-12-11T23:04:58.1279727Z",
         "x-ms-file-id": "13835128424026341376",
-        "x-ms-file-last-write-time": "2019-12-06T00:25:35.560732Z",
-=======
-        "x-ms-file-change-time": "2019-12-11T20:37:14.0986965Z",
-        "x-ms-file-creation-time": "2019-12-11T20:37:14.0986965Z",
-        "x-ms-file-id": "13835128424026341376",
-        "x-ms-file-last-write-time": "2019-12-11T20:37:14.0986965Z",
->>>>>>> 5e20a7a1
+        "x-ms-file-last-write-time": "2019-12-11T23:04:58.1279727Z",
         "x-ms-file-parent-id": "0",
         "x-ms-file-permission-key": "7855875120676328179*422928105932735866",
-        "x-ms-request-id": "ef3e38c0-c01a-0019-1a62-b01280000000",
-        "x-ms-request-server-encrypted": "true",
-        "x-ms-version": "2019-07-07"
-      },
-      "ResponseBody": []
-    },
-    {
-      "RequestUri": "http://seanstagetest.file.core.windows.net/test-share-cd9dc939-008a-3464-dcc5-03e3853d8d7b/test-directory-5b0e6ec6-5dd9-7d4b-a1e6-b56672ccc088/test-file-366a974f-fa71-456f-271e-7fb13957de55",
-      "RequestMethod": "PUT",
-      "RequestHeaders": {
-        "Authorization": "Sanitized",
-        "traceparent": "00-a0908d23f088e04693544a1bcdb1877b-8fd533a80d964a41-00",
-        "User-Agent": [
-<<<<<<< HEAD
-          "azsdk-net-Storage.Files.Shares/12.0.0-dev.20191205.1+4f14c4315f17fbbc59c93c6819467b6f15d7008f",
-=======
-          "azsdk-net-Storage.Files.Shares/12.0.0-dev.20191211.1\u002B899431c003876eb9b26cefd8e8a37e7f27f82ced",
->>>>>>> 5e20a7a1
-          "(.NET Core 4.6.28008.01; Microsoft Windows 10.0.18363 )"
-        ],
-        "x-ms-client-request-id": "2313247d-bafb-1443-89a3-7873d6d51a45",
-        "x-ms-content-length": "1048576",
-        "x-ms-date": "Wed, 11 Dec 2019 20:37:14 GMT",
-        "x-ms-file-attributes": "None",
-        "x-ms-file-creation-time": "Now",
-        "x-ms-file-last-write-time": "Now",
-        "x-ms-file-permission": "Inherit",
-        "x-ms-return-client-request-id": "true",
-        "x-ms-type": "file",
-        "x-ms-version": "2019-07-07"
-      },
-      "RequestBody": null,
-      "StatusCode": 201,
-      "ResponseHeaders": {
-        "Content-Length": "0",
-<<<<<<< HEAD
-        "Date": "Fri, 06 Dec 2019 00:25:34 GMT",
-        "ETag": "\"0x8D779E2D00F98A5\"",
-        "Last-Modified": "Fri, 06 Dec 2019 00:25:35 GMT",
-=======
-        "Date": "Wed, 11 Dec 2019 20:37:13 GMT",
-        "ETag": "\u00220x8D77E79E7D50F00\u0022",
-        "Last-Modified": "Wed, 11 Dec 2019 20:37:14 GMT",
->>>>>>> 5e20a7a1
-        "Server": [
-          "Windows-Azure-File/1.0",
-          "Microsoft-HTTPAPI/2.0"
-        ],
-        "x-ms-client-request-id": "2313247d-bafb-1443-89a3-7873d6d51a45",
-        "x-ms-file-attributes": "Archive",
-        "x-ms-file-change-time": "2019-12-11T20:37:14.1857024Z",
-        "x-ms-file-creation-time": "2019-12-11T20:37:14.1857024Z",
+        "x-ms-request-id": "5f7a8b60-601a-003f-7077-b05a98000000",
+        "x-ms-request-server-encrypted": "true",
+        "x-ms-version": "2019-07-07"
+      },
+      "ResponseBody": []
+    },
+    {
+      "RequestUri": "http://seanstagetest.file.core.windows.net/test-share-68e8f4f6-b79e-5a01-8b6e-ae516a75e284/test-directory-c20581b1-4230-73b2-d773-e1199c6c7444/test-file-6a1f3d93-a480-b40c-d8e6-4d1146b2c40e",
+      "RequestMethod": "PUT",
+      "RequestHeaders": {
+        "Authorization": "Sanitized",
+        "traceparent": "00-b181d05c788a5b48b40371b286c91564-4e062bb809cf0d4d-00",
+        "User-Agent": [
+          "azsdk-net-Storage.Files.Shares/12.0.0-dev.20191211.1\u002B2accb37068f0a0c9382fa117525bb968c5397cf7",
+          "(.NET Core 4.6.28008.01; Microsoft Windows 10.0.18363 )"
+        ],
+        "x-ms-client-request-id": "af5a7114-1088-6703-ba22-bb25f95d99e1",
+        "x-ms-content-length": "1048576",
+        "x-ms-date": "Wed, 11 Dec 2019 23:04:58 GMT",
+        "x-ms-file-attributes": "None",
+        "x-ms-file-creation-time": "Now",
+        "x-ms-file-last-write-time": "Now",
+        "x-ms-file-permission": "Inherit",
+        "x-ms-return-client-request-id": "true",
+        "x-ms-type": "file",
+        "x-ms-version": "2019-07-07"
+      },
+      "RequestBody": null,
+      "StatusCode": 201,
+      "ResponseHeaders": {
+        "Content-Length": "0",
+        "Date": "Wed, 11 Dec 2019 23:04:57 GMT",
+        "ETag": "\u00220x8D77E8E8B34E6AE\u0022",
+        "Last-Modified": "Wed, 11 Dec 2019 23:04:58 GMT",
+        "Server": [
+          "Windows-Azure-File/1.0",
+          "Microsoft-HTTPAPI/2.0"
+        ],
+        "x-ms-client-request-id": "af5a7114-1088-6703-ba22-bb25f95d99e1",
+        "x-ms-file-attributes": "Archive",
+        "x-ms-file-change-time": "2019-12-11T23:04:58.2170286Z",
+        "x-ms-file-creation-time": "2019-12-11T23:04:58.2170286Z",
         "x-ms-file-id": "11529285414812647424",
-        "x-ms-file-last-write-time": "2019-12-11T20:37:14.1857024Z",
-        "x-ms-file-parent-id": "13835128424026341376",
-        "x-ms-file-permission-key": "12501538048846835188*422928105932735866",
-        "x-ms-request-id": "ef3e38c1-c01a-0019-1b62-b01280000000",
-        "x-ms-request-server-encrypted": "true",
-        "x-ms-version": "2019-07-07"
-      },
-      "ResponseBody": []
-    },
-    {
-      "RequestUri": "http://seanstagetest.file.core.windows.net/test-share-cd9dc939-008a-3464-dcc5-03e3853d8d7b/test-directory-5b0e6ec6-5dd9-7d4b-a1e6-b56672ccc088/test-file-5ef4c7c4-2bb7-2e23-797c-31ba3b165acb",
-      "RequestMethod": "PUT",
-      "RequestHeaders": {
-        "Authorization": "Sanitized",
-        "traceparent": "00-be553893024dfd45a468c4a851adf5e2-e4ef02124a43894e-00",
-        "User-Agent": [
-<<<<<<< HEAD
-          "azsdk-net-Storage.Files.Shares/12.0.0-dev.20191205.1+4f14c4315f17fbbc59c93c6819467b6f15d7008f",
-=======
-          "azsdk-net-Storage.Files.Shares/12.0.0-dev.20191211.1\u002B899431c003876eb9b26cefd8e8a37e7f27f82ced",
->>>>>>> 5e20a7a1
-          "(.NET Core 4.6.28008.01; Microsoft Windows 10.0.18363 )"
-        ],
-        "x-ms-client-request-id": "00e1eb1e-aa01-29a5-7b52-6bce7f310f63",
-        "x-ms-content-length": "1048576",
-        "x-ms-date": "Wed, 11 Dec 2019 20:37:14 GMT",
-        "x-ms-file-attributes": "None",
-        "x-ms-file-creation-time": "Now",
-        "x-ms-file-last-write-time": "Now",
-        "x-ms-file-permission": "Inherit",
-        "x-ms-return-client-request-id": "true",
-        "x-ms-type": "file",
-        "x-ms-version": "2019-07-07"
-      },
-      "RequestBody": null,
-      "StatusCode": 201,
-      "ResponseHeaders": {
-        "Content-Length": "0",
-<<<<<<< HEAD
-        "Date": "Fri, 06 Dec 2019 00:25:35 GMT",
-        "ETag": "\"0x8D779E2D01C40DA\"",
-        "Last-Modified": "Fri, 06 Dec 2019 00:25:35 GMT",
-=======
-        "Date": "Wed, 11 Dec 2019 20:37:14 GMT",
-        "ETag": "\u00220x8D77E79E7E206CA\u0022",
-        "Last-Modified": "Wed, 11 Dec 2019 20:37:14 GMT",
->>>>>>> 5e20a7a1
-        "Server": [
-          "Windows-Azure-File/1.0",
-          "Microsoft-HTTPAPI/2.0"
-        ],
-        "x-ms-client-request-id": "00e1eb1e-aa01-29a5-7b52-6bce7f310f63",
-        "x-ms-file-attributes": "Archive",
-        "x-ms-file-change-time": "2019-12-11T20:37:14.2706890Z",
-        "x-ms-file-creation-time": "2019-12-11T20:37:14.2706890Z",
+        "x-ms-file-last-write-time": "2019-12-11T23:04:58.2170286Z",
+        "x-ms-file-parent-id": "13835128424026341376",
+        "x-ms-file-permission-key": "12501538048846835188*422928105932735866",
+        "x-ms-request-id": "5f7a8b64-601a-003f-7477-b05a98000000",
+        "x-ms-request-server-encrypted": "true",
+        "x-ms-version": "2019-07-07"
+      },
+      "ResponseBody": []
+    },
+    {
+      "RequestUri": "http://seanstagetest.file.core.windows.net/test-share-68e8f4f6-b79e-5a01-8b6e-ae516a75e284/test-directory-c20581b1-4230-73b2-d773-e1199c6c7444/test-file-5415497a-7f7d-e262-f21a-a07e530cdcab",
+      "RequestMethod": "PUT",
+      "RequestHeaders": {
+        "Authorization": "Sanitized",
+        "traceparent": "00-422bbac78ab8944fb08844a007462d44-2b20a394f8c0b548-00",
+        "User-Agent": [
+          "azsdk-net-Storage.Files.Shares/12.0.0-dev.20191211.1\u002B2accb37068f0a0c9382fa117525bb968c5397cf7",
+          "(.NET Core 4.6.28008.01; Microsoft Windows 10.0.18363 )"
+        ],
+        "x-ms-client-request-id": "e64521ed-4482-122e-493b-3fd95173356c",
+        "x-ms-content-length": "1048576",
+        "x-ms-date": "Wed, 11 Dec 2019 23:04:58 GMT",
+        "x-ms-file-attributes": "None",
+        "x-ms-file-creation-time": "Now",
+        "x-ms-file-last-write-time": "Now",
+        "x-ms-file-permission": "Inherit",
+        "x-ms-return-client-request-id": "true",
+        "x-ms-type": "file",
+        "x-ms-version": "2019-07-07"
+      },
+      "RequestBody": null,
+      "StatusCode": 201,
+      "ResponseHeaders": {
+        "Content-Length": "0",
+        "Date": "Wed, 11 Dec 2019 23:04:57 GMT",
+        "ETag": "\u00220x8D77E8E8B41B5E4\u0022",
+        "Last-Modified": "Wed, 11 Dec 2019 23:04:58 GMT",
+        "Server": [
+          "Windows-Azure-File/1.0",
+          "Microsoft-HTTPAPI/2.0"
+        ],
+        "x-ms-client-request-id": "e64521ed-4482-122e-493b-3fd95173356c",
+        "x-ms-file-attributes": "Archive",
+        "x-ms-file-change-time": "2019-12-11T23:04:58.3009764Z",
+        "x-ms-file-creation-time": "2019-12-11T23:04:58.3009764Z",
         "x-ms-file-id": "16140971433240035328",
-        "x-ms-file-last-write-time": "2019-12-11T20:37:14.2706890Z",
-        "x-ms-file-parent-id": "13835128424026341376",
-        "x-ms-file-permission-key": "12501538048846835188*422928105932735866",
-        "x-ms-request-id": "ef3e38c2-c01a-0019-1c62-b01280000000",
-        "x-ms-request-server-encrypted": "true",
-        "x-ms-version": "2019-07-07"
-      },
-      "ResponseBody": []
-    },
-    {
-      "RequestUri": "http://seanstagetest.file.core.windows.net/test-share-cd9dc939-008a-3464-dcc5-03e3853d8d7b/test-directory-5b0e6ec6-5dd9-7d4b-a1e6-b56672ccc088/test-file-0fa607c7-49f5-341a-e5a4-b160ee648025",
-      "RequestMethod": "PUT",
-      "RequestHeaders": {
-        "Authorization": "Sanitized",
-        "traceparent": "00-846650b82252b341bc81ffab4d0a6970-8c77836bf48a514c-00",
-        "User-Agent": [
-<<<<<<< HEAD
-          "azsdk-net-Storage.Files.Shares/12.0.0-dev.20191205.1+4f14c4315f17fbbc59c93c6819467b6f15d7008f",
-=======
-          "azsdk-net-Storage.Files.Shares/12.0.0-dev.20191211.1\u002B899431c003876eb9b26cefd8e8a37e7f27f82ced",
->>>>>>> 5e20a7a1
-          "(.NET Core 4.6.28008.01; Microsoft Windows 10.0.18363 )"
-        ],
-        "x-ms-client-request-id": "ea54bd45-19f3-e643-0497-3bc80951dc78",
-        "x-ms-content-length": "1048576",
-        "x-ms-date": "Wed, 11 Dec 2019 20:37:14 GMT",
-        "x-ms-file-attributes": "None",
-        "x-ms-file-creation-time": "Now",
-        "x-ms-file-last-write-time": "Now",
-        "x-ms-file-permission": "Inherit",
-        "x-ms-return-client-request-id": "true",
-        "x-ms-type": "file",
-        "x-ms-version": "2019-07-07"
-      },
-      "RequestBody": null,
-      "StatusCode": 201,
-      "ResponseHeaders": {
-        "Content-Length": "0",
-<<<<<<< HEAD
-        "Date": "Fri, 06 Dec 2019 00:25:35 GMT",
-        "ETag": "\"0x8D779E2D028EB05\"",
-        "Last-Modified": "Fri, 06 Dec 2019 00:25:35 GMT",
-=======
-        "Date": "Wed, 11 Dec 2019 20:37:14 GMT",
-        "ETag": "\u00220x8D77E79E7EE87D6\u0022",
-        "Last-Modified": "Wed, 11 Dec 2019 20:37:14 GMT",
->>>>>>> 5e20a7a1
-        "Server": [
-          "Windows-Azure-File/1.0",
-          "Microsoft-HTTPAPI/2.0"
-        ],
-        "x-ms-client-request-id": "ea54bd45-19f3-e643-0497-3bc80951dc78",
-        "x-ms-file-attributes": "Archive",
-        "x-ms-file-change-time": "2019-12-11T20:37:14.3526358Z",
-        "x-ms-file-creation-time": "2019-12-11T20:37:14.3526358Z",
+        "x-ms-file-last-write-time": "2019-12-11T23:04:58.3009764Z",
+        "x-ms-file-parent-id": "13835128424026341376",
+        "x-ms-file-permission-key": "12501538048846835188*422928105932735866",
+        "x-ms-request-id": "5f7a8b69-601a-003f-7977-b05a98000000",
+        "x-ms-request-server-encrypted": "true",
+        "x-ms-version": "2019-07-07"
+      },
+      "ResponseBody": []
+    },
+    {
+      "RequestUri": "http://seanstagetest.file.core.windows.net/test-share-68e8f4f6-b79e-5a01-8b6e-ae516a75e284/test-directory-c20581b1-4230-73b2-d773-e1199c6c7444/test-file-a7210e85-7dc0-309e-3cc1-bd43614b970a",
+      "RequestMethod": "PUT",
+      "RequestHeaders": {
+        "Authorization": "Sanitized",
+        "traceparent": "00-5cd3c02ebc989e419d18ecc71b005c21-529e933a82bde246-00",
+        "User-Agent": [
+          "azsdk-net-Storage.Files.Shares/12.0.0-dev.20191211.1\u002B2accb37068f0a0c9382fa117525bb968c5397cf7",
+          "(.NET Core 4.6.28008.01; Microsoft Windows 10.0.18363 )"
+        ],
+        "x-ms-client-request-id": "d7382948-b218-875f-4010-5b8f249a60e0",
+        "x-ms-content-length": "1048576",
+        "x-ms-date": "Wed, 11 Dec 2019 23:04:58 GMT",
+        "x-ms-file-attributes": "None",
+        "x-ms-file-creation-time": "Now",
+        "x-ms-file-last-write-time": "Now",
+        "x-ms-file-permission": "Inherit",
+        "x-ms-return-client-request-id": "true",
+        "x-ms-type": "file",
+        "x-ms-version": "2019-07-07"
+      },
+      "RequestBody": null,
+      "StatusCode": 201,
+      "ResponseHeaders": {
+        "Content-Length": "0",
+        "Date": "Wed, 11 Dec 2019 23:04:57 GMT",
+        "ETag": "\u00220x8D77E8E8B4E870A\u0022",
+        "Last-Modified": "Wed, 11 Dec 2019 23:04:58 GMT",
+        "Server": [
+          "Windows-Azure-File/1.0",
+          "Microsoft-HTTPAPI/2.0"
+        ],
+        "x-ms-client-request-id": "d7382948-b218-875f-4010-5b8f249a60e0",
+        "x-ms-file-attributes": "Archive",
+        "x-ms-file-change-time": "2019-12-11T23:04:58.3849738Z",
+        "x-ms-file-creation-time": "2019-12-11T23:04:58.3849738Z",
         "x-ms-file-id": "10376363910205800448",
-        "x-ms-file-last-write-time": "2019-12-11T20:37:14.3526358Z",
-        "x-ms-file-parent-id": "13835128424026341376",
-        "x-ms-file-permission-key": "12501538048846835188*422928105932735866",
-        "x-ms-request-id": "ef3e38c4-c01a-0019-1d62-b01280000000",
-        "x-ms-request-server-encrypted": "true",
-        "x-ms-version": "2019-07-07"
-      },
-      "ResponseBody": []
-    },
-    {
-      "RequestUri": "http://seanstagetest.file.core.windows.net/test-share-cd9dc939-008a-3464-dcc5-03e3853d8d7b/test-directory-5b0e6ec6-5dd9-7d4b-a1e6-b56672ccc088/test-file-b12a6da8-bd9c-2482-743c-bcf4c8b50a10",
-      "RequestMethod": "PUT",
-      "RequestHeaders": {
-        "Authorization": "Sanitized",
-        "traceparent": "00-480f12ad170aee40aeb1d8c8ad2db548-21063dd175878341-00",
-        "User-Agent": [
-<<<<<<< HEAD
-          "azsdk-net-Storage.Files.Shares/12.0.0-dev.20191205.1+4f14c4315f17fbbc59c93c6819467b6f15d7008f",
-=======
-          "azsdk-net-Storage.Files.Shares/12.0.0-dev.20191211.1\u002B899431c003876eb9b26cefd8e8a37e7f27f82ced",
->>>>>>> 5e20a7a1
-          "(.NET Core 4.6.28008.01; Microsoft Windows 10.0.18363 )"
-        ],
-        "x-ms-client-request-id": "c1893866-24dc-9b70-7902-634c173b00b3",
-        "x-ms-content-length": "1048576",
-        "x-ms-date": "Wed, 11 Dec 2019 20:37:14 GMT",
-        "x-ms-file-attributes": "None",
-        "x-ms-file-creation-time": "Now",
-        "x-ms-file-last-write-time": "Now",
-        "x-ms-file-permission": "Inherit",
-        "x-ms-return-client-request-id": "true",
-        "x-ms-type": "file",
-        "x-ms-version": "2019-07-07"
-      },
-      "RequestBody": null,
-      "StatusCode": 201,
-      "ResponseHeaders": {
-        "Content-Length": "0",
-<<<<<<< HEAD
-        "Date": "Fri, 06 Dec 2019 00:25:35 GMT",
-        "ETag": "\"0x8D779E2D03595F6\"",
-        "Last-Modified": "Fri, 06 Dec 2019 00:25:35 GMT",
-=======
-        "Date": "Wed, 11 Dec 2019 20:37:14 GMT",
-        "ETag": "\u00220x8D77E79E7FC1C77\u0022",
-        "Last-Modified": "Wed, 11 Dec 2019 20:37:14 GMT",
->>>>>>> 5e20a7a1
-        "Server": [
-          "Windows-Azure-File/1.0",
-          "Microsoft-HTTPAPI/2.0"
-        ],
-        "x-ms-client-request-id": "c1893866-24dc-9b70-7902-634c173b00b3",
-        "x-ms-file-attributes": "Archive",
-        "x-ms-file-change-time": "2019-12-11T20:37:14.4416375Z",
-        "x-ms-file-creation-time": "2019-12-11T20:37:14.4416375Z",
+        "x-ms-file-last-write-time": "2019-12-11T23:04:58.3849738Z",
+        "x-ms-file-parent-id": "13835128424026341376",
+        "x-ms-file-permission-key": "12501538048846835188*422928105932735866",
+        "x-ms-request-id": "5f7a8b6c-601a-003f-7c77-b05a98000000",
+        "x-ms-request-server-encrypted": "true",
+        "x-ms-version": "2019-07-07"
+      },
+      "ResponseBody": []
+    },
+    {
+      "RequestUri": "http://seanstagetest.file.core.windows.net/test-share-68e8f4f6-b79e-5a01-8b6e-ae516a75e284/test-directory-c20581b1-4230-73b2-d773-e1199c6c7444/test-file-4a909196-265d-1485-da3c-7865048e60cc",
+      "RequestMethod": "PUT",
+      "RequestHeaders": {
+        "Authorization": "Sanitized",
+        "traceparent": "00-4e4fd85857fa0245b2a34c05bf1b72f5-e16e58ae1d66084e-00",
+        "User-Agent": [
+          "azsdk-net-Storage.Files.Shares/12.0.0-dev.20191211.1\u002B2accb37068f0a0c9382fa117525bb968c5397cf7",
+          "(.NET Core 4.6.28008.01; Microsoft Windows 10.0.18363 )"
+        ],
+        "x-ms-client-request-id": "28917773-5e3b-c653-c21b-6c37800b8b63",
+        "x-ms-content-length": "1048576",
+        "x-ms-date": "Wed, 11 Dec 2019 23:04:58 GMT",
+        "x-ms-file-attributes": "None",
+        "x-ms-file-creation-time": "Now",
+        "x-ms-file-last-write-time": "Now",
+        "x-ms-file-permission": "Inherit",
+        "x-ms-return-client-request-id": "true",
+        "x-ms-type": "file",
+        "x-ms-version": "2019-07-07"
+      },
+      "RequestBody": null,
+      "StatusCode": 201,
+      "ResponseHeaders": {
+        "Content-Length": "0",
+        "Date": "Wed, 11 Dec 2019 23:04:57 GMT",
+        "ETag": "\u00220x8D77E8E8B5B0A42\u0022",
+        "Last-Modified": "Wed, 11 Dec 2019 23:04:58 GMT",
+        "Server": [
+          "Windows-Azure-File/1.0",
+          "Microsoft-HTTPAPI/2.0"
+        ],
+        "x-ms-client-request-id": "28917773-5e3b-c653-c21b-6c37800b8b63",
+        "x-ms-file-attributes": "Archive",
+        "x-ms-file-change-time": "2019-12-11T23:04:58.4669762Z",
+        "x-ms-file-creation-time": "2019-12-11T23:04:58.4669762Z",
         "x-ms-file-id": "14988049928633188352",
-        "x-ms-file-last-write-time": "2019-12-11T20:37:14.4416375Z",
-        "x-ms-file-parent-id": "13835128424026341376",
-        "x-ms-file-permission-key": "12501538048846835188*422928105932735866",
-        "x-ms-request-id": "ef3e38c5-c01a-0019-1e62-b01280000000",
-        "x-ms-request-server-encrypted": "true",
-        "x-ms-version": "2019-07-07"
-      },
-      "ResponseBody": []
-    },
-    {
-      "RequestUri": "http://seanstagetest.file.core.windows.net/test-share-cd9dc939-008a-3464-dcc5-03e3853d8d7b/test-directory-5b0e6ec6-5dd9-7d4b-a1e6-b56672ccc088/test-file-31eab4c3-ceb0-7b5f-adbf-781279c33f15",
-      "RequestMethod": "PUT",
-      "RequestHeaders": {
-        "Authorization": "Sanitized",
-        "traceparent": "00-9c1df697b312bf4ab07a5612b2570059-59acddc1a6b73746-00",
-        "User-Agent": [
-<<<<<<< HEAD
-          "azsdk-net-Storage.Files.Shares/12.0.0-dev.20191205.1+4f14c4315f17fbbc59c93c6819467b6f15d7008f",
-=======
-          "azsdk-net-Storage.Files.Shares/12.0.0-dev.20191211.1\u002B899431c003876eb9b26cefd8e8a37e7f27f82ced",
->>>>>>> 5e20a7a1
-          "(.NET Core 4.6.28008.01; Microsoft Windows 10.0.18363 )"
-        ],
-        "x-ms-client-request-id": "d0628d5c-1bc8-b89b-f825-f26b938ab5ab",
-        "x-ms-content-length": "1048576",
-        "x-ms-date": "Wed, 11 Dec 2019 20:37:14 GMT",
-        "x-ms-file-attributes": "None",
-        "x-ms-file-creation-time": "Now",
-        "x-ms-file-last-write-time": "Now",
-        "x-ms-file-permission": "Inherit",
-        "x-ms-return-client-request-id": "true",
-        "x-ms-type": "file",
-        "x-ms-version": "2019-07-07"
-      },
-      "RequestBody": null,
-      "StatusCode": 201,
-      "ResponseHeaders": {
-        "Content-Length": "0",
-<<<<<<< HEAD
-        "Date": "Fri, 06 Dec 2019 00:25:35 GMT",
-        "ETag": "\"0x8D779E2D041F1BE\"",
-        "Last-Modified": "Fri, 06 Dec 2019 00:25:35 GMT",
-=======
-        "Date": "Wed, 11 Dec 2019 20:37:14 GMT",
-        "ETag": "\u00220x8D77E79E808A1E3\u0022",
-        "Last-Modified": "Wed, 11 Dec 2019 20:37:14 GMT",
->>>>>>> 5e20a7a1
-        "Server": [
-          "Windows-Azure-File/1.0",
-          "Microsoft-HTTPAPI/2.0"
-        ],
-        "x-ms-client-request-id": "d0628d5c-1bc8-b89b-f825-f26b938ab5ab",
-        "x-ms-file-attributes": "Archive",
-        "x-ms-file-change-time": "2019-12-11T20:37:14.5236963Z",
-        "x-ms-file-creation-time": "2019-12-11T20:37:14.5236963Z",
+        "x-ms-file-last-write-time": "2019-12-11T23:04:58.4669762Z",
+        "x-ms-file-parent-id": "13835128424026341376",
+        "x-ms-file-permission-key": "12501538048846835188*422928105932735866",
+        "x-ms-request-id": "5f7a8b70-601a-003f-7f77-b05a98000000",
+        "x-ms-request-server-encrypted": "true",
+        "x-ms-version": "2019-07-07"
+      },
+      "ResponseBody": []
+    },
+    {
+      "RequestUri": "http://seanstagetest.file.core.windows.net/test-share-68e8f4f6-b79e-5a01-8b6e-ae516a75e284/test-directory-c20581b1-4230-73b2-d773-e1199c6c7444/test-file-388ca109-1c91-fc4d-aae5-17bbc11e81a6",
+      "RequestMethod": "PUT",
+      "RequestHeaders": {
+        "Authorization": "Sanitized",
+        "traceparent": "00-4c658974b462ae42afd4663973677ae7-2200667ec1a12849-00",
+        "User-Agent": [
+          "azsdk-net-Storage.Files.Shares/12.0.0-dev.20191211.1\u002B2accb37068f0a0c9382fa117525bb968c5397cf7",
+          "(.NET Core 4.6.28008.01; Microsoft Windows 10.0.18363 )"
+        ],
+        "x-ms-client-request-id": "ad1ce574-3708-20a5-daef-ba33c1119079",
+        "x-ms-content-length": "1048576",
+        "x-ms-date": "Wed, 11 Dec 2019 23:04:58 GMT",
+        "x-ms-file-attributes": "None",
+        "x-ms-file-creation-time": "Now",
+        "x-ms-file-last-write-time": "Now",
+        "x-ms-file-permission": "Inherit",
+        "x-ms-return-client-request-id": "true",
+        "x-ms-type": "file",
+        "x-ms-version": "2019-07-07"
+      },
+      "RequestBody": null,
+      "StatusCode": 201,
+      "ResponseHeaders": {
+        "Content-Length": "0",
+        "Date": "Wed, 11 Dec 2019 23:04:57 GMT",
+        "ETag": "\u00220x8D77E8E8B68029E\u0022",
+        "Last-Modified": "Wed, 11 Dec 2019 23:04:58 GMT",
+        "Server": [
+          "Windows-Azure-File/1.0",
+          "Microsoft-HTTPAPI/2.0"
+        ],
+        "x-ms-client-request-id": "ad1ce574-3708-20a5-daef-ba33c1119079",
+        "x-ms-file-attributes": "Archive",
+        "x-ms-file-change-time": "2019-12-11T23:04:58.5519774Z",
+        "x-ms-file-creation-time": "2019-12-11T23:04:58.5519774Z",
         "x-ms-file-id": "12682206919419494400",
-        "x-ms-file-last-write-time": "2019-12-11T20:37:14.5236963Z",
-        "x-ms-file-parent-id": "13835128424026341376",
-        "x-ms-file-permission-key": "12501538048846835188*422928105932735866",
-        "x-ms-request-id": "ef3e38c7-c01a-0019-1f62-b01280000000",
-        "x-ms-request-server-encrypted": "true",
-        "x-ms-version": "2019-07-07"
-      },
-      "ResponseBody": []
-    },
-    {
-      "RequestUri": "http://seanstagetest.file.core.windows.net/test-share-cd9dc939-008a-3464-dcc5-03e3853d8d7b/test-directory-5b0e6ec6-5dd9-7d4b-a1e6-b56672ccc088/test-file-cd120cfc-a8eb-092e-8481-9bb88c256c30",
-      "RequestMethod": "PUT",
-      "RequestHeaders": {
-        "Authorization": "Sanitized",
-        "traceparent": "00-b4834a0559f7af4d97144873aafda659-a5a95ea28ae57f41-00",
-        "User-Agent": [
-<<<<<<< HEAD
-          "azsdk-net-Storage.Files.Shares/12.0.0-dev.20191205.1+4f14c4315f17fbbc59c93c6819467b6f15d7008f",
-=======
-          "azsdk-net-Storage.Files.Shares/12.0.0-dev.20191211.1\u002B899431c003876eb9b26cefd8e8a37e7f27f82ced",
->>>>>>> 5e20a7a1
-          "(.NET Core 4.6.28008.01; Microsoft Windows 10.0.18363 )"
-        ],
-        "x-ms-client-request-id": "89eff54d-2fd9-bfeb-647a-8ee68d59bb5d",
-        "x-ms-content-length": "1048576",
-        "x-ms-date": "Wed, 11 Dec 2019 20:37:14 GMT",
-        "x-ms-file-attributes": "None",
-        "x-ms-file-creation-time": "Now",
-        "x-ms-file-last-write-time": "Now",
-        "x-ms-file-permission": "Inherit",
-        "x-ms-return-client-request-id": "true",
-        "x-ms-type": "file",
-        "x-ms-version": "2019-07-07"
-      },
-      "RequestBody": null,
-      "StatusCode": 201,
-      "ResponseHeaders": {
-        "Content-Length": "0",
-<<<<<<< HEAD
-        "Date": "Fri, 06 Dec 2019 00:25:35 GMT",
-        "ETag": "\"0x8D779E2D04E9B8E\"",
-        "Last-Modified": "Fri, 06 Dec 2019 00:25:36 GMT",
-=======
-        "Date": "Wed, 11 Dec 2019 20:37:14 GMT",
-        "ETag": "\u00220x8D77E79E815E8DB\u0022",
-        "Last-Modified": "Wed, 11 Dec 2019 20:37:14 GMT",
->>>>>>> 5e20a7a1
-        "Server": [
-          "Windows-Azure-File/1.0",
-          "Microsoft-HTTPAPI/2.0"
-        ],
-        "x-ms-client-request-id": "89eff54d-2fd9-bfeb-647a-8ee68d59bb5d",
-        "x-ms-file-attributes": "Archive",
-        "x-ms-file-change-time": "2019-12-11T20:37:14.6107099Z",
-        "x-ms-file-creation-time": "2019-12-11T20:37:14.6107099Z",
+        "x-ms-file-last-write-time": "2019-12-11T23:04:58.5519774Z",
+        "x-ms-file-parent-id": "13835128424026341376",
+        "x-ms-file-permission-key": "12501538048846835188*422928105932735866",
+        "x-ms-request-id": "5f7a8b72-601a-003f-0177-b05a98000000",
+        "x-ms-request-server-encrypted": "true",
+        "x-ms-version": "2019-07-07"
+      },
+      "ResponseBody": []
+    },
+    {
+      "RequestUri": "http://seanstagetest.file.core.windows.net/test-share-68e8f4f6-b79e-5a01-8b6e-ae516a75e284/test-directory-c20581b1-4230-73b2-d773-e1199c6c7444/test-file-c1e89683-917c-5e4e-880c-cd8305392bad",
+      "RequestMethod": "PUT",
+      "RequestHeaders": {
+        "Authorization": "Sanitized",
+        "traceparent": "00-8090b3b1bd5ab540ab1cd472f9e759a3-6cb8d4eecf5a3d4a-00",
+        "User-Agent": [
+          "azsdk-net-Storage.Files.Shares/12.0.0-dev.20191211.1\u002B2accb37068f0a0c9382fa117525bb968c5397cf7",
+          "(.NET Core 4.6.28008.01; Microsoft Windows 10.0.18363 )"
+        ],
+        "x-ms-client-request-id": "9ac3877d-deef-105a-d534-6d2f904659cf",
+        "x-ms-content-length": "1048576",
+        "x-ms-date": "Wed, 11 Dec 2019 23:04:58 GMT",
+        "x-ms-file-attributes": "None",
+        "x-ms-file-creation-time": "Now",
+        "x-ms-file-last-write-time": "Now",
+        "x-ms-file-permission": "Inherit",
+        "x-ms-return-client-request-id": "true",
+        "x-ms-type": "file",
+        "x-ms-version": "2019-07-07"
+      },
+      "RequestBody": null,
+      "StatusCode": 201,
+      "ResponseHeaders": {
+        "Content-Length": "0",
+        "Date": "Wed, 11 Dec 2019 23:04:57 GMT",
+        "ETag": "\u00220x8D77E8E8B74D6E8\u0022",
+        "Last-Modified": "Wed, 11 Dec 2019 23:04:58 GMT",
+        "Server": [
+          "Windows-Azure-File/1.0",
+          "Microsoft-HTTPAPI/2.0"
+        ],
+        "x-ms-client-request-id": "9ac3877d-deef-105a-d534-6d2f904659cf",
+        "x-ms-file-attributes": "Archive",
+        "x-ms-file-change-time": "2019-12-11T23:04:58.6360552Z",
+        "x-ms-file-creation-time": "2019-12-11T23:04:58.6360552Z",
         "x-ms-file-id": "17293892937846882304",
-        "x-ms-file-last-write-time": "2019-12-11T20:37:14.6107099Z",
-        "x-ms-file-parent-id": "13835128424026341376",
-        "x-ms-file-permission-key": "12501538048846835188*422928105932735866",
-        "x-ms-request-id": "ef3e38c8-c01a-0019-2062-b01280000000",
-        "x-ms-request-server-encrypted": "true",
-        "x-ms-version": "2019-07-07"
-      },
-      "ResponseBody": []
-    },
-    {
-      "RequestUri": "http://seanstagetest.file.core.windows.net/test-share-cd9dc939-008a-3464-dcc5-03e3853d8d7b/test-directory-5b0e6ec6-5dd9-7d4b-a1e6-b56672ccc088/test-file-3a9ca09a-4f79-d974-0daf-04dc4470abb1",
-      "RequestMethod": "PUT",
-      "RequestHeaders": {
-        "Authorization": "Sanitized",
-        "traceparent": "00-75ee3457f88a074f85218683229dcc85-29b2141f01a0a349-00",
-        "User-Agent": [
-<<<<<<< HEAD
-          "azsdk-net-Storage.Files.Shares/12.0.0-dev.20191205.1+4f14c4315f17fbbc59c93c6819467b6f15d7008f",
-=======
-          "azsdk-net-Storage.Files.Shares/12.0.0-dev.20191211.1\u002B899431c003876eb9b26cefd8e8a37e7f27f82ced",
->>>>>>> 5e20a7a1
-          "(.NET Core 4.6.28008.01; Microsoft Windows 10.0.18363 )"
-        ],
-        "x-ms-client-request-id": "9e1d72a7-2b9a-a8d2-5db0-cce926bb591a",
-        "x-ms-content-length": "1048576",
-        "x-ms-date": "Wed, 11 Dec 2019 20:37:14 GMT",
-        "x-ms-file-attributes": "None",
-        "x-ms-file-creation-time": "Now",
-        "x-ms-file-last-write-time": "Now",
-        "x-ms-file-permission": "Inherit",
-        "x-ms-return-client-request-id": "true",
-        "x-ms-type": "file",
-        "x-ms-version": "2019-07-07"
-      },
-      "RequestBody": null,
-      "StatusCode": 201,
-      "ResponseHeaders": {
-        "Content-Length": "0",
-<<<<<<< HEAD
-        "Date": "Fri, 06 Dec 2019 00:25:35 GMT",
-        "ETag": "\"0x8D779E2D05B1EB4\"",
-        "Last-Modified": "Fri, 06 Dec 2019 00:25:36 GMT",
-=======
-        "Date": "Wed, 11 Dec 2019 20:37:14 GMT",
-        "ETag": "\u00220x8D77E79E822921E\u0022",
-        "Last-Modified": "Wed, 11 Dec 2019 20:37:14 GMT",
->>>>>>> 5e20a7a1
-        "Server": [
-          "Windows-Azure-File/1.0",
-          "Microsoft-HTTPAPI/2.0"
-        ],
-        "x-ms-client-request-id": "9e1d72a7-2b9a-a8d2-5db0-cce926bb591a",
-        "x-ms-file-attributes": "Archive",
-        "x-ms-file-change-time": "2019-12-11T20:37:14.6936862Z",
-        "x-ms-file-creation-time": "2019-12-11T20:37:14.6936862Z",
+        "x-ms-file-last-write-time": "2019-12-11T23:04:58.6360552Z",
+        "x-ms-file-parent-id": "13835128424026341376",
+        "x-ms-file-permission-key": "12501538048846835188*422928105932735866",
+        "x-ms-request-id": "5f7a8b73-601a-003f-0277-b05a98000000",
+        "x-ms-request-server-encrypted": "true",
+        "x-ms-version": "2019-07-07"
+      },
+      "ResponseBody": []
+    },
+    {
+      "RequestUri": "http://seanstagetest.file.core.windows.net/test-share-68e8f4f6-b79e-5a01-8b6e-ae516a75e284/test-directory-c20581b1-4230-73b2-d773-e1199c6c7444/test-file-bf3af161-5ebf-7978-4393-a0780eca52bc",
+      "RequestMethod": "PUT",
+      "RequestHeaders": {
+        "Authorization": "Sanitized",
+        "traceparent": "00-1626e54dce4cbf4fae2a346da86ff619-22dc1fc3b3caea40-00",
+        "User-Agent": [
+          "azsdk-net-Storage.Files.Shares/12.0.0-dev.20191211.1\u002B2accb37068f0a0c9382fa117525bb968c5397cf7",
+          "(.NET Core 4.6.28008.01; Microsoft Windows 10.0.18363 )"
+        ],
+        "x-ms-client-request-id": "3ab67df1-f54e-2b8a-2a81-9ad0e62796b7",
+        "x-ms-content-length": "1048576",
+        "x-ms-date": "Wed, 11 Dec 2019 23:04:58 GMT",
+        "x-ms-file-attributes": "None",
+        "x-ms-file-creation-time": "Now",
+        "x-ms-file-last-write-time": "Now",
+        "x-ms-file-permission": "Inherit",
+        "x-ms-return-client-request-id": "true",
+        "x-ms-type": "file",
+        "x-ms-version": "2019-07-07"
+      },
+      "RequestBody": null,
+      "StatusCode": 201,
+      "ResponseHeaders": {
+        "Content-Length": "0",
+        "Date": "Wed, 11 Dec 2019 23:04:58 GMT",
+        "ETag": "\u00220x8D77E8E8B826850\u0022",
+        "Last-Modified": "Wed, 11 Dec 2019 23:04:58 GMT",
+        "Server": [
+          "Windows-Azure-File/1.0",
+          "Microsoft-HTTPAPI/2.0"
+        ],
+        "x-ms-client-request-id": "3ab67df1-f54e-2b8a-2a81-9ad0e62796b7",
+        "x-ms-file-attributes": "Archive",
+        "x-ms-file-change-time": "2019-12-11T23:04:58.7249744Z",
+        "x-ms-file-creation-time": "2019-12-11T23:04:58.7249744Z",
         "x-ms-file-id": "9799903157902376960",
-        "x-ms-file-last-write-time": "2019-12-11T20:37:14.6936862Z",
-        "x-ms-file-parent-id": "13835128424026341376",
-        "x-ms-file-permission-key": "12501538048846835188*422928105932735866",
-        "x-ms-request-id": "ef3e38c9-c01a-0019-2162-b01280000000",
-        "x-ms-request-server-encrypted": "true",
-        "x-ms-version": "2019-07-07"
-      },
-      "ResponseBody": []
-    },
-    {
-      "RequestUri": "http://seanstagetest.file.core.windows.net/test-share-cd9dc939-008a-3464-dcc5-03e3853d8d7b/test-directory-5b0e6ec6-5dd9-7d4b-a1e6-b56672ccc088/test-file-bcf8a7fd-3ca2-1b24-85e1-ac2f33a6ee87",
-      "RequestMethod": "PUT",
-      "RequestHeaders": {
-        "Authorization": "Sanitized",
-        "traceparent": "00-a45f21e2e3571245aaa2c316c2cee5bc-bb1e57b29aafc346-00",
-        "User-Agent": [
-<<<<<<< HEAD
-          "azsdk-net-Storage.Files.Shares/12.0.0-dev.20191205.1+4f14c4315f17fbbc59c93c6819467b6f15d7008f",
-=======
-          "azsdk-net-Storage.Files.Shares/12.0.0-dev.20191211.1\u002B899431c003876eb9b26cefd8e8a37e7f27f82ced",
->>>>>>> 5e20a7a1
-          "(.NET Core 4.6.28008.01; Microsoft Windows 10.0.18363 )"
-        ],
-        "x-ms-client-request-id": "1a3eebe2-1c3b-a7c2-859b-77dab6208230",
-        "x-ms-content-length": "1048576",
-        "x-ms-date": "Wed, 11 Dec 2019 20:37:14 GMT",
-        "x-ms-file-attributes": "None",
-        "x-ms-file-creation-time": "Now",
-        "x-ms-file-last-write-time": "Now",
-        "x-ms-file-permission": "Inherit",
-        "x-ms-return-client-request-id": "true",
-        "x-ms-type": "file",
-        "x-ms-version": "2019-07-07"
-      },
-      "RequestBody": null,
-      "StatusCode": 201,
-      "ResponseHeaders": {
-        "Content-Length": "0",
-<<<<<<< HEAD
-        "Date": "Fri, 06 Dec 2019 00:25:35 GMT",
-        "ETag": "\"0x8D779E2D0677ACD\"",
-        "Last-Modified": "Fri, 06 Dec 2019 00:25:36 GMT",
-=======
-        "Date": "Wed, 11 Dec 2019 20:37:14 GMT",
-        "ETag": "\u00220x8D77E79E82F3C1F\u0022",
-        "Last-Modified": "Wed, 11 Dec 2019 20:37:14 GMT",
->>>>>>> 5e20a7a1
-        "Server": [
-          "Windows-Azure-File/1.0",
-          "Microsoft-HTTPAPI/2.0"
-        ],
-        "x-ms-client-request-id": "1a3eebe2-1c3b-a7c2-859b-77dab6208230",
-        "x-ms-file-attributes": "Archive",
-        "x-ms-file-change-time": "2019-12-11T20:37:14.7766815Z",
-        "x-ms-file-creation-time": "2019-12-11T20:37:14.7766815Z",
+        "x-ms-file-last-write-time": "2019-12-11T23:04:58.7249744Z",
+        "x-ms-file-parent-id": "13835128424026341376",
+        "x-ms-file-permission-key": "12501538048846835188*422928105932735866",
+        "x-ms-request-id": "5f7a8b77-601a-003f-0677-b05a98000000",
+        "x-ms-request-server-encrypted": "true",
+        "x-ms-version": "2019-07-07"
+      },
+      "ResponseBody": []
+    },
+    {
+      "RequestUri": "http://seanstagetest.file.core.windows.net/test-share-68e8f4f6-b79e-5a01-8b6e-ae516a75e284/test-directory-c20581b1-4230-73b2-d773-e1199c6c7444/test-file-6de2d1bb-9fa6-784f-532d-af844fcaf671",
+      "RequestMethod": "PUT",
+      "RequestHeaders": {
+        "Authorization": "Sanitized",
+        "traceparent": "00-ef8ddf145f384041b11858da82a8ccf6-f5c7badcb7930548-00",
+        "User-Agent": [
+          "azsdk-net-Storage.Files.Shares/12.0.0-dev.20191211.1\u002B2accb37068f0a0c9382fa117525bb968c5397cf7",
+          "(.NET Core 4.6.28008.01; Microsoft Windows 10.0.18363 )"
+        ],
+        "x-ms-client-request-id": "133d6120-1f8f-a280-4e4f-1972940f3967",
+        "x-ms-content-length": "1048576",
+        "x-ms-date": "Wed, 11 Dec 2019 23:04:58 GMT",
+        "x-ms-file-attributes": "None",
+        "x-ms-file-creation-time": "Now",
+        "x-ms-file-last-write-time": "Now",
+        "x-ms-file-permission": "Inherit",
+        "x-ms-return-client-request-id": "true",
+        "x-ms-type": "file",
+        "x-ms-version": "2019-07-07"
+      },
+      "RequestBody": null,
+      "StatusCode": 201,
+      "ResponseHeaders": {
+        "Content-Length": "0",
+        "Date": "Wed, 11 Dec 2019 23:04:58 GMT",
+        "ETag": "\u00220x8D77E8E8B8F1474\u0022",
+        "Last-Modified": "Wed, 11 Dec 2019 23:04:58 GMT",
+        "Server": [
+          "Windows-Azure-File/1.0",
+          "Microsoft-HTTPAPI/2.0"
+        ],
+        "x-ms-client-request-id": "133d6120-1f8f-a280-4e4f-1972940f3967",
+        "x-ms-file-attributes": "Archive",
+        "x-ms-file-change-time": "2019-12-11T23:04:58.8080244Z",
+        "x-ms-file-creation-time": "2019-12-11T23:04:58.8080244Z",
         "x-ms-file-id": "14411589176329764864",
-        "x-ms-file-last-write-time": "2019-12-11T20:37:14.7766815Z",
-        "x-ms-file-parent-id": "13835128424026341376",
-        "x-ms-file-permission-key": "12501538048846835188*422928105932735866",
-        "x-ms-request-id": "ef3e38ca-c01a-0019-2262-b01280000000",
-        "x-ms-request-server-encrypted": "true",
-        "x-ms-version": "2019-07-07"
-      },
-      "ResponseBody": []
-    },
-    {
-      "RequestUri": "http://seanstagetest.file.core.windows.net/test-share-cd9dc939-008a-3464-dcc5-03e3853d8d7b/test-directory-5b0e6ec6-5dd9-7d4b-a1e6-b56672ccc088/test-file-d8784853-0426-ac9c-9738-bf3ca352c414",
-      "RequestMethod": "PUT",
-      "RequestHeaders": {
-        "Authorization": "Sanitized",
-        "traceparent": "00-cb288ca25994f247be84a84166881b93-04a75f0d37bdd940-00",
-        "User-Agent": [
-<<<<<<< HEAD
-          "azsdk-net-Storage.Files.Shares/12.0.0-dev.20191205.1+4f14c4315f17fbbc59c93c6819467b6f15d7008f",
-=======
-          "azsdk-net-Storage.Files.Shares/12.0.0-dev.20191211.1\u002B899431c003876eb9b26cefd8e8a37e7f27f82ced",
->>>>>>> 5e20a7a1
-          "(.NET Core 4.6.28008.01; Microsoft Windows 10.0.18363 )"
-        ],
-        "x-ms-client-request-id": "3a07af32-3e7d-62df-b9d8-4376321a13ca",
-        "x-ms-content-length": "1048576",
-        "x-ms-date": "Wed, 11 Dec 2019 20:37:14 GMT",
-        "x-ms-file-attributes": "None",
-        "x-ms-file-creation-time": "Now",
-        "x-ms-file-last-write-time": "Now",
-        "x-ms-file-permission": "Inherit",
-        "x-ms-return-client-request-id": "true",
-        "x-ms-type": "file",
-        "x-ms-version": "2019-07-07"
-      },
-      "RequestBody": null,
-      "StatusCode": 201,
-      "ResponseHeaders": {
-        "Content-Length": "0",
-<<<<<<< HEAD
-        "Date": "Fri, 06 Dec 2019 00:25:35 GMT",
-        "ETag": "\"0x8D779E2D073D6E6\"",
-        "Last-Modified": "Fri, 06 Dec 2019 00:25:36 GMT",
-=======
-        "Date": "Wed, 11 Dec 2019 20:37:14 GMT",
-        "ETag": "\u00220x8D77E79E83BE616\u0022",
-        "Last-Modified": "Wed, 11 Dec 2019 20:37:14 GMT",
->>>>>>> 5e20a7a1
-        "Server": [
-          "Windows-Azure-File/1.0",
-          "Microsoft-HTTPAPI/2.0"
-        ],
-        "x-ms-client-request-id": "3a07af32-3e7d-62df-b9d8-4376321a13ca",
-        "x-ms-file-attributes": "Archive",
-        "x-ms-file-change-time": "2019-12-11T20:37:14.8596758Z",
-        "x-ms-file-creation-time": "2019-12-11T20:37:14.8596758Z",
+        "x-ms-file-last-write-time": "2019-12-11T23:04:58.8080244Z",
+        "x-ms-file-parent-id": "13835128424026341376",
+        "x-ms-file-permission-key": "12501538048846835188*422928105932735866",
+        "x-ms-request-id": "5f7a8b7b-601a-003f-0a77-b05a98000000",
+        "x-ms-request-server-encrypted": "true",
+        "x-ms-version": "2019-07-07"
+      },
+      "ResponseBody": []
+    },
+    {
+      "RequestUri": "http://seanstagetest.file.core.windows.net/test-share-68e8f4f6-b79e-5a01-8b6e-ae516a75e284/test-directory-c20581b1-4230-73b2-d773-e1199c6c7444/test-file-cf5969b9-c2e4-24e7-1e6e-7de8f1d550be",
+      "RequestMethod": "PUT",
+      "RequestHeaders": {
+        "Authorization": "Sanitized",
+        "traceparent": "00-22895f526ada86458d9359124f1e64ed-cd94c3f3c2b7404e-00",
+        "User-Agent": [
+          "azsdk-net-Storage.Files.Shares/12.0.0-dev.20191211.1\u002B2accb37068f0a0c9382fa117525bb968c5397cf7",
+          "(.NET Core 4.6.28008.01; Microsoft Windows 10.0.18363 )"
+        ],
+        "x-ms-client-request-id": "85b05660-83e9-fe27-f7da-e504a0d7ba98",
+        "x-ms-content-length": "1048576",
+        "x-ms-date": "Wed, 11 Dec 2019 23:04:58 GMT",
+        "x-ms-file-attributes": "None",
+        "x-ms-file-creation-time": "Now",
+        "x-ms-file-last-write-time": "Now",
+        "x-ms-file-permission": "Inherit",
+        "x-ms-return-client-request-id": "true",
+        "x-ms-type": "file",
+        "x-ms-version": "2019-07-07"
+      },
+      "RequestBody": null,
+      "StatusCode": 201,
+      "ResponseHeaders": {
+        "Content-Length": "0",
+        "Date": "Wed, 11 Dec 2019 23:04:58 GMT",
+        "ETag": "\u00220x8D77E8E8B9BE470\u0022",
+        "Last-Modified": "Wed, 11 Dec 2019 23:04:58 GMT",
+        "Server": [
+          "Windows-Azure-File/1.0",
+          "Microsoft-HTTPAPI/2.0"
+        ],
+        "x-ms-client-request-id": "85b05660-83e9-fe27-f7da-e504a0d7ba98",
+        "x-ms-file-attributes": "Archive",
+        "x-ms-file-change-time": "2019-12-11T23:04:58.8919920Z",
+        "x-ms-file-creation-time": "2019-12-11T23:04:58.8919920Z",
         "x-ms-file-id": "12105746167116070912",
-        "x-ms-file-last-write-time": "2019-12-11T20:37:14.8596758Z",
-        "x-ms-file-parent-id": "13835128424026341376",
-        "x-ms-file-permission-key": "12501538048846835188*422928105932735866",
-        "x-ms-request-id": "ef3e38cb-c01a-0019-2362-b01280000000",
-        "x-ms-request-server-encrypted": "true",
-        "x-ms-version": "2019-07-07"
-      },
-      "ResponseBody": []
-    },
-    {
-      "RequestUri": "http://seanstagetest.file.core.windows.net/test-share-cd9dc939-008a-3464-dcc5-03e3853d8d7b/test-directory-5b0e6ec6-5dd9-7d4b-a1e6-b56672ccc088/test-file-e4bbe9d6-b02c-5d8e-7b80-b597a245a667",
-      "RequestMethod": "PUT",
-      "RequestHeaders": {
-        "Authorization": "Sanitized",
-        "traceparent": "00-b4b655523d9c7c4b8f905b2c0c9bd980-629a23148f47af44-00",
-        "User-Agent": [
-<<<<<<< HEAD
-          "azsdk-net-Storage.Files.Shares/12.0.0-dev.20191205.1+4f14c4315f17fbbc59c93c6819467b6f15d7008f",
-=======
-          "azsdk-net-Storage.Files.Shares/12.0.0-dev.20191211.1\u002B899431c003876eb9b26cefd8e8a37e7f27f82ced",
->>>>>>> 5e20a7a1
-          "(.NET Core 4.6.28008.01; Microsoft Windows 10.0.18363 )"
-        ],
-        "x-ms-client-request-id": "07a877c5-4719-e2b3-62ac-0aed8b1bcc64",
-        "x-ms-content-length": "1048576",
-        "x-ms-date": "Wed, 11 Dec 2019 20:37:14 GMT",
-        "x-ms-file-attributes": "None",
-        "x-ms-file-creation-time": "Now",
-        "x-ms-file-last-write-time": "Now",
-        "x-ms-file-permission": "Inherit",
-        "x-ms-return-client-request-id": "true",
-        "x-ms-type": "file",
-        "x-ms-version": "2019-07-07"
-      },
-      "RequestBody": null,
-      "StatusCode": 201,
-      "ResponseHeaders": {
-        "Content-Length": "0",
-<<<<<<< HEAD
-        "Date": "Fri, 06 Dec 2019 00:25:35 GMT",
-        "ETag": "\"0x8D779E2D081B98D\"",
-        "Last-Modified": "Fri, 06 Dec 2019 00:25:36 GMT",
-=======
-        "Date": "Wed, 11 Dec 2019 20:37:14 GMT",
-        "ETag": "\u00220x8D77E79E848B950\u0022",
-        "Last-Modified": "Wed, 11 Dec 2019 20:37:14 GMT",
->>>>>>> 5e20a7a1
-        "Server": [
-          "Windows-Azure-File/1.0",
-          "Microsoft-HTTPAPI/2.0"
-        ],
-        "x-ms-client-request-id": "07a877c5-4719-e2b3-62ac-0aed8b1bcc64",
-        "x-ms-file-attributes": "Archive",
-        "x-ms-file-change-time": "2019-12-11T20:37:14.9437264Z",
-        "x-ms-file-creation-time": "2019-12-11T20:37:14.9437264Z",
+        "x-ms-file-last-write-time": "2019-12-11T23:04:58.8919920Z",
+        "x-ms-file-parent-id": "13835128424026341376",
+        "x-ms-file-permission-key": "12501538048846835188*422928105932735866",
+        "x-ms-request-id": "5f7a8b7f-601a-003f-0e77-b05a98000000",
+        "x-ms-request-server-encrypted": "true",
+        "x-ms-version": "2019-07-07"
+      },
+      "ResponseBody": []
+    },
+    {
+      "RequestUri": "http://seanstagetest.file.core.windows.net/test-share-68e8f4f6-b79e-5a01-8b6e-ae516a75e284/test-directory-c20581b1-4230-73b2-d773-e1199c6c7444/test-file-34c810b9-be56-c207-a1c1-6b92aff32979",
+      "RequestMethod": "PUT",
+      "RequestHeaders": {
+        "Authorization": "Sanitized",
+        "traceparent": "00-6440dd37e699a94688822032c1a3bbbe-18d4bcb7cef51746-00",
+        "User-Agent": [
+          "azsdk-net-Storage.Files.Shares/12.0.0-dev.20191211.1\u002B2accb37068f0a0c9382fa117525bb968c5397cf7",
+          "(.NET Core 4.6.28008.01; Microsoft Windows 10.0.18363 )"
+        ],
+        "x-ms-client-request-id": "3d11b751-b45f-db7e-d175-7f3bfcb2985c",
+        "x-ms-content-length": "1048576",
+        "x-ms-date": "Wed, 11 Dec 2019 23:04:58 GMT",
+        "x-ms-file-attributes": "None",
+        "x-ms-file-creation-time": "Now",
+        "x-ms-file-last-write-time": "Now",
+        "x-ms-file-permission": "Inherit",
+        "x-ms-return-client-request-id": "true",
+        "x-ms-type": "file",
+        "x-ms-version": "2019-07-07"
+      },
+      "RequestBody": null,
+      "StatusCode": 201,
+      "ResponseHeaders": {
+        "Content-Length": "0",
+        "Date": "Wed, 11 Dec 2019 23:04:58 GMT",
+        "ETag": "\u00220x8D77E8E8BA90387\u0022",
+        "Last-Modified": "Wed, 11 Dec 2019 23:04:58 GMT",
+        "Server": [
+          "Windows-Azure-File/1.0",
+          "Microsoft-HTTPAPI/2.0"
+        ],
+        "x-ms-client-request-id": "3d11b751-b45f-db7e-d175-7f3bfcb2985c",
+        "x-ms-file-attributes": "Archive",
+        "x-ms-file-change-time": "2019-12-11T23:04:58.9779847Z",
+        "x-ms-file-creation-time": "2019-12-11T23:04:58.9779847Z",
         "x-ms-file-id": "16717432185543458816",
-        "x-ms-file-last-write-time": "2019-12-11T20:37:14.9437264Z",
-        "x-ms-file-parent-id": "13835128424026341376",
-        "x-ms-file-permission-key": "12501538048846835188*422928105932735866",
-        "x-ms-request-id": "ef3e38cc-c01a-0019-2462-b01280000000",
-        "x-ms-request-server-encrypted": "true",
-        "x-ms-version": "2019-07-07"
-      },
-      "ResponseBody": []
-    },
-    {
-      "RequestUri": "http://seanstagetest.file.core.windows.net/test-share-cd9dc939-008a-3464-dcc5-03e3853d8d7b/test-directory-5b0e6ec6-5dd9-7d4b-a1e6-b56672ccc088/test-file-fc897dc0-d2f8-f88a-0a4b-246a7ce87733?restype=directory",
-      "RequestMethod": "PUT",
-      "RequestHeaders": {
-        "Authorization": "Sanitized",
-        "traceparent": "00-f794f0d87d798b4e85177dc6161a78ee-fb122c1da3f1d94b-00",
-        "User-Agent": [
-<<<<<<< HEAD
-          "azsdk-net-Storage.Files.Shares/12.0.0-dev.20191205.1+4f14c4315f17fbbc59c93c6819467b6f15d7008f",
-=======
-          "azsdk-net-Storage.Files.Shares/12.0.0-dev.20191211.1\u002B899431c003876eb9b26cefd8e8a37e7f27f82ced",
->>>>>>> 5e20a7a1
-          "(.NET Core 4.6.28008.01; Microsoft Windows 10.0.18363 )"
-        ],
-        "x-ms-client-request-id": "bab031be-0c71-7eb1-b95a-2ea2ae68873d",
-        "x-ms-date": "Wed, 11 Dec 2019 20:37:15 GMT",
-        "x-ms-file-attributes": "None",
-        "x-ms-file-creation-time": "Now",
-        "x-ms-file-last-write-time": "Now",
-        "x-ms-file-permission": "Inherit",
-        "x-ms-return-client-request-id": "true",
-        "x-ms-version": "2019-07-07"
-      },
-      "RequestBody": null,
-      "StatusCode": 201,
-      "ResponseHeaders": {
-        "Content-Length": "0",
-<<<<<<< HEAD
-        "Date": "Fri, 06 Dec 2019 00:25:35 GMT",
-        "ETag": "\"0x8D779E2D08E63C9\"",
-        "Last-Modified": "Fri, 06 Dec 2019 00:25:36 GMT",
-=======
-        "Date": "Wed, 11 Dec 2019 20:37:14 GMT",
-        "ETag": "\u00220x8D77E79E8556172\u0022",
-        "Last-Modified": "Wed, 11 Dec 2019 20:37:15 GMT",
->>>>>>> 5e20a7a1
-        "Server": [
-          "Windows-Azure-File/1.0",
-          "Microsoft-HTTPAPI/2.0"
-        ],
-        "x-ms-client-request-id": "bab031be-0c71-7eb1-b95a-2ea2ae68873d",
+        "x-ms-file-last-write-time": "2019-12-11T23:04:58.9779847Z",
+        "x-ms-file-parent-id": "13835128424026341376",
+        "x-ms-file-permission-key": "12501538048846835188*422928105932735866",
+        "x-ms-request-id": "5f7a8b82-601a-003f-1177-b05a98000000",
+        "x-ms-request-server-encrypted": "true",
+        "x-ms-version": "2019-07-07"
+      },
+      "ResponseBody": []
+    },
+    {
+      "RequestUri": "http://seanstagetest.file.core.windows.net/test-share-68e8f4f6-b79e-5a01-8b6e-ae516a75e284/test-directory-c20581b1-4230-73b2-d773-e1199c6c7444/test-file-a4bf2e9d-8370-f9d7-eabd-4f372167877d?restype=directory",
+      "RequestMethod": "PUT",
+      "RequestHeaders": {
+        "Authorization": "Sanitized",
+        "traceparent": "00-253156fba0b03940966364c59558db20-c21d6dc14cea594f-00",
+        "User-Agent": [
+          "azsdk-net-Storage.Files.Shares/12.0.0-dev.20191211.1\u002B2accb37068f0a0c9382fa117525bb968c5397cf7",
+          "(.NET Core 4.6.28008.01; Microsoft Windows 10.0.18363 )"
+        ],
+        "x-ms-client-request-id": "e8b22621-7dc5-b439-25c0-62df29f342f8",
+        "x-ms-date": "Wed, 11 Dec 2019 23:04:59 GMT",
+        "x-ms-file-attributes": "None",
+        "x-ms-file-creation-time": "Now",
+        "x-ms-file-last-write-time": "Now",
+        "x-ms-file-permission": "Inherit",
+        "x-ms-return-client-request-id": "true",
+        "x-ms-version": "2019-07-07"
+      },
+      "RequestBody": null,
+      "StatusCode": 201,
+      "ResponseHeaders": {
+        "Content-Length": "0",
+        "Date": "Wed, 11 Dec 2019 23:04:58 GMT",
+        "ETag": "\u00220x8D77E8E8BB699AF\u0022",
+        "Last-Modified": "Wed, 11 Dec 2019 23:04:59 GMT",
+        "Server": [
+          "Windows-Azure-File/1.0",
+          "Microsoft-HTTPAPI/2.0"
+        ],
+        "x-ms-client-request-id": "e8b22621-7dc5-b439-25c0-62df29f342f8",
         "x-ms-file-attributes": "Directory",
-        "x-ms-file-change-time": "2019-12-11T20:37:15.0266738Z",
-        "x-ms-file-creation-time": "2019-12-11T20:37:15.0266738Z",
+        "x-ms-file-change-time": "2019-12-11T23:04:59.0670255Z",
+        "x-ms-file-creation-time": "2019-12-11T23:04:59.0670255Z",
         "x-ms-file-id": "10952824662509223936",
-        "x-ms-file-last-write-time": "2019-12-11T20:37:15.0266738Z",
+        "x-ms-file-last-write-time": "2019-12-11T23:04:59.0670255Z",
         "x-ms-file-parent-id": "13835128424026341376",
         "x-ms-file-permission-key": "7855875120676328179*422928105932735866",
-        "x-ms-request-id": "ef3e38cd-c01a-0019-2562-b01280000000",
-        "x-ms-request-server-encrypted": "true",
-        "x-ms-version": "2019-07-07"
-      },
-      "ResponseBody": []
-    },
-    {
-      "RequestUri": "http://seanstagetest.file.core.windows.net/test-share-cd9dc939-008a-3464-dcc5-03e3853d8d7b/test-directory-5b0e6ec6-5dd9-7d4b-a1e6-b56672ccc088/test-file-4958981d-09eb-a35a-ba1a-5ca64f040a51?restype=directory",
-      "RequestMethod": "PUT",
-      "RequestHeaders": {
-        "Authorization": "Sanitized",
-        "traceparent": "00-9c0d9206dfe79944adf13da590becf24-d8e12bda2e7c964a-00",
-        "User-Agent": [
-<<<<<<< HEAD
-          "azsdk-net-Storage.Files.Shares/12.0.0-dev.20191205.1+4f14c4315f17fbbc59c93c6819467b6f15d7008f",
-=======
-          "azsdk-net-Storage.Files.Shares/12.0.0-dev.20191211.1\u002B899431c003876eb9b26cefd8e8a37e7f27f82ced",
->>>>>>> 5e20a7a1
-          "(.NET Core 4.6.28008.01; Microsoft Windows 10.0.18363 )"
-        ],
-        "x-ms-client-request-id": "5a2fc1b3-116b-34f2-370f-67db160dcaf0",
-        "x-ms-date": "Wed, 11 Dec 2019 20:37:15 GMT",
-        "x-ms-file-attributes": "None",
-        "x-ms-file-creation-time": "Now",
-        "x-ms-file-last-write-time": "Now",
-        "x-ms-file-permission": "Inherit",
-        "x-ms-return-client-request-id": "true",
-        "x-ms-version": "2019-07-07"
-      },
-      "RequestBody": null,
-      "StatusCode": 201,
-      "ResponseHeaders": {
-        "Content-Length": "0",
-<<<<<<< HEAD
-        "Date": "Fri, 06 Dec 2019 00:25:35 GMT",
-        "ETag": "\"0x8D779E2D09ABFE2\"",
-        "Last-Modified": "Fri, 06 Dec 2019 00:25:36 GMT",
-=======
-        "Date": "Wed, 11 Dec 2019 20:37:14 GMT",
-        "ETag": "\u00220x8D77E79E8627F31\u0022",
-        "Last-Modified": "Wed, 11 Dec 2019 20:37:15 GMT",
->>>>>>> 5e20a7a1
-        "Server": [
-          "Windows-Azure-File/1.0",
-          "Microsoft-HTTPAPI/2.0"
-        ],
-        "x-ms-client-request-id": "5a2fc1b3-116b-34f2-370f-67db160dcaf0",
+        "x-ms-request-id": "5f7a8b89-601a-003f-1777-b05a98000000",
+        "x-ms-request-server-encrypted": "true",
+        "x-ms-version": "2019-07-07"
+      },
+      "ResponseBody": []
+    },
+    {
+      "RequestUri": "http://seanstagetest.file.core.windows.net/test-share-68e8f4f6-b79e-5a01-8b6e-ae516a75e284/test-directory-c20581b1-4230-73b2-d773-e1199c6c7444/test-file-3ecaf1dc-c101-fa1a-6297-2e225654752a?restype=directory",
+      "RequestMethod": "PUT",
+      "RequestHeaders": {
+        "Authorization": "Sanitized",
+        "traceparent": "00-009a942cdc46f04fabc3ebebf133f99f-49cfc4046721124a-00",
+        "User-Agent": [
+          "azsdk-net-Storage.Files.Shares/12.0.0-dev.20191211.1\u002B2accb37068f0a0c9382fa117525bb968c5397cf7",
+          "(.NET Core 4.6.28008.01; Microsoft Windows 10.0.18363 )"
+        ],
+        "x-ms-client-request-id": "d51a5c03-afff-2f96-c18e-1f32662c8e34",
+        "x-ms-date": "Wed, 11 Dec 2019 23:04:59 GMT",
+        "x-ms-file-attributes": "None",
+        "x-ms-file-creation-time": "Now",
+        "x-ms-file-last-write-time": "Now",
+        "x-ms-file-permission": "Inherit",
+        "x-ms-return-client-request-id": "true",
+        "x-ms-version": "2019-07-07"
+      },
+      "RequestBody": null,
+      "StatusCode": 201,
+      "ResponseHeaders": {
+        "Content-Length": "0",
+        "Date": "Wed, 11 Dec 2019 23:04:58 GMT",
+        "ETag": "\u00220x8D77E8E8BC36CE0\u0022",
+        "Last-Modified": "Wed, 11 Dec 2019 23:04:59 GMT",
+        "Server": [
+          "Windows-Azure-File/1.0",
+          "Microsoft-HTTPAPI/2.0"
+        ],
+        "x-ms-client-request-id": "d51a5c03-afff-2f96-c18e-1f32662c8e34",
         "x-ms-file-attributes": "Directory",
-        "x-ms-file-change-time": "2019-12-11T20:37:15.1126321Z",
-        "x-ms-file-creation-time": "2019-12-11T20:37:15.1126321Z",
+        "x-ms-file-change-time": "2019-12-11T23:04:59.1510752Z",
+        "x-ms-file-creation-time": "2019-12-11T23:04:59.1510752Z",
         "x-ms-file-id": "15564510680936611840",
-        "x-ms-file-last-write-time": "2019-12-11T20:37:15.1126321Z",
+        "x-ms-file-last-write-time": "2019-12-11T23:04:59.1510752Z",
         "x-ms-file-parent-id": "13835128424026341376",
         "x-ms-file-permission-key": "7855875120676328179*422928105932735866",
-        "x-ms-request-id": "ef3e38ce-c01a-0019-2662-b01280000000",
-        "x-ms-request-server-encrypted": "true",
-        "x-ms-version": "2019-07-07"
-      },
-      "ResponseBody": []
-    },
-    {
-      "RequestUri": "http://seanstagetest.file.core.windows.net/test-share-cd9dc939-008a-3464-dcc5-03e3853d8d7b/test-directory-5b0e6ec6-5dd9-7d4b-a1e6-b56672ccc088/test-file-267c5891-c7c9-031b-5fc2-dae18b23e093?restype=directory",
-      "RequestMethod": "PUT",
-      "RequestHeaders": {
-        "Authorization": "Sanitized",
-        "traceparent": "00-4cb5c70ee95c8946bfa5607b8999d327-34c89c3a99474d4d-00",
-        "User-Agent": [
-<<<<<<< HEAD
-          "azsdk-net-Storage.Files.Shares/12.0.0-dev.20191205.1+4f14c4315f17fbbc59c93c6819467b6f15d7008f",
-=======
-          "azsdk-net-Storage.Files.Shares/12.0.0-dev.20191211.1\u002B899431c003876eb9b26cefd8e8a37e7f27f82ced",
->>>>>>> 5e20a7a1
-          "(.NET Core 4.6.28008.01; Microsoft Windows 10.0.18363 )"
-        ],
-        "x-ms-client-request-id": "edefc41b-2d39-61d2-4671-48d391fe6ab9",
-        "x-ms-date": "Wed, 11 Dec 2019 20:37:15 GMT",
-        "x-ms-file-attributes": "None",
-        "x-ms-file-creation-time": "Now",
-        "x-ms-file-last-write-time": "Now",
-        "x-ms-file-permission": "Inherit",
-        "x-ms-return-client-request-id": "true",
-        "x-ms-version": "2019-07-07"
-      },
-      "RequestBody": null,
-      "StatusCode": 201,
-      "ResponseHeaders": {
-        "Content-Length": "0",
-<<<<<<< HEAD
-        "Date": "Fri, 06 Dec 2019 00:25:35 GMT",
-        "ETag": "\"0x8D779E2D0A71BFE\"",
-        "Last-Modified": "Fri, 06 Dec 2019 00:25:36 GMT",
-=======
-        "Date": "Wed, 11 Dec 2019 20:37:14 GMT",
-        "ETag": "\u00220x8D77E79E86F2C16\u0022",
-        "Last-Modified": "Wed, 11 Dec 2019 20:37:15 GMT",
->>>>>>> 5e20a7a1
-        "Server": [
-          "Windows-Azure-File/1.0",
-          "Microsoft-HTTPAPI/2.0"
-        ],
-        "x-ms-client-request-id": "edefc41b-2d39-61d2-4671-48d391fe6ab9",
+        "x-ms-request-id": "5f7a8b8e-601a-003f-1c77-b05a98000000",
+        "x-ms-request-server-encrypted": "true",
+        "x-ms-version": "2019-07-07"
+      },
+      "ResponseBody": []
+    },
+    {
+      "RequestUri": "http://seanstagetest.file.core.windows.net/test-share-68e8f4f6-b79e-5a01-8b6e-ae516a75e284/test-directory-c20581b1-4230-73b2-d773-e1199c6c7444/test-file-c24a0345-ac16-364e-39cf-4a996ed0a039?restype=directory",
+      "RequestMethod": "PUT",
+      "RequestHeaders": {
+        "Authorization": "Sanitized",
+        "traceparent": "00-94c1e2c38f0cdf4e81253d86a9422ddc-95ced63e925e3d4e-00",
+        "User-Agent": [
+          "azsdk-net-Storage.Files.Shares/12.0.0-dev.20191211.1\u002B2accb37068f0a0c9382fa117525bb968c5397cf7",
+          "(.NET Core 4.6.28008.01; Microsoft Windows 10.0.18363 )"
+        ],
+        "x-ms-client-request-id": "ccdc9088-6dd9-bdf9-ed4c-d0035497227d",
+        "x-ms-date": "Wed, 11 Dec 2019 23:04:59 GMT",
+        "x-ms-file-attributes": "None",
+        "x-ms-file-creation-time": "Now",
+        "x-ms-file-last-write-time": "Now",
+        "x-ms-file-permission": "Inherit",
+        "x-ms-return-client-request-id": "true",
+        "x-ms-version": "2019-07-07"
+      },
+      "RequestBody": null,
+      "StatusCode": 201,
+      "ResponseHeaders": {
+        "Content-Length": "0",
+        "Date": "Wed, 11 Dec 2019 23:04:58 GMT",
+        "ETag": "\u00220x8D77E8E8BD01340\u0022",
+        "Last-Modified": "Wed, 11 Dec 2019 23:04:59 GMT",
+        "Server": [
+          "Windows-Azure-File/1.0",
+          "Microsoft-HTTPAPI/2.0"
+        ],
+        "x-ms-client-request-id": "ccdc9088-6dd9-bdf9-ed4c-d0035497227d",
         "x-ms-file-attributes": "Directory",
-        "x-ms-file-change-time": "2019-12-11T20:37:15.1957014Z",
-        "x-ms-file-creation-time": "2019-12-11T20:37:15.1957014Z",
+        "x-ms-file-change-time": "2019-12-11T23:04:59.2339776Z",
+        "x-ms-file-creation-time": "2019-12-11T23:04:59.2339776Z",
         "x-ms-file-id": "13258667671722917888",
-        "x-ms-file-last-write-time": "2019-12-11T20:37:15.1957014Z",
+        "x-ms-file-last-write-time": "2019-12-11T23:04:59.2339776Z",
         "x-ms-file-parent-id": "13835128424026341376",
         "x-ms-file-permission-key": "7855875120676328179*422928105932735866",
-        "x-ms-request-id": "ef3e38cf-c01a-0019-2762-b01280000000",
-        "x-ms-request-server-encrypted": "true",
-        "x-ms-version": "2019-07-07"
-      },
-      "ResponseBody": []
-    },
-    {
-      "RequestUri": "http://seanstagetest.file.core.windows.net/test-share-cd9dc939-008a-3464-dcc5-03e3853d8d7b/test-directory-5b0e6ec6-5dd9-7d4b-a1e6-b56672ccc088/test-file-0a7a8108-5ded-b67c-22e6-42dd75e4a805?restype=directory",
-      "RequestMethod": "PUT",
-      "RequestHeaders": {
-        "Authorization": "Sanitized",
-        "traceparent": "00-449b2f034fa6374ab12138e8d2007972-da7925b2a73fbd49-00",
-        "User-Agent": [
-<<<<<<< HEAD
-          "azsdk-net-Storage.Files.Shares/12.0.0-dev.20191205.1+4f14c4315f17fbbc59c93c6819467b6f15d7008f",
-=======
-          "azsdk-net-Storage.Files.Shares/12.0.0-dev.20191211.1\u002B899431c003876eb9b26cefd8e8a37e7f27f82ced",
->>>>>>> 5e20a7a1
-          "(.NET Core 4.6.28008.01; Microsoft Windows 10.0.18363 )"
-        ],
-        "x-ms-client-request-id": "52c022f6-dd1e-3fb7-d168-23e02f923458",
-        "x-ms-date": "Wed, 11 Dec 2019 20:37:15 GMT",
-        "x-ms-file-attributes": "None",
-        "x-ms-file-creation-time": "Now",
-        "x-ms-file-last-write-time": "Now",
-        "x-ms-file-permission": "Inherit",
-        "x-ms-return-client-request-id": "true",
-        "x-ms-version": "2019-07-07"
-      },
-      "RequestBody": null,
-      "StatusCode": 201,
-      "ResponseHeaders": {
-        "Content-Length": "0",
-<<<<<<< HEAD
-        "Date": "Fri, 06 Dec 2019 00:25:36 GMT",
-        "ETag": "\"0x8D779E2D0B37829\"",
-        "Last-Modified": "Fri, 06 Dec 2019 00:25:36 GMT",
-=======
-        "Date": "Wed, 11 Dec 2019 20:37:15 GMT",
-        "ETag": "\u00220x8D77E79E87BAC7F\u0022",
-        "Last-Modified": "Wed, 11 Dec 2019 20:37:15 GMT",
->>>>>>> 5e20a7a1
-        "Server": [
-          "Windows-Azure-File/1.0",
-          "Microsoft-HTTPAPI/2.0"
-        ],
-        "x-ms-client-request-id": "52c022f6-dd1e-3fb7-d168-23e02f923458",
+        "x-ms-request-id": "5f7a8b93-601a-003f-2177-b05a98000000",
+        "x-ms-request-server-encrypted": "true",
+        "x-ms-version": "2019-07-07"
+      },
+      "ResponseBody": []
+    },
+    {
+      "RequestUri": "http://seanstagetest.file.core.windows.net/test-share-68e8f4f6-b79e-5a01-8b6e-ae516a75e284/test-directory-c20581b1-4230-73b2-d773-e1199c6c7444/test-file-beb5ed3a-eb28-db78-13c4-42d854b5a295?restype=directory",
+      "RequestMethod": "PUT",
+      "RequestHeaders": {
+        "Authorization": "Sanitized",
+        "traceparent": "00-deb14fc31f2d28408a2b86593b4431ca-700f6b784d173549-00",
+        "User-Agent": [
+          "azsdk-net-Storage.Files.Shares/12.0.0-dev.20191211.1\u002B2accb37068f0a0c9382fa117525bb968c5397cf7",
+          "(.NET Core 4.6.28008.01; Microsoft Windows 10.0.18363 )"
+        ],
+        "x-ms-client-request-id": "d5a993b4-c250-c05b-e9ba-31370f8d58c5",
+        "x-ms-date": "Wed, 11 Dec 2019 23:04:59 GMT",
+        "x-ms-file-attributes": "None",
+        "x-ms-file-creation-time": "Now",
+        "x-ms-file-last-write-time": "Now",
+        "x-ms-file-permission": "Inherit",
+        "x-ms-return-client-request-id": "true",
+        "x-ms-version": "2019-07-07"
+      },
+      "RequestBody": null,
+      "StatusCode": 201,
+      "ResponseHeaders": {
+        "Content-Length": "0",
+        "Date": "Wed, 11 Dec 2019 23:04:58 GMT",
+        "ETag": "\u00220x8D77E8E8BDCE4C1\u0022",
+        "Last-Modified": "Wed, 11 Dec 2019 23:04:59 GMT",
+        "Server": [
+          "Windows-Azure-File/1.0",
+          "Microsoft-HTTPAPI/2.0"
+        ],
+        "x-ms-client-request-id": "d5a993b4-c250-c05b-e9ba-31370f8d58c5",
         "x-ms-file-attributes": "Directory",
-        "x-ms-file-change-time": "2019-12-11T20:37:15.2776319Z",
-        "x-ms-file-creation-time": "2019-12-11T20:37:15.2776319Z",
+        "x-ms-file-change-time": "2019-12-11T23:04:59.3179841Z",
+        "x-ms-file-creation-time": "2019-12-11T23:04:59.3179841Z",
         "x-ms-file-id": "17870353690150305792",
-        "x-ms-file-last-write-time": "2019-12-11T20:37:15.2776319Z",
+        "x-ms-file-last-write-time": "2019-12-11T23:04:59.3179841Z",
         "x-ms-file-parent-id": "13835128424026341376",
         "x-ms-file-permission-key": "7855875120676328179*422928105932735866",
-        "x-ms-request-id": "ef3e38d0-c01a-0019-2862-b01280000000",
-        "x-ms-request-server-encrypted": "true",
-        "x-ms-version": "2019-07-07"
-      },
-      "ResponseBody": []
-    },
-    {
-      "RequestUri": "http://seanstagetest.file.core.windows.net/test-share-cd9dc939-008a-3464-dcc5-03e3853d8d7b/test-directory-5b0e6ec6-5dd9-7d4b-a1e6-b56672ccc088/test-file-24d8d241-516b-5569-7c54-e9282f791796?restype=directory",
-      "RequestMethod": "PUT",
-      "RequestHeaders": {
-        "Authorization": "Sanitized",
-        "traceparent": "00-b5f7046f0fda2848804bda1001a9da47-43a08474df915d40-00",
-        "User-Agent": [
-<<<<<<< HEAD
-          "azsdk-net-Storage.Files.Shares/12.0.0-dev.20191205.1+4f14c4315f17fbbc59c93c6819467b6f15d7008f",
-=======
-          "azsdk-net-Storage.Files.Shares/12.0.0-dev.20191211.1\u002B899431c003876eb9b26cefd8e8a37e7f27f82ced",
->>>>>>> 5e20a7a1
-          "(.NET Core 4.6.28008.01; Microsoft Windows 10.0.18363 )"
-        ],
-        "x-ms-client-request-id": "6fdd9d9b-173e-869a-0578-ef43b1370cc7",
-        "x-ms-date": "Wed, 11 Dec 2019 20:37:15 GMT",
-        "x-ms-file-attributes": "None",
-        "x-ms-file-creation-time": "Now",
-        "x-ms-file-last-write-time": "Now",
-        "x-ms-file-permission": "Inherit",
-        "x-ms-return-client-request-id": "true",
-        "x-ms-version": "2019-07-07"
-      },
-      "RequestBody": null,
-      "StatusCode": 201,
-      "ResponseHeaders": {
-        "Content-Length": "0",
-<<<<<<< HEAD
-        "Date": "Fri, 06 Dec 2019 00:25:36 GMT",
-        "ETag": "\"0x8D779E2D0C07048\"",
-        "Last-Modified": "Fri, 06 Dec 2019 00:25:36 GMT",
-=======
-        "Date": "Wed, 11 Dec 2019 20:37:15 GMT",
-        "ETag": "\u00220x8D77E79E8882FCD\u0022",
-        "Last-Modified": "Wed, 11 Dec 2019 20:37:15 GMT",
->>>>>>> 5e20a7a1
-        "Server": [
-          "Windows-Azure-File/1.0",
-          "Microsoft-HTTPAPI/2.0"
-        ],
-        "x-ms-client-request-id": "6fdd9d9b-173e-869a-0578-ef43b1370cc7",
+        "x-ms-request-id": "5f7a8b96-601a-003f-2477-b05a98000000",
+        "x-ms-request-server-encrypted": "true",
+        "x-ms-version": "2019-07-07"
+      },
+      "ResponseBody": []
+    },
+    {
+      "RequestUri": "http://seanstagetest.file.core.windows.net/test-share-68e8f4f6-b79e-5a01-8b6e-ae516a75e284/test-directory-c20581b1-4230-73b2-d773-e1199c6c7444/test-file-1df22548-c51c-3067-a393-053177818b91?restype=directory",
+      "RequestMethod": "PUT",
+      "RequestHeaders": {
+        "Authorization": "Sanitized",
+        "traceparent": "00-217bc5817017d348940792dcc7919865-e90ab1e11627b64d-00",
+        "User-Agent": [
+          "azsdk-net-Storage.Files.Shares/12.0.0-dev.20191211.1\u002B2accb37068f0a0c9382fa117525bb968c5397cf7",
+          "(.NET Core 4.6.28008.01; Microsoft Windows 10.0.18363 )"
+        ],
+        "x-ms-client-request-id": "c14e5985-4ced-082d-85ff-0e67e716133e",
+        "x-ms-date": "Wed, 11 Dec 2019 23:04:59 GMT",
+        "x-ms-file-attributes": "None",
+        "x-ms-file-creation-time": "Now",
+        "x-ms-file-last-write-time": "Now",
+        "x-ms-file-permission": "Inherit",
+        "x-ms-return-client-request-id": "true",
+        "x-ms-version": "2019-07-07"
+      },
+      "RequestBody": null,
+      "StatusCode": 201,
+      "ResponseHeaders": {
+        "Content-Length": "0",
+        "Date": "Wed, 11 Dec 2019 23:04:58 GMT",
+        "ETag": "\u00220x8D77E8E8BEAC79C\u0022",
+        "Last-Modified": "Wed, 11 Dec 2019 23:04:59 GMT",
+        "Server": [
+          "Windows-Azure-File/1.0",
+          "Microsoft-HTTPAPI/2.0"
+        ],
+        "x-ms-client-request-id": "c14e5985-4ced-082d-85ff-0e67e716133e",
         "x-ms-file-attributes": "Directory",
-        "x-ms-file-change-time": "2019-12-11T20:37:15.3596365Z",
-        "x-ms-file-creation-time": "2019-12-11T20:37:15.3596365Z",
+        "x-ms-file-change-time": "2019-12-11T23:04:59.4089884Z",
+        "x-ms-file-creation-time": "2019-12-11T23:04:59.4089884Z",
         "x-ms-file-id": "9511672781750665216",
-        "x-ms-file-last-write-time": "2019-12-11T20:37:15.3596365Z",
+        "x-ms-file-last-write-time": "2019-12-11T23:04:59.4089884Z",
         "x-ms-file-parent-id": "13835128424026341376",
         "x-ms-file-permission-key": "7855875120676328179*422928105932735866",
-        "x-ms-request-id": "ef3e38d1-c01a-0019-2962-b01280000000",
-        "x-ms-request-server-encrypted": "true",
-        "x-ms-version": "2019-07-07"
-      },
-      "ResponseBody": []
-    },
-    {
-<<<<<<< HEAD
-      "RequestUri": "http://seanstagetest.file.core.windows.net/test-share-6096b031-f3fe-8726-8faa-dad4dddcfb93/test-directory-8b155a36-cc28-86eb-2e16-e73cbde475b9?restype=directory&comp=list",
-=======
-      "RequestUri": "http://seanstagetest.file.core.windows.net/test-share-cd9dc939-008a-3464-dcc5-03e3853d8d7b/test-directory-5b0e6ec6-5dd9-7d4b-a1e6-b56672ccc088?restype=directory\u0026comp=list",
->>>>>>> 5e20a7a1
+        "x-ms-request-id": "5f7a8b97-601a-003f-2577-b05a98000000",
+        "x-ms-request-server-encrypted": "true",
+        "x-ms-version": "2019-07-07"
+      },
+      "ResponseBody": []
+    },
+    {
+      "RequestUri": "http://seanstagetest.file.core.windows.net/test-share-68e8f4f6-b79e-5a01-8b6e-ae516a75e284/test-directory-c20581b1-4230-73b2-d773-e1199c6c7444?restype=directory\u0026comp=list",
       "RequestMethod": "GET",
       "RequestHeaders": {
         "Authorization": "Sanitized",
         "User-Agent": [
-<<<<<<< HEAD
-          "azsdk-net-Storage.Files.Shares/12.0.0-dev.20191205.1+4f14c4315f17fbbc59c93c6819467b6f15d7008f",
-=======
-          "azsdk-net-Storage.Files.Shares/12.0.0-dev.20191211.1\u002B899431c003876eb9b26cefd8e8a37e7f27f82ced",
->>>>>>> 5e20a7a1
-          "(.NET Core 4.6.28008.01; Microsoft Windows 10.0.18363 )"
-        ],
-        "x-ms-client-request-id": "92448d24-c4b5-ae19-9f58-9c5b67559374",
-        "x-ms-date": "Wed, 11 Dec 2019 20:37:15 GMT",
+          "azsdk-net-Storage.Files.Shares/12.0.0-dev.20191211.1\u002B2accb37068f0a0c9382fa117525bb968c5397cf7",
+          "(.NET Core 4.6.28008.01; Microsoft Windows 10.0.18363 )"
+        ],
+        "x-ms-client-request-id": "b5b26d6e-973f-bbd7-9398-018cd302882b",
+        "x-ms-date": "Wed, 11 Dec 2019 23:04:59 GMT",
         "x-ms-return-client-request-id": "true",
         "x-ms-version": "2019-07-07"
       },
@@ -960,38 +775,30 @@
       "ResponseHeaders": {
         "Access-Control-Allow-Origin": "*",
         "Content-Type": "application/xml",
-        "Date": "Wed, 11 Dec 2019 20:37:15 GMT",
+        "Date": "Wed, 11 Dec 2019 23:04:58 GMT",
         "Server": [
           "Windows-Azure-File/1.0",
           "Microsoft-HTTPAPI/2.0"
         ],
         "Transfer-Encoding": "chunked",
-        "x-ms-client-request-id": "92448d24-c4b5-ae19-9f58-9c5b67559374",
-        "x-ms-request-id": "ef3e38d2-c01a-0019-2a62-b01280000000",
-        "x-ms-version": "2019-07-07"
-      },
-<<<<<<< HEAD
-      "ResponseBody": "﻿<?xml version=\"1.0\" encoding=\"utf-8\"?><EnumerationResults ServiceEndpoint=\"http://seanstagetest.file.core.windows.net/\" ShareName=\"test-share-6096b031-f3fe-8726-8faa-dad4dddcfb93\" DirectoryPath=\"test-directory-8b155a36-cc28-86eb-2e16-e73cbde475b9\"><Entries><Directory><Name>test-file-21959761-ff74-a9bc-73a9-7707cdf75fd4</Name><Properties /></Directory><File><Name>test-file-426f4a4d-793e-e1dd-92e9-bf657f3656a0</Name><Properties><Content-Length>1048576</Content-Length></Properties></File><Directory><Name>test-file-4d544b87-557e-c9e3-8b2f-38167b6c0f0e</Name><Properties /></Directory><Directory><Name>test-file-645f3e84-e18c-d31f-eb31-eee6efba0af8</Name><Properties /></Directory><File><Name>test-file-6d1f0015-e8e0-22a9-d010-f38ea4d7ac67</Name><Properties><Content-Length>1048576</Content-Length></Properties></File><Directory><Name>test-file-79fbce28-2815-85d0-6441-bef7f893159a</Name><Properties /></Directory><File><Name>test-file-7f4ff68d-e917-6ebf-6f9b-c40894483a77</Name><Properties><Content-Length>1048576</Content-Length></Properties></File><File><Name>test-file-86f1ae9c-6477-2c3d-9e45-69c6a67feace</Name><Properties><Content-Length>1048576</Content-Length></Properties></File><File><Name>test-file-8d6fc9ef-55c1-c5b6-7390-f30c594f363b</Name><Properties><Content-Length>1048576</Content-Length></Properties></File><File><Name>test-file-94bd1956-8718-ded6-4f32-208eab575bc9</Name><Properties><Content-Length>1048576</Content-Length></Properties></File><File><Name>test-file-a0877b55-54b0-bf53-ef90-35bdef6f79d2</Name><Properties><Content-Length>1048576</Content-Length></Properties></File><File><Name>test-file-ad00b8d9-2d87-0550-0900-1e2691ad312b</Name><Properties><Content-Length>1048576</Content-Length></Properties></File><File><Name>test-file-be5e8c43-15d4-021d-48ff-cf6db74f2ae8</Name><Properties><Content-Length>1048576</Content-Length></Properties></File><Directory><Name>test-file-dc2f43d2-8c48-57ef-6799-d8e7b0e02e9d</Name><Properties /></Directory><File><Name>test-file-e29fb885-cee7-bf07-4a59-f950f49dc980</Name><Properties><Content-Length>1048576</Content-Length></Properties></File></Entries><NextMarker /></EnumerationResults>"
-=======
-      "ResponseBody": "\uFEFF\u003C?xml version=\u00221.0\u0022 encoding=\u0022utf-8\u0022?\u003E\u003CEnumerationResults ServiceEndpoint=\u0022http://seanstagetest.file.core.windows.net/\u0022 ShareName=\u0022test-share-cd9dc939-008a-3464-dcc5-03e3853d8d7b\u0022 DirectoryPath=\u0022test-directory-5b0e6ec6-5dd9-7d4b-a1e6-b56672ccc088\u0022\u003E\u003CEntries\u003E\u003CDirectory\u003E\u003CName\u003Etest-file-0a7a8108-5ded-b67c-22e6-42dd75e4a805\u003C/Name\u003E\u003CProperties /\u003E\u003C/Directory\u003E\u003CFile\u003E\u003CName\u003Etest-file-0fa607c7-49f5-341a-e5a4-b160ee648025\u003C/Name\u003E\u003CProperties\u003E\u003CContent-Length\u003E1048576\u003C/Content-Length\u003E\u003C/Properties\u003E\u003C/File\u003E\u003CDirectory\u003E\u003CName\u003Etest-file-24d8d241-516b-5569-7c54-e9282f791796\u003C/Name\u003E\u003CProperties /\u003E\u003C/Directory\u003E\u003CDirectory\u003E\u003CName\u003Etest-file-267c5891-c7c9-031b-5fc2-dae18b23e093\u003C/Name\u003E\u003CProperties /\u003E\u003C/Directory\u003E\u003CFile\u003E\u003CName\u003Etest-file-31eab4c3-ceb0-7b5f-adbf-781279c33f15\u003C/Name\u003E\u003CProperties\u003E\u003CContent-Length\u003E1048576\u003C/Content-Length\u003E\u003C/Properties\u003E\u003C/File\u003E\u003CFile\u003E\u003CName\u003Etest-file-366a974f-fa71-456f-271e-7fb13957de55\u003C/Name\u003E\u003CProperties\u003E\u003CContent-Length\u003E1048576\u003C/Content-Length\u003E\u003C/Properties\u003E\u003C/File\u003E\u003CFile\u003E\u003CName\u003Etest-file-3a9ca09a-4f79-d974-0daf-04dc4470abb1\u003C/Name\u003E\u003CProperties\u003E\u003CContent-Length\u003E1048576\u003C/Content-Length\u003E\u003C/Properties\u003E\u003C/File\u003E\u003CDirectory\u003E\u003CName\u003Etest-file-4958981d-09eb-a35a-ba1a-5ca64f040a51\u003C/Name\u003E\u003CProperties /\u003E\u003C/Directory\u003E\u003CFile\u003E\u003CName\u003Etest-file-5ef4c7c4-2bb7-2e23-797c-31ba3b165acb\u003C/Name\u003E\u003CProperties\u003E\u003CContent-Length\u003E1048576\u003C/Content-Length\u003E\u003C/Properties\u003E\u003C/File\u003E\u003CFile\u003E\u003CName\u003Etest-file-b12a6da8-bd9c-2482-743c-bcf4c8b50a10\u003C/Name\u003E\u003CProperties\u003E\u003CContent-Length\u003E1048576\u003C/Content-Length\u003E\u003C/Properties\u003E\u003C/File\u003E\u003CFile\u003E\u003CName\u003Etest-file-bcf8a7fd-3ca2-1b24-85e1-ac2f33a6ee87\u003C/Name\u003E\u003CProperties\u003E\u003CContent-Length\u003E1048576\u003C/Content-Length\u003E\u003C/Properties\u003E\u003C/File\u003E\u003CFile\u003E\u003CName\u003Etest-file-cd120cfc-a8eb-092e-8481-9bb88c256c30\u003C/Name\u003E\u003CProperties\u003E\u003CContent-Length\u003E1048576\u003C/Content-Length\u003E\u003C/Properties\u003E\u003C/File\u003E\u003CFile\u003E\u003CName\u003Etest-file-d8784853-0426-ac9c-9738-bf3ca352c414\u003C/Name\u003E\u003CProperties\u003E\u003CContent-Length\u003E1048576\u003C/Content-Length\u003E\u003C/Properties\u003E\u003C/File\u003E\u003CFile\u003E\u003CName\u003Etest-file-e4bbe9d6-b02c-5d8e-7b80-b597a245a667\u003C/Name\u003E\u003CProperties\u003E\u003CContent-Length\u003E1048576\u003C/Content-Length\u003E\u003C/Properties\u003E\u003C/File\u003E\u003CDirectory\u003E\u003CName\u003Etest-file-fc897dc0-d2f8-f88a-0a4b-246a7ce87733\u003C/Name\u003E\u003CProperties /\u003E\u003C/Directory\u003E\u003C/Entries\u003E\u003CNextMarker /\u003E\u003C/EnumerationResults\u003E"
->>>>>>> 5e20a7a1
-    },
-    {
-      "RequestUri": "http://seanstagetest.file.core.windows.net/test-share-cd9dc939-008a-3464-dcc5-03e3853d8d7b?restype=share",
+        "x-ms-client-request-id": "b5b26d6e-973f-bbd7-9398-018cd302882b",
+        "x-ms-request-id": "5f7a8b9b-601a-003f-2977-b05a98000000",
+        "x-ms-version": "2019-07-07"
+      },
+      "ResponseBody": "\uFEFF\u003C?xml version=\u00221.0\u0022 encoding=\u0022utf-8\u0022?\u003E\u003CEnumerationResults ServiceEndpoint=\u0022http://seanstagetest.file.core.windows.net/\u0022 ShareName=\u0022test-share-68e8f4f6-b79e-5a01-8b6e-ae516a75e284\u0022 DirectoryPath=\u0022test-directory-c20581b1-4230-73b2-d773-e1199c6c7444\u0022\u003E\u003CEntries\u003E\u003CDirectory\u003E\u003CName\u003Etest-file-1df22548-c51c-3067-a393-053177818b91\u003C/Name\u003E\u003CProperties /\u003E\u003C/Directory\u003E\u003CFile\u003E\u003CName\u003Etest-file-34c810b9-be56-c207-a1c1-6b92aff32979\u003C/Name\u003E\u003CProperties\u003E\u003CContent-Length\u003E1048576\u003C/Content-Length\u003E\u003C/Properties\u003E\u003C/File\u003E\u003CFile\u003E\u003CName\u003Etest-file-388ca109-1c91-fc4d-aae5-17bbc11e81a6\u003C/Name\u003E\u003CProperties\u003E\u003CContent-Length\u003E1048576\u003C/Content-Length\u003E\u003C/Properties\u003E\u003C/File\u003E\u003CDirectory\u003E\u003CName\u003Etest-file-3ecaf1dc-c101-fa1a-6297-2e225654752a\u003C/Name\u003E\u003CProperties /\u003E\u003C/Directory\u003E\u003CFile\u003E\u003CName\u003Etest-file-4a909196-265d-1485-da3c-7865048e60cc\u003C/Name\u003E\u003CProperties\u003E\u003CContent-Length\u003E1048576\u003C/Content-Length\u003E\u003C/Properties\u003E\u003C/File\u003E\u003CFile\u003E\u003CName\u003Etest-file-5415497a-7f7d-e262-f21a-a07e530cdcab\u003C/Name\u003E\u003CProperties\u003E\u003CContent-Length\u003E1048576\u003C/Content-Length\u003E\u003C/Properties\u003E\u003C/File\u003E\u003CFile\u003E\u003CName\u003Etest-file-6a1f3d93-a480-b40c-d8e6-4d1146b2c40e\u003C/Name\u003E\u003CProperties\u003E\u003CContent-Length\u003E1048576\u003C/Content-Length\u003E\u003C/Properties\u003E\u003C/File\u003E\u003CFile\u003E\u003CName\u003Etest-file-6de2d1bb-9fa6-784f-532d-af844fcaf671\u003C/Name\u003E\u003CProperties\u003E\u003CContent-Length\u003E1048576\u003C/Content-Length\u003E\u003C/Properties\u003E\u003C/File\u003E\u003CDirectory\u003E\u003CName\u003Etest-file-a4bf2e9d-8370-f9d7-eabd-4f372167877d\u003C/Name\u003E\u003CProperties /\u003E\u003C/Directory\u003E\u003CFile\u003E\u003CName\u003Etest-file-a7210e85-7dc0-309e-3cc1-bd43614b970a\u003C/Name\u003E\u003CProperties\u003E\u003CContent-Length\u003E1048576\u003C/Content-Length\u003E\u003C/Properties\u003E\u003C/File\u003E\u003CDirectory\u003E\u003CName\u003Etest-file-beb5ed3a-eb28-db78-13c4-42d854b5a295\u003C/Name\u003E\u003CProperties /\u003E\u003C/Directory\u003E\u003CFile\u003E\u003CName\u003Etest-file-bf3af161-5ebf-7978-4393-a0780eca52bc\u003C/Name\u003E\u003CProperties\u003E\u003CContent-Length\u003E1048576\u003C/Content-Length\u003E\u003C/Properties\u003E\u003C/File\u003E\u003CFile\u003E\u003CName\u003Etest-file-c1e89683-917c-5e4e-880c-cd8305392bad\u003C/Name\u003E\u003CProperties\u003E\u003CContent-Length\u003E1048576\u003C/Content-Length\u003E\u003C/Properties\u003E\u003C/File\u003E\u003CDirectory\u003E\u003CName\u003Etest-file-c24a0345-ac16-364e-39cf-4a996ed0a039\u003C/Name\u003E\u003CProperties /\u003E\u003C/Directory\u003E\u003CFile\u003E\u003CName\u003Etest-file-cf5969b9-c2e4-24e7-1e6e-7de8f1d550be\u003C/Name\u003E\u003CProperties\u003E\u003CContent-Length\u003E1048576\u003C/Content-Length\u003E\u003C/Properties\u003E\u003C/File\u003E\u003C/Entries\u003E\u003CNextMarker /\u003E\u003C/EnumerationResults\u003E"
+    },
+    {
+      "RequestUri": "http://seanstagetest.file.core.windows.net/test-share-68e8f4f6-b79e-5a01-8b6e-ae516a75e284?restype=share",
       "RequestMethod": "DELETE",
       "RequestHeaders": {
         "Authorization": "Sanitized",
-        "traceparent": "00-e9d387cd44bfa4408960c40db110eefa-fc29970c001e254c-00",
-        "User-Agent": [
-<<<<<<< HEAD
-          "azsdk-net-Storage.Files.Shares/12.0.0-dev.20191205.1+4f14c4315f17fbbc59c93c6819467b6f15d7008f",
-=======
-          "azsdk-net-Storage.Files.Shares/12.0.0-dev.20191211.1\u002B899431c003876eb9b26cefd8e8a37e7f27f82ced",
->>>>>>> 5e20a7a1
-          "(.NET Core 4.6.28008.01; Microsoft Windows 10.0.18363 )"
-        ],
-        "x-ms-client-request-id": "241eb562-79f3-6f11-90c6-4477987c3734",
-        "x-ms-date": "Wed, 11 Dec 2019 20:37:15 GMT",
+        "traceparent": "00-745268c5d4b7c94bbf626dae4072204c-701a8a09093db84b-00",
+        "User-Agent": [
+          "azsdk-net-Storage.Files.Shares/12.0.0-dev.20191211.1\u002B2accb37068f0a0c9382fa117525bb968c5397cf7",
+          "(.NET Core 4.6.28008.01; Microsoft Windows 10.0.18363 )"
+        ],
+        "x-ms-client-request-id": "79f84933-5d64-7dff-db11-1ef03f5eff25",
+        "x-ms-date": "Wed, 11 Dec 2019 23:04:59 GMT",
         "x-ms-delete-snapshots": "include",
         "x-ms-return-client-request-id": "true",
         "x-ms-version": "2019-07-07"
@@ -1000,25 +807,20 @@
       "StatusCode": 202,
       "ResponseHeaders": {
         "Content-Length": "0",
-        "Date": "Wed, 11 Dec 2019 20:37:15 GMT",
-        "Server": [
-          "Windows-Azure-File/1.0",
-          "Microsoft-HTTPAPI/2.0"
-        ],
-        "x-ms-client-request-id": "241eb562-79f3-6f11-90c6-4477987c3734",
-        "x-ms-request-id": "ef3e38d4-c01a-0019-2b62-b01280000000",
+        "Date": "Wed, 11 Dec 2019 23:04:58 GMT",
+        "Server": [
+          "Windows-Azure-File/1.0",
+          "Microsoft-HTTPAPI/2.0"
+        ],
+        "x-ms-client-request-id": "79f84933-5d64-7dff-db11-1ef03f5eff25",
+        "x-ms-request-id": "5f7a8ba1-601a-003f-2f77-b05a98000000",
         "x-ms-version": "2019-07-07"
       },
       "ResponseBody": []
     }
   ],
   "Variables": {
-<<<<<<< HEAD
-    "RandomSeed": "1195548551",
+    "RandomSeed": "1717608465",
     "Storage_TestConfigDefault": "ProductionTenant\nseanstagetest\nU2FuaXRpemVk\nhttp://seanstagetest.blob.core.windows.net\nhttp://seanstagetest.file.core.windows.net\nhttp://seanstagetest.queue.core.windows.net\nhttp://seanstagetest.table.core.windows.net\n\n\n\n\nhttp://seanstagetest-secondary.blob.core.windows.net\nhttp://seanstagetest-secondary.file.core.windows.net\nhttp://seanstagetest-secondary.queue.core.windows.net\nhttp://seanstagetest-secondary.table.core.windows.net\n\nSanitized\n\n\nCloud\nBlobEndpoint=http://seanstagetest.blob.core.windows.net/;QueueEndpoint=http://seanstagetest.queue.core.windows.net/;FileEndpoint=http://seanstagetest.file.core.windows.net/;BlobSecondaryEndpoint=http://seanstagetest-secondary.blob.core.windows.net/;QueueSecondaryEndpoint=http://seanstagetest-secondary.queue.core.windows.net/;FileSecondaryEndpoint=http://seanstagetest-secondary.file.core.windows.net/;AccountName=seanstagetest;AccountKey=Sanitized\nseanscope1"
-=======
-    "RandomSeed": "123363144",
-    "Storage_TestConfigDefault": "ProductionTenant\nseanstagetest\nU2FuaXRpemVk\nhttp://seanstagetest.blob.core.windows.net\nhttp://seanstagetest.file.core.windows.net\nhttp://seanstagetest.queue.core.windows.net\nhttp://seanstagetest.table.core.windows.net\n\n\n\n\nhttp://seanstagetest-secondary.blob.core.windows.net\nhttp://seanstagetest-secondary.file.core.windows.net\nhttp://seanstagetest-secondary.queue.core.windows.net\nhttp://seanstagetest-secondary.table.core.windows.net\n\nSanitized\n\n\nCloud\nBlobEndpoint=http://seanstagetest.blob.core.windows.net/;QueueEndpoint=http://seanstagetest.queue.core.windows.net/;FileEndpoint=http://seanstagetest.file.core.windows.net/;BlobSecondaryEndpoint=http://seanstagetest-secondary.blob.core.windows.net/;QueueSecondaryEndpoint=http://seanstagetest-secondary.queue.core.windows.net/;FileSecondaryEndpoint=http://seanstagetest-secondary.file.core.windows.net/;AccountName=seanstagetest;AccountKey=Sanitized"
->>>>>>> 5e20a7a1
   }
 }