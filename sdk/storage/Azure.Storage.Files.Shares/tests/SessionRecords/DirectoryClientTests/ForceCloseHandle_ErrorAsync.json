--- conflicted
+++ resolved
@@ -14,11 +14,7 @@
         "x-ms-client-request-id": "1f4b9d33-949b-43a4-f608-a706158c470b",
         "x-ms-date": "Tue, 26 Jan 2021 19:27:32 GMT",
         "x-ms-return-client-request-id": "true",
-<<<<<<< HEAD
-        "x-ms-version": "2020-12-06"
-=======
         "x-ms-version": "2021-02-12"
->>>>>>> 7e782c87
       },
       "RequestBody": null,
       "StatusCode": 201,
@@ -33,11 +29,7 @@
         ],
         "x-ms-client-request-id": "1f4b9d33-949b-43a4-f608-a706158c470b",
         "x-ms-request-id": "8d243590-401a-0025-0519-f473be000000",
-<<<<<<< HEAD
-        "x-ms-version": "2020-12-06"
-=======
         "x-ms-version": "2021-02-12"
->>>>>>> 7e782c87
       },
       "ResponseBody": []
     },
@@ -56,11 +48,7 @@
         "x-ms-date": "Tue, 26 Jan 2021 19:27:32 GMT",
         "x-ms-handle-id": "nonExistantHandleId",
         "x-ms-return-client-request-id": "true",
-<<<<<<< HEAD
-        "x-ms-version": "2020-12-06"
-=======
         "x-ms-version": "2021-02-12"
->>>>>>> 7e782c87
       },
       "RequestBody": null,
       "StatusCode": 400,
@@ -75,11 +63,7 @@
         "x-ms-client-request-id": "94cfba92-8b00-0a0d-c64b-94a6a863305e",
         "x-ms-error-code": "InvalidHeaderValue",
         "x-ms-request-id": "8d243595-401a-0025-0719-f473be000000",
-<<<<<<< HEAD
-        "x-ms-version": "2020-12-06"
-=======
         "x-ms-version": "2021-02-12"
->>>>>>> 7e782c87
       },
       "ResponseBody": [
         "﻿<?xml version=\"1.0\" encoding=\"utf-8\"?><Error><Code>InvalidHeaderValue</Code><Message>The value for one of the HTTP headers is not in the correct format.\n",
@@ -102,11 +86,7 @@
         "x-ms-date": "Tue, 26 Jan 2021 19:27:32 GMT",
         "x-ms-delete-snapshots": "include",
         "x-ms-return-client-request-id": "true",
-<<<<<<< HEAD
-        "x-ms-version": "2020-12-06"
-=======
         "x-ms-version": "2021-02-12"
->>>>>>> 7e782c87
       },
       "RequestBody": null,
       "StatusCode": 202,
@@ -119,11 +99,7 @@
         ],
         "x-ms-client-request-id": "57ae8ffb-8cc8-cbbb-cf86-a236dc1cbc2d",
         "x-ms-request-id": "8d243596-401a-0025-0819-f473be000000",
-<<<<<<< HEAD
-        "x-ms-version": "2020-12-06"
-=======
         "x-ms-version": "2021-02-12"
->>>>>>> 7e782c87
       },
       "ResponseBody": []
     }
