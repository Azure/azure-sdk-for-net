--- conflicted
+++ resolved
@@ -1,31 +1,17 @@
 {
   "Entries": [
     {
-<<<<<<< HEAD
-      "RequestUri": "http://seanstagetest.file.core.windows.net/test-share-932b18ea-bb63-3468-2ba2-41fc7a728cb6?restype=share",
+      "RequestUri": "http://seanstagetest.file.core.windows.net/test-share-37b18210-7e45-dfac-9ca3-e15b53634eb8?restype=share",
       "RequestMethod": "PUT",
       "RequestHeaders": {
         "Authorization": "Sanitized",
-        "traceparent": "00-602d8b6e23bfd14bae70535573cff5ab-268a36fd0754d840-00",
+        "traceparent": "00-efaa970373a4824b808a3f26ee0b62c5-3fdcb75ccab17b43-00",
         "User-Agent": [
-          "azsdk-net-Storage.Files.Shares/12.0.0-dev.20191209.1\u002Bb71b1fa965b15eccfc57e2c7781b8bf85cd4c766",
+          "azsdk-net-Storage.Files.Shares/12.0.0-dev.20191211.1\u002B899431c003876eb9b26cefd8e8a37e7f27f82ced",
           "(.NET Core 4.6.28008.01; Microsoft Windows 10.0.18363 )"
         ],
-        "x-ms-client-request-id": "72fc8f2b-1f71-e421-d541-d8842e354663",
-        "x-ms-date": "Tue, 10 Dec 2019 05:30:37 GMT",
-=======
-      "RequestUri": "http://seanstagetest.file.core.windows.net/test-share-7db71363-f0bf-e74d-f7ad-0023f72a21b7?restype=share",
-      "RequestMethod": "PUT",
-      "RequestHeaders": {
-        "Authorization": "Sanitized",
-        "traceparent": "00-6362da16686e4440a2a05ca060084ed9-0f4fa5e86319cc40-00",
-        "User-Agent": [
-          "azsdk-net-Storage.Files.Shares/12.0.0-dev.20191209.1\u002B61bda4d1783b0e05dba0d434ff14b2840726d3b1",
-          "(.NET Core 4.6.28008.01; Microsoft Windows 10.0.18363 )"
-        ],
-        "x-ms-client-request-id": "8fef4a28-3bc1-8194-5e2e-8143c1744df8",
-        "x-ms-date": "Tue, 10 Dec 2019 05:59:15 GMT",
->>>>>>> 1d9822e0
+        "x-ms-client-request-id": "4be1f23a-7df4-4ad3-bcde-2961c6dc43b2",
+        "x-ms-date": "Wed, 11 Dec 2019 20:37:12 GMT",
         "x-ms-return-client-request-id": "true",
         "x-ms-version": "2019-07-07"
       },
@@ -33,56 +19,31 @@
       "StatusCode": 201,
       "ResponseHeaders": {
         "Content-Length": "0",
-<<<<<<< HEAD
-        "Date": "Tue, 10 Dec 2019 05:30:37 GMT",
-        "ETag": "\u00220x8D77D32165DBDD4\u0022",
-        "Last-Modified": "Tue, 10 Dec 2019 05:30:37 GMT",
-=======
-        "Date": "Tue, 10 Dec 2019 05:59:15 GMT",
-        "ETag": "\u00220x8D77D36167B5DE9\u0022",
-        "Last-Modified": "Tue, 10 Dec 2019 05:59:15 GMT",
->>>>>>> 1d9822e0
+        "Date": "Wed, 11 Dec 2019 20:37:11 GMT",
+        "ETag": "\u00220x8D77E79E69DF0D9\u0022",
+        "Last-Modified": "Wed, 11 Dec 2019 20:37:12 GMT",
         "Server": [
           "Windows-Azure-File/1.0",
           "Microsoft-HTTPAPI/2.0"
         ],
-<<<<<<< HEAD
-        "x-ms-client-request-id": "72fc8f2b-1f71-e421-d541-d8842e354663",
-        "x-ms-request-id": "3e8da9a6-201a-003e-441a-af0544000000",
-=======
-        "x-ms-client-request-id": "8fef4a28-3bc1-8194-5e2e-8143c1744df8",
-        "x-ms-request-id": "8749be1b-c01a-0019-6c1e-af1280000000",
->>>>>>> 1d9822e0
+        "x-ms-client-request-id": "4be1f23a-7df4-4ad3-bcde-2961c6dc43b2",
+        "x-ms-request-id": "ef3e389f-c01a-0019-0462-b01280000000",
         "x-ms-version": "2019-07-07"
       },
       "ResponseBody": []
     },
     {
-<<<<<<< HEAD
-      "RequestUri": "http://seanstagetest.file.core.windows.net/test-share-932b18ea-bb63-3468-2ba2-41fc7a728cb6/test-directory-a0744cca-fee6-51ff-ca16-b928025f2fef?comp=forceclosehandles",
+      "RequestUri": "http://seanstagetest.file.core.windows.net/test-share-37b18210-7e45-dfac-9ca3-e15b53634eb8/test-directory-1388b1db-506b-1816-4259-b4a575f56e1e?comp=forceclosehandles",
       "RequestMethod": "PUT",
       "RequestHeaders": {
         "Authorization": "Sanitized",
-        "traceparent": "00-3d4b5fe1a4f78d4b9b9a4977567be187-5704697b92e2fe49-00",
+        "traceparent": "00-44a654d337d9bd47b1e21fdd41de782f-e9784bb4a468ea44-00",
         "User-Agent": [
-          "azsdk-net-Storage.Files.Shares/12.0.0-dev.20191209.1\u002Bb71b1fa965b15eccfc57e2c7781b8bf85cd4c766",
+          "azsdk-net-Storage.Files.Shares/12.0.0-dev.20191211.1\u002B899431c003876eb9b26cefd8e8a37e7f27f82ced",
           "(.NET Core 4.6.28008.01; Microsoft Windows 10.0.18363 )"
         ],
-        "x-ms-client-request-id": "b83d55f3-9dc7-2cad-8fab-a75b65f9e176",
-        "x-ms-date": "Tue, 10 Dec 2019 05:30:37 GMT",
-=======
-      "RequestUri": "http://seanstagetest.file.core.windows.net/test-share-7db71363-f0bf-e74d-f7ad-0023f72a21b7/test-directory-baded9d2-36b2-2685-402e-77e82e21d821?comp=forceclosehandles",
-      "RequestMethod": "PUT",
-      "RequestHeaders": {
-        "Authorization": "Sanitized",
-        "traceparent": "00-48c7caa42db8654f9b618b9689071f43-949568f0aba2384d-00",
-        "User-Agent": [
-          "azsdk-net-Storage.Files.Shares/12.0.0-dev.20191209.1\u002B61bda4d1783b0e05dba0d434ff14b2840726d3b1",
-          "(.NET Core 4.6.28008.01; Microsoft Windows 10.0.18363 )"
-        ],
-        "x-ms-client-request-id": "3459c889-b6f6-f2ba-c5c8-4e93c3ab523d",
-        "x-ms-date": "Tue, 10 Dec 2019 05:59:15 GMT",
->>>>>>> 1d9822e0
+        "x-ms-client-request-id": "bfdb565d-7ff5-e95b-dbc9-089ac82ed4c6",
+        "x-ms-date": "Wed, 11 Dec 2019 20:37:12 GMT",
         "x-ms-handle-id": "nonExistantHandleId",
         "x-ms-return-client-request-id": "true",
         "x-ms-version": "2019-07-07"
@@ -92,63 +53,34 @@
       "ResponseHeaders": {
         "Content-Length": "339",
         "Content-Type": "application/xml",
-<<<<<<< HEAD
-        "Date": "Tue, 10 Dec 2019 05:30:37 GMT",
-=======
-        "Date": "Tue, 10 Dec 2019 05:59:15 GMT",
->>>>>>> 1d9822e0
+        "Date": "Wed, 11 Dec 2019 20:37:12 GMT",
         "Server": [
           "Windows-Azure-File/1.0",
           "Microsoft-HTTPAPI/2.0"
         ],
-<<<<<<< HEAD
-        "x-ms-client-request-id": "b83d55f3-9dc7-2cad-8fab-a75b65f9e176",
+        "x-ms-client-request-id": "bfdb565d-7ff5-e95b-dbc9-089ac82ed4c6",
         "x-ms-error-code": "InvalidHeaderValue",
-        "x-ms-request-id": "3e8da9a8-201a-003e-451a-af0544000000",
-=======
-        "x-ms-client-request-id": "3459c889-b6f6-f2ba-c5c8-4e93c3ab523d",
-        "x-ms-error-code": "InvalidHeaderValue",
-        "x-ms-request-id": "8749be1d-c01a-0019-6d1e-af1280000000",
->>>>>>> 1d9822e0
+        "x-ms-request-id": "ef3e38a1-c01a-0019-0562-b01280000000",
         "x-ms-version": "2019-07-07"
       },
       "ResponseBody": [
         "\uFEFF\u003C?xml version=\u00221.0\u0022 encoding=\u0022utf-8\u0022?\u003E\u003CError\u003E\u003CCode\u003EInvalidHeaderValue\u003C/Code\u003E\u003CMessage\u003EThe value for one of the HTTP headers is not in the correct format.\n",
-<<<<<<< HEAD
-        "RequestId:3e8da9a8-201a-003e-451a-af0544000000\n",
-        "Time:2019-12-10T05:30:37.4183953Z\u003C/Message\u003E\u003CHeaderName\u003Ex-ms-handle-id\u003C/HeaderName\u003E\u003CHeaderValue\u003EnonExistantHandleId\u003C/HeaderValue\u003E\u003C/Error\u003E"
+        "RequestId:ef3e38a1-c01a-0019-0562-b01280000000\n",
+        "Time:2019-12-11T20:37:12.2387038Z\u003C/Message\u003E\u003CHeaderName\u003Ex-ms-handle-id\u003C/HeaderName\u003E\u003CHeaderValue\u003EnonExistantHandleId\u003C/HeaderValue\u003E\u003C/Error\u003E"
       ]
     },
     {
-      "RequestUri": "http://seanstagetest.file.core.windows.net/test-share-932b18ea-bb63-3468-2ba2-41fc7a728cb6?restype=share",
+      "RequestUri": "http://seanstagetest.file.core.windows.net/test-share-37b18210-7e45-dfac-9ca3-e15b53634eb8?restype=share",
       "RequestMethod": "DELETE",
       "RequestHeaders": {
         "Authorization": "Sanitized",
-        "traceparent": "00-34220b7e8c33e54c9fc3e5f07a95a296-3d22d469514d6649-00",
+        "traceparent": "00-4a8135b81eafd142bbab3b6dcba06158-691ecc6408912c49-00",
         "User-Agent": [
-          "azsdk-net-Storage.Files.Shares/12.0.0-dev.20191209.1\u002Bb71b1fa965b15eccfc57e2c7781b8bf85cd4c766",
+          "azsdk-net-Storage.Files.Shares/12.0.0-dev.20191211.1\u002B899431c003876eb9b26cefd8e8a37e7f27f82ced",
           "(.NET Core 4.6.28008.01; Microsoft Windows 10.0.18363 )"
         ],
-        "x-ms-client-request-id": "ad34162f-7721-c627-00a4-5bca72e92a4e",
-        "x-ms-date": "Tue, 10 Dec 2019 05:30:37 GMT",
-=======
-        "RequestId:8749be1d-c01a-0019-6d1e-af1280000000\n",
-        "Time:2019-12-10T05:59:15.5964392Z\u003C/Message\u003E\u003CHeaderName\u003Ex-ms-handle-id\u003C/HeaderName\u003E\u003CHeaderValue\u003EnonExistantHandleId\u003C/HeaderValue\u003E\u003C/Error\u003E"
-      ]
-    },
-    {
-      "RequestUri": "http://seanstagetest.file.core.windows.net/test-share-7db71363-f0bf-e74d-f7ad-0023f72a21b7?restype=share",
-      "RequestMethod": "DELETE",
-      "RequestHeaders": {
-        "Authorization": "Sanitized",
-        "traceparent": "00-d6915d14346f1b48bab7b2d361f22cb9-72becef242042949-00",
-        "User-Agent": [
-          "azsdk-net-Storage.Files.Shares/12.0.0-dev.20191209.1\u002B61bda4d1783b0e05dba0d434ff14b2840726d3b1",
-          "(.NET Core 4.6.28008.01; Microsoft Windows 10.0.18363 )"
-        ],
-        "x-ms-client-request-id": "655fe666-a4c7-872a-d808-e7714261d5ae",
-        "x-ms-date": "Tue, 10 Dec 2019 05:59:15 GMT",
->>>>>>> 1d9822e0
+        "x-ms-client-request-id": "1f480dc8-af1a-9128-bd37-85b8fa299d31",
+        "x-ms-date": "Wed, 11 Dec 2019 20:37:12 GMT",
         "x-ms-delete-snapshots": "include",
         "x-ms-return-client-request-id": "true",
         "x-ms-version": "2019-07-07"
@@ -157,33 +89,20 @@
       "StatusCode": 202,
       "ResponseHeaders": {
         "Content-Length": "0",
-<<<<<<< HEAD
-        "Date": "Tue, 10 Dec 2019 05:30:37 GMT",
-=======
-        "Date": "Tue, 10 Dec 2019 05:59:15 GMT",
->>>>>>> 1d9822e0
+        "Date": "Wed, 11 Dec 2019 20:37:12 GMT",
         "Server": [
           "Windows-Azure-File/1.0",
           "Microsoft-HTTPAPI/2.0"
         ],
-<<<<<<< HEAD
-        "x-ms-client-request-id": "ad34162f-7721-c627-00a4-5bca72e92a4e",
-        "x-ms-request-id": "3e8da9a9-201a-003e-461a-af0544000000",
-=======
-        "x-ms-client-request-id": "655fe666-a4c7-872a-d808-e7714261d5ae",
-        "x-ms-request-id": "8749be1e-c01a-0019-6e1e-af1280000000",
->>>>>>> 1d9822e0
+        "x-ms-client-request-id": "1f480dc8-af1a-9128-bd37-85b8fa299d31",
+        "x-ms-request-id": "ef3e38a2-c01a-0019-0662-b01280000000",
         "x-ms-version": "2019-07-07"
       },
       "ResponseBody": []
     }
   ],
   "Variables": {
-<<<<<<< HEAD
-    "RandomSeed": "640605387",
-=======
-    "RandomSeed": "1085150110",
->>>>>>> 1d9822e0
+    "RandomSeed": "273920411",
     "Storage_TestConfigDefault": "ProductionTenant\nseanstagetest\nU2FuaXRpemVk\nhttp://seanstagetest.blob.core.windows.net\nhttp://seanstagetest.file.core.windows.net\nhttp://seanstagetest.queue.core.windows.net\nhttp://seanstagetest.table.core.windows.net\n\n\n\n\nhttp://seanstagetest-secondary.blob.core.windows.net\nhttp://seanstagetest-secondary.file.core.windows.net\nhttp://seanstagetest-secondary.queue.core.windows.net\nhttp://seanstagetest-secondary.table.core.windows.net\n\nSanitized\n\n\nCloud\nBlobEndpoint=http://seanstagetest.blob.core.windows.net/;QueueEndpoint=http://seanstagetest.queue.core.windows.net/;FileEndpoint=http://seanstagetest.file.core.windows.net/;BlobSecondaryEndpoint=http://seanstagetest-secondary.blob.core.windows.net/;QueueSecondaryEndpoint=http://seanstagetest-secondary.queue.core.windows.net/;FileSecondaryEndpoint=http://seanstagetest-secondary.file.core.windows.net/;AccountName=seanstagetest;AccountKey=Sanitized"
   }
 }