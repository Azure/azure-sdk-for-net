{
  "Entries": [
    {
<<<<<<< HEAD
      "RequestUri": "http://seanstagetest.file.core.windows.net/test-share-51bcf3c6-f688-57b2-51e3-5d9a85a99fb5?restype=share",
      "RequestMethod": "PUT",
      "RequestHeaders": {
        "Authorization": "Sanitized",
        "traceparent": "00-d7bfe63ed362cb479d07e4fd3645b9d9-18c61fd309cea146-00",
        "User-Agent": [
          "azsdk-net-Storage.Files.Shares/12.0.0-dev.20191209.1\u002Bb71b1fa965b15eccfc57e2c7781b8bf85cd4c766",
          "(.NET Core 4.6.28008.01; Microsoft Windows 10.0.18363 )"
        ],
        "x-ms-client-request-id": "fdf0c255-8d56-3764-494b-5b6a4681d540",
        "x-ms-date": "Tue, 10 Dec 2019 05:30:24 GMT",
=======
      "RequestUri": "http://seanstagetest.file.core.windows.net/test-share-3608b399-3387-adc4-5b2e-079a2141d036?restype=share",
      "RequestMethod": "PUT",
      "RequestHeaders": {
        "Authorization": "Sanitized",
        "traceparent": "00-ff3a506d3949ce419600b5cae57ad240-6f3243666cd6ca44-00",
        "User-Agent": [
          "azsdk-net-Storage.Files.Shares/12.0.0-dev.20191209.1\u002B61bda4d1783b0e05dba0d434ff14b2840726d3b1",
          "(.NET Core 4.6.28008.01; Microsoft Windows 10.0.18363 )"
        ],
        "x-ms-client-request-id": "68b89b5d-a0c9-ec19-5df5-1c9964f9a7e2",
        "x-ms-date": "Tue, 10 Dec 2019 05:59:03 GMT",
>>>>>>> 1d9822e0
        "x-ms-return-client-request-id": "true",
        "x-ms-version": "2019-07-07"
      },
      "RequestBody": null,
      "StatusCode": 201,
      "ResponseHeaders": {
        "Content-Length": "0",
<<<<<<< HEAD
        "Date": "Tue, 10 Dec 2019 05:30:23 GMT",
        "ETag": "\u00220x8D77D320EDAFA43\u0022",
        "Last-Modified": "Tue, 10 Dec 2019 05:30:24 GMT",
=======
        "Date": "Tue, 10 Dec 2019 05:59:02 GMT",
        "ETag": "\u00220x8D77D360F46180F\u0022",
        "Last-Modified": "Tue, 10 Dec 2019 05:59:03 GMT",
>>>>>>> 1d9822e0
        "Server": [
          "Windows-Azure-File/1.0",
          "Microsoft-HTTPAPI/2.0"
        ],
<<<<<<< HEAD
        "x-ms-client-request-id": "fdf0c255-8d56-3764-494b-5b6a4681d540",
        "x-ms-request-id": "3e8da8f2-201a-003e-3a1a-af0544000000",
=======
        "x-ms-client-request-id": "68b89b5d-a0c9-ec19-5df5-1c9964f9a7e2",
        "x-ms-request-id": "8749bd5e-c01a-0019-601e-af1280000000",
>>>>>>> 1d9822e0
        "x-ms-version": "2019-07-07"
      },
      "ResponseBody": []
    },
    {
<<<<<<< HEAD
      "RequestUri": "http://seanstagetest.file.core.windows.net/test-share-51bcf3c6-f688-57b2-51e3-5d9a85a99fb5/test-directory-3d8cbaa5-b172-aee4-1e49-76ce8cd8a016?restype=directory",
      "RequestMethod": "PUT",
      "RequestHeaders": {
        "Authorization": "Sanitized",
        "traceparent": "00-54255080e8584f4ab83db7a810e92c0f-6783c2ba28a60247-00",
        "User-Agent": [
          "azsdk-net-Storage.Files.Shares/12.0.0-dev.20191209.1\u002Bb71b1fa965b15eccfc57e2c7781b8bf85cd4c766",
          "(.NET Core 4.6.28008.01; Microsoft Windows 10.0.18363 )"
        ],
        "x-ms-client-request-id": "fb3429e4-a2ae-a44c-dd41-df0c1696aa71",
        "x-ms-date": "Tue, 10 Dec 2019 05:30:24 GMT",
=======
      "RequestUri": "http://seanstagetest.file.core.windows.net/test-share-3608b399-3387-adc4-5b2e-079a2141d036/test-directory-98f34361-6edd-e09b-709f-978bd2869229?restype=directory",
      "RequestMethod": "PUT",
      "RequestHeaders": {
        "Authorization": "Sanitized",
        "traceparent": "00-501fbcfa210d6649bb1f3cdc75762d96-d88fe743ecd90246-00",
        "User-Agent": [
          "azsdk-net-Storage.Files.Shares/12.0.0-dev.20191209.1\u002B61bda4d1783b0e05dba0d434ff14b2840726d3b1",
          "(.NET Core 4.6.28008.01; Microsoft Windows 10.0.18363 )"
        ],
        "x-ms-client-request-id": "d7db7e53-173e-ee63-ffd7-f72a088d19d7",
        "x-ms-date": "Tue, 10 Dec 2019 05:59:03 GMT",
>>>>>>> 1d9822e0
        "x-ms-file-attributes": "None",
        "x-ms-file-creation-time": "Now",
        "x-ms-file-last-write-time": "Now",
        "x-ms-file-permission": "Inherit",
        "x-ms-return-client-request-id": "true",
        "x-ms-version": "2019-07-07"
      },
      "RequestBody": null,
      "StatusCode": 201,
      "ResponseHeaders": {
        "Content-Length": "0",
<<<<<<< HEAD
        "Date": "Tue, 10 Dec 2019 05:30:23 GMT",
        "ETag": "\u00220x8D77D320EEA390B\u0022",
        "Last-Modified": "Tue, 10 Dec 2019 05:30:24 GMT",
=======
        "Date": "Tue, 10 Dec 2019 05:59:02 GMT",
        "ETag": "\u00220x8D77D360F549ECA\u0022",
        "Last-Modified": "Tue, 10 Dec 2019 05:59:03 GMT",
>>>>>>> 1d9822e0
        "Server": [
          "Windows-Azure-File/1.0",
          "Microsoft-HTTPAPI/2.0"
        ],
<<<<<<< HEAD
        "x-ms-client-request-id": "fb3429e4-a2ae-a44c-dd41-df0c1696aa71",
        "x-ms-file-attributes": "Directory",
        "x-ms-file-change-time": "2019-12-10T05:30:24.8282379Z",
        "x-ms-file-creation-time": "2019-12-10T05:30:24.8282379Z",
        "x-ms-file-id": "13835128424026341376",
        "x-ms-file-last-write-time": "2019-12-10T05:30:24.8282379Z",
        "x-ms-file-parent-id": "0",
        "x-ms-file-permission-key": "7855875120676328179*422928105932735866",
        "x-ms-request-id": "3e8da8f4-201a-003e-3b1a-af0544000000",
=======
        "x-ms-client-request-id": "d7db7e53-173e-ee63-ffd7-f72a088d19d7",
        "x-ms-file-attributes": "Directory",
        "x-ms-file-change-time": "2019-12-10T05:59:03.5124426Z",
        "x-ms-file-creation-time": "2019-12-10T05:59:03.5124426Z",
        "x-ms-file-id": "13835128424026341376",
        "x-ms-file-last-write-time": "2019-12-10T05:59:03.5124426Z",
        "x-ms-file-parent-id": "0",
        "x-ms-file-permission-key": "7855875120676328179*422928105932735866",
        "x-ms-request-id": "8749bd60-c01a-0019-611e-af1280000000",
>>>>>>> 1d9822e0
        "x-ms-request-server-encrypted": "true",
        "x-ms-version": "2019-07-07"
      },
      "ResponseBody": []
    },
    {
<<<<<<< HEAD
      "RequestUri": "http://seanstagetest.file.core.windows.net/test-share-51bcf3c6-f688-57b2-51e3-5d9a85a99fb5/test-directory-3d8cbaa5-b172-aee4-1e49-76ce8cd8a016/test-file-a86645aa-113c-0487-5b65-92ac459df1b4",
      "RequestMethod": "PUT",
      "RequestHeaders": {
        "Authorization": "Sanitized",
        "traceparent": "00-fdfe8a43d7cd84468f99614f8c123e09-239a0210bcab1749-00",
        "User-Agent": [
          "azsdk-net-Storage.Files.Shares/12.0.0-dev.20191209.1\u002Bb71b1fa965b15eccfc57e2c7781b8bf85cd4c766",
          "(.NET Core 4.6.28008.01; Microsoft Windows 10.0.18363 )"
        ],
        "x-ms-client-request-id": "779cfa1a-8303-d31e-a130-a0480f9f5e40",
        "x-ms-content-length": "1024",
        "x-ms-date": "Tue, 10 Dec 2019 05:30:24 GMT",
=======
      "RequestUri": "http://seanstagetest.file.core.windows.net/test-share-3608b399-3387-adc4-5b2e-079a2141d036/test-directory-98f34361-6edd-e09b-709f-978bd2869229/test-file-9e1cf363-21bc-f958-d6e2-a28480bb43c7",
      "RequestMethod": "PUT",
      "RequestHeaders": {
        "Authorization": "Sanitized",
        "traceparent": "00-7a366f6019ccdc4484eb5ca39293d4c1-9916e0d4822dc743-00",
        "User-Agent": [
          "azsdk-net-Storage.Files.Shares/12.0.0-dev.20191209.1\u002B61bda4d1783b0e05dba0d434ff14b2840726d3b1",
          "(.NET Core 4.6.28008.01; Microsoft Windows 10.0.18363 )"
        ],
        "x-ms-client-request-id": "a97c173e-658c-31e8-26e2-015b75df6e44",
        "x-ms-content-length": "1024",
        "x-ms-date": "Tue, 10 Dec 2019 05:59:03 GMT",
>>>>>>> 1d9822e0
        "x-ms-file-attributes": "None",
        "x-ms-file-creation-time": "Now",
        "x-ms-file-last-write-time": "Now",
        "x-ms-file-permission": "Inherit",
        "x-ms-return-client-request-id": "true",
        "x-ms-type": "file",
        "x-ms-version": "2019-07-07"
      },
      "RequestBody": null,
      "StatusCode": 201,
      "ResponseHeaders": {
        "Content-Length": "0",
<<<<<<< HEAD
        "Date": "Tue, 10 Dec 2019 05:30:23 GMT",
        "ETag": "\u00220x8D77D320EF7A7C6\u0022",
        "Last-Modified": "Tue, 10 Dec 2019 05:30:24 GMT",
=======
        "Date": "Tue, 10 Dec 2019 05:59:02 GMT",
        "ETag": "\u00220x8D77D360F62A835\u0022",
        "Last-Modified": "Tue, 10 Dec 2019 05:59:03 GMT",
>>>>>>> 1d9822e0
        "Server": [
          "Windows-Azure-File/1.0",
          "Microsoft-HTTPAPI/2.0"
        ],
<<<<<<< HEAD
        "x-ms-client-request-id": "779cfa1a-8303-d31e-a130-a0480f9f5e40",
        "x-ms-file-attributes": "Archive",
        "x-ms-file-change-time": "2019-12-10T05:30:24.9162694Z",
        "x-ms-file-creation-time": "2019-12-10T05:30:24.9162694Z",
        "x-ms-file-id": "11529285414812647424",
        "x-ms-file-last-write-time": "2019-12-10T05:30:24.9162694Z",
        "x-ms-file-parent-id": "13835128424026341376",
        "x-ms-file-permission-key": "12501538048846835188*422928105932735866",
        "x-ms-request-id": "3e8da8f5-201a-003e-3c1a-af0544000000",
=======
        "x-ms-client-request-id": "a97c173e-658c-31e8-26e2-015b75df6e44",
        "x-ms-file-attributes": "Archive",
        "x-ms-file-change-time": "2019-12-10T05:59:03.6044341Z",
        "x-ms-file-creation-time": "2019-12-10T05:59:03.6044341Z",
        "x-ms-file-id": "11529285414812647424",
        "x-ms-file-last-write-time": "2019-12-10T05:59:03.6044341Z",
        "x-ms-file-parent-id": "13835128424026341376",
        "x-ms-file-permission-key": "12501538048846835188*422928105932735866",
        "x-ms-request-id": "8749bd61-c01a-0019-621e-af1280000000",
>>>>>>> 1d9822e0
        "x-ms-request-server-encrypted": "true",
        "x-ms-version": "2019-07-07"
      },
      "ResponseBody": []
    },
    {
<<<<<<< HEAD
      "RequestUri": "http://seanstagetest.file.core.windows.net/test-share-51bcf3c6-f688-57b2-51e3-5d9a85a99fb5/test-directory-3d8cbaa5-b172-aee4-1e49-76ce8cd8a016/test-file-a86645aa-113c-0487-5b65-92ac459df1b4",
      "RequestMethod": "DELETE",
      "RequestHeaders": {
        "Authorization": "Sanitized",
        "traceparent": "00-eae01aa9d8674547a2848430819a1f99-1343bec728ffe54c-00",
        "User-Agent": [
          "azsdk-net-Storage.Files.Shares/12.0.0-dev.20191209.1\u002Bb71b1fa965b15eccfc57e2c7781b8bf85cd4c766",
          "(.NET Core 4.6.28008.01; Microsoft Windows 10.0.18363 )"
        ],
        "x-ms-client-request-id": "4b927d55-7a01-9ab0-fd16-c073041f52b2",
        "x-ms-date": "Tue, 10 Dec 2019 05:30:25 GMT",
=======
      "RequestUri": "http://seanstagetest.file.core.windows.net/test-share-3608b399-3387-adc4-5b2e-079a2141d036/test-directory-98f34361-6edd-e09b-709f-978bd2869229/test-file-9e1cf363-21bc-f958-d6e2-a28480bb43c7",
      "RequestMethod": "DELETE",
      "RequestHeaders": {
        "Authorization": "Sanitized",
        "traceparent": "00-fcdffcfdc67d6f40bd409bd8a5e52eb1-7d3a3b6cca216f43-00",
        "User-Agent": [
          "azsdk-net-Storage.Files.Shares/12.0.0-dev.20191209.1\u002B61bda4d1783b0e05dba0d434ff14b2840726d3b1",
          "(.NET Core 4.6.28008.01; Microsoft Windows 10.0.18363 )"
        ],
        "x-ms-client-request-id": "69453ad9-9a3e-363a-0906-2dc8b98ff083",
        "x-ms-date": "Tue, 10 Dec 2019 05:59:03 GMT",
>>>>>>> 1d9822e0
        "x-ms-return-client-request-id": "true",
        "x-ms-version": "2019-07-07"
      },
      "RequestBody": null,
      "StatusCode": 202,
      "ResponseHeaders": {
        "Content-Length": "0",
<<<<<<< HEAD
        "Date": "Tue, 10 Dec 2019 05:30:25 GMT",
=======
        "Date": "Tue, 10 Dec 2019 05:59:02 GMT",
>>>>>>> 1d9822e0
        "Server": [
          "Windows-Azure-File/1.0",
          "Microsoft-HTTPAPI/2.0"
        ],
<<<<<<< HEAD
        "x-ms-client-request-id": "4b927d55-7a01-9ab0-fd16-c073041f52b2",
        "x-ms-request-id": "3e8da8f6-201a-003e-3d1a-af0544000000",
=======
        "x-ms-client-request-id": "69453ad9-9a3e-363a-0906-2dc8b98ff083",
        "x-ms-request-id": "8749bd62-c01a-0019-631e-af1280000000",
>>>>>>> 1d9822e0
        "x-ms-version": "2019-07-07"
      },
      "ResponseBody": []
    },
    {
<<<<<<< HEAD
      "RequestUri": "http://seanstagetest.file.core.windows.net/test-share-51bcf3c6-f688-57b2-51e3-5d9a85a99fb5/test-directory-3d8cbaa5-b172-aee4-1e49-76ce8cd8a016/test-file-a86645aa-113c-0487-5b65-92ac459df1b4",
=======
      "RequestUri": "http://seanstagetest.file.core.windows.net/test-share-3608b399-3387-adc4-5b2e-079a2141d036/test-directory-98f34361-6edd-e09b-709f-978bd2869229/test-file-9e1cf363-21bc-f958-d6e2-a28480bb43c7",
>>>>>>> 1d9822e0
      "RequestMethod": "HEAD",
      "RequestHeaders": {
        "Authorization": "Sanitized",
        "User-Agent": [
<<<<<<< HEAD
          "azsdk-net-Storage.Files.Shares/12.0.0-dev.20191209.1\u002Bb71b1fa965b15eccfc57e2c7781b8bf85cd4c766",
          "(.NET Core 4.6.28008.01; Microsoft Windows 10.0.18363 )"
        ],
        "x-ms-client-request-id": "92f398ee-130d-d53e-7a53-fd96875a01bd",
        "x-ms-date": "Tue, 10 Dec 2019 05:30:25 GMT",
=======
          "azsdk-net-Storage.Files.Shares/12.0.0-dev.20191209.1\u002B61bda4d1783b0e05dba0d434ff14b2840726d3b1",
          "(.NET Core 4.6.28008.01; Microsoft Windows 10.0.18363 )"
        ],
        "x-ms-client-request-id": "3b816d59-0599-f805-f557-0c4f9964ee77",
        "x-ms-date": "Tue, 10 Dec 2019 05:59:03 GMT",
>>>>>>> 1d9822e0
        "x-ms-return-client-request-id": "true",
        "x-ms-version": "2019-07-07"
      },
      "RequestBody": null,
      "StatusCode": 404,
      "ResponseHeaders": {
<<<<<<< HEAD
        "Date": "Tue, 10 Dec 2019 05:30:25 GMT",
=======
        "Date": "Tue, 10 Dec 2019 05:59:02 GMT",
>>>>>>> 1d9822e0
        "Server": [
          "Windows-Azure-File/1.0",
          "Microsoft-HTTPAPI/2.0"
        ],
        "Transfer-Encoding": "chunked",
        "Vary": "Origin",
<<<<<<< HEAD
        "x-ms-client-request-id": "92f398ee-130d-d53e-7a53-fd96875a01bd",
        "x-ms-error-code": "ResourceNotFound",
        "x-ms-request-id": "3e8da8f7-201a-003e-3e1a-af0544000000",
=======
        "x-ms-client-request-id": "3b816d59-0599-f805-f557-0c4f9964ee77",
        "x-ms-error-code": "ResourceNotFound",
        "x-ms-request-id": "8749bd63-c01a-0019-641e-af1280000000",
>>>>>>> 1d9822e0
        "x-ms-version": "2019-07-07"
      },
      "ResponseBody": []
    },
    {
<<<<<<< HEAD
      "RequestUri": "http://seanstagetest.file.core.windows.net/test-share-51bcf3c6-f688-57b2-51e3-5d9a85a99fb5?restype=share",
      "RequestMethod": "DELETE",
      "RequestHeaders": {
        "Authorization": "Sanitized",
        "traceparent": "00-0200a22e9eeffa4c911dbe438e598164-a9277af6392b9f4a-00",
        "User-Agent": [
          "azsdk-net-Storage.Files.Shares/12.0.0-dev.20191209.1\u002Bb71b1fa965b15eccfc57e2c7781b8bf85cd4c766",
          "(.NET Core 4.6.28008.01; Microsoft Windows 10.0.18363 )"
        ],
        "x-ms-client-request-id": "6c852f6e-c02c-2ea5-6651-1d1117d04bd2",
        "x-ms-date": "Tue, 10 Dec 2019 05:30:25 GMT",
=======
      "RequestUri": "http://seanstagetest.file.core.windows.net/test-share-3608b399-3387-adc4-5b2e-079a2141d036?restype=share",
      "RequestMethod": "DELETE",
      "RequestHeaders": {
        "Authorization": "Sanitized",
        "traceparent": "00-e6f3569810dfaf4b8bf6422770bac47f-c29364fb2672a44d-00",
        "User-Agent": [
          "azsdk-net-Storage.Files.Shares/12.0.0-dev.20191209.1\u002B61bda4d1783b0e05dba0d434ff14b2840726d3b1",
          "(.NET Core 4.6.28008.01; Microsoft Windows 10.0.18363 )"
        ],
        "x-ms-client-request-id": "4c6eae70-b50e-d9e9-3c24-4a5ce6c3df86",
        "x-ms-date": "Tue, 10 Dec 2019 05:59:03 GMT",
>>>>>>> 1d9822e0
        "x-ms-delete-snapshots": "include",
        "x-ms-return-client-request-id": "true",
        "x-ms-version": "2019-07-07"
      },
      "RequestBody": null,
      "StatusCode": 202,
      "ResponseHeaders": {
        "Content-Length": "0",
<<<<<<< HEAD
        "Date": "Tue, 10 Dec 2019 05:30:25 GMT",
=======
        "Date": "Tue, 10 Dec 2019 05:59:02 GMT",
>>>>>>> 1d9822e0
        "Server": [
          "Windows-Azure-File/1.0",
          "Microsoft-HTTPAPI/2.0"
        ],
<<<<<<< HEAD
        "x-ms-client-request-id": "6c852f6e-c02c-2ea5-6651-1d1117d04bd2",
        "x-ms-request-id": "3e8da8f8-201a-003e-3f1a-af0544000000",
=======
        "x-ms-client-request-id": "4c6eae70-b50e-d9e9-3c24-4a5ce6c3df86",
        "x-ms-request-id": "8749bd64-c01a-0019-651e-af1280000000",
>>>>>>> 1d9822e0
        "x-ms-version": "2019-07-07"
      },
      "ResponseBody": []
    }
  ],
  "Variables": {
<<<<<<< HEAD
    "RandomSeed": "405552703",
=======
    "RandomSeed": "1233566299",
>>>>>>> 1d9822e0
    "Storage_TestConfigDefault": "ProductionTenant\nseanstagetest\nU2FuaXRpemVk\nhttp://seanstagetest.blob.core.windows.net\nhttp://seanstagetest.file.core.windows.net\nhttp://seanstagetest.queue.core.windows.net\nhttp://seanstagetest.table.core.windows.net\n\n\n\n\nhttp://seanstagetest-secondary.blob.core.windows.net\nhttp://seanstagetest-secondary.file.core.windows.net\nhttp://seanstagetest-secondary.queue.core.windows.net\nhttp://seanstagetest-secondary.table.core.windows.net\n\nSanitized\n\n\nCloud\nBlobEndpoint=http://seanstagetest.blob.core.windows.net/;QueueEndpoint=http://seanstagetest.queue.core.windows.net/;FileEndpoint=http://seanstagetest.file.core.windows.net/;BlobSecondaryEndpoint=http://seanstagetest-secondary.blob.core.windows.net/;QueueSecondaryEndpoint=http://seanstagetest-secondary.queue.core.windows.net/;FileSecondaryEndpoint=http://seanstagetest-secondary.file.core.windows.net/;AccountName=seanstagetest;AccountKey=Sanitized"
  }
}<|MERGE_RESOLUTION|>--- conflicted
+++ resolved
@@ -1,88 +1,49 @@
 {
   "Entries": [
     {
-<<<<<<< HEAD
-      "RequestUri": "http://seanstagetest.file.core.windows.net/test-share-51bcf3c6-f688-57b2-51e3-5d9a85a99fb5?restype=share",
+      "RequestUri": "http://seanstagetest.file.core.windows.net/test-share-4316ae5b-45e4-e4d1-7eff-a2aeaaa0d288?restype=share",
       "RequestMethod": "PUT",
       "RequestHeaders": {
         "Authorization": "Sanitized",
-        "traceparent": "00-d7bfe63ed362cb479d07e4fd3645b9d9-18c61fd309cea146-00",
-        "User-Agent": [
-          "azsdk-net-Storage.Files.Shares/12.0.0-dev.20191209.1\u002Bb71b1fa965b15eccfc57e2c7781b8bf85cd4c766",
-          "(.NET Core 4.6.28008.01; Microsoft Windows 10.0.18363 )"
-        ],
-        "x-ms-client-request-id": "fdf0c255-8d56-3764-494b-5b6a4681d540",
-        "x-ms-date": "Tue, 10 Dec 2019 05:30:24 GMT",
-=======
-      "RequestUri": "http://seanstagetest.file.core.windows.net/test-share-3608b399-3387-adc4-5b2e-079a2141d036?restype=share",
+        "traceparent": "00-29f0a347c3632a48b6030928210bc105-e7a780908461a648-00",
+        "User-Agent": [
+          "azsdk-net-Storage.Files.Shares/12.0.0-dev.20191211.1\u002B899431c003876eb9b26cefd8e8a37e7f27f82ced",
+          "(.NET Core 4.6.28008.01; Microsoft Windows 10.0.18363 )"
+        ],
+        "x-ms-client-request-id": "7eef9cc9-fb4f-d177-94be-007cdb20fc91",
+        "x-ms-date": "Wed, 11 Dec 2019 20:36:59 GMT",
+        "x-ms-return-client-request-id": "true",
+        "x-ms-version": "2019-07-07"
+      },
+      "RequestBody": null,
+      "StatusCode": 201,
+      "ResponseHeaders": {
+        "Content-Length": "0",
+        "Date": "Wed, 11 Dec 2019 20:36:59 GMT",
+        "ETag": "\u00220x8D77E79DF61CFCB\u0022",
+        "Last-Modified": "Wed, 11 Dec 2019 20:37:00 GMT",
+        "Server": [
+          "Windows-Azure-File/1.0",
+          "Microsoft-HTTPAPI/2.0"
+        ],
+        "x-ms-client-request-id": "7eef9cc9-fb4f-d177-94be-007cdb20fc91",
+        "x-ms-request-id": "ef3e37e0-c01a-0019-7562-b01280000000",
+        "x-ms-version": "2019-07-07"
+      },
+      "ResponseBody": []
+    },
+    {
+      "RequestUri": "http://seanstagetest.file.core.windows.net/test-share-4316ae5b-45e4-e4d1-7eff-a2aeaaa0d288/test-directory-921049fa-cef8-d4da-dfb8-f06d3974638d?restype=directory",
       "RequestMethod": "PUT",
       "RequestHeaders": {
         "Authorization": "Sanitized",
-        "traceparent": "00-ff3a506d3949ce419600b5cae57ad240-6f3243666cd6ca44-00",
-        "User-Agent": [
-          "azsdk-net-Storage.Files.Shares/12.0.0-dev.20191209.1\u002B61bda4d1783b0e05dba0d434ff14b2840726d3b1",
-          "(.NET Core 4.6.28008.01; Microsoft Windows 10.0.18363 )"
-        ],
-        "x-ms-client-request-id": "68b89b5d-a0c9-ec19-5df5-1c9964f9a7e2",
-        "x-ms-date": "Tue, 10 Dec 2019 05:59:03 GMT",
->>>>>>> 1d9822e0
-        "x-ms-return-client-request-id": "true",
-        "x-ms-version": "2019-07-07"
-      },
-      "RequestBody": null,
-      "StatusCode": 201,
-      "ResponseHeaders": {
-        "Content-Length": "0",
-<<<<<<< HEAD
-        "Date": "Tue, 10 Dec 2019 05:30:23 GMT",
-        "ETag": "\u00220x8D77D320EDAFA43\u0022",
-        "Last-Modified": "Tue, 10 Dec 2019 05:30:24 GMT",
-=======
-        "Date": "Tue, 10 Dec 2019 05:59:02 GMT",
-        "ETag": "\u00220x8D77D360F46180F\u0022",
-        "Last-Modified": "Tue, 10 Dec 2019 05:59:03 GMT",
->>>>>>> 1d9822e0
-        "Server": [
-          "Windows-Azure-File/1.0",
-          "Microsoft-HTTPAPI/2.0"
-        ],
-<<<<<<< HEAD
-        "x-ms-client-request-id": "fdf0c255-8d56-3764-494b-5b6a4681d540",
-        "x-ms-request-id": "3e8da8f2-201a-003e-3a1a-af0544000000",
-=======
-        "x-ms-client-request-id": "68b89b5d-a0c9-ec19-5df5-1c9964f9a7e2",
-        "x-ms-request-id": "8749bd5e-c01a-0019-601e-af1280000000",
->>>>>>> 1d9822e0
-        "x-ms-version": "2019-07-07"
-      },
-      "ResponseBody": []
-    },
-    {
-<<<<<<< HEAD
-      "RequestUri": "http://seanstagetest.file.core.windows.net/test-share-51bcf3c6-f688-57b2-51e3-5d9a85a99fb5/test-directory-3d8cbaa5-b172-aee4-1e49-76ce8cd8a016?restype=directory",
-      "RequestMethod": "PUT",
-      "RequestHeaders": {
-        "Authorization": "Sanitized",
-        "traceparent": "00-54255080e8584f4ab83db7a810e92c0f-6783c2ba28a60247-00",
-        "User-Agent": [
-          "azsdk-net-Storage.Files.Shares/12.0.0-dev.20191209.1\u002Bb71b1fa965b15eccfc57e2c7781b8bf85cd4c766",
-          "(.NET Core 4.6.28008.01; Microsoft Windows 10.0.18363 )"
-        ],
-        "x-ms-client-request-id": "fb3429e4-a2ae-a44c-dd41-df0c1696aa71",
-        "x-ms-date": "Tue, 10 Dec 2019 05:30:24 GMT",
-=======
-      "RequestUri": "http://seanstagetest.file.core.windows.net/test-share-3608b399-3387-adc4-5b2e-079a2141d036/test-directory-98f34361-6edd-e09b-709f-978bd2869229?restype=directory",
-      "RequestMethod": "PUT",
-      "RequestHeaders": {
-        "Authorization": "Sanitized",
-        "traceparent": "00-501fbcfa210d6649bb1f3cdc75762d96-d88fe743ecd90246-00",
-        "User-Agent": [
-          "azsdk-net-Storage.Files.Shares/12.0.0-dev.20191209.1\u002B61bda4d1783b0e05dba0d434ff14b2840726d3b1",
-          "(.NET Core 4.6.28008.01; Microsoft Windows 10.0.18363 )"
-        ],
-        "x-ms-client-request-id": "d7db7e53-173e-ee63-ffd7-f72a088d19d7",
-        "x-ms-date": "Tue, 10 Dec 2019 05:59:03 GMT",
->>>>>>> 1d9822e0
+        "traceparent": "00-379983b634faba46835df25d033ba38c-51fe4c1dc866664b-00",
+        "User-Agent": [
+          "azsdk-net-Storage.Files.Shares/12.0.0-dev.20191211.1\u002B899431c003876eb9b26cefd8e8a37e7f27f82ced",
+          "(.NET Core 4.6.28008.01; Microsoft Windows 10.0.18363 )"
+        ],
+        "x-ms-client-request-id": "3763797a-e0e0-fa8b-c11a-9e960b0a971f",
+        "x-ms-date": "Wed, 11 Dec 2019 20:37:00 GMT",
         "x-ms-file-attributes": "None",
         "x-ms-file-creation-time": "Now",
         "x-ms-file-last-write-time": "Now",
@@ -94,73 +55,40 @@
       "StatusCode": 201,
       "ResponseHeaders": {
         "Content-Length": "0",
-<<<<<<< HEAD
-        "Date": "Tue, 10 Dec 2019 05:30:23 GMT",
-        "ETag": "\u00220x8D77D320EEA390B\u0022",
-        "Last-Modified": "Tue, 10 Dec 2019 05:30:24 GMT",
-=======
-        "Date": "Tue, 10 Dec 2019 05:59:02 GMT",
-        "ETag": "\u00220x8D77D360F549ECA\u0022",
-        "Last-Modified": "Tue, 10 Dec 2019 05:59:03 GMT",
->>>>>>> 1d9822e0
-        "Server": [
-          "Windows-Azure-File/1.0",
-          "Microsoft-HTTPAPI/2.0"
-        ],
-<<<<<<< HEAD
-        "x-ms-client-request-id": "fb3429e4-a2ae-a44c-dd41-df0c1696aa71",
+        "Date": "Wed, 11 Dec 2019 20:36:59 GMT",
+        "ETag": "\u00220x8D77E79DF704D26\u0022",
+        "Last-Modified": "Wed, 11 Dec 2019 20:37:00 GMT",
+        "Server": [
+          "Windows-Azure-File/1.0",
+          "Microsoft-HTTPAPI/2.0"
+        ],
+        "x-ms-client-request-id": "3763797a-e0e0-fa8b-c11a-9e960b0a971f",
         "x-ms-file-attributes": "Directory",
-        "x-ms-file-change-time": "2019-12-10T05:30:24.8282379Z",
-        "x-ms-file-creation-time": "2019-12-10T05:30:24.8282379Z",
+        "x-ms-file-change-time": "2019-12-11T20:37:00.1036070Z",
+        "x-ms-file-creation-time": "2019-12-11T20:37:00.1036070Z",
         "x-ms-file-id": "13835128424026341376",
-        "x-ms-file-last-write-time": "2019-12-10T05:30:24.8282379Z",
+        "x-ms-file-last-write-time": "2019-12-11T20:37:00.1036070Z",
         "x-ms-file-parent-id": "0",
         "x-ms-file-permission-key": "7855875120676328179*422928105932735866",
-        "x-ms-request-id": "3e8da8f4-201a-003e-3b1a-af0544000000",
-=======
-        "x-ms-client-request-id": "d7db7e53-173e-ee63-ffd7-f72a088d19d7",
-        "x-ms-file-attributes": "Directory",
-        "x-ms-file-change-time": "2019-12-10T05:59:03.5124426Z",
-        "x-ms-file-creation-time": "2019-12-10T05:59:03.5124426Z",
-        "x-ms-file-id": "13835128424026341376",
-        "x-ms-file-last-write-time": "2019-12-10T05:59:03.5124426Z",
-        "x-ms-file-parent-id": "0",
-        "x-ms-file-permission-key": "7855875120676328179*422928105932735866",
-        "x-ms-request-id": "8749bd60-c01a-0019-611e-af1280000000",
->>>>>>> 1d9822e0
+        "x-ms-request-id": "ef3e37e2-c01a-0019-7662-b01280000000",
         "x-ms-request-server-encrypted": "true",
         "x-ms-version": "2019-07-07"
       },
       "ResponseBody": []
     },
     {
-<<<<<<< HEAD
-      "RequestUri": "http://seanstagetest.file.core.windows.net/test-share-51bcf3c6-f688-57b2-51e3-5d9a85a99fb5/test-directory-3d8cbaa5-b172-aee4-1e49-76ce8cd8a016/test-file-a86645aa-113c-0487-5b65-92ac459df1b4",
+      "RequestUri": "http://seanstagetest.file.core.windows.net/test-share-4316ae5b-45e4-e4d1-7eff-a2aeaaa0d288/test-directory-921049fa-cef8-d4da-dfb8-f06d3974638d/test-file-bdf0725a-ee3b-a5df-10b6-0de7818b4e8d",
       "RequestMethod": "PUT",
       "RequestHeaders": {
         "Authorization": "Sanitized",
-        "traceparent": "00-fdfe8a43d7cd84468f99614f8c123e09-239a0210bcab1749-00",
-        "User-Agent": [
-          "azsdk-net-Storage.Files.Shares/12.0.0-dev.20191209.1\u002Bb71b1fa965b15eccfc57e2c7781b8bf85cd4c766",
-          "(.NET Core 4.6.28008.01; Microsoft Windows 10.0.18363 )"
-        ],
-        "x-ms-client-request-id": "779cfa1a-8303-d31e-a130-a0480f9f5e40",
+        "traceparent": "00-5e79b2479067434dbcc7f2f10fc364a7-e7fc07e04e7f9140-00",
+        "User-Agent": [
+          "azsdk-net-Storage.Files.Shares/12.0.0-dev.20191211.1\u002B899431c003876eb9b26cefd8e8a37e7f27f82ced",
+          "(.NET Core 4.6.28008.01; Microsoft Windows 10.0.18363 )"
+        ],
+        "x-ms-client-request-id": "13f32d79-c561-8cf7-99bd-2729d3a47936",
         "x-ms-content-length": "1024",
-        "x-ms-date": "Tue, 10 Dec 2019 05:30:24 GMT",
-=======
-      "RequestUri": "http://seanstagetest.file.core.windows.net/test-share-3608b399-3387-adc4-5b2e-079a2141d036/test-directory-98f34361-6edd-e09b-709f-978bd2869229/test-file-9e1cf363-21bc-f958-d6e2-a28480bb43c7",
-      "RequestMethod": "PUT",
-      "RequestHeaders": {
-        "Authorization": "Sanitized",
-        "traceparent": "00-7a366f6019ccdc4484eb5ca39293d4c1-9916e0d4822dc743-00",
-        "User-Agent": [
-          "azsdk-net-Storage.Files.Shares/12.0.0-dev.20191209.1\u002B61bda4d1783b0e05dba0d434ff14b2840726d3b1",
-          "(.NET Core 4.6.28008.01; Microsoft Windows 10.0.18363 )"
-        ],
-        "x-ms-client-request-id": "a97c173e-658c-31e8-26e2-015b75df6e44",
-        "x-ms-content-length": "1024",
-        "x-ms-date": "Tue, 10 Dec 2019 05:59:03 GMT",
->>>>>>> 1d9822e0
+        "x-ms-date": "Wed, 11 Dec 2019 20:37:00 GMT",
         "x-ms-file-attributes": "None",
         "x-ms-file-creation-time": "Now",
         "x-ms-file-last-write-time": "Now",
@@ -173,71 +101,39 @@
       "StatusCode": 201,
       "ResponseHeaders": {
         "Content-Length": "0",
-<<<<<<< HEAD
-        "Date": "Tue, 10 Dec 2019 05:30:23 GMT",
-        "ETag": "\u00220x8D77D320EF7A7C6\u0022",
-        "Last-Modified": "Tue, 10 Dec 2019 05:30:24 GMT",
-=======
-        "Date": "Tue, 10 Dec 2019 05:59:02 GMT",
-        "ETag": "\u00220x8D77D360F62A835\u0022",
-        "Last-Modified": "Tue, 10 Dec 2019 05:59:03 GMT",
->>>>>>> 1d9822e0
-        "Server": [
-          "Windows-Azure-File/1.0",
-          "Microsoft-HTTPAPI/2.0"
-        ],
-<<<<<<< HEAD
-        "x-ms-client-request-id": "779cfa1a-8303-d31e-a130-a0480f9f5e40",
+        "Date": "Wed, 11 Dec 2019 20:36:59 GMT",
+        "ETag": "\u00220x8D77E79DF7E56B4\u0022",
+        "Last-Modified": "Wed, 11 Dec 2019 20:37:00 GMT",
+        "Server": [
+          "Windows-Azure-File/1.0",
+          "Microsoft-HTTPAPI/2.0"
+        ],
+        "x-ms-client-request-id": "13f32d79-c561-8cf7-99bd-2729d3a47936",
         "x-ms-file-attributes": "Archive",
-        "x-ms-file-change-time": "2019-12-10T05:30:24.9162694Z",
-        "x-ms-file-creation-time": "2019-12-10T05:30:24.9162694Z",
+        "x-ms-file-change-time": "2019-12-11T20:37:00.1956020Z",
+        "x-ms-file-creation-time": "2019-12-11T20:37:00.1956020Z",
         "x-ms-file-id": "11529285414812647424",
-        "x-ms-file-last-write-time": "2019-12-10T05:30:24.9162694Z",
+        "x-ms-file-last-write-time": "2019-12-11T20:37:00.1956020Z",
         "x-ms-file-parent-id": "13835128424026341376",
         "x-ms-file-permission-key": "12501538048846835188*422928105932735866",
-        "x-ms-request-id": "3e8da8f5-201a-003e-3c1a-af0544000000",
-=======
-        "x-ms-client-request-id": "a97c173e-658c-31e8-26e2-015b75df6e44",
-        "x-ms-file-attributes": "Archive",
-        "x-ms-file-change-time": "2019-12-10T05:59:03.6044341Z",
-        "x-ms-file-creation-time": "2019-12-10T05:59:03.6044341Z",
-        "x-ms-file-id": "11529285414812647424",
-        "x-ms-file-last-write-time": "2019-12-10T05:59:03.6044341Z",
-        "x-ms-file-parent-id": "13835128424026341376",
-        "x-ms-file-permission-key": "12501538048846835188*422928105932735866",
-        "x-ms-request-id": "8749bd61-c01a-0019-621e-af1280000000",
->>>>>>> 1d9822e0
+        "x-ms-request-id": "ef3e37e3-c01a-0019-7762-b01280000000",
         "x-ms-request-server-encrypted": "true",
         "x-ms-version": "2019-07-07"
       },
       "ResponseBody": []
     },
     {
-<<<<<<< HEAD
-      "RequestUri": "http://seanstagetest.file.core.windows.net/test-share-51bcf3c6-f688-57b2-51e3-5d9a85a99fb5/test-directory-3d8cbaa5-b172-aee4-1e49-76ce8cd8a016/test-file-a86645aa-113c-0487-5b65-92ac459df1b4",
+      "RequestUri": "http://seanstagetest.file.core.windows.net/test-share-4316ae5b-45e4-e4d1-7eff-a2aeaaa0d288/test-directory-921049fa-cef8-d4da-dfb8-f06d3974638d/test-file-bdf0725a-ee3b-a5df-10b6-0de7818b4e8d",
       "RequestMethod": "DELETE",
       "RequestHeaders": {
         "Authorization": "Sanitized",
-        "traceparent": "00-eae01aa9d8674547a2848430819a1f99-1343bec728ffe54c-00",
-        "User-Agent": [
-          "azsdk-net-Storage.Files.Shares/12.0.0-dev.20191209.1\u002Bb71b1fa965b15eccfc57e2c7781b8bf85cd4c766",
-          "(.NET Core 4.6.28008.01; Microsoft Windows 10.0.18363 )"
-        ],
-        "x-ms-client-request-id": "4b927d55-7a01-9ab0-fd16-c073041f52b2",
-        "x-ms-date": "Tue, 10 Dec 2019 05:30:25 GMT",
-=======
-      "RequestUri": "http://seanstagetest.file.core.windows.net/test-share-3608b399-3387-adc4-5b2e-079a2141d036/test-directory-98f34361-6edd-e09b-709f-978bd2869229/test-file-9e1cf363-21bc-f958-d6e2-a28480bb43c7",
-      "RequestMethod": "DELETE",
-      "RequestHeaders": {
-        "Authorization": "Sanitized",
-        "traceparent": "00-fcdffcfdc67d6f40bd409bd8a5e52eb1-7d3a3b6cca216f43-00",
-        "User-Agent": [
-          "azsdk-net-Storage.Files.Shares/12.0.0-dev.20191209.1\u002B61bda4d1783b0e05dba0d434ff14b2840726d3b1",
-          "(.NET Core 4.6.28008.01; Microsoft Windows 10.0.18363 )"
-        ],
-        "x-ms-client-request-id": "69453ad9-9a3e-363a-0906-2dc8b98ff083",
-        "x-ms-date": "Tue, 10 Dec 2019 05:59:03 GMT",
->>>>>>> 1d9822e0
+        "traceparent": "00-07da7aaa002be146a687414ee124e0c3-c0ee45a8abcc044f-00",
+        "User-Agent": [
+          "azsdk-net-Storage.Files.Shares/12.0.0-dev.20191211.1\u002B899431c003876eb9b26cefd8e8a37e7f27f82ced",
+          "(.NET Core 4.6.28008.01; Microsoft Windows 10.0.18363 )"
+        ],
+        "x-ms-client-request-id": "536d9268-3a97-712b-c666-26530483d8ed",
+        "x-ms-date": "Wed, 11 Dec 2019 20:37:00 GMT",
         "x-ms-return-client-request-id": "true",
         "x-ms-version": "2019-07-07"
       },
@@ -245,105 +141,60 @@
       "StatusCode": 202,
       "ResponseHeaders": {
         "Content-Length": "0",
-<<<<<<< HEAD
-        "Date": "Tue, 10 Dec 2019 05:30:25 GMT",
-=======
-        "Date": "Tue, 10 Dec 2019 05:59:02 GMT",
->>>>>>> 1d9822e0
-        "Server": [
-          "Windows-Azure-File/1.0",
-          "Microsoft-HTTPAPI/2.0"
-        ],
-<<<<<<< HEAD
-        "x-ms-client-request-id": "4b927d55-7a01-9ab0-fd16-c073041f52b2",
-        "x-ms-request-id": "3e8da8f6-201a-003e-3d1a-af0544000000",
-=======
-        "x-ms-client-request-id": "69453ad9-9a3e-363a-0906-2dc8b98ff083",
-        "x-ms-request-id": "8749bd62-c01a-0019-631e-af1280000000",
->>>>>>> 1d9822e0
-        "x-ms-version": "2019-07-07"
-      },
-      "ResponseBody": []
-    },
-    {
-<<<<<<< HEAD
-      "RequestUri": "http://seanstagetest.file.core.windows.net/test-share-51bcf3c6-f688-57b2-51e3-5d9a85a99fb5/test-directory-3d8cbaa5-b172-aee4-1e49-76ce8cd8a016/test-file-a86645aa-113c-0487-5b65-92ac459df1b4",
-=======
-      "RequestUri": "http://seanstagetest.file.core.windows.net/test-share-3608b399-3387-adc4-5b2e-079a2141d036/test-directory-98f34361-6edd-e09b-709f-978bd2869229/test-file-9e1cf363-21bc-f958-d6e2-a28480bb43c7",
->>>>>>> 1d9822e0
+        "Date": "Wed, 11 Dec 2019 20:36:59 GMT",
+        "Server": [
+          "Windows-Azure-File/1.0",
+          "Microsoft-HTTPAPI/2.0"
+        ],
+        "x-ms-client-request-id": "536d9268-3a97-712b-c666-26530483d8ed",
+        "x-ms-request-id": "ef3e37e4-c01a-0019-7862-b01280000000",
+        "x-ms-version": "2019-07-07"
+      },
+      "ResponseBody": []
+    },
+    {
+      "RequestUri": "http://seanstagetest.file.core.windows.net/test-share-4316ae5b-45e4-e4d1-7eff-a2aeaaa0d288/test-directory-921049fa-cef8-d4da-dfb8-f06d3974638d/test-file-bdf0725a-ee3b-a5df-10b6-0de7818b4e8d",
       "RequestMethod": "HEAD",
       "RequestHeaders": {
         "Authorization": "Sanitized",
         "User-Agent": [
-<<<<<<< HEAD
-          "azsdk-net-Storage.Files.Shares/12.0.0-dev.20191209.1\u002Bb71b1fa965b15eccfc57e2c7781b8bf85cd4c766",
-          "(.NET Core 4.6.28008.01; Microsoft Windows 10.0.18363 )"
-        ],
-        "x-ms-client-request-id": "92f398ee-130d-d53e-7a53-fd96875a01bd",
-        "x-ms-date": "Tue, 10 Dec 2019 05:30:25 GMT",
-=======
-          "azsdk-net-Storage.Files.Shares/12.0.0-dev.20191209.1\u002B61bda4d1783b0e05dba0d434ff14b2840726d3b1",
-          "(.NET Core 4.6.28008.01; Microsoft Windows 10.0.18363 )"
-        ],
-        "x-ms-client-request-id": "3b816d59-0599-f805-f557-0c4f9964ee77",
-        "x-ms-date": "Tue, 10 Dec 2019 05:59:03 GMT",
->>>>>>> 1d9822e0
+          "azsdk-net-Storage.Files.Shares/12.0.0-dev.20191211.1\u002B899431c003876eb9b26cefd8e8a37e7f27f82ced",
+          "(.NET Core 4.6.28008.01; Microsoft Windows 10.0.18363 )"
+        ],
+        "x-ms-client-request-id": "41c0b8cd-2537-929e-e5ee-86b1b0bc2a43",
+        "x-ms-date": "Wed, 11 Dec 2019 20:37:00 GMT",
         "x-ms-return-client-request-id": "true",
         "x-ms-version": "2019-07-07"
       },
       "RequestBody": null,
       "StatusCode": 404,
       "ResponseHeaders": {
-<<<<<<< HEAD
-        "Date": "Tue, 10 Dec 2019 05:30:25 GMT",
-=======
-        "Date": "Tue, 10 Dec 2019 05:59:02 GMT",
->>>>>>> 1d9822e0
+        "Date": "Wed, 11 Dec 2019 20:36:59 GMT",
         "Server": [
           "Windows-Azure-File/1.0",
           "Microsoft-HTTPAPI/2.0"
         ],
         "Transfer-Encoding": "chunked",
         "Vary": "Origin",
-<<<<<<< HEAD
-        "x-ms-client-request-id": "92f398ee-130d-d53e-7a53-fd96875a01bd",
+        "x-ms-client-request-id": "41c0b8cd-2537-929e-e5ee-86b1b0bc2a43",
         "x-ms-error-code": "ResourceNotFound",
-        "x-ms-request-id": "3e8da8f7-201a-003e-3e1a-af0544000000",
-=======
-        "x-ms-client-request-id": "3b816d59-0599-f805-f557-0c4f9964ee77",
-        "x-ms-error-code": "ResourceNotFound",
-        "x-ms-request-id": "8749bd63-c01a-0019-641e-af1280000000",
->>>>>>> 1d9822e0
-        "x-ms-version": "2019-07-07"
-      },
-      "ResponseBody": []
-    },
-    {
-<<<<<<< HEAD
-      "RequestUri": "http://seanstagetest.file.core.windows.net/test-share-51bcf3c6-f688-57b2-51e3-5d9a85a99fb5?restype=share",
+        "x-ms-request-id": "ef3e37e5-c01a-0019-7962-b01280000000",
+        "x-ms-version": "2019-07-07"
+      },
+      "ResponseBody": []
+    },
+    {
+      "RequestUri": "http://seanstagetest.file.core.windows.net/test-share-4316ae5b-45e4-e4d1-7eff-a2aeaaa0d288?restype=share",
       "RequestMethod": "DELETE",
       "RequestHeaders": {
         "Authorization": "Sanitized",
-        "traceparent": "00-0200a22e9eeffa4c911dbe438e598164-a9277af6392b9f4a-00",
-        "User-Agent": [
-          "azsdk-net-Storage.Files.Shares/12.0.0-dev.20191209.1\u002Bb71b1fa965b15eccfc57e2c7781b8bf85cd4c766",
-          "(.NET Core 4.6.28008.01; Microsoft Windows 10.0.18363 )"
-        ],
-        "x-ms-client-request-id": "6c852f6e-c02c-2ea5-6651-1d1117d04bd2",
-        "x-ms-date": "Tue, 10 Dec 2019 05:30:25 GMT",
-=======
-      "RequestUri": "http://seanstagetest.file.core.windows.net/test-share-3608b399-3387-adc4-5b2e-079a2141d036?restype=share",
-      "RequestMethod": "DELETE",
-      "RequestHeaders": {
-        "Authorization": "Sanitized",
-        "traceparent": "00-e6f3569810dfaf4b8bf6422770bac47f-c29364fb2672a44d-00",
-        "User-Agent": [
-          "azsdk-net-Storage.Files.Shares/12.0.0-dev.20191209.1\u002B61bda4d1783b0e05dba0d434ff14b2840726d3b1",
-          "(.NET Core 4.6.28008.01; Microsoft Windows 10.0.18363 )"
-        ],
-        "x-ms-client-request-id": "4c6eae70-b50e-d9e9-3c24-4a5ce6c3df86",
-        "x-ms-date": "Tue, 10 Dec 2019 05:59:03 GMT",
->>>>>>> 1d9822e0
+        "traceparent": "00-71f7420f6e3a8d49b961590e41694bcc-a34b3a2f10eefe4b-00",
+        "User-Agent": [
+          "azsdk-net-Storage.Files.Shares/12.0.0-dev.20191211.1\u002B899431c003876eb9b26cefd8e8a37e7f27f82ced",
+          "(.NET Core 4.6.28008.01; Microsoft Windows 10.0.18363 )"
+        ],
+        "x-ms-client-request-id": "4b85d57b-97c2-4bb6-7738-bf537ab2f161",
+        "x-ms-date": "Wed, 11 Dec 2019 20:37:00 GMT",
         "x-ms-delete-snapshots": "include",
         "x-ms-return-client-request-id": "true",
         "x-ms-version": "2019-07-07"
@@ -352,33 +203,20 @@
       "StatusCode": 202,
       "ResponseHeaders": {
         "Content-Length": "0",
-<<<<<<< HEAD
-        "Date": "Tue, 10 Dec 2019 05:30:25 GMT",
-=======
-        "Date": "Tue, 10 Dec 2019 05:59:02 GMT",
->>>>>>> 1d9822e0
-        "Server": [
-          "Windows-Azure-File/1.0",
-          "Microsoft-HTTPAPI/2.0"
-        ],
-<<<<<<< HEAD
-        "x-ms-client-request-id": "6c852f6e-c02c-2ea5-6651-1d1117d04bd2",
-        "x-ms-request-id": "3e8da8f8-201a-003e-3f1a-af0544000000",
-=======
-        "x-ms-client-request-id": "4c6eae70-b50e-d9e9-3c24-4a5ce6c3df86",
-        "x-ms-request-id": "8749bd64-c01a-0019-651e-af1280000000",
->>>>>>> 1d9822e0
+        "Date": "Wed, 11 Dec 2019 20:36:59 GMT",
+        "Server": [
+          "Windows-Azure-File/1.0",
+          "Microsoft-HTTPAPI/2.0"
+        ],
+        "x-ms-client-request-id": "4b85d57b-97c2-4bb6-7738-bf537ab2f161",
+        "x-ms-request-id": "ef3e37e6-c01a-0019-7a62-b01280000000",
         "x-ms-version": "2019-07-07"
       },
       "ResponseBody": []
     }
   ],
   "Variables": {
-<<<<<<< HEAD
-    "RandomSeed": "405552703",
-=======
-    "RandomSeed": "1233566299",
->>>>>>> 1d9822e0
+    "RandomSeed": "111028714",
     "Storage_TestConfigDefault": "ProductionTenant\nseanstagetest\nU2FuaXRpemVk\nhttp://seanstagetest.blob.core.windows.net\nhttp://seanstagetest.file.core.windows.net\nhttp://seanstagetest.queue.core.windows.net\nhttp://seanstagetest.table.core.windows.net\n\n\n\n\nhttp://seanstagetest-secondary.blob.core.windows.net\nhttp://seanstagetest-secondary.file.core.windows.net\nhttp://seanstagetest-secondary.queue.core.windows.net\nhttp://seanstagetest-secondary.table.core.windows.net\n\nSanitized\n\n\nCloud\nBlobEndpoint=http://seanstagetest.blob.core.windows.net/;QueueEndpoint=http://seanstagetest.queue.core.windows.net/;FileEndpoint=http://seanstagetest.file.core.windows.net/;BlobSecondaryEndpoint=http://seanstagetest-secondary.blob.core.windows.net/;QueueSecondaryEndpoint=http://seanstagetest-secondary.queue.core.windows.net/;FileSecondaryEndpoint=http://seanstagetest-secondary.file.core.windows.net/;AccountName=seanstagetest;AccountKey=Sanitized"
   }
 }