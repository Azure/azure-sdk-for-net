--- conflicted
+++ resolved
@@ -14,11 +14,7 @@
         "x-ms-client-request-id": "5bdb1ae3-bb33-bb9c-70c2-82852ffa75ea",
         "x-ms-date": "Tue, 26 Jan 2021 19:26:46 GMT",
         "x-ms-return-client-request-id": "true",
-<<<<<<< HEAD
-        "x-ms-version": "2020-12-06"
-=======
         "x-ms-version": "2021-02-12"
->>>>>>> 7e782c87
       },
       "RequestBody": null,
       "StatusCode": 404,
@@ -34,11 +30,7 @@
         "x-ms-client-request-id": "5bdb1ae3-bb33-bb9c-70c2-82852ffa75ea",
         "x-ms-error-code": "ShareNotFound",
         "x-ms-request-id": "c0b83636-501a-0016-1519-f42c15000000",
-<<<<<<< HEAD
-        "x-ms-version": "2020-12-06"
-=======
         "x-ms-version": "2021-02-12"
->>>>>>> 7e782c87
       },
       "ResponseBody": [
         "﻿<?xml version=\"1.0\" encoding=\"utf-8\"?><Error><Code>ShareNotFound</Code><Message>The specified share does not exist.\n",
