{
  "Entries": [
    {
      "RequestUri": "https://seanmcccanary3.file.core.windows.net/test-share-aef1020e-eead-7873-2720-bc0bb7e77343/test-directory-f576e3a9-3c1c-2d16-6645-87b0acf46d83?restype=directory",
      "RequestMethod": "GET",
      "RequestHeaders": {
        "Accept": "application/xml",
        "Authorization": "Sanitized",
        "traceparent": "00-cb8ba1f6c8d5a2448afa790ffe89de1b-4e0f277eb7185540-00",
        "User-Agent": [
          "azsdk-net-Storage.Files.Shares/12.7.0-alpha.20210121.1",
          "(.NET 5.0.2; Microsoft Windows 10.0.19042)"
        ],
        "x-ms-client-request-id": "b838d851-a643-d1f1-ecc4-486867c3cc32",
        "x-ms-date": "Thu, 21 Jan 2021 20:36:19 GMT",
        "x-ms-return-client-request-id": "true",
        "x-ms-version": "2020-06-12"
      },
      "RequestBody": null,
      "StatusCode": 404,
      "ResponseHeaders": {
        "Content-Length": "217",
        "Content-Type": "application/xml",
        "Date": "Thu, 21 Jan 2021 20:36:18 GMT",
        "Server": [
          "Windows-Azure-File/1.0",
          "Microsoft-HTTPAPI/2.0"
        ],
        "Vary": "Origin",
        "x-ms-client-request-id": "b838d851-a643-d1f1-ecc4-486867c3cc32",
        "x-ms-error-code": "ShareNotFound",
<<<<<<< HEAD
        "x-ms-request-id": "61995a50-201a-010e-2516-5a3845000000",
        "x-ms-version": "2020-06-12"
=======
        "x-ms-request-id": "39eba5ca-101a-0038-7335-f07e02000000",
        "x-ms-version": "2020-04-08"
>>>>>>> ac24a13f
      },
      "ResponseBody": [
        "\uFEFF\u003C?xml version=\u00221.0\u0022 encoding=\u0022utf-8\u0022?\u003E\u003CError\u003E\u003CCode\u003EShareNotFound\u003C/Code\u003E\u003CMessage\u003EThe specified share does not exist.\n",
        "RequestId:39eba5ca-101a-0038-7335-f07e02000000\n",
        "Time:2021-01-21T20:36:19.4630832Z\u003C/Message\u003E\u003C/Error\u003E"
      ]
    }
  ],
  "Variables": {
    "RandomSeed": "1023465328",
    "Storage_TestConfigDefault": "ProductionTenant\nseanmcccanary3\nU2FuaXRpemVk\nhttps://seanmcccanary3.blob.core.windows.net\nhttps://seanmcccanary3.file.core.windows.net\nhttps://seanmcccanary3.queue.core.windows.net\nhttps://seanmcccanary3.table.core.windows.net\n\n\n\n\nhttps://seanmcccanary3-secondary.blob.core.windows.net\nhttps://seanmcccanary3-secondary.file.core.windows.net\nhttps://seanmcccanary3-secondary.queue.core.windows.net\nhttps://seanmcccanary3-secondary.table.core.windows.net\n\nSanitized\n\n\nCloud\nBlobEndpoint=https://seanmcccanary3.blob.core.windows.net/;QueueEndpoint=https://seanmcccanary3.queue.core.windows.net/;FileEndpoint=https://seanmcccanary3.file.core.windows.net/;BlobSecondaryEndpoint=https://seanmcccanary3-secondary.blob.core.windows.net/;QueueSecondaryEndpoint=https://seanmcccanary3-secondary.queue.core.windows.net/;FileSecondaryEndpoint=https://seanmcccanary3-secondary.file.core.windows.net/;AccountName=seanmcccanary3;AccountKey=Kg==;\nseanscope1"
  }
}<|MERGE_RESOLUTION|>--- conflicted
+++ resolved
@@ -1,18 +1,18 @@
 {
   "Entries": [
     {
-      "RequestUri": "https://seanmcccanary3.file.core.windows.net/test-share-aef1020e-eead-7873-2720-bc0bb7e77343/test-directory-f576e3a9-3c1c-2d16-6645-87b0acf46d83?restype=directory",
+      "RequestUri": "https://seanmcccanary3.file.core.windows.net/test-share-2478a3b0-a474-1d18-f297-a99572bb992f/test-directory-7e99b870-f4b0-b533-a2ef-751ea8074c66?restype=directory",
       "RequestMethod": "GET",
       "RequestHeaders": {
         "Accept": "application/xml",
         "Authorization": "Sanitized",
-        "traceparent": "00-cb8ba1f6c8d5a2448afa790ffe89de1b-4e0f277eb7185540-00",
+        "traceparent": "00-22bd8861fdab94458aa009488d40ddec-4223b679e75ad24f-00",
         "User-Agent": [
-          "azsdk-net-Storage.Files.Shares/12.7.0-alpha.20210121.1",
+          "azsdk-net-Storage.Files.Shares/12.7.0-alpha.20210126.1",
           "(.NET 5.0.2; Microsoft Windows 10.0.19042)"
         ],
-        "x-ms-client-request-id": "b838d851-a643-d1f1-ecc4-486867c3cc32",
-        "x-ms-date": "Thu, 21 Jan 2021 20:36:19 GMT",
+        "x-ms-client-request-id": "5bdb1ae3-bb33-bb9c-70c2-82852ffa75ea",
+        "x-ms-date": "Tue, 26 Jan 2021 19:26:46 GMT",
         "x-ms-return-client-request-id": "true",
         "x-ms-version": "2020-06-12"
       },
@@ -21,31 +21,26 @@
       "ResponseHeaders": {
         "Content-Length": "217",
         "Content-Type": "application/xml",
-        "Date": "Thu, 21 Jan 2021 20:36:18 GMT",
+        "Date": "Tue, 26 Jan 2021 19:26:45 GMT",
         "Server": [
           "Windows-Azure-File/1.0",
           "Microsoft-HTTPAPI/2.0"
         ],
         "Vary": "Origin",
-        "x-ms-client-request-id": "b838d851-a643-d1f1-ecc4-486867c3cc32",
+        "x-ms-client-request-id": "5bdb1ae3-bb33-bb9c-70c2-82852ffa75ea",
         "x-ms-error-code": "ShareNotFound",
-<<<<<<< HEAD
-        "x-ms-request-id": "61995a50-201a-010e-2516-5a3845000000",
+        "x-ms-request-id": "c0b83636-501a-0016-1519-f42c15000000",
         "x-ms-version": "2020-06-12"
-=======
-        "x-ms-request-id": "39eba5ca-101a-0038-7335-f07e02000000",
-        "x-ms-version": "2020-04-08"
->>>>>>> ac24a13f
       },
       "ResponseBody": [
         "\uFEFF\u003C?xml version=\u00221.0\u0022 encoding=\u0022utf-8\u0022?\u003E\u003CError\u003E\u003CCode\u003EShareNotFound\u003C/Code\u003E\u003CMessage\u003EThe specified share does not exist.\n",
-        "RequestId:39eba5ca-101a-0038-7335-f07e02000000\n",
-        "Time:2021-01-21T20:36:19.4630832Z\u003C/Message\u003E\u003C/Error\u003E"
+        "RequestId:c0b83636-501a-0016-1519-f42c15000000\n",
+        "Time:2021-01-26T19:26:45.5133468Z\u003C/Message\u003E\u003C/Error\u003E"
       ]
     }
   ],
   "Variables": {
-    "RandomSeed": "1023465328",
+    "RandomSeed": "1556209372",
     "Storage_TestConfigDefault": "ProductionTenant\nseanmcccanary3\nU2FuaXRpemVk\nhttps://seanmcccanary3.blob.core.windows.net\nhttps://seanmcccanary3.file.core.windows.net\nhttps://seanmcccanary3.queue.core.windows.net\nhttps://seanmcccanary3.table.core.windows.net\n\n\n\n\nhttps://seanmcccanary3-secondary.blob.core.windows.net\nhttps://seanmcccanary3-secondary.file.core.windows.net\nhttps://seanmcccanary3-secondary.queue.core.windows.net\nhttps://seanmcccanary3-secondary.table.core.windows.net\n\nSanitized\n\n\nCloud\nBlobEndpoint=https://seanmcccanary3.blob.core.windows.net/;QueueEndpoint=https://seanmcccanary3.queue.core.windows.net/;FileEndpoint=https://seanmcccanary3.file.core.windows.net/;BlobSecondaryEndpoint=https://seanmcccanary3-secondary.blob.core.windows.net/;QueueSecondaryEndpoint=https://seanmcccanary3-secondary.queue.core.windows.net/;FileSecondaryEndpoint=https://seanmcccanary3-secondary.file.core.windows.net/;AccountName=seanmcccanary3;AccountKey=Kg==;\nseanscope1"
   }
 }