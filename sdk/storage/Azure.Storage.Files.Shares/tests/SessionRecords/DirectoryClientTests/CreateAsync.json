--- conflicted
+++ resolved
@@ -1,21 +1,17 @@
 {
   "Entries": [
     {
-      "RequestUri": "http://seanstagetest.file.core.windows.net/test-share-ba0ccf78-71de-3271-a4b2-4ae95190adb9?restype=share",
+      "RequestUri": "http://seanstagetest.file.core.windows.net/test-share-e1ceb52d-aaca-79ef-18cf-1d0b976fd442?restype=share",
       "RequestMethod": "PUT",
       "RequestHeaders": {
         "Authorization": "Sanitized",
-        "traceparent": "00-434620ba479a3a45a58105767715ec2a-fc8871b7e898ee46-00",
+        "traceparent": "00-2f607a1b6186ba4fa04556f802b829dd-d50fe347d12a124f-00",
         "User-Agent": [
-<<<<<<< HEAD
-          "azsdk-net-Storage.Files.Shares/12.0.0-dev.20191205.1+4f14c4315f17fbbc59c93c6819467b6f15d7008f",
-=======
-          "azsdk-net-Storage.Files.Shares/12.0.0-dev.20191211.1\u002B899431c003876eb9b26cefd8e8a37e7f27f82ced",
->>>>>>> 5e20a7a1
+          "azsdk-net-Storage.Files.Shares/12.0.0-dev.20191211.1\u002B2accb37068f0a0c9382fa117525bb968c5397cf7",
           "(.NET Core 4.6.28008.01; Microsoft Windows 10.0.18363 )"
         ],
-        "x-ms-client-request-id": "d9eb9378-aa1a-ec5e-7f7b-9fffea45fd10",
-        "x-ms-date": "Wed, 11 Dec 2019 20:36:55 GMT",
+        "x-ms-client-request-id": "2e7ad941-a5dc-28da-80e1-5163e3992fe1",
+        "x-ms-date": "Wed, 11 Dec 2019 23:04:39 GMT",
         "x-ms-return-client-request-id": "true",
         "x-ms-version": "2019-07-07"
       },
@@ -23,41 +19,31 @@
       "StatusCode": 201,
       "ResponseHeaders": {
         "Content-Length": "0",
-<<<<<<< HEAD
-        "Date": "Fri, 06 Dec 2019 00:25:18 GMT",
-        "ETag": "\"0x8D779E2C5E3394D\"",
-        "Last-Modified": "Fri, 06 Dec 2019 00:25:18 GMT",
-=======
-        "Date": "Wed, 11 Dec 2019 20:36:55 GMT",
-        "ETag": "\u00220x8D77E79DD069E05\u0022",
-        "Last-Modified": "Wed, 11 Dec 2019 20:36:56 GMT",
->>>>>>> 5e20a7a1
+        "Date": "Wed, 11 Dec 2019 23:04:39 GMT",
+        "ETag": "\u00220x8D77E8E8029C663\u0022",
+        "Last-Modified": "Wed, 11 Dec 2019 23:04:39 GMT",
         "Server": [
           "Windows-Azure-File/1.0",
           "Microsoft-HTTPAPI/2.0"
         ],
-        "x-ms-client-request-id": "d9eb9378-aa1a-ec5e-7f7b-9fffea45fd10",
-        "x-ms-request-id": "ef3e37aa-c01a-0019-4e62-b01280000000",
+        "x-ms-client-request-id": "2e7ad941-a5dc-28da-80e1-5163e3992fe1",
+        "x-ms-request-id": "5f7a883c-601a-003f-1a77-b05a98000000",
         "x-ms-version": "2019-07-07"
       },
       "ResponseBody": []
     },
     {
-      "RequestUri": "http://seanstagetest.file.core.windows.net/test-share-ba0ccf78-71de-3271-a4b2-4ae95190adb9/test-directory-11bf5034-36c5-ea23-76e9-c42b345e9f88?restype=directory",
+      "RequestUri": "http://seanstagetest.file.core.windows.net/test-share-e1ceb52d-aaca-79ef-18cf-1d0b976fd442/test-directory-d4414106-dafd-3e57-f6a9-fcd7e6c9ab7a?restype=directory",
       "RequestMethod": "PUT",
       "RequestHeaders": {
         "Authorization": "Sanitized",
-        "traceparent": "00-21ce3f0f09180d4f8ae01c8ea5da2126-a468e88a89863445-00",
+        "traceparent": "00-ee958613833d7e47a19747ef1968777d-360f8f7e1b5b114a-00",
         "User-Agent": [
-<<<<<<< HEAD
-          "azsdk-net-Storage.Files.Shares/12.0.0-dev.20191205.1+4f14c4315f17fbbc59c93c6819467b6f15d7008f",
-=======
-          "azsdk-net-Storage.Files.Shares/12.0.0-dev.20191211.1\u002B899431c003876eb9b26cefd8e8a37e7f27f82ced",
->>>>>>> 5e20a7a1
+          "azsdk-net-Storage.Files.Shares/12.0.0-dev.20191211.1\u002B2accb37068f0a0c9382fa117525bb968c5397cf7",
           "(.NET Core 4.6.28008.01; Microsoft Windows 10.0.18363 )"
         ],
-        "x-ms-client-request-id": "41dd2cb5-dc5c-42b9-7001-6231e633b720",
-        "x-ms-date": "Wed, 11 Dec 2019 20:36:56 GMT",
+        "x-ms-client-request-id": "8c1ee3c2-6c5b-67fd-823c-3832a80242b6",
+        "x-ms-date": "Wed, 11 Dec 2019 23:04:39 GMT",
         "x-ms-file-attributes": "None",
         "x-ms-file-creation-time": "Now",
         "x-ms-file-last-write-time": "Now",
@@ -69,49 +55,39 @@
       "StatusCode": 201,
       "ResponseHeaders": {
         "Content-Length": "0",
-<<<<<<< HEAD
-        "Date": "Fri, 06 Dec 2019 00:25:18 GMT",
-        "ETag": "\"0x8D779E2C5F9568C\"",
-        "Last-Modified": "Fri, 06 Dec 2019 00:25:18 GMT",
-=======
-        "Date": "Wed, 11 Dec 2019 20:36:55 GMT",
-        "ETag": "\u00220x8D77E79DD2C5214\u0022",
-        "Last-Modified": "Wed, 11 Dec 2019 20:36:56 GMT",
->>>>>>> 5e20a7a1
+        "Date": "Wed, 11 Dec 2019 23:04:39 GMT",
+        "ETag": "\u00220x8D77E8E8060D256\u0022",
+        "Last-Modified": "Wed, 11 Dec 2019 23:04:40 GMT",
         "Server": [
           "Windows-Azure-File/1.0",
           "Microsoft-HTTPAPI/2.0"
         ],
-        "x-ms-client-request-id": "41dd2cb5-dc5c-42b9-7001-6231e633b720",
+        "x-ms-client-request-id": "8c1ee3c2-6c5b-67fd-823c-3832a80242b6",
         "x-ms-file-attributes": "Directory",
-        "x-ms-file-change-time": "2019-12-11T20:36:56.3026452Z",
-        "x-ms-file-creation-time": "2019-12-11T20:36:56.3026452Z",
+        "x-ms-file-change-time": "2019-12-11T23:04:40.0499286Z",
+        "x-ms-file-creation-time": "2019-12-11T23:04:40.0499286Z",
         "x-ms-file-id": "13835128424026341376",
-        "x-ms-file-last-write-time": "2019-12-11T20:36:56.3026452Z",
+        "x-ms-file-last-write-time": "2019-12-11T23:04:40.0499286Z",
         "x-ms-file-parent-id": "0",
         "x-ms-file-permission-key": "7855875120676328179*422928105932735866",
-        "x-ms-request-id": "ef3e37ad-c01a-0019-4f62-b01280000000",
+        "x-ms-request-id": "5f7a8844-601a-003f-2077-b05a98000000",
         "x-ms-request-server-encrypted": "true",
         "x-ms-version": "2019-07-07"
       },
       "ResponseBody": []
     },
     {
-      "RequestUri": "http://seanstagetest.file.core.windows.net/test-share-ba0ccf78-71de-3271-a4b2-4ae95190adb9?restype=share",
+      "RequestUri": "http://seanstagetest.file.core.windows.net/test-share-e1ceb52d-aaca-79ef-18cf-1d0b976fd442?restype=share",
       "RequestMethod": "DELETE",
       "RequestHeaders": {
         "Authorization": "Sanitized",
-        "traceparent": "00-b8551daeeb699a47bbf56f6f456bf56c-2c51967d4885a94e-00",
+        "traceparent": "00-6679eb3e155dc64c804b09e85751300b-1f784c6274222640-00",
         "User-Agent": [
-<<<<<<< HEAD
-          "azsdk-net-Storage.Files.Shares/12.0.0-dev.20191205.1+4f14c4315f17fbbc59c93c6819467b6f15d7008f",
-=======
-          "azsdk-net-Storage.Files.Shares/12.0.0-dev.20191211.1\u002B899431c003876eb9b26cefd8e8a37e7f27f82ced",
->>>>>>> 5e20a7a1
+          "azsdk-net-Storage.Files.Shares/12.0.0-dev.20191211.1\u002B2accb37068f0a0c9382fa117525bb968c5397cf7",
           "(.NET Core 4.6.28008.01; Microsoft Windows 10.0.18363 )"
         ],
-        "x-ms-client-request-id": "087613b0-5e81-e72c-122e-4da3716dba28",
-        "x-ms-date": "Wed, 11 Dec 2019 20:36:56 GMT",
+        "x-ms-client-request-id": "0215b167-1eaa-201f-2563-3bb96d33219e",
+        "x-ms-date": "Wed, 11 Dec 2019 23:04:40 GMT",
         "x-ms-delete-snapshots": "include",
         "x-ms-return-client-request-id": "true",
         "x-ms-version": "2019-07-07"
@@ -120,25 +96,20 @@
       "StatusCode": 202,
       "ResponseHeaders": {
         "Content-Length": "0",
-        "Date": "Wed, 11 Dec 2019 20:36:55 GMT",
+        "Date": "Wed, 11 Dec 2019 23:04:39 GMT",
         "Server": [
           "Windows-Azure-File/1.0",
           "Microsoft-HTTPAPI/2.0"
         ],
-        "x-ms-client-request-id": "087613b0-5e81-e72c-122e-4da3716dba28",
-        "x-ms-request-id": "ef3e37ae-c01a-0019-5062-b01280000000",
+        "x-ms-client-request-id": "0215b167-1eaa-201f-2563-3bb96d33219e",
+        "x-ms-request-id": "5f7a8858-601a-003f-3377-b05a98000000",
         "x-ms-version": "2019-07-07"
       },
       "ResponseBody": []
     }
   ],
   "Variables": {
-<<<<<<< HEAD
-    "RandomSeed": "267813885",
+    "RandomSeed": "879803276",
     "Storage_TestConfigDefault": "ProductionTenant\nseanstagetest\nU2FuaXRpemVk\nhttp://seanstagetest.blob.core.windows.net\nhttp://seanstagetest.file.core.windows.net\nhttp://seanstagetest.queue.core.windows.net\nhttp://seanstagetest.table.core.windows.net\n\n\n\n\nhttp://seanstagetest-secondary.blob.core.windows.net\nhttp://seanstagetest-secondary.file.core.windows.net\nhttp://seanstagetest-secondary.queue.core.windows.net\nhttp://seanstagetest-secondary.table.core.windows.net\n\nSanitized\n\n\nCloud\nBlobEndpoint=http://seanstagetest.blob.core.windows.net/;QueueEndpoint=http://seanstagetest.queue.core.windows.net/;FileEndpoint=http://seanstagetest.file.core.windows.net/;BlobSecondaryEndpoint=http://seanstagetest-secondary.blob.core.windows.net/;QueueSecondaryEndpoint=http://seanstagetest-secondary.queue.core.windows.net/;FileSecondaryEndpoint=http://seanstagetest-secondary.file.core.windows.net/;AccountName=seanstagetest;AccountKey=Sanitized\nseanscope1"
-=======
-    "RandomSeed": "1625727773",
-    "Storage_TestConfigDefault": "ProductionTenant\nseanstagetest\nU2FuaXRpemVk\nhttp://seanstagetest.blob.core.windows.net\nhttp://seanstagetest.file.core.windows.net\nhttp://seanstagetest.queue.core.windows.net\nhttp://seanstagetest.table.core.windows.net\n\n\n\n\nhttp://seanstagetest-secondary.blob.core.windows.net\nhttp://seanstagetest-secondary.file.core.windows.net\nhttp://seanstagetest-secondary.queue.core.windows.net\nhttp://seanstagetest-secondary.table.core.windows.net\n\nSanitized\n\n\nCloud\nBlobEndpoint=http://seanstagetest.blob.core.windows.net/;QueueEndpoint=http://seanstagetest.queue.core.windows.net/;FileEndpoint=http://seanstagetest.file.core.windows.net/;BlobSecondaryEndpoint=http://seanstagetest-secondary.blob.core.windows.net/;QueueSecondaryEndpoint=http://seanstagetest-secondary.queue.core.windows.net/;FileSecondaryEndpoint=http://seanstagetest-secondary.file.core.windows.net/;AccountName=seanstagetest;AccountKey=Sanitized"
->>>>>>> 5e20a7a1
   }
 }