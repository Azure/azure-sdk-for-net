--- conflicted
+++ resolved
@@ -1,18 +1,18 @@
 {
   "Entries": [
     {
-      "RequestUri": "https://seanmcccanary3.file.core.windows.net/test-share-e1ceb52d-aaca-79ef-18cf-1d0b976fd442?restype=share",
+      "RequestUri": "https://seanmcccanary3.file.core.windows.net/test-share-84c5feeb-2c25-19e5-f87f-62e2cb034988?restype=share",
       "RequestMethod": "PUT",
       "RequestHeaders": {
         "Accept": "application/xml",
         "Authorization": "Sanitized",
-        "traceparent": "00-219754d0dbbd3a40b6ff584c21cd0820-674a394861839040-00",
+        "traceparent": "00-8197d541883b0349bcaad7b2f57e87c8-961d1a0b7289694e-00",
         "User-Agent": [
-          "azsdk-net-Storage.Files.Shares/12.7.0-alpha.20210121.1",
+          "azsdk-net-Storage.Files.Shares/12.7.0-alpha.20210126.1",
           "(.NET 5.0.2; Microsoft Windows 10.0.19042)"
         ],
-        "x-ms-client-request-id": "2e7ad941-a5dc-28da-80e1-5163e3992fe1",
-        "x-ms-date": "Thu, 21 Jan 2021 20:36:06 GMT",
+        "x-ms-client-request-id": "3843d329-b679-9c85-7ffd-b00150b5d259",
+        "x-ms-date": "Tue, 26 Jan 2021 19:47:35 GMT",
         "x-ms-return-client-request-id": "true",
         "x-ms-version": "2020-06-12"
       },
@@ -20,37 +20,32 @@
       "StatusCode": 201,
       "ResponseHeaders": {
         "Content-Length": "0",
-        "Date": "Thu, 21 Jan 2021 20:36:05 GMT",
-        "ETag": "\u00220x8D8BE4C2D8793EA\u0022",
-        "Last-Modified": "Thu, 21 Jan 2021 20:36:06 GMT",
+        "Date": "Tue, 26 Jan 2021 19:47:34 GMT",
+        "ETag": "\u00220x8D8C2333A08D194\u0022",
+        "Last-Modified": "Tue, 26 Jan 2021 19:47:34 GMT",
         "Server": [
           "Windows-Azure-File/1.0",
           "Microsoft-HTTPAPI/2.0"
         ],
-        "x-ms-client-request-id": "2e7ad941-a5dc-28da-80e1-5163e3992fe1",
-<<<<<<< HEAD
-        "x-ms-request-id": "c9ef5f75-f01a-0012-6e36-f3e9eb000000",
+        "x-ms-client-request-id": "3843d329-b679-9c85-7ffd-b00150b5d259",
+        "x-ms-request-id": "b835e400-201a-008a-7b1c-f48173000000",
         "x-ms-version": "2020-06-12"
-=======
-        "x-ms-request-id": "0061d962-901a-0036-7635-f057b2000000",
-        "x-ms-version": "2020-04-08"
->>>>>>> ac24a13f
       },
       "ResponseBody": []
     },
     {
-      "RequestUri": "https://seanmcccanary3.file.core.windows.net/test-share-e1ceb52d-aaca-79ef-18cf-1d0b976fd442/test-directory-d4414106-dafd-3e57-f6a9-fcd7e6c9ab7a?restype=directory",
+      "RequestUri": "https://seanmcccanary3.file.core.windows.net/test-share-84c5feeb-2c25-19e5-f87f-62e2cb034988/test-directory-854e9002-0101-3986-47e6-96a93987ddcd?restype=directory",
       "RequestMethod": "PUT",
       "RequestHeaders": {
         "Accept": "application/xml",
         "Authorization": "Sanitized",
-        "traceparent": "00-2d9c2aedbf0ea547a0bb5f270ac0a9a6-a836d6beb50c704b-00",
+        "traceparent": "00-c621177ed932134da1e21aae76eadd4b-7084ae5a16537142-00",
         "User-Agent": [
-          "azsdk-net-Storage.Files.Shares/12.7.0-alpha.20210121.1",
+          "azsdk-net-Storage.Files.Shares/12.7.0-alpha.20210126.1",
           "(.NET 5.0.2; Microsoft Windows 10.0.19042)"
         ],
-        "x-ms-client-request-id": "8c1ee3c2-6c5b-67fd-823c-3832a80242b6",
-        "x-ms-date": "Thu, 21 Jan 2021 20:36:06 GMT",
+        "x-ms-client-request-id": "ab5a99a9-29dc-27e0-4d09-f09320dc62f7",
+        "x-ms-date": "Tue, 26 Jan 2021 19:47:35 GMT",
         "x-ms-file-attributes": "None",
         "x-ms-file-creation-time": "Now",
         "x-ms-file-last-write-time": "Now",
@@ -62,40 +57,40 @@
       "StatusCode": 201,
       "ResponseHeaders": {
         "Content-Length": "0",
-        "Date": "Thu, 21 Jan 2021 20:36:05 GMT",
-        "ETag": "\u00220x8D8BE4C2D91BCF0\u0022",
-        "Last-Modified": "Thu, 21 Jan 2021 20:36:06 GMT",
+        "Date": "Tue, 26 Jan 2021 19:47:34 GMT",
+        "ETag": "\u00220x8D8C2333A145BBD\u0022",
+        "Last-Modified": "Tue, 26 Jan 2021 19:47:34 GMT",
         "Server": [
           "Windows-Azure-File/1.0",
           "Microsoft-HTTPAPI/2.0"
         ],
-        "x-ms-client-request-id": "8c1ee3c2-6c5b-67fd-823c-3832a80242b6",
+        "x-ms-client-request-id": "ab5a99a9-29dc-27e0-4d09-f09320dc62f7",
         "x-ms-file-attributes": "Directory",
-        "x-ms-file-change-time": "2021-01-21T20:36:06.4242928Z",
-        "x-ms-file-creation-time": "2021-01-21T20:36:06.4242928Z",
+        "x-ms-file-change-time": "2021-01-26T19:47:34.6458557Z",
+        "x-ms-file-creation-time": "2021-01-26T19:47:34.6458557Z",
         "x-ms-file-id": "13835128424026341376",
-        "x-ms-file-last-write-time": "2021-01-21T20:36:06.4242928Z",
+        "x-ms-file-last-write-time": "2021-01-26T19:47:34.6458557Z",
         "x-ms-file-parent-id": "0",
         "x-ms-file-permission-key": "17860367565182308406*11459378189709739967",
-        "x-ms-request-id": "0061d966-901a-0036-7835-f057b2000000",
+        "x-ms-request-id": "b835e403-201a-008a-7c1c-f48173000000",
         "x-ms-request-server-encrypted": "true",
         "x-ms-version": "2020-06-12"
       },
       "ResponseBody": []
     },
     {
-      "RequestUri": "https://seanmcccanary3.file.core.windows.net/test-share-e1ceb52d-aaca-79ef-18cf-1d0b976fd442?restype=share",
+      "RequestUri": "https://seanmcccanary3.file.core.windows.net/test-share-84c5feeb-2c25-19e5-f87f-62e2cb034988?restype=share",
       "RequestMethod": "DELETE",
       "RequestHeaders": {
         "Accept": "application/xml",
         "Authorization": "Sanitized",
-        "traceparent": "00-df39e7a7360c7040a4c2b83b0c689bfd-01af394dc2534e4b-00",
+        "traceparent": "00-2e2bae700da72c408ad32503ced9f6a6-f09f835733d5854b-00",
         "User-Agent": [
-          "azsdk-net-Storage.Files.Shares/12.7.0-alpha.20210121.1",
+          "azsdk-net-Storage.Files.Shares/12.7.0-alpha.20210126.1",
           "(.NET 5.0.2; Microsoft Windows 10.0.19042)"
         ],
-        "x-ms-client-request-id": "0215b167-1eaa-201f-2563-3bb96d33219e",
-        "x-ms-date": "Thu, 21 Jan 2021 20:36:06 GMT",
+        "x-ms-client-request-id": "9fff5d58-312d-a6f0-9f91-aab6207b5ccf",
+        "x-ms-date": "Tue, 26 Jan 2021 19:47:35 GMT",
         "x-ms-delete-snapshots": "include",
         "x-ms-return-client-request-id": "true",
         "x-ms-version": "2020-06-12"
@@ -104,25 +99,20 @@
       "StatusCode": 202,
       "ResponseHeaders": {
         "Content-Length": "0",
-        "Date": "Thu, 21 Jan 2021 20:36:05 GMT",
+        "Date": "Tue, 26 Jan 2021 19:47:34 GMT",
         "Server": [
           "Windows-Azure-File/1.0",
           "Microsoft-HTTPAPI/2.0"
         ],
-        "x-ms-client-request-id": "0215b167-1eaa-201f-2563-3bb96d33219e",
-<<<<<<< HEAD
-        "x-ms-request-id": "c9ef5f7d-f01a-0012-7236-f3e9eb000000",
+        "x-ms-client-request-id": "9fff5d58-312d-a6f0-9f91-aab6207b5ccf",
+        "x-ms-request-id": "b835e405-201a-008a-7d1c-f48173000000",
         "x-ms-version": "2020-06-12"
-=======
-        "x-ms-request-id": "0061d967-901a-0036-7935-f057b2000000",
-        "x-ms-version": "2020-04-08"
->>>>>>> ac24a13f
       },
       "ResponseBody": []
     }
   ],
   "Variables": {
-    "RandomSeed": "879803276",
+    "RandomSeed": "929694100",
     "Storage_TestConfigDefault": "ProductionTenant\nseanmcccanary3\nU2FuaXRpemVk\nhttps://seanmcccanary3.blob.core.windows.net\nhttps://seanmcccanary3.file.core.windows.net\nhttps://seanmcccanary3.queue.core.windows.net\nhttps://seanmcccanary3.table.core.windows.net\n\n\n\n\nhttps://seanmcccanary3-secondary.blob.core.windows.net\nhttps://seanmcccanary3-secondary.file.core.windows.net\nhttps://seanmcccanary3-secondary.queue.core.windows.net\nhttps://seanmcccanary3-secondary.table.core.windows.net\n\nSanitized\n\n\nCloud\nBlobEndpoint=https://seanmcccanary3.blob.core.windows.net/;QueueEndpoint=https://seanmcccanary3.queue.core.windows.net/;FileEndpoint=https://seanmcccanary3.file.core.windows.net/;BlobSecondaryEndpoint=https://seanmcccanary3-secondary.blob.core.windows.net/;QueueSecondaryEndpoint=https://seanmcccanary3-secondary.queue.core.windows.net/;FileSecondaryEndpoint=https://seanmcccanary3-secondary.file.core.windows.net/;AccountName=seanmcccanary3;AccountKey=Kg==;\nseanscope1"
   }
 }