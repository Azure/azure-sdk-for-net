{
  "Entries": [
    {
      "RequestUri": "http://seanstagetest.file.core.windows.net/test-share-ecae7a1f-48dd-0b3e-92f9-04572dd78aba?restype=share",
      "RequestMethod": "PUT",
      "RequestHeaders": {
        "Authorization": "Sanitized",
        "traceparent": "00-ec1b4a8b896c6342853a1d428a3aea13-0863bdea02bcf848-00",
        "User-Agent": [
<<<<<<< HEAD
          "azsdk-net-Storage.Files.Shares/12.0.0-dev.20191205.1+4f14c4315f17fbbc59c93c6819467b6f15d7008f",
=======
          "azsdk-net-Storage.Files.Shares/12.0.0-dev.20191211.1\u002B899431c003876eb9b26cefd8e8a37e7f27f82ced",
>>>>>>> 5e20a7a1
          "(.NET Core 4.6.28008.01; Microsoft Windows 10.0.18363 )"
        ],
        "x-ms-client-request-id": "c7d5a3ac-5a49-2b30-7dcf-6d3de9e54741",
        "x-ms-date": "Wed, 11 Dec 2019 20:37:08 GMT",
        "x-ms-return-client-request-id": "true",
        "x-ms-version": "2019-07-07"
      },
      "RequestBody": null,
      "StatusCode": 201,
      "ResponseHeaders": {
        "Content-Length": "0",
<<<<<<< HEAD
        "Date": "Fri, 06 Dec 2019 00:25:29 GMT",
        "ETag": "\"0x8D779E2CCDCA806\"",
        "Last-Modified": "Fri, 06 Dec 2019 00:25:30 GMT",
=======
        "Date": "Wed, 11 Dec 2019 20:37:08 GMT",
        "ETag": "\u00220x8D77E79E478C564\u0022",
        "Last-Modified": "Wed, 11 Dec 2019 20:37:08 GMT",
>>>>>>> 5e20a7a1
        "Server": [
          "Windows-Azure-File/1.0",
          "Microsoft-HTTPAPI/2.0"
        ],
        "x-ms-client-request-id": "c7d5a3ac-5a49-2b30-7dcf-6d3de9e54741",
        "x-ms-request-id": "ef3e385e-c01a-0019-5762-b01280000000",
        "x-ms-version": "2019-07-07"
      },
      "ResponseBody": []
    },
    {
      "RequestUri": "http://seanstagetest.file.core.windows.net/test-share-ecae7a1f-48dd-0b3e-92f9-04572dd78aba?restype=share",
      "RequestMethod": "DELETE",
      "RequestHeaders": {
        "Authorization": "Sanitized",
        "traceparent": "00-6388553ab97b2744bc33e1abcc3267a0-3e89a8f2e118cc44-00",
        "User-Agent": [
<<<<<<< HEAD
          "azsdk-net-Storage.Files.Shares/12.0.0-dev.20191205.1+4f14c4315f17fbbc59c93c6819467b6f15d7008f",
=======
          "azsdk-net-Storage.Files.Shares/12.0.0-dev.20191211.1\u002B899431c003876eb9b26cefd8e8a37e7f27f82ced",
>>>>>>> 5e20a7a1
          "(.NET Core 4.6.28008.01; Microsoft Windows 10.0.18363 )"
        ],
        "x-ms-client-request-id": "ab97240e-f31f-9663-1a01-7485a5a94811",
        "x-ms-date": "Wed, 11 Dec 2019 20:37:08 GMT",
        "x-ms-delete-snapshots": "include",
        "x-ms-return-client-request-id": "true",
        "x-ms-version": "2019-07-07"
      },
      "RequestBody": null,
      "StatusCode": 202,
      "ResponseHeaders": {
        "Content-Length": "0",
        "Date": "Wed, 11 Dec 2019 20:37:08 GMT",
        "Server": [
          "Windows-Azure-File/1.0",
          "Microsoft-HTTPAPI/2.0"
        ],
        "x-ms-client-request-id": "ab97240e-f31f-9663-1a01-7485a5a94811",
        "x-ms-request-id": "ef3e3860-c01a-0019-5862-b01280000000",
        "x-ms-version": "2019-07-07"
      },
      "ResponseBody": []
    }
  ],
  "Variables": {
<<<<<<< HEAD
    "RandomSeed": "1799776879",
    "Storage_TestConfigDefault": "ProductionTenant\nseanstagetest\nU2FuaXRpemVk\nhttp://seanstagetest.blob.core.windows.net\nhttp://seanstagetest.file.core.windows.net\nhttp://seanstagetest.queue.core.windows.net\nhttp://seanstagetest.table.core.windows.net\n\n\n\n\nhttp://seanstagetest-secondary.blob.core.windows.net\nhttp://seanstagetest-secondary.file.core.windows.net\nhttp://seanstagetest-secondary.queue.core.windows.net\nhttp://seanstagetest-secondary.table.core.windows.net\n\nSanitized\n\n\nCloud\nBlobEndpoint=http://seanstagetest.blob.core.windows.net/;QueueEndpoint=http://seanstagetest.queue.core.windows.net/;FileEndpoint=http://seanstagetest.file.core.windows.net/;BlobSecondaryEndpoint=http://seanstagetest-secondary.blob.core.windows.net/;QueueSecondaryEndpoint=http://seanstagetest-secondary.queue.core.windows.net/;FileSecondaryEndpoint=http://seanstagetest-secondary.file.core.windows.net/;AccountName=seanstagetest;AccountKey=Sanitized\nseanscope1"
=======
    "RandomSeed": "1524152214",
    "Storage_TestConfigDefault": "ProductionTenant\nseanstagetest\nU2FuaXRpemVk\nhttp://seanstagetest.blob.core.windows.net\nhttp://seanstagetest.file.core.windows.net\nhttp://seanstagetest.queue.core.windows.net\nhttp://seanstagetest.table.core.windows.net\n\n\n\n\nhttp://seanstagetest-secondary.blob.core.windows.net\nhttp://seanstagetest-secondary.file.core.windows.net\nhttp://seanstagetest-secondary.queue.core.windows.net\nhttp://seanstagetest-secondary.table.core.windows.net\n\nSanitized\n\n\nCloud\nBlobEndpoint=http://seanstagetest.blob.core.windows.net/;QueueEndpoint=http://seanstagetest.queue.core.windows.net/;FileEndpoint=http://seanstagetest.file.core.windows.net/;BlobSecondaryEndpoint=http://seanstagetest-secondary.blob.core.windows.net/;QueueSecondaryEndpoint=http://seanstagetest-secondary.queue.core.windows.net/;FileSecondaryEndpoint=http://seanstagetest-secondary.file.core.windows.net/;AccountName=seanstagetest;AccountKey=Sanitized"
>>>>>>> 5e20a7a1
  }
}<|MERGE_RESOLUTION|>--- conflicted
+++ resolved
@@ -1,21 +1,17 @@
 {
   "Entries": [
     {
-      "RequestUri": "http://seanstagetest.file.core.windows.net/test-share-ecae7a1f-48dd-0b3e-92f9-04572dd78aba?restype=share",
+      "RequestUri": "http://seanstagetest.file.core.windows.net/test-share-afbf2c9d-7c47-75cf-975f-0db119963ecf?restype=share",
       "RequestMethod": "PUT",
       "RequestHeaders": {
         "Authorization": "Sanitized",
-        "traceparent": "00-ec1b4a8b896c6342853a1d428a3aea13-0863bdea02bcf848-00",
+        "traceparent": "00-ddf9244a9ef2f941a4be77a135a75a14-9c3352f46532f840-00",
         "User-Agent": [
-<<<<<<< HEAD
-          "azsdk-net-Storage.Files.Shares/12.0.0-dev.20191205.1+4f14c4315f17fbbc59c93c6819467b6f15d7008f",
-=======
-          "azsdk-net-Storage.Files.Shares/12.0.0-dev.20191211.1\u002B899431c003876eb9b26cefd8e8a37e7f27f82ced",
->>>>>>> 5e20a7a1
+          "azsdk-net-Storage.Files.Shares/12.0.0-dev.20191211.1\u002B2accb37068f0a0c9382fa117525bb968c5397cf7",
           "(.NET Core 4.6.28008.01; Microsoft Windows 10.0.18363 )"
         ],
-        "x-ms-client-request-id": "c7d5a3ac-5a49-2b30-7dcf-6d3de9e54741",
-        "x-ms-date": "Wed, 11 Dec 2019 20:37:08 GMT",
+        "x-ms-client-request-id": "5bb21a4e-1fe0-903e-ef45-a4b624654799",
+        "x-ms-date": "Wed, 11 Dec 2019 23:04:52 GMT",
         "x-ms-return-client-request-id": "true",
         "x-ms-version": "2019-07-07"
       },
@@ -23,41 +19,31 @@
       "StatusCode": 201,
       "ResponseHeaders": {
         "Content-Length": "0",
-<<<<<<< HEAD
-        "Date": "Fri, 06 Dec 2019 00:25:29 GMT",
-        "ETag": "\"0x8D779E2CCDCA806\"",
-        "Last-Modified": "Fri, 06 Dec 2019 00:25:30 GMT",
-=======
-        "Date": "Wed, 11 Dec 2019 20:37:08 GMT",
-        "ETag": "\u00220x8D77E79E478C564\u0022",
-        "Last-Modified": "Wed, 11 Dec 2019 20:37:08 GMT",
->>>>>>> 5e20a7a1
+        "Date": "Wed, 11 Dec 2019 23:04:51 GMT",
+        "ETag": "\u00220x8D77E8E87D3D6B8\u0022",
+        "Last-Modified": "Wed, 11 Dec 2019 23:04:52 GMT",
         "Server": [
           "Windows-Azure-File/1.0",
           "Microsoft-HTTPAPI/2.0"
         ],
-        "x-ms-client-request-id": "c7d5a3ac-5a49-2b30-7dcf-6d3de9e54741",
-        "x-ms-request-id": "ef3e385e-c01a-0019-5762-b01280000000",
+        "x-ms-client-request-id": "5bb21a4e-1fe0-903e-ef45-a4b624654799",
+        "x-ms-request-id": "5f7a8a4c-601a-003f-7077-b05a98000000",
         "x-ms-version": "2019-07-07"
       },
       "ResponseBody": []
     },
     {
-      "RequestUri": "http://seanstagetest.file.core.windows.net/test-share-ecae7a1f-48dd-0b3e-92f9-04572dd78aba?restype=share",
+      "RequestUri": "http://seanstagetest.file.core.windows.net/test-share-afbf2c9d-7c47-75cf-975f-0db119963ecf?restype=share",
       "RequestMethod": "DELETE",
       "RequestHeaders": {
         "Authorization": "Sanitized",
-        "traceparent": "00-6388553ab97b2744bc33e1abcc3267a0-3e89a8f2e118cc44-00",
+        "traceparent": "00-c2c2249403194849a36e695e91e774f1-5b9770169bd4224c-00",
         "User-Agent": [
-<<<<<<< HEAD
-          "azsdk-net-Storage.Files.Shares/12.0.0-dev.20191205.1+4f14c4315f17fbbc59c93c6819467b6f15d7008f",
-=======
-          "azsdk-net-Storage.Files.Shares/12.0.0-dev.20191211.1\u002B899431c003876eb9b26cefd8e8a37e7f27f82ced",
->>>>>>> 5e20a7a1
+          "azsdk-net-Storage.Files.Shares/12.0.0-dev.20191211.1\u002B2accb37068f0a0c9382fa117525bb968c5397cf7",
           "(.NET Core 4.6.28008.01; Microsoft Windows 10.0.18363 )"
         ],
-        "x-ms-client-request-id": "ab97240e-f31f-9663-1a01-7485a5a94811",
-        "x-ms-date": "Wed, 11 Dec 2019 20:37:08 GMT",
+        "x-ms-client-request-id": "8d50143b-2b5f-e94e-1e7b-85459279c192",
+        "x-ms-date": "Wed, 11 Dec 2019 23:04:52 GMT",
         "x-ms-delete-snapshots": "include",
         "x-ms-return-client-request-id": "true",
         "x-ms-version": "2019-07-07"
@@ -66,25 +52,20 @@
       "StatusCode": 202,
       "ResponseHeaders": {
         "Content-Length": "0",
-        "Date": "Wed, 11 Dec 2019 20:37:08 GMT",
+        "Date": "Wed, 11 Dec 2019 23:04:51 GMT",
         "Server": [
           "Windows-Azure-File/1.0",
           "Microsoft-HTTPAPI/2.0"
         ],
-        "x-ms-client-request-id": "ab97240e-f31f-9663-1a01-7485a5a94811",
-        "x-ms-request-id": "ef3e3860-c01a-0019-5862-b01280000000",
+        "x-ms-client-request-id": "8d50143b-2b5f-e94e-1e7b-85459279c192",
+        "x-ms-request-id": "5f7a8a50-601a-003f-7377-b05a98000000",
         "x-ms-version": "2019-07-07"
       },
       "ResponseBody": []
     }
   ],
   "Variables": {
-<<<<<<< HEAD
-    "RandomSeed": "1799776879",
+    "RandomSeed": "2027510783",
     "Storage_TestConfigDefault": "ProductionTenant\nseanstagetest\nU2FuaXRpemVk\nhttp://seanstagetest.blob.core.windows.net\nhttp://seanstagetest.file.core.windows.net\nhttp://seanstagetest.queue.core.windows.net\nhttp://seanstagetest.table.core.windows.net\n\n\n\n\nhttp://seanstagetest-secondary.blob.core.windows.net\nhttp://seanstagetest-secondary.file.core.windows.net\nhttp://seanstagetest-secondary.queue.core.windows.net\nhttp://seanstagetest-secondary.table.core.windows.net\n\nSanitized\n\n\nCloud\nBlobEndpoint=http://seanstagetest.blob.core.windows.net/;QueueEndpoint=http://seanstagetest.queue.core.windows.net/;FileEndpoint=http://seanstagetest.file.core.windows.net/;BlobSecondaryEndpoint=http://seanstagetest-secondary.blob.core.windows.net/;QueueSecondaryEndpoint=http://seanstagetest-secondary.queue.core.windows.net/;FileSecondaryEndpoint=http://seanstagetest-secondary.file.core.windows.net/;AccountName=seanstagetest;AccountKey=Sanitized\nseanscope1"
-=======
-    "RandomSeed": "1524152214",
-    "Storage_TestConfigDefault": "ProductionTenant\nseanstagetest\nU2FuaXRpemVk\nhttp://seanstagetest.blob.core.windows.net\nhttp://seanstagetest.file.core.windows.net\nhttp://seanstagetest.queue.core.windows.net\nhttp://seanstagetest.table.core.windows.net\n\n\n\n\nhttp://seanstagetest-secondary.blob.core.windows.net\nhttp://seanstagetest-secondary.file.core.windows.net\nhttp://seanstagetest-secondary.queue.core.windows.net\nhttp://seanstagetest-secondary.table.core.windows.net\n\nSanitized\n\n\nCloud\nBlobEndpoint=http://seanstagetest.blob.core.windows.net/;QueueEndpoint=http://seanstagetest.queue.core.windows.net/;FileEndpoint=http://seanstagetest.file.core.windows.net/;BlobSecondaryEndpoint=http://seanstagetest-secondary.blob.core.windows.net/;QueueSecondaryEndpoint=http://seanstagetest-secondary.queue.core.windows.net/;FileSecondaryEndpoint=http://seanstagetest-secondary.file.core.windows.net/;AccountName=seanstagetest;AccountKey=Sanitized"
->>>>>>> 5e20a7a1
   }
 }