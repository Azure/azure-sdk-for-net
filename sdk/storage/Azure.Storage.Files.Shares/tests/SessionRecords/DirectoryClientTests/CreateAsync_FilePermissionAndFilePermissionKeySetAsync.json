--- conflicted
+++ resolved
@@ -14,11 +14,7 @@
         "x-ms-client-request-id": "285adfb1-5258-4cbd-7b7a-9f4c97e3fb48",
         "x-ms-date": "Tue, 26 Jan 2021 19:27:18 GMT",
         "x-ms-return-client-request-id": "true",
-<<<<<<< HEAD
-        "x-ms-version": "2020-12-06"
-=======
         "x-ms-version": "2021-02-12"
->>>>>>> 7e782c87
       },
       "RequestBody": null,
       "StatusCode": 201,
@@ -33,11 +29,7 @@
         ],
         "x-ms-client-request-id": "285adfb1-5258-4cbd-7b7a-9f4c97e3fb48",
         "x-ms-request-id": "511fc0b7-e01a-0013-0519-f4fece000000",
-<<<<<<< HEAD
-        "x-ms-version": "2020-12-06"
-=======
         "x-ms-version": "2021-02-12"
->>>>>>> 7e782c87
       },
       "ResponseBody": []
     },
@@ -56,11 +48,7 @@
         "x-ms-date": "Tue, 26 Jan 2021 19:27:18 GMT",
         "x-ms-delete-snapshots": "include",
         "x-ms-return-client-request-id": "true",
-<<<<<<< HEAD
-        "x-ms-version": "2020-12-06"
-=======
         "x-ms-version": "2021-02-12"
->>>>>>> 7e782c87
       },
       "RequestBody": null,
       "StatusCode": 202,
@@ -73,11 +61,7 @@
         ],
         "x-ms-client-request-id": "b9367921-947b-73f0-eb95-57cb90c999e7",
         "x-ms-request-id": "511fc0ba-e01a-0013-0619-f4fece000000",
-<<<<<<< HEAD
-        "x-ms-version": "2020-12-06"
-=======
         "x-ms-version": "2021-02-12"
->>>>>>> 7e782c87
       },
       "ResponseBody": []
     }
