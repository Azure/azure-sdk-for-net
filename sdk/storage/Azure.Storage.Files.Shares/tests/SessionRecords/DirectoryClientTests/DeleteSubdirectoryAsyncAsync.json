{
  "Entries": [
    {
      "RequestUri": "http://seanstagetest.file.core.windows.net/test-share-cdbbfc10-1d5c-0c43-f70a-d0de17618896?restype=share",
      "RequestMethod": "PUT",
      "RequestHeaders": {
        "Authorization": "Sanitized",
        "traceparent": "00-f04777f0e0fdeb4faf56ebbda6c392bf-a19255cad7fad145-00",
        "User-Agent": [
<<<<<<< HEAD
          "azsdk-net-Storage.Files.Shares/12.0.0-dev.20191205.1+4f14c4315f17fbbc59c93c6819467b6f15d7008f",
=======
          "azsdk-net-Storage.Files.Shares/12.0.0-dev.20191211.1\u002B899431c003876eb9b26cefd8e8a37e7f27f82ced",
>>>>>>> 5e20a7a1
          "(.NET Core 4.6.28008.01; Microsoft Windows 10.0.18363 )"
        ],
        "x-ms-client-request-id": "eeab909b-2d8c-16ea-8466-d8cdf3b08ec7",
        "x-ms-date": "Wed, 11 Dec 2019 20:37:11 GMT",
        "x-ms-return-client-request-id": "true",
        "x-ms-version": "2019-07-07"
      },
      "RequestBody": null,
      "StatusCode": 201,
      "ResponseHeaders": {
        "Content-Length": "0",
<<<<<<< HEAD
        "Date": "Fri, 06 Dec 2019 00:25:32 GMT",
        "ETag": "\"0x8D779E2CEA1B097\"",
        "Last-Modified": "Fri, 06 Dec 2019 00:25:33 GMT",
=======
        "Date": "Wed, 11 Dec 2019 20:37:11 GMT",
        "ETag": "\u00220x8D77E79E64F82AA\u0022",
        "Last-Modified": "Wed, 11 Dec 2019 20:37:11 GMT",
>>>>>>> 5e20a7a1
        "Server": [
          "Windows-Azure-File/1.0",
          "Microsoft-HTTPAPI/2.0"
        ],
        "x-ms-client-request-id": "eeab909b-2d8c-16ea-8466-d8cdf3b08ec7",
        "x-ms-request-id": "ef3e3898-c01a-0019-7e62-b01280000000",
        "x-ms-version": "2019-07-07"
      },
      "ResponseBody": []
    },
    {
      "RequestUri": "http://seanstagetest.file.core.windows.net/test-share-cdbbfc10-1d5c-0c43-f70a-d0de17618896/test-directory-ff19b194-8df6-3547-3367-52e6c4ba460c?restype=directory",
      "RequestMethod": "PUT",
      "RequestHeaders": {
        "Authorization": "Sanitized",
        "traceparent": "00-efbf12ab020f564bb08fbb9a38105845-c4d8d5f45c1aa34a-00",
        "User-Agent": [
<<<<<<< HEAD
          "azsdk-net-Storage.Files.Shares/12.0.0-dev.20191205.1+4f14c4315f17fbbc59c93c6819467b6f15d7008f",
=======
          "azsdk-net-Storage.Files.Shares/12.0.0-dev.20191211.1\u002B899431c003876eb9b26cefd8e8a37e7f27f82ced",
>>>>>>> 5e20a7a1
          "(.NET Core 4.6.28008.01; Microsoft Windows 10.0.18363 )"
        ],
        "x-ms-client-request-id": "15f391e6-24d0-0dd2-4976-ba24db0451c9",
        "x-ms-date": "Wed, 11 Dec 2019 20:37:11 GMT",
        "x-ms-file-attributes": "None",
        "x-ms-file-creation-time": "Now",
        "x-ms-file-last-write-time": "Now",
        "x-ms-file-permission": "Inherit",
        "x-ms-return-client-request-id": "true",
        "x-ms-version": "2019-07-07"
      },
      "RequestBody": null,
      "StatusCode": 201,
      "ResponseHeaders": {
        "Content-Length": "0",
<<<<<<< HEAD
        "Date": "Fri, 06 Dec 2019 00:25:32 GMT",
        "ETag": "\"0x8D779E2CEAF1C2A\"",
        "Last-Modified": "Fri, 06 Dec 2019 00:25:33 GMT",
=======
        "Date": "Wed, 11 Dec 2019 20:37:11 GMT",
        "ETag": "\u00220x8D77E79E65DB0D9\u0022",
        "Last-Modified": "Wed, 11 Dec 2019 20:37:11 GMT",
>>>>>>> 5e20a7a1
        "Server": [
          "Windows-Azure-File/1.0",
          "Microsoft-HTTPAPI/2.0"
        ],
        "x-ms-client-request-id": "15f391e6-24d0-0dd2-4976-ba24db0451c9",
        "x-ms-file-attributes": "Directory",
        "x-ms-file-change-time": "2019-12-11T20:37:11.7256921Z",
        "x-ms-file-creation-time": "2019-12-11T20:37:11.7256921Z",
        "x-ms-file-id": "13835128424026341376",
        "x-ms-file-last-write-time": "2019-12-11T20:37:11.7256921Z",
        "x-ms-file-parent-id": "0",
        "x-ms-file-permission-key": "7855875120676328179*422928105932735866",
        "x-ms-request-id": "ef3e389a-c01a-0019-7f62-b01280000000",
        "x-ms-request-server-encrypted": "true",
        "x-ms-version": "2019-07-07"
      },
      "ResponseBody": []
    },
    {
      "RequestUri": "http://seanstagetest.file.core.windows.net/test-share-cdbbfc10-1d5c-0c43-f70a-d0de17618896/test-directory-ff19b194-8df6-3547-3367-52e6c4ba460c/test-directory-ebe7cb20-086c-fb11-a7c1-89fe4b123237?restype=directory",
      "RequestMethod": "PUT",
      "RequestHeaders": {
        "Authorization": "Sanitized",
        "traceparent": "00-efef259e4867ef40aefc38e11543a047-b5d3e357a7dd1e44-00",
        "User-Agent": [
<<<<<<< HEAD
          "azsdk-net-Storage.Files.Shares/12.0.0-dev.20191205.1+4f14c4315f17fbbc59c93c6819467b6f15d7008f",
=======
          "azsdk-net-Storage.Files.Shares/12.0.0-dev.20191211.1\u002B899431c003876eb9b26cefd8e8a37e7f27f82ced",
>>>>>>> 5e20a7a1
          "(.NET Core 4.6.28008.01; Microsoft Windows 10.0.18363 )"
        ],
        "x-ms-client-request-id": "371478a6-7513-de5f-7ff7-6e0f9bd3c137",
        "x-ms-date": "Wed, 11 Dec 2019 20:37:11 GMT",
        "x-ms-file-attributes": "None",
        "x-ms-file-creation-time": "Now",
        "x-ms-file-last-write-time": "Now",
        "x-ms-file-permission": "Inherit",
        "x-ms-return-client-request-id": "true",
        "x-ms-version": "2019-07-07"
      },
      "RequestBody": null,
      "StatusCode": 201,
      "ResponseHeaders": {
        "Content-Length": "0",
<<<<<<< HEAD
        "Date": "Fri, 06 Dec 2019 00:25:32 GMT",
        "ETag": "\"0x8D779E2CEBB52F0\"",
        "Last-Modified": "Fri, 06 Dec 2019 00:25:33 GMT",
=======
        "Date": "Wed, 11 Dec 2019 20:37:11 GMT",
        "ETag": "\u00220x8D77E79E66A5866\u0022",
        "Last-Modified": "Wed, 11 Dec 2019 20:37:11 GMT",
>>>>>>> 5e20a7a1
        "Server": [
          "Windows-Azure-File/1.0",
          "Microsoft-HTTPAPI/2.0"
        ],
        "x-ms-client-request-id": "371478a6-7513-de5f-7ff7-6e0f9bd3c137",
        "x-ms-file-attributes": "Directory",
<<<<<<< HEAD
        "x-ms-file-change-time": "2019-12-06T00:25:33.416728Z",
        "x-ms-file-creation-time": "2019-12-06T00:25:33.416728Z",
        "x-ms-file-id": "11529285414812647424",
        "x-ms-file-last-write-time": "2019-12-06T00:25:33.416728Z",
=======
        "x-ms-file-change-time": "2019-12-11T20:37:11.8086246Z",
        "x-ms-file-creation-time": "2019-12-11T20:37:11.8086246Z",
        "x-ms-file-id": "11529285414812647424",
        "x-ms-file-last-write-time": "2019-12-11T20:37:11.8086246Z",
>>>>>>> 5e20a7a1
        "x-ms-file-parent-id": "13835128424026341376",
        "x-ms-file-permission-key": "7855875120676328179*422928105932735866",
        "x-ms-request-id": "ef3e389b-c01a-0019-8062-b01280000000",
        "x-ms-request-server-encrypted": "true",
        "x-ms-version": "2019-07-07"
      },
      "ResponseBody": []
    },
    {
      "RequestUri": "http://seanstagetest.file.core.windows.net/test-share-cdbbfc10-1d5c-0c43-f70a-d0de17618896/test-directory-ff19b194-8df6-3547-3367-52e6c4ba460c/test-directory-ebe7cb20-086c-fb11-a7c1-89fe4b123237?restype=directory",
      "RequestMethod": "DELETE",
      "RequestHeaders": {
        "Authorization": "Sanitized",
        "traceparent": "00-f3d282dffe4ae94891a01986c70bc32f-0486130e618d484e-00",
        "User-Agent": [
<<<<<<< HEAD
          "azsdk-net-Storage.Files.Shares/12.0.0-dev.20191205.1+4f14c4315f17fbbc59c93c6819467b6f15d7008f",
=======
          "azsdk-net-Storage.Files.Shares/12.0.0-dev.20191211.1\u002B899431c003876eb9b26cefd8e8a37e7f27f82ced",
>>>>>>> 5e20a7a1
          "(.NET Core 4.6.28008.01; Microsoft Windows 10.0.18363 )"
        ],
        "x-ms-client-request-id": "d3571745-fafe-9224-2720-b4cfc32c2561",
        "x-ms-date": "Wed, 11 Dec 2019 20:37:11 GMT",
        "x-ms-return-client-request-id": "true",
        "x-ms-version": "2019-07-07"
      },
      "RequestBody": null,
      "StatusCode": 202,
      "ResponseHeaders": {
        "Content-Length": "0",
        "Date": "Wed, 11 Dec 2019 20:37:11 GMT",
        "Server": [
          "Windows-Azure-File/1.0",
          "Microsoft-HTTPAPI/2.0"
        ],
        "x-ms-client-request-id": "d3571745-fafe-9224-2720-b4cfc32c2561",
        "x-ms-request-id": "ef3e389c-c01a-0019-0162-b01280000000",
        "x-ms-version": "2019-07-07"
      },
      "ResponseBody": []
    },
    {
      "RequestUri": "http://seanstagetest.file.core.windows.net/test-share-cdbbfc10-1d5c-0c43-f70a-d0de17618896/test-directory-ff19b194-8df6-3547-3367-52e6c4ba460c/test-directory-ebe7cb20-086c-fb11-a7c1-89fe4b123237?restype=directory",
      "RequestMethod": "GET",
      "RequestHeaders": {
        "Authorization": "Sanitized",
        "User-Agent": [
<<<<<<< HEAD
          "azsdk-net-Storage.Files.Shares/12.0.0-dev.20191205.1+4f14c4315f17fbbc59c93c6819467b6f15d7008f",
=======
          "azsdk-net-Storage.Files.Shares/12.0.0-dev.20191211.1\u002B899431c003876eb9b26cefd8e8a37e7f27f82ced",
>>>>>>> 5e20a7a1
          "(.NET Core 4.6.28008.01; Microsoft Windows 10.0.18363 )"
        ],
        "x-ms-client-request-id": "83caacdb-ee7b-4938-5f8a-2ee468312b64",
        "x-ms-date": "Wed, 11 Dec 2019 20:37:11 GMT",
        "x-ms-return-client-request-id": "true",
        "x-ms-version": "2019-07-07"
      },
      "RequestBody": null,
      "StatusCode": 404,
      "ResponseHeaders": {
        "Access-Control-Allow-Origin": "*",
        "Content-Length": "223",
        "Content-Type": "application/xml",
        "Date": "Wed, 11 Dec 2019 20:37:11 GMT",
        "Server": [
          "Windows-Azure-File/1.0",
          "Microsoft-HTTPAPI/2.0"
        ],
        "x-ms-client-request-id": "83caacdb-ee7b-4938-5f8a-2ee468312b64",
        "x-ms-error-code": "ResourceNotFound",
        "x-ms-request-id": "ef3e389d-c01a-0019-0262-b01280000000",
        "x-ms-version": "2019-07-07"
      },
      "ResponseBody": [
<<<<<<< HEAD
        "﻿<?xml version=\"1.0\" encoding=\"utf-8\"?><Error><Code>ResourceNotFound</Code><Message>The specified resource does not exist.\n",
        "RequestId:a2d0f557-501a-0034-1fcb-aba1f3000000\n",
        "Time:2019-12-06T00:25:33.5787336Z</Message></Error>"
=======
        "\uFEFF\u003C?xml version=\u00221.0\u0022 encoding=\u0022utf-8\u0022?\u003E\u003CError\u003E\u003CCode\u003EResourceNotFound\u003C/Code\u003E\u003CMessage\u003EThe specified resource does not exist.\n",
        "RequestId:ef3e389d-c01a-0019-0262-b01280000000\n",
        "Time:2019-12-11T20:37:11.9777030Z\u003C/Message\u003E\u003C/Error\u003E"
>>>>>>> 5e20a7a1
      ]
    },
    {
      "RequestUri": "http://seanstagetest.file.core.windows.net/test-share-cdbbfc10-1d5c-0c43-f70a-d0de17618896?restype=share",
      "RequestMethod": "DELETE",
      "RequestHeaders": {
        "Authorization": "Sanitized",
        "traceparent": "00-473f5f927d78834fa15bf19d8afbf42a-e8b68296b753fa47-00",
        "User-Agent": [
<<<<<<< HEAD
          "azsdk-net-Storage.Files.Shares/12.0.0-dev.20191205.1+4f14c4315f17fbbc59c93c6819467b6f15d7008f",
=======
          "azsdk-net-Storage.Files.Shares/12.0.0-dev.20191211.1\u002B899431c003876eb9b26cefd8e8a37e7f27f82ced",
>>>>>>> 5e20a7a1
          "(.NET Core 4.6.28008.01; Microsoft Windows 10.0.18363 )"
        ],
        "x-ms-client-request-id": "16f4070e-a261-85e6-ccb1-fc3df8872044",
        "x-ms-date": "Wed, 11 Dec 2019 20:37:12 GMT",
        "x-ms-delete-snapshots": "include",
        "x-ms-return-client-request-id": "true",
        "x-ms-version": "2019-07-07"
      },
      "RequestBody": null,
      "StatusCode": 202,
      "ResponseHeaders": {
        "Content-Length": "0",
        "Date": "Wed, 11 Dec 2019 20:37:11 GMT",
        "Server": [
          "Windows-Azure-File/1.0",
          "Microsoft-HTTPAPI/2.0"
        ],
        "x-ms-client-request-id": "16f4070e-a261-85e6-ccb1-fc3df8872044",
        "x-ms-request-id": "ef3e389e-c01a-0019-0362-b01280000000",
        "x-ms-version": "2019-07-07"
      },
      "ResponseBody": []
    }
  ],
  "Variables": {
<<<<<<< HEAD
    "RandomSeed": "618170793",
    "Storage_TestConfigDefault": "ProductionTenant\nseanstagetest\nU2FuaXRpemVk\nhttp://seanstagetest.blob.core.windows.net\nhttp://seanstagetest.file.core.windows.net\nhttp://seanstagetest.queue.core.windows.net\nhttp://seanstagetest.table.core.windows.net\n\n\n\n\nhttp://seanstagetest-secondary.blob.core.windows.net\nhttp://seanstagetest-secondary.file.core.windows.net\nhttp://seanstagetest-secondary.queue.core.windows.net\nhttp://seanstagetest-secondary.table.core.windows.net\n\nSanitized\n\n\nCloud\nBlobEndpoint=http://seanstagetest.blob.core.windows.net/;QueueEndpoint=http://seanstagetest.queue.core.windows.net/;FileEndpoint=http://seanstagetest.file.core.windows.net/;BlobSecondaryEndpoint=http://seanstagetest-secondary.blob.core.windows.net/;QueueSecondaryEndpoint=http://seanstagetest-secondary.queue.core.windows.net/;FileSecondaryEndpoint=http://seanstagetest-secondary.file.core.windows.net/;AccountName=seanstagetest;AccountKey=Sanitized\nseanscope1"
=======
    "RandomSeed": "1950561221",
    "Storage_TestConfigDefault": "ProductionTenant\nseanstagetest\nU2FuaXRpemVk\nhttp://seanstagetest.blob.core.windows.net\nhttp://seanstagetest.file.core.windows.net\nhttp://seanstagetest.queue.core.windows.net\nhttp://seanstagetest.table.core.windows.net\n\n\n\n\nhttp://seanstagetest-secondary.blob.core.windows.net\nhttp://seanstagetest-secondary.file.core.windows.net\nhttp://seanstagetest-secondary.queue.core.windows.net\nhttp://seanstagetest-secondary.table.core.windows.net\n\nSanitized\n\n\nCloud\nBlobEndpoint=http://seanstagetest.blob.core.windows.net/;QueueEndpoint=http://seanstagetest.queue.core.windows.net/;FileEndpoint=http://seanstagetest.file.core.windows.net/;BlobSecondaryEndpoint=http://seanstagetest-secondary.blob.core.windows.net/;QueueSecondaryEndpoint=http://seanstagetest-secondary.queue.core.windows.net/;FileSecondaryEndpoint=http://seanstagetest-secondary.file.core.windows.net/;AccountName=seanstagetest;AccountKey=Sanitized"
>>>>>>> 5e20a7a1
  }
}<|MERGE_RESOLUTION|>--- conflicted
+++ resolved
@@ -1,21 +1,17 @@
 {
   "Entries": [
     {
-      "RequestUri": "http://seanstagetest.file.core.windows.net/test-share-cdbbfc10-1d5c-0c43-f70a-d0de17618896?restype=share",
+      "RequestUri": "http://seanstagetest.file.core.windows.net/test-share-24f16306-f434-6eb2-34ca-66bc8b83cee0?restype=share",
       "RequestMethod": "PUT",
       "RequestHeaders": {
         "Authorization": "Sanitized",
-        "traceparent": "00-f04777f0e0fdeb4faf56ebbda6c392bf-a19255cad7fad145-00",
-        "User-Agent": [
-<<<<<<< HEAD
-          "azsdk-net-Storage.Files.Shares/12.0.0-dev.20191205.1+4f14c4315f17fbbc59c93c6819467b6f15d7008f",
-=======
-          "azsdk-net-Storage.Files.Shares/12.0.0-dev.20191211.1\u002B899431c003876eb9b26cefd8e8a37e7f27f82ced",
->>>>>>> 5e20a7a1
-          "(.NET Core 4.6.28008.01; Microsoft Windows 10.0.18363 )"
-        ],
-        "x-ms-client-request-id": "eeab909b-2d8c-16ea-8466-d8cdf3b08ec7",
-        "x-ms-date": "Wed, 11 Dec 2019 20:37:11 GMT",
+        "traceparent": "00-e97b4561a82eea419bdafc945aed5499-338aa0e7189d784c-00",
+        "User-Agent": [
+          "azsdk-net-Storage.Files.Shares/12.0.0-dev.20191211.1\u002B2accb37068f0a0c9382fa117525bb968c5397cf7",
+          "(.NET Core 4.6.28008.01; Microsoft Windows 10.0.18363 )"
+        ],
+        "x-ms-client-request-id": "42e9b452-94da-a2d9-282f-00ef5cbdb98c",
+        "x-ms-date": "Wed, 11 Dec 2019 23:04:55 GMT",
         "x-ms-return-client-request-id": "true",
         "x-ms-version": "2019-07-07"
       },
@@ -23,41 +19,31 @@
       "StatusCode": 201,
       "ResponseHeaders": {
         "Content-Length": "0",
-<<<<<<< HEAD
-        "Date": "Fri, 06 Dec 2019 00:25:32 GMT",
-        "ETag": "\"0x8D779E2CEA1B097\"",
-        "Last-Modified": "Fri, 06 Dec 2019 00:25:33 GMT",
-=======
-        "Date": "Wed, 11 Dec 2019 20:37:11 GMT",
-        "ETag": "\u00220x8D77E79E64F82AA\u0022",
-        "Last-Modified": "Wed, 11 Dec 2019 20:37:11 GMT",
->>>>>>> 5e20a7a1
-        "Server": [
-          "Windows-Azure-File/1.0",
-          "Microsoft-HTTPAPI/2.0"
-        ],
-        "x-ms-client-request-id": "eeab909b-2d8c-16ea-8466-d8cdf3b08ec7",
-        "x-ms-request-id": "ef3e3898-c01a-0019-7e62-b01280000000",
-        "x-ms-version": "2019-07-07"
-      },
-      "ResponseBody": []
-    },
-    {
-      "RequestUri": "http://seanstagetest.file.core.windows.net/test-share-cdbbfc10-1d5c-0c43-f70a-d0de17618896/test-directory-ff19b194-8df6-3547-3367-52e6c4ba460c?restype=directory",
+        "Date": "Wed, 11 Dec 2019 23:04:54 GMT",
+        "ETag": "\u00220x8D77E8E89A95107\u0022",
+        "Last-Modified": "Wed, 11 Dec 2019 23:04:55 GMT",
+        "Server": [
+          "Windows-Azure-File/1.0",
+          "Microsoft-HTTPAPI/2.0"
+        ],
+        "x-ms-client-request-id": "42e9b452-94da-a2d9-282f-00ef5cbdb98c",
+        "x-ms-request-id": "5f7a8ad6-601a-003f-7077-b05a98000000",
+        "x-ms-version": "2019-07-07"
+      },
+      "ResponseBody": []
+    },
+    {
+      "RequestUri": "http://seanstagetest.file.core.windows.net/test-share-24f16306-f434-6eb2-34ca-66bc8b83cee0/test-directory-d1d30b4e-1aca-288a-ef78-3519bdc59012?restype=directory",
       "RequestMethod": "PUT",
       "RequestHeaders": {
         "Authorization": "Sanitized",
-        "traceparent": "00-efbf12ab020f564bb08fbb9a38105845-c4d8d5f45c1aa34a-00",
-        "User-Agent": [
-<<<<<<< HEAD
-          "azsdk-net-Storage.Files.Shares/12.0.0-dev.20191205.1+4f14c4315f17fbbc59c93c6819467b6f15d7008f",
-=======
-          "azsdk-net-Storage.Files.Shares/12.0.0-dev.20191211.1\u002B899431c003876eb9b26cefd8e8a37e7f27f82ced",
->>>>>>> 5e20a7a1
-          "(.NET Core 4.6.28008.01; Microsoft Windows 10.0.18363 )"
-        ],
-        "x-ms-client-request-id": "15f391e6-24d0-0dd2-4976-ba24db0451c9",
-        "x-ms-date": "Wed, 11 Dec 2019 20:37:11 GMT",
+        "traceparent": "00-b793a56474ffd243a401b640655b1e22-0b84c0abe591f441-00",
+        "User-Agent": [
+          "azsdk-net-Storage.Files.Shares/12.0.0-dev.20191211.1\u002B2accb37068f0a0c9382fa117525bb968c5397cf7",
+          "(.NET Core 4.6.28008.01; Microsoft Windows 10.0.18363 )"
+        ],
+        "x-ms-client-request-id": "d29eaa60-d04e-38b3-29c1-53615ebfe462",
+        "x-ms-date": "Wed, 11 Dec 2019 23:04:55 GMT",
         "x-ms-file-attributes": "None",
         "x-ms-file-creation-time": "Now",
         "x-ms-file-last-write-time": "Now",
@@ -69,49 +55,39 @@
       "StatusCode": 201,
       "ResponseHeaders": {
         "Content-Length": "0",
-<<<<<<< HEAD
-        "Date": "Fri, 06 Dec 2019 00:25:32 GMT",
-        "ETag": "\"0x8D779E2CEAF1C2A\"",
-        "Last-Modified": "Fri, 06 Dec 2019 00:25:33 GMT",
-=======
-        "Date": "Wed, 11 Dec 2019 20:37:11 GMT",
-        "ETag": "\u00220x8D77E79E65DB0D9\u0022",
-        "Last-Modified": "Wed, 11 Dec 2019 20:37:11 GMT",
->>>>>>> 5e20a7a1
-        "Server": [
-          "Windows-Azure-File/1.0",
-          "Microsoft-HTTPAPI/2.0"
-        ],
-        "x-ms-client-request-id": "15f391e6-24d0-0dd2-4976-ba24db0451c9",
+        "Date": "Wed, 11 Dec 2019 23:04:55 GMT",
+        "ETag": "\u00220x8D77E8E89B87D68\u0022",
+        "Last-Modified": "Wed, 11 Dec 2019 23:04:55 GMT",
+        "Server": [
+          "Windows-Azure-File/1.0",
+          "Microsoft-HTTPAPI/2.0"
+        ],
+        "x-ms-client-request-id": "d29eaa60-d04e-38b3-29c1-53615ebfe462",
         "x-ms-file-attributes": "Directory",
-        "x-ms-file-change-time": "2019-12-11T20:37:11.7256921Z",
-        "x-ms-file-creation-time": "2019-12-11T20:37:11.7256921Z",
+        "x-ms-file-change-time": "2019-12-11T23:04:55.7239656Z",
+        "x-ms-file-creation-time": "2019-12-11T23:04:55.7239656Z",
         "x-ms-file-id": "13835128424026341376",
-        "x-ms-file-last-write-time": "2019-12-11T20:37:11.7256921Z",
+        "x-ms-file-last-write-time": "2019-12-11T23:04:55.7239656Z",
         "x-ms-file-parent-id": "0",
         "x-ms-file-permission-key": "7855875120676328179*422928105932735866",
-        "x-ms-request-id": "ef3e389a-c01a-0019-7f62-b01280000000",
+        "x-ms-request-id": "5f7a8adb-601a-003f-7477-b05a98000000",
         "x-ms-request-server-encrypted": "true",
         "x-ms-version": "2019-07-07"
       },
       "ResponseBody": []
     },
     {
-      "RequestUri": "http://seanstagetest.file.core.windows.net/test-share-cdbbfc10-1d5c-0c43-f70a-d0de17618896/test-directory-ff19b194-8df6-3547-3367-52e6c4ba460c/test-directory-ebe7cb20-086c-fb11-a7c1-89fe4b123237?restype=directory",
+      "RequestUri": "http://seanstagetest.file.core.windows.net/test-share-24f16306-f434-6eb2-34ca-66bc8b83cee0/test-directory-d1d30b4e-1aca-288a-ef78-3519bdc59012/test-directory-74c7ee9f-e253-c2f2-05af-b05556824b6a?restype=directory",
       "RequestMethod": "PUT",
       "RequestHeaders": {
         "Authorization": "Sanitized",
-        "traceparent": "00-efef259e4867ef40aefc38e11543a047-b5d3e357a7dd1e44-00",
-        "User-Agent": [
-<<<<<<< HEAD
-          "azsdk-net-Storage.Files.Shares/12.0.0-dev.20191205.1+4f14c4315f17fbbc59c93c6819467b6f15d7008f",
-=======
-          "azsdk-net-Storage.Files.Shares/12.0.0-dev.20191211.1\u002B899431c003876eb9b26cefd8e8a37e7f27f82ced",
->>>>>>> 5e20a7a1
-          "(.NET Core 4.6.28008.01; Microsoft Windows 10.0.18363 )"
-        ],
-        "x-ms-client-request-id": "371478a6-7513-de5f-7ff7-6e0f9bd3c137",
-        "x-ms-date": "Wed, 11 Dec 2019 20:37:11 GMT",
+        "traceparent": "00-b4d000b3776d5c4ca4c3b2ab51111ffc-fbffa0a6b579e44d-00",
+        "User-Agent": [
+          "azsdk-net-Storage.Files.Shares/12.0.0-dev.20191211.1\u002B2accb37068f0a0c9382fa117525bb968c5397cf7",
+          "(.NET Core 4.6.28008.01; Microsoft Windows 10.0.18363 )"
+        ],
+        "x-ms-client-request-id": "ef696190-a6bd-7ddd-b8db-cd9f205ee1a7",
+        "x-ms-date": "Wed, 11 Dec 2019 23:04:55 GMT",
         "x-ms-file-attributes": "None",
         "x-ms-file-creation-time": "Now",
         "x-ms-file-last-write-time": "Now",
@@ -123,56 +99,39 @@
       "StatusCode": 201,
       "ResponseHeaders": {
         "Content-Length": "0",
-<<<<<<< HEAD
-        "Date": "Fri, 06 Dec 2019 00:25:32 GMT",
-        "ETag": "\"0x8D779E2CEBB52F0\"",
-        "Last-Modified": "Fri, 06 Dec 2019 00:25:33 GMT",
-=======
-        "Date": "Wed, 11 Dec 2019 20:37:11 GMT",
-        "ETag": "\u00220x8D77E79E66A5866\u0022",
-        "Last-Modified": "Wed, 11 Dec 2019 20:37:11 GMT",
->>>>>>> 5e20a7a1
-        "Server": [
-          "Windows-Azure-File/1.0",
-          "Microsoft-HTTPAPI/2.0"
-        ],
-        "x-ms-client-request-id": "371478a6-7513-de5f-7ff7-6e0f9bd3c137",
+        "Date": "Wed, 11 Dec 2019 23:04:55 GMT",
+        "ETag": "\u00220x8D77E8E89C63B20\u0022",
+        "Last-Modified": "Wed, 11 Dec 2019 23:04:55 GMT",
+        "Server": [
+          "Windows-Azure-File/1.0",
+          "Microsoft-HTTPAPI/2.0"
+        ],
+        "x-ms-client-request-id": "ef696190-a6bd-7ddd-b8db-cd9f205ee1a7",
         "x-ms-file-attributes": "Directory",
-<<<<<<< HEAD
-        "x-ms-file-change-time": "2019-12-06T00:25:33.416728Z",
-        "x-ms-file-creation-time": "2019-12-06T00:25:33.416728Z",
+        "x-ms-file-change-time": "2019-12-11T23:04:55.8140192Z",
+        "x-ms-file-creation-time": "2019-12-11T23:04:55.8140192Z",
         "x-ms-file-id": "11529285414812647424",
-        "x-ms-file-last-write-time": "2019-12-06T00:25:33.416728Z",
-=======
-        "x-ms-file-change-time": "2019-12-11T20:37:11.8086246Z",
-        "x-ms-file-creation-time": "2019-12-11T20:37:11.8086246Z",
-        "x-ms-file-id": "11529285414812647424",
-        "x-ms-file-last-write-time": "2019-12-11T20:37:11.8086246Z",
->>>>>>> 5e20a7a1
+        "x-ms-file-last-write-time": "2019-12-11T23:04:55.8140192Z",
         "x-ms-file-parent-id": "13835128424026341376",
         "x-ms-file-permission-key": "7855875120676328179*422928105932735866",
-        "x-ms-request-id": "ef3e389b-c01a-0019-8062-b01280000000",
+        "x-ms-request-id": "5f7a8ae1-601a-003f-7a77-b05a98000000",
         "x-ms-request-server-encrypted": "true",
         "x-ms-version": "2019-07-07"
       },
       "ResponseBody": []
     },
     {
-      "RequestUri": "http://seanstagetest.file.core.windows.net/test-share-cdbbfc10-1d5c-0c43-f70a-d0de17618896/test-directory-ff19b194-8df6-3547-3367-52e6c4ba460c/test-directory-ebe7cb20-086c-fb11-a7c1-89fe4b123237?restype=directory",
+      "RequestUri": "http://seanstagetest.file.core.windows.net/test-share-24f16306-f434-6eb2-34ca-66bc8b83cee0/test-directory-d1d30b4e-1aca-288a-ef78-3519bdc59012/test-directory-74c7ee9f-e253-c2f2-05af-b05556824b6a?restype=directory",
       "RequestMethod": "DELETE",
       "RequestHeaders": {
         "Authorization": "Sanitized",
-        "traceparent": "00-f3d282dffe4ae94891a01986c70bc32f-0486130e618d484e-00",
-        "User-Agent": [
-<<<<<<< HEAD
-          "azsdk-net-Storage.Files.Shares/12.0.0-dev.20191205.1+4f14c4315f17fbbc59c93c6819467b6f15d7008f",
-=======
-          "azsdk-net-Storage.Files.Shares/12.0.0-dev.20191211.1\u002B899431c003876eb9b26cefd8e8a37e7f27f82ced",
->>>>>>> 5e20a7a1
-          "(.NET Core 4.6.28008.01; Microsoft Windows 10.0.18363 )"
-        ],
-        "x-ms-client-request-id": "d3571745-fafe-9224-2720-b4cfc32c2561",
-        "x-ms-date": "Wed, 11 Dec 2019 20:37:11 GMT",
+        "traceparent": "00-ee8dfeac7e7c34488ee596a94f7f46e1-7ce0030d6f514441-00",
+        "User-Agent": [
+          "azsdk-net-Storage.Files.Shares/12.0.0-dev.20191211.1\u002B2accb37068f0a0c9382fa117525bb968c5397cf7",
+          "(.NET Core 4.6.28008.01; Microsoft Windows 10.0.18363 )"
+        ],
+        "x-ms-client-request-id": "f4c54fe8-5b18-b6ac-263b-5a4bef2536d5",
+        "x-ms-date": "Wed, 11 Dec 2019 23:04:55 GMT",
         "x-ms-return-client-request-id": "true",
         "x-ms-version": "2019-07-07"
       },
@@ -180,32 +139,28 @@
       "StatusCode": 202,
       "ResponseHeaders": {
         "Content-Length": "0",
-        "Date": "Wed, 11 Dec 2019 20:37:11 GMT",
-        "Server": [
-          "Windows-Azure-File/1.0",
-          "Microsoft-HTTPAPI/2.0"
-        ],
-        "x-ms-client-request-id": "d3571745-fafe-9224-2720-b4cfc32c2561",
-        "x-ms-request-id": "ef3e389c-c01a-0019-0162-b01280000000",
-        "x-ms-version": "2019-07-07"
-      },
-      "ResponseBody": []
-    },
-    {
-      "RequestUri": "http://seanstagetest.file.core.windows.net/test-share-cdbbfc10-1d5c-0c43-f70a-d0de17618896/test-directory-ff19b194-8df6-3547-3367-52e6c4ba460c/test-directory-ebe7cb20-086c-fb11-a7c1-89fe4b123237?restype=directory",
+        "Date": "Wed, 11 Dec 2019 23:04:55 GMT",
+        "Server": [
+          "Windows-Azure-File/1.0",
+          "Microsoft-HTTPAPI/2.0"
+        ],
+        "x-ms-client-request-id": "f4c54fe8-5b18-b6ac-263b-5a4bef2536d5",
+        "x-ms-request-id": "5f7a8ae7-601a-003f-8077-b05a98000000",
+        "x-ms-version": "2019-07-07"
+      },
+      "ResponseBody": []
+    },
+    {
+      "RequestUri": "http://seanstagetest.file.core.windows.net/test-share-24f16306-f434-6eb2-34ca-66bc8b83cee0/test-directory-d1d30b4e-1aca-288a-ef78-3519bdc59012/test-directory-74c7ee9f-e253-c2f2-05af-b05556824b6a?restype=directory",
       "RequestMethod": "GET",
       "RequestHeaders": {
         "Authorization": "Sanitized",
         "User-Agent": [
-<<<<<<< HEAD
-          "azsdk-net-Storage.Files.Shares/12.0.0-dev.20191205.1+4f14c4315f17fbbc59c93c6819467b6f15d7008f",
-=======
-          "azsdk-net-Storage.Files.Shares/12.0.0-dev.20191211.1\u002B899431c003876eb9b26cefd8e8a37e7f27f82ced",
->>>>>>> 5e20a7a1
-          "(.NET Core 4.6.28008.01; Microsoft Windows 10.0.18363 )"
-        ],
-        "x-ms-client-request-id": "83caacdb-ee7b-4938-5f8a-2ee468312b64",
-        "x-ms-date": "Wed, 11 Dec 2019 20:37:11 GMT",
+          "azsdk-net-Storage.Files.Shares/12.0.0-dev.20191211.1\u002B2accb37068f0a0c9382fa117525bb968c5397cf7",
+          "(.NET Core 4.6.28008.01; Microsoft Windows 10.0.18363 )"
+        ],
+        "x-ms-client-request-id": "d1b66c52-ec98-1a8e-3c4e-33ca76eff204",
+        "x-ms-date": "Wed, 11 Dec 2019 23:04:55 GMT",
         "x-ms-return-client-request-id": "true",
         "x-ms-version": "2019-07-07"
       },
@@ -215,44 +170,34 @@
         "Access-Control-Allow-Origin": "*",
         "Content-Length": "223",
         "Content-Type": "application/xml",
-        "Date": "Wed, 11 Dec 2019 20:37:11 GMT",
-        "Server": [
-          "Windows-Azure-File/1.0",
-          "Microsoft-HTTPAPI/2.0"
-        ],
-        "x-ms-client-request-id": "83caacdb-ee7b-4938-5f8a-2ee468312b64",
+        "Date": "Wed, 11 Dec 2019 23:04:55 GMT",
+        "Server": [
+          "Windows-Azure-File/1.0",
+          "Microsoft-HTTPAPI/2.0"
+        ],
+        "x-ms-client-request-id": "d1b66c52-ec98-1a8e-3c4e-33ca76eff204",
         "x-ms-error-code": "ResourceNotFound",
-        "x-ms-request-id": "ef3e389d-c01a-0019-0262-b01280000000",
+        "x-ms-request-id": "5f7a8aef-601a-003f-0777-b05a98000000",
         "x-ms-version": "2019-07-07"
       },
       "ResponseBody": [
-<<<<<<< HEAD
-        "﻿<?xml version=\"1.0\" encoding=\"utf-8\"?><Error><Code>ResourceNotFound</Code><Message>The specified resource does not exist.\n",
-        "RequestId:a2d0f557-501a-0034-1fcb-aba1f3000000\n",
-        "Time:2019-12-06T00:25:33.5787336Z</Message></Error>"
-=======
         "\uFEFF\u003C?xml version=\u00221.0\u0022 encoding=\u0022utf-8\u0022?\u003E\u003CError\u003E\u003CCode\u003EResourceNotFound\u003C/Code\u003E\u003CMessage\u003EThe specified resource does not exist.\n",
-        "RequestId:ef3e389d-c01a-0019-0262-b01280000000\n",
-        "Time:2019-12-11T20:37:11.9777030Z\u003C/Message\u003E\u003C/Error\u003E"
->>>>>>> 5e20a7a1
+        "RequestId:5f7a8aef-601a-003f-0777-b05a98000000\n",
+        "Time:2019-12-11T23:04:55.9828484Z\u003C/Message\u003E\u003C/Error\u003E"
       ]
     },
     {
-      "RequestUri": "http://seanstagetest.file.core.windows.net/test-share-cdbbfc10-1d5c-0c43-f70a-d0de17618896?restype=share",
+      "RequestUri": "http://seanstagetest.file.core.windows.net/test-share-24f16306-f434-6eb2-34ca-66bc8b83cee0?restype=share",
       "RequestMethod": "DELETE",
       "RequestHeaders": {
         "Authorization": "Sanitized",
-        "traceparent": "00-473f5f927d78834fa15bf19d8afbf42a-e8b68296b753fa47-00",
-        "User-Agent": [
-<<<<<<< HEAD
-          "azsdk-net-Storage.Files.Shares/12.0.0-dev.20191205.1+4f14c4315f17fbbc59c93c6819467b6f15d7008f",
-=======
-          "azsdk-net-Storage.Files.Shares/12.0.0-dev.20191211.1\u002B899431c003876eb9b26cefd8e8a37e7f27f82ced",
->>>>>>> 5e20a7a1
-          "(.NET Core 4.6.28008.01; Microsoft Windows 10.0.18363 )"
-        ],
-        "x-ms-client-request-id": "16f4070e-a261-85e6-ccb1-fc3df8872044",
-        "x-ms-date": "Wed, 11 Dec 2019 20:37:12 GMT",
+        "traceparent": "00-a617aebbd60dfb468baaaee612142865-43c640fc7cb5014b-00",
+        "User-Agent": [
+          "azsdk-net-Storage.Files.Shares/12.0.0-dev.20191211.1\u002B2accb37068f0a0c9382fa117525bb968c5397cf7",
+          "(.NET Core 4.6.28008.01; Microsoft Windows 10.0.18363 )"
+        ],
+        "x-ms-client-request-id": "82f9bcf2-656e-633d-7847-1451388f4836",
+        "x-ms-date": "Wed, 11 Dec 2019 23:04:56 GMT",
         "x-ms-delete-snapshots": "include",
         "x-ms-return-client-request-id": "true",
         "x-ms-version": "2019-07-07"
@@ -261,25 +206,20 @@
       "StatusCode": 202,
       "ResponseHeaders": {
         "Content-Length": "0",
-        "Date": "Wed, 11 Dec 2019 20:37:11 GMT",
-        "Server": [
-          "Windows-Azure-File/1.0",
-          "Microsoft-HTTPAPI/2.0"
-        ],
-        "x-ms-client-request-id": "16f4070e-a261-85e6-ccb1-fc3df8872044",
-        "x-ms-request-id": "ef3e389e-c01a-0019-0362-b01280000000",
+        "Date": "Wed, 11 Dec 2019 23:04:55 GMT",
+        "Server": [
+          "Windows-Azure-File/1.0",
+          "Microsoft-HTTPAPI/2.0"
+        ],
+        "x-ms-client-request-id": "82f9bcf2-656e-633d-7847-1451388f4836",
+        "x-ms-request-id": "5f7a8af4-601a-003f-0c77-b05a98000000",
         "x-ms-version": "2019-07-07"
       },
       "ResponseBody": []
     }
   ],
   "Variables": {
-<<<<<<< HEAD
-    "RandomSeed": "618170793",
+    "RandomSeed": "1754773720",
     "Storage_TestConfigDefault": "ProductionTenant\nseanstagetest\nU2FuaXRpemVk\nhttp://seanstagetest.blob.core.windows.net\nhttp://seanstagetest.file.core.windows.net\nhttp://seanstagetest.queue.core.windows.net\nhttp://seanstagetest.table.core.windows.net\n\n\n\n\nhttp://seanstagetest-secondary.blob.core.windows.net\nhttp://seanstagetest-secondary.file.core.windows.net\nhttp://seanstagetest-secondary.queue.core.windows.net\nhttp://seanstagetest-secondary.table.core.windows.net\n\nSanitized\n\n\nCloud\nBlobEndpoint=http://seanstagetest.blob.core.windows.net/;QueueEndpoint=http://seanstagetest.queue.core.windows.net/;FileEndpoint=http://seanstagetest.file.core.windows.net/;BlobSecondaryEndpoint=http://seanstagetest-secondary.blob.core.windows.net/;QueueSecondaryEndpoint=http://seanstagetest-secondary.queue.core.windows.net/;FileSecondaryEndpoint=http://seanstagetest-secondary.file.core.windows.net/;AccountName=seanstagetest;AccountKey=Sanitized\nseanscope1"
-=======
-    "RandomSeed": "1950561221",
-    "Storage_TestConfigDefault": "ProductionTenant\nseanstagetest\nU2FuaXRpemVk\nhttp://seanstagetest.blob.core.windows.net\nhttp://seanstagetest.file.core.windows.net\nhttp://seanstagetest.queue.core.windows.net\nhttp://seanstagetest.table.core.windows.net\n\n\n\n\nhttp://seanstagetest-secondary.blob.core.windows.net\nhttp://seanstagetest-secondary.file.core.windows.net\nhttp://seanstagetest-secondary.queue.core.windows.net\nhttp://seanstagetest-secondary.table.core.windows.net\n\nSanitized\n\n\nCloud\nBlobEndpoint=http://seanstagetest.blob.core.windows.net/;QueueEndpoint=http://seanstagetest.queue.core.windows.net/;FileEndpoint=http://seanstagetest.file.core.windows.net/;BlobSecondaryEndpoint=http://seanstagetest-secondary.blob.core.windows.net/;QueueSecondaryEndpoint=http://seanstagetest-secondary.queue.core.windows.net/;FileSecondaryEndpoint=http://seanstagetest-secondary.file.core.windows.net/;AccountName=seanstagetest;AccountKey=Sanitized"
->>>>>>> 5e20a7a1
   }
 }