--- conflicted
+++ resolved
@@ -1,18 +1,18 @@
 {
   "Entries": [
     {
-      "RequestUri": "https://seanmcccanary3.file.core.windows.net/test-share-24f16306-f434-6eb2-34ca-66bc8b83cee0?restype=share",
+      "RequestUri": "https://seanmcccanary3.file.core.windows.net/test-share-f5808bf2-441b-4cec-f6aa-2a78fa15db33?restype=share",
       "RequestMethod": "PUT",
       "RequestHeaders": {
         "Accept": "application/xml",
         "Authorization": "Sanitized",
-        "traceparent": "00-8ae3141fa7a7364884b8ba2736ec5dca-e826081e2f34b04a-00",
-        "User-Agent": [
-          "azsdk-net-Storage.Files.Shares/12.7.0-alpha.20210121.1",
-          "(.NET 5.0.2; Microsoft Windows 10.0.19042)"
-        ],
-        "x-ms-client-request-id": "42e9b452-94da-a2d9-282f-00ef5cbdb98c",
-        "x-ms-date": "Thu, 21 Jan 2021 20:37:04 GMT",
+        "traceparent": "00-1af04ce60b4934409b5c3e42ad9eafb6-ef3ed9672ee69d44-00",
+        "User-Agent": [
+          "azsdk-net-Storage.Files.Shares/12.7.0-alpha.20210126.1",
+          "(.NET 5.0.2; Microsoft Windows 10.0.19042)"
+        ],
+        "x-ms-client-request-id": "cb28432b-4a2c-c1e1-b925-058cc523d190",
+        "x-ms-date": "Tue, 26 Jan 2021 19:27:29 GMT",
         "x-ms-return-client-request-id": "true",
         "x-ms-version": "2020-06-12"
       },
@@ -20,37 +20,32 @@
       "StatusCode": 201,
       "ResponseHeaders": {
         "Content-Length": "0",
-        "Date": "Thu, 21 Jan 2021 20:37:04 GMT",
-        "ETag": "\u00220x8D8BE4C5069AE06\u0022",
-        "Last-Modified": "Thu, 21 Jan 2021 20:37:04 GMT",
-        "Server": [
-          "Windows-Azure-File/1.0",
-          "Microsoft-HTTPAPI/2.0"
-        ],
-        "x-ms-client-request-id": "42e9b452-94da-a2d9-282f-00ef5cbdb98c",
-<<<<<<< HEAD
-        "x-ms-request-id": "c9ef60a7-f01a-0012-5237-f3e9eb000000",
-        "x-ms-version": "2020-06-12"
-=======
-        "x-ms-request-id": "66f4bfaa-201a-001c-6535-f088a2000000",
-        "x-ms-version": "2020-04-08"
->>>>>>> ac24a13f
-      },
-      "ResponseBody": []
-    },
-    {
-      "RequestUri": "https://seanmcccanary3.file.core.windows.net/test-share-24f16306-f434-6eb2-34ca-66bc8b83cee0/test-directory-d1d30b4e-1aca-288a-ef78-3519bdc59012?restype=directory",
+        "Date": "Tue, 26 Jan 2021 19:27:28 GMT",
+        "ETag": "\u00220x8D8C2306B5B72EA\u0022",
+        "Last-Modified": "Tue, 26 Jan 2021 19:27:28 GMT",
+        "Server": [
+          "Windows-Azure-File/1.0",
+          "Microsoft-HTTPAPI/2.0"
+        ],
+        "x-ms-client-request-id": "cb28432b-4a2c-c1e1-b925-058cc523d190",
+        "x-ms-request-id": "f571de25-601a-0050-6519-f41892000000",
+        "x-ms-version": "2020-06-12"
+      },
+      "ResponseBody": []
+    },
+    {
+      "RequestUri": "https://seanmcccanary3.file.core.windows.net/test-share-f5808bf2-441b-4cec-f6aa-2a78fa15db33/test-directory-b61e33bd-0905-f650-41be-a14cbc349b6b?restype=directory",
       "RequestMethod": "PUT",
       "RequestHeaders": {
         "Accept": "application/xml",
         "Authorization": "Sanitized",
-        "traceparent": "00-828a1b58fcb1da4287b7597ad056ff39-7f7e3b1dddceaf44-00",
-        "User-Agent": [
-          "azsdk-net-Storage.Files.Shares/12.7.0-alpha.20210121.1",
-          "(.NET 5.0.2; Microsoft Windows 10.0.19042)"
-        ],
-        "x-ms-client-request-id": "d29eaa60-d04e-38b3-29c1-53615ebfe462",
-        "x-ms-date": "Thu, 21 Jan 2021 20:37:05 GMT",
+        "traceparent": "00-52541ff95a62fd4999b9479436efadeb-02939d7665e5ad4a-00",
+        "User-Agent": [
+          "azsdk-net-Storage.Files.Shares/12.7.0-alpha.20210126.1",
+          "(.NET 5.0.2; Microsoft Windows 10.0.19042)"
+        ],
+        "x-ms-client-request-id": "7dfaf7fd-1e6b-21c3-f231-8a6ea8940484",
+        "x-ms-date": "Tue, 26 Jan 2021 19:27:29 GMT",
         "x-ms-file-attributes": "None",
         "x-ms-file-creation-time": "Now",
         "x-ms-file-last-write-time": "Now",
@@ -62,40 +57,40 @@
       "StatusCode": 201,
       "ResponseHeaders": {
         "Content-Length": "0",
-        "Date": "Thu, 21 Jan 2021 20:37:04 GMT",
-        "ETag": "\u00220x8D8BE4C5073BB99\u0022",
-        "Last-Modified": "Thu, 21 Jan 2021 20:37:04 GMT",
-        "Server": [
-          "Windows-Azure-File/1.0",
-          "Microsoft-HTTPAPI/2.0"
-        ],
-        "x-ms-client-request-id": "d29eaa60-d04e-38b3-29c1-53615ebfe462",
+        "Date": "Tue, 26 Jan 2021 19:27:28 GMT",
+        "ETag": "\u00220x8D8C2306B654EF5\u0022",
+        "Last-Modified": "Tue, 26 Jan 2021 19:27:28 GMT",
+        "Server": [
+          "Windows-Azure-File/1.0",
+          "Microsoft-HTTPAPI/2.0"
+        ],
+        "x-ms-client-request-id": "7dfaf7fd-1e6b-21c3-f231-8a6ea8940484",
         "x-ms-file-attributes": "Directory",
-        "x-ms-file-change-time": "2021-01-21T20:37:04.9479065Z",
-        "x-ms-file-creation-time": "2021-01-21T20:37:04.9479065Z",
+        "x-ms-file-change-time": "2021-01-26T19:27:28.8945397Z",
+        "x-ms-file-creation-time": "2021-01-26T19:27:28.8945397Z",
         "x-ms-file-id": "13835128424026341376",
-        "x-ms-file-last-write-time": "2021-01-21T20:37:04.9479065Z",
+        "x-ms-file-last-write-time": "2021-01-26T19:27:28.8945397Z",
         "x-ms-file-parent-id": "0",
         "x-ms-file-permission-key": "17860367565182308406*11459378189709739967",
-        "x-ms-request-id": "66f4bfb0-201a-001c-6935-f088a2000000",
+        "x-ms-request-id": "f571de28-601a-0050-6619-f41892000000",
         "x-ms-request-server-encrypted": "true",
         "x-ms-version": "2020-06-12"
       },
       "ResponseBody": []
     },
     {
-      "RequestUri": "https://seanmcccanary3.file.core.windows.net/test-share-24f16306-f434-6eb2-34ca-66bc8b83cee0/test-directory-d1d30b4e-1aca-288a-ef78-3519bdc59012/test-directory-74c7ee9f-e253-c2f2-05af-b05556824b6a?restype=directory",
+      "RequestUri": "https://seanmcccanary3.file.core.windows.net/test-share-f5808bf2-441b-4cec-f6aa-2a78fa15db33/test-directory-b61e33bd-0905-f650-41be-a14cbc349b6b/test-directory-64b7998a-19d6-aea3-2b1a-d7fed32a0084?restype=directory",
       "RequestMethod": "PUT",
       "RequestHeaders": {
         "Accept": "application/xml",
         "Authorization": "Sanitized",
-        "traceparent": "00-84614ebdd39d074db9ef4610506aae9f-10d36b67b46fcd49-00",
-        "User-Agent": [
-          "azsdk-net-Storage.Files.Shares/12.7.0-alpha.20210121.1",
-          "(.NET 5.0.2; Microsoft Windows 10.0.19042)"
-        ],
-        "x-ms-client-request-id": "ef696190-a6bd-7ddd-b8db-cd9f205ee1a7",
-        "x-ms-date": "Thu, 21 Jan 2021 20:37:05 GMT",
+        "traceparent": "00-f875c0786fc958498784ceb05a5f3fc0-55b5cf54ffa74d4b-00",
+        "User-Agent": [
+          "azsdk-net-Storage.Files.Shares/12.7.0-alpha.20210126.1",
+          "(.NET 5.0.2; Microsoft Windows 10.0.19042)"
+        ],
+        "x-ms-client-request-id": "5c9bb202-9705-e35a-534c-515146c44ec7",
+        "x-ms-date": "Tue, 26 Jan 2021 19:27:29 GMT",
         "x-ms-file-attributes": "None",
         "x-ms-file-creation-time": "Now",
         "x-ms-file-last-write-time": "Now",
@@ -107,40 +102,40 @@
       "StatusCode": 201,
       "ResponseHeaders": {
         "Content-Length": "0",
-        "Date": "Thu, 21 Jan 2021 20:37:04 GMT",
-        "ETag": "\u00220x8D8BE4C507DF6A8\u0022",
-        "Last-Modified": "Thu, 21 Jan 2021 20:37:05 GMT",
-        "Server": [
-          "Windows-Azure-File/1.0",
-          "Microsoft-HTTPAPI/2.0"
-        ],
-        "x-ms-client-request-id": "ef696190-a6bd-7ddd-b8db-cd9f205ee1a7",
+        "Date": "Tue, 26 Jan 2021 19:27:28 GMT",
+        "ETag": "\u00220x8D8C2306B6E9F70\u0022",
+        "Last-Modified": "Tue, 26 Jan 2021 19:27:28 GMT",
+        "Server": [
+          "Windows-Azure-File/1.0",
+          "Microsoft-HTTPAPI/2.0"
+        ],
+        "x-ms-client-request-id": "5c9bb202-9705-e35a-534c-515146c44ec7",
         "x-ms-file-attributes": "Directory",
-        "x-ms-file-change-time": "2021-01-21T20:37:05.0149544Z",
-        "x-ms-file-creation-time": "2021-01-21T20:37:05.0149544Z",
+        "x-ms-file-change-time": "2021-01-26T19:27:28.9555824Z",
+        "x-ms-file-creation-time": "2021-01-26T19:27:28.9555824Z",
         "x-ms-file-id": "11529285414812647424",
-        "x-ms-file-last-write-time": "2021-01-21T20:37:05.0149544Z",
+        "x-ms-file-last-write-time": "2021-01-26T19:27:28.9555824Z",
         "x-ms-file-parent-id": "13835128424026341376",
         "x-ms-file-permission-key": "17860367565182308406*11459378189709739967",
-        "x-ms-request-id": "66f4bfb6-201a-001c-6e35-f088a2000000",
+        "x-ms-request-id": "f571de29-601a-0050-6719-f41892000000",
         "x-ms-request-server-encrypted": "true",
         "x-ms-version": "2020-06-12"
       },
       "ResponseBody": []
     },
     {
-      "RequestUri": "https://seanmcccanary3.file.core.windows.net/test-share-24f16306-f434-6eb2-34ca-66bc8b83cee0/test-directory-d1d30b4e-1aca-288a-ef78-3519bdc59012/test-directory-74c7ee9f-e253-c2f2-05af-b05556824b6a?restype=directory",
+      "RequestUri": "https://seanmcccanary3.file.core.windows.net/test-share-f5808bf2-441b-4cec-f6aa-2a78fa15db33/test-directory-b61e33bd-0905-f650-41be-a14cbc349b6b/test-directory-64b7998a-19d6-aea3-2b1a-d7fed32a0084?restype=directory",
       "RequestMethod": "DELETE",
       "RequestHeaders": {
         "Accept": "application/xml",
         "Authorization": "Sanitized",
-        "traceparent": "00-d8ab0c4ec2136e42bfbc02d65159efaf-9a4e57719e944a49-00",
-        "User-Agent": [
-          "azsdk-net-Storage.Files.Shares/12.7.0-alpha.20210121.1",
-          "(.NET 5.0.2; Microsoft Windows 10.0.19042)"
-        ],
-        "x-ms-client-request-id": "f4c54fe8-5b18-b6ac-263b-5a4bef2536d5",
-        "x-ms-date": "Thu, 21 Jan 2021 20:37:05 GMT",
+        "traceparent": "00-cdfb5f4b0f36214c8845d03112670976-2770a7439718d942-00",
+        "User-Agent": [
+          "azsdk-net-Storage.Files.Shares/12.7.0-alpha.20210126.1",
+          "(.NET 5.0.2; Microsoft Windows 10.0.19042)"
+        ],
+        "x-ms-client-request-id": "20fc8dbe-a38f-297e-166c-71edcbae6fd9",
+        "x-ms-date": "Tue, 26 Jan 2021 19:27:29 GMT",
         "x-ms-return-client-request-id": "true",
         "x-ms-version": "2020-06-12"
       },
@@ -148,34 +143,29 @@
       "StatusCode": 202,
       "ResponseHeaders": {
         "Content-Length": "0",
-        "Date": "Thu, 21 Jan 2021 20:37:04 GMT",
-        "Server": [
-          "Windows-Azure-File/1.0",
-          "Microsoft-HTTPAPI/2.0"
-        ],
-        "x-ms-client-request-id": "f4c54fe8-5b18-b6ac-263b-5a4bef2536d5",
-<<<<<<< HEAD
-        "x-ms-request-id": "c9ef60ab-f01a-0012-5537-f3e9eb000000",
-        "x-ms-version": "2020-06-12"
-=======
-        "x-ms-request-id": "66f4bfb7-201a-001c-6f35-f088a2000000",
-        "x-ms-version": "2020-04-08"
->>>>>>> ac24a13f
-      },
-      "ResponseBody": []
-    },
-    {
-      "RequestUri": "https://seanmcccanary3.file.core.windows.net/test-share-24f16306-f434-6eb2-34ca-66bc8b83cee0/test-directory-d1d30b4e-1aca-288a-ef78-3519bdc59012/test-directory-74c7ee9f-e253-c2f2-05af-b05556824b6a?restype=directory",
+        "Date": "Tue, 26 Jan 2021 19:27:28 GMT",
+        "Server": [
+          "Windows-Azure-File/1.0",
+          "Microsoft-HTTPAPI/2.0"
+        ],
+        "x-ms-client-request-id": "20fc8dbe-a38f-297e-166c-71edcbae6fd9",
+        "x-ms-request-id": "f571de2a-601a-0050-6819-f41892000000",
+        "x-ms-version": "2020-06-12"
+      },
+      "ResponseBody": []
+    },
+    {
+      "RequestUri": "https://seanmcccanary3.file.core.windows.net/test-share-f5808bf2-441b-4cec-f6aa-2a78fa15db33/test-directory-b61e33bd-0905-f650-41be-a14cbc349b6b/test-directory-64b7998a-19d6-aea3-2b1a-d7fed32a0084?restype=directory",
       "RequestMethod": "GET",
       "RequestHeaders": {
         "Accept": "application/xml",
         "Authorization": "Sanitized",
         "User-Agent": [
-          "azsdk-net-Storage.Files.Shares/12.7.0-alpha.20210121.1",
-          "(.NET 5.0.2; Microsoft Windows 10.0.19042)"
-        ],
-        "x-ms-client-request-id": "d1b66c52-ec98-1a8e-3c4e-33ca76eff204",
-        "x-ms-date": "Thu, 21 Jan 2021 20:37:05 GMT",
+          "azsdk-net-Storage.Files.Shares/12.7.0-alpha.20210126.1",
+          "(.NET 5.0.2; Microsoft Windows 10.0.19042)"
+        ],
+        "x-ms-client-request-id": "b892bf22-2dc8-8e38-8682-21d8cd5ca1eb",
+        "x-ms-date": "Tue, 26 Jan 2021 19:27:29 GMT",
         "x-ms-return-client-request-id": "true",
         "x-ms-version": "2020-06-12"
       },
@@ -184,41 +174,36 @@
       "ResponseHeaders": {
         "Content-Length": "223",
         "Content-Type": "application/xml",
-        "Date": "Thu, 21 Jan 2021 20:37:04 GMT",
+        "Date": "Tue, 26 Jan 2021 19:27:28 GMT",
         "Server": [
           "Windows-Azure-File/1.0",
           "Microsoft-HTTPAPI/2.0"
         ],
         "Vary": "Origin",
-        "x-ms-client-request-id": "d1b66c52-ec98-1a8e-3c4e-33ca76eff204",
+        "x-ms-client-request-id": "b892bf22-2dc8-8e38-8682-21d8cd5ca1eb",
         "x-ms-error-code": "ResourceNotFound",
-<<<<<<< HEAD
-        "x-ms-request-id": "c9ef60ac-f01a-0012-5637-f3e9eb000000",
-        "x-ms-version": "2020-06-12"
-=======
-        "x-ms-request-id": "66f4bfbd-201a-001c-7535-f088a2000000",
-        "x-ms-version": "2020-04-08"
->>>>>>> ac24a13f
+        "x-ms-request-id": "f571de2b-601a-0050-6919-f41892000000",
+        "x-ms-version": "2020-06-12"
       },
       "ResponseBody": [
         "\uFEFF\u003C?xml version=\u00221.0\u0022 encoding=\u0022utf-8\u0022?\u003E\u003CError\u003E\u003CCode\u003EResourceNotFound\u003C/Code\u003E\u003CMessage\u003EThe specified resource does not exist.\n",
-        "RequestId:66f4bfbd-201a-001c-7535-f088a2000000\n",
-        "Time:2021-01-21T20:37:05.1191898Z\u003C/Message\u003E\u003C/Error\u003E"
+        "RequestId:f571de2b-601a-0050-6919-f41892000000\n",
+        "Time:2021-01-26T19:27:29.0971141Z\u003C/Message\u003E\u003C/Error\u003E"
       ]
     },
     {
-      "RequestUri": "https://seanmcccanary3.file.core.windows.net/test-share-24f16306-f434-6eb2-34ca-66bc8b83cee0?restype=share",
+      "RequestUri": "https://seanmcccanary3.file.core.windows.net/test-share-f5808bf2-441b-4cec-f6aa-2a78fa15db33?restype=share",
       "RequestMethod": "DELETE",
       "RequestHeaders": {
         "Accept": "application/xml",
         "Authorization": "Sanitized",
-        "traceparent": "00-158af4e70249dd4bb3e75f280f4de91c-6642733b9ee7564c-00",
-        "User-Agent": [
-          "azsdk-net-Storage.Files.Shares/12.7.0-alpha.20210121.1",
-          "(.NET 5.0.2; Microsoft Windows 10.0.19042)"
-        ],
-        "x-ms-client-request-id": "82f9bcf2-656e-633d-7847-1451388f4836",
-        "x-ms-date": "Thu, 21 Jan 2021 20:37:05 GMT",
+        "traceparent": "00-5ae6e23971d2c94095a53a3dfc08e20f-d7b3d6e0c653254d-00",
+        "User-Agent": [
+          "azsdk-net-Storage.Files.Shares/12.7.0-alpha.20210126.1",
+          "(.NET 5.0.2; Microsoft Windows 10.0.19042)"
+        ],
+        "x-ms-client-request-id": "0cca06df-b61b-b011-c4fa-f86a022cf50a",
+        "x-ms-date": "Tue, 26 Jan 2021 19:27:29 GMT",
         "x-ms-delete-snapshots": "include",
         "x-ms-return-client-request-id": "true",
         "x-ms-version": "2020-06-12"
@@ -227,25 +212,20 @@
       "StatusCode": 202,
       "ResponseHeaders": {
         "Content-Length": "0",
-        "Date": "Thu, 21 Jan 2021 20:37:04 GMT",
-        "Server": [
-          "Windows-Azure-File/1.0",
-          "Microsoft-HTTPAPI/2.0"
-        ],
-        "x-ms-client-request-id": "82f9bcf2-656e-633d-7847-1451388f4836",
-<<<<<<< HEAD
-        "x-ms-request-id": "c9ef60ae-f01a-0012-5737-f3e9eb000000",
-        "x-ms-version": "2020-06-12"
-=======
-        "x-ms-request-id": "66f4bfc0-201a-001c-7835-f088a2000000",
-        "x-ms-version": "2020-04-08"
->>>>>>> ac24a13f
+        "Date": "Tue, 26 Jan 2021 19:27:28 GMT",
+        "Server": [
+          "Windows-Azure-File/1.0",
+          "Microsoft-HTTPAPI/2.0"
+        ],
+        "x-ms-client-request-id": "0cca06df-b61b-b011-c4fa-f86a022cf50a",
+        "x-ms-request-id": "f571de2c-601a-0050-6a19-f41892000000",
+        "x-ms-version": "2020-06-12"
       },
       "ResponseBody": []
     }
   ],
   "Variables": {
-    "RandomSeed": "1754773720",
+    "RandomSeed": "364580505",
     "Storage_TestConfigDefault": "ProductionTenant\nseanmcccanary3\nU2FuaXRpemVk\nhttps://seanmcccanary3.blob.core.windows.net\nhttps://seanmcccanary3.file.core.windows.net\nhttps://seanmcccanary3.queue.core.windows.net\nhttps://seanmcccanary3.table.core.windows.net\n\n\n\n\nhttps://seanmcccanary3-secondary.blob.core.windows.net\nhttps://seanmcccanary3-secondary.file.core.windows.net\nhttps://seanmcccanary3-secondary.queue.core.windows.net\nhttps://seanmcccanary3-secondary.table.core.windows.net\n\nSanitized\n\n\nCloud\nBlobEndpoint=https://seanmcccanary3.blob.core.windows.net/;QueueEndpoint=https://seanmcccanary3.queue.core.windows.net/;FileEndpoint=https://seanmcccanary3.file.core.windows.net/;BlobSecondaryEndpoint=https://seanmcccanary3-secondary.blob.core.windows.net/;QueueSecondaryEndpoint=https://seanmcccanary3-secondary.queue.core.windows.net/;FileSecondaryEndpoint=https://seanmcccanary3-secondary.file.core.windows.net/;AccountName=seanmcccanary3;AccountKey=Kg==;\nseanscope1"
   }
 }