--- conflicted
+++ resolved
@@ -1,18 +1,18 @@
 {
   "Entries": [
     {
-      "RequestUri": "https://seanmcccanary3.file.core.windows.net/test-share-bb92a3f8-a04a-9cc6-d414-c3cdce0d263b?restype=share",
+      "RequestUri": "https://seanmcccanary3.file.core.windows.net/test-share-0f834c0c-a3cf-a65a-006a-a4357242e459?restype=share",
       "RequestMethod": "PUT",
       "RequestHeaders": {
         "Accept": "application/xml",
         "Authorization": "Sanitized",
-        "traceparent": "00-4d135a822d01c8458a81d555b2744a03-89eb93b4a86c9344-00",
+        "traceparent": "00-68297c21fd14724a9b3637cfcf61c9e5-fd179388eb291946-00",
         "User-Agent": [
-          "azsdk-net-Storage.Files.Shares/12.7.0-alpha.20210121.1",
+          "azsdk-net-Storage.Files.Shares/12.7.0-alpha.20210126.1",
           "(.NET 5.0.2; Microsoft Windows 10.0.19042)"
         ],
-        "x-ms-client-request-id": "c8c2c8c5-e9fc-a50a-b140-3c22b50180ca",
-        "x-ms-date": "Thu, 21 Jan 2021 20:36:36 GMT",
+        "x-ms-client-request-id": "e5ca029a-2481-9011-0f4a-82d2aaf6c88b",
+        "x-ms-date": "Tue, 26 Jan 2021 19:26:57 GMT",
         "x-ms-return-client-request-id": "true",
         "x-ms-version": "2020-06-12"
       },
@@ -20,37 +20,32 @@
       "StatusCode": 201,
       "ResponseHeaders": {
         "Content-Length": "0",
-        "Date": "Thu, 21 Jan 2021 20:36:36 GMT",
-        "ETag": "\u00220x8D8BE4C3F8E9A86\u0022",
-        "Last-Modified": "Thu, 21 Jan 2021 20:36:36 GMT",
+        "Date": "Tue, 26 Jan 2021 19:26:56 GMT",
+        "ETag": "\u00220x8D8C23058400E28\u0022",
+        "Last-Modified": "Tue, 26 Jan 2021 19:26:56 GMT",
         "Server": [
           "Windows-Azure-File/1.0",
           "Microsoft-HTTPAPI/2.0"
         ],
-        "x-ms-client-request-id": "c8c2c8c5-e9fc-a50a-b140-3c22b50180ca",
-<<<<<<< HEAD
-        "x-ms-request-id": "c9ef6022-f01a-0012-6e36-f3e9eb000000",
+        "x-ms-client-request-id": "e5ca029a-2481-9011-0f4a-82d2aaf6c88b",
+        "x-ms-request-id": "352fae4a-301a-0096-6719-f4d313000000",
         "x-ms-version": "2020-06-12"
-=======
-        "x-ms-request-id": "412de0f9-401a-000a-5935-f07e75000000",
-        "x-ms-version": "2020-04-08"
->>>>>>> ac24a13f
       },
       "ResponseBody": []
     },
     {
-      "RequestUri": "https://seanmcccanary3.file.core.windows.net/test-share-bb92a3f8-a04a-9cc6-d414-c3cdce0d263b/test-directory-54aedb29-5d15-7f76-ff2b-3d6100087231?comp=listhandles",
+      "RequestUri": "https://seanmcccanary3.file.core.windows.net/test-share-0f834c0c-a3cf-a65a-006a-a4357242e459/test-directory-e80c40c3-990d-7024-5333-00228b648ab2?comp=listhandles",
       "RequestMethod": "GET",
       "RequestHeaders": {
         "Accept": "application/xml",
         "Authorization": "Sanitized",
-        "traceparent": "00-3433f5fac83ac94384f7e325fe22b8b2-26b25a8723638a43-00",
+        "traceparent": "00-db6110319016074b9d93c4232dd7df02-e92ea326c758f041-00",
         "User-Agent": [
-          "azsdk-net-Storage.Files.Shares/12.7.0-alpha.20210121.1",
+          "azsdk-net-Storage.Files.Shares/12.7.0-alpha.20210126.1",
           "(.NET 5.0.2; Microsoft Windows 10.0.19042)"
         ],
-        "x-ms-client-request-id": "4e94d568-20f4-685c-5143-c8d0aca9a5a9",
-        "x-ms-date": "Thu, 21 Jan 2021 20:36:36 GMT",
+        "x-ms-client-request-id": "db328ce5-6141-0172-dd59-924d24ef05ab",
+        "x-ms-date": "Tue, 26 Jan 2021 19:26:57 GMT",
         "x-ms-return-client-request-id": "true",
         "x-ms-version": "2020-06-12"
       },
@@ -59,41 +54,36 @@
       "ResponseHeaders": {
         "Content-Length": "223",
         "Content-Type": "application/xml",
-        "Date": "Thu, 21 Jan 2021 20:36:36 GMT",
+        "Date": "Tue, 26 Jan 2021 19:26:56 GMT",
         "Server": [
           "Windows-Azure-File/1.0",
           "Microsoft-HTTPAPI/2.0"
         ],
         "Vary": "Origin",
-        "x-ms-client-request-id": "4e94d568-20f4-685c-5143-c8d0aca9a5a9",
+        "x-ms-client-request-id": "db328ce5-6141-0172-dd59-924d24ef05ab",
         "x-ms-error-code": "ResourceNotFound",
-<<<<<<< HEAD
-        "x-ms-request-id": "c9ef6024-f01a-0012-6f36-f3e9eb000000",
+        "x-ms-request-id": "352fae4d-301a-0096-6819-f4d313000000",
         "x-ms-version": "2020-06-12"
-=======
-        "x-ms-request-id": "412de0fc-401a-000a-5a35-f07e75000000",
-        "x-ms-version": "2020-04-08"
->>>>>>> ac24a13f
       },
       "ResponseBody": [
         "\uFEFF\u003C?xml version=\u00221.0\u0022 encoding=\u0022utf-8\u0022?\u003E\u003CError\u003E\u003CCode\u003EResourceNotFound\u003C/Code\u003E\u003CMessage\u003EThe specified resource does not exist.\n",
-        "RequestId:412de0fc-401a-000a-5a35-f07e75000000\n",
-        "Time:2021-01-21T20:36:36.6777931Z\u003C/Message\u003E\u003C/Error\u003E"
+        "RequestId:352fae4d-301a-0096-6819-f4d313000000\n",
+        "Time:2021-01-26T19:26:56.8827652Z\u003C/Message\u003E\u003C/Error\u003E"
       ]
     },
     {
-      "RequestUri": "https://seanmcccanary3.file.core.windows.net/test-share-bb92a3f8-a04a-9cc6-d414-c3cdce0d263b?restype=share",
+      "RequestUri": "https://seanmcccanary3.file.core.windows.net/test-share-0f834c0c-a3cf-a65a-006a-a4357242e459?restype=share",
       "RequestMethod": "DELETE",
       "RequestHeaders": {
         "Accept": "application/xml",
         "Authorization": "Sanitized",
-        "traceparent": "00-6e85a16107da5542a1342acfac7abeeb-f5580273384cd740-00",
+        "traceparent": "00-d92aa208ac69df40b1d75a1b00904335-57e7e2ce3e570140-00",
         "User-Agent": [
-          "azsdk-net-Storage.Files.Shares/12.7.0-alpha.20210121.1",
+          "azsdk-net-Storage.Files.Shares/12.7.0-alpha.20210126.1",
           "(.NET 5.0.2; Microsoft Windows 10.0.19042)"
         ],
-        "x-ms-client-request-id": "2af8c07a-2373-7e3c-f59f-b506946e775a",
-        "x-ms-date": "Thu, 21 Jan 2021 20:36:37 GMT",
+        "x-ms-client-request-id": "ff3ce78e-ae32-bf70-b099-921e6c8b07d1",
+        "x-ms-date": "Tue, 26 Jan 2021 19:26:57 GMT",
         "x-ms-delete-snapshots": "include",
         "x-ms-return-client-request-id": "true",
         "x-ms-version": "2020-06-12"
@@ -102,25 +92,20 @@
       "StatusCode": 202,
       "ResponseHeaders": {
         "Content-Length": "0",
-        "Date": "Thu, 21 Jan 2021 20:36:36 GMT",
+        "Date": "Tue, 26 Jan 2021 19:26:56 GMT",
         "Server": [
           "Windows-Azure-File/1.0",
           "Microsoft-HTTPAPI/2.0"
         ],
-        "x-ms-client-request-id": "2af8c07a-2373-7e3c-f59f-b506946e775a",
-<<<<<<< HEAD
-        "x-ms-request-id": "c9ef6025-f01a-0012-7036-f3e9eb000000",
+        "x-ms-client-request-id": "ff3ce78e-ae32-bf70-b099-921e6c8b07d1",
+        "x-ms-request-id": "352fae4e-301a-0096-6919-f4d313000000",
         "x-ms-version": "2020-06-12"
-=======
-        "x-ms-request-id": "412de0fd-401a-000a-5b35-f07e75000000",
-        "x-ms-version": "2020-04-08"
->>>>>>> ac24a13f
       },
       "ResponseBody": []
     }
   ],
   "Variables": {
-    "RandomSeed": "265577246",
+    "RandomSeed": "497774277",
     "Storage_TestConfigDefault": "ProductionTenant\nseanmcccanary3\nU2FuaXRpemVk\nhttps://seanmcccanary3.blob.core.windows.net\nhttps://seanmcccanary3.file.core.windows.net\nhttps://seanmcccanary3.queue.core.windows.net\nhttps://seanmcccanary3.table.core.windows.net\n\n\n\n\nhttps://seanmcccanary3-secondary.blob.core.windows.net\nhttps://seanmcccanary3-secondary.file.core.windows.net\nhttps://seanmcccanary3-secondary.queue.core.windows.net\nhttps://seanmcccanary3-secondary.table.core.windows.net\n\nSanitized\n\n\nCloud\nBlobEndpoint=https://seanmcccanary3.blob.core.windows.net/;QueueEndpoint=https://seanmcccanary3.queue.core.windows.net/;FileEndpoint=https://seanmcccanary3.file.core.windows.net/;BlobSecondaryEndpoint=https://seanmcccanary3-secondary.blob.core.windows.net/;QueueSecondaryEndpoint=https://seanmcccanary3-secondary.queue.core.windows.net/;FileSecondaryEndpoint=https://seanmcccanary3-secondary.file.core.windows.net/;AccountName=seanmcccanary3;AccountKey=Kg==;\nseanscope1"
   }
 }