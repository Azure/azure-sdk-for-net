--- conflicted
+++ resolved
@@ -1,31 +1,17 @@
 {
   "Entries": [
     {
-<<<<<<< HEAD
-      "RequestUri": "http://seanstagetest.file.core.windows.net/test-share-87f561dc-647b-ab91-1e99-3f6278e5d902?restype=share",
+      "RequestUri": "http://seanstagetest.file.core.windows.net/test-share-731a45a1-27f5-015e-6a03-8fdd6e2dca3f?restype=share",
       "RequestMethod": "PUT",
       "RequestHeaders": {
         "Authorization": "Sanitized",
-        "traceparent": "00-ef9e78ba803f444fa412e03542551fa5-5b90f3591ab8a94c-00",
+        "traceparent": "00-a800779e0b5b54479990877c6fdbf03b-92dafa61884d2a45-00",
         "User-Agent": [
-          "azsdk-net-Storage.Files.Shares/12.0.0-dev.20191209.1\u002Bb71b1fa965b15eccfc57e2c7781b8bf85cd4c766",
+          "azsdk-net-Storage.Files.Shares/12.0.0-dev.20191211.1\u002B899431c003876eb9b26cefd8e8a37e7f27f82ced",
           "(.NET Core 4.6.28008.01; Microsoft Windows 10.0.18363 )"
         ],
-        "x-ms-client-request-id": "7e7c66a5-b7e9-5b69-c570-fa5826117807",
-        "x-ms-date": "Tue, 10 Dec 2019 05:30:29 GMT",
-=======
-      "RequestUri": "http://seanstagetest.file.core.windows.net/test-share-ff38c222-f702-3763-c4be-f2ec79ab0cd2?restype=share",
-      "RequestMethod": "PUT",
-      "RequestHeaders": {
-        "Authorization": "Sanitized",
-        "traceparent": "00-7c1f384d4dd2474c9427def8b3800740-8eb3df338dd76e49-00",
-        "User-Agent": [
-          "azsdk-net-Storage.Files.Shares/12.0.0-dev.20191209.1\u002B61bda4d1783b0e05dba0d434ff14b2840726d3b1",
-          "(.NET Core 4.6.28008.01; Microsoft Windows 10.0.18363 )"
-        ],
-        "x-ms-client-request-id": "114ed458-d259-f687-6eae-a4446d4f8f72",
-        "x-ms-date": "Tue, 10 Dec 2019 05:59:08 GMT",
->>>>>>> 1d9822e0
+        "x-ms-client-request-id": "186efad8-e536-ef69-274a-3e66c4a21eec",
+        "x-ms-date": "Wed, 11 Dec 2019 20:37:04 GMT",
         "x-ms-return-client-request-id": "true",
         "x-ms-version": "2019-07-07"
       },
@@ -33,53 +19,30 @@
       "StatusCode": 201,
       "ResponseHeaders": {
         "Content-Length": "0",
-<<<<<<< HEAD
-        "Date": "Tue, 10 Dec 2019 05:30:29 GMT",
-        "ETag": "\u00220x8D77D3211ECCDD7\u0022",
-        "Last-Modified": "Tue, 10 Dec 2019 05:30:29 GMT",
-=======
-        "Date": "Tue, 10 Dec 2019 05:59:08 GMT",
-        "ETag": "\u00220x8D77D36123A2ED5\u0022",
-        "Last-Modified": "Tue, 10 Dec 2019 05:59:08 GMT",
->>>>>>> 1d9822e0
+        "Date": "Wed, 11 Dec 2019 20:37:04 GMT",
+        "ETag": "\u00220x8D77E79E2593C4E\u0022",
+        "Last-Modified": "Wed, 11 Dec 2019 20:37:04 GMT",
         "Server": [
           "Windows-Azure-File/1.0",
           "Microsoft-HTTPAPI/2.0"
         ],
-<<<<<<< HEAD
-        "x-ms-client-request-id": "7e7c66a5-b7e9-5b69-c570-fa5826117807",
-        "x-ms-request-id": "3e8da937-201a-003e-721a-af0544000000",
-=======
-        "x-ms-client-request-id": "114ed458-d259-f687-6eae-a4446d4f8f72",
-        "x-ms-request-id": "8749bdad-c01a-0019-191e-af1280000000",
->>>>>>> 1d9822e0
+        "x-ms-client-request-id": "186efad8-e536-ef69-274a-3e66c4a21eec",
+        "x-ms-request-id": "ef3e3828-c01a-0019-2f62-b01280000000",
         "x-ms-version": "2019-07-07"
       },
       "ResponseBody": []
     },
     {
-<<<<<<< HEAD
-      "RequestUri": "http://seanstagetest.file.core.windows.net/test-share-87f561dc-647b-ab91-1e99-3f6278e5d902/test-directory-ac946f2f-f3e5-a9ce-9a45-4e5abddb688b?comp=listhandles",
-=======
-      "RequestUri": "http://seanstagetest.file.core.windows.net/test-share-ff38c222-f702-3763-c4be-f2ec79ab0cd2/test-directory-d954419f-8222-db54-33ca-b6e75866fba4?comp=listhandles",
->>>>>>> 1d9822e0
+      "RequestUri": "http://seanstagetest.file.core.windows.net/test-share-731a45a1-27f5-015e-6a03-8fdd6e2dca3f/test-directory-0f081fc1-bb89-7b9d-a080-4e2b27e5ef1a?comp=listhandles",
       "RequestMethod": "GET",
       "RequestHeaders": {
         "Authorization": "Sanitized",
         "User-Agent": [
-<<<<<<< HEAD
-          "azsdk-net-Storage.Files.Shares/12.0.0-dev.20191209.1\u002Bb71b1fa965b15eccfc57e2c7781b8bf85cd4c766",
+          "azsdk-net-Storage.Files.Shares/12.0.0-dev.20191211.1\u002B899431c003876eb9b26cefd8e8a37e7f27f82ced",
           "(.NET Core 4.6.28008.01; Microsoft Windows 10.0.18363 )"
         ],
-        "x-ms-client-request-id": "d3859fa8-29fd-b1a9-98d3-e4a4680e9ee9",
-        "x-ms-date": "Tue, 10 Dec 2019 05:30:29 GMT",
-=======
-          "azsdk-net-Storage.Files.Shares/12.0.0-dev.20191209.1\u002B61bda4d1783b0e05dba0d434ff14b2840726d3b1",
-          "(.NET Core 4.6.28008.01; Microsoft Windows 10.0.18363 )"
-        ],
-        "x-ms-client-request-id": "fa5d2c8b-19cb-d5df-7f72-de8f1b9f9e08",
-        "x-ms-date": "Tue, 10 Dec 2019 05:59:08 GMT",
->>>>>>> 1d9822e0
+        "x-ms-client-request-id": "f2b812ab-1e47-1d1f-5df2-77b5973ec742",
+        "x-ms-date": "Wed, 11 Dec 2019 20:37:05 GMT",
         "x-ms-return-client-request-id": "true",
         "x-ms-version": "2019-07-07"
       },
@@ -89,63 +52,34 @@
         "Access-Control-Allow-Origin": "*",
         "Content-Length": "223",
         "Content-Type": "application/xml",
-<<<<<<< HEAD
-        "Date": "Tue, 10 Dec 2019 05:30:29 GMT",
-=======
-        "Date": "Tue, 10 Dec 2019 05:59:08 GMT",
->>>>>>> 1d9822e0
+        "Date": "Wed, 11 Dec 2019 20:37:04 GMT",
         "Server": [
           "Windows-Azure-File/1.0",
           "Microsoft-HTTPAPI/2.0"
         ],
-<<<<<<< HEAD
-        "x-ms-client-request-id": "d3859fa8-29fd-b1a9-98d3-e4a4680e9ee9",
+        "x-ms-client-request-id": "f2b812ab-1e47-1d1f-5df2-77b5973ec742",
         "x-ms-error-code": "ResourceNotFound",
-        "x-ms-request-id": "3e8da939-201a-003e-731a-af0544000000",
-=======
-        "x-ms-client-request-id": "fa5d2c8b-19cb-d5df-7f72-de8f1b9f9e08",
-        "x-ms-error-code": "ResourceNotFound",
-        "x-ms-request-id": "8749bdaf-c01a-0019-1a1e-af1280000000",
->>>>>>> 1d9822e0
+        "x-ms-request-id": "ef3e382a-c01a-0019-3062-b01280000000",
         "x-ms-version": "2019-07-07"
       },
       "ResponseBody": [
         "\uFEFF\u003C?xml version=\u00221.0\u0022 encoding=\u0022utf-8\u0022?\u003E\u003CError\u003E\u003CCode\u003EResourceNotFound\u003C/Code\u003E\u003CMessage\u003EThe specified resource does not exist.\n",
-<<<<<<< HEAD
-        "RequestId:3e8da939-201a-003e-731a-af0544000000\n",
-        "Time:2019-12-10T05:30:29.9883739Z\u003C/Message\u003E\u003C/Error\u003E"
+        "RequestId:ef3e382a-c01a-0019-3062-b01280000000\n",
+        "Time:2019-12-11T20:37:05.0826591Z\u003C/Message\u003E\u003C/Error\u003E"
       ]
     },
     {
-      "RequestUri": "http://seanstagetest.file.core.windows.net/test-share-87f561dc-647b-ab91-1e99-3f6278e5d902?restype=share",
+      "RequestUri": "http://seanstagetest.file.core.windows.net/test-share-731a45a1-27f5-015e-6a03-8fdd6e2dca3f?restype=share",
       "RequestMethod": "DELETE",
       "RequestHeaders": {
         "Authorization": "Sanitized",
-        "traceparent": "00-bcf3698118bb034e95792964eaf469e3-7ccb016623645d43-00",
+        "traceparent": "00-19af9693f3a8b44a8375fc07117a2bbe-e11e00a2faa6eb44-00",
         "User-Agent": [
-          "azsdk-net-Storage.Files.Shares/12.0.0-dev.20191209.1\u002Bb71b1fa965b15eccfc57e2c7781b8bf85cd4c766",
+          "azsdk-net-Storage.Files.Shares/12.0.0-dev.20191211.1\u002B899431c003876eb9b26cefd8e8a37e7f27f82ced",
           "(.NET Core 4.6.28008.01; Microsoft Windows 10.0.18363 )"
         ],
-        "x-ms-client-request-id": "1db126ba-9555-998d-060a-78957775af7a",
-        "x-ms-date": "Tue, 10 Dec 2019 05:30:30 GMT",
-=======
-        "RequestId:8749bdaf-c01a-0019-1a1e-af1280000000\n",
-        "Time:2019-12-10T05:59:08.4652777Z\u003C/Message\u003E\u003C/Error\u003E"
-      ]
-    },
-    {
-      "RequestUri": "http://seanstagetest.file.core.windows.net/test-share-ff38c222-f702-3763-c4be-f2ec79ab0cd2?restype=share",
-      "RequestMethod": "DELETE",
-      "RequestHeaders": {
-        "Authorization": "Sanitized",
-        "traceparent": "00-4204a5d6d22f2d438e8072c68e1b2e43-985c2118885f6144-00",
-        "User-Agent": [
-          "azsdk-net-Storage.Files.Shares/12.0.0-dev.20191209.1\u002B61bda4d1783b0e05dba0d434ff14b2840726d3b1",
-          "(.NET Core 4.6.28008.01; Microsoft Windows 10.0.18363 )"
-        ],
-        "x-ms-client-request-id": "2b5cbdca-0008-b3d8-11bf-25ea1ce9c401",
-        "x-ms-date": "Tue, 10 Dec 2019 05:59:08 GMT",
->>>>>>> 1d9822e0
+        "x-ms-client-request-id": "1480ccab-fc2c-b7d3-c6e7-15cb3a53b458",
+        "x-ms-date": "Wed, 11 Dec 2019 20:37:05 GMT",
         "x-ms-delete-snapshots": "include",
         "x-ms-return-client-request-id": "true",
         "x-ms-version": "2019-07-07"
@@ -154,33 +88,20 @@
       "StatusCode": 202,
       "ResponseHeaders": {
         "Content-Length": "0",
-<<<<<<< HEAD
-        "Date": "Tue, 10 Dec 2019 05:30:30 GMT",
-=======
-        "Date": "Tue, 10 Dec 2019 05:59:08 GMT",
->>>>>>> 1d9822e0
+        "Date": "Wed, 11 Dec 2019 20:37:04 GMT",
         "Server": [
           "Windows-Azure-File/1.0",
           "Microsoft-HTTPAPI/2.0"
         ],
-<<<<<<< HEAD
-        "x-ms-client-request-id": "1db126ba-9555-998d-060a-78957775af7a",
-        "x-ms-request-id": "3e8da93a-201a-003e-741a-af0544000000",
-=======
-        "x-ms-client-request-id": "2b5cbdca-0008-b3d8-11bf-25ea1ce9c401",
-        "x-ms-request-id": "8749bdb0-c01a-0019-1b1e-af1280000000",
->>>>>>> 1d9822e0
+        "x-ms-client-request-id": "1480ccab-fc2c-b7d3-c6e7-15cb3a53b458",
+        "x-ms-request-id": "ef3e382b-c01a-0019-3162-b01280000000",
         "x-ms-version": "2019-07-07"
       },
       "ResponseBody": []
     }
   ],
   "Variables": {
-<<<<<<< HEAD
-    "RandomSeed": "2077132225",
-=======
-    "RandomSeed": "28953469",
->>>>>>> 1d9822e0
+    "RandomSeed": "473827462",
     "Storage_TestConfigDefault": "ProductionTenant\nseanstagetest\nU2FuaXRpemVk\nhttp://seanstagetest.blob.core.windows.net\nhttp://seanstagetest.file.core.windows.net\nhttp://seanstagetest.queue.core.windows.net\nhttp://seanstagetest.table.core.windows.net\n\n\n\n\nhttp://seanstagetest-secondary.blob.core.windows.net\nhttp://seanstagetest-secondary.file.core.windows.net\nhttp://seanstagetest-secondary.queue.core.windows.net\nhttp://seanstagetest-secondary.table.core.windows.net\n\nSanitized\n\n\nCloud\nBlobEndpoint=http://seanstagetest.blob.core.windows.net/;QueueEndpoint=http://seanstagetest.queue.core.windows.net/;FileEndpoint=http://seanstagetest.file.core.windows.net/;BlobSecondaryEndpoint=http://seanstagetest-secondary.blob.core.windows.net/;QueueSecondaryEndpoint=http://seanstagetest-secondary.queue.core.windows.net/;FileSecondaryEndpoint=http://seanstagetest-secondary.file.core.windows.net/;AccountName=seanstagetest;AccountKey=Sanitized"
   }
 }