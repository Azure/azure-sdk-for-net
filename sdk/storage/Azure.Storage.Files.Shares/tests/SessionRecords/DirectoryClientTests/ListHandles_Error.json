--- conflicted
+++ resolved
@@ -1,21 +1,17 @@
 {
   "Entries": [
     {
-      "RequestUri": "http://seanstagetest.file.core.windows.net/test-share-731a45a1-27f5-015e-6a03-8fdd6e2dca3f?restype=share",
+      "RequestUri": "http://seanstagetest.file.core.windows.net/test-share-bb92a3f8-a04a-9cc6-d414-c3cdce0d263b?restype=share",
       "RequestMethod": "PUT",
       "RequestHeaders": {
         "Authorization": "Sanitized",
-        "traceparent": "00-a800779e0b5b54479990877c6fdbf03b-92dafa61884d2a45-00",
+        "traceparent": "00-bf083d32eca7564aa1aed54aa01422aa-0cd871853b96084c-00",
         "User-Agent": [
-<<<<<<< HEAD
-          "azsdk-net-Storage.Files.Shares/12.0.0-dev.20191205.1+4f14c4315f17fbbc59c93c6819467b6f15d7008f",
-=======
-          "azsdk-net-Storage.Files.Shares/12.0.0-dev.20191211.1\u002B899431c003876eb9b26cefd8e8a37e7f27f82ced",
->>>>>>> 5e20a7a1
+          "azsdk-net-Storage.Files.Shares/12.0.0-dev.20191211.1\u002B2accb37068f0a0c9382fa117525bb968c5397cf7",
           "(.NET Core 4.6.28008.01; Microsoft Windows 10.0.18363 )"
         ],
-        "x-ms-client-request-id": "186efad8-e536-ef69-274a-3e66c4a21eec",
-        "x-ms-date": "Wed, 11 Dec 2019 20:37:04 GMT",
+        "x-ms-client-request-id": "c8c2c8c5-e9fc-a50a-b140-3c22b50180ca",
+        "x-ms-date": "Wed, 11 Dec 2019 23:04:48 GMT",
         "x-ms-return-client-request-id": "true",
         "x-ms-version": "2019-07-07"
       },
@@ -23,40 +19,30 @@
       "StatusCode": 201,
       "ResponseHeaders": {
         "Content-Length": "0",
-<<<<<<< HEAD
-        "Date": "Fri, 06 Dec 2019 00:25:26 GMT",
-        "ETag": "\"0x8D779E2CAD05CEC\"",
-        "Last-Modified": "Fri, 06 Dec 2019 00:25:26 GMT",
-=======
-        "Date": "Wed, 11 Dec 2019 20:37:04 GMT",
-        "ETag": "\u00220x8D77E79E2593C4E\u0022",
-        "Last-Modified": "Wed, 11 Dec 2019 20:37:04 GMT",
->>>>>>> 5e20a7a1
+        "Date": "Wed, 11 Dec 2019 23:04:48 GMT",
+        "ETag": "\u00220x8D77E8E859F37FD\u0022",
+        "Last-Modified": "Wed, 11 Dec 2019 23:04:48 GMT",
         "Server": [
           "Windows-Azure-File/1.0",
           "Microsoft-HTTPAPI/2.0"
         ],
-        "x-ms-client-request-id": "186efad8-e536-ef69-274a-3e66c4a21eec",
-        "x-ms-request-id": "ef3e3828-c01a-0019-2f62-b01280000000",
+        "x-ms-client-request-id": "c8c2c8c5-e9fc-a50a-b140-3c22b50180ca",
+        "x-ms-request-id": "5f7a89ad-601a-003f-5e77-b05a98000000",
         "x-ms-version": "2019-07-07"
       },
       "ResponseBody": []
     },
     {
-      "RequestUri": "http://seanstagetest.file.core.windows.net/test-share-731a45a1-27f5-015e-6a03-8fdd6e2dca3f/test-directory-0f081fc1-bb89-7b9d-a080-4e2b27e5ef1a?comp=listhandles",
+      "RequestUri": "http://seanstagetest.file.core.windows.net/test-share-bb92a3f8-a04a-9cc6-d414-c3cdce0d263b/test-directory-54aedb29-5d15-7f76-ff2b-3d6100087231?comp=listhandles",
       "RequestMethod": "GET",
       "RequestHeaders": {
         "Authorization": "Sanitized",
         "User-Agent": [
-<<<<<<< HEAD
-          "azsdk-net-Storage.Files.Shares/12.0.0-dev.20191205.1+4f14c4315f17fbbc59c93c6819467b6f15d7008f",
-=======
-          "azsdk-net-Storage.Files.Shares/12.0.0-dev.20191211.1\u002B899431c003876eb9b26cefd8e8a37e7f27f82ced",
->>>>>>> 5e20a7a1
+          "azsdk-net-Storage.Files.Shares/12.0.0-dev.20191211.1\u002B2accb37068f0a0c9382fa117525bb968c5397cf7",
           "(.NET Core 4.6.28008.01; Microsoft Windows 10.0.18363 )"
         ],
-        "x-ms-client-request-id": "f2b812ab-1e47-1d1f-5df2-77b5973ec742",
-        "x-ms-date": "Wed, 11 Dec 2019 20:37:05 GMT",
+        "x-ms-client-request-id": "4e94d568-20f4-685c-5143-c8d0aca9a5a9",
+        "x-ms-date": "Wed, 11 Dec 2019 23:04:48 GMT",
         "x-ms-return-client-request-id": "true",
         "x-ms-version": "2019-07-07"
       },
@@ -66,44 +52,34 @@
         "Access-Control-Allow-Origin": "*",
         "Content-Length": "223",
         "Content-Type": "application/xml",
-        "Date": "Wed, 11 Dec 2019 20:37:04 GMT",
+        "Date": "Wed, 11 Dec 2019 23:04:48 GMT",
         "Server": [
           "Windows-Azure-File/1.0",
           "Microsoft-HTTPAPI/2.0"
         ],
-        "x-ms-client-request-id": "f2b812ab-1e47-1d1f-5df2-77b5973ec742",
+        "x-ms-client-request-id": "4e94d568-20f4-685c-5143-c8d0aca9a5a9",
         "x-ms-error-code": "ResourceNotFound",
-        "x-ms-request-id": "ef3e382a-c01a-0019-3062-b01280000000",
+        "x-ms-request-id": "5f7a89b5-601a-003f-6577-b05a98000000",
         "x-ms-version": "2019-07-07"
       },
       "ResponseBody": [
-<<<<<<< HEAD
-        "﻿<?xml version=\"1.0\" encoding=\"utf-8\"?><Error><Code>ResourceNotFound</Code><Message>The specified resource does not exist.\n",
-        "RequestId:a2d0f49b-501a-0034-0acb-aba1f3000000\n",
-        "Time:2019-12-06T00:25:26.9317229Z</Message></Error>"
-=======
         "\uFEFF\u003C?xml version=\u00221.0\u0022 encoding=\u0022utf-8\u0022?\u003E\u003CError\u003E\u003CCode\u003EResourceNotFound\u003C/Code\u003E\u003CMessage\u003EThe specified resource does not exist.\n",
-        "RequestId:ef3e382a-c01a-0019-3062-b01280000000\n",
-        "Time:2019-12-11T20:37:05.0826591Z\u003C/Message\u003E\u003C/Error\u003E"
->>>>>>> 5e20a7a1
+        "RequestId:5f7a89b5-601a-003f-6577-b05a98000000\n",
+        "Time:2019-12-11T23:04:48.9555541Z\u003C/Message\u003E\u003C/Error\u003E"
       ]
     },
     {
-      "RequestUri": "http://seanstagetest.file.core.windows.net/test-share-731a45a1-27f5-015e-6a03-8fdd6e2dca3f?restype=share",
+      "RequestUri": "http://seanstagetest.file.core.windows.net/test-share-bb92a3f8-a04a-9cc6-d414-c3cdce0d263b?restype=share",
       "RequestMethod": "DELETE",
       "RequestHeaders": {
         "Authorization": "Sanitized",
-        "traceparent": "00-19af9693f3a8b44a8375fc07117a2bbe-e11e00a2faa6eb44-00",
+        "traceparent": "00-78bdd170740b7342854f545b2975dc85-94f1fcff7fd5444b-00",
         "User-Agent": [
-<<<<<<< HEAD
-          "azsdk-net-Storage.Files.Shares/12.0.0-dev.20191205.1+4f14c4315f17fbbc59c93c6819467b6f15d7008f",
-=======
-          "azsdk-net-Storage.Files.Shares/12.0.0-dev.20191211.1\u002B899431c003876eb9b26cefd8e8a37e7f27f82ced",
->>>>>>> 5e20a7a1
+          "azsdk-net-Storage.Files.Shares/12.0.0-dev.20191211.1\u002B2accb37068f0a0c9382fa117525bb968c5397cf7",
           "(.NET Core 4.6.28008.01; Microsoft Windows 10.0.18363 )"
         ],
-        "x-ms-client-request-id": "1480ccab-fc2c-b7d3-c6e7-15cb3a53b458",
-        "x-ms-date": "Wed, 11 Dec 2019 20:37:05 GMT",
+        "x-ms-client-request-id": "2af8c07a-2373-7e3c-f59f-b506946e775a",
+        "x-ms-date": "Wed, 11 Dec 2019 23:04:49 GMT",
         "x-ms-delete-snapshots": "include",
         "x-ms-return-client-request-id": "true",
         "x-ms-version": "2019-07-07"
@@ -112,25 +88,20 @@
       "StatusCode": 202,
       "ResponseHeaders": {
         "Content-Length": "0",
-        "Date": "Wed, 11 Dec 2019 20:37:04 GMT",
+        "Date": "Wed, 11 Dec 2019 23:04:48 GMT",
         "Server": [
           "Windows-Azure-File/1.0",
           "Microsoft-HTTPAPI/2.0"
         ],
-        "x-ms-client-request-id": "1480ccab-fc2c-b7d3-c6e7-15cb3a53b458",
-        "x-ms-request-id": "ef3e382b-c01a-0019-3162-b01280000000",
+        "x-ms-client-request-id": "2af8c07a-2373-7e3c-f59f-b506946e775a",
+        "x-ms-request-id": "5f7a89ba-601a-003f-6a77-b05a98000000",
         "x-ms-version": "2019-07-07"
       },
       "ResponseBody": []
     }
   ],
   "Variables": {
-<<<<<<< HEAD
-    "RandomSeed": "1490276304",
+    "RandomSeed": "265577246",
     "Storage_TestConfigDefault": "ProductionTenant\nseanstagetest\nU2FuaXRpemVk\nhttp://seanstagetest.blob.core.windows.net\nhttp://seanstagetest.file.core.windows.net\nhttp://seanstagetest.queue.core.windows.net\nhttp://seanstagetest.table.core.windows.net\n\n\n\n\nhttp://seanstagetest-secondary.blob.core.windows.net\nhttp://seanstagetest-secondary.file.core.windows.net\nhttp://seanstagetest-secondary.queue.core.windows.net\nhttp://seanstagetest-secondary.table.core.windows.net\n\nSanitized\n\n\nCloud\nBlobEndpoint=http://seanstagetest.blob.core.windows.net/;QueueEndpoint=http://seanstagetest.queue.core.windows.net/;FileEndpoint=http://seanstagetest.file.core.windows.net/;BlobSecondaryEndpoint=http://seanstagetest-secondary.blob.core.windows.net/;QueueSecondaryEndpoint=http://seanstagetest-secondary.queue.core.windows.net/;FileSecondaryEndpoint=http://seanstagetest-secondary.file.core.windows.net/;AccountName=seanstagetest;AccountKey=Sanitized\nseanscope1"
-=======
-    "RandomSeed": "473827462",
-    "Storage_TestConfigDefault": "ProductionTenant\nseanstagetest\nU2FuaXRpemVk\nhttp://seanstagetest.blob.core.windows.net\nhttp://seanstagetest.file.core.windows.net\nhttp://seanstagetest.queue.core.windows.net\nhttp://seanstagetest.table.core.windows.net\n\n\n\n\nhttp://seanstagetest-secondary.blob.core.windows.net\nhttp://seanstagetest-secondary.file.core.windows.net\nhttp://seanstagetest-secondary.queue.core.windows.net\nhttp://seanstagetest-secondary.table.core.windows.net\n\nSanitized\n\n\nCloud\nBlobEndpoint=http://seanstagetest.blob.core.windows.net/;QueueEndpoint=http://seanstagetest.queue.core.windows.net/;FileEndpoint=http://seanstagetest.file.core.windows.net/;BlobSecondaryEndpoint=http://seanstagetest-secondary.blob.core.windows.net/;QueueSecondaryEndpoint=http://seanstagetest-secondary.queue.core.windows.net/;FileSecondaryEndpoint=http://seanstagetest-secondary.file.core.windows.net/;AccountName=seanstagetest;AccountKey=Sanitized"
->>>>>>> 5e20a7a1
   }
 }