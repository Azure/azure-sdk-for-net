--- conflicted
+++ resolved
@@ -1,31 +1,17 @@
 {
   "Entries": [
     {
-<<<<<<< HEAD
-      "RequestUri": "http://seanstagetest.file.core.windows.net/test-share-f7bafb99-2a01-5ffd-effc-15eb254f482e?restype=share",
+      "RequestUri": "http://seanstagetest.file.core.windows.net/test-share-88ecddfb-59aa-afb8-97b3-89d56c057756?restype=share",
       "RequestMethod": "PUT",
       "RequestHeaders": {
         "Authorization": "Sanitized",
-        "traceparent": "00-1be86e4528b6be48aeea6d8748a810e6-05efee83f1ebf94d-00",
+        "traceparent": "00-0b9e4b01cd284e429b72fb34369b3edd-392c45fad303b74a-00",
         "User-Agent": [
-          "azsdk-net-Storage.Files.Shares/12.0.0-dev.20191209.1\u002Bb71b1fa965b15eccfc57e2c7781b8bf85cd4c766",
+          "azsdk-net-Storage.Files.Shares/12.0.0-dev.20191211.1\u002B899431c003876eb9b26cefd8e8a37e7f27f82ced",
           "(.NET Core 4.6.28008.01; Microsoft Windows 10.0.18363 )"
         ],
-        "x-ms-client-request-id": "eeb48dfe-f3f6-3e08-446b-0fdf1024d900",
-        "x-ms-date": "Tue, 10 Dec 2019 05:30:42 GMT",
-=======
-      "RequestUri": "http://seanstagetest.file.core.windows.net/test-share-5035efc1-6eef-0b30-1c5c-41e0265be54e?restype=share",
-      "RequestMethod": "PUT",
-      "RequestHeaders": {
-        "Authorization": "Sanitized",
-        "traceparent": "00-3610569e98949240bcb646f234aa615f-ad04e6f5bcc39a48-00",
-        "User-Agent": [
-          "azsdk-net-Storage.Files.Shares/12.0.0-dev.20191209.1\u002B61bda4d1783b0e05dba0d434ff14b2840726d3b1",
-          "(.NET Core 4.6.28008.01; Microsoft Windows 10.0.18363 )"
-        ],
-        "x-ms-client-request-id": "4bdd0af9-3150-dda8-a06a-536456fa81fa",
-        "x-ms-date": "Tue, 10 Dec 2019 05:59:20 GMT",
->>>>>>> 1d9822e0
+        "x-ms-client-request-id": "c8c7078e-847d-b75b-a33e-062f074ae7f6",
+        "x-ms-date": "Wed, 11 Dec 2019 20:37:17 GMT",
         "x-ms-return-client-request-id": "true",
         "x-ms-version": "2019-07-07"
       },
@@ -33,56 +19,31 @@
       "StatusCode": 201,
       "ResponseHeaders": {
         "Content-Length": "0",
-<<<<<<< HEAD
-        "Date": "Tue, 10 Dec 2019 05:30:42 GMT",
-        "ETag": "\u00220x8D77D32198230E8\u0022",
-        "Last-Modified": "Tue, 10 Dec 2019 05:30:42 GMT",
-=======
-        "Date": "Tue, 10 Dec 2019 05:59:20 GMT",
-        "ETag": "\u00220x8D77D3619803CE4\u0022",
-        "Last-Modified": "Tue, 10 Dec 2019 05:59:20 GMT",
->>>>>>> 1d9822e0
+        "Date": "Wed, 11 Dec 2019 20:37:17 GMT",
+        "ETag": "\u00220x8D77E79E9AF7969\u0022",
+        "Last-Modified": "Wed, 11 Dec 2019 20:37:17 GMT",
         "Server": [
           "Windows-Azure-File/1.0",
           "Microsoft-HTTPAPI/2.0"
         ],
-<<<<<<< HEAD
-        "x-ms-client-request-id": "eeb48dfe-f3f6-3e08-446b-0fdf1024d900",
-        "x-ms-request-id": "3e8da9fa-201a-003e-011a-af0544000000",
-=======
-        "x-ms-client-request-id": "4bdd0af9-3150-dda8-a06a-536456fa81fa",
-        "x-ms-request-id": "8749be66-c01a-0019-271e-af1280000000",
->>>>>>> 1d9822e0
+        "x-ms-client-request-id": "c8c7078e-847d-b75b-a33e-062f074ae7f6",
+        "x-ms-request-id": "ef3e38ed-c01a-0019-3f62-b01280000000",
         "x-ms-version": "2019-07-07"
       },
       "ResponseBody": []
     },
     {
-<<<<<<< HEAD
-      "RequestUri": "http://seanstagetest.file.core.windows.net/test-share-f7bafb99-2a01-5ffd-effc-15eb254f482e/test-directory-ed42e4a3-ec61-12e1-4db4-db0694004e0b?restype=directory\u0026comp=metadata",
+      "RequestUri": "http://seanstagetest.file.core.windows.net/test-share-88ecddfb-59aa-afb8-97b3-89d56c057756/test-directory-7ec59707-887d-1af3-dee7-00ee8af5a619?restype=directory\u0026comp=metadata",
       "RequestMethod": "PUT",
       "RequestHeaders": {
         "Authorization": "Sanitized",
-        "traceparent": "00-9171df8c1f73ba44b89c7609de3fbc0e-626ef9da0269014d-00",
+        "traceparent": "00-36ba3b3e7af3984f93064b8aac8e4cc6-d9895f54cdea9148-00",
         "User-Agent": [
-          "azsdk-net-Storage.Files.Shares/12.0.0-dev.20191209.1\u002Bb71b1fa965b15eccfc57e2c7781b8bf85cd4c766",
+          "azsdk-net-Storage.Files.Shares/12.0.0-dev.20191211.1\u002B899431c003876eb9b26cefd8e8a37e7f27f82ced",
           "(.NET Core 4.6.28008.01; Microsoft Windows 10.0.18363 )"
         ],
-        "x-ms-client-request-id": "2c599521-b9a2-1105-aba2-a0411802aa44",
-        "x-ms-date": "Tue, 10 Dec 2019 05:30:42 GMT",
-=======
-      "RequestUri": "http://seanstagetest.file.core.windows.net/test-share-5035efc1-6eef-0b30-1c5c-41e0265be54e/test-directory-21bfe741-64b3-22ff-f729-4e5b6448dd5f?restype=directory\u0026comp=metadata",
-      "RequestMethod": "PUT",
-      "RequestHeaders": {
-        "Authorization": "Sanitized",
-        "traceparent": "00-d596d1c559ae184fa6b2f5dc38c98028-1d8867f392899a47-00",
-        "User-Agent": [
-          "azsdk-net-Storage.Files.Shares/12.0.0-dev.20191209.1\u002B61bda4d1783b0e05dba0d434ff14b2840726d3b1",
-          "(.NET Core 4.6.28008.01; Microsoft Windows 10.0.18363 )"
-        ],
-        "x-ms-client-request-id": "45a61012-a1fe-94a3-0abb-5427e24d7957",
-        "x-ms-date": "Tue, 10 Dec 2019 05:59:20 GMT",
->>>>>>> 1d9822e0
+        "x-ms-client-request-id": "70bad7d4-d1b8-06e6-14ac-ea96836d2cae",
+        "x-ms-date": "Wed, 11 Dec 2019 20:37:17 GMT",
         "x-ms-meta-Capital": "letter",
         "x-ms-meta-foo": "bar",
         "x-ms-meta-meta": "data",
@@ -95,63 +56,34 @@
       "ResponseHeaders": {
         "Content-Length": "223",
         "Content-Type": "application/xml",
-<<<<<<< HEAD
-        "Date": "Tue, 10 Dec 2019 05:30:42 GMT",
-=======
-        "Date": "Tue, 10 Dec 2019 05:59:20 GMT",
->>>>>>> 1d9822e0
+        "Date": "Wed, 11 Dec 2019 20:37:17 GMT",
         "Server": [
           "Windows-Azure-File/1.0",
           "Microsoft-HTTPAPI/2.0"
         ],
-<<<<<<< HEAD
-        "x-ms-client-request-id": "2c599521-b9a2-1105-aba2-a0411802aa44",
+        "x-ms-client-request-id": "70bad7d4-d1b8-06e6-14ac-ea96836d2cae",
         "x-ms-error-code": "ResourceNotFound",
-        "x-ms-request-id": "3e8da9fc-201a-003e-021a-af0544000000",
-=======
-        "x-ms-client-request-id": "45a61012-a1fe-94a3-0abb-5427e24d7957",
-        "x-ms-error-code": "ResourceNotFound",
-        "x-ms-request-id": "8749be68-c01a-0019-281e-af1280000000",
->>>>>>> 1d9822e0
+        "x-ms-request-id": "ef3e38ef-c01a-0019-4062-b01280000000",
         "x-ms-version": "2019-07-07"
       },
       "ResponseBody": [
         "\uFEFF\u003C?xml version=\u00221.0\u0022 encoding=\u0022utf-8\u0022?\u003E\u003CError\u003E\u003CCode\u003EResourceNotFound\u003C/Code\u003E\u003CMessage\u003EThe specified resource does not exist.\n",
-<<<<<<< HEAD
-        "RequestId:3e8da9fc-201a-003e-021a-af0544000000\n",
-        "Time:2019-12-10T05:30:42.6923823Z\u003C/Message\u003E\u003C/Error\u003E"
+        "RequestId:ef3e38ef-c01a-0019-4062-b01280000000\n",
+        "Time:2019-12-11T20:37:17.3828004Z\u003C/Message\u003E\u003C/Error\u003E"
       ]
     },
     {
-      "RequestUri": "http://seanstagetest.file.core.windows.net/test-share-f7bafb99-2a01-5ffd-effc-15eb254f482e?restype=share",
+      "RequestUri": "http://seanstagetest.file.core.windows.net/test-share-88ecddfb-59aa-afb8-97b3-89d56c057756?restype=share",
       "RequestMethod": "DELETE",
       "RequestHeaders": {
         "Authorization": "Sanitized",
-        "traceparent": "00-55fcb7f697865a4c90a59ab6b79a13f2-5e170091dac52149-00",
+        "traceparent": "00-571e8d226dcfef4db1ca62d6b2cee466-45a5198c4fadc649-00",
         "User-Agent": [
-          "azsdk-net-Storage.Files.Shares/12.0.0-dev.20191209.1\u002Bb71b1fa965b15eccfc57e2c7781b8bf85cd4c766",
+          "azsdk-net-Storage.Files.Shares/12.0.0-dev.20191211.1\u002B899431c003876eb9b26cefd8e8a37e7f27f82ced",
           "(.NET Core 4.6.28008.01; Microsoft Windows 10.0.18363 )"
         ],
-        "x-ms-client-request-id": "fee4e3bf-22a6-9c69-a9db-ecf7b8f6fcd4",
-        "x-ms-date": "Tue, 10 Dec 2019 05:30:42 GMT",
-=======
-        "RequestId:8749be68-c01a-0019-281e-af1280000000\n",
-        "Time:2019-12-10T05:59:20.6614810Z\u003C/Message\u003E\u003C/Error\u003E"
-      ]
-    },
-    {
-      "RequestUri": "http://seanstagetest.file.core.windows.net/test-share-5035efc1-6eef-0b30-1c5c-41e0265be54e?restype=share",
-      "RequestMethod": "DELETE",
-      "RequestHeaders": {
-        "Authorization": "Sanitized",
-        "traceparent": "00-2b3bbe08ef2a5649979e083f90a07bdc-6623980996ae1948-00",
-        "User-Agent": [
-          "azsdk-net-Storage.Files.Shares/12.0.0-dev.20191209.1\u002B61bda4d1783b0e05dba0d434ff14b2840726d3b1",
-          "(.NET Core 4.6.28008.01; Microsoft Windows 10.0.18363 )"
-        ],
-        "x-ms-client-request-id": "53484673-98a2-f861-4652-11c344d60a04",
-        "x-ms-date": "Tue, 10 Dec 2019 05:59:20 GMT",
->>>>>>> 1d9822e0
+        "x-ms-client-request-id": "b219c3e9-353b-9261-3f3f-5091c541d067",
+        "x-ms-date": "Wed, 11 Dec 2019 20:37:17 GMT",
         "x-ms-delete-snapshots": "include",
         "x-ms-return-client-request-id": "true",
         "x-ms-version": "2019-07-07"
@@ -160,33 +92,20 @@
       "StatusCode": 202,
       "ResponseHeaders": {
         "Content-Length": "0",
-<<<<<<< HEAD
-        "Date": "Tue, 10 Dec 2019 05:30:42 GMT",
-=======
-        "Date": "Tue, 10 Dec 2019 05:59:20 GMT",
->>>>>>> 1d9822e0
+        "Date": "Wed, 11 Dec 2019 20:37:17 GMT",
         "Server": [
           "Windows-Azure-File/1.0",
           "Microsoft-HTTPAPI/2.0"
         ],
-<<<<<<< HEAD
-        "x-ms-client-request-id": "fee4e3bf-22a6-9c69-a9db-ecf7b8f6fcd4",
-        "x-ms-request-id": "3e8da9fd-201a-003e-031a-af0544000000",
-=======
-        "x-ms-client-request-id": "53484673-98a2-f861-4652-11c344d60a04",
-        "x-ms-request-id": "8749be69-c01a-0019-291e-af1280000000",
->>>>>>> 1d9822e0
+        "x-ms-client-request-id": "b219c3e9-353b-9261-3f3f-5091c541d067",
+        "x-ms-request-id": "ef3e38f0-c01a-0019-4162-b01280000000",
         "x-ms-version": "2019-07-07"
       },
       "ResponseBody": []
     }
   ],
   "Variables": {
-<<<<<<< HEAD
-    "RandomSeed": "1370394162",
-=======
-    "RandomSeed": "109618542",
->>>>>>> 1d9822e0
+    "RandomSeed": "655837415",
     "Storage_TestConfigDefault": "ProductionTenant\nseanstagetest\nU2FuaXRpemVk\nhttp://seanstagetest.blob.core.windows.net\nhttp://seanstagetest.file.core.windows.net\nhttp://seanstagetest.queue.core.windows.net\nhttp://seanstagetest.table.core.windows.net\n\n\n\n\nhttp://seanstagetest-secondary.blob.core.windows.net\nhttp://seanstagetest-secondary.file.core.windows.net\nhttp://seanstagetest-secondary.queue.core.windows.net\nhttp://seanstagetest-secondary.table.core.windows.net\n\nSanitized\n\n\nCloud\nBlobEndpoint=http://seanstagetest.blob.core.windows.net/;QueueEndpoint=http://seanstagetest.queue.core.windows.net/;FileEndpoint=http://seanstagetest.file.core.windows.net/;BlobSecondaryEndpoint=http://seanstagetest-secondary.blob.core.windows.net/;QueueSecondaryEndpoint=http://seanstagetest-secondary.queue.core.windows.net/;FileSecondaryEndpoint=http://seanstagetest-secondary.file.core.windows.net/;AccountName=seanstagetest;AccountKey=Sanitized"
   }
 }