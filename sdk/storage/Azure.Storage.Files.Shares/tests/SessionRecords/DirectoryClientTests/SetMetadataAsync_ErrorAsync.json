{
  "Entries": [
    {
      "RequestUri": "http://seanstagetest.file.core.windows.net/test-share-88ecddfb-59aa-afb8-97b3-89d56c057756?restype=share",
      "RequestMethod": "PUT",
      "RequestHeaders": {
        "Authorization": "Sanitized",
        "traceparent": "00-0b9e4b01cd284e429b72fb34369b3edd-392c45fad303b74a-00",
        "User-Agent": [
<<<<<<< HEAD
          "azsdk-net-Storage.Files.Shares/12.0.0-dev.20191205.1+4f14c4315f17fbbc59c93c6819467b6f15d7008f",
=======
          "azsdk-net-Storage.Files.Shares/12.0.0-dev.20191211.1\u002B899431c003876eb9b26cefd8e8a37e7f27f82ced",
>>>>>>> 5e20a7a1
          "(.NET Core 4.6.28008.01; Microsoft Windows 10.0.18363 )"
        ],
        "x-ms-client-request-id": "c8c7078e-847d-b75b-a33e-062f074ae7f6",
        "x-ms-date": "Wed, 11 Dec 2019 20:37:17 GMT",
        "x-ms-return-client-request-id": "true",
        "x-ms-version": "2019-07-07"
      },
      "RequestBody": null,
      "StatusCode": 201,
      "ResponseHeaders": {
        "Content-Length": "0",
<<<<<<< HEAD
        "Date": "Fri, 06 Dec 2019 00:25:38 GMT",
        "ETag": "\"0x8D779E2D1E542E3\"",
        "Last-Modified": "Fri, 06 Dec 2019 00:25:38 GMT",
=======
        "Date": "Wed, 11 Dec 2019 20:37:17 GMT",
        "ETag": "\u00220x8D77E79E9AF7969\u0022",
        "Last-Modified": "Wed, 11 Dec 2019 20:37:17 GMT",
>>>>>>> 5e20a7a1
        "Server": [
          "Windows-Azure-File/1.0",
          "Microsoft-HTTPAPI/2.0"
        ],
        "x-ms-client-request-id": "c8c7078e-847d-b75b-a33e-062f074ae7f6",
        "x-ms-request-id": "ef3e38ed-c01a-0019-3f62-b01280000000",
        "x-ms-version": "2019-07-07"
      },
      "ResponseBody": []
    },
    {
<<<<<<< HEAD
      "RequestUri": "http://seanstagetest.file.core.windows.net/test-share-6c385073-c729-3cad-17e8-e6a64d094024/test-directory-dd213ba3-ee17-0752-63e0-7f40f60a58e7?restype=directory&comp=metadata",
=======
      "RequestUri": "http://seanstagetest.file.core.windows.net/test-share-88ecddfb-59aa-afb8-97b3-89d56c057756/test-directory-7ec59707-887d-1af3-dee7-00ee8af5a619?restype=directory\u0026comp=metadata",
>>>>>>> 5e20a7a1
      "RequestMethod": "PUT",
      "RequestHeaders": {
        "Authorization": "Sanitized",
        "traceparent": "00-36ba3b3e7af3984f93064b8aac8e4cc6-d9895f54cdea9148-00",
        "User-Agent": [
<<<<<<< HEAD
          "azsdk-net-Storage.Files.Shares/12.0.0-dev.20191205.1+4f14c4315f17fbbc59c93c6819467b6f15d7008f",
=======
          "azsdk-net-Storage.Files.Shares/12.0.0-dev.20191211.1\u002B899431c003876eb9b26cefd8e8a37e7f27f82ced",
>>>>>>> 5e20a7a1
          "(.NET Core 4.6.28008.01; Microsoft Windows 10.0.18363 )"
        ],
        "x-ms-client-request-id": "70bad7d4-d1b8-06e6-14ac-ea96836d2cae",
        "x-ms-date": "Wed, 11 Dec 2019 20:37:17 GMT",
        "x-ms-meta-Capital": "letter",
        "x-ms-meta-foo": "bar",
        "x-ms-meta-meta": "data",
        "x-ms-meta-UPPER": "case",
        "x-ms-return-client-request-id": "true",
        "x-ms-version": "2019-07-07"
      },
      "RequestBody": null,
      "StatusCode": 404,
      "ResponseHeaders": {
        "Content-Length": "223",
        "Content-Type": "application/xml",
        "Date": "Wed, 11 Dec 2019 20:37:17 GMT",
        "Server": [
          "Windows-Azure-File/1.0",
          "Microsoft-HTTPAPI/2.0"
        ],
        "x-ms-client-request-id": "70bad7d4-d1b8-06e6-14ac-ea96836d2cae",
        "x-ms-error-code": "ResourceNotFound",
        "x-ms-request-id": "ef3e38ef-c01a-0019-4062-b01280000000",
        "x-ms-version": "2019-07-07"
      },
      "ResponseBody": [
<<<<<<< HEAD
        "﻿<?xml version=\"1.0\" encoding=\"utf-8\"?><Error><Code>ResourceNotFound</Code><Message>The specified resource does not exist.\n",
        "RequestId:a2d0f5bb-501a-0034-72cb-aba1f3000000\n",
        "Time:2019-12-06T00:25:38.8137346Z</Message></Error>"
=======
        "\uFEFF\u003C?xml version=\u00221.0\u0022 encoding=\u0022utf-8\u0022?\u003E\u003CError\u003E\u003CCode\u003EResourceNotFound\u003C/Code\u003E\u003CMessage\u003EThe specified resource does not exist.\n",
        "RequestId:ef3e38ef-c01a-0019-4062-b01280000000\n",
        "Time:2019-12-11T20:37:17.3828004Z\u003C/Message\u003E\u003C/Error\u003E"
>>>>>>> 5e20a7a1
      ]
    },
    {
      "RequestUri": "http://seanstagetest.file.core.windows.net/test-share-88ecddfb-59aa-afb8-97b3-89d56c057756?restype=share",
      "RequestMethod": "DELETE",
      "RequestHeaders": {
        "Authorization": "Sanitized",
        "traceparent": "00-571e8d226dcfef4db1ca62d6b2cee466-45a5198c4fadc649-00",
        "User-Agent": [
<<<<<<< HEAD
          "azsdk-net-Storage.Files.Shares/12.0.0-dev.20191205.1+4f14c4315f17fbbc59c93c6819467b6f15d7008f",
=======
          "azsdk-net-Storage.Files.Shares/12.0.0-dev.20191211.1\u002B899431c003876eb9b26cefd8e8a37e7f27f82ced",
>>>>>>> 5e20a7a1
          "(.NET Core 4.6.28008.01; Microsoft Windows 10.0.18363 )"
        ],
        "x-ms-client-request-id": "b219c3e9-353b-9261-3f3f-5091c541d067",
        "x-ms-date": "Wed, 11 Dec 2019 20:37:17 GMT",
        "x-ms-delete-snapshots": "include",
        "x-ms-return-client-request-id": "true",
        "x-ms-version": "2019-07-07"
      },
      "RequestBody": null,
      "StatusCode": 202,
      "ResponseHeaders": {
        "Content-Length": "0",
        "Date": "Wed, 11 Dec 2019 20:37:17 GMT",
        "Server": [
          "Windows-Azure-File/1.0",
          "Microsoft-HTTPAPI/2.0"
        ],
        "x-ms-client-request-id": "b219c3e9-353b-9261-3f3f-5091c541d067",
        "x-ms-request-id": "ef3e38f0-c01a-0019-4162-b01280000000",
        "x-ms-version": "2019-07-07"
      },
      "ResponseBody": []
    }
  ],
  "Variables": {
<<<<<<< HEAD
    "RandomSeed": "469306507",
    "Storage_TestConfigDefault": "ProductionTenant\nseanstagetest\nU2FuaXRpemVk\nhttp://seanstagetest.blob.core.windows.net\nhttp://seanstagetest.file.core.windows.net\nhttp://seanstagetest.queue.core.windows.net\nhttp://seanstagetest.table.core.windows.net\n\n\n\n\nhttp://seanstagetest-secondary.blob.core.windows.net\nhttp://seanstagetest-secondary.file.core.windows.net\nhttp://seanstagetest-secondary.queue.core.windows.net\nhttp://seanstagetest-secondary.table.core.windows.net\n\nSanitized\n\n\nCloud\nBlobEndpoint=http://seanstagetest.blob.core.windows.net/;QueueEndpoint=http://seanstagetest.queue.core.windows.net/;FileEndpoint=http://seanstagetest.file.core.windows.net/;BlobSecondaryEndpoint=http://seanstagetest-secondary.blob.core.windows.net/;QueueSecondaryEndpoint=http://seanstagetest-secondary.queue.core.windows.net/;FileSecondaryEndpoint=http://seanstagetest-secondary.file.core.windows.net/;AccountName=seanstagetest;AccountKey=Sanitized\nseanscope1"
=======
    "RandomSeed": "655837415",
    "Storage_TestConfigDefault": "ProductionTenant\nseanstagetest\nU2FuaXRpemVk\nhttp://seanstagetest.blob.core.windows.net\nhttp://seanstagetest.file.core.windows.net\nhttp://seanstagetest.queue.core.windows.net\nhttp://seanstagetest.table.core.windows.net\n\n\n\n\nhttp://seanstagetest-secondary.blob.core.windows.net\nhttp://seanstagetest-secondary.file.core.windows.net\nhttp://seanstagetest-secondary.queue.core.windows.net\nhttp://seanstagetest-secondary.table.core.windows.net\n\nSanitized\n\n\nCloud\nBlobEndpoint=http://seanstagetest.blob.core.windows.net/;QueueEndpoint=http://seanstagetest.queue.core.windows.net/;FileEndpoint=http://seanstagetest.file.core.windows.net/;BlobSecondaryEndpoint=http://seanstagetest-secondary.blob.core.windows.net/;QueueSecondaryEndpoint=http://seanstagetest-secondary.queue.core.windows.net/;FileSecondaryEndpoint=http://seanstagetest-secondary.file.core.windows.net/;AccountName=seanstagetest;AccountKey=Sanitized"
>>>>>>> 5e20a7a1
  }
}<|MERGE_RESOLUTION|>--- conflicted
+++ resolved
@@ -1,21 +1,17 @@
 {
   "Entries": [
     {
-      "RequestUri": "http://seanstagetest.file.core.windows.net/test-share-88ecddfb-59aa-afb8-97b3-89d56c057756?restype=share",
+      "RequestUri": "http://seanstagetest.file.core.windows.net/test-share-c6c8aa37-daaf-0950-e7cc-f959cbcb4351?restype=share",
       "RequestMethod": "PUT",
       "RequestHeaders": {
         "Authorization": "Sanitized",
-        "traceparent": "00-0b9e4b01cd284e429b72fb34369b3edd-392c45fad303b74a-00",
+        "traceparent": "00-cdac5b23ae011f4bafc5fb517d79460b-d46aa5e8084fc543-00",
         "User-Agent": [
-<<<<<<< HEAD
-          "azsdk-net-Storage.Files.Shares/12.0.0-dev.20191205.1+4f14c4315f17fbbc59c93c6819467b6f15d7008f",
-=======
-          "azsdk-net-Storage.Files.Shares/12.0.0-dev.20191211.1\u002B899431c003876eb9b26cefd8e8a37e7f27f82ced",
->>>>>>> 5e20a7a1
+          "azsdk-net-Storage.Files.Shares/12.0.0-dev.20191211.1\u002B2accb37068f0a0c9382fa117525bb968c5397cf7",
           "(.NET Core 4.6.28008.01; Microsoft Windows 10.0.18363 )"
         ],
-        "x-ms-client-request-id": "c8c7078e-847d-b75b-a33e-062f074ae7f6",
-        "x-ms-date": "Wed, 11 Dec 2019 20:37:17 GMT",
+        "x-ms-client-request-id": "fdd71990-77f6-d4a3-05e4-d49acd8bd266",
+        "x-ms-date": "Wed, 11 Dec 2019 23:05:01 GMT",
         "x-ms-return-client-request-id": "true",
         "x-ms-version": "2019-07-07"
       },
@@ -23,45 +19,31 @@
       "StatusCode": 201,
       "ResponseHeaders": {
         "Content-Length": "0",
-<<<<<<< HEAD
-        "Date": "Fri, 06 Dec 2019 00:25:38 GMT",
-        "ETag": "\"0x8D779E2D1E542E3\"",
-        "Last-Modified": "Fri, 06 Dec 2019 00:25:38 GMT",
-=======
-        "Date": "Wed, 11 Dec 2019 20:37:17 GMT",
-        "ETag": "\u00220x8D77E79E9AF7969\u0022",
-        "Last-Modified": "Wed, 11 Dec 2019 20:37:17 GMT",
->>>>>>> 5e20a7a1
+        "Date": "Wed, 11 Dec 2019 23:05:00 GMT",
+        "ETag": "\u00220x8D77E8E8D18B597\u0022",
+        "Last-Modified": "Wed, 11 Dec 2019 23:05:01 GMT",
         "Server": [
           "Windows-Azure-File/1.0",
           "Microsoft-HTTPAPI/2.0"
         ],
-        "x-ms-client-request-id": "c8c7078e-847d-b75b-a33e-062f074ae7f6",
-        "x-ms-request-id": "ef3e38ed-c01a-0019-3f62-b01280000000",
+        "x-ms-client-request-id": "fdd71990-77f6-d4a3-05e4-d49acd8bd266",
+        "x-ms-request-id": "5f7a8c00-601a-003f-0677-b05a98000000",
         "x-ms-version": "2019-07-07"
       },
       "ResponseBody": []
     },
     {
-<<<<<<< HEAD
-      "RequestUri": "http://seanstagetest.file.core.windows.net/test-share-6c385073-c729-3cad-17e8-e6a64d094024/test-directory-dd213ba3-ee17-0752-63e0-7f40f60a58e7?restype=directory&comp=metadata",
-=======
-      "RequestUri": "http://seanstagetest.file.core.windows.net/test-share-88ecddfb-59aa-afb8-97b3-89d56c057756/test-directory-7ec59707-887d-1af3-dee7-00ee8af5a619?restype=directory\u0026comp=metadata",
->>>>>>> 5e20a7a1
+      "RequestUri": "http://seanstagetest.file.core.windows.net/test-share-c6c8aa37-daaf-0950-e7cc-f959cbcb4351/test-directory-e1413040-b92a-d542-046a-9e9e7a57c40c?restype=directory\u0026comp=metadata",
       "RequestMethod": "PUT",
       "RequestHeaders": {
         "Authorization": "Sanitized",
-        "traceparent": "00-36ba3b3e7af3984f93064b8aac8e4cc6-d9895f54cdea9148-00",
+        "traceparent": "00-ca131b90c6199b43a0e0e29bda14f3f7-61c25551842b1347-00",
         "User-Agent": [
-<<<<<<< HEAD
-          "azsdk-net-Storage.Files.Shares/12.0.0-dev.20191205.1+4f14c4315f17fbbc59c93c6819467b6f15d7008f",
-=======
-          "azsdk-net-Storage.Files.Shares/12.0.0-dev.20191211.1\u002B899431c003876eb9b26cefd8e8a37e7f27f82ced",
->>>>>>> 5e20a7a1
+          "azsdk-net-Storage.Files.Shares/12.0.0-dev.20191211.1\u002B2accb37068f0a0c9382fa117525bb968c5397cf7",
           "(.NET Core 4.6.28008.01; Microsoft Windows 10.0.18363 )"
         ],
-        "x-ms-client-request-id": "70bad7d4-d1b8-06e6-14ac-ea96836d2cae",
-        "x-ms-date": "Wed, 11 Dec 2019 20:37:17 GMT",
+        "x-ms-client-request-id": "14b7f93d-6c99-d663-d701-f88bd80459ad",
+        "x-ms-date": "Wed, 11 Dec 2019 23:05:01 GMT",
         "x-ms-meta-Capital": "letter",
         "x-ms-meta-foo": "bar",
         "x-ms-meta-meta": "data",
@@ -74,44 +56,34 @@
       "ResponseHeaders": {
         "Content-Length": "223",
         "Content-Type": "application/xml",
-        "Date": "Wed, 11 Dec 2019 20:37:17 GMT",
+        "Date": "Wed, 11 Dec 2019 23:05:00 GMT",
         "Server": [
           "Windows-Azure-File/1.0",
           "Microsoft-HTTPAPI/2.0"
         ],
-        "x-ms-client-request-id": "70bad7d4-d1b8-06e6-14ac-ea96836d2cae",
+        "x-ms-client-request-id": "14b7f93d-6c99-d663-d701-f88bd80459ad",
         "x-ms-error-code": "ResourceNotFound",
-        "x-ms-request-id": "ef3e38ef-c01a-0019-4062-b01280000000",
+        "x-ms-request-id": "5f7a8c03-601a-003f-0877-b05a98000000",
         "x-ms-version": "2019-07-07"
       },
       "ResponseBody": [
-<<<<<<< HEAD
-        "﻿<?xml version=\"1.0\" encoding=\"utf-8\"?><Error><Code>ResourceNotFound</Code><Message>The specified resource does not exist.\n",
-        "RequestId:a2d0f5bb-501a-0034-72cb-aba1f3000000\n",
-        "Time:2019-12-06T00:25:38.8137346Z</Message></Error>"
-=======
         "\uFEFF\u003C?xml version=\u00221.0\u0022 encoding=\u0022utf-8\u0022?\u003E\u003CError\u003E\u003CCode\u003EResourceNotFound\u003C/Code\u003E\u003CMessage\u003EThe specified resource does not exist.\n",
-        "RequestId:ef3e38ef-c01a-0019-4062-b01280000000\n",
-        "Time:2019-12-11T20:37:17.3828004Z\u003C/Message\u003E\u003C/Error\u003E"
->>>>>>> 5e20a7a1
+        "RequestId:5f7a8c03-601a-003f-0877-b05a98000000\n",
+        "Time:2019-12-11T23:05:01.4757927Z\u003C/Message\u003E\u003C/Error\u003E"
       ]
     },
     {
-      "RequestUri": "http://seanstagetest.file.core.windows.net/test-share-88ecddfb-59aa-afb8-97b3-89d56c057756?restype=share",
+      "RequestUri": "http://seanstagetest.file.core.windows.net/test-share-c6c8aa37-daaf-0950-e7cc-f959cbcb4351?restype=share",
       "RequestMethod": "DELETE",
       "RequestHeaders": {
         "Authorization": "Sanitized",
-        "traceparent": "00-571e8d226dcfef4db1ca62d6b2cee466-45a5198c4fadc649-00",
+        "traceparent": "00-02390f75b11ff149bcbafda6a2ff58e0-365b80f5941bfa44-00",
         "User-Agent": [
-<<<<<<< HEAD
-          "azsdk-net-Storage.Files.Shares/12.0.0-dev.20191205.1+4f14c4315f17fbbc59c93c6819467b6f15d7008f",
-=======
-          "azsdk-net-Storage.Files.Shares/12.0.0-dev.20191211.1\u002B899431c003876eb9b26cefd8e8a37e7f27f82ced",
->>>>>>> 5e20a7a1
+          "azsdk-net-Storage.Files.Shares/12.0.0-dev.20191211.1\u002B2accb37068f0a0c9382fa117525bb968c5397cf7",
           "(.NET Core 4.6.28008.01; Microsoft Windows 10.0.18363 )"
         ],
-        "x-ms-client-request-id": "b219c3e9-353b-9261-3f3f-5091c541d067",
-        "x-ms-date": "Wed, 11 Dec 2019 20:37:17 GMT",
+        "x-ms-client-request-id": "816102d9-afa0-1272-06f3-daf24dcf97f1",
+        "x-ms-date": "Wed, 11 Dec 2019 23:05:01 GMT",
         "x-ms-delete-snapshots": "include",
         "x-ms-return-client-request-id": "true",
         "x-ms-version": "2019-07-07"
@@ -120,25 +92,20 @@
       "StatusCode": 202,
       "ResponseHeaders": {
         "Content-Length": "0",
-        "Date": "Wed, 11 Dec 2019 20:37:17 GMT",
+        "Date": "Wed, 11 Dec 2019 23:05:00 GMT",
         "Server": [
           "Windows-Azure-File/1.0",
           "Microsoft-HTTPAPI/2.0"
         ],
-        "x-ms-client-request-id": "b219c3e9-353b-9261-3f3f-5091c541d067",
-        "x-ms-request-id": "ef3e38f0-c01a-0019-4162-b01280000000",
+        "x-ms-client-request-id": "816102d9-afa0-1272-06f3-daf24dcf97f1",
+        "x-ms-request-id": "5f7a8c04-601a-003f-0977-b05a98000000",
         "x-ms-version": "2019-07-07"
       },
       "ResponseBody": []
     }
   ],
   "Variables": {
-<<<<<<< HEAD
-    "RandomSeed": "469306507",
+    "RandomSeed": "892395698",
     "Storage_TestConfigDefault": "ProductionTenant\nseanstagetest\nU2FuaXRpemVk\nhttp://seanstagetest.blob.core.windows.net\nhttp://seanstagetest.file.core.windows.net\nhttp://seanstagetest.queue.core.windows.net\nhttp://seanstagetest.table.core.windows.net\n\n\n\n\nhttp://seanstagetest-secondary.blob.core.windows.net\nhttp://seanstagetest-secondary.file.core.windows.net\nhttp://seanstagetest-secondary.queue.core.windows.net\nhttp://seanstagetest-secondary.table.core.windows.net\n\nSanitized\n\n\nCloud\nBlobEndpoint=http://seanstagetest.blob.core.windows.net/;QueueEndpoint=http://seanstagetest.queue.core.windows.net/;FileEndpoint=http://seanstagetest.file.core.windows.net/;BlobSecondaryEndpoint=http://seanstagetest-secondary.blob.core.windows.net/;QueueSecondaryEndpoint=http://seanstagetest-secondary.queue.core.windows.net/;FileSecondaryEndpoint=http://seanstagetest-secondary.file.core.windows.net/;AccountName=seanstagetest;AccountKey=Sanitized\nseanscope1"
-=======
-    "RandomSeed": "655837415",
-    "Storage_TestConfigDefault": "ProductionTenant\nseanstagetest\nU2FuaXRpemVk\nhttp://seanstagetest.blob.core.windows.net\nhttp://seanstagetest.file.core.windows.net\nhttp://seanstagetest.queue.core.windows.net\nhttp://seanstagetest.table.core.windows.net\n\n\n\n\nhttp://seanstagetest-secondary.blob.core.windows.net\nhttp://seanstagetest-secondary.file.core.windows.net\nhttp://seanstagetest-secondary.queue.core.windows.net\nhttp://seanstagetest-secondary.table.core.windows.net\n\nSanitized\n\n\nCloud\nBlobEndpoint=http://seanstagetest.blob.core.windows.net/;QueueEndpoint=http://seanstagetest.queue.core.windows.net/;FileEndpoint=http://seanstagetest.file.core.windows.net/;BlobSecondaryEndpoint=http://seanstagetest-secondary.blob.core.windows.net/;QueueSecondaryEndpoint=http://seanstagetest-secondary.queue.core.windows.net/;FileSecondaryEndpoint=http://seanstagetest-secondary.file.core.windows.net/;AccountName=seanstagetest;AccountKey=Sanitized"
->>>>>>> 5e20a7a1
   }
 }