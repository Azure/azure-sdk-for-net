﻿{
  "Entries": [
    {
      "RequestUri": "https://seanmcccanary3.file.core.windows.net/test-share-94e09ef3-69e2-4c58-92f9-e1a1f461fc7c?restype=share",
      "RequestMethod": "PUT",
      "RequestHeaders": {
        "Accept": "application/xml",
        "Authorization": "Sanitized",
        "traceparent": "00-3d093da583c3ec479fba2ae6e266d542-8ef0fdc916e03644-00",
        "User-Agent": [
          "azsdk-net-Storage.Files.Shares/12.7.0-alpha.20210126.1",
          "(.NET 5.0.2; Microsoft Windows 10.0.19042)"
        ],
        "x-ms-client-request-id": "341caa03-c874-b5da-5a6a-fc2646850c49",
        "x-ms-date": "Tue, 26 Jan 2021 19:27:41 GMT",
        "x-ms-return-client-request-id": "true",
<<<<<<< HEAD
        "x-ms-version": "2020-12-06"
=======
        "x-ms-version": "2021-02-12"
>>>>>>> 7e782c87
      },
      "RequestBody": null,
      "StatusCode": 201,
      "ResponseHeaders": {
        "Content-Length": "0",
        "Date": "Tue, 26 Jan 2021 19:27:40 GMT",
        "ETag": "\"0x8D8C23072A88092\"",
        "Last-Modified": "Tue, 26 Jan 2021 19:27:41 GMT",
        "Server": [
          "Windows-Azure-File/1.0",
          "Microsoft-HTTPAPI/2.0"
        ],
        "x-ms-client-request-id": "341caa03-c874-b5da-5a6a-fc2646850c49",
        "x-ms-request-id": "def0e56a-701a-0001-0619-f4851e000000",
<<<<<<< HEAD
        "x-ms-version": "2020-12-06"
=======
        "x-ms-version": "2021-02-12"
>>>>>>> 7e782c87
      },
      "ResponseBody": []
    },
    {
      "RequestUri": "https://seanmcccanary3.file.core.windows.net/test-share-94e09ef3-69e2-4c58-92f9-e1a1f461fc7c/test-directory-dd7c39ba-33df-48a4-a09b-aa0eac6aec75?restype=directory&comp=metadata",
      "RequestMethod": "PUT",
      "RequestHeaders": {
        "Accept": "application/xml",
        "Authorization": "Sanitized",
        "traceparent": "00-ba64135a055b2d4b88df3832c0cc8998-919d4407c2c93640-00",
        "User-Agent": [
          "azsdk-net-Storage.Files.Shares/12.7.0-alpha.20210126.1",
          "(.NET 5.0.2; Microsoft Windows 10.0.19042)"
        ],
        "x-ms-client-request-id": "253374c7-0a9f-cfc4-06d4-94d81dcb08f0",
        "x-ms-date": "Tue, 26 Jan 2021 19:27:41 GMT",
        "x-ms-meta-Capital": "letter",
        "x-ms-meta-foo": "bar",
        "x-ms-meta-meta": "data",
        "x-ms-meta-UPPER": "case",
        "x-ms-return-client-request-id": "true",
<<<<<<< HEAD
        "x-ms-version": "2020-12-06"
=======
        "x-ms-version": "2021-02-12"
>>>>>>> 7e782c87
      },
      "RequestBody": null,
      "StatusCode": 404,
      "ResponseHeaders": {
        "Content-Length": "223",
        "Content-Type": "application/xml",
        "Date": "Tue, 26 Jan 2021 19:27:40 GMT",
        "Server": [
          "Windows-Azure-File/1.0",
          "Microsoft-HTTPAPI/2.0"
        ],
        "x-ms-client-request-id": "253374c7-0a9f-cfc4-06d4-94d81dcb08f0",
        "x-ms-error-code": "ResourceNotFound",
        "x-ms-request-id": "def0e56d-701a-0001-0719-f4851e000000",
<<<<<<< HEAD
        "x-ms-version": "2020-12-06"
=======
        "x-ms-version": "2021-02-12"
>>>>>>> 7e782c87
      },
      "ResponseBody": [
        "﻿<?xml version=\"1.0\" encoding=\"utf-8\"?><Error><Code>ResourceNotFound</Code><Message>The specified resource does not exist.\n",
        "RequestId:def0e56d-701a-0001-0719-f4851e000000\n",
        "Time:2021-01-26T19:27:41.1530061Z</Message></Error>"
      ]
    },
    {
      "RequestUri": "https://seanmcccanary3.file.core.windows.net/test-share-94e09ef3-69e2-4c58-92f9-e1a1f461fc7c?restype=share",
      "RequestMethod": "DELETE",
      "RequestHeaders": {
        "Accept": "application/xml",
        "Authorization": "Sanitized",
        "traceparent": "00-da5beb4d7aa06b479f1a9d7cdfaf208f-3b26d743b924e34c-00",
        "User-Agent": [
          "azsdk-net-Storage.Files.Shares/12.7.0-alpha.20210126.1",
          "(.NET 5.0.2; Microsoft Windows 10.0.19042)"
        ],
        "x-ms-client-request-id": "3847459d-c736-06d5-79cd-4271332f8de9",
        "x-ms-date": "Tue, 26 Jan 2021 19:27:41 GMT",
        "x-ms-delete-snapshots": "include",
        "x-ms-return-client-request-id": "true",
<<<<<<< HEAD
        "x-ms-version": "2020-12-06"
=======
        "x-ms-version": "2021-02-12"
>>>>>>> 7e782c87
      },
      "RequestBody": null,
      "StatusCode": 202,
      "ResponseHeaders": {
        "Content-Length": "0",
        "Date": "Tue, 26 Jan 2021 19:27:40 GMT",
        "Server": [
          "Windows-Azure-File/1.0",
          "Microsoft-HTTPAPI/2.0"
        ],
        "x-ms-client-request-id": "3847459d-c736-06d5-79cd-4271332f8de9",
        "x-ms-request-id": "def0e56f-701a-0001-0819-f4851e000000",
<<<<<<< HEAD
        "x-ms-version": "2020-12-06"
=======
        "x-ms-version": "2021-02-12"
>>>>>>> 7e782c87
      },
      "ResponseBody": []
    }
  ],
  "Variables": {
    "RandomSeed": "1220137173",
    "Storage_TestConfigDefault": "ProductionTenant\nseanmcccanary3\nU2FuaXRpemVk\nhttps://seanmcccanary3.blob.core.windows.net\nhttps://seanmcccanary3.file.core.windows.net\nhttps://seanmcccanary3.queue.core.windows.net\nhttps://seanmcccanary3.table.core.windows.net\n\n\n\n\nhttps://seanmcccanary3-secondary.blob.core.windows.net\nhttps://seanmcccanary3-secondary.file.core.windows.net\nhttps://seanmcccanary3-secondary.queue.core.windows.net\nhttps://seanmcccanary3-secondary.table.core.windows.net\n\nSanitized\n\n\nCloud\nBlobEndpoint=https://seanmcccanary3.blob.core.windows.net/;QueueEndpoint=https://seanmcccanary3.queue.core.windows.net/;FileEndpoint=https://seanmcccanary3.file.core.windows.net/;BlobSecondaryEndpoint=https://seanmcccanary3-secondary.blob.core.windows.net/;QueueSecondaryEndpoint=https://seanmcccanary3-secondary.queue.core.windows.net/;FileSecondaryEndpoint=https://seanmcccanary3-secondary.file.core.windows.net/;AccountName=seanmcccanary3;AccountKey=Kg==;\nseanscope1\n\n"
  }
}<|MERGE_RESOLUTION|>--- conflicted
+++ resolved
@@ -14,11 +14,7 @@
         "x-ms-client-request-id": "341caa03-c874-b5da-5a6a-fc2646850c49",
         "x-ms-date": "Tue, 26 Jan 2021 19:27:41 GMT",
         "x-ms-return-client-request-id": "true",
-<<<<<<< HEAD
-        "x-ms-version": "2020-12-06"
-=======
         "x-ms-version": "2021-02-12"
->>>>>>> 7e782c87
       },
       "RequestBody": null,
       "StatusCode": 201,
@@ -33,11 +29,7 @@
         ],
         "x-ms-client-request-id": "341caa03-c874-b5da-5a6a-fc2646850c49",
         "x-ms-request-id": "def0e56a-701a-0001-0619-f4851e000000",
-<<<<<<< HEAD
-        "x-ms-version": "2020-12-06"
-=======
         "x-ms-version": "2021-02-12"
->>>>>>> 7e782c87
       },
       "ResponseBody": []
     },
@@ -59,11 +51,7 @@
         "x-ms-meta-meta": "data",
         "x-ms-meta-UPPER": "case",
         "x-ms-return-client-request-id": "true",
-<<<<<<< HEAD
-        "x-ms-version": "2020-12-06"
-=======
         "x-ms-version": "2021-02-12"
->>>>>>> 7e782c87
       },
       "RequestBody": null,
       "StatusCode": 404,
@@ -78,11 +66,7 @@
         "x-ms-client-request-id": "253374c7-0a9f-cfc4-06d4-94d81dcb08f0",
         "x-ms-error-code": "ResourceNotFound",
         "x-ms-request-id": "def0e56d-701a-0001-0719-f4851e000000",
-<<<<<<< HEAD
-        "x-ms-version": "2020-12-06"
-=======
         "x-ms-version": "2021-02-12"
->>>>>>> 7e782c87
       },
       "ResponseBody": [
         "﻿<?xml version=\"1.0\" encoding=\"utf-8\"?><Error><Code>ResourceNotFound</Code><Message>The specified resource does not exist.\n",
@@ -105,11 +89,7 @@
         "x-ms-date": "Tue, 26 Jan 2021 19:27:41 GMT",
         "x-ms-delete-snapshots": "include",
         "x-ms-return-client-request-id": "true",
-<<<<<<< HEAD
-        "x-ms-version": "2020-12-06"
-=======
         "x-ms-version": "2021-02-12"
->>>>>>> 7e782c87
       },
       "RequestBody": null,
       "StatusCode": 202,
@@ -122,11 +102,7 @@
         ],
         "x-ms-client-request-id": "3847459d-c736-06d5-79cd-4271332f8de9",
         "x-ms-request-id": "def0e56f-701a-0001-0819-f4851e000000",
-<<<<<<< HEAD
-        "x-ms-version": "2020-12-06"
-=======
         "x-ms-version": "2021-02-12"
->>>>>>> 7e782c87
       },
       "ResponseBody": []
     }
