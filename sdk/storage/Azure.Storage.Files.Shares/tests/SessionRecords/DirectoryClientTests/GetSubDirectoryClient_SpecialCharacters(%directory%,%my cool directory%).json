{
  "Entries": [
    {
      "RequestUri": "https://seanmcccanary3.file.core.windows.net/test-share-a7431866-574f-a34b-2477-a31fb54a8dcf?restype=share",
      "RequestMethod": "PUT",
      "RequestHeaders": {
        "Accept": "application/xml",
        "Authorization": "Sanitized",
        "traceparent": "00-bbc8d84676c45142a4efb62b14ed7eed-4d38bca6460a214e-00",
        "User-Agent": [
          "azsdk-net-Storage.Files.Shares/12.7.0-alpha.20210121.1",
          "(.NET 5.0.2; Microsoft Windows 10.0.19042)"
        ],
        "x-ms-client-request-id": "d8014550-4e4e-9656-177f-9062ea0c1fe9",
        "x-ms-date": "Thu, 21 Jan 2021 20:36:04 GMT",
        "x-ms-return-client-request-id": "true",
        "x-ms-version": "2020-06-12"
      },
      "RequestBody": null,
      "StatusCode": 201,
      "ResponseHeaders": {
        "Content-Length": "0",
        "Date": "Thu, 21 Jan 2021 20:36:04 GMT",
        "ETag": "\u00220x8D8BE4C2C9DBBB5\u0022",
        "Last-Modified": "Thu, 21 Jan 2021 20:36:04 GMT",
        "Server": [
          "Windows-Azure-File/1.0",
          "Microsoft-HTTPAPI/2.0"
        ],
        "x-ms-client-request-id": "d8014550-4e4e-9656-177f-9062ea0c1fe9",
<<<<<<< HEAD
        "x-ms-request-id": "265ccbb1-c01a-0054-11b3-5002f7000000",
        "x-ms-version": "2020-06-12"
=======
        "x-ms-request-id": "e023cc6a-101a-004a-7a35-f0794d000000",
        "x-ms-version": "2020-04-08"
>>>>>>> ac24a13f
      },
      "ResponseBody": []
    },
    {
      "RequestUri": "https://seanmcccanary3.file.core.windows.net/test-share-a7431866-574f-a34b-2477-a31fb54a8dcf/directory?restype=directory",
      "RequestMethod": "PUT",
      "RequestHeaders": {
        "Accept": "application/xml",
        "Authorization": "Sanitized",
        "traceparent": "00-66157cc95610104d92f37fdb3f1eb0eb-7a21391f2f4ee641-00",
        "User-Agent": [
          "azsdk-net-Storage.Files.Shares/12.7.0-alpha.20210121.1",
          "(.NET 5.0.2; Microsoft Windows 10.0.19042)"
        ],
        "x-ms-client-request-id": "6fcee6a3-b449-a581-9cae-67afeebb17cb",
        "x-ms-date": "Thu, 21 Jan 2021 20:36:05 GMT",
        "x-ms-file-attributes": "None",
        "x-ms-file-creation-time": "Now",
        "x-ms-file-last-write-time": "Now",
        "x-ms-file-permission": "Inherit",
        "x-ms-return-client-request-id": "true",
        "x-ms-version": "2020-06-12"
      },
      "RequestBody": null,
      "StatusCode": 201,
      "ResponseHeaders": {
        "Content-Length": "0",
        "Date": "Thu, 21 Jan 2021 20:36:04 GMT",
        "ETag": "\u00220x8D8BE4C2CA7A778\u0022",
        "Last-Modified": "Thu, 21 Jan 2021 20:36:04 GMT",
        "Server": [
          "Windows-Azure-File/1.0",
          "Microsoft-HTTPAPI/2.0"
        ],
        "x-ms-client-request-id": "6fcee6a3-b449-a581-9cae-67afeebb17cb",
        "x-ms-file-attributes": "Directory",
        "x-ms-file-change-time": "2021-01-21T20:36:04.8902008Z",
        "x-ms-file-creation-time": "2021-01-21T20:36:04.8902008Z",
        "x-ms-file-id": "13835128424026341376",
        "x-ms-file-last-write-time": "2021-01-21T20:36:04.8902008Z",
        "x-ms-file-parent-id": "0",
        "x-ms-file-permission-key": "17860367565182308406*11459378189709739967",
        "x-ms-request-id": "e023cc6d-101a-004a-7b35-f0794d000000",
        "x-ms-request-server-encrypted": "true",
        "x-ms-version": "2020-06-12"
      },
      "ResponseBody": []
    },
    {
      "RequestUri": "https://seanmcccanary3.file.core.windows.net/test-share-a7431866-574f-a34b-2477-a31fb54a8dcf/directory/my cool directory?restype=directory",
      "RequestMethod": "PUT",
      "RequestHeaders": {
        "Accept": "application/xml",
        "Authorization": "Sanitized",
        "traceparent": "00-5b4bf41b4274a446bb0e20e9992ec72b-9756a69b7f83aa46-00",
        "User-Agent": [
          "azsdk-net-Storage.Files.Shares/12.7.0-alpha.20210121.1",
          "(.NET 5.0.2; Microsoft Windows 10.0.19042)"
        ],
        "x-ms-client-request-id": "04bf8766-af3d-c59f-3653-069b7366f740",
        "x-ms-date": "Thu, 21 Jan 2021 20:36:05 GMT",
        "x-ms-file-attributes": "None",
        "x-ms-file-creation-time": "Now",
        "x-ms-file-last-write-time": "Now",
        "x-ms-file-permission": "Inherit",
        "x-ms-return-client-request-id": "true",
        "x-ms-version": "2020-06-12"
      },
      "RequestBody": null,
      "StatusCode": 201,
      "ResponseHeaders": {
        "Content-Length": "0",
        "Date": "Thu, 21 Jan 2021 20:36:04 GMT",
        "ETag": "\u00220x8D8BE4C2CB16D3F\u0022",
        "Last-Modified": "Thu, 21 Jan 2021 20:36:04 GMT",
        "Server": [
          "Windows-Azure-File/1.0",
          "Microsoft-HTTPAPI/2.0"
        ],
        "x-ms-client-request-id": "04bf8766-af3d-c59f-3653-069b7366f740",
        "x-ms-file-attributes": "Directory",
        "x-ms-file-change-time": "2021-01-21T20:36:04.9542463Z",
        "x-ms-file-creation-time": "2021-01-21T20:36:04.9542463Z",
        "x-ms-file-id": "11529285414812647424",
        "x-ms-file-last-write-time": "2021-01-21T20:36:04.9542463Z",
        "x-ms-file-parent-id": "13835128424026341376",
        "x-ms-file-permission-key": "17860367565182308406*11459378189709739967",
        "x-ms-request-id": "e023cc6f-101a-004a-7c35-f0794d000000",
        "x-ms-request-server-encrypted": "true",
        "x-ms-version": "2020-06-12"
      },
      "ResponseBody": []
    },
    {
      "RequestUri": "https://seanmcccanary3.file.core.windows.net/test-share-a7431866-574f-a34b-2477-a31fb54a8dcf/directory/my cool directory?restype=directory",
      "RequestMethod": "GET",
      "RequestHeaders": {
        "Accept": "application/xml",
        "Authorization": "Sanitized",
        "User-Agent": [
          "azsdk-net-Storage.Files.Shares/12.7.0-alpha.20210121.1",
          "(.NET 5.0.2; Microsoft Windows 10.0.19042)"
        ],
        "x-ms-client-request-id": "6748cff2-13fc-478d-f58b-9dcf2bd602c8",
        "x-ms-date": "Thu, 21 Jan 2021 20:36:05 GMT",
        "x-ms-return-client-request-id": "true",
        "x-ms-version": "2020-06-12"
      },
      "RequestBody": null,
      "StatusCode": 200,
      "ResponseHeaders": {
        "Content-Length": "0",
        "Date": "Thu, 21 Jan 2021 20:36:04 GMT",
        "ETag": "\u00220x8D8BE4C2CB16D3F\u0022",
        "Last-Modified": "Thu, 21 Jan 2021 20:36:04 GMT",
        "Server": [
          "Windows-Azure-File/1.0",
          "Microsoft-HTTPAPI/2.0"
        ],
        "Vary": "Origin",
        "x-ms-client-request-id": "6748cff2-13fc-478d-f58b-9dcf2bd602c8",
        "x-ms-file-attributes": "Directory",
        "x-ms-file-change-time": "2021-01-21T20:36:04.9542463Z",
        "x-ms-file-creation-time": "2021-01-21T20:36:04.9542463Z",
        "x-ms-file-id": "11529285414812647424",
        "x-ms-file-last-write-time": "2021-01-21T20:36:04.9542463Z",
        "x-ms-file-parent-id": "13835128424026341376",
        "x-ms-file-permission-key": "17860367565182308406*11459378189709739967",
        "x-ms-request-id": "c6036660-701a-003e-0b35-f04dbd000000",
        "x-ms-server-encrypted": "true",
        "x-ms-version": "2020-06-12"
      },
      "ResponseBody": []
    },
    {
      "RequestUri": "https://seanmcccanary3.file.core.windows.net/test-share-a7431866-574f-a34b-2477-a31fb54a8dcf/directory?restype=directory\u0026comp=list",
      "RequestMethod": "GET",
      "RequestHeaders": {
        "Accept": "application/xml",
        "Authorization": "Sanitized",
        "traceparent": "00-3416a0b8dabb73438c206a007851c47c-05365406b33bf745-00",
        "User-Agent": [
          "azsdk-net-Storage.Files.Shares/12.7.0-alpha.20210121.1",
          "(.NET 5.0.2; Microsoft Windows 10.0.19042)"
        ],
        "x-ms-client-request-id": "a3a9872c-901e-1544-77f8-4fa2a716469c",
        "x-ms-date": "Thu, 21 Jan 2021 20:36:05 GMT",
        "x-ms-return-client-request-id": "true",
        "x-ms-version": "2020-06-12"
      },
      "RequestBody": null,
      "StatusCode": 200,
      "ResponseHeaders": {
        "Content-Type": "application/xml",
        "Date": "Thu, 21 Jan 2021 20:36:05 GMT",
        "Server": [
          "Windows-Azure-File/1.0",
          "Microsoft-HTTPAPI/2.0"
        ],
        "Transfer-Encoding": "chunked",
        "Vary": "Origin",
        "x-ms-client-request-id": "a3a9872c-901e-1544-77f8-4fa2a716469c",
<<<<<<< HEAD
        "x-ms-request-id": "265ccbb6-c01a-0054-14b3-5002f7000000",
        "x-ms-version": "2020-06-12"
=======
        "x-ms-request-id": "c6036663-701a-003e-0c35-f04dbd000000",
        "x-ms-version": "2020-04-08"
>>>>>>> ac24a13f
      },
      "ResponseBody": "\uFEFF\u003C?xml version=\u00221.0\u0022 encoding=\u0022utf-8\u0022?\u003E\u003CEnumerationResults ServiceEndpoint=\u0022https://seanmcccanary3.file.core.windows.net/\u0022 ShareName=\u0022test-share-a7431866-574f-a34b-2477-a31fb54a8dcf\u0022 DirectoryPath=\u0022directory\u0022\u003E\u003CEntries\u003E\u003CDirectory\u003E\u003CName\u003Emy cool directory\u003C/Name\u003E\u003CProperties /\u003E\u003C/Directory\u003E\u003C/Entries\u003E\u003CNextMarker /\u003E\u003C/EnumerationResults\u003E"
    },
    {
      "RequestUri": "https://seanmcccanary3.file.core.windows.net/test-share-a7431866-574f-a34b-2477-a31fb54a8dcf?restype=share",
      "RequestMethod": "DELETE",
      "RequestHeaders": {
        "Accept": "application/xml",
        "Authorization": "Sanitized",
        "traceparent": "00-66b9ce272ae6ae4ea9a5e5fb5b6af82c-5d0919670d63324e-00",
        "User-Agent": [
          "azsdk-net-Storage.Files.Shares/12.7.0-alpha.20210121.1",
          "(.NET 5.0.2; Microsoft Windows 10.0.19042)"
        ],
        "x-ms-client-request-id": "a3a3db9c-5f2d-91aa-58ce-02e428c7798b",
        "x-ms-date": "Thu, 21 Jan 2021 20:36:05 GMT",
        "x-ms-delete-snapshots": "include",
        "x-ms-return-client-request-id": "true",
        "x-ms-version": "2020-06-12"
      },
      "RequestBody": null,
      "StatusCode": 202,
      "ResponseHeaders": {
        "Content-Length": "0",
        "Date": "Thu, 21 Jan 2021 20:36:05 GMT",
        "Server": [
          "Windows-Azure-File/1.0",
          "Microsoft-HTTPAPI/2.0"
        ],
        "x-ms-client-request-id": "a3a3db9c-5f2d-91aa-58ce-02e428c7798b",
<<<<<<< HEAD
        "x-ms-request-id": "265ccbb9-c01a-0054-17b3-5002f7000000",
        "x-ms-version": "2020-06-12"
=======
        "x-ms-request-id": "c6036666-701a-003e-0f35-f04dbd000000",
        "x-ms-version": "2020-04-08"
>>>>>>> ac24a13f
      },
      "ResponseBody": []
    }
  ],
  "Variables": {
    "RandomSeed": "1715814311",
    "Storage_TestConfigDefault": "ProductionTenant\nseanmcccanary3\nU2FuaXRpemVk\nhttps://seanmcccanary3.blob.core.windows.net\nhttps://seanmcccanary3.file.core.windows.net\nhttps://seanmcccanary3.queue.core.windows.net\nhttps://seanmcccanary3.table.core.windows.net\n\n\n\n\nhttps://seanmcccanary3-secondary.blob.core.windows.net\nhttps://seanmcccanary3-secondary.file.core.windows.net\nhttps://seanmcccanary3-secondary.queue.core.windows.net\nhttps://seanmcccanary3-secondary.table.core.windows.net\n\nSanitized\n\n\nCloud\nBlobEndpoint=https://seanmcccanary3.blob.core.windows.net/;QueueEndpoint=https://seanmcccanary3.queue.core.windows.net/;FileEndpoint=https://seanmcccanary3.file.core.windows.net/;BlobSecondaryEndpoint=https://seanmcccanary3-secondary.blob.core.windows.net/;QueueSecondaryEndpoint=https://seanmcccanary3-secondary.queue.core.windows.net/;FileSecondaryEndpoint=https://seanmcccanary3-secondary.file.core.windows.net/;AccountName=seanmcccanary3;AccountKey=Kg==;\nseanscope1"
  }
}<|MERGE_RESOLUTION|>--- conflicted
+++ resolved
@@ -1,18 +1,18 @@
 {
   "Entries": [
     {
-      "RequestUri": "https://seanmcccanary3.file.core.windows.net/test-share-a7431866-574f-a34b-2477-a31fb54a8dcf?restype=share",
+      "RequestUri": "https://seanmcccanary3.file.core.windows.net/test-share-6c60a640-4261-4ef4-d473-fb2434c95976?restype=share",
       "RequestMethod": "PUT",
       "RequestHeaders": {
         "Accept": "application/xml",
         "Authorization": "Sanitized",
-        "traceparent": "00-bbc8d84676c45142a4efb62b14ed7eed-4d38bca6460a214e-00",
-        "User-Agent": [
-          "azsdk-net-Storage.Files.Shares/12.7.0-alpha.20210121.1",
-          "(.NET 5.0.2; Microsoft Windows 10.0.19042)"
-        ],
-        "x-ms-client-request-id": "d8014550-4e4e-9656-177f-9062ea0c1fe9",
-        "x-ms-date": "Thu, 21 Jan 2021 20:36:04 GMT",
+        "traceparent": "00-14f6b4981e738f4ab6dfea0adcd851db-ffaac93bdc2b9d47-00",
+        "User-Agent": [
+          "azsdk-net-Storage.Files.Shares/12.7.0-alpha.20210126.1",
+          "(.NET 5.0.2; Microsoft Windows 10.0.19042)"
+        ],
+        "x-ms-client-request-id": "36d2e74f-0b75-0b15-3184-82b8a128b1ed",
+        "x-ms-date": "Tue, 26 Jan 2021 19:47:33 GMT",
         "x-ms-return-client-request-id": "true",
         "x-ms-version": "2020-06-12"
       },
@@ -20,37 +20,32 @@
       "StatusCode": 201,
       "ResponseHeaders": {
         "Content-Length": "0",
-        "Date": "Thu, 21 Jan 2021 20:36:04 GMT",
-        "ETag": "\u00220x8D8BE4C2C9DBBB5\u0022",
-        "Last-Modified": "Thu, 21 Jan 2021 20:36:04 GMT",
-        "Server": [
-          "Windows-Azure-File/1.0",
-          "Microsoft-HTTPAPI/2.0"
-        ],
-        "x-ms-client-request-id": "d8014550-4e4e-9656-177f-9062ea0c1fe9",
-<<<<<<< HEAD
-        "x-ms-request-id": "265ccbb1-c01a-0054-11b3-5002f7000000",
-        "x-ms-version": "2020-06-12"
-=======
-        "x-ms-request-id": "e023cc6a-101a-004a-7a35-f0794d000000",
-        "x-ms-version": "2020-04-08"
->>>>>>> ac24a13f
-      },
-      "ResponseBody": []
-    },
-    {
-      "RequestUri": "https://seanmcccanary3.file.core.windows.net/test-share-a7431866-574f-a34b-2477-a31fb54a8dcf/directory?restype=directory",
+        "Date": "Tue, 26 Jan 2021 19:47:32 GMT",
+        "ETag": "\u00220x8D8C233392C8452\u0022",
+        "Last-Modified": "Tue, 26 Jan 2021 19:47:33 GMT",
+        "Server": [
+          "Windows-Azure-File/1.0",
+          "Microsoft-HTTPAPI/2.0"
+        ],
+        "x-ms-client-request-id": "36d2e74f-0b75-0b15-3184-82b8a128b1ed",
+        "x-ms-request-id": "4f1fd65b-701a-003e-341c-f44dbd000000",
+        "x-ms-version": "2020-06-12"
+      },
+      "ResponseBody": []
+    },
+    {
+      "RequestUri": "https://seanmcccanary3.file.core.windows.net/test-share-6c60a640-4261-4ef4-d473-fb2434c95976/directory?restype=directory",
       "RequestMethod": "PUT",
       "RequestHeaders": {
         "Accept": "application/xml",
         "Authorization": "Sanitized",
-        "traceparent": "00-66157cc95610104d92f37fdb3f1eb0eb-7a21391f2f4ee641-00",
-        "User-Agent": [
-          "azsdk-net-Storage.Files.Shares/12.7.0-alpha.20210121.1",
-          "(.NET 5.0.2; Microsoft Windows 10.0.19042)"
-        ],
-        "x-ms-client-request-id": "6fcee6a3-b449-a581-9cae-67afeebb17cb",
-        "x-ms-date": "Thu, 21 Jan 2021 20:36:05 GMT",
+        "traceparent": "00-fb032250ac811b45a84bc87d7865baf7-ca6c0679f99e4146-00",
+        "User-Agent": [
+          "azsdk-net-Storage.Files.Shares/12.7.0-alpha.20210126.1",
+          "(.NET 5.0.2; Microsoft Windows 10.0.19042)"
+        ],
+        "x-ms-client-request-id": "4cd5e7b3-23f6-f300-5a9c-8c5218c9fbf3",
+        "x-ms-date": "Tue, 26 Jan 2021 19:47:33 GMT",
         "x-ms-file-attributes": "None",
         "x-ms-file-creation-time": "Now",
         "x-ms-file-last-write-time": "Now",
@@ -62,40 +57,40 @@
       "StatusCode": 201,
       "ResponseHeaders": {
         "Content-Length": "0",
-        "Date": "Thu, 21 Jan 2021 20:36:04 GMT",
-        "ETag": "\u00220x8D8BE4C2CA7A778\u0022",
-        "Last-Modified": "Thu, 21 Jan 2021 20:36:04 GMT",
-        "Server": [
-          "Windows-Azure-File/1.0",
-          "Microsoft-HTTPAPI/2.0"
-        ],
-        "x-ms-client-request-id": "6fcee6a3-b449-a581-9cae-67afeebb17cb",
+        "Date": "Tue, 26 Jan 2021 19:47:32 GMT",
+        "ETag": "\u00220x8D8C23339365656\u0022",
+        "Last-Modified": "Tue, 26 Jan 2021 19:47:33 GMT",
+        "Server": [
+          "Windows-Azure-File/1.0",
+          "Microsoft-HTTPAPI/2.0"
+        ],
+        "x-ms-client-request-id": "4cd5e7b3-23f6-f300-5a9c-8c5218c9fbf3",
         "x-ms-file-attributes": "Directory",
-        "x-ms-file-change-time": "2021-01-21T20:36:04.8902008Z",
-        "x-ms-file-creation-time": "2021-01-21T20:36:04.8902008Z",
+        "x-ms-file-change-time": "2021-01-26T19:47:33.1908182Z",
+        "x-ms-file-creation-time": "2021-01-26T19:47:33.1908182Z",
         "x-ms-file-id": "13835128424026341376",
-        "x-ms-file-last-write-time": "2021-01-21T20:36:04.8902008Z",
+        "x-ms-file-last-write-time": "2021-01-26T19:47:33.1908182Z",
         "x-ms-file-parent-id": "0",
         "x-ms-file-permission-key": "17860367565182308406*11459378189709739967",
-        "x-ms-request-id": "e023cc6d-101a-004a-7b35-f0794d000000",
+        "x-ms-request-id": "4f1fd65e-701a-003e-351c-f44dbd000000",
         "x-ms-request-server-encrypted": "true",
         "x-ms-version": "2020-06-12"
       },
       "ResponseBody": []
     },
     {
-      "RequestUri": "https://seanmcccanary3.file.core.windows.net/test-share-a7431866-574f-a34b-2477-a31fb54a8dcf/directory/my cool directory?restype=directory",
+      "RequestUri": "https://seanmcccanary3.file.core.windows.net/test-share-6c60a640-4261-4ef4-d473-fb2434c95976/directory/my cool directory?restype=directory",
       "RequestMethod": "PUT",
       "RequestHeaders": {
         "Accept": "application/xml",
         "Authorization": "Sanitized",
-        "traceparent": "00-5b4bf41b4274a446bb0e20e9992ec72b-9756a69b7f83aa46-00",
-        "User-Agent": [
-          "azsdk-net-Storage.Files.Shares/12.7.0-alpha.20210121.1",
-          "(.NET 5.0.2; Microsoft Windows 10.0.19042)"
-        ],
-        "x-ms-client-request-id": "04bf8766-af3d-c59f-3653-069b7366f740",
-        "x-ms-date": "Thu, 21 Jan 2021 20:36:05 GMT",
+        "traceparent": "00-a5b3bccc77fb9944ad4a5dc68b282a0b-eca1c8d2ffe1ec4f-00",
+        "User-Agent": [
+          "azsdk-net-Storage.Files.Shares/12.7.0-alpha.20210126.1",
+          "(.NET 5.0.2; Microsoft Windows 10.0.19042)"
+        ],
+        "x-ms-client-request-id": "ba05e282-6553-08f7-810c-2c1f5cf68c5b",
+        "x-ms-date": "Tue, 26 Jan 2021 19:47:34 GMT",
         "x-ms-file-attributes": "None",
         "x-ms-file-creation-time": "Now",
         "x-ms-file-last-write-time": "Now",
@@ -107,39 +102,39 @@
       "StatusCode": 201,
       "ResponseHeaders": {
         "Content-Length": "0",
-        "Date": "Thu, 21 Jan 2021 20:36:04 GMT",
-        "ETag": "\u00220x8D8BE4C2CB16D3F\u0022",
-        "Last-Modified": "Thu, 21 Jan 2021 20:36:04 GMT",
-        "Server": [
-          "Windows-Azure-File/1.0",
-          "Microsoft-HTTPAPI/2.0"
-        ],
-        "x-ms-client-request-id": "04bf8766-af3d-c59f-3653-069b7366f740",
+        "Date": "Tue, 26 Jan 2021 19:47:32 GMT",
+        "ETag": "\u00220x8D8C233394302D3\u0022",
+        "Last-Modified": "Tue, 26 Jan 2021 19:47:33 GMT",
+        "Server": [
+          "Windows-Azure-File/1.0",
+          "Microsoft-HTTPAPI/2.0"
+        ],
+        "x-ms-client-request-id": "ba05e282-6553-08f7-810c-2c1f5cf68c5b",
         "x-ms-file-attributes": "Directory",
-        "x-ms-file-change-time": "2021-01-21T20:36:04.9542463Z",
-        "x-ms-file-creation-time": "2021-01-21T20:36:04.9542463Z",
+        "x-ms-file-change-time": "2021-01-26T19:47:33.2738771Z",
+        "x-ms-file-creation-time": "2021-01-26T19:47:33.2738771Z",
         "x-ms-file-id": "11529285414812647424",
-        "x-ms-file-last-write-time": "2021-01-21T20:36:04.9542463Z",
+        "x-ms-file-last-write-time": "2021-01-26T19:47:33.2738771Z",
         "x-ms-file-parent-id": "13835128424026341376",
         "x-ms-file-permission-key": "17860367565182308406*11459378189709739967",
-        "x-ms-request-id": "e023cc6f-101a-004a-7c35-f0794d000000",
+        "x-ms-request-id": "4f1fd661-701a-003e-371c-f44dbd000000",
         "x-ms-request-server-encrypted": "true",
         "x-ms-version": "2020-06-12"
       },
       "ResponseBody": []
     },
     {
-      "RequestUri": "https://seanmcccanary3.file.core.windows.net/test-share-a7431866-574f-a34b-2477-a31fb54a8dcf/directory/my cool directory?restype=directory",
+      "RequestUri": "https://seanmcccanary3.file.core.windows.net/test-share-6c60a640-4261-4ef4-d473-fb2434c95976/directory/my cool directory?restype=directory",
       "RequestMethod": "GET",
       "RequestHeaders": {
         "Accept": "application/xml",
         "Authorization": "Sanitized",
         "User-Agent": [
-          "azsdk-net-Storage.Files.Shares/12.7.0-alpha.20210121.1",
-          "(.NET 5.0.2; Microsoft Windows 10.0.19042)"
-        ],
-        "x-ms-client-request-id": "6748cff2-13fc-478d-f58b-9dcf2bd602c8",
-        "x-ms-date": "Thu, 21 Jan 2021 20:36:05 GMT",
+          "azsdk-net-Storage.Files.Shares/12.7.0-alpha.20210126.1",
+          "(.NET 5.0.2; Microsoft Windows 10.0.19042)"
+        ],
+        "x-ms-client-request-id": "36cfe7ea-41c4-cea0-0333-48280b370aa7",
+        "x-ms-date": "Tue, 26 Jan 2021 19:47:34 GMT",
         "x-ms-return-client-request-id": "true",
         "x-ms-version": "2020-06-12"
       },
@@ -147,41 +142,41 @@
       "StatusCode": 200,
       "ResponseHeaders": {
         "Content-Length": "0",
-        "Date": "Thu, 21 Jan 2021 20:36:04 GMT",
-        "ETag": "\u00220x8D8BE4C2CB16D3F\u0022",
-        "Last-Modified": "Thu, 21 Jan 2021 20:36:04 GMT",
+        "Date": "Tue, 26 Jan 2021 19:47:32 GMT",
+        "ETag": "\u00220x8D8C233394302D3\u0022",
+        "Last-Modified": "Tue, 26 Jan 2021 19:47:33 GMT",
         "Server": [
           "Windows-Azure-File/1.0",
           "Microsoft-HTTPAPI/2.0"
         ],
         "Vary": "Origin",
-        "x-ms-client-request-id": "6748cff2-13fc-478d-f58b-9dcf2bd602c8",
+        "x-ms-client-request-id": "36cfe7ea-41c4-cea0-0333-48280b370aa7",
         "x-ms-file-attributes": "Directory",
-        "x-ms-file-change-time": "2021-01-21T20:36:04.9542463Z",
-        "x-ms-file-creation-time": "2021-01-21T20:36:04.9542463Z",
+        "x-ms-file-change-time": "2021-01-26T19:47:33.2738771Z",
+        "x-ms-file-creation-time": "2021-01-26T19:47:33.2738771Z",
         "x-ms-file-id": "11529285414812647424",
-        "x-ms-file-last-write-time": "2021-01-21T20:36:04.9542463Z",
+        "x-ms-file-last-write-time": "2021-01-26T19:47:33.2738771Z",
         "x-ms-file-parent-id": "13835128424026341376",
         "x-ms-file-permission-key": "17860367565182308406*11459378189709739967",
-        "x-ms-request-id": "c6036660-701a-003e-0b35-f04dbd000000",
+        "x-ms-request-id": "3be1b5aa-901a-006b-4b1c-f45d36000000",
         "x-ms-server-encrypted": "true",
         "x-ms-version": "2020-06-12"
       },
       "ResponseBody": []
     },
     {
-      "RequestUri": "https://seanmcccanary3.file.core.windows.net/test-share-a7431866-574f-a34b-2477-a31fb54a8dcf/directory?restype=directory\u0026comp=list",
+      "RequestUri": "https://seanmcccanary3.file.core.windows.net/test-share-6c60a640-4261-4ef4-d473-fb2434c95976/directory?restype=directory\u0026comp=list",
       "RequestMethod": "GET",
       "RequestHeaders": {
         "Accept": "application/xml",
         "Authorization": "Sanitized",
-        "traceparent": "00-3416a0b8dabb73438c206a007851c47c-05365406b33bf745-00",
-        "User-Agent": [
-          "azsdk-net-Storage.Files.Shares/12.7.0-alpha.20210121.1",
-          "(.NET 5.0.2; Microsoft Windows 10.0.19042)"
-        ],
-        "x-ms-client-request-id": "a3a9872c-901e-1544-77f8-4fa2a716469c",
-        "x-ms-date": "Thu, 21 Jan 2021 20:36:05 GMT",
+        "traceparent": "00-6816880252a88e4bbc2e3ff6827b8077-ee3175f27bfd674b-00",
+        "User-Agent": [
+          "azsdk-net-Storage.Files.Shares/12.7.0-alpha.20210126.1",
+          "(.NET 5.0.2; Microsoft Windows 10.0.19042)"
+        ],
+        "x-ms-client-request-id": "74356cd4-5527-8796-bb78-591cee436f58",
+        "x-ms-date": "Tue, 26 Jan 2021 19:47:34 GMT",
         "x-ms-return-client-request-id": "true",
         "x-ms-version": "2020-06-12"
       },
@@ -189,37 +184,32 @@
       "StatusCode": 200,
       "ResponseHeaders": {
         "Content-Type": "application/xml",
-        "Date": "Thu, 21 Jan 2021 20:36:05 GMT",
+        "Date": "Tue, 26 Jan 2021 19:47:33 GMT",
         "Server": [
           "Windows-Azure-File/1.0",
           "Microsoft-HTTPAPI/2.0"
         ],
         "Transfer-Encoding": "chunked",
         "Vary": "Origin",
-        "x-ms-client-request-id": "a3a9872c-901e-1544-77f8-4fa2a716469c",
-<<<<<<< HEAD
-        "x-ms-request-id": "265ccbb6-c01a-0054-14b3-5002f7000000",
-        "x-ms-version": "2020-06-12"
-=======
-        "x-ms-request-id": "c6036663-701a-003e-0c35-f04dbd000000",
-        "x-ms-version": "2020-04-08"
->>>>>>> ac24a13f
-      },
-      "ResponseBody": "\uFEFF\u003C?xml version=\u00221.0\u0022 encoding=\u0022utf-8\u0022?\u003E\u003CEnumerationResults ServiceEndpoint=\u0022https://seanmcccanary3.file.core.windows.net/\u0022 ShareName=\u0022test-share-a7431866-574f-a34b-2477-a31fb54a8dcf\u0022 DirectoryPath=\u0022directory\u0022\u003E\u003CEntries\u003E\u003CDirectory\u003E\u003CName\u003Emy cool directory\u003C/Name\u003E\u003CProperties /\u003E\u003C/Directory\u003E\u003C/Entries\u003E\u003CNextMarker /\u003E\u003C/EnumerationResults\u003E"
-    },
-    {
-      "RequestUri": "https://seanmcccanary3.file.core.windows.net/test-share-a7431866-574f-a34b-2477-a31fb54a8dcf?restype=share",
+        "x-ms-client-request-id": "74356cd4-5527-8796-bb78-591cee436f58",
+        "x-ms-request-id": "4f1fd664-701a-003e-3a1c-f44dbd000000",
+        "x-ms-version": "2020-06-12"
+      },
+      "ResponseBody": "\uFEFF\u003C?xml version=\u00221.0\u0022 encoding=\u0022utf-8\u0022?\u003E\u003CEnumerationResults ServiceEndpoint=\u0022https://seanmcccanary3.file.core.windows.net/\u0022 ShareName=\u0022test-share-6c60a640-4261-4ef4-d473-fb2434c95976\u0022 DirectoryPath=\u0022directory\u0022\u003E\u003CEntries\u003E\u003CDirectory\u003E\u003CName\u003Emy cool directory\u003C/Name\u003E\u003CProperties /\u003E\u003C/Directory\u003E\u003C/Entries\u003E\u003CNextMarker /\u003E\u003C/EnumerationResults\u003E"
+    },
+    {
+      "RequestUri": "https://seanmcccanary3.file.core.windows.net/test-share-6c60a640-4261-4ef4-d473-fb2434c95976?restype=share",
       "RequestMethod": "DELETE",
       "RequestHeaders": {
         "Accept": "application/xml",
         "Authorization": "Sanitized",
-        "traceparent": "00-66b9ce272ae6ae4ea9a5e5fb5b6af82c-5d0919670d63324e-00",
-        "User-Agent": [
-          "azsdk-net-Storage.Files.Shares/12.7.0-alpha.20210121.1",
-          "(.NET 5.0.2; Microsoft Windows 10.0.19042)"
-        ],
-        "x-ms-client-request-id": "a3a3db9c-5f2d-91aa-58ce-02e428c7798b",
-        "x-ms-date": "Thu, 21 Jan 2021 20:36:05 GMT",
+        "traceparent": "00-39cf8ef276db8e4da19a4ca400471d63-ebcbb985a41b0f4b-00",
+        "User-Agent": [
+          "azsdk-net-Storage.Files.Shares/12.7.0-alpha.20210126.1",
+          "(.NET 5.0.2; Microsoft Windows 10.0.19042)"
+        ],
+        "x-ms-client-request-id": "9f53153d-9501-4b80-1f61-a3d9fb385c33",
+        "x-ms-date": "Tue, 26 Jan 2021 19:47:34 GMT",
         "x-ms-delete-snapshots": "include",
         "x-ms-return-client-request-id": "true",
         "x-ms-version": "2020-06-12"
@@ -228,25 +218,20 @@
       "StatusCode": 202,
       "ResponseHeaders": {
         "Content-Length": "0",
-        "Date": "Thu, 21 Jan 2021 20:36:05 GMT",
-        "Server": [
-          "Windows-Azure-File/1.0",
-          "Microsoft-HTTPAPI/2.0"
-        ],
-        "x-ms-client-request-id": "a3a3db9c-5f2d-91aa-58ce-02e428c7798b",
-<<<<<<< HEAD
-        "x-ms-request-id": "265ccbb9-c01a-0054-17b3-5002f7000000",
-        "x-ms-version": "2020-06-12"
-=======
-        "x-ms-request-id": "c6036666-701a-003e-0f35-f04dbd000000",
-        "x-ms-version": "2020-04-08"
->>>>>>> ac24a13f
+        "Date": "Tue, 26 Jan 2021 19:47:33 GMT",
+        "Server": [
+          "Windows-Azure-File/1.0",
+          "Microsoft-HTTPAPI/2.0"
+        ],
+        "x-ms-client-request-id": "9f53153d-9501-4b80-1f61-a3d9fb385c33",
+        "x-ms-request-id": "4f1fd665-701a-003e-3b1c-f44dbd000000",
+        "x-ms-version": "2020-06-12"
       },
       "ResponseBody": []
     }
   ],
   "Variables": {
-    "RandomSeed": "1715814311",
+    "RandomSeed": "1581724871",
     "Storage_TestConfigDefault": "ProductionTenant\nseanmcccanary3\nU2FuaXRpemVk\nhttps://seanmcccanary3.blob.core.windows.net\nhttps://seanmcccanary3.file.core.windows.net\nhttps://seanmcccanary3.queue.core.windows.net\nhttps://seanmcccanary3.table.core.windows.net\n\n\n\n\nhttps://seanmcccanary3-secondary.blob.core.windows.net\nhttps://seanmcccanary3-secondary.file.core.windows.net\nhttps://seanmcccanary3-secondary.queue.core.windows.net\nhttps://seanmcccanary3-secondary.table.core.windows.net\n\nSanitized\n\n\nCloud\nBlobEndpoint=https://seanmcccanary3.blob.core.windows.net/;QueueEndpoint=https://seanmcccanary3.queue.core.windows.net/;FileEndpoint=https://seanmcccanary3.file.core.windows.net/;BlobSecondaryEndpoint=https://seanmcccanary3-secondary.blob.core.windows.net/;QueueSecondaryEndpoint=https://seanmcccanary3-secondary.queue.core.windows.net/;FileSecondaryEndpoint=https://seanmcccanary3-secondary.file.core.windows.net/;AccountName=seanmcccanary3;AccountKey=Kg==;\nseanscope1"
   }
 }