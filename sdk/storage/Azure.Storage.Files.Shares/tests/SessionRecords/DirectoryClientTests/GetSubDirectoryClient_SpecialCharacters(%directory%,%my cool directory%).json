--- conflicted
+++ resolved
@@ -14,11 +14,7 @@
         "x-ms-client-request-id": "36d2e74f-0b75-0b15-3184-82b8a128b1ed",
         "x-ms-date": "Tue, 26 Jan 2021 19:47:33 GMT",
         "x-ms-return-client-request-id": "true",
-<<<<<<< HEAD
-        "x-ms-version": "2020-12-06"
-=======
-        "x-ms-version": "2021-02-12"
->>>>>>> 7e782c87
+        "x-ms-version": "2021-02-12"
       },
       "RequestBody": null,
       "StatusCode": 201,
@@ -33,11 +29,7 @@
         ],
         "x-ms-client-request-id": "36d2e74f-0b75-0b15-3184-82b8a128b1ed",
         "x-ms-request-id": "4f1fd65b-701a-003e-341c-f44dbd000000",
-<<<<<<< HEAD
-        "x-ms-version": "2020-12-06"
-=======
-        "x-ms-version": "2021-02-12"
->>>>>>> 7e782c87
+        "x-ms-version": "2021-02-12"
       },
       "ResponseBody": []
     },
@@ -59,11 +51,7 @@
         "x-ms-file-last-write-time": "Now",
         "x-ms-file-permission": "Inherit",
         "x-ms-return-client-request-id": "true",
-<<<<<<< HEAD
-        "x-ms-version": "2020-12-06"
-=======
-        "x-ms-version": "2021-02-12"
->>>>>>> 7e782c87
+        "x-ms-version": "2021-02-12"
       },
       "RequestBody": null,
       "StatusCode": 201,
@@ -86,11 +74,7 @@
         "x-ms-file-permission-key": "17860367565182308406*11459378189709739967",
         "x-ms-request-id": "4f1fd65e-701a-003e-351c-f44dbd000000",
         "x-ms-request-server-encrypted": "true",
-<<<<<<< HEAD
-        "x-ms-version": "2020-12-06"
-=======
-        "x-ms-version": "2021-02-12"
->>>>>>> 7e782c87
+        "x-ms-version": "2021-02-12"
       },
       "ResponseBody": []
     },
@@ -112,11 +96,7 @@
         "x-ms-file-last-write-time": "Now",
         "x-ms-file-permission": "Inherit",
         "x-ms-return-client-request-id": "true",
-<<<<<<< HEAD
-        "x-ms-version": "2020-12-06"
-=======
-        "x-ms-version": "2021-02-12"
->>>>>>> 7e782c87
+        "x-ms-version": "2021-02-12"
       },
       "RequestBody": null,
       "StatusCode": 201,
@@ -139,11 +119,7 @@
         "x-ms-file-permission-key": "17860367565182308406*11459378189709739967",
         "x-ms-request-id": "4f1fd661-701a-003e-371c-f44dbd000000",
         "x-ms-request-server-encrypted": "true",
-<<<<<<< HEAD
-        "x-ms-version": "2020-12-06"
-=======
-        "x-ms-version": "2021-02-12"
->>>>>>> 7e782c87
+        "x-ms-version": "2021-02-12"
       },
       "ResponseBody": []
     },
@@ -160,11 +136,7 @@
         "x-ms-client-request-id": "36cfe7ea-41c4-cea0-0333-48280b370aa7",
         "x-ms-date": "Tue, 26 Jan 2021 19:47:34 GMT",
         "x-ms-return-client-request-id": "true",
-<<<<<<< HEAD
-        "x-ms-version": "2020-12-06"
-=======
-        "x-ms-version": "2021-02-12"
->>>>>>> 7e782c87
+        "x-ms-version": "2021-02-12"
       },
       "RequestBody": null,
       "StatusCode": 200,
@@ -188,11 +160,7 @@
         "x-ms-file-permission-key": "17860367565182308406*11459378189709739967",
         "x-ms-request-id": "3be1b5aa-901a-006b-4b1c-f45d36000000",
         "x-ms-server-encrypted": "true",
-<<<<<<< HEAD
-        "x-ms-version": "2020-12-06"
-=======
-        "x-ms-version": "2021-02-12"
->>>>>>> 7e782c87
+        "x-ms-version": "2021-02-12"
       },
       "ResponseBody": []
     },
@@ -210,11 +178,7 @@
         "x-ms-client-request-id": "74356cd4-5527-8796-bb78-591cee436f58",
         "x-ms-date": "Tue, 26 Jan 2021 19:47:34 GMT",
         "x-ms-return-client-request-id": "true",
-<<<<<<< HEAD
-        "x-ms-version": "2020-12-06"
-=======
-        "x-ms-version": "2021-02-12"
->>>>>>> 7e782c87
+        "x-ms-version": "2021-02-12"
       },
       "RequestBody": null,
       "StatusCode": 200,
@@ -229,11 +193,7 @@
         "Vary": "Origin",
         "x-ms-client-request-id": "74356cd4-5527-8796-bb78-591cee436f58",
         "x-ms-request-id": "4f1fd664-701a-003e-3a1c-f44dbd000000",
-<<<<<<< HEAD
-        "x-ms-version": "2020-12-06"
-=======
-        "x-ms-version": "2021-02-12"
->>>>>>> 7e782c87
+        "x-ms-version": "2021-02-12"
       },
       "ResponseBody": "﻿<?xml version=\"1.0\" encoding=\"utf-8\"?><EnumerationResults ServiceEndpoint=\"https://seanmcccanary3.file.core.windows.net/\" ShareName=\"test-share-6c60a640-4261-4ef4-d473-fb2434c95976\" DirectoryPath=\"directory\"><Entries><Directory><Name>my cool directory</Name><Properties /></Directory></Entries><NextMarker /></EnumerationResults>"
     },
@@ -252,11 +212,7 @@
         "x-ms-date": "Tue, 26 Jan 2021 19:47:34 GMT",
         "x-ms-delete-snapshots": "include",
         "x-ms-return-client-request-id": "true",
-<<<<<<< HEAD
-        "x-ms-version": "2020-12-06"
-=======
-        "x-ms-version": "2021-02-12"
->>>>>>> 7e782c87
+        "x-ms-version": "2021-02-12"
       },
       "RequestBody": null,
       "StatusCode": 202,
@@ -269,11 +225,7 @@
         ],
         "x-ms-client-request-id": "9f53153d-9501-4b80-1f61-a3d9fb385c33",
         "x-ms-request-id": "4f1fd665-701a-003e-3b1c-f44dbd000000",
-<<<<<<< HEAD
-        "x-ms-version": "2020-12-06"
-=======
-        "x-ms-version": "2021-02-12"
->>>>>>> 7e782c87
+        "x-ms-version": "2021-02-12"
       },
       "ResponseBody": []
     }
