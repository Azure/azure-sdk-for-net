--- conflicted
+++ resolved
@@ -1,31 +1,17 @@
 {
   "Entries": [
     {
-<<<<<<< HEAD
-      "RequestUri": "http://seanstagetest.file.core.windows.net/test-share-87cc2536-871a-c3df-5dad-17223bac694e?restype=share",
+      "RequestUri": "http://seanstagetest.file.core.windows.net/test-share-045d8dc0-14c4-18ca-5928-3f2e78a10cf7?restype=share",
       "RequestMethod": "PUT",
       "RequestHeaders": {
         "Authorization": "Sanitized",
-        "traceparent": "00-db3e27201901784a91931e61c3af107a-7cf29c9bd52c164f-00",
+        "traceparent": "00-be94a5eba2dae24a995e25bf23ffdb7f-9bda5a80a3225d46-00",
         "User-Agent": [
-          "azsdk-net-Storage.Files.Shares/12.0.0-dev.20191209.1\u002Bb71b1fa965b15eccfc57e2c7781b8bf85cd4c766",
+          "azsdk-net-Storage.Files.Shares/12.0.0-dev.20191211.1\u002B899431c003876eb9b26cefd8e8a37e7f27f82ced",
           "(.NET Core 4.6.28008.01; Microsoft Windows 10.0.18363 )"
         ],
-        "x-ms-client-request-id": "08dea66e-c7c8-1551-f18c-085a15b808ca",
-        "x-ms-date": "Tue, 10 Dec 2019 05:30:43 GMT",
-=======
-      "RequestUri": "http://seanstagetest.file.core.windows.net/test-share-10912c0f-41eb-6b68-a51e-65c08cf725a1?restype=share",
-      "RequestMethod": "PUT",
-      "RequestHeaders": {
-        "Authorization": "Sanitized",
-        "traceparent": "00-2369cbd424c6bc45bf798fe9393df097-8e10b012accaf94f-00",
-        "User-Agent": [
-          "azsdk-net-Storage.Files.Shares/12.0.0-dev.20191209.1\u002B61bda4d1783b0e05dba0d434ff14b2840726d3b1",
-          "(.NET Core 4.6.28008.01; Microsoft Windows 10.0.18363 )"
-        ],
-        "x-ms-client-request-id": "46278fc0-da92-0fe0-c688-f61e2dd759fb",
-        "x-ms-date": "Tue, 10 Dec 2019 05:59:21 GMT",
->>>>>>> 1d9822e0
+        "x-ms-client-request-id": "abbd02f9-efbf-0e53-b0eb-36a98ddbdbee",
+        "x-ms-date": "Wed, 11 Dec 2019 20:37:18 GMT",
         "x-ms-return-client-request-id": "true",
         "x-ms-version": "2019-07-07"
       },
@@ -33,56 +19,31 @@
       "StatusCode": 201,
       "ResponseHeaders": {
         "Content-Length": "0",
-<<<<<<< HEAD
-        "Date": "Tue, 10 Dec 2019 05:30:43 GMT",
-        "ETag": "\u00220x8D77D321A0B3700\u0022",
-        "Last-Modified": "Tue, 10 Dec 2019 05:30:43 GMT",
-=======
-        "Date": "Tue, 10 Dec 2019 05:59:20 GMT",
-        "ETag": "\u00220x8D77D361A032742\u0022",
-        "Last-Modified": "Tue, 10 Dec 2019 05:59:21 GMT",
->>>>>>> 1d9822e0
+        "Date": "Wed, 11 Dec 2019 20:37:17 GMT",
+        "ETag": "\u00220x8D77E79EA330073\u0022",
+        "Last-Modified": "Wed, 11 Dec 2019 20:37:18 GMT",
         "Server": [
           "Windows-Azure-File/1.0",
           "Microsoft-HTTPAPI/2.0"
         ],
-<<<<<<< HEAD
-        "x-ms-client-request-id": "08dea66e-c7c8-1551-f18c-085a15b808ca",
-        "x-ms-request-id": "3e8daa09-201a-003e-0b1a-af0544000000",
-=======
-        "x-ms-client-request-id": "46278fc0-da92-0fe0-c688-f61e2dd759fb",
-        "x-ms-request-id": "8749be73-c01a-0019-311e-af1280000000",
->>>>>>> 1d9822e0
+        "x-ms-client-request-id": "abbd02f9-efbf-0e53-b0eb-36a98ddbdbee",
+        "x-ms-request-id": "ef3e38fc-c01a-0019-4962-b01280000000",
         "x-ms-version": "2019-07-07"
       },
       "ResponseBody": []
     },
     {
-<<<<<<< HEAD
-      "RequestUri": "http://seanstagetest.file.core.windows.net/test-share-87cc2536-871a-c3df-5dad-17223bac694e/test-directory-2aa390fb-2a23-a572-af59-eef2ed5bc785?restype=directory",
+      "RequestUri": "http://seanstagetest.file.core.windows.net/test-share-045d8dc0-14c4-18ca-5928-3f2e78a10cf7/test-directory-abba9e0c-ab33-470e-3125-a3641c6601e0?restype=directory",
       "RequestMethod": "PUT",
       "RequestHeaders": {
         "Authorization": "Sanitized",
-        "traceparent": "00-f7f260377ba239429dff346900fcf3f6-56818b0f00b6394e-00",
+        "traceparent": "00-aae471e1bed77e41a734c8d475fdeeee-6abd24dcd7bfa745-00",
         "User-Agent": [
-          "azsdk-net-Storage.Files.Shares/12.0.0-dev.20191209.1\u002Bb71b1fa965b15eccfc57e2c7781b8bf85cd4c766",
+          "azsdk-net-Storage.Files.Shares/12.0.0-dev.20191211.1\u002B899431c003876eb9b26cefd8e8a37e7f27f82ced",
           "(.NET Core 4.6.28008.01; Microsoft Windows 10.0.18363 )"
         ],
-        "x-ms-client-request-id": "6b87cf1f-f834-4348-3438-586ed85e2795",
-        "x-ms-date": "Tue, 10 Dec 2019 05:30:43 GMT",
-=======
-      "RequestUri": "http://seanstagetest.file.core.windows.net/test-share-10912c0f-41eb-6b68-a51e-65c08cf725a1/test-directory-5a2ef87a-0f2c-4464-2e68-dbddbe2f9b3e?restype=directory",
-      "RequestMethod": "PUT",
-      "RequestHeaders": {
-        "Authorization": "Sanitized",
-        "traceparent": "00-cdbae12dd7988046978a27be4592ca19-e36e1232fec86447-00",
-        "User-Agent": [
-          "azsdk-net-Storage.Files.Shares/12.0.0-dev.20191209.1\u002B61bda4d1783b0e05dba0d434ff14b2840726d3b1",
-          "(.NET Core 4.6.28008.01; Microsoft Windows 10.0.18363 )"
-        ],
-        "x-ms-client-request-id": "d7be87b5-f838-b133-2ae2-182afe025196",
-        "x-ms-date": "Tue, 10 Dec 2019 05:59:21 GMT",
->>>>>>> 1d9822e0
+        "x-ms-client-request-id": "78570984-d3be-4d21-f376-799a4beef249",
+        "x-ms-date": "Wed, 11 Dec 2019 20:37:18 GMT",
         "x-ms-file-attributes": "None",
         "x-ms-file-creation-time": "Now",
         "x-ms-file-last-write-time": "Now",
@@ -94,71 +55,39 @@
       "StatusCode": 201,
       "ResponseHeaders": {
         "Content-Length": "0",
-<<<<<<< HEAD
-        "Date": "Tue, 10 Dec 2019 05:30:43 GMT",
-        "ETag": "\u00220x8D77D321A198924\u0022",
-        "Last-Modified": "Tue, 10 Dec 2019 05:30:43 GMT",
-=======
-        "Date": "Tue, 10 Dec 2019 05:59:20 GMT",
-        "ETag": "\u00220x8D77D361A1159A3\u0022",
-        "Last-Modified": "Tue, 10 Dec 2019 05:59:21 GMT",
->>>>>>> 1d9822e0
+        "Date": "Wed, 11 Dec 2019 20:37:17 GMT",
+        "ETag": "\u00220x8D77E79EA412D2A\u0022",
+        "Last-Modified": "Wed, 11 Dec 2019 20:37:18 GMT",
         "Server": [
           "Windows-Azure-File/1.0",
           "Microsoft-HTTPAPI/2.0"
         ],
-<<<<<<< HEAD
-        "x-ms-client-request-id": "6b87cf1f-f834-4348-3438-586ed85e2795",
+        "x-ms-client-request-id": "78570984-d3be-4d21-f376-799a4beef249",
         "x-ms-file-attributes": "Directory",
-        "x-ms-file-change-time": "2019-12-10T05:30:43.5932452Z",
-        "x-ms-file-creation-time": "2019-12-10T05:30:43.5932452Z",
+        "x-ms-file-change-time": "2019-12-11T20:37:18.2497066Z",
+        "x-ms-file-creation-time": "2019-12-11T20:37:18.2497066Z",
         "x-ms-file-id": "13835128424026341376",
-        "x-ms-file-last-write-time": "2019-12-10T05:30:43.5932452Z",
+        "x-ms-file-last-write-time": "2019-12-11T20:37:18.2497066Z",
         "x-ms-file-parent-id": "0",
         "x-ms-file-permission-key": "7855875120676328179*422928105932735866",
-        "x-ms-request-id": "3e8daa0b-201a-003e-0c1a-af0544000000",
-=======
-        "x-ms-client-request-id": "d7be87b5-f838-b133-2ae2-182afe025196",
-        "x-ms-file-attributes": "Directory",
-        "x-ms-file-change-time": "2019-12-10T05:59:21.5265187Z",
-        "x-ms-file-creation-time": "2019-12-10T05:59:21.5265187Z",
-        "x-ms-file-id": "13835128424026341376",
-        "x-ms-file-last-write-time": "2019-12-10T05:59:21.5265187Z",
-        "x-ms-file-parent-id": "0",
-        "x-ms-file-permission-key": "7855875120676328179*422928105932735866",
-        "x-ms-request-id": "8749be75-c01a-0019-321e-af1280000000",
->>>>>>> 1d9822e0
+        "x-ms-request-id": "ef3e38fe-c01a-0019-4a62-b01280000000",
         "x-ms-request-server-encrypted": "true",
         "x-ms-version": "2019-07-07"
       },
       "ResponseBody": []
     },
     {
-<<<<<<< HEAD
-      "RequestUri": "http://seanstagetest.file.core.windows.net/test-share-87cc2536-871a-c3df-5dad-17223bac694e?restype=share",
+      "RequestUri": "http://seanstagetest.file.core.windows.net/test-share-045d8dc0-14c4-18ca-5928-3f2e78a10cf7?restype=share",
       "RequestMethod": "DELETE",
       "RequestHeaders": {
         "Authorization": "Sanitized",
-        "traceparent": "00-d5d154db67661a47bf86c1f885a188ae-81637183b67a004f-00",
+        "traceparent": "00-aa8cb0c48f06bf47aaa7b8e82ab19adc-11ae696bfc04b246-00",
         "User-Agent": [
-          "azsdk-net-Storage.Files.Shares/12.0.0-dev.20191209.1\u002Bb71b1fa965b15eccfc57e2c7781b8bf85cd4c766",
+          "azsdk-net-Storage.Files.Shares/12.0.0-dev.20191211.1\u002B899431c003876eb9b26cefd8e8a37e7f27f82ced",
           "(.NET Core 4.6.28008.01; Microsoft Windows 10.0.18363 )"
         ],
-        "x-ms-client-request-id": "1ed30efb-5cd4-9351-626f-60950817d8c7",
-        "x-ms-date": "Tue, 10 Dec 2019 05:30:43 GMT",
-=======
-      "RequestUri": "http://seanstagetest.file.core.windows.net/test-share-10912c0f-41eb-6b68-a51e-65c08cf725a1?restype=share",
-      "RequestMethod": "DELETE",
-      "RequestHeaders": {
-        "Authorization": "Sanitized",
-        "traceparent": "00-4c0b7c0ed5218542bc4413c9fa3d778f-855fce52bd9dab41-00",
-        "User-Agent": [
-          "azsdk-net-Storage.Files.Shares/12.0.0-dev.20191209.1\u002B61bda4d1783b0e05dba0d434ff14b2840726d3b1",
-          "(.NET Core 4.6.28008.01; Microsoft Windows 10.0.18363 )"
-        ],
-        "x-ms-client-request-id": "37277d6d-c371-d306-d14e-d1edc6e390a7",
-        "x-ms-date": "Tue, 10 Dec 2019 05:59:21 GMT",
->>>>>>> 1d9822e0
+        "x-ms-client-request-id": "12e01e7a-880f-d621-c8e6-826de89e717a",
+        "x-ms-date": "Wed, 11 Dec 2019 20:37:18 GMT",
         "x-ms-delete-snapshots": "include",
         "x-ms-return-client-request-id": "true",
         "x-ms-version": "2019-07-07"
@@ -167,33 +96,20 @@
       "StatusCode": 202,
       "ResponseHeaders": {
         "Content-Length": "0",
-<<<<<<< HEAD
-        "Date": "Tue, 10 Dec 2019 05:30:43 GMT",
-=======
-        "Date": "Tue, 10 Dec 2019 05:59:21 GMT",
->>>>>>> 1d9822e0
+        "Date": "Wed, 11 Dec 2019 20:37:18 GMT",
         "Server": [
           "Windows-Azure-File/1.0",
           "Microsoft-HTTPAPI/2.0"
         ],
-<<<<<<< HEAD
-        "x-ms-client-request-id": "1ed30efb-5cd4-9351-626f-60950817d8c7",
-        "x-ms-request-id": "3e8daa0c-201a-003e-0d1a-af0544000000",
-=======
-        "x-ms-client-request-id": "37277d6d-c371-d306-d14e-d1edc6e390a7",
-        "x-ms-request-id": "8749be76-c01a-0019-331e-af1280000000",
->>>>>>> 1d9822e0
+        "x-ms-client-request-id": "12e01e7a-880f-d621-c8e6-826de89e717a",
+        "x-ms-request-id": "ef3e38ff-c01a-0019-4b62-b01280000000",
         "x-ms-version": "2019-07-07"
       },
       "ResponseBody": []
     }
   ],
   "Variables": {
-<<<<<<< HEAD
-    "RandomSeed": "764006600",
-=======
-    "RandomSeed": "1641808745",
->>>>>>> 1d9822e0
+    "RandomSeed": "1801399220",
     "Storage_TestConfigDefault": "ProductionTenant\nseanstagetest\nU2FuaXRpemVk\nhttp://seanstagetest.blob.core.windows.net\nhttp://seanstagetest.file.core.windows.net\nhttp://seanstagetest.queue.core.windows.net\nhttp://seanstagetest.table.core.windows.net\n\n\n\n\nhttp://seanstagetest-secondary.blob.core.windows.net\nhttp://seanstagetest-secondary.file.core.windows.net\nhttp://seanstagetest-secondary.queue.core.windows.net\nhttp://seanstagetest-secondary.table.core.windows.net\n\nSanitized\n\n\nCloud\nBlobEndpoint=http://seanstagetest.blob.core.windows.net/;QueueEndpoint=http://seanstagetest.queue.core.windows.net/;FileEndpoint=http://seanstagetest.file.core.windows.net/;BlobSecondaryEndpoint=http://seanstagetest-secondary.blob.core.windows.net/;QueueSecondaryEndpoint=http://seanstagetest-secondary.queue.core.windows.net/;FileSecondaryEndpoint=http://seanstagetest-secondary.file.core.windows.net/;AccountName=seanstagetest;AccountKey=Sanitized"
   }
 }