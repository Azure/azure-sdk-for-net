﻿{
  "Entries": [
    {
      "RequestUri": "https://seanmcccanary3.file.core.windows.net/test-share-94d9312c-fca2-1f17-8a62-c51302f54f28?restype=share",
      "RequestMethod": "PUT",
      "RequestHeaders": {
        "Accept": "application/xml",
        "Authorization": "Sanitized",
        "traceparent": "00-1abbaf135880d84791467cd4a8ffab12-c129d65e06065349-00",
        "User-Agent": [
          "azsdk-net-Storage.Files.Shares/12.7.0-alpha.20210126.1",
          "(.NET 5.0.2; Microsoft Windows 10.0.19042)"
        ],
        "x-ms-client-request-id": "0b86fd90-74b9-0d11-8baf-0c8898ce885b",
        "x-ms-date": "Tue, 26 Jan 2021 19:27:34 GMT",
        "x-ms-return-client-request-id": "true",
<<<<<<< HEAD
        "x-ms-version": "2020-12-06"
=======
        "x-ms-version": "2021-02-12"
>>>>>>> 7e782c87
      },
      "RequestBody": null,
      "StatusCode": 201,
      "ResponseHeaders": {
        "Content-Length": "0",
        "Date": "Tue, 26 Jan 2021 19:27:33 GMT",
        "ETag": "\"0x8D8C2306E74E031\"",
        "Last-Modified": "Tue, 26 Jan 2021 19:27:34 GMT",
        "Server": [
          "Windows-Azure-File/1.0",
          "Microsoft-HTTPAPI/2.0"
        ],
        "x-ms-client-request-id": "0b86fd90-74b9-0d11-8baf-0c8898ce885b",
        "x-ms-request-id": "757ac556-d01a-006a-3019-f402ea000000",
<<<<<<< HEAD
        "x-ms-version": "2020-12-06"
=======
        "x-ms-version": "2021-02-12"
>>>>>>> 7e782c87
      },
      "ResponseBody": []
    },
    {
      "RequestUri": "https://seanmcccanary3.file.core.windows.net/test-share-94d9312c-fca2-1f17-8a62-c51302f54f28/test-directory-bb60b8ff-36f3-d8ec-59ff-587339426457?restype=directory",
      "RequestMethod": "PUT",
      "RequestHeaders": {
        "Accept": "application/xml",
        "Authorization": "Sanitized",
        "traceparent": "00-3fc182e73e16d144b932051a777a4d8b-80e8b8d2d1cbd848-00",
        "User-Agent": [
          "azsdk-net-Storage.Files.Shares/12.7.0-alpha.20210126.1",
          "(.NET 5.0.2; Microsoft Windows 10.0.19042)"
        ],
        "x-ms-client-request-id": "02d667a5-92d2-591c-10ad-b1b91b9ed349",
        "x-ms-date": "Tue, 26 Jan 2021 19:27:34 GMT",
        "x-ms-file-attributes": "None",
        "x-ms-file-creation-time": "Now",
        "x-ms-file-last-write-time": "Now",
        "x-ms-file-permission": "Inherit",
        "x-ms-return-client-request-id": "true",
<<<<<<< HEAD
        "x-ms-version": "2020-12-06"
=======
        "x-ms-version": "2021-02-12"
>>>>>>> 7e782c87
      },
      "RequestBody": null,
      "StatusCode": 201,
      "ResponseHeaders": {
        "Content-Length": "0",
        "Date": "Tue, 26 Jan 2021 19:27:33 GMT",
        "ETag": "\"0x8D8C2306E7E4343\"",
        "Last-Modified": "Tue, 26 Jan 2021 19:27:34 GMT",
        "Server": [
          "Windows-Azure-File/1.0",
          "Microsoft-HTTPAPI/2.0"
        ],
        "x-ms-client-request-id": "02d667a5-92d2-591c-10ad-b1b91b9ed349",
        "x-ms-file-attributes": "Directory",
        "x-ms-file-change-time": "2021-01-26T19:27:34.0912451Z",
        "x-ms-file-creation-time": "2021-01-26T19:27:34.0912451Z",
        "x-ms-file-id": "13835128424026341376",
        "x-ms-file-last-write-time": "2021-01-26T19:27:34.0912451Z",
        "x-ms-file-parent-id": "0",
        "x-ms-file-permission-key": "17860367565182308406*11459378189709739967",
        "x-ms-request-id": "757ac559-d01a-006a-3119-f402ea000000",
        "x-ms-request-server-encrypted": "true",
<<<<<<< HEAD
        "x-ms-version": "2020-12-06"
=======
        "x-ms-version": "2021-02-12"
>>>>>>> 7e782c87
      },
      "ResponseBody": []
    },
    {
      "RequestUri": "https://seanmcccanary3.file.core.windows.net/test-share-94d9312c-fca2-1f17-8a62-c51302f54f28/test-directory-bb60b8ff-36f3-d8ec-59ff-587339426457?restype=directory",
      "RequestMethod": "GET",
      "RequestHeaders": {
        "Accept": "application/xml",
        "Authorization": "Sanitized",
        "traceparent": "00-0c305e313a6c90438229f4b46774ccbd-072175ae25dc2244-00",
        "User-Agent": [
          "azsdk-net-Storage.Files.Shares/12.7.0-alpha.20210126.1",
          "(.NET 5.0.2; Microsoft Windows 10.0.19042)"
        ],
        "x-ms-client-request-id": "d2cde9be-626c-8385-9928-f4c192b65b46",
        "x-ms-date": "Tue, 26 Jan 2021 19:27:34 GMT",
        "x-ms-return-client-request-id": "true",
<<<<<<< HEAD
        "x-ms-version": "2020-12-06"
=======
        "x-ms-version": "2021-02-12"
>>>>>>> 7e782c87
      },
      "RequestBody": null,
      "StatusCode": 200,
      "ResponseHeaders": {
        "Content-Length": "0",
        "Date": "Tue, 26 Jan 2021 19:27:33 GMT",
        "ETag": "\"0x8D8C2306E7E4343\"",
        "Last-Modified": "Tue, 26 Jan 2021 19:27:34 GMT",
        "Server": [
          "Windows-Azure-File/1.0",
          "Microsoft-HTTPAPI/2.0"
        ],
        "Vary": "Origin",
        "x-ms-client-request-id": "d2cde9be-626c-8385-9928-f4c192b65b46",
        "x-ms-file-attributes": "Directory",
        "x-ms-file-change-time": "2021-01-26T19:27:34.0912451Z",
        "x-ms-file-creation-time": "2021-01-26T19:27:34.0912451Z",
        "x-ms-file-id": "13835128424026341376",
        "x-ms-file-last-write-time": "2021-01-26T19:27:34.0912451Z",
        "x-ms-file-parent-id": "0",
        "x-ms-file-permission-key": "17860367565182308406*11459378189709739967",
        "x-ms-request-id": "757ac55b-d01a-006a-3219-f402ea000000",
        "x-ms-server-encrypted": "true",
<<<<<<< HEAD
        "x-ms-version": "2020-12-06"
=======
        "x-ms-version": "2021-02-12"
>>>>>>> 7e782c87
      },
      "ResponseBody": []
    },
    {
      "RequestUri": "https://seanmcccanary3.file.core.windows.net/test-share-94d9312c-fca2-1f17-8a62-c51302f54f28?restype=share",
      "RequestMethod": "DELETE",
      "RequestHeaders": {
        "Accept": "application/xml",
        "Authorization": "Sanitized",
        "traceparent": "00-f3ed7cacb0a3b247bf790044b9a6f8a1-486fd37ca331da4e-00",
        "User-Agent": [
          "azsdk-net-Storage.Files.Shares/12.7.0-alpha.20210126.1",
          "(.NET 5.0.2; Microsoft Windows 10.0.19042)"
        ],
        "x-ms-client-request-id": "32faa71c-00d0-e8dd-30ef-4a228e292792",
        "x-ms-date": "Tue, 26 Jan 2021 19:27:34 GMT",
        "x-ms-delete-snapshots": "include",
        "x-ms-return-client-request-id": "true",
<<<<<<< HEAD
        "x-ms-version": "2020-12-06"
=======
        "x-ms-version": "2021-02-12"
>>>>>>> 7e782c87
      },
      "RequestBody": null,
      "StatusCode": 202,
      "ResponseHeaders": {
        "Content-Length": "0",
        "Date": "Tue, 26 Jan 2021 19:27:33 GMT",
        "Server": [
          "Windows-Azure-File/1.0",
          "Microsoft-HTTPAPI/2.0"
        ],
        "x-ms-client-request-id": "32faa71c-00d0-e8dd-30ef-4a228e292792",
        "x-ms-request-id": "757ac55c-d01a-006a-3319-f402ea000000",
<<<<<<< HEAD
        "x-ms-version": "2020-12-06"
=======
        "x-ms-version": "2021-02-12"
>>>>>>> 7e782c87
      },
      "ResponseBody": []
    }
  ],
  "Variables": {
    "RandomSeed": "31095044",
    "Storage_TestConfigDefault": "ProductionTenant\nseanmcccanary3\nU2FuaXRpemVk\nhttps://seanmcccanary3.blob.core.windows.net\nhttps://seanmcccanary3.file.core.windows.net\nhttps://seanmcccanary3.queue.core.windows.net\nhttps://seanmcccanary3.table.core.windows.net\n\n\n\n\nhttps://seanmcccanary3-secondary.blob.core.windows.net\nhttps://seanmcccanary3-secondary.file.core.windows.net\nhttps://seanmcccanary3-secondary.queue.core.windows.net\nhttps://seanmcccanary3-secondary.table.core.windows.net\n\nSanitized\n\n\nCloud\nBlobEndpoint=https://seanmcccanary3.blob.core.windows.net/;QueueEndpoint=https://seanmcccanary3.queue.core.windows.net/;FileEndpoint=https://seanmcccanary3.file.core.windows.net/;BlobSecondaryEndpoint=https://seanmcccanary3-secondary.blob.core.windows.net/;QueueSecondaryEndpoint=https://seanmcccanary3-secondary.queue.core.windows.net/;FileSecondaryEndpoint=https://seanmcccanary3-secondary.file.core.windows.net/;AccountName=seanmcccanary3;AccountKey=Kg==;\nseanscope1\n\n"
  }
}<|MERGE_RESOLUTION|>--- conflicted
+++ resolved
@@ -14,11 +14,7 @@
         "x-ms-client-request-id": "0b86fd90-74b9-0d11-8baf-0c8898ce885b",
         "x-ms-date": "Tue, 26 Jan 2021 19:27:34 GMT",
         "x-ms-return-client-request-id": "true",
-<<<<<<< HEAD
-        "x-ms-version": "2020-12-06"
-=======
         "x-ms-version": "2021-02-12"
->>>>>>> 7e782c87
       },
       "RequestBody": null,
       "StatusCode": 201,
@@ -33,11 +29,7 @@
         ],
         "x-ms-client-request-id": "0b86fd90-74b9-0d11-8baf-0c8898ce885b",
         "x-ms-request-id": "757ac556-d01a-006a-3019-f402ea000000",
-<<<<<<< HEAD
-        "x-ms-version": "2020-12-06"
-=======
         "x-ms-version": "2021-02-12"
->>>>>>> 7e782c87
       },
       "ResponseBody": []
     },
@@ -59,11 +51,7 @@
         "x-ms-file-last-write-time": "Now",
         "x-ms-file-permission": "Inherit",
         "x-ms-return-client-request-id": "true",
-<<<<<<< HEAD
-        "x-ms-version": "2020-12-06"
-=======
         "x-ms-version": "2021-02-12"
->>>>>>> 7e782c87
       },
       "RequestBody": null,
       "StatusCode": 201,
@@ -86,11 +74,7 @@
         "x-ms-file-permission-key": "17860367565182308406*11459378189709739967",
         "x-ms-request-id": "757ac559-d01a-006a-3119-f402ea000000",
         "x-ms-request-server-encrypted": "true",
-<<<<<<< HEAD
-        "x-ms-version": "2020-12-06"
-=======
         "x-ms-version": "2021-02-12"
->>>>>>> 7e782c87
       },
       "ResponseBody": []
     },
@@ -108,11 +92,7 @@
         "x-ms-client-request-id": "d2cde9be-626c-8385-9928-f4c192b65b46",
         "x-ms-date": "Tue, 26 Jan 2021 19:27:34 GMT",
         "x-ms-return-client-request-id": "true",
-<<<<<<< HEAD
-        "x-ms-version": "2020-12-06"
-=======
         "x-ms-version": "2021-02-12"
->>>>>>> 7e782c87
       },
       "RequestBody": null,
       "StatusCode": 200,
@@ -136,11 +116,7 @@
         "x-ms-file-permission-key": "17860367565182308406*11459378189709739967",
         "x-ms-request-id": "757ac55b-d01a-006a-3219-f402ea000000",
         "x-ms-server-encrypted": "true",
-<<<<<<< HEAD
-        "x-ms-version": "2020-12-06"
-=======
         "x-ms-version": "2021-02-12"
->>>>>>> 7e782c87
       },
       "ResponseBody": []
     },
@@ -159,11 +135,7 @@
         "x-ms-date": "Tue, 26 Jan 2021 19:27:34 GMT",
         "x-ms-delete-snapshots": "include",
         "x-ms-return-client-request-id": "true",
-<<<<<<< HEAD
-        "x-ms-version": "2020-12-06"
-=======
         "x-ms-version": "2021-02-12"
->>>>>>> 7e782c87
       },
       "RequestBody": null,
       "StatusCode": 202,
@@ -176,11 +148,7 @@
         ],
         "x-ms-client-request-id": "32faa71c-00d0-e8dd-30ef-4a228e292792",
         "x-ms-request-id": "757ac55c-d01a-006a-3319-f402ea000000",
-<<<<<<< HEAD
-        "x-ms-version": "2020-12-06"
-=======
         "x-ms-version": "2021-02-12"
->>>>>>> 7e782c87
       },
       "ResponseBody": []
     }
