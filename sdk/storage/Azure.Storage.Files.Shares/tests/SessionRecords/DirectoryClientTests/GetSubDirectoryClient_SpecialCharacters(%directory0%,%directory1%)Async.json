--- conflicted
+++ resolved
@@ -1,18 +1,18 @@
 {
   "Entries": [
     {
-      "RequestUri": "https://seanmcccanary3.file.core.windows.net/test-share-76cb6c63-6d16-144f-e37c-2244029826e3?restype=share",
+      "RequestUri": "https://seanmcccanary3.file.core.windows.net/test-share-850808e2-4cbc-1866-aba9-faa0b99f78b5?restype=share",
       "RequestMethod": "PUT",
       "RequestHeaders": {
         "Accept": "application/xml",
         "Authorization": "Sanitized",
-        "traceparent": "00-f396a392b06df94a9a07189ce79dfa3d-087c6e00bb845b42-00",
-        "User-Agent": [
-          "azsdk-net-Storage.Files.Shares/12.7.0-alpha.20210121.1",
-          "(.NET 5.0.2; Microsoft Windows 10.0.19042)"
-        ],
-        "x-ms-client-request-id": "12f1e5cf-0d97-888a-5565-bc6470a6cb26",
-        "x-ms-date": "Thu, 21 Jan 2021 20:36:54 GMT",
+        "traceparent": "00-c7e5ec5ded7f51408e2f504f6a5ac5b5-47412e241de3a24d-00",
+        "User-Agent": [
+          "azsdk-net-Storage.Files.Shares/12.7.0-alpha.20210126.1",
+          "(.NET 5.0.2; Microsoft Windows 10.0.19042)"
+        ],
+        "x-ms-client-request-id": "14a5c3d6-ccf1-02fa-66a6-7559dce6e86e",
+        "x-ms-date": "Tue, 26 Jan 2021 19:27:16 GMT",
         "x-ms-return-client-request-id": "true",
         "x-ms-version": "2020-06-12"
       },
@@ -20,37 +20,32 @@
       "StatusCode": 201,
       "ResponseHeaders": {
         "Content-Length": "0",
-        "Date": "Thu, 21 Jan 2021 20:36:54 GMT",
-        "ETag": "\u00220x8D8BE4C4A781CF2\u0022",
-        "Last-Modified": "Thu, 21 Jan 2021 20:36:54 GMT",
-        "Server": [
-          "Windows-Azure-File/1.0",
-          "Microsoft-HTTPAPI/2.0"
-        ],
-        "x-ms-client-request-id": "12f1e5cf-0d97-888a-5565-bc6470a6cb26",
-<<<<<<< HEAD
-        "x-ms-request-id": "f3b0cb42-401a-0007-16b3-5021c3000000",
-        "x-ms-version": "2020-06-12"
-=======
-        "x-ms-request-id": "d09611b3-601a-008b-4535-f0deaf000000",
-        "x-ms-version": "2020-04-08"
->>>>>>> ac24a13f
-      },
-      "ResponseBody": []
-    },
-    {
-      "RequestUri": "https://seanmcccanary3.file.core.windows.net/test-share-76cb6c63-6d16-144f-e37c-2244029826e3/directory0?restype=directory",
+        "Date": "Tue, 26 Jan 2021 19:27:15 GMT",
+        "ETag": "\u00220x8D8C23063BE2001\u0022",
+        "Last-Modified": "Tue, 26 Jan 2021 19:27:16 GMT",
+        "Server": [
+          "Windows-Azure-File/1.0",
+          "Microsoft-HTTPAPI/2.0"
+        ],
+        "x-ms-client-request-id": "14a5c3d6-ccf1-02fa-66a6-7559dce6e86e",
+        "x-ms-request-id": "f571dd8e-601a-0050-6219-f41892000000",
+        "x-ms-version": "2020-06-12"
+      },
+      "ResponseBody": []
+    },
+    {
+      "RequestUri": "https://seanmcccanary3.file.core.windows.net/test-share-850808e2-4cbc-1866-aba9-faa0b99f78b5/directory0?restype=directory",
       "RequestMethod": "PUT",
       "RequestHeaders": {
         "Accept": "application/xml",
         "Authorization": "Sanitized",
-        "traceparent": "00-652e3286e4ac964eb42ae04c5f08f588-732b7ded525c284d-00",
-        "User-Agent": [
-          "azsdk-net-Storage.Files.Shares/12.7.0-alpha.20210121.1",
-          "(.NET 5.0.2; Microsoft Windows 10.0.19042)"
-        ],
-        "x-ms-client-request-id": "1d745f0b-14a6-d84c-3f3a-a2c9e6370e7d",
-        "x-ms-date": "Thu, 21 Jan 2021 20:36:55 GMT",
+        "traceparent": "00-67d926e3e8b47a4e85354690f5bb080c-251110829986184d-00",
+        "User-Agent": [
+          "azsdk-net-Storage.Files.Shares/12.7.0-alpha.20210126.1",
+          "(.NET 5.0.2; Microsoft Windows 10.0.19042)"
+        ],
+        "x-ms-client-request-id": "f5ca1430-63f9-fbc3-be97-66eaea6f1dfd",
+        "x-ms-date": "Tue, 26 Jan 2021 19:27:16 GMT",
         "x-ms-file-attributes": "None",
         "x-ms-file-creation-time": "Now",
         "x-ms-file-last-write-time": "Now",
@@ -62,40 +57,40 @@
       "StatusCode": 201,
       "ResponseHeaders": {
         "Content-Length": "0",
-        "Date": "Thu, 21 Jan 2021 20:36:54 GMT",
-        "ETag": "\u00220x8D8BE4C4A83F1E3\u0022",
-        "Last-Modified": "Thu, 21 Jan 2021 20:36:54 GMT",
-        "Server": [
-          "Windows-Azure-File/1.0",
-          "Microsoft-HTTPAPI/2.0"
-        ],
-        "x-ms-client-request-id": "1d745f0b-14a6-d84c-3f3a-a2c9e6370e7d",
+        "Date": "Tue, 26 Jan 2021 19:27:15 GMT",
+        "ETag": "\u00220x8D8C23063C7FAF6\u0022",
+        "Last-Modified": "Tue, 26 Jan 2021 19:27:16 GMT",
+        "Server": [
+          "Windows-Azure-File/1.0",
+          "Microsoft-HTTPAPI/2.0"
+        ],
+        "x-ms-client-request-id": "f5ca1430-63f9-fbc3-be97-66eaea6f1dfd",
         "x-ms-file-attributes": "Directory",
-        "x-ms-file-change-time": "2021-01-21T20:36:54.9878243Z",
-        "x-ms-file-creation-time": "2021-01-21T20:36:54.9878243Z",
+        "x-ms-file-change-time": "2021-01-26T19:27:16.1194230Z",
+        "x-ms-file-creation-time": "2021-01-26T19:27:16.1194230Z",
         "x-ms-file-id": "13835128424026341376",
-        "x-ms-file-last-write-time": "2021-01-21T20:36:54.9878243Z",
+        "x-ms-file-last-write-time": "2021-01-26T19:27:16.1194230Z",
         "x-ms-file-parent-id": "0",
         "x-ms-file-permission-key": "17860367565182308406*11459378189709739967",
-        "x-ms-request-id": "d09611b6-601a-008b-4635-f0deaf000000",
+        "x-ms-request-id": "f571dd91-601a-0050-6319-f41892000000",
         "x-ms-request-server-encrypted": "true",
         "x-ms-version": "2020-06-12"
       },
       "ResponseBody": []
     },
     {
-      "RequestUri": "https://seanmcccanary3.file.core.windows.net/test-share-76cb6c63-6d16-144f-e37c-2244029826e3/directory0/directory1?restype=directory",
+      "RequestUri": "https://seanmcccanary3.file.core.windows.net/test-share-850808e2-4cbc-1866-aba9-faa0b99f78b5/directory0/directory1?restype=directory",
       "RequestMethod": "PUT",
       "RequestHeaders": {
         "Accept": "application/xml",
         "Authorization": "Sanitized",
-        "traceparent": "00-697dfcefc4ade046a3ed1c343d99fcb8-ff15d14a51454240-00",
-        "User-Agent": [
-          "azsdk-net-Storage.Files.Shares/12.7.0-alpha.20210121.1",
-          "(.NET 5.0.2; Microsoft Windows 10.0.19042)"
-        ],
-        "x-ms-client-request-id": "11580e05-ad31-4e7f-6e45-b1d2a182d998",
-        "x-ms-date": "Thu, 21 Jan 2021 20:36:55 GMT",
+        "traceparent": "00-4d7d6b919202844e973470a252337a20-dfea5e211c5e1545-00",
+        "User-Agent": [
+          "azsdk-net-Storage.Files.Shares/12.7.0-alpha.20210126.1",
+          "(.NET 5.0.2; Microsoft Windows 10.0.19042)"
+        ],
+        "x-ms-client-request-id": "c729730f-f31c-b274-3f78-921bd79599cf",
+        "x-ms-date": "Tue, 26 Jan 2021 19:27:16 GMT",
         "x-ms-file-attributes": "None",
         "x-ms-file-creation-time": "Now",
         "x-ms-file-last-write-time": "Now",
@@ -107,39 +102,39 @@
       "StatusCode": 201,
       "ResponseHeaders": {
         "Content-Length": "0",
-        "Date": "Thu, 21 Jan 2021 20:36:54 GMT",
-        "ETag": "\u00220x8D8BE4C4A90020C\u0022",
-        "Last-Modified": "Thu, 21 Jan 2021 20:36:55 GMT",
-        "Server": [
-          "Windows-Azure-File/1.0",
-          "Microsoft-HTTPAPI/2.0"
-        ],
-        "x-ms-client-request-id": "11580e05-ad31-4e7f-6e45-b1d2a182d998",
+        "Date": "Tue, 26 Jan 2021 19:27:15 GMT",
+        "ETag": "\u00220x8D8C23063D4322F\u0022",
+        "Last-Modified": "Tue, 26 Jan 2021 19:27:16 GMT",
+        "Server": [
+          "Windows-Azure-File/1.0",
+          "Microsoft-HTTPAPI/2.0"
+        ],
+        "x-ms-client-request-id": "c729730f-f31c-b274-3f78-921bd79599cf",
         "x-ms-file-attributes": "Directory",
-        "x-ms-file-change-time": "2021-01-21T20:36:55.0668812Z",
-        "x-ms-file-creation-time": "2021-01-21T20:36:55.0668812Z",
+        "x-ms-file-change-time": "2021-01-26T19:27:16.1994799Z",
+        "x-ms-file-creation-time": "2021-01-26T19:27:16.1994799Z",
         "x-ms-file-id": "11529285414812647424",
-        "x-ms-file-last-write-time": "2021-01-21T20:36:55.0668812Z",
+        "x-ms-file-last-write-time": "2021-01-26T19:27:16.1994799Z",
         "x-ms-file-parent-id": "13835128424026341376",
         "x-ms-file-permission-key": "17860367565182308406*11459378189709739967",
-        "x-ms-request-id": "d09611b8-601a-008b-4835-f0deaf000000",
+        "x-ms-request-id": "f571dd93-601a-0050-6419-f41892000000",
         "x-ms-request-server-encrypted": "true",
         "x-ms-version": "2020-06-12"
       },
       "ResponseBody": []
     },
     {
-      "RequestUri": "https://seanmcccanary3.file.core.windows.net/test-share-76cb6c63-6d16-144f-e37c-2244029826e3/directory0/directory1?restype=directory",
+      "RequestUri": "https://seanmcccanary3.file.core.windows.net/test-share-850808e2-4cbc-1866-aba9-faa0b99f78b5/directory0/directory1?restype=directory",
       "RequestMethod": "GET",
       "RequestHeaders": {
         "Accept": "application/xml",
         "Authorization": "Sanitized",
         "User-Agent": [
-          "azsdk-net-Storage.Files.Shares/12.7.0-alpha.20210121.1",
-          "(.NET 5.0.2; Microsoft Windows 10.0.19042)"
-        ],
-        "x-ms-client-request-id": "d8c39bf5-fcdf-d44c-844f-8cd2cde4e916",
-        "x-ms-date": "Thu, 21 Jan 2021 20:36:55 GMT",
+          "azsdk-net-Storage.Files.Shares/12.7.0-alpha.20210126.1",
+          "(.NET 5.0.2; Microsoft Windows 10.0.19042)"
+        ],
+        "x-ms-client-request-id": "76dbd671-5646-25e1-8cc6-3ebd9617c0ae",
+        "x-ms-date": "Tue, 26 Jan 2021 19:27:17 GMT",
         "x-ms-return-client-request-id": "true",
         "x-ms-version": "2020-06-12"
       },
@@ -147,40 +142,40 @@
       "StatusCode": 200,
       "ResponseHeaders": {
         "Content-Length": "0",
-        "Date": "Thu, 21 Jan 2021 20:36:54 GMT",
-        "ETag": "\u00220x8D8BE4C4A90020C\u0022",
-        "Last-Modified": "Thu, 21 Jan 2021 20:36:55 GMT",
+        "Date": "Tue, 26 Jan 2021 19:27:16 GMT",
+        "ETag": "\u00220x8D8C23063D4322F\u0022",
+        "Last-Modified": "Tue, 26 Jan 2021 19:27:16 GMT",
         "Server": [
           "Windows-Azure-File/1.0",
           "Microsoft-HTTPAPI/2.0"
         ],
         "Vary": "Origin",
-        "x-ms-client-request-id": "d8c39bf5-fcdf-d44c-844f-8cd2cde4e916",
+        "x-ms-client-request-id": "76dbd671-5646-25e1-8cc6-3ebd9617c0ae",
         "x-ms-file-attributes": "Directory",
-        "x-ms-file-change-time": "2021-01-21T20:36:55.0668812Z",
-        "x-ms-file-creation-time": "2021-01-21T20:36:55.0668812Z",
+        "x-ms-file-change-time": "2021-01-26T19:27:16.1994799Z",
+        "x-ms-file-creation-time": "2021-01-26T19:27:16.1994799Z",
         "x-ms-file-id": "11529285414812647424",
-        "x-ms-file-last-write-time": "2021-01-21T20:36:55.0668812Z",
+        "x-ms-file-last-write-time": "2021-01-26T19:27:16.1994799Z",
         "x-ms-file-parent-id": "13835128424026341376",
         "x-ms-file-permission-key": "17860367565182308406*11459378189709739967",
-        "x-ms-request-id": "7d005512-a01a-0094-5035-f06dab000000",
+        "x-ms-request-id": "efd08a76-c01a-0014-3119-f492ad000000",
         "x-ms-server-encrypted": "true",
         "x-ms-version": "2020-06-12"
       },
       "ResponseBody": []
     },
     {
-      "RequestUri": "https://seanmcccanary3.file.core.windows.net/test-share-76cb6c63-6d16-144f-e37c-2244029826e3/directory0?restype=directory\u0026comp=list",
+      "RequestUri": "https://seanmcccanary3.file.core.windows.net/test-share-850808e2-4cbc-1866-aba9-faa0b99f78b5/directory0?restype=directory\u0026comp=list",
       "RequestMethod": "GET",
       "RequestHeaders": {
         "Accept": "application/xml",
         "Authorization": "Sanitized",
         "User-Agent": [
-          "azsdk-net-Storage.Files.Shares/12.7.0-alpha.20210121.1",
-          "(.NET 5.0.2; Microsoft Windows 10.0.19042)"
-        ],
-        "x-ms-client-request-id": "05dc3426-00be-40b9-8870-ba61d9c4bfc4",
-        "x-ms-date": "Thu, 21 Jan 2021 20:36:55 GMT",
+          "azsdk-net-Storage.Files.Shares/12.7.0-alpha.20210126.1",
+          "(.NET 5.0.2; Microsoft Windows 10.0.19042)"
+        ],
+        "x-ms-client-request-id": "00a913a8-22ba-9a88-c37c-4e96db0e70c9",
+        "x-ms-date": "Tue, 26 Jan 2021 19:27:17 GMT",
         "x-ms-return-client-request-id": "true",
         "x-ms-version": "2020-06-12"
       },
@@ -188,37 +183,32 @@
       "StatusCode": 200,
       "ResponseHeaders": {
         "Content-Type": "application/xml",
-        "Date": "Thu, 21 Jan 2021 20:36:54 GMT",
+        "Date": "Tue, 26 Jan 2021 19:27:16 GMT",
         "Server": [
           "Windows-Azure-File/1.0",
           "Microsoft-HTTPAPI/2.0"
         ],
         "Transfer-Encoding": "chunked",
         "Vary": "Origin",
-        "x-ms-client-request-id": "05dc3426-00be-40b9-8870-ba61d9c4bfc4",
-<<<<<<< HEAD
-        "x-ms-request-id": "f3b0cb47-401a-0007-19b3-5021c3000000",
-        "x-ms-version": "2020-06-12"
-=======
-        "x-ms-request-id": "7d005515-a01a-0094-5135-f06dab000000",
-        "x-ms-version": "2020-04-08"
->>>>>>> ac24a13f
-      },
-      "ResponseBody": "\uFEFF\u003C?xml version=\u00221.0\u0022 encoding=\u0022utf-8\u0022?\u003E\u003CEnumerationResults ServiceEndpoint=\u0022https://seanmcccanary3.file.core.windows.net/\u0022 ShareName=\u0022test-share-76cb6c63-6d16-144f-e37c-2244029826e3\u0022 DirectoryPath=\u0022directory0\u0022\u003E\u003CEntries\u003E\u003CDirectory\u003E\u003CName\u003Edirectory1\u003C/Name\u003E\u003CProperties /\u003E\u003C/Directory\u003E\u003C/Entries\u003E\u003CNextMarker /\u003E\u003C/EnumerationResults\u003E"
-    },
-    {
-      "RequestUri": "https://seanmcccanary3.file.core.windows.net/test-share-76cb6c63-6d16-144f-e37c-2244029826e3?restype=share",
+        "x-ms-client-request-id": "00a913a8-22ba-9a88-c37c-4e96db0e70c9",
+        "x-ms-request-id": "efd08a7a-c01a-0014-3319-f492ad000000",
+        "x-ms-version": "2020-06-12"
+      },
+      "ResponseBody": "\uFEFF\u003C?xml version=\u00221.0\u0022 encoding=\u0022utf-8\u0022?\u003E\u003CEnumerationResults ServiceEndpoint=\u0022https://seanmcccanary3.file.core.windows.net/\u0022 ShareName=\u0022test-share-850808e2-4cbc-1866-aba9-faa0b99f78b5\u0022 DirectoryPath=\u0022directory0\u0022\u003E\u003CEntries\u003E\u003CDirectory\u003E\u003CName\u003Edirectory1\u003C/Name\u003E\u003CProperties /\u003E\u003C/Directory\u003E\u003C/Entries\u003E\u003CNextMarker /\u003E\u003C/EnumerationResults\u003E"
+    },
+    {
+      "RequestUri": "https://seanmcccanary3.file.core.windows.net/test-share-850808e2-4cbc-1866-aba9-faa0b99f78b5?restype=share",
       "RequestMethod": "DELETE",
       "RequestHeaders": {
         "Accept": "application/xml",
         "Authorization": "Sanitized",
-        "traceparent": "00-268a33c96a105643b2fc32e368528f1a-75a863d565d30b4c-00",
-        "User-Agent": [
-          "azsdk-net-Storage.Files.Shares/12.7.0-alpha.20210121.1",
-          "(.NET 5.0.2; Microsoft Windows 10.0.19042)"
-        ],
-        "x-ms-client-request-id": "99ab1ed2-e407-5857-efcf-5d0c4bf3c6b3",
-        "x-ms-date": "Thu, 21 Jan 2021 20:36:55 GMT",
+        "traceparent": "00-a88cd717ac848b4cafaebd418123471e-ade3f071ca53eb4c-00",
+        "User-Agent": [
+          "azsdk-net-Storage.Files.Shares/12.7.0-alpha.20210126.1",
+          "(.NET 5.0.2; Microsoft Windows 10.0.19042)"
+        ],
+        "x-ms-client-request-id": "8214e0a2-bf6e-65f4-7d56-c221fc9c1a99",
+        "x-ms-date": "Tue, 26 Jan 2021 19:27:17 GMT",
         "x-ms-delete-snapshots": "include",
         "x-ms-return-client-request-id": "true",
         "x-ms-version": "2020-06-12"
@@ -227,25 +217,20 @@
       "StatusCode": 202,
       "ResponseHeaders": {
         "Content-Length": "0",
-        "Date": "Thu, 21 Jan 2021 20:36:54 GMT",
-        "Server": [
-          "Windows-Azure-File/1.0",
-          "Microsoft-HTTPAPI/2.0"
-        ],
-        "x-ms-client-request-id": "99ab1ed2-e407-5857-efcf-5d0c4bf3c6b3",
-<<<<<<< HEAD
-        "x-ms-request-id": "f3b0cb49-401a-0007-1ab3-5021c3000000",
-        "x-ms-version": "2020-06-12"
-=======
-        "x-ms-request-id": "7d005516-a01a-0094-5235-f06dab000000",
-        "x-ms-version": "2020-04-08"
->>>>>>> ac24a13f
+        "Date": "Tue, 26 Jan 2021 19:27:16 GMT",
+        "Server": [
+          "Windows-Azure-File/1.0",
+          "Microsoft-HTTPAPI/2.0"
+        ],
+        "x-ms-client-request-id": "8214e0a2-bf6e-65f4-7d56-c221fc9c1a99",
+        "x-ms-request-id": "efd08a7c-c01a-0014-3519-f492ad000000",
+        "x-ms-version": "2020-06-12"
       },
       "ResponseBody": []
     }
   ],
   "Variables": {
-    "RandomSeed": "198746714",
+    "RandomSeed": "861697548",
     "Storage_TestConfigDefault": "ProductionTenant\nseanmcccanary3\nU2FuaXRpemVk\nhttps://seanmcccanary3.blob.core.windows.net\nhttps://seanmcccanary3.file.core.windows.net\nhttps://seanmcccanary3.queue.core.windows.net\nhttps://seanmcccanary3.table.core.windows.net\n\n\n\n\nhttps://seanmcccanary3-secondary.blob.core.windows.net\nhttps://seanmcccanary3-secondary.file.core.windows.net\nhttps://seanmcccanary3-secondary.queue.core.windows.net\nhttps://seanmcccanary3-secondary.table.core.windows.net\n\nSanitized\n\n\nCloud\nBlobEndpoint=https://seanmcccanary3.blob.core.windows.net/;QueueEndpoint=https://seanmcccanary3.queue.core.windows.net/;FileEndpoint=https://seanmcccanary3.file.core.windows.net/;BlobSecondaryEndpoint=https://seanmcccanary3-secondary.blob.core.windows.net/;QueueSecondaryEndpoint=https://seanmcccanary3-secondary.queue.core.windows.net/;FileSecondaryEndpoint=https://seanmcccanary3-secondary.file.core.windows.net/;AccountName=seanmcccanary3;AccountKey=Kg==;\nseanscope1"
   }
 }