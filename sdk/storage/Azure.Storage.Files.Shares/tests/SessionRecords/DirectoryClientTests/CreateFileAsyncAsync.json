{
  "Entries": [
    {
<<<<<<< HEAD
      "RequestUri": "http://seanstagetest.file.core.windows.net/test-share-8c196737-6307-48c5-58aa-5991ee6070a4?restype=share",
      "RequestMethod": "PUT",
      "RequestHeaders": {
        "Authorization": "Sanitized",
        "traceparent": "00-f9715b7fd4d3da45971330d4301e511a-a3e7bb930d9cad47-00",
        "User-Agent": [
          "azsdk-net-Storage.Files.Shares/12.0.0-dev.20191209.1\u002Bb71b1fa965b15eccfc57e2c7781b8bf85cd4c766",
          "(.NET Core 4.6.28008.01; Microsoft Windows 10.0.18363 )"
        ],
        "x-ms-client-request-id": "e00c9741-4e35-be7c-6745-4e120650a8b8",
        "x-ms-date": "Tue, 10 Dec 2019 05:30:34 GMT",
=======
      "RequestUri": "http://seanstagetest.file.core.windows.net/test-share-15fa37f0-536f-d0c5-fd02-b81e81b7d636?restype=share",
      "RequestMethod": "PUT",
      "RequestHeaders": {
        "Authorization": "Sanitized",
        "traceparent": "00-6776752ac1ca164d9bd689321c8dbd19-340192154129e74d-00",
        "User-Agent": [
          "azsdk-net-Storage.Files.Shares/12.0.0-dev.20191209.1\u002B61bda4d1783b0e05dba0d434ff14b2840726d3b1",
          "(.NET Core 4.6.28008.01; Microsoft Windows 10.0.18363 )"
        ],
        "x-ms-client-request-id": "2b0d9b96-aaa2-9615-528b-7ef4a37188c4",
        "x-ms-date": "Tue, 10 Dec 2019 05:59:13 GMT",
>>>>>>> 1d9822e0
        "x-ms-return-client-request-id": "true",
        "x-ms-version": "2019-07-07"
      },
      "RequestBody": null,
      "StatusCode": 201,
      "ResponseHeaders": {
        "Content-Length": "0",
<<<<<<< HEAD
        "Date": "Tue, 10 Dec 2019 05:30:34 GMT",
        "ETag": "\u00220x8D77D3214D10343\u0022",
        "Last-Modified": "Tue, 10 Dec 2019 05:30:34 GMT",
=======
        "Date": "Tue, 10 Dec 2019 05:59:12 GMT",
        "ETag": "\u00220x8D77D3614FE8022\u0022",
        "Last-Modified": "Tue, 10 Dec 2019 05:59:13 GMT",
>>>>>>> 1d9822e0
        "Server": [
          "Windows-Azure-File/1.0",
          "Microsoft-HTTPAPI/2.0"
        ],
<<<<<<< HEAD
        "x-ms-client-request-id": "e00c9741-4e35-be7c-6745-4e120650a8b8",
        "x-ms-request-id": "3e8da981-201a-003e-271a-af0544000000",
=======
        "x-ms-client-request-id": "2b0d9b96-aaa2-9615-528b-7ef4a37188c4",
        "x-ms-request-id": "8749bdf4-c01a-0019-4d1e-af1280000000",
>>>>>>> 1d9822e0
        "x-ms-version": "2019-07-07"
      },
      "ResponseBody": []
    },
    {
<<<<<<< HEAD
      "RequestUri": "http://seanstagetest.file.core.windows.net/test-share-8c196737-6307-48c5-58aa-5991ee6070a4/test-directory-36eda5bb-17ce-a949-c583-b094c7d9e8ec?restype=directory",
      "RequestMethod": "PUT",
      "RequestHeaders": {
        "Authorization": "Sanitized",
        "traceparent": "00-3bc21b8caf1c8c4488f904028d55e54e-3f289a77ef6c654c-00",
        "User-Agent": [
          "azsdk-net-Storage.Files.Shares/12.0.0-dev.20191209.1\u002Bb71b1fa965b15eccfc57e2c7781b8bf85cd4c766",
          "(.NET Core 4.6.28008.01; Microsoft Windows 10.0.18363 )"
        ],
        "x-ms-client-request-id": "ba2fe4cb-767e-2a23-4e62-1ab19de8f78d",
        "x-ms-date": "Tue, 10 Dec 2019 05:30:34 GMT",
=======
      "RequestUri": "http://seanstagetest.file.core.windows.net/test-share-15fa37f0-536f-d0c5-fd02-b81e81b7d636/test-directory-0fde6448-4944-a3f1-b4fe-56e193855594?restype=directory",
      "RequestMethod": "PUT",
      "RequestHeaders": {
        "Authorization": "Sanitized",
        "traceparent": "00-c80818b778084e40bd4fe10f9b49c9ad-8baccc132e94fa4c-00",
        "User-Agent": [
          "azsdk-net-Storage.Files.Shares/12.0.0-dev.20191209.1\u002B61bda4d1783b0e05dba0d434ff14b2840726d3b1",
          "(.NET Core 4.6.28008.01; Microsoft Windows 10.0.18363 )"
        ],
        "x-ms-client-request-id": "16f7fb05-128a-4d9b-a969-77a4543303cd",
        "x-ms-date": "Tue, 10 Dec 2019 05:59:13 GMT",
>>>>>>> 1d9822e0
        "x-ms-file-attributes": "None",
        "x-ms-file-creation-time": "Now",
        "x-ms-file-last-write-time": "Now",
        "x-ms-file-permission": "Inherit",
        "x-ms-return-client-request-id": "true",
        "x-ms-version": "2019-07-07"
      },
      "RequestBody": null,
      "StatusCode": 201,
      "ResponseHeaders": {
        "Content-Length": "0",
<<<<<<< HEAD
        "Date": "Tue, 10 Dec 2019 05:30:34 GMT",
        "ETag": "\u00220x8D77D3214DF80DF\u0022",
        "Last-Modified": "Tue, 10 Dec 2019 05:30:34 GMT",
=======
        "Date": "Tue, 10 Dec 2019 05:59:12 GMT",
        "ETag": "\u00220x8D77D36150D049E\u0022",
        "Last-Modified": "Tue, 10 Dec 2019 05:59:13 GMT",
>>>>>>> 1d9822e0
        "Server": [
          "Windows-Azure-File/1.0",
          "Microsoft-HTTPAPI/2.0"
        ],
<<<<<<< HEAD
        "x-ms-client-request-id": "ba2fe4cb-767e-2a23-4e62-1ab19de8f78d",
        "x-ms-file-attributes": "Directory",
        "x-ms-file-change-time": "2019-12-10T05:30:34.8243167Z",
        "x-ms-file-creation-time": "2019-12-10T05:30:34.8243167Z",
        "x-ms-file-id": "13835128424026341376",
        "x-ms-file-last-write-time": "2019-12-10T05:30:34.8243167Z",
        "x-ms-file-parent-id": "0",
        "x-ms-file-permission-key": "7855875120676328179*422928105932735866",
        "x-ms-request-id": "3e8da983-201a-003e-281a-af0544000000",
=======
        "x-ms-client-request-id": "16f7fb05-128a-4d9b-a969-77a4543303cd",
        "x-ms-file-attributes": "Directory",
        "x-ms-file-change-time": "2019-12-10T05:59:13.1095198Z",
        "x-ms-file-creation-time": "2019-12-10T05:59:13.1095198Z",
        "x-ms-file-id": "13835128424026341376",
        "x-ms-file-last-write-time": "2019-12-10T05:59:13.1095198Z",
        "x-ms-file-parent-id": "0",
        "x-ms-file-permission-key": "7855875120676328179*422928105932735866",
        "x-ms-request-id": "8749bdf6-c01a-0019-4e1e-af1280000000",
>>>>>>> 1d9822e0
        "x-ms-request-server-encrypted": "true",
        "x-ms-version": "2019-07-07"
      },
      "ResponseBody": []
    },
    {
<<<<<<< HEAD
      "RequestUri": "http://seanstagetest.file.core.windows.net/test-share-8c196737-6307-48c5-58aa-5991ee6070a4/test-directory-36eda5bb-17ce-a949-c583-b094c7d9e8ec/test-file-9d14625d-5100-2b64-36ae-2feedf186936",
      "RequestMethod": "PUT",
      "RequestHeaders": {
        "Authorization": "Sanitized",
        "traceparent": "00-18e4bbf238144346bd161360410bdcd3-525e6561fa753e41-00",
        "User-Agent": [
          "azsdk-net-Storage.Files.Shares/12.0.0-dev.20191209.1\u002Bb71b1fa965b15eccfc57e2c7781b8bf85cd4c766",
          "(.NET Core 4.6.28008.01; Microsoft Windows 10.0.18363 )"
        ],
        "x-ms-client-request-id": "ddd2aae8-f17a-7a8b-7f04-84d046354a35",
        "x-ms-content-length": "1024",
        "x-ms-date": "Tue, 10 Dec 2019 05:30:34 GMT",
=======
      "RequestUri": "http://seanstagetest.file.core.windows.net/test-share-15fa37f0-536f-d0c5-fd02-b81e81b7d636/test-directory-0fde6448-4944-a3f1-b4fe-56e193855594/test-file-cb13ea36-a2ea-9e19-d1fc-f9560db1d526",
      "RequestMethod": "PUT",
      "RequestHeaders": {
        "Authorization": "Sanitized",
        "traceparent": "00-a1258cd90d2b604f98d808e72a3dce72-a73264d2f0dcde46-00",
        "User-Agent": [
          "azsdk-net-Storage.Files.Shares/12.0.0-dev.20191209.1\u002B61bda4d1783b0e05dba0d434ff14b2840726d3b1",
          "(.NET Core 4.6.28008.01; Microsoft Windows 10.0.18363 )"
        ],
        "x-ms-client-request-id": "e40a6ee9-8d7b-6263-e259-448e184440f8",
        "x-ms-content-length": "1024",
        "x-ms-date": "Tue, 10 Dec 2019 05:59:13 GMT",
>>>>>>> 1d9822e0
        "x-ms-file-attributes": "None",
        "x-ms-file-creation-time": "Now",
        "x-ms-file-last-write-time": "Now",
        "x-ms-file-permission": "Inherit",
        "x-ms-return-client-request-id": "true",
        "x-ms-type": "file",
        "x-ms-version": "2019-07-07"
      },
      "RequestBody": null,
      "StatusCode": 201,
      "ResponseHeaders": {
        "Content-Length": "0",
<<<<<<< HEAD
        "Date": "Tue, 10 Dec 2019 05:30:34 GMT",
        "ETag": "\u00220x8D77D3214EE4CC6\u0022",
        "Last-Modified": "Tue, 10 Dec 2019 05:30:34 GMT",
=======
        "Date": "Tue, 10 Dec 2019 05:59:12 GMT",
        "ETag": "\u00220x8D77D36151ABDB0\u0022",
        "Last-Modified": "Tue, 10 Dec 2019 05:59:13 GMT",
>>>>>>> 1d9822e0
        "Server": [
          "Windows-Azure-File/1.0",
          "Microsoft-HTTPAPI/2.0"
        ],
<<<<<<< HEAD
        "x-ms-client-request-id": "ddd2aae8-f17a-7a8b-7f04-84d046354a35",
        "x-ms-file-attributes": "Archive",
        "x-ms-file-change-time": "2019-12-10T05:30:34.9212870Z",
        "x-ms-file-creation-time": "2019-12-10T05:30:34.9212870Z",
        "x-ms-file-id": "11529285414812647424",
        "x-ms-file-last-write-time": "2019-12-10T05:30:34.9212870Z",
        "x-ms-file-parent-id": "13835128424026341376",
        "x-ms-file-permission-key": "12501538048846835188*422928105932735866",
        "x-ms-request-id": "3e8da984-201a-003e-291a-af0544000000",
=======
        "x-ms-client-request-id": "e40a6ee9-8d7b-6263-e259-448e184440f8",
        "x-ms-file-attributes": "Archive",
        "x-ms-file-change-time": "2019-12-10T05:59:13.1994544Z",
        "x-ms-file-creation-time": "2019-12-10T05:59:13.1994544Z",
        "x-ms-file-id": "11529285414812647424",
        "x-ms-file-last-write-time": "2019-12-10T05:59:13.1994544Z",
        "x-ms-file-parent-id": "13835128424026341376",
        "x-ms-file-permission-key": "12501538048846835188*422928105932735866",
        "x-ms-request-id": "8749bdf7-c01a-0019-4f1e-af1280000000",
>>>>>>> 1d9822e0
        "x-ms-request-server-encrypted": "true",
        "x-ms-version": "2019-07-07"
      },
      "ResponseBody": []
    },
    {
<<<<<<< HEAD
      "RequestUri": "http://seanstagetest.file.core.windows.net/test-share-8c196737-6307-48c5-58aa-5991ee6070a4/test-directory-36eda5bb-17ce-a949-c583-b094c7d9e8ec/test-file-9d14625d-5100-2b64-36ae-2feedf186936",
=======
      "RequestUri": "http://seanstagetest.file.core.windows.net/test-share-15fa37f0-536f-d0c5-fd02-b81e81b7d636/test-directory-0fde6448-4944-a3f1-b4fe-56e193855594/test-file-cb13ea36-a2ea-9e19-d1fc-f9560db1d526",
>>>>>>> 1d9822e0
      "RequestMethod": "HEAD",
      "RequestHeaders": {
        "Authorization": "Sanitized",
        "User-Agent": [
<<<<<<< HEAD
          "azsdk-net-Storage.Files.Shares/12.0.0-dev.20191209.1\u002Bb71b1fa965b15eccfc57e2c7781b8bf85cd4c766",
          "(.NET Core 4.6.28008.01; Microsoft Windows 10.0.18363 )"
        ],
        "x-ms-client-request-id": "3505110d-8c45-02bc-9a4e-63a5a99c4110",
        "x-ms-date": "Tue, 10 Dec 2019 05:30:35 GMT",
=======
          "azsdk-net-Storage.Files.Shares/12.0.0-dev.20191209.1\u002B61bda4d1783b0e05dba0d434ff14b2840726d3b1",
          "(.NET Core 4.6.28008.01; Microsoft Windows 10.0.18363 )"
        ],
        "x-ms-client-request-id": "9e6d176e-f1a6-18ab-a47a-b434fa7bb6f7",
        "x-ms-date": "Tue, 10 Dec 2019 05:59:13 GMT",
>>>>>>> 1d9822e0
        "x-ms-return-client-request-id": "true",
        "x-ms-version": "2019-07-07"
      },
      "RequestBody": null,
      "StatusCode": 200,
      "ResponseHeaders": {
        "Content-Length": "1024",
        "Content-Type": "application/octet-stream",
<<<<<<< HEAD
        "Date": "Tue, 10 Dec 2019 05:30:34 GMT",
        "ETag": "\u00220x8D77D3214EE4CC6\u0022",
        "Last-Modified": "Tue, 10 Dec 2019 05:30:34 GMT",
=======
        "Date": "Tue, 10 Dec 2019 05:59:12 GMT",
        "ETag": "\u00220x8D77D36151ABDB0\u0022",
        "Last-Modified": "Tue, 10 Dec 2019 05:59:13 GMT",
>>>>>>> 1d9822e0
        "Server": [
          "Windows-Azure-File/1.0",
          "Microsoft-HTTPAPI/2.0"
        ],
        "Vary": "Origin",
<<<<<<< HEAD
        "x-ms-client-request-id": "3505110d-8c45-02bc-9a4e-63a5a99c4110",
        "x-ms-file-attributes": "Archive",
        "x-ms-file-change-time": "2019-12-10T05:30:34.9212870Z",
        "x-ms-file-creation-time": "2019-12-10T05:30:34.9212870Z",
        "x-ms-file-id": "11529285414812647424",
        "x-ms-file-last-write-time": "2019-12-10T05:30:34.9212870Z",
=======
        "x-ms-client-request-id": "9e6d176e-f1a6-18ab-a47a-b434fa7bb6f7",
        "x-ms-file-attributes": "Archive",
        "x-ms-file-change-time": "2019-12-10T05:59:13.1994544Z",
        "x-ms-file-creation-time": "2019-12-10T05:59:13.1994544Z",
        "x-ms-file-id": "11529285414812647424",
        "x-ms-file-last-write-time": "2019-12-10T05:59:13.1994544Z",
>>>>>>> 1d9822e0
        "x-ms-file-parent-id": "13835128424026341376",
        "x-ms-file-permission-key": "12501538048846835188*422928105932735866",
        "x-ms-lease-state": "available",
        "x-ms-lease-status": "unlocked",
<<<<<<< HEAD
        "x-ms-request-id": "3e8da985-201a-003e-2a1a-af0544000000",
=======
        "x-ms-request-id": "8749bdf8-c01a-0019-501e-af1280000000",
>>>>>>> 1d9822e0
        "x-ms-server-encrypted": "true",
        "x-ms-type": "File",
        "x-ms-version": "2019-07-07"
      },
      "ResponseBody": []
    },
    {
<<<<<<< HEAD
      "RequestUri": "http://seanstagetest.file.core.windows.net/test-share-8c196737-6307-48c5-58aa-5991ee6070a4?restype=share",
      "RequestMethod": "DELETE",
      "RequestHeaders": {
        "Authorization": "Sanitized",
        "traceparent": "00-765f343fcb35ca448d19cab99064b2a4-56a074c6c41bc348-00",
        "User-Agent": [
          "azsdk-net-Storage.Files.Shares/12.0.0-dev.20191209.1\u002Bb71b1fa965b15eccfc57e2c7781b8bf85cd4c766",
          "(.NET Core 4.6.28008.01; Microsoft Windows 10.0.18363 )"
        ],
        "x-ms-client-request-id": "34c20b4e-152f-6cf0-27ba-ded1b03e8658",
        "x-ms-date": "Tue, 10 Dec 2019 05:30:35 GMT",
=======
      "RequestUri": "http://seanstagetest.file.core.windows.net/test-share-15fa37f0-536f-d0c5-fd02-b81e81b7d636?restype=share",
      "RequestMethod": "DELETE",
      "RequestHeaders": {
        "Authorization": "Sanitized",
        "traceparent": "00-4873325ae836f149b73f744d3510287e-954784b12cc2ee43-00",
        "User-Agent": [
          "azsdk-net-Storage.Files.Shares/12.0.0-dev.20191209.1\u002B61bda4d1783b0e05dba0d434ff14b2840726d3b1",
          "(.NET Core 4.6.28008.01; Microsoft Windows 10.0.18363 )"
        ],
        "x-ms-client-request-id": "012061ed-a1d7-a252-a5e6-a7dcb70bfc65",
        "x-ms-date": "Tue, 10 Dec 2019 05:59:13 GMT",
>>>>>>> 1d9822e0
        "x-ms-delete-snapshots": "include",
        "x-ms-return-client-request-id": "true",
        "x-ms-version": "2019-07-07"
      },
      "RequestBody": null,
      "StatusCode": 202,
      "ResponseHeaders": {
        "Content-Length": "0",
<<<<<<< HEAD
        "Date": "Tue, 10 Dec 2019 05:30:34 GMT",
=======
        "Date": "Tue, 10 Dec 2019 05:59:12 GMT",
>>>>>>> 1d9822e0
        "Server": [
          "Windows-Azure-File/1.0",
          "Microsoft-HTTPAPI/2.0"
        ],
<<<<<<< HEAD
        "x-ms-client-request-id": "34c20b4e-152f-6cf0-27ba-ded1b03e8658",
        "x-ms-request-id": "3e8da986-201a-003e-2b1a-af0544000000",
=======
        "x-ms-client-request-id": "012061ed-a1d7-a252-a5e6-a7dcb70bfc65",
        "x-ms-request-id": "8749bdf9-c01a-0019-511e-af1280000000",
>>>>>>> 1d9822e0
        "x-ms-version": "2019-07-07"
      },
      "ResponseBody": []
    }
  ],
  "Variables": {
<<<<<<< HEAD
    "RandomSeed": "2115715571",
=======
    "RandomSeed": "1361567850",
>>>>>>> 1d9822e0
    "Storage_TestConfigDefault": "ProductionTenant\nseanstagetest\nU2FuaXRpemVk\nhttp://seanstagetest.blob.core.windows.net\nhttp://seanstagetest.file.core.windows.net\nhttp://seanstagetest.queue.core.windows.net\nhttp://seanstagetest.table.core.windows.net\n\n\n\n\nhttp://seanstagetest-secondary.blob.core.windows.net\nhttp://seanstagetest-secondary.file.core.windows.net\nhttp://seanstagetest-secondary.queue.core.windows.net\nhttp://seanstagetest-secondary.table.core.windows.net\n\nSanitized\n\n\nCloud\nBlobEndpoint=http://seanstagetest.blob.core.windows.net/;QueueEndpoint=http://seanstagetest.queue.core.windows.net/;FileEndpoint=http://seanstagetest.file.core.windows.net/;BlobSecondaryEndpoint=http://seanstagetest-secondary.blob.core.windows.net/;QueueSecondaryEndpoint=http://seanstagetest-secondary.queue.core.windows.net/;FileSecondaryEndpoint=http://seanstagetest-secondary.file.core.windows.net/;AccountName=seanstagetest;AccountKey=Sanitized"
  }
}<|MERGE_RESOLUTION|>--- conflicted
+++ resolved
@@ -1,88 +1,49 @@
 {
   "Entries": [
     {
-<<<<<<< HEAD
-      "RequestUri": "http://seanstagetest.file.core.windows.net/test-share-8c196737-6307-48c5-58aa-5991ee6070a4?restype=share",
+      "RequestUri": "http://seanstagetest.file.core.windows.net/test-share-7895fc21-7c3d-4e97-62e7-1d6c3a42c4cc?restype=share",
       "RequestMethod": "PUT",
       "RequestHeaders": {
         "Authorization": "Sanitized",
-        "traceparent": "00-f9715b7fd4d3da45971330d4301e511a-a3e7bb930d9cad47-00",
-        "User-Agent": [
-          "azsdk-net-Storage.Files.Shares/12.0.0-dev.20191209.1\u002Bb71b1fa965b15eccfc57e2c7781b8bf85cd4c766",
-          "(.NET Core 4.6.28008.01; Microsoft Windows 10.0.18363 )"
-        ],
-        "x-ms-client-request-id": "e00c9741-4e35-be7c-6745-4e120650a8b8",
-        "x-ms-date": "Tue, 10 Dec 2019 05:30:34 GMT",
-=======
-      "RequestUri": "http://seanstagetest.file.core.windows.net/test-share-15fa37f0-536f-d0c5-fd02-b81e81b7d636?restype=share",
+        "traceparent": "00-87aac36a3804ea47a3f087155925f1dd-ba32810ee6880b4b-00",
+        "User-Agent": [
+          "azsdk-net-Storage.Files.Shares/12.0.0-dev.20191211.1\u002B899431c003876eb9b26cefd8e8a37e7f27f82ced",
+          "(.NET Core 4.6.28008.01; Microsoft Windows 10.0.18363 )"
+        ],
+        "x-ms-client-request-id": "03f92ada-c346-a1ae-de85-079a96dcc3a4",
+        "x-ms-date": "Wed, 11 Dec 2019 20:37:09 GMT",
+        "x-ms-return-client-request-id": "true",
+        "x-ms-version": "2019-07-07"
+      },
+      "RequestBody": null,
+      "StatusCode": 201,
+      "ResponseHeaders": {
+        "Content-Length": "0",
+        "Date": "Wed, 11 Dec 2019 20:37:09 GMT",
+        "ETag": "\u00220x8D77E79E51BBC90\u0022",
+        "Last-Modified": "Wed, 11 Dec 2019 20:37:09 GMT",
+        "Server": [
+          "Windows-Azure-File/1.0",
+          "Microsoft-HTTPAPI/2.0"
+        ],
+        "x-ms-client-request-id": "03f92ada-c346-a1ae-de85-079a96dcc3a4",
+        "x-ms-request-id": "ef3e386e-c01a-0019-6362-b01280000000",
+        "x-ms-version": "2019-07-07"
+      },
+      "ResponseBody": []
+    },
+    {
+      "RequestUri": "http://seanstagetest.file.core.windows.net/test-share-7895fc21-7c3d-4e97-62e7-1d6c3a42c4cc/test-directory-34954eed-418e-5d16-e341-2e3d0a620d48?restype=directory",
       "RequestMethod": "PUT",
       "RequestHeaders": {
         "Authorization": "Sanitized",
-        "traceparent": "00-6776752ac1ca164d9bd689321c8dbd19-340192154129e74d-00",
-        "User-Agent": [
-          "azsdk-net-Storage.Files.Shares/12.0.0-dev.20191209.1\u002B61bda4d1783b0e05dba0d434ff14b2840726d3b1",
-          "(.NET Core 4.6.28008.01; Microsoft Windows 10.0.18363 )"
-        ],
-        "x-ms-client-request-id": "2b0d9b96-aaa2-9615-528b-7ef4a37188c4",
-        "x-ms-date": "Tue, 10 Dec 2019 05:59:13 GMT",
->>>>>>> 1d9822e0
-        "x-ms-return-client-request-id": "true",
-        "x-ms-version": "2019-07-07"
-      },
-      "RequestBody": null,
-      "StatusCode": 201,
-      "ResponseHeaders": {
-        "Content-Length": "0",
-<<<<<<< HEAD
-        "Date": "Tue, 10 Dec 2019 05:30:34 GMT",
-        "ETag": "\u00220x8D77D3214D10343\u0022",
-        "Last-Modified": "Tue, 10 Dec 2019 05:30:34 GMT",
-=======
-        "Date": "Tue, 10 Dec 2019 05:59:12 GMT",
-        "ETag": "\u00220x8D77D3614FE8022\u0022",
-        "Last-Modified": "Tue, 10 Dec 2019 05:59:13 GMT",
->>>>>>> 1d9822e0
-        "Server": [
-          "Windows-Azure-File/1.0",
-          "Microsoft-HTTPAPI/2.0"
-        ],
-<<<<<<< HEAD
-        "x-ms-client-request-id": "e00c9741-4e35-be7c-6745-4e120650a8b8",
-        "x-ms-request-id": "3e8da981-201a-003e-271a-af0544000000",
-=======
-        "x-ms-client-request-id": "2b0d9b96-aaa2-9615-528b-7ef4a37188c4",
-        "x-ms-request-id": "8749bdf4-c01a-0019-4d1e-af1280000000",
->>>>>>> 1d9822e0
-        "x-ms-version": "2019-07-07"
-      },
-      "ResponseBody": []
-    },
-    {
-<<<<<<< HEAD
-      "RequestUri": "http://seanstagetest.file.core.windows.net/test-share-8c196737-6307-48c5-58aa-5991ee6070a4/test-directory-36eda5bb-17ce-a949-c583-b094c7d9e8ec?restype=directory",
-      "RequestMethod": "PUT",
-      "RequestHeaders": {
-        "Authorization": "Sanitized",
-        "traceparent": "00-3bc21b8caf1c8c4488f904028d55e54e-3f289a77ef6c654c-00",
-        "User-Agent": [
-          "azsdk-net-Storage.Files.Shares/12.0.0-dev.20191209.1\u002Bb71b1fa965b15eccfc57e2c7781b8bf85cd4c766",
-          "(.NET Core 4.6.28008.01; Microsoft Windows 10.0.18363 )"
-        ],
-        "x-ms-client-request-id": "ba2fe4cb-767e-2a23-4e62-1ab19de8f78d",
-        "x-ms-date": "Tue, 10 Dec 2019 05:30:34 GMT",
-=======
-      "RequestUri": "http://seanstagetest.file.core.windows.net/test-share-15fa37f0-536f-d0c5-fd02-b81e81b7d636/test-directory-0fde6448-4944-a3f1-b4fe-56e193855594?restype=directory",
-      "RequestMethod": "PUT",
-      "RequestHeaders": {
-        "Authorization": "Sanitized",
-        "traceparent": "00-c80818b778084e40bd4fe10f9b49c9ad-8baccc132e94fa4c-00",
-        "User-Agent": [
-          "azsdk-net-Storage.Files.Shares/12.0.0-dev.20191209.1\u002B61bda4d1783b0e05dba0d434ff14b2840726d3b1",
-          "(.NET Core 4.6.28008.01; Microsoft Windows 10.0.18363 )"
-        ],
-        "x-ms-client-request-id": "16f7fb05-128a-4d9b-a969-77a4543303cd",
-        "x-ms-date": "Tue, 10 Dec 2019 05:59:13 GMT",
->>>>>>> 1d9822e0
+        "traceparent": "00-1b1d9f1517ab804a902d087626fb9c22-95221d01236b054a-00",
+        "User-Agent": [
+          "azsdk-net-Storage.Files.Shares/12.0.0-dev.20191211.1\u002B899431c003876eb9b26cefd8e8a37e7f27f82ced",
+          "(.NET Core 4.6.28008.01; Microsoft Windows 10.0.18363 )"
+        ],
+        "x-ms-client-request-id": "f247cd3c-6a84-9866-139c-1f049471967c",
+        "x-ms-date": "Wed, 11 Dec 2019 20:37:09 GMT",
         "x-ms-file-attributes": "None",
         "x-ms-file-creation-time": "Now",
         "x-ms-file-last-write-time": "Now",
@@ -94,73 +55,40 @@
       "StatusCode": 201,
       "ResponseHeaders": {
         "Content-Length": "0",
-<<<<<<< HEAD
-        "Date": "Tue, 10 Dec 2019 05:30:34 GMT",
-        "ETag": "\u00220x8D77D3214DF80DF\u0022",
-        "Last-Modified": "Tue, 10 Dec 2019 05:30:34 GMT",
-=======
-        "Date": "Tue, 10 Dec 2019 05:59:12 GMT",
-        "ETag": "\u00220x8D77D36150D049E\u0022",
-        "Last-Modified": "Tue, 10 Dec 2019 05:59:13 GMT",
->>>>>>> 1d9822e0
-        "Server": [
-          "Windows-Azure-File/1.0",
-          "Microsoft-HTTPAPI/2.0"
-        ],
-<<<<<<< HEAD
-        "x-ms-client-request-id": "ba2fe4cb-767e-2a23-4e62-1ab19de8f78d",
+        "Date": "Wed, 11 Dec 2019 20:37:09 GMT",
+        "ETag": "\u00220x8D77E79E52A12A7\u0022",
+        "Last-Modified": "Wed, 11 Dec 2019 20:37:09 GMT",
+        "Server": [
+          "Windows-Azure-File/1.0",
+          "Microsoft-HTTPAPI/2.0"
+        ],
+        "x-ms-client-request-id": "f247cd3c-6a84-9866-139c-1f049471967c",
         "x-ms-file-attributes": "Directory",
-        "x-ms-file-change-time": "2019-12-10T05:30:34.8243167Z",
-        "x-ms-file-creation-time": "2019-12-10T05:30:34.8243167Z",
+        "x-ms-file-change-time": "2019-12-11T20:37:09.7096871Z",
+        "x-ms-file-creation-time": "2019-12-11T20:37:09.7096871Z",
         "x-ms-file-id": "13835128424026341376",
-        "x-ms-file-last-write-time": "2019-12-10T05:30:34.8243167Z",
+        "x-ms-file-last-write-time": "2019-12-11T20:37:09.7096871Z",
         "x-ms-file-parent-id": "0",
         "x-ms-file-permission-key": "7855875120676328179*422928105932735866",
-        "x-ms-request-id": "3e8da983-201a-003e-281a-af0544000000",
-=======
-        "x-ms-client-request-id": "16f7fb05-128a-4d9b-a969-77a4543303cd",
-        "x-ms-file-attributes": "Directory",
-        "x-ms-file-change-time": "2019-12-10T05:59:13.1095198Z",
-        "x-ms-file-creation-time": "2019-12-10T05:59:13.1095198Z",
-        "x-ms-file-id": "13835128424026341376",
-        "x-ms-file-last-write-time": "2019-12-10T05:59:13.1095198Z",
-        "x-ms-file-parent-id": "0",
-        "x-ms-file-permission-key": "7855875120676328179*422928105932735866",
-        "x-ms-request-id": "8749bdf6-c01a-0019-4e1e-af1280000000",
->>>>>>> 1d9822e0
+        "x-ms-request-id": "ef3e3870-c01a-0019-6462-b01280000000",
         "x-ms-request-server-encrypted": "true",
         "x-ms-version": "2019-07-07"
       },
       "ResponseBody": []
     },
     {
-<<<<<<< HEAD
-      "RequestUri": "http://seanstagetest.file.core.windows.net/test-share-8c196737-6307-48c5-58aa-5991ee6070a4/test-directory-36eda5bb-17ce-a949-c583-b094c7d9e8ec/test-file-9d14625d-5100-2b64-36ae-2feedf186936",
+      "RequestUri": "http://seanstagetest.file.core.windows.net/test-share-7895fc21-7c3d-4e97-62e7-1d6c3a42c4cc/test-directory-34954eed-418e-5d16-e341-2e3d0a620d48/test-file-6d51bf78-b34a-2c5a-c783-79216d4da064",
       "RequestMethod": "PUT",
       "RequestHeaders": {
         "Authorization": "Sanitized",
-        "traceparent": "00-18e4bbf238144346bd161360410bdcd3-525e6561fa753e41-00",
-        "User-Agent": [
-          "azsdk-net-Storage.Files.Shares/12.0.0-dev.20191209.1\u002Bb71b1fa965b15eccfc57e2c7781b8bf85cd4c766",
-          "(.NET Core 4.6.28008.01; Microsoft Windows 10.0.18363 )"
-        ],
-        "x-ms-client-request-id": "ddd2aae8-f17a-7a8b-7f04-84d046354a35",
+        "traceparent": "00-d046a76de0fee541ab04c3f9eab58e9d-b5b4ffaa002e6949-00",
+        "User-Agent": [
+          "azsdk-net-Storage.Files.Shares/12.0.0-dev.20191211.1\u002B899431c003876eb9b26cefd8e8a37e7f27f82ced",
+          "(.NET Core 4.6.28008.01; Microsoft Windows 10.0.18363 )"
+        ],
+        "x-ms-client-request-id": "fd5057d6-502d-8922-721b-2a01f1442bc6",
         "x-ms-content-length": "1024",
-        "x-ms-date": "Tue, 10 Dec 2019 05:30:34 GMT",
-=======
-      "RequestUri": "http://seanstagetest.file.core.windows.net/test-share-15fa37f0-536f-d0c5-fd02-b81e81b7d636/test-directory-0fde6448-4944-a3f1-b4fe-56e193855594/test-file-cb13ea36-a2ea-9e19-d1fc-f9560db1d526",
-      "RequestMethod": "PUT",
-      "RequestHeaders": {
-        "Authorization": "Sanitized",
-        "traceparent": "00-a1258cd90d2b604f98d808e72a3dce72-a73264d2f0dcde46-00",
-        "User-Agent": [
-          "azsdk-net-Storage.Files.Shares/12.0.0-dev.20191209.1\u002B61bda4d1783b0e05dba0d434ff14b2840726d3b1",
-          "(.NET Core 4.6.28008.01; Microsoft Windows 10.0.18363 )"
-        ],
-        "x-ms-client-request-id": "e40a6ee9-8d7b-6263-e259-448e184440f8",
-        "x-ms-content-length": "1024",
-        "x-ms-date": "Tue, 10 Dec 2019 05:59:13 GMT",
->>>>>>> 1d9822e0
+        "x-ms-date": "Wed, 11 Dec 2019 20:37:09 GMT",
         "x-ms-file-attributes": "None",
         "x-ms-file-creation-time": "Now",
         "x-ms-file-last-write-time": "Now",
@@ -173,68 +101,38 @@
       "StatusCode": 201,
       "ResponseHeaders": {
         "Content-Length": "0",
-<<<<<<< HEAD
-        "Date": "Tue, 10 Dec 2019 05:30:34 GMT",
-        "ETag": "\u00220x8D77D3214EE4CC6\u0022",
-        "Last-Modified": "Tue, 10 Dec 2019 05:30:34 GMT",
-=======
-        "Date": "Tue, 10 Dec 2019 05:59:12 GMT",
-        "ETag": "\u00220x8D77D36151ABDB0\u0022",
-        "Last-Modified": "Tue, 10 Dec 2019 05:59:13 GMT",
->>>>>>> 1d9822e0
-        "Server": [
-          "Windows-Azure-File/1.0",
-          "Microsoft-HTTPAPI/2.0"
-        ],
-<<<<<<< HEAD
-        "x-ms-client-request-id": "ddd2aae8-f17a-7a8b-7f04-84d046354a35",
+        "Date": "Wed, 11 Dec 2019 20:37:09 GMT",
+        "ETag": "\u00220x8D77E79E537A765\u0022",
+        "Last-Modified": "Wed, 11 Dec 2019 20:37:09 GMT",
+        "Server": [
+          "Windows-Azure-File/1.0",
+          "Microsoft-HTTPAPI/2.0"
+        ],
+        "x-ms-client-request-id": "fd5057d6-502d-8922-721b-2a01f1442bc6",
         "x-ms-file-attributes": "Archive",
-        "x-ms-file-change-time": "2019-12-10T05:30:34.9212870Z",
-        "x-ms-file-creation-time": "2019-12-10T05:30:34.9212870Z",
+        "x-ms-file-change-time": "2019-12-11T20:37:09.7986917Z",
+        "x-ms-file-creation-time": "2019-12-11T20:37:09.7986917Z",
         "x-ms-file-id": "11529285414812647424",
-        "x-ms-file-last-write-time": "2019-12-10T05:30:34.9212870Z",
+        "x-ms-file-last-write-time": "2019-12-11T20:37:09.7986917Z",
         "x-ms-file-parent-id": "13835128424026341376",
         "x-ms-file-permission-key": "12501538048846835188*422928105932735866",
-        "x-ms-request-id": "3e8da984-201a-003e-291a-af0544000000",
-=======
-        "x-ms-client-request-id": "e40a6ee9-8d7b-6263-e259-448e184440f8",
-        "x-ms-file-attributes": "Archive",
-        "x-ms-file-change-time": "2019-12-10T05:59:13.1994544Z",
-        "x-ms-file-creation-time": "2019-12-10T05:59:13.1994544Z",
-        "x-ms-file-id": "11529285414812647424",
-        "x-ms-file-last-write-time": "2019-12-10T05:59:13.1994544Z",
-        "x-ms-file-parent-id": "13835128424026341376",
-        "x-ms-file-permission-key": "12501538048846835188*422928105932735866",
-        "x-ms-request-id": "8749bdf7-c01a-0019-4f1e-af1280000000",
->>>>>>> 1d9822e0
+        "x-ms-request-id": "ef3e3871-c01a-0019-6562-b01280000000",
         "x-ms-request-server-encrypted": "true",
         "x-ms-version": "2019-07-07"
       },
       "ResponseBody": []
     },
     {
-<<<<<<< HEAD
-      "RequestUri": "http://seanstagetest.file.core.windows.net/test-share-8c196737-6307-48c5-58aa-5991ee6070a4/test-directory-36eda5bb-17ce-a949-c583-b094c7d9e8ec/test-file-9d14625d-5100-2b64-36ae-2feedf186936",
-=======
-      "RequestUri": "http://seanstagetest.file.core.windows.net/test-share-15fa37f0-536f-d0c5-fd02-b81e81b7d636/test-directory-0fde6448-4944-a3f1-b4fe-56e193855594/test-file-cb13ea36-a2ea-9e19-d1fc-f9560db1d526",
->>>>>>> 1d9822e0
+      "RequestUri": "http://seanstagetest.file.core.windows.net/test-share-7895fc21-7c3d-4e97-62e7-1d6c3a42c4cc/test-directory-34954eed-418e-5d16-e341-2e3d0a620d48/test-file-6d51bf78-b34a-2c5a-c783-79216d4da064",
       "RequestMethod": "HEAD",
       "RequestHeaders": {
         "Authorization": "Sanitized",
         "User-Agent": [
-<<<<<<< HEAD
-          "azsdk-net-Storage.Files.Shares/12.0.0-dev.20191209.1\u002Bb71b1fa965b15eccfc57e2c7781b8bf85cd4c766",
-          "(.NET Core 4.6.28008.01; Microsoft Windows 10.0.18363 )"
-        ],
-        "x-ms-client-request-id": "3505110d-8c45-02bc-9a4e-63a5a99c4110",
-        "x-ms-date": "Tue, 10 Dec 2019 05:30:35 GMT",
-=======
-          "azsdk-net-Storage.Files.Shares/12.0.0-dev.20191209.1\u002B61bda4d1783b0e05dba0d434ff14b2840726d3b1",
-          "(.NET Core 4.6.28008.01; Microsoft Windows 10.0.18363 )"
-        ],
-        "x-ms-client-request-id": "9e6d176e-f1a6-18ab-a47a-b434fa7bb6f7",
-        "x-ms-date": "Tue, 10 Dec 2019 05:59:13 GMT",
->>>>>>> 1d9822e0
+          "azsdk-net-Storage.Files.Shares/12.0.0-dev.20191211.1\u002B899431c003876eb9b26cefd8e8a37e7f27f82ced",
+          "(.NET Core 4.6.28008.01; Microsoft Windows 10.0.18363 )"
+        ],
+        "x-ms-client-request-id": "154b2f06-a3fd-3337-9e77-caffefc2ed7d",
+        "x-ms-date": "Wed, 11 Dec 2019 20:37:09 GMT",
         "x-ms-return-client-request-id": "true",
         "x-ms-version": "2019-07-07"
       },
@@ -243,44 +141,25 @@
       "ResponseHeaders": {
         "Content-Length": "1024",
         "Content-Type": "application/octet-stream",
-<<<<<<< HEAD
-        "Date": "Tue, 10 Dec 2019 05:30:34 GMT",
-        "ETag": "\u00220x8D77D3214EE4CC6\u0022",
-        "Last-Modified": "Tue, 10 Dec 2019 05:30:34 GMT",
-=======
-        "Date": "Tue, 10 Dec 2019 05:59:12 GMT",
-        "ETag": "\u00220x8D77D36151ABDB0\u0022",
-        "Last-Modified": "Tue, 10 Dec 2019 05:59:13 GMT",
->>>>>>> 1d9822e0
+        "Date": "Wed, 11 Dec 2019 20:37:09 GMT",
+        "ETag": "\u00220x8D77E79E537A765\u0022",
+        "Last-Modified": "Wed, 11 Dec 2019 20:37:09 GMT",
         "Server": [
           "Windows-Azure-File/1.0",
           "Microsoft-HTTPAPI/2.0"
         ],
         "Vary": "Origin",
-<<<<<<< HEAD
-        "x-ms-client-request-id": "3505110d-8c45-02bc-9a4e-63a5a99c4110",
+        "x-ms-client-request-id": "154b2f06-a3fd-3337-9e77-caffefc2ed7d",
         "x-ms-file-attributes": "Archive",
-        "x-ms-file-change-time": "2019-12-10T05:30:34.9212870Z",
-        "x-ms-file-creation-time": "2019-12-10T05:30:34.9212870Z",
+        "x-ms-file-change-time": "2019-12-11T20:37:09.7986917Z",
+        "x-ms-file-creation-time": "2019-12-11T20:37:09.7986917Z",
         "x-ms-file-id": "11529285414812647424",
-        "x-ms-file-last-write-time": "2019-12-10T05:30:34.9212870Z",
-=======
-        "x-ms-client-request-id": "9e6d176e-f1a6-18ab-a47a-b434fa7bb6f7",
-        "x-ms-file-attributes": "Archive",
-        "x-ms-file-change-time": "2019-12-10T05:59:13.1994544Z",
-        "x-ms-file-creation-time": "2019-12-10T05:59:13.1994544Z",
-        "x-ms-file-id": "11529285414812647424",
-        "x-ms-file-last-write-time": "2019-12-10T05:59:13.1994544Z",
->>>>>>> 1d9822e0
+        "x-ms-file-last-write-time": "2019-12-11T20:37:09.7986917Z",
         "x-ms-file-parent-id": "13835128424026341376",
         "x-ms-file-permission-key": "12501538048846835188*422928105932735866",
         "x-ms-lease-state": "available",
         "x-ms-lease-status": "unlocked",
-<<<<<<< HEAD
-        "x-ms-request-id": "3e8da985-201a-003e-2a1a-af0544000000",
-=======
-        "x-ms-request-id": "8749bdf8-c01a-0019-501e-af1280000000",
->>>>>>> 1d9822e0
+        "x-ms-request-id": "ef3e3872-c01a-0019-6662-b01280000000",
         "x-ms-server-encrypted": "true",
         "x-ms-type": "File",
         "x-ms-version": "2019-07-07"
@@ -288,31 +167,17 @@
       "ResponseBody": []
     },
     {
-<<<<<<< HEAD
-      "RequestUri": "http://seanstagetest.file.core.windows.net/test-share-8c196737-6307-48c5-58aa-5991ee6070a4?restype=share",
+      "RequestUri": "http://seanstagetest.file.core.windows.net/test-share-7895fc21-7c3d-4e97-62e7-1d6c3a42c4cc?restype=share",
       "RequestMethod": "DELETE",
       "RequestHeaders": {
         "Authorization": "Sanitized",
-        "traceparent": "00-765f343fcb35ca448d19cab99064b2a4-56a074c6c41bc348-00",
-        "User-Agent": [
-          "azsdk-net-Storage.Files.Shares/12.0.0-dev.20191209.1\u002Bb71b1fa965b15eccfc57e2c7781b8bf85cd4c766",
-          "(.NET Core 4.6.28008.01; Microsoft Windows 10.0.18363 )"
-        ],
-        "x-ms-client-request-id": "34c20b4e-152f-6cf0-27ba-ded1b03e8658",
-        "x-ms-date": "Tue, 10 Dec 2019 05:30:35 GMT",
-=======
-      "RequestUri": "http://seanstagetest.file.core.windows.net/test-share-15fa37f0-536f-d0c5-fd02-b81e81b7d636?restype=share",
-      "RequestMethod": "DELETE",
-      "RequestHeaders": {
-        "Authorization": "Sanitized",
-        "traceparent": "00-4873325ae836f149b73f744d3510287e-954784b12cc2ee43-00",
-        "User-Agent": [
-          "azsdk-net-Storage.Files.Shares/12.0.0-dev.20191209.1\u002B61bda4d1783b0e05dba0d434ff14b2840726d3b1",
-          "(.NET Core 4.6.28008.01; Microsoft Windows 10.0.18363 )"
-        ],
-        "x-ms-client-request-id": "012061ed-a1d7-a252-a5e6-a7dcb70bfc65",
-        "x-ms-date": "Tue, 10 Dec 2019 05:59:13 GMT",
->>>>>>> 1d9822e0
+        "traceparent": "00-b8bfb8762173ec45868e9257564b8160-7f5b471513532f43-00",
+        "User-Agent": [
+          "azsdk-net-Storage.Files.Shares/12.0.0-dev.20191211.1\u002B899431c003876eb9b26cefd8e8a37e7f27f82ced",
+          "(.NET Core 4.6.28008.01; Microsoft Windows 10.0.18363 )"
+        ],
+        "x-ms-client-request-id": "c2fbe490-15f8-58c8-834c-35fa8f626d39",
+        "x-ms-date": "Wed, 11 Dec 2019 20:37:09 GMT",
         "x-ms-delete-snapshots": "include",
         "x-ms-return-client-request-id": "true",
         "x-ms-version": "2019-07-07"
@@ -321,33 +186,20 @@
       "StatusCode": 202,
       "ResponseHeaders": {
         "Content-Length": "0",
-<<<<<<< HEAD
-        "Date": "Tue, 10 Dec 2019 05:30:34 GMT",
-=======
-        "Date": "Tue, 10 Dec 2019 05:59:12 GMT",
->>>>>>> 1d9822e0
-        "Server": [
-          "Windows-Azure-File/1.0",
-          "Microsoft-HTTPAPI/2.0"
-        ],
-<<<<<<< HEAD
-        "x-ms-client-request-id": "34c20b4e-152f-6cf0-27ba-ded1b03e8658",
-        "x-ms-request-id": "3e8da986-201a-003e-2b1a-af0544000000",
-=======
-        "x-ms-client-request-id": "012061ed-a1d7-a252-a5e6-a7dcb70bfc65",
-        "x-ms-request-id": "8749bdf9-c01a-0019-511e-af1280000000",
->>>>>>> 1d9822e0
+        "Date": "Wed, 11 Dec 2019 20:37:09 GMT",
+        "Server": [
+          "Windows-Azure-File/1.0",
+          "Microsoft-HTTPAPI/2.0"
+        ],
+        "x-ms-client-request-id": "c2fbe490-15f8-58c8-834c-35fa8f626d39",
+        "x-ms-request-id": "ef3e3873-c01a-0019-6762-b01280000000",
         "x-ms-version": "2019-07-07"
       },
       "ResponseBody": []
     }
   ],
   "Variables": {
-<<<<<<< HEAD
-    "RandomSeed": "2115715571",
-=======
-    "RandomSeed": "1361567850",
->>>>>>> 1d9822e0
+    "RandomSeed": "131937171",
     "Storage_TestConfigDefault": "ProductionTenant\nseanstagetest\nU2FuaXRpemVk\nhttp://seanstagetest.blob.core.windows.net\nhttp://seanstagetest.file.core.windows.net\nhttp://seanstagetest.queue.core.windows.net\nhttp://seanstagetest.table.core.windows.net\n\n\n\n\nhttp://seanstagetest-secondary.blob.core.windows.net\nhttp://seanstagetest-secondary.file.core.windows.net\nhttp://seanstagetest-secondary.queue.core.windows.net\nhttp://seanstagetest-secondary.table.core.windows.net\n\nSanitized\n\n\nCloud\nBlobEndpoint=http://seanstagetest.blob.core.windows.net/;QueueEndpoint=http://seanstagetest.queue.core.windows.net/;FileEndpoint=http://seanstagetest.file.core.windows.net/;BlobSecondaryEndpoint=http://seanstagetest-secondary.blob.core.windows.net/;QueueSecondaryEndpoint=http://seanstagetest-secondary.queue.core.windows.net/;FileSecondaryEndpoint=http://seanstagetest-secondary.file.core.windows.net/;AccountName=seanstagetest;AccountKey=Sanitized"
   }
 }