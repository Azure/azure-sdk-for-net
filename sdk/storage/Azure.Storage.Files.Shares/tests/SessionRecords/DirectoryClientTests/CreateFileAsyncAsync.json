﻿{
  "Entries": [
    {
      "RequestUri": "https://seanmcccanary3.file.core.windows.net/test-share-bc196fb7-2e63-8b1e-c6f3-fcca3908f943?restype=share",
      "RequestMethod": "PUT",
      "RequestHeaders": {
        "Accept": "application/xml",
        "Authorization": "Sanitized",
        "traceparent": "00-c8c862837bb41e45a053f6aa93de6bc0-469b2a007c6b504a-00",
        "User-Agent": [
          "azsdk-net-Storage.Files.Shares/12.7.0-alpha.20210126.1",
          "(.NET 5.0.2; Microsoft Windows 10.0.19042)"
        ],
        "x-ms-client-request-id": "e1a3f441-4cc6-ba07-2bea-52cb88440a97",
        "x-ms-date": "Tue, 26 Jan 2021 19:27:20 GMT",
        "x-ms-return-client-request-id": "true",
<<<<<<< HEAD
        "x-ms-version": "2020-12-06"
=======
        "x-ms-version": "2021-02-12"
>>>>>>> 7e782c87
      },
      "RequestBody": null,
      "StatusCode": 201,
      "ResponseHeaders": {
        "Content-Length": "0",
        "Date": "Tue, 26 Jan 2021 19:27:19 GMT",
        "ETag": "\"0x8D8C230660C4AB4\"",
        "Last-Modified": "Tue, 26 Jan 2021 19:27:19 GMT",
        "Server": [
          "Windows-Azure-File/1.0",
          "Microsoft-HTTPAPI/2.0"
        ],
        "x-ms-client-request-id": "e1a3f441-4cc6-ba07-2bea-52cb88440a97",
        "x-ms-request-id": "bf55e047-401a-000a-5419-f47e75000000",
<<<<<<< HEAD
        "x-ms-version": "2020-12-06"
=======
        "x-ms-version": "2021-02-12"
>>>>>>> 7e782c87
      },
      "ResponseBody": []
    },
    {
      "RequestUri": "https://seanmcccanary3.file.core.windows.net/test-share-bc196fb7-2e63-8b1e-c6f3-fcca3908f943/test-directory-21361ca5-2264-1b1e-a218-280093c465f6?restype=directory",
      "RequestMethod": "PUT",
      "RequestHeaders": {
        "Accept": "application/xml",
        "Authorization": "Sanitized",
        "traceparent": "00-3864f73984968f428867b3ff1cb3384f-6a50cafb1678dc42-00",
        "User-Agent": [
          "azsdk-net-Storage.Files.Shares/12.7.0-alpha.20210126.1",
          "(.NET 5.0.2; Microsoft Windows 10.0.19042)"
        ],
        "x-ms-client-request-id": "08b50358-6899-1f30-d687-3eae23072667",
        "x-ms-date": "Tue, 26 Jan 2021 19:27:20 GMT",
        "x-ms-file-attributes": "None",
        "x-ms-file-creation-time": "Now",
        "x-ms-file-last-write-time": "Now",
        "x-ms-file-permission": "Inherit",
        "x-ms-return-client-request-id": "true",
<<<<<<< HEAD
        "x-ms-version": "2020-12-06"
=======
        "x-ms-version": "2021-02-12"
>>>>>>> 7e782c87
      },
      "RequestBody": null,
      "StatusCode": 201,
      "ResponseHeaders": {
        "Content-Length": "0",
        "Date": "Tue, 26 Jan 2021 19:27:19 GMT",
        "ETag": "\"0x8D8C2306616758C\"",
        "Last-Modified": "Tue, 26 Jan 2021 19:27:19 GMT",
        "Server": [
          "Windows-Azure-File/1.0",
          "Microsoft-HTTPAPI/2.0"
        ],
        "x-ms-client-request-id": "08b50358-6899-1f30-d687-3eae23072667",
        "x-ms-file-attributes": "Directory",
        "x-ms-file-change-time": "2021-01-26T19:27:19.9891852Z",
        "x-ms-file-creation-time": "2021-01-26T19:27:19.9891852Z",
        "x-ms-file-id": "13835128424026341376",
        "x-ms-file-last-write-time": "2021-01-26T19:27:19.9891852Z",
        "x-ms-file-parent-id": "0",
        "x-ms-file-permission-key": "17860367565182308406*11459378189709739967",
        "x-ms-request-id": "bf55e053-401a-000a-5d19-f47e75000000",
        "x-ms-request-server-encrypted": "true",
<<<<<<< HEAD
        "x-ms-version": "2020-12-06"
=======
        "x-ms-version": "2021-02-12"
>>>>>>> 7e782c87
      },
      "ResponseBody": []
    },
    {
      "RequestUri": "https://seanmcccanary3.file.core.windows.net/test-share-bc196fb7-2e63-8b1e-c6f3-fcca3908f943/test-directory-21361ca5-2264-1b1e-a218-280093c465f6/test-file-20615c84-c5bb-8c32-a088-18bfde60d1a1",
      "RequestMethod": "PUT",
      "RequestHeaders": {
        "Accept": "application/xml",
        "Authorization": "Sanitized",
        "traceparent": "00-a2886e06db4ad941a66174698da87ba1-183edb13592e4347-00",
        "User-Agent": [
          "azsdk-net-Storage.Files.Shares/12.7.0-alpha.20210126.1",
          "(.NET 5.0.2; Microsoft Windows 10.0.19042)"
        ],
        "x-ms-client-request-id": "ed3adc7e-589f-9393-d128-681150714176",
        "x-ms-content-length": "1024",
        "x-ms-date": "Tue, 26 Jan 2021 19:27:20 GMT",
        "x-ms-file-attributes": "None",
        "x-ms-file-creation-time": "Now",
        "x-ms-file-last-write-time": "Now",
        "x-ms-file-permission": "Inherit",
        "x-ms-return-client-request-id": "true",
        "x-ms-type": "file",
<<<<<<< HEAD
        "x-ms-version": "2020-12-06"
=======
        "x-ms-version": "2021-02-12"
>>>>>>> 7e782c87
      },
      "RequestBody": null,
      "StatusCode": 201,
      "ResponseHeaders": {
        "Content-Length": "0",
        "Date": "Tue, 26 Jan 2021 19:27:19 GMT",
        "ETag": "\"0x8D8C230661FED29\"",
        "Last-Modified": "Tue, 26 Jan 2021 19:27:20 GMT",
        "Server": [
          "Windows-Azure-File/1.0",
          "Microsoft-HTTPAPI/2.0"
        ],
        "x-ms-client-request-id": "ed3adc7e-589f-9393-d128-681150714176",
        "x-ms-file-attributes": "Archive",
        "x-ms-file-change-time": "2021-01-26T19:27:20.0512297Z",
        "x-ms-file-creation-time": "2021-01-26T19:27:20.0512297Z",
        "x-ms-file-id": "11529285414812647424",
        "x-ms-file-last-write-time": "2021-01-26T19:27:20.0512297Z",
        "x-ms-file-parent-id": "13835128424026341376",
        "x-ms-file-permission-key": "4010187179898695473*11459378189709739967",
        "x-ms-request-id": "bf55e056-401a-000a-5f19-f47e75000000",
        "x-ms-request-server-encrypted": "true",
<<<<<<< HEAD
        "x-ms-version": "2020-12-06"
=======
        "x-ms-version": "2021-02-12"
>>>>>>> 7e782c87
      },
      "ResponseBody": []
    },
    {
      "RequestUri": "https://seanmcccanary3.file.core.windows.net/test-share-bc196fb7-2e63-8b1e-c6f3-fcca3908f943/test-directory-21361ca5-2264-1b1e-a218-280093c465f6/test-file-20615c84-c5bb-8c32-a088-18bfde60d1a1",
      "RequestMethod": "HEAD",
      "RequestHeaders": {
        "Accept": "application/xml",
        "Authorization": "Sanitized",
        "User-Agent": [
          "azsdk-net-Storage.Files.Shares/12.7.0-alpha.20210126.1",
          "(.NET 5.0.2; Microsoft Windows 10.0.19042)"
        ],
        "x-ms-client-request-id": "014117fc-e426-4601-4514-bfe6f54ab0c5",
        "x-ms-date": "Tue, 26 Jan 2021 19:27:20 GMT",
        "x-ms-return-client-request-id": "true",
<<<<<<< HEAD
        "x-ms-version": "2020-12-06"
=======
        "x-ms-version": "2021-02-12"
>>>>>>> 7e782c87
      },
      "RequestBody": null,
      "StatusCode": 200,
      "ResponseHeaders": {
        "Content-Length": "1024",
        "Content-Type": "application/octet-stream",
        "Date": "Tue, 26 Jan 2021 19:27:19 GMT",
        "ETag": "\"0x8D8C230661FED29\"",
        "Last-Modified": "Tue, 26 Jan 2021 19:27:20 GMT",
        "Server": [
          "Windows-Azure-File/1.0",
          "Microsoft-HTTPAPI/2.0"
        ],
        "Vary": "Origin",
        "x-ms-client-request-id": "014117fc-e426-4601-4514-bfe6f54ab0c5",
        "x-ms-file-attributes": "Archive",
        "x-ms-file-change-time": "2021-01-26T19:27:20.0512297Z",
        "x-ms-file-creation-time": "2021-01-26T19:27:20.0512297Z",
        "x-ms-file-id": "11529285414812647424",
        "x-ms-file-last-write-time": "2021-01-26T19:27:20.0512297Z",
        "x-ms-file-parent-id": "13835128424026341376",
        "x-ms-file-permission-key": "4010187179898695473*11459378189709739967",
        "x-ms-lease-state": "available",
        "x-ms-lease-status": "unlocked",
        "x-ms-request-id": "bf55e057-401a-000a-6019-f47e75000000",
        "x-ms-server-encrypted": "true",
        "x-ms-type": "File",
<<<<<<< HEAD
        "x-ms-version": "2020-12-06"
=======
        "x-ms-version": "2021-02-12"
>>>>>>> 7e782c87
      },
      "ResponseBody": []
    },
    {
      "RequestUri": "https://seanmcccanary3.file.core.windows.net/test-share-bc196fb7-2e63-8b1e-c6f3-fcca3908f943?restype=share",
      "RequestMethod": "DELETE",
      "RequestHeaders": {
        "Accept": "application/xml",
        "Authorization": "Sanitized",
        "traceparent": "00-f53e95aa699967448a16d7cad27bb50f-d9417f4985e4c246-00",
        "User-Agent": [
          "azsdk-net-Storage.Files.Shares/12.7.0-alpha.20210126.1",
          "(.NET 5.0.2; Microsoft Windows 10.0.19042)"
        ],
        "x-ms-client-request-id": "38149675-3f2f-d150-9bc9-044bd67231b4",
        "x-ms-date": "Tue, 26 Jan 2021 19:27:20 GMT",
        "x-ms-delete-snapshots": "include",
        "x-ms-return-client-request-id": "true",
<<<<<<< HEAD
        "x-ms-version": "2020-12-06"
=======
        "x-ms-version": "2021-02-12"
>>>>>>> 7e782c87
      },
      "RequestBody": null,
      "StatusCode": 202,
      "ResponseHeaders": {
        "Content-Length": "0",
        "Date": "Tue, 26 Jan 2021 19:27:19 GMT",
        "Server": [
          "Windows-Azure-File/1.0",
          "Microsoft-HTTPAPI/2.0"
        ],
        "x-ms-client-request-id": "38149675-3f2f-d150-9bc9-044bd67231b4",
        "x-ms-request-id": "bf55e058-401a-000a-6119-f47e75000000",
<<<<<<< HEAD
        "x-ms-version": "2020-12-06"
=======
        "x-ms-version": "2021-02-12"
>>>>>>> 7e782c87
      },
      "ResponseBody": []
    }
  ],
  "Variables": {
    "RandomSeed": "1177596560",
    "Storage_TestConfigDefault": "ProductionTenant\nseanmcccanary3\nU2FuaXRpemVk\nhttps://seanmcccanary3.blob.core.windows.net\nhttps://seanmcccanary3.file.core.windows.net\nhttps://seanmcccanary3.queue.core.windows.net\nhttps://seanmcccanary3.table.core.windows.net\n\n\n\n\nhttps://seanmcccanary3-secondary.blob.core.windows.net\nhttps://seanmcccanary3-secondary.file.core.windows.net\nhttps://seanmcccanary3-secondary.queue.core.windows.net\nhttps://seanmcccanary3-secondary.table.core.windows.net\n\nSanitized\n\n\nCloud\nBlobEndpoint=https://seanmcccanary3.blob.core.windows.net/;QueueEndpoint=https://seanmcccanary3.queue.core.windows.net/;FileEndpoint=https://seanmcccanary3.file.core.windows.net/;BlobSecondaryEndpoint=https://seanmcccanary3-secondary.blob.core.windows.net/;QueueSecondaryEndpoint=https://seanmcccanary3-secondary.queue.core.windows.net/;FileSecondaryEndpoint=https://seanmcccanary3-secondary.file.core.windows.net/;AccountName=seanmcccanary3;AccountKey=Kg==;\nseanscope1\n\n"
  }
}<|MERGE_RESOLUTION|>--- conflicted
+++ resolved
@@ -14,11 +14,7 @@
         "x-ms-client-request-id": "e1a3f441-4cc6-ba07-2bea-52cb88440a97",
         "x-ms-date": "Tue, 26 Jan 2021 19:27:20 GMT",
         "x-ms-return-client-request-id": "true",
-<<<<<<< HEAD
-        "x-ms-version": "2020-12-06"
-=======
-        "x-ms-version": "2021-02-12"
->>>>>>> 7e782c87
+        "x-ms-version": "2021-02-12"
       },
       "RequestBody": null,
       "StatusCode": 201,
@@ -33,11 +29,7 @@
         ],
         "x-ms-client-request-id": "e1a3f441-4cc6-ba07-2bea-52cb88440a97",
         "x-ms-request-id": "bf55e047-401a-000a-5419-f47e75000000",
-<<<<<<< HEAD
-        "x-ms-version": "2020-12-06"
-=======
-        "x-ms-version": "2021-02-12"
->>>>>>> 7e782c87
+        "x-ms-version": "2021-02-12"
       },
       "ResponseBody": []
     },
@@ -59,11 +51,7 @@
         "x-ms-file-last-write-time": "Now",
         "x-ms-file-permission": "Inherit",
         "x-ms-return-client-request-id": "true",
-<<<<<<< HEAD
-        "x-ms-version": "2020-12-06"
-=======
-        "x-ms-version": "2021-02-12"
->>>>>>> 7e782c87
+        "x-ms-version": "2021-02-12"
       },
       "RequestBody": null,
       "StatusCode": 201,
@@ -86,11 +74,7 @@
         "x-ms-file-permission-key": "17860367565182308406*11459378189709739967",
         "x-ms-request-id": "bf55e053-401a-000a-5d19-f47e75000000",
         "x-ms-request-server-encrypted": "true",
-<<<<<<< HEAD
-        "x-ms-version": "2020-12-06"
-=======
-        "x-ms-version": "2021-02-12"
->>>>>>> 7e782c87
+        "x-ms-version": "2021-02-12"
       },
       "ResponseBody": []
     },
@@ -114,11 +98,7 @@
         "x-ms-file-permission": "Inherit",
         "x-ms-return-client-request-id": "true",
         "x-ms-type": "file",
-<<<<<<< HEAD
-        "x-ms-version": "2020-12-06"
-=======
-        "x-ms-version": "2021-02-12"
->>>>>>> 7e782c87
+        "x-ms-version": "2021-02-12"
       },
       "RequestBody": null,
       "StatusCode": 201,
@@ -141,11 +121,7 @@
         "x-ms-file-permission-key": "4010187179898695473*11459378189709739967",
         "x-ms-request-id": "bf55e056-401a-000a-5f19-f47e75000000",
         "x-ms-request-server-encrypted": "true",
-<<<<<<< HEAD
-        "x-ms-version": "2020-12-06"
-=======
-        "x-ms-version": "2021-02-12"
->>>>>>> 7e782c87
+        "x-ms-version": "2021-02-12"
       },
       "ResponseBody": []
     },
@@ -162,11 +138,7 @@
         "x-ms-client-request-id": "014117fc-e426-4601-4514-bfe6f54ab0c5",
         "x-ms-date": "Tue, 26 Jan 2021 19:27:20 GMT",
         "x-ms-return-client-request-id": "true",
-<<<<<<< HEAD
-        "x-ms-version": "2020-12-06"
-=======
-        "x-ms-version": "2021-02-12"
->>>>>>> 7e782c87
+        "x-ms-version": "2021-02-12"
       },
       "RequestBody": null,
       "StatusCode": 200,
@@ -194,11 +166,7 @@
         "x-ms-request-id": "bf55e057-401a-000a-6019-f47e75000000",
         "x-ms-server-encrypted": "true",
         "x-ms-type": "File",
-<<<<<<< HEAD
-        "x-ms-version": "2020-12-06"
-=======
-        "x-ms-version": "2021-02-12"
->>>>>>> 7e782c87
+        "x-ms-version": "2021-02-12"
       },
       "ResponseBody": []
     },
@@ -217,11 +185,7 @@
         "x-ms-date": "Tue, 26 Jan 2021 19:27:20 GMT",
         "x-ms-delete-snapshots": "include",
         "x-ms-return-client-request-id": "true",
-<<<<<<< HEAD
-        "x-ms-version": "2020-12-06"
-=======
-        "x-ms-version": "2021-02-12"
->>>>>>> 7e782c87
+        "x-ms-version": "2021-02-12"
       },
       "RequestBody": null,
       "StatusCode": 202,
@@ -234,11 +198,7 @@
         ],
         "x-ms-client-request-id": "38149675-3f2f-d150-9bc9-044bd67231b4",
         "x-ms-request-id": "bf55e058-401a-000a-6119-f47e75000000",
-<<<<<<< HEAD
-        "x-ms-version": "2020-12-06"
-=======
-        "x-ms-version": "2021-02-12"
->>>>>>> 7e782c87
+        "x-ms-version": "2021-02-12"
       },
       "ResponseBody": []
     }
