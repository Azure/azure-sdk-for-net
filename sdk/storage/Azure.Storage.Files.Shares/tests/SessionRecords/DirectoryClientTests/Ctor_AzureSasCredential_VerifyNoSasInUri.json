{
  "Entries": [
    {
      "RequestUri": "https://seanmcccanary3.file.core.windows.net/test-share-f74451f3-1f87-f6d3-ff8b-cc3f1188abf4?restype=share",
      "RequestMethod": "PUT",
      "RequestHeaders": {
        "Accept": "application/xml",
        "Authorization": "Sanitized",
        "traceparent": "00-a25b983a7ed9424fa21b376f51e04f43-e8a418fc6defb942-00",
        "User-Agent": [
          "azsdk-net-Storage.Files.Shares/12.7.0-alpha.20210121.1",
          "(.NET 5.0.2; Microsoft Windows 10.0.19042)"
        ],
        "x-ms-client-request-id": "c3921806-9b22-adbf-5c35-05045214eae2",
        "x-ms-date": "Thu, 21 Jan 2021 20:36:13 GMT",
        "x-ms-return-client-request-id": "true",
        "x-ms-version": "2020-06-12"
      },
      "RequestBody": null,
      "StatusCode": 201,
      "ResponseHeaders": {
        "Content-Length": "0",
        "Date": "Thu, 21 Jan 2021 20:36:12 GMT",
        "ETag": "\u00220x8D8BE4C31AE688D\u0022",
        "Last-Modified": "Thu, 21 Jan 2021 20:36:13 GMT",
        "Server": [
          "Windows-Azure-File/1.0",
          "Microsoft-HTTPAPI/2.0"
        ],
        "x-ms-client-request-id": "c3921806-9b22-adbf-5c35-05045214eae2",
<<<<<<< HEAD
        "x-ms-request-id": "0c48fa36-301a-004f-478d-d590eb000000",
        "x-ms-version": "2020-06-12"
=======
        "x-ms-request-id": "d08b496a-d01a-0037-6635-f0086e000000",
        "x-ms-version": "2020-04-08"
>>>>>>> ac24a13f
      },
      "ResponseBody": []
    },
    {
      "RequestUri": "https://seanmcccanary3.file.core.windows.net/test-share-f74451f3-1f87-f6d3-ff8b-cc3f1188abf4?restype=share",
      "RequestMethod": "DELETE",
      "RequestHeaders": {
        "Accept": "application/xml",
        "Authorization": "Sanitized",
        "traceparent": "00-3e2c1df91ed56d47bf6eca5160b575d4-6aea949fac144443-00",
        "User-Agent": [
          "azsdk-net-Storage.Files.Shares/12.7.0-alpha.20210121.1",
          "(.NET 5.0.2; Microsoft Windows 10.0.19042)"
        ],
        "x-ms-client-request-id": "5574b54b-7602-7494-6488-80d5e76d25a4",
        "x-ms-date": "Thu, 21 Jan 2021 20:36:13 GMT",
        "x-ms-delete-snapshots": "include",
        "x-ms-return-client-request-id": "true",
        "x-ms-version": "2020-06-12"
      },
      "RequestBody": null,
      "StatusCode": 202,
      "ResponseHeaders": {
        "Content-Length": "0",
        "Date": "Thu, 21 Jan 2021 20:36:12 GMT",
        "Server": [
          "Windows-Azure-File/1.0",
          "Microsoft-HTTPAPI/2.0"
        ],
        "x-ms-client-request-id": "5574b54b-7602-7494-6488-80d5e76d25a4",
<<<<<<< HEAD
        "x-ms-request-id": "0c48fa39-301a-004f-488d-d590eb000000",
        "x-ms-version": "2020-06-12"
=======
        "x-ms-request-id": "d08b496d-d01a-0037-6735-f0086e000000",
        "x-ms-version": "2020-04-08"
>>>>>>> ac24a13f
      },
      "ResponseBody": []
    }
  ],
  "Variables": {
    "DateTimeOffsetNow": "2021-01-21T14:36:13.6500906-06:00",
    "RandomSeed": "1081106321",
    "Storage_TestConfigDefault": "ProductionTenant\nseanmcccanary3\nU2FuaXRpemVk\nhttps://seanmcccanary3.blob.core.windows.net\nhttps://seanmcccanary3.file.core.windows.net\nhttps://seanmcccanary3.queue.core.windows.net\nhttps://seanmcccanary3.table.core.windows.net\n\n\n\n\nhttps://seanmcccanary3-secondary.blob.core.windows.net\nhttps://seanmcccanary3-secondary.file.core.windows.net\nhttps://seanmcccanary3-secondary.queue.core.windows.net\nhttps://seanmcccanary3-secondary.table.core.windows.net\n\nSanitized\n\n\nCloud\nBlobEndpoint=https://seanmcccanary3.blob.core.windows.net/;QueueEndpoint=https://seanmcccanary3.queue.core.windows.net/;FileEndpoint=https://seanmcccanary3.file.core.windows.net/;BlobSecondaryEndpoint=https://seanmcccanary3-secondary.blob.core.windows.net/;QueueSecondaryEndpoint=https://seanmcccanary3-secondary.queue.core.windows.net/;FileSecondaryEndpoint=https://seanmcccanary3-secondary.file.core.windows.net/;AccountName=seanmcccanary3;AccountKey=Kg==;\nseanscope1"
  }
}<|MERGE_RESOLUTION|>--- conflicted
+++ resolved
@@ -1,18 +1,18 @@
 {
   "Entries": [
     {
-      "RequestUri": "https://seanmcccanary3.file.core.windows.net/test-share-f74451f3-1f87-f6d3-ff8b-cc3f1188abf4?restype=share",
+      "RequestUri": "https://seanmcccanary3.file.core.windows.net/test-share-11235dd0-8d4b-cd1b-76a8-57303f6c38d1?restype=share",
       "RequestMethod": "PUT",
       "RequestHeaders": {
         "Accept": "application/xml",
         "Authorization": "Sanitized",
-        "traceparent": "00-a25b983a7ed9424fa21b376f51e04f43-e8a418fc6defb942-00",
+        "traceparent": "00-792f38af633afa4dab41abeba7a78551-7beb533f35d1034d-00",
         "User-Agent": [
-          "azsdk-net-Storage.Files.Shares/12.7.0-alpha.20210121.1",
+          "azsdk-net-Storage.Files.Shares/12.7.0-alpha.20210126.1",
           "(.NET 5.0.2; Microsoft Windows 10.0.19042)"
         ],
-        "x-ms-client-request-id": "c3921806-9b22-adbf-5c35-05045214eae2",
-        "x-ms-date": "Thu, 21 Jan 2021 20:36:13 GMT",
+        "x-ms-client-request-id": "7fbe1c26-2766-7f33-4210-cb88821ca1d5",
+        "x-ms-date": "Tue, 26 Jan 2021 19:26:34 GMT",
         "x-ms-return-client-request-id": "true",
         "x-ms-version": "2020-06-12"
       },
@@ -20,37 +20,32 @@
       "StatusCode": 201,
       "ResponseHeaders": {
         "Content-Length": "0",
-        "Date": "Thu, 21 Jan 2021 20:36:12 GMT",
-        "ETag": "\u00220x8D8BE4C31AE688D\u0022",
-        "Last-Modified": "Thu, 21 Jan 2021 20:36:13 GMT",
+        "Date": "Tue, 26 Jan 2021 19:26:33 GMT",
+        "ETag": "\u00220x8D8C2304A79F568\u0022",
+        "Last-Modified": "Tue, 26 Jan 2021 19:26:33 GMT",
         "Server": [
           "Windows-Azure-File/1.0",
           "Microsoft-HTTPAPI/2.0"
         ],
-        "x-ms-client-request-id": "c3921806-9b22-adbf-5c35-05045214eae2",
-<<<<<<< HEAD
-        "x-ms-request-id": "0c48fa36-301a-004f-478d-d590eb000000",
+        "x-ms-client-request-id": "7fbe1c26-2766-7f33-4210-cb88821ca1d5",
+        "x-ms-request-id": "d4d01601-e01a-0061-5c19-f4f981000000",
         "x-ms-version": "2020-06-12"
-=======
-        "x-ms-request-id": "d08b496a-d01a-0037-6635-f0086e000000",
-        "x-ms-version": "2020-04-08"
->>>>>>> ac24a13f
       },
       "ResponseBody": []
     },
     {
-      "RequestUri": "https://seanmcccanary3.file.core.windows.net/test-share-f74451f3-1f87-f6d3-ff8b-cc3f1188abf4?restype=share",
+      "RequestUri": "https://seanmcccanary3.file.core.windows.net/test-share-11235dd0-8d4b-cd1b-76a8-57303f6c38d1?restype=share",
       "RequestMethod": "DELETE",
       "RequestHeaders": {
         "Accept": "application/xml",
         "Authorization": "Sanitized",
-        "traceparent": "00-3e2c1df91ed56d47bf6eca5160b575d4-6aea949fac144443-00",
+        "traceparent": "00-c45d0ae77a9a5848be18707e6fa34d86-5f99d4cd6bc5bb40-00",
         "User-Agent": [
-          "azsdk-net-Storage.Files.Shares/12.7.0-alpha.20210121.1",
+          "azsdk-net-Storage.Files.Shares/12.7.0-alpha.20210126.1",
           "(.NET 5.0.2; Microsoft Windows 10.0.19042)"
         ],
-        "x-ms-client-request-id": "5574b54b-7602-7494-6488-80d5e76d25a4",
-        "x-ms-date": "Thu, 21 Jan 2021 20:36:13 GMT",
+        "x-ms-client-request-id": "41062031-bc8a-a9e3-0b41-6c41e6bbe711",
+        "x-ms-date": "Tue, 26 Jan 2021 19:26:34 GMT",
         "x-ms-delete-snapshots": "include",
         "x-ms-return-client-request-id": "true",
         "x-ms-version": "2020-06-12"
@@ -59,26 +54,21 @@
       "StatusCode": 202,
       "ResponseHeaders": {
         "Content-Length": "0",
-        "Date": "Thu, 21 Jan 2021 20:36:12 GMT",
+        "Date": "Tue, 26 Jan 2021 19:26:33 GMT",
         "Server": [
           "Windows-Azure-File/1.0",
           "Microsoft-HTTPAPI/2.0"
         ],
-        "x-ms-client-request-id": "5574b54b-7602-7494-6488-80d5e76d25a4",
-<<<<<<< HEAD
-        "x-ms-request-id": "0c48fa39-301a-004f-488d-d590eb000000",
+        "x-ms-client-request-id": "41062031-bc8a-a9e3-0b41-6c41e6bbe711",
+        "x-ms-request-id": "d4d01603-e01a-0061-5d19-f4f981000000",
         "x-ms-version": "2020-06-12"
-=======
-        "x-ms-request-id": "d08b496d-d01a-0037-6735-f0086e000000",
-        "x-ms-version": "2020-04-08"
->>>>>>> ac24a13f
       },
       "ResponseBody": []
     }
   ],
   "Variables": {
-    "DateTimeOffsetNow": "2021-01-21T14:36:13.6500906-06:00",
-    "RandomSeed": "1081106321",
+    "DateTimeOffsetNow": "2021-01-26T13:26:34.5009907-06:00",
+    "RandomSeed": "1935706665",
     "Storage_TestConfigDefault": "ProductionTenant\nseanmcccanary3\nU2FuaXRpemVk\nhttps://seanmcccanary3.blob.core.windows.net\nhttps://seanmcccanary3.file.core.windows.net\nhttps://seanmcccanary3.queue.core.windows.net\nhttps://seanmcccanary3.table.core.windows.net\n\n\n\n\nhttps://seanmcccanary3-secondary.blob.core.windows.net\nhttps://seanmcccanary3-secondary.file.core.windows.net\nhttps://seanmcccanary3-secondary.queue.core.windows.net\nhttps://seanmcccanary3-secondary.table.core.windows.net\n\nSanitized\n\n\nCloud\nBlobEndpoint=https://seanmcccanary3.blob.core.windows.net/;QueueEndpoint=https://seanmcccanary3.queue.core.windows.net/;FileEndpoint=https://seanmcccanary3.file.core.windows.net/;BlobSecondaryEndpoint=https://seanmcccanary3-secondary.blob.core.windows.net/;QueueSecondaryEndpoint=https://seanmcccanary3-secondary.queue.core.windows.net/;FileSecondaryEndpoint=https://seanmcccanary3-secondary.file.core.windows.net/;AccountName=seanmcccanary3;AccountKey=Kg==;\nseanscope1"
   }
 }