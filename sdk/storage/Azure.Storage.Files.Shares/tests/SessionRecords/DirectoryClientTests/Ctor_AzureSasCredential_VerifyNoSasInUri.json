﻿{
  "Entries": [
    {
      "RequestUri": "https://seanmcccanary3.file.core.windows.net/test-share-11235dd0-8d4b-cd1b-76a8-57303f6c38d1?restype=share",
      "RequestMethod": "PUT",
      "RequestHeaders": {
        "Accept": "application/xml",
        "Authorization": "Sanitized",
        "traceparent": "00-792f38af633afa4dab41abeba7a78551-7beb533f35d1034d-00",
        "User-Agent": [
          "azsdk-net-Storage.Files.Shares/12.7.0-alpha.20210126.1",
          "(.NET 5.0.2; Microsoft Windows 10.0.19042)"
        ],
        "x-ms-client-request-id": "7fbe1c26-2766-7f33-4210-cb88821ca1d5",
        "x-ms-date": "Tue, 26 Jan 2021 19:26:34 GMT",
        "x-ms-return-client-request-id": "true",
<<<<<<< HEAD
        "x-ms-version": "2020-12-06"
=======
        "x-ms-version": "2021-02-12"
>>>>>>> 7e782c87
      },
      "RequestBody": null,
      "StatusCode": 201,
      "ResponseHeaders": {
        "Content-Length": "0",
        "Date": "Tue, 26 Jan 2021 19:26:33 GMT",
        "ETag": "\"0x8D8C2304A79F568\"",
        "Last-Modified": "Tue, 26 Jan 2021 19:26:33 GMT",
        "Server": [
          "Windows-Azure-File/1.0",
          "Microsoft-HTTPAPI/2.0"
        ],
        "x-ms-client-request-id": "7fbe1c26-2766-7f33-4210-cb88821ca1d5",
        "x-ms-request-id": "d4d01601-e01a-0061-5c19-f4f981000000",
<<<<<<< HEAD
        "x-ms-version": "2020-12-06"
=======
        "x-ms-version": "2021-02-12"
>>>>>>> 7e782c87
      },
      "ResponseBody": []
    },
    {
      "RequestUri": "https://seanmcccanary3.file.core.windows.net/test-share-11235dd0-8d4b-cd1b-76a8-57303f6c38d1?restype=share",
      "RequestMethod": "DELETE",
      "RequestHeaders": {
        "Accept": "application/xml",
        "Authorization": "Sanitized",
        "traceparent": "00-c45d0ae77a9a5848be18707e6fa34d86-5f99d4cd6bc5bb40-00",
        "User-Agent": [
          "azsdk-net-Storage.Files.Shares/12.7.0-alpha.20210126.1",
          "(.NET 5.0.2; Microsoft Windows 10.0.19042)"
        ],
        "x-ms-client-request-id": "41062031-bc8a-a9e3-0b41-6c41e6bbe711",
        "x-ms-date": "Tue, 26 Jan 2021 19:26:34 GMT",
        "x-ms-delete-snapshots": "include",
        "x-ms-return-client-request-id": "true",
<<<<<<< HEAD
        "x-ms-version": "2020-12-06"
=======
        "x-ms-version": "2021-02-12"
>>>>>>> 7e782c87
      },
      "RequestBody": null,
      "StatusCode": 202,
      "ResponseHeaders": {
        "Content-Length": "0",
        "Date": "Tue, 26 Jan 2021 19:26:33 GMT",
        "Server": [
          "Windows-Azure-File/1.0",
          "Microsoft-HTTPAPI/2.0"
        ],
        "x-ms-client-request-id": "41062031-bc8a-a9e3-0b41-6c41e6bbe711",
        "x-ms-request-id": "d4d01603-e01a-0061-5d19-f4f981000000",
<<<<<<< HEAD
        "x-ms-version": "2020-12-06"
=======
        "x-ms-version": "2021-02-12"
>>>>>>> 7e782c87
      },
      "ResponseBody": []
    }
  ],
  "Variables": {
    "DateTimeOffsetNow": "2021-01-26T13:26:34.5009907-06:00",
    "RandomSeed": "1935706665",
    "Storage_TestConfigDefault": "ProductionTenant\nseanmcccanary3\nU2FuaXRpemVk\nhttps://seanmcccanary3.blob.core.windows.net\nhttps://seanmcccanary3.file.core.windows.net\nhttps://seanmcccanary3.queue.core.windows.net\nhttps://seanmcccanary3.table.core.windows.net\n\n\n\n\nhttps://seanmcccanary3-secondary.blob.core.windows.net\nhttps://seanmcccanary3-secondary.file.core.windows.net\nhttps://seanmcccanary3-secondary.queue.core.windows.net\nhttps://seanmcccanary3-secondary.table.core.windows.net\n\nSanitized\n\n\nCloud\nBlobEndpoint=https://seanmcccanary3.blob.core.windows.net/;QueueEndpoint=https://seanmcccanary3.queue.core.windows.net/;FileEndpoint=https://seanmcccanary3.file.core.windows.net/;BlobSecondaryEndpoint=https://seanmcccanary3-secondary.blob.core.windows.net/;QueueSecondaryEndpoint=https://seanmcccanary3-secondary.queue.core.windows.net/;FileSecondaryEndpoint=https://seanmcccanary3-secondary.file.core.windows.net/;AccountName=seanmcccanary3;AccountKey=Kg==;\nseanscope1\n\n"
  }
}<|MERGE_RESOLUTION|>--- conflicted
+++ resolved
@@ -14,11 +14,7 @@
         "x-ms-client-request-id": "7fbe1c26-2766-7f33-4210-cb88821ca1d5",
         "x-ms-date": "Tue, 26 Jan 2021 19:26:34 GMT",
         "x-ms-return-client-request-id": "true",
-<<<<<<< HEAD
-        "x-ms-version": "2020-12-06"
-=======
         "x-ms-version": "2021-02-12"
->>>>>>> 7e782c87
       },
       "RequestBody": null,
       "StatusCode": 201,
@@ -33,11 +29,7 @@
         ],
         "x-ms-client-request-id": "7fbe1c26-2766-7f33-4210-cb88821ca1d5",
         "x-ms-request-id": "d4d01601-e01a-0061-5c19-f4f981000000",
-<<<<<<< HEAD
-        "x-ms-version": "2020-12-06"
-=======
         "x-ms-version": "2021-02-12"
->>>>>>> 7e782c87
       },
       "ResponseBody": []
     },
@@ -56,11 +48,7 @@
         "x-ms-date": "Tue, 26 Jan 2021 19:26:34 GMT",
         "x-ms-delete-snapshots": "include",
         "x-ms-return-client-request-id": "true",
-<<<<<<< HEAD
-        "x-ms-version": "2020-12-06"
-=======
         "x-ms-version": "2021-02-12"
->>>>>>> 7e782c87
       },
       "RequestBody": null,
       "StatusCode": 202,
@@ -73,11 +61,7 @@
         ],
         "x-ms-client-request-id": "41062031-bc8a-a9e3-0b41-6c41e6bbe711",
         "x-ms-request-id": "d4d01603-e01a-0061-5d19-f4f981000000",
-<<<<<<< HEAD
-        "x-ms-version": "2020-12-06"
-=======
         "x-ms-version": "2021-02-12"
->>>>>>> 7e782c87
       },
       "ResponseBody": []
     }
