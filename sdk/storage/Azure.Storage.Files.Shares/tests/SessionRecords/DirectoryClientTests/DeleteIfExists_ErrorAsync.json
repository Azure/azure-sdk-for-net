﻿{
  "Entries": [
    {
      "RequestUri": "https://seanmcccanary3.file.core.windows.net/test-share-57e59100-d0e4-1cfc-b140-b96b7ee7909f?restype=share",
      "RequestMethod": "PUT",
      "RequestHeaders": {
        "Accept": "application/xml",
        "Authorization": "Sanitized",
        "traceparent": "00-92fa41cf83f6e84ea0818bb4b880dd44-edc474dfeaa42042-00",
        "User-Agent": [
          "azsdk-net-Storage.Files.Shares/12.7.0-alpha.20210126.1",
          "(.NET 5.0.2; Microsoft Windows 10.0.19042)"
        ],
        "x-ms-client-request-id": "6704d2b8-4469-1d70-fcd6-f76cf1eec044",
        "x-ms-date": "Tue, 26 Jan 2021 19:27:26 GMT",
        "x-ms-return-client-request-id": "true",
<<<<<<< HEAD
        "x-ms-version": "2020-12-06"
=======
        "x-ms-version": "2021-02-12"
>>>>>>> 7e782c87
      },
      "RequestBody": null,
      "StatusCode": 201,
      "ResponseHeaders": {
        "Content-Length": "0",
        "Date": "Tue, 26 Jan 2021 19:27:26 GMT",
        "ETag": "\"0x8D8C23069D773A2\"",
        "Last-Modified": "Tue, 26 Jan 2021 19:27:26 GMT",
        "Server": [
          "Windows-Azure-File/1.0",
          "Microsoft-HTTPAPI/2.0"
        ],
        "x-ms-client-request-id": "6704d2b8-4469-1d70-fcd6-f76cf1eec044",
        "x-ms-request-id": "55f6f0a3-201a-007e-5b19-f44a85000000",
<<<<<<< HEAD
        "x-ms-version": "2020-12-06"
=======
        "x-ms-version": "2021-02-12"
>>>>>>> 7e782c87
      },
      "ResponseBody": []
    },
    {
      "RequestUri": "https://seanmcccanary3.file.core.windows.net/test-share-57e59100-d0e4-1cfc-b140-b96b7ee7909f/test-directory-a56197e8-d5f9-88d9-cac8-3ba4f7b2c7f8?restype=directory",
      "RequestMethod": "PUT",
      "RequestHeaders": {
        "Accept": "application/xml",
        "Authorization": "Sanitized",
        "traceparent": "00-8ad3006de061db45af49c0f88117457f-29b269727761934f-00",
        "User-Agent": [
          "azsdk-net-Storage.Files.Shares/12.7.0-alpha.20210126.1",
          "(.NET 5.0.2; Microsoft Windows 10.0.19042)"
        ],
        "x-ms-client-request-id": "be62947e-0457-e34b-f97c-9ca009cb264a",
        "x-ms-date": "Tue, 26 Jan 2021 19:27:27 GMT",
        "x-ms-file-attributes": "None",
        "x-ms-file-creation-time": "Now",
        "x-ms-file-last-write-time": "Now",
        "x-ms-file-permission": "Inherit",
        "x-ms-return-client-request-id": "true",
<<<<<<< HEAD
        "x-ms-version": "2020-12-06"
=======
        "x-ms-version": "2021-02-12"
>>>>>>> 7e782c87
      },
      "RequestBody": null,
      "StatusCode": 201,
      "ResponseHeaders": {
        "Content-Length": "0",
        "Date": "Tue, 26 Jan 2021 19:27:26 GMT",
        "ETag": "\"0x8D8C23069E28709\"",
        "Last-Modified": "Tue, 26 Jan 2021 19:27:26 GMT",
        "Server": [
          "Windows-Azure-File/1.0",
          "Microsoft-HTTPAPI/2.0"
        ],
        "x-ms-client-request-id": "be62947e-0457-e34b-f97c-9ca009cb264a",
        "x-ms-file-attributes": "Directory",
        "x-ms-file-change-time": "2021-01-26T19:27:26.3597321Z",
        "x-ms-file-creation-time": "2021-01-26T19:27:26.3597321Z",
        "x-ms-file-id": "13835128424026341376",
        "x-ms-file-last-write-time": "2021-01-26T19:27:26.3597321Z",
        "x-ms-file-parent-id": "0",
        "x-ms-file-permission-key": "17860367565182308406*11459378189709739967",
        "x-ms-request-id": "55f6f0a7-201a-007e-5c19-f44a85000000",
        "x-ms-request-server-encrypted": "true",
<<<<<<< HEAD
        "x-ms-version": "2020-12-06"
=======
        "x-ms-version": "2021-02-12"
>>>>>>> 7e782c87
      },
      "ResponseBody": []
    },
    {
      "RequestUri": "https://seanmcccanary3.file.core.windows.net/test-share-57e59100-d0e4-1cfc-b140-b96b7ee7909f/test-directory-a56197e8-d5f9-88d9-cac8-3ba4f7b2c7f8/test-file-7cd5fe0f-143b-be61-60e5-c501911e0870",
      "RequestMethod": "PUT",
      "RequestHeaders": {
        "Accept": "application/xml",
        "Authorization": "Sanitized",
        "traceparent": "00-120bbd8e1eaf00468d2bd24fea57a54b-284cae6de3007a44-00",
        "User-Agent": [
          "azsdk-net-Storage.Files.Shares/12.7.0-alpha.20210126.1",
          "(.NET 5.0.2; Microsoft Windows 10.0.19042)"
        ],
        "x-ms-client-request-id": "81abf8d1-ae85-69f1-32a3-5d713e4951db",
        "x-ms-content-length": "1024",
        "x-ms-date": "Tue, 26 Jan 2021 19:27:27 GMT",
        "x-ms-file-attributes": "None",
        "x-ms-file-creation-time": "Now",
        "x-ms-file-last-write-time": "Now",
        "x-ms-file-permission": "Inherit",
        "x-ms-return-client-request-id": "true",
        "x-ms-type": "file",
<<<<<<< HEAD
        "x-ms-version": "2020-12-06"
=======
        "x-ms-version": "2021-02-12"
>>>>>>> 7e782c87
      },
      "RequestBody": null,
      "StatusCode": 201,
      "ResponseHeaders": {
        "Content-Length": "0",
        "Date": "Tue, 26 Jan 2021 19:27:26 GMT",
        "ETag": "\"0x8D8C23069EE701A\"",
        "Last-Modified": "Tue, 26 Jan 2021 19:27:26 GMT",
        "Server": [
          "Windows-Azure-File/1.0",
          "Microsoft-HTTPAPI/2.0"
        ],
        "x-ms-client-request-id": "81abf8d1-ae85-69f1-32a3-5d713e4951db",
        "x-ms-file-attributes": "Archive",
        "x-ms-file-change-time": "2021-01-26T19:27:26.4377882Z",
        "x-ms-file-creation-time": "2021-01-26T19:27:26.4377882Z",
        "x-ms-file-id": "11529285414812647424",
        "x-ms-file-last-write-time": "2021-01-26T19:27:26.4377882Z",
        "x-ms-file-parent-id": "13835128424026341376",
        "x-ms-file-permission-key": "4010187179898695473*11459378189709739967",
        "x-ms-request-id": "55f6f0a9-201a-007e-5d19-f44a85000000",
        "x-ms-request-server-encrypted": "true",
<<<<<<< HEAD
        "x-ms-version": "2020-12-06"
=======
        "x-ms-version": "2021-02-12"
>>>>>>> 7e782c87
      },
      "ResponseBody": []
    },
    {
      "RequestUri": "https://seanmcccanary3.file.core.windows.net/test-share-57e59100-d0e4-1cfc-b140-b96b7ee7909f/test-directory-a56197e8-d5f9-88d9-cac8-3ba4f7b2c7f8?restype=directory",
      "RequestMethod": "DELETE",
      "RequestHeaders": {
        "Accept": "application/xml",
        "Authorization": "Sanitized",
        "traceparent": "00-6f68c55d8373694b977415c193a3ad57-a25ba3095fba974f-00",
        "User-Agent": [
          "azsdk-net-Storage.Files.Shares/12.7.0-alpha.20210126.1",
          "(.NET 5.0.2; Microsoft Windows 10.0.19042)"
        ],
        "x-ms-client-request-id": "9930b172-8672-eeeb-1cbc-30acaa2f54e0",
        "x-ms-date": "Tue, 26 Jan 2021 19:27:27 GMT",
        "x-ms-return-client-request-id": "true",
<<<<<<< HEAD
        "x-ms-version": "2020-12-06"
=======
        "x-ms-version": "2021-02-12"
>>>>>>> 7e782c87
      },
      "RequestBody": null,
      "StatusCode": 409,
      "ResponseHeaders": {
        "Content-Length": "223",
        "Content-Type": "application/xml",
        "Date": "Tue, 26 Jan 2021 19:27:26 GMT",
        "Server": [
          "Windows-Azure-File/1.0",
          "Microsoft-HTTPAPI/2.0"
        ],
        "x-ms-client-request-id": "9930b172-8672-eeeb-1cbc-30acaa2f54e0",
        "x-ms-error-code": "DirectoryNotEmpty",
        "x-ms-request-id": "55f6f0aa-201a-007e-5e19-f44a85000000",
<<<<<<< HEAD
        "x-ms-version": "2020-12-06"
=======
        "x-ms-version": "2021-02-12"
>>>>>>> 7e782c87
      },
      "ResponseBody": [
        "﻿<?xml version=\"1.0\" encoding=\"utf-8\"?><Error><Code>DirectoryNotEmpty</Code><Message>The specified directory is not empty.\n",
        "RequestId:55f6f0aa-201a-007e-5e19-f44a85000000\n",
        "Time:2021-01-26T19:27:27.0446887Z</Message></Error>"
      ]
    },
    {
      "RequestUri": "https://seanmcccanary3.file.core.windows.net/test-share-57e59100-d0e4-1cfc-b140-b96b7ee7909f?restype=share",
      "RequestMethod": "DELETE",
      "RequestHeaders": {
        "Accept": "application/xml",
        "Authorization": "Sanitized",
        "traceparent": "00-7ebdb993938f7346b4752a6c7fd5555b-6bd656a9b12a0948-00",
        "User-Agent": [
          "azsdk-net-Storage.Files.Shares/12.7.0-alpha.20210126.1",
          "(.NET 5.0.2; Microsoft Windows 10.0.19042)"
        ],
        "x-ms-client-request-id": "8dfe9372-b819-ed68-4013-dee9924e5b2d",
        "x-ms-date": "Tue, 26 Jan 2021 19:27:27 GMT",
        "x-ms-delete-snapshots": "include",
        "x-ms-return-client-request-id": "true",
<<<<<<< HEAD
        "x-ms-version": "2020-12-06"
=======
        "x-ms-version": "2021-02-12"
>>>>>>> 7e782c87
      },
      "RequestBody": null,
      "StatusCode": 202,
      "ResponseHeaders": {
        "Content-Length": "0",
        "Date": "Tue, 26 Jan 2021 19:27:26 GMT",
        "Server": [
          "Windows-Azure-File/1.0",
          "Microsoft-HTTPAPI/2.0"
        ],
        "x-ms-client-request-id": "8dfe9372-b819-ed68-4013-dee9924e5b2d",
        "x-ms-request-id": "55f6f0ab-201a-007e-5f19-f44a85000000",
<<<<<<< HEAD
        "x-ms-version": "2020-12-06"
=======
        "x-ms-version": "2021-02-12"
>>>>>>> 7e782c87
      },
      "ResponseBody": []
    }
  ],
  "Variables": {
    "RandomSeed": "1969090788",
    "Storage_TestConfigDefault": "ProductionTenant\nseanmcccanary3\nU2FuaXRpemVk\nhttps://seanmcccanary3.blob.core.windows.net\nhttps://seanmcccanary3.file.core.windows.net\nhttps://seanmcccanary3.queue.core.windows.net\nhttps://seanmcccanary3.table.core.windows.net\n\n\n\n\nhttps://seanmcccanary3-secondary.blob.core.windows.net\nhttps://seanmcccanary3-secondary.file.core.windows.net\nhttps://seanmcccanary3-secondary.queue.core.windows.net\nhttps://seanmcccanary3-secondary.table.core.windows.net\n\nSanitized\n\n\nCloud\nBlobEndpoint=https://seanmcccanary3.blob.core.windows.net/;QueueEndpoint=https://seanmcccanary3.queue.core.windows.net/;FileEndpoint=https://seanmcccanary3.file.core.windows.net/;BlobSecondaryEndpoint=https://seanmcccanary3-secondary.blob.core.windows.net/;QueueSecondaryEndpoint=https://seanmcccanary3-secondary.queue.core.windows.net/;FileSecondaryEndpoint=https://seanmcccanary3-secondary.file.core.windows.net/;AccountName=seanmcccanary3;AccountKey=Kg==;\nseanscope1\n\n"
  }
}<|MERGE_RESOLUTION|>--- conflicted
+++ resolved
@@ -14,11 +14,7 @@
         "x-ms-client-request-id": "6704d2b8-4469-1d70-fcd6-f76cf1eec044",
         "x-ms-date": "Tue, 26 Jan 2021 19:27:26 GMT",
         "x-ms-return-client-request-id": "true",
-<<<<<<< HEAD
-        "x-ms-version": "2020-12-06"
-=======
-        "x-ms-version": "2021-02-12"
->>>>>>> 7e782c87
+        "x-ms-version": "2021-02-12"
       },
       "RequestBody": null,
       "StatusCode": 201,
@@ -33,11 +29,7 @@
         ],
         "x-ms-client-request-id": "6704d2b8-4469-1d70-fcd6-f76cf1eec044",
         "x-ms-request-id": "55f6f0a3-201a-007e-5b19-f44a85000000",
-<<<<<<< HEAD
-        "x-ms-version": "2020-12-06"
-=======
-        "x-ms-version": "2021-02-12"
->>>>>>> 7e782c87
+        "x-ms-version": "2021-02-12"
       },
       "ResponseBody": []
     },
@@ -59,11 +51,7 @@
         "x-ms-file-last-write-time": "Now",
         "x-ms-file-permission": "Inherit",
         "x-ms-return-client-request-id": "true",
-<<<<<<< HEAD
-        "x-ms-version": "2020-12-06"
-=======
-        "x-ms-version": "2021-02-12"
->>>>>>> 7e782c87
+        "x-ms-version": "2021-02-12"
       },
       "RequestBody": null,
       "StatusCode": 201,
@@ -86,11 +74,7 @@
         "x-ms-file-permission-key": "17860367565182308406*11459378189709739967",
         "x-ms-request-id": "55f6f0a7-201a-007e-5c19-f44a85000000",
         "x-ms-request-server-encrypted": "true",
-<<<<<<< HEAD
-        "x-ms-version": "2020-12-06"
-=======
-        "x-ms-version": "2021-02-12"
->>>>>>> 7e782c87
+        "x-ms-version": "2021-02-12"
       },
       "ResponseBody": []
     },
@@ -114,11 +98,7 @@
         "x-ms-file-permission": "Inherit",
         "x-ms-return-client-request-id": "true",
         "x-ms-type": "file",
-<<<<<<< HEAD
-        "x-ms-version": "2020-12-06"
-=======
-        "x-ms-version": "2021-02-12"
->>>>>>> 7e782c87
+        "x-ms-version": "2021-02-12"
       },
       "RequestBody": null,
       "StatusCode": 201,
@@ -141,11 +121,7 @@
         "x-ms-file-permission-key": "4010187179898695473*11459378189709739967",
         "x-ms-request-id": "55f6f0a9-201a-007e-5d19-f44a85000000",
         "x-ms-request-server-encrypted": "true",
-<<<<<<< HEAD
-        "x-ms-version": "2020-12-06"
-=======
-        "x-ms-version": "2021-02-12"
->>>>>>> 7e782c87
+        "x-ms-version": "2021-02-12"
       },
       "ResponseBody": []
     },
@@ -163,11 +139,7 @@
         "x-ms-client-request-id": "9930b172-8672-eeeb-1cbc-30acaa2f54e0",
         "x-ms-date": "Tue, 26 Jan 2021 19:27:27 GMT",
         "x-ms-return-client-request-id": "true",
-<<<<<<< HEAD
-        "x-ms-version": "2020-12-06"
-=======
-        "x-ms-version": "2021-02-12"
->>>>>>> 7e782c87
+        "x-ms-version": "2021-02-12"
       },
       "RequestBody": null,
       "StatusCode": 409,
@@ -182,11 +154,7 @@
         "x-ms-client-request-id": "9930b172-8672-eeeb-1cbc-30acaa2f54e0",
         "x-ms-error-code": "DirectoryNotEmpty",
         "x-ms-request-id": "55f6f0aa-201a-007e-5e19-f44a85000000",
-<<<<<<< HEAD
-        "x-ms-version": "2020-12-06"
-=======
-        "x-ms-version": "2021-02-12"
->>>>>>> 7e782c87
+        "x-ms-version": "2021-02-12"
       },
       "ResponseBody": [
         "﻿<?xml version=\"1.0\" encoding=\"utf-8\"?><Error><Code>DirectoryNotEmpty</Code><Message>The specified directory is not empty.\n",
@@ -209,11 +177,7 @@
         "x-ms-date": "Tue, 26 Jan 2021 19:27:27 GMT",
         "x-ms-delete-snapshots": "include",
         "x-ms-return-client-request-id": "true",
-<<<<<<< HEAD
-        "x-ms-version": "2020-12-06"
-=======
-        "x-ms-version": "2021-02-12"
->>>>>>> 7e782c87
+        "x-ms-version": "2021-02-12"
       },
       "RequestBody": null,
       "StatusCode": 202,
@@ -226,11 +190,7 @@
         ],
         "x-ms-client-request-id": "8dfe9372-b819-ed68-4013-dee9924e5b2d",
         "x-ms-request-id": "55f6f0ab-201a-007e-5f19-f44a85000000",
-<<<<<<< HEAD
-        "x-ms-version": "2020-12-06"
-=======
-        "x-ms-version": "2021-02-12"
->>>>>>> 7e782c87
+        "x-ms-version": "2021-02-12"
       },
       "ResponseBody": []
     }
