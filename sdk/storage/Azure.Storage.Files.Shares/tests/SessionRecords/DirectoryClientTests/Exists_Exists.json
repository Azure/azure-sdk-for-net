--- conflicted
+++ resolved
@@ -1,18 +1,18 @@
 {
   "Entries": [
     {
-      "RequestUri": "https://seanmcccanary3.file.core.windows.net/test-share-5a8d8ec0-b4dd-3b4c-e946-db17332ac9fc?restype=share",
+      "RequestUri": "https://seanmcccanary3.file.core.windows.net/test-share-10959f89-3847-3af9-3175-0e2e702eccd2?restype=share",
       "RequestMethod": "PUT",
       "RequestHeaders": {
         "Accept": "application/xml",
         "Authorization": "Sanitized",
-        "traceparent": "00-17b6f0832b24034a92d323fad4662651-d1605d787a70b347-00",
+        "traceparent": "00-0de98dc9495b244db1f8133d9b033979-3fbc88d37d51de4a-00",
         "User-Agent": [
-          "azsdk-net-Storage.Files.Shares/12.7.0-alpha.20210121.1",
+          "azsdk-net-Storage.Files.Shares/12.7.0-alpha.20210126.1",
           "(.NET 5.0.2; Microsoft Windows 10.0.19042)"
         ],
-        "x-ms-client-request-id": "bce237d6-c7f2-2864-38bd-fd214314d019",
-        "x-ms-date": "Thu, 21 Jan 2021 20:36:17 GMT",
+        "x-ms-client-request-id": "058f7662-631c-9512-6811-bdaf6e2a1878",
+        "x-ms-date": "Tue, 26 Jan 2021 19:47:46 GMT",
         "x-ms-return-client-request-id": "true",
         "x-ms-version": "2020-06-12"
       },
@@ -20,37 +20,32 @@
       "StatusCode": 201,
       "ResponseHeaders": {
         "Content-Length": "0",
-        "Date": "Thu, 21 Jan 2021 20:36:17 GMT",
-        "ETag": "\u00220x8D8BE4C344E76B1\u0022",
-        "Last-Modified": "Thu, 21 Jan 2021 20:36:17 GMT",
+        "Date": "Tue, 26 Jan 2021 19:47:46 GMT",
+        "ETag": "\u00220x8D8C2334101F504\u0022",
+        "Last-Modified": "Tue, 26 Jan 2021 19:47:46 GMT",
         "Server": [
           "Windows-Azure-File/1.0",
           "Microsoft-HTTPAPI/2.0"
         ],
-        "x-ms-client-request-id": "bce237d6-c7f2-2864-38bd-fd214314d019",
-<<<<<<< HEAD
-        "x-ms-request-id": "c9ef5fe3-f01a-0012-3c36-f3e9eb000000",
+        "x-ms-client-request-id": "058f7662-631c-9512-6811-bdaf6e2a1878",
+        "x-ms-request-id": "faf6953e-801a-0015-171c-f4cd71000000",
         "x-ms-version": "2020-06-12"
-=======
-        "x-ms-request-id": "c6d7e79a-d01a-006a-4335-f002ea000000",
-        "x-ms-version": "2020-04-08"
->>>>>>> ac24a13f
       },
       "ResponseBody": []
     },
     {
-      "RequestUri": "https://seanmcccanary3.file.core.windows.net/test-share-5a8d8ec0-b4dd-3b4c-e946-db17332ac9fc/test-directory-2cfa9217-b79e-6b0c-06a0-0004695d2f6c?restype=directory",
+      "RequestUri": "https://seanmcccanary3.file.core.windows.net/test-share-10959f89-3847-3af9-3175-0e2e702eccd2/test-directory-f7e66c83-d2a3-fba0-87e6-09897d606480?restype=directory",
       "RequestMethod": "PUT",
       "RequestHeaders": {
         "Accept": "application/xml",
         "Authorization": "Sanitized",
-        "traceparent": "00-142c6fcfd412214ca3d82a1ecad87ef8-ecb9e605ba5ec347-00",
+        "traceparent": "00-4a50c9cc4ad60b42ac56f0dd40c5d108-197a397a32c4f349-00",
         "User-Agent": [
-          "azsdk-net-Storage.Files.Shares/12.7.0-alpha.20210121.1",
+          "azsdk-net-Storage.Files.Shares/12.7.0-alpha.20210126.1",
           "(.NET 5.0.2; Microsoft Windows 10.0.19042)"
         ],
-        "x-ms-client-request-id": "79d73009-5282-1ea1-2a76-b551c75fbedb",
-        "x-ms-date": "Thu, 21 Jan 2021 20:36:18 GMT",
+        "x-ms-client-request-id": "691542a5-6cc9-908f-d693-7d3559891807",
+        "x-ms-date": "Tue, 26 Jan 2021 19:47:47 GMT",
         "x-ms-file-attributes": "None",
         "x-ms-file-creation-time": "Now",
         "x-ms-file-last-write-time": "Now",
@@ -62,40 +57,40 @@
       "StatusCode": 201,
       "ResponseHeaders": {
         "Content-Length": "0",
-        "Date": "Thu, 21 Jan 2021 20:36:17 GMT",
-        "ETag": "\u00220x8D8BE4C345A5AE3\u0022",
-        "Last-Modified": "Thu, 21 Jan 2021 20:36:17 GMT",
+        "Date": "Tue, 26 Jan 2021 19:47:46 GMT",
+        "ETag": "\u00220x8D8C233410D144D\u0022",
+        "Last-Modified": "Tue, 26 Jan 2021 19:47:46 GMT",
         "Server": [
           "Windows-Azure-File/1.0",
           "Microsoft-HTTPAPI/2.0"
         ],
-        "x-ms-client-request-id": "79d73009-5282-1ea1-2a76-b551c75fbedb",
+        "x-ms-client-request-id": "691542a5-6cc9-908f-d693-7d3559891807",
         "x-ms-file-attributes": "Directory",
-        "x-ms-file-change-time": "2021-01-21T20:36:17.8053859Z",
-        "x-ms-file-creation-time": "2021-01-21T20:36:17.8053859Z",
+        "x-ms-file-change-time": "2021-01-26T19:47:46.3422029Z",
+        "x-ms-file-creation-time": "2021-01-26T19:47:46.3422029Z",
         "x-ms-file-id": "13835128424026341376",
-        "x-ms-file-last-write-time": "2021-01-21T20:36:17.8053859Z",
+        "x-ms-file-last-write-time": "2021-01-26T19:47:46.3422029Z",
         "x-ms-file-parent-id": "0",
         "x-ms-file-permission-key": "17860367565182308406*11459378189709739967",
-        "x-ms-request-id": "c6d7e79d-d01a-006a-4435-f002ea000000",
+        "x-ms-request-id": "faf69543-801a-0015-191c-f4cd71000000",
         "x-ms-request-server-encrypted": "true",
         "x-ms-version": "2020-06-12"
       },
       "ResponseBody": []
     },
     {
-      "RequestUri": "https://seanmcccanary3.file.core.windows.net/test-share-5a8d8ec0-b4dd-3b4c-e946-db17332ac9fc/test-directory-2cfa9217-b79e-6b0c-06a0-0004695d2f6c?restype=directory",
+      "RequestUri": "https://seanmcccanary3.file.core.windows.net/test-share-10959f89-3847-3af9-3175-0e2e702eccd2/test-directory-f7e66c83-d2a3-fba0-87e6-09897d606480?restype=directory",
       "RequestMethod": "GET",
       "RequestHeaders": {
         "Accept": "application/xml",
         "Authorization": "Sanitized",
-        "traceparent": "00-6e3136982a275a4984830b8717b7ce2e-38ec5127f1d37f41-00",
+        "traceparent": "00-1744469b2866c247a21e6cc080d32a94-2ec22cebd64ec849-00",
         "User-Agent": [
-          "azsdk-net-Storage.Files.Shares/12.7.0-alpha.20210121.1",
+          "azsdk-net-Storage.Files.Shares/12.7.0-alpha.20210126.1",
           "(.NET 5.0.2; Microsoft Windows 10.0.19042)"
         ],
-        "x-ms-client-request-id": "38fbbaf6-b585-75ea-fa22-d1d057b87ff7",
-        "x-ms-date": "Thu, 21 Jan 2021 20:36:18 GMT",
+        "x-ms-client-request-id": "3ae42da6-fb4a-a4b6-4c3a-240b497f9e90",
+        "x-ms-date": "Tue, 26 Jan 2021 19:47:47 GMT",
         "x-ms-return-client-request-id": "true",
         "x-ms-version": "2020-06-12"
       },
@@ -103,41 +98,41 @@
       "StatusCode": 200,
       "ResponseHeaders": {
         "Content-Length": "0",
-        "Date": "Thu, 21 Jan 2021 20:36:17 GMT",
-        "ETag": "\u00220x8D8BE4C345A5AE3\u0022",
-        "Last-Modified": "Thu, 21 Jan 2021 20:36:17 GMT",
+        "Date": "Tue, 26 Jan 2021 19:47:46 GMT",
+        "ETag": "\u00220x8D8C233410D144D\u0022",
+        "Last-Modified": "Tue, 26 Jan 2021 19:47:46 GMT",
         "Server": [
           "Windows-Azure-File/1.0",
           "Microsoft-HTTPAPI/2.0"
         ],
         "Vary": "Origin",
-        "x-ms-client-request-id": "38fbbaf6-b585-75ea-fa22-d1d057b87ff7",
+        "x-ms-client-request-id": "3ae42da6-fb4a-a4b6-4c3a-240b497f9e90",
         "x-ms-file-attributes": "Directory",
-        "x-ms-file-change-time": "2021-01-21T20:36:17.8053859Z",
-        "x-ms-file-creation-time": "2021-01-21T20:36:17.8053859Z",
+        "x-ms-file-change-time": "2021-01-26T19:47:46.3422029Z",
+        "x-ms-file-creation-time": "2021-01-26T19:47:46.3422029Z",
         "x-ms-file-id": "13835128424026341376",
-        "x-ms-file-last-write-time": "2021-01-21T20:36:17.8053859Z",
+        "x-ms-file-last-write-time": "2021-01-26T19:47:46.3422029Z",
         "x-ms-file-parent-id": "0",
         "x-ms-file-permission-key": "17860367565182308406*11459378189709739967",
-        "x-ms-request-id": "c6d7e79e-d01a-006a-4535-f002ea000000",
+        "x-ms-request-id": "faf69545-801a-0015-1a1c-f4cd71000000",
         "x-ms-server-encrypted": "true",
         "x-ms-version": "2020-06-12"
       },
       "ResponseBody": []
     },
     {
-      "RequestUri": "https://seanmcccanary3.file.core.windows.net/test-share-5a8d8ec0-b4dd-3b4c-e946-db17332ac9fc?restype=share",
+      "RequestUri": "https://seanmcccanary3.file.core.windows.net/test-share-10959f89-3847-3af9-3175-0e2e702eccd2?restype=share",
       "RequestMethod": "DELETE",
       "RequestHeaders": {
         "Accept": "application/xml",
         "Authorization": "Sanitized",
-        "traceparent": "00-069d3958c38512469aeb630966d0de66-5685356a0630c142-00",
+        "traceparent": "00-2e3da74eabff42418c2cee2cf7698eed-654ca69d6cab604a-00",
         "User-Agent": [
-          "azsdk-net-Storage.Files.Shares/12.7.0-alpha.20210121.1",
+          "azsdk-net-Storage.Files.Shares/12.7.0-alpha.20210126.1",
           "(.NET 5.0.2; Microsoft Windows 10.0.19042)"
         ],
-        "x-ms-client-request-id": "0d5b1562-8664-d755-a7e4-adb00200b2d0",
-        "x-ms-date": "Thu, 21 Jan 2021 20:36:18 GMT",
+        "x-ms-client-request-id": "2b8f5d68-dda4-b1bd-86fa-4524facd7338",
+        "x-ms-date": "Tue, 26 Jan 2021 19:47:47 GMT",
         "x-ms-delete-snapshots": "include",
         "x-ms-return-client-request-id": "true",
         "x-ms-version": "2020-06-12"
@@ -146,25 +141,20 @@
       "StatusCode": 202,
       "ResponseHeaders": {
         "Content-Length": "0",
-        "Date": "Thu, 21 Jan 2021 20:36:17 GMT",
+        "Date": "Tue, 26 Jan 2021 19:47:46 GMT",
         "Server": [
           "Windows-Azure-File/1.0",
           "Microsoft-HTTPAPI/2.0"
         ],
-        "x-ms-client-request-id": "0d5b1562-8664-d755-a7e4-adb00200b2d0",
-<<<<<<< HEAD
-        "x-ms-request-id": "c9ef5fe7-f01a-0012-3f36-f3e9eb000000",
+        "x-ms-client-request-id": "2b8f5d68-dda4-b1bd-86fa-4524facd7338",
+        "x-ms-request-id": "faf69548-801a-0015-1d1c-f4cd71000000",
         "x-ms-version": "2020-06-12"
-=======
-        "x-ms-request-id": "c6d7e79f-d01a-006a-4635-f002ea000000",
-        "x-ms-version": "2020-04-08"
->>>>>>> ac24a13f
       },
       "ResponseBody": []
     }
   ],
   "Variables": {
-    "RandomSeed": "224775595",
+    "RandomSeed": "1303815272",
     "Storage_TestConfigDefault": "ProductionTenant\nseanmcccanary3\nU2FuaXRpemVk\nhttps://seanmcccanary3.blob.core.windows.net\nhttps://seanmcccanary3.file.core.windows.net\nhttps://seanmcccanary3.queue.core.windows.net\nhttps://seanmcccanary3.table.core.windows.net\n\n\n\n\nhttps://seanmcccanary3-secondary.blob.core.windows.net\nhttps://seanmcccanary3-secondary.file.core.windows.net\nhttps://seanmcccanary3-secondary.queue.core.windows.net\nhttps://seanmcccanary3-secondary.table.core.windows.net\n\nSanitized\n\n\nCloud\nBlobEndpoint=https://seanmcccanary3.blob.core.windows.net/;QueueEndpoint=https://seanmcccanary3.queue.core.windows.net/;FileEndpoint=https://seanmcccanary3.file.core.windows.net/;BlobSecondaryEndpoint=https://seanmcccanary3-secondary.blob.core.windows.net/;QueueSecondaryEndpoint=https://seanmcccanary3-secondary.queue.core.windows.net/;FileSecondaryEndpoint=https://seanmcccanary3-secondary.file.core.windows.net/;AccountName=seanmcccanary3;AccountKey=Kg==;\nseanscope1"
   }
 }