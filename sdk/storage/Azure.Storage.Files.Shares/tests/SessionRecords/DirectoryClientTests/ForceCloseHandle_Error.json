{
  "Entries": [
    {
      "RequestUri": "https://seanmcccanary3.file.core.windows.net/test-share-2f8b13c0-93be-08a4-18a1-d1b398cba642?restype=share",
      "RequestMethod": "PUT",
      "RequestHeaders": {
        "Accept": "application/xml",
        "Authorization": "Sanitized",
        "traceparent": "00-745a9d76f56f8f45908160f876673e42-7683f81049a39840-00",
        "User-Agent": [
          "azsdk-net-Storage.Files.Shares/12.7.0-alpha.20210121.1",
          "(.NET 5.0.2; Microsoft Windows 10.0.19042)"
        ],
        "x-ms-client-request-id": "1e66dccf-bc7b-aa27-ba66-a5d324b3868b",
        "x-ms-date": "Thu, 21 Jan 2021 20:36:19 GMT",
        "x-ms-return-client-request-id": "true",
        "x-ms-version": "2020-06-12"
      },
      "RequestBody": null,
      "StatusCode": 201,
      "ResponseHeaders": {
        "Content-Length": "0",
        "Date": "Thu, 21 Jan 2021 20:36:19 GMT",
        "ETag": "\u00220x8D8BE4C35810564\u0022",
        "Last-Modified": "Thu, 21 Jan 2021 20:36:19 GMT",
        "Server": [
          "Windows-Azure-File/1.0",
          "Microsoft-HTTPAPI/2.0"
        ],
        "x-ms-client-request-id": "1e66dccf-bc7b-aa27-ba66-a5d324b3868b",
<<<<<<< HEAD
        "x-ms-request-id": "c9ef5fed-f01a-0012-4336-f3e9eb000000",
        "x-ms-version": "2020-06-12"
=======
        "x-ms-request-id": "912acd15-901a-0019-1e35-f05a79000000",
        "x-ms-version": "2020-04-08"
>>>>>>> ac24a13f
      },
      "ResponseBody": []
    },
    {
      "RequestUri": "https://seanmcccanary3.file.core.windows.net/test-share-2f8b13c0-93be-08a4-18a1-d1b398cba642/test-directory-3ae0b271-4ba8-ff49-4ee1-eb5af54e04b8?comp=forceclosehandles",
      "RequestMethod": "PUT",
      "RequestHeaders": {
        "Accept": "application/xml",
        "Authorization": "Sanitized",
        "traceparent": "00-d3c8908b9f1c3d4d8623c4fb9385711e-80d865b4d30e0849-00",
        "User-Agent": [
          "azsdk-net-Storage.Files.Shares/12.7.0-alpha.20210121.1",
          "(.NET 5.0.2; Microsoft Windows 10.0.19042)"
        ],
        "x-ms-client-request-id": "51e512dc-0a7f-84ce-9266-d099d0ccb56c",
        "x-ms-date": "Thu, 21 Jan 2021 20:36:20 GMT",
        "x-ms-handle-id": "nonExistantHandleId",
        "x-ms-return-client-request-id": "true",
        "x-ms-version": "2020-06-12"
      },
      "RequestBody": null,
      "StatusCode": 400,
      "ResponseHeaders": {
        "Content-Length": "339",
        "Content-Type": "application/xml",
        "Date": "Thu, 21 Jan 2021 20:36:19 GMT",
        "Server": [
          "Windows-Azure-File/1.0",
          "Microsoft-HTTPAPI/2.0"
        ],
        "x-ms-client-request-id": "51e512dc-0a7f-84ce-9266-d099d0ccb56c",
        "x-ms-error-code": "InvalidHeaderValue",
<<<<<<< HEAD
        "x-ms-request-id": "c9ef5fef-f01a-0012-4436-f3e9eb000000",
        "x-ms-version": "2020-06-12"
=======
        "x-ms-request-id": "912acd18-901a-0019-1f35-f05a79000000",
        "x-ms-version": "2020-04-08"
>>>>>>> ac24a13f
      },
      "ResponseBody": [
        "\uFEFF\u003C?xml version=\u00221.0\u0022 encoding=\u0022utf-8\u0022?\u003E\u003CError\u003E\u003CCode\u003EInvalidHeaderValue\u003C/Code\u003E\u003CMessage\u003EThe value for one of the HTTP headers is not in the correct format.\n",
        "RequestId:912acd18-901a-0019-1f35-f05a79000000\n",
        "Time:2021-01-21T20:36:19.7975518Z\u003C/Message\u003E\u003CHeaderName\u003Ex-ms-handle-id\u003C/HeaderName\u003E\u003CHeaderValue\u003EnonExistantHandleId\u003C/HeaderValue\u003E\u003C/Error\u003E"
      ]
    },
    {
      "RequestUri": "https://seanmcccanary3.file.core.windows.net/test-share-2f8b13c0-93be-08a4-18a1-d1b398cba642?restype=share",
      "RequestMethod": "DELETE",
      "RequestHeaders": {
        "Accept": "application/xml",
        "Authorization": "Sanitized",
        "traceparent": "00-b517386b92900540871000ae328f7ca2-ab0061eb44b21c43-00",
        "User-Agent": [
          "azsdk-net-Storage.Files.Shares/12.7.0-alpha.20210121.1",
          "(.NET 5.0.2; Microsoft Windows 10.0.19042)"
        ],
        "x-ms-client-request-id": "e27e5a5b-b368-5139-8c5f-2affb72dadcb",
        "x-ms-date": "Thu, 21 Jan 2021 20:36:20 GMT",
        "x-ms-delete-snapshots": "include",
        "x-ms-return-client-request-id": "true",
        "x-ms-version": "2020-06-12"
      },
      "RequestBody": null,
      "StatusCode": 202,
      "ResponseHeaders": {
        "Content-Length": "0",
        "Date": "Thu, 21 Jan 2021 20:36:19 GMT",
        "Server": [
          "Windows-Azure-File/1.0",
          "Microsoft-HTTPAPI/2.0"
        ],
        "x-ms-client-request-id": "e27e5a5b-b368-5139-8c5f-2affb72dadcb",
<<<<<<< HEAD
        "x-ms-request-id": "c9ef5ff0-f01a-0012-4536-f3e9eb000000",
        "x-ms-version": "2020-06-12"
=======
        "x-ms-request-id": "912acd19-901a-0019-2035-f05a79000000",
        "x-ms-version": "2020-04-08"
>>>>>>> ac24a13f
      },
      "ResponseBody": []
    }
  ],
  "Variables": {
    "RandomSeed": "1894601673",
    "Storage_TestConfigDefault": "ProductionTenant\nseanmcccanary3\nU2FuaXRpemVk\nhttps://seanmcccanary3.blob.core.windows.net\nhttps://seanmcccanary3.file.core.windows.net\nhttps://seanmcccanary3.queue.core.windows.net\nhttps://seanmcccanary3.table.core.windows.net\n\n\n\n\nhttps://seanmcccanary3-secondary.blob.core.windows.net\nhttps://seanmcccanary3-secondary.file.core.windows.net\nhttps://seanmcccanary3-secondary.queue.core.windows.net\nhttps://seanmcccanary3-secondary.table.core.windows.net\n\nSanitized\n\n\nCloud\nBlobEndpoint=https://seanmcccanary3.blob.core.windows.net/;QueueEndpoint=https://seanmcccanary3.queue.core.windows.net/;FileEndpoint=https://seanmcccanary3.file.core.windows.net/;BlobSecondaryEndpoint=https://seanmcccanary3-secondary.blob.core.windows.net/;QueueSecondaryEndpoint=https://seanmcccanary3-secondary.queue.core.windows.net/;FileSecondaryEndpoint=https://seanmcccanary3-secondary.file.core.windows.net/;AccountName=seanmcccanary3;AccountKey=Kg==;\nseanscope1"
  }
}<|MERGE_RESOLUTION|>--- conflicted
+++ resolved
@@ -1,18 +1,18 @@
 {
   "Entries": [
     {
-      "RequestUri": "https://seanmcccanary3.file.core.windows.net/test-share-2f8b13c0-93be-08a4-18a1-d1b398cba642?restype=share",
+      "RequestUri": "https://seanmcccanary3.file.core.windows.net/test-share-651b9fb6-df0f-e60b-7162-19899d0fb42b?restype=share",
       "RequestMethod": "PUT",
       "RequestHeaders": {
         "Accept": "application/xml",
         "Authorization": "Sanitized",
-        "traceparent": "00-745a9d76f56f8f45908160f876673e42-7683f81049a39840-00",
+        "traceparent": "00-55f719999d27ad44a9785011c8e81c30-9c10887726980f4f-00",
         "User-Agent": [
-          "azsdk-net-Storage.Files.Shares/12.7.0-alpha.20210121.1",
+          "azsdk-net-Storage.Files.Shares/12.7.0-alpha.20210126.1",
           "(.NET 5.0.2; Microsoft Windows 10.0.19042)"
         ],
-        "x-ms-client-request-id": "1e66dccf-bc7b-aa27-ba66-a5d324b3868b",
-        "x-ms-date": "Thu, 21 Jan 2021 20:36:19 GMT",
+        "x-ms-client-request-id": "70e6b7da-129b-f101-b954-891c05d88a15",
+        "x-ms-date": "Tue, 26 Jan 2021 19:26:46 GMT",
         "x-ms-return-client-request-id": "true",
         "x-ms-version": "2020-06-12"
       },
@@ -20,37 +20,32 @@
       "StatusCode": 201,
       "ResponseHeaders": {
         "Content-Length": "0",
-        "Date": "Thu, 21 Jan 2021 20:36:19 GMT",
-        "ETag": "\u00220x8D8BE4C35810564\u0022",
-        "Last-Modified": "Thu, 21 Jan 2021 20:36:19 GMT",
+        "Date": "Tue, 26 Jan 2021 19:26:44 GMT",
+        "ETag": "\u00220x8D8C23051AE5A85\u0022",
+        "Last-Modified": "Tue, 26 Jan 2021 19:26:45 GMT",
         "Server": [
           "Windows-Azure-File/1.0",
           "Microsoft-HTTPAPI/2.0"
         ],
-        "x-ms-client-request-id": "1e66dccf-bc7b-aa27-ba66-a5d324b3868b",
-<<<<<<< HEAD
-        "x-ms-request-id": "c9ef5fed-f01a-0012-4336-f3e9eb000000",
+        "x-ms-client-request-id": "70e6b7da-129b-f101-b954-891c05d88a15",
+        "x-ms-request-id": "08ebd837-501a-005b-7319-f4e3f9000000",
         "x-ms-version": "2020-06-12"
-=======
-        "x-ms-request-id": "912acd15-901a-0019-1e35-f05a79000000",
-        "x-ms-version": "2020-04-08"
->>>>>>> ac24a13f
       },
       "ResponseBody": []
     },
     {
-      "RequestUri": "https://seanmcccanary3.file.core.windows.net/test-share-2f8b13c0-93be-08a4-18a1-d1b398cba642/test-directory-3ae0b271-4ba8-ff49-4ee1-eb5af54e04b8?comp=forceclosehandles",
+      "RequestUri": "https://seanmcccanary3.file.core.windows.net/test-share-651b9fb6-df0f-e60b-7162-19899d0fb42b/test-directory-916cbffb-0e7b-832f-becc-6366532a3778?comp=forceclosehandles",
       "RequestMethod": "PUT",
       "RequestHeaders": {
         "Accept": "application/xml",
         "Authorization": "Sanitized",
-        "traceparent": "00-d3c8908b9f1c3d4d8623c4fb9385711e-80d865b4d30e0849-00",
+        "traceparent": "00-e787db49a428e642990015cd605bddfd-93c5c0e64589244a-00",
         "User-Agent": [
-          "azsdk-net-Storage.Files.Shares/12.7.0-alpha.20210121.1",
+          "azsdk-net-Storage.Files.Shares/12.7.0-alpha.20210126.1",
           "(.NET 5.0.2; Microsoft Windows 10.0.19042)"
         ],
-        "x-ms-client-request-id": "51e512dc-0a7f-84ce-9266-d099d0ccb56c",
-        "x-ms-date": "Thu, 21 Jan 2021 20:36:20 GMT",
+        "x-ms-client-request-id": "eee4751e-598d-cbc9-8863-b2ceae9b9e8e",
+        "x-ms-date": "Tue, 26 Jan 2021 19:26:46 GMT",
         "x-ms-handle-id": "nonExistantHandleId",
         "x-ms-return-client-request-id": "true",
         "x-ms-version": "2020-06-12"
@@ -60,40 +55,35 @@
       "ResponseHeaders": {
         "Content-Length": "339",
         "Content-Type": "application/xml",
-        "Date": "Thu, 21 Jan 2021 20:36:19 GMT",
+        "Date": "Tue, 26 Jan 2021 19:26:44 GMT",
         "Server": [
           "Windows-Azure-File/1.0",
           "Microsoft-HTTPAPI/2.0"
         ],
-        "x-ms-client-request-id": "51e512dc-0a7f-84ce-9266-d099d0ccb56c",
+        "x-ms-client-request-id": "eee4751e-598d-cbc9-8863-b2ceae9b9e8e",
         "x-ms-error-code": "InvalidHeaderValue",
-<<<<<<< HEAD
-        "x-ms-request-id": "c9ef5fef-f01a-0012-4436-f3e9eb000000",
+        "x-ms-request-id": "08ebd83a-501a-005b-7419-f4e3f9000000",
         "x-ms-version": "2020-06-12"
-=======
-        "x-ms-request-id": "912acd18-901a-0019-1f35-f05a79000000",
-        "x-ms-version": "2020-04-08"
->>>>>>> ac24a13f
       },
       "ResponseBody": [
         "\uFEFF\u003C?xml version=\u00221.0\u0022 encoding=\u0022utf-8\u0022?\u003E\u003CError\u003E\u003CCode\u003EInvalidHeaderValue\u003C/Code\u003E\u003CMessage\u003EThe value for one of the HTTP headers is not in the correct format.\n",
-        "RequestId:912acd18-901a-0019-1f35-f05a79000000\n",
-        "Time:2021-01-21T20:36:19.7975518Z\u003C/Message\u003E\u003CHeaderName\u003Ex-ms-handle-id\u003C/HeaderName\u003E\u003CHeaderValue\u003EnonExistantHandleId\u003C/HeaderValue\u003E\u003C/Error\u003E"
+        "RequestId:08ebd83a-501a-005b-7419-f4e3f9000000\n",
+        "Time:2021-01-26T19:26:45.8145309Z\u003C/Message\u003E\u003CHeaderName\u003Ex-ms-handle-id\u003C/HeaderName\u003E\u003CHeaderValue\u003EnonExistantHandleId\u003C/HeaderValue\u003E\u003C/Error\u003E"
       ]
     },
     {
-      "RequestUri": "https://seanmcccanary3.file.core.windows.net/test-share-2f8b13c0-93be-08a4-18a1-d1b398cba642?restype=share",
+      "RequestUri": "https://seanmcccanary3.file.core.windows.net/test-share-651b9fb6-df0f-e60b-7162-19899d0fb42b?restype=share",
       "RequestMethod": "DELETE",
       "RequestHeaders": {
         "Accept": "application/xml",
         "Authorization": "Sanitized",
-        "traceparent": "00-b517386b92900540871000ae328f7ca2-ab0061eb44b21c43-00",
+        "traceparent": "00-57547cca14ebf846bae25229ca4ddacb-523989e7af618849-00",
         "User-Agent": [
-          "azsdk-net-Storage.Files.Shares/12.7.0-alpha.20210121.1",
+          "azsdk-net-Storage.Files.Shares/12.7.0-alpha.20210126.1",
           "(.NET 5.0.2; Microsoft Windows 10.0.19042)"
         ],
-        "x-ms-client-request-id": "e27e5a5b-b368-5139-8c5f-2affb72dadcb",
-        "x-ms-date": "Thu, 21 Jan 2021 20:36:20 GMT",
+        "x-ms-client-request-id": "de473983-4846-1deb-0ce2-5cc591c12939",
+        "x-ms-date": "Tue, 26 Jan 2021 19:26:46 GMT",
         "x-ms-delete-snapshots": "include",
         "x-ms-return-client-request-id": "true",
         "x-ms-version": "2020-06-12"
@@ -102,25 +92,20 @@
       "StatusCode": 202,
       "ResponseHeaders": {
         "Content-Length": "0",
-        "Date": "Thu, 21 Jan 2021 20:36:19 GMT",
+        "Date": "Tue, 26 Jan 2021 19:26:44 GMT",
         "Server": [
           "Windows-Azure-File/1.0",
           "Microsoft-HTTPAPI/2.0"
         ],
-        "x-ms-client-request-id": "e27e5a5b-b368-5139-8c5f-2affb72dadcb",
-<<<<<<< HEAD
-        "x-ms-request-id": "c9ef5ff0-f01a-0012-4536-f3e9eb000000",
+        "x-ms-client-request-id": "de473983-4846-1deb-0ce2-5cc591c12939",
+        "x-ms-request-id": "08ebd83b-501a-005b-7519-f4e3f9000000",
         "x-ms-version": "2020-06-12"
-=======
-        "x-ms-request-id": "912acd19-901a-0019-2035-f05a79000000",
-        "x-ms-version": "2020-04-08"
->>>>>>> ac24a13f
       },
       "ResponseBody": []
     }
   ],
   "Variables": {
-    "RandomSeed": "1894601673",
+    "RandomSeed": "473835962",
     "Storage_TestConfigDefault": "ProductionTenant\nseanmcccanary3\nU2FuaXRpemVk\nhttps://seanmcccanary3.blob.core.windows.net\nhttps://seanmcccanary3.file.core.windows.net\nhttps://seanmcccanary3.queue.core.windows.net\nhttps://seanmcccanary3.table.core.windows.net\n\n\n\n\nhttps://seanmcccanary3-secondary.blob.core.windows.net\nhttps://seanmcccanary3-secondary.file.core.windows.net\nhttps://seanmcccanary3-secondary.queue.core.windows.net\nhttps://seanmcccanary3-secondary.table.core.windows.net\n\nSanitized\n\n\nCloud\nBlobEndpoint=https://seanmcccanary3.blob.core.windows.net/;QueueEndpoint=https://seanmcccanary3.queue.core.windows.net/;FileEndpoint=https://seanmcccanary3.file.core.windows.net/;BlobSecondaryEndpoint=https://seanmcccanary3-secondary.blob.core.windows.net/;QueueSecondaryEndpoint=https://seanmcccanary3-secondary.queue.core.windows.net/;FileSecondaryEndpoint=https://seanmcccanary3-secondary.file.core.windows.net/;AccountName=seanmcccanary3;AccountKey=Kg==;\nseanscope1"
   }
 }