{
  "Entries": [
    {
      "RequestUri": "https://seanmcccanary3.file.core.windows.net/test-share-c85faf25-840f-9814-a18b-8658a4819f3d?restype=share",
      "RequestMethod": "PUT",
      "RequestHeaders": {
        "Accept": "application/xml",
        "Authorization": "Sanitized",
        "traceparent": "00-389782c964a0124b805624744bdc72a6-2ab082ee2eccf147-00",
        "User-Agent": [
          "azsdk-net-Storage.Files.Shares/12.7.0-alpha.20210121.1",
          "(.NET 5.0.2; Microsoft Windows 10.0.19042)"
        ],
        "x-ms-client-request-id": "763d53fb-36f8-9d6a-5a4b-c671e69636b0",
        "x-ms-date": "Thu, 21 Jan 2021 20:36:30 GMT",
        "x-ms-return-client-request-id": "true",
        "x-ms-version": "2020-06-12"
      },
      "RequestBody": null,
      "StatusCode": 201,
      "ResponseHeaders": {
        "Content-Length": "0",
        "Date": "Thu, 21 Jan 2021 20:36:29 GMT",
        "ETag": "\u00220x8D8BE4C3BA79E3A\u0022",
        "Last-Modified": "Thu, 21 Jan 2021 20:36:30 GMT",
        "Server": [
          "Windows-Azure-File/1.0",
          "Microsoft-HTTPAPI/2.0"
        ],
        "x-ms-client-request-id": "763d53fb-36f8-9d6a-5a4b-c671e69636b0",
<<<<<<< HEAD
        "x-ms-request-id": "c9ef5ffa-f01a-0012-4d36-f3e9eb000000",
        "x-ms-version": "2020-06-12"
=======
        "x-ms-request-id": "b78af731-901a-0009-6435-f09f11000000",
        "x-ms-version": "2020-04-08"
>>>>>>> ac24a13f
      },
      "ResponseBody": []
    },
    {
      "RequestUri": "https://seanmcccanary3.file.core.windows.net/test-share-c85faf25-840f-9814-a18b-8658a4819f3d/test-directory-210949e1-bbb2-31ea-7696-b4e2d9442900?restype=directory",
      "RequestMethod": "PUT",
      "RequestHeaders": {
        "Accept": "application/xml",
        "Authorization": "Sanitized",
        "traceparent": "00-bd32f2aafe0d014b9ad3fcdb393522e9-6e6d389b4356e44e-00",
        "User-Agent": [
          "azsdk-net-Storage.Files.Shares/12.7.0-alpha.20210121.1",
          "(.NET 5.0.2; Microsoft Windows 10.0.19042)"
        ],
        "x-ms-client-request-id": "25eef9f6-4e97-4025-680c-00628287c315",
        "x-ms-date": "Thu, 21 Jan 2021 20:36:30 GMT",
        "x-ms-file-attributes": "None",
        "x-ms-file-creation-time": "Now",
        "x-ms-file-last-write-time": "Now",
        "x-ms-file-permission": "Inherit",
        "x-ms-return-client-request-id": "true",
        "x-ms-version": "2020-06-12"
      },
      "RequestBody": null,
      "StatusCode": 201,
      "ResponseHeaders": {
        "Content-Length": "0",
        "Date": "Thu, 21 Jan 2021 20:36:29 GMT",
        "ETag": "\u00220x8D8BE4C3BB23397\u0022",
        "Last-Modified": "Thu, 21 Jan 2021 20:36:30 GMT",
        "Server": [
          "Windows-Azure-File/1.0",
          "Microsoft-HTTPAPI/2.0"
        ],
        "x-ms-client-request-id": "25eef9f6-4e97-4025-680c-00628287c315",
        "x-ms-file-attributes": "Directory",
        "x-ms-file-change-time": "2021-01-21T20:36:30.1251479Z",
        "x-ms-file-creation-time": "2021-01-21T20:36:30.1251479Z",
        "x-ms-file-id": "13835128424026341376",
        "x-ms-file-last-write-time": "2021-01-21T20:36:30.1251479Z",
        "x-ms-file-parent-id": "0",
        "x-ms-file-permission-key": "17860367565182308406*11459378189709739967",
        "x-ms-request-id": "b78af73b-901a-0009-6b35-f09f11000000",
        "x-ms-request-server-encrypted": "true",
        "x-ms-version": "2020-06-12"
      },
      "ResponseBody": []
    },
    {
      "RequestUri": "https://seanmcccanary3.file.core.windows.net/test-share-c85faf25-840f-9814-a18b-8658a4819f3d/test-directory-210949e1-bbb2-31ea-7696-b4e2d9442900?comp=forceclosehandles",
      "RequestMethod": "PUT",
      "RequestHeaders": {
        "Accept": "application/xml",
        "Authorization": "Sanitized",
        "traceparent": "00-4b4ed0eb44f26b49b00fae25cc40dec4-c40eac7c12d4704e-00",
        "User-Agent": [
          "azsdk-net-Storage.Files.Shares/12.7.0-alpha.20210121.1",
          "(.NET 5.0.2; Microsoft Windows 10.0.19042)"
        ],
        "x-ms-client-request-id": "e0ec37b2-0456-cd69-891c-e83727e2bb25",
        "x-ms-date": "Thu, 21 Jan 2021 20:36:30 GMT",
        "x-ms-handle-id": "*",
        "x-ms-recursive": "true",
        "x-ms-return-client-request-id": "true",
        "x-ms-version": "2020-06-12"
      },
      "RequestBody": null,
      "StatusCode": 200,
      "ResponseHeaders": {
        "Content-Length": "0",
        "Date": "Thu, 21 Jan 2021 20:36:29 GMT",
        "Server": [
          "Windows-Azure-File/1.0",
          "Microsoft-HTTPAPI/2.0"
        ],
        "x-ms-client-request-id": "e0ec37b2-0456-cd69-891c-e83727e2bb25",
        "x-ms-number-of-handles-closed": "0",
        "x-ms-number-of-handles-failed": "0",
<<<<<<< HEAD
        "x-ms-request-id": "c9ef5ffd-f01a-0012-4f36-f3e9eb000000",
        "x-ms-version": "2020-06-12"
=======
        "x-ms-request-id": "b78af746-901a-0009-7535-f09f11000000",
        "x-ms-version": "2020-04-08"
>>>>>>> ac24a13f
      },
      "ResponseBody": []
    },
    {
      "RequestUri": "https://seanmcccanary3.file.core.windows.net/test-share-c85faf25-840f-9814-a18b-8658a4819f3d?restype=share",
      "RequestMethod": "DELETE",
      "RequestHeaders": {
        "Accept": "application/xml",
        "Authorization": "Sanitized",
        "traceparent": "00-b5c5cf453c02554a885dee9f3ab3f073-77d4dfd70d1f3841-00",
        "User-Agent": [
          "azsdk-net-Storage.Files.Shares/12.7.0-alpha.20210121.1",
          "(.NET 5.0.2; Microsoft Windows 10.0.19042)"
        ],
        "x-ms-client-request-id": "4baf5108-e39a-1ebf-5c88-ae1efc349121",
        "x-ms-date": "Thu, 21 Jan 2021 20:36:30 GMT",
        "x-ms-delete-snapshots": "include",
        "x-ms-return-client-request-id": "true",
        "x-ms-version": "2020-06-12"
      },
      "RequestBody": null,
      "StatusCode": 202,
      "ResponseHeaders": {
        "Content-Length": "0",
        "Date": "Thu, 21 Jan 2021 20:36:29 GMT",
        "Server": [
          "Windows-Azure-File/1.0",
          "Microsoft-HTTPAPI/2.0"
        ],
        "x-ms-client-request-id": "4baf5108-e39a-1ebf-5c88-ae1efc349121",
<<<<<<< HEAD
        "x-ms-request-id": "c9ef5ffe-f01a-0012-5036-f3e9eb000000",
        "x-ms-version": "2020-06-12"
=======
        "x-ms-request-id": "b78af74c-901a-0009-7b35-f09f11000000",
        "x-ms-version": "2020-04-08"
>>>>>>> ac24a13f
      },
      "ResponseBody": []
    }
  ],
  "Variables": {
    "RandomSeed": "996047033",
    "Storage_TestConfigDefault": "ProductionTenant\nseanmcccanary3\nU2FuaXRpemVk\nhttps://seanmcccanary3.blob.core.windows.net\nhttps://seanmcccanary3.file.core.windows.net\nhttps://seanmcccanary3.queue.core.windows.net\nhttps://seanmcccanary3.table.core.windows.net\n\n\n\n\nhttps://seanmcccanary3-secondary.blob.core.windows.net\nhttps://seanmcccanary3-secondary.file.core.windows.net\nhttps://seanmcccanary3-secondary.queue.core.windows.net\nhttps://seanmcccanary3-secondary.table.core.windows.net\n\nSanitized\n\n\nCloud\nBlobEndpoint=https://seanmcccanary3.blob.core.windows.net/;QueueEndpoint=https://seanmcccanary3.queue.core.windows.net/;FileEndpoint=https://seanmcccanary3.file.core.windows.net/;BlobSecondaryEndpoint=https://seanmcccanary3-secondary.blob.core.windows.net/;QueueSecondaryEndpoint=https://seanmcccanary3-secondary.queue.core.windows.net/;FileSecondaryEndpoint=https://seanmcccanary3-secondary.file.core.windows.net/;AccountName=seanmcccanary3;AccountKey=Kg==;\nseanscope1"
  }
}<|MERGE_RESOLUTION|>--- conflicted
+++ resolved
@@ -1,18 +1,18 @@
 {
   "Entries": [
     {
-      "RequestUri": "https://seanmcccanary3.file.core.windows.net/test-share-c85faf25-840f-9814-a18b-8658a4819f3d?restype=share",
+      "RequestUri": "https://seanmcccanary3.file.core.windows.net/test-share-0730e311-fb83-245d-1838-261d4b9b1f3e?restype=share",
       "RequestMethod": "PUT",
       "RequestHeaders": {
         "Accept": "application/xml",
         "Authorization": "Sanitized",
-        "traceparent": "00-389782c964a0124b805624744bdc72a6-2ab082ee2eccf147-00",
+        "traceparent": "00-2c6436bdd3c4d24b8f06e34419c1d1d0-ded23a13c2c13849-00",
         "User-Agent": [
-          "azsdk-net-Storage.Files.Shares/12.7.0-alpha.20210121.1",
+          "azsdk-net-Storage.Files.Shares/12.7.0-alpha.20210126.1",
           "(.NET 5.0.2; Microsoft Windows 10.0.19042)"
         ],
-        "x-ms-client-request-id": "763d53fb-36f8-9d6a-5a4b-c671e69636b0",
-        "x-ms-date": "Thu, 21 Jan 2021 20:36:30 GMT",
+        "x-ms-client-request-id": "26ae205b-a9b3-3f32-f7ab-4fe24946cffe",
+        "x-ms-date": "Tue, 26 Jan 2021 19:47:50 GMT",
         "x-ms-return-client-request-id": "true",
         "x-ms-version": "2020-06-12"
       },
@@ -20,37 +20,32 @@
       "StatusCode": 201,
       "ResponseHeaders": {
         "Content-Length": "0",
-        "Date": "Thu, 21 Jan 2021 20:36:29 GMT",
-        "ETag": "\u00220x8D8BE4C3BA79E3A\u0022",
-        "Last-Modified": "Thu, 21 Jan 2021 20:36:30 GMT",
+        "Date": "Tue, 26 Jan 2021 19:47:48 GMT",
+        "ETag": "\u00220x8D8C23342F63954\u0022",
+        "Last-Modified": "Tue, 26 Jan 2021 19:47:49 GMT",
         "Server": [
           "Windows-Azure-File/1.0",
           "Microsoft-HTTPAPI/2.0"
         ],
-        "x-ms-client-request-id": "763d53fb-36f8-9d6a-5a4b-c671e69636b0",
-<<<<<<< HEAD
-        "x-ms-request-id": "c9ef5ffa-f01a-0012-4d36-f3e9eb000000",
+        "x-ms-client-request-id": "26ae205b-a9b3-3f32-f7ab-4fe24946cffe",
+        "x-ms-request-id": "06831a64-a01a-003d-681c-f4acd9000000",
         "x-ms-version": "2020-06-12"
-=======
-        "x-ms-request-id": "b78af731-901a-0009-6435-f09f11000000",
-        "x-ms-version": "2020-04-08"
->>>>>>> ac24a13f
       },
       "ResponseBody": []
     },
     {
-      "RequestUri": "https://seanmcccanary3.file.core.windows.net/test-share-c85faf25-840f-9814-a18b-8658a4819f3d/test-directory-210949e1-bbb2-31ea-7696-b4e2d9442900?restype=directory",
+      "RequestUri": "https://seanmcccanary3.file.core.windows.net/test-share-0730e311-fb83-245d-1838-261d4b9b1f3e/test-directory-aeb5d522-cf48-d6b6-7d12-603a35043e7f?restype=directory",
       "RequestMethod": "PUT",
       "RequestHeaders": {
         "Accept": "application/xml",
         "Authorization": "Sanitized",
-        "traceparent": "00-bd32f2aafe0d014b9ad3fcdb393522e9-6e6d389b4356e44e-00",
+        "traceparent": "00-a06436b76e3c2f4789d50cf9339ef959-726227a84dd0b44e-00",
         "User-Agent": [
-          "azsdk-net-Storage.Files.Shares/12.7.0-alpha.20210121.1",
+          "azsdk-net-Storage.Files.Shares/12.7.0-alpha.20210126.1",
           "(.NET 5.0.2; Microsoft Windows 10.0.19042)"
         ],
-        "x-ms-client-request-id": "25eef9f6-4e97-4025-680c-00628287c315",
-        "x-ms-date": "Thu, 21 Jan 2021 20:36:30 GMT",
+        "x-ms-client-request-id": "1036c879-77e2-8ba1-6ad8-a9a149f80af2",
+        "x-ms-date": "Tue, 26 Jan 2021 19:47:50 GMT",
         "x-ms-file-attributes": "None",
         "x-ms-file-creation-time": "Now",
         "x-ms-file-last-write-time": "Now",
@@ -62,40 +57,40 @@
       "StatusCode": 201,
       "ResponseHeaders": {
         "Content-Length": "0",
-        "Date": "Thu, 21 Jan 2021 20:36:29 GMT",
-        "ETag": "\u00220x8D8BE4C3BB23397\u0022",
-        "Last-Modified": "Thu, 21 Jan 2021 20:36:30 GMT",
+        "Date": "Tue, 26 Jan 2021 19:47:48 GMT",
+        "ETag": "\u00220x8D8C23343019E87\u0022",
+        "Last-Modified": "Tue, 26 Jan 2021 19:47:49 GMT",
         "Server": [
           "Windows-Azure-File/1.0",
           "Microsoft-HTTPAPI/2.0"
         ],
-        "x-ms-client-request-id": "25eef9f6-4e97-4025-680c-00628287c315",
+        "x-ms-client-request-id": "1036c879-77e2-8ba1-6ad8-a9a149f80af2",
         "x-ms-file-attributes": "Directory",
-        "x-ms-file-change-time": "2021-01-21T20:36:30.1251479Z",
-        "x-ms-file-creation-time": "2021-01-21T20:36:30.1251479Z",
+        "x-ms-file-change-time": "2021-01-26T19:47:49.6225415Z",
+        "x-ms-file-creation-time": "2021-01-26T19:47:49.6225415Z",
         "x-ms-file-id": "13835128424026341376",
-        "x-ms-file-last-write-time": "2021-01-21T20:36:30.1251479Z",
+        "x-ms-file-last-write-time": "2021-01-26T19:47:49.6225415Z",
         "x-ms-file-parent-id": "0",
         "x-ms-file-permission-key": "17860367565182308406*11459378189709739967",
-        "x-ms-request-id": "b78af73b-901a-0009-6b35-f09f11000000",
+        "x-ms-request-id": "06831a68-a01a-003d-6a1c-f4acd9000000",
         "x-ms-request-server-encrypted": "true",
         "x-ms-version": "2020-06-12"
       },
       "ResponseBody": []
     },
     {
-      "RequestUri": "https://seanmcccanary3.file.core.windows.net/test-share-c85faf25-840f-9814-a18b-8658a4819f3d/test-directory-210949e1-bbb2-31ea-7696-b4e2d9442900?comp=forceclosehandles",
+      "RequestUri": "https://seanmcccanary3.file.core.windows.net/test-share-0730e311-fb83-245d-1838-261d4b9b1f3e/test-directory-aeb5d522-cf48-d6b6-7d12-603a35043e7f?comp=forceclosehandles",
       "RequestMethod": "PUT",
       "RequestHeaders": {
         "Accept": "application/xml",
         "Authorization": "Sanitized",
-        "traceparent": "00-4b4ed0eb44f26b49b00fae25cc40dec4-c40eac7c12d4704e-00",
+        "traceparent": "00-fbe951c723b0f14f8484fd0baecc022e-7c2a61e6fafdf540-00",
         "User-Agent": [
-          "azsdk-net-Storage.Files.Shares/12.7.0-alpha.20210121.1",
+          "azsdk-net-Storage.Files.Shares/12.7.0-alpha.20210126.1",
           "(.NET 5.0.2; Microsoft Windows 10.0.19042)"
         ],
-        "x-ms-client-request-id": "e0ec37b2-0456-cd69-891c-e83727e2bb25",
-        "x-ms-date": "Thu, 21 Jan 2021 20:36:30 GMT",
+        "x-ms-client-request-id": "6dc0ff3c-2ecd-9a9c-9b36-c0144fe9939c",
+        "x-ms-date": "Tue, 26 Jan 2021 19:47:50 GMT",
         "x-ms-handle-id": "*",
         "x-ms-recursive": "true",
         "x-ms-return-client-request-id": "true",
@@ -105,37 +100,32 @@
       "StatusCode": 200,
       "ResponseHeaders": {
         "Content-Length": "0",
-        "Date": "Thu, 21 Jan 2021 20:36:29 GMT",
+        "Date": "Tue, 26 Jan 2021 19:47:49 GMT",
         "Server": [
           "Windows-Azure-File/1.0",
           "Microsoft-HTTPAPI/2.0"
         ],
-        "x-ms-client-request-id": "e0ec37b2-0456-cd69-891c-e83727e2bb25",
+        "x-ms-client-request-id": "6dc0ff3c-2ecd-9a9c-9b36-c0144fe9939c",
         "x-ms-number-of-handles-closed": "0",
         "x-ms-number-of-handles-failed": "0",
-<<<<<<< HEAD
-        "x-ms-request-id": "c9ef5ffd-f01a-0012-4f36-f3e9eb000000",
+        "x-ms-request-id": "06831a69-a01a-003d-6b1c-f4acd9000000",
         "x-ms-version": "2020-06-12"
-=======
-        "x-ms-request-id": "b78af746-901a-0009-7535-f09f11000000",
-        "x-ms-version": "2020-04-08"
->>>>>>> ac24a13f
       },
       "ResponseBody": []
     },
     {
-      "RequestUri": "https://seanmcccanary3.file.core.windows.net/test-share-c85faf25-840f-9814-a18b-8658a4819f3d?restype=share",
+      "RequestUri": "https://seanmcccanary3.file.core.windows.net/test-share-0730e311-fb83-245d-1838-261d4b9b1f3e?restype=share",
       "RequestMethod": "DELETE",
       "RequestHeaders": {
         "Accept": "application/xml",
         "Authorization": "Sanitized",
-        "traceparent": "00-b5c5cf453c02554a885dee9f3ab3f073-77d4dfd70d1f3841-00",
+        "traceparent": "00-a5d9cb12e0597e438e51c70bb037678c-af6b2e7a97303d41-00",
         "User-Agent": [
-          "azsdk-net-Storage.Files.Shares/12.7.0-alpha.20210121.1",
+          "azsdk-net-Storage.Files.Shares/12.7.0-alpha.20210126.1",
           "(.NET 5.0.2; Microsoft Windows 10.0.19042)"
         ],
-        "x-ms-client-request-id": "4baf5108-e39a-1ebf-5c88-ae1efc349121",
-        "x-ms-date": "Thu, 21 Jan 2021 20:36:30 GMT",
+        "x-ms-client-request-id": "4964afee-9c37-3d25-3236-704de4fcda60",
+        "x-ms-date": "Tue, 26 Jan 2021 19:47:50 GMT",
         "x-ms-delete-snapshots": "include",
         "x-ms-return-client-request-id": "true",
         "x-ms-version": "2020-06-12"
@@ -144,25 +134,20 @@
       "StatusCode": 202,
       "ResponseHeaders": {
         "Content-Length": "0",
-        "Date": "Thu, 21 Jan 2021 20:36:29 GMT",
+        "Date": "Tue, 26 Jan 2021 19:47:49 GMT",
         "Server": [
           "Windows-Azure-File/1.0",
           "Microsoft-HTTPAPI/2.0"
         ],
-        "x-ms-client-request-id": "4baf5108-e39a-1ebf-5c88-ae1efc349121",
-<<<<<<< HEAD
-        "x-ms-request-id": "c9ef5ffe-f01a-0012-5036-f3e9eb000000",
+        "x-ms-client-request-id": "4964afee-9c37-3d25-3236-704de4fcda60",
+        "x-ms-request-id": "06831a6b-a01a-003d-6d1c-f4acd9000000",
         "x-ms-version": "2020-06-12"
-=======
-        "x-ms-request-id": "b78af74c-901a-0009-7b35-f09f11000000",
-        "x-ms-version": "2020-04-08"
->>>>>>> ac24a13f
       },
       "ResponseBody": []
     }
   ],
   "Variables": {
-    "RandomSeed": "996047033",
+    "RandomSeed": "1898606387",
     "Storage_TestConfigDefault": "ProductionTenant\nseanmcccanary3\nU2FuaXRpemVk\nhttps://seanmcccanary3.blob.core.windows.net\nhttps://seanmcccanary3.file.core.windows.net\nhttps://seanmcccanary3.queue.core.windows.net\nhttps://seanmcccanary3.table.core.windows.net\n\n\n\n\nhttps://seanmcccanary3-secondary.blob.core.windows.net\nhttps://seanmcccanary3-secondary.file.core.windows.net\nhttps://seanmcccanary3-secondary.queue.core.windows.net\nhttps://seanmcccanary3-secondary.table.core.windows.net\n\nSanitized\n\n\nCloud\nBlobEndpoint=https://seanmcccanary3.blob.core.windows.net/;QueueEndpoint=https://seanmcccanary3.queue.core.windows.net/;FileEndpoint=https://seanmcccanary3.file.core.windows.net/;BlobSecondaryEndpoint=https://seanmcccanary3-secondary.blob.core.windows.net/;QueueSecondaryEndpoint=https://seanmcccanary3-secondary.queue.core.windows.net/;FileSecondaryEndpoint=https://seanmcccanary3-secondary.file.core.windows.net/;AccountName=seanmcccanary3;AccountKey=Kg==;\nseanscope1"
   }
 }