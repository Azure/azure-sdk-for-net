{
  "Entries": [
    {
      "RequestUri": "http://seanstagetest.file.core.windows.net/test-share-1ed118ed-d14a-a281-7326-e43a9cd7cacb?restype=share",
      "RequestMethod": "PUT",
      "RequestHeaders": {
        "Authorization": "Sanitized",
        "traceparent": "00-602131864945254595d8fbb6fa6cdfd2-934674044d0ef84b-00",
        "User-Agent": [
<<<<<<< HEAD
          "azsdk-net-Storage.Files.Shares/12.0.0-dev.20191205.1+4f14c4315f17fbbc59c93c6819467b6f15d7008f",
=======
          "azsdk-net-Storage.Files.Shares/12.0.0-dev.20191211.1\u002B899431c003876eb9b26cefd8e8a37e7f27f82ced",
>>>>>>> 5e20a7a1
          "(.NET Core 4.6.28008.01; Microsoft Windows 10.0.18363 )"
        ],
        "x-ms-client-request-id": "d7bb52b0-6fd8-fc23-c705-115a30741ed8",
        "x-ms-date": "Wed, 11 Dec 2019 20:37:01 GMT",
        "x-ms-return-client-request-id": "true",
        "x-ms-version": "2019-07-07"
      },
      "RequestBody": null,
      "StatusCode": 201,
      "ResponseHeaders": {
        "Content-Length": "0",
<<<<<<< HEAD
        "Date": "Fri, 06 Dec 2019 00:25:23 GMT",
        "ETag": "\"0x8D779E2C91CB973\"",
        "Last-Modified": "Fri, 06 Dec 2019 00:25:23 GMT",
=======
        "Date": "Wed, 11 Dec 2019 20:37:01 GMT",
        "ETag": "\u00220x8D77E79E08DCB13\u0022",
        "Last-Modified": "Wed, 11 Dec 2019 20:37:01 GMT",
>>>>>>> 5e20a7a1
        "Server": [
          "Windows-Azure-File/1.0",
          "Microsoft-HTTPAPI/2.0"
        ],
        "x-ms-client-request-id": "d7bb52b0-6fd8-fc23-c705-115a30741ed8",
        "x-ms-request-id": "ef3e37fe-c01a-0019-0d62-b01280000000",
        "x-ms-version": "2019-07-07"
      },
      "ResponseBody": []
    },
    {
      "RequestUri": "http://seanstagetest.file.core.windows.net/test-share-1ed118ed-d14a-a281-7326-e43a9cd7cacb/test-directory-5a051a11-0b80-c9b7-8d43-a6847dbfed94?restype=directory",
      "RequestMethod": "PUT",
      "RequestHeaders": {
        "Authorization": "Sanitized",
        "traceparent": "00-d4f8c4f0630e5948b167aa15baee9b92-415c53ce6a51b445-00",
        "User-Agent": [
<<<<<<< HEAD
          "azsdk-net-Storage.Files.Shares/12.0.0-dev.20191205.1+4f14c4315f17fbbc59c93c6819467b6f15d7008f",
=======
          "azsdk-net-Storage.Files.Shares/12.0.0-dev.20191211.1\u002B899431c003876eb9b26cefd8e8a37e7f27f82ced",
>>>>>>> 5e20a7a1
          "(.NET Core 4.6.28008.01; Microsoft Windows 10.0.18363 )"
        ],
        "x-ms-client-request-id": "9ab07aa7-47d9-a4f4-9af1-4a94c99f7e07",
        "x-ms-date": "Wed, 11 Dec 2019 20:37:02 GMT",
        "x-ms-file-attributes": "None",
        "x-ms-file-creation-time": "Now",
        "x-ms-file-last-write-time": "Now",
        "x-ms-file-permission": "Inherit",
        "x-ms-return-client-request-id": "true",
        "x-ms-version": "2019-07-07"
      },
      "RequestBody": null,
      "StatusCode": 201,
      "ResponseHeaders": {
        "Content-Length": "0",
<<<<<<< HEAD
        "Date": "Fri, 06 Dec 2019 00:25:23 GMT",
        "ETag": "\"0x8D779E2C92A24A9\"",
        "Last-Modified": "Fri, 06 Dec 2019 00:25:24 GMT",
=======
        "Date": "Wed, 11 Dec 2019 20:37:01 GMT",
        "ETag": "\u00220x8D77E79E09BB05C\u0022",
        "Last-Modified": "Wed, 11 Dec 2019 20:37:02 GMT",
>>>>>>> 5e20a7a1
        "Server": [
          "Windows-Azure-File/1.0",
          "Microsoft-HTTPAPI/2.0"
        ],
        "x-ms-client-request-id": "9ab07aa7-47d9-a4f4-9af1-4a94c99f7e07",
        "x-ms-file-attributes": "Directory",
        "x-ms-file-change-time": "2019-12-11T20:37:02.0656732Z",
        "x-ms-file-creation-time": "2019-12-11T20:37:02.0656732Z",
        "x-ms-file-id": "13835128424026341376",
        "x-ms-file-last-write-time": "2019-12-11T20:37:02.0656732Z",
        "x-ms-file-parent-id": "0",
        "x-ms-file-permission-key": "7855875120676328179*422928105932735866",
        "x-ms-request-id": "ef3e3800-c01a-0019-0e62-b01280000000",
        "x-ms-request-server-encrypted": "true",
        "x-ms-version": "2019-07-07"
      },
      "ResponseBody": []
    },
    {
      "RequestUri": "http://seanstagetest.file.core.windows.net/test-share-1ed118ed-d14a-a281-7326-e43a9cd7cacb/test-directory-5a051a11-0b80-c9b7-8d43-a6847dbfed94?comp=forceclosehandles",
      "RequestMethod": "PUT",
      "RequestHeaders": {
        "Authorization": "Sanitized",
        "traceparent": "00-cfda54a9ad87cb4da7068a297a3572f2-99cd8903a4604841-00",
        "User-Agent": [
<<<<<<< HEAD
          "azsdk-net-Storage.Files.Shares/12.0.0-dev.20191205.1+4f14c4315f17fbbc59c93c6819467b6f15d7008f",
=======
          "azsdk-net-Storage.Files.Shares/12.0.0-dev.20191211.1\u002B899431c003876eb9b26cefd8e8a37e7f27f82ced",
>>>>>>> 5e20a7a1
          "(.NET Core 4.6.28008.01; Microsoft Windows 10.0.18363 )"
        ],
        "x-ms-client-request-id": "03dda3e5-530f-3eba-7be5-af2aa85e7a1e",
        "x-ms-date": "Wed, 11 Dec 2019 20:37:02 GMT",
        "x-ms-handle-id": "*",
        "x-ms-recursive": "true",
        "x-ms-return-client-request-id": "true",
        "x-ms-version": "2019-07-07"
      },
      "RequestBody": null,
      "StatusCode": 200,
      "ResponseHeaders": {
        "Content-Length": "0",
        "Date": "Wed, 11 Dec 2019 20:37:01 GMT",
        "Server": [
          "Windows-Azure-File/1.0",
          "Microsoft-HTTPAPI/2.0"
        ],
        "x-ms-client-request-id": "03dda3e5-530f-3eba-7be5-af2aa85e7a1e",
        "x-ms-number-of-handles-closed": "0",
        "x-ms-number-of-handles-failed": "0",
        "x-ms-request-id": "ef3e3801-c01a-0019-0f62-b01280000000",
        "x-ms-version": "2019-07-07"
      },
      "ResponseBody": []
    },
    {
      "RequestUri": "http://seanstagetest.file.core.windows.net/test-share-1ed118ed-d14a-a281-7326-e43a9cd7cacb?restype=share",
      "RequestMethod": "DELETE",
      "RequestHeaders": {
        "Authorization": "Sanitized",
        "traceparent": "00-b6017c7412ff704788d0ac456143015a-9a3e50e1a0e20742-00",
        "User-Agent": [
<<<<<<< HEAD
          "azsdk-net-Storage.Files.Shares/12.0.0-dev.20191205.1+4f14c4315f17fbbc59c93c6819467b6f15d7008f",
=======
          "azsdk-net-Storage.Files.Shares/12.0.0-dev.20191211.1\u002B899431c003876eb9b26cefd8e8a37e7f27f82ced",
>>>>>>> 5e20a7a1
          "(.NET Core 4.6.28008.01; Microsoft Windows 10.0.18363 )"
        ],
        "x-ms-client-request-id": "25afed3a-7bc1-c4f7-c397-4405259176c8",
        "x-ms-date": "Wed, 11 Dec 2019 20:37:02 GMT",
        "x-ms-delete-snapshots": "include",
        "x-ms-return-client-request-id": "true",
        "x-ms-version": "2019-07-07"
      },
      "RequestBody": null,
      "StatusCode": 202,
      "ResponseHeaders": {
        "Content-Length": "0",
        "Date": "Wed, 11 Dec 2019 20:37:01 GMT",
        "Server": [
          "Windows-Azure-File/1.0",
          "Microsoft-HTTPAPI/2.0"
        ],
        "x-ms-client-request-id": "25afed3a-7bc1-c4f7-c397-4405259176c8",
        "x-ms-request-id": "ef3e3802-c01a-0019-1062-b01280000000",
        "x-ms-version": "2019-07-07"
      },
      "ResponseBody": []
    }
  ],
  "Variables": {
<<<<<<< HEAD
    "RandomSeed": "838905480",
    "Storage_TestConfigDefault": "ProductionTenant\nseanstagetest\nU2FuaXRpemVk\nhttp://seanstagetest.blob.core.windows.net\nhttp://seanstagetest.file.core.windows.net\nhttp://seanstagetest.queue.core.windows.net\nhttp://seanstagetest.table.core.windows.net\n\n\n\n\nhttp://seanstagetest-secondary.blob.core.windows.net\nhttp://seanstagetest-secondary.file.core.windows.net\nhttp://seanstagetest-secondary.queue.core.windows.net\nhttp://seanstagetest-secondary.table.core.windows.net\n\nSanitized\n\n\nCloud\nBlobEndpoint=http://seanstagetest.blob.core.windows.net/;QueueEndpoint=http://seanstagetest.queue.core.windows.net/;FileEndpoint=http://seanstagetest.file.core.windows.net/;BlobSecondaryEndpoint=http://seanstagetest-secondary.blob.core.windows.net/;QueueSecondaryEndpoint=http://seanstagetest-secondary.queue.core.windows.net/;FileSecondaryEndpoint=http://seanstagetest-secondary.file.core.windows.net/;AccountName=seanstagetest;AccountKey=Sanitized\nseanscope1"
=======
    "RandomSeed": "1882020734",
    "Storage_TestConfigDefault": "ProductionTenant\nseanstagetest\nU2FuaXRpemVk\nhttp://seanstagetest.blob.core.windows.net\nhttp://seanstagetest.file.core.windows.net\nhttp://seanstagetest.queue.core.windows.net\nhttp://seanstagetest.table.core.windows.net\n\n\n\n\nhttp://seanstagetest-secondary.blob.core.windows.net\nhttp://seanstagetest-secondary.file.core.windows.net\nhttp://seanstagetest-secondary.queue.core.windows.net\nhttp://seanstagetest-secondary.table.core.windows.net\n\nSanitized\n\n\nCloud\nBlobEndpoint=http://seanstagetest.blob.core.windows.net/;QueueEndpoint=http://seanstagetest.queue.core.windows.net/;FileEndpoint=http://seanstagetest.file.core.windows.net/;BlobSecondaryEndpoint=http://seanstagetest-secondary.blob.core.windows.net/;QueueSecondaryEndpoint=http://seanstagetest-secondary.queue.core.windows.net/;FileSecondaryEndpoint=http://seanstagetest-secondary.file.core.windows.net/;AccountName=seanstagetest;AccountKey=Sanitized"
>>>>>>> 5e20a7a1
  }
}<|MERGE_RESOLUTION|>--- conflicted
+++ resolved
@@ -1,21 +1,17 @@
 {
   "Entries": [
     {
-      "RequestUri": "http://seanstagetest.file.core.windows.net/test-share-1ed118ed-d14a-a281-7326-e43a9cd7cacb?restype=share",
+      "RequestUri": "http://seanstagetest.file.core.windows.net/test-share-c85faf25-840f-9814-a18b-8658a4819f3d?restype=share",
       "RequestMethod": "PUT",
       "RequestHeaders": {
         "Authorization": "Sanitized",
-        "traceparent": "00-602131864945254595d8fbb6fa6cdfd2-934674044d0ef84b-00",
+        "traceparent": "00-b33c72a0fe34724da06f056473bf14f3-6dcb65ef2af54f4f-00",
         "User-Agent": [
-<<<<<<< HEAD
-          "azsdk-net-Storage.Files.Shares/12.0.0-dev.20191205.1+4f14c4315f17fbbc59c93c6819467b6f15d7008f",
-=======
-          "azsdk-net-Storage.Files.Shares/12.0.0-dev.20191211.1\u002B899431c003876eb9b26cefd8e8a37e7f27f82ced",
->>>>>>> 5e20a7a1
+          "azsdk-net-Storage.Files.Shares/12.0.0-dev.20191211.1\u002B2accb37068f0a0c9382fa117525bb968c5397cf7",
           "(.NET Core 4.6.28008.01; Microsoft Windows 10.0.18363 )"
         ],
-        "x-ms-client-request-id": "d7bb52b0-6fd8-fc23-c705-115a30741ed8",
-        "x-ms-date": "Wed, 11 Dec 2019 20:37:01 GMT",
+        "x-ms-client-request-id": "763d53fb-36f8-9d6a-5a4b-c671e69636b0",
+        "x-ms-date": "Wed, 11 Dec 2019 23:04:45 GMT",
         "x-ms-return-client-request-id": "true",
         "x-ms-version": "2019-07-07"
       },
@@ -23,41 +19,31 @@
       "StatusCode": 201,
       "ResponseHeaders": {
         "Content-Length": "0",
-<<<<<<< HEAD
-        "Date": "Fri, 06 Dec 2019 00:25:23 GMT",
-        "ETag": "\"0x8D779E2C91CB973\"",
-        "Last-Modified": "Fri, 06 Dec 2019 00:25:23 GMT",
-=======
-        "Date": "Wed, 11 Dec 2019 20:37:01 GMT",
-        "ETag": "\u00220x8D77E79E08DCB13\u0022",
-        "Last-Modified": "Wed, 11 Dec 2019 20:37:01 GMT",
->>>>>>> 5e20a7a1
+        "Date": "Wed, 11 Dec 2019 23:04:45 GMT",
+        "ETag": "\u00220x8D77E8E83CF15F5\u0022",
+        "Last-Modified": "Wed, 11 Dec 2019 23:04:45 GMT",
         "Server": [
           "Windows-Azure-File/1.0",
           "Microsoft-HTTPAPI/2.0"
         ],
-        "x-ms-client-request-id": "d7bb52b0-6fd8-fc23-c705-115a30741ed8",
-        "x-ms-request-id": "ef3e37fe-c01a-0019-0d62-b01280000000",
+        "x-ms-client-request-id": "763d53fb-36f8-9d6a-5a4b-c671e69636b0",
+        "x-ms-request-id": "5f7a8937-601a-003f-7577-b05a98000000",
         "x-ms-version": "2019-07-07"
       },
       "ResponseBody": []
     },
     {
-      "RequestUri": "http://seanstagetest.file.core.windows.net/test-share-1ed118ed-d14a-a281-7326-e43a9cd7cacb/test-directory-5a051a11-0b80-c9b7-8d43-a6847dbfed94?restype=directory",
+      "RequestUri": "http://seanstagetest.file.core.windows.net/test-share-c85faf25-840f-9814-a18b-8658a4819f3d/test-directory-210949e1-bbb2-31ea-7696-b4e2d9442900?restype=directory",
       "RequestMethod": "PUT",
       "RequestHeaders": {
         "Authorization": "Sanitized",
-        "traceparent": "00-d4f8c4f0630e5948b167aa15baee9b92-415c53ce6a51b445-00",
+        "traceparent": "00-5e1b3a0fdcf0ed4999936aba8e401a52-960e2f6e540e2145-00",
         "User-Agent": [
-<<<<<<< HEAD
-          "azsdk-net-Storage.Files.Shares/12.0.0-dev.20191205.1+4f14c4315f17fbbc59c93c6819467b6f15d7008f",
-=======
-          "azsdk-net-Storage.Files.Shares/12.0.0-dev.20191211.1\u002B899431c003876eb9b26cefd8e8a37e7f27f82ced",
->>>>>>> 5e20a7a1
+          "azsdk-net-Storage.Files.Shares/12.0.0-dev.20191211.1\u002B2accb37068f0a0c9382fa117525bb968c5397cf7",
           "(.NET Core 4.6.28008.01; Microsoft Windows 10.0.18363 )"
         ],
-        "x-ms-client-request-id": "9ab07aa7-47d9-a4f4-9af1-4a94c99f7e07",
-        "x-ms-date": "Wed, 11 Dec 2019 20:37:02 GMT",
+        "x-ms-client-request-id": "25eef9f6-4e97-4025-680c-00628287c315",
+        "x-ms-date": "Wed, 11 Dec 2019 23:04:45 GMT",
         "x-ms-file-attributes": "None",
         "x-ms-file-creation-time": "Now",
         "x-ms-file-last-write-time": "Now",
@@ -69,49 +55,39 @@
       "StatusCode": 201,
       "ResponseHeaders": {
         "Content-Length": "0",
-<<<<<<< HEAD
-        "Date": "Fri, 06 Dec 2019 00:25:23 GMT",
-        "ETag": "\"0x8D779E2C92A24A9\"",
-        "Last-Modified": "Fri, 06 Dec 2019 00:25:24 GMT",
-=======
-        "Date": "Wed, 11 Dec 2019 20:37:01 GMT",
-        "ETag": "\u00220x8D77E79E09BB05C\u0022",
-        "Last-Modified": "Wed, 11 Dec 2019 20:37:02 GMT",
->>>>>>> 5e20a7a1
+        "Date": "Wed, 11 Dec 2019 23:04:45 GMT",
+        "ETag": "\u00220x8D77E8E83DCB52C\u0022",
+        "Last-Modified": "Wed, 11 Dec 2019 23:04:45 GMT",
         "Server": [
           "Windows-Azure-File/1.0",
           "Microsoft-HTTPAPI/2.0"
         ],
-        "x-ms-client-request-id": "9ab07aa7-47d9-a4f4-9af1-4a94c99f7e07",
+        "x-ms-client-request-id": "25eef9f6-4e97-4025-680c-00628287c315",
         "x-ms-file-attributes": "Directory",
-        "x-ms-file-change-time": "2019-12-11T20:37:02.0656732Z",
-        "x-ms-file-creation-time": "2019-12-11T20:37:02.0656732Z",
+        "x-ms-file-change-time": "2019-12-11T23:04:45.8949932Z",
+        "x-ms-file-creation-time": "2019-12-11T23:04:45.8949932Z",
         "x-ms-file-id": "13835128424026341376",
-        "x-ms-file-last-write-time": "2019-12-11T20:37:02.0656732Z",
+        "x-ms-file-last-write-time": "2019-12-11T23:04:45.8949932Z",
         "x-ms-file-parent-id": "0",
         "x-ms-file-permission-key": "7855875120676328179*422928105932735866",
-        "x-ms-request-id": "ef3e3800-c01a-0019-0e62-b01280000000",
+        "x-ms-request-id": "5f7a893b-601a-003f-7877-b05a98000000",
         "x-ms-request-server-encrypted": "true",
         "x-ms-version": "2019-07-07"
       },
       "ResponseBody": []
     },
     {
-      "RequestUri": "http://seanstagetest.file.core.windows.net/test-share-1ed118ed-d14a-a281-7326-e43a9cd7cacb/test-directory-5a051a11-0b80-c9b7-8d43-a6847dbfed94?comp=forceclosehandles",
+      "RequestUri": "http://seanstagetest.file.core.windows.net/test-share-c85faf25-840f-9814-a18b-8658a4819f3d/test-directory-210949e1-bbb2-31ea-7696-b4e2d9442900?comp=forceclosehandles",
       "RequestMethod": "PUT",
       "RequestHeaders": {
         "Authorization": "Sanitized",
-        "traceparent": "00-cfda54a9ad87cb4da7068a297a3572f2-99cd8903a4604841-00",
+        "traceparent": "00-b191afa811dd6b47a39fd58cf4dfe549-040bc275877ca648-00",
         "User-Agent": [
-<<<<<<< HEAD
-          "azsdk-net-Storage.Files.Shares/12.0.0-dev.20191205.1+4f14c4315f17fbbc59c93c6819467b6f15d7008f",
-=======
-          "azsdk-net-Storage.Files.Shares/12.0.0-dev.20191211.1\u002B899431c003876eb9b26cefd8e8a37e7f27f82ced",
->>>>>>> 5e20a7a1
+          "azsdk-net-Storage.Files.Shares/12.0.0-dev.20191211.1\u002B2accb37068f0a0c9382fa117525bb968c5397cf7",
           "(.NET Core 4.6.28008.01; Microsoft Windows 10.0.18363 )"
         ],
-        "x-ms-client-request-id": "03dda3e5-530f-3eba-7be5-af2aa85e7a1e",
-        "x-ms-date": "Wed, 11 Dec 2019 20:37:02 GMT",
+        "x-ms-client-request-id": "e0ec37b2-0456-cd69-891c-e83727e2bb25",
+        "x-ms-date": "Wed, 11 Dec 2019 23:04:45 GMT",
         "x-ms-handle-id": "*",
         "x-ms-recursive": "true",
         "x-ms-return-client-request-id": "true",
@@ -121,35 +97,31 @@
       "StatusCode": 200,
       "ResponseHeaders": {
         "Content-Length": "0",
-        "Date": "Wed, 11 Dec 2019 20:37:01 GMT",
+        "Date": "Wed, 11 Dec 2019 23:04:45 GMT",
         "Server": [
           "Windows-Azure-File/1.0",
           "Microsoft-HTTPAPI/2.0"
         ],
-        "x-ms-client-request-id": "03dda3e5-530f-3eba-7be5-af2aa85e7a1e",
+        "x-ms-client-request-id": "e0ec37b2-0456-cd69-891c-e83727e2bb25",
         "x-ms-number-of-handles-closed": "0",
         "x-ms-number-of-handles-failed": "0",
-        "x-ms-request-id": "ef3e3801-c01a-0019-0f62-b01280000000",
+        "x-ms-request-id": "5f7a893f-601a-003f-7b77-b05a98000000",
         "x-ms-version": "2019-07-07"
       },
       "ResponseBody": []
     },
     {
-      "RequestUri": "http://seanstagetest.file.core.windows.net/test-share-1ed118ed-d14a-a281-7326-e43a9cd7cacb?restype=share",
+      "RequestUri": "http://seanstagetest.file.core.windows.net/test-share-c85faf25-840f-9814-a18b-8658a4819f3d?restype=share",
       "RequestMethod": "DELETE",
       "RequestHeaders": {
         "Authorization": "Sanitized",
-        "traceparent": "00-b6017c7412ff704788d0ac456143015a-9a3e50e1a0e20742-00",
+        "traceparent": "00-9bbc5130ee935641b096689320c59bc3-cf010f3c1c4b0c4e-00",
         "User-Agent": [
-<<<<<<< HEAD
-          "azsdk-net-Storage.Files.Shares/12.0.0-dev.20191205.1+4f14c4315f17fbbc59c93c6819467b6f15d7008f",
-=======
-          "azsdk-net-Storage.Files.Shares/12.0.0-dev.20191211.1\u002B899431c003876eb9b26cefd8e8a37e7f27f82ced",
->>>>>>> 5e20a7a1
+          "azsdk-net-Storage.Files.Shares/12.0.0-dev.20191211.1\u002B2accb37068f0a0c9382fa117525bb968c5397cf7",
           "(.NET Core 4.6.28008.01; Microsoft Windows 10.0.18363 )"
         ],
-        "x-ms-client-request-id": "25afed3a-7bc1-c4f7-c397-4405259176c8",
-        "x-ms-date": "Wed, 11 Dec 2019 20:37:02 GMT",
+        "x-ms-client-request-id": "4baf5108-e39a-1ebf-5c88-ae1efc349121",
+        "x-ms-date": "Wed, 11 Dec 2019 23:04:46 GMT",
         "x-ms-delete-snapshots": "include",
         "x-ms-return-client-request-id": "true",
         "x-ms-version": "2019-07-07"
@@ -158,25 +130,20 @@
       "StatusCode": 202,
       "ResponseHeaders": {
         "Content-Length": "0",
-        "Date": "Wed, 11 Dec 2019 20:37:01 GMT",
+        "Date": "Wed, 11 Dec 2019 23:04:45 GMT",
         "Server": [
           "Windows-Azure-File/1.0",
           "Microsoft-HTTPAPI/2.0"
         ],
-        "x-ms-client-request-id": "25afed3a-7bc1-c4f7-c397-4405259176c8",
-        "x-ms-request-id": "ef3e3802-c01a-0019-1062-b01280000000",
+        "x-ms-client-request-id": "4baf5108-e39a-1ebf-5c88-ae1efc349121",
+        "x-ms-request-id": "5f7a8942-601a-003f-7e77-b05a98000000",
         "x-ms-version": "2019-07-07"
       },
       "ResponseBody": []
     }
   ],
   "Variables": {
-<<<<<<< HEAD
-    "RandomSeed": "838905480",
+    "RandomSeed": "996047033",
     "Storage_TestConfigDefault": "ProductionTenant\nseanstagetest\nU2FuaXRpemVk\nhttp://seanstagetest.blob.core.windows.net\nhttp://seanstagetest.file.core.windows.net\nhttp://seanstagetest.queue.core.windows.net\nhttp://seanstagetest.table.core.windows.net\n\n\n\n\nhttp://seanstagetest-secondary.blob.core.windows.net\nhttp://seanstagetest-secondary.file.core.windows.net\nhttp://seanstagetest-secondary.queue.core.windows.net\nhttp://seanstagetest-secondary.table.core.windows.net\n\nSanitized\n\n\nCloud\nBlobEndpoint=http://seanstagetest.blob.core.windows.net/;QueueEndpoint=http://seanstagetest.queue.core.windows.net/;FileEndpoint=http://seanstagetest.file.core.windows.net/;BlobSecondaryEndpoint=http://seanstagetest-secondary.blob.core.windows.net/;QueueSecondaryEndpoint=http://seanstagetest-secondary.queue.core.windows.net/;FileSecondaryEndpoint=http://seanstagetest-secondary.file.core.windows.net/;AccountName=seanstagetest;AccountKey=Sanitized\nseanscope1"
-=======
-    "RandomSeed": "1882020734",
-    "Storage_TestConfigDefault": "ProductionTenant\nseanstagetest\nU2FuaXRpemVk\nhttp://seanstagetest.blob.core.windows.net\nhttp://seanstagetest.file.core.windows.net\nhttp://seanstagetest.queue.core.windows.net\nhttp://seanstagetest.table.core.windows.net\n\n\n\n\nhttp://seanstagetest-secondary.blob.core.windows.net\nhttp://seanstagetest-secondary.file.core.windows.net\nhttp://seanstagetest-secondary.queue.core.windows.net\nhttp://seanstagetest-secondary.table.core.windows.net\n\nSanitized\n\n\nCloud\nBlobEndpoint=http://seanstagetest.blob.core.windows.net/;QueueEndpoint=http://seanstagetest.queue.core.windows.net/;FileEndpoint=http://seanstagetest.file.core.windows.net/;BlobSecondaryEndpoint=http://seanstagetest-secondary.blob.core.windows.net/;QueueSecondaryEndpoint=http://seanstagetest-secondary.queue.core.windows.net/;FileSecondaryEndpoint=http://seanstagetest-secondary.file.core.windows.net/;AccountName=seanstagetest;AccountKey=Sanitized"
->>>>>>> 5e20a7a1
   }
 }