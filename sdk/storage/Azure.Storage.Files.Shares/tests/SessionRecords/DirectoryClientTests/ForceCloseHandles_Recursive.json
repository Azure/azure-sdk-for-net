{
  "Entries": [
    {
<<<<<<< HEAD
      "RequestUri": "http://seanstagetest.file.core.windows.net/test-share-85683033-7599-5626-0544-8c8f80f6c243?restype=share",
      "RequestMethod": "PUT",
      "RequestHeaders": {
        "Authorization": "Sanitized",
        "traceparent": "00-c6891931fa08cc4fa0e3f7bf98e0cd89-19a599da9a0ac944-00",
        "User-Agent": [
          "azsdk-net-Storage.Files.Shares/12.0.0-dev.20191209.1\u002Bb71b1fa965b15eccfc57e2c7781b8bf85cd4c766",
          "(.NET Core 4.6.28008.01; Microsoft Windows 10.0.18363 )"
        ],
        "x-ms-client-request-id": "5d6b7ac0-f719-3b3a-4138-8ebbdae994cb",
        "x-ms-date": "Tue, 10 Dec 2019 05:30:26 GMT",
=======
      "RequestUri": "http://seanstagetest.file.core.windows.net/test-share-f87c8b3c-e000-2336-8f45-52c2480d6c05?restype=share",
      "RequestMethod": "PUT",
      "RequestHeaders": {
        "Authorization": "Sanitized",
        "traceparent": "00-75b278f2fbab7f469f1a01661182993e-5a272e17f56b4346-00",
        "User-Agent": [
          "azsdk-net-Storage.Files.Shares/12.0.0-dev.20191209.1\u002B61bda4d1783b0e05dba0d434ff14b2840726d3b1",
          "(.NET Core 4.6.28008.01; Microsoft Windows 10.0.18363 )"
        ],
        "x-ms-client-request-id": "7e233578-f06f-171f-a62b-fbf245669187",
        "x-ms-date": "Tue, 10 Dec 2019 05:59:05 GMT",
>>>>>>> 1d9822e0
        "x-ms-return-client-request-id": "true",
        "x-ms-version": "2019-07-07"
      },
      "RequestBody": null,
      "StatusCode": 201,
      "ResponseHeaders": {
        "Content-Length": "0",
<<<<<<< HEAD
        "Date": "Tue, 10 Dec 2019 05:30:26 GMT",
        "ETag": "\u00220x8D77D3210110882\u0022",
        "Last-Modified": "Tue, 10 Dec 2019 05:30:26 GMT",
=======
        "Date": "Tue, 10 Dec 2019 05:59:05 GMT",
        "ETag": "\u00220x8D77D36107375C7\u0022",
        "Last-Modified": "Tue, 10 Dec 2019 05:59:05 GMT",
>>>>>>> 1d9822e0
        "Server": [
          "Windows-Azure-File/1.0",
          "Microsoft-HTTPAPI/2.0"
        ],
<<<<<<< HEAD
        "x-ms-client-request-id": "5d6b7ac0-f719-3b3a-4138-8ebbdae994cb",
        "x-ms-request-id": "3e8da90d-201a-003e-501a-af0544000000",
=======
        "x-ms-client-request-id": "7e233578-f06f-171f-a62b-fbf245669187",
        "x-ms-request-id": "8749bd7d-c01a-0019-781e-af1280000000",
>>>>>>> 1d9822e0
        "x-ms-version": "2019-07-07"
      },
      "ResponseBody": []
    },
    {
<<<<<<< HEAD
      "RequestUri": "http://seanstagetest.file.core.windows.net/test-share-85683033-7599-5626-0544-8c8f80f6c243/test-directory-1e0989ce-2808-a3cb-294e-202a8be54745?restype=directory",
      "RequestMethod": "PUT",
      "RequestHeaders": {
        "Authorization": "Sanitized",
        "traceparent": "00-1286b119cc496a49a0830dfd4274d182-2a4172264fd8264d-00",
        "User-Agent": [
          "azsdk-net-Storage.Files.Shares/12.0.0-dev.20191209.1\u002Bb71b1fa965b15eccfc57e2c7781b8bf85cd4c766",
          "(.NET Core 4.6.28008.01; Microsoft Windows 10.0.18363 )"
        ],
        "x-ms-client-request-id": "85721fdb-e8b6-976c-aec7-33cbd710af5b",
        "x-ms-date": "Tue, 10 Dec 2019 05:30:26 GMT",
=======
      "RequestUri": "http://seanstagetest.file.core.windows.net/test-share-f87c8b3c-e000-2336-8f45-52c2480d6c05/test-directory-44301470-2e17-4d46-d1af-03cb11bf140d?restype=directory",
      "RequestMethod": "PUT",
      "RequestHeaders": {
        "Authorization": "Sanitized",
        "traceparent": "00-c17a019304a8334eb53950b7e5ac0ecf-b08bc822daac754b-00",
        "User-Agent": [
          "azsdk-net-Storage.Files.Shares/12.0.0-dev.20191209.1\u002B61bda4d1783b0e05dba0d434ff14b2840726d3b1",
          "(.NET Core 4.6.28008.01; Microsoft Windows 10.0.18363 )"
        ],
        "x-ms-client-request-id": "fb0647a2-f951-495a-eed5-adc0ec5306e7",
        "x-ms-date": "Tue, 10 Dec 2019 05:59:05 GMT",
>>>>>>> 1d9822e0
        "x-ms-file-attributes": "None",
        "x-ms-file-creation-time": "Now",
        "x-ms-file-last-write-time": "Now",
        "x-ms-file-permission": "Inherit",
        "x-ms-return-client-request-id": "true",
        "x-ms-version": "2019-07-07"
      },
      "RequestBody": null,
      "StatusCode": 201,
      "ResponseHeaders": {
        "Content-Length": "0",
<<<<<<< HEAD
        "Date": "Tue, 10 Dec 2019 05:30:26 GMT",
        "ETag": "\u00220x8D77D32101F853C\u0022",
        "Last-Modified": "Tue, 10 Dec 2019 05:30:26 GMT",
=======
        "Date": "Tue, 10 Dec 2019 05:59:05 GMT",
        "ETag": "\u00220x8D77D36108224B4\u0022",
        "Last-Modified": "Tue, 10 Dec 2019 05:59:05 GMT",
>>>>>>> 1d9822e0
        "Server": [
          "Windows-Azure-File/1.0",
          "Microsoft-HTTPAPI/2.0"
        ],
<<<<<<< HEAD
        "x-ms-client-request-id": "85721fdb-e8b6-976c-aec7-33cbd710af5b",
        "x-ms-file-attributes": "Directory",
        "x-ms-file-change-time": "2019-12-10T05:30:26.8552508Z",
        "x-ms-file-creation-time": "2019-12-10T05:30:26.8552508Z",
        "x-ms-file-id": "13835128424026341376",
        "x-ms-file-last-write-time": "2019-12-10T05:30:26.8552508Z",
        "x-ms-file-parent-id": "0",
        "x-ms-file-permission-key": "7855875120676328179*422928105932735866",
        "x-ms-request-id": "3e8da90f-201a-003e-511a-af0544000000",
=======
        "x-ms-client-request-id": "fb0647a2-f951-495a-eed5-adc0ec5306e7",
        "x-ms-file-attributes": "Directory",
        "x-ms-file-change-time": "2019-12-10T05:59:05.4885044Z",
        "x-ms-file-creation-time": "2019-12-10T05:59:05.4885044Z",
        "x-ms-file-id": "13835128424026341376",
        "x-ms-file-last-write-time": "2019-12-10T05:59:05.4885044Z",
        "x-ms-file-parent-id": "0",
        "x-ms-file-permission-key": "7855875120676328179*422928105932735866",
        "x-ms-request-id": "8749bd7f-c01a-0019-791e-af1280000000",
>>>>>>> 1d9822e0
        "x-ms-request-server-encrypted": "true",
        "x-ms-version": "2019-07-07"
      },
      "ResponseBody": []
    },
    {
<<<<<<< HEAD
      "RequestUri": "http://seanstagetest.file.core.windows.net/test-share-85683033-7599-5626-0544-8c8f80f6c243/test-directory-1e0989ce-2808-a3cb-294e-202a8be54745?comp=forceclosehandles",
      "RequestMethod": "PUT",
      "RequestHeaders": {
        "Authorization": "Sanitized",
        "traceparent": "00-074b7224cc89194cbdc078113c3d6b76-af03ba2efa05f746-00",
        "User-Agent": [
          "azsdk-net-Storage.Files.Shares/12.0.0-dev.20191209.1\u002Bb71b1fa965b15eccfc57e2c7781b8bf85cd4c766",
          "(.NET Core 4.6.28008.01; Microsoft Windows 10.0.18363 )"
        ],
        "x-ms-client-request-id": "6c4fa40d-c273-538e-aa37-57c4325ea24a",
        "x-ms-date": "Tue, 10 Dec 2019 05:30:26 GMT",
=======
      "RequestUri": "http://seanstagetest.file.core.windows.net/test-share-f87c8b3c-e000-2336-8f45-52c2480d6c05/test-directory-44301470-2e17-4d46-d1af-03cb11bf140d?comp=forceclosehandles",
      "RequestMethod": "PUT",
      "RequestHeaders": {
        "Authorization": "Sanitized",
        "traceparent": "00-020c752b6b69814e92014cb2ed2dbce5-0e2174ae945f9b41-00",
        "User-Agent": [
          "azsdk-net-Storage.Files.Shares/12.0.0-dev.20191209.1\u002B61bda4d1783b0e05dba0d434ff14b2840726d3b1",
          "(.NET Core 4.6.28008.01; Microsoft Windows 10.0.18363 )"
        ],
        "x-ms-client-request-id": "c9287528-18b8-0ebc-8500-241440d69689",
        "x-ms-date": "Tue, 10 Dec 2019 05:59:05 GMT",
>>>>>>> 1d9822e0
        "x-ms-handle-id": "*",
        "x-ms-recursive": "true",
        "x-ms-return-client-request-id": "true",
        "x-ms-version": "2019-07-07"
      },
      "RequestBody": null,
      "StatusCode": 200,
      "ResponseHeaders": {
        "Content-Length": "0",
<<<<<<< HEAD
        "Date": "Tue, 10 Dec 2019 05:30:26 GMT",
=======
        "Date": "Tue, 10 Dec 2019 05:59:05 GMT",
>>>>>>> 1d9822e0
        "Server": [
          "Windows-Azure-File/1.0",
          "Microsoft-HTTPAPI/2.0"
        ],
<<<<<<< HEAD
        "x-ms-client-request-id": "6c4fa40d-c273-538e-aa37-57c4325ea24a",
        "x-ms-number-of-handles-closed": "0",
        "x-ms-number-of-handles-failed": "0",
        "x-ms-request-id": "3e8da911-201a-003e-521a-af0544000000",
=======
        "x-ms-client-request-id": "c9287528-18b8-0ebc-8500-241440d69689",
        "x-ms-number-of-handles-closed": "0",
        "x-ms-number-of-handles-failed": "0",
        "x-ms-request-id": "8749bd80-c01a-0019-7a1e-af1280000000",
>>>>>>> 1d9822e0
        "x-ms-version": "2019-07-07"
      },
      "ResponseBody": []
    },
    {
<<<<<<< HEAD
      "RequestUri": "http://seanstagetest.file.core.windows.net/test-share-85683033-7599-5626-0544-8c8f80f6c243?restype=share",
      "RequestMethod": "DELETE",
      "RequestHeaders": {
        "Authorization": "Sanitized",
        "traceparent": "00-ef3fddb2b3bf6c4289f2312b9ad897e4-36de1a7c04c2c344-00",
        "User-Agent": [
          "azsdk-net-Storage.Files.Shares/12.0.0-dev.20191209.1\u002Bb71b1fa965b15eccfc57e2c7781b8bf85cd4c766",
          "(.NET Core 4.6.28008.01; Microsoft Windows 10.0.18363 )"
        ],
        "x-ms-client-request-id": "33bd5424-42c0-2ee8-ba2b-17e2377b3600",
        "x-ms-date": "Tue, 10 Dec 2019 05:30:27 GMT",
=======
      "RequestUri": "http://seanstagetest.file.core.windows.net/test-share-f87c8b3c-e000-2336-8f45-52c2480d6c05?restype=share",
      "RequestMethod": "DELETE",
      "RequestHeaders": {
        "Authorization": "Sanitized",
        "traceparent": "00-9fd4aec6ecf3b04184348ebda643bac6-d5655579da2fed4b-00",
        "User-Agent": [
          "azsdk-net-Storage.Files.Shares/12.0.0-dev.20191209.1\u002B61bda4d1783b0e05dba0d434ff14b2840726d3b1",
          "(.NET Core 4.6.28008.01; Microsoft Windows 10.0.18363 )"
        ],
        "x-ms-client-request-id": "7798a37b-3c2a-fe2e-32dc-e01b5a8841a8",
        "x-ms-date": "Tue, 10 Dec 2019 05:59:05 GMT",
>>>>>>> 1d9822e0
        "x-ms-delete-snapshots": "include",
        "x-ms-return-client-request-id": "true",
        "x-ms-version": "2019-07-07"
      },
      "RequestBody": null,
      "StatusCode": 202,
      "ResponseHeaders": {
        "Content-Length": "0",
<<<<<<< HEAD
        "Date": "Tue, 10 Dec 2019 05:30:27 GMT",
=======
        "Date": "Tue, 10 Dec 2019 05:59:05 GMT",
>>>>>>> 1d9822e0
        "Server": [
          "Windows-Azure-File/1.0",
          "Microsoft-HTTPAPI/2.0"
        ],
<<<<<<< HEAD
        "x-ms-client-request-id": "33bd5424-42c0-2ee8-ba2b-17e2377b3600",
        "x-ms-request-id": "3e8da912-201a-003e-531a-af0544000000",
=======
        "x-ms-client-request-id": "7798a37b-3c2a-fe2e-32dc-e01b5a8841a8",
        "x-ms-request-id": "8749bd81-c01a-0019-7b1e-af1280000000",
>>>>>>> 1d9822e0
        "x-ms-version": "2019-07-07"
      },
      "ResponseBody": []
    }
  ],
  "Variables": {
<<<<<<< HEAD
    "RandomSeed": "1872972781",
=======
    "RandomSeed": "1954834378",
>>>>>>> 1d9822e0
    "Storage_TestConfigDefault": "ProductionTenant\nseanstagetest\nU2FuaXRpemVk\nhttp://seanstagetest.blob.core.windows.net\nhttp://seanstagetest.file.core.windows.net\nhttp://seanstagetest.queue.core.windows.net\nhttp://seanstagetest.table.core.windows.net\n\n\n\n\nhttp://seanstagetest-secondary.blob.core.windows.net\nhttp://seanstagetest-secondary.file.core.windows.net\nhttp://seanstagetest-secondary.queue.core.windows.net\nhttp://seanstagetest-secondary.table.core.windows.net\n\nSanitized\n\n\nCloud\nBlobEndpoint=http://seanstagetest.blob.core.windows.net/;QueueEndpoint=http://seanstagetest.queue.core.windows.net/;FileEndpoint=http://seanstagetest.file.core.windows.net/;BlobSecondaryEndpoint=http://seanstagetest-secondary.blob.core.windows.net/;QueueSecondaryEndpoint=http://seanstagetest-secondary.queue.core.windows.net/;FileSecondaryEndpoint=http://seanstagetest-secondary.file.core.windows.net/;AccountName=seanstagetest;AccountKey=Sanitized"
  }
}<|MERGE_RESOLUTION|>--- conflicted
+++ resolved
@@ -1,31 +1,17 @@
 {
   "Entries": [
     {
-<<<<<<< HEAD
-      "RequestUri": "http://seanstagetest.file.core.windows.net/test-share-85683033-7599-5626-0544-8c8f80f6c243?restype=share",
+      "RequestUri": "http://seanstagetest.file.core.windows.net/test-share-1ed118ed-d14a-a281-7326-e43a9cd7cacb?restype=share",
       "RequestMethod": "PUT",
       "RequestHeaders": {
         "Authorization": "Sanitized",
-        "traceparent": "00-c6891931fa08cc4fa0e3f7bf98e0cd89-19a599da9a0ac944-00",
+        "traceparent": "00-602131864945254595d8fbb6fa6cdfd2-934674044d0ef84b-00",
         "User-Agent": [
-          "azsdk-net-Storage.Files.Shares/12.0.0-dev.20191209.1\u002Bb71b1fa965b15eccfc57e2c7781b8bf85cd4c766",
+          "azsdk-net-Storage.Files.Shares/12.0.0-dev.20191211.1\u002B899431c003876eb9b26cefd8e8a37e7f27f82ced",
           "(.NET Core 4.6.28008.01; Microsoft Windows 10.0.18363 )"
         ],
-        "x-ms-client-request-id": "5d6b7ac0-f719-3b3a-4138-8ebbdae994cb",
-        "x-ms-date": "Tue, 10 Dec 2019 05:30:26 GMT",
-=======
-      "RequestUri": "http://seanstagetest.file.core.windows.net/test-share-f87c8b3c-e000-2336-8f45-52c2480d6c05?restype=share",
-      "RequestMethod": "PUT",
-      "RequestHeaders": {
-        "Authorization": "Sanitized",
-        "traceparent": "00-75b278f2fbab7f469f1a01661182993e-5a272e17f56b4346-00",
-        "User-Agent": [
-          "azsdk-net-Storage.Files.Shares/12.0.0-dev.20191209.1\u002B61bda4d1783b0e05dba0d434ff14b2840726d3b1",
-          "(.NET Core 4.6.28008.01; Microsoft Windows 10.0.18363 )"
-        ],
-        "x-ms-client-request-id": "7e233578-f06f-171f-a62b-fbf245669187",
-        "x-ms-date": "Tue, 10 Dec 2019 05:59:05 GMT",
->>>>>>> 1d9822e0
+        "x-ms-client-request-id": "d7bb52b0-6fd8-fc23-c705-115a30741ed8",
+        "x-ms-date": "Wed, 11 Dec 2019 20:37:01 GMT",
         "x-ms-return-client-request-id": "true",
         "x-ms-version": "2019-07-07"
       },
@@ -33,56 +19,31 @@
       "StatusCode": 201,
       "ResponseHeaders": {
         "Content-Length": "0",
-<<<<<<< HEAD
-        "Date": "Tue, 10 Dec 2019 05:30:26 GMT",
-        "ETag": "\u00220x8D77D3210110882\u0022",
-        "Last-Modified": "Tue, 10 Dec 2019 05:30:26 GMT",
-=======
-        "Date": "Tue, 10 Dec 2019 05:59:05 GMT",
-        "ETag": "\u00220x8D77D36107375C7\u0022",
-        "Last-Modified": "Tue, 10 Dec 2019 05:59:05 GMT",
->>>>>>> 1d9822e0
+        "Date": "Wed, 11 Dec 2019 20:37:01 GMT",
+        "ETag": "\u00220x8D77E79E08DCB13\u0022",
+        "Last-Modified": "Wed, 11 Dec 2019 20:37:01 GMT",
         "Server": [
           "Windows-Azure-File/1.0",
           "Microsoft-HTTPAPI/2.0"
         ],
-<<<<<<< HEAD
-        "x-ms-client-request-id": "5d6b7ac0-f719-3b3a-4138-8ebbdae994cb",
-        "x-ms-request-id": "3e8da90d-201a-003e-501a-af0544000000",
-=======
-        "x-ms-client-request-id": "7e233578-f06f-171f-a62b-fbf245669187",
-        "x-ms-request-id": "8749bd7d-c01a-0019-781e-af1280000000",
->>>>>>> 1d9822e0
+        "x-ms-client-request-id": "d7bb52b0-6fd8-fc23-c705-115a30741ed8",
+        "x-ms-request-id": "ef3e37fe-c01a-0019-0d62-b01280000000",
         "x-ms-version": "2019-07-07"
       },
       "ResponseBody": []
     },
     {
-<<<<<<< HEAD
-      "RequestUri": "http://seanstagetest.file.core.windows.net/test-share-85683033-7599-5626-0544-8c8f80f6c243/test-directory-1e0989ce-2808-a3cb-294e-202a8be54745?restype=directory",
+      "RequestUri": "http://seanstagetest.file.core.windows.net/test-share-1ed118ed-d14a-a281-7326-e43a9cd7cacb/test-directory-5a051a11-0b80-c9b7-8d43-a6847dbfed94?restype=directory",
       "RequestMethod": "PUT",
       "RequestHeaders": {
         "Authorization": "Sanitized",
-        "traceparent": "00-1286b119cc496a49a0830dfd4274d182-2a4172264fd8264d-00",
+        "traceparent": "00-d4f8c4f0630e5948b167aa15baee9b92-415c53ce6a51b445-00",
         "User-Agent": [
-          "azsdk-net-Storage.Files.Shares/12.0.0-dev.20191209.1\u002Bb71b1fa965b15eccfc57e2c7781b8bf85cd4c766",
+          "azsdk-net-Storage.Files.Shares/12.0.0-dev.20191211.1\u002B899431c003876eb9b26cefd8e8a37e7f27f82ced",
           "(.NET Core 4.6.28008.01; Microsoft Windows 10.0.18363 )"
         ],
-        "x-ms-client-request-id": "85721fdb-e8b6-976c-aec7-33cbd710af5b",
-        "x-ms-date": "Tue, 10 Dec 2019 05:30:26 GMT",
-=======
-      "RequestUri": "http://seanstagetest.file.core.windows.net/test-share-f87c8b3c-e000-2336-8f45-52c2480d6c05/test-directory-44301470-2e17-4d46-d1af-03cb11bf140d?restype=directory",
-      "RequestMethod": "PUT",
-      "RequestHeaders": {
-        "Authorization": "Sanitized",
-        "traceparent": "00-c17a019304a8334eb53950b7e5ac0ecf-b08bc822daac754b-00",
-        "User-Agent": [
-          "azsdk-net-Storage.Files.Shares/12.0.0-dev.20191209.1\u002B61bda4d1783b0e05dba0d434ff14b2840726d3b1",
-          "(.NET Core 4.6.28008.01; Microsoft Windows 10.0.18363 )"
-        ],
-        "x-ms-client-request-id": "fb0647a2-f951-495a-eed5-adc0ec5306e7",
-        "x-ms-date": "Tue, 10 Dec 2019 05:59:05 GMT",
->>>>>>> 1d9822e0
+        "x-ms-client-request-id": "9ab07aa7-47d9-a4f4-9af1-4a94c99f7e07",
+        "x-ms-date": "Wed, 11 Dec 2019 20:37:02 GMT",
         "x-ms-file-attributes": "None",
         "x-ms-file-creation-time": "Now",
         "x-ms-file-last-write-time": "Now",
@@ -94,71 +55,39 @@
       "StatusCode": 201,
       "ResponseHeaders": {
         "Content-Length": "0",
-<<<<<<< HEAD
-        "Date": "Tue, 10 Dec 2019 05:30:26 GMT",
-        "ETag": "\u00220x8D77D32101F853C\u0022",
-        "Last-Modified": "Tue, 10 Dec 2019 05:30:26 GMT",
-=======
-        "Date": "Tue, 10 Dec 2019 05:59:05 GMT",
-        "ETag": "\u00220x8D77D36108224B4\u0022",
-        "Last-Modified": "Tue, 10 Dec 2019 05:59:05 GMT",
->>>>>>> 1d9822e0
+        "Date": "Wed, 11 Dec 2019 20:37:01 GMT",
+        "ETag": "\u00220x8D77E79E09BB05C\u0022",
+        "Last-Modified": "Wed, 11 Dec 2019 20:37:02 GMT",
         "Server": [
           "Windows-Azure-File/1.0",
           "Microsoft-HTTPAPI/2.0"
         ],
-<<<<<<< HEAD
-        "x-ms-client-request-id": "85721fdb-e8b6-976c-aec7-33cbd710af5b",
+        "x-ms-client-request-id": "9ab07aa7-47d9-a4f4-9af1-4a94c99f7e07",
         "x-ms-file-attributes": "Directory",
-        "x-ms-file-change-time": "2019-12-10T05:30:26.8552508Z",
-        "x-ms-file-creation-time": "2019-12-10T05:30:26.8552508Z",
+        "x-ms-file-change-time": "2019-12-11T20:37:02.0656732Z",
+        "x-ms-file-creation-time": "2019-12-11T20:37:02.0656732Z",
         "x-ms-file-id": "13835128424026341376",
-        "x-ms-file-last-write-time": "2019-12-10T05:30:26.8552508Z",
+        "x-ms-file-last-write-time": "2019-12-11T20:37:02.0656732Z",
         "x-ms-file-parent-id": "0",
         "x-ms-file-permission-key": "7855875120676328179*422928105932735866",
-        "x-ms-request-id": "3e8da90f-201a-003e-511a-af0544000000",
-=======
-        "x-ms-client-request-id": "fb0647a2-f951-495a-eed5-adc0ec5306e7",
-        "x-ms-file-attributes": "Directory",
-        "x-ms-file-change-time": "2019-12-10T05:59:05.4885044Z",
-        "x-ms-file-creation-time": "2019-12-10T05:59:05.4885044Z",
-        "x-ms-file-id": "13835128424026341376",
-        "x-ms-file-last-write-time": "2019-12-10T05:59:05.4885044Z",
-        "x-ms-file-parent-id": "0",
-        "x-ms-file-permission-key": "7855875120676328179*422928105932735866",
-        "x-ms-request-id": "8749bd7f-c01a-0019-791e-af1280000000",
->>>>>>> 1d9822e0
+        "x-ms-request-id": "ef3e3800-c01a-0019-0e62-b01280000000",
         "x-ms-request-server-encrypted": "true",
         "x-ms-version": "2019-07-07"
       },
       "ResponseBody": []
     },
     {
-<<<<<<< HEAD
-      "RequestUri": "http://seanstagetest.file.core.windows.net/test-share-85683033-7599-5626-0544-8c8f80f6c243/test-directory-1e0989ce-2808-a3cb-294e-202a8be54745?comp=forceclosehandles",
+      "RequestUri": "http://seanstagetest.file.core.windows.net/test-share-1ed118ed-d14a-a281-7326-e43a9cd7cacb/test-directory-5a051a11-0b80-c9b7-8d43-a6847dbfed94?comp=forceclosehandles",
       "RequestMethod": "PUT",
       "RequestHeaders": {
         "Authorization": "Sanitized",
-        "traceparent": "00-074b7224cc89194cbdc078113c3d6b76-af03ba2efa05f746-00",
+        "traceparent": "00-cfda54a9ad87cb4da7068a297a3572f2-99cd8903a4604841-00",
         "User-Agent": [
-          "azsdk-net-Storage.Files.Shares/12.0.0-dev.20191209.1\u002Bb71b1fa965b15eccfc57e2c7781b8bf85cd4c766",
+          "azsdk-net-Storage.Files.Shares/12.0.0-dev.20191211.1\u002B899431c003876eb9b26cefd8e8a37e7f27f82ced",
           "(.NET Core 4.6.28008.01; Microsoft Windows 10.0.18363 )"
         ],
-        "x-ms-client-request-id": "6c4fa40d-c273-538e-aa37-57c4325ea24a",
-        "x-ms-date": "Tue, 10 Dec 2019 05:30:26 GMT",
-=======
-      "RequestUri": "http://seanstagetest.file.core.windows.net/test-share-f87c8b3c-e000-2336-8f45-52c2480d6c05/test-directory-44301470-2e17-4d46-d1af-03cb11bf140d?comp=forceclosehandles",
-      "RequestMethod": "PUT",
-      "RequestHeaders": {
-        "Authorization": "Sanitized",
-        "traceparent": "00-020c752b6b69814e92014cb2ed2dbce5-0e2174ae945f9b41-00",
-        "User-Agent": [
-          "azsdk-net-Storage.Files.Shares/12.0.0-dev.20191209.1\u002B61bda4d1783b0e05dba0d434ff14b2840726d3b1",
-          "(.NET Core 4.6.28008.01; Microsoft Windows 10.0.18363 )"
-        ],
-        "x-ms-client-request-id": "c9287528-18b8-0ebc-8500-241440d69689",
-        "x-ms-date": "Tue, 10 Dec 2019 05:59:05 GMT",
->>>>>>> 1d9822e0
+        "x-ms-client-request-id": "03dda3e5-530f-3eba-7be5-af2aa85e7a1e",
+        "x-ms-date": "Wed, 11 Dec 2019 20:37:02 GMT",
         "x-ms-handle-id": "*",
         "x-ms-recursive": "true",
         "x-ms-return-client-request-id": "true",
@@ -168,56 +97,31 @@
       "StatusCode": 200,
       "ResponseHeaders": {
         "Content-Length": "0",
-<<<<<<< HEAD
-        "Date": "Tue, 10 Dec 2019 05:30:26 GMT",
-=======
-        "Date": "Tue, 10 Dec 2019 05:59:05 GMT",
->>>>>>> 1d9822e0
+        "Date": "Wed, 11 Dec 2019 20:37:01 GMT",
         "Server": [
           "Windows-Azure-File/1.0",
           "Microsoft-HTTPAPI/2.0"
         ],
-<<<<<<< HEAD
-        "x-ms-client-request-id": "6c4fa40d-c273-538e-aa37-57c4325ea24a",
+        "x-ms-client-request-id": "03dda3e5-530f-3eba-7be5-af2aa85e7a1e",
         "x-ms-number-of-handles-closed": "0",
         "x-ms-number-of-handles-failed": "0",
-        "x-ms-request-id": "3e8da911-201a-003e-521a-af0544000000",
-=======
-        "x-ms-client-request-id": "c9287528-18b8-0ebc-8500-241440d69689",
-        "x-ms-number-of-handles-closed": "0",
-        "x-ms-number-of-handles-failed": "0",
-        "x-ms-request-id": "8749bd80-c01a-0019-7a1e-af1280000000",
->>>>>>> 1d9822e0
+        "x-ms-request-id": "ef3e3801-c01a-0019-0f62-b01280000000",
         "x-ms-version": "2019-07-07"
       },
       "ResponseBody": []
     },
     {
-<<<<<<< HEAD
-      "RequestUri": "http://seanstagetest.file.core.windows.net/test-share-85683033-7599-5626-0544-8c8f80f6c243?restype=share",
+      "RequestUri": "http://seanstagetest.file.core.windows.net/test-share-1ed118ed-d14a-a281-7326-e43a9cd7cacb?restype=share",
       "RequestMethod": "DELETE",
       "RequestHeaders": {
         "Authorization": "Sanitized",
-        "traceparent": "00-ef3fddb2b3bf6c4289f2312b9ad897e4-36de1a7c04c2c344-00",
+        "traceparent": "00-b6017c7412ff704788d0ac456143015a-9a3e50e1a0e20742-00",
         "User-Agent": [
-          "azsdk-net-Storage.Files.Shares/12.0.0-dev.20191209.1\u002Bb71b1fa965b15eccfc57e2c7781b8bf85cd4c766",
+          "azsdk-net-Storage.Files.Shares/12.0.0-dev.20191211.1\u002B899431c003876eb9b26cefd8e8a37e7f27f82ced",
           "(.NET Core 4.6.28008.01; Microsoft Windows 10.0.18363 )"
         ],
-        "x-ms-client-request-id": "33bd5424-42c0-2ee8-ba2b-17e2377b3600",
-        "x-ms-date": "Tue, 10 Dec 2019 05:30:27 GMT",
-=======
-      "RequestUri": "http://seanstagetest.file.core.windows.net/test-share-f87c8b3c-e000-2336-8f45-52c2480d6c05?restype=share",
-      "RequestMethod": "DELETE",
-      "RequestHeaders": {
-        "Authorization": "Sanitized",
-        "traceparent": "00-9fd4aec6ecf3b04184348ebda643bac6-d5655579da2fed4b-00",
-        "User-Agent": [
-          "azsdk-net-Storage.Files.Shares/12.0.0-dev.20191209.1\u002B61bda4d1783b0e05dba0d434ff14b2840726d3b1",
-          "(.NET Core 4.6.28008.01; Microsoft Windows 10.0.18363 )"
-        ],
-        "x-ms-client-request-id": "7798a37b-3c2a-fe2e-32dc-e01b5a8841a8",
-        "x-ms-date": "Tue, 10 Dec 2019 05:59:05 GMT",
->>>>>>> 1d9822e0
+        "x-ms-client-request-id": "25afed3a-7bc1-c4f7-c397-4405259176c8",
+        "x-ms-date": "Wed, 11 Dec 2019 20:37:02 GMT",
         "x-ms-delete-snapshots": "include",
         "x-ms-return-client-request-id": "true",
         "x-ms-version": "2019-07-07"
@@ -226,33 +130,20 @@
       "StatusCode": 202,
       "ResponseHeaders": {
         "Content-Length": "0",
-<<<<<<< HEAD
-        "Date": "Tue, 10 Dec 2019 05:30:27 GMT",
-=======
-        "Date": "Tue, 10 Dec 2019 05:59:05 GMT",
->>>>>>> 1d9822e0
+        "Date": "Wed, 11 Dec 2019 20:37:01 GMT",
         "Server": [
           "Windows-Azure-File/1.0",
           "Microsoft-HTTPAPI/2.0"
         ],
-<<<<<<< HEAD
-        "x-ms-client-request-id": "33bd5424-42c0-2ee8-ba2b-17e2377b3600",
-        "x-ms-request-id": "3e8da912-201a-003e-531a-af0544000000",
-=======
-        "x-ms-client-request-id": "7798a37b-3c2a-fe2e-32dc-e01b5a8841a8",
-        "x-ms-request-id": "8749bd81-c01a-0019-7b1e-af1280000000",
->>>>>>> 1d9822e0
+        "x-ms-client-request-id": "25afed3a-7bc1-c4f7-c397-4405259176c8",
+        "x-ms-request-id": "ef3e3802-c01a-0019-1062-b01280000000",
         "x-ms-version": "2019-07-07"
       },
       "ResponseBody": []
     }
   ],
   "Variables": {
-<<<<<<< HEAD
-    "RandomSeed": "1872972781",
-=======
-    "RandomSeed": "1954834378",
->>>>>>> 1d9822e0
+    "RandomSeed": "1882020734",
     "Storage_TestConfigDefault": "ProductionTenant\nseanstagetest\nU2FuaXRpemVk\nhttp://seanstagetest.blob.core.windows.net\nhttp://seanstagetest.file.core.windows.net\nhttp://seanstagetest.queue.core.windows.net\nhttp://seanstagetest.table.core.windows.net\n\n\n\n\nhttp://seanstagetest-secondary.blob.core.windows.net\nhttp://seanstagetest-secondary.file.core.windows.net\nhttp://seanstagetest-secondary.queue.core.windows.net\nhttp://seanstagetest-secondary.table.core.windows.net\n\nSanitized\n\n\nCloud\nBlobEndpoint=http://seanstagetest.blob.core.windows.net/;QueueEndpoint=http://seanstagetest.queue.core.windows.net/;FileEndpoint=http://seanstagetest.file.core.windows.net/;BlobSecondaryEndpoint=http://seanstagetest-secondary.blob.core.windows.net/;QueueSecondaryEndpoint=http://seanstagetest-secondary.queue.core.windows.net/;FileSecondaryEndpoint=http://seanstagetest-secondary.file.core.windows.net/;AccountName=seanstagetest;AccountKey=Sanitized"
   }
 }