--- conflicted
+++ resolved
@@ -1,18 +1,18 @@
 {
   "Entries": [
     {
-      "RequestUri": "https://seanmcccanary3.file.core.windows.net/test-share-9a4085c9-041a-f4e0-f0f9-c13c46e6ad6a?restype=share",
+      "RequestUri": "https://seanmcccanary3.file.core.windows.net/test-share-3e2b44f2-84e7-98f0-d694-32699ac7c38d?restype=share",
       "RequestMethod": "PUT",
       "RequestHeaders": {
         "Accept": "application/xml",
         "Authorization": "Sanitized",
-        "traceparent": "00-a2ab148c67fab049ab35081f753d2499-846244b83b0bc349-00",
-        "User-Agent": [
-          "azsdk-net-Storage.Files.Shares/12.7.0-alpha.20210121.1",
-          "(.NET 5.0.2; Microsoft Windows 10.0.19042)"
-        ],
-        "x-ms-client-request-id": "989ab632-150d-6761-8d5e-3e08aabfadcb",
-        "x-ms-date": "Thu, 21 Jan 2021 20:37:00 GMT",
+        "traceparent": "00-0820a24eafac6c4d99aa8f9cb9b8e757-0429763364bcac4b-00",
+        "User-Agent": [
+          "azsdk-net-Storage.Files.Shares/12.7.0-alpha.20210126.1",
+          "(.NET 5.0.2; Microsoft Windows 10.0.19042)"
+        ],
+        "x-ms-client-request-id": "54536770-09dc-6483-84ad-cd48a78c7913",
+        "x-ms-date": "Tue, 26 Jan 2021 19:27:22 GMT",
         "x-ms-return-client-request-id": "true",
         "x-ms-version": "2020-06-12"
       },
@@ -20,37 +20,32 @@
       "StatusCode": 201,
       "ResponseHeaders": {
         "Content-Length": "0",
-        "Date": "Thu, 21 Jan 2021 20:36:59 GMT",
-        "ETag": "\u00220x8D8BE4C4DA5ACBD\u0022",
-        "Last-Modified": "Thu, 21 Jan 2021 20:37:00 GMT",
-        "Server": [
-          "Windows-Azure-File/1.0",
-          "Microsoft-HTTPAPI/2.0"
-        ],
-        "x-ms-client-request-id": "989ab632-150d-6761-8d5e-3e08aabfadcb",
-<<<<<<< HEAD
-        "x-ms-request-id": "c9ef6080-f01a-0012-3437-f3e9eb000000",
-        "x-ms-version": "2020-06-12"
-=======
-        "x-ms-request-id": "e9c0621e-001a-000b-1135-f021a9000000",
-        "x-ms-version": "2020-04-08"
->>>>>>> ac24a13f
-      },
-      "ResponseBody": []
-    },
-    {
-      "RequestUri": "https://seanmcccanary3.file.core.windows.net/test-share-9a4085c9-041a-f4e0-f0f9-c13c46e6ad6a/test-directory-d78f84fa-7316-75e5-e9af-35ee7e1e4c5d?restype=directory",
+        "Date": "Tue, 26 Jan 2021 19:27:22 GMT",
+        "ETag": "\u00220x8D8C23067D502BC\u0022",
+        "Last-Modified": "Tue, 26 Jan 2021 19:27:22 GMT",
+        "Server": [
+          "Windows-Azure-File/1.0",
+          "Microsoft-HTTPAPI/2.0"
+        ],
+        "x-ms-client-request-id": "54536770-09dc-6483-84ad-cd48a78c7913",
+        "x-ms-request-id": "0aaf2355-501a-0090-3019-f4e0ac000000",
+        "x-ms-version": "2020-06-12"
+      },
+      "ResponseBody": []
+    },
+    {
+      "RequestUri": "https://seanmcccanary3.file.core.windows.net/test-share-3e2b44f2-84e7-98f0-d694-32699ac7c38d/test-directory-3ca571bd-10f8-0db5-d63d-1e3c85f73e04?restype=directory",
       "RequestMethod": "PUT",
       "RequestHeaders": {
         "Accept": "application/xml",
         "Authorization": "Sanitized",
-        "traceparent": "00-f2f448007c0e9142a0bcc4195a240a09-4c84c0934eeb2149-00",
-        "User-Agent": [
-          "azsdk-net-Storage.Files.Shares/12.7.0-alpha.20210121.1",
-          "(.NET 5.0.2; Microsoft Windows 10.0.19042)"
-        ],
-        "x-ms-client-request-id": "23c7bb7e-9d03-bf6d-d024-af5edf72e96f",
-        "x-ms-date": "Thu, 21 Jan 2021 20:37:00 GMT",
+        "traceparent": "00-2e6acb52480c8e4aa333d1bac72440be-524a8980ab30164e-00",
+        "User-Agent": [
+          "azsdk-net-Storage.Files.Shares/12.7.0-alpha.20210126.1",
+          "(.NET 5.0.2; Microsoft Windows 10.0.19042)"
+        ],
+        "x-ms-client-request-id": "e83beb31-c32c-5ff4-b146-7d9eeb46df8d",
+        "x-ms-date": "Tue, 26 Jan 2021 19:27:23 GMT",
         "x-ms-file-attributes": "None",
         "x-ms-file-creation-time": "Now",
         "x-ms-file-last-write-time": "Now",
@@ -62,40 +57,40 @@
       "StatusCode": 201,
       "ResponseHeaders": {
         "Content-Length": "0",
-        "Date": "Thu, 21 Jan 2021 20:36:59 GMT",
-        "ETag": "\u00220x8D8BE4C4DAF11AC\u0022",
-        "Last-Modified": "Thu, 21 Jan 2021 20:37:00 GMT",
-        "Server": [
-          "Windows-Azure-File/1.0",
-          "Microsoft-HTTPAPI/2.0"
-        ],
-        "x-ms-client-request-id": "23c7bb7e-9d03-bf6d-d024-af5edf72e96f",
+        "Date": "Tue, 26 Jan 2021 19:27:22 GMT",
+        "ETag": "\u00220x8D8C23067E01770\u0022",
+        "Last-Modified": "Tue, 26 Jan 2021 19:27:22 GMT",
+        "Server": [
+          "Windows-Azure-File/1.0",
+          "Microsoft-HTTPAPI/2.0"
+        ],
+        "x-ms-client-request-id": "e83beb31-c32c-5ff4-b146-7d9eeb46df8d",
         "x-ms-file-attributes": "Directory",
-        "x-ms-file-change-time": "2021-01-21T20:37:00.3036076Z",
-        "x-ms-file-creation-time": "2021-01-21T20:37:00.3036076Z",
+        "x-ms-file-change-time": "2021-01-26T19:27:22.9883248Z",
+        "x-ms-file-creation-time": "2021-01-26T19:27:22.9883248Z",
         "x-ms-file-id": "13835128424026341376",
-        "x-ms-file-last-write-time": "2021-01-21T20:37:00.3036076Z",
+        "x-ms-file-last-write-time": "2021-01-26T19:27:22.9883248Z",
         "x-ms-file-parent-id": "0",
         "x-ms-file-permission-key": "17860367565182308406*11459378189709739967",
-        "x-ms-request-id": "e9c06223-001a-000b-1435-f021a9000000",
+        "x-ms-request-id": "0aaf2358-501a-0090-3119-f4e0ac000000",
         "x-ms-request-server-encrypted": "true",
         "x-ms-version": "2020-06-12"
       },
       "ResponseBody": []
     },
     {
-      "RequestUri": "https://seanmcccanary3.file.core.windows.net/test-share-9a4085c9-041a-f4e0-f0f9-c13c46e6ad6a/test-directory-d78f84fa-7316-75e5-e9af-35ee7e1e4c5d/test-directory-6c83e112-1cb5-e57f-275a-d5c61efd6055?restype=directory",
+      "RequestUri": "https://seanmcccanary3.file.core.windows.net/test-share-3e2b44f2-84e7-98f0-d694-32699ac7c38d/test-directory-3ca571bd-10f8-0db5-d63d-1e3c85f73e04/test-directory-61b3c96e-4694-4e9f-bf8e-3feb4072f5b0?restype=directory",
       "RequestMethod": "PUT",
       "RequestHeaders": {
         "Accept": "application/xml",
         "Authorization": "Sanitized",
-        "traceparent": "00-299f8c44461f934fa9cf7510bd2b98e9-1b62be87398a8843-00",
-        "User-Agent": [
-          "azsdk-net-Storage.Files.Shares/12.7.0-alpha.20210121.1",
-          "(.NET 5.0.2; Microsoft Windows 10.0.19042)"
-        ],
-        "x-ms-client-request-id": "34d6e666-780f-62f0-3be1-fca8c7a6a1d3",
-        "x-ms-date": "Thu, 21 Jan 2021 20:37:00 GMT",
+        "traceparent": "00-0f908469ff9a8d44b0021cb472266e3f-77327f29e34d4a4c-00",
+        "User-Agent": [
+          "azsdk-net-Storage.Files.Shares/12.7.0-alpha.20210126.1",
+          "(.NET 5.0.2; Microsoft Windows 10.0.19042)"
+        ],
+        "x-ms-client-request-id": "4ed4422d-e572-ebff-4bed-289e83091f3f",
+        "x-ms-date": "Tue, 26 Jan 2021 19:27:23 GMT",
         "x-ms-file-attributes": "None",
         "x-ms-file-creation-time": "Now",
         "x-ms-file-last-write-time": "Now",
@@ -107,39 +102,39 @@
       "StatusCode": 201,
       "ResponseHeaders": {
         "Content-Length": "0",
-        "Date": "Thu, 21 Jan 2021 20:36:59 GMT",
-        "ETag": "\u00220x8D8BE4C4DB7C5CF\u0022",
-        "Last-Modified": "Thu, 21 Jan 2021 20:37:00 GMT",
-        "Server": [
-          "Windows-Azure-File/1.0",
-          "Microsoft-HTTPAPI/2.0"
-        ],
-        "x-ms-client-request-id": "34d6e666-780f-62f0-3be1-fca8c7a6a1d3",
+        "Date": "Tue, 26 Jan 2021 19:27:22 GMT",
+        "ETag": "\u00220x8D8C23067EAA0BB\u0022",
+        "Last-Modified": "Tue, 26 Jan 2021 19:27:23 GMT",
+        "Server": [
+          "Windows-Azure-File/1.0",
+          "Microsoft-HTTPAPI/2.0"
+        ],
+        "x-ms-client-request-id": "4ed4422d-e572-ebff-4bed-289e83091f3f",
         "x-ms-file-attributes": "Directory",
-        "x-ms-file-change-time": "2021-01-21T20:37:00.3606479Z",
-        "x-ms-file-creation-time": "2021-01-21T20:37:00.3606479Z",
+        "x-ms-file-change-time": "2021-01-26T19:27:23.0573755Z",
+        "x-ms-file-creation-time": "2021-01-26T19:27:23.0573755Z",
         "x-ms-file-id": "11529285414812647424",
-        "x-ms-file-last-write-time": "2021-01-21T20:37:00.3606479Z",
+        "x-ms-file-last-write-time": "2021-01-26T19:27:23.0573755Z",
         "x-ms-file-parent-id": "13835128424026341376",
         "x-ms-file-permission-key": "17860367565182308406*11459378189709739967",
-        "x-ms-request-id": "e9c06224-001a-000b-1535-f021a9000000",
+        "x-ms-request-id": "0aaf235a-501a-0090-3219-f4e0ac000000",
         "x-ms-request-server-encrypted": "true",
         "x-ms-version": "2020-06-12"
       },
       "ResponseBody": []
     },
     {
-      "RequestUri": "https://seanmcccanary3.file.core.windows.net/test-share-9a4085c9-041a-f4e0-f0f9-c13c46e6ad6a/test-directory-d78f84fa-7316-75e5-e9af-35ee7e1e4c5d/test-directory-6c83e112-1cb5-e57f-275a-d5c61efd6055?restype=directory",
+      "RequestUri": "https://seanmcccanary3.file.core.windows.net/test-share-3e2b44f2-84e7-98f0-d694-32699ac7c38d/test-directory-3ca571bd-10f8-0db5-d63d-1e3c85f73e04/test-directory-61b3c96e-4694-4e9f-bf8e-3feb4072f5b0?restype=directory",
       "RequestMethod": "GET",
       "RequestHeaders": {
         "Accept": "application/xml",
         "Authorization": "Sanitized",
         "User-Agent": [
-          "azsdk-net-Storage.Files.Shares/12.7.0-alpha.20210121.1",
-          "(.NET 5.0.2; Microsoft Windows 10.0.19042)"
-        ],
-        "x-ms-client-request-id": "37604605-2c26-5146-a00d-87752cb01f2a",
-        "x-ms-date": "Thu, 21 Jan 2021 20:37:00 GMT",
+          "azsdk-net-Storage.Files.Shares/12.7.0-alpha.20210126.1",
+          "(.NET 5.0.2; Microsoft Windows 10.0.19042)"
+        ],
+        "x-ms-client-request-id": "fdbe8961-a79e-113e-8b1f-4ecd2c394e47",
+        "x-ms-date": "Tue, 26 Jan 2021 19:27:23 GMT",
         "x-ms-return-client-request-id": "true",
         "x-ms-version": "2020-06-12"
       },
@@ -147,41 +142,41 @@
       "StatusCode": 200,
       "ResponseHeaders": {
         "Content-Length": "0",
-        "Date": "Thu, 21 Jan 2021 20:36:59 GMT",
-        "ETag": "\u00220x8D8BE4C4DB7C5CF\u0022",
-        "Last-Modified": "Thu, 21 Jan 2021 20:37:00 GMT",
+        "Date": "Tue, 26 Jan 2021 19:27:22 GMT",
+        "ETag": "\u00220x8D8C23067EAA0BB\u0022",
+        "Last-Modified": "Tue, 26 Jan 2021 19:27:23 GMT",
         "Server": [
           "Windows-Azure-File/1.0",
           "Microsoft-HTTPAPI/2.0"
         ],
         "Vary": "Origin",
-        "x-ms-client-request-id": "37604605-2c26-5146-a00d-87752cb01f2a",
+        "x-ms-client-request-id": "fdbe8961-a79e-113e-8b1f-4ecd2c394e47",
         "x-ms-file-attributes": "Directory",
-        "x-ms-file-change-time": "2021-01-21T20:37:00.3606479Z",
-        "x-ms-file-creation-time": "2021-01-21T20:37:00.3606479Z",
+        "x-ms-file-change-time": "2021-01-26T19:27:23.0573755Z",
+        "x-ms-file-creation-time": "2021-01-26T19:27:23.0573755Z",
         "x-ms-file-id": "11529285414812647424",
-        "x-ms-file-last-write-time": "2021-01-21T20:37:00.3606479Z",
+        "x-ms-file-last-write-time": "2021-01-26T19:27:23.0573755Z",
         "x-ms-file-parent-id": "13835128424026341376",
         "x-ms-file-permission-key": "17860367565182308406*11459378189709739967",
-        "x-ms-request-id": "e9c06226-001a-000b-1735-f021a9000000",
+        "x-ms-request-id": "0aaf235b-501a-0090-3319-f4e0ac000000",
         "x-ms-server-encrypted": "true",
         "x-ms-version": "2020-06-12"
       },
       "ResponseBody": []
     },
     {
-      "RequestUri": "https://seanmcccanary3.file.core.windows.net/test-share-9a4085c9-041a-f4e0-f0f9-c13c46e6ad6a?restype=share",
+      "RequestUri": "https://seanmcccanary3.file.core.windows.net/test-share-3e2b44f2-84e7-98f0-d694-32699ac7c38d?restype=share",
       "RequestMethod": "DELETE",
       "RequestHeaders": {
         "Accept": "application/xml",
         "Authorization": "Sanitized",
-        "traceparent": "00-f7393d62d75b8648a6a14cac1a41a3e9-7299076c760bb447-00",
-        "User-Agent": [
-          "azsdk-net-Storage.Files.Shares/12.7.0-alpha.20210121.1",
-          "(.NET 5.0.2; Microsoft Windows 10.0.19042)"
-        ],
-        "x-ms-client-request-id": "80a3d361-6945-98ac-1242-aef59fa1bdd7",
-        "x-ms-date": "Thu, 21 Jan 2021 20:37:00 GMT",
+        "traceparent": "00-ef40d10fb754e442a357db063377365e-effcf76994bad941-00",
+        "User-Agent": [
+          "azsdk-net-Storage.Files.Shares/12.7.0-alpha.20210126.1",
+          "(.NET 5.0.2; Microsoft Windows 10.0.19042)"
+        ],
+        "x-ms-client-request-id": "f93c7b90-214b-a9a1-8e96-d41cf603edb7",
+        "x-ms-date": "Tue, 26 Jan 2021 19:27:23 GMT",
         "x-ms-delete-snapshots": "include",
         "x-ms-return-client-request-id": "true",
         "x-ms-version": "2020-06-12"
@@ -190,25 +185,20 @@
       "StatusCode": 202,
       "ResponseHeaders": {
         "Content-Length": "0",
-        "Date": "Thu, 21 Jan 2021 20:36:59 GMT",
-        "Server": [
-          "Windows-Azure-File/1.0",
-          "Microsoft-HTTPAPI/2.0"
-        ],
-        "x-ms-client-request-id": "80a3d361-6945-98ac-1242-aef59fa1bdd7",
-<<<<<<< HEAD
-        "x-ms-request-id": "c9ef6086-f01a-0012-3837-f3e9eb000000",
-        "x-ms-version": "2020-06-12"
-=======
-        "x-ms-request-id": "e9c0622a-001a-000b-1b35-f021a9000000",
-        "x-ms-version": "2020-04-08"
->>>>>>> ac24a13f
+        "Date": "Tue, 26 Jan 2021 19:27:22 GMT",
+        "Server": [
+          "Windows-Azure-File/1.0",
+          "Microsoft-HTTPAPI/2.0"
+        ],
+        "x-ms-client-request-id": "f93c7b90-214b-a9a1-8e96-d41cf603edb7",
+        "x-ms-request-id": "0aaf235c-501a-0090-3419-f4e0ac000000",
+        "x-ms-version": "2020-06-12"
       },
       "ResponseBody": []
     }
   ],
   "Variables": {
-    "RandomSeed": "1798599588",
+    "RandomSeed": "730127610",
     "Storage_TestConfigDefault": "ProductionTenant\nseanmcccanary3\nU2FuaXRpemVk\nhttps://seanmcccanary3.blob.core.windows.net\nhttps://seanmcccanary3.file.core.windows.net\nhttps://seanmcccanary3.queue.core.windows.net\nhttps://seanmcccanary3.table.core.windows.net\n\n\n\n\nhttps://seanmcccanary3-secondary.blob.core.windows.net\nhttps://seanmcccanary3-secondary.file.core.windows.net\nhttps://seanmcccanary3-secondary.queue.core.windows.net\nhttps://seanmcccanary3-secondary.table.core.windows.net\n\nSanitized\n\n\nCloud\nBlobEndpoint=https://seanmcccanary3.blob.core.windows.net/;QueueEndpoint=https://seanmcccanary3.queue.core.windows.net/;FileEndpoint=https://seanmcccanary3.file.core.windows.net/;BlobSecondaryEndpoint=https://seanmcccanary3-secondary.blob.core.windows.net/;QueueSecondaryEndpoint=https://seanmcccanary3-secondary.queue.core.windows.net/;FileSecondaryEndpoint=https://seanmcccanary3-secondary.file.core.windows.net/;AccountName=seanmcccanary3;AccountKey=Kg==;\nseanscope1"
   }
 }