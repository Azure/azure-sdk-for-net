--- conflicted
+++ resolved
@@ -14,11 +14,7 @@
         "x-ms-client-request-id": "a9d24aba-6a46-b212-a461-931a235993cd",
         "x-ms-date": "Tue, 26 Jan 2021 19:26:46 GMT",
         "x-ms-return-client-request-id": "true",
-<<<<<<< HEAD
-        "x-ms-version": "2020-12-06"
-=======
         "x-ms-version": "2021-02-12"
->>>>>>> 7e782c87
       },
       "RequestBody": null,
       "StatusCode": 201,
@@ -33,11 +29,7 @@
         ],
         "x-ms-client-request-id": "a9d24aba-6a46-b212-a461-931a235993cd",
         "x-ms-request-id": "79865ef9-a01a-002d-2619-f469b1000000",
-<<<<<<< HEAD
-        "x-ms-version": "2020-12-06"
-=======
         "x-ms-version": "2021-02-12"
->>>>>>> 7e782c87
       },
       "ResponseBody": []
     },
@@ -56,11 +48,7 @@
         "x-ms-date": "Tue, 26 Jan 2021 19:26:46 GMT",
         "x-ms-handle-id": "*",
         "x-ms-return-client-request-id": "true",
-<<<<<<< HEAD
-        "x-ms-version": "2020-12-06"
-=======
         "x-ms-version": "2021-02-12"
->>>>>>> 7e782c87
       },
       "RequestBody": null,
       "StatusCode": 404,
@@ -75,11 +63,7 @@
         "x-ms-client-request-id": "2eb4eede-e6f7-d55a-45b7-72b79071f71d",
         "x-ms-error-code": "ResourceNotFound",
         "x-ms-request-id": "79865efc-a01a-002d-2719-f469b1000000",
-<<<<<<< HEAD
-        "x-ms-version": "2020-12-06"
-=======
         "x-ms-version": "2021-02-12"
->>>>>>> 7e782c87
       },
       "ResponseBody": [
         "﻿<?xml version=\"1.0\" encoding=\"utf-8\"?><Error><Code>ResourceNotFound</Code><Message>The specified resource does not exist.\n",
@@ -102,11 +86,7 @@
         "x-ms-date": "Tue, 26 Jan 2021 19:26:48 GMT",
         "x-ms-delete-snapshots": "include",
         "x-ms-return-client-request-id": "true",
-<<<<<<< HEAD
-        "x-ms-version": "2020-12-06"
-=======
         "x-ms-version": "2021-02-12"
->>>>>>> 7e782c87
       },
       "RequestBody": null,
       "StatusCode": 202,
@@ -119,11 +99,7 @@
         ],
         "x-ms-client-request-id": "cbc2da2b-c1d3-e9f0-6c87-d78afbb4e41d",
         "x-ms-request-id": "79865f0c-a01a-002d-3319-f469b1000000",
-<<<<<<< HEAD
-        "x-ms-version": "2020-12-06"
-=======
         "x-ms-version": "2021-02-12"
->>>>>>> 7e782c87
       },
       "ResponseBody": []
     }
