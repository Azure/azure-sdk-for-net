{
  "Entries": [
    {
      "RequestUri": "http://seanstagetest.file.core.windows.net/test-share-d39044bf-3187-d0f3-2524-882ae6b22826?restype=share",
      "RequestMethod": "PUT",
      "RequestHeaders": {
        "Authorization": "Sanitized",
        "traceparent": "00-0b1926cca38b5e4d97be3649136c5f6a-419eeb0b18c40940-00",
        "User-Agent": [
<<<<<<< HEAD
          "azsdk-net-Storage.Files.Shares/12.0.0-dev.20191205.1+4f14c4315f17fbbc59c93c6819467b6f15d7008f",
=======
          "azsdk-net-Storage.Files.Shares/12.0.0-dev.20191211.1\u002B899431c003876eb9b26cefd8e8a37e7f27f82ced",
>>>>>>> 5e20a7a1
          "(.NET Core 4.6.28008.01; Microsoft Windows 10.0.18363 )"
        ],
        "x-ms-client-request-id": "2f56831d-ed3a-ca43-947c-ce778f1b3653",
        "x-ms-date": "Wed, 11 Dec 2019 20:37:01 GMT",
        "x-ms-return-client-request-id": "true",
        "x-ms-version": "2019-07-07"
      },
      "RequestBody": null,
      "StatusCode": 201,
      "ResponseHeaders": {
        "Content-Length": "0",
<<<<<<< HEAD
        "Date": "Fri, 06 Dec 2019 00:25:23 GMT",
        "ETag": "\"0x8D779E2C8C2164F\"",
        "Last-Modified": "Fri, 06 Dec 2019 00:25:23 GMT",
=======
        "Date": "Wed, 11 Dec 2019 20:37:00 GMT",
        "ETag": "\u00220x8D77E79E02BFC89\u0022",
        "Last-Modified": "Wed, 11 Dec 2019 20:37:01 GMT",
>>>>>>> 5e20a7a1
        "Server": [
          "Windows-Azure-File/1.0",
          "Microsoft-HTTPAPI/2.0"
        ],
        "x-ms-client-request-id": "2f56831d-ed3a-ca43-947c-ce778f1b3653",
        "x-ms-request-id": "ef3e37f5-c01a-0019-0662-b01280000000",
        "x-ms-version": "2019-07-07"
      },
      "ResponseBody": []
    },
    {
      "RequestUri": "http://seanstagetest.file.core.windows.net/test-share-d39044bf-3187-d0f3-2524-882ae6b22826/test-directory-cf732ddf-e231-5cbf-31be-7f18894eb2e6?comp=forceclosehandles",
      "RequestMethod": "PUT",
      "RequestHeaders": {
        "Authorization": "Sanitized",
        "traceparent": "00-198bc3e3c01b464982dca1e5e5015f37-b71aab9084099a43-00",
        "User-Agent": [
<<<<<<< HEAD
          "azsdk-net-Storage.Files.Shares/12.0.0-dev.20191205.1+4f14c4315f17fbbc59c93c6819467b6f15d7008f",
=======
          "azsdk-net-Storage.Files.Shares/12.0.0-dev.20191211.1\u002B899431c003876eb9b26cefd8e8a37e7f27f82ced",
>>>>>>> 5e20a7a1
          "(.NET Core 4.6.28008.01; Microsoft Windows 10.0.18363 )"
        ],
        "x-ms-client-request-id": "f0c55437-37cb-3a6b-c3fa-fd7c6d2a4046",
        "x-ms-date": "Wed, 11 Dec 2019 20:37:01 GMT",
        "x-ms-handle-id": "*",
        "x-ms-return-client-request-id": "true",
        "x-ms-version": "2019-07-07"
      },
      "RequestBody": null,
      "StatusCode": 404,
      "ResponseHeaders": {
        "Content-Length": "223",
        "Content-Type": "application/xml",
        "Date": "Wed, 11 Dec 2019 20:37:00 GMT",
        "Server": [
          "Windows-Azure-File/1.0",
          "Microsoft-HTTPAPI/2.0"
        ],
        "x-ms-client-request-id": "f0c55437-37cb-3a6b-c3fa-fd7c6d2a4046",
        "x-ms-error-code": "ResourceNotFound",
        "x-ms-request-id": "ef3e37f7-c01a-0019-0762-b01280000000",
        "x-ms-version": "2019-07-07"
      },
      "ResponseBody": [
<<<<<<< HEAD
        "﻿<?xml version=\"1.0\" encoding=\"utf-8\"?><Error><Code>ResourceNotFound</Code><Message>The specified resource does not exist.\n",
        "RequestId:a2d0f447-501a-0034-40cb-aba1f3000000\n",
        "Time:2019-12-06T00:25:23.4887212Z</Message></Error>"
=======
        "\uFEFF\u003C?xml version=\u00221.0\u0022 encoding=\u0022utf-8\u0022?\u003E\u003CError\u003E\u003CCode\u003EResourceNotFound\u003C/Code\u003E\u003CMessage\u003EThe specified resource does not exist.\n",
        "RequestId:ef3e37f7-c01a-0019-0762-b01280000000\n",
        "Time:2019-12-11T20:37:01.4566365Z\u003C/Message\u003E\u003C/Error\u003E"
>>>>>>> 5e20a7a1
      ]
    },
    {
      "RequestUri": "http://seanstagetest.file.core.windows.net/test-share-d39044bf-3187-d0f3-2524-882ae6b22826?restype=share",
      "RequestMethod": "DELETE",
      "RequestHeaders": {
        "Authorization": "Sanitized",
        "traceparent": "00-fd9feb50c59771408078b2e72d97186c-1c81c06cd44d3549-00",
        "User-Agent": [
<<<<<<< HEAD
          "azsdk-net-Storage.Files.Shares/12.0.0-dev.20191205.1+4f14c4315f17fbbc59c93c6819467b6f15d7008f",
=======
          "azsdk-net-Storage.Files.Shares/12.0.0-dev.20191211.1\u002B899431c003876eb9b26cefd8e8a37e7f27f82ced",
>>>>>>> 5e20a7a1
          "(.NET Core 4.6.28008.01; Microsoft Windows 10.0.18363 )"
        ],
        "x-ms-client-request-id": "35e0487b-c188-e51a-7fd2-9f61fb6fd0db",
        "x-ms-date": "Wed, 11 Dec 2019 20:37:01 GMT",
        "x-ms-delete-snapshots": "include",
        "x-ms-return-client-request-id": "true",
        "x-ms-version": "2019-07-07"
      },
      "RequestBody": null,
      "StatusCode": 202,
      "ResponseHeaders": {
        "Content-Length": "0",
        "Date": "Wed, 11 Dec 2019 20:37:00 GMT",
        "Server": [
          "Windows-Azure-File/1.0",
          "Microsoft-HTTPAPI/2.0"
        ],
        "x-ms-client-request-id": "35e0487b-c188-e51a-7fd2-9f61fb6fd0db",
        "x-ms-request-id": "ef3e37f8-c01a-0019-0862-b01280000000",
        "x-ms-version": "2019-07-07"
      },
      "ResponseBody": []
    }
  ],
  "Variables": {
<<<<<<< HEAD
    "RandomSeed": "11446127",
    "Storage_TestConfigDefault": "ProductionTenant\nseanstagetest\nU2FuaXRpemVk\nhttp://seanstagetest.blob.core.windows.net\nhttp://seanstagetest.file.core.windows.net\nhttp://seanstagetest.queue.core.windows.net\nhttp://seanstagetest.table.core.windows.net\n\n\n\n\nhttp://seanstagetest-secondary.blob.core.windows.net\nhttp://seanstagetest-secondary.file.core.windows.net\nhttp://seanstagetest-secondary.queue.core.windows.net\nhttp://seanstagetest-secondary.table.core.windows.net\n\nSanitized\n\n\nCloud\nBlobEndpoint=http://seanstagetest.blob.core.windows.net/;QueueEndpoint=http://seanstagetest.queue.core.windows.net/;FileEndpoint=http://seanstagetest.file.core.windows.net/;BlobSecondaryEndpoint=http://seanstagetest-secondary.blob.core.windows.net/;QueueSecondaryEndpoint=http://seanstagetest-secondary.queue.core.windows.net/;FileSecondaryEndpoint=http://seanstagetest-secondary.file.core.windows.net/;AccountName=seanstagetest;AccountKey=Sanitized\nseanscope1"
=======
    "RandomSeed": "154062871",
    "Storage_TestConfigDefault": "ProductionTenant\nseanstagetest\nU2FuaXRpemVk\nhttp://seanstagetest.blob.core.windows.net\nhttp://seanstagetest.file.core.windows.net\nhttp://seanstagetest.queue.core.windows.net\nhttp://seanstagetest.table.core.windows.net\n\n\n\n\nhttp://seanstagetest-secondary.blob.core.windows.net\nhttp://seanstagetest-secondary.file.core.windows.net\nhttp://seanstagetest-secondary.queue.core.windows.net\nhttp://seanstagetest-secondary.table.core.windows.net\n\nSanitized\n\n\nCloud\nBlobEndpoint=http://seanstagetest.blob.core.windows.net/;QueueEndpoint=http://seanstagetest.queue.core.windows.net/;FileEndpoint=http://seanstagetest.file.core.windows.net/;BlobSecondaryEndpoint=http://seanstagetest-secondary.blob.core.windows.net/;QueueSecondaryEndpoint=http://seanstagetest-secondary.queue.core.windows.net/;FileSecondaryEndpoint=http://seanstagetest-secondary.file.core.windows.net/;AccountName=seanstagetest;AccountKey=Sanitized"
>>>>>>> 5e20a7a1
  }
}<|MERGE_RESOLUTION|>--- conflicted
+++ resolved
@@ -1,21 +1,17 @@
 {
   "Entries": [
     {
-      "RequestUri": "http://seanstagetest.file.core.windows.net/test-share-d39044bf-3187-d0f3-2524-882ae6b22826?restype=share",
+      "RequestUri": "http://seanstagetest.file.core.windows.net/test-share-f37a4df7-fad7-88ed-840a-df7d5bee1336?restype=share",
       "RequestMethod": "PUT",
       "RequestHeaders": {
         "Authorization": "Sanitized",
-        "traceparent": "00-0b1926cca38b5e4d97be3649136c5f6a-419eeb0b18c40940-00",
+        "traceparent": "00-9affed41aa1f1249b573cd4560ab9452-c642a81445f1234a-00",
         "User-Agent": [
-<<<<<<< HEAD
-          "azsdk-net-Storage.Files.Shares/12.0.0-dev.20191205.1+4f14c4315f17fbbc59c93c6819467b6f15d7008f",
-=======
-          "azsdk-net-Storage.Files.Shares/12.0.0-dev.20191211.1\u002B899431c003876eb9b26cefd8e8a37e7f27f82ced",
->>>>>>> 5e20a7a1
+          "azsdk-net-Storage.Files.Shares/12.0.0-dev.20191211.1\u002B2accb37068f0a0c9382fa117525bb968c5397cf7",
           "(.NET Core 4.6.28008.01; Microsoft Windows 10.0.18363 )"
         ],
-        "x-ms-client-request-id": "2f56831d-ed3a-ca43-947c-ce778f1b3653",
-        "x-ms-date": "Wed, 11 Dec 2019 20:37:01 GMT",
+        "x-ms-client-request-id": "b30cd868-ead5-daa4-4660-054ee82625e2",
+        "x-ms-date": "Wed, 11 Dec 2019 23:04:45 GMT",
         "x-ms-return-client-request-id": "true",
         "x-ms-version": "2019-07-07"
       },
@@ -23,41 +19,31 @@
       "StatusCode": 201,
       "ResponseHeaders": {
         "Content-Length": "0",
-<<<<<<< HEAD
-        "Date": "Fri, 06 Dec 2019 00:25:23 GMT",
-        "ETag": "\"0x8D779E2C8C2164F\"",
-        "Last-Modified": "Fri, 06 Dec 2019 00:25:23 GMT",
-=======
-        "Date": "Wed, 11 Dec 2019 20:37:00 GMT",
-        "ETag": "\u00220x8D77E79E02BFC89\u0022",
-        "Last-Modified": "Wed, 11 Dec 2019 20:37:01 GMT",
->>>>>>> 5e20a7a1
+        "Date": "Wed, 11 Dec 2019 23:04:44 GMT",
+        "ETag": "\u00220x8D77E8E836FEE81\u0022",
+        "Last-Modified": "Wed, 11 Dec 2019 23:04:45 GMT",
         "Server": [
           "Windows-Azure-File/1.0",
           "Microsoft-HTTPAPI/2.0"
         ],
-        "x-ms-client-request-id": "2f56831d-ed3a-ca43-947c-ce778f1b3653",
-        "x-ms-request-id": "ef3e37f5-c01a-0019-0662-b01280000000",
+        "x-ms-client-request-id": "b30cd868-ead5-daa4-4660-054ee82625e2",
+        "x-ms-request-id": "5f7a8914-601a-003f-5c77-b05a98000000",
         "x-ms-version": "2019-07-07"
       },
       "ResponseBody": []
     },
     {
-      "RequestUri": "http://seanstagetest.file.core.windows.net/test-share-d39044bf-3187-d0f3-2524-882ae6b22826/test-directory-cf732ddf-e231-5cbf-31be-7f18894eb2e6?comp=forceclosehandles",
+      "RequestUri": "http://seanstagetest.file.core.windows.net/test-share-f37a4df7-fad7-88ed-840a-df7d5bee1336/test-directory-9d017c7b-cc42-1380-d9ff-b25e7bdb984d?comp=forceclosehandles",
       "RequestMethod": "PUT",
       "RequestHeaders": {
         "Authorization": "Sanitized",
-        "traceparent": "00-198bc3e3c01b464982dca1e5e5015f37-b71aab9084099a43-00",
+        "traceparent": "00-c86cfc37a8c669469717af7e0b960b92-d2c6f0932b570643-00",
         "User-Agent": [
-<<<<<<< HEAD
-          "azsdk-net-Storage.Files.Shares/12.0.0-dev.20191205.1+4f14c4315f17fbbc59c93c6819467b6f15d7008f",
-=======
-          "azsdk-net-Storage.Files.Shares/12.0.0-dev.20191211.1\u002B899431c003876eb9b26cefd8e8a37e7f27f82ced",
->>>>>>> 5e20a7a1
+          "azsdk-net-Storage.Files.Shares/12.0.0-dev.20191211.1\u002B2accb37068f0a0c9382fa117525bb968c5397cf7",
           "(.NET Core 4.6.28008.01; Microsoft Windows 10.0.18363 )"
         ],
-        "x-ms-client-request-id": "f0c55437-37cb-3a6b-c3fa-fd7c6d2a4046",
-        "x-ms-date": "Wed, 11 Dec 2019 20:37:01 GMT",
+        "x-ms-client-request-id": "73959c52-9035-9ba3-58f8-d9d637465e6b",
+        "x-ms-date": "Wed, 11 Dec 2019 23:04:45 GMT",
         "x-ms-handle-id": "*",
         "x-ms-return-client-request-id": "true",
         "x-ms-version": "2019-07-07"
@@ -67,44 +53,34 @@
       "ResponseHeaders": {
         "Content-Length": "223",
         "Content-Type": "application/xml",
-        "Date": "Wed, 11 Dec 2019 20:37:00 GMT",
+        "Date": "Wed, 11 Dec 2019 23:04:44 GMT",
         "Server": [
           "Windows-Azure-File/1.0",
           "Microsoft-HTTPAPI/2.0"
         ],
-        "x-ms-client-request-id": "f0c55437-37cb-3a6b-c3fa-fd7c6d2a4046",
+        "x-ms-client-request-id": "73959c52-9035-9ba3-58f8-d9d637465e6b",
         "x-ms-error-code": "ResourceNotFound",
-        "x-ms-request-id": "ef3e37f7-c01a-0019-0762-b01280000000",
+        "x-ms-request-id": "5f7a8919-601a-003f-6077-b05a98000000",
         "x-ms-version": "2019-07-07"
       },
       "ResponseBody": [
-<<<<<<< HEAD
-        "﻿<?xml version=\"1.0\" encoding=\"utf-8\"?><Error><Code>ResourceNotFound</Code><Message>The specified resource does not exist.\n",
-        "RequestId:a2d0f447-501a-0034-40cb-aba1f3000000\n",
-        "Time:2019-12-06T00:25:23.4887212Z</Message></Error>"
-=======
         "\uFEFF\u003C?xml version=\u00221.0\u0022 encoding=\u0022utf-8\u0022?\u003E\u003CError\u003E\u003CCode\u003EResourceNotFound\u003C/Code\u003E\u003CMessage\u003EThe specified resource does not exist.\n",
-        "RequestId:ef3e37f7-c01a-0019-0762-b01280000000\n",
-        "Time:2019-12-11T20:37:01.4566365Z\u003C/Message\u003E\u003C/Error\u003E"
->>>>>>> 5e20a7a1
+        "RequestId:5f7a8919-601a-003f-6077-b05a98000000\n",
+        "Time:2019-12-11T23:04:45.2922182Z\u003C/Message\u003E\u003C/Error\u003E"
       ]
     },
     {
-      "RequestUri": "http://seanstagetest.file.core.windows.net/test-share-d39044bf-3187-d0f3-2524-882ae6b22826?restype=share",
+      "RequestUri": "http://seanstagetest.file.core.windows.net/test-share-f37a4df7-fad7-88ed-840a-df7d5bee1336?restype=share",
       "RequestMethod": "DELETE",
       "RequestHeaders": {
         "Authorization": "Sanitized",
-        "traceparent": "00-fd9feb50c59771408078b2e72d97186c-1c81c06cd44d3549-00",
+        "traceparent": "00-3b3f888a829655498e9f9848d98ea7cc-9eb2a41df07cc247-00",
         "User-Agent": [
-<<<<<<< HEAD
-          "azsdk-net-Storage.Files.Shares/12.0.0-dev.20191205.1+4f14c4315f17fbbc59c93c6819467b6f15d7008f",
-=======
-          "azsdk-net-Storage.Files.Shares/12.0.0-dev.20191211.1\u002B899431c003876eb9b26cefd8e8a37e7f27f82ced",
->>>>>>> 5e20a7a1
+          "azsdk-net-Storage.Files.Shares/12.0.0-dev.20191211.1\u002B2accb37068f0a0c9382fa117525bb968c5397cf7",
           "(.NET Core 4.6.28008.01; Microsoft Windows 10.0.18363 )"
         ],
-        "x-ms-client-request-id": "35e0487b-c188-e51a-7fd2-9f61fb6fd0db",
-        "x-ms-date": "Wed, 11 Dec 2019 20:37:01 GMT",
+        "x-ms-client-request-id": "df0b996c-2445-4b18-5679-2ae9868bd6fc",
+        "x-ms-date": "Wed, 11 Dec 2019 23:04:45 GMT",
         "x-ms-delete-snapshots": "include",
         "x-ms-return-client-request-id": "true",
         "x-ms-version": "2019-07-07"
@@ -113,25 +89,20 @@
       "StatusCode": 202,
       "ResponseHeaders": {
         "Content-Length": "0",
-        "Date": "Wed, 11 Dec 2019 20:37:00 GMT",
+        "Date": "Wed, 11 Dec 2019 23:04:44 GMT",
         "Server": [
           "Windows-Azure-File/1.0",
           "Microsoft-HTTPAPI/2.0"
         ],
-        "x-ms-client-request-id": "35e0487b-c188-e51a-7fd2-9f61fb6fd0db",
-        "x-ms-request-id": "ef3e37f8-c01a-0019-0862-b01280000000",
+        "x-ms-client-request-id": "df0b996c-2445-4b18-5679-2ae9868bd6fc",
+        "x-ms-request-id": "5f7a891f-601a-003f-6677-b05a98000000",
         "x-ms-version": "2019-07-07"
       },
       "ResponseBody": []
     }
   ],
   "Variables": {
-<<<<<<< HEAD
-    "RandomSeed": "11446127",
+    "RandomSeed": "892619437",
     "Storage_TestConfigDefault": "ProductionTenant\nseanstagetest\nU2FuaXRpemVk\nhttp://seanstagetest.blob.core.windows.net\nhttp://seanstagetest.file.core.windows.net\nhttp://seanstagetest.queue.core.windows.net\nhttp://seanstagetest.table.core.windows.net\n\n\n\n\nhttp://seanstagetest-secondary.blob.core.windows.net\nhttp://seanstagetest-secondary.file.core.windows.net\nhttp://seanstagetest-secondary.queue.core.windows.net\nhttp://seanstagetest-secondary.table.core.windows.net\n\nSanitized\n\n\nCloud\nBlobEndpoint=http://seanstagetest.blob.core.windows.net/;QueueEndpoint=http://seanstagetest.queue.core.windows.net/;FileEndpoint=http://seanstagetest.file.core.windows.net/;BlobSecondaryEndpoint=http://seanstagetest-secondary.blob.core.windows.net/;QueueSecondaryEndpoint=http://seanstagetest-secondary.queue.core.windows.net/;FileSecondaryEndpoint=http://seanstagetest-secondary.file.core.windows.net/;AccountName=seanstagetest;AccountKey=Sanitized\nseanscope1"
-=======
-    "RandomSeed": "154062871",
-    "Storage_TestConfigDefault": "ProductionTenant\nseanstagetest\nU2FuaXRpemVk\nhttp://seanstagetest.blob.core.windows.net\nhttp://seanstagetest.file.core.windows.net\nhttp://seanstagetest.queue.core.windows.net\nhttp://seanstagetest.table.core.windows.net\n\n\n\n\nhttp://seanstagetest-secondary.blob.core.windows.net\nhttp://seanstagetest-secondary.file.core.windows.net\nhttp://seanstagetest-secondary.queue.core.windows.net\nhttp://seanstagetest-secondary.table.core.windows.net\n\nSanitized\n\n\nCloud\nBlobEndpoint=http://seanstagetest.blob.core.windows.net/;QueueEndpoint=http://seanstagetest.queue.core.windows.net/;FileEndpoint=http://seanstagetest.file.core.windows.net/;BlobSecondaryEndpoint=http://seanstagetest-secondary.blob.core.windows.net/;QueueSecondaryEndpoint=http://seanstagetest-secondary.queue.core.windows.net/;FileSecondaryEndpoint=http://seanstagetest-secondary.file.core.windows.net/;AccountName=seanstagetest;AccountKey=Sanitized"
->>>>>>> 5e20a7a1
   }
 }