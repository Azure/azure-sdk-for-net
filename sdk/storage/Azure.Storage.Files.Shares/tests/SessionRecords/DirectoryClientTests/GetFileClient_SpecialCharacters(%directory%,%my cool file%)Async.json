--- conflicted
+++ resolved
@@ -14,11 +14,7 @@
         "x-ms-client-request-id": "bd19abcc-0997-e401-2426-cf4d1f5716e7",
         "x-ms-date": "Tue, 26 Jan 2021 19:27:09 GMT",
         "x-ms-return-client-request-id": "true",
-<<<<<<< HEAD
-        "x-ms-version": "2020-12-06"
-=======
-        "x-ms-version": "2021-02-12"
->>>>>>> 7e782c87
+        "x-ms-version": "2021-02-12"
       },
       "RequestBody": null,
       "StatusCode": 201,
@@ -33,11 +29,7 @@
         ],
         "x-ms-client-request-id": "bd19abcc-0997-e401-2426-cf4d1f5716e7",
         "x-ms-request-id": "3104eec0-e01a-002c-0719-f4366d000000",
-<<<<<<< HEAD
-        "x-ms-version": "2020-12-06"
-=======
-        "x-ms-version": "2021-02-12"
->>>>>>> 7e782c87
+        "x-ms-version": "2021-02-12"
       },
       "ResponseBody": []
     },
@@ -59,11 +51,7 @@
         "x-ms-file-last-write-time": "Now",
         "x-ms-file-permission": "Inherit",
         "x-ms-return-client-request-id": "true",
-<<<<<<< HEAD
-        "x-ms-version": "2020-12-06"
-=======
-        "x-ms-version": "2021-02-12"
->>>>>>> 7e782c87
+        "x-ms-version": "2021-02-12"
       },
       "RequestBody": null,
       "StatusCode": 201,
@@ -86,11 +74,7 @@
         "x-ms-file-permission-key": "17860367565182308406*11459378189709739967",
         "x-ms-request-id": "3104eec3-e01a-002c-0819-f4366d000000",
         "x-ms-request-server-encrypted": "true",
-<<<<<<< HEAD
-        "x-ms-version": "2020-12-06"
-=======
-        "x-ms-version": "2021-02-12"
->>>>>>> 7e782c87
+        "x-ms-version": "2021-02-12"
       },
       "ResponseBody": []
     },
@@ -114,11 +98,7 @@
         "x-ms-file-permission": "Inherit",
         "x-ms-return-client-request-id": "true",
         "x-ms-type": "file",
-<<<<<<< HEAD
-        "x-ms-version": "2020-12-06"
-=======
-        "x-ms-version": "2021-02-12"
->>>>>>> 7e782c87
+        "x-ms-version": "2021-02-12"
       },
       "RequestBody": null,
       "StatusCode": 201,
@@ -141,11 +121,7 @@
         "x-ms-file-permission-key": "4010187179898695473*11459378189709739967",
         "x-ms-request-id": "3104eec5-e01a-002c-0919-f4366d000000",
         "x-ms-request-server-encrypted": "true",
-<<<<<<< HEAD
-        "x-ms-version": "2020-12-06"
-=======
-        "x-ms-version": "2021-02-12"
->>>>>>> 7e782c87
+        "x-ms-version": "2021-02-12"
       },
       "ResponseBody": []
     },
@@ -162,11 +138,7 @@
         "x-ms-client-request-id": "8d780603-6171-1f9b-99a0-469586538bf7",
         "x-ms-date": "Tue, 26 Jan 2021 19:27:09 GMT",
         "x-ms-return-client-request-id": "true",
-<<<<<<< HEAD
-        "x-ms-version": "2020-12-06"
-=======
-        "x-ms-version": "2021-02-12"
->>>>>>> 7e782c87
+        "x-ms-version": "2021-02-12"
       },
       "RequestBody": null,
       "StatusCode": 200,
@@ -194,11 +166,7 @@
         "x-ms-request-id": "54a8e033-301a-0072-5919-f4dd8d000000",
         "x-ms-server-encrypted": "true",
         "x-ms-type": "File",
-<<<<<<< HEAD
-        "x-ms-version": "2020-12-06"
-=======
-        "x-ms-version": "2021-02-12"
->>>>>>> 7e782c87
+        "x-ms-version": "2021-02-12"
       },
       "ResponseBody": []
     },
@@ -215,11 +183,7 @@
         "x-ms-client-request-id": "1434e13b-5f01-92fe-b885-531580f20a6f",
         "x-ms-date": "Tue, 26 Jan 2021 19:27:09 GMT",
         "x-ms-return-client-request-id": "true",
-<<<<<<< HEAD
-        "x-ms-version": "2020-12-06"
-=======
-        "x-ms-version": "2021-02-12"
->>>>>>> 7e782c87
+        "x-ms-version": "2021-02-12"
       },
       "RequestBody": null,
       "StatusCode": 200,
@@ -234,20 +198,12 @@
         "Vary": "Origin",
         "x-ms-client-request-id": "1434e13b-5f01-92fe-b885-531580f20a6f",
         "x-ms-request-id": "54a8e03b-301a-0072-5f19-f4dd8d000000",
-<<<<<<< HEAD
-        "x-ms-version": "2020-12-06"
-=======
-        "x-ms-version": "2021-02-12"
->>>>>>> 7e782c87
+        "x-ms-version": "2021-02-12"
       },
       "ResponseBody": "﻿<?xml version=\"1.0\" encoding=\"utf-8\"?><EnumerationResults ServiceEndpoint=\"https://seanmcccanary3.file.core.windows.net/\" ShareName=\"test-share-ef7d5134-4243-0b88-9a4a-531e9de3ecda\" DirectoryPath=\"directory\"><Entries><File><Name>my cool file</Name><Properties><Content-Length>1024</Content-Length></Properties></File></Entries><NextMarker /></EnumerationResults>"
     },
     {
-<<<<<<< HEAD
-      "RequestUri": "https://seanmcccanary3.file.core.windows.net/test-share-ef7d5134-4243-0b88-9a4a-531e9de3ecda/directory/my cool file?sv=2020-12-06&st=2021-01-26T18%3A27%3A09Z&se=2021-01-26T20%3A27%3A09Z&sr=f&sp=rcwd&sig=Sanitized",
-=======
       "RequestUri": "https://seanmcccanary3.file.core.windows.net/test-share-ef7d5134-4243-0b88-9a4a-531e9de3ecda/directory/my cool file?sv=2021-02-12&st=2021-01-26T18%3A27%3A09Z&se=2021-01-26T20%3A27%3A09Z&sr=f&sp=rcwd&sig=Sanitized",
->>>>>>> 7e782c87
       "RequestMethod": "HEAD",
       "RequestHeaders": {
         "Accept": "application/xml",
@@ -258,11 +214,7 @@
         ],
         "x-ms-client-request-id": "a5594882-761f-25f6-14e8-06ed003701b3",
         "x-ms-return-client-request-id": "true",
-<<<<<<< HEAD
-        "x-ms-version": "2020-12-06"
-=======
-        "x-ms-version": "2021-02-12"
->>>>>>> 7e782c87
+        "x-ms-version": "2021-02-12"
       },
       "RequestBody": null,
       "StatusCode": 200,
@@ -290,11 +242,7 @@
         "x-ms-request-id": "1ceb5fc2-d01a-0055-4319-f4ca49000000",
         "x-ms-server-encrypted": "true",
         "x-ms-type": "File",
-<<<<<<< HEAD
-        "x-ms-version": "2020-12-06"
-=======
-        "x-ms-version": "2021-02-12"
->>>>>>> 7e782c87
+        "x-ms-version": "2021-02-12"
       },
       "ResponseBody": []
     },
@@ -313,11 +261,7 @@
         "x-ms-date": "Tue, 26 Jan 2021 19:27:09 GMT",
         "x-ms-delete-snapshots": "include",
         "x-ms-return-client-request-id": "true",
-<<<<<<< HEAD
-        "x-ms-version": "2020-12-06"
-=======
-        "x-ms-version": "2021-02-12"
->>>>>>> 7e782c87
+        "x-ms-version": "2021-02-12"
       },
       "RequestBody": null,
       "StatusCode": 202,
@@ -330,11 +274,7 @@
         ],
         "x-ms-client-request-id": "37927e0b-6598-a750-91ae-8471839aad82",
         "x-ms-request-id": "1ceb5fc6-d01a-0055-4519-f4ca49000000",
-<<<<<<< HEAD
-        "x-ms-version": "2020-12-06"
-=======
-        "x-ms-version": "2021-02-12"
->>>>>>> 7e782c87
+        "x-ms-version": "2021-02-12"
       },
       "ResponseBody": []
     }
