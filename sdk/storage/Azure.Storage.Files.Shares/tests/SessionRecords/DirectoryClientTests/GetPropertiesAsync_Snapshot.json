--- conflicted
+++ resolved
@@ -14,11 +14,7 @@
         "x-ms-client-request-id": "b7798397-3893-20e3-6b31-cc52ab76d013",
         "x-ms-date": "Tue, 26 Jan 2021 19:47:53 GMT",
         "x-ms-return-client-request-id": "true",
-<<<<<<< HEAD
-        "x-ms-version": "2020-12-06"
-=======
         "x-ms-version": "2021-02-12"
->>>>>>> 7e782c87
       },
       "RequestBody": null,
       "StatusCode": 201,
@@ -33,11 +29,7 @@
         ],
         "x-ms-client-request-id": "b7798397-3893-20e3-6b31-cc52ab76d013",
         "x-ms-request-id": "628e0c9e-c01a-003b-5c1c-f49f66000000",
-<<<<<<< HEAD
-        "x-ms-version": "2020-12-06"
-=======
         "x-ms-version": "2021-02-12"
->>>>>>> 7e782c87
       },
       "ResponseBody": []
     },
@@ -59,11 +51,7 @@
         "x-ms-file-last-write-time": "Now",
         "x-ms-file-permission": "Inherit",
         "x-ms-return-client-request-id": "true",
-<<<<<<< HEAD
-        "x-ms-version": "2020-12-06"
-=======
         "x-ms-version": "2021-02-12"
->>>>>>> 7e782c87
       },
       "RequestBody": null,
       "StatusCode": 201,
@@ -86,11 +74,7 @@
         "x-ms-file-permission-key": "17860367565182308406*11459378189709739967",
         "x-ms-request-id": "628e0ca1-c01a-003b-5d1c-f49f66000000",
         "x-ms-request-server-encrypted": "true",
-<<<<<<< HEAD
-        "x-ms-version": "2020-12-06"
-=======
         "x-ms-version": "2021-02-12"
->>>>>>> 7e782c87
       },
       "ResponseBody": []
     },
@@ -108,11 +92,7 @@
         "x-ms-client-request-id": "bd6a06d5-837e-112e-4980-0b40e2f321c1",
         "x-ms-date": "Tue, 26 Jan 2021 19:47:54 GMT",
         "x-ms-return-client-request-id": "true",
-<<<<<<< HEAD
-        "x-ms-version": "2020-12-06"
-=======
         "x-ms-version": "2021-02-12"
->>>>>>> 7e782c87
       },
       "RequestBody": null,
       "StatusCode": 201,
@@ -128,11 +108,7 @@
         "x-ms-client-request-id": "bd6a06d5-837e-112e-4980-0b40e2f321c1",
         "x-ms-request-id": "628e0ca3-c01a-003b-5e1c-f49f66000000",
         "x-ms-snapshot": "2021-01-26T19:47:53Z",
-<<<<<<< HEAD
-        "x-ms-version": "2020-12-06"
-=======
         "x-ms-version": "2021-02-12"
->>>>>>> 7e782c87
       },
       "ResponseBody": []
     },
@@ -150,11 +126,7 @@
         "x-ms-client-request-id": "99344b3f-9ddf-2553-774a-4cac4dab6c95",
         "x-ms-date": "Tue, 26 Jan 2021 19:47:54 GMT",
         "x-ms-return-client-request-id": "true",
-<<<<<<< HEAD
-        "x-ms-version": "2020-12-06"
-=======
         "x-ms-version": "2021-02-12"
->>>>>>> 7e782c87
       },
       "RequestBody": null,
       "StatusCode": 200,
@@ -178,11 +150,7 @@
         "x-ms-file-permission-key": "17860367565182308406*11459378189709739967",
         "x-ms-request-id": "628e0ca4-c01a-003b-5f1c-f49f66000000",
         "x-ms-server-encrypted": "true",
-<<<<<<< HEAD
-        "x-ms-version": "2020-12-06"
-=======
         "x-ms-version": "2021-02-12"
->>>>>>> 7e782c87
       },
       "ResponseBody": []
     },
@@ -201,11 +169,7 @@
         "x-ms-date": "Tue, 26 Jan 2021 19:47:54 GMT",
         "x-ms-delete-snapshots": "include",
         "x-ms-return-client-request-id": "true",
-<<<<<<< HEAD
-        "x-ms-version": "2020-12-06"
-=======
         "x-ms-version": "2021-02-12"
->>>>>>> 7e782c87
       },
       "RequestBody": null,
       "StatusCode": 202,
@@ -218,11 +182,7 @@
         ],
         "x-ms-client-request-id": "9601547e-88be-1ee1-e195-cbb9d1b78772",
         "x-ms-request-id": "628e0ca5-c01a-003b-601c-f49f66000000",
-<<<<<<< HEAD
-        "x-ms-version": "2020-12-06"
-=======
         "x-ms-version": "2021-02-12"
->>>>>>> 7e782c87
       },
       "ResponseBody": []
     }
