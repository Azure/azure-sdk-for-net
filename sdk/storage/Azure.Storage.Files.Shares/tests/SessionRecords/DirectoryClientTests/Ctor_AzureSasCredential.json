--- conflicted
+++ resolved
@@ -1,32 +1,18 @@
 {
   "Entries": [
     {
-<<<<<<< HEAD
-      "RequestUri": "https://seanmcccanary.file.core.windows.net/test-share-baadf764-60e6-0591-b6c8-5067e760dc99?restype=share",
-=======
-      "RequestUri": "https://seanmcccanary3.file.core.windows.net/test-share-baadf764-60e6-0591-b6c8-5067e760dc99?restype=share",
->>>>>>> ac24a13f
+      "RequestUri": "https://seanmcccanary3.file.core.windows.net/test-share-4c703263-1278-34b6-421e-f13a2976852d?restype=share",
       "RequestMethod": "PUT",
       "RequestHeaders": {
         "Accept": "application/xml",
         "Authorization": "Sanitized",
-<<<<<<< HEAD
-        "traceparent": "00-027ec701f5211f40beb656441be4a0e5-cfdbcd894018f741-00",
+        "traceparent": "00-b4376e562a0ad54584a1ee16ec5d1fd9-1f559bdabf4ad441-00",
         "User-Agent": [
-          "azsdk-net-Storage.Files.Shares/12.7.0-alpha.20210114.1",
+          "azsdk-net-Storage.Files.Shares/12.7.0-alpha.20210126.1",
           "(.NET 5.0.2; Microsoft Windows 10.0.19042)"
         ],
-        "x-ms-client-request-id": "b9501d56-97ee-d051-735b-cd878a4331e2",
-        "x-ms-date": "Thu, 14 Jan 2021 17:45:33 GMT",
-=======
-        "traceparent": "00-56acaa8ddaad7f46affd5953af3571b0-72b25c56611b944a-00",
-        "User-Agent": [
-          "azsdk-net-Storage.Files.Shares/12.7.0-alpha.20210121.1",
-          "(.NET 5.0.2; Microsoft Windows 10.0.19042)"
-        ],
-        "x-ms-client-request-id": "b9501d56-97ee-d051-735b-cd878a4331e2",
-        "x-ms-date": "Thu, 21 Jan 2021 20:36:12 GMT",
->>>>>>> ac24a13f
+        "x-ms-client-request-id": "0acd5242-8d3e-69cb-1bb6-b05c556ef41b",
+        "x-ms-date": "Tue, 26 Jan 2021 19:47:41 GMT",
         "x-ms-return-client-request-id": "true",
         "x-ms-version": "2020-06-12"
       },
@@ -34,57 +20,32 @@
       "StatusCode": 201,
       "ResponseHeaders": {
         "Content-Length": "0",
-<<<<<<< HEAD
-        "Date": "Thu, 14 Jan 2021 17:45:32 GMT",
-        "ETag": "\u00220x8D8B8B43151C6F6\u0022",
-        "Last-Modified": "Thu, 14 Jan 2021 17:45:33 GMT",
-=======
-        "Date": "Thu, 21 Jan 2021 20:36:12 GMT",
-        "ETag": "\u00220x8D8BE4C3138539A\u0022",
-        "Last-Modified": "Thu, 21 Jan 2021 20:36:12 GMT",
->>>>>>> ac24a13f
+        "Date": "Tue, 26 Jan 2021 19:47:39 GMT",
+        "ETag": "\u00220x8D8C2333DBEF426\u0022",
+        "Last-Modified": "Tue, 26 Jan 2021 19:47:40 GMT",
         "Server": [
           "Windows-Azure-File/1.0",
           "Microsoft-HTTPAPI/2.0"
         ],
-        "x-ms-client-request-id": "b9501d56-97ee-d051-735b-cd878a4331e2",
-<<<<<<< HEAD
-        "x-ms-request-id": "4bde248b-701a-001c-149d-ea1fc0000000",
+        "x-ms-client-request-id": "0acd5242-8d3e-69cb-1bb6-b05c556ef41b",
+        "x-ms-request-id": "b6ed5551-a01a-0094-271c-f46dab000000",
         "x-ms-version": "2020-06-12"
-=======
-        "x-ms-request-id": "39eba5ac-101a-0038-6435-f07e02000000",
-        "x-ms-version": "2020-04-08"
->>>>>>> ac24a13f
       },
       "ResponseBody": []
     },
     {
-<<<<<<< HEAD
-      "RequestUri": "https://seanmcccanary.file.core.windows.net/test-share-baadf764-60e6-0591-b6c8-5067e760dc99/test-directory-616022be-9132-7d4a-9d5c-d25b0e38e22d?restype=directory",
-=======
-      "RequestUri": "https://seanmcccanary3.file.core.windows.net/test-share-baadf764-60e6-0591-b6c8-5067e760dc99/test-directory-616022be-9132-7d4a-9d5c-d25b0e38e22d?restype=directory",
->>>>>>> ac24a13f
+      "RequestUri": "https://seanmcccanary3.file.core.windows.net/test-share-4c703263-1278-34b6-421e-f13a2976852d/test-directory-9555701d-91dc-70e6-04a6-ae2d83874cc0?restype=directory",
       "RequestMethod": "PUT",
       "RequestHeaders": {
         "Accept": "application/xml",
         "Authorization": "Sanitized",
-<<<<<<< HEAD
-        "traceparent": "00-703ce7480a2f744fa27effbabdeb0b76-afea9fabbc9bfa44-00",
+        "traceparent": "00-4782a12a9daa354e97c4f643fa74a2ec-bfdf4a3862baf44e-00",
         "User-Agent": [
-          "azsdk-net-Storage.Files.Shares/12.7.0-alpha.20210114.1",
+          "azsdk-net-Storage.Files.Shares/12.7.0-alpha.20210126.1",
           "(.NET 5.0.2; Microsoft Windows 10.0.19042)"
         ],
-        "x-ms-client-request-id": "009b6f5a-1d28-c4ae-d3d2-1b91c4f5c13b",
-        "x-ms-date": "Thu, 14 Jan 2021 17:45:34 GMT",
-=======
-        "traceparent": "00-5ab87982f35b7a40a48fc7e1ae9c756b-a8db1b1d77ca9547-00",
-        "User-Agent": [
-          "azsdk-net-Storage.Files.Shares/12.7.0-alpha.20210121.1",
-          "(.NET 5.0.2; Microsoft Windows 10.0.19042)"
-        ],
-        "x-ms-client-request-id": "009b6f5a-1d28-c4ae-d3d2-1b91c4f5c13b",
-        "x-ms-date": "Thu, 21 Jan 2021 20:36:12 GMT",
->>>>>>> ac24a13f
+        "x-ms-client-request-id": "76107357-202c-b15c-6b5d-0597df9ee693",
+        "x-ms-date": "Tue, 26 Jan 2021 19:47:41 GMT",
         "x-ms-file-attributes": "None",
         "x-ms-file-creation-time": "Now",
         "x-ms-file-last-write-time": "Now",
@@ -96,135 +57,80 @@
       "StatusCode": 201,
       "ResponseHeaders": {
         "Content-Length": "0",
-<<<<<<< HEAD
-        "Date": "Thu, 14 Jan 2021 17:45:32 GMT",
-        "ETag": "\u00220x8D8B8B4316824A4\u0022",
-        "Last-Modified": "Thu, 14 Jan 2021 17:45:33 GMT",
-=======
-        "Date": "Thu, 21 Jan 2021 20:36:12 GMT",
-        "ETag": "\u00220x8D8BE4C315AE6F3\u0022",
-        "Last-Modified": "Thu, 21 Jan 2021 20:36:12 GMT",
->>>>>>> ac24a13f
+        "Date": "Tue, 26 Jan 2021 19:47:40 GMT",
+        "ETag": "\u00220x8D8C2333DC9FAD9\u0022",
+        "Last-Modified": "Tue, 26 Jan 2021 19:47:40 GMT",
         "Server": [
           "Windows-Azure-File/1.0",
           "Microsoft-HTTPAPI/2.0"
         ],
-        "x-ms-client-request-id": "009b6f5a-1d28-c4ae-d3d2-1b91c4f5c13b",
+        "x-ms-client-request-id": "76107357-202c-b15c-6b5d-0597df9ee693",
         "x-ms-file-attributes": "Directory",
-<<<<<<< HEAD
-        "x-ms-file-change-time": "2021-01-14T17:45:33.5457956Z",
-        "x-ms-file-creation-time": "2021-01-14T17:45:33.5457956Z",
+        "x-ms-file-change-time": "2021-01-26T19:47:40.8692953Z",
+        "x-ms-file-creation-time": "2021-01-26T19:47:40.8692953Z",
         "x-ms-file-id": "13835128424026341376",
-        "x-ms-file-last-write-time": "2021-01-14T17:45:33.5457956Z",
-        "x-ms-file-parent-id": "0",
-        "x-ms-file-permission-key": "11811099930176499864*14641856446884751121",
-        "x-ms-request-id": "4bde248e-701a-001c-159d-ea1fc0000000",
-=======
-        "x-ms-file-change-time": "2021-01-21T20:36:12.7758067Z",
-        "x-ms-file-creation-time": "2021-01-21T20:36:12.7758067Z",
-        "x-ms-file-id": "13835128424026341376",
-        "x-ms-file-last-write-time": "2021-01-21T20:36:12.7758067Z",
+        "x-ms-file-last-write-time": "2021-01-26T19:47:40.8692953Z",
         "x-ms-file-parent-id": "0",
         "x-ms-file-permission-key": "17860367565182308406*11459378189709739967",
-        "x-ms-request-id": "39eba5b1-101a-0038-6535-f07e02000000",
->>>>>>> ac24a13f
+        "x-ms-request-id": "b6ed5554-a01a-0094-281c-f46dab000000",
         "x-ms-request-server-encrypted": "true",
         "x-ms-version": "2020-06-12"
       },
       "ResponseBody": []
     },
     {
-<<<<<<< HEAD
-      "RequestUri": "https://seanmcccanary.file.core.windows.net/test-share-baadf764-60e6-0591-b6c8-5067e760dc99/test-directory-616022be-9132-7d4a-9d5c-d25b0e38e22d?restype=directory\u0026sv=2020-06-12\u0026st=2021-01-14T16%3A45%3A34Z\u0026se=2021-01-14T18%3A45%3A34Z\u0026sr=s\u0026sp=rcwdl\u0026sig=Sanitized",
-      "RequestMethod": "GET",
-      "RequestHeaders": {
-        "traceparent": "00-61c8fd1f190cb14f90c07c67891f3e26-f386dd174326ed4f-00",
-        "User-Agent": [
-          "azsdk-net-Storage.Files.Shares/12.7.0-alpha.20210114.1",
-=======
-      "RequestUri": "https://seanmcccanary3.file.core.windows.net/test-share-baadf764-60e6-0591-b6c8-5067e760dc99/test-directory-616022be-9132-7d4a-9d5c-d25b0e38e22d?restype=directory\u0026sv=2020-04-08\u0026st=2021-01-21T19%3A36%3A12Z\u0026se=2021-01-21T21%3A36%3A12Z\u0026sr=s\u0026sp=rcwdl\u0026sig=Sanitized",
+      "RequestUri": "https://seanmcccanary3.file.core.windows.net/test-share-4c703263-1278-34b6-421e-f13a2976852d/test-directory-9555701d-91dc-70e6-04a6-ae2d83874cc0?restype=directory\u0026sv=2020-06-12\u0026st=2021-01-26T18%3A47%3A41Z\u0026se=2021-01-26T20%3A47%3A41Z\u0026sr=s\u0026sp=rcwdl\u0026sig=Sanitized",
       "RequestMethod": "GET",
       "RequestHeaders": {
         "Accept": "application/xml",
-        "traceparent": "00-0f85e28205399b4c8c82f83f4502a187-bd79e07417a69c48-00",
+        "traceparent": "00-97ea84059ac3234fb877e288ca618fc7-ba6a4636c6e7e241-00",
         "User-Agent": [
-          "azsdk-net-Storage.Files.Shares/12.7.0-alpha.20210121.1",
->>>>>>> ac24a13f
+          "azsdk-net-Storage.Files.Shares/12.7.0-alpha.20210126.1",
           "(.NET 5.0.2; Microsoft Windows 10.0.19042)"
         ],
-        "x-ms-client-request-id": "9f012e96-e29c-2c05-c14c-f63d06192097",
+        "x-ms-client-request-id": "0fd57e32-d676-4793-5c45-6c4a74572eb2",
         "x-ms-return-client-request-id": "true",
         "x-ms-version": "2020-06-12"
       },
       "RequestBody": null,
       "StatusCode": 200,
       "ResponseHeaders": {
-        "Access-Control-Allow-Origin": "*",
         "Content-Length": "0",
-<<<<<<< HEAD
-        "Date": "Thu, 14 Jan 2021 17:45:33 GMT",
-        "ETag": "\u00220x8D8B8B4316824A4\u0022",
-        "Last-Modified": "Thu, 14 Jan 2021 17:45:33 GMT",
-=======
-        "Date": "Thu, 21 Jan 2021 20:36:12 GMT",
-        "ETag": "\u00220x8D8BE4C315AE6F3\u0022",
-        "Last-Modified": "Thu, 21 Jan 2021 20:36:12 GMT",
->>>>>>> ac24a13f
+        "Date": "Tue, 26 Jan 2021 19:47:40 GMT",
+        "ETag": "\u00220x8D8C2333DC9FAD9\u0022",
+        "Last-Modified": "Tue, 26 Jan 2021 19:47:40 GMT",
         "Server": [
           "Windows-Azure-File/1.0",
           "Microsoft-HTTPAPI/2.0"
         ],
-        "x-ms-client-request-id": "9f012e96-e29c-2c05-c14c-f63d06192097",
+        "Vary": "Origin",
+        "x-ms-client-request-id": "0fd57e32-d676-4793-5c45-6c4a74572eb2",
         "x-ms-file-attributes": "Directory",
-<<<<<<< HEAD
-        "x-ms-file-change-time": "2021-01-14T17:45:33.5457956Z",
-        "x-ms-file-creation-time": "2021-01-14T17:45:33.5457956Z",
+        "x-ms-file-change-time": "2021-01-26T19:47:40.8692953Z",
+        "x-ms-file-creation-time": "2021-01-26T19:47:40.8692953Z",
         "x-ms-file-id": "13835128424026341376",
-        "x-ms-file-last-write-time": "2021-01-14T17:45:33.5457956Z",
-        "x-ms-file-parent-id": "0",
-        "x-ms-file-permission-key": "11811099930176499864*14641856446884751121",
-        "x-ms-request-id": "63e5ec8c-501a-001b-5a9d-ea73a3000000",
-=======
-        "x-ms-file-change-time": "2021-01-21T20:36:12.7758067Z",
-        "x-ms-file-creation-time": "2021-01-21T20:36:12.7758067Z",
-        "x-ms-file-id": "13835128424026341376",
-        "x-ms-file-last-write-time": "2021-01-21T20:36:12.7758067Z",
+        "x-ms-file-last-write-time": "2021-01-26T19:47:40.8692953Z",
         "x-ms-file-parent-id": "0",
         "x-ms-file-permission-key": "17860367565182308406*11459378189709739967",
-        "x-ms-request-id": "dd660f05-101a-0017-2535-f073c9000000",
->>>>>>> ac24a13f
+        "x-ms-request-id": "3688922d-f01a-000f-7a1c-f4acae000000",
         "x-ms-server-encrypted": "true",
         "x-ms-version": "2020-06-12"
       },
       "ResponseBody": []
     },
     {
-<<<<<<< HEAD
-      "RequestUri": "https://seanmcccanary.file.core.windows.net/test-share-baadf764-60e6-0591-b6c8-5067e760dc99?restype=share",
-=======
-      "RequestUri": "https://seanmcccanary3.file.core.windows.net/test-share-baadf764-60e6-0591-b6c8-5067e760dc99?restype=share",
->>>>>>> ac24a13f
+      "RequestUri": "https://seanmcccanary3.file.core.windows.net/test-share-4c703263-1278-34b6-421e-f13a2976852d?restype=share",
       "RequestMethod": "DELETE",
       "RequestHeaders": {
         "Accept": "application/xml",
         "Authorization": "Sanitized",
-<<<<<<< HEAD
-        "traceparent": "00-d4b95ec01d741c4eb5f8b97686865467-545ed655ecfa4448-00",
+        "traceparent": "00-d562870b293665459457667e1fb171dc-2fd042adc7cdce45-00",
         "User-Agent": [
-          "azsdk-net-Storage.Files.Shares/12.7.0-alpha.20210114.1",
+          "azsdk-net-Storage.Files.Shares/12.7.0-alpha.20210126.1",
           "(.NET 5.0.2; Microsoft Windows 10.0.19042)"
         ],
-        "x-ms-client-request-id": "96fa506f-22f4-959e-9a11-59e67195945d",
-        "x-ms-date": "Thu, 14 Jan 2021 17:45:34 GMT",
-=======
-        "traceparent": "00-70bc876371262f40ac15cdec59cdde34-2a05605ad74d9149-00",
-        "User-Agent": [
-          "azsdk-net-Storage.Files.Shares/12.7.0-alpha.20210121.1",
-          "(.NET 5.0.2; Microsoft Windows 10.0.19042)"
-        ],
-        "x-ms-client-request-id": "96fa506f-22f4-959e-9a11-59e67195945d",
-        "x-ms-date": "Thu, 21 Jan 2021 20:36:13 GMT",
->>>>>>> ac24a13f
+        "x-ms-client-request-id": "6064d12f-d7c9-931c-5cac-4030b0282f29",
+        "x-ms-date": "Tue, 26 Jan 2021 19:47:41 GMT",
         "x-ms-delete-snapshots": "include",
         "x-ms-return-client-request-id": "true",
         "x-ms-version": "2020-06-12"
@@ -233,36 +139,21 @@
       "StatusCode": 202,
       "ResponseHeaders": {
         "Content-Length": "0",
-<<<<<<< HEAD
-        "Date": "Thu, 14 Jan 2021 17:45:33 GMT",
-=======
-        "Date": "Thu, 21 Jan 2021 20:36:12 GMT",
->>>>>>> ac24a13f
+        "Date": "Tue, 26 Jan 2021 19:47:40 GMT",
         "Server": [
           "Windows-Azure-File/1.0",
           "Microsoft-HTTPAPI/2.0"
         ],
-        "x-ms-client-request-id": "96fa506f-22f4-959e-9a11-59e67195945d",
-<<<<<<< HEAD
-        "x-ms-request-id": "63e5ec8f-501a-001b-5b9d-ea73a3000000",
+        "x-ms-client-request-id": "6064d12f-d7c9-931c-5cac-4030b0282f29",
+        "x-ms-request-id": "b6ed5557-a01a-0094-2a1c-f46dab000000",
         "x-ms-version": "2020-06-12"
-=======
-        "x-ms-request-id": "dd660f08-101a-0017-2635-f073c9000000",
-        "x-ms-version": "2020-04-08"
->>>>>>> ac24a13f
       },
       "ResponseBody": []
     }
   ],
   "Variables": {
-<<<<<<< HEAD
-    "DateTimeOffsetNow": "2021-01-14T11:45:34.0898789-06:00",
-    "RandomSeed": "1295912041",
-    "Storage_TestConfigDefault": "ProductionTenant\nseanmcccanary\nU2FuaXRpemVk\nhttps://seanmcccanary.blob.core.windows.net\nhttps://seanmcccanary.file.core.windows.net\nhttps://seanmcccanary.queue.core.windows.net\nhttps://seanmcccanary.table.core.windows.net\n\n\n\n\nhttps://seanmcccanary-secondary.blob.core.windows.net\nhttps://seanmcccanary-secondary.file.core.windows.net\nhttps://seanmcccanary-secondary.queue.core.windows.net\nhttps://seanmcccanary-secondary.table.core.windows.net\n\nSanitized\n\n\nCloud\nBlobEndpoint=https://seanmcccanary.blob.core.windows.net/;QueueEndpoint=https://seanmcccanary.queue.core.windows.net/;FileEndpoint=https://seanmcccanary.file.core.windows.net/;BlobSecondaryEndpoint=https://seanmcccanary-secondary.blob.core.windows.net/;QueueSecondaryEndpoint=https://seanmcccanary-secondary.queue.core.windows.net/;FileSecondaryEndpoint=https://seanmcccanary-secondary.file.core.windows.net/;AccountName=seanmcccanary;AccountKey=Kg==;\nseanscope1"
-=======
-    "DateTimeOffsetNow": "2021-01-21T14:36:12.9307651-06:00",
-    "RandomSeed": "1295912041",
+    "DateTimeOffsetNow": "2021-01-26T13:47:41.6516862-06:00",
+    "RandomSeed": "423329363",
     "Storage_TestConfigDefault": "ProductionTenant\nseanmcccanary3\nU2FuaXRpemVk\nhttps://seanmcccanary3.blob.core.windows.net\nhttps://seanmcccanary3.file.core.windows.net\nhttps://seanmcccanary3.queue.core.windows.net\nhttps://seanmcccanary3.table.core.windows.net\n\n\n\n\nhttps://seanmcccanary3-secondary.blob.core.windows.net\nhttps://seanmcccanary3-secondary.file.core.windows.net\nhttps://seanmcccanary3-secondary.queue.core.windows.net\nhttps://seanmcccanary3-secondary.table.core.windows.net\n\nSanitized\n\n\nCloud\nBlobEndpoint=https://seanmcccanary3.blob.core.windows.net/;QueueEndpoint=https://seanmcccanary3.queue.core.windows.net/;FileEndpoint=https://seanmcccanary3.file.core.windows.net/;BlobSecondaryEndpoint=https://seanmcccanary3-secondary.blob.core.windows.net/;QueueSecondaryEndpoint=https://seanmcccanary3-secondary.queue.core.windows.net/;FileSecondaryEndpoint=https://seanmcccanary3-secondary.file.core.windows.net/;AccountName=seanmcccanary3;AccountKey=Kg==;\nseanscope1"
->>>>>>> ac24a13f
   }
 }