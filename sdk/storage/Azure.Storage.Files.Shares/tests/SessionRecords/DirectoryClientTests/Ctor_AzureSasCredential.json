--- conflicted
+++ resolved
@@ -14,11 +14,7 @@
         "x-ms-client-request-id": "0acd5242-8d3e-69cb-1bb6-b05c556ef41b",
         "x-ms-date": "Tue, 26 Jan 2021 19:47:41 GMT",
         "x-ms-return-client-request-id": "true",
-<<<<<<< HEAD
-        "x-ms-version": "2020-12-06"
-=======
         "x-ms-version": "2021-02-12"
->>>>>>> 7e782c87
       },
       "RequestBody": null,
       "StatusCode": 201,
@@ -33,11 +29,7 @@
         ],
         "x-ms-client-request-id": "0acd5242-8d3e-69cb-1bb6-b05c556ef41b",
         "x-ms-request-id": "b6ed5551-a01a-0094-271c-f46dab000000",
-<<<<<<< HEAD
-        "x-ms-version": "2020-12-06"
-=======
         "x-ms-version": "2021-02-12"
->>>>>>> 7e782c87
       },
       "ResponseBody": []
     },
@@ -59,11 +51,7 @@
         "x-ms-file-last-write-time": "Now",
         "x-ms-file-permission": "Inherit",
         "x-ms-return-client-request-id": "true",
-<<<<<<< HEAD
-        "x-ms-version": "2020-12-06"
-=======
         "x-ms-version": "2021-02-12"
->>>>>>> 7e782c87
       },
       "RequestBody": null,
       "StatusCode": 201,
@@ -86,20 +74,12 @@
         "x-ms-file-permission-key": "17860367565182308406*11459378189709739967",
         "x-ms-request-id": "b6ed5554-a01a-0094-281c-f46dab000000",
         "x-ms-request-server-encrypted": "true",
-<<<<<<< HEAD
-        "x-ms-version": "2020-12-06"
-=======
         "x-ms-version": "2021-02-12"
->>>>>>> 7e782c87
       },
       "ResponseBody": []
     },
     {
-<<<<<<< HEAD
-      "RequestUri": "https://seanmcccanary3.file.core.windows.net/test-share-4c703263-1278-34b6-421e-f13a2976852d/test-directory-9555701d-91dc-70e6-04a6-ae2d83874cc0?restype=directory&sv=2020-12-06&st=2021-01-26T18%3A47%3A41Z&se=2021-01-26T20%3A47%3A41Z&sr=s&sp=rcwdl&sig=Sanitized",
-=======
       "RequestUri": "https://seanmcccanary3.file.core.windows.net/test-share-4c703263-1278-34b6-421e-f13a2976852d/test-directory-9555701d-91dc-70e6-04a6-ae2d83874cc0?restype=directory&sv=2021-02-12&st=2021-01-26T18%3A47%3A41Z&se=2021-01-26T20%3A47%3A41Z&sr=s&sp=rcwdl&sig=Sanitized",
->>>>>>> 7e782c87
       "RequestMethod": "GET",
       "RequestHeaders": {
         "Accept": "application/xml",
@@ -110,11 +90,7 @@
         ],
         "x-ms-client-request-id": "0fd57e32-d676-4793-5c45-6c4a74572eb2",
         "x-ms-return-client-request-id": "true",
-<<<<<<< HEAD
-        "x-ms-version": "2020-12-06"
-=======
         "x-ms-version": "2021-02-12"
->>>>>>> 7e782c87
       },
       "RequestBody": null,
       "StatusCode": 200,
@@ -138,11 +114,7 @@
         "x-ms-file-permission-key": "17860367565182308406*11459378189709739967",
         "x-ms-request-id": "3688922d-f01a-000f-7a1c-f4acae000000",
         "x-ms-server-encrypted": "true",
-<<<<<<< HEAD
-        "x-ms-version": "2020-12-06"
-=======
         "x-ms-version": "2021-02-12"
->>>>>>> 7e782c87
       },
       "ResponseBody": []
     },
@@ -161,11 +133,7 @@
         "x-ms-date": "Tue, 26 Jan 2021 19:47:41 GMT",
         "x-ms-delete-snapshots": "include",
         "x-ms-return-client-request-id": "true",
-<<<<<<< HEAD
-        "x-ms-version": "2020-12-06"
-=======
         "x-ms-version": "2021-02-12"
->>>>>>> 7e782c87
       },
       "RequestBody": null,
       "StatusCode": 202,
@@ -178,11 +146,7 @@
         ],
         "x-ms-client-request-id": "6064d12f-d7c9-931c-5cac-4030b0282f29",
         "x-ms-request-id": "b6ed5557-a01a-0094-2a1c-f46dab000000",
-<<<<<<< HEAD
-        "x-ms-version": "2020-12-06"
-=======
         "x-ms-version": "2021-02-12"
->>>>>>> 7e782c87
       },
       "ResponseBody": []
     }
