﻿{
  "Entries": [
    {
      "RequestUri": "https://seanmcccanary3.file.core.windows.net/test-share-ba5e8da7-b389-7aa0-ce61-966fa5b8acbe?restype=share",
      "RequestMethod": "PUT",
      "RequestHeaders": {
        "Accept": "application/xml",
        "Authorization": "Sanitized",
        "traceparent": "00-87d58ef46075c3458a2be3735696276f-b04b8a99a0a6ad4c-00",
        "User-Agent": [
          "azsdk-net-Storage.Files.Shares/12.7.0-alpha.20210126.1",
          "(.NET 5.0.2; Microsoft Windows 10.0.19042)"
        ],
        "x-ms-client-request-id": "87a3f969-96e4-c733-49a5-a3e604ebc192",
        "x-ms-date": "Tue, 26 Jan 2021 19:27:27 GMT",
        "x-ms-return-client-request-id": "true",
<<<<<<< HEAD
        "x-ms-version": "2020-12-06"
=======
        "x-ms-version": "2021-02-12"
>>>>>>> 7e782c87
      },
      "RequestBody": null,
      "StatusCode": 201,
      "ResponseHeaders": {
        "Content-Length": "0",
        "Date": "Tue, 26 Jan 2021 19:27:27 GMT",
        "ETag": "\"0x8D8C2306A7A39CA\"",
        "Last-Modified": "Tue, 26 Jan 2021 19:27:27 GMT",
        "Server": [
          "Windows-Azure-File/1.0",
          "Microsoft-HTTPAPI/2.0"
        ],
        "x-ms-client-request-id": "87a3f969-96e4-c733-49a5-a3e604ebc192",
        "x-ms-request-id": "07cc3175-d01a-007a-4919-f4c782000000",
<<<<<<< HEAD
        "x-ms-version": "2020-12-06"
=======
        "x-ms-version": "2021-02-12"
>>>>>>> 7e782c87
      },
      "ResponseBody": []
    },
    {
      "RequestUri": "https://seanmcccanary3.file.core.windows.net/test-share-ba5e8da7-b389-7aa0-ce61-966fa5b8acbe/test-directory-e1adfcbe-9386-20b9-48dc-ad9322360d92?restype=directory",
      "RequestMethod": "PUT",
      "RequestHeaders": {
        "Accept": "application/xml",
        "Authorization": "Sanitized",
        "traceparent": "00-c743081f8063ed4c987f28ae349f3b63-39d1274dbdc3e24d-00",
        "User-Agent": [
          "azsdk-net-Storage.Files.Shares/12.7.0-alpha.20210126.1",
          "(.NET 5.0.2; Microsoft Windows 10.0.19042)"
        ],
        "x-ms-client-request-id": "71aafe34-758e-d673-4082-3e07e89fa412",
        "x-ms-date": "Tue, 26 Jan 2021 19:27:28 GMT",
        "x-ms-file-attributes": "None",
        "x-ms-file-creation-time": "Now",
        "x-ms-file-last-write-time": "Now",
        "x-ms-file-permission": "Inherit",
        "x-ms-return-client-request-id": "true",
<<<<<<< HEAD
        "x-ms-version": "2020-12-06"
=======
        "x-ms-version": "2021-02-12"
>>>>>>> 7e782c87
      },
      "RequestBody": null,
      "StatusCode": 201,
      "ResponseHeaders": {
        "Content-Length": "0",
        "Date": "Tue, 26 Jan 2021 19:27:27 GMT",
        "ETag": "\"0x8D8C2306A85C2A2\"",
        "Last-Modified": "Tue, 26 Jan 2021 19:27:27 GMT",
        "Server": [
          "Windows-Azure-File/1.0",
          "Microsoft-HTTPAPI/2.0"
        ],
        "x-ms-client-request-id": "71aafe34-758e-d673-4082-3e07e89fa412",
        "x-ms-file-attributes": "Directory",
        "x-ms-file-change-time": "2021-01-26T19:27:27.4294946Z",
        "x-ms-file-creation-time": "2021-01-26T19:27:27.4294946Z",
        "x-ms-file-id": "13835128424026341376",
        "x-ms-file-last-write-time": "2021-01-26T19:27:27.4294946Z",
        "x-ms-file-parent-id": "0",
        "x-ms-file-permission-key": "17860367565182308406*11459378189709739967",
        "x-ms-request-id": "07cc3178-d01a-007a-4a19-f4c782000000",
        "x-ms-request-server-encrypted": "true",
<<<<<<< HEAD
        "x-ms-version": "2020-12-06"
=======
        "x-ms-version": "2021-02-12"
>>>>>>> 7e782c87
      },
      "ResponseBody": []
    },
    {
      "RequestUri": "https://seanmcccanary3.file.core.windows.net/test-share-ba5e8da7-b389-7aa0-ce61-966fa5b8acbe/test-directory-e1adfcbe-9386-20b9-48dc-ad9322360d92?restype=directory",
      "RequestMethod": "DELETE",
      "RequestHeaders": {
        "Accept": "application/xml",
        "Authorization": "Sanitized",
        "traceparent": "00-7703de8c47dbbc4f8547614418db2c60-f5356fdfb12afc4c-00",
        "User-Agent": [
          "azsdk-net-Storage.Files.Shares/12.7.0-alpha.20210126.1",
          "(.NET 5.0.2; Microsoft Windows 10.0.19042)"
        ],
        "x-ms-client-request-id": "245f8d5e-9b8c-9404-282f-6b91e7d14b0b",
        "x-ms-date": "Tue, 26 Jan 2021 19:27:28 GMT",
        "x-ms-return-client-request-id": "true",
<<<<<<< HEAD
        "x-ms-version": "2020-12-06"
=======
        "x-ms-version": "2021-02-12"
>>>>>>> 7e782c87
      },
      "RequestBody": null,
      "StatusCode": 202,
      "ResponseHeaders": {
        "Content-Length": "0",
        "Date": "Tue, 26 Jan 2021 19:27:27 GMT",
        "Server": [
          "Windows-Azure-File/1.0",
          "Microsoft-HTTPAPI/2.0"
        ],
        "x-ms-client-request-id": "245f8d5e-9b8c-9404-282f-6b91e7d14b0b",
        "x-ms-request-id": "07cc317a-d01a-007a-4b19-f4c782000000",
<<<<<<< HEAD
        "x-ms-version": "2020-12-06"
=======
        "x-ms-version": "2021-02-12"
>>>>>>> 7e782c87
      },
      "ResponseBody": []
    },
    {
      "RequestUri": "https://seanmcccanary3.file.core.windows.net/test-share-ba5e8da7-b389-7aa0-ce61-966fa5b8acbe?restype=share",
      "RequestMethod": "DELETE",
      "RequestHeaders": {
        "Accept": "application/xml",
        "Authorization": "Sanitized",
        "traceparent": "00-00a876f07cdb2243831d534edc1db715-21a88e1b79de154f-00",
        "User-Agent": [
          "azsdk-net-Storage.Files.Shares/12.7.0-alpha.20210126.1",
          "(.NET 5.0.2; Microsoft Windows 10.0.19042)"
        ],
        "x-ms-client-request-id": "5ba95445-8040-fc85-0c47-3fb6aaebb250",
        "x-ms-date": "Tue, 26 Jan 2021 19:27:28 GMT",
        "x-ms-delete-snapshots": "include",
        "x-ms-return-client-request-id": "true",
<<<<<<< HEAD
        "x-ms-version": "2020-12-06"
=======
        "x-ms-version": "2021-02-12"
>>>>>>> 7e782c87
      },
      "RequestBody": null,
      "StatusCode": 202,
      "ResponseHeaders": {
        "Content-Length": "0",
        "Date": "Tue, 26 Jan 2021 19:27:27 GMT",
        "Server": [
          "Windows-Azure-File/1.0",
          "Microsoft-HTTPAPI/2.0"
        ],
        "x-ms-client-request-id": "5ba95445-8040-fc85-0c47-3fb6aaebb250",
        "x-ms-request-id": "07cc317b-d01a-007a-4c19-f4c782000000",
<<<<<<< HEAD
        "x-ms-version": "2020-12-06"
=======
        "x-ms-version": "2021-02-12"
>>>>>>> 7e782c87
      },
      "ResponseBody": []
    }
  ],
  "Variables": {
    "RandomSeed": "679111269",
    "Storage_TestConfigDefault": "ProductionTenant\nseanmcccanary3\nU2FuaXRpemVk\nhttps://seanmcccanary3.blob.core.windows.net\nhttps://seanmcccanary3.file.core.windows.net\nhttps://seanmcccanary3.queue.core.windows.net\nhttps://seanmcccanary3.table.core.windows.net\n\n\n\n\nhttps://seanmcccanary3-secondary.blob.core.windows.net\nhttps://seanmcccanary3-secondary.file.core.windows.net\nhttps://seanmcccanary3-secondary.queue.core.windows.net\nhttps://seanmcccanary3-secondary.table.core.windows.net\n\nSanitized\n\n\nCloud\nBlobEndpoint=https://seanmcccanary3.blob.core.windows.net/;QueueEndpoint=https://seanmcccanary3.queue.core.windows.net/;FileEndpoint=https://seanmcccanary3.file.core.windows.net/;BlobSecondaryEndpoint=https://seanmcccanary3-secondary.blob.core.windows.net/;QueueSecondaryEndpoint=https://seanmcccanary3-secondary.queue.core.windows.net/;FileSecondaryEndpoint=https://seanmcccanary3-secondary.file.core.windows.net/;AccountName=seanmcccanary3;AccountKey=Kg==;\nseanscope1\n\n"
  }
}<|MERGE_RESOLUTION|>--- conflicted
+++ resolved
@@ -14,11 +14,7 @@
         "x-ms-client-request-id": "87a3f969-96e4-c733-49a5-a3e604ebc192",
         "x-ms-date": "Tue, 26 Jan 2021 19:27:27 GMT",
         "x-ms-return-client-request-id": "true",
-<<<<<<< HEAD
-        "x-ms-version": "2020-12-06"
-=======
         "x-ms-version": "2021-02-12"
->>>>>>> 7e782c87
       },
       "RequestBody": null,
       "StatusCode": 201,
@@ -33,11 +29,7 @@
         ],
         "x-ms-client-request-id": "87a3f969-96e4-c733-49a5-a3e604ebc192",
         "x-ms-request-id": "07cc3175-d01a-007a-4919-f4c782000000",
-<<<<<<< HEAD
-        "x-ms-version": "2020-12-06"
-=======
         "x-ms-version": "2021-02-12"
->>>>>>> 7e782c87
       },
       "ResponseBody": []
     },
@@ -59,11 +51,7 @@
         "x-ms-file-last-write-time": "Now",
         "x-ms-file-permission": "Inherit",
         "x-ms-return-client-request-id": "true",
-<<<<<<< HEAD
-        "x-ms-version": "2020-12-06"
-=======
         "x-ms-version": "2021-02-12"
->>>>>>> 7e782c87
       },
       "RequestBody": null,
       "StatusCode": 201,
@@ -86,11 +74,7 @@
         "x-ms-file-permission-key": "17860367565182308406*11459378189709739967",
         "x-ms-request-id": "07cc3178-d01a-007a-4a19-f4c782000000",
         "x-ms-request-server-encrypted": "true",
-<<<<<<< HEAD
-        "x-ms-version": "2020-12-06"
-=======
         "x-ms-version": "2021-02-12"
->>>>>>> 7e782c87
       },
       "ResponseBody": []
     },
@@ -108,11 +92,7 @@
         "x-ms-client-request-id": "245f8d5e-9b8c-9404-282f-6b91e7d14b0b",
         "x-ms-date": "Tue, 26 Jan 2021 19:27:28 GMT",
         "x-ms-return-client-request-id": "true",
-<<<<<<< HEAD
-        "x-ms-version": "2020-12-06"
-=======
         "x-ms-version": "2021-02-12"
->>>>>>> 7e782c87
       },
       "RequestBody": null,
       "StatusCode": 202,
@@ -125,11 +105,7 @@
         ],
         "x-ms-client-request-id": "245f8d5e-9b8c-9404-282f-6b91e7d14b0b",
         "x-ms-request-id": "07cc317a-d01a-007a-4b19-f4c782000000",
-<<<<<<< HEAD
-        "x-ms-version": "2020-12-06"
-=======
         "x-ms-version": "2021-02-12"
->>>>>>> 7e782c87
       },
       "ResponseBody": []
     },
@@ -148,11 +124,7 @@
         "x-ms-date": "Tue, 26 Jan 2021 19:27:28 GMT",
         "x-ms-delete-snapshots": "include",
         "x-ms-return-client-request-id": "true",
-<<<<<<< HEAD
-        "x-ms-version": "2020-12-06"
-=======
         "x-ms-version": "2021-02-12"
->>>>>>> 7e782c87
       },
       "RequestBody": null,
       "StatusCode": 202,
@@ -165,11 +137,7 @@
         ],
         "x-ms-client-request-id": "5ba95445-8040-fc85-0c47-3fb6aaebb250",
         "x-ms-request-id": "07cc317b-d01a-007a-4c19-f4c782000000",
-<<<<<<< HEAD
-        "x-ms-version": "2020-12-06"
-=======
         "x-ms-version": "2021-02-12"
->>>>>>> 7e782c87
       },
       "ResponseBody": []
     }
