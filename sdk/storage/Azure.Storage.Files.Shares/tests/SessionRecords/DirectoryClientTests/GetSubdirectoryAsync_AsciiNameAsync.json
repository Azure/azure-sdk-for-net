--- conflicted
+++ resolved
@@ -1,18 +1,18 @@
 {
   "Entries": [
     {
-      "RequestUri": "https://seanmcccanary3.file.core.windows.net/test-share-1d92bd04-1520-4e90-b013-8f2d03b21d82?restype=share",
+      "RequestUri": "https://seanmcccanary3.file.core.windows.net/test-share-05fe9e4d-3271-3232-89db-8436d16f4651?restype=share",
       "RequestMethod": "PUT",
       "RequestHeaders": {
         "Accept": "application/xml",
         "Authorization": "Sanitized",
-        "traceparent": "00-b8d1e25feeb52d4cb57ea5ad0a5c5bec-1afe328c03194847-00",
+        "traceparent": "00-816c27bd4436bc4d8439ce84e5e79a59-713d52fd47b53f41-00",
         "User-Agent": [
-          "azsdk-net-Storage.Files.Shares/12.7.0-alpha.20210121.1",
+          "azsdk-net-Storage.Files.Shares/12.7.0-alpha.20210126.1",
           "(.NET 5.0.2; Microsoft Windows 10.0.19042)"
         ],
-        "x-ms-client-request-id": "c1de0798-42ac-367e-181b-a44e450445a4",
-        "x-ms-date": "Thu, 21 Jan 2021 20:37:12 GMT",
+        "x-ms-client-request-id": "1a928995-bc42-2e76-99d0-82fbe35b3e9c",
+        "x-ms-date": "Tue, 26 Jan 2021 19:27:36 GMT",
         "x-ms-return-client-request-id": "true",
         "x-ms-version": "2020-06-12"
       },
@@ -20,37 +20,32 @@
       "StatusCode": 201,
       "ResponseHeaders": {
         "Content-Length": "0",
-        "Date": "Thu, 21 Jan 2021 20:37:11 GMT",
-        "ETag": "\u00220x8D8BE4C54CA2541\u0022",
-        "Last-Modified": "Thu, 21 Jan 2021 20:37:12 GMT",
+        "Date": "Tue, 26 Jan 2021 19:27:35 GMT",
+        "ETag": "\u00220x8D8C2306FAFCD29\u0022",
+        "Last-Modified": "Tue, 26 Jan 2021 19:27:36 GMT",
         "Server": [
           "Windows-Azure-File/1.0",
           "Microsoft-HTTPAPI/2.0"
         ],
-        "x-ms-client-request-id": "c1de0798-42ac-367e-181b-a44e450445a4",
-<<<<<<< HEAD
-        "x-ms-request-id": "0045b7b1-d01a-0093-545f-3f96aa000000",
+        "x-ms-client-request-id": "1a928995-bc42-2e76-99d0-82fbe35b3e9c",
+        "x-ms-request-id": "55b25ece-601a-006f-7019-f4d031000000",
         "x-ms-version": "2020-06-12"
-=======
-        "x-ms-request-id": "a64fe1d6-201a-009a-2c35-f0441b000000",
-        "x-ms-version": "2020-04-08"
->>>>>>> ac24a13f
       },
       "ResponseBody": []
     },
     {
-      "RequestUri": "https://seanmcccanary3.file.core.windows.net/test-share-1d92bd04-1520-4e90-b013-8f2d03b21d82/test-directory-97c6d26c-2223-a8dd-ef21-f94a4a32075e?restype=directory",
+      "RequestUri": "https://seanmcccanary3.file.core.windows.net/test-share-05fe9e4d-3271-3232-89db-8436d16f4651/test-directory-5c1fc17f-296a-1b11-645c-fcfd1099c1a5?restype=directory",
       "RequestMethod": "PUT",
       "RequestHeaders": {
         "Accept": "application/xml",
         "Authorization": "Sanitized",
-        "traceparent": "00-882c4eea9b2c7f45bc1bfc9b7a58a693-74652a1e29bad34c-00",
+        "traceparent": "00-bf8c18d5bb9ee242a500a44b0db29e03-13b3857f49aeff47-00",
         "User-Agent": [
-          "azsdk-net-Storage.Files.Shares/12.7.0-alpha.20210121.1",
+          "azsdk-net-Storage.Files.Shares/12.7.0-alpha.20210126.1",
           "(.NET 5.0.2; Microsoft Windows 10.0.19042)"
         ],
-        "x-ms-client-request-id": "74f12690-298b-7562-2935-d18a4834ece5",
-        "x-ms-date": "Thu, 21 Jan 2021 20:37:12 GMT",
+        "x-ms-client-request-id": "af198535-3ac4-6c53-7876-b6e6c0781dff",
+        "x-ms-date": "Tue, 26 Jan 2021 19:27:36 GMT",
         "x-ms-file-attributes": "None",
         "x-ms-file-creation-time": "Now",
         "x-ms-file-last-write-time": "Now",
@@ -62,40 +57,40 @@
       "StatusCode": 201,
       "ResponseHeaders": {
         "Content-Length": "0",
-        "Date": "Thu, 21 Jan 2021 20:37:11 GMT",
-        "ETag": "\u00220x8D8BE4C54D4385F\u0022",
-        "Last-Modified": "Thu, 21 Jan 2021 20:37:12 GMT",
+        "Date": "Tue, 26 Jan 2021 19:27:35 GMT",
+        "ETag": "\u00220x8D8C2306FBA0A4A\u0022",
+        "Last-Modified": "Tue, 26 Jan 2021 19:27:36 GMT",
         "Server": [
           "Windows-Azure-File/1.0",
           "Microsoft-HTTPAPI/2.0"
         ],
-        "x-ms-client-request-id": "74f12690-298b-7562-2935-d18a4834ece5",
+        "x-ms-client-request-id": "af198535-3ac4-6c53-7876-b6e6c0781dff",
         "x-ms-file-attributes": "Directory",
-        "x-ms-file-change-time": "2021-01-21T20:37:12.2911327Z",
-        "x-ms-file-creation-time": "2021-01-21T20:37:12.2911327Z",
+        "x-ms-file-change-time": "2021-01-26T19:27:36.1607242Z",
+        "x-ms-file-creation-time": "2021-01-26T19:27:36.1607242Z",
         "x-ms-file-id": "13835128424026341376",
-        "x-ms-file-last-write-time": "2021-01-21T20:37:12.2911327Z",
+        "x-ms-file-last-write-time": "2021-01-26T19:27:36.1607242Z",
         "x-ms-file-parent-id": "0",
         "x-ms-file-permission-key": "17860367565182308406*11459378189709739967",
-        "x-ms-request-id": "a64fe1da-201a-009a-2e35-f0441b000000",
+        "x-ms-request-id": "55b25ed1-601a-006f-7119-f4d031000000",
         "x-ms-request-server-encrypted": "true",
         "x-ms-version": "2020-06-12"
       },
       "ResponseBody": []
     },
     {
-      "RequestUri": "https://seanmcccanary3.file.core.windows.net/test-share-1d92bd04-1520-4e90-b013-8f2d03b21d82/test-directory-97c6d26c-2223-a8dd-ef21-f94a4a32075e/test-directory-3cfb4513-486e-10cf-fbb8-b8f20a57f070?restype=directory",
+      "RequestUri": "https://seanmcccanary3.file.core.windows.net/test-share-05fe9e4d-3271-3232-89db-8436d16f4651/test-directory-5c1fc17f-296a-1b11-645c-fcfd1099c1a5/test-directory-1db6dd0f-f5ba-52bf-b21f-a65d90ec6c24?restype=directory",
       "RequestMethod": "PUT",
       "RequestHeaders": {
         "Accept": "application/xml",
         "Authorization": "Sanitized",
-        "traceparent": "00-8269f8a51a489b42bb0a867ed4ea5003-53688d6d9c99084c-00",
+        "traceparent": "00-1a97ce7c7fb6c340bce6c8be85753c26-67f7894dcf6f1442-00",
         "User-Agent": [
-          "azsdk-net-Storage.Files.Shares/12.7.0-alpha.20210121.1",
+          "azsdk-net-Storage.Files.Shares/12.7.0-alpha.20210126.1",
           "(.NET 5.0.2; Microsoft Windows 10.0.19042)"
         ],
-        "x-ms-client-request-id": "71723344-ee83-48b0-57e0-78d371706bd1",
-        "x-ms-date": "Thu, 21 Jan 2021 20:37:12 GMT",
+        "x-ms-client-request-id": "d21598f0-a189-3ff3-c6c6-fca494f6db8b",
+        "x-ms-date": "Tue, 26 Jan 2021 19:27:37 GMT",
         "x-ms-file-attributes": "None",
         "x-ms-file-creation-time": "Now",
         "x-ms-file-last-write-time": "Now",
@@ -107,39 +102,39 @@
       "StatusCode": 201,
       "ResponseHeaders": {
         "Content-Length": "0",
-        "Date": "Thu, 21 Jan 2021 20:37:11 GMT",
-        "ETag": "\u00220x8D8BE4C54DD3ABE\u0022",
-        "Last-Modified": "Thu, 21 Jan 2021 20:37:12 GMT",
+        "Date": "Tue, 26 Jan 2021 19:27:35 GMT",
+        "ETag": "\u00220x8D8C2306FC381DE\u0022",
+        "Last-Modified": "Tue, 26 Jan 2021 19:27:36 GMT",
         "Server": [
           "Windows-Azure-File/1.0",
           "Microsoft-HTTPAPI/2.0"
         ],
-        "x-ms-client-request-id": "71723344-ee83-48b0-57e0-78d371706bd1",
+        "x-ms-client-request-id": "d21598f0-a189-3ff3-c6c6-fca494f6db8b",
         "x-ms-file-attributes": "Directory",
-        "x-ms-file-change-time": "2021-01-21T20:37:12.3501758Z",
-        "x-ms-file-creation-time": "2021-01-21T20:37:12.3501758Z",
+        "x-ms-file-change-time": "2021-01-26T19:27:36.2227678Z",
+        "x-ms-file-creation-time": "2021-01-26T19:27:36.2227678Z",
         "x-ms-file-id": "11529285414812647424",
-        "x-ms-file-last-write-time": "2021-01-21T20:37:12.3501758Z",
+        "x-ms-file-last-write-time": "2021-01-26T19:27:36.2227678Z",
         "x-ms-file-parent-id": "13835128424026341376",
         "x-ms-file-permission-key": "17860367565182308406*11459378189709739967",
-        "x-ms-request-id": "a64fe1db-201a-009a-2f35-f0441b000000",
+        "x-ms-request-id": "55b25ed5-601a-006f-7219-f4d031000000",
         "x-ms-request-server-encrypted": "true",
         "x-ms-version": "2020-06-12"
       },
       "ResponseBody": []
     },
     {
-      "RequestUri": "https://seanmcccanary3.file.core.windows.net/test-share-1d92bd04-1520-4e90-b013-8f2d03b21d82/test-directory-97c6d26c-2223-a8dd-ef21-f94a4a32075e?restype=directory\u0026comp=list",
+      "RequestUri": "https://seanmcccanary3.file.core.windows.net/test-share-05fe9e4d-3271-3232-89db-8436d16f4651/test-directory-5c1fc17f-296a-1b11-645c-fcfd1099c1a5?restype=directory\u0026comp=list",
       "RequestMethod": "GET",
       "RequestHeaders": {
         "Accept": "application/xml",
         "Authorization": "Sanitized",
         "User-Agent": [
-          "azsdk-net-Storage.Files.Shares/12.7.0-alpha.20210121.1",
+          "azsdk-net-Storage.Files.Shares/12.7.0-alpha.20210126.1",
           "(.NET 5.0.2; Microsoft Windows 10.0.19042)"
         ],
-        "x-ms-client-request-id": "d6ad0df2-7fe4-07ed-2971-cc6119ffb735",
-        "x-ms-date": "Thu, 21 Jan 2021 20:37:12 GMT",
+        "x-ms-client-request-id": "f86d69df-99d7-fb9a-5a89-c5b9153b767c",
+        "x-ms-date": "Tue, 26 Jan 2021 19:27:37 GMT",
         "x-ms-return-client-request-id": "true",
         "x-ms-version": "2020-06-12"
       },
@@ -147,37 +142,32 @@
       "StatusCode": 200,
       "ResponseHeaders": {
         "Content-Type": "application/xml",
-        "Date": "Thu, 21 Jan 2021 20:37:11 GMT",
+        "Date": "Tue, 26 Jan 2021 19:27:35 GMT",
         "Server": [
           "Windows-Azure-File/1.0",
           "Microsoft-HTTPAPI/2.0"
         ],
         "Transfer-Encoding": "chunked",
         "Vary": "Origin",
-        "x-ms-client-request-id": "d6ad0df2-7fe4-07ed-2971-cc6119ffb735",
-<<<<<<< HEAD
-        "x-ms-request-id": "0045b7b6-d01a-0093-575f-3f96aa000000",
+        "x-ms-client-request-id": "f86d69df-99d7-fb9a-5a89-c5b9153b767c",
+        "x-ms-request-id": "55b25ed6-601a-006f-7319-f4d031000000",
         "x-ms-version": "2020-06-12"
-=======
-        "x-ms-request-id": "a64fe1dd-201a-009a-3035-f0441b000000",
-        "x-ms-version": "2020-04-08"
->>>>>>> ac24a13f
       },
-      "ResponseBody": "\uFEFF\u003C?xml version=\u00221.0\u0022 encoding=\u0022utf-8\u0022?\u003E\u003CEnumerationResults ServiceEndpoint=\u0022https://seanmcccanary3.file.core.windows.net/\u0022 ShareName=\u0022test-share-1d92bd04-1520-4e90-b013-8f2d03b21d82\u0022 DirectoryPath=\u0022test-directory-97c6d26c-2223-a8dd-ef21-f94a4a32075e\u0022\u003E\u003CEntries\u003E\u003CDirectory\u003E\u003CName\u003Etest-directory-3cfb4513-486e-10cf-fbb8-b8f20a57f070\u003C/Name\u003E\u003CProperties /\u003E\u003C/Directory\u003E\u003C/Entries\u003E\u003CNextMarker /\u003E\u003C/EnumerationResults\u003E"
+      "ResponseBody": "\uFEFF\u003C?xml version=\u00221.0\u0022 encoding=\u0022utf-8\u0022?\u003E\u003CEnumerationResults ServiceEndpoint=\u0022https://seanmcccanary3.file.core.windows.net/\u0022 ShareName=\u0022test-share-05fe9e4d-3271-3232-89db-8436d16f4651\u0022 DirectoryPath=\u0022test-directory-5c1fc17f-296a-1b11-645c-fcfd1099c1a5\u0022\u003E\u003CEntries\u003E\u003CDirectory\u003E\u003CName\u003Etest-directory-1db6dd0f-f5ba-52bf-b21f-a65d90ec6c24\u003C/Name\u003E\u003CProperties /\u003E\u003C/Directory\u003E\u003C/Entries\u003E\u003CNextMarker /\u003E\u003C/EnumerationResults\u003E"
     },
     {
-      "RequestUri": "https://seanmcccanary3.file.core.windows.net/test-share-1d92bd04-1520-4e90-b013-8f2d03b21d82?restype=share",
+      "RequestUri": "https://seanmcccanary3.file.core.windows.net/test-share-05fe9e4d-3271-3232-89db-8436d16f4651?restype=share",
       "RequestMethod": "DELETE",
       "RequestHeaders": {
         "Accept": "application/xml",
         "Authorization": "Sanitized",
-        "traceparent": "00-2bae24fb42f8e845a616ce2e64a00841-53dd53acb0e7f444-00",
+        "traceparent": "00-730b69befc9abb48bbe202bee139d4b2-f80617edd42f0541-00",
         "User-Agent": [
-          "azsdk-net-Storage.Files.Shares/12.7.0-alpha.20210121.1",
+          "azsdk-net-Storage.Files.Shares/12.7.0-alpha.20210126.1",
           "(.NET 5.0.2; Microsoft Windows 10.0.19042)"
         ],
-        "x-ms-client-request-id": "64e0c85a-94c3-c5ed-728c-4409fd416772",
-        "x-ms-date": "Thu, 21 Jan 2021 20:37:12 GMT",
+        "x-ms-client-request-id": "2ac572ea-e388-70b3-f74c-1727cdc5e6c0",
+        "x-ms-date": "Tue, 26 Jan 2021 19:27:37 GMT",
         "x-ms-delete-snapshots": "include",
         "x-ms-return-client-request-id": "true",
         "x-ms-version": "2020-06-12"
@@ -186,25 +176,20 @@
       "StatusCode": 202,
       "ResponseHeaders": {
         "Content-Length": "0",
-        "Date": "Thu, 21 Jan 2021 20:37:11 GMT",
+        "Date": "Tue, 26 Jan 2021 19:27:35 GMT",
         "Server": [
           "Windows-Azure-File/1.0",
           "Microsoft-HTTPAPI/2.0"
         ],
-        "x-ms-client-request-id": "64e0c85a-94c3-c5ed-728c-4409fd416772",
-<<<<<<< HEAD
-        "x-ms-request-id": "0045b7b7-d01a-0093-585f-3f96aa000000",
+        "x-ms-client-request-id": "2ac572ea-e388-70b3-f74c-1727cdc5e6c0",
+        "x-ms-request-id": "55b25ed7-601a-006f-7419-f4d031000000",
         "x-ms-version": "2020-06-12"
-=======
-        "x-ms-request-id": "a64fe1de-201a-009a-3135-f0441b000000",
-        "x-ms-version": "2020-04-08"
->>>>>>> ac24a13f
       },
       "ResponseBody": []
     }
   ],
   "Variables": {
-    "RandomSeed": "283301135",
+    "RandomSeed": "889252009",
     "Storage_TestConfigDefault": "ProductionTenant\nseanmcccanary3\nU2FuaXRpemVk\nhttps://seanmcccanary3.blob.core.windows.net\nhttps://seanmcccanary3.file.core.windows.net\nhttps://seanmcccanary3.queue.core.windows.net\nhttps://seanmcccanary3.table.core.windows.net\n\n\n\n\nhttps://seanmcccanary3-secondary.blob.core.windows.net\nhttps://seanmcccanary3-secondary.file.core.windows.net\nhttps://seanmcccanary3-secondary.queue.core.windows.net\nhttps://seanmcccanary3-secondary.table.core.windows.net\n\nSanitized\n\n\nCloud\nBlobEndpoint=https://seanmcccanary3.blob.core.windows.net/;QueueEndpoint=https://seanmcccanary3.queue.core.windows.net/;FileEndpoint=https://seanmcccanary3.file.core.windows.net/;BlobSecondaryEndpoint=https://seanmcccanary3-secondary.blob.core.windows.net/;QueueSecondaryEndpoint=https://seanmcccanary3-secondary.queue.core.windows.net/;FileSecondaryEndpoint=https://seanmcccanary3-secondary.file.core.windows.net/;AccountName=seanmcccanary3;AccountKey=Kg==;\nseanscope1"
   }
 }