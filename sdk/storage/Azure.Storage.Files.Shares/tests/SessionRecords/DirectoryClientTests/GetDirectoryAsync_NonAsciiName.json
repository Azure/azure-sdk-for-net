{
  "Entries": [
    {
      "RequestUri": "https://seanmcccanary3.file.core.windows.net/test-share-1053f8c8-7066-2897-f570-b0308b36e424?restype=share",
      "RequestMethod": "PUT",
      "RequestHeaders": {
        "Accept": "application/xml",
        "Authorization": "Sanitized",
        "traceparent": "00-81ea787eb78e374e937d9e2448312b78-e39bdea074eb1a4d-00",
        "User-Agent": [
          "azsdk-net-Storage.Files.Shares/12.7.0-alpha.20210121.1",
          "(.NET 5.0.2; Microsoft Windows 10.0.19042)"
        ],
        "x-ms-client-request-id": "585e3cd8-8253-d0b9-9ba0-b4d6fcc3b343",
        "x-ms-date": "Thu, 21 Jan 2021 20:36:31 GMT",
        "x-ms-return-client-request-id": "true",
        "x-ms-version": "2020-06-12"
      },
      "RequestBody": null,
      "StatusCode": 201,
      "ResponseHeaders": {
        "Content-Length": "0",
        "Date": "Thu, 21 Jan 2021 20:36:31 GMT",
        "ETag": "\u00220x8D8BE4C3C8A3C0F\u0022",
        "Last-Modified": "Thu, 21 Jan 2021 20:36:31 GMT",
        "Server": [
          "Windows-Azure-File/1.0",
          "Microsoft-HTTPAPI/2.0"
        ],
        "x-ms-client-request-id": "585e3cd8-8253-d0b9-9ba0-b4d6fcc3b343",
<<<<<<< HEAD
        "x-ms-request-id": "44373a91-201a-004c-639c-46dd90000000",
        "x-ms-version": "2020-06-12"
=======
        "x-ms-request-id": "fba4d9e2-f01a-000f-0935-f0acae000000",
        "x-ms-version": "2020-04-08"
>>>>>>> ac24a13f
      },
      "ResponseBody": []
    },
    {
      "RequestUri": "https://seanmcccanary3.file.core.windows.net/test-share-1053f8c8-7066-2897-f570-b0308b36e424/test-dire\u00A2t \u00D8\u00AE\u03D2%253A-6ec97b61-1988-5619-748c-372482044c6e?restype=directory",
      "RequestMethod": "PUT",
      "RequestHeaders": {
        "Accept": "application/xml",
        "Authorization": "Sanitized",
        "traceparent": "00-980344c08e150f4d91e8675014d8c25f-4f0ebbac5da73b40-00",
        "User-Agent": [
          "azsdk-net-Storage.Files.Shares/12.7.0-alpha.20210121.1",
          "(.NET 5.0.2; Microsoft Windows 10.0.19042)"
        ],
        "x-ms-client-request-id": "6031aa8e-a0bd-bfb6-2207-e4c74b954e96",
        "x-ms-date": "Thu, 21 Jan 2021 20:36:31 GMT",
        "x-ms-file-attributes": "None",
        "x-ms-file-creation-time": "Now",
        "x-ms-file-last-write-time": "Now",
        "x-ms-file-permission": "Inherit",
        "x-ms-return-client-request-id": "true",
        "x-ms-version": "2020-06-12"
      },
      "RequestBody": null,
      "StatusCode": 201,
      "ResponseHeaders": {
        "Content-Length": "0",
        "Date": "Thu, 21 Jan 2021 20:36:31 GMT",
        "ETag": "\u00220x8D8BE4C3C9346C2\u0022",
        "Last-Modified": "Thu, 21 Jan 2021 20:36:31 GMT",
        "Server": [
          "Windows-Azure-File/1.0",
          "Microsoft-HTTPAPI/2.0"
        ],
        "x-ms-client-request-id": "6031aa8e-a0bd-bfb6-2207-e4c74b954e96",
        "x-ms-file-attributes": "Directory",
        "x-ms-file-change-time": "2021-01-21T20:36:31.6001986Z",
        "x-ms-file-creation-time": "2021-01-21T20:36:31.6001986Z",
        "x-ms-file-id": "13835128424026341376",
        "x-ms-file-last-write-time": "2021-01-21T20:36:31.6001986Z",
        "x-ms-file-parent-id": "0",
        "x-ms-file-permission-key": "17860367565182308406*11459378189709739967",
        "x-ms-request-id": "fba4d9e7-f01a-000f-0c35-f0acae000000",
        "x-ms-request-server-encrypted": "true",
        "x-ms-version": "2020-06-12"
      },
      "ResponseBody": []
    },
    {
      "RequestUri": "https://seanmcccanary3.file.core.windows.net/test-share-1053f8c8-7066-2897-f570-b0308b36e424/?restype=directory\u0026comp=list",
      "RequestMethod": "GET",
      "RequestHeaders": {
        "Accept": "application/xml",
        "Authorization": "Sanitized",
        "traceparent": "00-f43e9abf8f653d44ad44a9bf66436a45-4ae84c1a8c33a946-00",
        "User-Agent": [
          "azsdk-net-Storage.Files.Shares/12.7.0-alpha.20210121.1",
          "(.NET 5.0.2; Microsoft Windows 10.0.19042)"
        ],
        "x-ms-client-request-id": "d79622c0-ecd2-c1b0-bb98-2ccfa708584f",
        "x-ms-date": "Thu, 21 Jan 2021 20:36:31 GMT",
        "x-ms-return-client-request-id": "true",
        "x-ms-version": "2020-06-12"
      },
      "RequestBody": null,
      "StatusCode": 200,
      "ResponseHeaders": {
        "Content-Type": "application/xml",
        "Date": "Thu, 21 Jan 2021 20:36:31 GMT",
        "Server": [
          "Windows-Azure-File/1.0",
          "Microsoft-HTTPAPI/2.0"
        ],
        "Transfer-Encoding": "chunked",
        "Vary": "Origin",
        "x-ms-client-request-id": "d79622c0-ecd2-c1b0-bb98-2ccfa708584f",
<<<<<<< HEAD
        "x-ms-request-id": "44373a9d-201a-004c-659c-46dd90000000",
        "x-ms-version": "2020-06-12"
=======
        "x-ms-request-id": "fba4d9ea-f01a-000f-0e35-f0acae000000",
        "x-ms-version": "2020-04-08"
>>>>>>> ac24a13f
      },
      "ResponseBody": "\uFEFF\u003C?xml version=\u00221.0\u0022 encoding=\u0022utf-8\u0022?\u003E\u003CEnumerationResults ServiceEndpoint=\u0022https://seanmcccanary3.file.core.windows.net/\u0022 ShareName=\u0022test-share-1053f8c8-7066-2897-f570-b0308b36e424\u0022 DirectoryPath=\u0022\u0022\u003E\u003CEntries\u003E\u003CDirectory\u003E\u003CName\u003Etest-dire\u00A2t \u00D8\u00AE\u03D2%3A-6ec97b61-1988-5619-748c-372482044c6e\u003C/Name\u003E\u003CProperties /\u003E\u003C/Directory\u003E\u003C/Entries\u003E\u003CNextMarker /\u003E\u003C/EnumerationResults\u003E"
    },
    {
      "RequestUri": "https://seanmcccanary3.file.core.windows.net/test-share-1053f8c8-7066-2897-f570-b0308b36e424?restype=share",
      "RequestMethod": "DELETE",
      "RequestHeaders": {
        "Accept": "application/xml",
        "Authorization": "Sanitized",
        "traceparent": "00-959f203a53d09f4bb0d8481b4d9ee50a-55a22ea0704d994f-00",
        "User-Agent": [
          "azsdk-net-Storage.Files.Shares/12.7.0-alpha.20210121.1",
          "(.NET 5.0.2; Microsoft Windows 10.0.19042)"
        ],
        "x-ms-client-request-id": "28061e6d-76ff-66c3-95b2-ced3379b2da2",
        "x-ms-date": "Thu, 21 Jan 2021 20:36:31 GMT",
        "x-ms-delete-snapshots": "include",
        "x-ms-return-client-request-id": "true",
        "x-ms-version": "2020-06-12"
      },
      "RequestBody": null,
      "StatusCode": 202,
      "ResponseHeaders": {
        "Content-Length": "0",
        "Date": "Thu, 21 Jan 2021 20:36:31 GMT",
        "Server": [
          "Windows-Azure-File/1.0",
          "Microsoft-HTTPAPI/2.0"
        ],
        "x-ms-client-request-id": "28061e6d-76ff-66c3-95b2-ced3379b2da2",
<<<<<<< HEAD
        "x-ms-request-id": "44373a9e-201a-004c-669c-46dd90000000",
        "x-ms-version": "2020-06-12"
=======
        "x-ms-request-id": "fba4d9ec-f01a-000f-1035-f0acae000000",
        "x-ms-version": "2020-04-08"
>>>>>>> ac24a13f
      },
      "ResponseBody": []
    }
  ],
  "Variables": {
    "RandomSeed": "1632593104",
    "Storage_TestConfigDefault": "ProductionTenant\nseanmcccanary3\nU2FuaXRpemVk\nhttps://seanmcccanary3.blob.core.windows.net\nhttps://seanmcccanary3.file.core.windows.net\nhttps://seanmcccanary3.queue.core.windows.net\nhttps://seanmcccanary3.table.core.windows.net\n\n\n\n\nhttps://seanmcccanary3-secondary.blob.core.windows.net\nhttps://seanmcccanary3-secondary.file.core.windows.net\nhttps://seanmcccanary3-secondary.queue.core.windows.net\nhttps://seanmcccanary3-secondary.table.core.windows.net\n\nSanitized\n\n\nCloud\nBlobEndpoint=https://seanmcccanary3.blob.core.windows.net/;QueueEndpoint=https://seanmcccanary3.queue.core.windows.net/;FileEndpoint=https://seanmcccanary3.file.core.windows.net/;BlobSecondaryEndpoint=https://seanmcccanary3-secondary.blob.core.windows.net/;QueueSecondaryEndpoint=https://seanmcccanary3-secondary.queue.core.windows.net/;FileSecondaryEndpoint=https://seanmcccanary3-secondary.file.core.windows.net/;AccountName=seanmcccanary3;AccountKey=Kg==;\nseanscope1"
  }
}<|MERGE_RESOLUTION|>--- conflicted
+++ resolved
@@ -1,18 +1,18 @@
 {
   "Entries": [
     {
-      "RequestUri": "https://seanmcccanary3.file.core.windows.net/test-share-1053f8c8-7066-2897-f570-b0308b36e424?restype=share",
+      "RequestUri": "https://seanmcccanary3.file.core.windows.net/test-share-69ec0b9c-aa28-6359-e5b9-811a7b79a710?restype=share",
       "RequestMethod": "PUT",
       "RequestHeaders": {
         "Accept": "application/xml",
         "Authorization": "Sanitized",
-        "traceparent": "00-81ea787eb78e374e937d9e2448312b78-e39bdea074eb1a4d-00",
+        "traceparent": "00-96bff0eb8a1417498038ffee538f50f1-39833235dc1e8847-00",
         "User-Agent": [
-          "azsdk-net-Storage.Files.Shares/12.7.0-alpha.20210121.1",
+          "azsdk-net-Storage.Files.Shares/12.7.0-alpha.20210126.1",
           "(.NET 5.0.2; Microsoft Windows 10.0.19042)"
         ],
-        "x-ms-client-request-id": "585e3cd8-8253-d0b9-9ba0-b4d6fcc3b343",
-        "x-ms-date": "Thu, 21 Jan 2021 20:36:31 GMT",
+        "x-ms-client-request-id": "3c5d7e20-1245-c4ee-99d5-c4a7b45f7b5c",
+        "x-ms-date": "Tue, 26 Jan 2021 19:47:51 GMT",
         "x-ms-return-client-request-id": "true",
         "x-ms-version": "2020-06-12"
       },
@@ -20,37 +20,32 @@
       "StatusCode": 201,
       "ResponseHeaders": {
         "Content-Length": "0",
-        "Date": "Thu, 21 Jan 2021 20:36:31 GMT",
-        "ETag": "\u00220x8D8BE4C3C8A3C0F\u0022",
-        "Last-Modified": "Thu, 21 Jan 2021 20:36:31 GMT",
+        "Date": "Tue, 26 Jan 2021 19:47:49 GMT",
+        "ETag": "\u00220x8D8C23343853C56\u0022",
+        "Last-Modified": "Tue, 26 Jan 2021 19:47:50 GMT",
         "Server": [
           "Windows-Azure-File/1.0",
           "Microsoft-HTTPAPI/2.0"
         ],
-        "x-ms-client-request-id": "585e3cd8-8253-d0b9-9ba0-b4d6fcc3b343",
-<<<<<<< HEAD
-        "x-ms-request-id": "44373a91-201a-004c-639c-46dd90000000",
+        "x-ms-client-request-id": "3c5d7e20-1245-c4ee-99d5-c4a7b45f7b5c",
+        "x-ms-request-id": "1fd23808-101a-0065-641c-f47486000000",
         "x-ms-version": "2020-06-12"
-=======
-        "x-ms-request-id": "fba4d9e2-f01a-000f-0935-f0acae000000",
-        "x-ms-version": "2020-04-08"
->>>>>>> ac24a13f
       },
       "ResponseBody": []
     },
     {
-      "RequestUri": "https://seanmcccanary3.file.core.windows.net/test-share-1053f8c8-7066-2897-f570-b0308b36e424/test-dire\u00A2t \u00D8\u00AE\u03D2%253A-6ec97b61-1988-5619-748c-372482044c6e?restype=directory",
+      "RequestUri": "https://seanmcccanary3.file.core.windows.net/test-share-69ec0b9c-aa28-6359-e5b9-811a7b79a710/test-dire\u00A2t \u00D8\u00AE\u03D2%253A-cfadc948-6be9-7ba2-48ef-9ba331872133?restype=directory",
       "RequestMethod": "PUT",
       "RequestHeaders": {
         "Accept": "application/xml",
         "Authorization": "Sanitized",
-        "traceparent": "00-980344c08e150f4d91e8675014d8c25f-4f0ebbac5da73b40-00",
+        "traceparent": "00-4371aa0cbaf0c74e85fb23beaf5f5a20-d5ae5c85a4f6bc46-00",
         "User-Agent": [
-          "azsdk-net-Storage.Files.Shares/12.7.0-alpha.20210121.1",
+          "azsdk-net-Storage.Files.Shares/12.7.0-alpha.20210126.1",
           "(.NET 5.0.2; Microsoft Windows 10.0.19042)"
         ],
-        "x-ms-client-request-id": "6031aa8e-a0bd-bfb6-2207-e4c74b954e96",
-        "x-ms-date": "Thu, 21 Jan 2021 20:36:31 GMT",
+        "x-ms-client-request-id": "78891d0a-6703-b44e-dbe2-f356774b9211",
+        "x-ms-date": "Tue, 26 Jan 2021 19:47:51 GMT",
         "x-ms-file-attributes": "None",
         "x-ms-file-creation-time": "Now",
         "x-ms-file-last-write-time": "Now",
@@ -62,40 +57,40 @@
       "StatusCode": 201,
       "ResponseHeaders": {
         "Content-Length": "0",
-        "Date": "Thu, 21 Jan 2021 20:36:31 GMT",
-        "ETag": "\u00220x8D8BE4C3C9346C2\u0022",
-        "Last-Modified": "Thu, 21 Jan 2021 20:36:31 GMT",
+        "Date": "Tue, 26 Jan 2021 19:47:49 GMT",
+        "ETag": "\u00220x8D8C23343910050\u0022",
+        "Last-Modified": "Tue, 26 Jan 2021 19:47:50 GMT",
         "Server": [
           "Windows-Azure-File/1.0",
           "Microsoft-HTTPAPI/2.0"
         ],
-        "x-ms-client-request-id": "6031aa8e-a0bd-bfb6-2207-e4c74b954e96",
+        "x-ms-client-request-id": "78891d0a-6703-b44e-dbe2-f356774b9211",
         "x-ms-file-attributes": "Directory",
-        "x-ms-file-change-time": "2021-01-21T20:36:31.6001986Z",
-        "x-ms-file-creation-time": "2021-01-21T20:36:31.6001986Z",
+        "x-ms-file-change-time": "2021-01-26T19:47:50.5622096Z",
+        "x-ms-file-creation-time": "2021-01-26T19:47:50.5622096Z",
         "x-ms-file-id": "13835128424026341376",
-        "x-ms-file-last-write-time": "2021-01-21T20:36:31.6001986Z",
+        "x-ms-file-last-write-time": "2021-01-26T19:47:50.5622096Z",
         "x-ms-file-parent-id": "0",
         "x-ms-file-permission-key": "17860367565182308406*11459378189709739967",
-        "x-ms-request-id": "fba4d9e7-f01a-000f-0c35-f0acae000000",
+        "x-ms-request-id": "1fd2380b-101a-0065-651c-f47486000000",
         "x-ms-request-server-encrypted": "true",
         "x-ms-version": "2020-06-12"
       },
       "ResponseBody": []
     },
     {
-      "RequestUri": "https://seanmcccanary3.file.core.windows.net/test-share-1053f8c8-7066-2897-f570-b0308b36e424/?restype=directory\u0026comp=list",
+      "RequestUri": "https://seanmcccanary3.file.core.windows.net/test-share-69ec0b9c-aa28-6359-e5b9-811a7b79a710/?restype=directory\u0026comp=list",
       "RequestMethod": "GET",
       "RequestHeaders": {
         "Accept": "application/xml",
         "Authorization": "Sanitized",
-        "traceparent": "00-f43e9abf8f653d44ad44a9bf66436a45-4ae84c1a8c33a946-00",
+        "traceparent": "00-fbb58148c54a8b4a85358a81e492b3b0-e152b495c91daa4d-00",
         "User-Agent": [
-          "azsdk-net-Storage.Files.Shares/12.7.0-alpha.20210121.1",
+          "azsdk-net-Storage.Files.Shares/12.7.0-alpha.20210126.1",
           "(.NET 5.0.2; Microsoft Windows 10.0.19042)"
         ],
-        "x-ms-client-request-id": "d79622c0-ecd2-c1b0-bb98-2ccfa708584f",
-        "x-ms-date": "Thu, 21 Jan 2021 20:36:31 GMT",
+        "x-ms-client-request-id": "14982ca6-a8fe-1a30-fa45-203978741de9",
+        "x-ms-date": "Tue, 26 Jan 2021 19:47:51 GMT",
         "x-ms-return-client-request-id": "true",
         "x-ms-version": "2020-06-12"
       },
@@ -103,37 +98,32 @@
       "StatusCode": 200,
       "ResponseHeaders": {
         "Content-Type": "application/xml",
-        "Date": "Thu, 21 Jan 2021 20:36:31 GMT",
+        "Date": "Tue, 26 Jan 2021 19:47:50 GMT",
         "Server": [
           "Windows-Azure-File/1.0",
           "Microsoft-HTTPAPI/2.0"
         ],
         "Transfer-Encoding": "chunked",
         "Vary": "Origin",
-        "x-ms-client-request-id": "d79622c0-ecd2-c1b0-bb98-2ccfa708584f",
-<<<<<<< HEAD
-        "x-ms-request-id": "44373a9d-201a-004c-659c-46dd90000000",
+        "x-ms-client-request-id": "14982ca6-a8fe-1a30-fa45-203978741de9",
+        "x-ms-request-id": "1fd2380d-101a-0065-661c-f47486000000",
         "x-ms-version": "2020-06-12"
-=======
-        "x-ms-request-id": "fba4d9ea-f01a-000f-0e35-f0acae000000",
-        "x-ms-version": "2020-04-08"
->>>>>>> ac24a13f
       },
-      "ResponseBody": "\uFEFF\u003C?xml version=\u00221.0\u0022 encoding=\u0022utf-8\u0022?\u003E\u003CEnumerationResults ServiceEndpoint=\u0022https://seanmcccanary3.file.core.windows.net/\u0022 ShareName=\u0022test-share-1053f8c8-7066-2897-f570-b0308b36e424\u0022 DirectoryPath=\u0022\u0022\u003E\u003CEntries\u003E\u003CDirectory\u003E\u003CName\u003Etest-dire\u00A2t \u00D8\u00AE\u03D2%3A-6ec97b61-1988-5619-748c-372482044c6e\u003C/Name\u003E\u003CProperties /\u003E\u003C/Directory\u003E\u003C/Entries\u003E\u003CNextMarker /\u003E\u003C/EnumerationResults\u003E"
+      "ResponseBody": "\uFEFF\u003C?xml version=\u00221.0\u0022 encoding=\u0022utf-8\u0022?\u003E\u003CEnumerationResults ServiceEndpoint=\u0022https://seanmcccanary3.file.core.windows.net/\u0022 ShareName=\u0022test-share-69ec0b9c-aa28-6359-e5b9-811a7b79a710\u0022 DirectoryPath=\u0022\u0022\u003E\u003CEntries\u003E\u003CDirectory\u003E\u003CName\u003Etest-dire\u00A2t \u00D8\u00AE\u03D2%3A-cfadc948-6be9-7ba2-48ef-9ba331872133\u003C/Name\u003E\u003CProperties /\u003E\u003C/Directory\u003E\u003C/Entries\u003E\u003CNextMarker /\u003E\u003C/EnumerationResults\u003E"
     },
     {
-      "RequestUri": "https://seanmcccanary3.file.core.windows.net/test-share-1053f8c8-7066-2897-f570-b0308b36e424?restype=share",
+      "RequestUri": "https://seanmcccanary3.file.core.windows.net/test-share-69ec0b9c-aa28-6359-e5b9-811a7b79a710?restype=share",
       "RequestMethod": "DELETE",
       "RequestHeaders": {
         "Accept": "application/xml",
         "Authorization": "Sanitized",
-        "traceparent": "00-959f203a53d09f4bb0d8481b4d9ee50a-55a22ea0704d994f-00",
+        "traceparent": "00-964b7cd208fedb4cbfa1f2e690528d76-e2ba2a64f9ce3e4a-00",
         "User-Agent": [
-          "azsdk-net-Storage.Files.Shares/12.7.0-alpha.20210121.1",
+          "azsdk-net-Storage.Files.Shares/12.7.0-alpha.20210126.1",
           "(.NET 5.0.2; Microsoft Windows 10.0.19042)"
         ],
-        "x-ms-client-request-id": "28061e6d-76ff-66c3-95b2-ced3379b2da2",
-        "x-ms-date": "Thu, 21 Jan 2021 20:36:31 GMT",
+        "x-ms-client-request-id": "4bafc6c3-7eb2-0b13-600a-70205d066489",
+        "x-ms-date": "Tue, 26 Jan 2021 19:47:51 GMT",
         "x-ms-delete-snapshots": "include",
         "x-ms-return-client-request-id": "true",
         "x-ms-version": "2020-06-12"
@@ -142,25 +132,20 @@
       "StatusCode": 202,
       "ResponseHeaders": {
         "Content-Length": "0",
-        "Date": "Thu, 21 Jan 2021 20:36:31 GMT",
+        "Date": "Tue, 26 Jan 2021 19:47:50 GMT",
         "Server": [
           "Windows-Azure-File/1.0",
           "Microsoft-HTTPAPI/2.0"
         ],
-        "x-ms-client-request-id": "28061e6d-76ff-66c3-95b2-ced3379b2da2",
-<<<<<<< HEAD
-        "x-ms-request-id": "44373a9e-201a-004c-669c-46dd90000000",
+        "x-ms-client-request-id": "4bafc6c3-7eb2-0b13-600a-70205d066489",
+        "x-ms-request-id": "1fd2380f-101a-0065-671c-f47486000000",
         "x-ms-version": "2020-06-12"
-=======
-        "x-ms-request-id": "fba4d9ec-f01a-000f-1035-f0acae000000",
-        "x-ms-version": "2020-04-08"
->>>>>>> ac24a13f
       },
       "ResponseBody": []
     }
   ],
   "Variables": {
-    "RandomSeed": "1632593104",
+    "RandomSeed": "1547102232",
     "Storage_TestConfigDefault": "ProductionTenant\nseanmcccanary3\nU2FuaXRpemVk\nhttps://seanmcccanary3.blob.core.windows.net\nhttps://seanmcccanary3.file.core.windows.net\nhttps://seanmcccanary3.queue.core.windows.net\nhttps://seanmcccanary3.table.core.windows.net\n\n\n\n\nhttps://seanmcccanary3-secondary.blob.core.windows.net\nhttps://seanmcccanary3-secondary.file.core.windows.net\nhttps://seanmcccanary3-secondary.queue.core.windows.net\nhttps://seanmcccanary3-secondary.table.core.windows.net\n\nSanitized\n\n\nCloud\nBlobEndpoint=https://seanmcccanary3.blob.core.windows.net/;QueueEndpoint=https://seanmcccanary3.queue.core.windows.net/;FileEndpoint=https://seanmcccanary3.file.core.windows.net/;BlobSecondaryEndpoint=https://seanmcccanary3-secondary.blob.core.windows.net/;QueueSecondaryEndpoint=https://seanmcccanary3-secondary.queue.core.windows.net/;FileSecondaryEndpoint=https://seanmcccanary3-secondary.file.core.windows.net/;AccountName=seanmcccanary3;AccountKey=Kg==;\nseanscope1"
   }
 }