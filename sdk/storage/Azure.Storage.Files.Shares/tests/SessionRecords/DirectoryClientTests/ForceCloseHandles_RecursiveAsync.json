--- conflicted
+++ resolved
@@ -1,31 +1,17 @@
 {
   "Entries": [
     {
-<<<<<<< HEAD
-      "RequestUri": "http://seanstagetest.file.core.windows.net/test-share-62c41622-4f7a-f4cc-0f2e-57147af7e44b?restype=share",
+      "RequestUri": "http://seanstagetest.file.core.windows.net/test-share-4504737e-3d09-8f41-c406-ccf5984a2d79?restype=share",
       "RequestMethod": "PUT",
       "RequestHeaders": {
         "Authorization": "Sanitized",
-        "traceparent": "00-564220a335605b4aac8b207c651c0eb4-d405167e8d987d45-00",
+        "traceparent": "00-4d54facc5cad53469c76d9e6f78dd212-07f3e9aa50bdca4e-00",
         "User-Agent": [
-          "azsdk-net-Storage.Files.Shares/12.0.0-dev.20191209.1\u002Bb71b1fa965b15eccfc57e2c7781b8bf85cd4c766",
+          "azsdk-net-Storage.Files.Shares/12.0.0-dev.20191211.1\u002B899431c003876eb9b26cefd8e8a37e7f27f82ced",
           "(.NET Core 4.6.28008.01; Microsoft Windows 10.0.18363 )"
         ],
-        "x-ms-client-request-id": "f3a8aee9-2c21-3c7d-d05a-45203fd27217",
-        "x-ms-date": "Tue, 10 Dec 2019 05:30:38 GMT",
-=======
-      "RequestUri": "http://seanstagetest.file.core.windows.net/test-share-00983b10-687f-db2a-290b-b47a3b81de36?restype=share",
-      "RequestMethod": "PUT",
-      "RequestHeaders": {
-        "Authorization": "Sanitized",
-        "traceparent": "00-7d642747f52ac94ea2e1a2580832931d-00ac922e1498e740-00",
-        "User-Agent": [
-          "azsdk-net-Storage.Files.Shares/12.0.0-dev.20191209.1\u002B61bda4d1783b0e05dba0d434ff14b2840726d3b1",
-          "(.NET Core 4.6.28008.01; Microsoft Windows 10.0.18363 )"
-        ],
-        "x-ms-client-request-id": "4c6e51da-b4ff-811c-7a58-3e0379d7e7e4",
-        "x-ms-date": "Tue, 10 Dec 2019 05:59:16 GMT",
->>>>>>> 1d9822e0
+        "x-ms-client-request-id": "3a9e8f42-fde6-9c36-f002-9ac635a994e6",
+        "x-ms-date": "Wed, 11 Dec 2019 20:37:12 GMT",
         "x-ms-return-client-request-id": "true",
         "x-ms-version": "2019-07-07"
       },
@@ -33,56 +19,31 @@
       "StatusCode": 201,
       "ResponseHeaders": {
         "Content-Length": "0",
-<<<<<<< HEAD
-        "Date": "Tue, 10 Dec 2019 05:30:37 GMT",
-        "ETag": "\u00220x8D77D3216E1BCD6\u0022",
-        "Last-Modified": "Tue, 10 Dec 2019 05:30:38 GMT",
-=======
-        "Date": "Tue, 10 Dec 2019 05:59:15 GMT",
-        "ETag": "\u00220x8D77D3616FC4EEF\u0022",
-        "Last-Modified": "Tue, 10 Dec 2019 05:59:16 GMT",
->>>>>>> 1d9822e0
+        "Date": "Wed, 11 Dec 2019 20:37:12 GMT",
+        "ETag": "\u00220x8D77E79E720DC07\u0022",
+        "Last-Modified": "Wed, 11 Dec 2019 20:37:13 GMT",
         "Server": [
           "Windows-Azure-File/1.0",
           "Microsoft-HTTPAPI/2.0"
         ],
-<<<<<<< HEAD
-        "x-ms-client-request-id": "f3a8aee9-2c21-3c7d-d05a-45203fd27217",
-        "x-ms-request-id": "3e8da9b3-201a-003e-4e1a-af0544000000",
-=======
-        "x-ms-client-request-id": "4c6e51da-b4ff-811c-7a58-3e0379d7e7e4",
-        "x-ms-request-id": "8749be28-c01a-0019-761e-af1280000000",
->>>>>>> 1d9822e0
+        "x-ms-client-request-id": "3a9e8f42-fde6-9c36-f002-9ac635a994e6",
+        "x-ms-request-id": "ef3e38ae-c01a-0019-0e62-b01280000000",
         "x-ms-version": "2019-07-07"
       },
       "ResponseBody": []
     },
     {
-<<<<<<< HEAD
-      "RequestUri": "http://seanstagetest.file.core.windows.net/test-share-62c41622-4f7a-f4cc-0f2e-57147af7e44b/test-directory-7612b910-3178-cfb2-a58a-1da7c00144e9?restype=directory",
+      "RequestUri": "http://seanstagetest.file.core.windows.net/test-share-4504737e-3d09-8f41-c406-ccf5984a2d79/test-directory-947bc539-4443-2c0c-d73c-fd33e35bd49d?restype=directory",
       "RequestMethod": "PUT",
       "RequestHeaders": {
         "Authorization": "Sanitized",
-        "traceparent": "00-3ca8ed35401ddc47a48d7544d78bd6e4-346905ed8aac134b-00",
+        "traceparent": "00-ed780b0a3592464d89fca447c00f9d78-01a3e7690b1bba4c-00",
         "User-Agent": [
-          "azsdk-net-Storage.Files.Shares/12.0.0-dev.20191209.1\u002Bb71b1fa965b15eccfc57e2c7781b8bf85cd4c766",
+          "azsdk-net-Storage.Files.Shares/12.0.0-dev.20191211.1\u002B899431c003876eb9b26cefd8e8a37e7f27f82ced",
           "(.NET Core 4.6.28008.01; Microsoft Windows 10.0.18363 )"
         ],
-        "x-ms-client-request-id": "f5bb775f-dc13-b8fa-fbd9-4d970fd67cce",
-        "x-ms-date": "Tue, 10 Dec 2019 05:30:38 GMT",
-=======
-      "RequestUri": "http://seanstagetest.file.core.windows.net/test-share-00983b10-687f-db2a-290b-b47a3b81de36/test-directory-764b44e6-de35-067f-655c-4047dbee6acb?restype=directory",
-      "RequestMethod": "PUT",
-      "RequestHeaders": {
-        "Authorization": "Sanitized",
-        "traceparent": "00-b73912a61ef61742b75accc49b01b8b1-a9f56e00ec3c2140-00",
-        "User-Agent": [
-          "azsdk-net-Storage.Files.Shares/12.0.0-dev.20191209.1\u002B61bda4d1783b0e05dba0d434ff14b2840726d3b1",
-          "(.NET Core 4.6.28008.01; Microsoft Windows 10.0.18363 )"
-        ],
-        "x-ms-client-request-id": "2c55a850-8812-fc7c-d267-e6a273d4a58b",
-        "x-ms-date": "Tue, 10 Dec 2019 05:59:16 GMT",
->>>>>>> 1d9822e0
+        "x-ms-client-request-id": "f5ab7241-56aa-fdcd-8371-62a90003b994",
+        "x-ms-date": "Wed, 11 Dec 2019 20:37:13 GMT",
         "x-ms-file-attributes": "None",
         "x-ms-file-creation-time": "Now",
         "x-ms-file-last-write-time": "Now",
@@ -94,71 +55,39 @@
       "StatusCode": 201,
       "ResponseHeaders": {
         "Content-Length": "0",
-<<<<<<< HEAD
-        "Date": "Tue, 10 Dec 2019 05:30:38 GMT",
-        "ETag": "\u00220x8D77D3216EFE7B8\u0022",
-        "Last-Modified": "Tue, 10 Dec 2019 05:30:38 GMT",
-=======
-        "Date": "Tue, 10 Dec 2019 05:59:15 GMT",
-        "ETag": "\u00220x8D77D36170A5910\u0022",
-        "Last-Modified": "Tue, 10 Dec 2019 05:59:16 GMT",
->>>>>>> 1d9822e0
+        "Date": "Wed, 11 Dec 2019 20:37:12 GMT",
+        "ETag": "\u00220x8D77E79E72F58D4\u0022",
+        "Last-Modified": "Wed, 11 Dec 2019 20:37:13 GMT",
         "Server": [
           "Windows-Azure-File/1.0",
           "Microsoft-HTTPAPI/2.0"
         ],
-<<<<<<< HEAD
-        "x-ms-client-request-id": "f5bb775f-dc13-b8fa-fbd9-4d970fd67cce",
+        "x-ms-client-request-id": "f5ab7241-56aa-fdcd-8371-62a90003b994",
         "x-ms-file-attributes": "Directory",
-        "x-ms-file-change-time": "2019-12-10T05:30:38.2872504Z",
-        "x-ms-file-creation-time": "2019-12-10T05:30:38.2872504Z",
+        "x-ms-file-change-time": "2019-12-11T20:37:13.0996948Z",
+        "x-ms-file-creation-time": "2019-12-11T20:37:13.0996948Z",
         "x-ms-file-id": "13835128424026341376",
-        "x-ms-file-last-write-time": "2019-12-10T05:30:38.2872504Z",
+        "x-ms-file-last-write-time": "2019-12-11T20:37:13.0996948Z",
         "x-ms-file-parent-id": "0",
         "x-ms-file-permission-key": "7855875120676328179*422928105932735866",
-        "x-ms-request-id": "3e8da9b5-201a-003e-4f1a-af0544000000",
-=======
-        "x-ms-client-request-id": "2c55a850-8812-fc7c-d267-e6a273d4a58b",
-        "x-ms-file-attributes": "Directory",
-        "x-ms-file-change-time": "2019-12-10T05:59:16.4474640Z",
-        "x-ms-file-creation-time": "2019-12-10T05:59:16.4474640Z",
-        "x-ms-file-id": "13835128424026341376",
-        "x-ms-file-last-write-time": "2019-12-10T05:59:16.4474640Z",
-        "x-ms-file-parent-id": "0",
-        "x-ms-file-permission-key": "7855875120676328179*422928105932735866",
-        "x-ms-request-id": "8749be2a-c01a-0019-771e-af1280000000",
->>>>>>> 1d9822e0
+        "x-ms-request-id": "ef3e38b1-c01a-0019-0f62-b01280000000",
         "x-ms-request-server-encrypted": "true",
         "x-ms-version": "2019-07-07"
       },
       "ResponseBody": []
     },
     {
-<<<<<<< HEAD
-      "RequestUri": "http://seanstagetest.file.core.windows.net/test-share-62c41622-4f7a-f4cc-0f2e-57147af7e44b/test-directory-7612b910-3178-cfb2-a58a-1da7c00144e9?comp=forceclosehandles",
+      "RequestUri": "http://seanstagetest.file.core.windows.net/test-share-4504737e-3d09-8f41-c406-ccf5984a2d79/test-directory-947bc539-4443-2c0c-d73c-fd33e35bd49d?comp=forceclosehandles",
       "RequestMethod": "PUT",
       "RequestHeaders": {
         "Authorization": "Sanitized",
-        "traceparent": "00-4d9c95865e838347a668ad914a686302-26fa647ab23bb14f-00",
+        "traceparent": "00-f58fa56c3063934e8640b7241de05c42-b0da7f5a21669a4b-00",
         "User-Agent": [
-          "azsdk-net-Storage.Files.Shares/12.0.0-dev.20191209.1\u002Bb71b1fa965b15eccfc57e2c7781b8bf85cd4c766",
+          "azsdk-net-Storage.Files.Shares/12.0.0-dev.20191211.1\u002B899431c003876eb9b26cefd8e8a37e7f27f82ced",
           "(.NET Core 4.6.28008.01; Microsoft Windows 10.0.18363 )"
         ],
-        "x-ms-client-request-id": "4847aa8f-4f46-fed6-eb71-d075a3919675",
-        "x-ms-date": "Tue, 10 Dec 2019 05:30:38 GMT",
-=======
-      "RequestUri": "http://seanstagetest.file.core.windows.net/test-share-00983b10-687f-db2a-290b-b47a3b81de36/test-directory-764b44e6-de35-067f-655c-4047dbee6acb?comp=forceclosehandles",
-      "RequestMethod": "PUT",
-      "RequestHeaders": {
-        "Authorization": "Sanitized",
-        "traceparent": "00-a834a2568e195c4884aa1a0f350bff4e-b674d21b3daf3d4b-00",
-        "User-Agent": [
-          "azsdk-net-Storage.Files.Shares/12.0.0-dev.20191209.1\u002B61bda4d1783b0e05dba0d434ff14b2840726d3b1",
-          "(.NET Core 4.6.28008.01; Microsoft Windows 10.0.18363 )"
-        ],
-        "x-ms-client-request-id": "32f7579a-3e98-83b9-86a3-17abab94aeaf",
-        "x-ms-date": "Tue, 10 Dec 2019 05:59:16 GMT",
->>>>>>> 1d9822e0
+        "x-ms-client-request-id": "70f15eab-deaf-c4f3-efb5-853a90e976de",
+        "x-ms-date": "Wed, 11 Dec 2019 20:37:13 GMT",
         "x-ms-handle-id": "*",
         "x-ms-recursive": "true",
         "x-ms-return-client-request-id": "true",
@@ -168,56 +97,31 @@
       "StatusCode": 200,
       "ResponseHeaders": {
         "Content-Length": "0",
-<<<<<<< HEAD
-        "Date": "Tue, 10 Dec 2019 05:30:38 GMT",
-=======
-        "Date": "Tue, 10 Dec 2019 05:59:16 GMT",
->>>>>>> 1d9822e0
+        "Date": "Wed, 11 Dec 2019 20:37:12 GMT",
         "Server": [
           "Windows-Azure-File/1.0",
           "Microsoft-HTTPAPI/2.0"
         ],
-<<<<<<< HEAD
-        "x-ms-client-request-id": "4847aa8f-4f46-fed6-eb71-d075a3919675",
+        "x-ms-client-request-id": "70f15eab-deaf-c4f3-efb5-853a90e976de",
         "x-ms-number-of-handles-closed": "0",
         "x-ms-number-of-handles-failed": "0",
-        "x-ms-request-id": "3e8da9b6-201a-003e-501a-af0544000000",
-=======
-        "x-ms-client-request-id": "32f7579a-3e98-83b9-86a3-17abab94aeaf",
-        "x-ms-number-of-handles-closed": "0",
-        "x-ms-number-of-handles-failed": "0",
-        "x-ms-request-id": "8749be2b-c01a-0019-781e-af1280000000",
->>>>>>> 1d9822e0
+        "x-ms-request-id": "ef3e38b2-c01a-0019-1062-b01280000000",
         "x-ms-version": "2019-07-07"
       },
       "ResponseBody": []
     },
     {
-<<<<<<< HEAD
-      "RequestUri": "http://seanstagetest.file.core.windows.net/test-share-62c41622-4f7a-f4cc-0f2e-57147af7e44b?restype=share",
+      "RequestUri": "http://seanstagetest.file.core.windows.net/test-share-4504737e-3d09-8f41-c406-ccf5984a2d79?restype=share",
       "RequestMethod": "DELETE",
       "RequestHeaders": {
         "Authorization": "Sanitized",
-        "traceparent": "00-90c39622f89f8842bb0e7e02b8ce18cb-967d135189f6fc4b-00",
+        "traceparent": "00-b710a44e3b4c034ea05a5f3e2faf788d-21afafd0b1938543-00",
         "User-Agent": [
-          "azsdk-net-Storage.Files.Shares/12.0.0-dev.20191209.1\u002Bb71b1fa965b15eccfc57e2c7781b8bf85cd4c766",
+          "azsdk-net-Storage.Files.Shares/12.0.0-dev.20191211.1\u002B899431c003876eb9b26cefd8e8a37e7f27f82ced",
           "(.NET Core 4.6.28008.01; Microsoft Windows 10.0.18363 )"
         ],
-        "x-ms-client-request-id": "6407f917-338e-c688-8446-6e36d6537bfe",
-        "x-ms-date": "Tue, 10 Dec 2019 05:30:38 GMT",
-=======
-      "RequestUri": "http://seanstagetest.file.core.windows.net/test-share-00983b10-687f-db2a-290b-b47a3b81de36?restype=share",
-      "RequestMethod": "DELETE",
-      "RequestHeaders": {
-        "Authorization": "Sanitized",
-        "traceparent": "00-1ce0308fc7259040b9b5e73757a2e0f3-e80ce1d468c99d41-00",
-        "User-Agent": [
-          "azsdk-net-Storage.Files.Shares/12.0.0-dev.20191209.1\u002B61bda4d1783b0e05dba0d434ff14b2840726d3b1",
-          "(.NET Core 4.6.28008.01; Microsoft Windows 10.0.18363 )"
-        ],
-        "x-ms-client-request-id": "1c08532b-73dc-aef3-ba74-f193e626a978",
-        "x-ms-date": "Tue, 10 Dec 2019 05:59:16 GMT",
->>>>>>> 1d9822e0
+        "x-ms-client-request-id": "a1fe60fd-4812-50e4-09e7-8a4205ffb548",
+        "x-ms-date": "Wed, 11 Dec 2019 20:37:13 GMT",
         "x-ms-delete-snapshots": "include",
         "x-ms-return-client-request-id": "true",
         "x-ms-version": "2019-07-07"
@@ -226,33 +130,20 @@
       "StatusCode": 202,
       "ResponseHeaders": {
         "Content-Length": "0",
-<<<<<<< HEAD
-        "Date": "Tue, 10 Dec 2019 05:30:38 GMT",
-=======
-        "Date": "Tue, 10 Dec 2019 05:59:16 GMT",
->>>>>>> 1d9822e0
+        "Date": "Wed, 11 Dec 2019 20:37:13 GMT",
         "Server": [
           "Windows-Azure-File/1.0",
           "Microsoft-HTTPAPI/2.0"
         ],
-<<<<<<< HEAD
-        "x-ms-client-request-id": "6407f917-338e-c688-8446-6e36d6537bfe",
-        "x-ms-request-id": "3e8da9b8-201a-003e-521a-af0544000000",
-=======
-        "x-ms-client-request-id": "1c08532b-73dc-aef3-ba74-f193e626a978",
-        "x-ms-request-id": "8749be2c-c01a-0019-791e-af1280000000",
->>>>>>> 1d9822e0
+        "x-ms-client-request-id": "a1fe60fd-4812-50e4-09e7-8a4205ffb548",
+        "x-ms-request-id": "ef3e38b3-c01a-0019-1162-b01280000000",
         "x-ms-version": "2019-07-07"
       },
       "ResponseBody": []
     }
   ],
   "Variables": {
-<<<<<<< HEAD
-    "RandomSeed": "198271539",
-=======
-    "RandomSeed": "1552781277",
->>>>>>> 1d9822e0
+    "RandomSeed": "965728707",
     "Storage_TestConfigDefault": "ProductionTenant\nseanstagetest\nU2FuaXRpemVk\nhttp://seanstagetest.blob.core.windows.net\nhttp://seanstagetest.file.core.windows.net\nhttp://seanstagetest.queue.core.windows.net\nhttp://seanstagetest.table.core.windows.net\n\n\n\n\nhttp://seanstagetest-secondary.blob.core.windows.net\nhttp://seanstagetest-secondary.file.core.windows.net\nhttp://seanstagetest-secondary.queue.core.windows.net\nhttp://seanstagetest-secondary.table.core.windows.net\n\nSanitized\n\n\nCloud\nBlobEndpoint=http://seanstagetest.blob.core.windows.net/;QueueEndpoint=http://seanstagetest.queue.core.windows.net/;FileEndpoint=http://seanstagetest.file.core.windows.net/;BlobSecondaryEndpoint=http://seanstagetest-secondary.blob.core.windows.net/;QueueSecondaryEndpoint=http://seanstagetest-secondary.queue.core.windows.net/;FileSecondaryEndpoint=http://seanstagetest-secondary.file.core.windows.net/;AccountName=seanstagetest;AccountKey=Sanitized"
   }
 }