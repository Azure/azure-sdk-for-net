--- conflicted
+++ resolved
@@ -1,31 +1,17 @@
 {
   "Entries": [
     {
-<<<<<<< HEAD
-      "RequestUri": "http://seanstagetest.file.core.windows.net/test-share-224a1e26-1513-80a7-2b1a-94e686b9de4c?restype=share",
+      "RequestUri": "http://seanstagetest.file.core.windows.net/test-share-12258530-b64b-f5c2-a057-f47606976ee7?restype=share",
       "RequestMethod": "PUT",
       "RequestHeaders": {
         "Authorization": "Sanitized",
-        "traceparent": "00-64f582f50e56ae49a9801c78ab052486-44770f935fdbd44f-00",
+        "traceparent": "00-6fb3d0cfaf9e3a45b36c9e2441ec2142-bf58f29211765e48-00",
         "User-Agent": [
-          "azsdk-net-Storage.Files.Shares/12.0.0-dev.20191209.1\u002Bb71b1fa965b15eccfc57e2c7781b8bf85cd4c766",
+          "azsdk-net-Storage.Files.Shares/12.0.0-dev.20191211.1\u002B899431c003876eb9b26cefd8e8a37e7f27f82ced",
           "(.NET Core 4.6.28008.01; Microsoft Windows 10.0.18363 )"
         ],
-        "x-ms-client-request-id": "2203bcd6-c9f0-296a-2894-4ace398192a7",
-        "x-ms-date": "Tue, 10 Dec 2019 05:30:35 GMT",
-=======
-      "RequestUri": "http://seanstagetest.file.core.windows.net/test-share-6c629236-bba5-3791-e289-3d05b36d3b90?restype=share",
-      "RequestMethod": "PUT",
-      "RequestHeaders": {
-        "Authorization": "Sanitized",
-        "traceparent": "00-80f50076bad79742a0d66a2de2489edf-2d1f1685131b1f4f-00",
-        "User-Agent": [
-          "azsdk-net-Storage.Files.Shares/12.0.0-dev.20191209.1\u002B61bda4d1783b0e05dba0d434ff14b2840726d3b1",
-          "(.NET Core 4.6.28008.01; Microsoft Windows 10.0.18363 )"
-        ],
-        "x-ms-client-request-id": "53bcd159-f74c-b1a2-78c5-165593478d86",
-        "x-ms-date": "Tue, 10 Dec 2019 05:59:13 GMT",
->>>>>>> 1d9822e0
+        "x-ms-client-request-id": "6cd035b5-4ef3-3896-2b4c-79e68b2c74b2",
+        "x-ms-date": "Wed, 11 Dec 2019 20:37:10 GMT",
         "x-ms-return-client-request-id": "true",
         "x-ms-version": "2019-07-07"
       },
@@ -33,56 +19,31 @@
       "StatusCode": 201,
       "ResponseHeaders": {
         "Content-Length": "0",
-<<<<<<< HEAD
-        "Date": "Tue, 10 Dec 2019 05:30:35 GMT",
-        "ETag": "\u00220x8D77D3215596EF8\u0022",
-        "Last-Modified": "Tue, 10 Dec 2019 05:30:35 GMT",
-=======
-        "Date": "Tue, 10 Dec 2019 05:59:13 GMT",
-        "ETag": "\u00220x8D77D36158319FB\u0022",
-        "Last-Modified": "Tue, 10 Dec 2019 05:59:13 GMT",
->>>>>>> 1d9822e0
+        "Date": "Wed, 11 Dec 2019 20:37:10 GMT",
+        "ETag": "\u00220x8D77E79E5A0CCF2\u0022",
+        "Last-Modified": "Wed, 11 Dec 2019 20:37:10 GMT",
         "Server": [
           "Windows-Azure-File/1.0",
           "Microsoft-HTTPAPI/2.0"
         ],
-<<<<<<< HEAD
-        "x-ms-client-request-id": "2203bcd6-c9f0-296a-2894-4ace398192a7",
-        "x-ms-request-id": "3e8da98d-201a-003e-311a-af0544000000",
-=======
-        "x-ms-client-request-id": "53bcd159-f74c-b1a2-78c5-165593478d86",
-        "x-ms-request-id": "8749be00-c01a-0019-571e-af1280000000",
->>>>>>> 1d9822e0
+        "x-ms-client-request-id": "6cd035b5-4ef3-3896-2b4c-79e68b2c74b2",
+        "x-ms-request-id": "ef3e387c-c01a-0019-6f62-b01280000000",
         "x-ms-version": "2019-07-07"
       },
       "ResponseBody": []
     },
     {
-<<<<<<< HEAD
-      "RequestUri": "http://seanstagetest.file.core.windows.net/test-share-224a1e26-1513-80a7-2b1a-94e686b9de4c/test-directory-141ed48e-5073-c93a-df67-c2559ef21ccf?restype=directory",
+      "RequestUri": "http://seanstagetest.file.core.windows.net/test-share-12258530-b64b-f5c2-a057-f47606976ee7/test-directory-a2725114-9150-02df-97a5-6e1f9175e6ea?restype=directory",
       "RequestMethod": "PUT",
       "RequestHeaders": {
         "Authorization": "Sanitized",
-        "traceparent": "00-d3b5ca04a9ba3c45889efb8eb56be5a7-838e2bd71415b14f-00",
+        "traceparent": "00-f396ca5e8ab7584ba93ed9d72ff4e308-d5380f9678aa9c45-00",
         "User-Agent": [
-          "azsdk-net-Storage.Files.Shares/12.0.0-dev.20191209.1\u002Bb71b1fa965b15eccfc57e2c7781b8bf85cd4c766",
+          "azsdk-net-Storage.Files.Shares/12.0.0-dev.20191211.1\u002B899431c003876eb9b26cefd8e8a37e7f27f82ced",
           "(.NET Core 4.6.28008.01; Microsoft Windows 10.0.18363 )"
         ],
-        "x-ms-client-request-id": "9025cf2b-ec3d-8674-823a-438806158b36",
-        "x-ms-date": "Tue, 10 Dec 2019 05:30:35 GMT",
-=======
-      "RequestUri": "http://seanstagetest.file.core.windows.net/test-share-6c629236-bba5-3791-e289-3d05b36d3b90/test-directory-4fc55594-d605-da1c-8666-3d28267d2446?restype=directory",
-      "RequestMethod": "PUT",
-      "RequestHeaders": {
-        "Authorization": "Sanitized",
-        "traceparent": "00-21ba9c0d7103084485ef3089a2c9b9ff-1216c82e7d98c24a-00",
-        "User-Agent": [
-          "azsdk-net-Storage.Files.Shares/12.0.0-dev.20191209.1\u002B61bda4d1783b0e05dba0d434ff14b2840726d3b1",
-          "(.NET Core 4.6.28008.01; Microsoft Windows 10.0.18363 )"
-        ],
-        "x-ms-client-request-id": "bd7f0ef0-fdd6-838e-b4e2-cce5b9798bfb",
-        "x-ms-date": "Tue, 10 Dec 2019 05:59:13 GMT",
->>>>>>> 1d9822e0
+        "x-ms-client-request-id": "bc3972b6-6942-24d1-56ce-d54de077a7b6",
+        "x-ms-date": "Wed, 11 Dec 2019 20:37:10 GMT",
         "x-ms-file-attributes": "None",
         "x-ms-file-creation-time": "Now",
         "x-ms-file-last-write-time": "Now",
@@ -94,71 +55,39 @@
       "StatusCode": 201,
       "ResponseHeaders": {
         "Content-Length": "0",
-<<<<<<< HEAD
-        "Date": "Tue, 10 Dec 2019 05:30:35 GMT",
-        "ETag": "\u00220x8D77D321568370D\u0022",
-        "Last-Modified": "Tue, 10 Dec 2019 05:30:35 GMT",
-=======
-        "Date": "Tue, 10 Dec 2019 05:59:13 GMT",
-        "ETag": "\u00220x8D77D36159174DA\u0022",
-        "Last-Modified": "Tue, 10 Dec 2019 05:59:13 GMT",
->>>>>>> 1d9822e0
+        "Date": "Wed, 11 Dec 2019 20:37:10 GMT",
+        "ETag": "\u00220x8D77E79E5AF45C3\u0022",
+        "Last-Modified": "Wed, 11 Dec 2019 20:37:10 GMT",
         "Server": [
           "Windows-Azure-File/1.0",
           "Microsoft-HTTPAPI/2.0"
         ],
-<<<<<<< HEAD
-        "x-ms-client-request-id": "9025cf2b-ec3d-8674-823a-438806158b36",
+        "x-ms-client-request-id": "bc3972b6-6942-24d1-56ce-d54de077a7b6",
         "x-ms-file-attributes": "Directory",
-        "x-ms-file-change-time": "2019-12-10T05:30:35.7202701Z",
-        "x-ms-file-creation-time": "2019-12-10T05:30:35.7202701Z",
+        "x-ms-file-change-time": "2019-12-11T20:37:10.5826243Z",
+        "x-ms-file-creation-time": "2019-12-11T20:37:10.5826243Z",
         "x-ms-file-id": "13835128424026341376",
-        "x-ms-file-last-write-time": "2019-12-10T05:30:35.7202701Z",
+        "x-ms-file-last-write-time": "2019-12-11T20:37:10.5826243Z",
         "x-ms-file-parent-id": "0",
         "x-ms-file-permission-key": "7855875120676328179*422928105932735866",
-        "x-ms-request-id": "3e8da98f-201a-003e-321a-af0544000000",
-=======
-        "x-ms-client-request-id": "bd7f0ef0-fdd6-838e-b4e2-cce5b9798bfb",
-        "x-ms-file-attributes": "Directory",
-        "x-ms-file-change-time": "2019-12-10T05:59:13.9774682Z",
-        "x-ms-file-creation-time": "2019-12-10T05:59:13.9774682Z",
-        "x-ms-file-id": "13835128424026341376",
-        "x-ms-file-last-write-time": "2019-12-10T05:59:13.9774682Z",
-        "x-ms-file-parent-id": "0",
-        "x-ms-file-permission-key": "7855875120676328179*422928105932735866",
-        "x-ms-request-id": "8749be02-c01a-0019-581e-af1280000000",
->>>>>>> 1d9822e0
+        "x-ms-request-id": "ef3e387f-c01a-0019-7062-b01280000000",
         "x-ms-request-server-encrypted": "true",
         "x-ms-version": "2019-07-07"
       },
       "ResponseBody": []
     },
     {
-<<<<<<< HEAD
-      "RequestUri": "http://seanstagetest.file.core.windows.net/test-share-224a1e26-1513-80a7-2b1a-94e686b9de4c/test-directory-141ed48e-5073-c93a-df67-c2559ef21ccf?restype=directory",
+      "RequestUri": "http://seanstagetest.file.core.windows.net/test-share-12258530-b64b-f5c2-a057-f47606976ee7/test-directory-a2725114-9150-02df-97a5-6e1f9175e6ea?restype=directory",
       "RequestMethod": "DELETE",
       "RequestHeaders": {
         "Authorization": "Sanitized",
-        "traceparent": "00-aefdf444d28cca4fbdf7f4751f0de6a0-d1c62054e5f08f46-00",
+        "traceparent": "00-959147ae2accfd40ae395a1a21e87666-6bfe9412e9f00947-00",
         "User-Agent": [
-          "azsdk-net-Storage.Files.Shares/12.0.0-dev.20191209.1\u002Bb71b1fa965b15eccfc57e2c7781b8bf85cd4c766",
+          "azsdk-net-Storage.Files.Shares/12.0.0-dev.20191211.1\u002B899431c003876eb9b26cefd8e8a37e7f27f82ced",
           "(.NET Core 4.6.28008.01; Microsoft Windows 10.0.18363 )"
         ],
-        "x-ms-client-request-id": "ce29e4bf-8ccd-2c92-3789-467b77d2578f",
-        "x-ms-date": "Tue, 10 Dec 2019 05:30:35 GMT",
-=======
-      "RequestUri": "http://seanstagetest.file.core.windows.net/test-share-6c629236-bba5-3791-e289-3d05b36d3b90/test-directory-4fc55594-d605-da1c-8666-3d28267d2446?restype=directory",
-      "RequestMethod": "DELETE",
-      "RequestHeaders": {
-        "Authorization": "Sanitized",
-        "traceparent": "00-e92734483477f64daf2df0653b4c816f-95785d0abccb8742-00",
-        "User-Agent": [
-          "azsdk-net-Storage.Files.Shares/12.0.0-dev.20191209.1\u002B61bda4d1783b0e05dba0d434ff14b2840726d3b1",
-          "(.NET Core 4.6.28008.01; Microsoft Windows 10.0.18363 )"
-        ],
-        "x-ms-client-request-id": "173857fe-66fd-3f6f-1b28-2ece1a5eae09",
-        "x-ms-date": "Tue, 10 Dec 2019 05:59:14 GMT",
->>>>>>> 1d9822e0
+        "x-ms-client-request-id": "1e69f5b0-2a3c-e0a7-009d-7af72ba55ba0",
+        "x-ms-date": "Wed, 11 Dec 2019 20:37:10 GMT",
         "x-ms-return-client-request-id": "true",
         "x-ms-version": "2019-07-07"
       },
@@ -166,52 +95,29 @@
       "StatusCode": 202,
       "ResponseHeaders": {
         "Content-Length": "0",
-<<<<<<< HEAD
-        "Date": "Tue, 10 Dec 2019 05:30:35 GMT",
-=======
-        "Date": "Tue, 10 Dec 2019 05:59:13 GMT",
->>>>>>> 1d9822e0
+        "Date": "Wed, 11 Dec 2019 20:37:10 GMT",
         "Server": [
           "Windows-Azure-File/1.0",
           "Microsoft-HTTPAPI/2.0"
         ],
-<<<<<<< HEAD
-        "x-ms-client-request-id": "ce29e4bf-8ccd-2c92-3789-467b77d2578f",
-        "x-ms-request-id": "3e8da990-201a-003e-331a-af0544000000",
-=======
-        "x-ms-client-request-id": "173857fe-66fd-3f6f-1b28-2ece1a5eae09",
-        "x-ms-request-id": "8749be05-c01a-0019-5b1e-af1280000000",
->>>>>>> 1d9822e0
+        "x-ms-client-request-id": "1e69f5b0-2a3c-e0a7-009d-7af72ba55ba0",
+        "x-ms-request-id": "ef3e3880-c01a-0019-7162-b01280000000",
         "x-ms-version": "2019-07-07"
       },
       "ResponseBody": []
     },
     {
-<<<<<<< HEAD
-      "RequestUri": "http://seanstagetest.file.core.windows.net/test-share-224a1e26-1513-80a7-2b1a-94e686b9de4c?restype=share",
+      "RequestUri": "http://seanstagetest.file.core.windows.net/test-share-12258530-b64b-f5c2-a057-f47606976ee7?restype=share",
       "RequestMethod": "DELETE",
       "RequestHeaders": {
         "Authorization": "Sanitized",
-        "traceparent": "00-bc935f8e42ee134eb97b4e3e6ae03271-dbab8c03c3df0f48-00",
+        "traceparent": "00-5bd9c859b34db94aad0bebe0681c8055-16ea244d0a223f42-00",
         "User-Agent": [
-          "azsdk-net-Storage.Files.Shares/12.0.0-dev.20191209.1\u002Bb71b1fa965b15eccfc57e2c7781b8bf85cd4c766",
+          "azsdk-net-Storage.Files.Shares/12.0.0-dev.20191211.1\u002B899431c003876eb9b26cefd8e8a37e7f27f82ced",
           "(.NET Core 4.6.28008.01; Microsoft Windows 10.0.18363 )"
         ],
-        "x-ms-client-request-id": "22c9d583-bceb-ec68-e988-56e881755ba6",
-        "x-ms-date": "Tue, 10 Dec 2019 05:30:35 GMT",
-=======
-      "RequestUri": "http://seanstagetest.file.core.windows.net/test-share-6c629236-bba5-3791-e289-3d05b36d3b90?restype=share",
-      "RequestMethod": "DELETE",
-      "RequestHeaders": {
-        "Authorization": "Sanitized",
-        "traceparent": "00-af0089931e7c2e4fb74745cbf2419f44-6820d413acf4744d-00",
-        "User-Agent": [
-          "azsdk-net-Storage.Files.Shares/12.0.0-dev.20191209.1\u002B61bda4d1783b0e05dba0d434ff14b2840726d3b1",
-          "(.NET Core 4.6.28008.01; Microsoft Windows 10.0.18363 )"
-        ],
-        "x-ms-client-request-id": "62e7fc4d-7441-3afd-61d8-cd727c0792b3",
-        "x-ms-date": "Tue, 10 Dec 2019 05:59:14 GMT",
->>>>>>> 1d9822e0
+        "x-ms-client-request-id": "eb9d467f-880d-3b7a-e6bb-b9cd28f5e7b7",
+        "x-ms-date": "Wed, 11 Dec 2019 20:37:10 GMT",
         "x-ms-delete-snapshots": "include",
         "x-ms-return-client-request-id": "true",
         "x-ms-version": "2019-07-07"
@@ -220,33 +126,20 @@
       "StatusCode": 202,
       "ResponseHeaders": {
         "Content-Length": "0",
-<<<<<<< HEAD
-        "Date": "Tue, 10 Dec 2019 05:30:35 GMT",
-=======
-        "Date": "Tue, 10 Dec 2019 05:59:13 GMT",
->>>>>>> 1d9822e0
+        "Date": "Wed, 11 Dec 2019 20:37:10 GMT",
         "Server": [
           "Windows-Azure-File/1.0",
           "Microsoft-HTTPAPI/2.0"
         ],
-<<<<<<< HEAD
-        "x-ms-client-request-id": "22c9d583-bceb-ec68-e988-56e881755ba6",
-        "x-ms-request-id": "3e8da991-201a-003e-341a-af0544000000",
-=======
-        "x-ms-client-request-id": "62e7fc4d-7441-3afd-61d8-cd727c0792b3",
-        "x-ms-request-id": "8749be06-c01a-0019-5c1e-af1280000000",
->>>>>>> 1d9822e0
+        "x-ms-client-request-id": "eb9d467f-880d-3b7a-e6bb-b9cd28f5e7b7",
+        "x-ms-request-id": "ef3e3881-c01a-0019-7262-b01280000000",
         "x-ms-version": "2019-07-07"
       },
       "ResponseBody": []
     }
   ],
   "Variables": {
-<<<<<<< HEAD
-    "RandomSeed": "875684723",
-=======
-    "RandomSeed": "712099728",
->>>>>>> 1d9822e0
+    "RandomSeed": "1739311465",
     "Storage_TestConfigDefault": "ProductionTenant\nseanstagetest\nU2FuaXRpemVk\nhttp://seanstagetest.blob.core.windows.net\nhttp://seanstagetest.file.core.windows.net\nhttp://seanstagetest.queue.core.windows.net\nhttp://seanstagetest.table.core.windows.net\n\n\n\n\nhttp://seanstagetest-secondary.blob.core.windows.net\nhttp://seanstagetest-secondary.file.core.windows.net\nhttp://seanstagetest-secondary.queue.core.windows.net\nhttp://seanstagetest-secondary.table.core.windows.net\n\nSanitized\n\n\nCloud\nBlobEndpoint=http://seanstagetest.blob.core.windows.net/;QueueEndpoint=http://seanstagetest.queue.core.windows.net/;FileEndpoint=http://seanstagetest.file.core.windows.net/;BlobSecondaryEndpoint=http://seanstagetest-secondary.blob.core.windows.net/;QueueSecondaryEndpoint=http://seanstagetest-secondary.queue.core.windows.net/;FileSecondaryEndpoint=http://seanstagetest-secondary.file.core.windows.net/;AccountName=seanstagetest;AccountKey=Sanitized"
   }
 }