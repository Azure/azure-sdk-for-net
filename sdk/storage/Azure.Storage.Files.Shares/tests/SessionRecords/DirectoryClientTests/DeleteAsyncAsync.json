{
  "Entries": [
    {
      "RequestUri": "https://seanmcccanary3.file.core.windows.net/test-share-3cefe2bb-48b3-1b25-8439-ee894230cc5e?restype=share",
      "RequestMethod": "PUT",
      "RequestHeaders": {
        "Accept": "application/xml",
        "Authorization": "Sanitized",
        "traceparent": "00-e16712963c9c36488f89db1266f626e2-a401ec1dda62074c-00",
        "User-Agent": [
          "azsdk-net-Storage.Files.Shares/12.7.0-alpha.20210121.1",
          "(.NET 5.0.2; Microsoft Windows 10.0.19042)"
        ],
        "x-ms-client-request-id": "e1a7caa8-e86b-eaee-994d-a9cfef040183",
        "x-ms-date": "Thu, 21 Jan 2021 20:37:01 GMT",
        "x-ms-return-client-request-id": "true",
        "x-ms-version": "2020-06-12"
      },
      "RequestBody": null,
      "StatusCode": 201,
      "ResponseHeaders": {
        "Content-Length": "0",
        "Date": "Thu, 21 Jan 2021 20:37:01 GMT",
        "ETag": "\u00220x8D8BE4C4E782AF4\u0022",
        "Last-Modified": "Thu, 21 Jan 2021 20:37:01 GMT",
        "Server": [
          "Windows-Azure-File/1.0",
          "Microsoft-HTTPAPI/2.0"
        ],
        "x-ms-client-request-id": "e1a7caa8-e86b-eaee-994d-a9cfef040183",
<<<<<<< HEAD
        "x-ms-request-id": "c9ef6087-f01a-0012-3937-f3e9eb000000",
        "x-ms-version": "2020-06-12"
=======
        "x-ms-request-id": "2b9d910a-e01a-0061-1935-f0f981000000",
        "x-ms-version": "2020-04-08"
>>>>>>> ac24a13f
      },
      "ResponseBody": []
    },
    {
      "RequestUri": "https://seanmcccanary3.file.core.windows.net/test-share-3cefe2bb-48b3-1b25-8439-ee894230cc5e/test-directory-93789cce-1e60-43f6-5813-13c00c794d0f?restype=directory",
      "RequestMethod": "PUT",
      "RequestHeaders": {
        "Accept": "application/xml",
        "Authorization": "Sanitized",
        "traceparent": "00-fb13c96853f7724ba88ba5e2b8807093-2f4c46a789d31d40-00",
        "User-Agent": [
          "azsdk-net-Storage.Files.Shares/12.7.0-alpha.20210121.1",
          "(.NET 5.0.2; Microsoft Windows 10.0.19042)"
        ],
        "x-ms-client-request-id": "31deb7f1-0bfb-895d-d364-8858d42edd20",
        "x-ms-date": "Thu, 21 Jan 2021 20:37:01 GMT",
        "x-ms-file-attributes": "None",
        "x-ms-file-creation-time": "Now",
        "x-ms-file-last-write-time": "Now",
        "x-ms-file-permission": "Inherit",
        "x-ms-return-client-request-id": "true",
        "x-ms-version": "2020-06-12"
      },
      "RequestBody": null,
      "StatusCode": 201,
      "ResponseHeaders": {
        "Content-Length": "0",
        "Date": "Thu, 21 Jan 2021 20:37:01 GMT",
        "ETag": "\u00220x8D8BE4C4E81F16E\u0022",
        "Last-Modified": "Thu, 21 Jan 2021 20:37:01 GMT",
        "Server": [
          "Windows-Azure-File/1.0",
          "Microsoft-HTTPAPI/2.0"
        ],
        "x-ms-client-request-id": "31deb7f1-0bfb-895d-d364-8858d42edd20",
        "x-ms-file-attributes": "Directory",
        "x-ms-file-change-time": "2021-01-21T20:37:01.6855918Z",
        "x-ms-file-creation-time": "2021-01-21T20:37:01.6855918Z",
        "x-ms-file-id": "13835128424026341376",
        "x-ms-file-last-write-time": "2021-01-21T20:37:01.6855918Z",
        "x-ms-file-parent-id": "0",
        "x-ms-file-permission-key": "17860367565182308406*11459378189709739967",
        "x-ms-request-id": "2b9d910d-e01a-0061-1a35-f0f981000000",
        "x-ms-request-server-encrypted": "true",
        "x-ms-version": "2020-06-12"
      },
      "ResponseBody": []
    },
    {
      "RequestUri": "https://seanmcccanary3.file.core.windows.net/test-share-3cefe2bb-48b3-1b25-8439-ee894230cc5e/test-directory-93789cce-1e60-43f6-5813-13c00c794d0f?restype=directory",
      "RequestMethod": "DELETE",
      "RequestHeaders": {
        "Accept": "application/xml",
        "Authorization": "Sanitized",
        "traceparent": "00-b2f5238e23535b44a19d414415018087-338d9ca3dd9da849-00",
        "User-Agent": [
          "azsdk-net-Storage.Files.Shares/12.7.0-alpha.20210121.1",
          "(.NET 5.0.2; Microsoft Windows 10.0.19042)"
        ],
        "x-ms-client-request-id": "55ceee26-1c9b-8f14-d257-a424639a9570",
        "x-ms-date": "Thu, 21 Jan 2021 20:37:02 GMT",
        "x-ms-return-client-request-id": "true",
        "x-ms-version": "2020-06-12"
      },
      "RequestBody": null,
      "StatusCode": 202,
      "ResponseHeaders": {
        "Content-Length": "0",
        "Date": "Thu, 21 Jan 2021 20:37:01 GMT",
        "Server": [
          "Windows-Azure-File/1.0",
          "Microsoft-HTTPAPI/2.0"
        ],
        "x-ms-client-request-id": "55ceee26-1c9b-8f14-d257-a424639a9570",
<<<<<<< HEAD
        "x-ms-request-id": "c9ef608a-f01a-0012-3b37-f3e9eb000000",
        "x-ms-version": "2020-06-12"
=======
        "x-ms-request-id": "2b9d910f-e01a-0061-1b35-f0f981000000",
        "x-ms-version": "2020-04-08"
>>>>>>> ac24a13f
      },
      "ResponseBody": []
    },
    {
      "RequestUri": "https://seanmcccanary3.file.core.windows.net/test-share-3cefe2bb-48b3-1b25-8439-ee894230cc5e?restype=share",
      "RequestMethod": "DELETE",
      "RequestHeaders": {
        "Accept": "application/xml",
        "Authorization": "Sanitized",
        "traceparent": "00-6d8aafea39d19843b47ec4ce8dd2370b-9282ea9401485047-00",
        "User-Agent": [
          "azsdk-net-Storage.Files.Shares/12.7.0-alpha.20210121.1",
          "(.NET 5.0.2; Microsoft Windows 10.0.19042)"
        ],
        "x-ms-client-request-id": "e632eaf0-875f-e384-85a4-edcce5d67f0f",
        "x-ms-date": "Thu, 21 Jan 2021 20:37:02 GMT",
        "x-ms-delete-snapshots": "include",
        "x-ms-return-client-request-id": "true",
        "x-ms-version": "2020-06-12"
      },
      "RequestBody": null,
      "StatusCode": 202,
      "ResponseHeaders": {
        "Content-Length": "0",
        "Date": "Thu, 21 Jan 2021 20:37:01 GMT",
        "Server": [
          "Windows-Azure-File/1.0",
          "Microsoft-HTTPAPI/2.0"
        ],
        "x-ms-client-request-id": "e632eaf0-875f-e384-85a4-edcce5d67f0f",
<<<<<<< HEAD
        "x-ms-request-id": "c9ef608b-f01a-0012-3c37-f3e9eb000000",
        "x-ms-version": "2020-06-12"
=======
        "x-ms-request-id": "2b9d9110-e01a-0061-1c35-f0f981000000",
        "x-ms-version": "2020-04-08"
>>>>>>> ac24a13f
      },
      "ResponseBody": []
    }
  ],
  "Variables": {
    "RandomSeed": "937972167",
    "Storage_TestConfigDefault": "ProductionTenant\nseanmcccanary3\nU2FuaXRpemVk\nhttps://seanmcccanary3.blob.core.windows.net\nhttps://seanmcccanary3.file.core.windows.net\nhttps://seanmcccanary3.queue.core.windows.net\nhttps://seanmcccanary3.table.core.windows.net\n\n\n\n\nhttps://seanmcccanary3-secondary.blob.core.windows.net\nhttps://seanmcccanary3-secondary.file.core.windows.net\nhttps://seanmcccanary3-secondary.queue.core.windows.net\nhttps://seanmcccanary3-secondary.table.core.windows.net\n\nSanitized\n\n\nCloud\nBlobEndpoint=https://seanmcccanary3.blob.core.windows.net/;QueueEndpoint=https://seanmcccanary3.queue.core.windows.net/;FileEndpoint=https://seanmcccanary3.file.core.windows.net/;BlobSecondaryEndpoint=https://seanmcccanary3-secondary.blob.core.windows.net/;QueueSecondaryEndpoint=https://seanmcccanary3-secondary.queue.core.windows.net/;FileSecondaryEndpoint=https://seanmcccanary3-secondary.file.core.windows.net/;AccountName=seanmcccanary3;AccountKey=Kg==;\nseanscope1"
  }
}<|MERGE_RESOLUTION|>--- conflicted
+++ resolved
@@ -1,18 +1,18 @@
 {
   "Entries": [
     {
-      "RequestUri": "https://seanmcccanary3.file.core.windows.net/test-share-3cefe2bb-48b3-1b25-8439-ee894230cc5e?restype=share",
+      "RequestUri": "https://seanmcccanary3.file.core.windows.net/test-share-25ce9437-0d95-1575-85db-997a43f104f1?restype=share",
       "RequestMethod": "PUT",
       "RequestHeaders": {
         "Accept": "application/xml",
         "Authorization": "Sanitized",
-        "traceparent": "00-e16712963c9c36488f89db1266f626e2-a401ec1dda62074c-00",
+        "traceparent": "00-caa67435ea680b4abe78db2b8b427921-8ace1bef525fdd4a-00",
         "User-Agent": [
-          "azsdk-net-Storage.Files.Shares/12.7.0-alpha.20210121.1",
+          "azsdk-net-Storage.Files.Shares/12.7.0-alpha.20210126.1",
           "(.NET 5.0.2; Microsoft Windows 10.0.19042)"
         ],
-        "x-ms-client-request-id": "e1a7caa8-e86b-eaee-994d-a9cfef040183",
-        "x-ms-date": "Thu, 21 Jan 2021 20:37:01 GMT",
+        "x-ms-client-request-id": "0cd505b4-d23f-e212-ea05-3cf0d4c66860",
+        "x-ms-date": "Tue, 26 Jan 2021 19:27:25 GMT",
         "x-ms-return-client-request-id": "true",
         "x-ms-version": "2020-06-12"
       },
@@ -20,37 +20,32 @@
       "StatusCode": 201,
       "ResponseHeaders": {
         "Content-Length": "0",
-        "Date": "Thu, 21 Jan 2021 20:37:01 GMT",
-        "ETag": "\u00220x8D8BE4C4E782AF4\u0022",
-        "Last-Modified": "Thu, 21 Jan 2021 20:37:01 GMT",
+        "Date": "Tue, 26 Jan 2021 19:27:23 GMT",
+        "ETag": "\u00220x8D8C23068D48834\u0022",
+        "Last-Modified": "Tue, 26 Jan 2021 19:27:24 GMT",
         "Server": [
           "Windows-Azure-File/1.0",
           "Microsoft-HTTPAPI/2.0"
         ],
-        "x-ms-client-request-id": "e1a7caa8-e86b-eaee-994d-a9cfef040183",
-<<<<<<< HEAD
-        "x-ms-request-id": "c9ef6087-f01a-0012-3937-f3e9eb000000",
+        "x-ms-client-request-id": "0cd505b4-d23f-e212-ea05-3cf0d4c66860",
+        "x-ms-request-id": "10850b56-d01a-0037-1719-f4086e000000",
         "x-ms-version": "2020-06-12"
-=======
-        "x-ms-request-id": "2b9d910a-e01a-0061-1935-f0f981000000",
-        "x-ms-version": "2020-04-08"
->>>>>>> ac24a13f
       },
       "ResponseBody": []
     },
     {
-      "RequestUri": "https://seanmcccanary3.file.core.windows.net/test-share-3cefe2bb-48b3-1b25-8439-ee894230cc5e/test-directory-93789cce-1e60-43f6-5813-13c00c794d0f?restype=directory",
+      "RequestUri": "https://seanmcccanary3.file.core.windows.net/test-share-25ce9437-0d95-1575-85db-997a43f104f1/test-directory-1156613b-c310-7a02-9e0f-3d349b95d821?restype=directory",
       "RequestMethod": "PUT",
       "RequestHeaders": {
         "Accept": "application/xml",
         "Authorization": "Sanitized",
-        "traceparent": "00-fb13c96853f7724ba88ba5e2b8807093-2f4c46a789d31d40-00",
+        "traceparent": "00-9386302592b52d47b03ed0a00eace326-206efffe37829449-00",
         "User-Agent": [
-          "azsdk-net-Storage.Files.Shares/12.7.0-alpha.20210121.1",
+          "azsdk-net-Storage.Files.Shares/12.7.0-alpha.20210126.1",
           "(.NET 5.0.2; Microsoft Windows 10.0.19042)"
         ],
-        "x-ms-client-request-id": "31deb7f1-0bfb-895d-d364-8858d42edd20",
-        "x-ms-date": "Thu, 21 Jan 2021 20:37:01 GMT",
+        "x-ms-client-request-id": "dba410f8-050d-f105-025b-6d3095de4655",
+        "x-ms-date": "Tue, 26 Jan 2021 19:27:25 GMT",
         "x-ms-file-attributes": "None",
         "x-ms-file-creation-time": "Now",
         "x-ms-file-last-write-time": "Now",
@@ -62,40 +57,40 @@
       "StatusCode": 201,
       "ResponseHeaders": {
         "Content-Length": "0",
-        "Date": "Thu, 21 Jan 2021 20:37:01 GMT",
-        "ETag": "\u00220x8D8BE4C4E81F16E\u0022",
-        "Last-Modified": "Thu, 21 Jan 2021 20:37:01 GMT",
+        "Date": "Tue, 26 Jan 2021 19:27:23 GMT",
+        "ETag": "\u00220x8D8C23068E02A09\u0022",
+        "Last-Modified": "Tue, 26 Jan 2021 19:27:24 GMT",
         "Server": [
           "Windows-Azure-File/1.0",
           "Microsoft-HTTPAPI/2.0"
         ],
-        "x-ms-client-request-id": "31deb7f1-0bfb-895d-d364-8858d42edd20",
+        "x-ms-client-request-id": "dba410f8-050d-f105-025b-6d3095de4655",
         "x-ms-file-attributes": "Directory",
-        "x-ms-file-change-time": "2021-01-21T20:37:01.6855918Z",
-        "x-ms-file-creation-time": "2021-01-21T20:37:01.6855918Z",
+        "x-ms-file-change-time": "2021-01-26T19:27:24.6665225Z",
+        "x-ms-file-creation-time": "2021-01-26T19:27:24.6665225Z",
         "x-ms-file-id": "13835128424026341376",
-        "x-ms-file-last-write-time": "2021-01-21T20:37:01.6855918Z",
+        "x-ms-file-last-write-time": "2021-01-26T19:27:24.6665225Z",
         "x-ms-file-parent-id": "0",
         "x-ms-file-permission-key": "17860367565182308406*11459378189709739967",
-        "x-ms-request-id": "2b9d910d-e01a-0061-1a35-f0f981000000",
+        "x-ms-request-id": "10850b59-d01a-0037-1819-f4086e000000",
         "x-ms-request-server-encrypted": "true",
         "x-ms-version": "2020-06-12"
       },
       "ResponseBody": []
     },
     {
-      "RequestUri": "https://seanmcccanary3.file.core.windows.net/test-share-3cefe2bb-48b3-1b25-8439-ee894230cc5e/test-directory-93789cce-1e60-43f6-5813-13c00c794d0f?restype=directory",
+      "RequestUri": "https://seanmcccanary3.file.core.windows.net/test-share-25ce9437-0d95-1575-85db-997a43f104f1/test-directory-1156613b-c310-7a02-9e0f-3d349b95d821?restype=directory",
       "RequestMethod": "DELETE",
       "RequestHeaders": {
         "Accept": "application/xml",
         "Authorization": "Sanitized",
-        "traceparent": "00-b2f5238e23535b44a19d414415018087-338d9ca3dd9da849-00",
+        "traceparent": "00-9d584ef95c68e546a478522e6f45c43c-49b14f9a790fd449-00",
         "User-Agent": [
-          "azsdk-net-Storage.Files.Shares/12.7.0-alpha.20210121.1",
+          "azsdk-net-Storage.Files.Shares/12.7.0-alpha.20210126.1",
           "(.NET 5.0.2; Microsoft Windows 10.0.19042)"
         ],
-        "x-ms-client-request-id": "55ceee26-1c9b-8f14-d257-a424639a9570",
-        "x-ms-date": "Thu, 21 Jan 2021 20:37:02 GMT",
+        "x-ms-client-request-id": "8b3b1b23-fcf1-be14-7dd3-3bc08a812ee2",
+        "x-ms-date": "Tue, 26 Jan 2021 19:27:25 GMT",
         "x-ms-return-client-request-id": "true",
         "x-ms-version": "2020-06-12"
       },
@@ -103,35 +98,30 @@
       "StatusCode": 202,
       "ResponseHeaders": {
         "Content-Length": "0",
-        "Date": "Thu, 21 Jan 2021 20:37:01 GMT",
+        "Date": "Tue, 26 Jan 2021 19:27:23 GMT",
         "Server": [
           "Windows-Azure-File/1.0",
           "Microsoft-HTTPAPI/2.0"
         ],
-        "x-ms-client-request-id": "55ceee26-1c9b-8f14-d257-a424639a9570",
-<<<<<<< HEAD
-        "x-ms-request-id": "c9ef608a-f01a-0012-3b37-f3e9eb000000",
+        "x-ms-client-request-id": "8b3b1b23-fcf1-be14-7dd3-3bc08a812ee2",
+        "x-ms-request-id": "10850b5b-d01a-0037-1919-f4086e000000",
         "x-ms-version": "2020-06-12"
-=======
-        "x-ms-request-id": "2b9d910f-e01a-0061-1b35-f0f981000000",
-        "x-ms-version": "2020-04-08"
->>>>>>> ac24a13f
       },
       "ResponseBody": []
     },
     {
-      "RequestUri": "https://seanmcccanary3.file.core.windows.net/test-share-3cefe2bb-48b3-1b25-8439-ee894230cc5e?restype=share",
+      "RequestUri": "https://seanmcccanary3.file.core.windows.net/test-share-25ce9437-0d95-1575-85db-997a43f104f1?restype=share",
       "RequestMethod": "DELETE",
       "RequestHeaders": {
         "Accept": "application/xml",
         "Authorization": "Sanitized",
-        "traceparent": "00-6d8aafea39d19843b47ec4ce8dd2370b-9282ea9401485047-00",
+        "traceparent": "00-e7967c5b161d144f80eeac94ea385fdf-824f1ba1716f9447-00",
         "User-Agent": [
-          "azsdk-net-Storage.Files.Shares/12.7.0-alpha.20210121.1",
+          "azsdk-net-Storage.Files.Shares/12.7.0-alpha.20210126.1",
           "(.NET 5.0.2; Microsoft Windows 10.0.19042)"
         ],
-        "x-ms-client-request-id": "e632eaf0-875f-e384-85a4-edcce5d67f0f",
-        "x-ms-date": "Thu, 21 Jan 2021 20:37:02 GMT",
+        "x-ms-client-request-id": "790dd360-bba2-3064-076d-d22dee85b82e",
+        "x-ms-date": "Tue, 26 Jan 2021 19:27:25 GMT",
         "x-ms-delete-snapshots": "include",
         "x-ms-return-client-request-id": "true",
         "x-ms-version": "2020-06-12"
@@ -140,25 +130,20 @@
       "StatusCode": 202,
       "ResponseHeaders": {
         "Content-Length": "0",
-        "Date": "Thu, 21 Jan 2021 20:37:01 GMT",
+        "Date": "Tue, 26 Jan 2021 19:27:23 GMT",
         "Server": [
           "Windows-Azure-File/1.0",
           "Microsoft-HTTPAPI/2.0"
         ],
-        "x-ms-client-request-id": "e632eaf0-875f-e384-85a4-edcce5d67f0f",
-<<<<<<< HEAD
-        "x-ms-request-id": "c9ef608b-f01a-0012-3c37-f3e9eb000000",
+        "x-ms-client-request-id": "790dd360-bba2-3064-076d-d22dee85b82e",
+        "x-ms-request-id": "10850b5c-d01a-0037-1a19-f4086e000000",
         "x-ms-version": "2020-06-12"
-=======
-        "x-ms-request-id": "2b9d9110-e01a-0061-1c35-f0f981000000",
-        "x-ms-version": "2020-04-08"
->>>>>>> ac24a13f
       },
       "ResponseBody": []
     }
   ],
   "Variables": {
-    "RandomSeed": "937972167",
+    "RandomSeed": "1488303330",
     "Storage_TestConfigDefault": "ProductionTenant\nseanmcccanary3\nU2FuaXRpemVk\nhttps://seanmcccanary3.blob.core.windows.net\nhttps://seanmcccanary3.file.core.windows.net\nhttps://seanmcccanary3.queue.core.windows.net\nhttps://seanmcccanary3.table.core.windows.net\n\n\n\n\nhttps://seanmcccanary3-secondary.blob.core.windows.net\nhttps://seanmcccanary3-secondary.file.core.windows.net\nhttps://seanmcccanary3-secondary.queue.core.windows.net\nhttps://seanmcccanary3-secondary.table.core.windows.net\n\nSanitized\n\n\nCloud\nBlobEndpoint=https://seanmcccanary3.blob.core.windows.net/;QueueEndpoint=https://seanmcccanary3.queue.core.windows.net/;FileEndpoint=https://seanmcccanary3.file.core.windows.net/;BlobSecondaryEndpoint=https://seanmcccanary3-secondary.blob.core.windows.net/;QueueSecondaryEndpoint=https://seanmcccanary3-secondary.queue.core.windows.net/;FileSecondaryEndpoint=https://seanmcccanary3-secondary.file.core.windows.net/;AccountName=seanmcccanary3;AccountKey=Kg==;\nseanscope1"
   }
 }