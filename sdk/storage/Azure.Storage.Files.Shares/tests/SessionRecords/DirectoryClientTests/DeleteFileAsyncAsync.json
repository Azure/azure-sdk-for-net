{
  "Entries": [
    {
<<<<<<< HEAD
      "RequestUri": "http://seanstagetest.file.core.windows.net/test-share-e95ad82d-89cf-16d0-b409-9dba204fbfac?restype=share",
      "RequestMethod": "PUT",
      "RequestHeaders": {
        "Authorization": "Sanitized",
        "traceparent": "00-d8cbb11236453a4d8568c5859b32c062-26eb355fcdc98144-00",
        "User-Agent": [
          "azsdk-net-Storage.Files.Shares/12.0.0-dev.20191209.1\u002Bb71b1fa965b15eccfc57e2c7781b8bf85cd4c766",
          "(.NET Core 4.6.28008.01; Microsoft Windows 10.0.18363 )"
        ],
        "x-ms-client-request-id": "1f6c2b9c-a9b8-e8f7-84f7-7857f702cbfb",
        "x-ms-date": "Tue, 10 Dec 2019 05:30:36 GMT",
=======
      "RequestUri": "http://seanstagetest.file.core.windows.net/test-share-abbe28f1-c6a9-aa92-898a-78d143c34360?restype=share",
      "RequestMethod": "PUT",
      "RequestHeaders": {
        "Authorization": "Sanitized",
        "traceparent": "00-abff6e5f9820514db5a7aa05afbcf720-8d88b568d05a1741-00",
        "User-Agent": [
          "azsdk-net-Storage.Files.Shares/12.0.0-dev.20191209.1\u002B61bda4d1783b0e05dba0d434ff14b2840726d3b1",
          "(.NET Core 4.6.28008.01; Microsoft Windows 10.0.18363 )"
        ],
        "x-ms-client-request-id": "92c09d58-3ff0-5710-1032-ec767078d93f",
        "x-ms-date": "Tue, 10 Dec 2019 05:59:14 GMT",
>>>>>>> 1d9822e0
        "x-ms-return-client-request-id": "true",
        "x-ms-version": "2019-07-07"
      },
      "RequestBody": null,
      "StatusCode": 201,
      "ResponseHeaders": {
        "Content-Length": "0",
<<<<<<< HEAD
        "Date": "Tue, 10 Dec 2019 05:30:36 GMT",
        "ETag": "\u00220x8D77D3215BC2650\u0022",
        "Last-Modified": "Tue, 10 Dec 2019 05:30:36 GMT",
=======
        "Date": "Tue, 10 Dec 2019 05:59:14 GMT",
        "ETag": "\u00220x8D77D3615DECF99\u0022",
        "Last-Modified": "Tue, 10 Dec 2019 05:59:14 GMT",
>>>>>>> 1d9822e0
        "Server": [
          "Windows-Azure-File/1.0",
          "Microsoft-HTTPAPI/2.0"
        ],
<<<<<<< HEAD
        "x-ms-client-request-id": "1f6c2b9c-a9b8-e8f7-84f7-7857f702cbfb",
        "x-ms-request-id": "3e8da996-201a-003e-381a-af0544000000",
=======
        "x-ms-client-request-id": "92c09d58-3ff0-5710-1032-ec767078d93f",
        "x-ms-request-id": "8749be0c-c01a-0019-601e-af1280000000",
>>>>>>> 1d9822e0
        "x-ms-version": "2019-07-07"
      },
      "ResponseBody": []
    },
    {
<<<<<<< HEAD
      "RequestUri": "http://seanstagetest.file.core.windows.net/test-share-e95ad82d-89cf-16d0-b409-9dba204fbfac/test-directory-7fe2898a-e24a-434e-61d2-93a1b18ce334?restype=directory",
      "RequestMethod": "PUT",
      "RequestHeaders": {
        "Authorization": "Sanitized",
        "traceparent": "00-cac276738039a24b9805f0444f692d05-a823d33fb4249945-00",
        "User-Agent": [
          "azsdk-net-Storage.Files.Shares/12.0.0-dev.20191209.1\u002Bb71b1fa965b15eccfc57e2c7781b8bf85cd4c766",
          "(.NET Core 4.6.28008.01; Microsoft Windows 10.0.18363 )"
        ],
        "x-ms-client-request-id": "a9b9db62-ee9e-ba43-dd29-bee5165536f8",
        "x-ms-date": "Tue, 10 Dec 2019 05:30:36 GMT",
=======
      "RequestUri": "http://seanstagetest.file.core.windows.net/test-share-abbe28f1-c6a9-aa92-898a-78d143c34360/test-directory-d69727cf-1f7a-214c-3d91-ca74806e63b9?restype=directory",
      "RequestMethod": "PUT",
      "RequestHeaders": {
        "Authorization": "Sanitized",
        "traceparent": "00-14373db3f295224f9a133eaa1ec11dbe-bf14b3ec7f508446-00",
        "User-Agent": [
          "azsdk-net-Storage.Files.Shares/12.0.0-dev.20191209.1\u002B61bda4d1783b0e05dba0d434ff14b2840726d3b1",
          "(.NET Core 4.6.28008.01; Microsoft Windows 10.0.18363 )"
        ],
        "x-ms-client-request-id": "2054065b-d237-39d0-519e-545e749cd7a1",
        "x-ms-date": "Tue, 10 Dec 2019 05:59:14 GMT",
>>>>>>> 1d9822e0
        "x-ms-file-attributes": "None",
        "x-ms-file-creation-time": "Now",
        "x-ms-file-last-write-time": "Now",
        "x-ms-file-permission": "Inherit",
        "x-ms-return-client-request-id": "true",
        "x-ms-version": "2019-07-07"
      },
      "RequestBody": null,
      "StatusCode": 201,
      "ResponseHeaders": {
        "Content-Length": "0",
<<<<<<< HEAD
        "Date": "Tue, 10 Dec 2019 05:30:36 GMT",
        "ETag": "\u00220x8D77D3215CAEECF\u0022",
        "Last-Modified": "Tue, 10 Dec 2019 05:30:36 GMT",
=======
        "Date": "Tue, 10 Dec 2019 05:59:14 GMT",
        "ETag": "\u00220x8D77D3615ECDB36\u0022",
        "Last-Modified": "Tue, 10 Dec 2019 05:59:14 GMT",
>>>>>>> 1d9822e0
        "Server": [
          "Windows-Azure-File/1.0",
          "Microsoft-HTTPAPI/2.0"
        ],
<<<<<<< HEAD
        "x-ms-client-request-id": "a9b9db62-ee9e-ba43-dd29-bee5165536f8",
        "x-ms-file-attributes": "Directory",
        "x-ms-file-change-time": "2019-12-10T05:30:36.3672271Z",
        "x-ms-file-creation-time": "2019-12-10T05:30:36.3672271Z",
        "x-ms-file-id": "13835128424026341376",
        "x-ms-file-last-write-time": "2019-12-10T05:30:36.3672271Z",
        "x-ms-file-parent-id": "0",
        "x-ms-file-permission-key": "7855875120676328179*422928105932735866",
        "x-ms-request-id": "3e8da998-201a-003e-391a-af0544000000",
=======
        "x-ms-client-request-id": "2054065b-d237-39d0-519e-545e749cd7a1",
        "x-ms-file-attributes": "Directory",
        "x-ms-file-change-time": "2019-12-10T05:59:14.5764662Z",
        "x-ms-file-creation-time": "2019-12-10T05:59:14.5764662Z",
        "x-ms-file-id": "13835128424026341376",
        "x-ms-file-last-write-time": "2019-12-10T05:59:14.5764662Z",
        "x-ms-file-parent-id": "0",
        "x-ms-file-permission-key": "7855875120676328179*422928105932735866",
        "x-ms-request-id": "8749be0e-c01a-0019-611e-af1280000000",
>>>>>>> 1d9822e0
        "x-ms-request-server-encrypted": "true",
        "x-ms-version": "2019-07-07"
      },
      "ResponseBody": []
    },
    {
<<<<<<< HEAD
      "RequestUri": "http://seanstagetest.file.core.windows.net/test-share-e95ad82d-89cf-16d0-b409-9dba204fbfac/test-directory-7fe2898a-e24a-434e-61d2-93a1b18ce334/test-file-e7bb4313-d6e4-ea18-95e1-34adbcb3d040",
      "RequestMethod": "PUT",
      "RequestHeaders": {
        "Authorization": "Sanitized",
        "traceparent": "00-b34c8064d46469468a93c727c3caa818-58b8dbe58ae6d042-00",
        "User-Agent": [
          "azsdk-net-Storage.Files.Shares/12.0.0-dev.20191209.1\u002Bb71b1fa965b15eccfc57e2c7781b8bf85cd4c766",
          "(.NET Core 4.6.28008.01; Microsoft Windows 10.0.18363 )"
        ],
        "x-ms-client-request-id": "2e862e66-a965-8c70-c3cf-14bcb995fd29",
        "x-ms-content-length": "1024",
        "x-ms-date": "Tue, 10 Dec 2019 05:30:36 GMT",
=======
      "RequestUri": "http://seanstagetest.file.core.windows.net/test-share-abbe28f1-c6a9-aa92-898a-78d143c34360/test-directory-d69727cf-1f7a-214c-3d91-ca74806e63b9/test-file-439432ce-33ff-1f3c-b72c-559192233ec9",
      "RequestMethod": "PUT",
      "RequestHeaders": {
        "Authorization": "Sanitized",
        "traceparent": "00-9cd6247aa1dc594ca6b404a83bb56280-25023fbc8486c945-00",
        "User-Agent": [
          "azsdk-net-Storage.Files.Shares/12.0.0-dev.20191209.1\u002B61bda4d1783b0e05dba0d434ff14b2840726d3b1",
          "(.NET Core 4.6.28008.01; Microsoft Windows 10.0.18363 )"
        ],
        "x-ms-client-request-id": "b05aeb11-78e0-2769-ca34-680b7c3ea62d",
        "x-ms-content-length": "1024",
        "x-ms-date": "Tue, 10 Dec 2019 05:59:14 GMT",
>>>>>>> 1d9822e0
        "x-ms-file-attributes": "None",
        "x-ms-file-creation-time": "Now",
        "x-ms-file-last-write-time": "Now",
        "x-ms-file-permission": "Inherit",
        "x-ms-return-client-request-id": "true",
        "x-ms-type": "file",
        "x-ms-version": "2019-07-07"
      },
      "RequestBody": null,
      "StatusCode": 201,
      "ResponseHeaders": {
        "Content-Length": "0",
<<<<<<< HEAD
        "Date": "Tue, 10 Dec 2019 05:30:36 GMT",
        "ETag": "\u00220x8D77D3215D885CE\u0022",
        "Last-Modified": "Tue, 10 Dec 2019 05:30:36 GMT",
=======
        "Date": "Tue, 10 Dec 2019 05:59:14 GMT",
        "ETag": "\u00220x8D77D3615FA48BD\u0022",
        "Last-Modified": "Tue, 10 Dec 2019 05:59:14 GMT",
>>>>>>> 1d9822e0
        "Server": [
          "Windows-Azure-File/1.0",
          "Microsoft-HTTPAPI/2.0"
        ],
<<<<<<< HEAD
        "x-ms-client-request-id": "2e862e66-a965-8c70-c3cf-14bcb995fd29",
        "x-ms-file-attributes": "Archive",
        "x-ms-file-change-time": "2019-12-10T05:30:36.4562894Z",
        "x-ms-file-creation-time": "2019-12-10T05:30:36.4562894Z",
        "x-ms-file-id": "11529285414812647424",
        "x-ms-file-last-write-time": "2019-12-10T05:30:36.4562894Z",
        "x-ms-file-parent-id": "13835128424026341376",
        "x-ms-file-permission-key": "12501538048846835188*422928105932735866",
        "x-ms-request-id": "3e8da999-201a-003e-3a1a-af0544000000",
=======
        "x-ms-client-request-id": "b05aeb11-78e0-2769-ca34-680b7c3ea62d",
        "x-ms-file-attributes": "Archive",
        "x-ms-file-change-time": "2019-12-10T05:59:14.6644669Z",
        "x-ms-file-creation-time": "2019-12-10T05:59:14.6644669Z",
        "x-ms-file-id": "11529285414812647424",
        "x-ms-file-last-write-time": "2019-12-10T05:59:14.6644669Z",
        "x-ms-file-parent-id": "13835128424026341376",
        "x-ms-file-permission-key": "12501538048846835188*422928105932735866",
        "x-ms-request-id": "8749be0f-c01a-0019-621e-af1280000000",
>>>>>>> 1d9822e0
        "x-ms-request-server-encrypted": "true",
        "x-ms-version": "2019-07-07"
      },
      "ResponseBody": []
    },
    {
<<<<<<< HEAD
      "RequestUri": "http://seanstagetest.file.core.windows.net/test-share-e95ad82d-89cf-16d0-b409-9dba204fbfac/test-directory-7fe2898a-e24a-434e-61d2-93a1b18ce334/test-file-e7bb4313-d6e4-ea18-95e1-34adbcb3d040",
      "RequestMethod": "DELETE",
      "RequestHeaders": {
        "Authorization": "Sanitized",
        "traceparent": "00-bf6ae0b140108f4bbc9dd1e22d0fb9c5-ae00966d2d7bcf4a-00",
        "User-Agent": [
          "azsdk-net-Storage.Files.Shares/12.0.0-dev.20191209.1\u002Bb71b1fa965b15eccfc57e2c7781b8bf85cd4c766",
          "(.NET Core 4.6.28008.01; Microsoft Windows 10.0.18363 )"
        ],
        "x-ms-client-request-id": "8e4740f7-a22d-97db-cdb2-120325d9f336",
        "x-ms-date": "Tue, 10 Dec 2019 05:30:36 GMT",
=======
      "RequestUri": "http://seanstagetest.file.core.windows.net/test-share-abbe28f1-c6a9-aa92-898a-78d143c34360/test-directory-d69727cf-1f7a-214c-3d91-ca74806e63b9/test-file-439432ce-33ff-1f3c-b72c-559192233ec9",
      "RequestMethod": "DELETE",
      "RequestHeaders": {
        "Authorization": "Sanitized",
        "traceparent": "00-7dcdcb72c4622c4cb680d6091d5388b6-5c03e150fc2cbc48-00",
        "User-Agent": [
          "azsdk-net-Storage.Files.Shares/12.0.0-dev.20191209.1\u002B61bda4d1783b0e05dba0d434ff14b2840726d3b1",
          "(.NET Core 4.6.28008.01; Microsoft Windows 10.0.18363 )"
        ],
        "x-ms-client-request-id": "a7807136-8ec8-5ce8-f8f1-afe6da77931d",
        "x-ms-date": "Tue, 10 Dec 2019 05:59:14 GMT",
>>>>>>> 1d9822e0
        "x-ms-return-client-request-id": "true",
        "x-ms-version": "2019-07-07"
      },
      "RequestBody": null,
      "StatusCode": 202,
      "ResponseHeaders": {
        "Content-Length": "0",
<<<<<<< HEAD
        "Date": "Tue, 10 Dec 2019 05:30:36 GMT",
=======
        "Date": "Tue, 10 Dec 2019 05:59:14 GMT",
>>>>>>> 1d9822e0
        "Server": [
          "Windows-Azure-File/1.0",
          "Microsoft-HTTPAPI/2.0"
        ],
<<<<<<< HEAD
        "x-ms-client-request-id": "8e4740f7-a22d-97db-cdb2-120325d9f336",
        "x-ms-request-id": "3e8da99a-201a-003e-3b1a-af0544000000",
=======
        "x-ms-client-request-id": "a7807136-8ec8-5ce8-f8f1-afe6da77931d",
        "x-ms-request-id": "8749be10-c01a-0019-631e-af1280000000",
>>>>>>> 1d9822e0
        "x-ms-version": "2019-07-07"
      },
      "ResponseBody": []
    },
    {
<<<<<<< HEAD
      "RequestUri": "http://seanstagetest.file.core.windows.net/test-share-e95ad82d-89cf-16d0-b409-9dba204fbfac/test-directory-7fe2898a-e24a-434e-61d2-93a1b18ce334/test-file-e7bb4313-d6e4-ea18-95e1-34adbcb3d040",
=======
      "RequestUri": "http://seanstagetest.file.core.windows.net/test-share-abbe28f1-c6a9-aa92-898a-78d143c34360/test-directory-d69727cf-1f7a-214c-3d91-ca74806e63b9/test-file-439432ce-33ff-1f3c-b72c-559192233ec9",
>>>>>>> 1d9822e0
      "RequestMethod": "HEAD",
      "RequestHeaders": {
        "Authorization": "Sanitized",
        "User-Agent": [
<<<<<<< HEAD
          "azsdk-net-Storage.Files.Shares/12.0.0-dev.20191209.1\u002Bb71b1fa965b15eccfc57e2c7781b8bf85cd4c766",
          "(.NET Core 4.6.28008.01; Microsoft Windows 10.0.18363 )"
        ],
        "x-ms-client-request-id": "79c48dc6-6f4e-b5fc-a20d-0a634d21b4d4",
        "x-ms-date": "Tue, 10 Dec 2019 05:30:36 GMT",
=======
          "azsdk-net-Storage.Files.Shares/12.0.0-dev.20191209.1\u002B61bda4d1783b0e05dba0d434ff14b2840726d3b1",
          "(.NET Core 4.6.28008.01; Microsoft Windows 10.0.18363 )"
        ],
        "x-ms-client-request-id": "0ad4c370-febe-d164-a32c-1a92aea0b039",
        "x-ms-date": "Tue, 10 Dec 2019 05:59:14 GMT",
>>>>>>> 1d9822e0
        "x-ms-return-client-request-id": "true",
        "x-ms-version": "2019-07-07"
      },
      "RequestBody": null,
      "StatusCode": 404,
      "ResponseHeaders": {
<<<<<<< HEAD
        "Date": "Tue, 10 Dec 2019 05:30:36 GMT",
=======
        "Date": "Tue, 10 Dec 2019 05:59:14 GMT",
>>>>>>> 1d9822e0
        "Server": [
          "Windows-Azure-File/1.0",
          "Microsoft-HTTPAPI/2.0"
        ],
        "Transfer-Encoding": "chunked",
        "Vary": "Origin",
<<<<<<< HEAD
        "x-ms-client-request-id": "79c48dc6-6f4e-b5fc-a20d-0a634d21b4d4",
        "x-ms-error-code": "ResourceNotFound",
        "x-ms-request-id": "3e8da99b-201a-003e-3c1a-af0544000000",
=======
        "x-ms-client-request-id": "0ad4c370-febe-d164-a32c-1a92aea0b039",
        "x-ms-error-code": "ResourceNotFound",
        "x-ms-request-id": "8749be11-c01a-0019-641e-af1280000000",
>>>>>>> 1d9822e0
        "x-ms-version": "2019-07-07"
      },
      "ResponseBody": []
    },
    {
<<<<<<< HEAD
      "RequestUri": "http://seanstagetest.file.core.windows.net/test-share-e95ad82d-89cf-16d0-b409-9dba204fbfac?restype=share",
      "RequestMethod": "DELETE",
      "RequestHeaders": {
        "Authorization": "Sanitized",
        "traceparent": "00-ee4c85614b24b04daccb2b25bc9fd9be-79adf1c0479fab4f-00",
        "User-Agent": [
          "azsdk-net-Storage.Files.Shares/12.0.0-dev.20191209.1\u002Bb71b1fa965b15eccfc57e2c7781b8bf85cd4c766",
          "(.NET Core 4.6.28008.01; Microsoft Windows 10.0.18363 )"
        ],
        "x-ms-client-request-id": "973cade6-7914-f5e7-f0ab-c15b077ab9e7",
        "x-ms-date": "Tue, 10 Dec 2019 05:30:36 GMT",
=======
      "RequestUri": "http://seanstagetest.file.core.windows.net/test-share-abbe28f1-c6a9-aa92-898a-78d143c34360?restype=share",
      "RequestMethod": "DELETE",
      "RequestHeaders": {
        "Authorization": "Sanitized",
        "traceparent": "00-d166c5f00ce0954da9899bd3db88c71d-52b011a7ced65a4b-00",
        "User-Agent": [
          "azsdk-net-Storage.Files.Shares/12.0.0-dev.20191209.1\u002B61bda4d1783b0e05dba0d434ff14b2840726d3b1",
          "(.NET Core 4.6.28008.01; Microsoft Windows 10.0.18363 )"
        ],
        "x-ms-client-request-id": "1775bda8-88a2-9a5e-c132-2c5bc8cd05c4",
        "x-ms-date": "Tue, 10 Dec 2019 05:59:14 GMT",
>>>>>>> 1d9822e0
        "x-ms-delete-snapshots": "include",
        "x-ms-return-client-request-id": "true",
        "x-ms-version": "2019-07-07"
      },
      "RequestBody": null,
      "StatusCode": 202,
      "ResponseHeaders": {
        "Content-Length": "0",
<<<<<<< HEAD
        "Date": "Tue, 10 Dec 2019 05:30:36 GMT",
=======
        "Date": "Tue, 10 Dec 2019 05:59:14 GMT",
>>>>>>> 1d9822e0
        "Server": [
          "Windows-Azure-File/1.0",
          "Microsoft-HTTPAPI/2.0"
        ],
<<<<<<< HEAD
        "x-ms-client-request-id": "973cade6-7914-f5e7-f0ab-c15b077ab9e7",
        "x-ms-request-id": "3e8da99c-201a-003e-3d1a-af0544000000",
=======
        "x-ms-client-request-id": "1775bda8-88a2-9a5e-c132-2c5bc8cd05c4",
        "x-ms-request-id": "8749be13-c01a-0019-651e-af1280000000",
>>>>>>> 1d9822e0
        "x-ms-version": "2019-07-07"
      },
      "ResponseBody": []
    }
  ],
  "Variables": {
<<<<<<< HEAD
    "RandomSeed": "286499493",
=======
    "RandomSeed": "2122900169",
>>>>>>> 1d9822e0
    "Storage_TestConfigDefault": "ProductionTenant\nseanstagetest\nU2FuaXRpemVk\nhttp://seanstagetest.blob.core.windows.net\nhttp://seanstagetest.file.core.windows.net\nhttp://seanstagetest.queue.core.windows.net\nhttp://seanstagetest.table.core.windows.net\n\n\n\n\nhttp://seanstagetest-secondary.blob.core.windows.net\nhttp://seanstagetest-secondary.file.core.windows.net\nhttp://seanstagetest-secondary.queue.core.windows.net\nhttp://seanstagetest-secondary.table.core.windows.net\n\nSanitized\n\n\nCloud\nBlobEndpoint=http://seanstagetest.blob.core.windows.net/;QueueEndpoint=http://seanstagetest.queue.core.windows.net/;FileEndpoint=http://seanstagetest.file.core.windows.net/;BlobSecondaryEndpoint=http://seanstagetest-secondary.blob.core.windows.net/;QueueSecondaryEndpoint=http://seanstagetest-secondary.queue.core.windows.net/;FileSecondaryEndpoint=http://seanstagetest-secondary.file.core.windows.net/;AccountName=seanstagetest;AccountKey=Sanitized"
  }
}<|MERGE_RESOLUTION|>--- conflicted
+++ resolved
@@ -1,88 +1,49 @@
 {
   "Entries": [
     {
-<<<<<<< HEAD
-      "RequestUri": "http://seanstagetest.file.core.windows.net/test-share-e95ad82d-89cf-16d0-b409-9dba204fbfac?restype=share",
+      "RequestUri": "http://seanstagetest.file.core.windows.net/test-share-54a03500-9a55-34f8-184f-1faed562ddd5?restype=share",
       "RequestMethod": "PUT",
       "RequestHeaders": {
         "Authorization": "Sanitized",
-        "traceparent": "00-d8cbb11236453a4d8568c5859b32c062-26eb355fcdc98144-00",
-        "User-Agent": [
-          "azsdk-net-Storage.Files.Shares/12.0.0-dev.20191209.1\u002Bb71b1fa965b15eccfc57e2c7781b8bf85cd4c766",
-          "(.NET Core 4.6.28008.01; Microsoft Windows 10.0.18363 )"
-        ],
-        "x-ms-client-request-id": "1f6c2b9c-a9b8-e8f7-84f7-7857f702cbfb",
-        "x-ms-date": "Tue, 10 Dec 2019 05:30:36 GMT",
-=======
-      "RequestUri": "http://seanstagetest.file.core.windows.net/test-share-abbe28f1-c6a9-aa92-898a-78d143c34360?restype=share",
+        "traceparent": "00-f0e3a2b6a3931c4eb17e924fd4f8ce4b-49f3c629bef69243-00",
+        "User-Agent": [
+          "azsdk-net-Storage.Files.Shares/12.0.0-dev.20191211.1\u002B899431c003876eb9b26cefd8e8a37e7f27f82ced",
+          "(.NET Core 4.6.28008.01; Microsoft Windows 10.0.18363 )"
+        ],
+        "x-ms-client-request-id": "f9abc3fb-9dd3-689f-3faf-42021cef8681",
+        "x-ms-date": "Wed, 11 Dec 2019 20:37:11 GMT",
+        "x-ms-return-client-request-id": "true",
+        "x-ms-version": "2019-07-07"
+      },
+      "RequestBody": null,
+      "StatusCode": 201,
+      "ResponseHeaders": {
+        "Content-Length": "0",
+        "Date": "Wed, 11 Dec 2019 20:37:10 GMT",
+        "ETag": "\u00220x8D77E79E5FF3FCE\u0022",
+        "Last-Modified": "Wed, 11 Dec 2019 20:37:11 GMT",
+        "Server": [
+          "Windows-Azure-File/1.0",
+          "Microsoft-HTTPAPI/2.0"
+        ],
+        "x-ms-client-request-id": "f9abc3fb-9dd3-689f-3faf-42021cef8681",
+        "x-ms-request-id": "ef3e3889-c01a-0019-7862-b01280000000",
+        "x-ms-version": "2019-07-07"
+      },
+      "ResponseBody": []
+    },
+    {
+      "RequestUri": "http://seanstagetest.file.core.windows.net/test-share-54a03500-9a55-34f8-184f-1faed562ddd5/test-directory-7d9c35b6-9ef7-3bac-6e3d-05773d18d05a?restype=directory",
       "RequestMethod": "PUT",
       "RequestHeaders": {
         "Authorization": "Sanitized",
-        "traceparent": "00-abff6e5f9820514db5a7aa05afbcf720-8d88b568d05a1741-00",
-        "User-Agent": [
-          "azsdk-net-Storage.Files.Shares/12.0.0-dev.20191209.1\u002B61bda4d1783b0e05dba0d434ff14b2840726d3b1",
-          "(.NET Core 4.6.28008.01; Microsoft Windows 10.0.18363 )"
-        ],
-        "x-ms-client-request-id": "92c09d58-3ff0-5710-1032-ec767078d93f",
-        "x-ms-date": "Tue, 10 Dec 2019 05:59:14 GMT",
->>>>>>> 1d9822e0
-        "x-ms-return-client-request-id": "true",
-        "x-ms-version": "2019-07-07"
-      },
-      "RequestBody": null,
-      "StatusCode": 201,
-      "ResponseHeaders": {
-        "Content-Length": "0",
-<<<<<<< HEAD
-        "Date": "Tue, 10 Dec 2019 05:30:36 GMT",
-        "ETag": "\u00220x8D77D3215BC2650\u0022",
-        "Last-Modified": "Tue, 10 Dec 2019 05:30:36 GMT",
-=======
-        "Date": "Tue, 10 Dec 2019 05:59:14 GMT",
-        "ETag": "\u00220x8D77D3615DECF99\u0022",
-        "Last-Modified": "Tue, 10 Dec 2019 05:59:14 GMT",
->>>>>>> 1d9822e0
-        "Server": [
-          "Windows-Azure-File/1.0",
-          "Microsoft-HTTPAPI/2.0"
-        ],
-<<<<<<< HEAD
-        "x-ms-client-request-id": "1f6c2b9c-a9b8-e8f7-84f7-7857f702cbfb",
-        "x-ms-request-id": "3e8da996-201a-003e-381a-af0544000000",
-=======
-        "x-ms-client-request-id": "92c09d58-3ff0-5710-1032-ec767078d93f",
-        "x-ms-request-id": "8749be0c-c01a-0019-601e-af1280000000",
->>>>>>> 1d9822e0
-        "x-ms-version": "2019-07-07"
-      },
-      "ResponseBody": []
-    },
-    {
-<<<<<<< HEAD
-      "RequestUri": "http://seanstagetest.file.core.windows.net/test-share-e95ad82d-89cf-16d0-b409-9dba204fbfac/test-directory-7fe2898a-e24a-434e-61d2-93a1b18ce334?restype=directory",
-      "RequestMethod": "PUT",
-      "RequestHeaders": {
-        "Authorization": "Sanitized",
-        "traceparent": "00-cac276738039a24b9805f0444f692d05-a823d33fb4249945-00",
-        "User-Agent": [
-          "azsdk-net-Storage.Files.Shares/12.0.0-dev.20191209.1\u002Bb71b1fa965b15eccfc57e2c7781b8bf85cd4c766",
-          "(.NET Core 4.6.28008.01; Microsoft Windows 10.0.18363 )"
-        ],
-        "x-ms-client-request-id": "a9b9db62-ee9e-ba43-dd29-bee5165536f8",
-        "x-ms-date": "Tue, 10 Dec 2019 05:30:36 GMT",
-=======
-      "RequestUri": "http://seanstagetest.file.core.windows.net/test-share-abbe28f1-c6a9-aa92-898a-78d143c34360/test-directory-d69727cf-1f7a-214c-3d91-ca74806e63b9?restype=directory",
-      "RequestMethod": "PUT",
-      "RequestHeaders": {
-        "Authorization": "Sanitized",
-        "traceparent": "00-14373db3f295224f9a133eaa1ec11dbe-bf14b3ec7f508446-00",
-        "User-Agent": [
-          "azsdk-net-Storage.Files.Shares/12.0.0-dev.20191209.1\u002B61bda4d1783b0e05dba0d434ff14b2840726d3b1",
-          "(.NET Core 4.6.28008.01; Microsoft Windows 10.0.18363 )"
-        ],
-        "x-ms-client-request-id": "2054065b-d237-39d0-519e-545e749cd7a1",
-        "x-ms-date": "Tue, 10 Dec 2019 05:59:14 GMT",
->>>>>>> 1d9822e0
+        "traceparent": "00-2e71c756613a1e45a76882dcb69fdbc9-3270a94d4267834a-00",
+        "User-Agent": [
+          "azsdk-net-Storage.Files.Shares/12.0.0-dev.20191211.1\u002B899431c003876eb9b26cefd8e8a37e7f27f82ced",
+          "(.NET Core 4.6.28008.01; Microsoft Windows 10.0.18363 )"
+        ],
+        "x-ms-client-request-id": "2d28db57-d821-5d82-1670-8b9698272a27",
+        "x-ms-date": "Wed, 11 Dec 2019 20:37:11 GMT",
         "x-ms-file-attributes": "None",
         "x-ms-file-creation-time": "Now",
         "x-ms-file-last-write-time": "Now",
@@ -94,73 +55,40 @@
       "StatusCode": 201,
       "ResponseHeaders": {
         "Content-Length": "0",
-<<<<<<< HEAD
-        "Date": "Tue, 10 Dec 2019 05:30:36 GMT",
-        "ETag": "\u00220x8D77D3215CAEECF\u0022",
-        "Last-Modified": "Tue, 10 Dec 2019 05:30:36 GMT",
-=======
-        "Date": "Tue, 10 Dec 2019 05:59:14 GMT",
-        "ETag": "\u00220x8D77D3615ECDB36\u0022",
-        "Last-Modified": "Tue, 10 Dec 2019 05:59:14 GMT",
->>>>>>> 1d9822e0
-        "Server": [
-          "Windows-Azure-File/1.0",
-          "Microsoft-HTTPAPI/2.0"
-        ],
-<<<<<<< HEAD
-        "x-ms-client-request-id": "a9b9db62-ee9e-ba43-dd29-bee5165536f8",
+        "Date": "Wed, 11 Dec 2019 20:37:11 GMT",
+        "ETag": "\u00220x8D77E79E60DBC14\u0022",
+        "Last-Modified": "Wed, 11 Dec 2019 20:37:11 GMT",
+        "Server": [
+          "Windows-Azure-File/1.0",
+          "Microsoft-HTTPAPI/2.0"
+        ],
+        "x-ms-client-request-id": "2d28db57-d821-5d82-1670-8b9698272a27",
         "x-ms-file-attributes": "Directory",
-        "x-ms-file-change-time": "2019-12-10T05:30:36.3672271Z",
-        "x-ms-file-creation-time": "2019-12-10T05:30:36.3672271Z",
+        "x-ms-file-change-time": "2019-12-11T20:37:11.2016916Z",
+        "x-ms-file-creation-time": "2019-12-11T20:37:11.2016916Z",
         "x-ms-file-id": "13835128424026341376",
-        "x-ms-file-last-write-time": "2019-12-10T05:30:36.3672271Z",
+        "x-ms-file-last-write-time": "2019-12-11T20:37:11.2016916Z",
         "x-ms-file-parent-id": "0",
         "x-ms-file-permission-key": "7855875120676328179*422928105932735866",
-        "x-ms-request-id": "3e8da998-201a-003e-391a-af0544000000",
-=======
-        "x-ms-client-request-id": "2054065b-d237-39d0-519e-545e749cd7a1",
-        "x-ms-file-attributes": "Directory",
-        "x-ms-file-change-time": "2019-12-10T05:59:14.5764662Z",
-        "x-ms-file-creation-time": "2019-12-10T05:59:14.5764662Z",
-        "x-ms-file-id": "13835128424026341376",
-        "x-ms-file-last-write-time": "2019-12-10T05:59:14.5764662Z",
-        "x-ms-file-parent-id": "0",
-        "x-ms-file-permission-key": "7855875120676328179*422928105932735866",
-        "x-ms-request-id": "8749be0e-c01a-0019-611e-af1280000000",
->>>>>>> 1d9822e0
+        "x-ms-request-id": "ef3e388b-c01a-0019-7962-b01280000000",
         "x-ms-request-server-encrypted": "true",
         "x-ms-version": "2019-07-07"
       },
       "ResponseBody": []
     },
     {
-<<<<<<< HEAD
-      "RequestUri": "http://seanstagetest.file.core.windows.net/test-share-e95ad82d-89cf-16d0-b409-9dba204fbfac/test-directory-7fe2898a-e24a-434e-61d2-93a1b18ce334/test-file-e7bb4313-d6e4-ea18-95e1-34adbcb3d040",
+      "RequestUri": "http://seanstagetest.file.core.windows.net/test-share-54a03500-9a55-34f8-184f-1faed562ddd5/test-directory-7d9c35b6-9ef7-3bac-6e3d-05773d18d05a/test-file-780ae7de-733c-d2ca-33bd-2b250a00b8aa",
       "RequestMethod": "PUT",
       "RequestHeaders": {
         "Authorization": "Sanitized",
-        "traceparent": "00-b34c8064d46469468a93c727c3caa818-58b8dbe58ae6d042-00",
-        "User-Agent": [
-          "azsdk-net-Storage.Files.Shares/12.0.0-dev.20191209.1\u002Bb71b1fa965b15eccfc57e2c7781b8bf85cd4c766",
-          "(.NET Core 4.6.28008.01; Microsoft Windows 10.0.18363 )"
-        ],
-        "x-ms-client-request-id": "2e862e66-a965-8c70-c3cf-14bcb995fd29",
+        "traceparent": "00-e87b321573570b43a9f00e6206d3d199-033294a729bc7d40-00",
+        "User-Agent": [
+          "azsdk-net-Storage.Files.Shares/12.0.0-dev.20191211.1\u002B899431c003876eb9b26cefd8e8a37e7f27f82ced",
+          "(.NET Core 4.6.28008.01; Microsoft Windows 10.0.18363 )"
+        ],
+        "x-ms-client-request-id": "9bcd6ca8-ceb9-e322-1056-fa63ad5d5215",
         "x-ms-content-length": "1024",
-        "x-ms-date": "Tue, 10 Dec 2019 05:30:36 GMT",
-=======
-      "RequestUri": "http://seanstagetest.file.core.windows.net/test-share-abbe28f1-c6a9-aa92-898a-78d143c34360/test-directory-d69727cf-1f7a-214c-3d91-ca74806e63b9/test-file-439432ce-33ff-1f3c-b72c-559192233ec9",
-      "RequestMethod": "PUT",
-      "RequestHeaders": {
-        "Authorization": "Sanitized",
-        "traceparent": "00-9cd6247aa1dc594ca6b404a83bb56280-25023fbc8486c945-00",
-        "User-Agent": [
-          "azsdk-net-Storage.Files.Shares/12.0.0-dev.20191209.1\u002B61bda4d1783b0e05dba0d434ff14b2840726d3b1",
-          "(.NET Core 4.6.28008.01; Microsoft Windows 10.0.18363 )"
-        ],
-        "x-ms-client-request-id": "b05aeb11-78e0-2769-ca34-680b7c3ea62d",
-        "x-ms-content-length": "1024",
-        "x-ms-date": "Tue, 10 Dec 2019 05:59:14 GMT",
->>>>>>> 1d9822e0
+        "x-ms-date": "Wed, 11 Dec 2019 20:37:11 GMT",
         "x-ms-file-attributes": "None",
         "x-ms-file-creation-time": "Now",
         "x-ms-file-last-write-time": "Now",
@@ -173,71 +101,39 @@
       "StatusCode": 201,
       "ResponseHeaders": {
         "Content-Length": "0",
-<<<<<<< HEAD
-        "Date": "Tue, 10 Dec 2019 05:30:36 GMT",
-        "ETag": "\u00220x8D77D3215D885CE\u0022",
-        "Last-Modified": "Tue, 10 Dec 2019 05:30:36 GMT",
-=======
-        "Date": "Tue, 10 Dec 2019 05:59:14 GMT",
-        "ETag": "\u00220x8D77D3615FA48BD\u0022",
-        "Last-Modified": "Tue, 10 Dec 2019 05:59:14 GMT",
->>>>>>> 1d9822e0
-        "Server": [
-          "Windows-Azure-File/1.0",
-          "Microsoft-HTTPAPI/2.0"
-        ],
-<<<<<<< HEAD
-        "x-ms-client-request-id": "2e862e66-a965-8c70-c3cf-14bcb995fd29",
+        "Date": "Wed, 11 Dec 2019 20:37:11 GMT",
+        "ETag": "\u00220x8D77E79E61B2996\u0022",
+        "Last-Modified": "Wed, 11 Dec 2019 20:37:11 GMT",
+        "Server": [
+          "Windows-Azure-File/1.0",
+          "Microsoft-HTTPAPI/2.0"
+        ],
+        "x-ms-client-request-id": "9bcd6ca8-ceb9-e322-1056-fa63ad5d5215",
         "x-ms-file-attributes": "Archive",
-        "x-ms-file-change-time": "2019-12-10T05:30:36.4562894Z",
-        "x-ms-file-creation-time": "2019-12-10T05:30:36.4562894Z",
+        "x-ms-file-change-time": "2019-12-11T20:37:11.2896918Z",
+        "x-ms-file-creation-time": "2019-12-11T20:37:11.2896918Z",
         "x-ms-file-id": "11529285414812647424",
-        "x-ms-file-last-write-time": "2019-12-10T05:30:36.4562894Z",
+        "x-ms-file-last-write-time": "2019-12-11T20:37:11.2896918Z",
         "x-ms-file-parent-id": "13835128424026341376",
         "x-ms-file-permission-key": "12501538048846835188*422928105932735866",
-        "x-ms-request-id": "3e8da999-201a-003e-3a1a-af0544000000",
-=======
-        "x-ms-client-request-id": "b05aeb11-78e0-2769-ca34-680b7c3ea62d",
-        "x-ms-file-attributes": "Archive",
-        "x-ms-file-change-time": "2019-12-10T05:59:14.6644669Z",
-        "x-ms-file-creation-time": "2019-12-10T05:59:14.6644669Z",
-        "x-ms-file-id": "11529285414812647424",
-        "x-ms-file-last-write-time": "2019-12-10T05:59:14.6644669Z",
-        "x-ms-file-parent-id": "13835128424026341376",
-        "x-ms-file-permission-key": "12501538048846835188*422928105932735866",
-        "x-ms-request-id": "8749be0f-c01a-0019-621e-af1280000000",
->>>>>>> 1d9822e0
+        "x-ms-request-id": "ef3e388c-c01a-0019-7a62-b01280000000",
         "x-ms-request-server-encrypted": "true",
         "x-ms-version": "2019-07-07"
       },
       "ResponseBody": []
     },
     {
-<<<<<<< HEAD
-      "RequestUri": "http://seanstagetest.file.core.windows.net/test-share-e95ad82d-89cf-16d0-b409-9dba204fbfac/test-directory-7fe2898a-e24a-434e-61d2-93a1b18ce334/test-file-e7bb4313-d6e4-ea18-95e1-34adbcb3d040",
+      "RequestUri": "http://seanstagetest.file.core.windows.net/test-share-54a03500-9a55-34f8-184f-1faed562ddd5/test-directory-7d9c35b6-9ef7-3bac-6e3d-05773d18d05a/test-file-780ae7de-733c-d2ca-33bd-2b250a00b8aa",
       "RequestMethod": "DELETE",
       "RequestHeaders": {
         "Authorization": "Sanitized",
-        "traceparent": "00-bf6ae0b140108f4bbc9dd1e22d0fb9c5-ae00966d2d7bcf4a-00",
-        "User-Agent": [
-          "azsdk-net-Storage.Files.Shares/12.0.0-dev.20191209.1\u002Bb71b1fa965b15eccfc57e2c7781b8bf85cd4c766",
-          "(.NET Core 4.6.28008.01; Microsoft Windows 10.0.18363 )"
-        ],
-        "x-ms-client-request-id": "8e4740f7-a22d-97db-cdb2-120325d9f336",
-        "x-ms-date": "Tue, 10 Dec 2019 05:30:36 GMT",
-=======
-      "RequestUri": "http://seanstagetest.file.core.windows.net/test-share-abbe28f1-c6a9-aa92-898a-78d143c34360/test-directory-d69727cf-1f7a-214c-3d91-ca74806e63b9/test-file-439432ce-33ff-1f3c-b72c-559192233ec9",
-      "RequestMethod": "DELETE",
-      "RequestHeaders": {
-        "Authorization": "Sanitized",
-        "traceparent": "00-7dcdcb72c4622c4cb680d6091d5388b6-5c03e150fc2cbc48-00",
-        "User-Agent": [
-          "azsdk-net-Storage.Files.Shares/12.0.0-dev.20191209.1\u002B61bda4d1783b0e05dba0d434ff14b2840726d3b1",
-          "(.NET Core 4.6.28008.01; Microsoft Windows 10.0.18363 )"
-        ],
-        "x-ms-client-request-id": "a7807136-8ec8-5ce8-f8f1-afe6da77931d",
-        "x-ms-date": "Tue, 10 Dec 2019 05:59:14 GMT",
->>>>>>> 1d9822e0
+        "traceparent": "00-a1893f36fb62f14f9cbf27a0b222cf8d-b17918d4f1118c46-00",
+        "User-Agent": [
+          "azsdk-net-Storage.Files.Shares/12.0.0-dev.20191211.1\u002B899431c003876eb9b26cefd8e8a37e7f27f82ced",
+          "(.NET Core 4.6.28008.01; Microsoft Windows 10.0.18363 )"
+        ],
+        "x-ms-client-request-id": "9e7c0077-1d33-28f0-843b-5199a8d573c3",
+        "x-ms-date": "Wed, 11 Dec 2019 20:37:11 GMT",
         "x-ms-return-client-request-id": "true",
         "x-ms-version": "2019-07-07"
       },
@@ -245,105 +141,60 @@
       "StatusCode": 202,
       "ResponseHeaders": {
         "Content-Length": "0",
-<<<<<<< HEAD
-        "Date": "Tue, 10 Dec 2019 05:30:36 GMT",
-=======
-        "Date": "Tue, 10 Dec 2019 05:59:14 GMT",
->>>>>>> 1d9822e0
-        "Server": [
-          "Windows-Azure-File/1.0",
-          "Microsoft-HTTPAPI/2.0"
-        ],
-<<<<<<< HEAD
-        "x-ms-client-request-id": "8e4740f7-a22d-97db-cdb2-120325d9f336",
-        "x-ms-request-id": "3e8da99a-201a-003e-3b1a-af0544000000",
-=======
-        "x-ms-client-request-id": "a7807136-8ec8-5ce8-f8f1-afe6da77931d",
-        "x-ms-request-id": "8749be10-c01a-0019-631e-af1280000000",
->>>>>>> 1d9822e0
-        "x-ms-version": "2019-07-07"
-      },
-      "ResponseBody": []
-    },
-    {
-<<<<<<< HEAD
-      "RequestUri": "http://seanstagetest.file.core.windows.net/test-share-e95ad82d-89cf-16d0-b409-9dba204fbfac/test-directory-7fe2898a-e24a-434e-61d2-93a1b18ce334/test-file-e7bb4313-d6e4-ea18-95e1-34adbcb3d040",
-=======
-      "RequestUri": "http://seanstagetest.file.core.windows.net/test-share-abbe28f1-c6a9-aa92-898a-78d143c34360/test-directory-d69727cf-1f7a-214c-3d91-ca74806e63b9/test-file-439432ce-33ff-1f3c-b72c-559192233ec9",
->>>>>>> 1d9822e0
+        "Date": "Wed, 11 Dec 2019 20:37:11 GMT",
+        "Server": [
+          "Windows-Azure-File/1.0",
+          "Microsoft-HTTPAPI/2.0"
+        ],
+        "x-ms-client-request-id": "9e7c0077-1d33-28f0-843b-5199a8d573c3",
+        "x-ms-request-id": "ef3e388d-c01a-0019-7b62-b01280000000",
+        "x-ms-version": "2019-07-07"
+      },
+      "ResponseBody": []
+    },
+    {
+      "RequestUri": "http://seanstagetest.file.core.windows.net/test-share-54a03500-9a55-34f8-184f-1faed562ddd5/test-directory-7d9c35b6-9ef7-3bac-6e3d-05773d18d05a/test-file-780ae7de-733c-d2ca-33bd-2b250a00b8aa",
       "RequestMethod": "HEAD",
       "RequestHeaders": {
         "Authorization": "Sanitized",
         "User-Agent": [
-<<<<<<< HEAD
-          "azsdk-net-Storage.Files.Shares/12.0.0-dev.20191209.1\u002Bb71b1fa965b15eccfc57e2c7781b8bf85cd4c766",
-          "(.NET Core 4.6.28008.01; Microsoft Windows 10.0.18363 )"
-        ],
-        "x-ms-client-request-id": "79c48dc6-6f4e-b5fc-a20d-0a634d21b4d4",
-        "x-ms-date": "Tue, 10 Dec 2019 05:30:36 GMT",
-=======
-          "azsdk-net-Storage.Files.Shares/12.0.0-dev.20191209.1\u002B61bda4d1783b0e05dba0d434ff14b2840726d3b1",
-          "(.NET Core 4.6.28008.01; Microsoft Windows 10.0.18363 )"
-        ],
-        "x-ms-client-request-id": "0ad4c370-febe-d164-a32c-1a92aea0b039",
-        "x-ms-date": "Tue, 10 Dec 2019 05:59:14 GMT",
->>>>>>> 1d9822e0
+          "azsdk-net-Storage.Files.Shares/12.0.0-dev.20191211.1\u002B899431c003876eb9b26cefd8e8a37e7f27f82ced",
+          "(.NET Core 4.6.28008.01; Microsoft Windows 10.0.18363 )"
+        ],
+        "x-ms-client-request-id": "acec32dc-b4e0-9ae2-f077-6dcc759d92d9",
+        "x-ms-date": "Wed, 11 Dec 2019 20:37:11 GMT",
         "x-ms-return-client-request-id": "true",
         "x-ms-version": "2019-07-07"
       },
       "RequestBody": null,
       "StatusCode": 404,
       "ResponseHeaders": {
-<<<<<<< HEAD
-        "Date": "Tue, 10 Dec 2019 05:30:36 GMT",
-=======
-        "Date": "Tue, 10 Dec 2019 05:59:14 GMT",
->>>>>>> 1d9822e0
+        "Date": "Wed, 11 Dec 2019 20:37:11 GMT",
         "Server": [
           "Windows-Azure-File/1.0",
           "Microsoft-HTTPAPI/2.0"
         ],
         "Transfer-Encoding": "chunked",
         "Vary": "Origin",
-<<<<<<< HEAD
-        "x-ms-client-request-id": "79c48dc6-6f4e-b5fc-a20d-0a634d21b4d4",
+        "x-ms-client-request-id": "acec32dc-b4e0-9ae2-f077-6dcc759d92d9",
         "x-ms-error-code": "ResourceNotFound",
-        "x-ms-request-id": "3e8da99b-201a-003e-3c1a-af0544000000",
-=======
-        "x-ms-client-request-id": "0ad4c370-febe-d164-a32c-1a92aea0b039",
-        "x-ms-error-code": "ResourceNotFound",
-        "x-ms-request-id": "8749be11-c01a-0019-641e-af1280000000",
->>>>>>> 1d9822e0
-        "x-ms-version": "2019-07-07"
-      },
-      "ResponseBody": []
-    },
-    {
-<<<<<<< HEAD
-      "RequestUri": "http://seanstagetest.file.core.windows.net/test-share-e95ad82d-89cf-16d0-b409-9dba204fbfac?restype=share",
+        "x-ms-request-id": "ef3e388e-c01a-0019-7c62-b01280000000",
+        "x-ms-version": "2019-07-07"
+      },
+      "ResponseBody": []
+    },
+    {
+      "RequestUri": "http://seanstagetest.file.core.windows.net/test-share-54a03500-9a55-34f8-184f-1faed562ddd5?restype=share",
       "RequestMethod": "DELETE",
       "RequestHeaders": {
         "Authorization": "Sanitized",
-        "traceparent": "00-ee4c85614b24b04daccb2b25bc9fd9be-79adf1c0479fab4f-00",
-        "User-Agent": [
-          "azsdk-net-Storage.Files.Shares/12.0.0-dev.20191209.1\u002Bb71b1fa965b15eccfc57e2c7781b8bf85cd4c766",
-          "(.NET Core 4.6.28008.01; Microsoft Windows 10.0.18363 )"
-        ],
-        "x-ms-client-request-id": "973cade6-7914-f5e7-f0ab-c15b077ab9e7",
-        "x-ms-date": "Tue, 10 Dec 2019 05:30:36 GMT",
-=======
-      "RequestUri": "http://seanstagetest.file.core.windows.net/test-share-abbe28f1-c6a9-aa92-898a-78d143c34360?restype=share",
-      "RequestMethod": "DELETE",
-      "RequestHeaders": {
-        "Authorization": "Sanitized",
-        "traceparent": "00-d166c5f00ce0954da9899bd3db88c71d-52b011a7ced65a4b-00",
-        "User-Agent": [
-          "azsdk-net-Storage.Files.Shares/12.0.0-dev.20191209.1\u002B61bda4d1783b0e05dba0d434ff14b2840726d3b1",
-          "(.NET Core 4.6.28008.01; Microsoft Windows 10.0.18363 )"
-        ],
-        "x-ms-client-request-id": "1775bda8-88a2-9a5e-c132-2c5bc8cd05c4",
-        "x-ms-date": "Tue, 10 Dec 2019 05:59:14 GMT",
->>>>>>> 1d9822e0
+        "traceparent": "00-22434ec3ce0394459e80d3ba0119eaf5-b3c3947cadbd5f4a-00",
+        "User-Agent": [
+          "azsdk-net-Storage.Files.Shares/12.0.0-dev.20191211.1\u002B899431c003876eb9b26cefd8e8a37e7f27f82ced",
+          "(.NET Core 4.6.28008.01; Microsoft Windows 10.0.18363 )"
+        ],
+        "x-ms-client-request-id": "76bdc6cf-c6e8-4de2-04f3-8754e6556a97",
+        "x-ms-date": "Wed, 11 Dec 2019 20:37:11 GMT",
         "x-ms-delete-snapshots": "include",
         "x-ms-return-client-request-id": "true",
         "x-ms-version": "2019-07-07"
@@ -352,33 +203,20 @@
       "StatusCode": 202,
       "ResponseHeaders": {
         "Content-Length": "0",
-<<<<<<< HEAD
-        "Date": "Tue, 10 Dec 2019 05:30:36 GMT",
-=======
-        "Date": "Tue, 10 Dec 2019 05:59:14 GMT",
->>>>>>> 1d9822e0
-        "Server": [
-          "Windows-Azure-File/1.0",
-          "Microsoft-HTTPAPI/2.0"
-        ],
-<<<<<<< HEAD
-        "x-ms-client-request-id": "973cade6-7914-f5e7-f0ab-c15b077ab9e7",
-        "x-ms-request-id": "3e8da99c-201a-003e-3d1a-af0544000000",
-=======
-        "x-ms-client-request-id": "1775bda8-88a2-9a5e-c132-2c5bc8cd05c4",
-        "x-ms-request-id": "8749be13-c01a-0019-651e-af1280000000",
->>>>>>> 1d9822e0
+        "Date": "Wed, 11 Dec 2019 20:37:11 GMT",
+        "Server": [
+          "Windows-Azure-File/1.0",
+          "Microsoft-HTTPAPI/2.0"
+        ],
+        "x-ms-client-request-id": "76bdc6cf-c6e8-4de2-04f3-8754e6556a97",
+        "x-ms-request-id": "ef3e3897-c01a-0019-7d62-b01280000000",
         "x-ms-version": "2019-07-07"
       },
       "ResponseBody": []
     }
   ],
   "Variables": {
-<<<<<<< HEAD
-    "RandomSeed": "286499493",
-=======
-    "RandomSeed": "2122900169",
->>>>>>> 1d9822e0
+    "RandomSeed": "1174293334",
     "Storage_TestConfigDefault": "ProductionTenant\nseanstagetest\nU2FuaXRpemVk\nhttp://seanstagetest.blob.core.windows.net\nhttp://seanstagetest.file.core.windows.net\nhttp://seanstagetest.queue.core.windows.net\nhttp://seanstagetest.table.core.windows.net\n\n\n\n\nhttp://seanstagetest-secondary.blob.core.windows.net\nhttp://seanstagetest-secondary.file.core.windows.net\nhttp://seanstagetest-secondary.queue.core.windows.net\nhttp://seanstagetest-secondary.table.core.windows.net\n\nSanitized\n\n\nCloud\nBlobEndpoint=http://seanstagetest.blob.core.windows.net/;QueueEndpoint=http://seanstagetest.queue.core.windows.net/;FileEndpoint=http://seanstagetest.file.core.windows.net/;BlobSecondaryEndpoint=http://seanstagetest-secondary.blob.core.windows.net/;QueueSecondaryEndpoint=http://seanstagetest-secondary.queue.core.windows.net/;FileSecondaryEndpoint=http://seanstagetest-secondary.file.core.windows.net/;AccountName=seanstagetest;AccountKey=Sanitized"
   }
 }