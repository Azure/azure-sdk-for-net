--- conflicted
+++ resolved
@@ -1,21 +1,17 @@
 {
   "Entries": [
     {
-      "RequestUri": "http://seanstagetest.file.core.windows.net/test-share-54a03500-9a55-34f8-184f-1faed562ddd5?restype=share",
+      "RequestUri": "http://seanstagetest.file.core.windows.net/test-share-720dff82-bfa6-20d5-7d86-ce850383b846?restype=share",
       "RequestMethod": "PUT",
       "RequestHeaders": {
         "Authorization": "Sanitized",
-        "traceparent": "00-f0e3a2b6a3931c4eb17e924fd4f8ce4b-49f3c629bef69243-00",
-        "User-Agent": [
-<<<<<<< HEAD
-          "azsdk-net-Storage.Files.Shares/12.0.0-dev.20191205.1+4f14c4315f17fbbc59c93c6819467b6f15d7008f",
-=======
-          "azsdk-net-Storage.Files.Shares/12.0.0-dev.20191211.1\u002B899431c003876eb9b26cefd8e8a37e7f27f82ced",
->>>>>>> 5e20a7a1
-          "(.NET Core 4.6.28008.01; Microsoft Windows 10.0.18363 )"
-        ],
-        "x-ms-client-request-id": "f9abc3fb-9dd3-689f-3faf-42021cef8681",
-        "x-ms-date": "Wed, 11 Dec 2019 20:37:11 GMT",
+        "traceparent": "00-09bc772fa9e2cd49a263513c03b1848a-c1bae1ae542c4a40-00",
+        "User-Agent": [
+          "azsdk-net-Storage.Files.Shares/12.0.0-dev.20191211.1\u002B2accb37068f0a0c9382fa117525bb968c5397cf7",
+          "(.NET Core 4.6.28008.01; Microsoft Windows 10.0.18363 )"
+        ],
+        "x-ms-client-request-id": "b52a85b5-4142-bbe4-e378-cddd92eec082",
+        "x-ms-date": "Wed, 11 Dec 2019 23:04:55 GMT",
         "x-ms-return-client-request-id": "true",
         "x-ms-version": "2019-07-07"
       },
@@ -23,41 +19,31 @@
       "StatusCode": 201,
       "ResponseHeaders": {
         "Content-Length": "0",
-<<<<<<< HEAD
-        "Date": "Fri, 06 Dec 2019 00:25:32 GMT",
-        "ETag": "\"0x8D779E2CE52F455\"",
-        "Last-Modified": "Fri, 06 Dec 2019 00:25:32 GMT",
-=======
-        "Date": "Wed, 11 Dec 2019 20:37:10 GMT",
-        "ETag": "\u00220x8D77E79E5FF3FCE\u0022",
-        "Last-Modified": "Wed, 11 Dec 2019 20:37:11 GMT",
->>>>>>> 5e20a7a1
-        "Server": [
-          "Windows-Azure-File/1.0",
-          "Microsoft-HTTPAPI/2.0"
-        ],
-        "x-ms-client-request-id": "f9abc3fb-9dd3-689f-3faf-42021cef8681",
-        "x-ms-request-id": "ef3e3889-c01a-0019-7862-b01280000000",
-        "x-ms-version": "2019-07-07"
-      },
-      "ResponseBody": []
-    },
-    {
-      "RequestUri": "http://seanstagetest.file.core.windows.net/test-share-54a03500-9a55-34f8-184f-1faed562ddd5/test-directory-7d9c35b6-9ef7-3bac-6e3d-05773d18d05a?restype=directory",
+        "Date": "Wed, 11 Dec 2019 23:04:54 GMT",
+        "ETag": "\u00220x8D77E8E895AA9BE\u0022",
+        "Last-Modified": "Wed, 11 Dec 2019 23:04:55 GMT",
+        "Server": [
+          "Windows-Azure-File/1.0",
+          "Microsoft-HTTPAPI/2.0"
+        ],
+        "x-ms-client-request-id": "b52a85b5-4142-bbe4-e378-cddd92eec082",
+        "x-ms-request-id": "5f7a8ab8-601a-003f-5377-b05a98000000",
+        "x-ms-version": "2019-07-07"
+      },
+      "ResponseBody": []
+    },
+    {
+      "RequestUri": "http://seanstagetest.file.core.windows.net/test-share-720dff82-bfa6-20d5-7d86-ce850383b846/test-directory-a604d606-d5ee-9ccc-b275-d2c9fa0cfc56?restype=directory",
       "RequestMethod": "PUT",
       "RequestHeaders": {
         "Authorization": "Sanitized",
-        "traceparent": "00-2e71c756613a1e45a76882dcb69fdbc9-3270a94d4267834a-00",
-        "User-Agent": [
-<<<<<<< HEAD
-          "azsdk-net-Storage.Files.Shares/12.0.0-dev.20191205.1+4f14c4315f17fbbc59c93c6819467b6f15d7008f",
-=======
-          "azsdk-net-Storage.Files.Shares/12.0.0-dev.20191211.1\u002B899431c003876eb9b26cefd8e8a37e7f27f82ced",
->>>>>>> 5e20a7a1
-          "(.NET Core 4.6.28008.01; Microsoft Windows 10.0.18363 )"
-        ],
-        "x-ms-client-request-id": "2d28db57-d821-5d82-1670-8b9698272a27",
-        "x-ms-date": "Wed, 11 Dec 2019 20:37:11 GMT",
+        "traceparent": "00-712d66be2db60e419a07bcd093659c57-7bdd768b35d51848-00",
+        "User-Agent": [
+          "azsdk-net-Storage.Files.Shares/12.0.0-dev.20191211.1\u002B2accb37068f0a0c9382fa117525bb968c5397cf7",
+          "(.NET Core 4.6.28008.01; Microsoft Windows 10.0.18363 )"
+        ],
+        "x-ms-client-request-id": "4dc3421b-e022-e04a-b88d-03cd6f1ac1d7",
+        "x-ms-date": "Wed, 11 Dec 2019 23:04:55 GMT",
         "x-ms-file-attributes": "None",
         "x-ms-file-creation-time": "Now",
         "x-ms-file-last-write-time": "Now",
@@ -69,50 +55,40 @@
       "StatusCode": 201,
       "ResponseHeaders": {
         "Content-Length": "0",
-<<<<<<< HEAD
-        "Date": "Fri, 06 Dec 2019 00:25:32 GMT",
-        "ETag": "\"0x8D779E2CE6086CA\"",
-        "Last-Modified": "Fri, 06 Dec 2019 00:25:32 GMT",
-=======
-        "Date": "Wed, 11 Dec 2019 20:37:11 GMT",
-        "ETag": "\u00220x8D77E79E60DBC14\u0022",
-        "Last-Modified": "Wed, 11 Dec 2019 20:37:11 GMT",
->>>>>>> 5e20a7a1
-        "Server": [
-          "Windows-Azure-File/1.0",
-          "Microsoft-HTTPAPI/2.0"
-        ],
-        "x-ms-client-request-id": "2d28db57-d821-5d82-1670-8b9698272a27",
+        "Date": "Wed, 11 Dec 2019 23:04:54 GMT",
+        "ETag": "\u00220x8D77E8E896861A0\u0022",
+        "Last-Modified": "Wed, 11 Dec 2019 23:04:55 GMT",
+        "Server": [
+          "Windows-Azure-File/1.0",
+          "Microsoft-HTTPAPI/2.0"
+        ],
+        "x-ms-client-request-id": "4dc3421b-e022-e04a-b88d-03cd6f1ac1d7",
         "x-ms-file-attributes": "Directory",
-        "x-ms-file-change-time": "2019-12-11T20:37:11.2016916Z",
-        "x-ms-file-creation-time": "2019-12-11T20:37:11.2016916Z",
+        "x-ms-file-change-time": "2019-12-11T23:04:55.1989664Z",
+        "x-ms-file-creation-time": "2019-12-11T23:04:55.1989664Z",
         "x-ms-file-id": "13835128424026341376",
-        "x-ms-file-last-write-time": "2019-12-11T20:37:11.2016916Z",
+        "x-ms-file-last-write-time": "2019-12-11T23:04:55.1989664Z",
         "x-ms-file-parent-id": "0",
         "x-ms-file-permission-key": "7855875120676328179*422928105932735866",
-        "x-ms-request-id": "ef3e388b-c01a-0019-7962-b01280000000",
+        "x-ms-request-id": "5f7a8ac2-601a-003f-5c77-b05a98000000",
         "x-ms-request-server-encrypted": "true",
         "x-ms-version": "2019-07-07"
       },
       "ResponseBody": []
     },
     {
-      "RequestUri": "http://seanstagetest.file.core.windows.net/test-share-54a03500-9a55-34f8-184f-1faed562ddd5/test-directory-7d9c35b6-9ef7-3bac-6e3d-05773d18d05a/test-file-780ae7de-733c-d2ca-33bd-2b250a00b8aa",
+      "RequestUri": "http://seanstagetest.file.core.windows.net/test-share-720dff82-bfa6-20d5-7d86-ce850383b846/test-directory-a604d606-d5ee-9ccc-b275-d2c9fa0cfc56/test-file-fddd767c-421e-0429-d2a7-453e00428443",
       "RequestMethod": "PUT",
       "RequestHeaders": {
         "Authorization": "Sanitized",
-        "traceparent": "00-e87b321573570b43a9f00e6206d3d199-033294a729bc7d40-00",
-        "User-Agent": [
-<<<<<<< HEAD
-          "azsdk-net-Storage.Files.Shares/12.0.0-dev.20191205.1+4f14c4315f17fbbc59c93c6819467b6f15d7008f",
-=======
-          "azsdk-net-Storage.Files.Shares/12.0.0-dev.20191211.1\u002B899431c003876eb9b26cefd8e8a37e7f27f82ced",
->>>>>>> 5e20a7a1
-          "(.NET Core 4.6.28008.01; Microsoft Windows 10.0.18363 )"
-        ],
-        "x-ms-client-request-id": "9bcd6ca8-ceb9-e322-1056-fa63ad5d5215",
+        "traceparent": "00-136a4a4f06729949964a0fa18ce3d9c3-fe63b1c3222e0b46-00",
+        "User-Agent": [
+          "azsdk-net-Storage.Files.Shares/12.0.0-dev.20191211.1\u002B2accb37068f0a0c9382fa117525bb968c5397cf7",
+          "(.NET Core 4.6.28008.01; Microsoft Windows 10.0.18363 )"
+        ],
+        "x-ms-client-request-id": "a10dfeee-0991-d992-19be-7a7a9b0bdf75",
         "x-ms-content-length": "1024",
-        "x-ms-date": "Wed, 11 Dec 2019 20:37:11 GMT",
+        "x-ms-date": "Wed, 11 Dec 2019 23:04:55 GMT",
         "x-ms-file-attributes": "None",
         "x-ms-file-creation-time": "Now",
         "x-ms-file-last-write-time": "Now",
@@ -125,49 +101,39 @@
       "StatusCode": 201,
       "ResponseHeaders": {
         "Content-Length": "0",
-<<<<<<< HEAD
-        "Date": "Fri, 06 Dec 2019 00:25:32 GMT",
-        "ETag": "\"0x8D779E2CE6D7F2F\"",
-        "Last-Modified": "Fri, 06 Dec 2019 00:25:32 GMT",
-=======
-        "Date": "Wed, 11 Dec 2019 20:37:11 GMT",
-        "ETag": "\u00220x8D77E79E61B2996\u0022",
-        "Last-Modified": "Wed, 11 Dec 2019 20:37:11 GMT",
->>>>>>> 5e20a7a1
-        "Server": [
-          "Windows-Azure-File/1.0",
-          "Microsoft-HTTPAPI/2.0"
-        ],
-        "x-ms-client-request-id": "9bcd6ca8-ceb9-e322-1056-fa63ad5d5215",
+        "Date": "Wed, 11 Dec 2019 23:04:54 GMT",
+        "ETag": "\u00220x8D77E8E89755A99\u0022",
+        "Last-Modified": "Wed, 11 Dec 2019 23:04:55 GMT",
+        "Server": [
+          "Windows-Azure-File/1.0",
+          "Microsoft-HTTPAPI/2.0"
+        ],
+        "x-ms-client-request-id": "a10dfeee-0991-d992-19be-7a7a9b0bdf75",
         "x-ms-file-attributes": "Archive",
-        "x-ms-file-change-time": "2019-12-11T20:37:11.2896918Z",
-        "x-ms-file-creation-time": "2019-12-11T20:37:11.2896918Z",
+        "x-ms-file-change-time": "2019-12-11T23:04:55.2839833Z",
+        "x-ms-file-creation-time": "2019-12-11T23:04:55.2839833Z",
         "x-ms-file-id": "11529285414812647424",
-        "x-ms-file-last-write-time": "2019-12-11T20:37:11.2896918Z",
+        "x-ms-file-last-write-time": "2019-12-11T23:04:55.2839833Z",
         "x-ms-file-parent-id": "13835128424026341376",
         "x-ms-file-permission-key": "12501538048846835188*422928105932735866",
-        "x-ms-request-id": "ef3e388c-c01a-0019-7a62-b01280000000",
+        "x-ms-request-id": "5f7a8ac9-601a-003f-6377-b05a98000000",
         "x-ms-request-server-encrypted": "true",
         "x-ms-version": "2019-07-07"
       },
       "ResponseBody": []
     },
     {
-      "RequestUri": "http://seanstagetest.file.core.windows.net/test-share-54a03500-9a55-34f8-184f-1faed562ddd5/test-directory-7d9c35b6-9ef7-3bac-6e3d-05773d18d05a/test-file-780ae7de-733c-d2ca-33bd-2b250a00b8aa",
+      "RequestUri": "http://seanstagetest.file.core.windows.net/test-share-720dff82-bfa6-20d5-7d86-ce850383b846/test-directory-a604d606-d5ee-9ccc-b275-d2c9fa0cfc56/test-file-fddd767c-421e-0429-d2a7-453e00428443",
       "RequestMethod": "DELETE",
       "RequestHeaders": {
         "Authorization": "Sanitized",
-        "traceparent": "00-a1893f36fb62f14f9cbf27a0b222cf8d-b17918d4f1118c46-00",
-        "User-Agent": [
-<<<<<<< HEAD
-          "azsdk-net-Storage.Files.Shares/12.0.0-dev.20191205.1+4f14c4315f17fbbc59c93c6819467b6f15d7008f",
-=======
-          "azsdk-net-Storage.Files.Shares/12.0.0-dev.20191211.1\u002B899431c003876eb9b26cefd8e8a37e7f27f82ced",
->>>>>>> 5e20a7a1
-          "(.NET Core 4.6.28008.01; Microsoft Windows 10.0.18363 )"
-        ],
-        "x-ms-client-request-id": "9e7c0077-1d33-28f0-843b-5199a8d573c3",
-        "x-ms-date": "Wed, 11 Dec 2019 20:37:11 GMT",
+        "traceparent": "00-2b87c2890ab3cd4880ab1c6074c714b7-3c178e10da62cd4e-00",
+        "User-Agent": [
+          "azsdk-net-Storage.Files.Shares/12.0.0-dev.20191211.1\u002B2accb37068f0a0c9382fa117525bb968c5397cf7",
+          "(.NET Core 4.6.28008.01; Microsoft Windows 10.0.18363 )"
+        ],
+        "x-ms-client-request-id": "0150ffba-e334-65b2-8ed4-9e8a33b9833e",
+        "x-ms-date": "Wed, 11 Dec 2019 23:04:55 GMT",
         "x-ms-return-client-request-id": "true",
         "x-ms-version": "2019-07-07"
       },
@@ -175,68 +141,60 @@
       "StatusCode": 202,
       "ResponseHeaders": {
         "Content-Length": "0",
-        "Date": "Wed, 11 Dec 2019 20:37:11 GMT",
-        "Server": [
-          "Windows-Azure-File/1.0",
-          "Microsoft-HTTPAPI/2.0"
-        ],
-        "x-ms-client-request-id": "9e7c0077-1d33-28f0-843b-5199a8d573c3",
-        "x-ms-request-id": "ef3e388d-c01a-0019-7b62-b01280000000",
-        "x-ms-version": "2019-07-07"
-      },
-      "ResponseBody": []
-    },
-    {
-      "RequestUri": "http://seanstagetest.file.core.windows.net/test-share-54a03500-9a55-34f8-184f-1faed562ddd5/test-directory-7d9c35b6-9ef7-3bac-6e3d-05773d18d05a/test-file-780ae7de-733c-d2ca-33bd-2b250a00b8aa",
+        "Date": "Wed, 11 Dec 2019 23:04:54 GMT",
+        "Server": [
+          "Windows-Azure-File/1.0",
+          "Microsoft-HTTPAPI/2.0"
+        ],
+        "x-ms-client-request-id": "0150ffba-e334-65b2-8ed4-9e8a33b9833e",
+        "x-ms-request-id": "5f7a8acc-601a-003f-6677-b05a98000000",
+        "x-ms-version": "2019-07-07"
+      },
+      "ResponseBody": []
+    },
+    {
+      "RequestUri": "http://seanstagetest.file.core.windows.net/test-share-720dff82-bfa6-20d5-7d86-ce850383b846/test-directory-a604d606-d5ee-9ccc-b275-d2c9fa0cfc56/test-file-fddd767c-421e-0429-d2a7-453e00428443",
       "RequestMethod": "HEAD",
       "RequestHeaders": {
         "Authorization": "Sanitized",
         "User-Agent": [
-<<<<<<< HEAD
-          "azsdk-net-Storage.Files.Shares/12.0.0-dev.20191205.1+4f14c4315f17fbbc59c93c6819467b6f15d7008f",
-=======
-          "azsdk-net-Storage.Files.Shares/12.0.0-dev.20191211.1\u002B899431c003876eb9b26cefd8e8a37e7f27f82ced",
->>>>>>> 5e20a7a1
-          "(.NET Core 4.6.28008.01; Microsoft Windows 10.0.18363 )"
-        ],
-        "x-ms-client-request-id": "acec32dc-b4e0-9ae2-f077-6dcc759d92d9",
-        "x-ms-date": "Wed, 11 Dec 2019 20:37:11 GMT",
+          "azsdk-net-Storage.Files.Shares/12.0.0-dev.20191211.1\u002B2accb37068f0a0c9382fa117525bb968c5397cf7",
+          "(.NET Core 4.6.28008.01; Microsoft Windows 10.0.18363 )"
+        ],
+        "x-ms-client-request-id": "9bbfdeb9-debb-2640-0df9-bf986a039a89",
+        "x-ms-date": "Wed, 11 Dec 2019 23:04:55 GMT",
         "x-ms-return-client-request-id": "true",
         "x-ms-version": "2019-07-07"
       },
       "RequestBody": null,
       "StatusCode": 404,
       "ResponseHeaders": {
-        "Date": "Wed, 11 Dec 2019 20:37:11 GMT",
+        "Date": "Wed, 11 Dec 2019 23:04:54 GMT",
         "Server": [
           "Windows-Azure-File/1.0",
           "Microsoft-HTTPAPI/2.0"
         ],
         "Transfer-Encoding": "chunked",
         "Vary": "Origin",
-        "x-ms-client-request-id": "acec32dc-b4e0-9ae2-f077-6dcc759d92d9",
+        "x-ms-client-request-id": "9bbfdeb9-debb-2640-0df9-bf986a039a89",
         "x-ms-error-code": "ResourceNotFound",
-        "x-ms-request-id": "ef3e388e-c01a-0019-7c62-b01280000000",
-        "x-ms-version": "2019-07-07"
-      },
-      "ResponseBody": []
-    },
-    {
-      "RequestUri": "http://seanstagetest.file.core.windows.net/test-share-54a03500-9a55-34f8-184f-1faed562ddd5?restype=share",
+        "x-ms-request-id": "5f7a8ace-601a-003f-6877-b05a98000000",
+        "x-ms-version": "2019-07-07"
+      },
+      "ResponseBody": []
+    },
+    {
+      "RequestUri": "http://seanstagetest.file.core.windows.net/test-share-720dff82-bfa6-20d5-7d86-ce850383b846?restype=share",
       "RequestMethod": "DELETE",
       "RequestHeaders": {
         "Authorization": "Sanitized",
-        "traceparent": "00-22434ec3ce0394459e80d3ba0119eaf5-b3c3947cadbd5f4a-00",
-        "User-Agent": [
-<<<<<<< HEAD
-          "azsdk-net-Storage.Files.Shares/12.0.0-dev.20191205.1+4f14c4315f17fbbc59c93c6819467b6f15d7008f",
-=======
-          "azsdk-net-Storage.Files.Shares/12.0.0-dev.20191211.1\u002B899431c003876eb9b26cefd8e8a37e7f27f82ced",
->>>>>>> 5e20a7a1
-          "(.NET Core 4.6.28008.01; Microsoft Windows 10.0.18363 )"
-        ],
-        "x-ms-client-request-id": "76bdc6cf-c6e8-4de2-04f3-8754e6556a97",
-        "x-ms-date": "Wed, 11 Dec 2019 20:37:11 GMT",
+        "traceparent": "00-d706bf407a22da488aa21d7397c3c32f-5b8070349a695245-00",
+        "User-Agent": [
+          "azsdk-net-Storage.Files.Shares/12.0.0-dev.20191211.1\u002B2accb37068f0a0c9382fa117525bb968c5397cf7",
+          "(.NET Core 4.6.28008.01; Microsoft Windows 10.0.18363 )"
+        ],
+        "x-ms-client-request-id": "55d0e477-e8f9-3182-0f9b-32ddde407a6c",
+        "x-ms-date": "Wed, 11 Dec 2019 23:04:55 GMT",
         "x-ms-delete-snapshots": "include",
         "x-ms-return-client-request-id": "true",
         "x-ms-version": "2019-07-07"
@@ -245,25 +203,20 @@
       "StatusCode": 202,
       "ResponseHeaders": {
         "Content-Length": "0",
-        "Date": "Wed, 11 Dec 2019 20:37:11 GMT",
-        "Server": [
-          "Windows-Azure-File/1.0",
-          "Microsoft-HTTPAPI/2.0"
-        ],
-        "x-ms-client-request-id": "76bdc6cf-c6e8-4de2-04f3-8754e6556a97",
-        "x-ms-request-id": "ef3e3897-c01a-0019-7d62-b01280000000",
+        "Date": "Wed, 11 Dec 2019 23:04:54 GMT",
+        "Server": [
+          "Windows-Azure-File/1.0",
+          "Microsoft-HTTPAPI/2.0"
+        ],
+        "x-ms-client-request-id": "55d0e477-e8f9-3182-0f9b-32ddde407a6c",
+        "x-ms-request-id": "5f7a8ad0-601a-003f-6a77-b05a98000000",
         "x-ms-version": "2019-07-07"
       },
       "ResponseBody": []
     }
   ],
   "Variables": {
-<<<<<<< HEAD
-    "RandomSeed": "894600243",
+    "RandomSeed": "1593676530",
     "Storage_TestConfigDefault": "ProductionTenant\nseanstagetest\nU2FuaXRpemVk\nhttp://seanstagetest.blob.core.windows.net\nhttp://seanstagetest.file.core.windows.net\nhttp://seanstagetest.queue.core.windows.net\nhttp://seanstagetest.table.core.windows.net\n\n\n\n\nhttp://seanstagetest-secondary.blob.core.windows.net\nhttp://seanstagetest-secondary.file.core.windows.net\nhttp://seanstagetest-secondary.queue.core.windows.net\nhttp://seanstagetest-secondary.table.core.windows.net\n\nSanitized\n\n\nCloud\nBlobEndpoint=http://seanstagetest.blob.core.windows.net/;QueueEndpoint=http://seanstagetest.queue.core.windows.net/;FileEndpoint=http://seanstagetest.file.core.windows.net/;BlobSecondaryEndpoint=http://seanstagetest-secondary.blob.core.windows.net/;QueueSecondaryEndpoint=http://seanstagetest-secondary.queue.core.windows.net/;FileSecondaryEndpoint=http://seanstagetest-secondary.file.core.windows.net/;AccountName=seanstagetest;AccountKey=Sanitized\nseanscope1"
-=======
-    "RandomSeed": "1174293334",
-    "Storage_TestConfigDefault": "ProductionTenant\nseanstagetest\nU2FuaXRpemVk\nhttp://seanstagetest.blob.core.windows.net\nhttp://seanstagetest.file.core.windows.net\nhttp://seanstagetest.queue.core.windows.net\nhttp://seanstagetest.table.core.windows.net\n\n\n\n\nhttp://seanstagetest-secondary.blob.core.windows.net\nhttp://seanstagetest-secondary.file.core.windows.net\nhttp://seanstagetest-secondary.queue.core.windows.net\nhttp://seanstagetest-secondary.table.core.windows.net\n\nSanitized\n\n\nCloud\nBlobEndpoint=http://seanstagetest.blob.core.windows.net/;QueueEndpoint=http://seanstagetest.queue.core.windows.net/;FileEndpoint=http://seanstagetest.file.core.windows.net/;BlobSecondaryEndpoint=http://seanstagetest-secondary.blob.core.windows.net/;QueueSecondaryEndpoint=http://seanstagetest-secondary.queue.core.windows.net/;FileSecondaryEndpoint=http://seanstagetest-secondary.file.core.windows.net/;AccountName=seanstagetest;AccountKey=Sanitized"
->>>>>>> 5e20a7a1
   }
 }