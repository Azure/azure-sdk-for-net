{
  "Entries": [
    {
      "RequestUri": "https://seanmcccanary3.file.core.windows.net/test-share-720dff82-bfa6-20d5-7d86-ce850383b846?restype=share",
      "RequestMethod": "PUT",
      "RequestHeaders": {
        "Accept": "application/xml",
        "Authorization": "Sanitized",
        "traceparent": "00-b4ba9d387f56a746bc290e2fc26b8587-d9e7dbda8ba4af4d-00",
        "User-Agent": [
          "azsdk-net-Storage.Files.Shares/12.7.0-alpha.20210121.1",
          "(.NET 5.0.2; Microsoft Windows 10.0.19042)"
        ],
        "x-ms-client-request-id": "b52a85b5-4142-bbe4-e378-cddd92eec082",
        "x-ms-date": "Thu, 21 Jan 2021 20:37:02 GMT",
        "x-ms-return-client-request-id": "true",
        "x-ms-version": "2020-06-12"
      },
      "RequestBody": null,
      "StatusCode": 201,
      "ResponseHeaders": {
        "Content-Length": "0",
        "Date": "Thu, 21 Jan 2021 20:37:02 GMT",
        "ETag": "\u00220x8D8BE4C4EF26B62\u0022",
        "Last-Modified": "Thu, 21 Jan 2021 20:37:02 GMT",
        "Server": [
          "Windows-Azure-File/1.0",
          "Microsoft-HTTPAPI/2.0"
        ],
        "x-ms-client-request-id": "b52a85b5-4142-bbe4-e378-cddd92eec082",
<<<<<<< HEAD
        "x-ms-request-id": "c9ef6090-f01a-0012-4037-f3e9eb000000",
        "x-ms-version": "2020-06-12"
=======
        "x-ms-request-id": "acbf30e1-d01a-0045-4b35-f00f21000000",
        "x-ms-version": "2020-04-08"
>>>>>>> ac24a13f
      },
      "ResponseBody": []
    },
    {
      "RequestUri": "https://seanmcccanary3.file.core.windows.net/test-share-720dff82-bfa6-20d5-7d86-ce850383b846/test-directory-a604d606-d5ee-9ccc-b275-d2c9fa0cfc56?restype=directory",
      "RequestMethod": "PUT",
      "RequestHeaders": {
        "Accept": "application/xml",
        "Authorization": "Sanitized",
        "traceparent": "00-28a2e0a97005264a95e4bdcd1b109e49-cc67c4ac0f559448-00",
        "User-Agent": [
          "azsdk-net-Storage.Files.Shares/12.7.0-alpha.20210121.1",
          "(.NET 5.0.2; Microsoft Windows 10.0.19042)"
        ],
        "x-ms-client-request-id": "4dc3421b-e022-e04a-b88d-03cd6f1ac1d7",
        "x-ms-date": "Thu, 21 Jan 2021 20:37:02 GMT",
        "x-ms-file-attributes": "None",
        "x-ms-file-creation-time": "Now",
        "x-ms-file-last-write-time": "Now",
        "x-ms-file-permission": "Inherit",
        "x-ms-return-client-request-id": "true",
        "x-ms-version": "2020-06-12"
      },
      "RequestBody": null,
      "StatusCode": 201,
      "ResponseHeaders": {
        "Content-Length": "0",
        "Date": "Thu, 21 Jan 2021 20:37:02 GMT",
        "ETag": "\u00220x8D8BE4C4EFC67E2\u0022",
        "Last-Modified": "Thu, 21 Jan 2021 20:37:02 GMT",
        "Server": [
          "Windows-Azure-File/1.0",
          "Microsoft-HTTPAPI/2.0"
        ],
        "x-ms-client-request-id": "4dc3421b-e022-e04a-b88d-03cd6f1ac1d7",
        "x-ms-file-attributes": "Directory",
        "x-ms-file-change-time": "2021-01-21T20:37:02.4881634Z",
        "x-ms-file-creation-time": "2021-01-21T20:37:02.4881634Z",
        "x-ms-file-id": "13835128424026341376",
        "x-ms-file-last-write-time": "2021-01-21T20:37:02.4881634Z",
        "x-ms-file-parent-id": "0",
        "x-ms-file-permission-key": "17860367565182308406*11459378189709739967",
        "x-ms-request-id": "acbf30e7-d01a-0045-4c35-f00f21000000",
        "x-ms-request-server-encrypted": "true",
        "x-ms-version": "2020-06-12"
      },
      "ResponseBody": []
    },
    {
      "RequestUri": "https://seanmcccanary3.file.core.windows.net/test-share-720dff82-bfa6-20d5-7d86-ce850383b846/test-directory-a604d606-d5ee-9ccc-b275-d2c9fa0cfc56/test-file-fddd767c-421e-0429-d2a7-453e00428443",
      "RequestMethod": "PUT",
      "RequestHeaders": {
        "Accept": "application/xml",
        "Authorization": "Sanitized",
        "traceparent": "00-d5c3351c9301a84cb0f9da8ac4dc23bb-0f436fbc9a8aaa45-00",
        "User-Agent": [
          "azsdk-net-Storage.Files.Shares/12.7.0-alpha.20210121.1",
          "(.NET 5.0.2; Microsoft Windows 10.0.19042)"
        ],
        "x-ms-client-request-id": "a10dfeee-0991-d992-19be-7a7a9b0bdf75",
        "x-ms-content-length": "1024",
        "x-ms-date": "Thu, 21 Jan 2021 20:37:02 GMT",
        "x-ms-file-attributes": "None",
        "x-ms-file-creation-time": "Now",
        "x-ms-file-last-write-time": "Now",
        "x-ms-file-permission": "Inherit",
        "x-ms-return-client-request-id": "true",
        "x-ms-type": "file",
        "x-ms-version": "2020-06-12"
      },
      "RequestBody": null,
      "StatusCode": 201,
      "ResponseHeaders": {
        "Content-Length": "0",
        "Date": "Thu, 21 Jan 2021 20:37:02 GMT",
        "ETag": "\u00220x8D8BE4C4F051C02\u0022",
        "Last-Modified": "Thu, 21 Jan 2021 20:37:02 GMT",
        "Server": [
          "Windows-Azure-File/1.0",
          "Microsoft-HTTPAPI/2.0"
        ],
        "x-ms-client-request-id": "a10dfeee-0991-d992-19be-7a7a9b0bdf75",
        "x-ms-file-attributes": "Archive",
        "x-ms-file-change-time": "2021-01-21T20:37:02.5452034Z",
        "x-ms-file-creation-time": "2021-01-21T20:37:02.5452034Z",
        "x-ms-file-id": "11529285414812647424",
        "x-ms-file-last-write-time": "2021-01-21T20:37:02.5452034Z",
        "x-ms-file-parent-id": "13835128424026341376",
        "x-ms-file-permission-key": "4010187179898695473*11459378189709739967",
        "x-ms-request-id": "acbf30eb-d01a-0045-4d35-f00f21000000",
        "x-ms-request-server-encrypted": "true",
        "x-ms-version": "2020-06-12"
      },
      "ResponseBody": []
    },
    {
      "RequestUri": "https://seanmcccanary3.file.core.windows.net/test-share-720dff82-bfa6-20d5-7d86-ce850383b846/test-directory-a604d606-d5ee-9ccc-b275-d2c9fa0cfc56/test-file-fddd767c-421e-0429-d2a7-453e00428443",
      "RequestMethod": "DELETE",
      "RequestHeaders": {
        "Accept": "application/xml",
        "Authorization": "Sanitized",
        "traceparent": "00-b5e26b4b1b436a4bbd100d182211c793-c914ada0a912ea49-00",
        "User-Agent": [
          "azsdk-net-Storage.Files.Shares/12.7.0-alpha.20210121.1",
          "(.NET 5.0.2; Microsoft Windows 10.0.19042)"
        ],
        "x-ms-client-request-id": "0150ffba-e334-65b2-8ed4-9e8a33b9833e",
        "x-ms-date": "Thu, 21 Jan 2021 20:37:02 GMT",
        "x-ms-return-client-request-id": "true",
        "x-ms-version": "2020-06-12"
      },
      "RequestBody": null,
      "StatusCode": 202,
      "ResponseHeaders": {
        "Content-Length": "0",
        "Date": "Thu, 21 Jan 2021 20:37:02 GMT",
        "Server": [
          "Windows-Azure-File/1.0",
          "Microsoft-HTTPAPI/2.0"
        ],
        "x-ms-client-request-id": "0150ffba-e334-65b2-8ed4-9e8a33b9833e",
<<<<<<< HEAD
        "x-ms-request-id": "c9ef6094-f01a-0012-4337-f3e9eb000000",
        "x-ms-version": "2020-06-12"
=======
        "x-ms-request-id": "acbf30ee-d01a-0045-4e35-f00f21000000",
        "x-ms-version": "2020-04-08"
>>>>>>> ac24a13f
      },
      "ResponseBody": []
    },
    {
      "RequestUri": "https://seanmcccanary3.file.core.windows.net/test-share-720dff82-bfa6-20d5-7d86-ce850383b846/test-directory-a604d606-d5ee-9ccc-b275-d2c9fa0cfc56/test-file-fddd767c-421e-0429-d2a7-453e00428443",
      "RequestMethod": "HEAD",
      "RequestHeaders": {
        "Accept": "application/xml",
        "Authorization": "Sanitized",
        "User-Agent": [
          "azsdk-net-Storage.Files.Shares/12.7.0-alpha.20210121.1",
          "(.NET 5.0.2; Microsoft Windows 10.0.19042)"
        ],
        "x-ms-client-request-id": "9bbfdeb9-debb-2640-0df9-bf986a039a89",
        "x-ms-date": "Thu, 21 Jan 2021 20:37:02 GMT",
        "x-ms-return-client-request-id": "true",
        "x-ms-version": "2020-06-12"
      },
      "RequestBody": null,
      "StatusCode": 404,
      "ResponseHeaders": {
        "Date": "Thu, 21 Jan 2021 20:37:02 GMT",
        "Server": [
          "Windows-Azure-File/1.0",
          "Microsoft-HTTPAPI/2.0"
        ],
        "Transfer-Encoding": "chunked",
        "Vary": "Origin",
        "x-ms-client-request-id": "9bbfdeb9-debb-2640-0df9-bf986a039a89",
        "x-ms-error-code": "ResourceNotFound",
<<<<<<< HEAD
        "x-ms-request-id": "c9ef6095-f01a-0012-4437-f3e9eb000000",
        "x-ms-version": "2020-06-12"
=======
        "x-ms-request-id": "acbf30ef-d01a-0045-4f35-f00f21000000",
        "x-ms-version": "2020-04-08"
>>>>>>> ac24a13f
      },
      "ResponseBody": []
    },
    {
      "RequestUri": "https://seanmcccanary3.file.core.windows.net/test-share-720dff82-bfa6-20d5-7d86-ce850383b846?restype=share",
      "RequestMethod": "DELETE",
      "RequestHeaders": {
        "Accept": "application/xml",
        "Authorization": "Sanitized",
        "traceparent": "00-f0ca2b4097c7e9409cc405fced82c5ec-ff06820a96701247-00",
        "User-Agent": [
          "azsdk-net-Storage.Files.Shares/12.7.0-alpha.20210121.1",
          "(.NET 5.0.2; Microsoft Windows 10.0.19042)"
        ],
        "x-ms-client-request-id": "55d0e477-e8f9-3182-0f9b-32ddde407a6c",
        "x-ms-date": "Thu, 21 Jan 2021 20:37:02 GMT",
        "x-ms-delete-snapshots": "include",
        "x-ms-return-client-request-id": "true",
        "x-ms-version": "2020-06-12"
      },
      "RequestBody": null,
      "StatusCode": 202,
      "ResponseHeaders": {
        "Content-Length": "0",
        "Date": "Thu, 21 Jan 2021 20:37:02 GMT",
        "Server": [
          "Windows-Azure-File/1.0",
          "Microsoft-HTTPAPI/2.0"
        ],
        "x-ms-client-request-id": "55d0e477-e8f9-3182-0f9b-32ddde407a6c",
<<<<<<< HEAD
        "x-ms-request-id": "c9ef6096-f01a-0012-4537-f3e9eb000000",
        "x-ms-version": "2020-06-12"
=======
        "x-ms-request-id": "acbf30f0-d01a-0045-5035-f00f21000000",
        "x-ms-version": "2020-04-08"
>>>>>>> ac24a13f
      },
      "ResponseBody": []
    }
  ],
  "Variables": {
    "RandomSeed": "1593676530",
    "Storage_TestConfigDefault": "ProductionTenant\nseanmcccanary3\nU2FuaXRpemVk\nhttps://seanmcccanary3.blob.core.windows.net\nhttps://seanmcccanary3.file.core.windows.net\nhttps://seanmcccanary3.queue.core.windows.net\nhttps://seanmcccanary3.table.core.windows.net\n\n\n\n\nhttps://seanmcccanary3-secondary.blob.core.windows.net\nhttps://seanmcccanary3-secondary.file.core.windows.net\nhttps://seanmcccanary3-secondary.queue.core.windows.net\nhttps://seanmcccanary3-secondary.table.core.windows.net\n\nSanitized\n\n\nCloud\nBlobEndpoint=https://seanmcccanary3.blob.core.windows.net/;QueueEndpoint=https://seanmcccanary3.queue.core.windows.net/;FileEndpoint=https://seanmcccanary3.file.core.windows.net/;BlobSecondaryEndpoint=https://seanmcccanary3-secondary.blob.core.windows.net/;QueueSecondaryEndpoint=https://seanmcccanary3-secondary.queue.core.windows.net/;FileSecondaryEndpoint=https://seanmcccanary3-secondary.file.core.windows.net/;AccountName=seanmcccanary3;AccountKey=Kg==;\nseanscope1"
  }
}<|MERGE_RESOLUTION|>--- conflicted
+++ resolved
@@ -1,18 +1,18 @@
 {
   "Entries": [
     {
-      "RequestUri": "https://seanmcccanary3.file.core.windows.net/test-share-720dff82-bfa6-20d5-7d86-ce850383b846?restype=share",
+      "RequestUri": "https://seanmcccanary3.file.core.windows.net/test-share-c7176e31-42da-5422-8872-65594839236b?restype=share",
       "RequestMethod": "PUT",
       "RequestHeaders": {
         "Accept": "application/xml",
         "Authorization": "Sanitized",
-        "traceparent": "00-b4ba9d387f56a746bc290e2fc26b8587-d9e7dbda8ba4af4d-00",
-        "User-Agent": [
-          "azsdk-net-Storage.Files.Shares/12.7.0-alpha.20210121.1",
-          "(.NET 5.0.2; Microsoft Windows 10.0.19042)"
-        ],
-        "x-ms-client-request-id": "b52a85b5-4142-bbe4-e378-cddd92eec082",
-        "x-ms-date": "Thu, 21 Jan 2021 20:37:02 GMT",
+        "traceparent": "00-369ec1366579ce4db0f52f1d8d3217c1-86049c2b90a6f14f-00",
+        "User-Agent": [
+          "azsdk-net-Storage.Files.Shares/12.7.0-alpha.20210126.1",
+          "(.NET 5.0.2; Microsoft Windows 10.0.19042)"
+        ],
+        "x-ms-client-request-id": "96aa33fa-9e14-251a-dd1a-7c8b3a7ce46d",
+        "x-ms-date": "Tue, 26 Jan 2021 19:27:26 GMT",
         "x-ms-return-client-request-id": "true",
         "x-ms-version": "2020-06-12"
       },
@@ -20,37 +20,32 @@
       "StatusCode": 201,
       "ResponseHeaders": {
         "Content-Length": "0",
-        "Date": "Thu, 21 Jan 2021 20:37:02 GMT",
-        "ETag": "\u00220x8D8BE4C4EF26B62\u0022",
-        "Last-Modified": "Thu, 21 Jan 2021 20:37:02 GMT",
-        "Server": [
-          "Windows-Azure-File/1.0",
-          "Microsoft-HTTPAPI/2.0"
-        ],
-        "x-ms-client-request-id": "b52a85b5-4142-bbe4-e378-cddd92eec082",
-<<<<<<< HEAD
-        "x-ms-request-id": "c9ef6090-f01a-0012-4037-f3e9eb000000",
-        "x-ms-version": "2020-06-12"
-=======
-        "x-ms-request-id": "acbf30e1-d01a-0045-4b35-f00f21000000",
-        "x-ms-version": "2020-04-08"
->>>>>>> ac24a13f
-      },
-      "ResponseBody": []
-    },
-    {
-      "RequestUri": "https://seanmcccanary3.file.core.windows.net/test-share-720dff82-bfa6-20d5-7d86-ce850383b846/test-directory-a604d606-d5ee-9ccc-b275-d2c9fa0cfc56?restype=directory",
+        "Date": "Tue, 26 Jan 2021 19:27:25 GMT",
+        "ETag": "\u00220x8D8C230697A5475\u0022",
+        "Last-Modified": "Tue, 26 Jan 2021 19:27:25 GMT",
+        "Server": [
+          "Windows-Azure-File/1.0",
+          "Microsoft-HTTPAPI/2.0"
+        ],
+        "x-ms-client-request-id": "96aa33fa-9e14-251a-dd1a-7c8b3a7ce46d",
+        "x-ms-request-id": "52a348ec-201a-006e-0719-f48fed000000",
+        "x-ms-version": "2020-06-12"
+      },
+      "ResponseBody": []
+    },
+    {
+      "RequestUri": "https://seanmcccanary3.file.core.windows.net/test-share-c7176e31-42da-5422-8872-65594839236b/test-directory-113c83e7-bff8-8870-d8db-84badf87a886?restype=directory",
       "RequestMethod": "PUT",
       "RequestHeaders": {
         "Accept": "application/xml",
         "Authorization": "Sanitized",
-        "traceparent": "00-28a2e0a97005264a95e4bdcd1b109e49-cc67c4ac0f559448-00",
-        "User-Agent": [
-          "azsdk-net-Storage.Files.Shares/12.7.0-alpha.20210121.1",
-          "(.NET 5.0.2; Microsoft Windows 10.0.19042)"
-        ],
-        "x-ms-client-request-id": "4dc3421b-e022-e04a-b88d-03cd6f1ac1d7",
-        "x-ms-date": "Thu, 21 Jan 2021 20:37:02 GMT",
+        "traceparent": "00-8e212bb3f172a643b79749b2f38e36bb-e446455b09f8234a-00",
+        "User-Agent": [
+          "azsdk-net-Storage.Files.Shares/12.7.0-alpha.20210126.1",
+          "(.NET 5.0.2; Microsoft Windows 10.0.19042)"
+        ],
+        "x-ms-client-request-id": "29b2f63b-7fc5-3a0c-c221-be391a604655",
+        "x-ms-date": "Tue, 26 Jan 2021 19:27:26 GMT",
         "x-ms-file-attributes": "None",
         "x-ms-file-creation-time": "Now",
         "x-ms-file-last-write-time": "Now",
@@ -62,41 +57,41 @@
       "StatusCode": 201,
       "ResponseHeaders": {
         "Content-Length": "0",
-        "Date": "Thu, 21 Jan 2021 20:37:02 GMT",
-        "ETag": "\u00220x8D8BE4C4EFC67E2\u0022",
-        "Last-Modified": "Thu, 21 Jan 2021 20:37:02 GMT",
-        "Server": [
-          "Windows-Azure-File/1.0",
-          "Microsoft-HTTPAPI/2.0"
-        ],
-        "x-ms-client-request-id": "4dc3421b-e022-e04a-b88d-03cd6f1ac1d7",
+        "Date": "Tue, 26 Jan 2021 19:27:25 GMT",
+        "ETag": "\u00220x8D8C23069851398\u0022",
+        "Last-Modified": "Tue, 26 Jan 2021 19:27:25 GMT",
+        "Server": [
+          "Windows-Azure-File/1.0",
+          "Microsoft-HTTPAPI/2.0"
+        ],
+        "x-ms-client-request-id": "29b2f63b-7fc5-3a0c-c221-be391a604655",
         "x-ms-file-attributes": "Directory",
-        "x-ms-file-change-time": "2021-01-21T20:37:02.4881634Z",
-        "x-ms-file-creation-time": "2021-01-21T20:37:02.4881634Z",
+        "x-ms-file-change-time": "2021-01-26T19:27:25.7472920Z",
+        "x-ms-file-creation-time": "2021-01-26T19:27:25.7472920Z",
         "x-ms-file-id": "13835128424026341376",
-        "x-ms-file-last-write-time": "2021-01-21T20:37:02.4881634Z",
+        "x-ms-file-last-write-time": "2021-01-26T19:27:25.7472920Z",
         "x-ms-file-parent-id": "0",
         "x-ms-file-permission-key": "17860367565182308406*11459378189709739967",
-        "x-ms-request-id": "acbf30e7-d01a-0045-4c35-f00f21000000",
+        "x-ms-request-id": "52a348f0-201a-006e-0819-f48fed000000",
         "x-ms-request-server-encrypted": "true",
         "x-ms-version": "2020-06-12"
       },
       "ResponseBody": []
     },
     {
-      "RequestUri": "https://seanmcccanary3.file.core.windows.net/test-share-720dff82-bfa6-20d5-7d86-ce850383b846/test-directory-a604d606-d5ee-9ccc-b275-d2c9fa0cfc56/test-file-fddd767c-421e-0429-d2a7-453e00428443",
+      "RequestUri": "https://seanmcccanary3.file.core.windows.net/test-share-c7176e31-42da-5422-8872-65594839236b/test-directory-113c83e7-bff8-8870-d8db-84badf87a886/test-file-dbabf671-cf1c-5bdd-2cbd-4d56da9e5bcd",
       "RequestMethod": "PUT",
       "RequestHeaders": {
         "Accept": "application/xml",
         "Authorization": "Sanitized",
-        "traceparent": "00-d5c3351c9301a84cb0f9da8ac4dc23bb-0f436fbc9a8aaa45-00",
-        "User-Agent": [
-          "azsdk-net-Storage.Files.Shares/12.7.0-alpha.20210121.1",
-          "(.NET 5.0.2; Microsoft Windows 10.0.19042)"
-        ],
-        "x-ms-client-request-id": "a10dfeee-0991-d992-19be-7a7a9b0bdf75",
+        "traceparent": "00-8b172925f61d4d409a0ab084f92e2a29-e81cf761b97c6244-00",
+        "User-Agent": [
+          "azsdk-net-Storage.Files.Shares/12.7.0-alpha.20210126.1",
+          "(.NET 5.0.2; Microsoft Windows 10.0.19042)"
+        ],
+        "x-ms-client-request-id": "35608f5c-265f-6baa-1857-fd0832b66024",
         "x-ms-content-length": "1024",
-        "x-ms-date": "Thu, 21 Jan 2021 20:37:02 GMT",
+        "x-ms-date": "Tue, 26 Jan 2021 19:27:26 GMT",
         "x-ms-file-attributes": "None",
         "x-ms-file-creation-time": "Now",
         "x-ms-file-last-write-time": "Now",
@@ -109,40 +104,40 @@
       "StatusCode": 201,
       "ResponseHeaders": {
         "Content-Length": "0",
-        "Date": "Thu, 21 Jan 2021 20:37:02 GMT",
-        "ETag": "\u00220x8D8BE4C4F051C02\u0022",
-        "Last-Modified": "Thu, 21 Jan 2021 20:37:02 GMT",
-        "Server": [
-          "Windows-Azure-File/1.0",
-          "Microsoft-HTTPAPI/2.0"
-        ],
-        "x-ms-client-request-id": "a10dfeee-0991-d992-19be-7a7a9b0bdf75",
+        "Date": "Tue, 26 Jan 2021 19:27:25 GMT",
+        "ETag": "\u00220x8D8C230698EB24F\u0022",
+        "Last-Modified": "Tue, 26 Jan 2021 19:27:25 GMT",
+        "Server": [
+          "Windows-Azure-File/1.0",
+          "Microsoft-HTTPAPI/2.0"
+        ],
+        "x-ms-client-request-id": "35608f5c-265f-6baa-1857-fd0832b66024",
         "x-ms-file-attributes": "Archive",
-        "x-ms-file-change-time": "2021-01-21T20:37:02.5452034Z",
-        "x-ms-file-creation-time": "2021-01-21T20:37:02.5452034Z",
+        "x-ms-file-change-time": "2021-01-26T19:27:25.8103375Z",
+        "x-ms-file-creation-time": "2021-01-26T19:27:25.8103375Z",
         "x-ms-file-id": "11529285414812647424",
-        "x-ms-file-last-write-time": "2021-01-21T20:37:02.5452034Z",
+        "x-ms-file-last-write-time": "2021-01-26T19:27:25.8103375Z",
         "x-ms-file-parent-id": "13835128424026341376",
         "x-ms-file-permission-key": "4010187179898695473*11459378189709739967",
-        "x-ms-request-id": "acbf30eb-d01a-0045-4d35-f00f21000000",
+        "x-ms-request-id": "52a348f2-201a-006e-0919-f48fed000000",
         "x-ms-request-server-encrypted": "true",
         "x-ms-version": "2020-06-12"
       },
       "ResponseBody": []
     },
     {
-      "RequestUri": "https://seanmcccanary3.file.core.windows.net/test-share-720dff82-bfa6-20d5-7d86-ce850383b846/test-directory-a604d606-d5ee-9ccc-b275-d2c9fa0cfc56/test-file-fddd767c-421e-0429-d2a7-453e00428443",
+      "RequestUri": "https://seanmcccanary3.file.core.windows.net/test-share-c7176e31-42da-5422-8872-65594839236b/test-directory-113c83e7-bff8-8870-d8db-84badf87a886/test-file-dbabf671-cf1c-5bdd-2cbd-4d56da9e5bcd",
       "RequestMethod": "DELETE",
       "RequestHeaders": {
         "Accept": "application/xml",
         "Authorization": "Sanitized",
-        "traceparent": "00-b5e26b4b1b436a4bbd100d182211c793-c914ada0a912ea49-00",
-        "User-Agent": [
-          "azsdk-net-Storage.Files.Shares/12.7.0-alpha.20210121.1",
-          "(.NET 5.0.2; Microsoft Windows 10.0.19042)"
-        ],
-        "x-ms-client-request-id": "0150ffba-e334-65b2-8ed4-9e8a33b9833e",
-        "x-ms-date": "Thu, 21 Jan 2021 20:37:02 GMT",
+        "traceparent": "00-18eb7ed1b8139d48b0eed8b57f89381e-41152da25d49a942-00",
+        "User-Agent": [
+          "azsdk-net-Storage.Files.Shares/12.7.0-alpha.20210126.1",
+          "(.NET 5.0.2; Microsoft Windows 10.0.19042)"
+        ],
+        "x-ms-client-request-id": "4af9e957-263d-b36e-1213-d07d81b82e9c",
+        "x-ms-date": "Tue, 26 Jan 2021 19:27:26 GMT",
         "x-ms-return-client-request-id": "true",
         "x-ms-version": "2020-06-12"
       },
@@ -150,72 +145,62 @@
       "StatusCode": 202,
       "ResponseHeaders": {
         "Content-Length": "0",
-        "Date": "Thu, 21 Jan 2021 20:37:02 GMT",
-        "Server": [
-          "Windows-Azure-File/1.0",
-          "Microsoft-HTTPAPI/2.0"
-        ],
-        "x-ms-client-request-id": "0150ffba-e334-65b2-8ed4-9e8a33b9833e",
-<<<<<<< HEAD
-        "x-ms-request-id": "c9ef6094-f01a-0012-4337-f3e9eb000000",
-        "x-ms-version": "2020-06-12"
-=======
-        "x-ms-request-id": "acbf30ee-d01a-0045-4e35-f00f21000000",
-        "x-ms-version": "2020-04-08"
->>>>>>> ac24a13f
-      },
-      "ResponseBody": []
-    },
-    {
-      "RequestUri": "https://seanmcccanary3.file.core.windows.net/test-share-720dff82-bfa6-20d5-7d86-ce850383b846/test-directory-a604d606-d5ee-9ccc-b275-d2c9fa0cfc56/test-file-fddd767c-421e-0429-d2a7-453e00428443",
+        "Date": "Tue, 26 Jan 2021 19:27:25 GMT",
+        "Server": [
+          "Windows-Azure-File/1.0",
+          "Microsoft-HTTPAPI/2.0"
+        ],
+        "x-ms-client-request-id": "4af9e957-263d-b36e-1213-d07d81b82e9c",
+        "x-ms-request-id": "52a348f3-201a-006e-0a19-f48fed000000",
+        "x-ms-version": "2020-06-12"
+      },
+      "ResponseBody": []
+    },
+    {
+      "RequestUri": "https://seanmcccanary3.file.core.windows.net/test-share-c7176e31-42da-5422-8872-65594839236b/test-directory-113c83e7-bff8-8870-d8db-84badf87a886/test-file-dbabf671-cf1c-5bdd-2cbd-4d56da9e5bcd",
       "RequestMethod": "HEAD",
       "RequestHeaders": {
         "Accept": "application/xml",
         "Authorization": "Sanitized",
         "User-Agent": [
-          "azsdk-net-Storage.Files.Shares/12.7.0-alpha.20210121.1",
-          "(.NET 5.0.2; Microsoft Windows 10.0.19042)"
-        ],
-        "x-ms-client-request-id": "9bbfdeb9-debb-2640-0df9-bf986a039a89",
-        "x-ms-date": "Thu, 21 Jan 2021 20:37:02 GMT",
+          "azsdk-net-Storage.Files.Shares/12.7.0-alpha.20210126.1",
+          "(.NET 5.0.2; Microsoft Windows 10.0.19042)"
+        ],
+        "x-ms-client-request-id": "49b0eecb-15bc-9fe6-82ab-4bce8d03717e",
+        "x-ms-date": "Tue, 26 Jan 2021 19:27:26 GMT",
         "x-ms-return-client-request-id": "true",
         "x-ms-version": "2020-06-12"
       },
       "RequestBody": null,
       "StatusCode": 404,
       "ResponseHeaders": {
-        "Date": "Thu, 21 Jan 2021 20:37:02 GMT",
+        "Date": "Tue, 26 Jan 2021 19:27:25 GMT",
         "Server": [
           "Windows-Azure-File/1.0",
           "Microsoft-HTTPAPI/2.0"
         ],
         "Transfer-Encoding": "chunked",
         "Vary": "Origin",
-        "x-ms-client-request-id": "9bbfdeb9-debb-2640-0df9-bf986a039a89",
+        "x-ms-client-request-id": "49b0eecb-15bc-9fe6-82ab-4bce8d03717e",
         "x-ms-error-code": "ResourceNotFound",
-<<<<<<< HEAD
-        "x-ms-request-id": "c9ef6095-f01a-0012-4437-f3e9eb000000",
-        "x-ms-version": "2020-06-12"
-=======
-        "x-ms-request-id": "acbf30ef-d01a-0045-4f35-f00f21000000",
-        "x-ms-version": "2020-04-08"
->>>>>>> ac24a13f
-      },
-      "ResponseBody": []
-    },
-    {
-      "RequestUri": "https://seanmcccanary3.file.core.windows.net/test-share-720dff82-bfa6-20d5-7d86-ce850383b846?restype=share",
+        "x-ms-request-id": "52a348f4-201a-006e-0b19-f48fed000000",
+        "x-ms-version": "2020-06-12"
+      },
+      "ResponseBody": []
+    },
+    {
+      "RequestUri": "https://seanmcccanary3.file.core.windows.net/test-share-c7176e31-42da-5422-8872-65594839236b?restype=share",
       "RequestMethod": "DELETE",
       "RequestHeaders": {
         "Accept": "application/xml",
         "Authorization": "Sanitized",
-        "traceparent": "00-f0ca2b4097c7e9409cc405fced82c5ec-ff06820a96701247-00",
-        "User-Agent": [
-          "azsdk-net-Storage.Files.Shares/12.7.0-alpha.20210121.1",
-          "(.NET 5.0.2; Microsoft Windows 10.0.19042)"
-        ],
-        "x-ms-client-request-id": "55d0e477-e8f9-3182-0f9b-32ddde407a6c",
-        "x-ms-date": "Thu, 21 Jan 2021 20:37:02 GMT",
+        "traceparent": "00-805d1736ddd8244eb96f54e83d21b91a-f08045d7e7ee3e42-00",
+        "User-Agent": [
+          "azsdk-net-Storage.Files.Shares/12.7.0-alpha.20210126.1",
+          "(.NET 5.0.2; Microsoft Windows 10.0.19042)"
+        ],
+        "x-ms-client-request-id": "92b22724-e407-aedf-4707-5a12bbb4700b",
+        "x-ms-date": "Tue, 26 Jan 2021 19:27:26 GMT",
         "x-ms-delete-snapshots": "include",
         "x-ms-return-client-request-id": "true",
         "x-ms-version": "2020-06-12"
@@ -224,25 +209,20 @@
       "StatusCode": 202,
       "ResponseHeaders": {
         "Content-Length": "0",
-        "Date": "Thu, 21 Jan 2021 20:37:02 GMT",
-        "Server": [
-          "Windows-Azure-File/1.0",
-          "Microsoft-HTTPAPI/2.0"
-        ],
-        "x-ms-client-request-id": "55d0e477-e8f9-3182-0f9b-32ddde407a6c",
-<<<<<<< HEAD
-        "x-ms-request-id": "c9ef6096-f01a-0012-4537-f3e9eb000000",
-        "x-ms-version": "2020-06-12"
-=======
-        "x-ms-request-id": "acbf30f0-d01a-0045-5035-f00f21000000",
-        "x-ms-version": "2020-04-08"
->>>>>>> ac24a13f
+        "Date": "Tue, 26 Jan 2021 19:27:25 GMT",
+        "Server": [
+          "Windows-Azure-File/1.0",
+          "Microsoft-HTTPAPI/2.0"
+        ],
+        "x-ms-client-request-id": "92b22724-e407-aedf-4707-5a12bbb4700b",
+        "x-ms-request-id": "52a348f5-201a-006e-0c19-f48fed000000",
+        "x-ms-version": "2020-06-12"
       },
       "ResponseBody": []
     }
   ],
   "Variables": {
-    "RandomSeed": "1593676530",
+    "RandomSeed": "168703593",
     "Storage_TestConfigDefault": "ProductionTenant\nseanmcccanary3\nU2FuaXRpemVk\nhttps://seanmcccanary3.blob.core.windows.net\nhttps://seanmcccanary3.file.core.windows.net\nhttps://seanmcccanary3.queue.core.windows.net\nhttps://seanmcccanary3.table.core.windows.net\n\n\n\n\nhttps://seanmcccanary3-secondary.blob.core.windows.net\nhttps://seanmcccanary3-secondary.file.core.windows.net\nhttps://seanmcccanary3-secondary.queue.core.windows.net\nhttps://seanmcccanary3-secondary.table.core.windows.net\n\nSanitized\n\n\nCloud\nBlobEndpoint=https://seanmcccanary3.blob.core.windows.net/;QueueEndpoint=https://seanmcccanary3.queue.core.windows.net/;FileEndpoint=https://seanmcccanary3.file.core.windows.net/;BlobSecondaryEndpoint=https://seanmcccanary3-secondary.blob.core.windows.net/;QueueSecondaryEndpoint=https://seanmcccanary3-secondary.queue.core.windows.net/;FileSecondaryEndpoint=https://seanmcccanary3-secondary.file.core.windows.net/;AccountName=seanmcccanary3;AccountKey=Kg==;\nseanscope1"
   }
 }