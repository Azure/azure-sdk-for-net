{
  "Entries": [
    {
<<<<<<< HEAD
      "RequestUri": "http://seanstagetest.file.core.windows.net/test-share-51fb8619-cbe9-212d-9334-db8af545b41c?restype=share",
      "RequestMethod": "PUT",
      "RequestHeaders": {
        "Authorization": "Sanitized",
        "traceparent": "00-4f7a9aa17cf58b40915825525bdd16e7-e849f4741e4f4b4a-00",
        "User-Agent": [
          "azsdk-net-Storage.Files.Shares/12.0.0-dev.20191209.1\u002Bb71b1fa965b15eccfc57e2c7781b8bf85cd4c766",
          "(.NET Core 4.6.28008.01; Microsoft Windows 10.0.18363 )"
        ],
        "x-ms-client-request-id": "21485f6d-2f59-c447-4af2-bad8feb5404b",
        "x-ms-date": "Tue, 10 Dec 2019 05:30:22 GMT",
=======
      "RequestUri": "http://seanstagetest.file.core.windows.net/test-share-4814fd46-555c-57f5-efd6-814002e009c8?restype=share",
      "RequestMethod": "PUT",
      "RequestHeaders": {
        "Authorization": "Sanitized",
        "traceparent": "00-5a363f2c5e2b904aa4bd452fe1c79a9b-c902eb8ea1393f41-00",
        "User-Agent": [
          "azsdk-net-Storage.Files.Shares/12.0.0-dev.20191209.1\u002B61bda4d1783b0e05dba0d434ff14b2840726d3b1",
          "(.NET Core 4.6.28008.01; Microsoft Windows 10.0.18363 )"
        ],
        "x-ms-client-request-id": "ba6872da-0ebd-68d8-0064-01bb826895bc",
        "x-ms-date": "Tue, 10 Dec 2019 05:59:00 GMT",
>>>>>>> 1d9822e0
        "x-ms-return-client-request-id": "true",
        "x-ms-version": "2019-07-07"
      },
      "RequestBody": null,
      "StatusCode": 201,
      "ResponseHeaders": {
        "Content-Length": "0",
<<<<<<< HEAD
        "Date": "Tue, 10 Dec 2019 05:30:21 GMT",
        "ETag": "\u00220x8D77D320D3D2878\u0022",
        "Last-Modified": "Tue, 10 Dec 2019 05:30:22 GMT",
=======
        "Date": "Tue, 10 Dec 2019 05:58:59 GMT",
        "ETag": "\u00220x8D77D360DA4EB4D\u0022",
        "Last-Modified": "Tue, 10 Dec 2019 05:59:00 GMT",
>>>>>>> 1d9822e0
        "Server": [
          "Windows-Azure-File/1.0",
          "Microsoft-HTTPAPI/2.0"
        ],
<<<<<<< HEAD
        "x-ms-client-request-id": "21485f6d-2f59-c447-4af2-bad8feb5404b",
        "x-ms-request-id": "3e8da8ca-201a-003e-1b1a-af0544000000",
=======
        "x-ms-client-request-id": "ba6872da-0ebd-68d8-0064-01bb826895bc",
        "x-ms-request-id": "8749bd37-c01a-0019-431e-af1280000000",
>>>>>>> 1d9822e0
        "x-ms-version": "2019-07-07"
      },
      "ResponseBody": []
    },
    {
<<<<<<< HEAD
      "RequestUri": "http://seanstagetest.file.core.windows.net/test-share-51fb8619-cbe9-212d-9334-db8af545b41c?restype=share",
      "RequestMethod": "DELETE",
      "RequestHeaders": {
        "Authorization": "Sanitized",
        "traceparent": "00-202773571850e04491cb685b9245530c-bd96fe83db9ca640-00",
        "User-Agent": [
          "azsdk-net-Storage.Files.Shares/12.0.0-dev.20191209.1\u002Bb71b1fa965b15eccfc57e2c7781b8bf85cd4c766",
          "(.NET Core 4.6.28008.01; Microsoft Windows 10.0.18363 )"
        ],
        "x-ms-client-request-id": "9aba88a8-f483-fc6e-f830-fd7ad146cd1d",
        "x-ms-date": "Tue, 10 Dec 2019 05:30:22 GMT",
=======
      "RequestUri": "http://seanstagetest.file.core.windows.net/test-share-4814fd46-555c-57f5-efd6-814002e009c8?restype=share",
      "RequestMethod": "DELETE",
      "RequestHeaders": {
        "Authorization": "Sanitized",
        "traceparent": "00-af65aaf0d1726a4eb8e31461e0da6911-e3e408c5c5f61b47-00",
        "User-Agent": [
          "azsdk-net-Storage.Files.Shares/12.0.0-dev.20191209.1\u002B61bda4d1783b0e05dba0d434ff14b2840726d3b1",
          "(.NET Core 4.6.28008.01; Microsoft Windows 10.0.18363 )"
        ],
        "x-ms-client-request-id": "145ed065-ca1c-5384-6225-96aa4d77a04e",
        "x-ms-date": "Tue, 10 Dec 2019 05:59:00 GMT",
>>>>>>> 1d9822e0
        "x-ms-delete-snapshots": "include",
        "x-ms-return-client-request-id": "true",
        "x-ms-version": "2019-07-07"
      },
      "RequestBody": null,
      "StatusCode": 202,
      "ResponseHeaders": {
        "Content-Length": "0",
<<<<<<< HEAD
        "Date": "Tue, 10 Dec 2019 05:30:21 GMT",
=======
        "Date": "Tue, 10 Dec 2019 05:58:59 GMT",
>>>>>>> 1d9822e0
        "Server": [
          "Windows-Azure-File/1.0",
          "Microsoft-HTTPAPI/2.0"
        ],
<<<<<<< HEAD
        "x-ms-client-request-id": "9aba88a8-f483-fc6e-f830-fd7ad146cd1d",
        "x-ms-request-id": "3e8da8cc-201a-003e-1c1a-af0544000000",
=======
        "x-ms-client-request-id": "145ed065-ca1c-5384-6225-96aa4d77a04e",
        "x-ms-request-id": "8749bd39-c01a-0019-441e-af1280000000",
>>>>>>> 1d9822e0
        "x-ms-version": "2019-07-07"
      },
      "ResponseBody": []
    }
  ],
  "Variables": {
<<<<<<< HEAD
    "RandomSeed": "153811840",
=======
    "RandomSeed": "1902337045",
>>>>>>> 1d9822e0
    "Storage_TestConfigDefault": "ProductionTenant\nseanstagetest\nU2FuaXRpemVk\nhttp://seanstagetest.blob.core.windows.net\nhttp://seanstagetest.file.core.windows.net\nhttp://seanstagetest.queue.core.windows.net\nhttp://seanstagetest.table.core.windows.net\n\n\n\n\nhttp://seanstagetest-secondary.blob.core.windows.net\nhttp://seanstagetest-secondary.file.core.windows.net\nhttp://seanstagetest-secondary.queue.core.windows.net\nhttp://seanstagetest-secondary.table.core.windows.net\n\nSanitized\n\n\nCloud\nBlobEndpoint=http://seanstagetest.blob.core.windows.net/;QueueEndpoint=http://seanstagetest.queue.core.windows.net/;FileEndpoint=http://seanstagetest.file.core.windows.net/;BlobSecondaryEndpoint=http://seanstagetest-secondary.blob.core.windows.net/;QueueSecondaryEndpoint=http://seanstagetest-secondary.queue.core.windows.net/;FileSecondaryEndpoint=http://seanstagetest-secondary.file.core.windows.net/;AccountName=seanstagetest;AccountKey=Sanitized"
  }
}<|MERGE_RESOLUTION|>--- conflicted
+++ resolved
@@ -1,31 +1,17 @@
 {
   "Entries": [
     {
-<<<<<<< HEAD
-      "RequestUri": "http://seanstagetest.file.core.windows.net/test-share-51fb8619-cbe9-212d-9334-db8af545b41c?restype=share",
+      "RequestUri": "http://seanstagetest.file.core.windows.net/test-share-630014a7-af8c-c231-ad87-52c8ee4c3de7?restype=share",
       "RequestMethod": "PUT",
       "RequestHeaders": {
         "Authorization": "Sanitized",
-        "traceparent": "00-4f7a9aa17cf58b40915825525bdd16e7-e849f4741e4f4b4a-00",
+        "traceparent": "00-e0b5514108486143a55cbac7e4f68f8a-21189bf48fea0246-00",
         "User-Agent": [
-          "azsdk-net-Storage.Files.Shares/12.0.0-dev.20191209.1\u002Bb71b1fa965b15eccfc57e2c7781b8bf85cd4c766",
+          "azsdk-net-Storage.Files.Shares/12.0.0-dev.20191211.1\u002B899431c003876eb9b26cefd8e8a37e7f27f82ced",
           "(.NET Core 4.6.28008.01; Microsoft Windows 10.0.18363 )"
         ],
-        "x-ms-client-request-id": "21485f6d-2f59-c447-4af2-bad8feb5404b",
-        "x-ms-date": "Tue, 10 Dec 2019 05:30:22 GMT",
-=======
-      "RequestUri": "http://seanstagetest.file.core.windows.net/test-share-4814fd46-555c-57f5-efd6-814002e009c8?restype=share",
-      "RequestMethod": "PUT",
-      "RequestHeaders": {
-        "Authorization": "Sanitized",
-        "traceparent": "00-5a363f2c5e2b904aa4bd452fe1c79a9b-c902eb8ea1393f41-00",
-        "User-Agent": [
-          "azsdk-net-Storage.Files.Shares/12.0.0-dev.20191209.1\u002B61bda4d1783b0e05dba0d434ff14b2840726d3b1",
-          "(.NET Core 4.6.28008.01; Microsoft Windows 10.0.18363 )"
-        ],
-        "x-ms-client-request-id": "ba6872da-0ebd-68d8-0064-01bb826895bc",
-        "x-ms-date": "Tue, 10 Dec 2019 05:59:00 GMT",
->>>>>>> 1d9822e0
+        "x-ms-client-request-id": "11071a7f-b68d-48f6-5c65-e64ae60d0010",
+        "x-ms-date": "Wed, 11 Dec 2019 20:36:57 GMT",
         "x-ms-return-client-request-id": "true",
         "x-ms-version": "2019-07-07"
       },
@@ -33,56 +19,31 @@
       "StatusCode": 201,
       "ResponseHeaders": {
         "Content-Length": "0",
-<<<<<<< HEAD
-        "Date": "Tue, 10 Dec 2019 05:30:21 GMT",
-        "ETag": "\u00220x8D77D320D3D2878\u0022",
-        "Last-Modified": "Tue, 10 Dec 2019 05:30:22 GMT",
-=======
-        "Date": "Tue, 10 Dec 2019 05:58:59 GMT",
-        "ETag": "\u00220x8D77D360DA4EB4D\u0022",
-        "Last-Modified": "Tue, 10 Dec 2019 05:59:00 GMT",
->>>>>>> 1d9822e0
+        "Date": "Wed, 11 Dec 2019 20:36:56 GMT",
+        "ETag": "\u00220x8D77E79DDC533DB\u0022",
+        "Last-Modified": "Wed, 11 Dec 2019 20:36:57 GMT",
         "Server": [
           "Windows-Azure-File/1.0",
           "Microsoft-HTTPAPI/2.0"
         ],
-<<<<<<< HEAD
-        "x-ms-client-request-id": "21485f6d-2f59-c447-4af2-bad8feb5404b",
-        "x-ms-request-id": "3e8da8ca-201a-003e-1b1a-af0544000000",
-=======
-        "x-ms-client-request-id": "ba6872da-0ebd-68d8-0064-01bb826895bc",
-        "x-ms-request-id": "8749bd37-c01a-0019-431e-af1280000000",
->>>>>>> 1d9822e0
+        "x-ms-client-request-id": "11071a7f-b68d-48f6-5c65-e64ae60d0010",
+        "x-ms-request-id": "ef3e37b8-c01a-0019-5862-b01280000000",
         "x-ms-version": "2019-07-07"
       },
       "ResponseBody": []
     },
     {
-<<<<<<< HEAD
-      "RequestUri": "http://seanstagetest.file.core.windows.net/test-share-51fb8619-cbe9-212d-9334-db8af545b41c?restype=share",
+      "RequestUri": "http://seanstagetest.file.core.windows.net/test-share-630014a7-af8c-c231-ad87-52c8ee4c3de7?restype=share",
       "RequestMethod": "DELETE",
       "RequestHeaders": {
         "Authorization": "Sanitized",
-        "traceparent": "00-202773571850e04491cb685b9245530c-bd96fe83db9ca640-00",
+        "traceparent": "00-8fd79a88502b134d98bb66a6ed9c25c7-3ccb999cb78a4145-00",
         "User-Agent": [
-          "azsdk-net-Storage.Files.Shares/12.0.0-dev.20191209.1\u002Bb71b1fa965b15eccfc57e2c7781b8bf85cd4c766",
+          "azsdk-net-Storage.Files.Shares/12.0.0-dev.20191211.1\u002B899431c003876eb9b26cefd8e8a37e7f27f82ced",
           "(.NET Core 4.6.28008.01; Microsoft Windows 10.0.18363 )"
         ],
-        "x-ms-client-request-id": "9aba88a8-f483-fc6e-f830-fd7ad146cd1d",
-        "x-ms-date": "Tue, 10 Dec 2019 05:30:22 GMT",
-=======
-      "RequestUri": "http://seanstagetest.file.core.windows.net/test-share-4814fd46-555c-57f5-efd6-814002e009c8?restype=share",
-      "RequestMethod": "DELETE",
-      "RequestHeaders": {
-        "Authorization": "Sanitized",
-        "traceparent": "00-af65aaf0d1726a4eb8e31461e0da6911-e3e408c5c5f61b47-00",
-        "User-Agent": [
-          "azsdk-net-Storage.Files.Shares/12.0.0-dev.20191209.1\u002B61bda4d1783b0e05dba0d434ff14b2840726d3b1",
-          "(.NET Core 4.6.28008.01; Microsoft Windows 10.0.18363 )"
-        ],
-        "x-ms-client-request-id": "145ed065-ca1c-5384-6225-96aa4d77a04e",
-        "x-ms-date": "Tue, 10 Dec 2019 05:59:00 GMT",
->>>>>>> 1d9822e0
+        "x-ms-client-request-id": "2ffc9072-f958-e306-e0d7-dcaf2add3a71",
+        "x-ms-date": "Wed, 11 Dec 2019 20:36:57 GMT",
         "x-ms-delete-snapshots": "include",
         "x-ms-return-client-request-id": "true",
         "x-ms-version": "2019-07-07"
@@ -91,33 +52,20 @@
       "StatusCode": 202,
       "ResponseHeaders": {
         "Content-Length": "0",
-<<<<<<< HEAD
-        "Date": "Tue, 10 Dec 2019 05:30:21 GMT",
-=======
-        "Date": "Tue, 10 Dec 2019 05:58:59 GMT",
->>>>>>> 1d9822e0
+        "Date": "Wed, 11 Dec 2019 20:36:56 GMT",
         "Server": [
           "Windows-Azure-File/1.0",
           "Microsoft-HTTPAPI/2.0"
         ],
-<<<<<<< HEAD
-        "x-ms-client-request-id": "9aba88a8-f483-fc6e-f830-fd7ad146cd1d",
-        "x-ms-request-id": "3e8da8cc-201a-003e-1c1a-af0544000000",
-=======
-        "x-ms-client-request-id": "145ed065-ca1c-5384-6225-96aa4d77a04e",
-        "x-ms-request-id": "8749bd39-c01a-0019-441e-af1280000000",
->>>>>>> 1d9822e0
+        "x-ms-client-request-id": "2ffc9072-f958-e306-e0d7-dcaf2add3a71",
+        "x-ms-request-id": "ef3e37ba-c01a-0019-5962-b01280000000",
         "x-ms-version": "2019-07-07"
       },
       "ResponseBody": []
     }
   ],
   "Variables": {
-<<<<<<< HEAD
-    "RandomSeed": "153811840",
-=======
-    "RandomSeed": "1902337045",
->>>>>>> 1d9822e0
+    "RandomSeed": "1672404914",
     "Storage_TestConfigDefault": "ProductionTenant\nseanstagetest\nU2FuaXRpemVk\nhttp://seanstagetest.blob.core.windows.net\nhttp://seanstagetest.file.core.windows.net\nhttp://seanstagetest.queue.core.windows.net\nhttp://seanstagetest.table.core.windows.net\n\n\n\n\nhttp://seanstagetest-secondary.blob.core.windows.net\nhttp://seanstagetest-secondary.file.core.windows.net\nhttp://seanstagetest-secondary.queue.core.windows.net\nhttp://seanstagetest-secondary.table.core.windows.net\n\nSanitized\n\n\nCloud\nBlobEndpoint=http://seanstagetest.blob.core.windows.net/;QueueEndpoint=http://seanstagetest.queue.core.windows.net/;FileEndpoint=http://seanstagetest.file.core.windows.net/;BlobSecondaryEndpoint=http://seanstagetest-secondary.blob.core.windows.net/;QueueSecondaryEndpoint=http://seanstagetest-secondary.queue.core.windows.net/;FileSecondaryEndpoint=http://seanstagetest-secondary.file.core.windows.net/;AccountName=seanstagetest;AccountKey=Sanitized"
   }
 }