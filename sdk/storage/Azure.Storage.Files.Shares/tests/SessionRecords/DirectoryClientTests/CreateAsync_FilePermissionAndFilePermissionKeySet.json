--- conflicted
+++ resolved
@@ -1,18 +1,18 @@
 {
   "Entries": [
     {
-      "RequestUri": "https://seanmcccanary3.file.core.windows.net/test-share-f6c5accd-49b4-8d82-0fcd-e6c6cfecbe03?restype=share",
+      "RequestUri": "https://seanmcccanary3.file.core.windows.net/test-share-d2129fc6-d34f-3999-05dc-c177f69f5594?restype=share",
       "RequestMethod": "PUT",
       "RequestHeaders": {
         "Accept": "application/xml",
         "Authorization": "Sanitized",
-        "traceparent": "00-9191cea3d28000418fbc105ad91c1f9c-d6685ea43bfa9c4e-00",
+        "traceparent": "00-5d9a761fe5566549a614e4d8a6bace55-0f1311e224b74942-00",
         "User-Agent": [
-          "azsdk-net-Storage.Files.Shares/12.7.0-alpha.20210121.1",
+          "azsdk-net-Storage.Files.Shares/12.7.0-alpha.20210126.1",
           "(.NET 5.0.2; Microsoft Windows 10.0.19042)"
         ],
-        "x-ms-client-request-id": "7c628bbe-f179-5be8-e9e7-026476fc2b49",
-        "x-ms-date": "Thu, 21 Jan 2021 20:36:07 GMT",
+        "x-ms-client-request-id": "22833d82-94ec-cbf6-672d-53388aab3ce2",
+        "x-ms-date": "Tue, 26 Jan 2021 19:26:24 GMT",
         "x-ms-return-client-request-id": "true",
         "x-ms-version": "2020-06-12"
       },
@@ -20,37 +20,32 @@
       "StatusCode": 201,
       "ResponseHeaders": {
         "Content-Length": "0",
-        "Date": "Thu, 21 Jan 2021 20:36:07 GMT",
-        "ETag": "\u00220x8D8BE4C2E62CC65\u0022",
-        "Last-Modified": "Thu, 21 Jan 2021 20:36:07 GMT",
+        "Date": "Tue, 26 Jan 2021 19:26:23 GMT",
+        "ETag": "\u00220x8D8C23044DE07F4\u0022",
+        "Last-Modified": "Tue, 26 Jan 2021 19:26:24 GMT",
         "Server": [
           "Windows-Azure-File/1.0",
           "Microsoft-HTTPAPI/2.0"
         ],
-        "x-ms-client-request-id": "7c628bbe-f179-5be8-e9e7-026476fc2b49",
-<<<<<<< HEAD
-        "x-ms-request-id": "c9ef5f89-f01a-0012-7a36-f3e9eb000000",
+        "x-ms-client-request-id": "22833d82-94ec-cbf6-672d-53388aab3ce2",
+        "x-ms-request-id": "342adeca-401a-0057-0719-f474f1000000",
         "x-ms-version": "2020-06-12"
-=======
-        "x-ms-request-id": "2b9d90ac-e01a-0061-7e35-f0f981000000",
-        "x-ms-version": "2020-04-08"
->>>>>>> ac24a13f
       },
       "ResponseBody": []
     },
     {
-      "RequestUri": "https://seanmcccanary3.file.core.windows.net/test-share-f6c5accd-49b4-8d82-0fcd-e6c6cfecbe03?restype=share",
+      "RequestUri": "https://seanmcccanary3.file.core.windows.net/test-share-d2129fc6-d34f-3999-05dc-c177f69f5594?restype=share",
       "RequestMethod": "DELETE",
       "RequestHeaders": {
         "Accept": "application/xml",
         "Authorization": "Sanitized",
-        "traceparent": "00-1b1a8a4395643340bbd12d0220508f6a-1dde94176fa2584f-00",
+        "traceparent": "00-43f8a5d340f72045a33da6bbcf413674-b85ce703c4f8b04a-00",
         "User-Agent": [
-          "azsdk-net-Storage.Files.Shares/12.7.0-alpha.20210121.1",
+          "azsdk-net-Storage.Files.Shares/12.7.0-alpha.20210126.1",
           "(.NET 5.0.2; Microsoft Windows 10.0.19042)"
         ],
-        "x-ms-client-request-id": "bb784bd5-ab9f-10a7-3126-302e6e34a797",
-        "x-ms-date": "Thu, 21 Jan 2021 20:36:08 GMT",
+        "x-ms-client-request-id": "3e911e99-2c15-0d48-22f5-39adc07cf912",
+        "x-ms-date": "Tue, 26 Jan 2021 19:26:25 GMT",
         "x-ms-delete-snapshots": "include",
         "x-ms-return-client-request-id": "true",
         "x-ms-version": "2020-06-12"
@@ -59,25 +54,20 @@
       "StatusCode": 202,
       "ResponseHeaders": {
         "Content-Length": "0",
-        "Date": "Thu, 21 Jan 2021 20:36:07 GMT",
+        "Date": "Tue, 26 Jan 2021 19:26:23 GMT",
         "Server": [
           "Windows-Azure-File/1.0",
           "Microsoft-HTTPAPI/2.0"
         ],
-        "x-ms-client-request-id": "bb784bd5-ab9f-10a7-3126-302e6e34a797",
-<<<<<<< HEAD
-        "x-ms-request-id": "c9ef5f8b-f01a-0012-7b36-f3e9eb000000",
+        "x-ms-client-request-id": "3e911e99-2c15-0d48-22f5-39adc07cf912",
+        "x-ms-request-id": "342adecd-401a-0057-0819-f474f1000000",
         "x-ms-version": "2020-06-12"
-=======
-        "x-ms-request-id": "2b9d90af-e01a-0061-7f35-f0f981000000",
-        "x-ms-version": "2020-04-08"
->>>>>>> ac24a13f
       },
       "ResponseBody": []
     }
   ],
   "Variables": {
-    "RandomSeed": "919177256",
+    "RandomSeed": "823362619",
     "Storage_TestConfigDefault": "ProductionTenant\nseanmcccanary3\nU2FuaXRpemVk\nhttps://seanmcccanary3.blob.core.windows.net\nhttps://seanmcccanary3.file.core.windows.net\nhttps://seanmcccanary3.queue.core.windows.net\nhttps://seanmcccanary3.table.core.windows.net\n\n\n\n\nhttps://seanmcccanary3-secondary.blob.core.windows.net\nhttps://seanmcccanary3-secondary.file.core.windows.net\nhttps://seanmcccanary3-secondary.queue.core.windows.net\nhttps://seanmcccanary3-secondary.table.core.windows.net\n\nSanitized\n\n\nCloud\nBlobEndpoint=https://seanmcccanary3.blob.core.windows.net/;QueueEndpoint=https://seanmcccanary3.queue.core.windows.net/;FileEndpoint=https://seanmcccanary3.file.core.windows.net/;BlobSecondaryEndpoint=https://seanmcccanary3-secondary.blob.core.windows.net/;QueueSecondaryEndpoint=https://seanmcccanary3-secondary.queue.core.windows.net/;FileSecondaryEndpoint=https://seanmcccanary3-secondary.file.core.windows.net/;AccountName=seanmcccanary3;AccountKey=Kg==;\nseanscope1"
   }
 }