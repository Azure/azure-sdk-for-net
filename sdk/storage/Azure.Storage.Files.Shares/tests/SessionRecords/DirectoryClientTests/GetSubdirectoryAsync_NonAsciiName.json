--- conflicted
+++ resolved
@@ -14,11 +14,7 @@
         "x-ms-client-request-id": "2bd8a255-e97d-6765-06a6-49211138308b",
         "x-ms-date": "Tue, 26 Jan 2021 19:47:55 GMT",
         "x-ms-return-client-request-id": "true",
-<<<<<<< HEAD
-        "x-ms-version": "2020-12-06"
-=======
         "x-ms-version": "2021-02-12"
->>>>>>> 7e782c87
       },
       "RequestBody": null,
       "StatusCode": 201,
@@ -33,11 +29,7 @@
         ],
         "x-ms-client-request-id": "2bd8a255-e97d-6765-06a6-49211138308b",
         "x-ms-request-id": "13bb8f04-701a-005c-151c-f48f9a000000",
-<<<<<<< HEAD
-        "x-ms-version": "2020-12-06"
-=======
         "x-ms-version": "2021-02-12"
->>>>>>> 7e782c87
       },
       "ResponseBody": []
     },
@@ -59,11 +51,7 @@
         "x-ms-file-last-write-time": "Now",
         "x-ms-file-permission": "Inherit",
         "x-ms-return-client-request-id": "true",
-<<<<<<< HEAD
-        "x-ms-version": "2020-12-06"
-=======
         "x-ms-version": "2021-02-12"
->>>>>>> 7e782c87
       },
       "RequestBody": null,
       "StatusCode": 201,
@@ -86,11 +74,7 @@
         "x-ms-file-permission-key": "17860367565182308406*11459378189709739967",
         "x-ms-request-id": "13bb8f21-701a-005c-301c-f48f9a000000",
         "x-ms-request-server-encrypted": "true",
-<<<<<<< HEAD
-        "x-ms-version": "2020-12-06"
-=======
         "x-ms-version": "2021-02-12"
->>>>>>> 7e782c87
       },
       "ResponseBody": []
     },
@@ -112,11 +96,7 @@
         "x-ms-file-last-write-time": "Now",
         "x-ms-file-permission": "Inherit",
         "x-ms-return-client-request-id": "true",
-<<<<<<< HEAD
-        "x-ms-version": "2020-12-06"
-=======
         "x-ms-version": "2021-02-12"
->>>>>>> 7e782c87
       },
       "RequestBody": null,
       "StatusCode": 201,
@@ -139,11 +119,7 @@
         "x-ms-file-permission-key": "17860367565182308406*11459378189709739967",
         "x-ms-request-id": "13bb8f29-701a-005c-371c-f48f9a000000",
         "x-ms-request-server-encrypted": "true",
-<<<<<<< HEAD
-        "x-ms-version": "2020-12-06"
-=======
         "x-ms-version": "2021-02-12"
->>>>>>> 7e782c87
       },
       "ResponseBody": []
     },
@@ -161,11 +137,7 @@
         "x-ms-client-request-id": "7f056c9e-6599-0b31-10eb-2c1718d7ae8c",
         "x-ms-date": "Tue, 26 Jan 2021 19:47:56 GMT",
         "x-ms-return-client-request-id": "true",
-<<<<<<< HEAD
-        "x-ms-version": "2020-12-06"
-=======
         "x-ms-version": "2021-02-12"
->>>>>>> 7e782c87
       },
       "RequestBody": null,
       "StatusCode": 200,
@@ -180,11 +152,7 @@
         "Vary": "Origin",
         "x-ms-client-request-id": "7f056c9e-6599-0b31-10eb-2c1718d7ae8c",
         "x-ms-request-id": "13bb8f2a-701a-005c-381c-f48f9a000000",
-<<<<<<< HEAD
-        "x-ms-version": "2020-12-06"
-=======
         "x-ms-version": "2021-02-12"
->>>>>>> 7e782c87
       },
       "ResponseBody": "﻿<?xml version=\"1.0\" encoding=\"utf-8\"?><EnumerationResults ServiceEndpoint=\"https://seanmcccanary3.file.core.windows.net/\" ShareName=\"test-share-f2c13346-6c00-9f8d-d79e-0e4676890efc\" DirectoryPath=\"test-directory-3635910e-7965-1804-2422-13655ca3b633\"><Entries><Directory><Name>test-directory-01e716f0-5b48-2cda-127f-d1afcad63437</Name><Properties /></Directory></Entries><NextMarker /></EnumerationResults>"
     },
@@ -203,11 +171,7 @@
         "x-ms-date": "Tue, 26 Jan 2021 19:47:56 GMT",
         "x-ms-delete-snapshots": "include",
         "x-ms-return-client-request-id": "true",
-<<<<<<< HEAD
-        "x-ms-version": "2020-12-06"
-=======
         "x-ms-version": "2021-02-12"
->>>>>>> 7e782c87
       },
       "RequestBody": null,
       "StatusCode": 202,
@@ -220,11 +184,7 @@
         ],
         "x-ms-client-request-id": "f14f565e-92e4-262e-9eb9-561a08847a79",
         "x-ms-request-id": "13bb8f2d-701a-005c-3b1c-f48f9a000000",
-<<<<<<< HEAD
-        "x-ms-version": "2020-12-06"
-=======
         "x-ms-version": "2021-02-12"
->>>>>>> 7e782c87
       },
       "ResponseBody": []
     }
