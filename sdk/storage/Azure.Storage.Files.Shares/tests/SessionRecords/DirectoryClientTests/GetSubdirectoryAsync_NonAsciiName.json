{
  "Entries": [
    {
      "RequestUri": "https://seanmcccanary.file.core.windows.net/test-share-a526a3e1-135c-690a-29ef-dbac3b823892?restype=share",
      "RequestMethod": "PUT",
      "RequestHeaders": {
        "Authorization": "Sanitized",
        "traceparent": "00-8a32c02837d5ab4dbdfe66f56e8586a0-b4434331c997e443-00",
        "User-Agent": [
          "azsdk-net-Storage.Files.Shares/12.3.0-dev.20200610.1",
          "(.NET Core 4.6.28801.04; Microsoft Windows 10.0.18362 )"
        ],
        "x-ms-client-request-id": "f6602021-3f9f-6e93-b2ae-a9de9da061c9",
        "x-ms-date": "Wed, 10 Jun 2020 19:42:16 GMT",
        "x-ms-return-client-request-id": "true",
<<<<<<< HEAD
        "x-ms-version": "2019-12-12"
=======
        "x-ms-version": "2020-02-10"
>>>>>>> 60f4876e
      },
      "RequestBody": null,
      "StatusCode": 201,
      "ResponseHeaders": {
        "Content-Length": "0",
        "Date": "Wed, 10 Jun 2020 19:42:16 GMT",
        "ETag": "\u00220x8D80D7661ECEFBE\u0022",
        "Last-Modified": "Wed, 10 Jun 2020 19:42:17 GMT",
        "Server": [
          "Windows-Azure-File/1.0",
          "Microsoft-HTTPAPI/2.0"
        ],
        "x-ms-client-request-id": "f6602021-3f9f-6e93-b2ae-a9de9da061c9",
        "x-ms-request-id": "8f5bb87a-a01a-0052-115f-3f3148000000",
<<<<<<< HEAD
        "x-ms-version": "2019-12-12"
=======
        "x-ms-version": "2020-02-10"
>>>>>>> 60f4876e
      },
      "ResponseBody": []
    },
    {
      "RequestUri": "https://seanmcccanary.file.core.windows.net/test-share-a526a3e1-135c-690a-29ef-dbac3b823892/test-directory-a6735e48-400c-c20f-ef2a-18138c06e593?restype=directory",
      "RequestMethod": "PUT",
      "RequestHeaders": {
        "Authorization": "Sanitized",
        "traceparent": "00-55d4b28cd19f204b99737d0a91796a5d-db4e02120d141f47-00",
        "User-Agent": [
          "azsdk-net-Storage.Files.Shares/12.3.0-dev.20200610.1",
          "(.NET Core 4.6.28801.04; Microsoft Windows 10.0.18362 )"
        ],
        "x-ms-client-request-id": "25bcbde7-1c23-e173-119d-0775267fe2ac",
        "x-ms-date": "Wed, 10 Jun 2020 19:42:17 GMT",
        "x-ms-file-attributes": "None",
        "x-ms-file-creation-time": "Now",
        "x-ms-file-last-write-time": "Now",
        "x-ms-file-permission": "Inherit",
        "x-ms-return-client-request-id": "true",
<<<<<<< HEAD
        "x-ms-version": "2019-12-12"
=======
        "x-ms-version": "2020-02-10"
>>>>>>> 60f4876e
      },
      "RequestBody": null,
      "StatusCode": 201,
      "ResponseHeaders": {
        "Content-Length": "0",
        "Date": "Wed, 10 Jun 2020 19:42:16 GMT",
        "ETag": "\u00220x8D80D7661F6C406\u0022",
        "Last-Modified": "Wed, 10 Jun 2020 19:42:17 GMT",
        "Server": [
          "Windows-Azure-File/1.0",
          "Microsoft-HTTPAPI/2.0"
        ],
        "x-ms-client-request-id": "25bcbde7-1c23-e173-119d-0775267fe2ac",
        "x-ms-file-attributes": "Directory",
        "x-ms-file-change-time": "2020-06-10T19:42:17.3789190Z",
        "x-ms-file-creation-time": "2020-06-10T19:42:17.3789190Z",
        "x-ms-file-id": "13835128424026341376",
        "x-ms-file-last-write-time": "2020-06-10T19:42:17.3789190Z",
        "x-ms-file-parent-id": "0",
        "x-ms-file-permission-key": "11811099930176499864*14641856446884751121",
        "x-ms-request-id": "8f5bb87d-a01a-0052-125f-3f3148000000",
        "x-ms-request-server-encrypted": "true",
<<<<<<< HEAD
        "x-ms-version": "2019-12-12"
=======
        "x-ms-version": "2020-02-10"
>>>>>>> 60f4876e
      },
      "ResponseBody": []
    },
    {
      "RequestUri": "https://seanmcccanary.file.core.windows.net/test-share-a526a3e1-135c-690a-29ef-dbac3b823892/test-directory-a6735e48-400c-c20f-ef2a-18138c06e593/test-directory-40b115c8-4616-06a7-6bb0-2dc04af14d19?restype=directory",
      "RequestMethod": "PUT",
      "RequestHeaders": {
        "Authorization": "Sanitized",
        "traceparent": "00-36cc17d0a6761e4ab9348b8db1431021-74bc2c6e21ab6849-00",
        "User-Agent": [
          "azsdk-net-Storage.Files.Shares/12.3.0-dev.20200610.1",
          "(.NET Core 4.6.28801.04; Microsoft Windows 10.0.18362 )"
        ],
        "x-ms-client-request-id": "5f554969-1e24-a1d5-16b5-b972eeb39620",
        "x-ms-date": "Wed, 10 Jun 2020 19:42:17 GMT",
        "x-ms-file-attributes": "None",
        "x-ms-file-creation-time": "Now",
        "x-ms-file-last-write-time": "Now",
        "x-ms-file-permission": "Inherit",
        "x-ms-return-client-request-id": "true",
<<<<<<< HEAD
        "x-ms-version": "2019-12-12"
=======
        "x-ms-version": "2020-02-10"
>>>>>>> 60f4876e
      },
      "RequestBody": null,
      "StatusCode": 201,
      "ResponseHeaders": {
        "Content-Length": "0",
        "Date": "Wed, 10 Jun 2020 19:42:17 GMT",
        "ETag": "\u00220x8D80D7661FFC652\u0022",
        "Last-Modified": "Wed, 10 Jun 2020 19:42:17 GMT",
        "Server": [
          "Windows-Azure-File/1.0",
          "Microsoft-HTTPAPI/2.0"
        ],
        "x-ms-client-request-id": "5f554969-1e24-a1d5-16b5-b972eeb39620",
        "x-ms-file-attributes": "Directory",
        "x-ms-file-change-time": "2020-06-10T19:42:17.4379602Z",
        "x-ms-file-creation-time": "2020-06-10T19:42:17.4379602Z",
        "x-ms-file-id": "11529285414812647424",
        "x-ms-file-last-write-time": "2020-06-10T19:42:17.4379602Z",
        "x-ms-file-parent-id": "13835128424026341376",
        "x-ms-file-permission-key": "11811099930176499864*14641856446884751121",
        "x-ms-request-id": "8f5bb87e-a01a-0052-135f-3f3148000000",
        "x-ms-request-server-encrypted": "true",
<<<<<<< HEAD
        "x-ms-version": "2019-12-12"
=======
        "x-ms-version": "2020-02-10"
>>>>>>> 60f4876e
      },
      "ResponseBody": []
    },
    {
      "RequestUri": "https://seanmcccanary.file.core.windows.net/test-share-a526a3e1-135c-690a-29ef-dbac3b823892/test-directory-a6735e48-400c-c20f-ef2a-18138c06e593?restype=directory\u0026comp=list",
      "RequestMethod": "GET",
      "RequestHeaders": {
        "Authorization": "Sanitized",
        "User-Agent": [
          "azsdk-net-Storage.Files.Shares/12.3.0-dev.20200610.1",
          "(.NET Core 4.6.28801.04; Microsoft Windows 10.0.18362 )"
        ],
        "x-ms-client-request-id": "01563413-ed9b-acf5-568b-b99406fd2136",
        "x-ms-date": "Wed, 10 Jun 2020 19:42:17 GMT",
        "x-ms-return-client-request-id": "true",
<<<<<<< HEAD
        "x-ms-version": "2019-12-12"
=======
        "x-ms-version": "2020-02-10"
>>>>>>> 60f4876e
      },
      "RequestBody": null,
      "StatusCode": 200,
      "ResponseHeaders": {
        "Content-Type": "application/xml",
        "Date": "Wed, 10 Jun 2020 19:42:17 GMT",
        "Server": [
          "Windows-Azure-File/1.0",
          "Microsoft-HTTPAPI/2.0"
        ],
        "Transfer-Encoding": "chunked",
        "x-ms-client-request-id": "01563413-ed9b-acf5-568b-b99406fd2136",
        "x-ms-request-id": "8f5bb87f-a01a-0052-145f-3f3148000000",
<<<<<<< HEAD
        "x-ms-version": "2019-12-12"
=======
        "x-ms-version": "2020-02-10"
>>>>>>> 60f4876e
      },
      "ResponseBody": "\uFEFF\u003C?xml version=\u00221.0\u0022 encoding=\u0022utf-8\u0022?\u003E\u003CEnumerationResults ServiceEndpoint=\u0022https://seanmcccanary.file.core.windows.net/\u0022 ShareName=\u0022test-share-a526a3e1-135c-690a-29ef-dbac3b823892\u0022 DirectoryPath=\u0022test-directory-a6735e48-400c-c20f-ef2a-18138c06e593\u0022\u003E\u003CEntries\u003E\u003CDirectory\u003E\u003CName\u003Etest-directory-40b115c8-4616-06a7-6bb0-2dc04af14d19\u003C/Name\u003E\u003CProperties /\u003E\u003C/Directory\u003E\u003C/Entries\u003E\u003CNextMarker /\u003E\u003C/EnumerationResults\u003E"
    },
    {
      "RequestUri": "https://seanmcccanary.file.core.windows.net/test-share-a526a3e1-135c-690a-29ef-dbac3b823892?restype=share",
      "RequestMethod": "DELETE",
      "RequestHeaders": {
        "Authorization": "Sanitized",
        "traceparent": "00-e0bd7c03ef72014cba833a83c31867dd-921928a51ff51a49-00",
        "User-Agent": [
          "azsdk-net-Storage.Files.Shares/12.3.0-dev.20200610.1",
          "(.NET Core 4.6.28801.04; Microsoft Windows 10.0.18362 )"
        ],
        "x-ms-client-request-id": "ba5fcae9-955c-6384-f7ff-a3c75acd02a8",
        "x-ms-date": "Wed, 10 Jun 2020 19:42:17 GMT",
        "x-ms-delete-snapshots": "include",
        "x-ms-return-client-request-id": "true",
<<<<<<< HEAD
        "x-ms-version": "2019-12-12"
=======
        "x-ms-version": "2020-02-10"
>>>>>>> 60f4876e
      },
      "RequestBody": null,
      "StatusCode": 202,
      "ResponseHeaders": {
        "Content-Length": "0",
        "Date": "Wed, 10 Jun 2020 19:42:17 GMT",
        "Server": [
          "Windows-Azure-File/1.0",
          "Microsoft-HTTPAPI/2.0"
        ],
        "x-ms-client-request-id": "ba5fcae9-955c-6384-f7ff-a3c75acd02a8",
        "x-ms-request-id": "8f5bb880-a01a-0052-155f-3f3148000000",
<<<<<<< HEAD
        "x-ms-version": "2019-12-12"
=======
        "x-ms-version": "2020-02-10"
>>>>>>> 60f4876e
      },
      "ResponseBody": []
    }
  ],
  "Variables": {
    "RandomSeed": "1122309295",
    "Storage_TestConfigDefault": "ProductionTenant\nseanmcccanary\nU2FuaXRpemVk\nhttps://seanmcccanary.blob.core.windows.net\nhttps://seanmcccanary.file.core.windows.net\nhttps://seanmcccanary.queue.core.windows.net\nhttps://seanmcccanary.table.core.windows.net\n\n\n\n\nhttps://seanmcccanary-secondary.blob.core.windows.net\nhttps://seanmcccanary-secondary.file.core.windows.net\nhttps://seanmcccanary-secondary.queue.core.windows.net\nhttps://seanmcccanary-secondary.table.core.windows.net\n\nSanitized\n\n\nCloud\nBlobEndpoint=https://seanmcccanary.blob.core.windows.net/;QueueEndpoint=https://seanmcccanary.queue.core.windows.net/;FileEndpoint=https://seanmcccanary.file.core.windows.net/;BlobSecondaryEndpoint=https://seanmcccanary-secondary.blob.core.windows.net/;QueueSecondaryEndpoint=https://seanmcccanary-secondary.queue.core.windows.net/;FileSecondaryEndpoint=https://seanmcccanary-secondary.file.core.windows.net/;AccountName=seanmcccanary;AccountKey=Sanitized\nseanscope1"
  }
}<|MERGE_RESOLUTION|>--- conflicted
+++ resolved
@@ -13,11 +13,7 @@
         "x-ms-client-request-id": "f6602021-3f9f-6e93-b2ae-a9de9da061c9",
         "x-ms-date": "Wed, 10 Jun 2020 19:42:16 GMT",
         "x-ms-return-client-request-id": "true",
-<<<<<<< HEAD
-        "x-ms-version": "2019-12-12"
-=======
         "x-ms-version": "2020-02-10"
->>>>>>> 60f4876e
       },
       "RequestBody": null,
       "StatusCode": 201,
@@ -32,11 +28,7 @@
         ],
         "x-ms-client-request-id": "f6602021-3f9f-6e93-b2ae-a9de9da061c9",
         "x-ms-request-id": "8f5bb87a-a01a-0052-115f-3f3148000000",
-<<<<<<< HEAD
-        "x-ms-version": "2019-12-12"
-=======
         "x-ms-version": "2020-02-10"
->>>>>>> 60f4876e
       },
       "ResponseBody": []
     },
@@ -57,11 +49,7 @@
         "x-ms-file-last-write-time": "Now",
         "x-ms-file-permission": "Inherit",
         "x-ms-return-client-request-id": "true",
-<<<<<<< HEAD
-        "x-ms-version": "2019-12-12"
-=======
         "x-ms-version": "2020-02-10"
->>>>>>> 60f4876e
       },
       "RequestBody": null,
       "StatusCode": 201,
@@ -84,11 +72,7 @@
         "x-ms-file-permission-key": "11811099930176499864*14641856446884751121",
         "x-ms-request-id": "8f5bb87d-a01a-0052-125f-3f3148000000",
         "x-ms-request-server-encrypted": "true",
-<<<<<<< HEAD
-        "x-ms-version": "2019-12-12"
-=======
         "x-ms-version": "2020-02-10"
->>>>>>> 60f4876e
       },
       "ResponseBody": []
     },
@@ -109,11 +93,7 @@
         "x-ms-file-last-write-time": "Now",
         "x-ms-file-permission": "Inherit",
         "x-ms-return-client-request-id": "true",
-<<<<<<< HEAD
-        "x-ms-version": "2019-12-12"
-=======
         "x-ms-version": "2020-02-10"
->>>>>>> 60f4876e
       },
       "RequestBody": null,
       "StatusCode": 201,
@@ -136,11 +116,7 @@
         "x-ms-file-permission-key": "11811099930176499864*14641856446884751121",
         "x-ms-request-id": "8f5bb87e-a01a-0052-135f-3f3148000000",
         "x-ms-request-server-encrypted": "true",
-<<<<<<< HEAD
-        "x-ms-version": "2019-12-12"
-=======
         "x-ms-version": "2020-02-10"
->>>>>>> 60f4876e
       },
       "ResponseBody": []
     },
@@ -156,11 +132,7 @@
         "x-ms-client-request-id": "01563413-ed9b-acf5-568b-b99406fd2136",
         "x-ms-date": "Wed, 10 Jun 2020 19:42:17 GMT",
         "x-ms-return-client-request-id": "true",
-<<<<<<< HEAD
-        "x-ms-version": "2019-12-12"
-=======
         "x-ms-version": "2020-02-10"
->>>>>>> 60f4876e
       },
       "RequestBody": null,
       "StatusCode": 200,
@@ -174,11 +146,7 @@
         "Transfer-Encoding": "chunked",
         "x-ms-client-request-id": "01563413-ed9b-acf5-568b-b99406fd2136",
         "x-ms-request-id": "8f5bb87f-a01a-0052-145f-3f3148000000",
-<<<<<<< HEAD
-        "x-ms-version": "2019-12-12"
-=======
         "x-ms-version": "2020-02-10"
->>>>>>> 60f4876e
       },
       "ResponseBody": "\uFEFF\u003C?xml version=\u00221.0\u0022 encoding=\u0022utf-8\u0022?\u003E\u003CEnumerationResults ServiceEndpoint=\u0022https://seanmcccanary.file.core.windows.net/\u0022 ShareName=\u0022test-share-a526a3e1-135c-690a-29ef-dbac3b823892\u0022 DirectoryPath=\u0022test-directory-a6735e48-400c-c20f-ef2a-18138c06e593\u0022\u003E\u003CEntries\u003E\u003CDirectory\u003E\u003CName\u003Etest-directory-40b115c8-4616-06a7-6bb0-2dc04af14d19\u003C/Name\u003E\u003CProperties /\u003E\u003C/Directory\u003E\u003C/Entries\u003E\u003CNextMarker /\u003E\u003C/EnumerationResults\u003E"
     },
@@ -196,11 +164,7 @@
         "x-ms-date": "Wed, 10 Jun 2020 19:42:17 GMT",
         "x-ms-delete-snapshots": "include",
         "x-ms-return-client-request-id": "true",
-<<<<<<< HEAD
-        "x-ms-version": "2019-12-12"
-=======
         "x-ms-version": "2020-02-10"
->>>>>>> 60f4876e
       },
       "RequestBody": null,
       "StatusCode": 202,
@@ -213,11 +177,7 @@
         ],
         "x-ms-client-request-id": "ba5fcae9-955c-6384-f7ff-a3c75acd02a8",
         "x-ms-request-id": "8f5bb880-a01a-0052-155f-3f3148000000",
-<<<<<<< HEAD
-        "x-ms-version": "2019-12-12"
-=======
         "x-ms-version": "2020-02-10"
->>>>>>> 60f4876e
       },
       "ResponseBody": []
     }
