--- conflicted
+++ resolved
@@ -1,21 +1,17 @@
 {
   "Entries": [
     {
-      "RequestUri": "http://seanstagetest.file.core.windows.net/test-share-cb189891-a0b0-424b-4465-e2f078f9e884?restype=share",
+      "RequestUri": "http://seanstagetest.file.core.windows.net/test-share-8c663af5-154a-4f7e-8b85-853256ffa6d2?restype=share",
       "RequestMethod": "PUT",
       "RequestHeaders": {
         "Authorization": "Sanitized",
-        "traceparent": "00-df24d7cb85ef8145b34152de7b52993e-c8324b2af747234e-00",
+        "traceparent": "00-716bdedcdd6f35469c42b8ece619b79c-91a5147dc700424f-00",
         "User-Agent": [
-<<<<<<< HEAD
-          "azsdk-net-Storage.Files.Shares/12.0.0-dev.20191205.1+4f14c4315f17fbbc59c93c6819467b6f15d7008f",
-=======
-          "azsdk-net-Storage.Files.Shares/12.0.0-dev.20191211.1\u002B899431c003876eb9b26cefd8e8a37e7f27f82ced",
->>>>>>> 5e20a7a1
+          "azsdk-net-Storage.Files.Shares/12.0.0-dev.20191211.1\u002B2accb37068f0a0c9382fa117525bb968c5397cf7",
           "(.NET Core 4.6.28008.01; Microsoft Windows 10.0.18363 )"
         ],
-        "x-ms-client-request-id": "43df3cda-3b07-7d20-007b-c257b2c23491",
-        "x-ms-date": "Wed, 11 Dec 2019 20:37:08 GMT",
+        "x-ms-client-request-id": "6bc76f54-5e6f-d29d-dabd-ef700702022b",
+        "x-ms-date": "Wed, 11 Dec 2019 23:04:52 GMT",
         "x-ms-return-client-request-id": "true",
         "x-ms-version": "2019-07-07"
       },
@@ -23,41 +19,31 @@
       "StatusCode": 201,
       "ResponseHeaders": {
         "Content-Length": "0",
-<<<<<<< HEAD
-        "Date": "Fri, 06 Dec 2019 00:25:30 GMT",
-        "ETag": "\"0x8D779E2CD10893B\"",
-        "Last-Modified": "Fri, 06 Dec 2019 00:25:30 GMT",
-=======
-        "Date": "Wed, 11 Dec 2019 20:37:08 GMT",
-        "ETag": "\u00220x8D77E79E4AF64F2\u0022",
-        "Last-Modified": "Wed, 11 Dec 2019 20:37:08 GMT",
->>>>>>> 5e20a7a1
+        "Date": "Wed, 11 Dec 2019 23:04:52 GMT",
+        "ETag": "\u00220x8D77E8E880C58C9\u0022",
+        "Last-Modified": "Wed, 11 Dec 2019 23:04:52 GMT",
         "Server": [
           "Windows-Azure-File/1.0",
           "Microsoft-HTTPAPI/2.0"
         ],
-        "x-ms-client-request-id": "43df3cda-3b07-7d20-007b-c257b2c23491",
-        "x-ms-request-id": "ef3e3864-c01a-0019-5b62-b01280000000",
+        "x-ms-client-request-id": "6bc76f54-5e6f-d29d-dabd-ef700702022b",
+        "x-ms-request-id": "5f7a8a5b-601a-003f-7d77-b05a98000000",
         "x-ms-version": "2019-07-07"
       },
       "ResponseBody": []
     },
     {
-      "RequestUri": "http://seanstagetest.file.core.windows.net/test-share-cb189891-a0b0-424b-4465-e2f078f9e884/test-directory-dd46caa2-02b0-b5d5-e81c-9d83c57047ef?restype=directory",
+      "RequestUri": "http://seanstagetest.file.core.windows.net/test-share-8c663af5-154a-4f7e-8b85-853256ffa6d2/test-directory-632e8f1a-3b0b-38ae-979c-f1f3f753aa3b?restype=directory",
       "RequestMethod": "PUT",
       "RequestHeaders": {
         "Authorization": "Sanitized",
-        "traceparent": "00-1cfc5f8594c13f4c91663364ff1625ed-3fbe0547a7d5314b-00",
+        "traceparent": "00-0690ac4c1de34b4fb0d5732de1c1c5f5-8ecf27b27554094a-00",
         "User-Agent": [
-<<<<<<< HEAD
-          "azsdk-net-Storage.Files.Shares/12.0.0-dev.20191205.1+4f14c4315f17fbbc59c93c6819467b6f15d7008f",
-=======
-          "azsdk-net-Storage.Files.Shares/12.0.0-dev.20191211.1\u002B899431c003876eb9b26cefd8e8a37e7f27f82ced",
->>>>>>> 5e20a7a1
+          "azsdk-net-Storage.Files.Shares/12.0.0-dev.20191211.1\u002B2accb37068f0a0c9382fa117525bb968c5397cf7",
           "(.NET Core 4.6.28008.01; Microsoft Windows 10.0.18363 )"
         ],
-        "x-ms-client-request-id": "313849f7-7e0d-d7cf-6729-5bea9e9cb88f",
-        "x-ms-date": "Wed, 11 Dec 2019 20:37:08 GMT",
+        "x-ms-client-request-id": "1510f154-1521-18df-c18e-d3d26ca9da87",
+        "x-ms-date": "Wed, 11 Dec 2019 23:04:52 GMT",
         "x-ms-file-attributes": "None",
         "x-ms-file-creation-time": "Now",
         "x-ms-file-last-write-time": "Now",
@@ -73,49 +59,39 @@
       "StatusCode": 201,
       "ResponseHeaders": {
         "Content-Length": "0",
-<<<<<<< HEAD
-        "Date": "Fri, 06 Dec 2019 00:25:30 GMT",
-        "ETag": "\"0x8D779E2CD1DF4A4\"",
-        "Last-Modified": "Fri, 06 Dec 2019 00:25:30 GMT",
-=======
-        "Date": "Wed, 11 Dec 2019 20:37:08 GMT",
-        "ETag": "\u00220x8D77E79E4BD9283\u0022",
-        "Last-Modified": "Wed, 11 Dec 2019 20:37:08 GMT",
->>>>>>> 5e20a7a1
+        "Date": "Wed, 11 Dec 2019 23:04:52 GMT",
+        "ETag": "\u00220x8D77E8E881A5FDD\u0022",
+        "Last-Modified": "Wed, 11 Dec 2019 23:04:53 GMT",
         "Server": [
           "Windows-Azure-File/1.0",
           "Microsoft-HTTPAPI/2.0"
         ],
-        "x-ms-client-request-id": "313849f7-7e0d-d7cf-6729-5bea9e9cb88f",
+        "x-ms-client-request-id": "1510f154-1521-18df-c18e-d3d26ca9da87",
         "x-ms-file-attributes": "Directory",
-        "x-ms-file-change-time": "2019-12-11T20:37:08.9986179Z",
-        "x-ms-file-creation-time": "2019-12-11T20:37:08.9986179Z",
+        "x-ms-file-change-time": "2019-12-11T23:04:53.0100189Z",
+        "x-ms-file-creation-time": "2019-12-11T23:04:53.0100189Z",
         "x-ms-file-id": "13835128424026341376",
-        "x-ms-file-last-write-time": "2019-12-11T20:37:08.9986179Z",
+        "x-ms-file-last-write-time": "2019-12-11T23:04:53.0100189Z",
         "x-ms-file-parent-id": "0",
         "x-ms-file-permission-key": "7855875120676328179*422928105932735866",
-        "x-ms-request-id": "ef3e3866-c01a-0019-5c62-b01280000000",
+        "x-ms-request-id": "5f7a8a5e-601a-003f-7f77-b05a98000000",
         "x-ms-request-server-encrypted": "true",
         "x-ms-version": "2019-07-07"
       },
       "ResponseBody": []
     },
     {
-      "RequestUri": "http://seanstagetest.file.core.windows.net/test-share-cb189891-a0b0-424b-4465-e2f078f9e884/test-directory-dd46caa2-02b0-b5d5-e81c-9d83c57047ef?restype=directory",
+      "RequestUri": "http://seanstagetest.file.core.windows.net/test-share-8c663af5-154a-4f7e-8b85-853256ffa6d2/test-directory-632e8f1a-3b0b-38ae-979c-f1f3f753aa3b?restype=directory",
       "RequestMethod": "GET",
       "RequestHeaders": {
         "Authorization": "Sanitized",
-        "traceparent": "00-5bf8b40a9c9c2c40a86670e6050bf595-a54f24889f5cd143-00",
+        "traceparent": "00-ae34d2db852336498194fa17f91c6c3e-802236c5ca5ca642-00",
         "User-Agent": [
-<<<<<<< HEAD
-          "azsdk-net-Storage.Files.Shares/12.0.0-dev.20191205.1+4f14c4315f17fbbc59c93c6819467b6f15d7008f",
-=======
-          "azsdk-net-Storage.Files.Shares/12.0.0-dev.20191211.1\u002B899431c003876eb9b26cefd8e8a37e7f27f82ced",
->>>>>>> 5e20a7a1
+          "azsdk-net-Storage.Files.Shares/12.0.0-dev.20191211.1\u002B2accb37068f0a0c9382fa117525bb968c5397cf7",
           "(.NET Core 4.6.28008.01; Microsoft Windows 10.0.18363 )"
         ],
-        "x-ms-client-request-id": "7b8b31d3-1638-8ae2-933f-d4ef499131e7",
-        "x-ms-date": "Wed, 11 Dec 2019 20:37:09 GMT",
+        "x-ms-client-request-id": "059f5ada-9442-f619-bcc5-25a96791a18e",
+        "x-ms-date": "Wed, 11 Dec 2019 23:04:53 GMT",
         "x-ms-return-client-request-id": "true",
         "x-ms-version": "2019-07-07"
       },
@@ -125,53 +101,43 @@
         "Access-Control-Allow-Origin": "*",
         "Access-Control-Expose-Headers": "x-ms-meta-foo,x-ms-meta-meta,x-ms-meta-Capital,x-ms-meta-UPPER",
         "Content-Length": "0",
-<<<<<<< HEAD
-        "Date": "Fri, 06 Dec 2019 00:25:30 GMT",
-        "ETag": "\"0x8D779E2CD1DF4A4\"",
-        "Last-Modified": "Fri, 06 Dec 2019 00:25:30 GMT",
-=======
-        "Date": "Wed, 11 Dec 2019 20:37:09 GMT",
-        "ETag": "\u00220x8D77E79E4BD9283\u0022",
-        "Last-Modified": "Wed, 11 Dec 2019 20:37:08 GMT",
->>>>>>> 5e20a7a1
+        "Date": "Wed, 11 Dec 2019 23:04:52 GMT",
+        "ETag": "\u00220x8D77E8E881A5FDD\u0022",
+        "Last-Modified": "Wed, 11 Dec 2019 23:04:53 GMT",
         "Server": [
           "Windows-Azure-File/1.0",
           "Microsoft-HTTPAPI/2.0"
         ],
-        "x-ms-client-request-id": "7b8b31d3-1638-8ae2-933f-d4ef499131e7",
+        "x-ms-client-request-id": "059f5ada-9442-f619-bcc5-25a96791a18e",
         "x-ms-file-attributes": "Directory",
-        "x-ms-file-change-time": "2019-12-11T20:37:08.9986179Z",
-        "x-ms-file-creation-time": "2019-12-11T20:37:08.9986179Z",
+        "x-ms-file-change-time": "2019-12-11T23:04:53.0100189Z",
+        "x-ms-file-creation-time": "2019-12-11T23:04:53.0100189Z",
         "x-ms-file-id": "13835128424026341376",
-        "x-ms-file-last-write-time": "2019-12-11T20:37:08.9986179Z",
+        "x-ms-file-last-write-time": "2019-12-11T23:04:53.0100189Z",
         "x-ms-file-parent-id": "0",
         "x-ms-file-permission-key": "7855875120676328179*422928105932735866",
         "x-ms-meta-Capital": "letter",
         "x-ms-meta-foo": "bar",
         "x-ms-meta-meta": "data",
         "x-ms-meta-UPPER": "case",
-        "x-ms-request-id": "ef3e3867-c01a-0019-5d62-b01280000000",
+        "x-ms-request-id": "5f7a8a66-601a-003f-0777-b05a98000000",
         "x-ms-server-encrypted": "true",
         "x-ms-version": "2019-07-07"
       },
       "ResponseBody": []
     },
     {
-      "RequestUri": "http://seanstagetest.file.core.windows.net/test-share-cb189891-a0b0-424b-4465-e2f078f9e884?restype=share",
+      "RequestUri": "http://seanstagetest.file.core.windows.net/test-share-8c663af5-154a-4f7e-8b85-853256ffa6d2?restype=share",
       "RequestMethod": "DELETE",
       "RequestHeaders": {
         "Authorization": "Sanitized",
-        "traceparent": "00-f5ad27d2a699d3418e5e5e2136946cfe-699efd9cafd56a45-00",
+        "traceparent": "00-5c2898578d97e94fbda9e79700e0d5f6-9ec8fddaaaed5b44-00",
         "User-Agent": [
-<<<<<<< HEAD
-          "azsdk-net-Storage.Files.Shares/12.0.0-dev.20191205.1+4f14c4315f17fbbc59c93c6819467b6f15d7008f",
-=======
-          "azsdk-net-Storage.Files.Shares/12.0.0-dev.20191211.1\u002B899431c003876eb9b26cefd8e8a37e7f27f82ced",
->>>>>>> 5e20a7a1
+          "azsdk-net-Storage.Files.Shares/12.0.0-dev.20191211.1\u002B2accb37068f0a0c9382fa117525bb968c5397cf7",
           "(.NET Core 4.6.28008.01; Microsoft Windows 10.0.18363 )"
         ],
-        "x-ms-client-request-id": "6d17cb8c-3c10-1e57-efc3-bc6d2488b5bc",
-        "x-ms-date": "Wed, 11 Dec 2019 20:37:09 GMT",
+        "x-ms-client-request-id": "12f76d24-d509-7e44-9b6d-b05ff54a789a",
+        "x-ms-date": "Wed, 11 Dec 2019 23:04:53 GMT",
         "x-ms-delete-snapshots": "include",
         "x-ms-return-client-request-id": "true",
         "x-ms-version": "2019-07-07"
@@ -180,25 +146,20 @@
       "StatusCode": 202,
       "ResponseHeaders": {
         "Content-Length": "0",
-        "Date": "Wed, 11 Dec 2019 20:37:09 GMT",
+        "Date": "Wed, 11 Dec 2019 23:04:52 GMT",
         "Server": [
           "Windows-Azure-File/1.0",
           "Microsoft-HTTPAPI/2.0"
         ],
-        "x-ms-client-request-id": "6d17cb8c-3c10-1e57-efc3-bc6d2488b5bc",
-        "x-ms-request-id": "ef3e3868-c01a-0019-5e62-b01280000000",
+        "x-ms-client-request-id": "12f76d24-d509-7e44-9b6d-b05ff54a789a",
+        "x-ms-request-id": "5f7a8a69-601a-003f-0a77-b05a98000000",
         "x-ms-version": "2019-07-07"
       },
       "ResponseBody": []
     }
   ],
   "Variables": {
-<<<<<<< HEAD
-    "RandomSeed": "1978580435",
+    "RandomSeed": "1940718016",
     "Storage_TestConfigDefault": "ProductionTenant\nseanstagetest\nU2FuaXRpemVk\nhttp://seanstagetest.blob.core.windows.net\nhttp://seanstagetest.file.core.windows.net\nhttp://seanstagetest.queue.core.windows.net\nhttp://seanstagetest.table.core.windows.net\n\n\n\n\nhttp://seanstagetest-secondary.blob.core.windows.net\nhttp://seanstagetest-secondary.file.core.windows.net\nhttp://seanstagetest-secondary.queue.core.windows.net\nhttp://seanstagetest-secondary.table.core.windows.net\n\nSanitized\n\n\nCloud\nBlobEndpoint=http://seanstagetest.blob.core.windows.net/;QueueEndpoint=http://seanstagetest.queue.core.windows.net/;FileEndpoint=http://seanstagetest.file.core.windows.net/;BlobSecondaryEndpoint=http://seanstagetest-secondary.blob.core.windows.net/;QueueSecondaryEndpoint=http://seanstagetest-secondary.queue.core.windows.net/;FileSecondaryEndpoint=http://seanstagetest-secondary.file.core.windows.net/;AccountName=seanstagetest;AccountKey=Sanitized\nseanscope1"
-=======
-    "RandomSeed": "1033589108",
-    "Storage_TestConfigDefault": "ProductionTenant\nseanstagetest\nU2FuaXRpemVk\nhttp://seanstagetest.blob.core.windows.net\nhttp://seanstagetest.file.core.windows.net\nhttp://seanstagetest.queue.core.windows.net\nhttp://seanstagetest.table.core.windows.net\n\n\n\n\nhttp://seanstagetest-secondary.blob.core.windows.net\nhttp://seanstagetest-secondary.file.core.windows.net\nhttp://seanstagetest-secondary.queue.core.windows.net\nhttp://seanstagetest-secondary.table.core.windows.net\n\nSanitized\n\n\nCloud\nBlobEndpoint=http://seanstagetest.blob.core.windows.net/;QueueEndpoint=http://seanstagetest.queue.core.windows.net/;FileEndpoint=http://seanstagetest.file.core.windows.net/;BlobSecondaryEndpoint=http://seanstagetest-secondary.blob.core.windows.net/;QueueSecondaryEndpoint=http://seanstagetest-secondary.queue.core.windows.net/;FileSecondaryEndpoint=http://seanstagetest-secondary.file.core.windows.net/;AccountName=seanstagetest;AccountKey=Sanitized"
->>>>>>> 5e20a7a1
   }
 }