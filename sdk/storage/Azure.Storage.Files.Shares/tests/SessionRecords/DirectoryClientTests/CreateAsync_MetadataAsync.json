--- conflicted
+++ resolved
@@ -14,11 +14,7 @@
         "x-ms-client-request-id": "fcdce9ff-fc19-2b8c-0fc3-5adc9283b801",
         "x-ms-date": "Tue, 26 Jan 2021 19:27:19 GMT",
         "x-ms-return-client-request-id": "true",
-<<<<<<< HEAD
-        "x-ms-version": "2020-12-06"
-=======
         "x-ms-version": "2021-02-12"
->>>>>>> 7e782c87
       },
       "RequestBody": null,
       "StatusCode": 201,
@@ -33,11 +29,7 @@
         ],
         "x-ms-client-request-id": "fcdce9ff-fc19-2b8c-0fc3-5adc9283b801",
         "x-ms-request-id": "3738d2d5-c01a-0059-3419-f45d41000000",
-<<<<<<< HEAD
-        "x-ms-version": "2020-12-06"
-=======
         "x-ms-version": "2021-02-12"
->>>>>>> 7e782c87
       },
       "ResponseBody": []
     },
@@ -63,11 +55,7 @@
         "x-ms-meta-meta": "data",
         "x-ms-meta-UPPER": "case",
         "x-ms-return-client-request-id": "true",
-<<<<<<< HEAD
-        "x-ms-version": "2020-12-06"
-=======
         "x-ms-version": "2021-02-12"
->>>>>>> 7e782c87
       },
       "RequestBody": null,
       "StatusCode": 201,
@@ -90,11 +78,7 @@
         "x-ms-file-permission-key": "17860367565182308406*11459378189709739967",
         "x-ms-request-id": "3738d2d8-c01a-0059-3519-f45d41000000",
         "x-ms-request-server-encrypted": "true",
-<<<<<<< HEAD
-        "x-ms-version": "2020-12-06"
-=======
         "x-ms-version": "2021-02-12"
->>>>>>> 7e782c87
       },
       "ResponseBody": []
     },
@@ -112,11 +96,7 @@
         "x-ms-client-request-id": "ada8e5f2-a4cc-0a71-8187-50044519c92a",
         "x-ms-date": "Tue, 26 Jan 2021 19:27:19 GMT",
         "x-ms-return-client-request-id": "true",
-<<<<<<< HEAD
-        "x-ms-version": "2020-12-06"
-=======
         "x-ms-version": "2021-02-12"
->>>>>>> 7e782c87
       },
       "RequestBody": null,
       "StatusCode": 200,
@@ -144,11 +124,7 @@
         "x-ms-meta-UPPER": "case",
         "x-ms-request-id": "3738d2d9-c01a-0059-3619-f45d41000000",
         "x-ms-server-encrypted": "true",
-<<<<<<< HEAD
-        "x-ms-version": "2020-12-06"
-=======
         "x-ms-version": "2021-02-12"
->>>>>>> 7e782c87
       },
       "ResponseBody": []
     },
@@ -167,11 +143,7 @@
         "x-ms-date": "Tue, 26 Jan 2021 19:27:19 GMT",
         "x-ms-delete-snapshots": "include",
         "x-ms-return-client-request-id": "true",
-<<<<<<< HEAD
-        "x-ms-version": "2020-12-06"
-=======
         "x-ms-version": "2021-02-12"
->>>>>>> 7e782c87
       },
       "RequestBody": null,
       "StatusCode": 202,
@@ -184,11 +156,7 @@
         ],
         "x-ms-client-request-id": "66ec0c79-5bdb-2f42-bcaa-aadeb6f79944",
         "x-ms-request-id": "3738d2da-c01a-0059-3719-f45d41000000",
-<<<<<<< HEAD
-        "x-ms-version": "2020-12-06"
-=======
         "x-ms-version": "2021-02-12"
->>>>>>> 7e782c87
       },
       "ResponseBody": []
     }
