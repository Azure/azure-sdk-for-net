{
  "Entries": [
    {
      "RequestUri": "https://seanmcccanary3.file.core.windows.net/test-share-392bed07-dff7-f5a8-f45f-f637a31e2a28?restype=share",
      "RequestMethod": "PUT",
      "RequestHeaders": {
        "Accept": "application/xml",
        "Authorization": "Sanitized",
        "traceparent": "00-2d64b337f4cc6c48a57ec2ba5a73964f-befcf8da2cc44441-00",
        "User-Agent": [
          "azsdk-net-Storage.Files.Shares/12.7.0-alpha.20210121.1",
          "(.NET 5.0.2; Microsoft Windows 10.0.19042)"
        ],
        "x-ms-client-request-id": "1327957b-db55-a3d1-79fa-a1a42e2b815d",
        "x-ms-date": "Thu, 21 Jan 2021 20:37:10 GMT",
        "x-ms-return-client-request-id": "true",
        "x-ms-version": "2020-06-12"
      },
      "RequestBody": null,
      "StatusCode": 201,
      "ResponseHeaders": {
        "Content-Length": "0",
        "Date": "Thu, 21 Jan 2021 20:37:09 GMT",
        "ETag": "\u00220x8D8BE4C53706158\u0022",
        "Last-Modified": "Thu, 21 Jan 2021 20:37:09 GMT",
        "Server": [
          "Windows-Azure-File/1.0",
          "Microsoft-HTTPAPI/2.0"
        ],
        "x-ms-client-request-id": "1327957b-db55-a3d1-79fa-a1a42e2b815d",
<<<<<<< HEAD
        "x-ms-request-id": "3128df52-a01a-006d-1f9c-46f9eb000000",
        "x-ms-version": "2020-06-12"
=======
        "x-ms-request-id": "e023cfd4-101a-004a-6135-f0794d000000",
        "x-ms-version": "2020-04-08"
>>>>>>> ac24a13f
      },
      "ResponseBody": []
    },
    {
      "RequestUri": "https://seanmcccanary3.file.core.windows.net/test-share-392bed07-dff7-f5a8-f45f-f637a31e2a28/test-dire\u00A2t \u00D8\u00AE\u03D2%253A-dd2b78a5-cd87-01f5-b6cd-9a7af233b809?restype=directory",
      "RequestMethod": "PUT",
      "RequestHeaders": {
        "Accept": "application/xml",
        "Authorization": "Sanitized",
        "traceparent": "00-269f77bee26f204aa55104ea6c4419d7-d8cc77e676947641-00",
        "User-Agent": [
          "azsdk-net-Storage.Files.Shares/12.7.0-alpha.20210121.1",
          "(.NET 5.0.2; Microsoft Windows 10.0.19042)"
        ],
        "x-ms-client-request-id": "c3cf8ffb-07bf-ae01-9f25-5d884156b145",
        "x-ms-date": "Thu, 21 Jan 2021 20:37:10 GMT",
        "x-ms-file-attributes": "None",
        "x-ms-file-creation-time": "Now",
        "x-ms-file-last-write-time": "Now",
        "x-ms-file-permission": "Inherit",
        "x-ms-return-client-request-id": "true",
        "x-ms-version": "2020-06-12"
      },
      "RequestBody": null,
      "StatusCode": 201,
      "ResponseHeaders": {
        "Content-Length": "0",
        "Date": "Thu, 21 Jan 2021 20:37:09 GMT",
        "ETag": "\u00220x8D8BE4C537D1C6E\u0022",
        "Last-Modified": "Thu, 21 Jan 2021 20:37:10 GMT",
        "Server": [
          "Windows-Azure-File/1.0",
          "Microsoft-HTTPAPI/2.0"
        ],
        "x-ms-client-request-id": "c3cf8ffb-07bf-ae01-9f25-5d884156b145",
        "x-ms-file-attributes": "Directory",
        "x-ms-file-change-time": "2021-01-21T20:37:10.0425326Z",
        "x-ms-file-creation-time": "2021-01-21T20:37:10.0425326Z",
        "x-ms-file-id": "13835128424026341376",
        "x-ms-file-last-write-time": "2021-01-21T20:37:10.0425326Z",
        "x-ms-file-parent-id": "0",
        "x-ms-file-permission-key": "17860367565182308406*11459378189709739967",
        "x-ms-request-id": "e023cfd8-101a-004a-6335-f0794d000000",
        "x-ms-request-server-encrypted": "true",
        "x-ms-version": "2020-06-12"
      },
      "ResponseBody": []
    },
    {
      "RequestUri": "https://seanmcccanary3.file.core.windows.net/test-share-392bed07-dff7-f5a8-f45f-f637a31e2a28/?restype=directory\u0026comp=list",
      "RequestMethod": "GET",
      "RequestHeaders": {
        "Accept": "application/xml",
        "Authorization": "Sanitized",
        "User-Agent": [
          "azsdk-net-Storage.Files.Shares/12.7.0-alpha.20210121.1",
          "(.NET 5.0.2; Microsoft Windows 10.0.19042)"
        ],
        "x-ms-client-request-id": "627f269e-f464-724a-6b0e-6ed1b84959b6",
        "x-ms-date": "Thu, 21 Jan 2021 20:37:10 GMT",
        "x-ms-return-client-request-id": "true",
        "x-ms-version": "2020-06-12"
      },
      "RequestBody": null,
      "StatusCode": 200,
      "ResponseHeaders": {
        "Content-Type": "application/xml",
        "Date": "Thu, 21 Jan 2021 20:37:09 GMT",
        "Server": [
          "Windows-Azure-File/1.0",
          "Microsoft-HTTPAPI/2.0"
        ],
        "Transfer-Encoding": "chunked",
        "Vary": "Origin",
        "x-ms-client-request-id": "627f269e-f464-724a-6b0e-6ed1b84959b6",
<<<<<<< HEAD
        "x-ms-request-id": "3128df5e-a01a-006d-219c-46f9eb000000",
        "x-ms-version": "2020-06-12"
=======
        "x-ms-request-id": "e023cfdb-101a-004a-6535-f0794d000000",
        "x-ms-version": "2020-04-08"
>>>>>>> ac24a13f
      },
      "ResponseBody": "\uFEFF\u003C?xml version=\u00221.0\u0022 encoding=\u0022utf-8\u0022?\u003E\u003CEnumerationResults ServiceEndpoint=\u0022https://seanmcccanary3.file.core.windows.net/\u0022 ShareName=\u0022test-share-392bed07-dff7-f5a8-f45f-f637a31e2a28\u0022 DirectoryPath=\u0022\u0022\u003E\u003CEntries\u003E\u003CDirectory\u003E\u003CName\u003Etest-dire\u00A2t \u00D8\u00AE\u03D2%3A-dd2b78a5-cd87-01f5-b6cd-9a7af233b809\u003C/Name\u003E\u003CProperties /\u003E\u003C/Directory\u003E\u003C/Entries\u003E\u003CNextMarker /\u003E\u003C/EnumerationResults\u003E"
    },
    {
      "RequestUri": "https://seanmcccanary3.file.core.windows.net/test-share-392bed07-dff7-f5a8-f45f-f637a31e2a28?restype=share",
      "RequestMethod": "DELETE",
      "RequestHeaders": {
        "Accept": "application/xml",
        "Authorization": "Sanitized",
        "traceparent": "00-f1b83b68a280f5419a9d919b4af0b4b9-eab7520970c6ea4b-00",
        "User-Agent": [
          "azsdk-net-Storage.Files.Shares/12.7.0-alpha.20210121.1",
          "(.NET 5.0.2; Microsoft Windows 10.0.19042)"
        ],
        "x-ms-client-request-id": "1ae93b89-4fd7-4ce1-4db7-54600495d55c",
        "x-ms-date": "Thu, 21 Jan 2021 20:37:10 GMT",
        "x-ms-delete-snapshots": "include",
        "x-ms-return-client-request-id": "true",
        "x-ms-version": "2020-06-12"
      },
      "RequestBody": null,
      "StatusCode": 202,
      "ResponseHeaders": {
        "Content-Length": "0",
        "Date": "Thu, 21 Jan 2021 20:37:09 GMT",
        "Server": [
          "Windows-Azure-File/1.0",
          "Microsoft-HTTPAPI/2.0"
        ],
        "x-ms-client-request-id": "1ae93b89-4fd7-4ce1-4db7-54600495d55c",
<<<<<<< HEAD
        "x-ms-request-id": "3128df5f-a01a-006d-229c-46f9eb000000",
        "x-ms-version": "2020-06-12"
=======
        "x-ms-request-id": "e023cfdc-101a-004a-6635-f0794d000000",
        "x-ms-version": "2020-04-08"
>>>>>>> ac24a13f
      },
      "ResponseBody": []
    }
  ],
  "Variables": {
    "RandomSeed": "1091992156",
    "Storage_TestConfigDefault": "ProductionTenant\nseanmcccanary3\nU2FuaXRpemVk\nhttps://seanmcccanary3.blob.core.windows.net\nhttps://seanmcccanary3.file.core.windows.net\nhttps://seanmcccanary3.queue.core.windows.net\nhttps://seanmcccanary3.table.core.windows.net\n\n\n\n\nhttps://seanmcccanary3-secondary.blob.core.windows.net\nhttps://seanmcccanary3-secondary.file.core.windows.net\nhttps://seanmcccanary3-secondary.queue.core.windows.net\nhttps://seanmcccanary3-secondary.table.core.windows.net\n\nSanitized\n\n\nCloud\nBlobEndpoint=https://seanmcccanary3.blob.core.windows.net/;QueueEndpoint=https://seanmcccanary3.queue.core.windows.net/;FileEndpoint=https://seanmcccanary3.file.core.windows.net/;BlobSecondaryEndpoint=https://seanmcccanary3-secondary.blob.core.windows.net/;QueueSecondaryEndpoint=https://seanmcccanary3-secondary.queue.core.windows.net/;FileSecondaryEndpoint=https://seanmcccanary3-secondary.file.core.windows.net/;AccountName=seanmcccanary3;AccountKey=Kg==;\nseanscope1"
  }
}<|MERGE_RESOLUTION|>--- conflicted
+++ resolved
@@ -1,18 +1,18 @@
 {
   "Entries": [
     {
-      "RequestUri": "https://seanmcccanary3.file.core.windows.net/test-share-392bed07-dff7-f5a8-f45f-f637a31e2a28?restype=share",
+      "RequestUri": "https://seanmcccanary3.file.core.windows.net/test-share-67a044a7-4496-a8ca-b129-90f0b665b68e?restype=share",
       "RequestMethod": "PUT",
       "RequestHeaders": {
         "Accept": "application/xml",
         "Authorization": "Sanitized",
-        "traceparent": "00-2d64b337f4cc6c48a57ec2ba5a73964f-befcf8da2cc44441-00",
+        "traceparent": "00-3c190693266cbf479e989a5290cd5ebb-3c367b6a5cd8da44-00",
         "User-Agent": [
-          "azsdk-net-Storage.Files.Shares/12.7.0-alpha.20210121.1",
+          "azsdk-net-Storage.Files.Shares/12.7.0-alpha.20210126.1",
           "(.NET 5.0.2; Microsoft Windows 10.0.19042)"
         ],
-        "x-ms-client-request-id": "1327957b-db55-a3d1-79fa-a1a42e2b815d",
-        "x-ms-date": "Thu, 21 Jan 2021 20:37:10 GMT",
+        "x-ms-client-request-id": "460731e9-f432-7c73-5500-8fc135a190dc",
+        "x-ms-date": "Tue, 26 Jan 2021 19:27:34 GMT",
         "x-ms-return-client-request-id": "true",
         "x-ms-version": "2020-06-12"
       },
@@ -20,37 +20,32 @@
       "StatusCode": 201,
       "ResponseHeaders": {
         "Content-Length": "0",
-        "Date": "Thu, 21 Jan 2021 20:37:09 GMT",
-        "ETag": "\u00220x8D8BE4C53706158\u0022",
-        "Last-Modified": "Thu, 21 Jan 2021 20:37:09 GMT",
+        "Date": "Tue, 26 Jan 2021 19:27:33 GMT",
+        "ETag": "\u00220x8D8C2306E2F7FEC\u0022",
+        "Last-Modified": "Tue, 26 Jan 2021 19:27:33 GMT",
         "Server": [
           "Windows-Azure-File/1.0",
           "Microsoft-HTTPAPI/2.0"
         ],
-        "x-ms-client-request-id": "1327957b-db55-a3d1-79fa-a1a42e2b815d",
-<<<<<<< HEAD
-        "x-ms-request-id": "3128df52-a01a-006d-1f9c-46f9eb000000",
+        "x-ms-client-request-id": "460731e9-f432-7c73-5500-8fc135a190dc",
+        "x-ms-request-id": "90aaf56e-801a-0005-7219-f40819000000",
         "x-ms-version": "2020-06-12"
-=======
-        "x-ms-request-id": "e023cfd4-101a-004a-6135-f0794d000000",
-        "x-ms-version": "2020-04-08"
->>>>>>> ac24a13f
       },
       "ResponseBody": []
     },
     {
-      "RequestUri": "https://seanmcccanary3.file.core.windows.net/test-share-392bed07-dff7-f5a8-f45f-f637a31e2a28/test-dire\u00A2t \u00D8\u00AE\u03D2%253A-dd2b78a5-cd87-01f5-b6cd-9a7af233b809?restype=directory",
+      "RequestUri": "https://seanmcccanary3.file.core.windows.net/test-share-67a044a7-4496-a8ca-b129-90f0b665b68e/test-dire\u00A2t \u00D8\u00AE\u03D2%253A-4816ebc2-a42f-d37a-ede0-f6804cbde1de?restype=directory",
       "RequestMethod": "PUT",
       "RequestHeaders": {
         "Accept": "application/xml",
         "Authorization": "Sanitized",
-        "traceparent": "00-269f77bee26f204aa55104ea6c4419d7-d8cc77e676947641-00",
+        "traceparent": "00-c9f5d63648bcf14f81c3886d19edabec-1698e50ef5e22641-00",
         "User-Agent": [
-          "azsdk-net-Storage.Files.Shares/12.7.0-alpha.20210121.1",
+          "azsdk-net-Storage.Files.Shares/12.7.0-alpha.20210126.1",
           "(.NET 5.0.2; Microsoft Windows 10.0.19042)"
         ],
-        "x-ms-client-request-id": "c3cf8ffb-07bf-ae01-9f25-5d884156b145",
-        "x-ms-date": "Thu, 21 Jan 2021 20:37:10 GMT",
+        "x-ms-client-request-id": "da4a1c85-dbbc-4412-b734-5852fdf22f98",
+        "x-ms-date": "Tue, 26 Jan 2021 19:27:34 GMT",
         "x-ms-file-attributes": "None",
         "x-ms-file-creation-time": "Now",
         "x-ms-file-last-write-time": "Now",
@@ -62,39 +57,39 @@
       "StatusCode": 201,
       "ResponseHeaders": {
         "Content-Length": "0",
-        "Date": "Thu, 21 Jan 2021 20:37:09 GMT",
-        "ETag": "\u00220x8D8BE4C537D1C6E\u0022",
-        "Last-Modified": "Thu, 21 Jan 2021 20:37:10 GMT",
+        "Date": "Tue, 26 Jan 2021 19:27:33 GMT",
+        "ETag": "\u00220x8D8C2306E3C2530\u0022",
+        "Last-Modified": "Tue, 26 Jan 2021 19:27:33 GMT",
         "Server": [
           "Windows-Azure-File/1.0",
           "Microsoft-HTTPAPI/2.0"
         ],
-        "x-ms-client-request-id": "c3cf8ffb-07bf-ae01-9f25-5d884156b145",
+        "x-ms-client-request-id": "da4a1c85-dbbc-4412-b734-5852fdf22f98",
         "x-ms-file-attributes": "Directory",
-        "x-ms-file-change-time": "2021-01-21T20:37:10.0425326Z",
-        "x-ms-file-creation-time": "2021-01-21T20:37:10.0425326Z",
+        "x-ms-file-change-time": "2021-01-26T19:27:33.6579376Z",
+        "x-ms-file-creation-time": "2021-01-26T19:27:33.6579376Z",
         "x-ms-file-id": "13835128424026341376",
-        "x-ms-file-last-write-time": "2021-01-21T20:37:10.0425326Z",
+        "x-ms-file-last-write-time": "2021-01-26T19:27:33.6579376Z",
         "x-ms-file-parent-id": "0",
         "x-ms-file-permission-key": "17860367565182308406*11459378189709739967",
-        "x-ms-request-id": "e023cfd8-101a-004a-6335-f0794d000000",
+        "x-ms-request-id": "90aaf571-801a-0005-7319-f40819000000",
         "x-ms-request-server-encrypted": "true",
         "x-ms-version": "2020-06-12"
       },
       "ResponseBody": []
     },
     {
-      "RequestUri": "https://seanmcccanary3.file.core.windows.net/test-share-392bed07-dff7-f5a8-f45f-f637a31e2a28/?restype=directory\u0026comp=list",
+      "RequestUri": "https://seanmcccanary3.file.core.windows.net/test-share-67a044a7-4496-a8ca-b129-90f0b665b68e/?restype=directory\u0026comp=list",
       "RequestMethod": "GET",
       "RequestHeaders": {
         "Accept": "application/xml",
         "Authorization": "Sanitized",
         "User-Agent": [
-          "azsdk-net-Storage.Files.Shares/12.7.0-alpha.20210121.1",
+          "azsdk-net-Storage.Files.Shares/12.7.0-alpha.20210126.1",
           "(.NET 5.0.2; Microsoft Windows 10.0.19042)"
         ],
-        "x-ms-client-request-id": "627f269e-f464-724a-6b0e-6ed1b84959b6",
-        "x-ms-date": "Thu, 21 Jan 2021 20:37:10 GMT",
+        "x-ms-client-request-id": "30fb2654-0772-2821-3ac1-cd2917083993",
+        "x-ms-date": "Tue, 26 Jan 2021 19:27:34 GMT",
         "x-ms-return-client-request-id": "true",
         "x-ms-version": "2020-06-12"
       },
@@ -102,37 +97,32 @@
       "StatusCode": 200,
       "ResponseHeaders": {
         "Content-Type": "application/xml",
-        "Date": "Thu, 21 Jan 2021 20:37:09 GMT",
+        "Date": "Tue, 26 Jan 2021 19:27:33 GMT",
         "Server": [
           "Windows-Azure-File/1.0",
           "Microsoft-HTTPAPI/2.0"
         ],
         "Transfer-Encoding": "chunked",
         "Vary": "Origin",
-        "x-ms-client-request-id": "627f269e-f464-724a-6b0e-6ed1b84959b6",
-<<<<<<< HEAD
-        "x-ms-request-id": "3128df5e-a01a-006d-219c-46f9eb000000",
+        "x-ms-client-request-id": "30fb2654-0772-2821-3ac1-cd2917083993",
+        "x-ms-request-id": "90aaf573-801a-0005-7419-f40819000000",
         "x-ms-version": "2020-06-12"
-=======
-        "x-ms-request-id": "e023cfdb-101a-004a-6535-f0794d000000",
-        "x-ms-version": "2020-04-08"
->>>>>>> ac24a13f
       },
-      "ResponseBody": "\uFEFF\u003C?xml version=\u00221.0\u0022 encoding=\u0022utf-8\u0022?\u003E\u003CEnumerationResults ServiceEndpoint=\u0022https://seanmcccanary3.file.core.windows.net/\u0022 ShareName=\u0022test-share-392bed07-dff7-f5a8-f45f-f637a31e2a28\u0022 DirectoryPath=\u0022\u0022\u003E\u003CEntries\u003E\u003CDirectory\u003E\u003CName\u003Etest-dire\u00A2t \u00D8\u00AE\u03D2%3A-dd2b78a5-cd87-01f5-b6cd-9a7af233b809\u003C/Name\u003E\u003CProperties /\u003E\u003C/Directory\u003E\u003C/Entries\u003E\u003CNextMarker /\u003E\u003C/EnumerationResults\u003E"
+      "ResponseBody": "\uFEFF\u003C?xml version=\u00221.0\u0022 encoding=\u0022utf-8\u0022?\u003E\u003CEnumerationResults ServiceEndpoint=\u0022https://seanmcccanary3.file.core.windows.net/\u0022 ShareName=\u0022test-share-67a044a7-4496-a8ca-b129-90f0b665b68e\u0022 DirectoryPath=\u0022\u0022\u003E\u003CEntries\u003E\u003CDirectory\u003E\u003CName\u003Etest-dire\u00A2t \u00D8\u00AE\u03D2%3A-4816ebc2-a42f-d37a-ede0-f6804cbde1de\u003C/Name\u003E\u003CProperties /\u003E\u003C/Directory\u003E\u003C/Entries\u003E\u003CNextMarker /\u003E\u003C/EnumerationResults\u003E"
     },
     {
-      "RequestUri": "https://seanmcccanary3.file.core.windows.net/test-share-392bed07-dff7-f5a8-f45f-f637a31e2a28?restype=share",
+      "RequestUri": "https://seanmcccanary3.file.core.windows.net/test-share-67a044a7-4496-a8ca-b129-90f0b665b68e?restype=share",
       "RequestMethod": "DELETE",
       "RequestHeaders": {
         "Accept": "application/xml",
         "Authorization": "Sanitized",
-        "traceparent": "00-f1b83b68a280f5419a9d919b4af0b4b9-eab7520970c6ea4b-00",
+        "traceparent": "00-a426f67b484e98408be365ee4cef4f67-d57425bfabfac741-00",
         "User-Agent": [
-          "azsdk-net-Storage.Files.Shares/12.7.0-alpha.20210121.1",
+          "azsdk-net-Storage.Files.Shares/12.7.0-alpha.20210126.1",
           "(.NET 5.0.2; Microsoft Windows 10.0.19042)"
         ],
-        "x-ms-client-request-id": "1ae93b89-4fd7-4ce1-4db7-54600495d55c",
-        "x-ms-date": "Thu, 21 Jan 2021 20:37:10 GMT",
+        "x-ms-client-request-id": "d7fd00a5-fff6-1625-8f93-add93f543b87",
+        "x-ms-date": "Tue, 26 Jan 2021 19:27:34 GMT",
         "x-ms-delete-snapshots": "include",
         "x-ms-return-client-request-id": "true",
         "x-ms-version": "2020-06-12"
@@ -141,25 +131,20 @@
       "StatusCode": 202,
       "ResponseHeaders": {
         "Content-Length": "0",
-        "Date": "Thu, 21 Jan 2021 20:37:09 GMT",
+        "Date": "Tue, 26 Jan 2021 19:27:33 GMT",
         "Server": [
           "Windows-Azure-File/1.0",
           "Microsoft-HTTPAPI/2.0"
         ],
-        "x-ms-client-request-id": "1ae93b89-4fd7-4ce1-4db7-54600495d55c",
-<<<<<<< HEAD
-        "x-ms-request-id": "3128df5f-a01a-006d-229c-46f9eb000000",
+        "x-ms-client-request-id": "d7fd00a5-fff6-1625-8f93-add93f543b87",
+        "x-ms-request-id": "90aaf574-801a-0005-7519-f40819000000",
         "x-ms-version": "2020-06-12"
-=======
-        "x-ms-request-id": "e023cfdc-101a-004a-6635-f0794d000000",
-        "x-ms-version": "2020-04-08"
->>>>>>> ac24a13f
       },
       "ResponseBody": []
     }
   ],
   "Variables": {
-    "RandomSeed": "1091992156",
+    "RandomSeed": "955420153",
     "Storage_TestConfigDefault": "ProductionTenant\nseanmcccanary3\nU2FuaXRpemVk\nhttps://seanmcccanary3.blob.core.windows.net\nhttps://seanmcccanary3.file.core.windows.net\nhttps://seanmcccanary3.queue.core.windows.net\nhttps://seanmcccanary3.table.core.windows.net\n\n\n\n\nhttps://seanmcccanary3-secondary.blob.core.windows.net\nhttps://seanmcccanary3-secondary.file.core.windows.net\nhttps://seanmcccanary3-secondary.queue.core.windows.net\nhttps://seanmcccanary3-secondary.table.core.windows.net\n\nSanitized\n\n\nCloud\nBlobEndpoint=https://seanmcccanary3.blob.core.windows.net/;QueueEndpoint=https://seanmcccanary3.queue.core.windows.net/;FileEndpoint=https://seanmcccanary3.file.core.windows.net/;BlobSecondaryEndpoint=https://seanmcccanary3-secondary.blob.core.windows.net/;QueueSecondaryEndpoint=https://seanmcccanary3-secondary.queue.core.windows.net/;FileSecondaryEndpoint=https://seanmcccanary3-secondary.file.core.windows.net/;AccountName=seanmcccanary3;AccountKey=Kg==;\nseanscope1"
   }
 }