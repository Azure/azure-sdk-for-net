--- conflicted
+++ resolved
@@ -14,11 +14,7 @@
         "x-ms-client-request-id": "460731e9-f432-7c73-5500-8fc135a190dc",
         "x-ms-date": "Thu, 03 Jun 2021 21:32:45 GMT",
         "x-ms-return-client-request-id": "true",
-<<<<<<< HEAD
-         "x-ms-version": "2020-10-02"
-=======
-        "x-ms-version": "2020-08-04"
->>>>>>> a0feaa32
+        "x-ms-version": "2020-10-02"
       },
       "RequestBody": null,
       "StatusCode": 201,
@@ -32,13 +28,8 @@
           "Microsoft-HTTPAPI/2.0"
         ],
         "x-ms-client-request-id": "460731e9-f432-7c73-5500-8fc135a190dc",
-<<<<<<< HEAD
-        "x-ms-request-id": "90aaf56e-801a-0005-7219-f40819000000",
-         "x-ms-version": "2020-10-02"
-=======
         "x-ms-request-id": "f1be620f-e01a-0023-73bf-585072000000",
-        "x-ms-version": "2020-08-04"
->>>>>>> a0feaa32
+        "x-ms-version": "2020-10-02"
       },
       "ResponseBody": []
     },
@@ -60,11 +51,7 @@
         "x-ms-file-last-write-time": "Now",
         "x-ms-file-permission": "Inherit",
         "x-ms-return-client-request-id": "true",
-<<<<<<< HEAD
-         "x-ms-version": "2020-10-02"
-=======
-        "x-ms-version": "2020-08-04"
->>>>>>> a0feaa32
+        "x-ms-version": "2020-10-02"
       },
       "RequestBody": null,
       "StatusCode": 201,
@@ -87,11 +74,7 @@
         "x-ms-file-permission-key": "3917056552249722909*6811422022089678740",
         "x-ms-request-id": "f1be6211-e01a-0023-74bf-585072000000",
         "x-ms-request-server-encrypted": "true",
-<<<<<<< HEAD
-         "x-ms-version": "2020-10-02"
-=======
-        "x-ms-version": "2020-08-04"
->>>>>>> a0feaa32
+        "x-ms-version": "2020-10-02"
       },
       "ResponseBody": []
     },
@@ -108,11 +91,7 @@
         "x-ms-client-request-id": "30fb2654-0772-2821-3ac1-cd2917083993",
         "x-ms-date": "Thu, 03 Jun 2021 21:32:45 GMT",
         "x-ms-return-client-request-id": "true",
-<<<<<<< HEAD
-         "x-ms-version": "2020-10-02"
-=======
-        "x-ms-version": "2020-08-04"
->>>>>>> a0feaa32
+        "x-ms-version": "2020-10-02"
       },
       "RequestBody": null,
       "StatusCode": 200,
@@ -125,13 +104,8 @@
         ],
         "Transfer-Encoding": "chunked",
         "x-ms-client-request-id": "30fb2654-0772-2821-3ac1-cd2917083993",
-<<<<<<< HEAD
-        "x-ms-request-id": "90aaf573-801a-0005-7419-f40819000000",
-         "x-ms-version": "2020-10-02"
-=======
         "x-ms-request-id": "f1be6212-e01a-0023-75bf-585072000000",
-        "x-ms-version": "2020-08-04"
->>>>>>> a0feaa32
+        "x-ms-version": "2020-10-02"
       },
       "ResponseBody": "\uFEFF\u003C?xml version=\u00221.0\u0022 encoding=\u0022utf-8\u0022?\u003E\u003CEnumerationResults ServiceEndpoint=\u0022https://kasobolcanadacentral.file.core.windows.net/\u0022 ShareName=\u0022test-share-67a044a7-4496-a8ca-b129-90f0b665b68e\u0022 DirectoryPath=\u0022\u0022\u003E\u003CEntries\u003E\u003CDirectory\u003E\u003CName\u003Etest-dire\u00A2t \u00D8\u00AE\u03D2%3A-4816ebc2-a42f-d37a-ede0-f6804cbde1de\u003C/Name\u003E\u003CProperties /\u003E\u003C/Directory\u003E\u003C/Entries\u003E\u003CNextMarker /\u003E\u003C/EnumerationResults\u003E"
     },
@@ -150,11 +124,7 @@
         "x-ms-date": "Thu, 03 Jun 2021 21:32:45 GMT",
         "x-ms-delete-snapshots": "include",
         "x-ms-return-client-request-id": "true",
-<<<<<<< HEAD
-         "x-ms-version": "2020-10-02"
-=======
-        "x-ms-version": "2020-08-04"
->>>>>>> a0feaa32
+        "x-ms-version": "2020-10-02"
       },
       "RequestBody": null,
       "StatusCode": 202,
@@ -166,13 +136,8 @@
           "Microsoft-HTTPAPI/2.0"
         ],
         "x-ms-client-request-id": "d7fd00a5-fff6-1625-8f93-add93f543b87",
-<<<<<<< HEAD
-        "x-ms-request-id": "90aaf574-801a-0005-7519-f40819000000",
-         "x-ms-version": "2020-10-02"
-=======
         "x-ms-request-id": "f1be6213-e01a-0023-76bf-585072000000",
-        "x-ms-version": "2020-08-04"
->>>>>>> a0feaa32
+        "x-ms-version": "2020-10-02"
       },
       "ResponseBody": []
     }
