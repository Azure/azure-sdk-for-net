--- conflicted
+++ resolved
@@ -1,31 +1,17 @@
 {
   "Entries": [
     {
-<<<<<<< HEAD
-      "RequestUri": "http://seanstagetest.file.core.windows.net/test-share-d0c5aedd-b34d-344c-c71e-ed40b2976db5?restype=share",
+      "RequestUri": "http://seanstagetest.file.core.windows.net/test-share-794f04c7-3d1c-d3d5-3c5b-c9c95a4652cf?restype=share",
       "RequestMethod": "PUT",
       "RequestHeaders": {
         "Authorization": "Sanitized",
-        "traceparent": "00-440faf4ac72df244b4662e8710386f54-f57afb953196064f-00",
+        "traceparent": "00-7c854dddee2be548bf0a36fab71d0a97-9a788f30bf3c454c-00",
         "User-Agent": [
-          "azsdk-net-Storage.Files.Shares/12.0.0-dev.20191209.1\u002Bb71b1fa965b15eccfc57e2c7781b8bf85cd4c766",
+          "azsdk-net-Storage.Files.Shares/12.0.0-dev.20191211.1\u002B899431c003876eb9b26cefd8e8a37e7f27f82ced",
           "(.NET Core 4.6.28008.01; Microsoft Windows 10.0.18363 )"
         ],
-        "x-ms-client-request-id": "05934552-4d57-130b-470c-918483bf400f",
-        "x-ms-date": "Tue, 10 Dec 2019 05:30:31 GMT",
-=======
-      "RequestUri": "http://seanstagetest.file.core.windows.net/test-share-5c9893ce-86a1-d6e0-f0be-8adef056c116?restype=share",
-      "RequestMethod": "PUT",
-      "RequestHeaders": {
-        "Authorization": "Sanitized",
-        "traceparent": "00-3d9b4b7e5651404a8cefb1c55572d746-e78aa36b0c730e42-00",
-        "User-Agent": [
-          "azsdk-net-Storage.Files.Shares/12.0.0-dev.20191209.1\u002B61bda4d1783b0e05dba0d434ff14b2840726d3b1",
-          "(.NET Core 4.6.28008.01; Microsoft Windows 10.0.18363 )"
-        ],
-        "x-ms-client-request-id": "751cf271-5de0-c08a-3abd-67cfdbac22dc",
-        "x-ms-date": "Tue, 10 Dec 2019 05:59:10 GMT",
->>>>>>> 1d9822e0
+        "x-ms-client-request-id": "630d6bbe-ecac-f842-08a1-a1c36d87e27a",
+        "x-ms-date": "Wed, 11 Dec 2019 20:37:06 GMT",
         "x-ms-return-client-request-id": "true",
         "x-ms-version": "2019-07-07"
       },
@@ -33,56 +19,31 @@
       "StatusCode": 201,
       "ResponseHeaders": {
         "Content-Length": "0",
-<<<<<<< HEAD
-        "Date": "Tue, 10 Dec 2019 05:30:31 GMT",
-        "ETag": "\u00220x8D77D3212FDA231\u0022",
-        "Last-Modified": "Tue, 10 Dec 2019 05:30:31 GMT",
-=======
-        "Date": "Tue, 10 Dec 2019 05:59:09 GMT",
-        "ETag": "\u00220x8D77D361347F63C\u0022",
-        "Last-Modified": "Tue, 10 Dec 2019 05:59:10 GMT",
->>>>>>> 1d9822e0
+        "Date": "Wed, 11 Dec 2019 20:37:06 GMT",
+        "ETag": "\u00220x8D77E79E358FC0C\u0022",
+        "Last-Modified": "Wed, 11 Dec 2019 20:37:06 GMT",
         "Server": [
           "Windows-Azure-File/1.0",
           "Microsoft-HTTPAPI/2.0"
         ],
-<<<<<<< HEAD
-        "x-ms-client-request-id": "05934552-4d57-130b-470c-918483bf400f",
-        "x-ms-request-id": "3e8da950-201a-003e-061a-af0544000000",
-=======
-        "x-ms-client-request-id": "751cf271-5de0-c08a-3abd-67cfdbac22dc",
-        "x-ms-request-id": "8749bdc8-c01a-0019-2c1e-af1280000000",
->>>>>>> 1d9822e0
+        "x-ms-client-request-id": "630d6bbe-ecac-f842-08a1-a1c36d87e27a",
+        "x-ms-request-id": "ef3e3841-c01a-0019-4262-b01280000000",
         "x-ms-version": "2019-07-07"
       },
       "ResponseBody": []
     },
     {
-<<<<<<< HEAD
-      "RequestUri": "http://seanstagetest.file.core.windows.net/test-share-d0c5aedd-b34d-344c-c71e-ed40b2976db5/test-directory-b9620155-706d-af57-69d2-948bb1c68828?restype=directory",
+      "RequestUri": "http://seanstagetest.file.core.windows.net/test-share-794f04c7-3d1c-d3d5-3c5b-c9c95a4652cf/test-directory-6b6a478b-a084-790f-36a1-961f1cfa1b0b?restype=directory",
       "RequestMethod": "PUT",
       "RequestHeaders": {
         "Authorization": "Sanitized",
-        "traceparent": "00-b43c326d924c414887547df72034caaf-c6a8a75f5343004a-00",
+        "traceparent": "00-056311c1d95cb64daa8ed1b9eaa8661b-b4df3300f3fc9647-00",
         "User-Agent": [
-          "azsdk-net-Storage.Files.Shares/12.0.0-dev.20191209.1\u002Bb71b1fa965b15eccfc57e2c7781b8bf85cd4c766",
+          "azsdk-net-Storage.Files.Shares/12.0.0-dev.20191211.1\u002B899431c003876eb9b26cefd8e8a37e7f27f82ced",
           "(.NET Core 4.6.28008.01; Microsoft Windows 10.0.18363 )"
         ],
-        "x-ms-client-request-id": "aa2ff281-6a3b-e2ae-eee4-9c85b8806180",
-        "x-ms-date": "Tue, 10 Dec 2019 05:30:31 GMT",
-=======
-      "RequestUri": "http://seanstagetest.file.core.windows.net/test-share-5c9893ce-86a1-d6e0-f0be-8adef056c116/test-directory-69005de3-0eb2-50eb-995d-36414d85030e?restype=directory",
-      "RequestMethod": "PUT",
-      "RequestHeaders": {
-        "Authorization": "Sanitized",
-        "traceparent": "00-572205659be96b42820b756a6a5aa580-098e875a0e47f948-00",
-        "User-Agent": [
-          "azsdk-net-Storage.Files.Shares/12.0.0-dev.20191209.1\u002B61bda4d1783b0e05dba0d434ff14b2840726d3b1",
-          "(.NET Core 4.6.28008.01; Microsoft Windows 10.0.18363 )"
-        ],
-        "x-ms-client-request-id": "75775c3d-c4e1-6216-07cb-dc83264872b5",
-        "x-ms-date": "Tue, 10 Dec 2019 05:59:10 GMT",
->>>>>>> 1d9822e0
+        "x-ms-client-request-id": "704fa519-15c5-1ea4-5b93-2c0b5522db0e",
+        "x-ms-date": "Wed, 11 Dec 2019 20:37:06 GMT",
         "x-ms-file-attributes": "None",
         "x-ms-file-creation-time": "Now",
         "x-ms-file-last-write-time": "Now",
@@ -94,71 +55,39 @@
       "StatusCode": 201,
       "ResponseHeaders": {
         "Content-Length": "0",
-<<<<<<< HEAD
-        "Date": "Tue, 10 Dec 2019 05:30:31 GMT",
-        "ETag": "\u00220x8D77D32130BF726\u0022",
-        "Last-Modified": "Tue, 10 Dec 2019 05:30:31 GMT",
-=======
-        "Date": "Tue, 10 Dec 2019 05:59:09 GMT",
-        "ETag": "\u00220x8D77D361356531C\u0022",
-        "Last-Modified": "Tue, 10 Dec 2019 05:59:10 GMT",
->>>>>>> 1d9822e0
+        "Date": "Wed, 11 Dec 2019 20:37:06 GMT",
+        "ETag": "\u00220x8D77E79E367059C\u0022",
+        "Last-Modified": "Wed, 11 Dec 2019 20:37:06 GMT",
         "Server": [
           "Windows-Azure-File/1.0",
           "Microsoft-HTTPAPI/2.0"
         ],
-<<<<<<< HEAD
-        "x-ms-client-request-id": "aa2ff281-6a3b-e2ae-eee4-9c85b8806180",
+        "x-ms-client-request-id": "704fa519-15c5-1ea4-5b93-2c0b5522db0e",
         "x-ms-file-attributes": "Directory",
-        "x-ms-file-change-time": "2019-12-10T05:30:31.7602598Z",
-        "x-ms-file-creation-time": "2019-12-10T05:30:31.7602598Z",
+        "x-ms-file-change-time": "2019-12-11T20:37:06.7536796Z",
+        "x-ms-file-creation-time": "2019-12-11T20:37:06.7536796Z",
         "x-ms-file-id": "13835128424026341376",
-        "x-ms-file-last-write-time": "2019-12-10T05:30:31.7602598Z",
+        "x-ms-file-last-write-time": "2019-12-11T20:37:06.7536796Z",
         "x-ms-file-parent-id": "0",
         "x-ms-file-permission-key": "7855875120676328179*422928105932735866",
-        "x-ms-request-id": "3e8da952-201a-003e-071a-af0544000000",
-=======
-        "x-ms-client-request-id": "75775c3d-c4e1-6216-07cb-dc83264872b5",
-        "x-ms-file-attributes": "Directory",
-        "x-ms-file-change-time": "2019-12-10T05:59:10.2344988Z",
-        "x-ms-file-creation-time": "2019-12-10T05:59:10.2344988Z",
-        "x-ms-file-id": "13835128424026341376",
-        "x-ms-file-last-write-time": "2019-12-10T05:59:10.2344988Z",
-        "x-ms-file-parent-id": "0",
-        "x-ms-file-permission-key": "7855875120676328179*422928105932735866",
-        "x-ms-request-id": "8749bdca-c01a-0019-2d1e-af1280000000",
->>>>>>> 1d9822e0
+        "x-ms-request-id": "ef3e3843-c01a-0019-4362-b01280000000",
         "x-ms-request-server-encrypted": "true",
         "x-ms-version": "2019-07-07"
       },
       "ResponseBody": []
     },
     {
-<<<<<<< HEAD
-      "RequestUri": "http://seanstagetest.file.core.windows.net/test-share-d0c5aedd-b34d-344c-c71e-ed40b2976db5?restype=share",
+      "RequestUri": "http://seanstagetest.file.core.windows.net/test-share-794f04c7-3d1c-d3d5-3c5b-c9c95a4652cf?restype=share",
       "RequestMethod": "DELETE",
       "RequestHeaders": {
         "Authorization": "Sanitized",
-        "traceparent": "00-1a4f1f1adb0e874799a6322dd5ce83b8-ab893a7cc8878e4f-00",
+        "traceparent": "00-579767418cb5184d99792c2ecc5e0223-8e3d8cc6c2499a42-00",
         "User-Agent": [
-          "azsdk-net-Storage.Files.Shares/12.0.0-dev.20191209.1\u002Bb71b1fa965b15eccfc57e2c7781b8bf85cd4c766",
+          "azsdk-net-Storage.Files.Shares/12.0.0-dev.20191211.1\u002B899431c003876eb9b26cefd8e8a37e7f27f82ced",
           "(.NET Core 4.6.28008.01; Microsoft Windows 10.0.18363 )"
         ],
-        "x-ms-client-request-id": "bf0a1862-dd97-8fec-220b-7f20ccd86221",
-        "x-ms-date": "Tue, 10 Dec 2019 05:30:31 GMT",
-=======
-      "RequestUri": "http://seanstagetest.file.core.windows.net/test-share-5c9893ce-86a1-d6e0-f0be-8adef056c116?restype=share",
-      "RequestMethod": "DELETE",
-      "RequestHeaders": {
-        "Authorization": "Sanitized",
-        "traceparent": "00-7ed4158d40c7ab4db546b556ce38b0c1-cf4cf3befb707448-00",
-        "User-Agent": [
-          "azsdk-net-Storage.Files.Shares/12.0.0-dev.20191209.1\u002B61bda4d1783b0e05dba0d434ff14b2840726d3b1",
-          "(.NET Core 4.6.28008.01; Microsoft Windows 10.0.18363 )"
-        ],
-        "x-ms-client-request-id": "f104befd-8e0d-cc2c-aa0a-f66e70b179f0",
-        "x-ms-date": "Tue, 10 Dec 2019 05:59:10 GMT",
->>>>>>> 1d9822e0
+        "x-ms-client-request-id": "77053b60-abaa-c646-faeb-94a5c21713d5",
+        "x-ms-date": "Wed, 11 Dec 2019 20:37:06 GMT",
         "x-ms-delete-snapshots": "include",
         "x-ms-return-client-request-id": "true",
         "x-ms-version": "2019-07-07"
@@ -167,33 +96,20 @@
       "StatusCode": 202,
       "ResponseHeaders": {
         "Content-Length": "0",
-<<<<<<< HEAD
-        "Date": "Tue, 10 Dec 2019 05:30:31 GMT",
-=======
-        "Date": "Tue, 10 Dec 2019 05:59:10 GMT",
->>>>>>> 1d9822e0
+        "Date": "Wed, 11 Dec 2019 20:37:06 GMT",
         "Server": [
           "Windows-Azure-File/1.0",
           "Microsoft-HTTPAPI/2.0"
         ],
-<<<<<<< HEAD
-        "x-ms-client-request-id": "bf0a1862-dd97-8fec-220b-7f20ccd86221",
-        "x-ms-request-id": "3e8da953-201a-003e-081a-af0544000000",
-=======
-        "x-ms-client-request-id": "f104befd-8e0d-cc2c-aa0a-f66e70b179f0",
-        "x-ms-request-id": "8749bdcb-c01a-0019-2e1e-af1280000000",
->>>>>>> 1d9822e0
+        "x-ms-client-request-id": "77053b60-abaa-c646-faeb-94a5c21713d5",
+        "x-ms-request-id": "ef3e3844-c01a-0019-4462-b01280000000",
         "x-ms-version": "2019-07-07"
       },
       "ResponseBody": []
     }
   ],
   "Variables": {
-<<<<<<< HEAD
-    "RandomSeed": "347836120",
-=======
-    "RandomSeed": "1184583130",
->>>>>>> 1d9822e0
+    "RandomSeed": "663632250",
     "Storage_TestConfigDefault": "ProductionTenant\nseanstagetest\nU2FuaXRpemVk\nhttp://seanstagetest.blob.core.windows.net\nhttp://seanstagetest.file.core.windows.net\nhttp://seanstagetest.queue.core.windows.net\nhttp://seanstagetest.table.core.windows.net\n\n\n\n\nhttp://seanstagetest-secondary.blob.core.windows.net\nhttp://seanstagetest-secondary.file.core.windows.net\nhttp://seanstagetest-secondary.queue.core.windows.net\nhttp://seanstagetest-secondary.table.core.windows.net\n\nSanitized\n\n\nCloud\nBlobEndpoint=http://seanstagetest.blob.core.windows.net/;QueueEndpoint=http://seanstagetest.queue.core.windows.net/;FileEndpoint=http://seanstagetest.file.core.windows.net/;BlobSecondaryEndpoint=http://seanstagetest-secondary.blob.core.windows.net/;QueueSecondaryEndpoint=http://seanstagetest-secondary.queue.core.windows.net/;FileSecondaryEndpoint=http://seanstagetest-secondary.file.core.windows.net/;AccountName=seanstagetest;AccountKey=Sanitized"
   }
 }