--- conflicted
+++ resolved
@@ -1,18 +1,18 @@
 {
   "Entries": [
     {
-      "RequestUri": "https://seanmcccanary3.file.core.windows.net/test-share-b1936fe2-8ffd-39ca-6e80-5fd4c327bca5?restype=share",
+      "RequestUri": "https://seanmcccanary3.file.core.windows.net/test-share-4ceb1291-d517-e482-5ee1-20daf2c7407d?restype=share",
       "RequestMethod": "PUT",
       "RequestHeaders": {
         "Accept": "application/xml",
         "Authorization": "Sanitized",
-        "traceparent": "00-667d3cd365fe5b44a9a2aa70a5bd9368-f01bd0b5a254aa48-00",
+        "traceparent": "00-0a630a67f43ce24cb7c001f25de415ba-da4d276bae22bc4f-00",
         "User-Agent": [
-          "azsdk-net-Storage.Files.Shares/12.7.0-alpha.20210121.1",
+          "azsdk-net-Storage.Files.Shares/12.7.0-alpha.20210126.1",
           "(.NET 5.0.2; Microsoft Windows 10.0.19042)"
         ],
-        "x-ms-client-request-id": "43f1db22-e63a-21b5-4f12-df93794674c2",
-        "x-ms-date": "Thu, 21 Jan 2021 20:36:39 GMT",
+        "x-ms-client-request-id": "0a243bbc-8fa7-0ff0-eae9-2a08e10e1b65",
+        "x-ms-date": "Tue, 26 Jan 2021 19:48:04 GMT",
         "x-ms-return-client-request-id": "true",
         "x-ms-version": "2020-06-12"
       },
@@ -20,37 +20,32 @@
       "StatusCode": 201,
       "ResponseHeaders": {
         "Content-Length": "0",
-        "Date": "Thu, 21 Jan 2021 20:36:38 GMT",
-        "ETag": "\u00220x8D8BE4C413395DA\u0022",
-        "Last-Modified": "Thu, 21 Jan 2021 20:36:39 GMT",
+        "Date": "Tue, 26 Jan 2021 19:48:03 GMT",
+        "ETag": "\u00220x8D8C2334B48CD9F\u0022",
+        "Last-Modified": "Tue, 26 Jan 2021 19:48:03 GMT",
         "Server": [
           "Windows-Azure-File/1.0",
           "Microsoft-HTTPAPI/2.0"
         ],
-        "x-ms-client-request-id": "43f1db22-e63a-21b5-4f12-df93794674c2",
-<<<<<<< HEAD
-        "x-ms-request-id": "c9ef603d-f01a-0012-0337-f3e9eb000000",
+        "x-ms-client-request-id": "0a243bbc-8fa7-0ff0-eae9-2a08e10e1b65",
+        "x-ms-request-id": "54a9c3e2-301a-0072-801c-f4dd8d000000",
         "x-ms-version": "2020-06-12"
-=======
-        "x-ms-request-id": "7b488e1c-301a-005d-1235-f0d046000000",
-        "x-ms-version": "2020-04-08"
->>>>>>> ac24a13f
       },
       "ResponseBody": []
     },
     {
-      "RequestUri": "https://seanmcccanary3.file.core.windows.net/test-share-b1936fe2-8ffd-39ca-6e80-5fd4c327bca5/test-directory-c4b4ae74-1b9c-504a-02a3-0cea404f2a57?restype=directory",
+      "RequestUri": "https://seanmcccanary3.file.core.windows.net/test-share-4ceb1291-d517-e482-5ee1-20daf2c7407d/test-directory-68dca05f-7077-1611-f216-ef8f32c0c89e?restype=directory",
       "RequestMethod": "PUT",
       "RequestHeaders": {
         "Accept": "application/xml",
         "Authorization": "Sanitized",
-        "traceparent": "00-0bf324d802a53848b016608b396186fa-1f03a4c70f13dc43-00",
+        "traceparent": "00-19b6c9062ac6fb4fa15f7847a278ee29-488bb8117e7caa4e-00",
         "User-Agent": [
-          "azsdk-net-Storage.Files.Shares/12.7.0-alpha.20210121.1",
+          "azsdk-net-Storage.Files.Shares/12.7.0-alpha.20210126.1",
           "(.NET 5.0.2; Microsoft Windows 10.0.19042)"
         ],
-        "x-ms-client-request-id": "60068c9e-8362-074c-90a1-4097dacae100",
-        "x-ms-date": "Thu, 21 Jan 2021 20:36:39 GMT",
+        "x-ms-client-request-id": "7b633d6c-34e4-4bc7-290d-1791a060dd2a",
+        "x-ms-date": "Tue, 26 Jan 2021 19:48:04 GMT",
         "x-ms-file-attributes": "None",
         "x-ms-file-creation-time": "Now",
         "x-ms-file-last-write-time": "Now",
@@ -62,40 +57,40 @@
       "StatusCode": 201,
       "ResponseHeaders": {
         "Content-Length": "0",
-        "Date": "Thu, 21 Jan 2021 20:36:38 GMT",
-        "ETag": "\u00220x8D8BE4C413E9582\u0022",
-        "Last-Modified": "Thu, 21 Jan 2021 20:36:39 GMT",
+        "Date": "Tue, 26 Jan 2021 19:48:03 GMT",
+        "ETag": "\u00220x8D8C2334B52ABF4\u0022",
+        "Last-Modified": "Tue, 26 Jan 2021 19:48:03 GMT",
         "Server": [
           "Windows-Azure-File/1.0",
           "Microsoft-HTTPAPI/2.0"
         ],
-        "x-ms-client-request-id": "60068c9e-8362-074c-90a1-4097dacae100",
+        "x-ms-client-request-id": "7b633d6c-34e4-4bc7-290d-1791a060dd2a",
         "x-ms-file-attributes": "Directory",
-        "x-ms-file-change-time": "2021-01-21T20:36:39.4337666Z",
-        "x-ms-file-creation-time": "2021-01-21T20:36:39.4337666Z",
+        "x-ms-file-change-time": "2021-01-26T19:48:03.5754996Z",
+        "x-ms-file-creation-time": "2021-01-26T19:48:03.5754996Z",
         "x-ms-file-id": "13835128424026341376",
-        "x-ms-file-last-write-time": "2021-01-21T20:36:39.4337666Z",
+        "x-ms-file-last-write-time": "2021-01-26T19:48:03.5754996Z",
         "x-ms-file-parent-id": "0",
         "x-ms-file-permission-key": "17860367565182308406*11459378189709739967",
-        "x-ms-request-id": "7b488e21-301a-005d-1535-f0d046000000",
+        "x-ms-request-id": "54a9c3f0-301a-0072-0b1c-f4dd8d000000",
         "x-ms-request-server-encrypted": "true",
         "x-ms-version": "2020-06-12"
       },
       "ResponseBody": []
     },
     {
-      "RequestUri": "https://seanmcccanary3.file.core.windows.net/test-share-b1936fe2-8ffd-39ca-6e80-5fd4c327bca5?restype=share",
+      "RequestUri": "https://seanmcccanary3.file.core.windows.net/test-share-4ceb1291-d517-e482-5ee1-20daf2c7407d?restype=share",
       "RequestMethod": "DELETE",
       "RequestHeaders": {
         "Accept": "application/xml",
         "Authorization": "Sanitized",
-        "traceparent": "00-c28d4b2c95edc8489bacc7d49670d1dd-216c4a367c59c246-00",
+        "traceparent": "00-2af41e1a8c42314bb2af1675495fcc34-ef8837d8baf8194a-00",
         "User-Agent": [
-          "azsdk-net-Storage.Files.Shares/12.7.0-alpha.20210121.1",
+          "azsdk-net-Storage.Files.Shares/12.7.0-alpha.20210126.1",
           "(.NET 5.0.2; Microsoft Windows 10.0.19042)"
         ],
-        "x-ms-client-request-id": "b44cae2d-c948-b4f5-2baa-589438d3ba72",
-        "x-ms-date": "Thu, 21 Jan 2021 20:36:39 GMT",
+        "x-ms-client-request-id": "f423a023-4d5d-10ba-1ad1-8e961d446e1e",
+        "x-ms-date": "Tue, 26 Jan 2021 19:48:04 GMT",
         "x-ms-delete-snapshots": "include",
         "x-ms-return-client-request-id": "true",
         "x-ms-version": "2020-06-12"
@@ -104,25 +99,20 @@
       "StatusCode": 202,
       "ResponseHeaders": {
         "Content-Length": "0",
-        "Date": "Thu, 21 Jan 2021 20:36:38 GMT",
+        "Date": "Tue, 26 Jan 2021 19:48:03 GMT",
         "Server": [
           "Windows-Azure-File/1.0",
           "Microsoft-HTTPAPI/2.0"
         ],
-        "x-ms-client-request-id": "b44cae2d-c948-b4f5-2baa-589438d3ba72",
-<<<<<<< HEAD
-        "x-ms-request-id": "c9ef6040-f01a-0012-0537-f3e9eb000000",
+        "x-ms-client-request-id": "f423a023-4d5d-10ba-1ad1-8e961d446e1e",
+        "x-ms-request-id": "54a9c3fd-301a-0072-161c-f4dd8d000000",
         "x-ms-version": "2020-06-12"
-=======
-        "x-ms-request-id": "7b488e23-301a-005d-1635-f0d046000000",
-        "x-ms-version": "2020-04-08"
->>>>>>> ac24a13f
       },
       "ResponseBody": []
     }
   ],
   "Variables": {
-    "RandomSeed": "2054896329",
+    "RandomSeed": "1882431209",
     "Storage_TestConfigDefault": "ProductionTenant\nseanmcccanary3\nU2FuaXRpemVk\nhttps://seanmcccanary3.blob.core.windows.net\nhttps://seanmcccanary3.file.core.windows.net\nhttps://seanmcccanary3.queue.core.windows.net\nhttps://seanmcccanary3.table.core.windows.net\n\n\n\n\nhttps://seanmcccanary3-secondary.blob.core.windows.net\nhttps://seanmcccanary3-secondary.file.core.windows.net\nhttps://seanmcccanary3-secondary.queue.core.windows.net\nhttps://seanmcccanary3-secondary.table.core.windows.net\n\nSanitized\n\n\nCloud\nBlobEndpoint=https://seanmcccanary3.blob.core.windows.net/;QueueEndpoint=https://seanmcccanary3.queue.core.windows.net/;FileEndpoint=https://seanmcccanary3.file.core.windows.net/;BlobSecondaryEndpoint=https://seanmcccanary3-secondary.blob.core.windows.net/;QueueSecondaryEndpoint=https://seanmcccanary3-secondary.queue.core.windows.net/;FileSecondaryEndpoint=https://seanmcccanary3-secondary.file.core.windows.net/;AccountName=seanmcccanary3;AccountKey=Kg==;\nseanscope1"
   }
 }