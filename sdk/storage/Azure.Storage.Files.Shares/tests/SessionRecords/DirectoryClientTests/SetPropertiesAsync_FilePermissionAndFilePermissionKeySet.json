{
  "Entries": [
    {
      "RequestUri": "http://seanstagetest.file.core.windows.net/test-share-794f04c7-3d1c-d3d5-3c5b-c9c95a4652cf?restype=share",
      "RequestMethod": "PUT",
      "RequestHeaders": {
        "Authorization": "Sanitized",
        "traceparent": "00-7c854dddee2be548bf0a36fab71d0a97-9a788f30bf3c454c-00",
        "User-Agent": [
<<<<<<< HEAD
          "azsdk-net-Storage.Files.Shares/12.0.0-dev.20191205.1+4f14c4315f17fbbc59c93c6819467b6f15d7008f",
=======
          "azsdk-net-Storage.Files.Shares/12.0.0-dev.20191211.1\u002B899431c003876eb9b26cefd8e8a37e7f27f82ced",
>>>>>>> 5e20a7a1
          "(.NET Core 4.6.28008.01; Microsoft Windows 10.0.18363 )"
        ],
        "x-ms-client-request-id": "630d6bbe-ecac-f842-08a1-a1c36d87e27a",
        "x-ms-date": "Wed, 11 Dec 2019 20:37:06 GMT",
        "x-ms-return-client-request-id": "true",
        "x-ms-version": "2019-07-07"
      },
      "RequestBody": null,
      "StatusCode": 201,
      "ResponseHeaders": {
        "Content-Length": "0",
<<<<<<< HEAD
        "Date": "Fri, 06 Dec 2019 00:25:28 GMT",
        "ETag": "\"0x8D779E2CBCA7463\"",
        "Last-Modified": "Fri, 06 Dec 2019 00:25:28 GMT",
=======
        "Date": "Wed, 11 Dec 2019 20:37:06 GMT",
        "ETag": "\u00220x8D77E79E358FC0C\u0022",
        "Last-Modified": "Wed, 11 Dec 2019 20:37:06 GMT",
>>>>>>> 5e20a7a1
        "Server": [
          "Windows-Azure-File/1.0",
          "Microsoft-HTTPAPI/2.0"
        ],
        "x-ms-client-request-id": "630d6bbe-ecac-f842-08a1-a1c36d87e27a",
        "x-ms-request-id": "ef3e3841-c01a-0019-4262-b01280000000",
        "x-ms-version": "2019-07-07"
      },
      "ResponseBody": []
    },
    {
      "RequestUri": "http://seanstagetest.file.core.windows.net/test-share-794f04c7-3d1c-d3d5-3c5b-c9c95a4652cf/test-directory-6b6a478b-a084-790f-36a1-961f1cfa1b0b?restype=directory",
      "RequestMethod": "PUT",
      "RequestHeaders": {
        "Authorization": "Sanitized",
        "traceparent": "00-056311c1d95cb64daa8ed1b9eaa8661b-b4df3300f3fc9647-00",
        "User-Agent": [
<<<<<<< HEAD
          "azsdk-net-Storage.Files.Shares/12.0.0-dev.20191205.1+4f14c4315f17fbbc59c93c6819467b6f15d7008f",
=======
          "azsdk-net-Storage.Files.Shares/12.0.0-dev.20191211.1\u002B899431c003876eb9b26cefd8e8a37e7f27f82ced",
>>>>>>> 5e20a7a1
          "(.NET Core 4.6.28008.01; Microsoft Windows 10.0.18363 )"
        ],
        "x-ms-client-request-id": "704fa519-15c5-1ea4-5b93-2c0b5522db0e",
        "x-ms-date": "Wed, 11 Dec 2019 20:37:06 GMT",
        "x-ms-file-attributes": "None",
        "x-ms-file-creation-time": "Now",
        "x-ms-file-last-write-time": "Now",
        "x-ms-file-permission": "Inherit",
        "x-ms-return-client-request-id": "true",
        "x-ms-version": "2019-07-07"
      },
      "RequestBody": null,
      "StatusCode": 201,
      "ResponseHeaders": {
        "Content-Length": "0",
<<<<<<< HEAD
        "Date": "Fri, 06 Dec 2019 00:25:28 GMT",
        "ETag": "\"0x8D779E2CBD91847\"",
        "Last-Modified": "Fri, 06 Dec 2019 00:25:28 GMT",
=======
        "Date": "Wed, 11 Dec 2019 20:37:06 GMT",
        "ETag": "\u00220x8D77E79E367059C\u0022",
        "Last-Modified": "Wed, 11 Dec 2019 20:37:06 GMT",
>>>>>>> 5e20a7a1
        "Server": [
          "Windows-Azure-File/1.0",
          "Microsoft-HTTPAPI/2.0"
        ],
        "x-ms-client-request-id": "704fa519-15c5-1ea4-5b93-2c0b5522db0e",
        "x-ms-file-attributes": "Directory",
        "x-ms-file-change-time": "2019-12-11T20:37:06.7536796Z",
        "x-ms-file-creation-time": "2019-12-11T20:37:06.7536796Z",
        "x-ms-file-id": "13835128424026341376",
        "x-ms-file-last-write-time": "2019-12-11T20:37:06.7536796Z",
        "x-ms-file-parent-id": "0",
        "x-ms-file-permission-key": "7855875120676328179*422928105932735866",
        "x-ms-request-id": "ef3e3843-c01a-0019-4362-b01280000000",
        "x-ms-request-server-encrypted": "true",
        "x-ms-version": "2019-07-07"
      },
      "ResponseBody": []
    },
    {
      "RequestUri": "http://seanstagetest.file.core.windows.net/test-share-794f04c7-3d1c-d3d5-3c5b-c9c95a4652cf?restype=share",
      "RequestMethod": "DELETE",
      "RequestHeaders": {
        "Authorization": "Sanitized",
        "traceparent": "00-579767418cb5184d99792c2ecc5e0223-8e3d8cc6c2499a42-00",
        "User-Agent": [
<<<<<<< HEAD
          "azsdk-net-Storage.Files.Shares/12.0.0-dev.20191205.1+4f14c4315f17fbbc59c93c6819467b6f15d7008f",
=======
          "azsdk-net-Storage.Files.Shares/12.0.0-dev.20191211.1\u002B899431c003876eb9b26cefd8e8a37e7f27f82ced",
>>>>>>> 5e20a7a1
          "(.NET Core 4.6.28008.01; Microsoft Windows 10.0.18363 )"
        ],
        "x-ms-client-request-id": "77053b60-abaa-c646-faeb-94a5c21713d5",
        "x-ms-date": "Wed, 11 Dec 2019 20:37:06 GMT",
        "x-ms-delete-snapshots": "include",
        "x-ms-return-client-request-id": "true",
        "x-ms-version": "2019-07-07"
      },
      "RequestBody": null,
      "StatusCode": 202,
      "ResponseHeaders": {
        "Content-Length": "0",
        "Date": "Wed, 11 Dec 2019 20:37:06 GMT",
        "Server": [
          "Windows-Azure-File/1.0",
          "Microsoft-HTTPAPI/2.0"
        ],
        "x-ms-client-request-id": "77053b60-abaa-c646-faeb-94a5c21713d5",
        "x-ms-request-id": "ef3e3844-c01a-0019-4462-b01280000000",
        "x-ms-version": "2019-07-07"
      },
      "ResponseBody": []
    }
  ],
  "Variables": {
<<<<<<< HEAD
    "RandomSeed": "1907248524",
    "Storage_TestConfigDefault": "ProductionTenant\nseanstagetest\nU2FuaXRpemVk\nhttp://seanstagetest.blob.core.windows.net\nhttp://seanstagetest.file.core.windows.net\nhttp://seanstagetest.queue.core.windows.net\nhttp://seanstagetest.table.core.windows.net\n\n\n\n\nhttp://seanstagetest-secondary.blob.core.windows.net\nhttp://seanstagetest-secondary.file.core.windows.net\nhttp://seanstagetest-secondary.queue.core.windows.net\nhttp://seanstagetest-secondary.table.core.windows.net\n\nSanitized\n\n\nCloud\nBlobEndpoint=http://seanstagetest.blob.core.windows.net/;QueueEndpoint=http://seanstagetest.queue.core.windows.net/;FileEndpoint=http://seanstagetest.file.core.windows.net/;BlobSecondaryEndpoint=http://seanstagetest-secondary.blob.core.windows.net/;QueueSecondaryEndpoint=http://seanstagetest-secondary.queue.core.windows.net/;FileSecondaryEndpoint=http://seanstagetest-secondary.file.core.windows.net/;AccountName=seanstagetest;AccountKey=Sanitized\nseanscope1"
=======
    "RandomSeed": "663632250",
    "Storage_TestConfigDefault": "ProductionTenant\nseanstagetest\nU2FuaXRpemVk\nhttp://seanstagetest.blob.core.windows.net\nhttp://seanstagetest.file.core.windows.net\nhttp://seanstagetest.queue.core.windows.net\nhttp://seanstagetest.table.core.windows.net\n\n\n\n\nhttp://seanstagetest-secondary.blob.core.windows.net\nhttp://seanstagetest-secondary.file.core.windows.net\nhttp://seanstagetest-secondary.queue.core.windows.net\nhttp://seanstagetest-secondary.table.core.windows.net\n\nSanitized\n\n\nCloud\nBlobEndpoint=http://seanstagetest.blob.core.windows.net/;QueueEndpoint=http://seanstagetest.queue.core.windows.net/;FileEndpoint=http://seanstagetest.file.core.windows.net/;BlobSecondaryEndpoint=http://seanstagetest-secondary.blob.core.windows.net/;QueueSecondaryEndpoint=http://seanstagetest-secondary.queue.core.windows.net/;FileSecondaryEndpoint=http://seanstagetest-secondary.file.core.windows.net/;AccountName=seanstagetest;AccountKey=Sanitized"
>>>>>>> 5e20a7a1
  }
}<|MERGE_RESOLUTION|>--- conflicted
+++ resolved
@@ -1,21 +1,17 @@
 {
   "Entries": [
     {
-      "RequestUri": "http://seanstagetest.file.core.windows.net/test-share-794f04c7-3d1c-d3d5-3c5b-c9c95a4652cf?restype=share",
+      "RequestUri": "http://seanstagetest.file.core.windows.net/test-share-b1936fe2-8ffd-39ca-6e80-5fd4c327bca5?restype=share",
       "RequestMethod": "PUT",
       "RequestHeaders": {
         "Authorization": "Sanitized",
-        "traceparent": "00-7c854dddee2be548bf0a36fab71d0a97-9a788f30bf3c454c-00",
+        "traceparent": "00-cfce35f4c5df7040b009f59fdb4ca2bd-e10bee31b706f641-00",
         "User-Agent": [
-<<<<<<< HEAD
-          "azsdk-net-Storage.Files.Shares/12.0.0-dev.20191205.1+4f14c4315f17fbbc59c93c6819467b6f15d7008f",
-=======
-          "azsdk-net-Storage.Files.Shares/12.0.0-dev.20191211.1\u002B899431c003876eb9b26cefd8e8a37e7f27f82ced",
->>>>>>> 5e20a7a1
+          "azsdk-net-Storage.Files.Shares/12.0.0-dev.20191211.1\u002B2accb37068f0a0c9382fa117525bb968c5397cf7",
           "(.NET Core 4.6.28008.01; Microsoft Windows 10.0.18363 )"
         ],
-        "x-ms-client-request-id": "630d6bbe-ecac-f842-08a1-a1c36d87e27a",
-        "x-ms-date": "Wed, 11 Dec 2019 20:37:06 GMT",
+        "x-ms-client-request-id": "43f1db22-e63a-21b5-4f12-df93794674c2",
+        "x-ms-date": "Wed, 11 Dec 2019 23:04:50 GMT",
         "x-ms-return-client-request-id": "true",
         "x-ms-version": "2019-07-07"
       },
@@ -23,41 +19,31 @@
       "StatusCode": 201,
       "ResponseHeaders": {
         "Content-Length": "0",
-<<<<<<< HEAD
-        "Date": "Fri, 06 Dec 2019 00:25:28 GMT",
-        "ETag": "\"0x8D779E2CBCA7463\"",
-        "Last-Modified": "Fri, 06 Dec 2019 00:25:28 GMT",
-=======
-        "Date": "Wed, 11 Dec 2019 20:37:06 GMT",
-        "ETag": "\u00220x8D77E79E358FC0C\u0022",
-        "Last-Modified": "Wed, 11 Dec 2019 20:37:06 GMT",
->>>>>>> 5e20a7a1
+        "Date": "Wed, 11 Dec 2019 23:04:49 GMT",
+        "ETag": "\u00220x8D77E8E86A4FD6E\u0022",
+        "Last-Modified": "Wed, 11 Dec 2019 23:04:50 GMT",
         "Server": [
           "Windows-Azure-File/1.0",
           "Microsoft-HTTPAPI/2.0"
         ],
-        "x-ms-client-request-id": "630d6bbe-ecac-f842-08a1-a1c36d87e27a",
-        "x-ms-request-id": "ef3e3841-c01a-0019-4262-b01280000000",
+        "x-ms-client-request-id": "43f1db22-e63a-21b5-4f12-df93794674c2",
+        "x-ms-request-id": "5f7a89fa-601a-003f-2677-b05a98000000",
         "x-ms-version": "2019-07-07"
       },
       "ResponseBody": []
     },
     {
-      "RequestUri": "http://seanstagetest.file.core.windows.net/test-share-794f04c7-3d1c-d3d5-3c5b-c9c95a4652cf/test-directory-6b6a478b-a084-790f-36a1-961f1cfa1b0b?restype=directory",
+      "RequestUri": "http://seanstagetest.file.core.windows.net/test-share-b1936fe2-8ffd-39ca-6e80-5fd4c327bca5/test-directory-c4b4ae74-1b9c-504a-02a3-0cea404f2a57?restype=directory",
       "RequestMethod": "PUT",
       "RequestHeaders": {
         "Authorization": "Sanitized",
-        "traceparent": "00-056311c1d95cb64daa8ed1b9eaa8661b-b4df3300f3fc9647-00",
+        "traceparent": "00-38416980c1ddb645acea516834e9b507-a7b3027cf1552945-00",
         "User-Agent": [
-<<<<<<< HEAD
-          "azsdk-net-Storage.Files.Shares/12.0.0-dev.20191205.1+4f14c4315f17fbbc59c93c6819467b6f15d7008f",
-=======
-          "azsdk-net-Storage.Files.Shares/12.0.0-dev.20191211.1\u002B899431c003876eb9b26cefd8e8a37e7f27f82ced",
->>>>>>> 5e20a7a1
+          "azsdk-net-Storage.Files.Shares/12.0.0-dev.20191211.1\u002B2accb37068f0a0c9382fa117525bb968c5397cf7",
           "(.NET Core 4.6.28008.01; Microsoft Windows 10.0.18363 )"
         ],
-        "x-ms-client-request-id": "704fa519-15c5-1ea4-5b93-2c0b5522db0e",
-        "x-ms-date": "Wed, 11 Dec 2019 20:37:06 GMT",
+        "x-ms-client-request-id": "60068c9e-8362-074c-90a1-4097dacae100",
+        "x-ms-date": "Wed, 11 Dec 2019 23:04:50 GMT",
         "x-ms-file-attributes": "None",
         "x-ms-file-creation-time": "Now",
         "x-ms-file-last-write-time": "Now",
@@ -69,49 +55,39 @@
       "StatusCode": 201,
       "ResponseHeaders": {
         "Content-Length": "0",
-<<<<<<< HEAD
-        "Date": "Fri, 06 Dec 2019 00:25:28 GMT",
-        "ETag": "\"0x8D779E2CBD91847\"",
-        "Last-Modified": "Fri, 06 Dec 2019 00:25:28 GMT",
-=======
-        "Date": "Wed, 11 Dec 2019 20:37:06 GMT",
-        "ETag": "\u00220x8D77E79E367059C\u0022",
-        "Last-Modified": "Wed, 11 Dec 2019 20:37:06 GMT",
->>>>>>> 5e20a7a1
+        "Date": "Wed, 11 Dec 2019 23:04:50 GMT",
+        "ETag": "\u00220x8D77E8E86B3554D\u0022",
+        "Last-Modified": "Wed, 11 Dec 2019 23:04:50 GMT",
         "Server": [
           "Windows-Azure-File/1.0",
           "Microsoft-HTTPAPI/2.0"
         ],
-        "x-ms-client-request-id": "704fa519-15c5-1ea4-5b93-2c0b5522db0e",
+        "x-ms-client-request-id": "60068c9e-8362-074c-90a1-4097dacae100",
         "x-ms-file-attributes": "Directory",
-        "x-ms-file-change-time": "2019-12-11T20:37:06.7536796Z",
-        "x-ms-file-creation-time": "2019-12-11T20:37:06.7536796Z",
+        "x-ms-file-change-time": "2019-12-11T23:04:50.6570061Z",
+        "x-ms-file-creation-time": "2019-12-11T23:04:50.6570061Z",
         "x-ms-file-id": "13835128424026341376",
-        "x-ms-file-last-write-time": "2019-12-11T20:37:06.7536796Z",
+        "x-ms-file-last-write-time": "2019-12-11T23:04:50.6570061Z",
         "x-ms-file-parent-id": "0",
         "x-ms-file-permission-key": "7855875120676328179*422928105932735866",
-        "x-ms-request-id": "ef3e3843-c01a-0019-4362-b01280000000",
+        "x-ms-request-id": "5f7a89fe-601a-003f-2977-b05a98000000",
         "x-ms-request-server-encrypted": "true",
         "x-ms-version": "2019-07-07"
       },
       "ResponseBody": []
     },
     {
-      "RequestUri": "http://seanstagetest.file.core.windows.net/test-share-794f04c7-3d1c-d3d5-3c5b-c9c95a4652cf?restype=share",
+      "RequestUri": "http://seanstagetest.file.core.windows.net/test-share-b1936fe2-8ffd-39ca-6e80-5fd4c327bca5?restype=share",
       "RequestMethod": "DELETE",
       "RequestHeaders": {
         "Authorization": "Sanitized",
-        "traceparent": "00-579767418cb5184d99792c2ecc5e0223-8e3d8cc6c2499a42-00",
+        "traceparent": "00-31a47fa944095e4e8f07f317b6b078b1-394ae8b6cb41cb4d-00",
         "User-Agent": [
-<<<<<<< HEAD
-          "azsdk-net-Storage.Files.Shares/12.0.0-dev.20191205.1+4f14c4315f17fbbc59c93c6819467b6f15d7008f",
-=======
-          "azsdk-net-Storage.Files.Shares/12.0.0-dev.20191211.1\u002B899431c003876eb9b26cefd8e8a37e7f27f82ced",
->>>>>>> 5e20a7a1
+          "azsdk-net-Storage.Files.Shares/12.0.0-dev.20191211.1\u002B2accb37068f0a0c9382fa117525bb968c5397cf7",
           "(.NET Core 4.6.28008.01; Microsoft Windows 10.0.18363 )"
         ],
-        "x-ms-client-request-id": "77053b60-abaa-c646-faeb-94a5c21713d5",
-        "x-ms-date": "Wed, 11 Dec 2019 20:37:06 GMT",
+        "x-ms-client-request-id": "b44cae2d-c948-b4f5-2baa-589438d3ba72",
+        "x-ms-date": "Wed, 11 Dec 2019 23:04:50 GMT",
         "x-ms-delete-snapshots": "include",
         "x-ms-return-client-request-id": "true",
         "x-ms-version": "2019-07-07"
@@ -120,25 +96,20 @@
       "StatusCode": 202,
       "ResponseHeaders": {
         "Content-Length": "0",
-        "Date": "Wed, 11 Dec 2019 20:37:06 GMT",
+        "Date": "Wed, 11 Dec 2019 23:04:50 GMT",
         "Server": [
           "Windows-Azure-File/1.0",
           "Microsoft-HTTPAPI/2.0"
         ],
-        "x-ms-client-request-id": "77053b60-abaa-c646-faeb-94a5c21713d5",
-        "x-ms-request-id": "ef3e3844-c01a-0019-4462-b01280000000",
+        "x-ms-client-request-id": "b44cae2d-c948-b4f5-2baa-589438d3ba72",
+        "x-ms-request-id": "5f7a8a00-601a-003f-2b77-b05a98000000",
         "x-ms-version": "2019-07-07"
       },
       "ResponseBody": []
     }
   ],
   "Variables": {
-<<<<<<< HEAD
-    "RandomSeed": "1907248524",
+    "RandomSeed": "2054896329",
     "Storage_TestConfigDefault": "ProductionTenant\nseanstagetest\nU2FuaXRpemVk\nhttp://seanstagetest.blob.core.windows.net\nhttp://seanstagetest.file.core.windows.net\nhttp://seanstagetest.queue.core.windows.net\nhttp://seanstagetest.table.core.windows.net\n\n\n\n\nhttp://seanstagetest-secondary.blob.core.windows.net\nhttp://seanstagetest-secondary.file.core.windows.net\nhttp://seanstagetest-secondary.queue.core.windows.net\nhttp://seanstagetest-secondary.table.core.windows.net\n\nSanitized\n\n\nCloud\nBlobEndpoint=http://seanstagetest.blob.core.windows.net/;QueueEndpoint=http://seanstagetest.queue.core.windows.net/;FileEndpoint=http://seanstagetest.file.core.windows.net/;BlobSecondaryEndpoint=http://seanstagetest-secondary.blob.core.windows.net/;QueueSecondaryEndpoint=http://seanstagetest-secondary.queue.core.windows.net/;FileSecondaryEndpoint=http://seanstagetest-secondary.file.core.windows.net/;AccountName=seanstagetest;AccountKey=Sanitized\nseanscope1"
-=======
-    "RandomSeed": "663632250",
-    "Storage_TestConfigDefault": "ProductionTenant\nseanstagetest\nU2FuaXRpemVk\nhttp://seanstagetest.blob.core.windows.net\nhttp://seanstagetest.file.core.windows.net\nhttp://seanstagetest.queue.core.windows.net\nhttp://seanstagetest.table.core.windows.net\n\n\n\n\nhttp://seanstagetest-secondary.blob.core.windows.net\nhttp://seanstagetest-secondary.file.core.windows.net\nhttp://seanstagetest-secondary.queue.core.windows.net\nhttp://seanstagetest-secondary.table.core.windows.net\n\nSanitized\n\n\nCloud\nBlobEndpoint=http://seanstagetest.blob.core.windows.net/;QueueEndpoint=http://seanstagetest.queue.core.windows.net/;FileEndpoint=http://seanstagetest.file.core.windows.net/;BlobSecondaryEndpoint=http://seanstagetest-secondary.blob.core.windows.net/;QueueSecondaryEndpoint=http://seanstagetest-secondary.queue.core.windows.net/;FileSecondaryEndpoint=http://seanstagetest-secondary.file.core.windows.net/;AccountName=seanstagetest;AccountKey=Sanitized"
->>>>>>> 5e20a7a1
   }
 }