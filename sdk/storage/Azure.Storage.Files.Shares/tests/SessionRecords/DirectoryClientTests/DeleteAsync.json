{
  "Entries": [
    {
      "RequestUri": "http://seanstagetest.file.core.windows.net/test-share-0fb8cf83-b631-7ff0-4fd8-8bd19c00994e?restype=share",
      "RequestMethod": "PUT",
      "RequestHeaders": {
        "Authorization": "Sanitized",
        "traceparent": "00-ebe7e567fcfbc84e87ad2112ef23c8fb-94be628103a9614b-00",
        "User-Agent": [
<<<<<<< HEAD
          "azsdk-net-Storage.Files.Shares/12.0.0-dev.20191205.1+4f14c4315f17fbbc59c93c6819467b6f15d7008f",
=======
          "azsdk-net-Storage.Files.Shares/12.0.0-dev.20191211.1\u002B899431c003876eb9b26cefd8e8a37e7f27f82ced",
>>>>>>> 5e20a7a1
          "(.NET Core 4.6.28008.01; Microsoft Windows 10.0.18363 )"
        ],
        "x-ms-client-request-id": "1ad735cc-8860-5fc1-0e84-43517ba30999",
        "x-ms-date": "Wed, 11 Dec 2019 20:36:59 GMT",
        "x-ms-return-client-request-id": "true",
        "x-ms-version": "2019-07-07"
      },
      "RequestBody": null,
      "StatusCode": 201,
      "ResponseHeaders": {
        "Content-Length": "0",
<<<<<<< HEAD
        "Date": "Fri, 06 Dec 2019 00:25:21 GMT",
        "ETag": "\"0x8D779E2C7A5A9FC\"",
        "Last-Modified": "Fri, 06 Dec 2019 00:25:21 GMT",
=======
        "Date": "Wed, 11 Dec 2019 20:36:58 GMT",
        "ETag": "\u00220x8D77E79DF015E36\u0022",
        "Last-Modified": "Wed, 11 Dec 2019 20:36:59 GMT",
>>>>>>> 5e20a7a1
        "Server": [
          "Windows-Azure-File/1.0",
          "Microsoft-HTTPAPI/2.0"
        ],
        "x-ms-client-request-id": "1ad735cc-8860-5fc1-0e84-43517ba30999",
        "x-ms-request-id": "ef3e37d7-c01a-0019-6e62-b01280000000",
        "x-ms-version": "2019-07-07"
      },
      "ResponseBody": []
    },
    {
      "RequestUri": "http://seanstagetest.file.core.windows.net/test-share-0fb8cf83-b631-7ff0-4fd8-8bd19c00994e/test-directory-20cf6d92-648d-6dd7-1052-ad372690d683?restype=directory",
      "RequestMethod": "PUT",
      "RequestHeaders": {
        "Authorization": "Sanitized",
        "traceparent": "00-bd4f5cf98388fe4d8857053fe14f1852-f890c260ac093b4c-00",
        "User-Agent": [
<<<<<<< HEAD
          "azsdk-net-Storage.Files.Shares/12.0.0-dev.20191205.1+4f14c4315f17fbbc59c93c6819467b6f15d7008f",
=======
          "azsdk-net-Storage.Files.Shares/12.0.0-dev.20191211.1\u002B899431c003876eb9b26cefd8e8a37e7f27f82ced",
>>>>>>> 5e20a7a1
          "(.NET Core 4.6.28008.01; Microsoft Windows 10.0.18363 )"
        ],
        "x-ms-client-request-id": "3bcef6f0-79fc-67ad-5d6a-0a0ddb8a397e",
        "x-ms-date": "Wed, 11 Dec 2019 20:36:59 GMT",
        "x-ms-file-attributes": "None",
        "x-ms-file-creation-time": "Now",
        "x-ms-file-last-write-time": "Now",
        "x-ms-file-permission": "Inherit",
        "x-ms-return-client-request-id": "true",
        "x-ms-version": "2019-07-07"
      },
      "RequestBody": null,
      "StatusCode": 201,
      "ResponseHeaders": {
        "Content-Length": "0",
<<<<<<< HEAD
        "Date": "Fri, 06 Dec 2019 00:25:21 GMT",
        "ETag": "\"0x8D779E2C7B38A1A\"",
        "Last-Modified": "Fri, 06 Dec 2019 00:25:21 GMT",
=======
        "Date": "Wed, 11 Dec 2019 20:36:58 GMT",
        "ETag": "\u00220x8D77E79DF10552A\u0022",
        "Last-Modified": "Wed, 11 Dec 2019 20:36:59 GMT",
>>>>>>> 5e20a7a1
        "Server": [
          "Windows-Azure-File/1.0",
          "Microsoft-HTTPAPI/2.0"
        ],
        "x-ms-client-request-id": "3bcef6f0-79fc-67ad-5d6a-0a0ddb8a397e",
        "x-ms-file-attributes": "Directory",
        "x-ms-file-change-time": "2019-12-11T20:36:59.4746666Z",
        "x-ms-file-creation-time": "2019-12-11T20:36:59.4746666Z",
        "x-ms-file-id": "13835128424026341376",
        "x-ms-file-last-write-time": "2019-12-11T20:36:59.4746666Z",
        "x-ms-file-parent-id": "0",
        "x-ms-file-permission-key": "7855875120676328179*422928105932735866",
        "x-ms-request-id": "ef3e37d9-c01a-0019-6f62-b01280000000",
        "x-ms-request-server-encrypted": "true",
        "x-ms-version": "2019-07-07"
      },
      "ResponseBody": []
    },
    {
      "RequestUri": "http://seanstagetest.file.core.windows.net/test-share-0fb8cf83-b631-7ff0-4fd8-8bd19c00994e/test-directory-20cf6d92-648d-6dd7-1052-ad372690d683?restype=directory",
      "RequestMethod": "DELETE",
      "RequestHeaders": {
        "Authorization": "Sanitized",
        "traceparent": "00-994630bc9a1ef14a839767c316ea89ea-34f767d854cc464f-00",
        "User-Agent": [
<<<<<<< HEAD
          "azsdk-net-Storage.Files.Shares/12.0.0-dev.20191205.1+4f14c4315f17fbbc59c93c6819467b6f15d7008f",
=======
          "azsdk-net-Storage.Files.Shares/12.0.0-dev.20191211.1\u002B899431c003876eb9b26cefd8e8a37e7f27f82ced",
>>>>>>> 5e20a7a1
          "(.NET Core 4.6.28008.01; Microsoft Windows 10.0.18363 )"
        ],
        "x-ms-client-request-id": "2f46ef68-9bc1-c587-a19d-09be75dfeaa6",
        "x-ms-date": "Wed, 11 Dec 2019 20:36:59 GMT",
        "x-ms-return-client-request-id": "true",
        "x-ms-version": "2019-07-07"
      },
      "RequestBody": null,
      "StatusCode": 202,
      "ResponseHeaders": {
        "Content-Length": "0",
        "Date": "Wed, 11 Dec 2019 20:36:58 GMT",
        "Server": [
          "Windows-Azure-File/1.0",
          "Microsoft-HTTPAPI/2.0"
        ],
        "x-ms-client-request-id": "2f46ef68-9bc1-c587-a19d-09be75dfeaa6",
        "x-ms-request-id": "ef3e37da-c01a-0019-7062-b01280000000",
        "x-ms-version": "2019-07-07"
      },
      "ResponseBody": []
    },
    {
      "RequestUri": "http://seanstagetest.file.core.windows.net/test-share-0fb8cf83-b631-7ff0-4fd8-8bd19c00994e?restype=share",
      "RequestMethod": "DELETE",
      "RequestHeaders": {
        "Authorization": "Sanitized",
        "traceparent": "00-d0291263f7ea0247834337984a91c65f-3e601c2feaaa2049-00",
        "User-Agent": [
<<<<<<< HEAD
          "azsdk-net-Storage.Files.Shares/12.0.0-dev.20191205.1+4f14c4315f17fbbc59c93c6819467b6f15d7008f",
=======
          "azsdk-net-Storage.Files.Shares/12.0.0-dev.20191211.1\u002B899431c003876eb9b26cefd8e8a37e7f27f82ced",
>>>>>>> 5e20a7a1
          "(.NET Core 4.6.28008.01; Microsoft Windows 10.0.18363 )"
        ],
        "x-ms-client-request-id": "eba567cf-0a44-12bc-384e-8aff98b29ea0",
        "x-ms-date": "Wed, 11 Dec 2019 20:36:59 GMT",
        "x-ms-delete-snapshots": "include",
        "x-ms-return-client-request-id": "true",
        "x-ms-version": "2019-07-07"
      },
      "RequestBody": null,
      "StatusCode": 202,
      "ResponseHeaders": {
        "Content-Length": "0",
        "Date": "Wed, 11 Dec 2019 20:36:58 GMT",
        "Server": [
          "Windows-Azure-File/1.0",
          "Microsoft-HTTPAPI/2.0"
        ],
        "x-ms-client-request-id": "eba567cf-0a44-12bc-384e-8aff98b29ea0",
        "x-ms-request-id": "ef3e37db-c01a-0019-7162-b01280000000",
        "x-ms-version": "2019-07-07"
      },
      "ResponseBody": []
    }
  ],
  "Variables": {
<<<<<<< HEAD
    "RandomSeed": "590677379",
    "Storage_TestConfigDefault": "ProductionTenant\nseanstagetest\nU2FuaXRpemVk\nhttp://seanstagetest.blob.core.windows.net\nhttp://seanstagetest.file.core.windows.net\nhttp://seanstagetest.queue.core.windows.net\nhttp://seanstagetest.table.core.windows.net\n\n\n\n\nhttp://seanstagetest-secondary.blob.core.windows.net\nhttp://seanstagetest-secondary.file.core.windows.net\nhttp://seanstagetest-secondary.queue.core.windows.net\nhttp://seanstagetest-secondary.table.core.windows.net\n\nSanitized\n\n\nCloud\nBlobEndpoint=http://seanstagetest.blob.core.windows.net/;QueueEndpoint=http://seanstagetest.queue.core.windows.net/;FileEndpoint=http://seanstagetest.file.core.windows.net/;BlobSecondaryEndpoint=http://seanstagetest-secondary.blob.core.windows.net/;QueueSecondaryEndpoint=http://seanstagetest-secondary.queue.core.windows.net/;FileSecondaryEndpoint=http://seanstagetest-secondary.file.core.windows.net/;AccountName=seanstagetest;AccountKey=Sanitized\nseanscope1"
=======
    "RandomSeed": "1013701316",
    "Storage_TestConfigDefault": "ProductionTenant\nseanstagetest\nU2FuaXRpemVk\nhttp://seanstagetest.blob.core.windows.net\nhttp://seanstagetest.file.core.windows.net\nhttp://seanstagetest.queue.core.windows.net\nhttp://seanstagetest.table.core.windows.net\n\n\n\n\nhttp://seanstagetest-secondary.blob.core.windows.net\nhttp://seanstagetest-secondary.file.core.windows.net\nhttp://seanstagetest-secondary.queue.core.windows.net\nhttp://seanstagetest-secondary.table.core.windows.net\n\nSanitized\n\n\nCloud\nBlobEndpoint=http://seanstagetest.blob.core.windows.net/;QueueEndpoint=http://seanstagetest.queue.core.windows.net/;FileEndpoint=http://seanstagetest.file.core.windows.net/;BlobSecondaryEndpoint=http://seanstagetest-secondary.blob.core.windows.net/;QueueSecondaryEndpoint=http://seanstagetest-secondary.queue.core.windows.net/;FileSecondaryEndpoint=http://seanstagetest-secondary.file.core.windows.net/;AccountName=seanstagetest;AccountKey=Sanitized"
>>>>>>> 5e20a7a1
  }
}<|MERGE_RESOLUTION|>--- conflicted
+++ resolved
@@ -1,21 +1,17 @@
 {
   "Entries": [
     {
-      "RequestUri": "http://seanstagetest.file.core.windows.net/test-share-0fb8cf83-b631-7ff0-4fd8-8bd19c00994e?restype=share",
+      "RequestUri": "http://seanstagetest.file.core.windows.net/test-share-d5ed6204-3607-78b2-7dd1-e00fee381c77?restype=share",
       "RequestMethod": "PUT",
       "RequestHeaders": {
         "Authorization": "Sanitized",
-        "traceparent": "00-ebe7e567fcfbc84e87ad2112ef23c8fb-94be628103a9614b-00",
+        "traceparent": "00-3e89b0bdc8a0c640b704fd8a84fa351b-60cbe92cfed35348-00",
         "User-Agent": [
-<<<<<<< HEAD
-          "azsdk-net-Storage.Files.Shares/12.0.0-dev.20191205.1+4f14c4315f17fbbc59c93c6819467b6f15d7008f",
-=======
-          "azsdk-net-Storage.Files.Shares/12.0.0-dev.20191211.1\u002B899431c003876eb9b26cefd8e8a37e7f27f82ced",
->>>>>>> 5e20a7a1
+          "azsdk-net-Storage.Files.Shares/12.0.0-dev.20191211.1\u002B2accb37068f0a0c9382fa117525bb968c5397cf7",
           "(.NET Core 4.6.28008.01; Microsoft Windows 10.0.18363 )"
         ],
-        "x-ms-client-request-id": "1ad735cc-8860-5fc1-0e84-43517ba30999",
-        "x-ms-date": "Wed, 11 Dec 2019 20:36:59 GMT",
+        "x-ms-client-request-id": "ddb286db-0c85-a78c-8c4f-3c6127f69e9b",
+        "x-ms-date": "Wed, 11 Dec 2019 23:04:43 GMT",
         "x-ms-return-client-request-id": "true",
         "x-ms-version": "2019-07-07"
       },
@@ -23,41 +19,31 @@
       "StatusCode": 201,
       "ResponseHeaders": {
         "Content-Length": "0",
-<<<<<<< HEAD
-        "Date": "Fri, 06 Dec 2019 00:25:21 GMT",
-        "ETag": "\"0x8D779E2C7A5A9FC\"",
-        "Last-Modified": "Fri, 06 Dec 2019 00:25:21 GMT",
-=======
-        "Date": "Wed, 11 Dec 2019 20:36:58 GMT",
-        "ETag": "\u00220x8D77E79DF015E36\u0022",
-        "Last-Modified": "Wed, 11 Dec 2019 20:36:59 GMT",
->>>>>>> 5e20a7a1
+        "Date": "Wed, 11 Dec 2019 23:04:42 GMT",
+        "ETag": "\u00220x8D77E8E82453392\u0022",
+        "Last-Modified": "Wed, 11 Dec 2019 23:04:43 GMT",
         "Server": [
           "Windows-Azure-File/1.0",
           "Microsoft-HTTPAPI/2.0"
         ],
-        "x-ms-client-request-id": "1ad735cc-8860-5fc1-0e84-43517ba30999",
-        "x-ms-request-id": "ef3e37d7-c01a-0019-6e62-b01280000000",
+        "x-ms-client-request-id": "ddb286db-0c85-a78c-8c4f-3c6127f69e9b",
+        "x-ms-request-id": "5f7a88cb-601a-003f-1977-b05a98000000",
         "x-ms-version": "2019-07-07"
       },
       "ResponseBody": []
     },
     {
-      "RequestUri": "http://seanstagetest.file.core.windows.net/test-share-0fb8cf83-b631-7ff0-4fd8-8bd19c00994e/test-directory-20cf6d92-648d-6dd7-1052-ad372690d683?restype=directory",
+      "RequestUri": "http://seanstagetest.file.core.windows.net/test-share-d5ed6204-3607-78b2-7dd1-e00fee381c77/test-directory-c85c8dba-a385-b1d4-29a5-71619f65b4a7?restype=directory",
       "RequestMethod": "PUT",
       "RequestHeaders": {
         "Authorization": "Sanitized",
-        "traceparent": "00-bd4f5cf98388fe4d8857053fe14f1852-f890c260ac093b4c-00",
+        "traceparent": "00-9b1e1dea7d86c448bbe0b71fe7d73ad2-3344f376fe2bf544-00",
         "User-Agent": [
-<<<<<<< HEAD
-          "azsdk-net-Storage.Files.Shares/12.0.0-dev.20191205.1+4f14c4315f17fbbc59c93c6819467b6f15d7008f",
-=======
-          "azsdk-net-Storage.Files.Shares/12.0.0-dev.20191211.1\u002B899431c003876eb9b26cefd8e8a37e7f27f82ced",
->>>>>>> 5e20a7a1
+          "azsdk-net-Storage.Files.Shares/12.0.0-dev.20191211.1\u002B2accb37068f0a0c9382fa117525bb968c5397cf7",
           "(.NET Core 4.6.28008.01; Microsoft Windows 10.0.18363 )"
         ],
-        "x-ms-client-request-id": "3bcef6f0-79fc-67ad-5d6a-0a0ddb8a397e",
-        "x-ms-date": "Wed, 11 Dec 2019 20:36:59 GMT",
+        "x-ms-client-request-id": "3692fa07-7079-3837-b200-b3e09b2a0826",
+        "x-ms-date": "Wed, 11 Dec 2019 23:04:43 GMT",
         "x-ms-file-attributes": "None",
         "x-ms-file-creation-time": "Now",
         "x-ms-file-last-write-time": "Now",
@@ -69,49 +55,39 @@
       "StatusCode": 201,
       "ResponseHeaders": {
         "Content-Length": "0",
-<<<<<<< HEAD
-        "Date": "Fri, 06 Dec 2019 00:25:21 GMT",
-        "ETag": "\"0x8D779E2C7B38A1A\"",
-        "Last-Modified": "Fri, 06 Dec 2019 00:25:21 GMT",
-=======
-        "Date": "Wed, 11 Dec 2019 20:36:58 GMT",
-        "ETag": "\u00220x8D77E79DF10552A\u0022",
-        "Last-Modified": "Wed, 11 Dec 2019 20:36:59 GMT",
->>>>>>> 5e20a7a1
+        "Date": "Wed, 11 Dec 2019 23:04:42 GMT",
+        "ETag": "\u00220x8D77E8E8253A416\u0022",
+        "Last-Modified": "Wed, 11 Dec 2019 23:04:43 GMT",
         "Server": [
           "Windows-Azure-File/1.0",
           "Microsoft-HTTPAPI/2.0"
         ],
-        "x-ms-client-request-id": "3bcef6f0-79fc-67ad-5d6a-0a0ddb8a397e",
+        "x-ms-client-request-id": "3692fa07-7079-3837-b200-b3e09b2a0826",
         "x-ms-file-attributes": "Directory",
-        "x-ms-file-change-time": "2019-12-11T20:36:59.4746666Z",
-        "x-ms-file-creation-time": "2019-12-11T20:36:59.4746666Z",
+        "x-ms-file-change-time": "2019-12-11T23:04:43.3189910Z",
+        "x-ms-file-creation-time": "2019-12-11T23:04:43.3189910Z",
         "x-ms-file-id": "13835128424026341376",
-        "x-ms-file-last-write-time": "2019-12-11T20:36:59.4746666Z",
+        "x-ms-file-last-write-time": "2019-12-11T23:04:43.3189910Z",
         "x-ms-file-parent-id": "0",
         "x-ms-file-permission-key": "7855875120676328179*422928105932735866",
-        "x-ms-request-id": "ef3e37d9-c01a-0019-6f62-b01280000000",
+        "x-ms-request-id": "5f7a88cd-601a-003f-1a77-b05a98000000",
         "x-ms-request-server-encrypted": "true",
         "x-ms-version": "2019-07-07"
       },
       "ResponseBody": []
     },
     {
-      "RequestUri": "http://seanstagetest.file.core.windows.net/test-share-0fb8cf83-b631-7ff0-4fd8-8bd19c00994e/test-directory-20cf6d92-648d-6dd7-1052-ad372690d683?restype=directory",
+      "RequestUri": "http://seanstagetest.file.core.windows.net/test-share-d5ed6204-3607-78b2-7dd1-e00fee381c77/test-directory-c85c8dba-a385-b1d4-29a5-71619f65b4a7?restype=directory",
       "RequestMethod": "DELETE",
       "RequestHeaders": {
         "Authorization": "Sanitized",
-        "traceparent": "00-994630bc9a1ef14a839767c316ea89ea-34f767d854cc464f-00",
+        "traceparent": "00-029ae786c091fd4dabfab7dbf9187548-3fa1c98b62bb684d-00",
         "User-Agent": [
-<<<<<<< HEAD
-          "azsdk-net-Storage.Files.Shares/12.0.0-dev.20191205.1+4f14c4315f17fbbc59c93c6819467b6f15d7008f",
-=======
-          "azsdk-net-Storage.Files.Shares/12.0.0-dev.20191211.1\u002B899431c003876eb9b26cefd8e8a37e7f27f82ced",
->>>>>>> 5e20a7a1
+          "azsdk-net-Storage.Files.Shares/12.0.0-dev.20191211.1\u002B2accb37068f0a0c9382fa117525bb968c5397cf7",
           "(.NET Core 4.6.28008.01; Microsoft Windows 10.0.18363 )"
         ],
-        "x-ms-client-request-id": "2f46ef68-9bc1-c587-a19d-09be75dfeaa6",
-        "x-ms-date": "Wed, 11 Dec 2019 20:36:59 GMT",
+        "x-ms-client-request-id": "a4590383-7ed2-292e-ecfb-b5858a106323",
+        "x-ms-date": "Wed, 11 Dec 2019 23:04:43 GMT",
         "x-ms-return-client-request-id": "true",
         "x-ms-version": "2019-07-07"
       },
@@ -119,33 +95,29 @@
       "StatusCode": 202,
       "ResponseHeaders": {
         "Content-Length": "0",
-        "Date": "Wed, 11 Dec 2019 20:36:58 GMT",
+        "Date": "Wed, 11 Dec 2019 23:04:42 GMT",
         "Server": [
           "Windows-Azure-File/1.0",
           "Microsoft-HTTPAPI/2.0"
         ],
-        "x-ms-client-request-id": "2f46ef68-9bc1-c587-a19d-09be75dfeaa6",
-        "x-ms-request-id": "ef3e37da-c01a-0019-7062-b01280000000",
+        "x-ms-client-request-id": "a4590383-7ed2-292e-ecfb-b5858a106323",
+        "x-ms-request-id": "5f7a88d0-601a-003f-1d77-b05a98000000",
         "x-ms-version": "2019-07-07"
       },
       "ResponseBody": []
     },
     {
-      "RequestUri": "http://seanstagetest.file.core.windows.net/test-share-0fb8cf83-b631-7ff0-4fd8-8bd19c00994e?restype=share",
+      "RequestUri": "http://seanstagetest.file.core.windows.net/test-share-d5ed6204-3607-78b2-7dd1-e00fee381c77?restype=share",
       "RequestMethod": "DELETE",
       "RequestHeaders": {
         "Authorization": "Sanitized",
-        "traceparent": "00-d0291263f7ea0247834337984a91c65f-3e601c2feaaa2049-00",
+        "traceparent": "00-fa3a15ac70190742b4bd2220971a6343-8a8c91fdfcba1e45-00",
         "User-Agent": [
-<<<<<<< HEAD
-          "azsdk-net-Storage.Files.Shares/12.0.0-dev.20191205.1+4f14c4315f17fbbc59c93c6819467b6f15d7008f",
-=======
-          "azsdk-net-Storage.Files.Shares/12.0.0-dev.20191211.1\u002B899431c003876eb9b26cefd8e8a37e7f27f82ced",
->>>>>>> 5e20a7a1
+          "azsdk-net-Storage.Files.Shares/12.0.0-dev.20191211.1\u002B2accb37068f0a0c9382fa117525bb968c5397cf7",
           "(.NET Core 4.6.28008.01; Microsoft Windows 10.0.18363 )"
         ],
-        "x-ms-client-request-id": "eba567cf-0a44-12bc-384e-8aff98b29ea0",
-        "x-ms-date": "Wed, 11 Dec 2019 20:36:59 GMT",
+        "x-ms-client-request-id": "975c6166-63d1-1c53-679e-16c78190f08a",
+        "x-ms-date": "Wed, 11 Dec 2019 23:04:43 GMT",
         "x-ms-delete-snapshots": "include",
         "x-ms-return-client-request-id": "true",
         "x-ms-version": "2019-07-07"
@@ -154,25 +126,20 @@
       "StatusCode": 202,
       "ResponseHeaders": {
         "Content-Length": "0",
-        "Date": "Wed, 11 Dec 2019 20:36:58 GMT",
+        "Date": "Wed, 11 Dec 2019 23:04:42 GMT",
         "Server": [
           "Windows-Azure-File/1.0",
           "Microsoft-HTTPAPI/2.0"
         ],
-        "x-ms-client-request-id": "eba567cf-0a44-12bc-384e-8aff98b29ea0",
-        "x-ms-request-id": "ef3e37db-c01a-0019-7162-b01280000000",
+        "x-ms-client-request-id": "975c6166-63d1-1c53-679e-16c78190f08a",
+        "x-ms-request-id": "5f7a88d3-601a-003f-1f77-b05a98000000",
         "x-ms-version": "2019-07-07"
       },
       "ResponseBody": []
     }
   ],
   "Variables": {
-<<<<<<< HEAD
-    "RandomSeed": "590677379",
+    "RandomSeed": "469514287",
     "Storage_TestConfigDefault": "ProductionTenant\nseanstagetest\nU2FuaXRpemVk\nhttp://seanstagetest.blob.core.windows.net\nhttp://seanstagetest.file.core.windows.net\nhttp://seanstagetest.queue.core.windows.net\nhttp://seanstagetest.table.core.windows.net\n\n\n\n\nhttp://seanstagetest-secondary.blob.core.windows.net\nhttp://seanstagetest-secondary.file.core.windows.net\nhttp://seanstagetest-secondary.queue.core.windows.net\nhttp://seanstagetest-secondary.table.core.windows.net\n\nSanitized\n\n\nCloud\nBlobEndpoint=http://seanstagetest.blob.core.windows.net/;QueueEndpoint=http://seanstagetest.queue.core.windows.net/;FileEndpoint=http://seanstagetest.file.core.windows.net/;BlobSecondaryEndpoint=http://seanstagetest-secondary.blob.core.windows.net/;QueueSecondaryEndpoint=http://seanstagetest-secondary.queue.core.windows.net/;FileSecondaryEndpoint=http://seanstagetest-secondary.file.core.windows.net/;AccountName=seanstagetest;AccountKey=Sanitized\nseanscope1"
-=======
-    "RandomSeed": "1013701316",
-    "Storage_TestConfigDefault": "ProductionTenant\nseanstagetest\nU2FuaXRpemVk\nhttp://seanstagetest.blob.core.windows.net\nhttp://seanstagetest.file.core.windows.net\nhttp://seanstagetest.queue.core.windows.net\nhttp://seanstagetest.table.core.windows.net\n\n\n\n\nhttp://seanstagetest-secondary.blob.core.windows.net\nhttp://seanstagetest-secondary.file.core.windows.net\nhttp://seanstagetest-secondary.queue.core.windows.net\nhttp://seanstagetest-secondary.table.core.windows.net\n\nSanitized\n\n\nCloud\nBlobEndpoint=http://seanstagetest.blob.core.windows.net/;QueueEndpoint=http://seanstagetest.queue.core.windows.net/;FileEndpoint=http://seanstagetest.file.core.windows.net/;BlobSecondaryEndpoint=http://seanstagetest-secondary.blob.core.windows.net/;QueueSecondaryEndpoint=http://seanstagetest-secondary.queue.core.windows.net/;FileSecondaryEndpoint=http://seanstagetest-secondary.file.core.windows.net/;AccountName=seanstagetest;AccountKey=Sanitized"
->>>>>>> 5e20a7a1
   }
 }