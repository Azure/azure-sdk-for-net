{
  "Entries": [
    {
<<<<<<< HEAD
      "RequestUri": "http://seanstagetest.file.core.windows.net/test-share-93071d47-dbf7-84c5-7c0b-2bd2d3a6cac9?restype=share",
      "RequestMethod": "PUT",
      "RequestHeaders": {
        "Authorization": "Sanitized",
        "traceparent": "00-694439106b4c4b41bd4e0e2c8be5f589-2cabb8f28319ca49-00",
        "User-Agent": [
          "azsdk-net-Storage.Files.Shares/12.0.0-dev.20191209.1\u002Bb71b1fa965b15eccfc57e2c7781b8bf85cd4c766",
          "(.NET Core 4.6.28008.01; Microsoft Windows 10.0.18363 )"
        ],
        "x-ms-client-request-id": "b25f0ebd-74e8-b80e-0918-4d27ac4ba7d1",
        "x-ms-date": "Tue, 10 Dec 2019 05:30:24 GMT",
=======
      "RequestUri": "http://seanstagetest.file.core.windows.net/test-share-29c508e0-1ccb-3fb3-5847-7ae80ba124df?restype=share",
      "RequestMethod": "PUT",
      "RequestHeaders": {
        "Authorization": "Sanitized",
        "traceparent": "00-3f4955d813bd764aa610a2ba2b2d27ff-04c4562ca9e7c747-00",
        "User-Agent": [
          "azsdk-net-Storage.Files.Shares/12.0.0-dev.20191209.1\u002B61bda4d1783b0e05dba0d434ff14b2840726d3b1",
          "(.NET Core 4.6.28008.01; Microsoft Windows 10.0.18363 )"
        ],
        "x-ms-client-request-id": "a9345e5e-04cd-4ef0-6692-674552dc0cda",
        "x-ms-date": "Tue, 10 Dec 2019 05:59:02 GMT",
>>>>>>> 1d9822e0
        "x-ms-return-client-request-id": "true",
        "x-ms-version": "2019-07-07"
      },
      "RequestBody": null,
      "StatusCode": 201,
      "ResponseHeaders": {
        "Content-Length": "0",
<<<<<<< HEAD
        "Date": "Tue, 10 Dec 2019 05:30:23 GMT",
        "ETag": "\u00220x8D77D320E770A35\u0022",
        "Last-Modified": "Tue, 10 Dec 2019 05:30:24 GMT",
=======
        "Date": "Tue, 10 Dec 2019 05:59:01 GMT",
        "ETag": "\u00220x8D77D360EE88CCF\u0022",
        "Last-Modified": "Tue, 10 Dec 2019 05:59:02 GMT",
>>>>>>> 1d9822e0
        "Server": [
          "Windows-Azure-File/1.0",
          "Microsoft-HTTPAPI/2.0"
        ],
<<<<<<< HEAD
        "x-ms-client-request-id": "b25f0ebd-74e8-b80e-0918-4d27ac4ba7d1",
        "x-ms-request-id": "3e8da8e8-201a-003e-331a-af0544000000",
=======
        "x-ms-client-request-id": "a9345e5e-04cd-4ef0-6692-674552dc0cda",
        "x-ms-request-id": "8749bd55-c01a-0019-591e-af1280000000",
>>>>>>> 1d9822e0
        "x-ms-version": "2019-07-07"
      },
      "ResponseBody": []
    },
    {
<<<<<<< HEAD
      "RequestUri": "http://seanstagetest.file.core.windows.net/test-share-93071d47-dbf7-84c5-7c0b-2bd2d3a6cac9/test-directory-f68ad0b1-e26f-927e-ff1a-f095aab77de5?restype=directory",
      "RequestMethod": "PUT",
      "RequestHeaders": {
        "Authorization": "Sanitized",
        "traceparent": "00-5f44bca996a57e4ea741f87247737e9b-0f07f4cca0d30945-00",
        "User-Agent": [
          "azsdk-net-Storage.Files.Shares/12.0.0-dev.20191209.1\u002Bb71b1fa965b15eccfc57e2c7781b8bf85cd4c766",
          "(.NET Core 4.6.28008.01; Microsoft Windows 10.0.18363 )"
        ],
        "x-ms-client-request-id": "365b5fb9-ba0c-da2b-8fcd-b3cd83790d51",
        "x-ms-date": "Tue, 10 Dec 2019 05:30:24 GMT",
=======
      "RequestUri": "http://seanstagetest.file.core.windows.net/test-share-29c508e0-1ccb-3fb3-5847-7ae80ba124df/test-directory-9946d224-1d58-49f9-6925-b2cde83295d0?restype=directory",
      "RequestMethod": "PUT",
      "RequestHeaders": {
        "Authorization": "Sanitized",
        "traceparent": "00-92888b985db82b4dbec4add24495aea3-17c0d7ad11f8a346-00",
        "User-Agent": [
          "azsdk-net-Storage.Files.Shares/12.0.0-dev.20191209.1\u002B61bda4d1783b0e05dba0d434ff14b2840726d3b1",
          "(.NET Core 4.6.28008.01; Microsoft Windows 10.0.18363 )"
        ],
        "x-ms-client-request-id": "d75c59f1-9641-416b-65ea-3fa752226534",
        "x-ms-date": "Tue, 10 Dec 2019 05:59:02 GMT",
>>>>>>> 1d9822e0
        "x-ms-file-attributes": "None",
        "x-ms-file-creation-time": "Now",
        "x-ms-file-last-write-time": "Now",
        "x-ms-file-permission": "Inherit",
        "x-ms-return-client-request-id": "true",
        "x-ms-version": "2019-07-07"
      },
      "RequestBody": null,
      "StatusCode": 201,
      "ResponseHeaders": {
        "Content-Length": "0",
<<<<<<< HEAD
        "Date": "Tue, 10 Dec 2019 05:30:23 GMT",
        "ETag": "\u00220x8D77D320E86207C\u0022",
        "Last-Modified": "Tue, 10 Dec 2019 05:30:24 GMT",
=======
        "Date": "Tue, 10 Dec 2019 05:59:01 GMT",
        "ETag": "\u00220x8D77D360EF71715\u0022",
        "Last-Modified": "Tue, 10 Dec 2019 05:59:02 GMT",
>>>>>>> 1d9822e0
        "Server": [
          "Windows-Azure-File/1.0",
          "Microsoft-HTTPAPI/2.0"
        ],
<<<<<<< HEAD
        "x-ms-client-request-id": "365b5fb9-ba0c-da2b-8fcd-b3cd83790d51",
        "x-ms-file-attributes": "Directory",
        "x-ms-file-change-time": "2019-12-10T05:30:24.1722492Z",
        "x-ms-file-creation-time": "2019-12-10T05:30:24.1722492Z",
        "x-ms-file-id": "13835128424026341376",
        "x-ms-file-last-write-time": "2019-12-10T05:30:24.1722492Z",
        "x-ms-file-parent-id": "0",
        "x-ms-file-permission-key": "7855875120676328179*422928105932735866",
        "x-ms-request-id": "3e8da8ea-201a-003e-341a-af0544000000",
=======
        "x-ms-client-request-id": "d75c59f1-9641-416b-65ea-3fa752226534",
        "x-ms-file-attributes": "Directory",
        "x-ms-file-change-time": "2019-12-10T05:59:02.8994837Z",
        "x-ms-file-creation-time": "2019-12-10T05:59:02.8994837Z",
        "x-ms-file-id": "13835128424026341376",
        "x-ms-file-last-write-time": "2019-12-10T05:59:02.8994837Z",
        "x-ms-file-parent-id": "0",
        "x-ms-file-permission-key": "7855875120676328179*422928105932735866",
        "x-ms-request-id": "8749bd57-c01a-0019-5a1e-af1280000000",
>>>>>>> 1d9822e0
        "x-ms-request-server-encrypted": "true",
        "x-ms-version": "2019-07-07"
      },
      "ResponseBody": []
    },
    {
<<<<<<< HEAD
      "RequestUri": "http://seanstagetest.file.core.windows.net/test-share-93071d47-dbf7-84c5-7c0b-2bd2d3a6cac9/test-directory-f68ad0b1-e26f-927e-ff1a-f095aab77de5?restype=directory",
      "RequestMethod": "DELETE",
      "RequestHeaders": {
        "Authorization": "Sanitized",
        "traceparent": "00-e17d472b5956f348b10f5341044b2aae-2a7e3f127f81aa42-00",
        "User-Agent": [
          "azsdk-net-Storage.Files.Shares/12.0.0-dev.20191209.1\u002Bb71b1fa965b15eccfc57e2c7781b8bf85cd4c766",
          "(.NET Core 4.6.28008.01; Microsoft Windows 10.0.18363 )"
        ],
        "x-ms-client-request-id": "4adc99da-475c-a1d9-653b-357964139df5",
        "x-ms-date": "Tue, 10 Dec 2019 05:30:24 GMT",
=======
      "RequestUri": "http://seanstagetest.file.core.windows.net/test-share-29c508e0-1ccb-3fb3-5847-7ae80ba124df/test-directory-9946d224-1d58-49f9-6925-b2cde83295d0?restype=directory",
      "RequestMethod": "DELETE",
      "RequestHeaders": {
        "Authorization": "Sanitized",
        "traceparent": "00-34f9a42fadf54f4191f88ec718f1d9f0-f1db4faf40738349-00",
        "User-Agent": [
          "azsdk-net-Storage.Files.Shares/12.0.0-dev.20191209.1\u002B61bda4d1783b0e05dba0d434ff14b2840726d3b1",
          "(.NET Core 4.6.28008.01; Microsoft Windows 10.0.18363 )"
        ],
        "x-ms-client-request-id": "8fdb17d8-bdd6-818e-4b48-47813b6927e8",
        "x-ms-date": "Tue, 10 Dec 2019 05:59:02 GMT",
>>>>>>> 1d9822e0
        "x-ms-return-client-request-id": "true",
        "x-ms-version": "2019-07-07"
      },
      "RequestBody": null,
      "StatusCode": 202,
      "ResponseHeaders": {
        "Content-Length": "0",
<<<<<<< HEAD
        "Date": "Tue, 10 Dec 2019 05:30:23 GMT",
=======
        "Date": "Tue, 10 Dec 2019 05:59:02 GMT",
>>>>>>> 1d9822e0
        "Server": [
          "Windows-Azure-File/1.0",
          "Microsoft-HTTPAPI/2.0"
        ],
<<<<<<< HEAD
        "x-ms-client-request-id": "4adc99da-475c-a1d9-653b-357964139df5",
        "x-ms-request-id": "3e8da8eb-201a-003e-351a-af0544000000",
=======
        "x-ms-client-request-id": "8fdb17d8-bdd6-818e-4b48-47813b6927e8",
        "x-ms-request-id": "8749bd58-c01a-0019-5b1e-af1280000000",
>>>>>>> 1d9822e0
        "x-ms-version": "2019-07-07"
      },
      "ResponseBody": []
    },
    {
<<<<<<< HEAD
      "RequestUri": "http://seanstagetest.file.core.windows.net/test-share-93071d47-dbf7-84c5-7c0b-2bd2d3a6cac9?restype=share",
      "RequestMethod": "DELETE",
      "RequestHeaders": {
        "Authorization": "Sanitized",
        "traceparent": "00-30b0cc3338d5fd48a910489c6d5324e5-847a7c7053657b49-00",
        "User-Agent": [
          "azsdk-net-Storage.Files.Shares/12.0.0-dev.20191209.1\u002Bb71b1fa965b15eccfc57e2c7781b8bf85cd4c766",
          "(.NET Core 4.6.28008.01; Microsoft Windows 10.0.18363 )"
        ],
        "x-ms-client-request-id": "eaf3aaa1-c39c-53f4-8e2a-b5fbac1134dc",
        "x-ms-date": "Tue, 10 Dec 2019 05:30:24 GMT",
=======
      "RequestUri": "http://seanstagetest.file.core.windows.net/test-share-29c508e0-1ccb-3fb3-5847-7ae80ba124df?restype=share",
      "RequestMethod": "DELETE",
      "RequestHeaders": {
        "Authorization": "Sanitized",
        "traceparent": "00-a43eaa3db43add4c8a54740c7497001c-f0e7130365fdcc43-00",
        "User-Agent": [
          "azsdk-net-Storage.Files.Shares/12.0.0-dev.20191209.1\u002B61bda4d1783b0e05dba0d434ff14b2840726d3b1",
          "(.NET Core 4.6.28008.01; Microsoft Windows 10.0.18363 )"
        ],
        "x-ms-client-request-id": "3acf2fd0-d647-3f5e-09ab-500a17ec6e56",
        "x-ms-date": "Tue, 10 Dec 2019 05:59:03 GMT",
>>>>>>> 1d9822e0
        "x-ms-delete-snapshots": "include",
        "x-ms-return-client-request-id": "true",
        "x-ms-version": "2019-07-07"
      },
      "RequestBody": null,
      "StatusCode": 202,
      "ResponseHeaders": {
        "Content-Length": "0",
<<<<<<< HEAD
        "Date": "Tue, 10 Dec 2019 05:30:23 GMT",
=======
        "Date": "Tue, 10 Dec 2019 05:59:02 GMT",
>>>>>>> 1d9822e0
        "Server": [
          "Windows-Azure-File/1.0",
          "Microsoft-HTTPAPI/2.0"
        ],
<<<<<<< HEAD
        "x-ms-client-request-id": "eaf3aaa1-c39c-53f4-8e2a-b5fbac1134dc",
        "x-ms-request-id": "3e8da8ec-201a-003e-361a-af0544000000",
=======
        "x-ms-client-request-id": "3acf2fd0-d647-3f5e-09ab-500a17ec6e56",
        "x-ms-request-id": "8749bd59-c01a-0019-5c1e-af1280000000",
>>>>>>> 1d9822e0
        "x-ms-version": "2019-07-07"
      },
      "ResponseBody": []
    }
  ],
  "Variables": {
<<<<<<< HEAD
    "RandomSeed": "254206805",
=======
    "RandomSeed": "302031808",
>>>>>>> 1d9822e0
    "Storage_TestConfigDefault": "ProductionTenant\nseanstagetest\nU2FuaXRpemVk\nhttp://seanstagetest.blob.core.windows.net\nhttp://seanstagetest.file.core.windows.net\nhttp://seanstagetest.queue.core.windows.net\nhttp://seanstagetest.table.core.windows.net\n\n\n\n\nhttp://seanstagetest-secondary.blob.core.windows.net\nhttp://seanstagetest-secondary.file.core.windows.net\nhttp://seanstagetest-secondary.queue.core.windows.net\nhttp://seanstagetest-secondary.table.core.windows.net\n\nSanitized\n\n\nCloud\nBlobEndpoint=http://seanstagetest.blob.core.windows.net/;QueueEndpoint=http://seanstagetest.queue.core.windows.net/;FileEndpoint=http://seanstagetest.file.core.windows.net/;BlobSecondaryEndpoint=http://seanstagetest-secondary.blob.core.windows.net/;QueueSecondaryEndpoint=http://seanstagetest-secondary.queue.core.windows.net/;FileSecondaryEndpoint=http://seanstagetest-secondary.file.core.windows.net/;AccountName=seanstagetest;AccountKey=Sanitized"
  }
}<|MERGE_RESOLUTION|>--- conflicted
+++ resolved
@@ -1,31 +1,17 @@
 {
   "Entries": [
     {
-<<<<<<< HEAD
-      "RequestUri": "http://seanstagetest.file.core.windows.net/test-share-93071d47-dbf7-84c5-7c0b-2bd2d3a6cac9?restype=share",
+      "RequestUri": "http://seanstagetest.file.core.windows.net/test-share-0fb8cf83-b631-7ff0-4fd8-8bd19c00994e?restype=share",
       "RequestMethod": "PUT",
       "RequestHeaders": {
         "Authorization": "Sanitized",
-        "traceparent": "00-694439106b4c4b41bd4e0e2c8be5f589-2cabb8f28319ca49-00",
+        "traceparent": "00-ebe7e567fcfbc84e87ad2112ef23c8fb-94be628103a9614b-00",
         "User-Agent": [
-          "azsdk-net-Storage.Files.Shares/12.0.0-dev.20191209.1\u002Bb71b1fa965b15eccfc57e2c7781b8bf85cd4c766",
+          "azsdk-net-Storage.Files.Shares/12.0.0-dev.20191211.1\u002B899431c003876eb9b26cefd8e8a37e7f27f82ced",
           "(.NET Core 4.6.28008.01; Microsoft Windows 10.0.18363 )"
         ],
-        "x-ms-client-request-id": "b25f0ebd-74e8-b80e-0918-4d27ac4ba7d1",
-        "x-ms-date": "Tue, 10 Dec 2019 05:30:24 GMT",
-=======
-      "RequestUri": "http://seanstagetest.file.core.windows.net/test-share-29c508e0-1ccb-3fb3-5847-7ae80ba124df?restype=share",
-      "RequestMethod": "PUT",
-      "RequestHeaders": {
-        "Authorization": "Sanitized",
-        "traceparent": "00-3f4955d813bd764aa610a2ba2b2d27ff-04c4562ca9e7c747-00",
-        "User-Agent": [
-          "azsdk-net-Storage.Files.Shares/12.0.0-dev.20191209.1\u002B61bda4d1783b0e05dba0d434ff14b2840726d3b1",
-          "(.NET Core 4.6.28008.01; Microsoft Windows 10.0.18363 )"
-        ],
-        "x-ms-client-request-id": "a9345e5e-04cd-4ef0-6692-674552dc0cda",
-        "x-ms-date": "Tue, 10 Dec 2019 05:59:02 GMT",
->>>>>>> 1d9822e0
+        "x-ms-client-request-id": "1ad735cc-8860-5fc1-0e84-43517ba30999",
+        "x-ms-date": "Wed, 11 Dec 2019 20:36:59 GMT",
         "x-ms-return-client-request-id": "true",
         "x-ms-version": "2019-07-07"
       },
@@ -33,56 +19,31 @@
       "StatusCode": 201,
       "ResponseHeaders": {
         "Content-Length": "0",
-<<<<<<< HEAD
-        "Date": "Tue, 10 Dec 2019 05:30:23 GMT",
-        "ETag": "\u00220x8D77D320E770A35\u0022",
-        "Last-Modified": "Tue, 10 Dec 2019 05:30:24 GMT",
-=======
-        "Date": "Tue, 10 Dec 2019 05:59:01 GMT",
-        "ETag": "\u00220x8D77D360EE88CCF\u0022",
-        "Last-Modified": "Tue, 10 Dec 2019 05:59:02 GMT",
->>>>>>> 1d9822e0
+        "Date": "Wed, 11 Dec 2019 20:36:58 GMT",
+        "ETag": "\u00220x8D77E79DF015E36\u0022",
+        "Last-Modified": "Wed, 11 Dec 2019 20:36:59 GMT",
         "Server": [
           "Windows-Azure-File/1.0",
           "Microsoft-HTTPAPI/2.0"
         ],
-<<<<<<< HEAD
-        "x-ms-client-request-id": "b25f0ebd-74e8-b80e-0918-4d27ac4ba7d1",
-        "x-ms-request-id": "3e8da8e8-201a-003e-331a-af0544000000",
-=======
-        "x-ms-client-request-id": "a9345e5e-04cd-4ef0-6692-674552dc0cda",
-        "x-ms-request-id": "8749bd55-c01a-0019-591e-af1280000000",
->>>>>>> 1d9822e0
+        "x-ms-client-request-id": "1ad735cc-8860-5fc1-0e84-43517ba30999",
+        "x-ms-request-id": "ef3e37d7-c01a-0019-6e62-b01280000000",
         "x-ms-version": "2019-07-07"
       },
       "ResponseBody": []
     },
     {
-<<<<<<< HEAD
-      "RequestUri": "http://seanstagetest.file.core.windows.net/test-share-93071d47-dbf7-84c5-7c0b-2bd2d3a6cac9/test-directory-f68ad0b1-e26f-927e-ff1a-f095aab77de5?restype=directory",
+      "RequestUri": "http://seanstagetest.file.core.windows.net/test-share-0fb8cf83-b631-7ff0-4fd8-8bd19c00994e/test-directory-20cf6d92-648d-6dd7-1052-ad372690d683?restype=directory",
       "RequestMethod": "PUT",
       "RequestHeaders": {
         "Authorization": "Sanitized",
-        "traceparent": "00-5f44bca996a57e4ea741f87247737e9b-0f07f4cca0d30945-00",
+        "traceparent": "00-bd4f5cf98388fe4d8857053fe14f1852-f890c260ac093b4c-00",
         "User-Agent": [
-          "azsdk-net-Storage.Files.Shares/12.0.0-dev.20191209.1\u002Bb71b1fa965b15eccfc57e2c7781b8bf85cd4c766",
+          "azsdk-net-Storage.Files.Shares/12.0.0-dev.20191211.1\u002B899431c003876eb9b26cefd8e8a37e7f27f82ced",
           "(.NET Core 4.6.28008.01; Microsoft Windows 10.0.18363 )"
         ],
-        "x-ms-client-request-id": "365b5fb9-ba0c-da2b-8fcd-b3cd83790d51",
-        "x-ms-date": "Tue, 10 Dec 2019 05:30:24 GMT",
-=======
-      "RequestUri": "http://seanstagetest.file.core.windows.net/test-share-29c508e0-1ccb-3fb3-5847-7ae80ba124df/test-directory-9946d224-1d58-49f9-6925-b2cde83295d0?restype=directory",
-      "RequestMethod": "PUT",
-      "RequestHeaders": {
-        "Authorization": "Sanitized",
-        "traceparent": "00-92888b985db82b4dbec4add24495aea3-17c0d7ad11f8a346-00",
-        "User-Agent": [
-          "azsdk-net-Storage.Files.Shares/12.0.0-dev.20191209.1\u002B61bda4d1783b0e05dba0d434ff14b2840726d3b1",
-          "(.NET Core 4.6.28008.01; Microsoft Windows 10.0.18363 )"
-        ],
-        "x-ms-client-request-id": "d75c59f1-9641-416b-65ea-3fa752226534",
-        "x-ms-date": "Tue, 10 Dec 2019 05:59:02 GMT",
->>>>>>> 1d9822e0
+        "x-ms-client-request-id": "3bcef6f0-79fc-67ad-5d6a-0a0ddb8a397e",
+        "x-ms-date": "Wed, 11 Dec 2019 20:36:59 GMT",
         "x-ms-file-attributes": "None",
         "x-ms-file-creation-time": "Now",
         "x-ms-file-last-write-time": "Now",
@@ -94,71 +55,39 @@
       "StatusCode": 201,
       "ResponseHeaders": {
         "Content-Length": "0",
-<<<<<<< HEAD
-        "Date": "Tue, 10 Dec 2019 05:30:23 GMT",
-        "ETag": "\u00220x8D77D320E86207C\u0022",
-        "Last-Modified": "Tue, 10 Dec 2019 05:30:24 GMT",
-=======
-        "Date": "Tue, 10 Dec 2019 05:59:01 GMT",
-        "ETag": "\u00220x8D77D360EF71715\u0022",
-        "Last-Modified": "Tue, 10 Dec 2019 05:59:02 GMT",
->>>>>>> 1d9822e0
+        "Date": "Wed, 11 Dec 2019 20:36:58 GMT",
+        "ETag": "\u00220x8D77E79DF10552A\u0022",
+        "Last-Modified": "Wed, 11 Dec 2019 20:36:59 GMT",
         "Server": [
           "Windows-Azure-File/1.0",
           "Microsoft-HTTPAPI/2.0"
         ],
-<<<<<<< HEAD
-        "x-ms-client-request-id": "365b5fb9-ba0c-da2b-8fcd-b3cd83790d51",
+        "x-ms-client-request-id": "3bcef6f0-79fc-67ad-5d6a-0a0ddb8a397e",
         "x-ms-file-attributes": "Directory",
-        "x-ms-file-change-time": "2019-12-10T05:30:24.1722492Z",
-        "x-ms-file-creation-time": "2019-12-10T05:30:24.1722492Z",
+        "x-ms-file-change-time": "2019-12-11T20:36:59.4746666Z",
+        "x-ms-file-creation-time": "2019-12-11T20:36:59.4746666Z",
         "x-ms-file-id": "13835128424026341376",
-        "x-ms-file-last-write-time": "2019-12-10T05:30:24.1722492Z",
+        "x-ms-file-last-write-time": "2019-12-11T20:36:59.4746666Z",
         "x-ms-file-parent-id": "0",
         "x-ms-file-permission-key": "7855875120676328179*422928105932735866",
-        "x-ms-request-id": "3e8da8ea-201a-003e-341a-af0544000000",
-=======
-        "x-ms-client-request-id": "d75c59f1-9641-416b-65ea-3fa752226534",
-        "x-ms-file-attributes": "Directory",
-        "x-ms-file-change-time": "2019-12-10T05:59:02.8994837Z",
-        "x-ms-file-creation-time": "2019-12-10T05:59:02.8994837Z",
-        "x-ms-file-id": "13835128424026341376",
-        "x-ms-file-last-write-time": "2019-12-10T05:59:02.8994837Z",
-        "x-ms-file-parent-id": "0",
-        "x-ms-file-permission-key": "7855875120676328179*422928105932735866",
-        "x-ms-request-id": "8749bd57-c01a-0019-5a1e-af1280000000",
->>>>>>> 1d9822e0
+        "x-ms-request-id": "ef3e37d9-c01a-0019-6f62-b01280000000",
         "x-ms-request-server-encrypted": "true",
         "x-ms-version": "2019-07-07"
       },
       "ResponseBody": []
     },
     {
-<<<<<<< HEAD
-      "RequestUri": "http://seanstagetest.file.core.windows.net/test-share-93071d47-dbf7-84c5-7c0b-2bd2d3a6cac9/test-directory-f68ad0b1-e26f-927e-ff1a-f095aab77de5?restype=directory",
+      "RequestUri": "http://seanstagetest.file.core.windows.net/test-share-0fb8cf83-b631-7ff0-4fd8-8bd19c00994e/test-directory-20cf6d92-648d-6dd7-1052-ad372690d683?restype=directory",
       "RequestMethod": "DELETE",
       "RequestHeaders": {
         "Authorization": "Sanitized",
-        "traceparent": "00-e17d472b5956f348b10f5341044b2aae-2a7e3f127f81aa42-00",
+        "traceparent": "00-994630bc9a1ef14a839767c316ea89ea-34f767d854cc464f-00",
         "User-Agent": [
-          "azsdk-net-Storage.Files.Shares/12.0.0-dev.20191209.1\u002Bb71b1fa965b15eccfc57e2c7781b8bf85cd4c766",
+          "azsdk-net-Storage.Files.Shares/12.0.0-dev.20191211.1\u002B899431c003876eb9b26cefd8e8a37e7f27f82ced",
           "(.NET Core 4.6.28008.01; Microsoft Windows 10.0.18363 )"
         ],
-        "x-ms-client-request-id": "4adc99da-475c-a1d9-653b-357964139df5",
-        "x-ms-date": "Tue, 10 Dec 2019 05:30:24 GMT",
-=======
-      "RequestUri": "http://seanstagetest.file.core.windows.net/test-share-29c508e0-1ccb-3fb3-5847-7ae80ba124df/test-directory-9946d224-1d58-49f9-6925-b2cde83295d0?restype=directory",
-      "RequestMethod": "DELETE",
-      "RequestHeaders": {
-        "Authorization": "Sanitized",
-        "traceparent": "00-34f9a42fadf54f4191f88ec718f1d9f0-f1db4faf40738349-00",
-        "User-Agent": [
-          "azsdk-net-Storage.Files.Shares/12.0.0-dev.20191209.1\u002B61bda4d1783b0e05dba0d434ff14b2840726d3b1",
-          "(.NET Core 4.6.28008.01; Microsoft Windows 10.0.18363 )"
-        ],
-        "x-ms-client-request-id": "8fdb17d8-bdd6-818e-4b48-47813b6927e8",
-        "x-ms-date": "Tue, 10 Dec 2019 05:59:02 GMT",
->>>>>>> 1d9822e0
+        "x-ms-client-request-id": "2f46ef68-9bc1-c587-a19d-09be75dfeaa6",
+        "x-ms-date": "Wed, 11 Dec 2019 20:36:59 GMT",
         "x-ms-return-client-request-id": "true",
         "x-ms-version": "2019-07-07"
       },
@@ -166,52 +95,29 @@
       "StatusCode": 202,
       "ResponseHeaders": {
         "Content-Length": "0",
-<<<<<<< HEAD
-        "Date": "Tue, 10 Dec 2019 05:30:23 GMT",
-=======
-        "Date": "Tue, 10 Dec 2019 05:59:02 GMT",
->>>>>>> 1d9822e0
+        "Date": "Wed, 11 Dec 2019 20:36:58 GMT",
         "Server": [
           "Windows-Azure-File/1.0",
           "Microsoft-HTTPAPI/2.0"
         ],
-<<<<<<< HEAD
-        "x-ms-client-request-id": "4adc99da-475c-a1d9-653b-357964139df5",
-        "x-ms-request-id": "3e8da8eb-201a-003e-351a-af0544000000",
-=======
-        "x-ms-client-request-id": "8fdb17d8-bdd6-818e-4b48-47813b6927e8",
-        "x-ms-request-id": "8749bd58-c01a-0019-5b1e-af1280000000",
->>>>>>> 1d9822e0
+        "x-ms-client-request-id": "2f46ef68-9bc1-c587-a19d-09be75dfeaa6",
+        "x-ms-request-id": "ef3e37da-c01a-0019-7062-b01280000000",
         "x-ms-version": "2019-07-07"
       },
       "ResponseBody": []
     },
     {
-<<<<<<< HEAD
-      "RequestUri": "http://seanstagetest.file.core.windows.net/test-share-93071d47-dbf7-84c5-7c0b-2bd2d3a6cac9?restype=share",
+      "RequestUri": "http://seanstagetest.file.core.windows.net/test-share-0fb8cf83-b631-7ff0-4fd8-8bd19c00994e?restype=share",
       "RequestMethod": "DELETE",
       "RequestHeaders": {
         "Authorization": "Sanitized",
-        "traceparent": "00-30b0cc3338d5fd48a910489c6d5324e5-847a7c7053657b49-00",
+        "traceparent": "00-d0291263f7ea0247834337984a91c65f-3e601c2feaaa2049-00",
         "User-Agent": [
-          "azsdk-net-Storage.Files.Shares/12.0.0-dev.20191209.1\u002Bb71b1fa965b15eccfc57e2c7781b8bf85cd4c766",
+          "azsdk-net-Storage.Files.Shares/12.0.0-dev.20191211.1\u002B899431c003876eb9b26cefd8e8a37e7f27f82ced",
           "(.NET Core 4.6.28008.01; Microsoft Windows 10.0.18363 )"
         ],
-        "x-ms-client-request-id": "eaf3aaa1-c39c-53f4-8e2a-b5fbac1134dc",
-        "x-ms-date": "Tue, 10 Dec 2019 05:30:24 GMT",
-=======
-      "RequestUri": "http://seanstagetest.file.core.windows.net/test-share-29c508e0-1ccb-3fb3-5847-7ae80ba124df?restype=share",
-      "RequestMethod": "DELETE",
-      "RequestHeaders": {
-        "Authorization": "Sanitized",
-        "traceparent": "00-a43eaa3db43add4c8a54740c7497001c-f0e7130365fdcc43-00",
-        "User-Agent": [
-          "azsdk-net-Storage.Files.Shares/12.0.0-dev.20191209.1\u002B61bda4d1783b0e05dba0d434ff14b2840726d3b1",
-          "(.NET Core 4.6.28008.01; Microsoft Windows 10.0.18363 )"
-        ],
-        "x-ms-client-request-id": "3acf2fd0-d647-3f5e-09ab-500a17ec6e56",
-        "x-ms-date": "Tue, 10 Dec 2019 05:59:03 GMT",
->>>>>>> 1d9822e0
+        "x-ms-client-request-id": "eba567cf-0a44-12bc-384e-8aff98b29ea0",
+        "x-ms-date": "Wed, 11 Dec 2019 20:36:59 GMT",
         "x-ms-delete-snapshots": "include",
         "x-ms-return-client-request-id": "true",
         "x-ms-version": "2019-07-07"
@@ -220,33 +126,20 @@
       "StatusCode": 202,
       "ResponseHeaders": {
         "Content-Length": "0",
-<<<<<<< HEAD
-        "Date": "Tue, 10 Dec 2019 05:30:23 GMT",
-=======
-        "Date": "Tue, 10 Dec 2019 05:59:02 GMT",
->>>>>>> 1d9822e0
+        "Date": "Wed, 11 Dec 2019 20:36:58 GMT",
         "Server": [
           "Windows-Azure-File/1.0",
           "Microsoft-HTTPAPI/2.0"
         ],
-<<<<<<< HEAD
-        "x-ms-client-request-id": "eaf3aaa1-c39c-53f4-8e2a-b5fbac1134dc",
-        "x-ms-request-id": "3e8da8ec-201a-003e-361a-af0544000000",
-=======
-        "x-ms-client-request-id": "3acf2fd0-d647-3f5e-09ab-500a17ec6e56",
-        "x-ms-request-id": "8749bd59-c01a-0019-5c1e-af1280000000",
->>>>>>> 1d9822e0
+        "x-ms-client-request-id": "eba567cf-0a44-12bc-384e-8aff98b29ea0",
+        "x-ms-request-id": "ef3e37db-c01a-0019-7162-b01280000000",
         "x-ms-version": "2019-07-07"
       },
       "ResponseBody": []
     }
   ],
   "Variables": {
-<<<<<<< HEAD
-    "RandomSeed": "254206805",
-=======
-    "RandomSeed": "302031808",
->>>>>>> 1d9822e0
+    "RandomSeed": "1013701316",
     "Storage_TestConfigDefault": "ProductionTenant\nseanstagetest\nU2FuaXRpemVk\nhttp://seanstagetest.blob.core.windows.net\nhttp://seanstagetest.file.core.windows.net\nhttp://seanstagetest.queue.core.windows.net\nhttp://seanstagetest.table.core.windows.net\n\n\n\n\nhttp://seanstagetest-secondary.blob.core.windows.net\nhttp://seanstagetest-secondary.file.core.windows.net\nhttp://seanstagetest-secondary.queue.core.windows.net\nhttp://seanstagetest-secondary.table.core.windows.net\n\nSanitized\n\n\nCloud\nBlobEndpoint=http://seanstagetest.blob.core.windows.net/;QueueEndpoint=http://seanstagetest.queue.core.windows.net/;FileEndpoint=http://seanstagetest.file.core.windows.net/;BlobSecondaryEndpoint=http://seanstagetest-secondary.blob.core.windows.net/;QueueSecondaryEndpoint=http://seanstagetest-secondary.queue.core.windows.net/;FileSecondaryEndpoint=http://seanstagetest-secondary.file.core.windows.net/;AccountName=seanstagetest;AccountKey=Sanitized"
   }
 }