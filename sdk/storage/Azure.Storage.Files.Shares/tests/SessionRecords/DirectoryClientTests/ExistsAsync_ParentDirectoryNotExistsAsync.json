--- conflicted
+++ resolved
@@ -1,18 +1,18 @@
 {
   "Entries": [
     {
-      "RequestUri": "https://seanmcccanary3.file.core.windows.net/test-share-7d64323e-fe39-302e-f64b-4080846436ed?restype=share",
+      "RequestUri": "https://seanmcccanary3.file.core.windows.net/test-share-8f16600c-be1e-b165-9be9-e99c6c391357?restype=share",
       "RequestMethod": "PUT",
       "RequestHeaders": {
         "Accept": "application/xml",
         "Authorization": "Sanitized",
-        "traceparent": "00-c23911a4314e5d47ab46dda93fda93b1-26aad6ce3c55f44c-00",
+        "traceparent": "00-1c5aca2c0df40c48b428747811f272a4-465da32937f4bd45-00",
         "User-Agent": [
-          "azsdk-net-Storage.Files.Shares/12.7.0-alpha.20210121.1",
+          "azsdk-net-Storage.Files.Shares/12.7.0-alpha.20210126.1",
           "(.NET 5.0.2; Microsoft Windows 10.0.19042)"
         ],
-        "x-ms-client-request-id": "29239a27-5225-7cb9-d743-64420ef28d66",
-        "x-ms-date": "Thu, 21 Jan 2021 20:37:06 GMT",
+        "x-ms-client-request-id": "282bb558-55f5-e1f5-aae3-48e0dd1b848e",
+        "x-ms-date": "Tue, 26 Jan 2021 19:27:31 GMT",
         "x-ms-return-client-request-id": "true",
         "x-ms-version": "2020-06-12"
       },
@@ -20,37 +20,32 @@
       "StatusCode": 201,
       "ResponseHeaders": {
         "Content-Length": "0",
-        "Date": "Thu, 21 Jan 2021 20:37:06 GMT",
-        "ETag": "\u00220x8D8BE4C5160DB01\u0022",
-        "Last-Modified": "Thu, 21 Jan 2021 20:37:06 GMT",
+        "Date": "Tue, 26 Jan 2021 19:27:29 GMT",
+        "ETag": "\u00220x8D8C2306C8BFAAD\u0022",
+        "Last-Modified": "Tue, 26 Jan 2021 19:27:30 GMT",
         "Server": [
           "Windows-Azure-File/1.0",
           "Microsoft-HTTPAPI/2.0"
         ],
-        "x-ms-client-request-id": "29239a27-5225-7cb9-d743-64420ef28d66",
-<<<<<<< HEAD
-        "x-ms-request-id": "2f44c0bf-101a-0065-0f26-9b7486000000",
+        "x-ms-client-request-id": "282bb558-55f5-e1f5-aae3-48e0dd1b848e",
+        "x-ms-request-id": "aba7dce8-301a-0010-2819-f41faa000000",
         "x-ms-version": "2020-06-12"
-=======
-        "x-ms-request-id": "01d0ff60-201a-000c-2b35-f04dca000000",
-        "x-ms-version": "2020-04-08"
->>>>>>> ac24a13f
       },
       "ResponseBody": []
     },
     {
-      "RequestUri": "https://seanmcccanary3.file.core.windows.net/test-share-7d64323e-fe39-302e-f64b-4080846436ed/test-directory-53fa96f8-b3a9-0e29-37fa-ea911e494c2a/test-directory-e9581b61-0d40-ccc8-357c-51e5ccb85ba1?restype=directory",
+      "RequestUri": "https://seanmcccanary3.file.core.windows.net/test-share-8f16600c-be1e-b165-9be9-e99c6c391357/test-directory-a02876b2-5a52-adb8-21ee-504706003d7b/test-directory-b7448bd1-eb0e-b761-942b-ecbe175e4a23?restype=directory",
       "RequestMethod": "GET",
       "RequestHeaders": {
         "Accept": "application/xml",
         "Authorization": "Sanitized",
-        "traceparent": "00-8cf1e185f3801644a1e1d7356dd20c33-afaefc9399310f41-00",
+        "traceparent": "00-6b4b40f6b9b19d48900d9e280f80200e-df01239e210ab243-00",
         "User-Agent": [
-          "azsdk-net-Storage.Files.Shares/12.7.0-alpha.20210121.1",
+          "azsdk-net-Storage.Files.Shares/12.7.0-alpha.20210126.1",
           "(.NET 5.0.2; Microsoft Windows 10.0.19042)"
         ],
-        "x-ms-client-request-id": "f3e039f7-a499-ea25-ce2e-1d2c6244417e",
-        "x-ms-date": "Thu, 21 Jan 2021 20:37:06 GMT",
+        "x-ms-client-request-id": "510ecca6-cdd7-c780-1471-0c276efa95c2",
+        "x-ms-date": "Tue, 26 Jan 2021 19:27:31 GMT",
         "x-ms-return-client-request-id": "true",
         "x-ms-version": "2020-06-12"
       },
@@ -59,41 +54,36 @@
       "ResponseHeaders": {
         "Content-Length": "224",
         "Content-Type": "application/xml",
-        "Date": "Thu, 21 Jan 2021 20:37:06 GMT",
+        "Date": "Tue, 26 Jan 2021 19:27:29 GMT",
         "Server": [
           "Windows-Azure-File/1.0",
           "Microsoft-HTTPAPI/2.0"
         ],
         "Vary": "Origin",
-        "x-ms-client-request-id": "f3e039f7-a499-ea25-ce2e-1d2c6244417e",
+        "x-ms-client-request-id": "510ecca6-cdd7-c780-1471-0c276efa95c2",
         "x-ms-error-code": "ParentNotFound",
-<<<<<<< HEAD
-        "x-ms-request-id": "2f44c0c3-101a-0065-1126-9b7486000000",
+        "x-ms-request-id": "aba7dceb-301a-0010-2919-f41faa000000",
         "x-ms-version": "2020-06-12"
-=======
-        "x-ms-request-id": "01d0ff63-201a-000c-2c35-f04dca000000",
-        "x-ms-version": "2020-04-08"
->>>>>>> ac24a13f
       },
       "ResponseBody": [
         "\uFEFF\u003C?xml version=\u00221.0\u0022 encoding=\u0022utf-8\u0022?\u003E\u003CError\u003E\u003CCode\u003EParentNotFound\u003C/Code\u003E\u003CMessage\u003EThe specified parent path does not exist.\n",
-        "RequestId:01d0ff63-201a-000c-2c35-f04dca000000\n",
-        "Time:2021-01-21T20:37:06.5699624Z\u003C/Message\u003E\u003C/Error\u003E"
+        "RequestId:aba7dceb-301a-0010-2919-f41faa000000\n",
+        "Time:2021-01-26T19:27:30.8827346Z\u003C/Message\u003E\u003C/Error\u003E"
       ]
     },
     {
-      "RequestUri": "https://seanmcccanary3.file.core.windows.net/test-share-7d64323e-fe39-302e-f64b-4080846436ed?restype=share",
+      "RequestUri": "https://seanmcccanary3.file.core.windows.net/test-share-8f16600c-be1e-b165-9be9-e99c6c391357?restype=share",
       "RequestMethod": "DELETE",
       "RequestHeaders": {
         "Accept": "application/xml",
         "Authorization": "Sanitized",
-        "traceparent": "00-767ad7ce2ca9b44b8abcf51941307277-1a057645ed746a49-00",
+        "traceparent": "00-22f7b24cc10f6a4ca77300f73d7662b2-2b566ad3c571b443-00",
         "User-Agent": [
-          "azsdk-net-Storage.Files.Shares/12.7.0-alpha.20210121.1",
+          "azsdk-net-Storage.Files.Shares/12.7.0-alpha.20210126.1",
           "(.NET 5.0.2; Microsoft Windows 10.0.19042)"
         ],
-        "x-ms-client-request-id": "92eec31e-68d8-7607-5402-7fa3784f112d",
-        "x-ms-date": "Thu, 21 Jan 2021 20:37:06 GMT",
+        "x-ms-client-request-id": "4a17424f-f850-844b-a8eb-e9856be38f02",
+        "x-ms-date": "Tue, 26 Jan 2021 19:27:31 GMT",
         "x-ms-delete-snapshots": "include",
         "x-ms-return-client-request-id": "true",
         "x-ms-version": "2020-06-12"
@@ -102,25 +92,20 @@
       "StatusCode": 202,
       "ResponseHeaders": {
         "Content-Length": "0",
-        "Date": "Thu, 21 Jan 2021 20:37:06 GMT",
+        "Date": "Tue, 26 Jan 2021 19:27:29 GMT",
         "Server": [
           "Windows-Azure-File/1.0",
           "Microsoft-HTTPAPI/2.0"
         ],
-        "x-ms-client-request-id": "92eec31e-68d8-7607-5402-7fa3784f112d",
-<<<<<<< HEAD
-        "x-ms-request-id": "2f44c0c5-101a-0065-1326-9b7486000000",
+        "x-ms-client-request-id": "4a17424f-f850-844b-a8eb-e9856be38f02",
+        "x-ms-request-id": "aba7dcec-301a-0010-2a19-f41faa000000",
         "x-ms-version": "2020-06-12"
-=======
-        "x-ms-request-id": "01d0ff64-201a-000c-2d35-f04dca000000",
-        "x-ms-version": "2020-04-08"
->>>>>>> ac24a13f
       },
       "ResponseBody": []
     }
   ],
   "Variables": {
-    "RandomSeed": "1891242469",
+    "RandomSeed": "325829871",
     "Storage_TestConfigDefault": "ProductionTenant\nseanmcccanary3\nU2FuaXRpemVk\nhttps://seanmcccanary3.blob.core.windows.net\nhttps://seanmcccanary3.file.core.windows.net\nhttps://seanmcccanary3.queue.core.windows.net\nhttps://seanmcccanary3.table.core.windows.net\n\n\n\n\nhttps://seanmcccanary3-secondary.blob.core.windows.net\nhttps://seanmcccanary3-secondary.file.core.windows.net\nhttps://seanmcccanary3-secondary.queue.core.windows.net\nhttps://seanmcccanary3-secondary.table.core.windows.net\n\nSanitized\n\n\nCloud\nBlobEndpoint=https://seanmcccanary3.blob.core.windows.net/;QueueEndpoint=https://seanmcccanary3.queue.core.windows.net/;FileEndpoint=https://seanmcccanary3.file.core.windows.net/;BlobSecondaryEndpoint=https://seanmcccanary3-secondary.blob.core.windows.net/;QueueSecondaryEndpoint=https://seanmcccanary3-secondary.queue.core.windows.net/;FileSecondaryEndpoint=https://seanmcccanary3-secondary.file.core.windows.net/;AccountName=seanmcccanary3;AccountKey=Kg==;\nseanscope1"
   }
 }