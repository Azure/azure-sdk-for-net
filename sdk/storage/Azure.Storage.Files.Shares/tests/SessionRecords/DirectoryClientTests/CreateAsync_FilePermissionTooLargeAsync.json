{
  "Entries": [
    {
      "RequestUri": "http://seanstagetest.file.core.windows.net/test-share-22c27148-d076-ae5f-325e-3b546791b381?restype=share",
      "RequestMethod": "PUT",
      "RequestHeaders": {
        "Authorization": "Sanitized",
        "traceparent": "00-4104b2eca202934a965d88f564376559-388222db1ace334d-00",
        "User-Agent": [
<<<<<<< HEAD
          "azsdk-net-Storage.Files.Shares/12.0.0-dev.20191205.1+4f14c4315f17fbbc59c93c6819467b6f15d7008f",
=======
          "azsdk-net-Storage.Files.Shares/12.0.0-dev.20191211.1\u002B899431c003876eb9b26cefd8e8a37e7f27f82ced",
>>>>>>> 5e20a7a1
          "(.NET Core 4.6.28008.01; Microsoft Windows 10.0.18363 )"
        ],
        "x-ms-client-request-id": "d64a3f54-6a58-1b1e-2b7a-328961c8b62c",
        "x-ms-date": "Wed, 11 Dec 2019 20:37:08 GMT",
        "x-ms-return-client-request-id": "true",
        "x-ms-version": "2019-07-07"
      },
      "RequestBody": null,
      "StatusCode": 201,
      "ResponseHeaders": {
        "Content-Length": "0",
<<<<<<< HEAD
        "Date": "Fri, 06 Dec 2019 00:25:29 GMT",
        "ETag": "\"0x8D779E2CCF67156\"",
        "Last-Modified": "Fri, 06 Dec 2019 00:25:30 GMT",
=======
        "Date": "Wed, 11 Dec 2019 20:37:08 GMT",
        "ETag": "\u00220x8D77E79E49489ED\u0022",
        "Last-Modified": "Wed, 11 Dec 2019 20:37:08 GMT",
>>>>>>> 5e20a7a1
        "Server": [
          "Windows-Azure-File/1.0",
          "Microsoft-HTTPAPI/2.0"
        ],
        "x-ms-client-request-id": "d64a3f54-6a58-1b1e-2b7a-328961c8b62c",
        "x-ms-request-id": "ef3e3861-c01a-0019-5962-b01280000000",
        "x-ms-version": "2019-07-07"
      },
      "ResponseBody": []
    },
    {
      "RequestUri": "http://seanstagetest.file.core.windows.net/test-share-22c27148-d076-ae5f-325e-3b546791b381?restype=share",
      "RequestMethod": "DELETE",
      "RequestHeaders": {
        "Authorization": "Sanitized",
        "traceparent": "00-b91d1132bf0ce24f8b911e2f817e107a-3936309421ad1a4e-00",
        "User-Agent": [
<<<<<<< HEAD
          "azsdk-net-Storage.Files.Shares/12.0.0-dev.20191205.1+4f14c4315f17fbbc59c93c6819467b6f15d7008f",
=======
          "azsdk-net-Storage.Files.Shares/12.0.0-dev.20191211.1\u002B899431c003876eb9b26cefd8e8a37e7f27f82ced",
>>>>>>> 5e20a7a1
          "(.NET Core 4.6.28008.01; Microsoft Windows 10.0.18363 )"
        ],
        "x-ms-client-request-id": "4fce9d50-918d-4136-21a2-fed501ae14e6",
        "x-ms-date": "Wed, 11 Dec 2019 20:37:08 GMT",
        "x-ms-delete-snapshots": "include",
        "x-ms-return-client-request-id": "true",
        "x-ms-version": "2019-07-07"
      },
      "RequestBody": null,
      "StatusCode": 202,
      "ResponseHeaders": {
        "Content-Length": "0",
        "Date": "Wed, 11 Dec 2019 20:37:08 GMT",
        "Server": [
          "Windows-Azure-File/1.0",
          "Microsoft-HTTPAPI/2.0"
        ],
        "x-ms-client-request-id": "4fce9d50-918d-4136-21a2-fed501ae14e6",
        "x-ms-request-id": "ef3e3863-c01a-0019-5a62-b01280000000",
        "x-ms-version": "2019-07-07"
      },
      "ResponseBody": []
    }
  ],
  "Variables": {
<<<<<<< HEAD
    "RandomSeed": "1451360980",
    "Storage_TestConfigDefault": "ProductionTenant\nseanstagetest\nU2FuaXRpemVk\nhttp://seanstagetest.blob.core.windows.net\nhttp://seanstagetest.file.core.windows.net\nhttp://seanstagetest.queue.core.windows.net\nhttp://seanstagetest.table.core.windows.net\n\n\n\n\nhttp://seanstagetest-secondary.blob.core.windows.net\nhttp://seanstagetest-secondary.file.core.windows.net\nhttp://seanstagetest-secondary.queue.core.windows.net\nhttp://seanstagetest-secondary.table.core.windows.net\n\nSanitized\n\n\nCloud\nBlobEndpoint=http://seanstagetest.blob.core.windows.net/;QueueEndpoint=http://seanstagetest.queue.core.windows.net/;FileEndpoint=http://seanstagetest.file.core.windows.net/;BlobSecondaryEndpoint=http://seanstagetest-secondary.blob.core.windows.net/;QueueSecondaryEndpoint=http://seanstagetest-secondary.queue.core.windows.net/;FileSecondaryEndpoint=http://seanstagetest-secondary.file.core.windows.net/;AccountName=seanstagetest;AccountKey=Sanitized\nseanscope1"
=======
    "RandomSeed": "1900169907",
    "Storage_TestConfigDefault": "ProductionTenant\nseanstagetest\nU2FuaXRpemVk\nhttp://seanstagetest.blob.core.windows.net\nhttp://seanstagetest.file.core.windows.net\nhttp://seanstagetest.queue.core.windows.net\nhttp://seanstagetest.table.core.windows.net\n\n\n\n\nhttp://seanstagetest-secondary.blob.core.windows.net\nhttp://seanstagetest-secondary.file.core.windows.net\nhttp://seanstagetest-secondary.queue.core.windows.net\nhttp://seanstagetest-secondary.table.core.windows.net\n\nSanitized\n\n\nCloud\nBlobEndpoint=http://seanstagetest.blob.core.windows.net/;QueueEndpoint=http://seanstagetest.queue.core.windows.net/;FileEndpoint=http://seanstagetest.file.core.windows.net/;BlobSecondaryEndpoint=http://seanstagetest-secondary.blob.core.windows.net/;QueueSecondaryEndpoint=http://seanstagetest-secondary.queue.core.windows.net/;FileSecondaryEndpoint=http://seanstagetest-secondary.file.core.windows.net/;AccountName=seanstagetest;AccountKey=Sanitized"
>>>>>>> 5e20a7a1
  }
}<|MERGE_RESOLUTION|>--- conflicted
+++ resolved
@@ -1,21 +1,17 @@
 {
   "Entries": [
     {
-      "RequestUri": "http://seanstagetest.file.core.windows.net/test-share-22c27148-d076-ae5f-325e-3b546791b381?restype=share",
+      "RequestUri": "http://seanstagetest.file.core.windows.net/test-share-987ba152-533b-b6d7-7a7d-32923e5bcab9?restype=share",
       "RequestMethod": "PUT",
       "RequestHeaders": {
         "Authorization": "Sanitized",
-        "traceparent": "00-4104b2eca202934a965d88f564376559-388222db1ace334d-00",
+        "traceparent": "00-5dfecc6389bac04d8cdd44a147ae1b62-3ddb106752a96f47-00",
         "User-Agent": [
-<<<<<<< HEAD
-          "azsdk-net-Storage.Files.Shares/12.0.0-dev.20191205.1+4f14c4315f17fbbc59c93c6819467b6f15d7008f",
-=======
-          "azsdk-net-Storage.Files.Shares/12.0.0-dev.20191211.1\u002B899431c003876eb9b26cefd8e8a37e7f27f82ced",
->>>>>>> 5e20a7a1
+          "azsdk-net-Storage.Files.Shares/12.0.0-dev.20191211.1\u002B2accb37068f0a0c9382fa117525bb968c5397cf7",
           "(.NET Core 4.6.28008.01; Microsoft Windows 10.0.18363 )"
         ],
-        "x-ms-client-request-id": "d64a3f54-6a58-1b1e-2b7a-328961c8b62c",
-        "x-ms-date": "Wed, 11 Dec 2019 20:37:08 GMT",
+        "x-ms-client-request-id": "8a65ef91-4baf-a5d9-a125-7bf63016c043",
+        "x-ms-date": "Wed, 11 Dec 2019 23:04:52 GMT",
         "x-ms-return-client-request-id": "true",
         "x-ms-version": "2019-07-07"
       },
@@ -23,41 +19,31 @@
       "StatusCode": 201,
       "ResponseHeaders": {
         "Content-Length": "0",
-<<<<<<< HEAD
-        "Date": "Fri, 06 Dec 2019 00:25:29 GMT",
-        "ETag": "\"0x8D779E2CCF67156\"",
-        "Last-Modified": "Fri, 06 Dec 2019 00:25:30 GMT",
-=======
-        "Date": "Wed, 11 Dec 2019 20:37:08 GMT",
-        "ETag": "\u00220x8D77E79E49489ED\u0022",
-        "Last-Modified": "Wed, 11 Dec 2019 20:37:08 GMT",
->>>>>>> 5e20a7a1
+        "Date": "Wed, 11 Dec 2019 23:04:52 GMT",
+        "ETag": "\u00220x8D77E8E87EF5440\u0022",
+        "Last-Modified": "Wed, 11 Dec 2019 23:04:52 GMT",
         "Server": [
           "Windows-Azure-File/1.0",
           "Microsoft-HTTPAPI/2.0"
         ],
-        "x-ms-client-request-id": "d64a3f54-6a58-1b1e-2b7a-328961c8b62c",
-        "x-ms-request-id": "ef3e3861-c01a-0019-5962-b01280000000",
+        "x-ms-client-request-id": "8a65ef91-4baf-a5d9-a125-7bf63016c043",
+        "x-ms-request-id": "5f7a8a53-601a-003f-7677-b05a98000000",
         "x-ms-version": "2019-07-07"
       },
       "ResponseBody": []
     },
     {
-      "RequestUri": "http://seanstagetest.file.core.windows.net/test-share-22c27148-d076-ae5f-325e-3b546791b381?restype=share",
+      "RequestUri": "http://seanstagetest.file.core.windows.net/test-share-987ba152-533b-b6d7-7a7d-32923e5bcab9?restype=share",
       "RequestMethod": "DELETE",
       "RequestHeaders": {
         "Authorization": "Sanitized",
-        "traceparent": "00-b91d1132bf0ce24f8b911e2f817e107a-3936309421ad1a4e-00",
+        "traceparent": "00-52629a69babd4e4bbf2f8344c0697238-590fbd201d4e5049-00",
         "User-Agent": [
-<<<<<<< HEAD
-          "azsdk-net-Storage.Files.Shares/12.0.0-dev.20191205.1+4f14c4315f17fbbc59c93c6819467b6f15d7008f",
-=======
-          "azsdk-net-Storage.Files.Shares/12.0.0-dev.20191211.1\u002B899431c003876eb9b26cefd8e8a37e7f27f82ced",
->>>>>>> 5e20a7a1
+          "azsdk-net-Storage.Files.Shares/12.0.0-dev.20191211.1\u002B2accb37068f0a0c9382fa117525bb968c5397cf7",
           "(.NET Core 4.6.28008.01; Microsoft Windows 10.0.18363 )"
         ],
-        "x-ms-client-request-id": "4fce9d50-918d-4136-21a2-fed501ae14e6",
-        "x-ms-date": "Wed, 11 Dec 2019 20:37:08 GMT",
+        "x-ms-client-request-id": "cc966281-b6f0-050a-8506-79b6bee1f75f",
+        "x-ms-date": "Wed, 11 Dec 2019 23:04:52 GMT",
         "x-ms-delete-snapshots": "include",
         "x-ms-return-client-request-id": "true",
         "x-ms-version": "2019-07-07"
@@ -66,25 +52,20 @@
       "StatusCode": 202,
       "ResponseHeaders": {
         "Content-Length": "0",
-        "Date": "Wed, 11 Dec 2019 20:37:08 GMT",
+        "Date": "Wed, 11 Dec 2019 23:04:52 GMT",
         "Server": [
           "Windows-Azure-File/1.0",
           "Microsoft-HTTPAPI/2.0"
         ],
-        "x-ms-client-request-id": "4fce9d50-918d-4136-21a2-fed501ae14e6",
-        "x-ms-request-id": "ef3e3863-c01a-0019-5a62-b01280000000",
+        "x-ms-client-request-id": "cc966281-b6f0-050a-8506-79b6bee1f75f",
+        "x-ms-request-id": "5f7a8a58-601a-003f-7a77-b05a98000000",
         "x-ms-version": "2019-07-07"
       },
       "ResponseBody": []
     }
   ],
   "Variables": {
-<<<<<<< HEAD
-    "RandomSeed": "1451360980",
+    "RandomSeed": "118886670",
     "Storage_TestConfigDefault": "ProductionTenant\nseanstagetest\nU2FuaXRpemVk\nhttp://seanstagetest.blob.core.windows.net\nhttp://seanstagetest.file.core.windows.net\nhttp://seanstagetest.queue.core.windows.net\nhttp://seanstagetest.table.core.windows.net\n\n\n\n\nhttp://seanstagetest-secondary.blob.core.windows.net\nhttp://seanstagetest-secondary.file.core.windows.net\nhttp://seanstagetest-secondary.queue.core.windows.net\nhttp://seanstagetest-secondary.table.core.windows.net\n\nSanitized\n\n\nCloud\nBlobEndpoint=http://seanstagetest.blob.core.windows.net/;QueueEndpoint=http://seanstagetest.queue.core.windows.net/;FileEndpoint=http://seanstagetest.file.core.windows.net/;BlobSecondaryEndpoint=http://seanstagetest-secondary.blob.core.windows.net/;QueueSecondaryEndpoint=http://seanstagetest-secondary.queue.core.windows.net/;FileSecondaryEndpoint=http://seanstagetest-secondary.file.core.windows.net/;AccountName=seanstagetest;AccountKey=Sanitized\nseanscope1"
-=======
-    "RandomSeed": "1900169907",
-    "Storage_TestConfigDefault": "ProductionTenant\nseanstagetest\nU2FuaXRpemVk\nhttp://seanstagetest.blob.core.windows.net\nhttp://seanstagetest.file.core.windows.net\nhttp://seanstagetest.queue.core.windows.net\nhttp://seanstagetest.table.core.windows.net\n\n\n\n\nhttp://seanstagetest-secondary.blob.core.windows.net\nhttp://seanstagetest-secondary.file.core.windows.net\nhttp://seanstagetest-secondary.queue.core.windows.net\nhttp://seanstagetest-secondary.table.core.windows.net\n\nSanitized\n\n\nCloud\nBlobEndpoint=http://seanstagetest.blob.core.windows.net/;QueueEndpoint=http://seanstagetest.queue.core.windows.net/;FileEndpoint=http://seanstagetest.file.core.windows.net/;BlobSecondaryEndpoint=http://seanstagetest-secondary.blob.core.windows.net/;QueueSecondaryEndpoint=http://seanstagetest-secondary.queue.core.windows.net/;FileSecondaryEndpoint=http://seanstagetest-secondary.file.core.windows.net/;AccountName=seanstagetest;AccountKey=Sanitized"
->>>>>>> 5e20a7a1
   }
 }