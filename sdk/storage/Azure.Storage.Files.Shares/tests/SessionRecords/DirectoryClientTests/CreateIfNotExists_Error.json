--- conflicted
+++ resolved
@@ -1,18 +1,18 @@
 {
   "Entries": [
     {
-      "RequestUri": "https://seanmcccanary3.file.core.windows.net/test-share-0c02202e-35cd-e561-82d6-a705f5f56c8d?restype=share",
+      "RequestUri": "https://seanmcccanary3.file.core.windows.net/test-share-1c47efa8-6654-e4f4-661a-8231af8a8060?restype=share",
       "RequestMethod": "PUT",
       "RequestHeaders": {
         "Accept": "application/xml",
         "Authorization": "Sanitized",
-        "traceparent": "00-add63b40a92c054ba1469b36248fa512-17ef2c3b51ff9849-00",
+        "traceparent": "00-fb57d592fed76943804a49cc8e526511-cd7c3d56d4bb8049-00",
         "User-Agent": [
-          "azsdk-net-Storage.Files.Shares/12.7.0-alpha.20210121.1",
+          "azsdk-net-Storage.Files.Shares/12.7.0-alpha.20210126.1",
           "(.NET 5.0.2; Microsoft Windows 10.0.19042)"
         ],
-        "x-ms-client-request-id": "eaea76d2-1bea-f9a8-f4b1-322b7a423562",
-        "x-ms-date": "Thu, 21 Jan 2021 20:36:10 GMT",
+        "x-ms-client-request-id": "77129642-17cf-6e39-4ce1-56845d201efa",
+        "x-ms-date": "Tue, 26 Jan 2021 19:26:27 GMT",
         "x-ms-return-client-request-id": "true",
         "x-ms-version": "2020-06-12"
       },
@@ -20,35 +20,30 @@
       "StatusCode": 201,
       "ResponseHeaders": {
         "Content-Length": "0",
-        "Date": "Thu, 21 Jan 2021 20:36:09 GMT",
-        "ETag": "\u00220x8D8BE4C2FE61751\u0022",
-        "Last-Modified": "Thu, 21 Jan 2021 20:36:10 GMT",
+        "Date": "Tue, 26 Jan 2021 19:26:27 GMT",
+        "ETag": "\u00220x8D8C23046BB65F6\u0022",
+        "Last-Modified": "Tue, 26 Jan 2021 19:26:27 GMT",
         "Server": [
           "Windows-Azure-File/1.0",
           "Microsoft-HTTPAPI/2.0"
         ],
-        "x-ms-client-request-id": "eaea76d2-1bea-f9a8-f4b1-322b7a423562",
-<<<<<<< HEAD
-        "x-ms-request-id": "c9ef5fa1-f01a-0012-0b36-f3e9eb000000",
+        "x-ms-client-request-id": "77129642-17cf-6e39-4ce1-56845d201efa",
+        "x-ms-request-id": "1f4731e8-f01a-0042-3219-f46342000000",
         "x-ms-version": "2020-06-12"
-=======
-        "x-ms-request-id": "0e4c3502-801a-0077-0135-f00f56000000",
-        "x-ms-version": "2020-04-08"
->>>>>>> ac24a13f
       },
       "ResponseBody": []
     },
     {
-      "RequestUri": "https://seanmcccanary3.file.core.windows.net/test-share-0c02202e-35cd-e561-82d6-a705f5f56c8d/test-directory-332be847-89f6-f946-56ae-e498049091df?restype=directory",
+      "RequestUri": "https://seanmcccanary3.file.core.windows.net/test-share-1c47efa8-6654-e4f4-661a-8231af8a8060/test-directory-7a6bc81e-b143-4770-df5b-47eeb1e8d042?restype=directory",
       "RequestMethod": "PUT",
       "RequestHeaders": {
         "Accept": "application/xml",
-        "traceparent": "00-acf7c948bac6cd45ba1cbe53a0982393-10405a3bd2194f45-00",
+        "traceparent": "00-780ab2cf40bb644a9f998516ec15e303-4952caea9a46bd4f-00",
         "User-Agent": [
-          "azsdk-net-Storage.Files.Shares/12.7.0-alpha.20210121.1",
+          "azsdk-net-Storage.Files.Shares/12.7.0-alpha.20210126.1",
           "(.NET 5.0.2; Microsoft Windows 10.0.19042)"
         ],
-        "x-ms-client-request-id": "6c89cfff-5f77-48fa-2ff1-943c360ff564",
+        "x-ms-client-request-id": "4bedba47-88b7-908c-26ca-9774cf4abc64",
         "x-ms-file-attributes": "None",
         "x-ms-file-creation-time": "Now",
         "x-ms-file-last-write-time": "Now",
@@ -61,40 +56,35 @@
       "ResponseHeaders": {
         "Content-Length": "223",
         "Content-Type": "application/xml",
-        "Date": "Thu, 21 Jan 2021 20:36:09 GMT",
+        "Date": "Tue, 26 Jan 2021 19:26:27 GMT",
         "Server": [
           "Windows-Azure-File/1.0",
           "Microsoft-HTTPAPI/2.0"
         ],
-        "x-ms-client-request-id": "6c89cfff-5f77-48fa-2ff1-943c360ff564",
+        "x-ms-client-request-id": "4bedba47-88b7-908c-26ca-9774cf4abc64",
         "x-ms-error-code": "ResourceNotFound",
-<<<<<<< HEAD
-        "x-ms-request-id": "c9ef5fa3-f01a-0012-0c36-f3e9eb000000",
+        "x-ms-request-id": "83a30763-101a-0038-5c19-f47e02000000",
         "x-ms-version": "2020-06-12"
-=======
-        "x-ms-request-id": "89ab0316-701a-0087-3a35-f049a7000000",
-        "x-ms-version": "2020-04-08"
->>>>>>> ac24a13f
       },
       "ResponseBody": [
         "\uFEFF\u003C?xml version=\u00221.0\u0022 encoding=\u0022utf-8\u0022?\u003E\u003CError\u003E\u003CCode\u003EResourceNotFound\u003C/Code\u003E\u003CMessage\u003EThe specified resource does not exist.\n",
-        "RequestId:89ab0316-701a-0087-3a35-f049a7000000\n",
-        "Time:2021-01-21T20:36:10.5559554Z\u003C/Message\u003E\u003C/Error\u003E"
+        "RequestId:83a30763-101a-0038-5c19-f47e02000000\n",
+        "Time:2021-01-26T19:26:27.6388444Z\u003C/Message\u003E\u003C/Error\u003E"
       ]
     },
     {
-      "RequestUri": "https://seanmcccanary3.file.core.windows.net/test-share-0c02202e-35cd-e561-82d6-a705f5f56c8d?restype=share",
+      "RequestUri": "https://seanmcccanary3.file.core.windows.net/test-share-1c47efa8-6654-e4f4-661a-8231af8a8060?restype=share",
       "RequestMethod": "DELETE",
       "RequestHeaders": {
         "Accept": "application/xml",
         "Authorization": "Sanitized",
-        "traceparent": "00-6728f5a729c4d44fb5f8c5c45a1493b0-ab3f4c42456dc24e-00",
+        "traceparent": "00-cb72db21f1cd804ba9295ef12b70ff17-f5e2c84a82e90b4d-00",
         "User-Agent": [
-          "azsdk-net-Storage.Files.Shares/12.7.0-alpha.20210121.1",
+          "azsdk-net-Storage.Files.Shares/12.7.0-alpha.20210126.1",
           "(.NET 5.0.2; Microsoft Windows 10.0.19042)"
         ],
-        "x-ms-client-request-id": "3499ffd4-2507-e368-bbea-4f19ed65eb10",
-        "x-ms-date": "Thu, 21 Jan 2021 20:36:10 GMT",
+        "x-ms-client-request-id": "f6a794cb-84fa-8e8b-255e-f1ad701c9483",
+        "x-ms-date": "Tue, 26 Jan 2021 19:26:28 GMT",
         "x-ms-delete-snapshots": "include",
         "x-ms-return-client-request-id": "true",
         "x-ms-version": "2020-06-12"
@@ -103,25 +93,20 @@
       "StatusCode": 202,
       "ResponseHeaders": {
         "Content-Length": "0",
-        "Date": "Thu, 21 Jan 2021 20:36:10 GMT",
+        "Date": "Tue, 26 Jan 2021 19:26:27 GMT",
         "Server": [
           "Windows-Azure-File/1.0",
           "Microsoft-HTTPAPI/2.0"
         ],
-        "x-ms-client-request-id": "3499ffd4-2507-e368-bbea-4f19ed65eb10",
-<<<<<<< HEAD
-        "x-ms-request-id": "c9ef5fa4-f01a-0012-0d36-f3e9eb000000",
+        "x-ms-client-request-id": "f6a794cb-84fa-8e8b-255e-f1ad701c9483",
+        "x-ms-request-id": "83a3076d-101a-0038-6419-f47e02000000",
         "x-ms-version": "2020-06-12"
-=======
-        "x-ms-request-id": "89ab0319-701a-0087-3b35-f049a7000000",
-        "x-ms-version": "2020-04-08"
->>>>>>> ac24a13f
       },
       "ResponseBody": []
     }
   ],
   "Variables": {
-    "RandomSeed": "36692238",
+    "RandomSeed": "942187414",
     "Storage_TestConfigDefault": "ProductionTenant\nseanmcccanary3\nU2FuaXRpemVk\nhttps://seanmcccanary3.blob.core.windows.net\nhttps://seanmcccanary3.file.core.windows.net\nhttps://seanmcccanary3.queue.core.windows.net\nhttps://seanmcccanary3.table.core.windows.net\n\n\n\n\nhttps://seanmcccanary3-secondary.blob.core.windows.net\nhttps://seanmcccanary3-secondary.file.core.windows.net\nhttps://seanmcccanary3-secondary.queue.core.windows.net\nhttps://seanmcccanary3-secondary.table.core.windows.net\n\nSanitized\n\n\nCloud\nBlobEndpoint=https://seanmcccanary3.blob.core.windows.net/;QueueEndpoint=https://seanmcccanary3.queue.core.windows.net/;FileEndpoint=https://seanmcccanary3.file.core.windows.net/;BlobSecondaryEndpoint=https://seanmcccanary3-secondary.blob.core.windows.net/;QueueSecondaryEndpoint=https://seanmcccanary3-secondary.queue.core.windows.net/;FileSecondaryEndpoint=https://seanmcccanary3-secondary.file.core.windows.net/;AccountName=seanmcccanary3;AccountKey=Kg==;\nseanscope1"
   }
 }