﻿{
  "Entries": [
    {
      "RequestUri": "https://seanoauthstage.blob.core.windows.net/test-share-4b335a66-bd2c-07fd-1c91-bd42fbb660d2?restype=container",
      "RequestMethod": "PUT",
      "RequestHeaders": {
        "Accept": "application/xml",
        "Authorization": "Sanitized",
        "traceparent": "00-c4208e9c135c3f45912b5e9262e6551b-ad5ae5ebd17d8840-00",
        "User-Agent": [
          "azsdk-net-Storage.Blobs/12.9.0-alpha.20210607.1",
          "(.NET 5.0.6; Microsoft Windows 10.0.19043)"
        ],
        "x-ms-client-request-id": "fcf741a3-a839-7285-25be-b924b31747ad",
        "x-ms-return-client-request-id": "true",
<<<<<<< HEAD
        "x-ms-version": "2020-12-06"
=======
        "x-ms-version": "2021-02-12"
>>>>>>> 7e782c87
      },
      "RequestBody": null,
      "StatusCode": 201,
      "ResponseHeaders": {
        "Date": "Mon, 07 Jun 2021 16:28:03 GMT",
        "ETag": "\"0x8D929D1395D4522\"",
        "Last-Modified": "Mon, 07 Jun 2021 16:28:03 GMT",
        "Server": [
          "Windows-Azure-Blob/1.0",
          "Microsoft-HTTPAPI/2.0"
        ],
        "Transfer-Encoding": "chunked",
        "x-ms-client-request-id": "fcf741a3-a839-7285-25be-b924b31747ad",
        "x-ms-request-id": "f904c2e5-c01e-0030-11ba-5bb723000000",
<<<<<<< HEAD
        "x-ms-version": "2020-12-06"
=======
        "x-ms-version": "2021-02-12"
>>>>>>> 7e782c87
      },
      "ResponseBody": []
    },
    {
      "RequestUri": "https://seanoauthstage.blob.core.windows.net/test-share-4b335a66-bd2c-07fd-1c91-bd42fbb660d2/test-file-ffc75c9b-f058-556b-953a-fbf8fa0d740f",
      "RequestMethod": "PUT",
      "RequestHeaders": {
        "Accept": "application/xml",
        "Authorization": "Sanitized",
        "traceparent": "00-352011934c4b16439aa13bddb6d3bc02-06a78bf059ab7e4b-00",
        "User-Agent": [
          "azsdk-net-Storage.Blobs/12.9.0-alpha.20210607.1",
          "(.NET 5.0.6; Microsoft Windows 10.0.19043)"
        ],
        "x-ms-blob-type": "AppendBlob",
        "x-ms-client-request-id": "365414ec-fe46-b382-d6a2-66ffac8d7817",
        "x-ms-return-client-request-id": "true",
<<<<<<< HEAD
        "x-ms-version": "2020-12-06"
=======
        "x-ms-version": "2021-02-12"
>>>>>>> 7e782c87
      },
      "RequestBody": null,
      "StatusCode": 201,
      "ResponseHeaders": {
        "Date": "Mon, 07 Jun 2021 16:28:03 GMT",
        "ETag": "\"0x8D929D1396988FD\"",
        "Last-Modified": "Mon, 07 Jun 2021 16:28:03 GMT",
        "Server": [
          "Windows-Azure-Blob/1.0",
          "Microsoft-HTTPAPI/2.0"
        ],
        "Transfer-Encoding": "chunked",
        "x-ms-client-request-id": "365414ec-fe46-b382-d6a2-66ffac8d7817",
        "x-ms-request-id": "f904c2e7-c01e-0030-12ba-5bb723000000",
        "x-ms-request-server-encrypted": "true",
<<<<<<< HEAD
        "x-ms-version": "2020-12-06",
=======
        "x-ms-version": "2021-02-12",
>>>>>>> 7e782c87
        "x-ms-version-id": "2021-06-07T16:28:03.7757181Z"
      },
      "ResponseBody": []
    },
    {
      "RequestUri": "https://seanoauthstage.blob.core.windows.net/test-share-4b335a66-bd2c-07fd-1c91-bd42fbb660d2/test-file-ffc75c9b-f058-556b-953a-fbf8fa0d740f?comp=appendblock",
      "RequestMethod": "PUT",
      "RequestHeaders": {
        "Accept": "application/xml",
        "Authorization": "Sanitized",
        "Content-Length": "1024",
        "Content-Type": "application/octet-stream",
        "traceparent": "00-253818432451b94388cffa98655c18c8-ba333b265837874a-00",
        "User-Agent": [
          "azsdk-net-Storage.Blobs/12.9.0-alpha.20210607.1",
          "(.NET 5.0.6; Microsoft Windows 10.0.19043)"
        ],
        "x-ms-client-request-id": "e1a9f9ae-379a-378d-b55e-fc758494dfea",
        "x-ms-return-client-request-id": "true",
<<<<<<< HEAD
        "x-ms-version": "2020-12-06"
=======
        "x-ms-version": "2021-02-12"
>>>>>>> 7e782c87
      },
      "RequestBody": "SqqQ0XeN7jbEe8faBQj99fTDC+W4PsmVX+zjHP6Zn6oF0xmtD3XAXyUecss2qK3OpHAL6YKTXgzg+3GLqtI4Ktsc1DHvT+Z+A6u/msz+Xrc+FXiNjbYocnQNzBMDNLVT5UfvGdN73lSKjOXW1MQ/4p26TZRZqp0l9GK94oPSe8/2a7WEDkTjwjYjAgDQUZ6wzel2SeYg+jqqySRxvvzRuBEV32gOu9NY1opdNqicVKPEDBWZWzLo1XF62kUfcgM5UUrvu3E1oREVHnJbwsOSDXSBrLHnOF3fLAn3lOCOOGSGI+VdrZkxjmsDgz2/jROt6MzQncVSUhjtD45nPg0xh+UO1J7eNGDaUB1G5LUfIJ/2SawTvZqeNNHMcJ0LyVBd0ftYsbh0z7Ns9k2nC21jze/ucfRhHcpKb5/NEcPCz4fN6BO5x27ngnn4p8dN9ilkaaOuHFhb/LMxDUEYpr3vqSfG2iJaqQWAB+57aHYC/Hl2aaggFLIvcetfiLksz9u7CP2ghxsGCb+eLRVp4JQ8LhHIoT0Vz5V0l2k2+iFLVDcSv195YnVdcF/ogeacxZBXIlmoZC2epjlnK++yzw6eU9ndViE0w8ubajHeLE6v2NHY3tjHou8KdBgmEjeGqqBQSS4Nvm5vI1+NDfn8wHnruFMd2vA217Dp0+IIDbCUFcCRjeMfoRljabt4OZX1DbSfO1rkaNCvGXJ9I+qMZhau+fg5azKWyxY5unE1vp0b9MYtadFWsK3v4XNwoX4u1gKkyUCdvKKCCHBDqq1eelvVYi8kX/xEV0hLSYm/JSqXC+NukPRcfjcjq2BhEwb/kWcXmj9PCXcGX3L3UXIZwuJGq57K7+lneeT3AbOb40RCS7gip4vrSAFsaDGCZCzFCuh9G2dnNaF9sCFbVwjEanwttAa69htXWmKdXYe45BS3MfbKHsjc2xYWpPZpkPD4qP60VLAmCxPNJsAEytcaxcsNoyYR+Uy0UNnvo1Ik7cpypLWIA49kkSbj/fcH2BA//N4rXOzK5q6yAATWN2fBqDj1kiUhkcI7qRL/LvtUrHjIr6dz+ZDep70G1gKLjVm+IVW/EUXqHmoc77PayrizXVOLDYfATq+nF+poGrq/sBu4QA2mlZoz3ZE8VgrdBNwFU3ivAIDS/tOmF/pbggSvXT+XIYqrDci4WC/2hPikyhINYsdCD6+b5kI5AH2g2FuNjPjLReJSWkWw9qhQ3HnaAU3nTR89bU2P/DtHcQ1LGIDUaPf/2YQwugiBkRkHSwnJX/4vuIo7UB+qO0mnC+k4ZN4oe3OC2yfJt5IXu9s0iLExfhIOG1/1mRjYVZ07iK8fSC0738+WRoTWZgH4I5RDdrOYdg==",
      "StatusCode": 201,
      "ResponseHeaders": {
        "Date": "Mon, 07 Jun 2021 16:28:03 GMT",
        "ETag": "\"0x8D929D139754711\"",
        "Last-Modified": "Mon, 07 Jun 2021 16:28:03 GMT",
        "Server": [
          "Windows-Azure-Blob/1.0",
          "Microsoft-HTTPAPI/2.0"
        ],
        "Transfer-Encoding": "chunked",
        "x-ms-blob-append-offset": "0",
        "x-ms-blob-committed-block-count": "1",
        "x-ms-client-request-id": "e1a9f9ae-379a-378d-b55e-fc758494dfea",
        "x-ms-content-crc64": "2RuxKeLQ3Ig=",
        "x-ms-request-id": "f904c2e9-c01e-0030-14ba-5bb723000000",
        "x-ms-request-server-encrypted": "true",
<<<<<<< HEAD
        "x-ms-version": "2020-12-06"
=======
        "x-ms-version": "2021-02-12"
>>>>>>> 7e782c87
      },
      "ResponseBody": []
    },
    {
      "RequestUri": "https://seanoauthstage.file.core.windows.net/test-share-482212a2-e41e-acbc-ec3c-9cfe4dd8d115?restype=share",
      "RequestMethod": "PUT",
      "RequestHeaders": {
        "Accept": "application/xml",
        "Authorization": "Sanitized",
        "traceparent": "00-4ec2cffc7d67e14b9ef541d808651a8d-74aaab26899a3440-00",
        "User-Agent": [
          "azsdk-net-Storage.Files.Shares/12.7.0-alpha.20210607.1",
          "(.NET 5.0.6; Microsoft Windows 10.0.19043)"
        ],
        "x-ms-client-request-id": "1deb9fa6-afc0-ca53-3cfc-f55e9a8feadc",
        "x-ms-date": "Mon, 07 Jun 2021 16:28:04 GMT",
        "x-ms-return-client-request-id": "true",
<<<<<<< HEAD
        "x-ms-version": "2020-12-06"
=======
        "x-ms-version": "2021-02-12"
>>>>>>> 7e782c87
      },
      "RequestBody": null,
      "StatusCode": 201,
      "ResponseHeaders": {
        "Date": "Mon, 07 Jun 2021 16:28:03 GMT",
        "ETag": "\"0x8D929D1398111F9\"",
        "Last-Modified": "Mon, 07 Jun 2021 16:28:03 GMT",
        "Server": [
          "Windows-Azure-File/1.0",
          "Microsoft-HTTPAPI/2.0"
        ],
        "Transfer-Encoding": "chunked",
        "x-ms-client-request-id": "1deb9fa6-afc0-ca53-3cfc-f55e9a8feadc",
        "x-ms-request-id": "e16eda51-001a-0026-35ba-5b1df0000000",
<<<<<<< HEAD
        "x-ms-version": "2020-12-06"
=======
        "x-ms-version": "2021-02-12"
>>>>>>> 7e782c87
      },
      "ResponseBody": []
    },
    {
      "RequestUri": "https://seanoauthstage.file.core.windows.net/test-share-482212a2-e41e-acbc-ec3c-9cfe4dd8d115/test-directory-6349e78c-62ff-ece0-36cc-ff2c509d777f?restype=directory",
      "RequestMethod": "PUT",
      "RequestHeaders": {
        "Accept": "application/xml",
        "Authorization": "Sanitized",
        "traceparent": "00-20de867169df1846b827c99e62547d08-6597281af93d914f-00",
        "User-Agent": [
          "azsdk-net-Storage.Files.Shares/12.7.0-alpha.20210607.1",
          "(.NET 5.0.6; Microsoft Windows 10.0.19043)"
        ],
        "x-ms-client-request-id": "4e93b707-7223-4415-beff-e6f4b027799e",
        "x-ms-date": "Mon, 07 Jun 2021 16:28:04 GMT",
        "x-ms-file-attributes": "None",
        "x-ms-file-creation-time": "Now",
        "x-ms-file-last-write-time": "Now",
        "x-ms-file-permission": "Inherit",
        "x-ms-return-client-request-id": "true",
<<<<<<< HEAD
        "x-ms-version": "2020-12-06"
=======
        "x-ms-version": "2021-02-12"
>>>>>>> 7e782c87
      },
      "RequestBody": null,
      "StatusCode": 201,
      "ResponseHeaders": {
        "Date": "Mon, 07 Jun 2021 16:28:04 GMT",
        "ETag": "\"0x8D929D1398DA58C\"",
        "Last-Modified": "Mon, 07 Jun 2021 16:28:04 GMT",
        "Server": [
          "Windows-Azure-File/1.0",
          "Microsoft-HTTPAPI/2.0"
        ],
        "Transfer-Encoding": "chunked",
        "x-ms-client-request-id": "4e93b707-7223-4415-beff-e6f4b027799e",
        "x-ms-file-attributes": "Directory",
        "x-ms-file-change-time": "2021-06-07T16:28:04.0123788Z",
        "x-ms-file-creation-time": "2021-06-07T16:28:04.0123788Z",
        "x-ms-file-id": "13835128424026341376",
        "x-ms-file-last-write-time": "2021-06-07T16:28:04.0123788Z",
        "x-ms-file-parent-id": "0",
        "x-ms-file-permission-key": "17328120433303457917*10998634346073950196",
        "x-ms-request-id": "e16eda53-001a-0026-36ba-5b1df0000000",
        "x-ms-request-server-encrypted": "true",
<<<<<<< HEAD
        "x-ms-version": "2020-12-06"
=======
        "x-ms-version": "2021-02-12"
>>>>>>> 7e782c87
      },
      "ResponseBody": []
    },
    {
      "RequestUri": "https://seanoauthstage.file.core.windows.net/test-share-482212a2-e41e-acbc-ec3c-9cfe4dd8d115/test-directory-6349e78c-62ff-ece0-36cc-ff2c509d777f/test-file-13f87585-3c37-d7ef-92cd-953421d22aba",
      "RequestMethod": "PUT",
      "RequestHeaders": {
        "Accept": "application/xml",
        "Authorization": "Sanitized",
        "traceparent": "00-f924dd496c522943b9f2259ff570b0ab-9c17035a78f67140-00",
        "User-Agent": [
          "azsdk-net-Storage.Files.Shares/12.7.0-alpha.20210607.1",
          "(.NET 5.0.6; Microsoft Windows 10.0.19043)"
        ],
        "x-ms-client-request-id": "4b88a151-a784-cb81-c8bb-bb55dde022ec",
        "x-ms-content-length": "1024",
        "x-ms-date": "Mon, 07 Jun 2021 16:28:04 GMT",
        "x-ms-file-attributes": "None",
        "x-ms-file-creation-time": "Now",
        "x-ms-file-last-write-time": "Now",
        "x-ms-file-permission": "Inherit",
        "x-ms-return-client-request-id": "true",
        "x-ms-type": "file",
<<<<<<< HEAD
        "x-ms-version": "2020-12-06"
=======
        "x-ms-version": "2021-02-12"
>>>>>>> 7e782c87
      },
      "RequestBody": null,
      "StatusCode": 201,
      "ResponseHeaders": {
        "Date": "Mon, 07 Jun 2021 16:28:04 GMT",
        "ETag": "\"0x8D929D13998525C\"",
        "Last-Modified": "Mon, 07 Jun 2021 16:28:04 GMT",
        "Server": [
          "Windows-Azure-File/1.0",
          "Microsoft-HTTPAPI/2.0"
        ],
        "Transfer-Encoding": "chunked",
        "x-ms-client-request-id": "4b88a151-a784-cb81-c8bb-bb55dde022ec",
        "x-ms-file-attributes": "Archive",
        "x-ms-file-change-time": "2021-06-07T16:28:04.0823388Z",
        "x-ms-file-creation-time": "2021-06-07T16:28:04.0823388Z",
        "x-ms-file-id": "11529285414812647424",
        "x-ms-file-last-write-time": "2021-06-07T16:28:04.0823388Z",
        "x-ms-file-parent-id": "13835128424026341376",
        "x-ms-file-permission-key": "3459353764275416954*10998634346073950196",
        "x-ms-request-id": "e16eda54-001a-0026-37ba-5b1df0000000",
        "x-ms-request-server-encrypted": "true",
<<<<<<< HEAD
        "x-ms-version": "2020-12-06"
=======
        "x-ms-version": "2021-02-12"
>>>>>>> 7e782c87
      },
      "ResponseBody": []
    },
    {
      "RequestUri": "https://seanoauthstage.file.core.windows.net/test-share-482212a2-e41e-acbc-ec3c-9cfe4dd8d115/test-directory-6349e78c-62ff-ece0-36cc-ff2c509d777f/test-file-13f87585-3c37-d7ef-92cd-953421d22aba?comp=range",
      "RequestMethod": "PUT",
      "RequestHeaders": {
        "Accept": "application/xml",
        "Authorization": "Sanitized",
        "traceparent": "00-d6c928e539a3b04da27dbc59342a5e8c-04a8fad1639dc84d-00",
        "User-Agent": [
          "azsdk-net-Storage.Files.Shares/12.7.0-alpha.20210607.1",
          "(.NET 5.0.6; Microsoft Windows 10.0.19043)"
        ],
        "x-ms-client-request-id": "7fe3ef02-df4a-6935-c459-d04e6c061691",
        "x-ms-copy-source": "https://seanoauthstage.blob.core.windows.net/test-share-4b335a66-bd2c-07fd-1c91-bd42fbb660d2/test-file-ffc75c9b-f058-556b-953a-fbf8fa0d740f",
        "x-ms-copy-source-authorization": "Sanitized",
        "x-ms-date": "Mon, 07 Jun 2021 16:28:04 GMT",
        "x-ms-range": "bytes=0-1023",
        "x-ms-return-client-request-id": "true",
        "x-ms-source-range": "bytes=0-1023",
<<<<<<< HEAD
        "x-ms-version": "2020-12-06",
=======
        "x-ms-version": "2021-02-12",
>>>>>>> 7e782c87
        "x-ms-write": "update"
      },
      "RequestBody": null,
      "StatusCode": 201,
      "ResponseHeaders": {
        "Date": "Mon, 07 Jun 2021 16:28:04 GMT",
        "ETag": "\"0x8D929D139C59D53\"",
        "Last-Modified": "Mon, 07 Jun 2021 16:28:04 GMT",
        "Server": [
          "Windows-Azure-File/1.0",
          "Microsoft-HTTPAPI/2.0"
        ],
        "Transfer-Encoding": "chunked",
        "x-ms-client-request-id": "7fe3ef02-df4a-6935-c459-d04e6c061691",
        "x-ms-content-crc64": "2RuxKeLQ3Ig=",
        "x-ms-request-id": "e16eda55-001a-0026-38ba-5b1df0000000",
        "x-ms-request-server-encrypted": "true",
<<<<<<< HEAD
        "x-ms-version": "2020-12-06"
=======
        "x-ms-version": "2021-02-12"
>>>>>>> 7e782c87
      },
      "ResponseBody": []
    },
    {
      "RequestUri": "https://seanoauthstage.file.core.windows.net/test-share-482212a2-e41e-acbc-ec3c-9cfe4dd8d115?restype=share",
      "RequestMethod": "DELETE",
      "RequestHeaders": {
        "Accept": "application/xml",
        "Authorization": "Sanitized",
        "traceparent": "00-fd2e85c7b9f9a447bb0bcfe4f4ea4f18-67c90fc186ef4247-00",
        "User-Agent": [
          "azsdk-net-Storage.Files.Shares/12.7.0-alpha.20210607.1",
          "(.NET 5.0.6; Microsoft Windows 10.0.19043)"
        ],
        "x-ms-client-request-id": "ed538ab1-a2fc-f5a2-f678-a5a80f46ef12",
        "x-ms-date": "Mon, 07 Jun 2021 16:28:04 GMT",
        "x-ms-delete-snapshots": "include",
        "x-ms-return-client-request-id": "true",
<<<<<<< HEAD
        "x-ms-version": "2020-12-06"
=======
        "x-ms-version": "2021-02-12"
>>>>>>> 7e782c87
      },
      "RequestBody": null,
      "StatusCode": 202,
      "ResponseHeaders": {
        "Date": "Mon, 07 Jun 2021 16:28:04 GMT",
        "Server": [
          "Windows-Azure-File/1.0",
          "Microsoft-HTTPAPI/2.0"
        ],
        "Transfer-Encoding": "chunked",
        "x-ms-client-request-id": "ed538ab1-a2fc-f5a2-f678-a5a80f46ef12",
        "x-ms-request-id": "e16eda57-001a-0026-39ba-5b1df0000000",
<<<<<<< HEAD
        "x-ms-version": "2020-12-06"
=======
        "x-ms-version": "2021-02-12"
>>>>>>> 7e782c87
      },
      "ResponseBody": []
    },
    {
      "RequestUri": "https://seanoauthstage.blob.core.windows.net/test-share-4b335a66-bd2c-07fd-1c91-bd42fbb660d2?restype=container",
      "RequestMethod": "DELETE",
      "RequestHeaders": {
        "Accept": "application/xml",
        "Authorization": "Sanitized",
        "traceparent": "00-628a8c2b0ebe044e913051953c4a25a9-298f5ea57de4a84c-00",
        "User-Agent": [
          "azsdk-net-Storage.Blobs/12.9.0-alpha.20210607.1",
          "(.NET 5.0.6; Microsoft Windows 10.0.19043)"
        ],
        "x-ms-client-request-id": "e29c09dc-28b3-4e94-6024-ab05bcfa60c6",
        "x-ms-return-client-request-id": "true",
<<<<<<< HEAD
        "x-ms-version": "2020-12-06"
=======
        "x-ms-version": "2021-02-12"
>>>>>>> 7e782c87
      },
      "RequestBody": null,
      "StatusCode": 202,
      "ResponseHeaders": {
        "Date": "Mon, 07 Jun 2021 16:28:04 GMT",
        "Server": [
          "Windows-Azure-Blob/1.0",
          "Microsoft-HTTPAPI/2.0"
        ],
        "Transfer-Encoding": "chunked",
        "x-ms-client-request-id": "e29c09dc-28b3-4e94-6024-ab05bcfa60c6",
        "x-ms-request-id": "f904c2ee-c01e-0030-19ba-5bb723000000",
<<<<<<< HEAD
        "x-ms-version": "2020-12-06"
=======
        "x-ms-version": "2021-02-12"
>>>>>>> 7e782c87
      },
      "ResponseBody": []
    }
  ],
  "Variables": {
    "RandomSeed": "546288646",
    "Storage_TestConfigOAuth": "OAuthTenant\nseanoauthstage\nU2FuaXRpemVk\nhttps://seanoauthstage.blob.core.windows.net\nhttps://seanoauthstage.file.core.windows.net\nhttps://seanoauthstage.queue.core.windows.net\nhttps://seanoauthstage.table.core.windows.net\n\n\n\n\nhttps://seanoauthstage-secondary.blob.core.windows.net\nhttps://seanoauthstage-secondary.file.core.windows.net\nhttps://seanoauthstage-secondary.queue.core.windows.net\nhttps://seanoauthstage-secondary.table.core.windows.net\n68390a19-a643-458b-b726-408abf67b4fc\nSanitized\n72f988bf-86f1-41af-91ab-2d7cd011db47\nhttps://login.microsoftonline.com/\nCloud\nBlobEndpoint=https://seanoauthstage.blob.core.windows.net/;QueueEndpoint=https://seanoauthstage.queue.core.windows.net/;FileEndpoint=https://seanoauthstage.file.core.windows.net/;BlobSecondaryEndpoint=https://seanoauthstage-secondary.blob.core.windows.net/;QueueSecondaryEndpoint=https://seanoauthstage-secondary.queue.core.windows.net/;FileSecondaryEndpoint=https://seanoauthstage-secondary.file.core.windows.net/;AccountName=seanoauthstage;AccountKey=Sanitized\n\n\n"
  }
}<|MERGE_RESOLUTION|>--- conflicted
+++ resolved
@@ -13,11 +13,7 @@
         ],
         "x-ms-client-request-id": "fcf741a3-a839-7285-25be-b924b31747ad",
         "x-ms-return-client-request-id": "true",
-<<<<<<< HEAD
-        "x-ms-version": "2020-12-06"
-=======
-        "x-ms-version": "2021-02-12"
->>>>>>> 7e782c87
+        "x-ms-version": "2021-02-12"
       },
       "RequestBody": null,
       "StatusCode": 201,
@@ -32,11 +28,7 @@
         "Transfer-Encoding": "chunked",
         "x-ms-client-request-id": "fcf741a3-a839-7285-25be-b924b31747ad",
         "x-ms-request-id": "f904c2e5-c01e-0030-11ba-5bb723000000",
-<<<<<<< HEAD
-        "x-ms-version": "2020-12-06"
-=======
-        "x-ms-version": "2021-02-12"
->>>>>>> 7e782c87
+        "x-ms-version": "2021-02-12"
       },
       "ResponseBody": []
     },
@@ -54,11 +46,7 @@
         "x-ms-blob-type": "AppendBlob",
         "x-ms-client-request-id": "365414ec-fe46-b382-d6a2-66ffac8d7817",
         "x-ms-return-client-request-id": "true",
-<<<<<<< HEAD
-        "x-ms-version": "2020-12-06"
-=======
-        "x-ms-version": "2021-02-12"
->>>>>>> 7e782c87
+        "x-ms-version": "2021-02-12"
       },
       "RequestBody": null,
       "StatusCode": 201,
@@ -74,11 +62,7 @@
         "x-ms-client-request-id": "365414ec-fe46-b382-d6a2-66ffac8d7817",
         "x-ms-request-id": "f904c2e7-c01e-0030-12ba-5bb723000000",
         "x-ms-request-server-encrypted": "true",
-<<<<<<< HEAD
-        "x-ms-version": "2020-12-06",
-=======
         "x-ms-version": "2021-02-12",
->>>>>>> 7e782c87
         "x-ms-version-id": "2021-06-07T16:28:03.7757181Z"
       },
       "ResponseBody": []
@@ -98,11 +82,7 @@
         ],
         "x-ms-client-request-id": "e1a9f9ae-379a-378d-b55e-fc758494dfea",
         "x-ms-return-client-request-id": "true",
-<<<<<<< HEAD
-        "x-ms-version": "2020-12-06"
-=======
-        "x-ms-version": "2021-02-12"
->>>>>>> 7e782c87
+        "x-ms-version": "2021-02-12"
       },
       "RequestBody": "SqqQ0XeN7jbEe8faBQj99fTDC+W4PsmVX+zjHP6Zn6oF0xmtD3XAXyUecss2qK3OpHAL6YKTXgzg+3GLqtI4Ktsc1DHvT+Z+A6u/msz+Xrc+FXiNjbYocnQNzBMDNLVT5UfvGdN73lSKjOXW1MQ/4p26TZRZqp0l9GK94oPSe8/2a7WEDkTjwjYjAgDQUZ6wzel2SeYg+jqqySRxvvzRuBEV32gOu9NY1opdNqicVKPEDBWZWzLo1XF62kUfcgM5UUrvu3E1oREVHnJbwsOSDXSBrLHnOF3fLAn3lOCOOGSGI+VdrZkxjmsDgz2/jROt6MzQncVSUhjtD45nPg0xh+UO1J7eNGDaUB1G5LUfIJ/2SawTvZqeNNHMcJ0LyVBd0ftYsbh0z7Ns9k2nC21jze/ucfRhHcpKb5/NEcPCz4fN6BO5x27ngnn4p8dN9ilkaaOuHFhb/LMxDUEYpr3vqSfG2iJaqQWAB+57aHYC/Hl2aaggFLIvcetfiLksz9u7CP2ghxsGCb+eLRVp4JQ8LhHIoT0Vz5V0l2k2+iFLVDcSv195YnVdcF/ogeacxZBXIlmoZC2epjlnK++yzw6eU9ndViE0w8ubajHeLE6v2NHY3tjHou8KdBgmEjeGqqBQSS4Nvm5vI1+NDfn8wHnruFMd2vA217Dp0+IIDbCUFcCRjeMfoRljabt4OZX1DbSfO1rkaNCvGXJ9I+qMZhau+fg5azKWyxY5unE1vp0b9MYtadFWsK3v4XNwoX4u1gKkyUCdvKKCCHBDqq1eelvVYi8kX/xEV0hLSYm/JSqXC+NukPRcfjcjq2BhEwb/kWcXmj9PCXcGX3L3UXIZwuJGq57K7+lneeT3AbOb40RCS7gip4vrSAFsaDGCZCzFCuh9G2dnNaF9sCFbVwjEanwttAa69htXWmKdXYe45BS3MfbKHsjc2xYWpPZpkPD4qP60VLAmCxPNJsAEytcaxcsNoyYR+Uy0UNnvo1Ik7cpypLWIA49kkSbj/fcH2BA//N4rXOzK5q6yAATWN2fBqDj1kiUhkcI7qRL/LvtUrHjIr6dz+ZDep70G1gKLjVm+IVW/EUXqHmoc77PayrizXVOLDYfATq+nF+poGrq/sBu4QA2mlZoz3ZE8VgrdBNwFU3ivAIDS/tOmF/pbggSvXT+XIYqrDci4WC/2hPikyhINYsdCD6+b5kI5AH2g2FuNjPjLReJSWkWw9qhQ3HnaAU3nTR89bU2P/DtHcQ1LGIDUaPf/2YQwugiBkRkHSwnJX/4vuIo7UB+qO0mnC+k4ZN4oe3OC2yfJt5IXu9s0iLExfhIOG1/1mRjYVZ07iK8fSC0738+WRoTWZgH4I5RDdrOYdg==",
       "StatusCode": 201,
@@ -121,11 +101,7 @@
         "x-ms-content-crc64": "2RuxKeLQ3Ig=",
         "x-ms-request-id": "f904c2e9-c01e-0030-14ba-5bb723000000",
         "x-ms-request-server-encrypted": "true",
-<<<<<<< HEAD
-        "x-ms-version": "2020-12-06"
-=======
-        "x-ms-version": "2021-02-12"
->>>>>>> 7e782c87
+        "x-ms-version": "2021-02-12"
       },
       "ResponseBody": []
     },
@@ -143,11 +119,7 @@
         "x-ms-client-request-id": "1deb9fa6-afc0-ca53-3cfc-f55e9a8feadc",
         "x-ms-date": "Mon, 07 Jun 2021 16:28:04 GMT",
         "x-ms-return-client-request-id": "true",
-<<<<<<< HEAD
-        "x-ms-version": "2020-12-06"
-=======
-        "x-ms-version": "2021-02-12"
->>>>>>> 7e782c87
+        "x-ms-version": "2021-02-12"
       },
       "RequestBody": null,
       "StatusCode": 201,
@@ -162,11 +134,7 @@
         "Transfer-Encoding": "chunked",
         "x-ms-client-request-id": "1deb9fa6-afc0-ca53-3cfc-f55e9a8feadc",
         "x-ms-request-id": "e16eda51-001a-0026-35ba-5b1df0000000",
-<<<<<<< HEAD
-        "x-ms-version": "2020-12-06"
-=======
-        "x-ms-version": "2021-02-12"
->>>>>>> 7e782c87
+        "x-ms-version": "2021-02-12"
       },
       "ResponseBody": []
     },
@@ -188,11 +156,7 @@
         "x-ms-file-last-write-time": "Now",
         "x-ms-file-permission": "Inherit",
         "x-ms-return-client-request-id": "true",
-<<<<<<< HEAD
-        "x-ms-version": "2020-12-06"
-=======
-        "x-ms-version": "2021-02-12"
->>>>>>> 7e782c87
+        "x-ms-version": "2021-02-12"
       },
       "RequestBody": null,
       "StatusCode": 201,
@@ -215,11 +179,7 @@
         "x-ms-file-permission-key": "17328120433303457917*10998634346073950196",
         "x-ms-request-id": "e16eda53-001a-0026-36ba-5b1df0000000",
         "x-ms-request-server-encrypted": "true",
-<<<<<<< HEAD
-        "x-ms-version": "2020-12-06"
-=======
-        "x-ms-version": "2021-02-12"
->>>>>>> 7e782c87
+        "x-ms-version": "2021-02-12"
       },
       "ResponseBody": []
     },
@@ -243,11 +203,7 @@
         "x-ms-file-permission": "Inherit",
         "x-ms-return-client-request-id": "true",
         "x-ms-type": "file",
-<<<<<<< HEAD
-        "x-ms-version": "2020-12-06"
-=======
-        "x-ms-version": "2021-02-12"
->>>>>>> 7e782c87
+        "x-ms-version": "2021-02-12"
       },
       "RequestBody": null,
       "StatusCode": 201,
@@ -270,11 +226,7 @@
         "x-ms-file-permission-key": "3459353764275416954*10998634346073950196",
         "x-ms-request-id": "e16eda54-001a-0026-37ba-5b1df0000000",
         "x-ms-request-server-encrypted": "true",
-<<<<<<< HEAD
-        "x-ms-version": "2020-12-06"
-=======
-        "x-ms-version": "2021-02-12"
->>>>>>> 7e782c87
+        "x-ms-version": "2021-02-12"
       },
       "ResponseBody": []
     },
@@ -296,11 +248,7 @@
         "x-ms-range": "bytes=0-1023",
         "x-ms-return-client-request-id": "true",
         "x-ms-source-range": "bytes=0-1023",
-<<<<<<< HEAD
-        "x-ms-version": "2020-12-06",
-=======
         "x-ms-version": "2021-02-12",
->>>>>>> 7e782c87
         "x-ms-write": "update"
       },
       "RequestBody": null,
@@ -318,11 +266,7 @@
         "x-ms-content-crc64": "2RuxKeLQ3Ig=",
         "x-ms-request-id": "e16eda55-001a-0026-38ba-5b1df0000000",
         "x-ms-request-server-encrypted": "true",
-<<<<<<< HEAD
-        "x-ms-version": "2020-12-06"
-=======
-        "x-ms-version": "2021-02-12"
->>>>>>> 7e782c87
+        "x-ms-version": "2021-02-12"
       },
       "ResponseBody": []
     },
@@ -341,11 +285,7 @@
         "x-ms-date": "Mon, 07 Jun 2021 16:28:04 GMT",
         "x-ms-delete-snapshots": "include",
         "x-ms-return-client-request-id": "true",
-<<<<<<< HEAD
-        "x-ms-version": "2020-12-06"
-=======
-        "x-ms-version": "2021-02-12"
->>>>>>> 7e782c87
+        "x-ms-version": "2021-02-12"
       },
       "RequestBody": null,
       "StatusCode": 202,
@@ -358,11 +298,7 @@
         "Transfer-Encoding": "chunked",
         "x-ms-client-request-id": "ed538ab1-a2fc-f5a2-f678-a5a80f46ef12",
         "x-ms-request-id": "e16eda57-001a-0026-39ba-5b1df0000000",
-<<<<<<< HEAD
-        "x-ms-version": "2020-12-06"
-=======
-        "x-ms-version": "2021-02-12"
->>>>>>> 7e782c87
+        "x-ms-version": "2021-02-12"
       },
       "ResponseBody": []
     },
@@ -379,11 +315,7 @@
         ],
         "x-ms-client-request-id": "e29c09dc-28b3-4e94-6024-ab05bcfa60c6",
         "x-ms-return-client-request-id": "true",
-<<<<<<< HEAD
-        "x-ms-version": "2020-12-06"
-=======
-        "x-ms-version": "2021-02-12"
->>>>>>> 7e782c87
+        "x-ms-version": "2021-02-12"
       },
       "RequestBody": null,
       "StatusCode": 202,
@@ -396,11 +328,7 @@
         "Transfer-Encoding": "chunked",
         "x-ms-client-request-id": "e29c09dc-28b3-4e94-6024-ab05bcfa60c6",
         "x-ms-request-id": "f904c2ee-c01e-0030-19ba-5bb723000000",
-<<<<<<< HEAD
-        "x-ms-version": "2020-12-06"
-=======
-        "x-ms-version": "2021-02-12"
->>>>>>> 7e782c87
+        "x-ms-version": "2021-02-12"
       },
       "ResponseBody": []
     }
