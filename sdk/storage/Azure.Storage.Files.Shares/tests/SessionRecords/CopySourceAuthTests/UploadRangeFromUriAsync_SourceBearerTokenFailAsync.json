--- conflicted
+++ resolved
@@ -13,11 +13,7 @@
         ],
         "x-ms-client-request-id": "52f157c0-56de-fc52-856d-276875f4be9d",
         "x-ms-return-client-request-id": "true",
-<<<<<<< HEAD
-        "x-ms-version": "2020-12-06"
-=======
-        "x-ms-version": "2021-02-12"
->>>>>>> 7e782c87
+        "x-ms-version": "2021-02-12"
       },
       "RequestBody": null,
       "StatusCode": 201,
@@ -32,11 +28,7 @@
         "Transfer-Encoding": "chunked",
         "x-ms-client-request-id": "52f157c0-56de-fc52-856d-276875f4be9d",
         "x-ms-request-id": "86057162-a01e-001a-15ba-5ba2b5000000",
-<<<<<<< HEAD
-        "x-ms-version": "2020-12-06"
-=======
-        "x-ms-version": "2021-02-12"
->>>>>>> 7e782c87
+        "x-ms-version": "2021-02-12"
       },
       "ResponseBody": []
     },
@@ -54,11 +46,7 @@
         "x-ms-blob-type": "AppendBlob",
         "x-ms-client-request-id": "9609dce7-cdae-af8b-bf38-3cbd62ea7a9e",
         "x-ms-return-client-request-id": "true",
-<<<<<<< HEAD
-        "x-ms-version": "2020-12-06"
-=======
-        "x-ms-version": "2021-02-12"
->>>>>>> 7e782c87
+        "x-ms-version": "2021-02-12"
       },
       "RequestBody": null,
       "StatusCode": 201,
@@ -74,11 +62,7 @@
         "x-ms-client-request-id": "9609dce7-cdae-af8b-bf38-3cbd62ea7a9e",
         "x-ms-request-id": "86057168-a01e-001a-18ba-5ba2b5000000",
         "x-ms-request-server-encrypted": "true",
-<<<<<<< HEAD
-        "x-ms-version": "2020-12-06",
-=======
         "x-ms-version": "2021-02-12",
->>>>>>> 7e782c87
         "x-ms-version-id": "2021-06-07T16:29:50.8979388Z"
       },
       "ResponseBody": []
@@ -98,11 +82,7 @@
         ],
         "x-ms-client-request-id": "6a9e9fa8-094b-1b33-d10a-5c7b32f3f9a2",
         "x-ms-return-client-request-id": "true",
-<<<<<<< HEAD
-        "x-ms-version": "2020-12-06"
-=======
-        "x-ms-version": "2021-02-12"
->>>>>>> 7e782c87
+        "x-ms-version": "2021-02-12"
       },
       "RequestBody": "+/VYh4mY5mI/AIJaels5wSpcgKTd24NCYrtmflpPQfuE+EGK/G8NT/amV61LMDVj/3qTBWnVwB9xFSTNMWgI77+G1oIarsW6TzGuN4PW9zGGAn/fuzuRrzchGOdLQB6OnmftxFqzSVC12bY4Jombmx7yRi7pKDSE9CdK+ZXebw8TIJkb6DLX07kuKeKEWYiuhX3IWPnvpHUzac8zaFC612mnJQbvgLPrG3N1uv5S/5uenHMYFRYVI3sj6H5jpGtpc1J43TSCvgXK3T2Geep24Wk0lMzcosJTkQGKzJc0iHcHDEes2iJnHN1uTjfZj6qRrAcVLg+ejNGPJUsy+PJtllXGfm2jygZHzXjvblOKeQJX+B+QH1lnaH91HLXXNCPqALjiEhA87uIAzWGWrx59BatI2//S3Xf7XhXuLa1Rb5hUBG6bp2fxGgo9j1H30blg+BcJjlkkGCJB57T7TcA0rl7JQauw4V1EV8D0lU0lA41cjjWWR+E/MOxLWsCy9s1JCeHyLo8Nrxa6xTaYL4LUG+Mnnr+LnmZ8ihG/ZIeckWHzqoxsMtT9Tt4e24KqpgBpdj/di1cNvmp6dqR9TkuOHTTVpYT2aOgOKVDhbMLk0eMRVe5IvwUJ5ewh8bwwfwCTj75N1AB7cg5WzmIHLFKolqTBbPhdRl4uy7+Y1Xcr3qlQTtwElvziluLf8fCjArmaeVoXbxMHNklfHglA4p2XKvC4t911o/+n3tYWfVRui8kG/lwcE2+WSBiTpHjzobNESMb/60vbJNVacJA98Lj08JM/OuNBexaBIm7F4v6HtDwi0TWObqB9KtqGwaPeWVdfnrTks2fPA82vfsjdFkLW07tTGh+DZoLywhAJurlyoskWZUNKogDVU85o3vDXoBOYsO7oij443Dgy8fFWxUgTPNv/xrH+izC7fsZRGoeRGyH8cQnLihiK3YgKGLAOfo2FVaEU2NlimSW9LAx458GwoNbQWlQ+R7HDdego9HJ/rf84y8XmfUNHmdjkDl4MEfbGWXjaPiM5Rw3vUWLwOaWzPn8MPxv8yiKTicB8WjlTt2PyYZr5pW7c/4O49izgVmAyMdDe/9Layo9VRrVjve3Tm5n//tgLuZgQMECYQ9P2sjJgSShpdLeRF5YKpF65eEGW5FqS4VeHJ3c3zs+RQoa7XpOCAnTEaifhbuZBABU6Vrf/AV94ZNHa2CGwMqbn/9UQTkXKN3XN0XkzsHNxRiZi/XcYkkAnQvrCpypSEziA+m4RMbHPbx9BMi/lRbNeaZL6TjQuz22U6AtKCI9Ler5BsrYEXxV0ko5Y12ARQv1HYz2YV8UDUSsAfUimhWaP9bdxo5L8Wgp8hrum1vgNg6YOAg==",
       "StatusCode": 201,
@@ -121,11 +101,7 @@
         "x-ms-content-crc64": "8js3G03cSV8=",
         "x-ms-request-id": "8605716a-a01e-001a-1aba-5ba2b5000000",
         "x-ms-request-server-encrypted": "true",
-<<<<<<< HEAD
-        "x-ms-version": "2020-12-06"
-=======
-        "x-ms-version": "2021-02-12"
->>>>>>> 7e782c87
+        "x-ms-version": "2021-02-12"
       },
       "ResponseBody": []
     },
@@ -143,11 +119,7 @@
         "x-ms-client-request-id": "8b372ae8-8a66-139e-2638-38dab20c6b1a",
         "x-ms-date": "Mon, 07 Jun 2021 16:29:51 GMT",
         "x-ms-return-client-request-id": "true",
-<<<<<<< HEAD
-        "x-ms-version": "2020-12-06"
-=======
-        "x-ms-version": "2021-02-12"
->>>>>>> 7e782c87
+        "x-ms-version": "2021-02-12"
       },
       "RequestBody": null,
       "StatusCode": 201,
@@ -162,11 +134,7 @@
         "Transfer-Encoding": "chunked",
         "x-ms-client-request-id": "8b372ae8-8a66-139e-2638-38dab20c6b1a",
         "x-ms-request-id": "c99b4a35-501a-001c-74ba-5be384000000",
-<<<<<<< HEAD
-        "x-ms-version": "2020-12-06"
-=======
-        "x-ms-version": "2021-02-12"
->>>>>>> 7e782c87
+        "x-ms-version": "2021-02-12"
       },
       "ResponseBody": []
     },
@@ -188,11 +156,7 @@
         "x-ms-file-last-write-time": "Now",
         "x-ms-file-permission": "Inherit",
         "x-ms-return-client-request-id": "true",
-<<<<<<< HEAD
-        "x-ms-version": "2020-12-06"
-=======
-        "x-ms-version": "2021-02-12"
->>>>>>> 7e782c87
+        "x-ms-version": "2021-02-12"
       },
       "RequestBody": null,
       "StatusCode": 201,
@@ -215,11 +179,7 @@
         "x-ms-file-permission-key": "17328120433303457917*10998634346073950196",
         "x-ms-request-id": "c99b4a3d-501a-001c-7bba-5be384000000",
         "x-ms-request-server-encrypted": "true",
-<<<<<<< HEAD
-        "x-ms-version": "2020-12-06"
-=======
-        "x-ms-version": "2021-02-12"
->>>>>>> 7e782c87
+        "x-ms-version": "2021-02-12"
       },
       "ResponseBody": []
     },
@@ -243,11 +203,7 @@
         "x-ms-file-permission": "Inherit",
         "x-ms-return-client-request-id": "true",
         "x-ms-type": "file",
-<<<<<<< HEAD
-        "x-ms-version": "2020-12-06"
-=======
-        "x-ms-version": "2021-02-12"
->>>>>>> 7e782c87
+        "x-ms-version": "2021-02-12"
       },
       "RequestBody": null,
       "StatusCode": 201,
@@ -270,11 +226,7 @@
         "x-ms-file-permission-key": "3459353764275416954*10998634346073950196",
         "x-ms-request-id": "c99b4a42-501a-001c-80ba-5be384000000",
         "x-ms-request-server-encrypted": "true",
-<<<<<<< HEAD
-        "x-ms-version": "2020-12-06"
-=======
-        "x-ms-version": "2021-02-12"
->>>>>>> 7e782c87
+        "x-ms-version": "2021-02-12"
       },
       "ResponseBody": []
     },
@@ -296,11 +248,7 @@
         "x-ms-range": "bytes=0-1023",
         "x-ms-return-client-request-id": "true",
         "x-ms-source-range": "bytes=0-1023",
-<<<<<<< HEAD
-        "x-ms-version": "2020-12-06",
-=======
         "x-ms-version": "2021-02-12",
->>>>>>> 7e782c87
         "x-ms-write": "update"
       },
       "RequestBody": null,
@@ -316,11 +264,7 @@
         "x-ms-client-request-id": "39bb1fd2-09ae-bfd2-cb38-70a44347417f",
         "x-ms-error-code": "CannotVerifyCopySource",
         "x-ms-request-id": "c99b4a44-501a-001c-02ba-5be384000000",
-<<<<<<< HEAD
-        "x-ms-version": "2020-12-06"
-=======
-        "x-ms-version": "2021-02-12"
->>>>>>> 7e782c87
+        "x-ms-version": "2021-02-12"
       },
       "ResponseBody": [
         "﻿<?xml version=\"1.0\" encoding=\"utf-8\"?><Error><Code>CannotVerifyCopySource</Code><Message>Authentication information is not given in the correct format. Check the value of Authorization header.\n",
@@ -343,11 +287,7 @@
         "x-ms-date": "Mon, 07 Jun 2021 16:29:51 GMT",
         "x-ms-delete-snapshots": "include",
         "x-ms-return-client-request-id": "true",
-<<<<<<< HEAD
-        "x-ms-version": "2020-12-06"
-=======
-        "x-ms-version": "2021-02-12"
->>>>>>> 7e782c87
+        "x-ms-version": "2021-02-12"
       },
       "RequestBody": null,
       "StatusCode": 202,
@@ -360,11 +300,7 @@
         "Transfer-Encoding": "chunked",
         "x-ms-client-request-id": "7abb4f7d-3e89-b116-ff47-903d52fceecf",
         "x-ms-request-id": "c99b4a49-501a-001c-07ba-5be384000000",
-<<<<<<< HEAD
-        "x-ms-version": "2020-12-06"
-=======
-        "x-ms-version": "2021-02-12"
->>>>>>> 7e782c87
+        "x-ms-version": "2021-02-12"
       },
       "ResponseBody": []
     },
@@ -381,11 +317,7 @@
         ],
         "x-ms-client-request-id": "f32632e1-c78b-b7f6-1acf-8f882bd16b84",
         "x-ms-return-client-request-id": "true",
-<<<<<<< HEAD
-        "x-ms-version": "2020-12-06"
-=======
-        "x-ms-version": "2021-02-12"
->>>>>>> 7e782c87
+        "x-ms-version": "2021-02-12"
       },
       "RequestBody": null,
       "StatusCode": 202,
@@ -398,11 +330,7 @@
         "Transfer-Encoding": "chunked",
         "x-ms-client-request-id": "f32632e1-c78b-b7f6-1acf-8f882bd16b84",
         "x-ms-request-id": "86057177-a01e-001a-24ba-5ba2b5000000",
-<<<<<<< HEAD
-        "x-ms-version": "2020-12-06"
-=======
-        "x-ms-version": "2021-02-12"
->>>>>>> 7e782c87
+        "x-ms-version": "2021-02-12"
       },
       "ResponseBody": []
     }
