--- conflicted
+++ resolved
@@ -28,13 +28,8 @@
           "Microsoft-HTTPAPI/2.0"
         ],
         "x-ms-client-request-id": "7faba641-af13-0fff-d642-2afb85780b46",
-<<<<<<< HEAD
-        "x-ms-request-id": "ec84aec0-101a-0007-07fa-beb6a1000000",
+        "x-ms-request-id": "56266e5d-201a-0044-37f6-c5af96000000",
         "x-ms-version": "2021-04-10"
-=======
-        "x-ms-request-id": "56266e5d-201a-0044-37f6-c5af96000000",
-        "x-ms-version": "2021-02-12"
->>>>>>> 49dd1a0e
       },
       "ResponseBody": []
     },
@@ -152,13 +147,8 @@
           "Microsoft-HTTPAPI/2.0"
         ],
         "x-ms-client-request-id": "f7cabe98-bd9a-1b25-436c-565da814a0c1",
-<<<<<<< HEAD
-        "x-ms-request-id": "ec84aeee-101a-0007-32fa-beb6a1000000",
+        "x-ms-request-id": "56266e68-201a-0044-41f6-c5af96000000",
         "x-ms-version": "2021-04-10"
-=======
-        "x-ms-request-id": "56266e68-201a-0044-41f6-c5af96000000",
-        "x-ms-version": "2021-02-12"
->>>>>>> 49dd1a0e
       },
       "ResponseBody": []
     }
