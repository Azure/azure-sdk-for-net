--- conflicted
+++ resolved
@@ -28,13 +28,8 @@
           "Microsoft-HTTPAPI/2.0"
         ],
         "x-ms-client-request-id": "d0381aaf-9164-216e-4632-14b385945dd2",
-<<<<<<< HEAD
-        "x-ms-request-id": "ec84b32a-101a-0007-33fa-beb6a1000000",
+        "x-ms-request-id": "562670c7-201a-0044-6cf6-c5af96000000",
         "x-ms-version": "2021-04-10"
-=======
-        "x-ms-request-id": "562670c7-201a-0044-6cf6-c5af96000000",
-        "x-ms-version": "2021-02-12"
->>>>>>> 49dd1a0e
       },
       "ResponseBody": []
     },
@@ -118,13 +113,8 @@
         ],
         "x-ms-client-request-id": "61924ec7-9276-e93d-75cc-ab5fcfc69488",
         "x-ms-error-code": "Md5Mismatch",
-<<<<<<< HEAD
-        "x-ms-request-id": "ec84b335-101a-0007-3dfa-beb6a1000000",
+        "x-ms-request-id": "562670d0-201a-0044-74f6-c5af96000000",
         "x-ms-version": "2021-04-10"
-=======
-        "x-ms-request-id": "562670d0-201a-0044-74f6-c5af96000000",
-        "x-ms-version": "2021-02-12"
->>>>>>> 49dd1a0e
       },
       "ResponseBody": [
         "\uFEFF\u003C?xml version=\u00221.0\u0022 encoding=\u0022utf-8\u0022?\u003E\u003CError\u003E\u003CCode\u003EMd5Mismatch\u003C/Code\u003E\u003CMessage\u003EThe MD5 value specified in the request did not match with the MD5 value calculated by the server.\n",
@@ -159,13 +149,8 @@
           "Microsoft-HTTPAPI/2.0"
         ],
         "x-ms-client-request-id": "7be443fe-7e0c-96bd-701b-d47b7418f893",
-<<<<<<< HEAD
-        "x-ms-request-id": "ec84b33b-101a-0007-43fa-beb6a1000000",
+        "x-ms-request-id": "562670d2-201a-0044-76f6-c5af96000000",
         "x-ms-version": "2021-04-10"
-=======
-        "x-ms-request-id": "562670d2-201a-0044-76f6-c5af96000000",
-        "x-ms-version": "2021-02-12"
->>>>>>> 49dd1a0e
       },
       "ResponseBody": []
     }
