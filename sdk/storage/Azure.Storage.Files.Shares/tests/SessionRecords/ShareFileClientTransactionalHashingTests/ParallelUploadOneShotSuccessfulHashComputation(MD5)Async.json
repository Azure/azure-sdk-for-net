{
  "Entries": [
    {
      "RequestUri": "https://amandacanary.file.core.windows.net/test-share-3aa21ca3-7141-1d86-e1c4-238484092ffd?restype=share",
      "RequestMethod": "PUT",
      "RequestHeaders": {
        "Accept": "application/xml",
        "Authorization": "Sanitized",
        "traceparent": "00-76fa1774f0dcac4f94e4f5ed89b50ee8-8813f41a8a38b941-00",
        "User-Agent": [
          "azsdk-net-Storage.Files.Shares/12.9.0-alpha.20211020.1",
          "(.NET 5.0.11; Microsoft Windows 10.0.19043)"
        ],
        "x-ms-client-request-id": "9f9ee1e1-7298-6342-a7fe-0f4bc01a926b",
        "x-ms-date": "Wed, 20 Oct 2021 21:07:55 GMT",
        "x-ms-return-client-request-id": "true",
        "x-ms-version": "2021-02-12"
      },
      "RequestBody": null,
      "StatusCode": 201,
      "ResponseHeaders": {
        "Content-Length": "0",
        "Date": "Wed, 20 Oct 2021 21:07:55 GMT",
        "ETag": "\u00220x8D9940DB0248E07\u0022",
        "Last-Modified": "Wed, 20 Oct 2021 21:07:56 GMT",
        "Server": [
          "Windows-Azure-File/1.0",
          "Microsoft-HTTPAPI/2.0"
        ],
        "x-ms-client-request-id": "9f9ee1e1-7298-6342-a7fe-0f4bc01a926b",
<<<<<<< HEAD
        "x-ms-request-id": "ec84b23c-101a-0007-51fa-beb6a1000000",
        "x-ms-version": "2021-02-12"
=======
        "x-ms-request-id": "5626704c-201a-0044-7ef6-c5af96000000",
        "x-ms-version": "2020-12-06"
>>>>>>> 6b7c7623
      },
      "ResponseBody": []
    },
    {
      "RequestUri": "https://amandacanary.file.core.windows.net/test-share-3aa21ca3-7141-1d86-e1c4-238484092ffd/test-file-4ee0ddae-7761-6335-5832-f534825a9b59",
      "RequestMethod": "PUT",
      "RequestHeaders": {
        "Accept": "application/xml",
        "Authorization": "Sanitized",
        "traceparent": "00-ff991a1ab40e324a801707d334824119-60e3c8430b012348-00",
        "User-Agent": [
          "azsdk-net-Storage.Files.Shares/12.9.0-alpha.20211020.1",
          "(.NET 5.0.11; Microsoft Windows 10.0.19043)"
        ],
        "x-ms-client-request-id": "760f6dc1-b76c-f27b-9313-349b5ef5c1a8",
        "x-ms-content-length": "1024",
        "x-ms-date": "Wed, 20 Oct 2021 21:07:55 GMT",
        "x-ms-file-attributes": "None",
        "x-ms-file-creation-time": "Now",
        "x-ms-file-last-write-time": "Now",
        "x-ms-file-permission": "Inherit",
        "x-ms-return-client-request-id": "true",
        "x-ms-type": "file",
        "x-ms-version": "2021-02-12"
      },
      "RequestBody": null,
      "StatusCode": 201,
      "ResponseHeaders": {
        "Content-Length": "0",
        "Date": "Wed, 20 Oct 2021 21:07:55 GMT",
        "ETag": "\u00220x8D9940DB03274CC\u0022",
        "Last-Modified": "Wed, 20 Oct 2021 21:07:56 GMT",
        "Server": [
          "Windows-Azure-File/1.0",
          "Microsoft-HTTPAPI/2.0"
        ],
        "x-ms-client-request-id": "760f6dc1-b76c-f27b-9313-349b5ef5c1a8",
        "x-ms-file-attributes": "Archive",
        "x-ms-file-change-time": "2021-10-20T21:07:56.1218252Z",
        "x-ms-file-creation-time": "2021-10-20T21:07:56.1218252Z",
        "x-ms-file-id": "13835128424026341376",
        "x-ms-file-last-write-time": "2021-10-20T21:07:56.1218252Z",
        "x-ms-file-parent-id": "0",
        "x-ms-file-permission-key": "1729393344912377937*12727421398096584927",
        "x-ms-request-id": "56267051-201a-0044-02f6-c5af96000000",
        "x-ms-request-server-encrypted": "true",
        "x-ms-version": "2021-02-12"
      },
      "ResponseBody": []
    },
    {
      "RequestUri": "https://amandacanary.file.core.windows.net/test-share-3aa21ca3-7141-1d86-e1c4-238484092ffd/test-file-4ee0ddae-7761-6335-5832-f534825a9b59?comp=range",
      "RequestMethod": "PUT",
      "RequestHeaders": {
        "Accept": "application/xml",
        "Authorization": "Sanitized",
        "Content-Length": "1024",
        "Content-MD5": "gkOGbU4QrHfayJq9kzMcdA==",
        "Content-Type": "application/octet-stream",
        "traceparent": "00-c17a6c8217eed149b3ceffa80edf0a07-3822a4d2d232dd4c-00",
        "User-Agent": [
          "azsdk-net-Storage.Files.Shares/12.9.0-alpha.20211020.1",
          "(.NET 5.0.11; Microsoft Windows 10.0.19043)"
        ],
        "x-ms-client-request-id": "15733bef-244a-79ec-2331-a726ae4f63b2",
        "x-ms-date": "Wed, 20 Oct 2021 21:07:55 GMT",
        "x-ms-range": "bytes=0-1023",
        "x-ms-return-client-request-id": "true",
        "x-ms-version": "2021-02-12",
        "x-ms-write": "update"
      },
      "RequestBody": "T8OcO/czro9RziG2Jz2/bPpyo6JrkGR8b3WrWQR/E/743/mb2I66rjMOTcpQjDtqP6NRTnfvAL9fH8uCiFSK0rsivUhDI5Nst/RvXEKaK\u002BM5QBphLsSGCd46PLnCOCbehHsOLc7zJxsP5JaDf6R8xPPoSEc6KKT3nLRpCefaqX/OkdfHi/0VRRn\u002BUkktA4k6vXfF2u/eo1vXF5EZih0zNDsXtO3MtTn10wIuPNZayZkqL0twFc\u002BQ8O5773Ns\u002B7v7yh0OFk6bbQg\u002BzwfssGaFfE747lrSwx9shsT/UMXFidhGMnG4TLJKj8FDMkXHoz\u002BH9nMlcwxgKQf9oo\u002BJnB1CeEUvpn71zDCbrl\u002BZjpDZpOOFd1pSnxXL5ghpuqojwPOkAbkAmP3BkilCisWsx5p3JP2rBCTC79kwY791ixGFd\u002B1s9Y3X2Qvmw\u002BUxEBVQHx9t8pasd7vO4RLgzzU9TAcXvRLYQNENoEvyxUE/kd/D4ESgB5l72QAxnRN79gnWqXfeGVICeN9NYFJLurJ6j1AyHO/wnERtnOQSpqK9kqlBGxvJYXeMwGhlU6ZGLx5Ntw7DSNoZ5QwycHxu8NE8kM6oCZ6WsS7YpluHi0mdJmzFxO\u002BT\u002BkrPJzUPlvD6HdCWKMPYniZ/twbf6qF\u002BklrDlEkQqSziqJWE2eJphxo93oiL8WOGxIhGRQzotBCoUJXbSwGn6nSjs38tVMVDFi/rogwY86D2PdDByWMg\u002BfSF24hMjTsYlvMU5z7kWHDDAi/c/BEDj1315A4x5iERg7mKp3k894j00wsYBAtiEuRf/cY0Q/zigUsqV6gt5rDRA2SEWbD2hgum6CkF6otSktIp0uha3T\u002B8pyYtEaDgxu1bRwCm3bgzaHe7jVrT3Ja/2MTWAxTHdiYkyLKKyXRrxiI8qqOLq7UZ9mlxn0/l6MqPbTnbCcLYlNDagRQGqJ8CUMc4lzLyNC0OvA2rVtfWP9/n\u002Bls7j7xfYxbTsCmgEk3Jbk\u002BIrFGXnDkMzU21LT35A0I1H65ExsAK2DMcH4QDbam/4eeHTpKOT10iL8FvqjbY2qzna/OfhaiOfdQde320CF\u002Bj9UtWcbWvp89QIZf\u002Bmy39Q0XXHAK2IFw/\u002BNC\u002BcNTgbSZiy7Xqgmj2N8QkTmMQj\u002BGmIDc43Oxd7dTvFnnl8Tf6cLNwnNB4EsHc4eQ9kdH4LmjuGE\u002Bcp5E5Bd7h\u002BmvvEUWNKd6woPMRLQ12W/sHH1wC9\u002BgQ9tnnXcgiNpfylxhV7M\u002BfsGfzR4513epBJkuVMeWB3gOD3xtspcsWjWlcH5b1IG4raG70D69ZmxjvpTd8jQSxcLkU0g20Mwub3LolGL5TTAbcacl3jc5TKUMCfP\u002BUmQBkqw==",
      "StatusCode": 201,
      "ResponseHeaders": {
        "Content-Length": "0",
        "Content-MD5": "gkOGbU4QrHfayJq9kzMcdA==",
        "Date": "Wed, 20 Oct 2021 21:07:55 GMT",
        "ETag": "\u00220x8D9940DB03F6B3A\u0022",
        "Last-Modified": "Wed, 20 Oct 2021 21:07:56 GMT",
        "Server": [
          "Windows-Azure-File/1.0",
          "Microsoft-HTTPAPI/2.0"
        ],
        "x-ms-client-request-id": "15733bef-244a-79ec-2331-a726ae4f63b2",
        "x-ms-request-id": "56267054-201a-0044-05f6-c5af96000000",
        "x-ms-request-server-encrypted": "true",
        "x-ms-version": "2021-02-12"
      },
      "ResponseBody": []
    },
    {
      "RequestUri": "https://amandacanary.file.core.windows.net/test-share-3aa21ca3-7141-1d86-e1c4-238484092ffd?restype=share",
      "RequestMethod": "DELETE",
      "RequestHeaders": {
        "Accept": "application/xml",
        "Authorization": "Sanitized",
        "traceparent": "00-c9f850e484945e4e820e3d90446bd976-77638766c3bea545-00",
        "User-Agent": [
          "azsdk-net-Storage.Files.Shares/12.9.0-alpha.20211020.1",
          "(.NET 5.0.11; Microsoft Windows 10.0.19043)"
        ],
        "x-ms-client-request-id": "23abe2bb-ab82-bd5e-b9e9-d6ab804b1da3",
        "x-ms-date": "Wed, 20 Oct 2021 21:07:55 GMT",
        "x-ms-delete-snapshots": "include",
        "x-ms-return-client-request-id": "true",
        "x-ms-version": "2021-02-12"
      },
      "RequestBody": null,
      "StatusCode": 202,
      "ResponseHeaders": {
        "Content-Length": "0",
        "Date": "Wed, 20 Oct 2021 21:07:55 GMT",
        "Server": [
          "Windows-Azure-File/1.0",
          "Microsoft-HTTPAPI/2.0"
        ],
        "x-ms-client-request-id": "23abe2bb-ab82-bd5e-b9e9-d6ab804b1da3",
<<<<<<< HEAD
        "x-ms-request-id": "ec84b264-101a-0007-77fa-beb6a1000000",
        "x-ms-version": "2021-02-12"
=======
        "x-ms-request-id": "56267056-201a-0044-07f6-c5af96000000",
        "x-ms-version": "2020-12-06"
>>>>>>> 6b7c7623
      },
      "ResponseBody": []
    }
  ],
  "Variables": {
    "RandomSeed": "819688770",
    "Storage_TestConfigDefault": "ProductionTenant\namandacanary\nU2FuaXRpemVk\nhttps://amandacanary.blob.core.windows.net\nhttps://amandacanary.file.core.windows.net\nhttps://amandacanary.queue.core.windows.net\nhttps://amandacanary.table.core.windows.net\n\n\n\n\nhttps://amandacanary-secondary.blob.core.windows.net\nhttps://amandacanary-secondary.file.core.windows.net\nhttps://amandacanary-secondary.queue.core.windows.net\nhttps://amandacanary-secondary.table.core.windows.net\n\nSanitized\n\n\nCloud\nBlobEndpoint=https://amandacanary.blob.core.windows.net/;QueueEndpoint=https://amandacanary.queue.core.windows.net/;FileEndpoint=https://amandacanary.file.core.windows.net/;BlobSecondaryEndpoint=https://amandacanary-secondary.blob.core.windows.net/;QueueSecondaryEndpoint=https://amandacanary-secondary.queue.core.windows.net/;FileSecondaryEndpoint=https://amandacanary-secondary.file.core.windows.net/;AccountName=amandacanary;AccountKey=Kg==;\ntestscope2\n\n"
  }
}<|MERGE_RESOLUTION|>--- conflicted
+++ resolved
@@ -28,13 +28,8 @@
           "Microsoft-HTTPAPI/2.0"
         ],
         "x-ms-client-request-id": "9f9ee1e1-7298-6342-a7fe-0f4bc01a926b",
-<<<<<<< HEAD
-        "x-ms-request-id": "ec84b23c-101a-0007-51fa-beb6a1000000",
+        "x-ms-request-id": "5626704c-201a-0044-7ef6-c5af96000000",
         "x-ms-version": "2021-02-12"
-=======
-        "x-ms-request-id": "5626704c-201a-0044-7ef6-c5af96000000",
-        "x-ms-version": "2020-12-06"
->>>>>>> 6b7c7623
       },
       "ResponseBody": []
     },
@@ -152,13 +147,8 @@
           "Microsoft-HTTPAPI/2.0"
         ],
         "x-ms-client-request-id": "23abe2bb-ab82-bd5e-b9e9-d6ab804b1da3",
-<<<<<<< HEAD
-        "x-ms-request-id": "ec84b264-101a-0007-77fa-beb6a1000000",
+        "x-ms-request-id": "56267056-201a-0044-07f6-c5af96000000",
         "x-ms-version": "2021-02-12"
-=======
-        "x-ms-request-id": "56267056-201a-0044-07f6-c5af96000000",
-        "x-ms-version": "2020-12-06"
->>>>>>> 6b7c7623
       },
       "ResponseBody": []
     }
