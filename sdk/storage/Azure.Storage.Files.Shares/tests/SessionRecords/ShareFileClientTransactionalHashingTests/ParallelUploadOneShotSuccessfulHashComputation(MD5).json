{
  "Entries": [
    {
      "RequestUri": "https://amandacanary.file.core.windows.net/test-share-92ed69f4-dd9d-ae53-6db0-861b7fa59881?restype=share",
      "RequestMethod": "PUT",
      "RequestHeaders": {
        "Accept": "application/xml",
        "Authorization": "Sanitized",
        "traceparent": "00-c80c8806c501ee43aaa33e0cfc2b0e44-454d187246c5bf4c-00",
        "User-Agent": [
          "azsdk-net-Storage.Files.Shares/12.9.0-alpha.20211020.1",
          "(.NET 5.0.11; Microsoft Windows 10.0.19043)"
        ],
        "x-ms-client-request-id": "c707e764-ab89-94ae-cc4f-5b0e75647cd2",
        "x-ms-date": "Wed, 20 Oct 2021 21:07:42 GMT",
        "x-ms-return-client-request-id": "true",
        "x-ms-version": "2021-02-12"
      },
      "RequestBody": null,
      "StatusCode": 201,
      "ResponseHeaders": {
        "Content-Length": "0",
        "Date": "Wed, 20 Oct 2021 21:07:42 GMT",
        "ETag": "\u00220x8D9940DA8821D60\u0022",
        "Last-Modified": "Wed, 20 Oct 2021 21:07:43 GMT",
        "Server": [
          "Windows-Azure-File/1.0",
          "Microsoft-HTTPAPI/2.0"
        ],
        "x-ms-client-request-id": "c707e764-ab89-94ae-cc4f-5b0e75647cd2",
<<<<<<< HEAD
        "x-ms-request-id": "ec84ae84-101a-0007-4dfa-beb6a1000000",
        "x-ms-version": "2021-02-12"
=======
        "x-ms-request-id": "56266e41-201a-0044-1df6-c5af96000000",
        "x-ms-version": "2020-12-06"
>>>>>>> 6b7c7623
      },
      "ResponseBody": []
    },
    {
      "RequestUri": "https://amandacanary.file.core.windows.net/test-share-92ed69f4-dd9d-ae53-6db0-861b7fa59881/test-file-5fb00e72-493d-141d-ef0e-0bce0c3cbbe5",
      "RequestMethod": "PUT",
      "RequestHeaders": {
        "Accept": "application/xml",
        "Authorization": "Sanitized",
        "traceparent": "00-2bee644d8ce51a4cb26bc17885331beb-5b86a331e0b75842-00",
        "User-Agent": [
          "azsdk-net-Storage.Files.Shares/12.9.0-alpha.20211020.1",
          "(.NET 5.0.11; Microsoft Windows 10.0.19043)"
        ],
        "x-ms-client-request-id": "9a9a87ee-5c17-1795-f6f0-99dff0e0ba27",
        "x-ms-content-length": "1024",
        "x-ms-date": "Wed, 20 Oct 2021 21:07:42 GMT",
        "x-ms-file-attributes": "None",
        "x-ms-file-creation-time": "Now",
        "x-ms-file-last-write-time": "Now",
        "x-ms-file-permission": "Inherit",
        "x-ms-return-client-request-id": "true",
        "x-ms-type": "file",
        "x-ms-version": "2021-02-12"
      },
      "RequestBody": null,
      "StatusCode": 201,
      "ResponseHeaders": {
        "Content-Length": "0",
        "Date": "Wed, 20 Oct 2021 21:07:42 GMT",
        "ETag": "\u00220x8D9940DA8988CDD\u0022",
        "Last-Modified": "Wed, 20 Oct 2021 21:07:43 GMT",
        "Server": [
          "Windows-Azure-File/1.0",
          "Microsoft-HTTPAPI/2.0"
        ],
        "x-ms-client-request-id": "9a9a87ee-5c17-1795-f6f0-99dff0e0ba27",
        "x-ms-file-attributes": "Archive",
        "x-ms-file-change-time": "2021-10-20T21:07:43.3691357Z",
        "x-ms-file-creation-time": "2021-10-20T21:07:43.3691357Z",
        "x-ms-file-id": "13835128424026341376",
        "x-ms-file-last-write-time": "2021-10-20T21:07:43.3691357Z",
        "x-ms-file-parent-id": "0",
        "x-ms-file-permission-key": "1729393344912377937*12727421398096584927",
        "x-ms-request-id": "56266e46-201a-0044-21f6-c5af96000000",
        "x-ms-request-server-encrypted": "true",
        "x-ms-version": "2021-02-12"
      },
      "ResponseBody": []
    },
    {
      "RequestUri": "https://amandacanary.file.core.windows.net/test-share-92ed69f4-dd9d-ae53-6db0-861b7fa59881/test-file-5fb00e72-493d-141d-ef0e-0bce0c3cbbe5?comp=range",
      "RequestMethod": "PUT",
      "RequestHeaders": {
        "Accept": "application/xml",
        "Authorization": "Sanitized",
        "Content-Length": "1024",
        "Content-MD5": "REZ\u002BH/K1NfD7eNfucIt7mQ==",
        "Content-Type": "application/octet-stream",
        "traceparent": "00-0f102e56c5fff84593548b019ab0736a-6657932d7162d647-00",
        "User-Agent": [
          "azsdk-net-Storage.Files.Shares/12.9.0-alpha.20211020.1",
          "(.NET 5.0.11; Microsoft Windows 10.0.19043)"
        ],
        "x-ms-client-request-id": "84dff600-21a2-2acd-620c-0badf263a07c",
        "x-ms-date": "Wed, 20 Oct 2021 21:07:42 GMT",
        "x-ms-range": "bytes=0-1023",
        "x-ms-return-client-request-id": "true",
        "x-ms-version": "2021-02-12",
        "x-ms-write": "update"
      },
      "RequestBody": "jmvH6xb5HRyAmaBQpocfuW2bt5id0fgx9QiFBnzZ34zPZT0k7VfUa8rrRu8KXe5FMKGh2a3kNLxzlfYNdBafproUgEBJ\u002B8sVxkzNsYsIJ5caQNbbOAXe6zCAsFdhx/azTJ819t2t\u002BzXWixNhFoMxa25e8zQ/xG60NZUPyEpztP9VGmTr0jC6bEShBKzyfdSsTkXpA9TCc4gxgcFHnTLqYtcTC/wfRpg9o4bvnr/BwrfBY3oEirArk6bculFvc84StqLU3nHXjQisq19N09XJb74Jhjq45dcm6HhWQ4tHzTC33Occ7eRG6dVxV95R3b/QEkuTZuyUWdHKrfX4gUp8Zd0vlvburILZw51lRo741Qq5hTBAtGdDI4IWUT/uTWeK9PIBIUfJ4mXIuaNPLxND0tjrP/saO7F27HNz2FtC63U12lKb97PD76PKd/vE8/Nv039nAw5rcLhBijXUVgkKhs0tGlTBp9okKFBYT8O2sfh/AwXb2\u002BhnyWmZWm1975mZv/Etl9mfriulQtu9EyH1i9g9VFMELqrlxVDrKExtpzi3vo/SiBof4FTZNpgMqbZIo8\u002BUQJpGlZBGR9GIs4beOJuiBlSRIgK9HXT\u002BKvgR2BuZo4R92GaecSj\u002Bi0FJlizO\u002Bv79aqJhtoHN1iIlR2qYNG617hACYV80A5UskpfAdIdHMDD5FG55OOwCrwJEeCm9ZlbSk6ccy5ifyGYMNSTqDGKa3hc6niAAPLYj/7Jc8ItsbitA7eDfK2SXWksHbAPIGKOgqZoRg8c20lfx\u002BczmQtjboMf4qh\u002BBu7Kzo0PU\u002BdCzWucPvEfwWutjCRuJ7jKYsBhzK8s80G6EHu3nXt\u002BEYtmGPp7l14WQ6kXblKAD\u002BM2AGvMrYM0Edop4ip1ZCfsL36dBAq\u002BTs9iS40CGYDzNgCYgZ0TrWAELgscUbEznN\u002BFJz7T5wvUd7GcamX2MfhZOqgp2OKK3IIelNn/of0aLqqtfPJCH1L0xA3rc0L\u002BDfgSwxcFBcP4/kq8sU4x1NG0gj\u002B7RLUGFxtZMRTQn2k/IIbd7N7mFSTmtH6rhW4Axu88NvEHRslHCKv/q9SvJGLdgZDHU\u002BvyzmkW0JA6XpGtVG4plGh4N929muA26mlQO4wfzgPZPXMHSWiH8HI1CK4WUldmhZP2ZU23BbkHv\u002BADwpUEGoyR0Br7IksD8ENriI42HJgV6bX4JWS2Jje6A42EhC3dMPIdhH44b2NI9nEKT30uzZ9L7dTjC/Un263nQSK9e2wVjlucFJgd2X5WszL3r9q2izHuOJZY/iT89ajMVS5Ai3sE9L0lkrUHLhBaiFjCMC/XLLXsz0LVuIw2oyLvTYRQEie37rsZjPh85w6CAnA==",
      "StatusCode": 201,
      "ResponseHeaders": {
        "Content-Length": "0",
        "Content-MD5": "REZ\u002BH/K1NfD7eNfucIt7mQ==",
        "Date": "Wed, 20 Oct 2021 21:07:42 GMT",
        "ETag": "\u00220x8D9940DA8A5D159\u0022",
        "Last-Modified": "Wed, 20 Oct 2021 21:07:43 GMT",
        "Server": [
          "Windows-Azure-File/1.0",
          "Microsoft-HTTPAPI/2.0"
        ],
        "x-ms-client-request-id": "84dff600-21a2-2acd-620c-0badf263a07c",
        "x-ms-request-id": "56266e4b-201a-0044-26f6-c5af96000000",
        "x-ms-request-server-encrypted": "true",
        "x-ms-version": "2021-02-12"
      },
      "ResponseBody": []
    },
    {
      "RequestUri": "https://amandacanary.file.core.windows.net/test-share-92ed69f4-dd9d-ae53-6db0-861b7fa59881?restype=share",
      "RequestMethod": "DELETE",
      "RequestHeaders": {
        "Accept": "application/xml",
        "Authorization": "Sanitized",
        "traceparent": "00-5a3eeb915f1ccc448733745dfe70b7d7-f8b39236dc1c1a49-00",
        "User-Agent": [
          "azsdk-net-Storage.Files.Shares/12.9.0-alpha.20211020.1",
          "(.NET 5.0.11; Microsoft Windows 10.0.19043)"
        ],
        "x-ms-client-request-id": "f9dea338-3500-6185-6c89-69717150f266",
        "x-ms-date": "Wed, 20 Oct 2021 21:07:42 GMT",
        "x-ms-delete-snapshots": "include",
        "x-ms-return-client-request-id": "true",
        "x-ms-version": "2021-02-12"
      },
      "RequestBody": null,
      "StatusCode": 202,
      "ResponseHeaders": {
        "Content-Length": "0",
        "Date": "Wed, 20 Oct 2021 21:07:42 GMT",
        "Server": [
          "Windows-Azure-File/1.0",
          "Microsoft-HTTPAPI/2.0"
        ],
        "x-ms-client-request-id": "f9dea338-3500-6185-6c89-69717150f266",
<<<<<<< HEAD
        "x-ms-request-id": "ec84ae93-101a-0007-5bfa-beb6a1000000",
        "x-ms-version": "2021-02-12"
=======
        "x-ms-request-id": "56266e4e-201a-0044-29f6-c5af96000000",
        "x-ms-version": "2020-12-06"
>>>>>>> 6b7c7623
      },
      "ResponseBody": []
    }
  ],
  "Variables": {
    "RandomSeed": "997921198",
    "Storage_TestConfigDefault": "ProductionTenant\namandacanary\nU2FuaXRpemVk\nhttps://amandacanary.blob.core.windows.net\nhttps://amandacanary.file.core.windows.net\nhttps://amandacanary.queue.core.windows.net\nhttps://amandacanary.table.core.windows.net\n\n\n\n\nhttps://amandacanary-secondary.blob.core.windows.net\nhttps://amandacanary-secondary.file.core.windows.net\nhttps://amandacanary-secondary.queue.core.windows.net\nhttps://amandacanary-secondary.table.core.windows.net\n\nSanitized\n\n\nCloud\nBlobEndpoint=https://amandacanary.blob.core.windows.net/;QueueEndpoint=https://amandacanary.queue.core.windows.net/;FileEndpoint=https://amandacanary.file.core.windows.net/;BlobSecondaryEndpoint=https://amandacanary-secondary.blob.core.windows.net/;QueueSecondaryEndpoint=https://amandacanary-secondary.queue.core.windows.net/;FileSecondaryEndpoint=https://amandacanary-secondary.file.core.windows.net/;AccountName=amandacanary;AccountKey=Kg==;\ntestscope2\n\n"
  }
}<|MERGE_RESOLUTION|>--- conflicted
+++ resolved
@@ -28,13 +28,8 @@
           "Microsoft-HTTPAPI/2.0"
         ],
         "x-ms-client-request-id": "c707e764-ab89-94ae-cc4f-5b0e75647cd2",
-<<<<<<< HEAD
-        "x-ms-request-id": "ec84ae84-101a-0007-4dfa-beb6a1000000",
+        "x-ms-request-id": "56266e41-201a-0044-1df6-c5af96000000",
         "x-ms-version": "2021-02-12"
-=======
-        "x-ms-request-id": "56266e41-201a-0044-1df6-c5af96000000",
-        "x-ms-version": "2020-12-06"
->>>>>>> 6b7c7623
       },
       "ResponseBody": []
     },
@@ -152,13 +147,8 @@
           "Microsoft-HTTPAPI/2.0"
         ],
         "x-ms-client-request-id": "f9dea338-3500-6185-6c89-69717150f266",
-<<<<<<< HEAD
-        "x-ms-request-id": "ec84ae93-101a-0007-5bfa-beb6a1000000",
+        "x-ms-request-id": "56266e4e-201a-0044-29f6-c5af96000000",
         "x-ms-version": "2021-02-12"
-=======
-        "x-ms-request-id": "56266e4e-201a-0044-29f6-c5af96000000",
-        "x-ms-version": "2020-12-06"
->>>>>>> 6b7c7623
       },
       "ResponseBody": []
     }
