﻿{
  "Entries": [
    {
      "RequestUri": "https://seanmcccanary3.file.core.windows.net/test-share-62ede5b3-807f-70b0-2095-5af1d1df3bc6?restype=share",
      "RequestMethod": "PUT",
      "RequestHeaders": {
        "Accept": "application/xml",
        "Authorization": "Sanitized",
        "traceparent": "00-c102151d3f80fd49b09dc5264386f713-88138c5838234c4d-00",
        "User-Agent": [
          "azsdk-net-Storage.Files.Shares/12.7.0-alpha.20210126.1",
          "(.NET 5.0.2; Microsoft Windows 10.0.19042)"
        ],
        "x-ms-client-request-id": "cb811eec-3b61-3cfb-7922-0bd97d2d0b44",
        "x-ms-date": "Tue, 26 Jan 2021 19:34:30 GMT",
        "x-ms-return-client-request-id": "true",
<<<<<<< HEAD
        "x-ms-version": "2020-12-06"
=======
        "x-ms-version": "2021-02-12"
>>>>>>> 7e782c87
      },
      "RequestBody": null,
      "StatusCode": 201,
      "ResponseHeaders": {
        "Content-Length": "0",
        "Date": "Tue, 26 Jan 2021 19:34:29 GMT",
        "ETag": "\"0x8D8C23166375619\"",
        "Last-Modified": "Tue, 26 Jan 2021 19:34:29 GMT",
        "Server": [
          "Windows-Azure-File/1.0",
          "Microsoft-HTTPAPI/2.0"
        ],
        "x-ms-client-request-id": "cb811eec-3b61-3cfb-7922-0bd97d2d0b44",
        "x-ms-request-id": "e5039bac-f01a-0089-2e1a-f46017000000",
<<<<<<< HEAD
        "x-ms-version": "2020-12-06"
=======
        "x-ms-version": "2021-02-12"
>>>>>>> 7e782c87
      },
      "ResponseBody": []
    },
    {
<<<<<<< HEAD
      "RequestUri": "https://seanmcccanary3.file.core.windows.net/test-share-62ede5b3-807f-70b0-2095-5af1d1df3bc6?sv=2020-12-06&ss=f&srt=sco&st=2021-01-26T18%3A34%3A30Z&se=2021-01-26T20%3A34%3A30Z&sp=rwdxlacuptf&sig=Sanitized&restype=share",
=======
      "RequestUri": "https://seanmcccanary3.file.core.windows.net/test-share-62ede5b3-807f-70b0-2095-5af1d1df3bc6?sv=2021-02-12&ss=f&srt=sco&st=2021-01-26T18%3A34%3A30Z&se=2021-01-26T20%3A34%3A30Z&sp=rwdxlacuptf&sig=Sanitized&restype=share",
>>>>>>> 7e782c87
      "RequestMethod": "GET",
      "RequestHeaders": {
        "Accept": "application/xml",
        "User-Agent": [
          "azsdk-net-Storage.Files.Shares/12.7.0-alpha.20210126.1",
          "(.NET 5.0.2; Microsoft Windows 10.0.19042)"
        ],
        "x-ms-client-request-id": "b2048519-6f5e-7b64-986a-6804c76ba739",
        "x-ms-return-client-request-id": "true",
<<<<<<< HEAD
        "x-ms-version": "2020-12-06"
=======
        "x-ms-version": "2021-02-12"
>>>>>>> 7e782c87
      },
      "RequestBody": null,
      "StatusCode": 200,
      "ResponseHeaders": {
        "Content-Length": "0",
        "Date": "Tue, 26 Jan 2021 19:34:28 GMT",
        "ETag": "\"0x8D8C23166375619\"",
        "Last-Modified": "Tue, 26 Jan 2021 19:34:29 GMT",
        "Server": [
          "Windows-Azure-File/1.0",
          "Microsoft-HTTPAPI/2.0"
        ],
        "Vary": "Origin",
        "x-ms-access-tier": "TransactionOptimized",
        "x-ms-access-tier-change-time": "Tue, 26 Jan 2021 19:34:29 GMT",
        "x-ms-client-request-id": "b2048519-6f5e-7b64-986a-6804c76ba739",
        "x-ms-has-immutability-policy": "false",
        "x-ms-has-legal-hold": "false",
        "x-ms-lease-state": "available",
        "x-ms-lease-status": "unlocked",
        "x-ms-request-id": "57a00202-401a-0047-641a-f4b199000000",
        "x-ms-share-quota": "5120",
<<<<<<< HEAD
        "x-ms-version": "2020-12-06"
=======
        "x-ms-version": "2021-02-12"
>>>>>>> 7e782c87
      },
      "ResponseBody": []
    },
    {
      "RequestUri": "https://seanmcccanary3.file.core.windows.net/test-share-62ede5b3-807f-70b0-2095-5af1d1df3bc6?restype=share",
      "RequestMethod": "DELETE",
      "RequestHeaders": {
        "Accept": "application/xml",
        "Authorization": "Sanitized",
        "traceparent": "00-d428d123d0aac043b53556218d6daa86-4a35c02632e54b48-00",
        "User-Agent": [
          "azsdk-net-Storage.Files.Shares/12.7.0-alpha.20210126.1",
          "(.NET 5.0.2; Microsoft Windows 10.0.19042)"
        ],
        "x-ms-client-request-id": "f8bfe623-5828-b3e5-6565-3334eb221934",
        "x-ms-date": "Tue, 26 Jan 2021 19:34:30 GMT",
        "x-ms-delete-snapshots": "include",
        "x-ms-return-client-request-id": "true",
<<<<<<< HEAD
        "x-ms-version": "2020-12-06"
=======
        "x-ms-version": "2021-02-12"
>>>>>>> 7e782c87
      },
      "RequestBody": null,
      "StatusCode": 202,
      "ResponseHeaders": {
        "Content-Length": "0",
        "Date": "Tue, 26 Jan 2021 19:34:28 GMT",
        "Server": [
          "Windows-Azure-File/1.0",
          "Microsoft-HTTPAPI/2.0"
        ],
        "x-ms-client-request-id": "f8bfe623-5828-b3e5-6565-3334eb221934",
        "x-ms-request-id": "57a00205-401a-0047-651a-f4b199000000",
<<<<<<< HEAD
        "x-ms-version": "2020-12-06"
=======
        "x-ms-version": "2021-02-12"
>>>>>>> 7e782c87
      },
      "ResponseBody": []
    }
  ],
  "Variables": {
    "DateTimeOffsetNow": "2021-01-26T13:34:30.5405264-06:00",
    "RandomSeed": "1789656380",
    "Storage_TestConfigDefault": "ProductionTenant\nseanmcccanary3\nU2FuaXRpemVk\nhttps://seanmcccanary3.blob.core.windows.net\nhttps://seanmcccanary3.file.core.windows.net\nhttps://seanmcccanary3.queue.core.windows.net\nhttps://seanmcccanary3.table.core.windows.net\n\n\n\n\nhttps://seanmcccanary3-secondary.blob.core.windows.net\nhttps://seanmcccanary3-secondary.file.core.windows.net\nhttps://seanmcccanary3-secondary.queue.core.windows.net\nhttps://seanmcccanary3-secondary.table.core.windows.net\n\nSanitized\n\n\nCloud\nBlobEndpoint=https://seanmcccanary3.blob.core.windows.net/;QueueEndpoint=https://seanmcccanary3.queue.core.windows.net/;FileEndpoint=https://seanmcccanary3.file.core.windows.net/;BlobSecondaryEndpoint=https://seanmcccanary3-secondary.blob.core.windows.net/;QueueSecondaryEndpoint=https://seanmcccanary3-secondary.queue.core.windows.net/;FileSecondaryEndpoint=https://seanmcccanary3-secondary.file.core.windows.net/;AccountName=seanmcccanary3;AccountKey=Kg==;\nseanscope1\n\n"
  }
}<|MERGE_RESOLUTION|>--- conflicted
+++ resolved
@@ -14,11 +14,7 @@
         "x-ms-client-request-id": "cb811eec-3b61-3cfb-7922-0bd97d2d0b44",
         "x-ms-date": "Tue, 26 Jan 2021 19:34:30 GMT",
         "x-ms-return-client-request-id": "true",
-<<<<<<< HEAD
-        "x-ms-version": "2020-12-06"
-=======
         "x-ms-version": "2021-02-12"
->>>>>>> 7e782c87
       },
       "RequestBody": null,
       "StatusCode": 201,
@@ -33,20 +29,12 @@
         ],
         "x-ms-client-request-id": "cb811eec-3b61-3cfb-7922-0bd97d2d0b44",
         "x-ms-request-id": "e5039bac-f01a-0089-2e1a-f46017000000",
-<<<<<<< HEAD
-        "x-ms-version": "2020-12-06"
-=======
         "x-ms-version": "2021-02-12"
->>>>>>> 7e782c87
       },
       "ResponseBody": []
     },
     {
-<<<<<<< HEAD
-      "RequestUri": "https://seanmcccanary3.file.core.windows.net/test-share-62ede5b3-807f-70b0-2095-5af1d1df3bc6?sv=2020-12-06&ss=f&srt=sco&st=2021-01-26T18%3A34%3A30Z&se=2021-01-26T20%3A34%3A30Z&sp=rwdxlacuptf&sig=Sanitized&restype=share",
-=======
       "RequestUri": "https://seanmcccanary3.file.core.windows.net/test-share-62ede5b3-807f-70b0-2095-5af1d1df3bc6?sv=2021-02-12&ss=f&srt=sco&st=2021-01-26T18%3A34%3A30Z&se=2021-01-26T20%3A34%3A30Z&sp=rwdxlacuptf&sig=Sanitized&restype=share",
->>>>>>> 7e782c87
       "RequestMethod": "GET",
       "RequestHeaders": {
         "Accept": "application/xml",
@@ -56,11 +44,7 @@
         ],
         "x-ms-client-request-id": "b2048519-6f5e-7b64-986a-6804c76ba739",
         "x-ms-return-client-request-id": "true",
-<<<<<<< HEAD
-        "x-ms-version": "2020-12-06"
-=======
         "x-ms-version": "2021-02-12"
->>>>>>> 7e782c87
       },
       "RequestBody": null,
       "StatusCode": 200,
@@ -83,11 +67,7 @@
         "x-ms-lease-status": "unlocked",
         "x-ms-request-id": "57a00202-401a-0047-641a-f4b199000000",
         "x-ms-share-quota": "5120",
-<<<<<<< HEAD
-        "x-ms-version": "2020-12-06"
-=======
         "x-ms-version": "2021-02-12"
->>>>>>> 7e782c87
       },
       "ResponseBody": []
     },
@@ -106,11 +86,7 @@
         "x-ms-date": "Tue, 26 Jan 2021 19:34:30 GMT",
         "x-ms-delete-snapshots": "include",
         "x-ms-return-client-request-id": "true",
-<<<<<<< HEAD
-        "x-ms-version": "2020-12-06"
-=======
         "x-ms-version": "2021-02-12"
->>>>>>> 7e782c87
       },
       "RequestBody": null,
       "StatusCode": 202,
@@ -123,11 +99,7 @@
         ],
         "x-ms-client-request-id": "f8bfe623-5828-b3e5-6565-3334eb221934",
         "x-ms-request-id": "57a00205-401a-0047-651a-f4b199000000",
-<<<<<<< HEAD
-        "x-ms-version": "2020-12-06"
-=======
         "x-ms-version": "2021-02-12"
->>>>>>> 7e782c87
       },
       "ResponseBody": []
     }
