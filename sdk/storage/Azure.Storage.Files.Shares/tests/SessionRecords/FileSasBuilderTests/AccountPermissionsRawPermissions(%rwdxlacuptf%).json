--- conflicted
+++ resolved
@@ -1,18 +1,18 @@
 {
   "Entries": [
     {
-      "RequestUri": "https://seanmcccanary3.file.core.windows.net/test-share-19843a9d-925d-d8dc-ed6b-baff506e32a7?restype=share",
+      "RequestUri": "https://seanmcccanary3.file.core.windows.net/test-share-62ede5b3-807f-70b0-2095-5af1d1df3bc6?restype=share",
       "RequestMethod": "PUT",
       "RequestHeaders": {
         "Accept": "application/xml",
         "Authorization": "Sanitized",
-        "traceparent": "00-1400997e42948545b128d6120c57b82b-ca98009562106c4d-00",
+        "traceparent": "00-c102151d3f80fd49b09dc5264386f713-88138c5838234c4d-00",
         "User-Agent": [
-          "azsdk-net-Storage.Files.Shares/12.7.0-alpha.20210121.1",
+          "azsdk-net-Storage.Files.Shares/12.7.0-alpha.20210126.1",
           "(.NET 5.0.2; Microsoft Windows 10.0.19042)"
         ],
-        "x-ms-client-request-id": "bd73821f-27b8-cc7d-7437-9c2b8cee1ca9",
-        "x-ms-date": "Thu, 21 Jan 2021 20:42:52 GMT",
+        "x-ms-client-request-id": "cb811eec-3b61-3cfb-7922-0bd97d2d0b44",
+        "x-ms-date": "Tue, 26 Jan 2021 19:34:30 GMT",
         "x-ms-return-client-request-id": "true",
         "x-ms-version": "2020-06-12"
       },
@@ -20,38 +20,29 @@
       "StatusCode": 201,
       "ResponseHeaders": {
         "Content-Length": "0",
-        "Date": "Thu, 21 Jan 2021 20:42:51 GMT",
-        "ETag": "\u00220x8D8BE4D1F59E7DF\u0022",
-        "Last-Modified": "Thu, 21 Jan 2021 20:42:52 GMT",
+        "Date": "Tue, 26 Jan 2021 19:34:29 GMT",
+        "ETag": "\u00220x8D8C23166375619\u0022",
+        "Last-Modified": "Tue, 26 Jan 2021 19:34:29 GMT",
         "Server": [
           "Windows-Azure-File/1.0",
           "Microsoft-HTTPAPI/2.0"
         ],
-        "x-ms-client-request-id": "bd73821f-27b8-cc7d-7437-9c2b8cee1ca9",
-<<<<<<< HEAD
-        "x-ms-request-id": "818707f6-101a-0072-117d-597b34000000",
+        "x-ms-client-request-id": "cb811eec-3b61-3cfb-7922-0bd97d2d0b44",
+        "x-ms-request-id": "e5039bac-f01a-0089-2e1a-f46017000000",
         "x-ms-version": "2020-06-12"
-=======
-        "x-ms-request-id": "fe85f664-f01a-001f-6d35-f069c6000000",
-        "x-ms-version": "2020-04-08"
->>>>>>> ac24a13f
       },
       "ResponseBody": []
     },
     {
-<<<<<<< HEAD
-      "RequestUri": "https://seandevtest.file.core.windows.net/test-share-19843a9d-925d-d8dc-ed6b-baff506e32a7?sv=2020-06-12\u0026ss=f\u0026srt=sco\u0026st=2020-07-14T00%3A22%3A13Z\u0026se=2020-07-14T02%3A22%3A13Z\u0026sp=rwdxlacuptf\u0026sig=Sanitized\u0026restype=share",
-=======
-      "RequestUri": "https://seanmcccanary3.file.core.windows.net/test-share-19843a9d-925d-d8dc-ed6b-baff506e32a7?sv=2020-04-08\u0026ss=f\u0026srt=sco\u0026st=2021-01-21T19%3A42%3A52Z\u0026se=2021-01-21T21%3A42%3A52Z\u0026sp=rwdxlacuptf\u0026sig=Sanitized\u0026restype=share",
->>>>>>> ac24a13f
+      "RequestUri": "https://seanmcccanary3.file.core.windows.net/test-share-62ede5b3-807f-70b0-2095-5af1d1df3bc6?sv=2020-06-12\u0026ss=f\u0026srt=sco\u0026st=2021-01-26T18%3A34%3A30Z\u0026se=2021-01-26T20%3A34%3A30Z\u0026sp=rwdxlacuptf\u0026sig=Sanitized\u0026restype=share",
       "RequestMethod": "GET",
       "RequestHeaders": {
         "Accept": "application/xml",
         "User-Agent": [
-          "azsdk-net-Storage.Files.Shares/12.7.0-alpha.20210121.1",
+          "azsdk-net-Storage.Files.Shares/12.7.0-alpha.20210126.1",
           "(.NET 5.0.2; Microsoft Windows 10.0.19042)"
         ],
-        "x-ms-client-request-id": "cedfab09-74fa-ceef-5b01-2d1865909097",
+        "x-ms-client-request-id": "b2048519-6f5e-7b64-986a-6804c76ba739",
         "x-ms-return-client-request-id": "true",
         "x-ms-version": "2020-06-12"
       },
@@ -59,40 +50,40 @@
       "StatusCode": 200,
       "ResponseHeaders": {
         "Content-Length": "0",
-        "Date": "Thu, 21 Jan 2021 20:42:52 GMT",
-        "ETag": "\u00220x8D8BE4D1F59E7DF\u0022",
-        "Last-Modified": "Thu, 21 Jan 2021 20:42:52 GMT",
+        "Date": "Tue, 26 Jan 2021 19:34:28 GMT",
+        "ETag": "\u00220x8D8C23166375619\u0022",
+        "Last-Modified": "Tue, 26 Jan 2021 19:34:29 GMT",
         "Server": [
           "Windows-Azure-File/1.0",
           "Microsoft-HTTPAPI/2.0"
         ],
         "Vary": "Origin",
         "x-ms-access-tier": "TransactionOptimized",
-        "x-ms-access-tier-change-time": "Thu, 21 Jan 2021 20:42:52 GMT",
-        "x-ms-client-request-id": "cedfab09-74fa-ceef-5b01-2d1865909097",
+        "x-ms-access-tier-change-time": "Tue, 26 Jan 2021 19:34:29 GMT",
+        "x-ms-client-request-id": "b2048519-6f5e-7b64-986a-6804c76ba739",
         "x-ms-has-immutability-policy": "false",
         "x-ms-has-legal-hold": "false",
         "x-ms-lease-state": "available",
         "x-ms-lease-status": "unlocked",
-        "x-ms-request-id": "a64ff254-201a-009a-3835-f0441b000000",
+        "x-ms-request-id": "57a00202-401a-0047-641a-f4b199000000",
         "x-ms-share-quota": "5120",
         "x-ms-version": "2020-06-12"
       },
       "ResponseBody": []
     },
     {
-      "RequestUri": "https://seanmcccanary3.file.core.windows.net/test-share-19843a9d-925d-d8dc-ed6b-baff506e32a7?restype=share",
+      "RequestUri": "https://seanmcccanary3.file.core.windows.net/test-share-62ede5b3-807f-70b0-2095-5af1d1df3bc6?restype=share",
       "RequestMethod": "DELETE",
       "RequestHeaders": {
         "Accept": "application/xml",
         "Authorization": "Sanitized",
-        "traceparent": "00-ef30099dfdd71f439fe89bf69d0528f4-23448c8415dc2c45-00",
+        "traceparent": "00-d428d123d0aac043b53556218d6daa86-4a35c02632e54b48-00",
         "User-Agent": [
-          "azsdk-net-Storage.Files.Shares/12.7.0-alpha.20210121.1",
+          "azsdk-net-Storage.Files.Shares/12.7.0-alpha.20210126.1",
           "(.NET 5.0.2; Microsoft Windows 10.0.19042)"
         ],
-        "x-ms-client-request-id": "e021e60c-4e0f-f2ae-c26e-73c0932f35ee",
-        "x-ms-date": "Thu, 21 Jan 2021 20:42:52 GMT",
+        "x-ms-client-request-id": "f8bfe623-5828-b3e5-6565-3334eb221934",
+        "x-ms-date": "Tue, 26 Jan 2021 19:34:30 GMT",
         "x-ms-delete-snapshots": "include",
         "x-ms-return-client-request-id": "true",
         "x-ms-version": "2020-06-12"
@@ -101,26 +92,21 @@
       "StatusCode": 202,
       "ResponseHeaders": {
         "Content-Length": "0",
-        "Date": "Thu, 21 Jan 2021 20:42:52 GMT",
+        "Date": "Tue, 26 Jan 2021 19:34:28 GMT",
         "Server": [
           "Windows-Azure-File/1.0",
           "Microsoft-HTTPAPI/2.0"
         ],
-        "x-ms-client-request-id": "e021e60c-4e0f-f2ae-c26e-73c0932f35ee",
-<<<<<<< HEAD
-        "x-ms-request-id": "77728334-501a-0031-6c7d-5951dd000000",
+        "x-ms-client-request-id": "f8bfe623-5828-b3e5-6565-3334eb221934",
+        "x-ms-request-id": "57a00205-401a-0047-651a-f4b199000000",
         "x-ms-version": "2020-06-12"
-=======
-        "x-ms-request-id": "a64ff259-201a-009a-3935-f0441b000000",
-        "x-ms-version": "2020-04-08"
->>>>>>> ac24a13f
       },
       "ResponseBody": []
     }
   ],
   "Variables": {
-    "DateTimeOffsetNow": "2021-01-21T14:42:52.4023036-06:00",
-    "RandomSeed": "2018611526",
+    "DateTimeOffsetNow": "2021-01-26T13:34:30.5405264-06:00",
+    "RandomSeed": "1789656380",
     "Storage_TestConfigDefault": "ProductionTenant\nseanmcccanary3\nU2FuaXRpemVk\nhttps://seanmcccanary3.blob.core.windows.net\nhttps://seanmcccanary3.file.core.windows.net\nhttps://seanmcccanary3.queue.core.windows.net\nhttps://seanmcccanary3.table.core.windows.net\n\n\n\n\nhttps://seanmcccanary3-secondary.blob.core.windows.net\nhttps://seanmcccanary3-secondary.file.core.windows.net\nhttps://seanmcccanary3-secondary.queue.core.windows.net\nhttps://seanmcccanary3-secondary.table.core.windows.net\n\nSanitized\n\n\nCloud\nBlobEndpoint=https://seanmcccanary3.blob.core.windows.net/;QueueEndpoint=https://seanmcccanary3.queue.core.windows.net/;FileEndpoint=https://seanmcccanary3.file.core.windows.net/;BlobSecondaryEndpoint=https://seanmcccanary3-secondary.blob.core.windows.net/;QueueSecondaryEndpoint=https://seanmcccanary3-secondary.queue.core.windows.net/;FileSecondaryEndpoint=https://seanmcccanary3-secondary.file.core.windows.net/;AccountName=seanmcccanary3;AccountKey=Kg==;\nseanscope1"
   }
 }