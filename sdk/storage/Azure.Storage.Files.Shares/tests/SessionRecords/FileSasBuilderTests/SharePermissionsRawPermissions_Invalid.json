﻿{
  "Entries": [
    {
      "RequestUri": "https://seanmcccanary3.file.core.windows.net/test-share-4233ecae-a205-25e5-938b-f4f0945c9f88?restype=share",
      "RequestMethod": "PUT",
      "RequestHeaders": {
        "Accept": "application/xml",
        "Authorization": "Sanitized",
        "traceparent": "00-621bcaa7ba37b544909e026b7efbf071-c155ceb5346eab4f-00",
        "User-Agent": [
          "azsdk-net-Storage.Files.Shares/12.7.0-alpha.20210126.1",
          "(.NET 5.0.2; Microsoft Windows 10.0.19042)"
        ],
        "x-ms-client-request-id": "0d604393-cb9f-ad69-2f52-9c2c4afd4e82",
        "x-ms-date": "Tue, 26 Jan 2021 19:34:32 GMT",
        "x-ms-return-client-request-id": "true",
<<<<<<< HEAD
        "x-ms-version": "2020-12-06"
=======
        "x-ms-version": "2021-02-12"
>>>>>>> 7e782c87
      },
      "RequestBody": null,
      "StatusCode": 201,
      "ResponseHeaders": {
        "Content-Length": "0",
        "Date": "Tue, 26 Jan 2021 19:34:31 GMT",
        "ETag": "\"0x8D8C2316761AC6A\"",
        "Last-Modified": "Tue, 26 Jan 2021 19:34:31 GMT",
        "Server": [
          "Windows-Azure-File/1.0",
          "Microsoft-HTTPAPI/2.0"
        ],
        "x-ms-client-request-id": "0d604393-cb9f-ad69-2f52-9c2c4afd4e82",
        "x-ms-request-id": "c2d9f361-801a-0048-3c1a-f4c7f5000000",
<<<<<<< HEAD
        "x-ms-version": "2020-12-06"
=======
        "x-ms-version": "2021-02-12"
>>>>>>> 7e782c87
      },
      "ResponseBody": []
    },
    {
      "RequestUri": "https://seanmcccanary3.file.core.windows.net/test-share-4233ecae-a205-25e5-938b-f4f0945c9f88?restype=share",
      "RequestMethod": "DELETE",
      "RequestHeaders": {
        "Accept": "application/xml",
        "Authorization": "Sanitized",
        "traceparent": "00-3572d583d04b164c807ce8e43d447124-9e411bb9adb7ba4a-00",
        "User-Agent": [
          "azsdk-net-Storage.Files.Shares/12.7.0-alpha.20210126.1",
          "(.NET 5.0.2; Microsoft Windows 10.0.19042)"
        ],
        "x-ms-client-request-id": "515dc6c6-91fc-01e9-8049-73afcfb75570",
        "x-ms-date": "Tue, 26 Jan 2021 19:34:32 GMT",
        "x-ms-delete-snapshots": "include",
        "x-ms-return-client-request-id": "true",
<<<<<<< HEAD
        "x-ms-version": "2020-12-06"
=======
        "x-ms-version": "2021-02-12"
>>>>>>> 7e782c87
      },
      "RequestBody": null,
      "StatusCode": 202,
      "ResponseHeaders": {
        "Content-Length": "0",
        "Date": "Tue, 26 Jan 2021 19:34:31 GMT",
        "Server": [
          "Windows-Azure-File/1.0",
          "Microsoft-HTTPAPI/2.0"
        ],
        "x-ms-client-request-id": "515dc6c6-91fc-01e9-8049-73afcfb75570",
        "x-ms-request-id": "c2d9f366-801a-0048-3f1a-f4c7f5000000",
<<<<<<< HEAD
        "x-ms-version": "2020-12-06"
=======
        "x-ms-version": "2021-02-12"
>>>>>>> 7e782c87
      },
      "ResponseBody": []
    }
  ],
  "Variables": {
    "DateTimeOffsetNow": "2021-01-26T13:34:32.4966878-06:00",
    "RandomSeed": "615434806",
    "Storage_TestConfigDefault": "ProductionTenant\nseanmcccanary3\nU2FuaXRpemVk\nhttps://seanmcccanary3.blob.core.windows.net\nhttps://seanmcccanary3.file.core.windows.net\nhttps://seanmcccanary3.queue.core.windows.net\nhttps://seanmcccanary3.table.core.windows.net\n\n\n\n\nhttps://seanmcccanary3-secondary.blob.core.windows.net\nhttps://seanmcccanary3-secondary.file.core.windows.net\nhttps://seanmcccanary3-secondary.queue.core.windows.net\nhttps://seanmcccanary3-secondary.table.core.windows.net\n\nSanitized\n\n\nCloud\nBlobEndpoint=https://seanmcccanary3.blob.core.windows.net/;QueueEndpoint=https://seanmcccanary3.queue.core.windows.net/;FileEndpoint=https://seanmcccanary3.file.core.windows.net/;BlobSecondaryEndpoint=https://seanmcccanary3-secondary.blob.core.windows.net/;QueueSecondaryEndpoint=https://seanmcccanary3-secondary.queue.core.windows.net/;FileSecondaryEndpoint=https://seanmcccanary3-secondary.file.core.windows.net/;AccountName=seanmcccanary3;AccountKey=Kg==;\nseanscope1\n\n"
  }
}<|MERGE_RESOLUTION|>--- conflicted
+++ resolved
@@ -14,11 +14,7 @@
         "x-ms-client-request-id": "0d604393-cb9f-ad69-2f52-9c2c4afd4e82",
         "x-ms-date": "Tue, 26 Jan 2021 19:34:32 GMT",
         "x-ms-return-client-request-id": "true",
-<<<<<<< HEAD
-        "x-ms-version": "2020-12-06"
-=======
         "x-ms-version": "2021-02-12"
->>>>>>> 7e782c87
       },
       "RequestBody": null,
       "StatusCode": 201,
@@ -33,11 +29,7 @@
         ],
         "x-ms-client-request-id": "0d604393-cb9f-ad69-2f52-9c2c4afd4e82",
         "x-ms-request-id": "c2d9f361-801a-0048-3c1a-f4c7f5000000",
-<<<<<<< HEAD
-        "x-ms-version": "2020-12-06"
-=======
         "x-ms-version": "2021-02-12"
->>>>>>> 7e782c87
       },
       "ResponseBody": []
     },
@@ -56,11 +48,7 @@
         "x-ms-date": "Tue, 26 Jan 2021 19:34:32 GMT",
         "x-ms-delete-snapshots": "include",
         "x-ms-return-client-request-id": "true",
-<<<<<<< HEAD
-        "x-ms-version": "2020-12-06"
-=======
         "x-ms-version": "2021-02-12"
->>>>>>> 7e782c87
       },
       "RequestBody": null,
       "StatusCode": 202,
@@ -73,11 +61,7 @@
         ],
         "x-ms-client-request-id": "515dc6c6-91fc-01e9-8049-73afcfb75570",
         "x-ms-request-id": "c2d9f366-801a-0048-3f1a-f4c7f5000000",
-<<<<<<< HEAD
-        "x-ms-version": "2020-12-06"
-=======
         "x-ms-version": "2021-02-12"
->>>>>>> 7e782c87
       },
       "ResponseBody": []
     }
