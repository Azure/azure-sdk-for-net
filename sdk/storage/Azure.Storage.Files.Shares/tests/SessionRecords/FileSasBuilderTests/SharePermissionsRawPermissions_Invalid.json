--- conflicted
+++ resolved
@@ -1,18 +1,18 @@
 {
   "Entries": [
     {
-      "RequestUri": "https://seanmcccanary3.file.core.windows.net/test-share-70c26e78-3761-9d5a-6a9e-3534861ec203?restype=share",
+      "RequestUri": "https://seanmcccanary3.file.core.windows.net/test-share-4233ecae-a205-25e5-938b-f4f0945c9f88?restype=share",
       "RequestMethod": "PUT",
       "RequestHeaders": {
         "Accept": "application/xml",
         "Authorization": "Sanitized",
-        "traceparent": "00-2c239d233dd88842a7cba5e044e11b8a-750ef78d89ca454f-00",
+        "traceparent": "00-621bcaa7ba37b544909e026b7efbf071-c155ceb5346eab4f-00",
         "User-Agent": [
-          "azsdk-net-Storage.Files.Shares/12.7.0-alpha.20210121.1",
+          "azsdk-net-Storage.Files.Shares/12.7.0-alpha.20210126.1",
           "(.NET 5.0.2; Microsoft Windows 10.0.19042)"
         ],
-        "x-ms-client-request-id": "3a197aec-41bb-4ba8-e791-50ff6b8af0d7",
-        "x-ms-date": "Thu, 21 Jan 2021 20:42:54 GMT",
+        "x-ms-client-request-id": "0d604393-cb9f-ad69-2f52-9c2c4afd4e82",
+        "x-ms-date": "Tue, 26 Jan 2021 19:34:32 GMT",
         "x-ms-return-client-request-id": "true",
         "x-ms-version": "2020-06-12"
       },
@@ -20,37 +20,32 @@
       "StatusCode": 201,
       "ResponseHeaders": {
         "Content-Length": "0",
-        "Date": "Thu, 21 Jan 2021 20:42:53 GMT",
-        "ETag": "\u00220x8D8BE4D20894CE7\u0022",
-        "Last-Modified": "Thu, 21 Jan 2021 20:42:54 GMT",
+        "Date": "Tue, 26 Jan 2021 19:34:31 GMT",
+        "ETag": "\u00220x8D8C2316761AC6A\u0022",
+        "Last-Modified": "Tue, 26 Jan 2021 19:34:31 GMT",
         "Server": [
           "Windows-Azure-File/1.0",
           "Microsoft-HTTPAPI/2.0"
         ],
-        "x-ms-client-request-id": "3a197aec-41bb-4ba8-e791-50ff6b8af0d7",
-<<<<<<< HEAD
-        "x-ms-request-id": "53e65781-001a-000b-597c-59127e000000",
+        "x-ms-client-request-id": "0d604393-cb9f-ad69-2f52-9c2c4afd4e82",
+        "x-ms-request-id": "c2d9f361-801a-0048-3c1a-f4c7f5000000",
         "x-ms-version": "2020-06-12"
-=======
-        "x-ms-request-id": "8760f6df-401a-0025-2835-f073be000000",
-        "x-ms-version": "2020-04-08"
->>>>>>> ac24a13f
       },
       "ResponseBody": []
     },
     {
-      "RequestUri": "https://seanmcccanary3.file.core.windows.net/test-share-70c26e78-3761-9d5a-6a9e-3534861ec203?restype=share",
+      "RequestUri": "https://seanmcccanary3.file.core.windows.net/test-share-4233ecae-a205-25e5-938b-f4f0945c9f88?restype=share",
       "RequestMethod": "DELETE",
       "RequestHeaders": {
         "Accept": "application/xml",
         "Authorization": "Sanitized",
-        "traceparent": "00-4de060c578fb1a45bb8446a3a2b243a6-858ae81352e5fd44-00",
+        "traceparent": "00-3572d583d04b164c807ce8e43d447124-9e411bb9adb7ba4a-00",
         "User-Agent": [
-          "azsdk-net-Storage.Files.Shares/12.7.0-alpha.20210121.1",
+          "azsdk-net-Storage.Files.Shares/12.7.0-alpha.20210126.1",
           "(.NET 5.0.2; Microsoft Windows 10.0.19042)"
         ],
-        "x-ms-client-request-id": "0b479baa-8805-ec47-7d72-c6bde228c26f",
-        "x-ms-date": "Thu, 21 Jan 2021 20:42:54 GMT",
+        "x-ms-client-request-id": "515dc6c6-91fc-01e9-8049-73afcfb75570",
+        "x-ms-date": "Tue, 26 Jan 2021 19:34:32 GMT",
         "x-ms-delete-snapshots": "include",
         "x-ms-return-client-request-id": "true",
         "x-ms-version": "2020-06-12"
@@ -59,26 +54,21 @@
       "StatusCode": 202,
       "ResponseHeaders": {
         "Content-Length": "0",
-        "Date": "Thu, 21 Jan 2021 20:42:53 GMT",
+        "Date": "Tue, 26 Jan 2021 19:34:31 GMT",
         "Server": [
           "Windows-Azure-File/1.0",
           "Microsoft-HTTPAPI/2.0"
         ],
-        "x-ms-client-request-id": "0b479baa-8805-ec47-7d72-c6bde228c26f",
-<<<<<<< HEAD
-        "x-ms-request-id": "53e65785-001a-000b-5b7c-59127e000000",
+        "x-ms-client-request-id": "515dc6c6-91fc-01e9-8049-73afcfb75570",
+        "x-ms-request-id": "c2d9f366-801a-0048-3f1a-f4c7f5000000",
         "x-ms-version": "2020-06-12"
-=======
-        "x-ms-request-id": "8760f6e5-401a-0025-2935-f073be000000",
-        "x-ms-version": "2020-04-08"
->>>>>>> ac24a13f
       },
       "ResponseBody": []
     }
   ],
   "Variables": {
-    "DateTimeOffsetNow": "2021-01-21T14:42:54.3855840-06:00",
-    "RandomSeed": "1575550834",
+    "DateTimeOffsetNow": "2021-01-26T13:34:32.4966878-06:00",
+    "RandomSeed": "615434806",
     "Storage_TestConfigDefault": "ProductionTenant\nseanmcccanary3\nU2FuaXRpemVk\nhttps://seanmcccanary3.blob.core.windows.net\nhttps://seanmcccanary3.file.core.windows.net\nhttps://seanmcccanary3.queue.core.windows.net\nhttps://seanmcccanary3.table.core.windows.net\n\n\n\n\nhttps://seanmcccanary3-secondary.blob.core.windows.net\nhttps://seanmcccanary3-secondary.file.core.windows.net\nhttps://seanmcccanary3-secondary.queue.core.windows.net\nhttps://seanmcccanary3-secondary.table.core.windows.net\n\nSanitized\n\n\nCloud\nBlobEndpoint=https://seanmcccanary3.blob.core.windows.net/;QueueEndpoint=https://seanmcccanary3.queue.core.windows.net/;FileEndpoint=https://seanmcccanary3.file.core.windows.net/;BlobSecondaryEndpoint=https://seanmcccanary3-secondary.blob.core.windows.net/;QueueSecondaryEndpoint=https://seanmcccanary3-secondary.queue.core.windows.net/;FileSecondaryEndpoint=https://seanmcccanary3-secondary.file.core.windows.net/;AccountName=seanmcccanary3;AccountKey=Kg==;\nseanscope1"
   }
 }