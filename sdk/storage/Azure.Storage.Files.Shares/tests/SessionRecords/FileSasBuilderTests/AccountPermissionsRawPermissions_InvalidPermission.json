--- conflicted
+++ resolved
@@ -14,11 +14,7 @@
         "x-ms-client-request-id": "985da081-3637-5904-9cff-056532eab5e9",
         "x-ms-date": "Tue, 26 Jan 2021 19:34:31 GMT",
         "x-ms-return-client-request-id": "true",
-<<<<<<< HEAD
-        "x-ms-version": "2020-12-06"
-=======
         "x-ms-version": "2021-02-12"
->>>>>>> 7e782c87
       },
       "RequestBody": null,
       "StatusCode": 201,
@@ -33,11 +29,7 @@
         ],
         "x-ms-client-request-id": "985da081-3637-5904-9cff-056532eab5e9",
         "x-ms-request-id": "f034aab4-d01a-0027-351a-f4cd06000000",
-<<<<<<< HEAD
-        "x-ms-version": "2020-12-06"
-=======
         "x-ms-version": "2021-02-12"
->>>>>>> 7e782c87
       },
       "ResponseBody": []
     },
@@ -56,11 +48,7 @@
         "x-ms-date": "Tue, 26 Jan 2021 19:34:32 GMT",
         "x-ms-delete-snapshots": "include",
         "x-ms-return-client-request-id": "true",
-<<<<<<< HEAD
-        "x-ms-version": "2020-12-06"
-=======
         "x-ms-version": "2021-02-12"
->>>>>>> 7e782c87
       },
       "RequestBody": null,
       "StatusCode": 202,
@@ -73,11 +61,7 @@
         ],
         "x-ms-client-request-id": "acb53c7b-7853-8287-ad19-d9a2612f1984",
         "x-ms-request-id": "f034aab7-d01a-0027-361a-f4cd06000000",
-<<<<<<< HEAD
-        "x-ms-version": "2020-12-06"
-=======
         "x-ms-version": "2021-02-12"
->>>>>>> 7e782c87
       },
       "ResponseBody": []
     }
