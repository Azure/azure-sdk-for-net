{
  "Entries": [
    {
      "RequestUri": "https://seanmcccanary3.file.core.windows.net/test-share-1b19408a-630d-c1ee-790e-827ffc785c30?restype=share",
      "RequestMethod": "PUT",
      "RequestHeaders": {
        "Accept": "application/xml",
        "Authorization": "Sanitized",
        "traceparent": "00-ba58ad2dbf668043846ca113fee97c35-7065759482213f4d-00",
        "User-Agent": [
          "azsdk-net-Storage.Files.Shares/12.7.0-alpha.20210121.1",
          "(.NET 5.0.2; Microsoft Windows 10.0.19042)"
        ],
        "x-ms-client-request-id": "bf1ef470-3bb9-3371-5550-027617b7d69b",
        "x-ms-date": "Thu, 21 Jan 2021 20:42:53 GMT",
        "x-ms-return-client-request-id": "true",
        "x-ms-version": "2020-06-12"
      },
      "RequestBody": null,
      "StatusCode": 201,
      "ResponseHeaders": {
        "Content-Length": "0",
        "Date": "Thu, 21 Jan 2021 20:42:53 GMT",
        "ETag": "\u00220x8D8BE4D205E6C5C\u0022",
        "Last-Modified": "Thu, 21 Jan 2021 20:42:53 GMT",
        "Server": [
          "Windows-Azure-File/1.0",
          "Microsoft-HTTPAPI/2.0"
        ],
        "x-ms-client-request-id": "bf1ef470-3bb9-3371-5550-027617b7d69b",
<<<<<<< HEAD
        "x-ms-request-id": "53d77e4f-a01a-0049-3b7c-59396a000000",
        "x-ms-version": "2020-06-12"
=======
        "x-ms-request-id": "6c66c359-c01a-0059-2c35-f05d41000000",
        "x-ms-version": "2020-04-08"
>>>>>>> ac24a13f
      },
      "ResponseBody": []
    },
    {
      "RequestUri": "https://seanmcccanary3.file.core.windows.net/test-share-1b19408a-630d-c1ee-790e-827ffc785c30?restype=share",
      "RequestMethod": "DELETE",
      "RequestHeaders": {
        "Accept": "application/xml",
        "Authorization": "Sanitized",
        "traceparent": "00-203a02f6cf9d774385340a850076dbdb-ad8c0e71ae8ffe44-00",
        "User-Agent": [
          "azsdk-net-Storage.Files.Shares/12.7.0-alpha.20210121.1",
          "(.NET 5.0.2; Microsoft Windows 10.0.19042)"
        ],
        "x-ms-client-request-id": "080fb0cd-9d59-0e76-78f8-319193cde23c",
        "x-ms-date": "Thu, 21 Jan 2021 20:42:54 GMT",
        "x-ms-delete-snapshots": "include",
        "x-ms-return-client-request-id": "true",
        "x-ms-version": "2020-06-12"
      },
      "RequestBody": null,
      "StatusCode": 202,
      "ResponseHeaders": {
        "Content-Length": "0",
        "Date": "Thu, 21 Jan 2021 20:42:53 GMT",
        "Server": [
          "Windows-Azure-File/1.0",
          "Microsoft-HTTPAPI/2.0"
        ],
        "x-ms-client-request-id": "080fb0cd-9d59-0e76-78f8-319193cde23c",
<<<<<<< HEAD
        "x-ms-request-id": "53d77e53-a01a-0049-3c7c-59396a000000",
        "x-ms-version": "2020-06-12"
=======
        "x-ms-request-id": "6c66c360-c01a-0059-2f35-f05d41000000",
        "x-ms-version": "2020-04-08"
>>>>>>> ac24a13f
      },
      "ResponseBody": []
    }
  ],
  "Variables": {
    "DateTimeOffsetNow": "2021-01-21T14:42:54.1044719-06:00",
    "RandomSeed": "1707773307",
    "Storage_TestConfigDefault": "ProductionTenant\nseanmcccanary3\nU2FuaXRpemVk\nhttps://seanmcccanary3.blob.core.windows.net\nhttps://seanmcccanary3.file.core.windows.net\nhttps://seanmcccanary3.queue.core.windows.net\nhttps://seanmcccanary3.table.core.windows.net\n\n\n\n\nhttps://seanmcccanary3-secondary.blob.core.windows.net\nhttps://seanmcccanary3-secondary.file.core.windows.net\nhttps://seanmcccanary3-secondary.queue.core.windows.net\nhttps://seanmcccanary3-secondary.table.core.windows.net\n\nSanitized\n\n\nCloud\nBlobEndpoint=https://seanmcccanary3.blob.core.windows.net/;QueueEndpoint=https://seanmcccanary3.queue.core.windows.net/;FileEndpoint=https://seanmcccanary3.file.core.windows.net/;BlobSecondaryEndpoint=https://seanmcccanary3-secondary.blob.core.windows.net/;QueueSecondaryEndpoint=https://seanmcccanary3-secondary.queue.core.windows.net/;FileSecondaryEndpoint=https://seanmcccanary3-secondary.file.core.windows.net/;AccountName=seanmcccanary3;AccountKey=Kg==;\nseanscope1"
  }
}<|MERGE_RESOLUTION|>--- conflicted
+++ resolved
@@ -1,18 +1,18 @@
 {
   "Entries": [
     {
-      "RequestUri": "https://seanmcccanary3.file.core.windows.net/test-share-1b19408a-630d-c1ee-790e-827ffc785c30?restype=share",
+      "RequestUri": "https://seanmcccanary3.file.core.windows.net/test-share-640fcd9f-ab41-2333-3ca7-60364cb010be?restype=share",
       "RequestMethod": "PUT",
       "RequestHeaders": {
         "Accept": "application/xml",
         "Authorization": "Sanitized",
-        "traceparent": "00-ba58ad2dbf668043846ca113fee97c35-7065759482213f4d-00",
+        "traceparent": "00-2f82c7eb3553df4bb833d0d72bfabc24-5847418b8d70d14d-00",
         "User-Agent": [
-          "azsdk-net-Storage.Files.Shares/12.7.0-alpha.20210121.1",
+          "azsdk-net-Storage.Files.Shares/12.7.0-alpha.20210126.1",
           "(.NET 5.0.2; Microsoft Windows 10.0.19042)"
         ],
-        "x-ms-client-request-id": "bf1ef470-3bb9-3371-5550-027617b7d69b",
-        "x-ms-date": "Thu, 21 Jan 2021 20:42:53 GMT",
+        "x-ms-client-request-id": "985da081-3637-5904-9cff-056532eab5e9",
+        "x-ms-date": "Tue, 26 Jan 2021 19:34:31 GMT",
         "x-ms-return-client-request-id": "true",
         "x-ms-version": "2020-06-12"
       },
@@ -20,37 +20,32 @@
       "StatusCode": 201,
       "ResponseHeaders": {
         "Content-Length": "0",
-        "Date": "Thu, 21 Jan 2021 20:42:53 GMT",
-        "ETag": "\u00220x8D8BE4D205E6C5C\u0022",
-        "Last-Modified": "Thu, 21 Jan 2021 20:42:53 GMT",
+        "Date": "Tue, 26 Jan 2021 19:34:30 GMT",
+        "ETag": "\u00220x8D8C2316733A2E8\u0022",
+        "Last-Modified": "Tue, 26 Jan 2021 19:34:31 GMT",
         "Server": [
           "Windows-Azure-File/1.0",
           "Microsoft-HTTPAPI/2.0"
         ],
-        "x-ms-client-request-id": "bf1ef470-3bb9-3371-5550-027617b7d69b",
-<<<<<<< HEAD
-        "x-ms-request-id": "53d77e4f-a01a-0049-3b7c-59396a000000",
+        "x-ms-client-request-id": "985da081-3637-5904-9cff-056532eab5e9",
+        "x-ms-request-id": "f034aab4-d01a-0027-351a-f4cd06000000",
         "x-ms-version": "2020-06-12"
-=======
-        "x-ms-request-id": "6c66c359-c01a-0059-2c35-f05d41000000",
-        "x-ms-version": "2020-04-08"
->>>>>>> ac24a13f
       },
       "ResponseBody": []
     },
     {
-      "RequestUri": "https://seanmcccanary3.file.core.windows.net/test-share-1b19408a-630d-c1ee-790e-827ffc785c30?restype=share",
+      "RequestUri": "https://seanmcccanary3.file.core.windows.net/test-share-640fcd9f-ab41-2333-3ca7-60364cb010be?restype=share",
       "RequestMethod": "DELETE",
       "RequestHeaders": {
         "Accept": "application/xml",
         "Authorization": "Sanitized",
-        "traceparent": "00-203a02f6cf9d774385340a850076dbdb-ad8c0e71ae8ffe44-00",
+        "traceparent": "00-c23356864d31f64c901860ed0c97f034-82f3f8b340905349-00",
         "User-Agent": [
-          "azsdk-net-Storage.Files.Shares/12.7.0-alpha.20210121.1",
+          "azsdk-net-Storage.Files.Shares/12.7.0-alpha.20210126.1",
           "(.NET 5.0.2; Microsoft Windows 10.0.19042)"
         ],
-        "x-ms-client-request-id": "080fb0cd-9d59-0e76-78f8-319193cde23c",
-        "x-ms-date": "Thu, 21 Jan 2021 20:42:54 GMT",
+        "x-ms-client-request-id": "acb53c7b-7853-8287-ad19-d9a2612f1984",
+        "x-ms-date": "Tue, 26 Jan 2021 19:34:32 GMT",
         "x-ms-delete-snapshots": "include",
         "x-ms-return-client-request-id": "true",
         "x-ms-version": "2020-06-12"
@@ -59,26 +54,21 @@
       "StatusCode": 202,
       "ResponseHeaders": {
         "Content-Length": "0",
-        "Date": "Thu, 21 Jan 2021 20:42:53 GMT",
+        "Date": "Tue, 26 Jan 2021 19:34:30 GMT",
         "Server": [
           "Windows-Azure-File/1.0",
           "Microsoft-HTTPAPI/2.0"
         ],
-        "x-ms-client-request-id": "080fb0cd-9d59-0e76-78f8-319193cde23c",
-<<<<<<< HEAD
-        "x-ms-request-id": "53d77e53-a01a-0049-3c7c-59396a000000",
+        "x-ms-client-request-id": "acb53c7b-7853-8287-ad19-d9a2612f1984",
+        "x-ms-request-id": "f034aab7-d01a-0027-361a-f4cd06000000",
         "x-ms-version": "2020-06-12"
-=======
-        "x-ms-request-id": "6c66c360-c01a-0059-2f35-f05d41000000",
-        "x-ms-version": "2020-04-08"
->>>>>>> ac24a13f
       },
       "ResponseBody": []
     }
   ],
   "Variables": {
-    "DateTimeOffsetNow": "2021-01-21T14:42:54.1044719-06:00",
-    "RandomSeed": "1707773307",
+    "DateTimeOffsetNow": "2021-01-26T13:34:32.1950078-06:00",
+    "RandomSeed": "939315815",
     "Storage_TestConfigDefault": "ProductionTenant\nseanmcccanary3\nU2FuaXRpemVk\nhttps://seanmcccanary3.blob.core.windows.net\nhttps://seanmcccanary3.file.core.windows.net\nhttps://seanmcccanary3.queue.core.windows.net\nhttps://seanmcccanary3.table.core.windows.net\n\n\n\n\nhttps://seanmcccanary3-secondary.blob.core.windows.net\nhttps://seanmcccanary3-secondary.file.core.windows.net\nhttps://seanmcccanary3-secondary.queue.core.windows.net\nhttps://seanmcccanary3-secondary.table.core.windows.net\n\nSanitized\n\n\nCloud\nBlobEndpoint=https://seanmcccanary3.blob.core.windows.net/;QueueEndpoint=https://seanmcccanary3.queue.core.windows.net/;FileEndpoint=https://seanmcccanary3.file.core.windows.net/;BlobSecondaryEndpoint=https://seanmcccanary3-secondary.blob.core.windows.net/;QueueSecondaryEndpoint=https://seanmcccanary3-secondary.queue.core.windows.net/;FileSecondaryEndpoint=https://seanmcccanary3-secondary.file.core.windows.net/;AccountName=seanmcccanary3;AccountKey=Kg==;\nseanscope1"
   }
 }