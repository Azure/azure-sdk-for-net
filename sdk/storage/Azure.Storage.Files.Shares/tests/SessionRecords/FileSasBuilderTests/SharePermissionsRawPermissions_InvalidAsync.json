{
  "Entries": [
    {
      "RequestUri": "https://seanmcccanary3.file.core.windows.net/test-share-c5114614-49f7-4593-dcdb-22e4e1366dad?restype=share",
      "RequestMethod": "PUT",
      "RequestHeaders": {
        "Accept": "application/xml",
        "Authorization": "Sanitized",
        "traceparent": "00-88600eedbde7c94fbf064127c2a3b2a8-9b22df077846ea44-00",
        "User-Agent": [
          "azsdk-net-Storage.Files.Shares/12.7.0-alpha.20210121.1",
          "(.NET 5.0.2; Microsoft Windows 10.0.19042)"
        ],
        "x-ms-client-request-id": "92e78f49-4d4d-7457-b54a-c79b7ad8498d",
        "x-ms-date": "Thu, 21 Jan 2021 20:42:56 GMT",
        "x-ms-return-client-request-id": "true",
        "x-ms-version": "2020-06-12"
      },
      "RequestBody": null,
      "StatusCode": 201,
      "ResponseHeaders": {
        "Content-Length": "0",
        "Date": "Thu, 21 Jan 2021 20:42:56 GMT",
        "ETag": "\u00220x8D8BE4D222B99E5\u0022",
        "Last-Modified": "Thu, 21 Jan 2021 20:42:56 GMT",
        "Server": [
          "Windows-Azure-File/1.0",
          "Microsoft-HTTPAPI/2.0"
        ],
        "x-ms-client-request-id": "92e78f49-4d4d-7457-b54a-c79b7ad8498d",
<<<<<<< HEAD
        "x-ms-request-id": "d76778a4-c01a-0034-757c-59a5a2000000",
        "x-ms-version": "2020-06-12"
=======
        "x-ms-request-id": "c0690bb1-f01a-0020-1435-f0a165000000",
        "x-ms-version": "2020-04-08"
>>>>>>> ac24a13f
      },
      "ResponseBody": []
    },
    {
      "RequestUri": "https://seanmcccanary3.file.core.windows.net/test-share-c5114614-49f7-4593-dcdb-22e4e1366dad?restype=share",
      "RequestMethod": "DELETE",
      "RequestHeaders": {
        "Accept": "application/xml",
        "Authorization": "Sanitized",
        "traceparent": "00-82f4594024169846823f7687407a8a10-56db8e0627be0a4e-00",
        "User-Agent": [
          "azsdk-net-Storage.Files.Shares/12.7.0-alpha.20210121.1",
          "(.NET 5.0.2; Microsoft Windows 10.0.19042)"
        ],
        "x-ms-client-request-id": "529a6ab3-db4e-6c5f-f7fb-645ab4e282a2",
        "x-ms-date": "Thu, 21 Jan 2021 20:42:57 GMT",
        "x-ms-delete-snapshots": "include",
        "x-ms-return-client-request-id": "true",
        "x-ms-version": "2020-06-12"
      },
      "RequestBody": null,
      "StatusCode": 202,
      "ResponseHeaders": {
        "Content-Length": "0",
        "Date": "Thu, 21 Jan 2021 20:42:56 GMT",
        "Server": [
          "Windows-Azure-File/1.0",
          "Microsoft-HTTPAPI/2.0"
        ],
        "x-ms-client-request-id": "529a6ab3-db4e-6c5f-f7fb-645ab4e282a2",
<<<<<<< HEAD
        "x-ms-request-id": "d76778b3-c01a-0034-027c-59a5a2000000",
        "x-ms-version": "2020-06-12"
=======
        "x-ms-request-id": "c0690bb7-f01a-0020-1535-f0a165000000",
        "x-ms-version": "2020-04-08"
>>>>>>> ac24a13f
      },
      "ResponseBody": []
    }
  ],
  "Variables": {
    "DateTimeOffsetNow": "2021-01-21T14:42:57.1320950-06:00",
    "RandomSeed": "1660605727",
    "Storage_TestConfigDefault": "ProductionTenant\nseanmcccanary3\nU2FuaXRpemVk\nhttps://seanmcccanary3.blob.core.windows.net\nhttps://seanmcccanary3.file.core.windows.net\nhttps://seanmcccanary3.queue.core.windows.net\nhttps://seanmcccanary3.table.core.windows.net\n\n\n\n\nhttps://seanmcccanary3-secondary.blob.core.windows.net\nhttps://seanmcccanary3-secondary.file.core.windows.net\nhttps://seanmcccanary3-secondary.queue.core.windows.net\nhttps://seanmcccanary3-secondary.table.core.windows.net\n\nSanitized\n\n\nCloud\nBlobEndpoint=https://seanmcccanary3.blob.core.windows.net/;QueueEndpoint=https://seanmcccanary3.queue.core.windows.net/;FileEndpoint=https://seanmcccanary3.file.core.windows.net/;BlobSecondaryEndpoint=https://seanmcccanary3-secondary.blob.core.windows.net/;QueueSecondaryEndpoint=https://seanmcccanary3-secondary.queue.core.windows.net/;FileSecondaryEndpoint=https://seanmcccanary3-secondary.file.core.windows.net/;AccountName=seanmcccanary3;AccountKey=Kg==;\nseanscope1"
  }
}<|MERGE_RESOLUTION|>--- conflicted
+++ resolved
@@ -1,18 +1,18 @@
 {
   "Entries": [
     {
-      "RequestUri": "https://seanmcccanary3.file.core.windows.net/test-share-c5114614-49f7-4593-dcdb-22e4e1366dad?restype=share",
+      "RequestUri": "https://seanmcccanary3.file.core.windows.net/test-share-21951078-745d-def7-a529-12542ccbc4a3?restype=share",
       "RequestMethod": "PUT",
       "RequestHeaders": {
         "Accept": "application/xml",
         "Authorization": "Sanitized",
-        "traceparent": "00-88600eedbde7c94fbf064127c2a3b2a8-9b22df077846ea44-00",
+        "traceparent": "00-a663e7785720534eaa66a2658496a0cb-b0e134d203e48a48-00",
         "User-Agent": [
-          "azsdk-net-Storage.Files.Shares/12.7.0-alpha.20210121.1",
+          "azsdk-net-Storage.Files.Shares/12.7.0-alpha.20210126.1",
           "(.NET 5.0.2; Microsoft Windows 10.0.19042)"
         ],
-        "x-ms-client-request-id": "92e78f49-4d4d-7457-b54a-c79b7ad8498d",
-        "x-ms-date": "Thu, 21 Jan 2021 20:42:56 GMT",
+        "x-ms-client-request-id": "b4a045e9-03d7-95fa-8f2e-f3fc93b3a17d",
+        "x-ms-date": "Tue, 26 Jan 2021 19:34:35 GMT",
         "x-ms-return-client-request-id": "true",
         "x-ms-version": "2020-06-12"
       },
@@ -20,37 +20,32 @@
       "StatusCode": 201,
       "ResponseHeaders": {
         "Content-Length": "0",
-        "Date": "Thu, 21 Jan 2021 20:42:56 GMT",
-        "ETag": "\u00220x8D8BE4D222B99E5\u0022",
-        "Last-Modified": "Thu, 21 Jan 2021 20:42:56 GMT",
+        "Date": "Tue, 26 Jan 2021 19:34:34 GMT",
+        "ETag": "\u00220x8D8C231690E9D95\u0022",
+        "Last-Modified": "Tue, 26 Jan 2021 19:34:34 GMT",
         "Server": [
           "Windows-Azure-File/1.0",
           "Microsoft-HTTPAPI/2.0"
         ],
-        "x-ms-client-request-id": "92e78f49-4d4d-7457-b54a-c79b7ad8498d",
-<<<<<<< HEAD
-        "x-ms-request-id": "d76778a4-c01a-0034-757c-59a5a2000000",
+        "x-ms-client-request-id": "b4a045e9-03d7-95fa-8f2e-f3fc93b3a17d",
+        "x-ms-request-id": "5c9be24c-f01a-0030-1a1a-f4640d000000",
         "x-ms-version": "2020-06-12"
-=======
-        "x-ms-request-id": "c0690bb1-f01a-0020-1435-f0a165000000",
-        "x-ms-version": "2020-04-08"
->>>>>>> ac24a13f
       },
       "ResponseBody": []
     },
     {
-      "RequestUri": "https://seanmcccanary3.file.core.windows.net/test-share-c5114614-49f7-4593-dcdb-22e4e1366dad?restype=share",
+      "RequestUri": "https://seanmcccanary3.file.core.windows.net/test-share-21951078-745d-def7-a529-12542ccbc4a3?restype=share",
       "RequestMethod": "DELETE",
       "RequestHeaders": {
         "Accept": "application/xml",
         "Authorization": "Sanitized",
-        "traceparent": "00-82f4594024169846823f7687407a8a10-56db8e0627be0a4e-00",
+        "traceparent": "00-b6dd336f88c19f44a7edada85ed0bdf5-559d641a6ed7cd4a-00",
         "User-Agent": [
-          "azsdk-net-Storage.Files.Shares/12.7.0-alpha.20210121.1",
+          "azsdk-net-Storage.Files.Shares/12.7.0-alpha.20210126.1",
           "(.NET 5.0.2; Microsoft Windows 10.0.19042)"
         ],
-        "x-ms-client-request-id": "529a6ab3-db4e-6c5f-f7fb-645ab4e282a2",
-        "x-ms-date": "Thu, 21 Jan 2021 20:42:57 GMT",
+        "x-ms-client-request-id": "e66b36a4-102a-16cc-6cf1-c24173c8fa33",
+        "x-ms-date": "Tue, 26 Jan 2021 19:34:35 GMT",
         "x-ms-delete-snapshots": "include",
         "x-ms-return-client-request-id": "true",
         "x-ms-version": "2020-06-12"
@@ -59,26 +54,21 @@
       "StatusCode": 202,
       "ResponseHeaders": {
         "Content-Length": "0",
-        "Date": "Thu, 21 Jan 2021 20:42:56 GMT",
+        "Date": "Tue, 26 Jan 2021 19:34:34 GMT",
         "Server": [
           "Windows-Azure-File/1.0",
           "Microsoft-HTTPAPI/2.0"
         ],
-        "x-ms-client-request-id": "529a6ab3-db4e-6c5f-f7fb-645ab4e282a2",
-<<<<<<< HEAD
-        "x-ms-request-id": "d76778b3-c01a-0034-027c-59a5a2000000",
+        "x-ms-client-request-id": "e66b36a4-102a-16cc-6cf1-c24173c8fa33",
+        "x-ms-request-id": "5c9be24f-f01a-0030-1b1a-f4640d000000",
         "x-ms-version": "2020-06-12"
-=======
-        "x-ms-request-id": "c0690bb7-f01a-0020-1535-f0a165000000",
-        "x-ms-version": "2020-04-08"
->>>>>>> ac24a13f
       },
       "ResponseBody": []
     }
   ],
   "Variables": {
-    "DateTimeOffsetNow": "2021-01-21T14:42:57.1320950-06:00",
-    "RandomSeed": "1660605727",
+    "DateTimeOffsetNow": "2021-01-26T13:34:35.3114685-06:00",
+    "RandomSeed": "141012479",
     "Storage_TestConfigDefault": "ProductionTenant\nseanmcccanary3\nU2FuaXRpemVk\nhttps://seanmcccanary3.blob.core.windows.net\nhttps://seanmcccanary3.file.core.windows.net\nhttps://seanmcccanary3.queue.core.windows.net\nhttps://seanmcccanary3.table.core.windows.net\n\n\n\n\nhttps://seanmcccanary3-secondary.blob.core.windows.net\nhttps://seanmcccanary3-secondary.file.core.windows.net\nhttps://seanmcccanary3-secondary.queue.core.windows.net\nhttps://seanmcccanary3-secondary.table.core.windows.net\n\nSanitized\n\n\nCloud\nBlobEndpoint=https://seanmcccanary3.blob.core.windows.net/;QueueEndpoint=https://seanmcccanary3.queue.core.windows.net/;FileEndpoint=https://seanmcccanary3.file.core.windows.net/;BlobSecondaryEndpoint=https://seanmcccanary3-secondary.blob.core.windows.net/;QueueSecondaryEndpoint=https://seanmcccanary3-secondary.queue.core.windows.net/;FileSecondaryEndpoint=https://seanmcccanary3-secondary.file.core.windows.net/;AccountName=seanmcccanary3;AccountKey=Kg==;\nseanscope1"
   }
 }