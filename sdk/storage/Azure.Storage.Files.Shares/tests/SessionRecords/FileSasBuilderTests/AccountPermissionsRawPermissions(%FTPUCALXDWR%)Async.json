﻿{
  "Entries": [
    {
      "RequestUri": "https://seanmcccanary3.file.core.windows.net/test-share-396a80fe-cb3b-7f12-0837-e16af781be8a?restype=share",
      "RequestMethod": "PUT",
      "RequestHeaders": {
        "Accept": "application/xml",
        "Authorization": "Sanitized",
        "traceparent": "00-d31d3f8cdae94946a70332364e38bef7-2a22fec9bb8ac14f-00",
        "User-Agent": [
          "azsdk-net-Storage.Files.Shares/12.7.0-alpha.20210126.1",
          "(.NET 5.0.2; Microsoft Windows 10.0.19042)"
        ],
        "x-ms-client-request-id": "d131660b-ff54-acf8-e85f-f86e7e00f110",
        "x-ms-date": "Tue, 26 Jan 2021 19:34:32 GMT",
        "x-ms-return-client-request-id": "true",
<<<<<<< HEAD
        "x-ms-version": "2020-12-06"
=======
        "x-ms-version": "2021-02-12"
>>>>>>> 7e782c87
      },
      "RequestBody": null,
      "StatusCode": 201,
      "ResponseHeaders": {
        "Content-Length": "0",
        "Date": "Tue, 26 Jan 2021 19:34:31 GMT",
        "ETag": "\"0x8D8C231678CCB01\"",
        "Last-Modified": "Tue, 26 Jan 2021 19:34:31 GMT",
        "Server": [
          "Windows-Azure-File/1.0",
          "Microsoft-HTTPAPI/2.0"
        ],
        "x-ms-client-request-id": "d131660b-ff54-acf8-e85f-f86e7e00f110",
        "x-ms-request-id": "d859a974-101a-0028-501a-f4bb6a000000",
<<<<<<< HEAD
        "x-ms-version": "2020-12-06"
=======
        "x-ms-version": "2021-02-12"
>>>>>>> 7e782c87
      },
      "ResponseBody": []
    },
    {
<<<<<<< HEAD
      "RequestUri": "https://seanmcccanary3.file.core.windows.net/test-share-396a80fe-cb3b-7f12-0837-e16af781be8a?sv=2020-12-06&ss=f&srt=sco&st=2021-01-26T18%3A34%3A32Z&se=2021-01-26T20%3A34%3A32Z&sp=rwdxlacuptf&sig=Sanitized&restype=share",
=======
      "RequestUri": "https://seanmcccanary3.file.core.windows.net/test-share-396a80fe-cb3b-7f12-0837-e16af781be8a?sv=2021-02-12&ss=f&srt=sco&st=2021-01-26T18%3A34%3A32Z&se=2021-01-26T20%3A34%3A32Z&sp=rwdxlacuptf&sig=Sanitized&restype=share",
>>>>>>> 7e782c87
      "RequestMethod": "GET",
      "RequestHeaders": {
        "Accept": "application/xml",
        "User-Agent": [
          "azsdk-net-Storage.Files.Shares/12.7.0-alpha.20210126.1",
          "(.NET 5.0.2; Microsoft Windows 10.0.19042)"
        ],
        "x-ms-client-request-id": "915f1d19-ed4f-d735-f3a3-daceb70c927f",
        "x-ms-return-client-request-id": "true",
<<<<<<< HEAD
        "x-ms-version": "2020-12-06"
=======
        "x-ms-version": "2021-02-12"
>>>>>>> 7e782c87
      },
      "RequestBody": null,
      "StatusCode": 200,
      "ResponseHeaders": {
        "Content-Length": "0",
        "Date": "Tue, 26 Jan 2021 19:34:31 GMT",
        "ETag": "\"0x8D8C231678CCB01\"",
        "Last-Modified": "Tue, 26 Jan 2021 19:34:31 GMT",
        "Server": [
          "Windows-Azure-File/1.0",
          "Microsoft-HTTPAPI/2.0"
        ],
        "Vary": "Origin",
        "x-ms-access-tier": "TransactionOptimized",
        "x-ms-access-tier-change-time": "Tue, 26 Jan 2021 19:34:31 GMT",
        "x-ms-client-request-id": "915f1d19-ed4f-d735-f3a3-daceb70c927f",
        "x-ms-has-immutability-policy": "false",
        "x-ms-has-legal-hold": "false",
        "x-ms-lease-state": "available",
        "x-ms-lease-status": "unlocked",
        "x-ms-request-id": "884d83c0-301a-0000-151a-f4dac2000000",
        "x-ms-share-quota": "5120",
<<<<<<< HEAD
        "x-ms-version": "2020-12-06"
=======
        "x-ms-version": "2021-02-12"
>>>>>>> 7e782c87
      },
      "ResponseBody": []
    },
    {
      "RequestUri": "https://seanmcccanary3.file.core.windows.net/test-share-396a80fe-cb3b-7f12-0837-e16af781be8a?restype=share",
      "RequestMethod": "DELETE",
      "RequestHeaders": {
        "Accept": "application/xml",
        "Authorization": "Sanitized",
        "traceparent": "00-42157b8891e56c4cb3fe6a049f97d447-bb0c6ac15b2d0d4e-00",
        "User-Agent": [
          "azsdk-net-Storage.Files.Shares/12.7.0-alpha.20210126.1",
          "(.NET 5.0.2; Microsoft Windows 10.0.19042)"
        ],
        "x-ms-client-request-id": "6155adc4-60a1-abc0-156e-3595cd4896f7",
        "x-ms-date": "Tue, 26 Jan 2021 19:34:33 GMT",
        "x-ms-delete-snapshots": "include",
        "x-ms-return-client-request-id": "true",
<<<<<<< HEAD
        "x-ms-version": "2020-12-06"
=======
        "x-ms-version": "2021-02-12"
>>>>>>> 7e782c87
      },
      "RequestBody": null,
      "StatusCode": 202,
      "ResponseHeaders": {
        "Content-Length": "0",
        "Date": "Tue, 26 Jan 2021 19:34:31 GMT",
        "Server": [
          "Windows-Azure-File/1.0",
          "Microsoft-HTTPAPI/2.0"
        ],
        "x-ms-client-request-id": "6155adc4-60a1-abc0-156e-3595cd4896f7",
        "x-ms-request-id": "884d83c4-301a-0000-161a-f4dac2000000",
<<<<<<< HEAD
        "x-ms-version": "2020-12-06"
=======
        "x-ms-version": "2021-02-12"
>>>>>>> 7e782c87
      },
      "ResponseBody": []
    }
  ],
  "Variables": {
    "DateTimeOffsetNow": "2021-01-26T13:34:32.7774806-06:00",
    "RandomSeed": "43768819",
    "Storage_TestConfigDefault": "ProductionTenant\nseanmcccanary3\nU2FuaXRpemVk\nhttps://seanmcccanary3.blob.core.windows.net\nhttps://seanmcccanary3.file.core.windows.net\nhttps://seanmcccanary3.queue.core.windows.net\nhttps://seanmcccanary3.table.core.windows.net\n\n\n\n\nhttps://seanmcccanary3-secondary.blob.core.windows.net\nhttps://seanmcccanary3-secondary.file.core.windows.net\nhttps://seanmcccanary3-secondary.queue.core.windows.net\nhttps://seanmcccanary3-secondary.table.core.windows.net\n\nSanitized\n\n\nCloud\nBlobEndpoint=https://seanmcccanary3.blob.core.windows.net/;QueueEndpoint=https://seanmcccanary3.queue.core.windows.net/;FileEndpoint=https://seanmcccanary3.file.core.windows.net/;BlobSecondaryEndpoint=https://seanmcccanary3-secondary.blob.core.windows.net/;QueueSecondaryEndpoint=https://seanmcccanary3-secondary.queue.core.windows.net/;FileSecondaryEndpoint=https://seanmcccanary3-secondary.file.core.windows.net/;AccountName=seanmcccanary3;AccountKey=Kg==;\nseanscope1\n\n"
  }
}<|MERGE_RESOLUTION|>--- conflicted
+++ resolved
@@ -14,11 +14,7 @@
         "x-ms-client-request-id": "d131660b-ff54-acf8-e85f-f86e7e00f110",
         "x-ms-date": "Tue, 26 Jan 2021 19:34:32 GMT",
         "x-ms-return-client-request-id": "true",
-<<<<<<< HEAD
-        "x-ms-version": "2020-12-06"
-=======
         "x-ms-version": "2021-02-12"
->>>>>>> 7e782c87
       },
       "RequestBody": null,
       "StatusCode": 201,
@@ -33,20 +29,12 @@
         ],
         "x-ms-client-request-id": "d131660b-ff54-acf8-e85f-f86e7e00f110",
         "x-ms-request-id": "d859a974-101a-0028-501a-f4bb6a000000",
-<<<<<<< HEAD
-        "x-ms-version": "2020-12-06"
-=======
         "x-ms-version": "2021-02-12"
->>>>>>> 7e782c87
       },
       "ResponseBody": []
     },
     {
-<<<<<<< HEAD
-      "RequestUri": "https://seanmcccanary3.file.core.windows.net/test-share-396a80fe-cb3b-7f12-0837-e16af781be8a?sv=2020-12-06&ss=f&srt=sco&st=2021-01-26T18%3A34%3A32Z&se=2021-01-26T20%3A34%3A32Z&sp=rwdxlacuptf&sig=Sanitized&restype=share",
-=======
       "RequestUri": "https://seanmcccanary3.file.core.windows.net/test-share-396a80fe-cb3b-7f12-0837-e16af781be8a?sv=2021-02-12&ss=f&srt=sco&st=2021-01-26T18%3A34%3A32Z&se=2021-01-26T20%3A34%3A32Z&sp=rwdxlacuptf&sig=Sanitized&restype=share",
->>>>>>> 7e782c87
       "RequestMethod": "GET",
       "RequestHeaders": {
         "Accept": "application/xml",
@@ -56,11 +44,7 @@
         ],
         "x-ms-client-request-id": "915f1d19-ed4f-d735-f3a3-daceb70c927f",
         "x-ms-return-client-request-id": "true",
-<<<<<<< HEAD
-        "x-ms-version": "2020-12-06"
-=======
         "x-ms-version": "2021-02-12"
->>>>>>> 7e782c87
       },
       "RequestBody": null,
       "StatusCode": 200,
@@ -83,11 +67,7 @@
         "x-ms-lease-status": "unlocked",
         "x-ms-request-id": "884d83c0-301a-0000-151a-f4dac2000000",
         "x-ms-share-quota": "5120",
-<<<<<<< HEAD
-        "x-ms-version": "2020-12-06"
-=======
         "x-ms-version": "2021-02-12"
->>>>>>> 7e782c87
       },
       "ResponseBody": []
     },
@@ -106,11 +86,7 @@
         "x-ms-date": "Tue, 26 Jan 2021 19:34:33 GMT",
         "x-ms-delete-snapshots": "include",
         "x-ms-return-client-request-id": "true",
-<<<<<<< HEAD
-        "x-ms-version": "2020-12-06"
-=======
         "x-ms-version": "2021-02-12"
->>>>>>> 7e782c87
       },
       "RequestBody": null,
       "StatusCode": 202,
@@ -123,11 +99,7 @@
         ],
         "x-ms-client-request-id": "6155adc4-60a1-abc0-156e-3595cd4896f7",
         "x-ms-request-id": "884d83c4-301a-0000-161a-f4dac2000000",
-<<<<<<< HEAD
-        "x-ms-version": "2020-12-06"
-=======
         "x-ms-version": "2021-02-12"
->>>>>>> 7e782c87
       },
       "ResponseBody": []
     }
