{
  "Entries": [
    {
      "RequestUri": "https://seanmcccanary3.file.core.windows.net/test-share-fe7d4a47-d429-1701-928a-27cbb9c89af9?restype=share",
      "RequestMethod": "PUT",
      "RequestHeaders": {
        "Accept": "application/xml",
        "Authorization": "Sanitized",
        "traceparent": "00-c731177604fe72488f66481db08391ab-53f8547c6502e24a-00",
        "User-Agent": [
          "azsdk-net-Storage.Files.Shares/12.7.0-alpha.20210121.1",
          "(.NET 5.0.2; Microsoft Windows 10.0.19042)"
        ],
        "x-ms-client-request-id": "a6926b5f-15a5-fe96-8369-db13aeea769f",
        "x-ms-date": "Thu, 21 Jan 2021 20:42:54 GMT",
        "x-ms-return-client-request-id": "true",
        "x-ms-version": "2020-06-12"
      },
      "RequestBody": null,
      "StatusCode": 201,
      "ResponseHeaders": {
        "Content-Length": "0",
        "Date": "Thu, 21 Jan 2021 20:42:53 GMT",
        "ETag": "\u00220x8D8BE4D20B4E4FF\u0022",
        "Last-Modified": "Thu, 21 Jan 2021 20:42:54 GMT",
        "Server": [
          "Windows-Azure-File/1.0",
          "Microsoft-HTTPAPI/2.0"
        ],
        "x-ms-client-request-id": "a6926b5f-15a5-fe96-8369-db13aeea769f",
<<<<<<< HEAD
        "x-ms-request-id": "9dbe8e32-601a-0032-4f7d-5952da000000",
        "x-ms-version": "2020-06-12"
=======
        "x-ms-request-id": "f5c82551-701a-005c-7935-f08f9a000000",
        "x-ms-version": "2020-04-08"
>>>>>>> ac24a13f
      },
      "ResponseBody": []
    },
    {
<<<<<<< HEAD
      "RequestUri": "https://seandevtest.file.core.windows.net/test-share-fe7d4a47-d429-1701-928a-27cbb9c89af9?sv=2020-06-12\u0026ss=f\u0026srt=sco\u0026st=2020-07-14T00%3A22%3A15Z\u0026se=2020-07-14T02%3A22%3A15Z\u0026sp=rwdxlacuptf\u0026sig=Sanitized\u0026restype=share",
=======
      "RequestUri": "https://seanmcccanary3.file.core.windows.net/test-share-fe7d4a47-d429-1701-928a-27cbb9c89af9?sv=2020-04-08\u0026ss=f\u0026srt=sco\u0026st=2021-01-21T19%3A42%3A54Z\u0026se=2021-01-21T21%3A42%3A54Z\u0026sp=rwdxlacuptf\u0026sig=Sanitized\u0026restype=share",
>>>>>>> ac24a13f
      "RequestMethod": "GET",
      "RequestHeaders": {
        "Accept": "application/xml",
        "User-Agent": [
          "azsdk-net-Storage.Files.Shares/12.7.0-alpha.20210121.1",
          "(.NET 5.0.2; Microsoft Windows 10.0.19042)"
        ],
        "x-ms-client-request-id": "4d6b9361-f435-cd53-3421-2498e1c76905",
        "x-ms-return-client-request-id": "true",
        "x-ms-version": "2020-06-12"
      },
      "RequestBody": null,
      "StatusCode": 200,
      "ResponseHeaders": {
        "Content-Length": "0",
        "Date": "Thu, 21 Jan 2021 20:42:54 GMT",
        "ETag": "\u00220x8D8BE4D20B4E4FF\u0022",
        "Last-Modified": "Thu, 21 Jan 2021 20:42:54 GMT",
        "Server": [
          "Windows-Azure-File/1.0",
          "Microsoft-HTTPAPI/2.0"
        ],
        "Vary": "Origin",
        "x-ms-access-tier": "TransactionOptimized",
        "x-ms-access-tier-change-time": "Thu, 21 Jan 2021 20:42:54 GMT",
        "x-ms-client-request-id": "4d6b9361-f435-cd53-3421-2498e1c76905",
        "x-ms-has-immutability-policy": "false",
        "x-ms-has-legal-hold": "false",
        "x-ms-lease-state": "available",
        "x-ms-lease-status": "unlocked",
        "x-ms-request-id": "d2edb69f-e01a-0095-6a35-f03277000000",
        "x-ms-share-quota": "5120",
        "x-ms-version": "2020-06-12"
      },
      "ResponseBody": []
    },
    {
      "RequestUri": "https://seanmcccanary3.file.core.windows.net/test-share-fe7d4a47-d429-1701-928a-27cbb9c89af9?restype=share",
      "RequestMethod": "DELETE",
      "RequestHeaders": {
        "Accept": "application/xml",
        "Authorization": "Sanitized",
        "traceparent": "00-6f70fec29c525246a49fefc34f5d6a72-64e99c4f66703045-00",
        "User-Agent": [
          "azsdk-net-Storage.Files.Shares/12.7.0-alpha.20210121.1",
          "(.NET 5.0.2; Microsoft Windows 10.0.19042)"
        ],
        "x-ms-client-request-id": "1bb1be10-287e-226a-7e3b-9258a2d2a8a8",
        "x-ms-date": "Thu, 21 Jan 2021 20:42:54 GMT",
        "x-ms-delete-snapshots": "include",
        "x-ms-return-client-request-id": "true",
        "x-ms-version": "2020-06-12"
      },
      "RequestBody": null,
      "StatusCode": 202,
      "ResponseHeaders": {
        "Content-Length": "0",
        "Date": "Thu, 21 Jan 2021 20:42:54 GMT",
        "Server": [
          "Windows-Azure-File/1.0",
          "Microsoft-HTTPAPI/2.0"
        ],
        "x-ms-client-request-id": "1bb1be10-287e-226a-7e3b-9258a2d2a8a8",
<<<<<<< HEAD
        "x-ms-request-id": "283f85eb-301a-0065-1e7d-59bb57000000",
        "x-ms-version": "2020-06-12"
=======
        "x-ms-request-id": "d2edb6a5-e01a-0095-6c35-f03277000000",
        "x-ms-version": "2020-04-08"
>>>>>>> ac24a13f
      },
      "ResponseBody": []
    }
  ],
  "Variables": {
    "DateTimeOffsetNow": "2021-01-21T14:42:54.6711325-06:00",
    "RandomSeed": "126463024",
    "Storage_TestConfigDefault": "ProductionTenant\nseanmcccanary3\nU2FuaXRpemVk\nhttps://seanmcccanary3.blob.core.windows.net\nhttps://seanmcccanary3.file.core.windows.net\nhttps://seanmcccanary3.queue.core.windows.net\nhttps://seanmcccanary3.table.core.windows.net\n\n\n\n\nhttps://seanmcccanary3-secondary.blob.core.windows.net\nhttps://seanmcccanary3-secondary.file.core.windows.net\nhttps://seanmcccanary3-secondary.queue.core.windows.net\nhttps://seanmcccanary3-secondary.table.core.windows.net\n\nSanitized\n\n\nCloud\nBlobEndpoint=https://seanmcccanary3.blob.core.windows.net/;QueueEndpoint=https://seanmcccanary3.queue.core.windows.net/;FileEndpoint=https://seanmcccanary3.file.core.windows.net/;BlobSecondaryEndpoint=https://seanmcccanary3-secondary.blob.core.windows.net/;QueueSecondaryEndpoint=https://seanmcccanary3-secondary.queue.core.windows.net/;FileSecondaryEndpoint=https://seanmcccanary3-secondary.file.core.windows.net/;AccountName=seanmcccanary3;AccountKey=Kg==;\nseanscope1"
  }
}<|MERGE_RESOLUTION|>--- conflicted
+++ resolved
@@ -1,18 +1,18 @@
 {
   "Entries": [
     {
-      "RequestUri": "https://seanmcccanary3.file.core.windows.net/test-share-fe7d4a47-d429-1701-928a-27cbb9c89af9?restype=share",
+      "RequestUri": "https://seanmcccanary3.file.core.windows.net/test-share-396a80fe-cb3b-7f12-0837-e16af781be8a?restype=share",
       "RequestMethod": "PUT",
       "RequestHeaders": {
         "Accept": "application/xml",
         "Authorization": "Sanitized",
-        "traceparent": "00-c731177604fe72488f66481db08391ab-53f8547c6502e24a-00",
+        "traceparent": "00-d31d3f8cdae94946a70332364e38bef7-2a22fec9bb8ac14f-00",
         "User-Agent": [
-          "azsdk-net-Storage.Files.Shares/12.7.0-alpha.20210121.1",
+          "azsdk-net-Storage.Files.Shares/12.7.0-alpha.20210126.1",
           "(.NET 5.0.2; Microsoft Windows 10.0.19042)"
         ],
-        "x-ms-client-request-id": "a6926b5f-15a5-fe96-8369-db13aeea769f",
-        "x-ms-date": "Thu, 21 Jan 2021 20:42:54 GMT",
+        "x-ms-client-request-id": "d131660b-ff54-acf8-e85f-f86e7e00f110",
+        "x-ms-date": "Tue, 26 Jan 2021 19:34:32 GMT",
         "x-ms-return-client-request-id": "true",
         "x-ms-version": "2020-06-12"
       },
@@ -20,38 +20,29 @@
       "StatusCode": 201,
       "ResponseHeaders": {
         "Content-Length": "0",
-        "Date": "Thu, 21 Jan 2021 20:42:53 GMT",
-        "ETag": "\u00220x8D8BE4D20B4E4FF\u0022",
-        "Last-Modified": "Thu, 21 Jan 2021 20:42:54 GMT",
+        "Date": "Tue, 26 Jan 2021 19:34:31 GMT",
+        "ETag": "\u00220x8D8C231678CCB01\u0022",
+        "Last-Modified": "Tue, 26 Jan 2021 19:34:31 GMT",
         "Server": [
           "Windows-Azure-File/1.0",
           "Microsoft-HTTPAPI/2.0"
         ],
-        "x-ms-client-request-id": "a6926b5f-15a5-fe96-8369-db13aeea769f",
-<<<<<<< HEAD
-        "x-ms-request-id": "9dbe8e32-601a-0032-4f7d-5952da000000",
+        "x-ms-client-request-id": "d131660b-ff54-acf8-e85f-f86e7e00f110",
+        "x-ms-request-id": "d859a974-101a-0028-501a-f4bb6a000000",
         "x-ms-version": "2020-06-12"
-=======
-        "x-ms-request-id": "f5c82551-701a-005c-7935-f08f9a000000",
-        "x-ms-version": "2020-04-08"
->>>>>>> ac24a13f
       },
       "ResponseBody": []
     },
     {
-<<<<<<< HEAD
-      "RequestUri": "https://seandevtest.file.core.windows.net/test-share-fe7d4a47-d429-1701-928a-27cbb9c89af9?sv=2020-06-12\u0026ss=f\u0026srt=sco\u0026st=2020-07-14T00%3A22%3A15Z\u0026se=2020-07-14T02%3A22%3A15Z\u0026sp=rwdxlacuptf\u0026sig=Sanitized\u0026restype=share",
-=======
-      "RequestUri": "https://seanmcccanary3.file.core.windows.net/test-share-fe7d4a47-d429-1701-928a-27cbb9c89af9?sv=2020-04-08\u0026ss=f\u0026srt=sco\u0026st=2021-01-21T19%3A42%3A54Z\u0026se=2021-01-21T21%3A42%3A54Z\u0026sp=rwdxlacuptf\u0026sig=Sanitized\u0026restype=share",
->>>>>>> ac24a13f
+      "RequestUri": "https://seanmcccanary3.file.core.windows.net/test-share-396a80fe-cb3b-7f12-0837-e16af781be8a?sv=2020-06-12\u0026ss=f\u0026srt=sco\u0026st=2021-01-26T18%3A34%3A32Z\u0026se=2021-01-26T20%3A34%3A32Z\u0026sp=rwdxlacuptf\u0026sig=Sanitized\u0026restype=share",
       "RequestMethod": "GET",
       "RequestHeaders": {
         "Accept": "application/xml",
         "User-Agent": [
-          "azsdk-net-Storage.Files.Shares/12.7.0-alpha.20210121.1",
+          "azsdk-net-Storage.Files.Shares/12.7.0-alpha.20210126.1",
           "(.NET 5.0.2; Microsoft Windows 10.0.19042)"
         ],
-        "x-ms-client-request-id": "4d6b9361-f435-cd53-3421-2498e1c76905",
+        "x-ms-client-request-id": "915f1d19-ed4f-d735-f3a3-daceb70c927f",
         "x-ms-return-client-request-id": "true",
         "x-ms-version": "2020-06-12"
       },
@@ -59,40 +50,40 @@
       "StatusCode": 200,
       "ResponseHeaders": {
         "Content-Length": "0",
-        "Date": "Thu, 21 Jan 2021 20:42:54 GMT",
-        "ETag": "\u00220x8D8BE4D20B4E4FF\u0022",
-        "Last-Modified": "Thu, 21 Jan 2021 20:42:54 GMT",
+        "Date": "Tue, 26 Jan 2021 19:34:31 GMT",
+        "ETag": "\u00220x8D8C231678CCB01\u0022",
+        "Last-Modified": "Tue, 26 Jan 2021 19:34:31 GMT",
         "Server": [
           "Windows-Azure-File/1.0",
           "Microsoft-HTTPAPI/2.0"
         ],
         "Vary": "Origin",
         "x-ms-access-tier": "TransactionOptimized",
-        "x-ms-access-tier-change-time": "Thu, 21 Jan 2021 20:42:54 GMT",
-        "x-ms-client-request-id": "4d6b9361-f435-cd53-3421-2498e1c76905",
+        "x-ms-access-tier-change-time": "Tue, 26 Jan 2021 19:34:31 GMT",
+        "x-ms-client-request-id": "915f1d19-ed4f-d735-f3a3-daceb70c927f",
         "x-ms-has-immutability-policy": "false",
         "x-ms-has-legal-hold": "false",
         "x-ms-lease-state": "available",
         "x-ms-lease-status": "unlocked",
-        "x-ms-request-id": "d2edb69f-e01a-0095-6a35-f03277000000",
+        "x-ms-request-id": "884d83c0-301a-0000-151a-f4dac2000000",
         "x-ms-share-quota": "5120",
         "x-ms-version": "2020-06-12"
       },
       "ResponseBody": []
     },
     {
-      "RequestUri": "https://seanmcccanary3.file.core.windows.net/test-share-fe7d4a47-d429-1701-928a-27cbb9c89af9?restype=share",
+      "RequestUri": "https://seanmcccanary3.file.core.windows.net/test-share-396a80fe-cb3b-7f12-0837-e16af781be8a?restype=share",
       "RequestMethod": "DELETE",
       "RequestHeaders": {
         "Accept": "application/xml",
         "Authorization": "Sanitized",
-        "traceparent": "00-6f70fec29c525246a49fefc34f5d6a72-64e99c4f66703045-00",
+        "traceparent": "00-42157b8891e56c4cb3fe6a049f97d447-bb0c6ac15b2d0d4e-00",
         "User-Agent": [
-          "azsdk-net-Storage.Files.Shares/12.7.0-alpha.20210121.1",
+          "azsdk-net-Storage.Files.Shares/12.7.0-alpha.20210126.1",
           "(.NET 5.0.2; Microsoft Windows 10.0.19042)"
         ],
-        "x-ms-client-request-id": "1bb1be10-287e-226a-7e3b-9258a2d2a8a8",
-        "x-ms-date": "Thu, 21 Jan 2021 20:42:54 GMT",
+        "x-ms-client-request-id": "6155adc4-60a1-abc0-156e-3595cd4896f7",
+        "x-ms-date": "Tue, 26 Jan 2021 19:34:33 GMT",
         "x-ms-delete-snapshots": "include",
         "x-ms-return-client-request-id": "true",
         "x-ms-version": "2020-06-12"
@@ -101,26 +92,21 @@
       "StatusCode": 202,
       "ResponseHeaders": {
         "Content-Length": "0",
-        "Date": "Thu, 21 Jan 2021 20:42:54 GMT",
+        "Date": "Tue, 26 Jan 2021 19:34:31 GMT",
         "Server": [
           "Windows-Azure-File/1.0",
           "Microsoft-HTTPAPI/2.0"
         ],
-        "x-ms-client-request-id": "1bb1be10-287e-226a-7e3b-9258a2d2a8a8",
-<<<<<<< HEAD
-        "x-ms-request-id": "283f85eb-301a-0065-1e7d-59bb57000000",
+        "x-ms-client-request-id": "6155adc4-60a1-abc0-156e-3595cd4896f7",
+        "x-ms-request-id": "884d83c4-301a-0000-161a-f4dac2000000",
         "x-ms-version": "2020-06-12"
-=======
-        "x-ms-request-id": "d2edb6a5-e01a-0095-6c35-f03277000000",
-        "x-ms-version": "2020-04-08"
->>>>>>> ac24a13f
       },
       "ResponseBody": []
     }
   ],
   "Variables": {
-    "DateTimeOffsetNow": "2021-01-21T14:42:54.6711325-06:00",
-    "RandomSeed": "126463024",
+    "DateTimeOffsetNow": "2021-01-26T13:34:32.7774806-06:00",
+    "RandomSeed": "43768819",
     "Storage_TestConfigDefault": "ProductionTenant\nseanmcccanary3\nU2FuaXRpemVk\nhttps://seanmcccanary3.blob.core.windows.net\nhttps://seanmcccanary3.file.core.windows.net\nhttps://seanmcccanary3.queue.core.windows.net\nhttps://seanmcccanary3.table.core.windows.net\n\n\n\n\nhttps://seanmcccanary3-secondary.blob.core.windows.net\nhttps://seanmcccanary3-secondary.file.core.windows.net\nhttps://seanmcccanary3-secondary.queue.core.windows.net\nhttps://seanmcccanary3-secondary.table.core.windows.net\n\nSanitized\n\n\nCloud\nBlobEndpoint=https://seanmcccanary3.blob.core.windows.net/;QueueEndpoint=https://seanmcccanary3.queue.core.windows.net/;FileEndpoint=https://seanmcccanary3.file.core.windows.net/;BlobSecondaryEndpoint=https://seanmcccanary3-secondary.blob.core.windows.net/;QueueSecondaryEndpoint=https://seanmcccanary3-secondary.queue.core.windows.net/;FileSecondaryEndpoint=https://seanmcccanary3-secondary.file.core.windows.net/;AccountName=seanmcccanary3;AccountKey=Kg==;\nseanscope1"
   }
 }