--- conflicted
+++ resolved
@@ -14,11 +14,7 @@
         "x-ms-client-request-id": "7f5e2982-11b9-2b40-4ea9-7bd539388953",
         "x-ms-date": "Thu, 03 Jun 2021 21:32:49 GMT",
         "x-ms-return-client-request-id": "true",
-<<<<<<< HEAD
-        "x-ms-version": "2020-12-06"
-=======
         "x-ms-version": "2021-02-12"
->>>>>>> 7e782c87
       },
       "RequestBody": null,
       "StatusCode": 201,
@@ -33,20 +29,12 @@
         ],
         "x-ms-client-request-id": "7f5e2982-11b9-2b40-4ea9-7bd539388953",
         "x-ms-request-id": "f1be621f-e01a-0023-7cc0-585072000000",
-<<<<<<< HEAD
-        "x-ms-version": "2020-12-06"
-=======
         "x-ms-version": "2021-02-12"
->>>>>>> 7e782c87
       },
       "ResponseBody": []
     },
     {
-<<<<<<< HEAD
-      "RequestUri": "https://kasobolcanadacentral.file.core.windows.net/test-share-b00ad570-fa45-6f56-5b15-3547cd7e8ee7?sv=2020-12-06&st=2021-06-03T20%3A32%3A49Z&se=2021-06-03T22%3A32%3A49Z&sr=s&sp=rcwdl&sig=Sanitized&restype=directory",
-=======
       "RequestUri": "https://kasobolcanadacentral.file.core.windows.net/test-share-b00ad570-fa45-6f56-5b15-3547cd7e8ee7?sv=2021-02-12&st=2021-06-03T20%3A32%3A49Z&se=2021-06-03T22%3A32%3A49Z&sr=s&sp=rcwdl&sig=Sanitized&restype=directory",
->>>>>>> 7e782c87
       "RequestMethod": "GET",
       "RequestHeaders": {
         "Accept": "application/xml",
@@ -56,11 +44,7 @@
         ],
         "x-ms-client-request-id": "a3c501f7-0f20-8e2e-9d35-620649598783",
         "x-ms-return-client-request-id": "true",
-<<<<<<< HEAD
-        "x-ms-version": "2020-12-06"
-=======
         "x-ms-version": "2021-02-12"
->>>>>>> 7e782c87
       },
       "RequestBody": null,
       "StatusCode": 200,
@@ -82,11 +66,7 @@
         "x-ms-file-parent-id": "0",
         "x-ms-request-id": "f1be6221-e01a-0023-7dc0-585072000000",
         "x-ms-server-encrypted": "false",
-<<<<<<< HEAD
-        "x-ms-version": "2020-12-06"
-=======
         "x-ms-version": "2021-02-12"
->>>>>>> 7e782c87
       },
       "ResponseBody": []
     },
@@ -105,11 +85,7 @@
         "x-ms-date": "Thu, 03 Jun 2021 21:32:49 GMT",
         "x-ms-delete-snapshots": "include",
         "x-ms-return-client-request-id": "true",
-<<<<<<< HEAD
-        "x-ms-version": "2020-12-06"
-=======
         "x-ms-version": "2021-02-12"
->>>>>>> 7e782c87
       },
       "RequestBody": null,
       "StatusCode": 202,
@@ -122,11 +98,7 @@
         ],
         "x-ms-client-request-id": "38dd669d-e673-6c32-e257-498b320a624c",
         "x-ms-request-id": "f1be6222-e01a-0023-7ec0-585072000000",
-<<<<<<< HEAD
-        "x-ms-version": "2020-12-06"
-=======
         "x-ms-version": "2021-02-12"
->>>>>>> 7e782c87
       },
       "ResponseBody": []
     }
