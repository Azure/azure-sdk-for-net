--- conflicted
+++ resolved
@@ -1,18 +1,18 @@
 {
   "Entries": [
     {
-      "RequestUri": "https://seanmcccanary3.file.core.windows.net/test-share-2f24d23e-a0c9-8f18-1412-3dc266420bb8?restype=share",
+      "RequestUri": "https://seanmcccanary3.file.core.windows.net/test-share-b00ad570-fa45-6f56-5b15-3547cd7e8ee7?restype=share",
       "RequestMethod": "PUT",
       "RequestHeaders": {
         "Accept": "application/xml",
         "Authorization": "Sanitized",
-        "traceparent": "00-0da9400e8f6e8f4a8c2191c33bbaeebd-fde0f406b358fd42-00",
+        "traceparent": "00-93302aa1437c0e48b13e2437e2c7f462-ce21f12875cef547-00",
         "User-Agent": [
-          "azsdk-net-Storage.Files.Shares/12.7.0-alpha.20210121.1",
+          "azsdk-net-Storage.Files.Shares/12.7.0-alpha.20210126.1",
           "(.NET 5.0.2; Microsoft Windows 10.0.19042)"
         ],
-        "x-ms-client-request-id": "7b2cdc9c-19f4-e44e-bd9d-98866e2f513d",
-        "x-ms-date": "Thu, 21 Jan 2021 20:42:53 GMT",
+        "x-ms-client-request-id": "7f5e2982-11b9-2b40-4ea9-7bd539388953",
+        "x-ms-date": "Tue, 26 Jan 2021 19:34:31 GMT",
         "x-ms-return-client-request-id": "true",
         "x-ms-version": "2020-06-12"
       },
@@ -20,38 +20,29 @@
       "StatusCode": 201,
       "ResponseHeaders": {
         "Content-Length": "0",
-        "Date": "Thu, 21 Jan 2021 20:42:53 GMT",
-        "ETag": "\u00220x8D8BE4D2005A7E9\u0022",
-        "Last-Modified": "Thu, 21 Jan 2021 20:42:53 GMT",
+        "Date": "Tue, 26 Jan 2021 19:34:30 GMT",
+        "ETag": "\u00220x8D8C23166DF56B8\u0022",
+        "Last-Modified": "Tue, 26 Jan 2021 19:34:30 GMT",
         "Server": [
           "Windows-Azure-File/1.0",
           "Microsoft-HTTPAPI/2.0"
         ],
-        "x-ms-client-request-id": "7b2cdc9c-19f4-e44e-bd9d-98866e2f513d",
-<<<<<<< HEAD
-        "x-ms-request-id": "317b37f5-601a-001b-5d7d-592498000000",
+        "x-ms-client-request-id": "7f5e2982-11b9-2b40-4ea9-7bd539388953",
+        "x-ms-request-id": "be95084d-601a-000d-4e1a-f41216000000",
         "x-ms-version": "2020-06-12"
-=======
-        "x-ms-request-id": "77381a07-f01a-0099-7635-f0a57f000000",
-        "x-ms-version": "2020-04-08"
->>>>>>> ac24a13f
       },
       "ResponseBody": []
     },
     {
-<<<<<<< HEAD
-      "RequestUri": "https://seandevtest.file.core.windows.net/test-share-2f24d23e-a0c9-8f18-1412-3dc266420bb8?sv=2020-06-12\u0026st=2020-07-14T00%3A22%3A15Z\u0026se=2020-07-14T02%3A22%3A15Z\u0026sr=s\u0026sp=rcwdl\u0026sig=Sanitized\u0026restype=directory",
-=======
-      "RequestUri": "https://seanmcccanary3.file.core.windows.net/test-share-2f24d23e-a0c9-8f18-1412-3dc266420bb8/?sv=2020-04-08\u0026st=2021-01-21T19%3A42%3A53Z\u0026se=2021-01-21T21%3A42%3A53Z\u0026sr=s\u0026sp=rcwdl\u0026sig=Sanitized\u0026restype=directory",
->>>>>>> ac24a13f
+      "RequestUri": "https://seanmcccanary3.file.core.windows.net/test-share-b00ad570-fa45-6f56-5b15-3547cd7e8ee7/?sv=2020-06-12\u0026st=2021-01-26T18%3A34%3A31Z\u0026se=2021-01-26T20%3A34%3A31Z\u0026sr=s\u0026sp=rcwdl\u0026sig=Sanitized\u0026restype=directory",
       "RequestMethod": "GET",
       "RequestHeaders": {
         "Accept": "application/xml",
         "User-Agent": [
-          "azsdk-net-Storage.Files.Shares/12.7.0-alpha.20210121.1",
+          "azsdk-net-Storage.Files.Shares/12.7.0-alpha.20210126.1",
           "(.NET 5.0.2; Microsoft Windows 10.0.19042)"
         ],
-        "x-ms-client-request-id": "8925afe8-9016-67c3-e065-418d3174f817",
+        "x-ms-client-request-id": "a3c501f7-0f20-8e2e-9d35-620649598783",
         "x-ms-return-client-request-id": "true",
         "x-ms-version": "2020-06-12"
       },
@@ -59,40 +50,40 @@
       "StatusCode": 200,
       "ResponseHeaders": {
         "Content-Length": "0",
-        "Date": "Thu, 21 Jan 2021 20:42:53 GMT",
-        "ETag": "\u00220x8D8BE4D202B4347\u0022",
-        "Last-Modified": "Thu, 21 Jan 2021 20:42:53 GMT",
+        "Date": "Tue, 26 Jan 2021 19:34:30 GMT",
+        "ETag": "\u00220x8D8C2316704C69D\u0022",
+        "Last-Modified": "Tue, 26 Jan 2021 19:34:31 GMT",
         "Server": [
           "Windows-Azure-File/1.0",
           "Microsoft-HTTPAPI/2.0"
         ],
         "Vary": "Origin",
-        "x-ms-client-request-id": "8925afe8-9016-67c3-e065-418d3174f817",
+        "x-ms-client-request-id": "a3c501f7-0f20-8e2e-9d35-620649598783",
         "x-ms-file-attributes": "Directory",
-        "x-ms-file-change-time": "2021-01-21T20:42:53.4390599Z",
-        "x-ms-file-creation-time": "2021-01-21T20:42:53.4390599Z",
+        "x-ms-file-change-time": "2021-01-26T19:34:31.0477469Z",
+        "x-ms-file-creation-time": "2021-01-26T19:34:31.0477469Z",
         "x-ms-file-id": "0",
-        "x-ms-file-last-write-time": "2021-01-21T20:42:53.4390599Z",
+        "x-ms-file-last-write-time": "2021-01-26T19:34:31.0477469Z",
         "x-ms-file-parent-id": "0",
-        "x-ms-request-id": "f9f0de70-d01a-0055-0935-f0ca49000000",
+        "x-ms-request-id": "3d3b115c-f01a-007d-4a1a-f4abe1000000",
         "x-ms-server-encrypted": "false",
         "x-ms-version": "2020-06-12"
       },
       "ResponseBody": []
     },
     {
-      "RequestUri": "https://seanmcccanary3.file.core.windows.net/test-share-2f24d23e-a0c9-8f18-1412-3dc266420bb8?restype=share",
+      "RequestUri": "https://seanmcccanary3.file.core.windows.net/test-share-b00ad570-fa45-6f56-5b15-3547cd7e8ee7?restype=share",
       "RequestMethod": "DELETE",
       "RequestHeaders": {
         "Accept": "application/xml",
         "Authorization": "Sanitized",
-        "traceparent": "00-8e39aeadc0a0e34fa48ac88f93f11855-3dc85e073d1f1c42-00",
+        "traceparent": "00-dcfd097ee035f443bdf9f42c217b5628-bc31bf57653b6e47-00",
         "User-Agent": [
-          "azsdk-net-Storage.Files.Shares/12.7.0-alpha.20210121.1",
+          "azsdk-net-Storage.Files.Shares/12.7.0-alpha.20210126.1",
           "(.NET 5.0.2; Microsoft Windows 10.0.19042)"
         ],
-        "x-ms-client-request-id": "be9d505f-c709-6326-8fd2-3f496cca4262",
-        "x-ms-date": "Thu, 21 Jan 2021 20:42:53 GMT",
+        "x-ms-client-request-id": "38dd669d-e673-6c32-e257-498b320a624c",
+        "x-ms-date": "Tue, 26 Jan 2021 19:34:31 GMT",
         "x-ms-delete-snapshots": "include",
         "x-ms-return-client-request-id": "true",
         "x-ms-version": "2020-06-12"
@@ -101,26 +92,21 @@
       "StatusCode": 202,
       "ResponseHeaders": {
         "Content-Length": "0",
-        "Date": "Thu, 21 Jan 2021 20:42:53 GMT",
+        "Date": "Tue, 26 Jan 2021 19:34:30 GMT",
         "Server": [
           "Windows-Azure-File/1.0",
           "Microsoft-HTTPAPI/2.0"
         ],
-        "x-ms-client-request-id": "be9d505f-c709-6326-8fd2-3f496cca4262",
-<<<<<<< HEAD
-        "x-ms-request-id": "ea3f073c-f01a-0037-3a7d-59a6a5000000",
+        "x-ms-client-request-id": "38dd669d-e673-6c32-e257-498b320a624c",
+        "x-ms-request-id": "3d3b1160-f01a-007d-4c1a-f4abe1000000",
         "x-ms-version": "2020-06-12"
-=======
-        "x-ms-request-id": "f9f0de77-d01a-0055-0d35-f0ca49000000",
-        "x-ms-version": "2020-04-08"
->>>>>>> ac24a13f
       },
       "ResponseBody": []
     }
   ],
   "Variables": {
-    "DateTimeOffsetNow": "2021-01-21T14:42:53.5300342-06:00",
-    "RandomSeed": "45397265",
+    "DateTimeOffsetNow": "2021-01-26T13:34:31.6432248-06:00",
+    "RandomSeed": "1205265387",
     "Storage_TestConfigDefault": "ProductionTenant\nseanmcccanary3\nU2FuaXRpemVk\nhttps://seanmcccanary3.blob.core.windows.net\nhttps://seanmcccanary3.file.core.windows.net\nhttps://seanmcccanary3.queue.core.windows.net\nhttps://seanmcccanary3.table.core.windows.net\n\n\n\n\nhttps://seanmcccanary3-secondary.blob.core.windows.net\nhttps://seanmcccanary3-secondary.file.core.windows.net\nhttps://seanmcccanary3-secondary.queue.core.windows.net\nhttps://seanmcccanary3-secondary.table.core.windows.net\n\nSanitized\n\n\nCloud\nBlobEndpoint=https://seanmcccanary3.blob.core.windows.net/;QueueEndpoint=https://seanmcccanary3.queue.core.windows.net/;FileEndpoint=https://seanmcccanary3.file.core.windows.net/;BlobSecondaryEndpoint=https://seanmcccanary3-secondary.blob.core.windows.net/;QueueSecondaryEndpoint=https://seanmcccanary3-secondary.queue.core.windows.net/;FileSecondaryEndpoint=https://seanmcccanary3-secondary.file.core.windows.net/;AccountName=seanmcccanary3;AccountKey=Kg==;\nseanscope1"
   }
 }