--- conflicted
+++ resolved
@@ -1,18 +1,18 @@
 {
   "Entries": [
     {
-      "RequestUri": "https://seanmcccanary3.file.core.windows.net/test-share-0d6a9bdc-6770-3c55-fe92-640d10f9821c?restype=share",
+      "RequestUri": "https://seanmcccanary3.file.core.windows.net/test-share-3fcd731f-036d-b89b-5de6-4a7ef375defc?restype=share",
       "RequestMethod": "PUT",
       "RequestHeaders": {
         "Accept": "application/xml",
         "Authorization": "Sanitized",
-        "traceparent": "00-03bcd4a465d5ba408f37bd72b145b783-58cc74beb64b5c49-00",
+        "traceparent": "00-d06a50741ddb9946b4448c2d0511caa0-8183f4a90a284c47-00",
         "User-Agent": [
-          "azsdk-net-Storage.Files.Shares/12.7.0-alpha.20210121.1",
+          "azsdk-net-Storage.Files.Shares/12.7.0-alpha.20210126.1",
           "(.NET 5.0.2; Microsoft Windows 10.0.19042)"
         ],
-        "x-ms-client-request-id": "4af95f68-9fc0-125c-47da-2e495e7bc0fa",
-        "x-ms-date": "Thu, 21 Jan 2021 20:42:56 GMT",
+        "x-ms-client-request-id": "cfe894c0-6b57-5a22-a393-40cf43892ebb",
+        "x-ms-date": "Tue, 26 Jan 2021 19:34:34 GMT",
         "x-ms-return-client-request-id": "true",
         "x-ms-version": "2020-06-12"
       },
@@ -20,37 +20,32 @@
       "StatusCode": 201,
       "ResponseHeaders": {
         "Content-Length": "0",
-        "Date": "Thu, 21 Jan 2021 20:42:56 GMT",
-        "ETag": "\u00220x8D8BE4D21F9DB04\u0022",
-        "Last-Modified": "Thu, 21 Jan 2021 20:42:56 GMT",
+        "Date": "Tue, 26 Jan 2021 19:34:33 GMT",
+        "ETag": "\u00220x8D8C23168DABAED\u0022",
+        "Last-Modified": "Tue, 26 Jan 2021 19:34:34 GMT",
         "Server": [
           "Windows-Azure-File/1.0",
           "Microsoft-HTTPAPI/2.0"
         ],
-        "x-ms-client-request-id": "4af95f68-9fc0-125c-47da-2e495e7bc0fa",
-<<<<<<< HEAD
-        "x-ms-request-id": "355f4717-b01a-0030-737c-595020000000",
+        "x-ms-client-request-id": "cfe894c0-6b57-5a22-a393-40cf43892ebb",
+        "x-ms-request-id": "4f1fcdb4-701a-003e-441a-f44dbd000000",
         "x-ms-version": "2020-06-12"
-=======
-        "x-ms-request-id": "ca881e8b-601a-000d-5f35-f01216000000",
-        "x-ms-version": "2020-04-08"
->>>>>>> ac24a13f
       },
       "ResponseBody": []
     },
     {
-      "RequestUri": "https://seanmcccanary3.file.core.windows.net/test-share-0d6a9bdc-6770-3c55-fe92-640d10f9821c?restype=share",
+      "RequestUri": "https://seanmcccanary3.file.core.windows.net/test-share-3fcd731f-036d-b89b-5de6-4a7ef375defc?restype=share",
       "RequestMethod": "DELETE",
       "RequestHeaders": {
         "Accept": "application/xml",
         "Authorization": "Sanitized",
-        "traceparent": "00-8166e922c0abb641b74a74f601679068-40c2a864c8c0f049-00",
+        "traceparent": "00-2e51ca6a92dcbe4ea0a6e1592beb0e89-86af60dfa8107a41-00",
         "User-Agent": [
-          "azsdk-net-Storage.Files.Shares/12.7.0-alpha.20210121.1",
+          "azsdk-net-Storage.Files.Shares/12.7.0-alpha.20210126.1",
           "(.NET 5.0.2; Microsoft Windows 10.0.19042)"
         ],
-        "x-ms-client-request-id": "b1a50416-38ff-be5c-9943-43ea6bfe3829",
-        "x-ms-date": "Thu, 21 Jan 2021 20:42:56 GMT",
+        "x-ms-client-request-id": "5fbefc65-0f8d-d3a4-aa02-b025367624d0",
+        "x-ms-date": "Tue, 26 Jan 2021 19:34:34 GMT",
         "x-ms-delete-snapshots": "include",
         "x-ms-return-client-request-id": "true",
         "x-ms-version": "2020-06-12"
@@ -59,26 +54,21 @@
       "StatusCode": 202,
       "ResponseHeaders": {
         "Content-Length": "0",
-        "Date": "Thu, 21 Jan 2021 20:42:56 GMT",
+        "Date": "Tue, 26 Jan 2021 19:34:34 GMT",
         "Server": [
           "Windows-Azure-File/1.0",
           "Microsoft-HTTPAPI/2.0"
         ],
-        "x-ms-client-request-id": "b1a50416-38ff-be5c-9943-43ea6bfe3829",
-<<<<<<< HEAD
-        "x-ms-request-id": "355f471a-b01a-0030-747c-595020000000",
+        "x-ms-client-request-id": "5fbefc65-0f8d-d3a4-aa02-b025367624d0",
+        "x-ms-request-id": "4f1fcdb6-701a-003e-451a-f44dbd000000",
         "x-ms-version": "2020-06-12"
-=======
-        "x-ms-request-id": "ca881e91-601a-000d-6035-f01216000000",
-        "x-ms-version": "2020-04-08"
->>>>>>> ac24a13f
       },
       "ResponseBody": []
     }
   ],
   "Variables": {
-    "DateTimeOffsetNow": "2021-01-21T14:42:56.8050343-06:00",
-    "RandomSeed": "651817703",
+    "DateTimeOffsetNow": "2021-01-26T13:34:34.9730514-06:00",
+    "RandomSeed": "1328503429",
     "Storage_TestConfigDefault": "ProductionTenant\nseanmcccanary3\nU2FuaXRpemVk\nhttps://seanmcccanary3.blob.core.windows.net\nhttps://seanmcccanary3.file.core.windows.net\nhttps://seanmcccanary3.queue.core.windows.net\nhttps://seanmcccanary3.table.core.windows.net\n\n\n\n\nhttps://seanmcccanary3-secondary.blob.core.windows.net\nhttps://seanmcccanary3-secondary.file.core.windows.net\nhttps://seanmcccanary3-secondary.queue.core.windows.net\nhttps://seanmcccanary3-secondary.table.core.windows.net\n\nSanitized\n\n\nCloud\nBlobEndpoint=https://seanmcccanary3.blob.core.windows.net/;QueueEndpoint=https://seanmcccanary3.queue.core.windows.net/;FileEndpoint=https://seanmcccanary3.file.core.windows.net/;BlobSecondaryEndpoint=https://seanmcccanary3-secondary.blob.core.windows.net/;QueueSecondaryEndpoint=https://seanmcccanary3-secondary.queue.core.windows.net/;FileSecondaryEndpoint=https://seanmcccanary3-secondary.file.core.windows.net/;AccountName=seanmcccanary3;AccountKey=Kg==;\nseanscope1"
   }
 }