{
  "Entries": [
    {
      "RequestUri": "https://kasobolcanadacentral.file.core.windows.net/test-share-a67d09cc-c48e-743b-049a-a657e431c483?restype=share",
      "RequestMethod": "PUT",
      "RequestHeaders": {
        "Accept": "application/xml",
        "Authorization": "Sanitized",
        "traceparent": "00-9f2ce01649aa0c408b022d16ef875b72-9ffc8774c1769f4f-00",
        "User-Agent": [
          "azsdk-net-Storage.Files.Shares/12.7.0-alpha.20210603.1",
          "(.NET 5.0.6; Microsoft Windows 10.0.19043)"
        ],
        "x-ms-client-request-id": "40406e7a-e636-d086-a6ef-1fc610392528",
        "x-ms-date": "Thu, 03 Jun 2021 21:32:49 GMT",
        "x-ms-return-client-request-id": "true",
<<<<<<< HEAD
         "x-ms-version": "2020-10-02"
=======
        "x-ms-version": "2020-08-04"
>>>>>>> a0feaa32
      },
      "RequestBody": null,
      "StatusCode": 201,
      "ResponseHeaders": {
        "Content-Length": "0",
        "Date": "Thu, 03 Jun 2021 21:32:48 GMT",
        "ETag": "\u00220x8D926D722D9C934\u0022",
        "Last-Modified": "Thu, 03 Jun 2021 21:32:49 GMT",
        "Server": [
          "Windows-Azure-File/1.0",
          "Microsoft-HTTPAPI/2.0"
        ],
        "x-ms-client-request-id": "40406e7a-e636-d086-a6ef-1fc610392528",
<<<<<<< HEAD
        "x-ms-request-id": "f571e0fd-601a-0050-5b1a-f41892000000",
         "x-ms-version": "2020-10-02"
=======
        "x-ms-request-id": "f1be621a-e01a-0023-79c0-585072000000",
        "x-ms-version": "2020-08-04"
>>>>>>> a0feaa32
      },
      "ResponseBody": []
    },
    {
<<<<<<< HEAD
      "RequestUri": "https://seanmcccanary3.file.core.windows.net/test-share-a67d09cc-c48e-743b-049a-a657e431c483/?sv=2020-10-02\u0026st=2021-01-26T18%3A34%3A31Z\u0026se=2021-01-26T20%3A34%3A31Z\u0026sr=s\u0026sp=rcwdl\u0026sig=Sanitized\u0026restype=directory",
=======
      "RequestUri": "https://kasobolcanadacentral.file.core.windows.net/test-share-a67d09cc-c48e-743b-049a-a657e431c483?sv=2020-08-04\u0026st=2021-06-03T20%3A32%3A49Z\u0026se=2021-06-03T22%3A32%3A49Z\u0026sr=s\u0026sp=rcwdl\u0026sig=Sanitized\u0026restype=directory",
>>>>>>> a0feaa32
      "RequestMethod": "GET",
      "RequestHeaders": {
        "Accept": "application/xml",
        "User-Agent": [
          "azsdk-net-Storage.Files.Shares/12.7.0-alpha.20210603.1",
          "(.NET 5.0.6; Microsoft Windows 10.0.19043)"
        ],
        "x-ms-client-request-id": "76dce3a0-84f0-b44c-07b5-feb05f2bca16",
        "x-ms-return-client-request-id": "true",
<<<<<<< HEAD
         "x-ms-version": "2020-10-02"
=======
        "x-ms-version": "2020-08-04"
>>>>>>> a0feaa32
      },
      "RequestBody": null,
      "StatusCode": 200,
      "ResponseHeaders": {
        "Content-Length": "0",
        "Date": "Thu, 03 Jun 2021 21:32:48 GMT",
        "ETag": "\u00220x8D926D722E5EB71\u0022",
        "Last-Modified": "Thu, 03 Jun 2021 21:32:49 GMT",
        "Server": [
          "Windows-Azure-File/1.0",
          "Microsoft-HTTPAPI/2.0"
        ],
        "x-ms-client-request-id": "76dce3a0-84f0-b44c-07b5-feb05f2bca16",
        "x-ms-file-attributes": "Directory",
        "x-ms-file-change-time": "2021-06-03T21:32:49.4953329Z",
        "x-ms-file-creation-time": "2021-06-03T21:32:49.4953329Z",
        "x-ms-file-id": "0",
        "x-ms-file-last-write-time": "2021-06-03T21:32:49.4953329Z",
        "x-ms-file-parent-id": "0",
        "x-ms-request-id": "f1be621d-e01a-0023-7ac0-585072000000",
        "x-ms-server-encrypted": "false",
<<<<<<< HEAD
         "x-ms-version": "2020-10-02"
=======
        "x-ms-version": "2020-08-04"
>>>>>>> a0feaa32
      },
      "ResponseBody": []
    },
    {
      "RequestUri": "https://kasobolcanadacentral.file.core.windows.net/test-share-a67d09cc-c48e-743b-049a-a657e431c483?restype=share",
      "RequestMethod": "DELETE",
      "RequestHeaders": {
        "Accept": "application/xml",
        "Authorization": "Sanitized",
        "traceparent": "00-40697ceb680f7c4bbfda6904b86ed0b8-4ea746c0097a6648-00",
        "User-Agent": [
          "azsdk-net-Storage.Files.Shares/12.7.0-alpha.20210603.1",
          "(.NET 5.0.6; Microsoft Windows 10.0.19043)"
        ],
        "x-ms-client-request-id": "2d258056-af5c-4938-7588-2979294deeeb",
        "x-ms-date": "Thu, 03 Jun 2021 21:32:49 GMT",
        "x-ms-delete-snapshots": "include",
        "x-ms-return-client-request-id": "true",
<<<<<<< HEAD
         "x-ms-version": "2020-10-02"
=======
        "x-ms-version": "2020-08-04"
>>>>>>> a0feaa32
      },
      "RequestBody": null,
      "StatusCode": 202,
      "ResponseHeaders": {
        "Content-Length": "0",
        "Date": "Thu, 03 Jun 2021 21:32:49 GMT",
        "Server": [
          "Windows-Azure-File/1.0",
          "Microsoft-HTTPAPI/2.0"
        ],
        "x-ms-client-request-id": "2d258056-af5c-4938-7588-2979294deeeb",
<<<<<<< HEAD
        "x-ms-request-id": "446f2c8b-e01a-0071-3f1a-f43ce9000000",
         "x-ms-version": "2020-10-02"
=======
        "x-ms-request-id": "f1be621e-e01a-0023-7bc0-585072000000",
        "x-ms-version": "2020-08-04"
>>>>>>> a0feaa32
      },
      "ResponseBody": []
    }
  ],
  "Variables": {
    "DateTimeOffsetNow": "2021-06-03T14:32:49.5194414-07:00",
    "RandomSeed": "82004787",
    "Storage_TestConfigDefault": "ProductionTenant\nkasobolcanadacentral\nU2FuaXRpemVk\nhttps://kasobolcanadacentral.blob.core.windows.net\nhttps://kasobolcanadacentral.file.core.windows.net\nhttps://kasobolcanadacentral.queue.core.windows.net\nhttps://kasobolcanadacentral.table.core.windows.net\n\n\n\n\nhttps://kasobolcanadacentral-secondary.blob.core.windows.net\nhttps://kasobolcanadacentral-secondary.file.core.windows.net\nhttps://kasobolcanadacentral-secondary.queue.core.windows.net\nhttps://kasobolcanadacentral-secondary.table.core.windows.net\n\nSanitized\n\n\nCloud\nBlobEndpoint=https://kasobolcanadacentral.blob.core.windows.net/;QueueEndpoint=https://kasobolcanadacentral.queue.core.windows.net/;FileEndpoint=https://kasobolcanadacentral.file.core.windows.net/;BlobSecondaryEndpoint=https://kasobolcanadacentral-secondary.blob.core.windows.net/;QueueSecondaryEndpoint=https://kasobolcanadacentral-secondary.queue.core.windows.net/;FileSecondaryEndpoint=https://kasobolcanadacentral-secondary.file.core.windows.net/;AccountName=kasobolcanadacentral;AccountKey=Kg==;\nencryptionScope"
  }
}<|MERGE_RESOLUTION|>--- conflicted
+++ resolved
@@ -14,11 +14,7 @@
         "x-ms-client-request-id": "40406e7a-e636-d086-a6ef-1fc610392528",
         "x-ms-date": "Thu, 03 Jun 2021 21:32:49 GMT",
         "x-ms-return-client-request-id": "true",
-<<<<<<< HEAD
-         "x-ms-version": "2020-10-02"
-=======
-        "x-ms-version": "2020-08-04"
->>>>>>> a0feaa32
+        "x-ms-version": "2020-10-02"
       },
       "RequestBody": null,
       "StatusCode": 201,
@@ -32,22 +28,13 @@
           "Microsoft-HTTPAPI/2.0"
         ],
         "x-ms-client-request-id": "40406e7a-e636-d086-a6ef-1fc610392528",
-<<<<<<< HEAD
-        "x-ms-request-id": "f571e0fd-601a-0050-5b1a-f41892000000",
-         "x-ms-version": "2020-10-02"
-=======
         "x-ms-request-id": "f1be621a-e01a-0023-79c0-585072000000",
-        "x-ms-version": "2020-08-04"
->>>>>>> a0feaa32
+        "x-ms-version": "2020-10-02"
       },
       "ResponseBody": []
     },
     {
-<<<<<<< HEAD
-      "RequestUri": "https://seanmcccanary3.file.core.windows.net/test-share-a67d09cc-c48e-743b-049a-a657e431c483/?sv=2020-10-02\u0026st=2021-01-26T18%3A34%3A31Z\u0026se=2021-01-26T20%3A34%3A31Z\u0026sr=s\u0026sp=rcwdl\u0026sig=Sanitized\u0026restype=directory",
-=======
-      "RequestUri": "https://kasobolcanadacentral.file.core.windows.net/test-share-a67d09cc-c48e-743b-049a-a657e431c483?sv=2020-08-04\u0026st=2021-06-03T20%3A32%3A49Z\u0026se=2021-06-03T22%3A32%3A49Z\u0026sr=s\u0026sp=rcwdl\u0026sig=Sanitized\u0026restype=directory",
->>>>>>> a0feaa32
+      "RequestUri": "https://kasobolcanadacentral.file.core.windows.net/test-share-a67d09cc-c48e-743b-049a-a657e431c483?sv=2020-10-02\u0026st=2021-06-03T20%3A32%3A49Z\u0026se=2021-06-03T22%3A32%3A49Z\u0026sr=s\u0026sp=rcwdl\u0026sig=Sanitized\u0026restype=directory",
       "RequestMethod": "GET",
       "RequestHeaders": {
         "Accept": "application/xml",
@@ -57,11 +44,7 @@
         ],
         "x-ms-client-request-id": "76dce3a0-84f0-b44c-07b5-feb05f2bca16",
         "x-ms-return-client-request-id": "true",
-<<<<<<< HEAD
-         "x-ms-version": "2020-10-02"
-=======
-        "x-ms-version": "2020-08-04"
->>>>>>> a0feaa32
+        "x-ms-version": "2020-10-02"
       },
       "RequestBody": null,
       "StatusCode": 200,
@@ -83,11 +66,7 @@
         "x-ms-file-parent-id": "0",
         "x-ms-request-id": "f1be621d-e01a-0023-7ac0-585072000000",
         "x-ms-server-encrypted": "false",
-<<<<<<< HEAD
-         "x-ms-version": "2020-10-02"
-=======
-        "x-ms-version": "2020-08-04"
->>>>>>> a0feaa32
+        "x-ms-version": "2020-10-02"
       },
       "ResponseBody": []
     },
@@ -106,11 +85,7 @@
         "x-ms-date": "Thu, 03 Jun 2021 21:32:49 GMT",
         "x-ms-delete-snapshots": "include",
         "x-ms-return-client-request-id": "true",
-<<<<<<< HEAD
-         "x-ms-version": "2020-10-02"
-=======
-        "x-ms-version": "2020-08-04"
->>>>>>> a0feaa32
+        "x-ms-version": "2020-10-02"
       },
       "RequestBody": null,
       "StatusCode": 202,
@@ -122,13 +97,8 @@
           "Microsoft-HTTPAPI/2.0"
         ],
         "x-ms-client-request-id": "2d258056-af5c-4938-7588-2979294deeeb",
-<<<<<<< HEAD
-        "x-ms-request-id": "446f2c8b-e01a-0071-3f1a-f43ce9000000",
-         "x-ms-version": "2020-10-02"
-=======
         "x-ms-request-id": "f1be621e-e01a-0023-7bc0-585072000000",
-        "x-ms-version": "2020-08-04"
->>>>>>> a0feaa32
+        "x-ms-version": "2020-10-02"
       },
       "ResponseBody": []
     }
