--- conflicted
+++ resolved
@@ -14,11 +14,7 @@
         "x-ms-client-request-id": "40406e7a-e636-d086-a6ef-1fc610392528",
         "x-ms-date": "Thu, 03 Jun 2021 21:32:49 GMT",
         "x-ms-return-client-request-id": "true",
-<<<<<<< HEAD
-        "x-ms-version": "2020-12-06"
-=======
         "x-ms-version": "2021-02-12"
->>>>>>> 7e782c87
       },
       "RequestBody": null,
       "StatusCode": 201,
@@ -33,20 +29,12 @@
         ],
         "x-ms-client-request-id": "40406e7a-e636-d086-a6ef-1fc610392528",
         "x-ms-request-id": "f1be621a-e01a-0023-79c0-585072000000",
-<<<<<<< HEAD
-        "x-ms-version": "2020-12-06"
-=======
         "x-ms-version": "2021-02-12"
->>>>>>> 7e782c87
       },
       "ResponseBody": []
     },
     {
-<<<<<<< HEAD
-      "RequestUri": "https://kasobolcanadacentral.file.core.windows.net/test-share-a67d09cc-c48e-743b-049a-a657e431c483?sv=2020-12-06&st=2021-06-03T20%3A32%3A49Z&se=2021-06-03T22%3A32%3A49Z&sr=s&sp=rcwdl&sig=Sanitized&restype=directory",
-=======
       "RequestUri": "https://kasobolcanadacentral.file.core.windows.net/test-share-a67d09cc-c48e-743b-049a-a657e431c483?sv=2021-02-12&st=2021-06-03T20%3A32%3A49Z&se=2021-06-03T22%3A32%3A49Z&sr=s&sp=rcwdl&sig=Sanitized&restype=directory",
->>>>>>> 7e782c87
       "RequestMethod": "GET",
       "RequestHeaders": {
         "Accept": "application/xml",
@@ -56,11 +44,7 @@
         ],
         "x-ms-client-request-id": "76dce3a0-84f0-b44c-07b5-feb05f2bca16",
         "x-ms-return-client-request-id": "true",
-<<<<<<< HEAD
-        "x-ms-version": "2020-12-06"
-=======
         "x-ms-version": "2021-02-12"
->>>>>>> 7e782c87
       },
       "RequestBody": null,
       "StatusCode": 200,
@@ -82,11 +66,7 @@
         "x-ms-file-parent-id": "0",
         "x-ms-request-id": "f1be621d-e01a-0023-7ac0-585072000000",
         "x-ms-server-encrypted": "false",
-<<<<<<< HEAD
-        "x-ms-version": "2020-12-06"
-=======
         "x-ms-version": "2021-02-12"
->>>>>>> 7e782c87
       },
       "ResponseBody": []
     },
@@ -105,11 +85,7 @@
         "x-ms-date": "Thu, 03 Jun 2021 21:32:49 GMT",
         "x-ms-delete-snapshots": "include",
         "x-ms-return-client-request-id": "true",
-<<<<<<< HEAD
-        "x-ms-version": "2020-12-06"
-=======
         "x-ms-version": "2021-02-12"
->>>>>>> 7e782c87
       },
       "RequestBody": null,
       "StatusCode": 202,
@@ -122,11 +98,7 @@
         ],
         "x-ms-client-request-id": "2d258056-af5c-4938-7588-2979294deeeb",
         "x-ms-request-id": "f1be621e-e01a-0023-7bc0-585072000000",
-<<<<<<< HEAD
-        "x-ms-version": "2020-12-06"
-=======
         "x-ms-version": "2021-02-12"
->>>>>>> 7e782c87
       },
       "ResponseBody": []
     }
