{
  "Entries": [
    {
      "RequestUri": "https://seanmcccanary3.file.core.windows.net/test-share-4f723a0b-d1ef-425d-8627-0e71dffb8fa2?restype=share",
      "RequestMethod": "PUT",
      "RequestHeaders": {
        "Accept": "application/xml",
        "Authorization": "Sanitized",
        "traceparent": "00-e7ebe6e7978e4f47b513fdbb76878119-ed35bb315725f74e-00",
        "User-Agent": [
          "azsdk-net-Storage.Files.Shares/12.7.0-alpha.20210121.1",
          "(.NET 5.0.2; Microsoft Windows 10.0.19042)"
        ],
        "x-ms-client-request-id": "905b7b4a-d43e-0926-aeec-d289a682fdb2",
        "x-ms-date": "Thu, 21 Jan 2021 20:42:55 GMT",
        "x-ms-return-client-request-id": "true",
        "x-ms-version": "2020-06-12"
      },
      "RequestBody": null,
      "StatusCode": 201,
      "ResponseHeaders": {
        "Content-Length": "0",
        "Date": "Thu, 21 Jan 2021 20:42:55 GMT",
        "ETag": "\u00220x8D8BE4D21554A3A\u0022",
        "Last-Modified": "Thu, 21 Jan 2021 20:42:55 GMT",
        "Server": [
          "Windows-Azure-File/1.0",
          "Microsoft-HTTPAPI/2.0"
        ],
        "x-ms-client-request-id": "905b7b4a-d43e-0926-aeec-d289a682fdb2",
<<<<<<< HEAD
        "x-ms-request-id": "dadcb701-d01a-006f-077d-59a2de000000",
        "x-ms-version": "2020-06-12"
=======
        "x-ms-request-id": "2300d586-101a-0075-4735-f0b1ee000000",
        "x-ms-version": "2020-04-08"
>>>>>>> ac24a13f
      },
      "ResponseBody": []
    },
    {
<<<<<<< HEAD
      "RequestUri": "https://seandevtest.file.core.windows.net/test-share-4f723a0b-d1ef-425d-8627-0e71dffb8fa2?sv=2020-06-12\u0026st=2020-07-14T00%3A22%3A17Z\u0026se=2020-07-14T02%3A22%3A17Z\u0026sr=s\u0026sp=rcwdl\u0026sig=Sanitized\u0026restype=directory",
=======
      "RequestUri": "https://seanmcccanary3.file.core.windows.net/test-share-4f723a0b-d1ef-425d-8627-0e71dffb8fa2/?sv=2020-04-08\u0026st=2021-01-21T19%3A42%3A55Z\u0026se=2021-01-21T21%3A42%3A55Z\u0026sr=s\u0026sp=rcwdl\u0026sig=Sanitized\u0026restype=directory",
>>>>>>> ac24a13f
      "RequestMethod": "GET",
      "RequestHeaders": {
        "Accept": "application/xml",
        "User-Agent": [
          "azsdk-net-Storage.Files.Shares/12.7.0-alpha.20210121.1",
          "(.NET 5.0.2; Microsoft Windows 10.0.19042)"
        ],
        "x-ms-client-request-id": "6427d9f7-fea0-8763-f82d-26be1ddb9078",
        "x-ms-return-client-request-id": "true",
        "x-ms-version": "2020-06-12"
      },
      "RequestBody": null,
      "StatusCode": 200,
      "ResponseHeaders": {
        "Content-Length": "0",
        "Date": "Thu, 21 Jan 2021 20:42:55 GMT",
        "ETag": "\u00220x8D8BE4D21769CBF\u0022",
        "Last-Modified": "Thu, 21 Jan 2021 20:42:55 GMT",
        "Server": [
          "Windows-Azure-File/1.0",
          "Microsoft-HTTPAPI/2.0"
        ],
        "Vary": "Origin",
        "x-ms-client-request-id": "6427d9f7-fea0-8763-f82d-26be1ddb9078",
        "x-ms-file-attributes": "Directory",
        "x-ms-file-change-time": "2021-01-21T20:42:55.6105919Z",
        "x-ms-file-creation-time": "2021-01-21T20:42:55.6105919Z",
        "x-ms-file-id": "0",
        "x-ms-file-last-write-time": "2021-01-21T20:42:55.6105919Z",
        "x-ms-file-parent-id": "0",
        "x-ms-request-id": "23aeacb0-a01a-003d-3835-f0acd9000000",
        "x-ms-server-encrypted": "false",
        "x-ms-version": "2020-06-12"
      },
      "ResponseBody": []
    },
    {
      "RequestUri": "https://seanmcccanary3.file.core.windows.net/test-share-4f723a0b-d1ef-425d-8627-0e71dffb8fa2?restype=share",
      "RequestMethod": "DELETE",
      "RequestHeaders": {
        "Accept": "application/xml",
        "Authorization": "Sanitized",
        "traceparent": "00-aa37b2c4a2780c49b20d0d8b9b021fe1-4986c69dc9c3cd49-00",
        "User-Agent": [
          "azsdk-net-Storage.Files.Shares/12.7.0-alpha.20210121.1",
          "(.NET 5.0.2; Microsoft Windows 10.0.19042)"
        ],
        "x-ms-client-request-id": "cc9162a1-995a-8412-eb7d-d22adee2fff9",
        "x-ms-date": "Thu, 21 Jan 2021 20:42:55 GMT",
        "x-ms-delete-snapshots": "include",
        "x-ms-return-client-request-id": "true",
        "x-ms-version": "2020-06-12"
      },
      "RequestBody": null,
      "StatusCode": 202,
      "ResponseHeaders": {
        "Content-Length": "0",
        "Date": "Thu, 21 Jan 2021 20:42:55 GMT",
        "Server": [
          "Windows-Azure-File/1.0",
          "Microsoft-HTTPAPI/2.0"
        ],
        "x-ms-client-request-id": "cc9162a1-995a-8412-eb7d-d22adee2fff9",
<<<<<<< HEAD
        "x-ms-request-id": "5ee1f88a-901a-002c-3c7d-598837000000",
        "x-ms-version": "2020-06-12"
=======
        "x-ms-request-id": "23aeacb5-a01a-003d-3935-f0acd9000000",
        "x-ms-version": "2020-04-08"
>>>>>>> ac24a13f
      },
      "ResponseBody": []
    }
  ],
  "Variables": {
    "DateTimeOffsetNow": "2021-01-21T14:42:55.7213968-06:00",
    "RandomSeed": "282353188",
    "Storage_TestConfigDefault": "ProductionTenant\nseanmcccanary3\nU2FuaXRpemVk\nhttps://seanmcccanary3.blob.core.windows.net\nhttps://seanmcccanary3.file.core.windows.net\nhttps://seanmcccanary3.queue.core.windows.net\nhttps://seanmcccanary3.table.core.windows.net\n\n\n\n\nhttps://seanmcccanary3-secondary.blob.core.windows.net\nhttps://seanmcccanary3-secondary.file.core.windows.net\nhttps://seanmcccanary3-secondary.queue.core.windows.net\nhttps://seanmcccanary3-secondary.table.core.windows.net\n\nSanitized\n\n\nCloud\nBlobEndpoint=https://seanmcccanary3.blob.core.windows.net/;QueueEndpoint=https://seanmcccanary3.queue.core.windows.net/;FileEndpoint=https://seanmcccanary3.file.core.windows.net/;BlobSecondaryEndpoint=https://seanmcccanary3-secondary.blob.core.windows.net/;QueueSecondaryEndpoint=https://seanmcccanary3-secondary.queue.core.windows.net/;FileSecondaryEndpoint=https://seanmcccanary3-secondary.file.core.windows.net/;AccountName=seanmcccanary3;AccountKey=Kg==;\nseanscope1"
  }
}<|MERGE_RESOLUTION|>--- conflicted
+++ resolved
@@ -1,18 +1,18 @@
 {
   "Entries": [
     {
-      "RequestUri": "https://seanmcccanary3.file.core.windows.net/test-share-4f723a0b-d1ef-425d-8627-0e71dffb8fa2?restype=share",
+      "RequestUri": "https://seanmcccanary3.file.core.windows.net/test-share-c90aa5c9-5038-fbd3-1f16-751fe9b93516?restype=share",
       "RequestMethod": "PUT",
       "RequestHeaders": {
         "Accept": "application/xml",
         "Authorization": "Sanitized",
-        "traceparent": "00-e7ebe6e7978e4f47b513fdbb76878119-ed35bb315725f74e-00",
+        "traceparent": "00-7797c68f34f7b1409feb122855fed9d6-5a853c515ab4474b-00",
         "User-Agent": [
-          "azsdk-net-Storage.Files.Shares/12.7.0-alpha.20210121.1",
+          "azsdk-net-Storage.Files.Shares/12.7.0-alpha.20210126.1",
           "(.NET 5.0.2; Microsoft Windows 10.0.19042)"
         ],
-        "x-ms-client-request-id": "905b7b4a-d43e-0926-aeec-d289a682fdb2",
-        "x-ms-date": "Thu, 21 Jan 2021 20:42:55 GMT",
+        "x-ms-client-request-id": "4cfa67d0-f87e-cdc5-968a-877d9ecf2cf7",
+        "x-ms-date": "Tue, 26 Jan 2021 19:34:33 GMT",
         "x-ms-return-client-request-id": "true",
         "x-ms-version": "2020-06-12"
       },
@@ -20,38 +20,29 @@
       "StatusCode": 201,
       "ResponseHeaders": {
         "Content-Length": "0",
-        "Date": "Thu, 21 Jan 2021 20:42:55 GMT",
-        "ETag": "\u00220x8D8BE4D21554A3A\u0022",
-        "Last-Modified": "Thu, 21 Jan 2021 20:42:55 GMT",
+        "Date": "Tue, 26 Jan 2021 19:34:32 GMT",
+        "ETag": "\u00220x8D8C23168329C3B\u0022",
+        "Last-Modified": "Tue, 26 Jan 2021 19:34:33 GMT",
         "Server": [
           "Windows-Azure-File/1.0",
           "Microsoft-HTTPAPI/2.0"
         ],
-        "x-ms-client-request-id": "905b7b4a-d43e-0926-aeec-d289a682fdb2",
-<<<<<<< HEAD
-        "x-ms-request-id": "dadcb701-d01a-006f-077d-59a2de000000",
+        "x-ms-client-request-id": "4cfa67d0-f87e-cdc5-968a-877d9ecf2cf7",
+        "x-ms-request-id": "4f1fcdb0-701a-003e-431a-f44dbd000000",
         "x-ms-version": "2020-06-12"
-=======
-        "x-ms-request-id": "2300d586-101a-0075-4735-f0b1ee000000",
-        "x-ms-version": "2020-04-08"
->>>>>>> ac24a13f
       },
       "ResponseBody": []
     },
     {
-<<<<<<< HEAD
-      "RequestUri": "https://seandevtest.file.core.windows.net/test-share-4f723a0b-d1ef-425d-8627-0e71dffb8fa2?sv=2020-06-12\u0026st=2020-07-14T00%3A22%3A17Z\u0026se=2020-07-14T02%3A22%3A17Z\u0026sr=s\u0026sp=rcwdl\u0026sig=Sanitized\u0026restype=directory",
-=======
-      "RequestUri": "https://seanmcccanary3.file.core.windows.net/test-share-4f723a0b-d1ef-425d-8627-0e71dffb8fa2/?sv=2020-04-08\u0026st=2021-01-21T19%3A42%3A55Z\u0026se=2021-01-21T21%3A42%3A55Z\u0026sr=s\u0026sp=rcwdl\u0026sig=Sanitized\u0026restype=directory",
->>>>>>> ac24a13f
+      "RequestUri": "https://seanmcccanary3.file.core.windows.net/test-share-c90aa5c9-5038-fbd3-1f16-751fe9b93516/?sv=2020-06-12\u0026st=2021-01-26T18%3A34%3A33Z\u0026se=2021-01-26T20%3A34%3A33Z\u0026sr=s\u0026sp=rcwdl\u0026sig=Sanitized\u0026restype=directory",
       "RequestMethod": "GET",
       "RequestHeaders": {
         "Accept": "application/xml",
         "User-Agent": [
-          "azsdk-net-Storage.Files.Shares/12.7.0-alpha.20210121.1",
+          "azsdk-net-Storage.Files.Shares/12.7.0-alpha.20210126.1",
           "(.NET 5.0.2; Microsoft Windows 10.0.19042)"
         ],
-        "x-ms-client-request-id": "6427d9f7-fea0-8763-f82d-26be1ddb9078",
+        "x-ms-client-request-id": "814e351a-e8bf-9b97-46f0-085b8c6d28ea",
         "x-ms-return-client-request-id": "true",
         "x-ms-version": "2020-06-12"
       },
@@ -59,40 +50,40 @@
       "StatusCode": 200,
       "ResponseHeaders": {
         "Content-Length": "0",
-        "Date": "Thu, 21 Jan 2021 20:42:55 GMT",
-        "ETag": "\u00220x8D8BE4D21769CBF\u0022",
-        "Last-Modified": "Thu, 21 Jan 2021 20:42:55 GMT",
+        "Date": "Tue, 26 Jan 2021 19:34:33 GMT",
+        "ETag": "\u00220x8D8C231685A5BC1\u0022",
+        "Last-Modified": "Tue, 26 Jan 2021 19:34:33 GMT",
         "Server": [
           "Windows-Azure-File/1.0",
           "Microsoft-HTTPAPI/2.0"
         ],
         "Vary": "Origin",
-        "x-ms-client-request-id": "6427d9f7-fea0-8763-f82d-26be1ddb9078",
+        "x-ms-client-request-id": "814e351a-e8bf-9b97-46f0-085b8c6d28ea",
         "x-ms-file-attributes": "Directory",
-        "x-ms-file-change-time": "2021-01-21T20:42:55.6105919Z",
-        "x-ms-file-creation-time": "2021-01-21T20:42:55.6105919Z",
+        "x-ms-file-change-time": "2021-01-26T19:34:33.2863425Z",
+        "x-ms-file-creation-time": "2021-01-26T19:34:33.2863425Z",
         "x-ms-file-id": "0",
-        "x-ms-file-last-write-time": "2021-01-21T20:42:55.6105919Z",
+        "x-ms-file-last-write-time": "2021-01-26T19:34:33.2863425Z",
         "x-ms-file-parent-id": "0",
-        "x-ms-request-id": "23aeacb0-a01a-003d-3835-f0acd9000000",
+        "x-ms-request-id": "e265bce6-601a-007f-601a-f41559000000",
         "x-ms-server-encrypted": "false",
         "x-ms-version": "2020-06-12"
       },
       "ResponseBody": []
     },
     {
-      "RequestUri": "https://seanmcccanary3.file.core.windows.net/test-share-4f723a0b-d1ef-425d-8627-0e71dffb8fa2?restype=share",
+      "RequestUri": "https://seanmcccanary3.file.core.windows.net/test-share-c90aa5c9-5038-fbd3-1f16-751fe9b93516?restype=share",
       "RequestMethod": "DELETE",
       "RequestHeaders": {
         "Accept": "application/xml",
         "Authorization": "Sanitized",
-        "traceparent": "00-aa37b2c4a2780c49b20d0d8b9b021fe1-4986c69dc9c3cd49-00",
+        "traceparent": "00-d9a09ecb2ab0ce46bcdc6b86b4e88ea6-fcf7c9a822fa6b4e-00",
         "User-Agent": [
-          "azsdk-net-Storage.Files.Shares/12.7.0-alpha.20210121.1",
+          "azsdk-net-Storage.Files.Shares/12.7.0-alpha.20210126.1",
           "(.NET 5.0.2; Microsoft Windows 10.0.19042)"
         ],
-        "x-ms-client-request-id": "cc9162a1-995a-8412-eb7d-d22adee2fff9",
-        "x-ms-date": "Thu, 21 Jan 2021 20:42:55 GMT",
+        "x-ms-client-request-id": "686291a2-aa80-1738-67c3-d81967a8294c",
+        "x-ms-date": "Tue, 26 Jan 2021 19:34:34 GMT",
         "x-ms-delete-snapshots": "include",
         "x-ms-return-client-request-id": "true",
         "x-ms-version": "2020-06-12"
@@ -101,26 +92,21 @@
       "StatusCode": 202,
       "ResponseHeaders": {
         "Content-Length": "0",
-        "Date": "Thu, 21 Jan 2021 20:42:55 GMT",
+        "Date": "Tue, 26 Jan 2021 19:34:33 GMT",
         "Server": [
           "Windows-Azure-File/1.0",
           "Microsoft-HTTPAPI/2.0"
         ],
-        "x-ms-client-request-id": "cc9162a1-995a-8412-eb7d-d22adee2fff9",
-<<<<<<< HEAD
-        "x-ms-request-id": "5ee1f88a-901a-002c-3c7d-598837000000",
+        "x-ms-client-request-id": "686291a2-aa80-1738-67c3-d81967a8294c",
+        "x-ms-request-id": "e265bce9-601a-007f-611a-f41559000000",
         "x-ms-version": "2020-06-12"
-=======
-        "x-ms-request-id": "23aeacb5-a01a-003d-3935-f0acd9000000",
-        "x-ms-version": "2020-04-08"
->>>>>>> ac24a13f
       },
       "ResponseBody": []
     }
   ],
   "Variables": {
-    "DateTimeOffsetNow": "2021-01-21T14:42:55.7213968-06:00",
-    "RandomSeed": "282353188",
+    "DateTimeOffsetNow": "2021-01-26T13:34:33.8677666-06:00",
+    "RandomSeed": "1000458038",
     "Storage_TestConfigDefault": "ProductionTenant\nseanmcccanary3\nU2FuaXRpemVk\nhttps://seanmcccanary3.blob.core.windows.net\nhttps://seanmcccanary3.file.core.windows.net\nhttps://seanmcccanary3.queue.core.windows.net\nhttps://seanmcccanary3.table.core.windows.net\n\n\n\n\nhttps://seanmcccanary3-secondary.blob.core.windows.net\nhttps://seanmcccanary3-secondary.file.core.windows.net\nhttps://seanmcccanary3-secondary.queue.core.windows.net\nhttps://seanmcccanary3-secondary.table.core.windows.net\n\nSanitized\n\n\nCloud\nBlobEndpoint=https://seanmcccanary3.blob.core.windows.net/;QueueEndpoint=https://seanmcccanary3.queue.core.windows.net/;FileEndpoint=https://seanmcccanary3.file.core.windows.net/;BlobSecondaryEndpoint=https://seanmcccanary3-secondary.blob.core.windows.net/;QueueSecondaryEndpoint=https://seanmcccanary3-secondary.queue.core.windows.net/;FileSecondaryEndpoint=https://seanmcccanary3-secondary.file.core.windows.net/;AccountName=seanmcccanary3;AccountKey=Kg==;\nseanscope1"
   }
 }