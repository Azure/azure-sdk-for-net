--- conflicted
+++ resolved
@@ -5,23 +5,13 @@
       "RequestMethod": "GET",
       "RequestHeaders": {
         "Authorization": "Sanitized",
-<<<<<<< HEAD
-        "traceparent": "00-0a1343e7c9b6f3409e38b449b9604572-98cc601e134deb46-00",
+        "traceparent": "00-21ca2cf7fc5d2345a99dee83935cb42d-bf573119e2876543-00",
         "User-Agent": [
-          "azsdk-net-Storage.Files.Shares/12.0.0-dev.20191209.1\u002Bb71b1fa965b15eccfc57e2c7781b8bf85cd4c766",
+          "azsdk-net-Storage.Files.Shares/12.0.0-dev.20191211.1\u002B899431c003876eb9b26cefd8e8a37e7f27f82ced",
           "(.NET Core 4.6.28008.01; Microsoft Windows 10.0.18363 )"
         ],
-        "x-ms-client-request-id": "101e370a-97fd-5820-00da-6ceeeb023c7c",
-        "x-ms-date": "Tue, 10 Dec 2019 05:34:03 GMT",
-=======
-        "traceparent": "00-9d5f02e0ade378439bbfbc6cd30f6a49-365140b595db5947-00",
-        "User-Agent": [
-          "azsdk-net-Storage.Files.Shares/12.0.0-dev.20191209.1\u002B61bda4d1783b0e05dba0d434ff14b2840726d3b1",
-          "(.NET Core 4.6.28008.01; Microsoft Windows 10.0.18363 )"
-        ],
-        "x-ms-client-request-id": "e067e45d-dcc1-45cc-7c7a-a731f2b267dc",
-        "x-ms-date": "Tue, 10 Dec 2019 06:02:28 GMT",
->>>>>>> 1d9822e0
+        "x-ms-client-request-id": "7f1c4617-311b-d482-24a2-c5a5ba821e84",
+        "x-ms-date": "Wed, 11 Dec 2019 20:42:17 GMT",
         "x-ms-return-client-request-id": "true",
         "x-ms-version": "2019-07-07"
       },
@@ -30,23 +20,14 @@
       "ResponseHeaders": {
         "Access-Control-Allow-Origin": "*",
         "Content-Type": "application/xml",
-<<<<<<< HEAD
-        "Date": "Tue, 10 Dec 2019 05:34:02 GMT",
-=======
-        "Date": "Tue, 10 Dec 2019 06:02:28 GMT",
->>>>>>> 1d9822e0
+        "Date": "Wed, 11 Dec 2019 20:42:16 GMT",
         "Server": [
           "Windows-Azure-File/1.0",
           "Microsoft-HTTPAPI/2.0"
         ],
         "Transfer-Encoding": "chunked",
-<<<<<<< HEAD
-        "x-ms-client-request-id": "101e370a-97fd-5820-00da-6ceeeb023c7c",
-        "x-ms-request-id": "4fd8e3bd-701a-0023-261b-af08f8000000",
-=======
-        "x-ms-client-request-id": "e067e45d-dcc1-45cc-7c7a-a731f2b267dc",
-        "x-ms-request-id": "7dc098eb-e01a-001e-521f-af7ee3000000",
->>>>>>> 1d9822e0
+        "x-ms-client-request-id": "7f1c4617-311b-d482-24a2-c5a5ba821e84",
+        "x-ms-request-id": "ef3e4493-c01a-0019-2c63-b01280000000",
         "x-ms-version": "2019-07-07"
       },
       "ResponseBody": "\uFEFF\u003C?xml version=\u00221.0\u0022 encoding=\u0022utf-8\u0022?\u003E\u003CStorageServiceProperties\u003E\u003CHourMetrics\u003E\u003CVersion\u003E1.0\u003C/Version\u003E\u003CEnabled\u003Efalse\u003C/Enabled\u003E\u003CRetentionPolicy\u003E\u003CEnabled\u003Etrue\u003C/Enabled\u003E\u003CDays\u003E1\u003C/Days\u003E\u003C/RetentionPolicy\u003E\u003C/HourMetrics\u003E\u003CMinuteMetrics\u003E\u003CVersion\u003E1.0\u003C/Version\u003E\u003CEnabled\u003Etrue\u003C/Enabled\u003E\u003CIncludeAPIs\u003Efalse\u003C/IncludeAPIs\u003E\u003CRetentionPolicy\u003E\u003CEnabled\u003Etrue\u003C/Enabled\u003E\u003CDays\u003E8\u003C/Days\u003E\u003C/RetentionPolicy\u003E\u003C/MinuteMetrics\u003E\u003CCors\u003E\u003CCorsRule\u003E\u003CAllowedMethods\u003EPUT,GET\u003C/AllowedMethods\u003E\u003CAllowedOrigins\u003E*\u003C/AllowedOrigins\u003E\u003CAllowedHeaders\u003Ex-ms-meta-abc,x-ms-meta-data*,x-ms-meta-target*\u003C/AllowedHeaders\u003E\u003CExposedHeaders\u003Ex-ms-meta-*\u003C/ExposedHeaders\u003E\u003CMaxAgeInSeconds\u003E1000\u003C/MaxAgeInSeconds\u003E\u003C/CorsRule\u003E\u003C/Cors\u003E\u003C/StorageServiceProperties\u003E"
@@ -58,23 +39,13 @@
         "Authorization": "Sanitized",
         "Content-Length": "649",
         "Content-Type": "application/xml",
-<<<<<<< HEAD
-        "traceparent": "00-995f2347e654784487e38c8b954575f2-e3ff7b8c02128d49-00",
+        "traceparent": "00-191150c6ed211640b86bd70d038e780c-5c9ce3b6dc403041-00",
         "User-Agent": [
-          "azsdk-net-Storage.Files.Shares/12.0.0-dev.20191209.1\u002Bb71b1fa965b15eccfc57e2c7781b8bf85cd4c766",
+          "azsdk-net-Storage.Files.Shares/12.0.0-dev.20191211.1\u002B899431c003876eb9b26cefd8e8a37e7f27f82ced",
           "(.NET Core 4.6.28008.01; Microsoft Windows 10.0.18363 )"
         ],
-        "x-ms-client-request-id": "15327dcd-aa96-38a8-ba76-b44493358288",
-        "x-ms-date": "Tue, 10 Dec 2019 05:34:03 GMT",
-=======
-        "traceparent": "00-783ee743745c364fa8b944b1e9df80e3-4a55c3affcc02942-00",
-        "User-Agent": [
-          "azsdk-net-Storage.Files.Shares/12.0.0-dev.20191209.1\u002B61bda4d1783b0e05dba0d434ff14b2840726d3b1",
-          "(.NET Core 4.6.28008.01; Microsoft Windows 10.0.18363 )"
-        ],
-        "x-ms-client-request-id": "db1c6db5-4f31-a96e-6df8-3be39d880a45",
-        "x-ms-date": "Tue, 10 Dec 2019 06:02:28 GMT",
->>>>>>> 1d9822e0
+        "x-ms-client-request-id": "6d3d8e05-ebd6-4f82-897f-b3d6cd2bad26",
+        "x-ms-date": "Wed, 11 Dec 2019 20:42:17 GMT",
         "x-ms-return-client-request-id": "true",
         "x-ms-version": "2019-07-07"
       },
@@ -83,34 +54,19 @@
       "ResponseHeaders": {
         "Content-Length": "328",
         "Content-Type": "application/xml",
-<<<<<<< HEAD
-        "Date": "Tue, 10 Dec 2019 05:34:03 GMT",
+        "Date": "Wed, 11 Dec 2019 20:42:17 GMT",
         "Server": "Microsoft-HTTPAPI/2.0",
-        "x-ms-request-id": "30a27cc3-c01a-00ba-5b1b-afb90a000000"
+        "x-ms-request-id": "61a0d6d9-701a-002b-1663-b02dbb000000"
       },
       "ResponseBody": [
         "\uFEFF\u003C?xml version=\u00221.0\u0022 encoding=\u0022utf-8\u0022?\u003E\u003CError\u003E\u003CCode\u003EInvalidHeaderValue\u003C/Code\u003E\u003CMessage\u003EThe value for one of the HTTP headers is not in the correct format.\n",
-        "RequestId:30a27cc3-c01a-00ba-5b1b-afb90a000000\n",
-        "Time:2019-12-10T05:34:03.8623351Z\u003C/Message\u003E\u003CHeaderName\u003Ex-ms-version\u003C/HeaderName\u003E\u003CHeaderValue\u003E2019-07-07\u003C/HeaderValue\u003E\u003C/Error\u003E"
-=======
-        "Date": "Tue, 10 Dec 2019 06:02:27 GMT",
-        "Server": "Microsoft-HTTPAPI/2.0",
-        "x-ms-request-id": "f2737a6c-001a-002f-4d1f-afd839000000"
-      },
-      "ResponseBody": [
-        "\uFEFF\u003C?xml version=\u00221.0\u0022 encoding=\u0022utf-8\u0022?\u003E\u003CError\u003E\u003CCode\u003EInvalidHeaderValue\u003C/Code\u003E\u003CMessage\u003EThe value for one of the HTTP headers is not in the correct format.\n",
-        "RequestId:f2737a6c-001a-002f-4d1f-afd839000000\n",
-        "Time:2019-12-10T06:02:28.6672992Z\u003C/Message\u003E\u003CHeaderName\u003Ex-ms-version\u003C/HeaderName\u003E\u003CHeaderValue\u003E2019-07-07\u003C/HeaderValue\u003E\u003C/Error\u003E"
->>>>>>> 1d9822e0
+        "RequestId:61a0d6d9-701a-002b-1663-b02dbb000000\n",
+        "Time:2019-12-11T20:42:17.8312228Z\u003C/Message\u003E\u003CHeaderName\u003Ex-ms-version\u003C/HeaderName\u003E\u003CHeaderValue\u003E2019-07-07\u003C/HeaderValue\u003E\u003C/Error\u003E"
       ]
     }
   ],
   "Variables": {
-<<<<<<< HEAD
-    "RandomSeed": "1255660916",
-=======
-    "RandomSeed": "1475669330",
->>>>>>> 1d9822e0
+    "RandomSeed": "1132391825",
     "Storage_TestConfigDefault": "ProductionTenant\nseanstagetest\nU2FuaXRpemVk\nhttp://seanstagetest.blob.core.windows.net\nhttp://seanstagetest.file.core.windows.net\nhttp://seanstagetest.queue.core.windows.net\nhttp://seanstagetest.table.core.windows.net\n\n\n\n\nhttp://seanstagetest-secondary.blob.core.windows.net\nhttp://seanstagetest-secondary.file.core.windows.net\nhttp://seanstagetest-secondary.queue.core.windows.net\nhttp://seanstagetest-secondary.table.core.windows.net\n\nSanitized\n\n\nCloud\nBlobEndpoint=http://seanstagetest.blob.core.windows.net/;QueueEndpoint=http://seanstagetest.queue.core.windows.net/;FileEndpoint=http://seanstagetest.file.core.windows.net/;BlobSecondaryEndpoint=http://seanstagetest-secondary.blob.core.windows.net/;QueueSecondaryEndpoint=http://seanstagetest-secondary.queue.core.windows.net/;FileSecondaryEndpoint=http://seanstagetest-secondary.file.core.windows.net/;AccountName=seanstagetest;AccountKey=Sanitized"
   }
 }