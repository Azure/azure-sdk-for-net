--- conflicted
+++ resolved
@@ -5,23 +5,13 @@
       "RequestMethod": "GET",
       "RequestHeaders": {
         "Authorization": "Sanitized",
-<<<<<<< HEAD
-        "traceparent": "00-2111f4b9ce290641bef006010600ad92-abfd92236c72b346-00",
+        "traceparent": "00-ee1067efed3f834992a88669341551e1-166e20d298e58e4f-00",
         "User-Agent": [
-          "azsdk-net-Storage.Files.Shares/12.0.0-dev.20191209.1\u002Bb71b1fa965b15eccfc57e2c7781b8bf85cd4c766",
+          "azsdk-net-Storage.Files.Shares/12.0.0-dev.20191211.1\u002B899431c003876eb9b26cefd8e8a37e7f27f82ced",
           "(.NET Core 4.6.28008.01; Microsoft Windows 10.0.18363 )"
         ],
-        "x-ms-client-request-id": "defd3456-6455-d7d1-b674-778b6069037d",
-        "x-ms-date": "Tue, 10 Dec 2019 05:34:01 GMT",
-=======
-        "traceparent": "00-22318050adf54d479cec60124829baec-8dda27b2d067e647-00",
-        "User-Agent": [
-          "azsdk-net-Storage.Files.Shares/12.0.0-dev.20191209.1\u002B61bda4d1783b0e05dba0d434ff14b2840726d3b1",
-          "(.NET Core 4.6.28008.01; Microsoft Windows 10.0.18363 )"
-        ],
-        "x-ms-client-request-id": "9c3a772d-f40b-b9c1-f9ce-b713d5a83d8a",
-        "x-ms-date": "Tue, 10 Dec 2019 06:02:25 GMT",
->>>>>>> 1d9822e0
+        "x-ms-client-request-id": "a127b8c5-64cd-f6cf-1730-17e6678d2a00",
+        "x-ms-date": "Wed, 11 Dec 2019 20:42:14 GMT",
         "x-ms-return-client-request-id": "true",
         "x-ms-version": "2019-07-07"
       },
@@ -30,23 +20,14 @@
       "ResponseHeaders": {
         "Access-Control-Allow-Origin": "*",
         "Content-Type": "application/xml",
-<<<<<<< HEAD
-        "Date": "Tue, 10 Dec 2019 05:34:00 GMT",
-=======
-        "Date": "Tue, 10 Dec 2019 06:02:24 GMT",
->>>>>>> 1d9822e0
+        "Date": "Wed, 11 Dec 2019 20:42:13 GMT",
         "Server": [
           "Windows-Azure-File/1.0",
           "Microsoft-HTTPAPI/2.0"
         ],
         "Transfer-Encoding": "chunked",
-<<<<<<< HEAD
-        "x-ms-client-request-id": "defd3456-6455-d7d1-b674-778b6069037d",
-        "x-ms-request-id": "4fd8e3a3-701a-0023-161b-af08f8000000",
-=======
-        "x-ms-client-request-id": "9c3a772d-f40b-b9c1-f9ce-b713d5a83d8a",
-        "x-ms-request-id": "7dc098d2-e01a-001e-421f-af7ee3000000",
->>>>>>> 1d9822e0
+        "x-ms-client-request-id": "a127b8c5-64cd-f6cf-1730-17e6678d2a00",
+        "x-ms-request-id": "ef3e4478-c01a-0019-1a63-b01280000000",
         "x-ms-version": "2019-07-07"
       },
       "ResponseBody": "\uFEFF\u003C?xml version=\u00221.0\u0022 encoding=\u0022utf-8\u0022?\u003E\u003CStorageServiceProperties\u003E\u003CHourMetrics\u003E\u003CVersion\u003E1.0\u003C/Version\u003E\u003CEnabled\u003Efalse\u003C/Enabled\u003E\u003CRetentionPolicy\u003E\u003CEnabled\u003Etrue\u003C/Enabled\u003E\u003CDays\u003E1\u003C/Days\u003E\u003C/RetentionPolicy\u003E\u003C/HourMetrics\u003E\u003CMinuteMetrics\u003E\u003CVersion\u003E1.0\u003C/Version\u003E\u003CEnabled\u003Etrue\u003C/Enabled\u003E\u003CIncludeAPIs\u003Efalse\u003C/IncludeAPIs\u003E\u003CRetentionPolicy\u003E\u003CEnabled\u003Etrue\u003C/Enabled\u003E\u003CDays\u003E8\u003C/Days\u003E\u003C/RetentionPolicy\u003E\u003C/MinuteMetrics\u003E\u003CCors\u003E\u003CCorsRule\u003E\u003CAllowedMethods\u003EPUT,GET\u003C/AllowedMethods\u003E\u003CAllowedOrigins\u003E*\u003C/AllowedOrigins\u003E\u003CAllowedHeaders\u003Ex-ms-meta-abc,x-ms-meta-data*,x-ms-meta-target*\u003C/AllowedHeaders\u003E\u003CExposedHeaders\u003Ex-ms-meta-*\u003C/ExposedHeaders\u003E\u003CMaxAgeInSeconds\u003E1000\u003C/MaxAgeInSeconds\u003E\u003C/CorsRule\u003E\u003C/Cors\u003E\u003C/StorageServiceProperties\u003E"
@@ -58,23 +39,13 @@
         "Authorization": "Sanitized",
         "Content-Length": "649",
         "Content-Type": "application/xml",
-<<<<<<< HEAD
-        "traceparent": "00-4d39cb060ebaab4dbfdc60cd4bf6a7f9-767a6a45df3a674f-00",
+        "traceparent": "00-bc424debc47b7e47925d6fc9820c4754-130483682aeaaa4a-00",
         "User-Agent": [
-          "azsdk-net-Storage.Files.Shares/12.0.0-dev.20191209.1\u002Bb71b1fa965b15eccfc57e2c7781b8bf85cd4c766",
+          "azsdk-net-Storage.Files.Shares/12.0.0-dev.20191211.1\u002B899431c003876eb9b26cefd8e8a37e7f27f82ced",
           "(.NET Core 4.6.28008.01; Microsoft Windows 10.0.18363 )"
         ],
-        "x-ms-client-request-id": "7de3b984-c70d-44a0-a325-0f1538a54bc5",
-        "x-ms-date": "Tue, 10 Dec 2019 05:34:01 GMT",
-=======
-        "traceparent": "00-c0529bde59557649aab2ad4edf3f89b5-b0154e21c536bb45-00",
-        "User-Agent": [
-          "azsdk-net-Storage.Files.Shares/12.0.0-dev.20191209.1\u002B61bda4d1783b0e05dba0d434ff14b2840726d3b1",
-          "(.NET Core 4.6.28008.01; Microsoft Windows 10.0.18363 )"
-        ],
-        "x-ms-client-request-id": "2e803436-5127-ca6e-0f1a-0342915f29b1",
-        "x-ms-date": "Tue, 10 Dec 2019 06:02:25 GMT",
->>>>>>> 1d9822e0
+        "x-ms-client-request-id": "a2945f8d-fe1e-8f87-31ba-c059c2ddac0f",
+        "x-ms-date": "Wed, 11 Dec 2019 20:42:14 GMT",
         "x-ms-return-client-request-id": "true",
         "x-ms-version": "2019-07-07"
       },
@@ -82,22 +53,13 @@
       "StatusCode": 202,
       "ResponseHeaders": {
         "Content-Length": "0",
-<<<<<<< HEAD
-        "Date": "Tue, 10 Dec 2019 05:34:01 GMT",
-=======
-        "Date": "Tue, 10 Dec 2019 06:02:26 GMT",
->>>>>>> 1d9822e0
+        "Date": "Wed, 11 Dec 2019 20:42:15 GMT",
         "Server": [
           "Windows-Azure-File/1.0",
           "Microsoft-HTTPAPI/2.0"
         ],
-<<<<<<< HEAD
-        "x-ms-client-request-id": "7de3b984-c70d-44a0-a325-0f1538a54bc5",
-        "x-ms-request-id": "4fd8e3a4-701a-0023-171b-af08f8000000",
-=======
-        "x-ms-client-request-id": "2e803436-5127-ca6e-0f1a-0342915f29b1",
-        "x-ms-request-id": "7dc098d3-e01a-001e-431f-af7ee3000000",
->>>>>>> 1d9822e0
+        "x-ms-client-request-id": "a2945f8d-fe1e-8f87-31ba-c059c2ddac0f",
+        "x-ms-request-id": "ef3e4479-c01a-0019-1b63-b01280000000",
         "x-ms-version": "2019-07-07"
       },
       "ResponseBody": []
@@ -107,23 +69,13 @@
       "RequestMethod": "GET",
       "RequestHeaders": {
         "Authorization": "Sanitized",
-<<<<<<< HEAD
-        "traceparent": "00-7c51ec87a5e823409b8512b842f29a38-b670551649671846-00",
+        "traceparent": "00-9c82d8246164c54ea6c33b97b0c346c6-11d8c2c6d05a824c-00",
         "User-Agent": [
-          "azsdk-net-Storage.Files.Shares/12.0.0-dev.20191209.1\u002Bb71b1fa965b15eccfc57e2c7781b8bf85cd4c766",
+          "azsdk-net-Storage.Files.Shares/12.0.0-dev.20191211.1\u002B899431c003876eb9b26cefd8e8a37e7f27f82ced",
           "(.NET Core 4.6.28008.01; Microsoft Windows 10.0.18363 )"
         ],
-        "x-ms-client-request-id": "a706ec9c-8686-fb6f-0636-730d84ef5413",
-        "x-ms-date": "Tue, 10 Dec 2019 05:34:02 GMT",
-=======
-        "traceparent": "00-3631992bb5475243951651d90e48bee6-9dedfcdda783ef4f-00",
-        "User-Agent": [
-          "azsdk-net-Storage.Files.Shares/12.0.0-dev.20191209.1\u002B61bda4d1783b0e05dba0d434ff14b2840726d3b1",
-          "(.NET Core 4.6.28008.01; Microsoft Windows 10.0.18363 )"
-        ],
-        "x-ms-client-request-id": "a1dcc467-0e28-4063-07f1-f1d6e923f6b7",
-        "x-ms-date": "Tue, 10 Dec 2019 06:02:26 GMT",
->>>>>>> 1d9822e0
+        "x-ms-client-request-id": "0858721c-88f9-d2e1-21dd-f1a71c1fd26a",
+        "x-ms-date": "Wed, 11 Dec 2019 20:42:16 GMT",
         "x-ms-return-client-request-id": "true",
         "x-ms-version": "2019-07-07"
       },
@@ -132,34 +84,21 @@
       "ResponseHeaders": {
         "Access-Control-Allow-Origin": "*",
         "Content-Type": "application/xml",
-<<<<<<< HEAD
-        "Date": "Tue, 10 Dec 2019 05:34:01 GMT",
-=======
-        "Date": "Tue, 10 Dec 2019 06:02:26 GMT",
->>>>>>> 1d9822e0
+        "Date": "Wed, 11 Dec 2019 20:42:15 GMT",
         "Server": [
           "Windows-Azure-File/1.0",
           "Microsoft-HTTPAPI/2.0"
         ],
         "Transfer-Encoding": "chunked",
-<<<<<<< HEAD
-        "x-ms-client-request-id": "a706ec9c-8686-fb6f-0636-730d84ef5413",
-        "x-ms-request-id": "4fd8e3a9-701a-0023-181b-af08f8000000",
-=======
-        "x-ms-client-request-id": "a1dcc467-0e28-4063-07f1-f1d6e923f6b7",
-        "x-ms-request-id": "7dc098d8-e01a-001e-441f-af7ee3000000",
->>>>>>> 1d9822e0
+        "x-ms-client-request-id": "0858721c-88f9-d2e1-21dd-f1a71c1fd26a",
+        "x-ms-request-id": "ef3e447e-c01a-0019-1c63-b01280000000",
         "x-ms-version": "2019-07-07"
       },
       "ResponseBody": "\uFEFF\u003C?xml version=\u00221.0\u0022 encoding=\u0022utf-8\u0022?\u003E\u003CStorageServiceProperties\u003E\u003CHourMetrics\u003E\u003CVersion\u003E1.0\u003C/Version\u003E\u003CEnabled\u003Efalse\u003C/Enabled\u003E\u003CRetentionPolicy\u003E\u003CEnabled\u003Etrue\u003C/Enabled\u003E\u003CDays\u003E1\u003C/Days\u003E\u003C/RetentionPolicy\u003E\u003C/HourMetrics\u003E\u003CMinuteMetrics\u003E\u003CVersion\u003E1.0\u003C/Version\u003E\u003CEnabled\u003Etrue\u003C/Enabled\u003E\u003CIncludeAPIs\u003Efalse\u003C/IncludeAPIs\u003E\u003CRetentionPolicy\u003E\u003CEnabled\u003Etrue\u003C/Enabled\u003E\u003CDays\u003E8\u003C/Days\u003E\u003C/RetentionPolicy\u003E\u003C/MinuteMetrics\u003E\u003CCors\u003E\u003CCorsRule\u003E\u003CAllowedMethods\u003EPUT,GET\u003C/AllowedMethods\u003E\u003CAllowedOrigins\u003E*\u003C/AllowedOrigins\u003E\u003CAllowedHeaders\u003Ex-ms-meta-abc,x-ms-meta-data*,x-ms-meta-target*\u003C/AllowedHeaders\u003E\u003CExposedHeaders\u003Ex-ms-meta-*\u003C/ExposedHeaders\u003E\u003CMaxAgeInSeconds\u003E1000\u003C/MaxAgeInSeconds\u003E\u003C/CorsRule\u003E\u003C/Cors\u003E\u003C/StorageServiceProperties\u003E"
     }
   ],
   "Variables": {
-<<<<<<< HEAD
-    "RandomSeed": "1511627821",
-=======
-    "RandomSeed": "270671949",
->>>>>>> 1d9822e0
+    "RandomSeed": "2093800279",
     "Storage_TestConfigDefault": "ProductionTenant\nseanstagetest\nU2FuaXRpemVk\nhttp://seanstagetest.blob.core.windows.net\nhttp://seanstagetest.file.core.windows.net\nhttp://seanstagetest.queue.core.windows.net\nhttp://seanstagetest.table.core.windows.net\n\n\n\n\nhttp://seanstagetest-secondary.blob.core.windows.net\nhttp://seanstagetest-secondary.file.core.windows.net\nhttp://seanstagetest-secondary.queue.core.windows.net\nhttp://seanstagetest-secondary.table.core.windows.net\n\nSanitized\n\n\nCloud\nBlobEndpoint=http://seanstagetest.blob.core.windows.net/;QueueEndpoint=http://seanstagetest.queue.core.windows.net/;FileEndpoint=http://seanstagetest.file.core.windows.net/;BlobSecondaryEndpoint=http://seanstagetest-secondary.blob.core.windows.net/;QueueSecondaryEndpoint=http://seanstagetest-secondary.queue.core.windows.net/;FileSecondaryEndpoint=http://seanstagetest-secondary.file.core.windows.net/;AccountName=seanstagetest;AccountKey=Sanitized"
   }
 }