﻿{
  "Entries": [
    {
      "RequestUri": "http://seanstagetest.file.core.windows.net/?restype=service&comp=properties",
      "RequestMethod": "GET",
      "RequestHeaders": {
        "Authorization": "Sanitized",
        "traceparent": "00-21f043bddd57c844a3fc1065b24b94dc-637da930ecc9dd41-00",
        "User-Agent": [
          "azsdk-net-Storage.Files.Shares/12.2.0-dev.20200305.1",
          "(.NET Core 4.6.28325.01; Microsoft Windows 10.0.18363 )"
        ],
        "x-ms-client-request-id": "47b32704-8f92-82b0-20e4-401d09c876a5",
        "x-ms-date": "Thu, 05 Mar 2020 21:47:23 GMT",
        "x-ms-return-client-request-id": "true",
<<<<<<< HEAD
        "x-ms-version": "2020-12-06"
=======
        "x-ms-version": "2021-02-12"
>>>>>>> 7e782c87
      },
      "RequestBody": null,
      "StatusCode": 200,
      "ResponseHeaders": {
        "Access-Control-Allow-Origin": "*",
        "Content-Type": "application/xml",
        "Date": "Thu, 05 Mar 2020 21:47:23 GMT",
        "Server": [
          "Windows-Azure-File/1.0",
          "Microsoft-HTTPAPI/2.0"
        ],
        "Transfer-Encoding": "chunked",
        "x-ms-client-request-id": "47b32704-8f92-82b0-20e4-401d09c876a5",
        "x-ms-request-id": "c9ef6ccb-f01a-0012-2d37-f3e9eb000000",
<<<<<<< HEAD
        "x-ms-version": "2020-12-06"
=======
        "x-ms-version": "2021-02-12"
>>>>>>> 7e782c87
      },
      "ResponseBody": "﻿<?xml version=\"1.0\" encoding=\"utf-8\"?><StorageServiceProperties><HourMetrics><Version>1.0</Version><Enabled>false</Enabled><RetentionPolicy><Enabled>true</Enabled><Days>1</Days></RetentionPolicy></HourMetrics><MinuteMetrics><Version>1.0</Version><Enabled>true</Enabled><IncludeAPIs>false</IncludeAPIs><RetentionPolicy><Enabled>true</Enabled><Days>8</Days></RetentionPolicy></MinuteMetrics><Cors><CorsRule><AllowedMethods>PUT,GET</AllowedMethods><AllowedOrigins>*</AllowedOrigins><AllowedHeaders>x-ms-meta-abc,x-ms-meta-data*,x-ms-meta-target*</AllowedHeaders><ExposedHeaders>x-ms-meta-*</ExposedHeaders><MaxAgeInSeconds>1000</MaxAgeInSeconds></CorsRule></Cors></StorageServiceProperties>"
    },
    {
      "RequestUri": "http://seanstagetest.file.core.windows.net/?restype=service&comp=properties",
      "RequestMethod": "PUT",
      "RequestHeaders": {
        "Authorization": "Sanitized",
        "Content-Length": "649",
        "Content-Type": "application/xml",
        "traceparent": "00-1d05905bf9fb7b47b7c336d1fc460713-0f5c59755aa9de4f-00",
        "User-Agent": [
          "azsdk-net-Storage.Files.Shares/12.2.0-dev.20200305.1",
          "(.NET Core 4.6.28325.01; Microsoft Windows 10.0.18363 )"
        ],
        "x-ms-client-request-id": "b4b4c028-a54c-36ba-6b02-43ce2ace5f93",
        "x-ms-date": "Thu, 05 Mar 2020 21:47:23 GMT",
        "x-ms-return-client-request-id": "true",
<<<<<<< HEAD
        "x-ms-version": "2020-12-06"
=======
        "x-ms-version": "2021-02-12"
>>>>>>> 7e782c87
      },
      "RequestBody": "<StorageServiceProperties><HourMetrics><Version>1.0</Version><Enabled>false</Enabled><RetentionPolicy><Enabled>true</Enabled><Days>1</Days></RetentionPolicy></HourMetrics><MinuteMetrics><Version>1.0</Version><Enabled>true</Enabled><RetentionPolicy><Enabled>true</Enabled><Days>8</Days></RetentionPolicy><IncludeAPIs>false</IncludeAPIs></MinuteMetrics><Cors><CorsRule><AllowedOrigins>*</AllowedOrigins><AllowedMethods>PUT,GET</AllowedMethods><AllowedHeaders>x-ms-meta-data*,x-ms-meta-target*,x-ms-meta-abc</AllowedHeaders><ExposedHeaders>x-ms-meta-*</ExposedHeaders><MaxAgeInSeconds>1000</MaxAgeInSeconds></CorsRule></Cors></StorageServiceProperties>",
      "StatusCode": 202,
      "ResponseHeaders": {
        "Content-Length": "0",
        "Date": "Thu, 05 Mar 2020 21:47:24 GMT",
        "Server": [
          "Windows-Azure-File/1.0",
          "Microsoft-HTTPAPI/2.0"
        ],
        "x-ms-client-request-id": "b4b4c028-a54c-36ba-6b02-43ce2ace5f93",
        "x-ms-request-id": "c9ef6ccc-f01a-0012-2e37-f3e9eb000000",
<<<<<<< HEAD
        "x-ms-version": "2020-12-06"
=======
        "x-ms-version": "2021-02-12"
>>>>>>> 7e782c87
      },
      "ResponseBody": []
    },
    {
      "RequestUri": "http://seanstagetest.file.core.windows.net/?restype=service&comp=properties",
      "RequestMethod": "GET",
      "RequestHeaders": {
        "Authorization": "Sanitized",
        "traceparent": "00-9c7ef70d355c3a4481712ce77c8e3134-edf14321c3487349-00",
        "User-Agent": [
          "azsdk-net-Storage.Files.Shares/12.2.0-dev.20200305.1",
          "(.NET Core 4.6.28325.01; Microsoft Windows 10.0.18363 )"
        ],
        "x-ms-client-request-id": "49f416a4-c114-9b58-8f37-4e6ba39fa94b",
        "x-ms-date": "Thu, 05 Mar 2020 21:47:24 GMT",
        "x-ms-return-client-request-id": "true",
<<<<<<< HEAD
        "x-ms-version": "2020-12-06"
=======
        "x-ms-version": "2021-02-12"
>>>>>>> 7e782c87
      },
      "RequestBody": null,
      "StatusCode": 200,
      "ResponseHeaders": {
        "Access-Control-Allow-Origin": "*",
        "Content-Type": "application/xml",
        "Date": "Thu, 05 Mar 2020 21:47:24 GMT",
        "Server": [
          "Windows-Azure-File/1.0",
          "Microsoft-HTTPAPI/2.0"
        ],
        "Transfer-Encoding": "chunked",
        "x-ms-client-request-id": "49f416a4-c114-9b58-8f37-4e6ba39fa94b",
        "x-ms-request-id": "c9ef6cd1-f01a-0012-2f37-f3e9eb000000",
<<<<<<< HEAD
        "x-ms-version": "2020-12-06"
=======
        "x-ms-version": "2021-02-12"
>>>>>>> 7e782c87
      },
      "ResponseBody": "﻿<?xml version=\"1.0\" encoding=\"utf-8\"?><StorageServiceProperties><HourMetrics><Version>1.0</Version><Enabled>false</Enabled><RetentionPolicy><Enabled>true</Enabled><Days>1</Days></RetentionPolicy></HourMetrics><MinuteMetrics><Version>1.0</Version><Enabled>true</Enabled><IncludeAPIs>false</IncludeAPIs><RetentionPolicy><Enabled>true</Enabled><Days>8</Days></RetentionPolicy></MinuteMetrics><Cors><CorsRule><AllowedMethods>PUT,GET</AllowedMethods><AllowedOrigins>*</AllowedOrigins><AllowedHeaders>x-ms-meta-abc,x-ms-meta-data*,x-ms-meta-target*</AllowedHeaders><ExposedHeaders>x-ms-meta-*</ExposedHeaders><MaxAgeInSeconds>1000</MaxAgeInSeconds></CorsRule></Cors></StorageServiceProperties>"
    }
  ],
  "Variables": {
    "RandomSeed": "893832780",
    "Storage_TestConfigDefault": "ProductionTenant\nseanstagetest\nU2FuaXRpemVk\nhttps://seanstagetest.blob.core.windows.net\nhttp://seanstagetest.file.core.windows.net\nhttp://seanstagetest.queue.core.windows.net\nhttp://seanstagetest.table.core.windows.net\n\n\n\n\nhttp://seanstagetest-secondary.blob.core.windows.net\nhttp://seanstagetest-secondary.file.core.windows.net\nhttp://seanstagetest-secondary.queue.core.windows.net\nhttp://seanstagetest-secondary.table.core.windows.net\n\nSanitized\n\n\nCloud\nBlobEndpoint=https://seanstagetest.blob.core.windows.net/;QueueEndpoint=http://seanstagetest.queue.core.windows.net/;FileEndpoint=http://seanstagetest.file.core.windows.net/;BlobSecondaryEndpoint=http://seanstagetest-secondary.blob.core.windows.net/;QueueSecondaryEndpoint=http://seanstagetest-secondary.queue.core.windows.net/;FileSecondaryEndpoint=http://seanstagetest-secondary.file.core.windows.net/;AccountName=seanstagetest;AccountKey=Sanitized\nseanscope1\n\n"
  }
}<|MERGE_RESOLUTION|>--- conflicted
+++ resolved
@@ -13,11 +13,7 @@
         "x-ms-client-request-id": "47b32704-8f92-82b0-20e4-401d09c876a5",
         "x-ms-date": "Thu, 05 Mar 2020 21:47:23 GMT",
         "x-ms-return-client-request-id": "true",
-<<<<<<< HEAD
-        "x-ms-version": "2020-12-06"
-=======
         "x-ms-version": "2021-02-12"
->>>>>>> 7e782c87
       },
       "RequestBody": null,
       "StatusCode": 200,
@@ -32,11 +28,7 @@
         "Transfer-Encoding": "chunked",
         "x-ms-client-request-id": "47b32704-8f92-82b0-20e4-401d09c876a5",
         "x-ms-request-id": "c9ef6ccb-f01a-0012-2d37-f3e9eb000000",
-<<<<<<< HEAD
-        "x-ms-version": "2020-12-06"
-=======
         "x-ms-version": "2021-02-12"
->>>>>>> 7e782c87
       },
       "ResponseBody": "﻿<?xml version=\"1.0\" encoding=\"utf-8\"?><StorageServiceProperties><HourMetrics><Version>1.0</Version><Enabled>false</Enabled><RetentionPolicy><Enabled>true</Enabled><Days>1</Days></RetentionPolicy></HourMetrics><MinuteMetrics><Version>1.0</Version><Enabled>true</Enabled><IncludeAPIs>false</IncludeAPIs><RetentionPolicy><Enabled>true</Enabled><Days>8</Days></RetentionPolicy></MinuteMetrics><Cors><CorsRule><AllowedMethods>PUT,GET</AllowedMethods><AllowedOrigins>*</AllowedOrigins><AllowedHeaders>x-ms-meta-abc,x-ms-meta-data*,x-ms-meta-target*</AllowedHeaders><ExposedHeaders>x-ms-meta-*</ExposedHeaders><MaxAgeInSeconds>1000</MaxAgeInSeconds></CorsRule></Cors></StorageServiceProperties>"
     },
@@ -55,11 +47,7 @@
         "x-ms-client-request-id": "b4b4c028-a54c-36ba-6b02-43ce2ace5f93",
         "x-ms-date": "Thu, 05 Mar 2020 21:47:23 GMT",
         "x-ms-return-client-request-id": "true",
-<<<<<<< HEAD
-        "x-ms-version": "2020-12-06"
-=======
         "x-ms-version": "2021-02-12"
->>>>>>> 7e782c87
       },
       "RequestBody": "<StorageServiceProperties><HourMetrics><Version>1.0</Version><Enabled>false</Enabled><RetentionPolicy><Enabled>true</Enabled><Days>1</Days></RetentionPolicy></HourMetrics><MinuteMetrics><Version>1.0</Version><Enabled>true</Enabled><RetentionPolicy><Enabled>true</Enabled><Days>8</Days></RetentionPolicy><IncludeAPIs>false</IncludeAPIs></MinuteMetrics><Cors><CorsRule><AllowedOrigins>*</AllowedOrigins><AllowedMethods>PUT,GET</AllowedMethods><AllowedHeaders>x-ms-meta-data*,x-ms-meta-target*,x-ms-meta-abc</AllowedHeaders><ExposedHeaders>x-ms-meta-*</ExposedHeaders><MaxAgeInSeconds>1000</MaxAgeInSeconds></CorsRule></Cors></StorageServiceProperties>",
       "StatusCode": 202,
@@ -72,11 +60,7 @@
         ],
         "x-ms-client-request-id": "b4b4c028-a54c-36ba-6b02-43ce2ace5f93",
         "x-ms-request-id": "c9ef6ccc-f01a-0012-2e37-f3e9eb000000",
-<<<<<<< HEAD
-        "x-ms-version": "2020-12-06"
-=======
         "x-ms-version": "2021-02-12"
->>>>>>> 7e782c87
       },
       "ResponseBody": []
     },
@@ -93,11 +77,7 @@
         "x-ms-client-request-id": "49f416a4-c114-9b58-8f37-4e6ba39fa94b",
         "x-ms-date": "Thu, 05 Mar 2020 21:47:24 GMT",
         "x-ms-return-client-request-id": "true",
-<<<<<<< HEAD
-        "x-ms-version": "2020-12-06"
-=======
         "x-ms-version": "2021-02-12"
->>>>>>> 7e782c87
       },
       "RequestBody": null,
       "StatusCode": 200,
@@ -112,11 +92,7 @@
         "Transfer-Encoding": "chunked",
         "x-ms-client-request-id": "49f416a4-c114-9b58-8f37-4e6ba39fa94b",
         "x-ms-request-id": "c9ef6cd1-f01a-0012-2f37-f3e9eb000000",
-<<<<<<< HEAD
-        "x-ms-version": "2020-12-06"
-=======
         "x-ms-version": "2021-02-12"
->>>>>>> 7e782c87
       },
       "ResponseBody": "﻿<?xml version=\"1.0\" encoding=\"utf-8\"?><StorageServiceProperties><HourMetrics><Version>1.0</Version><Enabled>false</Enabled><RetentionPolicy><Enabled>true</Enabled><Days>1</Days></RetentionPolicy></HourMetrics><MinuteMetrics><Version>1.0</Version><Enabled>true</Enabled><IncludeAPIs>false</IncludeAPIs><RetentionPolicy><Enabled>true</Enabled><Days>8</Days></RetentionPolicy></MinuteMetrics><Cors><CorsRule><AllowedMethods>PUT,GET</AllowedMethods><AllowedOrigins>*</AllowedOrigins><AllowedHeaders>x-ms-meta-abc,x-ms-meta-data*,x-ms-meta-target*</AllowedHeaders><ExposedHeaders>x-ms-meta-*</ExposedHeaders><MaxAgeInSeconds>1000</MaxAgeInSeconds></CorsRule></Cors></StorageServiceProperties>"
     }
