{
  "Entries": [
    {
      "RequestUri": "https://error.file.core.windows.net/?restype=service\u0026comp=properties",
      "RequestMethod": "GET",
      "RequestHeaders": {
        "Authorization": "Sanitized",
<<<<<<< HEAD
        "traceparent": "00-860062d57fc77148b91e4683f7474e35-0f17163dceb30b4a-00",
        "User-Agent": [
          "azsdk-net-Storage.Files.Shares/12.0.0-dev.20191209.1\u002Bb71b1fa965b15eccfc57e2c7781b8bf85cd4c766",
          "(.NET Core 4.6.28008.01; Microsoft Windows 10.0.18363 )"
        ],
        "x-ms-client-request-id": "e01e6456-26ec-1629-7e0e-6e478484325b",
        "x-ms-date": "Tue, 10 Dec 2019 05:33:58 GMT",
=======
        "traceparent": "00-82ed6b874efa23468b240f1b70905dc4-78f05e9e8ea74f44-00",
        "User-Agent": [
          "azsdk-net-Storage.Files.Shares/12.0.0-dev.20191209.1\u002B61bda4d1783b0e05dba0d434ff14b2840726d3b1",
          "(.NET Core 4.6.28008.01; Microsoft Windows 10.0.18363 )"
        ],
        "x-ms-client-request-id": "3e3d57b8-ea2e-a0b5-e354-7552ce23a386",
        "x-ms-date": "Tue, 10 Dec 2019 06:02:22 GMT",
>>>>>>> 1d9822e0
        "x-ms-return-client-request-id": "true",
        "x-ms-version": "2019-07-07"
      },
      "RequestBody": null,
      "StatusCode": 400,
      "ResponseHeaders": {
        "Content-Length": "328",
        "Content-Type": "application/xml",
<<<<<<< HEAD
        "Date": "Tue, 10 Dec 2019 05:33:58 GMT",
        "Server": "Microsoft-HTTPAPI/2.0",
        "x-ms-request-id": "30a27cac-c01a-00ba-541b-afb90a000000"
      },
      "ResponseBody": [
        "\uFEFF\u003C?xml version=\u00221.0\u0022 encoding=\u0022utf-8\u0022?\u003E\u003CError\u003E\u003CCode\u003EInvalidHeaderValue\u003C/Code\u003E\u003CMessage\u003EThe value for one of the HTTP headers is not in the correct format.\n",
        "RequestId:30a27cac-c01a-00ba-541b-afb90a000000\n",
        "Time:2019-12-10T05:33:58.5735430Z\u003C/Message\u003E\u003CHeaderName\u003Ex-ms-version\u003C/HeaderName\u003E\u003CHeaderValue\u003E2019-07-07\u003C/HeaderValue\u003E\u003C/Error\u003E"
=======
        "Date": "Tue, 10 Dec 2019 06:02:22 GMT",
        "Server": "Microsoft-HTTPAPI/2.0",
        "x-ms-request-id": "f2737a61-001a-002f-461f-afd839000000"
      },
      "ResponseBody": [
        "\uFEFF\u003C?xml version=\u00221.0\u0022 encoding=\u0022utf-8\u0022?\u003E\u003CError\u003E\u003CCode\u003EInvalidHeaderValue\u003C/Code\u003E\u003CMessage\u003EThe value for one of the HTTP headers is not in the correct format.\n",
        "RequestId:f2737a61-001a-002f-461f-afd839000000\n",
        "Time:2019-12-10T06:02:23.4185787Z\u003C/Message\u003E\u003CHeaderName\u003Ex-ms-version\u003C/HeaderName\u003E\u003CHeaderValue\u003E2019-07-07\u003C/HeaderValue\u003E\u003C/Error\u003E"
>>>>>>> 1d9822e0
      ]
    }
  ],
  "Variables": {
<<<<<<< HEAD
    "RandomSeed": "791546497",
=======
    "RandomSeed": "1561222538",
>>>>>>> 1d9822e0
    "Storage_TestConfigDefault": "ProductionTenant\nseanstagetest\nU2FuaXRpemVk\nhttp://seanstagetest.blob.core.windows.net\nhttp://seanstagetest.file.core.windows.net\nhttp://seanstagetest.queue.core.windows.net\nhttp://seanstagetest.table.core.windows.net\n\n\n\n\nhttp://seanstagetest-secondary.blob.core.windows.net\nhttp://seanstagetest-secondary.file.core.windows.net\nhttp://seanstagetest-secondary.queue.core.windows.net\nhttp://seanstagetest-secondary.table.core.windows.net\n\nSanitized\n\n\nCloud\nBlobEndpoint=http://seanstagetest.blob.core.windows.net/;QueueEndpoint=http://seanstagetest.queue.core.windows.net/;FileEndpoint=http://seanstagetest.file.core.windows.net/;BlobSecondaryEndpoint=http://seanstagetest-secondary.blob.core.windows.net/;QueueSecondaryEndpoint=http://seanstagetest-secondary.queue.core.windows.net/;FileSecondaryEndpoint=http://seanstagetest-secondary.file.core.windows.net/;AccountName=seanstagetest;AccountKey=Sanitized"
  }
}<|MERGE_RESOLUTION|>--- conflicted
+++ resolved
@@ -5,23 +5,13 @@
       "RequestMethod": "GET",
       "RequestHeaders": {
         "Authorization": "Sanitized",
-<<<<<<< HEAD
-        "traceparent": "00-860062d57fc77148b91e4683f7474e35-0f17163dceb30b4a-00",
+        "traceparent": "00-6157011d681d4148b95854cdd5000c7b-010106de303a6e4f-00",
         "User-Agent": [
-          "azsdk-net-Storage.Files.Shares/12.0.0-dev.20191209.1\u002Bb71b1fa965b15eccfc57e2c7781b8bf85cd4c766",
+          "azsdk-net-Storage.Files.Shares/12.0.0-dev.20191211.1\u002B899431c003876eb9b26cefd8e8a37e7f27f82ced",
           "(.NET Core 4.6.28008.01; Microsoft Windows 10.0.18363 )"
         ],
-        "x-ms-client-request-id": "e01e6456-26ec-1629-7e0e-6e478484325b",
-        "x-ms-date": "Tue, 10 Dec 2019 05:33:58 GMT",
-=======
-        "traceparent": "00-82ed6b874efa23468b240f1b70905dc4-78f05e9e8ea74f44-00",
-        "User-Agent": [
-          "azsdk-net-Storage.Files.Shares/12.0.0-dev.20191209.1\u002B61bda4d1783b0e05dba0d434ff14b2840726d3b1",
-          "(.NET Core 4.6.28008.01; Microsoft Windows 10.0.18363 )"
-        ],
-        "x-ms-client-request-id": "3e3d57b8-ea2e-a0b5-e354-7552ce23a386",
-        "x-ms-date": "Tue, 10 Dec 2019 06:02:22 GMT",
->>>>>>> 1d9822e0
+        "x-ms-client-request-id": "b1f91f08-5319-0cf4-442e-21072b37abbf",
+        "x-ms-date": "Wed, 11 Dec 2019 20:42:09 GMT",
         "x-ms-return-client-request-id": "true",
         "x-ms-version": "2019-07-07"
       },
@@ -30,34 +20,19 @@
       "ResponseHeaders": {
         "Content-Length": "328",
         "Content-Type": "application/xml",
-<<<<<<< HEAD
-        "Date": "Tue, 10 Dec 2019 05:33:58 GMT",
+        "Date": "Wed, 11 Dec 2019 20:42:09 GMT",
         "Server": "Microsoft-HTTPAPI/2.0",
-        "x-ms-request-id": "30a27cac-c01a-00ba-541b-afb90a000000"
+        "x-ms-request-id": "61a0d6cc-701a-002b-0f63-b02dbb000000"
       },
       "ResponseBody": [
         "\uFEFF\u003C?xml version=\u00221.0\u0022 encoding=\u0022utf-8\u0022?\u003E\u003CError\u003E\u003CCode\u003EInvalidHeaderValue\u003C/Code\u003E\u003CMessage\u003EThe value for one of the HTTP headers is not in the correct format.\n",
-        "RequestId:30a27cac-c01a-00ba-541b-afb90a000000\n",
-        "Time:2019-12-10T05:33:58.5735430Z\u003C/Message\u003E\u003CHeaderName\u003Ex-ms-version\u003C/HeaderName\u003E\u003CHeaderValue\u003E2019-07-07\u003C/HeaderValue\u003E\u003C/Error\u003E"
-=======
-        "Date": "Tue, 10 Dec 2019 06:02:22 GMT",
-        "Server": "Microsoft-HTTPAPI/2.0",
-        "x-ms-request-id": "f2737a61-001a-002f-461f-afd839000000"
-      },
-      "ResponseBody": [
-        "\uFEFF\u003C?xml version=\u00221.0\u0022 encoding=\u0022utf-8\u0022?\u003E\u003CError\u003E\u003CCode\u003EInvalidHeaderValue\u003C/Code\u003E\u003CMessage\u003EThe value for one of the HTTP headers is not in the correct format.\n",
-        "RequestId:f2737a61-001a-002f-461f-afd839000000\n",
-        "Time:2019-12-10T06:02:23.4185787Z\u003C/Message\u003E\u003CHeaderName\u003Ex-ms-version\u003C/HeaderName\u003E\u003CHeaderValue\u003E2019-07-07\u003C/HeaderValue\u003E\u003C/Error\u003E"
->>>>>>> 1d9822e0
+        "RequestId:61a0d6cc-701a-002b-0f63-b02dbb000000\n",
+        "Time:2019-12-11T20:42:09.9045425Z\u003C/Message\u003E\u003CHeaderName\u003Ex-ms-version\u003C/HeaderName\u003E\u003CHeaderValue\u003E2019-07-07\u003C/HeaderValue\u003E\u003C/Error\u003E"
       ]
     }
   ],
   "Variables": {
-<<<<<<< HEAD
-    "RandomSeed": "791546497",
-=======
-    "RandomSeed": "1561222538",
->>>>>>> 1d9822e0
+    "RandomSeed": "868850444",
     "Storage_TestConfigDefault": "ProductionTenant\nseanstagetest\nU2FuaXRpemVk\nhttp://seanstagetest.blob.core.windows.net\nhttp://seanstagetest.file.core.windows.net\nhttp://seanstagetest.queue.core.windows.net\nhttp://seanstagetest.table.core.windows.net\n\n\n\n\nhttp://seanstagetest-secondary.blob.core.windows.net\nhttp://seanstagetest-secondary.file.core.windows.net\nhttp://seanstagetest-secondary.queue.core.windows.net\nhttp://seanstagetest-secondary.table.core.windows.net\n\nSanitized\n\n\nCloud\nBlobEndpoint=http://seanstagetest.blob.core.windows.net/;QueueEndpoint=http://seanstagetest.queue.core.windows.net/;FileEndpoint=http://seanstagetest.file.core.windows.net/;BlobSecondaryEndpoint=http://seanstagetest-secondary.blob.core.windows.net/;QueueSecondaryEndpoint=http://seanstagetest-secondary.queue.core.windows.net/;FileSecondaryEndpoint=http://seanstagetest-secondary.file.core.windows.net/;AccountName=seanstagetest;AccountKey=Sanitized"
   }
 }