{
  "Entries": [
    {
      "RequestUri": "https://seanmcccanary3.file.core.windows.net/test-share-e18290a9-6f06-94cb-912f-b5354a013bbd?restype=share",
      "RequestMethod": "PUT",
      "RequestHeaders": {
        "Accept": "application/xml",
        "Authorization": "Sanitized",
        "traceparent": "00-cc7d5c213daafe42bc1b6b6932b9b4e2-05a1688946631b40-00",
        "User-Agent": [
          "azsdk-net-Storage.Files.Shares/12.7.0-alpha.20210121.1",
          "(.NET 5.0.2; Microsoft Windows 10.0.19042)"
        ],
        "x-ms-client-request-id": "29ec63e0-07a3-7852-c14e-bf68b6b1ec7e",
        "x-ms-date": "Thu, 21 Jan 2021 20:43:40 GMT",
        "x-ms-return-client-request-id": "true",
        "x-ms-version": "2020-06-12"
      },
      "RequestBody": null,
      "StatusCode": 201,
      "ResponseHeaders": {
        "Content-Length": "0",
        "Date": "Thu, 21 Jan 2021 20:43:39 GMT",
        "ETag": "\u00220x8D8BE4D3C0FB1B3\u0022",
        "Last-Modified": "Thu, 21 Jan 2021 20:43:40 GMT",
        "Server": [
          "Windows-Azure-File/1.0",
          "Microsoft-HTTPAPI/2.0"
        ],
        "x-ms-client-request-id": "29ec63e0-07a3-7852-c14e-bf68b6b1ec7e",
<<<<<<< HEAD
        "x-ms-request-id": "c9ef6cd6-f01a-0012-3337-f3e9eb000000",
        "x-ms-version": "2020-06-12"
=======
        "x-ms-request-id": "1758fad6-b01a-006c-0436-f03155000000",
        "x-ms-version": "2020-04-08"
>>>>>>> ac24a13f
      },
      "ResponseBody": []
    },
    {
      "RequestUri": "https://seanmcccanary3.file.core.windows.net/test-share-e18290a9-6f06-94cb-912f-b5354a013bbd?restype=share",
      "RequestMethod": "DELETE",
      "RequestHeaders": {
        "Accept": "application/xml",
        "Authorization": "Sanitized",
        "traceparent": "00-87b087b5d589a9449b67262400e45c97-31f571fcf1bb2c4d-00",
        "User-Agent": [
          "azsdk-net-Storage.Files.Shares/12.7.0-alpha.20210121.1",
          "(.NET 5.0.2; Microsoft Windows 10.0.19042)"
        ],
        "x-ms-client-request-id": "e6546da4-1114-2419-f4db-fdbebcd53d87",
        "x-ms-date": "Thu, 21 Jan 2021 20:43:40 GMT",
        "x-ms-return-client-request-id": "true",
        "x-ms-version": "2020-06-12"
      },
      "RequestBody": null,
      "StatusCode": 202,
      "ResponseHeaders": {
        "Content-Length": "0",
        "Date": "Thu, 21 Jan 2021 20:43:39 GMT",
        "Server": [
          "Windows-Azure-File/1.0",
          "Microsoft-HTTPAPI/2.0"
        ],
        "x-ms-client-request-id": "e6546da4-1114-2419-f4db-fdbebcd53d87",
<<<<<<< HEAD
        "x-ms-request-id": "c9ef6cd8-f01a-0012-3437-f3e9eb000000",
        "x-ms-version": "2020-06-12"
=======
        "x-ms-request-id": "1758fada-b01a-006c-0536-f03155000000",
        "x-ms-version": "2020-04-08"
>>>>>>> ac24a13f
      },
      "ResponseBody": []
    },
    {
      "RequestUri": "https://seanmcccanary3.file.core.windows.net/test-share-e18290a9-6f06-94cb-912f-b5354a013bbd?restype=share",
      "RequestMethod": "GET",
      "RequestHeaders": {
        "Accept": "application/xml",
        "Authorization": "Sanitized",
        "traceparent": "00-f8af7e35c58f12428a543cc32a00bfdf-a845700fe0388047-00",
        "User-Agent": [
          "azsdk-net-Storage.Files.Shares/12.7.0-alpha.20210121.1",
          "(.NET 5.0.2; Microsoft Windows 10.0.19042)"
        ],
        "x-ms-client-request-id": "48c45f8f-065c-a469-7eeb-98061f1e707d",
        "x-ms-date": "Thu, 21 Jan 2021 20:43:40 GMT",
        "x-ms-return-client-request-id": "true",
        "x-ms-version": "2020-06-12"
      },
      "RequestBody": null,
      "StatusCode": 404,
      "ResponseHeaders": {
        "Content-Length": "217",
        "Content-Type": "application/xml",
        "Date": "Thu, 21 Jan 2021 20:43:39 GMT",
        "Server": [
          "Windows-Azure-File/1.0",
          "Microsoft-HTTPAPI/2.0"
        ],
        "Vary": "Origin",
        "x-ms-client-request-id": "48c45f8f-065c-a469-7eeb-98061f1e707d",
        "x-ms-error-code": "ShareNotFound",
<<<<<<< HEAD
        "x-ms-request-id": "c9ef6cd9-f01a-0012-3537-f3e9eb000000",
        "x-ms-version": "2020-06-12"
=======
        "x-ms-request-id": "1758fadb-b01a-006c-0636-f03155000000",
        "x-ms-version": "2020-04-08"
>>>>>>> ac24a13f
      },
      "ResponseBody": [
        "\uFEFF\u003C?xml version=\u00221.0\u0022 encoding=\u0022utf-8\u0022?\u003E\u003CError\u003E\u003CCode\u003EShareNotFound\u003C/Code\u003E\u003CMessage\u003EThe specified share does not exist.\n",
        "RequestId:1758fadb-b01a-006c-0636-f03155000000\n",
        "Time:2021-01-21T20:43:40.3636824Z\u003C/Message\u003E\u003C/Error\u003E"
      ]
    }
  ],
  "Variables": {
    "RandomSeed": "1627501240",
    "Storage_TestConfigDefault": "ProductionTenant\nseanmcccanary3\nU2FuaXRpemVk\nhttps://seanmcccanary3.blob.core.windows.net\nhttps://seanmcccanary3.file.core.windows.net\nhttps://seanmcccanary3.queue.core.windows.net\nhttps://seanmcccanary3.table.core.windows.net\n\n\n\n\nhttps://seanmcccanary3-secondary.blob.core.windows.net\nhttps://seanmcccanary3-secondary.file.core.windows.net\nhttps://seanmcccanary3-secondary.queue.core.windows.net\nhttps://seanmcccanary3-secondary.table.core.windows.net\n\nSanitized\n\n\nCloud\nBlobEndpoint=https://seanmcccanary3.blob.core.windows.net/;QueueEndpoint=https://seanmcccanary3.queue.core.windows.net/;FileEndpoint=https://seanmcccanary3.file.core.windows.net/;BlobSecondaryEndpoint=https://seanmcccanary3-secondary.blob.core.windows.net/;QueueSecondaryEndpoint=https://seanmcccanary3-secondary.queue.core.windows.net/;FileSecondaryEndpoint=https://seanmcccanary3-secondary.file.core.windows.net/;AccountName=seanmcccanary3;AccountKey=Kg==;\nseanscope1"
  }
}<|MERGE_RESOLUTION|>--- conflicted
+++ resolved
@@ -1,18 +1,18 @@
 {
   "Entries": [
     {
-      "RequestUri": "https://seanmcccanary3.file.core.windows.net/test-share-e18290a9-6f06-94cb-912f-b5354a013bbd?restype=share",
+      "RequestUri": "https://seanmcccanary3.file.core.windows.net/test-share-7586eb18-e25b-1126-aa15-47fd8e528959?restype=share",
       "RequestMethod": "PUT",
       "RequestHeaders": {
         "Accept": "application/xml",
         "Authorization": "Sanitized",
-        "traceparent": "00-cc7d5c213daafe42bc1b6b6932b9b4e2-05a1688946631b40-00",
+        "traceparent": "00-9d3dc968591a304897998c53bad34e5c-03996d264873414a-00",
         "User-Agent": [
-          "azsdk-net-Storage.Files.Shares/12.7.0-alpha.20210121.1",
+          "azsdk-net-Storage.Files.Shares/12.7.0-alpha.20210126.1",
           "(.NET 5.0.2; Microsoft Windows 10.0.19042)"
         ],
-        "x-ms-client-request-id": "29ec63e0-07a3-7852-c14e-bf68b6b1ec7e",
-        "x-ms-date": "Thu, 21 Jan 2021 20:43:40 GMT",
+        "x-ms-client-request-id": "cb7c0f44-f9ce-127d-ca0d-8a70ce832738",
+        "x-ms-date": "Tue, 26 Jan 2021 19:35:18 GMT",
         "x-ms-return-client-request-id": "true",
         "x-ms-version": "2020-06-12"
       },
@@ -20,37 +20,32 @@
       "StatusCode": 201,
       "ResponseHeaders": {
         "Content-Length": "0",
-        "Date": "Thu, 21 Jan 2021 20:43:39 GMT",
-        "ETag": "\u00220x8D8BE4D3C0FB1B3\u0022",
-        "Last-Modified": "Thu, 21 Jan 2021 20:43:40 GMT",
+        "Date": "Tue, 26 Jan 2021 19:35:17 GMT",
+        "ETag": "\u00220x8D8C231830115AB\u0022",
+        "Last-Modified": "Tue, 26 Jan 2021 19:35:17 GMT",
         "Server": [
           "Windows-Azure-File/1.0",
           "Microsoft-HTTPAPI/2.0"
         ],
-        "x-ms-client-request-id": "29ec63e0-07a3-7852-c14e-bf68b6b1ec7e",
-<<<<<<< HEAD
-        "x-ms-request-id": "c9ef6cd6-f01a-0012-3337-f3e9eb000000",
+        "x-ms-client-request-id": "cb7c0f44-f9ce-127d-ca0d-8a70ce832738",
+        "x-ms-request-id": "dc9fba1a-f01a-001f-611a-f469c6000000",
         "x-ms-version": "2020-06-12"
-=======
-        "x-ms-request-id": "1758fad6-b01a-006c-0436-f03155000000",
-        "x-ms-version": "2020-04-08"
->>>>>>> ac24a13f
       },
       "ResponseBody": []
     },
     {
-      "RequestUri": "https://seanmcccanary3.file.core.windows.net/test-share-e18290a9-6f06-94cb-912f-b5354a013bbd?restype=share",
+      "RequestUri": "https://seanmcccanary3.file.core.windows.net/test-share-7586eb18-e25b-1126-aa15-47fd8e528959?restype=share",
       "RequestMethod": "DELETE",
       "RequestHeaders": {
         "Accept": "application/xml",
         "Authorization": "Sanitized",
-        "traceparent": "00-87b087b5d589a9449b67262400e45c97-31f571fcf1bb2c4d-00",
+        "traceparent": "00-ac009ac31c3c5a42878f921a04091d9a-b64155f2dea2e340-00",
         "User-Agent": [
-          "azsdk-net-Storage.Files.Shares/12.7.0-alpha.20210121.1",
+          "azsdk-net-Storage.Files.Shares/12.7.0-alpha.20210126.1",
           "(.NET 5.0.2; Microsoft Windows 10.0.19042)"
         ],
-        "x-ms-client-request-id": "e6546da4-1114-2419-f4db-fdbebcd53d87",
-        "x-ms-date": "Thu, 21 Jan 2021 20:43:40 GMT",
+        "x-ms-client-request-id": "7fb9ef37-bdd5-4f8a-29fe-f71a60f3591a",
+        "x-ms-date": "Tue, 26 Jan 2021 19:35:18 GMT",
         "x-ms-return-client-request-id": "true",
         "x-ms-version": "2020-06-12"
       },
@@ -58,35 +53,30 @@
       "StatusCode": 202,
       "ResponseHeaders": {
         "Content-Length": "0",
-        "Date": "Thu, 21 Jan 2021 20:43:39 GMT",
+        "Date": "Tue, 26 Jan 2021 19:35:17 GMT",
         "Server": [
           "Windows-Azure-File/1.0",
           "Microsoft-HTTPAPI/2.0"
         ],
-        "x-ms-client-request-id": "e6546da4-1114-2419-f4db-fdbebcd53d87",
-<<<<<<< HEAD
-        "x-ms-request-id": "c9ef6cd8-f01a-0012-3437-f3e9eb000000",
+        "x-ms-client-request-id": "7fb9ef37-bdd5-4f8a-29fe-f71a60f3591a",
+        "x-ms-request-id": "dc9fba1d-f01a-001f-621a-f469c6000000",
         "x-ms-version": "2020-06-12"
-=======
-        "x-ms-request-id": "1758fada-b01a-006c-0536-f03155000000",
-        "x-ms-version": "2020-04-08"
->>>>>>> ac24a13f
       },
       "ResponseBody": []
     },
     {
-      "RequestUri": "https://seanmcccanary3.file.core.windows.net/test-share-e18290a9-6f06-94cb-912f-b5354a013bbd?restype=share",
+      "RequestUri": "https://seanmcccanary3.file.core.windows.net/test-share-7586eb18-e25b-1126-aa15-47fd8e528959?restype=share",
       "RequestMethod": "GET",
       "RequestHeaders": {
         "Accept": "application/xml",
         "Authorization": "Sanitized",
-        "traceparent": "00-f8af7e35c58f12428a543cc32a00bfdf-a845700fe0388047-00",
+        "traceparent": "00-9b2df6052c0d5840becd6c28b521644e-6989ab51df327f45-00",
         "User-Agent": [
-          "azsdk-net-Storage.Files.Shares/12.7.0-alpha.20210121.1",
+          "azsdk-net-Storage.Files.Shares/12.7.0-alpha.20210126.1",
           "(.NET 5.0.2; Microsoft Windows 10.0.19042)"
         ],
-        "x-ms-client-request-id": "48c45f8f-065c-a469-7eeb-98061f1e707d",
-        "x-ms-date": "Thu, 21 Jan 2021 20:43:40 GMT",
+        "x-ms-client-request-id": "df392a1c-a7c9-c262-a4ea-3d5787a0cd94",
+        "x-ms-date": "Tue, 26 Jan 2021 19:35:18 GMT",
         "x-ms-return-client-request-id": "true",
         "x-ms-version": "2020-06-12"
       },
@@ -95,31 +85,26 @@
       "ResponseHeaders": {
         "Content-Length": "217",
         "Content-Type": "application/xml",
-        "Date": "Thu, 21 Jan 2021 20:43:39 GMT",
+        "Date": "Tue, 26 Jan 2021 19:35:17 GMT",
         "Server": [
           "Windows-Azure-File/1.0",
           "Microsoft-HTTPAPI/2.0"
         ],
         "Vary": "Origin",
-        "x-ms-client-request-id": "48c45f8f-065c-a469-7eeb-98061f1e707d",
+        "x-ms-client-request-id": "df392a1c-a7c9-c262-a4ea-3d5787a0cd94",
         "x-ms-error-code": "ShareNotFound",
-<<<<<<< HEAD
-        "x-ms-request-id": "c9ef6cd9-f01a-0012-3537-f3e9eb000000",
+        "x-ms-request-id": "dc9fba1e-f01a-001f-631a-f469c6000000",
         "x-ms-version": "2020-06-12"
-=======
-        "x-ms-request-id": "1758fadb-b01a-006c-0636-f03155000000",
-        "x-ms-version": "2020-04-08"
->>>>>>> ac24a13f
       },
       "ResponseBody": [
         "\uFEFF\u003C?xml version=\u00221.0\u0022 encoding=\u0022utf-8\u0022?\u003E\u003CError\u003E\u003CCode\u003EShareNotFound\u003C/Code\u003E\u003CMessage\u003EThe specified share does not exist.\n",
-        "RequestId:1758fadb-b01a-006c-0636-f03155000000\n",
-        "Time:2021-01-21T20:43:40.3636824Z\u003C/Message\u003E\u003C/Error\u003E"
+        "RequestId:dc9fba1e-f01a-001f-631a-f469c6000000\n",
+        "Time:2021-01-26T19:35:18.1138418Z\u003C/Message\u003E\u003C/Error\u003E"
       ]
     }
   ],
   "Variables": {
-    "RandomSeed": "1627501240",
+    "RandomSeed": "121607270",
     "Storage_TestConfigDefault": "ProductionTenant\nseanmcccanary3\nU2FuaXRpemVk\nhttps://seanmcccanary3.blob.core.windows.net\nhttps://seanmcccanary3.file.core.windows.net\nhttps://seanmcccanary3.queue.core.windows.net\nhttps://seanmcccanary3.table.core.windows.net\n\n\n\n\nhttps://seanmcccanary3-secondary.blob.core.windows.net\nhttps://seanmcccanary3-secondary.file.core.windows.net\nhttps://seanmcccanary3-secondary.queue.core.windows.net\nhttps://seanmcccanary3-secondary.table.core.windows.net\n\nSanitized\n\n\nCloud\nBlobEndpoint=https://seanmcccanary3.blob.core.windows.net/;QueueEndpoint=https://seanmcccanary3.queue.core.windows.net/;FileEndpoint=https://seanmcccanary3.file.core.windows.net/;BlobSecondaryEndpoint=https://seanmcccanary3-secondary.blob.core.windows.net/;QueueSecondaryEndpoint=https://seanmcccanary3-secondary.queue.core.windows.net/;FileSecondaryEndpoint=https://seanmcccanary3-secondary.file.core.windows.net/;AccountName=seanmcccanary3;AccountKey=Kg==;\nseanscope1"
   }
 }