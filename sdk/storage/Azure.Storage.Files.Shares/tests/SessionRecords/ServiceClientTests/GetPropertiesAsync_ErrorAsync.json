--- conflicted
+++ resolved
@@ -14,11 +14,7 @@
         "x-ms-client-request-id": "1294e35d-bda7-849f-0bbb-84575c7a83f7",
         "x-ms-date": "Thu, 21 Jan 2021 20:43:40 GMT",
         "x-ms-return-client-request-id": "true",
-<<<<<<< HEAD
-        "x-ms-version": "2020-12-06"
-=======
         "x-ms-version": "2021-02-12"
->>>>>>> 7e782c87
       },
       "RequestBody": null,
       "StatusCode": 403,
