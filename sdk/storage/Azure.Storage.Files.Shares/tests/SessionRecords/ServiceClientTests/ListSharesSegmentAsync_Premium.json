{
  "Entries": [
    {
      "RequestUri": "http://e88xscnapdz5ptf01d.file.preprod.core.windows.net/test-share-0e6843ee-9c94-3a81-f2cc-e3f34b53edaf?restype=share",
      "RequestMethod": "PUT",
      "RequestHeaders": {
        "Authorization": "Sanitized",
<<<<<<< HEAD
        "traceparent": "00-252c655abe1ead4ab0726a1316afacff-073416dd1f686b45-00",
        "User-Agent": [
          "azsdk-net-Storage.Files.Shares/12.0.0-dev.20191209.1\u002Bb71b1fa965b15eccfc57e2c7781b8bf85cd4c766",
          "(.NET Core 4.6.28008.01; Microsoft Windows 10.0.18363 )"
        ],
        "x-ms-client-request-id": "58c983c6-ae86-3fcf-8a47-b41c89a46785",
        "x-ms-date": "Tue, 10 Dec 2019 05:33:59 GMT",
=======
        "traceparent": "00-4227b57f555e544b996903226a9d81a1-cd5c2c5f18a3654f-00",
        "User-Agent": [
          "azsdk-net-Storage.Files.Shares/12.0.0-dev.20191209.1\u002B61bda4d1783b0e05dba0d434ff14b2840726d3b1",
          "(.NET Core 4.6.28008.01; Microsoft Windows 10.0.18363 )"
        ],
        "x-ms-client-request-id": "58c983c6-ae86-3fcf-8a47-b41c89a46785",
        "x-ms-date": "Tue, 10 Dec 2019 06:02:24 GMT",
>>>>>>> 1d9822e0
        "x-ms-return-client-request-id": "true",
        "x-ms-version": "2019-07-07"
      },
      "RequestBody": null,
      "StatusCode": 201,
      "ResponseHeaders": {
<<<<<<< HEAD
        "Date": "Tue, 10 Dec 2019 05:34:00 GMT",
        "ETag": "\u00220x8D77D328F8C369B\u0022",
        "Last-Modified": "Tue, 10 Dec 2019 05:34:00 GMT",
=======
        "Date": "Tue, 10 Dec 2019 06:02:24 GMT",
        "ETag": "\u00220x8D77D368729A8BE\u0022",
        "Last-Modified": "Tue, 10 Dec 2019 06:02:24 GMT",
>>>>>>> 1d9822e0
        "Server": [
          "Windows-Azure-File/1.0",
          "Microsoft-HTTPAPI/2.0"
        ],
        "Transfer-Encoding": "chunked",
        "x-ms-client-request-id": "58c983c6-ae86-3fcf-8a47-b41c89a46785",
<<<<<<< HEAD
        "x-ms-request-id": "97066f44-501a-0074-561b-af6b8a000000",
=======
        "x-ms-request-id": "d9df72c8-401a-00c1-551f-af6675000000",
>>>>>>> 1d9822e0
        "x-ms-version": "2019-07-07"
      },
      "ResponseBody": []
    },
    {
      "RequestUri": "http://e88xscnapdz5ptf01d.file.preprod.core.windows.net/?comp=list",
      "RequestMethod": "GET",
      "RequestHeaders": {
        "Authorization": "Sanitized",
        "User-Agent": [
<<<<<<< HEAD
          "azsdk-net-Storage.Files.Shares/12.0.0-dev.20191209.1\u002Bb71b1fa965b15eccfc57e2c7781b8bf85cd4c766",
          "(.NET Core 4.6.28008.01; Microsoft Windows 10.0.18363 )"
        ],
        "x-ms-client-request-id": "c72d1753-948a-df28-d9ad-932119938a85",
        "x-ms-date": "Tue, 10 Dec 2019 05:34:00 GMT",
=======
          "azsdk-net-Storage.Files.Shares/12.0.0-dev.20191209.1\u002B61bda4d1783b0e05dba0d434ff14b2840726d3b1",
          "(.NET Core 4.6.28008.01; Microsoft Windows 10.0.18363 )"
        ],
        "x-ms-client-request-id": "c72d1753-948a-df28-d9ad-932119938a85",
        "x-ms-date": "Tue, 10 Dec 2019 06:02:24 GMT",
>>>>>>> 1d9822e0
        "x-ms-return-client-request-id": "true",
        "x-ms-version": "2019-07-07"
      },
      "RequestBody": null,
      "StatusCode": 200,
      "ResponseHeaders": {
        "Content-Type": "application/xml",
<<<<<<< HEAD
        "Date": "Tue, 10 Dec 2019 05:34:00 GMT",
=======
        "Date": "Tue, 10 Dec 2019 06:02:24 GMT",
>>>>>>> 1d9822e0
        "Server": [
          "Windows-Azure-File/1.0",
          "Microsoft-HTTPAPI/2.0"
        ],
        "Transfer-Encoding": "chunked",
        "x-ms-client-request-id": "c72d1753-948a-df28-d9ad-932119938a85",
<<<<<<< HEAD
        "x-ms-request-id": "97066f48-501a-0074-581b-af6b8a000000",
        "x-ms-version": "2019-07-07"
      },
      "ResponseBody": "\uFEFF\u003C?xml version=\u00221.0\u0022 encoding=\u0022utf-8\u0022?\u003E\u003CEnumerationResults ServiceEndpoint=\u0022http://e88xscnapdz5ptf01d.file.preprod.core.windows.net/\u0022\u003E\u003CShares\u003E\u003CShare\u003E\u003CName\u003Etest-share-0e6843ee-9c94-3a81-f2cc-e3f34b53edaf\u003C/Name\u003E\u003CProperties\u003E\u003CLast-Modified\u003ETue, 10 Dec 2019 05:34:00 GMT\u003C/Last-Modified\u003E\u003CEtag\u003E\u00220x8D77D328F8C369B\u0022\u003C/Etag\u003E\u003CQuota\u003E100\u003C/Quota\u003E\u003CEnabledProtocols\u003ESMB\u003C/EnabledProtocols\u003E\u003CProvisionedIops\u003E100\u003C/ProvisionedIops\u003E\u003CProvisionedIngressMBps\u003E44\u003C/ProvisionedIngressMBps\u003E\u003CProvisionedEgressMBps\u003E66\u003C/ProvisionedEgressMBps\u003E\u003CNextAllowedQuotaDowngradeTime\u003ETue, 10 Dec 2019 05:34:00 GMT\u003C/NextAllowedQuotaDowngradeTime\u003E\u003C/Properties\u003E\u003C/Share\u003E\u003C/Shares\u003E\u003CNextMarker /\u003E\u003C/EnumerationResults\u003E"
=======
        "x-ms-request-id": "d9df72cb-401a-00c1-561f-af6675000000",
        "x-ms-version": "2019-07-07"
      },
      "ResponseBody": "\uFEFF\u003C?xml version=\u00221.0\u0022 encoding=\u0022utf-8\u0022?\u003E\u003CEnumerationResults ServiceEndpoint=\u0022http://e88xscnapdz5ptf01d.file.preprod.core.windows.net/\u0022\u003E\u003CShares\u003E\u003CShare\u003E\u003CName\u003Etest-share-0e6843ee-9c94-3a81-f2cc-e3f34b53edaf\u003C/Name\u003E\u003CProperties\u003E\u003CLast-Modified\u003ETue, 10 Dec 2019 06:02:24 GMT\u003C/Last-Modified\u003E\u003CEtag\u003E\u00220x8D77D368729A8BE\u0022\u003C/Etag\u003E\u003CQuota\u003E100\u003C/Quota\u003E\u003CEnabledProtocols\u003ESMB\u003C/EnabledProtocols\u003E\u003CProvisionedIops\u003E100\u003C/ProvisionedIops\u003E\u003CProvisionedIngressMBps\u003E44\u003C/ProvisionedIngressMBps\u003E\u003CProvisionedEgressMBps\u003E66\u003C/ProvisionedEgressMBps\u003E\u003CNextAllowedQuotaDowngradeTime\u003ETue, 10 Dec 2019 06:02:24 GMT\u003C/NextAllowedQuotaDowngradeTime\u003E\u003C/Properties\u003E\u003C/Share\u003E\u003C/Shares\u003E\u003CNextMarker /\u003E\u003C/EnumerationResults\u003E"
>>>>>>> 1d9822e0
    },
    {
      "RequestUri": "http://e88xscnapdz5ptf01d.file.preprod.core.windows.net/test-share-0e6843ee-9c94-3a81-f2cc-e3f34b53edaf?restype=share",
      "RequestMethod": "DELETE",
      "RequestHeaders": {
        "Authorization": "Sanitized",
<<<<<<< HEAD
        "traceparent": "00-02d463371c8cc742978432cdc09623bf-4f8837e4ab62a34c-00",
        "User-Agent": [
          "azsdk-net-Storage.Files.Shares/12.0.0-dev.20191209.1\u002Bb71b1fa965b15eccfc57e2c7781b8bf85cd4c766",
          "(.NET Core 4.6.28008.01; Microsoft Windows 10.0.18363 )"
        ],
        "x-ms-client-request-id": "71c8105e-a077-55fa-b0dd-8f79c6440500",
        "x-ms-date": "Tue, 10 Dec 2019 05:34:00 GMT",
=======
        "traceparent": "00-55b01c63b655db4eb646857b3c457515-42ade410f29af34c-00",
        "User-Agent": [
          "azsdk-net-Storage.Files.Shares/12.0.0-dev.20191209.1\u002B61bda4d1783b0e05dba0d434ff14b2840726d3b1",
          "(.NET Core 4.6.28008.01; Microsoft Windows 10.0.18363 )"
        ],
        "x-ms-client-request-id": "71c8105e-a077-55fa-b0dd-8f79c6440500",
        "x-ms-date": "Tue, 10 Dec 2019 06:02:25 GMT",
>>>>>>> 1d9822e0
        "x-ms-delete-snapshots": "include",
        "x-ms-return-client-request-id": "true",
        "x-ms-version": "2019-07-07"
      },
      "RequestBody": null,
      "StatusCode": 202,
      "ResponseHeaders": {
<<<<<<< HEAD
        "Date": "Tue, 10 Dec 2019 05:34:00 GMT",
=======
        "Date": "Tue, 10 Dec 2019 06:02:25 GMT",
>>>>>>> 1d9822e0
        "Server": [
          "Windows-Azure-File/1.0",
          "Microsoft-HTTPAPI/2.0"
        ],
        "Transfer-Encoding": "chunked",
        "x-ms-client-request-id": "71c8105e-a077-55fa-b0dd-8f79c6440500",
<<<<<<< HEAD
        "x-ms-request-id": "97066f49-501a-0074-591b-af6b8a000000",
=======
        "x-ms-request-id": "d9df72cc-401a-00c1-571f-af6675000000",
>>>>>>> 1d9822e0
        "x-ms-version": "2019-07-07"
      },
      "ResponseBody": []
    }
  ],
  "Variables": {
    "RandomSeed": "1256214080",
    "Storage_TestConfigPremiumBlob": "PremiumBlobTenant\ne88xscnapdz5ptf01d\nU2FuaXRpemVk\nhttp://e88xscnapdz5ptf01d.blob.preprod.core.windows.net\nhttp://e88xscnapdz5ptf01d.file.preprod.core.windows.net\nhttp://e88xscnapdz5ptf01d.queue.preprod.core.windows.net\nhttp://e88xscnapdz5ptf01d.table.preprod.core.windows.net\n\n\n\n\nhttp://e88xscnapdz5ptf01d-secondary.blob.preprod.core.windows.net\nhttp://e88xscnapdz5ptf01d-secondary.file.preprod.core.windows.net\nhttp://e88xscnapdz5ptf01d-secondary.queue.preprod.core.windows.net\nhttp://e88xscnapdz5ptf01d-secondary.table.preprod.core.windows.net\n\nSanitized\n\n\nCloud\nBlobEndpoint=http://e88xscnapdz5ptf01d.blob.preprod.core.windows.net/;QueueEndpoint=http://e88xscnapdz5ptf01d.queue.preprod.core.windows.net/;FileEndpoint=http://e88xscnapdz5ptf01d.file.preprod.core.windows.net/;BlobSecondaryEndpoint=http://e88xscnapdz5ptf01d-secondary.blob.preprod.core.windows.net/;QueueSecondaryEndpoint=http://e88xscnapdz5ptf01d-secondary.queue.preprod.core.windows.net/;FileSecondaryEndpoint=http://e88xscnapdz5ptf01d-secondary.file.preprod.core.windows.net/;AccountName=e88xscnapdz5ptf01d;AccountKey=Sanitized"
  }
}<|MERGE_RESOLUTION|>--- conflicted
+++ resolved
@@ -1,53 +1,33 @@
 {
   "Entries": [
     {
-      "RequestUri": "http://e88xscnapdz5ptf01d.file.preprod.core.windows.net/test-share-0e6843ee-9c94-3a81-f2cc-e3f34b53edaf?restype=share",
+      "RequestUri": "http://e88xscnapdz5ptf01d.file.preprod.core.windows.net/test-share-1b568336-4ecd-e5bb-e8c1-ac67a4b43a80?restype=share",
       "RequestMethod": "PUT",
       "RequestHeaders": {
         "Authorization": "Sanitized",
-<<<<<<< HEAD
-        "traceparent": "00-252c655abe1ead4ab0726a1316afacff-073416dd1f686b45-00",
+        "traceparent": "00-236d5668c930574c92e311d048c25756-cb086576bce9bd45-00",
         "User-Agent": [
-          "azsdk-net-Storage.Files.Shares/12.0.0-dev.20191209.1\u002Bb71b1fa965b15eccfc57e2c7781b8bf85cd4c766",
+          "azsdk-net-Storage.Files.Shares/12.0.0-dev.20191211.1\u002B899431c003876eb9b26cefd8e8a37e7f27f82ced",
           "(.NET Core 4.6.28008.01; Microsoft Windows 10.0.18363 )"
         ],
-        "x-ms-client-request-id": "58c983c6-ae86-3fcf-8a47-b41c89a46785",
-        "x-ms-date": "Tue, 10 Dec 2019 05:33:59 GMT",
-=======
-        "traceparent": "00-4227b57f555e544b996903226a9d81a1-cd5c2c5f18a3654f-00",
-        "User-Agent": [
-          "azsdk-net-Storage.Files.Shares/12.0.0-dev.20191209.1\u002B61bda4d1783b0e05dba0d434ff14b2840726d3b1",
-          "(.NET Core 4.6.28008.01; Microsoft Windows 10.0.18363 )"
-        ],
-        "x-ms-client-request-id": "58c983c6-ae86-3fcf-8a47-b41c89a46785",
-        "x-ms-date": "Tue, 10 Dec 2019 06:02:24 GMT",
->>>>>>> 1d9822e0
+        "x-ms-client-request-id": "7260281a-d8c4-4e41-c7eb-f2af2c6ee80a",
+        "x-ms-date": "Wed, 11 Dec 2019 20:42:10 GMT",
         "x-ms-return-client-request-id": "true",
         "x-ms-version": "2019-07-07"
       },
       "RequestBody": null,
       "StatusCode": 201,
       "ResponseHeaders": {
-<<<<<<< HEAD
-        "Date": "Tue, 10 Dec 2019 05:34:00 GMT",
-        "ETag": "\u00220x8D77D328F8C369B\u0022",
-        "Last-Modified": "Tue, 10 Dec 2019 05:34:00 GMT",
-=======
-        "Date": "Tue, 10 Dec 2019 06:02:24 GMT",
-        "ETag": "\u00220x8D77D368729A8BE\u0022",
-        "Last-Modified": "Tue, 10 Dec 2019 06:02:24 GMT",
->>>>>>> 1d9822e0
+        "Date": "Wed, 11 Dec 2019 20:42:13 GMT",
+        "ETag": "\u00220x8D77E7A9A50DEE9\u0022",
+        "Last-Modified": "Wed, 11 Dec 2019 20:42:13 GMT",
         "Server": [
           "Windows-Azure-File/1.0",
           "Microsoft-HTTPAPI/2.0"
         ],
         "Transfer-Encoding": "chunked",
-        "x-ms-client-request-id": "58c983c6-ae86-3fcf-8a47-b41c89a46785",
-<<<<<<< HEAD
-        "x-ms-request-id": "97066f44-501a-0074-561b-af6b8a000000",
-=======
-        "x-ms-request-id": "d9df72c8-401a-00c1-551f-af6675000000",
->>>>>>> 1d9822e0
+        "x-ms-client-request-id": "7260281a-d8c4-4e41-c7eb-f2af2c6ee80a",
+        "x-ms-request-id": "8a9054c5-101a-0078-3063-b0857b000000",
         "x-ms-version": "2019-07-07"
       },
       "ResponseBody": []
@@ -58,19 +38,11 @@
       "RequestHeaders": {
         "Authorization": "Sanitized",
         "User-Agent": [
-<<<<<<< HEAD
-          "azsdk-net-Storage.Files.Shares/12.0.0-dev.20191209.1\u002Bb71b1fa965b15eccfc57e2c7781b8bf85cd4c766",
+          "azsdk-net-Storage.Files.Shares/12.0.0-dev.20191211.1\u002B899431c003876eb9b26cefd8e8a37e7f27f82ced",
           "(.NET Core 4.6.28008.01; Microsoft Windows 10.0.18363 )"
         ],
-        "x-ms-client-request-id": "c72d1753-948a-df28-d9ad-932119938a85",
-        "x-ms-date": "Tue, 10 Dec 2019 05:34:00 GMT",
-=======
-          "azsdk-net-Storage.Files.Shares/12.0.0-dev.20191209.1\u002B61bda4d1783b0e05dba0d434ff14b2840726d3b1",
-          "(.NET Core 4.6.28008.01; Microsoft Windows 10.0.18363 )"
-        ],
-        "x-ms-client-request-id": "c72d1753-948a-df28-d9ad-932119938a85",
-        "x-ms-date": "Tue, 10 Dec 2019 06:02:24 GMT",
->>>>>>> 1d9822e0
+        "x-ms-client-request-id": "7c4c0fed-c853-fbbb-7871-de367f054f21",
+        "x-ms-date": "Wed, 11 Dec 2019 20:42:14 GMT",
         "x-ms-return-client-request-id": "true",
         "x-ms-version": "2019-07-07"
       },
@@ -78,51 +50,30 @@
       "StatusCode": 200,
       "ResponseHeaders": {
         "Content-Type": "application/xml",
-<<<<<<< HEAD
-        "Date": "Tue, 10 Dec 2019 05:34:00 GMT",
-=======
-        "Date": "Tue, 10 Dec 2019 06:02:24 GMT",
->>>>>>> 1d9822e0
+        "Date": "Wed, 11 Dec 2019 20:42:14 GMT",
         "Server": [
           "Windows-Azure-File/1.0",
           "Microsoft-HTTPAPI/2.0"
         ],
         "Transfer-Encoding": "chunked",
-        "x-ms-client-request-id": "c72d1753-948a-df28-d9ad-932119938a85",
-<<<<<<< HEAD
-        "x-ms-request-id": "97066f48-501a-0074-581b-af6b8a000000",
+        "x-ms-client-request-id": "7c4c0fed-c853-fbbb-7871-de367f054f21",
+        "x-ms-request-id": "8a9054cc-101a-0078-3363-b0857b000000",
         "x-ms-version": "2019-07-07"
       },
-      "ResponseBody": "\uFEFF\u003C?xml version=\u00221.0\u0022 encoding=\u0022utf-8\u0022?\u003E\u003CEnumerationResults ServiceEndpoint=\u0022http://e88xscnapdz5ptf01d.file.preprod.core.windows.net/\u0022\u003E\u003CShares\u003E\u003CShare\u003E\u003CName\u003Etest-share-0e6843ee-9c94-3a81-f2cc-e3f34b53edaf\u003C/Name\u003E\u003CProperties\u003E\u003CLast-Modified\u003ETue, 10 Dec 2019 05:34:00 GMT\u003C/Last-Modified\u003E\u003CEtag\u003E\u00220x8D77D328F8C369B\u0022\u003C/Etag\u003E\u003CQuota\u003E100\u003C/Quota\u003E\u003CEnabledProtocols\u003ESMB\u003C/EnabledProtocols\u003E\u003CProvisionedIops\u003E100\u003C/ProvisionedIops\u003E\u003CProvisionedIngressMBps\u003E44\u003C/ProvisionedIngressMBps\u003E\u003CProvisionedEgressMBps\u003E66\u003C/ProvisionedEgressMBps\u003E\u003CNextAllowedQuotaDowngradeTime\u003ETue, 10 Dec 2019 05:34:00 GMT\u003C/NextAllowedQuotaDowngradeTime\u003E\u003C/Properties\u003E\u003C/Share\u003E\u003C/Shares\u003E\u003CNextMarker /\u003E\u003C/EnumerationResults\u003E"
-=======
-        "x-ms-request-id": "d9df72cb-401a-00c1-561f-af6675000000",
-        "x-ms-version": "2019-07-07"
-      },
-      "ResponseBody": "\uFEFF\u003C?xml version=\u00221.0\u0022 encoding=\u0022utf-8\u0022?\u003E\u003CEnumerationResults ServiceEndpoint=\u0022http://e88xscnapdz5ptf01d.file.preprod.core.windows.net/\u0022\u003E\u003CShares\u003E\u003CShare\u003E\u003CName\u003Etest-share-0e6843ee-9c94-3a81-f2cc-e3f34b53edaf\u003C/Name\u003E\u003CProperties\u003E\u003CLast-Modified\u003ETue, 10 Dec 2019 06:02:24 GMT\u003C/Last-Modified\u003E\u003CEtag\u003E\u00220x8D77D368729A8BE\u0022\u003C/Etag\u003E\u003CQuota\u003E100\u003C/Quota\u003E\u003CEnabledProtocols\u003ESMB\u003C/EnabledProtocols\u003E\u003CProvisionedIops\u003E100\u003C/ProvisionedIops\u003E\u003CProvisionedIngressMBps\u003E44\u003C/ProvisionedIngressMBps\u003E\u003CProvisionedEgressMBps\u003E66\u003C/ProvisionedEgressMBps\u003E\u003CNextAllowedQuotaDowngradeTime\u003ETue, 10 Dec 2019 06:02:24 GMT\u003C/NextAllowedQuotaDowngradeTime\u003E\u003C/Properties\u003E\u003C/Share\u003E\u003C/Shares\u003E\u003CNextMarker /\u003E\u003C/EnumerationResults\u003E"
->>>>>>> 1d9822e0
+      "ResponseBody": "\uFEFF\u003C?xml version=\u00221.0\u0022 encoding=\u0022utf-8\u0022?\u003E\u003CEnumerationResults ServiceEndpoint=\u0022http://e88xscnapdz5ptf01d.file.preprod.core.windows.net/\u0022\u003E\u003CShares\u003E\u003CShare\u003E\u003CName\u003Etest-share-1b568336-4ecd-e5bb-e8c1-ac67a4b43a80\u003C/Name\u003E\u003CProperties\u003E\u003CLast-Modified\u003EWed, 11 Dec 2019 20:42:13 GMT\u003C/Last-Modified\u003E\u003CEtag\u003E\u00220x8D77E7A9A50DEE9\u0022\u003C/Etag\u003E\u003CQuota\u003E100\u003C/Quota\u003E\u003CEnabledProtocols\u003ESMB\u003C/EnabledProtocols\u003E\u003CProvisionedIops\u003E100\u003C/ProvisionedIops\u003E\u003CProvisionedIngressMBps\u003E44\u003C/ProvisionedIngressMBps\u003E\u003CProvisionedEgressMBps\u003E66\u003C/ProvisionedEgressMBps\u003E\u003CNextAllowedQuotaDowngradeTime\u003EWed, 11 Dec 2019 20:42:13 GMT\u003C/NextAllowedQuotaDowngradeTime\u003E\u003C/Properties\u003E\u003C/Share\u003E\u003C/Shares\u003E\u003CNextMarker /\u003E\u003C/EnumerationResults\u003E"
     },
     {
-      "RequestUri": "http://e88xscnapdz5ptf01d.file.preprod.core.windows.net/test-share-0e6843ee-9c94-3a81-f2cc-e3f34b53edaf?restype=share",
+      "RequestUri": "http://e88xscnapdz5ptf01d.file.preprod.core.windows.net/test-share-1b568336-4ecd-e5bb-e8c1-ac67a4b43a80?restype=share",
       "RequestMethod": "DELETE",
       "RequestHeaders": {
         "Authorization": "Sanitized",
-<<<<<<< HEAD
-        "traceparent": "00-02d463371c8cc742978432cdc09623bf-4f8837e4ab62a34c-00",
+        "traceparent": "00-d7ae09ab95521d42bed71cf27ccb6ebc-3bee8bbce644ce4b-00",
         "User-Agent": [
-          "azsdk-net-Storage.Files.Shares/12.0.0-dev.20191209.1\u002Bb71b1fa965b15eccfc57e2c7781b8bf85cd4c766",
+          "azsdk-net-Storage.Files.Shares/12.0.0-dev.20191211.1\u002B899431c003876eb9b26cefd8e8a37e7f27f82ced",
           "(.NET Core 4.6.28008.01; Microsoft Windows 10.0.18363 )"
         ],
-        "x-ms-client-request-id": "71c8105e-a077-55fa-b0dd-8f79c6440500",
-        "x-ms-date": "Tue, 10 Dec 2019 05:34:00 GMT",
-=======
-        "traceparent": "00-55b01c63b655db4eb646857b3c457515-42ade410f29af34c-00",
-        "User-Agent": [
-          "azsdk-net-Storage.Files.Shares/12.0.0-dev.20191209.1\u002B61bda4d1783b0e05dba0d434ff14b2840726d3b1",
-          "(.NET Core 4.6.28008.01; Microsoft Windows 10.0.18363 )"
-        ],
-        "x-ms-client-request-id": "71c8105e-a077-55fa-b0dd-8f79c6440500",
-        "x-ms-date": "Tue, 10 Dec 2019 06:02:25 GMT",
->>>>>>> 1d9822e0
+        "x-ms-client-request-id": "1dc2b18c-6b22-52b7-fac1-d8dedbe045c9",
+        "x-ms-date": "Wed, 11 Dec 2019 20:42:14 GMT",
         "x-ms-delete-snapshots": "include",
         "x-ms-return-client-request-id": "true",
         "x-ms-version": "2019-07-07"
@@ -130,29 +81,21 @@
       "RequestBody": null,
       "StatusCode": 202,
       "ResponseHeaders": {
-<<<<<<< HEAD
-        "Date": "Tue, 10 Dec 2019 05:34:00 GMT",
-=======
-        "Date": "Tue, 10 Dec 2019 06:02:25 GMT",
->>>>>>> 1d9822e0
+        "Date": "Wed, 11 Dec 2019 20:42:14 GMT",
         "Server": [
           "Windows-Azure-File/1.0",
           "Microsoft-HTTPAPI/2.0"
         ],
         "Transfer-Encoding": "chunked",
-        "x-ms-client-request-id": "71c8105e-a077-55fa-b0dd-8f79c6440500",
-<<<<<<< HEAD
-        "x-ms-request-id": "97066f49-501a-0074-591b-af6b8a000000",
-=======
-        "x-ms-request-id": "d9df72cc-401a-00c1-571f-af6675000000",
->>>>>>> 1d9822e0
+        "x-ms-client-request-id": "1dc2b18c-6b22-52b7-fac1-d8dedbe045c9",
+        "x-ms-request-id": "8a9054ce-101a-0078-3463-b0857b000000",
         "x-ms-version": "2019-07-07"
       },
       "ResponseBody": []
     }
   ],
   "Variables": {
-    "RandomSeed": "1256214080",
+    "RandomSeed": "372144038",
     "Storage_TestConfigPremiumBlob": "PremiumBlobTenant\ne88xscnapdz5ptf01d\nU2FuaXRpemVk\nhttp://e88xscnapdz5ptf01d.blob.preprod.core.windows.net\nhttp://e88xscnapdz5ptf01d.file.preprod.core.windows.net\nhttp://e88xscnapdz5ptf01d.queue.preprod.core.windows.net\nhttp://e88xscnapdz5ptf01d.table.preprod.core.windows.net\n\n\n\n\nhttp://e88xscnapdz5ptf01d-secondary.blob.preprod.core.windows.net\nhttp://e88xscnapdz5ptf01d-secondary.file.preprod.core.windows.net\nhttp://e88xscnapdz5ptf01d-secondary.queue.preprod.core.windows.net\nhttp://e88xscnapdz5ptf01d-secondary.table.preprod.core.windows.net\n\nSanitized\n\n\nCloud\nBlobEndpoint=http://e88xscnapdz5ptf01d.blob.preprod.core.windows.net/;QueueEndpoint=http://e88xscnapdz5ptf01d.queue.preprod.core.windows.net/;FileEndpoint=http://e88xscnapdz5ptf01d.file.preprod.core.windows.net/;BlobSecondaryEndpoint=http://e88xscnapdz5ptf01d-secondary.blob.preprod.core.windows.net/;QueueSecondaryEndpoint=http://e88xscnapdz5ptf01d-secondary.queue.preprod.core.windows.net/;FileSecondaryEndpoint=http://e88xscnapdz5ptf01d-secondary.file.preprod.core.windows.net/;AccountName=e88xscnapdz5ptf01d;AccountKey=Sanitized"
   }
 }