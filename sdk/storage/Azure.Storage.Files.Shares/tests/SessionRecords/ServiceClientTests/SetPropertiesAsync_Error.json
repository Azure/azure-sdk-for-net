--- conflicted
+++ resolved
@@ -5,23 +5,13 @@
       "RequestMethod": "GET",
       "RequestHeaders": {
         "Authorization": "Sanitized",
-<<<<<<< HEAD
-        "traceparent": "00-64de067740f2d5409eed541423e76810-0adb9db0f7911043-00",
+        "traceparent": "00-9d5da9a6b664ee45ad6b74f85db90cc1-5e9c3f1e6a426b4b-00",
         "User-Agent": [
-          "azsdk-net-Storage.Files.Shares/12.0.0-dev.20191209.1\u002Bb71b1fa965b15eccfc57e2c7781b8bf85cd4c766",
+          "azsdk-net-Storage.Files.Shares/12.0.0-dev.20191211.1\u002B899431c003876eb9b26cefd8e8a37e7f27f82ced",
           "(.NET Core 4.6.28008.01; Microsoft Windows 10.0.18363 )"
         ],
-        "x-ms-client-request-id": "00770cd2-7ce6-1244-c2c9-4cb4bd7642a2",
-        "x-ms-date": "Tue, 10 Dec 2019 05:34:01 GMT",
-=======
-        "traceparent": "00-06cf27cf7f907348b5c27f726590b9f6-2e80a1e6bb79ae4d-00",
-        "User-Agent": [
-          "azsdk-net-Storage.Files.Shares/12.0.0-dev.20191209.1\u002B61bda4d1783b0e05dba0d434ff14b2840726d3b1",
-          "(.NET Core 4.6.28008.01; Microsoft Windows 10.0.18363 )"
-        ],
-        "x-ms-client-request-id": "87af245e-52fd-a533-5cc1-8aaaf04d1a1c",
-        "x-ms-date": "Tue, 10 Dec 2019 06:02:25 GMT",
->>>>>>> 1d9822e0
+        "x-ms-client-request-id": "6c3b9b1f-c67e-5dda-b8dd-34e1a48869ea",
+        "x-ms-date": "Wed, 11 Dec 2019 20:42:14 GMT",
         "x-ms-return-client-request-id": "true",
         "x-ms-version": "2019-07-07"
       },
@@ -30,23 +20,14 @@
       "ResponseHeaders": {
         "Access-Control-Allow-Origin": "*",
         "Content-Type": "application/xml",
-<<<<<<< HEAD
-        "Date": "Tue, 10 Dec 2019 05:34:00 GMT",
-=======
-        "Date": "Tue, 10 Dec 2019 06:02:24 GMT",
->>>>>>> 1d9822e0
+        "Date": "Wed, 11 Dec 2019 20:42:13 GMT",
         "Server": [
           "Windows-Azure-File/1.0",
           "Microsoft-HTTPAPI/2.0"
         ],
         "Transfer-Encoding": "chunked",
-<<<<<<< HEAD
-        "x-ms-client-request-id": "00770cd2-7ce6-1244-c2c9-4cb4bd7642a2",
-        "x-ms-request-id": "4fd8e3a2-701a-0023-151b-af08f8000000",
-=======
-        "x-ms-client-request-id": "87af245e-52fd-a533-5cc1-8aaaf04d1a1c",
-        "x-ms-request-id": "7dc098d1-e01a-001e-411f-af7ee3000000",
->>>>>>> 1d9822e0
+        "x-ms-client-request-id": "6c3b9b1f-c67e-5dda-b8dd-34e1a48869ea",
+        "x-ms-request-id": "ef3e4476-c01a-0019-1963-b01280000000",
         "x-ms-version": "2019-07-07"
       },
       "ResponseBody": "\uFEFF\u003C?xml version=\u00221.0\u0022 encoding=\u0022utf-8\u0022?\u003E\u003CStorageServiceProperties\u003E\u003CHourMetrics\u003E\u003CVersion\u003E1.0\u003C/Version\u003E\u003CEnabled\u003Efalse\u003C/Enabled\u003E\u003CRetentionPolicy\u003E\u003CEnabled\u003Etrue\u003C/Enabled\u003E\u003CDays\u003E1\u003C/Days\u003E\u003C/RetentionPolicy\u003E\u003C/HourMetrics\u003E\u003CMinuteMetrics\u003E\u003CVersion\u003E1.0\u003C/Version\u003E\u003CEnabled\u003Etrue\u003C/Enabled\u003E\u003CIncludeAPIs\u003Efalse\u003C/IncludeAPIs\u003E\u003CRetentionPolicy\u003E\u003CEnabled\u003Etrue\u003C/Enabled\u003E\u003CDays\u003E8\u003C/Days\u003E\u003C/RetentionPolicy\u003E\u003C/MinuteMetrics\u003E\u003CCors\u003E\u003CCorsRule\u003E\u003CAllowedMethods\u003EPUT,GET\u003C/AllowedMethods\u003E\u003CAllowedOrigins\u003E*\u003C/AllowedOrigins\u003E\u003CAllowedHeaders\u003Ex-ms-meta-abc,x-ms-meta-data*,x-ms-meta-target*\u003C/AllowedHeaders\u003E\u003CExposedHeaders\u003Ex-ms-meta-*\u003C/ExposedHeaders\u003E\u003CMaxAgeInSeconds\u003E1000\u003C/MaxAgeInSeconds\u003E\u003C/CorsRule\u003E\u003C/Cors\u003E\u003C/StorageServiceProperties\u003E"
@@ -58,23 +39,13 @@
         "Authorization": "Sanitized",
         "Content-Length": "649",
         "Content-Type": "application/xml",
-<<<<<<< HEAD
-        "traceparent": "00-a9f822942214fd48a006ea22298afd79-d7d2a7761776ae43-00",
+        "traceparent": "00-eeb65d659e66f848b685aa6ca18983a4-6f048c80e3580744-00",
         "User-Agent": [
-          "azsdk-net-Storage.Files.Shares/12.0.0-dev.20191209.1\u002Bb71b1fa965b15eccfc57e2c7781b8bf85cd4c766",
+          "azsdk-net-Storage.Files.Shares/12.0.0-dev.20191211.1\u002B899431c003876eb9b26cefd8e8a37e7f27f82ced",
           "(.NET Core 4.6.28008.01; Microsoft Windows 10.0.18363 )"
         ],
-        "x-ms-client-request-id": "41cf8b6e-a861-9272-29f5-3f4078b55908",
-        "x-ms-date": "Tue, 10 Dec 2019 05:34:01 GMT",
-=======
-        "traceparent": "00-781189df8360be4fad3f9b7b12512420-cad408997b8e6b48-00",
-        "User-Agent": [
-          "azsdk-net-Storage.Files.Shares/12.0.0-dev.20191209.1\u002B61bda4d1783b0e05dba0d434ff14b2840726d3b1",
-          "(.NET Core 4.6.28008.01; Microsoft Windows 10.0.18363 )"
-        ],
-        "x-ms-client-request-id": "38ab6eb7-8be5-aa72-d0f7-119811f633c3",
-        "x-ms-date": "Tue, 10 Dec 2019 06:02:25 GMT",
->>>>>>> 1d9822e0
+        "x-ms-client-request-id": "562b2837-0f65-107f-ba3b-b5c5db00aa36",
+        "x-ms-date": "Wed, 11 Dec 2019 20:42:14 GMT",
         "x-ms-return-client-request-id": "true",
         "x-ms-version": "2019-07-07"
       },
@@ -83,34 +54,19 @@
       "ResponseHeaders": {
         "Content-Length": "328",
         "Content-Type": "application/xml",
-<<<<<<< HEAD
-        "Date": "Tue, 10 Dec 2019 05:34:01 GMT",
+        "Date": "Wed, 11 Dec 2019 20:42:14 GMT",
         "Server": "Microsoft-HTTPAPI/2.0",
-        "x-ms-request-id": "30a27cbd-c01a-00ba-581b-afb90a000000"
+        "x-ms-request-id": "61a0d6d2-701a-002b-1263-b02dbb000000"
       },
       "ResponseBody": [
         "\uFEFF\u003C?xml version=\u00221.0\u0022 encoding=\u0022utf-8\u0022?\u003E\u003CError\u003E\u003CCode\u003EInvalidHeaderValue\u003C/Code\u003E\u003CMessage\u003EThe value for one of the HTTP headers is not in the correct format.\n",
-        "RequestId:30a27cbd-c01a-00ba-581b-afb90a000000\n",
-        "Time:2019-12-10T05:34:01.1493897Z\u003C/Message\u003E\u003CHeaderName\u003Ex-ms-version\u003C/HeaderName\u003E\u003CHeaderValue\u003E2019-07-07\u003C/HeaderValue\u003E\u003C/Error\u003E"
-=======
-        "Date": "Tue, 10 Dec 2019 06:02:24 GMT",
-        "Server": "Microsoft-HTTPAPI/2.0",
-        "x-ms-request-id": "f2737a68-001a-002f-4a1f-afd839000000"
-      },
-      "ResponseBody": [
-        "\uFEFF\u003C?xml version=\u00221.0\u0022 encoding=\u0022utf-8\u0022?\u003E\u003CError\u003E\u003CCode\u003EInvalidHeaderValue\u003C/Code\u003E\u003CMessage\u003EThe value for one of the HTTP headers is not in the correct format.\n",
-        "RequestId:f2737a68-001a-002f-4a1f-afd839000000\n",
-        "Time:2019-12-10T06:02:25.7712453Z\u003C/Message\u003E\u003CHeaderName\u003Ex-ms-version\u003C/HeaderName\u003E\u003CHeaderValue\u003E2019-07-07\u003C/HeaderValue\u003E\u003C/Error\u003E"
->>>>>>> 1d9822e0
+        "RequestId:61a0d6d2-701a-002b-1263-b02dbb000000\n",
+        "Time:2019-12-11T20:42:14.7029809Z\u003C/Message\u003E\u003CHeaderName\u003Ex-ms-version\u003C/HeaderName\u003E\u003CHeaderValue\u003E2019-07-07\u003C/HeaderValue\u003E\u003C/Error\u003E"
       ]
     }
   ],
   "Variables": {
-<<<<<<< HEAD
-    "RandomSeed": "1761912440",
-=======
-    "RandomSeed": "1558099639",
->>>>>>> 1d9822e0
+    "RandomSeed": "1171218275",
     "Storage_TestConfigDefault": "ProductionTenant\nseanstagetest\nU2FuaXRpemVk\nhttp://seanstagetest.blob.core.windows.net\nhttp://seanstagetest.file.core.windows.net\nhttp://seanstagetest.queue.core.windows.net\nhttp://seanstagetest.table.core.windows.net\n\n\n\n\nhttp://seanstagetest-secondary.blob.core.windows.net\nhttp://seanstagetest-secondary.file.core.windows.net\nhttp://seanstagetest-secondary.queue.core.windows.net\nhttp://seanstagetest-secondary.table.core.windows.net\n\nSanitized\n\n\nCloud\nBlobEndpoint=http://seanstagetest.blob.core.windows.net/;QueueEndpoint=http://seanstagetest.queue.core.windows.net/;FileEndpoint=http://seanstagetest.file.core.windows.net/;BlobSecondaryEndpoint=http://seanstagetest-secondary.blob.core.windows.net/;QueueSecondaryEndpoint=http://seanstagetest-secondary.queue.core.windows.net/;FileSecondaryEndpoint=http://seanstagetest-secondary.file.core.windows.net/;AccountName=seanstagetest;AccountKey=Sanitized"
   }
 }