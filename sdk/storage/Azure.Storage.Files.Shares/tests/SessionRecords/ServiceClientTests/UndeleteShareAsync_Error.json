{
  "Entries": [
    {
      "RequestUri": "https://seansoftdeletecanary.file.core.windows.net/test-share-d17b3f32-4d0c-d0ae-4158-04ef1e298ab0?restype=share\u0026comp=undelete",
      "RequestMethod": "PUT",
      "RequestHeaders": {
        "Accept": "application/xml",
        "Authorization": "Sanitized",
        "traceparent": "00-040d26e67de05e458d0a3aeb0207a99a-c3566d3e7e33dd40-00",
        "User-Agent": [
          "azsdk-net-Storage.Files.Shares/12.7.0-alpha.20210121.1",
          "(.NET 5.0.2; Microsoft Windows 10.0.19042)"
        ],
        "x-ms-client-request-id": "be45e5c0-53ed-6b27-23d2-1a95541aa60f",
        "x-ms-date": "Thu, 21 Jan 2021 20:43:34 GMT",
        "x-ms-deleted-share-name": "test-share-d17b3f32-4d0c-d0ae-4158-04ef1e298ab0",
        "x-ms-deleted-share-version": "01D60F8BB59A4652",
        "x-ms-return-client-request-id": "true",
        "x-ms-version": "2020-06-12"
      },
      "RequestBody": null,
      "StatusCode": 404,
      "ResponseHeaders": {
        "Content-Length": "217",
        "Content-Type": "application/xml",
        "Date": "Thu, 21 Jan 2021 20:43:34 GMT",
        "Server": [
          "Windows-Azure-File/1.0",
          "Microsoft-HTTPAPI/2.0"
        ],
        "x-ms-client-request-id": "be45e5c0-53ed-6b27-23d2-1a95541aa60f",
        "x-ms-error-code": "ShareNotFound",
<<<<<<< HEAD
        "x-ms-request-id": "9792fa3b-b01a-002c-3b63-291a8e000000",
        "x-ms-version": "2020-06-12"
=======
        "x-ms-request-id": "2b8b202f-901a-00cf-4f36-f07873000000",
        "x-ms-version": "2020-04-08"
>>>>>>> ac24a13f
      },
      "ResponseBody": [
        "\uFEFF\u003C?xml version=\u00221.0\u0022 encoding=\u0022utf-8\u0022?\u003E\u003CError\u003E\u003CCode\u003EShareNotFound\u003C/Code\u003E\u003CMessage\u003EThe specified share does not exist.\n",
        "RequestId:2b8b202f-901a-00cf-4f36-f07873000000\n",
        "Time:2021-01-21T20:43:34.7670603Z\u003C/Message\u003E\u003C/Error\u003E"
      ]
    }
  ],
  "Variables": {
    "RandomSeed": "959247446",
    "Storage_TestConfigSoftDelete": "SoftDeleteTenant\nseansoftdeletecanary\nU2FuaXRpemVk\nhttps://seansoftdeletecanary.blob.core.windows.net\nhttps://seansoftdeletecanary.file.core.windows.net\nhttps://seansoftdeletecanary.queue.core.windows.net\nhttps://seansoftdeletecanary.table.core.windows.net\n\n\n\n\nhttps://seansoftdeletecanary-secondary.blob.core.windows.net\nhttps://seansoftdeletecanary-secondary.file.core.windows.net\nhttps://seansoftdeletecanary-secondary.queue.core.windows.net\nhttps://seansoftdeletecanary-secondary.table.core.windows.net\n68390a19-a643-458b-b726-408abf67b4fc\nSanitized\n72f988bf-86f1-41af-91ab-2d7cd011db47\nhttps://login.microsoftonline.com/\nCloud\nBlobEndpoint=https://seansoftdeletecanary.blob.core.windows.net/;QueueEndpoint=https://seansoftdeletecanary.queue.core.windows.net/;FileEndpoint=https://seansoftdeletecanary.file.core.windows.net/;BlobSecondaryEndpoint=https://seansoftdeletecanary-secondary.blob.core.windows.net/;QueueSecondaryEndpoint=https://seansoftdeletecanary-secondary.queue.core.windows.net/;FileSecondaryEndpoint=https://seansoftdeletecanary-secondary.file.core.windows.net/;AccountName=seansoftdeletecanary;AccountKey=Sanitized\n"
  }
}<|MERGE_RESOLUTION|>--- conflicted
+++ resolved
@@ -1,19 +1,19 @@
 {
   "Entries": [
     {
-      "RequestUri": "https://seansoftdeletecanary.file.core.windows.net/test-share-d17b3f32-4d0c-d0ae-4158-04ef1e298ab0?restype=share\u0026comp=undelete",
+      "RequestUri": "https://seansoftdeletecanary.file.core.windows.net/test-share-306f5ee7-8216-4d99-d24f-f5eecfe65cd0?restype=share\u0026comp=undelete",
       "RequestMethod": "PUT",
       "RequestHeaders": {
         "Accept": "application/xml",
         "Authorization": "Sanitized",
-        "traceparent": "00-040d26e67de05e458d0a3aeb0207a99a-c3566d3e7e33dd40-00",
+        "traceparent": "00-35fc969e47dcec4681d39f5fa2a38a50-aa50883c3cb38a4c-00",
         "User-Agent": [
-          "azsdk-net-Storage.Files.Shares/12.7.0-alpha.20210121.1",
+          "azsdk-net-Storage.Files.Shares/12.7.0-alpha.20210126.1",
           "(.NET 5.0.2; Microsoft Windows 10.0.19042)"
         ],
-        "x-ms-client-request-id": "be45e5c0-53ed-6b27-23d2-1a95541aa60f",
-        "x-ms-date": "Thu, 21 Jan 2021 20:43:34 GMT",
-        "x-ms-deleted-share-name": "test-share-d17b3f32-4d0c-d0ae-4158-04ef1e298ab0",
+        "x-ms-client-request-id": "e3eff9ae-ea62-cace-3bd4-eab7fa2eb117",
+        "x-ms-date": "Tue, 26 Jan 2021 19:35:17 GMT",
+        "x-ms-deleted-share-name": "test-share-306f5ee7-8216-4d99-d24f-f5eecfe65cd0",
         "x-ms-deleted-share-version": "01D60F8BB59A4652",
         "x-ms-return-client-request-id": "true",
         "x-ms-version": "2020-06-12"
@@ -23,30 +23,25 @@
       "ResponseHeaders": {
         "Content-Length": "217",
         "Content-Type": "application/xml",
-        "Date": "Thu, 21 Jan 2021 20:43:34 GMT",
+        "Date": "Tue, 26 Jan 2021 19:35:16 GMT",
         "Server": [
           "Windows-Azure-File/1.0",
           "Microsoft-HTTPAPI/2.0"
         ],
-        "x-ms-client-request-id": "be45e5c0-53ed-6b27-23d2-1a95541aa60f",
+        "x-ms-client-request-id": "e3eff9ae-ea62-cace-3bd4-eab7fa2eb117",
         "x-ms-error-code": "ShareNotFound",
-<<<<<<< HEAD
-        "x-ms-request-id": "9792fa3b-b01a-002c-3b63-291a8e000000",
+        "x-ms-request-id": "b0202f86-e01a-0031-6f1a-f41732000000",
         "x-ms-version": "2020-06-12"
-=======
-        "x-ms-request-id": "2b8b202f-901a-00cf-4f36-f07873000000",
-        "x-ms-version": "2020-04-08"
->>>>>>> ac24a13f
       },
       "ResponseBody": [
         "\uFEFF\u003C?xml version=\u00221.0\u0022 encoding=\u0022utf-8\u0022?\u003E\u003CError\u003E\u003CCode\u003EShareNotFound\u003C/Code\u003E\u003CMessage\u003EThe specified share does not exist.\n",
-        "RequestId:2b8b202f-901a-00cf-4f36-f07873000000\n",
-        "Time:2021-01-21T20:43:34.7670603Z\u003C/Message\u003E\u003C/Error\u003E"
+        "RequestId:b0202f86-e01a-0031-6f1a-f41732000000\n",
+        "Time:2021-01-26T19:35:17.0870230Z\u003C/Message\u003E\u003C/Error\u003E"
       ]
     }
   ],
   "Variables": {
-    "RandomSeed": "959247446",
+    "RandomSeed": "1886909999",
     "Storage_TestConfigSoftDelete": "SoftDeleteTenant\nseansoftdeletecanary\nU2FuaXRpemVk\nhttps://seansoftdeletecanary.blob.core.windows.net\nhttps://seansoftdeletecanary.file.core.windows.net\nhttps://seansoftdeletecanary.queue.core.windows.net\nhttps://seansoftdeletecanary.table.core.windows.net\n\n\n\n\nhttps://seansoftdeletecanary-secondary.blob.core.windows.net\nhttps://seansoftdeletecanary-secondary.file.core.windows.net\nhttps://seansoftdeletecanary-secondary.queue.core.windows.net\nhttps://seansoftdeletecanary-secondary.table.core.windows.net\n68390a19-a643-458b-b726-408abf67b4fc\nSanitized\n72f988bf-86f1-41af-91ab-2d7cd011db47\nhttps://login.microsoftonline.com/\nCloud\nBlobEndpoint=https://seansoftdeletecanary.blob.core.windows.net/;QueueEndpoint=https://seansoftdeletecanary.queue.core.windows.net/;FileEndpoint=https://seansoftdeletecanary.file.core.windows.net/;BlobSecondaryEndpoint=https://seansoftdeletecanary-secondary.blob.core.windows.net/;QueueSecondaryEndpoint=https://seansoftdeletecanary-secondary.queue.core.windows.net/;FileSecondaryEndpoint=https://seansoftdeletecanary-secondary.file.core.windows.net/;AccountName=seansoftdeletecanary;AccountKey=Sanitized\n"
   }
 }