--- conflicted
+++ resolved
@@ -1,18 +1,18 @@
 {
   "Entries": [
     {
-      "RequestUri": "https://seanmcccanary3.file.core.windows.net/test-share-af715fd7-f3c8-a48e-765d-be6c368462ec?restype=share",
+      "RequestUri": "https://seanmcccanary3.file.core.windows.net/test-share-90129337-a218-adbe-148a-4ac0bd73dbec?restype=share",
       "RequestMethod": "PUT",
       "RequestHeaders": {
         "Accept": "application/xml",
         "Authorization": "Sanitized",
-        "traceparent": "00-88a1aa4fa19d61468a7b04dbeddd2643-006831e0fd05924c-00",
+        "traceparent": "00-54856f98098ae0408f809f7e49c25e28-ebdd87f51d14c341-00",
         "User-Agent": [
-          "azsdk-net-Storage.Files.Shares/12.7.0-alpha.20210121.1",
+          "azsdk-net-Storage.Files.Shares/12.7.0-alpha.20210126.1",
           "(.NET 5.0.2; Microsoft Windows 10.0.19042)"
         ],
-        "x-ms-client-request-id": "7f960a1f-9fc5-5654-35e3-3ad14a784e0d",
-        "x-ms-date": "Thu, 21 Jan 2021 20:43:39 GMT",
+        "x-ms-client-request-id": "7f72f047-a031-7e41-9b72-f18cddeca319",
+        "x-ms-date": "Tue, 26 Jan 2021 19:35:17 GMT",
         "x-ms-return-client-request-id": "true",
         "x-ms-version": "2020-06-12"
       },
@@ -20,37 +20,32 @@
       "StatusCode": 201,
       "ResponseHeaders": {
         "Content-Length": "0",
-        "Date": "Thu, 21 Jan 2021 20:43:38 GMT",
-        "ETag": "\u00220x8D8BE4D3BB178CE\u0022",
-        "Last-Modified": "Thu, 21 Jan 2021 20:43:39 GMT",
+        "Date": "Tue, 26 Jan 2021 19:35:17 GMT",
+        "ETag": "\u00220x8D8C231829E5D38\u0022",
+        "Last-Modified": "Tue, 26 Jan 2021 19:35:17 GMT",
         "Server": [
           "Windows-Azure-File/1.0",
           "Microsoft-HTTPAPI/2.0"
         ],
-        "x-ms-client-request-id": "7f960a1f-9fc5-5654-35e3-3ad14a784e0d",
-<<<<<<< HEAD
-        "x-ms-request-id": "c9ef6cd2-f01a-0012-3037-f3e9eb000000",
+        "x-ms-client-request-id": "7f72f047-a031-7e41-9b72-f18cddeca319",
+        "x-ms-request-id": "ceabcdce-a01a-0084-261a-f4a8c3000000",
         "x-ms-version": "2020-06-12"
-=======
-        "x-ms-request-id": "3186b581-e01a-0013-1f36-f0fece000000",
-        "x-ms-version": "2020-04-08"
->>>>>>> ac24a13f
       },
       "ResponseBody": []
     },
     {
-      "RequestUri": "https://seanmcccanary3.file.core.windows.net/test-share-af715fd7-f3c8-a48e-765d-be6c368462ec?restype=share",
+      "RequestUri": "https://seanmcccanary3.file.core.windows.net/test-share-90129337-a218-adbe-148a-4ac0bd73dbec?restype=share",
       "RequestMethod": "GET",
       "RequestHeaders": {
         "Accept": "application/xml",
         "Authorization": "Sanitized",
-        "traceparent": "00-e71fa86e4cefd2409b075f5f37eb1aa0-d3cc1e3b9f1fac4c-00",
+        "traceparent": "00-67c552ae8be7db4d892cbf1736c335e7-c34d25719e7fcd49-00",
         "User-Agent": [
-          "azsdk-net-Storage.Files.Shares/12.7.0-alpha.20210121.1",
+          "azsdk-net-Storage.Files.Shares/12.7.0-alpha.20210126.1",
           "(.NET 5.0.2; Microsoft Windows 10.0.19042)"
         ],
-        "x-ms-client-request-id": "2c4c4e55-e3ee-5d27-7c98-7c8f8a16e76b",
-        "x-ms-date": "Thu, 21 Jan 2021 20:43:39 GMT",
+        "x-ms-client-request-id": "cd790f06-5c01-febb-c756-8628f76a5526",
+        "x-ms-date": "Tue, 26 Jan 2021 19:35:18 GMT",
         "x-ms-return-client-request-id": "true",
         "x-ms-version": "2020-06-12"
       },
@@ -58,40 +53,40 @@
       "StatusCode": 200,
       "ResponseHeaders": {
         "Content-Length": "0",
-        "Date": "Thu, 21 Jan 2021 20:43:38 GMT",
-        "ETag": "\u00220x8D8BE4D3BB178CE\u0022",
-        "Last-Modified": "Thu, 21 Jan 2021 20:43:39 GMT",
+        "Date": "Tue, 26 Jan 2021 19:35:17 GMT",
+        "ETag": "\u00220x8D8C231829E5D38\u0022",
+        "Last-Modified": "Tue, 26 Jan 2021 19:35:17 GMT",
         "Server": [
           "Windows-Azure-File/1.0",
           "Microsoft-HTTPAPI/2.0"
         ],
         "Vary": "Origin",
         "x-ms-access-tier": "TransactionOptimized",
-        "x-ms-access-tier-change-time": "Thu, 21 Jan 2021 20:43:39 GMT",
-        "x-ms-client-request-id": "2c4c4e55-e3ee-5d27-7c98-7c8f8a16e76b",
+        "x-ms-access-tier-change-time": "Tue, 26 Jan 2021 19:35:17 GMT",
+        "x-ms-client-request-id": "cd790f06-5c01-febb-c756-8628f76a5526",
         "x-ms-has-immutability-policy": "false",
         "x-ms-has-legal-hold": "false",
         "x-ms-lease-state": "available",
         "x-ms-lease-status": "unlocked",
-        "x-ms-request-id": "3186b584-e01a-0013-2036-f0fece000000",
+        "x-ms-request-id": "ceabcdd4-a01a-0084-271a-f4a8c3000000",
         "x-ms-share-quota": "5120",
         "x-ms-version": "2020-06-12"
       },
       "ResponseBody": []
     },
     {
-      "RequestUri": "https://seanmcccanary3.file.core.windows.net/test-share-af715fd7-f3c8-a48e-765d-be6c368462ec?restype=share",
+      "RequestUri": "https://seanmcccanary3.file.core.windows.net/test-share-90129337-a218-adbe-148a-4ac0bd73dbec?restype=share",
       "RequestMethod": "DELETE",
       "RequestHeaders": {
         "Accept": "application/xml",
         "Authorization": "Sanitized",
-        "traceparent": "00-4fcc2d04d2be0943a2c4b0f0cdb70e2a-8120ba8fa691f447-00",
+        "traceparent": "00-4aa189325b741a479406341342f28e1b-84dfe1f22af1424a-00",
         "User-Agent": [
-          "azsdk-net-Storage.Files.Shares/12.7.0-alpha.20210121.1",
+          "azsdk-net-Storage.Files.Shares/12.7.0-alpha.20210126.1",
           "(.NET 5.0.2; Microsoft Windows 10.0.19042)"
         ],
-        "x-ms-client-request-id": "fc7c8217-212b-7c1e-8e8d-c6a3eb808760",
-        "x-ms-date": "Thu, 21 Jan 2021 20:43:40 GMT",
+        "x-ms-client-request-id": "ce8626cd-d673-9a18-aeac-967c148f5730",
+        "x-ms-date": "Tue, 26 Jan 2021 19:35:18 GMT",
         "x-ms-return-client-request-id": "true",
         "x-ms-version": "2020-06-12"
       },
@@ -99,25 +94,20 @@
       "StatusCode": 202,
       "ResponseHeaders": {
         "Content-Length": "0",
-        "Date": "Thu, 21 Jan 2021 20:43:39 GMT",
+        "Date": "Tue, 26 Jan 2021 19:35:17 GMT",
         "Server": [
           "Windows-Azure-File/1.0",
           "Microsoft-HTTPAPI/2.0"
         ],
-        "x-ms-client-request-id": "fc7c8217-212b-7c1e-8e8d-c6a3eb808760",
-<<<<<<< HEAD
-        "x-ms-request-id": "c9ef6cd5-f01a-0012-3237-f3e9eb000000",
+        "x-ms-client-request-id": "ce8626cd-d673-9a18-aeac-967c148f5730",
+        "x-ms-request-id": "ceabcdd6-a01a-0084-281a-f4a8c3000000",
         "x-ms-version": "2020-06-12"
-=======
-        "x-ms-request-id": "3186b585-e01a-0013-2136-f0fece000000",
-        "x-ms-version": "2020-04-08"
->>>>>>> ac24a13f
       },
       "ResponseBody": []
     }
   ],
   "Variables": {
-    "RandomSeed": "1058821027",
+    "RandomSeed": "2112986029",
     "Storage_TestConfigDefault": "ProductionTenant\nseanmcccanary3\nU2FuaXRpemVk\nhttps://seanmcccanary3.blob.core.windows.net\nhttps://seanmcccanary3.file.core.windows.net\nhttps://seanmcccanary3.queue.core.windows.net\nhttps://seanmcccanary3.table.core.windows.net\n\n\n\n\nhttps://seanmcccanary3-secondary.blob.core.windows.net\nhttps://seanmcccanary3-secondary.file.core.windows.net\nhttps://seanmcccanary3-secondary.queue.core.windows.net\nhttps://seanmcccanary3-secondary.table.core.windows.net\n\nSanitized\n\n\nCloud\nBlobEndpoint=https://seanmcccanary3.blob.core.windows.net/;QueueEndpoint=https://seanmcccanary3.queue.core.windows.net/;FileEndpoint=https://seanmcccanary3.file.core.windows.net/;BlobSecondaryEndpoint=https://seanmcccanary3-secondary.blob.core.windows.net/;QueueSecondaryEndpoint=https://seanmcccanary3-secondary.queue.core.windows.net/;FileSecondaryEndpoint=https://seanmcccanary3-secondary.file.core.windows.net/;AccountName=seanmcccanary3;AccountKey=Kg==;\nseanscope1"
   }
 }