--- conflicted
+++ resolved
@@ -1,31 +1,17 @@
 {
   "Entries": [
     {
-<<<<<<< HEAD
-      "RequestUri": "http://seanstagetest.file.core.windows.net/test-share-5ef0bba8-bd4b-a682-9193-c2e0df08182d?restype=share",
+      "RequestUri": "http://seanstagetest.file.core.windows.net/test-share-4482a4fd-bec4-874a-15ce-aaf39c1b79bc?restype=share",
       "RequestMethod": "PUT",
       "RequestHeaders": {
         "Authorization": "Sanitized",
-        "traceparent": "00-a1668b8f521caa4db7c47e8e666297c3-d2c37a7547f33d41-00",
+        "traceparent": "00-2140080825ed0b449547d61c41129da4-188cc5c353fd1e41-00",
         "User-Agent": [
-          "azsdk-net-Storage.Files.Shares/12.0.0-dev.20191209.1\u002Bb71b1fa965b15eccfc57e2c7781b8bf85cd4c766",
+          "azsdk-net-Storage.Files.Shares/12.0.0-dev.20191211.1\u002B899431c003876eb9b26cefd8e8a37e7f27f82ced",
           "(.NET Core 4.6.28008.01; Microsoft Windows 10.0.18363 )"
         ],
-        "x-ms-client-request-id": "fb5a8825-fbe8-f4cf-0baf-e1e70cd83cf7",
-        "x-ms-date": "Tue, 10 Dec 2019 05:33:57 GMT",
-=======
-      "RequestUri": "http://seanstagetest.file.core.windows.net/test-share-2fc258b3-f868-a2bf-c18d-23ebade777e3?restype=share",
-      "RequestMethod": "PUT",
-      "RequestHeaders": {
-        "Authorization": "Sanitized",
-        "traceparent": "00-66aa3ea467768f49be8a2800642c1c41-dccfcba0aa74144a-00",
-        "User-Agent": [
-          "azsdk-net-Storage.Files.Shares/12.0.0-dev.20191209.1\u002B61bda4d1783b0e05dba0d434ff14b2840726d3b1",
-          "(.NET Core 4.6.28008.01; Microsoft Windows 10.0.18363 )"
-        ],
-        "x-ms-client-request-id": "37e34ecf-af5c-482a-e70a-f6bd8bbc793f",
-        "x-ms-date": "Tue, 10 Dec 2019 06:02:22 GMT",
->>>>>>> 1d9822e0
+        "x-ms-client-request-id": "fcd321c1-a9c4-1ef9-bbf9-86d607e21343",
+        "x-ms-date": "Wed, 11 Dec 2019 20:42:09 GMT",
         "x-ms-return-client-request-id": "true",
         "x-ms-version": "2019-07-07"
       },
@@ -33,56 +19,31 @@
       "StatusCode": 201,
       "ResponseHeaders": {
         "Content-Length": "0",
-<<<<<<< HEAD
-        "Date": "Tue, 10 Dec 2019 05:33:57 GMT",
-        "ETag": "\u00220x8D77D328DE5B5CC\u0022",
-        "Last-Modified": "Tue, 10 Dec 2019 05:33:57 GMT",
-=======
-        "Date": "Tue, 10 Dec 2019 06:02:22 GMT",
-        "ETag": "\u00220x8D77D3685FC4442\u0022",
-        "Last-Modified": "Tue, 10 Dec 2019 06:02:22 GMT",
->>>>>>> 1d9822e0
+        "Date": "Wed, 11 Dec 2019 20:42:08 GMT",
+        "ETag": "\u00220x8D77E7A97981079\u0022",
+        "Last-Modified": "Wed, 11 Dec 2019 20:42:09 GMT",
         "Server": [
           "Windows-Azure-File/1.0",
           "Microsoft-HTTPAPI/2.0"
         ],
-<<<<<<< HEAD
-        "x-ms-client-request-id": "fb5a8825-fbe8-f4cf-0baf-e1e70cd83cf7",
-        "x-ms-request-id": "4fd8e392-701a-0023-091b-af08f8000000",
-=======
-        "x-ms-client-request-id": "37e34ecf-af5c-482a-e70a-f6bd8bbc793f",
-        "x-ms-request-id": "7dc098c0-e01a-001e-351f-af7ee3000000",
->>>>>>> 1d9822e0
+        "x-ms-client-request-id": "fcd321c1-a9c4-1ef9-bbf9-86d607e21343",
+        "x-ms-request-id": "ef3e445b-c01a-0019-0f63-b01280000000",
         "x-ms-version": "2019-07-07"
       },
       "ResponseBody": []
     },
     {
-<<<<<<< HEAD
-      "RequestUri": "http://seanstagetest.file.core.windows.net/test-share-5ef0bba8-bd4b-a682-9193-c2e0df08182d?restype=share",
+      "RequestUri": "http://seanstagetest.file.core.windows.net/test-share-4482a4fd-bec4-874a-15ce-aaf39c1b79bc?restype=share",
       "RequestMethod": "DELETE",
       "RequestHeaders": {
         "Authorization": "Sanitized",
-        "traceparent": "00-4bfbe55773fc98429869047f10bf220e-4a6e87ba0eece743-00",
+        "traceparent": "00-a586cb8aaad94c4cb28cf2338b227d07-8fe2c2f1227f6d4a-00",
         "User-Agent": [
-          "azsdk-net-Storage.Files.Shares/12.0.0-dev.20191209.1\u002Bb71b1fa965b15eccfc57e2c7781b8bf85cd4c766",
+          "azsdk-net-Storage.Files.Shares/12.0.0-dev.20191211.1\u002B899431c003876eb9b26cefd8e8a37e7f27f82ced",
           "(.NET Core 4.6.28008.01; Microsoft Windows 10.0.18363 )"
         ],
-        "x-ms-client-request-id": "57bbad80-1cae-ec44-ef5b-b56a2278a1d4",
-        "x-ms-date": "Tue, 10 Dec 2019 05:33:57 GMT",
-=======
-      "RequestUri": "http://seanstagetest.file.core.windows.net/test-share-2fc258b3-f868-a2bf-c18d-23ebade777e3?restype=share",
-      "RequestMethod": "DELETE",
-      "RequestHeaders": {
-        "Authorization": "Sanitized",
-        "traceparent": "00-dd81ec78cf63344b8e6b067dcbff2fee-cdabaf693c075640-00",
-        "User-Agent": [
-          "azsdk-net-Storage.Files.Shares/12.0.0-dev.20191209.1\u002B61bda4d1783b0e05dba0d434ff14b2840726d3b1",
-          "(.NET Core 4.6.28008.01; Microsoft Windows 10.0.18363 )"
-        ],
-        "x-ms-client-request-id": "5f1c7031-4004-3387-fa8a-b392c52b5510",
-        "x-ms-date": "Tue, 10 Dec 2019 06:02:22 GMT",
->>>>>>> 1d9822e0
+        "x-ms-client-request-id": "7a3161d0-7c48-96f7-ee47-be249f6a1845",
+        "x-ms-date": "Wed, 11 Dec 2019 20:42:09 GMT",
         "x-ms-return-client-request-id": "true",
         "x-ms-version": "2019-07-07"
       },
@@ -90,52 +51,29 @@
       "StatusCode": 202,
       "ResponseHeaders": {
         "Content-Length": "0",
-<<<<<<< HEAD
-        "Date": "Tue, 10 Dec 2019 05:33:57 GMT",
-=======
-        "Date": "Tue, 10 Dec 2019 06:02:22 GMT",
->>>>>>> 1d9822e0
+        "Date": "Wed, 11 Dec 2019 20:42:08 GMT",
         "Server": [
           "Windows-Azure-File/1.0",
           "Microsoft-HTTPAPI/2.0"
         ],
-<<<<<<< HEAD
-        "x-ms-client-request-id": "57bbad80-1cae-ec44-ef5b-b56a2278a1d4",
-        "x-ms-request-id": "4fd8e394-701a-0023-0a1b-af08f8000000",
-=======
-        "x-ms-client-request-id": "5f1c7031-4004-3387-fa8a-b392c52b5510",
-        "x-ms-request-id": "7dc098c2-e01a-001e-361f-af7ee3000000",
->>>>>>> 1d9822e0
+        "x-ms-client-request-id": "7a3161d0-7c48-96f7-ee47-be249f6a1845",
+        "x-ms-request-id": "ef3e445d-c01a-0019-1063-b01280000000",
         "x-ms-version": "2019-07-07"
       },
       "ResponseBody": []
     },
     {
-<<<<<<< HEAD
-      "RequestUri": "http://seanstagetest.file.core.windows.net/test-share-5ef0bba8-bd4b-a682-9193-c2e0df08182d?restype=share",
+      "RequestUri": "http://seanstagetest.file.core.windows.net/test-share-4482a4fd-bec4-874a-15ce-aaf39c1b79bc?restype=share",
       "RequestMethod": "GET",
       "RequestHeaders": {
         "Authorization": "Sanitized",
-        "traceparent": "00-52fcfc90a3de0b4d9b528225b3042d00-47f4f80999729c48-00",
+        "traceparent": "00-4e9e0df0d65f79409b0e787fed4970d2-8d589ad234a49940-00",
         "User-Agent": [
-          "azsdk-net-Storage.Files.Shares/12.0.0-dev.20191209.1\u002Bb71b1fa965b15eccfc57e2c7781b8bf85cd4c766",
+          "azsdk-net-Storage.Files.Shares/12.0.0-dev.20191211.1\u002B899431c003876eb9b26cefd8e8a37e7f27f82ced",
           "(.NET Core 4.6.28008.01; Microsoft Windows 10.0.18363 )"
         ],
-        "x-ms-client-request-id": "5e67c584-e51d-9349-99b0-518b642e82e2",
-        "x-ms-date": "Tue, 10 Dec 2019 05:33:58 GMT",
-=======
-      "RequestUri": "http://seanstagetest.file.core.windows.net/test-share-2fc258b3-f868-a2bf-c18d-23ebade777e3?restype=share",
-      "RequestMethod": "GET",
-      "RequestHeaders": {
-        "Authorization": "Sanitized",
-        "traceparent": "00-db95103d6fca1645b6159e7bf8657264-44605e5b00b48744-00",
-        "User-Agent": [
-          "azsdk-net-Storage.Files.Shares/12.0.0-dev.20191209.1\u002B61bda4d1783b0e05dba0d434ff14b2840726d3b1",
-          "(.NET Core 4.6.28008.01; Microsoft Windows 10.0.18363 )"
-        ],
-        "x-ms-client-request-id": "1a8b545b-1aa0-fd3a-36d0-ec6b67a23142",
-        "x-ms-date": "Tue, 10 Dec 2019 06:02:22 GMT",
->>>>>>> 1d9822e0
+        "x-ms-client-request-id": "a506d3b6-98b0-5cfb-be0f-11c92a5237f8",
+        "x-ms-date": "Wed, 11 Dec 2019 20:42:09 GMT",
         "x-ms-return-client-request-id": "true",
         "x-ms-version": "2019-07-07"
       },
@@ -145,44 +83,25 @@
         "Access-Control-Allow-Origin": "*",
         "Content-Length": "217",
         "Content-Type": "application/xml",
-<<<<<<< HEAD
-        "Date": "Tue, 10 Dec 2019 05:33:57 GMT",
-=======
-        "Date": "Tue, 10 Dec 2019 06:02:22 GMT",
->>>>>>> 1d9822e0
+        "Date": "Wed, 11 Dec 2019 20:42:08 GMT",
         "Server": [
           "Windows-Azure-File/1.0",
           "Microsoft-HTTPAPI/2.0"
         ],
-<<<<<<< HEAD
-        "x-ms-client-request-id": "5e67c584-e51d-9349-99b0-518b642e82e2",
+        "x-ms-client-request-id": "a506d3b6-98b0-5cfb-be0f-11c92a5237f8",
         "x-ms-error-code": "ShareNotFound",
-        "x-ms-request-id": "4fd8e395-701a-0023-0b1b-af08f8000000",
-=======
-        "x-ms-client-request-id": "1a8b545b-1aa0-fd3a-36d0-ec6b67a23142",
-        "x-ms-error-code": "ShareNotFound",
-        "x-ms-request-id": "7dc098c3-e01a-001e-371f-af7ee3000000",
->>>>>>> 1d9822e0
+        "x-ms-request-id": "ef3e445e-c01a-0019-1163-b01280000000",
         "x-ms-version": "2019-07-07"
       },
       "ResponseBody": [
         "\uFEFF\u003C?xml version=\u00221.0\u0022 encoding=\u0022utf-8\u0022?\u003E\u003CError\u003E\u003CCode\u003EShareNotFound\u003C/Code\u003E\u003CMessage\u003EThe specified share does not exist.\n",
-<<<<<<< HEAD
-        "RequestId:4fd8e395-701a-0023-0b1b-af08f8000000\n",
-        "Time:2019-12-10T05:33:58.0304537Z\u003C/Message\u003E\u003C/Error\u003E"
-=======
-        "RequestId:7dc098c3-e01a-001e-371f-af7ee3000000\n",
-        "Time:2019-12-10T06:02:22.7482804Z\u003C/Message\u003E\u003C/Error\u003E"
->>>>>>> 1d9822e0
+        "RequestId:ef3e445e-c01a-0019-1163-b01280000000\n",
+        "Time:2019-12-11T20:42:09.2619832Z\u003C/Message\u003E\u003C/Error\u003E"
       ]
     }
   ],
   "Variables": {
-<<<<<<< HEAD
-    "RandomSeed": "675340038",
-=======
-    "RandomSeed": "1538387877",
->>>>>>> 1d9822e0
+    "RandomSeed": "744014554",
     "Storage_TestConfigDefault": "ProductionTenant\nseanstagetest\nU2FuaXRpemVk\nhttp://seanstagetest.blob.core.windows.net\nhttp://seanstagetest.file.core.windows.net\nhttp://seanstagetest.queue.core.windows.net\nhttp://seanstagetest.table.core.windows.net\n\n\n\n\nhttp://seanstagetest-secondary.blob.core.windows.net\nhttp://seanstagetest-secondary.file.core.windows.net\nhttp://seanstagetest-secondary.queue.core.windows.net\nhttp://seanstagetest-secondary.table.core.windows.net\n\nSanitized\n\n\nCloud\nBlobEndpoint=http://seanstagetest.blob.core.windows.net/;QueueEndpoint=http://seanstagetest.queue.core.windows.net/;FileEndpoint=http://seanstagetest.file.core.windows.net/;BlobSecondaryEndpoint=http://seanstagetest-secondary.blob.core.windows.net/;QueueSecondaryEndpoint=http://seanstagetest-secondary.queue.core.windows.net/;FileSecondaryEndpoint=http://seanstagetest-secondary.file.core.windows.net/;AccountName=seanstagetest;AccountKey=Sanitized"
   }
 }