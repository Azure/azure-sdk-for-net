--- conflicted
+++ resolved
@@ -6866,10 +6866,6 @@
         }
 
         [RecordedTest]
-<<<<<<< HEAD
-        [PlaybackOnly("https://github.com/Azure/azure-sdk-for-net/issues/46907")]
-=======
->>>>>>> e0b8da94
         [ServiceVersion(Min = ShareClientOptions.ServiceVersion.V2025_05_05)]
         public async Task CreateGetSymbolicLinkAsync()
         {
@@ -6923,10 +6919,6 @@
         }
 
         [RecordedTest]
-<<<<<<< HEAD
-        [PlaybackOnly("https://github.com/Azure/azure-sdk-for-net/issues/46907")]
-=======
->>>>>>> e0b8da94
         [ServiceVersion(Min = ShareClientOptions.ServiceVersion.V2025_05_05)]
         public async Task CreateGetSymbolicLinkAsync_Error()
         {
@@ -6949,10 +6941,6 @@
         }
 
         [RecordedTest]
-<<<<<<< HEAD
-        [PlaybackOnly("https://github.com/Azure/azure-sdk-for-net/issues/46907")]
-=======
->>>>>>> e0b8da94
         [ServiceVersion(Min = ShareClientOptions.ServiceVersion.V2025_05_05)]
         public async Task CreateGetSymbolicLinkAsync_OAuth()
         {
