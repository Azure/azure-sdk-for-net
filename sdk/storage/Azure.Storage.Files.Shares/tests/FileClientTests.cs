﻿// Copyright (c) Microsoft Corporation. All rights reserved.
// Licensed under the MIT License.

using System;
using System.Collections.Generic;
using System.IO;
using System.Linq;
using System.Threading;
using System.Threading.Tasks;
using Azure.Core;
using Azure.Core.Testing;
using Azure.Storage.Files.Shares.Models;
using Azure.Storage.Files.Shares.Specialized;
using Azure.Storage.Files.Shares.Tests;
using Azure.Storage.Test;
using Azure.Storage.Test.Shared;
using NUnit.Framework;

namespace Azure.Storage.Files.Shares.Test
{
    public class FileClientTests : FileTestBase
    {
        public FileClientTests(bool async)
            : base(async, null /* RecordedTestMode.Record /* to re-record */)
        {
        }

        [Test]
        public void Ctor_ConnectionString()
        {
            var accountName = "accountName";
            var accountKey = Convert.ToBase64String(new byte[] { 0, 1, 2, 3, 4, 5 });

            var credentials = new StorageSharedKeyCredential(accountName, accountKey);
            var fileEndpoint = new Uri("http://127.0.0.1/" + accountName);
            var fileSecondaryEndpoint = new Uri("http://127.0.0.1/" + accountName + "-secondary");

            var connectionString = new StorageConnectionString(credentials, (default, default), (default, default), (fileEndpoint, fileSecondaryEndpoint));

            var shareName = GetNewShareName();
            var filePath = GetNewFileName();

            ShareFileClient file = InstrumentClient(new ShareFileClient(connectionString.ToString(true), shareName, filePath, GetOptions()));

            var builder = new ShareUriBuilder(file.Uri);

            Assert.AreEqual(shareName, builder.ShareName);
            Assert.AreEqual(filePath, builder.DirectoryOrFilePath);
            //Assert.AreEqual("accountName", builder.AccountName);
        }

        [Test]
        public void FilePathsParsing()
        {
            // nested directories
            Uri uri1 = new Uri("http://dummyaccount.file.core.windows.net/share/dir1/dir2/file.txt");
            var builder1 = new ShareUriBuilder(uri1);
            var fileClient1 = new ShareFileClient(uri1);
            TestHelper.AssertCacheableProperty("file.txt", () => fileClient1.Name);
            TestHelper.AssertCacheableProperty("dir1/dir2/file.txt", () => fileClient1.Path);
            Assert.AreEqual("file.txt", builder1.LastDirectoryOrFileName);

            // one directory
            Uri uri2 = new Uri("http://dummyaccount.file.core.windows.net/share/dir1/file.txt");
            var builder2 = new ShareUriBuilder(uri2);
            var fileClient2 = new ShareFileClient(uri2);
            TestHelper.AssertCacheableProperty("file.txt", () => fileClient2.Name);
            TestHelper.AssertCacheableProperty("dir1/file.txt", () => fileClient2.Path);
            Assert.AreEqual("file.txt", builder2.LastDirectoryOrFileName);

            // trailing slash
            Uri uri3 = new Uri("http://dummyaccount.file.core.windows.net/share/dir1/file.txt/");
            var builder3 = new ShareUriBuilder(uri3);
            var fileClient3 = new ShareFileClient(uri3);
            TestHelper.AssertCacheableProperty("file.txt", () => fileClient3.Name);
            TestHelper.AssertCacheableProperty("dir1/file.txt", () => fileClient3.Path);
            Assert.AreEqual("file.txt", builder3.LastDirectoryOrFileName);

            // no directories
            Uri uri4 = new Uri("http://dummyaccount.file.core.windows.net/share/file.txt");
            var builder4 = new ShareUriBuilder(uri4);
            var fileClient4 = new ShareFileClient(uri4);
            TestHelper.AssertCacheableProperty("file.txt", () => fileClient4.Name);
            TestHelper.AssertCacheableProperty("file.txt", () => fileClient4.Path);
            Assert.AreEqual("file.txt", builder4.LastDirectoryOrFileName);

            // no directories or files
            Uri uri5 = new Uri("http://dummyaccount.file.core.windows.net/share");
            var builder5 = new ShareUriBuilder(uri5);
            var fileClient5 = new ShareFileClient(uri5);
            TestHelper.AssertCacheableProperty(string.Empty, () => fileClient5.Name);
            TestHelper.AssertCacheableProperty(string.Empty, () => fileClient5.Path);
            Assert.AreEqual(string.Empty, builder5.LastDirectoryOrFileName);
        }

        [Test]
        public async Task CreateAsync()
        {
            await using DisposingDirectory test = await GetTestDirectoryAsync();
            ShareDirectoryClient directory = test.Directory;

            // Arrange
            var name = GetNewFileName();
            ShareFileClient file = InstrumentClient(directory.GetFileClient(name));

            // Act
            Response<ShareFileInfo> response = await file.CreateAsync(maxSize: Constants.MB);

            // Assert
            AssertValidStorageFileInfo(response);
            var accountName = new ShareUriBuilder(file.Uri).AccountName;
            TestHelper.AssertCacheableProperty(accountName, () => file.AccountName);
            var shareName = new ShareUriBuilder(file.Uri).ShareName;
            TestHelper.AssertCacheableProperty(shareName, () => file.ShareName);
            TestHelper.AssertCacheableProperty(name, () => file.Name);
        }

        [Test]
        public async Task CreateAsync_Lease()
        {
            await using DisposingDirectory test = await GetTestDirectoryAsync();
            ShareDirectoryClient directory = test.Directory;
            ShareFileClient file = InstrumentClient(directory.GetFileClient(GetNewFileName()));
            await file.CreateAsync(maxSize: Constants.MB);
            FileLease fileLease = await InstrumentClient(file.GetFileLeaseClient(Recording.Random.NewGuid().ToString())).AcquireAsync();
            FileRequestConditions conditions = new FileRequestConditions
            {
                LeaseId = fileLease.LeaseId
            };

            // Act
            Response<ShareFileInfo> response = await file.CreateAsync(
                maxSize: Constants.MB,
                conditions: conditions);

            // Assert
            AssertValidStorageFileInfo(response);
        }

        [Test]
        public async Task CreateAsync_InvalidLease()
        {
            await using DisposingDirectory test = await GetTestDirectoryAsync();
            ShareDirectoryClient directory = test.Directory;
            ShareFileClient file = InstrumentClient(directory.GetFileClient(GetNewFileName()));
            await file.CreateAsync(maxSize: Constants.MB);
            FileRequestConditions conditions = new FileRequestConditions
            {
                LeaseId = Recording.Random.NewGuid().ToString()
            };

            // Act
            await TestHelper.AssertExpectedExceptionAsync<RequestFailedException>(
            file.CreateAsync(
                    maxSize: Constants.MB,
                    conditions: conditions),
                e => Assert.AreEqual("LeaseNotPresentWithFileOperation", e.ErrorCode));
        }

        [Test]
        public async Task CreateAsync_FilePermission()
        {
            await using DisposingDirectory test = await GetTestDirectoryAsync();
            ShareDirectoryClient directory = test.Directory;

            // Arrange
            ShareFileClient file = InstrumentClient(directory.GetFileClient(GetNewFileName()));
            var filePermission = "O:S-1-5-21-2127521184-1604012920-1887927527-21560751G:S-1-5-21-2127521184-1604012920-1887927527-513D:AI(A;;FA;;;SY)(A;;FA;;;BA)(A;;0x1200a9;;;S-1-5-21-397955417-626881126-188441444-3053964)";

            // Act
            Response<ShareFileInfo> response = await file.CreateAsync(
                maxSize: Constants.MB,
                filePermission: filePermission);

            // Assert
            AssertValidStorageFileInfo(response);
        }

        [Test]
        public async Task CreateAsync_FilePermissionAndFilePermissionKeySet()
        {
            await using DisposingDirectory test = await GetTestDirectoryAsync();
            ShareDirectoryClient directory = test.Directory;

            // Arrange
            ShareFileClient file = InstrumentClient(directory.GetFileClient(GetNewFileName()));
            var filePermission = "O:S-1-5-21-2127521184-1604012920-1887927527-21560751G:S-1-5-21-2127521184-1604012920-1887927527-513D:AI(A;;FA;;;SY)(A;;FA;;;BA)(A;;0x1200a9;;;S-1-5-21-397955417-626881126-188441444-3053964)";
            var fileSmbProperties = new FileSmbProperties()
            {
                FilePermissionKey = "filePermissionKey"
            };

            // Act
            await TestHelper.AssertExpectedExceptionAsync<ArgumentException>(
                file.CreateAsync(
                    maxSize: Constants.MB,
                    smbProperties: fileSmbProperties,
                    filePermission: filePermission),
                e => Assert.AreEqual("filePermission and filePermissionKey cannot both be set", e.Message));
        }

        [Test]
        public async Task CreateAsync_FilePermissionTooLarge()
        {
            await using DisposingDirectory test = await GetTestDirectoryAsync();
            ShareDirectoryClient directory = test.Directory;

            // Arrange
            ShareFileClient file = InstrumentClient(directory.GetFileClient(GetNewFileName()));
            var filePermission = new string('*', 9 * Constants.KB);

            // Act
            await TestHelper.AssertExpectedExceptionAsync<ArgumentOutOfRangeException>(
                file.CreateAsync(
                    maxSize: Constants.MB,
                    filePermission: filePermission),
                e => Assert.AreEqual(
                    "Value must be less than or equal to 8192" + Environment.NewLine
                    + "Parameter name: filePermission", e.Message));
        }

        [Test]
        public async Task CreateAsync_SmbProperties()
        {
            await using DisposingShare test = await GetTestShareAsync();
            ShareClient share = test.Share;

            // Arrange
            var permission = "O:S-1-5-21-2127521184-1604012920-1887927527-21560751G:S-1-5-21-2127521184-1604012920-1887927527-513D:AI(A;;FA;;;SY)(A;;FA;;;BA)(A;;0x1200a9;;;S-1-5-21-397955417-626881126-188441444-3053964)";
            Response<PermissionInfo> createPermissionResponse = await share.CreatePermissionAsync(permission);

            ShareDirectoryClient directory = InstrumentClient(share.GetDirectoryClient(GetNewDirectoryName()));
            await directory.CreateAsync();

            ShareFileClient file = InstrumentClient(directory.GetFileClient(GetNewFileName()));
            var smbProperties = new FileSmbProperties
            {
                FilePermissionKey = createPermissionResponse.Value.FilePermissionKey,
                FileAttributes = ShareExtensions.ToFileAttributes("Archive|ReadOnly"),
                FileCreatedOn = new DateTimeOffset(2019, 8, 15, 5, 15, 25, 60, TimeSpan.Zero),
                FileLastWrittenOn = new DateTimeOffset(2019, 8, 26, 5, 15, 25, 60, TimeSpan.Zero),
            };

            // Act
            Response<ShareFileInfo> response = await file.CreateAsync(
                maxSize: Constants.KB,
                smbProperties: smbProperties);

            // Assert
            AssertValidStorageFileInfo(response);
            Assert.AreEqual(smbProperties.FileAttributes, response.Value.SmbProperties.FileAttributes);
            Assert.AreEqual(smbProperties.FileCreatedOn, response.Value.SmbProperties.FileCreatedOn);
            Assert.AreEqual(smbProperties.FileLastWrittenOn, response.Value.SmbProperties.FileLastWrittenOn);
        }

        [Test]
        public async Task CreateAsync_Metadata()
        {
            await using DisposingDirectory test = await GetTestDirectoryAsync();
            ShareDirectoryClient directory = test.Directory;

            // Arrange
            ShareFileClient file = InstrumentClient(directory.GetFileClient(GetNewFileName()));
            IDictionary<string, string> metadata = BuildMetadata();

            // Act
            await file.CreateAsync(
                maxSize: Constants.MB,
                metadata: metadata);

            // Assert
            Response<ShareFileProperties> response = await file.GetPropertiesAsync();
            AssertMetadataEquality(metadata, response.Value.Metadata);
        }

        [Test]
        public async Task CreateAsync_Headers()
        {
            var constants = new TestConstants(this);

            await using DisposingDirectory test = await GetTestDirectoryAsync();
            ShareDirectoryClient directory = test.Directory;

            // Arrange
            ShareFileClient file = InstrumentClient(directory.GetFileClient(GetNewFileName()));

            // Act
            await file.CreateAsync(
                maxSize: Constants.MB,
                httpHeaders: new ShareFileHttpHeaders
                {
                    CacheControl = constants.CacheControl,
                    ContentDisposition = constants.ContentDisposition,
                    ContentEncoding = new string[] { constants.ContentEncoding },
                    ContentLanguage = new string[] { constants.ContentLanguage },
                    ContentHash = constants.ContentMD5,
                    ContentType = constants.ContentType
                });

            // Assert
            Response<ShareFileProperties> response = await file.GetPropertiesAsync();
            Assert.AreEqual(constants.ContentType, response.Value.ContentType);
            TestHelper.AssertSequenceEqual(constants.ContentMD5.ToList(), response.Value.ContentHash.ToList());
            Assert.AreEqual(1, response.Value.ContentEncoding.Count());
            Assert.AreEqual(constants.ContentEncoding, response.Value.ContentEncoding.First());
            Assert.AreEqual(1, response.Value.ContentLanguage.Count());
            Assert.AreEqual(constants.ContentLanguage, response.Value.ContentLanguage.First());
            Assert.AreEqual(constants.ContentDisposition, response.Value.ContentDisposition);
            Assert.AreEqual(constants.CacheControl, response.Value.CacheControl);
        }

        [Test]
        public async Task CreateAsync_Error()
        {
            await using DisposingShare test = await GetTestShareAsync();
            ShareClient share = test.Share;

            // Arrange
            ShareDirectoryClient directory = InstrumentClient(share.GetDirectoryClient(GetNewDirectoryName()));
            ShareFileClient file = InstrumentClient(directory.GetFileClient(GetNewFileName()));

            // Act
            await TestHelper.AssertExpectedExceptionAsync<RequestFailedException>(
                file.CreateAsync(maxSize: Constants.KB),
                e => Assert.AreEqual("ParentNotFound", e.ErrorCode.Split('\n')[0]));
        }

        [Test]
        public async Task SetMetadataAsync()
        {
            await using DisposingFile test = await GetTestFileAsync();
            ShareFileClient file = test.File;

            // Arrange
            IDictionary<string, string> metadata = BuildMetadata();

            // Act
            await file.SetMetadataAsync(metadata);

            // Assert
            Response<ShareFileProperties> response = await file.GetPropertiesAsync();
            AssertMetadataEquality(metadata, response.Value.Metadata);
        }

        [Test]
        public async Task SetMetadataAsync_Lease()
        {
            // Arrange
            await using DisposingFile test = await GetTestFileAsync();
            ShareFileClient file = test.File;
            IDictionary<string, string> metadata = BuildMetadata();
            FileLease fileLease = await InstrumentClient(file.GetFileLeaseClient(Recording.Random.NewGuid().ToString())).AcquireAsync();
            FileRequestConditions conditions = new FileRequestConditions
            {
                LeaseId = fileLease.LeaseId
            };

            // Act
            await file.SetMetadataAsync(
                metadata: metadata,
                conditions: conditions);

            // Assert
            Response<ShareFileProperties> response = await file.GetPropertiesAsync();
            AssertMetadataEquality(metadata, response.Value.Metadata);
        }

        [Test]
        public async Task SetMetadataAsync_InvalidLease()
        {
            // Arrange
            await using DisposingFile test = await GetTestFileAsync();
            ShareFileClient file = test.File;
            IDictionary<string, string> metadata = BuildMetadata();
            FileRequestConditions conditions = new FileRequestConditions
            {
                LeaseId = Recording.Random.NewGuid().ToString()
            };

            // Act
            await TestHelper.AssertExpectedExceptionAsync<RequestFailedException>(
                file.SetMetadataAsync(
                    metadata: metadata,
                    conditions: conditions),
                e => Assert.AreEqual("LeaseNotPresentWithFileOperation", e.ErrorCode));
        }

        [Test]
        public async Task SetMetadataAsync_Error()
        {
            await using DisposingDirectory test = await GetTestDirectoryAsync();
            ShareDirectoryClient directory = test.Directory;

            // Arrange
            ShareFileClient file = InstrumentClient(directory.GetFileClient(GetNewFileName()));
            IDictionary<string, string> metadata = BuildMetadata();

            // Act
            await TestHelper.AssertExpectedExceptionAsync<RequestFailedException>(
                file.SetMetadataAsync(metadata),
                e => Assert.AreEqual("ResourceNotFound", e.ErrorCode.Split('\n')[0]));
        }

        [Test]
        public async Task GetPropertiesAsync()
        {
            // Arrange
            await using DisposingDirectory test = await GetTestDirectoryAsync();
            ShareDirectoryClient directory = test.Directory;

            ShareFileClient file = InstrumentClient(directory.GetFileClient(GetNewFileName()));
            Response<ShareFileInfo> createResponse = await file.CreateAsync(maxSize: Constants.KB);

            // Act
            Response<ShareFileProperties> getPropertiesResponse = await file.GetPropertiesAsync();

            // Assert
            Assert.AreEqual(createResponse.Value.ETag, getPropertiesResponse.Value.ETag);
            Assert.AreEqual(createResponse.Value.LastModified, getPropertiesResponse.Value.LastModified);
            Assert.AreEqual(createResponse.Value.IsServerEncrypted, getPropertiesResponse.Value.IsServerEncrypted);
            AssertPropertiesEqual(createResponse.Value.SmbProperties, getPropertiesResponse.Value.SmbProperties);
        }

        [Test]
        public async Task GetPropertiesAsync_NoLease()
        {
            // Arrange
            await using DisposingDirectory test = await GetTestDirectoryAsync();
            ShareDirectoryClient directory = test.Directory;

            ShareFileClient file = InstrumentClient(directory.GetFileClient(GetNewFileName()));
            Response<ShareFileInfo> createResponse = await file.CreateAsync(maxSize: Constants.KB);
            await InstrumentClient(file.GetFileLeaseClient(Recording.Random.NewGuid().ToString())).AcquireAsync();

            // Act
            Response<ShareFileProperties> getPropertiesResponse = await file.GetPropertiesAsync();

            // Assert
            Assert.AreEqual(createResponse.Value.ETag, getPropertiesResponse.Value.ETag);
        }

        [Test]
        public async Task GetPropertiesAsync_Lease()
        {
            // Arrange
            await using DisposingDirectory test = await GetTestDirectoryAsync();
            ShareDirectoryClient directory = test.Directory;

            ShareFileClient file = InstrumentClient(directory.GetFileClient(GetNewFileName()));
            Response<ShareFileInfo> createResponse = await file.CreateAsync(maxSize: Constants.KB);

            FileLease fileLease = await InstrumentClient(file.GetFileLeaseClient(Recording.Random.NewGuid().ToString())).AcquireAsync();
            FileRequestConditions conditions = new FileRequestConditions
            {
                LeaseId = fileLease.LeaseId
            };

            // Act
            Response<ShareFileProperties> getPropertiesResponse = await file.GetPropertiesAsync(
                conditions: conditions);

            // Assert
            Assert.AreEqual(LeaseDurationType.Infinite, getPropertiesResponse.Value.LeaseDuration);
            Assert.AreEqual(LeaseStateType.Leased, getPropertiesResponse.Value.LeaseState);
            Assert.AreEqual(LeaseStatusType.Locked, getPropertiesResponse.Value.LeaseStatus);
        }

        [Test]
        public async Task GetPropertiesAsync_InvalidLease()
        {
            // Arrange
            await using DisposingDirectory test = await GetTestDirectoryAsync();
            ShareDirectoryClient directory = test.Directory;

            ShareFileClient file = InstrumentClient(directory.GetFileClient(GetNewFileName()));
            Response<ShareFileInfo> createResponse = await file.CreateAsync(maxSize: Constants.KB);

            FileRequestConditions conditions = new FileRequestConditions
            {
                LeaseId = Recording.Random.NewGuid().ToString()
            };

            // Act
            await TestHelper.AssertExpectedExceptionAsync<RequestFailedException>(
                file.GetPropertiesAsync(
                    conditions: conditions),
                e => Assert.AreEqual("LeaseNotPresentWithFileOperation", e.ErrorCode));
        }

        [Test]
        public async Task GetPropertiesAsync_ShareSAS()
        {
            var shareName = GetNewShareName();
            var directoryName = GetNewDirectoryName();
            var fileName = GetNewFileName();

            await using DisposingFile test = await GetTestFileAsync(shareName: shareName, directoryName: directoryName, fileName: fileName);
            ShareFileClient file = test.File;

            // Arrange
            ShareFileClient sasFile = InstrumentClient(
                GetServiceClient_FileServiceSasShare(shareName)
                .GetShareClient(shareName)
                .GetDirectoryClient(directoryName)
                .GetFileClient(fileName));

            // Act
            Response<ShareFileProperties> response = await sasFile.GetPropertiesAsync();

            // Assert
            Assert.IsNotNull(response.GetRawResponse().Headers.RequestId);
        }

        [Test]
        public async Task GetPropertiesAsync_FileSAS()
        {
            var shareName = GetNewShareName();
            var directoryName = GetNewDirectoryName();
            var fileName = GetNewFileName();

            await using DisposingFile test = await GetTestFileAsync(shareName: shareName, directoryName: directoryName, fileName: fileName);
            ShareFileClient file = test.File;

            // Arrange
            ShareFileClient sasFile = InstrumentClient(
                GetServiceClient_FileServiceSasFile(shareName, directoryName + "/" + fileName)
                .GetShareClient(shareName)
                .GetDirectoryClient(directoryName)
                .GetFileClient(fileName));

            // Act
            Response<ShareFileProperties> response = await sasFile.GetPropertiesAsync();

            // Assert
            Assert.IsNotNull(response.GetRawResponse().Headers.RequestId);
        }

        [Test]
        public async Task GetPropertiesAsync_Error()
        {
            await using DisposingDirectory test = await GetTestDirectoryAsync();
            ShareDirectoryClient directory = test.Directory;

            // Arrange
            ShareFileClient file = InstrumentClient(directory.GetFileClient(GetNewFileName()));

            // Act
            await TestHelper.AssertExpectedExceptionAsync<RequestFailedException>(
                file.GetPropertiesAsync(),
                e =>
                {
                    Assert.AreEqual("ResourceNotFound", e.ErrorCode.Split('\n')[0]);
                    if (Mode != RecordedTestMode.Playback)
                    {
                        // The MockResponse type doesn't supply the ReasonPhrase we're
                        // checking for with this test
                        Assert.AreEqual("The specified resource does not exist.", e.Message.Split('(')[1].Split(')')[0].Trim());
                    }
                });
        }

        [Test]
        public async Task SetHttpHeadersAsync()
        {
            var constants = new TestConstants(this);

            await using DisposingFile test = await GetTestFileAsync();
            ShareFileClient file = test.File;

            // Act
            await file.SetHttpHeadersAsync(
                httpHeaders: new ShareFileHttpHeaders
                {
                    CacheControl = constants.CacheControl,
                    ContentDisposition = constants.ContentDisposition,
                    ContentEncoding = new string[] { constants.ContentEncoding },
                    ContentLanguage = new string[] { constants.ContentLanguage },
                    ContentHash = constants.ContentMD5,
                    ContentType = constants.ContentType
                });

            // Assert
            Response<ShareFileProperties> response = await file.GetPropertiesAsync();
            Assert.AreEqual(constants.ContentType, response.Value.ContentType);
            TestHelper.AssertSequenceEqual(constants.ContentMD5.ToList(), response.Value.ContentHash.ToList());
            Assert.AreEqual(1, response.Value.ContentEncoding.Count());
            Assert.AreEqual(constants.ContentEncoding, response.Value.ContentEncoding.First());
            Assert.AreEqual(1, response.Value.ContentLanguage.Count());
            Assert.AreEqual(constants.ContentLanguage, response.Value.ContentLanguage.First());
            Assert.AreEqual(constants.ContentDisposition, response.Value.ContentDisposition);
            Assert.AreEqual(constants.CacheControl, response.Value.CacheControl);
        }

        [Test]
        public async Task SetHttpHeadersAsync_Lease()
        {
            var constants = new TestConstants(this);

            await using DisposingFile test = await GetTestFileAsync();
            ShareFileClient file = test.File;
            FileLease fileLease = await InstrumentClient(file.GetFileLeaseClient(Recording.Random.NewGuid().ToString())).AcquireAsync();
            FileRequestConditions conditions = new FileRequestConditions
            {
                LeaseId = fileLease.LeaseId
            };

            // Act
            await file.SetHttpHeadersAsync(
                httpHeaders: new ShareFileHttpHeaders
                {
                    ContentType = constants.ContentType
                },
                conditions: conditions);

            // Assert
            Response<ShareFileProperties> response = await file.GetPropertiesAsync();
            Assert.AreEqual(constants.ContentType, response.Value.ContentType);
        }

        [Test]
        public async Task SetHttpHeadersAsync_InvalidLease()
        {
            var constants = new TestConstants(this);

            await using DisposingFile test = await GetTestFileAsync();
            ShareFileClient file = test.File;
            FileRequestConditions conditions = new FileRequestConditions
            {
                LeaseId = Recording.Random.NewGuid().ToString()
            };

            // Act
            await TestHelper.AssertExpectedExceptionAsync<RequestFailedException>(
                file.SetHttpHeadersAsync(
                    httpHeaders: new ShareFileHttpHeaders
                    {
                        ContentType = constants.ContentType
                    },
                    conditions: conditions),
                e => Assert.AreEqual("LeaseNotPresentWithFileOperation", e.ErrorCode));
        }

        [Test]
        public async Task SetPropertiesAsync_FilePermission()
        {
            await using DisposingDirectory test = await GetTestDirectoryAsync();
            ShareDirectoryClient directory = test.Directory;

            // Arrange
            ShareFileClient file = InstrumentClient(directory.GetFileClient(GetNewFileName()));
            var filePermission = "O:S-1-5-21-2127521184-1604012920-1887927527-21560751G:S-1-5-21-2127521184-1604012920-1887927527-513D:AI(A;;FA;;;SY)(A;;FA;;;BA)(A;;0x1200a9;;;S-1-5-21-397955417-626881126-188441444-3053964)";
            await file.CreateAsync(maxSize: Constants.KB);

            // Act
            Response<ShareFileInfo> response = await file.SetHttpHeadersAsync(filePermission: filePermission);

            // Assert
            AssertValidStorageFileInfo(response);
        }

        [Test]
        public async Task SetPropertiesAsync_SmbProperties()
        {
            await using DisposingShare test = await GetTestShareAsync();
            ShareClient share = test.Share;

            // Arrange
            var permission = "O:S-1-5-21-2127521184-1604012920-1887927527-21560751G:S-1-5-21-2127521184-1604012920-1887927527-513D:AI(A;;FA;;;SY)(A;;FA;;;BA)(A;;0x1200a9;;;S-1-5-21-397955417-626881126-188441444-3053964)";
            Response<PermissionInfo> createPermissionResponse = await share.CreatePermissionAsync(permission);

            ShareDirectoryClient directory = InstrumentClient(share.GetDirectoryClient(GetNewDirectoryName()));
            await directory.CreateAsync();

            ShareFileClient file = InstrumentClient(directory.GetFileClient(GetNewFileName()));
            var smbProperties = new FileSmbProperties
            {
                FilePermissionKey = createPermissionResponse.Value.FilePermissionKey,
                FileAttributes = ShareExtensions.ToFileAttributes("Archive|ReadOnly"),
                FileCreatedOn = new DateTimeOffset(2019, 8, 15, 5, 15, 25, 60, TimeSpan.Zero),
                FileLastWrittenOn = new DateTimeOffset(2019, 8, 26, 5, 15, 25, 60, TimeSpan.Zero),
            };


            await file.CreateAsync(maxSize: Constants.KB);

            // Act
            Response<ShareFileInfo> response = await file.SetHttpHeadersAsync(smbProperties: smbProperties);

            // Assert
            AssertValidStorageFileInfo(response);
            Assert.AreEqual(smbProperties.FileAttributes, response.Value.SmbProperties.FileAttributes);
            Assert.AreEqual(smbProperties.FileCreatedOn, response.Value.SmbProperties.FileCreatedOn);
            Assert.AreEqual(smbProperties.FileLastWrittenOn, response.Value.SmbProperties.FileLastWrittenOn);
        }

        [Test]
        public async Task SetPropertiesAsync_FilePermissionTooLong()
        {
            var constants = new TestConstants(this);

            await using DisposingDirectory test = await GetTestDirectoryAsync();
            ShareDirectoryClient directory = test.Directory;

            // Arrange
            ShareFileClient file = InstrumentClient(directory.GetFileClient(GetNewFileName()));
            var filePermission = new string('*', 9 * Constants.KB);
            await file.CreateAsync(maxSize: Constants.KB);

            // Act
            await TestHelper.AssertExpectedExceptionAsync<ArgumentOutOfRangeException>(
                file.SetHttpHeadersAsync(
                    filePermission: filePermission),
                e => Assert.AreEqual(
                    "Value must be less than or equal to 8192" + Environment.NewLine
                    + "Parameter name: filePermission", e.Message));
        }

        [Test]
        public async Task SetPropertiesAsync_FilePermissionAndFilePermissionKeySet()
        {
            await using DisposingDirectory test = await GetTestDirectoryAsync();
            ShareDirectoryClient directory = test.Directory;

            // Arrange
            ShareFileClient file = InstrumentClient(directory.GetFileClient(GetNewFileName()));
            await file.CreateAsync(maxSize: Constants.KB);

            var filePermission = "O:S-1-5-21-2127521184-1604012920-1887927527-21560751G:S-1-5-21-2127521184-1604012920-1887927527-513D:AI(A;;FA;;;SY)(A;;FA;;;BA)(A;;0x1200a9;;;S-1-5-21-397955417-626881126-188441444-3053964)";
            var fileSmbProperties = new FileSmbProperties()
            {
                FilePermissionKey = "filePermissionKey"
            };

            // Act
            await TestHelper.AssertExpectedExceptionAsync<ArgumentException>(
                file.SetHttpHeadersAsync(
                    smbProperties: fileSmbProperties,
                    filePermission: filePermission),
                e => Assert.AreEqual("filePermission and filePermissionKey cannot both be set", e.Message));
        }

        [Test]
        public async Task SetPropertiesAsync_Error()
        {
            var constants = new TestConstants(this);
            await using DisposingDirectory test = await GetTestDirectoryAsync();
            ShareDirectoryClient directory = test.Directory;

            // Arrange
            ShareFileClient file = InstrumentClient(directory.GetFileClient(GetNewFileName()));

            // Act
            await TestHelper.AssertExpectedExceptionAsync<RequestFailedException>(
                file.SetHttpHeadersAsync(
                    httpHeaders: new ShareFileHttpHeaders
                    {
                        CacheControl = constants.CacheControl,
                        ContentDisposition = constants.ContentDisposition,
                        ContentEncoding = new string[] { constants.ContentEncoding },
                        ContentLanguage = new string[] { constants.ContentLanguage },
                        ContentHash = constants.ContentMD5,
                        ContentType = constants.ContentType
                    }),
                e => Assert.AreEqual("ResourceNotFound", e.ErrorCode.Split('\n')[0]));
        }

        [Test]
        public async Task DeleteAsync()
        {
            await using DisposingFile test = await GetTestFileAsync();
            ShareFileClient file = test.File;

            // Act
            Response response = await file.DeleteAsync();

            // Assert
            Assert.IsNotNull(response.Headers.RequestId);
        }

        [Test]
        public async Task DeleteAsync_Lease()
        {
            await using DisposingFile test = await GetTestFileAsync();
            ShareFileClient file = test.File;
            FileLease fileLease = await InstrumentClient(file.GetFileLeaseClient(Recording.Random.NewGuid().ToString())).AcquireAsync();
            FileRequestConditions conditions = new FileRequestConditions
            {
                LeaseId = fileLease.LeaseId
            };

            // Act
            Response response = await file.DeleteAsync(conditions: conditions);

            // Assert
            Assert.IsNotNull(response.Headers.RequestId);
        }

        [Test]
        public async Task DeleteAsync_InvalidLease()
        {
            await using DisposingFile test = await GetTestFileAsync();
            ShareFileClient file = test.File;
            FileRequestConditions conditions = new FileRequestConditions
            {
                LeaseId = Recording.Random.NewGuid().ToString()
            };

            // Act
            await TestHelper.AssertExpectedExceptionAsync<RequestFailedException>(
                file.DeleteAsync(conditions: conditions),
                e => Assert.AreEqual("LeaseNotPresentWithFileOperation", e.ErrorCode));
        }

        [Test]
        public async Task DeleteAsync_Error()
        {
            await using DisposingDirectory test = await GetTestDirectoryAsync();
            ShareDirectoryClient directory = test.Directory;

            // Arrange
            ShareFileClient file = InstrumentClient(directory.GetFileClient(GetNewFileName()));

            // Act
            await TestHelper.AssertExpectedExceptionAsync<RequestFailedException>(
                file.DeleteAsync(),
                e => Assert.AreEqual("ResourceNotFound", e.ErrorCode.Split('\n')[0]));
        }

        [Test]
        public async Task StartCopyAsync()
        {
            // Arrange
            await using DisposingFile testSource = await GetTestFileAsync();
            ShareFileClient source = testSource.File;
            await using DisposingFile testDest = await GetTestFileAsync();
            ShareFileClient dest = testDest.File;

            var data = GetRandomBuffer(Constants.KB);
            using (var stream = new MemoryStream(data))
            {
                await source.UploadRangeAsync(
                    writeType: ShareFileRangeWriteType.Update,
                    range: new HttpRange(0, Constants.KB),
                    content: stream);
            }

            // Act
            Response<ShareFileCopyInfo> response = await dest.StartCopyAsync(source.Uri);

            // Assert
            Assert.IsNotNull(response.GetRawResponse().Headers.RequestId);
        }

        [Test]
<<<<<<< HEAD
        public async Task StartCopyAsync_Lease()
=======
        public async Task StartCopyAsync_IgnoreReadOnlyAndSetArchive()
>>>>>>> 1d9822e0
        {
            // Arrange
            await using DisposingFile testSource = await GetTestFileAsync();
            ShareFileClient source = testSource.File;
            await using DisposingFile testDest = await GetTestFileAsync();
<<<<<<< HEAD
            ShareFileClient dest = testDest.File;
            FileLease fileLease = await InstrumentClient(dest.GetFileLeaseClient(Recording.Random.NewGuid().ToString())).AcquireAsync();
            FileRequestConditions conditions = new FileRequestConditions
            {
                LeaseId = fileLease.LeaseId
            };
=======
            ShareFileClient dest = testSource.File;
>>>>>>> 1d9822e0

            var data = GetRandomBuffer(Constants.KB);
            using (var stream = new MemoryStream(data))
            {
                await source.UploadRangeAsync(
                    writeType: ShareFileRangeWriteType.Update,
                    range: new HttpRange(0, Constants.KB),
                    content: stream);
            }

            // Act
            Response<ShareFileCopyInfo> response = await dest.StartCopyAsync(
                sourceUri: source.Uri,
<<<<<<< HEAD
                conditions: conditions);
=======
                ignoreReadOnly: true,
                setArchiveAttribute: true);
>>>>>>> 1d9822e0

            // Assert
            Assert.IsNotNull(response.GetRawResponse().Headers.RequestId);
        }

        [Test]
<<<<<<< HEAD
        public async Task StartCopyAsync_InvalidLease()
=======
        public async Task StartCopyAsync_FilePermission()
>>>>>>> 1d9822e0
        {
            // Arrange
            await using DisposingFile testSource = await GetTestFileAsync();
            ShareFileClient source = testSource.File;
            await using DisposingFile testDest = await GetTestFileAsync();
<<<<<<< HEAD
            ShareFileClient dest = testDest.File;
            FileRequestConditions conditions = new FileRequestConditions
            {
                LeaseId = Recording.Random.NewGuid().ToString()
            };
=======
            ShareFileClient dest = testSource.File;

            var data = GetRandomBuffer(Constants.KB);
            using (var stream = new MemoryStream(data))
            {
                await source.UploadRangeAsync(
                    writeType: ShareFileRangeWriteType.Update,
                    range: new HttpRange(0, Constants.KB),
                    content: stream);
            }

            FileSmbProperties smbProperties = new FileSmbProperties
            {
                FileAttributes = ShareExtensions.ToFileAttributes("Archive|ReadOnly"),
                FileCreatedOn = new DateTimeOffset(2019, 8, 15, 5, 15, 25, 60, TimeSpan.Zero),
                FileLastWrittenOn = new DateTimeOffset(2019, 8, 26, 5, 15, 25, 60, TimeSpan.Zero)
            };
            string filePermission = "O:S-1-5-21-2127521184-1604012920-1887927527-21560751G:S-1-5-21-2127521184-1604012920-1887927527-513D:AI(A;;FA;;;SY)(A;;FA;;;BA)(A;;0x1200a9;;;S-1-5-21-397955417-626881126-188441444-3053964)";



            // Act
            await dest.StartCopyAsync(
                sourceUri: source.Uri,
                smbProperties: smbProperties,
                filePermission: filePermission,
                filePermissionCopyMode: PermissionCopyModeType.Override);

            Response<ShareFileProperties> propertiesResponse = await dest.GetPropertiesAsync();

            // Assert
            Assert.AreEqual(smbProperties.FileAttributes, propertiesResponse.Value.SmbProperties.FileAttributes);
            Assert.AreEqual(smbProperties.FileCreatedOn, propertiesResponse.Value.SmbProperties.FileCreatedOn);
            Assert.AreEqual(smbProperties.FileLastWrittenOn, propertiesResponse.Value.SmbProperties.FileLastWrittenOn);
        }

        [Test]
        public async Task StartCopyAsync_CopySmbPropertiesFilePermissionKey()
        {
            // Arrange
            await using DisposingFile testSource = await GetTestFileAsync();
            ShareFileClient source = testSource.File;
            await using DisposingFile testDest = await GetTestFileAsync();
            ShareFileClient dest = testSource.File;
>>>>>>> 1d9822e0

            var data = GetRandomBuffer(Constants.KB);
            using (var stream = new MemoryStream(data))
            {
                await source.UploadRangeAsync(
                    writeType: ShareFileRangeWriteType.Update,
                    range: new HttpRange(0, Constants.KB),
                    content: stream);
            }

<<<<<<< HEAD
            // Act
            await TestHelper.AssertExpectedExceptionAsync<RequestFailedException>(
                dest.StartCopyAsync(
                    sourceUri: source.Uri,
                    conditions: conditions),
                e => Assert.AreEqual("LeaseNotPresentWithFileOperation", e.ErrorCode));
=======
            string permission = "O:S-1-5-21-2127521184-1604012920-1887927527-21560751G:S-1-5-21-2127521184-1604012920-1887927527-513D:AI(A;;FA;;;SY)(A;;FA;;;BA)(A;;0x1200a9;;;S-1-5-21-397955417-626881126-188441444-3053964)";
            Response<PermissionInfo> createPermissionResponse = await testSource.Share.CreatePermissionAsync(permission);

            FileSmbProperties smbProperties = new FileSmbProperties
            {
                FilePermissionKey = createPermissionResponse.Value.FilePermissionKey,
                FileAttributes = ShareExtensions.ToFileAttributes("Archive|ReadOnly"),
                FileCreatedOn = new DateTimeOffset(2019, 8, 15, 5, 15, 25, 60, TimeSpan.Zero),
                FileLastWrittenOn = new DateTimeOffset(2019, 8, 26, 5, 15, 25, 60, TimeSpan.Zero)
            };

            // Act
            await dest.StartCopyAsync(
                sourceUri: source.Uri,
                smbProperties: smbProperties,
                filePermissionCopyMode: PermissionCopyModeType.Override);

            Response<ShareFileProperties> propertiesResponse = await dest.GetPropertiesAsync();

            // Assert
            Assert.AreEqual(smbProperties.FileAttributes, propertiesResponse.Value.SmbProperties.FileAttributes);
            Assert.AreEqual(smbProperties.FileCreatedOn, propertiesResponse.Value.SmbProperties.FileCreatedOn);
            Assert.AreEqual(smbProperties.FileLastWrittenOn, propertiesResponse.Value.SmbProperties.FileLastWrittenOn);
>>>>>>> 1d9822e0
        }

        [Test]
        public async Task StartCopyAsync_Metata()
        {
            // Arrange
            await using DisposingFile testSource = await GetTestFileAsync();
            ShareFileClient source = testSource.File;
            await using DisposingFile testDest = await GetTestFileAsync();
            ShareFileClient dest = testSource.File;

            var data = GetRandomBuffer(Constants.KB);
            using (var stream = new MemoryStream(data))
            {
                await source.UploadRangeAsync(
                    writeType: ShareFileRangeWriteType.Update,
                    range: new HttpRange(0, Constants.KB),
                    content: stream);
            }

            IDictionary<string, string> metadata = BuildMetadata();

            // Act
            Response<ShareFileCopyInfo> copyResponse = await dest.StartCopyAsync(
                sourceUri: source.Uri,
                metadata: metadata);

            await WaitForCopy(dest);

            // Assert
            Response<ShareFileProperties> response = await dest.GetPropertiesAsync();
            AssertMetadataEquality(metadata, response.Value.Metadata);
        }

        [Test]
        public async Task StartCopyAsync_Error()
        {
            await using DisposingFile test = await GetTestFileAsync();
            ShareFileClient file = test.File;

            // Act
            await TestHelper.AssertExpectedExceptionAsync<RequestFailedException>(
                file.StartCopyAsync(sourceUri: s_invalidUri),
                e => Assert.AreEqual("CannotVerifyCopySource", e.ErrorCode.Split('\n')[0]));
        }

        [Test]
        public async Task AbortCopyAsync()
        {
            await using DisposingDirectory test = await GetTestDirectoryAsync();
            ShareDirectoryClient directory = test.Directory;

            // Arrange
            ShareFileClient source = InstrumentClient(directory.GetFileClient(GetNewFileName()));
            await source.CreateAsync(maxSize: Constants.MB);
            var data = GetRandomBuffer(Constants.MB);

            using (var stream = new MemoryStream(data))
            {
                await source.UploadRangeAsync(
                    writeType: ShareFileRangeWriteType.Update,
                    range: new HttpRange(0, Constants.MB),
                    content: stream);
            }

            ShareFileClient dest = InstrumentClient(directory.GetFileClient(GetNewFileName()));
            await dest.CreateAsync(maxSize: Constants.MB);
            Response<ShareFileCopyInfo> copyResponse = await dest.StartCopyAsync(source.Uri);

            // Act
            try
            {
                Response response = await dest.AbortCopyAsync(copyResponse.Value.CopyId);

                // Assert
                Assert.IsNotNull(response.Headers.RequestId);
            }
            catch (RequestFailedException e) when (e.ErrorCode == "NoPendingCopyOperation")
            {
                // This exception is intentionally.  It is difficult to test AbortCopyAsync() in a deterministic way.
                // this.WarnCopyCompletedTooQuickly();
            }
        }

        [Test]
        public async Task AbortCopyAsync_Lease()
        {
            await using DisposingDirectory test = await GetTestDirectoryAsync();
            ShareDirectoryClient directory = test.Directory;

            // Arrange
            ShareFileClient source = InstrumentClient(directory.GetFileClient(GetNewFileName()));
            await source.CreateAsync(maxSize: Constants.MB);
            var data = GetRandomBuffer(Constants.MB);

            using (var stream = new MemoryStream(data))
            {
                await source.UploadRangeAsync(
                    writeType: ShareFileRangeWriteType.Update,
                    range: new HttpRange(0, Constants.MB),
                    content: stream);
            }

            ShareFileClient dest = InstrumentClient(directory.GetFileClient(GetNewFileName()));
            await dest.CreateAsync(maxSize: Constants.MB);

            FileLease fileLease = await InstrumentClient(dest.GetFileLeaseClient(Recording.Random.NewGuid().ToString())).AcquireAsync();
            FileRequestConditions conditions = new FileRequestConditions
            {
                LeaseId = fileLease.LeaseId
            };

            Response<ShareFileCopyInfo> copyResponse = await dest.StartCopyAsync(
                sourceUri: source.Uri,
                conditions: conditions);

            // Act
            try
            {
                Response response = await dest.AbortCopyAsync(
                    copyId: copyResponse.Value.CopyId,
                    conditions: conditions);

                // Assert
                Assert.IsNotNull(response.Headers.RequestId);
            }
            catch (RequestFailedException e) when (e.ErrorCode == "NoPendingCopyOperation")
            {
                // This exception is intentionally.  It is difficult to test AbortCopyAsync() in a deterministic way.
                // this.WarnCopyCompletedTooQuickly();
            }
        }

        [Test]
        public async Task AbortCopyAsync_InvalidLease()
        {
            await using DisposingDirectory test = await GetTestDirectoryAsync();
            ShareDirectoryClient directory = test.Directory;

            // Arrange
            ShareFileClient source = InstrumentClient(directory.GetFileClient(GetNewFileName()));
            await source.CreateAsync(maxSize: Constants.MB);
            var data = GetRandomBuffer(Constants.MB);

            using (var stream = new MemoryStream(data))
            {
                await source.UploadRangeAsync(
                    writeType: ShareFileRangeWriteType.Update,
                    range: new HttpRange(0, Constants.MB),
                    content: stream);
            }

            ShareFileClient dest = InstrumentClient(directory.GetFileClient(GetNewFileName()));
            await dest.CreateAsync(maxSize: Constants.MB);

            FileRequestConditions conditions = new FileRequestConditions
            {
                LeaseId = Recording.Random.NewGuid().ToString()
            };

            Response<ShareFileCopyInfo> copyResponse = await dest.StartCopyAsync(
                sourceUri: source.Uri);

            // Act
            await TestHelper.AssertExpectedExceptionAsync<RequestFailedException>(
            dest.AbortCopyAsync(
                    copyId: copyResponse.Value.CopyId,
                    conditions: conditions),
                e => Assert.AreEqual("LeaseNotPresentWithFileOperation", e.ErrorCode));
        }

        [Test]
        public async Task AbortCopyAsync_Error()
        {
            await using DisposingDirectory test = await GetTestDirectoryAsync();
            ShareDirectoryClient directory = test.Directory;

            // Arrange
            ShareFileClient file = InstrumentClient(directory.GetFileClient(GetNewFileName()));
            await file.CreateAsync(maxSize: Constants.MB);

            // Act
            await TestHelper.AssertExpectedExceptionAsync<RequestFailedException>(
                file.AbortCopyAsync("id"),
                e => Assert.AreEqual("InvalidQueryParameterValue", e.ErrorCode.Split('\n')[0]));
        }

        [Test]
        public void WithSnapshot()
        {
            var shareName = GetNewShareName();
            var directoryName = GetNewDirectoryName();
            var fileName = GetNewFileName();

            ShareServiceClient service = GetServiceClient_SharedKey();

            ShareClient share = InstrumentClient(service.GetShareClient(shareName));

            ShareDirectoryClient directory = InstrumentClient(share.GetDirectoryClient(directoryName));

            ShareFileClient file = InstrumentClient(directory.GetFileClient(fileName));

            var builder = new ShareUriBuilder(file.Uri);

            Assert.AreEqual("", builder.Snapshot);

            file = InstrumentClient(file.WithSnapshot("foo"));

            builder = new ShareUriBuilder(file.Uri);

            Assert.AreEqual("foo", builder.Snapshot);

            file = InstrumentClient(file.WithSnapshot(null));

            builder = new ShareUriBuilder(file.Uri);

            Assert.AreEqual("", builder.Snapshot);
        }

        [Test]
        public async Task DownloadAsync()
        {
            // Arrange
            var data = GetRandomBuffer(Constants.KB);

            await using DisposingFile test = await GetTestFileAsync();
            ShareFileClient file = test.File;

            using (var stream = new MemoryStream(data))
            {
                await file.UploadRangeAsync(
                    writeType: ShareFileRangeWriteType.Update,
                    range: new HttpRange(Constants.KB, data.LongLength),
                    content: stream);

                // Act
                Response<ShareFileProperties> getPropertiesResponse = await file.GetPropertiesAsync();
                Response<ShareFileDownloadInfo> downloadResponse = await file.DownloadAsync(
                    range: new HttpRange(Constants.KB, data.LongLength));

                // Assert

                // Content is equal
                Assert.AreEqual(data.Length, downloadResponse.Value.ContentLength);
                var actual = new MemoryStream();
                await downloadResponse.Value.Content.CopyToAsync(actual);
                TestHelper.AssertSequenceEqual(data, actual.ToArray());

                // Properties are equal
                Assert.AreEqual(getPropertiesResponse.Value.LastModified, downloadResponse.Value.Details.LastModified);
                AssertMetadataEquality(getPropertiesResponse.Value.Metadata, downloadResponse.Value.Details.Metadata);
                Assert.AreEqual(getPropertiesResponse.Value.ContentType, downloadResponse.Value.ContentType);
                Assert.AreEqual(getPropertiesResponse.Value.ETag, downloadResponse.Value.Details.ETag);
                Assert.AreEqual(getPropertiesResponse.Value.ContentEncoding, downloadResponse.Value.Details.ContentEncoding);
                Assert.AreEqual(getPropertiesResponse.Value.CacheControl, downloadResponse.Value.Details.CacheControl);
                Assert.AreEqual(getPropertiesResponse.Value.ContentDisposition, downloadResponse.Value.Details.ContentDisposition);
                Assert.AreEqual(getPropertiesResponse.Value.ContentLanguage, downloadResponse.Value.Details.ContentLanguage);
                Assert.AreEqual(getPropertiesResponse.Value.CopyCompletedOn, downloadResponse.Value.Details.CopyCompletedOn);
                Assert.AreEqual(getPropertiesResponse.Value.CopyStatusDescription, downloadResponse.Value.Details.CopyStatusDescription);
                Assert.AreEqual(getPropertiesResponse.Value.CopyId, downloadResponse.Value.Details.CopyId);
                Assert.AreEqual(getPropertiesResponse.Value.CopyProgress, downloadResponse.Value.Details.CopyProgress);
                Assert.AreEqual(getPropertiesResponse.Value.CopySource, downloadResponse.Value.Details.CopySource);
                Assert.AreEqual(getPropertiesResponse.Value.CopyStatus, downloadResponse.Value.Details.CopyStatus);
                Assert.AreEqual(getPropertiesResponse.Value.IsServerEncrypted, downloadResponse.Value.Details.IsServerEncrypted);
                AssertPropertiesEqual(getPropertiesResponse.Value.SmbProperties, downloadResponse.Value.Details.SmbProperties);
            }
        }

        [Test]
        public async Task DownloadAsync_NoLease()
        {
            // Arrange
            var data = GetRandomBuffer(Constants.KB);

            await using DisposingFile test = await GetTestFileAsync();
            ShareFileClient file = test.File;

            using (var stream = new MemoryStream(data))
            {
                await file.UploadRangeAsync(
                    writeType: ShareFileRangeWriteType.Update,
                    range: new HttpRange(Constants.KB, data.LongLength),
                    content: stream);

                await InstrumentClient(file.GetFileLeaseClient(Recording.Random.NewGuid().ToString())).AcquireAsync();

                // Act
                Response<ShareFileDownloadInfo> downloadResponse = await file.DownloadAsync(
                    range: new HttpRange(Constants.KB, data.LongLength));

                // Assert
                Assert.IsNotNull(downloadResponse.Value.Details.ETag);
            }
        }

        [Test]
        public async Task DownloadAsync_Lease()
        {
            // Arrange
            var data = GetRandomBuffer(Constants.KB);

            await using DisposingFile test = await GetTestFileAsync();
            ShareFileClient file = test.File;

            using (var stream = new MemoryStream(data))
            {
                await file.UploadRangeAsync(
                    writeType: ShareFileRangeWriteType.Update,
                    range: new HttpRange(Constants.KB, data.LongLength),
                    content: stream);

                FileLease fileLease = await InstrumentClient(file.GetFileLeaseClient(Recording.Random.NewGuid().ToString())).AcquireAsync();
                FileRequestConditions conditions = new FileRequestConditions
                {
                    LeaseId = fileLease.LeaseId
                };

                // Act
                Response<ShareFileDownloadInfo> downloadResponse = await file.DownloadAsync(
                    range: new HttpRange(Constants.KB, data.LongLength),
                    conditions: conditions);

                // Assert
                Assert.AreEqual(LeaseDurationType.Infinite, downloadResponse.Value.Details.LeaseDuration);
                Assert.AreEqual(LeaseStateType.Leased, downloadResponse.Value.Details.LeaseState);
                Assert.AreEqual(LeaseStatusType.Locked, downloadResponse.Value.Details.LeaseStatus);
            }
        }

        [Test]
        public async Task DownloadAsync_InvalidLease()
        {
            // Arrange
            var data = GetRandomBuffer(Constants.KB);

            await using DisposingFile test = await GetTestFileAsync();
            ShareFileClient file = test.File;

            using (var stream = new MemoryStream(data))
            {
                await file.UploadRangeAsync(
                    writeType: ShareFileRangeWriteType.Update,
                    range: new HttpRange(Constants.KB, data.LongLength),
                    content: stream);

                FileRequestConditions conditions = new FileRequestConditions
                {
                    LeaseId = Recording.Random.NewGuid().ToString()
                };

                // Act
                await TestHelper.AssertExpectedExceptionAsync<RequestFailedException>(
                    file.DownloadAsync(
                        range: new HttpRange(Constants.KB, data.LongLength),
                        conditions: conditions),
                    e => Assert.AreEqual("LeaseNotPresentWithFileOperation", e.ErrorCode));
            }
        }

        [Test]
        public async Task DownloadAsync_WithUnreliableConnection()
        {
            var fileSize = 2 * Constants.MB;
            var dataSize = 1 * Constants.MB;
            var offset = 512 * Constants.KB;

            await using DisposingShare test = await GetTestShareAsync();
            ShareClient share = test.Share;

            ShareDirectoryClient directory = InstrumentClient(share.GetDirectoryClient(GetNewDirectoryName()));
            ShareDirectoryClient directoryFaulty = InstrumentClient(
                new ShareDirectoryClient(
                    directory.Uri,
                    new StorageSharedKeyCredential(TestConfigDefault.AccountName, TestConfigDefault.AccountKey),
                    GetFaultyFileConnectionOptions(raiseAt: 256 * Constants.KB)));

            await directory.CreateAsync();

            // Arrange
            var fileName = GetNewFileName();
            ShareFileClient fileFaulty = InstrumentClient(directoryFaulty.GetFileClient(fileName));
            ShareFileClient file = InstrumentClient(directory.GetFileClient(fileName));
            await file.CreateAsync(maxSize: fileSize);

            var data = GetRandomBuffer(dataSize);

            // Act
            using (var stream = new MemoryStream(data))
            {
                await fileFaulty.UploadRangeAsync(
                    writeType: ShareFileRangeWriteType.Update,
                    range: new HttpRange(offset, dataSize),
                    content: stream);
            }

            // Assert
            Response<ShareFileDownloadInfo> downloadResponse = await fileFaulty.DownloadAsync(range: new HttpRange(offset, data.LongLength));
            var actual = new MemoryStream();
            await downloadResponse.Value.Content.CopyToAsync(actual, 128 * Constants.KB);
            TestHelper.AssertSequenceEqual(data, actual.ToArray());
        }

        [Test]
        public async Task GetRangeListAsync()
        {
            // Arrange
            await using DisposingFile test = await GetTestFileAsync();
            ShareFileClient file = test.File;

            // Act
            Response<ShareFileRangeInfo> response = await file.GetRangeListAsync(range: new HttpRange(0, Constants.MB));

            // Assert
            Assert.IsNotNull(response.Value.ETag);
            Assert.IsNotNull(response.Value.LastModified);
            Assert.IsTrue(response.Value.FileContentLength > 0);
        }

        [Test]
        public async Task GetRangeListAsync_NoLease()
        {
            // Arrange
            await using DisposingFile test = await GetTestFileAsync();
            ShareFileClient file = test.File;

            await InstrumentClient(file.GetFileLeaseClient(Recording.Random.NewGuid().ToString())).AcquireAsync();

            // Act
            Response<ShareFileRangeInfo> response = await file.GetRangeListAsync(range: new HttpRange(0, Constants.MB));

            // Assert
            Assert.IsNotNull(response.Value.ETag);
        }

        [Test]
        public async Task GetRangeListAsync_Lease()
        {
            // Arrange
            await using DisposingFile test = await GetTestFileAsync();
            ShareFileClient file = test.File;

            FileLease fileLease = await InstrumentClient(file.GetFileLeaseClient(Recording.Random.NewGuid().ToString())).AcquireAsync();
            FileRequestConditions conditions = new FileRequestConditions
            {
                LeaseId = fileLease.LeaseId
            };

            // Act
            Response<ShareFileRangeInfo> response = await file.GetRangeListAsync(
                range: new HttpRange(0, Constants.MB),
                conditions: conditions);

            // Assert
            Assert.IsNotNull(response.Value.ETag);
        }

        [Test]
        public async Task GetRangeListAsync_InvalidLease()
        {
            // Arrange
            await using DisposingFile test = await GetTestFileAsync();
            ShareFileClient file = test.File;

            FileRequestConditions conditions = new FileRequestConditions
            {
                LeaseId = Recording.Random.NewGuid().ToString()
            };

            // Act
            await TestHelper.AssertExpectedExceptionAsync<RequestFailedException>(
                file.GetRangeListAsync(
                    range: new HttpRange(0, Constants.MB),
                    conditions: conditions),
                e => Assert.AreEqual("LeaseNotPresentWithFileOperation", e.ErrorCode));
        }

        [Test]
        public async Task GetRangeListAsync_Error()
        {
            await using DisposingDirectory test = await GetTestDirectoryAsync();
            ShareDirectoryClient directory = test.Directory;

            // Arrange
            ShareFileClient file = InstrumentClient(directory.GetFileClient(GetNewFileName()));

            // Act
            await TestHelper.AssertExpectedExceptionAsync<RequestFailedException>(
                file.GetRangeListAsync(range: new HttpRange(0, Constants.MB)),
                e => Assert.AreEqual("ResourceNotFound", e.ErrorCode.Split('\n')[0]));
        }

        [Test]
        public async Task UploadRangeAsync()
        {
            var data = GetRandomBuffer(Constants.KB);

            await using DisposingFile test = await GetTestFileAsync();
            ShareFileClient file = test.File;

            using (var stream = new MemoryStream(data))
            {
                Response<ShareFileUploadInfo> response = await file.UploadRangeAsync(
                    writeType: ShareFileRangeWriteType.Update,
                    range: new HttpRange(Constants.KB, Constants.KB),
                    content: stream);

                Assert.IsNotNull(response.GetRawResponse().Headers.RequestId);
            }
        }

        [Test]
        public async Task UploadRangeAsync_Lease()
        {
            var data = GetRandomBuffer(Constants.KB);

            await using DisposingFile test = await GetTestFileAsync();
            ShareFileClient file = test.File;
            FileLease fileLease = await InstrumentClient(file.GetFileLeaseClient(Recording.Random.NewGuid().ToString())).AcquireAsync();
            FileRequestConditions conditions = new FileRequestConditions
            {
                LeaseId = fileLease.LeaseId
            };

            using (var stream = new MemoryStream(data))
            {
                Response<ShareFileUploadInfo> response = await file.UploadRangeAsync(
                    writeType: ShareFileRangeWriteType.Update,
                    range: new HttpRange(Constants.KB, Constants.KB),
                    content: stream,
                    conditions: conditions);

                Assert.IsNotNull(response.GetRawResponse().Headers.RequestId);
            }
        }

        [Test]
        public async Task UploadRangeAsync_InvalidLease()
        {
            var data = GetRandomBuffer(Constants.KB);

            await using DisposingFile test = await GetTestFileAsync();
            ShareFileClient file = test.File;
            FileRequestConditions conditions = new FileRequestConditions
            {
                LeaseId = Recording.Random.NewGuid().ToString()
            };

            using (var stream = new MemoryStream(data))
            {
                await TestHelper.AssertExpectedExceptionAsync<RequestFailedException>(
                    file.UploadRangeAsync(
                        writeType: ShareFileRangeWriteType.Update,
                        range: new HttpRange(Constants.KB, Constants.KB),
                        content: stream,
                        conditions: conditions),
                    e => Assert.AreEqual("LeaseNotPresentWithFileOperation", e.ErrorCode));
            }
        }

        [Test]
        public async Task UploadRangeAsync_Error()
        {
            await using DisposingDirectory test = await GetTestDirectoryAsync();
            ShareDirectoryClient directory = test.Directory;

            // Arrange
            ShareFileClient file = InstrumentClient(directory.GetFileClient(GetNewFileName()));
            var data = GetRandomBuffer(Constants.KB);

            using (var stream = new MemoryStream(data))
            {
                // Act
                await TestHelper.AssertExpectedExceptionAsync<RequestFailedException>(
                file.UploadRangeAsync(
                    writeType: ShareFileRangeWriteType.Update,
                    range: new HttpRange(Constants.KB, Constants.KB),
                    content: stream),
                e => Assert.AreEqual("ResourceNotFound", e.ErrorCode.Split('\n')[0]));
            }
        }

        [Test]
        public async Task UploadAsync_Simple()
        {
            const int size = 10 * Constants.KB;
            var data = this.GetRandomBuffer(size);

            await using DisposingShare test = await GetTestShareAsync();
            ShareClient share = test.Share;

            var name = this.GetNewFileName();
            var file = this.InstrumentClient(share.GetRootDirectoryClient().GetFileClient(name));

            await file.CreateAsync(size);
            using var stream = new MemoryStream(data);
            await file.UploadAsync(stream);

            using var bufferedContent = new MemoryStream();
            var download = await file.DownloadAsync();
            await download.Value.Content.CopyToAsync(bufferedContent);
            TestHelper.AssertSequenceEqual(data, bufferedContent.ToArray());
        }

        [Test]
        public async Task UploadAsync_Lease()
        {
            // Arrange
            const int size = 10 * Constants.KB;
            var data = this.GetRandomBuffer(size);

            await using DisposingShare test = await GetTestShareAsync();
            ShareClient share = test.Share;

            var name = this.GetNewFileName();
            var file = this.InstrumentClient(share.GetRootDirectoryClient().GetFileClient(name));

            await file.CreateAsync(size);
            FileLease fileLease = await InstrumentClient(file.GetFileLeaseClient(Recording.Random.NewGuid().ToString())).AcquireAsync();
            FileRequestConditions conditions = new FileRequestConditions
            {
                LeaseId = fileLease.LeaseId
            };

            // Act
            using var stream = new MemoryStream(data);
            await file.UploadAsync(
                content: stream,
                conditions: conditions);

            using var bufferedContent = new MemoryStream();
            var download = await file.DownloadAsync();
            await download.Value.Content.CopyToAsync(bufferedContent);
            TestHelper.AssertSequenceEqual(data, bufferedContent.ToArray());
        }

        [Test]
        public async Task UploadAsync_InvalidLease()
        {
            // Arrange
            const int size = 10 * Constants.KB;
            var data = this.GetRandomBuffer(size);

            await using DisposingShare test = await GetTestShareAsync();
            ShareClient share = test.Share;

            var name = this.GetNewFileName();
            var file = this.InstrumentClient(share.GetRootDirectoryClient().GetFileClient(name));

            await file.CreateAsync(size);
            FileRequestConditions conditions = new FileRequestConditions
            {
                LeaseId = Recording.Random.NewGuid().ToString()
            };

            // Act
            using var stream = new MemoryStream(data);
            await TestHelper.AssertExpectedExceptionAsync<RequestFailedException>(
                file.UploadAsync(
                    content: stream,
                    conditions: conditions),
                e => Assert.AreEqual("LeaseNotPresentWithFileOperation", e.ErrorCode));
        }

        [Test]
        [TestCase(512)]
        [TestCase(1 * Constants.KB)]
        [TestCase(2 * Constants.KB)]
        [TestCase(4 * Constants.KB)]
        [TestCase(10 * Constants.KB)]
        [TestCase(20 * Constants.KB)]
        [TestCase(30 * Constants.KB)]
        [TestCase(50 * Constants.KB)]
        [TestCase(501 * Constants.KB)]
        public async Task UploadAsync_SmallBlobs(int size) =>
            // Use a 1KB threshold so we get a lot of individual blocks
            await UploadAndVerify(size, Constants.KB);

        [Test]
        [LiveOnly]
        [TestCase(33 * Constants.MB)]
        [TestCase(257 * Constants.MB)]
        [TestCase(1 * Constants.GB)]
        public async Task UploadAsync_LargeBlobs(int size) =>
            // TODO: #6781 We don't want to add 1GB of random data in the recordings
            await UploadAndVerify(size, Constants.MB);

        private async Task UploadAndVerify(long size, int singleRangeThreshold)
        {
            var data = GetRandomBuffer(size);

            await using DisposingShare test = await GetTestShareAsync();
            ShareClient share = test.Share;

            var name = GetNewFileName();
            ShareFileClient file = InstrumentClient(share.GetRootDirectoryClient().GetFileClient(name));
            await file.CreateAsync(size);
            using (var stream = new MemoryStream(data))
            {
                await file.UploadInternal(
                    content: stream,
                    progressHandler: default,
                    conditions: default,
                    singleRangeThreshold: singleRangeThreshold,
                    async: true,
                    cancellationToken: CancellationToken.None);
            }

            using var bufferedContent = new MemoryStream();
            Response<ShareFileDownloadInfo> download = await file.DownloadAsync();
            await download.Value.Content.CopyToAsync(bufferedContent);
            TestHelper.AssertSequenceEqual(data, bufferedContent.ToArray());
        }

        [Test]
        public async Task UploadRangeAsync_WithUnreliableConnection()
        {
            var fileSize = 2 * Constants.MB;
            var dataSize = 1 * Constants.MB;
            var offset = 512 * Constants.KB;

            await using DisposingShare test = await GetTestShareAsync();
            ShareClient share = test.Share;

            ShareDirectoryClient directory = InstrumentClient(share.GetDirectoryClient(GetNewDirectoryName()));
            ShareDirectoryClient directoryFaulty = InstrumentClient(
                new ShareDirectoryClient(
                    directory.Uri,
                    new StorageSharedKeyCredential(
                        TestConfigDefault.AccountName,
                        TestConfigDefault.AccountKey),
                    GetFaultyFileConnectionOptions()));

            await directory.CreateAsync();

            // Arrange
            var fileName = GetNewFileName();
            ShareFileClient fileFaulty = InstrumentClient(directoryFaulty.GetFileClient(fileName));
            ShareFileClient file = InstrumentClient(directory.GetFileClient(fileName));
            await file.CreateAsync(maxSize: fileSize);

            var data = GetRandomBuffer(dataSize);
            var progressList = new List<long>();
            var progressHandler = new Progress<long>(progress => { progressList.Add(progress); /*logger.LogTrace("Progress: {progress}", progress.BytesTransferred);*/ });

            // Act
            using (var stream = new FaultyStream(new MemoryStream(data), 256 * Constants.KB, 1, new IOException("Simulated stream fault")))
            {
                Response<ShareFileUploadInfo> result = await fileFaulty.UploadRangeAsync(
                    writeType: ShareFileRangeWriteType.Update,
                    range: new HttpRange(offset, dataSize),
                    content: stream,
                    progressHandler: progressHandler);

                Assert.IsNotNull(result);
                Assert.IsNotNull(result.GetRawResponse().Headers.Date);
                Assert.IsNotNull(result.GetRawResponse().Headers.RequestId);
                result.GetRawResponse().Headers.TryGetValue("x-ms-version", out var version);
                Assert.IsNotNull(version);

                await WaitForProgressAsync(progressList, data.LongLength);
                Assert.IsTrue(progressList.Count > 1, "Too few progress received");
                Assert.GreaterOrEqual(data.LongLength, progressList.Last(), "Final progress has unexpected value");
            }

            // Assert
            Response<ShareFileDownloadInfo> downloadResponse = await file.DownloadAsync(range: new HttpRange(offset, data.LongLength));
            var actual = new MemoryStream();
            await downloadResponse.Value.Content.CopyToAsync(actual);
            TestHelper.AssertSequenceEqual(data, actual.ToArray());
        }

        [Test]
        [LiveOnly]
        // TODO: #7645
        public async Task UploadRangeFromUriAsync()
        {
            await using DisposingShare test = await GetTestShareAsync();
            ShareClient share = test.Share;

            // Arrange
            var directoryName = this.GetNewDirectoryName();
            var directory = this.InstrumentClient(share.GetDirectoryClient(directoryName));
            await directory.CreateAsync();

            var fileName = this.GetNewFileName();
            var data = this.GetRandomBuffer(Constants.KB);
            var sourceFile = this.InstrumentClient(directory.GetFileClient(fileName));
            await sourceFile.CreateAsync(maxSize: 1024);
            using (var stream = new MemoryStream(data))
            {
                await sourceFile.UploadRangeAsync(ShareFileRangeWriteType.Update, new HttpRange(0, 1024), stream);
            }

            var destFile = directory.GetFileClient("destFile");
            await destFile.CreateAsync(maxSize: 1024);
            var destRange = new HttpRange(256, 256);
            var sourceRange = new HttpRange(512, 256);

            var sasFile = this.InstrumentClient(
                this.GetServiceClient_FileServiceSasShare(test.Share.Name)
                .GetShareClient(test.Share.Name)
                .GetDirectoryClient(directoryName)
                .GetFileClient(fileName));

            // Act
            await destFile.UploadRangeFromUriAsync(
                sourceUri: sasFile.Uri,
                range: destRange,
                sourceRange: sourceRange);

            // Assert
            var sourceDownloadResponse = await sourceFile.DownloadAsync(range: sourceRange);
            var destDownloadResponse = await destFile.DownloadAsync(range: destRange);

            var sourceStream = new MemoryStream();
            await sourceDownloadResponse.Value.Content.CopyToAsync(sourceStream);

            var destStream = new MemoryStream();
            await destDownloadResponse.Value.Content.CopyToAsync(destStream);

            TestHelper.AssertSequenceEqual(sourceStream.ToArray(), destStream.ToArray());
        }

        [Test]
        [LiveOnly]
        // TODO: #7645
        public async Task UploadRangeFromUriAsync_Lease()
        {
            await using DisposingShare test = await GetTestShareAsync();
            ShareClient share = test.Share;

            // Arrange
            var directoryName = this.GetNewDirectoryName();
            var directory = this.InstrumentClient(share.GetDirectoryClient(directoryName));
            await directory.CreateAsync();

            var fileName = this.GetNewFileName();
            var data = this.GetRandomBuffer(Constants.KB);
            var sourceFile = this.InstrumentClient(directory.GetFileClient(fileName));
            await sourceFile.CreateAsync(maxSize: 1024);
            using (var stream = new MemoryStream(data))
            {
                await sourceFile.UploadRangeAsync(ShareFileRangeWriteType.Update, new HttpRange(0, 1024), stream);
            }

            var destFile = directory.GetFileClient("destFile");
            await destFile.CreateAsync(maxSize: 1024);

            FileLease fileLease = await InstrumentClient(destFile.GetFileLeaseClient(Recording.Random.NewGuid().ToString())).AcquireAsync();
            FileRequestConditions conditions = new FileRequestConditions
            {
                LeaseId = fileLease.LeaseId
            };

            var destRange = new HttpRange(256, 256);
            var sourceRange = new HttpRange(512, 256);

            var sasFile = this.InstrumentClient(
                this.GetServiceClient_FileServiceSasShare(test.Share.Name)
                    .GetShareClient(test.Share.Name)
                    .GetDirectoryClient(directoryName)
                    .GetFileClient(fileName));

            // Act
            await destFile.UploadRangeFromUriAsync(
                sourceUri: sasFile.Uri,
                range: destRange,
                sourceRange: sourceRange,
                conditions: conditions);
        }

        [Test]
        [LiveOnly]
        // TODO: #7645
        public async Task UploadRangeFromUriAsync_InvalidLease()
        {
            await using DisposingShare test = await GetTestShareAsync();
            ShareClient share = test.Share;

            // Arrange
            var directoryName = this.GetNewDirectoryName();
            var directory = this.InstrumentClient(share.GetDirectoryClient(directoryName));
            await directory.CreateAsync();

            var fileName = this.GetNewFileName();
            var data = this.GetRandomBuffer(Constants.KB);
            var sourceFile = this.InstrumentClient(directory.GetFileClient(fileName));
            await sourceFile.CreateAsync(maxSize: 1024);
            using (var stream = new MemoryStream(data))
            {
                await sourceFile.UploadRangeAsync(ShareFileRangeWriteType.Update, new HttpRange(0, 1024), stream);
            }

            var destFile = directory.GetFileClient("destFile");
            await destFile.CreateAsync(maxSize: 1024);

            FileRequestConditions conditions = new FileRequestConditions
            {
                LeaseId = Recording.Random.NewGuid().ToString()
            };

            var destRange = new HttpRange(256, 256);
            var sourceRange = new HttpRange(512, 256);

            var sasFile = this.InstrumentClient(
                this.GetServiceClient_FileServiceSasShare(test.Share.Name)
                    .GetShareClient(test.Share.Name)
                    .GetDirectoryClient(directoryName)
                    .GetFileClient(fileName));

            // Act
            await TestHelper.AssertExpectedExceptionAsync<RequestFailedException>(
                destFile.UploadRangeFromUriAsync(
                    sourceUri: sasFile.Uri,
                    range: destRange,
                    sourceRange: sourceRange,
                    conditions: conditions),
                e => Assert.AreEqual("LeaseNotPresentWithFileOperation", e.ErrorCode));
        }

        [Test]
        public async Task UploadRangeFromUriAsync_Error()
        {
            var shareName = this.GetNewShareName();
            await using DisposingShare test = await GetTestShareAsync(shareName: shareName);
            ShareClient share = test.Share;

            // Arrange
            var directoryName = this.GetNewDirectoryName();
            var directory = this.InstrumentClient(share.GetDirectoryClient(directoryName));
            await directory.CreateAsync();

            var fileName = this.GetNewFileName();
            var sourceFile = this.InstrumentClient(directory.GetFileClient(fileName));

            var destFile = directory.GetFileClient("destFile");
            await destFile.CreateAsync(maxSize: 1024);
            var destRange = new HttpRange(256, 256);
            var sourceRange = new HttpRange(512, 256);


            // Act
            await TestHelper.AssertExpectedExceptionAsync<RequestFailedException>(
                destFile.UploadRangeFromUriAsync(
                sourceUri: destFile.Uri,
                range: destRange,
                sourceRange: sourceRange),
                e => Assert.AreEqual("CannotVerifyCopySource", e.ErrorCode));
        }

        [Test]
        public async Task ListHandles()
        {
            // Arrange
            await using DisposingFile test = await GetTestFileAsync();
            ShareFileClient file = test.File;

            // Act
            IList<ShareFileHandle> handles = await file.GetHandlesAsync().ToListAsync();

            // Assert
            Assert.AreEqual(0, handles.Count);
        }

        [Test]
        public async Task ListHandles_Min()
        {
            // Arrange
            await using DisposingFile test = await GetTestFileAsync();
            ShareFileClient file = test.File;

            // Act
            IList<ShareFileHandle> handles = await file.GetHandlesAsync().ToListAsync();

            // Assert
            Assert.AreEqual(0, handles.Count);
        }

        [Test]
        public async Task ListHandles_Error()
        {
            // Arrange
            await using DisposingDirectory test = await GetTestDirectoryAsync();
            ShareDirectoryClient directory = test.Directory;

            ShareFileClient file = InstrumentClient(directory.GetFileClient(GetNewDirectoryName()));

            // Act
            await TestHelper.AssertExpectedExceptionAsync<RequestFailedException>(
                file.GetHandlesAsync().ToListAsync(),
                actualException => Assert.AreEqual("ResourceNotFound", actualException.ErrorCode));
        }

        [Test]
        public async Task ForceCloseHandles_Min()
        {
            // Arrange
            await using DisposingFile test = await GetTestFileAsync();
            ShareFileClient file = test.File;

            // Act
            CloseHandlesResult reponse = await file.ForceCloseAllHandlesAsync();

            // Assert
            Assert.AreEqual(0, reponse.ClosedHandlesCount);
            Assert.AreEqual(0, reponse.FailedHandlesCount);
        }

        [Test]
        public async Task ForceCloseHandles_Error()
        {
            // Arrange
            await using DisposingDirectory test = await GetTestDirectoryAsync();
            ShareDirectoryClient directory = test.Directory;


            ShareFileClient file = InstrumentClient(directory.GetFileClient(GetNewDirectoryName()));

            // Act
            await TestHelper.AssertExpectedExceptionAsync<RequestFailedException>(
                file.ForceCloseAllHandlesAsync(),
                actualException => Assert.AreEqual("ResourceNotFound", actualException.ErrorCode));
        }

        [Test]
        public async Task ForceCloseHandle_Error()
        {
            // Arrange
            await using DisposingDirectory test = await GetTestDirectoryAsync();
            ShareDirectoryClient directory = test.Directory;

            ShareFileClient file = InstrumentClient(directory.GetFileClient(GetNewDirectoryName()));

            // Act
            await TestHelper.AssertExpectedExceptionAsync<RequestFailedException>(
                file.ForceCloseHandleAsync("nonExistantHandleId"),
                actualException => Assert.AreEqual("InvalidHeaderValue", actualException.ErrorCode));
        }

        [Test]
        public async Task AcquireLeaseAsync()
        {
            // Arrange
            await using DisposingDirectory test = await GetTestDirectoryAsync();
            ShareDirectoryClient directory = test.Directory;

            ShareFileClient file = InstrumentClient(directory.GetFileClient(GetNewDirectoryName()));
            await file.CreateAsync(1024);
            string leaseId = Recording.Random.NewGuid().ToString();

            // Act
            Response<FileLease> response = await InstrumentClient(file.GetFileLeaseClient(leaseId)).AcquireAsync();

            // Assert
            Assert.IsNotNull(response.Value.ETag);
            Assert.IsNotNull(response.Value.LastModified);
            Assert.IsNotNull(response.Value.LeaseId);
        }

        [Test]
        public async Task AcquireLeaseAsync_Error()
        {
            // Arrange
            await using DisposingDirectory test = await GetTestDirectoryAsync();
            ShareDirectoryClient directory = test.Directory;

            ShareFileClient file = InstrumentClient(directory.GetFileClient(GetNewDirectoryName()));
            string leaseId = Recording.Random.NewGuid().ToString();

            // Act
            await TestHelper.AssertExpectedExceptionAsync<RequestFailedException>(
                InstrumentClient(file.GetFileLeaseClient(leaseId)).AcquireAsync(),
                e => Assert.AreEqual("ResourceNotFound", e.ErrorCode));
        }

        [Test]
        public async Task ReleaseLeaseAsync()
        {
            // Arrange
            await using DisposingDirectory test = await GetTestDirectoryAsync();
            ShareDirectoryClient directory = test.Directory;

            ShareFileClient file = InstrumentClient(directory.GetFileClient(GetNewDirectoryName()));
            await file.CreateAsync(1024);
            string leaseId = Recording.Random.NewGuid().ToString();
            FileLeaseClient leaseClient = InstrumentClient(file.GetFileLeaseClient(leaseId));
            await leaseClient.AcquireAsync();

            // Act
            Response<FileLeaseReleaseInfo> response = await leaseClient.ReleaseAsync();

            // Assert
            Assert.IsNotNull(response.Value.ETag);
            Assert.IsNotNull(response.Value.LastModified);
        }

        [Test]
        public async Task ReleaseLeaseAsync_Error()
        {
            // Arrange
            await using DisposingDirectory test = await GetTestDirectoryAsync();
            ShareDirectoryClient directory = test.Directory;

            ShareFileClient file = InstrumentClient(directory.GetFileClient(GetNewDirectoryName()));
            string leaseId = Recording.Random.NewGuid().ToString();

            // Act
            await TestHelper.AssertExpectedExceptionAsync<RequestFailedException>(
                InstrumentClient(file.GetFileLeaseClient(leaseId)).ReleaseAsync(),
                e => Assert.AreEqual("ResourceNotFound", e.ErrorCode));
        }

        [Test]
        public async Task ChangeLeaseAsync()
        {
            // Arrange
            await using DisposingDirectory test = await GetTestDirectoryAsync();
            ShareDirectoryClient directory = test.Directory;

            ShareFileClient file = InstrumentClient(directory.GetFileClient(GetNewDirectoryName()));
            await file.CreateAsync(1024);
            string leaseId = Recording.Random.NewGuid().ToString();
            string newLeaseId = Recording.Random.NewGuid().ToString();
            FileLeaseClient leaseClient = InstrumentClient(file.GetFileLeaseClient(leaseId));
            await leaseClient.AcquireAsync();

            // Act
            Response<FileLease> response = await leaseClient.ChangeAsync(newLeaseId);

            // Assert
            Assert.IsNotNull(response.Value.ETag);
            Assert.IsNotNull(response.Value.LastModified);
        }

        [Test]
        public async Task ChangeLeaseAsync_Error()
        {
            // Arrange
            await using DisposingDirectory test = await GetTestDirectoryAsync();
            ShareDirectoryClient directory = test.Directory;

            ShareFileClient file = InstrumentClient(directory.GetFileClient(GetNewDirectoryName()));
            string leaseId = Recording.Random.NewGuid().ToString();
            string newLeaseId = Recording.Random.NewGuid().ToString();

            // Act
            await TestHelper.AssertExpectedExceptionAsync<RequestFailedException>(
                InstrumentClient(file.GetFileLeaseClient(leaseId)).ChangeAsync(newLeaseId),
                e => Assert.AreEqual("ResourceNotFound", e.ErrorCode));
        }

        [Test]
        public async Task BreakLeaseAsync()
        {
            // Arrange
            await using DisposingDirectory test = await GetTestDirectoryAsync();
            ShareDirectoryClient directory = test.Directory;

            ShareFileClient file = InstrumentClient(directory.GetFileClient(GetNewDirectoryName()));
            await file.CreateAsync(1024);
            string leaseId = Recording.Random.NewGuid().ToString();
            FileLeaseClient leaseClient = InstrumentClient(file.GetFileLeaseClient(leaseId));
            await leaseClient.AcquireAsync();

            // Act
            Response<FileLease> response = await leaseClient.BreakAsync();

            // Assert
            Assert.IsNotNull(response.Value.ETag);
            Assert.IsNotNull(response.Value.LastModified);
        }

        [Test]
        public async Task BreakLeaseAsync_Error()
        {
            // Arrange
            await using DisposingDirectory test = await GetTestDirectoryAsync();
            ShareDirectoryClient directory = test.Directory;

            ShareFileClient file = InstrumentClient(directory.GetFileClient(GetNewDirectoryName()));
            string leaseId = Recording.Random.NewGuid().ToString();

            // Act
            await TestHelper.AssertExpectedExceptionAsync<RequestFailedException>(
                InstrumentClient(file.GetFileLeaseClient(leaseId)).BreakAsync(),
                e => Assert.AreEqual("ResourceNotFound", e.ErrorCode));
        }

        private async Task WaitForCopy(ShareFileClient file, int milliWait = 200)
        {
            CopyStatus status = CopyStatus.Pending;
            DateTimeOffset start = Recording.Now;
            while (status != CopyStatus.Success)
            {
                status = (await file.GetPropertiesAsync()).Value.CopyStatus;
                DateTimeOffset currentTime = Recording.Now;
                if (status == CopyStatus.Failed || currentTime.AddMinutes(-1) > start)
                {
                    throw new Exception("Copy failed or took too long");
                }
                await Delay(milliWait);
            }
        }
    }
}<|MERGE_RESOLUTION|>--- conflicted
+++ resolved
@@ -852,26 +852,13 @@
         }
 
         [Test]
-<<<<<<< HEAD
-        public async Task StartCopyAsync_Lease()
-=======
         public async Task StartCopyAsync_IgnoreReadOnlyAndSetArchive()
->>>>>>> 1d9822e0
         {
             // Arrange
             await using DisposingFile testSource = await GetTestFileAsync();
             ShareFileClient source = testSource.File;
             await using DisposingFile testDest = await GetTestFileAsync();
-<<<<<<< HEAD
-            ShareFileClient dest = testDest.File;
-            FileLease fileLease = await InstrumentClient(dest.GetFileLeaseClient(Recording.Random.NewGuid().ToString())).AcquireAsync();
-            FileRequestConditions conditions = new FileRequestConditions
-            {
-                LeaseId = fileLease.LeaseId
-            };
-=======
             ShareFileClient dest = testSource.File;
->>>>>>> 1d9822e0
 
             var data = GetRandomBuffer(Constants.KB);
             using (var stream = new MemoryStream(data))
@@ -885,35 +872,20 @@
             // Act
             Response<ShareFileCopyInfo> response = await dest.StartCopyAsync(
                 sourceUri: source.Uri,
-<<<<<<< HEAD
-                conditions: conditions);
-=======
                 ignoreReadOnly: true,
                 setArchiveAttribute: true);
->>>>>>> 1d9822e0
 
             // Assert
             Assert.IsNotNull(response.GetRawResponse().Headers.RequestId);
         }
 
         [Test]
-<<<<<<< HEAD
-        public async Task StartCopyAsync_InvalidLease()
-=======
         public async Task StartCopyAsync_FilePermission()
->>>>>>> 1d9822e0
         {
             // Arrange
             await using DisposingFile testSource = await GetTestFileAsync();
             ShareFileClient source = testSource.File;
             await using DisposingFile testDest = await GetTestFileAsync();
-<<<<<<< HEAD
-            ShareFileClient dest = testDest.File;
-            FileRequestConditions conditions = new FileRequestConditions
-            {
-                LeaseId = Recording.Random.NewGuid().ToString()
-            };
-=======
             ShareFileClient dest = testSource.File;
 
             var data = GetRandomBuffer(Constants.KB);
@@ -958,7 +930,6 @@
             ShareFileClient source = testSource.File;
             await using DisposingFile testDest = await GetTestFileAsync();
             ShareFileClient dest = testSource.File;
->>>>>>> 1d9822e0
 
             var data = GetRandomBuffer(Constants.KB);
             using (var stream = new MemoryStream(data))
@@ -969,38 +940,91 @@
                     content: stream);
             }
 
-<<<<<<< HEAD
+            string permission = "O:S-1-5-21-2127521184-1604012920-1887927527-21560751G:S-1-5-21-2127521184-1604012920-1887927527-513D:AI(A;;FA;;;SY)(A;;FA;;;BA)(A;;0x1200a9;;;S-1-5-21-397955417-626881126-188441444-3053964)";
+            Response<PermissionInfo> createPermissionResponse = await testSource.Share.CreatePermissionAsync(permission);
+
+            FileSmbProperties smbProperties = new FileSmbProperties
+            {
+                FilePermissionKey = createPermissionResponse.Value.FilePermissionKey,
+                FileAttributes = ShareExtensions.ToFileAttributes("Archive|ReadOnly"),
+                FileCreatedOn = new DateTimeOffset(2019, 8, 15, 5, 15, 25, 60, TimeSpan.Zero),
+                FileLastWrittenOn = new DateTimeOffset(2019, 8, 26, 5, 15, 25, 60, TimeSpan.Zero)
+            };
+
+            // Act
+            await dest.StartCopyAsync(
+                sourceUri: source.Uri,
+                smbProperties: smbProperties,
+                filePermissionCopyMode: PermissionCopyModeType.Override);
+
+            Response<ShareFileProperties> propertiesResponse = await dest.GetPropertiesAsync();
+
+            // Assert
+            Assert.AreEqual(smbProperties.FileAttributes, propertiesResponse.Value.SmbProperties.FileAttributes);
+            Assert.AreEqual(smbProperties.FileCreatedOn, propertiesResponse.Value.SmbProperties.FileCreatedOn);
+            Assert.AreEqual(smbProperties.FileLastWrittenOn, propertiesResponse.Value.SmbProperties.FileLastWrittenOn);
+        }
+
+        [Test]
+        public async Task StartCopyAsync_Lease()
+        {
+            // Arrange
+            await using DisposingFile testSource = await GetTestFileAsync();
+            ShareFileClient source = testSource.File;
+            await using DisposingFile testDest = await GetTestFileAsync();
+            ShareFileClient dest = testDest.File;
+            FileLease fileLease = await InstrumentClient(dest.GetFileLeaseClient(Recording.Random.NewGuid().ToString())).AcquireAsync();
+            FileRequestConditions conditions = new FileRequestConditions
+            {
+                LeaseId = fileLease.LeaseId
+            };
+
+            var data = GetRandomBuffer(Constants.KB);
+            using (var stream = new MemoryStream(data))
+            {
+                await source.UploadRangeAsync(
+                    writeType: ShareFileRangeWriteType.Update,
+                    range: new HttpRange(0, Constants.KB),
+                    content: stream);
+            }
+
+            // Act
+            Response<ShareFileCopyInfo> response = await dest.StartCopyAsync(
+                sourceUri: source.Uri,
+                conditions: conditions);
+
+            // Assert
+            Assert.IsNotNull(response.GetRawResponse().Headers.RequestId);
+        }
+
+        [Test]
+        public async Task StartCopyAsync_InvalidLease()
+        {
+            // Arrange
+            await using DisposingFile testSource = await GetTestFileAsync();
+            ShareFileClient source = testSource.File;
+            await using DisposingFile testDest = await GetTestFileAsync();
+            ShareFileClient dest = testDest.File;
+            FileRequestConditions conditions = new FileRequestConditions
+            {
+                LeaseId = Recording.Random.NewGuid().ToString()
+            };
+
+            var data = GetRandomBuffer(Constants.KB);
+            using (var stream = new MemoryStream(data))
+            {
+                await source.UploadRangeAsync(
+                    writeType: ShareFileRangeWriteType.Update,
+                    range: new HttpRange(0, Constants.KB),
+                    content: stream);
+            }
+
             // Act
             await TestHelper.AssertExpectedExceptionAsync<RequestFailedException>(
                 dest.StartCopyAsync(
                     sourceUri: source.Uri,
                     conditions: conditions),
                 e => Assert.AreEqual("LeaseNotPresentWithFileOperation", e.ErrorCode));
-=======
-            string permission = "O:S-1-5-21-2127521184-1604012920-1887927527-21560751G:S-1-5-21-2127521184-1604012920-1887927527-513D:AI(A;;FA;;;SY)(A;;FA;;;BA)(A;;0x1200a9;;;S-1-5-21-397955417-626881126-188441444-3053964)";
-            Response<PermissionInfo> createPermissionResponse = await testSource.Share.CreatePermissionAsync(permission);
-
-            FileSmbProperties smbProperties = new FileSmbProperties
-            {
-                FilePermissionKey = createPermissionResponse.Value.FilePermissionKey,
-                FileAttributes = ShareExtensions.ToFileAttributes("Archive|ReadOnly"),
-                FileCreatedOn = new DateTimeOffset(2019, 8, 15, 5, 15, 25, 60, TimeSpan.Zero),
-                FileLastWrittenOn = new DateTimeOffset(2019, 8, 26, 5, 15, 25, 60, TimeSpan.Zero)
-            };
-
-            // Act
-            await dest.StartCopyAsync(
-                sourceUri: source.Uri,
-                smbProperties: smbProperties,
-                filePermissionCopyMode: PermissionCopyModeType.Override);
-
-            Response<ShareFileProperties> propertiesResponse = await dest.GetPropertiesAsync();
-
-            // Assert
-            Assert.AreEqual(smbProperties.FileAttributes, propertiesResponse.Value.SmbProperties.FileAttributes);
-            Assert.AreEqual(smbProperties.FileCreatedOn, propertiesResponse.Value.SmbProperties.FileCreatedOn);
-            Assert.AreEqual(smbProperties.FileLastWrittenOn, propertiesResponse.Value.SmbProperties.FileLastWrittenOn);
->>>>>>> 1d9822e0
         }
 
         [Test]
