--- conflicted
+++ resolved
@@ -39,10 +39,7 @@
                     ShareClientOptions.ServiceVersion.V2024_11_04,
                     ShareClientOptions.ServiceVersion.V2025_01_05,
                     ShareClientOptions.ServiceVersion.V2025_05_05,
-<<<<<<< HEAD
-=======
                     ShareClientOptions.ServiceVersion.V2025_07_05,
->>>>>>> c2a9a198
                     StorageVersionExtensions.LatestVersion,
                     StorageVersionExtensions.MaxVersion
                 },
