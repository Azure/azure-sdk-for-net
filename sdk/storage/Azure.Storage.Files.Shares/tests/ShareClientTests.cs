--- conflicted
+++ resolved
@@ -664,11 +664,7 @@
         [ServiceVersion(Min = ShareClientOptions.ServiceVersion.V2021_02_12)]
         public async Task GetPropertiesAsync_Premium()
         {
-<<<<<<< HEAD
-            await using DisposingShare test = await GetTestShareAsync(GetServiceClient_PremiumFile());
-=======
             await using DisposingShare test = await GetTestShareAsync(SharesClientBuilder.GetServiceClient_PremiumFile());
->>>>>>> 0baa07b9
             ShareClient share = test.Share;
 
             // Act
