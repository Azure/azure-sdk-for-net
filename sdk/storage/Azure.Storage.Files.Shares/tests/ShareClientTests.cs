﻿// Copyright (c) Microsoft Corporation. All rights reserved.
// Licensed under the MIT License.

using System;
using System.Collections.Generic;
using System.IO;
using System.Linq;
using System.Threading.Tasks;
using Azure.Core.TestFramework;
using Azure.Storage.Files.Shares.Models;
using Azure.Storage.Files.Shares.Specialized;
using Azure.Storage.Sas;
using Azure.Storage.Test;
using NUnit.Framework;
using Moq;

namespace Azure.Storage.Files.Shares.Tests
{
    public class ShareClientTests : FileTestBase
    {
        public ShareClientTests(bool async, ShareClientOptions.ServiceVersion serviceVersion)
            : base(async, serviceVersion, null /* RecordedTestMode.Record /* to re-record */)
        {
        }

        [RecordedTest]
        public void Ctor_ConnectionString()
        {
            var accountName = "accountName";
            var accountKey = Convert.ToBase64String(new byte[] { 0, 1, 2, 3, 4, 5 });

            var credentials = new StorageSharedKeyCredential(accountName, accountKey);
            var fileEndpoint = new Uri("http://127.0.0.1/" + accountName);
            var fileSecondaryEndpoint = new Uri("http://127.0.0.1/" + accountName + "-secondary");

            var connectionString = new StorageConnectionString(credentials, (default, default), (default, default), (fileEndpoint, fileSecondaryEndpoint));

            var shareName = GetNewShareName();

            ShareClient share = InstrumentClient(new ShareClient(connectionString.ToString(true), shareName, GetOptions()));

            var builder = new ShareUriBuilder(share.Uri);

            Assert.AreEqual(shareName, builder.ShareName);
            Assert.AreEqual("", builder.DirectoryOrFilePath);
            //Assert.AreEqual("accountName", builder.AccountName);
        }

        [RecordedTest]
        public async Task Ctor_ConnectionString_Sas()
        {
            // Arrange
            var sasBuilder = new AccountSasBuilder
            {
                ExpiresOn = Recording.UtcNow.AddHours(1),
                Services = AccountSasServices.All,
                ResourceTypes = AccountSasResourceTypes.All,
                Protocol = SasProtocol.Https,
            };

            sasBuilder.SetPermissions(AccountSasPermissions.All);
            var cred = new StorageSharedKeyCredential(TestConfigDefault.AccountName, TestConfigDefault.AccountKey);
            string sasToken = sasBuilder.ToSasQueryParameters(cred).ToString();
            var sasCred = new SharedAccessSignatureCredentials(sasToken);

            StorageConnectionString conn1 = GetConnectionString(
                credentials: sasCred,
                includeEndpoint: true);

            ShareClient shareClient1 = GetShareClient(conn1.ToString(exportSecrets: true));

            // Also test with a connection string not containing the blob endpoint.
            // This should still work provided account name and Sas credential are present.
            StorageConnectionString conn2 = GetConnectionString(
                credentials: sasCred,
                includeEndpoint: false);

            ShareClient shareClient2 = GetShareClient(conn2.ToString(exportSecrets: true));

            ShareClient GetShareClient(string connectionString) =>
                InstrumentClient(
                    new ShareClient(
                        connectionString,
                        GetNewShareName(),
                        GetOptions()));

            async Task<ShareFileClient> GetFileClient(ShareClient share)
            {
                await share.CreateIfNotExistsAsync();
                string dirName = GetNewDirectoryName();
                await share.CreateDirectoryAsync(dirName);
                return InstrumentClient(share.GetDirectoryClient(dirName).GetFileClient(GetNewFileName()));
            }

            try
            {
                // Act
                ShareFileClient file1 = await GetFileClient(shareClient1);
                ShareFileClient file2 = await GetFileClient(shareClient2);

                var data = GetRandomBuffer(Constants.KB);
                var stream1 = new MemoryStream(data);
                var stream2 = new MemoryStream(data);

                await file1.CreateAsync(stream1.Length);
                await file2.CreateAsync(stream2.Length);
                Response<ShareFileUploadInfo> info1 = await file1.UploadAsync(stream1);
                Response<ShareFileUploadInfo> info2 = await file2.UploadAsync(stream2);

                // Assert
                Assert.IsNotNull(info1.Value.ETag);
                Assert.IsNotNull(info2.Value.ETag);
            }
            finally
            {
                // Clean up
                await shareClient1.DeleteIfExistsAsync();
                await shareClient2.DeleteIfExistsAsync();
            }
        }

        [RecordedTest]
        public async Task Ctor_AzureSasCredential()
        {
            // Arrange
            await using DisposingShare test = await GetTestShareAsync();
            string sas = GetNewAccountSasCredentials(resourceTypes: AccountSasResourceTypes.All, permissions: AccountSasPermissions.All).ToString();
            Uri uri = test.Share.Uri;

            // Act
            var sasClient = InstrumentClient(new ShareClient(uri, new AzureSasCredential(sas), GetOptions()));
            ShareProperties properties = await sasClient.GetPropertiesAsync();

            // Assert
            Assert.IsNotNull(properties);
        }

        [RecordedTest]
        public async Task Ctor_AzureSasCredential_VerifyNoSasInUri()
        {
            // Arrange
            await using DisposingShare test = await GetTestShareAsync();
            string sas = GetNewAccountSasCredentials(resourceTypes: AccountSasResourceTypes.All, permissions: AccountSasPermissions.All).ToString();
            Uri uri = test.Share.Uri;
            uri = new Uri(uri.ToString() + "?" + sas);

            // Act
            TestHelper.AssertExpectedException<ArgumentException>(
                () => new ShareClient(uri, new AzureSasCredential(sas)),
                e => e.Message.Contains($"You cannot use {nameof(AzureSasCredential)} when the resource URI also contains a Shared Access Signature"));
        }

        [RecordedTest]
        public async Task Ctor_DefaultAudience()
        {
            // Arrange
            await using DisposingShare test = await GetTestShareAsync();

            // Act - Create new blob client with the OAuth Credential and Audience
            ShareClientOptions options = GetOptionsWithAudience(ShareAudience.DefaultAudience);

            ShareUriBuilder uriBuilder = new ShareUriBuilder(new Uri(Tenants.TestConfigOAuth.FileServiceEndpoint))
            {
                ShareName = test.Container.Name,
            };

            ShareClient aadShare = InstrumentClient(new ShareClient(
                uriBuilder.ToUri(),
                TestEnvironment.Credential,
                options));

            // Assert
            string permission = "O:S-1-5-21-2127521184-1604012920-1887927527-21560751G:S-1-5-21-2127521184-1604012920-1887927527-513D:AI(A;;FA;;;SY)(A;;FA;;;BA)(A;;0x1200a9;;;S-1-5-21-397955417-626881126-188441444-3053964)S:NO_ACCESS_CONTROL";
            ShareFilePermission filePermission = new ShareFilePermission
            {
                Permission = permission,
            };
            PermissionInfo infoPermission = await aadShare.CreatePermissionAsync(filePermission);
            Assert.IsNotNull(infoPermission);
        }

        [RecordedTest]
        public async Task Ctor_CustomAudience()
        {
            // Arrange
            await using DisposingShare test = await GetTestShareAsync();

            // Act - Create new blob client with the OAuth Credential and Audience
            ShareClientOptions options = GetOptionsWithAudience(new ShareAudience($"https://{test.Share.AccountName}.file.core.windows.net/"));

            ShareUriBuilder uriBuilder = new ShareUriBuilder(new Uri(Tenants.TestConfigOAuth.FileServiceEndpoint))
            {
                ShareName = test.Share.Name,
            };

            ShareClient aadShare = InstrumentClient(new ShareClient(
                uriBuilder.ToUri(),
                TestEnvironment.Credential,
                options));

            // Assert
            string permission = "O:S-1-5-21-2127521184-1604012920-1887927527-21560751G:S-1-5-21-2127521184-1604012920-1887927527-513D:AI(A;;FA;;;SY)(A;;FA;;;BA)(A;;0x1200a9;;;S-1-5-21-397955417-626881126-188441444-3053964)S:NO_ACCESS_CONTROL";
            ShareFilePermission filePermission = new ShareFilePermission
            {
                Permission = permission,
            };
            PermissionInfo infoPermission = await aadShare.CreatePermissionAsync(filePermission);
            Assert.IsNotNull(infoPermission);
        }

        [RecordedTest]
        public async Task Ctor_StorageAccountAudience()
        {
            // Arrange
            await using DisposingShare test = await GetTestShareAsync();

            // Act - Create new blob client with the OAuth Credential and Audience
            ShareClientOptions options = GetOptionsWithAudience(ShareAudience.CreateShareServiceAccountAudience(test.Share.AccountName));

            ShareUriBuilder uriBuilder = new ShareUriBuilder(new Uri(Tenants.TestConfigOAuth.FileServiceEndpoint))
            {
                ShareName = test.Share.Name,
            };

            ShareClient aadShare = InstrumentClient(new ShareClient(
                uriBuilder.ToUri(),
                TestEnvironment.Credential,
                options));

            // Assert
            string permission = "O:S-1-5-21-2127521184-1604012920-1887927527-21560751G:S-1-5-21-2127521184-1604012920-1887927527-513D:AI(A;;FA;;;SY)(A;;FA;;;BA)(A;;0x1200a9;;;S-1-5-21-397955417-626881126-188441444-3053964)S:NO_ACCESS_CONTROL";
            ShareFilePermission filePermission = new ShareFilePermission
            {
                Permission = permission,
            };
            PermissionInfo infoPermission = await aadShare.CreatePermissionAsync(filePermission);
            Assert.IsNotNull(infoPermission);
        }

        [RecordedTest]
        public async Task Ctor_AudienceError()
        {
            // Arrange
            await using DisposingShare test = await GetTestShareAsync();

            // Act - Create new blob client with the OAuth Credential and Audience
            ShareClientOptions options = GetOptionsWithAudience(new ShareAudience("https://badaudience.blob.core.windows.net"));

            ShareUriBuilder uriBuilder = new ShareUriBuilder(new Uri(Tenants.TestConfigOAuth.FileServiceEndpoint))
            {
                ShareName = test.Share.Name,
            };

            ShareClient aadShare = InstrumentClient(new ShareClient(
                uriBuilder.ToUri(),
                new MockCredential(),
                options));

            // Assert
            string permission = "O:S-1-5-21-2127521184-1604012920-1887927527-21560751G:S-1-5-21-2127521184-1604012920-1887927527-513D:AI(A;;FA;;;SY)(A;;FA;;;BA)(A;;0x1200a9;;;S-1-5-21-397955417-626881126-188441444-3053964)S:NO_ACCESS_CONTROL";
            ShareFilePermission filePermission = new ShareFilePermission
            {
                Permission = permission,
            };
            await TestHelper.AssertExpectedExceptionAsync<RequestFailedException>(
                aadShare.CreatePermissionAsync(filePermission),
                e => Assert.AreEqual("InvalidAuthenticationInfo", e.ErrorCode));
        }

        [RecordedTest]
        public void WithSnapshot()
        {
            var shareName = GetNewShareName();
            ShareServiceClient service = SharesClientBuilder.GetServiceClient_SharedKey();
            ShareClient share = InstrumentClient(service.GetShareClient(shareName));
            var builder = new ShareUriBuilder(share.Uri);

            Assert.AreEqual("", builder.Snapshot);

            share = InstrumentClient(share.WithSnapshot("foo"));
            builder = new ShareUriBuilder(share.Uri);

            Assert.AreEqual("foo", builder.Snapshot);

            share = InstrumentClient(share.WithSnapshot(null));
            builder = new ShareUriBuilder(share.Uri);

            Assert.AreEqual("", builder.Snapshot);
            var accountName = new ShareUriBuilder(share.Uri).AccountName;
            TestHelper.AssertCacheableProperty(accountName, () => share.AccountName);
            TestHelper.AssertCacheableProperty(string.Empty, () => share.GetRootDirectoryClient().Name); // make sure shareName is not used when using directory client Name property
            TestHelper.AssertCacheableProperty(shareName, () => share.Name);
        }

        [RecordedTest]
        public async Task CreateAsync()
        {
            // Arrange
            var shareName = GetNewShareName();
            ShareServiceClient service = SharesClientBuilder.GetServiceClient_SharedKey();
            ShareClient share = InstrumentClient(service.GetShareClient(shareName));

            try
            {
                // Act
                Response<ShareInfo> response = await share.CreateAsync(quotaInGB: 1);

                // Assert
                Assert.IsNotNull(response.GetRawResponse().Headers.RequestId);
                // Ensure that we grab the whole ETag value from the service without removing the quotes
                Assert.AreEqual(response.Value.ETag.ToString(), $"\"{response.GetRawResponse().Headers.ETag}\"");
            }
            finally
            {
                await share.DeleteAsync(false);
            }
        }

        [RecordedTest]
        public async Task CreateAsync_Metadata()
        {
            // Arrange
            var shareName = GetNewShareName();
            ShareServiceClient service = SharesClientBuilder.GetServiceClient_SharedKey();
            ShareClient share = InstrumentClient(service.GetShareClient(shareName));
            System.Collections.Generic.IDictionary<string, string> metadata = BuildMetadata();

            // Act
            await share.CreateAsync(metadata: metadata);

            // Assert
            Response<ShareProperties> response = await share.GetPropertiesAsync();
            AssertDictionaryEquality(metadata, response.Value.Metadata);

            // Cleanup
            await share.DeleteAsync(false);
        }

        [RecordedTest]
        [ServiceVersion(Min = ShareClientOptions.ServiceVersion.V2019_12_12)]
        public async Task CreateAsync_AccessTier()
        {
            // Arrange
            var shareName = GetNewShareName();
            ShareServiceClient service = SharesClientBuilder.GetServiceClient_SharedKey();
            ShareClient share = InstrumentClient(service.GetShareClient(shareName));
            ShareCreateOptions options = new ShareCreateOptions
            {
                AccessTier = ShareAccessTier.Hot
            };

            // Act
            await share.CreateAsync(options);

            // Assert
            Response<ShareProperties> propertiesResponse = await share.GetPropertiesAsync();
            Assert.AreEqual(ShareAccessTier.Hot.ToString(), propertiesResponse.Value.AccessTier);
            Assert.IsNotNull(propertiesResponse.Value.AccessTierChangeTime);

            // Cleanup
            await share.DeleteAsync();
        }

        [RecordedTest]
<<<<<<< HEAD
        [PlaybackOnly("https://github.com/Azure/azure-sdk-for-net/issues/45675")]
        [ServiceVersion(Min = ShareClientOptions.ServiceVersion.V2025_01_05)]
        public async Task CreateAsync_ProvisionedMaxIopsAndBandwidth()
        {
            // Arrange
            var shareName = GetNewShareName();
            ShareServiceClient service = SharesClientBuilder.GetServiceClient_SharedKey();
            ShareClient share = InstrumentClient(service.GetShareClient(shareName));
            ShareCreateOptions options = new ShareCreateOptions
            {
                ProvisionedMaxIops = 500,
                ProvisionedMaxBandwidthMibps = 125
            };

            // Act
            Response<ShareInfo> response = await share.CreateAsync(options);

            // Assert
            Response<ShareProperties> propertiesResponse = await share.GetPropertiesAsync();
            Assert.AreEqual(500, propertiesResponse.Value.ProvisionedIops);
            Assert.AreEqual(125, propertiesResponse.Value.ProvisionedBandwidthMiBps);
=======
        [ServiceVersion(Min = ShareClientOptions.ServiceVersion.V2019_12_12)]
        public async Task CreateAsync_AccessTier_Premium()
        {
            // Arrange
            var shareName = GetNewShareName();
            ShareServiceClient service = SharesClientBuilder.GetServiceClient_PremiumFile();
            ShareClient share = InstrumentClient(service.GetShareClient(shareName));
            ShareCreateOptions options = new ShareCreateOptions
            {
                AccessTier = ShareAccessTier.Premium
            };

            // Act
            await share.CreateAsync(options);

            // Assert
            Response<ShareProperties> propertiesResponse = await share.GetPropertiesAsync();
            Assert.AreEqual(ShareAccessTier.Premium.ToString(), propertiesResponse.Value.AccessTier);
>>>>>>> 65fb5655

            // Cleanup
            await share.DeleteAsync();
        }

        [RecordedTest]
        public async Task CreateAsync_Error()
        {
            // Arrange
            var shareName = GetNewShareName();
            ShareServiceClient service = SharesClientBuilder.GetServiceClient_SharedKey();
            ShareClient share = InstrumentClient(service.GetShareClient(shareName));

            // Share is intentionally created twice
            await share.CreateIfNotExistsAsync();

            // Act
            await TestHelper.AssertExpectedExceptionAsync<RequestFailedException>(
                share.CreateAsync(),
                e => Assert.AreEqual("ShareAlreadyExists", e.ErrorCode));

            // Cleanup
            await share.DeleteAsync(false);
        }

        /// <summary>
        /// This test exists to ensure AuthenticationErrorDetail is being properly communicated to the customer.
        /// </summary>
        [RecordedTest]
        [ServiceVersion(Min = ShareClientOptions.ServiceVersion.V2024_08_04)]
        [Ignore("This test kept timing out, ignore it to pass CI. Tracking this in https://github.com/Azure/azure-sdk-for-net/issues/44249")]
        public async Task CreateAsync_SasError()
        {
            // Arrange
            var shareName = GetNewShareName();
            ShareServiceClient service = SharesClientBuilder.GetServiceClient_SharedKey();
            Uri sasUri = service.GenerateAccountSasUri(AccountSasPermissions.All, GetUtcNow().AddDays(-1), AccountSasResourceTypes.All);
            ShareServiceClient unauthorizedServiceClient = InstrumentClient(new ShareServiceClient(sasUri));
            ShareClient share = InstrumentClient(unauthorizedServiceClient.GetShareClient(shareName));

            // Act
            await TestHelper.AssertExpectedExceptionAsync<RequestFailedException>(
                share.CreateAsync(),
                e =>
                {
                    Assert.AreEqual("AuthenticationFailed", e.ErrorCode);
                    Assert.IsTrue(e.Message.Contains("AuthenticationErrorDetail"));
                });
        }

        [RecordedTest]
        public async Task CreateAsync_WithAccountSas()
        {
            var shareName = GetNewShareName();
            ShareServiceClient service = GetServiceClient_AccountSas();
            ShareClient share = InstrumentClient(service.GetShareClient(shareName));

            try
            {
                Response<ShareInfo> result = await share.CreateAsync(quotaInGB: 1);

                Assert.AreNotEqual(default, result.GetRawResponse().Headers.RequestId, $"{nameof(result)} may not be populated");
            }
            finally
            {
                await share.DeleteAsync(false);
            }
        }

        [RecordedTest]
        public async Task CreateAsync_WithFileServiceSas()
        {
            var shareName = GetNewShareName();
            ShareServiceClient service = GetServiceClient_FileServiceSasShare(shareName);
            ShareClient share = InstrumentClient(service.GetShareClient(shareName));

            var pass = false;

            try
            {
                await TestHelper.AssertExpectedExceptionAsync<RequestFailedException>(
                    share.CreateAsync(quotaInGB: 1),
                    e =>
                    {
                        Assert.AreEqual(ShareErrorCode.AuthorizationFailure.ToString(), e.ErrorCode);
                        pass = true;
                    }
                    );
            }
            finally
            {
                if (!pass)
                {
                    await share.DeleteIfExistsAsync();
                }
            }
        }

        [RecordedTest]
        public async Task CreateAndGetPermissionAsync()
        {
            await using DisposingShare test = await GetTestShareAsync();
            ShareClient share = test.Share;

            // Arrange
            string permission = "O:S-1-5-21-2127521184-1604012920-1887927527-21560751G:S-1-5-21-2127521184-1604012920-1887927527-513D:AI(A;;FA;;;SY)(A;;FA;;;BA)(A;;0x1200a9;;;S-1-5-21-397955417-626881126-188441444-3053964)S:NO_ACCESS_CONTROL";
            ShareFilePermission filePermission = new ShareFilePermission
            {
                Permission = permission,
            };

            // Act
            Response<PermissionInfo> createResponse = await share.CreatePermissionAsync(filePermission);
            Response<ShareFilePermission> getResponse = await share.GetPermissionAsync(createResponse.Value.FilePermissionKey);

            // Assert
            Assert.AreEqual(permission, getResponse.Value.Permission);
        }

        [RecordedTest]
        [ServiceVersion(Min = ShareClientOptions.ServiceVersion.V2021_04_10)]
        public async Task CreateAndGetPermissionAsync_OAuth()
        {
            string shareName = GetNewShareName();
            ShareServiceClient sharedKeyServiceClient = SharesClientBuilder.GetServiceClient_OAuthAccount_SharedKey();
            await using DisposingShare sharedKeyShare = await GetTestShareAsync(sharedKeyServiceClient, shareName);
            ShareServiceClient oauthServiceClient = GetServiceClient_OAuth();
            ShareClient share = oauthServiceClient.GetShareClient(shareName);

            // Arrange
            string permission = "O:S-1-5-21-2127521184-1604012920-1887927527-21560751G:S-1-5-21-2127521184-1604012920-1887927527-513D:AI(A;;FA;;;SY)(A;;FA;;;BA)(A;;0x1200a9;;;S-1-5-21-397955417-626881126-188441444-3053964)S:NO_ACCESS_CONTROL";
            ShareFilePermission filePermission = new ShareFilePermission
            {
                Permission = permission,
            };

            // Act
            Response<PermissionInfo> createResponse = await share.CreatePermissionAsync(filePermission);
            Response<ShareFilePermission> getResponse = await share.GetPermissionAsync(createResponse.Value.FilePermissionKey);

            // Assert
            Assert.AreEqual(permission, getResponse.Value.Permission);
        }

        [RecordedTest]
        [TestCase(null)]
        [TestCase(FilePermissionFormat.Sddl)]
        [TestCase(FilePermissionFormat.Binary)]
        [ServiceVersion(Min = ShareClientOptions.ServiceVersion.V2024_11_04)]
        public async Task CreateAndGetPermissionAsync_FilePermissionKeyFormat(FilePermissionFormat? filePermissionFormat)
        {
            await using DisposingShare test = await GetTestShareAsync();
            ShareClient share = test.Share;

            // Arrange
            string permission;
            if (filePermissionFormat == null || filePermissionFormat == FilePermissionFormat.Sddl)
            {
                permission = "O:S-1-5-21-2127521184-1604012920-1887927527-21560751G:S-1-5-21-2127521184-1604012920-1887927527-513D:AI(A;;FA;;;SY)(A;;FA;;;BA)(A;;0x1200a9;;;S-1-5-21-397955417-626881126-188441444-3053964)S:NO_ACCESS_CONTROL";
            }
            else
            {
                permission = "AQAUhGwAAACIAAAAAAAAABQAAAACAFgAAwAAAAAAFAD/AR8AAQEAAAAAAAUSAAAAAAAYAP8BHwABAgAAAAAABSAAAAAgAgAAAAAkAKkAEgABBQAAAAAABRUAAABZUbgXZnJdJWRjOwuMmS4AAQUAAAAAAAUVAAAAoGXPfnhLm1/nfIdwr/1IAQEFAAAAAAAFFQAAAKBlz354S5tf53yHcAECAAA=";
            }
            ShareFilePermission filePermission = new ShareFilePermission
            {
                Permission = permission,
                PermissionFormat = filePermissionFormat
            };

            // Act
            Response<PermissionInfo> createResponse = await share.CreatePermissionAsync(filePermission);
            Response<ShareFilePermission> getResponse = await share.GetPermissionAsync(createResponse.Value.FilePermissionKey, filePermissionFormat);

            // Assert
            Assert.AreEqual(permission, getResponse.Value.Permission);
            if (filePermissionFormat == null || filePermissionFormat == FilePermissionFormat.Sddl)
            {
                Assert.AreEqual(FilePermissionFormat.Sddl, getResponse.Value.PermissionFormat);
            }
            else
            {
                Assert.AreEqual(FilePermissionFormat.Binary, getResponse.Value.PermissionFormat);
            }
        }

        [RecordedTest]
        public async Task CreatePermissionAsync_Error()
        {
            await using DisposingShare test = await GetTestShareAsync();
            ShareClient share = test.Share;

            // Arrange
            string permission = "invalidPermission";
            ShareFilePermission filePermission = new ShareFilePermission
            {
                Permission = permission,
            };

            // Act
            await TestHelper.AssertExpectedExceptionAsync<RequestFailedException>(
                share.CreatePermissionAsync(filePermission),
                e => Assert.AreEqual("FileInvalidPermission", e.ErrorCode));
        }

        [RecordedTest]
        [PlaybackOnly("https://github.com/Azure/azure-sdk-for-net/issues/17262")]
        [ServiceVersion(Min = ShareClientOptions.ServiceVersion.V2020_04_08)]
        public async Task CreateAsync_EnabledProtocolsAndRootSquash()
        {
            // Arrange
            var shareName = GetNewShareName();
            ShareServiceClient service = SharesClientBuilder.GetServiceClient_PremiumFile();
            ShareClient share = InstrumentClient(service.GetShareClient(shareName));
            ShareCreateOptions options = new ShareCreateOptions
            {
                Protocols = ShareProtocols.Nfs,
                RootSquash = ShareRootSquash.AllSquash
            };

            try
            {
                // Act
                await share.CreateAsync(options);

                // Assert
                Response<ShareProperties> response = await share.GetPropertiesAsync();
                Assert.AreEqual(ShareProtocols.Nfs, response.Value.Protocols);
                Assert.AreEqual(ShareRootSquash.AllSquash, response.Value.RootSquash);
            }
            finally
            {
                await share.DeleteAsync(false);
            }
        }

        [ServiceVersion(Min = ShareClientOptions.ServiceVersion.V2024_02_04)]
        [TestCase(null)]
        [TestCase(true)]
        [TestCase(false)]
        public async Task CreateAsync_EnableSnapshotVirtualDirectoryAccess(bool? enableSnapshotVirtualDirectoryAccess)
        {
            // Arrange
            var shareName = GetNewShareName();
            ShareServiceClient service = SharesClientBuilder.GetServiceClient_PremiumFile();
            ShareClient share = InstrumentClient(service.GetShareClient(shareName));
            ShareCreateOptions options = new ShareCreateOptions
            {
                Protocols = ShareProtocols.Nfs,
                EnableSnapshotVirtualDirectoryAccess = enableSnapshotVirtualDirectoryAccess,
            };

            try
            {
                // Act
                await share.CreateAsync(options);

                // Assert
                Response<ShareProperties> response = await share.GetPropertiesAsync();
                Assert.AreEqual(ShareProtocols.Nfs, response.Value.Protocols);
                if (enableSnapshotVirtualDirectoryAccess == true || enableSnapshotVirtualDirectoryAccess == null)
                {
                    Assert.IsTrue(response.Value.EnableSnapshotVirtualDirectoryAccess);
                }
                else
                {
                    Assert.IsFalse(response.Value.EnableSnapshotVirtualDirectoryAccess);
                }
            }
            finally
            {
                await share.DeleteAsync(false);
            }
        }

        [RecordedTest]
        [ServiceVersion(Min = ShareClientOptions.ServiceVersion.V2024_11_04)]
        public async Task CreateAsync_PaidBursting()
        {
            // Arrange
            var shareName = GetNewShareName();
            ShareServiceClient service = SharesClientBuilder.GetServiceClient_PremiumFile();
            ShareClient share = InstrumentClient(service.GetShareClient(shareName));
            ShareCreateOptions options = new ShareCreateOptions
            {
                EnablePaidBursting = true,
                PaidBurstingMaxIops = 5000,
                PaidBurstingMaxBandwidthMibps = 1000
            };

            try
            {
                // Act
                await share.CreateAsync(options);

                // Assert
                Response<ShareProperties> response = await share.GetPropertiesAsync();
                Assert.IsTrue(response.Value.EnablePaidBursting);
                Assert.AreEqual(5000, response.Value.PaidBurstingMaxIops);
                Assert.AreEqual(1000, response.Value.PaidBurstingMaxBandwidthMibps);

                // Act
                IList<ShareItem> shares = await service.GetSharesAsync().ToListAsync();
                ShareItem shareItem = shares.SingleOrDefault(r => r.Name == share.Name);

                // Assert
                Assert.IsTrue(shareItem.Properties.EnablePaidBursting);
                Assert.AreEqual(5000, shareItem.Properties.PaidBurstingMaxIops);
                Assert.AreEqual(1000, shareItem.Properties.PaidBurstingMaxBandwidthMibps);
            }
            finally
            {
                await share.DeleteAsync(false);
            }
        }

        [RecordedTest]
        [ServiceVersion(Min = ShareClientOptions.ServiceVersion.V2024_08_04)]
        public async Task CreateAsync_OAuth()
        {
            // Arrange
            var shareName = GetNewShareName();
            ShareServiceClient service = GetServiceClient_OAuth();
            ShareClient share = InstrumentClient(service.GetShareClient(shareName));

            try
            {
                // Act
                Response<ShareInfo> response = await share.CreateAsync(quotaInGB: 1);

                // Assert
                Assert.IsNotNull(response.GetRawResponse().Headers.RequestId);
                // Ensure that we grab the whole ETag value from the service without removing the quotes
                Assert.AreEqual(response.Value.ETag.ToString(), $"\"{response.GetRawResponse().Headers.ETag}\"");
            }
            finally
            {
                await share.DeleteAsync(false);
            }
        }

        [RecordedTest]
        public async Task GetPermissionAsync_Error()
        {
            await using DisposingShare test = await GetTestShareAsync();
            ShareClient share = test.Share;

            // Arrange
            var permissionKey = "invalidPermission";

            // Act
            await TestHelper.AssertExpectedExceptionAsync<RequestFailedException>(
                share.GetPermissionAsync(permissionKey),
                e => Assert.AreEqual("InvalidHeaderValue", e.ErrorCode));
        }

        [RecordedTest]
        public async Task CreateIfNotExistsAsync_NotExists()
        {
            // Arrange
            var shareName = GetNewShareName();
            ShareServiceClient service = SharesClientBuilder.GetServiceClient_SharedKey();
            ShareClient share = InstrumentClient(service.GetShareClient(shareName));

            // Act
            Response<ShareInfo> response = await share.CreateIfNotExistsAsync();

            // Assert
            Assert.IsNotNull(response);

            // Cleanup
            await share.DeleteIfExistsAsync();
        }

        [RecordedTest]
        public async Task CreateIfNotExistsAsync_Exists()
        {
            // Arrange
            var shareName = GetNewShareName();
            ShareServiceClient service = SharesClientBuilder.GetServiceClient_SharedKey();
            ShareClient share = InstrumentClient(service.GetShareClient(shareName));
            await share.CreateIfNotExistsAsync();

            // Act
            Response<ShareInfo> response = await share.CreateIfNotExistsAsync();

            // Assert
            Assert.IsNull(response);

            // Cleanup
            await share.DeleteIfExistsAsync();
        }

        [RecordedTest]
        public async Task CreateIfNotExistsAsync_Error()
        {
            // Arrange
            var shareName = GetNewShareName();
            ShareServiceClient service = SharesClientBuilder.GetServiceClient_SharedKey();
            ShareClient share = InstrumentClient(service.GetShareClient(shareName));
            ShareClient unauthorizesShareClient = InstrumentClient(new ShareClient(share.Uri, GetOptions()));

            // Act
            await TestHelper.AssertExpectedExceptionAsync<RequestFailedException>(
                unauthorizesShareClient.CreateIfNotExistsAsync(),
                e => Assert.AreEqual("NoAuthenticationInformation", e.ErrorCode));
        }

        [RecordedTest]
        public async Task ExistsAsync_NotExists()
        {
            // Arrange
            var shareName = GetNewShareName();
            ShareServiceClient service = SharesClientBuilder.GetServiceClient_SharedKey();
            ShareClient share = InstrumentClient(service.GetShareClient(shareName));

            // Act
            Response<bool> response = await share.ExistsAsync();

            // Assert
            Assert.IsFalse(response.Value);
        }

        [RecordedTest]
        public async Task ExistsAsync_Exists()
        {
            // Arrange
            var shareName = GetNewShareName();
            ShareServiceClient service = SharesClientBuilder.GetServiceClient_SharedKey();
            ShareClient share = InstrumentClient(service.GetShareClient(shareName));
            await share.CreateIfNotExistsAsync();

            // Act
            Response<bool> response = await share.ExistsAsync();

            // Assert
            Assert.IsTrue(response.Value);

            // Cleanup
            await share.DeleteIfExistsAsync();
        }

        [RecordedTest]
        public async Task ExistsAsync_Error()
        {
            // Arrange
            var shareName = GetNewShareName();
            ShareServiceClient service = SharesClientBuilder.GetServiceClient_SharedKey();
            ShareClient share = InstrumentClient(service.GetShareClient(shareName));
            await share.CreateIfNotExistsAsync();

            ShareUriBuilder uriBuilder = new ShareUriBuilder(share.Uri)
            {
                Sas = GetNewFileServiceSasCredentialsShare(share.Name, permissions: ShareSasPermissions.Read)
            };

            ShareClient unauthorizedShareClient = InstrumentClient(new ShareClient(uriBuilder.ToUri(), GetOptions()));

            // Act
            await TestHelper.AssertExpectedExceptionAsync<RequestFailedException>(
                unauthorizedShareClient.ExistsAsync(),
                e => Assert.AreEqual("AuthorizationFailure", e.ErrorCode));
        }

        [RecordedTest]
        public async Task DeleteIfExistsAsync_Exists()
        {
            // Arrange
            var shareName = GetNewShareName();
            ShareServiceClient service = SharesClientBuilder.GetServiceClient_SharedKey();
            ShareClient share = InstrumentClient(service.GetShareClient(shareName));
            await share.CreateIfNotExistsAsync();

            // Act
            Response<bool> response = await share.DeleteIfExistsAsync();

            // Assert
            Assert.IsTrue(response.Value);
        }

        [RecordedTest]
        public async Task DeleteIfExistsAsync_NotExists()
        {
            // Arrange
            var shareName = GetNewShareName();
            ShareServiceClient service = SharesClientBuilder.GetServiceClient_SharedKey();
            ShareClient share = InstrumentClient(service.GetShareClient(shareName));

            // Act
            Response<bool> response = await share.DeleteIfExistsAsync();

            // Assert
            Assert.IsFalse(response.Value);
        }

        [RecordedTest]
        public async Task DeleteIfExistsAsync_Error()
        {
            // Arrange
            var shareName = GetNewShareName();
            ShareServiceClient service = SharesClientBuilder.GetServiceClient_SharedKey();
            ShareClient share = InstrumentClient(service.GetShareClient(shareName));
            await share.CreateIfNotExistsAsync();

            ShareUriBuilder uriBuilder = new ShareUriBuilder(share.Uri)
            {
                Sas = GetNewFileServiceSasCredentialsShare(share.Name, permissions: ShareSasPermissions.Read)
            };

            ShareClient unauthorizedShareClient = InstrumentClient(new ShareClient(uriBuilder.ToUri(), GetOptions()));

            // Act
            await TestHelper.AssertExpectedExceptionAsync<RequestFailedException>(
                unauthorizedShareClient.DeleteIfExistsAsync(),
                e => Assert.AreEqual("AuthorizationFailure", e.ErrorCode));
        }

        [RecordedTest]
        [ServiceVersion(Min = ShareClientOptions.ServiceVersion.V2020_02_10)]
        public async Task DeleteIfExistsAsync_Lease()
        {
            // Arrange
            ShareServiceClient service = SharesClientBuilder.GetServiceClient_SharedKey();
            ShareClient shareClient = InstrumentClient(service.GetShareClient(GetNewShareName()));
            await shareClient.CreateAsync();
            string id = Recording.Random.NewGuid().ToString();

            ShareLeaseClient leaseClient = InstrumentClient(shareClient.GetShareLeaseClient(id));
            Response<ShareFileLease> leaseResponse = await leaseClient.AcquireAsync();
            ShareDeleteOptions options = new ShareDeleteOptions
            {
                Conditions = new ShareFileRequestConditions
                {
                    LeaseId = leaseResponse.Value.LeaseId
                }
            };

            // Act
            await shareClient.DeleteIfExistsAsync(options: options);
        }

        [RecordedTest]
        [ServiceVersion(Min = ShareClientOptions.ServiceVersion.V2020_02_10)]
        public async Task DeleteIfExistsAsync_LeaseFailed()
        {
            // Arrange
            ShareServiceClient service = SharesClientBuilder.GetServiceClient_SharedKey();
            ShareClient shareClient = InstrumentClient(service.GetShareClient(GetNewShareName()));
            await shareClient.CreateAsync();
            string id = Recording.Random.NewGuid().ToString();
            ShareDeleteOptions options = new ShareDeleteOptions
            {
                Conditions = new ShareFileRequestConditions
                {
                    LeaseId = id
                }
            };

            // Act
            await TestHelper.AssertExpectedExceptionAsync<RequestFailedException>(
                shareClient.DeleteIfExistsAsync(options: options),
                e => Assert.AreEqual("LeaseNotPresentWithContainerOperation", e.ErrorCode));

            // Cleanup
            await shareClient.DeleteAsync();
        }

        [RecordedTest]
        public async Task GetPropertiesAsync()
        {
            await using DisposingShare test = await GetTestShareAsync();
            ShareClient share = test.Share;

            // Act
            Response<ShareProperties> response = await share.GetPropertiesAsync();

            // Assert
            // Ensure that we grab the whole ETag value from the service without removing the quotes
            Assert.AreEqual(response.Value.ETag.ToString(), $"\"{response.GetRawResponse().Headers.ETag}\"");
            Assert.IsNotNull(response.Value.LastModified);
        }

        [RecordedTest]
        public async Task GetPropertiesAsync_Snapshot()
        {
            // Arrange
            await using DisposingShare test = await GetTestShareAsync();
            ShareClient share = test.Share;

            Response<ShareSnapshotInfo> createSnapshotResponse = await share.CreateSnapshotAsync();
            ShareClient snapshotShareClient = share.WithSnapshot(createSnapshotResponse.Value.Snapshot);

            // Act
            Response<ShareProperties> response = await snapshotShareClient.GetPropertiesAsync();

            // Assert
            Assert.IsNotNull(response.Value.ETag);
            Assert.IsNotNull(response.Value.LastModified);
        }

        [RecordedTest]
        public async Task GetPropertiesAsync_SnapshotFailed()
        {
            // Arrange
            await using DisposingShare test = await GetTestShareAsync();
            ShareClient share = test.Share;

            ShareClient snapshotShareClient = share.WithSnapshot("2020-06-26T00:49:21.0000000Z");

            // Act
            await TestHelper.AssertExpectedExceptionAsync<RequestFailedException>(
                snapshotShareClient.GetPropertiesAsync(),
                e => Assert.AreEqual(ShareErrorCode.ShareNotFound.ToString(), e.ErrorCode));
        }

        [RecordedTest]
        [PlaybackOnly("https://github.com/Azure/azure-sdk-for-net/issues/17262")]
        [ServiceVersion(Min = ShareClientOptions.ServiceVersion.V2020_04_08)]
        public async Task GetPropertiesAsync_EnabledProtocolsAndRootSquash()
        {
            // Arrange
            var shareName = GetNewShareName();
            ShareServiceClient service = SharesClientBuilder.GetServiceClient_PremiumFile();
            ShareClient share = InstrumentClient(service.GetShareClient(shareName));
            ShareCreateOptions options = new ShareCreateOptions
            {
                Protocols = ShareProtocols.Nfs,
                RootSquash = ShareRootSquash.AllSquash,
            };

            await share.CreateAsync(options);

            // Act
            Response<ShareProperties> propertiesResponse = await share.GetPropertiesAsync();

            // Assert
            Assert.AreEqual(ShareProtocols.Nfs, propertiesResponse.Value.Protocols);
            Assert.AreEqual(ShareRootSquash.AllSquash, propertiesResponse.Value.RootSquash);
        }

        [RecordedTest]
        [ServiceVersion(Min = ShareClientOptions.ServiceVersion.V2021_02_12)]
        [Category("NonVirtualized")]
        public async Task GetPropertiesAsync_Premium()
        {
            await using DisposingShare test = await GetTestShareAsync(SharesClientBuilder.GetServiceClient_PremiumFile());
            ShareClient share = test.Share;

            // Act
            Response<ShareProperties> response = await share.GetPropertiesAsync();

            // Assert
            Assert.IsNotNull(response.Value.ETag);
            Assert.IsNotNull(response.Value.LastModified);
            Assert.IsNotNull(response.Value.NextAllowedQuotaDowngradeTime);
            Assert.IsNotNull(response.Value.ProvisionedEgressMBps);
            Assert.IsNotNull(response.Value.ProvisionedIngressMBps);
            Assert.IsNotNull(response.Value.ProvisionedIops);
            Assert.IsNotNull(response.Value.ProvisionedBandwidthMiBps);
            Assert.IsNotNull(response.Value.QuotaInGB);
        }

        [RecordedTest]
        public async Task GetPropertiesAsync_Error()
        {
            // Arrange
            var shareName = GetNewShareName();
            ShareServiceClient service = SharesClientBuilder.GetServiceClient_SharedKey();
            ShareClient share = InstrumentClient(service.GetShareClient(shareName));

            // Act
            await TestHelper.AssertExpectedExceptionAsync<RequestFailedException>(
                share.GetPropertiesAsync(),
                e => Assert.AreEqual("ShareNotFound", e.ErrorCode));
        }

        [RecordedTest]
        [ServiceVersion(Min = ShareClientOptions.ServiceVersion.V2020_02_10)]
        public async Task GetPropertiesAsync_Lease()
        {
            // Arrange
            ShareServiceClient service = SharesClientBuilder.GetServiceClient_SharedKey();
            ShareClient shareClient = InstrumentClient(service.GetShareClient(GetNewShareName()));
            await shareClient.CreateAsync();
            string id = Recording.Random.NewGuid().ToString();

            ShareLeaseClient leaseClient = InstrumentClient(shareClient.GetShareLeaseClient(id));
            Response<ShareFileLease> leaseResponse = await leaseClient.AcquireAsync();
            ShareDeleteOptions options = new ShareDeleteOptions
            {
                Conditions = new ShareFileRequestConditions
                {
                    LeaseId = leaseResponse.Value.LeaseId
                }
            };

            // Act
            await shareClient.GetPropertiesAsync(conditions: options.Conditions);

            // Cleanup
            await shareClient.DeleteAsync(options: options);
        }

        [RecordedTest]
        [ServiceVersion(Min = ShareClientOptions.ServiceVersion.V2020_02_10)]
        public async Task GetPropertiesAsync_LeaseFailed()
        {
            // Arrange
            await using DisposingShare test = await GetTestShareAsync();
            string id = Recording.Random.NewGuid().ToString();

            ShareFileRequestConditions conditions = new ShareFileRequestConditions
            {
                LeaseId = id
            };

            // Act
            await TestHelper.AssertExpectedExceptionAsync<RequestFailedException>(
                test.Share.GetPropertiesAsync(conditions: conditions),
                e => Assert.AreEqual("LeaseNotPresentWithContainerOperation", e.ErrorCode));
        }

        [RecordedTest]
        [ServiceVersion(Min = ShareClientOptions.ServiceVersion.V2024_08_04)]
        public async Task GetPropertiesAsync_OAuth()
        {
            // Arrange
            var shareName = GetNewShareName();
            ShareServiceClient service = GetServiceClient_OAuth();
            ShareClient share = InstrumentClient(service.GetShareClient(shareName));
            await share.CreateIfNotExistsAsync();

            // Act
            Response<ShareProperties> response = await share.GetPropertiesAsync();

            // Assert
            // Ensure that we grab the whole ETag value from the service without removing the quotes
            Assert.AreEqual(response.Value.ETag.ToString(), $"\"{response.GetRawResponse().Headers.ETag}\"");
            Assert.IsNotNull(response.Value.LastModified);
        }

        [RecordedTest]
        public async Task SetMetadataAsync()
        {
            await using DisposingShare test = await GetTestShareAsync();
            ShareClient share = test.Share;

            // Arrange
            IDictionary<string, string> metadata = BuildMetadata();

            // Act
            Response<ShareInfo> response = await share.SetMetadataAsync(metadata);

            // Assert
            // Ensure that we grab the whole ETag value from the service without removing the quotes
            Assert.AreEqual(response.Value.ETag.ToString(), $"\"{response.GetRawResponse().Headers.ETag}\"");

            // Ensure the correct metadata was set by doing a GetProperties call
            Response<ShareProperties> propertiesResponse = await share.GetPropertiesAsync();
            AssertDictionaryEquality(metadata, propertiesResponse.Value.Metadata);
        }

        [RecordedTest]
        public async Task SetMetadataAsync_Error()
        {
            // Arrange
            var shareName = GetNewShareName();
            ShareServiceClient service = SharesClientBuilder.GetServiceClient_SharedKey();
            ShareClient share = InstrumentClient(service.GetShareClient(shareName));
            System.Collections.Generic.IDictionary<string, string> metadata = BuildMetadata();

            // Act
            await TestHelper.AssertExpectedExceptionAsync<RequestFailedException>(
                share.SetMetadataAsync(metadata),
                e => Assert.AreEqual("ShareNotFound", e.ErrorCode));
        }

        [RecordedTest]
        [ServiceVersion(Min = ShareClientOptions.ServiceVersion.V2020_02_10)]
        public async Task SetMetadataAsync_Lease()
        {
            // Arrange
            ShareServiceClient service = SharesClientBuilder.GetServiceClient_SharedKey();
            ShareClient shareClient = InstrumentClient(service.GetShareClient(GetNewShareName()));
            await shareClient.CreateAsync();
            string id = Recording.Random.NewGuid().ToString();

            ShareLeaseClient leaseClient = InstrumentClient(shareClient.GetShareLeaseClient(id));
            Response<ShareFileLease> leaseResponse = await leaseClient.AcquireAsync();
            ShareDeleteOptions options = new ShareDeleteOptions
            {
                Conditions = new ShareFileRequestConditions
                {
                    LeaseId = leaseResponse.Value.LeaseId
                }
            };

            IDictionary<string, string> metadata = BuildMetadata();

            // Act
            await shareClient.SetMetadataAsync(
                metadata: metadata,
                conditions: options.Conditions);

            // Cleanup
            await shareClient.DeleteAsync(options: options);
        }

        [RecordedTest]
        [ServiceVersion(Min = ShareClientOptions.ServiceVersion.V2020_02_10)]
        public async Task SetMetadataAsync_LeaseFailed()
        {
            // Arrange
            await using DisposingShare test = await GetTestShareAsync();
            string id = Recording.Random.NewGuid().ToString();

            IDictionary<string, string> metadata = BuildMetadata();

            ShareFileRequestConditions conditions = new ShareFileRequestConditions
            {
                LeaseId = id
            };

            // Act
            await TestHelper.AssertExpectedExceptionAsync<RequestFailedException>(
                test.Share.SetMetadataAsync(
                    metadata: metadata,
                    conditions: conditions),
                e => Assert.AreEqual("LeaseNotPresentWithContainerOperation", e.ErrorCode));
        }

        [RecordedTest]
        [ServiceVersion(Min = ShareClientOptions.ServiceVersion.V2024_08_04)]
        public async Task SetMetadataAsync_OAuth()
        {
            ShareServiceClient service = GetServiceClient_OAuth();
            await using DisposingShare test = await GetTestShareAsync(service);
            ShareClient share = test.Share;

            // Arrange
            IDictionary<string, string> metadata = BuildMetadata();

            // Act
            Response<ShareInfo> response = await share.SetMetadataAsync(metadata);

            // Assert
            // Ensure that we grab the whole ETag value from the service without removing the quotes
            Assert.AreEqual(response.Value.ETag.ToString(), $"\"{response.GetRawResponse().Headers.ETag}\"");

            // Ensure the correct metadata was set by doing a GetProperties call
            Response<ShareProperties> propertiesResponse = await share.GetPropertiesAsync();
            AssertDictionaryEquality(metadata, propertiesResponse.Value.Metadata);
        }

        [RecordedTest]
        public async Task GetAccessPolicyAsync()
        {
            await using DisposingShare test = await GetTestShareAsync();
            ShareClient share = test.Share;

            // Arrange
            ShareSignedIdentifier[] signedIdentifiers = BuildSignedIdentifiers();
            await share.SetAccessPolicyAsync(signedIdentifiers);

            // Act
            Response<System.Collections.Generic.IEnumerable<ShareSignedIdentifier>> response = await share.GetAccessPolicyAsync();

            // Assert
            ShareSignedIdentifier acl = response.Value.First();

            Assert.AreEqual(1, response.Value.Count());
            Assert.AreEqual(signedIdentifiers[0].Id, acl.Id);
            Assert.AreEqual(signedIdentifiers[0].AccessPolicy.PolicyStartsOn, acl.AccessPolicy.PolicyStartsOn);
            Assert.AreEqual(signedIdentifiers[0].AccessPolicy.PolicyExpiresOn, acl.AccessPolicy.PolicyExpiresOn);
            Assert.AreEqual(signedIdentifiers[0].AccessPolicy.Permissions, acl.AccessPolicy.Permissions);
        }

        [RecordedTest]
        public async Task GetAccessPolicyAsync_Error()
        {
            // Arrange
            var shareName = GetNewShareName();
            ShareServiceClient service = SharesClientBuilder.GetServiceClient_SharedKey();
            ShareClient share = InstrumentClient(service.GetShareClient(shareName));

            // Act
            await TestHelper.AssertExpectedExceptionAsync<RequestFailedException>(
                share.GetAccessPolicyAsync(),
                e => Assert.AreEqual("ShareNotFound", e.ErrorCode));
        }

        [RecordedTest]
        [ServiceVersion(Min = ShareClientOptions.ServiceVersion.V2020_02_10)]
        public async Task GetAccessPolicyAsync_Lease()
        {
            // Arrange
            ShareServiceClient service = SharesClientBuilder.GetServiceClient_SharedKey();
            ShareClient shareClient = InstrumentClient(service.GetShareClient(GetNewShareName()));
            await shareClient.CreateAsync();
            string id = Recording.Random.NewGuid().ToString();

            ShareLeaseClient leaseClient = InstrumentClient(shareClient.GetShareLeaseClient(id));
            Response<ShareFileLease> leaseResponse = await leaseClient.AcquireAsync();
            ShareDeleteOptions options = new ShareDeleteOptions
            {
                Conditions = new ShareFileRequestConditions
                {
                    LeaseId = leaseResponse.Value.LeaseId
                }
            };

            // Act
            await shareClient.GetAccessPolicyAsync(conditions: options.Conditions);

            // Cleanup
            await shareClient.DeleteAsync(options: options);
        }

        [RecordedTest]
        [ServiceVersion(Min = ShareClientOptions.ServiceVersion.V2020_02_10)]
        public async Task GetAccessPolicyAsync_LeaseFailed()
        {
            // Arrange
            await using DisposingShare test = await GetTestShareAsync();
            string id = Recording.Random.NewGuid().ToString();

            ShareFileRequestConditions conditions = new ShareFileRequestConditions
            {
                LeaseId = id
            };

            // Act
            await TestHelper.AssertExpectedExceptionAsync<RequestFailedException>(
                test.Share.GetAccessPolicyAsync(conditions: conditions),
                e => Assert.AreEqual("LeaseNotPresentWithContainerOperation", e.ErrorCode));
        }

        [RecordedTest]
        [ServiceVersion(Min = ShareClientOptions.ServiceVersion.V2024_08_04)]
        public async Task GetAccessPolicyAsync_OAuth()
        {
            ShareServiceClient service = GetServiceClient_OAuth();
            await using DisposingShare test = await GetTestShareAsync(service);
            ShareClient share = test.Share;

            // Arrange
            ShareSignedIdentifier[] signedIdentifiers = BuildSignedIdentifiers();
            await share.SetAccessPolicyAsync(signedIdentifiers);

            // Act
            Response<IEnumerable<ShareSignedIdentifier>> response = await share.GetAccessPolicyAsync();

            // Assert
            ShareSignedIdentifier acl = response.Value.First();

            Assert.AreEqual(1, response.Value.Count());
            Assert.AreEqual(signedIdentifiers[0].Id, acl.Id);
            Assert.AreEqual(signedIdentifiers[0].AccessPolicy.PolicyStartsOn, acl.AccessPolicy.PolicyStartsOn);
            Assert.AreEqual(signedIdentifiers[0].AccessPolicy.PolicyExpiresOn, acl.AccessPolicy.PolicyExpiresOn);
            Assert.AreEqual(signedIdentifiers[0].AccessPolicy.Permissions, acl.AccessPolicy.Permissions);
        }

        [RecordedTest]
        public async Task SetAccessPolicyAsync()
        {
            await using DisposingShare test = await GetTestShareAsync();
            ShareClient share = test.Share;

            // Arrange
            ShareSignedIdentifier[] signedIdentifiers = BuildSignedIdentifiers();

            // Act
            Response<ShareInfo> response = await share.SetAccessPolicyAsync(signedIdentifiers);

            // Assert
            Assert.IsNotNull(response.GetRawResponse().Headers.RequestId);
            // Ensure that we grab the whole ETag value from the service without removing the quotes
            Assert.AreEqual(response.Value.ETag.ToString(), $"\"{response.GetRawResponse().Headers.ETag}\"");
        }

        [RecordedTest]
        [ServiceVersion(Min = ShareClientOptions.ServiceVersion.V2020_02_10)]
        public async Task SetAccessPolicyAsync_Lease()
        {
            // Arrange
            ShareServiceClient service = SharesClientBuilder.GetServiceClient_SharedKey();
            ShareClient shareClient = InstrumentClient(service.GetShareClient(GetNewShareName()));
            await shareClient.CreateAsync();
            string id = Recording.Random.NewGuid().ToString();

            ShareLeaseClient leaseClient = InstrumentClient(shareClient.GetShareLeaseClient(id));
            Response<ShareFileLease> leaseResponse = await leaseClient.AcquireAsync();

            ShareDeleteOptions options = new ShareDeleteOptions
            {
                Conditions = new ShareFileRequestConditions
                {
                    LeaseId = leaseResponse.Value.LeaseId
                }
            };

            ShareSignedIdentifier[] signedIdentifiers = BuildSignedIdentifiers();

            // Act
            await shareClient.SetAccessPolicyAsync(
                signedIdentifiers,
                options.Conditions);

            // Cleanup
            await shareClient.DeleteAsync(options: options);
        }

        [RecordedTest]
        [ServiceVersion(Min = ShareClientOptions.ServiceVersion.V2020_02_10)]
        public async Task SetAccessPolicyAsync_LeaseFailed()
        {
            // Arrange
            await using DisposingShare test = await GetTestShareAsync();
            string id = Recording.Random.NewGuid().ToString();

            ShareFileRequestConditions conditions = new ShareFileRequestConditions
            {
                LeaseId = id
            };

            ShareSignedIdentifier[] signedIdentifiers = BuildSignedIdentifiers();

            // Act
            await TestHelper.AssertExpectedExceptionAsync<RequestFailedException>(
                test.Share.SetAccessPolicyAsync(
                    signedIdentifiers,
                    conditions),
                e => Assert.AreEqual("LeaseNotPresentWithContainerOperation", e.ErrorCode));
        }

        [RecordedTest]
        public async Task SetAccessPolicyAsync_OldProperties()
        {
            await using DisposingShare test = await GetTestShareAsync();
            ShareClient share = test.Share;

            // Arrange and Act
            ShareSignedIdentifier[] signedIdentifiers = new[]
                {
                    new ShareSignedIdentifier
                    {
                        Id = GetNewString(),
                        // Create an AccessPolicy with only StartsOn (old property)
                        AccessPolicy = new ShareAccessPolicy
                        {
                            StartsOn = Recording.UtcNow.AddHours(-1),
                            ExpiresOn = Recording.UtcNow.AddHours(+1)
                        }
                    }
                };
            // Assert
            Assert.AreEqual(signedIdentifiers[0].AccessPolicy.PolicyStartsOn, signedIdentifiers[0].AccessPolicy.StartsOn);
            Assert.AreEqual(signedIdentifiers[0].AccessPolicy.PolicyExpiresOn, signedIdentifiers[0].AccessPolicy.ExpiresOn);

            // Act
            Response<ShareInfo> response = await share.SetAccessPolicyAsync(signedIdentifiers);

            // Assert
            Response<System.Collections.Generic.IEnumerable<ShareSignedIdentifier>> responseAfter = await share.GetAccessPolicyAsync();
            Assert.IsNotNull(response.GetRawResponse().Headers.RequestId);
            ShareSignedIdentifier signedIdentifierResponse = responseAfter.Value.First();
            Assert.AreEqual(1, responseAfter.Value.Count());
            Assert.AreEqual(signedIdentifiers[0].Id, signedIdentifierResponse.Id);
            Assert.AreEqual(signedIdentifiers[0].AccessPolicy.PolicyStartsOn, signedIdentifierResponse.AccessPolicy.PolicyStartsOn);
            Assert.AreEqual(signedIdentifierResponse.AccessPolicy.StartsOn, signedIdentifierResponse.AccessPolicy.PolicyStartsOn);
            Assert.AreEqual(signedIdentifiers[0].AccessPolicy.PolicyExpiresOn, signedIdentifierResponse.AccessPolicy.PolicyExpiresOn);
            Assert.AreEqual(signedIdentifierResponse.AccessPolicy.ExpiresOn, signedIdentifierResponse.AccessPolicy.PolicyExpiresOn);
            Assert.IsNull(signedIdentifierResponse.AccessPolicy.Permissions);
        }

        [RecordedTest]
        public async Task SetAccessPolicyAsync_StartsPermissionsProperties()
        {
            await using DisposingShare test = await GetTestShareAsync();
            ShareClient share = test.Share;

            // Arrange
            ShareSignedIdentifier[] signedIdentifiers = new[]
            {
                new ShareSignedIdentifier
                {
                    Id = GetNewString(),
                    AccessPolicy = new ShareAccessPolicy
                    {
                        // Create an AccessPolicy without PolicyExpiresOn
                        PolicyStartsOn = Recording.UtcNow.AddHours(-1),
                        Permissions = "rw"
                    }
                }
            };
            // Assert
            Assert.AreEqual(signedIdentifiers[0].AccessPolicy.PolicyStartsOn, signedIdentifiers[0].AccessPolicy.StartsOn);
            Assert.IsNull(signedIdentifiers[0].AccessPolicy.PolicyExpiresOn);

            // Act
            Response<ShareInfo> response = await share.SetAccessPolicyAsync(signedIdentifiers);

            // Assert
            Assert.IsNotNull(response.GetRawResponse().Headers.RequestId);

            Response<System.Collections.Generic.IEnumerable<ShareSignedIdentifier>> responseAfter = await share.GetAccessPolicyAsync();
            Assert.IsNotNull(response.GetRawResponse().Headers.RequestId);
            ShareSignedIdentifier signedIdentifierResponse = responseAfter.Value.First();
            Assert.AreEqual(1, responseAfter.Value.Count());
            Assert.AreEqual(signedIdentifiers[0].Id, signedIdentifierResponse.Id);
            Assert.AreEqual(signedIdentifiers[0].AccessPolicy.PolicyStartsOn, signedIdentifierResponse.AccessPolicy.PolicyStartsOn);
            Assert.AreEqual(signedIdentifierResponse.AccessPolicy.PolicyStartsOn, signedIdentifierResponse.AccessPolicy.StartsOn);
            Assert.IsNull(signedIdentifierResponse.AccessPolicy.PolicyExpiresOn);
            Assert.AreEqual(signedIdentifierResponse.AccessPolicy.Permissions, signedIdentifiers[0].AccessPolicy.Permissions);
        }

        [RecordedTest]
        public async Task SetAccessPolicyAsync_StartsExpiresProperties()
        {
            await using DisposingShare test = await GetTestShareAsync();
            ShareClient share = test.Share;

            // Arrange
            ShareSignedIdentifier[] signedIdentifiers = new[]
            {
                new ShareSignedIdentifier
                {
                    Id = GetNewString(),
                    AccessPolicy = new ShareAccessPolicy
                    {
                        // Create an AccessPolicy without PolicyExpiresOn
                        PolicyStartsOn = Recording.UtcNow.AddHours(-1),
                        PolicyExpiresOn = Recording.UtcNow.AddHours(+1)
                    }
                }
            };
            // Assert
            Assert.AreEqual(signedIdentifiers[0].AccessPolicy.PolicyStartsOn, signedIdentifiers[0].AccessPolicy.StartsOn);
            Assert.AreEqual(signedIdentifiers[0].AccessPolicy.PolicyExpiresOn, signedIdentifiers[0].AccessPolicy.ExpiresOn);

            // Act
            Response<ShareInfo> response = await share.SetAccessPolicyAsync(signedIdentifiers);

            // Assert
            Assert.IsNotNull(response.GetRawResponse().Headers.RequestId);

            Response<System.Collections.Generic.IEnumerable<ShareSignedIdentifier>> responseAfter = await share.GetAccessPolicyAsync();
            Assert.IsNotNull(response.GetRawResponse().Headers.RequestId);
            ShareSignedIdentifier signedIdentifierResponse = responseAfter.Value.First();
            Assert.AreEqual(1, responseAfter.Value.Count());
            Assert.AreEqual(signedIdentifiers[0].Id, signedIdentifierResponse.Id);
            Assert.AreEqual(signedIdentifiers[0].AccessPolicy.PolicyStartsOn, signedIdentifierResponse.AccessPolicy.PolicyStartsOn);
            Assert.AreEqual(signedIdentifierResponse.AccessPolicy.PolicyStartsOn, signedIdentifierResponse.AccessPolicy.StartsOn);
            Assert.AreEqual(signedIdentifiers[0].AccessPolicy.PolicyExpiresOn, signedIdentifierResponse.AccessPolicy.PolicyExpiresOn);
            Assert.AreEqual(signedIdentifierResponse.AccessPolicy.PolicyExpiresOn, signedIdentifierResponse.AccessPolicy.ExpiresOn);
            Assert.IsNull(signedIdentifierResponse.AccessPolicy.Permissions);
        }

        [RecordedTest]
        public async Task SetAccessPolicyAsync_Error()
        {
            // Arrange
            var shareName = GetNewShareName();
            ShareServiceClient service = SharesClientBuilder.GetServiceClient_SharedKey();
            ShareClient share = InstrumentClient(service.GetShareClient(shareName));
            ShareSignedIdentifier[] signedIdentifiers = BuildSignedIdentifiers();

            // Act
            await TestHelper.AssertExpectedExceptionAsync<RequestFailedException>(
                share.SetAccessPolicyAsync(signedIdentifiers),
                e => Assert.AreEqual("ShareNotFound", e.ErrorCode));
        }

        [RecordedTest]
        [ServiceVersion(Min = ShareClientOptions.ServiceVersion.V2024_08_04)]
        public async Task SetAccessPolicyAsync_OAuth()
        {
            ShareServiceClient service = GetServiceClient_OAuth();
            await using DisposingShare test = await GetTestShareAsync(service);
            ShareClient share = test.Share;

            // Arrange
            ShareSignedIdentifier[] signedIdentifiers = BuildSignedIdentifiers();

            // Act
            Response<ShareInfo> response = await share.SetAccessPolicyAsync(signedIdentifiers);

            // Assert
            Assert.IsNotNull(response.GetRawResponse().Headers.RequestId);
            // Ensure that we grab the whole ETag value from the service without removing the quotes
            Assert.AreEqual(response.Value.ETag.ToString(), $"\"{response.GetRawResponse().Headers.ETag}\"");
        }

        [RecordedTest]
        public void ShareAccessPolicyNullStartsOnExpiresOnTest()
        {
            ShareAccessPolicy accessPolicy = new ShareAccessPolicy()
            {
                Permissions = "rw"
            };

            Assert.AreEqual(new DateTimeOffset(), accessPolicy.StartsOn);
            Assert.AreEqual(new DateTimeOffset(), accessPolicy.ExpiresOn);
        }

        [RecordedTest]
        public async Task GetStatisticsAsync()
        {
            // Arrange
            await using DisposingShare test = await GetTestShareAsync();
            ShareClient share = test.Share;

            // Act
            Response<ShareStatistics> response = await share.GetStatisticsAsync();

            // Assert
            Assert.IsNotNull(response);
        }

        [RecordedTest]
        public async Task GetStatisticsAsync_LargeShare()
        {
            // Arrange
            long size = 3 * (long)Constants.GB;
            MockResponse mockResponse = new MockResponse(200);
            mockResponse.SetContent($"﻿<?xml version=\"1.0\" encoding=\"utf-8\"?><ShareStats><ShareUsageBytes>{size}</ShareUsageBytes></ShareStats>");
            ShareClientOptions shareClientOption = new ShareClientOptions()
            {
                Transport = new MockTransport(mockResponse)
            };
            ShareClient shareClient = InstrumentClient(new ShareClient(new Uri(TestConfigDefault.FileServiceEndpoint), shareClientOption));

            // Act
            Response<ShareStatistics> response = await shareClient.GetStatisticsAsync();

            // Assert
            Assert.AreEqual(size, response.Value.ShareUsageInBytes);

            TestHelper.AssertExpectedException(
                () => { int intSize = response.Value.ShareUsageBytes; },
                new OverflowException(Constants.File.Errors.ShareUsageBytesOverflow));
        }

        [RecordedTest]
        public async Task GetStatisticsAsync_Error()
        {
            // Arrange
            var shareName = GetNewShareName();
            ShareServiceClient service = SharesClientBuilder.GetServiceClient_SharedKey();
            ShareClient share = InstrumentClient(service.GetShareClient(shareName));
            ShareSignedIdentifier[] signedIdentifiers = BuildSignedIdentifiers();

            // Act
            await TestHelper.AssertExpectedExceptionAsync<RequestFailedException>(
                share.GetStatisticsAsync(),
                e => Assert.AreEqual("ShareNotFound", e.ErrorCode));
        }

        [RecordedTest]
        [ServiceVersion(Min = ShareClientOptions.ServiceVersion.V2020_02_10)]
        public async Task GetStatisticsAsync_Lease()
        {
            // Arrange
            ShareServiceClient service = SharesClientBuilder.GetServiceClient_SharedKey();
            ShareClient shareClient = InstrumentClient(service.GetShareClient(GetNewShareName()));
            await shareClient.CreateAsync();
            string id = Recording.Random.NewGuid().ToString();

            ShareLeaseClient leaseClient = InstrumentClient(shareClient.GetShareLeaseClient(id));
            Response<ShareFileLease> leaseResponse = await leaseClient.AcquireAsync();
            ShareDeleteOptions options = new ShareDeleteOptions
            {
                Conditions = new ShareFileRequestConditions
                {
                    LeaseId = leaseResponse.Value.LeaseId
                }
            };

            // Act
            await shareClient.GetStatisticsAsync(conditions: options.Conditions);

            // Cleanup
            await shareClient.DeleteAsync(options: options);
        }

        [RecordedTest]
        [ServiceVersion(Min = ShareClientOptions.ServiceVersion.V2020_02_10)]
        public async Task GetStatisticsAsync_LeaseFailed()
        {
            // Arrange
            await using DisposingShare test = await GetTestShareAsync();
            string id = Recording.Random.NewGuid().ToString();

            ShareFileRequestConditions conditions = new ShareFileRequestConditions
            {
                LeaseId = id
            };

            // Act
            await TestHelper.AssertExpectedExceptionAsync<RequestFailedException>(
                test.Share.GetStatisticsAsync(conditions: conditions),
                e => Assert.AreEqual("LeaseNotPresentWithContainerOperation", e.ErrorCode));
        }

        [RecordedTest]
        [ServiceVersion(Min = ShareClientOptions.ServiceVersion.V2024_08_04)]
        public async Task GetStatisticsAsync_OAuth()
        {
            // Arrange
            ShareServiceClient service = GetServiceClient_OAuth();
            await using DisposingShare test = await GetTestShareAsync(service);
            ShareClient share = test.Share;

            // Act
            Response<ShareStatistics> response = await share.GetStatisticsAsync();

            // Assert
            Assert.IsNotNull(response);
        }

        [RecordedTest]
        public async Task CreateSnapshotAsync()
        {
            await using DisposingShare test = await GetTestShareAsync();
            ShareClient share = test.Share;

            // Act
            Response<ShareSnapshotInfo> response = await share.CreateSnapshotAsync();

            // Assert
            Assert.IsNotNull(response);
            // Ensure that we grab the whole ETag value from the service without removing the quotes
            Assert.AreEqual(response.Value.ETag.ToString(), $"\"{response.GetRawResponse().Headers.ETag}\"");
        }

        [RecordedTest]
        public async Task CreateSnapshotAsync_Error()
        {
            // Arrange
            var shareName = GetNewShareName();
            ShareServiceClient service = SharesClientBuilder.GetServiceClient_SharedKey();
            ShareClient share = InstrumentClient(service.GetShareClient(shareName));

            // Act
            await TestHelper.AssertExpectedExceptionAsync<RequestFailedException>(
                share.CreateSnapshotAsync(),
                e => Assert.AreEqual("ShareNotFound", e.ErrorCode));
        }

        [RecordedTest]
        [ServiceVersion(Min = ShareClientOptions.ServiceVersion.V2024_08_04)]
        public async Task CreateSnapshotAsync_OAuth()
        {
            ShareServiceClient service = GetServiceClient_OAuth();
            await using DisposingShare test = await GetTestShareAsync(service);
            ShareClient share = test.Share;

            // Act
            Response<ShareSnapshotInfo> response = await share.CreateSnapshotAsync();

            // Assert
            Assert.IsNotNull(response);
            // Ensure that we grab the whole ETag value from the service without removing the quotes
            Assert.AreEqual(response.Value.ETag.ToString(), $"\"{response.GetRawResponse().Headers.ETag}\"");
        }

        [RecordedTest]
        public async Task SetPropertiesAsync()
        {
            // Arrange
            await using DisposingShare test = await GetTestShareAsync();
            ShareClient share = test.Share;

            ShareSetPropertiesOptions options = new ShareSetPropertiesOptions
            {
                QuotaInGB = 5
            };

            // Act
            Response<ShareInfo> response = await share.SetPropertiesAsync(options);

            // Assert
            // Ensure that we grab the whole ETag value from the service without removing the quotes
            Assert.AreEqual(response.Value.ETag.ToString(), $"\"{response.GetRawResponse().Headers.ETag}\"");

            // Ensure correct properties by doing a GetProperties call
            Response<ShareProperties> propertiesResponse = await share.GetPropertiesAsync();
            Assert.AreEqual(5, propertiesResponse.Value.QuotaInGB);
        }

        [RecordedTest]
        [ServiceVersion(Min = ShareClientOptions.ServiceVersion.V2019_12_12)]
        public async Task SetPropertiesAsync_AccessTier()
        {
            // Arrange
            await using DisposingShare test = await GetTestShareAsync();
            ShareClient share = test.Share;

            ShareSetPropertiesOptions options = new ShareSetPropertiesOptions
            {
                QuotaInGB = 5,
                AccessTier = ShareAccessTier.Hot
            };

            // Act
            await share.SetPropertiesAsync(options);

            // Assert
            Response<ShareProperties> response = await share.GetPropertiesAsync();
            Assert.AreEqual(ShareAccessTier.Hot.ToString(), response.Value.AccessTier);
            Assert.AreEqual("pending-from-transactionOptimized", response.Value.AccessTierTransitionState);
            Assert.AreEqual(5, response.Value.QuotaInGB);
            Assert.IsNotNull(response.Value.AccessTierChangeTime);
        }

        [RecordedTest]
        [ServiceVersion(Min = ShareClientOptions.ServiceVersion.V2019_12_12)]
        public async Task SetPropertiesAsync_AccessTier_Premium()
        {
            // Arrange
            await using DisposingShare test = await GetTestShareAsync(SharesClientBuilder.GetServiceClient_PremiumFile());
            ShareClient share = test.Share;

            ShareSetPropertiesOptions options = new ShareSetPropertiesOptions
            {
                AccessTier = ShareAccessTier.Premium
            };

            // Act
            await share.SetPropertiesAsync(options);

            // Assert
            Response<ShareProperties> response = await share.GetPropertiesAsync();
            Assert.AreEqual(ShareAccessTier.Premium.ToString(), response.Value.AccessTier);
        }

        [RecordedTest]
        [PlaybackOnly("https://github.com/Azure/azure-sdk-for-net/issues/17262")]
        [ServiceVersion(Min = ShareClientOptions.ServiceVersion.V2020_04_08)]
        public async Task SetPropertiesAsync_RootSquash()
        {
            // Arrange
            var shareName = GetNewShareName();
            ShareServiceClient service = SharesClientBuilder.GetServiceClient_PremiumFile();
            ShareClient share = InstrumentClient(service.GetShareClient(shareName));
            ShareCreateOptions createOptions = new ShareCreateOptions
            {
                Protocols = ShareProtocols.Nfs
            };
            await share.CreateAsync(createOptions);

            ShareSetPropertiesOptions setPropertiesOptions = new ShareSetPropertiesOptions
            {
                RootSquash = ShareRootSquash.AllSquash
            };

            // Act
            await share.SetPropertiesAsync(setPropertiesOptions);

            // Assert
            Response<ShareProperties> response = await share.GetPropertiesAsync();
            Assert.AreEqual(ShareRootSquash.AllSquash, response.Value.RootSquash);
        }

        [RecordedTest]
        public async Task SetPropertiesAsync_Error()
        {
            // Arrange
            var shareName = GetNewShareName();
            ShareServiceClient service = SharesClientBuilder.GetServiceClient_SharedKey();
            ShareClient share = InstrumentClient(service.GetShareClient(shareName));

            ShareSetPropertiesOptions options = new ShareSetPropertiesOptions
            {
                QuotaInGB = 5
            };

            // Act
            await TestHelper.AssertExpectedExceptionAsync<RequestFailedException>(
                share.SetPropertiesAsync(options),
                e => Assert.AreEqual(ShareErrorCode.ShareNotFound.ToString(), e.ErrorCode));
        }

        [RecordedTest]
        [ServiceVersion(Min = ShareClientOptions.ServiceVersion.V2024_02_04)]
        [TestCase(null)]
        [TestCase(true)]
        [TestCase(false)]
        public async Task SetPropertiesAsync_EnableSnapshotVirtualDirectoryAccess(bool? enableSnapshotVirtualDirectoryAccess)
        {
            // Arrange
            var shareName = GetNewShareName();
            ShareServiceClient service = SharesClientBuilder.GetServiceClient_PremiumFile();
            ShareClient share = InstrumentClient(service.GetShareClient(shareName));
            ShareCreateOptions options = new ShareCreateOptions
            {
                Protocols = ShareProtocols.Nfs,
            };

            try
            {
                await share.CreateAsync(options);

                ShareSetPropertiesOptions setPropertiesOptions = new ShareSetPropertiesOptions
                {
                    EnableSnapshotVirtualDirectoryAccess = enableSnapshotVirtualDirectoryAccess,
                };

                // Act
                await share.SetPropertiesAsync(setPropertiesOptions);

                // Assert
                Response<ShareProperties> response = await share.GetPropertiesAsync();
                Assert.AreEqual(ShareProtocols.Nfs, response.Value.Protocols);
                if (enableSnapshotVirtualDirectoryAccess == true || enableSnapshotVirtualDirectoryAccess == null)
                {
                    Assert.IsTrue(response.Value.EnableSnapshotVirtualDirectoryAccess);
                }
                else
                {
                    Assert.IsFalse(response.Value.EnableSnapshotVirtualDirectoryAccess);
                }
            }
            finally
            {
                await share.DeleteAsync();
            }
        }

        [RecordedTest]
        [ServiceVersion(Min = ShareClientOptions.ServiceVersion.V2024_11_04)]
        public async Task SetPropertiesAsync_PaidBursting()
        {
            // Arrange
            ShareServiceClient service = SharesClientBuilder.GetServiceClient_PremiumFile();
            await using DisposingShare test = await GetTestShareAsync(service);

            ShareSetPropertiesOptions setPropertiesOptions = new ShareSetPropertiesOptions
            {
                EnablePaidBursting = true,
                PaidBurstingMaxIops = 5000,
                PaidBurstingMaxBandwidthMibps = 1000
            };

            // Act
            await test.Share.SetPropertiesAsync(setPropertiesOptions);

            // Assert
            Response<ShareProperties> response = await test.Share.GetPropertiesAsync();
            Assert.IsTrue(response.Value.EnablePaidBursting);
            Assert.AreEqual(5000, response.Value.PaidBurstingMaxIops);
            Assert.AreEqual(1000, response.Value.PaidBurstingMaxBandwidthMibps);
        }

        [RecordedTest]
        [PlaybackOnly("https://github.com/Azure/azure-sdk-for-net/issues/45675")]
        [ServiceVersion(Min = ShareClientOptions.ServiceVersion.V2025_01_05)]
        public async Task SetPropertiesAsync_ProvisionedBilling()
        {
            // Arrange
            await using DisposingShare test = await GetTestShareAsync();

            ShareSetPropertiesOptions setPropertiesOptions = new ShareSetPropertiesOptions
            {
                ProvisionedMaxIops = 3000,
                ProvisionedMaxBandwidthMibps = 125
            };

            // Act
            await test.Share.SetPropertiesAsync(setPropertiesOptions);

            // Assert
            Response<ShareProperties> response = await test.Share.GetPropertiesAsync();
            Assert.AreEqual(3000, response.Value.ProvisionedIops);
            Assert.AreEqual(125, response.Value.ProvisionedBandwidthMiBps);
            Assert.IsNotNull(response.Value.IncludedBurstIops);
            Assert.IsNotNull(response.Value.MaxBurstCreditsForIops);
            Assert.IsNotNull(response.Value.NextAllowedProvisionedIopsDowngradeTime);
            Assert.IsNotNull(response.Value.NextAllowedProvisionedBandwidthDowngradeTime);
        }

        [RecordedTest]
        public async Task SetQuotaAsync()
        {
            await using DisposingShare test = await GetTestShareAsync();
            ShareClient share = test.Share;

            // Act
            await share.SetQuotaAsync(Constants.KB);

            // Assert
            Response<ShareProperties> response = await share.GetPropertiesAsync();
            Assert.AreEqual(Constants.KB, response.Value.QuotaInGB);
        }

        [RecordedTest]
        public async Task SetQuotaAsync_Error()
        {
            // Arrange
            var shareName = GetNewShareName();
            ShareServiceClient service = SharesClientBuilder.GetServiceClient_SharedKey();
            ShareClient share = InstrumentClient(service.GetShareClient(shareName));

            // Act
            await TestHelper.AssertExpectedExceptionAsync<RequestFailedException>(
                share.SetQuotaAsync(Constants.KB),
                e => Assert.AreEqual("ShareNotFound", e.ErrorCode));
        }

        [RecordedTest]
        [ServiceVersion(Min = ShareClientOptions.ServiceVersion.V2020_02_10)]
        public async Task SetQuotaAsync_Lease()
        {
            // Arrange
            ShareServiceClient service = SharesClientBuilder.GetServiceClient_SharedKey();
            ShareClient shareClient = InstrumentClient(service.GetShareClient(GetNewShareName()));
            await shareClient.CreateAsync();
            string id = Recording.Random.NewGuid().ToString();

            ShareLeaseClient leaseClient = InstrumentClient(shareClient.GetShareLeaseClient(id));
            Response<ShareFileLease> leaseResponse = await leaseClient.AcquireAsync();
            ShareDeleteOptions options = new ShareDeleteOptions
            {
                Conditions = new ShareFileRequestConditions
                {
                    LeaseId = leaseResponse.Value.LeaseId
                }
            };

            // Act
            await shareClient.SetQuotaAsync(
                quotaInGB: Constants.KB,
                conditions: options.Conditions);

            // Cleanup
            await shareClient.DeleteAsync(options: options);
        }

        [RecordedTest]
        [ServiceVersion(Min = ShareClientOptions.ServiceVersion.V2020_02_10)]
        public async Task SetQuotaAsync_LeaseFailed()
        {
            // Arrange
            await using DisposingShare test = await GetTestShareAsync();
            string id = Recording.Random.NewGuid().ToString();

            ShareFileRequestConditions conditions = new ShareFileRequestConditions
            {
                LeaseId = id
            };

            // Act
            await TestHelper.AssertExpectedExceptionAsync<RequestFailedException>(
                test.Share.SetQuotaAsync(
                    quotaInGB: Constants.KB,
                    conditions: conditions),
                e => Assert.AreEqual("LeaseNotPresentWithContainerOperation", e.ErrorCode));
        }

        [RecordedTest]
        public async Task DeleteAsync()
        {
            // Arrange
            var shareName = GetNewShareName();
            ShareServiceClient service = SharesClientBuilder.GetServiceClient_SharedKey();
            ShareClient share = InstrumentClient(service.GetShareClient(shareName));
            ShareCreateOptions options = new ShareCreateOptions
            {
                QuotaInGB = 1
            };
            await share.CreateIfNotExistsAsync(options);

            // Act
            Response response = await share.DeleteAsync(false);

            // Assert
            Assert.IsNotNull(response.Headers.RequestId);
        }

        [RecordedTest]
        [ServiceVersion(Min = ShareClientOptions.ServiceVersion.V2020_02_10)]
        public async Task DeleteAsync_IncludeLeasedSnapshots()
        {
            // Arrange
            ShareServiceClient service = SharesClientBuilder.GetServiceClient_SharedKey();
            ShareClient share = InstrumentClient(service.GetShareClient(GetNewShareName()));
            ShareCreateOptions createOptions = new ShareCreateOptions
            {
                QuotaInGB = 1
            };
            await share.CreateIfNotExistsAsync(createOptions);

            // Create a snapshot
            Response<ShareSnapshotInfo> snapshotResponse0 = await share.CreateSnapshotAsync();
            ShareClient snapshotShareClient0 = share.WithSnapshot(snapshotResponse0.Value.Snapshot);

            // Create another snapshot
            Response<ShareSnapshotInfo> snapshotResponse1 = await share.CreateSnapshotAsync();
            ShareClient snapshotShareClient1 = share.WithSnapshot(snapshotResponse1.Value.Snapshot);

            // Lease 2nd snapshot
            string id = Recording.Random.NewGuid().ToString();
            TimeSpan duration = TimeSpan.FromSeconds(15);
            ShareLeaseClient leaseClient = InstrumentClient(snapshotShareClient1.GetShareLeaseClient(id));
            await leaseClient.AcquireAsync(duration);

            // Act
            ShareDeleteOptions options = new ShareDeleteOptions()
            {
                ShareSnapshotsDeleteOption = ShareSnapshotsDeleteOption.IncludeWithLeased
            };
            await share.DeleteAsync(options);

            // Assert
            Response<bool> shareExists = await share.ExistsAsync();
            Response<bool> snapshot0Exists = await snapshotShareClient0.ExistsAsync();
            Response<bool> snapshot1Exists = await snapshotShareClient1.ExistsAsync();

            Assert.IsFalse(shareExists);
            Assert.IsFalse(snapshot0Exists);
            Assert.IsFalse(snapshot1Exists);
        }

        [RecordedTest]
        public async Task DeleteAsync_Snapshot()
        {
            // Arrange
            var shareName = GetNewShareName();
            ShareServiceClient service = SharesClientBuilder.GetServiceClient_SharedKey();
            ShareClient share = InstrumentClient(service.GetShareClient(shareName));

            await share.CreateAsync(quotaInGB: 1);

            Response<ShareSnapshotInfo> response = await share.CreateSnapshotAsync();
            ShareClient snapshotShareClient = share.WithSnapshot(response.Value.Snapshot);

            // Act
            await snapshotShareClient.DeleteAsync();

            // Assert
            Response<bool> shareExistsResponse = await share.ExistsAsync();
            Response<bool> snapshotExistsResponse = await snapshotShareClient.ExistsAsync();

            Assert.IsTrue(shareExistsResponse.Value);
            Assert.IsFalse(snapshotExistsResponse.Value);

            // Cleanup
            await share.DeleteAsync();
        }

        [RecordedTest]
        public async Task DeleteAsync_SnapshotFailed()
        {
            // Arrange
            await using DisposingShare test = await GetTestShareAsync();
            ShareClient share = test.Share;

            ShareClient snapshotShareClient = share.WithSnapshot("2020-06-26T00:49:21.0000000Z");

            // Act
            await TestHelper.AssertExpectedExceptionAsync<RequestFailedException>(
               snapshotShareClient.DeleteAsync(),
               e => Assert.AreEqual("ShareSnapshotNotFound", e.ErrorCode));
        }

        [RecordedTest]
        public async Task Delete_Error()
        {
            // Arrange
            var shareName = GetNewShareName();
            ShareServiceClient service = SharesClientBuilder.GetServiceClient_SharedKey();
            ShareClient share = InstrumentClient(service.GetShareClient(shareName));
            ShareSignedIdentifier[] signedIdentifiers = BuildSignedIdentifiers();

            // Act
            await TestHelper.AssertExpectedExceptionAsync<RequestFailedException>(
                share.DeleteAsync(false),
                e => Assert.AreEqual(ShareErrorCode.ShareNotFound.ToString(), e.ErrorCode));
        }

        [RecordedTest]
        [ServiceVersion(Min = ShareClientOptions.ServiceVersion.V2020_02_10)]
        public async Task DeleteAsync_Lease()
        {
            // Arrange
            ShareServiceClient service = SharesClientBuilder.GetServiceClient_SharedKey();
            ShareClient shareClient = InstrumentClient(service.GetShareClient(GetNewShareName()));
            await shareClient.CreateAsync();
            string id = Recording.Random.NewGuid().ToString();

            ShareLeaseClient leaseClient = InstrumentClient(shareClient.GetShareLeaseClient(id));
            Response<ShareFileLease> leaseResponse = await leaseClient.AcquireAsync();
            ShareDeleteOptions options = new ShareDeleteOptions
            {
                Conditions = new ShareFileRequestConditions
                {
                    LeaseId = leaseResponse.Value.LeaseId
                }
            };

            // Act
            await shareClient.DeleteAsync(options: options);
        }

        [RecordedTest]
        [ServiceVersion(Min = ShareClientOptions.ServiceVersion.V2020_02_10)]
        public async Task DeleteAsync_LeaseFailed()
        {
            // Arrange
            ShareServiceClient service = SharesClientBuilder.GetServiceClient_SharedKey();
            ShareClient shareClient = InstrumentClient(service.GetShareClient(GetNewShareName()));
            await shareClient.CreateAsync();
            string id = Recording.Random.NewGuid().ToString();
            ShareDeleteOptions options = new ShareDeleteOptions
            {
                Conditions = new ShareFileRequestConditions
                {
                    LeaseId = id
                }
            };

            // Act
            await TestHelper.AssertExpectedExceptionAsync<RequestFailedException>(
                shareClient.DeleteAsync(options: options),
                e => Assert.AreEqual("LeaseNotPresentWithContainerOperation", e.ErrorCode));

            // Cleanup
            await shareClient.DeleteAsync();
        }

        [RecordedTest]
        [ServiceVersion(Min = ShareClientOptions.ServiceVersion.V2024_08_04)]
        public async Task DeleteAsync_OAuth()
        {
            // Arrange
            var shareName = GetNewShareName();
            ShareServiceClient service = GetServiceClient_OAuth();
            ShareClient share = InstrumentClient(service.GetShareClient(shareName));
            ShareCreateOptions options = new ShareCreateOptions
            {
                QuotaInGB = 1
            };
            await share.CreateIfNotExistsAsync(options);

            // Act
            Response response = await share.DeleteAsync(false);

            // Assert
            Assert.IsNotNull(response.Headers.RequestId);
        }

        [RecordedTest]
        public async Task CreateDirectoryAsync()
        {
            // Arrange
            await using DisposingShare test = await GetTestShareAsync();
            ShareClient share = test.Share;

            // Act
            ShareDirectoryClient directory = await share.CreateDirectoryAsync(GetNewDirectoryName());
        }

        [RecordedTest]
        public async Task DeleteDirectoryAsync()
        {
            // Arrange
            await using DisposingShare test = await GetTestShareAsync();
            ShareClient share = test.Share;
            string directoryName = GetNewDirectoryName();
            ShareDirectoryClient directory = InstrumentClient(share.GetDirectoryClient(directoryName));
            await directory.CreateIfNotExistsAsync();

            // Act
            await share.DeleteDirectoryAsync(directoryName);
        }

        [RecordedTest]
        [TestCase("!'();[]@&%=+$,#äÄöÖüÜß;")]
        [TestCase("%21%27%28%29%3B%5B%5D%40%26%25%3D%2B%24%2C%23äÄöÖüÜß%3B")]
        [TestCase("my cool directory")]
        [TestCase("directory")]
        public async Task GetDirectoryClient_SpecialCharacters(string directoryName)
        {
            // Arrange
            await using DisposingShare test = await GetTestShareAsync();
            ShareDirectoryClient directoryFromShareClient = InstrumentClient(test.Share.GetDirectoryClient(directoryName));
            Uri expectedUri = new Uri($"{TestConfigDefault.FileServiceEndpoint}/{test.Share.Name}/{Uri.EscapeDataString(directoryName)}");

            // Act
            Response<ShareDirectoryInfo> createResponse = await directoryFromShareClient.CreateAsync();

            ShareDirectoryClient directoryFromConstructor = new ShareDirectoryClient(
                TestConfigDefault.ConnectionString,
                test.Share.Name,
                directoryName,
                GetOptions());

            Response<ShareDirectoryProperties> propertiesResponse = await directoryFromConstructor.GetPropertiesAsync();

            List<ShareFileItem> shareFileItems = new List<ShareFileItem>();
            await foreach (ShareFileItem shareFileItem in test.Share.GetRootDirectoryClient().GetFilesAndDirectoriesAsync())
            {
                shareFileItems.Add(shareFileItem);
            }

            ShareUriBuilder shareUriBuilder = new ShareUriBuilder(directoryFromConstructor.Uri);

            // Assert
            Assert.AreEqual(createResponse.Value.ETag, propertiesResponse.Value.ETag);

            Assert.AreEqual(1, shareFileItems.Count);
            Assert.AreEqual(directoryName, shareFileItems[0].Name);

            Assert.AreEqual(directoryName, directoryFromShareClient.Name);
            Assert.AreEqual(directoryName, directoryFromShareClient.Path);
            Assert.AreEqual(expectedUri, directoryFromShareClient.Uri);

            Assert.AreEqual(directoryName, directoryFromConstructor.Name);
            Assert.AreEqual(directoryName, directoryFromConstructor.Path);
            Assert.AreEqual(expectedUri, directoryFromConstructor.Uri);

            Assert.AreEqual(directoryName, shareUriBuilder.LastDirectoryOrFileName);
            Assert.AreEqual(directoryName, shareUriBuilder.DirectoryOrFilePath);
            Assert.AreEqual(expectedUri, shareUriBuilder.ToUri());
        }

        [RecordedTest]
        [ServiceVersion(Min = ShareClientOptions.ServiceVersion.V2020_02_10)]
        public async Task AcquireLeaseAsync()
        {
            // Arrange
            ShareServiceClient service = SharesClientBuilder.GetServiceClient_SharedKey();
            ShareClient shareClient = InstrumentClient(service.GetShareClient(GetNewShareName()));
            await shareClient.CreateAsync();
            string id = Recording.Random.NewGuid().ToString();
            TimeSpan duration = TimeSpan.FromSeconds(15);
            ShareLeaseClient leaseClient = InstrumentClient(shareClient.GetShareLeaseClient(id));

            // Act
            Response<ShareFileLease> response = await leaseClient.AcquireAsync(duration);

            // Assert
            // Ensure that we grab the whole ETag value from the service without removing the quotes
            Assert.AreEqual(response.Value.ETag.ToString(), $"\"{response.GetRawResponse().Headers.ETag}\"");
            Assert.AreEqual(id, response.Value.LeaseId);
            Assert.AreEqual(response.Value.LeaseId, leaseClient.LeaseId);

            // Cleanup
            ShareDeleteOptions options = new ShareDeleteOptions
            {
                Conditions = new ShareFileRequestConditions
                {
                    LeaseId = response.Value.LeaseId
                }
            };
            await shareClient.DeleteAsync(options: options);
        }

        [RecordedTest]
        [ServiceVersion(Min = ShareClientOptions.ServiceVersion.V2020_02_10)]
        public async Task AcquireLeaseAsync_ExtendedExceptionMessage()
        {
            // Arrange
            await using DisposingShare test = await GetTestShareAsync();
            string id = Recording.Random.NewGuid().ToString();
            TimeSpan duration = TimeSpan.FromSeconds(10);
            ShareLeaseClient leaseClient = InstrumentClient(test.Share.GetShareLeaseClient(id));

            // Act
            await TestHelper.AssertExpectedExceptionAsync<RequestFailedException>(
                leaseClient.AcquireAsync(duration),
                e =>
                {
                    Assert.AreEqual(ShareErrorCode.InvalidHeaderValue.ToString(), e.ErrorCode);
                    Assert.IsTrue(e.Message.Contains($"Additional Information:{Environment.NewLine}HeaderName: x-ms-lease-duration{Environment.NewLine}HeaderValue: 10"));
                });
        }

        [RecordedTest]
        [ServiceVersion(Min = ShareClientOptions.ServiceVersion.V2020_02_10)]
        public async Task AcquireLeaseAsync_Snapshot()
        {
            // Arrange
            await using DisposingShare test = await GetTestShareAsync();

            Response<ShareSnapshotInfo> snapshotResponse = await test.Share.CreateSnapshotAsync();
            ShareClient snapshotShare = test.Share.WithSnapshot(snapshotResponse.Value.Snapshot);

            string id = Recording.Random.NewGuid().ToString();
            TimeSpan duration = TimeSpan.FromSeconds(15);
            ShareLeaseClient leaseClient = InstrumentClient(snapshotShare.GetShareLeaseClient(id));

            // Act
            Response<ShareFileLease> response = await leaseClient.AcquireAsync(duration);

            // Assert
            Assert.AreEqual(id, response.Value.LeaseId);

            // Cleanup
            await leaseClient.ReleaseAsync();
        }

        [RecordedTest]
        [ServiceVersion(Min = ShareClientOptions.ServiceVersion.V2020_02_10)]
        public async Task AcquireLeaseAsync_Error()
        {
            // Arrange
            ShareServiceClient service = SharesClientBuilder.GetServiceClient_SharedKey();
            ShareClient shareClient = InstrumentClient(service.GetShareClient(GetNewShareName()));
            string id = Recording.Random.NewGuid().ToString();
            ShareLeaseClient leaseClient = InstrumentClient(shareClient.GetShareLeaseClient(id));

            // Act
            await TestHelper.AssertExpectedExceptionAsync<RequestFailedException>(
                leaseClient.AcquireAsync(),
                e => Assert.AreEqual(ShareErrorCode.ShareNotFound.ToString(), e.ErrorCode));
        }

        [RecordedTest]
        [ServiceVersion(Min = ShareClientOptions.ServiceVersion.V2020_02_10)]
        public async Task AcquireLeaseAsync_SnapshotError()
        {
            // Arrange
            await using DisposingShare test = await GetTestShareAsync();

            ShareClient snapshotShare = test.Share.WithSnapshot("2020-08-05T22:10:47.0000000Z");
            string id = Recording.Random.NewGuid().ToString();
            ShareLeaseClient leaseClient = InstrumentClient(snapshotShare.GetShareLeaseClient(id));

            // Act
            await TestHelper.AssertExpectedExceptionAsync<RequestFailedException>(
                leaseClient.AcquireAsync(),
                e => Assert.AreEqual(ShareErrorCode.ShareNotFound.ToString(), e.ErrorCode));
        }

        [RecordedTest]
        [ServiceVersion(Min = ShareClientOptions.ServiceVersion.V2024_08_04)]
        public async Task AcquireLeaseAsync_OAuth()
        {
            // Arrange
            ShareServiceClient service = GetServiceClient_OAuth();
            ShareClient shareClient = InstrumentClient(service.GetShareClient(GetNewShareName()));
            await shareClient.CreateAsync();
            string id = Recording.Random.NewGuid().ToString();
            TimeSpan duration = TimeSpan.FromSeconds(15);
            ShareLeaseClient leaseClient = InstrumentClient(shareClient.GetShareLeaseClient(id));

            // Act
            Response<ShareFileLease> response = await leaseClient.AcquireAsync(duration);

            // Assert
            // Ensure that we grab the whole ETag value from the service without removing the quotes
            Assert.AreEqual(response.Value.ETag.ToString(), $"\"{response.GetRawResponse().Headers.ETag}\"");
            Assert.AreEqual(id, response.Value.LeaseId);
            Assert.AreEqual(response.Value.LeaseId, leaseClient.LeaseId);

            // Cleanup
            ShareDeleteOptions options = new ShareDeleteOptions
            {
                Conditions = new ShareFileRequestConditions
                {
                    LeaseId = response.Value.LeaseId
                }
            };
            await shareClient.DeleteAsync(options: options);
        }

        [RecordedTest]
        [ServiceVersion(Min = ShareClientOptions.ServiceVersion.V2020_02_10)]
        public async Task ReleaseLeaseAsync()
        {
            // Arrange
            await using DisposingShare test = await GetTestShareAsync();
            string id = Recording.Random.NewGuid().ToString();
            ShareLeaseClient leaseClient = InstrumentClient(test.Share.GetShareLeaseClient(id));
            Response<ShareFileLease> leaseResponse = await leaseClient.AcquireAsync();

            // Act
            Response<FileLeaseReleaseInfo> releaseResponse = await leaseClient.ReleaseAsync();

            // Assert
            Response<ShareProperties> propertiesResponse = await test.Share.GetPropertiesAsync();

            // Ensure that we grab the whole ETag value from the service without removing the quotes
            Assert.AreEqual(releaseResponse.Value.ETag.ToString(), $"\"{releaseResponse.GetRawResponse().Headers.ETag}\"");
            Assert.AreEqual(ShareLeaseStatus.Unlocked, propertiesResponse.Value.LeaseStatus);
            Assert.AreEqual(ShareLeaseState.Available, propertiesResponse.Value.LeaseState);
        }

        [RecordedTest]
        [ServiceVersion(Min = ShareClientOptions.ServiceVersion.V2020_02_10)]
        public async Task ReleaseLeaseAsync_Error()
        {
            // Arrange
            ShareServiceClient service = SharesClientBuilder.GetServiceClient_SharedKey();
            ShareClient shareClient = InstrumentClient(service.GetShareClient(GetNewShareName()));
            string id = Recording.Random.NewGuid().ToString();
            ShareLeaseClient leaseClient = InstrumentClient(shareClient.GetShareLeaseClient(id));

            // Act
            await TestHelper.AssertExpectedExceptionAsync<RequestFailedException>(
                leaseClient.ReleaseAsync(),
                e => Assert.AreEqual(ShareErrorCode.ShareNotFound.ToString(), e.ErrorCode));
        }

        [RecordedTest]
        [ServiceVersion(Min = ShareClientOptions.ServiceVersion.V2020_02_10)]
        public async Task ReleaseLeaseAsync_Snapshot()
        {
            // Arrange
            await using DisposingShare test = await GetTestShareAsync();

            Response<ShareSnapshotInfo> snapshotResponse = await test.Share.CreateSnapshotAsync();
            ShareClient snapshotShare = test.Share.WithSnapshot(snapshotResponse.Value.Snapshot);

            string id = Recording.Random.NewGuid().ToString();
            ShareLeaseClient leaseClient = InstrumentClient(snapshotShare.GetShareLeaseClient(id));
            await leaseClient.AcquireAsync();

            // Act
            await leaseClient.ReleaseAsync();
        }

        [RecordedTest]
        [ServiceVersion(Min = ShareClientOptions.ServiceVersion.V2020_02_10)]
        public async Task ReleaseLeaseAsync_SnapshotError()
        {
            // Arrange
            await using DisposingShare test = await GetTestShareAsync();

            ShareClient snapshotShare = test.Share.WithSnapshot("2020-08-05T22:10:47.0000000Z");
            string id = Recording.Random.NewGuid().ToString();
            ShareLeaseClient leaseClient = InstrumentClient(snapshotShare.GetShareLeaseClient(id));

            // Act
            await TestHelper.AssertExpectedExceptionAsync<RequestFailedException>(
                leaseClient.ReleaseAsync(),
                e => Assert.AreEqual(ShareErrorCode.ShareNotFound.ToString(), e.ErrorCode));
        }

        [RecordedTest]
        [ServiceVersion(Min = ShareClientOptions.ServiceVersion.V2024_08_04)]
        public async Task ReleaseLeaseAsync_OAuth()
        {
            // Arrange
            ShareServiceClient service = GetServiceClient_OAuth();
            await using DisposingShare test = await GetTestShareAsync(service);
            string id = Recording.Random.NewGuid().ToString();
            ShareLeaseClient leaseClient = InstrumentClient(test.Share.GetShareLeaseClient(id));
            Response<ShareFileLease> leaseResponse = await leaseClient.AcquireAsync();

            // Act
            Response<FileLeaseReleaseInfo> releaseResponse = await leaseClient.ReleaseAsync();

            // Assert
            Response<ShareProperties> propertiesResponse = await test.Share.GetPropertiesAsync();

            // Ensure that we grab the whole ETag value from the service without removing the quotes
            Assert.AreEqual(releaseResponse.Value.ETag.ToString(), $"\"{releaseResponse.GetRawResponse().Headers.ETag}\"");
            Assert.AreEqual(ShareLeaseStatus.Unlocked, propertiesResponse.Value.LeaseStatus);
            Assert.AreEqual(ShareLeaseState.Available, propertiesResponse.Value.LeaseState);
        }

        [RecordedTest]
        [ServiceVersion(Min = ShareClientOptions.ServiceVersion.V2020_02_10)]
        public async Task ChangeLeaseAsync()
        {
            // Arrange
            await using DisposingShare test = await GetTestShareAsync();
            string id = Recording.Random.NewGuid().ToString();
            string newId = Recording.Random.NewGuid().ToString();
            ShareLeaseClient leaseClient = InstrumentClient(test.Share.GetShareLeaseClient(id));
            await leaseClient.AcquireAsync();

            // Act
            Response<ShareFileLease> changeResponse = await leaseClient.ChangeAsync(newId);

            // Assert
            // Ensure that we grab the whole ETag value from the service without removing the quotes
            Assert.AreEqual(changeResponse.Value.ETag.ToString(), $"\"{changeResponse.GetRawResponse().Headers.ETag}\"");

            Assert.AreEqual(changeResponse.Value.LeaseId, newId);
            Assert.AreEqual(changeResponse.Value.LeaseId, leaseClient.LeaseId);

            // Cleanup
            leaseClient = InstrumentClient(test.Share.GetShareLeaseClient(newId));
            await leaseClient.ReleaseAsync();
        }

        [RecordedTest]
        [ServiceVersion(Min = ShareClientOptions.ServiceVersion.V2020_02_10)]
        public async Task ChangeLeaseAsync_Error()
        {
            // Arrange
            ShareServiceClient service = SharesClientBuilder.GetServiceClient_SharedKey();
            ShareClient shareClient = InstrumentClient(service.GetShareClient(GetNewShareName()));
            string id = Recording.Random.NewGuid().ToString();
            string newId = Recording.Random.NewGuid().ToString();
            ShareLeaseClient leaseClient = InstrumentClient(shareClient.GetShareLeaseClient(id));

            // Act
            await TestHelper.AssertExpectedExceptionAsync<RequestFailedException>(
                leaseClient.ChangeAsync(newId),
                e => Assert.AreEqual(ShareErrorCode.ShareNotFound.ToString(), e.ErrorCode));
        }

        [RecordedTest]
        [ServiceVersion(Min = ShareClientOptions.ServiceVersion.V2020_02_10)]
        public async Task ChangeLeaseAsync_Snapshot()
        {
            // Arrange
            await using DisposingShare test = await GetTestShareAsync();

            Response<ShareSnapshotInfo> snapshotResponse = await test.Share.CreateSnapshotAsync();
            ShareClient snapshotShare = test.Share.WithSnapshot(snapshotResponse.Value.Snapshot);

            string id = Recording.Random.NewGuid().ToString();
            string newId = Recording.Random.NewGuid().ToString();
            ShareLeaseClient leaseClient = InstrumentClient(snapshotShare.GetShareLeaseClient(id));
            await leaseClient.AcquireAsync();

            // Act
            Response<ShareFileLease> response = await leaseClient.ChangeAsync(newId);

            // Cleanup
            leaseClient = InstrumentClient(snapshotShare.GetShareLeaseClient(response.Value.LeaseId));
            await leaseClient.ReleaseAsync();
        }

        [RecordedTest]
        [ServiceVersion(Min = ShareClientOptions.ServiceVersion.V2020_02_10)]
        public async Task ChangeLeaseAsync_SnapshotError()
        {
            // Arrange
            await using DisposingShare test = await GetTestShareAsync();

            ShareClient snapshotShare = test.Share.WithSnapshot("2020-08-05T22:10:47.0000000Z");
            string id = Recording.Random.NewGuid().ToString();
            ShareLeaseClient leaseClient = InstrumentClient(snapshotShare.GetShareLeaseClient(id));

            // Act
            await TestHelper.AssertExpectedExceptionAsync<RequestFailedException>(
                leaseClient.ChangeAsync(id),
                e => Assert.AreEqual(ShareErrorCode.ShareNotFound.ToString(), e.ErrorCode));
        }

        [RecordedTest]
        [ServiceVersion(Min = ShareClientOptions.ServiceVersion.V2024_08_04)]
        public async Task ChangeLeaseAsync_OAuth()
        {
            // Arrange
            ShareServiceClient service = GetServiceClient_OAuth();
            await using DisposingShare test = await GetTestShareAsync(service);
            string id = Recording.Random.NewGuid().ToString();
            string newId = Recording.Random.NewGuid().ToString();
            ShareLeaseClient leaseClient = InstrumentClient(test.Share.GetShareLeaseClient(id));
            await leaseClient.AcquireAsync();

            // Act
            Response<ShareFileLease> changeResponse = await leaseClient.ChangeAsync(newId);

            // Assert
            // Ensure that we grab the whole ETag value from the service without removing the quotes
            Assert.AreEqual(changeResponse.Value.ETag.ToString(), $"\"{changeResponse.GetRawResponse().Headers.ETag}\"");

            Assert.AreEqual(changeResponse.Value.LeaseId, newId);
            Assert.AreEqual(changeResponse.Value.LeaseId, leaseClient.LeaseId);

            // Cleanup
            leaseClient = InstrumentClient(test.Share.GetShareLeaseClient(newId));
            await leaseClient.ReleaseAsync();
        }

        [RecordedTest]
        [ServiceVersion(Min = ShareClientOptions.ServiceVersion.V2020_02_10)]
        public async Task BreakLeaseAsync()
        {
            // Arrange
            await using DisposingShare test = await GetTestShareAsync();
            string id = Recording.Random.NewGuid().ToString();
            string newId = Recording.Random.NewGuid().ToString();
            ShareLeaseClient leaseClient = InstrumentClient(test.Share.GetShareLeaseClient(id));
            await leaseClient.AcquireAsync();

            // Act
            Response<ShareFileLease> response = await leaseClient.BreakAsync();

            // Assert
            // Ensure that we grab the whole ETag value from the service without removing the quotes
            Assert.AreEqual(response.Value.ETag.ToString(), $"\"{response.GetRawResponse().Headers.ETag}\"");

            Response<ShareProperties> propertiesResponse = await test.Share.GetPropertiesAsync();
            Assert.AreEqual(ShareLeaseStatus.Unlocked, propertiesResponse.Value.LeaseStatus);
            Assert.AreEqual(ShareLeaseState.Broken, propertiesResponse.Value.LeaseState);
        }

        [RecordedTest]
        [ServiceVersion(Min = ShareClientOptions.ServiceVersion.V2020_02_10)]
        public async Task BreakLeaseAsync_Error()
        {
            // Arrange
            ShareServiceClient service = SharesClientBuilder.GetServiceClient_SharedKey();
            ShareClient shareClient = InstrumentClient(service.GetShareClient(GetNewShareName()));
            string id = Recording.Random.NewGuid().ToString();
            string newId = Recording.Random.NewGuid().ToString();
            ShareLeaseClient leaseClient = InstrumentClient(shareClient.GetShareLeaseClient(id));

            // Act
            await TestHelper.AssertExpectedExceptionAsync<RequestFailedException>(
                leaseClient.BreakAsync(),
                e => Assert.AreEqual(ShareErrorCode.ShareNotFound.ToString(), e.ErrorCode));
        }

        [RecordedTest]
        [ServiceVersion(Min = ShareClientOptions.ServiceVersion.V2020_02_10)]
        public async Task BreakLeaseAsync_Snapshot()
        {
            // Arrange
            await using DisposingShare test = await GetTestShareAsync();

            Response<ShareSnapshotInfo> snapshotResponse = await test.Share.CreateSnapshotAsync();
            ShareClient snapshotShare = test.Share.WithSnapshot(snapshotResponse.Value.Snapshot);

            string id = Recording.Random.NewGuid().ToString();
            ShareLeaseClient leaseClient = InstrumentClient(snapshotShare.GetShareLeaseClient(id));
            await leaseClient.AcquireAsync();

            // Act
            Response<ShareFileLease> response = await leaseClient.BreakAsync();
        }

        [RecordedTest]
        [ServiceVersion(Min = ShareClientOptions.ServiceVersion.V2020_02_10)]
        public async Task BreakLeaseAsync_SnapshotError()
        {
            // Arrange
            await using DisposingShare test = await GetTestShareAsync();

            ShareClient snapshotShare = test.Share.WithSnapshot("2020-08-05T22:10:47.0000000Z");
            string id = Recording.Random.NewGuid().ToString();
            ShareLeaseClient leaseClient = InstrumentClient(snapshotShare.GetShareLeaseClient(id));

            // Act
            await TestHelper.AssertExpectedExceptionAsync<RequestFailedException>(
                leaseClient.BreakAsync(),
                e => Assert.AreEqual(ShareErrorCode.ShareNotFound.ToString(), e.ErrorCode));
        }

        [RecordedTest]
        [ServiceVersion(Min = ShareClientOptions.ServiceVersion.V2024_08_04)]
        public async Task BreakLeaseAsync_OAuth()
        {
            // Arrange
            ShareServiceClient service = GetServiceClient_OAuth();
            await using DisposingShare test = await GetTestShareAsync(service);
            string id = Recording.Random.NewGuid().ToString();
            string newId = Recording.Random.NewGuid().ToString();
            ShareLeaseClient leaseClient = InstrumentClient(test.Share.GetShareLeaseClient(id));
            await leaseClient.AcquireAsync();

            // Act
            Response<ShareFileLease> response = await leaseClient.BreakAsync();

            // Assert
            // Ensure that we grab the whole ETag value from the service without removing the quotes
            Assert.AreEqual(response.Value.ETag.ToString(), $"\"{response.GetRawResponse().Headers.ETag}\"");

            Response<ShareProperties> propertiesResponse = await test.Share.GetPropertiesAsync();
            Assert.AreEqual(ShareLeaseStatus.Unlocked, propertiesResponse.Value.LeaseStatus);
            Assert.AreEqual(ShareLeaseState.Broken, propertiesResponse.Value.LeaseState);
        }

        [RecordedTest]
        [ServiceVersion(Min = ShareClientOptions.ServiceVersion.V2020_02_10)]
        public async Task RenewLeaseAsync()
        {
            // Arrange
            ShareServiceClient service = SharesClientBuilder.GetServiceClient_SharedKey();
            ShareClient shareClient = InstrumentClient(service.GetShareClient(GetNewShareName()));
            await shareClient.CreateAsync();

            string id = Recording.Random.NewGuid().ToString();
            ShareLeaseClient leaseClient = InstrumentClient(shareClient.GetShareLeaseClient(id));
            await leaseClient.AcquireAsync();

            // Act
            Response<ShareFileLease> renewResponse = await leaseClient.RenewAsync();

            // Assert
            Assert.AreEqual(renewResponse.Value.LeaseId, leaseClient.LeaseId);
            // Ensure that we grab the whole ETag value from the service without removing the quotes
            Assert.AreEqual(renewResponse.Value.ETag.ToString(), $"\"{renewResponse.GetRawResponse().Headers.ETag}\"");

            // Cleanup
            ShareDeleteOptions options = new ShareDeleteOptions
            {
                Conditions = new ShareFileRequestConditions
                {
                    LeaseId = renewResponse.Value.LeaseId
                }
            };
            await shareClient.DeleteAsync(options: options);
        }

        [RecordedTest]
        [ServiceVersion(Min = ShareClientOptions.ServiceVersion.V2020_02_10)]
        public async Task RenewLeaseAsync_Error()
        {
            // Arrange
            ShareServiceClient service = SharesClientBuilder.GetServiceClient_SharedKey();
            ShareClient shareClient = InstrumentClient(service.GetShareClient(GetNewShareName()));
            string id = Recording.Random.NewGuid().ToString();
            string newId = Recording.Random.NewGuid().ToString();
            ShareLeaseClient leaseClient = InstrumentClient(shareClient.GetShareLeaseClient(id));

            // Act
            await TestHelper.AssertExpectedExceptionAsync<RequestFailedException>(
                leaseClient.RenewAsync(),
                e => Assert.AreEqual(ShareErrorCode.ShareNotFound.ToString(), e.ErrorCode));
        }

        [RecordedTest]
        [ServiceVersion(Min = ShareClientOptions.ServiceVersion.V2020_02_10)]
        public async Task RenewLeaseAsync_Snapshot()
        {
            // Arrange
            await using DisposingShare test = await GetTestShareAsync();

            Response<ShareSnapshotInfo> snapshotResponse = await test.Share.CreateSnapshotAsync();
            ShareClient snapshotShare = test.Share.WithSnapshot(snapshotResponse.Value.Snapshot);

            string id = Recording.Random.NewGuid().ToString();
            ShareLeaseClient leaseClient = InstrumentClient(snapshotShare.GetShareLeaseClient(id));
            await leaseClient.AcquireAsync();

            // Act
            Response<ShareFileLease> response = await leaseClient.RenewAsync();

            // Cleanup
            await leaseClient.ReleaseAsync();
        }

        [RecordedTest]
        [ServiceVersion(Min = ShareClientOptions.ServiceVersion.V2020_02_10)]
        public async Task RenewLeaseAsync_SnapshotError()
        {
            // Arrange
            await using DisposingShare test = await GetTestShareAsync();

            ShareClient snapshotShare = test.Share.WithSnapshot("2020-08-05T22:10:47.0000000Z");
            string id = Recording.Random.NewGuid().ToString();
            ShareLeaseClient leaseClient = InstrumentClient(snapshotShare.GetShareLeaseClient(id));

            // Act
            await TestHelper.AssertExpectedExceptionAsync<RequestFailedException>(
                leaseClient.RenewAsync(),
                e => Assert.AreEqual(ShareErrorCode.ShareNotFound.ToString(), e.ErrorCode));
        }

        [RecordedTest]
        [ServiceVersion(Min = ShareClientOptions.ServiceVersion.V2024_08_04)]
        public async Task RenewLeaseAsync_OAuth()
        {
            // Arrange
            ShareServiceClient service = GetServiceClient_OAuth();
            ShareClient shareClient = InstrumentClient(service.GetShareClient(GetNewShareName()));
            await shareClient.CreateAsync();

            string id = Recording.Random.NewGuid().ToString();
            ShareLeaseClient leaseClient = InstrumentClient(shareClient.GetShareLeaseClient(id));
            await leaseClient.AcquireAsync();

            // Act
            Response<ShareFileLease> renewResponse = await leaseClient.RenewAsync();

            // Assert
            Assert.AreEqual(renewResponse.Value.LeaseId, leaseClient.LeaseId);
            // Ensure that we grab the whole ETag value from the service without removing the quotes
            Assert.AreEqual(renewResponse.Value.ETag.ToString(), $"\"{renewResponse.GetRawResponse().Headers.ETag}\"");

            // Cleanup
            ShareDeleteOptions options = new ShareDeleteOptions
            {
                Conditions = new ShareFileRequestConditions
                {
                    LeaseId = renewResponse.Value.LeaseId
                }
            };
            await shareClient.DeleteAsync(options: options);
        }

        #region GenerateSasTests
        [RecordedTest]
        public void CanGenerateSas_ClientConstructors()
        {
            // Arrange
            var constants = TestConstants.Create(this);
            var blobEndpoint = new Uri("https://127.0.0.1/" + constants.Sas.Account);
            var blobSecondaryEndpoint = new Uri("https://127.0.0.1/" + constants.Sas.Account + "-secondary");
            var storageConnectionString = new StorageConnectionString(constants.Sas.SharedKeyCredential, fileStorageUri: (blobEndpoint, blobSecondaryEndpoint));
            string connectionString = storageConnectionString.ToString(true);

            // Act - ShareClient(string connectionString, string blobContainerName)
            ShareClient container = InstrumentClient(new ShareClient(
                connectionString,
                GetNewShareName()));
            Assert.IsTrue(container.CanGenerateSasUri);

            // Act - ShareClient(string connectionString, string blobContainerName, BlobClientOptions options)
            ShareClient container2 = InstrumentClient(new ShareClient(
                connectionString,
                GetNewShareName(),
                GetOptions()));
            Assert.IsTrue(container2.CanGenerateSasUri);

            // Act - ShareClient(Uri blobContainerUri, BlobClientOptions options = default)
            ShareClient container3 = InstrumentClient(new ShareClient(
                blobEndpoint,
                GetOptions()));
            Assert.IsFalse(container3.CanGenerateSasUri);

            // Act - ShareClient(Uri blobContainerUri, StorageSharedKeyCredential credential, BlobClientOptions options = default)
            ShareClient container4 = InstrumentClient(new ShareClient(
                blobEndpoint,
                constants.Sas.SharedKeyCredential,
                GetOptions()));
            Assert.IsTrue(container4.CanGenerateSasUri);
        }

        [RecordedTest]
        public void CanGenerateSas_GetRootDirectoryClient()
        {
            // Arrange
            var constants = TestConstants.Create(this);
            var blobEndpoint = new Uri("https://127.0.0.1/" + constants.Sas.Account);
            var blobSecondaryEndpoint = new Uri("https://127.0.0.1/" + constants.Sas.Account + "-secondary");
            var storageConnectionString = new StorageConnectionString(constants.Sas.SharedKeyCredential, fileStorageUri: (blobEndpoint, blobSecondaryEndpoint));
            string connectionString = storageConnectionString.ToString(true);

            // Act - ShareClient(string connectionString, string blobContainerName)
            ShareClient share = InstrumentClient(new ShareClient(
                connectionString,
                GetNewShareName()));
            ShareDirectoryClient directory = share.GetRootDirectoryClient();
            Assert.IsTrue(directory.CanGenerateSasUri);

            // Act - ShareClient(string connectionString, string blobContainerName, BlobClientOptions options)
            ShareClient share2 = InstrumentClient(new ShareClient(
                connectionString,
                GetNewShareName(),
                GetOptions()));
            ShareDirectoryClient directory2 = share.GetRootDirectoryClient();
            Assert.IsTrue(directory2.CanGenerateSasUri);

            // Act - ShareClient(Uri blobContainerUri, BlobClientOptions options = default)
            ShareClient share3 = InstrumentClient(new ShareClient(
                blobEndpoint,
                GetOptions()));
            ShareDirectoryClient directory3 = share3.GetRootDirectoryClient();
            Assert.IsFalse(directory3.CanGenerateSasUri);

            // Act - ShareClient(Uri blobContainerUri, StorageSharedKeyCredential credential, BlobClientOptions options = default)
            ShareClient share4 = InstrumentClient(new ShareClient(
                blobEndpoint,
                constants.Sas.SharedKeyCredential,
                GetOptions()));
            ShareDirectoryClient directory4 = share4.GetRootDirectoryClient();
            Assert.IsTrue(directory4.CanGenerateSasUri);
        }

        [RecordedTest]
        public void CanGenerateSas_GetDirectoryClient()
        {
            // Arrange
            var constants = TestConstants.Create(this);
            var blobEndpoint = new Uri("https://127.0.0.1/" + constants.Sas.Account);
            var blobSecondaryEndpoint = new Uri("https://127.0.0.1/" + constants.Sas.Account + "-secondary");
            var storageConnectionString = new StorageConnectionString(constants.Sas.SharedKeyCredential, fileStorageUri: (blobEndpoint, blobSecondaryEndpoint));
            string connectionString = storageConnectionString.ToString(true);

            // Act - ShareClient(string connectionString, string blobContainerName)
            ShareClient share = InstrumentClient(new ShareClient(
                connectionString,
                GetNewShareName()));
            ShareDirectoryClient directory = share.GetDirectoryClient(GetNewDirectoryName());
            Assert.IsTrue(directory.CanGenerateSasUri);

            // Act - ShareClient(string connectionString, string blobContainerName, BlobClientOptions options)
            ShareClient share2 = InstrumentClient(new ShareClient(
                connectionString,
                GetNewShareName(),
                GetOptions()));
            ShareDirectoryClient directory2 = share.GetDirectoryClient(GetNewDirectoryName());
            Assert.IsTrue(directory2.CanGenerateSasUri);

            // Act - ShareClient(Uri blobContainerUri, BlobClientOptions options = default)
            ShareClient share3 = InstrumentClient(new ShareClient(
                blobEndpoint,
                GetOptions()));
            ShareDirectoryClient directory3 = share3.GetDirectoryClient(GetNewDirectoryName());
            Assert.IsFalse(directory3.CanGenerateSasUri);

            // Act - ShareClient(Uri blobContainerUri, StorageSharedKeyCredential credential, BlobClientOptions options = default)
            ShareClient share4 = InstrumentClient(new ShareClient(
                blobEndpoint,
                constants.Sas.SharedKeyCredential,
                GetOptions()));
            ShareDirectoryClient directory4 = share4.GetDirectoryClient(GetNewDirectoryName());
            Assert.IsTrue(directory4.CanGenerateSasUri);
        }

        [RecordedTest]
        public void CanGenerateSas_WithSnapshot_False()
        {
            // Arrange
            var constants = TestConstants.Create(this);
            var shareEndpoint = new Uri("https://127.0.0.1/" + constants.Sas.Account);

            // Create blob
            ShareClient share = InstrumentClient(new ShareClient(
                shareEndpoint,
                GetOptions()));
            Assert.IsFalse(share.CanGenerateSasUri);

            // Act
            string snapshot = "2020-04-17T20:37:16.5129130Z";
            ShareClient snapshotShare = share.WithSnapshot(snapshot);

            // Assert
            Assert.IsFalse(snapshotShare.CanGenerateSasUri);
        }

        [RecordedTest]
        public void CanGenerateSas_WithSnapshot_True()
        {
            // Arrange
            var constants = TestConstants.Create(this);
            var blobEndpoint = new Uri("https://127.0.0.1/" + constants.Sas.Account);
            var blobSecondaryEndpoint = new Uri("https://127.0.0.1/" + constants.Sas.Account + "-secondary");
            var storageConnectionString = new StorageConnectionString(constants.Sas.SharedKeyCredential, blobStorageUri: (blobEndpoint, blobSecondaryEndpoint));
            string connectionString = storageConnectionString.ToString(true);

            // Create blob
            ShareClient share = InstrumentClient(new ShareClient(
                connectionString,
                GetNewShareName()));
            Assert.IsTrue(share.CanGenerateSasUri);

            // Act
            string snapshot = "2020-04-17T20:37:16.5129130Z";
            ShareClient snapshotShare = share.WithSnapshot(snapshot);

            // Assert
            Assert.IsTrue(snapshotShare.CanGenerateSasUri);
        }

        [RecordedTest]
        public void CanGenerateSas_Mockable()
        {
            // Act
            var directory = new Mock<ShareClient>();
            directory.Setup(x => x.CanGenerateSasUri).Returns(false);

            // Assert
            Assert.IsFalse(directory.Object.CanGenerateSasUri);

            // Act
            directory.Setup(x => x.CanGenerateSasUri).Returns(true);

            // Assert
            Assert.IsTrue(directory.Object.CanGenerateSasUri);
        }

        [RecordedTest]
        public void GenerateSas_RequiredParameters()
        {
            // Arrange
            TestConstants constants = TestConstants.Create(this);
            string shareName = GetNewShareName();
            Uri serviceUri = new Uri($"https://{constants.Sas.Account}.file.core.windows.net");
            ShareUriBuilder shareUriBuilder = new ShareUriBuilder(serviceUri)
            {
                ShareName = shareName
            };
            ShareSasPermissions permissions = ShareSasPermissions.Read;
            DateTimeOffset expiresOn = Recording.UtcNow.AddHours(+1);
            ShareClient shareClient = InstrumentClient(
                new ShareClient(
                    shareUriBuilder.ToUri(),
                    constants.Sas.SharedKeyCredential,
                    GetOptions()));

            string stringToSign = null;

            // Act
            Uri sasUri = shareClient.GenerateSasUri(permissions, expiresOn, out stringToSign);

            // Assert
            ShareSasBuilder sasBuilder = new ShareSasBuilder(permissions, expiresOn)
            {
                ShareName = shareName
            };
            ShareUriBuilder expectedUri = new ShareUriBuilder(serviceUri)
            {
                ShareName = shareName,
                Sas = sasBuilder.ToSasQueryParameters(constants.Sas.SharedKeyCredential)
            };
            Assert.AreEqual(expectedUri.ToUri(), sasUri);
            Assert.IsNotNull(stringToSign);
        }

        [RecordedTest]
        public void GenerateSas_Builder()
        {
            TestConstants constants = TestConstants.Create(this);
            string shareName = GetNewShareName();
            Uri serviceUri = new Uri($"https://{constants.Sas.Account}.file.core.windows.net");
            ShareUriBuilder shareUriBuilder = new ShareUriBuilder(serviceUri)
            {
                ShareName = shareName
            };
            ShareSasPermissions permissions = ShareSasPermissions.Read;
            DateTimeOffset expiresOn = Recording.UtcNow.AddHours(+1);
            ShareClient shareClient = InstrumentClient(
                new ShareClient(
                    shareUriBuilder.ToUri(),
                    constants.Sas.SharedKeyCredential,
                    GetOptions()));

            ShareSasBuilder sasBuilder = new ShareSasBuilder(permissions, expiresOn)
            {
                ShareName = shareName
            };

            string stringToSign = null;

            // Act
            Uri sasUri = shareClient.GenerateSasUri(sasBuilder, out stringToSign);

            // Assert
            ShareSasBuilder sasBuilder2 = new ShareSasBuilder(permissions, expiresOn)
            {
                ShareName = shareName
            };
            ShareUriBuilder expectedUri = new ShareUriBuilder(serviceUri)
            {
                ShareName = shareName,
                Sas = sasBuilder2.ToSasQueryParameters(constants.Sas.SharedKeyCredential)
            };
            Assert.AreEqual(expectedUri.ToUri(), sasUri);
            Assert.IsNotNull(stringToSign);
        }

        [RecordedTest]
        public void GenerateSas_BuilderNullName()
        {
            TestConstants constants = TestConstants.Create(this);
            string shareName = GetNewShareName();
            Uri serviceUri = new Uri($"https://{constants.Sas.Account}.file.core.windows.net");
            ShareUriBuilder shareUriBuilder = new ShareUriBuilder(serviceUri)
            {
                ShareName = shareName
            };
            ShareSasPermissions permissions = ShareSasPermissions.Read;
            DateTimeOffset expiresOn = Recording.UtcNow.AddHours(+1);
            ShareClient shareClient = InstrumentClient(
                new ShareClient(
                    shareUriBuilder.ToUri(),
                    constants.Sas.SharedKeyCredential,
                    GetOptions()));

            ShareSasBuilder sasBuilder = new ShareSasBuilder(permissions, expiresOn)
            {
                ShareName = null
            };

            // Act
            Uri sasUri = shareClient.GenerateSasUri(sasBuilder);

            // Assert
            ShareSasBuilder sasBuilder2 = new ShareSasBuilder(permissions, expiresOn)
            {
                ShareName = shareName
            };
            ShareUriBuilder expectedUri = new ShareUriBuilder(serviceUri)
            {
                ShareName = shareName,
                Sas = sasBuilder2.ToSasQueryParameters(constants.Sas.SharedKeyCredential)
            };
            Assert.AreEqual(expectedUri.ToUri(), sasUri);
        }

        [RecordedTest]
        public void GenerateSas_BuilderWrongName()
        {
            // Arrange
            TestConstants constants = TestConstants.Create(this);
            string shareName = GetNewShareName();
            Uri serviceUri = new Uri($"https://{constants.Sas.Account}.file.core.windows.net");
            ShareUriBuilder shareUriBuilder = new ShareUriBuilder(serviceUri)
            {
                ShareName = shareName
            };
            ShareSasPermissions permissions = ShareSasPermissions.Read;
            DateTimeOffset expiresOn = Recording.UtcNow.AddHours(+1);
            ShareClient shareCLient = InstrumentClient(new ShareClient(
                shareUriBuilder.ToUri(),
                constants.Sas.SharedKeyCredential,
                GetOptions()));

            ShareSasBuilder sasBuilder = new ShareSasBuilder(permissions, expiresOn)
            {
                ShareName = GetNewShareName()
            };

            // Act
            TestHelper.AssertExpectedException(
                () => shareCLient.GenerateSasUri(sasBuilder),
                new InvalidOperationException("SAS Uri cannot be generated. ShareSasBuilder.ShareName does not match Name in the Client. ShareSasBuilder.ShareName must either be left empty or match the Name in the Client"));
        }
        #endregion

        [RecordedTest]
        public void CanMockClientConstructors()
        {
            // One has to call .Object to trigger constructor. It's lazy.
            var mock = new Mock<ShareClient>(TestConfigDefault.ConnectionString, "name", new ShareClientOptions()).Object;
            mock = new Mock<ShareClient>(TestConfigDefault.ConnectionString, "name").Object;
            mock = new Mock<ShareClient>(new Uri("https://test/test/test"), new ShareClientOptions()).Object;
            mock = new Mock<ShareClient>(new Uri("https://test/test/test"), Tenants.GetNewSharedKeyCredentials(), new ShareClientOptions()).Object;
            mock = new Mock<ShareClient>(new Uri("https://test/test/test"), new AzureSasCredential("foo"), new ShareClientOptions()).Object;
        }
    }
}<|MERGE_RESOLUTION|>--- conflicted
+++ resolved
@@ -362,7 +362,6 @@
         }
 
         [RecordedTest]
-<<<<<<< HEAD
         [PlaybackOnly("https://github.com/Azure/azure-sdk-for-net/issues/45675")]
         [ServiceVersion(Min = ShareClientOptions.ServiceVersion.V2025_01_05)]
         public async Task CreateAsync_ProvisionedMaxIopsAndBandwidth()
@@ -384,7 +383,12 @@
             Response<ShareProperties> propertiesResponse = await share.GetPropertiesAsync();
             Assert.AreEqual(500, propertiesResponse.Value.ProvisionedIops);
             Assert.AreEqual(125, propertiesResponse.Value.ProvisionedBandwidthMiBps);
-=======
+
+            // Cleanup
+            await share.DeleteAsync();
+        }
+
+        [RecordedTest]
         [ServiceVersion(Min = ShareClientOptions.ServiceVersion.V2019_12_12)]
         public async Task CreateAsync_AccessTier_Premium()
         {
@@ -403,7 +407,6 @@
             // Assert
             Response<ShareProperties> propertiesResponse = await share.GetPropertiesAsync();
             Assert.AreEqual(ShareAccessTier.Premium.ToString(), propertiesResponse.Value.AccessTier);
->>>>>>> 65fb5655
 
             // Cleanup
             await share.DeleteAsync();
