--- conflicted
+++ resolved
@@ -1,18 +1,14 @@
 # Release History
 
-<<<<<<< HEAD
-## 12.0.0-preview.53 (Unreleased)
-=======
 ## 12.0.0-preview.54 (Unreleased)
->>>>>>> b38a9c20
 
 ### Features Added
-- Added support for service version 2025-05-05.
 
-## 12.0.0-preview.52 (2024-11-12)
+### Breaking Changes
 
-### Features Added
-- This release contains bug fixes to improve quality.
+### Bugs Fixed
+
+### Other Changes
 
 ## 12.0.0-preview.53 (2025-02-11)
 
