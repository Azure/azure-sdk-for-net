--- conflicted
+++ resolved
@@ -1,10 +1,6 @@
 # Release History
 
-<<<<<<< HEAD
-## 12.0.0-preview.39 (Unreleased)
-=======
 ## 12.0.0-preview.43 (Unreleased)
->>>>>>> 4db78622
 
 ### Features Added
 
@@ -14,8 +10,6 @@
 
 ### Other Changes
 
-<<<<<<< HEAD
-=======
 ## 12.0.0-preview.42 (2023-12-05)
 - Added support for service version 2024-02-04.
 
@@ -28,7 +22,6 @@
 ## 12.0.0-preview.39 (2023-10-16)
 - Added support for service version 2023-11-03.
 
->>>>>>> 4db78622
 ## 12.0.0-preview.38 (2023-09-12)
 - This release contains bug fixes to improve quality.
 
