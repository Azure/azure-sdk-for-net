--- conflicted
+++ resolved
@@ -1,8 +1,5 @@
 # Release History
 
-<<<<<<< HEAD
-## 12.0.0-preview.9 (2021-05-20)
-=======
 ## 12.0.0-preview.13 (Unreleased)
 
 
@@ -17,7 +14,6 @@
 
 ## 12.0.0-preview.9 (2021-02-09)
 - Added support for service version 2020-06-12.
->>>>>>> 9e6c98a6
 - This release contains bug fixes to improve quality.
 
 ## 12.0.0-preview.8 (2021-01-12)
