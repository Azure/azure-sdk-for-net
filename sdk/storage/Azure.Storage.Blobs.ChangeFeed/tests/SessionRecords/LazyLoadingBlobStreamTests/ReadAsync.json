﻿{
  "Entries": [
    {
      "RequestUri": "https://seanmcccanary.blob.core.windows.net/test-container-8d643cd6-d57a-720b-b0a0-68a2bc84ce90?restype=container",
      "RequestMethod": "PUT",
      "RequestHeaders": {
        "Accept": "application/xml",
        "Authorization": "Sanitized",
        "traceparent": "00-29b6b9e18beba24ea43664ce40b1b41c-7635994c96806c49-00",
        "User-Agent": [
          "azsdk-net-Storage.Blobs/12.5.0-dev.20200501.1",
          "(.NET Core 4.6.28325.01; Microsoft Windows 10.0.18362 )"
        ],
        "x-ms-blob-public-access": "container",
        "x-ms-client-request-id": "37d9033a-5b52-e093-6ae2-6fc8d4b9a256",
        "x-ms-date": "Fri, 01 May 2020 21:18:02 GMT",
        "x-ms-return-client-request-id": "true",
<<<<<<< HEAD
        "x-ms-version": "2020-12-06"
=======
        "x-ms-version": "2021-02-12"
>>>>>>> 7e782c87
      },
      "RequestBody": null,
      "StatusCode": 201,
      "ResponseHeaders": {
        "Content-Length": "0",
        "Date": "Fri, 01 May 2020 21:18:02 GMT",
        "ETag": "\"0x8D7EE152212CB76\"",
        "Last-Modified": "Fri, 01 May 2020 21:18:02 GMT",
        "Server": [
          "Windows-Azure-Blob/1.0",
          "Microsoft-HTTPAPI/2.0"
        ],
        "x-ms-client-request-id": "37d9033a-5b52-e093-6ae2-6fc8d4b9a256",
        "x-ms-request-id": "b2b67fd9-b01e-0095-06fd-1fa515000000",
<<<<<<< HEAD
        "x-ms-version": "2020-12-06"
=======
        "x-ms-version": "2021-02-12"
>>>>>>> 7e782c87
      },
      "ResponseBody": []
    },
    {
      "RequestUri": "https://seanmcccanary.blob.core.windows.net/test-container-8d643cd6-d57a-720b-b0a0-68a2bc84ce90/test-blob-59cf6373-de04-7a62-1757-6865b02186d0",
      "RequestMethod": "PUT",
      "RequestHeaders": {
        "Accept": "application/xml",
        "Authorization": "Sanitized",
        "Content-Length": "1024",
        "Content-Type": "application/octet-stream",
        "If-None-Match": "*",
        "traceparent": "00-8056c19e6e2cbc4f90faa1c4a421cd3d-b1a6adc2fb891f4a-00",
        "User-Agent": [
          "azsdk-net-Storage.Blobs/12.5.0-dev.20200501.1",
          "(.NET Core 4.6.28325.01; Microsoft Windows 10.0.18362 )"
        ],
        "x-ms-blob-type": "BlockBlob",
        "x-ms-client-request-id": "154dcba4-b4de-b434-753a-926f59fb8342",
        "x-ms-date": "Fri, 01 May 2020 21:18:03 GMT",
        "x-ms-return-client-request-id": "true",
<<<<<<< HEAD
        "x-ms-version": "2020-12-06"
=======
        "x-ms-version": "2021-02-12"
>>>>>>> 7e782c87
      },
      "RequestBody": "hunS36L2h2Xh0pWCMKtts3PsZ7irlz59mXeGfwCSvT5VTtkbKk3ZQ3x0VYDGEK++dbxV6FLpqu6rVUYrcAdlTxRWLeHRUYglEyM8N0K+t4nHxwlEPdXra6PrcNUHrtN0DwZrb+PN7SQ0L9QvrXOr7J29Y6n+IBE+a8E95uCyHmVQxyc8Ukel+trlDw0AvL4wP4M3SUopdu70LQQijwZDgRFv3uZLb5pVF2nPGBADPq4CDadce9QaJ1A5SCVDg2rToo78kN7Y5M/p4TLgWV7d8O9WH4Fe5wU8VbeVEid1EpT/+3aCB63QKinXc5miOc3yXFc27WPodLuIwDsmQtGoc8+d4V3nWuhBhfVYh3NsmRvqorXPPyQwF4e7+UdxqedXL//KBFhvCwFu9GdukO1HHCYgPJ8c2DSqbcrWLGGh0NwNAFd0opXDepezYEu9woaZdNwhUG1HO1fKH5eNmd6gzSOLYI+V0nqQXMEHaHfp7KpDPLeEgH9vxcUAqYL9NeG5E5MnMmH3BKFikPSrQNLf4TPsSlwmG0ykG5rKlSj3kyfgTlXjwrpJTDgWIu+LxIXyIMhPEeuEkvhGgxbGLG54av3MyvF9+x54o/4kEPlcGFcV2HRgqIE8W7xdnD6jgh/JnbfyvvmUdSSp1m7tYIL/6Wq/sVT6GMJ7kG41IF/f1SDeWnJBalldgWJPttETTvo6XbPU49HLz4X0di6LXlXFyQFNDgYPvX8RYi/xqmLxaEFz+sKsC/FOEortTfMr0iINiezQxUD0KqAzwoGh2SUjAw7sF2STGb0Q//t8InCL5pAN5CB1IaIBf9AieElwrDllyUnkPru+eW8uwMZEeAgvp9zxlPQEreJs65eTcKF0n1LCFlgnpqjVT2qwRmHbvQfH8tBsfxhEYRxmeFIjKgjOuSB0gWGwCAE0G0WJU2aBkS6QzH7QCCA5frU8wC5VsSRi4oxAZjulF+rPOGPTug215eYkk12K/bH/OgOrdEfS32ogJ3HaQCry6rWTAdC9ZsOohttHMB7G1+TbQCw4+aKi/Fj4spOc26S8Mqio9vzhQtRAA+1siq5LWVCM/gD+uvES8QR3xLMwC6s3iv52HuDo+f5X+PW0NnKqrVlCD9ykvni3lQX3an4gEPhCNf+v1TpvowUBpsH7XbuSzBZa7fvPksyGvona8Y5/N+f9cgBy+tce0mvWohi2vDdKZJ5nxiL8cqIzKRaxlbJ3gm/a/eu6INE/PBqP+PC00AJSkIzwF3DFAf9ePtHBbT25Xx+o3L5MkETMKIoIbHqxflgTXwQmhmr+FPzrXOH/fs/c1pnQC/REBQBHJO/mvZSFrMB5rQ04k9i1qsfBYTNjzKq7K5Xh4Q==",
      "StatusCode": 201,
      "ResponseHeaders": {
        "Content-Length": "0",
        "Content-MD5": "J/NgEeGJUkEwKuO4lOzaQQ==",
        "Date": "Fri, 01 May 2020 21:18:02 GMT",
        "ETag": "\"0x8D7EE15222A21EC\"",
        "Last-Modified": "Fri, 01 May 2020 21:18:03 GMT",
        "Server": [
          "Windows-Azure-Blob/1.0",
          "Microsoft-HTTPAPI/2.0"
        ],
        "x-ms-client-request-id": "154dcba4-b4de-b434-753a-926f59fb8342",
        "x-ms-content-crc64": "sFHvOXWQOCg=",
        "x-ms-request-id": "b2b67fff-b01e-0095-28fd-1fa515000000",
        "x-ms-request-server-encrypted": "true",
<<<<<<< HEAD
        "x-ms-version": "2020-12-06",
=======
        "x-ms-version": "2021-02-12",
>>>>>>> 7e782c87
        "x-ms-version-id": "2020-05-01T21:18:03.1134979Z"
      },
      "ResponseBody": []
    },
    {
      "RequestUri": "https://seanmcccanary.blob.core.windows.net/test-container-8d643cd6-d57a-720b-b0a0-68a2bc84ce90/test-blob-59cf6373-de04-7a62-1757-6865b02186d0",
      "RequestMethod": "GET",
      "RequestHeaders": {
        "Accept": "application/xml",
        "Authorization": "Sanitized",
        "traceparent": "00-07535d5ba97159438e3e5004dd10816d-f099c446f5756e45-00",
        "User-Agent": [
          "azsdk-net-Storage.Blobs/12.5.0-dev.20200501.1",
          "(.NET Core 4.6.28325.01; Microsoft Windows 10.0.18362 )"
        ],
        "x-ms-client-request-id": "e5c169c5-71d4-0df2-6f8f-4ae1cebd2aa9",
        "x-ms-date": "Fri, 01 May 2020 21:18:03 GMT",
        "x-ms-range": "bytes=0-156",
        "x-ms-return-client-request-id": "true",
<<<<<<< HEAD
        "x-ms-version": "2020-12-06"
=======
        "x-ms-version": "2021-02-12"
>>>>>>> 7e782c87
      },
      "RequestBody": null,
      "StatusCode": 206,
      "ResponseHeaders": {
        "Accept-Ranges": "bytes",
        "Content-Length": "157",
        "Content-Range": "bytes 0-156/1024",
        "Content-Type": "application/octet-stream",
        "Date": "Fri, 01 May 2020 21:18:03 GMT",
        "ETag": "\"0x8D7EE15222A21EC\"",
        "Last-Modified": "Fri, 01 May 2020 21:18:03 GMT",
        "Server": [
          "Windows-Azure-Blob/1.0",
          "Microsoft-HTTPAPI/2.0"
        ],
        "x-ms-blob-content-md5": "J/NgEeGJUkEwKuO4lOzaQQ==",
        "x-ms-blob-type": "BlockBlob",
        "x-ms-client-request-id": "e5c169c5-71d4-0df2-6f8f-4ae1cebd2aa9",
        "x-ms-creation-time": "Fri, 01 May 2020 21:18:03 GMT",
        "x-ms-is-current-version": "true",
        "x-ms-lease-state": "available",
        "x-ms-lease-status": "unlocked",
        "x-ms-request-id": "b2b68008-b01e-0095-30fd-1fa515000000",
        "x-ms-server-encrypted": "true",
<<<<<<< HEAD
        "x-ms-version": "2020-12-06",
=======
        "x-ms-version": "2021-02-12",
>>>>>>> 7e782c87
        "x-ms-version-id": "2020-05-01T21:18:03.1134979Z"
      },
      "ResponseBody": "hunS36L2h2Xh0pWCMKtts3PsZ7irlz59mXeGfwCSvT5VTtkbKk3ZQ3x0VYDGEK++dbxV6FLpqu6rVUYrcAdlTxRWLeHRUYglEyM8N0K+t4nHxwlEPdXra6PrcNUHrtN0DwZrb+PN7SQ0L9QvrXOr7J29Y6n+IBE+a8E95uCyHmVQxyc8Ukel+trlDw0AvL4wP4M3SUopdu70LQQijw=="
    },
    {
      "RequestUri": "https://seanmcccanary.blob.core.windows.net/test-container-8d643cd6-d57a-720b-b0a0-68a2bc84ce90/test-blob-59cf6373-de04-7a62-1757-6865b02186d0",
      "RequestMethod": "GET",
      "RequestHeaders": {
        "Accept": "application/xml",
        "Authorization": "Sanitized",
        "traceparent": "00-3016bd7d6293504b956a0541cb89c807-3d54089df7699c4c-00",
        "User-Agent": [
          "azsdk-net-Storage.Blobs/12.5.0-dev.20200501.1",
          "(.NET Core 4.6.28325.01; Microsoft Windows 10.0.18362 )"
        ],
        "x-ms-client-request-id": "f0a9a604-9d39-d46e-e6ec-17c2d5e44278",
        "x-ms-date": "Fri, 01 May 2020 21:18:03 GMT",
        "x-ms-range": "bytes=157-313",
        "x-ms-return-client-request-id": "true",
<<<<<<< HEAD
        "x-ms-version": "2020-12-06"
=======
        "x-ms-version": "2021-02-12"
>>>>>>> 7e782c87
      },
      "RequestBody": null,
      "StatusCode": 206,
      "ResponseHeaders": {
        "Accept-Ranges": "bytes",
        "Content-Length": "157",
        "Content-Range": "bytes 157-313/1024",
        "Content-Type": "application/octet-stream",
        "Date": "Fri, 01 May 2020 21:18:03 GMT",
        "ETag": "\"0x8D7EE15222A21EC\"",
        "Last-Modified": "Fri, 01 May 2020 21:18:03 GMT",
        "Server": [
          "Windows-Azure-Blob/1.0",
          "Microsoft-HTTPAPI/2.0"
        ],
        "x-ms-blob-content-md5": "J/NgEeGJUkEwKuO4lOzaQQ==",
        "x-ms-blob-type": "BlockBlob",
        "x-ms-client-request-id": "f0a9a604-9d39-d46e-e6ec-17c2d5e44278",
        "x-ms-creation-time": "Fri, 01 May 2020 21:18:03 GMT",
        "x-ms-is-current-version": "true",
        "x-ms-lease-state": "available",
        "x-ms-lease-status": "unlocked",
        "x-ms-request-id": "b2b6802f-b01e-0095-55fd-1fa515000000",
        "x-ms-server-encrypted": "true",
<<<<<<< HEAD
        "x-ms-version": "2020-12-06",
=======
        "x-ms-version": "2021-02-12",
>>>>>>> 7e782c87
        "x-ms-version-id": "2020-05-01T21:18:03.1134979Z"
      },
      "ResponseBody": "BkOBEW/e5ktvmlUXac8YEAM+rgINp1x71BonUDlIJUODatOijvyQ3tjkz+nhMuBZXt3w71YfgV7nBTxVt5USJ3USlP/7doIHrdAqKddzmaI5zfJcVzbtY+h0u4jAOyZC0ahzz53hXeda6EGF9ViHc2yZG+qitc8/JDAXh7v5R3Gp51cv/8oEWG8LAW70Z26Q7UccJiA8nxzYNKptyg=="
    },
    {
      "RequestUri": "https://seanmcccanary.blob.core.windows.net/test-container-8d643cd6-d57a-720b-b0a0-68a2bc84ce90/test-blob-59cf6373-de04-7a62-1757-6865b02186d0",
      "RequestMethod": "GET",
      "RequestHeaders": {
        "Accept": "application/xml",
        "Authorization": "Sanitized",
        "traceparent": "00-0fe3d3744d71064ea107d1648e7348ac-b7947c7b3fb7d948-00",
        "User-Agent": [
          "azsdk-net-Storage.Blobs/12.5.0-dev.20200501.1",
          "(.NET Core 4.6.28325.01; Microsoft Windows 10.0.18362 )"
        ],
        "x-ms-client-request-id": "27dcdfd5-3a14-ab6f-333d-8545f3eaad21",
        "x-ms-date": "Fri, 01 May 2020 21:18:03 GMT",
        "x-ms-range": "bytes=314-470",
        "x-ms-return-client-request-id": "true",
<<<<<<< HEAD
        "x-ms-version": "2020-12-06"
=======
        "x-ms-version": "2021-02-12"
>>>>>>> 7e782c87
      },
      "RequestBody": null,
      "StatusCode": 206,
      "ResponseHeaders": {
        "Accept-Ranges": "bytes",
        "Content-Length": "157",
        "Content-Range": "bytes 314-470/1024",
        "Content-Type": "application/octet-stream",
        "Date": "Fri, 01 May 2020 21:18:03 GMT",
        "ETag": "\"0x8D7EE15222A21EC\"",
        "Last-Modified": "Fri, 01 May 2020 21:18:03 GMT",
        "Server": [
          "Windows-Azure-Blob/1.0",
          "Microsoft-HTTPAPI/2.0"
        ],
        "x-ms-blob-content-md5": "J/NgEeGJUkEwKuO4lOzaQQ==",
        "x-ms-blob-type": "BlockBlob",
        "x-ms-client-request-id": "27dcdfd5-3a14-ab6f-333d-8545f3eaad21",
        "x-ms-creation-time": "Fri, 01 May 2020 21:18:03 GMT",
        "x-ms-is-current-version": "true",
        "x-ms-lease-state": "available",
        "x-ms-lease-status": "unlocked",
        "x-ms-request-id": "b2b68038-b01e-0095-5dfd-1fa515000000",
        "x-ms-server-encrypted": "true",
<<<<<<< HEAD
        "x-ms-version": "2020-12-06",
=======
        "x-ms-version": "2021-02-12",
>>>>>>> 7e782c87
        "x-ms-version-id": "2020-05-01T21:18:03.1134979Z"
      },
      "ResponseBody": "1ixhodDcDQBXdKKVw3qXs2BLvcKGmXTcIVBtRztXyh+XjZneoM0ji2CPldJ6kFzBB2h36eyqQzy3hIB/b8XFAKmC/TXhuROTJzJh9wShYpD0q0DS3+Ez7EpcJhtMpBuaypUo95Mn4E5V48K6SUw4FiLvi8SF8iDITxHrhJL4RoMWxixueGr9zMrxffseeKP+JBD5XBhXFdh0YKiBPA=="
    },
    {
      "RequestUri": "https://seanmcccanary.blob.core.windows.net/test-container-8d643cd6-d57a-720b-b0a0-68a2bc84ce90/test-blob-59cf6373-de04-7a62-1757-6865b02186d0",
      "RequestMethod": "GET",
      "RequestHeaders": {
        "Accept": "application/xml",
        "Authorization": "Sanitized",
        "traceparent": "00-c252f3489f4e9844a13ff531b9ec3daa-25b062df34267d4a-00",
        "User-Agent": [
          "azsdk-net-Storage.Blobs/12.5.0-dev.20200501.1",
          "(.NET Core 4.6.28325.01; Microsoft Windows 10.0.18362 )"
        ],
        "x-ms-client-request-id": "f6eda3df-1b07-e764-9b42-25bc4375c7d2",
        "x-ms-date": "Fri, 01 May 2020 21:18:03 GMT",
        "x-ms-range": "bytes=471-627",
        "x-ms-return-client-request-id": "true",
<<<<<<< HEAD
        "x-ms-version": "2020-12-06"
=======
        "x-ms-version": "2021-02-12"
>>>>>>> 7e782c87
      },
      "RequestBody": null,
      "StatusCode": 206,
      "ResponseHeaders": {
        "Accept-Ranges": "bytes",
        "Content-Length": "157",
        "Content-Range": "bytes 471-627/1024",
        "Content-Type": "application/octet-stream",
        "Date": "Fri, 01 May 2020 21:18:03 GMT",
        "ETag": "\"0x8D7EE15222A21EC\"",
        "Last-Modified": "Fri, 01 May 2020 21:18:03 GMT",
        "Server": [
          "Windows-Azure-Blob/1.0",
          "Microsoft-HTTPAPI/2.0"
        ],
        "x-ms-blob-content-md5": "J/NgEeGJUkEwKuO4lOzaQQ==",
        "x-ms-blob-type": "BlockBlob",
        "x-ms-client-request-id": "f6eda3df-1b07-e764-9b42-25bc4375c7d2",
        "x-ms-creation-time": "Fri, 01 May 2020 21:18:03 GMT",
        "x-ms-is-current-version": "true",
        "x-ms-lease-state": "available",
        "x-ms-lease-status": "unlocked",
        "x-ms-request-id": "b2b68049-b01e-0095-6bfe-1fa515000000",
        "x-ms-server-encrypted": "true",
<<<<<<< HEAD
        "x-ms-version": "2020-12-06",
=======
        "x-ms-version": "2021-02-12",
>>>>>>> 7e782c87
        "x-ms-version-id": "2020-05-01T21:18:03.1134979Z"
      },
      "ResponseBody": "W7xdnD6jgh/JnbfyvvmUdSSp1m7tYIL/6Wq/sVT6GMJ7kG41IF/f1SDeWnJBalldgWJPttETTvo6XbPU49HLz4X0di6LXlXFyQFNDgYPvX8RYi/xqmLxaEFz+sKsC/FOEortTfMr0iINiezQxUD0KqAzwoGh2SUjAw7sF2STGb0Q//t8InCL5pAN5CB1IaIBf9AieElwrDllyUnkPg=="
    },
    {
      "RequestUri": "https://seanmcccanary.blob.core.windows.net/test-container-8d643cd6-d57a-720b-b0a0-68a2bc84ce90/test-blob-59cf6373-de04-7a62-1757-6865b02186d0",
      "RequestMethod": "GET",
      "RequestHeaders": {
        "Accept": "application/xml",
        "Authorization": "Sanitized",
        "traceparent": "00-fcc9ad0ca7995f4da7568fee4bbcdead-15d355a94228a74e-00",
        "User-Agent": [
          "azsdk-net-Storage.Blobs/12.5.0-dev.20200501.1",
          "(.NET Core 4.6.28325.01; Microsoft Windows 10.0.18362 )"
        ],
        "x-ms-client-request-id": "5066fefa-b7fc-dd19-0189-58ca3bb5f877",
        "x-ms-date": "Fri, 01 May 2020 21:18:03 GMT",
        "x-ms-range": "bytes=628-784",
        "x-ms-return-client-request-id": "true",
<<<<<<< HEAD
        "x-ms-version": "2020-12-06"
=======
        "x-ms-version": "2021-02-12"
>>>>>>> 7e782c87
      },
      "RequestBody": null,
      "StatusCode": 206,
      "ResponseHeaders": {
        "Accept-Ranges": "bytes",
        "Content-Length": "157",
        "Content-Range": "bytes 628-784/1024",
        "Content-Type": "application/octet-stream",
        "Date": "Fri, 01 May 2020 21:18:03 GMT",
        "ETag": "\"0x8D7EE15222A21EC\"",
        "Last-Modified": "Fri, 01 May 2020 21:18:03 GMT",
        "Server": [
          "Windows-Azure-Blob/1.0",
          "Microsoft-HTTPAPI/2.0"
        ],
        "x-ms-blob-content-md5": "J/NgEeGJUkEwKuO4lOzaQQ==",
        "x-ms-blob-type": "BlockBlob",
        "x-ms-client-request-id": "5066fefa-b7fc-dd19-0189-58ca3bb5f877",
        "x-ms-creation-time": "Fri, 01 May 2020 21:18:03 GMT",
        "x-ms-is-current-version": "true",
        "x-ms-lease-state": "available",
        "x-ms-lease-status": "unlocked",
        "x-ms-request-id": "b2b6804c-b01e-0095-6efe-1fa515000000",
        "x-ms-server-encrypted": "true",
<<<<<<< HEAD
        "x-ms-version": "2020-12-06",
=======
        "x-ms-version": "2021-02-12",
>>>>>>> 7e782c87
        "x-ms-version-id": "2020-05-01T21:18:03.1134979Z"
      },
      "ResponseBody": "u755by7AxkR4CC+n3PGU9ASt4mzrl5NwoXSfUsIWWCemqNVParBGYdu9B8fy0Gx/GERhHGZ4UiMqCM65IHSBYbAIATQbRYlTZoGRLpDMftAIIDl+tTzALlWxJGLijEBmO6UX6s84Y9O6DbXl5iSTXYr9sf86A6t0R9LfaiAncdpAKvLqtZMB0L1mw6iG20cwHsbX5NtALDj5oqL8WA=="
    },
    {
      "RequestUri": "https://seanmcccanary.blob.core.windows.net/test-container-8d643cd6-d57a-720b-b0a0-68a2bc84ce90/test-blob-59cf6373-de04-7a62-1757-6865b02186d0",
      "RequestMethod": "GET",
      "RequestHeaders": {
        "Accept": "application/xml",
        "Authorization": "Sanitized",
        "traceparent": "00-6a7127f21ef82743991e88106d432734-2a061e027738f345-00",
        "User-Agent": [
          "azsdk-net-Storage.Blobs/12.5.0-dev.20200501.1",
          "(.NET Core 4.6.28325.01; Microsoft Windows 10.0.18362 )"
        ],
        "x-ms-client-request-id": "45c1c755-770e-d7d5-a4c3-2b64c09c39b8",
        "x-ms-date": "Fri, 01 May 2020 21:18:03 GMT",
        "x-ms-range": "bytes=785-941",
        "x-ms-return-client-request-id": "true",
<<<<<<< HEAD
        "x-ms-version": "2020-12-06"
=======
        "x-ms-version": "2021-02-12"
>>>>>>> 7e782c87
      },
      "RequestBody": null,
      "StatusCode": 206,
      "ResponseHeaders": {
        "Accept-Ranges": "bytes",
        "Content-Length": "157",
        "Content-Range": "bytes 785-941/1024",
        "Content-Type": "application/octet-stream",
        "Date": "Fri, 01 May 2020 21:18:03 GMT",
        "ETag": "\"0x8D7EE15222A21EC\"",
        "Last-Modified": "Fri, 01 May 2020 21:18:03 GMT",
        "Server": [
          "Windows-Azure-Blob/1.0",
          "Microsoft-HTTPAPI/2.0"
        ],
        "x-ms-blob-content-md5": "J/NgEeGJUkEwKuO4lOzaQQ==",
        "x-ms-blob-type": "BlockBlob",
        "x-ms-client-request-id": "45c1c755-770e-d7d5-a4c3-2b64c09c39b8",
        "x-ms-creation-time": "Fri, 01 May 2020 21:18:03 GMT",
        "x-ms-is-current-version": "true",
        "x-ms-lease-state": "available",
        "x-ms-lease-status": "unlocked",
        "x-ms-request-id": "b2b68057-b01e-0095-79fe-1fa515000000",
        "x-ms-server-encrypted": "true",
<<<<<<< HEAD
        "x-ms-version": "2020-12-06",
=======
        "x-ms-version": "2021-02-12",
>>>>>>> 7e782c87
        "x-ms-version-id": "2020-05-01T21:18:03.1134979Z"
      },
      "ResponseBody": "+LKTnNukvDKoqPb84ULUQAPtbIquS1lQjP4A/rrxEvEEd8SzMAurN4r+dh7g6Pn+V/j1tDZyqq1ZQg/cpL54t5UF92p+IBD4QjX/r9U6b6MFAabB+127kswWWu37z5LMhr6J2vGOfzfn/XIAcvrXHtJr1qIYtrw3SmSeZ8Yi/HKiMykWsZWyd4Jv2v3ruiDRPzwaj/jwtNACUpCM8A=="
    },
    {
      "RequestUri": "https://seanmcccanary.blob.core.windows.net/test-container-8d643cd6-d57a-720b-b0a0-68a2bc84ce90/test-blob-59cf6373-de04-7a62-1757-6865b02186d0",
      "RequestMethod": "GET",
      "RequestHeaders": {
        "Accept": "application/xml",
        "Authorization": "Sanitized",
        "traceparent": "00-4d8d0c28cb9f104e8dd0061cf69c7b38-32a27dc310b00c4f-00",
        "User-Agent": [
          "azsdk-net-Storage.Blobs/12.5.0-dev.20200501.1",
          "(.NET Core 4.6.28325.01; Microsoft Windows 10.0.18362 )"
        ],
        "x-ms-client-request-id": "747431a8-b2f3-af68-8c94-5b71eb3305a0",
        "x-ms-date": "Fri, 01 May 2020 21:18:04 GMT",
        "x-ms-range": "bytes=942-1098",
        "x-ms-return-client-request-id": "true",
<<<<<<< HEAD
        "x-ms-version": "2020-12-06"
=======
        "x-ms-version": "2021-02-12"
>>>>>>> 7e782c87
      },
      "RequestBody": null,
      "StatusCode": 206,
      "ResponseHeaders": {
        "Accept-Ranges": "bytes",
        "Content-Length": "82",
        "Content-Range": "bytes 942-1023/1024",
        "Content-Type": "application/octet-stream",
        "Date": "Fri, 01 May 2020 21:18:03 GMT",
        "ETag": "\"0x8D7EE15222A21EC\"",
        "Last-Modified": "Fri, 01 May 2020 21:18:03 GMT",
        "Server": [
          "Windows-Azure-Blob/1.0",
          "Microsoft-HTTPAPI/2.0"
        ],
        "x-ms-blob-content-md5": "J/NgEeGJUkEwKuO4lOzaQQ==",
        "x-ms-blob-type": "BlockBlob",
        "x-ms-client-request-id": "747431a8-b2f3-af68-8c94-5b71eb3305a0",
        "x-ms-creation-time": "Fri, 01 May 2020 21:18:03 GMT",
        "x-ms-is-current-version": "true",
        "x-ms-lease-state": "available",
        "x-ms-lease-status": "unlocked",
        "x-ms-request-id": "b2b6807b-b01e-0095-1cfe-1fa515000000",
        "x-ms-server-encrypted": "true",
<<<<<<< HEAD
        "x-ms-version": "2020-12-06",
=======
        "x-ms-version": "2021-02-12",
>>>>>>> 7e782c87
        "x-ms-version-id": "2020-05-01T21:18:03.1134979Z"
      },
      "ResponseBody": "F3DFAf9ePtHBbT25Xx+o3L5MkETMKIoIbHqxflgTXwQmhmr+FPzrXOH/fs/c1pnQC/REBQBHJO/mvZSFrMB5rQ04k9i1qsfBYTNjzKq7K5Xh4Q=="
    },
    {
      "RequestUri": "https://seanmcccanary.blob.core.windows.net/test-container-8d643cd6-d57a-720b-b0a0-68a2bc84ce90?restype=container",
      "RequestMethod": "DELETE",
      "RequestHeaders": {
        "Accept": "application/xml",
        "Authorization": "Sanitized",
        "traceparent": "00-f65c24cb0ab5a644b1cdb308cb000d29-eb5a238f2825e048-00",
        "User-Agent": [
          "azsdk-net-Storage.Blobs/12.5.0-dev.20200501.1",
          "(.NET Core 4.6.28325.01; Microsoft Windows 10.0.18362 )"
        ],
        "x-ms-client-request-id": "8fbc69c5-c427-f5c5-5a4e-187291b7f932",
        "x-ms-date": "Fri, 01 May 2020 21:18:04 GMT",
        "x-ms-return-client-request-id": "true",
<<<<<<< HEAD
        "x-ms-version": "2020-12-06"
=======
        "x-ms-version": "2021-02-12"
>>>>>>> 7e782c87
      },
      "RequestBody": null,
      "StatusCode": 202,
      "ResponseHeaders": {
        "Content-Length": "0",
        "Date": "Fri, 01 May 2020 21:18:03 GMT",
        "Server": [
          "Windows-Azure-Blob/1.0",
          "Microsoft-HTTPAPI/2.0"
        ],
        "x-ms-client-request-id": "8fbc69c5-c427-f5c5-5a4e-187291b7f932",
        "x-ms-request-id": "b2b68096-b01e-0095-37fe-1fa515000000",
<<<<<<< HEAD
        "x-ms-version": "2020-12-06"
=======
        "x-ms-version": "2021-02-12"
>>>>>>> 7e782c87
      },
      "ResponseBody": []
    }
  ],
  "Variables": {
    "RandomSeed": "792381840",
    "Storage_TestConfigDefault": "ProductionTenant\nseanmcccanary\nU2FuaXRpemVk\nhttps://seanmcccanary.blob.core.windows.net\nhttps://seanmcccanary.file.core.windows.net\nhttps://seanmcccanary.queue.core.windows.net\nhttps://seanmcccanary.table.core.windows.net\n\n\n\n\nhttps://seanmcccanary-secondary.blob.core.windows.net\nhttps://seanmcccanary-secondary.file.core.windows.net\nhttps://seanmcccanary-secondary.queue.core.windows.net\nhttps://seanmcccanary-secondary.table.core.windows.net\n\nSanitized\n\n\nCloud\nBlobEndpoint=https://seanmcccanary.blob.core.windows.net/;QueueEndpoint=https://seanmcccanary.queue.core.windows.net/;FileEndpoint=https://seanmcccanary.file.core.windows.net/;BlobSecondaryEndpoint=https://seanmcccanary-secondary.blob.core.windows.net/;QueueSecondaryEndpoint=https://seanmcccanary-secondary.queue.core.windows.net/;FileSecondaryEndpoint=https://seanmcccanary-secondary.file.core.windows.net/;AccountName=seanmcccanary;AccountKey=Sanitized\nseanscope1\n\n"
  }
}<|MERGE_RESOLUTION|>--- conflicted
+++ resolved
@@ -15,11 +15,7 @@
         "x-ms-client-request-id": "37d9033a-5b52-e093-6ae2-6fc8d4b9a256",
         "x-ms-date": "Fri, 01 May 2020 21:18:02 GMT",
         "x-ms-return-client-request-id": "true",
-<<<<<<< HEAD
-        "x-ms-version": "2020-12-06"
-=======
-        "x-ms-version": "2021-02-12"
->>>>>>> 7e782c87
+        "x-ms-version": "2021-02-12"
       },
       "RequestBody": null,
       "StatusCode": 201,
@@ -34,11 +30,7 @@
         ],
         "x-ms-client-request-id": "37d9033a-5b52-e093-6ae2-6fc8d4b9a256",
         "x-ms-request-id": "b2b67fd9-b01e-0095-06fd-1fa515000000",
-<<<<<<< HEAD
-        "x-ms-version": "2020-12-06"
-=======
-        "x-ms-version": "2021-02-12"
->>>>>>> 7e782c87
+        "x-ms-version": "2021-02-12"
       },
       "ResponseBody": []
     },
@@ -60,11 +52,7 @@
         "x-ms-client-request-id": "154dcba4-b4de-b434-753a-926f59fb8342",
         "x-ms-date": "Fri, 01 May 2020 21:18:03 GMT",
         "x-ms-return-client-request-id": "true",
-<<<<<<< HEAD
-        "x-ms-version": "2020-12-06"
-=======
-        "x-ms-version": "2021-02-12"
->>>>>>> 7e782c87
+        "x-ms-version": "2021-02-12"
       },
       "RequestBody": "hunS36L2h2Xh0pWCMKtts3PsZ7irlz59mXeGfwCSvT5VTtkbKk3ZQ3x0VYDGEK++dbxV6FLpqu6rVUYrcAdlTxRWLeHRUYglEyM8N0K+t4nHxwlEPdXra6PrcNUHrtN0DwZrb+PN7SQ0L9QvrXOr7J29Y6n+IBE+a8E95uCyHmVQxyc8Ukel+trlDw0AvL4wP4M3SUopdu70LQQijwZDgRFv3uZLb5pVF2nPGBADPq4CDadce9QaJ1A5SCVDg2rToo78kN7Y5M/p4TLgWV7d8O9WH4Fe5wU8VbeVEid1EpT/+3aCB63QKinXc5miOc3yXFc27WPodLuIwDsmQtGoc8+d4V3nWuhBhfVYh3NsmRvqorXPPyQwF4e7+UdxqedXL//KBFhvCwFu9GdukO1HHCYgPJ8c2DSqbcrWLGGh0NwNAFd0opXDepezYEu9woaZdNwhUG1HO1fKH5eNmd6gzSOLYI+V0nqQXMEHaHfp7KpDPLeEgH9vxcUAqYL9NeG5E5MnMmH3BKFikPSrQNLf4TPsSlwmG0ykG5rKlSj3kyfgTlXjwrpJTDgWIu+LxIXyIMhPEeuEkvhGgxbGLG54av3MyvF9+x54o/4kEPlcGFcV2HRgqIE8W7xdnD6jgh/JnbfyvvmUdSSp1m7tYIL/6Wq/sVT6GMJ7kG41IF/f1SDeWnJBalldgWJPttETTvo6XbPU49HLz4X0di6LXlXFyQFNDgYPvX8RYi/xqmLxaEFz+sKsC/FOEortTfMr0iINiezQxUD0KqAzwoGh2SUjAw7sF2STGb0Q//t8InCL5pAN5CB1IaIBf9AieElwrDllyUnkPru+eW8uwMZEeAgvp9zxlPQEreJs65eTcKF0n1LCFlgnpqjVT2qwRmHbvQfH8tBsfxhEYRxmeFIjKgjOuSB0gWGwCAE0G0WJU2aBkS6QzH7QCCA5frU8wC5VsSRi4oxAZjulF+rPOGPTug215eYkk12K/bH/OgOrdEfS32ogJ3HaQCry6rWTAdC9ZsOohttHMB7G1+TbQCw4+aKi/Fj4spOc26S8Mqio9vzhQtRAA+1siq5LWVCM/gD+uvES8QR3xLMwC6s3iv52HuDo+f5X+PW0NnKqrVlCD9ykvni3lQX3an4gEPhCNf+v1TpvowUBpsH7XbuSzBZa7fvPksyGvona8Y5/N+f9cgBy+tce0mvWohi2vDdKZJ5nxiL8cqIzKRaxlbJ3gm/a/eu6INE/PBqP+PC00AJSkIzwF3DFAf9ePtHBbT25Xx+o3L5MkETMKIoIbHqxflgTXwQmhmr+FPzrXOH/fs/c1pnQC/REBQBHJO/mvZSFrMB5rQ04k9i1qsfBYTNjzKq7K5Xh4Q==",
       "StatusCode": 201,
@@ -82,11 +70,7 @@
         "x-ms-content-crc64": "sFHvOXWQOCg=",
         "x-ms-request-id": "b2b67fff-b01e-0095-28fd-1fa515000000",
         "x-ms-request-server-encrypted": "true",
-<<<<<<< HEAD
-        "x-ms-version": "2020-12-06",
-=======
-        "x-ms-version": "2021-02-12",
->>>>>>> 7e782c87
+        "x-ms-version": "2021-02-12",
         "x-ms-version-id": "2020-05-01T21:18:03.1134979Z"
       },
       "ResponseBody": []
@@ -106,11 +90,7 @@
         "x-ms-date": "Fri, 01 May 2020 21:18:03 GMT",
         "x-ms-range": "bytes=0-156",
         "x-ms-return-client-request-id": "true",
-<<<<<<< HEAD
-        "x-ms-version": "2020-12-06"
-=======
-        "x-ms-version": "2021-02-12"
->>>>>>> 7e782c87
+        "x-ms-version": "2021-02-12"
       },
       "RequestBody": null,
       "StatusCode": 206,
@@ -135,11 +115,7 @@
         "x-ms-lease-status": "unlocked",
         "x-ms-request-id": "b2b68008-b01e-0095-30fd-1fa515000000",
         "x-ms-server-encrypted": "true",
-<<<<<<< HEAD
-        "x-ms-version": "2020-12-06",
-=======
-        "x-ms-version": "2021-02-12",
->>>>>>> 7e782c87
+        "x-ms-version": "2021-02-12",
         "x-ms-version-id": "2020-05-01T21:18:03.1134979Z"
       },
       "ResponseBody": "hunS36L2h2Xh0pWCMKtts3PsZ7irlz59mXeGfwCSvT5VTtkbKk3ZQ3x0VYDGEK++dbxV6FLpqu6rVUYrcAdlTxRWLeHRUYglEyM8N0K+t4nHxwlEPdXra6PrcNUHrtN0DwZrb+PN7SQ0L9QvrXOr7J29Y6n+IBE+a8E95uCyHmVQxyc8Ukel+trlDw0AvL4wP4M3SUopdu70LQQijw=="
@@ -159,11 +135,7 @@
         "x-ms-date": "Fri, 01 May 2020 21:18:03 GMT",
         "x-ms-range": "bytes=157-313",
         "x-ms-return-client-request-id": "true",
-<<<<<<< HEAD
-        "x-ms-version": "2020-12-06"
-=======
-        "x-ms-version": "2021-02-12"
->>>>>>> 7e782c87
+        "x-ms-version": "2021-02-12"
       },
       "RequestBody": null,
       "StatusCode": 206,
@@ -188,11 +160,7 @@
         "x-ms-lease-status": "unlocked",
         "x-ms-request-id": "b2b6802f-b01e-0095-55fd-1fa515000000",
         "x-ms-server-encrypted": "true",
-<<<<<<< HEAD
-        "x-ms-version": "2020-12-06",
-=======
-        "x-ms-version": "2021-02-12",
->>>>>>> 7e782c87
+        "x-ms-version": "2021-02-12",
         "x-ms-version-id": "2020-05-01T21:18:03.1134979Z"
       },
       "ResponseBody": "BkOBEW/e5ktvmlUXac8YEAM+rgINp1x71BonUDlIJUODatOijvyQ3tjkz+nhMuBZXt3w71YfgV7nBTxVt5USJ3USlP/7doIHrdAqKddzmaI5zfJcVzbtY+h0u4jAOyZC0ahzz53hXeda6EGF9ViHc2yZG+qitc8/JDAXh7v5R3Gp51cv/8oEWG8LAW70Z26Q7UccJiA8nxzYNKptyg=="
@@ -212,11 +180,7 @@
         "x-ms-date": "Fri, 01 May 2020 21:18:03 GMT",
         "x-ms-range": "bytes=314-470",
         "x-ms-return-client-request-id": "true",
-<<<<<<< HEAD
-        "x-ms-version": "2020-12-06"
-=======
-        "x-ms-version": "2021-02-12"
->>>>>>> 7e782c87
+        "x-ms-version": "2021-02-12"
       },
       "RequestBody": null,
       "StatusCode": 206,
@@ -241,11 +205,7 @@
         "x-ms-lease-status": "unlocked",
         "x-ms-request-id": "b2b68038-b01e-0095-5dfd-1fa515000000",
         "x-ms-server-encrypted": "true",
-<<<<<<< HEAD
-        "x-ms-version": "2020-12-06",
-=======
-        "x-ms-version": "2021-02-12",
->>>>>>> 7e782c87
+        "x-ms-version": "2021-02-12",
         "x-ms-version-id": "2020-05-01T21:18:03.1134979Z"
       },
       "ResponseBody": "1ixhodDcDQBXdKKVw3qXs2BLvcKGmXTcIVBtRztXyh+XjZneoM0ji2CPldJ6kFzBB2h36eyqQzy3hIB/b8XFAKmC/TXhuROTJzJh9wShYpD0q0DS3+Ez7EpcJhtMpBuaypUo95Mn4E5V48K6SUw4FiLvi8SF8iDITxHrhJL4RoMWxixueGr9zMrxffseeKP+JBD5XBhXFdh0YKiBPA=="
@@ -265,11 +225,7 @@
         "x-ms-date": "Fri, 01 May 2020 21:18:03 GMT",
         "x-ms-range": "bytes=471-627",
         "x-ms-return-client-request-id": "true",
-<<<<<<< HEAD
-        "x-ms-version": "2020-12-06"
-=======
-        "x-ms-version": "2021-02-12"
->>>>>>> 7e782c87
+        "x-ms-version": "2021-02-12"
       },
       "RequestBody": null,
       "StatusCode": 206,
@@ -294,11 +250,7 @@
         "x-ms-lease-status": "unlocked",
         "x-ms-request-id": "b2b68049-b01e-0095-6bfe-1fa515000000",
         "x-ms-server-encrypted": "true",
-<<<<<<< HEAD
-        "x-ms-version": "2020-12-06",
-=======
-        "x-ms-version": "2021-02-12",
->>>>>>> 7e782c87
+        "x-ms-version": "2021-02-12",
         "x-ms-version-id": "2020-05-01T21:18:03.1134979Z"
       },
       "ResponseBody": "W7xdnD6jgh/JnbfyvvmUdSSp1m7tYIL/6Wq/sVT6GMJ7kG41IF/f1SDeWnJBalldgWJPttETTvo6XbPU49HLz4X0di6LXlXFyQFNDgYPvX8RYi/xqmLxaEFz+sKsC/FOEortTfMr0iINiezQxUD0KqAzwoGh2SUjAw7sF2STGb0Q//t8InCL5pAN5CB1IaIBf9AieElwrDllyUnkPg=="
@@ -318,11 +270,7 @@
         "x-ms-date": "Fri, 01 May 2020 21:18:03 GMT",
         "x-ms-range": "bytes=628-784",
         "x-ms-return-client-request-id": "true",
-<<<<<<< HEAD
-        "x-ms-version": "2020-12-06"
-=======
-        "x-ms-version": "2021-02-12"
->>>>>>> 7e782c87
+        "x-ms-version": "2021-02-12"
       },
       "RequestBody": null,
       "StatusCode": 206,
@@ -347,11 +295,7 @@
         "x-ms-lease-status": "unlocked",
         "x-ms-request-id": "b2b6804c-b01e-0095-6efe-1fa515000000",
         "x-ms-server-encrypted": "true",
-<<<<<<< HEAD
-        "x-ms-version": "2020-12-06",
-=======
-        "x-ms-version": "2021-02-12",
->>>>>>> 7e782c87
+        "x-ms-version": "2021-02-12",
         "x-ms-version-id": "2020-05-01T21:18:03.1134979Z"
       },
       "ResponseBody": "u755by7AxkR4CC+n3PGU9ASt4mzrl5NwoXSfUsIWWCemqNVParBGYdu9B8fy0Gx/GERhHGZ4UiMqCM65IHSBYbAIATQbRYlTZoGRLpDMftAIIDl+tTzALlWxJGLijEBmO6UX6s84Y9O6DbXl5iSTXYr9sf86A6t0R9LfaiAncdpAKvLqtZMB0L1mw6iG20cwHsbX5NtALDj5oqL8WA=="
@@ -371,11 +315,7 @@
         "x-ms-date": "Fri, 01 May 2020 21:18:03 GMT",
         "x-ms-range": "bytes=785-941",
         "x-ms-return-client-request-id": "true",
-<<<<<<< HEAD
-        "x-ms-version": "2020-12-06"
-=======
-        "x-ms-version": "2021-02-12"
->>>>>>> 7e782c87
+        "x-ms-version": "2021-02-12"
       },
       "RequestBody": null,
       "StatusCode": 206,
@@ -400,11 +340,7 @@
         "x-ms-lease-status": "unlocked",
         "x-ms-request-id": "b2b68057-b01e-0095-79fe-1fa515000000",
         "x-ms-server-encrypted": "true",
-<<<<<<< HEAD
-        "x-ms-version": "2020-12-06",
-=======
-        "x-ms-version": "2021-02-12",
->>>>>>> 7e782c87
+        "x-ms-version": "2021-02-12",
         "x-ms-version-id": "2020-05-01T21:18:03.1134979Z"
       },
       "ResponseBody": "+LKTnNukvDKoqPb84ULUQAPtbIquS1lQjP4A/rrxEvEEd8SzMAurN4r+dh7g6Pn+V/j1tDZyqq1ZQg/cpL54t5UF92p+IBD4QjX/r9U6b6MFAabB+127kswWWu37z5LMhr6J2vGOfzfn/XIAcvrXHtJr1qIYtrw3SmSeZ8Yi/HKiMykWsZWyd4Jv2v3ruiDRPzwaj/jwtNACUpCM8A=="
@@ -424,11 +360,7 @@
         "x-ms-date": "Fri, 01 May 2020 21:18:04 GMT",
         "x-ms-range": "bytes=942-1098",
         "x-ms-return-client-request-id": "true",
-<<<<<<< HEAD
-        "x-ms-version": "2020-12-06"
-=======
-        "x-ms-version": "2021-02-12"
->>>>>>> 7e782c87
+        "x-ms-version": "2021-02-12"
       },
       "RequestBody": null,
       "StatusCode": 206,
@@ -453,11 +385,7 @@
         "x-ms-lease-status": "unlocked",
         "x-ms-request-id": "b2b6807b-b01e-0095-1cfe-1fa515000000",
         "x-ms-server-encrypted": "true",
-<<<<<<< HEAD
-        "x-ms-version": "2020-12-06",
-=======
-        "x-ms-version": "2021-02-12",
->>>>>>> 7e782c87
+        "x-ms-version": "2021-02-12",
         "x-ms-version-id": "2020-05-01T21:18:03.1134979Z"
       },
       "ResponseBody": "F3DFAf9ePtHBbT25Xx+o3L5MkETMKIoIbHqxflgTXwQmhmr+FPzrXOH/fs/c1pnQC/REBQBHJO/mvZSFrMB5rQ04k9i1qsfBYTNjzKq7K5Xh4Q=="
@@ -476,11 +404,7 @@
         "x-ms-client-request-id": "8fbc69c5-c427-f5c5-5a4e-187291b7f932",
         "x-ms-date": "Fri, 01 May 2020 21:18:04 GMT",
         "x-ms-return-client-request-id": "true",
-<<<<<<< HEAD
-        "x-ms-version": "2020-12-06"
-=======
-        "x-ms-version": "2021-02-12"
->>>>>>> 7e782c87
+        "x-ms-version": "2021-02-12"
       },
       "RequestBody": null,
       "StatusCode": 202,
@@ -493,11 +417,7 @@
         ],
         "x-ms-client-request-id": "8fbc69c5-c427-f5c5-5a4e-187291b7f932",
         "x-ms-request-id": "b2b68096-b01e-0095-37fe-1fa515000000",
-<<<<<<< HEAD
-        "x-ms-version": "2020-12-06"
-=======
-        "x-ms-version": "2021-02-12"
->>>>>>> 7e782c87
+        "x-ms-version": "2021-02-12"
       },
       "ResponseBody": []
     }
