﻿{
  "Entries": [
    {
      "RequestUri": "https://seanmcccanary.blob.core.windows.net/test-container-37979ee9-d552-7d98-1590-9cf48707d6e9?restype=container",
      "RequestMethod": "PUT",
      "RequestHeaders": {
        "Accept": "application/xml",
        "Authorization": "Sanitized",
        "traceparent": "00-ab3ce3ce807b344bb4f46c41c58e4a63-b15c2830fb726b4a-00",
        "User-Agent": [
          "azsdk-net-Storage.Blobs/12.5.0-dev.20200501.1",
          "(.NET Core 4.6.28325.01; Microsoft Windows 10.0.18362 )"
        ],
        "x-ms-blob-public-access": "container",
        "x-ms-client-request-id": "3e9eb20a-7b8e-30d1-ba02-498361189a39",
        "x-ms-date": "Fri, 01 May 2020 21:18:04 GMT",
        "x-ms-return-client-request-id": "true",
<<<<<<< HEAD
        "x-ms-version": "2020-12-06"
=======
        "x-ms-version": "2021-02-12"
>>>>>>> 7e782c87
      },
      "RequestBody": null,
      "StatusCode": 201,
      "ResponseHeaders": {
        "Content-Length": "0",
        "Date": "Fri, 01 May 2020 21:18:03 GMT",
        "ETag": "\"0x8D7EE1522F2D80E\"",
        "Last-Modified": "Fri, 01 May 2020 21:18:04 GMT",
        "Server": [
          "Windows-Azure-Blob/1.0",
          "Microsoft-HTTPAPI/2.0"
        ],
        "x-ms-client-request-id": "3e9eb20a-7b8e-30d1-ba02-498361189a39",
        "x-ms-request-id": "099de8d5-e01e-0043-14fe-1fabfc000000",
<<<<<<< HEAD
        "x-ms-version": "2020-12-06"
=======
        "x-ms-version": "2021-02-12"
>>>>>>> 7e782c87
      },
      "ResponseBody": []
    },
    {
      "RequestUri": "https://seanmcccanary.blob.core.windows.net/test-container-37979ee9-d552-7d98-1590-9cf48707d6e9/test-blob-90c14a77-a6bc-1333-0628-f3cd09588bae",
      "RequestMethod": "PUT",
      "RequestHeaders": {
        "Accept": "application/xml",
        "Authorization": "Sanitized",
        "Content-Length": "1024",
        "Content-Type": "application/octet-stream",
        "If-None-Match": "*",
        "traceparent": "00-d8a03fb949beb4419d83cde01f21fe05-4c41fdfcc7972a49-00",
        "User-Agent": [
          "azsdk-net-Storage.Blobs/12.5.0-dev.20200501.1",
          "(.NET Core 4.6.28325.01; Microsoft Windows 10.0.18362 )"
        ],
        "x-ms-blob-type": "BlockBlob",
        "x-ms-client-request-id": "4d391c40-2c2a-907d-3446-b186ad21ec62",
        "x-ms-date": "Fri, 01 May 2020 21:18:04 GMT",
        "x-ms-return-client-request-id": "true",
<<<<<<< HEAD
        "x-ms-version": "2020-12-06"
=======
        "x-ms-version": "2021-02-12"
>>>>>>> 7e782c87
      },
      "RequestBody": "Xvph0NiOB+UXICslttuQJWXp6tVol1sN9VHlbLkDFfOR5l7yjlrafKu4J25Qq3nfciQdeC7F0MeeVNuHqZssEwo4lNB9nZcLDm4pr3DtvUnXBvqV5p3FyxWXVDl+U9MQjBNjGBepYdSMEWq/nCFXsZeSr6Khli1tcsm75kldjbqaGSJciaUxLqQlCdQzBS/0P6Ki7KMwb/bm9qVO7nuLLoSvJYL++ifyYIH+e4xZOW2Zx6amuqAXaqosdpP/40AomtpPg+Cs9UR7sIwhMvNpjbw4tCbV5HTkl7rY0YSU8n1B1eGyCbaM7NFhKgoU9Ti2wunWxy4ZU7Vma+sl1CPA5r4O4FwStoMGq8dVc7lpz6KCIQ6bvStOKIIrTJ3KZhitoUNMBRXbpAtl0Btmw9/7/JxJo7IVJSmSwLfa5mrmPEWvqNJ1HcmMpn0CNe0Q52SjME8AgMNlmHwauUVdAb2hfpPWtxsNhd7Svfw1Eu87gthTN7Ya5ryBSQ9VW2SELqXAYbdZOi9JlapxLsPHMIaN3jdsCsoGhpjXVG4Ltyp6TY5WdLA44keoCaEMqbj5uhmJyHwsGCTaudoegeXBPd5/9+A0cLvVVfzvwwAp+t3g3ppVge6uTTVpe7rVGWBh58vCjLHXxElds3N/PFQjsb/9PqJLbLvw0amqyvQA/zubjtw1Z20rCBpQ9816LhHhRsr62Nq+FnoP0boILflVXLQ45K537kpS0TWI+3TtdqOYyYQqBidh3XhhJZWyI9sg+psZQkliaVh/qAekNRoGIlsXcGR1K1aN1gY2Fsm0n65aZwDZ1DRZNV8sql0fvKddWwI6m7J3q89FjGtDLFOOyghYSs4aLE0nvTsESYD4bRpe2LrGegT747swk0fIFggMnd9UxnLZQy60Et13cmJOTB9R5FOZyFAEXWYS6ZgGXqcy+Kuho6anhZWLEWgmhHBZ4kcndzK1ctWPUGkLxlqVrrQ2RXq2rKh4qV6+Drbo3tj1uAdR3ud1fIXWElM8m7469WO07z72ozWer83T9mQep3GQFg1TRM/Mwcj035pVPA2ggxhTM+6a/xXRsy8ZoYYhuGvhrIWw57GT5y52AsObSXPAM3NLynOD9hb4gZCgsx9C0ycuc4+H75tnwEzAI/xSNmq8WW4S1e34XrVvuGYg8zQOMy+bbNXjOETX5AomwtIZpUom41mwL/06NhXZGDY1R80Yse/Nt8qV2SEqO/Hj0ZvjVRIb+Q/aXQQxYTa/CR8NoZw8DhDiTO6AkQo4hvMMVmR69sMjGk6+PVPrnFWT1c8BHZlUp8OKAAgkmmcEodcQJArSRRJb6YZOftC997CY7Lw6NmhZt6+g7/W7/3/muZx82g==",
      "StatusCode": 201,
      "ResponseHeaders": {
        "Content-Length": "0",
        "Content-MD5": "4+8KTsb7wFod2OLq+fXIoA==",
        "Date": "Fri, 01 May 2020 21:18:03 GMT",
        "ETag": "\"0x8D7EE152301BD56\"",
        "Last-Modified": "Fri, 01 May 2020 21:18:04 GMT",
        "Server": [
          "Windows-Azure-Blob/1.0",
          "Microsoft-HTTPAPI/2.0"
        ],
        "x-ms-client-request-id": "4d391c40-2c2a-907d-3446-b186ad21ec62",
        "x-ms-content-crc64": "Bps5Y+RozCA=",
        "x-ms-request-id": "099de8e2-e01e-0043-1efe-1fabfc000000",
        "x-ms-request-server-encrypted": "true",
<<<<<<< HEAD
        "x-ms-version": "2020-12-06",
=======
        "x-ms-version": "2021-02-12",
>>>>>>> 7e782c87
        "x-ms-version-id": "2020-05-01T21:18:04.5265Z"
      },
      "ResponseBody": []
    },
    {
      "RequestUri": "https://seanmcccanary.blob.core.windows.net/test-container-37979ee9-d552-7d98-1590-9cf48707d6e9/test-blob-90c14a77-a6bc-1333-0628-f3cd09588bae",
      "RequestMethod": "GET",
      "RequestHeaders": {
        "Accept": "application/xml",
        "Authorization": "Sanitized",
        "traceparent": "00-ae29abac71f6c14187f12b46be8059b9-43868325c9b26b4c-00",
        "User-Agent": [
          "azsdk-net-Storage.Blobs/12.5.0-dev.20200501.1",
          "(.NET Core 4.6.28325.01; Microsoft Windows 10.0.18362 )"
        ],
        "x-ms-client-request-id": "ed8cbe63-3d1f-7f83-4bda-3a6fbbd48434",
        "x-ms-date": "Fri, 01 May 2020 21:18:04 GMT",
        "x-ms-range": "bytes=0-156",
        "x-ms-return-client-request-id": "true",
<<<<<<< HEAD
        "x-ms-version": "2020-12-06"
=======
        "x-ms-version": "2021-02-12"
>>>>>>> 7e782c87
      },
      "RequestBody": null,
      "StatusCode": 206,
      "ResponseHeaders": {
        "Accept-Ranges": "bytes",
        "Content-Length": "157",
        "Content-Range": "bytes 0-156/1024",
        "Content-Type": "application/octet-stream",
        "Date": "Fri, 01 May 2020 21:18:04 GMT",
        "ETag": "\"0x8D7EE152301BD56\"",
        "Last-Modified": "Fri, 01 May 2020 21:18:04 GMT",
        "Server": [
          "Windows-Azure-Blob/1.0",
          "Microsoft-HTTPAPI/2.0"
        ],
        "x-ms-blob-content-md5": "4+8KTsb7wFod2OLq+fXIoA==",
        "x-ms-blob-type": "BlockBlob",
        "x-ms-client-request-id": "ed8cbe63-3d1f-7f83-4bda-3a6fbbd48434",
        "x-ms-creation-time": "Fri, 01 May 2020 21:18:04 GMT",
        "x-ms-is-current-version": "true",
        "x-ms-lease-state": "available",
        "x-ms-lease-status": "unlocked",
        "x-ms-request-id": "099de8f4-e01e-0043-30fe-1fabfc000000",
        "x-ms-server-encrypted": "true",
<<<<<<< HEAD
        "x-ms-version": "2020-12-06",
=======
        "x-ms-version": "2021-02-12",
>>>>>>> 7e782c87
        "x-ms-version-id": "2020-05-01T21:18:04.5265Z"
      },
      "ResponseBody": "Xvph0NiOB+UXICslttuQJWXp6tVol1sN9VHlbLkDFfOR5l7yjlrafKu4J25Qq3nfciQdeC7F0MeeVNuHqZssEwo4lNB9nZcLDm4pr3DtvUnXBvqV5p3FyxWXVDl+U9MQjBNjGBepYdSMEWq/nCFXsZeSr6Khli1tcsm75kldjbqaGSJciaUxLqQlCdQzBS/0P6Ki7KMwb/bm9qVO7g=="
    },
    {
      "RequestUri": "https://seanmcccanary.blob.core.windows.net/test-container-37979ee9-d552-7d98-1590-9cf48707d6e9/test-blob-90c14a77-a6bc-1333-0628-f3cd09588bae",
      "RequestMethod": "GET",
      "RequestHeaders": {
        "Accept": "application/xml",
        "Authorization": "Sanitized",
        "traceparent": "00-ac9d2951125b6e449407e72923c2d6fb-0507008691aaab48-00",
        "User-Agent": [
          "azsdk-net-Storage.Blobs/12.5.0-dev.20200501.1",
          "(.NET Core 4.6.28325.01; Microsoft Windows 10.0.18362 )"
        ],
        "x-ms-client-request-id": "ee23123a-ff95-3743-4dba-a356d3b44e1b",
        "x-ms-date": "Fri, 01 May 2020 21:18:04 GMT",
        "x-ms-range": "bytes=157-313",
        "x-ms-return-client-request-id": "true",
<<<<<<< HEAD
        "x-ms-version": "2020-12-06"
=======
        "x-ms-version": "2021-02-12"
>>>>>>> 7e782c87
      },
      "RequestBody": null,
      "StatusCode": 206,
      "ResponseHeaders": {
        "Accept-Ranges": "bytes",
        "Content-Length": "157",
        "Content-Range": "bytes 157-313/1024",
        "Content-Type": "application/octet-stream",
        "Date": "Fri, 01 May 2020 21:18:04 GMT",
        "ETag": "\"0x8D7EE152301BD56\"",
        "Last-Modified": "Fri, 01 May 2020 21:18:04 GMT",
        "Server": [
          "Windows-Azure-Blob/1.0",
          "Microsoft-HTTPAPI/2.0"
        ],
        "x-ms-blob-content-md5": "4+8KTsb7wFod2OLq+fXIoA==",
        "x-ms-blob-type": "BlockBlob",
        "x-ms-client-request-id": "ee23123a-ff95-3743-4dba-a356d3b44e1b",
        "x-ms-creation-time": "Fri, 01 May 2020 21:18:04 GMT",
        "x-ms-is-current-version": "true",
        "x-ms-lease-state": "available",
        "x-ms-lease-status": "unlocked",
        "x-ms-request-id": "099de924-e01e-0043-5efe-1fabfc000000",
        "x-ms-server-encrypted": "true",
<<<<<<< HEAD
        "x-ms-version": "2020-12-06",
=======
        "x-ms-version": "2021-02-12",
>>>>>>> 7e782c87
        "x-ms-version-id": "2020-05-01T21:18:04.5265Z"
      },
      "ResponseBody": "e4suhK8lgv76J/Jggf57jFk5bZnHpqa6oBdqqix2k//jQCia2k+D4Kz1RHuwjCEy82mNvDi0JtXkdOSXutjRhJTyfUHV4bIJtozs0WEqChT1OLbC6dbHLhlTtWZr6yXUI8Dmvg7gXBK2gwarx1VzuWnPooIhDpu9K04ogitMncpmGK2hQ0wFFdukC2XQG2bD3/v8nEmjshUlKZLAtw=="
    },
    {
      "RequestUri": "https://seanmcccanary.blob.core.windows.net/test-container-37979ee9-d552-7d98-1590-9cf48707d6e9/test-blob-90c14a77-a6bc-1333-0628-f3cd09588bae",
      "RequestMethod": "GET",
      "RequestHeaders": {
        "Accept": "application/xml",
        "Authorization": "Sanitized",
        "traceparent": "00-773ae73907ab234a8b10fa5dfff6d943-da45c684dc228442-00",
        "User-Agent": [
          "azsdk-net-Storage.Blobs/12.5.0-dev.20200501.1",
          "(.NET Core 4.6.28325.01; Microsoft Windows 10.0.18362 )"
        ],
        "x-ms-client-request-id": "a9344e50-95b0-309e-fa3e-e77131ac6043",
        "x-ms-date": "Fri, 01 May 2020 21:18:04 GMT",
        "x-ms-range": "bytes=314-470",
        "x-ms-return-client-request-id": "true",
<<<<<<< HEAD
        "x-ms-version": "2020-12-06"
=======
        "x-ms-version": "2021-02-12"
>>>>>>> 7e782c87
      },
      "RequestBody": null,
      "StatusCode": 206,
      "ResponseHeaders": {
        "Accept-Ranges": "bytes",
        "Content-Length": "157",
        "Content-Range": "bytes 314-470/1024",
        "Content-Type": "application/octet-stream",
        "Date": "Fri, 01 May 2020 21:18:04 GMT",
        "ETag": "\"0x8D7EE152301BD56\"",
        "Last-Modified": "Fri, 01 May 2020 21:18:04 GMT",
        "Server": [
          "Windows-Azure-Blob/1.0",
          "Microsoft-HTTPAPI/2.0"
        ],
        "x-ms-blob-content-md5": "4+8KTsb7wFod2OLq+fXIoA==",
        "x-ms-blob-type": "BlockBlob",
        "x-ms-client-request-id": "a9344e50-95b0-309e-fa3e-e77131ac6043",
        "x-ms-creation-time": "Fri, 01 May 2020 21:18:04 GMT",
        "x-ms-is-current-version": "true",
        "x-ms-lease-state": "available",
        "x-ms-lease-status": "unlocked",
        "x-ms-request-id": "099de938-e01e-0043-6ffe-1fabfc000000",
        "x-ms-server-encrypted": "true",
<<<<<<< HEAD
        "x-ms-version": "2020-12-06",
=======
        "x-ms-version": "2021-02-12",
>>>>>>> 7e782c87
        "x-ms-version-id": "2020-05-01T21:18:04.5265Z"
      },
      "ResponseBody": "2uZq5jxFr6jSdR3JjKZ9AjXtEOdkozBPAIDDZZh8GrlFXQG9oX6T1rcbDYXe0r38NRLvO4LYUze2Gua8gUkPVVtkhC6lwGG3WTovSZWqcS7DxzCGjd43bArKBoaY11RuC7cqek2OVnSwOOJHqAmhDKm4+boZich8LBgk2rnaHoHlwT3ef/fgNHC71VX878MAKfrd4N6aVYHurk01aQ=="
    },
    {
      "RequestUri": "https://seanmcccanary.blob.core.windows.net/test-container-37979ee9-d552-7d98-1590-9cf48707d6e9/test-blob-90c14a77-a6bc-1333-0628-f3cd09588bae",
      "RequestMethod": "GET",
      "RequestHeaders": {
        "Accept": "application/xml",
        "Authorization": "Sanitized",
        "traceparent": "00-a1d1cd6f819eda48bf0a01984df68d90-8e297298295d814e-00",
        "User-Agent": [
          "azsdk-net-Storage.Blobs/12.5.0-dev.20200501.1",
          "(.NET Core 4.6.28325.01; Microsoft Windows 10.0.18362 )"
        ],
        "x-ms-client-request-id": "8406352d-a47f-766a-673e-ce96ee005c0f",
        "x-ms-date": "Fri, 01 May 2020 21:18:05 GMT",
        "x-ms-range": "bytes=471-627",
        "x-ms-return-client-request-id": "true",
<<<<<<< HEAD
        "x-ms-version": "2020-12-06"
=======
        "x-ms-version": "2021-02-12"
>>>>>>> 7e782c87
      },
      "RequestBody": null,
      "StatusCode": 206,
      "ResponseHeaders": {
        "Accept-Ranges": "bytes",
        "Content-Length": "157",
        "Content-Range": "bytes 471-627/1024",
        "Content-Type": "application/octet-stream",
        "Date": "Fri, 01 May 2020 21:18:04 GMT",
        "ETag": "\"0x8D7EE152301BD56\"",
        "Last-Modified": "Fri, 01 May 2020 21:18:04 GMT",
        "Server": [
          "Windows-Azure-Blob/1.0",
          "Microsoft-HTTPAPI/2.0"
        ],
        "x-ms-blob-content-md5": "4+8KTsb7wFod2OLq+fXIoA==",
        "x-ms-blob-type": "BlockBlob",
        "x-ms-client-request-id": "8406352d-a47f-766a-673e-ce96ee005c0f",
        "x-ms-creation-time": "Fri, 01 May 2020 21:18:04 GMT",
        "x-ms-is-current-version": "true",
        "x-ms-lease-state": "available",
        "x-ms-lease-status": "unlocked",
        "x-ms-request-id": "099de946-e01e-0043-7dfe-1fabfc000000",
        "x-ms-server-encrypted": "true",
<<<<<<< HEAD
        "x-ms-version": "2020-12-06",
=======
        "x-ms-version": "2021-02-12",
>>>>>>> 7e782c87
        "x-ms-version-id": "2020-05-01T21:18:04.5265Z"
      },
      "ResponseBody": "e7rVGWBh58vCjLHXxElds3N/PFQjsb/9PqJLbLvw0amqyvQA/zubjtw1Z20rCBpQ9816LhHhRsr62Nq+FnoP0boILflVXLQ45K537kpS0TWI+3TtdqOYyYQqBidh3XhhJZWyI9sg+psZQkliaVh/qAekNRoGIlsXcGR1K1aN1gY2Fsm0n65aZwDZ1DRZNV8sql0fvKddWwI6m7J3qw=="
    },
    {
      "RequestUri": "https://seanmcccanary.blob.core.windows.net/test-container-37979ee9-d552-7d98-1590-9cf48707d6e9/test-blob-90c14a77-a6bc-1333-0628-f3cd09588bae",
      "RequestMethod": "GET",
      "RequestHeaders": {
        "Accept": "application/xml",
        "Authorization": "Sanitized",
        "traceparent": "00-6a755e782694a04d8a1ec8449e3118bb-9a085cd6c135f543-00",
        "User-Agent": [
          "azsdk-net-Storage.Blobs/12.5.0-dev.20200501.1",
          "(.NET Core 4.6.28325.01; Microsoft Windows 10.0.18362 )"
        ],
        "x-ms-client-request-id": "fc4482e6-dca6-3bc3-d817-842ff380759f",
        "x-ms-date": "Fri, 01 May 2020 21:18:05 GMT",
        "x-ms-range": "bytes=628-784",
        "x-ms-return-client-request-id": "true",
<<<<<<< HEAD
        "x-ms-version": "2020-12-06"
=======
        "x-ms-version": "2021-02-12"
>>>>>>> 7e782c87
      },
      "RequestBody": null,
      "StatusCode": 206,
      "ResponseHeaders": {
        "Accept-Ranges": "bytes",
        "Content-Length": "157",
        "Content-Range": "bytes 628-784/1024",
        "Content-Type": "application/octet-stream",
        "Date": "Fri, 01 May 2020 21:18:04 GMT",
        "ETag": "\"0x8D7EE152301BD56\"",
        "Last-Modified": "Fri, 01 May 2020 21:18:04 GMT",
        "Server": [
          "Windows-Azure-Blob/1.0",
          "Microsoft-HTTPAPI/2.0"
        ],
        "x-ms-blob-content-md5": "4+8KTsb7wFod2OLq+fXIoA==",
        "x-ms-blob-type": "BlockBlob",
        "x-ms-client-request-id": "fc4482e6-dca6-3bc3-d817-842ff380759f",
        "x-ms-creation-time": "Fri, 01 May 2020 21:18:04 GMT",
        "x-ms-is-current-version": "true",
        "x-ms-lease-state": "available",
        "x-ms-lease-status": "unlocked",
        "x-ms-request-id": "099de94f-e01e-0043-04fe-1fabfc000000",
        "x-ms-server-encrypted": "true",
<<<<<<< HEAD
        "x-ms-version": "2020-12-06",
=======
        "x-ms-version": "2021-02-12",
>>>>>>> 7e782c87
        "x-ms-version-id": "2020-05-01T21:18:04.5265Z"
      },
      "ResponseBody": "z0WMa0MsU47KCFhKzhosTSe9OwRJgPhtGl7YusZ6BPvjuzCTR8gWCAyd31TGctlDLrQS3XdyYk5MH1HkU5nIUARdZhLpmAZepzL4q6GjpqeFlYsRaCaEcFniRyd3MrVy1Y9QaQvGWpWutDZFerasqHipXr4Otuje2PW4B1He53V8hdYSUzybvjr1Y7TvPvajNZ6vzdP2ZB6ncZAWDQ=="
    },
    {
      "RequestUri": "https://seanmcccanary.blob.core.windows.net/test-container-37979ee9-d552-7d98-1590-9cf48707d6e9/test-blob-90c14a77-a6bc-1333-0628-f3cd09588bae",
      "RequestMethod": "GET",
      "RequestHeaders": {
        "Accept": "application/xml",
        "Authorization": "Sanitized",
        "traceparent": "00-34b2384957375641ba7af5a5ff753d0a-7ecdbd2fd7028041-00",
        "User-Agent": [
          "azsdk-net-Storage.Blobs/12.5.0-dev.20200501.1",
          "(.NET Core 4.6.28325.01; Microsoft Windows 10.0.18362 )"
        ],
        "x-ms-client-request-id": "6baf2718-5fbb-1b69-eed3-c3431cd19bb7",
        "x-ms-date": "Fri, 01 May 2020 21:18:05 GMT",
        "x-ms-range": "bytes=785-941",
        "x-ms-return-client-request-id": "true",
<<<<<<< HEAD
        "x-ms-version": "2020-12-06"
=======
        "x-ms-version": "2021-02-12"
>>>>>>> 7e782c87
      },
      "RequestBody": null,
      "StatusCode": 206,
      "ResponseHeaders": {
        "Accept-Ranges": "bytes",
        "Content-Length": "157",
        "Content-Range": "bytes 785-941/1024",
        "Content-Type": "application/octet-stream",
        "Date": "Fri, 01 May 2020 21:18:04 GMT",
        "ETag": "\"0x8D7EE152301BD56\"",
        "Last-Modified": "Fri, 01 May 2020 21:18:04 GMT",
        "Server": [
          "Windows-Azure-Blob/1.0",
          "Microsoft-HTTPAPI/2.0"
        ],
        "x-ms-blob-content-md5": "4+8KTsb7wFod2OLq+fXIoA==",
        "x-ms-blob-type": "BlockBlob",
        "x-ms-client-request-id": "6baf2718-5fbb-1b69-eed3-c3431cd19bb7",
        "x-ms-creation-time": "Fri, 01 May 2020 21:18:04 GMT",
        "x-ms-is-current-version": "true",
        "x-ms-lease-state": "available",
        "x-ms-lease-status": "unlocked",
        "x-ms-request-id": "099de96c-e01e-0043-20fe-1fabfc000000",
        "x-ms-server-encrypted": "true",
<<<<<<< HEAD
        "x-ms-version": "2020-12-06",
=======
        "x-ms-version": "2021-02-12",
>>>>>>> 7e782c87
        "x-ms-version-id": "2020-05-01T21:18:04.5265Z"
      },
      "ResponseBody": "U0TPzMHI9N+aVTwNoIMYUzPumv8V0bMvGaGGIbhr4ayFsOexk+cudgLDm0lzwDNzS8pzg/YW+IGQoLMfQtMnLnOPh++bZ8BMwCP8UjZqvFluEtXt+F61b7hmIPM0DjMvm2zV4zhE1+QKJsLSGaVKJuNZsC/9OjYV2Rg2NUfNGLHvzbfKldkhKjvx49Gb41USG/kP2l0EMWE2vwkfDQ=="
    },
    {
      "RequestUri": "https://seanmcccanary.blob.core.windows.net/test-container-37979ee9-d552-7d98-1590-9cf48707d6e9/test-blob-90c14a77-a6bc-1333-0628-f3cd09588bae",
      "RequestMethod": "GET",
      "RequestHeaders": {
        "Accept": "application/xml",
        "Authorization": "Sanitized",
        "traceparent": "00-75be2878e805fc47b8f43ddbed4243c4-d1f6d6a46b935b4a-00",
        "User-Agent": [
          "azsdk-net-Storage.Blobs/12.5.0-dev.20200501.1",
          "(.NET Core 4.6.28325.01; Microsoft Windows 10.0.18362 )"
        ],
        "x-ms-client-request-id": "cb178003-09d0-d9e4-b928-6a70f8c76e64",
        "x-ms-date": "Fri, 01 May 2020 21:18:05 GMT",
        "x-ms-range": "bytes=942-1098",
        "x-ms-return-client-request-id": "true",
<<<<<<< HEAD
        "x-ms-version": "2020-12-06"
=======
        "x-ms-version": "2021-02-12"
>>>>>>> 7e782c87
      },
      "RequestBody": null,
      "StatusCode": 206,
      "ResponseHeaders": {
        "Accept-Ranges": "bytes",
        "Content-Length": "82",
        "Content-Range": "bytes 942-1023/1024",
        "Content-Type": "application/octet-stream",
        "Date": "Fri, 01 May 2020 21:18:04 GMT",
        "ETag": "\"0x8D7EE152301BD56\"",
        "Last-Modified": "Fri, 01 May 2020 21:18:04 GMT",
        "Server": [
          "Windows-Azure-Blob/1.0",
          "Microsoft-HTTPAPI/2.0"
        ],
        "x-ms-blob-content-md5": "4+8KTsb7wFod2OLq+fXIoA==",
        "x-ms-blob-type": "BlockBlob",
        "x-ms-client-request-id": "cb178003-09d0-d9e4-b928-6a70f8c76e64",
        "x-ms-creation-time": "Fri, 01 May 2020 21:18:04 GMT",
        "x-ms-is-current-version": "true",
        "x-ms-lease-state": "available",
        "x-ms-lease-status": "unlocked",
        "x-ms-request-id": "099de979-e01e-0043-2bfe-1fabfc000000",
        "x-ms-server-encrypted": "true",
<<<<<<< HEAD
        "x-ms-version": "2020-12-06",
=======
        "x-ms-version": "2021-02-12",
>>>>>>> 7e782c87
        "x-ms-version-id": "2020-05-01T21:18:04.5265Z"
      },
      "ResponseBody": "oZw8DhDiTO6AkQo4hvMMVmR69sMjGk6+PVPrnFWT1c8BHZlUp8OKAAgkmmcEodcQJArSRRJb6YZOftC997CY7Lw6NmhZt6+g7/W7/3/muZx82g=="
    },
    {
      "RequestUri": "https://seanmcccanary.blob.core.windows.net/test-container-37979ee9-d552-7d98-1590-9cf48707d6e9?restype=container",
      "RequestMethod": "DELETE",
      "RequestHeaders": {
        "Accept": "application/xml",
        "Authorization": "Sanitized",
        "traceparent": "00-c58a271797ebe24ab7e134cf5772365d-d804b1efc6df294e-00",
        "User-Agent": [
          "azsdk-net-Storage.Blobs/12.5.0-dev.20200501.1",
          "(.NET Core 4.6.28325.01; Microsoft Windows 10.0.18362 )"
        ],
        "x-ms-client-request-id": "9c3f3a33-cfb9-50e6-8508-86f663f231b1",
        "x-ms-date": "Fri, 01 May 2020 21:18:05 GMT",
        "x-ms-return-client-request-id": "true",
<<<<<<< HEAD
        "x-ms-version": "2020-12-06"
=======
        "x-ms-version": "2021-02-12"
>>>>>>> 7e782c87
      },
      "RequestBody": null,
      "StatusCode": 202,
      "ResponseHeaders": {
        "Content-Length": "0",
        "Date": "Fri, 01 May 2020 21:18:04 GMT",
        "Server": [
          "Windows-Azure-Blob/1.0",
          "Microsoft-HTTPAPI/2.0"
        ],
        "x-ms-client-request-id": "9c3f3a33-cfb9-50e6-8508-86f663f231b1",
        "x-ms-request-id": "099de983-e01e-0043-34fe-1fabfc000000",
<<<<<<< HEAD
        "x-ms-version": "2020-12-06"
=======
        "x-ms-version": "2021-02-12"
>>>>>>> 7e782c87
      },
      "ResponseBody": []
    }
  ],
  "Variables": {
    "RandomSeed": "1584867388",
    "Storage_TestConfigDefault": "ProductionTenant\nseanmcccanary\nU2FuaXRpemVk\nhttps://seanmcccanary.blob.core.windows.net\nhttps://seanmcccanary.file.core.windows.net\nhttps://seanmcccanary.queue.core.windows.net\nhttps://seanmcccanary.table.core.windows.net\n\n\n\n\nhttps://seanmcccanary-secondary.blob.core.windows.net\nhttps://seanmcccanary-secondary.file.core.windows.net\nhttps://seanmcccanary-secondary.queue.core.windows.net\nhttps://seanmcccanary-secondary.table.core.windows.net\n\nSanitized\n\n\nCloud\nBlobEndpoint=https://seanmcccanary.blob.core.windows.net/;QueueEndpoint=https://seanmcccanary.queue.core.windows.net/;FileEndpoint=https://seanmcccanary.file.core.windows.net/;BlobSecondaryEndpoint=https://seanmcccanary-secondary.blob.core.windows.net/;QueueSecondaryEndpoint=https://seanmcccanary-secondary.queue.core.windows.net/;FileSecondaryEndpoint=https://seanmcccanary-secondary.file.core.windows.net/;AccountName=seanmcccanary;AccountKey=Sanitized\nseanscope1\n\n"
  }
}<|MERGE_RESOLUTION|>--- conflicted
+++ resolved
@@ -15,11 +15,7 @@
         "x-ms-client-request-id": "3e9eb20a-7b8e-30d1-ba02-498361189a39",
         "x-ms-date": "Fri, 01 May 2020 21:18:04 GMT",
         "x-ms-return-client-request-id": "true",
-<<<<<<< HEAD
-        "x-ms-version": "2020-12-06"
-=======
-        "x-ms-version": "2021-02-12"
->>>>>>> 7e782c87
+        "x-ms-version": "2021-02-12"
       },
       "RequestBody": null,
       "StatusCode": 201,
@@ -34,11 +30,7 @@
         ],
         "x-ms-client-request-id": "3e9eb20a-7b8e-30d1-ba02-498361189a39",
         "x-ms-request-id": "099de8d5-e01e-0043-14fe-1fabfc000000",
-<<<<<<< HEAD
-        "x-ms-version": "2020-12-06"
-=======
-        "x-ms-version": "2021-02-12"
->>>>>>> 7e782c87
+        "x-ms-version": "2021-02-12"
       },
       "ResponseBody": []
     },
@@ -60,11 +52,7 @@
         "x-ms-client-request-id": "4d391c40-2c2a-907d-3446-b186ad21ec62",
         "x-ms-date": "Fri, 01 May 2020 21:18:04 GMT",
         "x-ms-return-client-request-id": "true",
-<<<<<<< HEAD
-        "x-ms-version": "2020-12-06"
-=======
-        "x-ms-version": "2021-02-12"
->>>>>>> 7e782c87
+        "x-ms-version": "2021-02-12"
       },
       "RequestBody": "Xvph0NiOB+UXICslttuQJWXp6tVol1sN9VHlbLkDFfOR5l7yjlrafKu4J25Qq3nfciQdeC7F0MeeVNuHqZssEwo4lNB9nZcLDm4pr3DtvUnXBvqV5p3FyxWXVDl+U9MQjBNjGBepYdSMEWq/nCFXsZeSr6Khli1tcsm75kldjbqaGSJciaUxLqQlCdQzBS/0P6Ki7KMwb/bm9qVO7nuLLoSvJYL++ifyYIH+e4xZOW2Zx6amuqAXaqosdpP/40AomtpPg+Cs9UR7sIwhMvNpjbw4tCbV5HTkl7rY0YSU8n1B1eGyCbaM7NFhKgoU9Ti2wunWxy4ZU7Vma+sl1CPA5r4O4FwStoMGq8dVc7lpz6KCIQ6bvStOKIIrTJ3KZhitoUNMBRXbpAtl0Btmw9/7/JxJo7IVJSmSwLfa5mrmPEWvqNJ1HcmMpn0CNe0Q52SjME8AgMNlmHwauUVdAb2hfpPWtxsNhd7Svfw1Eu87gthTN7Ya5ryBSQ9VW2SELqXAYbdZOi9JlapxLsPHMIaN3jdsCsoGhpjXVG4Ltyp6TY5WdLA44keoCaEMqbj5uhmJyHwsGCTaudoegeXBPd5/9+A0cLvVVfzvwwAp+t3g3ppVge6uTTVpe7rVGWBh58vCjLHXxElds3N/PFQjsb/9PqJLbLvw0amqyvQA/zubjtw1Z20rCBpQ9816LhHhRsr62Nq+FnoP0boILflVXLQ45K537kpS0TWI+3TtdqOYyYQqBidh3XhhJZWyI9sg+psZQkliaVh/qAekNRoGIlsXcGR1K1aN1gY2Fsm0n65aZwDZ1DRZNV8sql0fvKddWwI6m7J3q89FjGtDLFOOyghYSs4aLE0nvTsESYD4bRpe2LrGegT747swk0fIFggMnd9UxnLZQy60Et13cmJOTB9R5FOZyFAEXWYS6ZgGXqcy+Kuho6anhZWLEWgmhHBZ4kcndzK1ctWPUGkLxlqVrrQ2RXq2rKh4qV6+Drbo3tj1uAdR3ud1fIXWElM8m7469WO07z72ozWer83T9mQep3GQFg1TRM/Mwcj035pVPA2ggxhTM+6a/xXRsy8ZoYYhuGvhrIWw57GT5y52AsObSXPAM3NLynOD9hb4gZCgsx9C0ycuc4+H75tnwEzAI/xSNmq8WW4S1e34XrVvuGYg8zQOMy+bbNXjOETX5AomwtIZpUom41mwL/06NhXZGDY1R80Yse/Nt8qV2SEqO/Hj0ZvjVRIb+Q/aXQQxYTa/CR8NoZw8DhDiTO6AkQo4hvMMVmR69sMjGk6+PVPrnFWT1c8BHZlUp8OKAAgkmmcEodcQJArSRRJb6YZOftC997CY7Lw6NmhZt6+g7/W7/3/muZx82g==",
       "StatusCode": 201,
@@ -82,11 +70,7 @@
         "x-ms-content-crc64": "Bps5Y+RozCA=",
         "x-ms-request-id": "099de8e2-e01e-0043-1efe-1fabfc000000",
         "x-ms-request-server-encrypted": "true",
-<<<<<<< HEAD
-        "x-ms-version": "2020-12-06",
-=======
-        "x-ms-version": "2021-02-12",
->>>>>>> 7e782c87
+        "x-ms-version": "2021-02-12",
         "x-ms-version-id": "2020-05-01T21:18:04.5265Z"
       },
       "ResponseBody": []
@@ -106,11 +90,7 @@
         "x-ms-date": "Fri, 01 May 2020 21:18:04 GMT",
         "x-ms-range": "bytes=0-156",
         "x-ms-return-client-request-id": "true",
-<<<<<<< HEAD
-        "x-ms-version": "2020-12-06"
-=======
-        "x-ms-version": "2021-02-12"
->>>>>>> 7e782c87
+        "x-ms-version": "2021-02-12"
       },
       "RequestBody": null,
       "StatusCode": 206,
@@ -135,11 +115,7 @@
         "x-ms-lease-status": "unlocked",
         "x-ms-request-id": "099de8f4-e01e-0043-30fe-1fabfc000000",
         "x-ms-server-encrypted": "true",
-<<<<<<< HEAD
-        "x-ms-version": "2020-12-06",
-=======
-        "x-ms-version": "2021-02-12",
->>>>>>> 7e782c87
+        "x-ms-version": "2021-02-12",
         "x-ms-version-id": "2020-05-01T21:18:04.5265Z"
       },
       "ResponseBody": "Xvph0NiOB+UXICslttuQJWXp6tVol1sN9VHlbLkDFfOR5l7yjlrafKu4J25Qq3nfciQdeC7F0MeeVNuHqZssEwo4lNB9nZcLDm4pr3DtvUnXBvqV5p3FyxWXVDl+U9MQjBNjGBepYdSMEWq/nCFXsZeSr6Khli1tcsm75kldjbqaGSJciaUxLqQlCdQzBS/0P6Ki7KMwb/bm9qVO7g=="
@@ -159,11 +135,7 @@
         "x-ms-date": "Fri, 01 May 2020 21:18:04 GMT",
         "x-ms-range": "bytes=157-313",
         "x-ms-return-client-request-id": "true",
-<<<<<<< HEAD
-        "x-ms-version": "2020-12-06"
-=======
-        "x-ms-version": "2021-02-12"
->>>>>>> 7e782c87
+        "x-ms-version": "2021-02-12"
       },
       "RequestBody": null,
       "StatusCode": 206,
@@ -188,11 +160,7 @@
         "x-ms-lease-status": "unlocked",
         "x-ms-request-id": "099de924-e01e-0043-5efe-1fabfc000000",
         "x-ms-server-encrypted": "true",
-<<<<<<< HEAD
-        "x-ms-version": "2020-12-06",
-=======
-        "x-ms-version": "2021-02-12",
->>>>>>> 7e782c87
+        "x-ms-version": "2021-02-12",
         "x-ms-version-id": "2020-05-01T21:18:04.5265Z"
       },
       "ResponseBody": "e4suhK8lgv76J/Jggf57jFk5bZnHpqa6oBdqqix2k//jQCia2k+D4Kz1RHuwjCEy82mNvDi0JtXkdOSXutjRhJTyfUHV4bIJtozs0WEqChT1OLbC6dbHLhlTtWZr6yXUI8Dmvg7gXBK2gwarx1VzuWnPooIhDpu9K04ogitMncpmGK2hQ0wFFdukC2XQG2bD3/v8nEmjshUlKZLAtw=="
@@ -212,11 +180,7 @@
         "x-ms-date": "Fri, 01 May 2020 21:18:04 GMT",
         "x-ms-range": "bytes=314-470",
         "x-ms-return-client-request-id": "true",
-<<<<<<< HEAD
-        "x-ms-version": "2020-12-06"
-=======
-        "x-ms-version": "2021-02-12"
->>>>>>> 7e782c87
+        "x-ms-version": "2021-02-12"
       },
       "RequestBody": null,
       "StatusCode": 206,
@@ -241,11 +205,7 @@
         "x-ms-lease-status": "unlocked",
         "x-ms-request-id": "099de938-e01e-0043-6ffe-1fabfc000000",
         "x-ms-server-encrypted": "true",
-<<<<<<< HEAD
-        "x-ms-version": "2020-12-06",
-=======
-        "x-ms-version": "2021-02-12",
->>>>>>> 7e782c87
+        "x-ms-version": "2021-02-12",
         "x-ms-version-id": "2020-05-01T21:18:04.5265Z"
       },
       "ResponseBody": "2uZq5jxFr6jSdR3JjKZ9AjXtEOdkozBPAIDDZZh8GrlFXQG9oX6T1rcbDYXe0r38NRLvO4LYUze2Gua8gUkPVVtkhC6lwGG3WTovSZWqcS7DxzCGjd43bArKBoaY11RuC7cqek2OVnSwOOJHqAmhDKm4+boZich8LBgk2rnaHoHlwT3ef/fgNHC71VX878MAKfrd4N6aVYHurk01aQ=="
@@ -265,11 +225,7 @@
         "x-ms-date": "Fri, 01 May 2020 21:18:05 GMT",
         "x-ms-range": "bytes=471-627",
         "x-ms-return-client-request-id": "true",
-<<<<<<< HEAD
-        "x-ms-version": "2020-12-06"
-=======
-        "x-ms-version": "2021-02-12"
->>>>>>> 7e782c87
+        "x-ms-version": "2021-02-12"
       },
       "RequestBody": null,
       "StatusCode": 206,
@@ -294,11 +250,7 @@
         "x-ms-lease-status": "unlocked",
         "x-ms-request-id": "099de946-e01e-0043-7dfe-1fabfc000000",
         "x-ms-server-encrypted": "true",
-<<<<<<< HEAD
-        "x-ms-version": "2020-12-06",
-=======
-        "x-ms-version": "2021-02-12",
->>>>>>> 7e782c87
+        "x-ms-version": "2021-02-12",
         "x-ms-version-id": "2020-05-01T21:18:04.5265Z"
       },
       "ResponseBody": "e7rVGWBh58vCjLHXxElds3N/PFQjsb/9PqJLbLvw0amqyvQA/zubjtw1Z20rCBpQ9816LhHhRsr62Nq+FnoP0boILflVXLQ45K537kpS0TWI+3TtdqOYyYQqBidh3XhhJZWyI9sg+psZQkliaVh/qAekNRoGIlsXcGR1K1aN1gY2Fsm0n65aZwDZ1DRZNV8sql0fvKddWwI6m7J3qw=="
@@ -318,11 +270,7 @@
         "x-ms-date": "Fri, 01 May 2020 21:18:05 GMT",
         "x-ms-range": "bytes=628-784",
         "x-ms-return-client-request-id": "true",
-<<<<<<< HEAD
-        "x-ms-version": "2020-12-06"
-=======
-        "x-ms-version": "2021-02-12"
->>>>>>> 7e782c87
+        "x-ms-version": "2021-02-12"
       },
       "RequestBody": null,
       "StatusCode": 206,
@@ -347,11 +295,7 @@
         "x-ms-lease-status": "unlocked",
         "x-ms-request-id": "099de94f-e01e-0043-04fe-1fabfc000000",
         "x-ms-server-encrypted": "true",
-<<<<<<< HEAD
-        "x-ms-version": "2020-12-06",
-=======
-        "x-ms-version": "2021-02-12",
->>>>>>> 7e782c87
+        "x-ms-version": "2021-02-12",
         "x-ms-version-id": "2020-05-01T21:18:04.5265Z"
       },
       "ResponseBody": "z0WMa0MsU47KCFhKzhosTSe9OwRJgPhtGl7YusZ6BPvjuzCTR8gWCAyd31TGctlDLrQS3XdyYk5MH1HkU5nIUARdZhLpmAZepzL4q6GjpqeFlYsRaCaEcFniRyd3MrVy1Y9QaQvGWpWutDZFerasqHipXr4Otuje2PW4B1He53V8hdYSUzybvjr1Y7TvPvajNZ6vzdP2ZB6ncZAWDQ=="
@@ -371,11 +315,7 @@
         "x-ms-date": "Fri, 01 May 2020 21:18:05 GMT",
         "x-ms-range": "bytes=785-941",
         "x-ms-return-client-request-id": "true",
-<<<<<<< HEAD
-        "x-ms-version": "2020-12-06"
-=======
-        "x-ms-version": "2021-02-12"
->>>>>>> 7e782c87
+        "x-ms-version": "2021-02-12"
       },
       "RequestBody": null,
       "StatusCode": 206,
@@ -400,11 +340,7 @@
         "x-ms-lease-status": "unlocked",
         "x-ms-request-id": "099de96c-e01e-0043-20fe-1fabfc000000",
         "x-ms-server-encrypted": "true",
-<<<<<<< HEAD
-        "x-ms-version": "2020-12-06",
-=======
-        "x-ms-version": "2021-02-12",
->>>>>>> 7e782c87
+        "x-ms-version": "2021-02-12",
         "x-ms-version-id": "2020-05-01T21:18:04.5265Z"
       },
       "ResponseBody": "U0TPzMHI9N+aVTwNoIMYUzPumv8V0bMvGaGGIbhr4ayFsOexk+cudgLDm0lzwDNzS8pzg/YW+IGQoLMfQtMnLnOPh++bZ8BMwCP8UjZqvFluEtXt+F61b7hmIPM0DjMvm2zV4zhE1+QKJsLSGaVKJuNZsC/9OjYV2Rg2NUfNGLHvzbfKldkhKjvx49Gb41USG/kP2l0EMWE2vwkfDQ=="
@@ -424,11 +360,7 @@
         "x-ms-date": "Fri, 01 May 2020 21:18:05 GMT",
         "x-ms-range": "bytes=942-1098",
         "x-ms-return-client-request-id": "true",
-<<<<<<< HEAD
-        "x-ms-version": "2020-12-06"
-=======
-        "x-ms-version": "2021-02-12"
->>>>>>> 7e782c87
+        "x-ms-version": "2021-02-12"
       },
       "RequestBody": null,
       "StatusCode": 206,
@@ -453,11 +385,7 @@
         "x-ms-lease-status": "unlocked",
         "x-ms-request-id": "099de979-e01e-0043-2bfe-1fabfc000000",
         "x-ms-server-encrypted": "true",
-<<<<<<< HEAD
-        "x-ms-version": "2020-12-06",
-=======
-        "x-ms-version": "2021-02-12",
->>>>>>> 7e782c87
+        "x-ms-version": "2021-02-12",
         "x-ms-version-id": "2020-05-01T21:18:04.5265Z"
       },
       "ResponseBody": "oZw8DhDiTO6AkQo4hvMMVmR69sMjGk6+PVPrnFWT1c8BHZlUp8OKAAgkmmcEodcQJArSRRJb6YZOftC997CY7Lw6NmhZt6+g7/W7/3/muZx82g=="
@@ -476,11 +404,7 @@
         "x-ms-client-request-id": "9c3f3a33-cfb9-50e6-8508-86f663f231b1",
         "x-ms-date": "Fri, 01 May 2020 21:18:05 GMT",
         "x-ms-return-client-request-id": "true",
-<<<<<<< HEAD
-        "x-ms-version": "2020-12-06"
-=======
-        "x-ms-version": "2021-02-12"
->>>>>>> 7e782c87
+        "x-ms-version": "2021-02-12"
       },
       "RequestBody": null,
       "StatusCode": 202,
@@ -493,11 +417,7 @@
         ],
         "x-ms-client-request-id": "9c3f3a33-cfb9-50e6-8508-86f663f231b1",
         "x-ms-request-id": "099de983-e01e-0043-34fe-1fabfc000000",
-<<<<<<< HEAD
-        "x-ms-version": "2020-12-06"
-=======
-        "x-ms-version": "2021-02-12"
->>>>>>> 7e782c87
+        "x-ms-version": "2021-02-12"
       },
       "ResponseBody": []
     }
