# Release History

## 5.4.0-beta.1 (Unreleased)
### Bugs Fixed
<<<<<<< HEAD
- Rely on PeekMessagesAsync when calculating message queue length
- Fixing target base scale instance concurrency for queues
=======
- Bumped version of Azure.Storage.Blobs to resolve issue where Blob Path was being truncated at '#' character.

### Other Changes
>>>>>>> 8dd8d775

## 5.3.0 (2024-04-18)
- Includes all features from 5.3.0-beta.1.
- Bumped Azure.Identity dependency to 1.11.1 to resolve secruity vulnerability.

## 5.3.0-beta.1 (2024-04-15)
- This release contains bug fixes to improve quality.

## 5.2.2 (2023-12-12)
- This release contains bug fixes to improve quality.

## 5.2.1 (2023-09-25)
- This release contains bug fixes to improve quality.

## 5.2.0 (2023-08-29)

### Bugs Fixed
- Updating ParameterBindingData  "Connection" value to the full connection name instead of the connection section key

### Features Added
- Added support for `BlobsOptions.PoisonBlobThreshold`

## 5.1.3 (2023-06-26)
- Loosen parameter binding data parsing and validation to allow binding BlobContainerClient without blob name. (#37124)

## 5.1.2 (2023-04-27)
- Fixed bug where the blob container would scan from the beginning due not correctly updating the latest scan time. (#35145)

## 5.1.1 (2023-03-24)
- Bumped Azure.Core dependency from 1.28 and 1.30, fixing issue with headers being non-resilient to double dispose of the request.

## 5.1.0 (2023-02-21)
- Includes all features from 5.1.0-beta.1.
- Added Target Based Scaling support for Storage Queues and Blobs

## 5.1.0-beta.1 (2023-02-07)
- Added logging for details of a storage blob listener on start/stop operations.
- Updated BlobNameValidationAttribute to allow $web as a container name.
- Added Blob storage support for ParameterBindingData reference type.

## 5.0.1 (2022-05-02)
- Implemented caching blobs in shared memory for faster I/O.

## 5.0.0 (2021-10-26)
- General availability of Microsoft.Azure.WebJobs.Extensions.Storage.Blobs 5.0.0.
- Fixed bug where internal message format of blob trigger didn't interop with previous major versions of the extension.
- Adding Dynamic Concurrency support.
- Execution log when using Event Grid Blob Trigger vs Blob Trigger.
- Fix bug where dynamic SKU is not recognized correctly.

## 5.0.0-beta.5 (2021-07-09)
- This release contains bug fixes to improve quality.

## 5.0.0-beta.4 (2021-05-18)
- Added new configuration formats so extensions that need multiple storage services can specify them in one connection configuration.

Sample config:
```json
{
    "MyStorageConnection1": {
        "blobServiceUri": "https://<my_account>.blob.core.windows.net",
        "queueServiceUri": "https://<my_account>.queue.core.windows.net"
    },

    "MyStorageConnection2": {
        "accountName": "<my_account>"
    }
}
```

## 5.0.0-beta.3 (2021-03-09)

### Breaking Changes

- The configuration section name for URI configuration was changed from `endpoint` to `serviceUri` to be consistent with other clients.

In case of JSON, from:
```json
{
    "MyConnection": {
        "endpoint": "https://<my_account>.blob.core.windows.net"
    }
}
```

To
```json
{
    "MyConnection": {
        "serviceUri": "https://<my_account>.blob.core.windows.net"
    }
}
```

Or using environment variables, from:
```
MyConnection__endpoint=https://<my_account>.blob.core.windows.net
```
To
```
MyConnection__serviceUri=https://<my_account>.blob.core.windows.net
```

## 5.0.0-beta.2 (2021-02-09)

### Major changes and features
- EventGrid support for the Blob Trigger was added. Details of the feature can be found [here](https://github.com/Azure/azure-sdk-for-net/pull/17137#issue-525036753).

## 5.0.0-beta.1 (2020-11-10)

This is the first preview of the next generation of `Microsoft.Azure.WebJobs.Extension.Storage` which has been integrated with latest Azure Storage SDK that follows the [Azure SDK Design Guidelines for .NET](https://azure.github.io/azure-sdk/dotnet_introduction.html) which provide a number of core capabilities that are shared amongst all Azure SDKs, including the intuitive Azure Identity library, an HTTP Pipeline with custom policies, error-handling, distributed tracing, and much more.

The `Microsoft.Azure.WebJobs.Extension.Storage.Blobs` offers drop-in replacement for scenarios where `Blob` and `BlobTrigger` attributes were bound to BCL types or user defined POCOs. Advanced scenarios like binding to Azure Storage Blobs SDK types or using `BlobsOptions` may require code changes.

This is a Public Preview version, so expect incompatible changes in subsequent releases as we improve the product. To provide feedback, please submit an issue in our [Azure SDK for .NET GitHub repo](https://github.com/Azure/azure-sdk-for-net/issues).

### Major changes and features 
- The extension has been split per storage service, i.e. `Microsoft.Azure.WebJobs.Extension.Storage.Blobs` has been created.
- The extension uses V12 Azure Storage SDK.
- Added support for token credential authentication using Azure.Identity library, including support for managed identity and client secret credentials.
- Simplified parallelism control through single `BlobsOptions.MaxDegreeOfParallelism` property.
- The `BlobsOptions.CentralizedPoisonQueue` has been removed. The implicit poison queue for a `BlobTrigger` is located in target blob's account by default.<|MERGE_RESOLUTION|>--- conflicted
+++ resolved
@@ -1,15 +1,11 @@
 # Release History
 
 ## 5.4.0-beta.1 (Unreleased)
+
 ### Bugs Fixed
-<<<<<<< HEAD
 - Rely on PeekMessagesAsync when calculating message queue length
 - Fixing target base scale instance concurrency for queues
-=======
 - Bumped version of Azure.Storage.Blobs to resolve issue where Blob Path was being truncated at '#' character.
-
-### Other Changes
->>>>>>> 8dd8d775
 
 ## 5.3.0 (2024-04-18)
 - Includes all features from 5.3.0-beta.1.
