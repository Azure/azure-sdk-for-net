--- conflicted
+++ resolved
@@ -3,11 +3,7 @@
     <TargetFrameworks>$(RequiredTargetFrameworks)</TargetFrameworks>
   </PropertyGroup>
   <PropertyGroup>
-<<<<<<< HEAD
     <Version>5.0.0-beta.6</Version>
-=======
-    <Version>5.0.0-beta.5</Version>
->>>>>>> dc3b41da
     <Description>This extension adds bindings for Storage</Description>
     <!-- https://github.com/Azure/azure-sdk-for-net/issues/19222 -->
     <NoWarn>$(NoWarn);IDT002;IDT003</NoWarn>
