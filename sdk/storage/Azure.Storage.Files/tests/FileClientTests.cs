﻿// Copyright (c) Microsoft Corporation. All rights reserved.
// Licensed under the MIT License.

using System;
using System.Collections.Generic;
using System.IO;
using System.Linq;
using System.Threading;
using System.Threading.Tasks;
using Azure.Core.Testing;
using Azure.Storage.Common;
using Azure.Storage.Files.Models;
using Azure.Storage.Files.Tests;
using Azure.Storage.Test;
using Azure.Storage.Test.Shared;
using NUnit.Framework;
using TestConstants = Azure.Storage.Test.Constants;

namespace Azure.Storage.Files.Test
{
    public class FileClientTests : FileTestBase
    {
        public FileClientTests(bool async)
            : base(async, null /* RecordedTestMode.Record /* to re-record */)
        {
        }

        [Test]
        public void Ctor_ConnectionString()
        {
            var accountName = "accountName";
            var accountKey = Convert.ToBase64String(new byte[] { 0, 1, 2, 3, 4, 5 });

            var credentials = new StorageSharedKeyCredential(accountName, accountKey);
            var fileEndpoint = new Uri("http://127.0.0.1/" + accountName);
            var fileSecondaryEndpoint = new Uri("http://127.0.0.1/" + accountName + "-secondary");

            var connectionString = new StorageConnectionString(credentials, (default, default), (default, default), (default, default), (fileEndpoint, fileSecondaryEndpoint));

            var shareName = GetNewShareName();
            var filePath = GetNewFileName();

            FileClient file = InstrumentClient(new FileClient(connectionString.ToString(true), shareName, filePath, GetOptions()));

            var builder = new FileUriBuilder(file.Uri);

            Assert.AreEqual(shareName, builder.ShareName);
            Assert.AreEqual(filePath, builder.DirectoryOrFilePath);
            //Assert.AreEqual("accountName", builder.AccountName);
        }

        [Test]
        public void FilePathsParsing()
        {
            // nested directories
            Uri uri1 = new Uri("http://dummyaccount.file.core.windows.net/share/dir1/dir2/file.txt");
            var builder1 = new FileUriBuilder(uri1);
            var fileClient1 = new FileClient(uri1);
            TestHelper.AssertCacheableProperty("file.txt", () => fileClient1.Name);
            TestHelper.AssertCacheableProperty("dir1/dir2/file.txt", () => fileClient1.Path);
            Assert.AreEqual("file.txt", builder1.LastDirectoryOrFileName);

            // one directory
            Uri uri2 = new Uri("http://dummyaccount.file.core.windows.net/share/dir1/file.txt");
            var builder2 = new FileUriBuilder(uri2);
            var fileClient2 = new FileClient(uri2);
            TestHelper.AssertCacheableProperty("file.txt", () => fileClient2.Name);
            TestHelper.AssertCacheableProperty("dir1/file.txt", () => fileClient2.Path);
            Assert.AreEqual("file.txt", builder2.LastDirectoryOrFileName);

            // trailing slash
            Uri uri3 = new Uri("http://dummyaccount.file.core.windows.net/share/dir1/file.txt/");
            var builder3 = new FileUriBuilder(uri3);
            var fileClient3 = new FileClient(uri3);
            TestHelper.AssertCacheableProperty("file.txt", () => fileClient3.Name);
            TestHelper.AssertCacheableProperty("dir1/file.txt", () => fileClient3.Path);
            Assert.AreEqual("file.txt", builder3.LastDirectoryOrFileName);

            // no directories
            Uri uri4 = new Uri("http://dummyaccount.file.core.windows.net/share/file.txt");
            var builder4 = new FileUriBuilder(uri4);
            var fileClient4 = new FileClient(uri4);
            TestHelper.AssertCacheableProperty("file.txt", () => fileClient4.Name);
            TestHelper.AssertCacheableProperty("file.txt", () => fileClient4.Path);
            Assert.AreEqual("file.txt", builder4.LastDirectoryOrFileName);

            // no directories or files
            Uri uri5 = new Uri("http://dummyaccount.file.core.windows.net/share");
            var builder5 = new FileUriBuilder(uri5);
            var fileClient5 = new FileClient(uri5);
            TestHelper.AssertCacheableProperty(string.Empty, () => fileClient5.Name);
            TestHelper.AssertCacheableProperty(string.Empty, () => fileClient5.Path);
            Assert.AreEqual(string.Empty, builder5.LastDirectoryOrFileName);
        }

        [Test]
        public async Task CreateAsync()
        {
            using (GetNewDirectory(out DirectoryClient directory))
            {
                // Arrange
                var name = GetNewFileName();
                FileClient file = InstrumentClient(directory.GetFileClient(name));

                // Act
                Response<StorageFileInfo> response = await file.CreateAsync(maxSize: Constants.MB);

                // Assert
                AssertValidStorageFileInfo(response);
                var accountName = new FileUriBuilder(file.Uri).AccountName;
                TestHelper.AssertCacheableProperty(accountName, () => file.AccountName);
                var shareName = new FileUriBuilder(file.Uri).ShareName;
                TestHelper.AssertCacheableProperty(shareName, () => file.ShareName);
                TestHelper.AssertCacheableProperty(name, () => file.Name);
            }
        }

        [Test]
        public async Task CreateAsync_FilePermission()
        {
            using (GetNewDirectory(out DirectoryClient directory))
            {
                // Arrange
                FileClient file = InstrumentClient(directory.GetFileClient(GetNewFileName()));
                var filePermission = "O:S-1-5-21-2127521184-1604012920-1887927527-21560751G:S-1-5-21-2127521184-1604012920-1887927527-513D:AI(A;;FA;;;SY)(A;;FA;;;BA)(A;;0x1200a9;;;S-1-5-21-397955417-626881126-188441444-3053964)";

                // Act
                Response<StorageFileInfo> response = await file.CreateAsync(
                    maxSize: Constants.MB,
                    filePermission: filePermission);

                // Assert
                AssertValidStorageFileInfo(response);
            }
        }

        [Test]
        public async Task CreateAsync_FilePermissionAndFilePermissionKeySet()
        {
            using (GetNewDirectory(out DirectoryClient directory))
            {
                // Arrange
                FileClient file = InstrumentClient(directory.GetFileClient(GetNewFileName()));
                var filePermission = "O:S-1-5-21-2127521184-1604012920-1887927527-21560751G:S-1-5-21-2127521184-1604012920-1887927527-513D:AI(A;;FA;;;SY)(A;;FA;;;BA)(A;;0x1200a9;;;S-1-5-21-397955417-626881126-188441444-3053964)";
                var fileSmbProperties = new FileSmbProperties()
                {
                    FilePermissionKey = "filePermissionKey"
                };

                // Act
                await TestHelper.AssertExpectedExceptionAsync<ArgumentException>(
                    file.CreateAsync(
                        maxSize: Constants.MB,
                        smbProperties: fileSmbProperties,
                        filePermission: filePermission),
                    e => Assert.AreEqual("filePermission and filePermissionKey cannot both be set", e.Message));
            }
        }

        [Test]
        public async Task CreateAsync_FilePermissionTooLarge()
        {
            using (GetNewDirectory(out DirectoryClient directory))
            {
                // Arrange
                FileClient file = InstrumentClient(directory.GetFileClient(GetNewFileName()));
                var filePermission = new string('*', 9 * Constants.KB);

                // Act
                await TestHelper.AssertExpectedExceptionAsync<ArgumentOutOfRangeException>(
                    file.CreateAsync(
                        maxSize: Constants.MB,
                        filePermission: filePermission),
                    e => Assert.AreEqual(
                        "Value must be less than or equal to 8192" + Environment.NewLine
                        + "Parameter name: filePermission", e.Message));
            }
        }

        [Test]
        public async Task CreateAsync_SmbProperties()
        {
            using (GetNewShare(out ShareClient share))
            {
                // Arrange
                var permission = "O:S-1-5-21-2127521184-1604012920-1887927527-21560751G:S-1-5-21-2127521184-1604012920-1887927527-513D:AI(A;;FA;;;SY)(A;;FA;;;BA)(A;;0x1200a9;;;S-1-5-21-397955417-626881126-188441444-3053964)";
                Response<PermissionInfo> createPermissionResponse = await share.CreatePermissionAsync(permission);

                DirectoryClient directory = InstrumentClient(share.GetDirectoryClient(GetNewDirectoryName()));
                await directory.CreateAsync();

                FileClient file = InstrumentClient(directory.GetFileClient(GetNewFileName()));
                var smbProperties = new FileSmbProperties
                {
                    FilePermissionKey = createPermissionResponse.Value.FilePermissionKey,
                    FileAttributes = NtfsFileAttributes.Parse("Archive|ReadOnly"),
                    FileCreationTime = new DateTimeOffset(2019, 8, 15, 5, 15, 25, 60, TimeSpan.Zero),
                    FileLastWriteTime = new DateTimeOffset(2019, 8, 26, 5, 15, 25, 60, TimeSpan.Zero),
                };

                // Act
                Response<StorageFileInfo> response = await file.CreateAsync(
                    maxSize: Constants.KB,
                    smbProperties: smbProperties);

                // Assert
                AssertValidStorageFileInfo(response);
                Assert.AreEqual(smbProperties.FileAttributes, response.Value.SmbProperties.FileAttributes);
                Assert.AreEqual(smbProperties.FileCreationTime, response.Value.SmbProperties.FileCreationTime);
                Assert.AreEqual(smbProperties.FileLastWriteTime, response.Value.SmbProperties.FileLastWriteTime);
            }
        }

        [Test]
        public async Task CreateAsync_Metadata()
        {
            using (GetNewDirectory(out DirectoryClient directory))
            {
                // Arrange
                FileClient file = InstrumentClient(directory.GetFileClient(GetNewFileName()));
                IDictionary<string, string> metadata = BuildMetadata();

                // Act
                await file.CreateAsync(
                    maxSize: Constants.MB,
                    metadata: metadata);

                // Assert
                Response<StorageFileProperties> response = await file.GetPropertiesAsync();
                AssertMetadataEquality(metadata, response.Value.Metadata);
            }
        }

        [Test]
        public async Task CreateAsync_Headers()
        {
            var constants = new TestConstants(this);
            using (GetNewDirectory(out DirectoryClient directory))
            {
                // Arrange
                FileClient file = InstrumentClient(directory.GetFileClient(GetNewFileName()));

                // Act
                await file.CreateAsync(
                    maxSize: Constants.MB,
                    httpHeaders: new FileHttpHeaders
                    {
                        CacheControl = constants.CacheControl,
                        ContentDisposition = constants.ContentDisposition,
                        ContentEncoding = new string[] { constants.ContentEncoding },
                        ContentLanguage = new string[] { constants.ContentLanguage },
                        ContentHash = constants.ContentMD5,
                        ContentType = constants.ContentType
                    });

                // Assert
                Response<StorageFileProperties> response = await file.GetPropertiesAsync();
                Assert.AreEqual(constants.ContentType, response.Value.ContentType);
                TestHelper.AssertSequenceEqual(constants.ContentMD5.ToList(), response.Value.ContentHash.ToList());
                Assert.AreEqual(1, response.Value.ContentEncoding.Count());
                Assert.AreEqual(constants.ContentEncoding, response.Value.ContentEncoding.First());
                Assert.AreEqual(1, response.Value.ContentLanguage.Count());
                Assert.AreEqual(constants.ContentLanguage, response.Value.ContentLanguage.First());
                Assert.AreEqual(constants.ContentDisposition, response.Value.ContentDisposition);
                Assert.AreEqual(constants.CacheControl, response.Value.CacheControl);
            }
        }

        [Test]
        public async Task CreateAsync_Error()
        {
            using (GetNewShare(out ShareClient share))
            {
                // Arrange
                DirectoryClient directory = InstrumentClient(share.GetDirectoryClient(GetNewDirectoryName()));
                FileClient file = InstrumentClient(directory.GetFileClient(GetNewFileName()));

                // Act
                await TestHelper.AssertExpectedExceptionAsync<RequestFailedException>(
                    file.CreateAsync(maxSize: Constants.KB),
                    e => Assert.AreEqual("ParentNotFound", e.ErrorCode.Split('\n')[0]));
            }
        }

        [Test]
        public async Task SetMetadataAsync()
        {
            using (GetNewFile(out FileClient file))
            {
                // Arrange
                IDictionary<string, string> metadata = BuildMetadata();

                // Act
                await file.SetMetadataAsync(metadata);

                // Assert
                Response<StorageFileProperties> response = await file.GetPropertiesAsync();
                AssertMetadataEquality(metadata, response.Value.Metadata);
            }
        }

        [Test]
        public async Task SetMetadataAsync_Error()
        {
            using (GetNewDirectory(out DirectoryClient directory))
            {
                // Arrange
                FileClient file = InstrumentClient(directory.GetFileClient(GetNewFileName()));
                IDictionary<string, string> metadata = BuildMetadata();

                // Act
                await TestHelper.AssertExpectedExceptionAsync<RequestFailedException>(
                    file.SetMetadataAsync(metadata),
                    e => Assert.AreEqual("ResourceNotFound", e.ErrorCode.Split('\n')[0]));
            }
        }

        [Test]
        public async Task GetPropertiesAsync()
        {
            using (GetNewDirectory(out DirectoryClient directory))
            {
                // Arrange
                FileClient file = InstrumentClient(directory.GetFileClient(GetNewFileName()));

                // Act
                Response<StorageFileInfo> createResponse = await file.CreateAsync(maxSize: Constants.KB);
                Response<StorageFileProperties> getPropertiesResponse = await file.GetPropertiesAsync();

                // Assert
                Assert.AreEqual(createResponse.Value.ETag, getPropertiesResponse.Value.ETag);
                Assert.AreEqual(createResponse.Value.LastModified, getPropertiesResponse.Value.LastModified);
                Assert.AreEqual(createResponse.Value.IsServerEncrypted, getPropertiesResponse.Value.IsServerEncrypted);
                AssertPropertiesEqual(createResponse.Value.SmbProperties, getPropertiesResponse.Value.SmbProperties);
            }
        }

        [Test]
        public async Task GetPropertiesAsync_ShareSAS()
        {
            var shareName = GetNewShareName();
            var directoryName = GetNewDirectoryName();
            var fileName = GetNewFileName();
            using (GetNewFile(out _, shareName: shareName, directoryName: directoryName, fileName: fileName))
            {
                // Arrange
                FileClient sasFile = InstrumentClient(
                    GetServiceClient_FileServiceSasShare(shareName)
                    .GetShareClient(shareName)
                    .GetDirectoryClient(directoryName)
                    .GetFileClient(fileName));

                // Act
                Response<StorageFileProperties> response = await sasFile.GetPropertiesAsync();

                // Assert
                Assert.IsNotNull(response.GetRawResponse().Headers.RequestId);
            }
        }

        [Test]
        public async Task GetPropertiesAsync_FileSAS()
        {
            var shareName = GetNewShareName();
            var directoryName = GetNewDirectoryName();
            var fileName = GetNewFileName();
            using (GetNewFile(out _, shareName: shareName, directoryName: directoryName, fileName: fileName))
            {
                // Arrange
                FileClient sasFile = InstrumentClient(
                    GetServiceClient_FileServiceSasFile(shareName, directoryName + "/" + fileName)
                    .GetShareClient(shareName)
                    .GetDirectoryClient(directoryName)
                    .GetFileClient(fileName));

                // Act
                Response<StorageFileProperties> response = await sasFile.GetPropertiesAsync();

                // Assert
                Assert.IsNotNull(response.GetRawResponse().Headers.RequestId);
            }
        }

        [Test]
        public async Task GetPropertiesAsync_Error()
        {
            using (GetNewDirectory(out DirectoryClient directory))
            {
                // Arrange
                FileClient file = InstrumentClient(directory.GetFileClient(GetNewFileName()));

                // Act
                await TestHelper.AssertExpectedExceptionAsync<RequestFailedException>(
                    file.GetPropertiesAsync(),
                    e =>
                    {
                        Assert.AreEqual("ResourceNotFound", e.ErrorCode.Split('\n')[0]);
                        if (Mode != RecordedTestMode.Playback)
                        {
                            // The MockResponse type doesn't supply the ReasonPhrase we're
                            // checking for with this test
                            Assert.AreEqual("The specified resource does not exist.", e.Message.Split('(')[1].Split(')')[0].Trim());
                        }
                    });
            }
        }

        [Test]
        public async Task SetHttpHeadersAsync()
        {
            var constants = new TestConstants(this);
            using (GetNewFile(out FileClient file))
            {
                // Act
                await file.SetHttpHeadersAsync(
                    httpHeaders: new FileHttpHeaders
                    {
                        CacheControl = constants.CacheControl,
                        ContentDisposition = constants.ContentDisposition,
                        ContentEncoding = new string[] { constants.ContentEncoding },
                        ContentLanguage = new string[] { constants.ContentLanguage },
                        ContentHash = constants.ContentMD5,
                        ContentType = constants.ContentType
                    });

                // Assert
                Response<StorageFileProperties> response = await file.GetPropertiesAsync();
                Assert.AreEqual(constants.ContentType, response.Value.ContentType);
                TestHelper.AssertSequenceEqual(constants.ContentMD5.ToList(), response.Value.ContentHash.ToList());
                Assert.AreEqual(1, response.Value.ContentEncoding.Count());
                Assert.AreEqual(constants.ContentEncoding, response.Value.ContentEncoding.First());
                Assert.AreEqual(1, response.Value.ContentLanguage.Count());
                Assert.AreEqual(constants.ContentLanguage, response.Value.ContentLanguage.First());
                Assert.AreEqual(constants.ContentDisposition, response.Value.ContentDisposition);
                Assert.AreEqual(constants.CacheControl, response.Value.CacheControl);
            }
        }

        [Test]
        public async Task SetPropertiesAsync_FilePermission()
        {
            using (GetNewDirectory(out DirectoryClient directory))
            {
                // Arrange
                FileClient file = InstrumentClient(directory.GetFileClient(GetNewFileName()));
                var filePermission = "O:S-1-5-21-2127521184-1604012920-1887927527-21560751G:S-1-5-21-2127521184-1604012920-1887927527-513D:AI(A;;FA;;;SY)(A;;FA;;;BA)(A;;0x1200a9;;;S-1-5-21-397955417-626881126-188441444-3053964)";
                await file.CreateAsync(maxSize: Constants.KB);

                // Act
                Response<StorageFileInfo> response = await file.SetHttpHeadersAsync(filePermission: filePermission);

                // Assert
                AssertValidStorageFileInfo(response);
            }
        }

        [Test]
        public async Task SetPropertiesAsync_SmbProperties()
        {
            using (GetNewShare(out ShareClient share))
            {
                // Arrange
                var permission = "O:S-1-5-21-2127521184-1604012920-1887927527-21560751G:S-1-5-21-2127521184-1604012920-1887927527-513D:AI(A;;FA;;;SY)(A;;FA;;;BA)(A;;0x1200a9;;;S-1-5-21-397955417-626881126-188441444-3053964)";
                Response<PermissionInfo> createPermissionResponse = await share.CreatePermissionAsync(permission);

                DirectoryClient directory = InstrumentClient(share.GetDirectoryClient(GetNewDirectoryName()));
                await directory.CreateAsync();

                FileClient file = InstrumentClient(directory.GetFileClient(GetNewFileName()));
                var smbProperties = new FileSmbProperties
                {
                    FilePermissionKey = createPermissionResponse.Value.FilePermissionKey,
                    FileAttributes = NtfsFileAttributes.Parse("Archive|ReadOnly"),
                    FileCreationTime = new DateTimeOffset(2019, 8, 15, 5, 15, 25, 60, TimeSpan.Zero),
                    FileLastWriteTime = new DateTimeOffset(2019, 8, 26, 5, 15, 25, 60, TimeSpan.Zero),
                };


                await file.CreateAsync(maxSize: Constants.KB);

                // Act
                Response<StorageFileInfo> response = await file.SetHttpHeadersAsync(smbProperties: smbProperties);

                // Assert
                AssertValidStorageFileInfo(response);
                Assert.AreEqual(smbProperties.FileAttributes, response.Value.SmbProperties.FileAttributes);
                Assert.AreEqual(smbProperties.FileCreationTime, response.Value.SmbProperties.FileCreationTime);
                Assert.AreEqual(smbProperties.FileLastWriteTime, response.Value.SmbProperties.FileLastWriteTime);
            }
        }

        [Test]
        public async Task SetPropertiesAsync_FilePermissionTooLong()
        {
            var constants = new TestConstants(this);
            using (GetNewDirectory(out DirectoryClient directory))
            {
                // Arrange
                FileClient file = InstrumentClient(directory.GetFileClient(GetNewFileName()));
                var filePermission = new string('*', 9 * Constants.KB);
                await file.CreateAsync(maxSize: Constants.KB);

                // Act
                await TestHelper.AssertExpectedExceptionAsync<ArgumentOutOfRangeException>(
                    file.SetHttpHeadersAsync(
                        filePermission: filePermission),
                    e => Assert.AreEqual(
                        "Value must be less than or equal to 8192" + Environment.NewLine
                        + "Parameter name: filePermission", e.Message));
            }
        }

        [Test]
        public async Task SetPropertiesAsync_FilePermissionAndFilePermissionKeySet()
        {
            using (GetNewDirectory(out DirectoryClient directory))
            {
                // Arrange
                FileClient file = InstrumentClient(directory.GetFileClient(GetNewFileName()));
                await file.CreateAsync(maxSize: Constants.KB);

                var filePermission = "O:S-1-5-21-2127521184-1604012920-1887927527-21560751G:S-1-5-21-2127521184-1604012920-1887927527-513D:AI(A;;FA;;;SY)(A;;FA;;;BA)(A;;0x1200a9;;;S-1-5-21-397955417-626881126-188441444-3053964)";
                var fileSmbProperties = new FileSmbProperties()
                {
                    FilePermissionKey = "filePermissionKey"
                };

                // Act
                await TestHelper.AssertExpectedExceptionAsync<ArgumentException>(
                    file.SetHttpHeadersAsync(
                        smbProperties: fileSmbProperties,
                        filePermission: filePermission),
                    e => Assert.AreEqual("filePermission and filePermissionKey cannot both be set", e.Message));
            }
        }

        [Test]
        public async Task SetPropertiesAsync_Error()
        {
            var constants = new TestConstants(this);
            using (GetNewDirectory(out DirectoryClient directory))
            {
                // Arrange
                FileClient file = InstrumentClient(directory.GetFileClient(GetNewFileName()));

                // Act
                await TestHelper.AssertExpectedExceptionAsync<RequestFailedException>(
                    file.SetHttpHeadersAsync(
                        httpHeaders: new FileHttpHeaders
                        {
                            CacheControl = constants.CacheControl,
                            ContentDisposition = constants.ContentDisposition,
                            ContentEncoding = new string[] { constants.ContentEncoding },
                            ContentLanguage = new string[] { constants.ContentLanguage },
                            ContentHash = constants.ContentMD5,
                            ContentType = constants.ContentType
                        }),
                    e => Assert.AreEqual("ResourceNotFound", e.ErrorCode.Split('\n')[0]));
            }
        }

        [Test]
        public async Task DeleteAsync()
        {
            using (GetNewFile(out FileClient file))
            {
                // Act
                Response response = await file.DeleteAsync();

                // Assert
                Assert.IsNotNull(response.Headers.RequestId);
            }
        }

        [Test]
        public async Task DeleteAsync_Error()
        {
            using (GetNewDirectory(out DirectoryClient directory))
            {
                // Arrange
                FileClient file = InstrumentClient(directory.GetFileClient(GetNewFileName()));

                // Act
                await TestHelper.AssertExpectedExceptionAsync<RequestFailedException>(
                    file.DeleteAsync(),
                    e => Assert.AreEqual("ResourceNotFound", e.ErrorCode.Split('\n')[0]));
            }
        }

        [Test]
        public async Task StartCopyAsync()
        {
            using (GetNewFile(out FileClient source))
            using (GetNewFile(out FileClient dest))
            {
                // Arrange
                var data = GetRandomBuffer(Constants.KB);

                using (var stream = new MemoryStream(data))
                {
                    await source.UploadRangeAsync(
                        writeType: FileRangeWriteType.Update,
                        range: new HttpRange(0, Constants.KB),
                        content: stream);
                }

                // Act
                Response<StorageFileCopyInfo> response = await dest.StartCopyAsync(source.Uri);

                // Assert
                Assert.IsNotNull(response.GetRawResponse().Headers.RequestId);
            }
        }

        [Test]
        public async Task StartCopyAsync_Metata()
        {
            using (GetNewFile(out FileClient source))
            using (GetNewFile(out FileClient dest))
            {
                // Arrange
                await source.CreateAsync(maxSize: Constants.MB);
                var data = GetRandomBuffer(Constants.KB);

                using (var stream = new MemoryStream(data))
                {
                    await source.UploadRangeAsync(
                        writeType: FileRangeWriteType.Update,
                        range: new HttpRange(0, Constants.KB),
                        content: stream);
                }

                IDictionary<string, string> metadata = BuildMetadata();

                // Act
                Response<StorageFileCopyInfo> copyResponse = await dest.StartCopyAsync(
                    sourceUri: source.Uri,
                    metadata: metadata);

                await WaitForCopy(dest);

                // Assert
                Response<StorageFileProperties> response = await dest.GetPropertiesAsync();
                AssertMetadataEquality(metadata, response.Value.Metadata);
            }
        }

        [Test]
        public async Task StartCopyAsync_Error()
        {
            using (GetNewFile(out FileClient file))
            {
                // Act
                await TestHelper.AssertExpectedExceptionAsync<RequestFailedException>(
                    file.StartCopyAsync(sourceUri: s_invalidUri),
                    e => Assert.AreEqual("CannotVerifyCopySource", e.ErrorCode.Split('\n')[0]));
            }
        }

        [Test]
        public async Task AbortCopyAsync()
        {
            using (GetNewDirectory(out DirectoryClient directory))
            {
                // Arrange
                FileClient source = InstrumentClient(directory.GetFileClient(GetNewFileName()));
                await source.CreateAsync(maxSize: Constants.MB);
                var data = GetRandomBuffer(Constants.MB);

                using (var stream = new MemoryStream(data))
                {
                    await source.UploadRangeAsync(
                        writeType: FileRangeWriteType.Update,
                        range: new HttpRange(0, Constants.MB),
                        content: stream);
                }

                FileClient dest = InstrumentClient(directory.GetFileClient(GetNewFileName()));
                await dest.CreateAsync(maxSize: Constants.MB);
                Response<StorageFileCopyInfo> copyResponse = await dest.StartCopyAsync(source.Uri);

                // Act
                try
                {
                    Response response = await dest.AbortCopyAsync(copyResponse.Value.CopyId);

                    // Assert
                    Assert.IsNotNull(response.Headers.RequestId);
                }
                catch (RequestFailedException e) when (e.ErrorCode == "NoPendingCopyOperation")
                {
                    // This exception is intentionally.  It is difficult to test AbortCopyAsync() in a deterministic way.
                    // this.WarnCopyCompletedTooQuickly();
                }
            }
        }

        [Test]
        public async Task AbortCopyAsync_Error()
        {
            using (GetNewDirectory(out DirectoryClient directory))
            {
                // Arrange
                FileClient file = InstrumentClient(directory.GetFileClient(GetNewFileName()));
                await file.CreateAsync(maxSize: Constants.MB);

                // Act
                await TestHelper.AssertExpectedExceptionAsync<RequestFailedException>(
                    file.AbortCopyAsync("id"),
                    e => Assert.AreEqual("InvalidQueryParameterValue", e.ErrorCode.Split('\n')[0]));
            }
        }

        [Test]
        public void WithSnapshot()
        {
            var shareName = GetNewShareName();
            var directoryName = GetNewDirectoryName();
            var fileName = GetNewFileName();

            FileServiceClient service = GetServiceClient_SharedKey();

            ShareClient share = InstrumentClient(service.GetShareClient(shareName));

            DirectoryClient directory = InstrumentClient(share.GetDirectoryClient(directoryName));

            FileClient file = InstrumentClient(directory.GetFileClient(fileName));

            var builder = new FileUriBuilder(file.Uri);

            Assert.AreEqual("", builder.Snapshot);

            file = InstrumentClient(file.WithSnapshot("foo"));

            builder = new FileUriBuilder(file.Uri);

            Assert.AreEqual("foo", builder.Snapshot);

            file = InstrumentClient(file.WithSnapshot(null));

            builder = new FileUriBuilder(file.Uri);

            Assert.AreEqual("", builder.Snapshot);
        }

        [Test]
        public async Task DownloadAsync()
        {
            // Arrange
            var data = GetRandomBuffer(Constants.KB);
            using (GetNewFile(out FileClient file))
            using (var stream = new MemoryStream(data))
            {
                await file.UploadRangeAsync(
                    writeType: FileRangeWriteType.Update,
                    range: new HttpRange(Constants.KB, data.LongLength),
                    content: stream);

                // Act
                Response<StorageFileProperties> getPropertiesResponse = await file.GetPropertiesAsync();
                Response<StorageFileDownloadInfo> downloadResponse = await file.DownloadAsync(range: new HttpRange(Constants.KB, data.LongLength));

                // Assert

                // Content is equal
                Assert.AreEqual(data.Length, downloadResponse.Value.ContentLength);
                var actual = new MemoryStream();
                await downloadResponse.Value.Content.CopyToAsync(actual);
                TestHelper.AssertSequenceEqual(data, actual.ToArray());

                // Properties are equal
                Assert.AreEqual(getPropertiesResponse.Value.LastModified, downloadResponse.Value.Details.LastModified);
                AssertMetadataEquality(getPropertiesResponse.Value.Metadata, downloadResponse.Value.Details.Metadata);
                Assert.AreEqual(getPropertiesResponse.Value.ContentType, downloadResponse.Value.ContentType);
                Assert.AreEqual(getPropertiesResponse.Value.ETag, downloadResponse.Value.Details.ETag);
                Assert.AreEqual(getPropertiesResponse.Value.ContentEncoding, downloadResponse.Value.Details.ContentEncoding);
                Assert.AreEqual(getPropertiesResponse.Value.CacheControl, downloadResponse.Value.Details.CacheControl);
                Assert.AreEqual(getPropertiesResponse.Value.ContentDisposition, downloadResponse.Value.Details.ContentDisposition);
                Assert.AreEqual(getPropertiesResponse.Value.ContentLanguage, downloadResponse.Value.Details.ContentLanguage);
                Assert.AreEqual(getPropertiesResponse.Value.CopyCompletionTime, downloadResponse.Value.Details.CopyCompletionTime);
                Assert.AreEqual(getPropertiesResponse.Value.CopyStatusDescription, downloadResponse.Value.Details.CopyStatusDescription);
                Assert.AreEqual(getPropertiesResponse.Value.CopyId, downloadResponse.Value.Details.CopyId);
                Assert.AreEqual(getPropertiesResponse.Value.CopyProgress, downloadResponse.Value.Details.CopyProgress);
                Assert.AreEqual(getPropertiesResponse.Value.CopySource, downloadResponse.Value.Details.CopySource);
                Assert.AreEqual(getPropertiesResponse.Value.CopyStatus, downloadResponse.Value.Details.CopyStatus);
                Assert.AreEqual(getPropertiesResponse.Value.IsServerEncrypted, downloadResponse.Value.Details.IsServerEncrypted);
                AssertPropertiesEqual(getPropertiesResponse.Value.SmbProperties, downloadResponse.Value.Details.SmbProperties);
            }
        }

        [Test]
        public async Task DownloadAsync_WithUnreliableConnection()
        {
            var fileSize = 2 * Constants.MB;
            var dataSize = 1 * Constants.MB;
            var offset = 512 * Constants.KB;

            using (GetNewShare(out ShareClient share))
            {
                DirectoryClient directory = InstrumentClient(share.GetDirectoryClient(GetNewDirectoryName()));
                DirectoryClient directoryFaulty = InstrumentClient(
                    new DirectoryClient(
                        directory.Uri,
                        new StorageSharedKeyCredential(TestConfigDefault.AccountName, TestConfigDefault.AccountKey),
                        GetFaultyFileConnectionOptions(raiseAt: 256 * Constants.KB)));

                await directory.CreateAsync();

                // Arrange
                var fileName = GetNewFileName();
                FileClient fileFaulty = InstrumentClient(directoryFaulty.GetFileClient(fileName));
                FileClient file = InstrumentClient(directory.GetFileClient(fileName));
                await file.CreateAsync(maxSize: fileSize);

                var data = GetRandomBuffer(dataSize);

                // Act
                using (var stream = new MemoryStream(data))
                {
                    await fileFaulty.UploadRangeAsync(
                        writeType: FileRangeWriteType.Update,
                        range: new HttpRange(offset, dataSize),
                        content: stream);
                }

                // Assert
                Response<StorageFileDownloadInfo> downloadResponse = await fileFaulty.DownloadAsync(range: new HttpRange(offset, data.LongLength));
                var actual = new MemoryStream();
                await downloadResponse.Value.Content.CopyToAsync(actual, 128 * Constants.KB);
                TestHelper.AssertSequenceEqual(data, actual.ToArray());
            }
        }

        [Test]
        public async Task GetRangeListAsync()
        {
            using (GetNewFile(out FileClient file))
            {
                Response<StorageFileRangeInfo> response = await file.GetRangeListAsync(range: new HttpRange(0, Constants.MB));

                Assert.IsNotNull(response);
            }
        }

        [Test]
        public async Task GetRangeListAsync_Error()
        {
            using (GetNewDirectory(out DirectoryClient directory))
            {
                // Arrange
                FileClient file = InstrumentClient(directory.GetFileClient(GetNewFileName()));

                // Act
                await TestHelper.AssertExpectedExceptionAsync<RequestFailedException>(
                    file.GetRangeListAsync(range: new HttpRange(0, Constants.MB)),
                    e => Assert.AreEqual("ResourceNotFound", e.ErrorCode.Split('\n')[0]));
            }
        }

        [Test]
        public async Task UploadRangeAsync()
        {
            var data = GetRandomBuffer(Constants.KB);

            using (GetNewFile(out FileClient file))
            using (var stream = new MemoryStream(data))
            {
                Response<StorageFileUploadInfo> response = await file.UploadRangeAsync(
                    writeType: FileRangeWriteType.Update,
                    range: new HttpRange(Constants.KB, Constants.KB),
                    content: stream);

                Assert.IsNotNull(response.GetRawResponse().Headers.RequestId);
            }
        }

        [Test]
        public async Task UploadRangeAsync_Error()
        {
            using (GetNewDirectory(out DirectoryClient directory))
            {
                // Arrange
                FileClient file = InstrumentClient(directory.GetFileClient(GetNewFileName()));
                var data = GetRandomBuffer(Constants.KB);

                using (var stream = new MemoryStream(data))
                {
                    // Act
                    await TestHelper.AssertExpectedExceptionAsync<RequestFailedException>(
                    file.UploadRangeAsync(
                        writeType: FileRangeWriteType.Update,
                        range: new HttpRange(Constants.KB, Constants.KB),
                        content: stream),
                    e => Assert.AreEqual("ResourceNotFound", e.ErrorCode.Split('\n')[0]));
                }
            }
        }

        [Test]
        public async Task UploadAsync_Simple()
        {
            const int size = 10 * Constants.KB;
            var data = this.GetRandomBuffer(size);
            using (this.GetNewShare(out var share))
            {
                var name = this.GetNewFileName();
                var file = this.InstrumentClient(share.GetRootDirectoryClient().GetFileClient(name));

                await file.CreateAsync(size);
                using var stream = new MemoryStream(data);
                await file.UploadAsync(stream);

                using var bufferedContent = new MemoryStream();
                var download = await file.DownloadAsync();
                await download.Value.Content.CopyToAsync(bufferedContent);
                TestHelper.AssertSequenceEqual(data, bufferedContent.ToArray());
            }
        }

        [Test]
        [TestCase(512)]
        [TestCase(1 * Constants.KB)]
        [TestCase(2 * Constants.KB)]
        [TestCase(4 * Constants.KB)]
        [TestCase(10 * Constants.KB)]
        [TestCase(20 * Constants.KB)]
        [TestCase(30 * Constants.KB)]
        [TestCase(50 * Constants.KB)]
        [TestCase(501 * Constants.KB)]
        public async Task UploadAsync_SmallBlobs(int size) =>
            // Use a 1KB threshold so we get a lot of individual blocks
            await UploadAndVerify(size, Constants.KB);

        [Test]
        [LiveOnly]
        [TestCase(33 * Constants.MB)]
        [TestCase(257 * Constants.MB)]
        [TestCase(1 * Constants.GB)]
        public async Task UploadAsync_LargeBlobs(int size) =>
            // TODO: #6781 We don't want to add 1GB of random data in the recordings
            await UploadAndVerify(size, Constants.MB);

        private async Task UploadAndVerify(long size, int singleRangeThreshold)
        {
            var data = GetRandomBuffer(size);
            using (GetNewShare(out ShareClient share))
            {
                var name = GetNewFileName();
                FileClient file = InstrumentClient(share.GetRootDirectoryClient().GetFileClient(name));
                await file.CreateAsync(size);
                using (var stream = new MemoryStream(data))
                {
                    await file.UploadInternal(
                        content: stream,
                        progressHandler: default,
                        singleRangeThreshold: singleRangeThreshold,
                        async: true,
                        cancellationToken: CancellationToken.None);
                }

                using var bufferedContent = new MemoryStream();
                Response<StorageFileDownloadInfo> download = await file.DownloadAsync();
                await download.Value.Content.CopyToAsync(bufferedContent);
                TestHelper.AssertSequenceEqual(data, bufferedContent.ToArray());
            }
        }

        [Test]
        public async Task UploadRangeAsync_WithUnreliableConnection()
        {
            var fileSize = 2 * Constants.MB;
            var dataSize = 1 * Constants.MB;
            var offset = 512 * Constants.KB;

            using (GetNewShare(out ShareClient share))
            {
                DirectoryClient directory = InstrumentClient(share.GetDirectoryClient(GetNewDirectoryName()));
                DirectoryClient directoryFaulty = InstrumentClient(
                    new DirectoryClient(
                        directory.Uri,
                        new StorageSharedKeyCredential(
                            TestConfigDefault.AccountName,
                            TestConfigDefault.AccountKey),
                        GetFaultyFileConnectionOptions()));

                await directory.CreateAsync();

                // Arrange
                var fileName = GetNewFileName();
                FileClient fileFaulty = InstrumentClient(directoryFaulty.GetFileClient(fileName));
                FileClient file = InstrumentClient(directory.GetFileClient(fileName));
                await file.CreateAsync(maxSize: fileSize);

                var data = GetRandomBuffer(dataSize);
                var progressList = new List<StorageProgress>();
                var progressHandler = new Progress<StorageProgress>(progress => { progressList.Add(progress); /*logger.LogTrace("Progress: {progress}", progress.BytesTransferred);*/ });

                // Act
                using (var stream = new FaultyStream(new MemoryStream(data), 256 * Constants.KB, 1, new Exception("Simulated stream fault")))
                {
                    Response<StorageFileUploadInfo> result = await fileFaulty.UploadRangeAsync(
                        writeType: FileRangeWriteType.Update,
                        range: new HttpRange(offset, dataSize),
                        content: stream,
                        progressHandler: progressHandler);

                    Assert.IsNotNull(result);
                    Assert.IsNotNull(result.GetRawResponse().Headers.Date);
                    Assert.IsNotNull(result.GetRawResponse().Headers.RequestId);
                    result.GetRawResponse().Headers.TryGetValue("x-ms-version", out var version);
                    Assert.IsNotNull(version);

                    await WaitForProgressAsync(progressList, data.LongLength);
                    Assert.IsTrue(progressList.Count > 1, "Too few progress received");
                    Assert.GreaterOrEqual(data.LongLength, progressList.Last().BytesTransferred, "Final progress has unexpected value");
                }

                // Assert
                Response<StorageFileDownloadInfo> downloadResponse = await file.DownloadAsync(range: new HttpRange(offset, data.LongLength));
                var actual = new MemoryStream();
                await downloadResponse.Value.Content.CopyToAsync(actual);
                TestHelper.AssertSequenceEqual(data, actual.ToArray());
            }
        }

        [Test]
        [LiveOnly]
        // TODO: #7645
        public async Task UploadRangeFromUriAsync()
        {
            var shareName = this.GetNewShareName();
            using (this.GetNewShare(out var share, shareName))
            {
                // Arrange
                var directoryName = this.GetNewDirectoryName();
                var directory = this.InstrumentClient(share.GetDirectoryClient(directoryName));
                await directory.CreateAsync();

                var fileName = this.GetNewFileName();
                var data = this.GetRandomBuffer(Constants.KB);
                var sourceFile = this.InstrumentClient(directory.GetFileClient(fileName));
                await sourceFile.CreateAsync(maxSize: 1024);
                using (var stream = new MemoryStream(data))
                {
                    await sourceFile.UploadRangeAsync(FileRangeWriteType.Update, new HttpRange(0, 1024), stream);
                }

                var destFile = directory.GetFileClient("destFile");
                await destFile.CreateAsync(maxSize: 1024);
                var destRange = new HttpRange(256, 256);
                var sourceRange = new HttpRange(512, 256);

                var sasFile = this.InstrumentClient(
                    this.GetServiceClient_FileServiceSasShare(shareName)
                    .GetShareClient(shareName)
                    .GetDirectoryClient(directoryName)
                    .GetFileClient(fileName));

                // Act
                await destFile.UploadRangeFromUriAsync(
                    sourceUri: sasFile.Uri,
                    range: destRange,
                    sourceRange: sourceRange);

                // Assert
                var sourceDownloadResponse = await sourceFile.DownloadAsync(range: sourceRange);
                var destDownloadResponse = await destFile.DownloadAsync(range: destRange);

                var sourceStream = new MemoryStream();
                await sourceDownloadResponse.Value.Content.CopyToAsync(sourceStream);

                var destStream = new MemoryStream();
                await destDownloadResponse.Value.Content.CopyToAsync(destStream);

                TestHelper.AssertSequenceEqual(sourceStream.ToArray(), destStream.ToArray());
            }
        }

        [Test]
        public async Task UploadRangeFromUriAsync_Error()
        {
            var shareName = this.GetNewShareName();
            using (this.GetNewShare(out var share, shareName))
            {
                // Arrange
                var directoryName = this.GetNewDirectoryName();
                var directory = this.InstrumentClient(share.GetDirectoryClient(directoryName));
                await directory.CreateAsync();

                var fileName = this.GetNewFileName();
                var sourceFile = this.InstrumentClient(directory.GetFileClient(fileName));

                var destFile = directory.GetFileClient("destFile");
                await destFile.CreateAsync(maxSize: 1024);
                var destRange = new HttpRange(256, 256);
                var sourceRange = new HttpRange(512, 256);


                // Act
                await TestHelper.AssertExpectedExceptionAsync<RequestFailedException>(
                    destFile.UploadRangeFromUriAsync(
                    sourceUri: destFile.Uri,
                    range: destRange,
                    sourceRange: sourceRange),
                    e => Assert.AreEqual("CannotVerifyCopySource", e.ErrorCode));
            }
        }

        [Test]
        public async Task ListHandles()
        {
            // Arrange
            using (GetNewFile(out FileClient file))
            {
                // Act
                IList<StorageFileHandle> handles = await file.GetHandlesAsync().ToListAsync();

                // Assert
                Assert.AreEqual(0, handles.Count);
            }
        }

        [Test]
        public async Task ListHandles_Min()
        {
            // Arrange
            using (GetNewFile(out FileClient file))
            {
                // Act
                IList<StorageFileHandle> handles = await file.GetHandlesAsync().ToListAsync();

                // Assert
                Assert.AreEqual(0, handles.Count);
            }
        }

        [Test]
        public async Task ListHandles_Error()
        {
            // Arrange
            using (GetNewDirectory(out DirectoryClient directory))
            {
                FileClient file = InstrumentClient(directory.GetFileClient(GetNewDirectoryName()));

                // Act
                await TestHelper.AssertExpectedExceptionAsync<RequestFailedException>(
                    file.GetHandlesAsync().ToListAsync(),
                    actualException => Assert.AreEqual("ResourceNotFound", actualException.ErrorCode));

            }
        }

        [Test]
        public async Task ForceCloseHandles_Min()
        {
            // Arrange
            using (GetNewFile(out FileClient file))
            {
                // Act
                int handlesClosed = await file.ForceCloseAllHandlesAsync();

                // Assert
                Assert.AreEqual(0, handlesClosed);
            }
        }

        [Test]
        public async Task ForceCloseHandles_Error()
        {
            // Arrange
            using (GetNewDirectory(out DirectoryClient directory))
            {
                FileClient file = InstrumentClient(directory.GetFileClient(GetNewDirectoryName()));

                // Act
<<<<<<< HEAD
                await TestHelper.AssertExpectedExceptionAsync<RequestFailedException>(
                    file.ForceCloseHandlesAsync(),
=======
                await TestHelper.AssertExpectedExceptionAsync<StorageRequestFailedException>(
                    file.ForceCloseAllHandlesAsync(),
>>>>>>> 2e28e5d3
                    actualException => Assert.AreEqual("ResourceNotFound", actualException.ErrorCode));

            }
        }

        [Test]
        public async Task ForceCloseHandle_Error()
        {
            // Arrange
            using (GetNewDirectory(out DirectoryClient directory))
            {
                FileClient file = InstrumentClient(directory.GetFileClient(GetNewDirectoryName()));

                // Act
                await TestHelper.AssertExpectedExceptionAsync<StorageRequestFailedException>(
                    file.ForceCloseHandleAsync("nonExistantHandleId"),
                    actualException => Assert.AreEqual("InvalidHeaderValue", actualException.ErrorCode));

            }
        }

        private async Task WaitForCopy(FileClient file, int milliWait = 200)
        {
            CopyStatus status = CopyStatus.Pending;
            DateTimeOffset start = Recording.Now;
            while (status != CopyStatus.Success)
            {
                status = (await file.GetPropertiesAsync()).Value.CopyStatus;
                DateTimeOffset currentTime = Recording.Now;
                if (status == CopyStatus.Failed || currentTime.AddMinutes(-1) > start)
                {
                    throw new Exception("Copy failed or took too long");
                }
                await Delay(milliWait);
            }
        }
    }
}<|MERGE_RESOLUTION|>--- conflicted
+++ resolved
@@ -1173,13 +1173,8 @@
                 FileClient file = InstrumentClient(directory.GetFileClient(GetNewDirectoryName()));
 
                 // Act
-<<<<<<< HEAD
                 await TestHelper.AssertExpectedExceptionAsync<RequestFailedException>(
-                    file.ForceCloseHandlesAsync(),
-=======
-                await TestHelper.AssertExpectedExceptionAsync<StorageRequestFailedException>(
                     file.ForceCloseAllHandlesAsync(),
->>>>>>> 2e28e5d3
                     actualException => Assert.AreEqual("ResourceNotFound", actualException.ErrorCode));
 
             }
