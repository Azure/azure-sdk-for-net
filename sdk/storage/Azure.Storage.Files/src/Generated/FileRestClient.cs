// Copyright (c) Microsoft Corporation. All rights reserved.
// Licensed under the MIT License.

// This file was automatically generated.  Do not edit.

#pragma warning disable IDE0016 // Null check can be simplified
#pragma warning disable IDE0017 // Variable declaration can be inlined
#pragma warning disable IDE0018 // Object initialization can be simplified
#pragma warning disable SA1402  // File may only contain a single type

#region Service
namespace Azure.Storage.Files
{
    /// <summary>
    /// Azure File Storage
    /// </summary>
    internal static partial class FileRestClient
    {
        #region Service operations
        /// <summary>
        /// Service operations for Azure File Storage
        /// </summary>
        public static partial class Service
        {
            #region Service.SetPropertiesAsync
            /// <summary>
            /// Sets properties for a storage account's File service endpoint, including properties for Storage Analytics metrics and CORS (Cross-Origin Resource Sharing) rules.
            /// </summary>
            /// <param name="pipeline">The pipeline used for sending requests.</param>
            /// <param name="resourceUri">The URL of the service account, share, directory or file that is the target of the desired operation.</param>
            /// <param name="properties">The StorageService properties.</param>
            /// <param name="timeout">The timeout parameter is expressed in seconds. For more information, see <a href="https://docs.microsoft.com/en-us/rest/api/storageservices/Setting-Timeouts-for-File-Service-Operations?redirectedfrom=MSDN">Setting Timeouts for File Service Operations.</a></param>
            /// <param name="async">Whether to invoke the operation asynchronously.  The default value is true.</param>
            /// <param name="clientDiagnostics">The ClientDiagnostics instance used for operation reporting.</param>
            /// <param name="operationName">Operation name.</param>
            /// <param name="cancellationToken">Cancellation token.</param>
            /// <returns>Azure.Response</returns>
            public static async System.Threading.Tasks.ValueTask<Azure.Response> SetPropertiesAsync(
                Azure.Core.Pipeline.ClientDiagnostics clientDiagnostics,
                Azure.Core.Pipeline.HttpPipeline pipeline,
                System.Uri resourceUri,
                Azure.Storage.Files.Models.FileServiceProperties properties,
                int? timeout = default,
                bool async = true,
                string operationName = "Azure.Storage.Files.ServiceClient.SetProperties",
                System.Threading.CancellationToken cancellationToken = default)
            {
<<<<<<< HEAD
                Azure.Core.Pipeline.DiagnosticScope _scope = clientDiagnostics.CreateScope(operationName);
=======
                Azure.Core.Diagnostics.DiagnosticScope _scope = pipeline.Diagnostics.CreateScope(operationName);
>>>>>>> f95af6ed
                try
                {
                    _scope.AddAttribute("url", resourceUri);
                    _scope.Start();
                    using (Azure.Core.HttpPipelineMessage _message = SetPropertiesAsync_CreateMessage(
                        pipeline,
                        resourceUri,
                        properties,
                        timeout))
                    {
                        if (async)
                        {
                            // Send the request asynchronously if we're being called via an async path
                            await pipeline.SendAsync(_message, cancellationToken).ConfigureAwait(false);
                        }
                        else
                        {
                            // Send the request synchronously through the API that blocks if we're being called via a sync path
                            // (this is safe because the Task will complete before the user can call Wait)
                            pipeline.Send(_message, cancellationToken);
                        }
                        Azure.Response _response = _message.Response;
                        cancellationToken.ThrowIfCancellationRequested();
                        return SetPropertiesAsync_CreateResponse(_response);
                    }
                }
                catch (System.Exception ex)
                {
                    _scope.Failed(ex);
                    throw;
                }
                finally
                {
                    _scope.Dispose();
                }
            }

            /// <summary>
            /// Create the Service.SetPropertiesAsync request.
            /// </summary>
            /// <param name="pipeline">The pipeline used for sending requests.</param>
            /// <param name="resourceUri">The URL of the service account, share, directory or file that is the target of the desired operation.</param>
            /// <param name="properties">The StorageService properties.</param>
            /// <param name="timeout">The timeout parameter is expressed in seconds. For more information, see <a href="https://docs.microsoft.com/en-us/rest/api/storageservices/Setting-Timeouts-for-File-Service-Operations?redirectedfrom=MSDN">Setting Timeouts for File Service Operations.</a></param>
            /// <returns>The Service.SetPropertiesAsync Message.</returns>
            internal static Azure.Core.HttpPipelineMessage SetPropertiesAsync_CreateMessage(
                Azure.Core.Pipeline.HttpPipeline pipeline,
                System.Uri resourceUri,
                Azure.Storage.Files.Models.FileServiceProperties properties,
                int? timeout = default)
            {
                // Validation
                if (resourceUri == null)
                {
                    throw new System.ArgumentNullException(nameof(resourceUri));
                }
                if (properties == null)
                {
                    throw new System.ArgumentNullException(nameof(properties));
                }

                // Create the request
                Azure.Core.HttpPipelineMessage _message = pipeline.CreateMessage();
                Azure.Core.Request _request = _message.Request;

                // Set the endpoint
                _request.Method = Azure.Core.RequestMethod.Put;
                _request.Uri.Reset(resourceUri);
                _request.Uri.AppendQuery("restype", "service");
                _request.Uri.AppendQuery("comp", "properties");
                if (timeout != null) { _request.Uri.AppendQuery("timeout", System.Uri.EscapeDataString(timeout.Value.ToString(System.Globalization.CultureInfo.InvariantCulture))); }

                // Add request headers
                _request.Headers.SetValue("x-ms-version", "2019-02-02");

                // Create the body
                System.Xml.Linq.XElement _body = Azure.Storage.Files.Models.FileServiceProperties.ToXml(properties, "StorageServiceProperties", "");
                string _text = _body.ToString(System.Xml.Linq.SaveOptions.DisableFormatting);
                _request.Headers.SetValue("Content-Type", "application/xml");
                _request.Headers.SetValue("Content-Length", _text.Length.ToString(System.Globalization.CultureInfo.InvariantCulture));
                _request.Content = Azure.Core.HttpPipelineRequestContent.Create(System.Text.Encoding.UTF8.GetBytes(_text));

                return _message;
            }

            /// <summary>
            /// Create the Service.SetPropertiesAsync response or throw a failure exception.
            /// </summary>
            /// <param name="response">The raw Response.</param>
            /// <returns>The Service.SetPropertiesAsync Azure.Response.</returns>
            internal static Azure.Response SetPropertiesAsync_CreateResponse(
                Azure.Response response)
            {
                // Process the response
                switch (response.Status)
                {
                    case 202:
                    {
                        return response;
                    }
                    default:
                    {
                        // Create the result
                        System.Xml.Linq.XDocument _xml = System.Xml.Linq.XDocument.Load(response.ContentStream, System.Xml.Linq.LoadOptions.PreserveWhitespace);
                        Azure.Storage.Files.Models.StorageError _value = Azure.Storage.Files.Models.StorageError.FromXml(_xml.Root);

                        throw _value.CreateException(response);
                    }
                }
            }
            #endregion Service.SetPropertiesAsync

            #region Service.GetPropertiesAsync
            /// <summary>
            /// Gets the properties of a storage account's File service, including properties for Storage Analytics metrics and CORS (Cross-Origin Resource Sharing) rules.
            /// </summary>
            /// <param name="pipeline">The pipeline used for sending requests.</param>
            /// <param name="resourceUri">The URL of the service account, share, directory or file that is the target of the desired operation.</param>
            /// <param name="timeout">The timeout parameter is expressed in seconds. For more information, see <a href="https://docs.microsoft.com/en-us/rest/api/storageservices/Setting-Timeouts-for-File-Service-Operations?redirectedfrom=MSDN">Setting Timeouts for File Service Operations.</a></param>
            /// <param name="async">Whether to invoke the operation asynchronously.  The default value is true.</param>
            /// <param name="clientDiagnostics">The ClientDiagnostics instance used for operation reporting.</param>
            /// <param name="operationName">Operation name.</param>
            /// <param name="cancellationToken">Cancellation token.</param>
            /// <returns>Storage service properties.</returns>
            public static async System.Threading.Tasks.ValueTask<Azure.Response<Azure.Storage.Files.Models.FileServiceProperties>> GetPropertiesAsync(
                Azure.Core.Pipeline.ClientDiagnostics clientDiagnostics,
                Azure.Core.Pipeline.HttpPipeline pipeline,
                System.Uri resourceUri,
                int? timeout = default,
                bool async = true,
                string operationName = "Azure.Storage.Files.ServiceClient.GetProperties",
                System.Threading.CancellationToken cancellationToken = default)
            {
<<<<<<< HEAD
                Azure.Core.Pipeline.DiagnosticScope _scope = clientDiagnostics.CreateScope(operationName);
=======
                Azure.Core.Diagnostics.DiagnosticScope _scope = pipeline.Diagnostics.CreateScope(operationName);
>>>>>>> f95af6ed
                try
                {
                    _scope.AddAttribute("url", resourceUri);
                    _scope.Start();
                    using (Azure.Core.HttpPipelineMessage _message = GetPropertiesAsync_CreateMessage(
                        pipeline,
                        resourceUri,
                        timeout))
                    {
                        if (async)
                        {
                            // Send the request asynchronously if we're being called via an async path
                            await pipeline.SendAsync(_message, cancellationToken).ConfigureAwait(false);
                        }
                        else
                        {
                            // Send the request synchronously through the API that blocks if we're being called via a sync path
                            // (this is safe because the Task will complete before the user can call Wait)
                            pipeline.Send(_message, cancellationToken);
                        }
                        Azure.Response _response = _message.Response;
                        cancellationToken.ThrowIfCancellationRequested();
                        return GetPropertiesAsync_CreateResponse(_response);
                    }
                }
                catch (System.Exception ex)
                {
                    _scope.Failed(ex);
                    throw;
                }
                finally
                {
                    _scope.Dispose();
                }
            }

            /// <summary>
            /// Create the Service.GetPropertiesAsync request.
            /// </summary>
            /// <param name="pipeline">The pipeline used for sending requests.</param>
            /// <param name="resourceUri">The URL of the service account, share, directory or file that is the target of the desired operation.</param>
            /// <param name="timeout">The timeout parameter is expressed in seconds. For more information, see <a href="https://docs.microsoft.com/en-us/rest/api/storageservices/Setting-Timeouts-for-File-Service-Operations?redirectedfrom=MSDN">Setting Timeouts for File Service Operations.</a></param>
            /// <returns>The Service.GetPropertiesAsync Message.</returns>
            internal static Azure.Core.HttpPipelineMessage GetPropertiesAsync_CreateMessage(
                Azure.Core.Pipeline.HttpPipeline pipeline,
                System.Uri resourceUri,
                int? timeout = default)
            {
                // Validation
                if (resourceUri == null)
                {
                    throw new System.ArgumentNullException(nameof(resourceUri));
                }

                // Create the request
                Azure.Core.HttpPipelineMessage _message = pipeline.CreateMessage();
                Azure.Core.Request _request = _message.Request;

                // Set the endpoint
                _request.Method = Azure.Core.RequestMethod.Get;
                _request.Uri.Reset(resourceUri);
                _request.Uri.AppendQuery("restype", "service");
                _request.Uri.AppendQuery("comp", "properties");
                if (timeout != null) { _request.Uri.AppendQuery("timeout", System.Uri.EscapeDataString(timeout.Value.ToString(System.Globalization.CultureInfo.InvariantCulture))); }

                // Add request headers
                _request.Headers.SetValue("x-ms-version", "2019-02-02");

                return _message;
            }

            /// <summary>
            /// Create the Service.GetPropertiesAsync response or throw a failure exception.
            /// </summary>
            /// <param name="response">The raw Response.</param>
            /// <returns>The Service.GetPropertiesAsync Azure.Response{Azure.Storage.Files.Models.FileServiceProperties}.</returns>
            internal static Azure.Response<Azure.Storage.Files.Models.FileServiceProperties> GetPropertiesAsync_CreateResponse(
                Azure.Response response)
            {
                // Process the response
                switch (response.Status)
                {
                    case 200:
                    {
                        // Create the result
                        System.Xml.Linq.XDocument _xml = System.Xml.Linq.XDocument.Load(response.ContentStream, System.Xml.Linq.LoadOptions.PreserveWhitespace);
                        Azure.Storage.Files.Models.FileServiceProperties _value = Azure.Storage.Files.Models.FileServiceProperties.FromXml(_xml.Root);

                        // Create the response
                        return Response.FromValue(_value, response);
                    }
                    default:
                    {
                        // Create the result
                        System.Xml.Linq.XDocument _xml = System.Xml.Linq.XDocument.Load(response.ContentStream, System.Xml.Linq.LoadOptions.PreserveWhitespace);
                        Azure.Storage.Files.Models.StorageError _value = Azure.Storage.Files.Models.StorageError.FromXml(_xml.Root);

                        throw _value.CreateException(response);
                    }
                }
            }
            #endregion Service.GetPropertiesAsync

            #region Service.ListSharesSegmentAsync
            /// <summary>
            /// The List Shares Segment operation returns a list of the shares and share snapshots under the specified account.
            /// </summary>
            /// <param name="pipeline">The pipeline used for sending requests.</param>
            /// <param name="resourceUri">The URL of the service account, share, directory or file that is the target of the desired operation.</param>
            /// <param name="prefix">Filters the results to return only entries whose name begins with the specified prefix.</param>
            /// <param name="marker">A string value that identifies the portion of the list to be returned with the next list operation. The operation returns a marker value within the response body if the list returned was not complete. The marker value may then be used in a subsequent call to request the next set of list items. The marker value is opaque to the client.</param>
            /// <param name="maxresults">Specifies the maximum number of entries to return. If the request does not specify maxresults, or specifies a value greater than 5,000, the server will return up to 5,000 items.</param>
            /// <param name="include">Include this parameter to specify one or more datasets to include in the response.</param>
            /// <param name="timeout">The timeout parameter is expressed in seconds. For more information, see <a href="https://docs.microsoft.com/en-us/rest/api/storageservices/Setting-Timeouts-for-File-Service-Operations?redirectedfrom=MSDN">Setting Timeouts for File Service Operations.</a></param>
            /// <param name="async">Whether to invoke the operation asynchronously.  The default value is true.</param>
            /// <param name="clientDiagnostics">The ClientDiagnostics instance used for operation reporting.</param>
            /// <param name="operationName">Operation name.</param>
            /// <param name="cancellationToken">Cancellation token.</param>
            /// <returns>An enumeration of shares.</returns>
            public static async System.Threading.Tasks.ValueTask<Azure.Response<Azure.Storage.Files.Models.SharesSegment>> ListSharesSegmentAsync(
                Azure.Core.Pipeline.ClientDiagnostics clientDiagnostics,
                Azure.Core.Pipeline.HttpPipeline pipeline,
                System.Uri resourceUri,
                string prefix = default,
                string marker = default,
                int? maxresults = default,
                System.Collections.Generic.IEnumerable<Azure.Storage.Files.Models.ListSharesIncludeType> include = default,
                int? timeout = default,
                bool async = true,
                string operationName = "Azure.Storage.Files.ServiceClient.ListSharesSegment",
                System.Threading.CancellationToken cancellationToken = default)
            {
<<<<<<< HEAD
                Azure.Core.Pipeline.DiagnosticScope _scope = clientDiagnostics.CreateScope(operationName);
=======
                Azure.Core.Diagnostics.DiagnosticScope _scope = pipeline.Diagnostics.CreateScope(operationName);
>>>>>>> f95af6ed
                try
                {
                    _scope.AddAttribute("url", resourceUri);
                    _scope.Start();
                    using (Azure.Core.HttpPipelineMessage _message = ListSharesSegmentAsync_CreateMessage(
                        pipeline,
                        resourceUri,
                        prefix,
                        marker,
                        maxresults,
                        include,
                        timeout))
                    {
                        if (async)
                        {
                            // Send the request asynchronously if we're being called via an async path
                            await pipeline.SendAsync(_message, cancellationToken).ConfigureAwait(false);
                        }
                        else
                        {
                            // Send the request synchronously through the API that blocks if we're being called via a sync path
                            // (this is safe because the Task will complete before the user can call Wait)
                            pipeline.Send(_message, cancellationToken);
                        }
                        Azure.Response _response = _message.Response;
                        cancellationToken.ThrowIfCancellationRequested();
                        return ListSharesSegmentAsync_CreateResponse(_response);
                    }
                }
                catch (System.Exception ex)
                {
                    _scope.Failed(ex);
                    throw;
                }
                finally
                {
                    _scope.Dispose();
                }
            }

            /// <summary>
            /// Create the Service.ListSharesSegmentAsync request.
            /// </summary>
            /// <param name="pipeline">The pipeline used for sending requests.</param>
            /// <param name="resourceUri">The URL of the service account, share, directory or file that is the target of the desired operation.</param>
            /// <param name="prefix">Filters the results to return only entries whose name begins with the specified prefix.</param>
            /// <param name="marker">A string value that identifies the portion of the list to be returned with the next list operation. The operation returns a marker value within the response body if the list returned was not complete. The marker value may then be used in a subsequent call to request the next set of list items. The marker value is opaque to the client.</param>
            /// <param name="maxresults">Specifies the maximum number of entries to return. If the request does not specify maxresults, or specifies a value greater than 5,000, the server will return up to 5,000 items.</param>
            /// <param name="include">Include this parameter to specify one or more datasets to include in the response.</param>
            /// <param name="timeout">The timeout parameter is expressed in seconds. For more information, see <a href="https://docs.microsoft.com/en-us/rest/api/storageservices/Setting-Timeouts-for-File-Service-Operations?redirectedfrom=MSDN">Setting Timeouts for File Service Operations.</a></param>
            /// <returns>The Service.ListSharesSegmentAsync Message.</returns>
            internal static Azure.Core.HttpPipelineMessage ListSharesSegmentAsync_CreateMessage(
                Azure.Core.Pipeline.HttpPipeline pipeline,
                System.Uri resourceUri,
                string prefix = default,
                string marker = default,
                int? maxresults = default,
                System.Collections.Generic.IEnumerable<Azure.Storage.Files.Models.ListSharesIncludeType> include = default,
                int? timeout = default)
            {
                // Validation
                if (resourceUri == null)
                {
                    throw new System.ArgumentNullException(nameof(resourceUri));
                }

                // Create the request
                Azure.Core.HttpPipelineMessage _message = pipeline.CreateMessage();
                Azure.Core.Request _request = _message.Request;

                // Set the endpoint
                _request.Method = Azure.Core.RequestMethod.Get;
                _request.Uri.Reset(resourceUri);
                _request.Uri.AppendQuery("comp", "list");
                if (prefix != null) { _request.Uri.AppendQuery("prefix", System.Uri.EscapeDataString(prefix)); }
                if (marker != null) { _request.Uri.AppendQuery("marker", System.Uri.EscapeDataString(marker)); }
                if (maxresults != null) { _request.Uri.AppendQuery("maxresults", System.Uri.EscapeDataString(maxresults.Value.ToString(System.Globalization.CultureInfo.InvariantCulture))); }
                if (include != null) { _request.Uri.AppendQuery("include", System.Uri.EscapeDataString(string.Join(",", System.Linq.Enumerable.Select(include, item => Azure.Storage.Files.FileRestClient.Serialization.ToString(item))))); }
                if (timeout != null) { _request.Uri.AppendQuery("timeout", System.Uri.EscapeDataString(timeout.Value.ToString(System.Globalization.CultureInfo.InvariantCulture))); }

                // Add request headers
                _request.Headers.SetValue("x-ms-version", "2019-02-02");

                return _message;
            }

            /// <summary>
            /// Create the Service.ListSharesSegmentAsync response or throw a failure exception.
            /// </summary>
            /// <param name="response">The raw Response.</param>
            /// <returns>The Service.ListSharesSegmentAsync Azure.Response{Azure.Storage.Files.Models.SharesSegment}.</returns>
            internal static Azure.Response<Azure.Storage.Files.Models.SharesSegment> ListSharesSegmentAsync_CreateResponse(
                Azure.Response response)
            {
                // Process the response
                switch (response.Status)
                {
                    case 200:
                    {
                        // Create the result
                        System.Xml.Linq.XDocument _xml = System.Xml.Linq.XDocument.Load(response.ContentStream, System.Xml.Linq.LoadOptions.PreserveWhitespace);
                        Azure.Storage.Files.Models.SharesSegment _value = Azure.Storage.Files.Models.SharesSegment.FromXml(_xml.Root);

                        // Create the response
                        return Response.FromValue(_value, response);
                    }
                    default:
                    {
                        // Create the result
                        System.Xml.Linq.XDocument _xml = System.Xml.Linq.XDocument.Load(response.ContentStream, System.Xml.Linq.LoadOptions.PreserveWhitespace);
                        Azure.Storage.Files.Models.StorageError _value = Azure.Storage.Files.Models.StorageError.FromXml(_xml.Root);

                        throw _value.CreateException(response);
                    }
                }
            }
            #endregion Service.ListSharesSegmentAsync
        }
        #endregion Service operations

        #region Share operations
        /// <summary>
        /// Share operations for Azure File Storage
        /// </summary>
        public static partial class Share
        {
            #region Share.CreateAsync
            /// <summary>
            /// Creates a new share under the specified account. If the share with the same name already exists, the operation fails.
            /// </summary>
            /// <param name="pipeline">The pipeline used for sending requests.</param>
            /// <param name="resourceUri">The URL of the service account, share, directory or file that is the target of the desired operation.</param>
            /// <param name="timeout">The timeout parameter is expressed in seconds. For more information, see <a href="https://docs.microsoft.com/en-us/rest/api/storageservices/Setting-Timeouts-for-File-Service-Operations?redirectedfrom=MSDN">Setting Timeouts for File Service Operations.</a></param>
            /// <param name="metadata">A name-value pair to associate with a file storage object.</param>
            /// <param name="quota">Specifies the maximum size of the share, in gigabytes.</param>
            /// <param name="async">Whether to invoke the operation asynchronously.  The default value is true.</param>
            /// <param name="clientDiagnostics">The ClientDiagnostics instance used for operation reporting.</param>
            /// <param name="operationName">Operation name.</param>
            /// <param name="cancellationToken">Cancellation token.</param>
            /// <returns>Azure.Response{Azure.Storage.Files.Models.ShareInfo}</returns>
            public static async System.Threading.Tasks.ValueTask<Azure.Response<Azure.Storage.Files.Models.ShareInfo>> CreateAsync(
                Azure.Core.Pipeline.ClientDiagnostics clientDiagnostics,
                Azure.Core.Pipeline.HttpPipeline pipeline,
                System.Uri resourceUri,
                int? timeout = default,
                System.Collections.Generic.IDictionary<string, string> metadata = default,
                int? quota = default,
                bool async = true,
                string operationName = "Azure.Storage.Files.ShareClient.Create",
                System.Threading.CancellationToken cancellationToken = default)
            {
<<<<<<< HEAD
                Azure.Core.Pipeline.DiagnosticScope _scope = clientDiagnostics.CreateScope(operationName);
=======
                Azure.Core.Diagnostics.DiagnosticScope _scope = pipeline.Diagnostics.CreateScope(operationName);
>>>>>>> f95af6ed
                try
                {
                    _scope.AddAttribute("url", resourceUri);
                    _scope.Start();
                    using (Azure.Core.HttpPipelineMessage _message = CreateAsync_CreateMessage(
                        pipeline,
                        resourceUri,
                        timeout,
                        metadata,
                        quota))
                    {
                        if (async)
                        {
                            // Send the request asynchronously if we're being called via an async path
                            await pipeline.SendAsync(_message, cancellationToken).ConfigureAwait(false);
                        }
                        else
                        {
                            // Send the request synchronously through the API that blocks if we're being called via a sync path
                            // (this is safe because the Task will complete before the user can call Wait)
                            pipeline.Send(_message, cancellationToken);
                        }
                        Azure.Response _response = _message.Response;
                        cancellationToken.ThrowIfCancellationRequested();
                        return CreateAsync_CreateResponse(_response);
                    }
                }
                catch (System.Exception ex)
                {
                    _scope.Failed(ex);
                    throw;
                }
                finally
                {
                    _scope.Dispose();
                }
            }

            /// <summary>
            /// Create the Share.CreateAsync request.
            /// </summary>
            /// <param name="pipeline">The pipeline used for sending requests.</param>
            /// <param name="resourceUri">The URL of the service account, share, directory or file that is the target of the desired operation.</param>
            /// <param name="timeout">The timeout parameter is expressed in seconds. For more information, see <a href="https://docs.microsoft.com/en-us/rest/api/storageservices/Setting-Timeouts-for-File-Service-Operations?redirectedfrom=MSDN">Setting Timeouts for File Service Operations.</a></param>
            /// <param name="metadata">A name-value pair to associate with a file storage object.</param>
            /// <param name="quota">Specifies the maximum size of the share, in gigabytes.</param>
            /// <returns>The Share.CreateAsync Message.</returns>
            internal static Azure.Core.HttpPipelineMessage CreateAsync_CreateMessage(
                Azure.Core.Pipeline.HttpPipeline pipeline,
                System.Uri resourceUri,
                int? timeout = default,
                System.Collections.Generic.IDictionary<string, string> metadata = default,
                int? quota = default)
            {
                // Validation
                if (resourceUri == null)
                {
                    throw new System.ArgumentNullException(nameof(resourceUri));
                }

                // Create the request
                Azure.Core.HttpPipelineMessage _message = pipeline.CreateMessage();
                Azure.Core.Request _request = _message.Request;

                // Set the endpoint
                _request.Method = Azure.Core.RequestMethod.Put;
                _request.Uri.Reset(resourceUri);
                _request.Uri.AppendQuery("restype", "share");
                if (timeout != null) { _request.Uri.AppendQuery("timeout", System.Uri.EscapeDataString(timeout.Value.ToString(System.Globalization.CultureInfo.InvariantCulture))); }

                // Add request headers
                _request.Headers.SetValue("x-ms-version", "2019-02-02");
                if (metadata != null) {
                    foreach (System.Collections.Generic.KeyValuePair<string, string> _pair in metadata)
                    {
                        _request.Headers.SetValue("x-ms-meta-" + _pair.Key, _pair.Value);
                    }
                }
                if (quota != null) { _request.Headers.SetValue("x-ms-share-quota", quota.Value.ToString(System.Globalization.CultureInfo.InvariantCulture)); }

                return _message;
            }

            /// <summary>
            /// Create the Share.CreateAsync response or throw a failure exception.
            /// </summary>
            /// <param name="response">The raw Response.</param>
            /// <returns>The Share.CreateAsync Azure.Response{Azure.Storage.Files.Models.ShareInfo}.</returns>
            internal static Azure.Response<Azure.Storage.Files.Models.ShareInfo> CreateAsync_CreateResponse(
                Azure.Response response)
            {
                // Process the response
                switch (response.Status)
                {
                    case 201:
                    {
                        // Create the result
                        Azure.Storage.Files.Models.ShareInfo _value = new Azure.Storage.Files.Models.ShareInfo();

                        // Get response headers
                        string _header;
                        if (response.Headers.TryGetValue("ETag", out _header))
                        {
                            _value.ETag = new Azure.ETag(_header);
                        }
                        if (response.Headers.TryGetValue("Last-Modified", out _header))
                        {
                            _value.LastModified = System.DateTimeOffset.Parse(_header, System.Globalization.CultureInfo.InvariantCulture);
                        }

                        // Create the response
                        return Response.FromValue(_value, response);
                    }
                    default:
                    {
                        // Create the result
                        System.Xml.Linq.XDocument _xml = System.Xml.Linq.XDocument.Load(response.ContentStream, System.Xml.Linq.LoadOptions.PreserveWhitespace);
                        Azure.Storage.Files.Models.StorageError _value = Azure.Storage.Files.Models.StorageError.FromXml(_xml.Root);

                        throw _value.CreateException(response);
                    }
                }
            }
            #endregion Share.CreateAsync

            #region Share.GetPropertiesAsync
            /// <summary>
            /// Returns all user-defined metadata and system properties for the specified share or share snapshot. The data returned does not include the share's list of files.
            /// </summary>
            /// <param name="pipeline">The pipeline used for sending requests.</param>
            /// <param name="resourceUri">The URL of the service account, share, directory or file that is the target of the desired operation.</param>
            /// <param name="sharesnapshot">The snapshot parameter is an opaque DateTime value that, when present, specifies the share snapshot to query.</param>
            /// <param name="timeout">The timeout parameter is expressed in seconds. For more information, see <a href="https://docs.microsoft.com/en-us/rest/api/storageservices/Setting-Timeouts-for-File-Service-Operations?redirectedfrom=MSDN">Setting Timeouts for File Service Operations.</a></param>
            /// <param name="async">Whether to invoke the operation asynchronously.  The default value is true.</param>
            /// <param name="clientDiagnostics">The ClientDiagnostics instance used for operation reporting.</param>
            /// <param name="operationName">Operation name.</param>
            /// <param name="cancellationToken">Cancellation token.</param>
            /// <returns>Azure.Response{Azure.Storage.Files.Models.ShareProperties}</returns>
            public static async System.Threading.Tasks.ValueTask<Azure.Response<Azure.Storage.Files.Models.ShareProperties>> GetPropertiesAsync(
                Azure.Core.Pipeline.ClientDiagnostics clientDiagnostics,
                Azure.Core.Pipeline.HttpPipeline pipeline,
                System.Uri resourceUri,
                string sharesnapshot = default,
                int? timeout = default,
                bool async = true,
                string operationName = "Azure.Storage.Files.ShareClient.GetProperties",
                System.Threading.CancellationToken cancellationToken = default)
            {
<<<<<<< HEAD
                Azure.Core.Pipeline.DiagnosticScope _scope = clientDiagnostics.CreateScope(operationName);
=======
                Azure.Core.Diagnostics.DiagnosticScope _scope = pipeline.Diagnostics.CreateScope(operationName);
>>>>>>> f95af6ed
                try
                {
                    _scope.AddAttribute("url", resourceUri);
                    _scope.Start();
                    using (Azure.Core.HttpPipelineMessage _message = GetPropertiesAsync_CreateMessage(
                        pipeline,
                        resourceUri,
                        sharesnapshot,
                        timeout))
                    {
                        if (async)
                        {
                            // Send the request asynchronously if we're being called via an async path
                            await pipeline.SendAsync(_message, cancellationToken).ConfigureAwait(false);
                        }
                        else
                        {
                            // Send the request synchronously through the API that blocks if we're being called via a sync path
                            // (this is safe because the Task will complete before the user can call Wait)
                            pipeline.Send(_message, cancellationToken);
                        }
                        Azure.Response _response = _message.Response;
                        cancellationToken.ThrowIfCancellationRequested();
                        return GetPropertiesAsync_CreateResponse(_response);
                    }
                }
                catch (System.Exception ex)
                {
                    _scope.Failed(ex);
                    throw;
                }
                finally
                {
                    _scope.Dispose();
                }
            }

            /// <summary>
            /// Create the Share.GetPropertiesAsync request.
            /// </summary>
            /// <param name="pipeline">The pipeline used for sending requests.</param>
            /// <param name="resourceUri">The URL of the service account, share, directory or file that is the target of the desired operation.</param>
            /// <param name="sharesnapshot">The snapshot parameter is an opaque DateTime value that, when present, specifies the share snapshot to query.</param>
            /// <param name="timeout">The timeout parameter is expressed in seconds. For more information, see <a href="https://docs.microsoft.com/en-us/rest/api/storageservices/Setting-Timeouts-for-File-Service-Operations?redirectedfrom=MSDN">Setting Timeouts for File Service Operations.</a></param>
            /// <returns>The Share.GetPropertiesAsync Message.</returns>
            internal static Azure.Core.HttpPipelineMessage GetPropertiesAsync_CreateMessage(
                Azure.Core.Pipeline.HttpPipeline pipeline,
                System.Uri resourceUri,
                string sharesnapshot = default,
                int? timeout = default)
            {
                // Validation
                if (resourceUri == null)
                {
                    throw new System.ArgumentNullException(nameof(resourceUri));
                }

                // Create the request
                Azure.Core.HttpPipelineMessage _message = pipeline.CreateMessage();
                Azure.Core.Request _request = _message.Request;

                // Set the endpoint
                _request.Method = Azure.Core.RequestMethod.Get;
                _request.Uri.Reset(resourceUri);
                _request.Uri.AppendQuery("restype", "share");
                if (sharesnapshot != null) { _request.Uri.AppendQuery("sharesnapshot", System.Uri.EscapeDataString(sharesnapshot)); }
                if (timeout != null) { _request.Uri.AppendQuery("timeout", System.Uri.EscapeDataString(timeout.Value.ToString(System.Globalization.CultureInfo.InvariantCulture))); }

                // Add request headers
                _request.Headers.SetValue("x-ms-version", "2019-02-02");

                return _message;
            }

            /// <summary>
            /// Create the Share.GetPropertiesAsync response or throw a failure exception.
            /// </summary>
            /// <param name="response">The raw Response.</param>
            /// <returns>The Share.GetPropertiesAsync Azure.Response{Azure.Storage.Files.Models.ShareProperties}.</returns>
            internal static Azure.Response<Azure.Storage.Files.Models.ShareProperties> GetPropertiesAsync_CreateResponse(
                Azure.Response response)
            {
                // Process the response
                switch (response.Status)
                {
                    case 200:
                    {
                        // Create the result
                        Azure.Storage.Files.Models.ShareProperties _value = new Azure.Storage.Files.Models.ShareProperties();

                        // Get response headers
                        string _header;
                        _value.Metadata = new System.Collections.Generic.Dictionary<string, string>(System.StringComparer.OrdinalIgnoreCase);
                        foreach (Azure.Core.HttpHeader _headerPair in response.Headers)
                        {
                            if (_headerPair.Name.StartsWith("x-ms-meta-", System.StringComparison.InvariantCulture))
                            {
                                _value.Metadata[_headerPair.Name.Substring(10)] = _headerPair.Value;
                            }
                        }
                        if (response.Headers.TryGetValue("ETag", out _header))
                        {
                            _value.ETag = new Azure.ETag(_header);
                        }
                        if (response.Headers.TryGetValue("Last-Modified", out _header))
                        {
                            _value.LastModified = System.DateTimeOffset.Parse(_header, System.Globalization.CultureInfo.InvariantCulture);
                        }
                        if (response.Headers.TryGetValue("x-ms-share-quota", out _header))
                        {
                            _value.Quota = int.Parse(_header, System.Globalization.CultureInfo.InvariantCulture);
                        }

                        // Create the response
                        return Response.FromValue(_value, response);
                    }
                    default:
                    {
                        // Create the result
                        System.Xml.Linq.XDocument _xml = System.Xml.Linq.XDocument.Load(response.ContentStream, System.Xml.Linq.LoadOptions.PreserveWhitespace);
                        Azure.Storage.Files.Models.StorageError _value = Azure.Storage.Files.Models.StorageError.FromXml(_xml.Root);

                        throw _value.CreateException(response);
                    }
                }
            }
            #endregion Share.GetPropertiesAsync

            #region Share.DeleteAsync
            /// <summary>
            /// Operation marks the specified share or share snapshot for deletion. The share or share snapshot and any files contained within it are later deleted during garbage collection.
            /// </summary>
            /// <param name="pipeline">The pipeline used for sending requests.</param>
            /// <param name="resourceUri">The URL of the service account, share, directory or file that is the target of the desired operation.</param>
            /// <param name="sharesnapshot">The snapshot parameter is an opaque DateTime value that, when present, specifies the share snapshot to query.</param>
            /// <param name="timeout">The timeout parameter is expressed in seconds. For more information, see <a href="https://docs.microsoft.com/en-us/rest/api/storageservices/Setting-Timeouts-for-File-Service-Operations?redirectedfrom=MSDN">Setting Timeouts for File Service Operations.</a></param>
            /// <param name="deleteSnapshots">Specifies the option include to delete the base share and all of its snapshots.</param>
            /// <param name="async">Whether to invoke the operation asynchronously.  The default value is true.</param>
            /// <param name="clientDiagnostics">The ClientDiagnostics instance used for operation reporting.</param>
            /// <param name="operationName">Operation name.</param>
            /// <param name="cancellationToken">Cancellation token.</param>
            /// <returns>Azure.Response</returns>
            public static async System.Threading.Tasks.ValueTask<Azure.Response> DeleteAsync(
                Azure.Core.Pipeline.ClientDiagnostics clientDiagnostics,
                Azure.Core.Pipeline.HttpPipeline pipeline,
                System.Uri resourceUri,
                string sharesnapshot = default,
                int? timeout = default,
                Azure.Storage.Files.Models.DeleteSnapshotsOptionType? deleteSnapshots = default,
                bool async = true,
                string operationName = "Azure.Storage.Files.ShareClient.Delete",
                System.Threading.CancellationToken cancellationToken = default)
            {
<<<<<<< HEAD
                Azure.Core.Pipeline.DiagnosticScope _scope = clientDiagnostics.CreateScope(operationName);
=======
                Azure.Core.Diagnostics.DiagnosticScope _scope = pipeline.Diagnostics.CreateScope(operationName);
>>>>>>> f95af6ed
                try
                {
                    _scope.AddAttribute("url", resourceUri);
                    _scope.Start();
                    using (Azure.Core.HttpPipelineMessage _message = DeleteAsync_CreateMessage(
                        pipeline,
                        resourceUri,
                        sharesnapshot,
                        timeout,
                        deleteSnapshots))
                    {
                        if (async)
                        {
                            // Send the request asynchronously if we're being called via an async path
                            await pipeline.SendAsync(_message, cancellationToken).ConfigureAwait(false);
                        }
                        else
                        {
                            // Send the request synchronously through the API that blocks if we're being called via a sync path
                            // (this is safe because the Task will complete before the user can call Wait)
                            pipeline.Send(_message, cancellationToken);
                        }
                        Azure.Response _response = _message.Response;
                        cancellationToken.ThrowIfCancellationRequested();
                        return DeleteAsync_CreateResponse(_response);
                    }
                }
                catch (System.Exception ex)
                {
                    _scope.Failed(ex);
                    throw;
                }
                finally
                {
                    _scope.Dispose();
                }
            }

            /// <summary>
            /// Create the Share.DeleteAsync request.
            /// </summary>
            /// <param name="pipeline">The pipeline used for sending requests.</param>
            /// <param name="resourceUri">The URL of the service account, share, directory or file that is the target of the desired operation.</param>
            /// <param name="sharesnapshot">The snapshot parameter is an opaque DateTime value that, when present, specifies the share snapshot to query.</param>
            /// <param name="timeout">The timeout parameter is expressed in seconds. For more information, see <a href="https://docs.microsoft.com/en-us/rest/api/storageservices/Setting-Timeouts-for-File-Service-Operations?redirectedfrom=MSDN">Setting Timeouts for File Service Operations.</a></param>
            /// <param name="deleteSnapshots">Specifies the option include to delete the base share and all of its snapshots.</param>
            /// <returns>The Share.DeleteAsync Message.</returns>
            internal static Azure.Core.HttpPipelineMessage DeleteAsync_CreateMessage(
                Azure.Core.Pipeline.HttpPipeline pipeline,
                System.Uri resourceUri,
                string sharesnapshot = default,
                int? timeout = default,
                Azure.Storage.Files.Models.DeleteSnapshotsOptionType? deleteSnapshots = default)
            {
                // Validation
                if (resourceUri == null)
                {
                    throw new System.ArgumentNullException(nameof(resourceUri));
                }

                // Create the request
                Azure.Core.HttpPipelineMessage _message = pipeline.CreateMessage();
                Azure.Core.Request _request = _message.Request;

                // Set the endpoint
                _request.Method = Azure.Core.RequestMethod.Delete;
                _request.Uri.Reset(resourceUri);
                _request.Uri.AppendQuery("restype", "share");
                if (sharesnapshot != null) { _request.Uri.AppendQuery("sharesnapshot", System.Uri.EscapeDataString(sharesnapshot)); }
                if (timeout != null) { _request.Uri.AppendQuery("timeout", System.Uri.EscapeDataString(timeout.Value.ToString(System.Globalization.CultureInfo.InvariantCulture))); }

                // Add request headers
                _request.Headers.SetValue("x-ms-version", "2019-02-02");
                if (deleteSnapshots != null) { _request.Headers.SetValue("x-ms-delete-snapshots", Azure.Storage.Files.FileRestClient.Serialization.ToString(deleteSnapshots.Value)); }

                return _message;
            }

            /// <summary>
            /// Create the Share.DeleteAsync response or throw a failure exception.
            /// </summary>
            /// <param name="response">The raw Response.</param>
            /// <returns>The Share.DeleteAsync Azure.Response.</returns>
            internal static Azure.Response DeleteAsync_CreateResponse(
                Azure.Response response)
            {
                // Process the response
                switch (response.Status)
                {
                    case 202:
                    {
                        return response;
                    }
                    default:
                    {
                        // Create the result
                        System.Xml.Linq.XDocument _xml = System.Xml.Linq.XDocument.Load(response.ContentStream, System.Xml.Linq.LoadOptions.PreserveWhitespace);
                        Azure.Storage.Files.Models.StorageError _value = Azure.Storage.Files.Models.StorageError.FromXml(_xml.Root);

                        throw _value.CreateException(response);
                    }
                }
            }
            #endregion Share.DeleteAsync

            #region Share.CreateSnapshotAsync
            /// <summary>
            /// Creates a read-only snapshot of a share.
            /// </summary>
            /// <param name="pipeline">The pipeline used for sending requests.</param>
            /// <param name="resourceUri">The URL of the service account, share, directory or file that is the target of the desired operation.</param>
            /// <param name="timeout">The timeout parameter is expressed in seconds. For more information, see <a href="https://docs.microsoft.com/en-us/rest/api/storageservices/Setting-Timeouts-for-File-Service-Operations?redirectedfrom=MSDN">Setting Timeouts for File Service Operations.</a></param>
            /// <param name="metadata">A name-value pair to associate with a file storage object.</param>
            /// <param name="async">Whether to invoke the operation asynchronously.  The default value is true.</param>
            /// <param name="clientDiagnostics">The ClientDiagnostics instance used for operation reporting.</param>
            /// <param name="operationName">Operation name.</param>
            /// <param name="cancellationToken">Cancellation token.</param>
            /// <returns>Azure.Response{Azure.Storage.Files.Models.ShareSnapshotInfo}</returns>
            public static async System.Threading.Tasks.ValueTask<Azure.Response<Azure.Storage.Files.Models.ShareSnapshotInfo>> CreateSnapshotAsync(
                Azure.Core.Pipeline.ClientDiagnostics clientDiagnostics,
                Azure.Core.Pipeline.HttpPipeline pipeline,
                System.Uri resourceUri,
                int? timeout = default,
                System.Collections.Generic.IDictionary<string, string> metadata = default,
                bool async = true,
                string operationName = "Azure.Storage.Files.ShareClient.CreateSnapshot",
                System.Threading.CancellationToken cancellationToken = default)
            {
<<<<<<< HEAD
                Azure.Core.Pipeline.DiagnosticScope _scope = clientDiagnostics.CreateScope(operationName);
=======
                Azure.Core.Diagnostics.DiagnosticScope _scope = pipeline.Diagnostics.CreateScope(operationName);
>>>>>>> f95af6ed
                try
                {
                    _scope.AddAttribute("url", resourceUri);
                    _scope.Start();
                    using (Azure.Core.HttpPipelineMessage _message = CreateSnapshotAsync_CreateMessage(
                        pipeline,
                        resourceUri,
                        timeout,
                        metadata))
                    {
                        if (async)
                        {
                            // Send the request asynchronously if we're being called via an async path
                            await pipeline.SendAsync(_message, cancellationToken).ConfigureAwait(false);
                        }
                        else
                        {
                            // Send the request synchronously through the API that blocks if we're being called via a sync path
                            // (this is safe because the Task will complete before the user can call Wait)
                            pipeline.Send(_message, cancellationToken);
                        }
                        Azure.Response _response = _message.Response;
                        cancellationToken.ThrowIfCancellationRequested();
                        return CreateSnapshotAsync_CreateResponse(_response);
                    }
                }
                catch (System.Exception ex)
                {
                    _scope.Failed(ex);
                    throw;
                }
                finally
                {
                    _scope.Dispose();
                }
            }

            /// <summary>
            /// Create the Share.CreateSnapshotAsync request.
            /// </summary>
            /// <param name="pipeline">The pipeline used for sending requests.</param>
            /// <param name="resourceUri">The URL of the service account, share, directory or file that is the target of the desired operation.</param>
            /// <param name="timeout">The timeout parameter is expressed in seconds. For more information, see <a href="https://docs.microsoft.com/en-us/rest/api/storageservices/Setting-Timeouts-for-File-Service-Operations?redirectedfrom=MSDN">Setting Timeouts for File Service Operations.</a></param>
            /// <param name="metadata">A name-value pair to associate with a file storage object.</param>
            /// <returns>The Share.CreateSnapshotAsync Message.</returns>
            internal static Azure.Core.HttpPipelineMessage CreateSnapshotAsync_CreateMessage(
                Azure.Core.Pipeline.HttpPipeline pipeline,
                System.Uri resourceUri,
                int? timeout = default,
                System.Collections.Generic.IDictionary<string, string> metadata = default)
            {
                // Validation
                if (resourceUri == null)
                {
                    throw new System.ArgumentNullException(nameof(resourceUri));
                }

                // Create the request
                Azure.Core.HttpPipelineMessage _message = pipeline.CreateMessage();
                Azure.Core.Request _request = _message.Request;

                // Set the endpoint
                _request.Method = Azure.Core.RequestMethod.Put;
                _request.Uri.Reset(resourceUri);
                _request.Uri.AppendQuery("restype", "share");
                _request.Uri.AppendQuery("comp", "snapshot");
                if (timeout != null) { _request.Uri.AppendQuery("timeout", System.Uri.EscapeDataString(timeout.Value.ToString(System.Globalization.CultureInfo.InvariantCulture))); }

                // Add request headers
                _request.Headers.SetValue("x-ms-version", "2019-02-02");
                if (metadata != null) {
                    foreach (System.Collections.Generic.KeyValuePair<string, string> _pair in metadata)
                    {
                        _request.Headers.SetValue("x-ms-meta-" + _pair.Key, _pair.Value);
                    }
                }

                return _message;
            }

            /// <summary>
            /// Create the Share.CreateSnapshotAsync response or throw a failure exception.
            /// </summary>
            /// <param name="response">The raw Response.</param>
            /// <returns>The Share.CreateSnapshotAsync Azure.Response{Azure.Storage.Files.Models.ShareSnapshotInfo}.</returns>
            internal static Azure.Response<Azure.Storage.Files.Models.ShareSnapshotInfo> CreateSnapshotAsync_CreateResponse(
                Azure.Response response)
            {
                // Process the response
                switch (response.Status)
                {
                    case 201:
                    {
                        // Create the result
                        Azure.Storage.Files.Models.ShareSnapshotInfo _value = new Azure.Storage.Files.Models.ShareSnapshotInfo();

                        // Get response headers
                        string _header;
                        if (response.Headers.TryGetValue("x-ms-snapshot", out _header))
                        {
                            _value.Snapshot = _header;
                        }
                        if (response.Headers.TryGetValue("ETag", out _header))
                        {
                            _value.ETag = new Azure.ETag(_header);
                        }
                        if (response.Headers.TryGetValue("Last-Modified", out _header))
                        {
                            _value.LastModified = System.DateTimeOffset.Parse(_header, System.Globalization.CultureInfo.InvariantCulture);
                        }

                        // Create the response
                        return Response.FromValue(_value, response);
                    }
                    default:
                    {
                        // Create the result
                        System.Xml.Linq.XDocument _xml = System.Xml.Linq.XDocument.Load(response.ContentStream, System.Xml.Linq.LoadOptions.PreserveWhitespace);
                        Azure.Storage.Files.Models.StorageError _value = Azure.Storage.Files.Models.StorageError.FromXml(_xml.Root);

                        throw _value.CreateException(response);
                    }
                }
            }
            #endregion Share.CreateSnapshotAsync

            #region Share.CreatePermissionAsync
            /// <summary>
            /// Create a permission (a security descriptor).
            /// </summary>
            /// <param name="pipeline">The pipeline used for sending requests.</param>
            /// <param name="resourceUri">The URL of the service account, share, directory or file that is the target of the desired operation.</param>
            /// <param name="sharePermissionJson">A permission (a security descriptor) at the share level.</param>
            /// <param name="timeout">The timeout parameter is expressed in seconds. For more information, see <a href="https://docs.microsoft.com/en-us/rest/api/storageservices/Setting-Timeouts-for-File-Service-Operations?redirectedfrom=MSDN">Setting Timeouts for File Service Operations.</a></param>
            /// <param name="async">Whether to invoke the operation asynchronously.  The default value is true.</param>
            /// <param name="clientDiagnostics">The ClientDiagnostics instance used for operation reporting.</param>
            /// <param name="operationName">Operation name.</param>
            /// <param name="cancellationToken">Cancellation token.</param>
            /// <returns>Azure.Response{Azure.Storage.Files.Models.PermissionInfo}</returns>
            public static async System.Threading.Tasks.ValueTask<Azure.Response<Azure.Storage.Files.Models.PermissionInfo>> CreatePermissionAsync(
                Azure.Core.Pipeline.ClientDiagnostics clientDiagnostics,
                Azure.Core.Pipeline.HttpPipeline pipeline,
                System.Uri resourceUri,
                string sharePermissionJson,
                int? timeout = default,
                bool async = true,
                string operationName = "Azure.Storage.Files.ShareClient.CreatePermission",
                System.Threading.CancellationToken cancellationToken = default)
            {
<<<<<<< HEAD
                Azure.Core.Pipeline.DiagnosticScope _scope = clientDiagnostics.CreateScope(operationName);
=======
                Azure.Core.Diagnostics.DiagnosticScope _scope = pipeline.Diagnostics.CreateScope(operationName);
>>>>>>> f95af6ed
                try
                {
                    _scope.AddAttribute("url", resourceUri);
                    _scope.Start();
                    using (Azure.Core.HttpPipelineMessage _message = CreatePermissionAsync_CreateMessage(
                        pipeline,
                        resourceUri,
                        sharePermissionJson,
                        timeout))
                    {
                        if (async)
                        {
                            // Send the request asynchronously if we're being called via an async path
                            await pipeline.SendAsync(_message, cancellationToken).ConfigureAwait(false);
                        }
                        else
                        {
                            // Send the request synchronously through the API that blocks if we're being called via a sync path
                            // (this is safe because the Task will complete before the user can call Wait)
                            pipeline.Send(_message, cancellationToken);
                        }
                        Azure.Response _response = _message.Response;
                        cancellationToken.ThrowIfCancellationRequested();
                        return CreatePermissionAsync_CreateResponse(_response);
                    }
                }
                catch (System.Exception ex)
                {
                    _scope.Failed(ex);
                    throw;
                }
                finally
                {
                    _scope.Dispose();
                }
            }

            /// <summary>
            /// Create the Share.CreatePermissionAsync request.
            /// </summary>
            /// <param name="pipeline">The pipeline used for sending requests.</param>
            /// <param name="resourceUri">The URL of the service account, share, directory or file that is the target of the desired operation.</param>
            /// <param name="sharePermissionJson">A permission (a security descriptor) at the share level.</param>
            /// <param name="timeout">The timeout parameter is expressed in seconds. For more information, see <a href="https://docs.microsoft.com/en-us/rest/api/storageservices/Setting-Timeouts-for-File-Service-Operations?redirectedfrom=MSDN">Setting Timeouts for File Service Operations.</a></param>
            /// <returns>The Share.CreatePermissionAsync Message.</returns>
            internal static Azure.Core.HttpPipelineMessage CreatePermissionAsync_CreateMessage(
                Azure.Core.Pipeline.HttpPipeline pipeline,
                System.Uri resourceUri,
                string sharePermissionJson,
                int? timeout = default)
            {
                // Validation
                if (resourceUri == null)
                {
                    throw new System.ArgumentNullException(nameof(resourceUri));
                }
                if (sharePermissionJson == null)
                {
                    throw new System.ArgumentNullException(nameof(sharePermissionJson));
                }

                // Create the request
                Azure.Core.HttpPipelineMessage _message = pipeline.CreateMessage();
                Azure.Core.Request _request = _message.Request;

                // Set the endpoint
                _request.Method = Azure.Core.RequestMethod.Put;
                _request.Uri.Reset(resourceUri);
                _request.Uri.AppendQuery("restype", "share");
                _request.Uri.AppendQuery("comp", "filepermission");
                if (timeout != null) { _request.Uri.AppendQuery("timeout", System.Uri.EscapeDataString(timeout.Value.ToString(System.Globalization.CultureInfo.InvariantCulture))); }

                // Add request headers
                _request.Headers.SetValue("x-ms-version", "2019-02-02");

                // Create the body
                string _text = sharePermissionJson;
                _request.Headers.SetValue("Content-Type", "application/json");
                _request.Headers.SetValue("Content-Length", _text.Length.ToString(System.Globalization.CultureInfo.InvariantCulture));
                _request.Content = Azure.Core.HttpPipelineRequestContent.Create(System.Text.Encoding.UTF8.GetBytes(_text));

                return _message;
            }

            /// <summary>
            /// Create the Share.CreatePermissionAsync response or throw a failure exception.
            /// </summary>
            /// <param name="response">The raw Response.</param>
            /// <returns>The Share.CreatePermissionAsync Azure.Response{Azure.Storage.Files.Models.PermissionInfo}.</returns>
            internal static Azure.Response<Azure.Storage.Files.Models.PermissionInfo> CreatePermissionAsync_CreateResponse(
                Azure.Response response)
            {
                // Process the response
                switch (response.Status)
                {
                    case 201:
                    {
                        // Create the result
                        Azure.Storage.Files.Models.PermissionInfo _value = new Azure.Storage.Files.Models.PermissionInfo();

                        // Get response headers
                        string _header;
                        if (response.Headers.TryGetValue("x-ms-file-permission-key", out _header))
                        {
                            _value.FilePermissionKey = _header;
                        }

                        // Create the response
                        return Response.FromValue(_value, response);
                    }
                    default:
                    {
                        // Create the result
                        System.Xml.Linq.XDocument _xml = System.Xml.Linq.XDocument.Load(response.ContentStream, System.Xml.Linq.LoadOptions.PreserveWhitespace);
                        Azure.Storage.Files.Models.StorageError _value = Azure.Storage.Files.Models.StorageError.FromXml(_xml.Root);

                        throw _value.CreateException(response);
                    }
                }
            }
            #endregion Share.CreatePermissionAsync

            #region Share.GetPermissionAsync
            /// <summary>
            /// Returns the permission (security descriptor) for a given key
            /// </summary>
            /// <param name="pipeline">The pipeline used for sending requests.</param>
            /// <param name="resourceUri">The URL of the service account, share, directory or file that is the target of the desired operation.</param>
            /// <param name="filePermissionKey">Key of the permission to be set for the directory/file.</param>
            /// <param name="timeout">The timeout parameter is expressed in seconds. For more information, see <a href="https://docs.microsoft.com/en-us/rest/api/storageservices/Setting-Timeouts-for-File-Service-Operations?redirectedfrom=MSDN">Setting Timeouts for File Service Operations.</a></param>
            /// <param name="async">Whether to invoke the operation asynchronously.  The default value is true.</param>
            /// <param name="clientDiagnostics">The ClientDiagnostics instance used for operation reporting.</param>
            /// <param name="operationName">Operation name.</param>
            /// <param name="cancellationToken">Cancellation token.</param>
            /// <returns>A permission (a security descriptor) at the share level.</returns>
            public static async System.Threading.Tasks.ValueTask<Azure.Response<string>> GetPermissionAsync(
                Azure.Core.Pipeline.ClientDiagnostics clientDiagnostics,
                Azure.Core.Pipeline.HttpPipeline pipeline,
                System.Uri resourceUri,
                string filePermissionKey,
                int? timeout = default,
                bool async = true,
                string operationName = "Azure.Storage.Files.ShareClient.GetPermission",
                System.Threading.CancellationToken cancellationToken = default)
            {
<<<<<<< HEAD
                Azure.Core.Pipeline.DiagnosticScope _scope = clientDiagnostics.CreateScope(operationName);
=======
                Azure.Core.Diagnostics.DiagnosticScope _scope = pipeline.Diagnostics.CreateScope(operationName);
>>>>>>> f95af6ed
                try
                {
                    _scope.AddAttribute("url", resourceUri);
                    _scope.Start();
                    using (Azure.Core.HttpPipelineMessage _message = GetPermissionAsync_CreateMessage(
                        pipeline,
                        resourceUri,
                        filePermissionKey,
                        timeout))
                    {
                        if (async)
                        {
                            // Send the request asynchronously if we're being called via an async path
                            await pipeline.SendAsync(_message, cancellationToken).ConfigureAwait(false);
                        }
                        else
                        {
                            // Send the request synchronously through the API that blocks if we're being called via a sync path
                            // (this is safe because the Task will complete before the user can call Wait)
                            pipeline.Send(_message, cancellationToken);
                        }
                        Azure.Response _response = _message.Response;
                        cancellationToken.ThrowIfCancellationRequested();
                        return GetPermissionAsync_CreateResponse(_response);
                    }
                }
                catch (System.Exception ex)
                {
                    _scope.Failed(ex);
                    throw;
                }
                finally
                {
                    _scope.Dispose();
                }
            }

            /// <summary>
            /// Create the Share.GetPermissionAsync request.
            /// </summary>
            /// <param name="pipeline">The pipeline used for sending requests.</param>
            /// <param name="resourceUri">The URL of the service account, share, directory or file that is the target of the desired operation.</param>
            /// <param name="filePermissionKey">Key of the permission to be set for the directory/file.</param>
            /// <param name="timeout">The timeout parameter is expressed in seconds. For more information, see <a href="https://docs.microsoft.com/en-us/rest/api/storageservices/Setting-Timeouts-for-File-Service-Operations?redirectedfrom=MSDN">Setting Timeouts for File Service Operations.</a></param>
            /// <returns>The Share.GetPermissionAsync Message.</returns>
            internal static Azure.Core.HttpPipelineMessage GetPermissionAsync_CreateMessage(
                Azure.Core.Pipeline.HttpPipeline pipeline,
                System.Uri resourceUri,
                string filePermissionKey,
                int? timeout = default)
            {
                // Validation
                if (resourceUri == null)
                {
                    throw new System.ArgumentNullException(nameof(resourceUri));
                }
                if (filePermissionKey == null)
                {
                    throw new System.ArgumentNullException(nameof(filePermissionKey));
                }

                // Create the request
                Azure.Core.HttpPipelineMessage _message = pipeline.CreateMessage();
                Azure.Core.Request _request = _message.Request;

                // Set the endpoint
                _request.Method = Azure.Core.RequestMethod.Get;
                _request.Uri.Reset(resourceUri);
                _request.Uri.AppendQuery("restype", "share");
                _request.Uri.AppendQuery("comp", "filepermission");
                if (timeout != null) { _request.Uri.AppendQuery("timeout", System.Uri.EscapeDataString(timeout.Value.ToString(System.Globalization.CultureInfo.InvariantCulture))); }

                // Add request headers
                _request.Headers.SetValue("x-ms-file-permission-key", filePermissionKey);
                _request.Headers.SetValue("x-ms-version", "2019-02-02");

                return _message;
            }

            /// <summary>
            /// Create the Share.GetPermissionAsync response or throw a failure exception.
            /// </summary>
            /// <param name="response">The raw Response.</param>
            /// <returns>The Share.GetPermissionAsync Azure.Response{string}.</returns>
            internal static Azure.Response<string> GetPermissionAsync_CreateResponse(
                Azure.Response response)
            {
                // Process the response
                switch (response.Status)
                {
                    case 200:
                    {
                        // Create the result
                        string _value;
                        using (System.IO.StreamReader _streamReader = new System.IO.StreamReader(response.ContentStream))
                        {
                            _value = _streamReader.ReadToEnd();
                        }

                        // Create the response
                        return Response.FromValue(_value, response);
                    }
                    default:
                    {
                        // Create the result
                        System.Xml.Linq.XDocument _xml = System.Xml.Linq.XDocument.Load(response.ContentStream, System.Xml.Linq.LoadOptions.PreserveWhitespace);
                        Azure.Storage.Files.Models.StorageError _value = Azure.Storage.Files.Models.StorageError.FromXml(_xml.Root);

                        throw _value.CreateException(response);
                    }
                }
            }
            #endregion Share.GetPermissionAsync

            #region Share.SetQuotaAsync
            /// <summary>
            /// Sets quota for the specified share.
            /// </summary>
            /// <param name="pipeline">The pipeline used for sending requests.</param>
            /// <param name="resourceUri">The URL of the service account, share, directory or file that is the target of the desired operation.</param>
            /// <param name="timeout">The timeout parameter is expressed in seconds. For more information, see <a href="https://docs.microsoft.com/en-us/rest/api/storageservices/Setting-Timeouts-for-File-Service-Operations?redirectedfrom=MSDN">Setting Timeouts for File Service Operations.</a></param>
            /// <param name="quota">Specifies the maximum size of the share, in gigabytes.</param>
            /// <param name="async">Whether to invoke the operation asynchronously.  The default value is true.</param>
            /// <param name="clientDiagnostics">The ClientDiagnostics instance used for operation reporting.</param>
            /// <param name="operationName">Operation name.</param>
            /// <param name="cancellationToken">Cancellation token.</param>
            /// <returns>Azure.Response{Azure.Storage.Files.Models.ShareInfo}</returns>
            public static async System.Threading.Tasks.ValueTask<Azure.Response<Azure.Storage.Files.Models.ShareInfo>> SetQuotaAsync(
                Azure.Core.Pipeline.ClientDiagnostics clientDiagnostics,
                Azure.Core.Pipeline.HttpPipeline pipeline,
                System.Uri resourceUri,
                int? timeout = default,
                int? quota = default,
                bool async = true,
                string operationName = "Azure.Storage.Files.ShareClient.SetQuota",
                System.Threading.CancellationToken cancellationToken = default)
            {
<<<<<<< HEAD
                Azure.Core.Pipeline.DiagnosticScope _scope = clientDiagnostics.CreateScope(operationName);
=======
                Azure.Core.Diagnostics.DiagnosticScope _scope = pipeline.Diagnostics.CreateScope(operationName);
>>>>>>> f95af6ed
                try
                {
                    _scope.AddAttribute("url", resourceUri);
                    _scope.Start();
                    using (Azure.Core.HttpPipelineMessage _message = SetQuotaAsync_CreateMessage(
                        pipeline,
                        resourceUri,
                        timeout,
                        quota))
                    {
                        if (async)
                        {
                            // Send the request asynchronously if we're being called via an async path
                            await pipeline.SendAsync(_message, cancellationToken).ConfigureAwait(false);
                        }
                        else
                        {
                            // Send the request synchronously through the API that blocks if we're being called via a sync path
                            // (this is safe because the Task will complete before the user can call Wait)
                            pipeline.Send(_message, cancellationToken);
                        }
                        Azure.Response _response = _message.Response;
                        cancellationToken.ThrowIfCancellationRequested();
                        return SetQuotaAsync_CreateResponse(_response);
                    }
                }
                catch (System.Exception ex)
                {
                    _scope.Failed(ex);
                    throw;
                }
                finally
                {
                    _scope.Dispose();
                }
            }

            /// <summary>
            /// Create the Share.SetQuotaAsync request.
            /// </summary>
            /// <param name="pipeline">The pipeline used for sending requests.</param>
            /// <param name="resourceUri">The URL of the service account, share, directory or file that is the target of the desired operation.</param>
            /// <param name="timeout">The timeout parameter is expressed in seconds. For more information, see <a href="https://docs.microsoft.com/en-us/rest/api/storageservices/Setting-Timeouts-for-File-Service-Operations?redirectedfrom=MSDN">Setting Timeouts for File Service Operations.</a></param>
            /// <param name="quota">Specifies the maximum size of the share, in gigabytes.</param>
            /// <returns>The Share.SetQuotaAsync Message.</returns>
            internal static Azure.Core.HttpPipelineMessage SetQuotaAsync_CreateMessage(
                Azure.Core.Pipeline.HttpPipeline pipeline,
                System.Uri resourceUri,
                int? timeout = default,
                int? quota = default)
            {
                // Validation
                if (resourceUri == null)
                {
                    throw new System.ArgumentNullException(nameof(resourceUri));
                }

                // Create the request
                Azure.Core.HttpPipelineMessage _message = pipeline.CreateMessage();
                Azure.Core.Request _request = _message.Request;

                // Set the endpoint
                _request.Method = Azure.Core.RequestMethod.Put;
                _request.Uri.Reset(resourceUri);
                _request.Uri.AppendQuery("restype", "share");
                _request.Uri.AppendQuery("comp", "properties");
                if (timeout != null) { _request.Uri.AppendQuery("timeout", System.Uri.EscapeDataString(timeout.Value.ToString(System.Globalization.CultureInfo.InvariantCulture))); }

                // Add request headers
                _request.Headers.SetValue("x-ms-version", "2019-02-02");
                if (quota != null) { _request.Headers.SetValue("x-ms-share-quota", quota.Value.ToString(System.Globalization.CultureInfo.InvariantCulture)); }

                return _message;
            }

            /// <summary>
            /// Create the Share.SetQuotaAsync response or throw a failure exception.
            /// </summary>
            /// <param name="response">The raw Response.</param>
            /// <returns>The Share.SetQuotaAsync Azure.Response{Azure.Storage.Files.Models.ShareInfo}.</returns>
            internal static Azure.Response<Azure.Storage.Files.Models.ShareInfo> SetQuotaAsync_CreateResponse(
                Azure.Response response)
            {
                // Process the response
                switch (response.Status)
                {
                    case 200:
                    {
                        // Create the result
                        Azure.Storage.Files.Models.ShareInfo _value = new Azure.Storage.Files.Models.ShareInfo();

                        // Get response headers
                        string _header;
                        if (response.Headers.TryGetValue("ETag", out _header))
                        {
                            _value.ETag = new Azure.ETag(_header);
                        }
                        if (response.Headers.TryGetValue("Last-Modified", out _header))
                        {
                            _value.LastModified = System.DateTimeOffset.Parse(_header, System.Globalization.CultureInfo.InvariantCulture);
                        }

                        // Create the response
                        return Response.FromValue(_value, response);
                    }
                    default:
                    {
                        // Create the result
                        System.Xml.Linq.XDocument _xml = System.Xml.Linq.XDocument.Load(response.ContentStream, System.Xml.Linq.LoadOptions.PreserveWhitespace);
                        Azure.Storage.Files.Models.StorageError _value = Azure.Storage.Files.Models.StorageError.FromXml(_xml.Root);

                        throw _value.CreateException(response);
                    }
                }
            }
            #endregion Share.SetQuotaAsync

            #region Share.SetMetadataAsync
            /// <summary>
            /// Sets one or more user-defined name-value pairs for the specified share.
            /// </summary>
            /// <param name="pipeline">The pipeline used for sending requests.</param>
            /// <param name="resourceUri">The URL of the service account, share, directory or file that is the target of the desired operation.</param>
            /// <param name="timeout">The timeout parameter is expressed in seconds. For more information, see <a href="https://docs.microsoft.com/en-us/rest/api/storageservices/Setting-Timeouts-for-File-Service-Operations?redirectedfrom=MSDN">Setting Timeouts for File Service Operations.</a></param>
            /// <param name="metadata">A name-value pair to associate with a file storage object.</param>
            /// <param name="async">Whether to invoke the operation asynchronously.  The default value is true.</param>
            /// <param name="clientDiagnostics">The ClientDiagnostics instance used for operation reporting.</param>
            /// <param name="operationName">Operation name.</param>
            /// <param name="cancellationToken">Cancellation token.</param>
            /// <returns>Azure.Response{Azure.Storage.Files.Models.ShareInfo}</returns>
            public static async System.Threading.Tasks.ValueTask<Azure.Response<Azure.Storage.Files.Models.ShareInfo>> SetMetadataAsync(
                Azure.Core.Pipeline.ClientDiagnostics clientDiagnostics,
                Azure.Core.Pipeline.HttpPipeline pipeline,
                System.Uri resourceUri,
                int? timeout = default,
                System.Collections.Generic.IDictionary<string, string> metadata = default,
                bool async = true,
                string operationName = "Azure.Storage.Files.ShareClient.SetMetadata",
                System.Threading.CancellationToken cancellationToken = default)
            {
<<<<<<< HEAD
                Azure.Core.Pipeline.DiagnosticScope _scope = clientDiagnostics.CreateScope(operationName);
=======
                Azure.Core.Diagnostics.DiagnosticScope _scope = pipeline.Diagnostics.CreateScope(operationName);
>>>>>>> f95af6ed
                try
                {
                    _scope.AddAttribute("url", resourceUri);
                    _scope.Start();
                    using (Azure.Core.HttpPipelineMessage _message = SetMetadataAsync_CreateMessage(
                        pipeline,
                        resourceUri,
                        timeout,
                        metadata))
                    {
                        if (async)
                        {
                            // Send the request asynchronously if we're being called via an async path
                            await pipeline.SendAsync(_message, cancellationToken).ConfigureAwait(false);
                        }
                        else
                        {
                            // Send the request synchronously through the API that blocks if we're being called via a sync path
                            // (this is safe because the Task will complete before the user can call Wait)
                            pipeline.Send(_message, cancellationToken);
                        }
                        Azure.Response _response = _message.Response;
                        cancellationToken.ThrowIfCancellationRequested();
                        return SetMetadataAsync_CreateResponse(_response);
                    }
                }
                catch (System.Exception ex)
                {
                    _scope.Failed(ex);
                    throw;
                }
                finally
                {
                    _scope.Dispose();
                }
            }

            /// <summary>
            /// Create the Share.SetMetadataAsync request.
            /// </summary>
            /// <param name="pipeline">The pipeline used for sending requests.</param>
            /// <param name="resourceUri">The URL of the service account, share, directory or file that is the target of the desired operation.</param>
            /// <param name="timeout">The timeout parameter is expressed in seconds. For more information, see <a href="https://docs.microsoft.com/en-us/rest/api/storageservices/Setting-Timeouts-for-File-Service-Operations?redirectedfrom=MSDN">Setting Timeouts for File Service Operations.</a></param>
            /// <param name="metadata">A name-value pair to associate with a file storage object.</param>
            /// <returns>The Share.SetMetadataAsync Message.</returns>
            internal static Azure.Core.HttpPipelineMessage SetMetadataAsync_CreateMessage(
                Azure.Core.Pipeline.HttpPipeline pipeline,
                System.Uri resourceUri,
                int? timeout = default,
                System.Collections.Generic.IDictionary<string, string> metadata = default)
            {
                // Validation
                if (resourceUri == null)
                {
                    throw new System.ArgumentNullException(nameof(resourceUri));
                }

                // Create the request
                Azure.Core.HttpPipelineMessage _message = pipeline.CreateMessage();
                Azure.Core.Request _request = _message.Request;

                // Set the endpoint
                _request.Method = Azure.Core.RequestMethod.Put;
                _request.Uri.Reset(resourceUri);
                _request.Uri.AppendQuery("restype", "share");
                _request.Uri.AppendQuery("comp", "metadata");
                if (timeout != null) { _request.Uri.AppendQuery("timeout", System.Uri.EscapeDataString(timeout.Value.ToString(System.Globalization.CultureInfo.InvariantCulture))); }

                // Add request headers
                _request.Headers.SetValue("x-ms-version", "2019-02-02");
                if (metadata != null) {
                    foreach (System.Collections.Generic.KeyValuePair<string, string> _pair in metadata)
                    {
                        _request.Headers.SetValue("x-ms-meta-" + _pair.Key, _pair.Value);
                    }
                }

                return _message;
            }

            /// <summary>
            /// Create the Share.SetMetadataAsync response or throw a failure exception.
            /// </summary>
            /// <param name="response">The raw Response.</param>
            /// <returns>The Share.SetMetadataAsync Azure.Response{Azure.Storage.Files.Models.ShareInfo}.</returns>
            internal static Azure.Response<Azure.Storage.Files.Models.ShareInfo> SetMetadataAsync_CreateResponse(
                Azure.Response response)
            {
                // Process the response
                switch (response.Status)
                {
                    case 200:
                    {
                        // Create the result
                        Azure.Storage.Files.Models.ShareInfo _value = new Azure.Storage.Files.Models.ShareInfo();

                        // Get response headers
                        string _header;
                        if (response.Headers.TryGetValue("ETag", out _header))
                        {
                            _value.ETag = new Azure.ETag(_header);
                        }
                        if (response.Headers.TryGetValue("Last-Modified", out _header))
                        {
                            _value.LastModified = System.DateTimeOffset.Parse(_header, System.Globalization.CultureInfo.InvariantCulture);
                        }

                        // Create the response
                        return Response.FromValue(_value, response);
                    }
                    default:
                    {
                        // Create the result
                        System.Xml.Linq.XDocument _xml = System.Xml.Linq.XDocument.Load(response.ContentStream, System.Xml.Linq.LoadOptions.PreserveWhitespace);
                        Azure.Storage.Files.Models.StorageError _value = Azure.Storage.Files.Models.StorageError.FromXml(_xml.Root);

                        throw _value.CreateException(response);
                    }
                }
            }
            #endregion Share.SetMetadataAsync

            #region Share.GetAccessPolicyAsync
            /// <summary>
            /// Returns information about stored access policies specified on the share.
            /// </summary>
            /// <param name="pipeline">The pipeline used for sending requests.</param>
            /// <param name="resourceUri">The URL of the service account, share, directory or file that is the target of the desired operation.</param>
            /// <param name="timeout">The timeout parameter is expressed in seconds. For more information, see <a href="https://docs.microsoft.com/en-us/rest/api/storageservices/Setting-Timeouts-for-File-Service-Operations?redirectedfrom=MSDN">Setting Timeouts for File Service Operations.</a></param>
            /// <param name="async">Whether to invoke the operation asynchronously.  The default value is true.</param>
            /// <param name="clientDiagnostics">The ClientDiagnostics instance used for operation reporting.</param>
            /// <param name="operationName">Operation name.</param>
            /// <param name="cancellationToken">Cancellation token.</param>
            /// <returns>A collection of signed identifiers.</returns>
            public static async System.Threading.Tasks.ValueTask<Azure.Response<System.Collections.Generic.IEnumerable<Azure.Storage.Files.Models.SignedIdentifier>>> GetAccessPolicyAsync(
                Azure.Core.Pipeline.ClientDiagnostics clientDiagnostics,
                Azure.Core.Pipeline.HttpPipeline pipeline,
                System.Uri resourceUri,
                int? timeout = default,
                bool async = true,
                string operationName = "Azure.Storage.Files.ShareClient.GetAccessPolicy",
                System.Threading.CancellationToken cancellationToken = default)
            {
<<<<<<< HEAD
                Azure.Core.Pipeline.DiagnosticScope _scope = clientDiagnostics.CreateScope(operationName);
=======
                Azure.Core.Diagnostics.DiagnosticScope _scope = pipeline.Diagnostics.CreateScope(operationName);
>>>>>>> f95af6ed
                try
                {
                    _scope.AddAttribute("url", resourceUri);
                    _scope.Start();
                    using (Azure.Core.HttpPipelineMessage _message = GetAccessPolicyAsync_CreateMessage(
                        pipeline,
                        resourceUri,
                        timeout))
                    {
                        if (async)
                        {
                            // Send the request asynchronously if we're being called via an async path
                            await pipeline.SendAsync(_message, cancellationToken).ConfigureAwait(false);
                        }
                        else
                        {
                            // Send the request synchronously through the API that blocks if we're being called via a sync path
                            // (this is safe because the Task will complete before the user can call Wait)
                            pipeline.Send(_message, cancellationToken);
                        }
                        Azure.Response _response = _message.Response;
                        cancellationToken.ThrowIfCancellationRequested();
                        return GetAccessPolicyAsync_CreateResponse(_response);
                    }
                }
                catch (System.Exception ex)
                {
                    _scope.Failed(ex);
                    throw;
                }
                finally
                {
                    _scope.Dispose();
                }
            }

            /// <summary>
            /// Create the Share.GetAccessPolicyAsync request.
            /// </summary>
            /// <param name="pipeline">The pipeline used for sending requests.</param>
            /// <param name="resourceUri">The URL of the service account, share, directory or file that is the target of the desired operation.</param>
            /// <param name="timeout">The timeout parameter is expressed in seconds. For more information, see <a href="https://docs.microsoft.com/en-us/rest/api/storageservices/Setting-Timeouts-for-File-Service-Operations?redirectedfrom=MSDN">Setting Timeouts for File Service Operations.</a></param>
            /// <returns>The Share.GetAccessPolicyAsync Message.</returns>
            internal static Azure.Core.HttpPipelineMessage GetAccessPolicyAsync_CreateMessage(
                Azure.Core.Pipeline.HttpPipeline pipeline,
                System.Uri resourceUri,
                int? timeout = default)
            {
                // Validation
                if (resourceUri == null)
                {
                    throw new System.ArgumentNullException(nameof(resourceUri));
                }

                // Create the request
                Azure.Core.HttpPipelineMessage _message = pipeline.CreateMessage();
                Azure.Core.Request _request = _message.Request;

                // Set the endpoint
                _request.Method = Azure.Core.RequestMethod.Get;
                _request.Uri.Reset(resourceUri);
                _request.Uri.AppendQuery("restype", "share");
                _request.Uri.AppendQuery("comp", "acl");
                if (timeout != null) { _request.Uri.AppendQuery("timeout", System.Uri.EscapeDataString(timeout.Value.ToString(System.Globalization.CultureInfo.InvariantCulture))); }

                // Add request headers
                _request.Headers.SetValue("x-ms-version", "2019-02-02");

                return _message;
            }

            /// <summary>
            /// Create the Share.GetAccessPolicyAsync response or throw a failure exception.
            /// </summary>
            /// <param name="response">The raw Response.</param>
            /// <returns>The Share.GetAccessPolicyAsync Azure.Response{System.Collections.Generic.IEnumerable{Azure.Storage.Files.Models.SignedIdentifier}}.</returns>
            internal static Azure.Response<System.Collections.Generic.IEnumerable<Azure.Storage.Files.Models.SignedIdentifier>> GetAccessPolicyAsync_CreateResponse(
                Azure.Response response)
            {
                // Process the response
                switch (response.Status)
                {
                    case 200:
                    {
                        // Create the result
                        System.Xml.Linq.XDocument _xml = System.Xml.Linq.XDocument.Load(response.ContentStream, System.Xml.Linq.LoadOptions.PreserveWhitespace);
                        System.Collections.Generic.IEnumerable<Azure.Storage.Files.Models.SignedIdentifier> _value =
                            System.Linq.Enumerable.ToList(
                                System.Linq.Enumerable.Select(
                                    _xml.Element(System.Xml.Linq.XName.Get("SignedIdentifiers", "")).Elements(System.Xml.Linq.XName.Get("SignedIdentifier", "")),
                                    Azure.Storage.Files.Models.SignedIdentifier.FromXml));

                        // Create the response
                        return Response.FromValue(_value, response);
                    }
                    default:
                    {
                        // Create the result
                        System.Xml.Linq.XDocument _xml = System.Xml.Linq.XDocument.Load(response.ContentStream, System.Xml.Linq.LoadOptions.PreserveWhitespace);
                        Azure.Storage.Files.Models.StorageError _value = Azure.Storage.Files.Models.StorageError.FromXml(_xml.Root);

                        throw _value.CreateException(response);
                    }
                }
            }
            #endregion Share.GetAccessPolicyAsync

            #region Share.SetAccessPolicyAsync
            /// <summary>
            /// Sets a stored access policy for use with shared access signatures.
            /// </summary>
            /// <param name="pipeline">The pipeline used for sending requests.</param>
            /// <param name="resourceUri">The URL of the service account, share, directory or file that is the target of the desired operation.</param>
            /// <param name="permissions">The ACL for the share.</param>
            /// <param name="timeout">The timeout parameter is expressed in seconds. For more information, see <a href="https://docs.microsoft.com/en-us/rest/api/storageservices/Setting-Timeouts-for-File-Service-Operations?redirectedfrom=MSDN">Setting Timeouts for File Service Operations.</a></param>
            /// <param name="async">Whether to invoke the operation asynchronously.  The default value is true.</param>
            /// <param name="clientDiagnostics">The ClientDiagnostics instance used for operation reporting.</param>
            /// <param name="operationName">Operation name.</param>
            /// <param name="cancellationToken">Cancellation token.</param>
            /// <returns>Azure.Response{Azure.Storage.Files.Models.ShareInfo}</returns>
            public static async System.Threading.Tasks.ValueTask<Azure.Response<Azure.Storage.Files.Models.ShareInfo>> SetAccessPolicyAsync(
                Azure.Core.Pipeline.ClientDiagnostics clientDiagnostics,
                Azure.Core.Pipeline.HttpPipeline pipeline,
                System.Uri resourceUri,
                System.Collections.Generic.IEnumerable<Azure.Storage.Files.Models.SignedIdentifier> permissions = default,
                int? timeout = default,
                bool async = true,
                string operationName = "Azure.Storage.Files.ShareClient.SetAccessPolicy",
                System.Threading.CancellationToken cancellationToken = default)
            {
<<<<<<< HEAD
                Azure.Core.Pipeline.DiagnosticScope _scope = clientDiagnostics.CreateScope(operationName);
=======
                Azure.Core.Diagnostics.DiagnosticScope _scope = pipeline.Diagnostics.CreateScope(operationName);
>>>>>>> f95af6ed
                try
                {
                    _scope.AddAttribute("url", resourceUri);
                    _scope.Start();
                    using (Azure.Core.HttpPipelineMessage _message = SetAccessPolicyAsync_CreateMessage(
                        pipeline,
                        resourceUri,
                        permissions,
                        timeout))
                    {
                        if (async)
                        {
                            // Send the request asynchronously if we're being called via an async path
                            await pipeline.SendAsync(_message, cancellationToken).ConfigureAwait(false);
                        }
                        else
                        {
                            // Send the request synchronously through the API that blocks if we're being called via a sync path
                            // (this is safe because the Task will complete before the user can call Wait)
                            pipeline.Send(_message, cancellationToken);
                        }
                        Azure.Response _response = _message.Response;
                        cancellationToken.ThrowIfCancellationRequested();
                        return SetAccessPolicyAsync_CreateResponse(_response);
                    }
                }
                catch (System.Exception ex)
                {
                    _scope.Failed(ex);
                    throw;
                }
                finally
                {
                    _scope.Dispose();
                }
            }

            /// <summary>
            /// Create the Share.SetAccessPolicyAsync request.
            /// </summary>
            /// <param name="pipeline">The pipeline used for sending requests.</param>
            /// <param name="resourceUri">The URL of the service account, share, directory or file that is the target of the desired operation.</param>
            /// <param name="permissions">The ACL for the share.</param>
            /// <param name="timeout">The timeout parameter is expressed in seconds. For more information, see <a href="https://docs.microsoft.com/en-us/rest/api/storageservices/Setting-Timeouts-for-File-Service-Operations?redirectedfrom=MSDN">Setting Timeouts for File Service Operations.</a></param>
            /// <returns>The Share.SetAccessPolicyAsync Message.</returns>
            internal static Azure.Core.HttpPipelineMessage SetAccessPolicyAsync_CreateMessage(
                Azure.Core.Pipeline.HttpPipeline pipeline,
                System.Uri resourceUri,
                System.Collections.Generic.IEnumerable<Azure.Storage.Files.Models.SignedIdentifier> permissions = default,
                int? timeout = default)
            {
                // Validation
                if (resourceUri == null)
                {
                    throw new System.ArgumentNullException(nameof(resourceUri));
                }

                // Create the request
                Azure.Core.HttpPipelineMessage _message = pipeline.CreateMessage();
                Azure.Core.Request _request = _message.Request;

                // Set the endpoint
                _request.Method = Azure.Core.RequestMethod.Put;
                _request.Uri.Reset(resourceUri);
                _request.Uri.AppendQuery("restype", "share");
                _request.Uri.AppendQuery("comp", "acl");
                if (timeout != null) { _request.Uri.AppendQuery("timeout", System.Uri.EscapeDataString(timeout.Value.ToString(System.Globalization.CultureInfo.InvariantCulture))); }

                // Add request headers
                _request.Headers.SetValue("x-ms-version", "2019-02-02");

                // Create the body
                System.Xml.Linq.XElement _body = new System.Xml.Linq.XElement(System.Xml.Linq.XName.Get("SignedIdentifiers", ""));
                if (permissions != null)
                {
                    foreach (Azure.Storage.Files.Models.SignedIdentifier _child in permissions)
                    {
                        _body.Add(Azure.Storage.Files.Models.SignedIdentifier.ToXml(_child));
                    }
                }
                string _text = _body.ToString(System.Xml.Linq.SaveOptions.DisableFormatting);
                _request.Headers.SetValue("Content-Type", "application/xml");
                _request.Headers.SetValue("Content-Length", _text.Length.ToString(System.Globalization.CultureInfo.InvariantCulture));
                _request.Content = Azure.Core.HttpPipelineRequestContent.Create(System.Text.Encoding.UTF8.GetBytes(_text));

                return _message;
            }

            /// <summary>
            /// Create the Share.SetAccessPolicyAsync response or throw a failure exception.
            /// </summary>
            /// <param name="response">The raw Response.</param>
            /// <returns>The Share.SetAccessPolicyAsync Azure.Response{Azure.Storage.Files.Models.ShareInfo}.</returns>
            internal static Azure.Response<Azure.Storage.Files.Models.ShareInfo> SetAccessPolicyAsync_CreateResponse(
                Azure.Response response)
            {
                // Process the response
                switch (response.Status)
                {
                    case 200:
                    {
                        // Create the result
                        Azure.Storage.Files.Models.ShareInfo _value = new Azure.Storage.Files.Models.ShareInfo();

                        // Get response headers
                        string _header;
                        if (response.Headers.TryGetValue("ETag", out _header))
                        {
                            _value.ETag = new Azure.ETag(_header);
                        }
                        if (response.Headers.TryGetValue("Last-Modified", out _header))
                        {
                            _value.LastModified = System.DateTimeOffset.Parse(_header, System.Globalization.CultureInfo.InvariantCulture);
                        }

                        // Create the response
                        return Response.FromValue(_value, response);
                    }
                    default:
                    {
                        // Create the result
                        System.Xml.Linq.XDocument _xml = System.Xml.Linq.XDocument.Load(response.ContentStream, System.Xml.Linq.LoadOptions.PreserveWhitespace);
                        Azure.Storage.Files.Models.StorageError _value = Azure.Storage.Files.Models.StorageError.FromXml(_xml.Root);

                        throw _value.CreateException(response);
                    }
                }
            }
            #endregion Share.SetAccessPolicyAsync

            #region Share.GetStatisticsAsync
            /// <summary>
            /// Retrieves statistics related to the share.
            /// </summary>
            /// <param name="pipeline">The pipeline used for sending requests.</param>
            /// <param name="resourceUri">The URL of the service account, share, directory or file that is the target of the desired operation.</param>
            /// <param name="timeout">The timeout parameter is expressed in seconds. For more information, see <a href="https://docs.microsoft.com/en-us/rest/api/storageservices/Setting-Timeouts-for-File-Service-Operations?redirectedfrom=MSDN">Setting Timeouts for File Service Operations.</a></param>
            /// <param name="async">Whether to invoke the operation asynchronously.  The default value is true.</param>
            /// <param name="clientDiagnostics">The ClientDiagnostics instance used for operation reporting.</param>
            /// <param name="operationName">Operation name.</param>
            /// <param name="cancellationToken">Cancellation token.</param>
            /// <returns>Stats for the share.</returns>
            public static async System.Threading.Tasks.ValueTask<Azure.Response<Azure.Storage.Files.Models.ShareStatistics>> GetStatisticsAsync(
                Azure.Core.Pipeline.ClientDiagnostics clientDiagnostics,
                Azure.Core.Pipeline.HttpPipeline pipeline,
                System.Uri resourceUri,
                int? timeout = default,
                bool async = true,
                string operationName = "Azure.Storage.Files.ShareClient.GetStatistics",
                System.Threading.CancellationToken cancellationToken = default)
            {
<<<<<<< HEAD
                Azure.Core.Pipeline.DiagnosticScope _scope = clientDiagnostics.CreateScope(operationName);
=======
                Azure.Core.Diagnostics.DiagnosticScope _scope = pipeline.Diagnostics.CreateScope(operationName);
>>>>>>> f95af6ed
                try
                {
                    _scope.AddAttribute("url", resourceUri);
                    _scope.Start();
                    using (Azure.Core.HttpPipelineMessage _message = GetStatisticsAsync_CreateMessage(
                        pipeline,
                        resourceUri,
                        timeout))
                    {
                        if (async)
                        {
                            // Send the request asynchronously if we're being called via an async path
                            await pipeline.SendAsync(_message, cancellationToken).ConfigureAwait(false);
                        }
                        else
                        {
                            // Send the request synchronously through the API that blocks if we're being called via a sync path
                            // (this is safe because the Task will complete before the user can call Wait)
                            pipeline.Send(_message, cancellationToken);
                        }
                        Azure.Response _response = _message.Response;
                        cancellationToken.ThrowIfCancellationRequested();
                        return GetStatisticsAsync_CreateResponse(_response);
                    }
                }
                catch (System.Exception ex)
                {
                    _scope.Failed(ex);
                    throw;
                }
                finally
                {
                    _scope.Dispose();
                }
            }

            /// <summary>
            /// Create the Share.GetStatisticsAsync request.
            /// </summary>
            /// <param name="pipeline">The pipeline used for sending requests.</param>
            /// <param name="resourceUri">The URL of the service account, share, directory or file that is the target of the desired operation.</param>
            /// <param name="timeout">The timeout parameter is expressed in seconds. For more information, see <a href="https://docs.microsoft.com/en-us/rest/api/storageservices/Setting-Timeouts-for-File-Service-Operations?redirectedfrom=MSDN">Setting Timeouts for File Service Operations.</a></param>
            /// <returns>The Share.GetStatisticsAsync Message.</returns>
            internal static Azure.Core.HttpPipelineMessage GetStatisticsAsync_CreateMessage(
                Azure.Core.Pipeline.HttpPipeline pipeline,
                System.Uri resourceUri,
                int? timeout = default)
            {
                // Validation
                if (resourceUri == null)
                {
                    throw new System.ArgumentNullException(nameof(resourceUri));
                }

                // Create the request
                Azure.Core.HttpPipelineMessage _message = pipeline.CreateMessage();
                Azure.Core.Request _request = _message.Request;

                // Set the endpoint
                _request.Method = Azure.Core.RequestMethod.Get;
                _request.Uri.Reset(resourceUri);
                _request.Uri.AppendQuery("restype", "share");
                _request.Uri.AppendQuery("comp", "stats");
                if (timeout != null) { _request.Uri.AppendQuery("timeout", System.Uri.EscapeDataString(timeout.Value.ToString(System.Globalization.CultureInfo.InvariantCulture))); }

                // Add request headers
                _request.Headers.SetValue("x-ms-version", "2019-02-02");

                return _message;
            }

            /// <summary>
            /// Create the Share.GetStatisticsAsync response or throw a failure exception.
            /// </summary>
            /// <param name="response">The raw Response.</param>
            /// <returns>The Share.GetStatisticsAsync Azure.Response{Azure.Storage.Files.Models.ShareStatistics}.</returns>
            internal static Azure.Response<Azure.Storage.Files.Models.ShareStatistics> GetStatisticsAsync_CreateResponse(
                Azure.Response response)
            {
                // Process the response
                switch (response.Status)
                {
                    case 200:
                    {
                        // Create the result
                        System.Xml.Linq.XDocument _xml = System.Xml.Linq.XDocument.Load(response.ContentStream, System.Xml.Linq.LoadOptions.PreserveWhitespace);
                        Azure.Storage.Files.Models.ShareStatistics _value = Azure.Storage.Files.Models.ShareStatistics.FromXml(_xml.Root);

                        // Create the response
                        return Response.FromValue(_value, response);
                    }
                    default:
                    {
                        // Create the result
                        System.Xml.Linq.XDocument _xml = System.Xml.Linq.XDocument.Load(response.ContentStream, System.Xml.Linq.LoadOptions.PreserveWhitespace);
                        Azure.Storage.Files.Models.StorageError _value = Azure.Storage.Files.Models.StorageError.FromXml(_xml.Root);

                        throw _value.CreateException(response);
                    }
                }
            }
            #endregion Share.GetStatisticsAsync
        }
        #endregion Share operations

        #region Directory operations
        /// <summary>
        /// Directory operations for Azure File Storage
        /// </summary>
        public static partial class Directory
        {
            #region Directory.CreateAsync
            /// <summary>
            /// Creates a new directory under the specified share or parent directory.
            /// </summary>
            /// <param name="pipeline">The pipeline used for sending requests.</param>
            /// <param name="resourceUri">The URL of the service account, share, directory or file that is the target of the desired operation.</param>
            /// <param name="fileAttributes">If specified, the provided file attributes shall be set. Default value: ‘Archive’ for file and ‘Directory’ for directory. ‘None’ can also be specified as default.</param>
            /// <param name="fileCreationTime">Creation time for the file/directory. Default value: Now.</param>
            /// <param name="fileLastWriteTime">Last write time for the file/directory. Default value: Now.</param>
            /// <param name="timeout">The timeout parameter is expressed in seconds. For more information, see <a href="https://docs.microsoft.com/en-us/rest/api/storageservices/Setting-Timeouts-for-File-Service-Operations?redirectedfrom=MSDN">Setting Timeouts for File Service Operations.</a></param>
            /// <param name="metadata">A name-value pair to associate with a file storage object.</param>
            /// <param name="filePermission">If specified the permission (security descriptor) shall be set for the directory/file. This header can be used if Permission size is &lt;= 8KB, else x-ms-file-permission-key header shall be used. Default value: Inherit. If SDDL is specified as input, it must have owner, group and dacl. Note: Only one of the x-ms-file-permission or x-ms-file-permission-key should be specified.</param>
            /// <param name="filePermissionKey">Key of the permission to be set for the directory/file. Note: Only one of the x-ms-file-permission or x-ms-file-permission-key should be specified.</param>
            /// <param name="async">Whether to invoke the operation asynchronously.  The default value is true.</param>
            /// <param name="clientDiagnostics">The ClientDiagnostics instance used for operation reporting.</param>
            /// <param name="operationName">Operation name.</param>
            /// <param name="cancellationToken">Cancellation token.</param>
            /// <returns>Azure.Response{Azure.Storage.Files.Models.RawStorageDirectoryInfo}</returns>
            public static async System.Threading.Tasks.ValueTask<Azure.Response<Azure.Storage.Files.Models.RawStorageDirectoryInfo>> CreateAsync(
                Azure.Core.Pipeline.ClientDiagnostics clientDiagnostics,
                Azure.Core.Pipeline.HttpPipeline pipeline,
                System.Uri resourceUri,
                string fileAttributes,
                string fileCreationTime,
                string fileLastWriteTime,
                int? timeout = default,
                System.Collections.Generic.IDictionary<string, string> metadata = default,
                string filePermission = default,
                string filePermissionKey = default,
                bool async = true,
                string operationName = "Azure.Storage.Files.DirectoryClient.Create",
                System.Threading.CancellationToken cancellationToken = default)
            {
<<<<<<< HEAD
                Azure.Core.Pipeline.DiagnosticScope _scope = clientDiagnostics.CreateScope(operationName);
=======
                Azure.Core.Diagnostics.DiagnosticScope _scope = pipeline.Diagnostics.CreateScope(operationName);
>>>>>>> f95af6ed
                try
                {
                    _scope.AddAttribute("url", resourceUri);
                    _scope.Start();
                    using (Azure.Core.HttpPipelineMessage _message = CreateAsync_CreateMessage(
                        pipeline,
                        resourceUri,
                        fileAttributes,
                        fileCreationTime,
                        fileLastWriteTime,
                        timeout,
                        metadata,
                        filePermission,
                        filePermissionKey))
                    {
                        if (async)
                        {
                            // Send the request asynchronously if we're being called via an async path
                            await pipeline.SendAsync(_message, cancellationToken).ConfigureAwait(false);
                        }
                        else
                        {
                            // Send the request synchronously through the API that blocks if we're being called via a sync path
                            // (this is safe because the Task will complete before the user can call Wait)
                            pipeline.Send(_message, cancellationToken);
                        }
                        Azure.Response _response = _message.Response;
                        cancellationToken.ThrowIfCancellationRequested();
                        return CreateAsync_CreateResponse(_response);
                    }
                }
                catch (System.Exception ex)
                {
                    _scope.Failed(ex);
                    throw;
                }
                finally
                {
                    _scope.Dispose();
                }
            }

            /// <summary>
            /// Create the Directory.CreateAsync request.
            /// </summary>
            /// <param name="pipeline">The pipeline used for sending requests.</param>
            /// <param name="resourceUri">The URL of the service account, share, directory or file that is the target of the desired operation.</param>
            /// <param name="fileAttributes">If specified, the provided file attributes shall be set. Default value: ‘Archive’ for file and ‘Directory’ for directory. ‘None’ can also be specified as default.</param>
            /// <param name="fileCreationTime">Creation time for the file/directory. Default value: Now.</param>
            /// <param name="fileLastWriteTime">Last write time for the file/directory. Default value: Now.</param>
            /// <param name="timeout">The timeout parameter is expressed in seconds. For more information, see <a href="https://docs.microsoft.com/en-us/rest/api/storageservices/Setting-Timeouts-for-File-Service-Operations?redirectedfrom=MSDN">Setting Timeouts for File Service Operations.</a></param>
            /// <param name="metadata">A name-value pair to associate with a file storage object.</param>
            /// <param name="filePermission">If specified the permission (security descriptor) shall be set for the directory/file. This header can be used if Permission size is &lt;= 8KB, else x-ms-file-permission-key header shall be used. Default value: Inherit. If SDDL is specified as input, it must have owner, group and dacl. Note: Only one of the x-ms-file-permission or x-ms-file-permission-key should be specified.</param>
            /// <param name="filePermissionKey">Key of the permission to be set for the directory/file. Note: Only one of the x-ms-file-permission or x-ms-file-permission-key should be specified.</param>
            /// <returns>The Directory.CreateAsync Message.</returns>
            internal static Azure.Core.HttpPipelineMessage CreateAsync_CreateMessage(
                Azure.Core.Pipeline.HttpPipeline pipeline,
                System.Uri resourceUri,
                string fileAttributes,
                string fileCreationTime,
                string fileLastWriteTime,
                int? timeout = default,
                System.Collections.Generic.IDictionary<string, string> metadata = default,
                string filePermission = default,
                string filePermissionKey = default)
            {
                // Validation
                if (resourceUri == null)
                {
                    throw new System.ArgumentNullException(nameof(resourceUri));
                }
                if (fileAttributes == null)
                {
                    throw new System.ArgumentNullException(nameof(fileAttributes));
                }
                if (fileCreationTime == null)
                {
                    throw new System.ArgumentNullException(nameof(fileCreationTime));
                }
                if (fileLastWriteTime == null)
                {
                    throw new System.ArgumentNullException(nameof(fileLastWriteTime));
                }

                // Create the request
                Azure.Core.HttpPipelineMessage _message = pipeline.CreateMessage();
                Azure.Core.Request _request = _message.Request;

                // Set the endpoint
                _request.Method = Azure.Core.RequestMethod.Put;
                _request.Uri.Reset(resourceUri);
                _request.Uri.AppendQuery("restype", "directory");
                if (timeout != null) { _request.Uri.AppendQuery("timeout", System.Uri.EscapeDataString(timeout.Value.ToString(System.Globalization.CultureInfo.InvariantCulture))); }

                // Add request headers
                _request.Headers.SetValue("x-ms-version", "2019-02-02");
                _request.Headers.SetValue("x-ms-file-attributes", fileAttributes);
                _request.Headers.SetValue("x-ms-file-creation-time", fileCreationTime);
                _request.Headers.SetValue("x-ms-file-last-write-time", fileLastWriteTime);
                if (metadata != null) {
                    foreach (System.Collections.Generic.KeyValuePair<string, string> _pair in metadata)
                    {
                        _request.Headers.SetValue("x-ms-meta-" + _pair.Key, _pair.Value);
                    }
                }
                if (filePermission != null) { _request.Headers.SetValue("x-ms-file-permission", filePermission); }
                if (filePermissionKey != null) { _request.Headers.SetValue("x-ms-file-permission-key", filePermissionKey); }

                return _message;
            }

            /// <summary>
            /// Create the Directory.CreateAsync response or throw a failure exception.
            /// </summary>
            /// <param name="response">The raw Response.</param>
            /// <returns>The Directory.CreateAsync Azure.Response{Azure.Storage.Files.Models.RawStorageDirectoryInfo}.</returns>
            internal static Azure.Response<Azure.Storage.Files.Models.RawStorageDirectoryInfo> CreateAsync_CreateResponse(
                Azure.Response response)
            {
                // Process the response
                switch (response.Status)
                {
                    case 201:
                    {
                        // Create the result
                        Azure.Storage.Files.Models.RawStorageDirectoryInfo _value = new Azure.Storage.Files.Models.RawStorageDirectoryInfo();

                        // Get response headers
                        string _header;
                        if (response.Headers.TryGetValue("ETag", out _header))
                        {
                            _value.ETag = new Azure.ETag(_header);
                        }
                        if (response.Headers.TryGetValue("Last-Modified", out _header))
                        {
                            _value.LastModified = System.DateTimeOffset.Parse(_header, System.Globalization.CultureInfo.InvariantCulture);
                        }
                        if (response.Headers.TryGetValue("x-ms-file-permission-key", out _header))
                        {
                            _value.FilePermissionKey = _header;
                        }
                        if (response.Headers.TryGetValue("x-ms-file-attributes", out _header))
                        {
                            _value.FileAttributes = _header;
                        }
                        if (response.Headers.TryGetValue("x-ms-file-creation-time", out _header))
                        {
                            _value.FileCreationTime = System.DateTimeOffset.Parse(_header, System.Globalization.CultureInfo.InvariantCulture);
                        }
                        if (response.Headers.TryGetValue("x-ms-file-last-write-time", out _header))
                        {
                            _value.FileLastWriteTime = System.DateTimeOffset.Parse(_header, System.Globalization.CultureInfo.InvariantCulture);
                        }
                        if (response.Headers.TryGetValue("x-ms-file-change-time", out _header))
                        {
                            _value.FileChangeTime = System.DateTimeOffset.Parse(_header, System.Globalization.CultureInfo.InvariantCulture);
                        }
                        if (response.Headers.TryGetValue("x-ms-file-id", out _header))
                        {
                            _value.FileId = _header;
                        }
                        if (response.Headers.TryGetValue("x-ms-file-parent-id", out _header))
                        {
                            _value.FileParentId = _header;
                        }

                        // Create the response
                        return Response.FromValue(_value, response);
                    }
                    default:
                    {
                        // Create the result
                        System.Xml.Linq.XDocument _xml = System.Xml.Linq.XDocument.Load(response.ContentStream, System.Xml.Linq.LoadOptions.PreserveWhitespace);
                        Azure.Storage.Files.Models.StorageError _value = Azure.Storage.Files.Models.StorageError.FromXml(_xml.Root);

                        throw _value.CreateException(response);
                    }
                }
            }
            #endregion Directory.CreateAsync

            #region Directory.GetPropertiesAsync
            /// <summary>
            /// Returns all system properties for the specified directory, and can also be used to check the existence of a directory. The data returned does not include the files in the directory or any subdirectories.
            /// </summary>
            /// <param name="pipeline">The pipeline used for sending requests.</param>
            /// <param name="resourceUri">The URL of the service account, share, directory or file that is the target of the desired operation.</param>
            /// <param name="sharesnapshot">The snapshot parameter is an opaque DateTime value that, when present, specifies the share snapshot to query.</param>
            /// <param name="timeout">The timeout parameter is expressed in seconds. For more information, see <a href="https://docs.microsoft.com/en-us/rest/api/storageservices/Setting-Timeouts-for-File-Service-Operations?redirectedfrom=MSDN">Setting Timeouts for File Service Operations.</a></param>
            /// <param name="async">Whether to invoke the operation asynchronously.  The default value is true.</param>
            /// <param name="clientDiagnostics">The ClientDiagnostics instance used for operation reporting.</param>
            /// <param name="operationName">Operation name.</param>
            /// <param name="cancellationToken">Cancellation token.</param>
            /// <returns>Azure.Response{Azure.Storage.Files.Models.RawStorageDirectoryProperties}</returns>
            public static async System.Threading.Tasks.ValueTask<Azure.Response<Azure.Storage.Files.Models.RawStorageDirectoryProperties>> GetPropertiesAsync(
                Azure.Core.Pipeline.ClientDiagnostics clientDiagnostics,
                Azure.Core.Pipeline.HttpPipeline pipeline,
                System.Uri resourceUri,
                string sharesnapshot = default,
                int? timeout = default,
                bool async = true,
                string operationName = "Azure.Storage.Files.DirectoryClient.GetProperties",
                System.Threading.CancellationToken cancellationToken = default)
            {
<<<<<<< HEAD
                Azure.Core.Pipeline.DiagnosticScope _scope = clientDiagnostics.CreateScope(operationName);
=======
                Azure.Core.Diagnostics.DiagnosticScope _scope = pipeline.Diagnostics.CreateScope(operationName);
>>>>>>> f95af6ed
                try
                {
                    _scope.AddAttribute("url", resourceUri);
                    _scope.Start();
                    using (Azure.Core.HttpPipelineMessage _message = GetPropertiesAsync_CreateMessage(
                        pipeline,
                        resourceUri,
                        sharesnapshot,
                        timeout))
                    {
                        if (async)
                        {
                            // Send the request asynchronously if we're being called via an async path
                            await pipeline.SendAsync(_message, cancellationToken).ConfigureAwait(false);
                        }
                        else
                        {
                            // Send the request synchronously through the API that blocks if we're being called via a sync path
                            // (this is safe because the Task will complete before the user can call Wait)
                            pipeline.Send(_message, cancellationToken);
                        }
                        Azure.Response _response = _message.Response;
                        cancellationToken.ThrowIfCancellationRequested();
                        return GetPropertiesAsync_CreateResponse(_response);
                    }
                }
                catch (System.Exception ex)
                {
                    _scope.Failed(ex);
                    throw;
                }
                finally
                {
                    _scope.Dispose();
                }
            }

            /// <summary>
            /// Create the Directory.GetPropertiesAsync request.
            /// </summary>
            /// <param name="pipeline">The pipeline used for sending requests.</param>
            /// <param name="resourceUri">The URL of the service account, share, directory or file that is the target of the desired operation.</param>
            /// <param name="sharesnapshot">The snapshot parameter is an opaque DateTime value that, when present, specifies the share snapshot to query.</param>
            /// <param name="timeout">The timeout parameter is expressed in seconds. For more information, see <a href="https://docs.microsoft.com/en-us/rest/api/storageservices/Setting-Timeouts-for-File-Service-Operations?redirectedfrom=MSDN">Setting Timeouts for File Service Operations.</a></param>
            /// <returns>The Directory.GetPropertiesAsync Message.</returns>
            internal static Azure.Core.HttpPipelineMessage GetPropertiesAsync_CreateMessage(
                Azure.Core.Pipeline.HttpPipeline pipeline,
                System.Uri resourceUri,
                string sharesnapshot = default,
                int? timeout = default)
            {
                // Validation
                if (resourceUri == null)
                {
                    throw new System.ArgumentNullException(nameof(resourceUri));
                }

                // Create the request
                Azure.Core.HttpPipelineMessage _message = pipeline.CreateMessage();
                Azure.Core.Request _request = _message.Request;

                // Set the endpoint
                _request.Method = Azure.Core.RequestMethod.Get;
                _request.Uri.Reset(resourceUri);
                _request.Uri.AppendQuery("restype", "directory");
                if (sharesnapshot != null) { _request.Uri.AppendQuery("sharesnapshot", System.Uri.EscapeDataString(sharesnapshot)); }
                if (timeout != null) { _request.Uri.AppendQuery("timeout", System.Uri.EscapeDataString(timeout.Value.ToString(System.Globalization.CultureInfo.InvariantCulture))); }

                // Add request headers
                _request.Headers.SetValue("x-ms-version", "2019-02-02");

                return _message;
            }

            /// <summary>
            /// Create the Directory.GetPropertiesAsync response or throw a failure exception.
            /// </summary>
            /// <param name="response">The raw Response.</param>
            /// <returns>The Directory.GetPropertiesAsync Azure.Response{Azure.Storage.Files.Models.RawStorageDirectoryProperties}.</returns>
            internal static Azure.Response<Azure.Storage.Files.Models.RawStorageDirectoryProperties> GetPropertiesAsync_CreateResponse(
                Azure.Response response)
            {
                // Process the response
                switch (response.Status)
                {
                    case 200:
                    {
                        // Create the result
                        Azure.Storage.Files.Models.RawStorageDirectoryProperties _value = new Azure.Storage.Files.Models.RawStorageDirectoryProperties();

                        // Get response headers
                        string _header;
                        _value.Metadata = new System.Collections.Generic.Dictionary<string, string>(System.StringComparer.OrdinalIgnoreCase);
                        foreach (Azure.Core.HttpHeader _headerPair in response.Headers)
                        {
                            if (_headerPair.Name.StartsWith("x-ms-meta-", System.StringComparison.InvariantCulture))
                            {
                                _value.Metadata[_headerPair.Name.Substring(10)] = _headerPair.Value;
                            }
                        }
                        if (response.Headers.TryGetValue("ETag", out _header))
                        {
                            _value.ETag = new Azure.ETag(_header);
                        }
                        if (response.Headers.TryGetValue("Last-Modified", out _header))
                        {
                            _value.LastModified = System.DateTimeOffset.Parse(_header, System.Globalization.CultureInfo.InvariantCulture);
                        }
                        if (response.Headers.TryGetValue("x-ms-server-encrypted", out _header))
                        {
                            _value.IsServerEncrypted = bool.Parse(_header);
                        }
                        if (response.Headers.TryGetValue("x-ms-file-attributes", out _header))
                        {
                            _value.FileAttributes = _header;
                        }
                        if (response.Headers.TryGetValue("x-ms-file-creation-time", out _header))
                        {
                            _value.FileCreationTime = System.DateTimeOffset.Parse(_header, System.Globalization.CultureInfo.InvariantCulture);
                        }
                        if (response.Headers.TryGetValue("x-ms-file-last-write-time", out _header))
                        {
                            _value.FileLastWriteTime = System.DateTimeOffset.Parse(_header, System.Globalization.CultureInfo.InvariantCulture);
                        }
                        if (response.Headers.TryGetValue("x-ms-file-change-time", out _header))
                        {
                            _value.FileChangeTime = System.DateTimeOffset.Parse(_header, System.Globalization.CultureInfo.InvariantCulture);
                        }
                        if (response.Headers.TryGetValue("x-ms-file-permission-key", out _header))
                        {
                            _value.FilePermissionKey = _header;
                        }
                        if (response.Headers.TryGetValue("x-ms-file-id", out _header))
                        {
                            _value.FileId = _header;
                        }
                        if (response.Headers.TryGetValue("x-ms-file-parent-id", out _header))
                        {
                            _value.FileParentId = _header;
                        }

                        // Create the response
                        return Response.FromValue(_value, response);
                    }
                    default:
                    {
                        // Create the result
                        System.Xml.Linq.XDocument _xml = System.Xml.Linq.XDocument.Load(response.ContentStream, System.Xml.Linq.LoadOptions.PreserveWhitespace);
                        Azure.Storage.Files.Models.StorageError _value = Azure.Storage.Files.Models.StorageError.FromXml(_xml.Root);

                        throw _value.CreateException(response);
                    }
                }
            }
            #endregion Directory.GetPropertiesAsync

            #region Directory.DeleteAsync
            /// <summary>
            /// Removes the specified empty directory. Note that the directory must be empty before it can be deleted.
            /// </summary>
            /// <param name="pipeline">The pipeline used for sending requests.</param>
            /// <param name="resourceUri">The URL of the service account, share, directory or file that is the target of the desired operation.</param>
            /// <param name="timeout">The timeout parameter is expressed in seconds. For more information, see <a href="https://docs.microsoft.com/en-us/rest/api/storageservices/Setting-Timeouts-for-File-Service-Operations?redirectedfrom=MSDN">Setting Timeouts for File Service Operations.</a></param>
            /// <param name="async">Whether to invoke the operation asynchronously.  The default value is true.</param>
            /// <param name="clientDiagnostics">The ClientDiagnostics instance used for operation reporting.</param>
            /// <param name="operationName">Operation name.</param>
            /// <param name="cancellationToken">Cancellation token.</param>
            /// <returns>Azure.Response</returns>
            public static async System.Threading.Tasks.ValueTask<Azure.Response> DeleteAsync(
                Azure.Core.Pipeline.ClientDiagnostics clientDiagnostics,
                Azure.Core.Pipeline.HttpPipeline pipeline,
                System.Uri resourceUri,
                int? timeout = default,
                bool async = true,
                string operationName = "Azure.Storage.Files.DirectoryClient.Delete",
                System.Threading.CancellationToken cancellationToken = default)
            {
<<<<<<< HEAD
                Azure.Core.Pipeline.DiagnosticScope _scope = clientDiagnostics.CreateScope(operationName);
=======
                Azure.Core.Diagnostics.DiagnosticScope _scope = pipeline.Diagnostics.CreateScope(operationName);
>>>>>>> f95af6ed
                try
                {
                    _scope.AddAttribute("url", resourceUri);
                    _scope.Start();
                    using (Azure.Core.HttpPipelineMessage _message = DeleteAsync_CreateMessage(
                        pipeline,
                        resourceUri,
                        timeout))
                    {
                        if (async)
                        {
                            // Send the request asynchronously if we're being called via an async path
                            await pipeline.SendAsync(_message, cancellationToken).ConfigureAwait(false);
                        }
                        else
                        {
                            // Send the request synchronously through the API that blocks if we're being called via a sync path
                            // (this is safe because the Task will complete before the user can call Wait)
                            pipeline.Send(_message, cancellationToken);
                        }
                        Azure.Response _response = _message.Response;
                        cancellationToken.ThrowIfCancellationRequested();
                        return DeleteAsync_CreateResponse(_response);
                    }
                }
                catch (System.Exception ex)
                {
                    _scope.Failed(ex);
                    throw;
                }
                finally
                {
                    _scope.Dispose();
                }
            }

            /// <summary>
            /// Create the Directory.DeleteAsync request.
            /// </summary>
            /// <param name="pipeline">The pipeline used for sending requests.</param>
            /// <param name="resourceUri">The URL of the service account, share, directory or file that is the target of the desired operation.</param>
            /// <param name="timeout">The timeout parameter is expressed in seconds. For more information, see <a href="https://docs.microsoft.com/en-us/rest/api/storageservices/Setting-Timeouts-for-File-Service-Operations?redirectedfrom=MSDN">Setting Timeouts for File Service Operations.</a></param>
            /// <returns>The Directory.DeleteAsync Message.</returns>
            internal static Azure.Core.HttpPipelineMessage DeleteAsync_CreateMessage(
                Azure.Core.Pipeline.HttpPipeline pipeline,
                System.Uri resourceUri,
                int? timeout = default)
            {
                // Validation
                if (resourceUri == null)
                {
                    throw new System.ArgumentNullException(nameof(resourceUri));
                }

                // Create the request
                Azure.Core.HttpPipelineMessage _message = pipeline.CreateMessage();
                Azure.Core.Request _request = _message.Request;

                // Set the endpoint
                _request.Method = Azure.Core.RequestMethod.Delete;
                _request.Uri.Reset(resourceUri);
                _request.Uri.AppendQuery("restype", "directory");
                if (timeout != null) { _request.Uri.AppendQuery("timeout", System.Uri.EscapeDataString(timeout.Value.ToString(System.Globalization.CultureInfo.InvariantCulture))); }

                // Add request headers
                _request.Headers.SetValue("x-ms-version", "2019-02-02");

                return _message;
            }

            /// <summary>
            /// Create the Directory.DeleteAsync response or throw a failure exception.
            /// </summary>
            /// <param name="response">The raw Response.</param>
            /// <returns>The Directory.DeleteAsync Azure.Response.</returns>
            internal static Azure.Response DeleteAsync_CreateResponse(
                Azure.Response response)
            {
                // Process the response
                switch (response.Status)
                {
                    case 202:
                    {
                        return response;
                    }
                    default:
                    {
                        // Create the result
                        System.Xml.Linq.XDocument _xml = System.Xml.Linq.XDocument.Load(response.ContentStream, System.Xml.Linq.LoadOptions.PreserveWhitespace);
                        Azure.Storage.Files.Models.StorageError _value = Azure.Storage.Files.Models.StorageError.FromXml(_xml.Root);

                        throw _value.CreateException(response);
                    }
                }
            }
            #endregion Directory.DeleteAsync

            #region Directory.SetPropertiesAsync
            /// <summary>
            /// Sets properties on the directory.
            /// </summary>
            /// <param name="pipeline">The pipeline used for sending requests.</param>
            /// <param name="resourceUri">The URL of the service account, share, directory or file that is the target of the desired operation.</param>
            /// <param name="fileAttributes">If specified, the provided file attributes shall be set. Default value: ‘Archive’ for file and ‘Directory’ for directory. ‘None’ can also be specified as default.</param>
            /// <param name="fileCreationTime">Creation time for the file/directory. Default value: Now.</param>
            /// <param name="fileLastWriteTime">Last write time for the file/directory. Default value: Now.</param>
            /// <param name="timeout">The timeout parameter is expressed in seconds. For more information, see <a href="https://docs.microsoft.com/en-us/rest/api/storageservices/Setting-Timeouts-for-File-Service-Operations?redirectedfrom=MSDN">Setting Timeouts for File Service Operations.</a></param>
            /// <param name="filePermission">If specified the permission (security descriptor) shall be set for the directory/file. This header can be used if Permission size is &lt;= 8KB, else x-ms-file-permission-key header shall be used. Default value: Inherit. If SDDL is specified as input, it must have owner, group and dacl. Note: Only one of the x-ms-file-permission or x-ms-file-permission-key should be specified.</param>
            /// <param name="filePermissionKey">Key of the permission to be set for the directory/file. Note: Only one of the x-ms-file-permission or x-ms-file-permission-key should be specified.</param>
            /// <param name="async">Whether to invoke the operation asynchronously.  The default value is true.</param>
            /// <param name="clientDiagnostics">The ClientDiagnostics instance used for operation reporting.</param>
            /// <param name="operationName">Operation name.</param>
            /// <param name="cancellationToken">Cancellation token.</param>
            /// <returns>Azure.Response{Azure.Storage.Files.Models.RawStorageDirectoryInfo}</returns>
            public static async System.Threading.Tasks.ValueTask<Azure.Response<Azure.Storage.Files.Models.RawStorageDirectoryInfo>> SetPropertiesAsync(
                Azure.Core.Pipeline.ClientDiagnostics clientDiagnostics,
                Azure.Core.Pipeline.HttpPipeline pipeline,
                System.Uri resourceUri,
                string fileAttributes,
                string fileCreationTime,
                string fileLastWriteTime,
                int? timeout = default,
                string filePermission = default,
                string filePermissionKey = default,
                bool async = true,
                string operationName = "Azure.Storage.Files.DirectoryClient.SetProperties",
                System.Threading.CancellationToken cancellationToken = default)
            {
<<<<<<< HEAD
                Azure.Core.Pipeline.DiagnosticScope _scope = clientDiagnostics.CreateScope(operationName);
=======
                Azure.Core.Diagnostics.DiagnosticScope _scope = pipeline.Diagnostics.CreateScope(operationName);
>>>>>>> f95af6ed
                try
                {
                    _scope.AddAttribute("url", resourceUri);
                    _scope.Start();
                    using (Azure.Core.HttpPipelineMessage _message = SetPropertiesAsync_CreateMessage(
                        pipeline,
                        resourceUri,
                        fileAttributes,
                        fileCreationTime,
                        fileLastWriteTime,
                        timeout,
                        filePermission,
                        filePermissionKey))
                    {
                        if (async)
                        {
                            // Send the request asynchronously if we're being called via an async path
                            await pipeline.SendAsync(_message, cancellationToken).ConfigureAwait(false);
                        }
                        else
                        {
                            // Send the request synchronously through the API that blocks if we're being called via a sync path
                            // (this is safe because the Task will complete before the user can call Wait)
                            pipeline.Send(_message, cancellationToken);
                        }
                        Azure.Response _response = _message.Response;
                        cancellationToken.ThrowIfCancellationRequested();
                        return SetPropertiesAsync_CreateResponse(_response);
                    }
                }
                catch (System.Exception ex)
                {
                    _scope.Failed(ex);
                    throw;
                }
                finally
                {
                    _scope.Dispose();
                }
            }

            /// <summary>
            /// Create the Directory.SetPropertiesAsync request.
            /// </summary>
            /// <param name="pipeline">The pipeline used for sending requests.</param>
            /// <param name="resourceUri">The URL of the service account, share, directory or file that is the target of the desired operation.</param>
            /// <param name="fileAttributes">If specified, the provided file attributes shall be set. Default value: ‘Archive’ for file and ‘Directory’ for directory. ‘None’ can also be specified as default.</param>
            /// <param name="fileCreationTime">Creation time for the file/directory. Default value: Now.</param>
            /// <param name="fileLastWriteTime">Last write time for the file/directory. Default value: Now.</param>
            /// <param name="timeout">The timeout parameter is expressed in seconds. For more information, see <a href="https://docs.microsoft.com/en-us/rest/api/storageservices/Setting-Timeouts-for-File-Service-Operations?redirectedfrom=MSDN">Setting Timeouts for File Service Operations.</a></param>
            /// <param name="filePermission">If specified the permission (security descriptor) shall be set for the directory/file. This header can be used if Permission size is &lt;= 8KB, else x-ms-file-permission-key header shall be used. Default value: Inherit. If SDDL is specified as input, it must have owner, group and dacl. Note: Only one of the x-ms-file-permission or x-ms-file-permission-key should be specified.</param>
            /// <param name="filePermissionKey">Key of the permission to be set for the directory/file. Note: Only one of the x-ms-file-permission or x-ms-file-permission-key should be specified.</param>
            /// <returns>The Directory.SetPropertiesAsync Message.</returns>
            internal static Azure.Core.HttpPipelineMessage SetPropertiesAsync_CreateMessage(
                Azure.Core.Pipeline.HttpPipeline pipeline,
                System.Uri resourceUri,
                string fileAttributes,
                string fileCreationTime,
                string fileLastWriteTime,
                int? timeout = default,
                string filePermission = default,
                string filePermissionKey = default)
            {
                // Validation
                if (resourceUri == null)
                {
                    throw new System.ArgumentNullException(nameof(resourceUri));
                }
                if (fileAttributes == null)
                {
                    throw new System.ArgumentNullException(nameof(fileAttributes));
                }
                if (fileCreationTime == null)
                {
                    throw new System.ArgumentNullException(nameof(fileCreationTime));
                }
                if (fileLastWriteTime == null)
                {
                    throw new System.ArgumentNullException(nameof(fileLastWriteTime));
                }

                // Create the request
                Azure.Core.HttpPipelineMessage _message = pipeline.CreateMessage();
                Azure.Core.Request _request = _message.Request;

                // Set the endpoint
                _request.Method = Azure.Core.RequestMethod.Put;
                _request.Uri.Reset(resourceUri);
                _request.Uri.AppendQuery("restype", "directory");
                _request.Uri.AppendQuery("comp", "properties");
                if (timeout != null) { _request.Uri.AppendQuery("timeout", System.Uri.EscapeDataString(timeout.Value.ToString(System.Globalization.CultureInfo.InvariantCulture))); }

                // Add request headers
                _request.Headers.SetValue("x-ms-version", "2019-02-02");
                _request.Headers.SetValue("x-ms-file-attributes", fileAttributes);
                _request.Headers.SetValue("x-ms-file-creation-time", fileCreationTime);
                _request.Headers.SetValue("x-ms-file-last-write-time", fileLastWriteTime);
                if (filePermission != null) { _request.Headers.SetValue("x-ms-file-permission", filePermission); }
                if (filePermissionKey != null) { _request.Headers.SetValue("x-ms-file-permission-key", filePermissionKey); }

                return _message;
            }

            /// <summary>
            /// Create the Directory.SetPropertiesAsync response or throw a failure exception.
            /// </summary>
            /// <param name="response">The raw Response.</param>
            /// <returns>The Directory.SetPropertiesAsync Azure.Response{Azure.Storage.Files.Models.RawStorageDirectoryInfo}.</returns>
            internal static Azure.Response<Azure.Storage.Files.Models.RawStorageDirectoryInfo> SetPropertiesAsync_CreateResponse(
                Azure.Response response)
            {
                // Process the response
                switch (response.Status)
                {
                    case 200:
                    {
                        // Create the result
                        Azure.Storage.Files.Models.RawStorageDirectoryInfo _value = new Azure.Storage.Files.Models.RawStorageDirectoryInfo();

                        // Get response headers
                        string _header;
                        if (response.Headers.TryGetValue("ETag", out _header))
                        {
                            _value.ETag = new Azure.ETag(_header);
                        }
                        if (response.Headers.TryGetValue("Last-Modified", out _header))
                        {
                            _value.LastModified = System.DateTimeOffset.Parse(_header, System.Globalization.CultureInfo.InvariantCulture);
                        }
                        if (response.Headers.TryGetValue("x-ms-file-permission-key", out _header))
                        {
                            _value.FilePermissionKey = _header;
                        }
                        if (response.Headers.TryGetValue("x-ms-file-attributes", out _header))
                        {
                            _value.FileAttributes = _header;
                        }
                        if (response.Headers.TryGetValue("x-ms-file-creation-time", out _header))
                        {
                            _value.FileCreationTime = System.DateTimeOffset.Parse(_header, System.Globalization.CultureInfo.InvariantCulture);
                        }
                        if (response.Headers.TryGetValue("x-ms-file-last-write-time", out _header))
                        {
                            _value.FileLastWriteTime = System.DateTimeOffset.Parse(_header, System.Globalization.CultureInfo.InvariantCulture);
                        }
                        if (response.Headers.TryGetValue("x-ms-file-change-time", out _header))
                        {
                            _value.FileChangeTime = System.DateTimeOffset.Parse(_header, System.Globalization.CultureInfo.InvariantCulture);
                        }
                        if (response.Headers.TryGetValue("x-ms-file-id", out _header))
                        {
                            _value.FileId = _header;
                        }
                        if (response.Headers.TryGetValue("x-ms-file-parent-id", out _header))
                        {
                            _value.FileParentId = _header;
                        }

                        // Create the response
                        return Response.FromValue(_value, response);
                    }
                    default:
                    {
                        // Create the result
                        System.Xml.Linq.XDocument _xml = System.Xml.Linq.XDocument.Load(response.ContentStream, System.Xml.Linq.LoadOptions.PreserveWhitespace);
                        Azure.Storage.Files.Models.StorageError _value = Azure.Storage.Files.Models.StorageError.FromXml(_xml.Root);

                        throw _value.CreateException(response);
                    }
                }
            }
            #endregion Directory.SetPropertiesAsync

            #region Directory.SetMetadataAsync
            /// <summary>
            /// Updates user defined metadata for the specified directory.
            /// </summary>
            /// <param name="pipeline">The pipeline used for sending requests.</param>
            /// <param name="resourceUri">The URL of the service account, share, directory or file that is the target of the desired operation.</param>
            /// <param name="timeout">The timeout parameter is expressed in seconds. For more information, see <a href="https://docs.microsoft.com/en-us/rest/api/storageservices/Setting-Timeouts-for-File-Service-Operations?redirectedfrom=MSDN">Setting Timeouts for File Service Operations.</a></param>
            /// <param name="metadata">A name-value pair to associate with a file storage object.</param>
            /// <param name="async">Whether to invoke the operation asynchronously.  The default value is true.</param>
            /// <param name="clientDiagnostics">The ClientDiagnostics instance used for operation reporting.</param>
            /// <param name="operationName">Operation name.</param>
            /// <param name="cancellationToken">Cancellation token.</param>
            /// <returns>Azure.Response{Azure.Storage.Files.Models.RawStorageDirectoryInfo}</returns>
            public static async System.Threading.Tasks.ValueTask<Azure.Response<Azure.Storage.Files.Models.RawStorageDirectoryInfo>> SetMetadataAsync(
                Azure.Core.Pipeline.ClientDiagnostics clientDiagnostics,
                Azure.Core.Pipeline.HttpPipeline pipeline,
                System.Uri resourceUri,
                int? timeout = default,
                System.Collections.Generic.IDictionary<string, string> metadata = default,
                bool async = true,
                string operationName = "Azure.Storage.Files.DirectoryClient.SetMetadata",
                System.Threading.CancellationToken cancellationToken = default)
            {
<<<<<<< HEAD
                Azure.Core.Pipeline.DiagnosticScope _scope = clientDiagnostics.CreateScope(operationName);
=======
                Azure.Core.Diagnostics.DiagnosticScope _scope = pipeline.Diagnostics.CreateScope(operationName);
>>>>>>> f95af6ed
                try
                {
                    _scope.AddAttribute("url", resourceUri);
                    _scope.Start();
                    using (Azure.Core.HttpPipelineMessage _message = SetMetadataAsync_CreateMessage(
                        pipeline,
                        resourceUri,
                        timeout,
                        metadata))
                    {
                        if (async)
                        {
                            // Send the request asynchronously if we're being called via an async path
                            await pipeline.SendAsync(_message, cancellationToken).ConfigureAwait(false);
                        }
                        else
                        {
                            // Send the request synchronously through the API that blocks if we're being called via a sync path
                            // (this is safe because the Task will complete before the user can call Wait)
                            pipeline.Send(_message, cancellationToken);
                        }
                        Azure.Response _response = _message.Response;
                        cancellationToken.ThrowIfCancellationRequested();
                        return SetMetadataAsync_CreateResponse(_response);
                    }
                }
                catch (System.Exception ex)
                {
                    _scope.Failed(ex);
                    throw;
                }
                finally
                {
                    _scope.Dispose();
                }
            }

            /// <summary>
            /// Create the Directory.SetMetadataAsync request.
            /// </summary>
            /// <param name="pipeline">The pipeline used for sending requests.</param>
            /// <param name="resourceUri">The URL of the service account, share, directory or file that is the target of the desired operation.</param>
            /// <param name="timeout">The timeout parameter is expressed in seconds. For more information, see <a href="https://docs.microsoft.com/en-us/rest/api/storageservices/Setting-Timeouts-for-File-Service-Operations?redirectedfrom=MSDN">Setting Timeouts for File Service Operations.</a></param>
            /// <param name="metadata">A name-value pair to associate with a file storage object.</param>
            /// <returns>The Directory.SetMetadataAsync Message.</returns>
            internal static Azure.Core.HttpPipelineMessage SetMetadataAsync_CreateMessage(
                Azure.Core.Pipeline.HttpPipeline pipeline,
                System.Uri resourceUri,
                int? timeout = default,
                System.Collections.Generic.IDictionary<string, string> metadata = default)
            {
                // Validation
                if (resourceUri == null)
                {
                    throw new System.ArgumentNullException(nameof(resourceUri));
                }

                // Create the request
                Azure.Core.HttpPipelineMessage _message = pipeline.CreateMessage();
                Azure.Core.Request _request = _message.Request;

                // Set the endpoint
                _request.Method = Azure.Core.RequestMethod.Put;
                _request.Uri.Reset(resourceUri);
                _request.Uri.AppendQuery("restype", "directory");
                _request.Uri.AppendQuery("comp", "metadata");
                if (timeout != null) { _request.Uri.AppendQuery("timeout", System.Uri.EscapeDataString(timeout.Value.ToString(System.Globalization.CultureInfo.InvariantCulture))); }

                // Add request headers
                _request.Headers.SetValue("x-ms-version", "2019-02-02");
                if (metadata != null) {
                    foreach (System.Collections.Generic.KeyValuePair<string, string> _pair in metadata)
                    {
                        _request.Headers.SetValue("x-ms-meta-" + _pair.Key, _pair.Value);
                    }
                }

                return _message;
            }

            /// <summary>
            /// Create the Directory.SetMetadataAsync response or throw a failure exception.
            /// </summary>
            /// <param name="response">The raw Response.</param>
            /// <returns>The Directory.SetMetadataAsync Azure.Response{Azure.Storage.Files.Models.RawStorageDirectoryInfo}.</returns>
            internal static Azure.Response<Azure.Storage.Files.Models.RawStorageDirectoryInfo> SetMetadataAsync_CreateResponse(
                Azure.Response response)
            {
                // Process the response
                switch (response.Status)
                {
                    case 200:
                    {
                        // Create the result
                        Azure.Storage.Files.Models.RawStorageDirectoryInfo _value = new Azure.Storage.Files.Models.RawStorageDirectoryInfo();

                        // Get response headers
                        string _header;
                        if (response.Headers.TryGetValue("ETag", out _header))
                        {
                            _value.ETag = new Azure.ETag(_header);
                        }
                        if (response.Headers.TryGetValue("Last-Modified", out _header))
                        {
                            _value.LastModified = System.DateTimeOffset.Parse(_header, System.Globalization.CultureInfo.InvariantCulture);
                        }

                        // Create the response
                        return Response.FromValue(_value, response);
                    }
                    default:
                    {
                        // Create the result
                        System.Xml.Linq.XDocument _xml = System.Xml.Linq.XDocument.Load(response.ContentStream, System.Xml.Linq.LoadOptions.PreserveWhitespace);
                        Azure.Storage.Files.Models.StorageError _value = Azure.Storage.Files.Models.StorageError.FromXml(_xml.Root);

                        throw _value.CreateException(response);
                    }
                }
            }
            #endregion Directory.SetMetadataAsync

            #region Directory.ListFilesAndDirectoriesSegmentAsync
            /// <summary>
            /// Returns a list of files or directories under the specified share or directory. It lists the contents only for a single level of the directory hierarchy.
            /// </summary>
            /// <param name="pipeline">The pipeline used for sending requests.</param>
            /// <param name="resourceUri">The URL of the service account, share, directory or file that is the target of the desired operation.</param>
            /// <param name="prefix">Filters the results to return only entries whose name begins with the specified prefix.</param>
            /// <param name="sharesnapshot">The snapshot parameter is an opaque DateTime value that, when present, specifies the share snapshot to query.</param>
            /// <param name="marker">A string value that identifies the portion of the list to be returned with the next list operation. The operation returns a marker value within the response body if the list returned was not complete. The marker value may then be used in a subsequent call to request the next set of list items. The marker value is opaque to the client.</param>
            /// <param name="maxresults">Specifies the maximum number of entries to return. If the request does not specify maxresults, or specifies a value greater than 5,000, the server will return up to 5,000 items.</param>
            /// <param name="timeout">The timeout parameter is expressed in seconds. For more information, see <a href="https://docs.microsoft.com/en-us/rest/api/storageservices/Setting-Timeouts-for-File-Service-Operations?redirectedfrom=MSDN">Setting Timeouts for File Service Operations.</a></param>
            /// <param name="async">Whether to invoke the operation asynchronously.  The default value is true.</param>
            /// <param name="clientDiagnostics">The ClientDiagnostics instance used for operation reporting.</param>
            /// <param name="operationName">Operation name.</param>
            /// <param name="cancellationToken">Cancellation token.</param>
            /// <returns>An enumeration of directories and files.</returns>
            public static async System.Threading.Tasks.ValueTask<Azure.Response<Azure.Storage.Files.Models.FilesAndDirectoriesSegment>> ListFilesAndDirectoriesSegmentAsync(
                Azure.Core.Pipeline.ClientDiagnostics clientDiagnostics,
                Azure.Core.Pipeline.HttpPipeline pipeline,
                System.Uri resourceUri,
                string prefix = default,
                string sharesnapshot = default,
                string marker = default,
                int? maxresults = default,
                int? timeout = default,
                bool async = true,
                string operationName = "Azure.Storage.Files.DirectoryClient.ListFilesAndDirectoriesSegment",
                System.Threading.CancellationToken cancellationToken = default)
            {
<<<<<<< HEAD
                Azure.Core.Pipeline.DiagnosticScope _scope = clientDiagnostics.CreateScope(operationName);
=======
                Azure.Core.Diagnostics.DiagnosticScope _scope = pipeline.Diagnostics.CreateScope(operationName);
>>>>>>> f95af6ed
                try
                {
                    _scope.AddAttribute("url", resourceUri);
                    _scope.Start();
                    using (Azure.Core.HttpPipelineMessage _message = ListFilesAndDirectoriesSegmentAsync_CreateMessage(
                        pipeline,
                        resourceUri,
                        prefix,
                        sharesnapshot,
                        marker,
                        maxresults,
                        timeout))
                    {
                        if (async)
                        {
                            // Send the request asynchronously if we're being called via an async path
                            await pipeline.SendAsync(_message, cancellationToken).ConfigureAwait(false);
                        }
                        else
                        {
                            // Send the request synchronously through the API that blocks if we're being called via a sync path
                            // (this is safe because the Task will complete before the user can call Wait)
                            pipeline.Send(_message, cancellationToken);
                        }
                        Azure.Response _response = _message.Response;
                        cancellationToken.ThrowIfCancellationRequested();
                        return ListFilesAndDirectoriesSegmentAsync_CreateResponse(_response);
                    }
                }
                catch (System.Exception ex)
                {
                    _scope.Failed(ex);
                    throw;
                }
                finally
                {
                    _scope.Dispose();
                }
            }

            /// <summary>
            /// Create the Directory.ListFilesAndDirectoriesSegmentAsync request.
            /// </summary>
            /// <param name="pipeline">The pipeline used for sending requests.</param>
            /// <param name="resourceUri">The URL of the service account, share, directory or file that is the target of the desired operation.</param>
            /// <param name="prefix">Filters the results to return only entries whose name begins with the specified prefix.</param>
            /// <param name="sharesnapshot">The snapshot parameter is an opaque DateTime value that, when present, specifies the share snapshot to query.</param>
            /// <param name="marker">A string value that identifies the portion of the list to be returned with the next list operation. The operation returns a marker value within the response body if the list returned was not complete. The marker value may then be used in a subsequent call to request the next set of list items. The marker value is opaque to the client.</param>
            /// <param name="maxresults">Specifies the maximum number of entries to return. If the request does not specify maxresults, or specifies a value greater than 5,000, the server will return up to 5,000 items.</param>
            /// <param name="timeout">The timeout parameter is expressed in seconds. For more information, see <a href="https://docs.microsoft.com/en-us/rest/api/storageservices/Setting-Timeouts-for-File-Service-Operations?redirectedfrom=MSDN">Setting Timeouts for File Service Operations.</a></param>
            /// <returns>The Directory.ListFilesAndDirectoriesSegmentAsync Message.</returns>
            internal static Azure.Core.HttpPipelineMessage ListFilesAndDirectoriesSegmentAsync_CreateMessage(
                Azure.Core.Pipeline.HttpPipeline pipeline,
                System.Uri resourceUri,
                string prefix = default,
                string sharesnapshot = default,
                string marker = default,
                int? maxresults = default,
                int? timeout = default)
            {
                // Validation
                if (resourceUri == null)
                {
                    throw new System.ArgumentNullException(nameof(resourceUri));
                }

                // Create the request
                Azure.Core.HttpPipelineMessage _message = pipeline.CreateMessage();
                Azure.Core.Request _request = _message.Request;

                // Set the endpoint
                _request.Method = Azure.Core.RequestMethod.Get;
                _request.Uri.Reset(resourceUri);
                _request.Uri.AppendQuery("restype", "directory");
                _request.Uri.AppendQuery("comp", "list");
                if (prefix != null) { _request.Uri.AppendQuery("prefix", System.Uri.EscapeDataString(prefix)); }
                if (sharesnapshot != null) { _request.Uri.AppendQuery("sharesnapshot", System.Uri.EscapeDataString(sharesnapshot)); }
                if (marker != null) { _request.Uri.AppendQuery("marker", System.Uri.EscapeDataString(marker)); }
                if (maxresults != null) { _request.Uri.AppendQuery("maxresults", System.Uri.EscapeDataString(maxresults.Value.ToString(System.Globalization.CultureInfo.InvariantCulture))); }
                if (timeout != null) { _request.Uri.AppendQuery("timeout", System.Uri.EscapeDataString(timeout.Value.ToString(System.Globalization.CultureInfo.InvariantCulture))); }

                // Add request headers
                _request.Headers.SetValue("x-ms-version", "2019-02-02");

                return _message;
            }

            /// <summary>
            /// Create the Directory.ListFilesAndDirectoriesSegmentAsync response or throw a failure exception.
            /// </summary>
            /// <param name="response">The raw Response.</param>
            /// <returns>The Directory.ListFilesAndDirectoriesSegmentAsync Azure.Response{Azure.Storage.Files.Models.FilesAndDirectoriesSegment}.</returns>
            internal static Azure.Response<Azure.Storage.Files.Models.FilesAndDirectoriesSegment> ListFilesAndDirectoriesSegmentAsync_CreateResponse(
                Azure.Response response)
            {
                // Process the response
                switch (response.Status)
                {
                    case 200:
                    {
                        // Create the result
                        System.Xml.Linq.XDocument _xml = System.Xml.Linq.XDocument.Load(response.ContentStream, System.Xml.Linq.LoadOptions.PreserveWhitespace);
                        Azure.Storage.Files.Models.FilesAndDirectoriesSegment _value = Azure.Storage.Files.Models.FilesAndDirectoriesSegment.FromXml(_xml.Root);

                        // Create the response
                        return Response.FromValue(_value, response);
                    }
                    default:
                    {
                        // Create the result
                        System.Xml.Linq.XDocument _xml = System.Xml.Linq.XDocument.Load(response.ContentStream, System.Xml.Linq.LoadOptions.PreserveWhitespace);
                        Azure.Storage.Files.Models.StorageError _value = Azure.Storage.Files.Models.StorageError.FromXml(_xml.Root);

                        throw _value.CreateException(response);
                    }
                }
            }
            #endregion Directory.ListFilesAndDirectoriesSegmentAsync

            #region Directory.ListHandlesAsync
            /// <summary>
            /// Lists handles for directory.
            /// </summary>
            /// <param name="pipeline">The pipeline used for sending requests.</param>
            /// <param name="resourceUri">The URL of the service account, share, directory or file that is the target of the desired operation.</param>
            /// <param name="marker">A string value that identifies the portion of the list to be returned with the next list operation. The operation returns a marker value within the response body if the list returned was not complete. The marker value may then be used in a subsequent call to request the next set of list items. The marker value is opaque to the client.</param>
            /// <param name="maxresults">Specifies the maximum number of entries to return. If the request does not specify maxresults, or specifies a value greater than 5,000, the server will return up to 5,000 items.</param>
            /// <param name="timeout">The timeout parameter is expressed in seconds. For more information, see <a href="https://docs.microsoft.com/en-us/rest/api/storageservices/Setting-Timeouts-for-File-Service-Operations?redirectedfrom=MSDN">Setting Timeouts for File Service Operations.</a></param>
            /// <param name="sharesnapshot">The snapshot parameter is an opaque DateTime value that, when present, specifies the share snapshot to query.</param>
            /// <param name="recursive">Specifies operation should apply to the directory specified in the URI, its files, its subdirectories and their files.</param>
            /// <param name="async">Whether to invoke the operation asynchronously.  The default value is true.</param>
            /// <param name="clientDiagnostics">The ClientDiagnostics instance used for operation reporting.</param>
            /// <param name="operationName">Operation name.</param>
            /// <param name="cancellationToken">Cancellation token.</param>
            /// <returns>An enumeration of handles.</returns>
            public static async System.Threading.Tasks.ValueTask<Azure.Response<Azure.Storage.Files.Models.StorageHandlesSegment>> ListHandlesAsync(
                Azure.Core.Pipeline.ClientDiagnostics clientDiagnostics,
                Azure.Core.Pipeline.HttpPipeline pipeline,
                System.Uri resourceUri,
                string marker = default,
                int? maxresults = default,
                int? timeout = default,
                string sharesnapshot = default,
                bool? recursive = default,
                bool async = true,
                string operationName = "Azure.Storage.Files.DirectoryClient.ListHandles",
                System.Threading.CancellationToken cancellationToken = default)
            {
<<<<<<< HEAD
                Azure.Core.Pipeline.DiagnosticScope _scope = clientDiagnostics.CreateScope(operationName);
=======
                Azure.Core.Diagnostics.DiagnosticScope _scope = pipeline.Diagnostics.CreateScope(operationName);
>>>>>>> f95af6ed
                try
                {
                    _scope.AddAttribute("url", resourceUri);
                    _scope.Start();
                    using (Azure.Core.HttpPipelineMessage _message = ListHandlesAsync_CreateMessage(
                        pipeline,
                        resourceUri,
                        marker,
                        maxresults,
                        timeout,
                        sharesnapshot,
                        recursive))
                    {
                        if (async)
                        {
                            // Send the request asynchronously if we're being called via an async path
                            await pipeline.SendAsync(_message, cancellationToken).ConfigureAwait(false);
                        }
                        else
                        {
                            // Send the request synchronously through the API that blocks if we're being called via a sync path
                            // (this is safe because the Task will complete before the user can call Wait)
                            pipeline.Send(_message, cancellationToken);
                        }
                        Azure.Response _response = _message.Response;
                        cancellationToken.ThrowIfCancellationRequested();
                        return ListHandlesAsync_CreateResponse(_response);
                    }
                }
                catch (System.Exception ex)
                {
                    _scope.Failed(ex);
                    throw;
                }
                finally
                {
                    _scope.Dispose();
                }
            }

            /// <summary>
            /// Create the Directory.ListHandlesAsync request.
            /// </summary>
            /// <param name="pipeline">The pipeline used for sending requests.</param>
            /// <param name="resourceUri">The URL of the service account, share, directory or file that is the target of the desired operation.</param>
            /// <param name="marker">A string value that identifies the portion of the list to be returned with the next list operation. The operation returns a marker value within the response body if the list returned was not complete. The marker value may then be used in a subsequent call to request the next set of list items. The marker value is opaque to the client.</param>
            /// <param name="maxresults">Specifies the maximum number of entries to return. If the request does not specify maxresults, or specifies a value greater than 5,000, the server will return up to 5,000 items.</param>
            /// <param name="timeout">The timeout parameter is expressed in seconds. For more information, see <a href="https://docs.microsoft.com/en-us/rest/api/storageservices/Setting-Timeouts-for-File-Service-Operations?redirectedfrom=MSDN">Setting Timeouts for File Service Operations.</a></param>
            /// <param name="sharesnapshot">The snapshot parameter is an opaque DateTime value that, when present, specifies the share snapshot to query.</param>
            /// <param name="recursive">Specifies operation should apply to the directory specified in the URI, its files, its subdirectories and their files.</param>
            /// <returns>The Directory.ListHandlesAsync Message.</returns>
            internal static Azure.Core.HttpPipelineMessage ListHandlesAsync_CreateMessage(
                Azure.Core.Pipeline.HttpPipeline pipeline,
                System.Uri resourceUri,
                string marker = default,
                int? maxresults = default,
                int? timeout = default,
                string sharesnapshot = default,
                bool? recursive = default)
            {
                // Validation
                if (resourceUri == null)
                {
                    throw new System.ArgumentNullException(nameof(resourceUri));
                }

                // Create the request
                Azure.Core.HttpPipelineMessage _message = pipeline.CreateMessage();
                Azure.Core.Request _request = _message.Request;

                // Set the endpoint
                _request.Method = Azure.Core.RequestMethod.Get;
                _request.Uri.Reset(resourceUri);
                _request.Uri.AppendQuery("comp", "listhandles");
                if (marker != null) { _request.Uri.AppendQuery("marker", System.Uri.EscapeDataString(marker)); }
                if (maxresults != null) { _request.Uri.AppendQuery("maxresults", System.Uri.EscapeDataString(maxresults.Value.ToString(System.Globalization.CultureInfo.InvariantCulture))); }
                if (timeout != null) { _request.Uri.AppendQuery("timeout", System.Uri.EscapeDataString(timeout.Value.ToString(System.Globalization.CultureInfo.InvariantCulture))); }
                if (sharesnapshot != null) { _request.Uri.AppendQuery("sharesnapshot", System.Uri.EscapeDataString(sharesnapshot)); }

                // Add request headers
                _request.Headers.SetValue("x-ms-version", "2019-02-02");
                if (recursive != null) {
                #pragma warning disable CA1308 // Normalize strings to uppercase
                _request.Headers.SetValue("x-ms-recursive", recursive.Value.ToString(System.Globalization.CultureInfo.InvariantCulture).ToLowerInvariant());
                #pragma warning restore CA1308 // Normalize strings to uppercase
                }

                return _message;
            }

            /// <summary>
            /// Create the Directory.ListHandlesAsync response or throw a failure exception.
            /// </summary>
            /// <param name="response">The raw Response.</param>
            /// <returns>The Directory.ListHandlesAsync Azure.Response{Azure.Storage.Files.Models.StorageHandlesSegment}.</returns>
            internal static Azure.Response<Azure.Storage.Files.Models.StorageHandlesSegment> ListHandlesAsync_CreateResponse(
                Azure.Response response)
            {
                // Process the response
                switch (response.Status)
                {
                    case 200:
                    {
                        // Create the result
                        System.Xml.Linq.XDocument _xml = System.Xml.Linq.XDocument.Load(response.ContentStream, System.Xml.Linq.LoadOptions.PreserveWhitespace);
                        Azure.Storage.Files.Models.StorageHandlesSegment _value = Azure.Storage.Files.Models.StorageHandlesSegment.FromXml(_xml.Root);

                        // Create the response
                        return Response.FromValue(_value, response);
                    }
                    default:
                    {
                        // Create the result
                        System.Xml.Linq.XDocument _xml = System.Xml.Linq.XDocument.Load(response.ContentStream, System.Xml.Linq.LoadOptions.PreserveWhitespace);
                        Azure.Storage.Files.Models.StorageError _value = Azure.Storage.Files.Models.StorageError.FromXml(_xml.Root);

                        throw _value.CreateException(response);
                    }
                }
            }
            #endregion Directory.ListHandlesAsync

            #region Directory.ForceCloseHandlesAsync
            /// <summary>
            /// Closes all handles open for given directory.
            /// </summary>
            /// <param name="pipeline">The pipeline used for sending requests.</param>
            /// <param name="resourceUri">The URL of the service account, share, directory or file that is the target of the desired operation.</param>
            /// <param name="handleId">Specifies handle ID opened on the file or directory to be closed. Asterix (‘*’) is a wildcard that specifies all handles.</param>
            /// <param name="timeout">The timeout parameter is expressed in seconds. For more information, see <a href="https://docs.microsoft.com/en-us/rest/api/storageservices/Setting-Timeouts-for-File-Service-Operations?redirectedfrom=MSDN">Setting Timeouts for File Service Operations.</a></param>
            /// <param name="marker">A string value that identifies the portion of the list to be returned with the next list operation. The operation returns a marker value within the response body if the list returned was not complete. The marker value may then be used in a subsequent call to request the next set of list items. The marker value is opaque to the client.</param>
            /// <param name="sharesnapshot">The snapshot parameter is an opaque DateTime value that, when present, specifies the share snapshot to query.</param>
            /// <param name="recursive">Specifies operation should apply to the directory specified in the URI, its files, its subdirectories and their files.</param>
            /// <param name="async">Whether to invoke the operation asynchronously.  The default value is true.</param>
            /// <param name="clientDiagnostics">The ClientDiagnostics instance used for operation reporting.</param>
            /// <param name="operationName">Operation name.</param>
            /// <param name="cancellationToken">Cancellation token.</param>
            /// <returns>Azure.Response{Azure.Storage.Files.Models.StorageClosedHandlesSegment}</returns>
            public static async System.Threading.Tasks.ValueTask<Azure.Response<Azure.Storage.Files.Models.StorageClosedHandlesSegment>> ForceCloseHandlesAsync(
                Azure.Core.Pipeline.ClientDiagnostics clientDiagnostics,
                Azure.Core.Pipeline.HttpPipeline pipeline,
                System.Uri resourceUri,
                string handleId,
                int? timeout = default,
                string marker = default,
                string sharesnapshot = default,
                bool? recursive = default,
                bool async = true,
                string operationName = "Azure.Storage.Files.DirectoryClient.ForceCloseHandles",
                System.Threading.CancellationToken cancellationToken = default)
            {
<<<<<<< HEAD
                Azure.Core.Pipeline.DiagnosticScope _scope = clientDiagnostics.CreateScope(operationName);
=======
                Azure.Core.Diagnostics.DiagnosticScope _scope = pipeline.Diagnostics.CreateScope(operationName);
>>>>>>> f95af6ed
                try
                {
                    _scope.AddAttribute("url", resourceUri);
                    _scope.Start();
                    using (Azure.Core.HttpPipelineMessage _message = ForceCloseHandlesAsync_CreateMessage(
                        pipeline,
                        resourceUri,
                        handleId,
                        timeout,
                        marker,
                        sharesnapshot,
                        recursive))
                    {
                        if (async)
                        {
                            // Send the request asynchronously if we're being called via an async path
                            await pipeline.SendAsync(_message, cancellationToken).ConfigureAwait(false);
                        }
                        else
                        {
                            // Send the request synchronously through the API that blocks if we're being called via a sync path
                            // (this is safe because the Task will complete before the user can call Wait)
                            pipeline.Send(_message, cancellationToken);
                        }
                        Azure.Response _response = _message.Response;
                        cancellationToken.ThrowIfCancellationRequested();
                        return ForceCloseHandlesAsync_CreateResponse(_response);
                    }
                }
                catch (System.Exception ex)
                {
                    _scope.Failed(ex);
                    throw;
                }
                finally
                {
                    _scope.Dispose();
                }
            }

            /// <summary>
            /// Create the Directory.ForceCloseHandlesAsync request.
            /// </summary>
            /// <param name="pipeline">The pipeline used for sending requests.</param>
            /// <param name="resourceUri">The URL of the service account, share, directory or file that is the target of the desired operation.</param>
            /// <param name="handleId">Specifies handle ID opened on the file or directory to be closed. Asterix (‘*’) is a wildcard that specifies all handles.</param>
            /// <param name="timeout">The timeout parameter is expressed in seconds. For more information, see <a href="https://docs.microsoft.com/en-us/rest/api/storageservices/Setting-Timeouts-for-File-Service-Operations?redirectedfrom=MSDN">Setting Timeouts for File Service Operations.</a></param>
            /// <param name="marker">A string value that identifies the portion of the list to be returned with the next list operation. The operation returns a marker value within the response body if the list returned was not complete. The marker value may then be used in a subsequent call to request the next set of list items. The marker value is opaque to the client.</param>
            /// <param name="sharesnapshot">The snapshot parameter is an opaque DateTime value that, when present, specifies the share snapshot to query.</param>
            /// <param name="recursive">Specifies operation should apply to the directory specified in the URI, its files, its subdirectories and their files.</param>
            /// <returns>The Directory.ForceCloseHandlesAsync Message.</returns>
            internal static Azure.Core.HttpPipelineMessage ForceCloseHandlesAsync_CreateMessage(
                Azure.Core.Pipeline.HttpPipeline pipeline,
                System.Uri resourceUri,
                string handleId,
                int? timeout = default,
                string marker = default,
                string sharesnapshot = default,
                bool? recursive = default)
            {
                // Validation
                if (resourceUri == null)
                {
                    throw new System.ArgumentNullException(nameof(resourceUri));
                }
                if (handleId == null)
                {
                    throw new System.ArgumentNullException(nameof(handleId));
                }

                // Create the request
                Azure.Core.HttpPipelineMessage _message = pipeline.CreateMessage();
                Azure.Core.Request _request = _message.Request;

                // Set the endpoint
                _request.Method = Azure.Core.RequestMethod.Put;
                _request.Uri.Reset(resourceUri);
                _request.Uri.AppendQuery("comp", "forceclosehandles");
                if (timeout != null) { _request.Uri.AppendQuery("timeout", System.Uri.EscapeDataString(timeout.Value.ToString(System.Globalization.CultureInfo.InvariantCulture))); }
                if (marker != null) { _request.Uri.AppendQuery("marker", System.Uri.EscapeDataString(marker)); }
                if (sharesnapshot != null) { _request.Uri.AppendQuery("sharesnapshot", System.Uri.EscapeDataString(sharesnapshot)); }

                // Add request headers
                _request.Headers.SetValue("x-ms-handle-id", handleId);
                _request.Headers.SetValue("x-ms-version", "2019-02-02");
                if (recursive != null) {
                #pragma warning disable CA1308 // Normalize strings to uppercase
                _request.Headers.SetValue("x-ms-recursive", recursive.Value.ToString(System.Globalization.CultureInfo.InvariantCulture).ToLowerInvariant());
                #pragma warning restore CA1308 // Normalize strings to uppercase
                }

                return _message;
            }

            /// <summary>
            /// Create the Directory.ForceCloseHandlesAsync response or throw a failure exception.
            /// </summary>
            /// <param name="response">The raw Response.</param>
            /// <returns>The Directory.ForceCloseHandlesAsync Azure.Response{Azure.Storage.Files.Models.StorageClosedHandlesSegment}.</returns>
            internal static Azure.Response<Azure.Storage.Files.Models.StorageClosedHandlesSegment> ForceCloseHandlesAsync_CreateResponse(
                Azure.Response response)
            {
                // Process the response
                switch (response.Status)
                {
                    case 200:
                    {
                        // Create the result
                        Azure.Storage.Files.Models.StorageClosedHandlesSegment _value = new Azure.Storage.Files.Models.StorageClosedHandlesSegment();

                        // Get response headers
                        string _header;
                        if (response.Headers.TryGetValue("x-ms-marker", out _header))
                        {
                            _value.Marker = _header;
                        }
                        if (response.Headers.TryGetValue("x-ms-number-of-handles-closed", out _header))
                        {
                            _value.NumberOfHandlesClosed = int.Parse(_header, System.Globalization.CultureInfo.InvariantCulture);
                        }

                        // Create the response
                        return Response.FromValue(_value, response);
                    }
                    default:
                    {
                        // Create the result
                        System.Xml.Linq.XDocument _xml = System.Xml.Linq.XDocument.Load(response.ContentStream, System.Xml.Linq.LoadOptions.PreserveWhitespace);
                        Azure.Storage.Files.Models.StorageError _value = Azure.Storage.Files.Models.StorageError.FromXml(_xml.Root);

                        throw _value.CreateException(response);
                    }
                }
            }
            #endregion Directory.ForceCloseHandlesAsync
        }
        #endregion Directory operations

        #region File operations
        /// <summary>
        /// File operations for Azure File Storage
        /// </summary>
        public static partial class File
        {
            #region File.CreateAsync
            /// <summary>
            /// Creates a new file or replaces a file. Note it only initializes the file with no content.
            /// </summary>
            /// <param name="pipeline">The pipeline used for sending requests.</param>
            /// <param name="resourceUri">The URL of the service account, share, directory or file that is the target of the desired operation.</param>
            /// <param name="fileContentLength">Specifies the maximum size for the file, up to 1 TB.</param>
            /// <param name="fileAttributes">If specified, the provided file attributes shall be set. Default value: ‘Archive’ for file and ‘Directory’ for directory. ‘None’ can also be specified as default.</param>
            /// <param name="fileCreationTime">Creation time for the file/directory. Default value: Now.</param>
            /// <param name="fileLastWriteTime">Last write time for the file/directory. Default value: Now.</param>
            /// <param name="timeout">The timeout parameter is expressed in seconds. For more information, see <a href="https://docs.microsoft.com/en-us/rest/api/storageservices/Setting-Timeouts-for-File-Service-Operations?redirectedfrom=MSDN">Setting Timeouts for File Service Operations.</a></param>
            /// <param name="fileContentType">Sets the MIME content type of the file. The default type is 'application/octet-stream'.</param>
            /// <param name="fileContentEncoding">Specifies which content encodings have been applied to the file.</param>
            /// <param name="fileContentLanguage">Specifies the natural languages used by this resource.</param>
            /// <param name="fileCacheControl">Sets the file's cache control. The File service stores this value but does not use or modify it.</param>
            /// <param name="fileContentHash">Sets the file's MD5 hash.</param>
            /// <param name="fileContentDisposition">Sets the file's Content-Disposition header.</param>
            /// <param name="metadata">A name-value pair to associate with a file storage object.</param>
            /// <param name="filePermission">If specified the permission (security descriptor) shall be set for the directory/file. This header can be used if Permission size is &lt;= 8KB, else x-ms-file-permission-key header shall be used. Default value: Inherit. If SDDL is specified as input, it must have owner, group and dacl. Note: Only one of the x-ms-file-permission or x-ms-file-permission-key should be specified.</param>
            /// <param name="filePermissionKey">Key of the permission to be set for the directory/file. Note: Only one of the x-ms-file-permission or x-ms-file-permission-key should be specified.</param>
            /// <param name="async">Whether to invoke the operation asynchronously.  The default value is true.</param>
            /// <param name="clientDiagnostics">The ClientDiagnostics instance used for operation reporting.</param>
            /// <param name="operationName">Operation name.</param>
            /// <param name="cancellationToken">Cancellation token.</param>
            /// <returns>Azure.Response{Azure.Storage.Files.Models.RawStorageFileInfo}</returns>
            public static async System.Threading.Tasks.ValueTask<Azure.Response<Azure.Storage.Files.Models.RawStorageFileInfo>> CreateAsync(
                Azure.Core.Pipeline.ClientDiagnostics clientDiagnostics,
                Azure.Core.Pipeline.HttpPipeline pipeline,
                System.Uri resourceUri,
                long fileContentLength,
                string fileAttributes,
                string fileCreationTime,
                string fileLastWriteTime,
                int? timeout = default,
                string fileContentType = default,
                System.Collections.Generic.IEnumerable<string> fileContentEncoding = default,
                System.Collections.Generic.IEnumerable<string> fileContentLanguage = default,
                string fileCacheControl = default,
                byte[] fileContentHash = default,
                string fileContentDisposition = default,
                System.Collections.Generic.IDictionary<string, string> metadata = default,
                string filePermission = default,
                string filePermissionKey = default,
                bool async = true,
                string operationName = "Azure.Storage.Files.FileClient.Create",
                System.Threading.CancellationToken cancellationToken = default)
            {
<<<<<<< HEAD
                Azure.Core.Pipeline.DiagnosticScope _scope = clientDiagnostics.CreateScope(operationName);
=======
                Azure.Core.Diagnostics.DiagnosticScope _scope = pipeline.Diagnostics.CreateScope(operationName);
>>>>>>> f95af6ed
                try
                {
                    _scope.AddAttribute("url", resourceUri);
                    _scope.Start();
                    using (Azure.Core.HttpPipelineMessage _message = CreateAsync_CreateMessage(
                        pipeline,
                        resourceUri,
                        fileContentLength,
                        fileAttributes,
                        fileCreationTime,
                        fileLastWriteTime,
                        timeout,
                        fileContentType,
                        fileContentEncoding,
                        fileContentLanguage,
                        fileCacheControl,
                        fileContentHash,
                        fileContentDisposition,
                        metadata,
                        filePermission,
                        filePermissionKey))
                    {
                        if (async)
                        {
                            // Send the request asynchronously if we're being called via an async path
                            await pipeline.SendAsync(_message, cancellationToken).ConfigureAwait(false);
                        }
                        else
                        {
                            // Send the request synchronously through the API that blocks if we're being called via a sync path
                            // (this is safe because the Task will complete before the user can call Wait)
                            pipeline.Send(_message, cancellationToken);
                        }
                        Azure.Response _response = _message.Response;
                        cancellationToken.ThrowIfCancellationRequested();
                        return CreateAsync_CreateResponse(_response);
                    }
                }
                catch (System.Exception ex)
                {
                    _scope.Failed(ex);
                    throw;
                }
                finally
                {
                    _scope.Dispose();
                }
            }

            /// <summary>
            /// Create the File.CreateAsync request.
            /// </summary>
            /// <param name="pipeline">The pipeline used for sending requests.</param>
            /// <param name="resourceUri">The URL of the service account, share, directory or file that is the target of the desired operation.</param>
            /// <param name="fileContentLength">Specifies the maximum size for the file, up to 1 TB.</param>
            /// <param name="fileAttributes">If specified, the provided file attributes shall be set. Default value: ‘Archive’ for file and ‘Directory’ for directory. ‘None’ can also be specified as default.</param>
            /// <param name="fileCreationTime">Creation time for the file/directory. Default value: Now.</param>
            /// <param name="fileLastWriteTime">Last write time for the file/directory. Default value: Now.</param>
            /// <param name="timeout">The timeout parameter is expressed in seconds. For more information, see <a href="https://docs.microsoft.com/en-us/rest/api/storageservices/Setting-Timeouts-for-File-Service-Operations?redirectedfrom=MSDN">Setting Timeouts for File Service Operations.</a></param>
            /// <param name="fileContentType">Sets the MIME content type of the file. The default type is 'application/octet-stream'.</param>
            /// <param name="fileContentEncoding">Specifies which content encodings have been applied to the file.</param>
            /// <param name="fileContentLanguage">Specifies the natural languages used by this resource.</param>
            /// <param name="fileCacheControl">Sets the file's cache control. The File service stores this value but does not use or modify it.</param>
            /// <param name="fileContentHash">Sets the file's MD5 hash.</param>
            /// <param name="fileContentDisposition">Sets the file's Content-Disposition header.</param>
            /// <param name="metadata">A name-value pair to associate with a file storage object.</param>
            /// <param name="filePermission">If specified the permission (security descriptor) shall be set for the directory/file. This header can be used if Permission size is &lt;= 8KB, else x-ms-file-permission-key header shall be used. Default value: Inherit. If SDDL is specified as input, it must have owner, group and dacl. Note: Only one of the x-ms-file-permission or x-ms-file-permission-key should be specified.</param>
            /// <param name="filePermissionKey">Key of the permission to be set for the directory/file. Note: Only one of the x-ms-file-permission or x-ms-file-permission-key should be specified.</param>
            /// <returns>The File.CreateAsync Message.</returns>
            internal static Azure.Core.HttpPipelineMessage CreateAsync_CreateMessage(
                Azure.Core.Pipeline.HttpPipeline pipeline,
                System.Uri resourceUri,
                long fileContentLength,
                string fileAttributes,
                string fileCreationTime,
                string fileLastWriteTime,
                int? timeout = default,
                string fileContentType = default,
                System.Collections.Generic.IEnumerable<string> fileContentEncoding = default,
                System.Collections.Generic.IEnumerable<string> fileContentLanguage = default,
                string fileCacheControl = default,
                byte[] fileContentHash = default,
                string fileContentDisposition = default,
                System.Collections.Generic.IDictionary<string, string> metadata = default,
                string filePermission = default,
                string filePermissionKey = default)
            {
                // Validation
                if (resourceUri == null)
                {
                    throw new System.ArgumentNullException(nameof(resourceUri));
                }
                if (fileAttributes == null)
                {
                    throw new System.ArgumentNullException(nameof(fileAttributes));
                }
                if (fileCreationTime == null)
                {
                    throw new System.ArgumentNullException(nameof(fileCreationTime));
                }
                if (fileLastWriteTime == null)
                {
                    throw new System.ArgumentNullException(nameof(fileLastWriteTime));
                }

                // Create the request
                Azure.Core.HttpPipelineMessage _message = pipeline.CreateMessage();
                Azure.Core.Request _request = _message.Request;

                // Set the endpoint
                _request.Method = Azure.Core.RequestMethod.Put;
                _request.Uri.Reset(resourceUri);
                if (timeout != null) { _request.Uri.AppendQuery("timeout", System.Uri.EscapeDataString(timeout.Value.ToString(System.Globalization.CultureInfo.InvariantCulture))); }

                // Add request headers
                _request.Headers.SetValue("x-ms-version", "2019-02-02");
                _request.Headers.SetValue("x-ms-content-length", fileContentLength.ToString(System.Globalization.CultureInfo.InvariantCulture));
                _request.Headers.SetValue("x-ms-type", "file");
                _request.Headers.SetValue("x-ms-file-attributes", fileAttributes);
                _request.Headers.SetValue("x-ms-file-creation-time", fileCreationTime);
                _request.Headers.SetValue("x-ms-file-last-write-time", fileLastWriteTime);
                if (fileContentType != null) { _request.Headers.SetValue("x-ms-content-type", fileContentType); }
                if (fileContentEncoding != null) {
                    foreach (string _item in fileContentEncoding)
                    {
                        _request.Headers.SetValue("x-ms-content-encoding", _item);
                    }
                }
                if (fileContentLanguage != null) {
                    foreach (string _item in fileContentLanguage)
                    {
                        _request.Headers.SetValue("x-ms-content-language", _item);
                    }
                }
                if (fileCacheControl != null) { _request.Headers.SetValue("x-ms-cache-control", fileCacheControl); }
                if (fileContentHash != null) { _request.Headers.SetValue("x-ms-content-md5", System.Convert.ToBase64String(fileContentHash)); }
                if (fileContentDisposition != null) { _request.Headers.SetValue("x-ms-content-disposition", fileContentDisposition); }
                if (metadata != null) {
                    foreach (System.Collections.Generic.KeyValuePair<string, string> _pair in metadata)
                    {
                        _request.Headers.SetValue("x-ms-meta-" + _pair.Key, _pair.Value);
                    }
                }
                if (filePermission != null) { _request.Headers.SetValue("x-ms-file-permission", filePermission); }
                if (filePermissionKey != null) { _request.Headers.SetValue("x-ms-file-permission-key", filePermissionKey); }

                return _message;
            }

            /// <summary>
            /// Create the File.CreateAsync response or throw a failure exception.
            /// </summary>
            /// <param name="response">The raw Response.</param>
            /// <returns>The File.CreateAsync Azure.Response{Azure.Storage.Files.Models.RawStorageFileInfo}.</returns>
            internal static Azure.Response<Azure.Storage.Files.Models.RawStorageFileInfo> CreateAsync_CreateResponse(
                Azure.Response response)
            {
                // Process the response
                switch (response.Status)
                {
                    case 201:
                    {
                        // Create the result
                        Azure.Storage.Files.Models.RawStorageFileInfo _value = new Azure.Storage.Files.Models.RawStorageFileInfo();

                        // Get response headers
                        string _header;
                        if (response.Headers.TryGetValue("ETag", out _header))
                        {
                            _value.ETag = new Azure.ETag(_header);
                        }
                        if (response.Headers.TryGetValue("Last-Modified", out _header))
                        {
                            _value.LastModified = System.DateTimeOffset.Parse(_header, System.Globalization.CultureInfo.InvariantCulture);
                        }
                        if (response.Headers.TryGetValue("x-ms-request-server-encrypted", out _header))
                        {
                            _value.IsServerEncrypted = bool.Parse(_header);
                        }
                        if (response.Headers.TryGetValue("x-ms-file-permission-key", out _header))
                        {
                            _value.FilePermissionKey = _header;
                        }
                        if (response.Headers.TryGetValue("x-ms-file-attributes", out _header))
                        {
                            _value.FileAttributes = _header;
                        }
                        if (response.Headers.TryGetValue("x-ms-file-creation-time", out _header))
                        {
                            _value.FileCreationTime = System.DateTimeOffset.Parse(_header, System.Globalization.CultureInfo.InvariantCulture);
                        }
                        if (response.Headers.TryGetValue("x-ms-file-last-write-time", out _header))
                        {
                            _value.FileLastWriteTime = System.DateTimeOffset.Parse(_header, System.Globalization.CultureInfo.InvariantCulture);
                        }
                        if (response.Headers.TryGetValue("x-ms-file-change-time", out _header))
                        {
                            _value.FileChangeTime = System.DateTimeOffset.Parse(_header, System.Globalization.CultureInfo.InvariantCulture);
                        }
                        if (response.Headers.TryGetValue("x-ms-file-id", out _header))
                        {
                            _value.FileId = _header;
                        }
                        if (response.Headers.TryGetValue("x-ms-file-parent-id", out _header))
                        {
                            _value.FileParentId = _header;
                        }

                        // Create the response
                        return Response.FromValue(_value, response);
                    }
                    default:
                    {
                        // Create the result
                        System.Xml.Linq.XDocument _xml = System.Xml.Linq.XDocument.Load(response.ContentStream, System.Xml.Linq.LoadOptions.PreserveWhitespace);
                        Azure.Storage.Files.Models.StorageError _value = Azure.Storage.Files.Models.StorageError.FromXml(_xml.Root);

                        throw _value.CreateException(response);
                    }
                }
            }
            #endregion File.CreateAsync

            #region File.DownloadAsync
            /// <summary>
            /// Reads or downloads a file from the system, including its metadata and properties.
            /// </summary>
            /// <param name="pipeline">The pipeline used for sending requests.</param>
            /// <param name="resourceUri">The URL of the service account, share, directory or file that is the target of the desired operation.</param>
            /// <param name="timeout">The timeout parameter is expressed in seconds. For more information, see <a href="https://docs.microsoft.com/en-us/rest/api/storageservices/Setting-Timeouts-for-File-Service-Operations?redirectedfrom=MSDN">Setting Timeouts for File Service Operations.</a></param>
            /// <param name="range">Return file data only from the specified byte range.</param>
            /// <param name="rangeGetContentHash">When this header is set to true and specified together with the Range header, the service returns the MD5 hash for the range, as long as the range is less than or equal to 4 MB in size.</param>
            /// <param name="async">Whether to invoke the operation asynchronously.  The default value is true.</param>
            /// <param name="clientDiagnostics">The ClientDiagnostics instance used for operation reporting.</param>
            /// <param name="operationName">Operation name.</param>
            /// <param name="cancellationToken">Cancellation token.</param>
            /// <returns>Azure.Response{Azure.Storage.Files.Models.FlattenedStorageFileProperties}</returns>
            public static async System.Threading.Tasks.ValueTask<(Azure.Response<Azure.Storage.Files.Models.FlattenedStorageFileProperties>, System.IO.Stream)> DownloadAsync(
                Azure.Core.Pipeline.ClientDiagnostics clientDiagnostics,
                Azure.Core.Pipeline.HttpPipeline pipeline,
                System.Uri resourceUri,
                int? timeout = default,
                string range = default,
                bool? rangeGetContentHash = default,
                bool async = true,
                string operationName = "Azure.Storage.Files.FileClient.Download",
                System.Threading.CancellationToken cancellationToken = default)
            {
<<<<<<< HEAD
                Azure.Core.Pipeline.DiagnosticScope _scope = clientDiagnostics.CreateScope(operationName);
=======
                Azure.Core.Diagnostics.DiagnosticScope _scope = pipeline.Diagnostics.CreateScope(operationName);
>>>>>>> f95af6ed
                try
                {
                    _scope.AddAttribute("url", resourceUri);
                    _scope.Start();
                    using (Azure.Core.HttpPipelineMessage _message = DownloadAsync_CreateMessage(
                        pipeline,
                        resourceUri,
                        timeout,
                        range,
                        rangeGetContentHash))
                    {
                        // Avoid buffering if stream is going to be returned to the caller
                        _message.BufferResponse = false;
                        if (async)
                        {
                            // Send the request asynchronously if we're being called via an async path
                            await pipeline.SendAsync(_message, cancellationToken).ConfigureAwait(false);
                        }
                        else
                        {
                            // Send the request synchronously through the API that blocks if we're being called via a sync path
                            // (this is safe because the Task will complete before the user can call Wait)
                            pipeline.Send(_message, cancellationToken);
                        }
                        Azure.Response _response = _message.Response;
                        cancellationToken.ThrowIfCancellationRequested();
                        return (DownloadAsync_CreateResponse(_response), _message.ExtractResponseContent());
                    }
                }
                catch (System.Exception ex)
                {
                    _scope.Failed(ex);
                    throw;
                }
                finally
                {
                    _scope.Dispose();
                }
            }

            /// <summary>
            /// Create the File.DownloadAsync request.
            /// </summary>
            /// <param name="pipeline">The pipeline used for sending requests.</param>
            /// <param name="resourceUri">The URL of the service account, share, directory or file that is the target of the desired operation.</param>
            /// <param name="timeout">The timeout parameter is expressed in seconds. For more information, see <a href="https://docs.microsoft.com/en-us/rest/api/storageservices/Setting-Timeouts-for-File-Service-Operations?redirectedfrom=MSDN">Setting Timeouts for File Service Operations.</a></param>
            /// <param name="range">Return file data only from the specified byte range.</param>
            /// <param name="rangeGetContentHash">When this header is set to true and specified together with the Range header, the service returns the MD5 hash for the range, as long as the range is less than or equal to 4 MB in size.</param>
            /// <returns>The File.DownloadAsync Message.</returns>
            internal static Azure.Core.HttpPipelineMessage DownloadAsync_CreateMessage(
                Azure.Core.Pipeline.HttpPipeline pipeline,
                System.Uri resourceUri,
                int? timeout = default,
                string range = default,
                bool? rangeGetContentHash = default)
            {
                // Validation
                if (resourceUri == null)
                {
                    throw new System.ArgumentNullException(nameof(resourceUri));
                }

                // Create the request
                Azure.Core.HttpPipelineMessage _message = pipeline.CreateMessage();
                Azure.Core.Request _request = _message.Request;

                // Set the endpoint
                _request.Method = Azure.Core.RequestMethod.Get;
                _request.Uri.Reset(resourceUri);
                if (timeout != null) { _request.Uri.AppendQuery("timeout", System.Uri.EscapeDataString(timeout.Value.ToString(System.Globalization.CultureInfo.InvariantCulture))); }

                // Add request headers
                _request.Headers.SetValue("x-ms-version", "2019-02-02");
                if (range != null) { _request.Headers.SetValue("x-ms-range", range); }
                if (rangeGetContentHash != null) {
                #pragma warning disable CA1308 // Normalize strings to uppercase
                _request.Headers.SetValue("x-ms-range-get-content-md5", rangeGetContentHash.Value.ToString(System.Globalization.CultureInfo.InvariantCulture).ToLowerInvariant());
                #pragma warning restore CA1308 // Normalize strings to uppercase
                }

                return _message;
            }

            /// <summary>
            /// Create the File.DownloadAsync response or throw a failure exception.
            /// </summary>
            /// <param name="response">The raw Response.</param>
            /// <returns>The File.DownloadAsync Azure.Response{Azure.Storage.Files.Models.FlattenedStorageFileProperties}.</returns>
            internal static Azure.Response<Azure.Storage.Files.Models.FlattenedStorageFileProperties> DownloadAsync_CreateResponse(
                Azure.Response response)
            {
                // Process the response
                switch (response.Status)
                {
                    case 200:
                    {
                        // Create the result
                        Azure.Storage.Files.Models.FlattenedStorageFileProperties _value = new Azure.Storage.Files.Models.FlattenedStorageFileProperties();
                        _value.Content = response.ContentStream; // You should manually wrap with RetriableStream!

                        // Get response headers
                        string _header;
                        if (response.Headers.TryGetValue("Last-Modified", out _header))
                        {
                            _value.LastModified = System.DateTimeOffset.Parse(_header, System.Globalization.CultureInfo.InvariantCulture);
                        }
                        _value.Metadata = new System.Collections.Generic.Dictionary<string, string>(System.StringComparer.OrdinalIgnoreCase);
                        foreach (Azure.Core.HttpHeader _headerPair in response.Headers)
                        {
                            if (_headerPair.Name.StartsWith("x-ms-meta-", System.StringComparison.InvariantCulture))
                            {
                                _value.Metadata[_headerPair.Name.Substring(10)] = _headerPair.Value;
                            }
                        }
                        if (response.Headers.TryGetValue("Content-Length", out _header))
                        {
                            _value.ContentLength = long.Parse(_header, System.Globalization.CultureInfo.InvariantCulture);
                        }
                        if (response.Headers.TryGetValue("Content-Type", out _header))
                        {
                            _value.ContentType = _header;
                        }
                        if (response.Headers.TryGetValue("Content-Range", out _header))
                        {
                            _value.ContentRange = _header;
                        }
                        if (response.Headers.TryGetValue("ETag", out _header))
                        {
                            _value.ETag = new Azure.ETag(_header);
                        }
                        if (response.Headers.TryGetValue("Content-MD5", out _header))
                        {
                            _value.ContentHash = System.Convert.FromBase64String(_header);
                        }
                        if (response.Headers.TryGetValue("Content-Encoding", out _header))
                        {
                            _value.ContentEncoding = (_header ?? "").Split(',');
                        }
                        if (response.Headers.TryGetValue("Cache-Control", out _header))
                        {
                            _value.CacheControl = _header;
                        }
                        if (response.Headers.TryGetValue("Content-Disposition", out _header))
                        {
                            _value.ContentDisposition = _header;
                        }
                        if (response.Headers.TryGetValue("Content-Language", out _header))
                        {
                            _value.ContentLanguage = (_header ?? "").Split(',');
                        }
                        if (response.Headers.TryGetValue("Accept-Ranges", out _header))
                        {
                            _value.AcceptRanges = _header;
                        }
                        if (response.Headers.TryGetValue("x-ms-copy-completion-time", out _header))
                        {
                            _value.CopyCompletionTime = System.DateTimeOffset.Parse(_header, System.Globalization.CultureInfo.InvariantCulture);
                        }
                        if (response.Headers.TryGetValue("x-ms-copy-status-description", out _header))
                        {
                            _value.CopyStatusDescription = _header;
                        }
                        if (response.Headers.TryGetValue("x-ms-copy-id", out _header))
                        {
                            _value.CopyId = _header;
                        }
                        if (response.Headers.TryGetValue("x-ms-copy-progress", out _header))
                        {
                            _value.CopyProgress = _header;
                        }
                        if (response.Headers.TryGetValue("x-ms-copy-source", out _header))
                        {
                            _value.CopySource = new System.Uri(_header);
                        }
                        if (response.Headers.TryGetValue("x-ms-copy-status", out _header))
                        {
                            _value.CopyStatus = Azure.Storage.Files.FileRestClient.Serialization.ParseCopyStatus(_header);
                        }
                        if (response.Headers.TryGetValue("x-ms-content-md5", out _header))
                        {
                            _value.FileContentHash = System.Convert.FromBase64String(_header);
                        }
                        if (response.Headers.TryGetValue("x-ms-server-encrypted", out _header))
                        {
                            _value.IsServerEncrypted = bool.Parse(_header);
                        }
                        if (response.Headers.TryGetValue("x-ms-file-attributes", out _header))
                        {
                            _value.FileAttributes = _header;
                        }
                        if (response.Headers.TryGetValue("x-ms-file-creation-time", out _header))
                        {
                            _value.FileCreationTime = System.DateTimeOffset.Parse(_header, System.Globalization.CultureInfo.InvariantCulture);
                        }
                        if (response.Headers.TryGetValue("x-ms-file-last-write-time", out _header))
                        {
                            _value.FileLastWriteTime = System.DateTimeOffset.Parse(_header, System.Globalization.CultureInfo.InvariantCulture);
                        }
                        if (response.Headers.TryGetValue("x-ms-file-change-time", out _header))
                        {
                            _value.FileChangeTime = System.DateTimeOffset.Parse(_header, System.Globalization.CultureInfo.InvariantCulture);
                        }
                        if (response.Headers.TryGetValue("x-ms-file-permission-key", out _header))
                        {
                            _value.FilePermissionKey = _header;
                        }
                        if (response.Headers.TryGetValue("x-ms-file-id", out _header))
                        {
                            _value.FileId = _header;
                        }
                        if (response.Headers.TryGetValue("x-ms-file-parent-id", out _header))
                        {
                            _value.FileParentId = _header;
                        }

                        // Create the response
                        return Response.FromValue(_value, response);
                    }
                    case 206:
                    {
                        // Create the result
                        Azure.Storage.Files.Models.FlattenedStorageFileProperties _value = new Azure.Storage.Files.Models.FlattenedStorageFileProperties();
                        _value.Content = response.ContentStream; // You should manually wrap with RetriableStream!

                        // Get response headers
                        string _header;
                        if (response.Headers.TryGetValue("Last-Modified", out _header))
                        {
                            _value.LastModified = System.DateTimeOffset.Parse(_header, System.Globalization.CultureInfo.InvariantCulture);
                        }
                        _value.Metadata = new System.Collections.Generic.Dictionary<string, string>(System.StringComparer.OrdinalIgnoreCase);
                        foreach (Azure.Core.HttpHeader _headerPair in response.Headers)
                        {
                            if (_headerPair.Name.StartsWith("x-ms-meta-", System.StringComparison.InvariantCulture))
                            {
                                _value.Metadata[_headerPair.Name.Substring(10)] = _headerPair.Value;
                            }
                        }
                        if (response.Headers.TryGetValue("Content-Length", out _header))
                        {
                            _value.ContentLength = long.Parse(_header, System.Globalization.CultureInfo.InvariantCulture);
                        }
                        if (response.Headers.TryGetValue("Content-Type", out _header))
                        {
                            _value.ContentType = _header;
                        }
                        if (response.Headers.TryGetValue("Content-Range", out _header))
                        {
                            _value.ContentRange = _header;
                        }
                        if (response.Headers.TryGetValue("ETag", out _header))
                        {
                            _value.ETag = new Azure.ETag(_header);
                        }
                        if (response.Headers.TryGetValue("Content-MD5", out _header))
                        {
                            _value.ContentHash = System.Convert.FromBase64String(_header);
                        }
                        if (response.Headers.TryGetValue("Content-Encoding", out _header))
                        {
                            _value.ContentEncoding = (_header ?? "").Split(',');
                        }
                        if (response.Headers.TryGetValue("Cache-Control", out _header))
                        {
                            _value.CacheControl = _header;
                        }
                        if (response.Headers.TryGetValue("Content-Disposition", out _header))
                        {
                            _value.ContentDisposition = _header;
                        }
                        if (response.Headers.TryGetValue("Content-Language", out _header))
                        {
                            _value.ContentLanguage = (_header ?? "").Split(',');
                        }
                        if (response.Headers.TryGetValue("Accept-Ranges", out _header))
                        {
                            _value.AcceptRanges = _header;
                        }
                        if (response.Headers.TryGetValue("x-ms-copy-completion-time", out _header))
                        {
                            _value.CopyCompletionTime = System.DateTimeOffset.Parse(_header, System.Globalization.CultureInfo.InvariantCulture);
                        }
                        if (response.Headers.TryGetValue("x-ms-copy-status-description", out _header))
                        {
                            _value.CopyStatusDescription = _header;
                        }
                        if (response.Headers.TryGetValue("x-ms-copy-id", out _header))
                        {
                            _value.CopyId = _header;
                        }
                        if (response.Headers.TryGetValue("x-ms-copy-progress", out _header))
                        {
                            _value.CopyProgress = _header;
                        }
                        if (response.Headers.TryGetValue("x-ms-copy-source", out _header))
                        {
                            _value.CopySource = new System.Uri(_header);
                        }
                        if (response.Headers.TryGetValue("x-ms-copy-status", out _header))
                        {
                            _value.CopyStatus = Azure.Storage.Files.FileRestClient.Serialization.ParseCopyStatus(_header);
                        }
                        if (response.Headers.TryGetValue("x-ms-content-md5", out _header))
                        {
                            _value.FileContentHash = System.Convert.FromBase64String(_header);
                        }
                        if (response.Headers.TryGetValue("x-ms-server-encrypted", out _header))
                        {
                            _value.IsServerEncrypted = bool.Parse(_header);
                        }
                        if (response.Headers.TryGetValue("x-ms-file-attributes", out _header))
                        {
                            _value.FileAttributes = _header;
                        }
                        if (response.Headers.TryGetValue("x-ms-file-creation-time", out _header))
                        {
                            _value.FileCreationTime = System.DateTimeOffset.Parse(_header, System.Globalization.CultureInfo.InvariantCulture);
                        }
                        if (response.Headers.TryGetValue("x-ms-file-last-write-time", out _header))
                        {
                            _value.FileLastWriteTime = System.DateTimeOffset.Parse(_header, System.Globalization.CultureInfo.InvariantCulture);
                        }
                        if (response.Headers.TryGetValue("x-ms-file-change-time", out _header))
                        {
                            _value.FileChangeTime = System.DateTimeOffset.Parse(_header, System.Globalization.CultureInfo.InvariantCulture);
                        }
                        if (response.Headers.TryGetValue("x-ms-file-permission-key", out _header))
                        {
                            _value.FilePermissionKey = _header;
                        }
                        if (response.Headers.TryGetValue("x-ms-file-id", out _header))
                        {
                            _value.FileId = _header;
                        }
                        if (response.Headers.TryGetValue("x-ms-file-parent-id", out _header))
                        {
                            _value.FileParentId = _header;
                        }

                        // Create the response
                        return Response.FromValue(_value, response);
                    }
                    default:
                    {
                        // Create the result
                        System.Xml.Linq.XDocument _xml = System.Xml.Linq.XDocument.Load(response.ContentStream, System.Xml.Linq.LoadOptions.PreserveWhitespace);
                        Azure.Storage.Files.Models.StorageError _value = Azure.Storage.Files.Models.StorageError.FromXml(_xml.Root);

                        throw _value.CreateException(response);
                    }
                }
            }
            #endregion File.DownloadAsync

            #region File.GetPropertiesAsync
            /// <summary>
            /// Returns all user-defined metadata, standard HTTP properties, and system properties for the file. It does not return the content of the file.
            /// </summary>
            /// <param name="pipeline">The pipeline used for sending requests.</param>
            /// <param name="resourceUri">The URL of the service account, share, directory or file that is the target of the desired operation.</param>
            /// <param name="sharesnapshot">The snapshot parameter is an opaque DateTime value that, when present, specifies the share snapshot to query.</param>
            /// <param name="timeout">The timeout parameter is expressed in seconds. For more information, see <a href="https://docs.microsoft.com/en-us/rest/api/storageservices/Setting-Timeouts-for-File-Service-Operations?redirectedfrom=MSDN">Setting Timeouts for File Service Operations.</a></param>
            /// <param name="async">Whether to invoke the operation asynchronously.  The default value is true.</param>
            /// <param name="clientDiagnostics">The ClientDiagnostics instance used for operation reporting.</param>
            /// <param name="operationName">Operation name.</param>
            /// <param name="cancellationToken">Cancellation token.</param>
            /// <returns>Azure.Response{Azure.Storage.Files.Models.RawStorageFileProperties}</returns>
            public static async System.Threading.Tasks.ValueTask<Azure.Response<Azure.Storage.Files.Models.RawStorageFileProperties>> GetPropertiesAsync(
                Azure.Core.Pipeline.ClientDiagnostics clientDiagnostics,
                Azure.Core.Pipeline.HttpPipeline pipeline,
                System.Uri resourceUri,
                string sharesnapshot = default,
                int? timeout = default,
                bool async = true,
                string operationName = "Azure.Storage.Files.FileClient.GetProperties",
                System.Threading.CancellationToken cancellationToken = default)
            {
<<<<<<< HEAD
                Azure.Core.Pipeline.DiagnosticScope _scope = clientDiagnostics.CreateScope(operationName);
=======
                Azure.Core.Diagnostics.DiagnosticScope _scope = pipeline.Diagnostics.CreateScope(operationName);
>>>>>>> f95af6ed
                try
                {
                    _scope.AddAttribute("url", resourceUri);
                    _scope.Start();
                    using (Azure.Core.HttpPipelineMessage _message = GetPropertiesAsync_CreateMessage(
                        pipeline,
                        resourceUri,
                        sharesnapshot,
                        timeout))
                    {
                        if (async)
                        {
                            // Send the request asynchronously if we're being called via an async path
                            await pipeline.SendAsync(_message, cancellationToken).ConfigureAwait(false);
                        }
                        else
                        {
                            // Send the request synchronously through the API that blocks if we're being called via a sync path
                            // (this is safe because the Task will complete before the user can call Wait)
                            pipeline.Send(_message, cancellationToken);
                        }
                        Azure.Response _response = _message.Response;
                        cancellationToken.ThrowIfCancellationRequested();
                        return GetPropertiesAsync_CreateResponse(_response);
                    }
                }
                catch (System.Exception ex)
                {
                    _scope.Failed(ex);
                    throw;
                }
                finally
                {
                    _scope.Dispose();
                }
            }

            /// <summary>
            /// Create the File.GetPropertiesAsync request.
            /// </summary>
            /// <param name="pipeline">The pipeline used for sending requests.</param>
            /// <param name="resourceUri">The URL of the service account, share, directory or file that is the target of the desired operation.</param>
            /// <param name="sharesnapshot">The snapshot parameter is an opaque DateTime value that, when present, specifies the share snapshot to query.</param>
            /// <param name="timeout">The timeout parameter is expressed in seconds. For more information, see <a href="https://docs.microsoft.com/en-us/rest/api/storageservices/Setting-Timeouts-for-File-Service-Operations?redirectedfrom=MSDN">Setting Timeouts for File Service Operations.</a></param>
            /// <returns>The File.GetPropertiesAsync Message.</returns>
            internal static Azure.Core.HttpPipelineMessage GetPropertiesAsync_CreateMessage(
                Azure.Core.Pipeline.HttpPipeline pipeline,
                System.Uri resourceUri,
                string sharesnapshot = default,
                int? timeout = default)
            {
                // Validation
                if (resourceUri == null)
                {
                    throw new System.ArgumentNullException(nameof(resourceUri));
                }

                // Create the request
                Azure.Core.HttpPipelineMessage _message = pipeline.CreateMessage();
                Azure.Core.Request _request = _message.Request;

                // Set the endpoint
                _request.Method = Azure.Core.RequestMethod.Head;
                _request.Uri.Reset(resourceUri);
                if (sharesnapshot != null) { _request.Uri.AppendQuery("sharesnapshot", System.Uri.EscapeDataString(sharesnapshot)); }
                if (timeout != null) { _request.Uri.AppendQuery("timeout", System.Uri.EscapeDataString(timeout.Value.ToString(System.Globalization.CultureInfo.InvariantCulture))); }

                // Add request headers
                _request.Headers.SetValue("x-ms-version", "2019-02-02");

                return _message;
            }

            /// <summary>
            /// Create the File.GetPropertiesAsync response or throw a failure exception.
            /// </summary>
            /// <param name="response">The raw Response.</param>
            /// <returns>The File.GetPropertiesAsync Azure.Response{Azure.Storage.Files.Models.RawStorageFileProperties}.</returns>
            internal static Azure.Response<Azure.Storage.Files.Models.RawStorageFileProperties> GetPropertiesAsync_CreateResponse(
                Azure.Response response)
            {
                // Process the response
                switch (response.Status)
                {
                    case 200:
                    {
                        // Create the result
                        Azure.Storage.Files.Models.RawStorageFileProperties _value = new Azure.Storage.Files.Models.RawStorageFileProperties();

                        // Get response headers
                        string _header;
                        if (response.Headers.TryGetValue("Last-Modified", out _header))
                        {
                            _value.LastModified = System.DateTimeOffset.Parse(_header, System.Globalization.CultureInfo.InvariantCulture);
                        }
                        _value.Metadata = new System.Collections.Generic.Dictionary<string, string>(System.StringComparer.OrdinalIgnoreCase);
                        foreach (Azure.Core.HttpHeader _headerPair in response.Headers)
                        {
                            if (_headerPair.Name.StartsWith("x-ms-meta-", System.StringComparison.InvariantCulture))
                            {
                                _value.Metadata[_headerPair.Name.Substring(10)] = _headerPair.Value;
                            }
                        }
                        if (response.Headers.TryGetValue("x-ms-type", out _header))
                        {
                            _value.FileType = (Azure.Storage.Files.Models.Header)System.Enum.Parse(typeof(Azure.Storage.Files.Models.Header), _header, false);
                        }
                        if (response.Headers.TryGetValue("Content-Length", out _header))
                        {
                            _value.ContentLength = long.Parse(_header, System.Globalization.CultureInfo.InvariantCulture);
                        }
                        if (response.Headers.TryGetValue("Content-Type", out _header))
                        {
                            _value.ContentType = _header;
                        }
                        if (response.Headers.TryGetValue("ETag", out _header))
                        {
                            _value.ETag = new Azure.ETag(_header);
                        }
                        if (response.Headers.TryGetValue("Content-MD5", out _header))
                        {
                            _value.ContentHash = System.Convert.FromBase64String(_header);
                        }
                        if (response.Headers.TryGetValue("Content-Encoding", out _header))
                        {
                            _value.ContentEncoding = (_header ?? "").Split(',');
                        }
                        if (response.Headers.TryGetValue("Cache-Control", out _header))
                        {
                            _value.CacheControl = _header;
                        }
                        if (response.Headers.TryGetValue("Content-Disposition", out _header))
                        {
                            _value.ContentDisposition = _header;
                        }
                        if (response.Headers.TryGetValue("Content-Language", out _header))
                        {
                            _value.ContentLanguage = (_header ?? "").Split(',');
                        }
                        if (response.Headers.TryGetValue("x-ms-copy-completion-time", out _header))
                        {
                            _value.CopyCompletionTime = System.DateTimeOffset.Parse(_header, System.Globalization.CultureInfo.InvariantCulture);
                        }
                        if (response.Headers.TryGetValue("x-ms-copy-status-description", out _header))
                        {
                            _value.CopyStatusDescription = _header;
                        }
                        if (response.Headers.TryGetValue("x-ms-copy-id", out _header))
                        {
                            _value.CopyId = _header;
                        }
                        if (response.Headers.TryGetValue("x-ms-copy-progress", out _header))
                        {
                            _value.CopyProgress = _header;
                        }
                        if (response.Headers.TryGetValue("x-ms-copy-source", out _header))
                        {
                            _value.CopySource = _header;
                        }
                        if (response.Headers.TryGetValue("x-ms-copy-status", out _header))
                        {
                            _value.CopyStatus = Azure.Storage.Files.FileRestClient.Serialization.ParseCopyStatus(_header);
                        }
                        if (response.Headers.TryGetValue("x-ms-server-encrypted", out _header))
                        {
                            _value.IsServerEncrypted = bool.Parse(_header);
                        }
                        if (response.Headers.TryGetValue("x-ms-file-attributes", out _header))
                        {
                            _value.FileAttributes = _header;
                        }
                        if (response.Headers.TryGetValue("x-ms-file-creation-time", out _header))
                        {
                            _value.FileCreationTime = System.DateTimeOffset.Parse(_header, System.Globalization.CultureInfo.InvariantCulture);
                        }
                        if (response.Headers.TryGetValue("x-ms-file-last-write-time", out _header))
                        {
                            _value.FileLastWriteTime = System.DateTimeOffset.Parse(_header, System.Globalization.CultureInfo.InvariantCulture);
                        }
                        if (response.Headers.TryGetValue("x-ms-file-change-time", out _header))
                        {
                            _value.FileChangeTime = System.DateTimeOffset.Parse(_header, System.Globalization.CultureInfo.InvariantCulture);
                        }
                        if (response.Headers.TryGetValue("x-ms-file-permission-key", out _header))
                        {
                            _value.FilePermissionKey = _header;
                        }
                        if (response.Headers.TryGetValue("x-ms-file-id", out _header))
                        {
                            _value.FileId = _header;
                        }
                        if (response.Headers.TryGetValue("x-ms-file-parent-id", out _header))
                        {
                            _value.FileParentId = _header;
                        }

                        // Create the response
                        return Response.FromValue(_value, response);
                    }
                    default:
                    {
                        // Create the result
                        Azure.Storage.Files.Models.FailureNoContent _value = new Azure.Storage.Files.Models.FailureNoContent();

                        // Get response headers
                        string _header;
                        if (response.Headers.TryGetValue("x-ms-error-code", out _header))
                        {
                            _value.ErrorCode = _header;
                        }

                        throw _value.CreateException(response);
                    }
                }
            }
            #endregion File.GetPropertiesAsync

            #region File.DeleteAsync
            /// <summary>
            /// removes the file from the storage account.
            /// </summary>
            /// <param name="pipeline">The pipeline used for sending requests.</param>
            /// <param name="resourceUri">The URL of the service account, share, directory or file that is the target of the desired operation.</param>
            /// <param name="timeout">The timeout parameter is expressed in seconds. For more information, see <a href="https://docs.microsoft.com/en-us/rest/api/storageservices/Setting-Timeouts-for-File-Service-Operations?redirectedfrom=MSDN">Setting Timeouts for File Service Operations.</a></param>
            /// <param name="async">Whether to invoke the operation asynchronously.  The default value is true.</param>
            /// <param name="clientDiagnostics">The ClientDiagnostics instance used for operation reporting.</param>
            /// <param name="operationName">Operation name.</param>
            /// <param name="cancellationToken">Cancellation token.</param>
            /// <returns>Azure.Response</returns>
            public static async System.Threading.Tasks.ValueTask<Azure.Response> DeleteAsync(
                Azure.Core.Pipeline.ClientDiagnostics clientDiagnostics,
                Azure.Core.Pipeline.HttpPipeline pipeline,
                System.Uri resourceUri,
                int? timeout = default,
                bool async = true,
                string operationName = "Azure.Storage.Files.FileClient.Delete",
                System.Threading.CancellationToken cancellationToken = default)
            {
<<<<<<< HEAD
                Azure.Core.Pipeline.DiagnosticScope _scope = clientDiagnostics.CreateScope(operationName);
=======
                Azure.Core.Diagnostics.DiagnosticScope _scope = pipeline.Diagnostics.CreateScope(operationName);
>>>>>>> f95af6ed
                try
                {
                    _scope.AddAttribute("url", resourceUri);
                    _scope.Start();
                    using (Azure.Core.HttpPipelineMessage _message = DeleteAsync_CreateMessage(
                        pipeline,
                        resourceUri,
                        timeout))
                    {
                        if (async)
                        {
                            // Send the request asynchronously if we're being called via an async path
                            await pipeline.SendAsync(_message, cancellationToken).ConfigureAwait(false);
                        }
                        else
                        {
                            // Send the request synchronously through the API that blocks if we're being called via a sync path
                            // (this is safe because the Task will complete before the user can call Wait)
                            pipeline.Send(_message, cancellationToken);
                        }
                        Azure.Response _response = _message.Response;
                        cancellationToken.ThrowIfCancellationRequested();
                        return DeleteAsync_CreateResponse(_response);
                    }
                }
                catch (System.Exception ex)
                {
                    _scope.Failed(ex);
                    throw;
                }
                finally
                {
                    _scope.Dispose();
                }
            }

            /// <summary>
            /// Create the File.DeleteAsync request.
            /// </summary>
            /// <param name="pipeline">The pipeline used for sending requests.</param>
            /// <param name="resourceUri">The URL of the service account, share, directory or file that is the target of the desired operation.</param>
            /// <param name="timeout">The timeout parameter is expressed in seconds. For more information, see <a href="https://docs.microsoft.com/en-us/rest/api/storageservices/Setting-Timeouts-for-File-Service-Operations?redirectedfrom=MSDN">Setting Timeouts for File Service Operations.</a></param>
            /// <returns>The File.DeleteAsync Message.</returns>
            internal static Azure.Core.HttpPipelineMessage DeleteAsync_CreateMessage(
                Azure.Core.Pipeline.HttpPipeline pipeline,
                System.Uri resourceUri,
                int? timeout = default)
            {
                // Validation
                if (resourceUri == null)
                {
                    throw new System.ArgumentNullException(nameof(resourceUri));
                }

                // Create the request
                Azure.Core.HttpPipelineMessage _message = pipeline.CreateMessage();
                Azure.Core.Request _request = _message.Request;

                // Set the endpoint
                _request.Method = Azure.Core.RequestMethod.Delete;
                _request.Uri.Reset(resourceUri);
                if (timeout != null) { _request.Uri.AppendQuery("timeout", System.Uri.EscapeDataString(timeout.Value.ToString(System.Globalization.CultureInfo.InvariantCulture))); }

                // Add request headers
                _request.Headers.SetValue("x-ms-version", "2019-02-02");

                return _message;
            }

            /// <summary>
            /// Create the File.DeleteAsync response or throw a failure exception.
            /// </summary>
            /// <param name="response">The raw Response.</param>
            /// <returns>The File.DeleteAsync Azure.Response.</returns>
            internal static Azure.Response DeleteAsync_CreateResponse(
                Azure.Response response)
            {
                // Process the response
                switch (response.Status)
                {
                    case 202:
                    {
                        return response;
                    }
                    default:
                    {
                        // Create the result
                        System.Xml.Linq.XDocument _xml = System.Xml.Linq.XDocument.Load(response.ContentStream, System.Xml.Linq.LoadOptions.PreserveWhitespace);
                        Azure.Storage.Files.Models.StorageError _value = Azure.Storage.Files.Models.StorageError.FromXml(_xml.Root);

                        throw _value.CreateException(response);
                    }
                }
            }
            #endregion File.DeleteAsync

            #region File.SetPropertiesAsync
            /// <summary>
            /// Sets HTTP headers on the file.
            /// </summary>
            /// <param name="pipeline">The pipeline used for sending requests.</param>
            /// <param name="resourceUri">The URL of the service account, share, directory or file that is the target of the desired operation.</param>
            /// <param name="fileAttributes">If specified, the provided file attributes shall be set. Default value: ‘Archive’ for file and ‘Directory’ for directory. ‘None’ can also be specified as default.</param>
            /// <param name="fileCreationTime">Creation time for the file/directory. Default value: Now.</param>
            /// <param name="fileLastWriteTime">Last write time for the file/directory. Default value: Now.</param>
            /// <param name="timeout">The timeout parameter is expressed in seconds. For more information, see <a href="https://docs.microsoft.com/en-us/rest/api/storageservices/Setting-Timeouts-for-File-Service-Operations?redirectedfrom=MSDN">Setting Timeouts for File Service Operations.</a></param>
            /// <param name="fileContentLength">Resizes a file to the specified size. If the specified byte value is less than the current size of the file, then all ranges above the specified byte value are cleared.</param>
            /// <param name="fileContentType">Sets the MIME content type of the file. The default type is 'application/octet-stream'.</param>
            /// <param name="fileContentEncoding">Specifies which content encodings have been applied to the file.</param>
            /// <param name="fileContentLanguage">Specifies the natural languages used by this resource.</param>
            /// <param name="fileCacheControl">Sets the file's cache control. The File service stores this value but does not use or modify it.</param>
            /// <param name="fileContentHash">Sets the file's MD5 hash.</param>
            /// <param name="fileContentDisposition">Sets the file's Content-Disposition header.</param>
            /// <param name="filePermission">If specified the permission (security descriptor) shall be set for the directory/file. This header can be used if Permission size is &lt;= 8KB, else x-ms-file-permission-key header shall be used. Default value: Inherit. If SDDL is specified as input, it must have owner, group and dacl. Note: Only one of the x-ms-file-permission or x-ms-file-permission-key should be specified.</param>
            /// <param name="filePermissionKey">Key of the permission to be set for the directory/file. Note: Only one of the x-ms-file-permission or x-ms-file-permission-key should be specified.</param>
            /// <param name="async">Whether to invoke the operation asynchronously.  The default value is true.</param>
            /// <param name="clientDiagnostics">The ClientDiagnostics instance used for operation reporting.</param>
            /// <param name="operationName">Operation name.</param>
            /// <param name="cancellationToken">Cancellation token.</param>
            /// <returns>Azure.Response{Azure.Storage.Files.Models.RawStorageFileInfo}</returns>
            public static async System.Threading.Tasks.ValueTask<Azure.Response<Azure.Storage.Files.Models.RawStorageFileInfo>> SetPropertiesAsync(
                Azure.Core.Pipeline.ClientDiagnostics clientDiagnostics,
                Azure.Core.Pipeline.HttpPipeline pipeline,
                System.Uri resourceUri,
                string fileAttributes,
                string fileCreationTime,
                string fileLastWriteTime,
                int? timeout = default,
                long? fileContentLength = default,
                string fileContentType = default,
                System.Collections.Generic.IEnumerable<string> fileContentEncoding = default,
                System.Collections.Generic.IEnumerable<string> fileContentLanguage = default,
                string fileCacheControl = default,
                byte[] fileContentHash = default,
                string fileContentDisposition = default,
                string filePermission = default,
                string filePermissionKey = default,
                bool async = true,
                string operationName = "Azure.Storage.Files.FileClient.SetProperties",
                System.Threading.CancellationToken cancellationToken = default)
            {
<<<<<<< HEAD
                Azure.Core.Pipeline.DiagnosticScope _scope = clientDiagnostics.CreateScope(operationName);
=======
                Azure.Core.Diagnostics.DiagnosticScope _scope = pipeline.Diagnostics.CreateScope(operationName);
>>>>>>> f95af6ed
                try
                {
                    _scope.AddAttribute("url", resourceUri);
                    _scope.Start();
                    using (Azure.Core.HttpPipelineMessage _message = SetPropertiesAsync_CreateMessage(
                        pipeline,
                        resourceUri,
                        fileAttributes,
                        fileCreationTime,
                        fileLastWriteTime,
                        timeout,
                        fileContentLength,
                        fileContentType,
                        fileContentEncoding,
                        fileContentLanguage,
                        fileCacheControl,
                        fileContentHash,
                        fileContentDisposition,
                        filePermission,
                        filePermissionKey))
                    {
                        if (async)
                        {
                            // Send the request asynchronously if we're being called via an async path
                            await pipeline.SendAsync(_message, cancellationToken).ConfigureAwait(false);
                        }
                        else
                        {
                            // Send the request synchronously through the API that blocks if we're being called via a sync path
                            // (this is safe because the Task will complete before the user can call Wait)
                            pipeline.Send(_message, cancellationToken);
                        }
                        Azure.Response _response = _message.Response;
                        cancellationToken.ThrowIfCancellationRequested();
                        return SetPropertiesAsync_CreateResponse(_response);
                    }
                }
                catch (System.Exception ex)
                {
                    _scope.Failed(ex);
                    throw;
                }
                finally
                {
                    _scope.Dispose();
                }
            }

            /// <summary>
            /// Create the File.SetPropertiesAsync request.
            /// </summary>
            /// <param name="pipeline">The pipeline used for sending requests.</param>
            /// <param name="resourceUri">The URL of the service account, share, directory or file that is the target of the desired operation.</param>
            /// <param name="fileAttributes">If specified, the provided file attributes shall be set. Default value: ‘Archive’ for file and ‘Directory’ for directory. ‘None’ can also be specified as default.</param>
            /// <param name="fileCreationTime">Creation time for the file/directory. Default value: Now.</param>
            /// <param name="fileLastWriteTime">Last write time for the file/directory. Default value: Now.</param>
            /// <param name="timeout">The timeout parameter is expressed in seconds. For more information, see <a href="https://docs.microsoft.com/en-us/rest/api/storageservices/Setting-Timeouts-for-File-Service-Operations?redirectedfrom=MSDN">Setting Timeouts for File Service Operations.</a></param>
            /// <param name="fileContentLength">Resizes a file to the specified size. If the specified byte value is less than the current size of the file, then all ranges above the specified byte value are cleared.</param>
            /// <param name="fileContentType">Sets the MIME content type of the file. The default type is 'application/octet-stream'.</param>
            /// <param name="fileContentEncoding">Specifies which content encodings have been applied to the file.</param>
            /// <param name="fileContentLanguage">Specifies the natural languages used by this resource.</param>
            /// <param name="fileCacheControl">Sets the file's cache control. The File service stores this value but does not use or modify it.</param>
            /// <param name="fileContentHash">Sets the file's MD5 hash.</param>
            /// <param name="fileContentDisposition">Sets the file's Content-Disposition header.</param>
            /// <param name="filePermission">If specified the permission (security descriptor) shall be set for the directory/file. This header can be used if Permission size is &lt;= 8KB, else x-ms-file-permission-key header shall be used. Default value: Inherit. If SDDL is specified as input, it must have owner, group and dacl. Note: Only one of the x-ms-file-permission or x-ms-file-permission-key should be specified.</param>
            /// <param name="filePermissionKey">Key of the permission to be set for the directory/file. Note: Only one of the x-ms-file-permission or x-ms-file-permission-key should be specified.</param>
            /// <returns>The File.SetPropertiesAsync Message.</returns>
            internal static Azure.Core.HttpPipelineMessage SetPropertiesAsync_CreateMessage(
                Azure.Core.Pipeline.HttpPipeline pipeline,
                System.Uri resourceUri,
                string fileAttributes,
                string fileCreationTime,
                string fileLastWriteTime,
                int? timeout = default,
                long? fileContentLength = default,
                string fileContentType = default,
                System.Collections.Generic.IEnumerable<string> fileContentEncoding = default,
                System.Collections.Generic.IEnumerable<string> fileContentLanguage = default,
                string fileCacheControl = default,
                byte[] fileContentHash = default,
                string fileContentDisposition = default,
                string filePermission = default,
                string filePermissionKey = default)
            {
                // Validation
                if (resourceUri == null)
                {
                    throw new System.ArgumentNullException(nameof(resourceUri));
                }
                if (fileAttributes == null)
                {
                    throw new System.ArgumentNullException(nameof(fileAttributes));
                }
                if (fileCreationTime == null)
                {
                    throw new System.ArgumentNullException(nameof(fileCreationTime));
                }
                if (fileLastWriteTime == null)
                {
                    throw new System.ArgumentNullException(nameof(fileLastWriteTime));
                }

                // Create the request
                Azure.Core.HttpPipelineMessage _message = pipeline.CreateMessage();
                Azure.Core.Request _request = _message.Request;

                // Set the endpoint
                _request.Method = Azure.Core.RequestMethod.Put;
                _request.Uri.Reset(resourceUri);
                _request.Uri.AppendQuery("comp", "properties");
                if (timeout != null) { _request.Uri.AppendQuery("timeout", System.Uri.EscapeDataString(timeout.Value.ToString(System.Globalization.CultureInfo.InvariantCulture))); }

                // Add request headers
                _request.Headers.SetValue("x-ms-version", "2019-02-02");
                _request.Headers.SetValue("x-ms-file-attributes", fileAttributes);
                _request.Headers.SetValue("x-ms-file-creation-time", fileCreationTime);
                _request.Headers.SetValue("x-ms-file-last-write-time", fileLastWriteTime);
                if (fileContentLength != null) { _request.Headers.SetValue("x-ms-content-length", fileContentLength.Value.ToString(System.Globalization.CultureInfo.InvariantCulture)); }
                if (fileContentType != null) { _request.Headers.SetValue("x-ms-content-type", fileContentType); }
                if (fileContentEncoding != null) {
                    foreach (string _item in fileContentEncoding)
                    {
                        _request.Headers.SetValue("x-ms-content-encoding", _item);
                    }
                }
                if (fileContentLanguage != null) {
                    foreach (string _item in fileContentLanguage)
                    {
                        _request.Headers.SetValue("x-ms-content-language", _item);
                    }
                }
                if (fileCacheControl != null) { _request.Headers.SetValue("x-ms-cache-control", fileCacheControl); }
                if (fileContentHash != null) { _request.Headers.SetValue("x-ms-content-md5", System.Convert.ToBase64String(fileContentHash)); }
                if (fileContentDisposition != null) { _request.Headers.SetValue("x-ms-content-disposition", fileContentDisposition); }
                if (filePermission != null) { _request.Headers.SetValue("x-ms-file-permission", filePermission); }
                if (filePermissionKey != null) { _request.Headers.SetValue("x-ms-file-permission-key", filePermissionKey); }

                return _message;
            }

            /// <summary>
            /// Create the File.SetPropertiesAsync response or throw a failure exception.
            /// </summary>
            /// <param name="response">The raw Response.</param>
            /// <returns>The File.SetPropertiesAsync Azure.Response{Azure.Storage.Files.Models.RawStorageFileInfo}.</returns>
            internal static Azure.Response<Azure.Storage.Files.Models.RawStorageFileInfo> SetPropertiesAsync_CreateResponse(
                Azure.Response response)
            {
                // Process the response
                switch (response.Status)
                {
                    case 200:
                    {
                        // Create the result
                        Azure.Storage.Files.Models.RawStorageFileInfo _value = new Azure.Storage.Files.Models.RawStorageFileInfo();

                        // Get response headers
                        string _header;
                        if (response.Headers.TryGetValue("ETag", out _header))
                        {
                            _value.ETag = new Azure.ETag(_header);
                        }
                        if (response.Headers.TryGetValue("Last-Modified", out _header))
                        {
                            _value.LastModified = System.DateTimeOffset.Parse(_header, System.Globalization.CultureInfo.InvariantCulture);
                        }
                        if (response.Headers.TryGetValue("x-ms-request-server-encrypted", out _header))
                        {
                            _value.IsServerEncrypted = bool.Parse(_header);
                        }
                        if (response.Headers.TryGetValue("x-ms-file-permission-key", out _header))
                        {
                            _value.FilePermissionKey = _header;
                        }
                        if (response.Headers.TryGetValue("x-ms-file-attributes", out _header))
                        {
                            _value.FileAttributes = _header;
                        }
                        if (response.Headers.TryGetValue("x-ms-file-creation-time", out _header))
                        {
                            _value.FileCreationTime = System.DateTimeOffset.Parse(_header, System.Globalization.CultureInfo.InvariantCulture);
                        }
                        if (response.Headers.TryGetValue("x-ms-file-last-write-time", out _header))
                        {
                            _value.FileLastWriteTime = System.DateTimeOffset.Parse(_header, System.Globalization.CultureInfo.InvariantCulture);
                        }
                        if (response.Headers.TryGetValue("x-ms-file-change-time", out _header))
                        {
                            _value.FileChangeTime = System.DateTimeOffset.Parse(_header, System.Globalization.CultureInfo.InvariantCulture);
                        }
                        if (response.Headers.TryGetValue("x-ms-file-id", out _header))
                        {
                            _value.FileId = _header;
                        }
                        if (response.Headers.TryGetValue("x-ms-file-parent-id", out _header))
                        {
                            _value.FileParentId = _header;
                        }

                        // Create the response
                        return Response.FromValue(_value, response);
                    }
                    default:
                    {
                        // Create the result
                        System.Xml.Linq.XDocument _xml = System.Xml.Linq.XDocument.Load(response.ContentStream, System.Xml.Linq.LoadOptions.PreserveWhitespace);
                        Azure.Storage.Files.Models.StorageError _value = Azure.Storage.Files.Models.StorageError.FromXml(_xml.Root);

                        throw _value.CreateException(response);
                    }
                }
            }
            #endregion File.SetPropertiesAsync

            #region File.SetMetadataAsync
            /// <summary>
            /// Updates user-defined metadata for the specified file.
            /// </summary>
            /// <param name="pipeline">The pipeline used for sending requests.</param>
            /// <param name="resourceUri">The URL of the service account, share, directory or file that is the target of the desired operation.</param>
            /// <param name="timeout">The timeout parameter is expressed in seconds. For more information, see <a href="https://docs.microsoft.com/en-us/rest/api/storageservices/Setting-Timeouts-for-File-Service-Operations?redirectedfrom=MSDN">Setting Timeouts for File Service Operations.</a></param>
            /// <param name="metadata">A name-value pair to associate with a file storage object.</param>
            /// <param name="async">Whether to invoke the operation asynchronously.  The default value is true.</param>
            /// <param name="clientDiagnostics">The ClientDiagnostics instance used for operation reporting.</param>
            /// <param name="operationName">Operation name.</param>
            /// <param name="cancellationToken">Cancellation token.</param>
            /// <returns>Azure.Response{Azure.Storage.Files.Models.RawStorageFileInfo}</returns>
            public static async System.Threading.Tasks.ValueTask<Azure.Response<Azure.Storage.Files.Models.RawStorageFileInfo>> SetMetadataAsync(
                Azure.Core.Pipeline.ClientDiagnostics clientDiagnostics,
                Azure.Core.Pipeline.HttpPipeline pipeline,
                System.Uri resourceUri,
                int? timeout = default,
                System.Collections.Generic.IDictionary<string, string> metadata = default,
                bool async = true,
                string operationName = "Azure.Storage.Files.FileClient.SetMetadata",
                System.Threading.CancellationToken cancellationToken = default)
            {
<<<<<<< HEAD
                Azure.Core.Pipeline.DiagnosticScope _scope = clientDiagnostics.CreateScope(operationName);
=======
                Azure.Core.Diagnostics.DiagnosticScope _scope = pipeline.Diagnostics.CreateScope(operationName);
>>>>>>> f95af6ed
                try
                {
                    _scope.AddAttribute("url", resourceUri);
                    _scope.Start();
                    using (Azure.Core.HttpPipelineMessage _message = SetMetadataAsync_CreateMessage(
                        pipeline,
                        resourceUri,
                        timeout,
                        metadata))
                    {
                        if (async)
                        {
                            // Send the request asynchronously if we're being called via an async path
                            await pipeline.SendAsync(_message, cancellationToken).ConfigureAwait(false);
                        }
                        else
                        {
                            // Send the request synchronously through the API that blocks if we're being called via a sync path
                            // (this is safe because the Task will complete before the user can call Wait)
                            pipeline.Send(_message, cancellationToken);
                        }
                        Azure.Response _response = _message.Response;
                        cancellationToken.ThrowIfCancellationRequested();
                        return SetMetadataAsync_CreateResponse(_response);
                    }
                }
                catch (System.Exception ex)
                {
                    _scope.Failed(ex);
                    throw;
                }
                finally
                {
                    _scope.Dispose();
                }
            }

            /// <summary>
            /// Create the File.SetMetadataAsync request.
            /// </summary>
            /// <param name="pipeline">The pipeline used for sending requests.</param>
            /// <param name="resourceUri">The URL of the service account, share, directory or file that is the target of the desired operation.</param>
            /// <param name="timeout">The timeout parameter is expressed in seconds. For more information, see <a href="https://docs.microsoft.com/en-us/rest/api/storageservices/Setting-Timeouts-for-File-Service-Operations?redirectedfrom=MSDN">Setting Timeouts for File Service Operations.</a></param>
            /// <param name="metadata">A name-value pair to associate with a file storage object.</param>
            /// <returns>The File.SetMetadataAsync Message.</returns>
            internal static Azure.Core.HttpPipelineMessage SetMetadataAsync_CreateMessage(
                Azure.Core.Pipeline.HttpPipeline pipeline,
                System.Uri resourceUri,
                int? timeout = default,
                System.Collections.Generic.IDictionary<string, string> metadata = default)
            {
                // Validation
                if (resourceUri == null)
                {
                    throw new System.ArgumentNullException(nameof(resourceUri));
                }

                // Create the request
                Azure.Core.HttpPipelineMessage _message = pipeline.CreateMessage();
                Azure.Core.Request _request = _message.Request;

                // Set the endpoint
                _request.Method = Azure.Core.RequestMethod.Put;
                _request.Uri.Reset(resourceUri);
                _request.Uri.AppendQuery("comp", "metadata");
                if (timeout != null) { _request.Uri.AppendQuery("timeout", System.Uri.EscapeDataString(timeout.Value.ToString(System.Globalization.CultureInfo.InvariantCulture))); }

                // Add request headers
                _request.Headers.SetValue("x-ms-version", "2019-02-02");
                if (metadata != null) {
                    foreach (System.Collections.Generic.KeyValuePair<string, string> _pair in metadata)
                    {
                        _request.Headers.SetValue("x-ms-meta-" + _pair.Key, _pair.Value);
                    }
                }

                return _message;
            }

            /// <summary>
            /// Create the File.SetMetadataAsync response or throw a failure exception.
            /// </summary>
            /// <param name="response">The raw Response.</param>
            /// <returns>The File.SetMetadataAsync Azure.Response{Azure.Storage.Files.Models.RawStorageFileInfo}.</returns>
            internal static Azure.Response<Azure.Storage.Files.Models.RawStorageFileInfo> SetMetadataAsync_CreateResponse(
                Azure.Response response)
            {
                // Process the response
                switch (response.Status)
                {
                    case 200:
                    {
                        // Create the result
                        Azure.Storage.Files.Models.RawStorageFileInfo _value = new Azure.Storage.Files.Models.RawStorageFileInfo();

                        // Get response headers
                        string _header;
                        if (response.Headers.TryGetValue("ETag", out _header))
                        {
                            _value.ETag = new Azure.ETag(_header);
                        }
                        if (response.Headers.TryGetValue("x-ms-request-server-encrypted", out _header))
                        {
                            _value.IsServerEncrypted = bool.Parse(_header);
                        }
                        if (response.Headers.TryGetValue("Last-Modified", out _header))
                        {
                            _value.LastModified = System.DateTimeOffset.Parse(_header, System.Globalization.CultureInfo.InvariantCulture);
                        }

                        // Create the response
                        return Response.FromValue(_value, response);
                    }
                    default:
                    {
                        // Create the result
                        System.Xml.Linq.XDocument _xml = System.Xml.Linq.XDocument.Load(response.ContentStream, System.Xml.Linq.LoadOptions.PreserveWhitespace);
                        Azure.Storage.Files.Models.StorageError _value = Azure.Storage.Files.Models.StorageError.FromXml(_xml.Root);

                        throw _value.CreateException(response);
                    }
                }
            }
            #endregion File.SetMetadataAsync

            #region File.UploadRangeAsync
            /// <summary>
            /// Upload a range of bytes to a file.
            /// </summary>
            /// <param name="pipeline">The pipeline used for sending requests.</param>
            /// <param name="resourceUri">The URL of the service account, share, directory or file that is the target of the desired operation.</param>
            /// <param name="range">Specifies the range of bytes to be written. Both the start and end of the range must be specified. For an update operation, the range can be up to 4 MB in size. For a clear operation, the range can be up to the value of the file's full size. The File service accepts only a single byte range for the Range and 'x-ms-range' headers, and the byte range must be specified in the following format: bytes=startByte-endByte.</param>
            /// <param name="fileRangeWrite">Specify one of the following options: - Update: Writes the bytes specified by the request body into the specified range. The Range and Content-Length headers must match to perform the update. - Clear: Clears the specified range and releases the space used in storage for that range. To clear a range, set the Content-Length header to zero, and set the Range header to a value that indicates the range to clear, up to maximum file size.</param>
            /// <param name="contentLength">Specifies the number of bytes being transmitted in the request body. When the x-ms-write header is set to clear, the value of this header must be set to zero.</param>
            /// <param name="optionalbody">Initial data.</param>
            /// <param name="timeout">The timeout parameter is expressed in seconds. For more information, see <a href="https://docs.microsoft.com/en-us/rest/api/storageservices/Setting-Timeouts-for-File-Service-Operations?redirectedfrom=MSDN">Setting Timeouts for File Service Operations.</a></param>
            /// <param name="contentHash">An MD5 hash of the content. This hash is used to verify the integrity of the data during transport. When the Content-MD5 header is specified, the File service compares the hash of the content that has arrived with the header value that was sent. If the two hashes do not match, the operation will fail with error code 400 (Bad Request).</param>
            /// <param name="async">Whether to invoke the operation asynchronously.  The default value is true.</param>
            /// <param name="clientDiagnostics">The ClientDiagnostics instance used for operation reporting.</param>
            /// <param name="operationName">Operation name.</param>
            /// <param name="cancellationToken">Cancellation token.</param>
            /// <returns>Azure.Response{Azure.Storage.Files.Models.StorageFileUploadInfo}</returns>
            public static async System.Threading.Tasks.ValueTask<Azure.Response<Azure.Storage.Files.Models.StorageFileUploadInfo>> UploadRangeAsync(
                Azure.Core.Pipeline.ClientDiagnostics clientDiagnostics,
                Azure.Core.Pipeline.HttpPipeline pipeline,
                System.Uri resourceUri,
                string range,
                Azure.Storage.Files.Models.FileRangeWriteType fileRangeWrite,
                long contentLength,
                System.IO.Stream optionalbody = default,
                int? timeout = default,
                byte[] contentHash = default,
                bool async = true,
                string operationName = "Azure.Storage.Files.FileClient.UploadRange",
                System.Threading.CancellationToken cancellationToken = default)
            {
<<<<<<< HEAD
                Azure.Core.Pipeline.DiagnosticScope _scope = clientDiagnostics.CreateScope(operationName);
=======
                Azure.Core.Diagnostics.DiagnosticScope _scope = pipeline.Diagnostics.CreateScope(operationName);
>>>>>>> f95af6ed
                try
                {
                    _scope.AddAttribute("url", resourceUri);
                    _scope.Start();
                    using (Azure.Core.HttpPipelineMessage _message = UploadRangeAsync_CreateMessage(
                        pipeline,
                        resourceUri,
                        range,
                        fileRangeWrite,
                        contentLength,
                        optionalbody,
                        timeout,
                        contentHash))
                    {
                        if (async)
                        {
                            // Send the request asynchronously if we're being called via an async path
                            await pipeline.SendAsync(_message, cancellationToken).ConfigureAwait(false);
                        }
                        else
                        {
                            // Send the request synchronously through the API that blocks if we're being called via a sync path
                            // (this is safe because the Task will complete before the user can call Wait)
                            pipeline.Send(_message, cancellationToken);
                        }
                        Azure.Response _response = _message.Response;
                        cancellationToken.ThrowIfCancellationRequested();
                        return UploadRangeAsync_CreateResponse(_response);
                    }
                }
                catch (System.Exception ex)
                {
                    _scope.Failed(ex);
                    throw;
                }
                finally
                {
                    _scope.Dispose();
                }
            }

            /// <summary>
            /// Create the File.UploadRangeAsync request.
            /// </summary>
            /// <param name="pipeline">The pipeline used for sending requests.</param>
            /// <param name="resourceUri">The URL of the service account, share, directory or file that is the target of the desired operation.</param>
            /// <param name="range">Specifies the range of bytes to be written. Both the start and end of the range must be specified. For an update operation, the range can be up to 4 MB in size. For a clear operation, the range can be up to the value of the file's full size. The File service accepts only a single byte range for the Range and 'x-ms-range' headers, and the byte range must be specified in the following format: bytes=startByte-endByte.</param>
            /// <param name="fileRangeWrite">Specify one of the following options: - Update: Writes the bytes specified by the request body into the specified range. The Range and Content-Length headers must match to perform the update. - Clear: Clears the specified range and releases the space used in storage for that range. To clear a range, set the Content-Length header to zero, and set the Range header to a value that indicates the range to clear, up to maximum file size.</param>
            /// <param name="contentLength">Specifies the number of bytes being transmitted in the request body. When the x-ms-write header is set to clear, the value of this header must be set to zero.</param>
            /// <param name="optionalbody">Initial data.</param>
            /// <param name="timeout">The timeout parameter is expressed in seconds. For more information, see <a href="https://docs.microsoft.com/en-us/rest/api/storageservices/Setting-Timeouts-for-File-Service-Operations?redirectedfrom=MSDN">Setting Timeouts for File Service Operations.</a></param>
            /// <param name="contentHash">An MD5 hash of the content. This hash is used to verify the integrity of the data during transport. When the Content-MD5 header is specified, the File service compares the hash of the content that has arrived with the header value that was sent. If the two hashes do not match, the operation will fail with error code 400 (Bad Request).</param>
            /// <returns>The File.UploadRangeAsync Message.</returns>
            internal static Azure.Core.HttpPipelineMessage UploadRangeAsync_CreateMessage(
                Azure.Core.Pipeline.HttpPipeline pipeline,
                System.Uri resourceUri,
                string range,
                Azure.Storage.Files.Models.FileRangeWriteType fileRangeWrite,
                long contentLength,
                System.IO.Stream optionalbody = default,
                int? timeout = default,
                byte[] contentHash = default)
            {
                // Validation
                if (resourceUri == null)
                {
                    throw new System.ArgumentNullException(nameof(resourceUri));
                }
                if (range == null)
                {
                    throw new System.ArgumentNullException(nameof(range));
                }

                // Create the request
                Azure.Core.HttpPipelineMessage _message = pipeline.CreateMessage();
                Azure.Core.Request _request = _message.Request;

                // Set the endpoint
                _request.Method = Azure.Core.RequestMethod.Put;
                _request.Uri.Reset(resourceUri);
                _request.Uri.AppendQuery("comp", "range");
                if (timeout != null) { _request.Uri.AppendQuery("timeout", System.Uri.EscapeDataString(timeout.Value.ToString(System.Globalization.CultureInfo.InvariantCulture))); }

                // Add request headers
                _request.Headers.SetValue("x-ms-range", range);
                _request.Headers.SetValue("x-ms-write", Azure.Storage.Files.FileRestClient.Serialization.ToString(fileRangeWrite));
                _request.Headers.SetValue("Content-Length", contentLength.ToString(System.Globalization.CultureInfo.InvariantCulture));
                _request.Headers.SetValue("x-ms-version", "2019-02-02");
                if (contentHash != null) { _request.Headers.SetValue("Content-MD5", System.Convert.ToBase64String(contentHash)); }

                // Create the body
                _request.Content = Azure.Core.HttpPipelineRequestContent.Create(optionalbody);

                return _message;
            }

            /// <summary>
            /// Create the File.UploadRangeAsync response or throw a failure exception.
            /// </summary>
            /// <param name="response">The raw Response.</param>
            /// <returns>The File.UploadRangeAsync Azure.Response{Azure.Storage.Files.Models.StorageFileUploadInfo}.</returns>
            internal static Azure.Response<Azure.Storage.Files.Models.StorageFileUploadInfo> UploadRangeAsync_CreateResponse(
                Azure.Response response)
            {
                // Process the response
                switch (response.Status)
                {
                    case 201:
                    {
                        // Create the result
                        Azure.Storage.Files.Models.StorageFileUploadInfo _value = new Azure.Storage.Files.Models.StorageFileUploadInfo();

                        // Get response headers
                        string _header;
                        if (response.Headers.TryGetValue("ETag", out _header))
                        {
                            _value.ETag = new Azure.ETag(_header);
                        }
                        if (response.Headers.TryGetValue("Last-Modified", out _header))
                        {
                            _value.LastModified = System.DateTimeOffset.Parse(_header, System.Globalization.CultureInfo.InvariantCulture);
                        }
                        if (response.Headers.TryGetValue("Content-MD5", out _header))
                        {
                            _value.ContentHash = System.Convert.FromBase64String(_header);
                        }
                        if (response.Headers.TryGetValue("x-ms-request-server-encrypted", out _header))
                        {
                            _value.IsServerEncrypted = bool.Parse(_header);
                        }

                        // Create the response
                        return Response.FromValue(_value, response);
                    }
                    default:
                    {
                        // Create the result
                        System.Xml.Linq.XDocument _xml = System.Xml.Linq.XDocument.Load(response.ContentStream, System.Xml.Linq.LoadOptions.PreserveWhitespace);
                        Azure.Storage.Files.Models.StorageError _value = Azure.Storage.Files.Models.StorageError.FromXml(_xml.Root);

                        throw _value.CreateException(response);
                    }
                }
            }
            #endregion File.UploadRangeAsync

            #region File.UploadRangeFromURLAsync
            /// <summary>
            /// Upload a range of bytes to a file where the contents are read from a URL.
            /// </summary>
            /// <param name="pipeline">The pipeline used for sending requests.</param>
            /// <param name="resourceUri">The URL of the service account, share, directory or file that is the target of the desired operation.</param>
            /// <param name="range">Writes data to the specified byte range in the file.</param>
            /// <param name="copySource">Specifies the URL of the source file or blob, up to 2 KB in length. To copy a file to another file within the same storage account, you may use Shared Key to authenticate the source file. If you are copying a file from another storage account, or if you are copying a blob from the same storage account or another storage account, then you must authenticate the source file or blob using a shared access signature. If the source is a public blob, no authentication is required to perform the copy operation. A file in a share snapshot can also be specified as a copy source.</param>
            /// <param name="contentLength">Specifies the number of bytes being transmitted in the request body. When the x-ms-write header is set to clear, the value of this header must be set to zero.</param>
            /// <param name="timeout">The timeout parameter is expressed in seconds. For more information, see <a href="https://docs.microsoft.com/en-us/rest/api/storageservices/Setting-Timeouts-for-File-Service-Operations?redirectedfrom=MSDN">Setting Timeouts for File Service Operations.</a></param>
            /// <param name="sourceRange">Bytes of source data in the specified range.</param>
            /// <param name="sourceContentCrc64">Specify the crc64 calculated for the range of bytes that must be read from the copy source.</param>
            /// <param name="sourceIfMatchCrc64">Specify the crc64 value to operate only on range with a matching crc64 checksum.</param>
            /// <param name="sourceIfNoneMatchCrc64">Specify the crc64 value to operate only on range without a matching crc64 checksum.</param>
            /// <param name="async">Whether to invoke the operation asynchronously.  The default value is true.</param>
            /// <param name="clientDiagnostics">The ClientDiagnostics instance used for operation reporting.</param>
            /// <param name="operationName">Operation name.</param>
            /// <param name="cancellationToken">Cancellation token.</param>
            /// <returns>Azure.Response{Azure.Storage.Files.Models.FileUploadRangeFromURLResult}</returns>
            public static async System.Threading.Tasks.ValueTask<Azure.Response<Azure.Storage.Files.Models.FileUploadRangeFromURLResult>> UploadRangeFromURLAsync(
                Azure.Core.Pipeline.ClientDiagnostics clientDiagnostics,
                Azure.Core.Pipeline.HttpPipeline pipeline,
                System.Uri resourceUri,
                string range,
                System.Uri copySource,
                long contentLength,
                int? timeout = default,
                string sourceRange = default,
                byte[] sourceContentCrc64 = default,
                byte[] sourceIfMatchCrc64 = default,
                byte[] sourceIfNoneMatchCrc64 = default,
                bool async = true,
                string operationName = "Azure.Storage.Files.FileClient.UploadRangeFromURL",
                System.Threading.CancellationToken cancellationToken = default)
            {
<<<<<<< HEAD
                Azure.Core.Pipeline.DiagnosticScope _scope = clientDiagnostics.CreateScope(operationName);
=======
                Azure.Core.Diagnostics.DiagnosticScope _scope = pipeline.Diagnostics.CreateScope(operationName);
>>>>>>> f95af6ed
                try
                {
                    _scope.AddAttribute("url", resourceUri);
                    _scope.Start();
                    using (Azure.Core.HttpPipelineMessage _message = UploadRangeFromURLAsync_CreateMessage(
                        pipeline,
                        resourceUri,
                        range,
                        copySource,
                        contentLength,
                        timeout,
                        sourceRange,
                        sourceContentCrc64,
                        sourceIfMatchCrc64,
                        sourceIfNoneMatchCrc64))
                    {
                        if (async)
                        {
                            // Send the request asynchronously if we're being called via an async path
                            await pipeline.SendAsync(_message, cancellationToken).ConfigureAwait(false);
                        }
                        else
                        {
                            // Send the request synchronously through the API that blocks if we're being called via a sync path
                            // (this is safe because the Task will complete before the user can call Wait)
                            pipeline.Send(_message, cancellationToken);
                        }
                        Azure.Response _response = _message.Response;
                        cancellationToken.ThrowIfCancellationRequested();
                        return UploadRangeFromURLAsync_CreateResponse(_response);
                    }
                }
                catch (System.Exception ex)
                {
                    _scope.Failed(ex);
                    throw;
                }
                finally
                {
                    _scope.Dispose();
                }
            }

            /// <summary>
            /// Create the File.UploadRangeFromURLAsync request.
            /// </summary>
            /// <param name="pipeline">The pipeline used for sending requests.</param>
            /// <param name="resourceUri">The URL of the service account, share, directory or file that is the target of the desired operation.</param>
            /// <param name="range">Writes data to the specified byte range in the file.</param>
            /// <param name="copySource">Specifies the URL of the source file or blob, up to 2 KB in length. To copy a file to another file within the same storage account, you may use Shared Key to authenticate the source file. If you are copying a file from another storage account, or if you are copying a blob from the same storage account or another storage account, then you must authenticate the source file or blob using a shared access signature. If the source is a public blob, no authentication is required to perform the copy operation. A file in a share snapshot can also be specified as a copy source.</param>
            /// <param name="contentLength">Specifies the number of bytes being transmitted in the request body. When the x-ms-write header is set to clear, the value of this header must be set to zero.</param>
            /// <param name="timeout">The timeout parameter is expressed in seconds. For more information, see <a href="https://docs.microsoft.com/en-us/rest/api/storageservices/Setting-Timeouts-for-File-Service-Operations?redirectedfrom=MSDN">Setting Timeouts for File Service Operations.</a></param>
            /// <param name="sourceRange">Bytes of source data in the specified range.</param>
            /// <param name="sourceContentCrc64">Specify the crc64 calculated for the range of bytes that must be read from the copy source.</param>
            /// <param name="sourceIfMatchCrc64">Specify the crc64 value to operate only on range with a matching crc64 checksum.</param>
            /// <param name="sourceIfNoneMatchCrc64">Specify the crc64 value to operate only on range without a matching crc64 checksum.</param>
            /// <returns>The File.UploadRangeFromURLAsync Message.</returns>
            internal static Azure.Core.HttpPipelineMessage UploadRangeFromURLAsync_CreateMessage(
                Azure.Core.Pipeline.HttpPipeline pipeline,
                System.Uri resourceUri,
                string range,
                System.Uri copySource,
                long contentLength,
                int? timeout = default,
                string sourceRange = default,
                byte[] sourceContentCrc64 = default,
                byte[] sourceIfMatchCrc64 = default,
                byte[] sourceIfNoneMatchCrc64 = default)
            {
                // Validation
                if (resourceUri == null)
                {
                    throw new System.ArgumentNullException(nameof(resourceUri));
                }
                if (range == null)
                {
                    throw new System.ArgumentNullException(nameof(range));
                }
                if (copySource == null)
                {
                    throw new System.ArgumentNullException(nameof(copySource));
                }

                // Create the request
                Azure.Core.HttpPipelineMessage _message = pipeline.CreateMessage();
                Azure.Core.Request _request = _message.Request;

                // Set the endpoint
                _request.Method = Azure.Core.RequestMethod.Put;
                _request.Uri.Reset(resourceUri);
                _request.Uri.AppendQuery("comp", "range");
                if (timeout != null) { _request.Uri.AppendQuery("timeout", System.Uri.EscapeDataString(timeout.Value.ToString(System.Globalization.CultureInfo.InvariantCulture))); }

                // Add request headers
                _request.Headers.SetValue("x-ms-range", range);
                _request.Headers.SetValue("x-ms-copy-source", copySource.ToString());
                _request.Headers.SetValue("x-ms-write", "update");
                _request.Headers.SetValue("Content-Length", contentLength.ToString(System.Globalization.CultureInfo.InvariantCulture));
                _request.Headers.SetValue("x-ms-version", "2019-02-02");
                if (sourceRange != null) { _request.Headers.SetValue("x-ms-source-range", sourceRange); }
                if (sourceContentCrc64 != null) { _request.Headers.SetValue("x-ms-source-content-crc64", System.Convert.ToBase64String(sourceContentCrc64)); }
                if (sourceIfMatchCrc64 != null) { _request.Headers.SetValue("x-ms-source-if-match-crc64", System.Convert.ToBase64String(sourceIfMatchCrc64)); }
                if (sourceIfNoneMatchCrc64 != null) { _request.Headers.SetValue("x-ms-source-if-none-match-crc64", System.Convert.ToBase64String(sourceIfNoneMatchCrc64)); }

                return _message;
            }

            /// <summary>
            /// Create the File.UploadRangeFromURLAsync response or throw a failure exception.
            /// </summary>
            /// <param name="response">The raw Response.</param>
            /// <returns>The File.UploadRangeFromURLAsync Azure.Response{Azure.Storage.Files.Models.FileUploadRangeFromURLResult}.</returns>
            internal static Azure.Response<Azure.Storage.Files.Models.FileUploadRangeFromURLResult> UploadRangeFromURLAsync_CreateResponse(
                Azure.Response response)
            {
                // Process the response
                switch (response.Status)
                {
                    case 201:
                    {
                        // Create the result
                        Azure.Storage.Files.Models.FileUploadRangeFromURLResult _value = new Azure.Storage.Files.Models.FileUploadRangeFromURLResult();

                        // Get response headers
                        string _header;
                        if (response.Headers.TryGetValue("ETag", out _header))
                        {
                            _value.ETag = new Azure.ETag(_header);
                        }
                        if (response.Headers.TryGetValue("Last-Modified", out _header))
                        {
                            _value.LastModified = System.DateTimeOffset.Parse(_header, System.Globalization.CultureInfo.InvariantCulture);
                        }
                        if (response.Headers.TryGetValue("x-ms-content-crc64", out _header))
                        {
                            _value.XMSContentCrc64 = System.Convert.FromBase64String(_header);
                        }
                        if (response.Headers.TryGetValue("x-ms-request-server-encrypted", out _header))
                        {
                            _value.IsServerEncrypted = bool.Parse(_header);
                        }

                        // Create the response
                        return Response.FromValue(_value, response);
                    }
                    default:
                    {
                        // Create the result
                        System.Xml.Linq.XDocument _xml = System.Xml.Linq.XDocument.Load(response.ContentStream, System.Xml.Linq.LoadOptions.PreserveWhitespace);
                        Azure.Storage.Files.Models.StorageError _value = Azure.Storage.Files.Models.StorageError.FromXml(_xml.Root);

                        throw _value.CreateException(response);
                    }
                }
            }
            #endregion File.UploadRangeFromURLAsync

            #region File.GetRangeListAsync
            /// <summary>
            /// Returns the list of valid ranges for a file.
            /// </summary>
            /// <param name="pipeline">The pipeline used for sending requests.</param>
            /// <param name="resourceUri">The URL of the service account, share, directory or file that is the target of the desired operation.</param>
            /// <param name="sharesnapshot">The snapshot parameter is an opaque DateTime value that, when present, specifies the share snapshot to query.</param>
            /// <param name="timeout">The timeout parameter is expressed in seconds. For more information, see <a href="https://docs.microsoft.com/en-us/rest/api/storageservices/Setting-Timeouts-for-File-Service-Operations?redirectedfrom=MSDN">Setting Timeouts for File Service Operations.</a></param>
            /// <param name="range">Specifies the range of bytes over which to list ranges, inclusively.</param>
            /// <param name="async">Whether to invoke the operation asynchronously.  The default value is true.</param>
            /// <param name="clientDiagnostics">The ClientDiagnostics instance used for operation reporting.</param>
            /// <param name="operationName">Operation name.</param>
            /// <param name="cancellationToken">Cancellation token.</param>
            /// <returns>Azure.Response{Azure.Storage.Files.Models.StorageFileRangeInfo}</returns>
            public static async System.Threading.Tasks.ValueTask<Azure.Response<Azure.Storage.Files.Models.StorageFileRangeInfo>> GetRangeListAsync(
                Azure.Core.Pipeline.ClientDiagnostics clientDiagnostics,
                Azure.Core.Pipeline.HttpPipeline pipeline,
                System.Uri resourceUri,
                string sharesnapshot = default,
                int? timeout = default,
                string range = default,
                bool async = true,
                string operationName = "Azure.Storage.Files.FileClient.GetRangeList",
                System.Threading.CancellationToken cancellationToken = default)
            {
<<<<<<< HEAD
                Azure.Core.Pipeline.DiagnosticScope _scope = clientDiagnostics.CreateScope(operationName);
=======
                Azure.Core.Diagnostics.DiagnosticScope _scope = pipeline.Diagnostics.CreateScope(operationName);
>>>>>>> f95af6ed
                try
                {
                    _scope.AddAttribute("url", resourceUri);
                    _scope.Start();
                    using (Azure.Core.HttpPipelineMessage _message = GetRangeListAsync_CreateMessage(
                        pipeline,
                        resourceUri,
                        sharesnapshot,
                        timeout,
                        range))
                    {
                        if (async)
                        {
                            // Send the request asynchronously if we're being called via an async path
                            await pipeline.SendAsync(_message, cancellationToken).ConfigureAwait(false);
                        }
                        else
                        {
                            // Send the request synchronously through the API that blocks if we're being called via a sync path
                            // (this is safe because the Task will complete before the user can call Wait)
                            pipeline.Send(_message, cancellationToken);
                        }
                        Azure.Response _response = _message.Response;
                        cancellationToken.ThrowIfCancellationRequested();
                        return GetRangeListAsync_CreateResponse(_response);
                    }
                }
                catch (System.Exception ex)
                {
                    _scope.Failed(ex);
                    throw;
                }
                finally
                {
                    _scope.Dispose();
                }
            }

            /// <summary>
            /// Create the File.GetRangeListAsync request.
            /// </summary>
            /// <param name="pipeline">The pipeline used for sending requests.</param>
            /// <param name="resourceUri">The URL of the service account, share, directory or file that is the target of the desired operation.</param>
            /// <param name="sharesnapshot">The snapshot parameter is an opaque DateTime value that, when present, specifies the share snapshot to query.</param>
            /// <param name="timeout">The timeout parameter is expressed in seconds. For more information, see <a href="https://docs.microsoft.com/en-us/rest/api/storageservices/Setting-Timeouts-for-File-Service-Operations?redirectedfrom=MSDN">Setting Timeouts for File Service Operations.</a></param>
            /// <param name="range">Specifies the range of bytes over which to list ranges, inclusively.</param>
            /// <returns>The File.GetRangeListAsync Message.</returns>
            internal static Azure.Core.HttpPipelineMessage GetRangeListAsync_CreateMessage(
                Azure.Core.Pipeline.HttpPipeline pipeline,
                System.Uri resourceUri,
                string sharesnapshot = default,
                int? timeout = default,
                string range = default)
            {
                // Validation
                if (resourceUri == null)
                {
                    throw new System.ArgumentNullException(nameof(resourceUri));
                }

                // Create the request
                Azure.Core.HttpPipelineMessage _message = pipeline.CreateMessage();
                Azure.Core.Request _request = _message.Request;

                // Set the endpoint
                _request.Method = Azure.Core.RequestMethod.Get;
                _request.Uri.Reset(resourceUri);
                _request.Uri.AppendQuery("comp", "rangelist");
                if (sharesnapshot != null) { _request.Uri.AppendQuery("sharesnapshot", System.Uri.EscapeDataString(sharesnapshot)); }
                if (timeout != null) { _request.Uri.AppendQuery("timeout", System.Uri.EscapeDataString(timeout.Value.ToString(System.Globalization.CultureInfo.InvariantCulture))); }

                // Add request headers
                _request.Headers.SetValue("x-ms-version", "2019-02-02");
                if (range != null) { _request.Headers.SetValue("x-ms-range", range); }

                return _message;
            }

            /// <summary>
            /// Create the File.GetRangeListAsync response or throw a failure exception.
            /// </summary>
            /// <param name="response">The raw Response.</param>
            /// <returns>The File.GetRangeListAsync Azure.Response{Azure.Storage.Files.Models.StorageFileRangeInfo}.</returns>
            internal static Azure.Response<Azure.Storage.Files.Models.StorageFileRangeInfo> GetRangeListAsync_CreateResponse(
                Azure.Response response)
            {
                // Process the response
                switch (response.Status)
                {
                    case 200:
                    {
                        // Create the result
                        System.Xml.Linq.XDocument _xml = System.Xml.Linq.XDocument.Load(response.ContentStream, System.Xml.Linq.LoadOptions.PreserveWhitespace);
                        Azure.Storage.Files.Models.StorageFileRangeInfo _value = new Azure.Storage.Files.Models.StorageFileRangeInfo();
                        _value.Ranges =
                            System.Linq.Enumerable.ToList(
                                System.Linq.Enumerable.Select(
                                    _xml.Element(System.Xml.Linq.XName.Get("Ranges", "")).Elements(System.Xml.Linq.XName.Get("Range", "")),
                                    Azure.Storage.Files.Models.Range.FromXml));

                        // Get response headers
                        string _header;
                        if (response.Headers.TryGetValue("Last-Modified", out _header))
                        {
                            _value.LastModified = System.DateTimeOffset.Parse(_header, System.Globalization.CultureInfo.InvariantCulture);
                        }
                        if (response.Headers.TryGetValue("ETag", out _header))
                        {
                            _value.ETag = new Azure.ETag(_header);
                        }
                        if (response.Headers.TryGetValue("x-ms-content-length", out _header))
                        {
                            _value.FileContentLength = long.Parse(_header, System.Globalization.CultureInfo.InvariantCulture);
                        }

                        // Create the response
                        return Response.FromValue(_value, response);
                    }
                    default:
                    {
                        // Create the result
                        System.Xml.Linq.XDocument _xml = System.Xml.Linq.XDocument.Load(response.ContentStream, System.Xml.Linq.LoadOptions.PreserveWhitespace);
                        Azure.Storage.Files.Models.StorageError _value = Azure.Storage.Files.Models.StorageError.FromXml(_xml.Root);

                        throw _value.CreateException(response);
                    }
                }
            }
            #endregion File.GetRangeListAsync

            #region File.StartCopyAsync
            /// <summary>
            /// Copies a blob or file to a destination file within the storage account.
            /// </summary>
            /// <param name="pipeline">The pipeline used for sending requests.</param>
            /// <param name="resourceUri">The URL of the service account, share, directory or file that is the target of the desired operation.</param>
            /// <param name="copySource">Specifies the URL of the source file or blob, up to 2 KB in length. To copy a file to another file within the same storage account, you may use Shared Key to authenticate the source file. If you are copying a file from another storage account, or if you are copying a blob from the same storage account or another storage account, then you must authenticate the source file or blob using a shared access signature. If the source is a public blob, no authentication is required to perform the copy operation. A file in a share snapshot can also be specified as a copy source.</param>
            /// <param name="timeout">The timeout parameter is expressed in seconds. For more information, see <a href="https://docs.microsoft.com/en-us/rest/api/storageservices/Setting-Timeouts-for-File-Service-Operations?redirectedfrom=MSDN">Setting Timeouts for File Service Operations.</a></param>
            /// <param name="metadata">A name-value pair to associate with a file storage object.</param>
            /// <param name="async">Whether to invoke the operation asynchronously.  The default value is true.</param>
            /// <param name="clientDiagnostics">The ClientDiagnostics instance used for operation reporting.</param>
            /// <param name="operationName">Operation name.</param>
            /// <param name="cancellationToken">Cancellation token.</param>
            /// <returns>Azure.Response{Azure.Storage.Files.Models.StorageFileCopyInfo}</returns>
            public static async System.Threading.Tasks.ValueTask<Azure.Response<Azure.Storage.Files.Models.StorageFileCopyInfo>> StartCopyAsync(
                Azure.Core.Pipeline.ClientDiagnostics clientDiagnostics,
                Azure.Core.Pipeline.HttpPipeline pipeline,
                System.Uri resourceUri,
                System.Uri copySource,
                int? timeout = default,
                System.Collections.Generic.IDictionary<string, string> metadata = default,
                bool async = true,
                string operationName = "Azure.Storage.Files.FileClient.StartCopy",
                System.Threading.CancellationToken cancellationToken = default)
            {
<<<<<<< HEAD
                Azure.Core.Pipeline.DiagnosticScope _scope = clientDiagnostics.CreateScope(operationName);
=======
                Azure.Core.Diagnostics.DiagnosticScope _scope = pipeline.Diagnostics.CreateScope(operationName);
>>>>>>> f95af6ed
                try
                {
                    _scope.AddAttribute("url", resourceUri);
                    _scope.Start();
                    using (Azure.Core.HttpPipelineMessage _message = StartCopyAsync_CreateMessage(
                        pipeline,
                        resourceUri,
                        copySource,
                        timeout,
                        metadata))
                    {
                        if (async)
                        {
                            // Send the request asynchronously if we're being called via an async path
                            await pipeline.SendAsync(_message, cancellationToken).ConfigureAwait(false);
                        }
                        else
                        {
                            // Send the request synchronously through the API that blocks if we're being called via a sync path
                            // (this is safe because the Task will complete before the user can call Wait)
                            pipeline.Send(_message, cancellationToken);
                        }
                        Azure.Response _response = _message.Response;
                        cancellationToken.ThrowIfCancellationRequested();
                        return StartCopyAsync_CreateResponse(_response);
                    }
                }
                catch (System.Exception ex)
                {
                    _scope.Failed(ex);
                    throw;
                }
                finally
                {
                    _scope.Dispose();
                }
            }

            /// <summary>
            /// Create the File.StartCopyAsync request.
            /// </summary>
            /// <param name="pipeline">The pipeline used for sending requests.</param>
            /// <param name="resourceUri">The URL of the service account, share, directory or file that is the target of the desired operation.</param>
            /// <param name="copySource">Specifies the URL of the source file or blob, up to 2 KB in length. To copy a file to another file within the same storage account, you may use Shared Key to authenticate the source file. If you are copying a file from another storage account, or if you are copying a blob from the same storage account or another storage account, then you must authenticate the source file or blob using a shared access signature. If the source is a public blob, no authentication is required to perform the copy operation. A file in a share snapshot can also be specified as a copy source.</param>
            /// <param name="timeout">The timeout parameter is expressed in seconds. For more information, see <a href="https://docs.microsoft.com/en-us/rest/api/storageservices/Setting-Timeouts-for-File-Service-Operations?redirectedfrom=MSDN">Setting Timeouts for File Service Operations.</a></param>
            /// <param name="metadata">A name-value pair to associate with a file storage object.</param>
            /// <returns>The File.StartCopyAsync Message.</returns>
            internal static Azure.Core.HttpPipelineMessage StartCopyAsync_CreateMessage(
                Azure.Core.Pipeline.HttpPipeline pipeline,
                System.Uri resourceUri,
                System.Uri copySource,
                int? timeout = default,
                System.Collections.Generic.IDictionary<string, string> metadata = default)
            {
                // Validation
                if (resourceUri == null)
                {
                    throw new System.ArgumentNullException(nameof(resourceUri));
                }
                if (copySource == null)
                {
                    throw new System.ArgumentNullException(nameof(copySource));
                }

                // Create the request
                Azure.Core.HttpPipelineMessage _message = pipeline.CreateMessage();
                Azure.Core.Request _request = _message.Request;

                // Set the endpoint
                _request.Method = Azure.Core.RequestMethod.Put;
                _request.Uri.Reset(resourceUri);
                if (timeout != null) { _request.Uri.AppendQuery("timeout", System.Uri.EscapeDataString(timeout.Value.ToString(System.Globalization.CultureInfo.InvariantCulture))); }

                // Add request headers
                _request.Headers.SetValue("x-ms-version", "2019-02-02");
                _request.Headers.SetValue("x-ms-copy-source", copySource.ToString());
                if (metadata != null) {
                    foreach (System.Collections.Generic.KeyValuePair<string, string> _pair in metadata)
                    {
                        _request.Headers.SetValue("x-ms-meta-" + _pair.Key, _pair.Value);
                    }
                }

                return _message;
            }

            /// <summary>
            /// Create the File.StartCopyAsync response or throw a failure exception.
            /// </summary>
            /// <param name="response">The raw Response.</param>
            /// <returns>The File.StartCopyAsync Azure.Response{Azure.Storage.Files.Models.StorageFileCopyInfo}.</returns>
            internal static Azure.Response<Azure.Storage.Files.Models.StorageFileCopyInfo> StartCopyAsync_CreateResponse(
                Azure.Response response)
            {
                // Process the response
                switch (response.Status)
                {
                    case 202:
                    {
                        // Create the result
                        Azure.Storage.Files.Models.StorageFileCopyInfo _value = new Azure.Storage.Files.Models.StorageFileCopyInfo();

                        // Get response headers
                        string _header;
                        if (response.Headers.TryGetValue("ETag", out _header))
                        {
                            _value.ETag = new Azure.ETag(_header);
                        }
                        if (response.Headers.TryGetValue("Last-Modified", out _header))
                        {
                            _value.LastModified = System.DateTimeOffset.Parse(_header, System.Globalization.CultureInfo.InvariantCulture);
                        }
                        if (response.Headers.TryGetValue("x-ms-copy-id", out _header))
                        {
                            _value.CopyId = _header;
                        }
                        if (response.Headers.TryGetValue("x-ms-copy-status", out _header))
                        {
                            _value.CopyStatus = Azure.Storage.Files.FileRestClient.Serialization.ParseCopyStatus(_header);
                        }

                        // Create the response
                        return Response.FromValue(_value, response);
                    }
                    default:
                    {
                        // Create the result
                        System.Xml.Linq.XDocument _xml = System.Xml.Linq.XDocument.Load(response.ContentStream, System.Xml.Linq.LoadOptions.PreserveWhitespace);
                        Azure.Storage.Files.Models.StorageError _value = Azure.Storage.Files.Models.StorageError.FromXml(_xml.Root);

                        throw _value.CreateException(response);
                    }
                }
            }
            #endregion File.StartCopyAsync

            #region File.AbortCopyAsync
            /// <summary>
            /// Aborts a pending Copy File operation, and leaves a destination file with zero length and full metadata.
            /// </summary>
            /// <param name="pipeline">The pipeline used for sending requests.</param>
            /// <param name="resourceUri">The URL of the service account, share, directory or file that is the target of the desired operation.</param>
            /// <param name="copyId">The copy identifier provided in the x-ms-copy-id header of the original Copy File operation.</param>
            /// <param name="timeout">The timeout parameter is expressed in seconds. For more information, see <a href="https://docs.microsoft.com/en-us/rest/api/storageservices/Setting-Timeouts-for-File-Service-Operations?redirectedfrom=MSDN">Setting Timeouts for File Service Operations.</a></param>
            /// <param name="async">Whether to invoke the operation asynchronously.  The default value is true.</param>
            /// <param name="clientDiagnostics">The ClientDiagnostics instance used for operation reporting.</param>
            /// <param name="operationName">Operation name.</param>
            /// <param name="cancellationToken">Cancellation token.</param>
            /// <returns>Azure.Response</returns>
            public static async System.Threading.Tasks.ValueTask<Azure.Response> AbortCopyAsync(
                Azure.Core.Pipeline.ClientDiagnostics clientDiagnostics,
                Azure.Core.Pipeline.HttpPipeline pipeline,
                System.Uri resourceUri,
                string copyId,
                int? timeout = default,
                bool async = true,
                string operationName = "Azure.Storage.Files.FileClient.AbortCopy",
                System.Threading.CancellationToken cancellationToken = default)
            {
<<<<<<< HEAD
                Azure.Core.Pipeline.DiagnosticScope _scope = clientDiagnostics.CreateScope(operationName);
=======
                Azure.Core.Diagnostics.DiagnosticScope _scope = pipeline.Diagnostics.CreateScope(operationName);
>>>>>>> f95af6ed
                try
                {
                    _scope.AddAttribute("url", resourceUri);
                    _scope.Start();
                    using (Azure.Core.HttpPipelineMessage _message = AbortCopyAsync_CreateMessage(
                        pipeline,
                        resourceUri,
                        copyId,
                        timeout))
                    {
                        if (async)
                        {
                            // Send the request asynchronously if we're being called via an async path
                            await pipeline.SendAsync(_message, cancellationToken).ConfigureAwait(false);
                        }
                        else
                        {
                            // Send the request synchronously through the API that blocks if we're being called via a sync path
                            // (this is safe because the Task will complete before the user can call Wait)
                            pipeline.Send(_message, cancellationToken);
                        }
                        Azure.Response _response = _message.Response;
                        cancellationToken.ThrowIfCancellationRequested();
                        return AbortCopyAsync_CreateResponse(_response);
                    }
                }
                catch (System.Exception ex)
                {
                    _scope.Failed(ex);
                    throw;
                }
                finally
                {
                    _scope.Dispose();
                }
            }

            /// <summary>
            /// Create the File.AbortCopyAsync request.
            /// </summary>
            /// <param name="pipeline">The pipeline used for sending requests.</param>
            /// <param name="resourceUri">The URL of the service account, share, directory or file that is the target of the desired operation.</param>
            /// <param name="copyId">The copy identifier provided in the x-ms-copy-id header of the original Copy File operation.</param>
            /// <param name="timeout">The timeout parameter is expressed in seconds. For more information, see <a href="https://docs.microsoft.com/en-us/rest/api/storageservices/Setting-Timeouts-for-File-Service-Operations?redirectedfrom=MSDN">Setting Timeouts for File Service Operations.</a></param>
            /// <returns>The File.AbortCopyAsync Message.</returns>
            internal static Azure.Core.HttpPipelineMessage AbortCopyAsync_CreateMessage(
                Azure.Core.Pipeline.HttpPipeline pipeline,
                System.Uri resourceUri,
                string copyId,
                int? timeout = default)
            {
                // Validation
                if (resourceUri == null)
                {
                    throw new System.ArgumentNullException(nameof(resourceUri));
                }
                if (copyId == null)
                {
                    throw new System.ArgumentNullException(nameof(copyId));
                }

                // Create the request
                Azure.Core.HttpPipelineMessage _message = pipeline.CreateMessage();
                Azure.Core.Request _request = _message.Request;

                // Set the endpoint
                _request.Method = Azure.Core.RequestMethod.Put;
                _request.Uri.Reset(resourceUri);
                _request.Uri.AppendQuery("comp", "copy");
                _request.Uri.AppendQuery("copyid", System.Uri.EscapeDataString(copyId));
                if (timeout != null) { _request.Uri.AppendQuery("timeout", System.Uri.EscapeDataString(timeout.Value.ToString(System.Globalization.CultureInfo.InvariantCulture))); }

                // Add request headers
                _request.Headers.SetValue("x-ms-copy-action", "abort");
                _request.Headers.SetValue("x-ms-version", "2019-02-02");

                return _message;
            }

            /// <summary>
            /// Create the File.AbortCopyAsync response or throw a failure exception.
            /// </summary>
            /// <param name="response">The raw Response.</param>
            /// <returns>The File.AbortCopyAsync Azure.Response.</returns>
            internal static Azure.Response AbortCopyAsync_CreateResponse(
                Azure.Response response)
            {
                // Process the response
                switch (response.Status)
                {
                    case 204:
                    {
                        return response;
                    }
                    default:
                    {
                        // Create the result
                        System.Xml.Linq.XDocument _xml = System.Xml.Linq.XDocument.Load(response.ContentStream, System.Xml.Linq.LoadOptions.PreserveWhitespace);
                        Azure.Storage.Files.Models.StorageError _value = Azure.Storage.Files.Models.StorageError.FromXml(_xml.Root);

                        throw _value.CreateException(response);
                    }
                }
            }
            #endregion File.AbortCopyAsync

            #region File.ListHandlesAsync
            /// <summary>
            /// Lists handles for file
            /// </summary>
            /// <param name="pipeline">The pipeline used for sending requests.</param>
            /// <param name="resourceUri">The URL of the service account, share, directory or file that is the target of the desired operation.</param>
            /// <param name="marker">A string value that identifies the portion of the list to be returned with the next list operation. The operation returns a marker value within the response body if the list returned was not complete. The marker value may then be used in a subsequent call to request the next set of list items. The marker value is opaque to the client.</param>
            /// <param name="maxresults">Specifies the maximum number of entries to return. If the request does not specify maxresults, or specifies a value greater than 5,000, the server will return up to 5,000 items.</param>
            /// <param name="timeout">The timeout parameter is expressed in seconds. For more information, see <a href="https://docs.microsoft.com/en-us/rest/api/storageservices/Setting-Timeouts-for-File-Service-Operations?redirectedfrom=MSDN">Setting Timeouts for File Service Operations.</a></param>
            /// <param name="sharesnapshot">The snapshot parameter is an opaque DateTime value that, when present, specifies the share snapshot to query.</param>
            /// <param name="async">Whether to invoke the operation asynchronously.  The default value is true.</param>
            /// <param name="clientDiagnostics">The ClientDiagnostics instance used for operation reporting.</param>
            /// <param name="operationName">Operation name.</param>
            /// <param name="cancellationToken">Cancellation token.</param>
            /// <returns>An enumeration of handles.</returns>
            public static async System.Threading.Tasks.ValueTask<Azure.Response<Azure.Storage.Files.Models.StorageHandlesSegment>> ListHandlesAsync(
                Azure.Core.Pipeline.ClientDiagnostics clientDiagnostics,
                Azure.Core.Pipeline.HttpPipeline pipeline,
                System.Uri resourceUri,
                string marker = default,
                int? maxresults = default,
                int? timeout = default,
                string sharesnapshot = default,
                bool async = true,
                string operationName = "Azure.Storage.Files.FileClient.ListHandles",
                System.Threading.CancellationToken cancellationToken = default)
            {
<<<<<<< HEAD
                Azure.Core.Pipeline.DiagnosticScope _scope = clientDiagnostics.CreateScope(operationName);
=======
                Azure.Core.Diagnostics.DiagnosticScope _scope = pipeline.Diagnostics.CreateScope(operationName);
>>>>>>> f95af6ed
                try
                {
                    _scope.AddAttribute("url", resourceUri);
                    _scope.Start();
                    using (Azure.Core.HttpPipelineMessage _message = ListHandlesAsync_CreateMessage(
                        pipeline,
                        resourceUri,
                        marker,
                        maxresults,
                        timeout,
                        sharesnapshot))
                    {
                        if (async)
                        {
                            // Send the request asynchronously if we're being called via an async path
                            await pipeline.SendAsync(_message, cancellationToken).ConfigureAwait(false);
                        }
                        else
                        {
                            // Send the request synchronously through the API that blocks if we're being called via a sync path
                            // (this is safe because the Task will complete before the user can call Wait)
                            pipeline.Send(_message, cancellationToken);
                        }
                        Azure.Response _response = _message.Response;
                        cancellationToken.ThrowIfCancellationRequested();
                        return ListHandlesAsync_CreateResponse(_response);
                    }
                }
                catch (System.Exception ex)
                {
                    _scope.Failed(ex);
                    throw;
                }
                finally
                {
                    _scope.Dispose();
                }
            }

            /// <summary>
            /// Create the File.ListHandlesAsync request.
            /// </summary>
            /// <param name="pipeline">The pipeline used for sending requests.</param>
            /// <param name="resourceUri">The URL of the service account, share, directory or file that is the target of the desired operation.</param>
            /// <param name="marker">A string value that identifies the portion of the list to be returned with the next list operation. The operation returns a marker value within the response body if the list returned was not complete. The marker value may then be used in a subsequent call to request the next set of list items. The marker value is opaque to the client.</param>
            /// <param name="maxresults">Specifies the maximum number of entries to return. If the request does not specify maxresults, or specifies a value greater than 5,000, the server will return up to 5,000 items.</param>
            /// <param name="timeout">The timeout parameter is expressed in seconds. For more information, see <a href="https://docs.microsoft.com/en-us/rest/api/storageservices/Setting-Timeouts-for-File-Service-Operations?redirectedfrom=MSDN">Setting Timeouts for File Service Operations.</a></param>
            /// <param name="sharesnapshot">The snapshot parameter is an opaque DateTime value that, when present, specifies the share snapshot to query.</param>
            /// <returns>The File.ListHandlesAsync Message.</returns>
            internal static Azure.Core.HttpPipelineMessage ListHandlesAsync_CreateMessage(
                Azure.Core.Pipeline.HttpPipeline pipeline,
                System.Uri resourceUri,
                string marker = default,
                int? maxresults = default,
                int? timeout = default,
                string sharesnapshot = default)
            {
                // Validation
                if (resourceUri == null)
                {
                    throw new System.ArgumentNullException(nameof(resourceUri));
                }

                // Create the request
                Azure.Core.HttpPipelineMessage _message = pipeline.CreateMessage();
                Azure.Core.Request _request = _message.Request;

                // Set the endpoint
                _request.Method = Azure.Core.RequestMethod.Get;
                _request.Uri.Reset(resourceUri);
                _request.Uri.AppendQuery("comp", "listhandles");
                if (marker != null) { _request.Uri.AppendQuery("marker", System.Uri.EscapeDataString(marker)); }
                if (maxresults != null) { _request.Uri.AppendQuery("maxresults", System.Uri.EscapeDataString(maxresults.Value.ToString(System.Globalization.CultureInfo.InvariantCulture))); }
                if (timeout != null) { _request.Uri.AppendQuery("timeout", System.Uri.EscapeDataString(timeout.Value.ToString(System.Globalization.CultureInfo.InvariantCulture))); }
                if (sharesnapshot != null) { _request.Uri.AppendQuery("sharesnapshot", System.Uri.EscapeDataString(sharesnapshot)); }

                // Add request headers
                _request.Headers.SetValue("x-ms-version", "2019-02-02");

                return _message;
            }

            /// <summary>
            /// Create the File.ListHandlesAsync response or throw a failure exception.
            /// </summary>
            /// <param name="response">The raw Response.</param>
            /// <returns>The File.ListHandlesAsync Azure.Response{Azure.Storage.Files.Models.StorageHandlesSegment}.</returns>
            internal static Azure.Response<Azure.Storage.Files.Models.StorageHandlesSegment> ListHandlesAsync_CreateResponse(
                Azure.Response response)
            {
                // Process the response
                switch (response.Status)
                {
                    case 200:
                    {
                        // Create the result
                        System.Xml.Linq.XDocument _xml = System.Xml.Linq.XDocument.Load(response.ContentStream, System.Xml.Linq.LoadOptions.PreserveWhitespace);
                        Azure.Storage.Files.Models.StorageHandlesSegment _value = Azure.Storage.Files.Models.StorageHandlesSegment.FromXml(_xml.Root);

                        // Create the response
                        return Response.FromValue(_value, response);
                    }
                    default:
                    {
                        // Create the result
                        System.Xml.Linq.XDocument _xml = System.Xml.Linq.XDocument.Load(response.ContentStream, System.Xml.Linq.LoadOptions.PreserveWhitespace);
                        Azure.Storage.Files.Models.StorageError _value = Azure.Storage.Files.Models.StorageError.FromXml(_xml.Root);

                        throw _value.CreateException(response);
                    }
                }
            }
            #endregion File.ListHandlesAsync

            #region File.ForceCloseHandlesAsync
            /// <summary>
            /// Closes all handles open for given file
            /// </summary>
            /// <param name="pipeline">The pipeline used for sending requests.</param>
            /// <param name="resourceUri">The URL of the service account, share, directory or file that is the target of the desired operation.</param>
            /// <param name="handleId">Specifies handle ID opened on the file or directory to be closed. Asterix (‘*’) is a wildcard that specifies all handles.</param>
            /// <param name="timeout">The timeout parameter is expressed in seconds. For more information, see <a href="https://docs.microsoft.com/en-us/rest/api/storageservices/Setting-Timeouts-for-File-Service-Operations?redirectedfrom=MSDN">Setting Timeouts for File Service Operations.</a></param>
            /// <param name="marker">A string value that identifies the portion of the list to be returned with the next list operation. The operation returns a marker value within the response body if the list returned was not complete. The marker value may then be used in a subsequent call to request the next set of list items. The marker value is opaque to the client.</param>
            /// <param name="sharesnapshot">The snapshot parameter is an opaque DateTime value that, when present, specifies the share snapshot to query.</param>
            /// <param name="async">Whether to invoke the operation asynchronously.  The default value is true.</param>
            /// <param name="clientDiagnostics">The ClientDiagnostics instance used for operation reporting.</param>
            /// <param name="operationName">Operation name.</param>
            /// <param name="cancellationToken">Cancellation token.</param>
            /// <returns>Azure.Response{Azure.Storage.Files.Models.StorageClosedHandlesSegment}</returns>
            public static async System.Threading.Tasks.ValueTask<Azure.Response<Azure.Storage.Files.Models.StorageClosedHandlesSegment>> ForceCloseHandlesAsync(
                Azure.Core.Pipeline.ClientDiagnostics clientDiagnostics,
                Azure.Core.Pipeline.HttpPipeline pipeline,
                System.Uri resourceUri,
                string handleId,
                int? timeout = default,
                string marker = default,
                string sharesnapshot = default,
                bool async = true,
                string operationName = "Azure.Storage.Files.FileClient.ForceCloseHandles",
                System.Threading.CancellationToken cancellationToken = default)
            {
<<<<<<< HEAD
                Azure.Core.Pipeline.DiagnosticScope _scope = clientDiagnostics.CreateScope(operationName);
=======
                Azure.Core.Diagnostics.DiagnosticScope _scope = pipeline.Diagnostics.CreateScope(operationName);
>>>>>>> f95af6ed
                try
                {
                    _scope.AddAttribute("url", resourceUri);
                    _scope.Start();
                    using (Azure.Core.HttpPipelineMessage _message = ForceCloseHandlesAsync_CreateMessage(
                        pipeline,
                        resourceUri,
                        handleId,
                        timeout,
                        marker,
                        sharesnapshot))
                    {
                        if (async)
                        {
                            // Send the request asynchronously if we're being called via an async path
                            await pipeline.SendAsync(_message, cancellationToken).ConfigureAwait(false);
                        }
                        else
                        {
                            // Send the request synchronously through the API that blocks if we're being called via a sync path
                            // (this is safe because the Task will complete before the user can call Wait)
                            pipeline.Send(_message, cancellationToken);
                        }
                        Azure.Response _response = _message.Response;
                        cancellationToken.ThrowIfCancellationRequested();
                        return ForceCloseHandlesAsync_CreateResponse(_response);
                    }
                }
                catch (System.Exception ex)
                {
                    _scope.Failed(ex);
                    throw;
                }
                finally
                {
                    _scope.Dispose();
                }
            }

            /// <summary>
            /// Create the File.ForceCloseHandlesAsync request.
            /// </summary>
            /// <param name="pipeline">The pipeline used for sending requests.</param>
            /// <param name="resourceUri">The URL of the service account, share, directory or file that is the target of the desired operation.</param>
            /// <param name="handleId">Specifies handle ID opened on the file or directory to be closed. Asterix (‘*’) is a wildcard that specifies all handles.</param>
            /// <param name="timeout">The timeout parameter is expressed in seconds. For more information, see <a href="https://docs.microsoft.com/en-us/rest/api/storageservices/Setting-Timeouts-for-File-Service-Operations?redirectedfrom=MSDN">Setting Timeouts for File Service Operations.</a></param>
            /// <param name="marker">A string value that identifies the portion of the list to be returned with the next list operation. The operation returns a marker value within the response body if the list returned was not complete. The marker value may then be used in a subsequent call to request the next set of list items. The marker value is opaque to the client.</param>
            /// <param name="sharesnapshot">The snapshot parameter is an opaque DateTime value that, when present, specifies the share snapshot to query.</param>
            /// <returns>The File.ForceCloseHandlesAsync Message.</returns>
            internal static Azure.Core.HttpPipelineMessage ForceCloseHandlesAsync_CreateMessage(
                Azure.Core.Pipeline.HttpPipeline pipeline,
                System.Uri resourceUri,
                string handleId,
                int? timeout = default,
                string marker = default,
                string sharesnapshot = default)
            {
                // Validation
                if (resourceUri == null)
                {
                    throw new System.ArgumentNullException(nameof(resourceUri));
                }
                if (handleId == null)
                {
                    throw new System.ArgumentNullException(nameof(handleId));
                }

                // Create the request
                Azure.Core.HttpPipelineMessage _message = pipeline.CreateMessage();
                Azure.Core.Request _request = _message.Request;

                // Set the endpoint
                _request.Method = Azure.Core.RequestMethod.Put;
                _request.Uri.Reset(resourceUri);
                _request.Uri.AppendQuery("comp", "forceclosehandles");
                if (timeout != null) { _request.Uri.AppendQuery("timeout", System.Uri.EscapeDataString(timeout.Value.ToString(System.Globalization.CultureInfo.InvariantCulture))); }
                if (marker != null) { _request.Uri.AppendQuery("marker", System.Uri.EscapeDataString(marker)); }
                if (sharesnapshot != null) { _request.Uri.AppendQuery("sharesnapshot", System.Uri.EscapeDataString(sharesnapshot)); }

                // Add request headers
                _request.Headers.SetValue("x-ms-handle-id", handleId);
                _request.Headers.SetValue("x-ms-version", "2019-02-02");

                return _message;
            }

            /// <summary>
            /// Create the File.ForceCloseHandlesAsync response or throw a failure exception.
            /// </summary>
            /// <param name="response">The raw Response.</param>
            /// <returns>The File.ForceCloseHandlesAsync Azure.Response{Azure.Storage.Files.Models.StorageClosedHandlesSegment}.</returns>
            internal static Azure.Response<Azure.Storage.Files.Models.StorageClosedHandlesSegment> ForceCloseHandlesAsync_CreateResponse(
                Azure.Response response)
            {
                // Process the response
                switch (response.Status)
                {
                    case 200:
                    {
                        // Create the result
                        Azure.Storage.Files.Models.StorageClosedHandlesSegment _value = new Azure.Storage.Files.Models.StorageClosedHandlesSegment();

                        // Get response headers
                        string _header;
                        if (response.Headers.TryGetValue("x-ms-marker", out _header))
                        {
                            _value.Marker = _header;
                        }
                        if (response.Headers.TryGetValue("x-ms-number-of-handles-closed", out _header))
                        {
                            _value.NumberOfHandlesClosed = int.Parse(_header, System.Globalization.CultureInfo.InvariantCulture);
                        }

                        // Create the response
                        return Response.FromValue(_value, response);
                    }
                    default:
                    {
                        // Create the result
                        System.Xml.Linq.XDocument _xml = System.Xml.Linq.XDocument.Load(response.ContentStream, System.Xml.Linq.LoadOptions.PreserveWhitespace);
                        Azure.Storage.Files.Models.StorageError _value = Azure.Storage.Files.Models.StorageError.FromXml(_xml.Root);

                        throw _value.CreateException(response);
                    }
                }
            }
            #endregion File.ForceCloseHandlesAsync
        }
        #endregion File operations
    }
}
#endregion Service

#region Models
#region class AccessPolicy
namespace Azure.Storage.Files.Models
{
    /// <summary>
    /// An Access policy.
    /// </summary>
    public partial class AccessPolicy
    {
        /// <summary>
        /// The date-time the policy is active.
        /// </summary>
        public System.DateTimeOffset? Start { get; set; }

        /// <summary>
        /// The date-time the policy expires.
        /// </summary>
        public System.DateTimeOffset? Expiry { get; set; }

        /// <summary>
        /// The permissions for the ACL policy.
        /// </summary>
        public string Permission { get; set; }

        /// <summary>
        /// Prevent direct instantiation of AccessPolicy instances.
        /// You can use FilesModelFactory.AccessPolicy instead.
        /// </summary>
        internal AccessPolicy() { }

        /// <summary>
        /// Serialize a AccessPolicy instance as XML.
        /// </summary>
        /// <param name="value">The AccessPolicy instance to serialize.</param>
        /// <param name="name">An optional name to use for the root element instead of "AccessPolicy".</param>
        /// <param name="ns">An optional namespace to use for the root element instead of "".</param>
        /// <returns>The serialized XML element.</returns>
        internal static System.Xml.Linq.XElement ToXml(Azure.Storage.Files.Models.AccessPolicy value, string name = "AccessPolicy", string ns = "")
        {
            System.Diagnostics.Debug.Assert(value != null);
            System.Xml.Linq.XElement _element = new System.Xml.Linq.XElement(System.Xml.Linq.XName.Get(name, ns));
            if (value.Start != null)
            {
                _element.Add(new System.Xml.Linq.XElement(
                    System.Xml.Linq.XName.Get("Start", ""),
                    value.Start.Value.ToString("yyyy'-'MM'-'dd'T'HH':'mm':'ss.fffffffZ", System.Globalization.CultureInfo.InvariantCulture)));
            }
            if (value.Expiry != null)
            {
                _element.Add(new System.Xml.Linq.XElement(
                    System.Xml.Linq.XName.Get("Expiry", ""),
                    value.Expiry.Value.ToString("yyyy'-'MM'-'dd'T'HH':'mm':'ss.fffffffZ", System.Globalization.CultureInfo.InvariantCulture)));
            }
            if (value.Permission != null)
            {
                _element.Add(new System.Xml.Linq.XElement(
                    System.Xml.Linq.XName.Get("Permission", ""),
                    value.Permission));
            }
            return _element;
        }

        /// <summary>
        /// Deserializes XML into a new AccessPolicy instance.
        /// </summary>
        /// <param name="element">The XML element to deserialize.</param>
        /// <returns>A deserialized AccessPolicy instance.</returns>
        internal static Azure.Storage.Files.Models.AccessPolicy FromXml(System.Xml.Linq.XElement element)
        {
            System.Diagnostics.Debug.Assert(element != null);
            System.Xml.Linq.XElement _child;
            Azure.Storage.Files.Models.AccessPolicy _value = new Azure.Storage.Files.Models.AccessPolicy();
            _child = element.Element(System.Xml.Linq.XName.Get("Start", ""));
            if (_child != null)
            {
                _value.Start = System.DateTimeOffset.Parse(_child.Value, System.Globalization.CultureInfo.InvariantCulture);
            }
            _child = element.Element(System.Xml.Linq.XName.Get("Expiry", ""));
            if (_child != null)
            {
                _value.Expiry = System.DateTimeOffset.Parse(_child.Value, System.Globalization.CultureInfo.InvariantCulture);
            }
            _child = element.Element(System.Xml.Linq.XName.Get("Permission", ""));
            if (_child != null)
            {
                _value.Permission = _child.Value;
            }
            CustomizeFromXml(element, _value);
            return _value;
        }

        static partial void CustomizeFromXml(System.Xml.Linq.XElement element, Azure.Storage.Files.Models.AccessPolicy value);
    }
}
#endregion class AccessPolicy

#region enum CopyStatus
namespace Azure.Storage.Files.Models
{
    /// <summary>
    /// State of the copy operation identified by 'x-ms-copy-id'.
    /// </summary>
    #pragma warning disable CA1717 // Only FlagsAttribute enums should have plural names
    public enum CopyStatus
    #pragma warning restore CA1717 // Only FlagsAttribute enums should have plural names
    {
        /// <summary>
        /// pending
        /// </summary>
        Pending,

        /// <summary>
        /// success
        /// </summary>
        Success,

        /// <summary>
        /// aborted
        /// </summary>
        Aborted,

        /// <summary>
        /// failed
        /// </summary>
        Failed
    }
}

namespace Azure.Storage.Files
{
    internal static partial class FileRestClient
    {
        public static partial class Serialization
        {
            public static string ToString(Azure.Storage.Files.Models.CopyStatus value)
            {
                return value switch
                {
                    Azure.Storage.Files.Models.CopyStatus.Pending => "pending",
                    Azure.Storage.Files.Models.CopyStatus.Success => "success",
                    Azure.Storage.Files.Models.CopyStatus.Aborted => "aborted",
                    Azure.Storage.Files.Models.CopyStatus.Failed => "failed",
                    _ => throw new System.ArgumentOutOfRangeException(nameof(value), value, "Unknown Azure.Storage.Files.Models.CopyStatus value.")
                };
            }

            public static Azure.Storage.Files.Models.CopyStatus ParseCopyStatus(string value)
            {
                return value switch
                {
                    "pending" => Azure.Storage.Files.Models.CopyStatus.Pending,
                    "success" => Azure.Storage.Files.Models.CopyStatus.Success,
                    "aborted" => Azure.Storage.Files.Models.CopyStatus.Aborted,
                    "failed" => Azure.Storage.Files.Models.CopyStatus.Failed,
                    _ => throw new System.ArgumentOutOfRangeException(nameof(value), value, "Unknown Azure.Storage.Files.Models.CopyStatus value.")
                };
            }
        }
    }
}
#endregion enum CopyStatus

#region enum DeleteSnapshotsOptionType
namespace Azure.Storage.Files.Models
{
    /// <summary>
    /// Specifies the option include to delete the base share and all of its snapshots.
    /// </summary>
    public enum DeleteSnapshotsOptionType
    {
        /// <summary>
        /// include
        /// </summary>
        Include
    }
}

namespace Azure.Storage.Files
{
    internal static partial class FileRestClient
    {
        public static partial class Serialization
        {
            public static string ToString(Azure.Storage.Files.Models.DeleteSnapshotsOptionType value)
            {
                return value switch
                {
                    Azure.Storage.Files.Models.DeleteSnapshotsOptionType.Include => "include",
                    _ => throw new System.ArgumentOutOfRangeException(nameof(value), value, "Unknown Azure.Storage.Files.Models.DeleteSnapshotsOptionType value.")
                };
            }

            public static Azure.Storage.Files.Models.DeleteSnapshotsOptionType ParseDeleteSnapshotsOptionType(string value)
            {
                return value switch
                {
                    "include" => Azure.Storage.Files.Models.DeleteSnapshotsOptionType.Include,
                    _ => throw new System.ArgumentOutOfRangeException(nameof(value), value, "Unknown Azure.Storage.Files.Models.DeleteSnapshotsOptionType value.")
                };
            }
        }
    }
}
#endregion enum DeleteSnapshotsOptionType

#region class DirectoryItem
namespace Azure.Storage.Files.Models
{
    /// <summary>
    /// A listed directory item.
    /// </summary>
    internal partial class DirectoryItem
    {
        /// <summary>
        /// Name
        /// </summary>
        public string Name { get; internal set; }

        /// <summary>
        /// Prevent direct instantiation of DirectoryItem instances.
        /// You can use FilesModelFactory.DirectoryItem instead.
        /// </summary>
        internal DirectoryItem() { }

        /// <summary>
        /// Deserializes XML into a new DirectoryItem instance.
        /// </summary>
        /// <param name="element">The XML element to deserialize.</param>
        /// <returns>A deserialized DirectoryItem instance.</returns>
        internal static Azure.Storage.Files.Models.DirectoryItem FromXml(System.Xml.Linq.XElement element)
        {
            System.Diagnostics.Debug.Assert(element != null);
            System.Xml.Linq.XElement _child;
            Azure.Storage.Files.Models.DirectoryItem _value = new Azure.Storage.Files.Models.DirectoryItem();
            _child = element.Element(System.Xml.Linq.XName.Get("Name", ""));
            if (_child != null)
            {
                _value.Name = _child.Value;
            }
            CustomizeFromXml(element, _value);
            return _value;
        }

        static partial void CustomizeFromXml(System.Xml.Linq.XElement element, Azure.Storage.Files.Models.DirectoryItem value);
    }
}
#endregion class DirectoryItem

#region class FailureNoContent
namespace Azure.Storage.Files.Models
{
    /// <summary>
    /// FailureNoContent
    /// </summary>
    internal partial class FailureNoContent
    {
        /// <summary>
        /// x-ms-error-code
        /// </summary>
        public string ErrorCode { get; internal set; }

        /// <summary>
        /// Prevent direct instantiation of FailureNoContent instances.
        /// You can use FilesModelFactory.FailureNoContent instead.
        /// </summary>
        internal FailureNoContent() { }
    }
}
#endregion class FailureNoContent

#region class FileUploadRangeFromURLResult
namespace Azure.Storage.Files.Models
{
    /// <summary>
    /// File UploadRangeFromURLResult
    /// </summary>
    internal partial class FileUploadRangeFromURLResult
    {
        /// <summary>
        /// The ETag contains a value which represents the version of the file, in quotes.
        /// </summary>
        public Azure.ETag ETag { get; internal set; }

        /// <summary>
        /// Returns the date and time the directory was last modified. Any operation that modifies the share or its properties or metadata updates the last modified time. Operations on files do not affect the last modified time of the share.
        /// </summary>
        public System.DateTimeOffset LastModified { get; internal set; }

        /// <summary>
        /// This header is returned so that the client can check for message content integrity. The value of this header is computed by the File service; it is not necessarily the same value as may have been specified in the request headers.
        /// </summary>
        #pragma warning disable CA1819 // Properties should not return arrays
        public byte[] XMSContentCrc64 { get; internal set; }
        #pragma warning restore CA1819 // Properties should not return arrays

        /// <summary>
        /// The value of this header is set to true if the contents of the request are successfully encrypted using the specified algorithm, and false otherwise.
        /// </summary>
        public bool IsServerEncrypted { get; internal set; }

        /// <summary>
        /// Prevent direct instantiation of FileUploadRangeFromURLResult instances.
        /// You can use FilesModelFactory.FileUploadRangeFromURLResult instead.
        /// </summary>
        internal FileUploadRangeFromURLResult() { }
    }
}
#endregion class FileUploadRangeFromURLResult

#region class FileCorsRule
namespace Azure.Storage.Files.Models
{
    /// <summary>
    /// CORS is an HTTP feature that enables a web application running under one domain to access resources in another domain. Web browsers implement a security restriction known as same-origin policy that prevents a web page from calling APIs in a different domain; CORS provides a secure way to allow one domain (the origin domain) to call APIs in another domain.
    /// </summary>
    public partial class FileCorsRule
    {
        /// <summary>
        /// The origin domains that are permitted to make a request against the storage service via CORS. The origin domain is the domain from which the request originates. Note that the origin must be an exact case-sensitive match with the origin that the user age sends to the service. You can also use the wildcard character '*' to allow all origin domains to make requests via CORS.
        /// </summary>
        public string AllowedOrigins { get; set; }

        /// <summary>
        /// The methods (HTTP request verbs) that the origin domain may use for a CORS request. (comma separated)
        /// </summary>
        public string AllowedMethods { get; set; }

        /// <summary>
        /// The request headers that the origin domain may specify on the CORS request.
        /// </summary>
        public string AllowedHeaders { get; set; }

        /// <summary>
        /// The response headers that may be sent in the response to the CORS request and exposed by the browser to the request issuer.
        /// </summary>
        public string ExposedHeaders { get; set; }

        /// <summary>
        /// The maximum amount time that a browser should cache the preflight OPTIONS request.
        /// </summary>
        public int MaxAgeInSeconds { get; set; }

        /// <summary>
        /// Prevent direct instantiation of FileCorsRule instances.
        /// You can use FilesModelFactory.FileCorsRule instead.
        /// </summary>
        internal FileCorsRule() { }

        /// <summary>
        /// Serialize a FileCorsRule instance as XML.
        /// </summary>
        /// <param name="value">The FileCorsRule instance to serialize.</param>
        /// <param name="name">An optional name to use for the root element instead of "CorsRule".</param>
        /// <param name="ns">An optional namespace to use for the root element instead of "".</param>
        /// <returns>The serialized XML element.</returns>
        internal static System.Xml.Linq.XElement ToXml(Azure.Storage.Files.Models.FileCorsRule value, string name = "CorsRule", string ns = "")
        {
            System.Diagnostics.Debug.Assert(value != null);
            System.Xml.Linq.XElement _element = new System.Xml.Linq.XElement(System.Xml.Linq.XName.Get(name, ns));
            _element.Add(new System.Xml.Linq.XElement(
                System.Xml.Linq.XName.Get("AllowedOrigins", ""),
                value.AllowedOrigins));
            _element.Add(new System.Xml.Linq.XElement(
                System.Xml.Linq.XName.Get("AllowedMethods", ""),
                value.AllowedMethods));
            _element.Add(new System.Xml.Linq.XElement(
                System.Xml.Linq.XName.Get("AllowedHeaders", ""),
                value.AllowedHeaders));
            _element.Add(new System.Xml.Linq.XElement(
                System.Xml.Linq.XName.Get("ExposedHeaders", ""),
                value.ExposedHeaders));
            _element.Add(new System.Xml.Linq.XElement(
                System.Xml.Linq.XName.Get("MaxAgeInSeconds", ""),
                value.MaxAgeInSeconds.ToString(System.Globalization.CultureInfo.InvariantCulture)));
            return _element;
        }

        /// <summary>
        /// Deserializes XML into a new FileCorsRule instance.
        /// </summary>
        /// <param name="element">The XML element to deserialize.</param>
        /// <returns>A deserialized FileCorsRule instance.</returns>
        internal static Azure.Storage.Files.Models.FileCorsRule FromXml(System.Xml.Linq.XElement element)
        {
            System.Diagnostics.Debug.Assert(element != null);
            System.Xml.Linq.XElement _child;
            Azure.Storage.Files.Models.FileCorsRule _value = new Azure.Storage.Files.Models.FileCorsRule();
            _child = element.Element(System.Xml.Linq.XName.Get("AllowedOrigins", ""));
            if (_child != null)
            {
                _value.AllowedOrigins = _child.Value;
            }
            _child = element.Element(System.Xml.Linq.XName.Get("AllowedMethods", ""));
            if (_child != null)
            {
                _value.AllowedMethods = _child.Value;
            }
            _child = element.Element(System.Xml.Linq.XName.Get("AllowedHeaders", ""));
            if (_child != null)
            {
                _value.AllowedHeaders = _child.Value;
            }
            _child = element.Element(System.Xml.Linq.XName.Get("ExposedHeaders", ""));
            if (_child != null)
            {
                _value.ExposedHeaders = _child.Value;
            }
            _child = element.Element(System.Xml.Linq.XName.Get("MaxAgeInSeconds", ""));
            if (_child != null)
            {
                _value.MaxAgeInSeconds = int.Parse(_child.Value, System.Globalization.CultureInfo.InvariantCulture);
            }
            CustomizeFromXml(element, _value);
            return _value;
        }

        static partial void CustomizeFromXml(System.Xml.Linq.XElement element, Azure.Storage.Files.Models.FileCorsRule value);
    }
}
#endregion class FileCorsRule

#region enum strings FileErrorCode
namespace Azure.Storage.Files.Models
{
    /// <summary>
    /// Error codes returned by the service
    /// </summary>
    public partial struct FileErrorCode : System.IEquatable<FileErrorCode>
    {
        #pragma warning disable CA2211 // Non-constant fields should not be visible
        /// <summary>
        /// AccountAlreadyExists
        /// </summary>
        public static Azure.Storage.Files.Models.FileErrorCode AccountAlreadyExists { get; } = @"AccountAlreadyExists";

        /// <summary>
        /// AccountBeingCreated
        /// </summary>
        public static Azure.Storage.Files.Models.FileErrorCode AccountBeingCreated { get; } = @"AccountBeingCreated";

        /// <summary>
        /// AccountIsDisabled
        /// </summary>
        public static Azure.Storage.Files.Models.FileErrorCode AccountIsDisabled { get; } = @"AccountIsDisabled";

        /// <summary>
        /// AuthenticationFailed
        /// </summary>
        public static Azure.Storage.Files.Models.FileErrorCode AuthenticationFailed { get; } = @"AuthenticationFailed";

        /// <summary>
        /// AuthorizationFailure
        /// </summary>
        public static Azure.Storage.Files.Models.FileErrorCode AuthorizationFailure { get; } = @"AuthorizationFailure";

        /// <summary>
        /// ConditionHeadersNotSupported
        /// </summary>
        public static Azure.Storage.Files.Models.FileErrorCode ConditionHeadersNotSupported { get; } = @"ConditionHeadersNotSupported";

        /// <summary>
        /// ConditionNotMet
        /// </summary>
        public static Azure.Storage.Files.Models.FileErrorCode ConditionNotMet { get; } = @"ConditionNotMet";

        /// <summary>
        /// EmptyMetadataKey
        /// </summary>
        public static Azure.Storage.Files.Models.FileErrorCode EmptyMetadataKey { get; } = @"EmptyMetadataKey";

        /// <summary>
        /// InsufficientAccountPermissions
        /// </summary>
        public static Azure.Storage.Files.Models.FileErrorCode InsufficientAccountPermissions { get; } = @"InsufficientAccountPermissions";

        /// <summary>
        /// InternalError
        /// </summary>
        public static Azure.Storage.Files.Models.FileErrorCode InternalError { get; } = @"InternalError";

        /// <summary>
        /// InvalidAuthenticationInfo
        /// </summary>
        public static Azure.Storage.Files.Models.FileErrorCode InvalidAuthenticationInfo { get; } = @"InvalidAuthenticationInfo";

        /// <summary>
        /// InvalidHeaderValue
        /// </summary>
        public static Azure.Storage.Files.Models.FileErrorCode InvalidHeaderValue { get; } = @"InvalidHeaderValue";

        /// <summary>
        /// InvalidHttpVerb
        /// </summary>
        public static Azure.Storage.Files.Models.FileErrorCode InvalidHttpVerb { get; } = @"InvalidHttpVerb";

        /// <summary>
        /// InvalidInput
        /// </summary>
        public static Azure.Storage.Files.Models.FileErrorCode InvalidInput { get; } = @"InvalidInput";

        /// <summary>
        /// InvalidMd5
        /// </summary>
        public static Azure.Storage.Files.Models.FileErrorCode InvalidMd5 { get; } = @"InvalidMd5";

        /// <summary>
        /// InvalidMetadata
        /// </summary>
        public static Azure.Storage.Files.Models.FileErrorCode InvalidMetadata { get; } = @"InvalidMetadata";

        /// <summary>
        /// InvalidQueryParameterValue
        /// </summary>
        public static Azure.Storage.Files.Models.FileErrorCode InvalidQueryParameterValue { get; } = @"InvalidQueryParameterValue";

        /// <summary>
        /// InvalidRange
        /// </summary>
        public static Azure.Storage.Files.Models.FileErrorCode InvalidRange { get; } = @"InvalidRange";

        /// <summary>
        /// InvalidResourceName
        /// </summary>
        public static Azure.Storage.Files.Models.FileErrorCode InvalidResourceName { get; } = @"InvalidResourceName";

        /// <summary>
        /// InvalidUri
        /// </summary>
        public static Azure.Storage.Files.Models.FileErrorCode InvalidUri { get; } = @"InvalidUri";

        /// <summary>
        /// InvalidXmlDocument
        /// </summary>
        public static Azure.Storage.Files.Models.FileErrorCode InvalidXmlDocument { get; } = @"InvalidXmlDocument";

        /// <summary>
        /// InvalidXmlNodeValue
        /// </summary>
        public static Azure.Storage.Files.Models.FileErrorCode InvalidXmlNodeValue { get; } = @"InvalidXmlNodeValue";

        /// <summary>
        /// Md5Mismatch
        /// </summary>
        public static Azure.Storage.Files.Models.FileErrorCode Md5Mismatch { get; } = @"Md5Mismatch";

        /// <summary>
        /// MetadataTooLarge
        /// </summary>
        public static Azure.Storage.Files.Models.FileErrorCode MetadataTooLarge { get; } = @"MetadataTooLarge";

        /// <summary>
        /// MissingContentLengthHeader
        /// </summary>
        public static Azure.Storage.Files.Models.FileErrorCode MissingContentLengthHeader { get; } = @"MissingContentLengthHeader";

        /// <summary>
        /// MissingRequiredQueryParameter
        /// </summary>
        public static Azure.Storage.Files.Models.FileErrorCode MissingRequiredQueryParameter { get; } = @"MissingRequiredQueryParameter";

        /// <summary>
        /// MissingRequiredHeader
        /// </summary>
        public static Azure.Storage.Files.Models.FileErrorCode MissingRequiredHeader { get; } = @"MissingRequiredHeader";

        /// <summary>
        /// MissingRequiredXmlNode
        /// </summary>
        public static Azure.Storage.Files.Models.FileErrorCode MissingRequiredXmlNode { get; } = @"MissingRequiredXmlNode";

        /// <summary>
        /// MultipleConditionHeadersNotSupported
        /// </summary>
        public static Azure.Storage.Files.Models.FileErrorCode MultipleConditionHeadersNotSupported { get; } = @"MultipleConditionHeadersNotSupported";

        /// <summary>
        /// OperationTimedOut
        /// </summary>
        public static Azure.Storage.Files.Models.FileErrorCode OperationTimedOut { get; } = @"OperationTimedOut";

        /// <summary>
        /// OutOfRangeInput
        /// </summary>
        public static Azure.Storage.Files.Models.FileErrorCode OutOfRangeInput { get; } = @"OutOfRangeInput";

        /// <summary>
        /// OutOfRangeQueryParameterValue
        /// </summary>
        public static Azure.Storage.Files.Models.FileErrorCode OutOfRangeQueryParameterValue { get; } = @"OutOfRangeQueryParameterValue";

        /// <summary>
        /// RequestBodyTooLarge
        /// </summary>
        public static Azure.Storage.Files.Models.FileErrorCode RequestBodyTooLarge { get; } = @"RequestBodyTooLarge";

        /// <summary>
        /// ResourceTypeMismatch
        /// </summary>
        public static Azure.Storage.Files.Models.FileErrorCode ResourceTypeMismatch { get; } = @"ResourceTypeMismatch";

        /// <summary>
        /// RequestUrlFailedToParse
        /// </summary>
        public static Azure.Storage.Files.Models.FileErrorCode RequestUrlFailedToParse { get; } = @"RequestUrlFailedToParse";

        /// <summary>
        /// ResourceAlreadyExists
        /// </summary>
        public static Azure.Storage.Files.Models.FileErrorCode ResourceAlreadyExists { get; } = @"ResourceAlreadyExists";

        /// <summary>
        /// ResourceNotFound
        /// </summary>
        public static Azure.Storage.Files.Models.FileErrorCode ResourceNotFound { get; } = @"ResourceNotFound";

        /// <summary>
        /// ServerBusy
        /// </summary>
        public static Azure.Storage.Files.Models.FileErrorCode ServerBusy { get; } = @"ServerBusy";

        /// <summary>
        /// UnsupportedHeader
        /// </summary>
        public static Azure.Storage.Files.Models.FileErrorCode UnsupportedHeader { get; } = @"UnsupportedHeader";

        /// <summary>
        /// UnsupportedXmlNode
        /// </summary>
        public static Azure.Storage.Files.Models.FileErrorCode UnsupportedXmlNode { get; } = @"UnsupportedXmlNode";

        /// <summary>
        /// UnsupportedQueryParameter
        /// </summary>
        public static Azure.Storage.Files.Models.FileErrorCode UnsupportedQueryParameter { get; } = @"UnsupportedQueryParameter";

        /// <summary>
        /// UnsupportedHttpVerb
        /// </summary>
        public static Azure.Storage.Files.Models.FileErrorCode UnsupportedHttpVerb { get; } = @"UnsupportedHttpVerb";

        /// <summary>
        /// CannotDeleteFileOrDirectory
        /// </summary>
        public static Azure.Storage.Files.Models.FileErrorCode CannotDeleteFileOrDirectory { get; } = @"CannotDeleteFileOrDirectory";

        /// <summary>
        /// ClientCacheFlushDelay
        /// </summary>
        public static Azure.Storage.Files.Models.FileErrorCode ClientCacheFlushDelay { get; } = @"ClientCacheFlushDelay";

        /// <summary>
        /// DeletePending
        /// </summary>
        public static Azure.Storage.Files.Models.FileErrorCode DeletePending { get; } = @"DeletePending";

        /// <summary>
        /// DirectoryNotEmpty
        /// </summary>
        public static Azure.Storage.Files.Models.FileErrorCode DirectoryNotEmpty { get; } = @"DirectoryNotEmpty";

        /// <summary>
        /// FileLockConflict
        /// </summary>
        public static Azure.Storage.Files.Models.FileErrorCode FileLockConflict { get; } = @"FileLockConflict";

        /// <summary>
        /// InvalidFileOrDirectoryPathName
        /// </summary>
        public static Azure.Storage.Files.Models.FileErrorCode InvalidFileOrDirectoryPathName { get; } = @"InvalidFileOrDirectoryPathName";

        /// <summary>
        /// ParentNotFound
        /// </summary>
        public static Azure.Storage.Files.Models.FileErrorCode ParentNotFound { get; } = @"ParentNotFound";

        /// <summary>
        /// ReadOnlyAttribute
        /// </summary>
        public static Azure.Storage.Files.Models.FileErrorCode ReadOnlyAttribute { get; } = @"ReadOnlyAttribute";

        /// <summary>
        /// ShareAlreadyExists
        /// </summary>
        public static Azure.Storage.Files.Models.FileErrorCode ShareAlreadyExists { get; } = @"ShareAlreadyExists";

        /// <summary>
        /// ShareBeingDeleted
        /// </summary>
        public static Azure.Storage.Files.Models.FileErrorCode ShareBeingDeleted { get; } = @"ShareBeingDeleted";

        /// <summary>
        /// ShareDisabled
        /// </summary>
        public static Azure.Storage.Files.Models.FileErrorCode ShareDisabled { get; } = @"ShareDisabled";

        /// <summary>
        /// ShareNotFound
        /// </summary>
        public static Azure.Storage.Files.Models.FileErrorCode ShareNotFound { get; } = @"ShareNotFound";

        /// <summary>
        /// SharingViolation
        /// </summary>
        public static Azure.Storage.Files.Models.FileErrorCode SharingViolation { get; } = @"SharingViolation";

        /// <summary>
        /// ShareSnapshotInProgress
        /// </summary>
        public static Azure.Storage.Files.Models.FileErrorCode ShareSnapshotInProgress { get; } = @"ShareSnapshotInProgress";

        /// <summary>
        /// ShareSnapshotCountExceeded
        /// </summary>
        public static Azure.Storage.Files.Models.FileErrorCode ShareSnapshotCountExceeded { get; } = @"ShareSnapshotCountExceeded";

        /// <summary>
        /// ShareSnapshotOperationNotSupported
        /// </summary>
        public static Azure.Storage.Files.Models.FileErrorCode ShareSnapshotOperationNotSupported { get; } = @"ShareSnapshotOperationNotSupported";

        /// <summary>
        /// ShareHasSnapshots
        /// </summary>
        public static Azure.Storage.Files.Models.FileErrorCode ShareHasSnapshots { get; } = @"ShareHasSnapshots";

        /// <summary>
        /// ContainerQuotaDowngradeNotAllowed
        /// </summary>
        public static Azure.Storage.Files.Models.FileErrorCode ContainerQuotaDowngradeNotAllowed { get; } = @"ContainerQuotaDowngradeNotAllowed";

        /// <summary>
        /// AuthorizationSourceIPMismatch
        /// </summary>
        public static Azure.Storage.Files.Models.FileErrorCode AuthorizationSourceIPMismatch { get; } = @"AuthorizationSourceIPMismatch";

        /// <summary>
        /// AuthorizationProtocolMismatch
        /// </summary>
        public static Azure.Storage.Files.Models.FileErrorCode AuthorizationProtocolMismatch { get; } = @"AuthorizationProtocolMismatch";

        /// <summary>
        /// AuthorizationPermissionMismatch
        /// </summary>
        public static Azure.Storage.Files.Models.FileErrorCode AuthorizationPermissionMismatch { get; } = @"AuthorizationPermissionMismatch";

        /// <summary>
        /// AuthorizationServiceMismatch
        /// </summary>
        public static Azure.Storage.Files.Models.FileErrorCode AuthorizationServiceMismatch { get; } = @"AuthorizationServiceMismatch";

        /// <summary>
        /// AuthorizationResourceTypeMismatch
        /// </summary>
        public static Azure.Storage.Files.Models.FileErrorCode AuthorizationResourceTypeMismatch { get; } = @"AuthorizationResourceTypeMismatch";

        /// <summary>
        /// FeatureVersionMismatch
        /// </summary>
        public static Azure.Storage.Files.Models.FileErrorCode FeatureVersionMismatch { get; } = @"FeatureVersionMismatch";
        #pragma warning restore CA2211 // Non-constant fields should not be visible

        /// <summary>
        /// The FileErrorCode value.
        /// </summary>
        private readonly string _value;

        /// <summary>
        /// Creates a new FileErrorCode instance.
        /// </summary>
        /// <param name="value">The FileErrorCode value.</param>
        private FileErrorCode(string value) { _value = value; }

        /// <summary>
        /// Check if two FileErrorCode instances are equal.
        /// </summary>
        /// <param name="other">The instance to compare to.</param>
        /// <returns>True if they're equal, false otherwise.</returns>
        public bool Equals(Azure.Storage.Files.Models.FileErrorCode other) => _value.Equals(other._value, System.StringComparison.InvariantCulture);

        /// <summary>
        /// Check if two FileErrorCode instances are equal.
        /// </summary>
        /// <param name="o">The instance to compare to.</param>
        /// <returns>True if they're equal, false otherwise.</returns>
        public override bool Equals(object o) => o is Azure.Storage.Files.Models.FileErrorCode other && Equals(other);

        /// <summary>
        /// Get a hash code for the FileErrorCode.
        /// </summary>
        /// <returns>Hash code for the FileErrorCode.</returns>
        public override int GetHashCode() => _value.GetHashCode();

        /// <summary>
        /// Convert the FileErrorCode to a string.
        /// </summary>
        /// <returns>String representation of the FileErrorCode.</returns>
        public override string ToString() => _value;

        #pragma warning disable CA2225 // Operator overloads have named alternates
        /// <summary>
        /// Convert a string a FileErrorCode.
        /// </summary>
        /// <param name="value">The string to convert.</param>
        /// <returns>The FileErrorCode value.</returns>
        public static implicit operator FileErrorCode(string value) => new Azure.Storage.Files.Models.FileErrorCode(value);
        #pragma warning restore CA2225 // Operator overloads have named alternates

        /// <summary>
        /// Convert an FileErrorCode to a string.
        /// </summary>
        /// <param name="value">The FileErrorCode value.</param>
        /// <returns>String representation of the FileErrorCode value.</returns>
        public static implicit operator string(Azure.Storage.Files.Models.FileErrorCode value) => value._value;

        /// <summary>
        /// Check if two FileErrorCode instances are equal.
        /// </summary>
        /// <param name="left">The first instance to compare.</param>
        /// <param name="right">The second instance to compare.</param>
        /// <returns>True if they're equal, false otherwise.</returns>
        public static bool operator ==(Azure.Storage.Files.Models.FileErrorCode left, Azure.Storage.Files.Models.FileErrorCode right) => left.Equals(right);

        /// <summary>
        /// Check if two FileErrorCode instances are not equal.
        /// </summary>
        /// <param name="left">The first instance to compare.</param>
        /// <param name="right">The second instance to compare.</param>
        /// <returns>True if they're not equal, false otherwise.</returns>
        public static bool operator !=(Azure.Storage.Files.Models.FileErrorCode left, Azure.Storage.Files.Models.FileErrorCode right) => !left.Equals(right);
    }
}
#endregion enum strings FileErrorCode

#region class FileItem
namespace Azure.Storage.Files.Models
{
    /// <summary>
    /// A listed file item.
    /// </summary>
    internal partial class FileItem
    {
        /// <summary>
        /// Name
        /// </summary>
        public string Name { get; internal set; }

        /// <summary>
        /// File properties.
        /// </summary>
        public Azure.Storage.Files.Models.FileProperty Properties { get; internal set; }

        /// <summary>
        /// Creates a new FileItem instance
        /// </summary>
        public FileItem()
            : this(false)
        {
        }

        /// <summary>
        /// Creates a new FileItem instance
        /// </summary>
        /// <param name="skipInitialization">Whether to skip initializing nested objects.</param>
        internal FileItem(bool skipInitialization)
        {
            if (!skipInitialization)
            {
                Properties = new Azure.Storage.Files.Models.FileProperty();
            }
        }

        /// <summary>
        /// Deserializes XML into a new FileItem instance.
        /// </summary>
        /// <param name="element">The XML element to deserialize.</param>
        /// <returns>A deserialized FileItem instance.</returns>
        internal static Azure.Storage.Files.Models.FileItem FromXml(System.Xml.Linq.XElement element)
        {
            System.Diagnostics.Debug.Assert(element != null);
            System.Xml.Linq.XElement _child;
            Azure.Storage.Files.Models.FileItem _value = new Azure.Storage.Files.Models.FileItem(true);
            _child = element.Element(System.Xml.Linq.XName.Get("Name", ""));
            if (_child != null)
            {
                _value.Name = _child.Value;
            }
            _child = element.Element(System.Xml.Linq.XName.Get("Properties", ""));
            if (_child != null)
            {
                _value.Properties = Azure.Storage.Files.Models.FileProperty.FromXml(_child);
            }
            CustomizeFromXml(element, _value);
            return _value;
        }

        static partial void CustomizeFromXml(System.Xml.Linq.XElement element, Azure.Storage.Files.Models.FileItem value);
    }
}
#endregion class FileItem

#region class FileMetrics
namespace Azure.Storage.Files.Models
{
    /// <summary>
    /// Storage Analytics metrics for file service.
    /// </summary>
    public partial class FileMetrics
    {
        /// <summary>
        /// The version of Storage Analytics to configure.
        /// </summary>
        public string Version { get; set; }

        /// <summary>
        /// Indicates whether metrics are enabled for the File service.
        /// </summary>
        public bool Enabled { get; set; }

        /// <summary>
        /// Indicates whether metrics should generate summary statistics for called API operations.
        /// </summary>
        public bool? IncludeAPIs { get; set; }

        /// <summary>
        /// The retention policy.
        /// </summary>
        public Azure.Storage.Files.Models.RetentionPolicy RetentionPolicy { get; set; }

        /// <summary>
        /// Creates a new FileMetrics instance
        /// </summary>
        public FileMetrics()
            : this(false)
        {
        }

        /// <summary>
        /// Creates a new FileMetrics instance
        /// </summary>
        /// <param name="skipInitialization">Whether to skip initializing nested objects.</param>
        internal FileMetrics(bool skipInitialization)
        {
            if (!skipInitialization)
            {
                RetentionPolicy = new Azure.Storage.Files.Models.RetentionPolicy();
            }
        }

        /// <summary>
        /// Serialize a FileMetrics instance as XML.
        /// </summary>
        /// <param name="value">The FileMetrics instance to serialize.</param>
        /// <param name="name">An optional name to use for the root element instead of "Metrics".</param>
        /// <param name="ns">An optional namespace to use for the root element instead of "".</param>
        /// <returns>The serialized XML element.</returns>
        internal static System.Xml.Linq.XElement ToXml(Azure.Storage.Files.Models.FileMetrics value, string name = "Metrics", string ns = "")
        {
            System.Diagnostics.Debug.Assert(value != null);
            System.Xml.Linq.XElement _element = new System.Xml.Linq.XElement(System.Xml.Linq.XName.Get(name, ns));
            _element.Add(new System.Xml.Linq.XElement(
                System.Xml.Linq.XName.Get("Version", ""),
                value.Version));
            _element.Add(new System.Xml.Linq.XElement(
                System.Xml.Linq.XName.Get("Enabled", ""),
                #pragma warning disable CA1308 // Normalize strings to uppercase
                value.Enabled.ToString(System.Globalization.CultureInfo.InvariantCulture).ToLowerInvariant()));
                #pragma warning restore CA1308 // Normalize strings to uppercase
            if (value.IncludeAPIs != null)
            {
                _element.Add(new System.Xml.Linq.XElement(
                    System.Xml.Linq.XName.Get("IncludeAPIs", ""),
                    #pragma warning disable CA1308 // Normalize strings to uppercase
                    value.IncludeAPIs.Value.ToString(System.Globalization.CultureInfo.InvariantCulture).ToLowerInvariant()));
                    #pragma warning restore CA1308 // Normalize strings to uppercase
            }
            if (value.RetentionPolicy != null)
            {
                _element.Add(Azure.Storage.Files.Models.RetentionPolicy.ToXml(value.RetentionPolicy, "RetentionPolicy", ""));
            }
            return _element;
        }

        /// <summary>
        /// Deserializes XML into a new FileMetrics instance.
        /// </summary>
        /// <param name="element">The XML element to deserialize.</param>
        /// <returns>A deserialized FileMetrics instance.</returns>
        internal static Azure.Storage.Files.Models.FileMetrics FromXml(System.Xml.Linq.XElement element)
        {
            System.Diagnostics.Debug.Assert(element != null);
            System.Xml.Linq.XElement _child;
            Azure.Storage.Files.Models.FileMetrics _value = new Azure.Storage.Files.Models.FileMetrics(true);
            _child = element.Element(System.Xml.Linq.XName.Get("Version", ""));
            if (_child != null)
            {
                _value.Version = _child.Value;
            }
            _child = element.Element(System.Xml.Linq.XName.Get("Enabled", ""));
            if (_child != null)
            {
                _value.Enabled = bool.Parse(_child.Value);
            }
            _child = element.Element(System.Xml.Linq.XName.Get("IncludeAPIs", ""));
            if (_child != null)
            {
                _value.IncludeAPIs = bool.Parse(_child.Value);
            }
            _child = element.Element(System.Xml.Linq.XName.Get("RetentionPolicy", ""));
            if (_child != null)
            {
                _value.RetentionPolicy = Azure.Storage.Files.Models.RetentionPolicy.FromXml(_child);
            }
            CustomizeFromXml(element, _value);
            return _value;
        }

        static partial void CustomizeFromXml(System.Xml.Linq.XElement element, Azure.Storage.Files.Models.FileMetrics value);
    }
}
#endregion class FileMetrics

#region class FileProperty
namespace Azure.Storage.Files.Models
{
    /// <summary>
    /// File properties.
    /// </summary>
    internal partial class FileProperty
    {
        /// <summary>
        /// Content length of the file. This value may not be up-to-date since an SMB client may have modified the file locally. The value of Content-Length may not reflect that fact until the handle is closed or the op-lock is broken. To retrieve current property values, call Get File Properties.
        /// </summary>
        public long ContentLength { get; internal set; }

        /// <summary>
        /// Prevent direct instantiation of FileProperty instances.
        /// You can use FilesModelFactory.FileProperty instead.
        /// </summary>
        internal FileProperty() { }

        /// <summary>
        /// Deserializes XML into a new FileProperty instance.
        /// </summary>
        /// <param name="element">The XML element to deserialize.</param>
        /// <returns>A deserialized FileProperty instance.</returns>
        internal static Azure.Storage.Files.Models.FileProperty FromXml(System.Xml.Linq.XElement element)
        {
            System.Diagnostics.Debug.Assert(element != null);
            System.Xml.Linq.XElement _child;
            Azure.Storage.Files.Models.FileProperty _value = new Azure.Storage.Files.Models.FileProperty();
            _child = element.Element(System.Xml.Linq.XName.Get("Content-Length", ""));
            if (_child != null)
            {
                _value.ContentLength = long.Parse(_child.Value, System.Globalization.CultureInfo.InvariantCulture);
            }
            CustomizeFromXml(element, _value);
            return _value;
        }

        static partial void CustomizeFromXml(System.Xml.Linq.XElement element, Azure.Storage.Files.Models.FileProperty value);
    }
}
#endregion class FileProperty

#region enum FileRangeWriteType
namespace Azure.Storage.Files.Models
{
    /// <summary>
    /// Specify one of the following options: - Update: Writes the bytes specified by the request body into the specified range. The Range and Content-Length headers must match to perform the update. - Clear: Clears the specified range and releases the space used in storage for that range. To clear a range, set the Content-Length header to zero, and set the Range header to a value that indicates the range to clear, up to maximum file size.
    /// </summary>
    public enum FileRangeWriteType
    {
        /// <summary>
        /// update
        /// </summary>
        Update,

        /// <summary>
        /// clear
        /// </summary>
        Clear
    }
}

namespace Azure.Storage.Files
{
    internal static partial class FileRestClient
    {
        public static partial class Serialization
        {
            public static string ToString(Azure.Storage.Files.Models.FileRangeWriteType value)
            {
                return value switch
                {
                    Azure.Storage.Files.Models.FileRangeWriteType.Update => "update",
                    Azure.Storage.Files.Models.FileRangeWriteType.Clear => "clear",
                    _ => throw new System.ArgumentOutOfRangeException(nameof(value), value, "Unknown Azure.Storage.Files.Models.FileRangeWriteType value.")
                };
            }

            public static Azure.Storage.Files.Models.FileRangeWriteType ParseFileRangeWriteType(string value)
            {
                return value switch
                {
                    "update" => Azure.Storage.Files.Models.FileRangeWriteType.Update,
                    "clear" => Azure.Storage.Files.Models.FileRangeWriteType.Clear,
                    _ => throw new System.ArgumentOutOfRangeException(nameof(value), value, "Unknown Azure.Storage.Files.Models.FileRangeWriteType value.")
                };
            }
        }
    }
}
#endregion enum FileRangeWriteType

#region class FileServiceProperties
namespace Azure.Storage.Files.Models
{
    /// <summary>
    /// Storage service properties.
    /// </summary>
    public partial class FileServiceProperties
    {
        /// <summary>
        /// A summary of request statistics grouped by API in hourly aggregates for files.
        /// </summary>
        public Azure.Storage.Files.Models.FileMetrics HourMetrics { get; set; }

        /// <summary>
        /// A summary of request statistics grouped by API in minute aggregates for files.
        /// </summary>
        public Azure.Storage.Files.Models.FileMetrics MinuteMetrics { get; set; }

        /// <summary>
        /// The set of CORS rules.
        /// </summary>
        public System.Collections.Generic.IList<Azure.Storage.Files.Models.FileCorsRule> Cors { get; set; }

        /// <summary>
        /// Creates a new FileServiceProperties instance
        /// </summary>
        public FileServiceProperties()
            : this(false)
        {
        }

        /// <summary>
        /// Creates a new FileServiceProperties instance
        /// </summary>
        /// <param name="skipInitialization">Whether to skip initializing nested objects.</param>
        internal FileServiceProperties(bool skipInitialization)
        {
            if (!skipInitialization)
            {
                HourMetrics = new Azure.Storage.Files.Models.FileMetrics();
                MinuteMetrics = new Azure.Storage.Files.Models.FileMetrics();
            }
        }

        /// <summary>
        /// Serialize a FileServiceProperties instance as XML.
        /// </summary>
        /// <param name="value">The FileServiceProperties instance to serialize.</param>
        /// <param name="name">An optional name to use for the root element instead of "StorageServiceProperties".</param>
        /// <param name="ns">An optional namespace to use for the root element instead of "".</param>
        /// <returns>The serialized XML element.</returns>
        internal static System.Xml.Linq.XElement ToXml(Azure.Storage.Files.Models.FileServiceProperties value, string name = "StorageServiceProperties", string ns = "")
        {
            System.Diagnostics.Debug.Assert(value != null);
            System.Xml.Linq.XElement _element = new System.Xml.Linq.XElement(System.Xml.Linq.XName.Get(name, ns));
            if (value.HourMetrics != null)
            {
                _element.Add(Azure.Storage.Files.Models.FileMetrics.ToXml(value.HourMetrics, "HourMetrics", ""));
            }
            if (value.MinuteMetrics != null)
            {
                _element.Add(Azure.Storage.Files.Models.FileMetrics.ToXml(value.MinuteMetrics, "MinuteMetrics", ""));
            }
            if (value.Cors != null)
            {
                System.Xml.Linq.XElement _elements = new System.Xml.Linq.XElement(System.Xml.Linq.XName.Get("Cors", ""));
                foreach (Azure.Storage.Files.Models.FileCorsRule _child in value.Cors)
                {
                    _elements.Add(Azure.Storage.Files.Models.FileCorsRule.ToXml(_child));
                }
                _element.Add(_elements);
            }
            return _element;
        }

        /// <summary>
        /// Deserializes XML into a new FileServiceProperties instance.
        /// </summary>
        /// <param name="element">The XML element to deserialize.</param>
        /// <returns>A deserialized FileServiceProperties instance.</returns>
        internal static Azure.Storage.Files.Models.FileServiceProperties FromXml(System.Xml.Linq.XElement element)
        {
            System.Diagnostics.Debug.Assert(element != null);
            System.Xml.Linq.XElement _child;
            Azure.Storage.Files.Models.FileServiceProperties _value = new Azure.Storage.Files.Models.FileServiceProperties(true);
            _child = element.Element(System.Xml.Linq.XName.Get("HourMetrics", ""));
            if (_child != null)
            {
                _value.HourMetrics = Azure.Storage.Files.Models.FileMetrics.FromXml(_child);
            }
            _child = element.Element(System.Xml.Linq.XName.Get("MinuteMetrics", ""));
            if (_child != null)
            {
                _value.MinuteMetrics = Azure.Storage.Files.Models.FileMetrics.FromXml(_child);
            }
            _child = element.Element(System.Xml.Linq.XName.Get("Cors", ""));
            if (_child != null)
            {
                _value.Cors = System.Linq.Enumerable.ToList(
                    System.Linq.Enumerable.Select(
                        _child.Elements(System.Xml.Linq.XName.Get("CorsRule", "")),
                        e => Azure.Storage.Files.Models.FileCorsRule.FromXml(e)));
            }
            else
            {
                _value.Cors = new System.Collections.Generic.List<Azure.Storage.Files.Models.FileCorsRule>();
            }
            CustomizeFromXml(element, _value);
            return _value;
        }

        static partial void CustomizeFromXml(System.Xml.Linq.XElement element, Azure.Storage.Files.Models.FileServiceProperties value);
    }
}
#endregion class FileServiceProperties

#region class FilesAndDirectoriesSegment
namespace Azure.Storage.Files.Models
{
    /// <summary>
    /// An enumeration of directories and files.
    /// </summary>
    internal partial class FilesAndDirectoriesSegment
    {
        /// <summary>
        /// ServiceEndpoint
        /// </summary>
        public string ServiceEndpoint { get; internal set; }

        /// <summary>
        /// ShareName
        /// </summary>
        public string ShareName { get; internal set; }

        /// <summary>
        /// ShareSnapshot
        /// </summary>
        public string ShareSnapshot { get; internal set; }

        /// <summary>
        /// DirectoryPath
        /// </summary>
        public string DirectoryPath { get; internal set; }

        /// <summary>
        /// Prefix
        /// </summary>
        public string Prefix { get; internal set; }

        /// <summary>
        /// Marker
        /// </summary>
        public string Marker { get; internal set; }

        /// <summary>
        /// MaxResults
        /// </summary>
        public int? MaxResults { get; internal set; }

        /// <summary>
        /// NextMarker
        /// </summary>
        public string NextMarker { get; internal set; }

        /// <summary>
        /// DirectoryItems
        /// </summary>
        public System.Collections.Generic.IEnumerable<Azure.Storage.Files.Models.DirectoryItem> DirectoryItems { get; internal set; }

        /// <summary>
        /// FileItems
        /// </summary>
        public System.Collections.Generic.IEnumerable<Azure.Storage.Files.Models.FileItem> FileItems { get; internal set; }

        /// <summary>
        /// Creates a new FilesAndDirectoriesSegment instance
        /// </summary>
        public FilesAndDirectoriesSegment()
            : this(false)
        {
        }

        /// <summary>
        /// Creates a new FilesAndDirectoriesSegment instance
        /// </summary>
        /// <param name="skipInitialization">Whether to skip initializing nested objects.</param>
        internal FilesAndDirectoriesSegment(bool skipInitialization)
        {
            if (!skipInitialization)
            {
                DirectoryItems = new System.Collections.Generic.List<Azure.Storage.Files.Models.DirectoryItem>();
                FileItems = new System.Collections.Generic.List<Azure.Storage.Files.Models.FileItem>();
            }
        }

        /// <summary>
        /// Deserializes XML into a new FilesAndDirectoriesSegment instance.
        /// </summary>
        /// <param name="element">The XML element to deserialize.</param>
        /// <returns>A deserialized FilesAndDirectoriesSegment instance.</returns>
        internal static Azure.Storage.Files.Models.FilesAndDirectoriesSegment FromXml(System.Xml.Linq.XElement element)
        {
            System.Diagnostics.Debug.Assert(element != null);
            System.Xml.Linq.XElement _child;
            System.Xml.Linq.XAttribute _attribute;
            Azure.Storage.Files.Models.FilesAndDirectoriesSegment _value = new Azure.Storage.Files.Models.FilesAndDirectoriesSegment(true);
            _attribute = element.Attribute(System.Xml.Linq.XName.Get("ServiceEndpoint", ""));
            if (_attribute != null)
            {
                _value.ServiceEndpoint = _attribute.Value;
            }
            _attribute = element.Attribute(System.Xml.Linq.XName.Get("ShareName", ""));
            if (_attribute != null)
            {
                _value.ShareName = _attribute.Value;
            }
            _attribute = element.Attribute(System.Xml.Linq.XName.Get("ShareSnapshot", ""));
            if (_attribute != null)
            {
                _value.ShareSnapshot = _attribute.Value;
            }
            _attribute = element.Attribute(System.Xml.Linq.XName.Get("DirectoryPath", ""));
            if (_attribute != null)
            {
                _value.DirectoryPath = _attribute.Value;
            }
            _child = element.Element(System.Xml.Linq.XName.Get("Prefix", ""));
            if (_child != null)
            {
                _value.Prefix = _child.Value;
            }
            _child = element.Element(System.Xml.Linq.XName.Get("Marker", ""));
            if (_child != null)
            {
                _value.Marker = _child.Value;
            }
            _child = element.Element(System.Xml.Linq.XName.Get("MaxResults", ""));
            if (_child != null)
            {
                _value.MaxResults = int.Parse(_child.Value, System.Globalization.CultureInfo.InvariantCulture);
            }
            _child = element.Element(System.Xml.Linq.XName.Get("NextMarker", ""));
            if (_child != null)
            {
                _value.NextMarker = _child.Value;
            }
            _child = element.Element(System.Xml.Linq.XName.Get("Entries", ""));
            if (_child != null)
            {
                _value.DirectoryItems = System.Linq.Enumerable.ToList(
                    System.Linq.Enumerable.Select(
                        _child.Elements(System.Xml.Linq.XName.Get("Directory", "")),
                        e => Azure.Storage.Files.Models.DirectoryItem.FromXml(e)));
            }
            else
            {
                _value.DirectoryItems = new System.Collections.Generic.List<Azure.Storage.Files.Models.DirectoryItem>();
            }
            _child = element.Element(System.Xml.Linq.XName.Get("Entries", ""));
            if (_child != null)
            {
                _value.FileItems = System.Linq.Enumerable.ToList(
                    System.Linq.Enumerable.Select(
                        _child.Elements(System.Xml.Linq.XName.Get("File", "")),
                        e => Azure.Storage.Files.Models.FileItem.FromXml(e)));
            }
            else
            {
                _value.FileItems = new System.Collections.Generic.List<Azure.Storage.Files.Models.FileItem>();
            }
            CustomizeFromXml(element, _value);
            return _value;
        }

        static partial void CustomizeFromXml(System.Xml.Linq.XElement element, Azure.Storage.Files.Models.FilesAndDirectoriesSegment value);
    }
}
#endregion class FilesAndDirectoriesSegment

#region class FlattenedStorageFileProperties
namespace Azure.Storage.Files.Models
{
    /// <summary>
    /// FlattenedStorageFileProperties
    /// </summary>
    internal partial class FlattenedStorageFileProperties
    {
        /// <summary>
        /// Returns the date and time the file was last modified. Any operation that modifies the file or its properties updates the last modified time.
        /// </summary>
        public System.DateTimeOffset LastModified { get; internal set; }

        /// <summary>
        /// A set of name-value pairs associated with this file as user-defined metadata.
        /// </summary>
        public System.Collections.Generic.IDictionary<string, string> Metadata { get; internal set; }

        /// <summary>
        /// The number of bytes present in the response body.
        /// </summary>
        public long ContentLength { get; internal set; }

        /// <summary>
        /// The content type specified for the file. The default content type is 'application/octet-stream'
        /// </summary>
        public string ContentType { get; internal set; }

        /// <summary>
        /// Indicates the range of bytes returned if the client requested a subset of the file by setting the Range request header.
        /// </summary>
        public string ContentRange { get; internal set; }

        /// <summary>
        /// The ETag contains a value that you can use to perform operations conditionally, in quotes.
        /// </summary>
        public Azure.ETag ETag { get; internal set; }

        /// <summary>
        /// If the file has an MD5 hash and the request is to read the full file, this response header is returned so that the client can check for message content integrity. If the request is to read a specified range and the 'x-ms-range-get-content-md5' is set to true, then the request returns an MD5 hash for the range, as long as the range size is less than or equal to 4 MB. If neither of these sets of conditions is true, then no value is returned for the 'Content-MD5' header.
        /// </summary>
        #pragma warning disable CA1819 // Properties should not return arrays
        public byte[] ContentHash { get; internal set; }
        #pragma warning restore CA1819 // Properties should not return arrays

        /// <summary>
        /// Returns the value that was specified for the Content-Encoding request header.
        /// </summary>
        public System.Collections.Generic.IEnumerable<string> ContentEncoding { get; internal set; }

        /// <summary>
        /// Returned if it was previously specified for the file.
        /// </summary>
        public string CacheControl { get; internal set; }

        /// <summary>
        /// Returns the value that was specified for the 'x-ms-content-disposition' header and specifies how to process the response.
        /// </summary>
        public string ContentDisposition { get; internal set; }

        /// <summary>
        /// Returns the value that was specified for the Content-Language request header.
        /// </summary>
        public System.Collections.Generic.IEnumerable<string> ContentLanguage { get; internal set; }

        /// <summary>
        /// Indicates that the service supports requests for partial file content.
        /// </summary>
        public string AcceptRanges { get; internal set; }

        /// <summary>
        /// Conclusion time of the last attempted Copy File operation where this file was the destination file. This value can specify the time of a completed, aborted, or failed copy attempt.
        /// </summary>
        public System.DateTimeOffset CopyCompletionTime { get; internal set; }

        /// <summary>
        /// Only appears when x-ms-copy-status is failed or pending. Describes cause of fatal or non-fatal copy operation failure.
        /// </summary>
        public string CopyStatusDescription { get; internal set; }

        /// <summary>
        /// String identifier for the last attempted Copy File operation where this file was the destination file.
        /// </summary>
        public string CopyId { get; internal set; }

        /// <summary>
        /// Contains the number of bytes copied and the total bytes in the source in the last attempted Copy File operation where this file was the destination file. Can show between 0 and Content-Length bytes copied.
        /// </summary>
        public string CopyProgress { get; internal set; }

        /// <summary>
        /// URL up to 2KB in length that specifies the source file used in the last attempted Copy File operation where this file was the destination file.
        /// </summary>
        public System.Uri CopySource { get; internal set; }

        /// <summary>
        /// State of the copy operation identified by 'x-ms-copy-id'.
        /// </summary>
        public Azure.Storage.Files.Models.CopyStatus CopyStatus { get; internal set; }

        /// <summary>
        /// If the file has a MD5 hash, and if request contains range header (Range or x-ms-range), this response header is returned with the value of the whole file's MD5 value. This value may or may not be equal to the value returned in Content-MD5 header, with the latter calculated from the requested range.
        /// </summary>
        #pragma warning disable CA1819 // Properties should not return arrays
        public byte[] FileContentHash { get; internal set; }
        #pragma warning restore CA1819 // Properties should not return arrays

        /// <summary>
        /// The value of this header is set to true if the file data and application metadata are completely encrypted using the specified algorithm. Otherwise, the value is set to false (when the file is unencrypted, or if only parts of the file/application metadata are encrypted).
        /// </summary>
        public bool IsServerEncrypted { get; internal set; }

        /// <summary>
        /// Attributes set for the file.
        /// </summary>
        public string FileAttributes { get; internal set; }

        /// <summary>
        /// Creation time for the file.
        /// </summary>
        public System.DateTimeOffset FileCreationTime { get; internal set; }

        /// <summary>
        /// Last write time for the file.
        /// </summary>
        public System.DateTimeOffset FileLastWriteTime { get; internal set; }

        /// <summary>
        /// Change time for the file.
        /// </summary>
        public System.DateTimeOffset FileChangeTime { get; internal set; }

        /// <summary>
        /// Key of the permission set for the file.
        /// </summary>
        public string FilePermissionKey { get; internal set; }

        /// <summary>
        /// The fileId of the file.
        /// </summary>
        public string FileId { get; internal set; }

        /// <summary>
        /// The parent fileId of the file.
        /// </summary>
        public string FileParentId { get; internal set; }

        /// <summary>
        /// Content
        /// </summary>
        public System.IO.Stream Content { get; internal set; }

        /// <summary>
        /// Creates a new FlattenedStorageFileProperties instance
        /// </summary>
        public FlattenedStorageFileProperties()
        {
            Metadata = new System.Collections.Generic.Dictionary<string, string>(System.StringComparer.OrdinalIgnoreCase);
            ContentEncoding = new System.Collections.Generic.List<string>();
            ContentLanguage = new System.Collections.Generic.List<string>();
        }
    }
}
#endregion class FlattenedStorageFileProperties

#region enum ListSharesIncludeType
namespace Azure.Storage.Files.Models
{
    /// <summary>
    /// ListSharesIncludeType values
    /// </summary>
    public enum ListSharesIncludeType
    {
        /// <summary>
        /// snapshots
        /// </summary>
        Snapshots,

        /// <summary>
        /// metadata
        /// </summary>
        Metadata
    }
}

namespace Azure.Storage.Files
{
    internal static partial class FileRestClient
    {
        public static partial class Serialization
        {
            public static string ToString(Azure.Storage.Files.Models.ListSharesIncludeType value)
            {
                return value switch
                {
                    Azure.Storage.Files.Models.ListSharesIncludeType.Snapshots => "snapshots",
                    Azure.Storage.Files.Models.ListSharesIncludeType.Metadata => "metadata",
                    _ => throw new System.ArgumentOutOfRangeException(nameof(value), value, "Unknown Azure.Storage.Files.Models.ListSharesIncludeType value.")
                };
            }

            public static Azure.Storage.Files.Models.ListSharesIncludeType ParseListSharesIncludeType(string value)
            {
                return value switch
                {
                    "snapshots" => Azure.Storage.Files.Models.ListSharesIncludeType.Snapshots,
                    "metadata" => Azure.Storage.Files.Models.ListSharesIncludeType.Metadata,
                    _ => throw new System.ArgumentOutOfRangeException(nameof(value), value, "Unknown Azure.Storage.Files.Models.ListSharesIncludeType value.")
                };
            }
        }
    }
}
#endregion enum ListSharesIncludeType

#region class PermissionInfo
namespace Azure.Storage.Files.Models
{
    /// <summary>
    /// PermissionInfo
    /// </summary>
    public partial class PermissionInfo
    {
        /// <summary>
        /// Key of the permission set for the directory/file.
        /// </summary>
        public string FilePermissionKey { get; internal set; }

        /// <summary>
        /// Prevent direct instantiation of PermissionInfo instances.
        /// You can use FilesModelFactory.PermissionInfo instead.
        /// </summary>
        internal PermissionInfo() { }
    }

    /// <summary>
    /// FilesModelFactory provides utilities for mocking.
    /// </summary>
    public static partial class FilesModelFactory
    {
        /// <summary>
        /// Creates a new PermissionInfo instance for mocking.
        /// </summary>
        public static PermissionInfo PermissionInfo(
            string filePermissionKey)
        {
            return new PermissionInfo()
            {
                FilePermissionKey = filePermissionKey,
            };
        }
    }
}
#endregion class PermissionInfo

#region class Range
namespace Azure.Storage.Files.Models
{
    /// <summary>
    /// An Azure Storage file range.
    /// </summary>
    public partial class Range
    {
        /// <summary>
        /// Start of the range.
        /// </summary>
        public long Start { get; internal set; }

        /// <summary>
        /// End of the range.
        /// </summary>
        public long End { get; internal set; }

        /// <summary>
        /// Prevent direct instantiation of Range instances.
        /// You can use FilesModelFactory.Range instead.
        /// </summary>
        internal Range() { }

        /// <summary>
        /// Deserializes XML into a new Range instance.
        /// </summary>
        /// <param name="element">The XML element to deserialize.</param>
        /// <returns>A deserialized Range instance.</returns>
        internal static Azure.Storage.Files.Models.Range FromXml(System.Xml.Linq.XElement element)
        {
            System.Diagnostics.Debug.Assert(element != null);
            System.Xml.Linq.XElement _child;
            Azure.Storage.Files.Models.Range _value = new Azure.Storage.Files.Models.Range();
            _child = element.Element(System.Xml.Linq.XName.Get("Start", ""));
            if (_child != null)
            {
                _value.Start = long.Parse(_child.Value, System.Globalization.CultureInfo.InvariantCulture);
            }
            _child = element.Element(System.Xml.Linq.XName.Get("End", ""));
            if (_child != null)
            {
                _value.End = long.Parse(_child.Value, System.Globalization.CultureInfo.InvariantCulture);
            }
            CustomizeFromXml(element, _value);
            return _value;
        }

        static partial void CustomizeFromXml(System.Xml.Linq.XElement element, Azure.Storage.Files.Models.Range value);
    }

    /// <summary>
    /// FilesModelFactory provides utilities for mocking.
    /// </summary>
    public static partial class FilesModelFactory
    {
        /// <summary>
        /// Creates a new Range instance for mocking.
        /// </summary>
        public static Range Range(
            long start,
            long end)
        {
            return new Range()
            {
                Start = start,
                End = end,
            };
        }
    }
}
#endregion class Range

#region class RawStorageDirectoryInfo
namespace Azure.Storage.Files.Models
{
    /// <summary>
    /// RawStorageDirectoryInfo
    /// </summary>
    internal partial class RawStorageDirectoryInfo
    {
        /// <summary>
        /// The ETag contains a value which represents the version of the directory, in quotes.
        /// </summary>
        public Azure.ETag ETag { get; internal set; }

        /// <summary>
        /// Returns the date and time the share was last modified. Any operation that modifies the directory or its properties updates the last modified time. Operations on files do not affect the last modified time of the directory.
        /// </summary>
        public System.DateTimeOffset LastModified { get; internal set; }

        /// <summary>
        /// Key of the permission set for the directory.
        /// </summary>
        public string FilePermissionKey { get; internal set; }

        /// <summary>
        /// Attributes set for the directory.
        /// </summary>
        public string FileAttributes { get; internal set; }

        /// <summary>
        /// Creation time for the directory.
        /// </summary>
        public System.DateTimeOffset FileCreationTime { get; internal set; }

        /// <summary>
        /// Last write time for the directory.
        /// </summary>
        public System.DateTimeOffset FileLastWriteTime { get; internal set; }

        /// <summary>
        /// Change time for the directory.
        /// </summary>
        public System.DateTimeOffset FileChangeTime { get; internal set; }

        /// <summary>
        /// The fileId of the directory.
        /// </summary>
        public string FileId { get; internal set; }

        /// <summary>
        /// The parent fileId of the directory.
        /// </summary>
        public string FileParentId { get; internal set; }

        /// <summary>
        /// Prevent direct instantiation of RawStorageDirectoryInfo instances.
        /// You can use FilesModelFactory.RawStorageDirectoryInfo instead.
        /// </summary>
        internal RawStorageDirectoryInfo() { }
    }
}
#endregion class RawStorageDirectoryInfo

#region class RawStorageDirectoryProperties
namespace Azure.Storage.Files.Models
{
    /// <summary>
    /// RawStorageDirectoryProperties
    /// </summary>
    internal partial class RawStorageDirectoryProperties
    {
        /// <summary>
        /// A set of name-value pairs that contain metadata for the directory.
        /// </summary>
        public System.Collections.Generic.IDictionary<string, string> Metadata { get; internal set; }

        /// <summary>
        /// The ETag contains a value that you can use to perform operations conditionally, in quotes.
        /// </summary>
        public Azure.ETag ETag { get; internal set; }

        /// <summary>
        /// Returns the date and time the Directory was last modified. Operations on files within the directory do not affect the last modified time of the directory.
        /// </summary>
        public System.DateTimeOffset LastModified { get; internal set; }

        /// <summary>
        /// The value of this header is set to true if the directory metadata is completely encrypted using the specified algorithm. Otherwise, the value is set to false.
        /// </summary>
        public bool IsServerEncrypted { get; internal set; }

        /// <summary>
        /// Attributes set for the directory.
        /// </summary>
        public string FileAttributes { get; internal set; }

        /// <summary>
        /// Creation time for the directory.
        /// </summary>
        public System.DateTimeOffset FileCreationTime { get; internal set; }

        /// <summary>
        /// Last write time for the directory.
        /// </summary>
        public System.DateTimeOffset FileLastWriteTime { get; internal set; }

        /// <summary>
        /// Change time for the directory.
        /// </summary>
        public System.DateTimeOffset FileChangeTime { get; internal set; }

        /// <summary>
        /// Key of the permission set for the directory.
        /// </summary>
        public string FilePermissionKey { get; internal set; }

        /// <summary>
        /// The fileId of the directory.
        /// </summary>
        public string FileId { get; internal set; }

        /// <summary>
        /// The parent fileId of the directory.
        /// </summary>
        public string FileParentId { get; internal set; }

        /// <summary>
        /// Creates a new RawStorageDirectoryProperties instance
        /// </summary>
        public RawStorageDirectoryProperties()
        {
            Metadata = new System.Collections.Generic.Dictionary<string, string>(System.StringComparer.OrdinalIgnoreCase);
        }
    }
}
#endregion class RawStorageDirectoryProperties

#region class RawStorageFileInfo
namespace Azure.Storage.Files.Models
{
    /// <summary>
    /// RawStorageFileInfo
    /// </summary>
    internal partial class RawStorageFileInfo
    {
        /// <summary>
        /// The ETag contains a value which represents the version of the file, in quotes.
        /// </summary>
        public Azure.ETag ETag { get; internal set; }

        /// <summary>
        /// Returns the date and time the share was last modified. Any operation that modifies the directory or its properties updates the last modified time. Operations on files do not affect the last modified time of the directory.
        /// </summary>
        public System.DateTimeOffset LastModified { get; internal set; }

        /// <summary>
        /// The value of this header is set to true if the contents of the request are successfully encrypted using the specified algorithm, and false otherwise.
        /// </summary>
        public bool IsServerEncrypted { get; internal set; }

        /// <summary>
        /// Key of the permission set for the file.
        /// </summary>
        public string FilePermissionKey { get; internal set; }

        /// <summary>
        /// Attributes set for the file.
        /// </summary>
        public string FileAttributes { get; internal set; }

        /// <summary>
        /// Creation time for the file.
        /// </summary>
        public System.DateTimeOffset FileCreationTime { get; internal set; }

        /// <summary>
        /// Last write time for the file.
        /// </summary>
        public System.DateTimeOffset FileLastWriteTime { get; internal set; }

        /// <summary>
        /// Change time for the file.
        /// </summary>
        public System.DateTimeOffset FileChangeTime { get; internal set; }

        /// <summary>
        /// The fileId of the file.
        /// </summary>
        public string FileId { get; internal set; }

        /// <summary>
        /// The parent fileId of the file.
        /// </summary>
        public string FileParentId { get; internal set; }

        /// <summary>
        /// Prevent direct instantiation of RawStorageFileInfo instances.
        /// You can use FilesModelFactory.RawStorageFileInfo instead.
        /// </summary>
        internal RawStorageFileInfo() { }
    }
}
#endregion class RawStorageFileInfo

#region class RawStorageFileProperties
namespace Azure.Storage.Files.Models
{
    /// <summary>
    /// RawStorageFileProperties
    /// </summary>
    internal partial class RawStorageFileProperties
    {
        /// <summary>
        /// Returns the date and time the file was last modified. The date format follows RFC 1123. Any operation that modifies the file or its properties updates the last modified time.
        /// </summary>
        public System.DateTimeOffset LastModified { get; internal set; }

        /// <summary>
        /// A set of name-value pairs associated with this file as user-defined metadata.
        /// </summary>
        public System.Collections.Generic.IDictionary<string, string> Metadata { get; internal set; }

        /// <summary>
        /// Returns the type File. Reserved for future use.
        /// </summary>
        public Azure.Storage.Files.Models.Header FileType { get; internal set; }

        /// <summary>
        /// The size of the file in bytes. This header returns the value of the 'x-ms-content-length' header that is stored with the file.
        /// </summary>
        public long ContentLength { get; internal set; }

        /// <summary>
        /// The content type specified for the file. The default content type is 'application/octet-stream'
        /// </summary>
        public string ContentType { get; internal set; }

        /// <summary>
        /// The ETag contains a value that you can use to perform operations conditionally, in quotes.
        /// </summary>
        public Azure.ETag ETag { get; internal set; }

        /// <summary>
        /// If the Content-MD5 header has been set for the file, the Content-MD5 response header is returned so that the client can check for message content integrity.
        /// </summary>
        #pragma warning disable CA1819 // Properties should not return arrays
        public byte[] ContentHash { get; internal set; }
        #pragma warning restore CA1819 // Properties should not return arrays

        /// <summary>
        /// If the Content-Encoding request header has previously been set for the file, the Content-Encoding value is returned in this header.
        /// </summary>
        public System.Collections.Generic.IEnumerable<string> ContentEncoding { get; internal set; }

        /// <summary>
        /// If the Cache-Control request header has previously been set for the file, the Cache-Control value is returned in this header.
        /// </summary>
        public string CacheControl { get; internal set; }

        /// <summary>
        /// Returns the value that was specified for the 'x-ms-content-disposition' header and specifies how to process the response.
        /// </summary>
        public string ContentDisposition { get; internal set; }

        /// <summary>
        /// Returns the value that was specified for the Content-Language request header.
        /// </summary>
        public System.Collections.Generic.IEnumerable<string> ContentLanguage { get; internal set; }

        /// <summary>
        /// Conclusion time of the last attempted Copy File operation where this file was the destination file. This value can specify the time of a completed, aborted, or failed copy attempt.
        /// </summary>
        public System.DateTimeOffset CopyCompletionTime { get; internal set; }

        /// <summary>
        /// Only appears when x-ms-copy-status is failed or pending. Describes cause of fatal or non-fatal copy operation failure.
        /// </summary>
        public string CopyStatusDescription { get; internal set; }

        /// <summary>
        /// String identifier for the last attempted Copy File operation where this file was the destination file.
        /// </summary>
        public string CopyId { get; internal set; }

        /// <summary>
        /// Contains the number of bytes copied and the total bytes in the source in the last attempted Copy File operation where this file was the destination file. Can show between 0 and Content-Length bytes copied.
        /// </summary>
        public string CopyProgress { get; internal set; }

        /// <summary>
        /// URL up to 2KB in length that specifies the source file used in the last attempted Copy File operation where this file was the destination file.
        /// </summary>
        public string CopySource { get; internal set; }

        /// <summary>
        /// State of the copy operation identified by 'x-ms-copy-id'.
        /// </summary>
        public Azure.Storage.Files.Models.CopyStatus CopyStatus { get; internal set; }

        /// <summary>
        /// The value of this header is set to true if the file data and application metadata are completely encrypted using the specified algorithm. Otherwise, the value is set to false (when the file is unencrypted, or if only parts of the file/application metadata are encrypted).
        /// </summary>
        public bool IsServerEncrypted { get; internal set; }

        /// <summary>
        /// Attributes set for the file.
        /// </summary>
        public string FileAttributes { get; internal set; }

        /// <summary>
        /// Creation time for the file.
        /// </summary>
        public System.DateTimeOffset FileCreationTime { get; internal set; }

        /// <summary>
        /// Last write time for the file.
        /// </summary>
        public System.DateTimeOffset FileLastWriteTime { get; internal set; }

        /// <summary>
        /// Change time for the file.
        /// </summary>
        public System.DateTimeOffset FileChangeTime { get; internal set; }

        /// <summary>
        /// Key of the permission set for the file.
        /// </summary>
        public string FilePermissionKey { get; internal set; }

        /// <summary>
        /// The fileId of the file.
        /// </summary>
        public string FileId { get; internal set; }

        /// <summary>
        /// The parent fileId of the file.
        /// </summary>
        public string FileParentId { get; internal set; }

        /// <summary>
        /// Creates a new RawStorageFileProperties instance
        /// </summary>
        public RawStorageFileProperties()
        {
            Metadata = new System.Collections.Generic.Dictionary<string, string>(System.StringComparer.OrdinalIgnoreCase);
            ContentEncoding = new System.Collections.Generic.List<string>();
            ContentLanguage = new System.Collections.Generic.List<string>();
        }
    }
}
#endregion class RawStorageFileProperties

#region class RetentionPolicy
namespace Azure.Storage.Files.Models
{
    /// <summary>
    /// The retention policy.
    /// </summary>
    public partial class RetentionPolicy
    {
        /// <summary>
        /// Indicates whether a retention policy is enabled for the File service. If false, metrics data is retained, and the user is responsible for deleting it.
        /// </summary>
        public bool Enabled { get; set; }

        /// <summary>
        /// Indicates the number of days that metrics data should be retained. All data older than this value will be deleted. Metrics data is deleted on a best-effort basis after the retention period expires.
        /// </summary>
        public int? Days { get; set; }

        /// <summary>
        /// Prevent direct instantiation of RetentionPolicy instances.
        /// You can use FilesModelFactory.RetentionPolicy instead.
        /// </summary>
        internal RetentionPolicy() { }

        /// <summary>
        /// Serialize a RetentionPolicy instance as XML.
        /// </summary>
        /// <param name="value">The RetentionPolicy instance to serialize.</param>
        /// <param name="name">An optional name to use for the root element instead of "RetentionPolicy".</param>
        /// <param name="ns">An optional namespace to use for the root element instead of "".</param>
        /// <returns>The serialized XML element.</returns>
        internal static System.Xml.Linq.XElement ToXml(Azure.Storage.Files.Models.RetentionPolicy value, string name = "RetentionPolicy", string ns = "")
        {
            System.Diagnostics.Debug.Assert(value != null);
            System.Xml.Linq.XElement _element = new System.Xml.Linq.XElement(System.Xml.Linq.XName.Get(name, ns));
            _element.Add(new System.Xml.Linq.XElement(
                System.Xml.Linq.XName.Get("Enabled", ""),
                #pragma warning disable CA1308 // Normalize strings to uppercase
                value.Enabled.ToString(System.Globalization.CultureInfo.InvariantCulture).ToLowerInvariant()));
                #pragma warning restore CA1308 // Normalize strings to uppercase
            if (value.Days != null)
            {
                _element.Add(new System.Xml.Linq.XElement(
                    System.Xml.Linq.XName.Get("Days", ""),
                    value.Days.Value.ToString(System.Globalization.CultureInfo.InvariantCulture)));
            }
            return _element;
        }

        /// <summary>
        /// Deserializes XML into a new RetentionPolicy instance.
        /// </summary>
        /// <param name="element">The XML element to deserialize.</param>
        /// <returns>A deserialized RetentionPolicy instance.</returns>
        internal static Azure.Storage.Files.Models.RetentionPolicy FromXml(System.Xml.Linq.XElement element)
        {
            System.Diagnostics.Debug.Assert(element != null);
            System.Xml.Linq.XElement _child;
            Azure.Storage.Files.Models.RetentionPolicy _value = new Azure.Storage.Files.Models.RetentionPolicy();
            _child = element.Element(System.Xml.Linq.XName.Get("Enabled", ""));
            if (_child != null)
            {
                _value.Enabled = bool.Parse(_child.Value);
            }
            _child = element.Element(System.Xml.Linq.XName.Get("Days", ""));
            if (_child != null)
            {
                _value.Days = int.Parse(_child.Value, System.Globalization.CultureInfo.InvariantCulture);
            }
            CustomizeFromXml(element, _value);
            return _value;
        }

        static partial void CustomizeFromXml(System.Xml.Linq.XElement element, Azure.Storage.Files.Models.RetentionPolicy value);
    }
}
#endregion class RetentionPolicy

#region class ShareInfo
namespace Azure.Storage.Files.Models
{
    /// <summary>
    /// ShareInfo
    /// </summary>
    public partial class ShareInfo
    {
        /// <summary>
        /// The ETag contains a value which represents the version of the share, in quotes.
        /// </summary>
        public Azure.ETag ETag { get; internal set; }

        /// <summary>
        /// Returns the date and time the share was last modified. Any operation that modifies the share or its properties or metadata updates the last modified time. Operations on files do not affect the last modified time of the share.
        /// </summary>
        public System.DateTimeOffset LastModified { get; internal set; }

        /// <summary>
        /// Prevent direct instantiation of ShareInfo instances.
        /// You can use FilesModelFactory.ShareInfo instead.
        /// </summary>
        internal ShareInfo() { }
    }

    /// <summary>
    /// FilesModelFactory provides utilities for mocking.
    /// </summary>
    public static partial class FilesModelFactory
    {
        /// <summary>
        /// Creates a new ShareInfo instance for mocking.
        /// </summary>
        public static ShareInfo ShareInfo(
            Azure.ETag eTag,
            System.DateTimeOffset lastModified)
        {
            return new ShareInfo()
            {
                ETag = eTag,
                LastModified = lastModified,
            };
        }
    }
}
#endregion class ShareInfo

#region class ShareItem
namespace Azure.Storage.Files.Models
{
    /// <summary>
    /// A listed Azure Storage share item.
    /// </summary>
    public partial class ShareItem
    {
        /// <summary>
        /// Name
        /// </summary>
        public string Name { get; internal set; }

        /// <summary>
        /// Snapshot
        /// </summary>
        public string Snapshot { get; internal set; }

        /// <summary>
        /// Properties of a share.
        /// </summary>
        public Azure.Storage.Files.Models.ShareItemProperties Properties { get; internal set; }

        /// <summary>
        /// Metadata
        /// </summary>
        public System.Collections.Generic.IDictionary<string, string> Metadata { get; internal set; }

        /// <summary>
        /// Creates a new ShareItem instance
        /// </summary>
        public ShareItem()
            : this(false)
        {
        }

        /// <summary>
        /// Creates a new ShareItem instance
        /// </summary>
        /// <param name="skipInitialization">Whether to skip initializing nested objects.</param>
        internal ShareItem(bool skipInitialization)
        {
            if (!skipInitialization)
            {
                Properties = new Azure.Storage.Files.Models.ShareItemProperties();
                Metadata = new System.Collections.Generic.Dictionary<string, string>(System.StringComparer.OrdinalIgnoreCase);
            }
        }

        /// <summary>
        /// Deserializes XML into a new ShareItem instance.
        /// </summary>
        /// <param name="element">The XML element to deserialize.</param>
        /// <returns>A deserialized ShareItem instance.</returns>
        internal static Azure.Storage.Files.Models.ShareItem FromXml(System.Xml.Linq.XElement element)
        {
            System.Diagnostics.Debug.Assert(element != null);
            System.Xml.Linq.XElement _child;
            Azure.Storage.Files.Models.ShareItem _value = new Azure.Storage.Files.Models.ShareItem(true);
            _child = element.Element(System.Xml.Linq.XName.Get("Name", ""));
            if (_child != null)
            {
                _value.Name = _child.Value;
            }
            _child = element.Element(System.Xml.Linq.XName.Get("Snapshot", ""));
            if (_child != null)
            {
                _value.Snapshot = _child.Value;
            }
            _child = element.Element(System.Xml.Linq.XName.Get("Properties", ""));
            if (_child != null)
            {
                _value.Properties = Azure.Storage.Files.Models.ShareItemProperties.FromXml(_child);
            }
            _value.Metadata = new System.Collections.Generic.Dictionary<string, string>(System.StringComparer.OrdinalIgnoreCase);
            _child = element.Element(System.Xml.Linq.XName.Get("Metadata", ""));
            if (_child != null)
            {
                foreach (System.Xml.Linq.XElement _pair in _child.Elements())
                {
                    _value.Metadata[_pair.Name.LocalName] = _pair.Value;
                }
            }
            CustomizeFromXml(element, _value);
            return _value;
        }

        static partial void CustomizeFromXml(System.Xml.Linq.XElement element, Azure.Storage.Files.Models.ShareItem value);
    }

    /// <summary>
    /// FilesModelFactory provides utilities for mocking.
    /// </summary>
    public static partial class FilesModelFactory
    {
        /// <summary>
        /// Creates a new ShareItem instance for mocking.
        /// </summary>
        public static ShareItem ShareItem(
            string name,
            Azure.Storage.Files.Models.ShareItemProperties properties,
            string snapshot = default,
            System.Collections.Generic.IDictionary<string, string> metadata = default)
        {
            return new ShareItem()
            {
                Name = name,
                Properties = properties,
                Snapshot = snapshot,
                Metadata = metadata,
            };
        }
    }
}
#endregion class ShareItem

#region class ShareItemProperties
namespace Azure.Storage.Files.Models
{
    /// <summary>
    /// Properties of a share.
    /// </summary>
    public partial class ShareItemProperties
    {
        /// <summary>
        /// Last-Modified
        /// </summary>
        public System.DateTimeOffset? LastModified { get; internal set; }

        /// <summary>
        /// Etag
        /// </summary>
        public Azure.ETag? Etag { get; internal set; }

        /// <summary>
        /// Quota
        /// </summary>
        public int? Quota { get; internal set; }

        /// <summary>
        /// Prevent direct instantiation of ShareItemProperties instances.
        /// You can use FilesModelFactory.ShareItemProperties instead.
        /// </summary>
        internal ShareItemProperties() { }

        /// <summary>
        /// Deserializes XML into a new ShareItemProperties instance.
        /// </summary>
        /// <param name="element">The XML element to deserialize.</param>
        /// <returns>A deserialized ShareItemProperties instance.</returns>
        internal static Azure.Storage.Files.Models.ShareItemProperties FromXml(System.Xml.Linq.XElement element)
        {
            System.Diagnostics.Debug.Assert(element != null);
            System.Xml.Linq.XElement _child;
            Azure.Storage.Files.Models.ShareItemProperties _value = new Azure.Storage.Files.Models.ShareItemProperties();
            _child = element.Element(System.Xml.Linq.XName.Get("Last-Modified", ""));
            if (_child != null)
            {
                _value.LastModified = System.DateTimeOffset.Parse(_child.Value, System.Globalization.CultureInfo.InvariantCulture);
            }
            _child = element.Element(System.Xml.Linq.XName.Get("Etag", ""));
            if (_child != null)
            {
                _value.Etag = new Azure.ETag(_child.Value);
            }
            _child = element.Element(System.Xml.Linq.XName.Get("Quota", ""));
            if (_child != null)
            {
                _value.Quota = int.Parse(_child.Value, System.Globalization.CultureInfo.InvariantCulture);
            }
            CustomizeFromXml(element, _value);
            return _value;
        }

        static partial void CustomizeFromXml(System.Xml.Linq.XElement element, Azure.Storage.Files.Models.ShareItemProperties value);
    }

    /// <summary>
    /// FilesModelFactory provides utilities for mocking.
    /// </summary>
    public static partial class FilesModelFactory
    {
        /// <summary>
        /// Creates a new ShareItemProperties instance for mocking.
        /// </summary>
        public static ShareItemProperties ShareItemProperties(
            System.DateTimeOffset? lastModified = default,
            Azure.ETag? etag = default,
            int? quota = default)
        {
            return new ShareItemProperties()
            {
                LastModified = lastModified,
                Etag = etag,
                Quota = quota,
            };
        }
    }
}
#endregion class ShareItemProperties

#region class ShareProperties
namespace Azure.Storage.Files.Models
{
    /// <summary>
    /// ShareProperties
    /// </summary>
    public partial class ShareProperties
    {
        /// <summary>
        /// A set of name-value pairs that contain the user-defined metadata of the share.
        /// </summary>
        public System.Collections.Generic.IDictionary<string, string> Metadata { get; internal set; }

        /// <summary>
        /// The ETag contains a value that you can use to perform operations conditionally, in quotes.
        /// </summary>
        public Azure.ETag ETag { get; internal set; }

        /// <summary>
        /// Returns the date and time the share was last modified. Any operation that modifies the share or its properties updates the last modified time. Operations on files do not affect the last modified time of the share.
        /// </summary>
        public System.DateTimeOffset LastModified { get; internal set; }

        /// <summary>
        /// Returns the current share quota in GB.
        /// </summary>
        public int Quota { get; internal set; }

        /// <summary>
        /// Creates a new ShareProperties instance
        /// </summary>
        public ShareProperties()
        {
            Metadata = new System.Collections.Generic.Dictionary<string, string>(System.StringComparer.OrdinalIgnoreCase);
        }
    }

    /// <summary>
    /// FilesModelFactory provides utilities for mocking.
    /// </summary>
    public static partial class FilesModelFactory
    {
        /// <summary>
        /// Creates a new ShareProperties instance for mocking.
        /// </summary>
        public static ShareProperties ShareProperties(
            System.Collections.Generic.IDictionary<string, string> metadata,
            Azure.ETag eTag,
            System.DateTimeOffset lastModified,
            int quota)
        {
            return new ShareProperties()
            {
                Metadata = metadata,
                ETag = eTag,
                LastModified = lastModified,
                Quota = quota,
            };
        }
    }
}
#endregion class ShareProperties

#region class ShareSnapshotInfo
namespace Azure.Storage.Files.Models
{
    /// <summary>
    /// ShareSnapshotInfo
    /// </summary>
    public partial class ShareSnapshotInfo
    {
        /// <summary>
        /// This header is a DateTime value that uniquely identifies the share snapshot. The value of this header may be used in subsequent requests to access the share snapshot. This value is opaque.
        /// </summary>
        public string Snapshot { get; internal set; }

        /// <summary>
        /// The ETag contains a value which represents the version of the share snapshot, in quotes. A share snapshot cannot be modified, so the ETag of a given share snapshot never changes. However, if new metadata was supplied with the Snapshot Share request then the ETag of the share snapshot differs from that of the base share. If no metadata was specified with the request, the ETag of the share snapshot is identical to that of the base share at the time the share snapshot was taken.
        /// </summary>
        public Azure.ETag ETag { get; internal set; }

        /// <summary>
        /// Returns the date and time the share was last modified. A share snapshot cannot be modified, so the last modified time of a given share snapshot never changes. However, if new metadata was supplied with the Snapshot Share request then the last modified time of the share snapshot differs from that of the base share. If no metadata was specified with the request, the last modified time of the share snapshot is identical to that of the base share at the time the share snapshot was taken.
        /// </summary>
        public System.DateTimeOffset LastModified { get; internal set; }

        /// <summary>
        /// Prevent direct instantiation of ShareSnapshotInfo instances.
        /// You can use FilesModelFactory.ShareSnapshotInfo instead.
        /// </summary>
        internal ShareSnapshotInfo() { }
    }

    /// <summary>
    /// FilesModelFactory provides utilities for mocking.
    /// </summary>
    public static partial class FilesModelFactory
    {
        /// <summary>
        /// Creates a new ShareSnapshotInfo instance for mocking.
        /// </summary>
        public static ShareSnapshotInfo ShareSnapshotInfo(
            string snapshot,
            Azure.ETag eTag,
            System.DateTimeOffset lastModified)
        {
            return new ShareSnapshotInfo()
            {
                Snapshot = snapshot,
                ETag = eTag,
                LastModified = lastModified,
            };
        }
    }
}
#endregion class ShareSnapshotInfo

#region class ShareStatistics
namespace Azure.Storage.Files.Models
{
    /// <summary>
    /// Stats for the share.
    /// </summary>
    public partial class ShareStatistics
    {
        /// <summary>
        /// The approximate size of the data stored in bytes, rounded up to the nearest gigabyte. Note that this value may not include all recently created or recently resized files.
        /// </summary>
        public int ShareUsageBytes { get; internal set; }

        /// <summary>
        /// Prevent direct instantiation of ShareStatistics instances.
        /// You can use FilesModelFactory.ShareStatistics instead.
        /// </summary>
        internal ShareStatistics() { }

        /// <summary>
        /// Deserializes XML into a new ShareStatistics instance.
        /// </summary>
        /// <param name="element">The XML element to deserialize.</param>
        /// <returns>A deserialized ShareStatistics instance.</returns>
        internal static Azure.Storage.Files.Models.ShareStatistics FromXml(System.Xml.Linq.XElement element)
        {
            System.Diagnostics.Debug.Assert(element != null);
            System.Xml.Linq.XElement _child;
            Azure.Storage.Files.Models.ShareStatistics _value = new Azure.Storage.Files.Models.ShareStatistics();
            _child = element.Element(System.Xml.Linq.XName.Get("ShareUsageBytes", ""));
            if (_child != null)
            {
                _value.ShareUsageBytes = int.Parse(_child.Value, System.Globalization.CultureInfo.InvariantCulture);
            }
            CustomizeFromXml(element, _value);
            return _value;
        }

        static partial void CustomizeFromXml(System.Xml.Linq.XElement element, Azure.Storage.Files.Models.ShareStatistics value);
    }

    /// <summary>
    /// FilesModelFactory provides utilities for mocking.
    /// </summary>
    public static partial class FilesModelFactory
    {
        /// <summary>
        /// Creates a new ShareStatistics instance for mocking.
        /// </summary>
        public static ShareStatistics ShareStatistics(
            int shareUsageBytes)
        {
            return new ShareStatistics()
            {
                ShareUsageBytes = shareUsageBytes,
            };
        }
    }
}
#endregion class ShareStatistics

#region class SharesSegment
namespace Azure.Storage.Files.Models
{
    /// <summary>
    /// An enumeration of shares.
    /// </summary>
    internal partial class SharesSegment
    {
        /// <summary>
        /// ServiceEndpoint
        /// </summary>
        public string ServiceEndpoint { get; internal set; }

        /// <summary>
        /// Prefix
        /// </summary>
        public string Prefix { get; internal set; }

        /// <summary>
        /// Marker
        /// </summary>
        public string Marker { get; internal set; }

        /// <summary>
        /// MaxResults
        /// </summary>
        public int? MaxResults { get; internal set; }

        /// <summary>
        /// ShareItems
        /// </summary>
        public System.Collections.Generic.IEnumerable<Azure.Storage.Files.Models.ShareItem> ShareItems { get; internal set; }

        /// <summary>
        /// NextMarker
        /// </summary>
        public string NextMarker { get; internal set; }

        /// <summary>
        /// Creates a new SharesSegment instance
        /// </summary>
        public SharesSegment()
            : this(false)
        {
        }

        /// <summary>
        /// Creates a new SharesSegment instance
        /// </summary>
        /// <param name="skipInitialization">Whether to skip initializing nested objects.</param>
        internal SharesSegment(bool skipInitialization)
        {
            if (!skipInitialization)
            {
                ShareItems = new System.Collections.Generic.List<Azure.Storage.Files.Models.ShareItem>();
            }
        }

        /// <summary>
        /// Deserializes XML into a new SharesSegment instance.
        /// </summary>
        /// <param name="element">The XML element to deserialize.</param>
        /// <returns>A deserialized SharesSegment instance.</returns>
        internal static Azure.Storage.Files.Models.SharesSegment FromXml(System.Xml.Linq.XElement element)
        {
            System.Diagnostics.Debug.Assert(element != null);
            System.Xml.Linq.XElement _child;
            System.Xml.Linq.XAttribute _attribute;
            Azure.Storage.Files.Models.SharesSegment _value = new Azure.Storage.Files.Models.SharesSegment(true);
            _attribute = element.Attribute(System.Xml.Linq.XName.Get("ServiceEndpoint", ""));
            if (_attribute != null)
            {
                _value.ServiceEndpoint = _attribute.Value;
            }
            _child = element.Element(System.Xml.Linq.XName.Get("Prefix", ""));
            if (_child != null)
            {
                _value.Prefix = _child.Value;
            }
            _child = element.Element(System.Xml.Linq.XName.Get("Marker", ""));
            if (_child != null)
            {
                _value.Marker = _child.Value;
            }
            _child = element.Element(System.Xml.Linq.XName.Get("MaxResults", ""));
            if (_child != null)
            {
                _value.MaxResults = int.Parse(_child.Value, System.Globalization.CultureInfo.InvariantCulture);
            }
            _child = element.Element(System.Xml.Linq.XName.Get("Shares", ""));
            if (_child != null)
            {
                _value.ShareItems = System.Linq.Enumerable.ToList(
                    System.Linq.Enumerable.Select(
                        _child.Elements(System.Xml.Linq.XName.Get("Share", "")),
                        e => Azure.Storage.Files.Models.ShareItem.FromXml(e)));
            }
            else
            {
                _value.ShareItems = new System.Collections.Generic.List<Azure.Storage.Files.Models.ShareItem>();
            }
            _child = element.Element(System.Xml.Linq.XName.Get("NextMarker", ""));
            if (_child != null)
            {
                _value.NextMarker = _child.Value;
            }
            CustomizeFromXml(element, _value);
            return _value;
        }

        static partial void CustomizeFromXml(System.Xml.Linq.XElement element, Azure.Storage.Files.Models.SharesSegment value);
    }
}
#endregion class SharesSegment

#region class SignedIdentifier
namespace Azure.Storage.Files.Models
{
    /// <summary>
    /// Signed identifier.
    /// </summary>
    public partial class SignedIdentifier
    {
        /// <summary>
        /// A unique id.
        /// </summary>
        public string Id { get; set; }

        /// <summary>
        /// The access policy.
        /// </summary>
        public Azure.Storage.Files.Models.AccessPolicy AccessPolicy { get; set; }

        /// <summary>
        /// Creates a new SignedIdentifier instance
        /// </summary>
        public SignedIdentifier()
            : this(false)
        {
        }

        /// <summary>
        /// Creates a new SignedIdentifier instance
        /// </summary>
        /// <param name="skipInitialization">Whether to skip initializing nested objects.</param>
        internal SignedIdentifier(bool skipInitialization)
        {
            if (!skipInitialization)
            {
                AccessPolicy = new Azure.Storage.Files.Models.AccessPolicy();
            }
        }

        /// <summary>
        /// Serialize a SignedIdentifier instance as XML.
        /// </summary>
        /// <param name="value">The SignedIdentifier instance to serialize.</param>
        /// <param name="name">An optional name to use for the root element instead of "SignedIdentifier".</param>
        /// <param name="ns">An optional namespace to use for the root element instead of "".</param>
        /// <returns>The serialized XML element.</returns>
        internal static System.Xml.Linq.XElement ToXml(Azure.Storage.Files.Models.SignedIdentifier value, string name = "SignedIdentifier", string ns = "")
        {
            System.Diagnostics.Debug.Assert(value != null);
            System.Xml.Linq.XElement _element = new System.Xml.Linq.XElement(System.Xml.Linq.XName.Get(name, ns));
            _element.Add(new System.Xml.Linq.XElement(
                System.Xml.Linq.XName.Get("Id", ""),
                value.Id));
            if (value.AccessPolicy != null)
            {
                _element.Add(Azure.Storage.Files.Models.AccessPolicy.ToXml(value.AccessPolicy, "AccessPolicy", ""));
            }
            return _element;
        }

        /// <summary>
        /// Deserializes XML into a new SignedIdentifier instance.
        /// </summary>
        /// <param name="element">The XML element to deserialize.</param>
        /// <returns>A deserialized SignedIdentifier instance.</returns>
        internal static Azure.Storage.Files.Models.SignedIdentifier FromXml(System.Xml.Linq.XElement element)
        {
            System.Diagnostics.Debug.Assert(element != null);
            System.Xml.Linq.XElement _child;
            Azure.Storage.Files.Models.SignedIdentifier _value = new Azure.Storage.Files.Models.SignedIdentifier(true);
            _child = element.Element(System.Xml.Linq.XName.Get("Id", ""));
            if (_child != null)
            {
                _value.Id = _child.Value;
            }
            _child = element.Element(System.Xml.Linq.XName.Get("AccessPolicy", ""));
            if (_child != null)
            {
                _value.AccessPolicy = Azure.Storage.Files.Models.AccessPolicy.FromXml(_child);
            }
            CustomizeFromXml(element, _value);
            return _value;
        }

        static partial void CustomizeFromXml(System.Xml.Linq.XElement element, Azure.Storage.Files.Models.SignedIdentifier value);
    }
}
#endregion class SignedIdentifier

#region class StorageClosedHandlesSegment
namespace Azure.Storage.Files.Models
{
    /// <summary>
    /// StorageClosedHandlesSegment
    /// </summary>
    public partial class StorageClosedHandlesSegment
    {
        /// <summary>
        /// A string describing next handle to be closed. It is returned when more handles need to be closed to complete the request.
        /// </summary>
        public string Marker { get; internal set; }

        /// <summary>
        /// Contains count of number of handles closed.
        /// </summary>
        public int NumberOfHandlesClosed { get; internal set; }

        /// <summary>
        /// Prevent direct instantiation of StorageClosedHandlesSegment instances.
        /// You can use FilesModelFactory.StorageClosedHandlesSegment instead.
        /// </summary>
        internal StorageClosedHandlesSegment() { }
    }

    /// <summary>
    /// FilesModelFactory provides utilities for mocking.
    /// </summary>
    public static partial class FilesModelFactory
    {
        /// <summary>
        /// Creates a new StorageClosedHandlesSegment instance for mocking.
        /// </summary>
        public static StorageClosedHandlesSegment StorageClosedHandlesSegment(
            string marker,
            int numberOfHandlesClosed)
        {
            return new StorageClosedHandlesSegment()
            {
                Marker = marker,
                NumberOfHandlesClosed = numberOfHandlesClosed,
            };
        }
    }
}
#endregion class StorageClosedHandlesSegment

#region class StorageError
namespace Azure.Storage.Files.Models
{
    /// <summary>
    /// StorageError
    /// </summary>
    internal partial class StorageError
    {
        /// <summary>
        /// Message
        /// </summary>
        public string Message { get; internal set; }

        /// <summary>
        /// Code
        /// </summary>
        public string Code { get; internal set; }

        /// <summary>
        /// Prevent direct instantiation of StorageError instances.
        /// You can use FilesModelFactory.StorageError instead.
        /// </summary>
        internal StorageError() { }

        /// <summary>
        /// Deserializes XML into a new StorageError instance.
        /// </summary>
        /// <param name="element">The XML element to deserialize.</param>
        /// <returns>A deserialized StorageError instance.</returns>
        internal static Azure.Storage.Files.Models.StorageError FromXml(System.Xml.Linq.XElement element)
        {
            System.Diagnostics.Debug.Assert(element != null);
            System.Xml.Linq.XElement _child;
            Azure.Storage.Files.Models.StorageError _value = new Azure.Storage.Files.Models.StorageError();
            _child = element.Element(System.Xml.Linq.XName.Get("Message", ""));
            if (_child != null)
            {
                _value.Message = _child.Value;
            }
            _child = element.Element(System.Xml.Linq.XName.Get("Code", ""));
            if (_child != null)
            {
                _value.Code = _child.Value;
            }
            CustomizeFromXml(element, _value);
            return _value;
        }

        static partial void CustomizeFromXml(System.Xml.Linq.XElement element, Azure.Storage.Files.Models.StorageError value);
    }
}
#endregion class StorageError

#region class StorageFileCopyInfo
namespace Azure.Storage.Files.Models
{
    /// <summary>
    /// StorageFileCopyInfo
    /// </summary>
    public partial class StorageFileCopyInfo
    {
        /// <summary>
        /// If the copy is completed, contains the ETag of the destination file. If the copy is not complete, contains the ETag of the empty file created at the start of the copy.
        /// </summary>
        public Azure.ETag ETag { get; internal set; }

        /// <summary>
        /// Returns the date/time that the copy operation to the destination file completed.
        /// </summary>
        public System.DateTimeOffset LastModified { get; internal set; }

        /// <summary>
        /// String identifier for this copy operation. Use with Get File or Get File Properties to check the status of this copy operation, or pass to Abort Copy File to abort a pending copy.
        /// </summary>
        public string CopyId { get; internal set; }

        /// <summary>
        /// State of the copy operation identified by x-ms-copy-id.
        /// </summary>
        public Azure.Storage.Files.Models.CopyStatus CopyStatus { get; internal set; }

        /// <summary>
        /// Prevent direct instantiation of StorageFileCopyInfo instances.
        /// You can use FilesModelFactory.StorageFileCopyInfo instead.
        /// </summary>
        internal StorageFileCopyInfo() { }
    }

    /// <summary>
    /// FilesModelFactory provides utilities for mocking.
    /// </summary>
    public static partial class FilesModelFactory
    {
        /// <summary>
        /// Creates a new StorageFileCopyInfo instance for mocking.
        /// </summary>
        public static StorageFileCopyInfo StorageFileCopyInfo(
            Azure.ETag eTag,
            System.DateTimeOffset lastModified,
            string copyId,
            Azure.Storage.Files.Models.CopyStatus copyStatus)
        {
            return new StorageFileCopyInfo()
            {
                ETag = eTag,
                LastModified = lastModified,
                CopyId = copyId,
                CopyStatus = copyStatus,
            };
        }
    }
}
#endregion class StorageFileCopyInfo

#region class StorageFileRangeInfo
namespace Azure.Storage.Files.Models
{
    /// <summary>
    /// StorageFileRangeInfo
    /// </summary>
    public partial class StorageFileRangeInfo
    {
        /// <summary>
        /// The date/time that the file was last modified. Any operation that modifies the file, including an update of the file's metadata or properties, changes the file's last modified time.
        /// </summary>
        public System.DateTimeOffset LastModified { get; internal set; }

        /// <summary>
        /// The ETag contains a value which represents the version of the file, in quotes.
        /// </summary>
        public Azure.ETag ETag { get; internal set; }

        /// <summary>
        /// The size of the file in bytes.
        /// </summary>
        public long FileContentLength { get; internal set; }

        /// <summary>
        /// A list of non-overlapping valid ranges, sorted by increasing address range.
        /// </summary>
        public System.Collections.Generic.IEnumerable<Azure.Storage.Files.Models.Range> Ranges { get; internal set; }

        /// <summary>
        /// Creates a new StorageFileRangeInfo instance
        /// </summary>
        public StorageFileRangeInfo()
        {
            Ranges = new System.Collections.Generic.List<Azure.Storage.Files.Models.Range>();
        }
    }

    /// <summary>
    /// FilesModelFactory provides utilities for mocking.
    /// </summary>
    public static partial class FilesModelFactory
    {
        /// <summary>
        /// Creates a new StorageFileRangeInfo instance for mocking.
        /// </summary>
        public static StorageFileRangeInfo StorageFileRangeInfo(
            System.DateTimeOffset lastModified,
            Azure.ETag eTag,
            long fileContentLength,
            System.Collections.Generic.IEnumerable<Azure.Storage.Files.Models.Range> ranges)
        {
            return new StorageFileRangeInfo()
            {
                LastModified = lastModified,
                ETag = eTag,
                FileContentLength = fileContentLength,
                Ranges = ranges,
            };
        }
    }
}
#endregion class StorageFileRangeInfo

#region class StorageFileUploadInfo
namespace Azure.Storage.Files.Models
{
    /// <summary>
    /// StorageFileUploadInfo
    /// </summary>
    public partial class StorageFileUploadInfo
    {
        /// <summary>
        /// The ETag contains a value which represents the version of the file, in quotes.
        /// </summary>
        public Azure.ETag ETag { get; internal set; }

        /// <summary>
        /// Returns the date and time the directory was last modified. Any operation that modifies the share or its properties or metadata updates the last modified time. Operations on files do not affect the last modified time of the share.
        /// </summary>
        public System.DateTimeOffset LastModified { get; internal set; }

        /// <summary>
        /// This header is returned so that the client can check for message content integrity. The value of this header is computed by the File service; it is not necessarily the same value as may have been specified in the request headers.
        /// </summary>
        #pragma warning disable CA1819 // Properties should not return arrays
        public byte[] ContentHash { get; internal set; }
        #pragma warning restore CA1819 // Properties should not return arrays

        /// <summary>
        /// The value of this header is set to true if the contents of the request are successfully encrypted using the specified algorithm, and false otherwise.
        /// </summary>
        public bool IsServerEncrypted { get; internal set; }

        /// <summary>
        /// Prevent direct instantiation of StorageFileUploadInfo instances.
        /// You can use FilesModelFactory.StorageFileUploadInfo instead.
        /// </summary>
        internal StorageFileUploadInfo() { }
    }

    /// <summary>
    /// FilesModelFactory provides utilities for mocking.
    /// </summary>
    public static partial class FilesModelFactory
    {
        /// <summary>
        /// Creates a new StorageFileUploadInfo instance for mocking.
        /// </summary>
        public static StorageFileUploadInfo StorageFileUploadInfo(
            Azure.ETag eTag,
            System.DateTimeOffset lastModified,
            byte[] contentHash,
            bool isServerEncrypted)
        {
            return new StorageFileUploadInfo()
            {
                ETag = eTag,
                LastModified = lastModified,
                ContentHash = contentHash,
                IsServerEncrypted = isServerEncrypted,
            };
        }
    }
}
#endregion class StorageFileUploadInfo

#region class StorageHandle
namespace Azure.Storage.Files.Models
{
    /// <summary>
    /// A listed Azure Storage handle item.
    /// </summary>
    public partial class StorageHandle
    {
        /// <summary>
        /// XSMB service handle ID
        /// </summary>
        public string HandleId { get; internal set; }

        /// <summary>
        /// File or directory name including full path starting from share root
        /// </summary>
        public string Path { get; internal set; }

        /// <summary>
        /// FileId uniquely identifies the file or directory.
        /// </summary>
        public string FileId { get; internal set; }

        /// <summary>
        /// ParentId uniquely identifies the parent directory of the object.
        /// </summary>
        public string ParentId { get; internal set; }

        /// <summary>
        /// SMB session ID in context of which the file handle was opened
        /// </summary>
        public string SessionId { get; internal set; }

        /// <summary>
        /// Client IP that opened the handle
        /// </summary>
        public string ClientIp { get; internal set; }

        /// <summary>
        /// Time when the session that previously opened the handle has last been reconnected. (UTC)
        /// </summary>
        public System.DateTimeOffset OpenTime { get; internal set; }

        /// <summary>
        /// Time handle was last connected to (UTC)
        /// </summary>
        public System.DateTimeOffset? LastReconnectTime { get; internal set; }

        /// <summary>
        /// Prevent direct instantiation of StorageHandle instances.
        /// You can use FilesModelFactory.StorageHandle instead.
        /// </summary>
        internal StorageHandle() { }

        /// <summary>
        /// Deserializes XML into a new StorageHandle instance.
        /// </summary>
        /// <param name="element">The XML element to deserialize.</param>
        /// <returns>A deserialized StorageHandle instance.</returns>
        internal static Azure.Storage.Files.Models.StorageHandle FromXml(System.Xml.Linq.XElement element)
        {
            System.Diagnostics.Debug.Assert(element != null);
            System.Xml.Linq.XElement _child;
            Azure.Storage.Files.Models.StorageHandle _value = new Azure.Storage.Files.Models.StorageHandle();
            _child = element.Element(System.Xml.Linq.XName.Get("HandleId", ""));
            if (_child != null)
            {
                _value.HandleId = _child.Value;
            }
            _child = element.Element(System.Xml.Linq.XName.Get("Path", ""));
            if (_child != null)
            {
                _value.Path = _child.Value;
            }
            _child = element.Element(System.Xml.Linq.XName.Get("FileId", ""));
            if (_child != null)
            {
                _value.FileId = _child.Value;
            }
            _child = element.Element(System.Xml.Linq.XName.Get("ParentId", ""));
            if (_child != null)
            {
                _value.ParentId = _child.Value;
            }
            _child = element.Element(System.Xml.Linq.XName.Get("SessionId", ""));
            if (_child != null)
            {
                _value.SessionId = _child.Value;
            }
            _child = element.Element(System.Xml.Linq.XName.Get("ClientIp", ""));
            if (_child != null)
            {
                _value.ClientIp = _child.Value;
            }
            _child = element.Element(System.Xml.Linq.XName.Get("OpenTime", ""));
            if (_child != null)
            {
                _value.OpenTime = System.DateTimeOffset.Parse(_child.Value, System.Globalization.CultureInfo.InvariantCulture);
            }
            _child = element.Element(System.Xml.Linq.XName.Get("LastReconnectTime", ""));
            if (_child != null)
            {
                _value.LastReconnectTime = System.DateTimeOffset.Parse(_child.Value, System.Globalization.CultureInfo.InvariantCulture);
            }
            CustomizeFromXml(element, _value);
            return _value;
        }

        static partial void CustomizeFromXml(System.Xml.Linq.XElement element, Azure.Storage.Files.Models.StorageHandle value);
    }

    /// <summary>
    /// FilesModelFactory provides utilities for mocking.
    /// </summary>
    public static partial class FilesModelFactory
    {
        /// <summary>
        /// Creates a new StorageHandle instance for mocking.
        /// </summary>
        public static StorageHandle StorageHandle(
            string handleId,
            string path,
            string fileId,
            string sessionId,
            string clientIp,
            System.DateTimeOffset openTime,
            string parentId = default,
            System.DateTimeOffset? lastReconnectTime = default)
        {
            return new StorageHandle()
            {
                HandleId = handleId,
                Path = path,
                FileId = fileId,
                SessionId = sessionId,
                ClientIp = clientIp,
                OpenTime = openTime,
                ParentId = parentId,
                LastReconnectTime = lastReconnectTime,
            };
        }
    }
}
#endregion class StorageHandle

#region class StorageHandlesSegment
namespace Azure.Storage.Files.Models
{
    /// <summary>
    /// An enumeration of handles.
    /// </summary>
    internal partial class StorageHandlesSegment
    {
        /// <summary>
        /// NextMarker
        /// </summary>
        public string NextMarker { get; internal set; }

        /// <summary>
        /// Handles
        /// </summary>
        public System.Collections.Generic.IEnumerable<Azure.Storage.Files.Models.StorageHandle> Handles { get; internal set; }

        /// <summary>
        /// Creates a new StorageHandlesSegment instance
        /// </summary>
        public StorageHandlesSegment()
            : this(false)
        {
        }

        /// <summary>
        /// Creates a new StorageHandlesSegment instance
        /// </summary>
        /// <param name="skipInitialization">Whether to skip initializing nested objects.</param>
        internal StorageHandlesSegment(bool skipInitialization)
        {
            if (!skipInitialization)
            {
                Handles = new System.Collections.Generic.List<Azure.Storage.Files.Models.StorageHandle>();
            }
        }

        /// <summary>
        /// Deserializes XML into a new StorageHandlesSegment instance.
        /// </summary>
        /// <param name="element">The XML element to deserialize.</param>
        /// <returns>A deserialized StorageHandlesSegment instance.</returns>
        internal static Azure.Storage.Files.Models.StorageHandlesSegment FromXml(System.Xml.Linq.XElement element)
        {
            System.Diagnostics.Debug.Assert(element != null);
            System.Xml.Linq.XElement _child;
            Azure.Storage.Files.Models.StorageHandlesSegment _value = new Azure.Storage.Files.Models.StorageHandlesSegment(true);
            _child = element.Element(System.Xml.Linq.XName.Get("NextMarker", ""));
            if (_child != null)
            {
                _value.NextMarker = _child.Value;
            }
            _child = element.Element(System.Xml.Linq.XName.Get("Entries", ""));
            if (_child != null)
            {
                _value.Handles = System.Linq.Enumerable.ToList(
                    System.Linq.Enumerable.Select(
                        _child.Elements(System.Xml.Linq.XName.Get("Handle", "")),
                        e => Azure.Storage.Files.Models.StorageHandle.FromXml(e)));
            }
            else
            {
                _value.Handles = new System.Collections.Generic.List<Azure.Storage.Files.Models.StorageHandle>();
            }
            CustomizeFromXml(element, _value);
            return _value;
        }

        static partial void CustomizeFromXml(System.Xml.Linq.XElement element, Azure.Storage.Files.Models.StorageHandlesSegment value);
    }
}
#endregion class StorageHandlesSegment

#region enum Header
namespace Azure.Storage.Files.Models
{
    /// <summary>
    /// Returns the type File. Reserved for future use.
    /// </summary>
    public enum Header
    {
        /// <summary>
        /// File
        /// </summary>
        File
    }
}
#endregion enum Header
#endregion Models
<|MERGE_RESOLUTION|>--- conflicted
+++ resolved
@@ -45,11 +45,7 @@
                 string operationName = "Azure.Storage.Files.ServiceClient.SetProperties",
                 System.Threading.CancellationToken cancellationToken = default)
             {
-<<<<<<< HEAD
-                Azure.Core.Pipeline.DiagnosticScope _scope = clientDiagnostics.CreateScope(operationName);
-=======
-                Azure.Core.Diagnostics.DiagnosticScope _scope = pipeline.Diagnostics.CreateScope(operationName);
->>>>>>> f95af6ed
+                Azure.Core.Pipeline.DiagnosticScope _scope = pipeline.Diagnostics.CreateScope(operationName);
                 try
                 {
                     _scope.AddAttribute("url", resourceUri);
@@ -183,11 +179,7 @@
                 string operationName = "Azure.Storage.Files.ServiceClient.GetProperties",
                 System.Threading.CancellationToken cancellationToken = default)
             {
-<<<<<<< HEAD
-                Azure.Core.Pipeline.DiagnosticScope _scope = clientDiagnostics.CreateScope(operationName);
-=======
-                Azure.Core.Diagnostics.DiagnosticScope _scope = pipeline.Diagnostics.CreateScope(operationName);
->>>>>>> f95af6ed
+                Azure.Core.Pipeline.DiagnosticScope _scope = pipeline.Diagnostics.CreateScope(operationName);
                 try
                 {
                     _scope.AddAttribute("url", resourceUri);
@@ -320,11 +312,7 @@
                 string operationName = "Azure.Storage.Files.ServiceClient.ListSharesSegment",
                 System.Threading.CancellationToken cancellationToken = default)
             {
-<<<<<<< HEAD
-                Azure.Core.Pipeline.DiagnosticScope _scope = clientDiagnostics.CreateScope(operationName);
-=======
-                Azure.Core.Diagnostics.DiagnosticScope _scope = pipeline.Diagnostics.CreateScope(operationName);
->>>>>>> f95af6ed
+                Azure.Core.Pipeline.DiagnosticScope _scope = pipeline.Diagnostics.CreateScope(operationName);
                 try
                 {
                     _scope.AddAttribute("url", resourceUri);
@@ -476,11 +464,7 @@
                 string operationName = "Azure.Storage.Files.ShareClient.Create",
                 System.Threading.CancellationToken cancellationToken = default)
             {
-<<<<<<< HEAD
-                Azure.Core.Pipeline.DiagnosticScope _scope = clientDiagnostics.CreateScope(operationName);
-=======
-                Azure.Core.Diagnostics.DiagnosticScope _scope = pipeline.Diagnostics.CreateScope(operationName);
->>>>>>> f95af6ed
+                Azure.Core.Pipeline.DiagnosticScope _scope = pipeline.Diagnostics.CreateScope(operationName);
                 try
                 {
                     _scope.AddAttribute("url", resourceUri);
@@ -629,11 +613,7 @@
                 string operationName = "Azure.Storage.Files.ShareClient.GetProperties",
                 System.Threading.CancellationToken cancellationToken = default)
             {
-<<<<<<< HEAD
-                Azure.Core.Pipeline.DiagnosticScope _scope = clientDiagnostics.CreateScope(operationName);
-=======
-                Azure.Core.Diagnostics.DiagnosticScope _scope = pipeline.Diagnostics.CreateScope(operationName);
->>>>>>> f95af6ed
+                Azure.Core.Pipeline.DiagnosticScope _scope = pipeline.Diagnostics.CreateScope(operationName);
                 try
                 {
                     _scope.AddAttribute("url", resourceUri);
@@ -787,11 +767,7 @@
                 string operationName = "Azure.Storage.Files.ShareClient.Delete",
                 System.Threading.CancellationToken cancellationToken = default)
             {
-<<<<<<< HEAD
-                Azure.Core.Pipeline.DiagnosticScope _scope = clientDiagnostics.CreateScope(operationName);
-=======
-                Azure.Core.Diagnostics.DiagnosticScope _scope = pipeline.Diagnostics.CreateScope(operationName);
->>>>>>> f95af6ed
+                Azure.Core.Pipeline.DiagnosticScope _scope = pipeline.Diagnostics.CreateScope(operationName);
                 try
                 {
                     _scope.AddAttribute("url", resourceUri);
@@ -920,11 +896,7 @@
                 string operationName = "Azure.Storage.Files.ShareClient.CreateSnapshot",
                 System.Threading.CancellationToken cancellationToken = default)
             {
-<<<<<<< HEAD
-                Azure.Core.Pipeline.DiagnosticScope _scope = clientDiagnostics.CreateScope(operationName);
-=======
-                Azure.Core.Diagnostics.DiagnosticScope _scope = pipeline.Diagnostics.CreateScope(operationName);
->>>>>>> f95af6ed
+                Azure.Core.Pipeline.DiagnosticScope _scope = pipeline.Diagnostics.CreateScope(operationName);
                 try
                 {
                     _scope.AddAttribute("url", resourceUri);
@@ -1074,11 +1046,7 @@
                 string operationName = "Azure.Storage.Files.ShareClient.CreatePermission",
                 System.Threading.CancellationToken cancellationToken = default)
             {
-<<<<<<< HEAD
-                Azure.Core.Pipeline.DiagnosticScope _scope = clientDiagnostics.CreateScope(operationName);
-=======
-                Azure.Core.Diagnostics.DiagnosticScope _scope = pipeline.Diagnostics.CreateScope(operationName);
->>>>>>> f95af6ed
+                Azure.Core.Pipeline.DiagnosticScope _scope = pipeline.Diagnostics.CreateScope(operationName);
                 try
                 {
                     _scope.AddAttribute("url", resourceUri);
@@ -1224,11 +1192,7 @@
                 string operationName = "Azure.Storage.Files.ShareClient.GetPermission",
                 System.Threading.CancellationToken cancellationToken = default)
             {
-<<<<<<< HEAD
-                Azure.Core.Pipeline.DiagnosticScope _scope = clientDiagnostics.CreateScope(operationName);
-=======
-                Azure.Core.Diagnostics.DiagnosticScope _scope = pipeline.Diagnostics.CreateScope(operationName);
->>>>>>> f95af6ed
+                Azure.Core.Pipeline.DiagnosticScope _scope = pipeline.Diagnostics.CreateScope(operationName);
                 try
                 {
                     _scope.AddAttribute("url", resourceUri);
@@ -1366,11 +1330,7 @@
                 string operationName = "Azure.Storage.Files.ShareClient.SetQuota",
                 System.Threading.CancellationToken cancellationToken = default)
             {
-<<<<<<< HEAD
-                Azure.Core.Pipeline.DiagnosticScope _scope = clientDiagnostics.CreateScope(operationName);
-=======
-                Azure.Core.Diagnostics.DiagnosticScope _scope = pipeline.Diagnostics.CreateScope(operationName);
->>>>>>> f95af6ed
+                Azure.Core.Pipeline.DiagnosticScope _scope = pipeline.Diagnostics.CreateScope(operationName);
                 try
                 {
                     _scope.AddAttribute("url", resourceUri);
@@ -1511,11 +1471,7 @@
                 string operationName = "Azure.Storage.Files.ShareClient.SetMetadata",
                 System.Threading.CancellationToken cancellationToken = default)
             {
-<<<<<<< HEAD
-                Azure.Core.Pipeline.DiagnosticScope _scope = clientDiagnostics.CreateScope(operationName);
-=======
-                Azure.Core.Diagnostics.DiagnosticScope _scope = pipeline.Diagnostics.CreateScope(operationName);
->>>>>>> f95af6ed
+                Azure.Core.Pipeline.DiagnosticScope _scope = pipeline.Diagnostics.CreateScope(operationName);
                 try
                 {
                     _scope.AddAttribute("url", resourceUri);
@@ -1659,11 +1615,7 @@
                 string operationName = "Azure.Storage.Files.ShareClient.GetAccessPolicy",
                 System.Threading.CancellationToken cancellationToken = default)
             {
-<<<<<<< HEAD
-                Azure.Core.Pipeline.DiagnosticScope _scope = clientDiagnostics.CreateScope(operationName);
-=======
-                Azure.Core.Diagnostics.DiagnosticScope _scope = pipeline.Diagnostics.CreateScope(operationName);
->>>>>>> f95af6ed
+                Azure.Core.Pipeline.DiagnosticScope _scope = pipeline.Diagnostics.CreateScope(operationName);
                 try
                 {
                     _scope.AddAttribute("url", resourceUri);
@@ -1794,11 +1746,7 @@
                 string operationName = "Azure.Storage.Files.ShareClient.SetAccessPolicy",
                 System.Threading.CancellationToken cancellationToken = default)
             {
-<<<<<<< HEAD
-                Azure.Core.Pipeline.DiagnosticScope _scope = clientDiagnostics.CreateScope(operationName);
-=======
-                Azure.Core.Diagnostics.DiagnosticScope _scope = pipeline.Diagnostics.CreateScope(operationName);
->>>>>>> f95af6ed
+                Azure.Core.Pipeline.DiagnosticScope _scope = pipeline.Diagnostics.CreateScope(operationName);
                 try
                 {
                     _scope.AddAttribute("url", resourceUri);
@@ -1950,11 +1898,7 @@
                 string operationName = "Azure.Storage.Files.ShareClient.GetStatistics",
                 System.Threading.CancellationToken cancellationToken = default)
             {
-<<<<<<< HEAD
-                Azure.Core.Pipeline.DiagnosticScope _scope = clientDiagnostics.CreateScope(operationName);
-=======
-                Azure.Core.Diagnostics.DiagnosticScope _scope = pipeline.Diagnostics.CreateScope(operationName);
->>>>>>> f95af6ed
+                Azure.Core.Pipeline.DiagnosticScope _scope = pipeline.Diagnostics.CreateScope(operationName);
                 try
                 {
                     _scope.AddAttribute("url", resourceUri);
@@ -2099,11 +2043,7 @@
                 string operationName = "Azure.Storage.Files.DirectoryClient.Create",
                 System.Threading.CancellationToken cancellationToken = default)
             {
-<<<<<<< HEAD
-                Azure.Core.Pipeline.DiagnosticScope _scope = clientDiagnostics.CreateScope(operationName);
-=======
-                Azure.Core.Diagnostics.DiagnosticScope _scope = pipeline.Diagnostics.CreateScope(operationName);
->>>>>>> f95af6ed
+                Azure.Core.Pipeline.DiagnosticScope _scope = pipeline.Diagnostics.CreateScope(operationName);
                 try
                 {
                     _scope.AddAttribute("url", resourceUri);
@@ -2308,11 +2248,7 @@
                 string operationName = "Azure.Storage.Files.DirectoryClient.GetProperties",
                 System.Threading.CancellationToken cancellationToken = default)
             {
-<<<<<<< HEAD
-                Azure.Core.Pipeline.DiagnosticScope _scope = clientDiagnostics.CreateScope(operationName);
-=======
-                Azure.Core.Diagnostics.DiagnosticScope _scope = pipeline.Diagnostics.CreateScope(operationName);
->>>>>>> f95af6ed
+                Azure.Core.Pipeline.DiagnosticScope _scope = pipeline.Diagnostics.CreateScope(operationName);
                 try
                 {
                     _scope.AddAttribute("url", resourceUri);
@@ -2490,11 +2426,7 @@
                 string operationName = "Azure.Storage.Files.DirectoryClient.Delete",
                 System.Threading.CancellationToken cancellationToken = default)
             {
-<<<<<<< HEAD
-                Azure.Core.Pipeline.DiagnosticScope _scope = clientDiagnostics.CreateScope(operationName);
-=======
-                Azure.Core.Diagnostics.DiagnosticScope _scope = pipeline.Diagnostics.CreateScope(operationName);
->>>>>>> f95af6ed
+                Azure.Core.Pipeline.DiagnosticScope _scope = pipeline.Diagnostics.CreateScope(operationName);
                 try
                 {
                     _scope.AddAttribute("url", resourceUri);
@@ -2623,11 +2555,7 @@
                 string operationName = "Azure.Storage.Files.DirectoryClient.SetProperties",
                 System.Threading.CancellationToken cancellationToken = default)
             {
-<<<<<<< HEAD
-                Azure.Core.Pipeline.DiagnosticScope _scope = clientDiagnostics.CreateScope(operationName);
-=======
-                Azure.Core.Diagnostics.DiagnosticScope _scope = pipeline.Diagnostics.CreateScope(operationName);
->>>>>>> f95af6ed
+                Azure.Core.Pipeline.DiagnosticScope _scope = pipeline.Diagnostics.CreateScope(operationName);
                 try
                 {
                     _scope.AddAttribute("url", resourceUri);
@@ -2824,11 +2752,7 @@
                 string operationName = "Azure.Storage.Files.DirectoryClient.SetMetadata",
                 System.Threading.CancellationToken cancellationToken = default)
             {
-<<<<<<< HEAD
-                Azure.Core.Pipeline.DiagnosticScope _scope = clientDiagnostics.CreateScope(operationName);
-=======
-                Azure.Core.Diagnostics.DiagnosticScope _scope = pipeline.Diagnostics.CreateScope(operationName);
->>>>>>> f95af6ed
+                Azure.Core.Pipeline.DiagnosticScope _scope = pipeline.Diagnostics.CreateScope(operationName);
                 try
                 {
                     _scope.AddAttribute("url", resourceUri);
@@ -2980,11 +2904,7 @@
                 string operationName = "Azure.Storage.Files.DirectoryClient.ListFilesAndDirectoriesSegment",
                 System.Threading.CancellationToken cancellationToken = default)
             {
-<<<<<<< HEAD
-                Azure.Core.Pipeline.DiagnosticScope _scope = clientDiagnostics.CreateScope(operationName);
-=======
-                Azure.Core.Diagnostics.DiagnosticScope _scope = pipeline.Diagnostics.CreateScope(operationName);
->>>>>>> f95af6ed
+                Azure.Core.Pipeline.DiagnosticScope _scope = pipeline.Diagnostics.CreateScope(operationName);
                 try
                 {
                     _scope.AddAttribute("url", resourceUri);
@@ -3133,11 +3053,7 @@
                 string operationName = "Azure.Storage.Files.DirectoryClient.ListHandles",
                 System.Threading.CancellationToken cancellationToken = default)
             {
-<<<<<<< HEAD
-                Azure.Core.Pipeline.DiagnosticScope _scope = clientDiagnostics.CreateScope(operationName);
-=======
-                Azure.Core.Diagnostics.DiagnosticScope _scope = pipeline.Diagnostics.CreateScope(operationName);
->>>>>>> f95af6ed
+                Azure.Core.Pipeline.DiagnosticScope _scope = pipeline.Diagnostics.CreateScope(operationName);
                 try
                 {
                     _scope.AddAttribute("url", resourceUri);
@@ -3289,11 +3205,7 @@
                 string operationName = "Azure.Storage.Files.DirectoryClient.ForceCloseHandles",
                 System.Threading.CancellationToken cancellationToken = default)
             {
-<<<<<<< HEAD
-                Azure.Core.Pipeline.DiagnosticScope _scope = clientDiagnostics.CreateScope(operationName);
-=======
-                Azure.Core.Diagnostics.DiagnosticScope _scope = pipeline.Diagnostics.CreateScope(operationName);
->>>>>>> f95af6ed
+                Azure.Core.Pipeline.DiagnosticScope _scope = pipeline.Diagnostics.CreateScope(operationName);
                 try
                 {
                     _scope.AddAttribute("url", resourceUri);
@@ -3485,11 +3397,7 @@
                 string operationName = "Azure.Storage.Files.FileClient.Create",
                 System.Threading.CancellationToken cancellationToken = default)
             {
-<<<<<<< HEAD
-                Azure.Core.Pipeline.DiagnosticScope _scope = clientDiagnostics.CreateScope(operationName);
-=======
-                Azure.Core.Diagnostics.DiagnosticScope _scope = pipeline.Diagnostics.CreateScope(operationName);
->>>>>>> f95af6ed
+                Azure.Core.Pipeline.DiagnosticScope _scope = pipeline.Diagnostics.CreateScope(operationName);
                 try
                 {
                     _scope.AddAttribute("url", resourceUri);
@@ -3738,11 +3646,7 @@
                 string operationName = "Azure.Storage.Files.FileClient.Download",
                 System.Threading.CancellationToken cancellationToken = default)
             {
-<<<<<<< HEAD
-                Azure.Core.Pipeline.DiagnosticScope _scope = clientDiagnostics.CreateScope(operationName);
-=======
-                Azure.Core.Diagnostics.DiagnosticScope _scope = pipeline.Diagnostics.CreateScope(operationName);
->>>>>>> f95af6ed
+                Azure.Core.Pipeline.DiagnosticScope _scope = pipeline.Diagnostics.CreateScope(operationName);
                 try
                 {
                     _scope.AddAttribute("url", resourceUri);
@@ -4120,11 +4024,7 @@
                 string operationName = "Azure.Storage.Files.FileClient.GetProperties",
                 System.Threading.CancellationToken cancellationToken = default)
             {
-<<<<<<< HEAD
-                Azure.Core.Pipeline.DiagnosticScope _scope = clientDiagnostics.CreateScope(operationName);
-=======
-                Azure.Core.Diagnostics.DiagnosticScope _scope = pipeline.Diagnostics.CreateScope(operationName);
->>>>>>> f95af6ed
+                Azure.Core.Pipeline.DiagnosticScope _scope = pipeline.Diagnostics.CreateScope(operationName);
                 try
                 {
                     _scope.AddAttribute("url", resourceUri);
@@ -4363,11 +4263,7 @@
                 string operationName = "Azure.Storage.Files.FileClient.Delete",
                 System.Threading.CancellationToken cancellationToken = default)
             {
-<<<<<<< HEAD
-                Azure.Core.Pipeline.DiagnosticScope _scope = clientDiagnostics.CreateScope(operationName);
-=======
-                Azure.Core.Diagnostics.DiagnosticScope _scope = pipeline.Diagnostics.CreateScope(operationName);
->>>>>>> f95af6ed
+                Azure.Core.Pipeline.DiagnosticScope _scope = pipeline.Diagnostics.CreateScope(operationName);
                 try
                 {
                     _scope.AddAttribute("url", resourceUri);
@@ -4509,11 +4405,7 @@
                 string operationName = "Azure.Storage.Files.FileClient.SetProperties",
                 System.Threading.CancellationToken cancellationToken = default)
             {
-<<<<<<< HEAD
-                Azure.Core.Pipeline.DiagnosticScope _scope = clientDiagnostics.CreateScope(operationName);
-=======
-                Azure.Core.Diagnostics.DiagnosticScope _scope = pipeline.Diagnostics.CreateScope(operationName);
->>>>>>> f95af6ed
+                Azure.Core.Pipeline.DiagnosticScope _scope = pipeline.Diagnostics.CreateScope(operationName);
                 try
                 {
                     _scope.AddAttribute("url", resourceUri);
@@ -4751,11 +4643,7 @@
                 string operationName = "Azure.Storage.Files.FileClient.SetMetadata",
                 System.Threading.CancellationToken cancellationToken = default)
             {
-<<<<<<< HEAD
-                Azure.Core.Pipeline.DiagnosticScope _scope = clientDiagnostics.CreateScope(operationName);
-=======
-                Azure.Core.Diagnostics.DiagnosticScope _scope = pipeline.Diagnostics.CreateScope(operationName);
->>>>>>> f95af6ed
+                Azure.Core.Pipeline.DiagnosticScope _scope = pipeline.Diagnostics.CreateScope(operationName);
                 try
                 {
                     _scope.AddAttribute("url", resourceUri);
@@ -4912,11 +4800,7 @@
                 string operationName = "Azure.Storage.Files.FileClient.UploadRange",
                 System.Threading.CancellationToken cancellationToken = default)
             {
-<<<<<<< HEAD
-                Azure.Core.Pipeline.DiagnosticScope _scope = clientDiagnostics.CreateScope(operationName);
-=======
-                Azure.Core.Diagnostics.DiagnosticScope _scope = pipeline.Diagnostics.CreateScope(operationName);
->>>>>>> f95af6ed
+                Azure.Core.Pipeline.DiagnosticScope _scope = pipeline.Diagnostics.CreateScope(operationName);
                 try
                 {
                     _scope.AddAttribute("url", resourceUri);
@@ -5098,11 +4982,7 @@
                 string operationName = "Azure.Storage.Files.FileClient.UploadRangeFromURL",
                 System.Threading.CancellationToken cancellationToken = default)
             {
-<<<<<<< HEAD
-                Azure.Core.Pipeline.DiagnosticScope _scope = clientDiagnostics.CreateScope(operationName);
-=======
-                Azure.Core.Diagnostics.DiagnosticScope _scope = pipeline.Diagnostics.CreateScope(operationName);
->>>>>>> f95af6ed
+                Azure.Core.Pipeline.DiagnosticScope _scope = pipeline.Diagnostics.CreateScope(operationName);
                 try
                 {
                     _scope.AddAttribute("url", resourceUri);
@@ -5285,11 +5165,7 @@
                 string operationName = "Azure.Storage.Files.FileClient.GetRangeList",
                 System.Threading.CancellationToken cancellationToken = default)
             {
-<<<<<<< HEAD
-                Azure.Core.Pipeline.DiagnosticScope _scope = clientDiagnostics.CreateScope(operationName);
-=======
-                Azure.Core.Diagnostics.DiagnosticScope _scope = pipeline.Diagnostics.CreateScope(operationName);
->>>>>>> f95af6ed
+                Azure.Core.Pipeline.DiagnosticScope _scope = pipeline.Diagnostics.CreateScope(operationName);
                 try
                 {
                     _scope.AddAttribute("url", resourceUri);
@@ -5445,11 +5321,7 @@
                 string operationName = "Azure.Storage.Files.FileClient.StartCopy",
                 System.Threading.CancellationToken cancellationToken = default)
             {
-<<<<<<< HEAD
-                Azure.Core.Pipeline.DiagnosticScope _scope = clientDiagnostics.CreateScope(operationName);
-=======
-                Azure.Core.Diagnostics.DiagnosticScope _scope = pipeline.Diagnostics.CreateScope(operationName);
->>>>>>> f95af6ed
+                Azure.Core.Pipeline.DiagnosticScope _scope = pipeline.Diagnostics.CreateScope(operationName);
                 try
                 {
                     _scope.AddAttribute("url", resourceUri);
@@ -5609,11 +5481,7 @@
                 string operationName = "Azure.Storage.Files.FileClient.AbortCopy",
                 System.Threading.CancellationToken cancellationToken = default)
             {
-<<<<<<< HEAD
-                Azure.Core.Pipeline.DiagnosticScope _scope = clientDiagnostics.CreateScope(operationName);
-=======
-                Azure.Core.Diagnostics.DiagnosticScope _scope = pipeline.Diagnostics.CreateScope(operationName);
->>>>>>> f95af6ed
+                Azure.Core.Pipeline.DiagnosticScope _scope = pipeline.Diagnostics.CreateScope(operationName);
                 try
                 {
                     _scope.AddAttribute("url", resourceUri);
@@ -5747,11 +5615,7 @@
                 string operationName = "Azure.Storage.Files.FileClient.ListHandles",
                 System.Threading.CancellationToken cancellationToken = default)
             {
-<<<<<<< HEAD
-                Azure.Core.Pipeline.DiagnosticScope _scope = clientDiagnostics.CreateScope(operationName);
-=======
-                Azure.Core.Diagnostics.DiagnosticScope _scope = pipeline.Diagnostics.CreateScope(operationName);
->>>>>>> f95af6ed
+                Azure.Core.Pipeline.DiagnosticScope _scope = pipeline.Diagnostics.CreateScope(operationName);
                 try
                 {
                     _scope.AddAttribute("url", resourceUri);
@@ -5893,11 +5757,7 @@
                 string operationName = "Azure.Storage.Files.FileClient.ForceCloseHandles",
                 System.Threading.CancellationToken cancellationToken = default)
             {
-<<<<<<< HEAD
-                Azure.Core.Pipeline.DiagnosticScope _scope = clientDiagnostics.CreateScope(operationName);
-=======
-                Azure.Core.Diagnostics.DiagnosticScope _scope = pipeline.Diagnostics.CreateScope(operationName);
->>>>>>> f95af6ed
+                Azure.Core.Pipeline.DiagnosticScope _scope = pipeline.Diagnostics.CreateScope(operationName);
                 try
                 {
                     _scope.AddAttribute("url", resourceUri);
