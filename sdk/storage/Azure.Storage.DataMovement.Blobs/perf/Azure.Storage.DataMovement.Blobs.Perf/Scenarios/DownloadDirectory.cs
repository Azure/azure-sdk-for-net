--- conflicted
+++ resolved
@@ -45,13 +45,8 @@
 
         public override async Task RunAsync(CancellationToken cancellationToken)
         {
-<<<<<<< HEAD
             StorageResource source = await BlobResourceProvider.FromContainerAsync(_sourceContainer.Uri);
-            StorageResource destination = LocalFileResourceProvider.FromDirectory(_destinationDirectory);
-=======
-            StorageResource source = BlobResourceProvider.FromContainer(_sourceContainer.Uri);
             StorageResource destination = LocalFilesStorageResourceProvider.FromDirectory(_destinationDirectory);
->>>>>>> c7d7ab3e
 
             await RunAndVerifyTransferAsync(source, destination, cancellationToken);
         }
