﻿// Copyright (c) Microsoft Corporation. All rights reserved.
// Licensed under the MIT License.

using System;
using System.IO;
using System.Threading;
using System.Threading.Tasks;
using Azure.Storage.Blobs;

namespace Azure.Storage.DataMovement.Blobs.Perf
{
    public class UploadDirectory : DirectoryTransferTest<DirectoryTransferOptions>
    {
        private string _sourceDirectory;
        private BlobContainerClient _destinationContainer;

        public UploadDirectory(DirectoryTransferOptions options) : base(options)
        {
        }

        public override async Task GlobalSetupAsync()
        {
            await base.GlobalSetupAsync();
            _sourceDirectory = CreateLocalDirectory(populate: true);
            _destinationContainer = await CreateBlobContainerAsync();
        }

        public override async Task GlobalCleanupAsync()
        {
            if (_sourceDirectory != null)
            {
                Directory.Delete(_sourceDirectory, true);
            }
            if (_destinationContainer != null)
            {
                await _destinationContainer.DeleteIfExistsAsync();
            }
            await base.GlobalCleanupAsync();
        }

        public override void Run(CancellationToken cancellationToken)
        {
            throw new NotImplementedException();
        }

        public override async Task RunAsync(CancellationToken cancellationToken)
        {
<<<<<<< HEAD
            StorageResource source = LocalFileResourceProvider.FromDirectory(_sourceDirectory);
            StorageResource destination = await BlobResourceProvider.FromContainerAsync(_destinationContainer.Uri);
=======
            StorageResource source = LocalFilesStorageResourceProvider.FromDirectory(_sourceDirectory);
            StorageResource destination = BlobResourceProvider.FromContainer(_destinationContainer.Uri);
>>>>>>> c7d7ab3e

            await RunAndVerifyTransferAsync(source, destination, cancellationToken);
        }
    }
}<|MERGE_RESOLUTION|>--- conflicted
+++ resolved
@@ -45,13 +45,8 @@
 
         public override async Task RunAsync(CancellationToken cancellationToken)
         {
-<<<<<<< HEAD
-            StorageResource source = LocalFileResourceProvider.FromDirectory(_sourceDirectory);
+            StorageResource source = LocalFilesStorageResourceProvider.FromDirectory(_sourceDirectory);
             StorageResource destination = await BlobResourceProvider.FromContainerAsync(_destinationContainer.Uri);
-=======
-            StorageResource source = LocalFilesStorageResourceProvider.FromDirectory(_sourceDirectory);
-            StorageResource destination = BlobResourceProvider.FromContainer(_destinationContainer.Uri);
->>>>>>> c7d7ab3e
 
             await RunAndVerifyTransferAsync(source, destination, cancellationToken);
         }
