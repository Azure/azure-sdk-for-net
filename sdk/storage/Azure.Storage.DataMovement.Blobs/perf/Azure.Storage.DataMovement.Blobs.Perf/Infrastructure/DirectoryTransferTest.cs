--- conflicted
+++ resolved
@@ -83,11 +83,7 @@
         {
             TransferOptions options = new()
             {
-<<<<<<< HEAD
-                CreationPreference = StorageResourceCreationMode.OverwriteIfExists,
-=======
                 CreationMode = StorageResourceCreationMode.OverwriteIfExists,
->>>>>>> c2a9a198
                 InitialTransferSize = Options.InitialTransferSize,
                 MaximumTransferChunkSize = Options.ChunkSize,
             };
