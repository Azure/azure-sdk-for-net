--- conflicted
+++ resolved
@@ -83,11 +83,7 @@
         {
             TransferOptions options = new()
             {
-<<<<<<< HEAD
-                CreationPreference = StorageResourceCreationMode.OverwriteIfExists,
-=======
                 CreationMode = StorageResourceCreationMode.OverwriteIfExists,
->>>>>>> e0b8da94
                 InitialTransferSize = Options.InitialTransferSize,
                 MaximumTransferChunkSize = Options.ChunkSize,
             };
