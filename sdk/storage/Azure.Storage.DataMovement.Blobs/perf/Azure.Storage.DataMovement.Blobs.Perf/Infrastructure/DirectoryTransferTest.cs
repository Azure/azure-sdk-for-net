﻿// Copyright (c) Microsoft Corporation. All rights reserved.
// Licensed under the MIT License.

using System;
using System.IO;
using System.Linq;
using System.Threading;
using System.Threading.Tasks;
using Azure.Storage.Blobs;
using Azure.Test.Perf;

namespace Azure.Storage.DataMovement.Blobs.Perf
{
    public abstract class DirectoryTransferTest<TOptions> : PerfTest<TOptions> where TOptions : DirectoryTransferOptions
    {
        protected BlobServiceClient BlobServiceClient { get; }
        protected BlobsStorageResourceProvider BlobResourceProvider { get; }

        private TransferManager _transferManager;
        private TimeSpan _transferTimeout;

        public DirectoryTransferTest(TOptions options) : base(options)
        {
            BlobServiceClient = new BlobServiceClient(PerfTestEnvironment.Instance.StorageEndpoint, PerfTestEnvironment.Instance.Credential);
<<<<<<< HEAD
            LocalFileResourceProvider = new LocalFilesStorageResourceProvider();
=======
>>>>>>> b38a9c20
            BlobResourceProvider = new BlobsStorageResourceProvider(PerfTestEnvironment.Instance.Credential);
            _transferTimeout = TimeSpan.FromSeconds(Options.Duration);

            TransferManagerOptions managerOptions = new()
            {
                ErrorMode = TransferErrorMode.StopOnAnyFailure,
                CheckpointStoreOptions = Options.DisableCheckpointer ? TransferCheckpointStoreOptions.DisableCheckpoint() : default,
                MaximumConcurrency = Options.Concurrency
            };
            _transferManager = new TransferManager(managerOptions);
        }

        protected string CreateLocalDirectory(bool populate = false)
        {
            string directory = Path.Combine(Path.GetTempPath(), Path.GetRandomFileName());
            Directory.CreateDirectory(directory);

            if (populate)
            {
                foreach (int i in Enumerable.Range(0, Options.Count))
                {
                    string filePath = Path.Combine(directory, $"file{i}");
                    using (Stream stream = RandomStream.Create(Options.Size))
                    using (FileStream file = File.Open(filePath, FileMode.Create))
                    {
                        stream.CopyTo(file);
                    }
                }
            }

            return directory;
        }

        protected async Task<BlobContainerClient> CreateBlobContainerAsync(bool populate = false)
        {
            string containerName = $"test-{Guid.NewGuid()}".ToLowerInvariant();
            BlobContainerClient container = BlobServiceClient.GetBlobContainerClient(containerName);
            await container.CreateIfNotExistsAsync();

            if (populate)
            {
                foreach (int i in Enumerable.Range(0, Options.Count))
                {
                    BlobClient blob = container.GetBlobClient($"blob{i}");
                    using (Stream stream = RandomStream.Create(Options.Size))
                    {
                        await blob.UploadAsync(stream);
                    }
                }
            }

            return container;
        }

        protected async Task RunAndVerifyTransferAsync(
            StorageResource source,
            StorageResource destination,
            CancellationToken cancellationToken)
        {
            TransferOptions options = new()
            {
<<<<<<< HEAD
                CreationPreference = StorageResourceCreationMode.OverwriteIfExists,
=======
                CreationMode = StorageResourceCreationMode.OverwriteIfExists,
>>>>>>> b38a9c20
                InitialTransferSize = Options.InitialTransferSize,
                MaximumTransferChunkSize = Options.ChunkSize,
            };
            options.ItemTransferFailed += HandleFailure;
            TransferOperation transfer = await _transferManager.StartTransferAsync(
                source, destination, options, cancellationToken);

            // The test runs for a specified duration and then cancels the token.
            // When canceled, pause the currently running transfer so it can be cleaned up.
            cancellationToken.Register(async () =>
            {
                // Don't pass cancellation token since its already cancelled.
                await transfer.PauseAsync();
            });

            // The cancellation token we specify for WaitForCompletion should not
            // be the one passed to the test as we don't want this code to exit until
            // the transfer is complete or paused so it can be properly cleaned up.
            // However, we pass a token with a generous time to prevent the transfer
            // from hanging forever if there is an issue.
            CancellationTokenSource ctx = new(_transferTimeout);
            await transfer.WaitForCompletionAsync(ctx.Token);

            if (!transfer.Status.HasCompletedSuccessfully &&
                transfer.Status.State != TransferState.Paused)
            {
                throw new Exception("A failure occurred during the transfer.");
            }
        }

        private Task HandleFailure(TransferItemFailedEventArgs args)
        {
            Console.WriteLine($"Transfer failure event - {args.Exception}");
            return Task.CompletedTask;
        }
    }
}<|MERGE_RESOLUTION|>--- conflicted
+++ resolved
@@ -22,10 +22,6 @@
         public DirectoryTransferTest(TOptions options) : base(options)
         {
             BlobServiceClient = new BlobServiceClient(PerfTestEnvironment.Instance.StorageEndpoint, PerfTestEnvironment.Instance.Credential);
-<<<<<<< HEAD
-            LocalFileResourceProvider = new LocalFilesStorageResourceProvider();
-=======
->>>>>>> b38a9c20
             BlobResourceProvider = new BlobsStorageResourceProvider(PerfTestEnvironment.Instance.Credential);
             _transferTimeout = TimeSpan.FromSeconds(Options.Duration);
 
@@ -87,11 +83,7 @@
         {
             TransferOptions options = new()
             {
-<<<<<<< HEAD
-                CreationPreference = StorageResourceCreationMode.OverwriteIfExists,
-=======
                 CreationMode = StorageResourceCreationMode.OverwriteIfExists,
->>>>>>> b38a9c20
                 InitialTransferSize = Options.InitialTransferSize,
                 MaximumTransferChunkSize = Options.ChunkSize,
             };
