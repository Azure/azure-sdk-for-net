--- conflicted
+++ resolved
@@ -7,11 +7,9 @@
 ### Breaking Changes
 
 ### Bugs Fixed
-<<<<<<< HEAD
-- Resolved memory leak issue with `CancellationTokenSource` in `TransferOperation` that could occur when the transfer was created.
-=======
 - Fixed an issue on upload transfers where file/directory names on the destination may be incorrect. The issue could occur if the path passed to `LocalFilesStorageResourceProvider.FromDirectory` contained a trailing slash.
->>>>>>> 86d23e35
+- Resolved memory leak issue with `CancellationTokenSource` usage not being properly disposed, namely in the following areas:
+    - `TransferOperation` when created upon starting a transfer.
 
 ### Other Changes
 
