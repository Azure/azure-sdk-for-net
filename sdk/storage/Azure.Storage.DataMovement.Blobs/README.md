--- conflicted
+++ resolved
@@ -153,13 +153,8 @@
 
 ```C# Snippet:SimpleBlobUpload
 TransferOperation transferOperation = await transferManager.StartTransferAsync(
-<<<<<<< HEAD
-    sourceResource: files.FromFile(sourceLocalPath),
+    sourceResource: LocalFilesStorageResourceProvider.FromFile(sourceLocalPath),
     destinationResource: await blobs.FromBlobAsync(destinationBlobUri));
-=======
-    sourceResource: LocalFilesStorageResourceProvider.FromFile(sourceLocalPath),
-    destinationResource: blobs.FromBlob(destinationBlobUri));
->>>>>>> c7d7ab3e
 await transferOperation.WaitForCompletionAsync();
 ```
 
@@ -167,13 +162,8 @@
 
 ```C# Snippet:SimpleDirectoryUpload
 TransferOperation transferOperation = await transferManager.StartTransferAsync(
-<<<<<<< HEAD
-    sourceResource: files.FromDirectory(sourcePath),
+    sourceResource: LocalFilesStorageResourceProvider.FromDirectory(sourcePath),
     destinationResource: await blobs.FromContainerAsync(
-=======
-    sourceResource: LocalFilesStorageResourceProvider.FromDirectory(sourcePath),
-    destinationResource: blobs.FromContainer(
->>>>>>> c7d7ab3e
         blobContainerUri,
         new BlobStorageResourceContainerOptions()
         {
@@ -191,13 +181,8 @@
 
 ```C# Snippet:SimpleBlockBlobDownload
 TransferOperation transferOperation = await transferManager.StartTransferAsync(
-<<<<<<< HEAD
     sourceResource: await blobs.FromBlobAsync(sourceBlobUri),
-    destinationResource: files.FromFile(downloadPath));
-=======
-    sourceResource: blobs.FromBlob(sourceBlobUri),
     destinationResource: LocalFilesStorageResourceProvider.FromFile(downloadPath));
->>>>>>> c7d7ab3e
 await transferOperation.WaitForCompletionAsync();
 ```
 
