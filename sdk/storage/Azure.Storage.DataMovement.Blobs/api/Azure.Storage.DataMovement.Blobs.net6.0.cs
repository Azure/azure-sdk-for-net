namespace Azure.Storage.Blobs
{
    public static partial class BlobContainerClientExtensions
    {
        public static System.Threading.Tasks.Task<Azure.Storage.DataMovement.TransferOperation> DownloadToDirectoryAsync(this Azure.Storage.Blobs.BlobContainerClient client, Azure.WaitUntil waitUntil, string localDirectoryPath, Azure.Storage.DataMovement.Blobs.BlobContainerClientTransferOptions options, System.Threading.CancellationToken cancellationToken = default(System.Threading.CancellationToken)) { throw null; }
        public static System.Threading.Tasks.Task<Azure.Storage.DataMovement.TransferOperation> DownloadToDirectoryAsync(this Azure.Storage.Blobs.BlobContainerClient client, Azure.WaitUntil waitUntil, string localDirectoryPath, string blobDirectoryPrefix = null, System.Threading.CancellationToken cancellationToken = default(System.Threading.CancellationToken)) { throw null; }
        public static System.Threading.Tasks.Task<Azure.Storage.DataMovement.TransferOperation> UploadDirectoryAsync(this Azure.Storage.Blobs.BlobContainerClient client, Azure.WaitUntil waitUntil, string localDirectoryPath, Azure.Storage.DataMovement.Blobs.BlobContainerClientTransferOptions options, System.Threading.CancellationToken cancellationToken = default(System.Threading.CancellationToken)) { throw null; }
        public static System.Threading.Tasks.Task<Azure.Storage.DataMovement.TransferOperation> UploadDirectoryAsync(this Azure.Storage.Blobs.BlobContainerClient client, Azure.WaitUntil waitUntil, string localDirectoryPath, string blobDirectoryPrefix = null, System.Threading.CancellationToken cancellationToken = default(System.Threading.CancellationToken)) { throw null; }
    }
}
namespace Azure.Storage.DataMovement.Blobs
{
    public partial class AppendBlobStorageResourceOptions : Azure.Storage.DataMovement.Blobs.BlobStorageResourceOptions
    {
        public AppendBlobStorageResourceOptions() { }
        public Azure.Storage.Blobs.Models.AppendBlobRequestConditions DestinationConditions { get { throw null; } set { } }
        public Azure.Storage.Blobs.Models.AppendBlobRequestConditions SourceConditions { get { throw null; } set { } }
    }
    public partial class BlobContainerClientTransferOptions
    {
        public BlobContainerClientTransferOptions() { }
        public Azure.Storage.DataMovement.Blobs.BlobStorageResourceContainerOptions BlobContainerOptions { get { throw null; } set { } }
        public Azure.Storage.DataMovement.TransferOptions TransferOptions { get { throw null; } set { } }
    }
    public partial class BlobsStorageResourceProvider : Azure.Storage.DataMovement.StorageResourceProvider
    {
        public BlobsStorageResourceProvider(Azure.AzureSasCredential credential) { }
        public BlobsStorageResourceProvider(Azure.Core.TokenCredential credential) { }
        public BlobsStorageResourceProvider(Azure.Storage.StorageSharedKeyCredential credential) { }
        public BlobsStorageResourceProvider(System.Func<System.Uri, System.Threading.CancellationToken, System.Threading.Tasks.ValueTask<Azure.AzureSasCredential>> getAzureSasCredentialAsync) { }
        public BlobsStorageResourceProvider(System.Func<System.Uri, System.Threading.CancellationToken, System.Threading.Tasks.ValueTask<Azure.Storage.StorageSharedKeyCredential>> getStorageSharedKeyCredentialAsync) { }
        protected override string ProviderId { get { throw null; } }
<<<<<<< HEAD
        public Azure.Storage.DataMovement.StorageResource FromBlob(System.Uri blobUri, Azure.Storage.DataMovement.Blobs.BlobStorageResourceOptions options = null) { throw null; }
        public Azure.Storage.DataMovement.StorageResource FromClient(Azure.Storage.Blobs.BlobContainerClient client, Azure.Storage.DataMovement.Blobs.BlobStorageResourceContainerOptions options = null) { throw null; }
        public Azure.Storage.DataMovement.StorageResource FromClient(Azure.Storage.Blobs.Specialized.AppendBlobClient client, Azure.Storage.DataMovement.Blobs.AppendBlobStorageResourceOptions options = null) { throw null; }
        public Azure.Storage.DataMovement.StorageResource FromClient(Azure.Storage.Blobs.Specialized.BlockBlobClient client, Azure.Storage.DataMovement.Blobs.BlockBlobStorageResourceOptions options = null) { throw null; }
        public Azure.Storage.DataMovement.StorageResource FromClient(Azure.Storage.Blobs.Specialized.PageBlobClient client, Azure.Storage.DataMovement.Blobs.PageBlobStorageResourceOptions options = null) { throw null; }
        public Azure.Storage.DataMovement.StorageResource FromContainer(System.Uri containerUri, Azure.Storage.DataMovement.Blobs.BlobStorageResourceContainerOptions options = null) { throw null; }
        protected override System.Threading.Tasks.Task<Azure.Storage.DataMovement.StorageResource> FromDestinationAsync(Azure.Storage.DataMovement.TransferProperties properties, System.Threading.CancellationToken cancellationToken) { throw null; }
        protected override System.Threading.Tasks.Task<Azure.Storage.DataMovement.StorageResource> FromSourceAsync(Azure.Storage.DataMovement.TransferProperties properties, System.Threading.CancellationToken cancellationToken) { throw null; }
        public delegate Azure.AzureSasCredential GetAzureSasCredential(System.Uri uri, bool readOnly);
        public delegate Azure.Storage.StorageSharedKeyCredential GetStorageSharedKeyCredential(System.Uri uri, bool readOnly);
        public delegate Azure.Core.TokenCredential GetTokenCredential(System.Uri uri, bool readOnly);
=======
        public System.Threading.Tasks.ValueTask<Azure.Storage.DataMovement.StorageResource> FromBlobAsync(System.Uri blobUri, Azure.Storage.DataMovement.Blobs.BlobStorageResourceOptions options = null, System.Threading.CancellationToken cancellationToken = default(System.Threading.CancellationToken)) { throw null; }
        public static Azure.Storage.DataMovement.StorageResource FromClient(Azure.Storage.Blobs.BlobContainerClient client, Azure.Storage.DataMovement.Blobs.BlobStorageResourceContainerOptions options = null) { throw null; }
        public static Azure.Storage.DataMovement.StorageResource FromClient(Azure.Storage.Blobs.Specialized.AppendBlobClient client, Azure.Storage.DataMovement.Blobs.AppendBlobStorageResourceOptions options = null) { throw null; }
        public static Azure.Storage.DataMovement.StorageResource FromClient(Azure.Storage.Blobs.Specialized.BlockBlobClient client, Azure.Storage.DataMovement.Blobs.BlockBlobStorageResourceOptions options = null) { throw null; }
        public static Azure.Storage.DataMovement.StorageResource FromClient(Azure.Storage.Blobs.Specialized.PageBlobClient client, Azure.Storage.DataMovement.Blobs.PageBlobStorageResourceOptions options = null) { throw null; }
        public System.Threading.Tasks.ValueTask<Azure.Storage.DataMovement.StorageResource> FromContainerAsync(System.Uri containerUri, Azure.Storage.DataMovement.Blobs.BlobStorageResourceContainerOptions options = null, System.Threading.CancellationToken cancellationToken = default(System.Threading.CancellationToken)) { throw null; }
        [System.ComponentModel.EditorBrowsableAttribute(System.ComponentModel.EditorBrowsableState.Never)]
        protected override System.Threading.Tasks.ValueTask<Azure.Storage.DataMovement.StorageResource> FromDestinationAsync(Azure.Storage.DataMovement.TransferProperties properties, System.Threading.CancellationToken cancellationToken) { throw null; }
        [System.ComponentModel.EditorBrowsableAttribute(System.ComponentModel.EditorBrowsableState.Never)]
        protected override System.Threading.Tasks.ValueTask<Azure.Storage.DataMovement.StorageResource> FromSourceAsync(Azure.Storage.DataMovement.TransferProperties properties, System.Threading.CancellationToken cancellationToken) { throw null; }
>>>>>>> b38a9c20
    }
    public partial class BlobStorageResourceContainerOptions
    {
        public BlobStorageResourceContainerOptions() { }
        public Azure.Storage.DataMovement.Blobs.BlobStorageResourceOptions BlobOptions { get { throw null; } set { } }
<<<<<<< HEAD
=======
        public string BlobPrefix { get { throw null; } set { } }
>>>>>>> b38a9c20
        public Azure.Storage.Blobs.Models.BlobType? BlobType { get { throw null; } set { } }
    }
    public partial class BlobStorageResourceOptions
    {
        public BlobStorageResourceOptions() { }
        public Azure.Storage.Blobs.Models.AccessTier? AccessTier { get { throw null; } set { } }
        public string CacheControl { get { throw null; } set { } }
        public string ContentDisposition { get { throw null; } set { } }
        public string ContentEncoding { get { throw null; } set { } }
        public string ContentLanguage { get { throw null; } set { } }
        public string ContentType { get { throw null; } set { } }
        public System.Collections.Generic.IDictionary<string, string> Metadata { get { throw null; } set { } }
    }
    public partial class BlockBlobStorageResourceOptions : Azure.Storage.DataMovement.Blobs.BlobStorageResourceOptions
    {
        public BlockBlobStorageResourceOptions() { }
        public Azure.Storage.Blobs.Models.BlobRequestConditions DestinationConditions { get { throw null; } set { } }
        public Azure.Storage.Blobs.Models.BlobRequestConditions SourceConditions { get { throw null; } set { } }
    }
    public partial class PageBlobStorageResourceOptions : Azure.Storage.DataMovement.Blobs.BlobStorageResourceOptions
    {
        public PageBlobStorageResourceOptions() { }
        public Azure.Storage.Blobs.Models.PageBlobRequestConditions DestinationConditions { get { throw null; } set { } }
        public long? SequenceNumber { get { throw null; } set { } }
        public Azure.Storage.Blobs.Models.PageBlobRequestConditions SourceConditions { get { throw null; } set { } }
    }
}<|MERGE_RESOLUTION|>--- conflicted
+++ resolved
@@ -30,19 +30,6 @@
         public BlobsStorageResourceProvider(System.Func<System.Uri, System.Threading.CancellationToken, System.Threading.Tasks.ValueTask<Azure.AzureSasCredential>> getAzureSasCredentialAsync) { }
         public BlobsStorageResourceProvider(System.Func<System.Uri, System.Threading.CancellationToken, System.Threading.Tasks.ValueTask<Azure.Storage.StorageSharedKeyCredential>> getStorageSharedKeyCredentialAsync) { }
         protected override string ProviderId { get { throw null; } }
-<<<<<<< HEAD
-        public Azure.Storage.DataMovement.StorageResource FromBlob(System.Uri blobUri, Azure.Storage.DataMovement.Blobs.BlobStorageResourceOptions options = null) { throw null; }
-        public Azure.Storage.DataMovement.StorageResource FromClient(Azure.Storage.Blobs.BlobContainerClient client, Azure.Storage.DataMovement.Blobs.BlobStorageResourceContainerOptions options = null) { throw null; }
-        public Azure.Storage.DataMovement.StorageResource FromClient(Azure.Storage.Blobs.Specialized.AppendBlobClient client, Azure.Storage.DataMovement.Blobs.AppendBlobStorageResourceOptions options = null) { throw null; }
-        public Azure.Storage.DataMovement.StorageResource FromClient(Azure.Storage.Blobs.Specialized.BlockBlobClient client, Azure.Storage.DataMovement.Blobs.BlockBlobStorageResourceOptions options = null) { throw null; }
-        public Azure.Storage.DataMovement.StorageResource FromClient(Azure.Storage.Blobs.Specialized.PageBlobClient client, Azure.Storage.DataMovement.Blobs.PageBlobStorageResourceOptions options = null) { throw null; }
-        public Azure.Storage.DataMovement.StorageResource FromContainer(System.Uri containerUri, Azure.Storage.DataMovement.Blobs.BlobStorageResourceContainerOptions options = null) { throw null; }
-        protected override System.Threading.Tasks.Task<Azure.Storage.DataMovement.StorageResource> FromDestinationAsync(Azure.Storage.DataMovement.TransferProperties properties, System.Threading.CancellationToken cancellationToken) { throw null; }
-        protected override System.Threading.Tasks.Task<Azure.Storage.DataMovement.StorageResource> FromSourceAsync(Azure.Storage.DataMovement.TransferProperties properties, System.Threading.CancellationToken cancellationToken) { throw null; }
-        public delegate Azure.AzureSasCredential GetAzureSasCredential(System.Uri uri, bool readOnly);
-        public delegate Azure.Storage.StorageSharedKeyCredential GetStorageSharedKeyCredential(System.Uri uri, bool readOnly);
-        public delegate Azure.Core.TokenCredential GetTokenCredential(System.Uri uri, bool readOnly);
-=======
         public System.Threading.Tasks.ValueTask<Azure.Storage.DataMovement.StorageResource> FromBlobAsync(System.Uri blobUri, Azure.Storage.DataMovement.Blobs.BlobStorageResourceOptions options = null, System.Threading.CancellationToken cancellationToken = default(System.Threading.CancellationToken)) { throw null; }
         public static Azure.Storage.DataMovement.StorageResource FromClient(Azure.Storage.Blobs.BlobContainerClient client, Azure.Storage.DataMovement.Blobs.BlobStorageResourceContainerOptions options = null) { throw null; }
         public static Azure.Storage.DataMovement.StorageResource FromClient(Azure.Storage.Blobs.Specialized.AppendBlobClient client, Azure.Storage.DataMovement.Blobs.AppendBlobStorageResourceOptions options = null) { throw null; }
@@ -53,16 +40,12 @@
         protected override System.Threading.Tasks.ValueTask<Azure.Storage.DataMovement.StorageResource> FromDestinationAsync(Azure.Storage.DataMovement.TransferProperties properties, System.Threading.CancellationToken cancellationToken) { throw null; }
         [System.ComponentModel.EditorBrowsableAttribute(System.ComponentModel.EditorBrowsableState.Never)]
         protected override System.Threading.Tasks.ValueTask<Azure.Storage.DataMovement.StorageResource> FromSourceAsync(Azure.Storage.DataMovement.TransferProperties properties, System.Threading.CancellationToken cancellationToken) { throw null; }
->>>>>>> b38a9c20
     }
     public partial class BlobStorageResourceContainerOptions
     {
         public BlobStorageResourceContainerOptions() { }
         public Azure.Storage.DataMovement.Blobs.BlobStorageResourceOptions BlobOptions { get { throw null; } set { } }
-<<<<<<< HEAD
-=======
         public string BlobPrefix { get { throw null; } set { } }
->>>>>>> b38a9c20
         public Azure.Storage.Blobs.Models.BlobType? BlobType { get { throw null; } set { } }
     }
     public partial class BlobStorageResourceOptions
