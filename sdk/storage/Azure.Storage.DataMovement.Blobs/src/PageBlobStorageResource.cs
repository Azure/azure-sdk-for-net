﻿// Copyright (c) Microsoft Corporation. All rights reserved.
// Licensed under the MIT License.

using System;
using System.IO;
using System.Threading;
using System.Threading.Tasks;
using Azure.Core;
using Azure.Storage.Blobs.Models;
using Azure.Storage.Blobs.Specialized;
using Azure.Storage.DataMovement;

namespace Azure.Storage.DataMovement.Blobs
{
    /// <summary>
    /// The PageBlobStorageResource class.
    /// </summary>
<<<<<<< HEAD
    internal class PageBlobStorageResource : StorageResourceSingle
=======
    public class PageBlobStorageResource : StorageResourceItem
>>>>>>> e8f20334
    {
        internal PageBlobClient BlobClient { get; set; }
        internal PageBlobStorageResourceOptions _options;
        internal long? _length;
        internal ETag? _etagDownloadLock = default;

        /// <summary>
        /// The identifier for the type of storage resource.
        /// </summary>
        protected override string ResourceId => "PageBlob";

        /// <summary>
        /// Gets the URL of the storage resource.
        /// </summary>
        public override Uri Uri => BlobClient.Uri;

        /// <summary>
        /// Gets the path of the resource.
        /// </summary>
        public override string Path => BlobClient.Name;

        /// <summary>
        /// Defines whether the storage resource type can produce a web URL.
        /// </summary>
        protected override bool CanProduceUri => true;

        /// <summary>
        /// Defines the recommended Transfer Type for the storage resource.
        /// </summary>
        protected override DataTransferOrder TransferType => DataTransferOrder.Unordered;

        /// <summary>
        /// Defines the maximum chunk size for the storage resource.
        /// </summary>
        protected override long MaxChunkSize => Constants.Blob.Page.MaxPageBlockBytes;

        /// <summary>
        /// Length of the storage resource. This information is obtained during a GetStorageResources API call.
        ///
        /// Will return default if the length was not set by a GetStorageResources API call.
        /// </summary>
        protected override long? Length => _length;

        /// <summary>
        /// The constructor for a new instance of the <see cref="PageBlobStorageResource"/>
        /// class.
        /// </summary>
        /// <param name="blobClient"></param>
        /// <param name="options"></param>
        public PageBlobStorageResource(PageBlobClient blobClient, PageBlobStorageResourceOptions options = default)
        {
            BlobClient = blobClient;
            _options = options;
        }

        /// <summary>
        /// Internal Constructor for constructing the resource retrieved by a GetStorageResources
        /// </summary>
        /// <param name="blobClient">The blob client which will service the storage resource operations.</param>
        /// <param name="length">The content length of the blob.</param>
        /// <param name="etagLock">Preset etag to lock on for reads.</param>
        /// <param name="options">Options for the storage resource. See <see cref="PageBlobStorageResourceOptions"/>.</param>
        internal PageBlobStorageResource(
            PageBlobClient blobClient,
            long? length,
            ETag? etagLock,
            PageBlobStorageResourceOptions options = default)
            : this(blobClient, options)
        {
            _length = length;
            _etagDownloadLock = etagLock;
        }

        /// <summary>
        /// Consumes the readable stream to upload.
        /// </summary>
        /// <param name="position">
        /// The offset at which the stream will be copied to. Default value is 0.
        /// </param>
        /// <param name="length">
        /// The length of the content stream.
        /// </param>
        /// <param name="cancellationToken">
        /// Optional <see cref="CancellationToken"/> to propagate
        /// notifications that the operation should be cancelled.
        /// </param>
        /// <returns>The <see cref="StorageResourceReadStreamResult"/> resulting from the upload operation.</returns>
        protected override async Task<StorageResourceReadStreamResult> ReadStreamAsync(
            long position = 0,
            long? length = default,
            CancellationToken cancellationToken = default)
        {
            Response<BlobDownloadStreamingResult> response = await BlobClient.DownloadStreamingAsync(
                _options.ToBlobDownloadOptions(new HttpRange(position, length), _etagDownloadLock),
                cancellationToken).ConfigureAwait(false);
            return response.Value.ToReadStreamStorageResourceInfo();
        }

        /// <summary>
        /// Consumes the readable stream to upload.
        /// </summary>
        /// <param name="position">
        /// The offset at which which the stream will be copied to. Default value is 0.
        /// </param>
        /// <param name="overwrite">
        /// If set to true, will overwrite the blob if it currently exists.
        /// </param>
        /// <param name="streamLength">
        /// The length of the content stream.
        /// </param>
        /// <param name="completeLength">
        /// The expected complete length of the blob.
        /// </param>
        /// <param name="stream">The stream containing the data to be consumed and uploaded.</param>
        /// <param name="options">Options for the storage resource. See <see cref="StorageResourceWriteToOffsetOptions"/>.</param>
        /// <param name="cancellationToken">
        /// Optional <see cref="CancellationToken"/> to propagate
        /// notifications that the operation should be cancelled.
        /// </param>
        /// <returns></returns>
        protected override async Task CopyFromStreamAsync(
            Stream stream,
            long streamLength,
            bool overwrite,
            long position = 0,
            long completeLength = 0,
            StorageResourceWriteToOffsetOptions options = default,
            CancellationToken cancellationToken = default)
        {
            // Create the blob first before uploading the pages
            if (position == 0)
            {
                await BlobClient.CreateAsync(
                    size: completeLength,
                    options: _options.ToCreateOptions(overwrite),
                    cancellationToken: cancellationToken).ConfigureAwait(false);
            }
            if (streamLength > 0)
            {
                await BlobClient.UploadPagesAsync(
                    content: stream,
                    offset: position,
                    options: _options.ToUploadPagesOptions(overwrite),
                    cancellationToken: cancellationToken).ConfigureAwait(false);
            }
        }

        /// <summary>
        /// Uploads/copy the blob from a URL.
        /// </summary>
        /// <param name="sourceResource">An instance of <see cref="StorageResourceItem"/>
        /// that contains the data to be uploaded.</param>
        /// <param name="overwrite">
        /// If set to true, will overwrite the blob if it currently exists.
        /// </param>
        /// <param name="completeLength">
        /// The expected complete length of the blob.
        /// </param>
        /// <param name="options">Options for the storage resource. See <see cref="StorageResourceCopyFromUriOptions"/>.</param>
        /// <param name="cancellationToken">
        /// Optional <see cref="CancellationToken"/> to propagate
        /// notifications that the operation should be cancelled.
        /// </param>
        /// <returns></returns>
        protected override async Task CopyFromUriAsync(
            StorageResourceItem sourceResource,
            bool overwrite,
            long completeLength,
            StorageResourceCopyFromUriOptions options = default,
            CancellationToken cancellationToken = default)
        {
            await BlobClient.CreateAsync(
                size: completeLength,
                options: _options.ToCreateOptions(overwrite),
                cancellationToken: cancellationToken).ConfigureAwait(false);

            // There is no synchronous single-call copy API for Append/Page -> Page Blob
            // so use a single Put Page from URL instead.
            if (completeLength > 0)
            {
                HttpRange range = new HttpRange(0, completeLength);
                await BlobClient.UploadPagesFromUriAsync(
                    sourceResource.Uri,
                    sourceRange: range,
                    range: range,
                    options: _options.ToUploadPagesFromUriOptions(overwrite, options?.SourceAuthentication),
                    cancellationToken: cancellationToken).ConfigureAwait(false);
            }
        }

        /// <summary>
        /// Uploads/copy the blob from a url
        /// </summary>
        /// <param name="sourceResource">An instance of <see cref="StorageResourceItem"/>
        /// that contains the data to be uploaded.</param>
        /// <param name="overwrite">
        ///  If set to true, will overwrite the blob if it already exists.
        /// </param>
        /// <param name="completeLength">
        /// The expected complete length of the blob.
        /// </param>
        /// <param name="range">The range of the blob to upload/copy.</param>
        /// <param name="options">Options for the storage resource. See <see cref="StorageResourceCopyFromUriOptions"/>.</param>
        /// <param name="cancellationToken">
        /// Optional <see cref="CancellationToken"/> to propagate
        /// notifications that the operation should be cancelled.
        /// </param>
        /// <returns></returns>
        protected override async Task CopyBlockFromUriAsync(
            StorageResourceItem sourceResource,
            HttpRange range,
            bool overwrite,
            long completeLength = 0,
            StorageResourceCopyFromUriOptions options = default,
            CancellationToken cancellationToken = default)
        {
            // Create the blob first before uploading the pages
            if (range.Offset == 0)
            {
                await BlobClient.CreateAsync(
                    size: completeLength,
                    _options.ToCreateOptions(overwrite),
                    cancellationToken).ConfigureAwait(false);
            }
            await BlobClient.UploadPagesFromUriAsync(
                sourceResource.Uri,
                sourceRange: range,
                range: range,
                options: _options.ToUploadPagesFromUriOptions(overwrite, options?.SourceAuthentication),
                cancellationToken: cancellationToken).ConfigureAwait(false);
        }

        /// <summary>
        /// Get properties of the resource.
        ///
        /// See <see cref="StorageResourceProperties"/>.
        /// </summary>
        /// <returns>Returns the properties of the Page Blob Storage Resource. See <see cref="StorageResourceProperties"/></returns>
        protected override async Task<StorageResourceProperties> GetPropertiesAsync(CancellationToken cancellationToken = default)
        {
            Response<BlobProperties> response = await BlobClient.GetPropertiesAsync(cancellationToken: cancellationToken).ConfigureAwait(false);
            GrabEtag(response.GetRawResponse());
            return response.Value.ToStorageResourceProperties();
        }

        /// <summary>
        /// Gets the Authorization Header for the storage resource if available.
        /// </summary>
        /// <param name="cancellationToken">
        /// Optional <see cref="CancellationToken"/> to propagate
        /// notifications that the operation should be cancelled.
        /// </param>
        /// <returns>
        /// Gets the HTTP Authorization header for the storage resource if available. If not available
        /// will return default.
        /// </returns>
        protected override async Task<HttpAuthorization> GetCopyAuthorizationHeaderAsync(CancellationToken cancellationToken = default)
        {
            return await BlobBaseClientInternals.GetCopyAuthorizationTokenAsync(BlobClient, cancellationToken).ConfigureAwait(false);
        }

        /// <summary>
        /// Commits the block list given.
        /// </summary>
        protected override Task CompleteTransferAsync(bool overwrite, CancellationToken cancellationToken = default)
        {
            // no-op for now
            return Task.CompletedTask;
        }

        /// <summary>
        /// Deletes the respective storage resource.
        /// </summary>
        /// <param name="cancellationToken">
        /// Optional <see cref="CancellationToken"/> to propagate
        /// notifications that the operation should be cancelled.
        /// </param>
        /// <returns>
        /// If the storage resource exists and is deleted, true will be returned.
        /// Otherwise if the storage resource does not exist, false will be returned.
        /// </returns>
        protected override async Task<bool> DeleteIfExistsAsync(CancellationToken cancellationToken = default)
        {
            return await BlobClient.DeleteIfExistsAsync(cancellationToken: cancellationToken).ConfigureAwait(false);
        }

        /// <summary>
        /// Rehydrates from Checkpointer.
        /// </summary>
        /// <param name="transferProperties">
        /// The properties of the transfer to rehydrate.
        /// </param>
        /// <param name="isSource">
        /// Whether or not we are rehydrating the source or destination. True if the source, false if the destination.
        /// </param>
        /// <param name="cancellationToken">
        /// Whether or not to cancel the operation.
        /// </param>
        /// <returns>
        /// The <see cref="Task"/> to rehdyrate a <see cref="LocalFileStorageResource"/> from
        /// a stored checkpointed transfer state.
        /// </returns>
        internal static async Task<PageBlobStorageResource> RehydrateResourceAsync(
            DataTransferProperties transferProperties,
            bool isSource,
            CancellationToken cancellationToken = default)
        {
            Argument.AssertNotNull(transferProperties, nameof(transferProperties));
            TransferCheckpointer checkpointer = transferProperties.Checkpointer.GetCheckpointer();

            PageBlobStorageResourceOptions options =
                await checkpointer.GetPageBlobResourceOptionsAsync(
                    transferProperties.TransferId,
                    isSource,
                    cancellationToken).ConfigureAwait(false);

            string storedPath = isSource ? transferProperties.SourcePath : transferProperties.DestinationPath;

            return new PageBlobStorageResource(
                new PageBlobClient(new Uri(storedPath)),
                options);
        }

        /// <summary>
        /// Rehydrates from Checkpointer.
        /// </summary>
        /// <param name="transferProperties">
        /// The properties of the transfer to rehydrate.
        /// </param>
        /// <param name="isSource">
        /// Whether or not we are rehydrating the source or destination. True if the source, false if the destination.
        /// </param>
        /// <param name="sharedKeyCredential">
        /// Credentials which allows the storage resource to authenticate during the transfer.
        /// </param>
        /// <param name="cancellationToken">
        /// Whether or not to cancel the operation.
        /// </param>
        /// <returns>
        /// The <see cref="Task"/> to rehdyrate a <see cref="LocalFileStorageResource"/> from
        /// a stored checkpointed transfer state.
        /// </returns>
        internal static async Task<PageBlobStorageResource> RehydrateResourceAsync(
            DataTransferProperties transferProperties,
            bool isSource,
            StorageSharedKeyCredential sharedKeyCredential,
            CancellationToken cancellationToken = default)
        {
            Argument.AssertNotNull(transferProperties, nameof(transferProperties));
            TransferCheckpointer checkpointer = transferProperties.Checkpointer.GetCheckpointer();

            PageBlobStorageResourceOptions options =
                await checkpointer.GetPageBlobResourceOptionsAsync(
                    transferProperties.TransferId,
                    isSource,
                    cancellationToken).ConfigureAwait(false);

            string storedPath = isSource ? transferProperties.SourcePath : transferProperties.DestinationPath;

            return new PageBlobStorageResource(
                new PageBlobClient(new Uri(storedPath), sharedKeyCredential),
                options);
        }

        /// <summary>
        /// Rehydrates from Checkpointer.
        /// </summary>
        /// <param name="transferProperties">
        /// The properties of the transfer to rehydrate.
        /// </param>
        /// <param name="isSource">
        /// Whether or not we are rehydrating the source or destination. True if the source, false if the destination.
        /// </param>
        /// <param name="tokenCredential">
        /// Credentials which allows the storage resource to authenticate during the transfer.
        /// </param>
        /// <param name="cancellationToken">
        /// Whether or not to cancel the operation.
        /// </param>
        /// <returns>
        /// The <see cref="Task"/> to rehdyrate a <see cref="LocalFileStorageResource"/> from
        /// a stored checkpointed transfer state.
        /// </returns>
        internal static async Task<PageBlobStorageResource> RehydrateResourceAsync(
            DataTransferProperties transferProperties,
            bool isSource,
            TokenCredential tokenCredential,
            CancellationToken cancellationToken = default)
        {
            Argument.AssertNotNull(transferProperties, nameof(transferProperties));
            TransferCheckpointer checkpointer = transferProperties.Checkpointer.GetCheckpointer();

            PageBlobStorageResourceOptions options =
                await checkpointer.GetPageBlobResourceOptionsAsync(
                    transferProperties.TransferId,
                    isSource,
                    cancellationToken).ConfigureAwait(false);

            string storedPath = isSource ? transferProperties.SourcePath : transferProperties.DestinationPath;

            // TODO: get options PageBlobStorageResourceOptions from stored file
            return new PageBlobStorageResource(
                new PageBlobClient(new Uri(storedPath), tokenCredential),
                options);
        }

        /// <summary>
        /// Rehydrates from Checkpointer.
        /// </summary>
        /// <param name="transferProperties">
        /// The properties of the transfer to rehydrate.
        /// </param>
        /// <param name="isSource">
        /// Whether or not we are rehydrating the source or destination. True if the source, false if the destination.
        /// </param>
        /// <param name="sasCredential">
        /// Credentials which allows the storage resource to authenticate during the transfer.
        /// </param>
        /// <param name="cancellationToken">
        /// Whether or not to cancel the operation.
        /// </param>
        /// <returns>
        /// The <see cref="Task"/> to rehdyrate a <see cref="LocalFileStorageResource"/> from
        /// a stored checkpointed transfer state.
        /// </returns>
        internal static async Task<PageBlobStorageResource> RehydrateResourceAsync(
            DataTransferProperties transferProperties,
            bool isSource,
            AzureSasCredential sasCredential,
            CancellationToken cancellationToken = default)
        {
            Argument.AssertNotNull(transferProperties, nameof(transferProperties));
            TransferCheckpointer checkpointer = transferProperties.Checkpointer.GetCheckpointer();

            PageBlobStorageResourceOptions options =
                await checkpointer.GetPageBlobResourceOptionsAsync(
                    transferProperties.TransferId,
                    isSource,
                    cancellationToken).ConfigureAwait(false);

            string storedPath = isSource ? transferProperties.SourcePath : transferProperties.DestinationPath;

            return new PageBlobStorageResource(
                new PageBlobClient(new Uri(storedPath), sasCredential),
                options);
        }

        private void GrabEtag(Response response)
        {
            if (_etagDownloadLock == default && response.TryExtractStorageEtag(out ETag etag))
            {
                _etagDownloadLock = etag;
            }
        }
    }
}<|MERGE_RESOLUTION|>--- conflicted
+++ resolved
@@ -15,11 +15,7 @@
     /// <summary>
     /// The PageBlobStorageResource class.
     /// </summary>
-<<<<<<< HEAD
-    internal class PageBlobStorageResource : StorageResourceSingle
-=======
-    public class PageBlobStorageResource : StorageResourceItem
->>>>>>> e8f20334
+    internal class PageBlobStorageResource : StorageResourceItem
     {
         internal PageBlobClient BlobClient { get; set; }
         internal PageBlobStorageResourceOptions _options;
