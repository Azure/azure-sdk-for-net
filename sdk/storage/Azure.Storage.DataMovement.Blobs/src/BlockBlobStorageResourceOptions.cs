--- conflicted
+++ resolved
@@ -12,58 +12,15 @@
     public class BlockBlobStorageResourceOptions : BlobStorageResourceOptions
     {
         /// <summary>
-<<<<<<< HEAD
-        /// Optional. Defines the copy operation to take.
-        /// See <see cref="TransferCopyMethod"/>. Defaults to <see cref="TransferCopyMethod.SyncCopy"/>.
-        ///
-        /// Only applies when calling <see cref="StorageResource.CopyBlockFromUriAsync(StorageResource, HttpRange, bool, long, StorageResourceCopyFromUriOptions, System.Threading.CancellationToken)"/>.
-        /// </summary>
-        public TransferCopyMethod CopyMethod { get; set; }
-
-        /// <summary>
-        /// Optional. Defines custom metadata to set for this block blob.
-        ///
-        /// This optional property will be applied to copy scenarios and upload scenarios.
-        /// Only applies when calling <see cref="StorageResource.CopyBlockFromUriAsync(StorageResource, HttpRange, bool, long, StorageResourceCopyFromUriOptions, System.Threading.CancellationToken)"/>,
-        /// <see cref="StorageResource.WriteFromStreamAsync(System.IO.Stream, long, bool, long, long, StorageResourceWriteToOffsetOptions, System.Threading.CancellationToken)"/>,
-        /// and <see cref="StorageResource.CompleteTransferAsync(bool, System.Threading.CancellationToken)"/>.
-        /// </summary>
-#pragma warning disable CA2227 // Collection properties should be readonly
-        public Metadata Metadata { get; set; }
-#pragma warning restore CA2227 // Collection properties should be readonly
-
-        /// <summary>
-        /// Options tags to set on the destination blob.
-        /// Not valid if <see cref="CopySourceTagsMode"/> is set to <see cref="BlobCopySourceTagsMode.Copy"/>.
-        ///
-        /// This optional property will be applied to copy scenarios and upload scenarios.
-        /// Only applies when calling <see cref="StorageResource.CopyBlockFromUriAsync(StorageResource, HttpRange, bool, long, StorageResourceCopyFromUriOptions, System.Threading.CancellationToken)"/>,
-        /// <see cref="StorageResource.WriteFromStreamAsync(System.IO.Stream, long, bool, long, long, StorageResourceWriteToOffsetOptions, System.Threading.CancellationToken)"/>,
-        /// and <see cref="StorageResource.CompleteTransferAsync(bool, System.Threading.CancellationToken)"/>.
-=======
         /// Default constructor.
->>>>>>> f8a16e7e
         /// </summary>
         public BlockBlobStorageResourceOptions()
         {
         }
 
-<<<<<<< HEAD
-        /// <summary>
-        /// Optional. See <see cref="AccessTier"/>.
-        /// Indicates the tier to be set on the blob.
-        ///
-        /// This optional property will be applied to copy scenarios and upload scenarios.
-        /// Only applies when calling <see cref="StorageResource.CopyBlockFromUriAsync(StorageResource, HttpRange, bool, long, StorageResourceCopyFromUriOptions, System.Threading.CancellationToken)"/>,
-        /// <see cref="StorageResource.WriteFromStreamAsync(System.IO.Stream, long, bool, long, long, StorageResourceWriteToOffsetOptions, System.Threading.CancellationToken)"/>,
-        /// and <see cref="StorageResource.CompleteTransferAsync(bool, System.Threading.CancellationToken)"/>.
-        /// </summary>
-        public AccessTier? AccessTier { get; set; }
-=======
         internal BlockBlobStorageResourceOptions(BlobStorageResourceOptions other) : base(other)
         {
         }
->>>>>>> f8a16e7e
 
         /// <summary>
         /// Optional. See <see cref="BlobRequestConditions"/>.
@@ -77,119 +34,8 @@
         /// Optional <see cref="BlobRequestConditions"/>.
         /// Access conditions on the copying of data to this blob.
         ///
-<<<<<<< HEAD
-        /// This optional property will be applied to copy scenarios and upload scenarios.
-        /// Only applies when calling <see cref="StorageResource.CopyBlockFromUriAsync(StorageResource, HttpRange, bool, long, StorageResourceCopyFromUriOptions, System.Threading.CancellationToken)"/>.
-        /// <see cref="StorageResource.WriteFromStreamAsync(System.IO.Stream, long, bool, long, long, StorageResourceWriteToOffsetOptions, System.Threading.CancellationToken)"/>,
-        /// and <see cref="StorageResource.CompleteTransferAsync(bool, System.Threading.CancellationToken)"/>.</summary>
-        public BlobRequestConditions DestinationConditions { get; set; }
-
-        /// <summary>
-        /// Optional. See <see cref="RehydratePriority"/>
-        /// Indicates the priority with which to rehydrate an archived blob.
-        ///
-        /// Only applies when calling <see cref="StorageResource.CopyBlockFromUriAsync(StorageResource, HttpRange, bool, long, StorageResourceCopyFromUriOptions, System.Threading.CancellationToken)"/>
-        /// and when <see cref="CopyMethod"/> is set to <see cref="TransferCopyMethod.AsyncCopy"/>.
-        /// </summary>
-        public RehydratePriority? RehydratePriority { get; set; }
-
-        /// <summary>
-        /// Optional. See <see cref="BlobImmutabilityPolicy"/> to set on the blob.
-        /// Note that is parameter is only applicable to a blob within a container that
-        /// has immutable storage with versioning enabled.
-        ///
-        /// This optional property will be applied to copy scenarios and upload scenarios.
-        /// Only applies to
-        /// <see cref="StorageResource.WriteFromStreamAsync(System.IO.Stream, long, bool, long, long, StorageResourceWriteToOffsetOptions, System.Threading.CancellationToken)"/>,
-        /// and <see cref="StorageResource.CompleteTransferAsync(bool, System.Threading.CancellationToken)"/>.
-        /// Will also apply when calling
-        /// <see cref="StorageResource.CopyBlockFromUriAsync(StorageResource, HttpRange, bool, long, StorageResourceCopyFromUriOptions, System.Threading.CancellationToken)"/>
-        /// and when <see cref="CopyMethod"/> is set to <see cref="TransferCopyMethod.AsyncCopy"/>.
-        /// </summary>
-        public BlobImmutabilityPolicy DestinationImmutabilityPolicy { get; set; }
-
-        /// <summary>
-        /// Optional. Indicates if a legal hold should be placed on the blob.
-        /// Note that is parameter is only applicable to a blob within a container that
-        /// has immutable storage with versioning enabled.
-        ///
-        /// This optional property will be applied to copy scenarios and upload scenarios.
-        /// Only applies when calling <see cref="StorageResource.CopyBlockFromUriAsync(StorageResource, HttpRange, bool, long, StorageResourceCopyFromUriOptions, System.Threading.CancellationToken)"/>,
-        /// <see cref="StorageResource.WriteFromStreamAsync(System.IO.Stream, long, bool, long, long, StorageResourceWriteToOffsetOptions, System.Threading.CancellationToken)"/>,
-        /// and <see cref="StorageResource.CompleteTransferAsync(bool, System.Threading.CancellationToken)"/>.
-        /// </summary>
-        public bool? LegalHold { get; set; }
-
-        /// <summary>
-        /// Optional.
-        /// If <see cref="BlobCopySourceTagsMode.Replace"/>, the tags on the destination blob will be set to <see cref="Tags"/>.
-        /// If <see cref="BlobCopySourceTagsMode.Copy"/>, the tags on the source blob will be copied to the destination blob.
-        /// Default is to replace.
-        ///
-        /// This optional property will be applied to copy scenarios.
-        /// Only applies when calling <see cref="StorageResource.CopyBlockFromUriAsync(StorageResource, HttpRange, bool, long, StorageResourceCopyFromUriOptions, System.Threading.CancellationToken)"/>.
-        /// </summary>
-        public BlobCopySourceTagsMode? CopySourceTagsMode { get; set; }
-
-        /// <summary>
-        /// The copy source blob properties behavior.  If true, the properties
-        /// of the source blob will be copied to the new blob.  Default is true.
-        ///
-        /// This optional property will be applied to sync copy scenarios.
-        /// Only applies when calling <see cref="StorageResource.CopyBlockFromUriAsync(StorageResource, HttpRange, bool, long, StorageResourceCopyFromUriOptions, System.Threading.CancellationToken)"/>
-        /// and when the <see cref="CopyMethod"/> is set to <see cref="TransferCopyMethod.SyncCopy"/>.
-        /// </summary>
-        public bool? CopySourceBlobProperties { get; set; }
-
-        /// <summary>
-        /// Optional standard HTTP header properties that can be set for the
-        /// new block blob.
-        ///
-        /// This optional property will be applied to copy and upload scenarios.
-        /// Only applies to
-        /// <see cref="StorageResource.WriteFromStreamAsync(System.IO.Stream, long, bool, long, long, StorageResourceWriteToOffsetOptions, System.Threading.CancellationToken)"/>,
-        /// and <see cref="StorageResource.CompleteTransferAsync(bool, System.Threading.CancellationToken)"/>.
-        /// Will also apply when calling
-        /// <see cref="StorageResource.CopyBlockFromUriAsync(StorageResource, HttpRange, bool, long, StorageResourceCopyFromUriOptions, System.Threading.CancellationToken)"/>
-        /// and when the <see cref="CopyMethod"/> is set to <see cref="TransferCopyMethod.SyncCopy"/>.
-        /// </summary>
-        public BlobHttpHeaders HttpHeaders { get; set; }
-
-        /// <summary>
-        /// Options for transfer validation settings on this operation.
-        /// When transfer validation options are set in the client, setting this parameter
-        /// acts as an override.
-        /// This operation does not allow <see cref="UploadTransferValidationOptions.PrecalculatedChecksum"/>
-        /// to be set.
-        ///
-        /// This optional property will applied to upload scenarios.
-        /// Only applies to
-        /// <see cref="StorageResource.WriteFromStreamAsync(System.IO.Stream, long, bool, long, long, StorageResourceWriteToOffsetOptions, System.Threading.CancellationToken)"/>,
-        /// and <see cref="StorageResource.CompleteTransferAsync(bool, System.Threading.CancellationToken)"/>.
-        /// </summary>
-        public UploadTransferValidationOptions UploadTransferValidationOptions { get; set; }
-
-        /// <summary>
-        /// Options for transfer validation settings on this operation.
-        /// When transfer validation options are set in the client, setting this parameter
-        /// acts as an override.
-        /// Set <see cref="DownloadTransferValidationOptions.AutoValidateChecksum"/> to false if you
-        /// would like to skip SDK checksum validation and validate the checksum found
-        /// in the <see cref="Response"/> object yourself.
-        /// Range must be provided explicitly, stating a range withing Azure
-        /// Storage size limits for requesting a transactional hash. See the
-        /// <a href="https://docs.microsoft.com/en-us/rest/api/storageservices/get-blob">
-        /// REST documentation</a> for range limitation details.
-        ///
-        /// This optional property will applied to download scenarios.
-        /// Only applies when calling
-        /// <see cref="StorageResource.ReadStreamAsync(long, long?, System.Threading.CancellationToken)"/>.
-        /// </summary>
-        public DownloadTransferValidationOptions DownloadTransferValidationOptions { get; set; }
-=======
         /// Applies to copy and upload transfers.
         /// </summary>
         public BlobRequestConditions DestinationConditions { get; set; }
->>>>>>> f8a16e7e
     }
 }