﻿// Copyright (c) Microsoft Corporation. All rights reserved.
// Licensed under the MIT License.

using System;
using System.Collections.Generic;
using System.IO;
using System.Linq;
using System.Runtime.CompilerServices;
using System.Text;
using System.Threading;
using System.Threading.Tasks;
using Azure.Core;
using Azure.Storage.Blobs;
using Azure.Storage.Blobs.Models;
using Azure.Storage.Blobs.Specialized;
using Azure.Storage.DataMovement;
using Azure.Storage.DataMovement.Models;

namespace Azure.Storage.DataMovement.Blobs
{
    /// <summary>
    /// The Storage Resource class for the Blob Virtual Directory Client.
    /// </summary>
    public class BlobDirectoryStorageResourceContainer : StorageResourceContainer
    {
        private BlobContainerClient _blobContainerClient;
        private string _directoryPrefix;
        private BlobStorageResourceContainerOptions _options;

        /// <summary>
        /// Defines whether the storage resource type can produce a URL.
        /// </summary>
        public override ProduceUriType CanProduceUri => ProduceUriType.ProducesUri;

        /// <summary>
        /// Gets the path of the storage resource.
        /// </summary>
        public override string Path => _directoryPrefix;

        internal Uri _uri;

        /// <summary>
        /// Gets the URL of the storage resource.
        /// </summary>
        public override Uri Uri => _uri;

        /// <summary>
        /// The constructor to create an instance of the BlobDirectoryStorageResourceContainer.
        ///
        /// Listing is a container level operation, which is why the constructor
        /// accepts a container client rather than a base blob client.
        /// </summary>
        /// <param name="containerClient">
        /// The blob client which represents the virtual blob directory
        /// to perform the transfer source or destination.
        /// </param>
        /// <param name="directoryPrefix">
        /// The directory path of the blob virtual directory.
        /// </param>
        /// <param name="options">Options for the storage resource. See <see cref="BlobStorageResourceContainerOptions"/>.</param>
        public BlobDirectoryStorageResourceContainer(
            BlobContainerClient containerClient,
            string directoryPrefix,
            BlobStorageResourceContainerOptions options = default)
        {
            Argument.AssertNotNull(containerClient, nameof(BlobContainerClient));
            Argument.AssertNotNullOrEmpty(directoryPrefix, nameof(directoryPrefix));
            _blobContainerClient = containerClient;
            _directoryPrefix = directoryPrefix;
            _options = options;

            BlobUriBuilder blobUriBuilder = new BlobUriBuilder(_blobContainerClient.Uri);
            blobUriBuilder.BlobName = string.Join("/", _directoryPrefix);
            _uri = blobUriBuilder.ToUri();
        }

        /// <summary>
        /// Retrieves a single blob resource based on this respective resource.
        /// </summary>
        /// <param name="path">A path as it would appear in a request URI.</param>
        /// <returns>
        /// <see cref="StorageResource"/> which represents the child blob client of
        /// this respective blob virtual directory resource.
        /// </returns>
        public override StorageResource GetChildStorageResource(string path)
        {
            // Recreate the blobName using the existing parent directory path
            return new BlockBlobStorageResource(
<<<<<<< HEAD
                _blobContainerClient.GetBlockBlobClient(System.IO.Path.Combine(_directoryPrefix, encodedPath)),
                _options.ToBlockBlobStorageResourceOptions());
=======
                _blobContainerClient.GetBlockBlobClient(System.IO.Path.Combine(_directoryPrefix, path)),
                new BlockBlobStorageResourceOptions()
                {
                    CopyOptions = _options?.CopyOptions,
                    UploadOptions = _options?.UploadOptions,
                    DownloadOptions = _options?.DownloadOptions,
                }); ;
>>>>>>> dccc248c
        }

        /// <summary>
        /// Retrieves a single blob resource based on this respective resource.
        /// </summary>
        /// <param name="path">A path as it would appear in a request URI.</param>
        /// <param name="type">The type of <see cref="BlobType"/> that the storage resource is.</param>
        /// <returns>
        /// <see cref="StorageResource"/> which represents the child blob client of
        /// this respective blob virtual directory resource.
        /// </returns>
        internal StorageResource GetChildStorageResource(string path, BlobType type = BlobType.Block)
        {
            // Recreate the blobName using the existing parent directory path
            if (type == BlobType.Append)
            {
                AppendBlobClient client = _blobContainerClient.GetAppendBlobClient(path);
                return new AppendBlobStorageResource(
                    client,
                    _options?.ToAppendBlobStorageResourceOptions());
            }
            else if (type == BlobType.Page)
            {
                PageBlobClient client = _blobContainerClient.GetPageBlobClient(path);
                return new PageBlobStorageResource(
                    client,
                    _options?.ToPageBlobStorageResourceOptions());
            }
            else // (type == BlobType.Block)
            {
                BlockBlobClient client = _blobContainerClient.GetBlockBlobClient(path);
                return new BlockBlobStorageResource(
                    client,
                    _options?.ToBlockBlobStorageResourceOptions());
            }
        }

        /// <summary>
        /// Retrieves a directory blob resource based on this respective resource.
        /// </summary>
        /// <returns>An instance of <see cref="StorageResourceContainer"/>.</returns>
        public override StorageResourceContainer GetParentStorageResourceContainer()
        {
            // TODO: if there's no parent directory, that means we should return the BlobStorageResourceContainer instead
            // Recreate the blobName using the existing parent directory path
            int delimiter = _directoryPrefix.LastIndexOf('/');
            if (delimiter > -1)
            {
                return new BlobDirectoryStorageResourceContainer(_blobContainerClient, _directoryPrefix.Substring(0, delimiter));
            }
            else
            {
                return new BlobStorageResourceContainer(_blobContainerClient);
            }
        }

        /// <summary>
        /// Retrieves a directory blob resource based on this respective resource.
        /// </summary>
        /// <returns>An instance of <see cref="StorageResourceContainer"/>.</returns>
        internal StorageResourceContainer GetStorageResourceParentContainer()
        {
            // Recreate the blobName using the existing parent directory path
            return new BlobStorageResourceContainer(_blobContainerClient);
        }

        /// <summary>
        /// Lists the child paths in the storage resource.
        /// </summary>
        /// <param name="cancellationToken">Optional <see cref="CancellationToken"/> to propagate
        /// notifications that the operation should be cancelled.
        /// </param>
        /// <returns>List of the child resources in the storage container.</returns>
        public override async IAsyncEnumerable<StorageResourceBase> GetStorageResourcesAsync(
            [EnumeratorCancellation] CancellationToken cancellationToken = default)
        {
            AsyncPageable<BlobItem> pages = _blobContainerClient.GetBlobsAsync(
                prefix: string.Join("/", _directoryPrefix),
                cancellationToken: cancellationToken);
            await foreach (BlobItem blobItem in pages.ConfigureAwait(false))
            {
                yield return GetChildStorageResource(
                    blobItem.Name,
                    blobItem.Properties.BlobType.HasValue ? blobItem.Properties.BlobType.Value : BlobType.Block);
            }
        }
    }
}<|MERGE_RESOLUTION|>--- conflicted
+++ resolved
@@ -86,18 +86,8 @@
         {
             // Recreate the blobName using the existing parent directory path
             return new BlockBlobStorageResource(
-<<<<<<< HEAD
-                _blobContainerClient.GetBlockBlobClient(System.IO.Path.Combine(_directoryPrefix, encodedPath)),
+                _blobContainerClient.GetBlockBlobClient(System.IO.Path.Combine(_directoryPrefix, path)),
                 _options.ToBlockBlobStorageResourceOptions());
-=======
-                _blobContainerClient.GetBlockBlobClient(System.IO.Path.Combine(_directoryPrefix, path)),
-                new BlockBlobStorageResourceOptions()
-                {
-                    CopyOptions = _options?.CopyOptions,
-                    UploadOptions = _options?.UploadOptions,
-                    DownloadOptions = _options?.DownloadOptions,
-                }); ;
->>>>>>> dccc248c
         }
 
         /// <summary>
