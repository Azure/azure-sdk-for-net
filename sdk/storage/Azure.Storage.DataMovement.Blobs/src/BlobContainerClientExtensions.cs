--- conflicted
+++ resolved
@@ -100,20 +100,6 @@
                 await transfer.WaitForCompletionAsync(cancellationToken).ConfigureAwait(false);
             }
 
-<<<<<<< HEAD
-            TransferOperation transfer = await s_defaultTransferManager.Value.StartTransferAsync(
-                localDirectory,
-                blobDirectory,
-                options?.TransferOptions,
-                cancellationToken).ConfigureAwait(false);
-
-            if (waitUntil == WaitUntil.Completed)
-            {
-                await transfer.WaitForCompletionAsync(cancellationToken).ConfigureAwait(false);
-            }
-
-=======
->>>>>>> c2a9a198
             return transfer;
         }
 
@@ -201,20 +187,6 @@
                 await transfer.WaitForCompletionAsync(cancellationToken).ConfigureAwait(false);
             }
 
-<<<<<<< HEAD
-            TransferOperation transfer = await s_defaultTransferManager.Value.StartTransferAsync(
-                blobDirectory,
-                localDirectory,
-                options?.TransferOptions,
-                cancellationToken).ConfigureAwait(false);
-
-            if (waitUntil == WaitUntil.Completed)
-            {
-                await transfer.WaitForCompletionAsync(cancellationToken).ConfigureAwait(false);
-            }
-
-=======
->>>>>>> c2a9a198
             return transfer;
         }
     }
