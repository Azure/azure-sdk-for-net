--- conflicted
+++ resolved
@@ -167,22 +167,11 @@
             {
                 string currentPath = paths.Dequeue();
 
-                GetBlobsByHierarchyOptions options = new GetBlobsByHierarchyOptions
-                {
-                    Traits = BlobTraits.Metadata,
-                    Prefix = currentPrefix,
-                    Delimiter = Constants.PathBackSlashDelimiter
-                };
-
                 int childCount = 0;
                 await foreach (BlobHierarchyItem blobHierarchyItem in BlobContainerClient.GetBlobsByHierarchyAsync(
-<<<<<<< HEAD
-                    options: options,
-=======
                     traits: BlobTraits.Metadata,
                     prefix: currentPath,
                     delimiter: Constants.PathBackSlashDelimiter,
->>>>>>> 0b976259
                     cancellationToken: cancellationToken).ConfigureAwait(false))
                 {
                     childCount++;
