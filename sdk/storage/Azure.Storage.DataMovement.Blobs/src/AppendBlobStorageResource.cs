﻿// Copyright (c) Microsoft Corporation. All rights reserved.
// Licensed under the MIT License.

using System;
using System.IO;
using System.Threading;
using System.Threading.Tasks;
using Azure.Core;
using Azure.Storage.Blobs.Models;
using Azure.Storage.Blobs.Specialized;
using Azure.Storage.DataMovement;

namespace Azure.Storage.DataMovement.Blobs
{
    /// <summary>
    /// The AppendBlobStorageResource class.
    /// </summary>
<<<<<<< HEAD
    internal class AppendBlobStorageResource : StorageResourceSingle
=======
    public class AppendBlobStorageResource : StorageResourceItem
>>>>>>> e8f20334
    {
        internal AppendBlobClient BlobClient { get; set; }
        internal AppendBlobStorageResourceOptions _options;
        internal long? _length;
        internal ETag? _etagDownloadLock = default;

        /// <summary>
        /// The identifier for the type of storage resource.
        /// </summary>
        protected override string ResourceId => "AppendBlob";

        /// <summary>
        /// Gets the URL of the storage resource.
        /// </summary>
        public override Uri Uri => BlobClient.Uri;

        /// <summary>
        /// Gets the path of the storage resource.
        /// </summary>
        public override string Path => BlobClient.Name;

        /// <summary>
        /// Defines whether the storage resource type can produce a web URL.
        /// </summary>
        protected override bool CanProduceUri => true;

        /// <summary>
        /// Defines the recommended Transfer Type for the storage resource.
        /// </summary>
        protected override DataTransferOrder TransferType => DataTransferOrder.Sequential;

        /// <summary>
        /// Defines the maximum chunk size for the storage resource.
        /// </summary>
        protected override long MaxChunkSize => Constants.Blob.Append.MaxAppendBlockBytes;

        /// <summary>
        /// Length of the storage resource. This information is obtained during a GetStorageResources API call.
        ///
        /// Will return default if the length was not set by a GetStorageResources API call.
        /// </summary>
        protected override long? Length => _length;

        /// <summary>
        /// The constructor for a new instance of the <see cref="AppendBlobStorageResource"/>
        /// class.
        /// </summary>
        /// <param name="blobClient">The blob client <see cref="Storage.Blobs.BlobClient"/>
        /// which will service the storage resource operations.</param>
        /// <param name="options">Options for the storage resource. See <see cref="AppendBlobStorageResourceOptions"/>.</param>
        public AppendBlobStorageResource(AppendBlobClient blobClient, AppendBlobStorageResourceOptions options = default)
        {
            BlobClient = blobClient;
            _options = options;
        }

        /// <summary>
        /// Internal Constructor for constructing the resource retrieved by a GetStorageResources.
        /// </summary>
        /// <param name="blobClient">The blob client which will service the storage resource operations.</param>
        /// <param name="length">The content length of the blob.</param>
        /// <param name="etagLock">Preset etag to lock on for reads.</param>
        /// <param name="options">Options for the storage resource. See <see cref="AppendBlobStorageResourceOptions"/>.</param>
        internal AppendBlobStorageResource(
            AppendBlobClient blobClient,
            long? length,
            ETag? etagLock,
            AppendBlobStorageResourceOptions options = default)
            : this(blobClient, options)
        {
            _length = length;
            _etagDownloadLock = etagLock;
        }

        /// <summary>
        /// Consumes the readable stream to upload.
        /// </summary>
        /// <param name="position">
        /// The offset at which the stream will be copied to. Default value is 0.
        /// </param>
        /// <param name="length">
        /// The length of the content stream.
        /// </param>
        /// <param name="cancellationToken">
        /// Optional <see cref="CancellationToken"/> to propagate
        /// notifications that the operation should be cancelled.
        /// </param>
        /// <returns>The <see cref="StorageResourceReadStreamResult"/> resulting from the upload operation.</returns>
        protected override async Task<StorageResourceReadStreamResult> ReadStreamAsync(
            long position = 0,
            long? length = default,
            CancellationToken cancellationToken = default)
        {
            Response<BlobDownloadStreamingResult> response = await BlobClient.DownloadStreamingAsync(
                _options.ToBlobDownloadOptions(new HttpRange(position, length), _etagDownloadLock),
                cancellationToken).ConfigureAwait(false);
            return response.Value.ToReadStreamStorageResourceInfo();
        }

        /// <summary>
        /// Consumes the readable stream to upload.
        /// </summary>
        /// <param name="position">The offset at which which the stream will be copied to. Default value is 0.</param>
        /// <param name="overwrite">
        /// If set to true, will overwrite the blob if it currently exists.
        /// </param>
        /// <param name="streamLength">
        /// The length of the content stream.
        /// </param>
        /// <param name="completeLength">
        /// The expected complete length of the blob.
        /// </param>
        /// <param name="stream">The stream containing the data to be consumed and uploaded.</param>
        /// <param name="options">Options for the storage resource. See <see cref="StorageResourceWriteToOffsetOptions"/>.</param>
        /// <param name="cancellationToken">
        /// Optional <see cref="CancellationToken"/> to propagate
        /// notifications that the operation should be cancelled.
        /// </param>
        /// <returns></returns>
        protected override async Task CopyFromStreamAsync(
            Stream stream,
            long streamLength,
            bool overwrite,
            long position = 0,
            long completeLength = 0,
            StorageResourceWriteToOffsetOptions options = default,
            CancellationToken cancellationToken = default)
        {
            if (position == 0)
            {
                await BlobClient.CreateAsync(
                    _options.ToCreateOptions(overwrite),
                    cancellationToken).ConfigureAwait(false);
            }
            if (streamLength > 0)
            {
                await BlobClient.AppendBlockAsync(
                    content: stream,
                    options: _options.ToAppendBlockOptions(overwrite),
                    cancellationToken: cancellationToken).ConfigureAwait(false);
            }
        }

        /// <summary>
        /// Uploads/copy the blob from a URL.
        /// </summary>
        /// <param name="sourceResource">An instance of <see cref="StorageResourceItem"/>
        /// that contains the data to be uploaded.</param>
        /// <param name="overwrite">
        /// If set to true, will overwrite the blob if it currently exists.
        /// </param>
        /// <param name="completeLength">
        /// The expected complete length of the blob.
        /// </param>
        /// <param name="options">Options for the storage resource. See <see cref="StorageResourceCopyFromUriOptions"/>.</param>
        /// <param name="cancellationToken">
        /// Optional <see cref="CancellationToken"/> to propagate
        /// notifications that the operation should be cancelled.
        /// </param>
        /// <returns></returns>
        protected override async Task CopyFromUriAsync(
            StorageResourceItem sourceResource,
            bool overwrite,
            long completeLength,
            StorageResourceCopyFromUriOptions options = default,
            CancellationToken cancellationToken = default)
        {
            // Create Append blob beforehand
            await BlobClient.CreateAsync(
                options: _options.ToCreateOptions(overwrite),
                cancellationToken: cancellationToken).ConfigureAwait(false);

            // There is no synchronous single-call copy API for Append/Page -> Append Blob
            // so use a single Append Block from URL instead.
            if (completeLength > 0)
            {
                HttpRange range = new HttpRange(0, completeLength);
                await BlobClient.AppendBlockFromUriAsync(
                    sourceResource.Uri,
                    options: _options.ToAppendBlockFromUriOptions(overwrite, range, options?.SourceAuthentication),
                    cancellationToken: cancellationToken).ConfigureAwait(false);
            }
        }

        /// <summary>
        /// Uploads/copy the blob from a URL. Supports ranged operations.
        /// </summary>
        /// <param name="sourceResource">An instance of <see cref="StorageResourceItem"/>
        /// that contains the data to be uploaded.</param>
        /// <param name="overwrite">
        /// If set to true, will overwrite the blob if it already exists.
        /// </param>
        /// <param name="completeLength">
        /// The expected complete length of the blob.
        /// </param>
        /// <param name="range">The range of the blob to upload/copy.</param>
        /// <param name="options">Options for the storage resource. See <see cref="StorageResourceCopyFromUriOptions"/>.</param>
        /// <param name="cancellationToken">
        /// Optional <see cref="CancellationToken"/> to propagate
        /// notifications that the operation should be cancelled.
        /// </param>
        /// <returns></returns>
        protected override async Task CopyBlockFromUriAsync(
            StorageResourceItem sourceResource,
            HttpRange range,
            bool overwrite,
            long completeLength = 0,
            StorageResourceCopyFromUriOptions options = default,
            CancellationToken cancellationToken = default)
        {
            if (range.Offset == 0)
            {
                await BlobClient.CreateAsync(
                    _options.ToCreateOptions(overwrite),
                    cancellationToken).ConfigureAwait(false);
            }
            await BlobClient.AppendBlockFromUriAsync(
            sourceResource.Uri,
            options: _options.ToAppendBlockFromUriOptions(
                overwrite,
                range,
                options?.SourceAuthentication),
            cancellationToken: cancellationToken).ConfigureAwait(false);
        }

        /// <summary>
        /// Get properties of the resource.
        ///
        /// See <see cref="StorageResourceProperties"/>.
        /// </summary>
        /// <returns>Returns the properties of the Append Blob Storage Resource. See <see cref="StorageResourceProperties"/>.</returns>
        protected override async Task<StorageResourceProperties> GetPropertiesAsync(CancellationToken cancellationToken = default)
        {
            Response<BlobProperties> response = await BlobClient.GetPropertiesAsync(cancellationToken: cancellationToken).ConfigureAwait(false);
            GrabEtag(response.GetRawResponse());
            return response.Value.ToStorageResourceProperties();
        }

        /// <summary>
        /// Gets the Authorization Header for the storage resource if available.
        /// </summary>
        /// <param name="cancellationToken">
        /// Optional <see cref="CancellationToken"/> to propagate
        /// notifications that the operation should be cancelled.
        /// </param>
        /// <returns>
        /// Gets the HTTP Authorization header for the storage resource if available. If not available
        /// will return default.
        /// </returns>
        protected override async Task<HttpAuthorization> GetCopyAuthorizationHeaderAsync(CancellationToken cancellationToken = default)
        {
            return await BlobBaseClientInternals.GetCopyAuthorizationTokenAsync(BlobClient, cancellationToken).ConfigureAwait(false);
        }

        /// <summary>
        /// Commits the block list given.
        /// </summary>
        protected override Task CompleteTransferAsync(bool overwrite, CancellationToken cancellationToken = default)
        {
            // no-op for now
            return Task.CompletedTask;
        }

        /// <summary>
        /// Deletes the respective storage resource.
        /// </summary>
        /// <param name="cancellationToken">
        /// Optional <see cref="CancellationToken"/> to propagate
        /// notifications that the operation should be cancelled.
        /// </param>
        /// <returns>
        /// If the storage resource exists and is deleted, true will be returned.
        /// Otherwise if the storage resource does not exist, false will be returned.
        /// </returns>
        protected override async Task<bool> DeleteIfExistsAsync(CancellationToken cancellationToken = default)
        {
            return await BlobClient.DeleteIfExistsAsync(cancellationToken: cancellationToken).ConfigureAwait(false);
        }

        /// <summary>
        /// Rehydrates from Checkpointer.
        /// </summary>
        /// <param name="transferProperties">
        /// The properties of the transfer to rehydrate.
        /// </param>
        /// <param name="isSource">
        /// Whether or not we are rehydrating the source or destination. True if the source, false if the destination.
        /// </param>
        /// <param name="cancellationToken">
        /// Whether or not to cancel the operation.
        /// </param>
        /// <returns>
        /// The <see cref="Task"/> to rehdyrate a <see cref="LocalFileStorageResource"/> from
        /// a stored checkpointed transfer state.
        /// </returns>
        internal static async Task<AppendBlobStorageResource> RehydrateResourceAsync(
            DataTransferProperties transferProperties,
            bool isSource,
            CancellationToken cancellationToken = default)
        {
            Argument.AssertNotNull(transferProperties, nameof(transferProperties));
            TransferCheckpointer checkpointer = transferProperties.Checkpointer.GetCheckpointer();

            string storedPath = isSource ? transferProperties.SourcePath : transferProperties.DestinationPath;

            BlobStorageResourceOptions baseOptions = await checkpointer.GetBlobResourceOptionsAsync(
                transferProperties.TransferId,
                isSource,
                cancellationToken).ConfigureAwait(false);
            AppendBlobStorageResourceOptions options = new(baseOptions);

            return new AppendBlobStorageResource(
                new AppendBlobClient(new Uri(storedPath)),
                options);
        }

        /// <summary>
        /// Rehydrates from Checkpointer.
        /// </summary>
        /// <param name="transferProperties">
        /// The properties of the transfer to rehydrate.
        /// </param>
        /// <param name="isSource">
        /// Whether or not we are rehydrating the source or destination. True if the source, false if the destination.
        /// </param>
        /// <param name="sharedKeyCredential">
        /// Credentials which allows the storage resource to authenticate during the transfer.
        /// </param>
        /// <param name="cancellationToken">
        /// Whether or not to cancel the operation.
        /// </param>
        /// <returns>
        /// The <see cref="Task"/> to rehdyrate a <see cref="LocalFileStorageResource"/> from
        /// a stored checkpointed transfer state.
        /// </returns>
        internal static async Task<AppendBlobStorageResource> RehydrateResourceAsync(
            DataTransferProperties transferProperties,
            bool isSource,
            StorageSharedKeyCredential sharedKeyCredential,
            CancellationToken cancellationToken = default)
        {
            Argument.AssertNotNull(transferProperties, nameof(transferProperties));
            TransferCheckpointer checkpointer = transferProperties.Checkpointer.GetCheckpointer();

            string storedPath = isSource ? transferProperties.SourcePath : transferProperties.DestinationPath;

            BlobStorageResourceOptions baseOptions = await checkpointer.GetBlobResourceOptionsAsync(
                transferProperties.TransferId,
                isSource,
                cancellationToken).ConfigureAwait(false);
            AppendBlobStorageResourceOptions options = new(baseOptions);

            return new AppendBlobStorageResource(
                new AppendBlobClient(new Uri(storedPath), sharedKeyCredential),
                options);
        }

        /// <summary>
        /// Rehydrates from Checkpointer.
        /// </summary>
        /// <param name="transferProperties">
        /// The properties of the transfer to rehydrate.
        /// </param>
        /// <param name="isSource">
        /// Whether or not we are rehydrating the source or destination. True if the source, false if the destination.
        /// </param>
        /// <param name="tokenCredential">
        /// Credentials which allows the storage resource to authenticate during the transfer.
        /// </param>
        /// <param name="cancellationToken">
        /// Whether or not to cancel the operation.
        /// </param>
        /// <returns>
        /// The <see cref="Task"/> to rehdyrate a <see cref="LocalFileStorageResource"/> from
        /// a stored checkpointed transfer state.
        /// </returns>
        internal static async Task<AppendBlobStorageResource> RehydrateResourceAsync(
            DataTransferProperties transferProperties,
            bool isSource,
            TokenCredential tokenCredential,
            CancellationToken cancellationToken = default)
        {
            Argument.AssertNotNull(transferProperties, nameof(transferProperties));
            TransferCheckpointer checkpointer = transferProperties.Checkpointer.GetCheckpointer();

            string storedPath = isSource ? transferProperties.SourcePath : transferProperties.DestinationPath;

            BlobStorageResourceOptions baseOptions = await checkpointer.GetBlobResourceOptionsAsync(
                transferProperties.TransferId,
                isSource,
                cancellationToken).ConfigureAwait(false);
            AppendBlobStorageResourceOptions options = new(baseOptions);

            return new AppendBlobStorageResource(
                new AppendBlobClient(new Uri(storedPath), tokenCredential),
                options);
        }

        /// <summary>
        /// Rehydrates from Checkpointer.
        /// </summary>
        /// <param name="transferProperties">
        /// The properties of the transfer to rehydrate.
        /// </param>
        /// <param name="isSource">
        /// Whether or not we are rehydrating the source or destination. True if the source, false if the destination.
        /// </param>
        /// <param name="sasCredential">
        /// Credentials which allows the storage resource to authenticate during the transfer.
        /// </param>
        /// <param name="cancellationToken">
        /// Whether or not to cancel the operation.
        /// </param>
        /// <returns>
        /// The <see cref="Task"/> to rehdyrate a <see cref="LocalFileStorageResource"/> from
        /// a stored checkpointed transfer state.
        /// </returns>
        internal static async Task<AppendBlobStorageResource> RehydrateResourceAsync(
            DataTransferProperties transferProperties,
            bool isSource,
            AzureSasCredential sasCredential,
            CancellationToken cancellationToken = default)
        {
            Argument.AssertNotNull(transferProperties, nameof(transferProperties));
            TransferCheckpointer checkpointer = transferProperties.Checkpointer.GetCheckpointer();

            string storedPath = isSource ? transferProperties.SourcePath : transferProperties.DestinationPath;

            BlobStorageResourceOptions baseOptions = await checkpointer.GetBlobResourceOptionsAsync(
                transferProperties.TransferId,
                isSource,
                cancellationToken).ConfigureAwait(false);
            AppendBlobStorageResourceOptions options = new(baseOptions);

            return new AppendBlobStorageResource(
                new AppendBlobClient(new Uri(storedPath), sasCredential),
                options);
        }

        private void GrabEtag(Response response)
        {
            if (_etagDownloadLock == default && response.TryExtractStorageEtag(out ETag etag))
            {
                _etagDownloadLock = etag;
            }
        }
    }
}<|MERGE_RESOLUTION|>--- conflicted
+++ resolved
@@ -15,11 +15,7 @@
     /// <summary>
     /// The AppendBlobStorageResource class.
     /// </summary>
-<<<<<<< HEAD
-    internal class AppendBlobStorageResource : StorageResourceSingle
-=======
-    public class AppendBlobStorageResource : StorageResourceItem
->>>>>>> e8f20334
+    internal class AppendBlobStorageResource : StorageResourceItem
     {
         internal AppendBlobClient BlobClient { get; set; }
         internal AppendBlobStorageResourceOptions _options;
