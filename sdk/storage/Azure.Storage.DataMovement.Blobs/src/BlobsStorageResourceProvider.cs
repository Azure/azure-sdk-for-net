﻿// Copyright (c) Microsoft Corporation. All rights reserved.
// Licensed under the MIT License.

using System;
using System.Threading;
using System.Threading.Tasks;
using Azure.Core;
using Azure.Storage.Blobs;
using Azure.Storage.Blobs.Models;
using Azure.Storage.Blobs.Specialized;
using Azure.Storage.Common;

namespace Azure.Storage.DataMovement.Blobs
{
    /// <summary>
    /// Provider for a <see cref="StorageResource"/> configured for an Azure Blob Storage resource.
    /// </summary>
    public class BlobsStorageResourceProvider : StorageResourceProvider
    {
        /// <summary>
        /// Delegate for fetching a shared key credential for a given URI.
        /// </summary>
        /// <param name="uri">
        /// URI of resource to fetch credential for.
        /// </param>
        /// <param name="readOnly">
        /// Whether the permission can be read-only.
        /// </param>
        public delegate StorageSharedKeyCredential GetStorageSharedKeyCredential(Uri uri, bool readOnly);

        /// <summary>
        /// Delegate for fetching a token credential for a given URI.
        /// </summary>
        /// <param name="uri">
        /// URI of resource to fetch credential for.
        /// </param>
        /// <param name="readOnly">
        /// Whether the permission can be read-only.
        /// </param>
        public delegate TokenCredential GetTokenCredential(Uri uri, bool readOnly);

        /// <summary>
        /// Delegate for fetching a SAS credential for a given URI.
        /// </summary>
        /// <param name="uri">
        /// URI of resource to fetch credential for.
        /// </param>
        /// <param name="readOnly">
        /// Whether the permission can be read-only.
        /// </param>
        public delegate AzureSasCredential GetAzureSasCredential(Uri uri, bool readOnly);

        private enum ResourceType
        {
            Unknown = 0,
            BlockBlob = 1,
            PageBlob = 2,
            AppendBlob = 3,
            BlobContainer = 4,
        }

        private enum CredentialType
        {
            None = 0,
            SharedKey = 1,
            Token = 2,
            Sas = 4
        }

        /// <inheritdoc/>
        protected override string ProviderId => "blob";

        private readonly CredentialType _credentialType;
        private readonly GetStorageSharedKeyCredential _getStorageSharedKeyCredential;
        private readonly GetTokenCredential _getTokenCredential;
        private readonly GetAzureSasCredential _getAzureSasCredential;

        /// <summary>
        /// Default constructor.
        /// </summary>
        public BlobsStorageResourceProvider()
        {
            _credentialType = CredentialType.None;
        }

        /// <summary>
        /// <para>
        /// Constructs this provider to use the given credential when making a new Blob Storage
        /// <see cref="StorageResource"/>.
        /// </para>
        /// <para>
        /// This instance will use the given <see cref="StorageSharedKeyCredential"/> when constructing the underlying
        /// Azure.Storage.Blobs client, e.g. <see cref="BlockBlobClient(Uri, StorageSharedKeyCredential, BlobClientOptions)"/>.
        /// The credential will only be used when the provider needs to construct a client in the first place. It will
        /// not be used when creating a <see cref="StorageResource"/> from a pre-existing client, e.g.
        /// <see cref="FromClient(BlockBlobClient, BlockBlobStorageResourceOptions)"/>.
        /// </para>
        /// </summary>
        /// <param name="credential">
        /// Shared key credential to use when constructing resources.
        /// </param>
        public BlobsStorageResourceProvider(StorageSharedKeyCredential credential)
        {
            _credentialType = CredentialType.SharedKey;
            _getStorageSharedKeyCredential = (_, _) => credential;
        }

        /// <summary>
        /// <para>
        /// Constructs this provider to use the given credential when making a new Blob Storage
        /// <see cref="StorageResource"/>.
        /// </para>
        /// <para>
        /// This instance will use the given <see cref="TokenCredential"/> when constructing the underlying
        /// Azure.Storage.Blobs client, e.g. <see cref="BlockBlobClient(Uri, TokenCredential, BlobClientOptions)"/>.
        /// The credential will only be used when the provider needs to construct a client in the first place. It will
        /// not be used when creating a <see cref="StorageResource"/> from a pre-existing client, e.g.
        /// <see cref="FromClient(BlockBlobClient, BlockBlobStorageResourceOptions)"/>.
        /// </para>
        /// </summary>
        /// <param name="credential">
        /// Token credential to use when constructing resources.
        /// </param>
        public BlobsStorageResourceProvider(TokenCredential credential)
        {
            _credentialType = CredentialType.Token;
            _getTokenCredential = (_, _) => credential;
        }

        /// <summary>
        /// <para>
        /// Constructs this provider to use the given credential when making a new Blob Storage
        /// <see cref="StorageResource"/>.
        /// </para>
        /// <para>
        /// This instance will use the given <see cref="AzureSasCredential"/> when constructing the underlying
        /// Azure.Storage.Blobs client, e.g. <see cref="BlockBlobClient(Uri, AzureSasCredential, BlobClientOptions)"/>.
        /// The credential will only be used when the provider needs to construct a client in the first place. It will
        /// not be used when creating a <see cref="StorageResource"/> from a pre-existing client, e.g.
        /// <see cref="FromClient(BlockBlobClient, BlockBlobStorageResourceOptions)"/>.
        /// Additionally, if the given target blob resource already has a SAS token in the URI, that token will be
        /// preferred over this credential.
        /// </para>
        /// </summary>
        /// <param name="credential">
        /// SAS credential to use when constructing resources.
        /// </param>
        public BlobsStorageResourceProvider(AzureSasCredential credential)
        {
            _credentialType = CredentialType.Sas;
            _getAzureSasCredential = (_, _) => credential;
        }

        /// <summary>
        /// <para>
        /// Constructs this provider to use the given delegate for acquiring a credential when making a new Blob
        /// Storage <see cref="StorageResource"/>.
        /// </para>
        /// <para>
        /// This instance will use the given <see cref="GetStorageSharedKeyCredential"/> to fetch a credential
        /// when constructing the underlying Azure.Storage.Blobs client, e.g.
        /// <see cref="BlockBlobClient(Uri, StorageSharedKeyCredential, BlobClientOptions)"/>.
        /// The delegate will only be used when the provider needs to construct a client in the first place. It will
        /// not be used when creating a <see cref="StorageResource"/> from a pre-existing client, e.g.
        /// <see cref="FromClient(BlockBlobClient, BlockBlobStorageResourceOptions)"/>.
        /// </para>
        /// </summary>
        /// <param name="getStorageSharedKeyCredentialAsync">
        /// Delegate for acquiring a credential.
        /// </param>
        public BlobsStorageResourceProvider(GetStorageSharedKeyCredential getStorageSharedKeyCredentialAsync)
        {
            _credentialType = CredentialType.SharedKey;
            _getStorageSharedKeyCredential = getStorageSharedKeyCredentialAsync;
        }

        /// <summary>
        /// <para>
        /// Constructs this provider to use the given delegate for acquiring a credential when making a new Blob
        /// Storage <see cref="StorageResource"/>.
        /// </para>
        /// <para>
        /// This instance will use the given <see cref="GetTokenCredential"/> to fetch a credential
        /// when constructing the underlying Azure.Storage.Blobs client, e.g.
        /// <see cref="BlockBlobClient(Uri, TokenCredential, BlobClientOptions)"/>.
        /// The delegate will only be used when the provider needs to construct a client in the first place. It will
        /// not be used when creating a <see cref="StorageResource"/> from a pre-existing client, e.g.
        /// <see cref="FromClient(BlockBlobClient, BlockBlobStorageResourceOptions)"/>.
        /// </para>
        /// </summary>
        /// <param name="getTokenCredentialAsync">
        /// Delegate for acquiring a credential.
        /// </param>
        public BlobsStorageResourceProvider(GetTokenCredential getTokenCredentialAsync)
        {
            _credentialType = CredentialType.SharedKey;
            _getTokenCredential = getTokenCredentialAsync;
        }

        /// <summary>
        /// <para>
        /// Constructs this provider to use the given delegate for acquiring a credential when making a new Blob
        /// Storage <see cref="StorageResource"/>.
        /// </para>
        /// <para>
        /// This instance will use the given <see cref="GetAzureSasCredential"/> to fetch a credential
        /// when constructing the underlying Azure.Storage.Blobs client, e.g.
        /// <see cref="BlockBlobClient(Uri, AzureSasCredential, BlobClientOptions)"/>.
        /// The delegate will only be used when the provider needs to construct a client in the first place. It will
        /// not be used when creating a <see cref="StorageResource"/> from a pre-existing client, e.g.
        /// <see cref="FromClient(BlockBlobClient, BlockBlobStorageResourceOptions)"/>.
        /// Additionally, if the given target blob resource already has a SAS token in the URI, that token will be
        /// preferred over this delegate.
        /// </para>
        /// </summary>
        /// <param name="getAzureSasCredentialAsync">
        /// Delegate for acquiring a credential.
        /// </param>
        public BlobsStorageResourceProvider(GetAzureSasCredential getAzureSasCredentialAsync)
        {
            _credentialType = CredentialType.SharedKey;
            _getAzureSasCredential = getAzureSasCredentialAsync;
        }

        #region Abstract Class Implementation
        /// <inheritdoc/>
        protected override Task<StorageResource> FromSourceAsync(TransferProperties properties, CancellationToken cancellationToken)
            => Task.FromResult(FromTransferProperties(properties, getSource: true, cancellationToken));

        /// <inheritdoc/>
        protected override Task<StorageResource> FromDestinationAsync(TransferProperties properties, CancellationToken cancellationToken)
            => Task.FromResult(FromTransferProperties(properties, getSource: false, cancellationToken));

        private StorageResource FromTransferProperties(
            TransferProperties properties,
            bool getSource,
            CancellationToken cancellationToken)
        {
            StorageResourceCheckpointDetails checkpointDetails = properties.GetCheckpointDetails(getSource);

            ResourceType type = GetType(checkpointDetails, properties.IsContainer);
            Uri uri = getSource ? properties.SourceUri : properties.DestinationUri;
            IBlobResourceRehydrator rehydrator = getSource ?
                type == ResourceType.BlobContainer ? new BlobContainerResourceRehydrator() : new BlockBlobResourceRehydrator()
                : type switch
                {
                    ResourceType.BlockBlob => new BlockBlobResourceRehydrator(),
                    ResourceType.PageBlob => new PageBlobResourceRehydrator(),
                    ResourceType.AppendBlob => new AppendBlobResourceRehydrator(),
                    ResourceType.BlobContainer => new BlobContainerResourceRehydrator(),
                    _ => throw BadResourceTypeException(type)
                };
            return _credentialType switch
            {
                CredentialType.None => rehydrator.Rehydrate(
                    properties,
                    checkpointDetails as BlobDestinationCheckpointDetails,
                    getSource,
                    cancellationToken),
                CredentialType.SharedKey => rehydrator.Rehydrate(
                    properties,
                    checkpointDetails as BlobDestinationCheckpointDetails,
                    getSource,
                    _getStorageSharedKeyCredential(uri, getSource),
                    cancellationToken),
                CredentialType.Token => rehydrator.Rehydrate(
                    properties,
                    checkpointDetails as BlobDestinationCheckpointDetails,
                    getSource,
                    _getTokenCredential(uri, getSource),
                    cancellationToken),
                CredentialType.Sas => rehydrator.Rehydrate(
                    properties,
                    checkpointDetails as BlobDestinationCheckpointDetails,
                    getSource,
                    _getAzureSasCredential(uri, getSource),
                    cancellationToken),
                _ => throw BadCredentialTypeException(_credentialType),
            };
        }

        /// <summary>
        /// For use in testing. Internal wrapper for protected member
        /// <see cref="StorageResourceProvider.FromSourceAsync(TransferProperties, CancellationToken)"/>.
        /// </summary>
        internal async Task<StorageResource> FromSourceInternalHookAsync(
            TransferProperties props,
            CancellationToken cancellationToken = default)
            => await FromSourceAsync(props, cancellationToken).ConfigureAwait(false);

        /// <summary>
        /// For use in testing. Internal wrapper for protected member
        /// <see cref="StorageResourceProvider.FromDestinationAsync(TransferProperties, CancellationToken)"/>.
        /// </summary>
        internal async Task<StorageResource> FromDestinationInternalHookAsync(
            TransferProperties props,
            CancellationToken cancellationToken = default)
            => await FromDestinationAsync(props, cancellationToken).ConfigureAwait(false);
        #endregion

        #region From Uri
        /// <summary>
        /// Creates a storage resource pointing towards the given container URI.
        /// </summary>
        /// <param name="containerUri">
        /// Target location.
        /// </param>
        /// <param name="options">
        /// Options for creating the storage resource.
        /// </param>
        /// <returns>
        /// The configured storage resource.
        /// </returns>
        public StorageResource FromContainer(Uri containerUri, BlobStorageResourceContainerOptions options = default)
        {
            BlobContainerClient client = _credentialType switch
            {
                CredentialType.None => new BlobContainerClient(containerUri),
                CredentialType.SharedKey => new BlobContainerClient(containerUri, _getStorageSharedKeyCredential(containerUri, false)),
                CredentialType.Token => new BlobContainerClient(containerUri, _getTokenCredential(containerUri, false)),
                CredentialType.Sas => new BlobContainerClient(containerUri, _getAzureSasCredential(containerUri, false)),
                _ => throw BadCredentialTypeException(_credentialType),
            };
            return new BlobStorageResourceContainer(client, options);
        }

        /// <summary>
        /// Creates a storage resource pointing towards the given container URI.
        /// </summary>
        /// <param name="blobUri">
        /// Target location.
        /// </param>
        /// <param name="options">
        /// Options for creating the storage resource. You may supply a
        /// <see cref="BlobStorageResourceOptions"/>, but you may also supply
        /// type-specific options instead:
        /// <list type="bullet">
        /// <item><see cref="BlockBlobStorageResourceOptions"/></item>
        /// <item><see cref="PageBlobStorageResourceOptions"/></item>
        /// <item><see cref="AppendBlobStorageResourceOptions"/></item>
        /// </list>
        /// When making a destination storage resource, the corresponding blob
        /// type of the options class will be used to determine the intended
        /// blob type of the destination. If only the base options type is
        /// provided, block blob will be the default used.
        /// </param>
        /// <returns>
        /// The configured storage resource.
        /// </returns>
        public StorageResource FromBlob(Uri blobUri, BlobStorageResourceOptions options = default)
        {
            if (options is BlockBlobStorageResourceOptions)
            {
                BlockBlobClient blockClient = _credentialType switch
                {
                    CredentialType.None => new BlockBlobClient(blobUri),
                    CredentialType.SharedKey => new BlockBlobClient(blobUri, _getStorageSharedKeyCredential(blobUri, false)),
                    CredentialType.Token => new BlockBlobClient(blobUri, _getTokenCredential(blobUri, false)),
                    CredentialType.Sas => new BlockBlobClient(blobUri, _getAzureSasCredential(blobUri, false)),
                    _ => throw BadCredentialTypeException(_credentialType),
                };
                return new BlockBlobStorageResource(blockClient, options as BlockBlobStorageResourceOptions);
            }
            if (options is PageBlobStorageResourceOptions)
            {
                PageBlobClient pageClient = _credentialType switch
                {
                    CredentialType.None => new PageBlobClient(blobUri),
                    CredentialType.SharedKey => new PageBlobClient(blobUri, _getStorageSharedKeyCredential(blobUri, false)),
                    CredentialType.Token => new PageBlobClient(blobUri, _getTokenCredential(blobUri, false)),
                    CredentialType.Sas => new PageBlobClient(blobUri, _getAzureSasCredential(blobUri, false)),
                    _ => throw BadCredentialTypeException(_credentialType),
                };
                return new PageBlobStorageResource(pageClient, options as PageBlobStorageResourceOptions);
            }
            if (options is AppendBlobStorageResourceOptions)
            {
                AppendBlobClient appendClient = _credentialType switch
                {
                    CredentialType.None => new AppendBlobClient(blobUri),
                    CredentialType.SharedKey => new AppendBlobClient(blobUri, _getStorageSharedKeyCredential(blobUri, false)),
                    CredentialType.Token => new AppendBlobClient(blobUri, _getTokenCredential(blobUri, false)),
                    CredentialType.Sas => new AppendBlobClient(blobUri, _getAzureSasCredential(blobUri, false)),
                    _ => throw BadCredentialTypeException(_credentialType),
                };
                return new AppendBlobStorageResource(appendClient, options as AppendBlobStorageResourceOptions);
            }
            BlockBlobClient client = _credentialType switch
            {
                CredentialType.None => new BlockBlobClient(blobUri),
                CredentialType.SharedKey => new BlockBlobClient(blobUri, _getStorageSharedKeyCredential(blobUri, false)),
                CredentialType.Token => new BlockBlobClient(blobUri, _getTokenCredential(blobUri, false)),
                CredentialType.Sas => new BlockBlobClient(blobUri, _getAzureSasCredential(blobUri, false)),
                _ => throw BadCredentialTypeException(_credentialType),
            };
            return new BlockBlobStorageResource(client, options as BlockBlobStorageResourceOptions);
        }
        #endregion

        #region From Client
        /// <summary>
        /// Creates a storage resource pointing towards the given Azure SDK client.
        /// </summary>
        /// <param name="client">
        /// Target resource presented within an Azure SDK client.
        /// Note: It is NOT guaranteed that properties set within the client's <see cref="BlobClientOptions"/>
        /// will be respected when resuming a transfer.
        /// </param>
        /// <param name="options">
        /// Options for creating the storage resource.
        /// </param>
        /// <returns>
        /// The configured storage resource.
        /// </returns>
        public StorageResource FromClient(
            BlobContainerClient client,
            BlobStorageResourceContainerOptions options = default)
        {
            return new BlobStorageResourceContainer(client, options);
        }

        /// <summary>
        /// Creates a storage resource pointing towards the given Azure SDK client.
        /// </summary>
        /// <param name="client">
        /// Target resource presented within an Azure SDK client.
        /// Note: It is NOT guaranteed that properties set within the client's <see cref="BlobClientOptions"/>
        /// will be respected when resuming a transfer.
        /// </param>
        /// <param name="options">
        /// Options for creating the storage resource.
        /// </param>
        /// <returns>
        /// The configured storage resource.
        /// </returns>
        public StorageResource FromClient(
            BlockBlobClient client,
            BlockBlobStorageResourceOptions options = default)
        {
            return new BlockBlobStorageResource(client, options);
        }

        /// <summary>
        /// Creates a storage resource pointing towards the given Azure SDK client.
        /// </summary>
        /// <param name="client">
        /// Target resource presented within an Azure SDK client.
        /// Note: It is NOT guaranteed that properties set within the client's <see cref="BlobClientOptions"/>
        /// will be respected when resuming a transfer.
        /// </param>
        /// <param name="options">
        /// Options for creating the storage resource.
        /// </param>
        /// <returns>
        /// The configured storage resource.
        /// </returns>
        public StorageResource FromClient(
            PageBlobClient client,
            PageBlobStorageResourceOptions options = default)
        {
            return new PageBlobStorageResource(client, options);
        }

        /// <summary>
        /// Creates a storage resource pointing towards the given Azure SDK client.
        /// </summary>
        /// <param name="client">
        /// Target resource presented within an Azure SDK client.
        /// Note: It is NOT guaranteed that properties set within the client's <see cref="BlobClientOptions"/>
        /// will be respected when resuming a transfer.
        /// </param>
        /// <param name="options">
        /// Options for creating the storage resource.
        /// </param>
        /// <returns>
        /// The configured storage resource.
        /// </returns>
        public StorageResource FromClient(
            AppendBlobClient client,
            AppendBlobStorageResourceOptions options = default)
        {
            return new AppendBlobStorageResource(client, options);
        }
        #endregion

        #region Rehydration Abstraction
        /// <summary>
        /// Abstraction to call into the correct static methods to
        /// rehydrate based on properties and a credential.
        /// </summary>
        private interface IBlobResourceRehydrator
        {
            StorageResource Rehydrate(
                TransferProperties properties,
                BlobDestinationCheckpointDetails destinationCheckpointDetails,
                bool isSource,
                CancellationToken cancellationToken);
            StorageResource Rehydrate(
                TransferProperties properties,
                BlobDestinationCheckpointDetails destinationCheckpointDetails,
                bool isSource,
                StorageSharedKeyCredential credential,
                CancellationToken cancellationToken);
            StorageResource Rehydrate(
                TransferProperties properties,
                BlobDestinationCheckpointDetails destinationCheckpointDetails,
                bool isSource,
                TokenCredential credential,
                CancellationToken cancellationToken);
            StorageResource Rehydrate(
                TransferProperties properties,
                BlobDestinationCheckpointDetails destinationCheckpointDetails,
                bool isSource,
                AzureSasCredential credential,
                CancellationToken cancellationToken);
        }

        private class BlobContainerResourceRehydrator : IBlobResourceRehydrator
        {
            private BlobStorageResourceContainerOptions GetOptions(
                TransferProperties transferProperties,
                BlobDestinationCheckpointDetails destinationCheckpointDetails,
                bool isSource)
            {
                Argument.AssertNotNull(transferProperties, nameof(transferProperties));

                if (isSource)
                {
                    return new BlobStorageResourceContainerOptions()
                    {
                        BlobDirectoryPrefix = GetPrefix(transferProperties, isSource)
                    };
                }
                else
                {
                    return destinationCheckpointDetails.GetBlobContainerOptions(GetPrefix(transferProperties, isSource));
                }
            }

            private Uri GetUri(TransferProperties properties, bool getSource)
                => getSource ? properties.SourceUri : properties.DestinationUri;

            private string GetPrefix(TransferProperties properties, bool getSource)
                => new BlobUriBuilder(GetUri(properties, getSource)).BlobName;

            private Uri GetContainerUri(TransferProperties properties, bool getSource)
                => new BlobUriBuilder(GetUri(properties, getSource))
                {
                    BlobName = ""
                }.ToUri();

            public StorageResource Rehydrate(
                TransferProperties properties,
                BlobDestinationCheckpointDetails destinationCheckpointDetails,
                bool isSource,
                CancellationToken cancellationToken)
                => new BlobStorageResourceContainer(
                    new BlobContainerClient(GetContainerUri(properties, isSource)),
                    GetOptions(properties, destinationCheckpointDetails, isSource));

            public StorageResource Rehydrate(
                TransferProperties properties,
                BlobDestinationCheckpointDetails destinationCheckpointDetails,
                bool isSource,
                StorageSharedKeyCredential credential,
                CancellationToken cancellationToken)
                => new BlobStorageResourceContainer(
                    new BlobContainerClient(GetContainerUri(properties, isSource), credential),
                    GetOptions(properties, destinationCheckpointDetails, isSource));

            public StorageResource Rehydrate(
                TransferProperties properties,
                BlobDestinationCheckpointDetails destinationCheckpointDetails,
                bool isSource,
                TokenCredential credential,
                CancellationToken cancellationToken)
                => new BlobStorageResourceContainer(
                    new BlobContainerClient(GetContainerUri(properties, isSource), credential),
                    GetOptions(properties, destinationCheckpointDetails, isSource));

            public StorageResource Rehydrate(
                TransferProperties properties,
                BlobDestinationCheckpointDetails destinationCheckpointDetails,
                bool isSource,
                AzureSasCredential credential,
                CancellationToken cancellationToken)
                => new BlobStorageResourceContainer(
                    new BlobContainerClient(GetContainerUri(properties, isSource), credential),
                    GetOptions(properties, destinationCheckpointDetails, isSource));
        }

        private class BlockBlobResourceRehydrator : IBlobResourceRehydrator
        {
            private Uri GetUri(TransferProperties properties, bool getSource)
                => getSource ? properties.SourceUri : properties.DestinationUri;

            public StorageResource Rehydrate(
                TransferProperties properties,
                BlobDestinationCheckpointDetails destinationCheckpointDetails,
                bool isSource,
                CancellationToken cancellationToken)
                => new BlockBlobStorageResource(
                    new BlockBlobClient(GetUri(properties, isSource)),
                    !isSource ? destinationCheckpointDetails.GetBlockBlobResourceOptions() : default);

            public StorageResource Rehydrate(
                TransferProperties properties,
                BlobDestinationCheckpointDetails destinationCheckpointDetails,
                bool isSource,
                StorageSharedKeyCredential credential,
                CancellationToken cancellationToken)
                => new BlockBlobStorageResource(
                    new BlockBlobClient(GetUri(properties, isSource), credential),
                    !isSource ? destinationCheckpointDetails.GetBlockBlobResourceOptions() : default);

            public StorageResource Rehydrate(
                TransferProperties properties,
                BlobDestinationCheckpointDetails destinationCheckpointDetails,
                bool isSource,
                TokenCredential credential,
                CancellationToken cancellationToken)
                => new BlockBlobStorageResource(
                    new BlockBlobClient(GetUri(properties, isSource), credential),
                    !isSource ? destinationCheckpointDetails.GetBlockBlobResourceOptions() : default);

            public StorageResource Rehydrate(
                TransferProperties properties,
                BlobDestinationCheckpointDetails destinationCheckpointDetails,
                bool isSource,
                AzureSasCredential credential,
                CancellationToken cancellationToken)
                => new BlockBlobStorageResource(
                    new BlockBlobClient(GetUri(properties, isSource), credential),
                    !isSource ? destinationCheckpointDetails.GetBlockBlobResourceOptions() : default);
        }

        private class PageBlobResourceRehydrator : IBlobResourceRehydrator
        {
            private Uri GetUri(TransferProperties properties, bool getSource)
                => getSource ? properties.SourceUri : properties.DestinationUri;

            public StorageResource Rehydrate(
                TransferProperties properties,
                BlobDestinationCheckpointDetails destinationCheckpointDetails,
                bool isSource,
                CancellationToken cancellationToken)
                => new PageBlobStorageResource(
                    new PageBlobClient(GetUri(properties, isSource)),
                    !isSource ? destinationCheckpointDetails.GetPageBlobResourceOptions() : default);

            public StorageResource Rehydrate(
                TransferProperties properties,
                BlobDestinationCheckpointDetails destinationCheckpointDetails,
                bool isSource,
                StorageSharedKeyCredential credential,
                CancellationToken cancellationToken)
                => new PageBlobStorageResource(
                    new PageBlobClient(GetUri(properties, isSource), credential),
                    !isSource ? destinationCheckpointDetails.GetPageBlobResourceOptions() : default);

            public StorageResource Rehydrate(
                TransferProperties properties,
                BlobDestinationCheckpointDetails destinationCheckpointDetails,
                bool isSource,
                TokenCredential credential,
                CancellationToken cancellationToken)
                => new PageBlobStorageResource(
                    new PageBlobClient(GetUri(properties, isSource), credential),
                    !isSource ? destinationCheckpointDetails.GetPageBlobResourceOptions() : default);

            public StorageResource Rehydrate(
                TransferProperties properties,
                BlobDestinationCheckpointDetails destinationCheckpointDetails,
                bool isSource,
                AzureSasCredential credential,
                CancellationToken cancellationToken)
                => new PageBlobStorageResource(
                    new PageBlobClient(GetUri(properties, isSource), credential),
                    !isSource ? destinationCheckpointDetails.GetPageBlobResourceOptions() : default);
        }

        private class AppendBlobResourceRehydrator : IBlobResourceRehydrator
        {
            private Uri GetUri(TransferProperties properties, bool getSource)
                => getSource ? properties.SourceUri : properties.DestinationUri;

            public StorageResource Rehydrate(
                TransferProperties properties,
                BlobDestinationCheckpointDetails destinationCheckpointDetails,
                bool isSource,
                CancellationToken cancellationToken)
                => new AppendBlobStorageResource(
                    new AppendBlobClient(GetUri(properties, isSource)),
                    !isSource ? destinationCheckpointDetails.GetAppendBlobResourceOptions() : default);

            public StorageResource Rehydrate(
                TransferProperties properties,
                BlobDestinationCheckpointDetails destinationCheckpointDetails,
                bool isSource,
                StorageSharedKeyCredential credential,
                CancellationToken cancellationToken)
                => new AppendBlobStorageResource(
                    new AppendBlobClient(GetUri(properties, isSource), credential),
                    !isSource ? destinationCheckpointDetails.GetAppendBlobResourceOptions() : default);

            public StorageResource Rehydrate(
                TransferProperties properties,
                BlobDestinationCheckpointDetails destinationCheckpointDetails,
                bool isSource,
                TokenCredential credential,
                CancellationToken cancellationToken)
                => new AppendBlobStorageResource(
                    new AppendBlobClient(GetUri(properties, isSource), credential),
                    !isSource ? destinationCheckpointDetails.GetAppendBlobResourceOptions() : default);

            public StorageResource Rehydrate(
                TransferProperties properties,
                BlobDestinationCheckpointDetails destinationCheckpointDetails,
                bool isSource,
                AzureSasCredential credential,
                CancellationToken cancellationToken)
                => new AppendBlobStorageResource(
                    new AppendBlobClient(GetUri(properties, isSource), credential),
                    !isSource ? destinationCheckpointDetails.GetAppendBlobResourceOptions() : default);
        }
        #endregion

        private static ResourceType GetType(StorageResourceCheckpointDetails checkpointDetails, bool isContainer)
        {
            if (isContainer)
            {
                return ResourceType.BlobContainer;
            }

            BlobDestinationCheckpointDetails destinationCheckpointDetails = checkpointDetails as BlobDestinationCheckpointDetails;

<<<<<<< HEAD
            if (null != destinationCheckpointData && destinationCheckpointData.BlobType != default)
            {
                return destinationCheckpointData.BlobType switch
=======
            if (null != destinationCheckpointDetails && destinationCheckpointDetails.BlobType?.Value != default)
            {
                return destinationCheckpointDetails.BlobType.Value switch
>>>>>>> 229349bb
                {
                    BlobType.Block => ResourceType.BlockBlob,
                    BlobType.Page => ResourceType.PageBlob,
                    BlobType.Append => ResourceType.AppendBlob,
                    _ => ResourceType.Unknown
                };
            }
            return ResourceType.Unknown;
        }

        private static ArgumentException BadResourceTypeException(ResourceType resourceType)
            => new ArgumentException(
                $"No support for resource type {Enum.GetName(typeof(ResourceType), resourceType)}.");

        private static ArgumentException BadCredentialTypeException(CredentialType credentialType)
            => new ArgumentException(
                $"No support for credential type {Enum.GetName(typeof(CredentialType), credentialType)}.");
    }
}<|MERGE_RESOLUTION|>--- conflicted
+++ resolved
@@ -734,15 +734,9 @@
 
             BlobDestinationCheckpointDetails destinationCheckpointDetails = checkpointDetails as BlobDestinationCheckpointDetails;
 
-<<<<<<< HEAD
-            if (null != destinationCheckpointData && destinationCheckpointData.BlobType != default)
-            {
-                return destinationCheckpointData.BlobType switch
-=======
-            if (null != destinationCheckpointDetails && destinationCheckpointDetails.BlobType?.Value != default)
-            {
-                return destinationCheckpointDetails.BlobType.Value switch
->>>>>>> 229349bb
+            if (null != destinationCheckpointDetails && destinationCheckpointDetails.BlobType != default)
+            {
+                return destinationCheckpointDetails.BlobType switch
                 {
                     BlobType.Block => ResourceType.BlockBlob,
                     BlobType.Page => ResourceType.PageBlob,
