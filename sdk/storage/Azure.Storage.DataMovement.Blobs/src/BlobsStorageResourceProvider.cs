﻿// Copyright (c) Microsoft Corporation. All rights reserved.
// Licensed under the MIT License.

using System;
using System.ComponentModel;
using System.Threading;
using System.Threading.Tasks;
using Azure.Core;
using Azure.Storage.Blobs;
using Azure.Storage.Blobs.Models;
using Azure.Storage.Blobs.Specialized;
using Azure.Storage.Common;

namespace Azure.Storage.DataMovement.Blobs
{
    /// <summary>
    /// Provider for a <see cref="StorageResource"/> configured for an Azure Blob Storage resource.
    /// </summary>
    public class BlobsStorageResourceProvider : StorageResourceProvider
    {
        private enum ResourceType
        {
            Unknown = 0,
            BlockBlob = 1,
            PageBlob = 2,
            AppendBlob = 3,
            BlobContainer = 4,
        }

        private enum CredentialType
        {
            None = 0,
            SharedKey = 1,
            Token = 2,
            Sas = 4
        }

        /// <inheritdoc/>
        protected override string ProviderId => "blob";

        private readonly CredentialType _credentialType;
        private readonly TokenCredential _tokenCredential;
        private readonly Func<Uri, CancellationToken, ValueTask<StorageSharedKeyCredential>> _getStorageSharedKeyCredential;
        private readonly Func<Uri, CancellationToken, ValueTask<AzureSasCredential>> _getAzureSasCredential;

        /// <summary>
        /// <para>
        /// Constructs this provider to use the given credential when making a new Blob Storage
        /// <see cref="StorageResource"/>.
        /// </para>
        /// <para>
        /// This instance will use the given <see cref="StorageSharedKeyCredential"/> when constructing the underlying
        /// Azure.Storage.Blobs client, e.g. <see cref="BlockBlobClient(Uri, StorageSharedKeyCredential, BlobClientOptions)"/>.
        /// The credential will only be used when the provider needs to construct a client in the first place. It will
        /// not be used when creating a <see cref="StorageResource"/> from a pre-existing client, e.g.
        /// <see cref="FromClient(BlockBlobClient, BlockBlobStorageResourceOptions)"/>.
        /// </para>
        /// </summary>
        /// <param name="credential">
        /// Shared key credential to use when constructing resources.
        /// </param>
        public BlobsStorageResourceProvider(StorageSharedKeyCredential credential)
        {
            _credentialType = CredentialType.SharedKey;
            _getStorageSharedKeyCredential = (_, _) => new ValueTask<StorageSharedKeyCredential>(credential);
        }

        /// <summary>
        /// <para>
        /// Constructs this provider to use the given credential when making a new Blob Storage
        /// <see cref="StorageResource"/>.
        /// </para>
        /// <para>
        /// This instance will use the given <see cref="TokenCredential"/> when constructing the underlying
        /// Azure.Storage.Blobs client, e.g. <see cref="BlockBlobClient(Uri, TokenCredential, BlobClientOptions)"/>.
        /// The credential will only be used when the provider needs to construct a client in the first place. It will
        /// not be used when creating a <see cref="StorageResource"/> from a pre-existing client, e.g.
        /// <see cref="FromClient(BlockBlobClient, BlockBlobStorageResourceOptions)"/>.
        /// </para>
        /// </summary>
        /// <param name="credential">
        /// Token credential to use when constructing resources.
        /// </param>
        public BlobsStorageResourceProvider(TokenCredential credential)
        {
            _credentialType = CredentialType.Token;
            _tokenCredential = credential;
        }

        /// <summary>
        /// <para>
        /// Constructs this provider to use the given credential when making a new Blob Storage
        /// <see cref="StorageResource"/>.
        /// </para>
        /// <para>
        /// This instance will use the given <see cref="AzureSasCredential"/> when constructing the underlying
        /// Azure.Storage.Blobs client, e.g. <see cref="BlockBlobClient(Uri, AzureSasCredential, BlobClientOptions)"/>.
        /// The credential will only be used when the provider needs to construct a client in the first place. It will
        /// not be used when creating a <see cref="StorageResource"/> from a pre-existing client, e.g.
        /// <see cref="FromClient(BlockBlobClient, BlockBlobStorageResourceOptions)"/>.
        /// Additionally, if the given target blob resource already has a SAS token in the URI, that token will be
        /// preferred over this credential.
        /// </para>
        /// </summary>
        /// <param name="credential">
        /// SAS credential to use when constructing resources.
        /// </param>
        public BlobsStorageResourceProvider(AzureSasCredential credential)
        {
            _credentialType = CredentialType.Sas;
            _getAzureSasCredential = (_, _) => new ValueTask<AzureSasCredential>(credential);
        }

        /// <summary>
        /// <para>
        /// Constructs this provider to use the given delegate for acquiring a credential when making a new Blob
        /// Storage <see cref="StorageResource"/>.
        /// </para>
        /// <para>
        /// This instance will use the given callback to fetch a credential
        /// when constructing the underlying Azure.Storage.Blobs client, e.g.
        /// <see cref="BlockBlobClient(Uri, StorageSharedKeyCredential, BlobClientOptions)"/>.
        /// The callback will only be used when the provider needs to construct a client in the first place. It will
        /// not be used when creating a <see cref="StorageResource"/> from a pre-existing client, e.g.
        /// <see cref="FromClient(BlockBlobClient, BlockBlobStorageResourceOptions)"/>.
        /// </para>
        /// </summary>
        /// <param name="getStorageSharedKeyCredentialAsync">
        /// Callback for acquiring a credential for the given Uri.
        /// </param>
        public BlobsStorageResourceProvider(Func<Uri, CancellationToken, ValueTask<StorageSharedKeyCredential>> getStorageSharedKeyCredentialAsync)
        {
            _credentialType = CredentialType.SharedKey;
            _getStorageSharedKeyCredential = getStorageSharedKeyCredentialAsync;
        }

        /// <summary>
        /// <para>
        /// Constructs this provider to use the given callback for acquiring a credential when making a new Blob
        /// Storage <see cref="StorageResource"/>.
        /// </para>
        /// <para>
        /// This instance will use the given callback to fetch a credential
        /// when constructing the underlying Azure.Storage.Blobs client, e.g.
        /// <see cref="BlockBlobClient(Uri, AzureSasCredential, BlobClientOptions)"/>.
        /// The delegate will only be used when the provider needs to construct a client in the first place. It will
        /// not be used when creating a <see cref="StorageResource"/> from a pre-existing client, e.g.
        /// <see cref="FromClient(BlockBlobClient, BlockBlobStorageResourceOptions)"/>.
        /// Additionally, if the given target blob resource already has a SAS token in the URI, that token will be
        /// preferred over this delegate.
        /// </para>
        /// </summary>
        /// <param name="getAzureSasCredentialAsync">
        /// Callback for acquiring a credential for the given Uri and required set of permissions.
        /// </param>
        public BlobsStorageResourceProvider(Func<Uri, CancellationToken, ValueTask<AzureSasCredential>> getAzureSasCredentialAsync)
        {
            _credentialType = CredentialType.Sas;
            _getAzureSasCredential = getAzureSasCredentialAsync;
        }

        #region Abstract Class Implementation
        /// <inheritdoc/>
<<<<<<< HEAD
        [EditorBrowsable(EditorBrowsableState.Never)]
        protected override Task<StorageResource> FromSourceAsync(TransferProperties properties, CancellationToken cancellationToken)
            => Task.FromResult(FromTransferProperties(properties, getSource: true, cancellationToken));

        /// <inheritdoc/>
        [EditorBrowsable(EditorBrowsableState.Never)]
        protected override Task<StorageResource> FromDestinationAsync(TransferProperties properties, CancellationToken cancellationToken)
            => Task.FromResult(FromTransferProperties(properties, getSource: false, cancellationToken));
=======
        protected override async ValueTask<StorageResource> FromSourceAsync(TransferProperties properties, CancellationToken cancellationToken)
            => await FromTransferPropertiesAsync(properties, getSource: true, cancellationToken).ConfigureAwait(false);

        /// <inheritdoc/>
        protected override async ValueTask<StorageResource> FromDestinationAsync(TransferProperties properties, CancellationToken cancellationToken)
            => await FromTransferPropertiesAsync(properties, getSource: false, cancellationToken).ConfigureAwait(false);
>>>>>>> d6b2752b

        private async ValueTask<StorageResource> FromTransferPropertiesAsync(
            TransferProperties properties,
            bool getSource,
            CancellationToken cancellationToken)
        {
            CancellationHelper.ThrowIfCancellationRequested(cancellationToken);
            StorageResourceCheckpointDetails checkpointDetails = properties.GetCheckpointDetails(getSource);

            ResourceType type = GetType(checkpointDetails, properties.IsContainer);
            Uri uri = getSource ? properties.SourceUri : properties.DestinationUri;
            IBlobResourceRehydrator rehydrator = getSource ?
                type == ResourceType.BlobContainer ? new BlobContainerResourceRehydrator() : new BlockBlobResourceRehydrator()
                : type switch
                {
                    ResourceType.BlockBlob => new BlockBlobResourceRehydrator(),
                    ResourceType.PageBlob => new PageBlobResourceRehydrator(),
                    ResourceType.AppendBlob => new AppendBlobResourceRehydrator(),
                    ResourceType.BlobContainer => new BlobContainerResourceRehydrator(),
                    _ => throw BadResourceTypeException(type)
                };
            return _credentialType switch
            {
                CredentialType.None => rehydrator.Rehydrate(
                    properties,
                    checkpointDetails as BlobDestinationCheckpointDetails,
                    getSource,
                    cancellationToken),
                CredentialType.SharedKey => rehydrator.Rehydrate(
                    properties,
                    checkpointDetails as BlobDestinationCheckpointDetails,
                    getSource,
                    await _getStorageSharedKeyCredential(uri, cancellationToken).ConfigureAwait(false),
                    cancellationToken),
                CredentialType.Token => rehydrator.Rehydrate(
                    properties,
                    checkpointDetails as BlobDestinationCheckpointDetails,
                    getSource,
                    _tokenCredential,
                    cancellationToken),
                CredentialType.Sas => rehydrator.Rehydrate(
                    properties,
                    checkpointDetails as BlobDestinationCheckpointDetails,
                    getSource,
                    await _getAzureSasCredential(uri, cancellationToken).ConfigureAwait(false),
                    cancellationToken),
                _ => throw BadCredentialTypeException(_credentialType),
            };
        }

        /// <summary>
        /// For use in testing. Internal wrapper for protected member
        /// <see cref="StorageResourceProvider.FromSourceAsync(TransferProperties, CancellationToken)"/>.
        /// </summary>
        internal async Task<StorageResource> FromSourceInternalHookAsync(
            TransferProperties props,
            CancellationToken cancellationToken = default)
            => await FromSourceAsync(props, cancellationToken).ConfigureAwait(false);

        /// <summary>
        /// For use in testing. Internal wrapper for protected member
        /// <see cref="StorageResourceProvider.FromDestinationAsync(TransferProperties, CancellationToken)"/>.
        /// </summary>
        internal async Task<StorageResource> FromDestinationInternalHookAsync(
            TransferProperties props,
            CancellationToken cancellationToken = default)
            => await FromDestinationAsync(props, cancellationToken).ConfigureAwait(false);
        #endregion

        #region From Uri
        /// <summary>
        /// Creates a storage resource pointing towards the given container URI.
        /// </summary>
        /// <param name="containerUri">
        /// Target location.
        /// </param>
        /// <param name="options">
        /// Options for creating the storage resource.
        /// </param>
        /// <param name="cancellationToken">
        /// Optional <see cref="CancellationToken"/> to propagate
        /// notifications that the operation should be cancelled.
        /// </param>
        /// <returns>
        /// The configured storage resource.
        /// </returns>
        public async ValueTask<StorageResource> FromContainerAsync(
            Uri containerUri,
            BlobStorageResourceContainerOptions options = default,
            CancellationToken cancellationToken = default)
        {
            CancellationHelper.ThrowIfCancellationRequested(cancellationToken);
            BlobContainerClient client = _credentialType switch
            {
                CredentialType.None => new BlobContainerClient(containerUri),
                CredentialType.SharedKey => new BlobContainerClient(containerUri, await _getStorageSharedKeyCredential(containerUri, cancellationToken).ConfigureAwait(false)),
                CredentialType.Token => new BlobContainerClient(containerUri, _tokenCredential),
                CredentialType.Sas => new BlobContainerClient(containerUri, await _getAzureSasCredential(containerUri, cancellationToken).ConfigureAwait(false)),
                _ => throw BadCredentialTypeException(_credentialType),
            };
            return new BlobStorageResourceContainer(client, options);
        }

        /// <summary>
        /// Creates a storage resource pointing towards the given container URI.
        /// </summary>
        /// <param name="blobUri">
        /// Target location.
        /// </param>
        /// <param name="options">
        /// Options for creating the storage resource. You may supply a
        /// <see cref="BlobStorageResourceOptions"/>, but you may also supply
        /// type-specific options instead:
        /// <list type="bullet">
        /// <item><see cref="BlockBlobStorageResourceOptions"/></item>
        /// <item><see cref="PageBlobStorageResourceOptions"/></item>
        /// <item><see cref="AppendBlobStorageResourceOptions"/></item>
        /// </list>
        /// When making a destination storage resource, the corresponding blob
        /// type of the options class will be used to determine the intended
        /// blob type of the destination. If only the base options type is
        /// provided, block blob will be the default used.
        /// </param>
        /// <param name="cancellationToken">
        /// Optional <see cref="CancellationToken"/> to propagate
        /// notifications that the operation should be cancelled.
        /// </param>
        /// <returns>
        /// The configured storage resource.
        /// </returns>
        public async ValueTask<StorageResource> FromBlobAsync(
            Uri blobUri,
            BlobStorageResourceOptions options = default,
            CancellationToken cancellationToken = default)
        {
            CancellationHelper.ThrowIfCancellationRequested(cancellationToken);
            if (options is BlockBlobStorageResourceOptions)
            {
                BlockBlobClient blockClient = _credentialType switch
                {
                    CredentialType.None => new BlockBlobClient(blobUri),
                    CredentialType.SharedKey => new BlockBlobClient(blobUri, await _getStorageSharedKeyCredential(blobUri, cancellationToken).ConfigureAwait(false)),
                    CredentialType.Token => new BlockBlobClient(blobUri, _tokenCredential),
                    CredentialType.Sas => new BlockBlobClient(blobUri, await _getAzureSasCredential(blobUri, cancellationToken).ConfigureAwait(false)),
                    _ => throw BadCredentialTypeException(_credentialType),
                };
                return new BlockBlobStorageResource(blockClient, options as BlockBlobStorageResourceOptions);
            }
            if (options is PageBlobStorageResourceOptions)
            {
                PageBlobClient pageClient = _credentialType switch
                {
                    CredentialType.None => new PageBlobClient(blobUri),
                    CredentialType.SharedKey => new PageBlobClient(blobUri, await _getStorageSharedKeyCredential(blobUri, cancellationToken).ConfigureAwait(false)),
                    CredentialType.Token => new PageBlobClient(blobUri, _tokenCredential),
                    CredentialType.Sas => new PageBlobClient(blobUri, await _getAzureSasCredential(blobUri, cancellationToken).ConfigureAwait(false)),
                    _ => throw BadCredentialTypeException(_credentialType),
                };
                return new PageBlobStorageResource(pageClient, options as PageBlobStorageResourceOptions);
            }
            if (options is AppendBlobStorageResourceOptions)
            {
                AppendBlobClient appendClient = _credentialType switch
                {
                    CredentialType.None => new AppendBlobClient(blobUri),
                    CredentialType.SharedKey => new AppendBlobClient(blobUri, await _getStorageSharedKeyCredential(blobUri, cancellationToken).ConfigureAwait(false)),
                    CredentialType.Token => new AppendBlobClient(blobUri, _tokenCredential),
                    CredentialType.Sas => new AppendBlobClient(blobUri, await _getAzureSasCredential(blobUri, cancellationToken).ConfigureAwait(false)),
                    _ => throw BadCredentialTypeException(_credentialType),
                };
                return new AppendBlobStorageResource(appendClient, options as AppendBlobStorageResourceOptions);
            }
            BlockBlobClient client = _credentialType switch
            {
                CredentialType.None => new BlockBlobClient(blobUri),
                CredentialType.SharedKey => new BlockBlobClient(blobUri, await _getStorageSharedKeyCredential(blobUri, cancellationToken).ConfigureAwait(false)),
                CredentialType.Token => new BlockBlobClient(blobUri, _tokenCredential),
                CredentialType.Sas => new BlockBlobClient(blobUri, await _getAzureSasCredential(blobUri, cancellationToken).ConfigureAwait(false)),
                _ => throw BadCredentialTypeException(_credentialType),
            };
            return new BlockBlobStorageResource(client, options as BlockBlobStorageResourceOptions);
        }
        #endregion

        #region From Client
        /// <summary>
        /// Creates a storage resource pointing towards the given Azure SDK client.
        /// </summary>
        /// <param name="client">
        /// Target resource presented within an Azure SDK client.
        /// Note: It is NOT guaranteed that properties set within the client's <see cref="BlobClientOptions"/>
        /// will be respected when resuming a transfer.
        /// </param>
        /// <param name="options">
        /// Options for creating the storage resource.
        /// </param>
        /// <returns>
        /// The configured storage resource.
        /// </returns>
        public static StorageResource FromClient(
            BlobContainerClient client,
            BlobStorageResourceContainerOptions options = default)
        {
            return new BlobStorageResourceContainer(client, options);
        }

        /// <summary>
        /// Creates a storage resource pointing towards the given Azure SDK client.
        /// </summary>
        /// <param name="client">
        /// Target resource presented within an Azure SDK client.
        /// Note: It is NOT guaranteed that properties set within the client's <see cref="BlobClientOptions"/>
        /// will be respected when resuming a transfer.
        /// </param>
        /// <param name="options">
        /// Options for creating the storage resource.
        /// </param>
        /// <returns>
        /// The configured storage resource.
        /// </returns>
        public static StorageResource FromClient(
            BlockBlobClient client,
            BlockBlobStorageResourceOptions options = default)
        {
            return new BlockBlobStorageResource(client, options);
        }

        /// <summary>
        /// Creates a storage resource pointing towards the given Azure SDK client.
        /// </summary>
        /// <param name="client">
        /// Target resource presented within an Azure SDK client.
        /// Note: It is NOT guaranteed that properties set within the client's <see cref="BlobClientOptions"/>
        /// will be respected when resuming a transfer.
        /// </param>
        /// <param name="options">
        /// Options for creating the storage resource.
        /// </param>
        /// <returns>
        /// The configured storage resource.
        /// </returns>
        public static StorageResource FromClient(
            PageBlobClient client,
            PageBlobStorageResourceOptions options = default)
        {
            return new PageBlobStorageResource(client, options);
        }

        /// <summary>
        /// Creates a storage resource pointing towards the given Azure SDK client.
        /// </summary>
        /// <param name="client">
        /// Target resource presented within an Azure SDK client.
        /// Note: It is NOT guaranteed that properties set within the client's <see cref="BlobClientOptions"/>
        /// will be respected when resuming a transfer.
        /// </param>
        /// <param name="options">
        /// Options for creating the storage resource.
        /// </param>
        /// <returns>
        /// The configured storage resource.
        /// </returns>
        public static StorageResource FromClient(
            AppendBlobClient client,
            AppendBlobStorageResourceOptions options = default)
        {
            return new AppendBlobStorageResource(client, options);
        }
        #endregion

        #region Rehydration Abstraction
        /// <summary>
        /// Abstraction to call into the correct static methods to
        /// rehydrate based on properties and a credential.
        /// </summary>
        private interface IBlobResourceRehydrator
        {
            StorageResource Rehydrate(
                TransferProperties properties,
                BlobDestinationCheckpointDetails destinationCheckpointDetails,
                bool isSource,
                CancellationToken cancellationToken);
            StorageResource Rehydrate(
                TransferProperties properties,
                BlobDestinationCheckpointDetails destinationCheckpointDetails,
                bool isSource,
                StorageSharedKeyCredential credential,
                CancellationToken cancellationToken);
            StorageResource Rehydrate(
                TransferProperties properties,
                BlobDestinationCheckpointDetails destinationCheckpointDetails,
                bool isSource,
                TokenCredential credential,
                CancellationToken cancellationToken);
            StorageResource Rehydrate(
                TransferProperties properties,
                BlobDestinationCheckpointDetails destinationCheckpointDetails,
                bool isSource,
                AzureSasCredential credential,
                CancellationToken cancellationToken);
        }

        private class BlobContainerResourceRehydrator : IBlobResourceRehydrator
        {
            private BlobStorageResourceContainerOptions GetOptions(
                TransferProperties transferProperties,
                BlobDestinationCheckpointDetails destinationCheckpointDetails,
                bool isSource)
            {
                Argument.AssertNotNull(transferProperties, nameof(transferProperties));

                if (isSource)
                {
                    return new BlobStorageResourceContainerOptions()
                    {
                        BlobPrefix = GetPrefix(transferProperties, isSource)
                    };
                }
                else
                {
                    return destinationCheckpointDetails.GetBlobContainerOptions(GetPrefix(transferProperties, isSource));
                }
            }

            private Uri GetUri(TransferProperties properties, bool getSource)
                => getSource ? properties.SourceUri : properties.DestinationUri;

            private string GetPrefix(TransferProperties properties, bool getSource)
                => new BlobUriBuilder(GetUri(properties, getSource)).BlobName;

            private Uri GetContainerUri(TransferProperties properties, bool getSource)
                => new BlobUriBuilder(GetUri(properties, getSource))
                {
                    BlobName = ""
                }.ToUri();

            public StorageResource Rehydrate(
                TransferProperties properties,
                BlobDestinationCheckpointDetails destinationCheckpointDetails,
                bool isSource,
                CancellationToken cancellationToken)
                => new BlobStorageResourceContainer(
                    new BlobContainerClient(GetContainerUri(properties, isSource)),
                    GetOptions(properties, destinationCheckpointDetails, isSource));

            public StorageResource Rehydrate(
                TransferProperties properties,
                BlobDestinationCheckpointDetails destinationCheckpointDetails,
                bool isSource,
                StorageSharedKeyCredential credential,
                CancellationToken cancellationToken)
                => new BlobStorageResourceContainer(
                    new BlobContainerClient(GetContainerUri(properties, isSource), credential),
                    GetOptions(properties, destinationCheckpointDetails, isSource));

            public StorageResource Rehydrate(
                TransferProperties properties,
                BlobDestinationCheckpointDetails destinationCheckpointDetails,
                bool isSource,
                TokenCredential credential,
                CancellationToken cancellationToken)
                => new BlobStorageResourceContainer(
                    new BlobContainerClient(GetContainerUri(properties, isSource), credential),
                    GetOptions(properties, destinationCheckpointDetails, isSource));

            public StorageResource Rehydrate(
                TransferProperties properties,
                BlobDestinationCheckpointDetails destinationCheckpointDetails,
                bool isSource,
                AzureSasCredential credential,
                CancellationToken cancellationToken)
                => new BlobStorageResourceContainer(
                    new BlobContainerClient(GetContainerUri(properties, isSource), credential),
                    GetOptions(properties, destinationCheckpointDetails, isSource));
        }

        private class BlockBlobResourceRehydrator : IBlobResourceRehydrator
        {
            private Uri GetUri(TransferProperties properties, bool getSource)
                => getSource ? properties.SourceUri : properties.DestinationUri;

            public StorageResource Rehydrate(
                TransferProperties properties,
                BlobDestinationCheckpointDetails destinationCheckpointDetails,
                bool isSource,
                CancellationToken cancellationToken)
                => new BlockBlobStorageResource(
                    new BlockBlobClient(GetUri(properties, isSource)),
                    !isSource ? destinationCheckpointDetails.GetBlockBlobResourceOptions() : default);

            public StorageResource Rehydrate(
                TransferProperties properties,
                BlobDestinationCheckpointDetails destinationCheckpointDetails,
                bool isSource,
                StorageSharedKeyCredential credential,
                CancellationToken cancellationToken)
                => new BlockBlobStorageResource(
                    new BlockBlobClient(GetUri(properties, isSource), credential),
                    !isSource ? destinationCheckpointDetails.GetBlockBlobResourceOptions() : default);

            public StorageResource Rehydrate(
                TransferProperties properties,
                BlobDestinationCheckpointDetails destinationCheckpointDetails,
                bool isSource,
                TokenCredential credential,
                CancellationToken cancellationToken)
                => new BlockBlobStorageResource(
                    new BlockBlobClient(GetUri(properties, isSource), credential),
                    !isSource ? destinationCheckpointDetails.GetBlockBlobResourceOptions() : default);

            public StorageResource Rehydrate(
                TransferProperties properties,
                BlobDestinationCheckpointDetails destinationCheckpointDetails,
                bool isSource,
                AzureSasCredential credential,
                CancellationToken cancellationToken)
                => new BlockBlobStorageResource(
                    new BlockBlobClient(GetUri(properties, isSource), credential),
                    !isSource ? destinationCheckpointDetails.GetBlockBlobResourceOptions() : default);
        }

        private class PageBlobResourceRehydrator : IBlobResourceRehydrator
        {
            private Uri GetUri(TransferProperties properties, bool getSource)
                => getSource ? properties.SourceUri : properties.DestinationUri;

            public StorageResource Rehydrate(
                TransferProperties properties,
                BlobDestinationCheckpointDetails destinationCheckpointDetails,
                bool isSource,
                CancellationToken cancellationToken)
                => new PageBlobStorageResource(
                    new PageBlobClient(GetUri(properties, isSource)),
                    !isSource ? destinationCheckpointDetails.GetPageBlobResourceOptions() : default);

            public StorageResource Rehydrate(
                TransferProperties properties,
                BlobDestinationCheckpointDetails destinationCheckpointDetails,
                bool isSource,
                StorageSharedKeyCredential credential,
                CancellationToken cancellationToken)
                => new PageBlobStorageResource(
                    new PageBlobClient(GetUri(properties, isSource), credential),
                    !isSource ? destinationCheckpointDetails.GetPageBlobResourceOptions() : default);

            public StorageResource Rehydrate(
                TransferProperties properties,
                BlobDestinationCheckpointDetails destinationCheckpointDetails,
                bool isSource,
                TokenCredential credential,
                CancellationToken cancellationToken)
                => new PageBlobStorageResource(
                    new PageBlobClient(GetUri(properties, isSource), credential),
                    !isSource ? destinationCheckpointDetails.GetPageBlobResourceOptions() : default);

            public StorageResource Rehydrate(
                TransferProperties properties,
                BlobDestinationCheckpointDetails destinationCheckpointDetails,
                bool isSource,
                AzureSasCredential credential,
                CancellationToken cancellationToken)
                => new PageBlobStorageResource(
                    new PageBlobClient(GetUri(properties, isSource), credential),
                    !isSource ? destinationCheckpointDetails.GetPageBlobResourceOptions() : default);
        }

        private class AppendBlobResourceRehydrator : IBlobResourceRehydrator
        {
            private Uri GetUri(TransferProperties properties, bool getSource)
                => getSource ? properties.SourceUri : properties.DestinationUri;

            public StorageResource Rehydrate(
                TransferProperties properties,
                BlobDestinationCheckpointDetails destinationCheckpointDetails,
                bool isSource,
                CancellationToken cancellationToken)
                => new AppendBlobStorageResource(
                    new AppendBlobClient(GetUri(properties, isSource)),
                    !isSource ? destinationCheckpointDetails.GetAppendBlobResourceOptions() : default);

            public StorageResource Rehydrate(
                TransferProperties properties,
                BlobDestinationCheckpointDetails destinationCheckpointDetails,
                bool isSource,
                StorageSharedKeyCredential credential,
                CancellationToken cancellationToken)
                => new AppendBlobStorageResource(
                    new AppendBlobClient(GetUri(properties, isSource), credential),
                    !isSource ? destinationCheckpointDetails.GetAppendBlobResourceOptions() : default);

            public StorageResource Rehydrate(
                TransferProperties properties,
                BlobDestinationCheckpointDetails destinationCheckpointDetails,
                bool isSource,
                TokenCredential credential,
                CancellationToken cancellationToken)
                => new AppendBlobStorageResource(
                    new AppendBlobClient(GetUri(properties, isSource), credential),
                    !isSource ? destinationCheckpointDetails.GetAppendBlobResourceOptions() : default);

            public StorageResource Rehydrate(
                TransferProperties properties,
                BlobDestinationCheckpointDetails destinationCheckpointDetails,
                bool isSource,
                AzureSasCredential credential,
                CancellationToken cancellationToken)
                => new AppendBlobStorageResource(
                    new AppendBlobClient(GetUri(properties, isSource), credential),
                    !isSource ? destinationCheckpointDetails.GetAppendBlobResourceOptions() : default);
        }
        #endregion

        private static ResourceType GetType(StorageResourceCheckpointDetails checkpointDetails, bool isContainer)
        {
            if (isContainer)
            {
                return ResourceType.BlobContainer;
            }

            BlobDestinationCheckpointDetails destinationCheckpointDetails = checkpointDetails as BlobDestinationCheckpointDetails;

            if (null != destinationCheckpointDetails && destinationCheckpointDetails.BlobType != default)
            {
                return destinationCheckpointDetails.BlobType switch
                {
                    BlobType.Block => ResourceType.BlockBlob,
                    BlobType.Page => ResourceType.PageBlob,
                    BlobType.Append => ResourceType.AppendBlob,
                    _ => ResourceType.Unknown
                };
            }
            return ResourceType.Unknown;
        }

        private static ArgumentException BadResourceTypeException(ResourceType resourceType)
            => new ArgumentException(
                $"No support for resource type {Enum.GetName(typeof(ResourceType), resourceType)}.");

        private static ArgumentException BadCredentialTypeException(CredentialType credentialType)
            => new ArgumentException(
                $"No support for credential type {Enum.GetName(typeof(CredentialType), credentialType)}.");
    }
}<|MERGE_RESOLUTION|>--- conflicted
+++ resolved
@@ -161,23 +161,14 @@
 
         #region Abstract Class Implementation
         /// <inheritdoc/>
-<<<<<<< HEAD
         [EditorBrowsable(EditorBrowsableState.Never)]
-        protected override Task<StorageResource> FromSourceAsync(TransferProperties properties, CancellationToken cancellationToken)
-            => Task.FromResult(FromTransferProperties(properties, getSource: true, cancellationToken));
+        protected override async ValueTask<StorageResource> FromSourceAsync(TransferProperties properties, CancellationToken cancellationToken)
+            => await FromTransferPropertiesAsync(properties, getSource: true, cancellationToken).ConfigureAwait(false);
 
         /// <inheritdoc/>
         [EditorBrowsable(EditorBrowsableState.Never)]
-        protected override Task<StorageResource> FromDestinationAsync(TransferProperties properties, CancellationToken cancellationToken)
-            => Task.FromResult(FromTransferProperties(properties, getSource: false, cancellationToken));
-=======
-        protected override async ValueTask<StorageResource> FromSourceAsync(TransferProperties properties, CancellationToken cancellationToken)
-            => await FromTransferPropertiesAsync(properties, getSource: true, cancellationToken).ConfigureAwait(false);
-
-        /// <inheritdoc/>
         protected override async ValueTask<StorageResource> FromDestinationAsync(TransferProperties properties, CancellationToken cancellationToken)
             => await FromTransferPropertiesAsync(properties, getSource: false, cancellationToken).ConfigureAwait(false);
->>>>>>> d6b2752b
 
         private async ValueTask<StorageResource> FromTransferPropertiesAsync(
             TransferProperties properties,
