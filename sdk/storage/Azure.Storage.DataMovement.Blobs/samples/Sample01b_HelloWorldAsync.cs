--- conflicted
+++ resolved
@@ -199,13 +199,8 @@
                 // Create simple transfer single blob upload job
                 #region Snippet:SimpleBlobUpload
                 TransferOperation transferOperation = await transferManager.StartTransferAsync(
-<<<<<<< HEAD
-                    sourceResource: files.FromFile(sourceLocalPath),
+                    sourceResource: LocalFilesStorageResourceProvider.FromFile(sourceLocalPath),
                     destinationResource: await blobs.FromBlobAsync(destinationBlobUri));
-=======
-                    sourceResource: LocalFilesStorageResourceProvider.FromFile(sourceLocalPath),
-                    destinationResource: blobs.FromBlob(destinationBlobUri));
->>>>>>> c7d7ab3e
                 await transferOperation.WaitForCompletionAsync();
                 #endregion
                 #endregion
@@ -278,13 +273,8 @@
                 // Simple Download Single Blob Job
                 #region Snippet:SimpleBlockBlobDownload
                 TransferOperation transferOperation = await transferManager.StartTransferAsync(
-<<<<<<< HEAD
                     sourceResource: await blobs.FromBlobAsync(sourceBlobUri),
-                    destinationResource: files.FromFile(downloadPath));
-=======
-                    sourceResource: blobs.FromBlob(sourceBlobUri),
                     destinationResource: LocalFilesStorageResourceProvider.FromFile(downloadPath));
->>>>>>> c7d7ab3e
                 await transferOperation.WaitForCompletionAsync();
                 #endregion
 
@@ -378,13 +368,8 @@
                 string optionalDestinationPrefix = "sample-directory2";
                 #region Snippet:SimpleDirectoryUpload
                 TransferOperation transferOperation = await transferManager.StartTransferAsync(
-<<<<<<< HEAD
-                    sourceResource: files.FromDirectory(sourcePath),
+                    sourceResource: LocalFilesStorageResourceProvider.FromDirectory(sourcePath),
                     destinationResource: await blobs.FromContainerAsync(
-=======
-                    sourceResource: LocalFilesStorageResourceProvider.FromDirectory(sourcePath),
-                    destinationResource: blobs.FromContainer(
->>>>>>> c7d7ab3e
                         blobContainerUri,
                         new BlobStorageResourceContainerOptions()
                         {
