--- conflicted
+++ resolved
@@ -664,433 +664,6 @@
             }
         }
 
-<<<<<<< HEAD
-        /// <summary>
-        /// To get back file or directory handle and remove read only attributes on the folder
-        /// then resume the directory transfer
-        /// </summary>
-        [Test]
-        public async Task ErrorHandlingPermissions()
-        {
-            // Create a temporary Lorem Ipsum file on disk that we can upload
-            string originalPath = CreateTempFile(SampleFileContent);
-
-            // Get a temporary path on disk where we can download the file
-            string downloadPath = CreateTempDirectoryPath();
-            string downloadPath2 = CreateTempDirectoryPath();
-
-            // Get a Storage account name, shared key, and endpoint Uri.
-            //
-            // You can obtain both from the Azure Portal by clicking Access
-            // Keys under Settings in the Portal Storage account blade.
-            //
-            // You can also get access to your account keys from the Azure CLI
-            // with:
-            //
-            //     az storage account keys list --account-name <account_name> --resource-group <resource_group>
-            //
-            string accountName = StorageAccountName;
-            string accountKey = StorageAccountKey;
-            Uri serviceUri = StorageAccountBlobUri;
-
-            // Create a SharedKeyCredential that we can use to authenticate
-            StorageSharedKeyCredential credential = new StorageSharedKeyCredential(accountName, accountKey);
-
-            // Create a client that can authenticate with a connection string
-            BlobServiceClient service = new BlobServiceClient(serviceUri, credential);
-            BlobContainerClient container = service.GetBlobContainerClient(Randomize("sample-container"));
-
-            // Make a service request to verify we've successfully authenticated
-            await container.CreateIfNotExistsAsync();
-
-            // Prepare for download
-            try
-            {
-                string sourceDirectoryName = Randomize("sample-blob-directory");
-                string sourceDirectoryName2 = Randomize("sample-blob-directory");
-
-                // Get a reference to a source blobs and upload sample content to download
-                StorageResourceContainer sourceDirectory1 = new BlobDirectoryStorageResourceContainer(container, sourceDirectoryName);
-                StorageResourceContainer sourceDirectory2 = new BlobDirectoryStorageResourceContainer(container, sourceDirectoryName2);
-
-                // Create destination paths
-                StorageResourceContainer destinationDirectory1 = new LocalDirectoryStorageResourceContainer(downloadPath);
-                StorageResourceContainer destinationDirectory2 = new LocalDirectoryStorageResourceContainer(downloadPath2);
-
-                // Upload a couple of blobs so we have something to list
-                await container.UploadBlobAsync($"{sourceDirectoryName}/fourth", File.OpenRead(originalPath));
-                await container.UploadBlobAsync($"{sourceDirectoryName}/fifth", File.OpenRead(originalPath));
-                await container.UploadBlobAsync($"{sourceDirectoryName}/sixth", File.OpenRead(originalPath));
-                await container.UploadBlobAsync($"{sourceDirectoryName2}/seventh", File.OpenRead(originalPath));
-                await container.UploadBlobAsync($"{sourceDirectoryName2}/eight", File.OpenRead(originalPath));
-                await container.UploadBlobAsync($"{sourceDirectoryName2}/ninth", File.OpenRead(originalPath));
-
-                // Set configurations up to continue to on storage failures
-                // but not on local filesystem errors
-                TransferManagerOptions options = new TransferManagerOptions()
-                {
-                    MaximumConcurrency = 4
-                };
-
-                // Create Blob Transfer Manager
-                TransferManager transferManager = new TransferManager(default);
-
-                #region Snippet:ErrorHandlingPermissions
-                // Create transfer single blob upload job with transfer options concurrency specified
-                // i.e. it's a bigger blob so it maybe need more help uploading fast
-                ContainerTransferOptions downloadOptions = new ContainerTransferOptions();
-                downloadOptions.TransferFailed += async (TransferFailedEventArgs args) =>
-                {
-                    if (args.Exception.Message == "Permissions Denied")
-                    {
-                        Console.WriteLine("Permissions denied, some users may either choose to do two things");
-                        // Option 1: Cancel the all transfers, resolve error and then resume job later by adding each directory manually
-                        if (RuntimeInformation.IsOSPlatform(OSPlatform.Windows))
-                        {
-                            await transferManager.TryPauseAllTransfersAsync();
-                        }
-                        // Option 2: Cancel the job in question
-                        await transferManager.TryPauseTransferAsync(args.TransferId);
-                    }
-                    // Remove stub
-                    await Task.CompletedTask;
-                };
-                #endregion
-                DataTransfer jobProperties = await transferManager.StartTransferAsync(
-                    sourceDirectory2,
-                    destinationDirectory2);
-                jobProperties.EnsureCompleted();
-            }
-            finally
-            {
-                await container.DeleteIfExistsAsync();
-            }
-        }
-
-        [Test]
-        public async Task PauseAndResumeAllJobs()
-        {
-            // Create a temporary Lorem Ipsum file on disk that we can upload
-            string originalPath = CreateTempFile(SampleFileContent);
-
-            // Get a temporary path on disk where we can download the file
-            string downloadPath = CreateTempDirectoryPath();
-            string downloadPath2 = CreateTempDirectoryPath();
-
-            // Get a Storage account name, shared key, and endpoint Uri.
-            //
-            // You can obtain both from the Azure Portal by clicking Access
-            // Keys under Settings in the Portal Storage account blade.
-            //
-            // You can also get access to your account keys from the Azure CLI
-            // with:
-            //
-            //     az storage account keys list --account-name <account_name> --resource-group <resource_group>
-            //
-            string accountName = StorageAccountName;
-            string accountKey = StorageAccountKey;
-            Uri serviceUri = StorageAccountBlobUri;
-
-            // Create a SharedKeyCredential that we can use to authenticate
-            StorageSharedKeyCredential credential = new StorageSharedKeyCredential(accountName, accountKey);
-
-            // Create a client that can authenticate with a connection string
-            BlobServiceClient service = new BlobServiceClient(serviceUri, credential);
-            BlobContainerClient container = service.GetBlobContainerClient(Randomize("sample-container"));
-
-            // Make a service request to verify we've successfully authenticated
-            await container.CreateIfNotExistsAsync();
-
-            // Prepare to upload
-            try
-            {
-                string sourceDirectoryName = Randomize("sample-blob-directory");
-                string sourceDirectoryName2 = Randomize("sample-blob-directory");
-
-                // Get a reference to a source blobs and upload sample content to download
-                StorageResourceContainer sourceDirectory1 = new BlobDirectoryStorageResourceContainer(container, sourceDirectoryName);
-                StorageResourceContainer sourceDirectory2 = new BlobDirectoryStorageResourceContainer(container, sourceDirectoryName2);
-
-                // Create destination paths
-                StorageResourceContainer destinationDirectory1 = new LocalDirectoryStorageResourceContainer(downloadPath);
-                StorageResourceContainer destinationDirectory2 = new LocalDirectoryStorageResourceContainer(downloadPath2);
-
-                // Upload a couple of blobs so we have something to list
-                await container.UploadBlobAsync($"{sourceDirectoryName}/fourth", File.OpenRead(originalPath));
-                await container.UploadBlobAsync($"{sourceDirectoryName}/fifth", File.OpenRead(originalPath));
-                await container.UploadBlobAsync($"{sourceDirectoryName}/sixth", File.OpenRead(originalPath));
-                await container.UploadBlobAsync($"{sourceDirectoryName2}/seventh", File.OpenRead(originalPath));
-                await container.UploadBlobAsync($"{sourceDirectoryName2}/eight", File.OpenRead(originalPath));
-                await container.UploadBlobAsync($"{sourceDirectoryName2}/ninth", File.OpenRead(originalPath));
-
-                // Set configurations up to continue to on storage failures
-                // but not on local filesystem errors
-                TransferManagerOptions options = new TransferManagerOptions()
-                {
-                    MaximumConcurrency = 4
-                };
-
-                #region Snippet:PauseAndResumeAllJobs
-                // Create Blob Transfer Manager
-                TransferManager transferManager = new TransferManager(options);
-
-                CancellationTokenSource cts = new CancellationTokenSource();
-
-                List<string> failedDirectories = new List<string>();
-                // Create transfer single blob upload job with transfer options concurrency specified
-                // i.e. it's a bigger blob so it maybe need more help uploading fast
-                ContainerTransferOptions downloadOptions = new ContainerTransferOptions();
-                ContainerTransferOptions downloadOptions1 = new ContainerTransferOptions();
-                ContainerTransferOptions downloadOptions2 = new ContainerTransferOptions();
-                DataTransfer jobProps = await transferManager.StartTransferAsync(
-                    sourceDirectory1,
-                    destinationDirectory1,
-                    downloadOptions);
-                DataTransfer jobProps2 = await transferManager.StartTransferAsync(
-                    sourceDirectory2,
-                    destinationDirectory2,
-                    downloadOptions2);
-
-                // Something else happens in the CX which causes them to pause all jobs the CX is using
-                // like an interrupt or something
-                await transferManager.TryPauseAllTransfersAsync();
-
-                //  When they decide to allow the transferManager to resume
-                //await transferManager.ResumeAllTransferJobsAsync();
-            }
-            #endregion
-            finally
-            {
-                await container.DeleteIfExistsAsync();
-            }
-        }
-
-        [Test]
-        public async Task PauseAndResumeOneJob()
-        {
-            // Create a temporary Lorem Ipsum file on disk that we can upload
-            string originalPath = CreateTempFile(SampleFileContent);
-            string checkpointerFolderPath = CreateTempDirectoryPath();
-
-            // Get a temporary path on disk where we can download the file
-            string downloadPath = CreateTempDirectoryPath();
-            string downloadPath2 = CreateTempDirectoryPath();
-
-            // Get a Storage account name, shared key, and endpoint Uri.
-            //
-            // You can obtain both from the Azure Portal by clicking Access
-            // Keys under Settings in the Portal Storage account blade.
-            //
-            // You can also get access to your account keys from the Azure CLI
-            // with:
-            //
-            //     az storage account keys list --account-name <account_name> --resource-group <resource_group>
-            //
-            string accountName = StorageAccountName;
-            string accountKey = StorageAccountKey;
-            Uri serviceUri = StorageAccountBlobUri;
-
-            // Create a SharedKeyCredential that we can use to authenticate
-            StorageSharedKeyCredential credential = new StorageSharedKeyCredential(accountName, accountKey);
-
-            // Create a client that can authenticate with a connection string
-            BlobServiceClient service = new BlobServiceClient(serviceUri, credential);
-            BlobContainerClient container = service.GetBlobContainerClient(Randomize("sample-container"));
-
-            // Make a service request to verify we've successfully authenticated
-            await container.CreateIfNotExistsAsync();
-
-            // Prepare to upload
-            try
-            {
-                string sourceDirectoryName = Randomize("sample-blob-directory");
-                string sourceDirectoryName2 = Randomize("sample-blob-directory");
-                string sourceDirectoryName3 = Randomize("sample-blob-directory");
-
-                // Get a reference to a source blobs and upload sample content to download
-                StorageResourceContainer sourceDirectory1 = new BlobDirectoryStorageResourceContainer(container, sourceDirectoryName);
-                StorageResourceContainer sourceDirectory2 = new BlobDirectoryStorageResourceContainer(container, sourceDirectoryName2);
-                StorageResourceContainer sourceDirectory3 = new BlobDirectoryStorageResourceContainer(container, sourceDirectoryName3);
-
-                // Create destination paths
-                StorageResourceContainer destinationDirectory1 = new LocalDirectoryStorageResourceContainer(downloadPath);
-                StorageResourceContainer destinationDirectory2 = new LocalDirectoryStorageResourceContainer(downloadPath2);
-                StorageResourceContainer destinationDirectory3 = new LocalDirectoryStorageResourceContainer(downloadPath2);
-
-                // Upload a couple of blobs so we have something to list
-                await container.UploadBlobAsync($"{sourceDirectoryName}/fourth", File.OpenRead(originalPath));
-                await container.UploadBlobAsync($"{sourceDirectoryName}/fifth", File.OpenRead(originalPath));
-                await container.UploadBlobAsync($"{sourceDirectoryName}/sixth", File.OpenRead(originalPath));
-                await container.UploadBlobAsync($"{sourceDirectoryName2}/seventh", File.OpenRead(originalPath));
-                await container.UploadBlobAsync($"{sourceDirectoryName2}/eight", File.OpenRead(originalPath));
-                await container.UploadBlobAsync($"{sourceDirectoryName2}/ninth", File.OpenRead(originalPath));
-                await container.UploadBlobAsync($"{sourceDirectoryName3}/tenth", File.OpenRead(originalPath));
-                await container.UploadBlobAsync($"{sourceDirectoryName3}/eleventh", File.OpenRead(originalPath));
-
-                #region Snippet:PauseAndResumeOneJob
-                // Set configurations to take in checkpointing information
-                TransferManagerOptions options = new TransferManagerOptions()
-                {
-                    Checkpointer = new LocalTransferCheckpointer(checkpointerFolderPath)
-                };
-
-                // Create Blob Transfer Manager
-                TransferManager transferManager = new TransferManager(options);
-
-                // Create transfers
-                DataTransfer transferInfo1 = await transferManager.StartTransferAsync(
-                    sourceDirectory1,
-                    destinationDirectory1);
-                DataTransfer transferInfo2 = await transferManager.StartTransferAsync(
-                    sourceDirectory2,
-                    destinationDirectory2);
-                DataTransfer transferInfo3 = await transferManager.StartTransferAsync(
-                    sourceDirectory3,
-                    destinationDirectory3);
-
-                // Something else happens in the CX which causes them to pause all jobs the CX is using
-                // like an interrupt or something
-                await transferManager.TryPauseTransferAsync(transferInfo2.Id);
-
-                // Create resume options
-                ContainerTransferOptions resumeOptions = new ContainerTransferOptions()
-                {
-                    ResumeFromCheckpointId = transferInfo2.Id,
-                };
-
-                //  When they decide to allow the transferManager to resume
-                // Resume the transfer by re-providing the storage resources (with the credentials)
-                // (or updated credentials) and the options bag with the resume options.
-                await transferManager.StartTransferAsync(
-                    sourceDirectory2,
-                    destinationDirectory2,
-                    resumeOptions);
-            }
-            #endregion
-            finally
-            {
-                await container.DeleteIfExistsAsync();
-            }
-        }
-
-        [Test]
-        public async Task PauseAllJobsResumeOneJob()
-        {
-            // Create a temporary Lorem Ipsum file on disk that we can upload
-            string originalPath = CreateTempFile(SampleFileContent);
-
-            // Get a temporary path on disk where we can download the file
-            string downloadPath = CreateTempDirectoryPath();
-            string downloadPath2 = CreateTempDirectoryPath();
-            string downloadPath3 = CreateTempDirectoryPath();
-
-            // Get a Storage account name, shared key, and endpoint Uri.
-            //
-            // You can obtain both from the Azure Portal by clicking Access
-            // Keys under Settings in the Portal Storage account blade.
-            //
-            // You can also get access to your account keys from the Azure CLI
-            // with:
-            //
-            //     az storage account keys list --account-name <account_name> --resource-group <resource_group>
-            //
-            string accountName = StorageAccountName;
-            string accountKey = StorageAccountKey;
-            Uri serviceUri = StorageAccountBlobUri;
-
-            // Create a SharedKeyCredential that we can use to authenticate
-            StorageSharedKeyCredential credential = new StorageSharedKeyCredential(accountName, accountKey);
-
-            // Create a client that can authenticate with a connection string
-            BlobServiceClient service = new BlobServiceClient(serviceUri, credential);
-            BlobContainerClient container = service.GetBlobContainerClient(Randomize("sample-container"));
-
-            // Make a service request to verify we've successfully authenticated
-            await container.CreateIfNotExistsAsync();
-
-            // Prepare to download
-            try
-            {
-                string sourceDirectoryName = Randomize("sample-blob-directory");
-                string sourceDirectoryName2 = Randomize("sample-blob-directory");
-                string sourceDirectoryName3 = Randomize("sample-blob-directory");
-
-                // Get a reference to a source blobs and upload sample content to download
-                StorageResourceContainer sourceDirectory1 = new BlobDirectoryStorageResourceContainer(container, sourceDirectoryName);
-                StorageResourceContainer sourceDirectory2 = new BlobDirectoryStorageResourceContainer(container, sourceDirectoryName2);
-                StorageResourceContainer sourceDirectory3 = new BlobDirectoryStorageResourceContainer(container, sourceDirectoryName3);
-
-                // Create destination paths
-                StorageResourceContainer destinationDirectory1 = new LocalDirectoryStorageResourceContainer(downloadPath);
-                StorageResourceContainer destinationDirectory2 = new LocalDirectoryStorageResourceContainer(downloadPath2);
-                StorageResourceContainer destinationDirectory3 = new LocalDirectoryStorageResourceContainer(downloadPath2);
-
-                // Upload a couple of blobs so we have something to list
-                await container.UploadBlobAsync($"{sourceDirectoryName}/fourth", File.OpenRead(originalPath));
-                await container.UploadBlobAsync($"{sourceDirectoryName}/fifth", File.OpenRead(originalPath));
-                await container.UploadBlobAsync($"{sourceDirectoryName}/sixth", File.OpenRead(originalPath));
-                await container.UploadBlobAsync($"{sourceDirectoryName2}/seventh", File.OpenRead(originalPath));
-                await container.UploadBlobAsync($"{sourceDirectoryName2}/eight", File.OpenRead(originalPath));
-                await container.UploadBlobAsync($"{sourceDirectoryName2}/ninth", File.OpenRead(originalPath));
-                await container.UploadBlobAsync($"{sourceDirectoryName3}/tenth", File.OpenRead(originalPath));
-                await container.UploadBlobAsync($"{sourceDirectoryName3}/eleventh", File.OpenRead(originalPath));
-
-                // Set configurations up to continue to on storage failures
-                // but not on local filesystem errors
-                TransferManagerOptions options = new TransferManagerOptions()
-                {
-                    MaximumConcurrency = 4,
-                };
-
-                #region Snippet:PauseAllJobsResumeOneJob
-                // Create Blob Transfer Manager
-                TransferManager transferManager = new TransferManager(options);
-
-                // Create transfer single blob upload job with transfer options concurrency specified
-                // i.e. it's a bigger blob so it maybe need more help uploading fast
-                ContainerTransferOptions downloadOptions = new ContainerTransferOptions();
-                DataTransfer dataTranferInfo = await transferManager.StartTransferAsync(
-                    sourceDirectory1,
-                    destinationDirectory1);
-                DataTransfer dataTransferInfo2 = await transferManager.StartTransferAsync(
-                    sourceDirectory2,
-                    destinationDirectory2);
-                DataTransfer dataTransferInfo3 = await transferManager.StartTransferAsync(
-                    sourceDirectory3,
-                    destinationDirectory3);
-
-                // wait for all jobs to finish
-
-                // Option 1: CX uses event handler or progress handler to keep track which job has failures
-                //await transferManager.
-                // See the CheckDirectoryCompletionProgress
-
-                // Something else happens in the CX which causes them to pause all jobs the CX is using
-                // like an interrupt or something
-                if (await transferManager.TryPauseAllTransfersAsync().ConfigureAwait(false))
-                {
-                    //  When they decide to allow the transferManager to resume
-                    ContainerTransferOptions resumeOptions = new ContainerTransferOptions()
-                    {
-                        // Specify job id to resume from.
-                        ResumeFromCheckpointId = dataTransferInfo2.Id
-                    };
-                    // We need to reprovide the crendentials / resources
-                    await transferManager.StartTransferAsync(
-                        sourceDirectory2,
-                        destinationDirectory2,
-                        resumeOptions);
-                }
-            }
-            finally
-            #endregion
-            {
-                await container.DeleteIfExistsAsync();
-            }
-        }
-
-=======
->>>>>>> ee81fc1f
         public struct StoredCredentials
         {
             public StorageResourceContainer SourceContainer { get; set; }
@@ -1104,127 +677,5 @@
                 DestinationContainer = destinationContainer;
             }
         }
-<<<<<<< HEAD
-
-        [Test]
-        public async Task ResumeFromStoppedJobs()
-        {
-            // Create a temporary Lorem Ipsum file on disk that we can upload
-            string originalPath = CreateTempFile(SampleFileContent);
-
-            // Get a temporary path on disk where we can download the file
-            string downloadPath = CreateTempDirectoryPath();
-            string downloadPath2 = CreateTempDirectoryPath();
-            string checkpointerPath = CreateTempDirectoryPath();
-
-            // Get a Storage account name, shared key, and endpoint Uri.
-            //
-            // You can obtain both from the Azure Portal by clicking Access
-            // Keys under Settings in the Portal Storage account blade.
-            //
-            // You can also get access to your account keys from the Azure CLI
-            // with:
-            //
-            //     az storage account keys list --account-name <account_name> --resource-group <resource_group>
-            //
-            string accountName = StorageAccountName;
-            string accountKey = StorageAccountKey;
-            Uri serviceUri = StorageAccountBlobUri;
-
-            // Create a SharedKeyCredential that we can use to authenticate
-            StorageSharedKeyCredential credential = new StorageSharedKeyCredential(accountName, accountKey);
-
-            // Create a client that can authenticate with a connection string
-            BlobServiceClient service = new BlobServiceClient(serviceUri, credential);
-            BlobContainerClient container1 = service.GetBlobContainerClient(Randomize("sample-container"));
-            BlobContainerClient container2 = service.GetBlobContainerClient(Randomize("sample-container1"));
-            BlobContainerClient container3 = service.GetBlobContainerClient(Randomize("sample-container2"));
-
-            // Make a service request to verify we've successfully authenticated
-            await container1.CreateIfNotExistsAsync();
-            await container2.CreateIfNotExistsAsync();
-            await container3.CreateIfNotExistsAsync();
-
-            // Prepare to download
-            try
-            {
-                string sourceDirectoryName = Randomize("sample-blob-directory");
-                string sourceDirectoryName2 = Randomize("sample-blob-directory");
-                string sourceDirectoryName3 = Randomize("sample-blob-directory");
-
-                #region Snippet:ResumeFromStoppedJobs
-                // Set configurations to grab the checkpointer from the designated place
-                // in the environment where the checkpointer is stored.
-                LocalTransferCheckpointer checkpointer = new LocalTransferCheckpointer(checkpointerPath);
-                TransferManagerOptions options = new TransferManagerOptions()
-                {
-                    Checkpointer = checkpointer
-                };
-
-                // Create Blob Transfer Manager
-                TransferManager transferManager = new TransferManager(options);
-
-                // Get a reference to a source blobs and upload sample content to download
-                StorageResourceContainer sourceDirectory1 = new BlobDirectoryStorageResourceContainer(container1, sourceDirectoryName);
-                StorageResourceContainer sourceDirectory2 = new BlobDirectoryStorageResourceContainer(container2, sourceDirectoryName2);
-
-                // Create destination paths
-                StorageResourceContainer destinationDirectory1 = new LocalDirectoryStorageResourceContainer(downloadPath);
-                StorageResourceContainer destinationDirectory2 = new LocalDirectoryStorageResourceContainer(downloadPath2);
-
-                Dictionary<string, StoredCredentials> storedCredentials = new Dictionary<string, StoredCredentials>();
-                DataTransfer dataTransferInfo = await transferManager.StartTransferAsync(
-                    sourceDirectory1,
-                    destinationDirectory1);
-                DataTransfer dataTransferInfo2 = await transferManager.StartTransferAsync(
-                    sourceDirectory2,
-                    destinationDirectory2);
-
-                storedCredentials.Add(dataTransferInfo.Id, new StoredCredentials(sourceDirectory1, destinationDirectory1));
-                storedCredentials.Add(dataTransferInfo2.Id, new StoredCredentials(sourceDirectory2, destinationDirectory2));
-
-                //-----------------Someone trips over the plug!---------------------------
-
-                // Set configurations to grab the checkpointer from the designated place
-                // in the environment where the checkpointer is stored.
-                LocalTransferCheckpointer localCheckpointer = new LocalTransferCheckpointer(checkpointerPath);
-                TransferManagerOptions options2 = new TransferManagerOptions()
-                {
-                    Checkpointer = localCheckpointer
-                };
-                List<string> savedTransfers = await checkpointer.GetStoredTransfersAsync();
-
-                // Create Blob Transfer Manager
-                TransferManager transferManagerResume = new TransferManager(options2);
-
-                for (int i = 0; i < savedTransfers.Count; i++)
-                {
-                    // If we have the credentials saved
-                    if (storedCredentials.TryGetValue(savedTransfers[i], out StoredCredentials credentials))
-                    {
-                        ContainerTransferOptions resumeOptions = new ContainerTransferOptions()
-                        {
-                            // Specify job id to resume from.
-                            ResumeFromCheckpointId = savedTransfers[i]
-                        };
-                        // We need to reprovide the crendentials / resources because we do not
-                        // store the credentials for the customers. Customers should manage
-                        // their storage credentials)
-                        await transferManagerResume.StartTransferAsync(
-                            credentials.SourceContainer,
-                            credentials.DestinationContainer,
-                            resumeOptions);
-                    }
-                }
-            }
-            #endregion
-            finally
-            {
-                await container1.DeleteIfExistsAsync();
-                await container2.DeleteIfExistsAsync();
-            }
-        }
-=======
->>>>>>> ee81fc1f
     }
 }