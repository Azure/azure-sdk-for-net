--- conflicted
+++ resolved
@@ -57,31 +57,19 @@
                     {
                         AppendBlobClient destinationBlob = destinationContainerClient.GetAppendBlobClient(blobName);
                         destinationBaseBlob = destinationBlob;
-<<<<<<< HEAD
-                        destinationResource = _blobsStorageResourceProvider.FromClient(destinationBlob);
-=======
                         destinationResource = BlobsStorageResourceProvider.FromClient(destinationBlob);
->>>>>>> b38a9c20
                     }
                     else if (blobType == BlobType.Page)
                     {
                         PageBlobClient destinationBlob = destinationContainerClient.GetPageBlobClient(blobName);
                         destinationBaseBlob = destinationBlob;
-<<<<<<< HEAD
-                        destinationResource = _blobsStorageResourceProvider.FromClient(destinationBlob);
-=======
                         destinationResource = BlobsStorageResourceProvider.FromClient(destinationBlob);
->>>>>>> b38a9c20
                     }
                     else
                     {
                         BlockBlobClient destinationBlob = destinationContainerClient.GetBlockBlobClient(blobName);
                         destinationBaseBlob = destinationBlob;
-<<<<<<< HEAD
-                        destinationResource = _blobsStorageResourceProvider.FromClient(destinationBlob);
-=======
                         destinationResource = BlobsStorageResourceProvider.FromClient(destinationBlob);
->>>>>>> b38a9c20
                     }
 
                     // Start Transfer
