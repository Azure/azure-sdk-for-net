--- conflicted
+++ resolved
@@ -81,11 +81,7 @@
                         destinationResource,
                         cToken => Task.FromResult(File.OpenRead(sourceResource.Uri.AbsolutePath) as Stream),
                         async cToken => await destinationBaseBlob.OpenReadAsync(default, cToken),
-<<<<<<< HEAD
-                        options: _dataTransferOptions,
-=======
                         options: _transferOptions,
->>>>>>> f2036db0
                         cancellationToken: cancellationToken);
                 }
                 catch (TaskCanceledException)
