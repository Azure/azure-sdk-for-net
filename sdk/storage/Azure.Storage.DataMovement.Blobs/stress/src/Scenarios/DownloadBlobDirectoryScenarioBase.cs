﻿// Copyright (c) Microsoft Corporation. All rights reserved.
// Licensed under the MIT License.

extern alias BaseBlobs;

using System;
using System.Threading;
using System.Threading.Tasks;
using Azure.Core;
using BaseBlobs::Azure.Storage.Blobs;
using BaseBlobs::Azure.Storage.Blobs.Models;
using Azure.Storage.DataMovement.Blobs.Tests;
using Azure.Storage.DataMovement.Tests;
using Azure.Storage.Stress;

namespace Azure.Storage.DataMovement.Blobs.Stress
{
    public abstract class DownloadBlobDirectoryScenarioBase : BlobScenarioBase
    {
        private int _blobCount;
        public DownloadBlobDirectoryScenarioBase(
            Uri destinationBlobUri,
            int? blobSize,
            int? blobCount,
            TransferManagerOptions transferManagerOptions,
            TransferOptions transferOptions,
            TokenCredential tokenCredential,
            Metrics metrics,
            string testRunId) :
            base(destinationBlobUri, blobSize, transferManagerOptions, transferOptions, tokenCredential, metrics, testRunId)
        {
            _blobCount = blobCount ?? DataMovementBlobStressConstants.DefaultObjectCount;
        }

        public async Task RunTestInternalAsync(BlobType blobType, CancellationToken cancellationToken)
        {
            while (!cancellationToken.IsCancellationRequested)
            {
                string sourceContainerName = TestSetupHelper.Randomize("container");
                DisposingBlobContainer dipsosingContainer = new(_blobServiceClient.GetBlobContainerClient(sourceContainerName));
                try
                {
                    // Create Source Blob Container
                    BlobContainerClient sourceContainerClient = dipsosingContainer.Container;
                    await sourceContainerClient.CreateIfNotExistsAsync(cancellationToken: cancellationToken);

                    // Create Destination Test Local Directory
                    string pathPrefix = TestSetupHelper.Randomize("dir");
                    DisposingLocalDirectory disposingLocalDirectory = DisposingLocalDirectory.GetTestDirectory(pathPrefix);

                    // Create Blobs in source container
                    await BlobTestSetupHelper.CreateBlobsInDirectoryAsync(
                        sourceContainerClient,
                        blobType,
                        pathPrefix,
                        _blobCount,
                        _blobSize,
                        cancellationToken);

                    // Create Destination Local Storage Resource
                    StorageResource sourceResource = await TestSetupHelper.GetTemporaryFileStorageResourceAsync(disposingLocalDirectory.DirectoryPath);

                    // Create Destination Storage Resource
                    StorageResource destinationResource = _blobsStorageResourceProvider.FromClient(sourceContainerClient, new() { BlobDirectoryPrefix = pathPrefix });

                    // Start Transfer
                    await new TransferValidator()
                    {
                        TransferManager = new(_transferManagerOptions)
                    }.TransferAndVerifyAsync(
                        sourceResource,
                        destinationResource,
                        TransferValidator.GetBlobLister(sourceContainerClient, pathPrefix),
                        TransferValidator.GetLocalFileLister(disposingLocalDirectory.DirectoryPath),
                        _blobCount,
<<<<<<< HEAD
                        _dataTransferOptions,
=======
                        _transferOptions,
>>>>>>> f2036db0
                        cancellationToken);
                }
                catch (TaskCanceledException)
                {
                    // No action needed
                }
                catch (Exception ex) when
                    (ex is OutOfMemoryException
                    || ex is StackOverflowException
                    || ex is ThreadAbortException)
                {
                    throw;
                }
                catch (Exception ex)
                {
                    _metrics.Client.GetMetric(Metrics.TransferRestarted).TrackValue(1);
                    _metrics.Client.TrackException(ex);
                }
                finally
                {
                    // In case the container is the issue, delete the container.

                    using var cancellationSource = new CancellationTokenSource(TimeSpan.FromSeconds(25));

                    try
                    {
                        if (dipsosingContainer != null)
                        {
                            _metrics.Client.TrackEvent("Stopping processing events");
                            await dipsosingContainer.DisposeAsync();
                        }
                    }
                    catch (Exception ex)
                    {
                        _metrics.Client.GetMetric(Metrics.TransferRestarted).TrackValue(1);
                        _metrics.Client.TrackException(ex);
                    }
                }
            }
        }
    }
}<|MERGE_RESOLUTION|>--- conflicted
+++ resolved
@@ -73,11 +73,7 @@
                         TransferValidator.GetBlobLister(sourceContainerClient, pathPrefix),
                         TransferValidator.GetLocalFileLister(disposingLocalDirectory.DirectoryPath),
                         _blobCount,
-<<<<<<< HEAD
-                        _dataTransferOptions,
-=======
                         _transferOptions,
->>>>>>> f2036db0
                         cancellationToken);
                 }
                 catch (TaskCanceledException)
