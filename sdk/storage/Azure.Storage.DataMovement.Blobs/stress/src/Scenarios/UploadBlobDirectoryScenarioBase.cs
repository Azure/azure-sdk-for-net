--- conflicted
+++ resolved
@@ -63,11 +63,7 @@
                         new()
                         {
                             BlobDirectoryPrefix = pathPrefix,
-<<<<<<< HEAD
-                            BlobType = new(blobType)
-=======
                             BlobType = blobType
->>>>>>> f2036db0
                         });
 
                     // Upload
@@ -80,11 +76,7 @@
                         TransferValidator.GetLocalFileLister(disposingLocalDirectory.DirectoryPath),
                         TransferValidator.GetBlobLister(destinationContainerClient, default),
                         _blobCount,
-<<<<<<< HEAD
-                        _dataTransferOptions,
-=======
                         _transferOptions,
->>>>>>> f2036db0
                         cancellationToken);
                 }
                 catch (TaskCanceledException)
