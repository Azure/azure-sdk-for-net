﻿// Copyright (c) Microsoft Corporation. All rights reserved.
// Licensed under the MIT License.

extern alias BaseBlobs;

using System;
using System.Threading;
using System.Threading.Tasks;
using Azure.Core;
using Azure.Storage.Stress;
using BaseBlobs::Azure.Storage.Blobs;
using BaseBlobs::Azure.Storage.Blobs.Models;
using Azure.Storage.DataMovement.Tests;
using Azure.Storage.DataMovement.Blobs.Tests;

namespace Azure.Storage.DataMovement.Blobs.Stress
{
    public abstract class UploadBlobDirectoryScenarioBase : BlobScenarioBase
    {
        private int _blobCount;
        public UploadBlobDirectoryScenarioBase(
            Uri destinationBlobUri,
            int? blobSize,
            int? blobCount,
            TransferManagerOptions transferManagerOptions,
            TransferOptions transferOptions,
            TokenCredential tokenCredential,
            Metrics metrics,
            string testRunId)
            : base(destinationBlobUri, blobSize, transferManagerOptions, transferOptions, tokenCredential, metrics, testRunId)
        {
            _blobCount = blobCount ?? DataMovementBlobStressConstants.DefaultObjectCount;
        }

        public async Task RunTestInternalAsync(BlobType blobType, CancellationToken cancellationToken)
        {
            while (!cancellationToken.IsCancellationRequested)
            {
                string destinationContainerName = TestSetupHelper.Randomize("container");
                DisposingBlobContainer dipsosingContainer = new(_blobServiceClient.GetBlobContainerClient(destinationContainerName));
                try
                {
                    // Create test local directory
                    string pathPrefix = TestSetupHelper.Randomize("dir");
                    DisposingLocalDirectory disposingLocalDirectory = DisposingLocalDirectory.GetTestDirectory(pathPrefix);

                    // Create destination blob container
                    BlobContainerClient destinationContainerClient = dipsosingContainer.Container;
                            await destinationContainerClient.CreateIfNotExistsAsync();

                    // Create Local Files
                    await TestSetupHelper.CreateLocalFilesToUploadAsync(
                        disposingLocalDirectory.DirectoryPath,
                        _blobCount,
                        _blobSize);

                    // Create Local Source Storage Resource
                    StorageResource sourceResource = await TestSetupHelper.GetTemporaryFileStorageResourceAsync(disposingLocalDirectory.DirectoryPath);

                    // Create Destination Storage Resource
<<<<<<< HEAD
                    StorageResource destinationResource = _blobsStorageResourceProvider.FromClient(
                        destinationContainerClient,
                        new()
                        {
                            BlobDirectoryPrefix = pathPrefix,
=======
                    StorageResource destinationResource = BlobsStorageResourceProvider.FromClient(
                        destinationContainerClient,
                        new()
                        {
                            BlobPrefix = pathPrefix,
>>>>>>> b38a9c20
                            BlobType = blobType
                        });

                    // Upload
                    await new TransferValidator()
                    {
                        TransferManager = new(_transferManagerOptions)
                    }.TransferAndVerifyAsync(
                        sourceResource,
                        destinationResource,
                        TransferValidator.GetLocalFileLister(disposingLocalDirectory.DirectoryPath),
                        TransferValidator.GetBlobLister(destinationContainerClient, default),
                        _blobCount,
                        _transferOptions,
                        cancellationToken);
                }
                catch (TaskCanceledException)
                {
                    // No action needed
                }
                catch (Exception ex) when
                    (ex is OutOfMemoryException
                    || ex is StackOverflowException
                    || ex is ThreadAbortException)
                {
                    throw;
                }
                catch (Exception ex)
                {
                    _metrics.Client.GetMetric(Metrics.TransferRestarted).TrackValue(1);
                    _metrics.Client.TrackException(ex);
                }
                finally
                {
                    // In case the container is the issue, delete the container.

                    using var cancellationSource = new CancellationTokenSource(TimeSpan.FromSeconds(25));

                    try
                    {
                        if (dipsosingContainer != null)
                        {
                            _metrics.Client.TrackEvent("Stopping processing events");
                            await dipsosingContainer.DisposeAsync();
                        }
                    }
                    catch (Exception ex)
                    {
                        _metrics.Client.GetMetric(Metrics.TransferRestarted).TrackValue(1);
                        _metrics.Client.TrackException(ex);
                    }
                }
            }
        }
    }
}<|MERGE_RESOLUTION|>--- conflicted
+++ resolved
@@ -58,19 +58,11 @@
                     StorageResource sourceResource = await TestSetupHelper.GetTemporaryFileStorageResourceAsync(disposingLocalDirectory.DirectoryPath);
 
                     // Create Destination Storage Resource
-<<<<<<< HEAD
-                    StorageResource destinationResource = _blobsStorageResourceProvider.FromClient(
-                        destinationContainerClient,
-                        new()
-                        {
-                            BlobDirectoryPrefix = pathPrefix,
-=======
                     StorageResource destinationResource = BlobsStorageResourceProvider.FromClient(
                         destinationContainerClient,
                         new()
                         {
                             BlobPrefix = pathPrefix,
->>>>>>> b38a9c20
                             BlobType = blobType
                         });
 
