--- conflicted
+++ resolved
@@ -62,11 +62,7 @@
                     await destinationContainerClient.CreateIfNotExistsAsync();
 
                     // Create Source Blob Container Storage Resource
-<<<<<<< HEAD
-                    StorageResource sourceResource = BlobsStorageResourceProvider.FromClient(sourceContainerClient, new() { BlobDirectoryPrefix = pathPrefix });
-=======
-                    StorageResource sourceResource = _blobsStorageResourceProvider.FromClient(sourceContainerClient, new() { BlobPrefix = pathPrefix });
->>>>>>> cf78a97d
+                    StorageResource sourceResource = BlobsStorageResourceProvider.FromClient(sourceContainerClient, new() { BlobPrefix = pathPrefix });
 
                     // Create Destination Blob Container Storage Resource
                     StorageResource destinationResource = BlobsStorageResourceProvider.FromClient(
