﻿// Copyright (c) Microsoft Corporation. All rights reserved.
// Licensed under the MIT License.

extern alias BaseBlobs;

using System;
using System.Threading;
using System.Threading.Tasks;
using Azure.Core;
using BaseBlobs::Azure.Storage.Blobs;
using BaseBlobs::Azure.Storage.Blobs.Models;
using BaseBlobs::Azure.Storage.Blobs.Specialized;
using Azure.Storage.DataMovement.Blobs.Tests;
using Azure.Storage.DataMovement.Tests;
using Azure.Storage.Stress;

namespace Azure.Storage.DataMovement.Blobs.Stress
{
    public abstract class CopyBlobSingleScenarioBase : BlobScenarioBase
    {
        private readonly BlobServiceClient _sourceServiceClient;

        public CopyBlobSingleScenarioBase(
            Uri sourceBlobUri,
            Uri destinationBlobUri,
            int? blobSize,
            TransferManagerOptions transferManagerOptions,
            TransferOptions transferOptions,
            TokenCredential sourceTokenCredential,
            TokenCredential destinationTokenCredential,
            Metrics metrics,
            string testRunId)
            : base(destinationBlobUri, blobSize, transferManagerOptions, transferOptions, destinationTokenCredential, metrics, testRunId)
        {
            _sourceServiceClient = new BlobServiceClient(sourceBlobUri, sourceTokenCredential);
        }

        public async Task RunTestInternalAsync(BlobType blobType, CancellationToken cancellationToken)
        {
            while (!cancellationToken.IsCancellationRequested)
            {
                string sourceContainerName = TestSetupHelper.Randomize("container");
                DisposingBlobContainer sourceDisposingContainer = new(_sourceServiceClient.GetBlobContainerClient(sourceContainerName));
                string destinationContainerName = TestSetupHelper.Randomize("container");
                DisposingBlobContainer destinationDisposingContainer = new(_blobServiceClient.GetBlobContainerClient(destinationContainerName));
                try
                {
                    BlobContainerClient sourceContainerClient = sourceDisposingContainer.Container;
                    BlobContainerClient destinationContainerClient = destinationDisposingContainer.Container;

                    string blobName = TestSetupHelper.Randomize("blob");

                    // Create Source and Destination Storage Resource
                    BlobBaseClient sourceBaseBlob;
                    StorageResource sourceResource;
                    BlobBaseClient destinationBaseBlob;
                    StorageResource destinationResource;
                    if (blobType == BlobType.Append)
                    {
                        AppendBlobClient sourceBlob = sourceContainerClient.GetAppendBlobClient(blobName);
                        await BlobTestSetupHelper.CreateAppendBlobAsync(
                            sourceContainerClient.GetAppendBlobClient(blobName),
                            _blobSize,
                            cancellationToken);
                        sourceBaseBlob = sourceBlob;
                        sourceResource = _blobsStorageResourceProvider.FromClient(sourceBlob);

                        AppendBlobClient destinationBlob = destinationContainerClient.GetAppendBlobClient(blobName);
                        destinationBaseBlob = destinationBlob;
                        destinationResource = _blobsStorageResourceProvider.FromClient(destinationBlob);
                    }
                    else if (blobType == BlobType.Page)
                    {
                        PageBlobClient sourceBlob = sourceContainerClient.GetPageBlobClient(blobName);
                        await BlobTestSetupHelper.CreatePageBlobAsync(
                            sourceContainerClient.GetPageBlobClient(blobName),
                            _blobSize,
                            cancellationToken);
                        sourceBaseBlob = sourceBlob;
                        sourceResource = _blobsStorageResourceProvider.FromClient(sourceBlob);

                        PageBlobClient destinationBlob = destinationContainerClient.GetPageBlobClient(blobName);
                        destinationBaseBlob = destinationBlob;
                        destinationResource = _blobsStorageResourceProvider.FromClient(destinationBlob);
                    }
                    else
                    {
                        BlockBlobClient sourceBlob = sourceContainerClient.GetBlockBlobClient(blobName);
                        await BlobTestSetupHelper.CreateBlockBlobAsync(
                            sourceContainerClient.GetBlockBlobClient(blobName),
                            _blobSize,
                            cancellationToken);
                        sourceBaseBlob = sourceBlob;
                        sourceResource = _blobsStorageResourceProvider.FromClient(sourceBlob);

                        BlockBlobClient destinationBlob = destinationContainerClient.GetBlockBlobClient(blobName);
                        destinationBaseBlob = destinationBlob;
                        destinationResource = _blobsStorageResourceProvider.FromClient(destinationBlob);
                    }

                    // Start Transfer
                    await new TransferValidator()
                    {
                        TransferManager = new(_transferManagerOptions)
                    }.TransferAndVerifyAsync(
                        sourceResource,
                        destinationResource,
                        async cToken => await sourceBaseBlob.OpenReadAsync(default, cToken),
                        async cToken => await destinationBaseBlob.OpenReadAsync(default, cToken),
<<<<<<< HEAD
                        options: _dataTransferOptions,
=======
                        options: _transferOptions,
>>>>>>> f2036db0
                        cancellationToken: cancellationToken);
                }
                catch (TaskCanceledException)
                {
                    // No action needed
                }
                catch (Exception ex) when
                    (ex is OutOfMemoryException
                    || ex is StackOverflowException
                    || ex is ThreadAbortException)
                {
                    throw;
                }
                catch (Exception ex)
                {
                    _metrics.Client.GetMetric(Metrics.TransferRestarted).TrackValue(1);
                    _metrics.Client.TrackException(ex);
                }
                finally
                {
                    // In case the container is the issue, delete the container.

                    using var cancellationSource = new CancellationTokenSource(TimeSpan.FromSeconds(25));

                    try
                    {
                        if (sourceDisposingContainer != null)
                        {
                            _metrics.Client.TrackEvent("Stopping processing events");
                            await sourceDisposingContainer.DisposeAsync();
                        }
                    }
                    catch (Exception ex)
                    {
                        _metrics.Client.GetMetric(Metrics.TransferRestarted).TrackValue(1);
                        _metrics.Client.TrackException(ex);
                    }
                }
            }
        }
    }
}<|MERGE_RESOLUTION|>--- conflicted
+++ resolved
@@ -107,11 +107,7 @@
                         destinationResource,
                         async cToken => await sourceBaseBlob.OpenReadAsync(default, cToken),
                         async cToken => await destinationBaseBlob.OpenReadAsync(default, cToken),
-<<<<<<< HEAD
-                        options: _dataTransferOptions,
-=======
                         options: _transferOptions,
->>>>>>> f2036db0
                         cancellationToken: cancellationToken);
                 }
                 catch (TaskCanceledException)
