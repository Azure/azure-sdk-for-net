﻿// Copyright (c) Microsoft Corporation. All rights reserved.
// Licensed under the MIT License.

extern alias BaseBlobs;

using System;
using System.Threading;
using System.Threading.Tasks;
using Azure.Core;
using BaseBlobs::Azure.Storage.Blobs;
using BaseBlobs::Azure.Storage.Blobs.Models;
using BaseBlobs::Azure.Storage.Blobs.Specialized;
using Azure.Storage.DataMovement.Blobs.Tests;
using Azure.Storage.DataMovement.Tests;
using Azure.Storage.Stress;

namespace Azure.Storage.DataMovement.Blobs.Stress
{
    public abstract class CopyBlobSingleScenarioBase : BlobScenarioBase
    {
        private readonly BlobServiceClient _sourceServiceClient;

        public CopyBlobSingleScenarioBase(
            Uri sourceBlobUri,
            Uri destinationBlobUri,
            int? blobSize,
            TransferManagerOptions transferManagerOptions,
            TransferOptions transferOptions,
            TokenCredential sourceTokenCredential,
            TokenCredential destinationTokenCredential,
            Metrics metrics,
            string testRunId)
            : base(destinationBlobUri, blobSize, transferManagerOptions, transferOptions, destinationTokenCredential, metrics, testRunId)
        {
            _sourceServiceClient = new BlobServiceClient(sourceBlobUri, sourceTokenCredential);
        }

        public async Task RunTestInternalAsync(BlobType blobType, CancellationToken cancellationToken)
        {
            while (!cancellationToken.IsCancellationRequested)
            {
                string sourceContainerName = TestSetupHelper.Randomize("container");
                DisposingBlobContainer sourceDisposingContainer = new(_sourceServiceClient.GetBlobContainerClient(sourceContainerName));
                string destinationContainerName = TestSetupHelper.Randomize("container");
                DisposingBlobContainer destinationDisposingContainer = new(_blobServiceClient.GetBlobContainerClient(destinationContainerName));
                try
                {
                    BlobContainerClient sourceContainerClient = sourceDisposingContainer.Container;
                    BlobContainerClient destinationContainerClient = destinationDisposingContainer.Container;

                    string blobName = TestSetupHelper.Randomize("blob");

                    // Create Source and Destination Storage Resource
                    BlobBaseClient sourceBaseBlob;
                    StorageResource sourceResource;
                    BlobBaseClient destinationBaseBlob;
                    StorageResource destinationResource;
                    if (blobType == BlobType.Append)
                    {
                        AppendBlobClient sourceBlob = sourceContainerClient.GetAppendBlobClient(blobName);
                        await BlobTestSetupHelper.CreateAppendBlobAsync(
                            sourceContainerClient.GetAppendBlobClient(blobName),
                            _blobSize,
                            cancellationToken);
                        sourceBaseBlob = sourceBlob;
<<<<<<< HEAD
                        sourceResource = _blobsStorageResourceProvider.FromClient(sourceBlob);

                        AppendBlobClient destinationBlob = destinationContainerClient.GetAppendBlobClient(blobName);
                        destinationBaseBlob = destinationBlob;
                        destinationResource = _blobsStorageResourceProvider.FromClient(destinationBlob);
=======
                        sourceResource = BlobsStorageResourceProvider.FromClient(sourceBlob);

                        AppendBlobClient destinationBlob = destinationContainerClient.GetAppendBlobClient(blobName);
                        destinationBaseBlob = destinationBlob;
                        destinationResource = BlobsStorageResourceProvider.FromClient(destinationBlob);
>>>>>>> b38a9c20
                    }
                    else if (blobType == BlobType.Page)
                    {
                        PageBlobClient sourceBlob = sourceContainerClient.GetPageBlobClient(blobName);
                        await BlobTestSetupHelper.CreatePageBlobAsync(
                            sourceContainerClient.GetPageBlobClient(blobName),
                            _blobSize,
                            cancellationToken);
                        sourceBaseBlob = sourceBlob;
<<<<<<< HEAD
                        sourceResource = _blobsStorageResourceProvider.FromClient(sourceBlob);

                        PageBlobClient destinationBlob = destinationContainerClient.GetPageBlobClient(blobName);
                        destinationBaseBlob = destinationBlob;
                        destinationResource = _blobsStorageResourceProvider.FromClient(destinationBlob);
=======
                        sourceResource = BlobsStorageResourceProvider.FromClient(sourceBlob);

                        PageBlobClient destinationBlob = destinationContainerClient.GetPageBlobClient(blobName);
                        destinationBaseBlob = destinationBlob;
                        destinationResource = BlobsStorageResourceProvider.FromClient(destinationBlob);
>>>>>>> b38a9c20
                    }
                    else
                    {
                        BlockBlobClient sourceBlob = sourceContainerClient.GetBlockBlobClient(blobName);
                        await BlobTestSetupHelper.CreateBlockBlobAsync(
                            sourceContainerClient.GetBlockBlobClient(blobName),
                            _blobSize,
                            cancellationToken);
                        sourceBaseBlob = sourceBlob;
<<<<<<< HEAD
                        sourceResource = _blobsStorageResourceProvider.FromClient(sourceBlob);

                        BlockBlobClient destinationBlob = destinationContainerClient.GetBlockBlobClient(blobName);
                        destinationBaseBlob = destinationBlob;
                        destinationResource = _blobsStorageResourceProvider.FromClient(destinationBlob);
=======
                        sourceResource = BlobsStorageResourceProvider.FromClient(sourceBlob);

                        BlockBlobClient destinationBlob = destinationContainerClient.GetBlockBlobClient(blobName);
                        destinationBaseBlob = destinationBlob;
                        destinationResource = BlobsStorageResourceProvider.FromClient(destinationBlob);
>>>>>>> b38a9c20
                    }

                    // Start Transfer
                    await new TransferValidator()
                    {
                        TransferManager = new(_transferManagerOptions)
                    }.TransferAndVerifyAsync(
                        sourceResource,
                        destinationResource,
                        async cToken => await sourceBaseBlob.OpenReadAsync(default, cToken),
                        async cToken => await destinationBaseBlob.OpenReadAsync(default, cToken),
                        options: _transferOptions,
                        cancellationToken: cancellationToken);
                }
                catch (TaskCanceledException)
                {
                    // No action needed
                }
                catch (Exception ex) when
                    (ex is OutOfMemoryException
                    || ex is StackOverflowException
                    || ex is ThreadAbortException)
                {
                    throw;
                }
                catch (Exception ex)
                {
                    _metrics.Client.GetMetric(Metrics.TransferRestarted).TrackValue(1);
                    _metrics.Client.TrackException(ex);
                }
                finally
                {
                    // In case the container is the issue, delete the container.

                    using var cancellationSource = new CancellationTokenSource(TimeSpan.FromSeconds(25));

                    try
                    {
                        if (sourceDisposingContainer != null)
                        {
                            _metrics.Client.TrackEvent("Stopping processing events");
                            await sourceDisposingContainer.DisposeAsync();
                        }
                    }
                    catch (Exception ex)
                    {
                        _metrics.Client.GetMetric(Metrics.TransferRestarted).TrackValue(1);
                        _metrics.Client.TrackException(ex);
                    }
                }
            }
        }
    }
}<|MERGE_RESOLUTION|>--- conflicted
+++ resolved
@@ -63,19 +63,11 @@
                             _blobSize,
                             cancellationToken);
                         sourceBaseBlob = sourceBlob;
-<<<<<<< HEAD
-                        sourceResource = _blobsStorageResourceProvider.FromClient(sourceBlob);
-
-                        AppendBlobClient destinationBlob = destinationContainerClient.GetAppendBlobClient(blobName);
-                        destinationBaseBlob = destinationBlob;
-                        destinationResource = _blobsStorageResourceProvider.FromClient(destinationBlob);
-=======
                         sourceResource = BlobsStorageResourceProvider.FromClient(sourceBlob);
 
                         AppendBlobClient destinationBlob = destinationContainerClient.GetAppendBlobClient(blobName);
                         destinationBaseBlob = destinationBlob;
                         destinationResource = BlobsStorageResourceProvider.FromClient(destinationBlob);
->>>>>>> b38a9c20
                     }
                     else if (blobType == BlobType.Page)
                     {
@@ -85,19 +77,11 @@
                             _blobSize,
                             cancellationToken);
                         sourceBaseBlob = sourceBlob;
-<<<<<<< HEAD
-                        sourceResource = _blobsStorageResourceProvider.FromClient(sourceBlob);
-
-                        PageBlobClient destinationBlob = destinationContainerClient.GetPageBlobClient(blobName);
-                        destinationBaseBlob = destinationBlob;
-                        destinationResource = _blobsStorageResourceProvider.FromClient(destinationBlob);
-=======
                         sourceResource = BlobsStorageResourceProvider.FromClient(sourceBlob);
 
                         PageBlobClient destinationBlob = destinationContainerClient.GetPageBlobClient(blobName);
                         destinationBaseBlob = destinationBlob;
                         destinationResource = BlobsStorageResourceProvider.FromClient(destinationBlob);
->>>>>>> b38a9c20
                     }
                     else
                     {
@@ -107,19 +91,11 @@
                             _blobSize,
                             cancellationToken);
                         sourceBaseBlob = sourceBlob;
-<<<<<<< HEAD
-                        sourceResource = _blobsStorageResourceProvider.FromClient(sourceBlob);
-
-                        BlockBlobClient destinationBlob = destinationContainerClient.GetBlockBlobClient(blobName);
-                        destinationBaseBlob = destinationBlob;
-                        destinationResource = _blobsStorageResourceProvider.FromClient(destinationBlob);
-=======
                         sourceResource = BlobsStorageResourceProvider.FromClient(sourceBlob);
 
                         BlockBlobClient destinationBlob = destinationContainerClient.GetBlockBlobClient(blobName);
                         destinationBaseBlob = destinationBlob;
                         destinationResource = BlobsStorageResourceProvider.FromClient(destinationBlob);
->>>>>>> b38a9c20
                     }
 
                     // Start Transfer
