--- conflicted
+++ resolved
@@ -92,11 +92,7 @@
                         destinationResource as StorageResourceItem,
                         async cToken => await sourceBaseBlob.OpenReadAsync(default, cToken),
                         cToken => Task.FromResult(File.OpenRead(sourceResource.Uri.AbsolutePath) as Stream),
-<<<<<<< HEAD
-                        options: _dataTransferOptions,
-=======
                         options: _transferOptions,
->>>>>>> f2036db0
                         cancellationToken: cancellationToken);
                 }
                 catch (TaskCanceledException)
