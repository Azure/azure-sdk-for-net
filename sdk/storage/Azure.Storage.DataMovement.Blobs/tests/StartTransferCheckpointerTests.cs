--- conflicted
+++ resolved
@@ -79,11 +79,7 @@
 
             TransferOptions transferOptions = new TransferOptions()
             {
-<<<<<<< HEAD
-                CreationPreference = StorageResourceCreationMode.FailIfExists
-=======
                 CreationMode = StorageResourceCreationMode.FailIfExists
->>>>>>> b38a9c20
             };
 
             // Start transfer and await for completion. This transfer will fail
