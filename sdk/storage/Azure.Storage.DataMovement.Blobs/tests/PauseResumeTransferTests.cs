﻿// Copyright (c) Microsoft Corporation. All rights reserved.
// Licensed under the MIT License.

extern alias BaseBlobs;
extern alias DMBlobs;
using System;
using System.Collections.Generic;
using System.IO;
using System.Linq;
using System.Threading;
using System.Threading.Tasks;
using Azure.Core.TestFramework;
using BaseBlobs::Azure.Storage.Blobs;
using BaseBlobs::Azure.Storage.Blobs.Models;
using BaseBlobs::Azure.Storage.Blobs.Specialized;
using Azure.Storage.Blobs.Tests;
using Azure.Storage.Common;
using Azure.Storage.DataMovement.Blobs.Tests;
using Azure.Storage.DataMovement.JobPlan;
using Azure.Storage.Test;
using DMBlobs::Azure.Storage.DataMovement.Blobs;
using Moq;
using NUnit.Framework;
using Metadata = System.Collections.Generic.IDictionary<string, string>;

namespace Azure.Storage.DataMovement.Tests
{
    public class PauseResumeTransferTests : DataMovementBlobTestBase
    {
        private readonly CancellationToken _mockingToken = new();

        public PauseResumeTransferTests(
            bool async,
            BlobClientOptions.ServiceVersion serviceVersion)
            : base(async, serviceVersion, default)
        {
        }

        private async Task AssertDirectorySourceAndDestinationAsync(
            TransferDirection transferType,
            StorageResourceContainer sourceResource,
            StorageResourceContainer destinationResource,
            BlobContainerClient sourceContainer,
            BlobContainerClient destinationContainer)
        {
            await foreach (StorageResourceItem childSourceResource in sourceResource.GetStorageResourcesAsync())
            {
                StorageResourceItem childDestinationResource;
                if (transferType == TransferDirection.Upload)
                {
                    string destinationChildName = childSourceResource.Uri.LocalPath.Substring(sourceResource.Uri.LocalPath.Length + 1);
                    childDestinationResource = destinationResource.GetStorageResourceReference(destinationChildName, default);
                }
                else
                {
                    string destinationChildName = childSourceResource.Uri.AbsoluteUri.Substring(sourceResource.Uri.AbsoluteUri.Length + 1);
                    childDestinationResource = destinationResource.GetStorageResourceReference(destinationChildName, default);
                }
                await AssertSourceAndDestinationAsync(
                    transferType: transferType,
                    sourceResource: childSourceResource,
                    destinationResource: childDestinationResource,
                    sourceContainer: sourceContainer,
                    destinationContainer: destinationContainer);
            }
        }

        private async Task AssertSourceAndDestinationAsync(
            TransferDirection transferType,
            StorageResource sourceResource,
            StorageResource destinationResource,
            BlobContainerClient sourceContainer,
            BlobContainerClient destinationContainer)
        {
            if (transferType == TransferDirection.Upload)
            {
                // Verify Upload by downloading the blob and comparing the values
                BlobUriBuilder destinationBuilder = new BlobUriBuilder(destinationResource.Uri);
                using (FileStream fileStream = File.OpenRead(sourceResource.Uri.LocalPath))
                {
                    await DownloadAndAssertAsync(fileStream, destinationContainer.GetBlockBlobClient(destinationBuilder.BlobName));
                }
            }
            else if (transferType == TransferDirection.Download)
            {
                // Verify Download
                BlobUriBuilder sourceBuilder = new BlobUriBuilder(sourceResource.Uri);
                using (FileStream fileStream = File.OpenRead(destinationResource.Uri.LocalPath))
                {
                    await DownloadAndAssertAsync(fileStream, sourceContainer.GetBlockBlobClient(sourceBuilder.BlobName));
                }
            }
            else
            {
                BlobUriBuilder sourceBuilder = new BlobUriBuilder(sourceResource.Uri);
                BlobUriBuilder destinationBuilder = new BlobUriBuilder(destinationResource.Uri);

                await DownloadCopyBlobAndAssert(
                    sourceContainer.GetBlobBaseClient(sourceBuilder.BlobName),
                    destinationContainer.GetBlobBaseClient(destinationBuilder.BlobName));
            }
        }

        private async Task<StorageResource> CreateLocalFileSourceResourceAsync(
            long size,
            string directory)
        {
            string localSourceFile = await CreateRandomFileAsync(directory);
            // create a new file and copy contents of stream into it, and then close the FileStream
            // so the StagedUploadAsync call is not prevented from reading using its FileStream.
            using Stream originalStream = await CreateLimitedMemoryStream(size);
            using (FileStream fileStream = File.Create(localSourceFile))
            {
                await originalStream.CopyToAsync(fileStream);
            }
            return LocalFilesStorageResourceProvider.FromFile(localSourceFile);
        }

        private async Task<StorageResource> CreateBlobSourceResourceAsync(
            long size,
            string blobName,
            BlobContainerClient container,
            BlockBlobStorageResourceOptions options = default)
        {
            BlockBlobClient blobClient = container.GetBlockBlobClient(blobName);

            // create a new file and copy contents of stream into it, and then close the FileStream
            // so the StagedUploadAsync call is not prevented from reading using its FileStream.
            using (Stream originalStream = await CreateLimitedMemoryStream(size))
            {
                // Upload blob to storage account
                originalStream.Position = 0;
                await blobClient.UploadAsync(originalStream);
            }
            return BlobsStorageResourceProvider.FromClient(blobClient, options);
        }

        private StorageResource CreateBlobDestinationResource(
            BlobContainerClient container,
            string blobName = default,
            BlockBlobStorageResourceOptions options = default)
        {
            blobName ??= GetNewBlobName();
            BlockBlobClient destinationClient = container.GetBlockBlobClient(blobName);
            return BlobsStorageResourceProvider.FromClient(destinationClient, options);
        }

        private async Task<(StorageResource SourceResource, StorageResource DestinationResource)> CreateStorageResourcesAsync(
            TransferDirection transferType,
            long size,
            string localDirectory,
            BlobContainerClient sourceContainer,
            BlobContainerClient destinationContainer,
            string storagePath = default)
        {
            storagePath ??= GetNewBlobName();

            StorageResource SourceResource = default;
            StorageResource DestinationResource = default;
            if (transferType == TransferDirection.Download)
            {
                Argument.AssertNotNull(sourceContainer, nameof(sourceContainer));
                Argument.AssertNotNullOrEmpty(localDirectory, nameof(localDirectory));
                SourceResource ??= await CreateBlobSourceResourceAsync(size, storagePath, sourceContainer);
                DestinationResource ??= LocalFilesStorageResourceProvider.FromFile(Path.Combine(localDirectory, storagePath));
            }
            else if (transferType == TransferDirection.Copy)
            {
                Argument.AssertNotNull(sourceContainer, nameof(sourceContainer));
                Argument.AssertNotNull(destinationContainer, nameof(destinationContainer));
                SourceResource ??= await CreateBlobSourceResourceAsync(size, storagePath, sourceContainer);
                DestinationResource ??= CreateBlobDestinationResource(destinationContainer, storagePath);
            }
            else
            {
                // Default to Upload
                Argument.AssertNotNullOrEmpty(localDirectory, nameof(localDirectory));
                Argument.AssertNotNull(destinationContainer, nameof(destinationContainer));
                SourceResource ??= await CreateLocalFileSourceResourceAsync(size, localDirectory);
                DestinationResource ??= CreateBlobDestinationResource(destinationContainer, storagePath);
            }
            return (SourceResource, DestinationResource);
        }

        /// <summary>
        /// Upload and verify the contents of the blob
        ///
        /// By default in this function an event argument will be added to the options event handler
        /// to detect when the upload has finished.
        /// </summary>
        private async Task<TransferOperation> CreateSingleLongTransferAsync(
            TransferManager manager,
            TransferDirection transferType = TransferDirection.Upload,
            string localDirectory = default,
            BlobContainerClient sourceContainer = default,
            BlobContainerClient destinationContainer = default,
            StorageResource sourceResource = default,
            StorageResource destinationResource = default,
            TransferOptions transferOptions = default,
            long size = Constants.KB * 100)
        {
            Argument.AssertNotNull(manager, nameof(manager));
            if (sourceResource == default && destinationResource == default)
            {
                (StorageResource source, StorageResource dest) = await CreateStorageResourcesAsync(
                    transferType: transferType,
                    size: size,
                    localDirectory: localDirectory,
                    sourceContainer: sourceContainer,
                    destinationContainer: destinationContainer);
                sourceResource = source;
                destinationResource = dest;
            }
            else if ((sourceResource == default && destinationResource != default) ||
                    (sourceResource != default && destinationResource == default))
            {
                throw new ArgumentException($"Both {nameof(sourceResource)} or {nameof(destinationResource)} must be specified, " +
                    $"if only one is specified.");
            }

            // Act
            return await manager.StartTransferAsync(sourceResource, destinationResource, transferOptions);
        }

        [Test]
        [LiveOnly]
        [TestCase(TransferDirection.Upload)]
        [TestCase(TransferDirection.Download)]
        [TestCase(TransferDirection.Copy)]
        public async Task TryPauseTransferAsync_Id(TransferDirection transferType)
        {
            // Arrange
            using DisposingLocalDirectory checkpointerDirectory = DisposingLocalDirectory.GetTestDirectory();
            using DisposingLocalDirectory localDirectory = DisposingLocalDirectory.GetTestDirectory();
            await using DisposingBlobContainer sourceContainer = await GetTestContainerAsync();
            await using DisposingBlobContainer destinationContainer = await GetTestContainerAsync();

<<<<<<< HEAD
            BlobsStorageResourceProvider blobProvider = new(TestEnvironment.Credential);
            LocalFilesStorageResourceProvider localProvider = new();
=======
            BlobsStorageResourceProvider blobProvider = new(GetSharedKeyCredential());
>>>>>>> 1f414e58
            TransferManagerOptions options = new TransferManagerOptions()
            {
                CheckpointStoreOptions = TransferCheckpointStoreOptions.CreateLocalStore(checkpointerDirectory.DirectoryPath),
                ErrorMode = TransferErrorMode.ContinueOnFailure,
                ProvidersForResuming = new List<StorageResourceProvider>() { blobProvider },
            };
            TransferManager transferManager = new TransferManager(options);
            TransferOptions transferOptions = new TransferOptions();
            TestEventsRaised testEventsRaised = new TestEventsRaised(transferOptions);

            // Add long-running job to pause, if the job is not big enough
            // then the job might finish before we can pause it.
            TransferOperation transfer = await CreateSingleLongTransferAsync(
                manager: transferManager,
                transferType: transferType,
                localDirectory: localDirectory.DirectoryPath,
                sourceContainer: sourceContainer.Container,
                destinationContainer: destinationContainer.Container,
                size: Constants.KB * 100,
                transferOptions: transferOptions);

            // Act
            CancellationTokenSource cancellationTokenSource = new CancellationTokenSource(TimeSpan.FromSeconds(20));
            await transferManager.PauseTransferAsync(transfer.Id, cancellationTokenSource.Token);

            // Assert
            await testEventsRaised.AssertPausedCheck();
            Assert.AreEqual(TransferState.Paused, transfer.Status.State);

            // Check if Job Plan File exists in checkpointer path.
            JobPartPlanFileName fileName = new JobPartPlanFileName(
                checkpointerPath: checkpointerDirectory.DirectoryPath,
                id: transfer.Id,
                jobPartNumber: 0);
            Assert.IsTrue(File.Exists(fileName.FullPath));
        }

        [Test]
        [LiveOnly]
        [TestCase(TransferDirection.Upload)]
        [TestCase(TransferDirection.Download)]
        [TestCase(TransferDirection.Copy)]
        public async Task TryPauseTransferAsync_TransferOperation(TransferDirection transferType)
        {
            // Arrange
            using DisposingLocalDirectory checkpointerDirectory = DisposingLocalDirectory.GetTestDirectory();
            using DisposingLocalDirectory localDirectory = DisposingLocalDirectory.GetTestDirectory();
            await using DisposingBlobContainer sourceContainer = await GetTestContainerAsync();
            await using DisposingBlobContainer destinationContainer = await GetTestContainerAsync();

<<<<<<< HEAD
            BlobsStorageResourceProvider blobProvider = new(TestEnvironment.Credential);
            LocalFilesStorageResourceProvider localProvider = new();
=======
            BlobsStorageResourceProvider blobProvider = new(GetSharedKeyCredential());
>>>>>>> 1f414e58
            TransferManagerOptions options = new TransferManagerOptions()
            {
                CheckpointStoreOptions = TransferCheckpointStoreOptions.CreateLocalStore(checkpointerDirectory.DirectoryPath),
                ErrorMode = TransferErrorMode.ContinueOnFailure,
                ProvidersForResuming = new List<StorageResourceProvider>() { blobProvider },
            };
            TransferOptions transferOptions = new TransferOptions();
            TestEventsRaised testEventsRaised = new TestEventsRaised(transferOptions);
            TransferManager transferManager = new TransferManager(options);

            // Add long-running job to pause, if the job is not big enough
            // then the job might finish before we can pause it.
            TransferOperation transfer = await CreateSingleLongTransferAsync(
                manager: transferManager,
                transferType: transferType,
                localDirectory: localDirectory.DirectoryPath,
                sourceContainer: sourceContainer.Container,
                destinationContainer: destinationContainer.Container,
                size: Constants.KB * 100,
                transferOptions: transferOptions);

            // Act
            CancellationTokenSource cancellationTokenSource = new CancellationTokenSource(TimeSpan.FromSeconds(20));
            await transferManager.PauseTransferAsync(transfer.Id, cancellationTokenSource.Token);

            // Assert
            await testEventsRaised.AssertPausedCheck();
            Assert.AreEqual(TransferState.Paused, transfer.Status.State);

            // Check if Job Plan File exists in checkpointer path.
            JobPartPlanFileName fileName = new JobPartPlanFileName(
                checkpointerPath: checkpointerDirectory.DirectoryPath,
                id: transfer.Id,
                jobPartNumber: 0);
            Assert.IsTrue(File.Exists(fileName.FullPath));
        }

        [RecordedTest]
        public void TryPauseTransferAsync_Error()
        {
            // Arrange
            using DisposingLocalDirectory checkpointerDirectory = DisposingLocalDirectory.GetTestDirectory();
            TransferManagerOptions options = new TransferManagerOptions()
            {
                CheckpointStoreOptions = TransferCheckpointStoreOptions.CreateLocalStore(checkpointerDirectory.DirectoryPath),
                ErrorMode = TransferErrorMode.ContinueOnFailure
            };
            TransferManager transferManager = new TransferManager(options);

            // Act / Assert
            Assert.CatchAsync(async () => await transferManager.PauseTransferAsync("bad transfer Id"));
        }

        [Test]
        [LiveOnly]
        [TestCase(TransferDirection.Upload)]
        [TestCase(TransferDirection.Download)]
        [TestCase(TransferDirection.Copy)]
        public async Task TryPauseTransferAsync_AlreadyPaused(TransferDirection transferType)
        {
            // Arrange
            using DisposingLocalDirectory checkpointerDirectory = DisposingLocalDirectory.GetTestDirectory();
            using DisposingLocalDirectory localDirectory = DisposingLocalDirectory.GetTestDirectory();
            await using DisposingBlobContainer sourceContainer = await GetTestContainerAsync();
            await using DisposingBlobContainer destinationContainer = await GetTestContainerAsync();

<<<<<<< HEAD
            BlobsStorageResourceProvider blobProvider = new(TestEnvironment.Credential);
            LocalFilesStorageResourceProvider localProvider = new();
=======
            BlobsStorageResourceProvider blobProvider = new(GetSharedKeyCredential());
>>>>>>> 1f414e58
            TransferManagerOptions options = new TransferManagerOptions()
            {
                CheckpointStoreOptions = TransferCheckpointStoreOptions.CreateLocalStore(checkpointerDirectory.DirectoryPath),
                ErrorMode = TransferErrorMode.ContinueOnFailure,
                ProvidersForResuming = new List<StorageResourceProvider>() { blobProvider },
            };
            TransferOptions transferOptions = new TransferOptions();
            TestEventsRaised testEventsRaised = new TestEventsRaised(transferOptions);
            TransferManager transferManager = new TransferManager(options);

            // Add long-running job to pause, if the job is not big enough
            // then the job might finish before we can pause it.
            TransferOperation transfer = await CreateSingleLongTransferAsync(
                manager: transferManager,
                transferType: transferType,
                localDirectory: localDirectory.DirectoryPath,
                sourceContainer: sourceContainer.Container,
                destinationContainer: destinationContainer.Container,
                size: Constants.KB * 100,
                transferOptions: transferOptions);

            // Act
            CancellationTokenSource cancellationTokenSource = new CancellationTokenSource(TimeSpan.FromSeconds(20));
            await transferManager.PauseTransferAsync(transfer.Id, cancellationTokenSource.Token);

            // Assert
            await testEventsRaised.AssertPausedCheck();
            Assert.AreEqual(TransferState.Paused, transfer.Status.State);

            CancellationTokenSource cancellationTokenSource2 = new CancellationTokenSource(TimeSpan.FromSeconds(10));
            await transferManager.PauseTransferAsync(transfer.Id, cancellationTokenSource2.Token);

            Assert.AreEqual(TransferState.Paused, transfer.Status.State);

            // Check if Job Plan File exists in checkpointer path.
            JobPartPlanFileName fileName = new JobPartPlanFileName(
                checkpointerPath: checkpointerDirectory.DirectoryPath,
                id: transfer.Id,
                jobPartNumber: 0);
            Assert.IsTrue(File.Exists(fileName.FullPath));
        }

        [Test]
        [LiveOnly]
        [TestCase(TransferDirection.Upload)]
        [TestCase(TransferDirection.Download)]
        [TestCase(TransferDirection.Copy)]
        public async Task PauseThenResumeTransferAsync(TransferDirection transferType)
        {
            // Arrange
            using DisposingLocalDirectory checkpointerDirectory = DisposingLocalDirectory.GetTestDirectory();
            using DisposingLocalDirectory localDirectory = DisposingLocalDirectory.GetTestDirectory();
            BlobServiceClient service = GetServiceClient_OAuth();
            await using DisposingBlobContainer sourceContainer = await GetTestContainerAsync(service);
            await using DisposingBlobContainer destinationContainer = await GetTestContainerAsync(service);

<<<<<<< HEAD
            BlobsStorageResourceProvider blobProvider = new(TestEnvironment.Credential);
            LocalFilesStorageResourceProvider localProvider = new();
=======
            BlobsStorageResourceProvider blobProvider = new(GetSharedKeyCredential());
>>>>>>> 1f414e58
            TransferManagerOptions options = new TransferManagerOptions()
            {
                CheckpointStoreOptions = TransferCheckpointStoreOptions.CreateLocalStore(checkpointerDirectory.DirectoryPath),
                ErrorMode = TransferErrorMode.ContinueOnFailure,
                ProvidersForResuming = new List<StorageResourceProvider>() { blobProvider },
            };
            TransferOptions transferOptions = new TransferOptions();
            TestEventsRaised testEventsRaised = new TestEventsRaised(transferOptions);
            TransferManager transferManager = new TransferManager(options);
            long size = Constants.KB * 100;

            (StorageResource sResource, StorageResource dResource) = await CreateStorageResourcesAsync(
                transferType: transferType,
                size: size,
                localDirectory: localDirectory.DirectoryPath,
                sourceContainer: sourceContainer.Container,
                destinationContainer: destinationContainer.Container);

            // Add long-running job to pause, if the job is not big enough
            // then the job might finish before we can pause it.
            TransferOperation transfer = await CreateSingleLongTransferAsync(
                manager: transferManager,
                sourceResource: sResource,
                destinationResource: dResource,
                transferOptions: transferOptions);

            // Act
            CancellationTokenSource cancellationTokenSource = new CancellationTokenSource(TimeSpan.FromSeconds(20));
            await transferManager.PauseTransferAsync(transfer.Id, cancellationTokenSource.Token);

            // Assert
            await testEventsRaised.AssertPausedCheck();
            Assert.AreEqual(TransferState.Paused, transfer.Status.State);

            // Act - Resume Job
            TransferOptions resumeOptions = new TransferOptions()
            {
                // Enable overwrite on resume, to overwrite destination.
                CreationPreference = StorageResourceCreationMode.OverwriteIfExists
            };
            TestEventsRaised testEventRaised2 = new TestEventsRaised(resumeOptions);
            TransferOperation resumeTransfer = await transferManager.ResumeTransferAsync(
                transferId: transfer.Id,
                transferOptions: resumeOptions);

            CancellationTokenSource waitTransferCompletion = new CancellationTokenSource(TimeSpan.FromSeconds(20));
            await resumeTransfer.WaitForCompletionAsync(waitTransferCompletion.Token);

            // Assert
            await testEventRaised2.AssertSingleCompletedCheck();
            Assert.AreEqual(TransferState.Completed, resumeTransfer.Status.State);
            Assert.IsTrue(resumeTransfer.HasCompleted);

            // Verify transfer
            await AssertSourceAndDestinationAsync(
                transferType: transferType,
                sourceResource: sResource,
                destinationResource: dResource,
                sourceContainer: sourceContainer.Container,
                destinationContainer: destinationContainer.Container);
        }

        [Test]
        [LiveOnly]
        [TestCase(TransferDirection.Upload)]
        [TestCase(TransferDirection.Download)]
        [TestCase(TransferDirection.Copy)]
        public async Task ResumeTransferAsync(TransferDirection transferType)
        {
            // Arrange
            using DisposingLocalDirectory checkpointerDirectory = DisposingLocalDirectory.GetTestDirectory();
            using DisposingLocalDirectory localDirectory = DisposingLocalDirectory.GetTestDirectory();
            BlobServiceClient service = GetServiceClient_OAuth();
            await using DisposingBlobContainer sourceContainer = await GetTestContainerAsync(service);
            await using DisposingBlobContainer destinationContainer = await GetTestContainerAsync(service);

<<<<<<< HEAD
            BlobsStorageResourceProvider blobProvider = new(TestEnvironment.Credential);
            LocalFilesStorageResourceProvider localProvider = new();
=======
            BlobsStorageResourceProvider blobProvider = new(GetSharedKeyCredential());
>>>>>>> 1f414e58
            TransferManagerOptions options = new TransferManagerOptions()
            {
                CheckpointStoreOptions = TransferCheckpointStoreOptions.CreateLocalStore(checkpointerDirectory.DirectoryPath),
                ErrorMode = TransferErrorMode.ContinueOnFailure,
                ProvidersForResuming = new List<StorageResourceProvider>() { blobProvider },
            };
            TransferOptions transferOptions = new TransferOptions();
            TestEventsRaised testEventsRaised = new TestEventsRaised(transferOptions);
            TransferManager transferManager = new TransferManager(options);
            long size = Constants.KB * 100;

            (StorageResource sResource, StorageResource dResource) = await CreateStorageResourcesAsync(
                transferType: transferType,
                size: size,
                localDirectory: localDirectory.DirectoryPath,
                sourceContainer: sourceContainer.Container,
                destinationContainer: destinationContainer.Container);

            // Add long-running job to pause, if the job is not big enough
            // then the job might finish before we can pause it.
            TransferOperation transfer = await CreateSingleLongTransferAsync(
                manager: transferManager,
                sourceResource: sResource,
                destinationResource: dResource,
                transferOptions: transferOptions);

            // Act
            CancellationTokenSource cancellationTokenSource = new CancellationTokenSource(TimeSpan.FromSeconds(20));
            await transferManager.PauseTransferAsync(transfer.Id, cancellationTokenSource.Token);

            // Assert
            await testEventsRaised.AssertPausedCheck();
            Assert.AreEqual(TransferState.Paused, transfer.Status.State);

            // Act - Resume Job
            TransferOptions resumeOptions = new();
            TestEventsRaised testEventRaised2 = new TestEventsRaised(resumeOptions);
            TransferOperation resumeTransfer = await transferManager.ResumeTransferAsync(
                transfer.Id,
                resumeOptions);

            CancellationTokenSource waitTransferCompletion = new CancellationTokenSource(TimeSpan.FromSeconds(10));
            await resumeTransfer.WaitForCompletionAsync(waitTransferCompletion.Token);

            // Assert
            await testEventRaised2.AssertSingleCompletedCheck();
            Assert.AreEqual(TransferState.Completed, resumeTransfer.Status.State);
            Assert.IsTrue(resumeTransfer.HasCompleted);

            // Verify transfer
            await AssertSourceAndDestinationAsync(
                transferType: transferType,
                sourceResource: sResource,
                destinationResource: dResource,
                sourceContainer: sourceContainer.Container,
                destinationContainer: destinationContainer.Container);
        }

        [Test]
        [LiveOnly]
        [TestCase(TransferDirection.Upload)]
        [TestCase(TransferDirection.Copy)]
        public async Task ResumeTransferAsync_Options(TransferDirection transferType)
        {
            // Arrange
            using DisposingLocalDirectory checkpointerDirectory = DisposingLocalDirectory.GetTestDirectory();
            using DisposingLocalDirectory localDirectory = DisposingLocalDirectory.GetTestDirectory();
            BlobServiceClient service = GetServiceClient_OAuth();
            await using DisposingBlobContainer blobContainer = await GetTestContainerAsync(service);

<<<<<<< HEAD
            BlobsStorageResourceProvider blobProvider = new(TestEnvironment.Credential);
            LocalFilesStorageResourceProvider localProvider = new();
=======
            BlobsStorageResourceProvider blobProvider = new(GetSharedKeyCredential());
>>>>>>> 1f414e58
            TransferManagerOptions options = new TransferManagerOptions()
            {
                CheckpointStoreOptions = TransferCheckpointStoreOptions.CreateLocalStore(checkpointerDirectory.DirectoryPath),
                ErrorMode = TransferErrorMode.ContinueOnFailure,
                ProvidersForResuming = new List<StorageResourceProvider>() { blobProvider },
            };
            TransferManager transferManager = new TransferManager(options);

            Metadata metadata = DataProvider.BuildMetadata();
            BlockBlobStorageResourceOptions testOptions = new()
            {
                Metadata = DataProvider.BuildMetadata(),
                AccessTier = AccessTier.Cool,
                ContentLanguage = "en-US",
            };

            long size = Constants.KB;
            StorageResource source;
            StorageResource destination;
            if (transferType == TransferDirection.Upload)
            {
                source = await CreateLocalFileSourceResourceAsync(size, localDirectory.DirectoryPath);
                destination = CreateBlobDestinationResource(blobContainer.Container, options: testOptions);
            }
            else // Copy
            {
                source = await CreateBlobSourceResourceAsync(size, GetNewBlobName(), blobContainer.Container);
                destination = CreateBlobDestinationResource(blobContainer.Container, options: testOptions);
            }

            TransferOperation transfer = await transferManager.StartTransferAsync(source, destination);

            // Act
            CancellationTokenSource cancellationTokenSource = new CancellationTokenSource(TimeSpan.FromSeconds(20));
            await transferManager.PauseTransferAsync(transfer.Id, cancellationTokenSource.Token);

            // Assert
            Assert.AreEqual(TransferState.Paused, transfer.Status.State);
            await Task.Delay(150);

            // Act - Resume Job
            TransferOperation resumeTransfer = await transferManager.ResumeTransferAsync(transfer.Id);
            CancellationTokenSource waitTransferCompletion = new CancellationTokenSource(TimeSpan.FromSeconds(10));
            await resumeTransfer.WaitForCompletionAsync(waitTransferCompletion.Token);

            // Assert
            Assert.AreEqual(TransferState.Completed, resumeTransfer.Status.State);
            Assert.IsTrue(resumeTransfer.HasCompleted);

            BlobUriBuilder builder = new BlobUriBuilder(destination.Uri);
            BlockBlobClient blob = blobContainer.Container.GetBlockBlobClient(builder.BlobName);
            BlobProperties props = (await blob.GetPropertiesAsync()).Value;
            Assert.That(props.Metadata, Is.EqualTo(metadata));
            Assert.AreEqual(testOptions.AccessTier, new AccessTier(props.AccessTier));
            Assert.AreEqual(testOptions.ContentLanguage, props.ContentLanguage);
        }

        private async Task<StorageResource> CreateBlobDirectorySourceResourceAsync(
            long size,
            int blobCount,
            string directoryPath,
            BlobContainerClient container,
            BlobStorageResourceContainerOptions options = default)
        {
            for (int i = 0; i < blobCount; i++)
            {
                if (i % 3 == 0)
                {
                    BlockBlobClient blobClient = container.GetBlockBlobClient(string.Join("/", directoryPath, GetNewBlobName()));
                    // create a new file and copy contents of stream into it, and then close the FileStream
                    // so the StagedUploadAsync call is not prevented from reading using its FileStream.
                    using (Stream originalStream = await CreateLimitedMemoryStream(size))
                    {
                        // Upload blob to storage account
                        originalStream.Position = 0;
                        await blobClient.UploadAsync(originalStream);
                    }
                }
                else if (i % 3 == 1)
                {
                    AppendBlobClient blobClient = container.GetAppendBlobClient(string.Join("/", directoryPath, GetNewBlobName()));
                    await blobClient.CreateAsync();
                    // create a new file and copy contents of stream into it, and then close the FileStream
                    // so the StagedUploadAsync call is not prevented from reading using its FileStream.
                    using (Stream originalStream = await CreateLimitedMemoryStream(size))
                    {
                        // Upload blob to storage account
                        originalStream.Position = 0;
                        await blobClient.AppendBlockAsync(originalStream);
                    }
                }
                else
                {
                    PageBlobClient blobClient = container.GetPageBlobClient(string.Join("/", directoryPath, GetNewBlobName()));
                    await blobClient.CreateAsync(size);
                    // create a new file and copy contents of stream into it, and then close the FileStream
                    // so the StagedUploadAsync call is not prevented from reading using its FileStream.
                    using (Stream originalStream = await CreateLimitedMemoryStream(size))
                    {
                        // Upload blob to storage account
                        originalStream.Position = 0;
                        await blobClient.UploadPagesAsync(originalStream, 0);
                    }
                }
            }
            options ??= new();
            options.BlobPrefix = directoryPath;
            return BlobsStorageResourceProvider.FromClient(container, options);
        }

        private async Task<StorageResource> CreateLocalDirectorySourceResourceAsync(
            long size,
            int fileCount,
            string directoryPath)
        {
            for (int i = 0; i < fileCount; i++)
            {
                await CreateRandomFileAsync(directoryPath, size: size);
            }
            return LocalFilesStorageResourceProvider.FromDirectory(directoryPath);
        }

        private async Task<(StorageResource SourceResource, StorageResource DestinationResource)> CreateStorageResourceContainersAsync(
            TransferDirection transferType,
            long size,
            int transferCount,
            string sourceDirectoryPath,
            string destinationDirectoryPath,
            BlobContainerClient sourceContainer,
            BlobContainerClient destinationContainer)
        {
            StorageResource SourceResource = default;
            StorageResource DestinationResource = default;
            if (transferType == TransferDirection.Download)
            {
                Argument.AssertNotNull(sourceContainer, nameof(sourceContainer));
                Argument.AssertNotNullOrEmpty(destinationDirectoryPath, nameof(destinationDirectoryPath));
                SourceResource ??= await CreateBlobDirectorySourceResourceAsync(
                    size: size,
                    blobCount: transferCount,
                    directoryPath: GetNewBlobDirectoryName(),
                    container: sourceContainer);
                DestinationResource ??= LocalFilesStorageResourceProvider.FromDirectory(destinationDirectoryPath);
            }
            else if (transferType == TransferDirection.Copy)
            {
                Argument.AssertNotNull(sourceContainer, nameof(sourceContainer));
                Argument.AssertNotNull(destinationContainer, nameof(destinationContainer));
                BlobStorageResourceContainerOptions options = new BlobStorageResourceContainerOptions()
                {
                    BlobPrefix = GetNewBlobDirectoryName(),
                };
                SourceResource ??= await CreateBlobDirectorySourceResourceAsync(
                    size: size,
                    blobCount: transferCount,
                    directoryPath: GetNewBlobDirectoryName(),
                    container: sourceContainer);
                DestinationResource ??= BlobsStorageResourceProvider.FromClient(destinationContainer, options);
            }
            else
            {
                // Default to Upload
                Argument.AssertNotNullOrEmpty(sourceDirectoryPath, nameof(sourceDirectoryPath));
                Argument.AssertNotNull(destinationContainer, nameof(destinationContainer));
                SourceResource ??= await CreateLocalDirectorySourceResourceAsync(
                    size: size,
                    fileCount: transferCount,
                    directoryPath: sourceDirectoryPath);

                BlobStorageResourceContainerOptions options = new()
                {
                    BlobPrefix = GetNewBlobDirectoryName()
                };
                DestinationResource ??= BlobsStorageResourceProvider.FromClient(destinationContainer, options);
            }
            return (SourceResource, DestinationResource);
        }

        /// <summary>
        /// Upload and verify the contents of the blob
        ///
        /// By default in this function an event argument will be added to the options event handler
        /// to detect when the upload has finished.
        /// </summary>
        private async Task<TransferOperation> CreateDirectoryLongTransferAsync(
            TransferManager manager,
            TransferDirection transferType = TransferDirection.Upload,
            string sourceDirectory = default,
            string destinationDirectory = default,
            BlobContainerClient sourceContainer = default,
            BlobContainerClient destinationContainer = default,
            StorageResource sourceResource = default,
            StorageResource destinationResource = default,
            TransferOptions transferOptions = default,
            int transferCount = 100,
            long size = Constants.MB)
        {
            Argument.AssertNotNull(manager, nameof(manager));
            if (sourceResource == default && destinationResource == default)
            {
                (StorageResource source, StorageResource dest) = await CreateStorageResourceContainersAsync(
                    transferType: transferType,
                    size: size,
                    transferCount: transferCount,
                    sourceDirectoryPath: sourceDirectory,
                    destinationDirectoryPath: destinationDirectory,
                    sourceContainer: sourceContainer,
                    destinationContainer: destinationContainer);
                sourceResource = source;
                destinationResource = dest;
            }
            else if ((sourceResource == default && destinationResource != default) ||
                    (sourceResource != default && destinationResource == default))
            {
                throw new ArgumentException($"Both {nameof(sourceResource)} or {nameof(destinationResource)} must be specified, " +
                    $"if only one is specified.");
            }

            // Act
            return await manager.StartTransferAsync(sourceResource, destinationResource, transferOptions);
        }

        [Test]
        [LiveOnly]
        [TestCase(TransferDirection.Upload)]
        [TestCase(TransferDirection.Download)]
        [TestCase(TransferDirection.Copy)]
        public async Task TryPauseTransferAsync_Id_Directory(TransferDirection transferType)
        {
            // Arrange
            using DisposingLocalDirectory checkpointerDirectory = DisposingLocalDirectory.GetTestDirectory();
            using DisposingLocalDirectory sourceDirectory = DisposingLocalDirectory.GetTestDirectory();
            using DisposingLocalDirectory destinationDirectory = DisposingLocalDirectory.GetTestDirectory();
            await using DisposingBlobContainer sourceContainer = await GetTestContainerAsync();
            await using DisposingBlobContainer destinationContainer = await GetTestContainerAsync();

<<<<<<< HEAD
            BlobsStorageResourceProvider blobProvider = new(TestEnvironment.Credential);
            LocalFilesStorageResourceProvider localProvider = new();
=======
            BlobsStorageResourceProvider blobProvider = new(GetSharedKeyCredential());
>>>>>>> 1f414e58
            TransferManagerOptions options = new TransferManagerOptions()
            {
                CheckpointStoreOptions = TransferCheckpointStoreOptions.CreateLocalStore(checkpointerDirectory.DirectoryPath),
                ErrorMode = TransferErrorMode.ContinueOnFailure,
                ProvidersForResuming = new List<StorageResourceProvider>() { blobProvider },
            };
            TransferManager transferManager = new TransferManager(options);
            TransferOptions transferOptions = new TransferOptions();
            TestEventsRaised testEventsRaised = new TestEventsRaised(transferOptions);

            // Add long-running job to pause, if the job is not big enough
            // then the job might finish before we can pause it.
            int partCount = 4;
            TransferOperation transfer = await CreateDirectoryLongTransferAsync(
                manager: transferManager,
                transferType: transferType,
                sourceDirectory: sourceDirectory.DirectoryPath,
                destinationDirectory: destinationDirectory.DirectoryPath,
                sourceContainer: sourceContainer.Container,
                destinationContainer: destinationContainer.Container,
                size: Constants.KB * 4,
                transferCount: partCount,
                transferOptions: transferOptions);

            // Act
            CancellationTokenSource cancellationTokenSource = new CancellationTokenSource(TimeSpan.FromSeconds(20));
            await transferManager.PauseTransferAsync(transfer.Id, cancellationTokenSource.Token);

            // Assert
            await testEventsRaised.AssertPausedCheck();
            Assert.AreEqual(TransferState.Paused, transfer.Status.State);
        }

        [Test]
        [LiveOnly]
        [TestCase(TransferDirection.Upload)]
        [TestCase(TransferDirection.Download)]
        [TestCase(TransferDirection.Copy)]
        public async Task TryPauseTransferAsync_TransferOperation_Directory(TransferDirection transferType)
        {
            // Arrange
            using DisposingLocalDirectory checkpointerDirectory = DisposingLocalDirectory.GetTestDirectory();
            using DisposingLocalDirectory sourceDirectory = DisposingLocalDirectory.GetTestDirectory();
            using DisposingLocalDirectory destinationDirectory = DisposingLocalDirectory.GetTestDirectory();
            BlobServiceClient service = GetServiceClient_OAuth();
            await using DisposingBlobContainer sourceContainer = await GetTestContainerAsync(service);
            await using DisposingBlobContainer destinationContainer = await GetTestContainerAsync(service);

<<<<<<< HEAD
            BlobsStorageResourceProvider blobProvider = new(TestEnvironment.Credential);
            LocalFilesStorageResourceProvider localProvider = new();
=======
            BlobsStorageResourceProvider blobProvider = new(GetSharedKeyCredential());
>>>>>>> 1f414e58
            TransferManagerOptions options = new TransferManagerOptions()
            {
                CheckpointStoreOptions = TransferCheckpointStoreOptions.CreateLocalStore(checkpointerDirectory.DirectoryPath),
                ErrorMode = TransferErrorMode.ContinueOnFailure,
                ProvidersForResuming = new List<StorageResourceProvider>() { blobProvider },
            };
            TransferManager transferManager = new TransferManager(options);
            TransferOptions transferOptions = new TransferOptions();
            TestEventsRaised testEventsRaised = new TestEventsRaised(transferOptions);

            // Add long-running job to pause, if the job is not big enough
            // then the job might finish before we can pause it.
            int partCount = 10;
            TransferOperation transfer = await CreateDirectoryLongTransferAsync(
                manager: transferManager,
                transferType: transferType,
                sourceDirectory: sourceDirectory.DirectoryPath,
                destinationDirectory: destinationDirectory.DirectoryPath,
                sourceContainer: sourceContainer.Container,
                destinationContainer: destinationContainer.Container,
                size: Constants.KB * 4,
                transferCount: partCount,
                transferOptions: transferOptions);

            // Act
            CancellationTokenSource cancellationTokenSource = new CancellationTokenSource(TimeSpan.FromSeconds(20));
            await transferManager.PauseTransferAsync(transfer.Id, cancellationTokenSource.Token);

            // Assert
            await testEventsRaised.AssertPausedCheck();
            Assert.AreEqual(TransferState.Paused, transfer.Status.State);
        }

        [Test]
        [LiveOnly]
        [TestCase(TransferDirection.Upload)]
        [TestCase(TransferDirection.Download)]
        [TestCase(TransferDirection.Copy)]
        public async Task TryPauseTransferAsync_AlreadyPaused_Directory(TransferDirection transferType)
        {
            // Arrange
            using DisposingLocalDirectory checkpointerDirectory = DisposingLocalDirectory.GetTestDirectory();
            using DisposingLocalDirectory sourceDirectory = DisposingLocalDirectory.GetTestDirectory();
            using DisposingLocalDirectory destinationDirectory = DisposingLocalDirectory.GetTestDirectory();
            BlobServiceClient service = GetServiceClient_OAuth();
            await using DisposingBlobContainer sourceContainer = await GetTestContainerAsync(service);
            await using DisposingBlobContainer destinationContainer = await GetTestContainerAsync(service);

<<<<<<< HEAD
            BlobsStorageResourceProvider blobProvider = new(TestEnvironment.Credential);
            LocalFilesStorageResourceProvider localProvider = new();
=======
            BlobsStorageResourceProvider blobProvider = new(GetSharedKeyCredential());
>>>>>>> 1f414e58
            TransferManagerOptions options = new TransferManagerOptions()
            {
                CheckpointStoreOptions = TransferCheckpointStoreOptions.CreateLocalStore(checkpointerDirectory.DirectoryPath),
                ErrorMode = TransferErrorMode.ContinueOnFailure,
                ProvidersForResuming = new List<StorageResourceProvider>() { blobProvider },
            };
            TransferManager transferManager = new TransferManager(options);
            TransferOptions transferOptions = new TransferOptions();
            TestEventsRaised testEventsRaised = new TestEventsRaised(transferOptions);

            // Add long-running job to pause, if the job is not big enough
            // then the job might finish before we can pause it.
            int partCount = 4;
            TransferOperation transfer = await CreateDirectoryLongTransferAsync(
                manager: transferManager,
                transferType: transferType,
                sourceDirectory: sourceDirectory.DirectoryPath,
                destinationDirectory: destinationDirectory.DirectoryPath,
                sourceContainer: sourceContainer.Container,
                destinationContainer: destinationContainer.Container,
                size: Constants.KB * 4,
                transferCount: partCount,
                transferOptions: transferOptions);

            // Act
            CancellationTokenSource cancellationTokenSource = new CancellationTokenSource(TimeSpan.FromSeconds(20));
            await transferManager.PauseTransferAsync(transfer.Id, cancellationTokenSource.Token);

            // Assert
            await testEventsRaised.AssertPausedCheck();
            Assert.AreEqual(TransferState.Paused, transfer.Status.State);

            CancellationTokenSource cancellationTokenSource2 = new CancellationTokenSource(TimeSpan.FromSeconds(10));
            await transferManager.PauseTransferAsync(transfer.Id, cancellationTokenSource2.Token);

            await testEventsRaised.AssertPausedCheck();
            Assert.AreEqual(TransferState.Paused, transfer.Status.State);
        }

        [Test]
        [LiveOnly]
        [TestCase(TransferDirection.Upload)]
        [TestCase(TransferDirection.Download)]
        [TestCase(TransferDirection.Copy)]
        public async Task PauseThenResumeTransferAsync_Directory(TransferDirection transferType)
        {
            // Arrange
            using DisposingLocalDirectory checkpointerDirectory = DisposingLocalDirectory.GetTestDirectory();
            using DisposingLocalDirectory sourceDirectory = DisposingLocalDirectory.GetTestDirectory();
            using DisposingLocalDirectory destinationDirectory = DisposingLocalDirectory.GetTestDirectory();
            BlobServiceClient service = GetServiceClient_OAuth();
            await using DisposingBlobContainer sourceContainer = await GetTestContainerAsync(service);
            await using DisposingBlobContainer destinationContainer = await GetTestContainerAsync(service);

<<<<<<< HEAD
            BlobsStorageResourceProvider blobProvider = new(TestEnvironment.Credential);
            LocalFilesStorageResourceProvider localProvider = new();
=======
            BlobsStorageResourceProvider blobProvider = new(GetSharedKeyCredential());
>>>>>>> 1f414e58
            TransferManagerOptions options = new TransferManagerOptions()
            {
                CheckpointStoreOptions = TransferCheckpointStoreOptions.CreateLocalStore(checkpointerDirectory.DirectoryPath),
                ErrorMode = TransferErrorMode.ContinueOnFailure,
                ProvidersForResuming = new List<StorageResourceProvider>() { blobProvider },
            };
            TransferManager transferManager = new TransferManager(options);
            TransferOptions transferOptions = new TransferOptions()
            {
                InitialTransferSize = Constants.KB,
                MaximumTransferChunkSize = Constants.KB
            };
            TestEventsRaised testEventsRaised = new TestEventsRaised(transferOptions);
            long size = Constants.KB * 4;
            int partCount = 4;

            (StorageResource sResource, StorageResource dResource) = await CreateStorageResourceContainersAsync(
                transferType: transferType,
                size: size,
                transferCount: partCount,
                sourceDirectoryPath: sourceDirectory.DirectoryPath,
                destinationDirectoryPath: destinationDirectory.DirectoryPath,
                sourceContainer: sourceContainer.Container,
                destinationContainer: destinationContainer.Container);

            // Add long-running job to pause, if the job is not big enough
            // then the job might finish before we can pause it.
            TransferOperation transfer = await CreateDirectoryLongTransferAsync(
                manager: transferManager,
                sourceResource: sResource,
                destinationResource: dResource,
                transferOptions: transferOptions);

            // Act
            CancellationTokenSource cancellationTokenSource = new CancellationTokenSource(TimeSpan.FromSeconds(100));
            await transferManager.PauseTransferAsync(transfer.Id, cancellationTokenSource.Token);

            // Assert
            await testEventsRaised.AssertPausedCheck();
            Assert.AreEqual(TransferState.Paused, transfer.Status.State);
            int completedBeforePause = testEventsRaised.SingleCompletedEvents.Count;

            // Act - Resume Job
            TransferOptions resumeOptions = new()
            {
                CreationPreference = StorageResourceCreationMode.OverwriteIfExists
            };
            TestEventsRaised testEventRaised2 = new TestEventsRaised(resumeOptions);
            TransferOperation resumeTransfer = await transferManager.ResumeTransferAsync(
                transferId: transfer.Id,
                transferOptions: resumeOptions);

            CancellationTokenSource waitTransferCompletion = new CancellationTokenSource(TimeSpan.FromSeconds(600));
            await resumeTransfer.WaitForCompletionAsync(waitTransferCompletion.Token);

            // Assert
            await testEventRaised2.AssertContainerCompletedCheck(partCount - completedBeforePause);
            Assert.AreEqual(TransferState.Completed, resumeTransfer.Status.State);
            Assert.IsTrue(resumeTransfer.HasCompleted);

            // Verify transfer
            await AssertDirectorySourceAndDestinationAsync(
                transferType: transferType,
                sourceResource: sResource as StorageResourceContainer,
                destinationResource: dResource as StorageResourceContainer,
                sourceContainer: sourceContainer.Container,
                destinationContainer: destinationContainer.Container);
        }

        [Test]
        [LiveOnly]
        [TestCase(TransferDirection.Upload)]
        [TestCase(TransferDirection.Download)]
        [TestCase(TransferDirection.Copy)]
        public async Task ResumeTransferAsync_Directory(TransferDirection transferType)
        {
            // Arrange
            using DisposingLocalDirectory checkpointerDirectory = DisposingLocalDirectory.GetTestDirectory();
            using DisposingLocalDirectory sourceDirectory = DisposingLocalDirectory.GetTestDirectory();
            using DisposingLocalDirectory destinationDirectory = DisposingLocalDirectory.GetTestDirectory();
            BlobServiceClient service = GetServiceClient_OAuth();
            await using DisposingBlobContainer sourceContainer = await GetTestContainerAsync(service);
            await using DisposingBlobContainer destinationContainer = await GetTestContainerAsync(service);

<<<<<<< HEAD
            BlobsStorageResourceProvider blobProvider = new(TestEnvironment.Credential);
            LocalFilesStorageResourceProvider localProvider = new();
=======
            BlobsStorageResourceProvider blobProvider = new(GetSharedKeyCredential());
>>>>>>> 1f414e58
            TransferManagerOptions options = new TransferManagerOptions()
            {
                CheckpointStoreOptions = TransferCheckpointStoreOptions.CreateLocalStore(checkpointerDirectory.DirectoryPath),
                ErrorMode = TransferErrorMode.ContinueOnFailure,
                ProvidersForResuming = new List<StorageResourceProvider>() { blobProvider },
            };
            TransferManager transferManager = new TransferManager(options);
            TransferOptions transferOptions = new TransferOptions()
            {
                InitialTransferSize = Constants.KB,
                MaximumTransferChunkSize = Constants.KB
            };
            TestEventsRaised testEventsRaised = new TestEventsRaised(transferOptions);
            long size = Constants.KB * 4;
            int partCount = 4;

            (StorageResource sResource, StorageResource dResource) = await CreateStorageResourceContainersAsync(
                transferType: transferType,
                size: size,
                transferCount: partCount,
                sourceDirectoryPath: sourceDirectory.DirectoryPath,
                destinationDirectoryPath: destinationDirectory.DirectoryPath,
                sourceContainer: sourceContainer.Container,
                destinationContainer: destinationContainer.Container);

            // Add long-running job to pause, if the job is not big enough
            // then the job might finish before we can pause it.
            TransferOperation transfer = await CreateDirectoryLongTransferAsync(
                manager: transferManager,
                sourceResource: sResource,
                destinationResource: dResource,
                transferOptions: transferOptions);

            // Act
            CancellationTokenSource cancellationTokenSource = new CancellationTokenSource(TimeSpan.FromSeconds(100));
            await transferManager.PauseTransferAsync(transfer.Id, cancellationTokenSource.Token);

            // Assert
            await testEventsRaised.AssertPausedCheck();
            Assert.AreEqual(TransferState.Paused, transfer.Status.State);
            int completedBeforePause = testEventsRaised.SingleCompletedEvents.Count;

            // Act - Resume Job
            TransferOptions resumeOptions = new()
            {
                CreationPreference = StorageResourceCreationMode.OverwriteIfExists
            };
            TestEventsRaised testEventsRaised2 = new TestEventsRaised(resumeOptions);
            TransferOperation resumeTransfer = await transferManager.ResumeTransferAsync(
                transfer.Id,
                transferOptions: resumeOptions);

            CancellationTokenSource waitTransferCompletion = new CancellationTokenSource(TimeSpan.FromSeconds(600));
            await resumeTransfer.WaitForCompletionAsync(waitTransferCompletion.Token);

            // Assert
            await testEventsRaised2.AssertContainerCompletedCheck(partCount - completedBeforePause);
            Assert.AreEqual(TransferState.Completed, resumeTransfer.Status.State);
            Assert.IsTrue(resumeTransfer.HasCompleted);

            // Verify transfer
            await AssertDirectorySourceAndDestinationAsync(
                transferType: transferType,
                sourceResource: sResource as StorageResourceContainer,
                destinationResource: dResource as StorageResourceContainer,
                sourceContainer: sourceContainer.Container,
                destinationContainer: destinationContainer.Container);
        }

        [Ignore("Likely to fail in pipelines and takes a while to run.")]
        [Test, Pairwise]
        [LiveOnly]
        public async Task ResumeTransferAsync_Directory_Large(
            [Values(TransferDirection.Upload, TransferDirection.Download, TransferDirection.Copy)] TransferDirection transferType,
            [Values(100)] int blobCount,
            [Values(0, 500, 2000)] int delayInMs)
        {
            // This test is not really meant to run in a pipeline and may fail locally
            // depending on timing. Its more meant as a starting place to attempt testing
            // pause/resume in different states of the transfer. You may also find adding
            // delays in certain parts of the code while testing can help get more
            // consistent results.

            // Arrange
            using DisposingLocalDirectory checkpointerDirectory = DisposingLocalDirectory.GetTestDirectory();
            using DisposingLocalDirectory sourceDirectory = DisposingLocalDirectory.GetTestDirectory();
            using DisposingLocalDirectory destinationDirectory = DisposingLocalDirectory.GetTestDirectory();
            BlobServiceClient service = GetServiceClient_OAuth();
            await using DisposingBlobContainer sourceContainer = await GetTestContainerAsync(service);
            await using DisposingBlobContainer destinationContainer = await GetTestContainerAsync(service);

<<<<<<< HEAD
            BlobsStorageResourceProvider blobProvider = new(TestEnvironment.Credential);
            LocalFilesStorageResourceProvider localProvider = new();
=======
            BlobsStorageResourceProvider blobProvider = new(GetSharedKeyCredential());
>>>>>>> 1f414e58
            TransferManagerOptions options = new TransferManagerOptions()
            {
                CheckpointStoreOptions = TransferCheckpointStoreOptions.CreateLocalStore(checkpointerDirectory.DirectoryPath),
                ErrorMode = TransferErrorMode.ContinueOnFailure,
                ProvidersForResuming = new List<StorageResourceProvider>() { blobProvider },
            };
            TransferManager transferManager = new TransferManager(options);
            long size = Constants.MB;

            (StorageResource sResource, StorageResource dResource) = await CreateStorageResourceContainersAsync(
                transferType: transferType,
                size: size,
                transferCount: blobCount,
                sourceDirectoryPath: sourceDirectory.DirectoryPath,
                destinationDirectoryPath: destinationDirectory.DirectoryPath,
                sourceContainer: sourceContainer.Container,
                destinationContainer: destinationContainer.Container);

            TransferOptions transferOptions = new()
            {
                InitialTransferSize = size / 4,
                MaximumTransferChunkSize = size / 4
            };

            // Start transfer
            TransferOperation transfer = await transferManager.StartTransferAsync(sResource, dResource, transferOptions);

            // Sleep before pausing
            await Task.Delay(delayInMs);

            // Pause Transfer
            CancellationTokenSource pauseCancellation = new CancellationTokenSource(TimeSpan.FromSeconds(30));
            await transferManager.PauseTransferAsync(transfer.Id, pauseCancellation.Token);
            Assert.AreEqual(TransferState.Paused, transfer.Status.State);

            // Resume Transfer
            TransferOperation resumeTransfer = await transferManager.ResumeTransferAsync(transfer.Id);

            CancellationTokenSource waitTransferCompletion = new CancellationTokenSource(TimeSpan.FromSeconds(600));
            await resumeTransfer.WaitForCompletionAsync(waitTransferCompletion.Token);

            // Assert
            Assert.AreEqual(TransferState.Completed, resumeTransfer.Status.State);
            Assert.IsTrue(resumeTransfer.HasCompleted);

            // Verify transfer
            await AssertDirectorySourceAndDestinationAsync(
                transferType: transferType,
                sourceResource: sResource as StorageResourceContainer,
                destinationResource: dResource as StorageResourceContainer,
                sourceContainer: sourceContainer.Container,
                destinationContainer: destinationContainer.Container);
        }

        [Test]
        public async Task PauseAllTriggersCorrectPauses()
        {
            List<Mock<TransferOperation>> pausable = new();
            List<Mock<TransferOperation>> unpausable = new();
            TransferManager manager = new();
            foreach (TransferState state in Enum.GetValues(typeof(TransferState)).Cast<TransferState>())
            {
                bool canPause = state == TransferState.InProgress;
                Mock<TransferOperation> transfer = new(MockBehavior.Loose)
                {
                    CallBase = true,
                };
                transfer.Setup(t => t.CanPause()).Returns(canPause);
                transfer.Setup(t => t.PauseAsync(It.IsAny<CancellationToken>())).Returns(Task.CompletedTask);
                if (canPause)
                {
                    pausable.Add(transfer);
                }
                else
                {
                    unpausable.Add(transfer);
                }
                manager._transfers.TryAdd(Guid.NewGuid().ToString(), transfer.Object);
            }

            await manager.PauseAllRunningTransfersAsync(_mockingToken);

            foreach (Mock<TransferOperation> transfer in pausable)
            {
                transfer.Verify(t => t.PauseAsync(It.IsAny<CancellationToken>()), Times.Once());
            }
            foreach (Mock<TransferOperation> transfer in pausable.Concat(unpausable))
            {
                transfer.Verify(t => t.CanPause(), Times.Once());
                transfer.VerifyNoOtherCalls();
            }
        }
    }
}<|MERGE_RESOLUTION|>--- conflicted
+++ resolved
@@ -235,12 +235,8 @@
             await using DisposingBlobContainer sourceContainer = await GetTestContainerAsync();
             await using DisposingBlobContainer destinationContainer = await GetTestContainerAsync();
 
-<<<<<<< HEAD
             BlobsStorageResourceProvider blobProvider = new(TestEnvironment.Credential);
             LocalFilesStorageResourceProvider localProvider = new();
-=======
-            BlobsStorageResourceProvider blobProvider = new(GetSharedKeyCredential());
->>>>>>> 1f414e58
             TransferManagerOptions options = new TransferManagerOptions()
             {
                 CheckpointStoreOptions = TransferCheckpointStoreOptions.CreateLocalStore(checkpointerDirectory.DirectoryPath),
@@ -291,12 +287,8 @@
             await using DisposingBlobContainer sourceContainer = await GetTestContainerAsync();
             await using DisposingBlobContainer destinationContainer = await GetTestContainerAsync();
 
-<<<<<<< HEAD
             BlobsStorageResourceProvider blobProvider = new(TestEnvironment.Credential);
             LocalFilesStorageResourceProvider localProvider = new();
-=======
-            BlobsStorageResourceProvider blobProvider = new(GetSharedKeyCredential());
->>>>>>> 1f414e58
             TransferManagerOptions options = new TransferManagerOptions()
             {
                 CheckpointStoreOptions = TransferCheckpointStoreOptions.CreateLocalStore(checkpointerDirectory.DirectoryPath),
@@ -363,12 +355,8 @@
             await using DisposingBlobContainer sourceContainer = await GetTestContainerAsync();
             await using DisposingBlobContainer destinationContainer = await GetTestContainerAsync();
 
-<<<<<<< HEAD
             BlobsStorageResourceProvider blobProvider = new(TestEnvironment.Credential);
             LocalFilesStorageResourceProvider localProvider = new();
-=======
-            BlobsStorageResourceProvider blobProvider = new(GetSharedKeyCredential());
->>>>>>> 1f414e58
             TransferManagerOptions options = new TransferManagerOptions()
             {
                 CheckpointStoreOptions = TransferCheckpointStoreOptions.CreateLocalStore(checkpointerDirectory.DirectoryPath),
@@ -425,12 +413,8 @@
             await using DisposingBlobContainer sourceContainer = await GetTestContainerAsync(service);
             await using DisposingBlobContainer destinationContainer = await GetTestContainerAsync(service);
 
-<<<<<<< HEAD
             BlobsStorageResourceProvider blobProvider = new(TestEnvironment.Credential);
             LocalFilesStorageResourceProvider localProvider = new();
-=======
-            BlobsStorageResourceProvider blobProvider = new(GetSharedKeyCredential());
->>>>>>> 1f414e58
             TransferManagerOptions options = new TransferManagerOptions()
             {
                 CheckpointStoreOptions = TransferCheckpointStoreOptions.CreateLocalStore(checkpointerDirectory.DirectoryPath),
@@ -507,12 +491,8 @@
             await using DisposingBlobContainer sourceContainer = await GetTestContainerAsync(service);
             await using DisposingBlobContainer destinationContainer = await GetTestContainerAsync(service);
 
-<<<<<<< HEAD
             BlobsStorageResourceProvider blobProvider = new(TestEnvironment.Credential);
             LocalFilesStorageResourceProvider localProvider = new();
-=======
-            BlobsStorageResourceProvider blobProvider = new(GetSharedKeyCredential());
->>>>>>> 1f414e58
             TransferManagerOptions options = new TransferManagerOptions()
             {
                 CheckpointStoreOptions = TransferCheckpointStoreOptions.CreateLocalStore(checkpointerDirectory.DirectoryPath),
@@ -583,12 +563,8 @@
             BlobServiceClient service = GetServiceClient_OAuth();
             await using DisposingBlobContainer blobContainer = await GetTestContainerAsync(service);
 
-<<<<<<< HEAD
             BlobsStorageResourceProvider blobProvider = new(TestEnvironment.Credential);
             LocalFilesStorageResourceProvider localProvider = new();
-=======
-            BlobsStorageResourceProvider blobProvider = new(GetSharedKeyCredential());
->>>>>>> 1f414e58
             TransferManagerOptions options = new TransferManagerOptions()
             {
                 CheckpointStoreOptions = TransferCheckpointStoreOptions.CreateLocalStore(checkpointerDirectory.DirectoryPath),
@@ -825,12 +801,8 @@
             await using DisposingBlobContainer sourceContainer = await GetTestContainerAsync();
             await using DisposingBlobContainer destinationContainer = await GetTestContainerAsync();
 
-<<<<<<< HEAD
             BlobsStorageResourceProvider blobProvider = new(TestEnvironment.Credential);
             LocalFilesStorageResourceProvider localProvider = new();
-=======
-            BlobsStorageResourceProvider blobProvider = new(GetSharedKeyCredential());
->>>>>>> 1f414e58
             TransferManagerOptions options = new TransferManagerOptions()
             {
                 CheckpointStoreOptions = TransferCheckpointStoreOptions.CreateLocalStore(checkpointerDirectory.DirectoryPath),
@@ -879,12 +851,8 @@
             await using DisposingBlobContainer sourceContainer = await GetTestContainerAsync(service);
             await using DisposingBlobContainer destinationContainer = await GetTestContainerAsync(service);
 
-<<<<<<< HEAD
             BlobsStorageResourceProvider blobProvider = new(TestEnvironment.Credential);
             LocalFilesStorageResourceProvider localProvider = new();
-=======
-            BlobsStorageResourceProvider blobProvider = new(GetSharedKeyCredential());
->>>>>>> 1f414e58
             TransferManagerOptions options = new TransferManagerOptions()
             {
                 CheckpointStoreOptions = TransferCheckpointStoreOptions.CreateLocalStore(checkpointerDirectory.DirectoryPath),
@@ -933,12 +901,8 @@
             await using DisposingBlobContainer sourceContainer = await GetTestContainerAsync(service);
             await using DisposingBlobContainer destinationContainer = await GetTestContainerAsync(service);
 
-<<<<<<< HEAD
             BlobsStorageResourceProvider blobProvider = new(TestEnvironment.Credential);
             LocalFilesStorageResourceProvider localProvider = new();
-=======
-            BlobsStorageResourceProvider blobProvider = new(GetSharedKeyCredential());
->>>>>>> 1f414e58
             TransferManagerOptions options = new TransferManagerOptions()
             {
                 CheckpointStoreOptions = TransferCheckpointStoreOptions.CreateLocalStore(checkpointerDirectory.DirectoryPath),
@@ -993,12 +957,8 @@
             await using DisposingBlobContainer sourceContainer = await GetTestContainerAsync(service);
             await using DisposingBlobContainer destinationContainer = await GetTestContainerAsync(service);
 
-<<<<<<< HEAD
             BlobsStorageResourceProvider blobProvider = new(TestEnvironment.Credential);
             LocalFilesStorageResourceProvider localProvider = new();
-=======
-            BlobsStorageResourceProvider blobProvider = new(GetSharedKeyCredential());
->>>>>>> 1f414e58
             TransferManagerOptions options = new TransferManagerOptions()
             {
                 CheckpointStoreOptions = TransferCheckpointStoreOptions.CreateLocalStore(checkpointerDirectory.DirectoryPath),
@@ -1083,12 +1043,8 @@
             await using DisposingBlobContainer sourceContainer = await GetTestContainerAsync(service);
             await using DisposingBlobContainer destinationContainer = await GetTestContainerAsync(service);
 
-<<<<<<< HEAD
             BlobsStorageResourceProvider blobProvider = new(TestEnvironment.Credential);
             LocalFilesStorageResourceProvider localProvider = new();
-=======
-            BlobsStorageResourceProvider blobProvider = new(GetSharedKeyCredential());
->>>>>>> 1f414e58
             TransferManagerOptions options = new TransferManagerOptions()
             {
                 CheckpointStoreOptions = TransferCheckpointStoreOptions.CreateLocalStore(checkpointerDirectory.DirectoryPath),
@@ -1180,12 +1136,8 @@
             await using DisposingBlobContainer sourceContainer = await GetTestContainerAsync(service);
             await using DisposingBlobContainer destinationContainer = await GetTestContainerAsync(service);
 
-<<<<<<< HEAD
             BlobsStorageResourceProvider blobProvider = new(TestEnvironment.Credential);
             LocalFilesStorageResourceProvider localProvider = new();
-=======
-            BlobsStorageResourceProvider blobProvider = new(GetSharedKeyCredential());
->>>>>>> 1f414e58
             TransferManagerOptions options = new TransferManagerOptions()
             {
                 CheckpointStoreOptions = TransferCheckpointStoreOptions.CreateLocalStore(checkpointerDirectory.DirectoryPath),
