--- conflicted
+++ resolved
@@ -1255,11 +1255,7 @@
                 {
                     unpausable.Add(transfer);
                 }
-<<<<<<< HEAD
-                manager._dataTransfers.TryAdd(Guid.NewGuid().ToString(), transfer.Object);
-=======
                 manager._transfers.TryAdd(Guid.NewGuid().ToString(), transfer.Object);
->>>>>>> f2036db0
             }
 
             await manager.PauseAllRunningTransfersAsync(_mockingToken);
