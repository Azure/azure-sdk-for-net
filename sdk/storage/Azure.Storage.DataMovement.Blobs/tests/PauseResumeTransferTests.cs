﻿// Copyright (c) Microsoft Corporation. All rights reserved.
// Licensed under the MIT License.

extern alias BaseBlobs;
extern alias DMBlobs;
using System;
using System.Collections.Generic;
using System.IO;
using System.Linq;
using System.Threading;
using System.Threading.Tasks;
using Azure.Core.TestFramework;
using BaseBlobs::Azure.Storage.Blobs;
using BaseBlobs::Azure.Storage.Blobs.Models;
using BaseBlobs::Azure.Storage.Blobs.Specialized;
using Azure.Storage.Blobs.Tests;
using Azure.Storage.Common;
using Azure.Storage.DataMovement.Blobs.Tests;
using Azure.Storage.DataMovement.JobPlan;
using Azure.Storage.Test;
using DMBlobs::Azure.Storage.DataMovement.Blobs;
using Moq;
using NUnit.Framework;
using Metadata = System.Collections.Generic.IDictionary<string, string>;

namespace Azure.Storage.DataMovement.Tests
{
    public class PauseResumeTransferTests : DataMovementBlobTestBase
    {
        private readonly CancellationToken _mockingToken = new();

        public PauseResumeTransferTests(
            bool async,
            BlobClientOptions.ServiceVersion serviceVersion)
            : base(async, serviceVersion, default)
        {
        }

        private async Task AssertDirectorySourceAndDestinationAsync(
            TransferDirection transferType,
            StorageResourceContainer sourceResource,
            StorageResourceContainer destinationResource,
            BlobContainerClient sourceContainer,
            BlobContainerClient destinationContainer)
        {
            await foreach (StorageResourceItem childSourceResource in sourceResource.GetStorageResourcesAsync())
            {
                StorageResourceItem childDestinationResource;
                if (transferType == TransferDirection.Upload)
                {
                    string destinationChildName = childSourceResource.Uri.LocalPath.Substring(sourceResource.Uri.LocalPath.Length + 1);
                    childDestinationResource = destinationResource.GetStorageResourceReference(destinationChildName, default);
                }
                else
                {
                    string destinationChildName = childSourceResource.Uri.AbsoluteUri.Substring(sourceResource.Uri.AbsoluteUri.Length + 1);
                    childDestinationResource = destinationResource.GetStorageResourceReference(destinationChildName, default);
                }
                await AssertSourceAndDestinationAsync(
                    transferType: transferType,
                    sourceResource: childSourceResource,
                    destinationResource: childDestinationResource,
                    sourceContainer: sourceContainer,
                    destinationContainer: destinationContainer);
            }
        }

        private async Task AssertSourceAndDestinationAsync(
            TransferDirection transferType,
            StorageResource sourceResource,
            StorageResource destinationResource,
            BlobContainerClient sourceContainer,
            BlobContainerClient destinationContainer)
        {
            if (transferType == TransferDirection.Upload)
            {
                // Verify Upload by downloading the blob and comparing the values
                BlobUriBuilder destinationBuilder = new BlobUriBuilder(destinationResource.Uri);
                using (FileStream fileStream = File.OpenRead(sourceResource.Uri.LocalPath))
                {
                    await DownloadAndAssertAsync(fileStream, destinationContainer.GetBlockBlobClient(destinationBuilder.BlobName));
                }
            }
            else if (transferType == TransferDirection.Download)
            {
                // Verify Download
                BlobUriBuilder sourceBuilder = new BlobUriBuilder(sourceResource.Uri);
                using (FileStream fileStream = File.OpenRead(destinationResource.Uri.LocalPath))
                {
                    await DownloadAndAssertAsync(fileStream, sourceContainer.GetBlockBlobClient(sourceBuilder.BlobName));
                }
            }
            else
            {
                BlobUriBuilder sourceBuilder = new BlobUriBuilder(sourceResource.Uri);
                BlobUriBuilder destinationBuilder = new BlobUriBuilder(destinationResource.Uri);

                await DownloadCopyBlobAndAssert(
                    sourceContainer.GetBlobBaseClient(sourceBuilder.BlobName),
                    destinationContainer.GetBlobBaseClient(destinationBuilder.BlobName));
            }
        }

        private async Task<StorageResource> CreateLocalFileSourceResourceAsync(
            long size,
            string directory)
        {
            string localSourceFile = await CreateRandomFileAsync(directory);
            // create a new file and copy contents of stream into it, and then close the FileStream
            // so the StagedUploadAsync call is not prevented from reading using its FileStream.
            using Stream originalStream = await CreateLimitedMemoryStream(size);
            using (FileStream fileStream = File.Create(localSourceFile))
            {
                await originalStream.CopyToAsync(fileStream);
            }
            return LocalFilesStorageResourceProvider.FromFile(localSourceFile);
        }

        private async Task<StorageResource> CreateBlobSourceResourceAsync(
            long size,
            string blobName,
            BlobContainerClient container,
            BlockBlobStorageResourceOptions options = default)
        {
            BlockBlobClient blobClient = container.GetBlockBlobClient(blobName);

            // create a new file and copy contents of stream into it, and then close the FileStream
            // so the StagedUploadAsync call is not prevented from reading using its FileStream.
            using (Stream originalStream = await CreateLimitedMemoryStream(size))
            {
                // Upload blob to storage account
                originalStream.Position = 0;
                await blobClient.UploadAsync(originalStream);
            }
            return BlobsStorageResourceProvider.FromClient(blobClient, options);
        }

        private StorageResource CreateBlobDestinationResource(
            BlobContainerClient container,
            string blobName = default,
            BlockBlobStorageResourceOptions options = default)
        {
            blobName ??= GetNewBlobName();
            BlockBlobClient destinationClient = container.GetBlockBlobClient(blobName);
            return BlobsStorageResourceProvider.FromClient(destinationClient, options);
        }

        private async Task<(StorageResource SourceResource, StorageResource DestinationResource)> CreateStorageResourcesAsync(
            TransferDirection transferType,
            long size,
            string localDirectory,
            BlobContainerClient sourceContainer,
            BlobContainerClient destinationContainer,
            string storagePath = default)
        {
            storagePath ??= GetNewBlobName();

            StorageResource SourceResource = default;
            StorageResource DestinationResource = default;
            if (transferType == TransferDirection.Download)
            {
                Argument.AssertNotNull(sourceContainer, nameof(sourceContainer));
                Argument.AssertNotNullOrEmpty(localDirectory, nameof(localDirectory));
                SourceResource ??= await CreateBlobSourceResourceAsync(size, storagePath, sourceContainer);
                DestinationResource ??= LocalFilesStorageResourceProvider.FromFile(Path.Combine(localDirectory, storagePath));
            }
            else if (transferType == TransferDirection.Copy)
            {
                Argument.AssertNotNull(sourceContainer, nameof(sourceContainer));
                Argument.AssertNotNull(destinationContainer, nameof(destinationContainer));
                SourceResource ??= await CreateBlobSourceResourceAsync(size, storagePath, sourceContainer);
                DestinationResource ??= CreateBlobDestinationResource(destinationContainer, storagePath);
            }
            else
            {
                // Default to Upload
                Argument.AssertNotNullOrEmpty(localDirectory, nameof(localDirectory));
                Argument.AssertNotNull(destinationContainer, nameof(destinationContainer));
                SourceResource ??= await CreateLocalFileSourceResourceAsync(size, localDirectory);
                DestinationResource ??= CreateBlobDestinationResource(destinationContainer, storagePath);
            }
            return (SourceResource, DestinationResource);
        }

        /// <summary>
        /// Upload and verify the contents of the blob
        ///
        /// By default in this function an event argument will be added to the options event handler
        /// to detect when the upload has finished.
        /// </summary>
        private async Task<TransferOperation> CreateSingleLongTransferAsync(
            TransferManager manager,
            TransferDirection transferType = TransferDirection.Upload,
            string localDirectory = default,
            BlobContainerClient sourceContainer = default,
            BlobContainerClient destinationContainer = default,
            StorageResource sourceResource = default,
            StorageResource destinationResource = default,
            TransferOptions transferOptions = default,
            long size = Constants.KB * 100)
        {
            Argument.AssertNotNull(manager, nameof(manager));
            if (sourceResource == default && destinationResource == default)
            {
                (StorageResource source, StorageResource dest) = await CreateStorageResourcesAsync(
                    transferType: transferType,
                    size: size,
                    localDirectory: localDirectory,
                    sourceContainer: sourceContainer,
                    destinationContainer: destinationContainer);
                sourceResource = source;
                destinationResource = dest;
            }
            else if ((sourceResource == default && destinationResource != default) ||
                    (sourceResource != default && destinationResource == default))
            {
                throw new ArgumentException($"Both {nameof(sourceResource)} or {nameof(destinationResource)} must be specified, " +
                    $"if only one is specified.");
            }

            // Act
            return await manager.StartTransferAsync(sourceResource, destinationResource, transferOptions);
        }

        [Ignore("https://github.com/Azure/azure-sdk-for-net/issues/35439")]
        [RecordedTest]
        [TestCase(TransferDirection.Upload)]
        [TestCase(TransferDirection.Download)]
        [TestCase(TransferDirection.Copy)]
        public async Task TryPauseTransferAsync_Id(TransferDirection transferType)
        {
            // Arrange
            using DisposingLocalDirectory checkpointerDirectory = DisposingLocalDirectory.GetTestDirectory();
            using DisposingLocalDirectory localDirectory = DisposingLocalDirectory.GetTestDirectory();
            await using DisposingBlobContainer sourceContainer = await GetTestContainerAsync();
            await using DisposingBlobContainer destinationContainer = await GetTestContainerAsync();

            BlobsStorageResourceProvider blobProvider = new(GetSharedKeyCredential());
            TransferManagerOptions options = new TransferManagerOptions()
            {
                CheckpointStoreOptions = TransferCheckpointStoreOptions.CreateLocalStore(checkpointerDirectory.DirectoryPath),
                ErrorMode = TransferErrorMode.ContinueOnFailure,
                ProvidersForResuming = new List<StorageResourceProvider>() { blobProvider },
            };
            TransferManager transferManager = new TransferManager(options);
            TransferOptions transferOptions = new TransferOptions();
            TestEventsRaised testEventsRaised = new TestEventsRaised(transferOptions);

            // Add long-running job to pause, if the job is not big enough
            // then the job might finish before we can pause it.
            TransferOperation transfer = await CreateSingleLongTransferAsync(
                manager: transferManager,
                transferType: transferType,
                localDirectory: localDirectory.DirectoryPath,
                sourceContainer: sourceContainer.Container,
                destinationContainer: destinationContainer.Container,
                size: Constants.KB * 100,
                transferOptions: transferOptions);

            // Act
            CancellationTokenSource cancellationTokenSource = new CancellationTokenSource(TimeSpan.FromSeconds(10));
            await transferManager.PauseTransferAsync(transfer.Id, cancellationTokenSource.Token);

            // Assert
            await testEventsRaised.AssertPausedCheck();
            Assert.AreEqual(TransferState.Paused, transfer.Status.State);

            // Check if Job Plan File exists in checkpointer path.
            JobPartPlanFileName fileName = new JobPartPlanFileName(
                checkpointerPath: checkpointerDirectory.DirectoryPath,
                id: transfer.Id,
                jobPartNumber: 0);
            Assert.IsTrue(File.Exists(fileName.FullPath));
        }

        [Ignore("https://github.com/Azure/azure-sdk-for-net/issues/35439")]
        [RecordedTest]
        [TestCase(TransferDirection.Upload)]
        [TestCase(TransferDirection.Download)]
        [TestCase(TransferDirection.Copy)]
        public async Task TryPauseTransferAsync_TransferOperation(TransferDirection transferType)
        {
            // Arrange
            using DisposingLocalDirectory checkpointerDirectory = DisposingLocalDirectory.GetTestDirectory();
            using DisposingLocalDirectory localDirectory = DisposingLocalDirectory.GetTestDirectory();
            await using DisposingBlobContainer sourceContainer = await GetTestContainerAsync();
            await using DisposingBlobContainer destinationContainer = await GetTestContainerAsync();

            BlobsStorageResourceProvider blobProvider = new(GetSharedKeyCredential());
            TransferManagerOptions options = new TransferManagerOptions()
            {
                CheckpointStoreOptions = TransferCheckpointStoreOptions.CreateLocalStore(checkpointerDirectory.DirectoryPath),
                ErrorMode = TransferErrorMode.ContinueOnFailure,
                ProvidersForResuming = new List<StorageResourceProvider>() { blobProvider },
            };
            TransferOptions transferOptions = new TransferOptions();
            TestEventsRaised testEventsRaised = new TestEventsRaised(transferOptions);
            TransferManager transferManager = new TransferManager(options);

            // Add long-running job to pause, if the job is not big enough
            // then the job might finish before we can pause it.
            TransferOperation transfer = await CreateSingleLongTransferAsync(
                manager: transferManager,
                transferType: transferType,
                localDirectory: localDirectory.DirectoryPath,
                sourceContainer: sourceContainer.Container,
                destinationContainer: destinationContainer.Container,
                size: Constants.KB * 100,
                transferOptions: transferOptions);

            // Act
            CancellationTokenSource cancellationTokenSource = new CancellationTokenSource(TimeSpan.FromSeconds(10));
            await transferManager.PauseTransferAsync(transfer.Id, cancellationTokenSource.Token);

            // Assert
            await testEventsRaised.AssertPausedCheck();
            Assert.AreEqual(TransferState.Paused, transfer.Status.State);

            // Check if Job Plan File exists in checkpointer path.
            JobPartPlanFileName fileName = new JobPartPlanFileName(
                checkpointerPath: checkpointerDirectory.DirectoryPath,
                id: transfer.Id,
                jobPartNumber: 0);
            Assert.IsTrue(File.Exists(fileName.FullPath));
        }

        [RecordedTest]
        public void TryPauseTransferAsync_Error()
        {
            // Arrange
            using DisposingLocalDirectory checkpointerDirectory = DisposingLocalDirectory.GetTestDirectory();
            TransferManagerOptions options = new TransferManagerOptions()
            {
                CheckpointStoreOptions = TransferCheckpointStoreOptions.CreateLocalStore(checkpointerDirectory.DirectoryPath),
                ErrorMode = TransferErrorMode.ContinueOnFailure
            };
            TransferManager transferManager = new TransferManager(options);

            // Act / Assert
            Assert.CatchAsync(async () => await transferManager.PauseTransferAsync("bad transfer Id"));
        }

        [Ignore("https://github.com/Azure/azure-sdk-for-net/issues/35439")]
        [RecordedTest]
        [TestCase(TransferDirection.Upload)]
        [TestCase(TransferDirection.Download)]
        [TestCase(TransferDirection.Copy)]
        public async Task TryPauseTransferAsync_AlreadyPaused(TransferDirection transferType)
        {
            // Arrange
            using DisposingLocalDirectory checkpointerDirectory = DisposingLocalDirectory.GetTestDirectory();
            using DisposingLocalDirectory localDirectory = DisposingLocalDirectory.GetTestDirectory();
            await using DisposingBlobContainer sourceContainer = await GetTestContainerAsync();
            await using DisposingBlobContainer destinationContainer = await GetTestContainerAsync();

            BlobsStorageResourceProvider blobProvider = new(GetSharedKeyCredential());
            TransferManagerOptions options = new TransferManagerOptions()
            {
                CheckpointStoreOptions = TransferCheckpointStoreOptions.CreateLocalStore(checkpointerDirectory.DirectoryPath),
                ErrorMode = TransferErrorMode.ContinueOnFailure,
                ProvidersForResuming = new List<StorageResourceProvider>() { blobProvider },
            };
            TransferOptions transferOptions = new TransferOptions();
            TestEventsRaised testEventsRaised = new TestEventsRaised(transferOptions);
            TransferManager transferManager = new TransferManager(options);

            // Add long-running job to pause, if the job is not big enough
            // then the job might finish before we can pause it.
            TransferOperation transfer = await CreateSingleLongTransferAsync(
                manager: transferManager,
                transferType: transferType,
                localDirectory: localDirectory.DirectoryPath,
                sourceContainer: sourceContainer.Container,
                destinationContainer: destinationContainer.Container,
                size: Constants.KB * 100,
                transferOptions: transferOptions);

            // Act
            CancellationTokenSource cancellationTokenSource = new CancellationTokenSource(TimeSpan.FromSeconds(10));
            await transferManager.PauseTransferAsync(transfer.Id, cancellationTokenSource.Token);

            // Assert
            await testEventsRaised.AssertPausedCheck();
            Assert.AreEqual(TransferState.Paused, transfer.Status.State);

            CancellationTokenSource cancellationTokenSource2 = new CancellationTokenSource(TimeSpan.FromSeconds(10));
            await transferManager.PauseTransferAsync(transfer.Id, cancellationTokenSource2.Token);

            Assert.AreEqual(TransferState.Paused, transfer.Status.State);

            // Check if Job Plan File exists in checkpointer path.
            JobPartPlanFileName fileName = new JobPartPlanFileName(
                checkpointerPath: checkpointerDirectory.DirectoryPath,
                id: transfer.Id,
                jobPartNumber: 0);
            Assert.IsTrue(File.Exists(fileName.FullPath));
        }

        [Ignore("https://github.com/Azure/azure-sdk-for-net/issues/35439")]
        [RecordedTest]
        [TestCase(TransferDirection.Upload)]
        [TestCase(TransferDirection.Download)]
        [TestCase(TransferDirection.Copy)]
        public async Task PauseThenResumeTransferAsync(TransferDirection transferType)
        {
            // Arrange
            using DisposingLocalDirectory checkpointerDirectory = DisposingLocalDirectory.GetTestDirectory();
            using DisposingLocalDirectory localDirectory = DisposingLocalDirectory.GetTestDirectory();
            BlobServiceClient service = GetServiceClient_OAuth();
            await using DisposingBlobContainer sourceContainer = await GetTestContainerAsync(service);
            await using DisposingBlobContainer destinationContainer = await GetTestContainerAsync(service);

            BlobsStorageResourceProvider blobProvider = new(GetSharedKeyCredential());
            TransferManagerOptions options = new TransferManagerOptions()
            {
                CheckpointStoreOptions = TransferCheckpointStoreOptions.CreateLocalStore(checkpointerDirectory.DirectoryPath),
                ErrorMode = TransferErrorMode.ContinueOnFailure,
                ProvidersForResuming = new List<StorageResourceProvider>() { blobProvider },
            };
            TransferOptions transferOptions = new TransferOptions();
            TestEventsRaised testEventsRaised = new TestEventsRaised(transferOptions);
            TransferManager transferManager = new TransferManager(options);
            long size = Constants.KB * 100;

            (StorageResource sResource, StorageResource dResource) = await CreateStorageResourcesAsync(
                transferType: transferType,
                size: size,
                localDirectory: localDirectory.DirectoryPath,
                sourceContainer: sourceContainer.Container,
                destinationContainer: destinationContainer.Container);

            // Add long-running job to pause, if the job is not big enough
            // then the job might finish before we can pause it.
            TransferOperation transfer = await CreateSingleLongTransferAsync(
                manager: transferManager,
                sourceResource: sResource,
                destinationResource: dResource,
                transferOptions: transferOptions);

            // Act - Pause Job
            CancellationTokenSource cancellationTokenSource = new CancellationTokenSource(TimeSpan.FromSeconds(10));
            await transferManager.PauseTransferAsync(transfer.Id, cancellationTokenSource.Token);

            // Assert - Confirm we've paused
            Assert.AreEqual(TransferState.Paused, transfer.Status.State);
            await testEventsRaised.AssertPausedCheck();

            // Act - Resume Job
            TransferOptions resumeOptions = new TransferOptions()
            {
                // Enable overwrite on resume, to overwrite destination.
                CreationPreference = StorageResourceCreationMode.OverwriteIfExists
            };
            TestEventsRaised testEventRaised2 = new TestEventsRaised(resumeOptions);
            TransferOperation resumeTransfer = await transferManager.ResumeTransferAsync(
                transferId: transfer.Id,
                transferOptions: resumeOptions);

            CancellationTokenSource waitTransferCompletion = new CancellationTokenSource(TimeSpan.FromSeconds(10));
            await resumeTransfer.WaitForCompletionAsync(waitTransferCompletion.Token);

            // Assert
            await testEventRaised2.AssertSingleCompletedCheck();
            Assert.AreEqual(TransferState.Completed, resumeTransfer.Status.State);
            Assert.IsTrue(resumeTransfer.HasCompleted);

            // Verify transfer
            await AssertSourceAndDestinationAsync(
                transferType: transferType,
                sourceResource: sResource,
                destinationResource: dResource,
                sourceContainer: sourceContainer.Container,
                destinationContainer: destinationContainer.Container);
        }

        [Ignore("https://github.com/Azure/azure-sdk-for-net/issues/35439")]
        [RecordedTest]
        [TestCase(TransferDirection.Upload)]
        [TestCase(TransferDirection.Download)]
        [TestCase(TransferDirection.Copy)]
        public async Task ResumeTransferAsync(TransferDirection transferType)
        {
            // Arrange
            using DisposingLocalDirectory checkpointerDirectory = DisposingLocalDirectory.GetTestDirectory();
            using DisposingLocalDirectory localDirectory = DisposingLocalDirectory.GetTestDirectory();
            BlobServiceClient service = GetServiceClient_OAuth();
            await using DisposingBlobContainer sourceContainer = await GetTestContainerAsync(service);
            await using DisposingBlobContainer destinationContainer = await GetTestContainerAsync(service);

            BlobsStorageResourceProvider blobProvider = new(GetSharedKeyCredential());
            TransferManagerOptions options = new TransferManagerOptions()
            {
                CheckpointStoreOptions = TransferCheckpointStoreOptions.CreateLocalStore(checkpointerDirectory.DirectoryPath),
                ErrorMode = TransferErrorMode.ContinueOnFailure,
                ProvidersForResuming = new List<StorageResourceProvider>() { blobProvider },
            };
            TransferOptions transferOptions = new TransferOptions();
            TestEventsRaised testEventsRaised = new TestEventsRaised(transferOptions);
            TransferManager transferManager = new TransferManager(options);
            long size = Constants.KB * 100;

            (StorageResource sResource, StorageResource dResource) = await CreateStorageResourcesAsync(
                transferType: transferType,
                size: size,
                localDirectory: localDirectory.DirectoryPath,
                sourceContainer: sourceContainer.Container,
                destinationContainer: destinationContainer.Container);

            // Add long-running job to pause, if the job is not big enough
            // then the job might finish before we can pause it.
            TransferOperation transfer = await CreateSingleLongTransferAsync(
                manager: transferManager,
                sourceResource: sResource,
                destinationResource: dResource,
                transferOptions: transferOptions);

            // Act - Pause Job
            CancellationTokenSource cancellationTokenSource = new CancellationTokenSource(TimeSpan.FromSeconds(10));
            await transferManager.PauseTransferAsync(transfer.Id, cancellationTokenSource.Token);

            // Assert - Confirm we've paused
            Assert.AreEqual(TransferState.Paused, transfer.Status.State);
            await testEventsRaised.AssertPausedCheck();

            // Act - Resume Job
            TransferOptions resumeOptions = new();
            TestEventsRaised testEventRaised2 = new TestEventsRaised(resumeOptions);
            TransferOperation resumeTransfer = await transferManager.ResumeTransferAsync(
                transfer.Id,
                resumeOptions);

            CancellationTokenSource waitTransferCompletion = new CancellationTokenSource(TimeSpan.FromSeconds(10));
            await resumeTransfer.WaitForCompletionAsync(waitTransferCompletion.Token);

            // Assert
            await testEventRaised2.AssertSingleCompletedCheck();
            Assert.AreEqual(TransferState.Completed, resumeTransfer.Status.State);
            Assert.IsTrue(resumeTransfer.HasCompleted);

            // Verify transfer
            await AssertSourceAndDestinationAsync(
                transferType: transferType,
                sourceResource: sResource,
                destinationResource: dResource,
                sourceContainer: sourceContainer.Container,
                destinationContainer: destinationContainer.Container);
        }

        [Ignore("https://github.com/Azure/azure-sdk-for-net/issues/35439")]
        [Test]
        [LiveOnly]
        [TestCase(TransferDirection.Upload)]
        [TestCase(TransferDirection.Copy)]
        public async Task ResumeTransferAsync_Options(TransferDirection transferType)
        {
            // Arrange
            using DisposingLocalDirectory checkpointerDirectory = DisposingLocalDirectory.GetTestDirectory();
            using DisposingLocalDirectory localDirectory = DisposingLocalDirectory.GetTestDirectory();
            BlobServiceClient service = GetServiceClient_OAuth();
            await using DisposingBlobContainer blobContainer = await GetTestContainerAsync(service);

            BlobsStorageResourceProvider blobProvider = new(GetSharedKeyCredential());
            TransferManagerOptions options = new TransferManagerOptions()
            {
                CheckpointStoreOptions = TransferCheckpointStoreOptions.CreateLocalStore(checkpointerDirectory.DirectoryPath),
                ErrorMode = TransferErrorMode.ContinueOnFailure,
                ProvidersForResuming = new List<StorageResourceProvider>() { blobProvider },
            };
            TransferManager transferManager = new TransferManager(options);

            Metadata metadata = DataProvider.BuildMetadata();
            BlockBlobStorageResourceOptions testOptions = new()
            {
                Metadata = DataProvider.BuildMetadata(),
                AccessTier = AccessTier.Cool,
                ContentLanguage = "en-US",
            };

            long size = Constants.KB;
            StorageResource source;
            StorageResource destination;
            if (transferType == TransferDirection.Upload)
            {
                source = await CreateLocalFileSourceResourceAsync(size, localDirectory.DirectoryPath);
                destination = CreateBlobDestinationResource(blobContainer.Container, options: testOptions);
            }
            else // Copy
            {
                source = await CreateBlobSourceResourceAsync(size, GetNewBlobName(), blobContainer.Container);
                destination = CreateBlobDestinationResource(blobContainer.Container, options: testOptions);
            }

            TransferOperation transfer = await transferManager.StartTransferAsync(source, destination);

            // Act - Pause Job
            CancellationTokenSource cancellationTokenSource = new CancellationTokenSource(TimeSpan.FromSeconds(10));
            await transferManager.PauseTransferAsync(transfer.Id, cancellationTokenSource.Token);
            Assert.AreEqual(TransferState.Paused, transfer.Status.State);

            // Act - Resume Job
            TransferOperation resumeTransfer = await transferManager.ResumeTransferAsync(transfer.Id);
            CancellationTokenSource waitTransferCompletion = new CancellationTokenSource(TimeSpan.FromSeconds(10));
            await resumeTransfer.WaitForCompletionAsync(waitTransferCompletion.Token);

            // Assert
            Assert.AreEqual(TransferState.Completed, resumeTransfer.Status.State);
            Assert.IsTrue(resumeTransfer.HasCompleted);

            BlobUriBuilder builder = new BlobUriBuilder(destination.Uri);
            BlockBlobClient blob = blobContainer.Container.GetBlockBlobClient(builder.BlobName);
            BlobProperties props = (await blob.GetPropertiesAsync()).Value;
            Assert.That(props.Metadata, Is.EqualTo(metadata));
            Assert.AreEqual(testOptions.AccessTier, new AccessTier(props.AccessTier));
            Assert.AreEqual(testOptions.ContentLanguage, props.ContentLanguage);
        }

        private async Task<StorageResource> CreateBlobDirectorySourceResourceAsync(
            long size,
            int blobCount,
            string directoryPath,
            BlobContainerClient container,
            BlobStorageResourceContainerOptions options = default)
        {
            for (int i = 0; i < blobCount; i++)
            {
                if (i % 3 == 0)
                {
                    BlockBlobClient blobClient = container.GetBlockBlobClient(string.Join("/", directoryPath, GetNewBlobName()));
                    // create a new file and copy contents of stream into it, and then close the FileStream
                    // so the StagedUploadAsync call is not prevented from reading using its FileStream.
                    using (Stream originalStream = await CreateLimitedMemoryStream(size))
                    {
                        // Upload blob to storage account
                        originalStream.Position = 0;
                        await blobClient.UploadAsync(originalStream);
                    }
                }
                else if (i % 3 == 1)
                {
                    AppendBlobClient blobClient = container.GetAppendBlobClient(string.Join("/", directoryPath, GetNewBlobName()));
                    await blobClient.CreateAsync();
                    // create a new file and copy contents of stream into it, and then close the FileStream
                    // so the StagedUploadAsync call is not prevented from reading using its FileStream.
                    using (Stream originalStream = await CreateLimitedMemoryStream(size))
                    {
                        // Upload blob to storage account
                        originalStream.Position = 0;
                        await blobClient.AppendBlockAsync(originalStream);
                    }
                }
                else
                {
                    PageBlobClient blobClient = container.GetPageBlobClient(string.Join("/", directoryPath, GetNewBlobName()));
                    await blobClient.CreateAsync(size);
                    // create a new file and copy contents of stream into it, and then close the FileStream
                    // so the StagedUploadAsync call is not prevented from reading using its FileStream.
                    using (Stream originalStream = await CreateLimitedMemoryStream(size))
                    {
                        // Upload blob to storage account
                        originalStream.Position = 0;
                        await blobClient.UploadPagesAsync(originalStream, 0);
                    }
                }
            }
            options ??= new();
<<<<<<< HEAD
            options.BlobDirectoryPrefix = directoryPath;
            return BlobsStorageResourceProvider.FromClient(container, options);
=======
            options.BlobPrefix = directoryPath;
            return provider.FromClient(container, options);
>>>>>>> cf78a97d
        }

        private async Task<StorageResource> CreateLocalDirectorySourceResourceAsync(
            long size,
            int fileCount,
            string directoryPath)
        {
            for (int i = 0; i < fileCount; i++)
            {
                await CreateRandomFileAsync(directoryPath, size: size);
            }
            return LocalFilesStorageResourceProvider.FromDirectory(directoryPath);
        }

        private async Task<(StorageResource SourceResource, StorageResource DestinationResource)> CreateStorageResourceContainersAsync(
            TransferDirection transferType,
            long size,
            int transferCount,
            string sourceDirectoryPath,
            string destinationDirectoryPath,
            BlobContainerClient sourceContainer,
            BlobContainerClient destinationContainer)
        {
            StorageResource SourceResource = default;
            StorageResource DestinationResource = default;
            if (transferType == TransferDirection.Download)
            {
                Argument.AssertNotNull(sourceContainer, nameof(sourceContainer));
                Argument.AssertNotNullOrEmpty(destinationDirectoryPath, nameof(destinationDirectoryPath));
                SourceResource ??= await CreateBlobDirectorySourceResourceAsync(
                    size: size,
                    blobCount: transferCount,
                    directoryPath: GetNewBlobDirectoryName(),
                    container: sourceContainer);
                DestinationResource ??= LocalFilesStorageResourceProvider.FromDirectory(destinationDirectoryPath);
            }
            else if (transferType == TransferDirection.Copy)
            {
                Argument.AssertNotNull(sourceContainer, nameof(sourceContainer));
                Argument.AssertNotNull(destinationContainer, nameof(destinationContainer));
                BlobStorageResourceContainerOptions options = new BlobStorageResourceContainerOptions()
                {
                    BlobPrefix = GetNewBlobDirectoryName(),
                };
                SourceResource ??= await CreateBlobDirectorySourceResourceAsync(
                    size: size,
                    blobCount: transferCount,
                    directoryPath: GetNewBlobDirectoryName(),
                    container: sourceContainer);
                DestinationResource ??= BlobsStorageResourceProvider.FromClient(destinationContainer, options);
            }
            else
            {
                // Default to Upload
                Argument.AssertNotNullOrEmpty(sourceDirectoryPath, nameof(sourceDirectoryPath));
                Argument.AssertNotNull(destinationContainer, nameof(destinationContainer));
                SourceResource ??= await CreateLocalDirectorySourceResourceAsync(
                    size: size,
                    fileCount: transferCount,
                    directoryPath: sourceDirectoryPath);

                BlobStorageResourceContainerOptions options = new()
                {
                    BlobPrefix = GetNewBlobDirectoryName()
                };
                DestinationResource ??= BlobsStorageResourceProvider.FromClient(destinationContainer, options);
            }
            return (SourceResource, DestinationResource);
        }

        /// <summary>
        /// Upload and verify the contents of the blob
        ///
        /// By default in this function an event argument will be added to the options event handler
        /// to detect when the upload has finished.
        /// </summary>
        private async Task<TransferOperation> CreateDirectoryLongTransferAsync(
            TransferManager manager,
            TransferDirection transferType = TransferDirection.Upload,
            string sourceDirectory = default,
            string destinationDirectory = default,
            BlobContainerClient sourceContainer = default,
            BlobContainerClient destinationContainer = default,
            StorageResource sourceResource = default,
            StorageResource destinationResource = default,
            TransferOptions transferOptions = default,
            int transferCount = 100,
            long size = Constants.MB)
        {
            Argument.AssertNotNull(manager, nameof(manager));
            if (sourceResource == default && destinationResource == default)
            {
                (StorageResource source, StorageResource dest) = await CreateStorageResourceContainersAsync(
                    transferType: transferType,
                    size: size,
                    transferCount: transferCount,
                    sourceDirectoryPath: sourceDirectory,
                    destinationDirectoryPath: destinationDirectory,
                    sourceContainer: sourceContainer,
                    destinationContainer: destinationContainer);
                sourceResource = source;
                destinationResource = dest;
            }
            else if ((sourceResource == default && destinationResource != default) ||
                    (sourceResource != default && destinationResource == default))
            {
                throw new ArgumentException($"Both {nameof(sourceResource)} or {nameof(destinationResource)} must be specified, " +
                    $"if only one is specified.");
            }

            // Act
            return await manager.StartTransferAsync(sourceResource, destinationResource, transferOptions);
        }

        [Ignore("https://github.com/Azure/azure-sdk-for-net/issues/35439")]
        [RecordedTest]
        [TestCase(TransferDirection.Upload)]
        [TestCase(TransferDirection.Download)]
        [TestCase(TransferDirection.Copy)]
        public async Task TryPauseTransferAsync_Id_Directory(TransferDirection transferType)
        {
            // Arrange
            using DisposingLocalDirectory checkpointerDirectory = DisposingLocalDirectory.GetTestDirectory();
            using DisposingLocalDirectory sourceDirectory = DisposingLocalDirectory.GetTestDirectory();
            using DisposingLocalDirectory destinationDirectory = DisposingLocalDirectory.GetTestDirectory();
            await using DisposingBlobContainer sourceContainer = await GetTestContainerAsync();
            await using DisposingBlobContainer destinationContainer = await GetTestContainerAsync();

            BlobsStorageResourceProvider blobProvider = new(GetSharedKeyCredential());
            TransferManagerOptions options = new TransferManagerOptions()
            {
                CheckpointStoreOptions = TransferCheckpointStoreOptions.CreateLocalStore(checkpointerDirectory.DirectoryPath),
                ErrorMode = TransferErrorMode.ContinueOnFailure,
                ProvidersForResuming = new List<StorageResourceProvider>() { blobProvider },
            };
            TransferManager transferManager = new TransferManager(options);
            TransferOptions transferOptions = new TransferOptions();
            TestEventsRaised testEventsRaised = new TestEventsRaised(transferOptions);

            // Add long-running job to pause, if the job is not big enough
            // then the job might finish before we can pause it.
            int partCount = 4;
            TransferOperation transfer = await CreateDirectoryLongTransferAsync(
                manager: transferManager,
                transferType: transferType,
                sourceDirectory: sourceDirectory.DirectoryPath,
                destinationDirectory: destinationDirectory.DirectoryPath,
                sourceContainer: sourceContainer.Container,
                destinationContainer: destinationContainer.Container,
                size: Constants.KB * 4,
                transferCount: partCount,
                transferOptions: transferOptions);

            // Act
            CancellationTokenSource cancellationTokenSource = new CancellationTokenSource(TimeSpan.FromSeconds(10));
            await transferManager.PauseTransferAsync(transfer.Id, cancellationTokenSource.Token);

            // Assert
            await testEventsRaised.AssertPausedCheck();
            Assert.AreEqual(TransferState.Paused, transfer.Status.State);
        }

        [Ignore("https://github.com/Azure/azure-sdk-for-net/issues/35439")]
        [RecordedTest]
        [TestCase(TransferDirection.Upload)]
        [TestCase(TransferDirection.Download)]
        [TestCase(TransferDirection.Copy)]
        public async Task TryPauseTransferAsync_TransferOperation_Directory(TransferDirection transferType)
        {
            // Arrange
            using DisposingLocalDirectory checkpointerDirectory = DisposingLocalDirectory.GetTestDirectory();
            using DisposingLocalDirectory sourceDirectory = DisposingLocalDirectory.GetTestDirectory();
            using DisposingLocalDirectory destinationDirectory = DisposingLocalDirectory.GetTestDirectory();
            BlobServiceClient service = GetServiceClient_OAuth();
            await using DisposingBlobContainer sourceContainer = await GetTestContainerAsync(service);
            await using DisposingBlobContainer destinationContainer = await GetTestContainerAsync(service);

            BlobsStorageResourceProvider blobProvider = new(GetSharedKeyCredential());
            TransferManagerOptions options = new TransferManagerOptions()
            {
                CheckpointStoreOptions = TransferCheckpointStoreOptions.CreateLocalStore(checkpointerDirectory.DirectoryPath),
                ErrorMode = TransferErrorMode.ContinueOnFailure,
                ProvidersForResuming = new List<StorageResourceProvider>() { blobProvider },
            };
            TransferManager transferManager = new TransferManager(options);
            TransferOptions transferOptions = new TransferOptions();
            TestEventsRaised testEventsRaised = new TestEventsRaised(transferOptions);

            // Add long-running job to pause, if the job is not big enough
            // then the job might finish before we can pause it.
            int partCount = 10;
            TransferOperation transfer = await CreateDirectoryLongTransferAsync(
                manager: transferManager,
                transferType: transferType,
                sourceDirectory: sourceDirectory.DirectoryPath,
                destinationDirectory: destinationDirectory.DirectoryPath,
                sourceContainer: sourceContainer.Container,
                destinationContainer: destinationContainer.Container,
                size: Constants.KB * 4,
                transferCount: partCount,
                transferOptions: transferOptions);

            // Act
            CancellationTokenSource cancellationTokenSource = new CancellationTokenSource(TimeSpan.FromSeconds(10));
            await transferManager.PauseTransferAsync(transfer.Id, cancellationTokenSource.Token);

            // Assert
            await testEventsRaised.AssertPausedCheck();
            Assert.AreEqual(TransferState.Paused, transfer.Status.State);
        }

        [Ignore("https://github.com/Azure/azure-sdk-for-net/issues/35439")]
        [RecordedTest]
        [TestCase(TransferDirection.Upload)]
        [TestCase(TransferDirection.Download)]
        [TestCase(TransferDirection.Copy)]
        public async Task TryPauseTransferAsync_AlreadyPaused_Directory(TransferDirection transferType)
        {
            // Arrange
            using DisposingLocalDirectory checkpointerDirectory = DisposingLocalDirectory.GetTestDirectory();
            using DisposingLocalDirectory sourceDirectory = DisposingLocalDirectory.GetTestDirectory();
            using DisposingLocalDirectory destinationDirectory = DisposingLocalDirectory.GetTestDirectory();
            BlobServiceClient service = GetServiceClient_OAuth();
            await using DisposingBlobContainer sourceContainer = await GetTestContainerAsync(service);
            await using DisposingBlobContainer destinationContainer = await GetTestContainerAsync(service);

            BlobsStorageResourceProvider blobProvider = new(GetSharedKeyCredential());
            TransferManagerOptions options = new TransferManagerOptions()
            {
                CheckpointStoreOptions = TransferCheckpointStoreOptions.CreateLocalStore(checkpointerDirectory.DirectoryPath),
                ErrorMode = TransferErrorMode.ContinueOnFailure,
                ProvidersForResuming = new List<StorageResourceProvider>() { blobProvider },
            };
            TransferManager transferManager = new TransferManager(options);
            TransferOptions transferOptions = new TransferOptions();
            TestEventsRaised testEventsRaised = new TestEventsRaised(transferOptions);

            // Add long-running job to pause, if the job is not big enough
            // then the job might finish before we can pause it.
            int partCount = 4;
            TransferOperation transfer = await CreateDirectoryLongTransferAsync(
                manager: transferManager,
                transferType: transferType,
                sourceDirectory: sourceDirectory.DirectoryPath,
                destinationDirectory: destinationDirectory.DirectoryPath,
                sourceContainer: sourceContainer.Container,
                destinationContainer: destinationContainer.Container,
                size: Constants.KB * 4,
                transferCount: partCount,
                transferOptions: transferOptions);

            // Act
            CancellationTokenSource cancellationTokenSource = new CancellationTokenSource(TimeSpan.FromSeconds(10));
            await transferManager.PauseTransferAsync(transfer.Id, cancellationTokenSource.Token);

            // Assert
            await testEventsRaised.AssertPausedCheck();
            Assert.AreEqual(TransferState.Paused, transfer.Status.State);

            CancellationTokenSource cancellationTokenSource2 = new CancellationTokenSource(TimeSpan.FromSeconds(10));
            await transferManager.PauseTransferAsync(transfer.Id, cancellationTokenSource2.Token);

            await testEventsRaised.AssertPausedCheck();
            Assert.AreEqual(TransferState.Paused, transfer.Status.State);
        }

        [Ignore("https://github.com/Azure/azure-sdk-for-net/issues/35439")]
        [RecordedTest]
        [TestCase(TransferDirection.Upload)]
        [TestCase(TransferDirection.Download)]
        [TestCase(TransferDirection.Copy)]
        public async Task PauseThenResumeTransferAsync_Directory(TransferDirection transferType)
        {
            // Arrange
            using DisposingLocalDirectory checkpointerDirectory = DisposingLocalDirectory.GetTestDirectory();
            using DisposingLocalDirectory sourceDirectory = DisposingLocalDirectory.GetTestDirectory();
            using DisposingLocalDirectory destinationDirectory = DisposingLocalDirectory.GetTestDirectory();
            BlobServiceClient service = GetServiceClient_OAuth();
            await using DisposingBlobContainer sourceContainer = await GetTestContainerAsync(service);
            await using DisposingBlobContainer destinationContainer = await GetTestContainerAsync(service);

            BlobsStorageResourceProvider blobProvider = new(GetSharedKeyCredential());
            TransferManagerOptions options = new TransferManagerOptions()
            {
                CheckpointStoreOptions = TransferCheckpointStoreOptions.CreateLocalStore(checkpointerDirectory.DirectoryPath),
                ErrorMode = TransferErrorMode.ContinueOnFailure,
                ProvidersForResuming = new List<StorageResourceProvider>() { blobProvider },
            };
            TransferManager transferManager = new TransferManager(options);
            TransferOptions transferOptions = new TransferOptions()
            {
                InitialTransferSize = Constants.KB,
                MaximumTransferChunkSize = Constants.KB
            };
            TestEventsRaised testEventsRaised = new TestEventsRaised(transferOptions);
            long size = Constants.KB * 4;
            int partCount = 4;

            (StorageResource sResource, StorageResource dResource) = await CreateStorageResourceContainersAsync(
                transferType: transferType,
                size: size,
                transferCount: partCount,
                sourceDirectoryPath: sourceDirectory.DirectoryPath,
                destinationDirectoryPath: destinationDirectory.DirectoryPath,
                sourceContainer: sourceContainer.Container,
                destinationContainer: destinationContainer.Container);

            // Add long-running job to pause, if the job is not big enough
            // then the job might finish before we can pause it.
            TransferOperation transfer = await CreateDirectoryLongTransferAsync(
                manager: transferManager,
                sourceResource: sResource,
                destinationResource: dResource,
                transferOptions: transferOptions);

            // Act - Pause Job
            CancellationTokenSource cancellationTokenSource = new CancellationTokenSource(TimeSpan.FromSeconds(100));
            await transferManager.PauseTransferAsync(transfer.Id, cancellationTokenSource.Token);

            // Assert - Confirm we've paused
            Assert.AreEqual(TransferState.Paused, transfer.Status.State);
            await testEventsRaised.AssertPausedCheck();
            int completedBeforePause = testEventsRaised.SingleCompletedEvents.Count;

            // Act - Resume Job
            TransferOptions resumeOptions = new()
            {
                CreationPreference = StorageResourceCreationMode.OverwriteIfExists
            };
            TestEventsRaised testEventRaised2 = new TestEventsRaised(resumeOptions);
            TransferOperation resumeTransfer = await transferManager.ResumeTransferAsync(
                transferId: transfer.Id,
                transferOptions: resumeOptions);

            CancellationTokenSource waitTransferCompletion = new CancellationTokenSource(TimeSpan.FromSeconds(600));
            await resumeTransfer.WaitForCompletionAsync(waitTransferCompletion.Token);

            // Assert
            await testEventRaised2.AssertContainerCompletedCheck(partCount - completedBeforePause);
            Assert.AreEqual(TransferState.Completed, resumeTransfer.Status.State);
            Assert.IsTrue(resumeTransfer.HasCompleted);

            // Verify transfer
            await AssertDirectorySourceAndDestinationAsync(
                transferType: transferType,
                sourceResource: sResource as StorageResourceContainer,
                destinationResource: dResource as StorageResourceContainer,
                sourceContainer: sourceContainer.Container,
                destinationContainer: destinationContainer.Container);
        }

        [Ignore("https://github.com/Azure/azure-sdk-for-net/issues/35439")]
        [RecordedTest]
        [TestCase(TransferDirection.Upload)]
        [TestCase(TransferDirection.Download)]
        [TestCase(TransferDirection.Copy)]
        public async Task ResumeTransferAsync_Directory(TransferDirection transferType)
        {
            // Arrange
            using DisposingLocalDirectory checkpointerDirectory = DisposingLocalDirectory.GetTestDirectory();
            using DisposingLocalDirectory sourceDirectory = DisposingLocalDirectory.GetTestDirectory();
            using DisposingLocalDirectory destinationDirectory = DisposingLocalDirectory.GetTestDirectory();
            BlobServiceClient service = GetServiceClient_OAuth();
            await using DisposingBlobContainer sourceContainer = await GetTestContainerAsync(service);
            await using DisposingBlobContainer destinationContainer = await GetTestContainerAsync(service);

            BlobsStorageResourceProvider blobProvider = new(GetSharedKeyCredential());
            TransferManagerOptions options = new TransferManagerOptions()
            {
                CheckpointStoreOptions = TransferCheckpointStoreOptions.CreateLocalStore(checkpointerDirectory.DirectoryPath),
                ErrorMode = TransferErrorMode.ContinueOnFailure,
                ProvidersForResuming = new List<StorageResourceProvider>() { blobProvider },
            };
            TransferManager transferManager = new TransferManager(options);
            TransferOptions transferOptions = new TransferOptions()
            {
                InitialTransferSize = Constants.KB,
                MaximumTransferChunkSize = Constants.KB
            };
            TestEventsRaised testEventsRaised = new TestEventsRaised(transferOptions);
            long size = Constants.KB * 4;
            int partCount = 4;

            (StorageResource sResource, StorageResource dResource) = await CreateStorageResourceContainersAsync(
                transferType: transferType,
                size: size,
                transferCount: partCount,
                sourceDirectoryPath: sourceDirectory.DirectoryPath,
                destinationDirectoryPath: destinationDirectory.DirectoryPath,
                sourceContainer: sourceContainer.Container,
                destinationContainer: destinationContainer.Container);

            // Add long-running job to pause, if the job is not big enough
            // then the job might finish before we can pause it.
            TransferOperation transfer = await CreateDirectoryLongTransferAsync(
                manager: transferManager,
                sourceResource: sResource,
                destinationResource: dResource,
                transferOptions: transferOptions);

            // Act - Pause Job
            CancellationTokenSource cancellationTokenSource = new CancellationTokenSource(TimeSpan.FromSeconds(100));
            await transferManager.PauseTransferAsync(transfer.Id, cancellationTokenSource.Token);

            // Assert - Confirm we've paused
            Assert.AreEqual(TransferState.Paused, transfer.Status.State);
            await testEventsRaised.AssertPausedCheck();
            int completedBeforePause = testEventsRaised.SingleCompletedEvents.Count;

            // Act - Resume Job
            TransferOptions resumeOptions = new()
            {
                CreationPreference = StorageResourceCreationMode.OverwriteIfExists
            };
            TestEventsRaised testEventsRaised2 = new TestEventsRaised(resumeOptions);
            TransferOperation resumeTransfer = await transferManager.ResumeTransferAsync(
                transfer.Id,
                transferOptions: resumeOptions);

            CancellationTokenSource waitTransferCompletion = new CancellationTokenSource(TimeSpan.FromSeconds(600));
            await resumeTransfer.WaitForCompletionAsync(waitTransferCompletion.Token);

            // Assert
            await testEventsRaised2.AssertContainerCompletedCheck(partCount - completedBeforePause);
            Assert.AreEqual(TransferState.Completed, resumeTransfer.Status.State);
            Assert.IsTrue(resumeTransfer.HasCompleted);

            // Verify transfer
            await AssertDirectorySourceAndDestinationAsync(
                transferType: transferType,
                sourceResource: sResource as StorageResourceContainer,
                destinationResource: dResource as StorageResourceContainer,
                sourceContainer: sourceContainer.Container,
                destinationContainer: destinationContainer.Container);
        }

        [Ignore("Likely to fail in pipelines and takes a while to run.")]
        [Test, Pairwise]
        [LiveOnly]
        public async Task ResumeTransferAsync_Directory_Large(
            [Values(TransferDirection.Upload, TransferDirection.Download, TransferDirection.Copy)] TransferDirection transferType,
            [Values(100)] int blobCount,
            [Values(0, 500, 2000)] int delayInMs)
        {
            // This test is not really meant to run in a pipeline and may fail locally
            // depending on timing. Its more meant as a starting place to attempt testing
            // pause/resume in different states of the transfer. You may also find adding
            // delays in certain parts of the code while testing can help get more
            // consistent results.

            // Arrange
            using DisposingLocalDirectory checkpointerDirectory = DisposingLocalDirectory.GetTestDirectory();
            using DisposingLocalDirectory sourceDirectory = DisposingLocalDirectory.GetTestDirectory();
            using DisposingLocalDirectory destinationDirectory = DisposingLocalDirectory.GetTestDirectory();
            BlobServiceClient service = GetServiceClient_OAuth();
            await using DisposingBlobContainer sourceContainer = await GetTestContainerAsync(service);
            await using DisposingBlobContainer destinationContainer = await GetTestContainerAsync(service);

            BlobsStorageResourceProvider blobProvider = new(GetSharedKeyCredential());
            TransferManagerOptions options = new TransferManagerOptions()
            {
                CheckpointStoreOptions = TransferCheckpointStoreOptions.CreateLocalStore(checkpointerDirectory.DirectoryPath),
                ErrorMode = TransferErrorMode.ContinueOnFailure,
                ProvidersForResuming = new List<StorageResourceProvider>() { blobProvider },
            };
            TransferManager transferManager = new TransferManager(options);
            long size = Constants.MB;

            (StorageResource sResource, StorageResource dResource) = await CreateStorageResourceContainersAsync(
                transferType: transferType,
                size: size,
                transferCount: blobCount,
                sourceDirectoryPath: sourceDirectory.DirectoryPath,
                destinationDirectoryPath: destinationDirectory.DirectoryPath,
                sourceContainer: sourceContainer.Container,
                destinationContainer: destinationContainer.Container);

            TransferOptions transferOptions = new()
            {
                InitialTransferSize = size / 4,
                MaximumTransferChunkSize = size / 4
            };

            // Start transfer
            TransferOperation transfer = await transferManager.StartTransferAsync(sResource, dResource, transferOptions);

            // Sleep before pausing
            await Task.Delay(delayInMs);

            // Pause Transfer
            CancellationTokenSource pauseCancellation = new CancellationTokenSource(TimeSpan.FromSeconds(30));
            await transferManager.PauseTransferAsync(transfer.Id, pauseCancellation.Token);
            Assert.AreEqual(TransferState.Paused, transfer.Status.State);

            // Resume Transfer
            TransferOperation resumeTransfer = await transferManager.ResumeTransferAsync(transfer.Id);

            CancellationTokenSource waitTransferCompletion = new CancellationTokenSource(TimeSpan.FromSeconds(600));
            await resumeTransfer.WaitForCompletionAsync(waitTransferCompletion.Token);

            // Assert
            Assert.AreEqual(TransferState.Completed, resumeTransfer.Status.State);
            Assert.IsTrue(resumeTransfer.HasCompleted);

            // Verify transfer
            await AssertDirectorySourceAndDestinationAsync(
                transferType: transferType,
                sourceResource: sResource as StorageResourceContainer,
                destinationResource: dResource as StorageResourceContainer,
                sourceContainer: sourceContainer.Container,
                destinationContainer: destinationContainer.Container);
        }

        [Test]
        public async Task PauseAllTriggersCorrectPauses()
        {
            List<Mock<TransferOperation>> pausable = new();
            List<Mock<TransferOperation>> unpausable = new();
            TransferManager manager = new();
            foreach (TransferState state in Enum.GetValues(typeof(TransferState)).Cast<TransferState>())
            {
                bool canPause = state == TransferState.InProgress;
                Mock<TransferOperation> transfer = new(MockBehavior.Loose)
                {
                    CallBase = true,
                };
                transfer.Setup(t => t.CanPause()).Returns(canPause);
                transfer.Setup(t => t.PauseAsync(It.IsAny<CancellationToken>())).Returns(Task.CompletedTask);
                if (canPause)
                {
                    pausable.Add(transfer);
                }
                else
                {
                    unpausable.Add(transfer);
                }
                manager._transfers.TryAdd(Guid.NewGuid().ToString(), transfer.Object);
            }

            await manager.PauseAllRunningTransfersAsync(_mockingToken);

            foreach (Mock<TransferOperation> transfer in pausable)
            {
                transfer.Verify(t => t.PauseAsync(It.IsAny<CancellationToken>()), Times.Once());
            }
            foreach (Mock<TransferOperation> transfer in pausable.Concat(unpausable))
            {
                transfer.Verify(t => t.CanPause(), Times.Once());
                transfer.VerifyNoOtherCalls();
            }
        }
    }
}<|MERGE_RESOLUTION|>--- conflicted
+++ resolved
@@ -663,13 +663,8 @@
                 }
             }
             options ??= new();
-<<<<<<< HEAD
-            options.BlobDirectoryPrefix = directoryPath;
+            options.BlobPrefix = directoryPath;
             return BlobsStorageResourceProvider.FromClient(container, options);
-=======
-            options.BlobPrefix = directoryPath;
-            return provider.FromClient(container, options);
->>>>>>> cf78a97d
         }
 
         private async Task<StorageResource> CreateLocalDirectorySourceResourceAsync(
