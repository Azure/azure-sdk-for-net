--- conflicted
+++ resolved
@@ -64,11 +64,7 @@
             }
             return new BlobStorageResourceContainer(containerClient, new BlobStorageResourceContainerOptions()
             {
-<<<<<<< HEAD
-                BlobDirectoryPrefix = directoryPath,
-=======
                 BlobPrefix = directoryPath,
->>>>>>> b38a9c20
                 BlobType = BlobType.Page,
                 BlobOptions = options
             });
@@ -80,11 +76,7 @@
             => new BlobStorageResourceContainer(
                 containerClient,
                 new BlobStorageResourceContainerOptions() {
-<<<<<<< HEAD
-                    BlobDirectoryPrefix = directoryPath,
-=======
                     BlobPrefix = directoryPath,
->>>>>>> b38a9c20
                     BlobType = BlobType.Block });
 
         protected internal override PageBlobClient GetDestinationBlob(BlobContainerClient containerClient, string blobName)
