--- conflicted
+++ resolved
@@ -289,19 +289,13 @@
 
             // List all files in source blob folder path
             List<string> sourceFileNames = new List<string>();
-<<<<<<< HEAD
 
             // Get source directory client and list the paths
             GetBlobsOptions options = new GetBlobsOptions
             {
-                Prefix = sourcePrefix
+                Prefix = !string.IsNullOrEmpty(sourcePrefix) ? sourcePrefix + '/' : sourcePrefix
             };
             await foreach (Page<BlobItem> page in sourceContainer.GetBlobsAsync(options, cancellationToken: cancellationToken).AsPages())
-=======
-            await foreach (Page<BlobItem> page in sourceContainer.GetBlobsAsync(
-                prefix: !string.IsNullOrEmpty(sourcePrefix) ? sourcePrefix + '/' : sourcePrefix,
-                cancellationToken: cancellationToken).AsPages())
->>>>>>> 9c991d7f
             {
                 sourceFileNames.AddRange(page.Values.Select(
                     (BlobItem item) => !string.IsNullOrEmpty(sourcePrefix) ? item.Name.Substring(sourcePrefix.Length + 1) : item.Name));
@@ -309,17 +303,11 @@
 
             // List all files in the destination blob folder path
             List<string> destinationFileNames = new List<string>();
-<<<<<<< HEAD
             options = new GetBlobsOptions
             {
-                Prefix = destinationPrefix
+                Prefix = !string.IsNullOrEmpty(destinationPrefix) ? destinationPrefix + '/' : destinationPrefix
             };
             await foreach (Page<BlobItem> page in destinationContainer.GetBlobsAsync(options, cancellationToken: cancellationToken).AsPages())
-=======
-            await foreach (Page<BlobItem> page in destinationContainer.GetBlobsAsync(
-                prefix: !string.IsNullOrEmpty(destinationPrefix) ? destinationPrefix + '/' : destinationPrefix,
-                cancellationToken: cancellationToken).AsPages())
->>>>>>> 9c991d7f
             {
                 destinationFileNames.AddRange(page.Values.Select(
                     (BlobItem item) => !string.IsNullOrEmpty(destinationPrefix) ? item.Name.Substring(destinationPrefix.Length + 1) : item.Name));
