# Release History

## 1.0.0-beta.12 (Unreleased)

<<<<<<< HEAD
### Breaking Changes

- Various naming changes according to review comments.

## 1.0.0-beta.11 (2022-07-18)
=======
### Features Added

### Breaking Changes

### Bugs Fixed

### Other Changes

## 1.0.0-beta.11 (2022-07-21)
>>>>>>> fd403f52

This is the RC release of the Azure Storage management library.

### Features Added

- Added Update methods in resource classes.

### Breaking Changes

Polishing since last public beta release:
- Prepended `Storage` prefix to all single / simple model names.
- Corrected the format of all `Guid` type properties / parameters.
- Corrected the format of all `ResourceIdentifier` type properties / parameters.
- Corrected the format of all `ResouceType` type properties / parameters.
- Corrected the format of all `ETag` type properties / parameters.
- Corrected the format of all `AzureLocation` type properties / parameters.
- Corrected the format of all binary type properties / parameters.
- Corrected all acronyms which not follow [.Net Naming Guidelines](https://docs.microsoft.com/dotnet/standard/design-guidelines/naming-guidelines).
- Corrected enumeration name by following [Naming Enumerations Rule](https://docs.microsoft.com/dotnet/standard/design-guidelines/names-of-classes-structs-and-interfaces#naming-enumerations).
- Corrected the suffix of `DateTimeOffset` properties / parameters.
- Corrected the name of interval / duration properties / parameters which end with units.
- Optimized the name of some models and functions.

### Other Changes

- Upgraded dependent `Azure.ResourceManager` to 1.2.0
- Upgraded dependent `Azure.Core` to 1.25.0

## 1.0.0-beta.10 (2022-06-24)

### Breaking Changes

- Base type of `BlobContainerData` changed to `Azure.ResourceManager.Models.ResourceData`.
- Base type of `FileShareData` changed to `Azure.ResourceManager.Models.ResourceData`.
- Base type of `ImmutabilityPolicyData` changed to `Azure.ResourceManager.Models.ResourceData`.
- Type `AzureEntityResource` was removed.

## 1.0.0-beta.9 (2022-05-13)

### Breaking Changes

- Flattened property from a read-only model no longer has setters.
- The type of flattened primitive property changed to its corresponding nullable type.
- Renamed class `PrivateLinkResource` to `StoragePrivateLinkResource`.
- Added an `Update` method using the implementation of `CreateOrUpdate` if the resource previously does not have a `Update` method.

## 1.0.0-beta.8 (2022-04-08)

### Breaking Changes

- Simplify `type` property names.
- Normalized the body parameter type names for PUT / POST / PATCH operations if it is only used as input.

### Other Changes

- Upgrade dependency to Azure.ResourceManager 1.0.0

## 1.0.0-beta.7 (2022-03-31)

### Breaking Changes

- Now all the resource classes would have a `Resource` suffix (if it previously does not have one).
- Renamed some models to more comprehensive names.
- `bool waitForCompletion` parameter in all long running operations were changed to `WaitUntil waitUntil`.
- All properties of the type `object` were changed to `BinaryData`.
- Removed `GetIfExists` methods from all the resource classes.

## 1.0.0-beta.6 (2022-01-30)

### Features Added

- Bump API version to `2021-08-01`

### Breaking Changes

- `waitForCompletion` is now a required parameter and moved to the first parameter in LRO operations
- Move optional body parameters right after required parameters

## 1.0.0-beta.5 (2021-12-28)

### Features Added

- Added `CreateResourceIdentifier` for each resource class

### Breaking Changes

- Renamed `CheckIfExists` to `Exists` for each resource collection class
- Renamed `Get{Resource}ByName` to `Get{Resource}AsGenericResource` in `SubscriptionExtensions`

### Bugs Fixed

- Fixed comments for `FirstPageFunc` of each pageable resource class
- Fixed `DateTimeOffset` being serialized to local timezone format

## 1.0.0-beta.4 (2021-12-07)

### Breaking Changes

- Unified the identification rule of detecting resources, therefore some resources might become non-resources, and vice versa.

### Bugs Fixed

- Fixed problematic internal parameter invocation from the context `Id` property to the corresponding `RestOperations`.

## 1.0.0-beta.3 (2021-10-28)

### Breaking Changes

- Renamed [Resource]Container to [Resource]Collection and added the IEnumerable<T> and IAsyncEnumerable<T> interfaces to them making it easier to iterate over the list in the simple case.

## 1.0.0-beta.2 (2021-09-14)

### Features Added

- Added ArmClient extension methods to support [start from the middle scenario](https://github.com/Azure/azure-sdk-for-net/tree/main/sdk/resourcemanager/Azure.ResourceManager#managing-existing-resources-by-id).

### Bugs Fixed

- Fixed bug when using `GetDeletedAccountsAsync` would cause error.

## 1.0.0-beta.1 (2021-09-01)

This package follows the [Azure SDK Design Guidelines for .NET](https://azure.github.io/azure-sdk/dotnet_introduction.html) which provide a number of core capabilities that are shared amongst all Azure SDKs, including the intuitive Azure Identity library, an HTTP Pipeline with custom policies, error-handling, distributed tracing, and much more.

This is a Public Preview version, so expect incompatible changes in subsequent releases as we improve the product. To provide feedback, please submit an issue in our [Azure SDK for .NET GitHub repo](https://github.com/Azure/azure-sdk-for-net/issues).

### General New Features

    - Support MSAL.NET, Azure.Identity is out of box for supporting MSAL.NET
    - Support [OpenTelemetry](https://opentelemetry.io/) for distributed tracing
    - HTTP pipeline with custom policies
    - Better error-handling
    - Support uniform telemetry across all languages

> NOTE: For more information about unified authentication, please refer to [Azure Identity documentation for .NET](https://docs.microsoft.com//dotnet/api/overview/azure/identity-readme?view=azure-dotnet)

#### Package Name
The package name has been changed from `Microsoft.Azure.Management.Storage` to `Azure.ResourceManager.Storage`

#### Management Client Changes

Example: Create a storage account:

Before upgrade:
```csharp
using Microsoft.Azure.Management.Storage;
using Microsoft.Azure.Management.Storage.Models;
using Microsoft.Rest;

var credentials = new TokenCredentials("YOUR ACCESS TOKEN");
var storageManagementClient = new StorageManagementClient(credentials);
storageManagementClient.SubscriptionId = subscriptionId;

StorageAccountCreateParameters parameters = new StorageAccountCreateParameters
{
    Location = "westus",
    Tags = new Dictionary<string, string>
            {
                {"key1","value1"},
                {"key2","value2"}
            },
    Sku = new Sku { Name = SkuName.StandardGRS },
    Kind = Kind.Storage,
};
storageManagementClient.StorageAccounts.Create(resourceGroupName, accountName, parameters);
```

After upgrade:
```C# Snippet:Create_Storage_Account
using Azure.Core;
using Azure.Identity;
using Azure.ResourceManager.Resources;
using Azure.ResourceManager.Storage.Models;
string accountName = "myaccount";
string resourceGroupName = "myResourceGroup";
ArmClient client = new ArmClient(new DefaultAzureCredential());
ResourceGroupResource resourceGroup = client.GetDefaultSubscription().GetResourceGroups().Get(resourceGroupName);
StorageAccountCollection storageAccountCollection = resourceGroup.GetStorageAccounts();
StorageSku sku = new StorageSku(StorageSkuName.PremiumLrs);
StorageAccountCreateOrUpdateContent parameters = new StorageAccountCreateOrUpdateContent(sku, StorageKind.Storage, AzureLocation.WestUS)
{
    Tags =
    {
        ["key1"] = "value1",
        ["key2"] = "value2"
    }
};
StorageAccountResource account = storageAccountCollection.CreateOrUpdate(WaitUntil.Completed, accountName, parameters).Value;
```

#### Object Model Changes

Example: Create one Encryption Model

Before upgrade:
```csharp
var encryption = new Encryption()
     {
         Services = new EncryptionServices { Blob = new EncryptionService { Enabled = true }, File = new EncryptionService { Enabled = true } },
         KeySource = KeySource.MicrosoftStorage
     };
```

After upgrade:
```csharp
var encryption = new Encryption(KeySource.MicrosoftStorage)
    {
        Services = new EncryptionServices { Blob = new EncryptionService { Enabled = true }, File = new EncryptionService { Enabled = true } }
    };
```<|MERGE_RESOLUTION|>--- conflicted
+++ resolved
@@ -2,23 +2,17 @@
 
 ## 1.0.0-beta.12 (Unreleased)
 
-<<<<<<< HEAD
+### Features Added
+
 ### Breaking Changes
 
 - Various naming changes according to review comments.
 
-## 1.0.0-beta.11 (2022-07-18)
-=======
-### Features Added
-
-### Breaking Changes
-
 ### Bugs Fixed
 
 ### Other Changes
 
 ## 1.0.0-beta.11 (2022-07-21)
->>>>>>> fd403f52
 
 This is the RC release of the Azure Storage management library.
 
