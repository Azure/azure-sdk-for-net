namespace Azure.ResourceManager.Storage
{
    public partial class BlobContainerCollection : Azure.ResourceManager.ArmCollection, System.Collections.Generic.IAsyncEnumerable<Azure.ResourceManager.Storage.BlobContainerResource>, System.Collections.Generic.IEnumerable<Azure.ResourceManager.Storage.BlobContainerResource>, System.Collections.IEnumerable
    {
        protected BlobContainerCollection() { }
        public virtual Azure.ResourceManager.ArmOperation<Azure.ResourceManager.Storage.BlobContainerResource> CreateOrUpdate(Azure.WaitUntil waitUntil, string containerName, Azure.ResourceManager.Storage.BlobContainerData data, System.Threading.CancellationToken cancellationToken = default(System.Threading.CancellationToken)) { throw null; }
        public virtual System.Threading.Tasks.Task<Azure.ResourceManager.ArmOperation<Azure.ResourceManager.Storage.BlobContainerResource>> CreateOrUpdateAsync(Azure.WaitUntil waitUntil, string containerName, Azure.ResourceManager.Storage.BlobContainerData data, System.Threading.CancellationToken cancellationToken = default(System.Threading.CancellationToken)) { throw null; }
        public virtual Azure.Response<bool> Exists(string containerName, System.Threading.CancellationToken cancellationToken = default(System.Threading.CancellationToken)) { throw null; }
        public virtual System.Threading.Tasks.Task<Azure.Response<bool>> ExistsAsync(string containerName, System.Threading.CancellationToken cancellationToken = default(System.Threading.CancellationToken)) { throw null; }
        public virtual Azure.Response<Azure.ResourceManager.Storage.BlobContainerResource> Get(string containerName, System.Threading.CancellationToken cancellationToken = default(System.Threading.CancellationToken)) { throw null; }
        public virtual Azure.Pageable<Azure.ResourceManager.Storage.BlobContainerResource> GetAll(string maxpagesize = null, string filter = null, Azure.ResourceManager.Storage.Models.ListContainersInclude? include = default(Azure.ResourceManager.Storage.Models.ListContainersInclude?), System.Threading.CancellationToken cancellationToken = default(System.Threading.CancellationToken)) { throw null; }
        public virtual Azure.AsyncPageable<Azure.ResourceManager.Storage.BlobContainerResource> GetAllAsync(string maxpagesize = null, string filter = null, Azure.ResourceManager.Storage.Models.ListContainersInclude? include = default(Azure.ResourceManager.Storage.Models.ListContainersInclude?), System.Threading.CancellationToken cancellationToken = default(System.Threading.CancellationToken)) { throw null; }
        public virtual System.Threading.Tasks.Task<Azure.Response<Azure.ResourceManager.Storage.BlobContainerResource>> GetAsync(string containerName, System.Threading.CancellationToken cancellationToken = default(System.Threading.CancellationToken)) { throw null; }
        System.Collections.Generic.IAsyncEnumerator<Azure.ResourceManager.Storage.BlobContainerResource> System.Collections.Generic.IAsyncEnumerable<Azure.ResourceManager.Storage.BlobContainerResource>.GetAsyncEnumerator(System.Threading.CancellationToken cancellationToken) { throw null; }
        System.Collections.Generic.IEnumerator<Azure.ResourceManager.Storage.BlobContainerResource> System.Collections.Generic.IEnumerable<Azure.ResourceManager.Storage.BlobContainerResource>.GetEnumerator() { throw null; }
        System.Collections.IEnumerator System.Collections.IEnumerable.GetEnumerator() { throw null; }
    }
    public partial class BlobContainerData : Azure.ResourceManager.Models.ResourceData
    {
        public BlobContainerData() { }
        public string DefaultEncryptionScope { get { throw null; } set { } }
        public bool? Deleted { get { throw null; } }
        public System.DateTimeOffset? DeletedOn { get { throw null; } }
        public bool? DenyEncryptionScopeOverride { get { throw null; } set { } }
        public bool? EnableNfsV3AllSquash { get { throw null; } set { } }
        public bool? EnableNfsV3RootSquash { get { throw null; } set { } }
        public Azure.ETag? Etag { get { throw null; } }
        public bool? HasImmutabilityPolicy { get { throw null; } }
        public bool? HasLegalHold { get { throw null; } }
        public Azure.ResourceManager.Storage.Models.ImmutabilityPolicyProperties ImmutabilityPolicy { get { throw null; } }
        public Azure.ResourceManager.Storage.Models.ImmutableStorageWithVersioning ImmutableStorageWithVersioning { get { throw null; } set { } }
        public System.DateTimeOffset? LastModifiedOn { get { throw null; } }
        public Azure.ResourceManager.Storage.Models.LeaseDuration? LeaseDuration { get { throw null; } }
        public Azure.ResourceManager.Storage.Models.LeaseState? LeaseState { get { throw null; } }
        public Azure.ResourceManager.Storage.Models.LeaseStatus? LeaseStatus { get { throw null; } }
        public Azure.ResourceManager.Storage.Models.LegalHoldProperties LegalHold { get { throw null; } }
        public System.Collections.Generic.IDictionary<string, string> Metadata { get { throw null; } }
        public Azure.ResourceManager.Storage.Models.PublicAccess? PublicAccess { get { throw null; } set { } }
        public int? RemainingRetentionDays { get { throw null; } }
        public string Version { get { throw null; } }
    }
    public partial class BlobContainerResource : Azure.ResourceManager.ArmResource
    {
        public static readonly Azure.Core.ResourceType ResourceType;
        protected BlobContainerResource() { }
        public virtual Azure.ResourceManager.Storage.BlobContainerData Data { get { throw null; } }
        public virtual bool HasData { get { throw null; } }
        public virtual Azure.Response<Azure.ResourceManager.Storage.Models.LegalHold> ClearLegalHold(Azure.ResourceManager.Storage.Models.LegalHold legalHold, System.Threading.CancellationToken cancellationToken = default(System.Threading.CancellationToken)) { throw null; }
        public virtual System.Threading.Tasks.Task<Azure.Response<Azure.ResourceManager.Storage.Models.LegalHold>> ClearLegalHoldAsync(Azure.ResourceManager.Storage.Models.LegalHold legalHold, System.Threading.CancellationToken cancellationToken = default(System.Threading.CancellationToken)) { throw null; }
        public static Azure.Core.ResourceIdentifier CreateResourceIdentifier(string subscriptionId, string resourceGroupName, string accountName, string containerName) { throw null; }
        public virtual Azure.ResourceManager.ArmOperation Delete(Azure.WaitUntil waitUntil, System.Threading.CancellationToken cancellationToken = default(System.Threading.CancellationToken)) { throw null; }
        public virtual System.Threading.Tasks.Task<Azure.ResourceManager.ArmOperation> DeleteAsync(Azure.WaitUntil waitUntil, System.Threading.CancellationToken cancellationToken = default(System.Threading.CancellationToken)) { throw null; }
        public virtual Azure.Response<Azure.ResourceManager.Storage.BlobContainerResource> Get(System.Threading.CancellationToken cancellationToken = default(System.Threading.CancellationToken)) { throw null; }
        public virtual System.Threading.Tasks.Task<Azure.Response<Azure.ResourceManager.Storage.BlobContainerResource>> GetAsync(System.Threading.CancellationToken cancellationToken = default(System.Threading.CancellationToken)) { throw null; }
        public virtual Azure.ResourceManager.Storage.ImmutabilityPolicyResource GetImmutabilityPolicy() { throw null; }
        public virtual Azure.Response<Azure.ResourceManager.Storage.Models.LeaseContainerResponse> Lease(Azure.ResourceManager.Storage.Models.LeaseContainerContent content = null, System.Threading.CancellationToken cancellationToken = default(System.Threading.CancellationToken)) { throw null; }
        public virtual System.Threading.Tasks.Task<Azure.Response<Azure.ResourceManager.Storage.Models.LeaseContainerResponse>> LeaseAsync(Azure.ResourceManager.Storage.Models.LeaseContainerContent content = null, System.Threading.CancellationToken cancellationToken = default(System.Threading.CancellationToken)) { throw null; }
        public virtual Azure.ResourceManager.ArmOperation ObjectLevelWorm(Azure.WaitUntil waitUntil, System.Threading.CancellationToken cancellationToken = default(System.Threading.CancellationToken)) { throw null; }
        public virtual System.Threading.Tasks.Task<Azure.ResourceManager.ArmOperation> ObjectLevelWormAsync(Azure.WaitUntil waitUntil, System.Threading.CancellationToken cancellationToken = default(System.Threading.CancellationToken)) { throw null; }
        public virtual Azure.Response<Azure.ResourceManager.Storage.Models.LegalHold> SetLegalHold(Azure.ResourceManager.Storage.Models.LegalHold legalHold, System.Threading.CancellationToken cancellationToken = default(System.Threading.CancellationToken)) { throw null; }
        public virtual System.Threading.Tasks.Task<Azure.Response<Azure.ResourceManager.Storage.Models.LegalHold>> SetLegalHoldAsync(Azure.ResourceManager.Storage.Models.LegalHold legalHold, System.Threading.CancellationToken cancellationToken = default(System.Threading.CancellationToken)) { throw null; }
        public virtual Azure.Response<Azure.ResourceManager.Storage.BlobContainerResource> Update(Azure.ResourceManager.Storage.BlobContainerData data, System.Threading.CancellationToken cancellationToken = default(System.Threading.CancellationToken)) { throw null; }
        public virtual System.Threading.Tasks.Task<Azure.Response<Azure.ResourceManager.Storage.BlobContainerResource>> UpdateAsync(Azure.ResourceManager.Storage.BlobContainerData data, System.Threading.CancellationToken cancellationToken = default(System.Threading.CancellationToken)) { throw null; }
    }
    public partial class BlobInventoryPolicyCollection : Azure.ResourceManager.ArmCollection, System.Collections.Generic.IAsyncEnumerable<Azure.ResourceManager.Storage.BlobInventoryPolicyResource>, System.Collections.Generic.IEnumerable<Azure.ResourceManager.Storage.BlobInventoryPolicyResource>, System.Collections.IEnumerable
    {
        protected BlobInventoryPolicyCollection() { }
        public virtual Azure.ResourceManager.ArmOperation<Azure.ResourceManager.Storage.BlobInventoryPolicyResource> CreateOrUpdate(Azure.WaitUntil waitUntil, Azure.ResourceManager.Storage.Models.BlobInventoryPolicyName blobInventoryPolicyName, Azure.ResourceManager.Storage.BlobInventoryPolicyData data, System.Threading.CancellationToken cancellationToken = default(System.Threading.CancellationToken)) { throw null; }
        public virtual System.Threading.Tasks.Task<Azure.ResourceManager.ArmOperation<Azure.ResourceManager.Storage.BlobInventoryPolicyResource>> CreateOrUpdateAsync(Azure.WaitUntil waitUntil, Azure.ResourceManager.Storage.Models.BlobInventoryPolicyName blobInventoryPolicyName, Azure.ResourceManager.Storage.BlobInventoryPolicyData data, System.Threading.CancellationToken cancellationToken = default(System.Threading.CancellationToken)) { throw null; }
        public virtual Azure.Response<bool> Exists(Azure.ResourceManager.Storage.Models.BlobInventoryPolicyName blobInventoryPolicyName, System.Threading.CancellationToken cancellationToken = default(System.Threading.CancellationToken)) { throw null; }
        public virtual System.Threading.Tasks.Task<Azure.Response<bool>> ExistsAsync(Azure.ResourceManager.Storage.Models.BlobInventoryPolicyName blobInventoryPolicyName, System.Threading.CancellationToken cancellationToken = default(System.Threading.CancellationToken)) { throw null; }
        public virtual Azure.Response<Azure.ResourceManager.Storage.BlobInventoryPolicyResource> Get(Azure.ResourceManager.Storage.Models.BlobInventoryPolicyName blobInventoryPolicyName, System.Threading.CancellationToken cancellationToken = default(System.Threading.CancellationToken)) { throw null; }
        public virtual Azure.Pageable<Azure.ResourceManager.Storage.BlobInventoryPolicyResource> GetAll(System.Threading.CancellationToken cancellationToken = default(System.Threading.CancellationToken)) { throw null; }
        public virtual Azure.AsyncPageable<Azure.ResourceManager.Storage.BlobInventoryPolicyResource> GetAllAsync(System.Threading.CancellationToken cancellationToken = default(System.Threading.CancellationToken)) { throw null; }
        public virtual System.Threading.Tasks.Task<Azure.Response<Azure.ResourceManager.Storage.BlobInventoryPolicyResource>> GetAsync(Azure.ResourceManager.Storage.Models.BlobInventoryPolicyName blobInventoryPolicyName, System.Threading.CancellationToken cancellationToken = default(System.Threading.CancellationToken)) { throw null; }
        System.Collections.Generic.IAsyncEnumerator<Azure.ResourceManager.Storage.BlobInventoryPolicyResource> System.Collections.Generic.IAsyncEnumerable<Azure.ResourceManager.Storage.BlobInventoryPolicyResource>.GetAsyncEnumerator(System.Threading.CancellationToken cancellationToken) { throw null; }
        System.Collections.Generic.IEnumerator<Azure.ResourceManager.Storage.BlobInventoryPolicyResource> System.Collections.Generic.IEnumerable<Azure.ResourceManager.Storage.BlobInventoryPolicyResource>.GetEnumerator() { throw null; }
        System.Collections.IEnumerator System.Collections.IEnumerable.GetEnumerator() { throw null; }
    }
    public partial class BlobInventoryPolicyData : Azure.ResourceManager.Models.ResourceData
    {
        public BlobInventoryPolicyData() { }
        public System.DateTimeOffset? LastModifiedOn { get { throw null; } }
        public Azure.ResourceManager.Storage.Models.BlobInventoryPolicySchema Policy { get { throw null; } set { } }
    }
    public partial class BlobInventoryPolicyResource : Azure.ResourceManager.ArmResource
    {
        public static readonly Azure.Core.ResourceType ResourceType;
        protected BlobInventoryPolicyResource() { }
        public virtual Azure.ResourceManager.Storage.BlobInventoryPolicyData Data { get { throw null; } }
        public virtual bool HasData { get { throw null; } }
        public static Azure.Core.ResourceIdentifier CreateResourceIdentifier(string subscriptionId, string resourceGroupName, string accountName, Azure.ResourceManager.Storage.Models.BlobInventoryPolicyName blobInventoryPolicyName) { throw null; }
        public virtual Azure.ResourceManager.ArmOperation Delete(Azure.WaitUntil waitUntil, System.Threading.CancellationToken cancellationToken = default(System.Threading.CancellationToken)) { throw null; }
        public virtual System.Threading.Tasks.Task<Azure.ResourceManager.ArmOperation> DeleteAsync(Azure.WaitUntil waitUntil, System.Threading.CancellationToken cancellationToken = default(System.Threading.CancellationToken)) { throw null; }
        public virtual Azure.Response<Azure.ResourceManager.Storage.BlobInventoryPolicyResource> Get(System.Threading.CancellationToken cancellationToken = default(System.Threading.CancellationToken)) { throw null; }
        public virtual System.Threading.Tasks.Task<Azure.Response<Azure.ResourceManager.Storage.BlobInventoryPolicyResource>> GetAsync(System.Threading.CancellationToken cancellationToken = default(System.Threading.CancellationToken)) { throw null; }
        public virtual Azure.ResourceManager.ArmOperation<Azure.ResourceManager.Storage.BlobInventoryPolicyResource> Update(Azure.WaitUntil waitUntil, Azure.ResourceManager.Storage.BlobInventoryPolicyData data, System.Threading.CancellationToken cancellationToken = default(System.Threading.CancellationToken)) { throw null; }
        public virtual System.Threading.Tasks.Task<Azure.ResourceManager.ArmOperation<Azure.ResourceManager.Storage.BlobInventoryPolicyResource>> UpdateAsync(Azure.WaitUntil waitUntil, Azure.ResourceManager.Storage.BlobInventoryPolicyData data, System.Threading.CancellationToken cancellationToken = default(System.Threading.CancellationToken)) { throw null; }
    }
    public partial class BlobServiceData : Azure.ResourceManager.Models.ResourceData
    {
        public BlobServiceData() { }
        public bool? AutomaticSnapshotPolicyEnabled { get { throw null; } set { } }
        public Azure.ResourceManager.Storage.Models.ChangeFeed ChangeFeed { get { throw null; } set { } }
        public Azure.ResourceManager.Storage.Models.DeleteRetentionPolicy ContainerDeleteRetentionPolicy { get { throw null; } set { } }
        public System.Collections.Generic.IList<Azure.ResourceManager.Storage.Models.CorsRule> CorsRulesValue { get { throw null; } }
        public string DefaultServiceVersion { get { throw null; } set { } }
        public Azure.ResourceManager.Storage.Models.DeleteRetentionPolicy DeleteRetentionPolicy { get { throw null; } set { } }
        public bool? IsVersioningEnabled { get { throw null; } set { } }
        public Azure.ResourceManager.Storage.Models.LastAccessTimeTrackingPolicy LastAccessTimeTrackingPolicy { get { throw null; } set { } }
        public Azure.ResourceManager.Storage.Models.RestorePolicyProperties RestorePolicy { get { throw null; } set { } }
        public Azure.ResourceManager.Storage.Models.StorageSku Sku { get { throw null; } }
    }
    public partial class BlobServiceResource : Azure.ResourceManager.ArmResource
    {
        public static readonly Azure.Core.ResourceType ResourceType;
        protected BlobServiceResource() { }
        public virtual Azure.ResourceManager.Storage.BlobServiceData Data { get { throw null; } }
        public virtual bool HasData { get { throw null; } }
        public virtual Azure.ResourceManager.ArmOperation<Azure.ResourceManager.Storage.BlobServiceResource> CreateOrUpdate(Azure.WaitUntil waitUntil, Azure.ResourceManager.Storage.BlobServiceData data, System.Threading.CancellationToken cancellationToken = default(System.Threading.CancellationToken)) { throw null; }
        public virtual System.Threading.Tasks.Task<Azure.ResourceManager.ArmOperation<Azure.ResourceManager.Storage.BlobServiceResource>> CreateOrUpdateAsync(Azure.WaitUntil waitUntil, Azure.ResourceManager.Storage.BlobServiceData data, System.Threading.CancellationToken cancellationToken = default(System.Threading.CancellationToken)) { throw null; }
        public static Azure.Core.ResourceIdentifier CreateResourceIdentifier(string subscriptionId, string resourceGroupName, string accountName) { throw null; }
        public virtual Azure.Response<Azure.ResourceManager.Storage.BlobServiceResource> Get(System.Threading.CancellationToken cancellationToken = default(System.Threading.CancellationToken)) { throw null; }
        public virtual System.Threading.Tasks.Task<Azure.Response<Azure.ResourceManager.Storage.BlobServiceResource>> GetAsync(System.Threading.CancellationToken cancellationToken = default(System.Threading.CancellationToken)) { throw null; }
        public virtual Azure.Response<Azure.ResourceManager.Storage.BlobContainerResource> GetBlobContainer(string containerName, System.Threading.CancellationToken cancellationToken = default(System.Threading.CancellationToken)) { throw null; }
        public virtual System.Threading.Tasks.Task<Azure.Response<Azure.ResourceManager.Storage.BlobContainerResource>> GetBlobContainerAsync(string containerName, System.Threading.CancellationToken cancellationToken = default(System.Threading.CancellationToken)) { throw null; }
        public virtual Azure.ResourceManager.Storage.BlobContainerCollection GetBlobContainers() { throw null; }
    }
    public partial class DeletedAccountCollection : Azure.ResourceManager.ArmCollection
    {
        protected DeletedAccountCollection() { }
        public virtual Azure.Response<bool> Exists(Azure.Core.AzureLocation location, string deletedAccountName, System.Threading.CancellationToken cancellationToken = default(System.Threading.CancellationToken)) { throw null; }
        public virtual System.Threading.Tasks.Task<Azure.Response<bool>> ExistsAsync(Azure.Core.AzureLocation location, string deletedAccountName, System.Threading.CancellationToken cancellationToken = default(System.Threading.CancellationToken)) { throw null; }
        public virtual Azure.Response<Azure.ResourceManager.Storage.DeletedAccountResource> Get(Azure.Core.AzureLocation location, string deletedAccountName, System.Threading.CancellationToken cancellationToken = default(System.Threading.CancellationToken)) { throw null; }
        public virtual System.Threading.Tasks.Task<Azure.Response<Azure.ResourceManager.Storage.DeletedAccountResource>> GetAsync(Azure.Core.AzureLocation location, string deletedAccountName, System.Threading.CancellationToken cancellationToken = default(System.Threading.CancellationToken)) { throw null; }
    }
    public partial class DeletedAccountData : Azure.ResourceManager.Models.ResourceData
    {
        public DeletedAccountData() { }
        public string CreationTime { get { throw null; } }
        public string DeletionTime { get { throw null; } }
        public Azure.Core.AzureLocation? Location { get { throw null; } }
        public string RestoreReference { get { throw null; } }
        public string StorageAccountResourceId { get { throw null; } }
    }
    public partial class DeletedAccountResource : Azure.ResourceManager.ArmResource
    {
        public static readonly Azure.Core.ResourceType ResourceType;
        protected DeletedAccountResource() { }
        public virtual Azure.ResourceManager.Storage.DeletedAccountData Data { get { throw null; } }
        public virtual bool HasData { get { throw null; } }
        public static Azure.Core.ResourceIdentifier CreateResourceIdentifier(string subscriptionId, Azure.Core.AzureLocation location, string deletedAccountName) { throw null; }
        public virtual Azure.Response<Azure.ResourceManager.Storage.DeletedAccountResource> Get(System.Threading.CancellationToken cancellationToken = default(System.Threading.CancellationToken)) { throw null; }
        public virtual System.Threading.Tasks.Task<Azure.Response<Azure.ResourceManager.Storage.DeletedAccountResource>> GetAsync(System.Threading.CancellationToken cancellationToken = default(System.Threading.CancellationToken)) { throw null; }
    }
    public partial class EncryptionScopeCollection : Azure.ResourceManager.ArmCollection, System.Collections.Generic.IAsyncEnumerable<Azure.ResourceManager.Storage.EncryptionScopeResource>, System.Collections.Generic.IEnumerable<Azure.ResourceManager.Storage.EncryptionScopeResource>, System.Collections.IEnumerable
    {
        protected EncryptionScopeCollection() { }
        public virtual Azure.ResourceManager.ArmOperation<Azure.ResourceManager.Storage.EncryptionScopeResource> CreateOrUpdate(Azure.WaitUntil waitUntil, string encryptionScopeName, Azure.ResourceManager.Storage.EncryptionScopeData data, System.Threading.CancellationToken cancellationToken = default(System.Threading.CancellationToken)) { throw null; }
        public virtual System.Threading.Tasks.Task<Azure.ResourceManager.ArmOperation<Azure.ResourceManager.Storage.EncryptionScopeResource>> CreateOrUpdateAsync(Azure.WaitUntil waitUntil, string encryptionScopeName, Azure.ResourceManager.Storage.EncryptionScopeData data, System.Threading.CancellationToken cancellationToken = default(System.Threading.CancellationToken)) { throw null; }
        public virtual Azure.Response<bool> Exists(string encryptionScopeName, System.Threading.CancellationToken cancellationToken = default(System.Threading.CancellationToken)) { throw null; }
        public virtual System.Threading.Tasks.Task<Azure.Response<bool>> ExistsAsync(string encryptionScopeName, System.Threading.CancellationToken cancellationToken = default(System.Threading.CancellationToken)) { throw null; }
        public virtual Azure.Response<Azure.ResourceManager.Storage.EncryptionScopeResource> Get(string encryptionScopeName, System.Threading.CancellationToken cancellationToken = default(System.Threading.CancellationToken)) { throw null; }
        public virtual Azure.Pageable<Azure.ResourceManager.Storage.EncryptionScopeResource> GetAll(System.Threading.CancellationToken cancellationToken = default(System.Threading.CancellationToken)) { throw null; }
        public virtual Azure.AsyncPageable<Azure.ResourceManager.Storage.EncryptionScopeResource> GetAllAsync(System.Threading.CancellationToken cancellationToken = default(System.Threading.CancellationToken)) { throw null; }
        public virtual System.Threading.Tasks.Task<Azure.Response<Azure.ResourceManager.Storage.EncryptionScopeResource>> GetAsync(string encryptionScopeName, System.Threading.CancellationToken cancellationToken = default(System.Threading.CancellationToken)) { throw null; }
        System.Collections.Generic.IAsyncEnumerator<Azure.ResourceManager.Storage.EncryptionScopeResource> System.Collections.Generic.IAsyncEnumerable<Azure.ResourceManager.Storage.EncryptionScopeResource>.GetAsyncEnumerator(System.Threading.CancellationToken cancellationToken) { throw null; }
        System.Collections.Generic.IEnumerator<Azure.ResourceManager.Storage.EncryptionScopeResource> System.Collections.Generic.IEnumerable<Azure.ResourceManager.Storage.EncryptionScopeResource>.GetEnumerator() { throw null; }
        System.Collections.IEnumerator System.Collections.IEnumerable.GetEnumerator() { throw null; }
    }
    public partial class EncryptionScopeData : Azure.ResourceManager.Models.ResourceData
    {
        public EncryptionScopeData() { }
        public System.DateTimeOffset? CreationOn { get { throw null; } }
        public Azure.ResourceManager.Storage.Models.EncryptionScopeKeyVaultProperties KeyVaultProperties { get { throw null; } set { } }
        public System.DateTimeOffset? LastModifiedOn { get { throw null; } }
        public bool? RequireInfrastructureEncryption { get { throw null; } set { } }
        public Azure.ResourceManager.Storage.Models.EncryptionScopeSource? Source { get { throw null; } set { } }
        public Azure.ResourceManager.Storage.Models.EncryptionScopeState? State { get { throw null; } set { } }
    }
    public partial class EncryptionScopeResource : Azure.ResourceManager.ArmResource
    {
        public static readonly Azure.Core.ResourceType ResourceType;
        protected EncryptionScopeResource() { }
        public virtual Azure.ResourceManager.Storage.EncryptionScopeData Data { get { throw null; } }
        public virtual bool HasData { get { throw null; } }
        public static Azure.Core.ResourceIdentifier CreateResourceIdentifier(string subscriptionId, string resourceGroupName, string accountName, string encryptionScopeName) { throw null; }
        public virtual Azure.Response<Azure.ResourceManager.Storage.EncryptionScopeResource> Get(System.Threading.CancellationToken cancellationToken = default(System.Threading.CancellationToken)) { throw null; }
        public virtual System.Threading.Tasks.Task<Azure.Response<Azure.ResourceManager.Storage.EncryptionScopeResource>> GetAsync(System.Threading.CancellationToken cancellationToken = default(System.Threading.CancellationToken)) { throw null; }
        public virtual Azure.Response<Azure.ResourceManager.Storage.EncryptionScopeResource> Update(Azure.ResourceManager.Storage.EncryptionScopeData data, System.Threading.CancellationToken cancellationToken = default(System.Threading.CancellationToken)) { throw null; }
        public virtual System.Threading.Tasks.Task<Azure.Response<Azure.ResourceManager.Storage.EncryptionScopeResource>> UpdateAsync(Azure.ResourceManager.Storage.EncryptionScopeData data, System.Threading.CancellationToken cancellationToken = default(System.Threading.CancellationToken)) { throw null; }
    }
    public partial class FileServiceData : Azure.ResourceManager.Models.ResourceData
    {
        public FileServiceData() { }
        public System.Collections.Generic.IList<Azure.ResourceManager.Storage.Models.CorsRule> CorsRulesValue { get { throw null; } }
        public Azure.ResourceManager.Storage.Models.SmbSetting ProtocolSmb { get { throw null; } set { } }
        public Azure.ResourceManager.Storage.Models.DeleteRetentionPolicy ShareDeleteRetentionPolicy { get { throw null; } set { } }
        public Azure.ResourceManager.Storage.Models.StorageSku Sku { get { throw null; } }
    }
    public partial class FileServiceResource : Azure.ResourceManager.ArmResource
    {
        public static readonly Azure.Core.ResourceType ResourceType;
        protected FileServiceResource() { }
        public virtual Azure.ResourceManager.Storage.FileServiceData Data { get { throw null; } }
        public virtual bool HasData { get { throw null; } }
        public virtual Azure.ResourceManager.ArmOperation<Azure.ResourceManager.Storage.FileServiceResource> CreateOrUpdate(Azure.WaitUntil waitUntil, Azure.ResourceManager.Storage.FileServiceData data, System.Threading.CancellationToken cancellationToken = default(System.Threading.CancellationToken)) { throw null; }
        public virtual System.Threading.Tasks.Task<Azure.ResourceManager.ArmOperation<Azure.ResourceManager.Storage.FileServiceResource>> CreateOrUpdateAsync(Azure.WaitUntil waitUntil, Azure.ResourceManager.Storage.FileServiceData data, System.Threading.CancellationToken cancellationToken = default(System.Threading.CancellationToken)) { throw null; }
        public static Azure.Core.ResourceIdentifier CreateResourceIdentifier(string subscriptionId, string resourceGroupName, string accountName) { throw null; }
        public virtual Azure.Response<Azure.ResourceManager.Storage.FileServiceResource> Get(System.Threading.CancellationToken cancellationToken = default(System.Threading.CancellationToken)) { throw null; }
        public virtual System.Threading.Tasks.Task<Azure.Response<Azure.ResourceManager.Storage.FileServiceResource>> GetAsync(System.Threading.CancellationToken cancellationToken = default(System.Threading.CancellationToken)) { throw null; }
        public virtual Azure.Response<Azure.ResourceManager.Storage.FileShareResource> GetFileShare(string shareName, string expand = null, string xMsSnapshot = null, System.Threading.CancellationToken cancellationToken = default(System.Threading.CancellationToken)) { throw null; }
        public virtual System.Threading.Tasks.Task<Azure.Response<Azure.ResourceManager.Storage.FileShareResource>> GetFileShareAsync(string shareName, string expand = null, string xMsSnapshot = null, System.Threading.CancellationToken cancellationToken = default(System.Threading.CancellationToken)) { throw null; }
        public virtual Azure.ResourceManager.Storage.FileShareCollection GetFileShares() { throw null; }
    }
    public partial class FileShareCollection : Azure.ResourceManager.ArmCollection, System.Collections.Generic.IAsyncEnumerable<Azure.ResourceManager.Storage.FileShareResource>, System.Collections.Generic.IEnumerable<Azure.ResourceManager.Storage.FileShareResource>, System.Collections.IEnumerable
    {
        protected FileShareCollection() { }
        public virtual Azure.ResourceManager.ArmOperation<Azure.ResourceManager.Storage.FileShareResource> CreateOrUpdate(Azure.WaitUntil waitUntil, string shareName, Azure.ResourceManager.Storage.FileShareData data, string expand = null, System.Threading.CancellationToken cancellationToken = default(System.Threading.CancellationToken)) { throw null; }
        public virtual System.Threading.Tasks.Task<Azure.ResourceManager.ArmOperation<Azure.ResourceManager.Storage.FileShareResource>> CreateOrUpdateAsync(Azure.WaitUntil waitUntil, string shareName, Azure.ResourceManager.Storage.FileShareData data, string expand = null, System.Threading.CancellationToken cancellationToken = default(System.Threading.CancellationToken)) { throw null; }
        public virtual Azure.Response<bool> Exists(string shareName, string expand = null, string xMsSnapshot = null, System.Threading.CancellationToken cancellationToken = default(System.Threading.CancellationToken)) { throw null; }
        public virtual System.Threading.Tasks.Task<Azure.Response<bool>> ExistsAsync(string shareName, string expand = null, string xMsSnapshot = null, System.Threading.CancellationToken cancellationToken = default(System.Threading.CancellationToken)) { throw null; }
        public virtual Azure.Response<Azure.ResourceManager.Storage.FileShareResource> Get(string shareName, string expand = null, string xMsSnapshot = null, System.Threading.CancellationToken cancellationToken = default(System.Threading.CancellationToken)) { throw null; }
        public virtual Azure.Pageable<Azure.ResourceManager.Storage.FileShareResource> GetAll(string maxpagesize = null, string filter = null, string expand = null, System.Threading.CancellationToken cancellationToken = default(System.Threading.CancellationToken)) { throw null; }
        public virtual Azure.AsyncPageable<Azure.ResourceManager.Storage.FileShareResource> GetAllAsync(string maxpagesize = null, string filter = null, string expand = null, System.Threading.CancellationToken cancellationToken = default(System.Threading.CancellationToken)) { throw null; }
        public virtual System.Threading.Tasks.Task<Azure.Response<Azure.ResourceManager.Storage.FileShareResource>> GetAsync(string shareName, string expand = null, string xMsSnapshot = null, System.Threading.CancellationToken cancellationToken = default(System.Threading.CancellationToken)) { throw null; }
        System.Collections.Generic.IAsyncEnumerator<Azure.ResourceManager.Storage.FileShareResource> System.Collections.Generic.IAsyncEnumerable<Azure.ResourceManager.Storage.FileShareResource>.GetAsyncEnumerator(System.Threading.CancellationToken cancellationToken) { throw null; }
        System.Collections.Generic.IEnumerator<Azure.ResourceManager.Storage.FileShareResource> System.Collections.Generic.IEnumerable<Azure.ResourceManager.Storage.FileShareResource>.GetEnumerator() { throw null; }
        System.Collections.IEnumerator System.Collections.IEnumerable.GetEnumerator() { throw null; }
    }
    public partial class FileShareData : Azure.ResourceManager.Models.ResourceData
    {
        public FileShareData() { }
        public Azure.ResourceManager.Storage.Models.ShareAccessTier? AccessTier { get { throw null; } set { } }
        public System.DateTimeOffset? AccessTierChangeOn { get { throw null; } }
        public string AccessTierStatus { get { throw null; } }
        public bool? Deleted { get { throw null; } }
        public System.DateTimeOffset? DeletedOn { get { throw null; } }
<<<<<<< HEAD
        public Azure.ResourceManager.Storage.Models.EnabledProtocol? EnabledProtocols { get { throw null; } set { } }
=======
        public Azure.ResourceManager.Storage.Models.EnabledProtocols? EnabledProtocols { get { throw null; } set { } }
        public Azure.ETag? Etag { get { throw null; } }
>>>>>>> efac6ef3
        public System.DateTimeOffset? LastModifiedOn { get { throw null; } }
        public Azure.ResourceManager.Storage.Models.LeaseDuration? LeaseDuration { get { throw null; } }
        public Azure.ResourceManager.Storage.Models.LeaseState? LeaseState { get { throw null; } }
        public Azure.ResourceManager.Storage.Models.LeaseStatus? LeaseStatus { get { throw null; } }
        public System.Collections.Generic.IDictionary<string, string> Metadata { get { throw null; } }
        public int? RemainingRetentionDays { get { throw null; } }
        public Azure.ResourceManager.Storage.Models.RootSquashType? RootSquash { get { throw null; } set { } }
        public int? ShareQuota { get { throw null; } set { } }
        public long? ShareUsageBytes { get { throw null; } }
        public System.Collections.Generic.IList<Azure.ResourceManager.Storage.Models.SignedIdentifier> SignedIdentifiers { get { throw null; } }
        public System.DateTimeOffset? SnapshotOn { get { throw null; } }
        public string Version { get { throw null; } }
    }
    public partial class FileShareResource : Azure.ResourceManager.ArmResource
    {
        public static readonly Azure.Core.ResourceType ResourceType;
        protected FileShareResource() { }
        public virtual Azure.ResourceManager.Storage.FileShareData Data { get { throw null; } }
        public virtual bool HasData { get { throw null; } }
        public static Azure.Core.ResourceIdentifier CreateResourceIdentifier(string subscriptionId, string resourceGroupName, string accountName, string shareName) { throw null; }
        public virtual Azure.ResourceManager.ArmOperation Delete(Azure.WaitUntil waitUntil, string xMsSnapshot = null, string include = null, System.Threading.CancellationToken cancellationToken = default(System.Threading.CancellationToken)) { throw null; }
        public virtual System.Threading.Tasks.Task<Azure.ResourceManager.ArmOperation> DeleteAsync(Azure.WaitUntil waitUntil, string xMsSnapshot = null, string include = null, System.Threading.CancellationToken cancellationToken = default(System.Threading.CancellationToken)) { throw null; }
        public virtual Azure.Response<Azure.ResourceManager.Storage.FileShareResource> Get(string expand = null, string xMsSnapshot = null, System.Threading.CancellationToken cancellationToken = default(System.Threading.CancellationToken)) { throw null; }
        public virtual System.Threading.Tasks.Task<Azure.Response<Azure.ResourceManager.Storage.FileShareResource>> GetAsync(string expand = null, string xMsSnapshot = null, System.Threading.CancellationToken cancellationToken = default(System.Threading.CancellationToken)) { throw null; }
        public virtual Azure.Response<Azure.ResourceManager.Storage.Models.LeaseShareResponse> Lease(Azure.ResourceManager.Storage.Models.LeaseShareContent content = null, string xMsSnapshot = null, System.Threading.CancellationToken cancellationToken = default(System.Threading.CancellationToken)) { throw null; }
        public virtual System.Threading.Tasks.Task<Azure.Response<Azure.ResourceManager.Storage.Models.LeaseShareResponse>> LeaseAsync(Azure.ResourceManager.Storage.Models.LeaseShareContent content = null, string xMsSnapshot = null, System.Threading.CancellationToken cancellationToken = default(System.Threading.CancellationToken)) { throw null; }
        public virtual Azure.Response Restore(Azure.ResourceManager.Storage.Models.DeletedShare deletedShare, System.Threading.CancellationToken cancellationToken = default(System.Threading.CancellationToken)) { throw null; }
        public virtual System.Threading.Tasks.Task<Azure.Response> RestoreAsync(Azure.ResourceManager.Storage.Models.DeletedShare deletedShare, System.Threading.CancellationToken cancellationToken = default(System.Threading.CancellationToken)) { throw null; }
        public virtual Azure.Response<Azure.ResourceManager.Storage.FileShareResource> Update(Azure.ResourceManager.Storage.FileShareData data, System.Threading.CancellationToken cancellationToken = default(System.Threading.CancellationToken)) { throw null; }
        public virtual System.Threading.Tasks.Task<Azure.Response<Azure.ResourceManager.Storage.FileShareResource>> UpdateAsync(Azure.ResourceManager.Storage.FileShareData data, System.Threading.CancellationToken cancellationToken = default(System.Threading.CancellationToken)) { throw null; }
    }
    public partial class ImmutabilityPolicyData : Azure.ResourceManager.Models.ResourceData
    {
        public ImmutabilityPolicyData() { }
        public bool? AllowProtectedAppendWrites { get { throw null; } set { } }
        public bool? AllowProtectedAppendWritesAll { get { throw null; } set { } }
        public Azure.ETag? Etag { get { throw null; } }
        public int? ImmutabilityPeriodSinceCreationInDays { get { throw null; } set { } }
        public Azure.ResourceManager.Storage.Models.ImmutabilityPolicyState? State { get { throw null; } }
    }
    public partial class ImmutabilityPolicyResource : Azure.ResourceManager.ArmResource
    {
        public static readonly Azure.Core.ResourceType ResourceType;
        protected ImmutabilityPolicyResource() { }
        public virtual Azure.ResourceManager.Storage.ImmutabilityPolicyData Data { get { throw null; } }
        public virtual bool HasData { get { throw null; } }
        public virtual Azure.ResourceManager.ArmOperation<Azure.ResourceManager.Storage.ImmutabilityPolicyResource> CreateOrUpdate(Azure.WaitUntil waitUntil, Azure.ResourceManager.Storage.ImmutabilityPolicyData data = null, string ifMatch = null, System.Threading.CancellationToken cancellationToken = default(System.Threading.CancellationToken)) { throw null; }
        public virtual System.Threading.Tasks.Task<Azure.ResourceManager.ArmOperation<Azure.ResourceManager.Storage.ImmutabilityPolicyResource>> CreateOrUpdateAsync(Azure.WaitUntil waitUntil, Azure.ResourceManager.Storage.ImmutabilityPolicyData data = null, string ifMatch = null, System.Threading.CancellationToken cancellationToken = default(System.Threading.CancellationToken)) { throw null; }
        public static Azure.Core.ResourceIdentifier CreateResourceIdentifier(string subscriptionId, string resourceGroupName, string accountName, string containerName) { throw null; }
        public virtual Azure.ResourceManager.ArmOperation<Azure.ResourceManager.Storage.ImmutabilityPolicyResource> Delete(Azure.WaitUntil waitUntil, string ifMatch, System.Threading.CancellationToken cancellationToken = default(System.Threading.CancellationToken)) { throw null; }
        public virtual System.Threading.Tasks.Task<Azure.ResourceManager.ArmOperation<Azure.ResourceManager.Storage.ImmutabilityPolicyResource>> DeleteAsync(Azure.WaitUntil waitUntil, string ifMatch, System.Threading.CancellationToken cancellationToken = default(System.Threading.CancellationToken)) { throw null; }
        public virtual Azure.Response<Azure.ResourceManager.Storage.ImmutabilityPolicyResource> ExtendImmutabilityPolicy(string ifMatch, Azure.ResourceManager.Storage.ImmutabilityPolicyData data = null, System.Threading.CancellationToken cancellationToken = default(System.Threading.CancellationToken)) { throw null; }
        public virtual System.Threading.Tasks.Task<Azure.Response<Azure.ResourceManager.Storage.ImmutabilityPolicyResource>> ExtendImmutabilityPolicyAsync(string ifMatch, Azure.ResourceManager.Storage.ImmutabilityPolicyData data = null, System.Threading.CancellationToken cancellationToken = default(System.Threading.CancellationToken)) { throw null; }
        public virtual Azure.Response<Azure.ResourceManager.Storage.ImmutabilityPolicyResource> Get(string ifMatch = null, System.Threading.CancellationToken cancellationToken = default(System.Threading.CancellationToken)) { throw null; }
        public virtual System.Threading.Tasks.Task<Azure.Response<Azure.ResourceManager.Storage.ImmutabilityPolicyResource>> GetAsync(string ifMatch = null, System.Threading.CancellationToken cancellationToken = default(System.Threading.CancellationToken)) { throw null; }
        public virtual Azure.Response<Azure.ResourceManager.Storage.ImmutabilityPolicyResource> LockImmutabilityPolicy(string ifMatch, System.Threading.CancellationToken cancellationToken = default(System.Threading.CancellationToken)) { throw null; }
        public virtual System.Threading.Tasks.Task<Azure.Response<Azure.ResourceManager.Storage.ImmutabilityPolicyResource>> LockImmutabilityPolicyAsync(string ifMatch, System.Threading.CancellationToken cancellationToken = default(System.Threading.CancellationToken)) { throw null; }
    }
    public partial class LocalUserCollection : Azure.ResourceManager.ArmCollection, System.Collections.Generic.IAsyncEnumerable<Azure.ResourceManager.Storage.LocalUserResource>, System.Collections.Generic.IEnumerable<Azure.ResourceManager.Storage.LocalUserResource>, System.Collections.IEnumerable
    {
        protected LocalUserCollection() { }
        public virtual Azure.ResourceManager.ArmOperation<Azure.ResourceManager.Storage.LocalUserResource> CreateOrUpdate(Azure.WaitUntil waitUntil, string username, Azure.ResourceManager.Storage.LocalUserData data, System.Threading.CancellationToken cancellationToken = default(System.Threading.CancellationToken)) { throw null; }
        public virtual System.Threading.Tasks.Task<Azure.ResourceManager.ArmOperation<Azure.ResourceManager.Storage.LocalUserResource>> CreateOrUpdateAsync(Azure.WaitUntil waitUntil, string username, Azure.ResourceManager.Storage.LocalUserData data, System.Threading.CancellationToken cancellationToken = default(System.Threading.CancellationToken)) { throw null; }
        public virtual Azure.Response<bool> Exists(string username, System.Threading.CancellationToken cancellationToken = default(System.Threading.CancellationToken)) { throw null; }
        public virtual System.Threading.Tasks.Task<Azure.Response<bool>> ExistsAsync(string username, System.Threading.CancellationToken cancellationToken = default(System.Threading.CancellationToken)) { throw null; }
        public virtual Azure.Response<Azure.ResourceManager.Storage.LocalUserResource> Get(string username, System.Threading.CancellationToken cancellationToken = default(System.Threading.CancellationToken)) { throw null; }
        public virtual Azure.Pageable<Azure.ResourceManager.Storage.LocalUserResource> GetAll(System.Threading.CancellationToken cancellationToken = default(System.Threading.CancellationToken)) { throw null; }
        public virtual Azure.AsyncPageable<Azure.ResourceManager.Storage.LocalUserResource> GetAllAsync(System.Threading.CancellationToken cancellationToken = default(System.Threading.CancellationToken)) { throw null; }
        public virtual System.Threading.Tasks.Task<Azure.Response<Azure.ResourceManager.Storage.LocalUserResource>> GetAsync(string username, System.Threading.CancellationToken cancellationToken = default(System.Threading.CancellationToken)) { throw null; }
        System.Collections.Generic.IAsyncEnumerator<Azure.ResourceManager.Storage.LocalUserResource> System.Collections.Generic.IAsyncEnumerable<Azure.ResourceManager.Storage.LocalUserResource>.GetAsyncEnumerator(System.Threading.CancellationToken cancellationToken) { throw null; }
        System.Collections.Generic.IEnumerator<Azure.ResourceManager.Storage.LocalUserResource> System.Collections.Generic.IEnumerable<Azure.ResourceManager.Storage.LocalUserResource>.GetEnumerator() { throw null; }
        System.Collections.IEnumerator System.Collections.IEnumerable.GetEnumerator() { throw null; }
    }
    public partial class LocalUserData : Azure.ResourceManager.Models.ResourceData
    {
        public LocalUserData() { }
        public bool? HasSharedKey { get { throw null; } set { } }
        public bool? HasSshKey { get { throw null; } set { } }
        public bool? HasSshPassword { get { throw null; } set { } }
        public string HomeDirectory { get { throw null; } set { } }
        public System.Collections.Generic.IList<Azure.ResourceManager.Storage.Models.PermissionScope> PermissionScopes { get { throw null; } }
        public string Sid { get { throw null; } }
        public System.Collections.Generic.IList<Azure.ResourceManager.Storage.Models.SshPublicKey> SshAuthorizedKeys { get { throw null; } }
    }
    public partial class LocalUserResource : Azure.ResourceManager.ArmResource
    {
        public static readonly Azure.Core.ResourceType ResourceType;
        protected LocalUserResource() { }
        public virtual Azure.ResourceManager.Storage.LocalUserData Data { get { throw null; } }
        public virtual bool HasData { get { throw null; } }
        public static Azure.Core.ResourceIdentifier CreateResourceIdentifier(string subscriptionId, string resourceGroupName, string accountName, string username) { throw null; }
        public virtual Azure.ResourceManager.ArmOperation Delete(Azure.WaitUntil waitUntil, System.Threading.CancellationToken cancellationToken = default(System.Threading.CancellationToken)) { throw null; }
        public virtual System.Threading.Tasks.Task<Azure.ResourceManager.ArmOperation> DeleteAsync(Azure.WaitUntil waitUntil, System.Threading.CancellationToken cancellationToken = default(System.Threading.CancellationToken)) { throw null; }
        public virtual Azure.Response<Azure.ResourceManager.Storage.LocalUserResource> Get(System.Threading.CancellationToken cancellationToken = default(System.Threading.CancellationToken)) { throw null; }
        public virtual System.Threading.Tasks.Task<Azure.Response<Azure.ResourceManager.Storage.LocalUserResource>> GetAsync(System.Threading.CancellationToken cancellationToken = default(System.Threading.CancellationToken)) { throw null; }
        public virtual Azure.Response<Azure.ResourceManager.Storage.Models.LocalUserKeys> GetKeys(System.Threading.CancellationToken cancellationToken = default(System.Threading.CancellationToken)) { throw null; }
        public virtual System.Threading.Tasks.Task<Azure.Response<Azure.ResourceManager.Storage.Models.LocalUserKeys>> GetKeysAsync(System.Threading.CancellationToken cancellationToken = default(System.Threading.CancellationToken)) { throw null; }
        public virtual Azure.Response<Azure.ResourceManager.Storage.Models.LocalUserRegeneratePasswordResult> RegeneratePassword(System.Threading.CancellationToken cancellationToken = default(System.Threading.CancellationToken)) { throw null; }
        public virtual System.Threading.Tasks.Task<Azure.Response<Azure.ResourceManager.Storage.Models.LocalUserRegeneratePasswordResult>> RegeneratePasswordAsync(System.Threading.CancellationToken cancellationToken = default(System.Threading.CancellationToken)) { throw null; }
        public virtual Azure.ResourceManager.ArmOperation<Azure.ResourceManager.Storage.LocalUserResource> Update(Azure.WaitUntil waitUntil, Azure.ResourceManager.Storage.LocalUserData data, System.Threading.CancellationToken cancellationToken = default(System.Threading.CancellationToken)) { throw null; }
        public virtual System.Threading.Tasks.Task<Azure.ResourceManager.ArmOperation<Azure.ResourceManager.Storage.LocalUserResource>> UpdateAsync(Azure.WaitUntil waitUntil, Azure.ResourceManager.Storage.LocalUserData data, System.Threading.CancellationToken cancellationToken = default(System.Threading.CancellationToken)) { throw null; }
    }
    public partial class ManagementPolicyData : Azure.ResourceManager.Models.ResourceData
    {
        public ManagementPolicyData() { }
        public System.DateTimeOffset? LastModifiedOn { get { throw null; } }
        public System.Collections.Generic.IList<Azure.ResourceManager.Storage.Models.ManagementPolicyRule> Rules { get { throw null; } set { } }
    }
    public partial class ManagementPolicyResource : Azure.ResourceManager.ArmResource
    {
        public static readonly Azure.Core.ResourceType ResourceType;
        protected ManagementPolicyResource() { }
        public virtual Azure.ResourceManager.Storage.ManagementPolicyData Data { get { throw null; } }
        public virtual bool HasData { get { throw null; } }
        public virtual Azure.ResourceManager.ArmOperation<Azure.ResourceManager.Storage.ManagementPolicyResource> CreateOrUpdate(Azure.WaitUntil waitUntil, Azure.ResourceManager.Storage.ManagementPolicyData data, System.Threading.CancellationToken cancellationToken = default(System.Threading.CancellationToken)) { throw null; }
        public virtual System.Threading.Tasks.Task<Azure.ResourceManager.ArmOperation<Azure.ResourceManager.Storage.ManagementPolicyResource>> CreateOrUpdateAsync(Azure.WaitUntil waitUntil, Azure.ResourceManager.Storage.ManagementPolicyData data, System.Threading.CancellationToken cancellationToken = default(System.Threading.CancellationToken)) { throw null; }
        public static Azure.Core.ResourceIdentifier CreateResourceIdentifier(string subscriptionId, string resourceGroupName, string accountName, Azure.ResourceManager.Storage.Models.ManagementPolicyName managementPolicyName) { throw null; }
        public virtual Azure.ResourceManager.ArmOperation Delete(Azure.WaitUntil waitUntil, System.Threading.CancellationToken cancellationToken = default(System.Threading.CancellationToken)) { throw null; }
        public virtual System.Threading.Tasks.Task<Azure.ResourceManager.ArmOperation> DeleteAsync(Azure.WaitUntil waitUntil, System.Threading.CancellationToken cancellationToken = default(System.Threading.CancellationToken)) { throw null; }
        public virtual Azure.Response<Azure.ResourceManager.Storage.ManagementPolicyResource> Get(System.Threading.CancellationToken cancellationToken = default(System.Threading.CancellationToken)) { throw null; }
        public virtual System.Threading.Tasks.Task<Azure.Response<Azure.ResourceManager.Storage.ManagementPolicyResource>> GetAsync(System.Threading.CancellationToken cancellationToken = default(System.Threading.CancellationToken)) { throw null; }
    }
    public partial class ObjectReplicationPolicyCollection : Azure.ResourceManager.ArmCollection, System.Collections.Generic.IAsyncEnumerable<Azure.ResourceManager.Storage.ObjectReplicationPolicyResource>, System.Collections.Generic.IEnumerable<Azure.ResourceManager.Storage.ObjectReplicationPolicyResource>, System.Collections.IEnumerable
    {
        protected ObjectReplicationPolicyCollection() { }
        public virtual Azure.ResourceManager.ArmOperation<Azure.ResourceManager.Storage.ObjectReplicationPolicyResource> CreateOrUpdate(Azure.WaitUntil waitUntil, string objectReplicationPolicyId, Azure.ResourceManager.Storage.ObjectReplicationPolicyData data, System.Threading.CancellationToken cancellationToken = default(System.Threading.CancellationToken)) { throw null; }
        public virtual System.Threading.Tasks.Task<Azure.ResourceManager.ArmOperation<Azure.ResourceManager.Storage.ObjectReplicationPolicyResource>> CreateOrUpdateAsync(Azure.WaitUntil waitUntil, string objectReplicationPolicyId, Azure.ResourceManager.Storage.ObjectReplicationPolicyData data, System.Threading.CancellationToken cancellationToken = default(System.Threading.CancellationToken)) { throw null; }
        public virtual Azure.Response<bool> Exists(string objectReplicationPolicyId, System.Threading.CancellationToken cancellationToken = default(System.Threading.CancellationToken)) { throw null; }
        public virtual System.Threading.Tasks.Task<Azure.Response<bool>> ExistsAsync(string objectReplicationPolicyId, System.Threading.CancellationToken cancellationToken = default(System.Threading.CancellationToken)) { throw null; }
        public virtual Azure.Response<Azure.ResourceManager.Storage.ObjectReplicationPolicyResource> Get(string objectReplicationPolicyId, System.Threading.CancellationToken cancellationToken = default(System.Threading.CancellationToken)) { throw null; }
        public virtual Azure.Pageable<Azure.ResourceManager.Storage.ObjectReplicationPolicyResource> GetAll(System.Threading.CancellationToken cancellationToken = default(System.Threading.CancellationToken)) { throw null; }
        public virtual Azure.AsyncPageable<Azure.ResourceManager.Storage.ObjectReplicationPolicyResource> GetAllAsync(System.Threading.CancellationToken cancellationToken = default(System.Threading.CancellationToken)) { throw null; }
        public virtual System.Threading.Tasks.Task<Azure.Response<Azure.ResourceManager.Storage.ObjectReplicationPolicyResource>> GetAsync(string objectReplicationPolicyId, System.Threading.CancellationToken cancellationToken = default(System.Threading.CancellationToken)) { throw null; }
        System.Collections.Generic.IAsyncEnumerator<Azure.ResourceManager.Storage.ObjectReplicationPolicyResource> System.Collections.Generic.IAsyncEnumerable<Azure.ResourceManager.Storage.ObjectReplicationPolicyResource>.GetAsyncEnumerator(System.Threading.CancellationToken cancellationToken) { throw null; }
        System.Collections.Generic.IEnumerator<Azure.ResourceManager.Storage.ObjectReplicationPolicyResource> System.Collections.Generic.IEnumerable<Azure.ResourceManager.Storage.ObjectReplicationPolicyResource>.GetEnumerator() { throw null; }
        System.Collections.IEnumerator System.Collections.IEnumerable.GetEnumerator() { throw null; }
    }
    public partial class ObjectReplicationPolicyData : Azure.ResourceManager.Models.ResourceData
    {
        public ObjectReplicationPolicyData() { }
        public string DestinationAccount { get { throw null; } set { } }
        public System.DateTimeOffset? EnabledOn { get { throw null; } }
        public string PolicyId { get { throw null; } }
        public System.Collections.Generic.IList<Azure.ResourceManager.Storage.Models.ObjectReplicationPolicyRule> Rules { get { throw null; } }
        public string SourceAccount { get { throw null; } set { } }
    }
    public partial class ObjectReplicationPolicyResource : Azure.ResourceManager.ArmResource
    {
        public static readonly Azure.Core.ResourceType ResourceType;
        protected ObjectReplicationPolicyResource() { }
        public virtual Azure.ResourceManager.Storage.ObjectReplicationPolicyData Data { get { throw null; } }
        public virtual bool HasData { get { throw null; } }
        public static Azure.Core.ResourceIdentifier CreateResourceIdentifier(string subscriptionId, string resourceGroupName, string accountName, string objectReplicationPolicyId) { throw null; }
        public virtual Azure.ResourceManager.ArmOperation Delete(Azure.WaitUntil waitUntil, System.Threading.CancellationToken cancellationToken = default(System.Threading.CancellationToken)) { throw null; }
        public virtual System.Threading.Tasks.Task<Azure.ResourceManager.ArmOperation> DeleteAsync(Azure.WaitUntil waitUntil, System.Threading.CancellationToken cancellationToken = default(System.Threading.CancellationToken)) { throw null; }
        public virtual Azure.Response<Azure.ResourceManager.Storage.ObjectReplicationPolicyResource> Get(System.Threading.CancellationToken cancellationToken = default(System.Threading.CancellationToken)) { throw null; }
        public virtual System.Threading.Tasks.Task<Azure.Response<Azure.ResourceManager.Storage.ObjectReplicationPolicyResource>> GetAsync(System.Threading.CancellationToken cancellationToken = default(System.Threading.CancellationToken)) { throw null; }
        public virtual Azure.ResourceManager.ArmOperation<Azure.ResourceManager.Storage.ObjectReplicationPolicyResource> Update(Azure.WaitUntil waitUntil, Azure.ResourceManager.Storage.ObjectReplicationPolicyData data, System.Threading.CancellationToken cancellationToken = default(System.Threading.CancellationToken)) { throw null; }
        public virtual System.Threading.Tasks.Task<Azure.ResourceManager.ArmOperation<Azure.ResourceManager.Storage.ObjectReplicationPolicyResource>> UpdateAsync(Azure.WaitUntil waitUntil, Azure.ResourceManager.Storage.ObjectReplicationPolicyData data, System.Threading.CancellationToken cancellationToken = default(System.Threading.CancellationToken)) { throw null; }
    }
    public partial class QueueServiceData : Azure.ResourceManager.Models.ResourceData
    {
        public QueueServiceData() { }
        public System.Collections.Generic.IList<Azure.ResourceManager.Storage.Models.CorsRule> CorsRulesValue { get { throw null; } }
    }
    public partial class QueueServiceResource : Azure.ResourceManager.ArmResource
    {
        public static readonly Azure.Core.ResourceType ResourceType;
        protected QueueServiceResource() { }
        public virtual Azure.ResourceManager.Storage.QueueServiceData Data { get { throw null; } }
        public virtual bool HasData { get { throw null; } }
        public virtual Azure.ResourceManager.ArmOperation<Azure.ResourceManager.Storage.QueueServiceResource> CreateOrUpdate(Azure.WaitUntil waitUntil, Azure.ResourceManager.Storage.QueueServiceData data, System.Threading.CancellationToken cancellationToken = default(System.Threading.CancellationToken)) { throw null; }
        public virtual System.Threading.Tasks.Task<Azure.ResourceManager.ArmOperation<Azure.ResourceManager.Storage.QueueServiceResource>> CreateOrUpdateAsync(Azure.WaitUntil waitUntil, Azure.ResourceManager.Storage.QueueServiceData data, System.Threading.CancellationToken cancellationToken = default(System.Threading.CancellationToken)) { throw null; }
        public static Azure.Core.ResourceIdentifier CreateResourceIdentifier(string subscriptionId, string resourceGroupName, string accountName) { throw null; }
        public virtual Azure.Response<Azure.ResourceManager.Storage.QueueServiceResource> Get(System.Threading.CancellationToken cancellationToken = default(System.Threading.CancellationToken)) { throw null; }
        public virtual System.Threading.Tasks.Task<Azure.Response<Azure.ResourceManager.Storage.QueueServiceResource>> GetAsync(System.Threading.CancellationToken cancellationToken = default(System.Threading.CancellationToken)) { throw null; }
        public virtual Azure.Response<Azure.ResourceManager.Storage.StorageQueueResource> GetStorageQueue(string queueName, System.Threading.CancellationToken cancellationToken = default(System.Threading.CancellationToken)) { throw null; }
        public virtual System.Threading.Tasks.Task<Azure.Response<Azure.ResourceManager.Storage.StorageQueueResource>> GetStorageQueueAsync(string queueName, System.Threading.CancellationToken cancellationToken = default(System.Threading.CancellationToken)) { throw null; }
        public virtual Azure.ResourceManager.Storage.StorageQueueCollection GetStorageQueues() { throw null; }
    }
    public partial class StorageAccountCollection : Azure.ResourceManager.ArmCollection, System.Collections.Generic.IAsyncEnumerable<Azure.ResourceManager.Storage.StorageAccountResource>, System.Collections.Generic.IEnumerable<Azure.ResourceManager.Storage.StorageAccountResource>, System.Collections.IEnumerable
    {
        protected StorageAccountCollection() { }
        public virtual Azure.ResourceManager.ArmOperation<Azure.ResourceManager.Storage.StorageAccountResource> CreateOrUpdate(Azure.WaitUntil waitUntil, string accountName, Azure.ResourceManager.Storage.Models.StorageAccountCreateOrUpdateContent content, System.Threading.CancellationToken cancellationToken = default(System.Threading.CancellationToken)) { throw null; }
        public virtual System.Threading.Tasks.Task<Azure.ResourceManager.ArmOperation<Azure.ResourceManager.Storage.StorageAccountResource>> CreateOrUpdateAsync(Azure.WaitUntil waitUntil, string accountName, Azure.ResourceManager.Storage.Models.StorageAccountCreateOrUpdateContent content, System.Threading.CancellationToken cancellationToken = default(System.Threading.CancellationToken)) { throw null; }
        public virtual Azure.Response<bool> Exists(string accountName, Azure.ResourceManager.Storage.Models.StorageAccountExpand? expand = default(Azure.ResourceManager.Storage.Models.StorageAccountExpand?), System.Threading.CancellationToken cancellationToken = default(System.Threading.CancellationToken)) { throw null; }
        public virtual System.Threading.Tasks.Task<Azure.Response<bool>> ExistsAsync(string accountName, Azure.ResourceManager.Storage.Models.StorageAccountExpand? expand = default(Azure.ResourceManager.Storage.Models.StorageAccountExpand?), System.Threading.CancellationToken cancellationToken = default(System.Threading.CancellationToken)) { throw null; }
        public virtual Azure.Response<Azure.ResourceManager.Storage.StorageAccountResource> Get(string accountName, Azure.ResourceManager.Storage.Models.StorageAccountExpand? expand = default(Azure.ResourceManager.Storage.Models.StorageAccountExpand?), System.Threading.CancellationToken cancellationToken = default(System.Threading.CancellationToken)) { throw null; }
        public virtual Azure.Pageable<Azure.ResourceManager.Storage.StorageAccountResource> GetAll(System.Threading.CancellationToken cancellationToken = default(System.Threading.CancellationToken)) { throw null; }
        public virtual Azure.AsyncPageable<Azure.ResourceManager.Storage.StorageAccountResource> GetAllAsync(System.Threading.CancellationToken cancellationToken = default(System.Threading.CancellationToken)) { throw null; }
        public virtual System.Threading.Tasks.Task<Azure.Response<Azure.ResourceManager.Storage.StorageAccountResource>> GetAsync(string accountName, Azure.ResourceManager.Storage.Models.StorageAccountExpand? expand = default(Azure.ResourceManager.Storage.Models.StorageAccountExpand?), System.Threading.CancellationToken cancellationToken = default(System.Threading.CancellationToken)) { throw null; }
        System.Collections.Generic.IAsyncEnumerator<Azure.ResourceManager.Storage.StorageAccountResource> System.Collections.Generic.IAsyncEnumerable<Azure.ResourceManager.Storage.StorageAccountResource>.GetAsyncEnumerator(System.Threading.CancellationToken cancellationToken) { throw null; }
        System.Collections.Generic.IEnumerator<Azure.ResourceManager.Storage.StorageAccountResource> System.Collections.Generic.IEnumerable<Azure.ResourceManager.Storage.StorageAccountResource>.GetEnumerator() { throw null; }
        System.Collections.IEnumerator System.Collections.IEnumerable.GetEnumerator() { throw null; }
    }
    public partial class StorageAccountData : Azure.ResourceManager.Models.TrackedResourceData
    {
        public StorageAccountData(Azure.Core.AzureLocation location) : base (default(Azure.Core.AzureLocation)) { }
        public Azure.ResourceManager.Storage.Models.AccessTier? AccessTier { get { throw null; } }
        public bool? AllowBlobPublicAccess { get { throw null; } set { } }
        public bool? AllowCrossTenantReplication { get { throw null; } set { } }
        public Azure.ResourceManager.Storage.Models.AllowedCopyScope? AllowedCopyScope { get { throw null; } set { } }
        public bool? AllowSharedKeyAccess { get { throw null; } set { } }
        public Azure.ResourceManager.Storage.Models.AzureFilesIdentityBasedAuthentication AzureFilesIdentityBasedAuthentication { get { throw null; } set { } }
        public Azure.ResourceManager.Storage.Models.BlobRestoreStatus BlobRestoreStatus { get { throw null; } }
        public System.DateTimeOffset? CreationOn { get { throw null; } }
        public Azure.ResourceManager.Storage.Models.CustomDomain CustomDomain { get { throw null; } }
        public bool? DefaultToOAuthAuthentication { get { throw null; } set { } }
        public Azure.ResourceManager.Storage.Models.DnsEndpointType? DnsEndpointType { get { throw null; } set { } }
        public bool? EnableHttpsTrafficOnly { get { throw null; } set { } }
        public bool? EnableNfsV3 { get { throw null; } set { } }
        public Azure.ResourceManager.Storage.Models.Encryption Encryption { get { throw null; } }
        public Azure.ResourceManager.Storage.Models.ExtendedLocation ExtendedLocation { get { throw null; } set { } }
        public bool? FailoverInProgress { get { throw null; } }
        public Azure.ResourceManager.Storage.Models.GeoReplicationStats GeoReplicationStats { get { throw null; } }
        public Azure.ResourceManager.Models.ManagedServiceIdentity Identity { get { throw null; } set { } }
        public Azure.ResourceManager.Storage.Models.ImmutableStorageAccount ImmutableStorageWithVersioning { get { throw null; } set { } }
        public bool? IsHnsEnabled { get { throw null; } set { } }
        public bool? IsLocalUserEnabled { get { throw null; } set { } }
        public bool? IsSftpEnabled { get { throw null; } set { } }
        public Azure.ResourceManager.Storage.Models.KeyCreationTime KeyCreationTime { get { throw null; } }
        public int? KeyExpirationPeriodInDays { get { throw null; } }
        public Azure.ResourceManager.Storage.Models.StorageKind? Kind { get { throw null; } }
        public Azure.ResourceManager.Storage.Models.LargeFileSharesState? LargeFileSharesState { get { throw null; } set { } }
        public System.DateTimeOffset? LastGeoFailoverOn { get { throw null; } }
        public Azure.ResourceManager.Storage.Models.MinimumTlsVersion? MinimumTlsVersion { get { throw null; } set { } }
        public Azure.ResourceManager.Storage.Models.NetworkRuleSet NetworkRuleSet { get { throw null; } }
        public Azure.ResourceManager.Storage.Models.Endpoints PrimaryEndpoints { get { throw null; } }
        public string PrimaryLocation { get { throw null; } }
        public System.Collections.Generic.IReadOnlyList<Azure.ResourceManager.Storage.StoragePrivateEndpointConnectionData> PrivateEndpointConnections { get { throw null; } }
        public Azure.ResourceManager.Storage.Models.ProvisioningState? ProvisioningState { get { throw null; } }
        public Azure.ResourceManager.Storage.Models.PublicNetworkAccess? PublicNetworkAccess { get { throw null; } set { } }
        public Azure.ResourceManager.Storage.Models.RoutingPreference RoutingPreference { get { throw null; } set { } }
        public Azure.ResourceManager.Storage.Models.SasPolicy SasPolicy { get { throw null; } }
        public Azure.ResourceManager.Storage.Models.Endpoints SecondaryEndpoints { get { throw null; } }
        public string SecondaryLocation { get { throw null; } }
        public Azure.ResourceManager.Storage.Models.StorageSku Sku { get { throw null; } }
        public Azure.ResourceManager.Storage.Models.AccountStatus? StatusOfPrimary { get { throw null; } }
        public Azure.ResourceManager.Storage.Models.AccountStatus? StatusOfSecondary { get { throw null; } }
        public Azure.ResourceManager.Storage.Models.StorageAccountSkuConversionStatus StorageAccountSkuConversionStatus { get { throw null; } set { } }
    }
    public partial class StorageAccountResource : Azure.ResourceManager.ArmResource
    {
        public static readonly Azure.Core.ResourceType ResourceType;
        protected StorageAccountResource() { }
        public virtual Azure.ResourceManager.Storage.StorageAccountData Data { get { throw null; } }
        public virtual bool HasData { get { throw null; } }
        public virtual Azure.ResourceManager.ArmOperation AbortHierarchicalNamespaceMigration(Azure.WaitUntil waitUntil, System.Threading.CancellationToken cancellationToken = default(System.Threading.CancellationToken)) { throw null; }
        public virtual System.Threading.Tasks.Task<Azure.ResourceManager.ArmOperation> AbortHierarchicalNamespaceMigrationAsync(Azure.WaitUntil waitUntil, System.Threading.CancellationToken cancellationToken = default(System.Threading.CancellationToken)) { throw null; }
        public virtual Azure.Response<Azure.ResourceManager.Storage.StorageAccountResource> AddTag(string key, string value, System.Threading.CancellationToken cancellationToken = default(System.Threading.CancellationToken)) { throw null; }
        public virtual System.Threading.Tasks.Task<Azure.Response<Azure.ResourceManager.Storage.StorageAccountResource>> AddTagAsync(string key, string value, System.Threading.CancellationToken cancellationToken = default(System.Threading.CancellationToken)) { throw null; }
        public static Azure.Core.ResourceIdentifier CreateResourceIdentifier(string subscriptionId, string resourceGroupName, string accountName) { throw null; }
        public virtual Azure.ResourceManager.ArmOperation Delete(Azure.WaitUntil waitUntil, System.Threading.CancellationToken cancellationToken = default(System.Threading.CancellationToken)) { throw null; }
        public virtual System.Threading.Tasks.Task<Azure.ResourceManager.ArmOperation> DeleteAsync(Azure.WaitUntil waitUntil, System.Threading.CancellationToken cancellationToken = default(System.Threading.CancellationToken)) { throw null; }
        public virtual Azure.ResourceManager.ArmOperation Failover(Azure.WaitUntil waitUntil, System.Threading.CancellationToken cancellationToken = default(System.Threading.CancellationToken)) { throw null; }
        public virtual System.Threading.Tasks.Task<Azure.ResourceManager.ArmOperation> FailoverAsync(Azure.WaitUntil waitUntil, System.Threading.CancellationToken cancellationToken = default(System.Threading.CancellationToken)) { throw null; }
        public virtual Azure.Response<Azure.ResourceManager.Storage.StorageAccountResource> Get(Azure.ResourceManager.Storage.Models.StorageAccountExpand? expand = default(Azure.ResourceManager.Storage.Models.StorageAccountExpand?), System.Threading.CancellationToken cancellationToken = default(System.Threading.CancellationToken)) { throw null; }
        public virtual Azure.Response<Azure.ResourceManager.Storage.Models.ListAccountSasResponse> GetAccountSas(Azure.ResourceManager.Storage.Models.AccountSasContent content, System.Threading.CancellationToken cancellationToken = default(System.Threading.CancellationToken)) { throw null; }
        public virtual System.Threading.Tasks.Task<Azure.Response<Azure.ResourceManager.Storage.Models.ListAccountSasResponse>> GetAccountSasAsync(Azure.ResourceManager.Storage.Models.AccountSasContent content, System.Threading.CancellationToken cancellationToken = default(System.Threading.CancellationToken)) { throw null; }
        public virtual System.Threading.Tasks.Task<Azure.Response<Azure.ResourceManager.Storage.StorageAccountResource>> GetAsync(Azure.ResourceManager.Storage.Models.StorageAccountExpand? expand = default(Azure.ResourceManager.Storage.Models.StorageAccountExpand?), System.Threading.CancellationToken cancellationToken = default(System.Threading.CancellationToken)) { throw null; }
        public virtual Azure.ResourceManager.Storage.BlobInventoryPolicyCollection GetBlobInventoryPolicies() { throw null; }
        public virtual Azure.Response<Azure.ResourceManager.Storage.BlobInventoryPolicyResource> GetBlobInventoryPolicy(Azure.ResourceManager.Storage.Models.BlobInventoryPolicyName blobInventoryPolicyName, System.Threading.CancellationToken cancellationToken = default(System.Threading.CancellationToken)) { throw null; }
        public virtual System.Threading.Tasks.Task<Azure.Response<Azure.ResourceManager.Storage.BlobInventoryPolicyResource>> GetBlobInventoryPolicyAsync(Azure.ResourceManager.Storage.Models.BlobInventoryPolicyName blobInventoryPolicyName, System.Threading.CancellationToken cancellationToken = default(System.Threading.CancellationToken)) { throw null; }
        public virtual Azure.ResourceManager.Storage.BlobServiceResource GetBlobService() { throw null; }
        public virtual Azure.Response<Azure.ResourceManager.Storage.EncryptionScopeResource> GetEncryptionScope(string encryptionScopeName, System.Threading.CancellationToken cancellationToken = default(System.Threading.CancellationToken)) { throw null; }
        public virtual System.Threading.Tasks.Task<Azure.Response<Azure.ResourceManager.Storage.EncryptionScopeResource>> GetEncryptionScopeAsync(string encryptionScopeName, System.Threading.CancellationToken cancellationToken = default(System.Threading.CancellationToken)) { throw null; }
        public virtual Azure.ResourceManager.Storage.EncryptionScopeCollection GetEncryptionScopes() { throw null; }
        public virtual Azure.ResourceManager.Storage.FileServiceResource GetFileService() { throw null; }
        public virtual Azure.Response<Azure.ResourceManager.Storage.Models.StorageAccountListKeysResult> GetKeys(System.Threading.CancellationToken cancellationToken = default(System.Threading.CancellationToken)) { throw null; }
        public virtual System.Threading.Tasks.Task<Azure.Response<Azure.ResourceManager.Storage.Models.StorageAccountListKeysResult>> GetKeysAsync(System.Threading.CancellationToken cancellationToken = default(System.Threading.CancellationToken)) { throw null; }
        public virtual Azure.Response<Azure.ResourceManager.Storage.LocalUserResource> GetLocalUser(string username, System.Threading.CancellationToken cancellationToken = default(System.Threading.CancellationToken)) { throw null; }
        public virtual System.Threading.Tasks.Task<Azure.Response<Azure.ResourceManager.Storage.LocalUserResource>> GetLocalUserAsync(string username, System.Threading.CancellationToken cancellationToken = default(System.Threading.CancellationToken)) { throw null; }
        public virtual Azure.ResourceManager.Storage.LocalUserCollection GetLocalUsers() { throw null; }
        public virtual Azure.ResourceManager.Storage.ManagementPolicyResource GetManagementPolicy() { throw null; }
        public virtual Azure.ResourceManager.Storage.ObjectReplicationPolicyCollection GetObjectReplicationPolicies() { throw null; }
        public virtual Azure.Response<Azure.ResourceManager.Storage.ObjectReplicationPolicyResource> GetObjectReplicationPolicy(string objectReplicationPolicyId, System.Threading.CancellationToken cancellationToken = default(System.Threading.CancellationToken)) { throw null; }
        public virtual System.Threading.Tasks.Task<Azure.Response<Azure.ResourceManager.Storage.ObjectReplicationPolicyResource>> GetObjectReplicationPolicyAsync(string objectReplicationPolicyId, System.Threading.CancellationToken cancellationToken = default(System.Threading.CancellationToken)) { throw null; }
        public virtual Azure.Pageable<Azure.ResourceManager.Storage.Models.StoragePrivateLinkResource> GetPrivateLinkResources(System.Threading.CancellationToken cancellationToken = default(System.Threading.CancellationToken)) { throw null; }
        public virtual Azure.AsyncPageable<Azure.ResourceManager.Storage.Models.StoragePrivateLinkResource> GetPrivateLinkResourcesAsync(System.Threading.CancellationToken cancellationToken = default(System.Threading.CancellationToken)) { throw null; }
        public virtual Azure.ResourceManager.Storage.QueueServiceResource GetQueueService() { throw null; }
        public virtual Azure.Response<Azure.ResourceManager.Storage.Models.ListServiceSasResponse> GetServiceSas(Azure.ResourceManager.Storage.Models.ServiceSasContent content, System.Threading.CancellationToken cancellationToken = default(System.Threading.CancellationToken)) { throw null; }
        public virtual System.Threading.Tasks.Task<Azure.Response<Azure.ResourceManager.Storage.Models.ListServiceSasResponse>> GetServiceSasAsync(Azure.ResourceManager.Storage.Models.ServiceSasContent content, System.Threading.CancellationToken cancellationToken = default(System.Threading.CancellationToken)) { throw null; }
        public virtual Azure.Response<Azure.ResourceManager.Storage.StoragePrivateEndpointConnectionResource> GetStoragePrivateEndpointConnection(string privateEndpointConnectionName, System.Threading.CancellationToken cancellationToken = default(System.Threading.CancellationToken)) { throw null; }
        public virtual System.Threading.Tasks.Task<Azure.Response<Azure.ResourceManager.Storage.StoragePrivateEndpointConnectionResource>> GetStoragePrivateEndpointConnectionAsync(string privateEndpointConnectionName, System.Threading.CancellationToken cancellationToken = default(System.Threading.CancellationToken)) { throw null; }
        public virtual Azure.ResourceManager.Storage.StoragePrivateEndpointConnectionCollection GetStoragePrivateEndpointConnections() { throw null; }
        public virtual Azure.ResourceManager.Storage.TableServiceResource GetTableService() { throw null; }
        public virtual Azure.ResourceManager.ArmOperation HierarchicalNamespaceMigration(Azure.WaitUntil waitUntil, string requestType, System.Threading.CancellationToken cancellationToken = default(System.Threading.CancellationToken)) { throw null; }
        public virtual System.Threading.Tasks.Task<Azure.ResourceManager.ArmOperation> HierarchicalNamespaceMigrationAsync(Azure.WaitUntil waitUntil, string requestType, System.Threading.CancellationToken cancellationToken = default(System.Threading.CancellationToken)) { throw null; }
        public virtual Azure.Response<Azure.ResourceManager.Storage.Models.StorageAccountListKeysResult> RegenerateKey(Azure.ResourceManager.Storage.Models.StorageAccountRegenerateKeyContent content, System.Threading.CancellationToken cancellationToken = default(System.Threading.CancellationToken)) { throw null; }
        public virtual System.Threading.Tasks.Task<Azure.Response<Azure.ResourceManager.Storage.Models.StorageAccountListKeysResult>> RegenerateKeyAsync(Azure.ResourceManager.Storage.Models.StorageAccountRegenerateKeyContent content, System.Threading.CancellationToken cancellationToken = default(System.Threading.CancellationToken)) { throw null; }
        public virtual Azure.Response<Azure.ResourceManager.Storage.StorageAccountResource> RemoveTag(string key, System.Threading.CancellationToken cancellationToken = default(System.Threading.CancellationToken)) { throw null; }
        public virtual System.Threading.Tasks.Task<Azure.Response<Azure.ResourceManager.Storage.StorageAccountResource>> RemoveTagAsync(string key, System.Threading.CancellationToken cancellationToken = default(System.Threading.CancellationToken)) { throw null; }
        public virtual Azure.ResourceManager.ArmOperation<Azure.ResourceManager.Storage.Models.BlobRestoreStatus> RestoreBlobRanges(Azure.WaitUntil waitUntil, Azure.ResourceManager.Storage.Models.BlobRestoreContent content, System.Threading.CancellationToken cancellationToken = default(System.Threading.CancellationToken)) { throw null; }
        public virtual System.Threading.Tasks.Task<Azure.ResourceManager.ArmOperation<Azure.ResourceManager.Storage.Models.BlobRestoreStatus>> RestoreBlobRangesAsync(Azure.WaitUntil waitUntil, Azure.ResourceManager.Storage.Models.BlobRestoreContent content, System.Threading.CancellationToken cancellationToken = default(System.Threading.CancellationToken)) { throw null; }
        public virtual Azure.Response RevokeUserDelegationKeys(System.Threading.CancellationToken cancellationToken = default(System.Threading.CancellationToken)) { throw null; }
        public virtual System.Threading.Tasks.Task<Azure.Response> RevokeUserDelegationKeysAsync(System.Threading.CancellationToken cancellationToken = default(System.Threading.CancellationToken)) { throw null; }
        public virtual Azure.Response<Azure.ResourceManager.Storage.StorageAccountResource> SetTags(System.Collections.Generic.IDictionary<string, string> tags, System.Threading.CancellationToken cancellationToken = default(System.Threading.CancellationToken)) { throw null; }
        public virtual System.Threading.Tasks.Task<Azure.Response<Azure.ResourceManager.Storage.StorageAccountResource>> SetTagsAsync(System.Collections.Generic.IDictionary<string, string> tags, System.Threading.CancellationToken cancellationToken = default(System.Threading.CancellationToken)) { throw null; }
        public virtual Azure.Response<Azure.ResourceManager.Storage.StorageAccountResource> Update(Azure.ResourceManager.Storage.Models.StorageAccountPatch patch, System.Threading.CancellationToken cancellationToken = default(System.Threading.CancellationToken)) { throw null; }
        public virtual System.Threading.Tasks.Task<Azure.Response<Azure.ResourceManager.Storage.StorageAccountResource>> UpdateAsync(Azure.ResourceManager.Storage.Models.StorageAccountPatch patch, System.Threading.CancellationToken cancellationToken = default(System.Threading.CancellationToken)) { throw null; }
    }
    public static partial class StorageExtensions
    {
        public static Azure.Response<Azure.ResourceManager.Storage.Models.CheckNameAvailabilityResult> CheckStorageAccountNameAvailability(this Azure.ResourceManager.Resources.SubscriptionResource subscriptionResource, Azure.ResourceManager.Storage.Models.StorageAccountCheckNameAvailabilityContent content, System.Threading.CancellationToken cancellationToken = default(System.Threading.CancellationToken)) { throw null; }
        public static System.Threading.Tasks.Task<Azure.Response<Azure.ResourceManager.Storage.Models.CheckNameAvailabilityResult>> CheckStorageAccountNameAvailabilityAsync(this Azure.ResourceManager.Resources.SubscriptionResource subscriptionResource, Azure.ResourceManager.Storage.Models.StorageAccountCheckNameAvailabilityContent content, System.Threading.CancellationToken cancellationToken = default(System.Threading.CancellationToken)) { throw null; }
        public static Azure.ResourceManager.Storage.BlobContainerResource GetBlobContainerResource(this Azure.ResourceManager.ArmClient client, Azure.Core.ResourceIdentifier id) { throw null; }
        public static Azure.ResourceManager.Storage.BlobInventoryPolicyResource GetBlobInventoryPolicyResource(this Azure.ResourceManager.ArmClient client, Azure.Core.ResourceIdentifier id) { throw null; }
        public static Azure.ResourceManager.Storage.BlobServiceResource GetBlobServiceResource(this Azure.ResourceManager.ArmClient client, Azure.Core.ResourceIdentifier id) { throw null; }
        public static Azure.Response<Azure.ResourceManager.Storage.DeletedAccountResource> GetDeletedAccount(this Azure.ResourceManager.Resources.SubscriptionResource subscriptionResource, Azure.Core.AzureLocation location, string deletedAccountName, System.Threading.CancellationToken cancellationToken = default(System.Threading.CancellationToken)) { throw null; }
        public static System.Threading.Tasks.Task<Azure.Response<Azure.ResourceManager.Storage.DeletedAccountResource>> GetDeletedAccountAsync(this Azure.ResourceManager.Resources.SubscriptionResource subscriptionResource, Azure.Core.AzureLocation location, string deletedAccountName, System.Threading.CancellationToken cancellationToken = default(System.Threading.CancellationToken)) { throw null; }
        public static Azure.ResourceManager.Storage.DeletedAccountResource GetDeletedAccountResource(this Azure.ResourceManager.ArmClient client, Azure.Core.ResourceIdentifier id) { throw null; }
        public static Azure.ResourceManager.Storage.DeletedAccountCollection GetDeletedAccounts(this Azure.ResourceManager.Resources.SubscriptionResource subscriptionResource) { throw null; }
        public static Azure.Pageable<Azure.ResourceManager.Storage.DeletedAccountResource> GetDeletedAccounts(this Azure.ResourceManager.Resources.SubscriptionResource subscriptionResource, System.Threading.CancellationToken cancellationToken = default(System.Threading.CancellationToken)) { throw null; }
        public static Azure.AsyncPageable<Azure.ResourceManager.Storage.DeletedAccountResource> GetDeletedAccountsAsync(this Azure.ResourceManager.Resources.SubscriptionResource subscriptionResource, System.Threading.CancellationToken cancellationToken = default(System.Threading.CancellationToken)) { throw null; }
        public static Azure.ResourceManager.Storage.EncryptionScopeResource GetEncryptionScopeResource(this Azure.ResourceManager.ArmClient client, Azure.Core.ResourceIdentifier id) { throw null; }
        public static Azure.ResourceManager.Storage.FileServiceResource GetFileServiceResource(this Azure.ResourceManager.ArmClient client, Azure.Core.ResourceIdentifier id) { throw null; }
        public static Azure.ResourceManager.Storage.FileShareResource GetFileShareResource(this Azure.ResourceManager.ArmClient client, Azure.Core.ResourceIdentifier id) { throw null; }
        public static Azure.ResourceManager.Storage.ImmutabilityPolicyResource GetImmutabilityPolicyResource(this Azure.ResourceManager.ArmClient client, Azure.Core.ResourceIdentifier id) { throw null; }
        public static Azure.ResourceManager.Storage.LocalUserResource GetLocalUserResource(this Azure.ResourceManager.ArmClient client, Azure.Core.ResourceIdentifier id) { throw null; }
        public static Azure.ResourceManager.Storage.ManagementPolicyResource GetManagementPolicyResource(this Azure.ResourceManager.ArmClient client, Azure.Core.ResourceIdentifier id) { throw null; }
        public static Azure.ResourceManager.Storage.ObjectReplicationPolicyResource GetObjectReplicationPolicyResource(this Azure.ResourceManager.ArmClient client, Azure.Core.ResourceIdentifier id) { throw null; }
        public static Azure.ResourceManager.Storage.QueueServiceResource GetQueueServiceResource(this Azure.ResourceManager.ArmClient client, Azure.Core.ResourceIdentifier id) { throw null; }
        public static Azure.Pageable<Azure.ResourceManager.Storage.Models.StorageSkuInformation> GetSkus(this Azure.ResourceManager.Resources.SubscriptionResource subscriptionResource, System.Threading.CancellationToken cancellationToken = default(System.Threading.CancellationToken)) { throw null; }
        public static Azure.AsyncPageable<Azure.ResourceManager.Storage.Models.StorageSkuInformation> GetSkusAsync(this Azure.ResourceManager.Resources.SubscriptionResource subscriptionResource, System.Threading.CancellationToken cancellationToken = default(System.Threading.CancellationToken)) { throw null; }
        public static Azure.Response<Azure.ResourceManager.Storage.StorageAccountResource> GetStorageAccount(this Azure.ResourceManager.Resources.ResourceGroupResource resourceGroupResource, string accountName, Azure.ResourceManager.Storage.Models.StorageAccountExpand? expand = default(Azure.ResourceManager.Storage.Models.StorageAccountExpand?), System.Threading.CancellationToken cancellationToken = default(System.Threading.CancellationToken)) { throw null; }
        public static System.Threading.Tasks.Task<Azure.Response<Azure.ResourceManager.Storage.StorageAccountResource>> GetStorageAccountAsync(this Azure.ResourceManager.Resources.ResourceGroupResource resourceGroupResource, string accountName, Azure.ResourceManager.Storage.Models.StorageAccountExpand? expand = default(Azure.ResourceManager.Storage.Models.StorageAccountExpand?), System.Threading.CancellationToken cancellationToken = default(System.Threading.CancellationToken)) { throw null; }
        public static Azure.ResourceManager.Storage.StorageAccountResource GetStorageAccountResource(this Azure.ResourceManager.ArmClient client, Azure.Core.ResourceIdentifier id) { throw null; }
        public static Azure.ResourceManager.Storage.StorageAccountCollection GetStorageAccounts(this Azure.ResourceManager.Resources.ResourceGroupResource resourceGroupResource) { throw null; }
        public static Azure.Pageable<Azure.ResourceManager.Storage.StorageAccountResource> GetStorageAccounts(this Azure.ResourceManager.Resources.SubscriptionResource subscriptionResource, System.Threading.CancellationToken cancellationToken = default(System.Threading.CancellationToken)) { throw null; }
        public static Azure.AsyncPageable<Azure.ResourceManager.Storage.StorageAccountResource> GetStorageAccountsAsync(this Azure.ResourceManager.Resources.SubscriptionResource subscriptionResource, System.Threading.CancellationToken cancellationToken = default(System.Threading.CancellationToken)) { throw null; }
        public static Azure.ResourceManager.Storage.StoragePrivateEndpointConnectionResource GetStoragePrivateEndpointConnectionResource(this Azure.ResourceManager.ArmClient client, Azure.Core.ResourceIdentifier id) { throw null; }
        public static Azure.ResourceManager.Storage.StorageQueueResource GetStorageQueueResource(this Azure.ResourceManager.ArmClient client, Azure.Core.ResourceIdentifier id) { throw null; }
        public static Azure.ResourceManager.Storage.TableResource GetTableResource(this Azure.ResourceManager.ArmClient client, Azure.Core.ResourceIdentifier id) { throw null; }
        public static Azure.ResourceManager.Storage.TableServiceResource GetTableServiceResource(this Azure.ResourceManager.ArmClient client, Azure.Core.ResourceIdentifier id) { throw null; }
        public static Azure.Pageable<Azure.ResourceManager.Storage.Models.StorageUsage> GetUsagesByLocation(this Azure.ResourceManager.Resources.SubscriptionResource subscriptionResource, Azure.Core.AzureLocation location, System.Threading.CancellationToken cancellationToken = default(System.Threading.CancellationToken)) { throw null; }
        public static Azure.AsyncPageable<Azure.ResourceManager.Storage.Models.StorageUsage> GetUsagesByLocationAsync(this Azure.ResourceManager.Resources.SubscriptionResource subscriptionResource, Azure.Core.AzureLocation location, System.Threading.CancellationToken cancellationToken = default(System.Threading.CancellationToken)) { throw null; }
    }
    public partial class StoragePrivateEndpointConnectionCollection : Azure.ResourceManager.ArmCollection, System.Collections.Generic.IAsyncEnumerable<Azure.ResourceManager.Storage.StoragePrivateEndpointConnectionResource>, System.Collections.Generic.IEnumerable<Azure.ResourceManager.Storage.StoragePrivateEndpointConnectionResource>, System.Collections.IEnumerable
    {
        protected StoragePrivateEndpointConnectionCollection() { }
        public virtual Azure.ResourceManager.ArmOperation<Azure.ResourceManager.Storage.StoragePrivateEndpointConnectionResource> CreateOrUpdate(Azure.WaitUntil waitUntil, string privateEndpointConnectionName, Azure.ResourceManager.Storage.StoragePrivateEndpointConnectionData data, System.Threading.CancellationToken cancellationToken = default(System.Threading.CancellationToken)) { throw null; }
        public virtual System.Threading.Tasks.Task<Azure.ResourceManager.ArmOperation<Azure.ResourceManager.Storage.StoragePrivateEndpointConnectionResource>> CreateOrUpdateAsync(Azure.WaitUntil waitUntil, string privateEndpointConnectionName, Azure.ResourceManager.Storage.StoragePrivateEndpointConnectionData data, System.Threading.CancellationToken cancellationToken = default(System.Threading.CancellationToken)) { throw null; }
        public virtual Azure.Response<bool> Exists(string privateEndpointConnectionName, System.Threading.CancellationToken cancellationToken = default(System.Threading.CancellationToken)) { throw null; }
        public virtual System.Threading.Tasks.Task<Azure.Response<bool>> ExistsAsync(string privateEndpointConnectionName, System.Threading.CancellationToken cancellationToken = default(System.Threading.CancellationToken)) { throw null; }
        public virtual Azure.Response<Azure.ResourceManager.Storage.StoragePrivateEndpointConnectionResource> Get(string privateEndpointConnectionName, System.Threading.CancellationToken cancellationToken = default(System.Threading.CancellationToken)) { throw null; }
        public virtual Azure.Pageable<Azure.ResourceManager.Storage.StoragePrivateEndpointConnectionResource> GetAll(System.Threading.CancellationToken cancellationToken = default(System.Threading.CancellationToken)) { throw null; }
        public virtual Azure.AsyncPageable<Azure.ResourceManager.Storage.StoragePrivateEndpointConnectionResource> GetAllAsync(System.Threading.CancellationToken cancellationToken = default(System.Threading.CancellationToken)) { throw null; }
        public virtual System.Threading.Tasks.Task<Azure.Response<Azure.ResourceManager.Storage.StoragePrivateEndpointConnectionResource>> GetAsync(string privateEndpointConnectionName, System.Threading.CancellationToken cancellationToken = default(System.Threading.CancellationToken)) { throw null; }
        System.Collections.Generic.IAsyncEnumerator<Azure.ResourceManager.Storage.StoragePrivateEndpointConnectionResource> System.Collections.Generic.IAsyncEnumerable<Azure.ResourceManager.Storage.StoragePrivateEndpointConnectionResource>.GetAsyncEnumerator(System.Threading.CancellationToken cancellationToken) { throw null; }
        System.Collections.Generic.IEnumerator<Azure.ResourceManager.Storage.StoragePrivateEndpointConnectionResource> System.Collections.Generic.IEnumerable<Azure.ResourceManager.Storage.StoragePrivateEndpointConnectionResource>.GetEnumerator() { throw null; }
        System.Collections.IEnumerator System.Collections.IEnumerable.GetEnumerator() { throw null; }
    }
    public partial class StoragePrivateEndpointConnectionData : Azure.ResourceManager.Models.ResourceData
    {
        public StoragePrivateEndpointConnectionData() { }
        public Azure.ResourceManager.Storage.Models.StoragePrivateLinkServiceConnectionState ConnectionState { get { throw null; } set { } }
        public Azure.Core.ResourceIdentifier PrivateEndpointId { get { throw null; } }
        public Azure.ResourceManager.Storage.Models.StoragePrivateEndpointConnectionProvisioningState? ProvisioningState { get { throw null; } }
    }
    public partial class StoragePrivateEndpointConnectionResource : Azure.ResourceManager.ArmResource
    {
        public static readonly Azure.Core.ResourceType ResourceType;
        protected StoragePrivateEndpointConnectionResource() { }
        public virtual Azure.ResourceManager.Storage.StoragePrivateEndpointConnectionData Data { get { throw null; } }
        public virtual bool HasData { get { throw null; } }
        public static Azure.Core.ResourceIdentifier CreateResourceIdentifier(string subscriptionId, string resourceGroupName, string accountName, string privateEndpointConnectionName) { throw null; }
        public virtual Azure.ResourceManager.ArmOperation Delete(Azure.WaitUntil waitUntil, System.Threading.CancellationToken cancellationToken = default(System.Threading.CancellationToken)) { throw null; }
        public virtual System.Threading.Tasks.Task<Azure.ResourceManager.ArmOperation> DeleteAsync(Azure.WaitUntil waitUntil, System.Threading.CancellationToken cancellationToken = default(System.Threading.CancellationToken)) { throw null; }
        public virtual Azure.Response<Azure.ResourceManager.Storage.StoragePrivateEndpointConnectionResource> Get(System.Threading.CancellationToken cancellationToken = default(System.Threading.CancellationToken)) { throw null; }
        public virtual System.Threading.Tasks.Task<Azure.Response<Azure.ResourceManager.Storage.StoragePrivateEndpointConnectionResource>> GetAsync(System.Threading.CancellationToken cancellationToken = default(System.Threading.CancellationToken)) { throw null; }
        public virtual Azure.ResourceManager.ArmOperation<Azure.ResourceManager.Storage.StoragePrivateEndpointConnectionResource> Update(Azure.WaitUntil waitUntil, Azure.ResourceManager.Storage.StoragePrivateEndpointConnectionData data, System.Threading.CancellationToken cancellationToken = default(System.Threading.CancellationToken)) { throw null; }
        public virtual System.Threading.Tasks.Task<Azure.ResourceManager.ArmOperation<Azure.ResourceManager.Storage.StoragePrivateEndpointConnectionResource>> UpdateAsync(Azure.WaitUntil waitUntil, Azure.ResourceManager.Storage.StoragePrivateEndpointConnectionData data, System.Threading.CancellationToken cancellationToken = default(System.Threading.CancellationToken)) { throw null; }
    }
    public partial class StorageQueueCollection : Azure.ResourceManager.ArmCollection, System.Collections.Generic.IAsyncEnumerable<Azure.ResourceManager.Storage.StorageQueueResource>, System.Collections.Generic.IEnumerable<Azure.ResourceManager.Storage.StorageQueueResource>, System.Collections.IEnumerable
    {
        protected StorageQueueCollection() { }
        public virtual Azure.ResourceManager.ArmOperation<Azure.ResourceManager.Storage.StorageQueueResource> CreateOrUpdate(Azure.WaitUntil waitUntil, string queueName, Azure.ResourceManager.Storage.StorageQueueData data, System.Threading.CancellationToken cancellationToken = default(System.Threading.CancellationToken)) { throw null; }
        public virtual System.Threading.Tasks.Task<Azure.ResourceManager.ArmOperation<Azure.ResourceManager.Storage.StorageQueueResource>> CreateOrUpdateAsync(Azure.WaitUntil waitUntil, string queueName, Azure.ResourceManager.Storage.StorageQueueData data, System.Threading.CancellationToken cancellationToken = default(System.Threading.CancellationToken)) { throw null; }
        public virtual Azure.Response<bool> Exists(string queueName, System.Threading.CancellationToken cancellationToken = default(System.Threading.CancellationToken)) { throw null; }
        public virtual System.Threading.Tasks.Task<Azure.Response<bool>> ExistsAsync(string queueName, System.Threading.CancellationToken cancellationToken = default(System.Threading.CancellationToken)) { throw null; }
        public virtual Azure.Response<Azure.ResourceManager.Storage.StorageQueueResource> Get(string queueName, System.Threading.CancellationToken cancellationToken = default(System.Threading.CancellationToken)) { throw null; }
        public virtual Azure.Pageable<Azure.ResourceManager.Storage.StorageQueueResource> GetAll(string maxpagesize = null, string filter = null, System.Threading.CancellationToken cancellationToken = default(System.Threading.CancellationToken)) { throw null; }
        public virtual Azure.AsyncPageable<Azure.ResourceManager.Storage.StorageQueueResource> GetAllAsync(string maxpagesize = null, string filter = null, System.Threading.CancellationToken cancellationToken = default(System.Threading.CancellationToken)) { throw null; }
        public virtual System.Threading.Tasks.Task<Azure.Response<Azure.ResourceManager.Storage.StorageQueueResource>> GetAsync(string queueName, System.Threading.CancellationToken cancellationToken = default(System.Threading.CancellationToken)) { throw null; }
        System.Collections.Generic.IAsyncEnumerator<Azure.ResourceManager.Storage.StorageQueueResource> System.Collections.Generic.IAsyncEnumerable<Azure.ResourceManager.Storage.StorageQueueResource>.GetAsyncEnumerator(System.Threading.CancellationToken cancellationToken) { throw null; }
        System.Collections.Generic.IEnumerator<Azure.ResourceManager.Storage.StorageQueueResource> System.Collections.Generic.IEnumerable<Azure.ResourceManager.Storage.StorageQueueResource>.GetEnumerator() { throw null; }
        System.Collections.IEnumerator System.Collections.IEnumerable.GetEnumerator() { throw null; }
    }
    public partial class StorageQueueData : Azure.ResourceManager.Models.ResourceData
    {
        public StorageQueueData() { }
        public int? ApproximateMessageCount { get { throw null; } }
        public System.Collections.Generic.IDictionary<string, string> Metadata { get { throw null; } }
    }
    public partial class StorageQueueResource : Azure.ResourceManager.ArmResource
    {
        public static readonly Azure.Core.ResourceType ResourceType;
        protected StorageQueueResource() { }
        public virtual Azure.ResourceManager.Storage.StorageQueueData Data { get { throw null; } }
        public virtual bool HasData { get { throw null; } }
        public static Azure.Core.ResourceIdentifier CreateResourceIdentifier(string subscriptionId, string resourceGroupName, string accountName, string queueName) { throw null; }
        public virtual Azure.ResourceManager.ArmOperation Delete(Azure.WaitUntil waitUntil, System.Threading.CancellationToken cancellationToken = default(System.Threading.CancellationToken)) { throw null; }
        public virtual System.Threading.Tasks.Task<Azure.ResourceManager.ArmOperation> DeleteAsync(Azure.WaitUntil waitUntil, System.Threading.CancellationToken cancellationToken = default(System.Threading.CancellationToken)) { throw null; }
        public virtual Azure.Response<Azure.ResourceManager.Storage.StorageQueueResource> Get(System.Threading.CancellationToken cancellationToken = default(System.Threading.CancellationToken)) { throw null; }
        public virtual System.Threading.Tasks.Task<Azure.Response<Azure.ResourceManager.Storage.StorageQueueResource>> GetAsync(System.Threading.CancellationToken cancellationToken = default(System.Threading.CancellationToken)) { throw null; }
        public virtual Azure.Response<Azure.ResourceManager.Storage.StorageQueueResource> Update(Azure.ResourceManager.Storage.StorageQueueData data, System.Threading.CancellationToken cancellationToken = default(System.Threading.CancellationToken)) { throw null; }
        public virtual System.Threading.Tasks.Task<Azure.Response<Azure.ResourceManager.Storage.StorageQueueResource>> UpdateAsync(Azure.ResourceManager.Storage.StorageQueueData data, System.Threading.CancellationToken cancellationToken = default(System.Threading.CancellationToken)) { throw null; }
    }
    public partial class TableCollection : Azure.ResourceManager.ArmCollection, System.Collections.Generic.IAsyncEnumerable<Azure.ResourceManager.Storage.TableResource>, System.Collections.Generic.IEnumerable<Azure.ResourceManager.Storage.TableResource>, System.Collections.IEnumerable
    {
        protected TableCollection() { }
        public virtual Azure.ResourceManager.ArmOperation<Azure.ResourceManager.Storage.TableResource> CreateOrUpdate(Azure.WaitUntil waitUntil, string tableName, Azure.ResourceManager.Storage.TableData data = null, System.Threading.CancellationToken cancellationToken = default(System.Threading.CancellationToken)) { throw null; }
        public virtual System.Threading.Tasks.Task<Azure.ResourceManager.ArmOperation<Azure.ResourceManager.Storage.TableResource>> CreateOrUpdateAsync(Azure.WaitUntil waitUntil, string tableName, Azure.ResourceManager.Storage.TableData data = null, System.Threading.CancellationToken cancellationToken = default(System.Threading.CancellationToken)) { throw null; }
        public virtual Azure.Response<bool> Exists(string tableName, System.Threading.CancellationToken cancellationToken = default(System.Threading.CancellationToken)) { throw null; }
        public virtual System.Threading.Tasks.Task<Azure.Response<bool>> ExistsAsync(string tableName, System.Threading.CancellationToken cancellationToken = default(System.Threading.CancellationToken)) { throw null; }
        public virtual Azure.Response<Azure.ResourceManager.Storage.TableResource> Get(string tableName, System.Threading.CancellationToken cancellationToken = default(System.Threading.CancellationToken)) { throw null; }
        public virtual Azure.Pageable<Azure.ResourceManager.Storage.TableResource> GetAll(System.Threading.CancellationToken cancellationToken = default(System.Threading.CancellationToken)) { throw null; }
        public virtual Azure.AsyncPageable<Azure.ResourceManager.Storage.TableResource> GetAllAsync(System.Threading.CancellationToken cancellationToken = default(System.Threading.CancellationToken)) { throw null; }
        public virtual System.Threading.Tasks.Task<Azure.Response<Azure.ResourceManager.Storage.TableResource>> GetAsync(string tableName, System.Threading.CancellationToken cancellationToken = default(System.Threading.CancellationToken)) { throw null; }
        System.Collections.Generic.IAsyncEnumerator<Azure.ResourceManager.Storage.TableResource> System.Collections.Generic.IAsyncEnumerable<Azure.ResourceManager.Storage.TableResource>.GetAsyncEnumerator(System.Threading.CancellationToken cancellationToken) { throw null; }
        System.Collections.Generic.IEnumerator<Azure.ResourceManager.Storage.TableResource> System.Collections.Generic.IEnumerable<Azure.ResourceManager.Storage.TableResource>.GetEnumerator() { throw null; }
        System.Collections.IEnumerator System.Collections.IEnumerable.GetEnumerator() { throw null; }
    }
    public partial class TableData : Azure.ResourceManager.Models.ResourceData
    {
        public TableData() { }
        public System.Collections.Generic.IList<Azure.ResourceManager.Storage.Models.TableSignedIdentifier> SignedIdentifiers { get { throw null; } }
        public string TableName { get { throw null; } }
    }
    public partial class TableResource : Azure.ResourceManager.ArmResource
    {
        public static readonly Azure.Core.ResourceType ResourceType;
        protected TableResource() { }
        public virtual Azure.ResourceManager.Storage.TableData Data { get { throw null; } }
        public virtual bool HasData { get { throw null; } }
        public static Azure.Core.ResourceIdentifier CreateResourceIdentifier(string subscriptionId, string resourceGroupName, string accountName, string tableName) { throw null; }
        public virtual Azure.ResourceManager.ArmOperation Delete(Azure.WaitUntil waitUntil, System.Threading.CancellationToken cancellationToken = default(System.Threading.CancellationToken)) { throw null; }
        public virtual System.Threading.Tasks.Task<Azure.ResourceManager.ArmOperation> DeleteAsync(Azure.WaitUntil waitUntil, System.Threading.CancellationToken cancellationToken = default(System.Threading.CancellationToken)) { throw null; }
        public virtual Azure.Response<Azure.ResourceManager.Storage.TableResource> Get(System.Threading.CancellationToken cancellationToken = default(System.Threading.CancellationToken)) { throw null; }
        public virtual System.Threading.Tasks.Task<Azure.Response<Azure.ResourceManager.Storage.TableResource>> GetAsync(System.Threading.CancellationToken cancellationToken = default(System.Threading.CancellationToken)) { throw null; }
        public virtual Azure.Response<Azure.ResourceManager.Storage.TableResource> Update(Azure.ResourceManager.Storage.TableData data, System.Threading.CancellationToken cancellationToken = default(System.Threading.CancellationToken)) { throw null; }
        public virtual System.Threading.Tasks.Task<Azure.Response<Azure.ResourceManager.Storage.TableResource>> UpdateAsync(Azure.ResourceManager.Storage.TableData data, System.Threading.CancellationToken cancellationToken = default(System.Threading.CancellationToken)) { throw null; }
    }
    public partial class TableServiceData : Azure.ResourceManager.Models.ResourceData
    {
        public TableServiceData() { }
        public System.Collections.Generic.IList<Azure.ResourceManager.Storage.Models.CorsRule> CorsRulesValue { get { throw null; } }
    }
    public partial class TableServiceResource : Azure.ResourceManager.ArmResource
    {
        public static readonly Azure.Core.ResourceType ResourceType;
        protected TableServiceResource() { }
        public virtual Azure.ResourceManager.Storage.TableServiceData Data { get { throw null; } }
        public virtual bool HasData { get { throw null; } }
        public virtual Azure.ResourceManager.ArmOperation<Azure.ResourceManager.Storage.TableServiceResource> CreateOrUpdate(Azure.WaitUntil waitUntil, Azure.ResourceManager.Storage.TableServiceData data, System.Threading.CancellationToken cancellationToken = default(System.Threading.CancellationToken)) { throw null; }
        public virtual System.Threading.Tasks.Task<Azure.ResourceManager.ArmOperation<Azure.ResourceManager.Storage.TableServiceResource>> CreateOrUpdateAsync(Azure.WaitUntil waitUntil, Azure.ResourceManager.Storage.TableServiceData data, System.Threading.CancellationToken cancellationToken = default(System.Threading.CancellationToken)) { throw null; }
        public static Azure.Core.ResourceIdentifier CreateResourceIdentifier(string subscriptionId, string resourceGroupName, string accountName) { throw null; }
        public virtual Azure.Response<Azure.ResourceManager.Storage.TableServiceResource> Get(System.Threading.CancellationToken cancellationToken = default(System.Threading.CancellationToken)) { throw null; }
        public virtual System.Threading.Tasks.Task<Azure.Response<Azure.ResourceManager.Storage.TableServiceResource>> GetAsync(System.Threading.CancellationToken cancellationToken = default(System.Threading.CancellationToken)) { throw null; }
        public virtual Azure.Response<Azure.ResourceManager.Storage.TableResource> GetTable(string tableName, System.Threading.CancellationToken cancellationToken = default(System.Threading.CancellationToken)) { throw null; }
        public virtual System.Threading.Tasks.Task<Azure.Response<Azure.ResourceManager.Storage.TableResource>> GetTableAsync(string tableName, System.Threading.CancellationToken cancellationToken = default(System.Threading.CancellationToken)) { throw null; }
        public virtual Azure.ResourceManager.Storage.TableCollection GetTables() { throw null; }
    }
}
namespace Azure.ResourceManager.Storage.Models
{
    public partial class AccessPolicy
    {
        public AccessPolicy() { }
        public System.DateTimeOffset? ExpiryOn { get { throw null; } set { } }
        public string Permission { get { throw null; } set { } }
        public System.DateTimeOffset? StartOn { get { throw null; } set { } }
    }
    public enum AccessTier
    {
        Hot = 0,
        Cool = 1,
        Premium = 2,
    }
    public partial class AccountImmutabilityPolicyProperties
    {
        public AccountImmutabilityPolicyProperties() { }
        public bool? AllowProtectedAppendWrites { get { throw null; } set { } }
        public int? ImmutabilityPeriodSinceCreationInDays { get { throw null; } set { } }
        public Azure.ResourceManager.Storage.Models.AccountImmutabilityPolicyState? State { get { throw null; } set { } }
    }
    [System.Runtime.InteropServices.StructLayoutAttribute(System.Runtime.InteropServices.LayoutKind.Sequential)]
    public readonly partial struct AccountImmutabilityPolicyState : System.IEquatable<Azure.ResourceManager.Storage.Models.AccountImmutabilityPolicyState>
    {
        private readonly object _dummy;
        private readonly int _dummyPrimitive;
        public AccountImmutabilityPolicyState(string value) { throw null; }
        public static Azure.ResourceManager.Storage.Models.AccountImmutabilityPolicyState Disabled { get { throw null; } }
        public static Azure.ResourceManager.Storage.Models.AccountImmutabilityPolicyState Locked { get { throw null; } }
        public static Azure.ResourceManager.Storage.Models.AccountImmutabilityPolicyState Unlocked { get { throw null; } }
        public bool Equals(Azure.ResourceManager.Storage.Models.AccountImmutabilityPolicyState other) { throw null; }
        [System.ComponentModel.EditorBrowsableAttribute(System.ComponentModel.EditorBrowsableState.Never)]
        public override bool Equals(object obj) { throw null; }
        [System.ComponentModel.EditorBrowsableAttribute(System.ComponentModel.EditorBrowsableState.Never)]
        public override int GetHashCode() { throw null; }
        public static bool operator ==(Azure.ResourceManager.Storage.Models.AccountImmutabilityPolicyState left, Azure.ResourceManager.Storage.Models.AccountImmutabilityPolicyState right) { throw null; }
        public static implicit operator Azure.ResourceManager.Storage.Models.AccountImmutabilityPolicyState (string value) { throw null; }
        public static bool operator !=(Azure.ResourceManager.Storage.Models.AccountImmutabilityPolicyState left, Azure.ResourceManager.Storage.Models.AccountImmutabilityPolicyState right) { throw null; }
        public override string ToString() { throw null; }
    }
    public partial class AccountSasContent
    {
        public AccountSasContent(Azure.ResourceManager.Storage.Models.Service services, Azure.ResourceManager.Storage.Models.SignedResourceType resourceTypes, Azure.ResourceManager.Storage.Models.Permission permissions, System.DateTimeOffset sharedAccessExpiryOn) { }
        public string IPAddressOrRange { get { throw null; } set { } }
        public string KeyToSign { get { throw null; } set { } }
        public Azure.ResourceManager.Storage.Models.Permission Permissions { get { throw null; } }
        public Azure.ResourceManager.Storage.Models.HttpProtocol? Protocols { get { throw null; } set { } }
        public Azure.ResourceManager.Storage.Models.SignedResourceType ResourceTypes { get { throw null; } }
        public Azure.ResourceManager.Storage.Models.Service Services { get { throw null; } }
        public System.DateTimeOffset SharedAccessExpiryOn { get { throw null; } }
        public System.DateTimeOffset? SharedAccessStartOn { get { throw null; } set { } }
    }
    public enum AccountStatus
    {
        Available = 0,
        Unavailable = 1,
    }
    public partial class ActiveDirectoryProperties
    {
        public ActiveDirectoryProperties(string domainName, string netBiosDomainName, string forestName, string domainGuid, string domainSid, string azureStorageSid) { }
        public Azure.ResourceManager.Storage.Models.ActiveDirectoryPropertiesAccountType? AccountType { get { throw null; } set { } }
        public string AzureStorageSid { get { throw null; } set { } }
        public string DomainGuid { get { throw null; } set { } }
        public string DomainName { get { throw null; } set { } }
        public string DomainSid { get { throw null; } set { } }
        public string ForestName { get { throw null; } set { } }
        public string NetBiosDomainName { get { throw null; } set { } }
        public string SamAccountName { get { throw null; } set { } }
    }
    [System.Runtime.InteropServices.StructLayoutAttribute(System.Runtime.InteropServices.LayoutKind.Sequential)]
    public readonly partial struct ActiveDirectoryPropertiesAccountType : System.IEquatable<Azure.ResourceManager.Storage.Models.ActiveDirectoryPropertiesAccountType>
    {
        private readonly object _dummy;
        private readonly int _dummyPrimitive;
        public ActiveDirectoryPropertiesAccountType(string value) { throw null; }
        public static Azure.ResourceManager.Storage.Models.ActiveDirectoryPropertiesAccountType Computer { get { throw null; } }
        public static Azure.ResourceManager.Storage.Models.ActiveDirectoryPropertiesAccountType User { get { throw null; } }
        public bool Equals(Azure.ResourceManager.Storage.Models.ActiveDirectoryPropertiesAccountType other) { throw null; }
        [System.ComponentModel.EditorBrowsableAttribute(System.ComponentModel.EditorBrowsableState.Never)]
        public override bool Equals(object obj) { throw null; }
        [System.ComponentModel.EditorBrowsableAttribute(System.ComponentModel.EditorBrowsableState.Never)]
        public override int GetHashCode() { throw null; }
        public static bool operator ==(Azure.ResourceManager.Storage.Models.ActiveDirectoryPropertiesAccountType left, Azure.ResourceManager.Storage.Models.ActiveDirectoryPropertiesAccountType right) { throw null; }
        public static implicit operator Azure.ResourceManager.Storage.Models.ActiveDirectoryPropertiesAccountType (string value) { throw null; }
        public static bool operator !=(Azure.ResourceManager.Storage.Models.ActiveDirectoryPropertiesAccountType left, Azure.ResourceManager.Storage.Models.ActiveDirectoryPropertiesAccountType right) { throw null; }
        public override string ToString() { throw null; }
    }
    [System.Runtime.InteropServices.StructLayoutAttribute(System.Runtime.InteropServices.LayoutKind.Sequential)]
    public readonly partial struct AllowedCopyScope : System.IEquatable<Azure.ResourceManager.Storage.Models.AllowedCopyScope>
    {
        private readonly object _dummy;
        private readonly int _dummyPrimitive;
        public AllowedCopyScope(string value) { throw null; }
        public static Azure.ResourceManager.Storage.Models.AllowedCopyScope AAD { get { throw null; } }
        public static Azure.ResourceManager.Storage.Models.AllowedCopyScope PrivateLink { get { throw null; } }
        public bool Equals(Azure.ResourceManager.Storage.Models.AllowedCopyScope other) { throw null; }
        [System.ComponentModel.EditorBrowsableAttribute(System.ComponentModel.EditorBrowsableState.Never)]
        public override bool Equals(object obj) { throw null; }
        [System.ComponentModel.EditorBrowsableAttribute(System.ComponentModel.EditorBrowsableState.Never)]
        public override int GetHashCode() { throw null; }
        public static bool operator ==(Azure.ResourceManager.Storage.Models.AllowedCopyScope left, Azure.ResourceManager.Storage.Models.AllowedCopyScope right) { throw null; }
        public static implicit operator Azure.ResourceManager.Storage.Models.AllowedCopyScope (string value) { throw null; }
        public static bool operator !=(Azure.ResourceManager.Storage.Models.AllowedCopyScope left, Azure.ResourceManager.Storage.Models.AllowedCopyScope right) { throw null; }
        public override string ToString() { throw null; }
    }
    public partial class AzureFilesIdentityBasedAuthentication
    {
        public AzureFilesIdentityBasedAuthentication(Azure.ResourceManager.Storage.Models.DirectoryServiceOption directoryServiceOptions) { }
        public Azure.ResourceManager.Storage.Models.ActiveDirectoryProperties ActiveDirectoryProperties { get { throw null; } set { } }
        public Azure.ResourceManager.Storage.Models.DefaultSharePermission? DefaultSharePermission { get { throw null; } set { } }
        public Azure.ResourceManager.Storage.Models.DirectoryServiceOption DirectoryServiceOptions { get { throw null; } set { } }
    }
    public partial class BlobInventoryPolicyDefinition
    {
        public BlobInventoryPolicyDefinition(Azure.ResourceManager.Storage.Models.Format format, Azure.ResourceManager.Storage.Models.Schedule schedule, Azure.ResourceManager.Storage.Models.ObjectType objectType, System.Collections.Generic.IEnumerable<string> schemaFields) { }
        public Azure.ResourceManager.Storage.Models.BlobInventoryPolicyFilter Filters { get { throw null; } set { } }
        public Azure.ResourceManager.Storage.Models.Format Format { get { throw null; } set { } }
        public Azure.ResourceManager.Storage.Models.ObjectType ObjectType { get { throw null; } set { } }
        public Azure.ResourceManager.Storage.Models.Schedule Schedule { get { throw null; } set { } }
        public System.Collections.Generic.IList<string> SchemaFields { get { throw null; } }
    }
    public partial class BlobInventoryPolicyFilter
    {
        public BlobInventoryPolicyFilter() { }
        public System.Collections.Generic.IList<string> BlobTypes { get { throw null; } }
        public System.Collections.Generic.IList<string> ExcludePrefix { get { throw null; } }
        public bool? IncludeBlobVersions { get { throw null; } set { } }
        public bool? IncludeDeleted { get { throw null; } set { } }
        public bool? IncludeSnapshots { get { throw null; } set { } }
        public System.Collections.Generic.IList<string> PrefixMatch { get { throw null; } }
    }
    [System.Runtime.InteropServices.StructLayoutAttribute(System.Runtime.InteropServices.LayoutKind.Sequential)]
    public readonly partial struct BlobInventoryPolicyName : System.IEquatable<Azure.ResourceManager.Storage.Models.BlobInventoryPolicyName>
    {
        private readonly object _dummy;
        private readonly int _dummyPrimitive;
        public BlobInventoryPolicyName(string value) { throw null; }
        public static Azure.ResourceManager.Storage.Models.BlobInventoryPolicyName Default { get { throw null; } }
        public bool Equals(Azure.ResourceManager.Storage.Models.BlobInventoryPolicyName other) { throw null; }
        [System.ComponentModel.EditorBrowsableAttribute(System.ComponentModel.EditorBrowsableState.Never)]
        public override bool Equals(object obj) { throw null; }
        [System.ComponentModel.EditorBrowsableAttribute(System.ComponentModel.EditorBrowsableState.Never)]
        public override int GetHashCode() { throw null; }
        public static bool operator ==(Azure.ResourceManager.Storage.Models.BlobInventoryPolicyName left, Azure.ResourceManager.Storage.Models.BlobInventoryPolicyName right) { throw null; }
        public static implicit operator Azure.ResourceManager.Storage.Models.BlobInventoryPolicyName (string value) { throw null; }
        public static bool operator !=(Azure.ResourceManager.Storage.Models.BlobInventoryPolicyName left, Azure.ResourceManager.Storage.Models.BlobInventoryPolicyName right) { throw null; }
        public override string ToString() { throw null; }
    }
    public partial class BlobInventoryPolicyRule
    {
        public BlobInventoryPolicyRule(bool enabled, string name, string destination, Azure.ResourceManager.Storage.Models.BlobInventoryPolicyDefinition definition) { }
        public Azure.ResourceManager.Storage.Models.BlobInventoryPolicyDefinition Definition { get { throw null; } set { } }
        public string Destination { get { throw null; } set { } }
        public bool Enabled { get { throw null; } set { } }
        public string Name { get { throw null; } set { } }
    }
    public partial class BlobInventoryPolicySchema
    {
        public BlobInventoryPolicySchema(bool enabled, Azure.ResourceManager.Storage.Models.InventoryRuleType inventoryRuleType, System.Collections.Generic.IEnumerable<Azure.ResourceManager.Storage.Models.BlobInventoryPolicyRule> rules) { }
        public string Destination { get { throw null; } }
        public bool Enabled { get { throw null; } set { } }
        public Azure.ResourceManager.Storage.Models.InventoryRuleType InventoryRuleType { get { throw null; } set { } }
        public System.Collections.Generic.IList<Azure.ResourceManager.Storage.Models.BlobInventoryPolicyRule> Rules { get { throw null; } }
    }
    public partial class BlobRestoreContent
    {
        public BlobRestoreContent(System.DateTimeOffset timeToRestore, System.Collections.Generic.IEnumerable<Azure.ResourceManager.Storage.Models.BlobRestoreRange> blobRanges) { }
        public System.Collections.Generic.IList<Azure.ResourceManager.Storage.Models.BlobRestoreRange> BlobRanges { get { throw null; } }
        public System.DateTimeOffset TimeToRestore { get { throw null; } set { } }
    }
    [System.Runtime.InteropServices.StructLayoutAttribute(System.Runtime.InteropServices.LayoutKind.Sequential)]
    public readonly partial struct BlobRestoreProgressStatus : System.IEquatable<Azure.ResourceManager.Storage.Models.BlobRestoreProgressStatus>
    {
        private readonly object _dummy;
        private readonly int _dummyPrimitive;
        public BlobRestoreProgressStatus(string value) { throw null; }
        public static Azure.ResourceManager.Storage.Models.BlobRestoreProgressStatus Complete { get { throw null; } }
        public static Azure.ResourceManager.Storage.Models.BlobRestoreProgressStatus Failed { get { throw null; } }
        public static Azure.ResourceManager.Storage.Models.BlobRestoreProgressStatus InProgress { get { throw null; } }
        public bool Equals(Azure.ResourceManager.Storage.Models.BlobRestoreProgressStatus other) { throw null; }
        [System.ComponentModel.EditorBrowsableAttribute(System.ComponentModel.EditorBrowsableState.Never)]
        public override bool Equals(object obj) { throw null; }
        [System.ComponentModel.EditorBrowsableAttribute(System.ComponentModel.EditorBrowsableState.Never)]
        public override int GetHashCode() { throw null; }
        public static bool operator ==(Azure.ResourceManager.Storage.Models.BlobRestoreProgressStatus left, Azure.ResourceManager.Storage.Models.BlobRestoreProgressStatus right) { throw null; }
        public static implicit operator Azure.ResourceManager.Storage.Models.BlobRestoreProgressStatus (string value) { throw null; }
        public static bool operator !=(Azure.ResourceManager.Storage.Models.BlobRestoreProgressStatus left, Azure.ResourceManager.Storage.Models.BlobRestoreProgressStatus right) { throw null; }
        public override string ToString() { throw null; }
    }
    public partial class BlobRestoreRange
    {
        public BlobRestoreRange(string startRange, string endRange) { }
        public string EndRange { get { throw null; } set { } }
        public string StartRange { get { throw null; } set { } }
    }
    public partial class BlobRestoreStatus
    {
        internal BlobRestoreStatus() { }
        public string FailureReason { get { throw null; } }
        public Azure.ResourceManager.Storage.Models.BlobRestoreContent Parameters { get { throw null; } }
        public string RestoreId { get { throw null; } }
        public Azure.ResourceManager.Storage.Models.BlobRestoreProgressStatus? Status { get { throw null; } }
    }
    [System.Runtime.InteropServices.StructLayoutAttribute(System.Runtime.InteropServices.LayoutKind.Sequential)]
    public readonly partial struct Bypass : System.IEquatable<Azure.ResourceManager.Storage.Models.Bypass>
    {
        private readonly object _dummy;
        private readonly int _dummyPrimitive;
        public Bypass(string value) { throw null; }
        public static Azure.ResourceManager.Storage.Models.Bypass AzureServices { get { throw null; } }
        public static Azure.ResourceManager.Storage.Models.Bypass Logging { get { throw null; } }
        public static Azure.ResourceManager.Storage.Models.Bypass Metrics { get { throw null; } }
        public static Azure.ResourceManager.Storage.Models.Bypass None { get { throw null; } }
        public bool Equals(Azure.ResourceManager.Storage.Models.Bypass other) { throw null; }
        [System.ComponentModel.EditorBrowsableAttribute(System.ComponentModel.EditorBrowsableState.Never)]
        public override bool Equals(object obj) { throw null; }
        [System.ComponentModel.EditorBrowsableAttribute(System.ComponentModel.EditorBrowsableState.Never)]
        public override int GetHashCode() { throw null; }
        public static bool operator ==(Azure.ResourceManager.Storage.Models.Bypass left, Azure.ResourceManager.Storage.Models.Bypass right) { throw null; }
        public static implicit operator Azure.ResourceManager.Storage.Models.Bypass (string value) { throw null; }
        public static bool operator !=(Azure.ResourceManager.Storage.Models.Bypass left, Azure.ResourceManager.Storage.Models.Bypass right) { throw null; }
        public override string ToString() { throw null; }
    }
    public partial class ChangeFeed
    {
        public ChangeFeed() { }
        public bool? Enabled { get { throw null; } set { } }
        public int? RetentionInDays { get { throw null; } set { } }
    }
    public partial class CheckNameAvailabilityResult
    {
        internal CheckNameAvailabilityResult() { }
        public string Message { get { throw null; } }
        public bool? NameAvailable { get { throw null; } }
        public Azure.ResourceManager.Storage.Models.Reason? Reason { get { throw null; } }
    }
    public partial class CorsRule
    {
        public CorsRule(System.Collections.Generic.IEnumerable<string> allowedOrigins, System.Collections.Generic.IEnumerable<Azure.ResourceManager.Storage.Models.CorsRuleAllowedMethodsItem> allowedMethods, int maxAgeInSeconds, System.Collections.Generic.IEnumerable<string> exposedHeaders, System.Collections.Generic.IEnumerable<string> allowedHeaders) { }
        public System.Collections.Generic.IList<string> AllowedHeaders { get { throw null; } }
        public System.Collections.Generic.IList<Azure.ResourceManager.Storage.Models.CorsRuleAllowedMethodsItem> AllowedMethods { get { throw null; } }
        public System.Collections.Generic.IList<string> AllowedOrigins { get { throw null; } }
        public System.Collections.Generic.IList<string> ExposedHeaders { get { throw null; } }
        public int MaxAgeInSeconds { get { throw null; } set { } }
    }
    [System.Runtime.InteropServices.StructLayoutAttribute(System.Runtime.InteropServices.LayoutKind.Sequential)]
    public readonly partial struct CorsRuleAllowedMethodsItem : System.IEquatable<Azure.ResourceManager.Storage.Models.CorsRuleAllowedMethodsItem>
    {
        private readonly object _dummy;
        private readonly int _dummyPrimitive;
        public CorsRuleAllowedMethodsItem(string value) { throw null; }
        public static Azure.ResourceManager.Storage.Models.CorsRuleAllowedMethodsItem Delete { get { throw null; } }
        public static Azure.ResourceManager.Storage.Models.CorsRuleAllowedMethodsItem GET { get { throw null; } }
        public static Azure.ResourceManager.Storage.Models.CorsRuleAllowedMethodsItem Head { get { throw null; } }
        public static Azure.ResourceManager.Storage.Models.CorsRuleAllowedMethodsItem Merge { get { throw null; } }
        public static Azure.ResourceManager.Storage.Models.CorsRuleAllowedMethodsItem Options { get { throw null; } }
        public static Azure.ResourceManager.Storage.Models.CorsRuleAllowedMethodsItem Patch { get { throw null; } }
        public static Azure.ResourceManager.Storage.Models.CorsRuleAllowedMethodsItem Post { get { throw null; } }
        public static Azure.ResourceManager.Storage.Models.CorsRuleAllowedMethodsItem PUT { get { throw null; } }
        public bool Equals(Azure.ResourceManager.Storage.Models.CorsRuleAllowedMethodsItem other) { throw null; }
        [System.ComponentModel.EditorBrowsableAttribute(System.ComponentModel.EditorBrowsableState.Never)]
        public override bool Equals(object obj) { throw null; }
        [System.ComponentModel.EditorBrowsableAttribute(System.ComponentModel.EditorBrowsableState.Never)]
        public override int GetHashCode() { throw null; }
        public static bool operator ==(Azure.ResourceManager.Storage.Models.CorsRuleAllowedMethodsItem left, Azure.ResourceManager.Storage.Models.CorsRuleAllowedMethodsItem right) { throw null; }
        public static implicit operator Azure.ResourceManager.Storage.Models.CorsRuleAllowedMethodsItem (string value) { throw null; }
        public static bool operator !=(Azure.ResourceManager.Storage.Models.CorsRuleAllowedMethodsItem left, Azure.ResourceManager.Storage.Models.CorsRuleAllowedMethodsItem right) { throw null; }
        public override string ToString() { throw null; }
    }
    public partial class CustomDomain
    {
        public CustomDomain(string name) { }
        public string Name { get { throw null; } set { } }
        public bool? UseSubDomainName { get { throw null; } set { } }
    }
    public partial class DateAfterCreation
    {
        public DateAfterCreation(float daysAfterCreationGreaterThan) { }
        public float DaysAfterCreationGreaterThan { get { throw null; } set { } }
        public float? DaysAfterLastTierChangeGreaterThan { get { throw null; } set { } }
    }
    public partial class DateAfterModification
    {
        public DateAfterModification() { }
        public float? DaysAfterCreationGreaterThan { get { throw null; } set { } }
        public float? DaysAfterLastAccessTimeGreaterThan { get { throw null; } set { } }
        public float? DaysAfterLastTierChangeGreaterThan { get { throw null; } set { } }
        public float? DaysAfterModificationGreaterThan { get { throw null; } set { } }
    }
    public enum DefaultAction
    {
        Allow = 0,
        Deny = 1,
    }
    [System.Runtime.InteropServices.StructLayoutAttribute(System.Runtime.InteropServices.LayoutKind.Sequential)]
    public readonly partial struct DefaultSharePermission : System.IEquatable<Azure.ResourceManager.Storage.Models.DefaultSharePermission>
    {
        private readonly object _dummy;
        private readonly int _dummyPrimitive;
        public DefaultSharePermission(string value) { throw null; }
        public static Azure.ResourceManager.Storage.Models.DefaultSharePermission None { get { throw null; } }
        public static Azure.ResourceManager.Storage.Models.DefaultSharePermission StorageFileDataSmbShareContributor { get { throw null; } }
        public static Azure.ResourceManager.Storage.Models.DefaultSharePermission StorageFileDataSmbShareElevatedContributor { get { throw null; } }
        public static Azure.ResourceManager.Storage.Models.DefaultSharePermission StorageFileDataSmbShareReader { get { throw null; } }
        public bool Equals(Azure.ResourceManager.Storage.Models.DefaultSharePermission other) { throw null; }
        [System.ComponentModel.EditorBrowsableAttribute(System.ComponentModel.EditorBrowsableState.Never)]
        public override bool Equals(object obj) { throw null; }
        [System.ComponentModel.EditorBrowsableAttribute(System.ComponentModel.EditorBrowsableState.Never)]
        public override int GetHashCode() { throw null; }
        public static bool operator ==(Azure.ResourceManager.Storage.Models.DefaultSharePermission left, Azure.ResourceManager.Storage.Models.DefaultSharePermission right) { throw null; }
        public static implicit operator Azure.ResourceManager.Storage.Models.DefaultSharePermission (string value) { throw null; }
        public static bool operator !=(Azure.ResourceManager.Storage.Models.DefaultSharePermission left, Azure.ResourceManager.Storage.Models.DefaultSharePermission right) { throw null; }
        public override string ToString() { throw null; }
    }
    public partial class DeletedShare
    {
        public DeletedShare(string deletedShareName, string deletedShareVersion) { }
        public string DeletedShareName { get { throw null; } }
        public string DeletedShareVersion { get { throw null; } }
    }
    public partial class DeleteRetentionPolicy
    {
        public DeleteRetentionPolicy() { }
        public bool? AllowPermanentDelete { get { throw null; } set { } }
        public int? Days { get { throw null; } set { } }
        public bool? Enabled { get { throw null; } set { } }
    }
    [System.Runtime.InteropServices.StructLayoutAttribute(System.Runtime.InteropServices.LayoutKind.Sequential)]
    public readonly partial struct DirectoryServiceOption : System.IEquatable<Azure.ResourceManager.Storage.Models.DirectoryServiceOption>
    {
        private readonly object _dummy;
        private readonly int _dummyPrimitive;
        public DirectoryServiceOption(string value) { throw null; }
        public static Azure.ResourceManager.Storage.Models.DirectoryServiceOption Aadds { get { throw null; } }
        public static Azure.ResourceManager.Storage.Models.DirectoryServiceOption AD { get { throw null; } }
        public static Azure.ResourceManager.Storage.Models.DirectoryServiceOption None { get { throw null; } }
        public bool Equals(Azure.ResourceManager.Storage.Models.DirectoryServiceOption other) { throw null; }
        [System.ComponentModel.EditorBrowsableAttribute(System.ComponentModel.EditorBrowsableState.Never)]
        public override bool Equals(object obj) { throw null; }
        [System.ComponentModel.EditorBrowsableAttribute(System.ComponentModel.EditorBrowsableState.Never)]
        public override int GetHashCode() { throw null; }
        public static bool operator ==(Azure.ResourceManager.Storage.Models.DirectoryServiceOption left, Azure.ResourceManager.Storage.Models.DirectoryServiceOption right) { throw null; }
        public static implicit operator Azure.ResourceManager.Storage.Models.DirectoryServiceOption (string value) { throw null; }
        public static bool operator !=(Azure.ResourceManager.Storage.Models.DirectoryServiceOption left, Azure.ResourceManager.Storage.Models.DirectoryServiceOption right) { throw null; }
        public override string ToString() { throw null; }
    }
    [System.Runtime.InteropServices.StructLayoutAttribute(System.Runtime.InteropServices.LayoutKind.Sequential)]
    public readonly partial struct DnsEndpointType : System.IEquatable<Azure.ResourceManager.Storage.Models.DnsEndpointType>
    {
        private readonly object _dummy;
        private readonly int _dummyPrimitive;
        public DnsEndpointType(string value) { throw null; }
        public static Azure.ResourceManager.Storage.Models.DnsEndpointType AzureDnsZone { get { throw null; } }
        public static Azure.ResourceManager.Storage.Models.DnsEndpointType Standard { get { throw null; } }
        public bool Equals(Azure.ResourceManager.Storage.Models.DnsEndpointType other) { throw null; }
        [System.ComponentModel.EditorBrowsableAttribute(System.ComponentModel.EditorBrowsableState.Never)]
        public override bool Equals(object obj) { throw null; }
        [System.ComponentModel.EditorBrowsableAttribute(System.ComponentModel.EditorBrowsableState.Never)]
        public override int GetHashCode() { throw null; }
        public static bool operator ==(Azure.ResourceManager.Storage.Models.DnsEndpointType left, Azure.ResourceManager.Storage.Models.DnsEndpointType right) { throw null; }
        public static implicit operator Azure.ResourceManager.Storage.Models.DnsEndpointType (string value) { throw null; }
        public static bool operator !=(Azure.ResourceManager.Storage.Models.DnsEndpointType left, Azure.ResourceManager.Storage.Models.DnsEndpointType right) { throw null; }
        public override string ToString() { throw null; }
    }
    [System.Runtime.InteropServices.StructLayoutAttribute(System.Runtime.InteropServices.LayoutKind.Sequential)]
    public readonly partial struct EnabledProtocol : System.IEquatable<Azure.ResourceManager.Storage.Models.EnabledProtocol>
    {
        private readonly object _dummy;
        private readonly int _dummyPrimitive;
        public EnabledProtocol(string value) { throw null; }
        public static Azure.ResourceManager.Storage.Models.EnabledProtocol NFS { get { throw null; } }
        public static Azure.ResourceManager.Storage.Models.EnabledProtocol SMB { get { throw null; } }
        public bool Equals(Azure.ResourceManager.Storage.Models.EnabledProtocol other) { throw null; }
        [System.ComponentModel.EditorBrowsableAttribute(System.ComponentModel.EditorBrowsableState.Never)]
        public override bool Equals(object obj) { throw null; }
        [System.ComponentModel.EditorBrowsableAttribute(System.ComponentModel.EditorBrowsableState.Never)]
        public override int GetHashCode() { throw null; }
        public static bool operator ==(Azure.ResourceManager.Storage.Models.EnabledProtocol left, Azure.ResourceManager.Storage.Models.EnabledProtocol right) { throw null; }
        public static implicit operator Azure.ResourceManager.Storage.Models.EnabledProtocol (string value) { throw null; }
        public static bool operator !=(Azure.ResourceManager.Storage.Models.EnabledProtocol left, Azure.ResourceManager.Storage.Models.EnabledProtocol right) { throw null; }
        public override string ToString() { throw null; }
    }
    public partial class Encryption
    {
        public Encryption() { }
        public Azure.ResourceManager.Storage.Models.EncryptionIdentity EncryptionIdentity { get { throw null; } set { } }
        public Azure.ResourceManager.Storage.Models.KeySource? KeySource { get { throw null; } set { } }
        public Azure.ResourceManager.Storage.Models.KeyVaultProperties KeyVaultProperties { get { throw null; } set { } }
        public bool? RequireInfrastructureEncryption { get { throw null; } set { } }
        public Azure.ResourceManager.Storage.Models.EncryptionServices Services { get { throw null; } set { } }
    }
    public partial class EncryptionIdentity
    {
        public EncryptionIdentity() { }
        public string EncryptionFederatedIdentityClientId { get { throw null; } set { } }
        public string EncryptionUserAssignedIdentity { get { throw null; } set { } }
    }
    public partial class EncryptionScopeKeyVaultProperties
    {
        public EncryptionScopeKeyVaultProperties() { }
        public string CurrentVersionedKeyIdentifier { get { throw null; } }
        public System.Uri KeyUri { get { throw null; } set { } }
        public System.DateTimeOffset? LastKeyRotationTimestamp { get { throw null; } }
    }
    [System.Runtime.InteropServices.StructLayoutAttribute(System.Runtime.InteropServices.LayoutKind.Sequential)]
    public readonly partial struct EncryptionScopeSource : System.IEquatable<Azure.ResourceManager.Storage.Models.EncryptionScopeSource>
    {
        private readonly object _dummy;
        private readonly int _dummyPrimitive;
        public EncryptionScopeSource(string value) { throw null; }
        public static Azure.ResourceManager.Storage.Models.EncryptionScopeSource MicrosoftKeyVault { get { throw null; } }
        public static Azure.ResourceManager.Storage.Models.EncryptionScopeSource MicrosoftStorage { get { throw null; } }
        public bool Equals(Azure.ResourceManager.Storage.Models.EncryptionScopeSource other) { throw null; }
        [System.ComponentModel.EditorBrowsableAttribute(System.ComponentModel.EditorBrowsableState.Never)]
        public override bool Equals(object obj) { throw null; }
        [System.ComponentModel.EditorBrowsableAttribute(System.ComponentModel.EditorBrowsableState.Never)]
        public override int GetHashCode() { throw null; }
        public static bool operator ==(Azure.ResourceManager.Storage.Models.EncryptionScopeSource left, Azure.ResourceManager.Storage.Models.EncryptionScopeSource right) { throw null; }
        public static implicit operator Azure.ResourceManager.Storage.Models.EncryptionScopeSource (string value) { throw null; }
        public static bool operator !=(Azure.ResourceManager.Storage.Models.EncryptionScopeSource left, Azure.ResourceManager.Storage.Models.EncryptionScopeSource right) { throw null; }
        public override string ToString() { throw null; }
    }
    [System.Runtime.InteropServices.StructLayoutAttribute(System.Runtime.InteropServices.LayoutKind.Sequential)]
    public readonly partial struct EncryptionScopeState : System.IEquatable<Azure.ResourceManager.Storage.Models.EncryptionScopeState>
    {
        private readonly object _dummy;
        private readonly int _dummyPrimitive;
        public EncryptionScopeState(string value) { throw null; }
        public static Azure.ResourceManager.Storage.Models.EncryptionScopeState Disabled { get { throw null; } }
        public static Azure.ResourceManager.Storage.Models.EncryptionScopeState Enabled { get { throw null; } }
        public bool Equals(Azure.ResourceManager.Storage.Models.EncryptionScopeState other) { throw null; }
        [System.ComponentModel.EditorBrowsableAttribute(System.ComponentModel.EditorBrowsableState.Never)]
        public override bool Equals(object obj) { throw null; }
        [System.ComponentModel.EditorBrowsableAttribute(System.ComponentModel.EditorBrowsableState.Never)]
        public override int GetHashCode() { throw null; }
        public static bool operator ==(Azure.ResourceManager.Storage.Models.EncryptionScopeState left, Azure.ResourceManager.Storage.Models.EncryptionScopeState right) { throw null; }
        public static implicit operator Azure.ResourceManager.Storage.Models.EncryptionScopeState (string value) { throw null; }
        public static bool operator !=(Azure.ResourceManager.Storage.Models.EncryptionScopeState left, Azure.ResourceManager.Storage.Models.EncryptionScopeState right) { throw null; }
        public override string ToString() { throw null; }
    }
    public partial class EncryptionService
    {
        public EncryptionService() { }
        public bool? Enabled { get { throw null; } set { } }
        public Azure.ResourceManager.Storage.Models.KeyType? KeyType { get { throw null; } set { } }
        public System.DateTimeOffset? LastEnabledOn { get { throw null; } }
    }
    public partial class EncryptionServices
    {
        public EncryptionServices() { }
        public Azure.ResourceManager.Storage.Models.EncryptionService Blob { get { throw null; } set { } }
        public Azure.ResourceManager.Storage.Models.EncryptionService File { get { throw null; } set { } }
        public Azure.ResourceManager.Storage.Models.EncryptionService Queue { get { throw null; } set { } }
        public Azure.ResourceManager.Storage.Models.EncryptionService Table { get { throw null; } set { } }
    }
    public partial class Endpoints
    {
        internal Endpoints() { }
        public string Blob { get { throw null; } }
        public string Dfs { get { throw null; } }
        public string File { get { throw null; } }
        public Azure.ResourceManager.Storage.Models.StorageAccountInternetEndpoints InternetEndpoints { get { throw null; } }
        public Azure.ResourceManager.Storage.Models.StorageAccountMicrosoftEndpoints MicrosoftEndpoints { get { throw null; } }
        public string Queue { get { throw null; } }
        public string Table { get { throw null; } }
        public string Web { get { throw null; } }
    }
    [System.Runtime.InteropServices.StructLayoutAttribute(System.Runtime.InteropServices.LayoutKind.Sequential)]
    public readonly partial struct ExpirationAction : System.IEquatable<Azure.ResourceManager.Storage.Models.ExpirationAction>
    {
        private readonly object _dummy;
        private readonly int _dummyPrimitive;
        public ExpirationAction(string value) { throw null; }
        public static Azure.ResourceManager.Storage.Models.ExpirationAction Log { get { throw null; } }
        public bool Equals(Azure.ResourceManager.Storage.Models.ExpirationAction other) { throw null; }
        [System.ComponentModel.EditorBrowsableAttribute(System.ComponentModel.EditorBrowsableState.Never)]
        public override bool Equals(object obj) { throw null; }
        [System.ComponentModel.EditorBrowsableAttribute(System.ComponentModel.EditorBrowsableState.Never)]
        public override int GetHashCode() { throw null; }
        public static bool operator ==(Azure.ResourceManager.Storage.Models.ExpirationAction left, Azure.ResourceManager.Storage.Models.ExpirationAction right) { throw null; }
        public static implicit operator Azure.ResourceManager.Storage.Models.ExpirationAction (string value) { throw null; }
        public static bool operator !=(Azure.ResourceManager.Storage.Models.ExpirationAction left, Azure.ResourceManager.Storage.Models.ExpirationAction right) { throw null; }
        public override string ToString() { throw null; }
    }
    public partial class ExtendedLocation
    {
        public ExtendedLocation() { }
        public Azure.ResourceManager.Storage.Models.ExtendedLocationType? ExtendedLocationType { get { throw null; } set { } }
        public string Name { get { throw null; } set { } }
    }
    [System.Runtime.InteropServices.StructLayoutAttribute(System.Runtime.InteropServices.LayoutKind.Sequential)]
    public readonly partial struct ExtendedLocationType : System.IEquatable<Azure.ResourceManager.Storage.Models.ExtendedLocationType>
    {
        private readonly object _dummy;
        private readonly int _dummyPrimitive;
        public ExtendedLocationType(string value) { throw null; }
        public static Azure.ResourceManager.Storage.Models.ExtendedLocationType EdgeZone { get { throw null; } }
        public bool Equals(Azure.ResourceManager.Storage.Models.ExtendedLocationType other) { throw null; }
        [System.ComponentModel.EditorBrowsableAttribute(System.ComponentModel.EditorBrowsableState.Never)]
        public override bool Equals(object obj) { throw null; }
        [System.ComponentModel.EditorBrowsableAttribute(System.ComponentModel.EditorBrowsableState.Never)]
        public override int GetHashCode() { throw null; }
        public static bool operator ==(Azure.ResourceManager.Storage.Models.ExtendedLocationType left, Azure.ResourceManager.Storage.Models.ExtendedLocationType right) { throw null; }
        public static implicit operator Azure.ResourceManager.Storage.Models.ExtendedLocationType (string value) { throw null; }
        public static bool operator !=(Azure.ResourceManager.Storage.Models.ExtendedLocationType left, Azure.ResourceManager.Storage.Models.ExtendedLocationType right) { throw null; }
        public override string ToString() { throw null; }
    }
    [System.Runtime.InteropServices.StructLayoutAttribute(System.Runtime.InteropServices.LayoutKind.Sequential)]
    public readonly partial struct Format : System.IEquatable<Azure.ResourceManager.Storage.Models.Format>
    {
        private readonly object _dummy;
        private readonly int _dummyPrimitive;
        public Format(string value) { throw null; }
        public static Azure.ResourceManager.Storage.Models.Format Csv { get { throw null; } }
        public static Azure.ResourceManager.Storage.Models.Format Parquet { get { throw null; } }
        public bool Equals(Azure.ResourceManager.Storage.Models.Format other) { throw null; }
        [System.ComponentModel.EditorBrowsableAttribute(System.ComponentModel.EditorBrowsableState.Never)]
        public override bool Equals(object obj) { throw null; }
        [System.ComponentModel.EditorBrowsableAttribute(System.ComponentModel.EditorBrowsableState.Never)]
        public override int GetHashCode() { throw null; }
        public static bool operator ==(Azure.ResourceManager.Storage.Models.Format left, Azure.ResourceManager.Storage.Models.Format right) { throw null; }
        public static implicit operator Azure.ResourceManager.Storage.Models.Format (string value) { throw null; }
        public static bool operator !=(Azure.ResourceManager.Storage.Models.Format left, Azure.ResourceManager.Storage.Models.Format right) { throw null; }
        public override string ToString() { throw null; }
    }
    public partial class GeoReplicationStats
    {
        internal GeoReplicationStats() { }
        public bool? CanFailover { get { throw null; } }
        public System.DateTimeOffset? LastSyncOn { get { throw null; } }
        public Azure.ResourceManager.Storage.Models.GeoReplicationStatus? Status { get { throw null; } }
    }
    [System.Runtime.InteropServices.StructLayoutAttribute(System.Runtime.InteropServices.LayoutKind.Sequential)]
    public readonly partial struct GeoReplicationStatus : System.IEquatable<Azure.ResourceManager.Storage.Models.GeoReplicationStatus>
    {
        private readonly object _dummy;
        private readonly int _dummyPrimitive;
        public GeoReplicationStatus(string value) { throw null; }
        public static Azure.ResourceManager.Storage.Models.GeoReplicationStatus Bootstrap { get { throw null; } }
        public static Azure.ResourceManager.Storage.Models.GeoReplicationStatus Live { get { throw null; } }
        public static Azure.ResourceManager.Storage.Models.GeoReplicationStatus Unavailable { get { throw null; } }
        public bool Equals(Azure.ResourceManager.Storage.Models.GeoReplicationStatus other) { throw null; }
        [System.ComponentModel.EditorBrowsableAttribute(System.ComponentModel.EditorBrowsableState.Never)]
        public override bool Equals(object obj) { throw null; }
        [System.ComponentModel.EditorBrowsableAttribute(System.ComponentModel.EditorBrowsableState.Never)]
        public override int GetHashCode() { throw null; }
        public static bool operator ==(Azure.ResourceManager.Storage.Models.GeoReplicationStatus left, Azure.ResourceManager.Storage.Models.GeoReplicationStatus right) { throw null; }
        public static implicit operator Azure.ResourceManager.Storage.Models.GeoReplicationStatus (string value) { throw null; }
        public static bool operator !=(Azure.ResourceManager.Storage.Models.GeoReplicationStatus left, Azure.ResourceManager.Storage.Models.GeoReplicationStatus right) { throw null; }
        public override string ToString() { throw null; }
    }
    public enum HttpProtocol
    {
        HttpsHttp = 0,
        Https = 1,
    }
    public partial class ImmutabilityPolicyProperties
    {
        internal ImmutabilityPolicyProperties() { }
        public bool? AllowProtectedAppendWrites { get { throw null; } }
        public bool? AllowProtectedAppendWritesAll { get { throw null; } }
        public Azure.ETag? Etag { get { throw null; } }
        public int? ImmutabilityPeriodSinceCreationInDays { get { throw null; } }
        public Azure.ResourceManager.Storage.Models.ImmutabilityPolicyState? State { get { throw null; } }
        public System.Collections.Generic.IReadOnlyList<Azure.ResourceManager.Storage.Models.UpdateHistoryProperty> UpdateHistory { get { throw null; } }
    }
    [System.Runtime.InteropServices.StructLayoutAttribute(System.Runtime.InteropServices.LayoutKind.Sequential)]
    public readonly partial struct ImmutabilityPolicyState : System.IEquatable<Azure.ResourceManager.Storage.Models.ImmutabilityPolicyState>
    {
        private readonly object _dummy;
        private readonly int _dummyPrimitive;
        public ImmutabilityPolicyState(string value) { throw null; }
        public static Azure.ResourceManager.Storage.Models.ImmutabilityPolicyState Locked { get { throw null; } }
        public static Azure.ResourceManager.Storage.Models.ImmutabilityPolicyState Unlocked { get { throw null; } }
        public bool Equals(Azure.ResourceManager.Storage.Models.ImmutabilityPolicyState other) { throw null; }
        [System.ComponentModel.EditorBrowsableAttribute(System.ComponentModel.EditorBrowsableState.Never)]
        public override bool Equals(object obj) { throw null; }
        [System.ComponentModel.EditorBrowsableAttribute(System.ComponentModel.EditorBrowsableState.Never)]
        public override int GetHashCode() { throw null; }
        public static bool operator ==(Azure.ResourceManager.Storage.Models.ImmutabilityPolicyState left, Azure.ResourceManager.Storage.Models.ImmutabilityPolicyState right) { throw null; }
        public static implicit operator Azure.ResourceManager.Storage.Models.ImmutabilityPolicyState (string value) { throw null; }
        public static bool operator !=(Azure.ResourceManager.Storage.Models.ImmutabilityPolicyState left, Azure.ResourceManager.Storage.Models.ImmutabilityPolicyState right) { throw null; }
        public override string ToString() { throw null; }
    }
    [System.Runtime.InteropServices.StructLayoutAttribute(System.Runtime.InteropServices.LayoutKind.Sequential)]
    public readonly partial struct ImmutabilityPolicyUpdateType : System.IEquatable<Azure.ResourceManager.Storage.Models.ImmutabilityPolicyUpdateType>
    {
        private readonly object _dummy;
        private readonly int _dummyPrimitive;
        public ImmutabilityPolicyUpdateType(string value) { throw null; }
        public static Azure.ResourceManager.Storage.Models.ImmutabilityPolicyUpdateType Extend { get { throw null; } }
        public static Azure.ResourceManager.Storage.Models.ImmutabilityPolicyUpdateType Lock { get { throw null; } }
        public static Azure.ResourceManager.Storage.Models.ImmutabilityPolicyUpdateType Put { get { throw null; } }
        public bool Equals(Azure.ResourceManager.Storage.Models.ImmutabilityPolicyUpdateType other) { throw null; }
        [System.ComponentModel.EditorBrowsableAttribute(System.ComponentModel.EditorBrowsableState.Never)]
        public override bool Equals(object obj) { throw null; }
        [System.ComponentModel.EditorBrowsableAttribute(System.ComponentModel.EditorBrowsableState.Never)]
        public override int GetHashCode() { throw null; }
        public static bool operator ==(Azure.ResourceManager.Storage.Models.ImmutabilityPolicyUpdateType left, Azure.ResourceManager.Storage.Models.ImmutabilityPolicyUpdateType right) { throw null; }
        public static implicit operator Azure.ResourceManager.Storage.Models.ImmutabilityPolicyUpdateType (string value) { throw null; }
        public static bool operator !=(Azure.ResourceManager.Storage.Models.ImmutabilityPolicyUpdateType left, Azure.ResourceManager.Storage.Models.ImmutabilityPolicyUpdateType right) { throw null; }
        public override string ToString() { throw null; }
    }
    public partial class ImmutableStorageAccount
    {
        public ImmutableStorageAccount() { }
        public bool? Enabled { get { throw null; } set { } }
        public Azure.ResourceManager.Storage.Models.AccountImmutabilityPolicyProperties ImmutabilityPolicy { get { throw null; } set { } }
    }
    public partial class ImmutableStorageWithVersioning
    {
        public ImmutableStorageWithVersioning() { }
        public bool? Enabled { get { throw null; } set { } }
        public Azure.ResourceManager.Storage.Models.MigrationState? MigrationState { get { throw null; } }
        public System.DateTimeOffset? TimeStamp { get { throw null; } }
    }
    [System.Runtime.InteropServices.StructLayoutAttribute(System.Runtime.InteropServices.LayoutKind.Sequential)]
    public readonly partial struct InventoryRuleType : System.IEquatable<Azure.ResourceManager.Storage.Models.InventoryRuleType>
    {
        private readonly object _dummy;
        private readonly int _dummyPrimitive;
        public InventoryRuleType(string value) { throw null; }
        public static Azure.ResourceManager.Storage.Models.InventoryRuleType Inventory { get { throw null; } }
        public bool Equals(Azure.ResourceManager.Storage.Models.InventoryRuleType other) { throw null; }
        [System.ComponentModel.EditorBrowsableAttribute(System.ComponentModel.EditorBrowsableState.Never)]
        public override bool Equals(object obj) { throw null; }
        [System.ComponentModel.EditorBrowsableAttribute(System.ComponentModel.EditorBrowsableState.Never)]
        public override int GetHashCode() { throw null; }
        public static bool operator ==(Azure.ResourceManager.Storage.Models.InventoryRuleType left, Azure.ResourceManager.Storage.Models.InventoryRuleType right) { throw null; }
        public static implicit operator Azure.ResourceManager.Storage.Models.InventoryRuleType (string value) { throw null; }
        public static bool operator !=(Azure.ResourceManager.Storage.Models.InventoryRuleType left, Azure.ResourceManager.Storage.Models.InventoryRuleType right) { throw null; }
        public override string ToString() { throw null; }
    }
    public partial class IPRule
    {
        public IPRule(string ipAddressOrRange) { }
        public string Action { get { throw null; } set { } }
        public string IPAddressOrRange { get { throw null; } set { } }
    }
    public partial class KeyCreationTime
    {
        internal KeyCreationTime() { }
        public System.DateTimeOffset? Key1 { get { throw null; } }
        public System.DateTimeOffset? Key2 { get { throw null; } }
    }
    public enum KeyPermission
    {
        Read = 0,
        Full = 1,
    }
    [System.Runtime.InteropServices.StructLayoutAttribute(System.Runtime.InteropServices.LayoutKind.Sequential)]
    public readonly partial struct KeySource : System.IEquatable<Azure.ResourceManager.Storage.Models.KeySource>
    {
        private readonly object _dummy;
        private readonly int _dummyPrimitive;
        public KeySource(string value) { throw null; }
        public static Azure.ResourceManager.Storage.Models.KeySource MicrosoftKeyvault { get { throw null; } }
        public static Azure.ResourceManager.Storage.Models.KeySource MicrosoftStorage { get { throw null; } }
        public bool Equals(Azure.ResourceManager.Storage.Models.KeySource other) { throw null; }
        [System.ComponentModel.EditorBrowsableAttribute(System.ComponentModel.EditorBrowsableState.Never)]
        public override bool Equals(object obj) { throw null; }
        [System.ComponentModel.EditorBrowsableAttribute(System.ComponentModel.EditorBrowsableState.Never)]
        public override int GetHashCode() { throw null; }
        public static bool operator ==(Azure.ResourceManager.Storage.Models.KeySource left, Azure.ResourceManager.Storage.Models.KeySource right) { throw null; }
        public static implicit operator Azure.ResourceManager.Storage.Models.KeySource (string value) { throw null; }
        public static bool operator !=(Azure.ResourceManager.Storage.Models.KeySource left, Azure.ResourceManager.Storage.Models.KeySource right) { throw null; }
        public override string ToString() { throw null; }
    }
    [System.Runtime.InteropServices.StructLayoutAttribute(System.Runtime.InteropServices.LayoutKind.Sequential)]
    public readonly partial struct KeyType : System.IEquatable<Azure.ResourceManager.Storage.Models.KeyType>
    {
        private readonly object _dummy;
        private readonly int _dummyPrimitive;
        public KeyType(string value) { throw null; }
        public static Azure.ResourceManager.Storage.Models.KeyType Account { get { throw null; } }
        public static Azure.ResourceManager.Storage.Models.KeyType Service { get { throw null; } }
        public bool Equals(Azure.ResourceManager.Storage.Models.KeyType other) { throw null; }
        [System.ComponentModel.EditorBrowsableAttribute(System.ComponentModel.EditorBrowsableState.Never)]
        public override bool Equals(object obj) { throw null; }
        [System.ComponentModel.EditorBrowsableAttribute(System.ComponentModel.EditorBrowsableState.Never)]
        public override int GetHashCode() { throw null; }
        public static bool operator ==(Azure.ResourceManager.Storage.Models.KeyType left, Azure.ResourceManager.Storage.Models.KeyType right) { throw null; }
        public static implicit operator Azure.ResourceManager.Storage.Models.KeyType (string value) { throw null; }
        public static bool operator !=(Azure.ResourceManager.Storage.Models.KeyType left, Azure.ResourceManager.Storage.Models.KeyType right) { throw null; }
        public override string ToString() { throw null; }
    }
    public partial class KeyVaultProperties
    {
        public KeyVaultProperties() { }
        public System.DateTimeOffset? CurrentVersionedKeyExpirationTimestamp { get { throw null; } }
        public string CurrentVersionedKeyIdentifier { get { throw null; } }
        public string KeyName { get { throw null; } set { } }
        public System.Uri KeyVaultUri { get { throw null; } set { } }
        public string KeyVersion { get { throw null; } set { } }
        public System.DateTimeOffset? LastKeyRotationTimestamp { get { throw null; } }
    }
    [System.Runtime.InteropServices.StructLayoutAttribute(System.Runtime.InteropServices.LayoutKind.Sequential)]
    public readonly partial struct LargeFileSharesState : System.IEquatable<Azure.ResourceManager.Storage.Models.LargeFileSharesState>
    {
        private readonly object _dummy;
        private readonly int _dummyPrimitive;
        public LargeFileSharesState(string value) { throw null; }
        public static Azure.ResourceManager.Storage.Models.LargeFileSharesState Disabled { get { throw null; } }
        public static Azure.ResourceManager.Storage.Models.LargeFileSharesState Enabled { get { throw null; } }
        public bool Equals(Azure.ResourceManager.Storage.Models.LargeFileSharesState other) { throw null; }
        [System.ComponentModel.EditorBrowsableAttribute(System.ComponentModel.EditorBrowsableState.Never)]
        public override bool Equals(object obj) { throw null; }
        [System.ComponentModel.EditorBrowsableAttribute(System.ComponentModel.EditorBrowsableState.Never)]
        public override int GetHashCode() { throw null; }
        public static bool operator ==(Azure.ResourceManager.Storage.Models.LargeFileSharesState left, Azure.ResourceManager.Storage.Models.LargeFileSharesState right) { throw null; }
        public static implicit operator Azure.ResourceManager.Storage.Models.LargeFileSharesState (string value) { throw null; }
        public static bool operator !=(Azure.ResourceManager.Storage.Models.LargeFileSharesState left, Azure.ResourceManager.Storage.Models.LargeFileSharesState right) { throw null; }
        public override string ToString() { throw null; }
    }
    public partial class LastAccessTimeTrackingPolicy
    {
        public LastAccessTimeTrackingPolicy(bool enable) { }
        public System.Collections.Generic.IList<string> BlobType { get { throw null; } }
        public bool Enable { get { throw null; } set { } }
        public Azure.ResourceManager.Storage.Models.Name? Name { get { throw null; } set { } }
        public int? TrackingGranularityInDays { get { throw null; } set { } }
    }
    public partial class LeaseContainerContent
    {
        public LeaseContainerContent(Azure.ResourceManager.Storage.Models.LeaseContainerRequestAction action) { }
        public Azure.ResourceManager.Storage.Models.LeaseContainerRequestAction Action { get { throw null; } }
        public int? BreakPeriod { get { throw null; } set { } }
        public int? LeaseDuration { get { throw null; } set { } }
        public string LeaseId { get { throw null; } set { } }
        public string ProposedLeaseId { get { throw null; } set { } }
    }
    [System.Runtime.InteropServices.StructLayoutAttribute(System.Runtime.InteropServices.LayoutKind.Sequential)]
    public readonly partial struct LeaseContainerRequestAction : System.IEquatable<Azure.ResourceManager.Storage.Models.LeaseContainerRequestAction>
    {
        private readonly object _dummy;
        private readonly int _dummyPrimitive;
        public LeaseContainerRequestAction(string value) { throw null; }
        public static Azure.ResourceManager.Storage.Models.LeaseContainerRequestAction Acquire { get { throw null; } }
        public static Azure.ResourceManager.Storage.Models.LeaseContainerRequestAction Break { get { throw null; } }
        public static Azure.ResourceManager.Storage.Models.LeaseContainerRequestAction Change { get { throw null; } }
        public static Azure.ResourceManager.Storage.Models.LeaseContainerRequestAction Release { get { throw null; } }
        public static Azure.ResourceManager.Storage.Models.LeaseContainerRequestAction Renew { get { throw null; } }
        public bool Equals(Azure.ResourceManager.Storage.Models.LeaseContainerRequestAction other) { throw null; }
        [System.ComponentModel.EditorBrowsableAttribute(System.ComponentModel.EditorBrowsableState.Never)]
        public override bool Equals(object obj) { throw null; }
        [System.ComponentModel.EditorBrowsableAttribute(System.ComponentModel.EditorBrowsableState.Never)]
        public override int GetHashCode() { throw null; }
        public static bool operator ==(Azure.ResourceManager.Storage.Models.LeaseContainerRequestAction left, Azure.ResourceManager.Storage.Models.LeaseContainerRequestAction right) { throw null; }
        public static implicit operator Azure.ResourceManager.Storage.Models.LeaseContainerRequestAction (string value) { throw null; }
        public static bool operator !=(Azure.ResourceManager.Storage.Models.LeaseContainerRequestAction left, Azure.ResourceManager.Storage.Models.LeaseContainerRequestAction right) { throw null; }
        public override string ToString() { throw null; }
    }
    public partial class LeaseContainerResponse
    {
        internal LeaseContainerResponse() { }
        public string LeaseId { get { throw null; } }
        public string LeaseTimeSeconds { get { throw null; } }
    }
    [System.Runtime.InteropServices.StructLayoutAttribute(System.Runtime.InteropServices.LayoutKind.Sequential)]
    public readonly partial struct LeaseDuration : System.IEquatable<Azure.ResourceManager.Storage.Models.LeaseDuration>
    {
        private readonly object _dummy;
        private readonly int _dummyPrimitive;
        public LeaseDuration(string value) { throw null; }
        public static Azure.ResourceManager.Storage.Models.LeaseDuration Fixed { get { throw null; } }
        public static Azure.ResourceManager.Storage.Models.LeaseDuration Infinite { get { throw null; } }
        public bool Equals(Azure.ResourceManager.Storage.Models.LeaseDuration other) { throw null; }
        [System.ComponentModel.EditorBrowsableAttribute(System.ComponentModel.EditorBrowsableState.Never)]
        public override bool Equals(object obj) { throw null; }
        [System.ComponentModel.EditorBrowsableAttribute(System.ComponentModel.EditorBrowsableState.Never)]
        public override int GetHashCode() { throw null; }
        public static bool operator ==(Azure.ResourceManager.Storage.Models.LeaseDuration left, Azure.ResourceManager.Storage.Models.LeaseDuration right) { throw null; }
        public static implicit operator Azure.ResourceManager.Storage.Models.LeaseDuration (string value) { throw null; }
        public static bool operator !=(Azure.ResourceManager.Storage.Models.LeaseDuration left, Azure.ResourceManager.Storage.Models.LeaseDuration right) { throw null; }
        public override string ToString() { throw null; }
    }
    [System.Runtime.InteropServices.StructLayoutAttribute(System.Runtime.InteropServices.LayoutKind.Sequential)]
    public readonly partial struct LeaseShareAction : System.IEquatable<Azure.ResourceManager.Storage.Models.LeaseShareAction>
    {
        private readonly object _dummy;
        private readonly int _dummyPrimitive;
        public LeaseShareAction(string value) { throw null; }
        public static Azure.ResourceManager.Storage.Models.LeaseShareAction Acquire { get { throw null; } }
        public static Azure.ResourceManager.Storage.Models.LeaseShareAction Break { get { throw null; } }
        public static Azure.ResourceManager.Storage.Models.LeaseShareAction Change { get { throw null; } }
        public static Azure.ResourceManager.Storage.Models.LeaseShareAction Release { get { throw null; } }
        public static Azure.ResourceManager.Storage.Models.LeaseShareAction Renew { get { throw null; } }
        public bool Equals(Azure.ResourceManager.Storage.Models.LeaseShareAction other) { throw null; }
        [System.ComponentModel.EditorBrowsableAttribute(System.ComponentModel.EditorBrowsableState.Never)]
        public override bool Equals(object obj) { throw null; }
        [System.ComponentModel.EditorBrowsableAttribute(System.ComponentModel.EditorBrowsableState.Never)]
        public override int GetHashCode() { throw null; }
        public static bool operator ==(Azure.ResourceManager.Storage.Models.LeaseShareAction left, Azure.ResourceManager.Storage.Models.LeaseShareAction right) { throw null; }
        public static implicit operator Azure.ResourceManager.Storage.Models.LeaseShareAction (string value) { throw null; }
        public static bool operator !=(Azure.ResourceManager.Storage.Models.LeaseShareAction left, Azure.ResourceManager.Storage.Models.LeaseShareAction right) { throw null; }
        public override string ToString() { throw null; }
    }
    public partial class LeaseShareContent
    {
        public LeaseShareContent(Azure.ResourceManager.Storage.Models.LeaseShareAction action) { }
        public Azure.ResourceManager.Storage.Models.LeaseShareAction Action { get { throw null; } }
        public int? BreakPeriod { get { throw null; } set { } }
        public int? LeaseDuration { get { throw null; } set { } }
        public string LeaseId { get { throw null; } set { } }
        public string ProposedLeaseId { get { throw null; } set { } }
    }
    public partial class LeaseShareResponse
    {
        internal LeaseShareResponse() { }
        public string LeaseId { get { throw null; } }
        public string LeaseTimeSeconds { get { throw null; } }
    }
    [System.Runtime.InteropServices.StructLayoutAttribute(System.Runtime.InteropServices.LayoutKind.Sequential)]
    public readonly partial struct LeaseState : System.IEquatable<Azure.ResourceManager.Storage.Models.LeaseState>
    {
        private readonly object _dummy;
        private readonly int _dummyPrimitive;
        public LeaseState(string value) { throw null; }
        public static Azure.ResourceManager.Storage.Models.LeaseState Available { get { throw null; } }
        public static Azure.ResourceManager.Storage.Models.LeaseState Breaking { get { throw null; } }
        public static Azure.ResourceManager.Storage.Models.LeaseState Broken { get { throw null; } }
        public static Azure.ResourceManager.Storage.Models.LeaseState Expired { get { throw null; } }
        public static Azure.ResourceManager.Storage.Models.LeaseState Leased { get { throw null; } }
        public bool Equals(Azure.ResourceManager.Storage.Models.LeaseState other) { throw null; }
        [System.ComponentModel.EditorBrowsableAttribute(System.ComponentModel.EditorBrowsableState.Never)]
        public override bool Equals(object obj) { throw null; }
        [System.ComponentModel.EditorBrowsableAttribute(System.ComponentModel.EditorBrowsableState.Never)]
        public override int GetHashCode() { throw null; }
        public static bool operator ==(Azure.ResourceManager.Storage.Models.LeaseState left, Azure.ResourceManager.Storage.Models.LeaseState right) { throw null; }
        public static implicit operator Azure.ResourceManager.Storage.Models.LeaseState (string value) { throw null; }
        public static bool operator !=(Azure.ResourceManager.Storage.Models.LeaseState left, Azure.ResourceManager.Storage.Models.LeaseState right) { throw null; }
        public override string ToString() { throw null; }
    }
    [System.Runtime.InteropServices.StructLayoutAttribute(System.Runtime.InteropServices.LayoutKind.Sequential)]
    public readonly partial struct LeaseStatus : System.IEquatable<Azure.ResourceManager.Storage.Models.LeaseStatus>
    {
        private readonly object _dummy;
        private readonly int _dummyPrimitive;
        public LeaseStatus(string value) { throw null; }
        public static Azure.ResourceManager.Storage.Models.LeaseStatus Locked { get { throw null; } }
        public static Azure.ResourceManager.Storage.Models.LeaseStatus Unlocked { get { throw null; } }
        public bool Equals(Azure.ResourceManager.Storage.Models.LeaseStatus other) { throw null; }
        [System.ComponentModel.EditorBrowsableAttribute(System.ComponentModel.EditorBrowsableState.Never)]
        public override bool Equals(object obj) { throw null; }
        [System.ComponentModel.EditorBrowsableAttribute(System.ComponentModel.EditorBrowsableState.Never)]
        public override int GetHashCode() { throw null; }
        public static bool operator ==(Azure.ResourceManager.Storage.Models.LeaseStatus left, Azure.ResourceManager.Storage.Models.LeaseStatus right) { throw null; }
        public static implicit operator Azure.ResourceManager.Storage.Models.LeaseStatus (string value) { throw null; }
        public static bool operator !=(Azure.ResourceManager.Storage.Models.LeaseStatus left, Azure.ResourceManager.Storage.Models.LeaseStatus right) { throw null; }
        public override string ToString() { throw null; }
    }
    public partial class LegalHold
    {
        public LegalHold(System.Collections.Generic.IEnumerable<string> tags) { }
        public bool? AllowProtectedAppendWritesAll { get { throw null; } set { } }
        public bool? HasLegalHold { get { throw null; } }
        public System.Collections.Generic.IList<string> Tags { get { throw null; } }
    }
    public partial class LegalHoldProperties
    {
        internal LegalHoldProperties() { }
        public bool? HasLegalHold { get { throw null; } }
        public Azure.ResourceManager.Storage.Models.ProtectedAppendWritesHistory ProtectedAppendWritesHistory { get { throw null; } }
        public System.Collections.Generic.IReadOnlyList<Azure.ResourceManager.Storage.Models.TagProperty> Tags { get { throw null; } }
    }
    public partial class ListAccountSasResponse
    {
        internal ListAccountSasResponse() { }
        public string AccountSasToken { get { throw null; } }
    }
    [System.Runtime.InteropServices.StructLayoutAttribute(System.Runtime.InteropServices.LayoutKind.Sequential)]
    public readonly partial struct ListContainersInclude : System.IEquatable<Azure.ResourceManager.Storage.Models.ListContainersInclude>
    {
        private readonly object _dummy;
        private readonly int _dummyPrimitive;
        public ListContainersInclude(string value) { throw null; }
        public static Azure.ResourceManager.Storage.Models.ListContainersInclude Deleted { get { throw null; } }
        public bool Equals(Azure.ResourceManager.Storage.Models.ListContainersInclude other) { throw null; }
        [System.ComponentModel.EditorBrowsableAttribute(System.ComponentModel.EditorBrowsableState.Never)]
        public override bool Equals(object obj) { throw null; }
        [System.ComponentModel.EditorBrowsableAttribute(System.ComponentModel.EditorBrowsableState.Never)]
        public override int GetHashCode() { throw null; }
        public static bool operator ==(Azure.ResourceManager.Storage.Models.ListContainersInclude left, Azure.ResourceManager.Storage.Models.ListContainersInclude right) { throw null; }
        public static implicit operator Azure.ResourceManager.Storage.Models.ListContainersInclude (string value) { throw null; }
        public static bool operator !=(Azure.ResourceManager.Storage.Models.ListContainersInclude left, Azure.ResourceManager.Storage.Models.ListContainersInclude right) { throw null; }
        public override string ToString() { throw null; }
    }
    public partial class ListServiceSasResponse
    {
        internal ListServiceSasResponse() { }
        public string ServiceSasToken { get { throw null; } }
    }
    public partial class LocalUserKeys
    {
        internal LocalUserKeys() { }
        public string SharedKey { get { throw null; } }
        public System.Collections.Generic.IReadOnlyList<Azure.ResourceManager.Storage.Models.SshPublicKey> SshAuthorizedKeys { get { throw null; } }
    }
    public partial class LocalUserRegeneratePasswordResult
    {
        internal LocalUserRegeneratePasswordResult() { }
        public string SshPassword { get { throw null; } }
    }
    public partial class ManagementPolicyAction
    {
        public ManagementPolicyAction() { }
        public Azure.ResourceManager.Storage.Models.ManagementPolicyBaseBlob BaseBlob { get { throw null; } set { } }
        public Azure.ResourceManager.Storage.Models.ManagementPolicySnapShot Snapshot { get { throw null; } set { } }
        public Azure.ResourceManager.Storage.Models.ManagementPolicyVersion Version { get { throw null; } set { } }
    }
    public partial class ManagementPolicyBaseBlob
    {
        public ManagementPolicyBaseBlob() { }
        public Azure.ResourceManager.Storage.Models.DateAfterModification Delete { get { throw null; } set { } }
        public bool? EnableAutoTierToHotFromCool { get { throw null; } set { } }
        public Azure.ResourceManager.Storage.Models.DateAfterModification TierToArchive { get { throw null; } set { } }
        public Azure.ResourceManager.Storage.Models.DateAfterModification TierToCool { get { throw null; } set { } }
    }
    public partial class ManagementPolicyDefinition
    {
        public ManagementPolicyDefinition(Azure.ResourceManager.Storage.Models.ManagementPolicyAction actions) { }
        public Azure.ResourceManager.Storage.Models.ManagementPolicyAction Actions { get { throw null; } set { } }
        public Azure.ResourceManager.Storage.Models.ManagementPolicyFilter Filters { get { throw null; } set { } }
    }
    public partial class ManagementPolicyFilter
    {
        public ManagementPolicyFilter(System.Collections.Generic.IEnumerable<string> blobTypes) { }
        public System.Collections.Generic.IList<Azure.ResourceManager.Storage.Models.TagFilter> BlobIndexMatch { get { throw null; } }
        public System.Collections.Generic.IList<string> BlobTypes { get { throw null; } }
        public System.Collections.Generic.IList<string> PrefixMatch { get { throw null; } }
    }
    [System.Runtime.InteropServices.StructLayoutAttribute(System.Runtime.InteropServices.LayoutKind.Sequential)]
    public readonly partial struct ManagementPolicyName : System.IEquatable<Azure.ResourceManager.Storage.Models.ManagementPolicyName>
    {
        private readonly object _dummy;
        private readonly int _dummyPrimitive;
        public ManagementPolicyName(string value) { throw null; }
        public static Azure.ResourceManager.Storage.Models.ManagementPolicyName Default { get { throw null; } }
        public bool Equals(Azure.ResourceManager.Storage.Models.ManagementPolicyName other) { throw null; }
        [System.ComponentModel.EditorBrowsableAttribute(System.ComponentModel.EditorBrowsableState.Never)]
        public override bool Equals(object obj) { throw null; }
        [System.ComponentModel.EditorBrowsableAttribute(System.ComponentModel.EditorBrowsableState.Never)]
        public override int GetHashCode() { throw null; }
        public static bool operator ==(Azure.ResourceManager.Storage.Models.ManagementPolicyName left, Azure.ResourceManager.Storage.Models.ManagementPolicyName right) { throw null; }
        public static implicit operator Azure.ResourceManager.Storage.Models.ManagementPolicyName (string value) { throw null; }
        public static bool operator !=(Azure.ResourceManager.Storage.Models.ManagementPolicyName left, Azure.ResourceManager.Storage.Models.ManagementPolicyName right) { throw null; }
        public override string ToString() { throw null; }
    }
    public partial class ManagementPolicyRule
    {
        public ManagementPolicyRule(string name, Azure.ResourceManager.Storage.Models.RuleType ruleType, Azure.ResourceManager.Storage.Models.ManagementPolicyDefinition definition) { }
        public Azure.ResourceManager.Storage.Models.ManagementPolicyDefinition Definition { get { throw null; } set { } }
        public bool? Enabled { get { throw null; } set { } }
        public string Name { get { throw null; } set { } }
        public Azure.ResourceManager.Storage.Models.RuleType RuleType { get { throw null; } set { } }
    }
    public partial class ManagementPolicySnapShot
    {
        public ManagementPolicySnapShot() { }
        public Azure.ResourceManager.Storage.Models.DateAfterCreation Delete { get { throw null; } set { } }
        public Azure.ResourceManager.Storage.Models.DateAfterCreation TierToArchive { get { throw null; } set { } }
        public Azure.ResourceManager.Storage.Models.DateAfterCreation TierToCool { get { throw null; } set { } }
    }
    public partial class ManagementPolicyVersion
    {
        public ManagementPolicyVersion() { }
        public Azure.ResourceManager.Storage.Models.DateAfterCreation Delete { get { throw null; } set { } }
        public Azure.ResourceManager.Storage.Models.DateAfterCreation TierToArchive { get { throw null; } set { } }
        public Azure.ResourceManager.Storage.Models.DateAfterCreation TierToCool { get { throw null; } set { } }
    }
    [System.Runtime.InteropServices.StructLayoutAttribute(System.Runtime.InteropServices.LayoutKind.Sequential)]
    public readonly partial struct MigrationState : System.IEquatable<Azure.ResourceManager.Storage.Models.MigrationState>
    {
        private readonly object _dummy;
        private readonly int _dummyPrimitive;
        public MigrationState(string value) { throw null; }
        public static Azure.ResourceManager.Storage.Models.MigrationState Completed { get { throw null; } }
        public static Azure.ResourceManager.Storage.Models.MigrationState InProgress { get { throw null; } }
        public bool Equals(Azure.ResourceManager.Storage.Models.MigrationState other) { throw null; }
        [System.ComponentModel.EditorBrowsableAttribute(System.ComponentModel.EditorBrowsableState.Never)]
        public override bool Equals(object obj) { throw null; }
        [System.ComponentModel.EditorBrowsableAttribute(System.ComponentModel.EditorBrowsableState.Never)]
        public override int GetHashCode() { throw null; }
        public static bool operator ==(Azure.ResourceManager.Storage.Models.MigrationState left, Azure.ResourceManager.Storage.Models.MigrationState right) { throw null; }
        public static implicit operator Azure.ResourceManager.Storage.Models.MigrationState (string value) { throw null; }
        public static bool operator !=(Azure.ResourceManager.Storage.Models.MigrationState left, Azure.ResourceManager.Storage.Models.MigrationState right) { throw null; }
        public override string ToString() { throw null; }
    }
    [System.Runtime.InteropServices.StructLayoutAttribute(System.Runtime.InteropServices.LayoutKind.Sequential)]
    public readonly partial struct MinimumTlsVersion : System.IEquatable<Azure.ResourceManager.Storage.Models.MinimumTlsVersion>
    {
        private readonly object _dummy;
        private readonly int _dummyPrimitive;
        public MinimumTlsVersion(string value) { throw null; }
        public static Azure.ResourceManager.Storage.Models.MinimumTlsVersion TLS10 { get { throw null; } }
        public static Azure.ResourceManager.Storage.Models.MinimumTlsVersion TLS11 { get { throw null; } }
        public static Azure.ResourceManager.Storage.Models.MinimumTlsVersion TLS12 { get { throw null; } }
        public bool Equals(Azure.ResourceManager.Storage.Models.MinimumTlsVersion other) { throw null; }
        [System.ComponentModel.EditorBrowsableAttribute(System.ComponentModel.EditorBrowsableState.Never)]
        public override bool Equals(object obj) { throw null; }
        [System.ComponentModel.EditorBrowsableAttribute(System.ComponentModel.EditorBrowsableState.Never)]
        public override int GetHashCode() { throw null; }
        public static bool operator ==(Azure.ResourceManager.Storage.Models.MinimumTlsVersion left, Azure.ResourceManager.Storage.Models.MinimumTlsVersion right) { throw null; }
        public static implicit operator Azure.ResourceManager.Storage.Models.MinimumTlsVersion (string value) { throw null; }
        public static bool operator !=(Azure.ResourceManager.Storage.Models.MinimumTlsVersion left, Azure.ResourceManager.Storage.Models.MinimumTlsVersion right) { throw null; }
        public override string ToString() { throw null; }
    }
    [System.Runtime.InteropServices.StructLayoutAttribute(System.Runtime.InteropServices.LayoutKind.Sequential)]
    public readonly partial struct Name : System.IEquatable<Azure.ResourceManager.Storage.Models.Name>
    {
        private readonly object _dummy;
        private readonly int _dummyPrimitive;
        public Name(string value) { throw null; }
        public static Azure.ResourceManager.Storage.Models.Name AccessTimeTracking { get { throw null; } }
        public bool Equals(Azure.ResourceManager.Storage.Models.Name other) { throw null; }
        [System.ComponentModel.EditorBrowsableAttribute(System.ComponentModel.EditorBrowsableState.Never)]
        public override bool Equals(object obj) { throw null; }
        [System.ComponentModel.EditorBrowsableAttribute(System.ComponentModel.EditorBrowsableState.Never)]
        public override int GetHashCode() { throw null; }
        public static bool operator ==(Azure.ResourceManager.Storage.Models.Name left, Azure.ResourceManager.Storage.Models.Name right) { throw null; }
        public static implicit operator Azure.ResourceManager.Storage.Models.Name (string value) { throw null; }
        public static bool operator !=(Azure.ResourceManager.Storage.Models.Name left, Azure.ResourceManager.Storage.Models.Name right) { throw null; }
        public override string ToString() { throw null; }
    }
    public partial class NetworkRuleSet
    {
        public NetworkRuleSet(Azure.ResourceManager.Storage.Models.DefaultAction defaultAction) { }
        public Azure.ResourceManager.Storage.Models.Bypass? Bypass { get { throw null; } set { } }
        public Azure.ResourceManager.Storage.Models.DefaultAction DefaultAction { get { throw null; } set { } }
        public System.Collections.Generic.IList<Azure.ResourceManager.Storage.Models.IPRule> IPRules { get { throw null; } }
        public System.Collections.Generic.IList<Azure.ResourceManager.Storage.Models.ResourceAccessRule> ResourceAccessRules { get { throw null; } }
        public System.Collections.Generic.IList<Azure.ResourceManager.Storage.Models.VirtualNetworkRule> VirtualNetworkRules { get { throw null; } }
    }
    public partial class ObjectReplicationPolicyFilter
    {
        public ObjectReplicationPolicyFilter() { }
        public string MinCreationTime { get { throw null; } set { } }
        public System.Collections.Generic.IList<string> PrefixMatch { get { throw null; } }
    }
    public partial class ObjectReplicationPolicyRule
    {
        public ObjectReplicationPolicyRule(string sourceContainer, string destinationContainer) { }
        public string DestinationContainer { get { throw null; } set { } }
        public Azure.ResourceManager.Storage.Models.ObjectReplicationPolicyFilter Filters { get { throw null; } set { } }
        public string RuleId { get { throw null; } set { } }
        public string SourceContainer { get { throw null; } set { } }
    }
    [System.Runtime.InteropServices.StructLayoutAttribute(System.Runtime.InteropServices.LayoutKind.Sequential)]
    public readonly partial struct ObjectType : System.IEquatable<Azure.ResourceManager.Storage.Models.ObjectType>
    {
        private readonly object _dummy;
        private readonly int _dummyPrimitive;
        public ObjectType(string value) { throw null; }
        public static Azure.ResourceManager.Storage.Models.ObjectType Blob { get { throw null; } }
        public static Azure.ResourceManager.Storage.Models.ObjectType Container { get { throw null; } }
        public bool Equals(Azure.ResourceManager.Storage.Models.ObjectType other) { throw null; }
        [System.ComponentModel.EditorBrowsableAttribute(System.ComponentModel.EditorBrowsableState.Never)]
        public override bool Equals(object obj) { throw null; }
        [System.ComponentModel.EditorBrowsableAttribute(System.ComponentModel.EditorBrowsableState.Never)]
        public override int GetHashCode() { throw null; }
        public static bool operator ==(Azure.ResourceManager.Storage.Models.ObjectType left, Azure.ResourceManager.Storage.Models.ObjectType right) { throw null; }
        public static implicit operator Azure.ResourceManager.Storage.Models.ObjectType (string value) { throw null; }
        public static bool operator !=(Azure.ResourceManager.Storage.Models.ObjectType left, Azure.ResourceManager.Storage.Models.ObjectType right) { throw null; }
        public override string ToString() { throw null; }
    }
    [System.Runtime.InteropServices.StructLayoutAttribute(System.Runtime.InteropServices.LayoutKind.Sequential)]
    public readonly partial struct Permission : System.IEquatable<Azure.ResourceManager.Storage.Models.Permission>
    {
        private readonly object _dummy;
        private readonly int _dummyPrimitive;
        public Permission(string value) { throw null; }
        public static Azure.ResourceManager.Storage.Models.Permission A { get { throw null; } }
        public static Azure.ResourceManager.Storage.Models.Permission C { get { throw null; } }
        public static Azure.ResourceManager.Storage.Models.Permission D { get { throw null; } }
        public static Azure.ResourceManager.Storage.Models.Permission L { get { throw null; } }
        public static Azure.ResourceManager.Storage.Models.Permission P { get { throw null; } }
        public static Azure.ResourceManager.Storage.Models.Permission R { get { throw null; } }
        public static Azure.ResourceManager.Storage.Models.Permission U { get { throw null; } }
        public static Azure.ResourceManager.Storage.Models.Permission W { get { throw null; } }
        public bool Equals(Azure.ResourceManager.Storage.Models.Permission other) { throw null; }
        [System.ComponentModel.EditorBrowsableAttribute(System.ComponentModel.EditorBrowsableState.Never)]
        public override bool Equals(object obj) { throw null; }
        [System.ComponentModel.EditorBrowsableAttribute(System.ComponentModel.EditorBrowsableState.Never)]
        public override int GetHashCode() { throw null; }
        public static bool operator ==(Azure.ResourceManager.Storage.Models.Permission left, Azure.ResourceManager.Storage.Models.Permission right) { throw null; }
        public static implicit operator Azure.ResourceManager.Storage.Models.Permission (string value) { throw null; }
        public static bool operator !=(Azure.ResourceManager.Storage.Models.Permission left, Azure.ResourceManager.Storage.Models.Permission right) { throw null; }
        public override string ToString() { throw null; }
    }
    public partial class PermissionScope
    {
        public PermissionScope(string permissions, string service, string resourceName) { }
        public string Permissions { get { throw null; } set { } }
        public string ResourceName { get { throw null; } set { } }
        public string Service { get { throw null; } set { } }
    }
    public partial class ProtectedAppendWritesHistory
    {
        internal ProtectedAppendWritesHistory() { }
        public bool? AllowProtectedAppendWritesAll { get { throw null; } }
        public System.DateTimeOffset? Timestamp { get { throw null; } }
    }
    public enum ProvisioningState
    {
        Creating = 0,
        ResolvingDns = 1,
        Succeeded = 2,
    }
    public enum PublicAccess
    {
        None = 0,
        Container = 1,
        Blob = 2,
    }
    [System.Runtime.InteropServices.StructLayoutAttribute(System.Runtime.InteropServices.LayoutKind.Sequential)]
    public readonly partial struct PublicNetworkAccess : System.IEquatable<Azure.ResourceManager.Storage.Models.PublicNetworkAccess>
    {
        private readonly object _dummy;
        private readonly int _dummyPrimitive;
        public PublicNetworkAccess(string value) { throw null; }
        public static Azure.ResourceManager.Storage.Models.PublicNetworkAccess Disabled { get { throw null; } }
        public static Azure.ResourceManager.Storage.Models.PublicNetworkAccess Enabled { get { throw null; } }
        public bool Equals(Azure.ResourceManager.Storage.Models.PublicNetworkAccess other) { throw null; }
        [System.ComponentModel.EditorBrowsableAttribute(System.ComponentModel.EditorBrowsableState.Never)]
        public override bool Equals(object obj) { throw null; }
        [System.ComponentModel.EditorBrowsableAttribute(System.ComponentModel.EditorBrowsableState.Never)]
        public override int GetHashCode() { throw null; }
        public static bool operator ==(Azure.ResourceManager.Storage.Models.PublicNetworkAccess left, Azure.ResourceManager.Storage.Models.PublicNetworkAccess right) { throw null; }
        public static implicit operator Azure.ResourceManager.Storage.Models.PublicNetworkAccess (string value) { throw null; }
        public static bool operator !=(Azure.ResourceManager.Storage.Models.PublicNetworkAccess left, Azure.ResourceManager.Storage.Models.PublicNetworkAccess right) { throw null; }
        public override string ToString() { throw null; }
    }
    public enum Reason
    {
        AccountNameInvalid = 0,
        AlreadyExists = 1,
    }
    [System.Runtime.InteropServices.StructLayoutAttribute(System.Runtime.InteropServices.LayoutKind.Sequential)]
    public readonly partial struct ReasonCode : System.IEquatable<Azure.ResourceManager.Storage.Models.ReasonCode>
    {
        private readonly object _dummy;
        private readonly int _dummyPrimitive;
        public ReasonCode(string value) { throw null; }
        public static Azure.ResourceManager.Storage.Models.ReasonCode NotAvailableForSubscription { get { throw null; } }
        public static Azure.ResourceManager.Storage.Models.ReasonCode QuotaId { get { throw null; } }
        public bool Equals(Azure.ResourceManager.Storage.Models.ReasonCode other) { throw null; }
        [System.ComponentModel.EditorBrowsableAttribute(System.ComponentModel.EditorBrowsableState.Never)]
        public override bool Equals(object obj) { throw null; }
        [System.ComponentModel.EditorBrowsableAttribute(System.ComponentModel.EditorBrowsableState.Never)]
        public override int GetHashCode() { throw null; }
        public static bool operator ==(Azure.ResourceManager.Storage.Models.ReasonCode left, Azure.ResourceManager.Storage.Models.ReasonCode right) { throw null; }
        public static implicit operator Azure.ResourceManager.Storage.Models.ReasonCode (string value) { throw null; }
        public static bool operator !=(Azure.ResourceManager.Storage.Models.ReasonCode left, Azure.ResourceManager.Storage.Models.ReasonCode right) { throw null; }
        public override string ToString() { throw null; }
    }
    public partial class ResourceAccessRule
    {
        public ResourceAccessRule() { }
        public string ResourceId { get { throw null; } set { } }
        public System.Guid? TenantId { get { throw null; } set { } }
    }
    public partial class RestorePolicyProperties
    {
        public RestorePolicyProperties(bool enabled) { }
        public int? Days { get { throw null; } set { } }
        public bool Enabled { get { throw null; } set { } }
        public System.DateTimeOffset? LastEnabledOn { get { throw null; } }
        public System.DateTimeOffset? MinRestoreOn { get { throw null; } }
    }
    public partial class Restriction
    {
        internal Restriction() { }
        public Azure.ResourceManager.Storage.Models.ReasonCode? ReasonCode { get { throw null; } }
        public string RestrictionType { get { throw null; } }
        public System.Collections.Generic.IReadOnlyList<string> Values { get { throw null; } }
    }
    [System.Runtime.InteropServices.StructLayoutAttribute(System.Runtime.InteropServices.LayoutKind.Sequential)]
    public readonly partial struct RootSquashType : System.IEquatable<Azure.ResourceManager.Storage.Models.RootSquashType>
    {
        private readonly object _dummy;
        private readonly int _dummyPrimitive;
        public RootSquashType(string value) { throw null; }
        public static Azure.ResourceManager.Storage.Models.RootSquashType AllSquash { get { throw null; } }
        public static Azure.ResourceManager.Storage.Models.RootSquashType NoRootSquash { get { throw null; } }
        public static Azure.ResourceManager.Storage.Models.RootSquashType RootSquash { get { throw null; } }
        public bool Equals(Azure.ResourceManager.Storage.Models.RootSquashType other) { throw null; }
        [System.ComponentModel.EditorBrowsableAttribute(System.ComponentModel.EditorBrowsableState.Never)]
        public override bool Equals(object obj) { throw null; }
        [System.ComponentModel.EditorBrowsableAttribute(System.ComponentModel.EditorBrowsableState.Never)]
        public override int GetHashCode() { throw null; }
        public static bool operator ==(Azure.ResourceManager.Storage.Models.RootSquashType left, Azure.ResourceManager.Storage.Models.RootSquashType right) { throw null; }
        public static implicit operator Azure.ResourceManager.Storage.Models.RootSquashType (string value) { throw null; }
        public static bool operator !=(Azure.ResourceManager.Storage.Models.RootSquashType left, Azure.ResourceManager.Storage.Models.RootSquashType right) { throw null; }
        public override string ToString() { throw null; }
    }
    [System.Runtime.InteropServices.StructLayoutAttribute(System.Runtime.InteropServices.LayoutKind.Sequential)]
    public readonly partial struct RoutingChoice : System.IEquatable<Azure.ResourceManager.Storage.Models.RoutingChoice>
    {
        private readonly object _dummy;
        private readonly int _dummyPrimitive;
        public RoutingChoice(string value) { throw null; }
        public static Azure.ResourceManager.Storage.Models.RoutingChoice InternetRouting { get { throw null; } }
        public static Azure.ResourceManager.Storage.Models.RoutingChoice MicrosoftRouting { get { throw null; } }
        public bool Equals(Azure.ResourceManager.Storage.Models.RoutingChoice other) { throw null; }
        [System.ComponentModel.EditorBrowsableAttribute(System.ComponentModel.EditorBrowsableState.Never)]
        public override bool Equals(object obj) { throw null; }
        [System.ComponentModel.EditorBrowsableAttribute(System.ComponentModel.EditorBrowsableState.Never)]
        public override int GetHashCode() { throw null; }
        public static bool operator ==(Azure.ResourceManager.Storage.Models.RoutingChoice left, Azure.ResourceManager.Storage.Models.RoutingChoice right) { throw null; }
        public static implicit operator Azure.ResourceManager.Storage.Models.RoutingChoice (string value) { throw null; }
        public static bool operator !=(Azure.ResourceManager.Storage.Models.RoutingChoice left, Azure.ResourceManager.Storage.Models.RoutingChoice right) { throw null; }
        public override string ToString() { throw null; }
    }
    public partial class RoutingPreference
    {
        public RoutingPreference() { }
        public bool? PublishInternetEndpoints { get { throw null; } set { } }
        public bool? PublishMicrosoftEndpoints { get { throw null; } set { } }
        public Azure.ResourceManager.Storage.Models.RoutingChoice? RoutingChoice { get { throw null; } set { } }
    }
    [System.Runtime.InteropServices.StructLayoutAttribute(System.Runtime.InteropServices.LayoutKind.Sequential)]
    public readonly partial struct RuleType : System.IEquatable<Azure.ResourceManager.Storage.Models.RuleType>
    {
        private readonly object _dummy;
        private readonly int _dummyPrimitive;
        public RuleType(string value) { throw null; }
        public static Azure.ResourceManager.Storage.Models.RuleType Lifecycle { get { throw null; } }
        public bool Equals(Azure.ResourceManager.Storage.Models.RuleType other) { throw null; }
        [System.ComponentModel.EditorBrowsableAttribute(System.ComponentModel.EditorBrowsableState.Never)]
        public override bool Equals(object obj) { throw null; }
        [System.ComponentModel.EditorBrowsableAttribute(System.ComponentModel.EditorBrowsableState.Never)]
        public override int GetHashCode() { throw null; }
        public static bool operator ==(Azure.ResourceManager.Storage.Models.RuleType left, Azure.ResourceManager.Storage.Models.RuleType right) { throw null; }
        public static implicit operator Azure.ResourceManager.Storage.Models.RuleType (string value) { throw null; }
        public static bool operator !=(Azure.ResourceManager.Storage.Models.RuleType left, Azure.ResourceManager.Storage.Models.RuleType right) { throw null; }
        public override string ToString() { throw null; }
    }
    public partial class SasPolicy
    {
        public SasPolicy(string sasExpirationPeriod, Azure.ResourceManager.Storage.Models.ExpirationAction expirationAction) { }
        public Azure.ResourceManager.Storage.Models.ExpirationAction ExpirationAction { get { throw null; } set { } }
        public string SasExpirationPeriod { get { throw null; } set { } }
    }
    [System.Runtime.InteropServices.StructLayoutAttribute(System.Runtime.InteropServices.LayoutKind.Sequential)]
    public readonly partial struct Schedule : System.IEquatable<Azure.ResourceManager.Storage.Models.Schedule>
    {
        private readonly object _dummy;
        private readonly int _dummyPrimitive;
        public Schedule(string value) { throw null; }
        public static Azure.ResourceManager.Storage.Models.Schedule Daily { get { throw null; } }
        public static Azure.ResourceManager.Storage.Models.Schedule Weekly { get { throw null; } }
        public bool Equals(Azure.ResourceManager.Storage.Models.Schedule other) { throw null; }
        [System.ComponentModel.EditorBrowsableAttribute(System.ComponentModel.EditorBrowsableState.Never)]
        public override bool Equals(object obj) { throw null; }
        [System.ComponentModel.EditorBrowsableAttribute(System.ComponentModel.EditorBrowsableState.Never)]
        public override int GetHashCode() { throw null; }
        public static bool operator ==(Azure.ResourceManager.Storage.Models.Schedule left, Azure.ResourceManager.Storage.Models.Schedule right) { throw null; }
        public static implicit operator Azure.ResourceManager.Storage.Models.Schedule (string value) { throw null; }
        public static bool operator !=(Azure.ResourceManager.Storage.Models.Schedule left, Azure.ResourceManager.Storage.Models.Schedule right) { throw null; }
        public override string ToString() { throw null; }
    }
    [System.Runtime.InteropServices.StructLayoutAttribute(System.Runtime.InteropServices.LayoutKind.Sequential)]
    public readonly partial struct Service : System.IEquatable<Azure.ResourceManager.Storage.Models.Service>
    {
        private readonly object _dummy;
        private readonly int _dummyPrimitive;
        public Service(string value) { throw null; }
        public static Azure.ResourceManager.Storage.Models.Service B { get { throw null; } }
        public static Azure.ResourceManager.Storage.Models.Service F { get { throw null; } }
        public static Azure.ResourceManager.Storage.Models.Service Q { get { throw null; } }
        public static Azure.ResourceManager.Storage.Models.Service T { get { throw null; } }
        public bool Equals(Azure.ResourceManager.Storage.Models.Service other) { throw null; }
        [System.ComponentModel.EditorBrowsableAttribute(System.ComponentModel.EditorBrowsableState.Never)]
        public override bool Equals(object obj) { throw null; }
        [System.ComponentModel.EditorBrowsableAttribute(System.ComponentModel.EditorBrowsableState.Never)]
        public override int GetHashCode() { throw null; }
        public static bool operator ==(Azure.ResourceManager.Storage.Models.Service left, Azure.ResourceManager.Storage.Models.Service right) { throw null; }
        public static implicit operator Azure.ResourceManager.Storage.Models.Service (string value) { throw null; }
        public static bool operator !=(Azure.ResourceManager.Storage.Models.Service left, Azure.ResourceManager.Storage.Models.Service right) { throw null; }
        public override string ToString() { throw null; }
    }
    public partial class ServiceSasContent
    {
        public ServiceSasContent(string canonicalizedResource) { }
        public string CacheControl { get { throw null; } set { } }
        public string CanonicalizedResource { get { throw null; } }
        public string ContentDisposition { get { throw null; } set { } }
        public string ContentEncoding { get { throw null; } set { } }
        public string ContentLanguage { get { throw null; } set { } }
        public string ContentType { get { throw null; } set { } }
        public string Identifier { get { throw null; } set { } }
        public string IPAddressOrRange { get { throw null; } set { } }
        public string KeyToSign { get { throw null; } set { } }
        public string PartitionKeyEnd { get { throw null; } set { } }
        public string PartitionKeyStart { get { throw null; } set { } }
        public Azure.ResourceManager.Storage.Models.Permission? Permissions { get { throw null; } set { } }
        public Azure.ResourceManager.Storage.Models.HttpProtocol? Protocols { get { throw null; } set { } }
        public Azure.ResourceManager.Storage.Models.SignedResource? Resource { get { throw null; } set { } }
        public string RowKeyEnd { get { throw null; } set { } }
        public string RowKeyStart { get { throw null; } set { } }
        public System.DateTimeOffset? SharedAccessExpiryOn { get { throw null; } set { } }
        public System.DateTimeOffset? SharedAccessStartOn { get { throw null; } set { } }
    }
    [System.Runtime.InteropServices.StructLayoutAttribute(System.Runtime.InteropServices.LayoutKind.Sequential)]
    public readonly partial struct ShareAccessTier : System.IEquatable<Azure.ResourceManager.Storage.Models.ShareAccessTier>
    {
        private readonly object _dummy;
        private readonly int _dummyPrimitive;
        public ShareAccessTier(string value) { throw null; }
        public static Azure.ResourceManager.Storage.Models.ShareAccessTier Cool { get { throw null; } }
        public static Azure.ResourceManager.Storage.Models.ShareAccessTier Hot { get { throw null; } }
        public static Azure.ResourceManager.Storage.Models.ShareAccessTier Premium { get { throw null; } }
        public static Azure.ResourceManager.Storage.Models.ShareAccessTier TransactionOptimized { get { throw null; } }
        public bool Equals(Azure.ResourceManager.Storage.Models.ShareAccessTier other) { throw null; }
        [System.ComponentModel.EditorBrowsableAttribute(System.ComponentModel.EditorBrowsableState.Never)]
        public override bool Equals(object obj) { throw null; }
        [System.ComponentModel.EditorBrowsableAttribute(System.ComponentModel.EditorBrowsableState.Never)]
        public override int GetHashCode() { throw null; }
        public static bool operator ==(Azure.ResourceManager.Storage.Models.ShareAccessTier left, Azure.ResourceManager.Storage.Models.ShareAccessTier right) { throw null; }
        public static implicit operator Azure.ResourceManager.Storage.Models.ShareAccessTier (string value) { throw null; }
        public static bool operator !=(Azure.ResourceManager.Storage.Models.ShareAccessTier left, Azure.ResourceManager.Storage.Models.ShareAccessTier right) { throw null; }
        public override string ToString() { throw null; }
    }
    public partial class SignedIdentifier
    {
        public SignedIdentifier() { }
        public Azure.ResourceManager.Storage.Models.AccessPolicy AccessPolicy { get { throw null; } set { } }
        public string Id { get { throw null; } set { } }
    }
    [System.Runtime.InteropServices.StructLayoutAttribute(System.Runtime.InteropServices.LayoutKind.Sequential)]
    public readonly partial struct SignedResource : System.IEquatable<Azure.ResourceManager.Storage.Models.SignedResource>
    {
        private readonly object _dummy;
        private readonly int _dummyPrimitive;
        public SignedResource(string value) { throw null; }
        public static Azure.ResourceManager.Storage.Models.SignedResource B { get { throw null; } }
        public static Azure.ResourceManager.Storage.Models.SignedResource C { get { throw null; } }
        public static Azure.ResourceManager.Storage.Models.SignedResource F { get { throw null; } }
        public static Azure.ResourceManager.Storage.Models.SignedResource S { get { throw null; } }
        public bool Equals(Azure.ResourceManager.Storage.Models.SignedResource other) { throw null; }
        [System.ComponentModel.EditorBrowsableAttribute(System.ComponentModel.EditorBrowsableState.Never)]
        public override bool Equals(object obj) { throw null; }
        [System.ComponentModel.EditorBrowsableAttribute(System.ComponentModel.EditorBrowsableState.Never)]
        public override int GetHashCode() { throw null; }
        public static bool operator ==(Azure.ResourceManager.Storage.Models.SignedResource left, Azure.ResourceManager.Storage.Models.SignedResource right) { throw null; }
        public static implicit operator Azure.ResourceManager.Storage.Models.SignedResource (string value) { throw null; }
        public static bool operator !=(Azure.ResourceManager.Storage.Models.SignedResource left, Azure.ResourceManager.Storage.Models.SignedResource right) { throw null; }
        public override string ToString() { throw null; }
    }
    [System.Runtime.InteropServices.StructLayoutAttribute(System.Runtime.InteropServices.LayoutKind.Sequential)]
    public readonly partial struct SignedResourceType : System.IEquatable<Azure.ResourceManager.Storage.Models.SignedResourceType>
    {
        private readonly object _dummy;
        private readonly int _dummyPrimitive;
        public SignedResourceType(string value) { throw null; }
        public static Azure.ResourceManager.Storage.Models.SignedResourceType C { get { throw null; } }
        public static Azure.ResourceManager.Storage.Models.SignedResourceType O { get { throw null; } }
        public static Azure.ResourceManager.Storage.Models.SignedResourceType S { get { throw null; } }
        public bool Equals(Azure.ResourceManager.Storage.Models.SignedResourceType other) { throw null; }
        [System.ComponentModel.EditorBrowsableAttribute(System.ComponentModel.EditorBrowsableState.Never)]
        public override bool Equals(object obj) { throw null; }
        [System.ComponentModel.EditorBrowsableAttribute(System.ComponentModel.EditorBrowsableState.Never)]
        public override int GetHashCode() { throw null; }
        public static bool operator ==(Azure.ResourceManager.Storage.Models.SignedResourceType left, Azure.ResourceManager.Storage.Models.SignedResourceType right) { throw null; }
        public static implicit operator Azure.ResourceManager.Storage.Models.SignedResourceType (string value) { throw null; }
        public static bool operator !=(Azure.ResourceManager.Storage.Models.SignedResourceType left, Azure.ResourceManager.Storage.Models.SignedResourceType right) { throw null; }
        public override string ToString() { throw null; }
    }
    public partial class SKUCapability
    {
        internal SKUCapability() { }
        public string Name { get { throw null; } }
        public string Value { get { throw null; } }
    }
    [System.Runtime.InteropServices.StructLayoutAttribute(System.Runtime.InteropServices.LayoutKind.Sequential)]
    public readonly partial struct SkuConversionStatus : System.IEquatable<Azure.ResourceManager.Storage.Models.SkuConversionStatus>
    {
        private readonly object _dummy;
        private readonly int _dummyPrimitive;
        public SkuConversionStatus(string value) { throw null; }
        public static Azure.ResourceManager.Storage.Models.SkuConversionStatus Failed { get { throw null; } }
        public static Azure.ResourceManager.Storage.Models.SkuConversionStatus InProgress { get { throw null; } }
        public static Azure.ResourceManager.Storage.Models.SkuConversionStatus Succeeded { get { throw null; } }
        public bool Equals(Azure.ResourceManager.Storage.Models.SkuConversionStatus other) { throw null; }
        [System.ComponentModel.EditorBrowsableAttribute(System.ComponentModel.EditorBrowsableState.Never)]
        public override bool Equals(object obj) { throw null; }
        [System.ComponentModel.EditorBrowsableAttribute(System.ComponentModel.EditorBrowsableState.Never)]
        public override int GetHashCode() { throw null; }
        public static bool operator ==(Azure.ResourceManager.Storage.Models.SkuConversionStatus left, Azure.ResourceManager.Storage.Models.SkuConversionStatus right) { throw null; }
        public static implicit operator Azure.ResourceManager.Storage.Models.SkuConversionStatus (string value) { throw null; }
        public static bool operator !=(Azure.ResourceManager.Storage.Models.SkuConversionStatus left, Azure.ResourceManager.Storage.Models.SkuConversionStatus right) { throw null; }
        public override string ToString() { throw null; }
    }
    public partial class SmbSetting
    {
        public SmbSetting() { }
        public string AuthenticationMethods { get { throw null; } set { } }
        public string ChannelEncryption { get { throw null; } set { } }
        public bool? IsMultiChannelEnabled { get { throw null; } set { } }
        public string KerberosTicketEncryption { get { throw null; } set { } }
        public string Versions { get { throw null; } set { } }
    }
    public partial class SshPublicKey
    {
        public SshPublicKey() { }
        public string Description { get { throw null; } set { } }
        public string Key { get { throw null; } set { } }
    }
    [System.Runtime.InteropServices.StructLayoutAttribute(System.Runtime.InteropServices.LayoutKind.Sequential)]
    public readonly partial struct State : System.IEquatable<Azure.ResourceManager.Storage.Models.State>
    {
        private readonly object _dummy;
        private readonly int _dummyPrimitive;
        public State(string value) { throw null; }
        public static Azure.ResourceManager.Storage.Models.State Deprovisioning { get { throw null; } }
        public static Azure.ResourceManager.Storage.Models.State Failed { get { throw null; } }
        public static Azure.ResourceManager.Storage.Models.State NetworkSourceDeleted { get { throw null; } }
        public static Azure.ResourceManager.Storage.Models.State Provisioning { get { throw null; } }
        public static Azure.ResourceManager.Storage.Models.State Succeeded { get { throw null; } }
        public bool Equals(Azure.ResourceManager.Storage.Models.State other) { throw null; }
        [System.ComponentModel.EditorBrowsableAttribute(System.ComponentModel.EditorBrowsableState.Never)]
        public override bool Equals(object obj) { throw null; }
        [System.ComponentModel.EditorBrowsableAttribute(System.ComponentModel.EditorBrowsableState.Never)]
        public override int GetHashCode() { throw null; }
        public static bool operator ==(Azure.ResourceManager.Storage.Models.State left, Azure.ResourceManager.Storage.Models.State right) { throw null; }
        public static implicit operator Azure.ResourceManager.Storage.Models.State (string value) { throw null; }
        public static bool operator !=(Azure.ResourceManager.Storage.Models.State left, Azure.ResourceManager.Storage.Models.State right) { throw null; }
        public override string ToString() { throw null; }
    }
    public partial class StorageAccountCheckNameAvailabilityContent
    {
        public StorageAccountCheckNameAvailabilityContent(string name) { }
        public string Name { get { throw null; } }
        public string ResourceType { get { throw null; } }
    }
    public partial class StorageAccountCreateOrUpdateContent
    {
        public StorageAccountCreateOrUpdateContent(Azure.ResourceManager.Storage.Models.StorageSku sku, Azure.ResourceManager.Storage.Models.StorageKind kind, Azure.Core.AzureLocation location) { }
        public Azure.ResourceManager.Storage.Models.AccessTier? AccessTier { get { throw null; } set { } }
        public bool? AllowBlobPublicAccess { get { throw null; } set { } }
        public bool? AllowCrossTenantReplication { get { throw null; } set { } }
        public Azure.ResourceManager.Storage.Models.AllowedCopyScope? AllowedCopyScope { get { throw null; } set { } }
        public bool? AllowSharedKeyAccess { get { throw null; } set { } }
        public Azure.ResourceManager.Storage.Models.AzureFilesIdentityBasedAuthentication AzureFilesIdentityBasedAuthentication { get { throw null; } set { } }
        public Azure.ResourceManager.Storage.Models.CustomDomain CustomDomain { get { throw null; } set { } }
        public bool? DefaultToOAuthAuthentication { get { throw null; } set { } }
        public Azure.ResourceManager.Storage.Models.DnsEndpointType? DnsEndpointType { get { throw null; } set { } }
        public bool? EnableHttpsTrafficOnly { get { throw null; } set { } }
        public bool? EnableNfsV3 { get { throw null; } set { } }
        public Azure.ResourceManager.Storage.Models.Encryption Encryption { get { throw null; } set { } }
        public Azure.ResourceManager.Storage.Models.ExtendedLocation ExtendedLocation { get { throw null; } set { } }
        public Azure.ResourceManager.Models.ManagedServiceIdentity Identity { get { throw null; } set { } }
        public Azure.ResourceManager.Storage.Models.ImmutableStorageAccount ImmutableStorageWithVersioning { get { throw null; } set { } }
        public bool? IsHnsEnabled { get { throw null; } set { } }
        public bool? IsLocalUserEnabled { get { throw null; } set { } }
        public bool? IsSftpEnabled { get { throw null; } set { } }
        public int? KeyExpirationPeriodInDays { get { throw null; } set { } }
        public Azure.ResourceManager.Storage.Models.StorageKind Kind { get { throw null; } }
        public Azure.ResourceManager.Storage.Models.LargeFileSharesState? LargeFileSharesState { get { throw null; } set { } }
        public Azure.Core.AzureLocation Location { get { throw null; } }
        public Azure.ResourceManager.Storage.Models.MinimumTlsVersion? MinimumTlsVersion { get { throw null; } set { } }
        public Azure.ResourceManager.Storage.Models.NetworkRuleSet NetworkRuleSet { get { throw null; } set { } }
        public Azure.ResourceManager.Storage.Models.PublicNetworkAccess? PublicNetworkAccess { get { throw null; } set { } }
        public Azure.ResourceManager.Storage.Models.RoutingPreference RoutingPreference { get { throw null; } set { } }
        public Azure.ResourceManager.Storage.Models.SasPolicy SasPolicy { get { throw null; } set { } }
        public Azure.ResourceManager.Storage.Models.StorageSku Sku { get { throw null; } }
        public System.Collections.Generic.IDictionary<string, string> Tags { get { throw null; } }
    }
    public enum StorageAccountExpand
    {
        GeoReplicationStats = 0,
        BlobRestoreStatus = 1,
    }
    public partial class StorageAccountInternetEndpoints
    {
        internal StorageAccountInternetEndpoints() { }
        public string Blob { get { throw null; } }
        public string Dfs { get { throw null; } }
        public string File { get { throw null; } }
        public string Web { get { throw null; } }
    }
    public partial class StorageAccountKey
    {
        internal StorageAccountKey() { }
        public System.DateTimeOffset? CreationOn { get { throw null; } }
        public string KeyName { get { throw null; } }
        public Azure.ResourceManager.Storage.Models.KeyPermission? Permissions { get { throw null; } }
        public string Value { get { throw null; } }
    }
    public partial class StorageAccountListKeysResult
    {
        internal StorageAccountListKeysResult() { }
        public System.Collections.Generic.IReadOnlyList<Azure.ResourceManager.Storage.Models.StorageAccountKey> Keys { get { throw null; } }
    }
    public partial class StorageAccountMicrosoftEndpoints
    {
        internal StorageAccountMicrosoftEndpoints() { }
        public string Blob { get { throw null; } }
        public string Dfs { get { throw null; } }
        public string File { get { throw null; } }
        public string Queue { get { throw null; } }
        public string Table { get { throw null; } }
        public string Web { get { throw null; } }
    }
    public partial class StorageAccountPatch
    {
        public StorageAccountPatch() { }
        public Azure.ResourceManager.Storage.Models.AccessTier? AccessTier { get { throw null; } set { } }
        public bool? AllowBlobPublicAccess { get { throw null; } set { } }
        public bool? AllowCrossTenantReplication { get { throw null; } set { } }
        public Azure.ResourceManager.Storage.Models.AllowedCopyScope? AllowedCopyScope { get { throw null; } set { } }
        public bool? AllowSharedKeyAccess { get { throw null; } set { } }
        public Azure.ResourceManager.Storage.Models.AzureFilesIdentityBasedAuthentication AzureFilesIdentityBasedAuthentication { get { throw null; } set { } }
        public Azure.ResourceManager.Storage.Models.CustomDomain CustomDomain { get { throw null; } set { } }
        public bool? DefaultToOAuthAuthentication { get { throw null; } set { } }
        public Azure.ResourceManager.Storage.Models.DnsEndpointType? DnsEndpointType { get { throw null; } set { } }
        public bool? EnableHttpsTrafficOnly { get { throw null; } set { } }
        public Azure.ResourceManager.Storage.Models.Encryption Encryption { get { throw null; } set { } }
        public Azure.ResourceManager.Models.ManagedServiceIdentity Identity { get { throw null; } set { } }
        public Azure.ResourceManager.Storage.Models.ImmutableStorageAccount ImmutableStorageWithVersioning { get { throw null; } set { } }
        public bool? IsLocalUserEnabled { get { throw null; } set { } }
        public bool? IsSftpEnabled { get { throw null; } set { } }
        public int? KeyExpirationPeriodInDays { get { throw null; } set { } }
        public Azure.ResourceManager.Storage.Models.StorageKind? Kind { get { throw null; } set { } }
        public Azure.ResourceManager.Storage.Models.LargeFileSharesState? LargeFileSharesState { get { throw null; } set { } }
        public Azure.ResourceManager.Storage.Models.MinimumTlsVersion? MinimumTlsVersion { get { throw null; } set { } }
        public Azure.ResourceManager.Storage.Models.NetworkRuleSet NetworkRuleSet { get { throw null; } set { } }
        public Azure.ResourceManager.Storage.Models.PublicNetworkAccess? PublicNetworkAccess { get { throw null; } set { } }
        public Azure.ResourceManager.Storage.Models.RoutingPreference RoutingPreference { get { throw null; } set { } }
        public Azure.ResourceManager.Storage.Models.SasPolicy SasPolicy { get { throw null; } set { } }
        public Azure.ResourceManager.Storage.Models.StorageSku Sku { get { throw null; } set { } }
        public System.Collections.Generic.IDictionary<string, string> Tags { get { throw null; } }
    }
    public partial class StorageAccountRegenerateKeyContent
    {
        public StorageAccountRegenerateKeyContent(string keyName) { }
        public string KeyName { get { throw null; } }
    }
    public partial class StorageAccountSkuConversionStatus
    {
        public StorageAccountSkuConversionStatus() { }
        public string EndTime { get { throw null; } }
        public Azure.ResourceManager.Storage.Models.SkuConversionStatus? SkuConversionStatus { get { throw null; } }
        public string StartTime { get { throw null; } }
        public Azure.ResourceManager.Storage.Models.StorageSkuName? TargetSkuName { get { throw null; } set { } }
    }
    [System.Runtime.InteropServices.StructLayoutAttribute(System.Runtime.InteropServices.LayoutKind.Sequential)]
    public readonly partial struct StorageKind : System.IEquatable<Azure.ResourceManager.Storage.Models.StorageKind>
    {
        private readonly object _dummy;
        private readonly int _dummyPrimitive;
        public StorageKind(string value) { throw null; }
        public static Azure.ResourceManager.Storage.Models.StorageKind BlobStorage { get { throw null; } }
        public static Azure.ResourceManager.Storage.Models.StorageKind BlockBlobStorage { get { throw null; } }
        public static Azure.ResourceManager.Storage.Models.StorageKind FileStorage { get { throw null; } }
        public static Azure.ResourceManager.Storage.Models.StorageKind Storage { get { throw null; } }
        public static Azure.ResourceManager.Storage.Models.StorageKind StorageV2 { get { throw null; } }
        public bool Equals(Azure.ResourceManager.Storage.Models.StorageKind other) { throw null; }
        [System.ComponentModel.EditorBrowsableAttribute(System.ComponentModel.EditorBrowsableState.Never)]
        public override bool Equals(object obj) { throw null; }
        [System.ComponentModel.EditorBrowsableAttribute(System.ComponentModel.EditorBrowsableState.Never)]
        public override int GetHashCode() { throw null; }
        public static bool operator ==(Azure.ResourceManager.Storage.Models.StorageKind left, Azure.ResourceManager.Storage.Models.StorageKind right) { throw null; }
        public static implicit operator Azure.ResourceManager.Storage.Models.StorageKind (string value) { throw null; }
        public static bool operator !=(Azure.ResourceManager.Storage.Models.StorageKind left, Azure.ResourceManager.Storage.Models.StorageKind right) { throw null; }
        public override string ToString() { throw null; }
    }
    [System.Runtime.InteropServices.StructLayoutAttribute(System.Runtime.InteropServices.LayoutKind.Sequential)]
    public readonly partial struct StoragePrivateEndpointConnectionProvisioningState : System.IEquatable<Azure.ResourceManager.Storage.Models.StoragePrivateEndpointConnectionProvisioningState>
    {
        private readonly object _dummy;
        private readonly int _dummyPrimitive;
        public StoragePrivateEndpointConnectionProvisioningState(string value) { throw null; }
        public static Azure.ResourceManager.Storage.Models.StoragePrivateEndpointConnectionProvisioningState Creating { get { throw null; } }
        public static Azure.ResourceManager.Storage.Models.StoragePrivateEndpointConnectionProvisioningState Deleting { get { throw null; } }
        public static Azure.ResourceManager.Storage.Models.StoragePrivateEndpointConnectionProvisioningState Failed { get { throw null; } }
        public static Azure.ResourceManager.Storage.Models.StoragePrivateEndpointConnectionProvisioningState Succeeded { get { throw null; } }
        public bool Equals(Azure.ResourceManager.Storage.Models.StoragePrivateEndpointConnectionProvisioningState other) { throw null; }
        [System.ComponentModel.EditorBrowsableAttribute(System.ComponentModel.EditorBrowsableState.Never)]
        public override bool Equals(object obj) { throw null; }
        [System.ComponentModel.EditorBrowsableAttribute(System.ComponentModel.EditorBrowsableState.Never)]
        public override int GetHashCode() { throw null; }
        public static bool operator ==(Azure.ResourceManager.Storage.Models.StoragePrivateEndpointConnectionProvisioningState left, Azure.ResourceManager.Storage.Models.StoragePrivateEndpointConnectionProvisioningState right) { throw null; }
        public static implicit operator Azure.ResourceManager.Storage.Models.StoragePrivateEndpointConnectionProvisioningState (string value) { throw null; }
        public static bool operator !=(Azure.ResourceManager.Storage.Models.StoragePrivateEndpointConnectionProvisioningState left, Azure.ResourceManager.Storage.Models.StoragePrivateEndpointConnectionProvisioningState right) { throw null; }
        public override string ToString() { throw null; }
    }
    [System.Runtime.InteropServices.StructLayoutAttribute(System.Runtime.InteropServices.LayoutKind.Sequential)]
    public readonly partial struct StoragePrivateEndpointServiceConnectionStatus : System.IEquatable<Azure.ResourceManager.Storage.Models.StoragePrivateEndpointServiceConnectionStatus>
    {
        private readonly object _dummy;
        private readonly int _dummyPrimitive;
        public StoragePrivateEndpointServiceConnectionStatus(string value) { throw null; }
        public static Azure.ResourceManager.Storage.Models.StoragePrivateEndpointServiceConnectionStatus Approved { get { throw null; } }
        public static Azure.ResourceManager.Storage.Models.StoragePrivateEndpointServiceConnectionStatus Pending { get { throw null; } }
        public static Azure.ResourceManager.Storage.Models.StoragePrivateEndpointServiceConnectionStatus Rejected { get { throw null; } }
        public bool Equals(Azure.ResourceManager.Storage.Models.StoragePrivateEndpointServiceConnectionStatus other) { throw null; }
        [System.ComponentModel.EditorBrowsableAttribute(System.ComponentModel.EditorBrowsableState.Never)]
        public override bool Equals(object obj) { throw null; }
        [System.ComponentModel.EditorBrowsableAttribute(System.ComponentModel.EditorBrowsableState.Never)]
        public override int GetHashCode() { throw null; }
        public static bool operator ==(Azure.ResourceManager.Storage.Models.StoragePrivateEndpointServiceConnectionStatus left, Azure.ResourceManager.Storage.Models.StoragePrivateEndpointServiceConnectionStatus right) { throw null; }
        public static implicit operator Azure.ResourceManager.Storage.Models.StoragePrivateEndpointServiceConnectionStatus (string value) { throw null; }
        public static bool operator !=(Azure.ResourceManager.Storage.Models.StoragePrivateEndpointServiceConnectionStatus left, Azure.ResourceManager.Storage.Models.StoragePrivateEndpointServiceConnectionStatus right) { throw null; }
        public override string ToString() { throw null; }
    }
    public partial class StoragePrivateLinkResource : Azure.ResourceManager.Models.ResourceData
    {
        public StoragePrivateLinkResource() { }
        public string GroupId { get { throw null; } }
        public System.Collections.Generic.IReadOnlyList<string> RequiredMembers { get { throw null; } }
        public System.Collections.Generic.IList<string> RequiredZoneNames { get { throw null; } }
    }
    public partial class StoragePrivateLinkServiceConnectionState
    {
        public StoragePrivateLinkServiceConnectionState() { }
        public string ActionRequired { get { throw null; } set { } }
        public string Description { get { throw null; } set { } }
        public Azure.ResourceManager.Storage.Models.StoragePrivateEndpointServiceConnectionStatus? Status { get { throw null; } set { } }
    }
    public partial class StorageSku
    {
        public StorageSku(Azure.ResourceManager.Storage.Models.StorageSkuName name) { }
        public Azure.ResourceManager.Storage.Models.StorageSkuName Name { get { throw null; } set { } }
        public Azure.ResourceManager.Storage.Models.StorageSkuTier? Tier { get { throw null; } }
    }
    public partial class StorageSkuInformation
    {
        internal StorageSkuInformation() { }
        public System.Collections.Generic.IReadOnlyList<Azure.ResourceManager.Storage.Models.SKUCapability> Capabilities { get { throw null; } }
        public Azure.ResourceManager.Storage.Models.StorageKind? Kind { get { throw null; } }
        public System.Collections.Generic.IReadOnlyList<string> Locations { get { throw null; } }
        public Azure.ResourceManager.Storage.Models.StorageSkuName Name { get { throw null; } }
        public string ResourceType { get { throw null; } }
        public System.Collections.Generic.IReadOnlyList<Azure.ResourceManager.Storage.Models.Restriction> Restrictions { get { throw null; } }
        public Azure.ResourceManager.Storage.Models.StorageSkuTier? Tier { get { throw null; } }
    }
    [System.Runtime.InteropServices.StructLayoutAttribute(System.Runtime.InteropServices.LayoutKind.Sequential)]
    public readonly partial struct StorageSkuName : System.IEquatable<Azure.ResourceManager.Storage.Models.StorageSkuName>
    {
        private readonly object _dummy;
        private readonly int _dummyPrimitive;
        public StorageSkuName(string value) { throw null; }
        public static Azure.ResourceManager.Storage.Models.StorageSkuName PremiumLRS { get { throw null; } }
        public static Azure.ResourceManager.Storage.Models.StorageSkuName PremiumZRS { get { throw null; } }
        public static Azure.ResourceManager.Storage.Models.StorageSkuName StandardGRS { get { throw null; } }
        public static Azure.ResourceManager.Storage.Models.StorageSkuName StandardGzrs { get { throw null; } }
        public static Azure.ResourceManager.Storage.Models.StorageSkuName StandardLRS { get { throw null; } }
        public static Azure.ResourceManager.Storage.Models.StorageSkuName StandardRagrs { get { throw null; } }
        public static Azure.ResourceManager.Storage.Models.StorageSkuName StandardRagzrs { get { throw null; } }
        public static Azure.ResourceManager.Storage.Models.StorageSkuName StandardZRS { get { throw null; } }
        public bool Equals(Azure.ResourceManager.Storage.Models.StorageSkuName other) { throw null; }
        [System.ComponentModel.EditorBrowsableAttribute(System.ComponentModel.EditorBrowsableState.Never)]
        public override bool Equals(object obj) { throw null; }
        [System.ComponentModel.EditorBrowsableAttribute(System.ComponentModel.EditorBrowsableState.Never)]
        public override int GetHashCode() { throw null; }
        public static bool operator ==(Azure.ResourceManager.Storage.Models.StorageSkuName left, Azure.ResourceManager.Storage.Models.StorageSkuName right) { throw null; }
        public static implicit operator Azure.ResourceManager.Storage.Models.StorageSkuName (string value) { throw null; }
        public static bool operator !=(Azure.ResourceManager.Storage.Models.StorageSkuName left, Azure.ResourceManager.Storage.Models.StorageSkuName right) { throw null; }
        public override string ToString() { throw null; }
    }
    public enum StorageSkuTier
    {
        Standard = 0,
        Premium = 1,
    }
    public partial class StorageUsage
    {
        internal StorageUsage() { }
        public int? CurrentValue { get { throw null; } }
        public int? Limit { get { throw null; } }
        public Azure.ResourceManager.Storage.Models.UsageName Name { get { throw null; } }
        public Azure.ResourceManager.Storage.Models.UsageUnit? Unit { get { throw null; } }
    }
    public partial class TableAccessPolicy
    {
        public TableAccessPolicy(string permission) { }
        public System.DateTimeOffset? ExpiryOn { get { throw null; } set { } }
        public string Permission { get { throw null; } set { } }
        public System.DateTimeOffset? StartOn { get { throw null; } set { } }
    }
    public partial class TableSignedIdentifier
    {
        public TableSignedIdentifier(string id) { }
        public Azure.ResourceManager.Storage.Models.TableAccessPolicy AccessPolicy { get { throw null; } set { } }
        public string Id { get { throw null; } set { } }
    }
    public partial class TagFilter
    {
        public TagFilter(string name, string op, string value) { }
        public string Name { get { throw null; } set { } }
        public string Op { get { throw null; } set { } }
        public string Value { get { throw null; } set { } }
    }
    public partial class TagProperty
    {
        internal TagProperty() { }
        public string ObjectIdentifier { get { throw null; } }
        public string Tag { get { throw null; } }
        public System.Guid? TenantId { get { throw null; } }
        public System.DateTimeOffset? Timestamp { get { throw null; } }
        public string Upn { get { throw null; } }
    }
    public partial class UpdateHistoryProperty
    {
        internal UpdateHistoryProperty() { }
        public bool? AllowProtectedAppendWrites { get { throw null; } }
        public bool? AllowProtectedAppendWritesAll { get { throw null; } }
        public int? ImmutabilityPeriodSinceCreationInDays { get { throw null; } }
        public string ObjectIdentifier { get { throw null; } }
        public System.Guid? TenantId { get { throw null; } }
        public System.DateTimeOffset? Timestamp { get { throw null; } }
        public Azure.ResourceManager.Storage.Models.ImmutabilityPolicyUpdateType? Update { get { throw null; } }
        public string Upn { get { throw null; } }
    }
    public partial class UsageName
    {
        internal UsageName() { }
        public string LocalizedValue { get { throw null; } }
        public string Value { get { throw null; } }
    }
    public enum UsageUnit
    {
        Count = 0,
        Bytes = 1,
        Seconds = 2,
        Percent = 3,
        CountsPerSecond = 4,
        BytesPerSecond = 5,
    }
    public partial class VirtualNetworkRule
    {
        public VirtualNetworkRule(string virtualNetworkResourceId) { }
        public string Action { get { throw null; } set { } }
        public Azure.ResourceManager.Storage.Models.State? State { get { throw null; } set { } }
        public string VirtualNetworkResourceId { get { throw null; } set { } }
    }
}<|MERGE_RESOLUTION|>--- conflicted
+++ resolved
@@ -236,12 +236,8 @@
         public string AccessTierStatus { get { throw null; } }
         public bool? Deleted { get { throw null; } }
         public System.DateTimeOffset? DeletedOn { get { throw null; } }
-<<<<<<< HEAD
-        public Azure.ResourceManager.Storage.Models.EnabledProtocol? EnabledProtocols { get { throw null; } set { } }
-=======
         public Azure.ResourceManager.Storage.Models.EnabledProtocols? EnabledProtocols { get { throw null; } set { } }
         public Azure.ETag? Etag { get { throw null; } }
->>>>>>> efac6ef3
         public System.DateTimeOffset? LastModifiedOn { get { throw null; } }
         public Azure.ResourceManager.Storage.Models.LeaseDuration? LeaseDuration { get { throw null; } }
         public Azure.ResourceManager.Storage.Models.LeaseState? LeaseState { get { throw null; } }
@@ -749,13 +745,13 @@
     }
     public partial class AccountSasContent
     {
-        public AccountSasContent(Azure.ResourceManager.Storage.Models.Service services, Azure.ResourceManager.Storage.Models.SignedResourceType resourceTypes, Azure.ResourceManager.Storage.Models.Permission permissions, System.DateTimeOffset sharedAccessExpiryOn) { }
+        public AccountSasContent(Azure.ResourceManager.Storage.Models.Services services, Azure.ResourceManager.Storage.Models.SignedResourceTypes resourceTypes, Azure.ResourceManager.Storage.Models.Permissions permissions, System.DateTimeOffset sharedAccessExpiryOn) { }
         public string IPAddressOrRange { get { throw null; } set { } }
         public string KeyToSign { get { throw null; } set { } }
-        public Azure.ResourceManager.Storage.Models.Permission Permissions { get { throw null; } }
+        public Azure.ResourceManager.Storage.Models.Permissions Permissions { get { throw null; } }
         public Azure.ResourceManager.Storage.Models.HttpProtocol? Protocols { get { throw null; } set { } }
-        public Azure.ResourceManager.Storage.Models.SignedResourceType ResourceTypes { get { throw null; } }
-        public Azure.ResourceManager.Storage.Models.Service Services { get { throw null; } }
+        public Azure.ResourceManager.Storage.Models.SignedResourceTypes ResourceTypes { get { throw null; } }
+        public Azure.ResourceManager.Storage.Models.Services Services { get { throw null; } }
         public System.DateTimeOffset SharedAccessExpiryOn { get { throw null; } }
         public System.DateTimeOffset? SharedAccessStartOn { get { throw null; } set { } }
     }
@@ -814,10 +810,10 @@
     }
     public partial class AzureFilesIdentityBasedAuthentication
     {
-        public AzureFilesIdentityBasedAuthentication(Azure.ResourceManager.Storage.Models.DirectoryServiceOption directoryServiceOptions) { }
+        public AzureFilesIdentityBasedAuthentication(Azure.ResourceManager.Storage.Models.DirectoryServiceOptions directoryServiceOptions) { }
         public Azure.ResourceManager.Storage.Models.ActiveDirectoryProperties ActiveDirectoryProperties { get { throw null; } set { } }
         public Azure.ResourceManager.Storage.Models.DefaultSharePermission? DefaultSharePermission { get { throw null; } set { } }
-        public Azure.ResourceManager.Storage.Models.DirectoryServiceOption DirectoryServiceOptions { get { throw null; } set { } }
+        public Azure.ResourceManager.Storage.Models.DirectoryServiceOptions DirectoryServiceOptions { get { throw null; } set { } }
     }
     public partial class BlobInventoryPolicyDefinition
     {
@@ -1035,22 +1031,22 @@
         public bool? Enabled { get { throw null; } set { } }
     }
     [System.Runtime.InteropServices.StructLayoutAttribute(System.Runtime.InteropServices.LayoutKind.Sequential)]
-    public readonly partial struct DirectoryServiceOption : System.IEquatable<Azure.ResourceManager.Storage.Models.DirectoryServiceOption>
-    {
-        private readonly object _dummy;
-        private readonly int _dummyPrimitive;
-        public DirectoryServiceOption(string value) { throw null; }
-        public static Azure.ResourceManager.Storage.Models.DirectoryServiceOption Aadds { get { throw null; } }
-        public static Azure.ResourceManager.Storage.Models.DirectoryServiceOption AD { get { throw null; } }
-        public static Azure.ResourceManager.Storage.Models.DirectoryServiceOption None { get { throw null; } }
-        public bool Equals(Azure.ResourceManager.Storage.Models.DirectoryServiceOption other) { throw null; }
-        [System.ComponentModel.EditorBrowsableAttribute(System.ComponentModel.EditorBrowsableState.Never)]
-        public override bool Equals(object obj) { throw null; }
-        [System.ComponentModel.EditorBrowsableAttribute(System.ComponentModel.EditorBrowsableState.Never)]
-        public override int GetHashCode() { throw null; }
-        public static bool operator ==(Azure.ResourceManager.Storage.Models.DirectoryServiceOption left, Azure.ResourceManager.Storage.Models.DirectoryServiceOption right) { throw null; }
-        public static implicit operator Azure.ResourceManager.Storage.Models.DirectoryServiceOption (string value) { throw null; }
-        public static bool operator !=(Azure.ResourceManager.Storage.Models.DirectoryServiceOption left, Azure.ResourceManager.Storage.Models.DirectoryServiceOption right) { throw null; }
+    public readonly partial struct DirectoryServiceOptions : System.IEquatable<Azure.ResourceManager.Storage.Models.DirectoryServiceOptions>
+    {
+        private readonly object _dummy;
+        private readonly int _dummyPrimitive;
+        public DirectoryServiceOptions(string value) { throw null; }
+        public static Azure.ResourceManager.Storage.Models.DirectoryServiceOptions Aadds { get { throw null; } }
+        public static Azure.ResourceManager.Storage.Models.DirectoryServiceOptions AD { get { throw null; } }
+        public static Azure.ResourceManager.Storage.Models.DirectoryServiceOptions None { get { throw null; } }
+        public bool Equals(Azure.ResourceManager.Storage.Models.DirectoryServiceOptions other) { throw null; }
+        [System.ComponentModel.EditorBrowsableAttribute(System.ComponentModel.EditorBrowsableState.Never)]
+        public override bool Equals(object obj) { throw null; }
+        [System.ComponentModel.EditorBrowsableAttribute(System.ComponentModel.EditorBrowsableState.Never)]
+        public override int GetHashCode() { throw null; }
+        public static bool operator ==(Azure.ResourceManager.Storage.Models.DirectoryServiceOptions left, Azure.ResourceManager.Storage.Models.DirectoryServiceOptions right) { throw null; }
+        public static implicit operator Azure.ResourceManager.Storage.Models.DirectoryServiceOptions (string value) { throw null; }
+        public static bool operator !=(Azure.ResourceManager.Storage.Models.DirectoryServiceOptions left, Azure.ResourceManager.Storage.Models.DirectoryServiceOptions right) { throw null; }
         public override string ToString() { throw null; }
     }
     [System.Runtime.InteropServices.StructLayoutAttribute(System.Runtime.InteropServices.LayoutKind.Sequential)]
@@ -1072,21 +1068,21 @@
         public override string ToString() { throw null; }
     }
     [System.Runtime.InteropServices.StructLayoutAttribute(System.Runtime.InteropServices.LayoutKind.Sequential)]
-    public readonly partial struct EnabledProtocol : System.IEquatable<Azure.ResourceManager.Storage.Models.EnabledProtocol>
-    {
-        private readonly object _dummy;
-        private readonly int _dummyPrimitive;
-        public EnabledProtocol(string value) { throw null; }
-        public static Azure.ResourceManager.Storage.Models.EnabledProtocol NFS { get { throw null; } }
-        public static Azure.ResourceManager.Storage.Models.EnabledProtocol SMB { get { throw null; } }
-        public bool Equals(Azure.ResourceManager.Storage.Models.EnabledProtocol other) { throw null; }
-        [System.ComponentModel.EditorBrowsableAttribute(System.ComponentModel.EditorBrowsableState.Never)]
-        public override bool Equals(object obj) { throw null; }
-        [System.ComponentModel.EditorBrowsableAttribute(System.ComponentModel.EditorBrowsableState.Never)]
-        public override int GetHashCode() { throw null; }
-        public static bool operator ==(Azure.ResourceManager.Storage.Models.EnabledProtocol left, Azure.ResourceManager.Storage.Models.EnabledProtocol right) { throw null; }
-        public static implicit operator Azure.ResourceManager.Storage.Models.EnabledProtocol (string value) { throw null; }
-        public static bool operator !=(Azure.ResourceManager.Storage.Models.EnabledProtocol left, Azure.ResourceManager.Storage.Models.EnabledProtocol right) { throw null; }
+    public readonly partial struct EnabledProtocols : System.IEquatable<Azure.ResourceManager.Storage.Models.EnabledProtocols>
+    {
+        private readonly object _dummy;
+        private readonly int _dummyPrimitive;
+        public EnabledProtocols(string value) { throw null; }
+        public static Azure.ResourceManager.Storage.Models.EnabledProtocols NFS { get { throw null; } }
+        public static Azure.ResourceManager.Storage.Models.EnabledProtocols SMB { get { throw null; } }
+        public bool Equals(Azure.ResourceManager.Storage.Models.EnabledProtocols other) { throw null; }
+        [System.ComponentModel.EditorBrowsableAttribute(System.ComponentModel.EditorBrowsableState.Never)]
+        public override bool Equals(object obj) { throw null; }
+        [System.ComponentModel.EditorBrowsableAttribute(System.ComponentModel.EditorBrowsableState.Never)]
+        public override int GetHashCode() { throw null; }
+        public static bool operator ==(Azure.ResourceManager.Storage.Models.EnabledProtocols left, Azure.ResourceManager.Storage.Models.EnabledProtocols right) { throw null; }
+        public static implicit operator Azure.ResourceManager.Storage.Models.EnabledProtocols (string value) { throw null; }
+        public static bool operator !=(Azure.ResourceManager.Storage.Models.EnabledProtocols left, Azure.ResourceManager.Storage.Models.EnabledProtocols right) { throw null; }
         public override string ToString() { throw null; }
     }
     public partial class Encryption
@@ -1194,24 +1190,24 @@
     public partial class ExtendedLocation
     {
         public ExtendedLocation() { }
-        public Azure.ResourceManager.Storage.Models.ExtendedLocationType? ExtendedLocationType { get { throw null; } set { } }
+        public Azure.ResourceManager.Storage.Models.ExtendedLocationTypes? ExtendedLocationType { get { throw null; } set { } }
         public string Name { get { throw null; } set { } }
     }
     [System.Runtime.InteropServices.StructLayoutAttribute(System.Runtime.InteropServices.LayoutKind.Sequential)]
-    public readonly partial struct ExtendedLocationType : System.IEquatable<Azure.ResourceManager.Storage.Models.ExtendedLocationType>
-    {
-        private readonly object _dummy;
-        private readonly int _dummyPrimitive;
-        public ExtendedLocationType(string value) { throw null; }
-        public static Azure.ResourceManager.Storage.Models.ExtendedLocationType EdgeZone { get { throw null; } }
-        public bool Equals(Azure.ResourceManager.Storage.Models.ExtendedLocationType other) { throw null; }
-        [System.ComponentModel.EditorBrowsableAttribute(System.ComponentModel.EditorBrowsableState.Never)]
-        public override bool Equals(object obj) { throw null; }
-        [System.ComponentModel.EditorBrowsableAttribute(System.ComponentModel.EditorBrowsableState.Never)]
-        public override int GetHashCode() { throw null; }
-        public static bool operator ==(Azure.ResourceManager.Storage.Models.ExtendedLocationType left, Azure.ResourceManager.Storage.Models.ExtendedLocationType right) { throw null; }
-        public static implicit operator Azure.ResourceManager.Storage.Models.ExtendedLocationType (string value) { throw null; }
-        public static bool operator !=(Azure.ResourceManager.Storage.Models.ExtendedLocationType left, Azure.ResourceManager.Storage.Models.ExtendedLocationType right) { throw null; }
+    public readonly partial struct ExtendedLocationTypes : System.IEquatable<Azure.ResourceManager.Storage.Models.ExtendedLocationTypes>
+    {
+        private readonly object _dummy;
+        private readonly int _dummyPrimitive;
+        public ExtendedLocationTypes(string value) { throw null; }
+        public static Azure.ResourceManager.Storage.Models.ExtendedLocationTypes EdgeZone { get { throw null; } }
+        public bool Equals(Azure.ResourceManager.Storage.Models.ExtendedLocationTypes other) { throw null; }
+        [System.ComponentModel.EditorBrowsableAttribute(System.ComponentModel.EditorBrowsableState.Never)]
+        public override bool Equals(object obj) { throw null; }
+        [System.ComponentModel.EditorBrowsableAttribute(System.ComponentModel.EditorBrowsableState.Never)]
+        public override int GetHashCode() { throw null; }
+        public static bool operator ==(Azure.ResourceManager.Storage.Models.ExtendedLocationTypes left, Azure.ResourceManager.Storage.Models.ExtendedLocationTypes right) { throw null; }
+        public static implicit operator Azure.ResourceManager.Storage.Models.ExtendedLocationTypes (string value) { throw null; }
+        public static bool operator !=(Azure.ResourceManager.Storage.Models.ExtendedLocationTypes left, Azure.ResourceManager.Storage.Models.ExtendedLocationTypes right) { throw null; }
         public override string ToString() { throw null; }
     }
     [System.Runtime.InteropServices.StructLayoutAttribute(System.Runtime.InteropServices.LayoutKind.Sequential)]
@@ -1773,27 +1769,27 @@
         public override string ToString() { throw null; }
     }
     [System.Runtime.InteropServices.StructLayoutAttribute(System.Runtime.InteropServices.LayoutKind.Sequential)]
-    public readonly partial struct Permission : System.IEquatable<Azure.ResourceManager.Storage.Models.Permission>
-    {
-        private readonly object _dummy;
-        private readonly int _dummyPrimitive;
-        public Permission(string value) { throw null; }
-        public static Azure.ResourceManager.Storage.Models.Permission A { get { throw null; } }
-        public static Azure.ResourceManager.Storage.Models.Permission C { get { throw null; } }
-        public static Azure.ResourceManager.Storage.Models.Permission D { get { throw null; } }
-        public static Azure.ResourceManager.Storage.Models.Permission L { get { throw null; } }
-        public static Azure.ResourceManager.Storage.Models.Permission P { get { throw null; } }
-        public static Azure.ResourceManager.Storage.Models.Permission R { get { throw null; } }
-        public static Azure.ResourceManager.Storage.Models.Permission U { get { throw null; } }
-        public static Azure.ResourceManager.Storage.Models.Permission W { get { throw null; } }
-        public bool Equals(Azure.ResourceManager.Storage.Models.Permission other) { throw null; }
-        [System.ComponentModel.EditorBrowsableAttribute(System.ComponentModel.EditorBrowsableState.Never)]
-        public override bool Equals(object obj) { throw null; }
-        [System.ComponentModel.EditorBrowsableAttribute(System.ComponentModel.EditorBrowsableState.Never)]
-        public override int GetHashCode() { throw null; }
-        public static bool operator ==(Azure.ResourceManager.Storage.Models.Permission left, Azure.ResourceManager.Storage.Models.Permission right) { throw null; }
-        public static implicit operator Azure.ResourceManager.Storage.Models.Permission (string value) { throw null; }
-        public static bool operator !=(Azure.ResourceManager.Storage.Models.Permission left, Azure.ResourceManager.Storage.Models.Permission right) { throw null; }
+    public readonly partial struct Permissions : System.IEquatable<Azure.ResourceManager.Storage.Models.Permissions>
+    {
+        private readonly object _dummy;
+        private readonly int _dummyPrimitive;
+        public Permissions(string value) { throw null; }
+        public static Azure.ResourceManager.Storage.Models.Permissions A { get { throw null; } }
+        public static Azure.ResourceManager.Storage.Models.Permissions C { get { throw null; } }
+        public static Azure.ResourceManager.Storage.Models.Permissions D { get { throw null; } }
+        public static Azure.ResourceManager.Storage.Models.Permissions L { get { throw null; } }
+        public static Azure.ResourceManager.Storage.Models.Permissions P { get { throw null; } }
+        public static Azure.ResourceManager.Storage.Models.Permissions R { get { throw null; } }
+        public static Azure.ResourceManager.Storage.Models.Permissions U { get { throw null; } }
+        public static Azure.ResourceManager.Storage.Models.Permissions W { get { throw null; } }
+        public bool Equals(Azure.ResourceManager.Storage.Models.Permissions other) { throw null; }
+        [System.ComponentModel.EditorBrowsableAttribute(System.ComponentModel.EditorBrowsableState.Never)]
+        public override bool Equals(object obj) { throw null; }
+        [System.ComponentModel.EditorBrowsableAttribute(System.ComponentModel.EditorBrowsableState.Never)]
+        public override int GetHashCode() { throw null; }
+        public static bool operator ==(Azure.ResourceManager.Storage.Models.Permissions left, Azure.ResourceManager.Storage.Models.Permissions right) { throw null; }
+        public static implicit operator Azure.ResourceManager.Storage.Models.Permissions (string value) { throw null; }
+        public static bool operator !=(Azure.ResourceManager.Storage.Models.Permissions left, Azure.ResourceManager.Storage.Models.Permissions right) { throw null; }
         public override string ToString() { throw null; }
     }
     public partial class PermissionScope
@@ -1969,23 +1965,23 @@
         public override string ToString() { throw null; }
     }
     [System.Runtime.InteropServices.StructLayoutAttribute(System.Runtime.InteropServices.LayoutKind.Sequential)]
-    public readonly partial struct Service : System.IEquatable<Azure.ResourceManager.Storage.Models.Service>
-    {
-        private readonly object _dummy;
-        private readonly int _dummyPrimitive;
-        public Service(string value) { throw null; }
-        public static Azure.ResourceManager.Storage.Models.Service B { get { throw null; } }
-        public static Azure.ResourceManager.Storage.Models.Service F { get { throw null; } }
-        public static Azure.ResourceManager.Storage.Models.Service Q { get { throw null; } }
-        public static Azure.ResourceManager.Storage.Models.Service T { get { throw null; } }
-        public bool Equals(Azure.ResourceManager.Storage.Models.Service other) { throw null; }
-        [System.ComponentModel.EditorBrowsableAttribute(System.ComponentModel.EditorBrowsableState.Never)]
-        public override bool Equals(object obj) { throw null; }
-        [System.ComponentModel.EditorBrowsableAttribute(System.ComponentModel.EditorBrowsableState.Never)]
-        public override int GetHashCode() { throw null; }
-        public static bool operator ==(Azure.ResourceManager.Storage.Models.Service left, Azure.ResourceManager.Storage.Models.Service right) { throw null; }
-        public static implicit operator Azure.ResourceManager.Storage.Models.Service (string value) { throw null; }
-        public static bool operator !=(Azure.ResourceManager.Storage.Models.Service left, Azure.ResourceManager.Storage.Models.Service right) { throw null; }
+    public readonly partial struct Services : System.IEquatable<Azure.ResourceManager.Storage.Models.Services>
+    {
+        private readonly object _dummy;
+        private readonly int _dummyPrimitive;
+        public Services(string value) { throw null; }
+        public static Azure.ResourceManager.Storage.Models.Services B { get { throw null; } }
+        public static Azure.ResourceManager.Storage.Models.Services F { get { throw null; } }
+        public static Azure.ResourceManager.Storage.Models.Services Q { get { throw null; } }
+        public static Azure.ResourceManager.Storage.Models.Services T { get { throw null; } }
+        public bool Equals(Azure.ResourceManager.Storage.Models.Services other) { throw null; }
+        [System.ComponentModel.EditorBrowsableAttribute(System.ComponentModel.EditorBrowsableState.Never)]
+        public override bool Equals(object obj) { throw null; }
+        [System.ComponentModel.EditorBrowsableAttribute(System.ComponentModel.EditorBrowsableState.Never)]
+        public override int GetHashCode() { throw null; }
+        public static bool operator ==(Azure.ResourceManager.Storage.Models.Services left, Azure.ResourceManager.Storage.Models.Services right) { throw null; }
+        public static implicit operator Azure.ResourceManager.Storage.Models.Services (string value) { throw null; }
+        public static bool operator !=(Azure.ResourceManager.Storage.Models.Services left, Azure.ResourceManager.Storage.Models.Services right) { throw null; }
         public override string ToString() { throw null; }
     }
     public partial class ServiceSasContent
@@ -2002,7 +1998,7 @@
         public string KeyToSign { get { throw null; } set { } }
         public string PartitionKeyEnd { get { throw null; } set { } }
         public string PartitionKeyStart { get { throw null; } set { } }
-        public Azure.ResourceManager.Storage.Models.Permission? Permissions { get { throw null; } set { } }
+        public Azure.ResourceManager.Storage.Models.Permissions? Permissions { get { throw null; } set { } }
         public Azure.ResourceManager.Storage.Models.HttpProtocol? Protocols { get { throw null; } set { } }
         public Azure.ResourceManager.Storage.Models.SignedResource? Resource { get { throw null; } set { } }
         public string RowKeyEnd { get { throw null; } set { } }
@@ -2057,22 +2053,22 @@
         public override string ToString() { throw null; }
     }
     [System.Runtime.InteropServices.StructLayoutAttribute(System.Runtime.InteropServices.LayoutKind.Sequential)]
-    public readonly partial struct SignedResourceType : System.IEquatable<Azure.ResourceManager.Storage.Models.SignedResourceType>
-    {
-        private readonly object _dummy;
-        private readonly int _dummyPrimitive;
-        public SignedResourceType(string value) { throw null; }
-        public static Azure.ResourceManager.Storage.Models.SignedResourceType C { get { throw null; } }
-        public static Azure.ResourceManager.Storage.Models.SignedResourceType O { get { throw null; } }
-        public static Azure.ResourceManager.Storage.Models.SignedResourceType S { get { throw null; } }
-        public bool Equals(Azure.ResourceManager.Storage.Models.SignedResourceType other) { throw null; }
-        [System.ComponentModel.EditorBrowsableAttribute(System.ComponentModel.EditorBrowsableState.Never)]
-        public override bool Equals(object obj) { throw null; }
-        [System.ComponentModel.EditorBrowsableAttribute(System.ComponentModel.EditorBrowsableState.Never)]
-        public override int GetHashCode() { throw null; }
-        public static bool operator ==(Azure.ResourceManager.Storage.Models.SignedResourceType left, Azure.ResourceManager.Storage.Models.SignedResourceType right) { throw null; }
-        public static implicit operator Azure.ResourceManager.Storage.Models.SignedResourceType (string value) { throw null; }
-        public static bool operator !=(Azure.ResourceManager.Storage.Models.SignedResourceType left, Azure.ResourceManager.Storage.Models.SignedResourceType right) { throw null; }
+    public readonly partial struct SignedResourceTypes : System.IEquatable<Azure.ResourceManager.Storage.Models.SignedResourceTypes>
+    {
+        private readonly object _dummy;
+        private readonly int _dummyPrimitive;
+        public SignedResourceTypes(string value) { throw null; }
+        public static Azure.ResourceManager.Storage.Models.SignedResourceTypes C { get { throw null; } }
+        public static Azure.ResourceManager.Storage.Models.SignedResourceTypes O { get { throw null; } }
+        public static Azure.ResourceManager.Storage.Models.SignedResourceTypes S { get { throw null; } }
+        public bool Equals(Azure.ResourceManager.Storage.Models.SignedResourceTypes other) { throw null; }
+        [System.ComponentModel.EditorBrowsableAttribute(System.ComponentModel.EditorBrowsableState.Never)]
+        public override bool Equals(object obj) { throw null; }
+        [System.ComponentModel.EditorBrowsableAttribute(System.ComponentModel.EditorBrowsableState.Never)]
+        public override int GetHashCode() { throw null; }
+        public static bool operator ==(Azure.ResourceManager.Storage.Models.SignedResourceTypes left, Azure.ResourceManager.Storage.Models.SignedResourceTypes right) { throw null; }
+        public static implicit operator Azure.ResourceManager.Storage.Models.SignedResourceTypes (string value) { throw null; }
+        public static bool operator !=(Azure.ResourceManager.Storage.Models.SignedResourceTypes left, Azure.ResourceManager.Storage.Models.SignedResourceTypes right) { throw null; }
         public override string ToString() { throw null; }
     }
     public partial class SKUCapability
