--- conflicted
+++ resolved
@@ -24,11 +24,7 @@
         public bool? DenyEncryptionScopeOverride { get { throw null; } set { } }
         public bool? EnableNfsV3AllSquash { get { throw null; } set { } }
         public bool? EnableNfsV3RootSquash { get { throw null; } set { } }
-<<<<<<< HEAD
-        public Azure.ETag? Etag { get { throw null; } }
-=======
         public Azure.ETag? ETag { get { throw null; } }
->>>>>>> b926ce7c
         public bool? HasImmutabilityPolicy { get { throw null; } }
         public bool? HasLegalHold { get { throw null; } }
         public Azure.ResourceManager.Storage.Models.ImmutabilityPolicyProperties ImmutabilityPolicy { get { throw null; } }
@@ -241,11 +237,7 @@
         public bool? Deleted { get { throw null; } }
         public System.DateTimeOffset? DeletedOn { get { throw null; } }
         public Azure.ResourceManager.Storage.Models.EnabledProtocol? EnabledProtocols { get { throw null; } set { } }
-<<<<<<< HEAD
-        public Azure.ETag? Etag { get { throw null; } }
-=======
         public Azure.ETag? ETag { get { throw null; } }
->>>>>>> b926ce7c
         public System.DateTimeOffset? LastModifiedOn { get { throw null; } }
         public Azure.ResourceManager.Storage.Models.LeaseDuration? LeaseDuration { get { throw null; } }
         public Azure.ResourceManager.Storage.Models.LeaseState? LeaseState { get { throw null; } }
@@ -282,11 +274,7 @@
         public ImmutabilityPolicyData() { }
         public bool? AllowProtectedAppendWrites { get { throw null; } set { } }
         public bool? AllowProtectedAppendWritesAll { get { throw null; } set { } }
-<<<<<<< HEAD
-        public Azure.ETag? Etag { get { throw null; } }
-=======
         public Azure.ETag? ETag { get { throw null; } }
->>>>>>> b926ce7c
         public int? ImmutabilityPeriodSinceCreationInDays { get { throw null; } set { } }
         public Azure.ResourceManager.Storage.Models.ImmutabilityPolicyState? State { get { throw null; } }
     }
@@ -1216,32 +1204,6 @@
         public static bool operator !=(Azure.ResourceManager.Storage.Models.ExpirationAction left, Azure.ResourceManager.Storage.Models.ExpirationAction right) { throw null; }
         public override string ToString() { throw null; }
     }
-<<<<<<< HEAD
-    public partial class ExtendedLocation
-    {
-        public ExtendedLocation() { }
-        public Azure.ResourceManager.Storage.Models.ExtendedLocationType? ExtendedLocationType { get { throw null; } set { } }
-        public string Name { get { throw null; } set { } }
-    }
-    [System.Runtime.InteropServices.StructLayoutAttribute(System.Runtime.InteropServices.LayoutKind.Sequential)]
-    public readonly partial struct ExtendedLocationType : System.IEquatable<Azure.ResourceManager.Storage.Models.ExtendedLocationType>
-    {
-        private readonly object _dummy;
-        private readonly int _dummyPrimitive;
-        public ExtendedLocationType(string value) { throw null; }
-        public static Azure.ResourceManager.Storage.Models.ExtendedLocationType EdgeZone { get { throw null; } }
-        public bool Equals(Azure.ResourceManager.Storage.Models.ExtendedLocationType other) { throw null; }
-        [System.ComponentModel.EditorBrowsableAttribute(System.ComponentModel.EditorBrowsableState.Never)]
-        public override bool Equals(object obj) { throw null; }
-        [System.ComponentModel.EditorBrowsableAttribute(System.ComponentModel.EditorBrowsableState.Never)]
-        public override int GetHashCode() { throw null; }
-        public static bool operator ==(Azure.ResourceManager.Storage.Models.ExtendedLocationType left, Azure.ResourceManager.Storage.Models.ExtendedLocationType right) { throw null; }
-        public static implicit operator Azure.ResourceManager.Storage.Models.ExtendedLocationType (string value) { throw null; }
-        public static bool operator !=(Azure.ResourceManager.Storage.Models.ExtendedLocationType left, Azure.ResourceManager.Storage.Models.ExtendedLocationType right) { throw null; }
-        public override string ToString() { throw null; }
-    }
-=======
->>>>>>> b926ce7c
     [System.Runtime.InteropServices.StructLayoutAttribute(System.Runtime.InteropServices.LayoutKind.Sequential)]
     public readonly partial struct Format : System.IEquatable<Azure.ResourceManager.Storage.Models.Format>
     {
@@ -1296,11 +1258,7 @@
         internal ImmutabilityPolicyProperties() { }
         public bool? AllowProtectedAppendWrites { get { throw null; } }
         public bool? AllowProtectedAppendWritesAll { get { throw null; } }
-<<<<<<< HEAD
-        public Azure.ETag? Etag { get { throw null; } }
-=======
         public Azure.ETag? ETag { get { throw null; } }
->>>>>>> b926ce7c
         public int? ImmutabilityPeriodSinceCreationInDays { get { throw null; } }
         public Azure.ResourceManager.Storage.Models.ImmutabilityPolicyState? State { get { throw null; } }
         public System.Collections.Generic.IReadOnlyList<Azure.ResourceManager.Storage.Models.UpdateHistoryProperty> UpdateHistory { get { throw null; } }
