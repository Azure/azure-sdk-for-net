--- conflicted
+++ resolved
@@ -102,11 +102,7 @@
                     continue;
                 }
             }
-<<<<<<< HEAD
-            return new TableData(id, name, type, systemData.Value, tableName.Value);
-=======
             return new TableData(id, name, type, systemData.Value, tableName.Value, Optional.ToList(signedIdentifiers));
->>>>>>> abf686c6
         }
     }
 }