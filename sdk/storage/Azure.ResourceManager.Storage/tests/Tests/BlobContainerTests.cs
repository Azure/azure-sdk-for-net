﻿// Copyright (c) Microsoft Corporation. All rights reserved.
// Licensed under the MIT License.
using System.Collections.Generic;
using System.Threading.Tasks;
using NUnit.Framework;
using Azure.ResourceManager.Resources;
using Azure.Core.TestFramework;
using Azure.ResourceManager.Storage.Models;
using Azure.ResourceManager.Storage.Tests.Helpers;

namespace Azure.ResourceManager.Storage.Tests
{
    public class BlobContainerTests : StorageTestBase
    {
        private ResourceGroupResource _resourceGroup;
        private StorageAccountResource _storageAccount;
        private BlobServiceResource _blobService;
        private BlobContainerCollection _blobContainerCollection;
        public BlobContainerTests(bool async) : base(async)
        {
        }

        [SetUp]
        public async Task CreateStorageAccountAndGetBlobContainerContainer()
        {
            _resourceGroup = await CreateResourceGroupAsync();
            string accountName = await CreateValidAccountNameAsync("teststoragemgmt");
            StorageAccountCollection storageAccountCollection = _resourceGroup.GetStorageAccounts();
            _storageAccount = (await storageAccountCollection.CreateOrUpdateAsync(WaitUntil.Completed, accountName, GetDefaultStorageAccountParameters())).Value;
            _blobService = _storageAccount.GetBlobService();
            _blobService = await _blobService.GetAsync();
            _blobContainerCollection = _blobService.GetBlobContainers();
        }

        [TearDown]
        public async Task ClearStorageAccount()
        {
            if (_resourceGroup != null)
            {
                StorageAccountCollection storageAccountCollection = _resourceGroup.GetStorageAccounts();
                await foreach (StorageAccountResource account in storageAccountCollection.GetAllAsync())
                {
                    await account.DeleteAsync(WaitUntil.Completed);
                }
                _resourceGroup = null;
                _storageAccount = null;
            }
        }

        [Test]
        [RecordedTest]
        public async Task CreateDeleteBlobContainer()
        {
            //create blob container
            string containerName = Recording.GenerateAssetName("testblob");
            BlobContainerResource container1 = (await _blobContainerCollection.CreateOrUpdateAsync(WaitUntil.Completed, containerName, new BlobContainerData())).Value;
            Assert.IsNotNull(container1);
            Assert.AreEqual(container1.Id.Name, containerName);

            //validate if created successfully
            BlobContainerResource container2 = await _blobContainerCollection.GetAsync(containerName);
            AssertBlobContainerEqual(container1, container2);
            Assert.IsTrue(await _blobContainerCollection.ExistsAsync(containerName));
            Assert.IsFalse(await _blobContainerCollection.ExistsAsync(containerName + "1"));
            BlobContainerData containerData = container1.Data;
            Assert.IsEmpty(containerData.Metadata);
            Assert.IsFalse(containerData.HasLegalHold);
            Assert.IsNull(containerData.PublicAccess);
            Assert.False(containerData.HasImmutabilityPolicy);

            //delete blob container
            ArmOperation blobContainerDeleteOperation = await container1.DeleteAsync(WaitUntil.Completed);
            await blobContainerDeleteOperation.WaitForCompletionResponseAsync();

            //validate if deleted successfully
            var exception = Assert.ThrowsAsync<RequestFailedException>(async () => { await _blobContainerCollection.GetAsync(containerName); });
            Assert.AreEqual(404, exception.Status);
            Assert.IsFalse(await _blobContainerCollection.ExistsAsync(containerName));
        }

        [Test]
        [RecordedTest]
        public async Task GetBlobContainer()
        {
            string containerName = Recording.GenerateAssetName("testblob");
            BlobContainerResource container = (await _blobContainerCollection.CreateOrUpdateAsync(WaitUntil.Completed, containerName, new BlobContainerData())).Value;

            Assert.IsEmpty(container.Data.Metadata);
            Assert.Null(container.Data.PublicAccess);

            LegalHold legalHoldModel = new LegalHold(new List<string> { "tag1", "tag2", "tag3" });
            LegalHold legalHold = await container.SetLegalHoldAsync(legalHoldModel);
            Assert.IsTrue(legalHold.HasLegalHold);
            Assert.AreEqual(new List<string> { "tag1", "tag2", "tag3" }, legalHold.Tags);

            ImmutabilityPolicyData immutabilityPolicyModel = new ImmutabilityPolicyData() { ImmutabilityPeriodSinceCreationInDays = 3 };
            ImmutabilityPolicyResource immutabilityPolicy = (await container.GetImmutabilityPolicy().CreateOrUpdateAsync(WaitUntil.Completed, immutabilityPolicyModel)).Value;
            Assert.NotNull(immutabilityPolicy.Id);
            Assert.NotNull(immutabilityPolicy.Data.ResourceType);
            Assert.NotNull(immutabilityPolicy.Data.Name);
            Assert.AreEqual(3, immutabilityPolicy.Data.ImmutabilityPeriodSinceCreationInDays);
            Assert.AreEqual(ImmutabilityPolicyState.Unlocked, immutabilityPolicy.Data.State);

<<<<<<< HEAD
            immutabilityPolicy = await container.GetImmutabilityPolicy().LockImmutabilityPolicyAsync(immutabilityPolicy.Data.Etag?.ToString());
=======
            immutabilityPolicy = await container.GetImmutabilityPolicy().LockImmutabilityPolicyAsync(immutabilityPolicy.Data.ETag?.ToString());
>>>>>>> b926ce7c
            Assert.NotNull(immutabilityPolicy.Id);
            Assert.NotNull(immutabilityPolicy.Data.ResourceType);
            Assert.NotNull(immutabilityPolicy.Data.Name);
            Assert.AreEqual(3, immutabilityPolicy.Data.ImmutabilityPeriodSinceCreationInDays);
            Assert.AreEqual(ImmutabilityPolicyState.Locked, immutabilityPolicy.Data.State);

            immutabilityPolicyModel = new ImmutabilityPolicyData() { ImmutabilityPeriodSinceCreationInDays = 100 };
<<<<<<< HEAD
            immutabilityPolicy = await container.GetImmutabilityPolicy().ExtendImmutabilityPolicyAsync(immutabilityPolicy.Data.Etag?.ToString(), data: immutabilityPolicyModel);
=======
            immutabilityPolicy = await container.GetImmutabilityPolicy().ExtendImmutabilityPolicyAsync(immutabilityPolicy.Data.ETag?.ToString(), data: immutabilityPolicyModel);
>>>>>>> b926ce7c
            Assert.NotNull(immutabilityPolicy.Id);
            Assert.NotNull(immutabilityPolicy.Data.ResourceType);
            Assert.NotNull(immutabilityPolicy.Data.Name);
            Assert.AreEqual(100, immutabilityPolicy.Data.ImmutabilityPeriodSinceCreationInDays);
            Assert.AreEqual(ImmutabilityPolicyState.Locked, immutabilityPolicy.Data.State);

            container = await container.GetAsync();
            Assert.IsEmpty(container.Data.Metadata);
            Assert.AreEqual(PublicAccess.None, container.Data.PublicAccess);
            Assert.AreEqual(3, container.Data.ImmutabilityPolicy.UpdateHistory.Count);
            Assert.AreEqual(ImmutabilityPolicyUpdateType.Put, container.Data.ImmutabilityPolicy.UpdateHistory[0].Update);
            Assert.AreEqual(ImmutabilityPolicyUpdateType.Lock, container.Data.ImmutabilityPolicy.UpdateHistory[1].Update);
            Assert.AreEqual(ImmutabilityPolicyUpdateType.Extend, container.Data.ImmutabilityPolicy.UpdateHistory[2].Update);
            Assert.IsTrue(container.Data.LegalHold.HasLegalHold);
            Assert.AreEqual(3, container.Data.LegalHold.Tags.Count);
            Assert.AreEqual("tag1", container.Data.LegalHold.Tags[0].Tag);
            Assert.AreEqual("tag2", container.Data.LegalHold.Tags[1].Tag);
            Assert.AreEqual("tag3", container.Data.LegalHold.Tags[2].Tag);

            legalHold = await container.ClearLegalHoldAsync(legalHold);
            Assert.IsFalse(legalHold.HasLegalHold);

            await container.DeleteAsync(WaitUntil.Completed);
        }

        [Test]
        [RecordedTest]
        public async Task GetAllBlobContainers()
        {
            //create two blob containers
            string containerName1 = Recording.GenerateAssetName("testblob1");
            string containerName2 = Recording.GenerateAssetName("testblob2");
            BlobContainerResource container1 = (await _blobContainerCollection.CreateOrUpdateAsync(WaitUntil.Completed, containerName1, new BlobContainerData())).Value;
            BlobContainerResource container2 = (await _blobContainerCollection.CreateOrUpdateAsync(WaitUntil.Completed, containerName2, new BlobContainerData())).Value;

            //validate if there are two containers
            BlobContainerResource container3 = null;
            BlobContainerResource container4 = null;
            int count = 0;
            await foreach (BlobContainerResource container in _blobContainerCollection.GetAllAsync())
            {
                count++;
                if (container.Id.Name == containerName1)
                    container3 = container;
                if (container.Id.Name == containerName2)
                    container4 = container;
            }
            Assert.AreEqual(count, 2);
            Assert.IsNotNull(container3);
            Assert.IsNotNull(container4);
        }

        [Test]
        [RecordedTest]
        public async Task UpdateBlobContainer()
        {
            //create a blob container
            string containerName = Recording.GenerateAssetName("testblob");
            BlobContainerData data = new BlobContainerData();
            BlobContainerResource container = (await _blobContainerCollection.CreateOrUpdateAsync(WaitUntil.Completed, containerName, data)).Value;

            //update metadata, public access
            BlobContainerData update = container.Data;
            update.Metadata.Add("key1", "value1");
            update.PublicAccess = PublicAccess.Container;
            BlobContainerResource container1 = await container.UpdateAsync(update);

            //validate
            Assert.NotNull(container1);
            Assert.NotNull(container1.Data.Metadata);
            Assert.AreEqual(container1.Data.Metadata["key1"], "value1");
            Assert.AreEqual(PublicAccess.Container, container.Data.PublicAccess);
            Assert.False(container1.Data.HasLegalHold);
            Assert.False(container1.Data.HasImmutabilityPolicy);
        }

        [Test]
        [RecordedTest]
        public async Task CreateDeleteImmutabilityPolicy()
        {
            // create a blob container
            string containerName = Recording.GenerateAssetName("testblob");
            BlobContainerData data = new BlobContainerData();
            BlobContainerResource container = (await _blobContainerCollection.CreateOrUpdateAsync(WaitUntil.Completed, containerName, data)).Value;

            //create immutability policy
            ImmutabilityPolicyData immutabilityPolicyData = new ImmutabilityPolicyData() { ImmutabilityPeriodSinceCreationInDays = 3 };
            ImmutabilityPolicyResource immutabilityPolicy = (await container.GetImmutabilityPolicy().CreateOrUpdateAsync(WaitUntil.Completed, data: immutabilityPolicyData)).Value;

            //validate
            Assert.NotNull(immutabilityPolicy.Data.Id);
            Assert.NotNull(immutabilityPolicy.Data.ResourceType);
            Assert.NotNull(immutabilityPolicy.Data.Name);
            Assert.AreEqual(3, immutabilityPolicy.Data.ImmutabilityPeriodSinceCreationInDays);
            Assert.AreEqual(ImmutabilityPolicyState.Unlocked, immutabilityPolicy.Data.State);

            //delete immutability policy
<<<<<<< HEAD
            immutabilityPolicyData = (await immutabilityPolicy.DeleteAsync(WaitUntil.Completed, immutabilityPolicy.Data.Etag?.ToString())).Value.Data;
=======
            immutabilityPolicyData = (await immutabilityPolicy.DeleteAsync(WaitUntil.Completed, immutabilityPolicy.Data.ETag?.ToString())).Value.Data;
>>>>>>> b926ce7c

            //validate
            Assert.NotNull(immutabilityPolicyData.ResourceType);
            Assert.NotNull(immutabilityPolicyData.Name);
            Assert.AreEqual(0, immutabilityPolicyData.ImmutabilityPeriodSinceCreationInDays);
        }

        [Test]
        [RecordedTest]
        public async Task UpdateImmutabilityPolicy()
        {
            // create a blob container
            string containerName = Recording.GenerateAssetName("testblob");
            BlobContainerData data = new BlobContainerData();
            BlobContainerResource container = (await _blobContainerCollection.CreateOrUpdateAsync(WaitUntil.Completed, containerName, data)).Value;

            //create immutability policy
            ImmutabilityPolicyData immutabilityPolicyData = new ImmutabilityPolicyData() { ImmutabilityPeriodSinceCreationInDays = 3 };
            ImmutabilityPolicyResource immutabilityPolicy = (await container.GetImmutabilityPolicy().CreateOrUpdateAsync(WaitUntil.Completed, immutabilityPolicyData)).Value;

            //validate
            Assert.NotNull(immutabilityPolicy.Id);
            Assert.NotNull(immutabilityPolicy.Data.ResourceType);
            Assert.NotNull(immutabilityPolicy.Data.Name);
            Assert.AreEqual(3, immutabilityPolicy.Data.ImmutabilityPeriodSinceCreationInDays);
            Assert.AreEqual(ImmutabilityPolicyState.Unlocked, immutabilityPolicy.Data.State);

            //update immutability policy
            immutabilityPolicyData = new ImmutabilityPolicyData()
            {
                ImmutabilityPeriodSinceCreationInDays = 5,
                AllowProtectedAppendWrites = true
            };
<<<<<<< HEAD
            immutabilityPolicy = (await container.GetImmutabilityPolicy().CreateOrUpdateAsync(WaitUntil.Completed, immutabilityPolicyData, immutabilityPolicy.Data.Etag?.ToString())).Value;
=======
            immutabilityPolicy = (await container.GetImmutabilityPolicy().CreateOrUpdateAsync(WaitUntil.Completed, immutabilityPolicyData, immutabilityPolicy.Data.ETag?.ToString())).Value;
>>>>>>> b926ce7c
            Assert.NotNull(immutabilityPolicy.Id);
            Assert.NotNull(immutabilityPolicy.Data.ResourceType);
            Assert.NotNull(immutabilityPolicy.Data.Name);
            Assert.AreEqual(5, immutabilityPolicy.Data.ImmutabilityPeriodSinceCreationInDays);
            Assert.AreEqual(ImmutabilityPolicyState.Unlocked, immutabilityPolicy.Data.State);
            Assert.IsTrue(immutabilityPolicy.Data.AllowProtectedAppendWrites);

<<<<<<< HEAD
            immutabilityPolicy = await container.GetImmutabilityPolicy().GetAsync(immutabilityPolicy.Data.Etag?.ToString());
=======
            immutabilityPolicy = await container.GetImmutabilityPolicy().GetAsync(immutabilityPolicy.Data.ETag?.ToString());
>>>>>>> b926ce7c
            Assert.NotNull(immutabilityPolicy.Id);
            Assert.NotNull(immutabilityPolicy.Data.ResourceType);
            Assert.NotNull(immutabilityPolicy.Data.Name);
            Assert.AreEqual(5, immutabilityPolicy.Data.ImmutabilityPeriodSinceCreationInDays);
            Assert.AreEqual(ImmutabilityPolicyState.Unlocked, immutabilityPolicy.Data.State);
            Assert.IsTrue(immutabilityPolicy.Data.AllowProtectedAppendWrites);
        }

        [Test]
        [RecordedTest]
        public async Task LockImmutabilityPolicy()
        {
            //update storage account to v2
            StorageAccountPatch updateParameters = new StorageAccountPatch()
            {
                Kind = StorageKind.StorageV2
            };
            _storageAccount = await _storageAccount.UpdateAsync(updateParameters);
            _blobService = await _blobService.GetAsync();
            // create a blob container
            string containerName = Recording.GenerateAssetName("testblob");
            BlobContainerData data = new BlobContainerData();
            BlobContainerResource container = (await _blobContainerCollection.CreateOrUpdateAsync(WaitUntil.Completed, containerName, data)).Value;

            //create immutability policy
            ImmutabilityPolicyData immutabilityPolicyData = new ImmutabilityPolicyData() { ImmutabilityPeriodSinceCreationInDays = 3 };
            ImmutabilityPolicyResource immutabilityPolicy = (await container.GetImmutabilityPolicy().CreateOrUpdateAsync(WaitUntil.Completed, immutabilityPolicyData)).Value;

            //validate
            Assert.NotNull(immutabilityPolicy.Data.Id);
            Assert.NotNull(immutabilityPolicy.Data.ResourceType);
            Assert.NotNull(immutabilityPolicy.Data.Name);
            Assert.AreEqual(3, immutabilityPolicy.Data.ImmutabilityPeriodSinceCreationInDays);
            Assert.AreEqual(ImmutabilityPolicyState.Unlocked, immutabilityPolicy.Data.State);

            //lock immutability policy
<<<<<<< HEAD
            immutabilityPolicy = await container.GetImmutabilityPolicy().LockImmutabilityPolicyAsync(ifMatch: immutabilityPolicy.Data.Etag?.ToString());
=======
            immutabilityPolicy = await container.GetImmutabilityPolicy().LockImmutabilityPolicyAsync(ifMatch: immutabilityPolicy.Data.ETag?.ToString());
>>>>>>> b926ce7c

            Assert.NotNull(immutabilityPolicy.Data.Id);
            Assert.NotNull(immutabilityPolicy.Data.ResourceType);
            Assert.NotNull(immutabilityPolicy.Data.Name);
            Assert.AreEqual(3, immutabilityPolicy.Data.ImmutabilityPeriodSinceCreationInDays);
            Assert.AreEqual(ImmutabilityPolicyState.Locked, immutabilityPolicy.Data.State);

            await container.DeleteAsync(WaitUntil.Completed);
        }

        [Test]
        [RecordedTest]
        public async Task ExtendImmutabilityPolicy()
        {
            //update storage account to v2
            StorageAccountPatch updateParameters = new StorageAccountPatch()
            {
                Kind = StorageKind.StorageV2
            };
            _storageAccount = await _storageAccount.UpdateAsync(updateParameters);
            _blobService = await _blobService.GetAsync();
            // create a blob container
            string containerName = Recording.GenerateAssetName("testblob");
            BlobContainerData data = new BlobContainerData();
            BlobContainerResource container = (await _blobContainerCollection.CreateOrUpdateAsync(WaitUntil.Completed, containerName, data)).Value;

            //create immutability policy
            ImmutabilityPolicyData immutabilityPolicyData = new ImmutabilityPolicyData() { ImmutabilityPeriodSinceCreationInDays = 3 };
            ImmutabilityPolicyResource immutabilityPolicy = (await container.GetImmutabilityPolicy().CreateOrUpdateAsync(WaitUntil.Completed, data: immutabilityPolicyData)).Value;

            //validate
            Assert.NotNull(immutabilityPolicy.Data.Id);
            Assert.NotNull(immutabilityPolicy.Data.ResourceType);
            Assert.NotNull(immutabilityPolicy.Data.Name);
            Assert.AreEqual(3, immutabilityPolicy.Data.ImmutabilityPeriodSinceCreationInDays);
            Assert.AreEqual(ImmutabilityPolicyState.Unlocked, immutabilityPolicy.Data.State);

            //lock immutability policy
<<<<<<< HEAD
            immutabilityPolicy = await container.GetImmutabilityPolicy().LockImmutabilityPolicyAsync(ifMatch: immutabilityPolicy.Data.Etag?.ToString());
=======
            immutabilityPolicy = await container.GetImmutabilityPolicy().LockImmutabilityPolicyAsync(ifMatch: immutabilityPolicy.Data.ETag?.ToString());
>>>>>>> b926ce7c

            Assert.NotNull(immutabilityPolicy.Data.Id);
            Assert.NotNull(immutabilityPolicy.Data.ResourceType);
            Assert.NotNull(immutabilityPolicy.Data.Name);
            Assert.AreEqual(3, immutabilityPolicy.Data.ImmutabilityPeriodSinceCreationInDays);
            Assert.AreEqual(ImmutabilityPolicyState.Locked, immutabilityPolicy.Data.State);

            //extend immutability policy
            immutabilityPolicyData = new ImmutabilityPolicyData() { ImmutabilityPeriodSinceCreationInDays = 100 };
<<<<<<< HEAD
            immutabilityPolicy = await container.GetImmutabilityPolicy().ExtendImmutabilityPolicyAsync(ifMatch: immutabilityPolicy.Data.Etag?.ToString(), data: immutabilityPolicyData);
=======
            immutabilityPolicy = await container.GetImmutabilityPolicy().ExtendImmutabilityPolicyAsync(ifMatch: immutabilityPolicy.Data.ETag?.ToString(), data: immutabilityPolicyData);
>>>>>>> b926ce7c

            Assert.NotNull(immutabilityPolicy.Data.Id);
            Assert.NotNull(immutabilityPolicy.Data.ResourceType);
            Assert.NotNull(immutabilityPolicy.Data.Name);
            Assert.AreEqual(100, immutabilityPolicy.Data.ImmutabilityPeriodSinceCreationInDays);
            Assert.AreEqual(ImmutabilityPolicyState.Locked, immutabilityPolicy.Data.State);
            await container.DeleteAsync(WaitUntil.Completed);
        }

        [Test]
        [RecordedTest]
        public async Task SetClearLegalHold()
        {
            // create a blob container
            string containerName = Recording.GenerateAssetName("testblob");
            BlobContainerData data = new BlobContainerData();
            BlobContainerResource container = (await _blobContainerCollection.CreateOrUpdateAsync(WaitUntil.Completed, containerName, data)).Value;

            //set legal hold
            LegalHold legalHoldModel = new LegalHold(new List<string> { "tag1", "tag2", "tag3" });
            LegalHold legalHold = await container.SetLegalHoldAsync(legalHoldModel);

            //validate
            Assert.True(legalHold.HasLegalHold);
            Assert.AreEqual(new List<string> { "tag1", "tag2", "tag3" }, legalHold.Tags);

            //clear legal hold
            legalHold = await container.ClearLegalHoldAsync(legalHoldModel);

            //validate
            Assert.False(legalHold.HasLegalHold);
            Assert.AreEqual(0, legalHold.Tags.Count);
        }

        [Test]
        [RecordedTest]
        public async Task UpdateBlobService()
        {
            //validate current file service properties
            Assert.False(_blobService.Data.DeleteRetentionPolicy.Enabled);
            Assert.Null(_blobService.Data.DeleteRetentionPolicy.Days);

            //update delete retention policy
            BlobServiceData serviceData = _blobService.Data;
            serviceData.DeleteRetentionPolicy = new DeleteRetentionPolicy
            {
                Enabled = true,
                Days = 100
            };
            BlobServiceResource service = (await _blobService.CreateOrUpdateAsync(WaitUntil.Completed, serviceData)).Value;

            //validate update
            Assert.True(service.Data.DeleteRetentionPolicy.Enabled);
            Assert.AreEqual(service.Data.DeleteRetentionPolicy.Days, 100);
        }

        [Test]
        [RecordedTest]
        public async Task ImmutabilityPolicy_AllowProtectedAppendWrites()
        {
            // create a blob container
            string containerName = Recording.GenerateAssetName("testblob");
            BlobContainerData data = new BlobContainerData();
            BlobContainerResource container = (await _blobContainerCollection.CreateOrUpdateAsync(WaitUntil.Completed, containerName, data)).Value;
            ImmutabilityPolicyData immutabilityPolicyData = new ImmutabilityPolicyData()
            {
                ImmutabilityPeriodSinceCreationInDays = 4,
                AllowProtectedAppendWrites = true
            };
            ImmutabilityPolicyResource immutabilityPolicy = (await container.GetImmutabilityPolicy().CreateOrUpdateAsync(WaitUntil.Completed, immutabilityPolicyData)).Value;
            Assert.NotNull(immutabilityPolicy.Data.Id);
            Assert.NotNull(immutabilityPolicy.Data.ResourceType);
            Assert.NotNull(immutabilityPolicy.Data.Name);
            Assert.AreEqual(4, immutabilityPolicy.Data.ImmutabilityPeriodSinceCreationInDays);
            Assert.AreEqual(ImmutabilityPolicyState.Unlocked, immutabilityPolicy.Data.State);
            Assert.True(immutabilityPolicy.Data.AllowProtectedAppendWrites.Value);

            immutabilityPolicy.Data.ImmutabilityPeriodSinceCreationInDays = 5;
            immutabilityPolicy.Data.AllowProtectedAppendWrites = false;
<<<<<<< HEAD
            immutabilityPolicy = (await container.GetImmutabilityPolicy().CreateOrUpdateAsync(WaitUntil.Completed, immutabilityPolicy.Data, ifMatch: immutabilityPolicy.Data.Etag?.ToString())).Value;
=======
            immutabilityPolicy = (await container.GetImmutabilityPolicy().CreateOrUpdateAsync(WaitUntil.Completed, immutabilityPolicy.Data, ifMatch: immutabilityPolicy.Data.ETag?.ToString())).Value;
>>>>>>> b926ce7c
            Assert.NotNull(immutabilityPolicy.Data.Id);
            Assert.NotNull(immutabilityPolicy.Data.ResourceType);
            Assert.NotNull(immutabilityPolicy.Data.Name);
            Assert.AreEqual(5, immutabilityPolicy.Data.ImmutabilityPeriodSinceCreationInDays);
            Assert.AreEqual(ImmutabilityPolicyState.Unlocked, immutabilityPolicy.Data.State);
            Assert.False(immutabilityPolicy.Data.AllowProtectedAppendWrites.Value);

<<<<<<< HEAD
            immutabilityPolicy = await container.GetImmutabilityPolicy().GetAsync(immutabilityPolicy.Data.Etag?.ToString());
=======
            immutabilityPolicy = await container.GetImmutabilityPolicy().GetAsync(immutabilityPolicy.Data.ETag?.ToString());
>>>>>>> b926ce7c
            Assert.NotNull(immutabilityPolicy.Data.Id);
            Assert.NotNull(immutabilityPolicy.Data.ResourceType);
            Assert.NotNull(immutabilityPolicy.Data.Name);
            Assert.AreEqual(5, immutabilityPolicy.Data.ImmutabilityPeriodSinceCreationInDays);
            Assert.AreEqual(ImmutabilityPolicyState.Unlocked, immutabilityPolicy.Data.State);
            Assert.False(immutabilityPolicy.Data.AllowProtectedAppendWrites.Value);
        }

        [Test]
        [RecordedTest]
        public async Task CreateGetDeleteObjectReplicationPolicy()
        {
            //create 2 storage accounts
            string accountName1 = await CreateValidAccountNameAsync("teststoragemgmt");
            string accountName2 = await CreateValidAccountNameAsync("teststoragemgmt");
            StorageAccountCreateOrUpdateContent createContent = GetDefaultStorageAccountParameters(kind: StorageKind.StorageV2);
            StorageAccountResource sourceAccount = (await _resourceGroup.GetStorageAccounts().CreateOrUpdateAsync(WaitUntil.Completed, accountName1, createContent)).Value;
            StorageAccountResource destAccount = (await _resourceGroup.GetStorageAccounts().CreateOrUpdateAsync(WaitUntil.Completed, accountName2, createContent)).Value;

            //update 2 accounts properties
            var updateparameter = new StorageAccountPatch
            {
                AllowCrossTenantReplication = true,
                EnableHttpsTrafficOnly = true
            };
            destAccount = await destAccount.UpdateAsync(updateparameter);
            sourceAccount = await sourceAccount.UpdateAsync(updateparameter);

            BlobServiceResource blobService1 = await destAccount.GetBlobService().GetAsync();
            BlobContainerCollection blobContainerCollection1 = blobService1.GetBlobContainers();
            BlobServiceResource blobService2 = await destAccount.GetBlobService().GetAsync();
            BlobContainerCollection blobContainerCollection2 = blobService2.GetBlobContainers();

            //enable changefeed and versoning
            blobService1.Data.IsVersioningEnabled = true;
            await blobService1.CreateOrUpdateAsync(WaitUntil.Completed, blobService1.Data);

            //create 2 pairs of source and dest blob containers
            string containerName1 = Recording.GenerateAssetName("testblob1");
            string containerName2 = Recording.GenerateAssetName("testblob2");
            string containerName3 = Recording.GenerateAssetName("testblob3");
            string containerName4 = Recording.GenerateAssetName("testblob4");
            BlobContainerResource container1 = (await blobContainerCollection1.CreateOrUpdateAsync(WaitUntil.Completed, containerName1, new BlobContainerData())).Value;
            BlobContainerResource container2 = (await blobContainerCollection2.CreateOrUpdateAsync(WaitUntil.Completed, containerName2, new BlobContainerData())).Value;
            BlobContainerResource container3 = (await blobContainerCollection1.CreateOrUpdateAsync(WaitUntil.Completed, containerName3, new BlobContainerData())).Value;
            BlobContainerResource container4 = (await blobContainerCollection2.CreateOrUpdateAsync(WaitUntil.Completed, containerName4, new BlobContainerData())).Value;

            //prepare rules and policy
            List<string> prefix = new List<string>();
            prefix.Add("aa");
            prefix.Add("bc d");
            prefix.Add("123");
            string minCreationTime = "2021-03-19T16:06:00Z";
            ObjectReplicationPolicyData parameter = new ObjectReplicationPolicyData()
            {
                SourceAccount = sourceAccount.Id.Name,
                DestinationAccount = destAccount.Id.Name,
                Rules =
                {
                    new ObjectReplicationPolicyRule(containerName1, containerName2)
                    {
                        Filters = new ObjectReplicationPolicyFilter(prefix, minCreationTime),
                    },
                    new ObjectReplicationPolicyRule(containerName3, containerName4),
                }
            };

            //create policy
            ObjectReplicationPolicyCollection objectReplicationPolicyCollection = destAccount.GetObjectReplicationPolicies();
            ObjectReplicationPolicyResource objectReplicationPolicy = (await objectReplicationPolicyCollection.CreateOrUpdateAsync(WaitUntil.Completed, "default", parameter)).Value;
            Assert.NotNull(objectReplicationPolicy);
            Assert.AreEqual(objectReplicationPolicy.Data.DestinationAccount, destAccount.Id.Name);
            Assert.AreEqual(objectReplicationPolicy.Data.SourceAccount, sourceAccount.Id.Name);

            //get policy
            List<ObjectReplicationPolicyResource> policies = await objectReplicationPolicyCollection.GetAllAsync().ToEnumerableAsync();
            objectReplicationPolicy = policies[0];
            Assert.NotNull(objectReplicationPolicy);
            Assert.AreEqual(objectReplicationPolicy.Data.DestinationAccount, destAccount.Id.Name);
            Assert.AreEqual(objectReplicationPolicy.Data.SourceAccount, sourceAccount.Id.Name);

            //delete policy
            await objectReplicationPolicy.DeleteAsync(WaitUntil.Completed);
        }

        [Test]
        [RecordedTest]
        public async Task BlobServiceCors()
        {
            BlobServiceData blobServiceData = new BlobServiceData()
            {
                DeleteRetentionPolicy = new DeleteRetentionPolicy()
                {
                    Enabled = true,
                    Days = 300,
                },
                DefaultServiceVersion = "2017-04-17",
                Cors = new CorsRules()
                {
                    CorsRulesValue =
                    {
                        new CorsRule(new[] { "http://www.contoso.com", "http://www.fabrikam.com" },
                            new[] { CorsRuleAllowedMethodsItem.GET, CorsRuleAllowedMethodsItem.PUT },
                            100,
                            new[] { "x-ms-meta-*" },
                            new[] { "x-ms-meta-abc", "x-ms-meta-data*", "x-ms-meta-target*" }),
                        new CorsRule(new[] { "*" },
                            new[] { CorsRuleAllowedMethodsItem.GET },
                            2,
                            new[] { "*" },
                            new[] { "*" }),
                        new CorsRule(new[] { "http://www.abc23.com", "https://www.fabrikam.com/*" },
                            new[] { CorsRuleAllowedMethodsItem.GET, CorsRuleAllowedMethodsItem.PUT, CorsRuleAllowedMethodsItem.Post },
                            2000,
                            new[] { "x-ms-meta-12345675754564*" },
                            new[] { "x-ms-meta-abc", "x-ms-meta-data*", "x-ms-meta-target*" })
                    }
                }
            };
            _blobService = (await _blobService.CreateOrUpdateAsync(WaitUntil.Completed, blobServiceData)).Value;

            Assert.AreEqual(blobServiceData.DeleteRetentionPolicy.Enabled, _blobService.Data.DeleteRetentionPolicy.Enabled);
            Assert.AreEqual(blobServiceData.DeleteRetentionPolicy.Days, _blobService.Data.DeleteRetentionPolicy.Days);
            Assert.AreEqual(blobServiceData.DefaultServiceVersion, _blobService.Data.DefaultServiceVersion);

            //validate CORS rules
            Assert.AreEqual(blobServiceData.Cors.CorsRulesValue.Count, _blobService.Data.Cors.CorsRulesValue.Count);
            for (int i = 0; i < blobServiceData.Cors.CorsRulesValue.Count; i++)
            {
                CorsRule putRule = blobServiceData.Cors.CorsRulesValue[i];
                CorsRule getRule = _blobService.Data.Cors.CorsRulesValue[i];

                Assert.AreEqual(putRule.AllowedHeaders, getRule.AllowedHeaders);
                Assert.AreEqual(putRule.AllowedMethods, getRule.AllowedMethods);
                Assert.AreEqual(putRule.AllowedOrigins, getRule.AllowedOrigins);
                Assert.AreEqual(putRule.ExposedHeaders, getRule.ExposedHeaders);
                Assert.AreEqual(putRule.MaxAgeInSeconds, getRule.MaxAgeInSeconds);
            }

            _blobService = await _blobService.GetAsync();

            Assert.AreEqual(blobServiceData.DeleteRetentionPolicy.Enabled, _blobService.Data.DeleteRetentionPolicy.Enabled);
            Assert.AreEqual(blobServiceData.DeleteRetentionPolicy.Days, _blobService.Data.DeleteRetentionPolicy.Days);
            Assert.AreEqual(blobServiceData.DefaultServiceVersion, _blobService.Data.DefaultServiceVersion);

            //validate CORS rules
            Assert.AreEqual(blobServiceData.Cors.CorsRulesValue.Count, _blobService.Data.Cors.CorsRulesValue.Count);
            for (int i = 0; i < blobServiceData.Cors.CorsRulesValue.Count; i++)
            {
                CorsRule putRule = blobServiceData.Cors.CorsRulesValue[i];
                CorsRule getRule = _blobService.Data.Cors.CorsRulesValue[i];

                Assert.AreEqual(putRule.AllowedHeaders, getRule.AllowedHeaders);
                Assert.AreEqual(putRule.AllowedMethods, getRule.AllowedMethods);
                Assert.AreEqual(putRule.AllowedOrigins, getRule.AllowedOrigins);
                Assert.AreEqual(putRule.ExposedHeaders, getRule.ExposedHeaders);
                Assert.AreEqual(putRule.MaxAgeInSeconds, getRule.MaxAgeInSeconds);
            }
        }

        [Test]
        [RecordedTest]
        public async Task BlobContainerSoftDelete()
        {
            //update storage account to v2
            StorageAccountPatch updateParameters = new StorageAccountPatch()
            {
                Kind = StorageKind.StorageV2
            };
            await _storageAccount.UpdateAsync(updateParameters);
            _blobService = await _blobService.GetAsync();
            BlobServiceData properties = _blobService.Data;

            //enable container softdelete
            properties.ContainerDeleteRetentionPolicy = new DeleteRetentionPolicy();
            properties.ContainerDeleteRetentionPolicy.Enabled = true;
            properties.ContainerDeleteRetentionPolicy.Days = 30;
            _blobService = (await _blobService.CreateOrUpdateAsync(WaitUntil.Completed, properties)).Value;

            //create two blob containers and delete 1
            string containerName1 = Recording.GenerateAssetName("testblob1");
            string containerName2 = Recording.GenerateAssetName("testblob2");
            BlobContainerResource container1 = (await _blobContainerCollection.CreateOrUpdateAsync(WaitUntil.Completed, containerName1, new BlobContainerData())).Value;
            BlobContainerResource container2 = (await _blobContainerCollection.CreateOrUpdateAsync(WaitUntil.Completed, containerName2, new BlobContainerData())).Value;
            await container2.DeleteAsync(WaitUntil.Completed);

            //list delete included
            List<BlobContainerResource> blobContainers = await _blobContainerCollection.GetAllAsync(include: ListContainersInclude.Deleted).ToEnumerableAsync();
            Assert.AreEqual(2, blobContainers.Count);
            foreach (BlobContainerResource con in blobContainers)
            {
                if (con.Data.Name == containerName1)
                {
                    Assert.IsFalse(con.Data.Deleted);
                }
                else
                {
                    Assert.IsTrue(con.Data.Deleted);
                    Assert.NotNull(con.Data.RemainingRetentionDays);
                }
            }
            //list without delete included
            blobContainers = await _blobContainerCollection.GetAllAsync().ToEnumerableAsync();
            Assert.AreEqual(1, blobContainers.Count);

            //disable container softdelete
            properties = _blobService.Data;
            properties.ContainerDeleteRetentionPolicy = new DeleteRetentionPolicy();
            properties.DeleteRetentionPolicy.Enabled = false;
            _blobService = (await _blobService.CreateOrUpdateAsync(WaitUntil.Completed, properties)).Value;
            properties = _blobService.Data;
            Assert.IsFalse(properties.ContainerDeleteRetentionPolicy.Enabled);
        }

        [Test]
        [RecordedTest]
        [Ignore("can pass locally, cost too much time on pipeline")]
        public async Task PITR()
        {
            //update storage account to v2
            StorageAccountPatch updateParameters = new StorageAccountPatch()
            {
                Kind = StorageKind.StorageV2
            };
            _storageAccount = await _storageAccount.UpdateAsync(updateParameters);
            _blobService = await _blobService.GetAsync();

            BlobServiceData properties = _blobService.Data;
            properties.DeleteRetentionPolicy = new DeleteRetentionPolicy();
            properties.DeleteRetentionPolicy.Enabled = true;
            properties.DeleteRetentionPolicy.Days = 30;
            properties.ChangeFeed = new ChangeFeed();
            properties.ChangeFeed.Enabled = true;
            properties.IsVersioningEnabled = true;
            properties.RestorePolicy = new RestorePolicyProperties(true) { Days = 5 };

            _blobService = (await _blobService.CreateOrUpdateAsync(WaitUntil.Completed, properties)).Value;

            if (Mode != RecordedTestMode.Playback)
            {
                await Task.Delay(10000);
            }

            //create restore ranges
            //start restore
            BlobRestoreContent restoreContent = new BlobRestoreContent(
                Recording.Now.AddSeconds(-1).ToUniversalTime(),
                new List<BlobRestoreRange>()
                {
                    new BlobRestoreRange("", "container1/blob1"),
                    new BlobRestoreRange("container1/blob2", "container2/blob3"),
                    new BlobRestoreRange("container3/blob3", "")
                });
            ArmOperation<BlobRestoreStatus> restoreOperation = await _storageAccount.RestoreBlobRangesAsync(WaitUntil.Started, restoreContent);

            //wait for restore completion
            BlobRestoreStatus restoreStatus = await restoreOperation.WaitForCompletionAsync();

            Assert.IsTrue(restoreStatus.Status == BlobRestoreProgressStatus.Complete || restoreStatus.Status == BlobRestoreProgressStatus.InProgress);
        }

        [Test]
        [RecordedTest]
        [Ignore("account protected from deletion")]
        public async Task BlobContainersVLW()
        {
            //update storage account to v2
            StorageAccountPatch updateParameters = new StorageAccountPatch()
            {
                Kind = StorageKind.StorageV2
            };
            _storageAccount = await _storageAccount.UpdateAsync(updateParameters);
            _blobService = await _blobService.GetAsync();

            //enable blob versioning
            BlobServiceData properties = _blobService.Data;
            properties.IsVersioningEnabled = true;
            _blobService = (await _blobService.CreateOrUpdateAsync(WaitUntil.Completed, properties)).Value;
            Assert.IsTrue(properties.IsVersioningEnabled);

            //create container with VLW
            string containerName1 = Recording.GenerateAssetName("testblob1");
            BlobContainerData parameters1 = new BlobContainerData() { ImmutableStorageWithVersioning = new ImmutableStorageWithVersioning() { Enabled = true } };
            BlobContainerResource container1 = (await _blobContainerCollection.CreateOrUpdateAsync(WaitUntil.Completed, containerName1, parameters1)).Value;
            Assert.IsTrue(container1.Data.ImmutableStorageWithVersioning.Enabled);
            Assert.IsNull(container1.Data.ImmutableStorageWithVersioning.MigrationState);

            //update container to enabled  Immutability Policy
            string containerName2 = Recording.GenerateAssetName("testblob2");
            BlobContainerData parameters2 = new BlobContainerData();
            BlobContainerResource container2 = (await _blobContainerCollection.CreateOrUpdateAsync(WaitUntil.Completed, containerName2, parameters2)).Value;
            await container2.GetImmutabilityPolicy().CreateOrUpdateAsync(WaitUntil.Completed, data: new ImmutabilityPolicyData() { ImmutabilityPeriodSinceCreationInDays = 1 });

            await container2.ObjectLevelWormAsync(WaitUntil.Completed);
            container2 = await container2.GetAsync();
            Assert.IsTrue(container2.Data.ImmutableStorageWithVersioning.Enabled);
            Assert.AreEqual("Completed", container2.Data.ImmutableStorageWithVersioning.MigrationState);
        }

        [Test]
        [RecordedTest]
        public async Task BlobContainerEncryptionScope()
        {
            //create encryption scope
            string scopeName1 = "testscope1";
            string scopeName2 = "testscope2";
            EncryptionScopeData data = new EncryptionScopeData()
            {
                Source = EncryptionScopeSource.MicrosoftStorage,
                State = EncryptionScopeState.Enabled
            };
            await _storageAccount.GetEncryptionScopes().CreateOrUpdateAsync(WaitUntil.Completed, scopeName1, data);
            await _storageAccount.GetEncryptionScopes().CreateOrUpdateAsync(WaitUntil.Completed, scopeName2, data);

            //create container
            string containerName = Recording.GenerateAssetName("container");
            BlobContainerResource blobContainer = (await _blobContainerCollection.CreateOrUpdateAsync(WaitUntil.Completed, containerName, new BlobContainerData() { DefaultEncryptionScope = scopeName1, DenyEncryptionScopeOverride = false })).Value;
            Assert.AreEqual(scopeName1, blobContainer.Data.DefaultEncryptionScope);
            Assert.False(blobContainer.Data.DenyEncryptionScopeOverride.Value);

            //Update container not support Encryption scope
            BlobContainerResource blobContainer2 = (await _blobContainerCollection.CreateOrUpdateAsync(WaitUntil.Completed, containerName, new BlobContainerData() { DefaultEncryptionScope = scopeName2, DenyEncryptionScopeOverride = true })).Value;
            Assert.AreEqual(scopeName2, blobContainer2.Data.DefaultEncryptionScope);
            Assert.True(blobContainer2.Data.DenyEncryptionScopeOverride.Value);
        }
    }
}<|MERGE_RESOLUTION|>--- conflicted
+++ resolved
@@ -101,11 +101,7 @@
             Assert.AreEqual(3, immutabilityPolicy.Data.ImmutabilityPeriodSinceCreationInDays);
             Assert.AreEqual(ImmutabilityPolicyState.Unlocked, immutabilityPolicy.Data.State);
 
-<<<<<<< HEAD
-            immutabilityPolicy = await container.GetImmutabilityPolicy().LockImmutabilityPolicyAsync(immutabilityPolicy.Data.Etag?.ToString());
-=======
             immutabilityPolicy = await container.GetImmutabilityPolicy().LockImmutabilityPolicyAsync(immutabilityPolicy.Data.ETag?.ToString());
->>>>>>> b926ce7c
             Assert.NotNull(immutabilityPolicy.Id);
             Assert.NotNull(immutabilityPolicy.Data.ResourceType);
             Assert.NotNull(immutabilityPolicy.Data.Name);
@@ -113,11 +109,7 @@
             Assert.AreEqual(ImmutabilityPolicyState.Locked, immutabilityPolicy.Data.State);
 
             immutabilityPolicyModel = new ImmutabilityPolicyData() { ImmutabilityPeriodSinceCreationInDays = 100 };
-<<<<<<< HEAD
-            immutabilityPolicy = await container.GetImmutabilityPolicy().ExtendImmutabilityPolicyAsync(immutabilityPolicy.Data.Etag?.ToString(), data: immutabilityPolicyModel);
-=======
             immutabilityPolicy = await container.GetImmutabilityPolicy().ExtendImmutabilityPolicyAsync(immutabilityPolicy.Data.ETag?.ToString(), data: immutabilityPolicyModel);
->>>>>>> b926ce7c
             Assert.NotNull(immutabilityPolicy.Id);
             Assert.NotNull(immutabilityPolicy.Data.ResourceType);
             Assert.NotNull(immutabilityPolicy.Data.Name);
@@ -215,11 +207,7 @@
             Assert.AreEqual(ImmutabilityPolicyState.Unlocked, immutabilityPolicy.Data.State);
 
             //delete immutability policy
-<<<<<<< HEAD
-            immutabilityPolicyData = (await immutabilityPolicy.DeleteAsync(WaitUntil.Completed, immutabilityPolicy.Data.Etag?.ToString())).Value.Data;
-=======
             immutabilityPolicyData = (await immutabilityPolicy.DeleteAsync(WaitUntil.Completed, immutabilityPolicy.Data.ETag?.ToString())).Value.Data;
->>>>>>> b926ce7c
 
             //validate
             Assert.NotNull(immutabilityPolicyData.ResourceType);
@@ -253,11 +241,7 @@
                 ImmutabilityPeriodSinceCreationInDays = 5,
                 AllowProtectedAppendWrites = true
             };
-<<<<<<< HEAD
-            immutabilityPolicy = (await container.GetImmutabilityPolicy().CreateOrUpdateAsync(WaitUntil.Completed, immutabilityPolicyData, immutabilityPolicy.Data.Etag?.ToString())).Value;
-=======
             immutabilityPolicy = (await container.GetImmutabilityPolicy().CreateOrUpdateAsync(WaitUntil.Completed, immutabilityPolicyData, immutabilityPolicy.Data.ETag?.ToString())).Value;
->>>>>>> b926ce7c
             Assert.NotNull(immutabilityPolicy.Id);
             Assert.NotNull(immutabilityPolicy.Data.ResourceType);
             Assert.NotNull(immutabilityPolicy.Data.Name);
@@ -265,11 +249,7 @@
             Assert.AreEqual(ImmutabilityPolicyState.Unlocked, immutabilityPolicy.Data.State);
             Assert.IsTrue(immutabilityPolicy.Data.AllowProtectedAppendWrites);
 
-<<<<<<< HEAD
-            immutabilityPolicy = await container.GetImmutabilityPolicy().GetAsync(immutabilityPolicy.Data.Etag?.ToString());
-=======
             immutabilityPolicy = await container.GetImmutabilityPolicy().GetAsync(immutabilityPolicy.Data.ETag?.ToString());
->>>>>>> b926ce7c
             Assert.NotNull(immutabilityPolicy.Id);
             Assert.NotNull(immutabilityPolicy.Data.ResourceType);
             Assert.NotNull(immutabilityPolicy.Data.Name);
@@ -306,11 +286,7 @@
             Assert.AreEqual(ImmutabilityPolicyState.Unlocked, immutabilityPolicy.Data.State);
 
             //lock immutability policy
-<<<<<<< HEAD
-            immutabilityPolicy = await container.GetImmutabilityPolicy().LockImmutabilityPolicyAsync(ifMatch: immutabilityPolicy.Data.Etag?.ToString());
-=======
             immutabilityPolicy = await container.GetImmutabilityPolicy().LockImmutabilityPolicyAsync(ifMatch: immutabilityPolicy.Data.ETag?.ToString());
->>>>>>> b926ce7c
 
             Assert.NotNull(immutabilityPolicy.Data.Id);
             Assert.NotNull(immutabilityPolicy.Data.ResourceType);
@@ -349,11 +325,7 @@
             Assert.AreEqual(ImmutabilityPolicyState.Unlocked, immutabilityPolicy.Data.State);
 
             //lock immutability policy
-<<<<<<< HEAD
-            immutabilityPolicy = await container.GetImmutabilityPolicy().LockImmutabilityPolicyAsync(ifMatch: immutabilityPolicy.Data.Etag?.ToString());
-=======
             immutabilityPolicy = await container.GetImmutabilityPolicy().LockImmutabilityPolicyAsync(ifMatch: immutabilityPolicy.Data.ETag?.ToString());
->>>>>>> b926ce7c
 
             Assert.NotNull(immutabilityPolicy.Data.Id);
             Assert.NotNull(immutabilityPolicy.Data.ResourceType);
@@ -363,11 +335,7 @@
 
             //extend immutability policy
             immutabilityPolicyData = new ImmutabilityPolicyData() { ImmutabilityPeriodSinceCreationInDays = 100 };
-<<<<<<< HEAD
-            immutabilityPolicy = await container.GetImmutabilityPolicy().ExtendImmutabilityPolicyAsync(ifMatch: immutabilityPolicy.Data.Etag?.ToString(), data: immutabilityPolicyData);
-=======
             immutabilityPolicy = await container.GetImmutabilityPolicy().ExtendImmutabilityPolicyAsync(ifMatch: immutabilityPolicy.Data.ETag?.ToString(), data: immutabilityPolicyData);
->>>>>>> b926ce7c
 
             Assert.NotNull(immutabilityPolicy.Data.Id);
             Assert.NotNull(immutabilityPolicy.Data.ResourceType);
@@ -447,11 +415,7 @@
 
             immutabilityPolicy.Data.ImmutabilityPeriodSinceCreationInDays = 5;
             immutabilityPolicy.Data.AllowProtectedAppendWrites = false;
-<<<<<<< HEAD
-            immutabilityPolicy = (await container.GetImmutabilityPolicy().CreateOrUpdateAsync(WaitUntil.Completed, immutabilityPolicy.Data, ifMatch: immutabilityPolicy.Data.Etag?.ToString())).Value;
-=======
             immutabilityPolicy = (await container.GetImmutabilityPolicy().CreateOrUpdateAsync(WaitUntil.Completed, immutabilityPolicy.Data, ifMatch: immutabilityPolicy.Data.ETag?.ToString())).Value;
->>>>>>> b926ce7c
             Assert.NotNull(immutabilityPolicy.Data.Id);
             Assert.NotNull(immutabilityPolicy.Data.ResourceType);
             Assert.NotNull(immutabilityPolicy.Data.Name);
@@ -459,11 +423,7 @@
             Assert.AreEqual(ImmutabilityPolicyState.Unlocked, immutabilityPolicy.Data.State);
             Assert.False(immutabilityPolicy.Data.AllowProtectedAppendWrites.Value);
 
-<<<<<<< HEAD
-            immutabilityPolicy = await container.GetImmutabilityPolicy().GetAsync(immutabilityPolicy.Data.Etag?.ToString());
-=======
             immutabilityPolicy = await container.GetImmutabilityPolicy().GetAsync(immutabilityPolicy.Data.ETag?.ToString());
->>>>>>> b926ce7c
             Assert.NotNull(immutabilityPolicy.Data.Id);
             Assert.NotNull(immutabilityPolicy.Data.ResourceType);
             Assert.NotNull(immutabilityPolicy.Data.Name);
