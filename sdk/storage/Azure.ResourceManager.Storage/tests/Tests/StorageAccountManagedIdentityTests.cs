--- conflicted
+++ resolved
@@ -74,15 +74,9 @@
             string accountName = await CreateValidAccountNameAsync(namePrefix);
             var identity = new ManagedServiceIdentity(ManagedServiceIdentityType.UserAssigned);
             var userAssignedIdentity = await CreateUserAssignedIdentityAsync();
-<<<<<<< HEAD
-            identity.UserAssignedIdentities.Add(userAssignedIdentity.Id, new UserAssignedIdentity());
-            var param = GetDefaultStorageAccountParameters(sku: new Sku(SkuName.StandardLRS), identity: identity);
-            StorageAccount account1 = (await storageAccountCollection.CreateOrUpdateAsync(true, accountName, param)).Value;
-=======
-            identity.UserAssignedIdentities.Add(userAssignedIdentity.Id.ToString(), new UserAssignedIdentity());
-            var param = GetDefaultStorageAccountParameters(sku: new StorageSku(StorageSkuName.StandardLRS), identity: identity);
-            StorageAccount account1 = (await storageAccountCollection.CreateOrUpdateAsync(WaitUntil.Completed, accountName, param)).Value;
->>>>>>> 63832fba
+            identity.UserAssignedIdentities.Add(userAssignedIdentity.Id, new UserAssignedIdentity());
+            var param = GetDefaultStorageAccountParameters(sku: new StorageSku(StorageSkuName.StandardLRS), identity: identity);
+            StorageAccount account1 = (await storageAccountCollection.CreateOrUpdateAsync(WaitUntil.Completed, accountName, param)).Value;
             Assert.AreEqual(accountName, account1.Id.Name);
             VerifyAccountProperties(account1, false);
             Assert.AreEqual(ManagedServiceIdentityType.UserAssigned, account1.Data.Identity.ManagedServiceIdentityType);
@@ -101,15 +95,9 @@
             string accountName = await CreateValidAccountNameAsync(namePrefix);
             var identity = new ManagedServiceIdentity(ManagedServiceIdentityType.SystemAssignedUserAssigned);
             var userAssignedIdentity = await CreateUserAssignedIdentityAsync();
-<<<<<<< HEAD
-            identity.UserAssignedIdentities.Add(userAssignedIdentity.Id, new UserAssignedIdentity());
-            var param = GetDefaultStorageAccountParameters(sku: new Sku(SkuName.StandardLRS), identity: identity);
-            StorageAccount account1 = (await storageAccountCollection.CreateOrUpdateAsync(true, accountName, param)).Value;
-=======
-            identity.UserAssignedIdentities.Add(userAssignedIdentity.Id.ToString(), new UserAssignedIdentity());
-            var param = GetDefaultStorageAccountParameters(sku: new StorageSku(StorageSkuName.StandardLRS), identity: identity);
-            StorageAccount account1 = (await storageAccountCollection.CreateOrUpdateAsync(WaitUntil.Completed, accountName, param)).Value;
->>>>>>> 63832fba
+            identity.UserAssignedIdentities.Add(userAssignedIdentity.Id, new UserAssignedIdentity());
+            var param = GetDefaultStorageAccountParameters(sku: new StorageSku(StorageSkuName.StandardLRS), identity: identity);
+            StorageAccount account1 = (await storageAccountCollection.CreateOrUpdateAsync(WaitUntil.Completed, accountName, param)).Value;
             Assert.AreEqual(accountName, account1.Id.Name);
             VerifyAccountProperties(account1, false);
             Assert.AreEqual(ManagedServiceIdentityType.SystemAssignedUserAssigned, account1.Data.Identity.ManagedServiceIdentityType);
@@ -166,13 +154,8 @@
 
             var identity = new ManagedServiceIdentity(ManagedServiceIdentityType.UserAssigned);
             var userAssignedIdentity = await CreateUserAssignedIdentityAsync();
-<<<<<<< HEAD
-            identity.UserAssignedIdentities.Add(userAssignedIdentity.Id, new UserAssignedIdentity());
-            StorageAccountUpdateOptions parameters = new StorageAccountUpdateOptions()
-=======
-            identity.UserAssignedIdentities.Add(userAssignedIdentity.Id.ToString(), new UserAssignedIdentity());
-            PatchableStorageAccountData parameters = new PatchableStorageAccountData()
->>>>>>> 63832fba
+            identity.UserAssignedIdentities.Add(userAssignedIdentity.Id, new UserAssignedIdentity());
+            PatchableStorageAccountData parameters = new PatchableStorageAccountData()
             {
                 Identity = identity
             };
@@ -206,13 +189,8 @@
 
             var identity = new ManagedServiceIdentity(ManagedServiceIdentityType.SystemAssignedUserAssigned);
             var userAssignedIdentity = await CreateUserAssignedIdentityAsync();
-<<<<<<< HEAD
-            identity.UserAssignedIdentities.Add(userAssignedIdentity.Id, new UserAssignedIdentity());
-            StorageAccountUpdateOptions parameters = new StorageAccountUpdateOptions()
-=======
-            identity.UserAssignedIdentities.Add(userAssignedIdentity.Id.ToString(), new UserAssignedIdentity());
-            PatchableStorageAccountData parameters = new PatchableStorageAccountData()
->>>>>>> 63832fba
+            identity.UserAssignedIdentities.Add(userAssignedIdentity.Id, new UserAssignedIdentity());
+            PatchableStorageAccountData parameters = new PatchableStorageAccountData()
             {
                 Identity = identity
             };
@@ -287,13 +265,8 @@
 
             var userManagedIdentity = new ManagedServiceIdentity(ManagedServiceIdentityType.UserAssigned);
             var userAssignedIdentity = await CreateUserAssignedIdentityAsync();
-<<<<<<< HEAD
             userManagedIdentity.UserAssignedIdentities.Add(userAssignedIdentity.Id, new UserAssignedIdentity());
-            StorageAccountUpdateOptions parameters = new StorageAccountUpdateOptions()
-=======
-            userManagedIdentity.UserAssignedIdentities.Add(userAssignedIdentity.Id.ToString(), new UserAssignedIdentity());
-            PatchableStorageAccountData parameters = new PatchableStorageAccountData()
->>>>>>> 63832fba
+            PatchableStorageAccountData parameters = new PatchableStorageAccountData()
             {
                 Identity = userManagedIdentity
             };
@@ -331,13 +304,8 @@
 
             var systemUserIdentity = new ManagedServiceIdentity(ManagedServiceIdentityType.SystemAssignedUserAssigned);
             var userAssignedIdentity = await CreateUserAssignedIdentityAsync();
-<<<<<<< HEAD
             systemUserIdentity.UserAssignedIdentities.Add(userAssignedIdentity.Id, new UserAssignedIdentity());
-            StorageAccountUpdateOptions parameters = new StorageAccountUpdateOptions()
-=======
-            systemUserIdentity.UserAssignedIdentities.Add(userAssignedIdentity.Id.ToString(), new UserAssignedIdentity());
-            PatchableStorageAccountData parameters = new PatchableStorageAccountData()
->>>>>>> 63832fba
+            PatchableStorageAccountData parameters = new PatchableStorageAccountData()
             {
                 Identity = systemUserIdentity
             };
@@ -365,15 +333,9 @@
             string accountName = await CreateValidAccountNameAsync(namePrefix);
             var identity = new ManagedServiceIdentity(ManagedServiceIdentityType.UserAssigned);
             var userAssignedIdentity = await CreateUserAssignedIdentityAsync();
-<<<<<<< HEAD
-            identity.UserAssignedIdentities.Add(userAssignedIdentity.Id, new UserAssignedIdentity());
-            var param = GetDefaultStorageAccountParameters(sku: new Sku(SkuName.StandardLRS), identity: identity);
-            StorageAccount account1 = (await storageAccountCollection.CreateOrUpdateAsync(true, accountName, param)).Value;
-=======
-            identity.UserAssignedIdentities.Add(userAssignedIdentity.Id.ToString(), new UserAssignedIdentity());
-            var param = GetDefaultStorageAccountParameters(sku: new StorageSku(StorageSkuName.StandardLRS), identity: identity);
-            StorageAccount account1 = (await storageAccountCollection.CreateOrUpdateAsync(WaitUntil.Completed, accountName, param)).Value;
->>>>>>> 63832fba
+            identity.UserAssignedIdentities.Add(userAssignedIdentity.Id, new UserAssignedIdentity());
+            var param = GetDefaultStorageAccountParameters(sku: new StorageSku(StorageSkuName.StandardLRS), identity: identity);
+            StorageAccount account1 = (await storageAccountCollection.CreateOrUpdateAsync(WaitUntil.Completed, accountName, param)).Value;
             Assert.AreEqual(accountName, account1.Id.Name);
             VerifyAccountProperties(account1, false);
             Assert.AreEqual(ManagedServiceIdentityType.UserAssigned, account1.Data.Identity.ManagedServiceIdentityType);
@@ -410,15 +372,9 @@
             string accountName = await CreateValidAccountNameAsync(namePrefix);
             var identity = new ManagedServiceIdentity(ManagedServiceIdentityType.UserAssigned);
             var userAssignedIdentity = await CreateUserAssignedIdentityAsync();
-<<<<<<< HEAD
-            identity.UserAssignedIdentities.Add(userAssignedIdentity.Id, new UserAssignedIdentity());
-            var param = GetDefaultStorageAccountParameters(sku: new Sku(SkuName.StandardLRS), identity: identity);
-            StorageAccount account1 = (await storageAccountCollection.CreateOrUpdateAsync(true, accountName, param)).Value;
-=======
-            identity.UserAssignedIdentities.Add(userAssignedIdentity.Id.ToString(), new UserAssignedIdentity());
-            var param = GetDefaultStorageAccountParameters(sku: new StorageSku(StorageSkuName.StandardLRS), identity: identity);
-            StorageAccount account1 = (await storageAccountCollection.CreateOrUpdateAsync(WaitUntil.Completed, accountName, param)).Value;
->>>>>>> 63832fba
+            identity.UserAssignedIdentities.Add(userAssignedIdentity.Id, new UserAssignedIdentity());
+            var param = GetDefaultStorageAccountParameters(sku: new StorageSku(StorageSkuName.StandardLRS), identity: identity);
+            StorageAccount account1 = (await storageAccountCollection.CreateOrUpdateAsync(WaitUntil.Completed, accountName, param)).Value;
             Assert.AreEqual(accountName, account1.Id.Name);
             VerifyAccountProperties(account1, false);
             Assert.AreEqual(ManagedServiceIdentityType.UserAssigned, account1.Data.Identity.ManagedServiceIdentityType);
@@ -455,15 +411,9 @@
             string accountName = await CreateValidAccountNameAsync(namePrefix);
             var identity = new ManagedServiceIdentity(ManagedServiceIdentityType.UserAssigned);
             var userAssignedIdentity = await CreateUserAssignedIdentityAsync();
-<<<<<<< HEAD
-            identity.UserAssignedIdentities.Add(userAssignedIdentity.Id, new UserAssignedIdentity());
-            var param = GetDefaultStorageAccountParameters(sku: new Sku(SkuName.StandardLRS), identity: identity);
-            StorageAccount account1 = (await storageAccountCollection.CreateOrUpdateAsync(true, accountName, param)).Value;
-=======
-            identity.UserAssignedIdentities.Add(userAssignedIdentity.Id.ToString(), new UserAssignedIdentity());
-            var param = GetDefaultStorageAccountParameters(sku: new StorageSku(StorageSkuName.StandardLRS), identity: identity);
-            StorageAccount account1 = (await storageAccountCollection.CreateOrUpdateAsync(WaitUntil.Completed, accountName, param)).Value;
->>>>>>> 63832fba
+            identity.UserAssignedIdentities.Add(userAssignedIdentity.Id, new UserAssignedIdentity());
+            var param = GetDefaultStorageAccountParameters(sku: new StorageSku(StorageSkuName.StandardLRS), identity: identity);
+            StorageAccount account1 = (await storageAccountCollection.CreateOrUpdateAsync(WaitUntil.Completed, accountName, param)).Value;
             Assert.AreEqual(accountName, account1.Id.Name);
             VerifyAccountProperties(account1, false);
             Assert.AreEqual(ManagedServiceIdentityType.UserAssigned, account1.Data.Identity.ManagedServiceIdentityType);
@@ -501,15 +451,9 @@
             string accountName = await CreateValidAccountNameAsync(namePrefix);
             var identity = new ManagedServiceIdentity(ManagedServiceIdentityType.UserAssigned);
             var userAssignedIdentity = await CreateUserAssignedIdentityAsync();
-<<<<<<< HEAD
-            identity.UserAssignedIdentities.Add(userAssignedIdentity.Id, new UserAssignedIdentity());
-            var param = GetDefaultStorageAccountParameters(sku: new Sku(SkuName.StandardLRS), identity: identity);
-            StorageAccount account1 = (await storageAccountCollection.CreateOrUpdateAsync(true, accountName, param)).Value;
-=======
-            identity.UserAssignedIdentities.Add(userAssignedIdentity.Id.ToString(), new UserAssignedIdentity());
-            var param = GetDefaultStorageAccountParameters(sku: new StorageSku(StorageSkuName.StandardLRS), identity: identity);
-            StorageAccount account1 = (await storageAccountCollection.CreateOrUpdateAsync(WaitUntil.Completed, accountName, param)).Value;
->>>>>>> 63832fba
+            identity.UserAssignedIdentities.Add(userAssignedIdentity.Id, new UserAssignedIdentity());
+            var param = GetDefaultStorageAccountParameters(sku: new StorageSku(StorageSkuName.StandardLRS), identity: identity);
+            StorageAccount account1 = (await storageAccountCollection.CreateOrUpdateAsync(WaitUntil.Completed, accountName, param)).Value;
             Assert.AreEqual(accountName, account1.Id.Name);
             VerifyAccountProperties(account1, false);
             Assert.AreEqual(ManagedServiceIdentityType.UserAssigned, account1.Data.Identity.ManagedServiceIdentityType);
@@ -520,13 +464,8 @@
             // With JSON Merge Patch, we only need to put the identity to add in the dictionary for update operation.
             var identity2 = new ManagedServiceIdentity(ManagedServiceIdentityType.UserAssigned);
             var userAssignedIdentity2 = await CreateUserAssignedIdentityAsync();
-<<<<<<< HEAD
             identity2.UserAssignedIdentities.Add(userAssignedIdentity2.Id, new UserAssignedIdentity());
-            StorageAccountUpdateOptions parameters = new StorageAccountUpdateOptions()
-=======
-            identity2.UserAssignedIdentities.Add(userAssignedIdentity2.Id.ToString(), new UserAssignedIdentity());
-            PatchableStorageAccountData parameters = new PatchableStorageAccountData()
->>>>>>> 63832fba
+            PatchableStorageAccountData parameters = new PatchableStorageAccountData()
             {
                 Identity = identity2
             };
@@ -557,15 +496,9 @@
             string accountName = await CreateValidAccountNameAsync(namePrefix);
             var identity = new ManagedServiceIdentity(ManagedServiceIdentityType.UserAssigned);
             var userAssignedIdentity = await CreateUserAssignedIdentityAsync();
-<<<<<<< HEAD
-            identity.UserAssignedIdentities.Add(userAssignedIdentity.Id, new UserAssignedIdentity());
-            var param = GetDefaultStorageAccountParameters(sku: new Sku(SkuName.StandardLRS), identity: identity);
-            StorageAccount account1 = (await storageAccountCollection.CreateOrUpdateAsync(true, accountName, param)).Value;
-=======
-            identity.UserAssignedIdentities.Add(userAssignedIdentity.Id.ToString(), new UserAssignedIdentity());
-            var param = GetDefaultStorageAccountParameters(sku: new StorageSku(StorageSkuName.StandardLRS), identity: identity);
-            StorageAccount account1 = (await storageAccountCollection.CreateOrUpdateAsync(WaitUntil.Completed, accountName, param)).Value;
->>>>>>> 63832fba
+            identity.UserAssignedIdentities.Add(userAssignedIdentity.Id, new UserAssignedIdentity());
+            var param = GetDefaultStorageAccountParameters(sku: new StorageSku(StorageSkuName.StandardLRS), identity: identity);
+            StorageAccount account1 = (await storageAccountCollection.CreateOrUpdateAsync(WaitUntil.Completed, accountName, param)).Value;
             Assert.AreEqual(accountName, account1.Id.Name);
             VerifyAccountProperties(account1, false);
             Assert.AreEqual(ManagedServiceIdentityType.UserAssigned, account1.Data.Identity.ManagedServiceIdentityType);
@@ -573,15 +506,9 @@
             Assert.Null(account1.Data.Identity.PrincipalId);
             Assert.NotNull(account1.Data.Identity.UserAssignedIdentities[userAssignedIdentity.Id].PrincipalId);
 
-<<<<<<< HEAD
             account1.Data.Identity.UserAssignedIdentities[userAssignedIdentity.Id] = null;
-            account1.Data.Identity.Type = ManagedServiceIdentityType.None;
-            StorageAccountUpdateOptions parameters = new StorageAccountUpdateOptions()
-=======
-            account1.Data.Identity.UserAssignedIdentities[userAssignedIdentity.Id.ToString()] = null;
             account1.Data.Identity.ManagedServiceIdentityType = ManagedServiceIdentityType.None;
             PatchableStorageAccountData parameters = new PatchableStorageAccountData()
->>>>>>> 63832fba
             {
                 Identity = account1.Data.Identity
             };
@@ -612,15 +539,9 @@
             var userAssignedIdentity1 = await CreateUserAssignedIdentityAsync();
             identity.UserAssignedIdentities.Add(userAssignedIdentity1.Id, new UserAssignedIdentity());
             var userAssignedIdentity2 = await CreateUserAssignedIdentityAsync();
-<<<<<<< HEAD
             identity.UserAssignedIdentities.Add(userAssignedIdentity2.Id, new UserAssignedIdentity());
-            var param = GetDefaultStorageAccountParameters(sku: new Sku(SkuName.StandardLRS), identity: identity);
-            StorageAccount account1 = (await storageAccountCollection.CreateOrUpdateAsync(true, accountName, param)).Value;
-=======
-            identity.UserAssignedIdentities.Add(userAssignedIdentity2.Id.ToString(), new UserAssignedIdentity());
-            var param = GetDefaultStorageAccountParameters(sku: new StorageSku(StorageSkuName.StandardLRS), identity: identity);
-            StorageAccount account1 = (await storageAccountCollection.CreateOrUpdateAsync(WaitUntil.Completed, accountName, param)).Value;
->>>>>>> 63832fba
+            var param = GetDefaultStorageAccountParameters(sku: new StorageSku(StorageSkuName.StandardLRS), identity: identity);
+            StorageAccount account1 = (await storageAccountCollection.CreateOrUpdateAsync(WaitUntil.Completed, accountName, param)).Value;
             Assert.AreEqual(accountName, account1.Id.Name);
             VerifyAccountProperties(account1, false);
             Assert.AreEqual(ManagedServiceIdentityType.UserAssigned, account1.Data.Identity.ManagedServiceIdentityType);
@@ -629,13 +550,8 @@
             Assert.NotNull(account1.Data.Identity.UserAssignedIdentities[userAssignedIdentity1.Id].PrincipalId);
             Assert.NotNull(account1.Data.Identity.UserAssignedIdentities[userAssignedIdentity2.Id].PrincipalId);
 
-<<<<<<< HEAD
             account1.Data.Identity.UserAssignedIdentities[userAssignedIdentity1.Id] = null;
-            StorageAccountUpdateOptions parameters = new StorageAccountUpdateOptions()
-=======
-            account1.Data.Identity.UserAssignedIdentities[userAssignedIdentity1.Id.ToString()] = null;
-            PatchableStorageAccountData parameters = new PatchableStorageAccountData()
->>>>>>> 63832fba
+            PatchableStorageAccountData parameters = new PatchableStorageAccountData()
             {
                 Identity = account1.Data.Identity
             };
@@ -665,15 +581,9 @@
             string accountName = await CreateValidAccountNameAsync(namePrefix);
             var identity = new ManagedServiceIdentity(ManagedServiceIdentityType.SystemAssignedUserAssigned);
             var userAssignedIdentity = await CreateUserAssignedIdentityAsync();
-<<<<<<< HEAD
-            identity.UserAssignedIdentities.Add(userAssignedIdentity.Id, new UserAssignedIdentity());
-            var param = GetDefaultStorageAccountParameters(sku: new Sku(SkuName.StandardLRS), identity: identity);
-            StorageAccount account1 = (await storageAccountCollection.CreateOrUpdateAsync(true, accountName, param)).Value;
-=======
-            identity.UserAssignedIdentities.Add(userAssignedIdentity.Id.ToString(), new UserAssignedIdentity());
-            var param = GetDefaultStorageAccountParameters(sku: new StorageSku(StorageSkuName.StandardLRS), identity: identity);
-            StorageAccount account1 = (await storageAccountCollection.CreateOrUpdateAsync(WaitUntil.Completed, accountName, param)).Value;
->>>>>>> 63832fba
+            identity.UserAssignedIdentities.Add(userAssignedIdentity.Id, new UserAssignedIdentity());
+            var param = GetDefaultStorageAccountParameters(sku: new StorageSku(StorageSkuName.StandardLRS), identity: identity);
+            StorageAccount account1 = (await storageAccountCollection.CreateOrUpdateAsync(WaitUntil.Completed, accountName, param)).Value;
             Assert.AreEqual(accountName, account1.Id.Name);
             VerifyAccountProperties(account1, false);
             Assert.AreEqual(ManagedServiceIdentityType.SystemAssignedUserAssigned, account1.Data.Identity.ManagedServiceIdentityType);
@@ -710,15 +620,9 @@
             string accountName = await CreateValidAccountNameAsync(namePrefix);
             var identity = new ManagedServiceIdentity(ManagedServiceIdentityType.SystemAssignedUserAssigned);
             var userAssignedIdentity = await CreateUserAssignedIdentityAsync();
-<<<<<<< HEAD
-            identity.UserAssignedIdentities.Add(userAssignedIdentity.Id, new UserAssignedIdentity());
-            var param = GetDefaultStorageAccountParameters(sku: new Sku(SkuName.StandardLRS), identity: identity);
-            StorageAccount account1 = (await storageAccountCollection.CreateOrUpdateAsync(true, accountName, param)).Value;
-=======
-            identity.UserAssignedIdentities.Add(userAssignedIdentity.Id.ToString(), new UserAssignedIdentity());
-            var param = GetDefaultStorageAccountParameters(sku: new StorageSku(StorageSkuName.StandardLRS), identity: identity);
-            StorageAccount account1 = (await storageAccountCollection.CreateOrUpdateAsync(WaitUntil.Completed, accountName, param)).Value;
->>>>>>> 63832fba
+            identity.UserAssignedIdentities.Add(userAssignedIdentity.Id, new UserAssignedIdentity());
+            var param = GetDefaultStorageAccountParameters(sku: new StorageSku(StorageSkuName.StandardLRS), identity: identity);
+            StorageAccount account1 = (await storageAccountCollection.CreateOrUpdateAsync(WaitUntil.Completed, accountName, param)).Value;
             Assert.AreEqual(accountName, account1.Id.Name);
             VerifyAccountProperties(account1, false);
             Assert.AreEqual(ManagedServiceIdentityType.SystemAssignedUserAssigned, account1.Data.Identity.ManagedServiceIdentityType);
@@ -754,15 +658,9 @@
             string accountName = await CreateValidAccountNameAsync(namePrefix);
             var identity = new ManagedServiceIdentity(ManagedServiceIdentityType.SystemAssignedUserAssigned);
             var userAssignedIdentity = await CreateUserAssignedIdentityAsync();
-<<<<<<< HEAD
-            identity.UserAssignedIdentities.Add(userAssignedIdentity.Id, new UserAssignedIdentity());
-            var param = GetDefaultStorageAccountParameters(sku: new Sku(SkuName.StandardLRS), identity: identity);
-            StorageAccount account1 = (await storageAccountCollection.CreateOrUpdateAsync(true, accountName, param)).Value;
-=======
-            identity.UserAssignedIdentities.Add(userAssignedIdentity.Id.ToString(), new UserAssignedIdentity());
-            var param = GetDefaultStorageAccountParameters(sku: new StorageSku(StorageSkuName.StandardLRS), identity: identity);
-            StorageAccount account1 = (await storageAccountCollection.CreateOrUpdateAsync(WaitUntil.Completed, accountName, param)).Value;
->>>>>>> 63832fba
+            identity.UserAssignedIdentities.Add(userAssignedIdentity.Id, new UserAssignedIdentity());
+            var param = GetDefaultStorageAccountParameters(sku: new StorageSku(StorageSkuName.StandardLRS), identity: identity);
+            StorageAccount account1 = (await storageAccountCollection.CreateOrUpdateAsync(WaitUntil.Completed, accountName, param)).Value;
             Assert.AreEqual(accountName, account1.Id.Name);
             VerifyAccountProperties(account1, false);
             Assert.AreEqual(ManagedServiceIdentityType.SystemAssignedUserAssigned, account1.Data.Identity.ManagedServiceIdentityType);
