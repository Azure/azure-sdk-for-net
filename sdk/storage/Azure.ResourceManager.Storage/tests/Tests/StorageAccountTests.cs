--- conflicted
+++ resolved
@@ -971,11 +971,7 @@
             StorageAccountCreateOrUpdateContent parameters = GetDefaultStorageAccountParameters(sku: new StorageSku(StorageSkuName.PremiumLRS), kind: StorageKind.StorageV2, location: AzureLocation.EastUS2);
             parameters.ExtendedLocation = new ExtendedLocation
             {
-<<<<<<< HEAD
-                ExtendedLocationType = Models.ExtendedLocationType.EdgeZone,
-=======
                 ExtendedLocationType = ExtendedLocationType.EdgeZone,
->>>>>>> b926ce7c
                 Name = "microsoftrrdclab1"
             };
             StorageAccountResource account = (await storageAccountCollection.CreateOrUpdateAsync(WaitUntil.Completed, accountName, parameters)).Value;
@@ -985,11 +981,7 @@
             VerifyAccountProperties(account, false);
             Assert.NotNull(account.Data.PrimaryEndpoints.Web);
             Assert.AreEqual(StorageKind.StorageV2, account.Data.Kind);
-<<<<<<< HEAD
-            Assert.AreEqual(Models.ExtendedLocationType.EdgeZone, account.Data.ExtendedLocation.ExtendedLocationType);
-=======
             Assert.AreEqual(ExtendedLocationType.EdgeZone, account.Data.ExtendedLocation.ExtendedLocationType);
->>>>>>> b926ce7c
             Assert.AreEqual("microsoftrrdclab1", account.Data.ExtendedLocation.Name);
         }
 
