--- conflicted
+++ resolved
@@ -2538,12 +2538,8 @@
             // Arrange
             await using DisposingContainer test = await GetTestContainerAsync();
 
-<<<<<<< HEAD
             string endpointSuffix = Environment.GetEnvironmentVariable("STORAGE_ENDPOINT_SUFFIX") ?? Constants.ConnectionStrings.DefaultEndpointSuffix;
-            Uri expectedUri = new Uri($"{TestConfigDefault.BlobServiceEndpoint}/{test.Container.Name}/{Uri.EscapeDataString(blobName)}");
-=======
             Uri expectedUri = new Uri($"{TestConfigDefault.BlobServiceEndpoint}/{test.Container.Name}/{blobName.EscapePath()}");
->>>>>>> 8cbf5b65
 
             BlobClient initalBlob = new BlobClient(
                 TestConfigDefault.ConnectionString,
@@ -2592,12 +2588,8 @@
         {
             // Arrange
             await using DisposingContainer test = await GetTestContainerAsync();
-<<<<<<< HEAD
             string endPointSuffix = Environment.GetEnvironmentVariable("STORAGE_ENDPOINT_SUFFIX") ?? Constants.ConnectionStrings.DefaultEndpointSuffix;
-            Uri expectedUri = new Uri($"{TestConfigDefault.BlobServiceEndpoint}/{test.Container.Name}/{Uri.EscapeDataString(blobName)}");
-=======
             Uri expectedUri = new Uri($"{TestConfigDefault.BlobServiceEndpoint}/{test.Container.Name}/{blobName.EscapePath()}");
->>>>>>> 8cbf5b65
 
             BlobClient blobClientFromContainer = InstrumentClient(test.Container.GetBlobClient(blobName));
             BlobClient blobClientFromConnectionString = new BlobClient(
