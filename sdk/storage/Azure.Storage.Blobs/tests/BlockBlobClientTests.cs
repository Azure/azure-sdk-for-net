--- conflicted
+++ resolved
@@ -1819,7 +1819,6 @@
             Assert.AreEqual(blobSize, progress.List[progress.List.Count - 1]);
         }
 
-<<<<<<< HEAD
         [Test]
         [ServiceVersion(Min = BlobClientOptions.ServiceVersion.V2019_12_12)]
         public async Task UploadAsync_VersionId()
@@ -1840,7 +1839,7 @@
                 // Assert
                 Assert.IsNotNull(response.Value.VersionId);
             }
-=======
+        }
 
         [Test]
         public async Task GetBlockBlobClient_AsciiName()
@@ -1892,7 +1891,6 @@
             // Verify the file name exists in the filesystem
             Assert.AreEqual(1, names.Count);
             Assert.Contains(blobName, names);
->>>>>>> 80c89ee0
         }
 
         private RequestConditions BuildRequestConditions(AccessConditionParameters parameters)
