﻿// Copyright (c) Microsoft Corporation. All rights reserved.
// Licensed under the MIT License.

using System;
using System.Collections.Generic;
using System.IO;
using System.Net;
using System.Text;
using System.Threading.Tasks;
using Azure.Core;
using Azure.Core.Pipeline;
using Azure.Core.TestFramework;
using Azure.Storage.Blobs;
using Azure.Storage.Blobs.Models;
using Azure.Storage.Blobs.Specialized;
using Azure.Storage.Blobs.Tests;
using Azure.Storage.Sas;
using Microsoft.Identity.Client;
using NUnit.Framework;

namespace Azure.Storage.Test.Shared
{
    [ClientTestFixture(
        BlobClientOptions.ServiceVersion.V2019_02_02,
        BlobClientOptions.ServiceVersion.V2019_07_07,
        BlobClientOptions.ServiceVersion.V2019_12_12,
        BlobClientOptions.ServiceVersion.V2020_02_10,
        BlobClientOptions.ServiceVersion.V2020_04_08,
        BlobClientOptions.ServiceVersion.V2020_06_12,
        BlobClientOptions.ServiceVersion.V2020_08_04,
        BlobClientOptions.ServiceVersion.V2020_10_02,
        BlobClientOptions.ServiceVersion.V2020_12_06,
<<<<<<< HEAD
=======
        BlobClientOptions.ServiceVersion.V2021_02_12,
>>>>>>> 7e782c87
        StorageVersionExtensions.LatestVersion,
        StorageVersionExtensions.MaxVersion,
        RecordingServiceVersion = StorageVersionExtensions.MaxVersion,
        LiveServiceVersions = new object[] { StorageVersionExtensions.LatestVersion })]
    public abstract class BlobTestBase : StorageTestBase<BlobTestEnvironment>
    {
        protected readonly BlobClientOptions.ServiceVersion _serviceVersion;
        public readonly string ReceivedETag = "\"received\"";
        public readonly string GarbageETag = "\"garbage\"";
        public readonly string ReceivedLeaseId = "received";

        protected string SecondaryStorageTenantPrimaryHost() =>
            new Uri(TestConfigSecondary.BlobServiceEndpoint).Host;

        protected string SecondaryStorageTenantSecondaryHost() =>
            new Uri(TestConfigSecondary.BlobServiceSecondaryEndpoint).Host;

        public BlobTestBase(bool async, BlobClientOptions.ServiceVersion serviceVersion, RecordedTestMode? mode = null)
            : base(async, mode)
        {
            _serviceVersion = serviceVersion;
        }

        public DateTimeOffset OldDate => Recording.Now.AddDays(-1);
        public DateTimeOffset NewDate => Recording.Now.AddDays(1);

        public string GetGarbageLeaseId() => Recording.Random.NewGuid().ToString();
        public string GetNewContainerName() => $"test-container-{Recording.Random.NewGuid()}";
        public string GetNewBlobName() => $"test-blob-{Recording.Random.NewGuid()}";
        public string GetNewBlockName() => $"test-block-{Recording.Random.NewGuid()}";
        public string GetNewNonAsciiBlobName() => $"test-β£©þ‽%3A-{Recording.Random.NewGuid()}";

        internal async Task<BlobBaseClient> GetNewBlobClient(BlobContainerClient container, string blobName = default)
        {
            blobName ??= GetNewBlobName();
            BlockBlobClient blob = InstrumentClient(container.GetBlockBlobClient(blobName));
            var data = GetRandomBuffer(Constants.KB);

            using (var stream = new MemoryStream(data))
            {
                await blob.UploadAsync(stream);
            }
            return blob;
        }

        public BlobClientOptions GetOptions(bool parallelRange = false, bool enableTenantDiscovery = false)
        {
            var options = new BlobClientOptions(_serviceVersion)
            {
                Diagnostics = { IsLoggingEnabled = true },
                Retry =
                {
                    Mode = RetryMode.Exponential,
                    MaxRetries = Constants.MaxReliabilityRetries,
                    Delay = TimeSpan.FromSeconds(Mode == RecordedTestMode.Playback ? 0.01 : 1),
                    MaxDelay = TimeSpan.FromSeconds(Mode == RecordedTestMode.Playback ? 0.1 : 60),
                    NetworkTimeout = TimeSpan.FromSeconds(Mode == RecordedTestMode.Playback ? 100 : 400),
                },
                EnableTenantDiscovery = enableTenantDiscovery
            };
            if (Mode != RecordedTestMode.Live)
            {
                options.AddPolicy(new RecordedClientRequestIdPolicy(Recording, parallelRange), HttpPipelinePosition.PerCall);
            }

            return InstrumentClientOptions(options);
        }

        public BlobClientOptions GetFaultyBlobConnectionOptions(
            int raiseAt = default,
            Exception raise = default,
            Action onFault = default)
        {
            raise = raise ?? new IOException("Simulated connection fault");
            BlobClientOptions options = GetOptions();
            options.AddPolicy(new FaultyDownloadPipelinePolicy(raiseAt, raise, onFault), HttpPipelinePosition.PerCall);
            return options;
        }

        private BlobServiceClient GetServiceClientFromSharedKeyConfig(TenantConfiguration config, BlobClientOptions options = default)
            => InstrumentClient(
                new BlobServiceClient(
                    new Uri(config.BlobServiceEndpoint),
                    new StorageSharedKeyCredential(config.AccountName, config.AccountKey),
                    options ?? GetOptions()));

        private BlobServiceClient GetSecondaryReadServiceClient(TenantConfiguration config, int numberOfReadFailuresToSimulate, out TestExceptionPolicy testExceptionPolicy, bool simulate404 = false, List<RequestMethod> enabledRequestMethods = null)
        {
            BlobClientOptions options = GetSecondaryStorageOptions(config, out testExceptionPolicy, numberOfReadFailuresToSimulate, simulate404, enabledRequestMethods);
            return InstrumentClient(
                 new BlobServiceClient(
                    new Uri(config.BlobServiceEndpoint),
                    new StorageSharedKeyCredential(config.AccountName, config.AccountKey),
                    options));
        }

        private BlobBaseClient GetSecondaryReadBlobBaseClient(TenantConfiguration config, int numberOfReadFailuresToSimulate, out TestExceptionPolicy testExceptionPolicy, bool simulate404 = false, List<RequestMethod> enabledRequestMethods = null)
        {
            BlobClientOptions options = GetSecondaryStorageOptions(config, out testExceptionPolicy, numberOfReadFailuresToSimulate, simulate404, enabledRequestMethods);
            return InstrumentClient(
                 new BlobBaseClient(
                    new Uri(config.BlobServiceEndpoint),
                    new StorageSharedKeyCredential(config.AccountName, config.AccountKey),
                    options));
        }

        private BlobContainerClient GetSecondaryReadBlobContainerClient(TenantConfiguration config, int numberOfReadFailuresToSimulate, out TestExceptionPolicy testExceptionPolicy, bool simulate404 = false, List<RequestMethod> enabledRequestMethods = null)
        {
            BlobClientOptions options = GetSecondaryStorageOptions(config, out testExceptionPolicy, numberOfReadFailuresToSimulate, simulate404, enabledRequestMethods);
            Uri uri = new Uri(config.BlobServiceEndpoint);
            string containerName = GetNewContainerName();
            return InstrumentClient(
                 new BlobContainerClient(
                    uri.AppendToPath(containerName),
                    new StorageSharedKeyCredential(config.AccountName, config.AccountKey),
                    options));
        }

        private BlobClientOptions GetSecondaryStorageOptions(
            TenantConfiguration config,
            out TestExceptionPolicy testExceptionPolicy,
            int numberOfReadFailuresToSimulate = 1,
            bool simulate404 = false,
            List<RequestMethod> trackedRequestMethods = null)
        {
            BlobClientOptions options = GetOptions();
            options.GeoRedundantSecondaryUri = new Uri(config.BlobServiceSecondaryEndpoint);
            options.Retry.MaxRetries = 4;
            testExceptionPolicy = new TestExceptionPolicy(numberOfReadFailuresToSimulate, options.GeoRedundantSecondaryUri, simulate404, trackedRequestMethods);
            options.AddPolicy(testExceptionPolicy, HttpPipelinePosition.PerRetry);
            return options;
        }

        private BlobServiceClient GetServiceClientFromOauthConfig(TenantConfiguration config, bool enableTenantDiscovery) =>
            InstrumentClient(
                new BlobServiceClient(
                    new Uri(config.BlobServiceEndpoint),
                    GetOAuthCredential(config),
                    GetOptions(enableTenantDiscovery: enableTenantDiscovery)));

        public BlobServiceClient GetServiceClient_SharedKey(BlobClientOptions options = default)
            => GetServiceClientFromSharedKeyConfig(TestConfigDefault, options);

        public BlobServiceClient GetServiceClient_SecondaryAccount_ReadEnabledOnRetry(int numberOfReadFailuresToSimulate, out TestExceptionPolicy testExceptionPolicy, bool simulate404 = false, List<RequestMethod> enabledRequestMethods = null)
            => GetSecondaryReadServiceClient(TestConfigSecondary, numberOfReadFailuresToSimulate, out testExceptionPolicy, simulate404, enabledRequestMethods);

        public BlobBaseClient GetBlobBaseClient_SecondaryAccount_ReadEnabledOnRetry(int numberOfReadFailuresToSimulate, out TestExceptionPolicy testExceptionPolicy, bool simulate404 = false, List<RequestMethod> enabledRequestMethods = null)
    => GetSecondaryReadBlobBaseClient(TestConfigSecondary, numberOfReadFailuresToSimulate, out testExceptionPolicy, simulate404, enabledRequestMethods);

        public BlobContainerClient GetBlobContainerClient_SecondaryAccount_ReadEnabledOnRetry(int numberOfReadFailuresToSimulate, out TestExceptionPolicy testExceptionPolicy, bool simulate404 = false, List<RequestMethod> enabledRequestMethods = null)
    => GetSecondaryReadBlobContainerClient(TestConfigSecondary, numberOfReadFailuresToSimulate, out testExceptionPolicy, simulate404, enabledRequestMethods);

        public BlobServiceClient GetServiceClient_SecondaryAccount_SharedKey()
            => GetServiceClientFromSharedKeyConfig(TestConfigSecondary);

        public BlobServiceClient GetServiceClient_PreviewAccount_SharedKey()
            => GetServiceClientFromSharedKeyConfig(TestConfigPreviewBlob);

        public BlobServiceClient GetServiceClient_PremiumBlobAccount_SharedKey()
            => GetServiceClientFromSharedKeyConfig(TestConfigPremiumBlob);

        public BlobServiceClient GetServiceClient_OauthAccount(bool enableTenantDiscovery = false) =>
            GetServiceClientFromOauthConfig(TestConfigOAuth, enableTenantDiscovery);

        public BlobServiceClient GetServiceClient_OAuthAccount_SharedKey() =>
            GetServiceClientFromSharedKeyConfig(TestConfigOAuth);

        public BlobServiceClient GetServiceClient_ManagedDisk() =>
            GetServiceClientFromSharedKeyConfig(TestConfigManagedDisk);

        public BlobServiceClient GetServiceClient_Hns() =>
            GetServiceClientFromSharedKeyConfig(TestConfigHierarchicalNamespace);

        public BlobServiceClient GetServiceClient_SoftDelete() =>
            GetServiceClientFromSharedKeyConfig(TestConfigSoftDelete);

        public BlobServiceClient GetServiceClient_AccountSas(
            StorageSharedKeyCredential sharedKeyCredentials = default,
            BlobSasQueryParameters sasCredentials = default)
            => InstrumentClient(
                new BlobServiceClient(
                    new Uri($"{TestConfigDefault.BlobServiceEndpoint}?{sasCredentials ?? GetNewAccountSas(sharedKeyCredentials: sharedKeyCredentials)}"),
                    GetOptions()));

        public BlobServiceClient GetServiceClient_BlobServiceSas_Container(
            string containerName,
            StorageSharedKeyCredential sharedKeyCredentials = default,
            BlobSasQueryParameters sasCredentials = default)
            => InstrumentClient(
                new BlobServiceClient(
                    new Uri($"{TestConfigDefault.BlobServiceEndpoint}?{sasCredentials ?? GetNewBlobServiceSasCredentialsContainer(containerName: containerName, sharedKeyCredentials: sharedKeyCredentials ?? GetNewSharedKeyCredentials())}"),
                    GetOptions()));

        public BlobServiceClient GetServiceClient_BlobServiceIdentitySas_Container(
            string containerName,
            UserDelegationKey userDelegationKey,
            BlobSasQueryParameters sasCredentials = default)
            => InstrumentClient(
                new BlobServiceClient(
                    new Uri($"{TestConfigOAuth.BlobServiceEndpoint}?{sasCredentials ?? GetNewBlobServiceIdentitySasCredentialsContainer(containerName: containerName, userDelegationKey, TestConfigOAuth.AccountName)}"),
                    GetOptions()));

        public BlobServiceClient GetServiceClient_BlobServiceSas_Blob(
            string containerName,
            string blobName,
            StorageSharedKeyCredential sharedKeyCredentials = default,
            BlobSasQueryParameters sasCredentials = default)
            => InstrumentClient(
                new BlobServiceClient(
                    new Uri($"{TestConfigDefault.BlobServiceEndpoint}?{sasCredentials ?? GetNewBlobServiceSasCredentialsBlob(containerName: containerName, blobName: blobName, sharedKeyCredentials: sharedKeyCredentials ?? GetNewSharedKeyCredentials())}"),
                    GetOptions()));

        public BlobServiceClient GetServiceClient_BlobServiceIdentitySas_Blob(
            string containerName,
            string blobName,
            UserDelegationKey userDelegationKey,
            BlobSasQueryParameters sasCredentials = default)
            => InstrumentClient(
                new BlobServiceClient(
                    new Uri($"{TestConfigOAuth.BlobServiceEndpoint}?{sasCredentials ?? GetNewBlobServiceIdentitySasCredentialsBlob(containerName: containerName, blobName: blobName, userDelegationKey: userDelegationKey, accountName: TestConfigOAuth.AccountName)}"),
                    GetOptions()));

        public BlobServiceClient GetServiceClient_BlobServiceSas_Snapshot(
            string containerName,
            string blobName,
            string snapshot,
            StorageSharedKeyCredential sharedKeyCredentials = default,
            BlobSasQueryParameters sasCredentials = default)
            => InstrumentClient(
                new BlobServiceClient(
                    new Uri($"{TestConfigDefault.BlobServiceEndpoint}?{sasCredentials ?? GetNewBlobServiceSasCredentialsSnapshot(containerName: containerName, blobName: blobName, snapshot: snapshot, sharedKeyCredentials: sharedKeyCredentials ?? GetNewSharedKeyCredentials())}"),
                    GetOptions()));

        public Security.KeyVault.Keys.KeyClient GetKeyClient_TargetKeyClient()
            => GetKeyClient(TestConfigurations.DefaultTargetKeyVault);

        public TokenCredential GetTokenCredential_TargetKeyClient()
            => GetKeyClientTokenCredential(TestConfigurations.DefaultTargetKeyVault);

        private static Security.KeyVault.Keys.KeyClient GetKeyClient(KeyVaultConfiguration config)
            => new Security.KeyVault.Keys.KeyClient(
                new Uri(config.VaultEndpoint),
                GetKeyClientTokenCredential(config));

        private static TokenCredential GetKeyClientTokenCredential(KeyVaultConfiguration config)
            => new Identity.ClientSecretCredential(
                config.ActiveDirectoryTenantId,
                config.ActiveDirectoryApplicationId,
                config.ActiveDirectoryApplicationSecret);

        public async Task<DisposingContainer> GetTestContainerAsync(
            BlobServiceClient service = default,
            string containerName = default,
            IDictionary<string, string> metadata = default,
            PublicAccessType? publicAccessType = default,
            bool premium = default)
        {
            containerName ??= GetNewContainerName();
            service ??= GetServiceClient_SharedKey();

            if (publicAccessType == default)
            {
                publicAccessType = premium ? PublicAccessType.None : PublicAccessType.BlobContainer;
            }

            BlobContainerClient container = InstrumentClient(service.GetBlobContainerClient(containerName));
            await container.CreateIfNotExistsAsync(metadata: metadata, publicAccessType: publicAccessType.Value);
            return new DisposingContainer(container);
        }

        public StorageSharedKeyCredential GetNewSharedKeyCredentials()
            => new StorageSharedKeyCredential(
                    TestConfigDefault.AccountName,
                    TestConfigDefault.AccountKey);

        public SasQueryParameters GetNewAccountSas(
            AccountSasResourceTypes resourceTypes = AccountSasResourceTypes.All,
            AccountSasPermissions permissions = AccountSasPermissions.All,
            StorageSharedKeyCredential sharedKeyCredentials = default)
        {
            var builder = new AccountSasBuilder
            {
                Protocol = SasProtocol.None,
                Services = AccountSasServices.Blobs,
                ResourceTypes = resourceTypes,
                StartsOn = Recording.UtcNow.AddHours(-1),
                ExpiresOn = Recording.UtcNow.AddHours(+1),
                IPRange = new SasIPRange(IPAddress.None, IPAddress.None),
                Version = Constants.DefaultSasVersion
            };
            builder.SetPermissions(permissions);
            return builder.ToSasQueryParameters(sharedKeyCredentials ?? GetNewSharedKeyCredentials());
        }

        public BlobSasQueryParameters GetNewBlobServiceSasCredentialsContainer(string containerName, StorageSharedKeyCredential sharedKeyCredentials = default)
        {
            var builder = GetBlobSasBuilder(containerName);
            builder.SetPermissions(BlobContainerSasPermissions.All);
            return builder.ToSasQueryParameters(sharedKeyCredentials ?? GetNewSharedKeyCredentials());
        }

        public BlobSasQueryParameters GetNewBlobServiceIdentitySasCredentialsContainer(string containerName, UserDelegationKey userDelegationKey, string accountName)
        {
            var builder = GetBlobSasBuilder(containerName);
            builder.SetPermissions(BlobContainerSasPermissions.All);
            return builder.ToSasQueryParameters(userDelegationKey, accountName);
        }

        public BlobSasQueryParameters GetNewBlobServiceSasCredentialsBlob(string containerName, string blobName, StorageSharedKeyCredential sharedKeyCredentials = default)
        {
            BlobSasBuilder builder = GetBlobSasBuilder(containerName, blobName);
            builder.SetPermissions(
                BlobSasPermissions.Read |
                BlobSasPermissions.Add |
                BlobSasPermissions.Create |
                BlobSasPermissions.Delete |
                BlobSasPermissions.Write);
            return builder.ToSasQueryParameters(sharedKeyCredentials ?? GetNewSharedKeyCredentials());
        }

        public BlobSasQueryParameters GetBlobSas(
            string containerName,
            string blobName,
            BlobSasPermissions permissions,
            StorageSharedKeyCredential sharedKeyCredential = default,
            string sasVersion = default)
        {
            BlobSasBuilder sasBuilder = GetBlobSasBuilder(containerName, blobName, sasVersion: sasVersion);
            sasBuilder.SetPermissions(permissions);
            return sasBuilder.ToSasQueryParameters(sharedKeyCredential ?? GetNewSharedKeyCredentials());
        }

        public BlobSasQueryParameters GetBlobIdentitySas(
            string containerName,
            string blobName,
            BlobSasPermissions permissions,
            UserDelegationKey userDelegationKey,
            string accountName,
            string sasVersion = default)
        {
            BlobSasBuilder sasBuilder = GetBlobSasBuilder(containerName, blobName, sasVersion: sasVersion);
            sasBuilder.SetPermissions(permissions);
            return sasBuilder.ToSasQueryParameters(userDelegationKey, accountName);
        }

        public BlobSasQueryParameters GetContainerSas(
            string containerName,
            BlobContainerSasPermissions permissions,
            StorageSharedKeyCredential sharedKeyCredential = default,
            string sasVersion = default)
        {
            BlobSasBuilder sasBuilder = GetBlobSasBuilder(containerName, sasVersion: sasVersion);
            sasBuilder.SetPermissions(permissions);
            return sasBuilder.ToSasQueryParameters(sharedKeyCredential ?? GetNewSharedKeyCredentials());
        }

        public BlobSasQueryParameters GetContainerIdentitySas(
            string containerName,
            BlobContainerSasPermissions permissions,
            UserDelegationKey userDelegationKey,
            string accountName,
            string sasVersion = default)
        {
            BlobSasBuilder sasBuilder = GetBlobSasBuilder(containerName, sasVersion: sasVersion);
            sasBuilder.SetPermissions(permissions);
            return sasBuilder.ToSasQueryParameters(userDelegationKey, accountName);
        }

        public BlobSasQueryParameters GetSnapshotSas(
            string containerName,
            string blobName,
            string snapshot,
            SnapshotSasPermissions permissions,
            StorageSharedKeyCredential sharedKeyCredential = default,
            string sasVersion = default)
        {
            BlobSasBuilder sasBuilder = GetBlobSasBuilder(containerName, blobName, snapshot: snapshot, sasVersion: sasVersion);
            sasBuilder.SetPermissions(permissions);
            return sasBuilder.ToSasQueryParameters(sharedKeyCredential ?? GetNewSharedKeyCredentials());
        }

        public BlobSasQueryParameters GetSnapshotIdentitySas(
            string containerName,
            string blobName,
            string snapshot,
            SnapshotSasPermissions permissions,
            UserDelegationKey userDelegationKey,
            string accountName,
            string sasVersion = default)
        {
            BlobSasBuilder sasBuilder = GetBlobSasBuilder(containerName, blobName, snapshot: snapshot, sasVersion: sasVersion);
            sasBuilder.SetPermissions(permissions);
            return sasBuilder.ToSasQueryParameters(userDelegationKey, accountName);
        }

        public BlobSasQueryParameters GetBlobVersionSas(
            string containerName,
            string blobName,
            string blobVersion,
            BlobVersionSasPermissions permissions,
            StorageSharedKeyCredential sharedKeyCredential = default,
            string sasVersion = default)
        {
            BlobSasBuilder sasBuilder = GetBlobSasBuilder(containerName, blobName, blobVersion: blobVersion, sasVersion: sasVersion);
            sasBuilder.SetPermissions(permissions);
            return sasBuilder.ToSasQueryParameters(sharedKeyCredential ?? GetNewSharedKeyCredentials());
        }

        public BlobSasQueryParameters GetBlobVersionIdentitySas(
            string containerName,
            string blobName,
            string blobVersion,
            BlobVersionSasPermissions permissions,
            UserDelegationKey userDelegationKey,
            string accountName,
            string sasVersion = default)
        {
            BlobSasBuilder sasBuilder = GetBlobSasBuilder(containerName, blobName, blobVersion: blobVersion, sasVersion: sasVersion);
            sasBuilder.SetPermissions(permissions);
            return sasBuilder.ToSasQueryParameters(userDelegationKey, accountName);
        }

        private BlobSasBuilder GetBlobSasBuilder(
            string containerName,
            string blobName = default,
            string snapshot = default,
            string blobVersion = default,
            string sasVersion = default)
            => new BlobSasBuilder
            {
                BlobContainerName = containerName,
                BlobName = blobName,
                Snapshot = snapshot,
                BlobVersionId = blobVersion,
                Protocol = SasProtocol.None,
                StartsOn = Recording.UtcNow.AddHours(-1),
                ExpiresOn = Recording.UtcNow.AddHours(+1),
                IPRange = new SasIPRange(IPAddress.None, IPAddress.None),
            };

        public BlobSasQueryParameters GetNewBlobServiceIdentitySasCredentialsBlob(string containerName, string blobName, UserDelegationKey userDelegationKey, string accountName)
        {
            var builder = GetBlobSasBuilder(containerName, blobName);
            builder.SetPermissions(
                BlobSasPermissions.Read |
                BlobSasPermissions.Add |
                BlobSasPermissions.Create |
                BlobSasPermissions.Delete |
                BlobSasPermissions.Write);
            return builder.ToSasQueryParameters(userDelegationKey, accountName);
        }

        public BlobSasQueryParameters GetNewBlobServiceSasCredentialsSnapshot(string containerName, string blobName, string snapshot, StorageSharedKeyCredential sharedKeyCredentials = default)
        {
            var builder = new BlobSasBuilder
            {
                BlobContainerName = containerName,
                BlobName = blobName,
                Snapshot = snapshot,
                Protocol = SasProtocol.None,
                StartsOn = Recording.UtcNow.AddHours(-1),
                ExpiresOn = Recording.UtcNow.AddHours(+1),
                IPRange = new SasIPRange(IPAddress.None, IPAddress.None),
            };
            builder.SetPermissions(SnapshotSasPermissions.All);
            return builder.ToSasQueryParameters(sharedKeyCredentials ?? GetNewSharedKeyCredentials());
        }

        public async Task<PageBlobClient> CreatePageBlobClientAsync(BlobContainerClient container, long size)
        {
            PageBlobClient blob = InstrumentClient(container.GetPageBlobClient(GetNewBlobName()));
            await blob.CreateIfNotExistsAsync(size, 0).ConfigureAwait(false);
            return blob;
        }

        public string ToBase64(string s)
        {
            var bytes = Encoding.UTF8.GetBytes(s);
            return Convert.ToBase64String(bytes);
        }

        public CustomerProvidedKey GetCustomerProvidedKey()
        {
            var bytes = new byte[32];
            Recording.Random.NextBytes(bytes);
            return new CustomerProvidedKey(bytes);
        }

        public Uri GetHttpsUri(Uri uri)
        {
            var uriBuilder = new UriBuilder(uri)
            {
                Scheme = TestConstants.Https,
                Port = TestConstants.HttpPort
            };
            return uriBuilder.Uri;
        }

        //TODO consider removing this.
        public async Task<string> SetupBlobMatchCondition(BlobBaseClient blob, string match)
        {
            if (match == ReceivedETag)
            {
                Response<BlobProperties> headers = await blob.GetPropertiesAsync();
                return headers.Value.ETag.ToString();
            }
            else
            {
                return match;
            }
        }

        //TODO consider removing this.
        public async Task<string> SetupBlobLeaseCondition(BlobBaseClient blob, string leaseId, string garbageLeaseId)
        {
            BlobLease lease = null;
            if (leaseId == ReceivedLeaseId || leaseId == garbageLeaseId)
            {
                lease = await InstrumentClient(blob.GetBlobLeaseClient(Recording.Random.NewGuid().ToString())).AcquireAsync(BlobLeaseClient.InfiniteLeaseDuration);
            }
            return leaseId == ReceivedLeaseId ? lease.LeaseId : leaseId;
        }

        //TODO consider removing this.
        public async Task<string> SetupContainerLeaseCondition(BlobContainerClient container, string leaseId, string garbageLeaseId)
        {
            BlobLease lease = null;
            if (leaseId == ReceivedLeaseId || leaseId == garbageLeaseId)
            {
                lease = await InstrumentClient(container.GetBlobLeaseClient(Recording.Random.NewGuid().ToString())).AcquireAsync(BlobLeaseClient.InfiniteLeaseDuration);
            }
            return leaseId == ReceivedLeaseId ? lease.LeaseId : leaseId;
        }

        public BlobSignedIdentifier[] BuildSignedIdentifiers() =>
            new[]
            {
                new BlobSignedIdentifier
                {
                    Id = GetNewString(),
                    AccessPolicy = new BlobAccessPolicy()
                    {
                        PolicyStartsOn = Recording.UtcNow.AddHours(-1),
                        PolicyExpiresOn = Recording.UtcNow.AddHours(1),
                        Permissions = "rw"
                    }
                }
            };

        internal StorageConnectionString GetConnectionString(
            SharedAccessSignatureCredentials credentials = default,
            bool includeEndpoint = true,
            bool includeTable = false)
        {
            credentials ??= GetAccountSasCredentials();
            if (!includeEndpoint)
            {
                return new StorageConnectionString(credentials,
                    (new Uri(TestConfigDefault.BlobServiceEndpoint), new Uri(TestConfigDefault.BlobServiceSecondaryEndpoint)),
                    (new Uri(TestConfigDefault.QueueServiceEndpoint), new Uri(TestConfigDefault.QueueServiceSecondaryEndpoint)),
                    (new Uri(TestConfigDefault.TableServiceEndpoint), new Uri(TestConfigDefault.TableServiceSecondaryEndpoint)),
                    (new Uri(TestConfigDefault.FileServiceEndpoint), new Uri(TestConfigDefault.FileServiceSecondaryEndpoint)));
            }

            (Uri, Uri) blobUri = (new Uri(TestConfigDefault.BlobServiceEndpoint), new Uri(TestConfigDefault.BlobServiceSecondaryEndpoint));

            (Uri, Uri) tableUri = default;
            if (includeTable)
            {
                tableUri = (new Uri(TestConfigDefault.TableServiceEndpoint), new Uri(TestConfigDefault.TableServiceSecondaryEndpoint));
            }

            return new StorageConnectionString(
                    credentials,
                    blobStorageUri: blobUri,
                    tableStorageUri: tableUri);
        }

        public async Task EnableSoftDelete()
        {
            BlobServiceClient service = GetServiceClient_SharedKey();
            Response<BlobServiceProperties> properties = await service.GetPropertiesAsync();
            properties.Value.DeleteRetentionPolicy = new BlobRetentionPolicy()
            {
                Enabled = true,
                Days = 2
            };
            await service.SetPropertiesAsync(properties);

            do
            {
                await Delay(250);
                properties = await service.GetPropertiesAsync();
            } while (!properties.Value.DeleteRetentionPolicy.Enabled);
        }

        public async Task DisableSoftDelete()
        {
            BlobServiceClient service = GetServiceClient_SharedKey();
            Response<BlobServiceProperties> properties = await service.GetPropertiesAsync();
            properties.Value.DeleteRetentionPolicy = new BlobRetentionPolicy() { Enabled = false };
            await service.SetPropertiesAsync(properties);

            do
            {
                await Delay(250);
                properties = await service.GetPropertiesAsync();
            } while (properties.Value.DeleteRetentionPolicy.Enabled);
        }

        public Dictionary<string, string> BuildTags()
            => new Dictionary<string, string>
            {
                { "tagKey0", "tagValue0" },
                { "tagKey1", "tagValue1" }
            };

        public class DisposingContainer : IAsyncDisposable
        {
            public BlobContainerClient Container;

            public DisposingContainer(BlobContainerClient client)
            {
                Container = client;
            }

            public async ValueTask DisposeAsync()
            {
                if (Container != null)
                {
                    try
                    {
                        await Container.DeleteIfExistsAsync();
                        Container = null;
                    }
                    catch
                    {
                        // swallow the exception to avoid hiding another test failure
                    }
                }
            }
        }

        public class BlobQueryErrorHandler
        {
            private readonly BlobQueryError _expectedBlobQueryError;

            public BlobQueryErrorHandler(BlobQueryError expected)
            {
                _expectedBlobQueryError = expected;
            }

            public void Handle(BlobQueryError blobQueryError)
            {
                Assert.AreEqual(_expectedBlobQueryError.IsFatal, blobQueryError.IsFatal);
                Assert.AreEqual(_expectedBlobQueryError.Name, blobQueryError.Name);
                Assert.AreEqual(_expectedBlobQueryError.Description, blobQueryError.Description);
                Assert.AreEqual(_expectedBlobQueryError.Position, blobQueryError.Position);
            }
        }
    }
}<|MERGE_RESOLUTION|>--- conflicted
+++ resolved
@@ -30,10 +30,7 @@
         BlobClientOptions.ServiceVersion.V2020_08_04,
         BlobClientOptions.ServiceVersion.V2020_10_02,
         BlobClientOptions.ServiceVersion.V2020_12_06,
-<<<<<<< HEAD
-=======
         BlobClientOptions.ServiceVersion.V2021_02_12,
->>>>>>> 7e782c87
         StorageVersionExtensions.LatestVersion,
         StorageVersionExtensions.MaxVersion,
         RecordingServiceVersion = StorageVersionExtensions.MaxVersion,
