--- conflicted
+++ resolved
@@ -92,27 +92,6 @@
 
         private BlobServiceClient GetServiceClientFromOauthConfig(TenantConfiguration config, bool enableTenantDiscovery)
         {
-<<<<<<< HEAD
-            var options = new BlobClientOptions(_serviceVersion)
-            {
-                Diagnostics = { IsLoggingEnabled = true },
-                Retry =
-                {
-                    Mode = RetryMode.Exponential,
-                    MaxRetries = 10,
-                    Delay = TimeSpan.FromSeconds(Mode == RecordedTestMode.Playback ? 0.01 : 1),
-                    MaxDelay = TimeSpan.FromSeconds(Mode == RecordedTestMode.Playback ? 0.1 : 10),
-                    NetworkTimeout = TimeSpan.FromSeconds(30),
-                },
-                EnableTenantDiscovery = enableTenantDiscovery
-            };
-            if (Mode != RecordedTestMode.Live)
-            {
-                options.AddPolicy(new RecordedClientRequestIdPolicy(Recording, parallelRange), HttpPipelinePosition.PerCall);
-            }
-
-            return InstrumentClientOptions(options);
-=======
             var options = BlobsClientBuilder.GetOptions();
             options.EnableTenantDiscovery = enableTenantDiscovery;
             return InstrumentClient(
@@ -120,7 +99,6 @@
                     new Uri(config.BlobServiceEndpoint),
                     Tenants.GetOAuthCredential(config),
                     options));
->>>>>>> 5a108ba4
         }
 
         public BlobServiceClient GetServiceClient_OauthAccount_TenantDiscovery() =>
