﻿// Copyright (c) Microsoft Corporation. All rights reserved.
// Licensed under the MIT License.

using System;
using System.Collections.Generic;
using System.Net;
using System.Text;
using System.Threading.Tasks;
using Azure.Core;
using Azure.Core.Pipeline;
using Azure.Core.Testing;
using Azure.Storage.Blobs;
using Azure.Storage.Blobs.Models;
using Azure.Storage.Blobs.Specialized;
using Azure.Storage.Sas;

namespace Azure.Storage.Test.Shared
{
    [ClientTestFixture(BlobClientOptions.ServiceVersion.V2019_02_02)]
    public abstract class BlobTestBase : StorageTestBase
    {
        private readonly BlobClientOptions.ServiceVersion _serviceVersion;
        public readonly string ReceivedETag = "\"received\"";
        public readonly string GarbageETag = "\"garbage\"";
        public readonly string ReceivedLeaseId = "received";

        protected string SecondaryStorageTenantPrimaryHost() =>
            new Uri(TestConfigSecondary.BlobServiceEndpoint).Host;

        protected string SecondaryStorageTenantSecondaryHost() =>
            new Uri(TestConfigSecondary.BlobServiceSecondaryEndpoint).Host;

        public BlobTestBase(bool async, BlobClientOptions.ServiceVersion serviceVersion, RecordedTestMode? mode = null)
            : base(async, mode)
        {
            _serviceVersion = serviceVersion;
        }

        public DateTimeOffset OldDate => Recording.Now.AddDays(-1);
        public DateTimeOffset NewDate => Recording.Now.AddDays(1);

        public string GetGarbageLeaseId() => Recording.Random.NewGuid().ToString();
        public string GetNewContainerName() => $"test-container-{Recording.Random.NewGuid()}";
        public string GetNewBlobName() => $"test-blob-{Recording.Random.NewGuid()}";
        public string GetNewBlockName() => $"test-block-{Recording.Random.NewGuid()}";

        public BlobClientOptions GetOptions(bool parallelRange = false)
        {
<<<<<<< HEAD
            var options = new BlobClientOptions()
            {
                Diagnostics = { IsLoggingEnabled = true },
                Retry =
                {
                    Mode = RetryMode.Exponential,
                    MaxRetries = Storage.Constants.MaxReliabilityRetries,
                    Delay = TimeSpan.FromSeconds(Mode == RecordedTestMode.Playback ? 0.01 : 0.5),
                    MaxDelay = TimeSpan.FromSeconds(Mode == RecordedTestMode.Playback ? 0.1 : 10)
                },
                Transport = GetTransport()
            };
            if (Mode != RecordedTestMode.Live)
            {
                options.AddPolicy(new RecordedClientRequestIdPolicy(Recording, parallelRange), HttpPipelinePosition.PerCall);
            }

            return Recording.InstrumentClientOptions(options);
        }

        public BlobClientOptions GetOptions(BlobClientOptions.ServiceVersion serviceVersion, bool parallelRange = false)
        {
            var options = new BlobClientOptions(serviceVersion)
=======
            var options = new BlobClientOptions(_serviceVersion)
>>>>>>> 461dcf24
            {
                Diagnostics = { IsLoggingEnabled = true },
                Retry =
                {
                    Mode = RetryMode.Exponential,
                    MaxRetries = Storage.Constants.MaxReliabilityRetries,
                    Delay = TimeSpan.FromSeconds(Mode == RecordedTestMode.Playback ? 0.01 : 0.5),
                    MaxDelay = TimeSpan.FromSeconds(Mode == RecordedTestMode.Playback ? 0.1 : 10)
                },
                Transport = GetTransport()
            };
            if (Mode != RecordedTestMode.Live)
            {
                options.AddPolicy(new RecordedClientRequestIdPolicy(Recording, parallelRange), HttpPipelinePosition.PerCall);
            }

            return Recording.InstrumentClientOptions(options);
        }

        public BlobClientOptions GetFaultyBlobConnectionOptions(
            int raiseAt = default,
            Exception raise = default)
        {
            raise = raise ?? new Exception("Simulated connection fault");
            BlobClientOptions options = GetOptions();
            options.AddPolicy(new FaultyDownloadPipelinePolicy(raiseAt, raise), HttpPipelinePosition.PerCall);
            return options;
        }

        private BlobServiceClient GetServiceClientFromSharedKeyConfig(TenantConfiguration config, BlobClientOptions options = default)
            => InstrumentClient(
                new BlobServiceClient(
                    new Uri(config.BlobServiceEndpoint),
                    new StorageSharedKeyCredential(config.AccountName, config.AccountKey),
                    options ?? GetOptions()));

        private BlobServiceClient GetSecondaryReadServiceClient(TenantConfiguration config, int numberOfReadFailuresToSimulate, out TestExceptionPolicy testExceptionPolicy, bool simulate404 = false, List<RequestMethod> enabledRequestMethods = null)
        {
            BlobClientOptions options = GetSecondaryStorageOptions(config, out testExceptionPolicy, numberOfReadFailuresToSimulate, simulate404, enabledRequestMethods);
            return InstrumentClient(
                 new BlobServiceClient(
                    new Uri(config.BlobServiceEndpoint),
                    new StorageSharedKeyCredential(config.AccountName, config.AccountKey),
                    options));
        }

        private BlobBaseClient GetSecondaryReadBlobBaseClient(TenantConfiguration config, int numberOfReadFailuresToSimulate, out TestExceptionPolicy testExceptionPolicy, bool simulate404 = false, List<RequestMethod> enabledRequestMethods = null)
        {
            BlobClientOptions options = GetSecondaryStorageOptions(config, out testExceptionPolicy, numberOfReadFailuresToSimulate, simulate404, enabledRequestMethods);
            return InstrumentClient(
                 new BlobBaseClient(
                    new Uri(config.BlobServiceEndpoint),
                    new StorageSharedKeyCredential(config.AccountName, config.AccountKey),
                    options));
        }

        private BlobContainerClient GetSecondaryReadBlobContainerClient(TenantConfiguration config, int numberOfReadFailuresToSimulate, out TestExceptionPolicy testExceptionPolicy, bool simulate404 = false, List<RequestMethod> enabledRequestMethods = null)
        {
            BlobClientOptions options = GetSecondaryStorageOptions(config, out testExceptionPolicy, numberOfReadFailuresToSimulate, simulate404, enabledRequestMethods);
            Uri uri = new Uri(config.BlobServiceEndpoint);
            string containerName = GetNewContainerName();
            return InstrumentClient(
                 new BlobContainerClient(
                    uri.AppendToPath(containerName),
                    new StorageSharedKeyCredential(config.AccountName, config.AccountKey),
                    options));
        }

        private BlobClientOptions GetSecondaryStorageOptions(
            TenantConfiguration config,
            out TestExceptionPolicy testExceptionPolicy,
            int numberOfReadFailuresToSimulate = 1,
            bool simulate404 = false,
            List<RequestMethod> trackedRequestMethods = null)
        {
            BlobClientOptions options = GetOptions();
            options.GeoRedundantSecondaryUri = new Uri(config.BlobServiceSecondaryEndpoint);
            options.Retry.MaxRetries = 4;
            testExceptionPolicy = new TestExceptionPolicy(numberOfReadFailuresToSimulate, options.GeoRedundantSecondaryUri, simulate404, trackedRequestMethods);
            options.AddPolicy(testExceptionPolicy, HttpPipelinePosition.PerRetry);
            return options;
        }

        private BlobServiceClient GetServiceClientFromOauthConfig(TenantConfiguration config) =>
            InstrumentClient(
                new BlobServiceClient(
                    new Uri(config.BlobServiceEndpoint),
                    GetOAuthCredential(config),
                    GetOptions()));

        public BlobServiceClient GetServiceClient_SharedKey(BlobClientOptions options = default)
            => GetServiceClientFromSharedKeyConfig(TestConfigDefault, options);

        public BlobServiceClient GetServiceClient_SecondaryAccount_ReadEnabledOnRetry(int numberOfReadFailuresToSimulate, out TestExceptionPolicy testExceptionPolicy, bool simulate404 = false, List<RequestMethod> enabledRequestMethods = null)
            => GetSecondaryReadServiceClient(TestConfigSecondary, numberOfReadFailuresToSimulate, out testExceptionPolicy, simulate404, enabledRequestMethods);

        public BlobBaseClient GetBlobBaseClient_SecondaryAccount_ReadEnabledOnRetry(int numberOfReadFailuresToSimulate, out TestExceptionPolicy testExceptionPolicy, bool simulate404 = false, List<RequestMethod> enabledRequestMethods = null)
    => GetSecondaryReadBlobBaseClient(TestConfigSecondary, numberOfReadFailuresToSimulate, out testExceptionPolicy, simulate404, enabledRequestMethods);

        public BlobContainerClient GetBlobContainerClient_SecondaryAccount_ReadEnabledOnRetry(int numberOfReadFailuresToSimulate, out TestExceptionPolicy testExceptionPolicy, bool simulate404 = false, List<RequestMethod> enabledRequestMethods = null)
    => GetSecondaryReadBlobContainerClient(TestConfigSecondary, numberOfReadFailuresToSimulate, out testExceptionPolicy, simulate404, enabledRequestMethods);

        public BlobServiceClient GetServiceClient_SecondaryAccount_SharedKey()
            => GetServiceClientFromSharedKeyConfig(TestConfigSecondary);

        public BlobServiceClient GetServiceClient_PreviewAccount_SharedKey()
            => GetServiceClientFromSharedKeyConfig(TestConfigPreviewBlob);

        public BlobServiceClient GetServiceClient_PremiumBlobAccount_SharedKey()
            => GetServiceClientFromSharedKeyConfig(TestConfigPremiumBlob);

        public BlobServiceClient GetServiceClient_OauthAccount() =>
            GetServiceClientFromOauthConfig(TestConfigOAuth);

        public BlobServiceClient GetServiceClient_ManagedDisk() =>
            GetServiceClientFromSharedKeyConfig(TestConfigManagedDisk);

        public BlobServiceClient GetServiceClient_AccountSas(
            StorageSharedKeyCredential sharedKeyCredentials = default,
            BlobSasQueryParameters sasCredentials = default)
            => InstrumentClient(
                new BlobServiceClient(
                    new Uri($"{TestConfigDefault.BlobServiceEndpoint}?{sasCredentials ?? GetNewAccountSasCredentials(sharedKeyCredentials ?? GetNewSharedKeyCredentials())}"),
                    GetOptions()));

        public BlobServiceClient GetServiceClient_BlobServiceSas_Container(
            string containerName,
            StorageSharedKeyCredential sharedKeyCredentials = default,
            BlobSasQueryParameters sasCredentials = default)
            => InstrumentClient(
                new BlobServiceClient(
                    new Uri($"{TestConfigDefault.BlobServiceEndpoint}?{sasCredentials ?? GetNewBlobServiceSasCredentialsContainer(containerName: containerName, sharedKeyCredentials: sharedKeyCredentials ?? GetNewSharedKeyCredentials())}"),
                    GetOptions()));

        public BlobServiceClient GetServiceClient_BlobServiceIdentitySas_Container(
            string containerName,
            UserDelegationKey userDelegationKey,
            BlobSasQueryParameters sasCredentials = default)
            => InstrumentClient(
                new BlobServiceClient(
                    new Uri($"{TestConfigOAuth.BlobServiceEndpoint}?{sasCredentials ?? GetNewBlobServiceIdentitySasCredentialsContainer(containerName: containerName, userDelegationKey, TestConfigOAuth.AccountName)}"),
                    GetOptions()));

        public BlobServiceClient GetServiceClient_BlobServiceSas_Blob(
            string containerName,
            string blobName,
            StorageSharedKeyCredential sharedKeyCredentials = default,
            BlobSasQueryParameters sasCredentials = default)
            => InstrumentClient(
                new BlobServiceClient(
                    new Uri($"{TestConfigDefault.BlobServiceEndpoint}?{sasCredentials ?? GetNewBlobServiceSasCredentialsBlob(containerName: containerName, blobName: blobName, sharedKeyCredentials: sharedKeyCredentials ?? GetNewSharedKeyCredentials())}"),
                    GetOptions()));

        public BlobServiceClient GetServiceClient_BlobServiceIdentitySas_Blob(
            string containerName,
            string blobName,
            UserDelegationKey userDelegationKey,
            BlobSasQueryParameters sasCredentials = default)
            => InstrumentClient(
                new BlobServiceClient(
                    new Uri($"{TestConfigOAuth.BlobServiceEndpoint}?{sasCredentials ?? GetNewBlobServiceIdentitySasCredentialsBlob(containerName: containerName, blobName: blobName, userDelegationKey: userDelegationKey, accountName: TestConfigOAuth.AccountName)}"),
                    GetOptions()));

        public BlobServiceClient GetServiceClient_BlobServiceSas_Snapshot(
            string containerName,
            string blobName,
            string snapshot,
            StorageSharedKeyCredential sharedKeyCredentials = default,
            BlobSasQueryParameters sasCredentials = default)
            => InstrumentClient(
                new BlobServiceClient(
                    new Uri($"{TestConfigDefault.BlobServiceEndpoint}?{sasCredentials ?? GetNewBlobServiceSasCredentialsSnapshot(containerName: containerName, blobName: blobName, snapshot: snapshot, sharedKeyCredentials: sharedKeyCredentials ?? GetNewSharedKeyCredentials())}"),
                    GetOptions()));

        public async Task<DisposingContainer> GetTestContainerAsync(
            BlobServiceClient service = default,
            string containerName = default,
            IDictionary<string, string> metadata = default,
            PublicAccessType? publicAccessType = default,
            bool premium = default)
        {

            containerName ??= GetNewContainerName();
            service ??= GetServiceClient_SharedKey();

            if (publicAccessType == default)
            {
                publicAccessType = premium ? PublicAccessType.None : PublicAccessType.BlobContainer;
            }

            BlobContainerClient container = InstrumentClient(service.GetBlobContainerClient(containerName));
            await container.CreateAsync(metadata: metadata, publicAccessType: publicAccessType.Value);
            return new DisposingContainer(container);
        }


        public StorageSharedKeyCredential GetNewSharedKeyCredentials()
            => new StorageSharedKeyCredential(
                    TestConfigDefault.AccountName,
                    TestConfigDefault.AccountKey);

        public SasQueryParameters GetNewAccountSasCredentials(StorageSharedKeyCredential sharedKeyCredentials = default)
        {
            var builder = new AccountSasBuilder
            {
                Protocol = SasProtocol.None,
                Services = AccountSasServices.Blobs,
                ResourceTypes = AccountSasResourceTypes.Container | AccountSasResourceTypes.Object,
                StartsOn = Recording.UtcNow.AddHours(-1),
                ExpiresOn = Recording.UtcNow.AddHours(+1),
                IPRange = new SasIPRange(IPAddress.None, IPAddress.None)
            };
            builder.SetPermissions(
                AccountSasPermissions.Read |
                AccountSasPermissions.Add |
                AccountSasPermissions.Create |
                AccountSasPermissions.Write |
                AccountSasPermissions.Delete |
                AccountSasPermissions.List);
            return builder.ToSasQueryParameters(sharedKeyCredentials);
        }

        public BlobSasQueryParameters GetNewBlobServiceSasCredentialsContainer(string containerName, StorageSharedKeyCredential sharedKeyCredentials = default)
        {
            var builder = new BlobSasBuilder
            {
                BlobContainerName = containerName,
                Protocol = SasProtocol.None,
                StartsOn = Recording.UtcNow.AddHours(-1),
                ExpiresOn = Recording.UtcNow.AddHours(+1),
                IPRange = new SasIPRange(IPAddress.None, IPAddress.None)
            };
            builder.SetPermissions(BlobContainerSasPermissions.All);
            return builder.ToSasQueryParameters(sharedKeyCredentials ?? GetNewSharedKeyCredentials());
        }

        public BlobSasQueryParameters GetNewBlobServiceIdentitySasCredentialsContainer(string containerName, UserDelegationKey userDelegationKey, string accountName)
        {
            var builder = new BlobSasBuilder
            {
                BlobContainerName = containerName,
                Protocol = SasProtocol.None,
                StartsOn = Recording.UtcNow.AddHours(-1),
                ExpiresOn = Recording.UtcNow.AddHours(+1),
                IPRange = new SasIPRange(IPAddress.None, IPAddress.None)
            };
            builder.SetPermissions(BlobContainerSasPermissions.All);
            return builder.ToSasQueryParameters(userDelegationKey, accountName);
        }

        public BlobSasQueryParameters GetNewBlobServiceSasCredentialsBlob(string containerName, string blobName, StorageSharedKeyCredential sharedKeyCredentials = default)
        {
            var builder = new BlobSasBuilder
            {
                BlobContainerName = containerName,
                BlobName = blobName,
                Protocol = SasProtocol.None,
                StartsOn = Recording.UtcNow.AddHours(-1),
                ExpiresOn = Recording.UtcNow.AddHours(+1),
                IPRange = new SasIPRange(IPAddress.None, IPAddress.None)
            };
            builder.SetPermissions(
                BlobSasPermissions.Read |
                BlobSasPermissions.Add |
                BlobSasPermissions.Create |
                BlobSasPermissions.Delete |
                BlobSasPermissions.Write);
            return builder.ToSasQueryParameters(sharedKeyCredentials ?? GetNewSharedKeyCredentials());
        }

        public BlobSasQueryParameters GetNewBlobServiceIdentitySasCredentialsBlob(string containerName, string blobName, UserDelegationKey userDelegationKey, string accountName)
        {
            var builder = new BlobSasBuilder
            {
                BlobContainerName = containerName,
                BlobName = blobName,
                Protocol = SasProtocol.None,
                StartsOn = Recording.UtcNow.AddHours(-1),
                ExpiresOn = Recording.UtcNow.AddHours(+1),
                IPRange = new SasIPRange(IPAddress.None, IPAddress.None)
            };
            builder.SetPermissions(
                BlobSasPermissions.Read |
                BlobSasPermissions.Add |
                BlobSasPermissions.Create |
                BlobSasPermissions.Delete |
                BlobSasPermissions.Write);
            return builder.ToSasQueryParameters(userDelegationKey, accountName);
        }

        public BlobSasQueryParameters GetNewBlobServiceSasCredentialsSnapshot(string containerName, string blobName, string snapshot, StorageSharedKeyCredential sharedKeyCredentials = default)
        {
            var builder = new BlobSasBuilder
            {
                BlobContainerName = containerName,
                BlobName = blobName,
                Snapshot = snapshot,
                Protocol = SasProtocol.None,
                StartsOn = Recording.UtcNow.AddHours(-1),
                ExpiresOn = Recording.UtcNow.AddHours(+1),
                IPRange = new SasIPRange(IPAddress.None, IPAddress.None)
            };
            builder.SetPermissions(SnapshotSasPermissions.All);
            return builder.ToSasQueryParameters(sharedKeyCredentials ?? GetNewSharedKeyCredentials());
        }

        public async Task<PageBlobClient> CreatePageBlobClientAsync(BlobContainerClient container, long size)
        {
            PageBlobClient blob = InstrumentClient(container.GetPageBlobClient(GetNewBlobName()));
            await blob.CreateAsync(size, 0).ConfigureAwait(false);
            return blob;
        }

        public string ToBase64(string s)
        {
            var bytes = Encoding.UTF8.GetBytes(s);
            return Convert.ToBase64String(bytes);
        }

        public CustomerProvidedKey GetCustomerProvidedKey()
        {
            var bytes = new byte[32];
            Recording.Random.NextBytes(bytes);
            return new CustomerProvidedKey(bytes);
        }

        public Uri GetHttpsUri(Uri uri)
        {
            var uriBuilder = new UriBuilder(uri)
            {
                Scheme = TestConstants.Https,
                Port = TestConstants.HttpPort
            };
            return uriBuilder.Uri;
        }

        //TODO consider removing this.
        public async Task<string> SetupBlobMatchCondition(BlobBaseClient blob, string match)
        {
            if (match == ReceivedETag)
            {
                Response<BlobProperties> headers = await blob.GetPropertiesAsync();
                return headers.Value.ETag.ToString();
            }
            else
            {
                return match;
            }
        }

        //TODO consider removing this.
        public async Task<string> SetupBlobLeaseCondition(BlobBaseClient blob, string leaseId, string garbageLeaseId)
        {
            BlobLease lease = null;
            if (leaseId == ReceivedLeaseId || leaseId == garbageLeaseId)
            {
                lease = await InstrumentClient(blob.GetBlobLeaseClient(Recording.Random.NewGuid().ToString())).AcquireAsync(BlobLeaseClient.InfiniteLeaseDuration);
            }
            return leaseId == ReceivedLeaseId ? lease.LeaseId : leaseId;
        }

        //TODO consider removing this.
        public async Task<string> SetupContainerLeaseCondition(BlobContainerClient container, string leaseId, string garbageLeaseId)
        {
            BlobLease lease = null;
            if (leaseId == ReceivedLeaseId || leaseId == garbageLeaseId)
            {
                lease = await InstrumentClient(container.GetBlobLeaseClient(Recording.Random.NewGuid().ToString())).AcquireAsync(BlobLeaseClient.InfiniteLeaseDuration);
            }
            return leaseId == ReceivedLeaseId ? lease.LeaseId : leaseId;
        }

        public BlobSignedIdentifier[] BuildSignedIdentifiers() =>
            new[]
            {
                new BlobSignedIdentifier
                {
                    Id = GetNewString(),
                    AccessPolicy = new BlobAccessPolicy()
                    {
                        StartsOn = Recording.UtcNow.AddHours(-1),
                        ExpiresOn = Recording.UtcNow.AddHours(1),
                        Permissions = "rw"
                    }
                }
            };

        internal StorageConnectionString GetConnectionString(
            SharedAccessSignatureCredentials credentials = default,
            bool includeEndpoint = true,
            bool includeTable = false)
        {
            credentials ??= GetAccountSasCredentials();
            if (!includeEndpoint)
            {
                return TestExtensions.CreateStorageConnectionString(
                    credentials,
                    TestConfigDefault.AccountName);
            }

            (Uri, Uri) blobUri = StorageConnectionString.ConstructBlobEndpoint(
                Constants.Https,
                TestConfigDefault.AccountName,
                default,
                default);

            (Uri, Uri) tableUri = default;
            if (includeTable)
            {
                tableUri = StorageConnectionString.ConstructTableEndpoint(
                    Constants.Https,
                    TestConfigDefault.AccountName,
                    default,
                    default);
            }

            return new StorageConnectionString(
                    credentials,
                    blobStorageUri: blobUri,
                    tableStorageUri: tableUri);
        }

        public async Task EnableSoftDelete()
        {
            BlobServiceClient service = GetServiceClient_SharedKey();
            Response<BlobServiceProperties> properties = await service.GetPropertiesAsync();
            properties.Value.DeleteRetentionPolicy = new BlobRetentionPolicy()
            {
                Enabled = true,
                Days = 2
            };
            await service.SetPropertiesAsync(properties);

            do
            {
                await Delay(250);
                properties = await service.GetPropertiesAsync();
            } while (!properties.Value.DeleteRetentionPolicy.Enabled);
        }

        public async Task DisableSoftDelete()
        {
            BlobServiceClient service = GetServiceClient_SharedKey();
            Response<BlobServiceProperties> properties = await service.GetPropertiesAsync();
            properties.Value.DeleteRetentionPolicy = new BlobRetentionPolicy() { Enabled = false };
            await service.SetPropertiesAsync(properties);

            do
            {
                await Delay(250);
                properties = await service.GetPropertiesAsync();
            } while (properties.Value.DeleteRetentionPolicy.Enabled);
        }


        public class DisposingContainer : IAsyncDisposable
        {
            public BlobContainerClient Container;

            public DisposingContainer(BlobContainerClient client)
            {
                Container = client;
            }

            public async ValueTask DisposeAsync()
            {
                if (Container != null)
                {
                    try
                    {
                        await Container.DeleteAsync();
                        Container = null;
                    }
                    catch
                    {
                        // swallow the exception to avoid hiding another test failure
                    }
                }
            }
        }
    }
}<|MERGE_RESOLUTION|>--- conflicted
+++ resolved
@@ -46,7 +46,6 @@
 
         public BlobClientOptions GetOptions(bool parallelRange = false)
         {
-<<<<<<< HEAD
             var options = new BlobClientOptions()
             {
                 Diagnostics = { IsLoggingEnabled = true },
@@ -69,10 +68,7 @@
 
         public BlobClientOptions GetOptions(BlobClientOptions.ServiceVersion serviceVersion, bool parallelRange = false)
         {
-            var options = new BlobClientOptions(serviceVersion)
-=======
             var options = new BlobClientOptions(_serviceVersion)
->>>>>>> 461dcf24
             {
                 Diagnostics = { IsLoggingEnabled = true },
                 Retry =
