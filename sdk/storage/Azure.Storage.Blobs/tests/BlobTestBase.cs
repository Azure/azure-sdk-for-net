﻿// Copyright (c) Microsoft Corporation. All rights reserved.
// Licensed under the MIT License.

using System;
using System.Collections.Generic;
using System.IO;
using System.Net;
using System.Text;
using System.Threading.Tasks;
using Azure.Core;
using Azure.Core.Pipeline;
using Azure.Core.TestFramework;
using Azure.Storage.Blobs;
using Azure.Storage.Blobs.Models;
using Azure.Storage.Blobs.Specialized;
using Azure.Storage.Sas;
using NUnit.Framework;

namespace Azure.Storage.Test.Shared
{
    [ClientTestFixture(
        BlobClientOptions.ServiceVersion.V2019_02_02,
        BlobClientOptions.ServiceVersion.V2019_07_07,
<<<<<<< HEAD
        BlobClientOptions.ServiceVersion.V2019_12_12)]
=======
        BlobClientOptions.ServiceVersion.V2019_12_12,
        BlobClientOptions.ServiceVersion.V2020_02_10)]
>>>>>>> 60f4876e
    public abstract class BlobTestBase : StorageTestBase
    {
        protected readonly BlobClientOptions.ServiceVersion _serviceVersion;
        public readonly string ReceivedETag = "\"received\"";
        public readonly string GarbageETag = "\"garbage\"";
        public readonly string ReceivedLeaseId = "received";

        protected string SecondaryStorageTenantPrimaryHost() =>
            new Uri(TestConfigSecondary.BlobServiceEndpoint).Host;

        protected string SecondaryStorageTenantSecondaryHost() =>
            new Uri(TestConfigSecondary.BlobServiceSecondaryEndpoint).Host;

        public BlobTestBase(bool async, BlobClientOptions.ServiceVersion serviceVersion, RecordedTestMode? mode = null)
            : base(async, mode)
        {
            _serviceVersion = serviceVersion;
        }

        public DateTimeOffset OldDate => Recording.Now.AddDays(-1);
        public DateTimeOffset NewDate => Recording.Now.AddDays(1);

        public string GetGarbageLeaseId() => Recording.Random.NewGuid().ToString();
        public string GetNewContainerName() => $"test-container-{Recording.Random.NewGuid()}";
        public string GetNewBlobName() => $"test-blob-{Recording.Random.NewGuid()}";
        public string GetNewBlockName() => $"test-block-{Recording.Random.NewGuid()}";
        public string GetNewNonAsciiBlobName() => $"test-β£©þ‽%3A-{Recording.Random.NewGuid()}";

        public BlobClientOptions GetOptions(bool parallelRange = false)
        {
            var options = new BlobClientOptions(_serviceVersion)
            {
                Diagnostics = { IsLoggingEnabled = true },
                Retry =
                {
                    Mode = RetryMode.Exponential,
                    MaxRetries = Storage.Constants.MaxReliabilityRetries,
                    Delay = TimeSpan.FromSeconds(Mode == RecordedTestMode.Playback ? 0.01 : 0.5),
                    MaxDelay = TimeSpan.FromSeconds(Mode == RecordedTestMode.Playback ? 0.1 : 10)
                },
                Transport = GetTransport()
            };
            if (Mode != RecordedTestMode.Live)
            {
                options.AddPolicy(new RecordedClientRequestIdPolicy(Recording, parallelRange), HttpPipelinePosition.PerCall);
            }

            return Recording.InstrumentClientOptions(options);
        }

        public BlobClientOptions GetFaultyBlobConnectionOptions(
            int raiseAt = default,
            Exception raise = default,
            Action onFault = default)
        {
            raise = raise ?? new IOException("Simulated connection fault");
            BlobClientOptions options = GetOptions();
            options.AddPolicy(new FaultyDownloadPipelinePolicy(raiseAt, raise, onFault), HttpPipelinePosition.PerCall);
            return options;
        }

        private BlobServiceClient GetServiceClientFromSharedKeyConfig(TenantConfiguration config, BlobClientOptions options = default)
            => InstrumentClient(
                new BlobServiceClient(
                    new Uri(config.BlobServiceEndpoint),
                    new StorageSharedKeyCredential(config.AccountName, config.AccountKey),
                    options ?? GetOptions()));

        private BlobServiceClient GetSecondaryReadServiceClient(TenantConfiguration config, int numberOfReadFailuresToSimulate, out TestExceptionPolicy testExceptionPolicy, bool simulate404 = false, List<RequestMethod> enabledRequestMethods = null)
        {
            BlobClientOptions options = GetSecondaryStorageOptions(config, out testExceptionPolicy, numberOfReadFailuresToSimulate, simulate404, enabledRequestMethods);
            return InstrumentClient(
                 new BlobServiceClient(
                    new Uri(config.BlobServiceEndpoint),
                    new StorageSharedKeyCredential(config.AccountName, config.AccountKey),
                    options));
        }

        private BlobBaseClient GetSecondaryReadBlobBaseClient(TenantConfiguration config, int numberOfReadFailuresToSimulate, out TestExceptionPolicy testExceptionPolicy, bool simulate404 = false, List<RequestMethod> enabledRequestMethods = null)
        {
            BlobClientOptions options = GetSecondaryStorageOptions(config, out testExceptionPolicy, numberOfReadFailuresToSimulate, simulate404, enabledRequestMethods);
            return InstrumentClient(
                 new BlobBaseClient(
                    new Uri(config.BlobServiceEndpoint),
                    new StorageSharedKeyCredential(config.AccountName, config.AccountKey),
                    options));
        }

        private BlobContainerClient GetSecondaryReadBlobContainerClient(TenantConfiguration config, int numberOfReadFailuresToSimulate, out TestExceptionPolicy testExceptionPolicy, bool simulate404 = false, List<RequestMethod> enabledRequestMethods = null)
        {
            BlobClientOptions options = GetSecondaryStorageOptions(config, out testExceptionPolicy, numberOfReadFailuresToSimulate, simulate404, enabledRequestMethods);
            Uri uri = new Uri(config.BlobServiceEndpoint);
            string containerName = GetNewContainerName();
            return InstrumentClient(
                 new BlobContainerClient(
                    uri.AppendToPath(containerName),
                    new StorageSharedKeyCredential(config.AccountName, config.AccountKey),
                    options));
        }

        private BlobClientOptions GetSecondaryStorageOptions(
            TenantConfiguration config,
            out TestExceptionPolicy testExceptionPolicy,
            int numberOfReadFailuresToSimulate = 1,
            bool simulate404 = false,
            List<RequestMethod> trackedRequestMethods = null)
        {
            BlobClientOptions options = GetOptions();
            options.GeoRedundantSecondaryUri = new Uri(config.BlobServiceSecondaryEndpoint);
            options.Retry.MaxRetries = 4;
            testExceptionPolicy = new TestExceptionPolicy(numberOfReadFailuresToSimulate, options.GeoRedundantSecondaryUri, simulate404, trackedRequestMethods);
            options.AddPolicy(testExceptionPolicy, HttpPipelinePosition.PerRetry);
            return options;
        }

        private BlobServiceClient GetServiceClientFromOauthConfig(TenantConfiguration config) =>
            InstrumentClient(
                new BlobServiceClient(
                    new Uri(config.BlobServiceEndpoint),
                    GetOAuthCredential(config),
                    GetOptions()));

        public BlobServiceClient GetServiceClient_SharedKey(BlobClientOptions options = default)
            => GetServiceClientFromSharedKeyConfig(TestConfigDefault, options);

        public BlobServiceClient GetServiceClient_SecondaryAccount_ReadEnabledOnRetry(int numberOfReadFailuresToSimulate, out TestExceptionPolicy testExceptionPolicy, bool simulate404 = false, List<RequestMethod> enabledRequestMethods = null)
            => GetSecondaryReadServiceClient(TestConfigSecondary, numberOfReadFailuresToSimulate, out testExceptionPolicy, simulate404, enabledRequestMethods);

        public BlobBaseClient GetBlobBaseClient_SecondaryAccount_ReadEnabledOnRetry(int numberOfReadFailuresToSimulate, out TestExceptionPolicy testExceptionPolicy, bool simulate404 = false, List<RequestMethod> enabledRequestMethods = null)
    => GetSecondaryReadBlobBaseClient(TestConfigSecondary, numberOfReadFailuresToSimulate, out testExceptionPolicy, simulate404, enabledRequestMethods);

        public BlobContainerClient GetBlobContainerClient_SecondaryAccount_ReadEnabledOnRetry(int numberOfReadFailuresToSimulate, out TestExceptionPolicy testExceptionPolicy, bool simulate404 = false, List<RequestMethod> enabledRequestMethods = null)
    => GetSecondaryReadBlobContainerClient(TestConfigSecondary, numberOfReadFailuresToSimulate, out testExceptionPolicy, simulate404, enabledRequestMethods);

        public BlobServiceClient GetServiceClient_SecondaryAccount_SharedKey()
            => GetServiceClientFromSharedKeyConfig(TestConfigSecondary);

        public BlobServiceClient GetServiceClient_PreviewAccount_SharedKey()
            => GetServiceClientFromSharedKeyConfig(TestConfigPreviewBlob);

        public BlobServiceClient GetServiceClient_PremiumBlobAccount_SharedKey()
            => GetServiceClientFromSharedKeyConfig(TestConfigPremiumBlob);

        public BlobServiceClient GetServiceClient_OauthAccount() =>
            GetServiceClientFromOauthConfig(TestConfigOAuth);

        public BlobServiceClient GetServiceClient_ManagedDisk() =>
            GetServiceClientFromSharedKeyConfig(TestConfigManagedDisk);

        public BlobServiceClient GetServiceClient_Hns() =>
            GetServiceClientFromSharedKeyConfig(TestConfigHierarchicalNamespace);

        public BlobServiceClient GetServiceClient_SoftDelete() =>
            GetServiceClientFromSharedKeyConfig(TestConfigSoftDelete);

        public BlobServiceClient GetServiceClient_AccountSas(
            StorageSharedKeyCredential sharedKeyCredentials = default,
            BlobSasQueryParameters sasCredentials = default)
            => InstrumentClient(
                new BlobServiceClient(
                    new Uri($"{TestConfigDefault.BlobServiceEndpoint}?{sasCredentials ?? GetNewAccountSas(sharedKeyCredentials: sharedKeyCredentials)}"),
                    GetOptions()));

        public BlobServiceClient GetServiceClient_BlobServiceSas_Container(
            string containerName,
            StorageSharedKeyCredential sharedKeyCredentials = default,
            BlobSasQueryParameters sasCredentials = default)
            => InstrumentClient(
                new BlobServiceClient(
                    new Uri($"{TestConfigDefault.BlobServiceEndpoint}?{sasCredentials ?? GetNewBlobServiceSasCredentialsContainer(containerName: containerName, sharedKeyCredentials: sharedKeyCredentials ?? GetNewSharedKeyCredentials())}"),
                    GetOptions()));

        public BlobServiceClient GetServiceClient_BlobServiceIdentitySas_Container(
            string containerName,
            UserDelegationKey userDelegationKey,
            BlobSasQueryParameters sasCredentials = default)
            => InstrumentClient(
                new BlobServiceClient(
                    new Uri($"{TestConfigOAuth.BlobServiceEndpoint}?{sasCredentials ?? GetNewBlobServiceIdentitySasCredentialsContainer(containerName: containerName, userDelegationKey, TestConfigOAuth.AccountName)}"),
                    GetOptions()));

        public BlobServiceClient GetServiceClient_BlobServiceSas_Blob(
            string containerName,
            string blobName,
            StorageSharedKeyCredential sharedKeyCredentials = default,
            BlobSasQueryParameters sasCredentials = default)
            => InstrumentClient(
                new BlobServiceClient(
                    new Uri($"{TestConfigDefault.BlobServiceEndpoint}?{sasCredentials ?? GetNewBlobServiceSasCredentialsBlob(containerName: containerName, blobName: blobName, sharedKeyCredentials: sharedKeyCredentials ?? GetNewSharedKeyCredentials())}"),
                    GetOptions()));

        public BlobServiceClient GetServiceClient_BlobServiceIdentitySas_Blob(
            string containerName,
            string blobName,
            UserDelegationKey userDelegationKey,
            BlobSasQueryParameters sasCredentials = default)
            => InstrumentClient(
                new BlobServiceClient(
                    new Uri($"{TestConfigOAuth.BlobServiceEndpoint}?{sasCredentials ?? GetNewBlobServiceIdentitySasCredentialsBlob(containerName: containerName, blobName: blobName, userDelegationKey: userDelegationKey, accountName: TestConfigOAuth.AccountName)}"),
                    GetOptions()));

        public BlobServiceClient GetServiceClient_BlobServiceSas_Snapshot(
            string containerName,
            string blobName,
            string snapshot,
            StorageSharedKeyCredential sharedKeyCredentials = default,
            BlobSasQueryParameters sasCredentials = default)
            => InstrumentClient(
                new BlobServiceClient(
                    new Uri($"{TestConfigDefault.BlobServiceEndpoint}?{sasCredentials ?? GetNewBlobServiceSasCredentialsSnapshot(containerName: containerName, blobName: blobName, snapshot: snapshot, sharedKeyCredentials: sharedKeyCredentials ?? GetNewSharedKeyCredentials())}"),
                    GetOptions()));

        public Security.KeyVault.Keys.KeyClient GetKeyClient_TargetKeyClient()
            => GetKeyClient(TestConfigurations.DefaultTargetKeyVault);

        public TokenCredential GetTokenCredential_TargetKeyClient()
            => GetKeyClientTokenCredential(TestConfigurations.DefaultTargetKeyVault);

        private static Security.KeyVault.Keys.KeyClient GetKeyClient(KeyVaultConfiguration config)
            => new Security.KeyVault.Keys.KeyClient(
                new Uri(config.VaultEndpoint),
                GetKeyClientTokenCredential(config));

        private static TokenCredential GetKeyClientTokenCredential(KeyVaultConfiguration config)
            => new Identity.ClientSecretCredential(
                config.ActiveDirectoryTenantId,
                config.ActiveDirectoryApplicationId,
                config.ActiveDirectoryApplicationSecret);

        public async Task<DisposingContainer> GetTestContainerAsync(
            BlobServiceClient service = default,
            string containerName = default,
            IDictionary<string, string> metadata = default,
            PublicAccessType? publicAccessType = default,
            bool premium = default)
        {

            containerName ??= GetNewContainerName();
            service ??= GetServiceClient_SharedKey();

            if (publicAccessType == default)
            {
                publicAccessType = premium ? PublicAccessType.None : PublicAccessType.BlobContainer;
            }

            BlobContainerClient container = InstrumentClient(service.GetBlobContainerClient(containerName));
            await container.CreateAsync(metadata: metadata, publicAccessType: publicAccessType.Value);
            return new DisposingContainer(container);
        }


        public StorageSharedKeyCredential GetNewSharedKeyCredentials()
            => new StorageSharedKeyCredential(
                    TestConfigDefault.AccountName,
                    TestConfigDefault.AccountKey);

        public SasQueryParameters GetNewAccountSas(
            AccountSasResourceTypes resourceTypes = AccountSasResourceTypes.All,
            AccountSasPermissions permissions = AccountSasPermissions.All,
            StorageSharedKeyCredential sharedKeyCredentials = default)
        {
            var builder = new AccountSasBuilder
            {
                Protocol = SasProtocol.None,
                Services = AccountSasServices.Blobs,
                ResourceTypes = resourceTypes,
                StartsOn = Recording.UtcNow.AddHours(-1),
                ExpiresOn = Recording.UtcNow.AddHours(+1),
                IPRange = new SasIPRange(IPAddress.None, IPAddress.None),
                Version = ToSasVersion(_serviceVersion)
            };
            builder.SetPermissions(permissions);
            return builder.ToSasQueryParameters(sharedKeyCredentials ?? GetNewSharedKeyCredentials());
        }

        public BlobSasQueryParameters GetNewBlobServiceSasCredentialsContainer(string containerName, StorageSharedKeyCredential sharedKeyCredentials = default)
        {
            var builder = GetBlobSasBuilder(containerName);
            builder.SetPermissions(BlobContainerSasPermissions.All);
            return builder.ToSasQueryParameters(sharedKeyCredentials ?? GetNewSharedKeyCredentials());
        }

        public BlobSasQueryParameters GetNewBlobServiceIdentitySasCredentialsContainer(string containerName, UserDelegationKey userDelegationKey, string accountName)
        {
            var builder = GetBlobSasBuilder(containerName);
            builder.SetPermissions(BlobContainerSasPermissions.All);
            return builder.ToSasQueryParameters(userDelegationKey, accountName);
        }

        public BlobSasQueryParameters GetNewBlobServiceSasCredentialsBlob(string containerName, string blobName, StorageSharedKeyCredential sharedKeyCredentials = default)
        {
<<<<<<< HEAD
            var builder = GetBlobSasBuilder(containerName, blobName);
=======
            BlobSasBuilder builder = GetBlobSasBuilder(containerName, blobName);
>>>>>>> 60f4876e
            builder.SetPermissions(
                BlobSasPermissions.Read |
                BlobSasPermissions.Add |
                BlobSasPermissions.Create |
                BlobSasPermissions.Delete |
                BlobSasPermissions.Write);
            return builder.ToSasQueryParameters(sharedKeyCredentials ?? GetNewSharedKeyCredentials());
        }

        public BlobSasQueryParameters GetBlobSas(
            string containerName,
            string blobName,
            BlobSasPermissions permissions,
            StorageSharedKeyCredential sharedKeyCredential = default,
            string sasVersion = default)
        {
            BlobSasBuilder sasBuilder = GetBlobSasBuilder(containerName, blobName, sasVersion: sasVersion);
            sasBuilder.SetPermissions(permissions);
            return sasBuilder.ToSasQueryParameters(sharedKeyCredential ?? GetNewSharedKeyCredentials());
        }

        public BlobSasQueryParameters GetBlobIdentitySas(
            string containerName,
            string blobName,
            BlobSasPermissions permissions,
            UserDelegationKey userDelegationKey,
            string accountName,
            string sasVersion = default)
        {
            BlobSasBuilder sasBuilder = GetBlobSasBuilder(containerName, blobName, sasVersion: sasVersion);
            sasBuilder.SetPermissions(permissions);
            return sasBuilder.ToSasQueryParameters(userDelegationKey, accountName);
        }

        public BlobSasQueryParameters GetContainerSas(
            string containerName,
            BlobContainerSasPermissions permissions,
            StorageSharedKeyCredential sharedKeyCredential = default,
            string sasVersion = default)
        {
            BlobSasBuilder sasBuilder = GetBlobSasBuilder(containerName, sasVersion: sasVersion);
            sasBuilder.SetPermissions(permissions);
            return sasBuilder.ToSasQueryParameters(sharedKeyCredential ?? GetNewSharedKeyCredentials());
        }

        public BlobSasQueryParameters GetContainerIdentitySas(
            string containerName,
            BlobContainerSasPermissions permissions,
            UserDelegationKey userDelegationKey,
            string accountName,
            string sasVersion = default)
        {
            BlobSasBuilder sasBuilder = GetBlobSasBuilder(containerName, sasVersion: sasVersion);
            sasBuilder.SetPermissions(permissions);
            return sasBuilder.ToSasQueryParameters(userDelegationKey, accountName);
        }

<<<<<<< HEAD
=======
        public BlobSasQueryParameters GetSnapshotSas(
            string containerName,
            string blobName,
            string snapshot,
            SnapshotSasPermissions permissions,
            StorageSharedKeyCredential sharedKeyCredential = default,
            string sasVersion = default)
        {
            BlobSasBuilder sasBuilder = GetBlobSasBuilder(containerName, blobName, snapshot: snapshot, sasVersion: sasVersion);
            sasBuilder.SetPermissions(permissions);
            return sasBuilder.ToSasQueryParameters(sharedKeyCredential ?? GetNewSharedKeyCredentials());
        }

        public BlobSasQueryParameters GetSnapshotIdentitySas(
            string containerName,
            string blobName,
            string snapshot,
            SnapshotSasPermissions permissions,
            UserDelegationKey userDelegationKey,
            string accountName,
            string sasVersion = default)
        {
            BlobSasBuilder sasBuilder = GetBlobSasBuilder(containerName, blobName, snapshot: snapshot, sasVersion: sasVersion);
            sasBuilder.SetPermissions(permissions);
            return sasBuilder.ToSasQueryParameters(userDelegationKey, accountName);
        }

>>>>>>> 60f4876e
        public BlobSasQueryParameters GetBlobVersionSas(
            string containerName,
            string blobName,
            string blobVersion,
            BlobVersionSasPermissions permissions,
            StorageSharedKeyCredential sharedKeyCredential = default,
            string sasVersion = default)
        {
            BlobSasBuilder sasBuilder = GetBlobSasBuilder(containerName, blobName, blobVersion: blobVersion, sasVersion: sasVersion);
            sasBuilder.SetPermissions(permissions);
            return sasBuilder.ToSasQueryParameters(sharedKeyCredential ?? GetNewSharedKeyCredentials());
        }

        public BlobSasQueryParameters GetBlobVersionIdentitySas(
            string containerName,
            string blobName,
            string blobVersion,
            BlobVersionSasPermissions permissions,
            UserDelegationKey userDelegationKey,
            string accountName,
            string sasVersion = default)
        {
            BlobSasBuilder sasBuilder = GetBlobSasBuilder(containerName, blobName, blobVersion: blobVersion, sasVersion: sasVersion);
            sasBuilder.SetPermissions(permissions);
            return sasBuilder.ToSasQueryParameters(userDelegationKey, accountName);
        }

        private BlobSasBuilder GetBlobSasBuilder(
            string containerName,
            string blobName = default,
            string snapshot = default,
            string blobVersion = default,
            string sasVersion = default)
            => new BlobSasBuilder
            {
                BlobContainerName = containerName,
                BlobName = blobName,
                Snapshot = snapshot,
<<<<<<< HEAD
                BlobVersion = blobVersion,
=======
                BlobVersionId = blobVersion,
>>>>>>> 60f4876e
                Protocol = SasProtocol.None,
                StartsOn = Recording.UtcNow.AddHours(-1),
                ExpiresOn = Recording.UtcNow.AddHours(+1),
                IPRange = new SasIPRange(IPAddress.None, IPAddress.None),
                Version = sasVersion ?? ToSasVersion(_serviceVersion)
            };

        public BlobSasQueryParameters GetNewBlobServiceIdentitySasCredentialsBlob(string containerName, string blobName, UserDelegationKey userDelegationKey, string accountName)
        {
            var builder = GetBlobSasBuilder(containerName, blobName);
            builder.SetPermissions(
                BlobSasPermissions.Read |
                BlobSasPermissions.Add |
                BlobSasPermissions.Create |
                BlobSasPermissions.Delete |
                BlobSasPermissions.Write);
            return builder.ToSasQueryParameters(userDelegationKey, accountName);
        }

        public BlobSasQueryParameters GetNewBlobServiceSasCredentialsSnapshot(string containerName, string blobName, string snapshot, StorageSharedKeyCredential sharedKeyCredentials = default)
        {
            var builder = new BlobSasBuilder
            {
                BlobContainerName = containerName,
                BlobName = blobName,
                Snapshot = snapshot,
                Protocol = SasProtocol.None,
                StartsOn = Recording.UtcNow.AddHours(-1),
                ExpiresOn = Recording.UtcNow.AddHours(+1),
                IPRange = new SasIPRange(IPAddress.None, IPAddress.None),
                Version = ToSasVersion(_serviceVersion)
            };
            builder.SetPermissions(SnapshotSasPermissions.All);
            return builder.ToSasQueryParameters(sharedKeyCredentials ?? GetNewSharedKeyCredentials());
        }

        public static string ToSasVersion(BlobClientOptions.ServiceVersion serviceVersion)
        {
            return serviceVersion switch
            {
<<<<<<< HEAD
                case BlobClientOptions.ServiceVersion.V2019_02_02:
                    return "2019-02-02";
                case BlobClientOptions.ServiceVersion.V2019_07_07:
                    return "2019-07-07";
                case BlobClientOptions.ServiceVersion.V2019_12_12:
                    return "2019-12-12";
                default:
                    throw new ArgumentException("Invalid service version");
            }
=======
                BlobClientOptions.ServiceVersion.V2019_02_02 => "2019-02-02",
                BlobClientOptions.ServiceVersion.V2019_07_07 => "2019-07-07",
                BlobClientOptions.ServiceVersion.V2019_12_12 => "2019-12-12",
                BlobClientOptions.ServiceVersion.V2020_02_10 => "2020-02-10",
                _ => throw new ArgumentException("Invalid service version"),
            };
>>>>>>> 60f4876e
        }

        public async Task<PageBlobClient> CreatePageBlobClientAsync(BlobContainerClient container, long size)
        {
            PageBlobClient blob = InstrumentClient(container.GetPageBlobClient(GetNewBlobName()));
            await blob.CreateAsync(size, 0).ConfigureAwait(false);
            return blob;
        }

        public string ToBase64(string s)
        {
            var bytes = Encoding.UTF8.GetBytes(s);
            return Convert.ToBase64String(bytes);
        }

        public CustomerProvidedKey GetCustomerProvidedKey()
        {
            var bytes = new byte[32];
            Recording.Random.NextBytes(bytes);
            return new CustomerProvidedKey(bytes);
        }

        public Uri GetHttpsUri(Uri uri)
        {
            var uriBuilder = new UriBuilder(uri)
            {
                Scheme = TestConstants.Https,
                Port = TestConstants.HttpPort
            };
            return uriBuilder.Uri;
        }

        //TODO consider removing this.
        public async Task<string> SetupBlobMatchCondition(BlobBaseClient blob, string match)
        {
            if (match == ReceivedETag)
            {
                Response<BlobProperties> headers = await blob.GetPropertiesAsync();
                return headers.Value.ETag.ToString();
            }
            else
            {
                return match;
            }
        }

        //TODO consider removing this.
        public async Task<string> SetupBlobLeaseCondition(BlobBaseClient blob, string leaseId, string garbageLeaseId)
        {
            BlobLease lease = null;
            if (leaseId == ReceivedLeaseId || leaseId == garbageLeaseId)
            {
                lease = await InstrumentClient(blob.GetBlobLeaseClient(Recording.Random.NewGuid().ToString())).AcquireAsync(BlobLeaseClient.InfiniteLeaseDuration);
            }
            return leaseId == ReceivedLeaseId ? lease.LeaseId : leaseId;
        }

        //TODO consider removing this.
        public async Task<string> SetupContainerLeaseCondition(BlobContainerClient container, string leaseId, string garbageLeaseId)
        {
            BlobLease lease = null;
            if (leaseId == ReceivedLeaseId || leaseId == garbageLeaseId)
            {
                lease = await InstrumentClient(container.GetBlobLeaseClient(Recording.Random.NewGuid().ToString())).AcquireAsync(BlobLeaseClient.InfiniteLeaseDuration);
            }
            return leaseId == ReceivedLeaseId ? lease.LeaseId : leaseId;
        }

        public BlobSignedIdentifier[] BuildSignedIdentifiers() =>
            new[]
            {
                new BlobSignedIdentifier
                {
                    Id = GetNewString(),
                    AccessPolicy = new BlobAccessPolicy()
                    {
                        PolicyStartsOn = Recording.UtcNow.AddHours(-1),
                        PolicyExpiresOn = Recording.UtcNow.AddHours(1),
                        Permissions = "rw"
                    }
                }
            };

        internal StorageConnectionString GetConnectionString(
            SharedAccessSignatureCredentials credentials = default,
            bool includeEndpoint = true,
            bool includeTable = false)
        {
            credentials ??= GetAccountSasCredentials();
            if (!includeEndpoint)
            {
                return TestExtensions.CreateStorageConnectionString(
                    credentials,
                    TestConfigDefault.AccountName);
            }

            (Uri, Uri) blobUri = StorageConnectionString.ConstructBlobEndpoint(
                Constants.Https,
                TestConfigDefault.AccountName,
                default,
                default);

            (Uri, Uri) tableUri = default;
            if (includeTable)
            {
                tableUri = StorageConnectionString.ConstructTableEndpoint(
                    Constants.Https,
                    TestConfigDefault.AccountName,
                    default,
                    default);
            }

            return new StorageConnectionString(
                    credentials,
                    blobStorageUri: blobUri,
                    tableStorageUri: tableUri);
        }

        public async Task EnableSoftDelete()
        {
            BlobServiceClient service = GetServiceClient_SharedKey();
            Response<BlobServiceProperties> properties = await service.GetPropertiesAsync();
            properties.Value.DeleteRetentionPolicy = new BlobRetentionPolicy()
            {
                Enabled = true,
                Days = 2
            };
            await service.SetPropertiesAsync(properties);

            do
            {
                await Delay(250);
                properties = await service.GetPropertiesAsync();
            } while (!properties.Value.DeleteRetentionPolicy.Enabled);
        }

        public async Task DisableSoftDelete()
        {
            BlobServiceClient service = GetServiceClient_SharedKey();
            Response<BlobServiceProperties> properties = await service.GetPropertiesAsync();
            properties.Value.DeleteRetentionPolicy = new BlobRetentionPolicy() { Enabled = false };
            await service.SetPropertiesAsync(properties);

            do
            {
                await Delay(250);
                properties = await service.GetPropertiesAsync();
            } while (properties.Value.DeleteRetentionPolicy.Enabled);
        }

        public Dictionary<string, string> BuildTags()
            => new Dictionary<string, string>
            {
                { "tagKey0", "tagValue0" },
                { "tagKey1", "tagValue1" }
            };

        public class DisposingContainer : IAsyncDisposable
        {
            public BlobContainerClient Container;

            public DisposingContainer(BlobContainerClient client)
            {
                Container = client;
            }

            public async ValueTask DisposeAsync()
            {
                if (Container != null)
                {
                    try
                    {
                        await Container.DeleteAsync();
                        Container = null;
                    }
                    catch
                    {
                        // swallow the exception to avoid hiding another test failure
                    }
                }
            }
        }

        public class BlobQueryErrorHandler
        {
            private readonly BlobQueryError _expectedBlobQueryError;

            public BlobQueryErrorHandler(BlobQueryError expected)
            {
                _expectedBlobQueryError = expected;
            }

            public void Handle(BlobQueryError blobQueryError)
            {
                Assert.AreEqual(_expectedBlobQueryError.IsFatal, blobQueryError.IsFatal);
                Assert.AreEqual(_expectedBlobQueryError.Name, blobQueryError.Name);
                Assert.AreEqual(_expectedBlobQueryError.Description, blobQueryError.Description);
                Assert.AreEqual(_expectedBlobQueryError.Position, blobQueryError.Position);
            }
        }
    }
}<|MERGE_RESOLUTION|>--- conflicted
+++ resolved
@@ -21,12 +21,8 @@
     [ClientTestFixture(
         BlobClientOptions.ServiceVersion.V2019_02_02,
         BlobClientOptions.ServiceVersion.V2019_07_07,
-<<<<<<< HEAD
-        BlobClientOptions.ServiceVersion.V2019_12_12)]
-=======
         BlobClientOptions.ServiceVersion.V2019_12_12,
         BlobClientOptions.ServiceVersion.V2020_02_10)]
->>>>>>> 60f4876e
     public abstract class BlobTestBase : StorageTestBase
     {
         protected readonly BlobClientOptions.ServiceVersion _serviceVersion;
@@ -318,11 +314,7 @@
 
         public BlobSasQueryParameters GetNewBlobServiceSasCredentialsBlob(string containerName, string blobName, StorageSharedKeyCredential sharedKeyCredentials = default)
         {
-<<<<<<< HEAD
-            var builder = GetBlobSasBuilder(containerName, blobName);
-=======
             BlobSasBuilder builder = GetBlobSasBuilder(containerName, blobName);
->>>>>>> 60f4876e
             builder.SetPermissions(
                 BlobSasPermissions.Read |
                 BlobSasPermissions.Add |
@@ -380,8 +372,6 @@
             return sasBuilder.ToSasQueryParameters(userDelegationKey, accountName);
         }
 
-<<<<<<< HEAD
-=======
         public BlobSasQueryParameters GetSnapshotSas(
             string containerName,
             string blobName,
@@ -409,7 +399,6 @@
             return sasBuilder.ToSasQueryParameters(userDelegationKey, accountName);
         }
 
->>>>>>> 60f4876e
         public BlobSasQueryParameters GetBlobVersionSas(
             string containerName,
             string blobName,
@@ -448,11 +437,7 @@
                 BlobContainerName = containerName,
                 BlobName = blobName,
                 Snapshot = snapshot,
-<<<<<<< HEAD
-                BlobVersion = blobVersion,
-=======
                 BlobVersionId = blobVersion,
->>>>>>> 60f4876e
                 Protocol = SasProtocol.None,
                 StartsOn = Recording.UtcNow.AddHours(-1),
                 ExpiresOn = Recording.UtcNow.AddHours(+1),
@@ -493,24 +478,12 @@
         {
             return serviceVersion switch
             {
-<<<<<<< HEAD
-                case BlobClientOptions.ServiceVersion.V2019_02_02:
-                    return "2019-02-02";
-                case BlobClientOptions.ServiceVersion.V2019_07_07:
-                    return "2019-07-07";
-                case BlobClientOptions.ServiceVersion.V2019_12_12:
-                    return "2019-12-12";
-                default:
-                    throw new ArgumentException("Invalid service version");
-            }
-=======
                 BlobClientOptions.ServiceVersion.V2019_02_02 => "2019-02-02",
                 BlobClientOptions.ServiceVersion.V2019_07_07 => "2019-07-07",
                 BlobClientOptions.ServiceVersion.V2019_12_12 => "2019-12-12",
                 BlobClientOptions.ServiceVersion.V2020_02_10 => "2020-02-10",
                 _ => throw new ArgumentException("Invalid service version"),
             };
->>>>>>> 60f4876e
         }
 
         public async Task<PageBlobClient> CreatePageBlobClientAsync(BlobContainerClient container, long size)
