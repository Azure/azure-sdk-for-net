--- conflicted
+++ resolved
@@ -167,13 +167,11 @@
         public BlobServiceClient GetServiceClient_ManagedDisk() =>
             GetServiceClientFromSharedKeyConfig(TestConfigManagedDisk);
 
-<<<<<<< HEAD
         public BlobServiceClient GetServiceClient_Hns() =>
             GetServiceClientFromSharedKeyConfig(TestConfigHierarchicalNamespace);
-=======
+
         public BlobServiceClient GetServiceClient_SoftDelete() =>
             GetServiceClientFromSharedKeyConfig(TestConfigSoftDelete);
->>>>>>> a0e4c618
 
         public BlobServiceClient GetServiceClient_AccountSas(
             StorageSharedKeyCredential sharedKeyCredentials = default,
