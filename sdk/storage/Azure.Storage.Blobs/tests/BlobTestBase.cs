--- conflicted
+++ resolved
@@ -60,14 +60,6 @@
         public DateTimeOffset OldDate => Recording.Now.AddDays(-1);
         public DateTimeOffset NewDate => Recording.Now.AddDays(1);
 
-<<<<<<< HEAD
-        public string GetGarbageLeaseId() => Recording.Random.NewGuid().ToString();
-        public string GetNewContainerName() => $"test-container-{Recording.Random.NewGuid()}";
-        public string GetNewBlobDirectoryName() => $"test-blob-dir-{Recording.Random.NewGuid()}";
-        public string GetNewBlobName() => $"test-blob-{Recording.Random.NewGuid()}";
-        public string GetNewBlockName() => $"test-block-{Recording.Random.NewGuid()}";
-        public string GetNewNonAsciiBlobName() => $"test-β£©þ‽%3A-{Recording.Random.NewGuid()}";
-=======
         public string GetGarbageLeaseId() => BlobsClientBuilder.GetGarbageLeaseId();
         public string GetNewContainerName() => BlobsClientBuilder.GetNewContainerName();
         public string GetNewBlobName() => BlobsClientBuilder.GetNewBlobName();
@@ -84,7 +76,6 @@
 
         public BlobClientOptions GetOptions(bool parallelRange = false)
             => BlobsClientBuilder.GetOptions(parallelRange);
->>>>>>> 72463356
 
         internal async Task<BlobBaseClient> GetNewBlobClient(BlobContainerClient container, string blobName = default)
         {
