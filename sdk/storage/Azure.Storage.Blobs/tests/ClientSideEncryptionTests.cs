﻿// Copyright (c) Microsoft Corporation. All rights reserved.
// Licensed under the MIT License.

using System;
using System.Collections.Generic;
using System.IO;
using System.Linq;
using System.Security.Cryptography;
using System.Threading;
using System.Threading.Tasks;
using Azure.Core.Cryptography;
using Azure.Core.TestFramework;
using Azure.Security.KeyVault.Keys.Cryptography;
using Azure.Storage.Blobs.Models;
using Azure.Storage.Blobs.Specialized;
using Azure.Storage.Blobs.Tests;
using Azure.Storage.Cryptography.Models;
using Azure.Storage.Test;
using Azure.Storage.Test.Shared;
using Moq;
using NUnit.Framework;
using static Azure.Storage.Blobs.Tests.ClientSideEncryptionTestExtensions;
using static Moq.It;

namespace Azure.Storage.Blobs.Test
{
    public class ClientSideEncryptionTests : BlobTestBase
    {
        private static string s_algorithmName => ClientSideEncryptionTestExtensions.s_algorithmName;
        private static readonly CancellationToken s_cancellationToken = new CancellationTokenSource().Token;

        public ClientSideEncryptionTests(bool async, BlobClientOptions.ServiceVersion serviceVersion)
            : base(async, serviceVersion, null /* RecordedTestMode.Record /* to re-record */)
        {
        }

        /// <summary>
        /// Provides encryption functionality clone of client logic, letting us validate the client got it right end-to-end.
        /// </summary>
        private byte[] EncryptData(byte[] data, byte[] key, byte[] iv)
        {
            using (var aesProvider = new AesCryptoServiceProvider() { Key = key, IV = iv })
            using (var encryptor = aesProvider.CreateEncryptor())
            using (var memStream = new MemoryStream())
            using (var cryptoStream = new CryptoStream(memStream, encryptor, CryptoStreamMode.Write))
            {
                cryptoStream.Write(data, 0, data.Length);
                cryptoStream.FlushFinalBlock();
                return memStream.ToArray();
            }
        }

        private async Task<IKeyEncryptionKey> GetKeyvaultIKeyEncryptionKey()
        {
            var keyClient = GetKeyClient_TargetKeyClient();
            Security.KeyVault.Keys.KeyVaultKey key = await keyClient.CreateRsaKeyAsync(
                new Security.KeyVault.Keys.CreateRsaKeyOptions($"CloudRsaKey-{Guid.NewGuid()}", false));
            return new CryptographyClient(key.Id, GetTokenCredential_TargetKeyClient());
        }

        private async Task<DisposingContainer> GetTestContainerEncryptionAsync(
            ClientSideEncryptionOptions encryptionOptions,
            string containerName = default,
            IDictionary<string, string> metadata = default)
        {
            // normally set through property on subclass; this is easier to hook up in current test infra with internals access
            var options = GetOptions();
            options._clientSideEncryptionOptions = encryptionOptions;

            containerName ??= GetNewContainerName();
            var service = BlobsClientBuilder.GetServiceClient_SharedKey(options);

            BlobContainerClient container = InstrumentClient(service.GetBlobContainerClient(containerName));
            await container.CreateAsync(metadata: metadata);
            return new DisposingContainer(container);
        }

<<<<<<< HEAD
=======
        private Mock<IKeyEncryptionKey> GetIKeyEncryptionKey(byte[] userKeyBytes = default, string keyId = default, TimeSpan optionalDelay = default)
        {
            if (userKeyBytes == default)
            {
                const int keySizeBits = 256;
                userKeyBytes = GetRandomBuffer(keySizeBits >> 3);
            }
            keyId ??= Recording.Random.NewGuid().ToString();

            var keyMock = new Mock<IKeyEncryptionKey>(MockBehavior.Strict);
            keyMock.SetupGet(k => k.KeyId).Returns(keyId);
            if (IsAsync)
            {
                keyMock.Setup(k => k.WrapKeyAsync(s_algorithmName, IsNotNull<ReadOnlyMemory<byte>>(), s_cancellationToken))
                    .Returns<string, ReadOnlyMemory<byte>, CancellationToken>(async (algorithm, key, cancellationToken) =>
                    {
                        await Task.Delay(optionalDelay);
                        return Xor(userKeyBytes, key.ToArray());
                    });
                keyMock.Setup(k => k.UnwrapKeyAsync(s_algorithmName, IsNotNull<ReadOnlyMemory<byte>>(), s_cancellationToken))
                    .Returns<string, ReadOnlyMemory<byte>, CancellationToken>(async (algorithm, wrappedKey, cancellationToken) =>
                    {
                        await Task.Delay(optionalDelay);
                        return Xor(userKeyBytes, wrappedKey.ToArray());
                    });
            }
            else
            {
                keyMock.Setup(k => k.WrapKey(s_algorithmName, IsNotNull<ReadOnlyMemory<byte>>(), s_cancellationToken))
                    .Returns<string, ReadOnlyMemory<byte>, CancellationToken>((algorithm, key, cancellationToken) =>
                    {
                        Thread.Sleep(optionalDelay);
                        return Xor(userKeyBytes, key.ToArray());
                    });
                keyMock.Setup(k => k.UnwrapKey(s_algorithmName, IsNotNull<ReadOnlyMemory<byte>>(), It.IsAny<CancellationToken>()))
                    .Returns<string, ReadOnlyMemory<byte>, CancellationToken>((algorithm, wrappedKey, cancellationToken) =>
                    {
                        Thread.Sleep(optionalDelay);
                        return Xor(userKeyBytes, wrappedKey.ToArray());
                    });
            }

            return keyMock;
        }

>>>>>>> fd9ad862
        private void VerifyUnwrappedKeyWasCached(Mock<IKeyEncryptionKey> keyMock)
        {
            if (IsAsync)
            {
                keyMock.Verify(k => k.UnwrapKeyAsync(s_algorithmName, IsNotNull<ReadOnlyMemory<byte>>(), s_cancellationToken), Times.Once);
            }
            else
            {
                keyMock.Verify(k => k.UnwrapKey(s_algorithmName, IsNotNull<ReadOnlyMemory<byte>>(), It.IsAny<CancellationToken>()), Times.Once);
            }
        }

        private Mock<IKeyEncryptionKeyResolver> GetAlwaysFailsKeyResolver(bool throws)
        {
            var mock = new Mock<IKeyEncryptionKeyResolver>(MockBehavior.Strict);
            if (IsAsync)
            {
                if (throws)
                {
                    mock.Setup(r => r.ResolveAsync(IsNotNull<string>(), s_cancellationToken))
                        .Throws<Exception>();
                }
                else
                {
                    mock.Setup(r => r.ResolveAsync(IsNotNull<string>(), s_cancellationToken))
                        .Returns(Task.FromResult<IKeyEncryptionKey>(null));
                }
            }
            else
            {
                if (throws)
                {
                    mock.Setup(r => r.Resolve(IsNotNull<string>(), s_cancellationToken))
                        .Throws<Exception>();
                }
                else
                {
                    mock.Setup(r => r.Resolve(IsNotNull<string>(), s_cancellationToken))
                        .Returns((IKeyEncryptionKey)null);
                }
            }

            return mock;
        }

<<<<<<< HEAD
=======
        private Mock<IKeyEncryptionKeyResolver> GetIKeyEncryptionKeyResolver(params IKeyEncryptionKey[] keys)
        {
            IKeyEncryptionKey Resolve(string keyId, CancellationToken cancellationToken)
                => keys.FirstOrDefault(k => k.KeyId == keyId) ?? throw new Exception("Mock resolver couldn't resolve key id.");

            var resolverMock = new Mock<IKeyEncryptionKeyResolver>(MockBehavior.Strict);
            if (IsAsync)
            {
                resolverMock.Setup(r => r.ResolveAsync(IsNotNull<string>(), s_cancellationToken))
                    .Returns<string, CancellationToken>((keyId, cancellationToken) => Task.FromResult(Resolve(keyId, cancellationToken)));
            }
            else
            {
                resolverMock.Setup(r => r.Resolve(IsNotNull<string>(), s_cancellationToken))
                    .Returns<string, CancellationToken>(Resolve);
            }

            return resolverMock;
        }

>>>>>>> fd9ad862
        private Mock<Microsoft.Azure.KeyVault.Core.IKey> GetTrackOneIKey(byte[] userKeyBytes = default, string keyId = default)
        {
            if (userKeyBytes == default)
            {
                const int keySizeBits = 256;
                var bytes = new byte[keySizeBits >> 3];
                new RNGCryptoServiceProvider().GetBytes(bytes);
                userKeyBytes = bytes;
            }
            keyId ??= Guid.NewGuid().ToString();

            var keyMock = new Mock<Microsoft.Azure.KeyVault.Core.IKey>(MockBehavior.Strict);
            keyMock.SetupGet(k => k.Kid).Returns(keyId);
            keyMock.SetupGet(k => k.DefaultKeyWrapAlgorithm).Returns(s_algorithmName);
            // track one had async-only key wrapping
            keyMock.Setup(k => k.WrapKeyAsync(IsNotNull<byte[]>(), IsAny<string>(), IsNotNull<CancellationToken>())) // track 1 doesn't pass in the same cancellation token?
                // track 1 doesn't pass in the algorithm name, it lets the implementation return the default algorithm it chose
                .Returns<byte[], string, CancellationToken>((key, algorithm, cancellationToken) => Task.FromResult(Tuple.Create(Xor(userKeyBytes, key), s_algorithmName)));
            keyMock.Setup(k => k.UnwrapKeyAsync(IsNotNull<byte[]>(), s_algorithmName, IsNotNull<CancellationToken>())) // track 1 doesn't pass in the same cancellation token?
                .Returns<byte[], string, CancellationToken>((wrappedKey, algorithm, cancellationToken) => Task.FromResult(Xor(userKeyBytes, wrappedKey)));

            return keyMock;
        }

        private Mock<Microsoft.Azure.KeyVault.Core.IKeyResolver> GetTrackOneIKeyResolver(Microsoft.Azure.KeyVault.Core.IKey iKey)
        {
            var resolverMock = new Mock<Microsoft.Azure.KeyVault.Core.IKeyResolver>(MockBehavior.Strict);
            resolverMock.Setup(r => r.ResolveKeyAsync(IsNotNull<string>(), IsNotNull<CancellationToken>())) // track 1 doesn't pass in the same cancellation token?
                .Returns<string, CancellationToken>((keyId, cancellationToken) => iKey?.Kid == keyId ? Task.FromResult(iKey) : throw new Exception("Mock resolver couldn't resolve key id."));

            return resolverMock;
        }

        private static byte[] Xor(byte[] a, byte[] b)
        {
            if (a.Length != b.Length)
            {
                throw new ArgumentException("Keys must be the same length for this mock implementation.");
            }

            var aBits = new System.Collections.BitArray(a);
            var bBits = new System.Collections.BitArray(b);

            var result = new byte[a.Length];
            aBits.Xor(bBits).CopyTo(result, 0);

            return result;
        }

        /// <summary>
        /// Get Content Encryption Key and IV from uploaded/encrypted blob to determine expected ciphertext.
        /// </summary>
        /// <param name="plaintext">
        /// Data to encrypt.
        /// </param>
        /// <param name="properties">
        /// BlobProperties containing the wrapped CEK and IV to use for replicating encryption steps.
        /// </param>
        /// <param name="keyEncryptionKey">
        /// KEK used to unwrap the CEK in <paramref name="properties"/>.
        /// </param>
        /// <returns>Expected encrypted data with the given CEK and IV.</returns>
        private async Task<byte[]> ReplicateEncryption(byte[] plaintext, BlobProperties properties, IKeyEncryptionKey keyEncryptionKey)
        {
            // encrypt original data manually for comparison
            if (!properties.Metadata.TryGetValue(Constants.ClientSideEncryption.EncryptionDataKey, out string serialEncryptionData))
            {
                Assert.Fail("No encryption metadata present.");
            }
            EncryptionData encryptionMetadata = EncryptionDataSerializer.Deserialize(serialEncryptionData);
            Assert.NotNull(encryptionMetadata, "Never encrypted data.");

            var explicitlyUnwrappedKey = IsAsync // can't instrument this
                ? await keyEncryptionKey.UnwrapKeyAsync(s_algorithmName, encryptionMetadata.WrappedContentKey.EncryptedKey, s_cancellationToken).ConfigureAwait(false)
                : keyEncryptionKey.UnwrapKey(s_algorithmName, encryptionMetadata.WrappedContentKey.EncryptedKey, s_cancellationToken);

            return EncryptData(
                plaintext,
                explicitlyUnwrappedKey,
                encryptionMetadata.ContentEncryptionIV);
        }

        /// <summary>
        /// Download a blob without decrypting it.
        /// </summary>
        /// <param name="blob">Encrypted blob to download.</param>
        /// <returns>Ciphertext.</returns>
        private async Task<byte[]> DownloadBypassDecryption(BlobClient blob)
        {
            var encryptedDataStream = new MemoryStream();
            await InstrumentClient(new BlobClient(blob.Uri, Tenants.GetNewSharedKeyCredentials())).DownloadToAsync(encryptedDataStream, cancellationToken: s_cancellationToken);
            return encryptedDataStream.ToArray();
        }

        private async Task<EncryptionData> GetMockEncryptionDataAsync(byte[] cek, IKeyEncryptionKey kek)
        {
            byte[] encryptedKey = IsAsync
                ? await kek.WrapKeyAsync(s_algorithmName, cek, s_cancellationToken)
                : kek.WrapKey(s_algorithmName, cek, s_cancellationToken);

            return new EncryptionData
            {
                WrappedContentKey = new KeyEnvelope
                {
                    EncryptedKey = encryptedKey,
                    Algorithm = s_algorithmName,
                    KeyId = kek.KeyId
                },
                ContentEncryptionIV = GetRandomBuffer(32),
                EncryptionAgent = new EncryptionAgent()
                {
                    EncryptionAlgorithm = "foo",
                    EncryptionVersion = ClientSideEncryptionVersion.V1_0
                },
                EncryptionMode = "bar",
                KeyWrappingMetadata = new Dictionary<string, string> { { "fizz", "buzz" } }
            };
        }

        [Test]
        [LiveOnly]
        public void CanSwapKey()
        {
            var options1 = new ClientSideEncryptionOptions(ClientSideEncryptionVersion.V1_0)
            {
                KeyEncryptionKey = this.GetIKeyEncryptionKey().Object,
                KeyResolver = this.GetIKeyEncryptionKeyResolver(default).Object,
                KeyWrapAlgorithm = "foo"
            };
            var options2 = new ClientSideEncryptionOptions(ClientSideEncryptionVersion.V1_0)
            {
                KeyEncryptionKey = this.GetIKeyEncryptionKey().Object,
                KeyResolver = this.GetIKeyEncryptionKeyResolver(default).Object,
                KeyWrapAlgorithm = "bar"
            };

            var client = new BlobClient(new Uri("http://someuri.com"), new SpecializedBlobClientOptions()
            {
                ClientSideEncryption = options1,
            });

            Assert.AreEqual(options1.KeyEncryptionKey, client.ClientSideEncryption.KeyEncryptionKey);
            Assert.AreEqual(options1.KeyResolver, client.ClientSideEncryption.KeyResolver);
            Assert.AreEqual(options1.KeyWrapAlgorithm, client.ClientSideEncryption.KeyWrapAlgorithm);

            client = client.WithClientSideEncryptionOptions(options2);

            Assert.AreEqual(options2.KeyEncryptionKey, client.ClientSideEncryption.KeyEncryptionKey);
            Assert.AreEqual(options2.KeyResolver, client.ClientSideEncryption.KeyResolver);
            Assert.AreEqual(options2.KeyWrapAlgorithm, client.ClientSideEncryption.KeyWrapAlgorithm);
        }

        [TestCase(16)] // a single cipher block
        [TestCase(14)] // a single unalligned cipher block
        [TestCase(Constants.KB)] // multiple blocks
        [TestCase(Constants.KB - 4)] // multiple unalligned blocks
        [TestCase(Constants.MB)] // larger test, increasing likelihood to trigger async extension usage bugs
        [LiveOnly] // cannot seed content encryption key
        public async Task UploadAsync(long dataSize)
        {
            var plaintext = GetRandomBuffer(dataSize);
            var mockKey = this.GetIKeyEncryptionKey().Object;
            await using (var disposable = await GetTestContainerEncryptionAsync(
                new ClientSideEncryptionOptions(ClientSideEncryptionVersion.V1_0)
                {
                    KeyEncryptionKey = mockKey,
                    KeyWrapAlgorithm = s_algorithmName
                }))
            {
                var blobName = GetNewBlobName();
                var blob = InstrumentClient(disposable.Container.GetBlobClient(blobName));

                // upload with encryption
                await blob.UploadAsync(new MemoryStream(plaintext), cancellationToken: s_cancellationToken);

                var encryptedData = await DownloadBypassDecryption(blob);
                byte[] expectedEncryptedData = await ReplicateEncryption(plaintext, await blob.GetPropertiesAsync(), mockKey);

                // compare data
                Assert.AreEqual(expectedEncryptedData, encryptedData);
            }
        }

        [TestCase(1)]
        [TestCase(2)]
        [TestCase(4)]
        [TestCase(8)]
        [LiveOnly] // cannot seed content encryption key
        public async Task UploadAsyncSplit(int concurrency)
        {
            int blockSize = Constants.KB;
            int dataSize = 16 * Constants.KB;
            var plaintext = GetRandomBuffer(dataSize);
            var mockKey = this.GetIKeyEncryptionKey().Object;
            await using (var disposable = await GetTestContainerEncryptionAsync(
                new ClientSideEncryptionOptions(ClientSideEncryptionVersion.V1_0)
                {
                    KeyEncryptionKey = mockKey,
                    KeyWrapAlgorithm = s_algorithmName
                }))
            {
                var blobName = GetNewBlobName();
                var blob = InstrumentClient(disposable.Container.GetBlobClient(blobName));

                // upload with encryption
                await blob.UploadAsync(
                    new MemoryStream(plaintext),
                    new BlobUploadOptions
                    {
                        TransferOptions = new StorageTransferOptions
                        {
                            InitialTransferSize = blockSize,
                            MaximumTransferSize = blockSize,
                            MaximumConcurrency = concurrency
                        }
                    },
                    cancellationToken: s_cancellationToken);

                var encryptedData = await DownloadBypassDecryption(blob);
                byte[] expectedEncryptedData = await ReplicateEncryption(plaintext, await blob.GetPropertiesAsync(), mockKey);

                // compare data
                Assert.AreEqual(expectedEncryptedData, encryptedData);
            }
        }

        [TestCase(16, null)] // a single cipher block
        [TestCase(14, null)] // a single unalligned cipher block
        [TestCase(Constants.KB, null)] // multiple blocks
        [TestCase(Constants.KB - 4, null)] // multiple unalligned blocks
        [TestCase(Constants.MB, 64*Constants.KB)] // make sure we cache unwrapped key for large downloads
        [LiveOnly] // cannot seed content encryption key
        public async Task RoundtripAsync(long dataSize, long? initialDownloadRequestSize)
        {
            var data = GetRandomBuffer(dataSize);
            var mockKey = this.GetIKeyEncryptionKey();
            var mockKeyResolver = this.GetIKeyEncryptionKeyResolver(mockKey.Object).Object;
            await using (var disposable = await GetTestContainerEncryptionAsync(
                new ClientSideEncryptionOptions(ClientSideEncryptionVersion.V1_0)
                {
                    KeyEncryptionKey = mockKey.Object,
                    KeyResolver = mockKeyResolver,
                    KeyWrapAlgorithm = s_algorithmName
                }))
            {
                var blob = InstrumentClient(disposable.Container.GetBlobClient(GetNewBlobName()));

                // upload with encryption
                await blob.UploadAsync(new MemoryStream(data), cancellationToken: s_cancellationToken);

                // download with decryption
                byte[] downloadData;
                using (var stream = new MemoryStream())
                {
                    await blob.DownloadToAsync(stream,
                        transferOptions: new StorageTransferOptions() { InitialTransferSize = initialDownloadRequestSize },
                        cancellationToken: s_cancellationToken);
                    downloadData = stream.ToArray();
                }

                // compare data
                Assert.AreEqual(data, downloadData);
                VerifyUnwrappedKeyWasCached(mockKey);
            }
        }

        [TestCase(1)]
        [TestCase(2)]
        [TestCase(4)]
        [TestCase(8)]
        [LiveOnly] // cannot seed content encryption key
        public async Task RoundtripSplitAsync(int concurrency)
        {
            int blockSize = Constants.KB;
            int dataSize = 16 * Constants.KB;

            var data = GetRandomBuffer(dataSize);
            var mockKey = this.GetIKeyEncryptionKey();
            var mockKeyResolver = this.GetIKeyEncryptionKeyResolver(mockKey.Object).Object;
            var transferOptions = new StorageTransferOptions
            {
                InitialTransferSize = blockSize,
                MaximumTransferSize = blockSize,
                MaximumConcurrency = concurrency
            };
            await using (var disposable = await GetTestContainerEncryptionAsync(
                new ClientSideEncryptionOptions(ClientSideEncryptionVersion.V1_0)
                {
                    KeyEncryptionKey = mockKey.Object,
                    KeyResolver = mockKeyResolver,
                    KeyWrapAlgorithm = s_algorithmName
                }))
            {
                var blob = InstrumentClient(disposable.Container.GetBlobClient(GetNewBlobName()));

                // upload with encryption
                await blob.UploadAsync(new MemoryStream(data), transferOptions: transferOptions, cancellationToken: s_cancellationToken);

                // download with decryption
                byte[] downloadData;
                using (var stream = new MemoryStream())
                {
                    await blob.DownloadToAsync(stream,
                        transferOptions: transferOptions,
                        cancellationToken: s_cancellationToken);
                    downloadData = stream.ToArray();
                }

                // compare data
                Assert.AreEqual(data, downloadData);
                VerifyUnwrappedKeyWasCached(mockKey);
            }
        }

        [TestCase(Constants.MB, 64*Constants.KB)]
        [TestCase(Constants.MB, Constants.MB)]
        [TestCase(Constants.MB, 4*Constants.MB)]
        [LiveOnly] // cannot seed content encryption key
        public async Task RoundtripAsyncWithOpenRead(long dataSize, int bufferSize)
        {
            var data = GetRandomBuffer(dataSize);
            var mockKey = this.GetIKeyEncryptionKey();
            var mockKeyResolver = this.GetIKeyEncryptionKeyResolver(mockKey.Object).Object;
            await using (var disposable = await GetTestContainerEncryptionAsync(
                new ClientSideEncryptionOptions(ClientSideEncryptionVersion.V1_0)
                {
                    KeyEncryptionKey = mockKey.Object,
                    KeyResolver = mockKeyResolver,
                    KeyWrapAlgorithm = s_algorithmName
                }))
            {
                var blob = InstrumentClient(disposable.Container.GetBlobClient(GetNewBlobName()));

                // upload with encryption
                await blob.UploadAsync(new MemoryStream(data), cancellationToken: s_cancellationToken);

                // download with decryption
                byte[] downloadData;
                using (var stream = new MemoryStream())
                {
                    using var blobStream = await blob.OpenReadAsync(new BlobOpenReadOptions(false) { BufferSize = bufferSize }, cancellationToken: s_cancellationToken);
                    if (IsAsync)
                    {
                        await blobStream.CopyToAsync(stream, bufferSize, s_cancellationToken);
                    } else
                    {
                        blobStream.CopyTo(stream, bufferSize);
                    }
                    downloadData = stream.ToArray();
                }

                // compare data
                Assert.AreEqual(data, downloadData);
                VerifyUnwrappedKeyWasCached(mockKey);
            }
        }

        [Test]
        [LiveOnly] // cannot seed content encryption key
        public async Task RoundtripWithMetadata()
        {
            // Arrange

            var data = GetRandomBuffer(Constants.KB);
            var metadata = new Dictionary<string, string>
            {
                { "foo", "bar" },
                { "fizz", "buzz" }
            };
            var mockKey = this.GetIKeyEncryptionKey();
            var mockKeyResolver = this.GetIKeyEncryptionKeyResolver(mockKey.Object).Object;
            await using (var disposable = await GetTestContainerEncryptionAsync(
                new ClientSideEncryptionOptions(ClientSideEncryptionVersion.V1_0)
                {
                    KeyEncryptionKey = mockKey.Object,
                    KeyResolver = mockKeyResolver,
                    KeyWrapAlgorithm = s_algorithmName
                }))
            {
                var blob = InstrumentClient(disposable.Container.GetBlobClient(GetNewBlobName()));

                // Act

                await blob.UploadAsync(new MemoryStream(data), metadata: metadata, cancellationToken: s_cancellationToken);

                // Assert

                // caller-provided metadata unchanged after upload
                Assert.AreEqual(2, metadata.Count);
                Assert.AreEqual("bar", metadata["foo"]);
                Assert.AreEqual("buzz", metadata["fizz"]);

                // downloaded content and metadata as expected
                var result = await blob.DownloadContentAsync(cancellationToken: s_cancellationToken);
                Assert.AreEqual(data, result.Value.Content.ToArray());
                IDictionary<string, string> downloadedMetadata = result.Value.Details.Metadata;
                Assert.AreEqual(metadata.Count + 1, downloadedMetadata.Count);
                foreach (var kvp in metadata)
                {
                    Assert.IsTrue(downloadedMetadata.ContainsKey(kvp.Key));
                    Assert.AreEqual(metadata[kvp.Key], downloadedMetadata[kvp.Key]);
                }
                Assert.IsTrue(downloadedMetadata.ContainsKey(Constants.ClientSideEncryption.EncryptionDataKey));
            }
        }

        [RecordedTest] // multiple unalligned blocks
        [LiveOnly] // cannot seed content encryption key
        public async Task KeyResolverKicksIn()
        {
            var data = GetRandomBuffer(Constants.KB);
            var mockKey = this.GetIKeyEncryptionKey().Object;
            var mockKeyResolver = this.GetIKeyEncryptionKeyResolver(mockKey).Object;
            await using (var disposable = await GetTestContainerEncryptionAsync(
                new ClientSideEncryptionOptions(ClientSideEncryptionVersion.V1_0)
                {
                    KeyEncryptionKey = mockKey,
                    KeyWrapAlgorithm = s_algorithmName
                }))
            {
                string blobName = GetNewBlobName();
                // upload with encryption
                await InstrumentClient(disposable.Container.GetBlobClient(blobName)).UploadAsync(new MemoryStream(data), cancellationToken: s_cancellationToken);

                // download with decryption and no cached key
                byte[] downloadData;
                using (var stream = new MemoryStream())
                {
                    var options = GetOptions();
                    options._clientSideEncryptionOptions = new ClientSideEncryptionOptions(ClientSideEncryptionVersion.V1_0)
                    {
                        KeyResolver = mockKeyResolver
                    };
                    await InstrumentClient(new BlobContainerClient(disposable.Container.Uri, Tenants.GetNewSharedKeyCredentials(), options).GetBlobClient(blobName)).DownloadToAsync(stream, cancellationToken: s_cancellationToken);
                    downloadData = stream.ToArray();
                }

                // compare data
                Assert.AreEqual(data, downloadData);
            }
        }

        [TestCase(0, 16)]  // first block
        [TestCase(16, 16)] // not first block
        [TestCase(32, 32)] // multiple blocks; IV not at blob start
        [TestCase(16, 17)] // overlap end of block
        [TestCase(32, 17)] // overlap end of block; IV not at blob start
        [TestCase(15, 17)] // overlap beginning of block
        [TestCase(31, 17)] // overlap beginning of block; IV not at blob start
        [TestCase(15, 18)] // overlap both sides
        [TestCase(31, 18)] // overlap both sides; IV not at blob start
        [TestCase(16, null)]
        [LiveOnly] // cannot seed content encryption key
        public async Task PartialDownloadAsync(int offset, int? count)
        {
            var data = GetRandomBuffer(offset + (count ?? 16) + 32); // ensure we have enough room in original data
            var mockKey = this.GetIKeyEncryptionKey().Object;
            var mockKeyResolver = this.GetIKeyEncryptionKeyResolver(mockKey).Object;
            await using (var disposable = await GetTestContainerEncryptionAsync(
                new ClientSideEncryptionOptions(ClientSideEncryptionVersion.V1_0)
                {
                    KeyEncryptionKey = mockKey,
                    KeyResolver = mockKeyResolver,
                    KeyWrapAlgorithm = s_algorithmName
                }))
            {
                var blob = InstrumentClient(disposable.Container.GetBlobClient(GetNewBlobName()));

                // upload with encryption
                await blob.UploadAsync(new MemoryStream(data), cancellationToken: s_cancellationToken);

                // download range with decryption
                byte[] downloadData; // no overload that takes Stream and HttpRange; we must buffer read
                Stream downloadStream = (await blob.DownloadAsync(new HttpRange(offset, count), cancellationToken: s_cancellationToken)).Value.Content;
                byte[] buffer = new byte[Constants.KB];
                using (MemoryStream stream = new MemoryStream())
                {
                    int read;
                    while ((read = downloadStream.Read(buffer, 0, buffer.Length)) > 0)
                    {
                        stream.Write(buffer, 0, read);
                    }
                    downloadData = stream.ToArray();
                }

                // compare range of original data to downloaded data
                var slice = data.Skip(offset);
                slice = count.HasValue
                    ? slice.Take(count.Value)
                    : slice;
                var sliceArray = slice.ToArray();
                Assert.AreEqual(sliceArray, downloadData);
            }
        }

        [Test]
        [LiveOnly] // cannot seed content encryption key
        public async Task Track2DownloadTrack1Blob()
        {
            var data = GetRandomBuffer(Constants.KB);

            const int keySizeBits = 256;
            var keyEncryptionKeyBytes = new byte[keySizeBits >> 3];
            new RNGCryptoServiceProvider().GetBytes(keyEncryptionKeyBytes);
            var keyId = Guid.NewGuid().ToString();

            var mockKey = GetTrackOneIKey(keyEncryptionKeyBytes, keyId).Object;
            var mockKeyResolver = this.GetIKeyEncryptionKeyResolver(this.GetIKeyEncryptionKey(keyEncryptionKeyBytes, keyId).Object).Object;
            await using (var disposable = await GetTestContainerEncryptionAsync(new ClientSideEncryptionOptions(ClientSideEncryptionVersion.V1_0)
            {
                KeyResolver = mockKeyResolver,
                KeyWrapAlgorithm = s_algorithmName
            }))
            {
                var track2Blob = InstrumentClient(disposable.Container.GetBlobClient(GetNewBlobName()));

                // upload with track 1
                var creds = Tenants.GetNewSharedKeyCredentials();
                var track1Blob = new Microsoft.Azure.Storage.Blob.CloudBlockBlob(
                    track2Blob.Uri,
                    new Microsoft.Azure.Storage.Auth.StorageCredentials(creds.AccountName, creds.GetAccountKey()));
                var track1RequestOptions = new Microsoft.Azure.Storage.Blob.BlobRequestOptions()
                {
                    EncryptionPolicy = new Microsoft.Azure.Storage.Blob.BlobEncryptionPolicy(mockKey, default)
                };
                if (IsAsync) // can't instrument track 1
                {
                    await track1Blob.UploadFromByteArrayAsync(data, 0, data.Length, default, track1RequestOptions, default, s_cancellationToken);
                }
                else
                {
                    track1Blob.UploadFromByteArray(data, 0, data.Length, default, track1RequestOptions, default);
                }

                // download with track 2
                var downloadStream = new MemoryStream();
                await track2Blob.DownloadToAsync(downloadStream, cancellationToken: s_cancellationToken);

                // compare original data to downloaded data
                Assert.AreEqual(data, downloadStream.ToArray());
            }
        }

        [Test]
        [LiveOnly] // cannot seed content encryption key
        public async Task Track1DownloadTrack2Blob()
        {
            var data = GetRandomBuffer(Constants.KB); // ensure we have enough room in original data

            const int keySizeBits = 256;
            var keyEncryptionKeyBytes = new byte[keySizeBits >> 3];
            new RNGCryptoServiceProvider().GetBytes(keyEncryptionKeyBytes);
            var keyId = Guid.NewGuid().ToString();

            var mockKey = this.GetIKeyEncryptionKey(keyEncryptionKeyBytes, keyId).Object;
            var mockKeyResolver = GetTrackOneIKeyResolver(GetTrackOneIKey(keyEncryptionKeyBytes, keyId).Object).Object;
            await using (var disposable = await GetTestContainerEncryptionAsync(
                new ClientSideEncryptionOptions(ClientSideEncryptionVersion.V1_0)
                {
                    KeyEncryptionKey = mockKey,
                    KeyWrapAlgorithm = s_algorithmName
                }))
            {
                var track2Blob = InstrumentClient(disposable.Container.GetBlobClient(GetNewBlobName()));

                // upload with track 2
                await track2Blob.UploadAsync(new MemoryStream(data), cancellationToken: s_cancellationToken);

                // download with track 1
                var creds = Tenants.GetNewSharedKeyCredentials();
                var track1Blob = new Microsoft.Azure.Storage.Blob.CloudBlockBlob(
                    track2Blob.Uri,
                    new Microsoft.Azure.Storage.Auth.StorageCredentials(creds.AccountName, creds.GetAccountKey()));
                var downloadData = new byte[data.Length];
                var track1RequestOptions = new Microsoft.Azure.Storage.Blob.BlobRequestOptions()
                {
                    EncryptionPolicy = new Microsoft.Azure.Storage.Blob.BlobEncryptionPolicy(default, mockKeyResolver)
                };
                if (IsAsync) // can't instrument track 1
                {
                    await track1Blob.DownloadToByteArrayAsync(downloadData, 0, default, track1RequestOptions, default, s_cancellationToken);
                }
                else
                {
                    track1Blob.DownloadToByteArray(downloadData, 0, default, track1RequestOptions, default);
                }

                // compare original data to downloaded data
                Assert.AreEqual(data, downloadData);
            }
        }

        [Test]
        [LiveOnly] // need access to keyvault service && cannot seed content encryption key
        public async Task RoundtripWithKeyvaultProvider()
        {
            var data = GetRandomBuffer(Constants.KB);
            IKeyEncryptionKey key = await GetKeyvaultIKeyEncryptionKey();
            await using (var disposable = await GetTestContainerEncryptionAsync(
                new ClientSideEncryptionOptions(ClientSideEncryptionVersion.V1_0)
                {
                    KeyEncryptionKey = key,
                    KeyWrapAlgorithm = "RSA-OAEP-256"
                }))
            {
                var blob = disposable.Container.GetBlobClient(GetNewBlobName());

                await blob.UploadAsync(new MemoryStream(data), cancellationToken: s_cancellationToken);

                var downloadStream = new MemoryStream();
                await blob.DownloadToAsync(downloadStream, cancellationToken: s_cancellationToken);

                Assert.AreEqual(data, downloadStream.ToArray());
            }
        }

        [TestCase(Constants.MB, 64*Constants.KB)]
        [LiveOnly] // need access to keyvault service && cannot seed content encryption key
        public async Task RoundtripWithKeyvaultProviderOpenRead(long dataSize, int bufferSize)
        {
            var data = GetRandomBuffer(dataSize);
            IKeyEncryptionKey key = await GetKeyvaultIKeyEncryptionKey();
            await using (var disposable = await GetTestContainerEncryptionAsync(
                new ClientSideEncryptionOptions(ClientSideEncryptionVersion.V1_0)
                {
                    KeyEncryptionKey = key,
                    KeyWrapAlgorithm = "RSA-OAEP-256"
                }))
            {
                var blob = disposable.Container.GetBlobClient(GetNewBlobName());

                await blob.UploadAsync(new MemoryStream(data), cancellationToken: s_cancellationToken);

                var downloadStream = new MemoryStream();
                using var blobStream = await blob.OpenReadAsync(new BlobOpenReadOptions(false) { BufferSize = bufferSize});
                await blobStream.CopyToAsync(downloadStream);

                Assert.AreEqual(data, downloadStream.ToArray());
            }
        }

        [TestCase(true)]
        [TestCase(false)]
        [LiveOnly]
        public async Task CannotFindKeyAsync(bool resolverThrows)
        {
            var data = GetRandomBuffer(Constants.KB);
            var mockKey = this.GetIKeyEncryptionKey().Object;
            await using (var disposable = await GetTestContainerEncryptionAsync(
                new ClientSideEncryptionOptions(ClientSideEncryptionVersion.V1_0)
                {
                    KeyEncryptionKey = mockKey,
                    KeyWrapAlgorithm = s_algorithmName
                }))
            {
                var blob = InstrumentClient(disposable.Container.GetBlobClient(GetNewBlobName()));
                await blob.UploadAsync(new MemoryStream(data), cancellationToken: s_cancellationToken);

                bool threw = false;
                var resolver = this.GetAlwaysFailsKeyResolver(resolverThrows);
                try
                {
                    // download but can't find key
                    var options = GetOptions();
                    options._clientSideEncryptionOptions = new ClientSideEncryptionOptions(ClientSideEncryptionVersion.V1_0)
                    {
                        KeyResolver = resolver.Object,
                        KeyWrapAlgorithm = "test"
                    };
                    var encryptedDataStream = new MemoryStream();
                    await InstrumentClient(new BlobClient(blob.Uri, Tenants.GetNewSharedKeyCredentials(), options)).DownloadToAsync(encryptedDataStream, cancellationToken: s_cancellationToken);
                }
                catch (MockException e)
                {
                    Assert.Fail(e.Message);
                }
                catch (Exception)
                {
                    threw = true;
                }
                finally
                {
                    Assert.IsTrue(threw);
                    // we already asserted the correct method was called in `catch (MockException e)`
                    Assert.AreEqual(1, resolver.Invocations.Count);
                }
            }
        }

        // using 5 to setup offsets to avoid any off-by-one confusion in debugging
        [TestCase(0, null)]
        [TestCase(0, 2 * Constants.ClientSideEncryption.EncryptionBlockSize)]
        [TestCase(0, 2 * Constants.ClientSideEncryption.EncryptionBlockSize + 5)]
        [TestCase(Constants.ClientSideEncryption.EncryptionBlockSize, Constants.ClientSideEncryption.EncryptionBlockSize)]
        [TestCase(Constants.ClientSideEncryption.EncryptionBlockSize, Constants.ClientSideEncryption.EncryptionBlockSize + 5)]
        [TestCase(Constants.ClientSideEncryption.EncryptionBlockSize + 5, 2 * Constants.ClientSideEncryption.EncryptionBlockSize)]
        [LiveOnly]
        public async Task AppropriateRangeDownloadOnPlaintext(int rangeOffset, int? rangeLength)
        {
            var data = GetRandomBuffer(rangeOffset + (rangeLength ?? Constants.KB) + Constants.ClientSideEncryption.EncryptionBlockSize);
            var mockKeyResolver = this.GetIKeyEncryptionKeyResolver(this.GetIKeyEncryptionKey().Object).Object;
            await using (var disposable = await GetTestContainerAsync())
            {
                // upload plaintext
                var blob = disposable.Container.GetBlobClient(GetNewBlobName());
                await blob.UploadAsync(new MemoryStream(data));

                // download plaintext range with encrypted client
                var cryptoClient = InstrumentClient(new BlobClient(blob.Uri, Tenants.GetNewSharedKeyCredentials(), new SpecializedBlobClientOptions()
                {
                    ClientSideEncryption = new ClientSideEncryptionOptions(ClientSideEncryptionVersion.V1_0)
                    {
                        KeyResolver = mockKeyResolver
                    }
                }));
                var desiredRange = new HttpRange(rangeOffset, rangeLength);
                var response = await cryptoClient.DownloadAsync(desiredRange);

                // assert we recieved the data we requested
                int expectedLength = rangeLength ?? data.Length - rangeOffset;
                var memoryStream = new MemoryStream();
                await response.Value.Content.CopyToAsync(memoryStream);
                var recievedData = memoryStream.ToArray();
                Assert.AreEqual(expectedLength, recievedData.Length);
                for (int i = 0; i < recievedData.Length; i++)
                {
                    Assert.AreEqual(data[i + rangeOffset], recievedData[i]);
                }
            }
        }

        [Test]
        [LiveOnly] // cannot seed content encryption key
        [Ignore("stress test")]
        public async Task StressManyBlobsAsync()
        {
            static async Task<byte[]> RoundTripData(BlobClient client, byte[] data)
            {
                using (var dataStream = new MemoryStream(data))
                {
                    await client.UploadAsync(dataStream, cancellationToken: s_cancellationToken);
                }

                using (var downloadStream = new MemoryStream())
                {
                    await client.DownloadToAsync(downloadStream, cancellationToken: s_cancellationToken);
                    return downloadStream.ToArray();
                }
            }

            var data = GetRandomBuffer(10 * Constants.MB);
            var mockKey = this.GetIKeyEncryptionKey().Object;
            var mockKeyResolver = this.GetIKeyEncryptionKeyResolver(mockKey).Object;
            await using (var disposable = await GetTestContainerEncryptionAsync(
                new ClientSideEncryptionOptions(ClientSideEncryptionVersion.V1_0)
                {
                    KeyEncryptionKey = mockKey,
                    KeyResolver = mockKeyResolver,
                    KeyWrapAlgorithm = s_algorithmName
                }))
            {
                var downloadTasks = new List<Task<byte[]>>();
                foreach (var _ in Enumerable.Range(0, 10))
                {
                    var blob = disposable.Container.GetBlobClient(GetNewBlobName());

                    downloadTasks.Add(RoundTripData(blob, data));
                }

                var downloads = await Task.WhenAll(downloadTasks);

                foreach (byte[] downloadData in downloads)
                {
                    Assert.AreEqual(data, downloadData);
                }
            }
        }

        [Test]
        [LiveOnly] // cannot seed content encryption key
        [Ignore("stress test")]
        public async Task StressLargeBlobAsync()
        {
            const int dataSize = 100 * Constants.MB;
            const int blockSize = 8 * Constants.MB;

            var data = GetRandomBuffer(dataSize);
            var mockKey = this.GetIKeyEncryptionKey().Object;
            var mockKeyResolver = this.GetIKeyEncryptionKeyResolver(mockKey).Object;
            var transferOptions = new StorageTransferOptions
            {
                InitialTransferSize = blockSize,
                MaximumTransferSize = blockSize,
                MaximumConcurrency = 100
            };
            await using (var disposable = await GetTestContainerEncryptionAsync(
                new ClientSideEncryptionOptions(ClientSideEncryptionVersion.V1_0)
                {
                    KeyEncryptionKey = mockKey,
                    KeyResolver = mockKeyResolver,
                    KeyWrapAlgorithm = s_algorithmName
                }))
            {
                var client = disposable.Container.GetBlobClient(GetNewBlobName());
                using (var dataStream = new MemoryStream(data))
                {
                    await client.UploadAsync(dataStream, transferOptions: transferOptions, cancellationToken: s_cancellationToken);
                }

                byte[] downloadResult;
                using (var downloadStream = new MemoryStream())
                {
                    await client.DownloadToAsync(downloadStream, transferOptions: transferOptions, cancellationToken: s_cancellationToken);
                    downloadResult = downloadStream.ToArray();
                }

                Assert.AreEqual(data, downloadResult);
            }
        }

        [Test]
        [LiveOnly]
        public async Task EncryptedReuploadSuccess()
        {
            var originalData = GetRandomBuffer(Constants.KB);
            var editedData = GetRandomBuffer(Constants.KB);
            (string Key, string Value) originalMetadata = ("foo", "bar");
            var mockKey = this.GetIKeyEncryptionKey().Object;
            await using (var disposable = await GetTestContainerEncryptionAsync(
                new ClientSideEncryptionOptions(ClientSideEncryptionVersion.V1_0)
                {
                    KeyEncryptionKey = mockKey,
                    KeyWrapAlgorithm = s_algorithmName
                }))
            {
                var encryptedBlobClient = InstrumentClient(disposable.Container.GetBlobClient(GetNewBlobName()));

                // upload data with encryption
                await encryptedBlobClient.UploadAsync(
                    new MemoryStream(originalData),
                    new BlobUploadOptions
                    {
                        Metadata = new Dictionary<string, string> { { originalMetadata.Key, originalMetadata.Value } }
                    },
                    cancellationToken: s_cancellationToken);

                // download with decryption
                var downloadResult = await encryptedBlobClient.DownloadAsync(cancellationToken: s_cancellationToken);
                Assert.AreEqual(2, downloadResult.Value.Details.Metadata.Count);
                Assert.IsTrue(downloadResult.Value.Details.Metadata.ContainsKey(originalMetadata.Key));
                Assert.IsTrue(downloadResult.Value.Details.Metadata.ContainsKey(Constants.ClientSideEncryption.EncryptionDataKey));
                var firstDownloadEncryptionData = downloadResult.Value.Details.Metadata[Constants.ClientSideEncryption.EncryptionDataKey];

                // reupload edited blob, maintaining metadata as we recommend to customers
                await encryptedBlobClient.UploadAsync(
                    new MemoryStream(editedData),
                    new BlobUploadOptions
                    {
                        Metadata = downloadResult.Value.Details.Metadata
                    },
                    cancellationToken: s_cancellationToken);

                // if we didn't throw, success in reuploading with new encryption metadata
                // download edited blob to assert expected data was uploaded
                downloadResult = await encryptedBlobClient.DownloadAsync(cancellationToken: s_cancellationToken);
                Assert.AreEqual(2, downloadResult.Value.Details.Metadata.Count);
                Assert.IsTrue(downloadResult.Value.Details.Metadata.ContainsKey(originalMetadata.Key));
                Assert.IsTrue(downloadResult.Value.Details.Metadata.ContainsKey(Constants.ClientSideEncryption.EncryptionDataKey));
                Assert.AreNotEqual(firstDownloadEncryptionData, downloadResult.Value.Details.Metadata[Constants.ClientSideEncryption.EncryptionDataKey]);
            }
        }

        [Test]
        [LiveOnly]
        /// <summary>
        /// Crypto transform streams are unseekable and have no <see cref="Stream.Length"/>.
        /// When length is unknown, <see cref="PartitionedUploader{TServiceSpecificArgs, TCompleteUploadReturn}"/>
        /// doesn't even attempt a one-shot upload.
        /// This tests if we correctly inform the uploader of an expected stream length so it
        /// can respect the given <see cref="StorageTransferOptions"/>.
        /// </summary>
        public async Task PutBlobPutBlockSwitch([Values(true, false)] bool oneshot)
        {
            const int dataSize = 1 * Constants.KB;

            // Arrange
            byte[] data = GetRandomBuffer(dataSize);
            int transferSize = oneshot
                    ? 2 * dataSize // big enough for put blob even after AES-CBC PKCS7 padding
                    : dataSize / 2;
            StorageTransferOptions transferOptions = new StorageTransferOptions
            {
                InitialTransferSize = transferSize,
                MaximumTransferSize = transferSize
            };

            IKeyEncryptionKey key = GetIKeyEncryptionKey().Object;
            await using var disposable = await GetTestContainerEncryptionAsync(
                new ClientSideEncryptionOptions(ClientSideEncryptionVersion.V1_0)
                {
                    KeyEncryptionKey = key,
                    KeyWrapAlgorithm = s_algorithmName
                });
            var blob = disposable.Container.GetBlobClient(GetNewBlobName());

            // Act
            await blob.UploadAsync(
                new MemoryStream(data),
                new BlobUploadOptions { TransferOptions = transferOptions },
                cancellationToken: s_cancellationToken);

            // Assert
            Assert.IsTrue(await blob.ExistsAsync());
            Assert.Greater((await blob.GetPropertiesAsync()).Value.ContentLength, 0);
            // block list will return empty when putblob was used
            BlockList blockList = await BlobsClientBuilder.ToBlockBlobClient(blob).GetBlockListAsync();
            Assert.IsEmpty(blockList.UncommittedBlocks);
            if (oneshot)
            {
                Assert.IsEmpty(blockList.CommittedBlocks);
            }
            else
            {
                Assert.IsNotEmpty(blockList.CommittedBlocks);
            }
        }

        [RecordedTest]
        public void CanGenerateSas_WithClientSideEncryptionOptions_True()
        {
            // Arrange
            var constants = TestConstants.Create(this);
            var blobEndpoint = new Uri("https://127.0.0.1/" + constants.Sas.Account);
            var blobSecondaryEndpoint = new Uri("https://127.0.0.1/" + constants.Sas.Account + "-secondary");
            var storageConnectionString = new StorageConnectionString(constants.Sas.SharedKeyCredential, blobStorageUri: (blobEndpoint, blobSecondaryEndpoint));
            string connectionString = storageConnectionString.ToString(true);

            var options = new ClientSideEncryptionOptions(ClientSideEncryptionVersion.V1_0)
            {
                KeyEncryptionKey = this.GetIKeyEncryptionKey().Object,
                KeyResolver = this.GetIKeyEncryptionKeyResolver(default).Object,
                KeyWrapAlgorithm = "bar"
            };

            // Create blob
            BlobClient blob = InstrumentClient(new BlobClient(
                connectionString,
                GetNewContainerName(),
                GetNewBlobName()));
            Assert.IsTrue(blob.CanGenerateSasUri);

            // Act
            BlobClient blobEncrypted = blob.WithClientSideEncryptionOptions(options);

            // Assert
            Assert.IsTrue(blobEncrypted.CanGenerateSasUri);
        }

        [RecordedTest]
        public void CanGenerateSas_WithClientSideEncryptionOptions_False()
        {
            // Arrange
            var constants = TestConstants.Create(this);
            var blobEndpoint = new Uri("https://127.0.0.1/" + constants.Sas.Account);

            var options = new ClientSideEncryptionOptions(ClientSideEncryptionVersion.V1_0)
            {
                KeyEncryptionKey = this.GetIKeyEncryptionKey().Object,
                KeyResolver = this.GetIKeyEncryptionKeyResolver(default).Object,
                KeyWrapAlgorithm = "bar"
            };

            // Create blob
            BlobClient blob = InstrumentClient(new BlobClient(
                blobEndpoint,
                GetOptions()));
            Assert.IsFalse(blob.CanGenerateSasUri);

            // Act
            BlobClient blobEncrypted = blob.WithClientSideEncryptionOptions(options);

            // Assert
            Assert.IsFalse(blobEncrypted.CanGenerateSasUri);
        }
        [Test]
        public void CanParseLargeContentRange()
        {
            long compareValue = (long)Int32.MaxValue + 1; //Increase max int32 by one
            ContentRange contentRange = ContentRange.Parse($"bytes 0 {compareValue} {compareValue}");
            Assert.AreEqual((long)Int32.MaxValue + 1, contentRange.Size);
            Assert.AreEqual(0, contentRange.Start);
            Assert.AreEqual((long)Int32.MaxValue + 1, contentRange.End);
        }

        [TestCase(true)]
        [TestCase(false)]
        public async Task UpdateKey(bool useOverrides)
        {
            /* Test does not actually upload encrypted data, only simulates it by setting specific
             * metadata. This allows the test to be recordable and to hopefully catch breaks in playback CI.
             */

            // Arrange
            byte[] data = GetRandomBuffer(Constants.KB);
            Mock<IKeyEncryptionKey> mockKey1 = GetIKeyEncryptionKey();
            Mock<IKeyEncryptionKey> mockKey2 = GetIKeyEncryptionKey();
            IKeyEncryptionKeyResolver mockKeyResolver = GetIKeyEncryptionKeyResolver(mockKey1.Object, mockKey2.Object).Object;

            byte[] cek = GetRandomBuffer(32);
            EncryptionData simulatedEncryptionData = await GetMockEncryptionDataAsync(cek, mockKey1.Object);

            // do NOT get an encryption client for data upload. we won't be able to record.
            await using DisposingContainer disposable = await GetTestContainerAsync();
            BlobClient blob = InstrumentClient(disposable.Container.GetBlobClient(GetNewBlobName()));
            await blob.UploadAsync(new MemoryStream(data), metadata: new Dictionary<string, string> {
                { Constants.ClientSideEncryption.EncryptionDataKey, EncryptionDataSerializer.Serialize(simulatedEncryptionData) }
            });
            // assure proper setup
            await AssertKeyAsync(blob, mockKey1.Object);

            // Act
            await CallCorrectKeyUpdateAsync(blob, useOverrides, mockKey2.Object, mockKeyResolver);

            // Assert
            await AssertKeyAsync(blob, mockKey2.Object, cek);
        }

        [Test]
        public async Task DoesETagLockOnKeyUpdate()
        {
            /* Test does not actually upload encrypted data, only simulates it by setting specific
             * metadata. This allows the test to be recordable and to hopefully catch breaks in playback CI.
             */

            // Arrange
            const float updatePauseTimeSeconds = 1f;

            byte[] data = GetRandomBuffer(Constants.KB);
            Mock<IKeyEncryptionKey> mockKey1 = GetIKeyEncryptionKey();
            // delay forces pause in update where we can mess with blob and change etag
            Mock<IKeyEncryptionKey> mockKey2 = GetIKeyEncryptionKey(optionalDelay: TimeSpan.FromSeconds(updatePauseTimeSeconds));
            IKeyEncryptionKeyResolver mockKeyResolver = GetIKeyEncryptionKeyResolver(mockKey1.Object, mockKey2.Object).Object;

            byte[] cek = GetRandomBuffer(32);
            EncryptionData simulatedEncryptionData = await GetMockEncryptionDataAsync(cek, mockKey1.Object);

            // do NOT get an encryption client for data upload. we won't be able to record.
            await using DisposingContainer disposable = await GetTestContainerAsync();
            BlobClient blob = InstrumentClient(disposable.Container.GetBlobClient(GetNewBlobName()));
            await blob.UploadAsync(new MemoryStream(data), metadata: new Dictionary<string, string> {
                { Constants.ClientSideEncryption.EncryptionDataKey, EncryptionDataSerializer.Serialize(simulatedEncryptionData) }
            });
            // assure proper setup
            await AssertKeyAsync(blob, mockKey1.Object);

            // Act
            Task updateResult;
            // update will take a while thanks to delay on mockKey2
            if (IsAsync)
            {
                updateResult = blob.UpdateClientSideKeyEncryptionKeyAsync(
                    new UpdateClientSideKeyEncryptionKeyOptions
                    {
                        EncryptionOptionsOverride = new ClientSideEncryptionOptions(ClientSideEncryptionVersion.V1_0)
                        {
                            KeyEncryptionKey = mockKey2.Object,
                            KeyResolver = mockKeyResolver,
                            KeyWrapAlgorithm = s_algorithmName
                        }
                    },
                    cancellationToken: s_cancellationToken);
            }
            else
            {
                updateResult = Task.Run(() => blob.UpdateClientSideKeyEncryptionKey(
                    new UpdateClientSideKeyEncryptionKeyOptions
                    {
                        EncryptionOptionsOverride = new ClientSideEncryptionOptions(ClientSideEncryptionVersion.V1_0)
                        {
                            KeyEncryptionKey = mockKey2.Object,
                            KeyResolver = mockKeyResolver,
                            KeyWrapAlgorithm = s_algorithmName
                        }
                    },
                    cancellationToken: s_cancellationToken));
            }

            // partway through, mess with blob while key is updating, changing the etag
            await Task.Delay(TimeSpan.FromSeconds(updatePauseTimeSeconds / 2));
            await blob.SetHttpHeadersAsync(new BlobHttpHeaders
            {
                ContentLanguage = "foo"
            });

            // Assert
            // if it doesn't throw, consider upping `optionalDelay` on mockKey2 creation as a sanity check
            // though current value (1 sec) should be more than enough
            RequestFailedException ex = Assert.ThrowsAsync<RequestFailedException>(async () => await updateResult);
            Assert.AreEqual(BlobErrorCode.ConditionNotMet.ToString(), ex.ErrorCode);
        }

        [TestCase(true)]
        [TestCase(false)]
        [LiveOnly]
        public async Task CanRoundtripWithKeyUpdate(bool useOverrides)
        {
            // Arrange
            byte[] data = GetRandomBuffer(Constants.KB);
            Mock<IKeyEncryptionKey> mockKey1 = GetIKeyEncryptionKey();
            Mock<IKeyEncryptionKey> mockKey2 = GetIKeyEncryptionKey();
            IKeyEncryptionKeyResolver mockKeyResolver = GetIKeyEncryptionKeyResolver(mockKey1.Object, mockKey2.Object).Object;

            var initialUploadEncryptionOptions = new ClientSideEncryptionOptions(ClientSideEncryptionVersion.V1_0)
            {
                KeyEncryptionKey = mockKey1.Object,
                KeyResolver = mockKeyResolver,
                KeyWrapAlgorithm = s_algorithmName
            };

            await using var disposable = await GetTestContainerEncryptionAsync(initialUploadEncryptionOptions);

            BlobClient blob = InstrumentClient(disposable.Container.GetBlobClient(GetNewBlobName()));

            // upload with encryption
            await blob.UploadAsync(new MemoryStream(data), cancellationToken: s_cancellationToken);

            // assure proper setup
            await AssertKeyAsync(blob, mockKey1.Object);

            // Act
            await CallCorrectKeyUpdateAsync(blob, useOverrides, mockKey2.Object, mockKeyResolver);

            // Assert
            await AssertKeyAsync(blob, mockKey2.Object);

            // can download and decrypt
            byte[] downloadData;
            using (var stream = new MemoryStream())
            {
                await blob.DownloadToAsync(stream, cancellationToken: s_cancellationToken);
                downloadData = stream.ToArray();
            }
            Assert.AreEqual(data, downloadData);
        }

        /// <summary>
        /// There's a few too many things to switch on for key updates. Separate method to determine the correct way to call it.
        /// </summary>
        /// <param name="blob">Blob to update key on.</param>
        /// <param name="useOverrides">Whether to use client options or method overrides as parameters for key update.</param>
        /// <param name="newKey">New KEK for encryption data.</param>
        /// <param name="keyResolver">Key resolver for unwraping the old key.</param>
        /// <returns></returns>
        private async Task CallCorrectKeyUpdateAsync(BlobClient blob, bool useOverrides, IKeyEncryptionKey newKey, IKeyEncryptionKeyResolver keyResolver)
        {
            if (useOverrides)
            {
                // switch over to a client with no clientside encryption options configured
                blob = BlobsClientBuilder.RotateBlobClientSharedKey(blob, default);

                // have to actually switch on IsAsync for extension methods
                if (IsAsync)
                {
                    await blob.UpdateClientSideKeyEncryptionKeyAsync(
                        new UpdateClientSideKeyEncryptionKeyOptions
                        {
                            EncryptionOptionsOverride = new ClientSideEncryptionOptions(ClientSideEncryptionVersion.V1_0)
                            {
                                KeyEncryptionKey = newKey,
                                KeyResolver = keyResolver,
                                KeyWrapAlgorithm = s_algorithmName
                            }
                        },
                        cancellationToken: s_cancellationToken);
                }
                else
                {
                    blob.UpdateClientSideKeyEncryptionKey(
                        new UpdateClientSideKeyEncryptionKeyOptions
                        {
                            EncryptionOptionsOverride = new ClientSideEncryptionOptions(ClientSideEncryptionVersion.V1_0)
                            {
                                KeyEncryptionKey = newKey,
                                KeyResolver = keyResolver,
                                KeyWrapAlgorithm = s_algorithmName
                            }
                        },
                        cancellationToken: s_cancellationToken);
                }
            }
            else
            {
                // switch over to a client with clientside encryption options configured and use them
                blob = BlobsClientBuilder.RotateBlobClientSharedKey(blob, options => options._clientSideEncryptionOptions = new ClientSideEncryptionOptions(ClientSideEncryptionVersion.V1_0)
                {
                    KeyEncryptionKey = newKey,
                    KeyResolver = keyResolver,
                    KeyWrapAlgorithm = s_algorithmName
                });

                // have to actually switch on IsAsync for extension methods
                if (IsAsync)
                {
                    await blob.UpdateClientSideKeyEncryptionKeyAsync(cancellationToken: s_cancellationToken);
                }
                else
                {
                    blob.UpdateClientSideKeyEncryptionKey(cancellationToken: s_cancellationToken);
                }
            }
        }

        /// <summary>
        /// Asserts a blob's encryption metadata keys are as expected
        /// </summary>
        /// <param name="client">Client to the blob.</param>
        /// <param name="kek">Key Encryption Key that should be ID'd in the metadata and wrapping the Content Encryption Key.</param>
        /// <param name="knownCek">Optional. If the Content Encryption Key is known, will unwrap the cek from metadata and assert it is as expected.</param>
        /// <returns></returns>
        private async Task AssertKeyAsync(BlobBaseClient client, IKeyEncryptionKey kek, byte[] knownCek = default)
        {
            var metadata = (await client.GetPropertiesAsync()).Value.Metadata;
            if (!metadata.TryGetValue(Constants.ClientSideEncryption.EncryptionDataKey, out string encryptionDataString))
            {
                Assert.Fail("No encryption data on blob.");
            }
            var wrappedCek = EncryptionDataSerializer.Deserialize(encryptionDataString).WrappedContentKey;

            Assert.AreEqual(kek.KeyId, wrappedCek.KeyId);
            if (knownCek != default)
            {
                Assert.AreEqual(
                    knownCek,
                    IsAsync
                        ? await kek.UnwrapKeyAsync(wrappedCek.Algorithm, wrappedCek.EncryptedKey, s_cancellationToken)
                        : kek.UnwrapKey(wrappedCek.Algorithm, wrappedCek.EncryptedKey, s_cancellationToken));
            }
        }
    }
}<|MERGE_RESOLUTION|>--- conflicted
+++ resolved
@@ -75,54 +75,6 @@
             return new DisposingContainer(container);
         }
 
-<<<<<<< HEAD
-=======
-        private Mock<IKeyEncryptionKey> GetIKeyEncryptionKey(byte[] userKeyBytes = default, string keyId = default, TimeSpan optionalDelay = default)
-        {
-            if (userKeyBytes == default)
-            {
-                const int keySizeBits = 256;
-                userKeyBytes = GetRandomBuffer(keySizeBits >> 3);
-            }
-            keyId ??= Recording.Random.NewGuid().ToString();
-
-            var keyMock = new Mock<IKeyEncryptionKey>(MockBehavior.Strict);
-            keyMock.SetupGet(k => k.KeyId).Returns(keyId);
-            if (IsAsync)
-            {
-                keyMock.Setup(k => k.WrapKeyAsync(s_algorithmName, IsNotNull<ReadOnlyMemory<byte>>(), s_cancellationToken))
-                    .Returns<string, ReadOnlyMemory<byte>, CancellationToken>(async (algorithm, key, cancellationToken) =>
-                    {
-                        await Task.Delay(optionalDelay);
-                        return Xor(userKeyBytes, key.ToArray());
-                    });
-                keyMock.Setup(k => k.UnwrapKeyAsync(s_algorithmName, IsNotNull<ReadOnlyMemory<byte>>(), s_cancellationToken))
-                    .Returns<string, ReadOnlyMemory<byte>, CancellationToken>(async (algorithm, wrappedKey, cancellationToken) =>
-                    {
-                        await Task.Delay(optionalDelay);
-                        return Xor(userKeyBytes, wrappedKey.ToArray());
-                    });
-            }
-            else
-            {
-                keyMock.Setup(k => k.WrapKey(s_algorithmName, IsNotNull<ReadOnlyMemory<byte>>(), s_cancellationToken))
-                    .Returns<string, ReadOnlyMemory<byte>, CancellationToken>((algorithm, key, cancellationToken) =>
-                    {
-                        Thread.Sleep(optionalDelay);
-                        return Xor(userKeyBytes, key.ToArray());
-                    });
-                keyMock.Setup(k => k.UnwrapKey(s_algorithmName, IsNotNull<ReadOnlyMemory<byte>>(), It.IsAny<CancellationToken>()))
-                    .Returns<string, ReadOnlyMemory<byte>, CancellationToken>((algorithm, wrappedKey, cancellationToken) =>
-                    {
-                        Thread.Sleep(optionalDelay);
-                        return Xor(userKeyBytes, wrappedKey.ToArray());
-                    });
-            }
-
-            return keyMock;
-        }
-
->>>>>>> fd9ad862
         private void VerifyUnwrappedKeyWasCached(Mock<IKeyEncryptionKey> keyMock)
         {
             if (IsAsync)
@@ -168,29 +120,6 @@
             return mock;
         }
 
-<<<<<<< HEAD
-=======
-        private Mock<IKeyEncryptionKeyResolver> GetIKeyEncryptionKeyResolver(params IKeyEncryptionKey[] keys)
-        {
-            IKeyEncryptionKey Resolve(string keyId, CancellationToken cancellationToken)
-                => keys.FirstOrDefault(k => k.KeyId == keyId) ?? throw new Exception("Mock resolver couldn't resolve key id.");
-
-            var resolverMock = new Mock<IKeyEncryptionKeyResolver>(MockBehavior.Strict);
-            if (IsAsync)
-            {
-                resolverMock.Setup(r => r.ResolveAsync(IsNotNull<string>(), s_cancellationToken))
-                    .Returns<string, CancellationToken>((keyId, cancellationToken) => Task.FromResult(Resolve(keyId, cancellationToken)));
-            }
-            else
-            {
-                resolverMock.Setup(r => r.Resolve(IsNotNull<string>(), s_cancellationToken))
-                    .Returns<string, CancellationToken>(Resolve);
-            }
-
-            return resolverMock;
-        }
-
->>>>>>> fd9ad862
         private Mock<Microsoft.Azure.KeyVault.Core.IKey> GetTrackOneIKey(byte[] userKeyBytes = default, string keyId = default)
         {
             if (userKeyBytes == default)
@@ -316,14 +245,14 @@
         {
             var options1 = new ClientSideEncryptionOptions(ClientSideEncryptionVersion.V1_0)
             {
-                KeyEncryptionKey = this.GetIKeyEncryptionKey().Object,
-                KeyResolver = this.GetIKeyEncryptionKeyResolver(default).Object,
+                KeyEncryptionKey = this.GetIKeyEncryptionKey(s_cancellationToken).Object,
+                KeyResolver = this.GetIKeyEncryptionKeyResolver(s_cancellationToken, default).Object,
                 KeyWrapAlgorithm = "foo"
             };
             var options2 = new ClientSideEncryptionOptions(ClientSideEncryptionVersion.V1_0)
             {
-                KeyEncryptionKey = this.GetIKeyEncryptionKey().Object,
-                KeyResolver = this.GetIKeyEncryptionKeyResolver(default).Object,
+                KeyEncryptionKey = this.GetIKeyEncryptionKey(s_cancellationToken).Object,
+                KeyResolver = this.GetIKeyEncryptionKeyResolver(s_cancellationToken, default).Object,
                 KeyWrapAlgorithm = "bar"
             };
 
@@ -352,7 +281,7 @@
         public async Task UploadAsync(long dataSize)
         {
             var plaintext = GetRandomBuffer(dataSize);
-            var mockKey = this.GetIKeyEncryptionKey().Object;
+            var mockKey = this.GetIKeyEncryptionKey(s_cancellationToken).Object;
             await using (var disposable = await GetTestContainerEncryptionAsync(
                 new ClientSideEncryptionOptions(ClientSideEncryptionVersion.V1_0)
                 {
@@ -384,7 +313,7 @@
             int blockSize = Constants.KB;
             int dataSize = 16 * Constants.KB;
             var plaintext = GetRandomBuffer(dataSize);
-            var mockKey = this.GetIKeyEncryptionKey().Object;
+            var mockKey = this.GetIKeyEncryptionKey(s_cancellationToken).Object;
             await using (var disposable = await GetTestContainerEncryptionAsync(
                 new ClientSideEncryptionOptions(ClientSideEncryptionVersion.V1_0)
                 {
@@ -426,8 +355,8 @@
         public async Task RoundtripAsync(long dataSize, long? initialDownloadRequestSize)
         {
             var data = GetRandomBuffer(dataSize);
-            var mockKey = this.GetIKeyEncryptionKey();
-            var mockKeyResolver = this.GetIKeyEncryptionKeyResolver(mockKey.Object).Object;
+            var mockKey = this.GetIKeyEncryptionKey(s_cancellationToken);
+            var mockKeyResolver = this.GetIKeyEncryptionKeyResolver(s_cancellationToken, mockKey.Object).Object;
             await using (var disposable = await GetTestContainerEncryptionAsync(
                 new ClientSideEncryptionOptions(ClientSideEncryptionVersion.V1_0)
                 {
@@ -468,8 +397,8 @@
             int dataSize = 16 * Constants.KB;
 
             var data = GetRandomBuffer(dataSize);
-            var mockKey = this.GetIKeyEncryptionKey();
-            var mockKeyResolver = this.GetIKeyEncryptionKeyResolver(mockKey.Object).Object;
+            var mockKey = this.GetIKeyEncryptionKey(s_cancellationToken);
+            var mockKeyResolver = this.GetIKeyEncryptionKeyResolver(s_cancellationToken, mockKey.Object).Object;
             var transferOptions = new StorageTransferOptions
             {
                 InitialTransferSize = blockSize,
@@ -512,8 +441,8 @@
         public async Task RoundtripAsyncWithOpenRead(long dataSize, int bufferSize)
         {
             var data = GetRandomBuffer(dataSize);
-            var mockKey = this.GetIKeyEncryptionKey();
-            var mockKeyResolver = this.GetIKeyEncryptionKeyResolver(mockKey.Object).Object;
+            var mockKey = this.GetIKeyEncryptionKey(s_cancellationToken);
+            var mockKeyResolver = this.GetIKeyEncryptionKeyResolver(s_cancellationToken, mockKey.Object).Object;
             await using (var disposable = await GetTestContainerEncryptionAsync(
                 new ClientSideEncryptionOptions(ClientSideEncryptionVersion.V1_0)
                 {
@@ -560,8 +489,8 @@
                 { "foo", "bar" },
                 { "fizz", "buzz" }
             };
-            var mockKey = this.GetIKeyEncryptionKey();
-            var mockKeyResolver = this.GetIKeyEncryptionKeyResolver(mockKey.Object).Object;
+            var mockKey = this.GetIKeyEncryptionKey(s_cancellationToken);
+            var mockKeyResolver = this.GetIKeyEncryptionKeyResolver(s_cancellationToken, mockKey.Object).Object;
             await using (var disposable = await GetTestContainerEncryptionAsync(
                 new ClientSideEncryptionOptions(ClientSideEncryptionVersion.V1_0)
                 {
@@ -602,8 +531,8 @@
         public async Task KeyResolverKicksIn()
         {
             var data = GetRandomBuffer(Constants.KB);
-            var mockKey = this.GetIKeyEncryptionKey().Object;
-            var mockKeyResolver = this.GetIKeyEncryptionKeyResolver(mockKey).Object;
+            var mockKey = this.GetIKeyEncryptionKey(s_cancellationToken).Object;
+            var mockKeyResolver = this.GetIKeyEncryptionKeyResolver(s_cancellationToken, mockKey).Object;
             await using (var disposable = await GetTestContainerEncryptionAsync(
                 new ClientSideEncryptionOptions(ClientSideEncryptionVersion.V1_0)
                 {
@@ -647,8 +576,8 @@
         public async Task PartialDownloadAsync(int offset, int? count)
         {
             var data = GetRandomBuffer(offset + (count ?? 16) + 32); // ensure we have enough room in original data
-            var mockKey = this.GetIKeyEncryptionKey().Object;
-            var mockKeyResolver = this.GetIKeyEncryptionKeyResolver(mockKey).Object;
+            var mockKey = this.GetIKeyEncryptionKey(expectedCancellationToken: s_cancellationToken).Object;
+            var mockKeyResolver = this.GetIKeyEncryptionKeyResolver(s_cancellationToken, mockKey).Object;
             await using (var disposable = await GetTestContainerEncryptionAsync(
                 new ClientSideEncryptionOptions(ClientSideEncryptionVersion.V1_0)
                 {
@@ -698,7 +627,7 @@
             var keyId = Guid.NewGuid().ToString();
 
             var mockKey = GetTrackOneIKey(keyEncryptionKeyBytes, keyId).Object;
-            var mockKeyResolver = this.GetIKeyEncryptionKeyResolver(this.GetIKeyEncryptionKey(keyEncryptionKeyBytes, keyId).Object).Object;
+            var mockKeyResolver = this.GetIKeyEncryptionKeyResolver(s_cancellationToken, this.GetIKeyEncryptionKey(s_cancellationToken, keyEncryptionKeyBytes, keyId).Object).Object;
             await using (var disposable = await GetTestContainerEncryptionAsync(new ClientSideEncryptionOptions(ClientSideEncryptionVersion.V1_0)
             {
                 KeyResolver = mockKeyResolver,
@@ -745,7 +674,7 @@
             new RNGCryptoServiceProvider().GetBytes(keyEncryptionKeyBytes);
             var keyId = Guid.NewGuid().ToString();
 
-            var mockKey = this.GetIKeyEncryptionKey(keyEncryptionKeyBytes, keyId).Object;
+            var mockKey = this.GetIKeyEncryptionKey(s_cancellationToken, keyEncryptionKeyBytes, keyId).Object;
             var mockKeyResolver = GetTrackOneIKeyResolver(GetTrackOneIKey(keyEncryptionKeyBytes, keyId).Object).Object;
             await using (var disposable = await GetTestContainerEncryptionAsync(
                 new ClientSideEncryptionOptions(ClientSideEncryptionVersion.V1_0)
@@ -838,7 +767,7 @@
         public async Task CannotFindKeyAsync(bool resolverThrows)
         {
             var data = GetRandomBuffer(Constants.KB);
-            var mockKey = this.GetIKeyEncryptionKey().Object;
+            var mockKey = this.GetIKeyEncryptionKey(s_cancellationToken).Object;
             await using (var disposable = await GetTestContainerEncryptionAsync(
                 new ClientSideEncryptionOptions(ClientSideEncryptionVersion.V1_0)
                 {
@@ -891,7 +820,7 @@
         public async Task AppropriateRangeDownloadOnPlaintext(int rangeOffset, int? rangeLength)
         {
             var data = GetRandomBuffer(rangeOffset + (rangeLength ?? Constants.KB) + Constants.ClientSideEncryption.EncryptionBlockSize);
-            var mockKeyResolver = this.GetIKeyEncryptionKeyResolver(this.GetIKeyEncryptionKey().Object).Object;
+            var mockKeyResolver = this.GetIKeyEncryptionKeyResolver(s_cancellationToken, this.GetIKeyEncryptionKey(s_cancellationToken).Object).Object;
             await using (var disposable = await GetTestContainerAsync())
             {
                 // upload plaintext
@@ -942,8 +871,8 @@
             }
 
             var data = GetRandomBuffer(10 * Constants.MB);
-            var mockKey = this.GetIKeyEncryptionKey().Object;
-            var mockKeyResolver = this.GetIKeyEncryptionKeyResolver(mockKey).Object;
+            var mockKey = this.GetIKeyEncryptionKey(s_cancellationToken).Object;
+            var mockKeyResolver = this.GetIKeyEncryptionKeyResolver(s_cancellationToken, mockKey).Object;
             await using (var disposable = await GetTestContainerEncryptionAsync(
                 new ClientSideEncryptionOptions(ClientSideEncryptionVersion.V1_0)
                 {
@@ -978,8 +907,8 @@
             const int blockSize = 8 * Constants.MB;
 
             var data = GetRandomBuffer(dataSize);
-            var mockKey = this.GetIKeyEncryptionKey().Object;
-            var mockKeyResolver = this.GetIKeyEncryptionKeyResolver(mockKey).Object;
+            var mockKey = this.GetIKeyEncryptionKey(s_cancellationToken).Object;
+            var mockKeyResolver = this.GetIKeyEncryptionKeyResolver(s_cancellationToken, mockKey).Object;
             var transferOptions = new StorageTransferOptions
             {
                 InitialTransferSize = blockSize,
@@ -1018,7 +947,7 @@
             var originalData = GetRandomBuffer(Constants.KB);
             var editedData = GetRandomBuffer(Constants.KB);
             (string Key, string Value) originalMetadata = ("foo", "bar");
-            var mockKey = this.GetIKeyEncryptionKey().Object;
+            var mockKey = this.GetIKeyEncryptionKey(s_cancellationToken).Object;
             await using (var disposable = await GetTestContainerEncryptionAsync(
                 new ClientSideEncryptionOptions(ClientSideEncryptionVersion.V1_0)
                 {
@@ -1087,7 +1016,7 @@
                 MaximumTransferSize = transferSize
             };
 
-            IKeyEncryptionKey key = GetIKeyEncryptionKey().Object;
+            IKeyEncryptionKey key = this.GetIKeyEncryptionKey(s_cancellationToken).Object;
             await using var disposable = await GetTestContainerEncryptionAsync(
                 new ClientSideEncryptionOptions(ClientSideEncryptionVersion.V1_0)
                 {
@@ -1130,8 +1059,8 @@
 
             var options = new ClientSideEncryptionOptions(ClientSideEncryptionVersion.V1_0)
             {
-                KeyEncryptionKey = this.GetIKeyEncryptionKey().Object,
-                KeyResolver = this.GetIKeyEncryptionKeyResolver(default).Object,
+                KeyEncryptionKey = this.GetIKeyEncryptionKey(s_cancellationToken).Object,
+                KeyResolver = this.GetIKeyEncryptionKeyResolver(s_cancellationToken, default).Object,
                 KeyWrapAlgorithm = "bar"
             };
 
@@ -1158,8 +1087,8 @@
 
             var options = new ClientSideEncryptionOptions(ClientSideEncryptionVersion.V1_0)
             {
-                KeyEncryptionKey = this.GetIKeyEncryptionKey().Object,
-                KeyResolver = this.GetIKeyEncryptionKeyResolver(default).Object,
+                KeyEncryptionKey = this.GetIKeyEncryptionKey(s_cancellationToken).Object,
+                KeyResolver = this.GetIKeyEncryptionKeyResolver(s_cancellationToken, default).Object,
                 KeyWrapAlgorithm = "bar"
             };
 
@@ -1195,9 +1124,9 @@
 
             // Arrange
             byte[] data = GetRandomBuffer(Constants.KB);
-            Mock<IKeyEncryptionKey> mockKey1 = GetIKeyEncryptionKey();
-            Mock<IKeyEncryptionKey> mockKey2 = GetIKeyEncryptionKey();
-            IKeyEncryptionKeyResolver mockKeyResolver = GetIKeyEncryptionKeyResolver(mockKey1.Object, mockKey2.Object).Object;
+            Mock<IKeyEncryptionKey> mockKey1 = this.GetIKeyEncryptionKey(s_cancellationToken);
+            Mock<IKeyEncryptionKey> mockKey2 = this.GetIKeyEncryptionKey(s_cancellationToken);
+            IKeyEncryptionKeyResolver mockKeyResolver = this.GetIKeyEncryptionKeyResolver(s_cancellationToken, mockKey1.Object, mockKey2.Object).Object;
 
             byte[] cek = GetRandomBuffer(32);
             EncryptionData simulatedEncryptionData = await GetMockEncryptionDataAsync(cek, mockKey1.Object);
@@ -1229,10 +1158,10 @@
             const float updatePauseTimeSeconds = 1f;
 
             byte[] data = GetRandomBuffer(Constants.KB);
-            Mock<IKeyEncryptionKey> mockKey1 = GetIKeyEncryptionKey();
+            Mock<IKeyEncryptionKey> mockKey1 = this.GetIKeyEncryptionKey(s_cancellationToken);
             // delay forces pause in update where we can mess with blob and change etag
-            Mock<IKeyEncryptionKey> mockKey2 = GetIKeyEncryptionKey(optionalDelay: TimeSpan.FromSeconds(updatePauseTimeSeconds));
-            IKeyEncryptionKeyResolver mockKeyResolver = GetIKeyEncryptionKeyResolver(mockKey1.Object, mockKey2.Object).Object;
+            Mock<IKeyEncryptionKey> mockKey2 = this.GetIKeyEncryptionKey(s_cancellationToken, optionalDelay: TimeSpan.FromSeconds(updatePauseTimeSeconds));
+            IKeyEncryptionKeyResolver mockKeyResolver = this.GetIKeyEncryptionKeyResolver(s_cancellationToken, mockKey1.Object, mockKey2.Object).Object;
 
             byte[] cek = GetRandomBuffer(32);
             EncryptionData simulatedEncryptionData = await GetMockEncryptionDataAsync(cek, mockKey1.Object);
@@ -1299,9 +1228,9 @@
         {
             // Arrange
             byte[] data = GetRandomBuffer(Constants.KB);
-            Mock<IKeyEncryptionKey> mockKey1 = GetIKeyEncryptionKey();
-            Mock<IKeyEncryptionKey> mockKey2 = GetIKeyEncryptionKey();
-            IKeyEncryptionKeyResolver mockKeyResolver = GetIKeyEncryptionKeyResolver(mockKey1.Object, mockKey2.Object).Object;
+            Mock<IKeyEncryptionKey> mockKey1 = this.GetIKeyEncryptionKey(s_cancellationToken);
+            Mock<IKeyEncryptionKey> mockKey2 = this.GetIKeyEncryptionKey(s_cancellationToken);
+            IKeyEncryptionKeyResolver mockKeyResolver = this.GetIKeyEncryptionKeyResolver(s_cancellationToken, mockKey1.Object, mockKey2.Object).Object;
 
             var initialUploadEncryptionOptions = new ClientSideEncryptionOptions(ClientSideEncryptionVersion.V1_0)
             {
