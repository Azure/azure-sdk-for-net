﻿// Copyright (c) Microsoft Corporation. All rights reserved.
// Licensed under the MIT License.

using System;
using System.Collections.Generic;
using System.ComponentModel;
using System.IO;
using System.Linq;
using System.Security.Cryptography;
using System.Threading;
using System.Threading.Tasks;
using Azure.Core.Cryptography;
using Azure.Core.TestFramework;
using Azure.Security.KeyVault.Keys.Cryptography;
using Azure.Storage.Blobs.Models;
using Azure.Storage.Blobs.Specialized;
using Azure.Storage.Blobs.Tests;
using Azure.Storage.Cryptography;
using Azure.Storage.Cryptography.Models;
using Azure.Storage.Test;
using Azure.Storage.Test.Shared;
using Moq;
using NUnit.Framework;
using static Moq.It;

namespace Azure.Storage.Blobs.Test
{
    public class ClientSideEncryptionTests : BlobTestBase
    {
        private const string s_algorithmName = "some algorithm name";
        private static readonly CancellationToken s_cancellationToken = new CancellationTokenSource().Token;

        public ClientSideEncryptionTests(bool async, BlobClientOptions.ServiceVersion serviceVersion)
            : base(async, serviceVersion, null /* RecordedTestMode.Record /* to re-record */)
        {
        }

        /// <summary>
        /// Provides encryption functionality clone of client logic, letting us validate the client got it right end-to-end.
        /// </summary>
        private byte[] EncryptData(byte[] data, byte[] key, byte[] iv)
        {
            using var aesProvider = Aes.Create();
            aesProvider.Key = key;
            aesProvider.IV = iv;
            using var encryptor = aesProvider.CreateEncryptor();
            using var memStream = new MemoryStream();
            using var cryptoStream = new CryptoStream(memStream, encryptor, CryptoStreamMode.Write);
            cryptoStream.Write(data, 0, data.Length);
            cryptoStream.FlushFinalBlock();
            return memStream.ToArray();
        }

        private async Task<IKeyEncryptionKey> GetKeyvaultIKeyEncryptionKey()
        {
            var keyClient = GetKeyClient_TargetKeyClient();
            Security.KeyVault.Keys.KeyVaultKey key = await keyClient.CreateRsaKeyAsync(
                new Security.KeyVault.Keys.CreateRsaKeyOptions($"CloudRsaKey-{Guid.NewGuid()}", false));
            return new CryptographyClient(key.Id, GetTokenCredential_TargetKeyClient());
        }

        private async Task<DisposingContainer> GetTestContainerEncryptionAsync(
            ClientSideEncryptionOptions encryptionOptions,
            string containerName = default,
            IDictionary<string, string> metadata = default)
        {
            // normally set through property on subclass; this is easier to hook up in current test infra with internals access
            var options = GetOptions();
            options._clientSideEncryptionOptions = encryptionOptions;

            containerName ??= GetNewContainerName();
            var service = BlobsClientBuilder.GetServiceClient_SharedKey(options);

            BlobContainerClient container = InstrumentClient(service.GetBlobContainerClient(containerName));
            await container.CreateAsync(metadata: metadata);
            return new DisposingContainer(container);
        }

        private Mock<IKeyEncryptionKey> GetIKeyEncryptionKey(byte[] userKeyBytes = default, string keyId = default, TimeSpan optionalDelay = default)
        {
            if (userKeyBytes == default)
            {
                const int keySizeBits = 256;
<<<<<<< HEAD
                var bytes = new byte[keySizeBits >> 3];
#if NET6_0_OR_GREATER
                RandomNumberGenerator.Create().GetBytes(bytes);
#else
                new RNGCryptoServiceProvider().GetBytes(bytes);
#endif
                userKeyBytes = bytes;
=======
                userKeyBytes = GetRandomBuffer(keySizeBits >> 3);
>>>>>>> 76615979
            }
            keyId ??= Recording.Random.NewGuid().ToString();

            var keyMock = new Mock<IKeyEncryptionKey>(MockBehavior.Strict);
            keyMock.SetupGet(k => k.KeyId).Returns(keyId);
            if (IsAsync)
            {
                keyMock.Setup(k => k.WrapKeyAsync(s_algorithmName, IsNotNull<ReadOnlyMemory<byte>>(), s_cancellationToken))
                    .Returns<string, ReadOnlyMemory<byte>, CancellationToken>(async (algorithm, key, cancellationToken) =>
                    {
                        await Task.Delay(optionalDelay);
                        return Xor(userKeyBytes, key.ToArray());
                    });
                keyMock.Setup(k => k.UnwrapKeyAsync(s_algorithmName, IsNotNull<ReadOnlyMemory<byte>>(), s_cancellationToken))
                    .Returns<string, ReadOnlyMemory<byte>, CancellationToken>(async (algorithm, wrappedKey, cancellationToken) =>
                    {
                        await Task.Delay(optionalDelay);
                        return Xor(userKeyBytes, wrappedKey.ToArray());
                    });
            }
            else
            {
                keyMock.Setup(k => k.WrapKey(s_algorithmName, IsNotNull<ReadOnlyMemory<byte>>(), s_cancellationToken))
                    .Returns<string, ReadOnlyMemory<byte>, CancellationToken>((algorithm, key, cancellationToken) =>
                    {
                        Thread.Sleep(optionalDelay);
                        return Xor(userKeyBytes, key.ToArray());
                    });
                keyMock.Setup(k => k.UnwrapKey(s_algorithmName, IsNotNull<ReadOnlyMemory<byte>>(), It.IsAny<CancellationToken>()))
                    .Returns<string, ReadOnlyMemory<byte>, CancellationToken>((algorithm, wrappedKey, cancellationToken) =>
                    {
                        Thread.Sleep(optionalDelay);
                        return Xor(userKeyBytes, wrappedKey.ToArray());
                    });
            }

            return keyMock;
        }

        private void VerifyUnwrappedKeyWasCached(Mock<IKeyEncryptionKey> keyMock)
        {
            if (IsAsync)
            {
                keyMock.Verify(k => k.UnwrapKeyAsync(s_algorithmName, IsNotNull<ReadOnlyMemory<byte>>(), s_cancellationToken), Times.Once);
            }
            else
            {
                keyMock.Verify(k => k.UnwrapKey(s_algorithmName, IsNotNull<ReadOnlyMemory<byte>>(), It.IsAny<CancellationToken>()), Times.Once);
            }
        }

        private Mock<IKeyEncryptionKeyResolver> GetAlwaysFailsKeyResolver(bool throws)
        {
            var mock = new Mock<IKeyEncryptionKeyResolver>(MockBehavior.Strict);
            if (IsAsync)
            {
                if (throws)
                {
                    mock.Setup(r => r.ResolveAsync(IsNotNull<string>(), s_cancellationToken))
                        .Throws<Exception>();
                }
                else
                {
                    mock.Setup(r => r.ResolveAsync(IsNotNull<string>(), s_cancellationToken))
                        .Returns(Task.FromResult<IKeyEncryptionKey>(null));
                }
            }
            else
            {
                if (throws)
                {
                    mock.Setup(r => r.Resolve(IsNotNull<string>(), s_cancellationToken))
                        .Throws<Exception>();
                }
                else
                {
                    mock.Setup(r => r.Resolve(IsNotNull<string>(), s_cancellationToken))
                        .Returns((IKeyEncryptionKey)null);
                }
            }

            return mock;
        }

        private Mock<IKeyEncryptionKeyResolver> GetIKeyEncryptionKeyResolver(params IKeyEncryptionKey[] keys)
        {
            IKeyEncryptionKey Resolve(string keyId, CancellationToken cancellationToken)
                => keys.FirstOrDefault(k => k.KeyId == keyId) ?? throw new Exception("Mock resolver couldn't resolve key id.");

            var resolverMock = new Mock<IKeyEncryptionKeyResolver>(MockBehavior.Strict);
            if (IsAsync)
            {
                resolverMock.Setup(r => r.ResolveAsync(IsNotNull<string>(), s_cancellationToken))
                    .Returns<string, CancellationToken>((keyId, cancellationToken) => Task.FromResult(Resolve(keyId, cancellationToken)));
            }
            else
            {
                resolverMock.Setup(r => r.Resolve(IsNotNull<string>(), s_cancellationToken))
                    .Returns<string, CancellationToken>(Resolve);
            }

            return resolverMock;
        }

        private Mock<Microsoft.Azure.KeyVault.Core.IKey> GetTrackOneIKey(byte[] userKeyBytes = default, string keyId = default)
        {
            if (userKeyBytes == default)
            {
                const int keySizeBits = 256;
                var bytes = new byte[keySizeBits >> 3];
#if NET6_0_OR_GREATER
                RandomNumberGenerator.Create().GetBytes(bytes);
#else
                new RNGCryptoServiceProvider().GetBytes(bytes);
#endif
                userKeyBytes = bytes;
            }
            keyId ??= Guid.NewGuid().ToString();

            var keyMock = new Mock<Microsoft.Azure.KeyVault.Core.IKey>(MockBehavior.Strict);
            keyMock.SetupGet(k => k.Kid).Returns(keyId);
            keyMock.SetupGet(k => k.DefaultKeyWrapAlgorithm).Returns(s_algorithmName);
            // track one had async-only key wrapping
            keyMock.Setup(k => k.WrapKeyAsync(IsNotNull<byte[]>(), IsAny<string>(), IsNotNull<CancellationToken>())) // track 1 doesn't pass in the same cancellation token?
                // track 1 doesn't pass in the algorithm name, it lets the implementation return the default algorithm it chose
                .Returns<byte[], string, CancellationToken>((key, algorithm, cancellationToken) => Task.FromResult(Tuple.Create(Xor(userKeyBytes, key), s_algorithmName)));
            keyMock.Setup(k => k.UnwrapKeyAsync(IsNotNull<byte[]>(), s_algorithmName, IsNotNull<CancellationToken>())) // track 1 doesn't pass in the same cancellation token?
                .Returns<byte[], string, CancellationToken>((wrappedKey, algorithm, cancellationToken) => Task.FromResult(Xor(userKeyBytes, wrappedKey)));

            return keyMock;
        }

        private Mock<Microsoft.Azure.KeyVault.Core.IKeyResolver> GetTrackOneIKeyResolver(Microsoft.Azure.KeyVault.Core.IKey iKey)
        {
            var resolverMock = new Mock<Microsoft.Azure.KeyVault.Core.IKeyResolver>(MockBehavior.Strict);
            resolverMock.Setup(r => r.ResolveKeyAsync(IsNotNull<string>(), IsNotNull<CancellationToken>())) // track 1 doesn't pass in the same cancellation token?
                .Returns<string, CancellationToken>((keyId, cancellationToken) => iKey?.Kid == keyId ? Task.FromResult(iKey) : throw new Exception("Mock resolver couldn't resolve key id."));

            return resolverMock;
        }

        private static byte[] Xor(byte[] a, byte[] b)
        {
            if (a.Length != b.Length)
            {
                throw new ArgumentException("Keys must be the same length for this mock implementation.");
            }

            var aBits = new System.Collections.BitArray(a);
            var bBits = new System.Collections.BitArray(b);

            var result = new byte[a.Length];
            aBits.Xor(bBits).CopyTo(result, 0);

            return result;
        }

        /// <summary>
        /// Get Content Encryption Key and IV from uploaded/encrypted blob to determine expected ciphertext.
        /// </summary>
        /// <param name="plaintext">
        /// Data to encrypt.
        /// </param>
        /// <param name="properties">
        /// BlobProperties containing the wrapped CEK and IV to use for replicating encryption steps.
        /// </param>
        /// <param name="keyEncryptionKey">
        /// KEK used to unwrap the CEK in <paramref name="properties"/>.
        /// </param>
        /// <returns>Expected encrypted data with the given CEK and IV.</returns>
        private async Task<byte[]> ReplicateEncryption(byte[] plaintext, BlobProperties properties, IKeyEncryptionKey keyEncryptionKey)
        {
            // encrypt original data manually for comparison
            if (!properties.Metadata.TryGetValue(Constants.ClientSideEncryption.EncryptionDataKey, out string serialEncryptionData))
            {
                Assert.Fail("No encryption metadata present.");
            }
            EncryptionData encryptionMetadata = EncryptionDataSerializer.Deserialize(serialEncryptionData);
            Assert.NotNull(encryptionMetadata, "Never encrypted data.");

            var explicitlyUnwrappedKey = IsAsync // can't instrument this
                ? await keyEncryptionKey.UnwrapKeyAsync(s_algorithmName, encryptionMetadata.WrappedContentKey.EncryptedKey, s_cancellationToken).ConfigureAwait(false)
                : keyEncryptionKey.UnwrapKey(s_algorithmName, encryptionMetadata.WrappedContentKey.EncryptedKey, s_cancellationToken);

            return EncryptData(
                plaintext,
                explicitlyUnwrappedKey,
                encryptionMetadata.ContentEncryptionIV);
        }

        /// <summary>
        /// Download a blob without decrypting it.
        /// </summary>
        /// <param name="blob">Encrypted blob to download.</param>
        /// <returns>Ciphertext.</returns>
        private async Task<byte[]> DownloadBypassDecryption(BlobClient blob)
        {
            var encryptedDataStream = new MemoryStream();
            await InstrumentClient(new BlobClient(blob.Uri, Tenants.GetNewSharedKeyCredentials())).DownloadToAsync(encryptedDataStream, cancellationToken: s_cancellationToken);
            return encryptedDataStream.ToArray();
        }

        private async Task<EncryptionData> GetMockEncryptionDataAsync(byte[] cek, IKeyEncryptionKey kek)
        {
            byte[] encryptedKey = IsAsync
                ? await kek.WrapKeyAsync(s_algorithmName, cek, s_cancellationToken)
                : kek.WrapKey(s_algorithmName, cek, s_cancellationToken);

            return new EncryptionData
            {
                WrappedContentKey = new KeyEnvelope
                {
                    EncryptedKey = encryptedKey,
                    Algorithm = s_algorithmName,
                    KeyId = kek.KeyId
                },
                ContentEncryptionIV = GetRandomBuffer(32),
                EncryptionAgent = new EncryptionAgent()
                {
                    EncryptionAlgorithm = "foo",
                    EncryptionVersion = ClientSideEncryptionVersion.V1_0
                },
                EncryptionMode = "bar",
                KeyWrappingMetadata = new Dictionary<string, string> { { "fizz", "buzz" } }
            };
        }

        [Test]
        [LiveOnly]
        public void CanSwapKey()
        {
            var options1 = new ClientSideEncryptionOptions(ClientSideEncryptionVersion.V1_0)
            {
                KeyEncryptionKey = GetIKeyEncryptionKey().Object,
                KeyResolver = GetIKeyEncryptionKeyResolver(default).Object,
                KeyWrapAlgorithm = "foo"
            };
            var options2 = new ClientSideEncryptionOptions(ClientSideEncryptionVersion.V1_0)
            {
                KeyEncryptionKey = GetIKeyEncryptionKey().Object,
                KeyResolver = GetIKeyEncryptionKeyResolver(default).Object,
                KeyWrapAlgorithm = "bar"
            };

            var client = new BlobClient(new Uri("http://someuri.com"), new SpecializedBlobClientOptions()
            {
                ClientSideEncryption = options1,
            });

            Assert.AreEqual(options1.KeyEncryptionKey, client.ClientSideEncryption.KeyEncryptionKey);
            Assert.AreEqual(options1.KeyResolver, client.ClientSideEncryption.KeyResolver);
            Assert.AreEqual(options1.KeyWrapAlgorithm, client.ClientSideEncryption.KeyWrapAlgorithm);

            client = client.WithClientSideEncryptionOptions(options2);

            Assert.AreEqual(options2.KeyEncryptionKey, client.ClientSideEncryption.KeyEncryptionKey);
            Assert.AreEqual(options2.KeyResolver, client.ClientSideEncryption.KeyResolver);
            Assert.AreEqual(options2.KeyWrapAlgorithm, client.ClientSideEncryption.KeyWrapAlgorithm);
        }

        [TestCase(16)] // a single cipher block
        [TestCase(14)] // a single unalligned cipher block
        [TestCase(Constants.KB)] // multiple blocks
        [TestCase(Constants.KB - 4)] // multiple unalligned blocks
        [TestCase(Constants.MB)] // larger test, increasing likelihood to trigger async extension usage bugs
        [LiveOnly] // cannot seed content encryption key
        public async Task UploadAsync(long dataSize)
        {
            var plaintext = GetRandomBuffer(dataSize);
            var mockKey = GetIKeyEncryptionKey().Object;
            await using (var disposable = await GetTestContainerEncryptionAsync(
                new ClientSideEncryptionOptions(ClientSideEncryptionVersion.V1_0)
                {
                    KeyEncryptionKey = mockKey,
                    KeyWrapAlgorithm = s_algorithmName
                }))
            {
                var blobName = GetNewBlobName();
                var blob = InstrumentClient(disposable.Container.GetBlobClient(blobName));

                // upload with encryption
                await blob.UploadAsync(new MemoryStream(plaintext), cancellationToken: s_cancellationToken);

                var encryptedData = await DownloadBypassDecryption(blob);
                byte[] expectedEncryptedData = await ReplicateEncryption(plaintext, await blob.GetPropertiesAsync(), mockKey);

                // compare data
                Assert.AreEqual(expectedEncryptedData, encryptedData);
            }
        }

        [TestCase(1)]
        [TestCase(2)]
        [TestCase(4)]
        [TestCase(8)]
        [LiveOnly] // cannot seed content encryption key
        public async Task UploadAsyncSplit(int concurrency)
        {
            int blockSize = Constants.KB;
            int dataSize = 16 * Constants.KB;
            var plaintext = GetRandomBuffer(dataSize);
            var mockKey = GetIKeyEncryptionKey().Object;
            await using (var disposable = await GetTestContainerEncryptionAsync(
                new ClientSideEncryptionOptions(ClientSideEncryptionVersion.V1_0)
                {
                    KeyEncryptionKey = mockKey,
                    KeyWrapAlgorithm = s_algorithmName
                }))
            {
                var blobName = GetNewBlobName();
                var blob = InstrumentClient(disposable.Container.GetBlobClient(blobName));

                // upload with encryption
                await blob.UploadAsync(
                    new MemoryStream(plaintext),
                    new BlobUploadOptions
                    {
                        TransferOptions = new StorageTransferOptions
                        {
                            InitialTransferSize = blockSize,
                            MaximumTransferSize = blockSize,
                            MaximumConcurrency = concurrency
                        }
                    },
                    cancellationToken: s_cancellationToken);

                var encryptedData = await DownloadBypassDecryption(blob);
                byte[] expectedEncryptedData = await ReplicateEncryption(plaintext, await blob.GetPropertiesAsync(), mockKey);

                // compare data
                Assert.AreEqual(expectedEncryptedData, encryptedData);
            }
        }

        [TestCase(16, null)] // a single cipher block
        [TestCase(14, null)] // a single unalligned cipher block
        [TestCase(Constants.KB, null)] // multiple blocks
        [TestCase(Constants.KB - 4, null)] // multiple unalligned blocks
        [TestCase(Constants.MB, 64*Constants.KB)] // make sure we cache unwrapped key for large downloads
        [LiveOnly] // cannot seed content encryption key
        public async Task RoundtripAsync(long dataSize, long? initialDownloadRequestSize)
        {
            var data = GetRandomBuffer(dataSize);
            var mockKey = GetIKeyEncryptionKey();
            var mockKeyResolver = GetIKeyEncryptionKeyResolver(mockKey.Object).Object;
            await using (var disposable = await GetTestContainerEncryptionAsync(
                new ClientSideEncryptionOptions(ClientSideEncryptionVersion.V1_0)
                {
                    KeyEncryptionKey = mockKey.Object,
                    KeyResolver = mockKeyResolver,
                    KeyWrapAlgorithm = s_algorithmName
                }))
            {
                var blob = InstrumentClient(disposable.Container.GetBlobClient(GetNewBlobName()));

                // upload with encryption
                await blob.UploadAsync(new MemoryStream(data), cancellationToken: s_cancellationToken);

                // download with decryption
                byte[] downloadData;
                using (var stream = new MemoryStream())
                {
                    await blob.DownloadToAsync(stream,
                        transferOptions: new StorageTransferOptions() { InitialTransferSize = initialDownloadRequestSize },
                        cancellationToken: s_cancellationToken);
                    downloadData = stream.ToArray();
                }

                // compare data
                Assert.AreEqual(data, downloadData);
                VerifyUnwrappedKeyWasCached(mockKey);
            }
        }

        [TestCase(1)]
        [TestCase(2)]
        [TestCase(4)]
        [TestCase(8)]
        [LiveOnly] // cannot seed content encryption key
        public async Task RoundtripSplitAsync(int concurrency)
        {
            int blockSize = Constants.KB;
            int dataSize = 16 * Constants.KB;

            var data = GetRandomBuffer(dataSize);
            var mockKey = GetIKeyEncryptionKey();
            var mockKeyResolver = GetIKeyEncryptionKeyResolver(mockKey.Object).Object;
            var transferOptions = new StorageTransferOptions
            {
                InitialTransferSize = blockSize,
                MaximumTransferSize = blockSize,
                MaximumConcurrency = concurrency
            };
            await using (var disposable = await GetTestContainerEncryptionAsync(
                new ClientSideEncryptionOptions(ClientSideEncryptionVersion.V1_0)
                {
                    KeyEncryptionKey = mockKey.Object,
                    KeyResolver = mockKeyResolver,
                    KeyWrapAlgorithm = s_algorithmName
                }))
            {
                var blob = InstrumentClient(disposable.Container.GetBlobClient(GetNewBlobName()));

                // upload with encryption
                await blob.UploadAsync(new MemoryStream(data), transferOptions: transferOptions, cancellationToken: s_cancellationToken);

                // download with decryption
                byte[] downloadData;
                using (var stream = new MemoryStream())
                {
                    await blob.DownloadToAsync(stream,
                        transferOptions: transferOptions,
                        cancellationToken: s_cancellationToken);
                    downloadData = stream.ToArray();
                }

                // compare data
                Assert.AreEqual(data, downloadData);
                VerifyUnwrappedKeyWasCached(mockKey);
            }
        }

        [TestCase(Constants.MB, 64*Constants.KB)]
        [TestCase(Constants.MB, Constants.MB)]
        [TestCase(Constants.MB, 4*Constants.MB)]
        [LiveOnly] // cannot seed content encryption key
        public async Task RoundtripAsyncWithOpenRead(long dataSize, int bufferSize)
        {
            var data = GetRandomBuffer(dataSize);
            var mockKey = GetIKeyEncryptionKey();
            var mockKeyResolver = GetIKeyEncryptionKeyResolver(mockKey.Object).Object;
            await using (var disposable = await GetTestContainerEncryptionAsync(
                new ClientSideEncryptionOptions(ClientSideEncryptionVersion.V1_0)
                {
                    KeyEncryptionKey = mockKey.Object,
                    KeyResolver = mockKeyResolver,
                    KeyWrapAlgorithm = s_algorithmName
                }))
            {
                var blob = InstrumentClient(disposable.Container.GetBlobClient(GetNewBlobName()));

                // upload with encryption
                await blob.UploadAsync(new MemoryStream(data), cancellationToken: s_cancellationToken);

                // download with decryption
                byte[] downloadData;
                using (var stream = new MemoryStream())
                {
                    using var blobStream = await blob.OpenReadAsync(new BlobOpenReadOptions(false) { BufferSize = bufferSize }, cancellationToken: s_cancellationToken);
                    if (IsAsync)
                    {
                        await blobStream.CopyToAsync(stream, bufferSize, s_cancellationToken);
                    } else
                    {
                        blobStream.CopyTo(stream, bufferSize);
                    }
                    downloadData = stream.ToArray();
                }

                // compare data
                Assert.AreEqual(data, downloadData);
                VerifyUnwrappedKeyWasCached(mockKey);
            }
        }

        [Test]
        [LiveOnly] // cannot seed content encryption key
        public async Task RoundtripWithMetadata()
        {
            // Arrange

            var data = GetRandomBuffer(Constants.KB);
            var metadata = new Dictionary<string, string>
            {
                { "foo", "bar" },
                { "fizz", "buzz" }
            };
            var mockKey = GetIKeyEncryptionKey();
            var mockKeyResolver = GetIKeyEncryptionKeyResolver(mockKey.Object).Object;
            await using (var disposable = await GetTestContainerEncryptionAsync(
                new ClientSideEncryptionOptions(ClientSideEncryptionVersion.V1_0)
                {
                    KeyEncryptionKey = mockKey.Object,
                    KeyResolver = mockKeyResolver,
                    KeyWrapAlgorithm = s_algorithmName
                }))
            {
                var blob = InstrumentClient(disposable.Container.GetBlobClient(GetNewBlobName()));

                // Act

                await blob.UploadAsync(new MemoryStream(data), metadata: metadata, cancellationToken: s_cancellationToken);

                // Assert

                // caller-provided metadata unchanged after upload
                Assert.AreEqual(2, metadata.Count);
                Assert.AreEqual("bar", metadata["foo"]);
                Assert.AreEqual("buzz", metadata["fizz"]);

                // downloaded content and metadata as expected
                var result = await blob.DownloadContentAsync(cancellationToken: s_cancellationToken);
                Assert.AreEqual(data, result.Value.Content.ToArray());
                IDictionary<string, string> downloadedMetadata = result.Value.Details.Metadata;
                Assert.AreEqual(metadata.Count + 1, downloadedMetadata.Count);
                foreach (var kvp in metadata)
                {
                    Assert.IsTrue(downloadedMetadata.ContainsKey(kvp.Key));
                    Assert.AreEqual(metadata[kvp.Key], downloadedMetadata[kvp.Key]);
                }
                Assert.IsTrue(downloadedMetadata.ContainsKey(Constants.ClientSideEncryption.EncryptionDataKey));
            }
        }

        [RecordedTest] // multiple unalligned blocks
        [LiveOnly] // cannot seed content encryption key
        public async Task KeyResolverKicksIn()
        {
            var data = GetRandomBuffer(Constants.KB);
            var mockKey = GetIKeyEncryptionKey().Object;
            var mockKeyResolver = GetIKeyEncryptionKeyResolver(mockKey).Object;
            await using (var disposable = await GetTestContainerEncryptionAsync(
                new ClientSideEncryptionOptions(ClientSideEncryptionVersion.V1_0)
                {
                    KeyEncryptionKey = mockKey,
                    KeyWrapAlgorithm = s_algorithmName
                }))
            {
                string blobName = GetNewBlobName();
                // upload with encryption
                await InstrumentClient(disposable.Container.GetBlobClient(blobName)).UploadAsync(new MemoryStream(data), cancellationToken: s_cancellationToken);

                // download with decryption and no cached key
                byte[] downloadData;
                using (var stream = new MemoryStream())
                {
                    var options = GetOptions();
                    options._clientSideEncryptionOptions = new ClientSideEncryptionOptions(ClientSideEncryptionVersion.V1_0)
                    {
                        KeyResolver = mockKeyResolver
                    };
                    await InstrumentClient(new BlobContainerClient(disposable.Container.Uri, Tenants.GetNewSharedKeyCredentials(), options).GetBlobClient(blobName)).DownloadToAsync(stream, cancellationToken: s_cancellationToken);
                    downloadData = stream.ToArray();
                }

                // compare data
                Assert.AreEqual(data, downloadData);
            }
        }

        [TestCase(0, 16)]  // first block
        [TestCase(16, 16)] // not first block
        [TestCase(32, 32)] // multiple blocks; IV not at blob start
        [TestCase(16, 17)] // overlap end of block
        [TestCase(32, 17)] // overlap end of block; IV not at blob start
        [TestCase(15, 17)] // overlap beginning of block
        [TestCase(31, 17)] // overlap beginning of block; IV not at blob start
        [TestCase(15, 18)] // overlap both sides
        [TestCase(31, 18)] // overlap both sides; IV not at blob start
        [TestCase(16, null)]
        [LiveOnly] // cannot seed content encryption key
        public async Task PartialDownloadAsync(int offset, int? count)
        {
            var data = GetRandomBuffer(offset + (count ?? 16) + 32); // ensure we have enough room in original data
            var mockKey = GetIKeyEncryptionKey().Object;
            var mockKeyResolver = GetIKeyEncryptionKeyResolver(mockKey).Object;
            await using (var disposable = await GetTestContainerEncryptionAsync(
                new ClientSideEncryptionOptions(ClientSideEncryptionVersion.V1_0)
                {
                    KeyEncryptionKey = mockKey,
                    KeyResolver = mockKeyResolver,
                    KeyWrapAlgorithm = s_algorithmName
                }))
            {
                var blob = InstrumentClient(disposable.Container.GetBlobClient(GetNewBlobName()));

                // upload with encryption
                await blob.UploadAsync(new MemoryStream(data), cancellationToken: s_cancellationToken);

                // download range with decryption
                byte[] downloadData; // no overload that takes Stream and HttpRange; we must buffer read
                Stream downloadStream = (await blob.DownloadAsync(new HttpRange(offset, count), cancellationToken: s_cancellationToken)).Value.Content;
                byte[] buffer = new byte[Constants.KB];
                using (MemoryStream stream = new MemoryStream())
                {
                    int read;
                    while ((read = downloadStream.Read(buffer, 0, buffer.Length)) > 0)
                    {
                        stream.Write(buffer, 0, read);
                    }
                    downloadData = stream.ToArray();
                }

                // compare range of original data to downloaded data
                var slice = data.Skip(offset);
                slice = count.HasValue
                    ? slice.Take(count.Value)
                    : slice;
                var sliceArray = slice.ToArray();
                Assert.AreEqual(sliceArray, downloadData);
            }
        }

        [Test]
        [LiveOnly] // cannot seed content encryption key
        public async Task Track2DownloadTrack1Blob()
        {
            var data = GetRandomBuffer(Constants.KB);

            const int keySizeBits = 256;
            var keyEncryptionKeyBytes = new byte[keySizeBits >> 3];
#if NET6_0_OR_GREATER
            RandomNumberGenerator.Create().GetBytes(keyEncryptionKeyBytes);
#else
                new RNGCryptoServiceProvider().GetBytes(keyEncryptionKeyBytes);
#endif
            var keyId = Guid.NewGuid().ToString();

            var mockKey = GetTrackOneIKey(keyEncryptionKeyBytes, keyId).Object;
            var mockKeyResolver = GetIKeyEncryptionKeyResolver(GetIKeyEncryptionKey(keyEncryptionKeyBytes, keyId).Object).Object;
            await using (var disposable = await GetTestContainerEncryptionAsync(new ClientSideEncryptionOptions(ClientSideEncryptionVersion.V1_0)
            {
                KeyResolver = mockKeyResolver,
                KeyWrapAlgorithm = s_algorithmName
            }))
            {
                var track2Blob = InstrumentClient(disposable.Container.GetBlobClient(GetNewBlobName()));

                // upload with track 1
                var creds = Tenants.GetNewSharedKeyCredentials();
                var track1Blob = new Microsoft.Azure.Storage.Blob.CloudBlockBlob(
                    track2Blob.Uri,
                    new Microsoft.Azure.Storage.Auth.StorageCredentials(creds.AccountName, creds.GetAccountKey()));
                var track1RequestOptions = new Microsoft.Azure.Storage.Blob.BlobRequestOptions()
                {
                    EncryptionPolicy = new Microsoft.Azure.Storage.Blob.BlobEncryptionPolicy(mockKey, default)
                };
                if (IsAsync) // can't instrument track 1
                {
                    await track1Blob.UploadFromByteArrayAsync(data, 0, data.Length, default, track1RequestOptions, default, s_cancellationToken);
                }
                else
                {
                    track1Blob.UploadFromByteArray(data, 0, data.Length, default, track1RequestOptions, default);
                }

                // download with track 2
                var downloadStream = new MemoryStream();
                await track2Blob.DownloadToAsync(downloadStream, cancellationToken: s_cancellationToken);

                // compare original data to downloaded data
                Assert.AreEqual(data, downloadStream.ToArray());
            }
        }

        [Test]
        [LiveOnly] // cannot seed content encryption key
        public async Task Track1DownloadTrack2Blob()
        {
            var data = GetRandomBuffer(Constants.KB); // ensure we have enough room in original data

            const int keySizeBits = 256;
            var keyEncryptionKeyBytes = new byte[keySizeBits >> 3];
#if NET6_0_OR_GREATER
            RandomNumberGenerator.Create().GetBytes(keyEncryptionKeyBytes);
#else
                new RNGCryptoServiceProvider().GetBytes(keyEncryptionKeyBytes);
#endif
            var keyId = Guid.NewGuid().ToString();

            var mockKey = GetIKeyEncryptionKey(keyEncryptionKeyBytes, keyId).Object;
            var mockKeyResolver = GetTrackOneIKeyResolver(GetTrackOneIKey(keyEncryptionKeyBytes, keyId).Object).Object;
            await using (var disposable = await GetTestContainerEncryptionAsync(
                new ClientSideEncryptionOptions(ClientSideEncryptionVersion.V1_0)
                {
                    KeyEncryptionKey = mockKey,
                    KeyWrapAlgorithm = s_algorithmName
                }))
            {
                var track2Blob = InstrumentClient(disposable.Container.GetBlobClient(GetNewBlobName()));

                // upload with track 2
                await track2Blob.UploadAsync(new MemoryStream(data), cancellationToken: s_cancellationToken);

                // download with track 1
                var creds = Tenants.GetNewSharedKeyCredentials();
                var track1Blob = new Microsoft.Azure.Storage.Blob.CloudBlockBlob(
                    track2Blob.Uri,
                    new Microsoft.Azure.Storage.Auth.StorageCredentials(creds.AccountName, creds.GetAccountKey()));
                var downloadData = new byte[data.Length];
                var track1RequestOptions = new Microsoft.Azure.Storage.Blob.BlobRequestOptions()
                {
                    EncryptionPolicy = new Microsoft.Azure.Storage.Blob.BlobEncryptionPolicy(default, mockKeyResolver)
                };
                if (IsAsync) // can't instrument track 1
                {
                    await track1Blob.DownloadToByteArrayAsync(downloadData, 0, default, track1RequestOptions, default, s_cancellationToken);
                }
                else
                {
                    track1Blob.DownloadToByteArray(downloadData, 0, default, track1RequestOptions, default);
                }

                // compare original data to downloaded data
                Assert.AreEqual(data, downloadData);
            }
        }

        [Test]
        [LiveOnly] // need access to keyvault service && cannot seed content encryption key
        public async Task RoundtripWithKeyvaultProvider()
        {
            var data = GetRandomBuffer(Constants.KB);
            IKeyEncryptionKey key = await GetKeyvaultIKeyEncryptionKey();
            await using (var disposable = await GetTestContainerEncryptionAsync(
                new ClientSideEncryptionOptions(ClientSideEncryptionVersion.V1_0)
                {
                    KeyEncryptionKey = key,
                    KeyWrapAlgorithm = "RSA-OAEP-256"
                }))
            {
                var blob = disposable.Container.GetBlobClient(GetNewBlobName());

                await blob.UploadAsync(new MemoryStream(data), cancellationToken: s_cancellationToken);

                var downloadStream = new MemoryStream();
                await blob.DownloadToAsync(downloadStream, cancellationToken: s_cancellationToken);

                Assert.AreEqual(data, downloadStream.ToArray());
            }
        }

        [TestCase(Constants.MB, 64*Constants.KB)]
        [LiveOnly] // need access to keyvault service && cannot seed content encryption key
        public async Task RoundtripWithKeyvaultProviderOpenRead(long dataSize, int bufferSize)
        {
            var data = GetRandomBuffer(dataSize);
            IKeyEncryptionKey key = await GetKeyvaultIKeyEncryptionKey();
            await using (var disposable = await GetTestContainerEncryptionAsync(
                new ClientSideEncryptionOptions(ClientSideEncryptionVersion.V1_0)
                {
                    KeyEncryptionKey = key,
                    KeyWrapAlgorithm = "RSA-OAEP-256"
                }))
            {
                var blob = disposable.Container.GetBlobClient(GetNewBlobName());

                await blob.UploadAsync(new MemoryStream(data), cancellationToken: s_cancellationToken);

                var downloadStream = new MemoryStream();
                using var blobStream = await blob.OpenReadAsync(new BlobOpenReadOptions(false) { BufferSize = bufferSize});
                await blobStream.CopyToAsync(downloadStream);

                Assert.AreEqual(data, downloadStream.ToArray());
            }
        }

        [TestCase(true)]
        [TestCase(false)]
        [LiveOnly]
        public async Task CannotFindKeyAsync(bool resolverThrows)
        {
            var data = GetRandomBuffer(Constants.KB);
            var mockKey = GetIKeyEncryptionKey().Object;
            await using (var disposable = await GetTestContainerEncryptionAsync(
                new ClientSideEncryptionOptions(ClientSideEncryptionVersion.V1_0)
                {
                    KeyEncryptionKey = mockKey,
                    KeyWrapAlgorithm = s_algorithmName
                }))
            {
                var blob = InstrumentClient(disposable.Container.GetBlobClient(GetNewBlobName()));
                await blob.UploadAsync(new MemoryStream(data), cancellationToken: s_cancellationToken);

                bool threw = false;
                var resolver = GetAlwaysFailsKeyResolver(resolverThrows);
                try
                {
                    // download but can't find key
                    var options = GetOptions();
                    options._clientSideEncryptionOptions = new ClientSideEncryptionOptions(ClientSideEncryptionVersion.V1_0)
                    {
                        KeyResolver = resolver.Object,
                        KeyWrapAlgorithm = "test"
                    };
                    var encryptedDataStream = new MemoryStream();
                    await InstrumentClient(new BlobClient(blob.Uri, Tenants.GetNewSharedKeyCredentials(), options)).DownloadToAsync(encryptedDataStream, cancellationToken: s_cancellationToken);
                }
                catch (MockException e)
                {
                    Assert.Fail(e.Message);
                }
                catch (Exception)
                {
                    threw = true;
                }
                finally
                {
                    Assert.IsTrue(threw);
                    // we already asserted the correct method was called in `catch (MockException e)`
                    Assert.AreEqual(1, resolver.Invocations.Count);
                }
            }
        }

        // using 5 to setup offsets to avoid any off-by-one confusion in debugging
        [TestCase(0, null)]
        [TestCase(0, 2 * Constants.ClientSideEncryption.EncryptionBlockSize)]
        [TestCase(0, 2 * Constants.ClientSideEncryption.EncryptionBlockSize + 5)]
        [TestCase(Constants.ClientSideEncryption.EncryptionBlockSize, Constants.ClientSideEncryption.EncryptionBlockSize)]
        [TestCase(Constants.ClientSideEncryption.EncryptionBlockSize, Constants.ClientSideEncryption.EncryptionBlockSize + 5)]
        [TestCase(Constants.ClientSideEncryption.EncryptionBlockSize + 5, 2 * Constants.ClientSideEncryption.EncryptionBlockSize)]
        [LiveOnly]
        public async Task AppropriateRangeDownloadOnPlaintext(int rangeOffset, int? rangeLength)
        {
            var data = GetRandomBuffer(rangeOffset + (rangeLength ?? Constants.KB) + Constants.ClientSideEncryption.EncryptionBlockSize);
            var mockKeyResolver = GetIKeyEncryptionKeyResolver(GetIKeyEncryptionKey().Object).Object;
            await using (var disposable = await GetTestContainerAsync())
            {
                // upload plaintext
                var blob = disposable.Container.GetBlobClient(GetNewBlobName());
                await blob.UploadAsync(new MemoryStream(data));

                // download plaintext range with encrypted client
                var cryptoClient = InstrumentClient(new BlobClient(blob.Uri, Tenants.GetNewSharedKeyCredentials(), new SpecializedBlobClientOptions()
                {
                    ClientSideEncryption = new ClientSideEncryptionOptions(ClientSideEncryptionVersion.V1_0)
                    {
                        KeyResolver = mockKeyResolver
                    }
                }));
                var desiredRange = new HttpRange(rangeOffset, rangeLength);
                var response = await cryptoClient.DownloadAsync(desiredRange);

                // assert we recieved the data we requested
                int expectedLength = rangeLength ?? data.Length - rangeOffset;
                var memoryStream = new MemoryStream();
                await response.Value.Content.CopyToAsync(memoryStream);
                var recievedData = memoryStream.ToArray();
                Assert.AreEqual(expectedLength, recievedData.Length);
                for (int i = 0; i < recievedData.Length; i++)
                {
                    Assert.AreEqual(data[i + rangeOffset], recievedData[i]);
                }
            }
        }

        [Test]
        [LiveOnly] // cannot seed content encryption key
        [Ignore("stress test")]
        public async Task StressManyBlobsAsync()
        {
            static async Task<byte[]> RoundTripData(BlobClient client, byte[] data)
            {
                using (var dataStream = new MemoryStream(data))
                {
                    await client.UploadAsync(dataStream, cancellationToken: s_cancellationToken);
                }

                using (var downloadStream = new MemoryStream())
                {
                    await client.DownloadToAsync(downloadStream, cancellationToken: s_cancellationToken);
                    return downloadStream.ToArray();
                }
            }

            var data = GetRandomBuffer(10 * Constants.MB);
            var mockKey = GetIKeyEncryptionKey().Object;
            var mockKeyResolver = GetIKeyEncryptionKeyResolver(mockKey).Object;
            await using (var disposable = await GetTestContainerEncryptionAsync(
                new ClientSideEncryptionOptions(ClientSideEncryptionVersion.V1_0)
                {
                    KeyEncryptionKey = mockKey,
                    KeyResolver = mockKeyResolver,
                    KeyWrapAlgorithm = s_algorithmName
                }))
            {
                var downloadTasks = new List<Task<byte[]>>();
                foreach (var _ in Enumerable.Range(0, 10))
                {
                    var blob = disposable.Container.GetBlobClient(GetNewBlobName());

                    downloadTasks.Add(RoundTripData(blob, data));
                }

                var downloads = await Task.WhenAll(downloadTasks);

                foreach (byte[] downloadData in downloads)
                {
                    Assert.AreEqual(data, downloadData);
                }
            }
        }

        [Test]
        [LiveOnly] // cannot seed content encryption key
        [Ignore("stress test")]
        public async Task StressLargeBlobAsync()
        {
            const int dataSize = 100 * Constants.MB;
            const int blockSize = 8 * Constants.MB;

            var data = GetRandomBuffer(dataSize);
            var mockKey = GetIKeyEncryptionKey().Object;
            var mockKeyResolver = GetIKeyEncryptionKeyResolver(mockKey).Object;
            var transferOptions = new StorageTransferOptions
            {
                InitialTransferSize = blockSize,
                MaximumTransferSize = blockSize,
                MaximumConcurrency = 100
            };
            await using (var disposable = await GetTestContainerEncryptionAsync(
                new ClientSideEncryptionOptions(ClientSideEncryptionVersion.V1_0)
                {
                    KeyEncryptionKey = mockKey,
                    KeyResolver = mockKeyResolver,
                    KeyWrapAlgorithm = s_algorithmName
                }))
            {
                var client = disposable.Container.GetBlobClient(GetNewBlobName());
                using (var dataStream = new MemoryStream(data))
                {
                    await client.UploadAsync(dataStream, transferOptions: transferOptions, cancellationToken: s_cancellationToken);
                }

                byte[] downloadResult;
                using (var downloadStream = new MemoryStream())
                {
                    await client.DownloadToAsync(downloadStream, transferOptions: transferOptions, cancellationToken: s_cancellationToken);
                    downloadResult = downloadStream.ToArray();
                }

                Assert.AreEqual(data, downloadResult);
            }
        }

        [Test]
        [LiveOnly]
        public async Task EncryptedReuploadSuccess()
        {
            var originalData = GetRandomBuffer(Constants.KB);
            var editedData = GetRandomBuffer(Constants.KB);
            (string Key, string Value) originalMetadata = ("foo", "bar");
            var mockKey = GetIKeyEncryptionKey().Object;
            await using (var disposable = await GetTestContainerEncryptionAsync(
                new ClientSideEncryptionOptions(ClientSideEncryptionVersion.V1_0)
                {
                    KeyEncryptionKey = mockKey,
                    KeyWrapAlgorithm = s_algorithmName
                }))
            {
                var encryptedBlobClient = InstrumentClient(disposable.Container.GetBlobClient(GetNewBlobName()));

                // upload data with encryption
                await encryptedBlobClient.UploadAsync(
                    new MemoryStream(originalData),
                    new BlobUploadOptions
                    {
                        Metadata = new Dictionary<string, string> { { originalMetadata.Key, originalMetadata.Value } }
                    },
                    cancellationToken: s_cancellationToken);

                // download with decryption
                var downloadResult = await encryptedBlobClient.DownloadAsync(cancellationToken: s_cancellationToken);
                Assert.AreEqual(2, downloadResult.Value.Details.Metadata.Count);
                Assert.IsTrue(downloadResult.Value.Details.Metadata.ContainsKey(originalMetadata.Key));
                Assert.IsTrue(downloadResult.Value.Details.Metadata.ContainsKey(Constants.ClientSideEncryption.EncryptionDataKey));
                var firstDownloadEncryptionData = downloadResult.Value.Details.Metadata[Constants.ClientSideEncryption.EncryptionDataKey];

                // reupload edited blob, maintaining metadata as we recommend to customers
                await encryptedBlobClient.UploadAsync(
                    new MemoryStream(editedData),
                    new BlobUploadOptions
                    {
                        Metadata = downloadResult.Value.Details.Metadata
                    },
                    cancellationToken: s_cancellationToken);

                // if we didn't throw, success in reuploading with new encryption metadata
                // download edited blob to assert expected data was uploaded
                downloadResult = await encryptedBlobClient.DownloadAsync(cancellationToken: s_cancellationToken);
                Assert.AreEqual(2, downloadResult.Value.Details.Metadata.Count);
                Assert.IsTrue(downloadResult.Value.Details.Metadata.ContainsKey(originalMetadata.Key));
                Assert.IsTrue(downloadResult.Value.Details.Metadata.ContainsKey(Constants.ClientSideEncryption.EncryptionDataKey));
                Assert.AreNotEqual(firstDownloadEncryptionData, downloadResult.Value.Details.Metadata[Constants.ClientSideEncryption.EncryptionDataKey]);
            }
        }

        [RecordedTest]
        public void CanGenerateSas_WithClientSideEncryptionOptions_True()
        {
            // Arrange
            var constants = TestConstants.Create(this);
            var blobEndpoint = new Uri("https://127.0.0.1/" + constants.Sas.Account);
            var blobSecondaryEndpoint = new Uri("https://127.0.0.1/" + constants.Sas.Account + "-secondary");
            var storageConnectionString = new StorageConnectionString(constants.Sas.SharedKeyCredential, blobStorageUri: (blobEndpoint, blobSecondaryEndpoint));
            string connectionString = storageConnectionString.ToString(true);

            var options = new ClientSideEncryptionOptions(ClientSideEncryptionVersion.V1_0)
            {
                KeyEncryptionKey = GetIKeyEncryptionKey().Object,
                KeyResolver = GetIKeyEncryptionKeyResolver(default).Object,
                KeyWrapAlgorithm = "bar"
            };

            // Create blob
            BlobClient blob = InstrumentClient(new BlobClient(
                connectionString,
                GetNewContainerName(),
                GetNewBlobName()));
            Assert.IsTrue(blob.CanGenerateSasUri);

            // Act
            BlobClient blobEncrypted = blob.WithClientSideEncryptionOptions(options);

            // Assert
            Assert.IsTrue(blobEncrypted.CanGenerateSasUri);
        }

        [RecordedTest]
        public void CanGenerateSas_WithClientSideEncryptionOptions_False()
        {
            // Arrange
            var constants = TestConstants.Create(this);
            var blobEndpoint = new Uri("https://127.0.0.1/" + constants.Sas.Account);

            var options = new ClientSideEncryptionOptions(ClientSideEncryptionVersion.V1_0)
            {
                KeyEncryptionKey = GetIKeyEncryptionKey().Object,
                KeyResolver = GetIKeyEncryptionKeyResolver(default).Object,
                KeyWrapAlgorithm = "bar"
            };

            // Create blob
            BlobClient blob = InstrumentClient(new BlobClient(
                blobEndpoint,
                GetOptions()));
            Assert.IsFalse(blob.CanGenerateSasUri);

            // Act
            BlobClient blobEncrypted = blob.WithClientSideEncryptionOptions(options);

            // Assert
            Assert.IsFalse(blobEncrypted.CanGenerateSasUri);
        }
        [Test]
        public void CanParseLargeContentRange()
        {
            long compareValue = (long)Int32.MaxValue + 1; //Increase max int32 by one
            ContentRange contentRange = ContentRange.Parse($"bytes 0 {compareValue} {compareValue}");
            Assert.AreEqual((long)Int32.MaxValue + 1, contentRange.Size);
            Assert.AreEqual(0, contentRange.Start);
            Assert.AreEqual((long)Int32.MaxValue + 1, contentRange.End);
        }

        [TestCase(true)]
        [TestCase(false)]
        public async Task UpdateKey(bool useOverrides)
        {
            /* Test does not actually upload encrypted data, only simulates it by setting specific
             * metadata. This allows the test to be recordable and to hopefully catch breaks in playback CI.
             */

            // Arrange
            byte[] data = GetRandomBuffer(Constants.KB);
            Mock<IKeyEncryptionKey> mockKey1 = GetIKeyEncryptionKey();
            Mock<IKeyEncryptionKey> mockKey2 = GetIKeyEncryptionKey();
            IKeyEncryptionKeyResolver mockKeyResolver = GetIKeyEncryptionKeyResolver(mockKey1.Object, mockKey2.Object).Object;

            byte[] cek = GetRandomBuffer(32);
            EncryptionData simulatedEncryptionData = await GetMockEncryptionDataAsync(cek, mockKey1.Object);

            // do NOT get an encryption client for data upload. we won't be able to record.
            await using DisposingContainer disposable = await GetTestContainerAsync();
            BlobClient blob = InstrumentClient(disposable.Container.GetBlobClient(GetNewBlobName()));
            await blob.UploadAsync(new MemoryStream(data), metadata: new Dictionary<string, string> {
                { Constants.ClientSideEncryption.EncryptionDataKey, EncryptionDataSerializer.Serialize(simulatedEncryptionData) }
            });
            // assure proper setup
            await AssertKeyAsync(blob, mockKey1.Object);

            // Act
            await CallCorrectKeyUpdateAsync(blob, useOverrides, mockKey2.Object, mockKeyResolver);

            // Assert
            await AssertKeyAsync(blob, mockKey2.Object, cek);
        }

        [Test]
        public async Task DoesETagLockOnKeyUpdate()
        {
            /* Test does not actually upload encrypted data, only simulates it by setting specific
             * metadata. This allows the test to be recordable and to hopefully catch breaks in playback CI.
             */

            // Arrange
            const float updatePauseTimeSeconds = 1f;

            byte[] data = GetRandomBuffer(Constants.KB);
            Mock<IKeyEncryptionKey> mockKey1 = GetIKeyEncryptionKey();
            // delay forces pause in update where we can mess with blob and change etag
            Mock<IKeyEncryptionKey> mockKey2 = GetIKeyEncryptionKey(optionalDelay: TimeSpan.FromSeconds(updatePauseTimeSeconds));
            IKeyEncryptionKeyResolver mockKeyResolver = GetIKeyEncryptionKeyResolver(mockKey1.Object, mockKey2.Object).Object;

            byte[] cek = GetRandomBuffer(32);
            EncryptionData simulatedEncryptionData = await GetMockEncryptionDataAsync(cek, mockKey1.Object);

            // do NOT get an encryption client for data upload. we won't be able to record.
            await using DisposingContainer disposable = await GetTestContainerAsync();
            BlobClient blob = InstrumentClient(disposable.Container.GetBlobClient(GetNewBlobName()));
            await blob.UploadAsync(new MemoryStream(data), metadata: new Dictionary<string, string> {
                { Constants.ClientSideEncryption.EncryptionDataKey, EncryptionDataSerializer.Serialize(simulatedEncryptionData) }
            });
            // assure proper setup
            await AssertKeyAsync(blob, mockKey1.Object);

            // Act
            Task updateResult;
            // update will take a while thanks to delay on mockKey2
            if (IsAsync)
            {
                updateResult = blob.UpdateClientSideKeyEncryptionKeyAsync(
                    new UpdateClientSideKeyEncryptionKeyOptions
                    {
                        EncryptionOptionsOverride = new ClientSideEncryptionOptions(ClientSideEncryptionVersion.V1_0)
                        {
                            KeyEncryptionKey = mockKey2.Object,
                            KeyResolver = mockKeyResolver,
                            KeyWrapAlgorithm = s_algorithmName
                        }
                    },
                    cancellationToken: s_cancellationToken);
            }
            else
            {
                updateResult = Task.Run(() => blob.UpdateClientSideKeyEncryptionKey(
                    new UpdateClientSideKeyEncryptionKeyOptions
                    {
                        EncryptionOptionsOverride = new ClientSideEncryptionOptions(ClientSideEncryptionVersion.V1_0)
                        {
                            KeyEncryptionKey = mockKey2.Object,
                            KeyResolver = mockKeyResolver,
                            KeyWrapAlgorithm = s_algorithmName
                        }
                    },
                    cancellationToken: s_cancellationToken));
            }

            // partway through, mess with blob while key is updating, changing the etag
            await Task.Delay(TimeSpan.FromSeconds(updatePauseTimeSeconds / 2));
            await blob.SetHttpHeadersAsync(new BlobHttpHeaders
            {
                ContentLanguage = "foo"
            });

            // Assert
            // if it doesn't throw, consider upping `optionalDelay` on mockKey2 creation as a sanity check
            // though current value (1 sec) should be more than enough
            RequestFailedException ex = Assert.ThrowsAsync<RequestFailedException>(async () => await updateResult);
            Assert.AreEqual(BlobErrorCode.ConditionNotMet.ToString(), ex.ErrorCode);
        }

        [TestCase(true)]
        [TestCase(false)]
        [LiveOnly]
        public async Task CanRoundtripWithKeyUpdate(bool useOverrides)
        {
            // Arrange
            byte[] data = GetRandomBuffer(Constants.KB);
            Mock<IKeyEncryptionKey> mockKey1 = GetIKeyEncryptionKey();
            Mock<IKeyEncryptionKey> mockKey2 = GetIKeyEncryptionKey();
            IKeyEncryptionKeyResolver mockKeyResolver = GetIKeyEncryptionKeyResolver(mockKey1.Object, mockKey2.Object).Object;

            var initialUploadEncryptionOptions = new ClientSideEncryptionOptions(ClientSideEncryptionVersion.V1_0)
            {
                KeyEncryptionKey = mockKey1.Object,
                KeyResolver = mockKeyResolver,
                KeyWrapAlgorithm = s_algorithmName
            };

            await using var disposable = await GetTestContainerEncryptionAsync(initialUploadEncryptionOptions);

            BlobClient blob = InstrumentClient(disposable.Container.GetBlobClient(GetNewBlobName()));

            // upload with encryption
            await blob.UploadAsync(new MemoryStream(data), cancellationToken: s_cancellationToken);

            // assure proper setup
            await AssertKeyAsync(blob, mockKey1.Object);

            // Act
            await CallCorrectKeyUpdateAsync(blob, useOverrides, mockKey2.Object, mockKeyResolver);

            // Assert
            await AssertKeyAsync(blob, mockKey2.Object);

            // can download and decrypt
            byte[] downloadData;
            using (var stream = new MemoryStream())
            {
                await blob.DownloadToAsync(stream, cancellationToken: s_cancellationToken);
                downloadData = stream.ToArray();
            }
            Assert.AreEqual(data, downloadData);
        }

        /// <summary>
        /// There's a few too many things to switch on for key updates. Separate method to determine the correct way to call it.
        /// </summary>
        /// <param name="blob">Blob to update key on.</param>
        /// <param name="useOverrides">Whether to use client options or method overrides as parameters for key update.</param>
        /// <param name="newKey">New KEK for encryption data.</param>
        /// <param name="keyResolver">Key resolver for unwraping the old key.</param>
        /// <returns></returns>
        private async Task CallCorrectKeyUpdateAsync(BlobClient blob, bool useOverrides, IKeyEncryptionKey newKey, IKeyEncryptionKeyResolver keyResolver)
        {
            if (useOverrides)
            {
                // switch over to a client with no clientside encryption options configured
                blob = BlobsClientBuilder.RotateBlobClientSharedKey(blob, default);

                // have to actually switch on IsAsync for extension methods
                if (IsAsync)
                {
                    await blob.UpdateClientSideKeyEncryptionKeyAsync(
                        new UpdateClientSideKeyEncryptionKeyOptions
                        {
                            EncryptionOptionsOverride = new ClientSideEncryptionOptions(ClientSideEncryptionVersion.V1_0)
                            {
                                KeyEncryptionKey = newKey,
                                KeyResolver = keyResolver,
                                KeyWrapAlgorithm = s_algorithmName
                            }
                        },
                        cancellationToken: s_cancellationToken);
                }
                else
                {
                    blob.UpdateClientSideKeyEncryptionKey(
                        new UpdateClientSideKeyEncryptionKeyOptions
                        {
                            EncryptionOptionsOverride = new ClientSideEncryptionOptions(ClientSideEncryptionVersion.V1_0)
                            {
                                KeyEncryptionKey = newKey,
                                KeyResolver = keyResolver,
                                KeyWrapAlgorithm = s_algorithmName
                            }
                        },
                        cancellationToken: s_cancellationToken);
                }
            }
            else
            {
                // switch over to a client with clientside encryption options configured and use them
                blob = BlobsClientBuilder.RotateBlobClientSharedKey(blob, options => options._clientSideEncryptionOptions = new ClientSideEncryptionOptions(ClientSideEncryptionVersion.V1_0)
                {
                    KeyEncryptionKey = newKey,
                    KeyResolver = keyResolver,
                    KeyWrapAlgorithm = s_algorithmName
                });

                // have to actually switch on IsAsync for extension methods
                if (IsAsync)
                {
                    await blob.UpdateClientSideKeyEncryptionKeyAsync(cancellationToken: s_cancellationToken);
                }
                else
                {
                    blob.UpdateClientSideKeyEncryptionKey(cancellationToken: s_cancellationToken);
                }
            }
        }

        /// <summary>
        /// Asserts a blob's encryption metadata keys are as expected
        /// </summary>
        /// <param name="client">Client to the blob.</param>
        /// <param name="kek">Key Encryption Key that should be ID'd in the metadata and wrapping the Content Encryption Key.</param>
        /// <param name="knownCek">Optional. If the Content Encryption Key is known, will unwrap the cek from metadata and assert it is as expected.</param>
        /// <returns></returns>
        private async Task AssertKeyAsync(BlobBaseClient client, IKeyEncryptionKey kek, byte[] knownCek = default)
        {
            var metadata = (await client.GetPropertiesAsync()).Value.Metadata;
            if (!metadata.TryGetValue(Constants.ClientSideEncryption.EncryptionDataKey, out string encryptionDataString))
            {
                Assert.Fail("No encryption data on blob.");
            }
            var wrappedCek = EncryptionDataSerializer.Deserialize(encryptionDataString).WrappedContentKey;

            Assert.AreEqual(kek.KeyId, wrappedCek.KeyId);
            if (knownCek != default)
            {
                Assert.AreEqual(
                    knownCek,
                    IsAsync
                        ? await kek.UnwrapKeyAsync(wrappedCek.Algorithm, wrappedCek.EncryptedKey, s_cancellationToken)
                        : kek.UnwrapKey(wrappedCek.Algorithm, wrappedCek.EncryptedKey, s_cancellationToken));
            }
        }
    }
}<|MERGE_RESOLUTION|>--- conflicted
+++ resolved
@@ -81,17 +81,7 @@
             if (userKeyBytes == default)
             {
                 const int keySizeBits = 256;
-<<<<<<< HEAD
-                var bytes = new byte[keySizeBits >> 3];
-#if NET6_0_OR_GREATER
-                RandomNumberGenerator.Create().GetBytes(bytes);
-#else
-                new RNGCryptoServiceProvider().GetBytes(bytes);
-#endif
-                userKeyBytes = bytes;
-=======
                 userKeyBytes = GetRandomBuffer(keySizeBits >> 3);
->>>>>>> 76615979
             }
             keyId ??= Recording.Random.NewGuid().ToString();
 
