--- conflicted
+++ resolved
@@ -23,13 +23,8 @@
         "Last-Modified": "Thu, 20 Jan 2022 20:45:27 GMT",
         "Server": "Windows-Azure-Blob/1.0 Microsoft-HTTPAPI/2.0",
         "x-ms-client-request-id": "c62bc1dc-fc18-b04e-4bce-12d8dc0c4fdb",
-<<<<<<< HEAD
-        "x-ms-request-id": "d3a3b75f-d01e-007f-49d8-c5ea32000000",
-        "x-ms-version": "2021-06-08"
-=======
         "x-ms-request-id": "6ce880c9-001e-0046-1d3e-0eee45000000",
-        "x-ms-version": "2021-04-10"
->>>>>>> bc50fe7b
+        "x-ms-version": "2021-06-08"
       },
       "ResponseBody": []
     },
@@ -62,13 +57,8 @@
         "x-ms-content-crc64": "AAAAAAAAAAA=",
         "x-ms-request-id": "6ce880df-001e-0046-303e-0eee45000000",
         "x-ms-request-server-encrypted": "true",
-<<<<<<< HEAD
-        "x-ms-version": "2021-06-08",
-        "x-ms-version-id": "2021-10-20T17:30:56.3351324Z"
-=======
-        "x-ms-version": "2021-04-10",
+        "x-ms-version": "2021-06-08",
         "x-ms-version-id": "2022-01-20T20:45:27.2419839Z"
->>>>>>> bc50fe7b
       },
       "ResponseBody": []
     },
@@ -127,13 +117,8 @@
         "x-ms-content-crc64": "4EiGgo/JNBg=",
         "x-ms-request-id": "6ce8812a-001e-0046-6e3e-0eee45000000",
         "x-ms-request-server-encrypted": "true",
-<<<<<<< HEAD
-        "x-ms-version": "2021-06-08",
-        "x-ms-version-id": "2021-10-20T17:30:56.5010428Z"
-=======
-        "x-ms-version": "2021-04-10",
+        "x-ms-version": "2021-06-08",
         "x-ms-version-id": "2022-01-20T20:45:27.5438138Z"
->>>>>>> bc50fe7b
       },
       "ResponseBody": []
     },
@@ -192,13 +177,8 @@
         "x-ms-content-crc64": "uDAzTgTASkQ=",
         "x-ms-request-id": "6ce881a0-001e-0046-593e-0eee45000000",
         "x-ms-request-server-encrypted": "true",
-<<<<<<< HEAD
-        "x-ms-version": "2021-06-08",
-        "x-ms-version-id": "2021-10-20T17:30:56.6649537Z"
-=======
-        "x-ms-version": "2021-04-10",
+        "x-ms-version": "2021-06-08",
         "x-ms-version-id": "2022-01-20T20:45:27.8456428Z"
->>>>>>> bc50fe7b
       },
       "ResponseBody": []
     },
@@ -257,13 +237,8 @@
         "x-ms-content-crc64": "CXyWJi0Rovo=",
         "x-ms-request-id": "6ce88203-001e-0046-2d3e-0eee45000000",
         "x-ms-request-server-encrypted": "true",
-<<<<<<< HEAD
-        "x-ms-version": "2021-06-08",
-        "x-ms-version-id": "2021-10-20T17:30:56.8348614Z"
-=======
-        "x-ms-version": "2021-04-10",
+        "x-ms-version": "2021-06-08",
         "x-ms-version-id": "2022-01-20T20:45:28.1664613Z"
->>>>>>> bc50fe7b
       },
       "ResponseBody": []
     },
@@ -294,13 +269,8 @@
         "x-ms-content-crc64": "CXyWJi0Rovo=",
         "x-ms-request-id": "6ce8823e-001e-0046-643e-0eee45000000",
         "x-ms-request-server-encrypted": "true",
-<<<<<<< HEAD
-        "x-ms-version": "2021-06-08",
-        "x-ms-version-id": "2021-10-20T17:30:56.9208145Z"
-=======
-        "x-ms-version": "2021-04-10",
+        "x-ms-version": "2021-06-08",
         "x-ms-version-id": "2022-01-20T20:45:28.3243721Z"
->>>>>>> bc50fe7b
       },
       "ResponseBody": []
     },
@@ -331,13 +301,8 @@
         "x-ms-content-crc64": "CXyWJi0Rovo=",
         "x-ms-request-id": "6ce8826c-001e-0046-0e3e-0eee45000000",
         "x-ms-request-server-encrypted": "true",
-<<<<<<< HEAD
-        "x-ms-version": "2021-06-08",
-        "x-ms-version-id": "2021-10-20T17:30:57.0047693Z"
-=======
-        "x-ms-version": "2021-04-10",
+        "x-ms-version": "2021-06-08",
         "x-ms-version-id": "2022-01-20T20:45:28.4762859Z"
->>>>>>> bc50fe7b
       },
       "ResponseBody": []
     },
@@ -374,13 +339,8 @@
         "x-ms-lease-status": "unlocked",
         "x-ms-request-id": "6ce88289-001e-0046-273e-0eee45000000",
         "x-ms-server-encrypted": "true",
-<<<<<<< HEAD
-        "x-ms-version": "2021-06-08",
-        "x-ms-version-id": "2021-10-20T17:30:57.0047693Z"
-=======
-        "x-ms-version": "2021-04-10",
+        "x-ms-version": "2021-06-08",
         "x-ms-version-id": "2022-01-20T20:45:28.4762859Z"
->>>>>>> bc50fe7b
       },
       "ResponseBody": "QUFBQUFBQUFBQUFBQUFBQUFBQUFBQUFBQUFBQUFBQUFBQUFBQUFBQUFBQUFBQUFBQUFBQUFBQUFBQUFBQUFBQUFBQUFBQUFBQUFBQUFBQUFBQUFBQUFBQUFBQUFBQUFBQUFBQUJCQkJCQkJCQkJCQkJCQkJCQkJCQkJCQkJCQkJCQkJCQkJCQkJCQkJCQkJCQkJCQkJCQ0NDQ0NDQ0NDQ0NDQ0NDQ0NDQ0NDQ0NDQw=="
     },
@@ -404,13 +364,8 @@
         "Date": "Thu, 20 Jan 2022 20:45:28 GMT",
         "Server": "Windows-Azure-Blob/1.0 Microsoft-HTTPAPI/2.0",
         "x-ms-client-request-id": "ec9655f0-c4c4-0651-08b5-b2e1a4892543",
-<<<<<<< HEAD
-        "x-ms-request-id": "d3a3b7d0-d01e-007f-2cd8-c5ea32000000",
-        "x-ms-version": "2021-06-08"
-=======
         "x-ms-request-id": "6ce882e0-001e-0046-6c3e-0eee45000000",
-        "x-ms-version": "2021-04-10"
->>>>>>> bc50fe7b
+        "x-ms-version": "2021-06-08"
       },
       "ResponseBody": []
     }
