{
  "Entries": [
    {
      "RequestUri": "http://seanmcccanary3.blob.core.windows.net/test-container-c912a68e-3a26-b4b6-a9ed-bd9fe795dee0?restype=container",
      "RequestMethod": "PUT",
      "RequestHeaders": {
        "Accept": "application/xml",
        "Authorization": "Sanitized",
        "traceparent": "00-b08cb22e139839428f45f4b2010ec2be-300f0d4bcbeedb41-00",
        "User-Agent": "azsdk-net-Storage.Blobs/12.11.0-alpha.20220118.1 (.NET Framework 4.8.4420.0; Microsoft Windows 10.0.19044 )",
        "x-ms-blob-public-access": "container",
        "x-ms-client-request-id": "b4d3f2e9-c226-9425-6d6c-ea3369347026",
        "x-ms-date": "Thu, 20 Jan 2022 20:45:39 GMT",
        "x-ms-return-client-request-id": "true",
        "x-ms-version": "2021-06-08"
      },
      "RequestBody": null,
      "StatusCode": 201,
      "ResponseHeaders": {
        "Content-Length": "0",
        "Date": "Thu, 20 Jan 2022 20:45:39 GMT",
        "ETag": "\u00220x8D9DC55D18C652A\u0022",
        "Last-Modified": "Thu, 20 Jan 2022 20:45:39 GMT",
        "Server": "Windows-Azure-Blob/1.0 Microsoft-HTTPAPI/2.0",
        "x-ms-client-request-id": "b4d3f2e9-c226-9425-6d6c-ea3369347026",
<<<<<<< HEAD
        "x-ms-request-id": "e55a31a3-c01e-002b-480c-e75a0e000000",
        "x-ms-version": "2021-06-08"
=======
        "x-ms-request-id": "6ce890d8-001e-0046-2f3e-0eee45000000",
        "x-ms-version": "2021-04-10"
>>>>>>> bc50fe7b
      },
      "ResponseBody": []
    },
    {
      "RequestUri": "http://seanmcccanary3.blob.core.windows.net/test-container-c912a68e-3a26-b4b6-a9ed-bd9fe795dee0/test-blob-43d0ecf8-756b-3bab-7281-fb9e93f7cb7b",
      "RequestMethod": "PUT",
      "RequestHeaders": {
        "Accept": "application/xml",
        "Authorization": "Sanitized",
        "Content-Length": "0",
        "Content-Type": "application/octet-stream",
        "traceparent": "00-19f7bab848ee9e4986ebdabefa3d139f-8051f272ac643646-00",
        "User-Agent": "azsdk-net-Storage.Blobs/12.11.0-alpha.20220118.1 (.NET Framework 4.8.4420.0; Microsoft Windows 10.0.19044 )",
        "x-ms-blob-type": "BlockBlob",
        "x-ms-client-request-id": "4767a742-6598-a725-f09e-3f8203c5477a",
        "x-ms-date": "Thu, 20 Jan 2022 20:45:39 GMT",
        "x-ms-return-client-request-id": "true",
        "x-ms-version": "2021-06-08"
      },
      "RequestBody": [],
      "StatusCode": 201,
      "ResponseHeaders": {
        "Content-Length": "0",
        "Content-MD5": "1B2M2Y8AsgTpgAmY7PhCfg==",
        "Date": "Thu, 20 Jan 2022 20:45:39 GMT",
        "ETag": "\u00220x8D9DC55D195755D\u0022",
        "Last-Modified": "Thu, 20 Jan 2022 20:45:39 GMT",
        "Server": "Windows-Azure-Blob/1.0 Microsoft-HTTPAPI/2.0",
        "x-ms-client-request-id": "4767a742-6598-a725-f09e-3f8203c5477a",
        "x-ms-content-crc64": "AAAAAAAAAAA=",
        "x-ms-request-id": "6ce890ea-001e-0046-403e-0eee45000000",
        "x-ms-request-server-encrypted": "true",
<<<<<<< HEAD
        "x-ms-version": "2021-06-08",
        "x-ms-version-id": "2021-12-01T23:37:43.2089205Z"
=======
        "x-ms-version": "2021-04-10",
        "x-ms-version-id": "2022-01-20T20:45:39.6209767Z"
>>>>>>> bc50fe7b
      },
      "ResponseBody": []
    },
    {
      "RequestUri": "http://seanmcccanary3.blob.core.windows.net/test-container-c912a68e-3a26-b4b6-a9ed-bd9fe795dee0/test-blob-43d0ecf8-756b-3bab-7281-fb9e93f7cb7b?comp=block\u0026blockid=AAIAAAAAAAAAAAAAAAAAAAAAAAAAAAAAAAAAAAAAAAAAAAAAAAAAAAAAAAAAAAAA",
      "RequestMethod": "PUT",
      "RequestHeaders": {
        "Accept": "application/xml",
        "Authorization": "Sanitized",
        "Content-Length": "512",
        "Content-Type": "application/octet-stream",
        "User-Agent": "azsdk-net-Storage.Blobs/12.11.0-alpha.20220118.1 (.NET Framework 4.8.4420.0; Microsoft Windows 10.0.19044 )",
        "x-ms-client-request-id": "19102deb-b8e7-4f59-5192-d014027dd8cd",
        "x-ms-date": "Thu, 20 Jan 2022 20:45:39 GMT",
        "x-ms-return-client-request-id": "true",
        "x-ms-version": "2021-06-08"
      },
      "RequestBody": "o2y19cEpuS0wn3M/aAAnmRh/xvtdBuVzR5dCpcaHAXagb5D9fntkzzKjE8sCa9NxWWGGEzHQHpyGQq4q5hNmqZ78n/hwKhudG/bIufMZcNvD0UxlAe1F0FHzdzzNOugePGktBcvbAS5G6fg6B2SpbNHSZhXHAaiwt8\u002BnfLPez\u002BAOqn2J7GsP6M8dHhj1CsnsSgpq\u002BtTSVzrBfE78M4V7ZxkXK13mH39mwn1GqeKQu6wGujKodNULPFJCyHAdE7VKobb\u002B3d9sBiqLAzhXi65YMcCh9nhT0/NDC\u002B8KpFcPSa/H/Acrkd7NmrQHHXCctLCk6pavex08987Du9HwYWLSe7qJj4\u002BmLKDi01zES7WCplc\u002BZrnBX82RiwQ5aNUM3ThSNKG2EyUg/r31zafBeKsYQRR6sfuoERvs9wSLbMTK1fYjcRcUzJMxHmj7y5Im0BNZICbBkis9qSKGyRwhlZH5K/ewnQaUBHSBSJOSrEaJxibwMkudCUPK5cj0jgJ2EIjXAqCbdTIMxByyQEmYqv3c/AP2MGNFWyKz5bg\u002Bn3ZxCjcKu6qm7VHz5G0v68j6MjrKGJH/gOAlkqZ95496ziWmQDURju9SNg\u002ByAkz1FXBZubN9c4flcYpX5CkDKAbBeRVIiKqT6KNLd\u002BKCTX2UL3w1JC3b/Fuewc6quanFTg0I8Ik=",
      "StatusCode": 201,
      "ResponseHeaders": {
        "Content-Length": "0",
        "Date": "Thu, 20 Jan 2022 20:45:39 GMT",
        "Server": "Windows-Azure-Blob/1.0 Microsoft-HTTPAPI/2.0",
        "x-ms-client-request-id": "19102deb-b8e7-4f59-5192-d014027dd8cd",
        "x-ms-content-crc64": "fnqc\u002BE2K4Q0=",
        "x-ms-request-id": "6ce890f5-001e-0046-4b3e-0eee45000000",
        "x-ms-request-server-encrypted": "true",
        "x-ms-version": "2021-06-08"
      },
      "ResponseBody": []
    },
    {
      "RequestUri": "http://seanmcccanary3.blob.core.windows.net/test-container-c912a68e-3a26-b4b6-a9ed-bd9fe795dee0/test-blob-43d0ecf8-756b-3bab-7281-fb9e93f7cb7b?comp=blocklist",
      "RequestMethod": "PUT",
      "RequestHeaders": {
        "Accept": "application/xml",
        "Authorization": "Sanitized",
        "Content-Length": "107",
        "Content-Type": "application/xml",
        "If-Match": "\u00220x8D9DC55D195755D\u0022",
        "User-Agent": "azsdk-net-Storage.Blobs/12.11.0-alpha.20220118.1 (.NET Framework 4.8.4420.0; Microsoft Windows 10.0.19044 )",
        "x-ms-client-request-id": "d697fe44-2eb5-b093-46ea-8288cca6bd83",
        "x-ms-date": "Thu, 20 Jan 2022 20:45:39 GMT",
        "x-ms-return-client-request-id": "true",
        "x-ms-version": "2021-06-08"
      },
      "RequestBody": "\uFEFF\u003CBlockList\u003E\u003CLatest\u003EAAIAAAAAAAAAAAAAAAAAAAAAAAAAAAAAAAAAAAAAAAAAAAAAAAAAAAAAAAAAAAAA\u003C/Latest\u003E\u003C/BlockList\u003E",
      "StatusCode": 201,
      "ResponseHeaders": {
        "Content-Length": "0",
        "Date": "Thu, 20 Jan 2022 20:45:39 GMT",
        "ETag": "\u00220x8D9DC55D1C72C86\u0022",
        "Last-Modified": "Thu, 20 Jan 2022 20:45:39 GMT",
        "Server": "Windows-Azure-Blob/1.0 Microsoft-HTTPAPI/2.0",
        "x-ms-client-request-id": "d697fe44-2eb5-b093-46ea-8288cca6bd83",
        "x-ms-content-crc64": "aeBFnShK27Y=",
        "x-ms-request-id": "6ce8911c-001e-0046-6d3e-0eee45000000",
        "x-ms-request-server-encrypted": "true",
<<<<<<< HEAD
        "x-ms-version": "2021-06-08",
        "x-ms-version-id": "2021-12-01T23:37:43.5317372Z"
=======
        "x-ms-version": "2021-04-10",
        "x-ms-version-id": "2022-01-20T20:45:39.9467926Z"
>>>>>>> bc50fe7b
      },
      "ResponseBody": []
    },
    {
      "RequestUri": "http://seanmcccanary3.blob.core.windows.net/test-container-c912a68e-3a26-b4b6-a9ed-bd9fe795dee0/test-blob-43d0ecf8-756b-3bab-7281-fb9e93f7cb7b?comp=block\u0026blockid=AAQAAAAAAAAAAAAAAAAAAAAAAAAAAAAAAAAAAAAAAAAAAAAAAAAAAAAAAAAAAAAA",
      "RequestMethod": "PUT",
      "RequestHeaders": {
        "Accept": "application/xml",
        "Authorization": "Sanitized",
        "Content-Length": "512",
        "Content-Type": "application/octet-stream",
        "User-Agent": "azsdk-net-Storage.Blobs/12.11.0-alpha.20220118.1 (.NET Framework 4.8.4420.0; Microsoft Windows 10.0.19044 )",
        "x-ms-client-request-id": "03cfd040-02e6-e418-4ea8-7fed58abd945",
        "x-ms-date": "Thu, 20 Jan 2022 20:45:39 GMT",
        "x-ms-return-client-request-id": "true",
        "x-ms-version": "2021-06-08"
      },
      "RequestBody": "N62MxsbREDL7pGMkDMO0rc4D2OZ8uqrH2\u002Bgu\u002BYUp1Hld9FyC729eXMvKX/leqp729RiACjAKDHwDxerdohat0tDpxhdmMr1epXsbslqwaTFKOARsqMpIU\u002BjgfiqEgLq0HI0pdOOGj8JaIWS17loiUlu5k2oSQCkFoXMvhrST2iTBZpXMh/RNw6hCEYZlk2SNvSvOy\u002B1QotxjI9NwVgkOx0dA9IjEVcpmbM/Bzy\u002Binw0PosmIxQ42cMS5aWQh3G2fNEo/JZ/cyWdhZ18ejtKswIPFYbQ/hQE4CYPDC\u002BxmRY9hIpvkY3ptMtlhJ16vGOLxDKngW3u5X65IBhwcGL17\u002BiHPvGw3yFwJWC7b3l6jiPCg0v5DhukTqMLsm1xdURob5i084Fx2ukRM1gNN3oFQpX0re0a/OHM4vBSpSiwAqwcUwPcxZqiUKhe69rDmxspAnPbeMtXTW625BCNIzG8XSyr8OB6JHj7Vl1EuBEHDUvZKaa02IXkxQGRKd2KES16noquF6Y2st323CZqEpFZs9rEt/mPC4Sqxyve5P6bbUEvyh2KWPWhonrEvfhjfrZwN3YGxV0375cGA1B\u002BV8nfX3LlOkR301bhJxWCxkmMS0hxbrGIlKvj996GhFWlJ06s6WKJekBx/GQfJaJLtSVNebgICOkYVsbHAUJl7U8BO//I=",
      "StatusCode": 201,
      "ResponseHeaders": {
        "Content-Length": "0",
        "Date": "Thu, 20 Jan 2022 20:45:40 GMT",
        "Server": "Windows-Azure-Blob/1.0 Microsoft-HTTPAPI/2.0",
        "x-ms-client-request-id": "03cfd040-02e6-e418-4ea8-7fed58abd945",
        "x-ms-content-crc64": "3x0puGs2ikw=",
        "x-ms-request-id": "6ce89139-001e-0046-073e-0eee45000000",
        "x-ms-request-server-encrypted": "true",
        "x-ms-version": "2021-06-08"
      },
      "ResponseBody": []
    },
    {
      "RequestUri": "http://seanmcccanary3.blob.core.windows.net/test-container-c912a68e-3a26-b4b6-a9ed-bd9fe795dee0/test-blob-43d0ecf8-756b-3bab-7281-fb9e93f7cb7b?comp=blocklist",
      "RequestMethod": "PUT",
      "RequestHeaders": {
        "Accept": "application/xml",
        "Authorization": "Sanitized",
        "Content-Length": "188",
        "Content-Type": "application/xml",
        "If-Match": "\u00220x8D9DC55D1C72C86\u0022",
        "User-Agent": "azsdk-net-Storage.Blobs/12.11.0-alpha.20220118.1 (.NET Framework 4.8.4420.0; Microsoft Windows 10.0.19044 )",
        "x-ms-client-request-id": "fc479b4d-bad6-829d-cec4-25ed127cb84e",
        "x-ms-date": "Thu, 20 Jan 2022 20:45:40 GMT",
        "x-ms-return-client-request-id": "true",
        "x-ms-version": "2021-06-08"
      },
      "RequestBody": "\uFEFF\u003CBlockList\u003E\u003CLatest\u003EAAIAAAAAAAAAAAAAAAAAAAAAAAAAAAAAAAAAAAAAAAAAAAAAAAAAAAAAAAAAAAAA\u003C/Latest\u003E\u003CLatest\u003EAAQAAAAAAAAAAAAAAAAAAAAAAAAAAAAAAAAAAAAAAAAAAAAAAAAAAAAAAAAAAAAA\u003C/Latest\u003E\u003C/BlockList\u003E",
      "StatusCode": 201,
      "ResponseHeaders": {
        "Content-Length": "0",
        "Date": "Thu, 20 Jan 2022 20:45:40 GMT",
        "ETag": "\u00220x8D9DC55D21086F6\u0022",
        "Last-Modified": "Thu, 20 Jan 2022 20:45:40 GMT",
        "Server": "Windows-Azure-Blob/1.0 Microsoft-HTTPAPI/2.0",
        "x-ms-client-request-id": "fc479b4d-bad6-829d-cec4-25ed127cb84e",
        "x-ms-content-crc64": "3PffYG1sS48=",
        "x-ms-request-id": "6ce8919b-001e-0046-5b3e-0eee45000000",
        "x-ms-request-server-encrypted": "true",
<<<<<<< HEAD
        "x-ms-version": "2021-06-08",
        "x-ms-version-id": "2021-12-01T23:37:43.8305658Z"
=======
        "x-ms-version": "2021-04-10",
        "x-ms-version-id": "2022-01-20T20:45:40.4285200Z"
>>>>>>> bc50fe7b
      },
      "ResponseBody": []
    },
    {
      "RequestUri": "http://seanmcccanary3.blob.core.windows.net/test-container-c912a68e-3a26-b4b6-a9ed-bd9fe795dee0/test-blob-43d0ecf8-756b-3bab-7281-fb9e93f7cb7b?comp=blocklist",
      "RequestMethod": "PUT",
      "RequestHeaders": {
        "Accept": "application/xml",
        "Authorization": "Sanitized",
        "Content-Length": "188",
        "Content-Type": "application/xml",
        "If-Match": "\u00220x8D9DC55D21086F6\u0022",
        "User-Agent": "azsdk-net-Storage.Blobs/12.11.0-alpha.20220118.1 (.NET Framework 4.8.4420.0; Microsoft Windows 10.0.19044 )",
        "x-ms-client-request-id": "bd9f566a-dd63-2e6e-2432-fefeb87d9f19",
        "x-ms-date": "Thu, 20 Jan 2022 20:45:40 GMT",
        "x-ms-return-client-request-id": "true",
        "x-ms-version": "2021-06-08"
      },
      "RequestBody": "\uFEFF\u003CBlockList\u003E\u003CLatest\u003EAAIAAAAAAAAAAAAAAAAAAAAAAAAAAAAAAAAAAAAAAAAAAAAAAAAAAAAAAAAAAAAA\u003C/Latest\u003E\u003CLatest\u003EAAQAAAAAAAAAAAAAAAAAAAAAAAAAAAAAAAAAAAAAAAAAAAAAAAAAAAAAAAAAAAAA\u003C/Latest\u003E\u003C/BlockList\u003E",
      "StatusCode": 201,
      "ResponseHeaders": {
        "Content-Length": "0",
        "Date": "Thu, 20 Jan 2022 20:45:40 GMT",
        "ETag": "\u00220x8D9DC55D2285144\u0022",
        "Last-Modified": "Thu, 20 Jan 2022 20:45:40 GMT",
        "Server": "Windows-Azure-Blob/1.0 Microsoft-HTTPAPI/2.0",
        "x-ms-client-request-id": "bd9f566a-dd63-2e6e-2432-fefeb87d9f19",
        "x-ms-content-crc64": "3PffYG1sS48=",
        "x-ms-request-id": "6ce891cc-001e-0046-063e-0eee45000000",
        "x-ms-request-server-encrypted": "true",
<<<<<<< HEAD
        "x-ms-version": "2021-06-08",
        "x-ms-version-id": "2021-12-01T23:37:43.9834784Z"
=======
        "x-ms-version": "2021-04-10",
        "x-ms-version-id": "2022-01-20T20:45:40.5834324Z"
>>>>>>> bc50fe7b
      },
      "ResponseBody": []
    },
    {
      "RequestUri": "http://seanmcccanary3.blob.core.windows.net/test-container-c912a68e-3a26-b4b6-a9ed-bd9fe795dee0/test-blob-43d0ecf8-756b-3bab-7281-fb9e93f7cb7b",
      "RequestMethod": "GET",
      "RequestHeaders": {
        "Accept": "application/xml",
        "Authorization": "Sanitized",
        "traceparent": "00-ba64827e9145eb45af73423b8713be47-f727d6eb20cb554f-00",
        "User-Agent": "azsdk-net-Storage.Blobs/12.11.0-alpha.20220118.1 (.NET Framework 4.8.4420.0; Microsoft Windows 10.0.19044 )",
        "x-ms-client-request-id": "bb822ae1-fbdc-b3ea-7928-8b35d226a9e8",
        "x-ms-date": "Thu, 20 Jan 2022 20:45:40 GMT",
        "x-ms-return-client-request-id": "true",
        "x-ms-version": "2021-06-08"
      },
      "RequestBody": null,
      "StatusCode": 200,
      "ResponseHeaders": {
        "Accept-Ranges": "bytes",
        "Content-Length": "1024",
        "Content-Type": "application/octet-stream",
        "Date": "Thu, 20 Jan 2022 20:45:40 GMT",
        "ETag": "\u00220x8D9DC55D2285144\u0022",
        "Last-Modified": "Thu, 20 Jan 2022 20:45:40 GMT",
        "Server": "Windows-Azure-Blob/1.0 Microsoft-HTTPAPI/2.0",
        "Vary": "Origin",
        "x-ms-blob-type": "BlockBlob",
        "x-ms-client-request-id": "bb822ae1-fbdc-b3ea-7928-8b35d226a9e8",
        "x-ms-creation-time": "Thu, 20 Jan 2022 20:45:40 GMT",
        "x-ms-is-current-version": "true",
        "x-ms-last-access-time": "Thu, 20 Jan 2022 20:45:40 GMT",
        "x-ms-lease-state": "available",
        "x-ms-lease-status": "unlocked",
        "x-ms-request-id": "6ce891eb-001e-0046-233e-0eee45000000",
        "x-ms-server-encrypted": "true",
<<<<<<< HEAD
        "x-ms-version": "2021-06-08",
        "x-ms-version-id": "2021-12-01T23:37:43.9834784Z"
=======
        "x-ms-version": "2021-04-10",
        "x-ms-version-id": "2022-01-20T20:45:40.5834324Z"
>>>>>>> bc50fe7b
      },
      "ResponseBody": "o2y19cEpuS0wn3M/aAAnmRh/xvtdBuVzR5dCpcaHAXagb5D9fntkzzKjE8sCa9NxWWGGEzHQHpyGQq4q5hNmqZ78n/hwKhudG/bIufMZcNvD0UxlAe1F0FHzdzzNOugePGktBcvbAS5G6fg6B2SpbNHSZhXHAaiwt8\u002BnfLPez\u002BAOqn2J7GsP6M8dHhj1CsnsSgpq\u002BtTSVzrBfE78M4V7ZxkXK13mH39mwn1GqeKQu6wGujKodNULPFJCyHAdE7VKobb\u002B3d9sBiqLAzhXi65YMcCh9nhT0/NDC\u002B8KpFcPSa/H/Acrkd7NmrQHHXCctLCk6pavex08987Du9HwYWLSe7qJj4\u002BmLKDi01zES7WCplc\u002BZrnBX82RiwQ5aNUM3ThSNKG2EyUg/r31zafBeKsYQRR6sfuoERvs9wSLbMTK1fYjcRcUzJMxHmj7y5Im0BNZICbBkis9qSKGyRwhlZH5K/ewnQaUBHSBSJOSrEaJxibwMkudCUPK5cj0jgJ2EIjXAqCbdTIMxByyQEmYqv3c/AP2MGNFWyKz5bg\u002Bn3ZxCjcKu6qm7VHz5G0v68j6MjrKGJH/gOAlkqZ95496ziWmQDURju9SNg\u002ByAkz1FXBZubN9c4flcYpX5CkDKAbBeRVIiKqT6KNLd\u002BKCTX2UL3w1JC3b/Fuewc6quanFTg0I8Ik3rYzGxtEQMvukYyQMw7StzgPY5ny6qsfb6C75hSnUeV30XILvb15cy8pf\u002BV6qnvb1GIAKMAoMfAPF6t2iFq3S0OnGF2YyvV6lexuyWrBpMUo4BGyoykhT6OB\u002BKoSAurQcjSl044aPwlohZLXuWiJSW7mTahJAKQWhcy\u002BGtJPaJMFmlcyH9E3DqEIRhmWTZI29K87L7VCi3GMj03BWCQ7HR0D0iMRVymZsz8HPL6KfDQ\u002BiyYjFDjZwxLlpZCHcbZ80Sj8ln9zJZ2FnXx6O0qzAg8VhtD\u002BFATgJg8ML7GZFj2Eim\u002BRjem0y2WEnXq8Y4vEMqeBbe7lfrkgGHBwYvXv6Ic\u002B8bDfIXAlYLtveXqOI8KDS/kOG6ROowuybXF1RGhvmLTzgXHa6REzWA03egVClfSt7Rr84czi8FKlKLACrBxTA9zFmqJQqF7r2sObGykCc9t4y1dNbrbkEI0jMbxdLKvw4HokePtWXUS4EQcNS9kpprTYheTFAZEp3YoRLXqeiq4Xpjay3fbcJmoSkVmz2sS3\u002BY8LhKrHK97k/pttQS/KHYpY9aGiesS9\u002BGN\u002BtnA3dgbFXTfvlwYDUH5Xyd9fcuU6RHfTVuEnFYLGSYxLSHFusYiUq\u002BP33oaEVaUnTqzpYol6QHH8ZB8loku1JU15uAgI6RhWxscBQmXtTwE7/8g=="
    },
    {
      "RequestUri": "http://seanmcccanary3.blob.core.windows.net/test-container-c912a68e-3a26-b4b6-a9ed-bd9fe795dee0?restype=container",
      "RequestMethod": "DELETE",
      "RequestHeaders": {
        "Accept": "application/xml",
        "Authorization": "Sanitized",
        "traceparent": "00-027741bd56d1fe489a2a540384abab06-2d4a16f7a1775b4d-00",
        "User-Agent": "azsdk-net-Storage.Blobs/12.11.0-alpha.20220118.1 (.NET Framework 4.8.4420.0; Microsoft Windows 10.0.19044 )",
        "x-ms-client-request-id": "8e1cfdd6-e3fa-d23d-a405-a0d4028aa950",
        "x-ms-date": "Thu, 20 Jan 2022 20:45:40 GMT",
        "x-ms-return-client-request-id": "true",
        "x-ms-version": "2021-06-08"
      },
      "RequestBody": null,
      "StatusCode": 202,
      "ResponseHeaders": {
        "Content-Length": "0",
        "Date": "Thu, 20 Jan 2022 20:45:40 GMT",
        "Server": "Windows-Azure-Blob/1.0 Microsoft-HTTPAPI/2.0",
        "x-ms-client-request-id": "8e1cfdd6-e3fa-d23d-a405-a0d4028aa950",
<<<<<<< HEAD
        "x-ms-request-id": "e55a3360-c01e-002b-3f0c-e75a0e000000",
        "x-ms-version": "2021-06-08"
=======
        "x-ms-request-id": "6ce891fa-001e-0046-303e-0eee45000000",
        "x-ms-version": "2021-04-10"
>>>>>>> bc50fe7b
      },
      "ResponseBody": []
    }
  ],
  "Variables": {
    "RandomSeed": "213245407",
    "Storage_TestConfigDefault": "ProductionTenant\nseanmcccanary3\nU2FuaXRpemVk\nhttp://seanmcccanary3.blob.core.windows.net\nhttp://seanmcccanary3.file.core.windows.net\nhttp://seanmcccanary3.queue.core.windows.net\nhttp://seanmcccanary3.table.core.windows.net\n\n\n\n\nhttp://seanmcccanary3-secondary.blob.core.windows.net\nhttp://seanmcccanary3-secondary.file.core.windows.net\nhttp://seanmcccanary3-secondary.queue.core.windows.net\nhttp://seanmcccanary3-secondary.table.core.windows.net\n\nSanitized\n\n\nCloud\nBlobEndpoint=http://seanmcccanary3.blob.core.windows.net/;QueueEndpoint=http://seanmcccanary3.queue.core.windows.net/;FileEndpoint=http://seanmcccanary3.file.core.windows.net/;BlobSecondaryEndpoint=http://seanmcccanary3-secondary.blob.core.windows.net/;QueueSecondaryEndpoint=http://seanmcccanary3-secondary.queue.core.windows.net/;FileSecondaryEndpoint=http://seanmcccanary3-secondary.file.core.windows.net/;AccountName=seanmcccanary3;AccountKey=Kg==;\n[encryption scope]\n\n"
  }
}<|MERGE_RESOLUTION|>--- conflicted
+++ resolved
@@ -23,13 +23,8 @@
         "Last-Modified": "Thu, 20 Jan 2022 20:45:39 GMT",
         "Server": "Windows-Azure-Blob/1.0 Microsoft-HTTPAPI/2.0",
         "x-ms-client-request-id": "b4d3f2e9-c226-9425-6d6c-ea3369347026",
-<<<<<<< HEAD
-        "x-ms-request-id": "e55a31a3-c01e-002b-480c-e75a0e000000",
-        "x-ms-version": "2021-06-08"
-=======
         "x-ms-request-id": "6ce890d8-001e-0046-2f3e-0eee45000000",
-        "x-ms-version": "2021-04-10"
->>>>>>> bc50fe7b
+        "x-ms-version": "2021-06-08"
       },
       "ResponseBody": []
     },
@@ -62,13 +57,8 @@
         "x-ms-content-crc64": "AAAAAAAAAAA=",
         "x-ms-request-id": "6ce890ea-001e-0046-403e-0eee45000000",
         "x-ms-request-server-encrypted": "true",
-<<<<<<< HEAD
-        "x-ms-version": "2021-06-08",
-        "x-ms-version-id": "2021-12-01T23:37:43.2089205Z"
-=======
-        "x-ms-version": "2021-04-10",
+        "x-ms-version": "2021-06-08",
         "x-ms-version-id": "2022-01-20T20:45:39.6209767Z"
->>>>>>> bc50fe7b
       },
       "ResponseBody": []
     },
@@ -127,13 +117,8 @@
         "x-ms-content-crc64": "aeBFnShK27Y=",
         "x-ms-request-id": "6ce8911c-001e-0046-6d3e-0eee45000000",
         "x-ms-request-server-encrypted": "true",
-<<<<<<< HEAD
-        "x-ms-version": "2021-06-08",
-        "x-ms-version-id": "2021-12-01T23:37:43.5317372Z"
-=======
-        "x-ms-version": "2021-04-10",
+        "x-ms-version": "2021-06-08",
         "x-ms-version-id": "2022-01-20T20:45:39.9467926Z"
->>>>>>> bc50fe7b
       },
       "ResponseBody": []
     },
@@ -192,13 +177,8 @@
         "x-ms-content-crc64": "3PffYG1sS48=",
         "x-ms-request-id": "6ce8919b-001e-0046-5b3e-0eee45000000",
         "x-ms-request-server-encrypted": "true",
-<<<<<<< HEAD
-        "x-ms-version": "2021-06-08",
-        "x-ms-version-id": "2021-12-01T23:37:43.8305658Z"
-=======
-        "x-ms-version": "2021-04-10",
+        "x-ms-version": "2021-06-08",
         "x-ms-version-id": "2022-01-20T20:45:40.4285200Z"
->>>>>>> bc50fe7b
       },
       "ResponseBody": []
     },
@@ -229,13 +209,8 @@
         "x-ms-content-crc64": "3PffYG1sS48=",
         "x-ms-request-id": "6ce891cc-001e-0046-063e-0eee45000000",
         "x-ms-request-server-encrypted": "true",
-<<<<<<< HEAD
-        "x-ms-version": "2021-06-08",
-        "x-ms-version-id": "2021-12-01T23:37:43.9834784Z"
-=======
-        "x-ms-version": "2021-04-10",
+        "x-ms-version": "2021-06-08",
         "x-ms-version-id": "2022-01-20T20:45:40.5834324Z"
->>>>>>> bc50fe7b
       },
       "ResponseBody": []
     },
@@ -272,13 +247,8 @@
         "x-ms-lease-status": "unlocked",
         "x-ms-request-id": "6ce891eb-001e-0046-233e-0eee45000000",
         "x-ms-server-encrypted": "true",
-<<<<<<< HEAD
-        "x-ms-version": "2021-06-08",
-        "x-ms-version-id": "2021-12-01T23:37:43.9834784Z"
-=======
-        "x-ms-version": "2021-04-10",
+        "x-ms-version": "2021-06-08",
         "x-ms-version-id": "2022-01-20T20:45:40.5834324Z"
->>>>>>> bc50fe7b
       },
       "ResponseBody": "o2y19cEpuS0wn3M/aAAnmRh/xvtdBuVzR5dCpcaHAXagb5D9fntkzzKjE8sCa9NxWWGGEzHQHpyGQq4q5hNmqZ78n/hwKhudG/bIufMZcNvD0UxlAe1F0FHzdzzNOugePGktBcvbAS5G6fg6B2SpbNHSZhXHAaiwt8\u002BnfLPez\u002BAOqn2J7GsP6M8dHhj1CsnsSgpq\u002BtTSVzrBfE78M4V7ZxkXK13mH39mwn1GqeKQu6wGujKodNULPFJCyHAdE7VKobb\u002B3d9sBiqLAzhXi65YMcCh9nhT0/NDC\u002B8KpFcPSa/H/Acrkd7NmrQHHXCctLCk6pavex08987Du9HwYWLSe7qJj4\u002BmLKDi01zES7WCplc\u002BZrnBX82RiwQ5aNUM3ThSNKG2EyUg/r31zafBeKsYQRR6sfuoERvs9wSLbMTK1fYjcRcUzJMxHmj7y5Im0BNZICbBkis9qSKGyRwhlZH5K/ewnQaUBHSBSJOSrEaJxibwMkudCUPK5cj0jgJ2EIjXAqCbdTIMxByyQEmYqv3c/AP2MGNFWyKz5bg\u002Bn3ZxCjcKu6qm7VHz5G0v68j6MjrKGJH/gOAlkqZ95496ziWmQDURju9SNg\u002ByAkz1FXBZubN9c4flcYpX5CkDKAbBeRVIiKqT6KNLd\u002BKCTX2UL3w1JC3b/Fuewc6quanFTg0I8Ik3rYzGxtEQMvukYyQMw7StzgPY5ny6qsfb6C75hSnUeV30XILvb15cy8pf\u002BV6qnvb1GIAKMAoMfAPF6t2iFq3S0OnGF2YyvV6lexuyWrBpMUo4BGyoykhT6OB\u002BKoSAurQcjSl044aPwlohZLXuWiJSW7mTahJAKQWhcy\u002BGtJPaJMFmlcyH9E3DqEIRhmWTZI29K87L7VCi3GMj03BWCQ7HR0D0iMRVymZsz8HPL6KfDQ\u002BiyYjFDjZwxLlpZCHcbZ80Sj8ln9zJZ2FnXx6O0qzAg8VhtD\u002BFATgJg8ML7GZFj2Eim\u002BRjem0y2WEnXq8Y4vEMqeBbe7lfrkgGHBwYvXv6Ic\u002B8bDfIXAlYLtveXqOI8KDS/kOG6ROowuybXF1RGhvmLTzgXHa6REzWA03egVClfSt7Rr84czi8FKlKLACrBxTA9zFmqJQqF7r2sObGykCc9t4y1dNbrbkEI0jMbxdLKvw4HokePtWXUS4EQcNS9kpprTYheTFAZEp3YoRLXqeiq4Xpjay3fbcJmoSkVmz2sS3\u002BY8LhKrHK97k/pttQS/KHYpY9aGiesS9\u002BGN\u002BtnA3dgbFXTfvlwYDUH5Xyd9fcuU6RHfTVuEnFYLGSYxLSHFusYiUq\u002BP33oaEVaUnTqzpYol6QHH8ZB8loku1JU15uAgI6RhWxscBQmXtTwE7/8g=="
     },
@@ -302,13 +272,8 @@
         "Date": "Thu, 20 Jan 2022 20:45:40 GMT",
         "Server": "Windows-Azure-Blob/1.0 Microsoft-HTTPAPI/2.0",
         "x-ms-client-request-id": "8e1cfdd6-e3fa-d23d-a405-a0d4028aa950",
-<<<<<<< HEAD
-        "x-ms-request-id": "e55a3360-c01e-002b-3f0c-e75a0e000000",
-        "x-ms-version": "2021-06-08"
-=======
         "x-ms-request-id": "6ce891fa-001e-0046-303e-0eee45000000",
-        "x-ms-version": "2021-04-10"
->>>>>>> bc50fe7b
+        "x-ms-version": "2021-06-08"
       },
       "ResponseBody": []
     }
