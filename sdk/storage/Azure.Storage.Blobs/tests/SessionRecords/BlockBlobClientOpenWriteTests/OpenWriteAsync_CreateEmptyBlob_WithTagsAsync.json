--- conflicted
+++ resolved
@@ -23,13 +23,8 @@
         "Last-Modified": "Thu, 20 Jan 2022 20:45:41 GMT",
         "Server": "Windows-Azure-Blob/1.0 Microsoft-HTTPAPI/2.0",
         "x-ms-client-request-id": "46ce0ce2-bfd0-2288-d380-6ddee7bb32b9",
-<<<<<<< HEAD
-        "x-ms-request-id": "a04a7216-b01e-0031-4f5e-053bd1000000",
+        "x-ms-request-id": "6ce89356-001e-0046-3a3e-0eee45000000",
         "x-ms-version": "2021-06-08"
-=======
-        "x-ms-request-id": "6ce89356-001e-0046-3a3e-0eee45000000",
-        "x-ms-version": "2021-04-10"
->>>>>>> bc50fe7b
       },
       "ResponseBody": []
     },
@@ -45,51 +40,7 @@
         "User-Agent": "azsdk-net-Storage.Blobs/12.11.0-alpha.20220118.1 (.NET Framework 4.8.4420.0; Microsoft Windows 10.0.19044 )",
         "x-ms-blob-type": "BlockBlob",
         "x-ms-client-request-id": "d9b86f0e-c0e6-b9be-1990-31e334637ce8",
-<<<<<<< HEAD
-        "x-ms-date": "Wed, 17 Feb 2021 18:58:02 GMT",
-        "x-ms-return-client-request-id": "true",
-        "x-ms-version": "2021-06-08"
-      },
-      "RequestBody": [],
-      "StatusCode": 201,
-      "ResponseHeaders": {
-        "Content-Length": "0",
-        "Content-MD5": "1B2M2Y8AsgTpgAmY7PhCfg==",
-        "Date": "Wed, 17 Feb 2021 18:58:01 GMT",
-        "ETag": "\"0x8D8D375F381356E\"",
-        "Last-Modified": "Wed, 17 Feb 2021 18:58:02 GMT",
-        "Server": [
-          "Windows-Azure-Blob/1.0",
-          "Microsoft-HTTPAPI/2.0"
-        ],
-        "x-ms-client-request-id": "d9b86f0e-c0e6-b9be-1990-31e334637ce8",
-        "x-ms-content-crc64": "AAAAAAAAAAA=",
-        "x-ms-request-id": "a04a7238-b01e-0031-6d5e-053bd1000000",
-        "x-ms-request-server-encrypted": "true",
-        "x-ms-version": "2021-06-08",
-        "x-ms-version-id": "2021-02-17T18:58:02.2890862Z"
-      },
-      "ResponseBody": []
-    },
-    {
-      "RequestUri": "https://seanmcccanary3.blob.core.windows.net/test-container-5e74e05b-cf65-3da9-1127-36bdc751e2a8/test-blob-f57b8607-294d-3ef2-14ed-8b24a6eaddae",
-      "RequestMethod": "PUT",
-      "RequestHeaders": {
-        "Accept": "application/xml",
-        "Authorization": "Sanitized",
-        "Content-Length": "0",
-        "Content-Type": "application/octet-stream",
-        "traceparent": "00-b4fcddfc62c1904d8311b86d70c231ec-a9e4cdd06195d34f-00",
-        "User-Agent": [
-          "azsdk-net-Storage.Blobs/12.9.0-alpha.20210217.1",
-          "(.NET 5.0.3; Microsoft Windows 10.0.19042)"
-        ],
-        "x-ms-blob-type": "BlockBlob",
-        "x-ms-client-request-id": "3616734d-0332-b0c8-6d21-a2f269f474e7",
-        "x-ms-date": "Wed, 17 Feb 2021 18:58:02 GMT",
-=======
         "x-ms-date": "Thu, 20 Jan 2022 20:45:41 GMT",
->>>>>>> bc50fe7b
         "x-ms-return-client-request-id": "true",
         "x-ms-tags": "testkey=testvalue",
         "x-ms-version": "2021-06-08"
@@ -107,13 +58,8 @@
         "x-ms-content-crc64": "AAAAAAAAAAA=",
         "x-ms-request-id": "6ce8936f-001e-0046-4f3e-0eee45000000",
         "x-ms-request-server-encrypted": "true",
-<<<<<<< HEAD
         "x-ms-version": "2021-06-08",
-        "x-ms-version-id": "2021-02-17T18:58:02.3531312Z"
-=======
-        "x-ms-version": "2021-04-10",
         "x-ms-version-id": "2022-01-20T20:45:41.6718158Z"
->>>>>>> bc50fe7b
       },
       "ResponseBody": []
     },
@@ -135,23 +81,12 @@
       "ResponseHeaders": {
         "Content-Length": "125",
         "Content-Type": "application/xml",
-<<<<<<< HEAD
-        "Date": "Wed, 17 Feb 2021 18:58:01 GMT",
-        "Server": [
-          "Windows-Azure-Blob/1.0",
-          "Microsoft-HTTPAPI/2.0"
-        ],
-        "x-ms-client-request-id": "c0950900-454c-9fb6-f6bd-4fbed44301b9",
-        "x-ms-request-id": "a04a7278-b01e-0031-265e-053bd1000000",
-        "x-ms-version": "2021-06-08"
-=======
         "Date": "Thu, 20 Jan 2022 20:45:41 GMT",
         "Server": "Windows-Azure-Blob/1.0 Microsoft-HTTPAPI/2.0",
         "Vary": "Origin",
         "x-ms-client-request-id": "3616734d-0332-b0c8-6d21-a2f269f474e7",
         "x-ms-request-id": "6ce89393-001e-0046-6e3e-0eee45000000",
-        "x-ms-version": "2021-04-10"
->>>>>>> bc50fe7b
+        "x-ms-version": "2021-06-08"
       },
       "ResponseBody": [
         "\uFEFF\u003C?xml version=\u00221.0\u0022 encoding=\u0022utf-8\u0022?\u003E\n",
@@ -175,22 +110,11 @@
       "StatusCode": 202,
       "ResponseHeaders": {
         "Content-Length": "0",
-<<<<<<< HEAD
-        "Date": "Wed, 17 Feb 2021 18:58:01 GMT",
-        "Server": [
-          "Windows-Azure-Blob/1.0",
-          "Microsoft-HTTPAPI/2.0"
-        ],
-        "x-ms-client-request-id": "60f2d712-b35e-c79a-df60-f9c19377c4f4",
-        "x-ms-request-id": "a04a7294-b01e-0031-425e-053bd1000000",
-        "x-ms-version": "2021-06-08"
-=======
         "Date": "Thu, 20 Jan 2022 20:45:42 GMT",
         "Server": "Windows-Azure-Blob/1.0 Microsoft-HTTPAPI/2.0",
         "x-ms-client-request-id": "c0950900-454c-9fb6-f6bd-4fbed44301b9",
         "x-ms-request-id": "6ce893a4-001e-0046-7e3e-0eee45000000",
-        "x-ms-version": "2021-04-10"
->>>>>>> bc50fe7b
+        "x-ms-version": "2021-06-08"
       },
       "ResponseBody": []
     }
