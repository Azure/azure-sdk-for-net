{
  "Entries": [
    {
      "RequestUri": "http://seanmcccanary3.blob.core.windows.net/test-container-452c293f-e059-cb5d-1e91-ba55036f824d?restype=container",
      "RequestMethod": "PUT",
      "RequestHeaders": {
        "Accept": "application/xml",
        "Authorization": "Sanitized",
        "traceparent": "00-5263635eb29d9e4f9cb1f88a1e2685c9-c5aa96275371454e-00",
        "User-Agent": "azsdk-net-Storage.Blobs/12.11.0-alpha.20220118.1 (.NET Framework 4.8.4420.0; Microsoft Windows 10.0.19044 )",
        "x-ms-blob-public-access": "container",
        "x-ms-client-request-id": "c7b88ebf-065e-20ee-09dc-7f16a997568c",
        "x-ms-date": "Thu, 20 Jan 2022 20:45:47 GMT",
        "x-ms-return-client-request-id": "true",
        "x-ms-version": "2021-06-08"
      },
      "RequestBody": null,
      "StatusCode": 201,
      "ResponseHeaders": {
        "Content-Length": "0",
        "Date": "Thu, 20 Jan 2022 20:45:47 GMT",
        "ETag": "\u00220x8D9DC55D625164A\u0022",
        "Last-Modified": "Thu, 20 Jan 2022 20:45:47 GMT",
        "Server": "Windows-Azure-Blob/1.0 Microsoft-HTTPAPI/2.0",
        "x-ms-client-request-id": "c7b88ebf-065e-20ee-09dc-7f16a997568c",
<<<<<<< HEAD
        "x-ms-request-id": "d3a3bca7-d01e-007f-5dd8-c5ea32000000",
        "x-ms-version": "2021-06-08"
=======
        "x-ms-request-id": "6ce89ac3-001e-0046-3b3e-0eee45000000",
        "x-ms-version": "2021-04-10"
>>>>>>> bc50fe7b
      },
      "ResponseBody": []
    },
    {
      "RequestUri": "http://seanmcccanary3.blob.core.windows.net/test-container-452c293f-e059-cb5d-1e91-ba55036f824d/test-blob-c275d1fc-2155-112b-b46f-b34119934bf9",
      "RequestMethod": "PUT",
      "RequestHeaders": {
        "Accept": "application/xml",
        "Authorization": "Sanitized",
        "Content-Length": "0",
        "Content-Type": "application/octet-stream",
        "traceparent": "00-8ee2923aab017d41b82e352a93d8f06a-1c1ef154be7dc745-00",
        "User-Agent": "azsdk-net-Storage.Blobs/12.11.0-alpha.20220118.1 (.NET Framework 4.8.4420.0; Microsoft Windows 10.0.19044 )",
        "x-ms-blob-type": "BlockBlob",
        "x-ms-client-request-id": "adce3ac1-34ae-9e1e-62a6-13ee53ac0776",
<<<<<<< HEAD
        "x-ms-date": "Wed, 20 Oct 2021 17:31:06 GMT",
        "x-ms-return-client-request-id": "true",
        "x-ms-version": "2021-06-08"
      },
      "RequestBody": [],
      "StatusCode": 201,
      "ResponseHeaders": {
        "Content-Length": "0",
        "Content-MD5": "1B2M2Y8AsgTpgAmY7PhCfg==",
        "Date": "Wed, 20 Oct 2021 17:31:05 GMT",
        "ETag": "\u00220x8D993EF65F913DD\u0022",
        "Last-Modified": "Wed, 20 Oct 2021 17:31:06 GMT",
        "Server": [
          "Windows-Azure-Blob/1.0",
          "Microsoft-HTTPAPI/2.0"
        ],
        "x-ms-client-request-id": "adce3ac1-34ae-9e1e-62a6-13ee53ac0776",
        "x-ms-content-crc64": "AAAAAAAAAAA=",
        "x-ms-request-id": "d3a3bcb3-d01e-007f-66d8-c5ea32000000",
        "x-ms-request-server-encrypted": "true",
        "x-ms-version": "2021-06-08",
        "x-ms-version-id": "2021-10-20T17:31:06.6925021Z"
      },
      "ResponseBody": []
    },
    {
      "RequestUri": "https://amandacanary.blob.core.windows.net/test-container-452c293f-e059-cb5d-1e91-ba55036f824d/test-blob-c275d1fc-2155-112b-b46f-b34119934bf9",
      "RequestMethod": "PUT",
      "RequestHeaders": {
        "Accept": "application/xml",
        "Authorization": "Sanitized",
        "Content-Length": "0",
        "Content-Type": "application/octet-stream",
        "traceparent": "00-41870680e0aff045965f9eb83b0743e3-5564484769a87746-00",
        "User-Agent": [
          "azsdk-net-Storage.Blobs/12.11.0-alpha.20211020.1",
          "(.NET 5.0.10; Microsoft Windows 10.0.19043)"
        ],
        "x-ms-blob-type": "BlockBlob",
        "x-ms-client-request-id": "df80b85c-9ec4-654a-28f7-1210a6006483",
        "x-ms-date": "Wed, 20 Oct 2021 17:31:06 GMT",
=======
        "x-ms-date": "Thu, 20 Jan 2022 20:45:47 GMT",
>>>>>>> bc50fe7b
        "x-ms-return-client-request-id": "true",
        "x-ms-tags": "testkey=testvalue",
        "x-ms-version": "2021-06-08"
      },
      "RequestBody": [],
      "StatusCode": 201,
      "ResponseHeaders": {
        "Content-Length": "0",
        "Content-MD5": "1B2M2Y8AsgTpgAmY7PhCfg==",
        "Date": "Thu, 20 Jan 2022 20:45:47 GMT",
        "ETag": "\u00220x8D9DC55D62E5021\u0022",
        "Last-Modified": "Thu, 20 Jan 2022 20:45:47 GMT",
        "Server": "Windows-Azure-Blob/1.0 Microsoft-HTTPAPI/2.0",
        "x-ms-client-request-id": "adce3ac1-34ae-9e1e-62a6-13ee53ac0776",
        "x-ms-content-crc64": "AAAAAAAAAAA=",
        "x-ms-request-id": "6ce89ada-001e-0046-4b3e-0eee45000000",
        "x-ms-request-server-encrypted": "true",
<<<<<<< HEAD
        "x-ms-version": "2021-06-08",
        "x-ms-version-id": "2021-10-20T17:31:06.7784560Z"
=======
        "x-ms-version": "2021-04-10",
        "x-ms-version-id": "2022-01-20T20:45:47.3326113Z"
>>>>>>> bc50fe7b
      },
      "ResponseBody": []
    },
    {
      "RequestUri": "http://seanmcccanary3.blob.core.windows.net/test-container-452c293f-e059-cb5d-1e91-ba55036f824d/test-blob-c275d1fc-2155-112b-b46f-b34119934bf9?comp=blocklist",
      "RequestMethod": "PUT",
      "RequestHeaders": {
        "Accept": "application/xml",
        "Authorization": "Sanitized",
        "Content-Length": "16",
        "Content-Type": "application/xml",
        "If-Match": "\u00220x8D9DC55D62E5021\u0022",
        "User-Agent": "azsdk-net-Storage.Blobs/12.11.0-alpha.20220118.1 (.NET Framework 4.8.4420.0; Microsoft Windows 10.0.19044 )",
        "x-ms-client-request-id": "df80b85c-9ec4-654a-28f7-1210a6006483",
        "x-ms-date": "Thu, 20 Jan 2022 20:45:47 GMT",
        "x-ms-return-client-request-id": "true",
        "x-ms-tags": "testkey=testvalue",
        "x-ms-version": "2021-06-08"
      },
      "RequestBody": "\uFEFF\u003CBlockList /\u003E",
      "StatusCode": 201,
      "ResponseHeaders": {
        "Content-Length": "0",
        "Date": "Thu, 20 Jan 2022 20:45:47 GMT",
        "ETag": "\u00220x8D9DC55D6457E44\u0022",
        "Last-Modified": "Thu, 20 Jan 2022 20:45:47 GMT",
        "Server": "Windows-Azure-Blob/1.0 Microsoft-HTTPAPI/2.0",
        "x-ms-client-request-id": "df80b85c-9ec4-654a-28f7-1210a6006483",
        "x-ms-content-crc64": "g0vf2Kdg954=",
        "x-ms-request-id": "6ce89aee-001e-0046-5b3e-0eee45000000",
        "x-ms-request-server-encrypted": "true",
<<<<<<< HEAD
        "x-ms-version": "2021-06-08",
        "x-ms-version-id": "2021-10-20T17:31:06.8624103Z"
=======
        "x-ms-version": "2021-04-10",
        "x-ms-version-id": "2022-01-20T20:45:47.4855252Z"
>>>>>>> bc50fe7b
      },
      "ResponseBody": []
    },
    {
      "RequestUri": "http://seanmcccanary3.blob.core.windows.net/test-container-452c293f-e059-cb5d-1e91-ba55036f824d/test-blob-c275d1fc-2155-112b-b46f-b34119934bf9?comp=tags",
      "RequestMethod": "GET",
      "RequestHeaders": {
        "Accept": "application/xml",
        "Authorization": "Sanitized",
        "traceparent": "00-b691715e56fa124295903b5b6a6fdf18-ef8cb54ef4d29c49-00",
        "User-Agent": "azsdk-net-Storage.Blobs/12.11.0-alpha.20220118.1 (.NET Framework 4.8.4420.0; Microsoft Windows 10.0.19044 )",
        "x-ms-client-request-id": "9a92bd44-272c-f2b1-3b17-390acfc49be1",
        "x-ms-date": "Thu, 20 Jan 2022 20:45:47 GMT",
        "x-ms-return-client-request-id": "true",
        "x-ms-version": "2021-06-08"
      },
      "RequestBody": null,
      "StatusCode": 200,
      "ResponseHeaders": {
        "Content-Length": "125",
        "Content-Type": "application/xml",
<<<<<<< HEAD
        "Date": "Wed, 20 Oct 2021 17:31:06 GMT",
        "Server": [
          "Windows-Azure-Blob/1.0",
          "Microsoft-HTTPAPI/2.0"
        ],
        "x-ms-client-request-id": "e8cc2007-ca6e-f757-4a38-eeca77ed10a1",
        "x-ms-request-id": "d3a3bcce-d01e-007f-7bd8-c5ea32000000",
        "x-ms-version": "2021-06-08"
=======
        "Date": "Thu, 20 Jan 2022 20:45:47 GMT",
        "Server": "Windows-Azure-Blob/1.0 Microsoft-HTTPAPI/2.0",
        "Vary": "Origin",
        "x-ms-client-request-id": "9a92bd44-272c-f2b1-3b17-390acfc49be1",
        "x-ms-request-id": "6ce89b1e-001e-0046-053e-0eee45000000",
        "x-ms-version": "2021-04-10"
>>>>>>> bc50fe7b
      },
      "ResponseBody": [
        "\uFEFF\u003C?xml version=\u00221.0\u0022 encoding=\u0022utf-8\u0022?\u003E\n",
        "\u003CTags\u003E\u003CTagSet\u003E\u003CTag\u003E\u003CKey\u003Etestkey\u003C/Key\u003E\u003CValue\u003Etestvalue\u003C/Value\u003E\u003C/Tag\u003E\u003C/TagSet\u003E\u003C/Tags\u003E"
      ]
    },
    {
      "RequestUri": "http://seanmcccanary3.blob.core.windows.net/test-container-452c293f-e059-cb5d-1e91-ba55036f824d?restype=container",
      "RequestMethod": "DELETE",
      "RequestHeaders": {
        "Accept": "application/xml",
        "Authorization": "Sanitized",
        "traceparent": "00-6805e99d063eef499ec4368cd5c5191f-fb586f1f64cf974b-00",
        "User-Agent": "azsdk-net-Storage.Blobs/12.11.0-alpha.20220118.1 (.NET Framework 4.8.4420.0; Microsoft Windows 10.0.19044 )",
        "x-ms-client-request-id": "e8cc2007-ca6e-f757-4a38-eeca77ed10a1",
        "x-ms-date": "Thu, 20 Jan 2022 20:45:47 GMT",
        "x-ms-return-client-request-id": "true",
        "x-ms-version": "2021-06-08"
      },
      "RequestBody": null,
      "StatusCode": 202,
      "ResponseHeaders": {
        "Content-Length": "0",
<<<<<<< HEAD
        "Date": "Wed, 20 Oct 2021 17:31:06 GMT",
        "Server": [
          "Windows-Azure-Blob/1.0",
          "Microsoft-HTTPAPI/2.0"
        ],
        "x-ms-client-request-id": "af03ff54-b3f7-8e72-b618-660e4ba934d2",
        "x-ms-request-id": "d3a3bcda-d01e-007f-05d8-c5ea32000000",
        "x-ms-version": "2021-06-08"
=======
        "Date": "Thu, 20 Jan 2022 20:45:47 GMT",
        "Server": "Windows-Azure-Blob/1.0 Microsoft-HTTPAPI/2.0",
        "x-ms-client-request-id": "e8cc2007-ca6e-f757-4a38-eeca77ed10a1",
        "x-ms-request-id": "6ce89b28-001e-0046-0f3e-0eee45000000",
        "x-ms-version": "2021-04-10"
>>>>>>> bc50fe7b
      },
      "ResponseBody": []
    }
  ],
  "Variables": {
    "RandomSeed": "1829996441",
    "Storage_TestConfigDefault": "ProductionTenant\nseanmcccanary3\nU2FuaXRpemVk\nhttp://seanmcccanary3.blob.core.windows.net\nhttp://seanmcccanary3.file.core.windows.net\nhttp://seanmcccanary3.queue.core.windows.net\nhttp://seanmcccanary3.table.core.windows.net\n\n\n\n\nhttp://seanmcccanary3-secondary.blob.core.windows.net\nhttp://seanmcccanary3-secondary.file.core.windows.net\nhttp://seanmcccanary3-secondary.queue.core.windows.net\nhttp://seanmcccanary3-secondary.table.core.windows.net\n\nSanitized\n\n\nCloud\nBlobEndpoint=http://seanmcccanary3.blob.core.windows.net/;QueueEndpoint=http://seanmcccanary3.queue.core.windows.net/;FileEndpoint=http://seanmcccanary3.file.core.windows.net/;BlobSecondaryEndpoint=http://seanmcccanary3-secondary.blob.core.windows.net/;QueueSecondaryEndpoint=http://seanmcccanary3-secondary.queue.core.windows.net/;FileSecondaryEndpoint=http://seanmcccanary3-secondary.file.core.windows.net/;AccountName=seanmcccanary3;AccountKey=Kg==;\n[encryption scope]\n\n"
  }
}<|MERGE_RESOLUTION|>--- conflicted
+++ resolved
@@ -23,13 +23,8 @@
         "Last-Modified": "Thu, 20 Jan 2022 20:45:47 GMT",
         "Server": "Windows-Azure-Blob/1.0 Microsoft-HTTPAPI/2.0",
         "x-ms-client-request-id": "c7b88ebf-065e-20ee-09dc-7f16a997568c",
-<<<<<<< HEAD
-        "x-ms-request-id": "d3a3bca7-d01e-007f-5dd8-c5ea32000000",
+        "x-ms-request-id": "6ce89ac3-001e-0046-3b3e-0eee45000000",
         "x-ms-version": "2021-06-08"
-=======
-        "x-ms-request-id": "6ce89ac3-001e-0046-3b3e-0eee45000000",
-        "x-ms-version": "2021-04-10"
->>>>>>> bc50fe7b
       },
       "ResponseBody": []
     },
@@ -45,51 +40,7 @@
         "User-Agent": "azsdk-net-Storage.Blobs/12.11.0-alpha.20220118.1 (.NET Framework 4.8.4420.0; Microsoft Windows 10.0.19044 )",
         "x-ms-blob-type": "BlockBlob",
         "x-ms-client-request-id": "adce3ac1-34ae-9e1e-62a6-13ee53ac0776",
-<<<<<<< HEAD
-        "x-ms-date": "Wed, 20 Oct 2021 17:31:06 GMT",
-        "x-ms-return-client-request-id": "true",
-        "x-ms-version": "2021-06-08"
-      },
-      "RequestBody": [],
-      "StatusCode": 201,
-      "ResponseHeaders": {
-        "Content-Length": "0",
-        "Content-MD5": "1B2M2Y8AsgTpgAmY7PhCfg==",
-        "Date": "Wed, 20 Oct 2021 17:31:05 GMT",
-        "ETag": "\u00220x8D993EF65F913DD\u0022",
-        "Last-Modified": "Wed, 20 Oct 2021 17:31:06 GMT",
-        "Server": [
-          "Windows-Azure-Blob/1.0",
-          "Microsoft-HTTPAPI/2.0"
-        ],
-        "x-ms-client-request-id": "adce3ac1-34ae-9e1e-62a6-13ee53ac0776",
-        "x-ms-content-crc64": "AAAAAAAAAAA=",
-        "x-ms-request-id": "d3a3bcb3-d01e-007f-66d8-c5ea32000000",
-        "x-ms-request-server-encrypted": "true",
-        "x-ms-version": "2021-06-08",
-        "x-ms-version-id": "2021-10-20T17:31:06.6925021Z"
-      },
-      "ResponseBody": []
-    },
-    {
-      "RequestUri": "https://amandacanary.blob.core.windows.net/test-container-452c293f-e059-cb5d-1e91-ba55036f824d/test-blob-c275d1fc-2155-112b-b46f-b34119934bf9",
-      "RequestMethod": "PUT",
-      "RequestHeaders": {
-        "Accept": "application/xml",
-        "Authorization": "Sanitized",
-        "Content-Length": "0",
-        "Content-Type": "application/octet-stream",
-        "traceparent": "00-41870680e0aff045965f9eb83b0743e3-5564484769a87746-00",
-        "User-Agent": [
-          "azsdk-net-Storage.Blobs/12.11.0-alpha.20211020.1",
-          "(.NET 5.0.10; Microsoft Windows 10.0.19043)"
-        ],
-        "x-ms-blob-type": "BlockBlob",
-        "x-ms-client-request-id": "df80b85c-9ec4-654a-28f7-1210a6006483",
-        "x-ms-date": "Wed, 20 Oct 2021 17:31:06 GMT",
-=======
         "x-ms-date": "Thu, 20 Jan 2022 20:45:47 GMT",
->>>>>>> bc50fe7b
         "x-ms-return-client-request-id": "true",
         "x-ms-tags": "testkey=testvalue",
         "x-ms-version": "2021-06-08"
@@ -107,13 +58,8 @@
         "x-ms-content-crc64": "AAAAAAAAAAA=",
         "x-ms-request-id": "6ce89ada-001e-0046-4b3e-0eee45000000",
         "x-ms-request-server-encrypted": "true",
-<<<<<<< HEAD
         "x-ms-version": "2021-06-08",
-        "x-ms-version-id": "2021-10-20T17:31:06.7784560Z"
-=======
-        "x-ms-version": "2021-04-10",
         "x-ms-version-id": "2022-01-20T20:45:47.3326113Z"
->>>>>>> bc50fe7b
       },
       "ResponseBody": []
     },
@@ -145,13 +91,8 @@
         "x-ms-content-crc64": "g0vf2Kdg954=",
         "x-ms-request-id": "6ce89aee-001e-0046-5b3e-0eee45000000",
         "x-ms-request-server-encrypted": "true",
-<<<<<<< HEAD
         "x-ms-version": "2021-06-08",
-        "x-ms-version-id": "2021-10-20T17:31:06.8624103Z"
-=======
-        "x-ms-version": "2021-04-10",
         "x-ms-version-id": "2022-01-20T20:45:47.4855252Z"
->>>>>>> bc50fe7b
       },
       "ResponseBody": []
     },
@@ -173,23 +114,12 @@
       "ResponseHeaders": {
         "Content-Length": "125",
         "Content-Type": "application/xml",
-<<<<<<< HEAD
-        "Date": "Wed, 20 Oct 2021 17:31:06 GMT",
-        "Server": [
-          "Windows-Azure-Blob/1.0",
-          "Microsoft-HTTPAPI/2.0"
-        ],
-        "x-ms-client-request-id": "e8cc2007-ca6e-f757-4a38-eeca77ed10a1",
-        "x-ms-request-id": "d3a3bcce-d01e-007f-7bd8-c5ea32000000",
-        "x-ms-version": "2021-06-08"
-=======
         "Date": "Thu, 20 Jan 2022 20:45:47 GMT",
         "Server": "Windows-Azure-Blob/1.0 Microsoft-HTTPAPI/2.0",
         "Vary": "Origin",
         "x-ms-client-request-id": "9a92bd44-272c-f2b1-3b17-390acfc49be1",
         "x-ms-request-id": "6ce89b1e-001e-0046-053e-0eee45000000",
-        "x-ms-version": "2021-04-10"
->>>>>>> bc50fe7b
+        "x-ms-version": "2021-06-08"
       },
       "ResponseBody": [
         "\uFEFF\u003C?xml version=\u00221.0\u0022 encoding=\u0022utf-8\u0022?\u003E\n",
@@ -213,22 +143,11 @@
       "StatusCode": 202,
       "ResponseHeaders": {
         "Content-Length": "0",
-<<<<<<< HEAD
-        "Date": "Wed, 20 Oct 2021 17:31:06 GMT",
-        "Server": [
-          "Windows-Azure-Blob/1.0",
-          "Microsoft-HTTPAPI/2.0"
-        ],
-        "x-ms-client-request-id": "af03ff54-b3f7-8e72-b618-660e4ba934d2",
-        "x-ms-request-id": "d3a3bcda-d01e-007f-05d8-c5ea32000000",
-        "x-ms-version": "2021-06-08"
-=======
         "Date": "Thu, 20 Jan 2022 20:45:47 GMT",
         "Server": "Windows-Azure-Blob/1.0 Microsoft-HTTPAPI/2.0",
         "x-ms-client-request-id": "e8cc2007-ca6e-f757-4a38-eeca77ed10a1",
         "x-ms-request-id": "6ce89b28-001e-0046-0f3e-0eee45000000",
-        "x-ms-version": "2021-04-10"
->>>>>>> bc50fe7b
+        "x-ms-version": "2021-06-08"
       },
       "ResponseBody": []
     }
