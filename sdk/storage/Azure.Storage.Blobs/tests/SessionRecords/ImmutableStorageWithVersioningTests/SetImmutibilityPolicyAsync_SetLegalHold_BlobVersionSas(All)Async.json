--- conflicted
+++ resolved
@@ -17,11 +17,7 @@
         "x-ms-client-request-id": "855d6a84-9b98-a73f-ae89-aaddb4e4ccf3",
         "x-ms-date": "Tue, 31 Aug 2021 21:19:34 GMT",
         "x-ms-return-client-request-id": "true",
-<<<<<<< HEAD
-        "x-ms-version": "2020-12-06"
-=======
         "x-ms-version": "2021-02-12"
->>>>>>> 7e782c87
       },
       "RequestBody": "uZgZgvLHDmjVHq2pCmOLguxohczQnmv2HkhIWc\u002B3kAwJ2MEJudETYLmuj1OJoAgFE6CzfbG97hssI2Spf7SZHo6gnzGigckaVSQTIg4XbH4/QkUuBBJbS\u002Bql3ZVtaeAEFHHF6QDXY5HWmCiMqswMFLbmaTxuahl7RFNH/KQzrOtEDg2cUoJ9Z9\u002B0V2vqz6EdmMjfh/\u002BjlapYSaWskGbso\u002Bw8SJy/cMI0aAJduhKtkXSyKWPcVCXroHhiRAjd0Nd4x7R/rYcEXigFqh/9RtuXqrgw\u002BmcCEE7HUacjXCu5Vpcq5PNeLuTtrcs616kF7Vmdy5pQrNZvdrdluFzf4QH9S1SH0mHnOXvTQ0ybxzilwWNNhpCQaanBu248\u002BHaIDczJPYtVfhv4tZIffGmK1K5\u002BwPb4kVpwbeKqxhfzq0AFSzV/0oqtT0JIVdD\u002BcexANua/vjh/j3xyWM\u002Bpq7gDBQpRGjE0CwEk0HCzsDuKcvv1aY8wM\u002BwIhbu5DXm6BKSKRFDGrFe7Cyvkm\u002B3Hy95A6ObTs0Eo0tEdSZR1e/2IaczMKWzrw8WkOl5kTJf/QLndeCWS5lBiYnJ\u002BqGPCRZAtXDIh\u002BqJyVCQhL3njxIY5HgjamALY9YJ7acb5bRti4vXONu9l3UYXaiQAcbfXf53rRIpa56yNVWavppDbeOcJvk2EFY2W1EDCwy7d14PKo\u002BooDSiQCPpIQOGItTa1O/E997JqU2oQVXBJlyR\u002BsH3j5AKmsmu\u002BeLZSO9SsDh4JDIg8oN/RYFB/GLi4R3DWyo9jpdA0DoiGfn/7FxeVY0ZRP4qbQQ\u002BdEYSyJ5qyBjBGfHFESGhO1f7/tiJf1Ug46bVxZwjlOomAxZNMgefu03dPtZqmUBrdA2mMnIrsPjw7eT3kQJ8oYULnxILVAVQWEeKqECCukpiak2SeWJ7\u002BlIdXEQipCZPYJ1NYvoyXCAEVdoqoQS0bjeekSqw6iQik6TD7ffBLbAdP0ejMVdMMAopiieITVlJaO4QgBb/mnZ5LtNVcnIsRyQmDWG9ETzcUmEch2P8mkZPeoEJrK2dIaTNKgaD9r2b/UMDYkP3iFexMDGx3xMWeJCNCfvtJpZ6iOu87\u002Bs2WFunhIoc/TgGV\u002B4tVHx/70KRurF19uzFqtqohNVUOphsetfWDlqI9XtYirYJw84Z/p2pLzU1wGVu3d2zcHRirh1VwN2opeDoBME2GWw6v\u002BcIkoo7rwtjNrZyayx82YUG9diUs/7sbVS8vSZ0A6b1NCH2puHqKwMR8o4rOjqway88MyeTogvoHCU1fu3k7zMPeTcKhjanGM7Vhr1wxTcaCFX3N9CDZZIaDoq4tKwVLQdfH8EHqeT4mRZYuh9Ke1buG3A==",
       "StatusCode": 201,
@@ -39,13 +35,8 @@
         "x-ms-content-crc64": "E1EQs46FLp4=",
         "x-ms-request-id": "26b0b3b1-101e-0070-13ad-9e9c5e000000",
         "x-ms-request-server-encrypted": "true",
-<<<<<<< HEAD
-        "x-ms-version": "2020-12-06",
-        "x-ms-version-id": "2021-07-08T16:23:58.2156243Z"
-=======
         "x-ms-version": "2021-02-12",
         "x-ms-version-id": "2021-08-31T21:19:33.8667011Z"
->>>>>>> 7e782c87
       },
       "ResponseBody": []
     },
@@ -67,11 +58,7 @@
         "x-ms-meta-meta": "data",
         "x-ms-meta-UPPER": "case",
         "x-ms-return-client-request-id": "true",
-<<<<<<< HEAD
-        "x-ms-version": "2020-12-06"
-=======
         "x-ms-version": "2021-02-12"
->>>>>>> 7e782c87
       },
       "RequestBody": null,
       "StatusCode": 200,
@@ -87,22 +74,13 @@
         "x-ms-client-request-id": "6b196371-005e-0a44-bbc7-29195a0b8839",
         "x-ms-request-id": "26b0b3b4-101e-0070-16ad-9e9c5e000000",
         "x-ms-request-server-encrypted": "true",
-<<<<<<< HEAD
-        "x-ms-version": "2020-12-06",
-        "x-ms-version-id": "2021-07-08T16:23:58.2955785Z"
-=======
         "x-ms-version": "2021-02-12",
         "x-ms-version-id": "2021-08-31T21:19:33.9196732Z"
->>>>>>> 7e782c87
       },
       "ResponseBody": []
     },
     {
-<<<<<<< HEAD
-      "RequestUri": "https://seanoauthstage.blob.core.windows.net/test-container-6516c728-3772-1349-699f-239fe6368abf/test-blob-821998b9-c7f2-680e-d51e-ada90a638b82?versionid=2021-07-08T16%3A23%3A58.2955785Z\u0026sv=2020-12-06\u0026se=2021-07-09T16%3A23%3A58Z\u0026sr=b\u0026sp=xi\u0026sig=Sanitized\u0026comp=immutabilityPolicies",
-=======
       "RequestUri": "https://seanoauthcanary.blob.core.windows.net/730d1faa-e6a8-4266-93ee-ceafe956726b/test-blob-6516c728-3772-1349-699f-239fe6368abf?versionid=2021-08-31T21%3A19%3A33.9196732Z\u0026sv=2021-02-12\u0026se=2021-09-01T21%3A19%3A34Z\u0026sr=b\u0026sp=xyi\u0026sig=Sanitized\u0026comp=immutabilityPolicies",
->>>>>>> 7e782c87
       "RequestMethod": "PUT",
       "RequestHeaders": {
         "Accept": "application/xml",
@@ -115,11 +93,7 @@
         "x-ms-immutability-policy-mode": "Unlocked",
         "x-ms-immutability-policy-until-date": "Tue, 31 Aug 2021 21:24:34 GMT",
         "x-ms-return-client-request-id": "true",
-<<<<<<< HEAD
-        "x-ms-version": "2020-12-06"
-=======
         "x-ms-version": "2021-02-12"
->>>>>>> 7e782c87
       },
       "RequestBody": null,
       "StatusCode": 200,
@@ -132,24 +106,14 @@
         ],
         "x-ms-client-request-id": "506b2bfb-60cb-a695-0955-940cd50a904c",
         "x-ms-immutability-policy-mode": "unlocked",
-<<<<<<< HEAD
-        "x-ms-immutability-policy-until-date": "Thu, 08 Jul 2021 16:28:58 GMT",
-        "x-ms-request-id": "4a2ef23a-101e-0004-5015-7405ac000000",
-        "x-ms-version": "2020-12-06"
-=======
         "x-ms-immutability-policy-until-date": "Tue, 31 Aug 2021 21:24:34 GMT",
         "x-ms-request-id": "26b0b3be-101e-0070-20ad-9e9c5e000000",
         "x-ms-version": "2021-02-12"
->>>>>>> 7e782c87
       },
       "ResponseBody": []
     },
     {
-<<<<<<< HEAD
-      "RequestUri": "https://seanoauthstage.blob.core.windows.net/test-container-6516c728-3772-1349-699f-239fe6368abf/test-blob-821998b9-c7f2-680e-d51e-ada90a638b82?versionid=2021-07-08T16%3A23%3A58.2955785Z\u0026sv=2020-12-06\u0026se=2021-07-09T16%3A23%3A58Z\u0026sr=b\u0026sp=xi\u0026sig=Sanitized\u0026comp=legalhold",
-=======
       "RequestUri": "https://seanoauthcanary.blob.core.windows.net/730d1faa-e6a8-4266-93ee-ceafe956726b/test-blob-6516c728-3772-1349-699f-239fe6368abf?versionid=2021-08-31T21%3A19%3A33.9196732Z\u0026sv=2021-02-12\u0026se=2021-09-01T21%3A19%3A34Z\u0026sr=b\u0026sp=xyi\u0026sig=Sanitized\u0026comp=legalhold",
->>>>>>> 7e782c87
       "RequestMethod": "PUT",
       "RequestHeaders": {
         "Accept": "application/xml",
@@ -161,11 +125,7 @@
         "x-ms-client-request-id": "2e1e284c-38a0-bd6e-714a-b0fc318fb03a",
         "x-ms-legal-hold": "false",
         "x-ms-return-client-request-id": "true",
-<<<<<<< HEAD
-        "x-ms-version": "2020-12-06"
-=======
         "x-ms-version": "2021-02-12"
->>>>>>> 7e782c87
       },
       "RequestBody": null,
       "StatusCode": 200,
@@ -178,109 +138,8 @@
         ],
         "x-ms-client-request-id": "2e1e284c-38a0-bd6e-714a-b0fc318fb03a",
         "x-ms-legal-hold": "false",
-<<<<<<< HEAD
-        "x-ms-request-id": "4a2ef23e-101e-0004-5315-7405ac000000",
-        "x-ms-version": "2020-12-06"
-      },
-      "ResponseBody": []
-    },
-    {
-      "RequestUri": "https://seanoauthstage.blob.core.windows.net/test-container-6516c728-3772-1349-699f-239fe6368abf?restype=container\u0026comp=list\u0026include=Immutabilitypolicy%2CLegalhold",
-      "RequestMethod": "GET",
-      "RequestHeaders": {
-        "Accept": "application/xml",
-        "Authorization": "Sanitized",
-        "User-Agent": [
-          "azsdk-net-Storage.Blobs/12.10.0-alpha.20210708.1",
-          "(.NET 5.0.7; Microsoft Windows 10.0.19043)"
-        ],
-        "x-ms-client-request-id": "f30aebe2-a794-f719-e3f8-2fe0b03682c8",
-        "x-ms-date": "Thu, 08 Jul 2021 16:23:58 GMT",
-        "x-ms-return-client-request-id": "true",
-        "x-ms-version": "2020-12-06"
-      },
-      "RequestBody": null,
-      "StatusCode": 200,
-      "ResponseHeaders": {
-        "Access-Control-Allow-Origin": "*",
-        "Access-Control-Expose-Headers": "x-ms-request-id,x-ms-client-request-id,Server,x-ms-version,Content-Type,Content-Length,Date,Transfer-Encoding",
-        "Content-Type": "application/xml",
-        "Date": "Thu, 08 Jul 2021 16:23:58 GMT",
-        "Server": [
-          "Windows-Azure-Blob/1.0",
-          "Microsoft-HTTPAPI/2.0"
-        ],
-        "Transfer-Encoding": "chunked",
-        "x-ms-client-request-id": "f30aebe2-a794-f719-e3f8-2fe0b03682c8",
-        "x-ms-request-id": "4a2ef241-101e-0004-5515-7405ac000000",
-        "x-ms-version": "2020-12-06"
-      },
-      "ResponseBody": "\uFEFF\u003C?xml version=\u00221.0\u0022 encoding=\u0022utf-8\u0022?\u003E\u003CEnumerationResults ServiceEndpoint=\u0022https://seanoauthstage.blob.core.windows.net/\u0022 ContainerName=\u0022test-container-6516c728-3772-1349-699f-239fe6368abf\u0022\u003E\u003CBlobs\u003E\u003CBlob\u003E\u003CName\u003Etest-blob-821998b9-c7f2-680e-d51e-ada90a638b82\u003C/Name\u003E\u003CVersionId\u003E2021-07-08T16:23:58.2955785Z\u003C/VersionId\u003E\u003CIsCurrentVersion\u003Etrue\u003C/IsCurrentVersion\u003E\u003CProperties\u003E\u003CCreation-Time\u003EThu, 08 Jul 2021 16:23:58 GMT\u003C/Creation-Time\u003E\u003CLast-Modified\u003EThu, 08 Jul 2021 16:23:58 GMT\u003C/Last-Modified\u003E\u003CEtag\u003E0x8D9422CC9E655F9\u003C/Etag\u003E\u003CContent-Length\u003E1024\u003C/Content-Length\u003E\u003CContent-Type\u003Eapplication/octet-stream\u003C/Content-Type\u003E\u003CContent-Encoding /\u003E\u003CContent-Language /\u003E\u003CContent-CRC64 /\u003E\u003CContent-MD5\u003ERQxyNuxozRmw0jsbkyl2ww==\u003C/Content-MD5\u003E\u003CCache-Control /\u003E\u003CContent-Disposition /\u003E\u003CBlobType\u003EBlockBlob\u003C/BlobType\u003E\u003CAccessTier\u003EHot\u003C/AccessTier\u003E\u003CAccessTierInferred\u003Etrue\u003C/AccessTierInferred\u003E\u003CLeaseStatus\u003Eunlocked\u003C/LeaseStatus\u003E\u003CLeaseState\u003Eavailable\u003C/LeaseState\u003E\u003CServerEncrypted\u003Etrue\u003C/ServerEncrypted\u003E\u003CImmutabilityPolicyUntilDate\u003EThu, 08 Jul 2021 16:28:58 GMT\u003C/ImmutabilityPolicyUntilDate\u003E\u003CImmutabilityPolicyMode\u003Eunlocked\u003C/ImmutabilityPolicyMode\u003E\u003CLegalHold\u003Efalse\u003C/LegalHold\u003E\u003C/Properties\u003E\u003COrMetadata /\u003E\u003C/Blob\u003E\u003C/Blobs\u003E\u003CNextMarker /\u003E\u003C/EnumerationResults\u003E"
-    },
-    {
-      "RequestUri": "https://seanoauthstage.blob.core.windows.net/test-container-6516c728-3772-1349-699f-239fe6368abf/test-blob-821998b9-c7f2-680e-d51e-ada90a638b82?comp=immutabilityPolicies",
-      "RequestMethod": "DELETE",
-      "RequestHeaders": {
-        "Accept": "application/xml",
-        "Authorization": "Sanitized",
-        "traceparent": "00-0397166a3271f0478fc3431228be6092-3b057ab4c2e2e74f-00",
-        "User-Agent": [
-          "azsdk-net-Storage.Blobs/12.10.0-alpha.20210708.1",
-          "(.NET 5.0.7; Microsoft Windows 10.0.19043)"
-        ],
-        "x-ms-client-request-id": "4f554e44-df9f-e41b-aac8-c9f432cc3d7c",
-        "x-ms-date": "Thu, 08 Jul 2021 16:23:58 GMT",
-        "x-ms-return-client-request-id": "true",
-        "x-ms-version": "2020-12-06"
-      },
-      "RequestBody": null,
-      "StatusCode": 200,
-      "ResponseHeaders": {
-        "Content-Length": "0",
-        "Date": "Thu, 08 Jul 2021 16:23:58 GMT",
-        "Server": [
-          "Windows-Azure-Blob/1.0",
-          "Microsoft-HTTPAPI/2.0"
-        ],
-        "x-ms-client-request-id": "4f554e44-df9f-e41b-aac8-c9f432cc3d7c",
-        "x-ms-request-id": "4a2ef244-101e-0004-5815-7405ac000000",
-        "x-ms-version": "2020-12-06"
-      },
-      "ResponseBody": []
-    },
-    {
-      "RequestUri": "https://seanoauthstage.blob.core.windows.net/test-container-6516c728-3772-1349-699f-239fe6368abf/test-blob-821998b9-c7f2-680e-d51e-ada90a638b82",
-      "RequestMethod": "DELETE",
-      "RequestHeaders": {
-        "Accept": "application/xml",
-        "Authorization": "Sanitized",
-        "traceparent": "00-07ea5c84ba15e84ab5a7155795f0aa7e-78ba1e924f8d3d4b-00",
-        "User-Agent": [
-          "azsdk-net-Storage.Blobs/12.10.0-alpha.20210708.1",
-          "(.NET 5.0.7; Microsoft Windows 10.0.19043)"
-        ],
-        "x-ms-client-request-id": "619b62f6-33e0-9829-e48a-c2073a594d66",
-        "x-ms-date": "Thu, 08 Jul 2021 16:23:58 GMT",
-        "x-ms-return-client-request-id": "true",
-        "x-ms-version": "2020-12-06"
-      },
-      "RequestBody": null,
-      "StatusCode": 202,
-      "ResponseHeaders": {
-        "Date": "Thu, 08 Jul 2021 16:23:58 GMT",
-        "Server": [
-          "Windows-Azure-Blob/1.0",
-          "Microsoft-HTTPAPI/2.0"
-        ],
-        "Transfer-Encoding": "chunked",
-        "x-ms-client-request-id": "619b62f6-33e0-9829-e48a-c2073a594d66",
-        "x-ms-delete-type-permanent": "false",
-        "x-ms-request-id": "4a2ef247-101e-0004-5a15-7405ac000000",
-        "x-ms-version": "2020-12-06"
-=======
         "x-ms-request-id": "26b0b3c0-101e-0070-22ad-9e9c5e000000",
         "x-ms-version": "2021-02-12"
->>>>>>> 7e782c87
       },
       "ResponseBody": []
     }
