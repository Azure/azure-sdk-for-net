{
  "Entries": [
    {
      "RequestUri": "https://kasobolcanadanetoauth.blob.core.windows.net/ccc0c3b3-39f3-484e-82af-1eeedc495adf/test-blob-6e89d41c-25af-f2bb-3be7-f7b26e747abe",
      "RequestMethod": "PUT",
      "RequestHeaders": {
        "Accept": "application/xml",
        "Authorization": "Sanitized",
        "Content-Length": "1024",
        "Content-Type": "application/octet-stream",
        "traceparent": "00-f9de6870e76d924a87a5119a5d3d6ee9-ebda36a6b6c94c42-00",
        "User-Agent": "azsdk-net-Storage.Blobs/12.10.0-alpha.20210811.1 (.NET Framework 4.8.4300.0; Microsoft Windows 10.0.19043 )",
        "x-ms-blob-type": "BlockBlob",
        "x-ms-client-request-id": "1019b9f4-1028-4d5d-760a-ca625613cc89",
        "x-ms-date": "Wed, 11 Aug 2021 19:42:21 GMT",
        "x-ms-return-client-request-id": "true",
<<<<<<< HEAD
        "x-ms-version": "2020-12-06"
=======
        "x-ms-version": "2021-02-12"
>>>>>>> 7e782c87
      },
      "RequestBody": "ceK88tD2kmgBmmQLLqREH5z/lN9yZ0cwO1mmdNlG/mVAQH\u002Bzsf4WJkEhbBXBsMOWo9cVbt\u002BaTAmbjLd2Tx6Ou5v\u002Byu4lkG6e6W2eUfoxb4uWD9EBMJCFpfR1FyVHn9cjkrF6wuXVcRJpdoVy/PsPah0r4D9MjYoLeST6r3lJV0mWe75Jt6ylwZ2\u002BmLkLE6n5Zq0IG7\u002BX1gQmb0nA2sKZIB8724E8xbJwhh6hjvXQ/2V7AUjLQDuJ/qS5Ikhi5ObbJHiazzcovKH7l5Wg9UgPVm/jRdl6zt/ksdzcgqNqDaE4xml9NjAtUkSm0Kmm6QlbqszZf54MYFaYth1aSzr\u002BkIrzaC/fkSA\u002BtfKV0/41PcjTgdfXkY4CK2US5IAT0wcKqD8fs4HZfBmrmsmrd41YY3hUhspiJv/78DzJzayfKuLriiq\u002BFolH\u002BQS\u002BK/bEVrTXuoEHvkw9p4E/I8JFEK9sDG/mwOximUzuDI3FpPsJNpmI8RMrmGyWreOof/PHAulVUR\u002BG3ZbHdSA1GLG/eAOGNuwpvB6cQXMDUBMJuRlZJwqjcFLcglgDwXzy9X\u002B61zXfIkkGnUXKuRCrg42DvbsG3PCnGwewqbOTJvuhqUvzSXndKpfQUorE2LZCMf/LgAPB6xmPErstLnmVcndJKQ/EtzkTpZMkNolm4kJRbne0yKX44L4yZDe9r/sdOt8Seq\u002BnfnnFt9pwnbWPKC943MAB4arRUUhRkVICVvWYBvypU2eTqfD97hDLh0IJojsHRNM6G1g1QSlmVuwnw2Hk2Ja45tXH5TPPA/OaBsoFR\u002B8W\u002BxEiXeqjdBI\u002BLFIE1iqu5q\u002BsULxmP1\u002BfaxhlmzteYQ78EMhQwXusFXHCibjgyyzI6x8bWfczsLuxgvHSPtnX38tEB8ZiXiUz/zpKo7amv5/rnLAcQwcXyWAMnj6J2deY66ntnMNmZoz551m86AwFC8NS5qIpu5vDLT5lVcDmqiVjsrgNuCPchDYjIlyuWuFUB5J7N/I0bjANKm\u002BFARDLEz0zWTVT\u002BFKgdmJrBZk/FdJcEE4ta3IyLkOI/46zVoImVw4fegGsAA5A2sGQyWmXzhScKfDBnqjKACrxy/jE7B/fRa2KH5vRsBA/7ZCxomXa8TF5Fy2SZblmVXnWujUWfO6hsIS7DK55ynjggbAYGF7EF9rGStXyTeDzJMoh\u002BvXaKXGiD/HhHuSD/0y0suMJTTwaEaNbTzEZr2Ojx\u002BjkWNCCBlc/dQhs4/j1Q0uIPZv86taNBuhSfto/iWCNPVb7nqd8MauLydg0ri6rZQvmkHHIp90SV1HnMId9/\u002Byn3qah\u002BaSjCwvvcCD\u002BWFi6pxjOWfjuxZV56UdVlQEkDsrrjM\u002BHCQ==",
      "StatusCode": 201,
      "ResponseHeaders": {
        "Content-Length": "0",
        "Content-MD5": "RL7xJEsn4MDmX79tpdV9eA==",
        "Date": "Wed, 11 Aug 2021 19:42:20 GMT",
        "ETag": "\u00220x8D95D0022AA87A3\u0022",
        "Last-Modified": "Wed, 11 Aug 2021 19:42:21 GMT",
        "Server": "Windows-Azure-Blob/1.0 Microsoft-HTTPAPI/2.0",
        "x-ms-client-request-id": "1019b9f4-1028-4d5d-760a-ca625613cc89",
        "x-ms-content-crc64": "q7ZWn7aLltU=",
        "x-ms-request-id": "b122641a-d01e-004a-2be9-8e693e000000",
        "x-ms-request-server-encrypted": "true",
<<<<<<< HEAD
        "x-ms-version": "2020-12-06",
        "x-ms-version-id": "2021-06-04T19:05:29.2286769Z"
=======
        "x-ms-version": "2021-02-12",
        "x-ms-version-id": "2021-08-11T19:42:21.2620195Z"
>>>>>>> 7e782c87
      },
      "ResponseBody": []
    },
    {
      "RequestUri": "https://kasobolcanadanetoauth.blob.core.windows.net/ccc0c3b3-39f3-484e-82af-1eeedc495adf/test-blob-6e89d41c-25af-f2bb-3be7-f7b26e747abe?comp=immutabilityPolicies",
      "RequestMethod": "PUT",
      "RequestHeaders": {
        "Accept": "application/xml",
        "Authorization": "Sanitized",
        "If-Unmodified-Since": "Thu, 12 Aug 2021 19:42:21 GMT",
        "traceparent": "00-3113f809e5db0a4eba11f001a2ff3f38-68b43c23aa636348-00",
        "User-Agent": "azsdk-net-Storage.Blobs/12.10.0-alpha.20210811.1 (.NET Framework 4.8.4300.0; Microsoft Windows 10.0.19043 )",
        "x-ms-client-request-id": "d3f7235f-77b5-5be0-09f5-0e5b0ed46500",
        "x-ms-date": "Wed, 11 Aug 2021 19:42:21 GMT",
        "x-ms-immutability-policy-mode": "Unlocked",
        "x-ms-immutability-policy-until-date": "Wed, 11 Aug 2021 19:47:21 GMT",
        "x-ms-return-client-request-id": "true",
<<<<<<< HEAD
        "x-ms-version": "2020-12-06"
=======
        "x-ms-version": "2021-02-12"
>>>>>>> 7e782c87
      },
      "RequestBody": null,
      "StatusCode": 200,
      "ResponseHeaders": {
        "Content-Length": "0",
        "Date": "Wed, 11 Aug 2021 19:42:20 GMT",
        "Server": "Windows-Azure-Blob/1.0 Microsoft-HTTPAPI/2.0",
        "x-ms-client-request-id": "d3f7235f-77b5-5be0-09f5-0e5b0ed46500",
        "x-ms-immutability-policy-mode": "unlocked",
<<<<<<< HEAD
        "x-ms-immutability-policy-until-date": "Fri, 04 Jun 2021 19:10:29 GMT",
        "x-ms-request-id": "8afc458d-a01e-001a-6974-59a2b5000000",
        "x-ms-version": "2020-12-06"
      },
      "ResponseBody": []
    },
    {
      "RequestUri": "https://seanoauthstage.blob.core.windows.net/test-container-6e89d41c-25af-f2bb-3be7-f7b26e747abe?restype=container&comp=list&include=Immutabilitypolicy%2CLegalhold",
      "RequestMethod": "GET",
      "RequestHeaders": {
        "Accept": "application/xml",
        "Authorization": "Sanitized",
        "traceparent": "00-a05ba7a7a6718b4e82c498a743a13181-b597a99c6c015140-00",
        "User-Agent": [
          "azsdk-net-Storage.Blobs/12.9.0-alpha.20210604.1",
          "(.NET 5.0.6; Microsoft Windows 10.0.19043)"
        ],
        "x-ms-client-request-id": "ed16d557-8c6e-18f4-9476-a287c57521f5",
        "x-ms-date": "Fri, 04 Jun 2021 19:05:30 GMT",
        "x-ms-return-client-request-id": "true",
        "x-ms-version": "2020-12-06"
      },
      "RequestBody": null,
      "StatusCode": 200,
      "ResponseHeaders": {
        "Content-Type": "application/xml",
        "Date": "Fri, 04 Jun 2021 19:05:28 GMT",
        "Server": [
          "Windows-Azure-Blob/1.0",
          "Microsoft-HTTPAPI/2.0"
        ],
        "Transfer-Encoding": "chunked",
        "x-ms-client-request-id": "ed16d557-8c6e-18f4-9476-a287c57521f5",
        "x-ms-request-id": "8afc458e-a01e-001a-6a74-59a2b5000000",
        "x-ms-version": "2020-12-06"
      },
      "ResponseBody": "﻿<?xml version=\"1.0\" encoding=\"utf-8\"?><EnumerationResults ServiceEndpoint=\"https://seanoauthstage.blob.core.windows.net/\" ContainerName=\"test-container-6e89d41c-25af-f2bb-3be7-f7b26e747abe\"><Blobs><Blob><Name>test-blob-f2bce271-f6d0-6892-019a-640b2ea4441f</Name><VersionId>2021-06-04T19:05:29.2286769Z</VersionId><IsCurrentVersion>true</IsCurrentVersion><Properties><Creation-Time>Fri, 04 Jun 2021 19:05:29 GMT</Creation-Time><Last-Modified>Fri, 04 Jun 2021 19:05:29 GMT</Last-Modified><Etag>0x8D9278BB81A0731</Etag><Content-Length>1024</Content-Length><Content-Type>application/octet-stream</Content-Type><Content-Encoding /><Content-Language /><Content-CRC64 /><Content-MD5>9383ZsKC+pdQqKMPKuNlAw==</Content-MD5><Cache-Control /><Content-Disposition /><BlobType>BlockBlob</BlobType><AccessTier>Hot</AccessTier><AccessTierInferred>true</AccessTierInferred><LeaseStatus>unlocked</LeaseStatus><LeaseState>available</LeaseState><ServerEncrypted>true</ServerEncrypted><ImmutabilityPolicyUntilDate>Fri, 04 Jun 2021 19:10:29 GMT</ImmutabilityPolicyUntilDate><ImmutabilityPolicyMode>unlocked</ImmutabilityPolicyMode></Properties><OrMetadata /></Blob></Blobs><NextMarker /></EnumerationResults>"
    },
    {
      "RequestUri": "https://seanoauthstage.blob.core.windows.net/test-container-6e89d41c-25af-f2bb-3be7-f7b26e747abe/test-blob-f2bce271-f6d0-6892-019a-640b2ea4441f?comp=immutabilityPolicies",
      "RequestMethod": "DELETE",
      "RequestHeaders": {
        "Accept": "application/xml",
        "Authorization": "Sanitized",
        "traceparent": "00-7d55d5c9f12b8242a28dbd8b44dba436-0c59c484c820984f-00",
        "User-Agent": [
          "azsdk-net-Storage.Blobs/12.9.0-alpha.20210604.1",
          "(.NET 5.0.6; Microsoft Windows 10.0.19043)"
        ],
        "x-ms-client-request-id": "64132651-03fd-069f-20ea-9fa5564cf547",
        "x-ms-date": "Fri, 04 Jun 2021 19:05:30 GMT",
        "x-ms-return-client-request-id": "true",
        "x-ms-version": "2020-12-06"
      },
      "RequestBody": null,
      "StatusCode": 200,
      "ResponseHeaders": {
        "Content-Length": "0",
        "Date": "Fri, 04 Jun 2021 19:05:28 GMT",
        "Server": [
          "Windows-Azure-Blob/1.0",
          "Microsoft-HTTPAPI/2.0"
        ],
        "x-ms-client-request-id": "64132651-03fd-069f-20ea-9fa5564cf547",
        "x-ms-request-id": "8afc4590-a01e-001a-6b74-59a2b5000000",
        "x-ms-version": "2020-12-06"
      },
      "ResponseBody": []
    },
    {
      "RequestUri": "https://seanoauthstage.blob.core.windows.net/test-container-6e89d41c-25af-f2bb-3be7-f7b26e747abe/test-blob-f2bce271-f6d0-6892-019a-640b2ea4441f",
      "RequestMethod": "DELETE",
      "RequestHeaders": {
        "Accept": "application/xml",
        "Authorization": "Sanitized",
        "traceparent": "00-e4a946a56e7edd4eaf63c4c2855a3da9-ee935e0f509b2446-00",
        "User-Agent": [
          "azsdk-net-Storage.Blobs/12.9.0-alpha.20210604.1",
          "(.NET 5.0.6; Microsoft Windows 10.0.19043)"
        ],
        "x-ms-client-request-id": "9e359d5c-bd62-01f7-60c3-dae6933fe250",
        "x-ms-date": "Fri, 04 Jun 2021 19:05:30 GMT",
        "x-ms-return-client-request-id": "true",
        "x-ms-version": "2020-12-06"
      },
      "RequestBody": null,
      "StatusCode": 202,
      "ResponseHeaders": {
        "Date": "Fri, 04 Jun 2021 19:05:28 GMT",
        "Server": [
          "Windows-Azure-Blob/1.0",
          "Microsoft-HTTPAPI/2.0"
        ],
        "Transfer-Encoding": "chunked",
        "x-ms-client-request-id": "9e359d5c-bd62-01f7-60c3-dae6933fe250",
        "x-ms-delete-type-permanent": "false",
        "x-ms-request-id": "8afc4591-a01e-001a-6c74-59a2b5000000",
        "x-ms-version": "2020-12-06"
=======
        "x-ms-immutability-policy-until-date": "Wed, 11 Aug 2021 19:47:21 GMT",
        "x-ms-request-id": "b12264b9-d01e-004a-29e9-8e693e000000",
        "x-ms-version": "2021-02-12"
>>>>>>> 7e782c87
      },
      "ResponseBody": []
    }
  ],
  "Variables": {
    "DateTimeOffsetNow": "2021-08-11T12:42:21.3239977-07:00",
    "RandomSeed": "1028247603",
    "Storage_TestConfigOAuth": "OAuthTenant\nkasobolcanadanetoauth\nU2FuaXRpemVk\nhttps://kasobolcanadanetoauth.blob.core.windows.net\nhttp://kasobolcanadanetoauth.file.core.windows.net\nhttp://kasobolcanadanetoauth.queue.core.windows.net\nhttp://kasobolcanadanetoauth.table.core.windows.net\n\n\n\n\nhttp://kasobolcanadanetoauth-secondary.blob.core.windows.net\nhttp://kasobolcanadanetoauth-secondary.file.core.windows.net\nhttp://kasobolcanadanetoauth-secondary.queue.core.windows.net\nhttp://kasobolcanadanetoauth-secondary.table.core.windows.net\nc6b5fe1a-9b59-4975-92c4-d9f728c3c371\nSanitized\n72f988bf-86f1-41af-91ab-2d7cd011db47\nhttps://login.microsoftonline.com/\nCloud\nBlobEndpoint=https://kasobolcanadanetoauth.blob.core.windows.net/;QueueEndpoint=http://kasobolcanadanetoauth.queue.core.windows.net/;FileEndpoint=http://kasobolcanadanetoauth.file.core.windows.net/;BlobSecondaryEndpoint=http://kasobolcanadanetoauth-secondary.blob.core.windows.net/;QueueSecondaryEndpoint=http://kasobolcanadanetoauth-secondary.queue.core.windows.net/;FileSecondaryEndpoint=http://kasobolcanadanetoauth-secondary.file.core.windows.net/;AccountName=kasobolcanadanetoauth;AccountKey=Sanitized\n\nkasobol\nba45b233-e2ef-4169-8808-49eb0d8eba0d",
    "_containerName": "ccc0c3b3-39f3-484e-82af-1eeedc495adf"
  }
}<|MERGE_RESOLUTION|>--- conflicted
+++ resolved
@@ -14,11 +14,7 @@
         "x-ms-client-request-id": "1019b9f4-1028-4d5d-760a-ca625613cc89",
         "x-ms-date": "Wed, 11 Aug 2021 19:42:21 GMT",
         "x-ms-return-client-request-id": "true",
-<<<<<<< HEAD
-        "x-ms-version": "2020-12-06"
-=======
         "x-ms-version": "2021-02-12"
->>>>>>> 7e782c87
       },
       "RequestBody": "ceK88tD2kmgBmmQLLqREH5z/lN9yZ0cwO1mmdNlG/mVAQH\u002Bzsf4WJkEhbBXBsMOWo9cVbt\u002BaTAmbjLd2Tx6Ou5v\u002Byu4lkG6e6W2eUfoxb4uWD9EBMJCFpfR1FyVHn9cjkrF6wuXVcRJpdoVy/PsPah0r4D9MjYoLeST6r3lJV0mWe75Jt6ylwZ2\u002BmLkLE6n5Zq0IG7\u002BX1gQmb0nA2sKZIB8724E8xbJwhh6hjvXQ/2V7AUjLQDuJ/qS5Ikhi5ObbJHiazzcovKH7l5Wg9UgPVm/jRdl6zt/ksdzcgqNqDaE4xml9NjAtUkSm0Kmm6QlbqszZf54MYFaYth1aSzr\u002BkIrzaC/fkSA\u002BtfKV0/41PcjTgdfXkY4CK2US5IAT0wcKqD8fs4HZfBmrmsmrd41YY3hUhspiJv/78DzJzayfKuLriiq\u002BFolH\u002BQS\u002BK/bEVrTXuoEHvkw9p4E/I8JFEK9sDG/mwOximUzuDI3FpPsJNpmI8RMrmGyWreOof/PHAulVUR\u002BG3ZbHdSA1GLG/eAOGNuwpvB6cQXMDUBMJuRlZJwqjcFLcglgDwXzy9X\u002B61zXfIkkGnUXKuRCrg42DvbsG3PCnGwewqbOTJvuhqUvzSXndKpfQUorE2LZCMf/LgAPB6xmPErstLnmVcndJKQ/EtzkTpZMkNolm4kJRbne0yKX44L4yZDe9r/sdOt8Seq\u002BnfnnFt9pwnbWPKC943MAB4arRUUhRkVICVvWYBvypU2eTqfD97hDLh0IJojsHRNM6G1g1QSlmVuwnw2Hk2Ja45tXH5TPPA/OaBsoFR\u002B8W\u002BxEiXeqjdBI\u002BLFIE1iqu5q\u002BsULxmP1\u002BfaxhlmzteYQ78EMhQwXusFXHCibjgyyzI6x8bWfczsLuxgvHSPtnX38tEB8ZiXiUz/zpKo7amv5/rnLAcQwcXyWAMnj6J2deY66ntnMNmZoz551m86AwFC8NS5qIpu5vDLT5lVcDmqiVjsrgNuCPchDYjIlyuWuFUB5J7N/I0bjANKm\u002BFARDLEz0zWTVT\u002BFKgdmJrBZk/FdJcEE4ta3IyLkOI/46zVoImVw4fegGsAA5A2sGQyWmXzhScKfDBnqjKACrxy/jE7B/fRa2KH5vRsBA/7ZCxomXa8TF5Fy2SZblmVXnWujUWfO6hsIS7DK55ynjggbAYGF7EF9rGStXyTeDzJMoh\u002BvXaKXGiD/HhHuSD/0y0suMJTTwaEaNbTzEZr2Ojx\u002BjkWNCCBlc/dQhs4/j1Q0uIPZv86taNBuhSfto/iWCNPVb7nqd8MauLydg0ri6rZQvmkHHIp90SV1HnMId9/\u002Byn3qah\u002BaSjCwvvcCD\u002BWFi6pxjOWfjuxZV56UdVlQEkDsrrjM\u002BHCQ==",
       "StatusCode": 201,
@@ -33,13 +29,8 @@
         "x-ms-content-crc64": "q7ZWn7aLltU=",
         "x-ms-request-id": "b122641a-d01e-004a-2be9-8e693e000000",
         "x-ms-request-server-encrypted": "true",
-<<<<<<< HEAD
-        "x-ms-version": "2020-12-06",
-        "x-ms-version-id": "2021-06-04T19:05:29.2286769Z"
-=======
         "x-ms-version": "2021-02-12",
         "x-ms-version-id": "2021-08-11T19:42:21.2620195Z"
->>>>>>> 7e782c87
       },
       "ResponseBody": []
     },
@@ -57,11 +48,7 @@
         "x-ms-immutability-policy-mode": "Unlocked",
         "x-ms-immutability-policy-until-date": "Wed, 11 Aug 2021 19:47:21 GMT",
         "x-ms-return-client-request-id": "true",
-<<<<<<< HEAD
-        "x-ms-version": "2020-12-06"
-=======
         "x-ms-version": "2021-02-12"
->>>>>>> 7e782c87
       },
       "RequestBody": null,
       "StatusCode": 200,
@@ -71,110 +58,9 @@
         "Server": "Windows-Azure-Blob/1.0 Microsoft-HTTPAPI/2.0",
         "x-ms-client-request-id": "d3f7235f-77b5-5be0-09f5-0e5b0ed46500",
         "x-ms-immutability-policy-mode": "unlocked",
-<<<<<<< HEAD
-        "x-ms-immutability-policy-until-date": "Fri, 04 Jun 2021 19:10:29 GMT",
-        "x-ms-request-id": "8afc458d-a01e-001a-6974-59a2b5000000",
-        "x-ms-version": "2020-12-06"
-      },
-      "ResponseBody": []
-    },
-    {
-      "RequestUri": "https://seanoauthstage.blob.core.windows.net/test-container-6e89d41c-25af-f2bb-3be7-f7b26e747abe?restype=container&comp=list&include=Immutabilitypolicy%2CLegalhold",
-      "RequestMethod": "GET",
-      "RequestHeaders": {
-        "Accept": "application/xml",
-        "Authorization": "Sanitized",
-        "traceparent": "00-a05ba7a7a6718b4e82c498a743a13181-b597a99c6c015140-00",
-        "User-Agent": [
-          "azsdk-net-Storage.Blobs/12.9.0-alpha.20210604.1",
-          "(.NET 5.0.6; Microsoft Windows 10.0.19043)"
-        ],
-        "x-ms-client-request-id": "ed16d557-8c6e-18f4-9476-a287c57521f5",
-        "x-ms-date": "Fri, 04 Jun 2021 19:05:30 GMT",
-        "x-ms-return-client-request-id": "true",
-        "x-ms-version": "2020-12-06"
-      },
-      "RequestBody": null,
-      "StatusCode": 200,
-      "ResponseHeaders": {
-        "Content-Type": "application/xml",
-        "Date": "Fri, 04 Jun 2021 19:05:28 GMT",
-        "Server": [
-          "Windows-Azure-Blob/1.0",
-          "Microsoft-HTTPAPI/2.0"
-        ],
-        "Transfer-Encoding": "chunked",
-        "x-ms-client-request-id": "ed16d557-8c6e-18f4-9476-a287c57521f5",
-        "x-ms-request-id": "8afc458e-a01e-001a-6a74-59a2b5000000",
-        "x-ms-version": "2020-12-06"
-      },
-      "ResponseBody": "﻿<?xml version=\"1.0\" encoding=\"utf-8\"?><EnumerationResults ServiceEndpoint=\"https://seanoauthstage.blob.core.windows.net/\" ContainerName=\"test-container-6e89d41c-25af-f2bb-3be7-f7b26e747abe\"><Blobs><Blob><Name>test-blob-f2bce271-f6d0-6892-019a-640b2ea4441f</Name><VersionId>2021-06-04T19:05:29.2286769Z</VersionId><IsCurrentVersion>true</IsCurrentVersion><Properties><Creation-Time>Fri, 04 Jun 2021 19:05:29 GMT</Creation-Time><Last-Modified>Fri, 04 Jun 2021 19:05:29 GMT</Last-Modified><Etag>0x8D9278BB81A0731</Etag><Content-Length>1024</Content-Length><Content-Type>application/octet-stream</Content-Type><Content-Encoding /><Content-Language /><Content-CRC64 /><Content-MD5>9383ZsKC+pdQqKMPKuNlAw==</Content-MD5><Cache-Control /><Content-Disposition /><BlobType>BlockBlob</BlobType><AccessTier>Hot</AccessTier><AccessTierInferred>true</AccessTierInferred><LeaseStatus>unlocked</LeaseStatus><LeaseState>available</LeaseState><ServerEncrypted>true</ServerEncrypted><ImmutabilityPolicyUntilDate>Fri, 04 Jun 2021 19:10:29 GMT</ImmutabilityPolicyUntilDate><ImmutabilityPolicyMode>unlocked</ImmutabilityPolicyMode></Properties><OrMetadata /></Blob></Blobs><NextMarker /></EnumerationResults>"
-    },
-    {
-      "RequestUri": "https://seanoauthstage.blob.core.windows.net/test-container-6e89d41c-25af-f2bb-3be7-f7b26e747abe/test-blob-f2bce271-f6d0-6892-019a-640b2ea4441f?comp=immutabilityPolicies",
-      "RequestMethod": "DELETE",
-      "RequestHeaders": {
-        "Accept": "application/xml",
-        "Authorization": "Sanitized",
-        "traceparent": "00-7d55d5c9f12b8242a28dbd8b44dba436-0c59c484c820984f-00",
-        "User-Agent": [
-          "azsdk-net-Storage.Blobs/12.9.0-alpha.20210604.1",
-          "(.NET 5.0.6; Microsoft Windows 10.0.19043)"
-        ],
-        "x-ms-client-request-id": "64132651-03fd-069f-20ea-9fa5564cf547",
-        "x-ms-date": "Fri, 04 Jun 2021 19:05:30 GMT",
-        "x-ms-return-client-request-id": "true",
-        "x-ms-version": "2020-12-06"
-      },
-      "RequestBody": null,
-      "StatusCode": 200,
-      "ResponseHeaders": {
-        "Content-Length": "0",
-        "Date": "Fri, 04 Jun 2021 19:05:28 GMT",
-        "Server": [
-          "Windows-Azure-Blob/1.0",
-          "Microsoft-HTTPAPI/2.0"
-        ],
-        "x-ms-client-request-id": "64132651-03fd-069f-20ea-9fa5564cf547",
-        "x-ms-request-id": "8afc4590-a01e-001a-6b74-59a2b5000000",
-        "x-ms-version": "2020-12-06"
-      },
-      "ResponseBody": []
-    },
-    {
-      "RequestUri": "https://seanoauthstage.blob.core.windows.net/test-container-6e89d41c-25af-f2bb-3be7-f7b26e747abe/test-blob-f2bce271-f6d0-6892-019a-640b2ea4441f",
-      "RequestMethod": "DELETE",
-      "RequestHeaders": {
-        "Accept": "application/xml",
-        "Authorization": "Sanitized",
-        "traceparent": "00-e4a946a56e7edd4eaf63c4c2855a3da9-ee935e0f509b2446-00",
-        "User-Agent": [
-          "azsdk-net-Storage.Blobs/12.9.0-alpha.20210604.1",
-          "(.NET 5.0.6; Microsoft Windows 10.0.19043)"
-        ],
-        "x-ms-client-request-id": "9e359d5c-bd62-01f7-60c3-dae6933fe250",
-        "x-ms-date": "Fri, 04 Jun 2021 19:05:30 GMT",
-        "x-ms-return-client-request-id": "true",
-        "x-ms-version": "2020-12-06"
-      },
-      "RequestBody": null,
-      "StatusCode": 202,
-      "ResponseHeaders": {
-        "Date": "Fri, 04 Jun 2021 19:05:28 GMT",
-        "Server": [
-          "Windows-Azure-Blob/1.0",
-          "Microsoft-HTTPAPI/2.0"
-        ],
-        "Transfer-Encoding": "chunked",
-        "x-ms-client-request-id": "9e359d5c-bd62-01f7-60c3-dae6933fe250",
-        "x-ms-delete-type-permanent": "false",
-        "x-ms-request-id": "8afc4591-a01e-001a-6c74-59a2b5000000",
-        "x-ms-version": "2020-12-06"
-=======
         "x-ms-immutability-policy-until-date": "Wed, 11 Aug 2021 19:47:21 GMT",
         "x-ms-request-id": "b12264b9-d01e-004a-29e9-8e693e000000",
         "x-ms-version": "2021-02-12"
->>>>>>> 7e782c87
       },
       "ResponseBody": []
     }
