{
  "Entries": [
    {
      "RequestUri": "https://kasobolcanadanetoauth.blob.core.windows.net/ccc0c3b3-39f3-484e-82af-1eeedc495adf/test-blob-1881294a-996e-abbe-29ec-f39561e6d5e2",
      "RequestMethod": "PUT",
      "RequestHeaders": {
        "Accept": "application/xml",
        "Authorization": "Sanitized",
        "traceparent": "00-0d3be402bfbd39498f9da7fe780cbf19-3403fb169d7d6e42-00",
        "User-Agent": "azsdk-net-Storage.Blobs/12.10.0-alpha.20210811.1 (.NET Framework 4.8.4300.0; Microsoft Windows 10.0.19043 )",
        "x-ms-blob-type": "AppendBlob",
        "x-ms-client-request-id": "48e7f3d3-ed42-ea1c-11e3-55da5aa741fd",
        "x-ms-date": "Wed, 11 Aug 2021 19:42:19 GMT",
        "x-ms-immutability-policy-mode": "Unlocked",
        "x-ms-immutability-policy-until-date": "Wed, 11 Aug 2021 19:47:19 GMT",
        "x-ms-legal-hold": "true",
        "x-ms-return-client-request-id": "true",
        "x-ms-version": "2020-12-06"
      },
      "RequestBody": null,
      "StatusCode": 201,
      "ResponseHeaders": {
        "Content-Length": "0",
        "Date": "Wed, 11 Aug 2021 19:42:18 GMT",
        "ETag": "\u00220x8D95D00217D69C8\u0022",
        "Last-Modified": "Wed, 11 Aug 2021 19:42:19 GMT",
        "Server": "Windows-Azure-Blob/1.0 Microsoft-HTTPAPI/2.0",
        "x-ms-client-request-id": "48e7f3d3-ed42-ea1c-11e3-55da5aa741fd",
        "x-ms-request-id": "b1225d08-d01e-004a-6de8-8e693e000000",
        "x-ms-request-server-encrypted": "true",
<<<<<<< HEAD
        "x-ms-version": "2020-12-06",
        "x-ms-version-id": "2021-06-04T18:41:32.5302622Z"
=======
        "x-ms-version": "2020-10-02",
        "x-ms-version-id": "2021-08-11T19:42:19.2896225Z"
>>>>>>> 303b7534
      },
      "ResponseBody": []
    },
    {
      "RequestUri": "https://kasobolcanadanetoauth.blob.core.windows.net/ccc0c3b3-39f3-484e-82af-1eeedc495adf/test-blob-1881294a-996e-abbe-29ec-f39561e6d5e2",
      "RequestMethod": "HEAD",
      "RequestHeaders": {
        "Accept": "application/xml",
        "Authorization": "Sanitized",
        "traceparent": "00-20e3217311676243b9566e917ac3663b-2d8919055e17a142-00",
        "User-Agent": "azsdk-net-Storage.Blobs/12.10.0-alpha.20210811.1 (.NET Framework 4.8.4300.0; Microsoft Windows 10.0.19043 )",
        "x-ms-client-request-id": "6dc13da1-8dfe-429f-cddd-160e561e2fee",
        "x-ms-date": "Wed, 11 Aug 2021 19:42:19 GMT",
        "x-ms-return-client-request-id": "true",
        "x-ms-version": "2020-12-06"
      },
      "RequestBody": null,
      "StatusCode": 200,
      "ResponseHeaders": {
        "Accept-Ranges": "bytes",
        "Content-Length": "0",
        "Content-Type": "application/octet-stream",
        "Date": "Wed, 11 Aug 2021 19:42:18 GMT",
        "ETag": "\u00220x8D95D00217D69C8\u0022",
        "Last-Modified": "Wed, 11 Aug 2021 19:42:19 GMT",
        "Server": "Windows-Azure-Blob/1.0 Microsoft-HTTPAPI/2.0",
        "x-ms-blob-committed-block-count": "0",
        "x-ms-blob-type": "AppendBlob",
        "x-ms-client-request-id": "6dc13da1-8dfe-429f-cddd-160e561e2fee",
        "x-ms-creation-time": "Wed, 11 Aug 2021 19:42:19 GMT",
        "x-ms-immutability-policy-mode": "unlocked",
        "x-ms-immutability-policy-until-date": "Wed, 11 Aug 2021 19:47:19 GMT",
        "x-ms-is-current-version": "true",
        "x-ms-lease-state": "available",
        "x-ms-lease-status": "unlocked",
        "x-ms-legal-hold": "true",
        "x-ms-request-id": "b1225d4a-d01e-004a-24e8-8e693e000000",
        "x-ms-server-encrypted": "true",
<<<<<<< HEAD
        "x-ms-version": "2020-12-06",
        "x-ms-version-id": "2021-06-04T18:41:32.5302622Z"
      },
      "ResponseBody": []
    },
    {
      "RequestUri": "https://seanoauthstage.blob.core.windows.net/test-container-1881294a-996e-abbe-29ec-f39561e6d5e2?restype=container&comp=list&include=Immutabilitypolicy%2CLegalhold",
      "RequestMethod": "GET",
      "RequestHeaders": {
        "Accept": "application/xml",
        "Authorization": "Sanitized",
        "traceparent": "00-97998278bd697a4c8fd55c1df2b6cc14-afc0a092afc51c43-00",
        "User-Agent": [
          "azsdk-net-Storage.Blobs/12.9.0-alpha.20210604.1",
          "(.NET 5.0.6; Microsoft Windows 10.0.19043)"
        ],
        "x-ms-client-request-id": "4a3a94c7-400f-cfbc-74cd-93b67654d8e4",
        "x-ms-date": "Fri, 04 Jun 2021 18:41:33 GMT",
        "x-ms-return-client-request-id": "true",
        "x-ms-version": "2020-12-06"
      },
      "RequestBody": null,
      "StatusCode": 200,
      "ResponseHeaders": {
        "Content-Type": "application/xml",
        "Date": "Fri, 04 Jun 2021 18:41:32 GMT",
        "Server": [
          "Windows-Azure-Blob/1.0",
          "Microsoft-HTTPAPI/2.0"
        ],
        "Transfer-Encoding": "chunked",
        "x-ms-client-request-id": "4a3a94c7-400f-cfbc-74cd-93b67654d8e4",
        "x-ms-request-id": "16dfee06-301e-0008-0671-5976b8000000",
        "x-ms-version": "2020-12-06"
      },
      "ResponseBody": "﻿<?xml version=\"1.0\" encoding=\"utf-8\"?><EnumerationResults ServiceEndpoint=\"https://seanoauthstage.blob.core.windows.net/\" ContainerName=\"test-container-1881294a-996e-abbe-29ec-f39561e6d5e2\"><Blobs><Blob><Name>test-blob-28c7e92f-abf2-89f8-953b-26ddcc4b4bb6</Name><VersionId>2021-06-04T18:41:32.5302622Z</VersionId><IsCurrentVersion>true</IsCurrentVersion><Properties><Creation-Time>Fri, 04 Jun 2021 18:41:32 GMT</Creation-Time><Last-Modified>Fri, 04 Jun 2021 18:41:32 GMT</Last-Modified><Etag>0x8D927885FC33F5E</Etag><Content-Length>0</Content-Length><Content-Type>application/octet-stream</Content-Type><Content-Encoding /><Content-Language /><Content-CRC64 /><Content-MD5 /><Cache-Control /><Content-Disposition /><BlobType>AppendBlob</BlobType><LeaseStatus>unlocked</LeaseStatus><LeaseState>available</LeaseState><ServerEncrypted>true</ServerEncrypted><ImmutabilityPolicyUntilDate>Fri, 04 Jun 2021 18:46:33 GMT</ImmutabilityPolicyUntilDate><ImmutabilityPolicyMode>unlocked</ImmutabilityPolicyMode><LegalHold>true</LegalHold></Properties><OrMetadata /></Blob></Blobs><NextMarker /></EnumerationResults>"
    },
    {
      "RequestUri": "https://seanoauthstage.blob.core.windows.net/test-container-1881294a-996e-abbe-29ec-f39561e6d5e2/test-blob-28c7e92f-abf2-89f8-953b-26ddcc4b4bb6?comp=legalhold",
      "RequestMethod": "PUT",
      "RequestHeaders": {
        "Accept": "application/xml",
        "Authorization": "Sanitized",
        "traceparent": "00-9b7316768e55564cb298308cbb58bf2f-a3815e69f39a3544-00",
        "User-Agent": [
          "azsdk-net-Storage.Blobs/12.9.0-alpha.20210604.1",
          "(.NET 5.0.6; Microsoft Windows 10.0.19043)"
        ],
        "x-ms-client-request-id": "d58305fe-2cae-c321-bb69-a81840470838",
        "x-ms-date": "Fri, 04 Jun 2021 18:41:33 GMT",
        "x-ms-legal-hold": "false",
        "x-ms-return-client-request-id": "true",
        "x-ms-version": "2020-12-06"
      },
      "RequestBody": null,
      "StatusCode": 200,
      "ResponseHeaders": {
        "Content-Length": "0",
        "Date": "Fri, 04 Jun 2021 18:41:32 GMT",
        "Server": [
          "Windows-Azure-Blob/1.0",
          "Microsoft-HTTPAPI/2.0"
        ],
        "x-ms-client-request-id": "d58305fe-2cae-c321-bb69-a81840470838",
        "x-ms-legal-hold": "false",
        "x-ms-request-id": "16dfee07-301e-0008-0771-5976b8000000",
        "x-ms-version": "2020-12-06"
      },
      "ResponseBody": []
    },
    {
      "RequestUri": "https://seanoauthstage.blob.core.windows.net/test-container-1881294a-996e-abbe-29ec-f39561e6d5e2/test-blob-28c7e92f-abf2-89f8-953b-26ddcc4b4bb6?comp=immutabilityPolicies",
      "RequestMethod": "DELETE",
      "RequestHeaders": {
        "Accept": "application/xml",
        "Authorization": "Sanitized",
        "traceparent": "00-e41bfc457e1d784f82edd21d24e6e84b-13b963e13b3b2e42-00",
        "User-Agent": [
          "azsdk-net-Storage.Blobs/12.9.0-alpha.20210604.1",
          "(.NET 5.0.6; Microsoft Windows 10.0.19043)"
        ],
        "x-ms-client-request-id": "70b8c4a1-02d1-3a36-c346-237a69f0e5e2",
        "x-ms-date": "Fri, 04 Jun 2021 18:41:33 GMT",
        "x-ms-return-client-request-id": "true",
        "x-ms-version": "2020-12-06"
      },
      "RequestBody": null,
      "StatusCode": 200,
      "ResponseHeaders": {
        "Content-Length": "0",
        "Date": "Fri, 04 Jun 2021 18:41:32 GMT",
        "Server": [
          "Windows-Azure-Blob/1.0",
          "Microsoft-HTTPAPI/2.0"
        ],
        "x-ms-client-request-id": "70b8c4a1-02d1-3a36-c346-237a69f0e5e2",
        "x-ms-request-id": "16dfee08-301e-0008-0871-5976b8000000",
        "x-ms-version": "2020-12-06"
      },
      "ResponseBody": []
    },
    {
      "RequestUri": "https://seanoauthstage.blob.core.windows.net/test-container-1881294a-996e-abbe-29ec-f39561e6d5e2/test-blob-28c7e92f-abf2-89f8-953b-26ddcc4b4bb6",
      "RequestMethod": "DELETE",
      "RequestHeaders": {
        "Accept": "application/xml",
        "Authorization": "Sanitized",
        "traceparent": "00-ad9c92b9a4056944a3419928bc0619af-a7243770f9aa0945-00",
        "User-Agent": [
          "azsdk-net-Storage.Blobs/12.9.0-alpha.20210604.1",
          "(.NET 5.0.6; Microsoft Windows 10.0.19043)"
        ],
        "x-ms-client-request-id": "7b76ecbf-978f-0d67-916e-1fb947b34b9b",
        "x-ms-date": "Fri, 04 Jun 2021 18:41:33 GMT",
        "x-ms-return-client-request-id": "true",
        "x-ms-version": "2020-12-06"
      },
      "RequestBody": null,
      "StatusCode": 202,
      "ResponseHeaders": {
        "Date": "Fri, 04 Jun 2021 18:41:32 GMT",
        "Server": [
          "Windows-Azure-Blob/1.0",
          "Microsoft-HTTPAPI/2.0"
        ],
        "Transfer-Encoding": "chunked",
        "x-ms-client-request-id": "7b76ecbf-978f-0d67-916e-1fb947b34b9b",
        "x-ms-delete-type-permanent": "false",
        "x-ms-request-id": "16dfee09-301e-0008-0971-5976b8000000",
        "x-ms-version": "2020-12-06"
=======
        "x-ms-version": "2020-10-02",
        "x-ms-version-id": "2021-08-11T19:42:19.2896225Z"
>>>>>>> 303b7534
      },
      "ResponseBody": []
    }
  ],
  "Variables": {
    "DateTimeOffsetNow": "2021-08-11T12:42:19.2699655-07:00",
    "RandomSeed": "1975337571",
    "Storage_TestConfigOAuth": "OAuthTenant\nkasobolcanadanetoauth\nU2FuaXRpemVk\nhttps://kasobolcanadanetoauth.blob.core.windows.net\nhttp://kasobolcanadanetoauth.file.core.windows.net\nhttp://kasobolcanadanetoauth.queue.core.windows.net\nhttp://kasobolcanadanetoauth.table.core.windows.net\n\n\n\n\nhttp://kasobolcanadanetoauth-secondary.blob.core.windows.net\nhttp://kasobolcanadanetoauth-secondary.file.core.windows.net\nhttp://kasobolcanadanetoauth-secondary.queue.core.windows.net\nhttp://kasobolcanadanetoauth-secondary.table.core.windows.net\nc6b5fe1a-9b59-4975-92c4-d9f728c3c371\nSanitized\n72f988bf-86f1-41af-91ab-2d7cd011db47\nhttps://login.microsoftonline.com/\nCloud\nBlobEndpoint=https://kasobolcanadanetoauth.blob.core.windows.net/;QueueEndpoint=http://kasobolcanadanetoauth.queue.core.windows.net/;FileEndpoint=http://kasobolcanadanetoauth.file.core.windows.net/;BlobSecondaryEndpoint=http://kasobolcanadanetoauth-secondary.blob.core.windows.net/;QueueSecondaryEndpoint=http://kasobolcanadanetoauth-secondary.queue.core.windows.net/;FileSecondaryEndpoint=http://kasobolcanadanetoauth-secondary.file.core.windows.net/;AccountName=kasobolcanadanetoauth;AccountKey=Sanitized\n\nkasobol\nba45b233-e2ef-4169-8808-49eb0d8eba0d",
    "_containerName": "ccc0c3b3-39f3-484e-82af-1eeedc495adf"
  }
}<|MERGE_RESOLUTION|>--- conflicted
+++ resolved
@@ -28,13 +28,8 @@
         "x-ms-client-request-id": "48e7f3d3-ed42-ea1c-11e3-55da5aa741fd",
         "x-ms-request-id": "b1225d08-d01e-004a-6de8-8e693e000000",
         "x-ms-request-server-encrypted": "true",
-<<<<<<< HEAD
         "x-ms-version": "2020-12-06",
-        "x-ms-version-id": "2021-06-04T18:41:32.5302622Z"
-=======
-        "x-ms-version": "2020-10-02",
         "x-ms-version-id": "2021-08-11T19:42:19.2896225Z"
->>>>>>> 303b7534
       },
       "ResponseBody": []
     },
@@ -73,141 +68,8 @@
         "x-ms-legal-hold": "true",
         "x-ms-request-id": "b1225d4a-d01e-004a-24e8-8e693e000000",
         "x-ms-server-encrypted": "true",
-<<<<<<< HEAD
         "x-ms-version": "2020-12-06",
-        "x-ms-version-id": "2021-06-04T18:41:32.5302622Z"
-      },
-      "ResponseBody": []
-    },
-    {
-      "RequestUri": "https://seanoauthstage.blob.core.windows.net/test-container-1881294a-996e-abbe-29ec-f39561e6d5e2?restype=container&comp=list&include=Immutabilitypolicy%2CLegalhold",
-      "RequestMethod": "GET",
-      "RequestHeaders": {
-        "Accept": "application/xml",
-        "Authorization": "Sanitized",
-        "traceparent": "00-97998278bd697a4c8fd55c1df2b6cc14-afc0a092afc51c43-00",
-        "User-Agent": [
-          "azsdk-net-Storage.Blobs/12.9.0-alpha.20210604.1",
-          "(.NET 5.0.6; Microsoft Windows 10.0.19043)"
-        ],
-        "x-ms-client-request-id": "4a3a94c7-400f-cfbc-74cd-93b67654d8e4",
-        "x-ms-date": "Fri, 04 Jun 2021 18:41:33 GMT",
-        "x-ms-return-client-request-id": "true",
-        "x-ms-version": "2020-12-06"
-      },
-      "RequestBody": null,
-      "StatusCode": 200,
-      "ResponseHeaders": {
-        "Content-Type": "application/xml",
-        "Date": "Fri, 04 Jun 2021 18:41:32 GMT",
-        "Server": [
-          "Windows-Azure-Blob/1.0",
-          "Microsoft-HTTPAPI/2.0"
-        ],
-        "Transfer-Encoding": "chunked",
-        "x-ms-client-request-id": "4a3a94c7-400f-cfbc-74cd-93b67654d8e4",
-        "x-ms-request-id": "16dfee06-301e-0008-0671-5976b8000000",
-        "x-ms-version": "2020-12-06"
-      },
-      "ResponseBody": "﻿<?xml version=\"1.0\" encoding=\"utf-8\"?><EnumerationResults ServiceEndpoint=\"https://seanoauthstage.blob.core.windows.net/\" ContainerName=\"test-container-1881294a-996e-abbe-29ec-f39561e6d5e2\"><Blobs><Blob><Name>test-blob-28c7e92f-abf2-89f8-953b-26ddcc4b4bb6</Name><VersionId>2021-06-04T18:41:32.5302622Z</VersionId><IsCurrentVersion>true</IsCurrentVersion><Properties><Creation-Time>Fri, 04 Jun 2021 18:41:32 GMT</Creation-Time><Last-Modified>Fri, 04 Jun 2021 18:41:32 GMT</Last-Modified><Etag>0x8D927885FC33F5E</Etag><Content-Length>0</Content-Length><Content-Type>application/octet-stream</Content-Type><Content-Encoding /><Content-Language /><Content-CRC64 /><Content-MD5 /><Cache-Control /><Content-Disposition /><BlobType>AppendBlob</BlobType><LeaseStatus>unlocked</LeaseStatus><LeaseState>available</LeaseState><ServerEncrypted>true</ServerEncrypted><ImmutabilityPolicyUntilDate>Fri, 04 Jun 2021 18:46:33 GMT</ImmutabilityPolicyUntilDate><ImmutabilityPolicyMode>unlocked</ImmutabilityPolicyMode><LegalHold>true</LegalHold></Properties><OrMetadata /></Blob></Blobs><NextMarker /></EnumerationResults>"
-    },
-    {
-      "RequestUri": "https://seanoauthstage.blob.core.windows.net/test-container-1881294a-996e-abbe-29ec-f39561e6d5e2/test-blob-28c7e92f-abf2-89f8-953b-26ddcc4b4bb6?comp=legalhold",
-      "RequestMethod": "PUT",
-      "RequestHeaders": {
-        "Accept": "application/xml",
-        "Authorization": "Sanitized",
-        "traceparent": "00-9b7316768e55564cb298308cbb58bf2f-a3815e69f39a3544-00",
-        "User-Agent": [
-          "azsdk-net-Storage.Blobs/12.9.0-alpha.20210604.1",
-          "(.NET 5.0.6; Microsoft Windows 10.0.19043)"
-        ],
-        "x-ms-client-request-id": "d58305fe-2cae-c321-bb69-a81840470838",
-        "x-ms-date": "Fri, 04 Jun 2021 18:41:33 GMT",
-        "x-ms-legal-hold": "false",
-        "x-ms-return-client-request-id": "true",
-        "x-ms-version": "2020-12-06"
-      },
-      "RequestBody": null,
-      "StatusCode": 200,
-      "ResponseHeaders": {
-        "Content-Length": "0",
-        "Date": "Fri, 04 Jun 2021 18:41:32 GMT",
-        "Server": [
-          "Windows-Azure-Blob/1.0",
-          "Microsoft-HTTPAPI/2.0"
-        ],
-        "x-ms-client-request-id": "d58305fe-2cae-c321-bb69-a81840470838",
-        "x-ms-legal-hold": "false",
-        "x-ms-request-id": "16dfee07-301e-0008-0771-5976b8000000",
-        "x-ms-version": "2020-12-06"
-      },
-      "ResponseBody": []
-    },
-    {
-      "RequestUri": "https://seanoauthstage.blob.core.windows.net/test-container-1881294a-996e-abbe-29ec-f39561e6d5e2/test-blob-28c7e92f-abf2-89f8-953b-26ddcc4b4bb6?comp=immutabilityPolicies",
-      "RequestMethod": "DELETE",
-      "RequestHeaders": {
-        "Accept": "application/xml",
-        "Authorization": "Sanitized",
-        "traceparent": "00-e41bfc457e1d784f82edd21d24e6e84b-13b963e13b3b2e42-00",
-        "User-Agent": [
-          "azsdk-net-Storage.Blobs/12.9.0-alpha.20210604.1",
-          "(.NET 5.0.6; Microsoft Windows 10.0.19043)"
-        ],
-        "x-ms-client-request-id": "70b8c4a1-02d1-3a36-c346-237a69f0e5e2",
-        "x-ms-date": "Fri, 04 Jun 2021 18:41:33 GMT",
-        "x-ms-return-client-request-id": "true",
-        "x-ms-version": "2020-12-06"
-      },
-      "RequestBody": null,
-      "StatusCode": 200,
-      "ResponseHeaders": {
-        "Content-Length": "0",
-        "Date": "Fri, 04 Jun 2021 18:41:32 GMT",
-        "Server": [
-          "Windows-Azure-Blob/1.0",
-          "Microsoft-HTTPAPI/2.0"
-        ],
-        "x-ms-client-request-id": "70b8c4a1-02d1-3a36-c346-237a69f0e5e2",
-        "x-ms-request-id": "16dfee08-301e-0008-0871-5976b8000000",
-        "x-ms-version": "2020-12-06"
-      },
-      "ResponseBody": []
-    },
-    {
-      "RequestUri": "https://seanoauthstage.blob.core.windows.net/test-container-1881294a-996e-abbe-29ec-f39561e6d5e2/test-blob-28c7e92f-abf2-89f8-953b-26ddcc4b4bb6",
-      "RequestMethod": "DELETE",
-      "RequestHeaders": {
-        "Accept": "application/xml",
-        "Authorization": "Sanitized",
-        "traceparent": "00-ad9c92b9a4056944a3419928bc0619af-a7243770f9aa0945-00",
-        "User-Agent": [
-          "azsdk-net-Storage.Blobs/12.9.0-alpha.20210604.1",
-          "(.NET 5.0.6; Microsoft Windows 10.0.19043)"
-        ],
-        "x-ms-client-request-id": "7b76ecbf-978f-0d67-916e-1fb947b34b9b",
-        "x-ms-date": "Fri, 04 Jun 2021 18:41:33 GMT",
-        "x-ms-return-client-request-id": "true",
-        "x-ms-version": "2020-12-06"
-      },
-      "RequestBody": null,
-      "StatusCode": 202,
-      "ResponseHeaders": {
-        "Date": "Fri, 04 Jun 2021 18:41:32 GMT",
-        "Server": [
-          "Windows-Azure-Blob/1.0",
-          "Microsoft-HTTPAPI/2.0"
-        ],
-        "Transfer-Encoding": "chunked",
-        "x-ms-client-request-id": "7b76ecbf-978f-0d67-916e-1fb947b34b9b",
-        "x-ms-delete-type-permanent": "false",
-        "x-ms-request-id": "16dfee09-301e-0008-0971-5976b8000000",
-        "x-ms-version": "2020-12-06"
-=======
-        "x-ms-version": "2020-10-02",
         "x-ms-version-id": "2021-08-11T19:42:19.2896225Z"
->>>>>>> 303b7534
       },
       "ResponseBody": []
     }
