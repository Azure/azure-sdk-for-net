{
  "Entries": [
    {
      "RequestUri": "https://kasobolcanadanetoauth.blob.core.windows.net/ccc0c3b3-39f3-484e-82af-1eeedc495adf/test-blob-fd8af1c9-412a-9331-710c-7cce9785b066",
      "RequestMethod": "PUT",
      "RequestHeaders": {
        "Accept": "application/xml",
        "Authorization": "Sanitized",
        "Content-Length": "1024",
        "Content-Type": "application/octet-stream",
        "traceparent": "00-341d3e58e177cf4baba40aa4e5960576-8ad01b13c201e34b-00",
        "User-Agent": "azsdk-net-Storage.Blobs/12.10.0-alpha.20210811.1 (.NET Framework 4.8.4300.0; Microsoft Windows 10.0.19043 )",
        "x-ms-blob-type": "BlockBlob",
        "x-ms-client-request-id": "24f58498-bd0c-ba1e-b8af-3fa58691691b",
        "x-ms-date": "Wed, 11 Aug 2021 19:42:23 GMT",
        "x-ms-return-client-request-id": "true",
        "x-ms-version": "2020-12-06"
      },
      "RequestBody": "POtPZhvHy4FEj7ULxWKWGCYbfhoU4agbAanOkHFfuCtBzHf8gdbrAiUJuZqMJc4OdWSoeweVUlpDM2Vx\u002BDoP5deKyvjqmpdPMHz1CigOj9vavxoNtjwjq3ocuU1xeQnq\u002BdPCAlvVJNvMWEuLoEcyNaOJlzkgAi6aZh9\u002BzeBJ3rdyChFUS42ABZs/QF7xmAoy6oSp5\u002BLQyvelKJs7V1f7g3mTGJU13eoWCZGe4MLPqM4US\u002BJcn/bVoj8aryLxRK5ERL3kXoB1/A2Zk95QMek11X/NJwt0nuODvnVVGy3HJMTjWZwE60pNn07VwgwXhHBW5NqiJByiz6XZYZ8KH\u002BDf0m8ZbNhMMOo1f4i8ntvXazkE/zdTJACnQIr3K4mqQ4Bt9fCd/RiYCbTwbKSU5jHKAvVmBh\u002BpjK1vcitNVQVgizwITqjrOW0ha/WCY7dbE1pZLSiURDxgw2lCLovsSrSvkOFnjJeI38iHRJopJyj1E17R9Cjcy0b/p4o\u002BqAviNSBB09PV84fC0E5fDP\u002BiNpxBTRotG1aL0sSbaOQNSTa8pQ9551NVHyDXDiPafb9GXXDt/VrxtBrKtQEPOouitYcXombwKE9J6y36VQwysVQEVApzH0vcy/D1rzJSRuWUNFmcw9pYVjQhpBIt918NmASsCuWAL5U7Otd1\u002Bnkd9qRHZSGzle55q/7WUXo5rtSR5xYtpTz/FAXDYIgD41u7BK5t5ZE9WgIVMl7mqt0bAowC4xJi71FoSFAb7zVmdsijG03My8lCVI0UGHLdGGoop137AP9IWBVdBZ1AImrNr7yWQ4\u002BQTjfDwI\u002BFTtbeii/m80fXanXJWsI3b8YrATEiR2m2R9XbmFkmOEBvwgo/fnptWi4i9URHzOjMWN9wl75dYwZtJ0JaC1vusTI1WZi4\u002BPBLvacC/1Ikb3rsDj95taCBEl8D0VY3E07TNEQSEXNQFGDuJdoXWmS0SLjIbfwbdPuRtEc5tCaZFKlYLssNEl0Hm/rei5DGabf7Tomeb6VRuL9IgV0sF186VBEwvyuYpjZbwdICPOlrykqPPmWc\u002B6QEBnYLxZEA2oSapDZ/lqqLYqdTQ67TT3vV3bYSnNn5nVlsK7i1jeGlWuZOaJez7DSgBNu\u002BSbj2MLf7Neja7T2qoAfdEmry1tTGrujHhebjIvCCcpf9O1OgdfsAuVf5ym2oo8iQ1dnJri4G95vQL6vQFxP3WHqlrWS0PJ1v8Rx9zeN6HuEeU0wXuMRp9kS30EZPL6JDAXLyAvZj25k8WrwSiSq4VRHKssTG4J\u002B2PLYg/GtXH8F5OctxiBvqu3ey214HVm0Z/3s1hX3efSHSPMZAQt8u5Tr7mE9eRsz13/dMEwVArg==",
      "StatusCode": 201,
      "ResponseHeaders": {
        "Content-Length": "0",
        "Content-MD5": "V0xqck8KaPW\u002BmJ1IW6mzDw==",
        "Date": "Wed, 11 Aug 2021 19:42:22 GMT",
        "ETag": "\u00220x8D95D0023F173F3\u0022",
        "Last-Modified": "Wed, 11 Aug 2021 19:42:23 GMT",
        "Server": "Windows-Azure-Blob/1.0 Microsoft-HTTPAPI/2.0",
        "x-ms-client-request-id": "24f58498-bd0c-ba1e-b8af-3fa58691691b",
        "x-ms-content-crc64": "mdX/o7u8lck=",
        "x-ms-request-id": "b1226c20-d01e-004a-39e9-8e693e000000",
        "x-ms-request-server-encrypted": "true",
<<<<<<< HEAD
        "x-ms-version": "2020-12-06",
        "x-ms-version-id": "2021-06-04T19:06:46.7897695Z"
=======
        "x-ms-version": "2020-10-02",
        "x-ms-version-id": "2021-08-11T19:42:23.4055446Z"
>>>>>>> 303b7534
      },
      "ResponseBody": []
    },
    {
<<<<<<< HEAD
      "RequestUri": "https://seanoauthstage.blob.core.windows.net/test-container-fd8af1c9-412a-9331-710c-7cce9785b066/test-blob-664feb3c-c71b-81cb-448f-b50bc5629618?sv=2020-12-06&ss=b&srt=sco&se=2021-06-05T19%3A06%3A47Z&sp=rwdxlacuptfi&sig=Sanitized&comp=immutabilityPolicies",
=======
      "RequestUri": "https://kasobolcanadanetoauth.blob.core.windows.net/ccc0c3b3-39f3-484e-82af-1eeedc495adf/test-blob-fd8af1c9-412a-9331-710c-7cce9785b066?sv=2020-10-02\u0026ss=b\u0026srt=sco\u0026se=2021-08-12T19%3A42%3A23Z\u0026sp=rwdxlacuptfi\u0026sig=Sanitized\u0026comp=immutabilityPolicies",
>>>>>>> 303b7534
      "RequestMethod": "PUT",
      "RequestHeaders": {
        "Accept": "application/xml",
        "traceparent": "00-64f67073a40daa4c9b005db8a3c0951d-567dc52b045e2a49-00",
        "User-Agent": "azsdk-net-Storage.Blobs/12.10.0-alpha.20210811.1 (.NET Framework 4.8.4300.0; Microsoft Windows 10.0.19043 )",
        "x-ms-client-request-id": "8eb37e34-1c0f-28a2-2a4c-4440e2f4be0a",
        "x-ms-immutability-policy-mode": "Unlocked",
        "x-ms-immutability-policy-until-date": "Wed, 11 Aug 2021 19:47:23 GMT",
        "x-ms-return-client-request-id": "true",
        "x-ms-version": "2020-12-06"
      },
      "RequestBody": null,
      "StatusCode": 200,
      "ResponseHeaders": {
        "Content-Length": "0",
        "Date": "Wed, 11 Aug 2021 19:42:23 GMT",
        "Server": "Windows-Azure-Blob/1.0 Microsoft-HTTPAPI/2.0",
        "x-ms-client-request-id": "8eb37e34-1c0f-28a2-2a4c-4440e2f4be0a",
        "x-ms-immutability-policy-mode": "unlocked",
<<<<<<< HEAD
        "x-ms-immutability-policy-until-date": "Fri, 04 Jun 2021 19:11:47 GMT",
        "x-ms-request-id": "ccb6165f-c01e-002f-4674-59f776000000",
        "x-ms-version": "2020-12-06"
=======
        "x-ms-immutability-policy-until-date": "Wed, 11 Aug 2021 19:47:23 GMT",
        "x-ms-request-id": "b1226d5e-d01e-004a-44e9-8e693e000000",
        "x-ms-version": "2020-10-02"
>>>>>>> 303b7534
      },
      "ResponseBody": []
    },
    {
<<<<<<< HEAD
      "RequestUri": "https://seanoauthstage.blob.core.windows.net/test-container-fd8af1c9-412a-9331-710c-7cce9785b066/test-blob-664feb3c-c71b-81cb-448f-b50bc5629618?sv=2020-12-06&ss=b&srt=sco&se=2021-06-05T19%3A06%3A47Z&sp=rwdxlacuptfi&sig=Sanitized&comp=legalhold",
=======
      "RequestUri": "https://kasobolcanadanetoauth.blob.core.windows.net/ccc0c3b3-39f3-484e-82af-1eeedc495adf/test-blob-fd8af1c9-412a-9331-710c-7cce9785b066?sv=2020-10-02\u0026ss=b\u0026srt=sco\u0026se=2021-08-12T19%3A42%3A23Z\u0026sp=rwdxlacuptfi\u0026sig=Sanitized\u0026comp=legalhold",
>>>>>>> 303b7534
      "RequestMethod": "PUT",
      "RequestHeaders": {
        "Accept": "application/xml",
        "traceparent": "00-9e1c51ac01656c4a85fa4f00c097a721-6ffb1267f8a69c42-00",
        "User-Agent": "azsdk-net-Storage.Blobs/12.10.0-alpha.20210811.1 (.NET Framework 4.8.4300.0; Microsoft Windows 10.0.19043 )",
        "x-ms-client-request-id": "07719e2e-dadd-750c-ebb6-ccef9efee0ab",
        "x-ms-legal-hold": "false",
        "x-ms-return-client-request-id": "true",
        "x-ms-version": "2020-12-06"
      },
      "RequestBody": null,
      "StatusCode": 200,
      "ResponseHeaders": {
        "Content-Length": "0",
        "Date": "Wed, 11 Aug 2021 19:42:23 GMT",
        "Server": "Windows-Azure-Blob/1.0 Microsoft-HTTPAPI/2.0",
        "x-ms-client-request-id": "07719e2e-dadd-750c-ebb6-ccef9efee0ab",
        "x-ms-legal-hold": "false",
<<<<<<< HEAD
        "x-ms-request-id": "ccb61660-c01e-002f-4774-59f776000000",
        "x-ms-version": "2020-12-06"
      },
      "ResponseBody": []
    },
    {
      "RequestUri": "https://seanoauthstage.blob.core.windows.net/test-container-fd8af1c9-412a-9331-710c-7cce9785b066?restype=container&comp=list&include=Immutabilitypolicy%2CLegalhold",
      "RequestMethod": "GET",
      "RequestHeaders": {
        "Accept": "application/xml",
        "Authorization": "Sanitized",
        "traceparent": "00-03e740bcf0ad3e4ba512b21b83312c15-141310ca07d7504d-00",
        "User-Agent": [
          "azsdk-net-Storage.Blobs/12.9.0-alpha.20210604.1",
          "(.NET 5.0.6; Microsoft Windows 10.0.19043)"
        ],
        "x-ms-client-request-id": "ce5cd851-e04a-6d75-74ef-c4e0912fdc9e",
        "x-ms-date": "Fri, 04 Jun 2021 19:06:47 GMT",
        "x-ms-return-client-request-id": "true",
        "x-ms-version": "2020-12-06"
      },
      "RequestBody": null,
      "StatusCode": 200,
      "ResponseHeaders": {
        "Content-Type": "application/xml",
        "Date": "Fri, 04 Jun 2021 19:06:46 GMT",
        "Server": [
          "Windows-Azure-Blob/1.0",
          "Microsoft-HTTPAPI/2.0"
        ],
        "Transfer-Encoding": "chunked",
        "x-ms-client-request-id": "ce5cd851-e04a-6d75-74ef-c4e0912fdc9e",
        "x-ms-request-id": "ccb61661-c01e-002f-4874-59f776000000",
        "x-ms-version": "2020-12-06"
      },
      "ResponseBody": "﻿<?xml version=\"1.0\" encoding=\"utf-8\"?><EnumerationResults ServiceEndpoint=\"https://seanoauthstage.blob.core.windows.net/\" ContainerName=\"test-container-fd8af1c9-412a-9331-710c-7cce9785b066\"><Blobs><Blob><Name>test-blob-664feb3c-c71b-81cb-448f-b50bc5629618</Name><VersionId>2021-06-04T19:06:46.7897695Z</VersionId><IsCurrentVersion>true</IsCurrentVersion><Properties><Creation-Time>Fri, 04 Jun 2021 19:06:46 GMT</Creation-Time><Last-Modified>Fri, 04 Jun 2021 19:06:46 GMT</Last-Modified><Etag>0x8D9278BE654E95F</Etag><Content-Length>1024</Content-Length><Content-Type>application/octet-stream</Content-Type><Content-Encoding /><Content-Language /><Content-CRC64 /><Content-MD5>9cO6vymsJqpwNKlAPZjmsw==</Content-MD5><Cache-Control /><Content-Disposition /><BlobType>BlockBlob</BlobType><AccessTier>Hot</AccessTier><AccessTierInferred>true</AccessTierInferred><LeaseStatus>unlocked</LeaseStatus><LeaseState>available</LeaseState><ServerEncrypted>true</ServerEncrypted><ImmutabilityPolicyUntilDate>Fri, 04 Jun 2021 19:11:47 GMT</ImmutabilityPolicyUntilDate><ImmutabilityPolicyMode>unlocked</ImmutabilityPolicyMode><LegalHold>false</LegalHold></Properties><OrMetadata /></Blob></Blobs><NextMarker /></EnumerationResults>"
    },
    {
      "RequestUri": "https://seanoauthstage.blob.core.windows.net/test-container-fd8af1c9-412a-9331-710c-7cce9785b066/test-blob-664feb3c-c71b-81cb-448f-b50bc5629618?comp=immutabilityPolicies",
      "RequestMethod": "DELETE",
      "RequestHeaders": {
        "Accept": "application/xml",
        "Authorization": "Sanitized",
        "traceparent": "00-18b36008dac45a4197dfaf6d17395f61-4c214ecb8b9bfd4d-00",
        "User-Agent": [
          "azsdk-net-Storage.Blobs/12.9.0-alpha.20210604.1",
          "(.NET 5.0.6; Microsoft Windows 10.0.19043)"
        ],
        "x-ms-client-request-id": "c08b01e5-98f1-6554-bea3-cf93f24ce552",
        "x-ms-date": "Fri, 04 Jun 2021 19:06:47 GMT",
        "x-ms-return-client-request-id": "true",
        "x-ms-version": "2020-12-06"
      },
      "RequestBody": null,
      "StatusCode": 200,
      "ResponseHeaders": {
        "Content-Length": "0",
        "Date": "Fri, 04 Jun 2021 19:06:47 GMT",
        "Server": [
          "Windows-Azure-Blob/1.0",
          "Microsoft-HTTPAPI/2.0"
        ],
        "x-ms-client-request-id": "c08b01e5-98f1-6554-bea3-cf93f24ce552",
        "x-ms-request-id": "ccb61663-c01e-002f-4974-59f776000000",
        "x-ms-version": "2020-12-06"
      },
      "ResponseBody": []
    },
    {
      "RequestUri": "https://seanoauthstage.blob.core.windows.net/test-container-fd8af1c9-412a-9331-710c-7cce9785b066/test-blob-664feb3c-c71b-81cb-448f-b50bc5629618",
      "RequestMethod": "DELETE",
      "RequestHeaders": {
        "Accept": "application/xml",
        "Authorization": "Sanitized",
        "traceparent": "00-ea76e78e4afd1f459bf741a3973ed16f-8f093cc39808ed48-00",
        "User-Agent": [
          "azsdk-net-Storage.Blobs/12.9.0-alpha.20210604.1",
          "(.NET 5.0.6; Microsoft Windows 10.0.19043)"
        ],
        "x-ms-client-request-id": "8ffacf53-1ba4-b6ac-d944-ac49cd944f78",
        "x-ms-date": "Fri, 04 Jun 2021 19:06:47 GMT",
        "x-ms-return-client-request-id": "true",
        "x-ms-version": "2020-12-06"
      },
      "RequestBody": null,
      "StatusCode": 202,
      "ResponseHeaders": {
        "Date": "Fri, 04 Jun 2021 19:06:47 GMT",
        "Server": [
          "Windows-Azure-Blob/1.0",
          "Microsoft-HTTPAPI/2.0"
        ],
        "Transfer-Encoding": "chunked",
        "x-ms-client-request-id": "8ffacf53-1ba4-b6ac-d944-ac49cd944f78",
        "x-ms-delete-type-permanent": "false",
        "x-ms-request-id": "ccb61668-c01e-002f-4e74-59f776000000",
        "x-ms-version": "2020-12-06"
=======
        "x-ms-request-id": "b1226da6-d01e-004a-76e9-8e693e000000",
        "x-ms-version": "2020-10-02"
>>>>>>> 303b7534
      },
      "ResponseBody": []
    }
  ],
  "Variables": {
    "DateTimeOffsetNow": "2021-08-11T12:42:23.4669903-07:00",
    "RandomSeed": "557210022",
    "Storage_TestConfigOAuth": "OAuthTenant\nkasobolcanadanetoauth\nU2FuaXRpemVk\nhttps://kasobolcanadanetoauth.blob.core.windows.net\nhttp://kasobolcanadanetoauth.file.core.windows.net\nhttp://kasobolcanadanetoauth.queue.core.windows.net\nhttp://kasobolcanadanetoauth.table.core.windows.net\n\n\n\n\nhttp://kasobolcanadanetoauth-secondary.blob.core.windows.net\nhttp://kasobolcanadanetoauth-secondary.file.core.windows.net\nhttp://kasobolcanadanetoauth-secondary.queue.core.windows.net\nhttp://kasobolcanadanetoauth-secondary.table.core.windows.net\nc6b5fe1a-9b59-4975-92c4-d9f728c3c371\nSanitized\n72f988bf-86f1-41af-91ab-2d7cd011db47\nhttps://login.microsoftonline.com/\nCloud\nBlobEndpoint=https://kasobolcanadanetoauth.blob.core.windows.net/;QueueEndpoint=http://kasobolcanadanetoauth.queue.core.windows.net/;FileEndpoint=http://kasobolcanadanetoauth.file.core.windows.net/;BlobSecondaryEndpoint=http://kasobolcanadanetoauth-secondary.blob.core.windows.net/;QueueSecondaryEndpoint=http://kasobolcanadanetoauth-secondary.queue.core.windows.net/;FileSecondaryEndpoint=http://kasobolcanadanetoauth-secondary.file.core.windows.net/;AccountName=kasobolcanadanetoauth;AccountKey=Sanitized\n\nkasobol\nba45b233-e2ef-4169-8808-49eb0d8eba0d",
    "_containerName": "ccc0c3b3-39f3-484e-82af-1eeedc495adf"
  }
}<|MERGE_RESOLUTION|>--- conflicted
+++ resolved
@@ -29,22 +29,13 @@
         "x-ms-content-crc64": "mdX/o7u8lck=",
         "x-ms-request-id": "b1226c20-d01e-004a-39e9-8e693e000000",
         "x-ms-request-server-encrypted": "true",
-<<<<<<< HEAD
         "x-ms-version": "2020-12-06",
-        "x-ms-version-id": "2021-06-04T19:06:46.7897695Z"
-=======
-        "x-ms-version": "2020-10-02",
         "x-ms-version-id": "2021-08-11T19:42:23.4055446Z"
->>>>>>> 303b7534
       },
       "ResponseBody": []
     },
     {
-<<<<<<< HEAD
-      "RequestUri": "https://seanoauthstage.blob.core.windows.net/test-container-fd8af1c9-412a-9331-710c-7cce9785b066/test-blob-664feb3c-c71b-81cb-448f-b50bc5629618?sv=2020-12-06&ss=b&srt=sco&se=2021-06-05T19%3A06%3A47Z&sp=rwdxlacuptfi&sig=Sanitized&comp=immutabilityPolicies",
-=======
-      "RequestUri": "https://kasobolcanadanetoauth.blob.core.windows.net/ccc0c3b3-39f3-484e-82af-1eeedc495adf/test-blob-fd8af1c9-412a-9331-710c-7cce9785b066?sv=2020-10-02\u0026ss=b\u0026srt=sco\u0026se=2021-08-12T19%3A42%3A23Z\u0026sp=rwdxlacuptfi\u0026sig=Sanitized\u0026comp=immutabilityPolicies",
->>>>>>> 303b7534
+      "RequestUri": "https://kasobolcanadanetoauth.blob.core.windows.net/ccc0c3b3-39f3-484e-82af-1eeedc495adf/test-blob-fd8af1c9-412a-9331-710c-7cce9785b066?sv=2020-12-06\u0026ss=b\u0026srt=sco\u0026se=2021-08-12T19%3A42%3A23Z\u0026sp=rwdxlacuptfi\u0026sig=Sanitized\u0026comp=immutabilityPolicies",
       "RequestMethod": "PUT",
       "RequestHeaders": {
         "Accept": "application/xml",
@@ -64,24 +55,14 @@
         "Server": "Windows-Azure-Blob/1.0 Microsoft-HTTPAPI/2.0",
         "x-ms-client-request-id": "8eb37e34-1c0f-28a2-2a4c-4440e2f4be0a",
         "x-ms-immutability-policy-mode": "unlocked",
-<<<<<<< HEAD
-        "x-ms-immutability-policy-until-date": "Fri, 04 Jun 2021 19:11:47 GMT",
-        "x-ms-request-id": "ccb6165f-c01e-002f-4674-59f776000000",
-        "x-ms-version": "2020-12-06"
-=======
         "x-ms-immutability-policy-until-date": "Wed, 11 Aug 2021 19:47:23 GMT",
         "x-ms-request-id": "b1226d5e-d01e-004a-44e9-8e693e000000",
-        "x-ms-version": "2020-10-02"
->>>>>>> 303b7534
+        "x-ms-version": "2020-12-06"
       },
       "ResponseBody": []
     },
     {
-<<<<<<< HEAD
-      "RequestUri": "https://seanoauthstage.blob.core.windows.net/test-container-fd8af1c9-412a-9331-710c-7cce9785b066/test-blob-664feb3c-c71b-81cb-448f-b50bc5629618?sv=2020-12-06&ss=b&srt=sco&se=2021-06-05T19%3A06%3A47Z&sp=rwdxlacuptfi&sig=Sanitized&comp=legalhold",
-=======
-      "RequestUri": "https://kasobolcanadanetoauth.blob.core.windows.net/ccc0c3b3-39f3-484e-82af-1eeedc495adf/test-blob-fd8af1c9-412a-9331-710c-7cce9785b066?sv=2020-10-02\u0026ss=b\u0026srt=sco\u0026se=2021-08-12T19%3A42%3A23Z\u0026sp=rwdxlacuptfi\u0026sig=Sanitized\u0026comp=legalhold",
->>>>>>> 303b7534
+      "RequestUri": "https://kasobolcanadanetoauth.blob.core.windows.net/ccc0c3b3-39f3-484e-82af-1eeedc495adf/test-blob-fd8af1c9-412a-9331-710c-7cce9785b066?sv=2020-12-06\u0026ss=b\u0026srt=sco\u0026se=2021-08-12T19%3A42%3A23Z\u0026sp=rwdxlacuptfi\u0026sig=Sanitized\u0026comp=legalhold",
       "RequestMethod": "PUT",
       "RequestHeaders": {
         "Accept": "application/xml",
@@ -100,108 +81,8 @@
         "Server": "Windows-Azure-Blob/1.0 Microsoft-HTTPAPI/2.0",
         "x-ms-client-request-id": "07719e2e-dadd-750c-ebb6-ccef9efee0ab",
         "x-ms-legal-hold": "false",
-<<<<<<< HEAD
-        "x-ms-request-id": "ccb61660-c01e-002f-4774-59f776000000",
+        "x-ms-request-id": "b1226da6-d01e-004a-76e9-8e693e000000",
         "x-ms-version": "2020-12-06"
-      },
-      "ResponseBody": []
-    },
-    {
-      "RequestUri": "https://seanoauthstage.blob.core.windows.net/test-container-fd8af1c9-412a-9331-710c-7cce9785b066?restype=container&comp=list&include=Immutabilitypolicy%2CLegalhold",
-      "RequestMethod": "GET",
-      "RequestHeaders": {
-        "Accept": "application/xml",
-        "Authorization": "Sanitized",
-        "traceparent": "00-03e740bcf0ad3e4ba512b21b83312c15-141310ca07d7504d-00",
-        "User-Agent": [
-          "azsdk-net-Storage.Blobs/12.9.0-alpha.20210604.1",
-          "(.NET 5.0.6; Microsoft Windows 10.0.19043)"
-        ],
-        "x-ms-client-request-id": "ce5cd851-e04a-6d75-74ef-c4e0912fdc9e",
-        "x-ms-date": "Fri, 04 Jun 2021 19:06:47 GMT",
-        "x-ms-return-client-request-id": "true",
-        "x-ms-version": "2020-12-06"
-      },
-      "RequestBody": null,
-      "StatusCode": 200,
-      "ResponseHeaders": {
-        "Content-Type": "application/xml",
-        "Date": "Fri, 04 Jun 2021 19:06:46 GMT",
-        "Server": [
-          "Windows-Azure-Blob/1.0",
-          "Microsoft-HTTPAPI/2.0"
-        ],
-        "Transfer-Encoding": "chunked",
-        "x-ms-client-request-id": "ce5cd851-e04a-6d75-74ef-c4e0912fdc9e",
-        "x-ms-request-id": "ccb61661-c01e-002f-4874-59f776000000",
-        "x-ms-version": "2020-12-06"
-      },
-      "ResponseBody": "﻿<?xml version=\"1.0\" encoding=\"utf-8\"?><EnumerationResults ServiceEndpoint=\"https://seanoauthstage.blob.core.windows.net/\" ContainerName=\"test-container-fd8af1c9-412a-9331-710c-7cce9785b066\"><Blobs><Blob><Name>test-blob-664feb3c-c71b-81cb-448f-b50bc5629618</Name><VersionId>2021-06-04T19:06:46.7897695Z</VersionId><IsCurrentVersion>true</IsCurrentVersion><Properties><Creation-Time>Fri, 04 Jun 2021 19:06:46 GMT</Creation-Time><Last-Modified>Fri, 04 Jun 2021 19:06:46 GMT</Last-Modified><Etag>0x8D9278BE654E95F</Etag><Content-Length>1024</Content-Length><Content-Type>application/octet-stream</Content-Type><Content-Encoding /><Content-Language /><Content-CRC64 /><Content-MD5>9cO6vymsJqpwNKlAPZjmsw==</Content-MD5><Cache-Control /><Content-Disposition /><BlobType>BlockBlob</BlobType><AccessTier>Hot</AccessTier><AccessTierInferred>true</AccessTierInferred><LeaseStatus>unlocked</LeaseStatus><LeaseState>available</LeaseState><ServerEncrypted>true</ServerEncrypted><ImmutabilityPolicyUntilDate>Fri, 04 Jun 2021 19:11:47 GMT</ImmutabilityPolicyUntilDate><ImmutabilityPolicyMode>unlocked</ImmutabilityPolicyMode><LegalHold>false</LegalHold></Properties><OrMetadata /></Blob></Blobs><NextMarker /></EnumerationResults>"
-    },
-    {
-      "RequestUri": "https://seanoauthstage.blob.core.windows.net/test-container-fd8af1c9-412a-9331-710c-7cce9785b066/test-blob-664feb3c-c71b-81cb-448f-b50bc5629618?comp=immutabilityPolicies",
-      "RequestMethod": "DELETE",
-      "RequestHeaders": {
-        "Accept": "application/xml",
-        "Authorization": "Sanitized",
-        "traceparent": "00-18b36008dac45a4197dfaf6d17395f61-4c214ecb8b9bfd4d-00",
-        "User-Agent": [
-          "azsdk-net-Storage.Blobs/12.9.0-alpha.20210604.1",
-          "(.NET 5.0.6; Microsoft Windows 10.0.19043)"
-        ],
-        "x-ms-client-request-id": "c08b01e5-98f1-6554-bea3-cf93f24ce552",
-        "x-ms-date": "Fri, 04 Jun 2021 19:06:47 GMT",
-        "x-ms-return-client-request-id": "true",
-        "x-ms-version": "2020-12-06"
-      },
-      "RequestBody": null,
-      "StatusCode": 200,
-      "ResponseHeaders": {
-        "Content-Length": "0",
-        "Date": "Fri, 04 Jun 2021 19:06:47 GMT",
-        "Server": [
-          "Windows-Azure-Blob/1.0",
-          "Microsoft-HTTPAPI/2.0"
-        ],
-        "x-ms-client-request-id": "c08b01e5-98f1-6554-bea3-cf93f24ce552",
-        "x-ms-request-id": "ccb61663-c01e-002f-4974-59f776000000",
-        "x-ms-version": "2020-12-06"
-      },
-      "ResponseBody": []
-    },
-    {
-      "RequestUri": "https://seanoauthstage.blob.core.windows.net/test-container-fd8af1c9-412a-9331-710c-7cce9785b066/test-blob-664feb3c-c71b-81cb-448f-b50bc5629618",
-      "RequestMethod": "DELETE",
-      "RequestHeaders": {
-        "Accept": "application/xml",
-        "Authorization": "Sanitized",
-        "traceparent": "00-ea76e78e4afd1f459bf741a3973ed16f-8f093cc39808ed48-00",
-        "User-Agent": [
-          "azsdk-net-Storage.Blobs/12.9.0-alpha.20210604.1",
-          "(.NET 5.0.6; Microsoft Windows 10.0.19043)"
-        ],
-        "x-ms-client-request-id": "8ffacf53-1ba4-b6ac-d944-ac49cd944f78",
-        "x-ms-date": "Fri, 04 Jun 2021 19:06:47 GMT",
-        "x-ms-return-client-request-id": "true",
-        "x-ms-version": "2020-12-06"
-      },
-      "RequestBody": null,
-      "StatusCode": 202,
-      "ResponseHeaders": {
-        "Date": "Fri, 04 Jun 2021 19:06:47 GMT",
-        "Server": [
-          "Windows-Azure-Blob/1.0",
-          "Microsoft-HTTPAPI/2.0"
-        ],
-        "Transfer-Encoding": "chunked",
-        "x-ms-client-request-id": "8ffacf53-1ba4-b6ac-d944-ac49cd944f78",
-        "x-ms-delete-type-permanent": "false",
-        "x-ms-request-id": "ccb61668-c01e-002f-4e74-59f776000000",
-        "x-ms-version": "2020-12-06"
-=======
-        "x-ms-request-id": "b1226da6-d01e-004a-76e9-8e693e000000",
-        "x-ms-version": "2020-10-02"
->>>>>>> 303b7534
       },
       "ResponseBody": []
     }
