--- conflicted
+++ resolved
@@ -17,11 +17,7 @@
         "x-ms-client-request-id": "71f41459-4041-ded0-4e71-136358cbcaee",
         "x-ms-date": "Tue, 31 Aug 2021 21:19:31 GMT",
         "x-ms-return-client-request-id": "true",
-<<<<<<< HEAD
-        "x-ms-version": "2020-12-06"
-=======
         "x-ms-version": "2021-02-12"
->>>>>>> 7e782c87
       },
       "RequestBody": "wWZg9M0/jmcB8zdW/tFqtgvSYEYDLsDwGvkWYwJYukEVAf\u002B4cj94GCDoiJRaiRcz\u002B0\u002B7yh65U5KlcNnUKCtlqTn1Qf3SsUPLWUcmGqYrlZHh42eynO8jW61sEwJmpPD0g99bZEcaYEkM8HDWkzjsetpH80XEswxJ0uVQZp5BZbVXMZfG0DFJx4Iepax/TMh1gJknHrGrMNDSEpJiyvqqy4q7f2KhJamp/izCpg1gyYUd2uUFGUcEqwDG9L2e5/yHc9khw81l01vvfSCE6IrCckgNRe8VpbFDttNh2jHrCxYvOjIzPwa4twaKFpwnf8N1A4J1kKINcs4o3Q35BPgqA3IJVa1XjzJCVY3oio4VHDcQ69evdnpzIcdkC2H5vrIOYBIqHSkVHXRPMzsUJeg/EsHV6Rgheo33lTPm84TRSZba2il76/4N\u002Bs1jX0I/X/zfJfigI9Wa7OWFMoj1LyrwfeqkOUq\u002BwyfCyO5KvhtKuDY3B86LMSXBQO5E9rl2F8ujcuFYmiWxIGHR3VvnTy3KO3pRvihcZEzE4/lces1uTLAip0s58R0QheZsuVPK2fDAebo\u002BJFmjRw6VlLcsVaaUY5GqxKjikUpcQThB76v5\u002BQkInAASLydXf2A9pF1m4zBA11XCHxVI3uhw4eMgYVdim5qtI7imgjRpU0VIpO3t9l0IARdVNtnzwL4XoU1DNh0I2gjCuL93mlUhWMzQ/zn7g\u002BuGF2BADWXAuWP6juDmJRwnP8nkKj6dkWfBNN4NI8CEHB1ivR\u002B9yM2jAf5cfQt0OjKvqb9vFlmt6Ib4ftiGs5aidXHChGj9anf8QSk/QBRbTPmrXXoAFQbEtNSYxEn1HE5nuQeasrXKsj5Ic9QwbadynTHe21UcoWBr/c\u002BTZKYtByXa14YMwZpE4Ks7uKIxlEctJiYYFkD5SxinLrTlN02YGmyvVZYgZdyWmvup4em9OWmIZj1/FfDl4YxuZJLmXqhdop01gj\u002BwDMBKgXxET2ou6fRLXdEQGQV7ynQKsgFJsDxTSz5Lh7cp11l9NJN0oJEhQHudmwHWTYmYurjKplm/AdE/8QMs42E9IYV3k\u002BRyBinj6HKGrBQ7fP60s83/XjEAvTPBNK\u002BN9VwZX3p7X7qkJbOO577nOVW8BHUFdy\u002BUPsJTd9WxsNJ6VfIVbEyavx1DEI0ZcHZzGITdBC86h34thSG3J\u002Bfl8nXhFJLL0swJIkVXwWehes1L4F9R06uiQM105\u002Bcq4pc1Xh0YOFzkqEW31OLq4sUWiwpTbEeHkx7JP9PEVuvl3j\u002BuImJJiUJxZzgamf7It14IXVzc1nZQrcr\u002BT/iIIFFa0vajPMBjzQLI4gUObfofAId1vPiOCAfIXQ==",
       "StatusCode": 201,
@@ -39,22 +35,13 @@
         "x-ms-content-crc64": "38k\u002BWksmWfM=",
         "x-ms-request-id": "26b0b286-101e-0070-16ad-9e9c5e000000",
         "x-ms-request-server-encrypted": "true",
-<<<<<<< HEAD
-        "x-ms-version": "2020-12-06",
-        "x-ms-version-id": "2021-07-08T16:23:24.8239246Z"
-=======
         "x-ms-version": "2021-02-12",
         "x-ms-version-id": "2021-08-31T21:19:30.8963366Z"
->>>>>>> 7e782c87
       },
       "ResponseBody": []
     },
     {
-<<<<<<< HEAD
-      "RequestUri": "https://seanoauthstage.blob.core.windows.net/test-container-8a50af57-9187-16e0-0566-05c79c7e0056/test-blob-f46066c1-3fcd-678e-01f3-3756fed16ab6?sv=2020-12-06\u0026se=2021-07-09T16%3A23%3A25Z\u0026sr=b\u0026sp=racwdxltmei\u0026sig=Sanitized\u0026comp=immutabilityPolicies",
-=======
       "RequestUri": "https://seanoauthcanary.blob.core.windows.net/3d7a4bfa-58c0-4b80-a607-f1ede74d929c/test-blob-8a50af57-9187-16e0-0566-05c79c7e0056?sv=2021-02-12\u0026se=2021-09-01T21%3A19%3A31Z\u0026sr=b\u0026sp=racwdxyltmei\u0026sig=Sanitized\u0026comp=immutabilityPolicies",
->>>>>>> 7e782c87
       "RequestMethod": "PUT",
       "RequestHeaders": {
         "Accept": "application/xml",
@@ -67,11 +54,7 @@
         "x-ms-immutability-policy-mode": "Unlocked",
         "x-ms-immutability-policy-until-date": "Tue, 31 Aug 2021 21:24:31 GMT",
         "x-ms-return-client-request-id": "true",
-<<<<<<< HEAD
-        "x-ms-version": "2020-12-06"
-=======
         "x-ms-version": "2021-02-12"
->>>>>>> 7e782c87
       },
       "RequestBody": null,
       "StatusCode": 200,
@@ -84,24 +67,14 @@
         ],
         "x-ms-client-request-id": "f3356817-5713-331c-c76c-ebd8d4e28ef5",
         "x-ms-immutability-policy-mode": "unlocked",
-<<<<<<< HEAD
-        "x-ms-immutability-policy-until-date": "Thu, 08 Jul 2021 16:28:25 GMT",
-        "x-ms-request-id": "4a2eeed7-101e-0004-4315-7405ac000000",
-        "x-ms-version": "2020-12-06"
-=======
         "x-ms-immutability-policy-until-date": "Tue, 31 Aug 2021 21:24:31 GMT",
         "x-ms-request-id": "26b0b287-101e-0070-17ad-9e9c5e000000",
         "x-ms-version": "2021-02-12"
->>>>>>> 7e782c87
       },
       "ResponseBody": []
     },
     {
-<<<<<<< HEAD
-      "RequestUri": "https://seanoauthstage.blob.core.windows.net/test-container-8a50af57-9187-16e0-0566-05c79c7e0056/test-blob-f46066c1-3fcd-678e-01f3-3756fed16ab6?sv=2020-12-06\u0026se=2021-07-09T16%3A23%3A25Z\u0026sr=b\u0026sp=racwdxltmei\u0026sig=Sanitized\u0026comp=legalhold",
-=======
       "RequestUri": "https://seanoauthcanary.blob.core.windows.net/3d7a4bfa-58c0-4b80-a607-f1ede74d929c/test-blob-8a50af57-9187-16e0-0566-05c79c7e0056?sv=2021-02-12\u0026se=2021-09-01T21%3A19%3A31Z\u0026sr=b\u0026sp=racwdxyltmei\u0026sig=Sanitized\u0026comp=legalhold",
->>>>>>> 7e782c87
       "RequestMethod": "PUT",
       "RequestHeaders": {
         "Accept": "application/xml",
@@ -113,11 +86,7 @@
         "x-ms-client-request-id": "f04c3c64-d695-82da-c218-0315dca625db",
         "x-ms-legal-hold": "false",
         "x-ms-return-client-request-id": "true",
-<<<<<<< HEAD
-        "x-ms-version": "2020-12-06"
-=======
         "x-ms-version": "2021-02-12"
->>>>>>> 7e782c87
       },
       "RequestBody": null,
       "StatusCode": 200,
@@ -130,110 +99,8 @@
         ],
         "x-ms-client-request-id": "f04c3c64-d695-82da-c218-0315dca625db",
         "x-ms-legal-hold": "false",
-<<<<<<< HEAD
-        "x-ms-request-id": "4a2eeeda-101e-0004-4615-7405ac000000",
-        "x-ms-version": "2020-12-06"
-      },
-      "ResponseBody": []
-    },
-    {
-      "RequestUri": "https://seanoauthstage.blob.core.windows.net/test-container-8a50af57-9187-16e0-0566-05c79c7e0056?restype=container\u0026comp=list\u0026include=Immutabilitypolicy%2CLegalhold",
-      "RequestMethod": "GET",
-      "RequestHeaders": {
-        "Accept": "application/xml",
-        "Authorization": "Sanitized",
-        "traceparent": "00-b4f5be1d7f2d5443ae726a838887506f-648bba139444ce4c-00",
-        "User-Agent": [
-          "azsdk-net-Storage.Blobs/12.10.0-alpha.20210708.1",
-          "(.NET 5.0.7; Microsoft Windows 10.0.19043)"
-        ],
-        "x-ms-client-request-id": "db80d8d4-c964-f5e3-b70e-96f279c1dfc0",
-        "x-ms-date": "Thu, 08 Jul 2021 16:23:25 GMT",
-        "x-ms-return-client-request-id": "true",
-        "x-ms-version": "2020-12-06"
-      },
-      "RequestBody": null,
-      "StatusCode": 200,
-      "ResponseHeaders": {
-        "Access-Control-Allow-Origin": "*",
-        "Access-Control-Expose-Headers": "x-ms-request-id,x-ms-client-request-id,Server,x-ms-version,Content-Type,Content-Length,Date,Transfer-Encoding",
-        "Content-Type": "application/xml",
-        "Date": "Thu, 08 Jul 2021 16:23:24 GMT",
-        "Server": [
-          "Windows-Azure-Blob/1.0",
-          "Microsoft-HTTPAPI/2.0"
-        ],
-        "Transfer-Encoding": "chunked",
-        "x-ms-client-request-id": "db80d8d4-c964-f5e3-b70e-96f279c1dfc0",
-        "x-ms-request-id": "4a2eeedd-101e-0004-4915-7405ac000000",
-        "x-ms-version": "2020-12-06"
-      },
-      "ResponseBody": "\uFEFF\u003C?xml version=\u00221.0\u0022 encoding=\u0022utf-8\u0022?\u003E\u003CEnumerationResults ServiceEndpoint=\u0022https://seanoauthstage.blob.core.windows.net/\u0022 ContainerName=\u0022test-container-8a50af57-9187-16e0-0566-05c79c7e0056\u0022\u003E\u003CBlobs\u003E\u003CBlob\u003E\u003CName\u003Etest-blob-f46066c1-3fcd-678e-01f3-3756fed16ab6\u003C/Name\u003E\u003CVersionId\u003E2021-07-08T16:23:24.8239246Z\u003C/VersionId\u003E\u003CIsCurrentVersion\u003Etrue\u003C/IsCurrentVersion\u003E\u003CProperties\u003E\u003CCreation-Time\u003EThu, 08 Jul 2021 16:23:24 GMT\u003C/Creation-Time\u003E\u003CLast-Modified\u003EThu, 08 Jul 2021 16:23:24 GMT\u003C/Last-Modified\u003E\u003CEtag\u003E0x8D9422CB5F31E8E\u003C/Etag\u003E\u003CContent-Length\u003E1024\u003C/Content-Length\u003E\u003CContent-Type\u003Eapplication/octet-stream\u003C/Content-Type\u003E\u003CContent-Encoding /\u003E\u003CContent-Language /\u003E\u003CContent-CRC64 /\u003E\u003CContent-MD5\u003E0us3xnzF\u002By0IUQLvQMzsPQ==\u003C/Content-MD5\u003E\u003CCache-Control /\u003E\u003CContent-Disposition /\u003E\u003CBlobType\u003EBlockBlob\u003C/BlobType\u003E\u003CAccessTier\u003EHot\u003C/AccessTier\u003E\u003CAccessTierInferred\u003Etrue\u003C/AccessTierInferred\u003E\u003CLeaseStatus\u003Eunlocked\u003C/LeaseStatus\u003E\u003CLeaseState\u003Eavailable\u003C/LeaseState\u003E\u003CServerEncrypted\u003Etrue\u003C/ServerEncrypted\u003E\u003CImmutabilityPolicyUntilDate\u003EThu, 08 Jul 2021 16:28:25 GMT\u003C/ImmutabilityPolicyUntilDate\u003E\u003CImmutabilityPolicyMode\u003Eunlocked\u003C/ImmutabilityPolicyMode\u003E\u003CLegalHold\u003Efalse\u003C/LegalHold\u003E\u003C/Properties\u003E\u003COrMetadata /\u003E\u003C/Blob\u003E\u003C/Blobs\u003E\u003CNextMarker /\u003E\u003C/EnumerationResults\u003E"
-    },
-    {
-      "RequestUri": "https://seanoauthstage.blob.core.windows.net/test-container-8a50af57-9187-16e0-0566-05c79c7e0056/test-blob-f46066c1-3fcd-678e-01f3-3756fed16ab6?comp=immutabilityPolicies",
-      "RequestMethod": "DELETE",
-      "RequestHeaders": {
-        "Accept": "application/xml",
-        "Authorization": "Sanitized",
-        "traceparent": "00-ef55124f9c388b4fa72ce062052d5a6f-0e5cf6301fbe854e-00",
-        "User-Agent": [
-          "azsdk-net-Storage.Blobs/12.10.0-alpha.20210708.1",
-          "(.NET 5.0.7; Microsoft Windows 10.0.19043)"
-        ],
-        "x-ms-client-request-id": "cb456ded-c581-dbc6-947d-e087076cab7d",
-        "x-ms-date": "Thu, 08 Jul 2021 16:23:25 GMT",
-        "x-ms-return-client-request-id": "true",
-        "x-ms-version": "2020-12-06"
-      },
-      "RequestBody": null,
-      "StatusCode": 200,
-      "ResponseHeaders": {
-        "Content-Length": "0",
-        "Date": "Thu, 08 Jul 2021 16:23:24 GMT",
-        "Server": [
-          "Windows-Azure-Blob/1.0",
-          "Microsoft-HTTPAPI/2.0"
-        ],
-        "x-ms-client-request-id": "cb456ded-c581-dbc6-947d-e087076cab7d",
-        "x-ms-request-id": "4a2eeedf-101e-0004-4a15-7405ac000000",
-        "x-ms-version": "2020-12-06"
-      },
-      "ResponseBody": []
-    },
-    {
-      "RequestUri": "https://seanoauthstage.blob.core.windows.net/test-container-8a50af57-9187-16e0-0566-05c79c7e0056/test-blob-f46066c1-3fcd-678e-01f3-3756fed16ab6",
-      "RequestMethod": "DELETE",
-      "RequestHeaders": {
-        "Accept": "application/xml",
-        "Authorization": "Sanitized",
-        "traceparent": "00-b20c93d04e720341af1bd3ef5d511b34-276008a988b9bd4f-00",
-        "User-Agent": [
-          "azsdk-net-Storage.Blobs/12.10.0-alpha.20210708.1",
-          "(.NET 5.0.7; Microsoft Windows 10.0.19043)"
-        ],
-        "x-ms-client-request-id": "0b0435a6-137b-b23e-1295-ceb4acbdf4eb",
-        "x-ms-date": "Thu, 08 Jul 2021 16:23:25 GMT",
-        "x-ms-return-client-request-id": "true",
-        "x-ms-version": "2020-12-06"
-      },
-      "RequestBody": null,
-      "StatusCode": 202,
-      "ResponseHeaders": {
-        "Date": "Thu, 08 Jul 2021 16:23:24 GMT",
-        "Server": [
-          "Windows-Azure-Blob/1.0",
-          "Microsoft-HTTPAPI/2.0"
-        ],
-        "Transfer-Encoding": "chunked",
-        "x-ms-client-request-id": "0b0435a6-137b-b23e-1295-ceb4acbdf4eb",
-        "x-ms-delete-type-permanent": "false",
-        "x-ms-request-id": "4a2eeee1-101e-0004-4c15-7405ac000000",
-        "x-ms-version": "2020-12-06"
-=======
         "x-ms-request-id": "26b0b28d-101e-0070-1dad-9e9c5e000000",
         "x-ms-version": "2021-02-12"
->>>>>>> 7e782c87
       },
       "ResponseBody": []
     }
