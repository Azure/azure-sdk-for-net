{
  "Entries": [
    {
      "RequestUri": "https://kasobolcanadanetoauth.blob.core.windows.net/ccc0c3b3-39f3-484e-82af-1eeedc495adf/test-blob-84844935-5830-b1d9-25cd-b6d0a86083ac?comp=block\u0026blockid=AAAAAAAAAAAAAAAAAAAAAAAAAAAAAAAAAAAAAAAAAAAAAAAAAAAAAAAAAAAAAAAA",
      "RequestMethod": "PUT",
      "RequestHeaders": {
        "Accept": "application/xml",
        "Authorization": "Sanitized",
        "Content-Length": "512",
        "Content-Type": "application/octet-stream",
        "traceparent": "00-a8d0ae7bea42ac4d983b7debae9c65d5-7364230c05719541-00",
        "User-Agent": "azsdk-net-Storage.Blobs/12.10.0-alpha.20210811.1 (.NET Framework 4.8.4300.0; Microsoft Windows 10.0.19043 )",
        "x-ms-client-request-id": "c03b1cd2-db93-eeed-fe02-3d0cc9e062ac",
        "x-ms-date": "Wed, 11 Aug 2021 19:42:27 GMT",
        "x-ms-return-client-request-id": "true",
<<<<<<< HEAD
        "x-ms-version": "2020-12-06"
=======
        "x-ms-version": "2021-02-12"
>>>>>>> 7e782c87
      },
      "RequestBody": "UBSwU9TB9cX1SLAIH/gs6bFyvy/Y4MNULuBxL2WR8tGnmPlo9xf\u002BdFO\u002Bjuio0ZEsoc0eNaFT029RXCTzUMZgZFXfYIb\u002BxPKadEvbGVHbrFxORI2YcrwvU8SJF5ryCiSNXiqSyHAKLt3ahMFVeLkeda/HpQs4x/GYrw3CdaxXp2kmTrsnSOPsQxawvu772tsKa6HqKmQZVJc4\u002BRljSLkwgt1YLyn\u002B9i3M22L1hwkDndUytwkLbHwEDfkk707KiPpdgDsRoqqxC3RzHk8BI8yNNFxDMZCvJRVgUyEv2gffAlJomAfO8voqgKuUl04tAukslrryhldprVslsE\u002BJgTFtlBz8mYvFv0JhGLHlGo3HM1A3AkNN7Hv7/uqsqEKrof56JwIxMGleZ9d3kW2mhJPNXXz/UX/tH6igAZqgGRb/tXeya/KLlgPn2Zts1VsNVHpX3kvGrFB/jAdakC7OvU7AeNv28xmgQsd4GHfjgUpMk60fSTrLOQkmM9/qMAXUGBtMq11/F2Bht5yDTZTYmwq9Df2Br3MU9T7Rz8A5tRHCo/9cltbtzXtMvpKdSOt1TpfULSMHUmmnOLYerUifJwGLwamUfAQ0z0CCNPDhd6xTXIAoZYftulGWtF4fzx8zrJaQEYZB4dKToF7jhR54xsEJy1HHd8J6ngZY/cimFAAgT4g=",
      "StatusCode": 201,
      "ResponseHeaders": {
        "Content-Length": "0",
        "Date": "Wed, 11 Aug 2021 19:42:27 GMT",
        "Server": "Windows-Azure-Blob/1.0 Microsoft-HTTPAPI/2.0",
        "x-ms-client-request-id": "c03b1cd2-db93-eeed-fe02-3d0cc9e062ac",
        "x-ms-content-crc64": "pjEU5F67ksA=",
        "x-ms-request-id": "b1227ce8-d01e-004a-12e9-8e693e000000",
        "x-ms-request-server-encrypted": "true",
<<<<<<< HEAD
        "x-ms-version": "2020-12-06"
=======
        "x-ms-version": "2021-02-12"
>>>>>>> 7e782c87
      },
      "ResponseBody": []
    },
    {
      "RequestUri": "https://kasobolcanadanetoauth.blob.core.windows.net/ccc0c3b3-39f3-484e-82af-1eeedc495adf/test-blob-84844935-5830-b1d9-25cd-b6d0a86083ac?comp=block\u0026blockid=AAIAAAAAAAAAAAAAAAAAAAAAAAAAAAAAAAAAAAAAAAAAAAAAAAAAAAAAAAAAAAAA",
      "RequestMethod": "PUT",
      "RequestHeaders": {
        "Accept": "application/xml",
        "Authorization": "Sanitized",
        "Content-Length": "512",
        "Content-Type": "application/octet-stream",
        "traceparent": "00-a8d0ae7bea42ac4d983b7debae9c65d5-0631aebc6db5564c-00",
        "User-Agent": "azsdk-net-Storage.Blobs/12.10.0-alpha.20210811.1 (.NET Framework 4.8.4300.0; Microsoft Windows 10.0.19043 )",
        "x-ms-client-request-id": "88e9c00d-0359-3a3c-abbe-a6d4c8b306bb",
        "x-ms-date": "Wed, 11 Aug 2021 19:42:27 GMT",
        "x-ms-return-client-request-id": "true",
<<<<<<< HEAD
        "x-ms-version": "2020-12-06"
=======
        "x-ms-version": "2021-02-12"
>>>>>>> 7e782c87
      },
      "RequestBody": "WlBlJhF7rpXEKAo1Mx7tnBYEzms10xZzgOjjCe2LXsI2lR11W\u002BO51hji/VGT0SXf2gn\u002B\u002B1LjUoY58qYol6SoOMpH/50Ad0EySvdTU9XF367DBC/jjWJwUkOWPGk9kT9zOsWGS9GI3mPIy7FakP\u002BxdBL3ZZJ1xKtn16xZajvX9bm43xkQPpPdOibLGsGxFcJD5chWRius/nUZH3MlLnQn8Nb4obHmoDV\u002BGitsqanqtsLqFYRzga\u002BNDOCj9x8ftwuxpCrquXQRXUWS1ywAP1TLL2ixOxjvtG8napXQQqkVXmIfugV///1N2bg/4KqCjcyM2Mi3bnzywe\u002B6wk7eQBubfHjJ4YVPTC9qY2FgsNPFpN3IRGrhXvDlLPkVxDyub5ico2QxuKtHPIuYTAoakhEb9R1xFvyxuh6H5LSLOYjyu/TJwwxvk\u002BsxgQfeSBLmyprn\u002Bc4ePVic6\u002BhFqtT3uwMDppAVUc4ErGIyQJT00nIMoBkapD\u002B5036bLdckKekXOcYD26KB0XnL401s7P3Epxl2OQm73BfEStIReST24IJ4GgbO8PfQis\u002BfTsDxTOaB14W\u002BrfDfW12uP5DPb1hV1QLL89H29bYipa86G45W0v3rkKGeNzKSmL\u002BpH7FmABp2Sni9JlkViuLOnAdApUDOWGyT5N\u002B2tp3QOFoSTdUFvKWUw9A=",
      "StatusCode": 201,
      "ResponseHeaders": {
        "Content-Length": "0",
        "Date": "Wed, 11 Aug 2021 19:42:27 GMT",
        "Server": "Windows-Azure-Blob/1.0 Microsoft-HTTPAPI/2.0",
        "x-ms-client-request-id": "88e9c00d-0359-3a3c-abbe-a6d4c8b306bb",
        "x-ms-content-crc64": "sxG\u002BRxTytWc=",
        "x-ms-request-id": "b1227da4-d01e-004a-2de9-8e693e000000",
        "x-ms-request-server-encrypted": "true",
<<<<<<< HEAD
        "x-ms-version": "2020-12-06"
=======
        "x-ms-version": "2021-02-12"
>>>>>>> 7e782c87
      },
      "ResponseBody": []
    },
    {
      "RequestUri": "https://kasobolcanadanetoauth.blob.core.windows.net/ccc0c3b3-39f3-484e-82af-1eeedc495adf/test-blob-84844935-5830-b1d9-25cd-b6d0a86083ac?comp=blocklist",
      "RequestMethod": "PUT",
      "RequestHeaders": {
        "Accept": "application/xml",
        "Authorization": "Sanitized",
        "Content-Length": "188",
        "Content-Type": "application/xml",
        "traceparent": "00-a8d0ae7bea42ac4d983b7debae9c65d5-0482a60c7cd9c842-00",
        "User-Agent": "azsdk-net-Storage.Blobs/12.10.0-alpha.20210811.1 (.NET Framework 4.8.4300.0; Microsoft Windows 10.0.19043 )",
        "x-ms-client-request-id": "09feca6d-daf6-de53-337e-140249391143",
        "x-ms-date": "Wed, 11 Aug 2021 19:42:28 GMT",
        "x-ms-immutability-policy-mode": "Unlocked",
        "x-ms-immutability-policy-until-date": "Wed, 11 Aug 2021 19:47:27 GMT",
        "x-ms-legal-hold": "true",
        "x-ms-return-client-request-id": "true",
<<<<<<< HEAD
        "x-ms-version": "2020-12-06"
=======
        "x-ms-version": "2021-02-12"
>>>>>>> 7e782c87
      },
      "RequestBody": "\uFEFF\u003CBlockList\u003E\u003CLatest\u003EAAAAAAAAAAAAAAAAAAAAAAAAAAAAAAAAAAAAAAAAAAAAAAAAAAAAAAAAAAAAAAAA\u003C/Latest\u003E\u003CLatest\u003EAAIAAAAAAAAAAAAAAAAAAAAAAAAAAAAAAAAAAAAAAAAAAAAAAAAAAAAAAAAAAAAA\u003C/Latest\u003E\u003C/BlockList\u003E",
      "StatusCode": 201,
      "ResponseHeaders": {
        "Content-Length": "0",
        "Date": "Wed, 11 Aug 2021 19:42:27 GMT",
        "ETag": "\u00220x8D95D0026CB7E7E\u0022",
        "Last-Modified": "Wed, 11 Aug 2021 19:42:28 GMT",
        "Server": "Windows-Azure-Blob/1.0 Microsoft-HTTPAPI/2.0",
        "x-ms-client-request-id": "09feca6d-daf6-de53-337e-140249391143",
        "x-ms-content-crc64": "uZyvATng5EM=",
        "x-ms-request-id": "b1227e5c-d01e-004a-40e9-8e693e000000",
        "x-ms-request-server-encrypted": "true",
<<<<<<< HEAD
        "x-ms-version": "2020-12-06",
        "x-ms-version-id": "2021-06-04T18:41:25.9031033Z"
=======
        "x-ms-version": "2021-02-12",
        "x-ms-version-id": "2021-08-11T19:42:28.1889406Z"
>>>>>>> 7e782c87
      },
      "ResponseBody": []
    },
    {
      "RequestUri": "https://kasobolcanadanetoauth.blob.core.windows.net/ccc0c3b3-39f3-484e-82af-1eeedc495adf/test-blob-84844935-5830-b1d9-25cd-b6d0a86083ac",
      "RequestMethod": "HEAD",
      "RequestHeaders": {
        "Accept": "application/xml",
        "Authorization": "Sanitized",
        "traceparent": "00-3a918d72f552dc409f8d9989c4f963aa-8fa536a2c7a0724f-00",
        "User-Agent": "azsdk-net-Storage.Blobs/12.10.0-alpha.20210811.1 (.NET Framework 4.8.4300.0; Microsoft Windows 10.0.19043 )",
        "x-ms-client-request-id": "fe660fb6-fcb4-edc4-5233-dba2f4829ad5",
        "x-ms-date": "Wed, 11 Aug 2021 19:42:28 GMT",
        "x-ms-return-client-request-id": "true",
<<<<<<< HEAD
        "x-ms-version": "2020-12-06"
=======
        "x-ms-version": "2021-02-12"
>>>>>>> 7e782c87
      },
      "RequestBody": null,
      "StatusCode": 200,
      "ResponseHeaders": {
        "Accept-Ranges": "bytes",
        "Content-Length": "1024",
        "Content-Type": "application/octet-stream",
        "Date": "Wed, 11 Aug 2021 19:42:27 GMT",
        "ETag": "\u00220x8D95D0026CB7E7E\u0022",
        "Last-Modified": "Wed, 11 Aug 2021 19:42:28 GMT",
        "Server": "Windows-Azure-Blob/1.0 Microsoft-HTTPAPI/2.0",
        "x-ms-access-tier": "Hot",
        "x-ms-access-tier-inferred": "true",
        "x-ms-blob-type": "BlockBlob",
        "x-ms-client-request-id": "fe660fb6-fcb4-edc4-5233-dba2f4829ad5",
        "x-ms-creation-time": "Wed, 11 Aug 2021 19:42:28 GMT",
        "x-ms-immutability-policy-mode": "unlocked",
        "x-ms-immutability-policy-until-date": "Wed, 11 Aug 2021 19:47:27 GMT",
        "x-ms-is-current-version": "true",
        "x-ms-lease-state": "available",
        "x-ms-lease-status": "unlocked",
        "x-ms-legal-hold": "true",
        "x-ms-request-id": "b1227f12-d01e-004a-58e9-8e693e000000",
        "x-ms-server-encrypted": "true",
<<<<<<< HEAD
        "x-ms-version": "2020-12-06",
        "x-ms-version-id": "2021-06-04T18:41:25.9031033Z"
      },
      "ResponseBody": []
    },
    {
      "RequestUri": "https://seanoauthstage.blob.core.windows.net/test-container-84844935-5830-b1d9-25cd-b6d0a86083ac?restype=container&comp=list&include=Immutabilitypolicy%2CLegalhold",
      "RequestMethod": "GET",
      "RequestHeaders": {
        "Accept": "application/xml",
        "Authorization": "Sanitized",
        "traceparent": "00-ba3cedf36d10f64896622565af15cf92-140d25f271587647-00",
        "User-Agent": [
          "azsdk-net-Storage.Blobs/12.9.0-alpha.20210604.1",
          "(.NET 5.0.6; Microsoft Windows 10.0.19043)"
        ],
        "x-ms-client-request-id": "b4a6a36b-cec4-f0f8-cd7e-85bb2ed38bf6",
        "x-ms-date": "Fri, 04 Jun 2021 18:41:26 GMT",
        "x-ms-return-client-request-id": "true",
        "x-ms-version": "2020-12-06"
      },
      "RequestBody": null,
      "StatusCode": 200,
      "ResponseHeaders": {
        "Content-Type": "application/xml",
        "Date": "Fri, 04 Jun 2021 18:41:25 GMT",
        "Server": [
          "Windows-Azure-Blob/1.0",
          "Microsoft-HTTPAPI/2.0"
        ],
        "Transfer-Encoding": "chunked",
        "x-ms-client-request-id": "b4a6a36b-cec4-f0f8-cd7e-85bb2ed38bf6",
        "x-ms-request-id": "16dfedd8-301e-0008-6771-5976b8000000",
        "x-ms-version": "2020-12-06"
      },
      "ResponseBody": "﻿<?xml version=\"1.0\" encoding=\"utf-8\"?><EnumerationResults ServiceEndpoint=\"https://seanoauthstage.blob.core.windows.net/\" ContainerName=\"test-container-84844935-5830-b1d9-25cd-b6d0a86083ac\"><Blobs><Blob><Name>test-blob-53b01450-c1d4-c5f5-f548-b0081ff82ce9</Name><VersionId>2021-06-04T18:41:25.9031033Z</VersionId><IsCurrentVersion>true</IsCurrentVersion><Properties><Creation-Time>Fri, 04 Jun 2021 18:41:25 GMT</Creation-Time><Last-Modified>Fri, 04 Jun 2021 18:41:25 GMT</Last-Modified><Etag>0x8D927885BD005F9</Etag><Content-Length>1024</Content-Length><Content-Type>application/octet-stream</Content-Type><Content-Encoding /><Content-Language /><Content-CRC64 /><Content-MD5 /><Cache-Control /><Content-Disposition /><BlobType>BlockBlob</BlobType><AccessTier>Hot</AccessTier><AccessTierInferred>true</AccessTierInferred><LeaseStatus>unlocked</LeaseStatus><LeaseState>available</LeaseState><ServerEncrypted>true</ServerEncrypted><ImmutabilityPolicyUntilDate>Fri, 04 Jun 2021 18:46:26 GMT</ImmutabilityPolicyUntilDate><ImmutabilityPolicyMode>unlocked</ImmutabilityPolicyMode><LegalHold>true</LegalHold></Properties><OrMetadata /></Blob></Blobs><NextMarker /></EnumerationResults>"
    },
    {
      "RequestUri": "https://seanoauthstage.blob.core.windows.net/test-container-84844935-5830-b1d9-25cd-b6d0a86083ac/test-blob-53b01450-c1d4-c5f5-f548-b0081ff82ce9?comp=legalhold",
      "RequestMethod": "PUT",
      "RequestHeaders": {
        "Accept": "application/xml",
        "Authorization": "Sanitized",
        "traceparent": "00-9384a2e7c5c1854489acc7a76e093235-ecd7fd4ff0544f4e-00",
        "User-Agent": [
          "azsdk-net-Storage.Blobs/12.9.0-alpha.20210604.1",
          "(.NET 5.0.6; Microsoft Windows 10.0.19043)"
        ],
        "x-ms-client-request-id": "bd8515e7-efb5-4fdd-b75b-6c548dd4b6ad",
        "x-ms-date": "Fri, 04 Jun 2021 18:41:26 GMT",
        "x-ms-legal-hold": "false",
        "x-ms-return-client-request-id": "true",
        "x-ms-version": "2020-12-06"
      },
      "RequestBody": null,
      "StatusCode": 200,
      "ResponseHeaders": {
        "Content-Length": "0",
        "Date": "Fri, 04 Jun 2021 18:41:25 GMT",
        "Server": [
          "Windows-Azure-Blob/1.0",
          "Microsoft-HTTPAPI/2.0"
        ],
        "x-ms-client-request-id": "bd8515e7-efb5-4fdd-b75b-6c548dd4b6ad",
        "x-ms-legal-hold": "false",
        "x-ms-request-id": "16dfedd9-301e-0008-6871-5976b8000000",
        "x-ms-version": "2020-12-06"
      },
      "ResponseBody": []
    },
    {
      "RequestUri": "https://seanoauthstage.blob.core.windows.net/test-container-84844935-5830-b1d9-25cd-b6d0a86083ac/test-blob-53b01450-c1d4-c5f5-f548-b0081ff82ce9?comp=immutabilityPolicies",
      "RequestMethod": "DELETE",
      "RequestHeaders": {
        "Accept": "application/xml",
        "Authorization": "Sanitized",
        "traceparent": "00-1d287e8887be6e45b7b09d887a15ff4e-38756cd8095c8f4d-00",
        "User-Agent": [
          "azsdk-net-Storage.Blobs/12.9.0-alpha.20210604.1",
          "(.NET 5.0.6; Microsoft Windows 10.0.19043)"
        ],
        "x-ms-client-request-id": "19d3bb41-ce4e-a041-5a36-8bdbf3adaf21",
        "x-ms-date": "Fri, 04 Jun 2021 18:41:26 GMT",
        "x-ms-return-client-request-id": "true",
        "x-ms-version": "2020-12-06"
      },
      "RequestBody": null,
      "StatusCode": 200,
      "ResponseHeaders": {
        "Content-Length": "0",
        "Date": "Fri, 04 Jun 2021 18:41:25 GMT",
        "Server": [
          "Windows-Azure-Blob/1.0",
          "Microsoft-HTTPAPI/2.0"
        ],
        "x-ms-client-request-id": "19d3bb41-ce4e-a041-5a36-8bdbf3adaf21",
        "x-ms-request-id": "16dfedda-301e-0008-6971-5976b8000000",
        "x-ms-version": "2020-12-06"
      },
      "ResponseBody": []
    },
    {
      "RequestUri": "https://seanoauthstage.blob.core.windows.net/test-container-84844935-5830-b1d9-25cd-b6d0a86083ac/test-blob-53b01450-c1d4-c5f5-f548-b0081ff82ce9",
      "RequestMethod": "DELETE",
      "RequestHeaders": {
        "Accept": "application/xml",
        "Authorization": "Sanitized",
        "traceparent": "00-811f8c1db66de94c973245b317834936-389d3293014b4840-00",
        "User-Agent": [
          "azsdk-net-Storage.Blobs/12.9.0-alpha.20210604.1",
          "(.NET 5.0.6; Microsoft Windows 10.0.19043)"
        ],
        "x-ms-client-request-id": "d213be43-9c00-955e-b5f1-17f242a617f3",
        "x-ms-date": "Fri, 04 Jun 2021 18:41:26 GMT",
        "x-ms-return-client-request-id": "true",
        "x-ms-version": "2020-12-06"
      },
      "RequestBody": null,
      "StatusCode": 202,
      "ResponseHeaders": {
        "Date": "Fri, 04 Jun 2021 18:41:25 GMT",
        "Server": [
          "Windows-Azure-Blob/1.0",
          "Microsoft-HTTPAPI/2.0"
        ],
        "Transfer-Encoding": "chunked",
        "x-ms-client-request-id": "d213be43-9c00-955e-b5f1-17f242a617f3",
        "x-ms-delete-type-permanent": "false",
        "x-ms-request-id": "16dfeddb-301e-0008-6a71-5976b8000000",
        "x-ms-version": "2020-12-06"
=======
        "x-ms-version": "2021-02-12",
        "x-ms-version-id": "2021-08-11T19:42:28.1889406Z"
>>>>>>> 7e782c87
      },
      "ResponseBody": []
    }
  ],
  "Variables": {
    "DateTimeOffsetNow": "2021-08-11T12:42:27.7675334-07:00",
    "RandomSeed": "1800587515",
    "Storage_TestConfigOAuth": "OAuthTenant\nkasobolcanadanetoauth\nU2FuaXRpemVk\nhttps://kasobolcanadanetoauth.blob.core.windows.net\nhttp://kasobolcanadanetoauth.file.core.windows.net\nhttp://kasobolcanadanetoauth.queue.core.windows.net\nhttp://kasobolcanadanetoauth.table.core.windows.net\n\n\n\n\nhttp://kasobolcanadanetoauth-secondary.blob.core.windows.net\nhttp://kasobolcanadanetoauth-secondary.file.core.windows.net\nhttp://kasobolcanadanetoauth-secondary.queue.core.windows.net\nhttp://kasobolcanadanetoauth-secondary.table.core.windows.net\nc6b5fe1a-9b59-4975-92c4-d9f728c3c371\nSanitized\n72f988bf-86f1-41af-91ab-2d7cd011db47\nhttps://login.microsoftonline.com/\nCloud\nBlobEndpoint=https://kasobolcanadanetoauth.blob.core.windows.net/;QueueEndpoint=http://kasobolcanadanetoauth.queue.core.windows.net/;FileEndpoint=http://kasobolcanadanetoauth.file.core.windows.net/;BlobSecondaryEndpoint=http://kasobolcanadanetoauth-secondary.blob.core.windows.net/;QueueSecondaryEndpoint=http://kasobolcanadanetoauth-secondary.queue.core.windows.net/;FileSecondaryEndpoint=http://kasobolcanadanetoauth-secondary.file.core.windows.net/;AccountName=kasobolcanadanetoauth;AccountKey=Sanitized\n\nkasobol\nba45b233-e2ef-4169-8808-49eb0d8eba0d",
    "_containerName": "ccc0c3b3-39f3-484e-82af-1eeedc495adf"
  }
}<|MERGE_RESOLUTION|>--- conflicted
+++ resolved
@@ -13,11 +13,7 @@
         "x-ms-client-request-id": "c03b1cd2-db93-eeed-fe02-3d0cc9e062ac",
         "x-ms-date": "Wed, 11 Aug 2021 19:42:27 GMT",
         "x-ms-return-client-request-id": "true",
-<<<<<<< HEAD
-        "x-ms-version": "2020-12-06"
-=======
         "x-ms-version": "2021-02-12"
->>>>>>> 7e782c87
       },
       "RequestBody": "UBSwU9TB9cX1SLAIH/gs6bFyvy/Y4MNULuBxL2WR8tGnmPlo9xf\u002BdFO\u002Bjuio0ZEsoc0eNaFT029RXCTzUMZgZFXfYIb\u002BxPKadEvbGVHbrFxORI2YcrwvU8SJF5ryCiSNXiqSyHAKLt3ahMFVeLkeda/HpQs4x/GYrw3CdaxXp2kmTrsnSOPsQxawvu772tsKa6HqKmQZVJc4\u002BRljSLkwgt1YLyn\u002B9i3M22L1hwkDndUytwkLbHwEDfkk707KiPpdgDsRoqqxC3RzHk8BI8yNNFxDMZCvJRVgUyEv2gffAlJomAfO8voqgKuUl04tAukslrryhldprVslsE\u002BJgTFtlBz8mYvFv0JhGLHlGo3HM1A3AkNN7Hv7/uqsqEKrof56JwIxMGleZ9d3kW2mhJPNXXz/UX/tH6igAZqgGRb/tXeya/KLlgPn2Zts1VsNVHpX3kvGrFB/jAdakC7OvU7AeNv28xmgQsd4GHfjgUpMk60fSTrLOQkmM9/qMAXUGBtMq11/F2Bht5yDTZTYmwq9Df2Br3MU9T7Rz8A5tRHCo/9cltbtzXtMvpKdSOt1TpfULSMHUmmnOLYerUifJwGLwamUfAQ0z0CCNPDhd6xTXIAoZYftulGWtF4fzx8zrJaQEYZB4dKToF7jhR54xsEJy1HHd8J6ngZY/cimFAAgT4g=",
       "StatusCode": 201,
@@ -29,11 +25,7 @@
         "x-ms-content-crc64": "pjEU5F67ksA=",
         "x-ms-request-id": "b1227ce8-d01e-004a-12e9-8e693e000000",
         "x-ms-request-server-encrypted": "true",
-<<<<<<< HEAD
-        "x-ms-version": "2020-12-06"
-=======
         "x-ms-version": "2021-02-12"
->>>>>>> 7e782c87
       },
       "ResponseBody": []
     },
@@ -50,11 +42,7 @@
         "x-ms-client-request-id": "88e9c00d-0359-3a3c-abbe-a6d4c8b306bb",
         "x-ms-date": "Wed, 11 Aug 2021 19:42:27 GMT",
         "x-ms-return-client-request-id": "true",
-<<<<<<< HEAD
-        "x-ms-version": "2020-12-06"
-=======
         "x-ms-version": "2021-02-12"
->>>>>>> 7e782c87
       },
       "RequestBody": "WlBlJhF7rpXEKAo1Mx7tnBYEzms10xZzgOjjCe2LXsI2lR11W\u002BO51hji/VGT0SXf2gn\u002B\u002B1LjUoY58qYol6SoOMpH/50Ad0EySvdTU9XF367DBC/jjWJwUkOWPGk9kT9zOsWGS9GI3mPIy7FakP\u002BxdBL3ZZJ1xKtn16xZajvX9bm43xkQPpPdOibLGsGxFcJD5chWRius/nUZH3MlLnQn8Nb4obHmoDV\u002BGitsqanqtsLqFYRzga\u002BNDOCj9x8ftwuxpCrquXQRXUWS1ywAP1TLL2ixOxjvtG8napXQQqkVXmIfugV///1N2bg/4KqCjcyM2Mi3bnzywe\u002B6wk7eQBubfHjJ4YVPTC9qY2FgsNPFpN3IRGrhXvDlLPkVxDyub5ico2QxuKtHPIuYTAoakhEb9R1xFvyxuh6H5LSLOYjyu/TJwwxvk\u002BsxgQfeSBLmyprn\u002Bc4ePVic6\u002BhFqtT3uwMDppAVUc4ErGIyQJT00nIMoBkapD\u002B5036bLdckKekXOcYD26KB0XnL401s7P3Epxl2OQm73BfEStIReST24IJ4GgbO8PfQis\u002BfTsDxTOaB14W\u002BrfDfW12uP5DPb1hV1QLL89H29bYipa86G45W0v3rkKGeNzKSmL\u002BpH7FmABp2Sni9JlkViuLOnAdApUDOWGyT5N\u002B2tp3QOFoSTdUFvKWUw9A=",
       "StatusCode": 201,
@@ -66,11 +54,7 @@
         "x-ms-content-crc64": "sxG\u002BRxTytWc=",
         "x-ms-request-id": "b1227da4-d01e-004a-2de9-8e693e000000",
         "x-ms-request-server-encrypted": "true",
-<<<<<<< HEAD
-        "x-ms-version": "2020-12-06"
-=======
         "x-ms-version": "2021-02-12"
->>>>>>> 7e782c87
       },
       "ResponseBody": []
     },
@@ -90,11 +74,7 @@
         "x-ms-immutability-policy-until-date": "Wed, 11 Aug 2021 19:47:27 GMT",
         "x-ms-legal-hold": "true",
         "x-ms-return-client-request-id": "true",
-<<<<<<< HEAD
-        "x-ms-version": "2020-12-06"
-=======
         "x-ms-version": "2021-02-12"
->>>>>>> 7e782c87
       },
       "RequestBody": "\uFEFF\u003CBlockList\u003E\u003CLatest\u003EAAAAAAAAAAAAAAAAAAAAAAAAAAAAAAAAAAAAAAAAAAAAAAAAAAAAAAAAAAAAAAAA\u003C/Latest\u003E\u003CLatest\u003EAAIAAAAAAAAAAAAAAAAAAAAAAAAAAAAAAAAAAAAAAAAAAAAAAAAAAAAAAAAAAAAA\u003C/Latest\u003E\u003C/BlockList\u003E",
       "StatusCode": 201,
@@ -108,13 +88,8 @@
         "x-ms-content-crc64": "uZyvATng5EM=",
         "x-ms-request-id": "b1227e5c-d01e-004a-40e9-8e693e000000",
         "x-ms-request-server-encrypted": "true",
-<<<<<<< HEAD
-        "x-ms-version": "2020-12-06",
-        "x-ms-version-id": "2021-06-04T18:41:25.9031033Z"
-=======
         "x-ms-version": "2021-02-12",
         "x-ms-version-id": "2021-08-11T19:42:28.1889406Z"
->>>>>>> 7e782c87
       },
       "ResponseBody": []
     },
@@ -129,11 +104,7 @@
         "x-ms-client-request-id": "fe660fb6-fcb4-edc4-5233-dba2f4829ad5",
         "x-ms-date": "Wed, 11 Aug 2021 19:42:28 GMT",
         "x-ms-return-client-request-id": "true",
-<<<<<<< HEAD
-        "x-ms-version": "2020-12-06"
-=======
         "x-ms-version": "2021-02-12"
->>>>>>> 7e782c87
       },
       "RequestBody": null,
       "StatusCode": 200,
@@ -158,141 +129,8 @@
         "x-ms-legal-hold": "true",
         "x-ms-request-id": "b1227f12-d01e-004a-58e9-8e693e000000",
         "x-ms-server-encrypted": "true",
-<<<<<<< HEAD
-        "x-ms-version": "2020-12-06",
-        "x-ms-version-id": "2021-06-04T18:41:25.9031033Z"
-      },
-      "ResponseBody": []
-    },
-    {
-      "RequestUri": "https://seanoauthstage.blob.core.windows.net/test-container-84844935-5830-b1d9-25cd-b6d0a86083ac?restype=container&comp=list&include=Immutabilitypolicy%2CLegalhold",
-      "RequestMethod": "GET",
-      "RequestHeaders": {
-        "Accept": "application/xml",
-        "Authorization": "Sanitized",
-        "traceparent": "00-ba3cedf36d10f64896622565af15cf92-140d25f271587647-00",
-        "User-Agent": [
-          "azsdk-net-Storage.Blobs/12.9.0-alpha.20210604.1",
-          "(.NET 5.0.6; Microsoft Windows 10.0.19043)"
-        ],
-        "x-ms-client-request-id": "b4a6a36b-cec4-f0f8-cd7e-85bb2ed38bf6",
-        "x-ms-date": "Fri, 04 Jun 2021 18:41:26 GMT",
-        "x-ms-return-client-request-id": "true",
-        "x-ms-version": "2020-12-06"
-      },
-      "RequestBody": null,
-      "StatusCode": 200,
-      "ResponseHeaders": {
-        "Content-Type": "application/xml",
-        "Date": "Fri, 04 Jun 2021 18:41:25 GMT",
-        "Server": [
-          "Windows-Azure-Blob/1.0",
-          "Microsoft-HTTPAPI/2.0"
-        ],
-        "Transfer-Encoding": "chunked",
-        "x-ms-client-request-id": "b4a6a36b-cec4-f0f8-cd7e-85bb2ed38bf6",
-        "x-ms-request-id": "16dfedd8-301e-0008-6771-5976b8000000",
-        "x-ms-version": "2020-12-06"
-      },
-      "ResponseBody": "﻿<?xml version=\"1.0\" encoding=\"utf-8\"?><EnumerationResults ServiceEndpoint=\"https://seanoauthstage.blob.core.windows.net/\" ContainerName=\"test-container-84844935-5830-b1d9-25cd-b6d0a86083ac\"><Blobs><Blob><Name>test-blob-53b01450-c1d4-c5f5-f548-b0081ff82ce9</Name><VersionId>2021-06-04T18:41:25.9031033Z</VersionId><IsCurrentVersion>true</IsCurrentVersion><Properties><Creation-Time>Fri, 04 Jun 2021 18:41:25 GMT</Creation-Time><Last-Modified>Fri, 04 Jun 2021 18:41:25 GMT</Last-Modified><Etag>0x8D927885BD005F9</Etag><Content-Length>1024</Content-Length><Content-Type>application/octet-stream</Content-Type><Content-Encoding /><Content-Language /><Content-CRC64 /><Content-MD5 /><Cache-Control /><Content-Disposition /><BlobType>BlockBlob</BlobType><AccessTier>Hot</AccessTier><AccessTierInferred>true</AccessTierInferred><LeaseStatus>unlocked</LeaseStatus><LeaseState>available</LeaseState><ServerEncrypted>true</ServerEncrypted><ImmutabilityPolicyUntilDate>Fri, 04 Jun 2021 18:46:26 GMT</ImmutabilityPolicyUntilDate><ImmutabilityPolicyMode>unlocked</ImmutabilityPolicyMode><LegalHold>true</LegalHold></Properties><OrMetadata /></Blob></Blobs><NextMarker /></EnumerationResults>"
-    },
-    {
-      "RequestUri": "https://seanoauthstage.blob.core.windows.net/test-container-84844935-5830-b1d9-25cd-b6d0a86083ac/test-blob-53b01450-c1d4-c5f5-f548-b0081ff82ce9?comp=legalhold",
-      "RequestMethod": "PUT",
-      "RequestHeaders": {
-        "Accept": "application/xml",
-        "Authorization": "Sanitized",
-        "traceparent": "00-9384a2e7c5c1854489acc7a76e093235-ecd7fd4ff0544f4e-00",
-        "User-Agent": [
-          "azsdk-net-Storage.Blobs/12.9.0-alpha.20210604.1",
-          "(.NET 5.0.6; Microsoft Windows 10.0.19043)"
-        ],
-        "x-ms-client-request-id": "bd8515e7-efb5-4fdd-b75b-6c548dd4b6ad",
-        "x-ms-date": "Fri, 04 Jun 2021 18:41:26 GMT",
-        "x-ms-legal-hold": "false",
-        "x-ms-return-client-request-id": "true",
-        "x-ms-version": "2020-12-06"
-      },
-      "RequestBody": null,
-      "StatusCode": 200,
-      "ResponseHeaders": {
-        "Content-Length": "0",
-        "Date": "Fri, 04 Jun 2021 18:41:25 GMT",
-        "Server": [
-          "Windows-Azure-Blob/1.0",
-          "Microsoft-HTTPAPI/2.0"
-        ],
-        "x-ms-client-request-id": "bd8515e7-efb5-4fdd-b75b-6c548dd4b6ad",
-        "x-ms-legal-hold": "false",
-        "x-ms-request-id": "16dfedd9-301e-0008-6871-5976b8000000",
-        "x-ms-version": "2020-12-06"
-      },
-      "ResponseBody": []
-    },
-    {
-      "RequestUri": "https://seanoauthstage.blob.core.windows.net/test-container-84844935-5830-b1d9-25cd-b6d0a86083ac/test-blob-53b01450-c1d4-c5f5-f548-b0081ff82ce9?comp=immutabilityPolicies",
-      "RequestMethod": "DELETE",
-      "RequestHeaders": {
-        "Accept": "application/xml",
-        "Authorization": "Sanitized",
-        "traceparent": "00-1d287e8887be6e45b7b09d887a15ff4e-38756cd8095c8f4d-00",
-        "User-Agent": [
-          "azsdk-net-Storage.Blobs/12.9.0-alpha.20210604.1",
-          "(.NET 5.0.6; Microsoft Windows 10.0.19043)"
-        ],
-        "x-ms-client-request-id": "19d3bb41-ce4e-a041-5a36-8bdbf3adaf21",
-        "x-ms-date": "Fri, 04 Jun 2021 18:41:26 GMT",
-        "x-ms-return-client-request-id": "true",
-        "x-ms-version": "2020-12-06"
-      },
-      "RequestBody": null,
-      "StatusCode": 200,
-      "ResponseHeaders": {
-        "Content-Length": "0",
-        "Date": "Fri, 04 Jun 2021 18:41:25 GMT",
-        "Server": [
-          "Windows-Azure-Blob/1.0",
-          "Microsoft-HTTPAPI/2.0"
-        ],
-        "x-ms-client-request-id": "19d3bb41-ce4e-a041-5a36-8bdbf3adaf21",
-        "x-ms-request-id": "16dfedda-301e-0008-6971-5976b8000000",
-        "x-ms-version": "2020-12-06"
-      },
-      "ResponseBody": []
-    },
-    {
-      "RequestUri": "https://seanoauthstage.blob.core.windows.net/test-container-84844935-5830-b1d9-25cd-b6d0a86083ac/test-blob-53b01450-c1d4-c5f5-f548-b0081ff82ce9",
-      "RequestMethod": "DELETE",
-      "RequestHeaders": {
-        "Accept": "application/xml",
-        "Authorization": "Sanitized",
-        "traceparent": "00-811f8c1db66de94c973245b317834936-389d3293014b4840-00",
-        "User-Agent": [
-          "azsdk-net-Storage.Blobs/12.9.0-alpha.20210604.1",
-          "(.NET 5.0.6; Microsoft Windows 10.0.19043)"
-        ],
-        "x-ms-client-request-id": "d213be43-9c00-955e-b5f1-17f242a617f3",
-        "x-ms-date": "Fri, 04 Jun 2021 18:41:26 GMT",
-        "x-ms-return-client-request-id": "true",
-        "x-ms-version": "2020-12-06"
-      },
-      "RequestBody": null,
-      "StatusCode": 202,
-      "ResponseHeaders": {
-        "Date": "Fri, 04 Jun 2021 18:41:25 GMT",
-        "Server": [
-          "Windows-Azure-Blob/1.0",
-          "Microsoft-HTTPAPI/2.0"
-        ],
-        "Transfer-Encoding": "chunked",
-        "x-ms-client-request-id": "d213be43-9c00-955e-b5f1-17f242a617f3",
-        "x-ms-delete-type-permanent": "false",
-        "x-ms-request-id": "16dfeddb-301e-0008-6a71-5976b8000000",
-        "x-ms-version": "2020-12-06"
-=======
         "x-ms-version": "2021-02-12",
         "x-ms-version-id": "2021-08-11T19:42:28.1889406Z"
->>>>>>> 7e782c87
       },
       "ResponseBody": []
     }
