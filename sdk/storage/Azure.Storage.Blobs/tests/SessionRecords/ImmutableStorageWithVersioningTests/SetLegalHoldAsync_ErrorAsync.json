{
  "Entries": [
    {
      "RequestUri": "https://kasobolcanadanetoauth.blob.core.windows.net/90185bea-b711-4aae-a98f-bb14f2a40111/test-blob-98bbcd3f-ac02-2c58-8e66-108f66a1243c?comp=legalhold",
      "RequestMethod": "PUT",
      "RequestHeaders": {
        "Accept": "application/xml",
        "Authorization": "Sanitized",
        "traceparent": "00-82f5c95bd03a754da0355c098e6bcf31-7b36d33d13dbd342-00",
        "User-Agent": "azsdk-net-Storage.Blobs/12.10.0-alpha.20210811.1 (.NET Framework 4.8.4300.0; Microsoft Windows 10.0.19043 )",
        "x-ms-client-request-id": "1a234d9f-e75e-0d2d-cae5-3dece881a87b",
        "x-ms-date": "Wed, 11 Aug 2021 19:42:36 GMT",
        "x-ms-legal-hold": "true",
        "x-ms-return-client-request-id": "true",
<<<<<<< HEAD
        "x-ms-version": "2020-12-06"
=======
        "x-ms-version": "2021-02-12"
>>>>>>> 7e782c87
      },
      "RequestBody": null,
      "StatusCode": 404,
      "ResponseHeaders": {
        "Content-Length": "216",
        "Content-Type": "application/xml",
        "Date": "Wed, 11 Aug 2021 19:42:35 GMT",
        "Server": "Windows-Azure-Blob/1.0 Microsoft-HTTPAPI/2.0",
        "x-ms-client-request-id": "1a234d9f-e75e-0d2d-cae5-3dece881a87b",
        "x-ms-error-code": "BlobNotFound",
<<<<<<< HEAD
        "x-ms-request-id": "fefabc7d-701e-000f-5974-59d0c5000000",
        "x-ms-version": "2020-12-06"
=======
        "x-ms-request-id": "b1229de9-d01e-004a-6ce9-8e693e000000",
        "x-ms-version": "2021-02-12"
>>>>>>> 7e782c87
      },
      "ResponseBody": [
        "\uFEFF\u003C?xml version=\u00221.0\u0022 encoding=\u0022utf-8\u0022?\u003E\n",
        "\u003CError\u003E\u003CCode\u003EBlobNotFound\u003C/Code\u003E\u003CMessage\u003EThe specified blob does not exist.\n",
        "RequestId:b1229de9-d01e-004a-6ce9-8e693e000000\n",
        "Time:2021-08-11T19:42:36.3548692Z\u003C/Message\u003E\u003C/Error\u003E"
      ]
<<<<<<< HEAD
    },
    {
      "RequestUri": "https://seanoauthstage.blob.core.windows.net/test-container-98bbcd3f-ac02-2c58-8e66-108f66a1243c?restype=container&comp=list&include=Immutabilitypolicy%2CLegalhold",
      "RequestMethod": "GET",
      "RequestHeaders": {
        "Accept": "application/xml",
        "Authorization": "Sanitized",
        "User-Agent": [
          "azsdk-net-Storage.Blobs/12.9.0-alpha.20210604.1",
          "(.NET 5.0.6; Microsoft Windows 10.0.19043)"
        ],
        "x-ms-client-request-id": "39cf219c-6c7b-7218-d2b8-48a4966ffdbb",
        "x-ms-date": "Fri, 04 Jun 2021 19:06:25 GMT",
        "x-ms-return-client-request-id": "true",
        "x-ms-version": "2020-12-06"
      },
      "RequestBody": null,
      "StatusCode": 200,
      "ResponseHeaders": {
        "Content-Type": "application/xml",
        "Date": "Fri, 04 Jun 2021 19:06:23 GMT",
        "Server": [
          "Windows-Azure-Blob/1.0",
          "Microsoft-HTTPAPI/2.0"
        ],
        "Transfer-Encoding": "chunked",
        "x-ms-client-request-id": "39cf219c-6c7b-7218-d2b8-48a4966ffdbb",
        "x-ms-request-id": "fefabc7e-701e-000f-5a74-59d0c5000000",
        "x-ms-version": "2020-12-06"
      },
      "ResponseBody": "﻿<?xml version=\"1.0\" encoding=\"utf-8\"?><EnumerationResults ServiceEndpoint=\"https://seanoauthstage.blob.core.windows.net/\" ContainerName=\"test-container-98bbcd3f-ac02-2c58-8e66-108f66a1243c\"><Blobs /><NextMarker /></EnumerationResults>"
=======
>>>>>>> 7e782c87
    }
  ],
  "Variables": {
    "RandomSeed": "1302795633",
    "Storage_TestConfigOAuth": "OAuthTenant\nkasobolcanadanetoauth\nU2FuaXRpemVk\nhttps://kasobolcanadanetoauth.blob.core.windows.net\nhttp://kasobolcanadanetoauth.file.core.windows.net\nhttp://kasobolcanadanetoauth.queue.core.windows.net\nhttp://kasobolcanadanetoauth.table.core.windows.net\n\n\n\n\nhttp://kasobolcanadanetoauth-secondary.blob.core.windows.net\nhttp://kasobolcanadanetoauth-secondary.file.core.windows.net\nhttp://kasobolcanadanetoauth-secondary.queue.core.windows.net\nhttp://kasobolcanadanetoauth-secondary.table.core.windows.net\nc6b5fe1a-9b59-4975-92c4-d9f728c3c371\nSanitized\n72f988bf-86f1-41af-91ab-2d7cd011db47\nhttps://login.microsoftonline.com/\nCloud\nBlobEndpoint=https://kasobolcanadanetoauth.blob.core.windows.net/;QueueEndpoint=http://kasobolcanadanetoauth.queue.core.windows.net/;FileEndpoint=http://kasobolcanadanetoauth.file.core.windows.net/;BlobSecondaryEndpoint=http://kasobolcanadanetoauth-secondary.blob.core.windows.net/;QueueSecondaryEndpoint=http://kasobolcanadanetoauth-secondary.queue.core.windows.net/;FileSecondaryEndpoint=http://kasobolcanadanetoauth-secondary.file.core.windows.net/;AccountName=kasobolcanadanetoauth;AccountKey=Sanitized\n\nkasobol\nba45b233-e2ef-4169-8808-49eb0d8eba0d",
    "_containerName": "90185bea-b711-4aae-a98f-bb14f2a40111"
  }
}<|MERGE_RESOLUTION|>--- conflicted
+++ resolved
@@ -12,11 +12,7 @@
         "x-ms-date": "Wed, 11 Aug 2021 19:42:36 GMT",
         "x-ms-legal-hold": "true",
         "x-ms-return-client-request-id": "true",
-<<<<<<< HEAD
-        "x-ms-version": "2020-12-06"
-=======
         "x-ms-version": "2021-02-12"
->>>>>>> 7e782c87
       },
       "RequestBody": null,
       "StatusCode": 404,
@@ -27,13 +23,8 @@
         "Server": "Windows-Azure-Blob/1.0 Microsoft-HTTPAPI/2.0",
         "x-ms-client-request-id": "1a234d9f-e75e-0d2d-cae5-3dece881a87b",
         "x-ms-error-code": "BlobNotFound",
-<<<<<<< HEAD
-        "x-ms-request-id": "fefabc7d-701e-000f-5974-59d0c5000000",
-        "x-ms-version": "2020-12-06"
-=======
         "x-ms-request-id": "b1229de9-d01e-004a-6ce9-8e693e000000",
         "x-ms-version": "2021-02-12"
->>>>>>> 7e782c87
       },
       "ResponseBody": [
         "\uFEFF\u003C?xml version=\u00221.0\u0022 encoding=\u0022utf-8\u0022?\u003E\n",
@@ -41,40 +32,6 @@
         "RequestId:b1229de9-d01e-004a-6ce9-8e693e000000\n",
         "Time:2021-08-11T19:42:36.3548692Z\u003C/Message\u003E\u003C/Error\u003E"
       ]
-<<<<<<< HEAD
-    },
-    {
-      "RequestUri": "https://seanoauthstage.blob.core.windows.net/test-container-98bbcd3f-ac02-2c58-8e66-108f66a1243c?restype=container&comp=list&include=Immutabilitypolicy%2CLegalhold",
-      "RequestMethod": "GET",
-      "RequestHeaders": {
-        "Accept": "application/xml",
-        "Authorization": "Sanitized",
-        "User-Agent": [
-          "azsdk-net-Storage.Blobs/12.9.0-alpha.20210604.1",
-          "(.NET 5.0.6; Microsoft Windows 10.0.19043)"
-        ],
-        "x-ms-client-request-id": "39cf219c-6c7b-7218-d2b8-48a4966ffdbb",
-        "x-ms-date": "Fri, 04 Jun 2021 19:06:25 GMT",
-        "x-ms-return-client-request-id": "true",
-        "x-ms-version": "2020-12-06"
-      },
-      "RequestBody": null,
-      "StatusCode": 200,
-      "ResponseHeaders": {
-        "Content-Type": "application/xml",
-        "Date": "Fri, 04 Jun 2021 19:06:23 GMT",
-        "Server": [
-          "Windows-Azure-Blob/1.0",
-          "Microsoft-HTTPAPI/2.0"
-        ],
-        "Transfer-Encoding": "chunked",
-        "x-ms-client-request-id": "39cf219c-6c7b-7218-d2b8-48a4966ffdbb",
-        "x-ms-request-id": "fefabc7e-701e-000f-5a74-59d0c5000000",
-        "x-ms-version": "2020-12-06"
-      },
-      "ResponseBody": "﻿<?xml version=\"1.0\" encoding=\"utf-8\"?><EnumerationResults ServiceEndpoint=\"https://seanoauthstage.blob.core.windows.net/\" ContainerName=\"test-container-98bbcd3f-ac02-2c58-8e66-108f66a1243c\"><Blobs /><NextMarker /></EnumerationResults>"
-=======
->>>>>>> 7e782c87
     }
   ],
   "Variables": {
