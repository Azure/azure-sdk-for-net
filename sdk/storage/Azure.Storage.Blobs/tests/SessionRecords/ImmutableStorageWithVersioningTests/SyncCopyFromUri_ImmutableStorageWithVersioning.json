{
  "Entries": [
    {
      "RequestUri": "https://kasobolcanadanetoauth.blob.core.windows.net/ccc0c3b3-39f3-484e-82af-1eeedc495adf/test-blob-9f2868a5-0490-402c-5d08-064f50c914d4",
      "RequestMethod": "PUT",
      "RequestHeaders": {
        "Accept": "application/xml",
        "Authorization": "Sanitized",
        "Content-Length": "1024",
        "Content-Type": "application/octet-stream",
        "traceparent": "00-ea308cb8d8cc9346b85a2a07a1bdc73d-86d9f015f2a49840-00",
        "User-Agent": "azsdk-net-Storage.Blobs/12.10.0-alpha.20210811.1 (.NET Framework 4.8.4300.0; Microsoft Windows 10.0.19043 )",
        "x-ms-blob-type": "BlockBlob",
        "x-ms-client-request-id": "d5e6d8fb-d5b8-a75b-8a45-d2c4121b5ccb",
        "x-ms-date": "Wed, 11 Aug 2021 19:42:22 GMT",
        "x-ms-return-client-request-id": "true",
<<<<<<< HEAD
        "x-ms-version": "2020-12-06"
=======
        "x-ms-version": "2021-02-12"
>>>>>>> 7e782c87
      },
      "RequestBody": "RrBciBKplFkiB5x9SDGdiXzOs0rzSeON4rhXyoWV0gtd0p6FzF6I/NPOfIhorvgranzSghXK4fzMz6VaUcnUjTWQH3WTGL0eRrd2JMxaJDO/K18IwlD2k/ChuPy4LqoK\u002Be9T14\u002BCmFK/sztdVL0wcapymiVpzMrkmoyF8mDAZhcNbCrdB02kPJMNSA4UmD4ycUZRRZSEoC0kbz0C/aXy/00kUOeTUmpdzV2SXIS7zwFNUoEZbiCDicv9uJcPoj/uGknB8EhXnx7b9Hc28kSoaJ87tKok2ZAsoMYclZrTTiseo0E6\u002Bt659rNjPXqoTZeHVE/30\u002B2UykG5lFCBOgmDCKVLF04DbW7Bgr33wJsVg1IvlUFK23o\u002Bitn/gWWON7up3zTUXTVJhObhNlAvnAmmoxH9UqXIOC0qDY10A\u002BwIMksCTuBmQSYd5hFaaaQqDu3QWd5UkOUW4KYHqU\u002Bo1ID62AMFLU4oP2Hq4GyUbs\u002BIAP6fpKkNtKJl6246X5fXdBGQYJChJOGfpxp8abB4gnLXfqhQCDDX7SNhn0Hf7t/KE2taAw0\u002B59wdAPyPkErx7Wn8Y\u002BHuhmvguXNtQISfv7k6slZEHn5kmJfMMwgzR1zYb7LY44v\u002B240AeUqa0adXfkBDVN70rc/rl8pJIVNjrXEWlNDSxtstO9bIRKQzycbwdbXH7/J\u002B5MLj7UvAtLo6nMzYhD3WhLdlFhgHK2krt84EWayenL1\u002Bl68O7tmQbIccjqfXW0WIGfD9YtnadrhZuDV9vFoNnP8PWeyNyJXd1KmR653BU1yJe0C8oDrjpCH3tTakErAsDvKnyAFY\u002B1FaII0wSIsbl2TZ9EEaUfvFK7TLlhNfOcL5ZNyqGYtaMIDvYYCts1yW2x3Ryh5uEr324pxMjWQ9\u002BubKNuOucH7ZfsPBK\u002B97F3hYNbr2jW6jilIetDbuDaMbsWaZ4nx452qe\u002BEtarefOe8ok9FipR213JqyQkLxH6nEgpXmI4TX7301PV5QjSdxrUDlryhhKcmn5IrvQ51euVg7aOQhtRZmVKBUKWe/YVN3PJD\u002BD2x9Y1TMPjr96K/f2oQGGSA/U/gqf1qEDQBh6IM3dAMMXKnrugmTUXbbZG/0dE7juUgvN\u002ByY05AV\u002BVJUblW7ynCo033eGl8ar/6BTxruj5ixfjM7BDwWc4kZ1cC3OuchI537S6DRBZ7pFIvuF4B1J2m5ouwmfMIwll/wwESeY3EXYC9880f34HiQUe\u002B0KFwEoK5a/Zv6/qbbyrVE4EFaTrEW1rdU\u002BDQlwcJ3ki7SeG4D6COWR2XZHGWIpSSOswA7OgM\u002BnVGks6h6NT/Vh2h0BU5LQPQdxAdPPbZNzFMPlxLCOFgrl98YWzg==",
      "StatusCode": 201,
      "ResponseHeaders": {
        "Content-Length": "0",
        "Content-MD5": "QSuwJDXsLgms8N\u002BNTL\u002BwSw==",
        "Date": "Wed, 11 Aug 2021 19:42:22 GMT",
        "ETag": "\u00220x8D95D0023A0861C\u0022",
        "Last-Modified": "Wed, 11 Aug 2021 19:42:22 GMT",
        "Server": "Windows-Azure-Blob/1.0 Microsoft-HTTPAPI/2.0",
        "x-ms-client-request-id": "d5e6d8fb-d5b8-a75b-8a45-d2c4121b5ccb",
        "x-ms-content-crc64": "CCUpZWbIfls=",
        "x-ms-request-id": "b1226a12-d01e-004a-79e9-8e693e000000",
        "x-ms-request-server-encrypted": "true",
<<<<<<< HEAD
        "x-ms-version": "2020-12-06",
        "x-ms-version-id": "2021-06-04T18:41:39.1064505Z"
=======
        "x-ms-version": "2021-02-12",
        "x-ms-version-id": "2021-08-11T19:42:22.8741660Z"
>>>>>>> 7e782c87
      },
      "ResponseBody": []
    },
    {
      "RequestUri": "https://kasobolcanadanetoauth.blob.core.windows.net/ccc0c3b3-39f3-484e-82af-1eeedc495adf/test-blob-aaea6fb9-49fd-874e-552f-eccd53e82d88",
      "RequestMethod": "PUT",
      "RequestHeaders": {
        "Accept": "application/xml",
        "Authorization": "Sanitized",
        "traceparent": "00-63403fd32c5ea340b9c7eed9990b6495-620f8804577c8049-00",
        "User-Agent": "azsdk-net-Storage.Blobs/12.10.0-alpha.20210811.1 (.NET Framework 4.8.4300.0; Microsoft Windows 10.0.19043 )",
        "x-ms-client-request-id": "1222c699-b21c-b181-8a5f-8088e88e54a2",
        "x-ms-copy-source": "https://kasobolcanadanetoauth.blob.core.windows.net/ccc0c3b3-39f3-484e-82af-1eeedc495adf/test-blob-9f2868a5-0490-402c-5d08-064f50c914d4",
        "x-ms-date": "Wed, 11 Aug 2021 19:42:22 GMT",
        "x-ms-immutability-policy-mode": "Unlocked",
        "x-ms-immutability-policy-until-date": "Wed, 11 Aug 2021 19:47:22 GMT",
        "x-ms-legal-hold": "true",
        "x-ms-requires-sync": "true",
        "x-ms-return-client-request-id": "true",
<<<<<<< HEAD
        "x-ms-version": "2020-12-06"
=======
        "x-ms-version": "2021-02-12"
>>>>>>> 7e782c87
      },
      "RequestBody": null,
      "StatusCode": 202,
      "ResponseHeaders": {
        "Content-Length": "0",
        "Date": "Wed, 11 Aug 2021 19:42:22 GMT",
        "ETag": "\u00220x8D95D0023B74A8E\u0022",
        "Last-Modified": "Wed, 11 Aug 2021 19:42:23 GMT",
        "Server": "Windows-Azure-Blob/1.0 Microsoft-HTTPAPI/2.0",
        "x-ms-client-request-id": "1222c699-b21c-b181-8a5f-8088e88e54a2",
        "x-ms-content-crc64": "CCUpZWbIfls=",
        "x-ms-copy-id": "94cef503-b2aa-4b6f-96ce-89dc77ee8791",
        "x-ms-copy-status": "success",
<<<<<<< HEAD
        "x-ms-request-id": "16dfee51-301e-0008-3471-5976b8000000",
        "x-ms-version": "2020-12-06",
        "x-ms-version-id": "2021-06-04T18:41:39.2703562Z"
=======
        "x-ms-request-id": "b1226aa5-d01e-004a-7fe9-8e693e000000",
        "x-ms-version": "2021-02-12",
        "x-ms-version-id": "2021-08-11T19:42:23.0382827Z"
>>>>>>> 7e782c87
      },
      "ResponseBody": []
    },
    {
      "RequestUri": "https://kasobolcanadanetoauth.blob.core.windows.net/ccc0c3b3-39f3-484e-82af-1eeedc495adf/test-blob-aaea6fb9-49fd-874e-552f-eccd53e82d88",
      "RequestMethod": "HEAD",
      "RequestHeaders": {
        "Accept": "application/xml",
        "Authorization": "Sanitized",
        "traceparent": "00-ac5a0d700b36fc47babaafac6908fa2c-224ed5916dbf954e-00",
        "User-Agent": "azsdk-net-Storage.Blobs/12.10.0-alpha.20210811.1 (.NET Framework 4.8.4300.0; Microsoft Windows 10.0.19043 )",
        "x-ms-client-request-id": "8d33e0fd-1ac5-066b-0a39-9480c08d5fdc",
        "x-ms-date": "Wed, 11 Aug 2021 19:42:23 GMT",
        "x-ms-return-client-request-id": "true",
<<<<<<< HEAD
        "x-ms-version": "2020-12-06"
=======
        "x-ms-version": "2021-02-12"
>>>>>>> 7e782c87
      },
      "RequestBody": null,
      "StatusCode": 200,
      "ResponseHeaders": {
        "Accept-Ranges": "bytes",
        "Content-Length": "1024",
        "Content-MD5": "QSuwJDXsLgms8N\u002BNTL\u002BwSw==",
        "Content-Type": "application/octet-stream",
        "Date": "Wed, 11 Aug 2021 19:42:22 GMT",
        "ETag": "\u00220x8D95D0023B74A8E\u0022",
        "Last-Modified": "Wed, 11 Aug 2021 19:42:23 GMT",
        "Server": "Windows-Azure-Blob/1.0 Microsoft-HTTPAPI/2.0",
        "x-ms-access-tier": "Hot",
        "x-ms-access-tier-inferred": "true",
        "x-ms-blob-type": "BlockBlob",
        "x-ms-client-request-id": "8d33e0fd-1ac5-066b-0a39-9480c08d5fdc",
        "x-ms-copy-completion-time": "Wed, 11 Aug 2021 19:42:23 GMT",
        "x-ms-copy-id": "94cef503-b2aa-4b6f-96ce-89dc77ee8791",
        "x-ms-copy-progress": "1024/1024",
        "x-ms-copy-source": "https://kasobolcanadanetoauth.blob.core.windows.net/ccc0c3b3-39f3-484e-82af-1eeedc495adf/test-blob-9f2868a5-0490-402c-5d08-064f50c914d4",
        "x-ms-copy-status": "success",
        "x-ms-creation-time": "Wed, 11 Aug 2021 19:42:23 GMT",
        "x-ms-immutability-policy-mode": "unlocked",
        "x-ms-immutability-policy-until-date": "Wed, 11 Aug 2021 19:47:22 GMT",
        "x-ms-is-current-version": "true",
        "x-ms-lease-state": "available",
        "x-ms-lease-status": "unlocked",
        "x-ms-legal-hold": "true",
        "x-ms-request-id": "b1226b6b-d01e-004a-25e9-8e693e000000",
        "x-ms-server-encrypted": "true",
<<<<<<< HEAD
        "x-ms-version": "2020-12-06",
        "x-ms-version-id": "2021-06-04T18:41:39.2703562Z"
      },
      "ResponseBody": []
    },
    {
      "RequestUri": "https://seanoauthstage.blob.core.windows.net/test-container-9f2868a5-0490-402c-5d08-064f50c914d4?restype=container&comp=list&include=Immutabilitypolicy%2CLegalhold",
      "RequestMethod": "GET",
      "RequestHeaders": {
        "Accept": "application/xml",
        "Authorization": "Sanitized",
        "traceparent": "00-515f23bddb452c40b32c637d2d23e74c-69a158f8ed6d3446-00",
        "User-Agent": [
          "azsdk-net-Storage.Blobs/12.9.0-alpha.20210604.1",
          "(.NET 5.0.6; Microsoft Windows 10.0.19043)"
        ],
        "x-ms-client-request-id": "ee986343-a8ef-536a-04d6-b21b60f2932a",
        "x-ms-date": "Fri, 04 Jun 2021 18:41:40 GMT",
        "x-ms-return-client-request-id": "true",
        "x-ms-version": "2020-12-06"
      },
      "RequestBody": null,
      "StatusCode": 200,
      "ResponseHeaders": {
        "Content-Type": "application/xml",
        "Date": "Fri, 04 Jun 2021 18:41:38 GMT",
        "Server": [
          "Windows-Azure-Blob/1.0",
          "Microsoft-HTTPAPI/2.0"
        ],
        "Transfer-Encoding": "chunked",
        "x-ms-client-request-id": "ee986343-a8ef-536a-04d6-b21b60f2932a",
        "x-ms-request-id": "16dfee56-301e-0008-3671-5976b8000000",
        "x-ms-version": "2020-12-06"
      },
      "ResponseBody": "﻿<?xml version=\"1.0\" encoding=\"utf-8\"?><EnumerationResults ServiceEndpoint=\"https://seanoauthstage.blob.core.windows.net/\" ContainerName=\"test-container-9f2868a5-0490-402c-5d08-064f50c914d4\"><Blobs><Blob><Name>test-blob-1fea8bb9-41e0-4716-6a5c-ff3b147a310c</Name><VersionId>2021-06-04T18:41:39.2703562Z</VersionId><IsCurrentVersion>true</IsCurrentVersion><Properties><Creation-Time>Fri, 04 Jun 2021 18:41:39 GMT</Creation-Time><Last-Modified>Fri, 04 Jun 2021 18:41:39 GMT</Last-Modified><Etag>0x8D9278863C2778C</Etag><Content-Length>1024</Content-Length><Content-Type>application/octet-stream</Content-Type><Content-Encoding /><Content-Language /><Content-CRC64>5GEPW/GIih4=</Content-CRC64><Content-MD5>Iwb/WoifpUiLbEiXqd/G7g==</Content-MD5><Cache-Control /><Content-Disposition /><BlobType>BlockBlob</BlobType><AccessTier>Hot</AccessTier><AccessTierInferred>true</AccessTierInferred><LeaseStatus>unlocked</LeaseStatus><LeaseState>available</LeaseState><ServerEncrypted>true</ServerEncrypted><ImmutabilityPolicyUntilDate>Fri, 04 Jun 2021 18:46:39 GMT</ImmutabilityPolicyUntilDate><ImmutabilityPolicyMode>unlocked</ImmutabilityPolicyMode><LegalHold>true</LegalHold></Properties><OrMetadata /></Blob><Blob><Name>test-blob-885cb046-a912-5994-2207-9c7d48319d89</Name><VersionId>2021-06-04T18:41:39.1064505Z</VersionId><IsCurrentVersion>true</IsCurrentVersion><Properties><Creation-Time>Fri, 04 Jun 2021 18:41:39 GMT</Creation-Time><Last-Modified>Fri, 04 Jun 2021 18:41:39 GMT</Last-Modified><Etag>0x8D9278863AEB1B9</Etag><Content-Length>1024</Content-Length><Content-Type>application/octet-stream</Content-Type><Content-Encoding /><Content-Language /><Content-CRC64 /><Content-MD5>Iwb/WoifpUiLbEiXqd/G7g==</Content-MD5><Cache-Control /><Content-Disposition /><BlobType>BlockBlob</BlobType><AccessTier>Hot</AccessTier><AccessTierInferred>true</AccessTierInferred><LeaseStatus>unlocked</LeaseStatus><LeaseState>available</LeaseState><ServerEncrypted>true</ServerEncrypted></Properties><OrMetadata /></Blob></Blobs><NextMarker /></EnumerationResults>"
    },
    {
      "RequestUri": "https://seanoauthstage.blob.core.windows.net/test-container-9f2868a5-0490-402c-5d08-064f50c914d4/test-blob-1fea8bb9-41e0-4716-6a5c-ff3b147a310c?comp=legalhold",
      "RequestMethod": "PUT",
      "RequestHeaders": {
        "Accept": "application/xml",
        "Authorization": "Sanitized",
        "traceparent": "00-c69ed78009926f46b75bad62a69ee9cc-43c3094d33442b48-00",
        "User-Agent": [
          "azsdk-net-Storage.Blobs/12.9.0-alpha.20210604.1",
          "(.NET 5.0.6; Microsoft Windows 10.0.19043)"
        ],
        "x-ms-client-request-id": "0f36eef2-7847-4387-3a37-048414c09cec",
        "x-ms-date": "Fri, 04 Jun 2021 18:41:40 GMT",
        "x-ms-legal-hold": "false",
        "x-ms-return-client-request-id": "true",
        "x-ms-version": "2020-12-06"
      },
      "RequestBody": null,
      "StatusCode": 200,
      "ResponseHeaders": {
        "Content-Length": "0",
        "Date": "Fri, 04 Jun 2021 18:41:38 GMT",
        "Server": [
          "Windows-Azure-Blob/1.0",
          "Microsoft-HTTPAPI/2.0"
        ],
        "x-ms-client-request-id": "0f36eef2-7847-4387-3a37-048414c09cec",
        "x-ms-legal-hold": "false",
        "x-ms-request-id": "16dfee57-301e-0008-3771-5976b8000000",
        "x-ms-version": "2020-12-06"
      },
      "ResponseBody": []
    },
    {
      "RequestUri": "https://seanoauthstage.blob.core.windows.net/test-container-9f2868a5-0490-402c-5d08-064f50c914d4/test-blob-1fea8bb9-41e0-4716-6a5c-ff3b147a310c?comp=immutabilityPolicies",
      "RequestMethod": "DELETE",
      "RequestHeaders": {
        "Accept": "application/xml",
        "Authorization": "Sanitized",
        "traceparent": "00-e7c2b6dce3c8f64e849dfd774cd41740-edf525cdd398cc46-00",
        "User-Agent": [
          "azsdk-net-Storage.Blobs/12.9.0-alpha.20210604.1",
          "(.NET 5.0.6; Microsoft Windows 10.0.19043)"
        ],
        "x-ms-client-request-id": "72294222-84bb-5ae3-9650-dfca52fc2dbf",
        "x-ms-date": "Fri, 04 Jun 2021 18:41:40 GMT",
        "x-ms-return-client-request-id": "true",
        "x-ms-version": "2020-12-06"
      },
      "RequestBody": null,
      "StatusCode": 200,
      "ResponseHeaders": {
        "Content-Length": "0",
        "Date": "Fri, 04 Jun 2021 18:41:38 GMT",
        "Server": [
          "Windows-Azure-Blob/1.0",
          "Microsoft-HTTPAPI/2.0"
        ],
        "x-ms-client-request-id": "72294222-84bb-5ae3-9650-dfca52fc2dbf",
        "x-ms-request-id": "16dfee58-301e-0008-3871-5976b8000000",
        "x-ms-version": "2020-12-06"
      },
      "ResponseBody": []
    },
    {
      "RequestUri": "https://seanoauthstage.blob.core.windows.net/test-container-9f2868a5-0490-402c-5d08-064f50c914d4/test-blob-1fea8bb9-41e0-4716-6a5c-ff3b147a310c",
      "RequestMethod": "DELETE",
      "RequestHeaders": {
        "Accept": "application/xml",
        "Authorization": "Sanitized",
        "traceparent": "00-9d7734157d131c45994a8be1fc2667d1-831dbeaf08957142-00",
        "User-Agent": [
          "azsdk-net-Storage.Blobs/12.9.0-alpha.20210604.1",
          "(.NET 5.0.6; Microsoft Windows 10.0.19043)"
        ],
        "x-ms-client-request-id": "d261e412-2997-eb31-6ecb-f485bdff9ae5",
        "x-ms-date": "Fri, 04 Jun 2021 18:41:40 GMT",
        "x-ms-return-client-request-id": "true",
        "x-ms-version": "2020-12-06"
      },
      "RequestBody": null,
      "StatusCode": 202,
      "ResponseHeaders": {
        "Date": "Fri, 04 Jun 2021 18:41:38 GMT",
        "Server": [
          "Windows-Azure-Blob/1.0",
          "Microsoft-HTTPAPI/2.0"
        ],
        "Transfer-Encoding": "chunked",
        "x-ms-client-request-id": "d261e412-2997-eb31-6ecb-f485bdff9ae5",
        "x-ms-delete-type-permanent": "false",
        "x-ms-request-id": "16dfee59-301e-0008-3971-5976b8000000",
        "x-ms-version": "2020-12-06"
      },
      "ResponseBody": []
    },
    {
      "RequestUri": "https://seanoauthstage.blob.core.windows.net/test-container-9f2868a5-0490-402c-5d08-064f50c914d4/test-blob-885cb046-a912-5994-2207-9c7d48319d89",
      "RequestMethod": "DELETE",
      "RequestHeaders": {
        "Accept": "application/xml",
        "Authorization": "Sanitized",
        "traceparent": "00-b52f5d11a6ead642a23edc2d714f0ee4-2bdd8e8fab92814a-00",
        "User-Agent": [
          "azsdk-net-Storage.Blobs/12.9.0-alpha.20210604.1",
          "(.NET 5.0.6; Microsoft Windows 10.0.19043)"
        ],
        "x-ms-client-request-id": "6db7a4ca-5b9b-6027-ce0f-6cf435149825",
        "x-ms-date": "Fri, 04 Jun 2021 18:41:40 GMT",
        "x-ms-return-client-request-id": "true",
        "x-ms-version": "2020-12-06"
      },
      "RequestBody": null,
      "StatusCode": 202,
      "ResponseHeaders": {
        "Date": "Fri, 04 Jun 2021 18:41:38 GMT",
        "Server": [
          "Windows-Azure-Blob/1.0",
          "Microsoft-HTTPAPI/2.0"
        ],
        "Transfer-Encoding": "chunked",
        "x-ms-client-request-id": "6db7a4ca-5b9b-6027-ce0f-6cf435149825",
        "x-ms-delete-type-permanent": "false",
        "x-ms-request-id": "16dfee5a-301e-0008-3a71-5976b8000000",
        "x-ms-version": "2020-12-06"
=======
        "x-ms-version": "2021-02-12",
        "x-ms-version-id": "2021-08-11T19:42:23.0382827Z"
>>>>>>> 7e782c87
      },
      "ResponseBody": []
    }
  ],
  "Variables": {
    "DateTimeOffsetNow": "2021-08-11T12:42:22.9359914-07:00",
    "RandomSeed": "1356998150",
    "Storage_TestConfigOAuth": "OAuthTenant\nkasobolcanadanetoauth\nU2FuaXRpemVk\nhttps://kasobolcanadanetoauth.blob.core.windows.net\nhttp://kasobolcanadanetoauth.file.core.windows.net\nhttp://kasobolcanadanetoauth.queue.core.windows.net\nhttp://kasobolcanadanetoauth.table.core.windows.net\n\n\n\n\nhttp://kasobolcanadanetoauth-secondary.blob.core.windows.net\nhttp://kasobolcanadanetoauth-secondary.file.core.windows.net\nhttp://kasobolcanadanetoauth-secondary.queue.core.windows.net\nhttp://kasobolcanadanetoauth-secondary.table.core.windows.net\nc6b5fe1a-9b59-4975-92c4-d9f728c3c371\nSanitized\n72f988bf-86f1-41af-91ab-2d7cd011db47\nhttps://login.microsoftonline.com/\nCloud\nBlobEndpoint=https://kasobolcanadanetoauth.blob.core.windows.net/;QueueEndpoint=http://kasobolcanadanetoauth.queue.core.windows.net/;FileEndpoint=http://kasobolcanadanetoauth.file.core.windows.net/;BlobSecondaryEndpoint=http://kasobolcanadanetoauth-secondary.blob.core.windows.net/;QueueSecondaryEndpoint=http://kasobolcanadanetoauth-secondary.queue.core.windows.net/;FileSecondaryEndpoint=http://kasobolcanadanetoauth-secondary.file.core.windows.net/;AccountName=kasobolcanadanetoauth;AccountKey=Sanitized\n\nkasobol\nba45b233-e2ef-4169-8808-49eb0d8eba0d",
    "_containerName": "ccc0c3b3-39f3-484e-82af-1eeedc495adf"
  }
}<|MERGE_RESOLUTION|>--- conflicted
+++ resolved
@@ -14,11 +14,7 @@
         "x-ms-client-request-id": "d5e6d8fb-d5b8-a75b-8a45-d2c4121b5ccb",
         "x-ms-date": "Wed, 11 Aug 2021 19:42:22 GMT",
         "x-ms-return-client-request-id": "true",
-<<<<<<< HEAD
-        "x-ms-version": "2020-12-06"
-=======
         "x-ms-version": "2021-02-12"
->>>>>>> 7e782c87
       },
       "RequestBody": "RrBciBKplFkiB5x9SDGdiXzOs0rzSeON4rhXyoWV0gtd0p6FzF6I/NPOfIhorvgranzSghXK4fzMz6VaUcnUjTWQH3WTGL0eRrd2JMxaJDO/K18IwlD2k/ChuPy4LqoK\u002Be9T14\u002BCmFK/sztdVL0wcapymiVpzMrkmoyF8mDAZhcNbCrdB02kPJMNSA4UmD4ycUZRRZSEoC0kbz0C/aXy/00kUOeTUmpdzV2SXIS7zwFNUoEZbiCDicv9uJcPoj/uGknB8EhXnx7b9Hc28kSoaJ87tKok2ZAsoMYclZrTTiseo0E6\u002Bt659rNjPXqoTZeHVE/30\u002B2UykG5lFCBOgmDCKVLF04DbW7Bgr33wJsVg1IvlUFK23o\u002Bitn/gWWON7up3zTUXTVJhObhNlAvnAmmoxH9UqXIOC0qDY10A\u002BwIMksCTuBmQSYd5hFaaaQqDu3QWd5UkOUW4KYHqU\u002Bo1ID62AMFLU4oP2Hq4GyUbs\u002BIAP6fpKkNtKJl6246X5fXdBGQYJChJOGfpxp8abB4gnLXfqhQCDDX7SNhn0Hf7t/KE2taAw0\u002B59wdAPyPkErx7Wn8Y\u002BHuhmvguXNtQISfv7k6slZEHn5kmJfMMwgzR1zYb7LY44v\u002B240AeUqa0adXfkBDVN70rc/rl8pJIVNjrXEWlNDSxtstO9bIRKQzycbwdbXH7/J\u002B5MLj7UvAtLo6nMzYhD3WhLdlFhgHK2krt84EWayenL1\u002Bl68O7tmQbIccjqfXW0WIGfD9YtnadrhZuDV9vFoNnP8PWeyNyJXd1KmR653BU1yJe0C8oDrjpCH3tTakErAsDvKnyAFY\u002B1FaII0wSIsbl2TZ9EEaUfvFK7TLlhNfOcL5ZNyqGYtaMIDvYYCts1yW2x3Ryh5uEr324pxMjWQ9\u002BubKNuOucH7ZfsPBK\u002B97F3hYNbr2jW6jilIetDbuDaMbsWaZ4nx452qe\u002BEtarefOe8ok9FipR213JqyQkLxH6nEgpXmI4TX7301PV5QjSdxrUDlryhhKcmn5IrvQ51euVg7aOQhtRZmVKBUKWe/YVN3PJD\u002BD2x9Y1TMPjr96K/f2oQGGSA/U/gqf1qEDQBh6IM3dAMMXKnrugmTUXbbZG/0dE7juUgvN\u002ByY05AV\u002BVJUblW7ynCo033eGl8ar/6BTxruj5ixfjM7BDwWc4kZ1cC3OuchI537S6DRBZ7pFIvuF4B1J2m5ouwmfMIwll/wwESeY3EXYC9880f34HiQUe\u002B0KFwEoK5a/Zv6/qbbyrVE4EFaTrEW1rdU\u002BDQlwcJ3ki7SeG4D6COWR2XZHGWIpSSOswA7OgM\u002BnVGks6h6NT/Vh2h0BU5LQPQdxAdPPbZNzFMPlxLCOFgrl98YWzg==",
       "StatusCode": 201,
@@ -33,13 +29,8 @@
         "x-ms-content-crc64": "CCUpZWbIfls=",
         "x-ms-request-id": "b1226a12-d01e-004a-79e9-8e693e000000",
         "x-ms-request-server-encrypted": "true",
-<<<<<<< HEAD
-        "x-ms-version": "2020-12-06",
-        "x-ms-version-id": "2021-06-04T18:41:39.1064505Z"
-=======
         "x-ms-version": "2021-02-12",
         "x-ms-version-id": "2021-08-11T19:42:22.8741660Z"
->>>>>>> 7e782c87
       },
       "ResponseBody": []
     },
@@ -59,11 +50,7 @@
         "x-ms-legal-hold": "true",
         "x-ms-requires-sync": "true",
         "x-ms-return-client-request-id": "true",
-<<<<<<< HEAD
-        "x-ms-version": "2020-12-06"
-=======
         "x-ms-version": "2021-02-12"
->>>>>>> 7e782c87
       },
       "RequestBody": null,
       "StatusCode": 202,
@@ -77,15 +64,9 @@
         "x-ms-content-crc64": "CCUpZWbIfls=",
         "x-ms-copy-id": "94cef503-b2aa-4b6f-96ce-89dc77ee8791",
         "x-ms-copy-status": "success",
-<<<<<<< HEAD
-        "x-ms-request-id": "16dfee51-301e-0008-3471-5976b8000000",
-        "x-ms-version": "2020-12-06",
-        "x-ms-version-id": "2021-06-04T18:41:39.2703562Z"
-=======
         "x-ms-request-id": "b1226aa5-d01e-004a-7fe9-8e693e000000",
         "x-ms-version": "2021-02-12",
         "x-ms-version-id": "2021-08-11T19:42:23.0382827Z"
->>>>>>> 7e782c87
       },
       "ResponseBody": []
     },
@@ -100,11 +81,7 @@
         "x-ms-client-request-id": "8d33e0fd-1ac5-066b-0a39-9480c08d5fdc",
         "x-ms-date": "Wed, 11 Aug 2021 19:42:23 GMT",
         "x-ms-return-client-request-id": "true",
-<<<<<<< HEAD
-        "x-ms-version": "2020-12-06"
-=======
         "x-ms-version": "2021-02-12"
->>>>>>> 7e782c87
       },
       "RequestBody": null,
       "StatusCode": 200,
@@ -135,173 +112,8 @@
         "x-ms-legal-hold": "true",
         "x-ms-request-id": "b1226b6b-d01e-004a-25e9-8e693e000000",
         "x-ms-server-encrypted": "true",
-<<<<<<< HEAD
-        "x-ms-version": "2020-12-06",
-        "x-ms-version-id": "2021-06-04T18:41:39.2703562Z"
-      },
-      "ResponseBody": []
-    },
-    {
-      "RequestUri": "https://seanoauthstage.blob.core.windows.net/test-container-9f2868a5-0490-402c-5d08-064f50c914d4?restype=container&comp=list&include=Immutabilitypolicy%2CLegalhold",
-      "RequestMethod": "GET",
-      "RequestHeaders": {
-        "Accept": "application/xml",
-        "Authorization": "Sanitized",
-        "traceparent": "00-515f23bddb452c40b32c637d2d23e74c-69a158f8ed6d3446-00",
-        "User-Agent": [
-          "azsdk-net-Storage.Blobs/12.9.0-alpha.20210604.1",
-          "(.NET 5.0.6; Microsoft Windows 10.0.19043)"
-        ],
-        "x-ms-client-request-id": "ee986343-a8ef-536a-04d6-b21b60f2932a",
-        "x-ms-date": "Fri, 04 Jun 2021 18:41:40 GMT",
-        "x-ms-return-client-request-id": "true",
-        "x-ms-version": "2020-12-06"
-      },
-      "RequestBody": null,
-      "StatusCode": 200,
-      "ResponseHeaders": {
-        "Content-Type": "application/xml",
-        "Date": "Fri, 04 Jun 2021 18:41:38 GMT",
-        "Server": [
-          "Windows-Azure-Blob/1.0",
-          "Microsoft-HTTPAPI/2.0"
-        ],
-        "Transfer-Encoding": "chunked",
-        "x-ms-client-request-id": "ee986343-a8ef-536a-04d6-b21b60f2932a",
-        "x-ms-request-id": "16dfee56-301e-0008-3671-5976b8000000",
-        "x-ms-version": "2020-12-06"
-      },
-      "ResponseBody": "﻿<?xml version=\"1.0\" encoding=\"utf-8\"?><EnumerationResults ServiceEndpoint=\"https://seanoauthstage.blob.core.windows.net/\" ContainerName=\"test-container-9f2868a5-0490-402c-5d08-064f50c914d4\"><Blobs><Blob><Name>test-blob-1fea8bb9-41e0-4716-6a5c-ff3b147a310c</Name><VersionId>2021-06-04T18:41:39.2703562Z</VersionId><IsCurrentVersion>true</IsCurrentVersion><Properties><Creation-Time>Fri, 04 Jun 2021 18:41:39 GMT</Creation-Time><Last-Modified>Fri, 04 Jun 2021 18:41:39 GMT</Last-Modified><Etag>0x8D9278863C2778C</Etag><Content-Length>1024</Content-Length><Content-Type>application/octet-stream</Content-Type><Content-Encoding /><Content-Language /><Content-CRC64>5GEPW/GIih4=</Content-CRC64><Content-MD5>Iwb/WoifpUiLbEiXqd/G7g==</Content-MD5><Cache-Control /><Content-Disposition /><BlobType>BlockBlob</BlobType><AccessTier>Hot</AccessTier><AccessTierInferred>true</AccessTierInferred><LeaseStatus>unlocked</LeaseStatus><LeaseState>available</LeaseState><ServerEncrypted>true</ServerEncrypted><ImmutabilityPolicyUntilDate>Fri, 04 Jun 2021 18:46:39 GMT</ImmutabilityPolicyUntilDate><ImmutabilityPolicyMode>unlocked</ImmutabilityPolicyMode><LegalHold>true</LegalHold></Properties><OrMetadata /></Blob><Blob><Name>test-blob-885cb046-a912-5994-2207-9c7d48319d89</Name><VersionId>2021-06-04T18:41:39.1064505Z</VersionId><IsCurrentVersion>true</IsCurrentVersion><Properties><Creation-Time>Fri, 04 Jun 2021 18:41:39 GMT</Creation-Time><Last-Modified>Fri, 04 Jun 2021 18:41:39 GMT</Last-Modified><Etag>0x8D9278863AEB1B9</Etag><Content-Length>1024</Content-Length><Content-Type>application/octet-stream</Content-Type><Content-Encoding /><Content-Language /><Content-CRC64 /><Content-MD5>Iwb/WoifpUiLbEiXqd/G7g==</Content-MD5><Cache-Control /><Content-Disposition /><BlobType>BlockBlob</BlobType><AccessTier>Hot</AccessTier><AccessTierInferred>true</AccessTierInferred><LeaseStatus>unlocked</LeaseStatus><LeaseState>available</LeaseState><ServerEncrypted>true</ServerEncrypted></Properties><OrMetadata /></Blob></Blobs><NextMarker /></EnumerationResults>"
-    },
-    {
-      "RequestUri": "https://seanoauthstage.blob.core.windows.net/test-container-9f2868a5-0490-402c-5d08-064f50c914d4/test-blob-1fea8bb9-41e0-4716-6a5c-ff3b147a310c?comp=legalhold",
-      "RequestMethod": "PUT",
-      "RequestHeaders": {
-        "Accept": "application/xml",
-        "Authorization": "Sanitized",
-        "traceparent": "00-c69ed78009926f46b75bad62a69ee9cc-43c3094d33442b48-00",
-        "User-Agent": [
-          "azsdk-net-Storage.Blobs/12.9.0-alpha.20210604.1",
-          "(.NET 5.0.6; Microsoft Windows 10.0.19043)"
-        ],
-        "x-ms-client-request-id": "0f36eef2-7847-4387-3a37-048414c09cec",
-        "x-ms-date": "Fri, 04 Jun 2021 18:41:40 GMT",
-        "x-ms-legal-hold": "false",
-        "x-ms-return-client-request-id": "true",
-        "x-ms-version": "2020-12-06"
-      },
-      "RequestBody": null,
-      "StatusCode": 200,
-      "ResponseHeaders": {
-        "Content-Length": "0",
-        "Date": "Fri, 04 Jun 2021 18:41:38 GMT",
-        "Server": [
-          "Windows-Azure-Blob/1.0",
-          "Microsoft-HTTPAPI/2.0"
-        ],
-        "x-ms-client-request-id": "0f36eef2-7847-4387-3a37-048414c09cec",
-        "x-ms-legal-hold": "false",
-        "x-ms-request-id": "16dfee57-301e-0008-3771-5976b8000000",
-        "x-ms-version": "2020-12-06"
-      },
-      "ResponseBody": []
-    },
-    {
-      "RequestUri": "https://seanoauthstage.blob.core.windows.net/test-container-9f2868a5-0490-402c-5d08-064f50c914d4/test-blob-1fea8bb9-41e0-4716-6a5c-ff3b147a310c?comp=immutabilityPolicies",
-      "RequestMethod": "DELETE",
-      "RequestHeaders": {
-        "Accept": "application/xml",
-        "Authorization": "Sanitized",
-        "traceparent": "00-e7c2b6dce3c8f64e849dfd774cd41740-edf525cdd398cc46-00",
-        "User-Agent": [
-          "azsdk-net-Storage.Blobs/12.9.0-alpha.20210604.1",
-          "(.NET 5.0.6; Microsoft Windows 10.0.19043)"
-        ],
-        "x-ms-client-request-id": "72294222-84bb-5ae3-9650-dfca52fc2dbf",
-        "x-ms-date": "Fri, 04 Jun 2021 18:41:40 GMT",
-        "x-ms-return-client-request-id": "true",
-        "x-ms-version": "2020-12-06"
-      },
-      "RequestBody": null,
-      "StatusCode": 200,
-      "ResponseHeaders": {
-        "Content-Length": "0",
-        "Date": "Fri, 04 Jun 2021 18:41:38 GMT",
-        "Server": [
-          "Windows-Azure-Blob/1.0",
-          "Microsoft-HTTPAPI/2.0"
-        ],
-        "x-ms-client-request-id": "72294222-84bb-5ae3-9650-dfca52fc2dbf",
-        "x-ms-request-id": "16dfee58-301e-0008-3871-5976b8000000",
-        "x-ms-version": "2020-12-06"
-      },
-      "ResponseBody": []
-    },
-    {
-      "RequestUri": "https://seanoauthstage.blob.core.windows.net/test-container-9f2868a5-0490-402c-5d08-064f50c914d4/test-blob-1fea8bb9-41e0-4716-6a5c-ff3b147a310c",
-      "RequestMethod": "DELETE",
-      "RequestHeaders": {
-        "Accept": "application/xml",
-        "Authorization": "Sanitized",
-        "traceparent": "00-9d7734157d131c45994a8be1fc2667d1-831dbeaf08957142-00",
-        "User-Agent": [
-          "azsdk-net-Storage.Blobs/12.9.0-alpha.20210604.1",
-          "(.NET 5.0.6; Microsoft Windows 10.0.19043)"
-        ],
-        "x-ms-client-request-id": "d261e412-2997-eb31-6ecb-f485bdff9ae5",
-        "x-ms-date": "Fri, 04 Jun 2021 18:41:40 GMT",
-        "x-ms-return-client-request-id": "true",
-        "x-ms-version": "2020-12-06"
-      },
-      "RequestBody": null,
-      "StatusCode": 202,
-      "ResponseHeaders": {
-        "Date": "Fri, 04 Jun 2021 18:41:38 GMT",
-        "Server": [
-          "Windows-Azure-Blob/1.0",
-          "Microsoft-HTTPAPI/2.0"
-        ],
-        "Transfer-Encoding": "chunked",
-        "x-ms-client-request-id": "d261e412-2997-eb31-6ecb-f485bdff9ae5",
-        "x-ms-delete-type-permanent": "false",
-        "x-ms-request-id": "16dfee59-301e-0008-3971-5976b8000000",
-        "x-ms-version": "2020-12-06"
-      },
-      "ResponseBody": []
-    },
-    {
-      "RequestUri": "https://seanoauthstage.blob.core.windows.net/test-container-9f2868a5-0490-402c-5d08-064f50c914d4/test-blob-885cb046-a912-5994-2207-9c7d48319d89",
-      "RequestMethod": "DELETE",
-      "RequestHeaders": {
-        "Accept": "application/xml",
-        "Authorization": "Sanitized",
-        "traceparent": "00-b52f5d11a6ead642a23edc2d714f0ee4-2bdd8e8fab92814a-00",
-        "User-Agent": [
-          "azsdk-net-Storage.Blobs/12.9.0-alpha.20210604.1",
-          "(.NET 5.0.6; Microsoft Windows 10.0.19043)"
-        ],
-        "x-ms-client-request-id": "6db7a4ca-5b9b-6027-ce0f-6cf435149825",
-        "x-ms-date": "Fri, 04 Jun 2021 18:41:40 GMT",
-        "x-ms-return-client-request-id": "true",
-        "x-ms-version": "2020-12-06"
-      },
-      "RequestBody": null,
-      "StatusCode": 202,
-      "ResponseHeaders": {
-        "Date": "Fri, 04 Jun 2021 18:41:38 GMT",
-        "Server": [
-          "Windows-Azure-Blob/1.0",
-          "Microsoft-HTTPAPI/2.0"
-        ],
-        "Transfer-Encoding": "chunked",
-        "x-ms-client-request-id": "6db7a4ca-5b9b-6027-ce0f-6cf435149825",
-        "x-ms-delete-type-permanent": "false",
-        "x-ms-request-id": "16dfee5a-301e-0008-3a71-5976b8000000",
-        "x-ms-version": "2020-12-06"
-=======
         "x-ms-version": "2021-02-12",
         "x-ms-version-id": "2021-08-11T19:42:23.0382827Z"
->>>>>>> 7e782c87
       },
       "ResponseBody": []
     }
