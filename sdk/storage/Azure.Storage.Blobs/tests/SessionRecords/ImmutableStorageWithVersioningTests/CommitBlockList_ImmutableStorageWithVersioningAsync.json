--- conflicted
+++ resolved
@@ -13,11 +13,7 @@
         "x-ms-client-request-id": "a3839b93-59c1-cc8a-8e48-f31d2cffe4bb",
         "x-ms-date": "Wed, 11 Aug 2021 19:42:33 GMT",
         "x-ms-return-client-request-id": "true",
-<<<<<<< HEAD
-        "x-ms-version": "2020-12-06"
-=======
         "x-ms-version": "2021-02-12"
->>>>>>> 7e782c87
       },
       "RequestBody": "mb7sKHkZ\u002BNMie9XEEjDwlulVOKCBh\u002BUiy4X\u002BwiaJam2\u002BR\u002BQQQWb68BsmAatCyUriNDlaFW5FchHZyV3zGzasmRBnBctL4FSCW0eEWoY53wE6G47tLlT/eNTTN3cJBtXlemea28R/llPk2LomwBeLn\u002Bpbuf\u002Bov2u8Z4z3eKjdeVRxn\u002BAenwM9u4U6CFaa2be8R5iNrU3WPbv83nM3hx2rB15mtSE3bP/mHv56bbYVIY7UOjEQT8sGmmIlIsGPBTNnjgD3NCOWhdqYpo5PXM8E5rzlY03smreTXxq\u002BEUk\u002BVhnKE962He1qPbRWeKk8tz6TITsEqqLlevRIY9QJ13SQWU91hEnwTsnPeiWZlSIOV6fbK\u002B8OOqx35JjqbboYYGZAxh5ZxjP0o9NyNTB9TOTROgwsLqyEgh\u002Bj/p\u002BwBeAOthm\u002BWc8DtJB05ogcmwV7\u002BZizGDOt7DK6u0P/tciUQ53yY38WvvMUzYV7uEcjZ\u002BcZJwQH/eytYcrmBJ2MBP/I4KLqKjeGZTukn0utMTPrllNc5Y7DjEaxRAK0L7lWiMmGs9ikOD2vk8LJYl6h/y\u002BW\u002B25JMB5xBFNbOeU00TaBThaBJ35aR10WrFLL\u002BSroD0TTHjRLDFiqFa\u002BFSP9XesKMSBRHH9exO7MQMoPMpQoocymhYbMCNUG\u002B1hLP1f9evzGQP7EWofBsIuKAO9nU3m\u002BkXNXVthkPihLSiUjF4WW0snNRPGVYEtI5ND7Qgfpn6fijKnkpiAkYgbWfQxinp0B8y4hmg6EKS0kDnILaPggXap9PIbfsiilqObuvuc\u002B6kYz\u002BU7ZxAWZWmN8vJuuHPUKtiNh4V4WJkEBe\u002B0rmWpJ6SAv13OpRpWk5\u002BIjXvWM\u002B4/t4AjD2QTkGdMN1EwYccD5MtN3gkWFYW\u002BJvPl78stLcIBhObVhhhAfS72cm25JjHYhKigiGXlKZIKZNhgLaCcLxmfLtzQPm6y/WDaL5MX9QDCHWsifKVsLGtEyxE/4E9\u002BWlNUKfdU\u002BFY5/Yr1CvoO4m/XngA1ebJkIwJxi2Ndcx0ha8VPw9sJfSUU6I8adxFhRdihaEI/OOCg7/b002zi7Hpt068kvy6UziDrIIEzSbvhEEWKrBra4iLkrtPUFJm4IfwEvJNyPIa6DJoRRBhffZY7A8MnaEBvguF8QBBKwLmXIv6FLp0YbtO\u002B0J9wyZ4alTFNmQDWkMm7pSmyBfxmb0vgihEZyk8JEqTvaJeg7slDYbrvDSeosJI02YlzZmjnSGFTgE988MriNIZr5ygyCrZQbqQxh2IkR8mO5PDFhbxL\u002BBAmXW6JxmDv/MiRTNlp8s7DEve0pcD/L0h1/hvaLL7aH/8YC71X1pgzUYqZgwrwFOIg==",
       "StatusCode": 201,
@@ -29,11 +25,7 @@
         "x-ms-content-crc64": "1MI40I\u002Bz0EQ=",
         "x-ms-request-id": "b12292f9-d01e-004a-3ae9-8e693e000000",
         "x-ms-request-server-encrypted": "true",
-<<<<<<< HEAD
-        "x-ms-version": "2020-12-06"
-=======
         "x-ms-version": "2021-02-12"
->>>>>>> 7e782c87
       },
       "ResponseBody": []
     },
@@ -53,11 +45,7 @@
         "x-ms-immutability-policy-until-date": "Wed, 11 Aug 2021 19:47:33 GMT",
         "x-ms-legal-hold": "true",
         "x-ms-return-client-request-id": "true",
-<<<<<<< HEAD
-        "x-ms-version": "2020-12-06"
-=======
         "x-ms-version": "2021-02-12"
->>>>>>> 7e782c87
       },
       "RequestBody": "\uFEFF\u003CBlockList\u003E\u003CLatest\u003EdGVzdC1ibG9jay00ODJiMjcxZi0yNTc0LTczZjItZTE2MC0zZDg0NTA1YzAxOWM=\u003C/Latest\u003E\u003C/BlockList\u003E",
       "StatusCode": 201,
@@ -71,13 +59,8 @@
         "x-ms-content-crc64": "H42\u002BajfsQpA=",
         "x-ms-request-id": "b12293a0-d01e-004a-4be9-8e693e000000",
         "x-ms-request-server-encrypted": "true",
-<<<<<<< HEAD
-        "x-ms-version": "2020-12-06",
-        "x-ms-version-id": "2021-06-04T18:41:46.1343775Z"
-=======
         "x-ms-version": "2021-02-12",
         "x-ms-version-id": "2021-08-11T19:42:33.5517458Z"
->>>>>>> 7e782c87
       },
       "ResponseBody": []
     },
@@ -92,11 +75,7 @@
         "x-ms-client-request-id": "4d96d52f-2e0f-4ae2-21a4-9e839e87e3de",
         "x-ms-date": "Wed, 11 Aug 2021 19:42:33 GMT",
         "x-ms-return-client-request-id": "true",
-<<<<<<< HEAD
-        "x-ms-version": "2020-12-06"
-=======
         "x-ms-version": "2021-02-12"
->>>>>>> 7e782c87
       },
       "RequestBody": null,
       "StatusCode": 200,
@@ -121,140 +100,8 @@
         "x-ms-legal-hold": "true",
         "x-ms-request-id": "b1229437-d01e-004a-48e9-8e693e000000",
         "x-ms-server-encrypted": "true",
-<<<<<<< HEAD
-        "x-ms-version": "2020-12-06",
-        "x-ms-version-id": "2021-06-04T18:41:46.1343775Z"
-      },
-      "ResponseBody": []
-    },
-    {
-      "RequestUri": "https://seanoauthstage.blob.core.windows.net/test-container-23f9140a-1726-5d8e-1324-d0446ba6e6f3?restype=container&comp=list&include=Immutabilitypolicy%2CLegalhold",
-      "RequestMethod": "GET",
-      "RequestHeaders": {
-        "Accept": "application/xml",
-        "Authorization": "Sanitized",
-        "User-Agent": [
-          "azsdk-net-Storage.Blobs/12.9.0-alpha.20210604.1",
-          "(.NET 5.0.6; Microsoft Windows 10.0.19043)"
-        ],
-        "x-ms-client-request-id": "b18f5198-90fd-7432-be05-708262841da2",
-        "x-ms-date": "Fri, 04 Jun 2021 18:41:46 GMT",
-        "x-ms-return-client-request-id": "true",
-        "x-ms-version": "2020-12-06"
-      },
-      "RequestBody": null,
-      "StatusCode": 200,
-      "ResponseHeaders": {
-        "Content-Type": "application/xml",
-        "Date": "Fri, 04 Jun 2021 18:41:46 GMT",
-        "Server": [
-          "Windows-Azure-Blob/1.0",
-          "Microsoft-HTTPAPI/2.0"
-        ],
-        "Transfer-Encoding": "chunked",
-        "x-ms-client-request-id": "b18f5198-90fd-7432-be05-708262841da2",
-        "x-ms-request-id": "b5c955bf-101e-001b-3871-5945f9000000",
-        "x-ms-version": "2020-12-06"
-      },
-      "ResponseBody": "﻿<?xml version=\"1.0\" encoding=\"utf-8\"?><EnumerationResults ServiceEndpoint=\"https://seanoauthstage.blob.core.windows.net/\" ContainerName=\"test-container-23f9140a-1726-5d8e-1324-d0446ba6e6f3\"><Blobs><Blob><Name>test-blob-28ecbe99-1979-d3f8-227b-d5c41230f096</Name><VersionId>2021-06-04T18:41:46.1343775Z</VersionId><IsCurrentVersion>true</IsCurrentVersion><Properties><Creation-Time>Fri, 04 Jun 2021 18:41:46 GMT</Creation-Time><Last-Modified>Fri, 04 Jun 2021 18:41:46 GMT</Last-Modified><Etag>0x8D9278867DF121F</Etag><Content-Length>1024</Content-Length><Content-Type>application/octet-stream</Content-Type><Content-Encoding /><Content-Language /><Content-CRC64 /><Content-MD5 /><Cache-Control /><Content-Disposition /><BlobType>BlockBlob</BlobType><AccessTier>Hot</AccessTier><AccessTierInferred>true</AccessTierInferred><LeaseStatus>unlocked</LeaseStatus><LeaseState>available</LeaseState><ServerEncrypted>true</ServerEncrypted><ImmutabilityPolicyUntilDate>Fri, 04 Jun 2021 18:46:46 GMT</ImmutabilityPolicyUntilDate><ImmutabilityPolicyMode>unlocked</ImmutabilityPolicyMode><LegalHold>true</LegalHold></Properties><OrMetadata /></Blob></Blobs><NextMarker /></EnumerationResults>"
-    },
-    {
-      "RequestUri": "https://seanoauthstage.blob.core.windows.net/test-container-23f9140a-1726-5d8e-1324-d0446ba6e6f3/test-blob-28ecbe99-1979-d3f8-227b-d5c41230f096?comp=legalhold",
-      "RequestMethod": "PUT",
-      "RequestHeaders": {
-        "Accept": "application/xml",
-        "Authorization": "Sanitized",
-        "traceparent": "00-fbae61368d31e64db41a77bbbd3c6c33-03105049b3611c4a-00",
-        "User-Agent": [
-          "azsdk-net-Storage.Blobs/12.9.0-alpha.20210604.1",
-          "(.NET 5.0.6; Microsoft Windows 10.0.19043)"
-        ],
-        "x-ms-client-request-id": "dcc569c6-5eee-5e1a-5c85-90f9db669f20",
-        "x-ms-date": "Fri, 04 Jun 2021 18:41:47 GMT",
-        "x-ms-legal-hold": "false",
-        "x-ms-return-client-request-id": "true",
-        "x-ms-version": "2020-12-06"
-      },
-      "RequestBody": null,
-      "StatusCode": 200,
-      "ResponseHeaders": {
-        "Content-Length": "0",
-        "Date": "Fri, 04 Jun 2021 18:41:46 GMT",
-        "Server": [
-          "Windows-Azure-Blob/1.0",
-          "Microsoft-HTTPAPI/2.0"
-        ],
-        "x-ms-client-request-id": "dcc569c6-5eee-5e1a-5c85-90f9db669f20",
-        "x-ms-legal-hold": "false",
-        "x-ms-request-id": "b5c955c0-101e-001b-3971-5945f9000000",
-        "x-ms-version": "2020-12-06"
-      },
-      "ResponseBody": []
-    },
-    {
-      "RequestUri": "https://seanoauthstage.blob.core.windows.net/test-container-23f9140a-1726-5d8e-1324-d0446ba6e6f3/test-blob-28ecbe99-1979-d3f8-227b-d5c41230f096?comp=immutabilityPolicies",
-      "RequestMethod": "DELETE",
-      "RequestHeaders": {
-        "Accept": "application/xml",
-        "Authorization": "Sanitized",
-        "traceparent": "00-338ed5ba5b929a489932381b7c3b4f61-68582f7c6ab40b44-00",
-        "User-Agent": [
-          "azsdk-net-Storage.Blobs/12.9.0-alpha.20210604.1",
-          "(.NET 5.0.6; Microsoft Windows 10.0.19043)"
-        ],
-        "x-ms-client-request-id": "f9bc11cd-40bf-37b4-6d36-b20704e5a508",
-        "x-ms-date": "Fri, 04 Jun 2021 18:41:47 GMT",
-        "x-ms-return-client-request-id": "true",
-        "x-ms-version": "2020-12-06"
-      },
-      "RequestBody": null,
-      "StatusCode": 200,
-      "ResponseHeaders": {
-        "Content-Length": "0",
-        "Date": "Fri, 04 Jun 2021 18:41:46 GMT",
-        "Server": [
-          "Windows-Azure-Blob/1.0",
-          "Microsoft-HTTPAPI/2.0"
-        ],
-        "x-ms-client-request-id": "f9bc11cd-40bf-37b4-6d36-b20704e5a508",
-        "x-ms-request-id": "b5c955c1-101e-001b-3a71-5945f9000000",
-        "x-ms-version": "2020-12-06"
-      },
-      "ResponseBody": []
-    },
-    {
-      "RequestUri": "https://seanoauthstage.blob.core.windows.net/test-container-23f9140a-1726-5d8e-1324-d0446ba6e6f3/test-blob-28ecbe99-1979-d3f8-227b-d5c41230f096",
-      "RequestMethod": "DELETE",
-      "RequestHeaders": {
-        "Accept": "application/xml",
-        "Authorization": "Sanitized",
-        "traceparent": "00-be83f0efdefa6b49a99e8200cb3858cb-4bedb3cd190f284e-00",
-        "User-Agent": [
-          "azsdk-net-Storage.Blobs/12.9.0-alpha.20210604.1",
-          "(.NET 5.0.6; Microsoft Windows 10.0.19043)"
-        ],
-        "x-ms-client-request-id": "c92b8790-a5a9-1461-e595-63b403cd008d",
-        "x-ms-date": "Fri, 04 Jun 2021 18:41:47 GMT",
-        "x-ms-return-client-request-id": "true",
-        "x-ms-version": "2020-12-06"
-      },
-      "RequestBody": null,
-      "StatusCode": 202,
-      "ResponseHeaders": {
-        "Date": "Fri, 04 Jun 2021 18:41:46 GMT",
-        "Server": [
-          "Windows-Azure-Blob/1.0",
-          "Microsoft-HTTPAPI/2.0"
-        ],
-        "Transfer-Encoding": "chunked",
-        "x-ms-client-request-id": "c92b8790-a5a9-1461-e595-63b403cd008d",
-        "x-ms-delete-type-permanent": "false",
-        "x-ms-request-id": "b5c955c4-101e-001b-3b71-5945f9000000",
-        "x-ms-version": "2020-12-06"
-=======
         "x-ms-version": "2021-02-12",
         "x-ms-version-id": "2021-08-11T19:42:33.5517458Z"
->>>>>>> 7e782c87
       },
       "ResponseBody": []
     }
