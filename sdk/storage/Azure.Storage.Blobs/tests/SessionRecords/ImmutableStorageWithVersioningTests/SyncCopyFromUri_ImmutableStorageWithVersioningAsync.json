{
  "Entries": [
    {
      "RequestUri": "https://kasobolcanadanetoauth.blob.core.windows.net/90185bea-b711-4aae-a98f-bb14f2a40111/test-blob-a29f4a1e-87c8-f2c8-4314-af5882833026",
      "RequestMethod": "PUT",
      "RequestHeaders": {
        "Accept": "application/xml",
        "Authorization": "Sanitized",
        "Content-Length": "1024",
        "Content-Type": "application/octet-stream",
        "traceparent": "00-682250251c37124199350cde11e36078-e1efacea4b7a534d-00",
        "User-Agent": "azsdk-net-Storage.Blobs/12.10.0-alpha.20210811.1 (.NET Framework 4.8.4300.0; Microsoft Windows 10.0.19043 )",
        "x-ms-blob-type": "BlockBlob",
        "x-ms-client-request-id": "f3e66579-dd92-1d15-aa5c-3898bc043e40",
        "x-ms-date": "Wed, 11 Aug 2021 19:42:36 GMT",
        "x-ms-return-client-request-id": "true",
<<<<<<< HEAD
        "x-ms-version": "2020-12-06"
=======
        "x-ms-version": "2021-02-12"
>>>>>>> 7e782c87
      },
      "RequestBody": "yyUVnILyAMuNXrHSZpYgzHQ6JTIRtIOOE0ISDzet6ZUVdUAmmx56K0nTFWrW9Yys9OLjSF39FBehh4g/3/GU33QbvfFV\u002BTFWv/rpPp8ZuB62ZhpUyaE3F2AphROVOktYPzX1ujeaVvuxjYhjFNZ4iM5qiXnWPxbS5KWQLHQdwISukf5pI/3mGw8fojwY0wOJsPxFK7HSgf8fItaRCimHlM0EtYPXDmTQhG1ptpzZuhCiB3x315XT2w//SgAnVBHlmA1vFB5/sqGXdKZDaMpiRWjF7wOtD704MNl02MNjqS9chB6PaqbyI1Ta32Puj3NEnAWYYWUOOIhQNuNEC9ndNMp35\u002BSs09rB08yu0jBZSaFmLzu\u002BykjKTUuVPjPCrhd7/KuYd6ePl8kq1o2ZYGVY9\u002BxC3tueH2mCrJmYF5Wm/yW0M9aEwNL51phyk/S6Me3mPEdGgNA83N1CFsoO94Azg9do5SyP0zYZSQdDK4t0yHusstpOX35Vd1b4QqoI698YPg8cUUzAVmgQLDfI\u002BbBRzU1PYUSl5SNYE23WlpGLEV4nK\u002B17WHYu61tyPTNHjH6lpnVcuYmac1jrwz7e6sDXhRvYoM3D1nTXIHbpM6jwEIbuMe8bLljUjLiUj5Q3TwGbmrgXbuuw4dAAhZgTsUCv\u002BrK477jQu1bCAxQVLkbgn9B0Tpjw2aGaPk8eG6nAwdt45JThf2BIyt9hVWvXmrOKIOXHnmKnvyEQHbFpsaCtAkI4nUmx/h9wLIO5joQ2wqOclPvD\u002BCN50CVz0GKu3xk/tFIon/1p2SHGV3Le7jCd2loNzR2k6Qoevs0kPi69wkxqedoxDSOmM7ra/aGwm\u002BH01fYHoBH7mstICuEvRJvyCJUlc3RWbMw3Z5ljyuxpbSPrL2g4tSE6b98P6QNCdu4e5/QLiydsnmgq0Dl4mM/e35y9RBQyulJz6gSVR4PI9fCqROP3XeL8fpH/DeXowtYPMAlnhDLa6yyimKEi11flYttIzVTs54K6wcWDM6xsiycthRd5YHC90Fi2VMRB2ac6GasKn/WCI0iHrcNtVrh/NQ159VFAbAFqivz7NpK9eegeSRkBYusyqmLO8bOtUHqfNh63x\u002BNV\u002Ba2qoBX4h\u002B21yjPaTw2fftMhRkrvcXtNvDqCW/9zBbEEyE9sVsLWOSN1GCaA0gBtALdLlYCZZYgxXePadivtQcSC1oa9MygRSw0mellUzeo5FVtHKG8wa2PHOvjf\u002B8L4h9Zh/fx5r82POkpzcusu3ZD4oGHPpRlUUmsj9vkvMlBKLfKC8s/uv2WOuO4lvPh3mF1o5lphKOG9DKqQVrnUXwj5KEX5rOrACuD7Qe0qL5VzrF2cxkv16QQRxA==",
      "StatusCode": 201,
      "ResponseHeaders": {
        "Content-Length": "0",
        "Content-MD5": "3sJj1aG1Iosk\u002BLdjtxciBA==",
        "Date": "Wed, 11 Aug 2021 19:42:36 GMT",
        "ETag": "\u00220x8D95D002BFC41DB\u0022",
        "Last-Modified": "Wed, 11 Aug 2021 19:42:36 GMT",
        "Server": "Windows-Azure-Blob/1.0 Microsoft-HTTPAPI/2.0",
        "x-ms-client-request-id": "f3e66579-dd92-1d15-aa5c-3898bc043e40",
        "x-ms-content-crc64": "OiK5y8yfXXA=",
        "x-ms-request-id": "b1229f66-d01e-004a-3ee9-8e693e000000",
        "x-ms-request-server-encrypted": "true",
<<<<<<< HEAD
        "x-ms-version": "2020-12-06",
        "x-ms-version-id": "2021-06-04T18:41:57.8575831Z"
=======
        "x-ms-version": "2021-02-12",
        "x-ms-version-id": "2021-08-11T19:42:36.8971227Z"
>>>>>>> 7e782c87
      },
      "ResponseBody": []
    },
    {
      "RequestUri": "https://kasobolcanadanetoauth.blob.core.windows.net/90185bea-b711-4aae-a98f-bb14f2a40111/test-blob-9b03e7e7-77ad-874f-9544-0200c02d7129",
      "RequestMethod": "PUT",
      "RequestHeaders": {
        "Accept": "application/xml",
        "Authorization": "Sanitized",
        "traceparent": "00-2eeb36a5e819aa42948a994963a4d2e8-b21392b3b903264c-00",
        "User-Agent": "azsdk-net-Storage.Blobs/12.10.0-alpha.20210811.1 (.NET Framework 4.8.4300.0; Microsoft Windows 10.0.19043 )",
        "x-ms-client-request-id": "04967256-0c6e-022e-155f-5e4eda145d7c",
        "x-ms-copy-source": "https://kasobolcanadanetoauth.blob.core.windows.net/90185bea-b711-4aae-a98f-bb14f2a40111/test-blob-a29f4a1e-87c8-f2c8-4314-af5882833026",
        "x-ms-date": "Wed, 11 Aug 2021 19:42:36 GMT",
        "x-ms-immutability-policy-mode": "Unlocked",
        "x-ms-immutability-policy-until-date": "Wed, 11 Aug 2021 19:47:36 GMT",
        "x-ms-legal-hold": "true",
        "x-ms-requires-sync": "true",
        "x-ms-return-client-request-id": "true",
<<<<<<< HEAD
        "x-ms-version": "2020-12-06"
=======
        "x-ms-version": "2021-02-12"
>>>>>>> 7e782c87
      },
      "RequestBody": null,
      "StatusCode": 202,
      "ResponseHeaders": {
        "Content-Length": "0",
        "Date": "Wed, 11 Aug 2021 19:42:36 GMT",
        "ETag": "\u00220x8D95D002C10E431\u0022",
        "Last-Modified": "Wed, 11 Aug 2021 19:42:37 GMT",
        "Server": "Windows-Azure-Blob/1.0 Microsoft-HTTPAPI/2.0",
        "x-ms-client-request-id": "04967256-0c6e-022e-155f-5e4eda145d7c",
        "x-ms-content-crc64": "OiK5y8yfXXA=",
        "x-ms-copy-id": "c2011096-cb94-4546-affb-ce835969f7f1",
        "x-ms-copy-status": "success",
<<<<<<< HEAD
        "x-ms-request-id": "b5c95617-101e-001b-7171-5945f9000000",
        "x-ms-version": "2020-12-06",
        "x-ms-version-id": "2021-06-04T18:41:58.0324819Z"
=======
        "x-ms-request-id": "b1229fdf-d01e-004a-24e9-8e693e000000",
        "x-ms-version": "2021-02-12",
        "x-ms-version-id": "2021-08-11T19:42:37.0462272Z"
>>>>>>> 7e782c87
      },
      "ResponseBody": []
    },
    {
      "RequestUri": "https://kasobolcanadanetoauth.blob.core.windows.net/90185bea-b711-4aae-a98f-bb14f2a40111/test-blob-9b03e7e7-77ad-874f-9544-0200c02d7129",
      "RequestMethod": "HEAD",
      "RequestHeaders": {
        "Accept": "application/xml",
        "Authorization": "Sanitized",
        "traceparent": "00-da99e1039c41c946b0726ae649e6f7f7-8e2050a6b81cbb4a-00",
        "User-Agent": "azsdk-net-Storage.Blobs/12.10.0-alpha.20210811.1 (.NET Framework 4.8.4300.0; Microsoft Windows 10.0.19043 )",
        "x-ms-client-request-id": "4daadb1a-6c97-12ba-4178-6fbebee32dfa",
        "x-ms-date": "Wed, 11 Aug 2021 19:42:37 GMT",
        "x-ms-return-client-request-id": "true",
<<<<<<< HEAD
        "x-ms-version": "2020-12-06"
=======
        "x-ms-version": "2021-02-12"
>>>>>>> 7e782c87
      },
      "RequestBody": null,
      "StatusCode": 200,
      "ResponseHeaders": {
        "Accept-Ranges": "bytes",
        "Content-Length": "1024",
        "Content-MD5": "3sJj1aG1Iosk\u002BLdjtxciBA==",
        "Content-Type": "application/octet-stream",
        "Date": "Wed, 11 Aug 2021 19:42:36 GMT",
        "ETag": "\u00220x8D95D002C10E431\u0022",
        "Last-Modified": "Wed, 11 Aug 2021 19:42:37 GMT",
        "Server": "Windows-Azure-Blob/1.0 Microsoft-HTTPAPI/2.0",
        "x-ms-access-tier": "Hot",
        "x-ms-access-tier-inferred": "true",
        "x-ms-blob-type": "BlockBlob",
        "x-ms-client-request-id": "4daadb1a-6c97-12ba-4178-6fbebee32dfa",
        "x-ms-copy-completion-time": "Wed, 11 Aug 2021 19:42:37 GMT",
        "x-ms-copy-id": "c2011096-cb94-4546-affb-ce835969f7f1",
        "x-ms-copy-progress": "1024/1024",
        "x-ms-copy-source": "https://kasobolcanadanetoauth.blob.core.windows.net/90185bea-b711-4aae-a98f-bb14f2a40111/test-blob-a29f4a1e-87c8-f2c8-4314-af5882833026",
        "x-ms-copy-status": "success",
        "x-ms-creation-time": "Wed, 11 Aug 2021 19:42:37 GMT",
        "x-ms-immutability-policy-mode": "unlocked",
        "x-ms-immutability-policy-until-date": "Wed, 11 Aug 2021 19:47:36 GMT",
        "x-ms-is-current-version": "true",
        "x-ms-lease-state": "available",
        "x-ms-lease-status": "unlocked",
        "x-ms-legal-hold": "true",
        "x-ms-request-id": "b122a07e-d01e-004a-39e9-8e693e000000",
        "x-ms-server-encrypted": "true",
<<<<<<< HEAD
        "x-ms-version": "2020-12-06",
        "x-ms-version-id": "2021-06-04T18:41:58.0324819Z"
      },
      "ResponseBody": []
    },
    {
      "RequestUri": "https://seanoauthstage.blob.core.windows.net/test-container-a29f4a1e-87c8-f2c8-4314-af5882833026?restype=container&comp=list&include=Immutabilitypolicy%2CLegalhold",
      "RequestMethod": "GET",
      "RequestHeaders": {
        "Accept": "application/xml",
        "Authorization": "Sanitized",
        "User-Agent": [
          "azsdk-net-Storage.Blobs/12.9.0-alpha.20210604.1",
          "(.NET 5.0.6; Microsoft Windows 10.0.19043)"
        ],
        "x-ms-client-request-id": "748b91cd-939b-3c8f-3c0d-fdcb1c469280",
        "x-ms-date": "Fri, 04 Jun 2021 18:41:58 GMT",
        "x-ms-return-client-request-id": "true",
        "x-ms-version": "2020-12-06"
      },
      "RequestBody": null,
      "StatusCode": 200,
      "ResponseHeaders": {
        "Content-Type": "application/xml",
        "Date": "Fri, 04 Jun 2021 18:41:57 GMT",
        "Server": [
          "Windows-Azure-Blob/1.0",
          "Microsoft-HTTPAPI/2.0"
        ],
        "Transfer-Encoding": "chunked",
        "x-ms-client-request-id": "748b91cd-939b-3c8f-3c0d-fdcb1c469280",
        "x-ms-request-id": "b5c9561e-101e-001b-7571-5945f9000000",
        "x-ms-version": "2020-12-06"
      },
      "ResponseBody": "﻿<?xml version=\"1.0\" encoding=\"utf-8\"?><EnumerationResults ServiceEndpoint=\"https://seanoauthstage.blob.core.windows.net/\" ContainerName=\"test-container-a29f4a1e-87c8-f2c8-4314-af5882833026\"><Blobs><Blob><Name>test-blob-847b701e-1d1d-0832-0f3f-bf4f81bf2a27</Name><VersionId>2021-06-04T18:41:58.0324819Z</VersionId><IsCurrentVersion>true</IsCurrentVersion><Properties><Creation-Time>Fri, 04 Jun 2021 18:41:57 GMT</Creation-Time><Last-Modified>Fri, 04 Jun 2021 18:41:57 GMT</Last-Modified><Etag>0x8D927886EF11187</Etag><Content-Length>1024</Content-Length><Content-Type>application/octet-stream</Content-Type><Content-Encoding /><Content-Language /><Content-CRC64>4GkDOkz1HT0=</Content-CRC64><Content-MD5>gc31eZRjS3DVf1nhcht7iw==</Content-MD5><Cache-Control /><Content-Disposition /><BlobType>BlockBlob</BlobType><AccessTier>Hot</AccessTier><AccessTierInferred>true</AccessTierInferred><LeaseStatus>unlocked</LeaseStatus><LeaseState>available</LeaseState><ServerEncrypted>true</ServerEncrypted><ImmutabilityPolicyUntilDate>Fri, 04 Jun 2021 18:46:58 GMT</ImmutabilityPolicyUntilDate><ImmutabilityPolicyMode>unlocked</ImmutabilityPolicyMode><LegalHold>true</LegalHold></Properties><OrMetadata /></Blob><Blob><Name>test-blob-9c1525cb-f282-cb00-8d5e-b1d2669620cc</Name><VersionId>2021-06-04T18:41:57.8575831Z</VersionId><IsCurrentVersion>true</IsCurrentVersion><Properties><Creation-Time>Fri, 04 Jun 2021 18:41:57 GMT</Creation-Time><Last-Modified>Fri, 04 Jun 2021 18:41:57 GMT</Last-Modified><Etag>0x8D927886EDBBCCD</Etag><Content-Length>1024</Content-Length><Content-Type>application/octet-stream</Content-Type><Content-Encoding /><Content-Language /><Content-CRC64 /><Content-MD5>gc31eZRjS3DVf1nhcht7iw==</Content-MD5><Cache-Control /><Content-Disposition /><BlobType>BlockBlob</BlobType><AccessTier>Hot</AccessTier><AccessTierInferred>true</AccessTierInferred><LeaseStatus>unlocked</LeaseStatus><LeaseState>available</LeaseState><ServerEncrypted>true</ServerEncrypted></Properties><OrMetadata /></Blob></Blobs><NextMarker /></EnumerationResults>"
    },
    {
      "RequestUri": "https://seanoauthstage.blob.core.windows.net/test-container-a29f4a1e-87c8-f2c8-4314-af5882833026/test-blob-847b701e-1d1d-0832-0f3f-bf4f81bf2a27?comp=legalhold",
      "RequestMethod": "PUT",
      "RequestHeaders": {
        "Accept": "application/xml",
        "Authorization": "Sanitized",
        "traceparent": "00-bbaab9c78e02a44a8891006b4cbda42d-ee59fbd6ea3e2e42-00",
        "User-Agent": [
          "azsdk-net-Storage.Blobs/12.9.0-alpha.20210604.1",
          "(.NET 5.0.6; Microsoft Windows 10.0.19043)"
        ],
        "x-ms-client-request-id": "eea57ebe-d635-c578-f9f7-c25c1218620d",
        "x-ms-date": "Fri, 04 Jun 2021 18:41:58 GMT",
        "x-ms-legal-hold": "false",
        "x-ms-return-client-request-id": "true",
        "x-ms-version": "2020-12-06"
      },
      "RequestBody": null,
      "StatusCode": 200,
      "ResponseHeaders": {
        "Content-Length": "0",
        "Date": "Fri, 04 Jun 2021 18:41:57 GMT",
        "Server": [
          "Windows-Azure-Blob/1.0",
          "Microsoft-HTTPAPI/2.0"
        ],
        "x-ms-client-request-id": "eea57ebe-d635-c578-f9f7-c25c1218620d",
        "x-ms-legal-hold": "false",
        "x-ms-request-id": "b5c95623-101e-001b-7971-5945f9000000",
        "x-ms-version": "2020-12-06"
      },
      "ResponseBody": []
    },
    {
      "RequestUri": "https://seanoauthstage.blob.core.windows.net/test-container-a29f4a1e-87c8-f2c8-4314-af5882833026/test-blob-847b701e-1d1d-0832-0f3f-bf4f81bf2a27?comp=immutabilityPolicies",
      "RequestMethod": "DELETE",
      "RequestHeaders": {
        "Accept": "application/xml",
        "Authorization": "Sanitized",
        "traceparent": "00-76e7fc7e70902f4b87fa37bea9df6429-c396194eb1fb5949-00",
        "User-Agent": [
          "azsdk-net-Storage.Blobs/12.9.0-alpha.20210604.1",
          "(.NET 5.0.6; Microsoft Windows 10.0.19043)"
        ],
        "x-ms-client-request-id": "9e0d10ba-a4a1-574b-e2a0-3bb86c34c045",
        "x-ms-date": "Fri, 04 Jun 2021 18:41:59 GMT",
        "x-ms-return-client-request-id": "true",
        "x-ms-version": "2020-12-06"
      },
      "RequestBody": null,
      "StatusCode": 200,
      "ResponseHeaders": {
        "Content-Length": "0",
        "Date": "Fri, 04 Jun 2021 18:41:58 GMT",
        "Server": [
          "Windows-Azure-Blob/1.0",
          "Microsoft-HTTPAPI/2.0"
        ],
        "x-ms-client-request-id": "9e0d10ba-a4a1-574b-e2a0-3bb86c34c045",
        "x-ms-request-id": "b5c95624-101e-001b-7a71-5945f9000000",
        "x-ms-version": "2020-12-06"
      },
      "ResponseBody": []
    },
    {
      "RequestUri": "https://seanoauthstage.blob.core.windows.net/test-container-a29f4a1e-87c8-f2c8-4314-af5882833026/test-blob-847b701e-1d1d-0832-0f3f-bf4f81bf2a27",
      "RequestMethod": "DELETE",
      "RequestHeaders": {
        "Accept": "application/xml",
        "Authorization": "Sanitized",
        "traceparent": "00-59b496709774ec4ba8da862519ff25d1-dc83d7c252913b4f-00",
        "User-Agent": [
          "azsdk-net-Storage.Blobs/12.9.0-alpha.20210604.1",
          "(.NET 5.0.6; Microsoft Windows 10.0.19043)"
        ],
        "x-ms-client-request-id": "01a1138e-c30b-306c-3e8a-0c5d9c6833cc",
        "x-ms-date": "Fri, 04 Jun 2021 18:41:59 GMT",
        "x-ms-return-client-request-id": "true",
        "x-ms-version": "2020-12-06"
      },
      "RequestBody": null,
      "StatusCode": 202,
      "ResponseHeaders": {
        "Date": "Fri, 04 Jun 2021 18:41:58 GMT",
        "Server": [
          "Windows-Azure-Blob/1.0",
          "Microsoft-HTTPAPI/2.0"
        ],
        "Transfer-Encoding": "chunked",
        "x-ms-client-request-id": "01a1138e-c30b-306c-3e8a-0c5d9c6833cc",
        "x-ms-delete-type-permanent": "false",
        "x-ms-request-id": "b5c95625-101e-001b-7b71-5945f9000000",
        "x-ms-version": "2020-12-06"
      },
      "ResponseBody": []
    },
    {
      "RequestUri": "https://seanoauthstage.blob.core.windows.net/test-container-a29f4a1e-87c8-f2c8-4314-af5882833026/test-blob-9c1525cb-f282-cb00-8d5e-b1d2669620cc",
      "RequestMethod": "DELETE",
      "RequestHeaders": {
        "Accept": "application/xml",
        "Authorization": "Sanitized",
        "traceparent": "00-4491248cc8ec104eae2b9ec40973b9d9-12721e9bd6b38d4f-00",
        "User-Agent": [
          "azsdk-net-Storage.Blobs/12.9.0-alpha.20210604.1",
          "(.NET 5.0.6; Microsoft Windows 10.0.19043)"
        ],
        "x-ms-client-request-id": "582af34e-be92-bf3a-a4d8-0a21589149f4",
        "x-ms-date": "Fri, 04 Jun 2021 18:41:59 GMT",
        "x-ms-return-client-request-id": "true",
        "x-ms-version": "2020-12-06"
      },
      "RequestBody": null,
      "StatusCode": 202,
      "ResponseHeaders": {
        "Date": "Fri, 04 Jun 2021 18:41:58 GMT",
        "Server": [
          "Windows-Azure-Blob/1.0",
          "Microsoft-HTTPAPI/2.0"
        ],
        "Transfer-Encoding": "chunked",
        "x-ms-client-request-id": "582af34e-be92-bf3a-a4d8-0a21589149f4",
        "x-ms-delete-type-permanent": "false",
        "x-ms-request-id": "b5c95626-101e-001b-7c71-5945f9000000",
        "x-ms-version": "2020-12-06"
=======
        "x-ms-version": "2021-02-12",
        "x-ms-version-id": "2021-08-11T19:42:37.0462272Z"
>>>>>>> 7e782c87
      },
      "ResponseBody": []
    }
  ],
  "Variables": {
    "DateTimeOffsetNow": "2021-08-11T12:42:36.9584409-07:00",
    "RandomSeed": "875860913",
    "Storage_TestConfigOAuth": "OAuthTenant\nkasobolcanadanetoauth\nU2FuaXRpemVk\nhttps://kasobolcanadanetoauth.blob.core.windows.net\nhttp://kasobolcanadanetoauth.file.core.windows.net\nhttp://kasobolcanadanetoauth.queue.core.windows.net\nhttp://kasobolcanadanetoauth.table.core.windows.net\n\n\n\n\nhttp://kasobolcanadanetoauth-secondary.blob.core.windows.net\nhttp://kasobolcanadanetoauth-secondary.file.core.windows.net\nhttp://kasobolcanadanetoauth-secondary.queue.core.windows.net\nhttp://kasobolcanadanetoauth-secondary.table.core.windows.net\nc6b5fe1a-9b59-4975-92c4-d9f728c3c371\nSanitized\n72f988bf-86f1-41af-91ab-2d7cd011db47\nhttps://login.microsoftonline.com/\nCloud\nBlobEndpoint=https://kasobolcanadanetoauth.blob.core.windows.net/;QueueEndpoint=http://kasobolcanadanetoauth.queue.core.windows.net/;FileEndpoint=http://kasobolcanadanetoauth.file.core.windows.net/;BlobSecondaryEndpoint=http://kasobolcanadanetoauth-secondary.blob.core.windows.net/;QueueSecondaryEndpoint=http://kasobolcanadanetoauth-secondary.queue.core.windows.net/;FileSecondaryEndpoint=http://kasobolcanadanetoauth-secondary.file.core.windows.net/;AccountName=kasobolcanadanetoauth;AccountKey=Sanitized\n\nkasobol\nba45b233-e2ef-4169-8808-49eb0d8eba0d",
    "_containerName": "90185bea-b711-4aae-a98f-bb14f2a40111"
  }
}<|MERGE_RESOLUTION|>--- conflicted
+++ resolved
@@ -14,11 +14,7 @@
         "x-ms-client-request-id": "f3e66579-dd92-1d15-aa5c-3898bc043e40",
         "x-ms-date": "Wed, 11 Aug 2021 19:42:36 GMT",
         "x-ms-return-client-request-id": "true",
-<<<<<<< HEAD
-        "x-ms-version": "2020-12-06"
-=======
         "x-ms-version": "2021-02-12"
->>>>>>> 7e782c87
       },
       "RequestBody": "yyUVnILyAMuNXrHSZpYgzHQ6JTIRtIOOE0ISDzet6ZUVdUAmmx56K0nTFWrW9Yys9OLjSF39FBehh4g/3/GU33QbvfFV\u002BTFWv/rpPp8ZuB62ZhpUyaE3F2AphROVOktYPzX1ujeaVvuxjYhjFNZ4iM5qiXnWPxbS5KWQLHQdwISukf5pI/3mGw8fojwY0wOJsPxFK7HSgf8fItaRCimHlM0EtYPXDmTQhG1ptpzZuhCiB3x315XT2w//SgAnVBHlmA1vFB5/sqGXdKZDaMpiRWjF7wOtD704MNl02MNjqS9chB6PaqbyI1Ta32Puj3NEnAWYYWUOOIhQNuNEC9ndNMp35\u002BSs09rB08yu0jBZSaFmLzu\u002BykjKTUuVPjPCrhd7/KuYd6ePl8kq1o2ZYGVY9\u002BxC3tueH2mCrJmYF5Wm/yW0M9aEwNL51phyk/S6Me3mPEdGgNA83N1CFsoO94Azg9do5SyP0zYZSQdDK4t0yHusstpOX35Vd1b4QqoI698YPg8cUUzAVmgQLDfI\u002BbBRzU1PYUSl5SNYE23WlpGLEV4nK\u002B17WHYu61tyPTNHjH6lpnVcuYmac1jrwz7e6sDXhRvYoM3D1nTXIHbpM6jwEIbuMe8bLljUjLiUj5Q3TwGbmrgXbuuw4dAAhZgTsUCv\u002BrK477jQu1bCAxQVLkbgn9B0Tpjw2aGaPk8eG6nAwdt45JThf2BIyt9hVWvXmrOKIOXHnmKnvyEQHbFpsaCtAkI4nUmx/h9wLIO5joQ2wqOclPvD\u002BCN50CVz0GKu3xk/tFIon/1p2SHGV3Le7jCd2loNzR2k6Qoevs0kPi69wkxqedoxDSOmM7ra/aGwm\u002BH01fYHoBH7mstICuEvRJvyCJUlc3RWbMw3Z5ljyuxpbSPrL2g4tSE6b98P6QNCdu4e5/QLiydsnmgq0Dl4mM/e35y9RBQyulJz6gSVR4PI9fCqROP3XeL8fpH/DeXowtYPMAlnhDLa6yyimKEi11flYttIzVTs54K6wcWDM6xsiycthRd5YHC90Fi2VMRB2ac6GasKn/WCI0iHrcNtVrh/NQ159VFAbAFqivz7NpK9eegeSRkBYusyqmLO8bOtUHqfNh63x\u002BNV\u002Ba2qoBX4h\u002B21yjPaTw2fftMhRkrvcXtNvDqCW/9zBbEEyE9sVsLWOSN1GCaA0gBtALdLlYCZZYgxXePadivtQcSC1oa9MygRSw0mellUzeo5FVtHKG8wa2PHOvjf\u002B8L4h9Zh/fx5r82POkpzcusu3ZD4oGHPpRlUUmsj9vkvMlBKLfKC8s/uv2WOuO4lvPh3mF1o5lphKOG9DKqQVrnUXwj5KEX5rOrACuD7Qe0qL5VzrF2cxkv16QQRxA==",
       "StatusCode": 201,
@@ -33,13 +29,8 @@
         "x-ms-content-crc64": "OiK5y8yfXXA=",
         "x-ms-request-id": "b1229f66-d01e-004a-3ee9-8e693e000000",
         "x-ms-request-server-encrypted": "true",
-<<<<<<< HEAD
-        "x-ms-version": "2020-12-06",
-        "x-ms-version-id": "2021-06-04T18:41:57.8575831Z"
-=======
         "x-ms-version": "2021-02-12",
         "x-ms-version-id": "2021-08-11T19:42:36.8971227Z"
->>>>>>> 7e782c87
       },
       "ResponseBody": []
     },
@@ -59,11 +50,7 @@
         "x-ms-legal-hold": "true",
         "x-ms-requires-sync": "true",
         "x-ms-return-client-request-id": "true",
-<<<<<<< HEAD
-        "x-ms-version": "2020-12-06"
-=======
         "x-ms-version": "2021-02-12"
->>>>>>> 7e782c87
       },
       "RequestBody": null,
       "StatusCode": 202,
@@ -77,15 +64,9 @@
         "x-ms-content-crc64": "OiK5y8yfXXA=",
         "x-ms-copy-id": "c2011096-cb94-4546-affb-ce835969f7f1",
         "x-ms-copy-status": "success",
-<<<<<<< HEAD
-        "x-ms-request-id": "b5c95617-101e-001b-7171-5945f9000000",
-        "x-ms-version": "2020-12-06",
-        "x-ms-version-id": "2021-06-04T18:41:58.0324819Z"
-=======
         "x-ms-request-id": "b1229fdf-d01e-004a-24e9-8e693e000000",
         "x-ms-version": "2021-02-12",
         "x-ms-version-id": "2021-08-11T19:42:37.0462272Z"
->>>>>>> 7e782c87
       },
       "ResponseBody": []
     },
@@ -100,11 +81,7 @@
         "x-ms-client-request-id": "4daadb1a-6c97-12ba-4178-6fbebee32dfa",
         "x-ms-date": "Wed, 11 Aug 2021 19:42:37 GMT",
         "x-ms-return-client-request-id": "true",
-<<<<<<< HEAD
-        "x-ms-version": "2020-12-06"
-=======
         "x-ms-version": "2021-02-12"
->>>>>>> 7e782c87
       },
       "RequestBody": null,
       "StatusCode": 200,
@@ -135,172 +112,8 @@
         "x-ms-legal-hold": "true",
         "x-ms-request-id": "b122a07e-d01e-004a-39e9-8e693e000000",
         "x-ms-server-encrypted": "true",
-<<<<<<< HEAD
-        "x-ms-version": "2020-12-06",
-        "x-ms-version-id": "2021-06-04T18:41:58.0324819Z"
-      },
-      "ResponseBody": []
-    },
-    {
-      "RequestUri": "https://seanoauthstage.blob.core.windows.net/test-container-a29f4a1e-87c8-f2c8-4314-af5882833026?restype=container&comp=list&include=Immutabilitypolicy%2CLegalhold",
-      "RequestMethod": "GET",
-      "RequestHeaders": {
-        "Accept": "application/xml",
-        "Authorization": "Sanitized",
-        "User-Agent": [
-          "azsdk-net-Storage.Blobs/12.9.0-alpha.20210604.1",
-          "(.NET 5.0.6; Microsoft Windows 10.0.19043)"
-        ],
-        "x-ms-client-request-id": "748b91cd-939b-3c8f-3c0d-fdcb1c469280",
-        "x-ms-date": "Fri, 04 Jun 2021 18:41:58 GMT",
-        "x-ms-return-client-request-id": "true",
-        "x-ms-version": "2020-12-06"
-      },
-      "RequestBody": null,
-      "StatusCode": 200,
-      "ResponseHeaders": {
-        "Content-Type": "application/xml",
-        "Date": "Fri, 04 Jun 2021 18:41:57 GMT",
-        "Server": [
-          "Windows-Azure-Blob/1.0",
-          "Microsoft-HTTPAPI/2.0"
-        ],
-        "Transfer-Encoding": "chunked",
-        "x-ms-client-request-id": "748b91cd-939b-3c8f-3c0d-fdcb1c469280",
-        "x-ms-request-id": "b5c9561e-101e-001b-7571-5945f9000000",
-        "x-ms-version": "2020-12-06"
-      },
-      "ResponseBody": "﻿<?xml version=\"1.0\" encoding=\"utf-8\"?><EnumerationResults ServiceEndpoint=\"https://seanoauthstage.blob.core.windows.net/\" ContainerName=\"test-container-a29f4a1e-87c8-f2c8-4314-af5882833026\"><Blobs><Blob><Name>test-blob-847b701e-1d1d-0832-0f3f-bf4f81bf2a27</Name><VersionId>2021-06-04T18:41:58.0324819Z</VersionId><IsCurrentVersion>true</IsCurrentVersion><Properties><Creation-Time>Fri, 04 Jun 2021 18:41:57 GMT</Creation-Time><Last-Modified>Fri, 04 Jun 2021 18:41:57 GMT</Last-Modified><Etag>0x8D927886EF11187</Etag><Content-Length>1024</Content-Length><Content-Type>application/octet-stream</Content-Type><Content-Encoding /><Content-Language /><Content-CRC64>4GkDOkz1HT0=</Content-CRC64><Content-MD5>gc31eZRjS3DVf1nhcht7iw==</Content-MD5><Cache-Control /><Content-Disposition /><BlobType>BlockBlob</BlobType><AccessTier>Hot</AccessTier><AccessTierInferred>true</AccessTierInferred><LeaseStatus>unlocked</LeaseStatus><LeaseState>available</LeaseState><ServerEncrypted>true</ServerEncrypted><ImmutabilityPolicyUntilDate>Fri, 04 Jun 2021 18:46:58 GMT</ImmutabilityPolicyUntilDate><ImmutabilityPolicyMode>unlocked</ImmutabilityPolicyMode><LegalHold>true</LegalHold></Properties><OrMetadata /></Blob><Blob><Name>test-blob-9c1525cb-f282-cb00-8d5e-b1d2669620cc</Name><VersionId>2021-06-04T18:41:57.8575831Z</VersionId><IsCurrentVersion>true</IsCurrentVersion><Properties><Creation-Time>Fri, 04 Jun 2021 18:41:57 GMT</Creation-Time><Last-Modified>Fri, 04 Jun 2021 18:41:57 GMT</Last-Modified><Etag>0x8D927886EDBBCCD</Etag><Content-Length>1024</Content-Length><Content-Type>application/octet-stream</Content-Type><Content-Encoding /><Content-Language /><Content-CRC64 /><Content-MD5>gc31eZRjS3DVf1nhcht7iw==</Content-MD5><Cache-Control /><Content-Disposition /><BlobType>BlockBlob</BlobType><AccessTier>Hot</AccessTier><AccessTierInferred>true</AccessTierInferred><LeaseStatus>unlocked</LeaseStatus><LeaseState>available</LeaseState><ServerEncrypted>true</ServerEncrypted></Properties><OrMetadata /></Blob></Blobs><NextMarker /></EnumerationResults>"
-    },
-    {
-      "RequestUri": "https://seanoauthstage.blob.core.windows.net/test-container-a29f4a1e-87c8-f2c8-4314-af5882833026/test-blob-847b701e-1d1d-0832-0f3f-bf4f81bf2a27?comp=legalhold",
-      "RequestMethod": "PUT",
-      "RequestHeaders": {
-        "Accept": "application/xml",
-        "Authorization": "Sanitized",
-        "traceparent": "00-bbaab9c78e02a44a8891006b4cbda42d-ee59fbd6ea3e2e42-00",
-        "User-Agent": [
-          "azsdk-net-Storage.Blobs/12.9.0-alpha.20210604.1",
-          "(.NET 5.0.6; Microsoft Windows 10.0.19043)"
-        ],
-        "x-ms-client-request-id": "eea57ebe-d635-c578-f9f7-c25c1218620d",
-        "x-ms-date": "Fri, 04 Jun 2021 18:41:58 GMT",
-        "x-ms-legal-hold": "false",
-        "x-ms-return-client-request-id": "true",
-        "x-ms-version": "2020-12-06"
-      },
-      "RequestBody": null,
-      "StatusCode": 200,
-      "ResponseHeaders": {
-        "Content-Length": "0",
-        "Date": "Fri, 04 Jun 2021 18:41:57 GMT",
-        "Server": [
-          "Windows-Azure-Blob/1.0",
-          "Microsoft-HTTPAPI/2.0"
-        ],
-        "x-ms-client-request-id": "eea57ebe-d635-c578-f9f7-c25c1218620d",
-        "x-ms-legal-hold": "false",
-        "x-ms-request-id": "b5c95623-101e-001b-7971-5945f9000000",
-        "x-ms-version": "2020-12-06"
-      },
-      "ResponseBody": []
-    },
-    {
-      "RequestUri": "https://seanoauthstage.blob.core.windows.net/test-container-a29f4a1e-87c8-f2c8-4314-af5882833026/test-blob-847b701e-1d1d-0832-0f3f-bf4f81bf2a27?comp=immutabilityPolicies",
-      "RequestMethod": "DELETE",
-      "RequestHeaders": {
-        "Accept": "application/xml",
-        "Authorization": "Sanitized",
-        "traceparent": "00-76e7fc7e70902f4b87fa37bea9df6429-c396194eb1fb5949-00",
-        "User-Agent": [
-          "azsdk-net-Storage.Blobs/12.9.0-alpha.20210604.1",
-          "(.NET 5.0.6; Microsoft Windows 10.0.19043)"
-        ],
-        "x-ms-client-request-id": "9e0d10ba-a4a1-574b-e2a0-3bb86c34c045",
-        "x-ms-date": "Fri, 04 Jun 2021 18:41:59 GMT",
-        "x-ms-return-client-request-id": "true",
-        "x-ms-version": "2020-12-06"
-      },
-      "RequestBody": null,
-      "StatusCode": 200,
-      "ResponseHeaders": {
-        "Content-Length": "0",
-        "Date": "Fri, 04 Jun 2021 18:41:58 GMT",
-        "Server": [
-          "Windows-Azure-Blob/1.0",
-          "Microsoft-HTTPAPI/2.0"
-        ],
-        "x-ms-client-request-id": "9e0d10ba-a4a1-574b-e2a0-3bb86c34c045",
-        "x-ms-request-id": "b5c95624-101e-001b-7a71-5945f9000000",
-        "x-ms-version": "2020-12-06"
-      },
-      "ResponseBody": []
-    },
-    {
-      "RequestUri": "https://seanoauthstage.blob.core.windows.net/test-container-a29f4a1e-87c8-f2c8-4314-af5882833026/test-blob-847b701e-1d1d-0832-0f3f-bf4f81bf2a27",
-      "RequestMethod": "DELETE",
-      "RequestHeaders": {
-        "Accept": "application/xml",
-        "Authorization": "Sanitized",
-        "traceparent": "00-59b496709774ec4ba8da862519ff25d1-dc83d7c252913b4f-00",
-        "User-Agent": [
-          "azsdk-net-Storage.Blobs/12.9.0-alpha.20210604.1",
-          "(.NET 5.0.6; Microsoft Windows 10.0.19043)"
-        ],
-        "x-ms-client-request-id": "01a1138e-c30b-306c-3e8a-0c5d9c6833cc",
-        "x-ms-date": "Fri, 04 Jun 2021 18:41:59 GMT",
-        "x-ms-return-client-request-id": "true",
-        "x-ms-version": "2020-12-06"
-      },
-      "RequestBody": null,
-      "StatusCode": 202,
-      "ResponseHeaders": {
-        "Date": "Fri, 04 Jun 2021 18:41:58 GMT",
-        "Server": [
-          "Windows-Azure-Blob/1.0",
-          "Microsoft-HTTPAPI/2.0"
-        ],
-        "Transfer-Encoding": "chunked",
-        "x-ms-client-request-id": "01a1138e-c30b-306c-3e8a-0c5d9c6833cc",
-        "x-ms-delete-type-permanent": "false",
-        "x-ms-request-id": "b5c95625-101e-001b-7b71-5945f9000000",
-        "x-ms-version": "2020-12-06"
-      },
-      "ResponseBody": []
-    },
-    {
-      "RequestUri": "https://seanoauthstage.blob.core.windows.net/test-container-a29f4a1e-87c8-f2c8-4314-af5882833026/test-blob-9c1525cb-f282-cb00-8d5e-b1d2669620cc",
-      "RequestMethod": "DELETE",
-      "RequestHeaders": {
-        "Accept": "application/xml",
-        "Authorization": "Sanitized",
-        "traceparent": "00-4491248cc8ec104eae2b9ec40973b9d9-12721e9bd6b38d4f-00",
-        "User-Agent": [
-          "azsdk-net-Storage.Blobs/12.9.0-alpha.20210604.1",
-          "(.NET 5.0.6; Microsoft Windows 10.0.19043)"
-        ],
-        "x-ms-client-request-id": "582af34e-be92-bf3a-a4d8-0a21589149f4",
-        "x-ms-date": "Fri, 04 Jun 2021 18:41:59 GMT",
-        "x-ms-return-client-request-id": "true",
-        "x-ms-version": "2020-12-06"
-      },
-      "RequestBody": null,
-      "StatusCode": 202,
-      "ResponseHeaders": {
-        "Date": "Fri, 04 Jun 2021 18:41:58 GMT",
-        "Server": [
-          "Windows-Azure-Blob/1.0",
-          "Microsoft-HTTPAPI/2.0"
-        ],
-        "Transfer-Encoding": "chunked",
-        "x-ms-client-request-id": "582af34e-be92-bf3a-a4d8-0a21589149f4",
-        "x-ms-delete-type-permanent": "false",
-        "x-ms-request-id": "b5c95626-101e-001b-7c71-5945f9000000",
-        "x-ms-version": "2020-12-06"
-=======
         "x-ms-version": "2021-02-12",
         "x-ms-version-id": "2021-08-11T19:42:37.0462272Z"
->>>>>>> 7e782c87
       },
       "ResponseBody": []
     }
