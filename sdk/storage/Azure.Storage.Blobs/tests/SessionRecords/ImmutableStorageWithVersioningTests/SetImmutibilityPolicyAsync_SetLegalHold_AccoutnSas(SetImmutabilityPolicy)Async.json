--- conflicted
+++ resolved
@@ -14,11 +14,7 @@
         "x-ms-client-request-id": "20f76ee3-e839-3bce-2afd-1bc194fe26ab",
         "x-ms-date": "Wed, 11 Aug 2021 19:42:37 GMT",
         "x-ms-return-client-request-id": "true",
-<<<<<<< HEAD
-        "x-ms-version": "2020-12-06"
-=======
         "x-ms-version": "2021-02-12"
->>>>>>> 7e782c87
       },
       "RequestBody": "EiiJLtkVJZzj1h/QMpo8DDaW6HZL4j\u002BjndJE9TiIo6r7vfHD6bgtKOXpHgiqkPCETo5Cbe6ifC/o5pAG0DBkWjJ01HWoeCN\u002Bab\u002BQYsQ3\u002BA3iwKapRja8WEHB2wMnJle0hcPVNbt729VrxAMuERprse2DJBCJuxT8uHw0550gVkJo3N0AYcJRZuTRPoIyjUcmVikVpAJHKsmv2X0/RvQ4S23AxjU9a1AqMb0suHyRySo0DZFzCrJAIbETUIdEEiDwmfMUcccR6erZ63JEGnJMHQ9TCjljxEC7gKWDKRrI5R\u002BdOx\u002BJfVdjIyOmmh9A\u002BwY/xjN38QjnjNSyWfEhjb/PEQVTp95Sw6C48OcVvCohe4SfRGPnUPQWtq9K1yRlQZVk1ogZ7FQn7AOSvwEh0dCqkN5tgklc6MARPPEvCOt8Uq5RseahB44weFdgVJHy9eTen0ZF\u002BL9MB\u002B7ICLBi9\u002BQXFm1SzyDqCYlPPArx\u002B5MuHkYNUWikNlnvBan32P/ezYBzSD4knybE9JW99ru0WgxamelpVaZ7ct8TY8p28jGKcW6JfrNUCn4gSFzS50CdOqqdnD4VdXja99VeETxbTQFkM4VMK9xYBY9qSAxJqIufdSkg2VXydPv2r4bd9vlCxPtabrS7UA/NRJevqixskU5Kv5sTO3Oscr6JVnxWeg\u002BVKIQQ7jrX5CQZUpW\u002BQsrPih04kzddL4mIrvv2MfqTd8mHGYKoW6ITc9p3\u002Beje7i/zucxeHefYOPj7iEA\u002B4LIqhtvLNylIJy57JCBc5jagqsDMAngtNVniruGJrNNh1JIoTXMNErYFq5Gd4vnGfFLCWt2Act46/FGC6YhIv3pbGU\u002BONJnCk5cJxlfmkFJgGzGPxlL14WKz7lAhiikuvewXQsmpN0i4/8dGdquHU2z\u002BIc1WuPgoZTft20VIoAhu2whrz02JtuPp1saLr2q2LJrkI2hc1wTz79yRvFwCcF6\u002B2JuiHIQedWvpbeIynbbNNq\u002BrZH2fEgQDd\u002BBx\u002BPqH52VnzNbOEw8Wxa39cmoiwVElw4WtVwzhH8aXn6SkrX1wYoZ9ytDg/iKflJ7Pop\u002BZ4baOTDR02Y9Yhq0QN3RrchgwjBDjpfaBRcViDsJuEXwm/b3tFWFI/Ij2JEMjz8euNCKFnhWOtTzADQZuEcvM6nUw6Tm3fVy36JCH7YCyXXX\u002BtNqg6HJnl0eALQha2eq9KTnO8uaN9rbFzraFB8i7Da\u002BRcF3wLAIDyVHxNk9UXQ6lycRH5GqPcL0j2hm74pB/xR9YyGmNzPw3yymUm8BncXGo3z0EdClEAv\u002BfzVHoR\u002BbAcnEv\u002B5SlGPzHEBhA\u002BtT9vGmoEwJSe1D2E8Zp7v\u002BrToRC0ylPNw==",
       "StatusCode": 201,
@@ -33,22 +29,13 @@
         "x-ms-content-crc64": "7Byz5e9TsiM=",
         "x-ms-request-id": "b122a20e-d01e-004a-19e9-8e693e000000",
         "x-ms-request-server-encrypted": "true",
-<<<<<<< HEAD
-        "x-ms-version": "2020-12-06",
-        "x-ms-version-id": "2021-06-04T19:07:10.021319Z"
-=======
         "x-ms-version": "2021-02-12",
         "x-ms-version-id": "2021-08-11T19:42:37.6816799Z"
->>>>>>> 7e782c87
       },
       "ResponseBody": []
     },
     {
-<<<<<<< HEAD
-      "RequestUri": "https://seanoauthstage.blob.core.windows.net/test-container-01860b3d-c9de-2360-1f8a-9b7803d618c8/test-blob-2e892812-15d9-9c25-e3d6-1fd0329a3c0c?sv=2020-12-06&ss=b&srt=sco&se=2021-06-05T19%3A07%3A10Z&sp=i&sig=Sanitized&comp=immutabilityPolicies",
-=======
       "RequestUri": "https://kasobolcanadanetoauth.blob.core.windows.net/90185bea-b711-4aae-a98f-bb14f2a40111/test-blob-01860b3d-c9de-2360-1f8a-9b7803d618c8?sv=2021-02-12\u0026ss=b\u0026srt=sco\u0026se=2021-08-12T19%3A42%3A37Z\u0026sp=i\u0026sig=Sanitized\u0026comp=immutabilityPolicies",
->>>>>>> 7e782c87
       "RequestMethod": "PUT",
       "RequestHeaders": {
         "Accept": "application/xml",
@@ -58,11 +45,7 @@
         "x-ms-immutability-policy-mode": "Unlocked",
         "x-ms-immutability-policy-until-date": "Wed, 11 Aug 2021 19:47:37 GMT",
         "x-ms-return-client-request-id": "true",
-<<<<<<< HEAD
-        "x-ms-version": "2020-12-06"
-=======
         "x-ms-version": "2021-02-12"
->>>>>>> 7e782c87
       },
       "RequestBody": null,
       "StatusCode": 200,
@@ -72,24 +55,14 @@
         "Server": "Windows-Azure-Blob/1.0 Microsoft-HTTPAPI/2.0",
         "x-ms-client-request-id": "655f500f-2e32-8dfd-0ec6-9c4320a27c05",
         "x-ms-immutability-policy-mode": "unlocked",
-<<<<<<< HEAD
-        "x-ms-immutability-policy-until-date": "Fri, 04 Jun 2021 19:12:10 GMT",
-        "x-ms-request-id": "ccb61ae1-c01e-002f-7674-59f776000000",
-        "x-ms-version": "2020-12-06"
-=======
         "x-ms-immutability-policy-until-date": "Wed, 11 Aug 2021 19:47:37 GMT",
         "x-ms-request-id": "b122a297-d01e-004a-12e9-8e693e000000",
         "x-ms-version": "2021-02-12"
->>>>>>> 7e782c87
       },
       "ResponseBody": []
     },
     {
-<<<<<<< HEAD
-      "RequestUri": "https://seanoauthstage.blob.core.windows.net/test-container-01860b3d-c9de-2360-1f8a-9b7803d618c8/test-blob-2e892812-15d9-9c25-e3d6-1fd0329a3c0c?sv=2020-12-06&ss=b&srt=sco&se=2021-06-05T19%3A07%3A10Z&sp=i&sig=Sanitized&comp=legalhold",
-=======
       "RequestUri": "https://kasobolcanadanetoauth.blob.core.windows.net/90185bea-b711-4aae-a98f-bb14f2a40111/test-blob-01860b3d-c9de-2360-1f8a-9b7803d618c8?sv=2021-02-12\u0026ss=b\u0026srt=sco\u0026se=2021-08-12T19%3A42%3A37Z\u0026sp=i\u0026sig=Sanitized\u0026comp=legalhold",
->>>>>>> 7e782c87
       "RequestMethod": "PUT",
       "RequestHeaders": {
         "Accept": "application/xml",
@@ -98,11 +71,7 @@
         "x-ms-client-request-id": "44b15810-c09e-7f79-8667-bd49a0ce1d49",
         "x-ms-legal-hold": "false",
         "x-ms-return-client-request-id": "true",
-<<<<<<< HEAD
-        "x-ms-version": "2020-12-06"
-=======
         "x-ms-version": "2021-02-12"
->>>>>>> 7e782c87
       },
       "RequestBody": null,
       "StatusCode": 200,
@@ -112,107 +81,8 @@
         "Server": "Windows-Azure-Blob/1.0 Microsoft-HTTPAPI/2.0",
         "x-ms-client-request-id": "44b15810-c09e-7f79-8667-bd49a0ce1d49",
         "x-ms-legal-hold": "false",
-<<<<<<< HEAD
-        "x-ms-request-id": "ccb61ae3-c01e-002f-7874-59f776000000",
-        "x-ms-version": "2020-12-06"
-      },
-      "ResponseBody": []
-    },
-    {
-      "RequestUri": "https://seanoauthstage.blob.core.windows.net/test-container-01860b3d-c9de-2360-1f8a-9b7803d618c8?restype=container&comp=list&include=Immutabilitypolicy%2CLegalhold",
-      "RequestMethod": "GET",
-      "RequestHeaders": {
-        "Accept": "application/xml",
-        "Authorization": "Sanitized",
-        "User-Agent": [
-          "azsdk-net-Storage.Blobs/12.9.0-alpha.20210604.1",
-          "(.NET 5.0.6; Microsoft Windows 10.0.19043)"
-        ],
-        "x-ms-client-request-id": "ceebe99a-3e33-af84-8716-17e7b7ff84dc",
-        "x-ms-date": "Fri, 04 Jun 2021 19:07:10 GMT",
-        "x-ms-return-client-request-id": "true",
-        "x-ms-version": "2020-12-06"
-      },
-      "RequestBody": null,
-      "StatusCode": 200,
-      "ResponseHeaders": {
-        "Content-Type": "application/xml",
-        "Date": "Fri, 04 Jun 2021 19:07:09 GMT",
-        "Server": [
-          "Windows-Azure-Blob/1.0",
-          "Microsoft-HTTPAPI/2.0"
-        ],
-        "Transfer-Encoding": "chunked",
-        "x-ms-client-request-id": "ceebe99a-3e33-af84-8716-17e7b7ff84dc",
-        "x-ms-request-id": "ccb61ae4-c01e-002f-7974-59f776000000",
-        "x-ms-version": "2020-12-06"
-      },
-      "ResponseBody": "﻿<?xml version=\"1.0\" encoding=\"utf-8\"?><EnumerationResults ServiceEndpoint=\"https://seanoauthstage.blob.core.windows.net/\" ContainerName=\"test-container-01860b3d-c9de-2360-1f8a-9b7803d618c8\"><Blobs><Blob><Name>test-blob-2e892812-15d9-9c25-e3d6-1fd0329a3c0c</Name><VersionId>2021-06-04T19:07:10.0213190Z</VersionId><IsCurrentVersion>true</IsCurrentVersion><Properties><Creation-Time>Fri, 04 Jun 2021 19:07:10 GMT</Creation-Time><Last-Modified>Fri, 04 Jun 2021 19:07:10 GMT</Last-Modified><Etag>0x8D9278BF42DC3C6</Etag><Content-Length>1024</Content-Length><Content-Type>application/octet-stream</Content-Type><Content-Encoding /><Content-Language /><Content-CRC64 /><Content-MD5>ST7qbOtFJ5meAc4b9Ao42Q==</Content-MD5><Cache-Control /><Content-Disposition /><BlobType>BlockBlob</BlobType><AccessTier>Hot</AccessTier><AccessTierInferred>true</AccessTierInferred><LeaseStatus>unlocked</LeaseStatus><LeaseState>available</LeaseState><ServerEncrypted>true</ServerEncrypted><ImmutabilityPolicyUntilDate>Fri, 04 Jun 2021 19:12:10 GMT</ImmutabilityPolicyUntilDate><ImmutabilityPolicyMode>unlocked</ImmutabilityPolicyMode><LegalHold>false</LegalHold></Properties><OrMetadata /></Blob></Blobs><NextMarker /></EnumerationResults>"
-    },
-    {
-      "RequestUri": "https://seanoauthstage.blob.core.windows.net/test-container-01860b3d-c9de-2360-1f8a-9b7803d618c8/test-blob-2e892812-15d9-9c25-e3d6-1fd0329a3c0c?comp=immutabilityPolicies",
-      "RequestMethod": "DELETE",
-      "RequestHeaders": {
-        "Accept": "application/xml",
-        "Authorization": "Sanitized",
-        "traceparent": "00-a4b60e8038f1284c962f6232d12ebcf3-a2a26efa3aa1bb46-00",
-        "User-Agent": [
-          "azsdk-net-Storage.Blobs/12.9.0-alpha.20210604.1",
-          "(.NET 5.0.6; Microsoft Windows 10.0.19043)"
-        ],
-        "x-ms-client-request-id": "11de7ab0-e6be-8aca-3a84-41da207f6806",
-        "x-ms-date": "Fri, 04 Jun 2021 19:07:11 GMT",
-        "x-ms-return-client-request-id": "true",
-        "x-ms-version": "2020-12-06"
-      },
-      "RequestBody": null,
-      "StatusCode": 200,
-      "ResponseHeaders": {
-        "Content-Length": "0",
-        "Date": "Fri, 04 Jun 2021 19:07:09 GMT",
-        "Server": [
-          "Windows-Azure-Blob/1.0",
-          "Microsoft-HTTPAPI/2.0"
-        ],
-        "x-ms-client-request-id": "11de7ab0-e6be-8aca-3a84-41da207f6806",
-        "x-ms-request-id": "ccb61ae7-c01e-002f-7b74-59f776000000",
-        "x-ms-version": "2020-12-06"
-      },
-      "ResponseBody": []
-    },
-    {
-      "RequestUri": "https://seanoauthstage.blob.core.windows.net/test-container-01860b3d-c9de-2360-1f8a-9b7803d618c8/test-blob-2e892812-15d9-9c25-e3d6-1fd0329a3c0c",
-      "RequestMethod": "DELETE",
-      "RequestHeaders": {
-        "Accept": "application/xml",
-        "Authorization": "Sanitized",
-        "traceparent": "00-bb23e65c320ae54182aa02b0663a23b1-0082cf83314f9047-00",
-        "User-Agent": [
-          "azsdk-net-Storage.Blobs/12.9.0-alpha.20210604.1",
-          "(.NET 5.0.6; Microsoft Windows 10.0.19043)"
-        ],
-        "x-ms-client-request-id": "3c37c432-7320-cb1e-f4f5-a716147e0f23",
-        "x-ms-date": "Fri, 04 Jun 2021 19:07:11 GMT",
-        "x-ms-return-client-request-id": "true",
-        "x-ms-version": "2020-12-06"
-      },
-      "RequestBody": null,
-      "StatusCode": 202,
-      "ResponseHeaders": {
-        "Date": "Fri, 04 Jun 2021 19:07:09 GMT",
-        "Server": [
-          "Windows-Azure-Blob/1.0",
-          "Microsoft-HTTPAPI/2.0"
-        ],
-        "Transfer-Encoding": "chunked",
-        "x-ms-client-request-id": "3c37c432-7320-cb1e-f4f5-a716147e0f23",
-        "x-ms-delete-type-permanent": "false",
-        "x-ms-request-id": "ccb61ae9-c01e-002f-7d74-59f776000000",
-        "x-ms-version": "2020-12-06"
-=======
         "x-ms-request-id": "b122a2cc-d01e-004a-3fe9-8e693e000000",
         "x-ms-version": "2021-02-12"
->>>>>>> 7e782c87
       },
       "ResponseBody": []
     }
