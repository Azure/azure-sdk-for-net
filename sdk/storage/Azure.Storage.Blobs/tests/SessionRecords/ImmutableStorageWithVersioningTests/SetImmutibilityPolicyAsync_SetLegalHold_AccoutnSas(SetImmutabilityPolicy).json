--- conflicted
+++ resolved
@@ -14,11 +14,7 @@
         "x-ms-client-request-id": "9def1124-35ae-24bd-91e9-9958a0a2d8ff",
         "x-ms-date": "Wed, 11 Aug 2021 19:42:23 GMT",
         "x-ms-return-client-request-id": "true",
-<<<<<<< HEAD
-        "x-ms-version": "2020-12-06"
-=======
         "x-ms-version": "2021-02-12"
->>>>>>> 7e782c87
       },
       "RequestBody": "InEd1mnpqBAX/WXRjkzEReO4DuA4ik6DW8hxoUf7ilMP9\u002B/0Wj\u002BAcLtukNPEoC3gzAiYArzwe5cjmnuheAbIG3IRwZdc0OqkN50lyfl6vruakdQ/Y4iWHntX0L/D3/i0pnVgst6Vg/wd88ofy7GeqNzABucxiLfqe6IcBf8q4FilcCOEGQvcBA3YIm\u002B\u002Bd1PJuSfjA9kRgh29djc7eX788hNyeVuOGY7R4wLZWWZHKwRPUkvYR9x/lO0Gx6PToYqP2y9cS/33O6CYEiDXOCm3dUoy6ycyJKs28uVtiFLr/UF3SX026\u002BAHWBarPzW8qFzDT1FYoLZjXLeEJVgXibNNrBTeX\u002B6rgIpqK5MQh\u002BR1ekqJqTgAk1yLE\u002BzGscWH785jXZIg3UhtF87H7XUiUtXSDqoNjt96TRm4U0wB5c7E4zzErSlRVZ0CG5JqOKXnaMEW9KMaeWDu6BB5aIr8azL/Awk4XqWsgLkNC3JNEBRz0OqK6/ArqWrb1sQZ2OwTBq9fajWcrgobanPpDW3toNj7BpegcYBB1FmfXIfhkqjM\u002BQTC7qXf1yHfb4B9QZz87TXrHdFVc5UvHZXb/FKDOtjLHBNpK7IzHC91wQEAxJK9om5S9nXWd4Zvk9APA9rPWzWosSWIk8KDtwGi37KTLlkDHlrjMURi9KSM\u002BpfhIxhUpmXMWBJtNA\u002Brzj5zM5jU22R3DOV/6yrxRb2A\u002B5groZPoTjhNxtZGlelKOGIF78EMuB4yahcy1Ls62xJV7Th2gCyqi\u002BVfhxSOMHf8NbPI61b7dEN5\u002BDd8tXl9EuvD8aiw1Lc1W2TbrDAKpDmgNp8HcfC8WXn1/If0LdVs4XQpyj7OTGH7kpDyH8cSb1T93H/ZdaD7BpcuutcwQS2Ob8q84dn70ek\u002BDN9gyjmx4o0z91FVkmvTLsOmoJGJy1FiY7D8Vo57AguVmmnBmztefNhJ/EncOdxe6LIVVDFYtECO/WeJtIv/t/RGv/gCEpOISCO4QM4HhirTnm7bZa3ZPeUoMp3U1cdNSkRVlnnkXNYfjQwNn3Ryh3c9tRYdI1JGbIIS2d/1s3Nba/aJsu\u002Bw70GXu9ihy55xtqslliCxLybyDin20oL2KdmYsjN\u002B6NWHjMXUhWd6paDkoCM0zx1TqjzPlqPGuh2/oZL\u002BCBlq883Wngpa3Kq\u002BeGmIEjFfwlm8RQj3rlExwdKoFeTVe5yHea1VXTES\u002BM2REB46PafrX944QsMQckR7pd03scbG6P3NAZmECmQoqUw6ZZ0z94MrvbYFnTjZdwZp2bhU20cHyyghbTwOZlR5EJh21Q2mSK5ZDPQPwEvE9IqSGzGs084FM5p1EopHHFZhi42gYqH5wpAK\u002Bs9T9w==",
       "StatusCode": 201,
@@ -33,22 +29,13 @@
         "x-ms-content-crc64": "KmiMBS2gSpE=",
         "x-ms-request-id": "b1226e03-d01e-004a-47e9-8e693e000000",
         "x-ms-request-server-encrypted": "true",
-<<<<<<< HEAD
-        "x-ms-version": "2020-12-06",
-        "x-ms-version-id": "2021-06-04T19:06:48.9695084Z"
-=======
         "x-ms-version": "2021-02-12",
         "x-ms-version-id": "2021-08-11T19:42:23.8428549Z"
->>>>>>> 7e782c87
       },
       "ResponseBody": []
     },
     {
-<<<<<<< HEAD
-      "RequestUri": "https://seanoauthstage.blob.core.windows.net/test-container-a77e6359-2ad0-bc71-2c91-4d7bbbcbd1b3/test-blob-d61d7122-e969-10a8-17fd-65d18e4cc445?sv=2020-12-06&ss=b&srt=sco&se=2021-06-05T19%3A06%3A49Z&sp=i&sig=Sanitized&comp=immutabilityPolicies",
-=======
       "RequestUri": "https://kasobolcanadanetoauth.blob.core.windows.net/ccc0c3b3-39f3-484e-82af-1eeedc495adf/test-blob-a77e6359-2ad0-bc71-2c91-4d7bbbcbd1b3?sv=2021-02-12\u0026ss=b\u0026srt=sco\u0026se=2021-08-12T19%3A42%3A23Z\u0026sp=i\u0026sig=Sanitized\u0026comp=immutabilityPolicies",
->>>>>>> 7e782c87
       "RequestMethod": "PUT",
       "RequestHeaders": {
         "Accept": "application/xml",
@@ -58,11 +45,7 @@
         "x-ms-immutability-policy-mode": "Unlocked",
         "x-ms-immutability-policy-until-date": "Wed, 11 Aug 2021 19:47:23 GMT",
         "x-ms-return-client-request-id": "true",
-<<<<<<< HEAD
-        "x-ms-version": "2020-12-06"
-=======
         "x-ms-version": "2021-02-12"
->>>>>>> 7e782c87
       },
       "RequestBody": null,
       "StatusCode": 200,
@@ -72,24 +55,14 @@
         "Server": "Windows-Azure-Blob/1.0 Microsoft-HTTPAPI/2.0",
         "x-ms-client-request-id": "e9e65a92-b5df-d548-1f38-e7c8e2f3832b",
         "x-ms-immutability-policy-mode": "unlocked",
-<<<<<<< HEAD
-        "x-ms-immutability-policy-until-date": "Fri, 04 Jun 2021 19:11:49 GMT",
-        "x-ms-request-id": "ccb61678-c01e-002f-5874-59f776000000",
-        "x-ms-version": "2020-12-06"
-=======
         "x-ms-immutability-policy-until-date": "Wed, 11 Aug 2021 19:47:23 GMT",
         "x-ms-request-id": "b1226e8e-d01e-004a-3ae9-8e693e000000",
         "x-ms-version": "2021-02-12"
->>>>>>> 7e782c87
       },
       "ResponseBody": []
     },
     {
-<<<<<<< HEAD
-      "RequestUri": "https://seanoauthstage.blob.core.windows.net/test-container-a77e6359-2ad0-bc71-2c91-4d7bbbcbd1b3/test-blob-d61d7122-e969-10a8-17fd-65d18e4cc445?sv=2020-12-06&ss=b&srt=sco&se=2021-06-05T19%3A06%3A49Z&sp=i&sig=Sanitized&comp=legalhold",
-=======
       "RequestUri": "https://kasobolcanadanetoauth.blob.core.windows.net/ccc0c3b3-39f3-484e-82af-1eeedc495adf/test-blob-a77e6359-2ad0-bc71-2c91-4d7bbbcbd1b3?sv=2021-02-12\u0026ss=b\u0026srt=sco\u0026se=2021-08-12T19%3A42%3A23Z\u0026sp=i\u0026sig=Sanitized\u0026comp=legalhold",
->>>>>>> 7e782c87
       "RequestMethod": "PUT",
       "RequestHeaders": {
         "Accept": "application/xml",
@@ -98,11 +71,7 @@
         "x-ms-client-request-id": "45c512ea-efbb-fc1f-f2b9-797c29cdbe17",
         "x-ms-legal-hold": "false",
         "x-ms-return-client-request-id": "true",
-<<<<<<< HEAD
-        "x-ms-version": "2020-12-06"
-=======
         "x-ms-version": "2021-02-12"
->>>>>>> 7e782c87
       },
       "RequestBody": null,
       "StatusCode": 200,
@@ -112,108 +81,8 @@
         "Server": "Windows-Azure-Blob/1.0 Microsoft-HTTPAPI/2.0",
         "x-ms-client-request-id": "45c512ea-efbb-fc1f-f2b9-797c29cdbe17",
         "x-ms-legal-hold": "false",
-<<<<<<< HEAD
-        "x-ms-request-id": "ccb61679-c01e-002f-5974-59f776000000",
-        "x-ms-version": "2020-12-06"
-      },
-      "ResponseBody": []
-    },
-    {
-      "RequestUri": "https://seanoauthstage.blob.core.windows.net/test-container-a77e6359-2ad0-bc71-2c91-4d7bbbcbd1b3?restype=container&comp=list&include=Immutabilitypolicy%2CLegalhold",
-      "RequestMethod": "GET",
-      "RequestHeaders": {
-        "Accept": "application/xml",
-        "Authorization": "Sanitized",
-        "traceparent": "00-f67e2a2202193746ae1a86b2ae919b36-91331afe76a37f4d-00",
-        "User-Agent": [
-          "azsdk-net-Storage.Blobs/12.9.0-alpha.20210604.1",
-          "(.NET 5.0.6; Microsoft Windows 10.0.19043)"
-        ],
-        "x-ms-client-request-id": "e4b77b8f-447e-516b-70cb-6be8828ed91a",
-        "x-ms-date": "Fri, 04 Jun 2021 19:06:49 GMT",
-        "x-ms-return-client-request-id": "true",
-        "x-ms-version": "2020-12-06"
-      },
-      "RequestBody": null,
-      "StatusCode": 200,
-      "ResponseHeaders": {
-        "Content-Type": "application/xml",
-        "Date": "Fri, 04 Jun 2021 19:06:48 GMT",
-        "Server": [
-          "Windows-Azure-Blob/1.0",
-          "Microsoft-HTTPAPI/2.0"
-        ],
-        "Transfer-Encoding": "chunked",
-        "x-ms-client-request-id": "e4b77b8f-447e-516b-70cb-6be8828ed91a",
-        "x-ms-request-id": "ccb6167a-c01e-002f-5a74-59f776000000",
-        "x-ms-version": "2020-12-06"
-      },
-      "ResponseBody": "﻿<?xml version=\"1.0\" encoding=\"utf-8\"?><EnumerationResults ServiceEndpoint=\"https://seanoauthstage.blob.core.windows.net/\" ContainerName=\"test-container-a77e6359-2ad0-bc71-2c91-4d7bbbcbd1b3\"><Blobs><Blob><Name>test-blob-d61d7122-e969-10a8-17fd-65d18e4cc445</Name><VersionId>2021-06-04T19:06:48.9695084Z</VersionId><IsCurrentVersion>true</IsCurrentVersion><Properties><Creation-Time>Fri, 04 Jun 2021 19:06:48 GMT</Creation-Time><Last-Modified>Fri, 04 Jun 2021 19:06:48 GMT</Last-Modified><Etag>0x8D9278BE7A1836C</Etag><Content-Length>1024</Content-Length><Content-Type>application/octet-stream</Content-Type><Content-Encoding /><Content-Language /><Content-CRC64 /><Content-MD5>BgX61xSNmQD5WfcApw8eHA==</Content-MD5><Cache-Control /><Content-Disposition /><BlobType>BlockBlob</BlobType><AccessTier>Hot</AccessTier><AccessTierInferred>true</AccessTierInferred><LeaseStatus>unlocked</LeaseStatus><LeaseState>available</LeaseState><ServerEncrypted>true</ServerEncrypted><ImmutabilityPolicyUntilDate>Fri, 04 Jun 2021 19:11:49 GMT</ImmutabilityPolicyUntilDate><ImmutabilityPolicyMode>unlocked</ImmutabilityPolicyMode><LegalHold>false</LegalHold></Properties><OrMetadata /></Blob></Blobs><NextMarker /></EnumerationResults>"
-    },
-    {
-      "RequestUri": "https://seanoauthstage.blob.core.windows.net/test-container-a77e6359-2ad0-bc71-2c91-4d7bbbcbd1b3/test-blob-d61d7122-e969-10a8-17fd-65d18e4cc445?comp=immutabilityPolicies",
-      "RequestMethod": "DELETE",
-      "RequestHeaders": {
-        "Accept": "application/xml",
-        "Authorization": "Sanitized",
-        "traceparent": "00-fe7bf81076d7a24b97aa8a685bd6ca16-19e94aba7963114e-00",
-        "User-Agent": [
-          "azsdk-net-Storage.Blobs/12.9.0-alpha.20210604.1",
-          "(.NET 5.0.6; Microsoft Windows 10.0.19043)"
-        ],
-        "x-ms-client-request-id": "a701bfea-7921-a534-dc8c-5e62d286f11d",
-        "x-ms-date": "Fri, 04 Jun 2021 19:06:49 GMT",
-        "x-ms-return-client-request-id": "true",
-        "x-ms-version": "2020-12-06"
-      },
-      "RequestBody": null,
-      "StatusCode": 200,
-      "ResponseHeaders": {
-        "Content-Length": "0",
-        "Date": "Fri, 04 Jun 2021 19:06:49 GMT",
-        "Server": [
-          "Windows-Azure-Blob/1.0",
-          "Microsoft-HTTPAPI/2.0"
-        ],
-        "x-ms-client-request-id": "a701bfea-7921-a534-dc8c-5e62d286f11d",
-        "x-ms-request-id": "ccb6167d-c01e-002f-5c74-59f776000000",
-        "x-ms-version": "2020-12-06"
-      },
-      "ResponseBody": []
-    },
-    {
-      "RequestUri": "https://seanoauthstage.blob.core.windows.net/test-container-a77e6359-2ad0-bc71-2c91-4d7bbbcbd1b3/test-blob-d61d7122-e969-10a8-17fd-65d18e4cc445",
-      "RequestMethod": "DELETE",
-      "RequestHeaders": {
-        "Accept": "application/xml",
-        "Authorization": "Sanitized",
-        "traceparent": "00-f11e3a14c8bbb94db0667ba74addce24-765810c7de90204f-00",
-        "User-Agent": [
-          "azsdk-net-Storage.Blobs/12.9.0-alpha.20210604.1",
-          "(.NET 5.0.6; Microsoft Windows 10.0.19043)"
-        ],
-        "x-ms-client-request-id": "c2fe95ee-328d-e1f9-92ed-04628f86a89c",
-        "x-ms-date": "Fri, 04 Jun 2021 19:06:50 GMT",
-        "x-ms-return-client-request-id": "true",
-        "x-ms-version": "2020-12-06"
-      },
-      "RequestBody": null,
-      "StatusCode": 202,
-      "ResponseHeaders": {
-        "Date": "Fri, 04 Jun 2021 19:06:49 GMT",
-        "Server": [
-          "Windows-Azure-Blob/1.0",
-          "Microsoft-HTTPAPI/2.0"
-        ],
-        "Transfer-Encoding": "chunked",
-        "x-ms-client-request-id": "c2fe95ee-328d-e1f9-92ed-04628f86a89c",
-        "x-ms-delete-type-permanent": "false",
-        "x-ms-request-id": "ccb6167f-c01e-002f-5d74-59f776000000",
-        "x-ms-version": "2020-12-06"
-=======
         "x-ms-request-id": "b1226ece-d01e-004a-70e9-8e693e000000",
         "x-ms-version": "2021-02-12"
->>>>>>> 7e782c87
       },
       "ResponseBody": []
     }
