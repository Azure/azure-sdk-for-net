--- conflicted
+++ resolved
@@ -16,11 +16,7 @@
         "x-ms-immutability-policy-until-date": "Wed, 11 Aug 2021 19:47:34 GMT",
         "x-ms-legal-hold": "true",
         "x-ms-return-client-request-id": "true",
-<<<<<<< HEAD
-        "x-ms-version": "2020-12-06"
-=======
         "x-ms-version": "2021-02-12"
->>>>>>> 7e782c87
       },
       "RequestBody": null,
       "StatusCode": 201,
@@ -33,13 +29,8 @@
         "x-ms-client-request-id": "5b1cfc43-fdd0-9f66-7d3f-2aba89ace712",
         "x-ms-request-id": "b12295f0-d01e-004a-2ee9-8e693e000000",
         "x-ms-request-server-encrypted": "true",
-<<<<<<< HEAD
-        "x-ms-version": "2020-12-06",
-        "x-ms-version-id": "2021-06-04T18:41:52.616622Z"
-=======
         "x-ms-version": "2021-02-12",
         "x-ms-version-id": "2021-08-11T19:42:34.0911267Z"
->>>>>>> 7e782c87
       },
       "ResponseBody": []
     },
@@ -54,11 +45,7 @@
         "x-ms-client-request-id": "4acd2bfe-11d6-a29f-6afb-cf294359e73c",
         "x-ms-date": "Wed, 11 Aug 2021 19:42:34 GMT",
         "x-ms-return-client-request-id": "true",
-<<<<<<< HEAD
-        "x-ms-version": "2020-12-06"
-=======
         "x-ms-version": "2021-02-12"
->>>>>>> 7e782c87
       },
       "RequestBody": null,
       "StatusCode": 200,
@@ -82,140 +69,8 @@
         "x-ms-legal-hold": "true",
         "x-ms-request-id": "b1229621-d01e-004a-59e9-8e693e000000",
         "x-ms-server-encrypted": "true",
-<<<<<<< HEAD
-        "x-ms-version": "2020-12-06",
-        "x-ms-version-id": "2021-06-04T18:41:52.616622Z"
-      },
-      "ResponseBody": []
-    },
-    {
-      "RequestUri": "https://seanoauthstage.blob.core.windows.net/test-container-2bd79126-5f97-7230-3f45-fe1046f36d70?restype=container&comp=list&include=Immutabilitypolicy%2CLegalhold",
-      "RequestMethod": "GET",
-      "RequestHeaders": {
-        "Accept": "application/xml",
-        "Authorization": "Sanitized",
-        "User-Agent": [
-          "azsdk-net-Storage.Blobs/12.9.0-alpha.20210604.1",
-          "(.NET 5.0.6; Microsoft Windows 10.0.19043)"
-        ],
-        "x-ms-client-request-id": "39e1067f-8302-d576-7f51-32713336e7cc",
-        "x-ms-date": "Fri, 04 Jun 2021 18:41:53 GMT",
-        "x-ms-return-client-request-id": "true",
-        "x-ms-version": "2020-12-06"
-      },
-      "RequestBody": null,
-      "StatusCode": 200,
-      "ResponseHeaders": {
-        "Content-Type": "application/xml",
-        "Date": "Fri, 04 Jun 2021 18:41:51 GMT",
-        "Server": [
-          "Windows-Azure-Blob/1.0",
-          "Microsoft-HTTPAPI/2.0"
-        ],
-        "Transfer-Encoding": "chunked",
-        "x-ms-client-request-id": "39e1067f-8302-d576-7f51-32713336e7cc",
-        "x-ms-request-id": "b5c955f2-101e-001b-5771-5945f9000000",
-        "x-ms-version": "2020-12-06"
-      },
-      "ResponseBody": "﻿<?xml version=\"1.0\" encoding=\"utf-8\"?><EnumerationResults ServiceEndpoint=\"https://seanoauthstage.blob.core.windows.net/\" ContainerName=\"test-container-2bd79126-5f97-7230-3f45-fe1046f36d70\"><Blobs><Blob><Name>test-blob-4d9ad0a0-6e68-7014-e8ce-1b680db046d3</Name><VersionId>2021-06-04T18:41:52.6166220Z</VersionId><IsCurrentVersion>true</IsCurrentVersion><Properties><Creation-Time>Fri, 04 Jun 2021 18:41:52 GMT</Creation-Time><Last-Modified>Fri, 04 Jun 2021 18:41:52 GMT</Last-Modified><Etag>0x8D927886BBC2ECC</Etag><Content-Length>1024</Content-Length><Content-Type>application/octet-stream</Content-Type><Content-Encoding /><Content-Language /><Content-CRC64 /><Content-MD5 /><Cache-Control /><Content-Disposition /><x-ms-blob-sequence-number>0</x-ms-blob-sequence-number><BlobType>PageBlob</BlobType><LeaseStatus>unlocked</LeaseStatus><LeaseState>available</LeaseState><ServerEncrypted>true</ServerEncrypted><ImmutabilityPolicyUntilDate>Fri, 04 Jun 2021 18:46:53 GMT</ImmutabilityPolicyUntilDate><ImmutabilityPolicyMode>unlocked</ImmutabilityPolicyMode><LegalHold>true</LegalHold></Properties><OrMetadata /></Blob></Blobs><NextMarker /></EnumerationResults>"
-    },
-    {
-      "RequestUri": "https://seanoauthstage.blob.core.windows.net/test-container-2bd79126-5f97-7230-3f45-fe1046f36d70/test-blob-4d9ad0a0-6e68-7014-e8ce-1b680db046d3?comp=legalhold",
-      "RequestMethod": "PUT",
-      "RequestHeaders": {
-        "Accept": "application/xml",
-        "Authorization": "Sanitized",
-        "traceparent": "00-bbae995736afd44da78bf937f7c7758c-e55aa5db6d5c2f44-00",
-        "User-Agent": [
-          "azsdk-net-Storage.Blobs/12.9.0-alpha.20210604.1",
-          "(.NET 5.0.6; Microsoft Windows 10.0.19043)"
-        ],
-        "x-ms-client-request-id": "b4e9baf1-21bc-57b3-25e6-de8d6aca5c57",
-        "x-ms-date": "Fri, 04 Jun 2021 18:41:53 GMT",
-        "x-ms-legal-hold": "false",
-        "x-ms-return-client-request-id": "true",
-        "x-ms-version": "2020-12-06"
-      },
-      "RequestBody": null,
-      "StatusCode": 200,
-      "ResponseHeaders": {
-        "Content-Length": "0",
-        "Date": "Fri, 04 Jun 2021 18:41:51 GMT",
-        "Server": [
-          "Windows-Azure-Blob/1.0",
-          "Microsoft-HTTPAPI/2.0"
-        ],
-        "x-ms-client-request-id": "b4e9baf1-21bc-57b3-25e6-de8d6aca5c57",
-        "x-ms-legal-hold": "false",
-        "x-ms-request-id": "b5c955f3-101e-001b-5871-5945f9000000",
-        "x-ms-version": "2020-12-06"
-      },
-      "ResponseBody": []
-    },
-    {
-      "RequestUri": "https://seanoauthstage.blob.core.windows.net/test-container-2bd79126-5f97-7230-3f45-fe1046f36d70/test-blob-4d9ad0a0-6e68-7014-e8ce-1b680db046d3?comp=immutabilityPolicies",
-      "RequestMethod": "DELETE",
-      "RequestHeaders": {
-        "Accept": "application/xml",
-        "Authorization": "Sanitized",
-        "traceparent": "00-688d8456d0f6f948a6b1d4ad75a6c845-3923e8ee0ff8204f-00",
-        "User-Agent": [
-          "azsdk-net-Storage.Blobs/12.9.0-alpha.20210604.1",
-          "(.NET 5.0.6; Microsoft Windows 10.0.19043)"
-        ],
-        "x-ms-client-request-id": "797fd5ce-334c-7e0f-67f6-82b7aacfdf03",
-        "x-ms-date": "Fri, 04 Jun 2021 18:41:53 GMT",
-        "x-ms-return-client-request-id": "true",
-        "x-ms-version": "2020-12-06"
-      },
-      "RequestBody": null,
-      "StatusCode": 200,
-      "ResponseHeaders": {
-        "Content-Length": "0",
-        "Date": "Fri, 04 Jun 2021 18:41:52 GMT",
-        "Server": [
-          "Windows-Azure-Blob/1.0",
-          "Microsoft-HTTPAPI/2.0"
-        ],
-        "x-ms-client-request-id": "797fd5ce-334c-7e0f-67f6-82b7aacfdf03",
-        "x-ms-request-id": "b5c955f4-101e-001b-5971-5945f9000000",
-        "x-ms-version": "2020-12-06"
-      },
-      "ResponseBody": []
-    },
-    {
-      "RequestUri": "https://seanoauthstage.blob.core.windows.net/test-container-2bd79126-5f97-7230-3f45-fe1046f36d70/test-blob-4d9ad0a0-6e68-7014-e8ce-1b680db046d3",
-      "RequestMethod": "DELETE",
-      "RequestHeaders": {
-        "Accept": "application/xml",
-        "Authorization": "Sanitized",
-        "traceparent": "00-c34d2c967a11e94dbe5b9015b8f39045-31655cc28379104d-00",
-        "User-Agent": [
-          "azsdk-net-Storage.Blobs/12.9.0-alpha.20210604.1",
-          "(.NET 5.0.6; Microsoft Windows 10.0.19043)"
-        ],
-        "x-ms-client-request-id": "94bfde83-e34b-da0b-d80e-767648ce4bda",
-        "x-ms-date": "Fri, 04 Jun 2021 18:41:53 GMT",
-        "x-ms-return-client-request-id": "true",
-        "x-ms-version": "2020-12-06"
-      },
-      "RequestBody": null,
-      "StatusCode": 202,
-      "ResponseHeaders": {
-        "Date": "Fri, 04 Jun 2021 18:41:52 GMT",
-        "Server": [
-          "Windows-Azure-Blob/1.0",
-          "Microsoft-HTTPAPI/2.0"
-        ],
-        "Transfer-Encoding": "chunked",
-        "x-ms-client-request-id": "94bfde83-e34b-da0b-d80e-767648ce4bda",
-        "x-ms-delete-type-permanent": "false",
-        "x-ms-request-id": "b5c955f5-101e-001b-5a71-5945f9000000",
-        "x-ms-version": "2020-12-06"
-=======
         "x-ms-version": "2021-02-12",
         "x-ms-version-id": "2021-08-11T19:42:34.0911267Z"
->>>>>>> 7e782c87
       },
       "ResponseBody": []
     }
