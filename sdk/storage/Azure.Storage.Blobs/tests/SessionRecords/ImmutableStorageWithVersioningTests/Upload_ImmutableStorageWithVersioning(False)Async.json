--- conflicted
+++ resolved
@@ -17,11 +17,7 @@
         "x-ms-immutability-policy-until-date": "Wed, 11 Aug 2021 19:47:41 GMT",
         "x-ms-legal-hold": "true",
         "x-ms-return-client-request-id": "true",
-<<<<<<< HEAD
-        "x-ms-version": "2020-12-06"
-=======
         "x-ms-version": "2021-02-12"
->>>>>>> 7e782c87
       },
       "RequestBody": "UQnPMRiTwZkQqS50xxK5An3kMDfiyA4gbaTRf7d4cjOSp1XsB7TNE/MOlFqAiW/a4nOSL4i8don7r8NzwUHimDb64R\u002B9zfrIFxxE1DSzn\u002BQ1951E5kOq1jHL8VjxWVKxLPwjhahPHBR4yRdseKJVRw/fPsmknbHzUAru8dyh173Jkqg4kBo85dqIyxwrPl6OdqlIEhuJDI5KLzWdYCo41/JaouX5Hbb1o1juHNGVyBGsX3syWcWiP4YZ7WHknoSwUPQp0Jt5lVnyUm/Cm/C9tGYj8AGvBX4tt2Je3y9VEATTPsvca/d1M8ohQAZW4KSWXDn6wa6DAEt2/Bk5GrUqnUFq7lwk4Elvrb02jsR319e9yIP2W09VUD6AZW/ePBkU96PE6/FIcXvvihPwTXGG/iRBe1IyM0HyFZ4epHrZkHGkIpYhs\u002BzldVYHBtA8ZQPM\u002BWdKnMDH4sNh0tVTKc0AFvqiTCraZEs4WwX7Ki1wta\u002BaUaoTj/Ow3T/SwOEWkUuIB/DWmhjY8ZUbEkC7y7eW8Bwmudcj7IcG8W/rCKRqIcq6ciM8mhuXwmAV93yz9RGIPM/E8NhzZRpp0Kip7enwsfB2AViTWVYAjvZ3DfQKUvxdYsvVpTHxRgwJ08ly7dV2JEaLPPS59OJ4w2Hi/FglXn2sS4odGwy/hbtLioWNjqAhAOiufhYHpG7pXOHPD0m05HVLxqJKWQk5zLY5bWlc6zXAwPtvdt9npKcbNL4r73Vxl6YQQcj\u002B1qfedbFfzjcEjHGrD05ORW2V5CH6LiRLDt1Bx9bDTKltwepTkAAuB9ZwF6dMf\u002BAnI1E4elymBKeDk2fUHgZgQUDHPU1k\u002BrRsZ91Kihd8/o79GaSEitFNxr1C0P2ZWejQD9ZnhEGSwyidyxN/W3qQBpTZ1wVh3LZvenaQISm20w70enpBFXlMalZ75r\u002B\u002BzmtCsslowILjbjMf\u002BArKAqH/5/gFiuH/TvEajGyu5fX3sKwLTW5fTROLEQxHIR1vgWi0fP/HuESJQ2PYTjMVNIg9KEdevrQyn5nkeXjUuCzUqwoE\u002BWn2MPdogQoKh//gdtyDCfnVEMKzgt1m4j/LtIo2BKIoETsfR/dP9j2qJxiZBAKcUa4z/ppIUHeLkE24ncx/04Jct2WhZMIChhqFCVrFzN48LmPcAwYI4MDDk7apl1lwKlOVPUyd\u002B\u002BzrMXeAwkcdxsRve25po9B7VNal3dEMWO/BFd4GL46RnzN28NKOhx55ps3yORvqB4eDGeh2\u002BB4b39iIv6xoF5Y13ts78rL97cy4KzcEGR/T1g5WghamG6cUWxH6BchxEI82vVtArxTUhSwbvczmF8a5teieEpSAj8MzJpehA\u002BcERw==",
       "StatusCode": 201,
@@ -36,13 +32,8 @@
         "x-ms-content-crc64": "W6u3ZHfGeWM=",
         "x-ms-request-id": "b122aefd-d01e-004a-32e9-8e693e000000",
         "x-ms-request-server-encrypted": "true",
-<<<<<<< HEAD
-        "x-ms-version": "2020-12-06",
-        "x-ms-version-id": "2021-06-04T18:41:41.4880705Z"
-=======
         "x-ms-version": "2021-02-12",
         "x-ms-version-id": "2021-08-11T19:42:41.5304115Z"
->>>>>>> 7e782c87
       },
       "ResponseBody": []
     },
@@ -57,11 +48,7 @@
         "x-ms-client-request-id": "c25653f8-2397-1d74-ad17-2e2b869d7c4e",
         "x-ms-date": "Wed, 11 Aug 2021 19:42:41 GMT",
         "x-ms-return-client-request-id": "true",
-<<<<<<< HEAD
-        "x-ms-version": "2020-12-06"
-=======
         "x-ms-version": "2021-02-12"
->>>>>>> 7e782c87
       },
       "RequestBody": null,
       "StatusCode": 200,
@@ -87,140 +74,8 @@
         "x-ms-legal-hold": "true",
         "x-ms-request-id": "b122afac-d01e-004a-49e9-8e693e000000",
         "x-ms-server-encrypted": "true",
-<<<<<<< HEAD
-        "x-ms-version": "2020-12-06",
-        "x-ms-version-id": "2021-06-04T18:41:41.4880705Z"
-      },
-      "ResponseBody": []
-    },
-    {
-      "RequestUri": "https://seanoauthstage.blob.core.windows.net/test-container-a4a8b4a6-ae03-36fd-ed9b-750f14b8f359?restype=container&comp=list&include=Immutabilitypolicy%2CLegalhold",
-      "RequestMethod": "GET",
-      "RequestHeaders": {
-        "Accept": "application/xml",
-        "Authorization": "Sanitized",
-        "User-Agent": [
-          "azsdk-net-Storage.Blobs/12.9.0-alpha.20210604.1",
-          "(.NET 5.0.6; Microsoft Windows 10.0.19043)"
-        ],
-        "x-ms-client-request-id": "f11d4128-7e92-092d-5975-76690546af4b",
-        "x-ms-date": "Fri, 04 Jun 2021 18:41:42 GMT",
-        "x-ms-return-client-request-id": "true",
-        "x-ms-version": "2020-12-06"
-      },
-      "RequestBody": null,
-      "StatusCode": 200,
-      "ResponseHeaders": {
-        "Content-Type": "application/xml",
-        "Date": "Fri, 04 Jun 2021 18:41:41 GMT",
-        "Server": [
-          "Windows-Azure-Blob/1.0",
-          "Microsoft-HTTPAPI/2.0"
-        ],
-        "Transfer-Encoding": "chunked",
-        "x-ms-client-request-id": "f11d4128-7e92-092d-5975-76690546af4b",
-        "x-ms-request-id": "16dfee60-301e-0008-3d71-5976b8000000",
-        "x-ms-version": "2020-12-06"
-      },
-      "ResponseBody": "﻿<?xml version=\"1.0\" encoding=\"utf-8\"?><EnumerationResults ServiceEndpoint=\"https://seanoauthstage.blob.core.windows.net/\" ContainerName=\"test-container-a4a8b4a6-ae03-36fd-ed9b-750f14b8f359\"><Blobs><Blob><Name>test-blob-31cf0951-9318-99c1-10a9-2e74c712b902</Name><VersionId>2021-06-04T18:41:41.4880705Z</VersionId><IsCurrentVersion>true</IsCurrentVersion><Properties><Creation-Time>Fri, 04 Jun 2021 18:41:41 GMT</Creation-Time><Last-Modified>Fri, 04 Jun 2021 18:41:41 GMT</Last-Modified><Etag>0x8D92788651A19C1</Etag><Content-Length>1024</Content-Length><Content-Type>application/octet-stream</Content-Type><Content-Encoding /><Content-Language /><Content-CRC64 /><Content-MD5>gCi3aj3ZcL/SV59heQvWoQ==</Content-MD5><Cache-Control /><Content-Disposition /><BlobType>BlockBlob</BlobType><AccessTier>Hot</AccessTier><AccessTierInferred>true</AccessTierInferred><LeaseStatus>unlocked</LeaseStatus><LeaseState>available</LeaseState><ServerEncrypted>true</ServerEncrypted><ImmutabilityPolicyUntilDate>Fri, 04 Jun 2021 18:46:42 GMT</ImmutabilityPolicyUntilDate><ImmutabilityPolicyMode>unlocked</ImmutabilityPolicyMode><LegalHold>true</LegalHold></Properties><OrMetadata /></Blob></Blobs><NextMarker /></EnumerationResults>"
-    },
-    {
-      "RequestUri": "https://seanoauthstage.blob.core.windows.net/test-container-a4a8b4a6-ae03-36fd-ed9b-750f14b8f359/test-blob-31cf0951-9318-99c1-10a9-2e74c712b902?comp=legalhold",
-      "RequestMethod": "PUT",
-      "RequestHeaders": {
-        "Accept": "application/xml",
-        "Authorization": "Sanitized",
-        "traceparent": "00-818bc6913765cc4d8a55ffa0da2f27c9-7cc1ea700e80614b-00",
-        "User-Agent": [
-          "azsdk-net-Storage.Blobs/12.9.0-alpha.20210604.1",
-          "(.NET 5.0.6; Microsoft Windows 10.0.19043)"
-        ],
-        "x-ms-client-request-id": "2c05fa91-2e44-b396-8687-d0664a43eebc",
-        "x-ms-date": "Fri, 04 Jun 2021 18:41:42 GMT",
-        "x-ms-legal-hold": "false",
-        "x-ms-return-client-request-id": "true",
-        "x-ms-version": "2020-12-06"
-      },
-      "RequestBody": null,
-      "StatusCode": 200,
-      "ResponseHeaders": {
-        "Content-Length": "0",
-        "Date": "Fri, 04 Jun 2021 18:41:41 GMT",
-        "Server": [
-          "Windows-Azure-Blob/1.0",
-          "Microsoft-HTTPAPI/2.0"
-        ],
-        "x-ms-client-request-id": "2c05fa91-2e44-b396-8687-d0664a43eebc",
-        "x-ms-legal-hold": "false",
-        "x-ms-request-id": "16dfee61-301e-0008-3e71-5976b8000000",
-        "x-ms-version": "2020-12-06"
-      },
-      "ResponseBody": []
-    },
-    {
-      "RequestUri": "https://seanoauthstage.blob.core.windows.net/test-container-a4a8b4a6-ae03-36fd-ed9b-750f14b8f359/test-blob-31cf0951-9318-99c1-10a9-2e74c712b902?comp=immutabilityPolicies",
-      "RequestMethod": "DELETE",
-      "RequestHeaders": {
-        "Accept": "application/xml",
-        "Authorization": "Sanitized",
-        "traceparent": "00-22eed6ba5f99394a8ecfa1bd4a5ff377-434b3887ffe7ea48-00",
-        "User-Agent": [
-          "azsdk-net-Storage.Blobs/12.9.0-alpha.20210604.1",
-          "(.NET 5.0.6; Microsoft Windows 10.0.19043)"
-        ],
-        "x-ms-client-request-id": "0bd7f4d0-8340-c906-6e46-4c86810b6fb5",
-        "x-ms-date": "Fri, 04 Jun 2021 18:41:42 GMT",
-        "x-ms-return-client-request-id": "true",
-        "x-ms-version": "2020-12-06"
-      },
-      "RequestBody": null,
-      "StatusCode": 200,
-      "ResponseHeaders": {
-        "Content-Length": "0",
-        "Date": "Fri, 04 Jun 2021 18:41:41 GMT",
-        "Server": [
-          "Windows-Azure-Blob/1.0",
-          "Microsoft-HTTPAPI/2.0"
-        ],
-        "x-ms-client-request-id": "0bd7f4d0-8340-c906-6e46-4c86810b6fb5",
-        "x-ms-request-id": "16dfee62-301e-0008-3f71-5976b8000000",
-        "x-ms-version": "2020-12-06"
-      },
-      "ResponseBody": []
-    },
-    {
-      "RequestUri": "https://seanoauthstage.blob.core.windows.net/test-container-a4a8b4a6-ae03-36fd-ed9b-750f14b8f359/test-blob-31cf0951-9318-99c1-10a9-2e74c712b902",
-      "RequestMethod": "DELETE",
-      "RequestHeaders": {
-        "Accept": "application/xml",
-        "Authorization": "Sanitized",
-        "traceparent": "00-1c3365ffb4263b479af66a6633a98c39-36a7fc4817601b46-00",
-        "User-Agent": [
-          "azsdk-net-Storage.Blobs/12.9.0-alpha.20210604.1",
-          "(.NET 5.0.6; Microsoft Windows 10.0.19043)"
-        ],
-        "x-ms-client-request-id": "55963edb-e36b-5f7b-3f70-c9897c9055c3",
-        "x-ms-date": "Fri, 04 Jun 2021 18:41:42 GMT",
-        "x-ms-return-client-request-id": "true",
-        "x-ms-version": "2020-12-06"
-      },
-      "RequestBody": null,
-      "StatusCode": 202,
-      "ResponseHeaders": {
-        "Date": "Fri, 04 Jun 2021 18:41:41 GMT",
-        "Server": [
-          "Windows-Azure-Blob/1.0",
-          "Microsoft-HTTPAPI/2.0"
-        ],
-        "Transfer-Encoding": "chunked",
-        "x-ms-client-request-id": "55963edb-e36b-5f7b-3f70-c9897c9055c3",
-        "x-ms-delete-type-permanent": "false",
-        "x-ms-request-id": "16dfee63-301e-0008-4071-5976b8000000",
-        "x-ms-version": "2020-12-06"
-=======
         "x-ms-version": "2021-02-12",
         "x-ms-version-id": "2021-08-11T19:42:41.5304115Z"
->>>>>>> 7e782c87
       },
       "ResponseBody": []
     }
