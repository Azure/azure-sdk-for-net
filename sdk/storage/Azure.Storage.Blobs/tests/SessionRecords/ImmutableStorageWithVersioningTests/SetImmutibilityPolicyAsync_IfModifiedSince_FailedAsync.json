--- conflicted
+++ resolved
@@ -14,11 +14,7 @@
         "x-ms-client-request-id": "52af6ce2-45cd-fa00-2ace-efb57d3155ba",
         "x-ms-date": "Wed, 11 Aug 2021 19:42:35 GMT",
         "x-ms-return-client-request-id": "true",
-<<<<<<< HEAD
-        "x-ms-version": "2020-12-06"
-=======
         "x-ms-version": "2021-02-12"
->>>>>>> 7e782c87
       },
       "RequestBody": "1pIwbFAkX8\u002B29YCMyuo3H\u002B6PlL5MdukBVT\u002BSs1U\u002BkcVpMJBlrkiBf3TlUdarAcwlyPJTUYF6JWCoLhcRkax6d2S6IppZ0nGlDhRKZyQTVlNybOti6z9E7govvIAwcO7Ia9py8N8yy/aBrUNsML47ldfEniXAGIwkdjOPKhXxdJ4mgvtKoGVzQKD14T382L5M9CeobNLIB1NOTXqroqHgjzilRa3C8fRyUF2EyzZOKJ10QzbtSQjMXXqo/FLryJ3\u002BFFIEVpMQiQIyNRt0RDsc/yXcNl9r8kUw2ecyGvShhojAhrfkSdEKZLozuxPsVxk/jPwsD5E\u002BkiEM1H2r3W8Nka\u002BTtL6DN7ZU0dKkODcyQ4HN8474dHf2gfOW2HVTXoZLJSlkWaNbu1RG2D2\u002BmVrp2ZD73urhFRw4nDLL7V9BAHJMWRMNzurecjc5spw5N\u002BeYrP7kWICbag8NK7xwkM70BNfKckBH3AumHGyyp2N//mRLMkFgXKjysO8DAKItbuFpRa3FbsWnUdDyPjsU6MKrji1YJF2MlKcu2MFQQ9tpea6KSWK2uZCfpOFxbR5t3cgsV3F11UmD3LEFl5UDVg30icWMip9g9dScuIB8GyaIwfv5JOtq9KNlBmyxsCL6m03TfORZ4FMoy2Gd2BzIB8GKfNaaCjEhipUhJ4Mzr0WxoR0yqZ5CL\u002BCo0ViJzBuHnP\u002BrJjNMYJEcsfJOOLnP9Rwc7Db/lV0iSE318TnZl716mYqEiIkSZEGMFver8/Ym2ds8beDkiAehiN3lV29XQhk11J4vS22TCof1c35md1VWzhhdnSrdlRGD4v\u002BrLA3SNNPddh9Y945uqWNZ7xWIOhCIjohW\u002BaXvVz6MrGht5955Iz6riAA1/teK7/PHhKb8\u002BqfuIp2Fezou7h7gy0slAMGF38vW3bIQU5CwzAqxJ9OYkLHAfsRA86cEfJnhVDKMZO4yQqTaJR313s8M1a8vfMZLSDuaZYL8ROsj0mAYLv5eJGccf\u002BUuvmqTyp/0NB741ADTlgz38v5rNf25tlO93bDRrrBHE/zhHInRBpriCBDNK/5fRZfxZjJpsErndQcW1u3vI4VtscAD8XmCJetjiS3t7IpVXZcY4Ed\u002B3mOy\u002BaeCujCt8uWKX3o9XFMebkBGBScd\u002Bol8wXhV10I979JdUfjSAGu6tpZHYowQFwFE\u002BnEGN9k7lf4dBfm4VxuiTHCn4ApaS23VjE\u002BR1Zj8bKl3EdzQN7f5Ibz5tPtyAl56pRUcaTf26a4EMauKqr9mIZhPQUY\u002B0RW5rb5OYJZyYonwFjCC4AJxgCgtzAULb3b8k5NiI8EYO9P/Y7t5p4gYkc4imZSP5ECV3cAdEAQPrT5HUs0DDw==",
       "StatusCode": 201,
@@ -33,13 +29,8 @@
         "x-ms-content-crc64": "/XqRjrjqBJo=",
         "x-ms-request-id": "b1229b2d-d01e-004a-1ae9-8e693e000000",
         "x-ms-request-server-encrypted": "true",
-<<<<<<< HEAD
-        "x-ms-version": "2020-12-06",
-        "x-ms-version-id": "2021-06-04T19:06:18.4451805Z"
-=======
         "x-ms-version": "2021-02-12",
         "x-ms-version-id": "2021-08-11T19:42:35.6702492Z"
->>>>>>> 7e782c87
       },
       "ResponseBody": []
     },
@@ -57,11 +48,7 @@
         "x-ms-immutability-policy-mode": "Locked",
         "x-ms-immutability-policy-until-date": "Wed, 11 Aug 2021 19:42:36 GMT",
         "x-ms-return-client-request-id": "true",
-<<<<<<< HEAD
-        "x-ms-version": "2020-12-06"
-=======
         "x-ms-version": "2021-02-12"
->>>>>>> 7e782c87
       },
       "RequestBody": null,
       "StatusCode": 412,
@@ -72,13 +59,8 @@
         "Server": "Windows-Azure-Blob/1.0 Microsoft-HTTPAPI/2.0",
         "x-ms-client-request-id": "e56568c5-b01e-f942-c7dc-b08e92c7cac6",
         "x-ms-error-code": "ConditionNotMet",
-<<<<<<< HEAD
-        "x-ms-request-id": "fefabc36-701e-000f-2774-59d0c5000000",
-        "x-ms-version": "2020-12-06"
-=======
         "x-ms-request-id": "b1229ba8-d01e-004a-01e9-8e693e000000",
         "x-ms-version": "2021-02-12"
->>>>>>> 7e782c87
       },
       "ResponseBody": [
         "\uFEFF\u003C?xml version=\u00221.0\u0022 encoding=\u0022utf-8\u0022?\u003E\n",
@@ -86,72 +68,6 @@
         "RequestId:b1229ba8-d01e-004a-01e9-8e693e000000\n",
         "Time:2021-08-11T19:42:35.7424317Z\u003C/Message\u003E\u003C/Error\u003E"
       ]
-<<<<<<< HEAD
-    },
-    {
-      "RequestUri": "https://seanoauthstage.blob.core.windows.net/test-container-08b5d4a4-2ccc-978e-1000-1242e0153972?restype=container&comp=list&include=Immutabilitypolicy%2CLegalhold",
-      "RequestMethod": "GET",
-      "RequestHeaders": {
-        "Accept": "application/xml",
-        "Authorization": "Sanitized",
-        "User-Agent": [
-          "azsdk-net-Storage.Blobs/12.9.0-alpha.20210604.1",
-          "(.NET 5.0.6; Microsoft Windows 10.0.19043)"
-        ],
-        "x-ms-client-request-id": "99651e84-12fa-362f-543c-abd021c399af",
-        "x-ms-date": "Fri, 04 Jun 2021 19:06:19 GMT",
-        "x-ms-return-client-request-id": "true",
-        "x-ms-version": "2020-12-06"
-      },
-      "RequestBody": null,
-      "StatusCode": 200,
-      "ResponseHeaders": {
-        "Content-Type": "application/xml",
-        "Date": "Fri, 04 Jun 2021 19:06:17 GMT",
-        "Server": [
-          "Windows-Azure-Blob/1.0",
-          "Microsoft-HTTPAPI/2.0"
-        ],
-        "Transfer-Encoding": "chunked",
-        "x-ms-client-request-id": "99651e84-12fa-362f-543c-abd021c399af",
-        "x-ms-request-id": "fefabc38-701e-000f-2874-59d0c5000000",
-        "x-ms-version": "2020-12-06"
-      },
-      "ResponseBody": "﻿<?xml version=\"1.0\" encoding=\"utf-8\"?><EnumerationResults ServiceEndpoint=\"https://seanoauthstage.blob.core.windows.net/\" ContainerName=\"test-container-08b5d4a4-2ccc-978e-1000-1242e0153972\"><Blobs><Blob><Name>test-blob-6c3092d6-2450-cf5f-b6f5-808ccaea371f</Name><VersionId>2021-06-04T19:06:18.4451805Z</VersionId><IsCurrentVersion>true</IsCurrentVersion><Properties><Creation-Time>Fri, 04 Jun 2021 19:06:18 GMT</Creation-Time><Last-Modified>Fri, 04 Jun 2021 19:06:18 GMT</Last-Modified><Etag>0x8D9278BD56FDEDD</Etag><Content-Length>1024</Content-Length><Content-Type>application/octet-stream</Content-Type><Content-Encoding /><Content-Language /><Content-CRC64 /><Content-MD5>Qp0WRnDQ/su/rXvVNb9xvw==</Content-MD5><Cache-Control /><Content-Disposition /><BlobType>BlockBlob</BlobType><AccessTier>Hot</AccessTier><AccessTierInferred>true</AccessTierInferred><LeaseStatus>unlocked</LeaseStatus><LeaseState>available</LeaseState><ServerEncrypted>true</ServerEncrypted></Properties><OrMetadata /></Blob></Blobs><NextMarker /></EnumerationResults>"
-    },
-    {
-      "RequestUri": "https://seanoauthstage.blob.core.windows.net/test-container-08b5d4a4-2ccc-978e-1000-1242e0153972/test-blob-6c3092d6-2450-cf5f-b6f5-808ccaea371f",
-      "RequestMethod": "DELETE",
-      "RequestHeaders": {
-        "Accept": "application/xml",
-        "Authorization": "Sanitized",
-        "traceparent": "00-b99f5b038d0d2d4ab2d74cbf9211586a-318433d22c063b44-00",
-        "User-Agent": [
-          "azsdk-net-Storage.Blobs/12.9.0-alpha.20210604.1",
-          "(.NET 5.0.6; Microsoft Windows 10.0.19043)"
-        ],
-        "x-ms-client-request-id": "42fa927e-e3b3-f235-e7b9-bf90c4cb437d",
-        "x-ms-date": "Fri, 04 Jun 2021 19:06:19 GMT",
-        "x-ms-return-client-request-id": "true",
-        "x-ms-version": "2020-12-06"
-      },
-      "RequestBody": null,
-      "StatusCode": 202,
-      "ResponseHeaders": {
-        "Date": "Fri, 04 Jun 2021 19:06:18 GMT",
-        "Server": [
-          "Windows-Azure-Blob/1.0",
-          "Microsoft-HTTPAPI/2.0"
-        ],
-        "Transfer-Encoding": "chunked",
-        "x-ms-client-request-id": "42fa927e-e3b3-f235-e7b9-bf90c4cb437d",
-        "x-ms-delete-type-permanent": "false",
-        "x-ms-request-id": "fefabc3b-701e-000f-2974-59d0c5000000",
-        "x-ms-version": "2020-12-06"
-      },
-      "ResponseBody": []
-=======
->>>>>>> 7e782c87
     }
   ],
   "Variables": {
