--- conflicted
+++ resolved
@@ -29,13 +29,8 @@
         "x-ms-content-crc64": "/XqRjrjqBJo=",
         "x-ms-request-id": "b1229b2d-d01e-004a-1ae9-8e693e000000",
         "x-ms-request-server-encrypted": "true",
-<<<<<<< HEAD
         "x-ms-version": "2020-12-06",
-        "x-ms-version-id": "2021-06-04T19:06:18.4451805Z"
-=======
-        "x-ms-version": "2020-10-02",
         "x-ms-version-id": "2021-08-11T19:42:35.6702492Z"
->>>>>>> 303b7534
       },
       "ResponseBody": []
     },
@@ -64,13 +59,8 @@
         "Server": "Windows-Azure-Blob/1.0 Microsoft-HTTPAPI/2.0",
         "x-ms-client-request-id": "e56568c5-b01e-f942-c7dc-b08e92c7cac6",
         "x-ms-error-code": "ConditionNotMet",
-<<<<<<< HEAD
-        "x-ms-request-id": "fefabc36-701e-000f-2774-59d0c5000000",
+        "x-ms-request-id": "b1229ba8-d01e-004a-01e9-8e693e000000",
         "x-ms-version": "2020-12-06"
-=======
-        "x-ms-request-id": "b1229ba8-d01e-004a-01e9-8e693e000000",
-        "x-ms-version": "2020-10-02"
->>>>>>> 303b7534
       },
       "ResponseBody": [
         "\uFEFF\u003C?xml version=\u00221.0\u0022 encoding=\u0022utf-8\u0022?\u003E\n",
@@ -78,72 +68,6 @@
         "RequestId:b1229ba8-d01e-004a-01e9-8e693e000000\n",
         "Time:2021-08-11T19:42:35.7424317Z\u003C/Message\u003E\u003C/Error\u003E"
       ]
-<<<<<<< HEAD
-    },
-    {
-      "RequestUri": "https://seanoauthstage.blob.core.windows.net/test-container-08b5d4a4-2ccc-978e-1000-1242e0153972?restype=container&comp=list&include=Immutabilitypolicy%2CLegalhold",
-      "RequestMethod": "GET",
-      "RequestHeaders": {
-        "Accept": "application/xml",
-        "Authorization": "Sanitized",
-        "User-Agent": [
-          "azsdk-net-Storage.Blobs/12.9.0-alpha.20210604.1",
-          "(.NET 5.0.6; Microsoft Windows 10.0.19043)"
-        ],
-        "x-ms-client-request-id": "99651e84-12fa-362f-543c-abd021c399af",
-        "x-ms-date": "Fri, 04 Jun 2021 19:06:19 GMT",
-        "x-ms-return-client-request-id": "true",
-        "x-ms-version": "2020-12-06"
-      },
-      "RequestBody": null,
-      "StatusCode": 200,
-      "ResponseHeaders": {
-        "Content-Type": "application/xml",
-        "Date": "Fri, 04 Jun 2021 19:06:17 GMT",
-        "Server": [
-          "Windows-Azure-Blob/1.0",
-          "Microsoft-HTTPAPI/2.0"
-        ],
-        "Transfer-Encoding": "chunked",
-        "x-ms-client-request-id": "99651e84-12fa-362f-543c-abd021c399af",
-        "x-ms-request-id": "fefabc38-701e-000f-2874-59d0c5000000",
-        "x-ms-version": "2020-12-06"
-      },
-      "ResponseBody": "﻿<?xml version=\"1.0\" encoding=\"utf-8\"?><EnumerationResults ServiceEndpoint=\"https://seanoauthstage.blob.core.windows.net/\" ContainerName=\"test-container-08b5d4a4-2ccc-978e-1000-1242e0153972\"><Blobs><Blob><Name>test-blob-6c3092d6-2450-cf5f-b6f5-808ccaea371f</Name><VersionId>2021-06-04T19:06:18.4451805Z</VersionId><IsCurrentVersion>true</IsCurrentVersion><Properties><Creation-Time>Fri, 04 Jun 2021 19:06:18 GMT</Creation-Time><Last-Modified>Fri, 04 Jun 2021 19:06:18 GMT</Last-Modified><Etag>0x8D9278BD56FDEDD</Etag><Content-Length>1024</Content-Length><Content-Type>application/octet-stream</Content-Type><Content-Encoding /><Content-Language /><Content-CRC64 /><Content-MD5>Qp0WRnDQ/su/rXvVNb9xvw==</Content-MD5><Cache-Control /><Content-Disposition /><BlobType>BlockBlob</BlobType><AccessTier>Hot</AccessTier><AccessTierInferred>true</AccessTierInferred><LeaseStatus>unlocked</LeaseStatus><LeaseState>available</LeaseState><ServerEncrypted>true</ServerEncrypted></Properties><OrMetadata /></Blob></Blobs><NextMarker /></EnumerationResults>"
-    },
-    {
-      "RequestUri": "https://seanoauthstage.blob.core.windows.net/test-container-08b5d4a4-2ccc-978e-1000-1242e0153972/test-blob-6c3092d6-2450-cf5f-b6f5-808ccaea371f",
-      "RequestMethod": "DELETE",
-      "RequestHeaders": {
-        "Accept": "application/xml",
-        "Authorization": "Sanitized",
-        "traceparent": "00-b99f5b038d0d2d4ab2d74cbf9211586a-318433d22c063b44-00",
-        "User-Agent": [
-          "azsdk-net-Storage.Blobs/12.9.0-alpha.20210604.1",
-          "(.NET 5.0.6; Microsoft Windows 10.0.19043)"
-        ],
-        "x-ms-client-request-id": "42fa927e-e3b3-f235-e7b9-bf90c4cb437d",
-        "x-ms-date": "Fri, 04 Jun 2021 19:06:19 GMT",
-        "x-ms-return-client-request-id": "true",
-        "x-ms-version": "2020-12-06"
-      },
-      "RequestBody": null,
-      "StatusCode": 202,
-      "ResponseHeaders": {
-        "Date": "Fri, 04 Jun 2021 19:06:18 GMT",
-        "Server": [
-          "Windows-Azure-Blob/1.0",
-          "Microsoft-HTTPAPI/2.0"
-        ],
-        "Transfer-Encoding": "chunked",
-        "x-ms-client-request-id": "42fa927e-e3b3-f235-e7b9-bf90c4cb437d",
-        "x-ms-delete-type-permanent": "false",
-        "x-ms-request-id": "fefabc3b-701e-000f-2974-59d0c5000000",
-        "x-ms-version": "2020-12-06"
-      },
-      "ResponseBody": []
-=======
->>>>>>> 303b7534
     }
   ],
   "Variables": {
