{
  "Entries": [
    {
      "RequestUri": "https://kasobolcanadanetoauth.blob.core.windows.net/90185bea-b711-4aae-a98f-bb14f2a40111/test-blob-6ee9e4f8-4e50-9053-e1cf-5b7bca589395",
      "RequestMethod": "PUT",
      "RequestHeaders": {
        "Accept": "application/xml",
        "Authorization": "Sanitized",
        "Content-Length": "1024",
        "Content-Type": "application/octet-stream",
        "traceparent": "00-7505d88ead5e64419d06d032cce985c7-6574303e3985c342-00",
        "User-Agent": "azsdk-net-Storage.Blobs/12.10.0-alpha.20210811.1 (.NET Framework 4.8.4300.0; Microsoft Windows 10.0.19043 )",
        "x-ms-blob-type": "BlockBlob",
        "x-ms-client-request-id": "784628c4-42ca-de64-e6d9-7b8725b5fc77",
        "x-ms-date": "Wed, 11 Aug 2021 19:42:35 GMT",
        "x-ms-return-client-request-id": "true",
<<<<<<< HEAD
        "x-ms-version": "2020-12-06"
=======
        "x-ms-version": "2021-02-12"
>>>>>>> 7e782c87
      },
      "RequestBody": "KKS2iFG3n0CeHGAaP9leYUv2MnnO66iQONAvlx3LVv90hwZmJ2IUQUSpzzPuOVEHcPkw1CUZxzz7Jk\u002BAhwgi0sZhprfT9zro4fE1JBt1of9/KCYkm4HaW8DJagATlLk8h/1sjZOZM3i\u002BR/Mz46IghYRPAF/h/TdFh0r2CY061Uw4\u002BZ0eCRRs5vStZVOOpnceqeV7xJNaWonFJwZIoinrhHKm\u002B\u002BoEAXxw4hpqNJjktuDS2GCovhG53p8TWeINJEPLwuHg6KuNGadoCuF57ybx4XAldcrJQ8Zh7RxL8KiaY73Xn3G3A841Rb\u002B5P7MvP\u002B55Indx5655An4bf/uOQij\u002BzacjoVC0Ot6h8C8LDwMSMa0u0s4xKHsPXpzznIPTpgOWunELC56exOiZ0PZ\u002BbfJ6CE5NYHBZzaUsFEOzwZ5azkosdFWSBiUOkA3ll1iEkPCqeJM1hUaTPO3M3/Za6gNKPgGsUvmd6AEoPs9idDVMp4RSCUgKJUgEmTdoxScvtKUJm1lW2D72DY\u002BRDUZ2MMi3fzdyB\u002BG6Pxm5qLjCNSLa\u002BIoqWNjc9c9GXPy5eRcBjWlusEbvvKzET1w/nTCFNNdstxS7TNfw2oloK6vlAcYBtxpOU4Tc6jzeZQl7nFefwCckTMICRUGRfdW8hpEA302WPeYVNuBTj8zY3ebNdD4xyWqDwbUD/3HZvNWuIGOr3Ya85V9xiYpH0Lz1KmhbxAmXir0mfR2Xkj51PHkKpG9oLf9fEY/fwEDgPPD5DtQIffjMF5amhGBoJFMg\u002B0wQPCtNjfxo\u002B7J5uMl9RUEtnoRpbL6BPo3Ywaif9\u002Bw7vsTz0P/Eq4DXoIJFUl7NKT8fO4XOto\u002BOjv6edMtUyAPGPvoEiXRBaPMDkcw7O\u002BsuC5hpgLxmbQc1ZEEAJja1g9d\u002BfxRkyJ/K3dKSyyTDUlMTb2ky6khHX9DyzyQyQEK8Tg70vbzWykP5nqLp1KHjchLu7bbNgpiONyBDcvl6mJyP1nwWzpWWPKUmOUylXYovD1wSQ1OM78x1ZYWck1dJfgYGWv4lzKR9V7EQpkhM6dmVFGOcaFRJAuevoGgP\u002BqlN3LtGnwOMCUK4leuifEiEKXyrB370rRaxvFcXdSs7bV0IwsqMBUnWCAog49Jop4aeK3frY/MqWS6klOOrdZQWfSiOmbl99yMz1f5z08lDSRXQeEm0Twlp3Wmb53BlK5J2Cmaq2Q3NIDNTuI71toVlYUvN2v1KYi0eJLxQ4g\u002Byzalr/cljmW8HA1cWYJd6dCbjNoYll1CVLKc5i7VQfD4koOrlibm8AsjbxdamNAGWpLCVbayJjTZY1tEhKQ26t4YY8r\u002BslettJjO\u002BStF67/eloucFug\u002BRmw==",
      "StatusCode": 201,
      "ResponseHeaders": {
        "Content-Length": "0",
        "Content-MD5": "Z1lZ6yxPXo09QajVAaPxoA==",
        "Date": "Wed, 11 Aug 2021 19:42:34 GMT",
        "ETag": "\u00220x8D95D002B1EFFF2\u0022",
        "Last-Modified": "Wed, 11 Aug 2021 19:42:35 GMT",
        "Server": "Windows-Azure-Blob/1.0 Microsoft-HTTPAPI/2.0",
        "x-ms-client-request-id": "784628c4-42ca-de64-e6d9-7b8725b5fc77",
        "x-ms-content-crc64": "d2pPs79iM74=",
        "x-ms-request-id": "b1229a5d-d01e-004a-73e9-8e693e000000",
        "x-ms-request-server-encrypted": "true",
<<<<<<< HEAD
        "x-ms-version": "2020-12-06",
        "x-ms-version-id": "2021-06-04T19:06:16.6012483Z"
=======
        "x-ms-version": "2021-02-12",
        "x-ms-version-id": "2021-08-11T19:42:35.4470898Z"
>>>>>>> 7e782c87
      },
      "ResponseBody": []
    },
    {
      "RequestUri": "https://kasobolcanadanetoauth.blob.core.windows.net/90185bea-b711-4aae-a98f-bb14f2a40111/test-blob-6ee9e4f8-4e50-9053-e1cf-5b7bca589395?comp=immutabilityPolicies",
      "RequestMethod": "PUT",
      "RequestHeaders": {
        "Accept": "application/xml",
        "Authorization": "Sanitized",
        "If-Unmodified-Since": "Thu, 12 Aug 2021 19:42:35 GMT",
        "traceparent": "00-88dc825c8a94884d9e649584c6d02f81-a2a1f9b284524e46-00",
        "User-Agent": "azsdk-net-Storage.Blobs/12.10.0-alpha.20210811.1 (.NET Framework 4.8.4300.0; Microsoft Windows 10.0.19043 )",
        "x-ms-client-request-id": "9240d8b9-19c9-d0d0-50ae-cc0e1e51956b",
        "x-ms-date": "Wed, 11 Aug 2021 19:42:35 GMT",
        "x-ms-immutability-policy-mode": "Unlocked",
        "x-ms-immutability-policy-until-date": "Wed, 11 Aug 2021 19:47:35 GMT",
        "x-ms-return-client-request-id": "true",
<<<<<<< HEAD
        "x-ms-version": "2020-12-06"
=======
        "x-ms-version": "2021-02-12"
>>>>>>> 7e782c87
      },
      "RequestBody": null,
      "StatusCode": 200,
      "ResponseHeaders": {
        "Content-Length": "0",
        "Date": "Wed, 11 Aug 2021 19:42:34 GMT",
        "Server": "Windows-Azure-Blob/1.0 Microsoft-HTTPAPI/2.0",
        "x-ms-client-request-id": "9240d8b9-19c9-d0d0-50ae-cc0e1e51956b",
        "x-ms-immutability-policy-mode": "unlocked",
<<<<<<< HEAD
        "x-ms-immutability-policy-until-date": "Fri, 04 Jun 2021 19:11:17 GMT",
        "x-ms-request-id": "fefabc26-701e-000f-1974-59d0c5000000",
        "x-ms-version": "2020-12-06"
      },
      "ResponseBody": []
    },
    {
      "RequestUri": "https://seanoauthstage.blob.core.windows.net/test-container-6ee9e4f8-4e50-9053-e1cf-5b7bca589395?restype=container&comp=list&include=Immutabilitypolicy%2CLegalhold",
      "RequestMethod": "GET",
      "RequestHeaders": {
        "Accept": "application/xml",
        "Authorization": "Sanitized",
        "User-Agent": [
          "azsdk-net-Storage.Blobs/12.9.0-alpha.20210604.1",
          "(.NET 5.0.6; Microsoft Windows 10.0.19043)"
        ],
        "x-ms-client-request-id": "51b0be6d-cb5c-c8ce-d2b3-ee0ffc09b7ae",
        "x-ms-date": "Fri, 04 Jun 2021 19:06:17 GMT",
        "x-ms-return-client-request-id": "true",
        "x-ms-version": "2020-12-06"
      },
      "RequestBody": null,
      "StatusCode": 200,
      "ResponseHeaders": {
        "Content-Type": "application/xml",
        "Date": "Fri, 04 Jun 2021 19:06:16 GMT",
        "Server": [
          "Windows-Azure-Blob/1.0",
          "Microsoft-HTTPAPI/2.0"
        ],
        "Transfer-Encoding": "chunked",
        "x-ms-client-request-id": "51b0be6d-cb5c-c8ce-d2b3-ee0ffc09b7ae",
        "x-ms-request-id": "fefabc27-701e-000f-1a74-59d0c5000000",
        "x-ms-version": "2020-12-06"
      },
      "ResponseBody": "﻿<?xml version=\"1.0\" encoding=\"utf-8\"?><EnumerationResults ServiceEndpoint=\"https://seanoauthstage.blob.core.windows.net/\" ContainerName=\"test-container-6ee9e4f8-4e50-9053-e1cf-5b7bca589395\"><Blobs><Blob><Name>test-blob-88b6a428-b751-409f-9e1c-601a3fd95e61</Name><VersionId>2021-06-04T19:06:16.6012483Z</VersionId><IsCurrentVersion>true</IsCurrentVersion><Properties><Creation-Time>Fri, 04 Jun 2021 19:06:16 GMT</Creation-Time><Last-Modified>Fri, 04 Jun 2021 19:06:16 GMT</Last-Modified><Etag>0x8D9278BD4568243</Etag><Content-Length>1024</Content-Length><Content-Type>application/octet-stream</Content-Type><Content-Encoding /><Content-Language /><Content-CRC64 /><Content-MD5>Ki5OaAxJdVk6S0ufX6vOOg==</Content-MD5><Cache-Control /><Content-Disposition /><BlobType>BlockBlob</BlobType><AccessTier>Hot</AccessTier><AccessTierInferred>true</AccessTierInferred><LeaseStatus>unlocked</LeaseStatus><LeaseState>available</LeaseState><ServerEncrypted>true</ServerEncrypted><ImmutabilityPolicyUntilDate>Fri, 04 Jun 2021 19:11:17 GMT</ImmutabilityPolicyUntilDate><ImmutabilityPolicyMode>unlocked</ImmutabilityPolicyMode></Properties><OrMetadata /></Blob></Blobs><NextMarker /></EnumerationResults>"
    },
    {
      "RequestUri": "https://seanoauthstage.blob.core.windows.net/test-container-6ee9e4f8-4e50-9053-e1cf-5b7bca589395/test-blob-88b6a428-b751-409f-9e1c-601a3fd95e61?comp=immutabilityPolicies",
      "RequestMethod": "DELETE",
      "RequestHeaders": {
        "Accept": "application/xml",
        "Authorization": "Sanitized",
        "traceparent": "00-d25461416eed094b946967144c539d36-d1ee5cc2d704e947-00",
        "User-Agent": [
          "azsdk-net-Storage.Blobs/12.9.0-alpha.20210604.1",
          "(.NET 5.0.6; Microsoft Windows 10.0.19043)"
        ],
        "x-ms-client-request-id": "5b58124d-62f1-5828-4a04-79c17b9e717c",
        "x-ms-date": "Fri, 04 Jun 2021 19:06:17 GMT",
        "x-ms-return-client-request-id": "true",
        "x-ms-version": "2020-12-06"
      },
      "RequestBody": null,
      "StatusCode": 200,
      "ResponseHeaders": {
        "Content-Length": "0",
        "Date": "Fri, 04 Jun 2021 19:06:16 GMT",
        "Server": [
          "Windows-Azure-Blob/1.0",
          "Microsoft-HTTPAPI/2.0"
        ],
        "x-ms-client-request-id": "5b58124d-62f1-5828-4a04-79c17b9e717c",
        "x-ms-request-id": "fefabc29-701e-000f-1b74-59d0c5000000",
        "x-ms-version": "2020-12-06"
      },
      "ResponseBody": []
    },
    {
      "RequestUri": "https://seanoauthstage.blob.core.windows.net/test-container-6ee9e4f8-4e50-9053-e1cf-5b7bca589395/test-blob-88b6a428-b751-409f-9e1c-601a3fd95e61",
      "RequestMethod": "DELETE",
      "RequestHeaders": {
        "Accept": "application/xml",
        "Authorization": "Sanitized",
        "traceparent": "00-613aa56e18094a49aa537bc51e67d45c-3f9ef6d1cd9bb441-00",
        "User-Agent": [
          "azsdk-net-Storage.Blobs/12.9.0-alpha.20210604.1",
          "(.NET 5.0.6; Microsoft Windows 10.0.19043)"
        ],
        "x-ms-client-request-id": "eac1c192-5cb0-97bd-2092-bc7ecf342d8c",
        "x-ms-date": "Fri, 04 Jun 2021 19:06:17 GMT",
        "x-ms-return-client-request-id": "true",
        "x-ms-version": "2020-12-06"
      },
      "RequestBody": null,
      "StatusCode": 202,
      "ResponseHeaders": {
        "Date": "Fri, 04 Jun 2021 19:06:16 GMT",
        "Server": [
          "Windows-Azure-Blob/1.0",
          "Microsoft-HTTPAPI/2.0"
        ],
        "Transfer-Encoding": "chunked",
        "x-ms-client-request-id": "eac1c192-5cb0-97bd-2092-bc7ecf342d8c",
        "x-ms-delete-type-permanent": "false",
        "x-ms-request-id": "fefabc2b-701e-000f-1d74-59d0c5000000",
        "x-ms-version": "2020-12-06"
=======
        "x-ms-immutability-policy-until-date": "Wed, 11 Aug 2021 19:47:35 GMT",
        "x-ms-request-id": "b1229ae5-d01e-004a-62e9-8e693e000000",
        "x-ms-version": "2021-02-12"
>>>>>>> 7e782c87
      },
      "ResponseBody": []
    }
  ],
  "Variables": {
    "DateTimeOffsetNow": "2021-08-11T12:42:35.5094436-07:00",
    "RandomSeed": "635204753",
    "Storage_TestConfigOAuth": "OAuthTenant\nkasobolcanadanetoauth\nU2FuaXRpemVk\nhttps://kasobolcanadanetoauth.blob.core.windows.net\nhttp://kasobolcanadanetoauth.file.core.windows.net\nhttp://kasobolcanadanetoauth.queue.core.windows.net\nhttp://kasobolcanadanetoauth.table.core.windows.net\n\n\n\n\nhttp://kasobolcanadanetoauth-secondary.blob.core.windows.net\nhttp://kasobolcanadanetoauth-secondary.file.core.windows.net\nhttp://kasobolcanadanetoauth-secondary.queue.core.windows.net\nhttp://kasobolcanadanetoauth-secondary.table.core.windows.net\nc6b5fe1a-9b59-4975-92c4-d9f728c3c371\nSanitized\n72f988bf-86f1-41af-91ab-2d7cd011db47\nhttps://login.microsoftonline.com/\nCloud\nBlobEndpoint=https://kasobolcanadanetoauth.blob.core.windows.net/;QueueEndpoint=http://kasobolcanadanetoauth.queue.core.windows.net/;FileEndpoint=http://kasobolcanadanetoauth.file.core.windows.net/;BlobSecondaryEndpoint=http://kasobolcanadanetoauth-secondary.blob.core.windows.net/;QueueSecondaryEndpoint=http://kasobolcanadanetoauth-secondary.queue.core.windows.net/;FileSecondaryEndpoint=http://kasobolcanadanetoauth-secondary.file.core.windows.net/;AccountName=kasobolcanadanetoauth;AccountKey=Sanitized\n\nkasobol\nba45b233-e2ef-4169-8808-49eb0d8eba0d",
    "_containerName": "90185bea-b711-4aae-a98f-bb14f2a40111"
  }
}<|MERGE_RESOLUTION|>--- conflicted
+++ resolved
@@ -14,11 +14,7 @@
         "x-ms-client-request-id": "784628c4-42ca-de64-e6d9-7b8725b5fc77",
         "x-ms-date": "Wed, 11 Aug 2021 19:42:35 GMT",
         "x-ms-return-client-request-id": "true",
-<<<<<<< HEAD
-        "x-ms-version": "2020-12-06"
-=======
         "x-ms-version": "2021-02-12"
->>>>>>> 7e782c87
       },
       "RequestBody": "KKS2iFG3n0CeHGAaP9leYUv2MnnO66iQONAvlx3LVv90hwZmJ2IUQUSpzzPuOVEHcPkw1CUZxzz7Jk\u002BAhwgi0sZhprfT9zro4fE1JBt1of9/KCYkm4HaW8DJagATlLk8h/1sjZOZM3i\u002BR/Mz46IghYRPAF/h/TdFh0r2CY061Uw4\u002BZ0eCRRs5vStZVOOpnceqeV7xJNaWonFJwZIoinrhHKm\u002B\u002BoEAXxw4hpqNJjktuDS2GCovhG53p8TWeINJEPLwuHg6KuNGadoCuF57ybx4XAldcrJQ8Zh7RxL8KiaY73Xn3G3A841Rb\u002B5P7MvP\u002B55Indx5655An4bf/uOQij\u002BzacjoVC0Ot6h8C8LDwMSMa0u0s4xKHsPXpzznIPTpgOWunELC56exOiZ0PZ\u002BbfJ6CE5NYHBZzaUsFEOzwZ5azkosdFWSBiUOkA3ll1iEkPCqeJM1hUaTPO3M3/Za6gNKPgGsUvmd6AEoPs9idDVMp4RSCUgKJUgEmTdoxScvtKUJm1lW2D72DY\u002BRDUZ2MMi3fzdyB\u002BG6Pxm5qLjCNSLa\u002BIoqWNjc9c9GXPy5eRcBjWlusEbvvKzET1w/nTCFNNdstxS7TNfw2oloK6vlAcYBtxpOU4Tc6jzeZQl7nFefwCckTMICRUGRfdW8hpEA302WPeYVNuBTj8zY3ebNdD4xyWqDwbUD/3HZvNWuIGOr3Ya85V9xiYpH0Lz1KmhbxAmXir0mfR2Xkj51PHkKpG9oLf9fEY/fwEDgPPD5DtQIffjMF5amhGBoJFMg\u002B0wQPCtNjfxo\u002B7J5uMl9RUEtnoRpbL6BPo3Ywaif9\u002Bw7vsTz0P/Eq4DXoIJFUl7NKT8fO4XOto\u002BOjv6edMtUyAPGPvoEiXRBaPMDkcw7O\u002BsuC5hpgLxmbQc1ZEEAJja1g9d\u002BfxRkyJ/K3dKSyyTDUlMTb2ky6khHX9DyzyQyQEK8Tg70vbzWykP5nqLp1KHjchLu7bbNgpiONyBDcvl6mJyP1nwWzpWWPKUmOUylXYovD1wSQ1OM78x1ZYWck1dJfgYGWv4lzKR9V7EQpkhM6dmVFGOcaFRJAuevoGgP\u002BqlN3LtGnwOMCUK4leuifEiEKXyrB370rRaxvFcXdSs7bV0IwsqMBUnWCAog49Jop4aeK3frY/MqWS6klOOrdZQWfSiOmbl99yMz1f5z08lDSRXQeEm0Twlp3Wmb53BlK5J2Cmaq2Q3NIDNTuI71toVlYUvN2v1KYi0eJLxQ4g\u002Byzalr/cljmW8HA1cWYJd6dCbjNoYll1CVLKc5i7VQfD4koOrlibm8AsjbxdamNAGWpLCVbayJjTZY1tEhKQ26t4YY8r\u002BslettJjO\u002BStF67/eloucFug\u002BRmw==",
       "StatusCode": 201,
@@ -33,13 +29,8 @@
         "x-ms-content-crc64": "d2pPs79iM74=",
         "x-ms-request-id": "b1229a5d-d01e-004a-73e9-8e693e000000",
         "x-ms-request-server-encrypted": "true",
-<<<<<<< HEAD
-        "x-ms-version": "2020-12-06",
-        "x-ms-version-id": "2021-06-04T19:06:16.6012483Z"
-=======
         "x-ms-version": "2021-02-12",
         "x-ms-version-id": "2021-08-11T19:42:35.4470898Z"
->>>>>>> 7e782c87
       },
       "ResponseBody": []
     },
@@ -57,11 +48,7 @@
         "x-ms-immutability-policy-mode": "Unlocked",
         "x-ms-immutability-policy-until-date": "Wed, 11 Aug 2021 19:47:35 GMT",
         "x-ms-return-client-request-id": "true",
-<<<<<<< HEAD
-        "x-ms-version": "2020-12-06"
-=======
         "x-ms-version": "2021-02-12"
->>>>>>> 7e782c87
       },
       "RequestBody": null,
       "StatusCode": 200,
@@ -71,109 +58,9 @@
         "Server": "Windows-Azure-Blob/1.0 Microsoft-HTTPAPI/2.0",
         "x-ms-client-request-id": "9240d8b9-19c9-d0d0-50ae-cc0e1e51956b",
         "x-ms-immutability-policy-mode": "unlocked",
-<<<<<<< HEAD
-        "x-ms-immutability-policy-until-date": "Fri, 04 Jun 2021 19:11:17 GMT",
-        "x-ms-request-id": "fefabc26-701e-000f-1974-59d0c5000000",
-        "x-ms-version": "2020-12-06"
-      },
-      "ResponseBody": []
-    },
-    {
-      "RequestUri": "https://seanoauthstage.blob.core.windows.net/test-container-6ee9e4f8-4e50-9053-e1cf-5b7bca589395?restype=container&comp=list&include=Immutabilitypolicy%2CLegalhold",
-      "RequestMethod": "GET",
-      "RequestHeaders": {
-        "Accept": "application/xml",
-        "Authorization": "Sanitized",
-        "User-Agent": [
-          "azsdk-net-Storage.Blobs/12.9.0-alpha.20210604.1",
-          "(.NET 5.0.6; Microsoft Windows 10.0.19043)"
-        ],
-        "x-ms-client-request-id": "51b0be6d-cb5c-c8ce-d2b3-ee0ffc09b7ae",
-        "x-ms-date": "Fri, 04 Jun 2021 19:06:17 GMT",
-        "x-ms-return-client-request-id": "true",
-        "x-ms-version": "2020-12-06"
-      },
-      "RequestBody": null,
-      "StatusCode": 200,
-      "ResponseHeaders": {
-        "Content-Type": "application/xml",
-        "Date": "Fri, 04 Jun 2021 19:06:16 GMT",
-        "Server": [
-          "Windows-Azure-Blob/1.0",
-          "Microsoft-HTTPAPI/2.0"
-        ],
-        "Transfer-Encoding": "chunked",
-        "x-ms-client-request-id": "51b0be6d-cb5c-c8ce-d2b3-ee0ffc09b7ae",
-        "x-ms-request-id": "fefabc27-701e-000f-1a74-59d0c5000000",
-        "x-ms-version": "2020-12-06"
-      },
-      "ResponseBody": "﻿<?xml version=\"1.0\" encoding=\"utf-8\"?><EnumerationResults ServiceEndpoint=\"https://seanoauthstage.blob.core.windows.net/\" ContainerName=\"test-container-6ee9e4f8-4e50-9053-e1cf-5b7bca589395\"><Blobs><Blob><Name>test-blob-88b6a428-b751-409f-9e1c-601a3fd95e61</Name><VersionId>2021-06-04T19:06:16.6012483Z</VersionId><IsCurrentVersion>true</IsCurrentVersion><Properties><Creation-Time>Fri, 04 Jun 2021 19:06:16 GMT</Creation-Time><Last-Modified>Fri, 04 Jun 2021 19:06:16 GMT</Last-Modified><Etag>0x8D9278BD4568243</Etag><Content-Length>1024</Content-Length><Content-Type>application/octet-stream</Content-Type><Content-Encoding /><Content-Language /><Content-CRC64 /><Content-MD5>Ki5OaAxJdVk6S0ufX6vOOg==</Content-MD5><Cache-Control /><Content-Disposition /><BlobType>BlockBlob</BlobType><AccessTier>Hot</AccessTier><AccessTierInferred>true</AccessTierInferred><LeaseStatus>unlocked</LeaseStatus><LeaseState>available</LeaseState><ServerEncrypted>true</ServerEncrypted><ImmutabilityPolicyUntilDate>Fri, 04 Jun 2021 19:11:17 GMT</ImmutabilityPolicyUntilDate><ImmutabilityPolicyMode>unlocked</ImmutabilityPolicyMode></Properties><OrMetadata /></Blob></Blobs><NextMarker /></EnumerationResults>"
-    },
-    {
-      "RequestUri": "https://seanoauthstage.blob.core.windows.net/test-container-6ee9e4f8-4e50-9053-e1cf-5b7bca589395/test-blob-88b6a428-b751-409f-9e1c-601a3fd95e61?comp=immutabilityPolicies",
-      "RequestMethod": "DELETE",
-      "RequestHeaders": {
-        "Accept": "application/xml",
-        "Authorization": "Sanitized",
-        "traceparent": "00-d25461416eed094b946967144c539d36-d1ee5cc2d704e947-00",
-        "User-Agent": [
-          "azsdk-net-Storage.Blobs/12.9.0-alpha.20210604.1",
-          "(.NET 5.0.6; Microsoft Windows 10.0.19043)"
-        ],
-        "x-ms-client-request-id": "5b58124d-62f1-5828-4a04-79c17b9e717c",
-        "x-ms-date": "Fri, 04 Jun 2021 19:06:17 GMT",
-        "x-ms-return-client-request-id": "true",
-        "x-ms-version": "2020-12-06"
-      },
-      "RequestBody": null,
-      "StatusCode": 200,
-      "ResponseHeaders": {
-        "Content-Length": "0",
-        "Date": "Fri, 04 Jun 2021 19:06:16 GMT",
-        "Server": [
-          "Windows-Azure-Blob/1.0",
-          "Microsoft-HTTPAPI/2.0"
-        ],
-        "x-ms-client-request-id": "5b58124d-62f1-5828-4a04-79c17b9e717c",
-        "x-ms-request-id": "fefabc29-701e-000f-1b74-59d0c5000000",
-        "x-ms-version": "2020-12-06"
-      },
-      "ResponseBody": []
-    },
-    {
-      "RequestUri": "https://seanoauthstage.blob.core.windows.net/test-container-6ee9e4f8-4e50-9053-e1cf-5b7bca589395/test-blob-88b6a428-b751-409f-9e1c-601a3fd95e61",
-      "RequestMethod": "DELETE",
-      "RequestHeaders": {
-        "Accept": "application/xml",
-        "Authorization": "Sanitized",
-        "traceparent": "00-613aa56e18094a49aa537bc51e67d45c-3f9ef6d1cd9bb441-00",
-        "User-Agent": [
-          "azsdk-net-Storage.Blobs/12.9.0-alpha.20210604.1",
-          "(.NET 5.0.6; Microsoft Windows 10.0.19043)"
-        ],
-        "x-ms-client-request-id": "eac1c192-5cb0-97bd-2092-bc7ecf342d8c",
-        "x-ms-date": "Fri, 04 Jun 2021 19:06:17 GMT",
-        "x-ms-return-client-request-id": "true",
-        "x-ms-version": "2020-12-06"
-      },
-      "RequestBody": null,
-      "StatusCode": 202,
-      "ResponseHeaders": {
-        "Date": "Fri, 04 Jun 2021 19:06:16 GMT",
-        "Server": [
-          "Windows-Azure-Blob/1.0",
-          "Microsoft-HTTPAPI/2.0"
-        ],
-        "Transfer-Encoding": "chunked",
-        "x-ms-client-request-id": "eac1c192-5cb0-97bd-2092-bc7ecf342d8c",
-        "x-ms-delete-type-permanent": "false",
-        "x-ms-request-id": "fefabc2b-701e-000f-1d74-59d0c5000000",
-        "x-ms-version": "2020-12-06"
-=======
         "x-ms-immutability-policy-until-date": "Wed, 11 Aug 2021 19:47:35 GMT",
         "x-ms-request-id": "b1229ae5-d01e-004a-62e9-8e693e000000",
         "x-ms-version": "2021-02-12"
->>>>>>> 7e782c87
       },
       "ResponseBody": []
     }
