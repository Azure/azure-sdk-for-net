--- conflicted
+++ resolved
@@ -22,13 +22,8 @@
         "Server": "Windows-Azure-Blob/1.0 Microsoft-HTTPAPI/2.0",
         "x-ms-client-request-id": "997fde94-ec96-5a73-137f-7919d0bb0ac4",
         "x-ms-error-code": "BlobNotFound",
-<<<<<<< HEAD
-        "x-ms-request-id": "8afc4580-a01e-001a-6374-59a2b5000000",
+        "x-ms-request-id": "b1226115-d01e-004a-36e8-8e693e000000",
         "x-ms-version": "2020-12-06"
-=======
-        "x-ms-request-id": "b1226115-d01e-004a-36e8-8e693e000000",
-        "x-ms-version": "2020-10-02"
->>>>>>> 303b7534
       },
       "ResponseBody": [
         "\uFEFF\u003C?xml version=\u00221.0\u0022 encoding=\u0022utf-8\u0022?\u003E\n",
@@ -36,41 +31,6 @@
         "RequestId:b1226115-d01e-004a-36e8-8e693e000000\n",
         "Time:2021-08-11T19:42:20.4265247Z\u003C/Message\u003E\u003C/Error\u003E"
       ]
-<<<<<<< HEAD
-    },
-    {
-      "RequestUri": "https://seanoauthstage.blob.core.windows.net/test-container-db3ee437-26cc-8c61-1f17-8744328fe5dd?restype=container&comp=list&include=Immutabilitypolicy%2CLegalhold",
-      "RequestMethod": "GET",
-      "RequestHeaders": {
-        "Accept": "application/xml",
-        "Authorization": "Sanitized",
-        "traceparent": "00-ac7d265c0573624a8a772595ad9d32e6-a138e67923293c45-00",
-        "User-Agent": [
-          "azsdk-net-Storage.Blobs/12.9.0-alpha.20210604.1",
-          "(.NET 5.0.6; Microsoft Windows 10.0.19043)"
-        ],
-        "x-ms-client-request-id": "a066a2a3-7009-c9de-a06f-85bd4c549ac9",
-        "x-ms-date": "Fri, 04 Jun 2021 19:05:25 GMT",
-        "x-ms-return-client-request-id": "true",
-        "x-ms-version": "2020-12-06"
-      },
-      "RequestBody": null,
-      "StatusCode": 200,
-      "ResponseHeaders": {
-        "Content-Type": "application/xml",
-        "Date": "Fri, 04 Jun 2021 19:05:24 GMT",
-        "Server": [
-          "Windows-Azure-Blob/1.0",
-          "Microsoft-HTTPAPI/2.0"
-        ],
-        "Transfer-Encoding": "chunked",
-        "x-ms-client-request-id": "a066a2a3-7009-c9de-a06f-85bd4c549ac9",
-        "x-ms-request-id": "8afc4581-a01e-001a-6474-59a2b5000000",
-        "x-ms-version": "2020-12-06"
-      },
-      "ResponseBody": "﻿<?xml version=\"1.0\" encoding=\"utf-8\"?><EnumerationResults ServiceEndpoint=\"https://seanoauthstage.blob.core.windows.net/\" ContainerName=\"test-container-db3ee437-26cc-8c61-1f17-8744328fe5dd\"><Blobs /><NextMarker /></EnumerationResults>"
-=======
->>>>>>> 303b7534
     }
   ],
   "Variables": {
