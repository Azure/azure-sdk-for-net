<<<<<<< HEAD
﻿{
  "Entries": [
    {
      "RequestUri": "https://seanoauthstage.blob.core.windows.net/test-container-9babdbb7-b312-c724-9df0-10d3888bdb83?restype=container&comp=list&include=Immutabilitypolicy%2CLegalhold",
      "RequestMethod": "GET",
      "RequestHeaders": {
        "Accept": "application/xml",
        "Authorization": "Sanitized",
        "User-Agent": [
          "azsdk-net-Storage.Blobs/12.9.0-alpha.20210604.1",
          "(.NET 5.0.6; Microsoft Windows 10.0.19043)"
        ],
        "x-ms-client-request-id": "9088a6b7-7015-8dde-a657-c2de211d1939",
        "x-ms-date": "Fri, 04 Jun 2021 19:06:20 GMT",
        "x-ms-return-client-request-id": "true",
        "x-ms-version": "2020-12-06"
      },
      "RequestBody": null,
      "StatusCode": 200,
      "ResponseHeaders": {
        "Content-Type": "application/xml",
        "Date": "Fri, 04 Jun 2021 19:06:19 GMT",
        "Server": [
          "Windows-Azure-Blob/1.0",
          "Microsoft-HTTPAPI/2.0"
        ],
        "Transfer-Encoding": "chunked",
        "x-ms-client-request-id": "9088a6b7-7015-8dde-a657-c2de211d1939",
        "x-ms-request-id": "fefabc4d-701e-000f-3374-59d0c5000000",
        "x-ms-version": "2020-12-06"
      },
      "ResponseBody": "﻿<?xml version=\"1.0\" encoding=\"utf-8\"?><EnumerationResults ServiceEndpoint=\"https://seanoauthstage.blob.core.windows.net/\" ContainerName=\"test-container-9babdbb7-b312-c724-9df0-10d3888bdb83\"><Blobs /><NextMarker /></EnumerationResults>"
    }
  ],
=======
{
  "Entries": [],
>>>>>>> 7e782c87
  "Variables": {
    "DateTimeOffsetNow": "2021-08-11T12:42:35.8184411-07:00",
    "RandomSeed": "959480233",
    "Storage_TestConfigOAuth": "OAuthTenant\nkasobolcanadanetoauth\nU2FuaXRpemVk\nhttps://kasobolcanadanetoauth.blob.core.windows.net\nhttp://kasobolcanadanetoauth.file.core.windows.net\nhttp://kasobolcanadanetoauth.queue.core.windows.net\nhttp://kasobolcanadanetoauth.table.core.windows.net\n\n\n\n\nhttp://kasobolcanadanetoauth-secondary.blob.core.windows.net\nhttp://kasobolcanadanetoauth-secondary.file.core.windows.net\nhttp://kasobolcanadanetoauth-secondary.queue.core.windows.net\nhttp://kasobolcanadanetoauth-secondary.table.core.windows.net\nc6b5fe1a-9b59-4975-92c4-d9f728c3c371\nSanitized\n72f988bf-86f1-41af-91ab-2d7cd011db47\nhttps://login.microsoftonline.com/\nCloud\nBlobEndpoint=https://kasobolcanadanetoauth.blob.core.windows.net/;QueueEndpoint=http://kasobolcanadanetoauth.queue.core.windows.net/;FileEndpoint=http://kasobolcanadanetoauth.file.core.windows.net/;BlobSecondaryEndpoint=http://kasobolcanadanetoauth-secondary.blob.core.windows.net/;QueueSecondaryEndpoint=http://kasobolcanadanetoauth-secondary.queue.core.windows.net/;FileSecondaryEndpoint=http://kasobolcanadanetoauth-secondary.file.core.windows.net/;AccountName=kasobolcanadanetoauth;AccountKey=Sanitized\n\nkasobol\nba45b233-e2ef-4169-8808-49eb0d8eba0d",
    "_containerName": "90185bea-b711-4aae-a98f-bb14f2a40111"
  }
}<|MERGE_RESOLUTION|>--- conflicted
+++ resolved
@@ -1,42 +1,5 @@
-<<<<<<< HEAD
-﻿{
-  "Entries": [
-    {
-      "RequestUri": "https://seanoauthstage.blob.core.windows.net/test-container-9babdbb7-b312-c724-9df0-10d3888bdb83?restype=container&comp=list&include=Immutabilitypolicy%2CLegalhold",
-      "RequestMethod": "GET",
-      "RequestHeaders": {
-        "Accept": "application/xml",
-        "Authorization": "Sanitized",
-        "User-Agent": [
-          "azsdk-net-Storage.Blobs/12.9.0-alpha.20210604.1",
-          "(.NET 5.0.6; Microsoft Windows 10.0.19043)"
-        ],
-        "x-ms-client-request-id": "9088a6b7-7015-8dde-a657-c2de211d1939",
-        "x-ms-date": "Fri, 04 Jun 2021 19:06:20 GMT",
-        "x-ms-return-client-request-id": "true",
-        "x-ms-version": "2020-12-06"
-      },
-      "RequestBody": null,
-      "StatusCode": 200,
-      "ResponseHeaders": {
-        "Content-Type": "application/xml",
-        "Date": "Fri, 04 Jun 2021 19:06:19 GMT",
-        "Server": [
-          "Windows-Azure-Blob/1.0",
-          "Microsoft-HTTPAPI/2.0"
-        ],
-        "Transfer-Encoding": "chunked",
-        "x-ms-client-request-id": "9088a6b7-7015-8dde-a657-c2de211d1939",
-        "x-ms-request-id": "fefabc4d-701e-000f-3374-59d0c5000000",
-        "x-ms-version": "2020-12-06"
-      },
-      "ResponseBody": "﻿<?xml version=\"1.0\" encoding=\"utf-8\"?><EnumerationResults ServiceEndpoint=\"https://seanoauthstage.blob.core.windows.net/\" ContainerName=\"test-container-9babdbb7-b312-c724-9df0-10d3888bdb83\"><Blobs /><NextMarker /></EnumerationResults>"
-    }
-  ],
-=======
 {
   "Entries": [],
->>>>>>> 7e782c87
   "Variables": {
     "DateTimeOffsetNow": "2021-08-11T12:42:35.8184411-07:00",
     "RandomSeed": "959480233",
