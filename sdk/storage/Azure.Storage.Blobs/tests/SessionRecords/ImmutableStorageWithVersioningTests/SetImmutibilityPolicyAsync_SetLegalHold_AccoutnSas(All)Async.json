--- conflicted
+++ resolved
@@ -17,11 +17,7 @@
         "x-ms-client-request-id": "f1e2e4f1-8f34-5160-9a0c-5ad90d9a0ffd",
         "x-ms-date": "Tue, 31 Aug 2021 21:19:33 GMT",
         "x-ms-return-client-request-id": "true",
-<<<<<<< HEAD
-        "x-ms-version": "2020-12-06"
-=======
         "x-ms-version": "2021-02-12"
->>>>>>> 7e782c87
       },
       "RequestBody": "CmvXL1xbeLGYlxfvPK5KJ1L7HdjnZiwDUm\u002BYK2KlH11iUXHSSYquyf1K9iLruu5l9yut31Nzs6Q/09ztw01O83i5jOo9d93ITVTanW8KGJiBMzM3\u002BD8K753Nk3WtwQaw\u002BwOpMS0DKIBO5JL/mBY1NbtEa5AZF/o5rp1Mb\u002BNnG4tNKqFrYOZrfgqz6ROtC1eHmF26aFV2l\u002BMIcIOPtric5sgGsW50ydTU2e2FZS7njKNGxdeFrLI115K9YvBj28dSFgJKplnoEs6J5o9o8TG1IeTfSfDgFjkW0drbtmbkcf0lMk8rnOVKXbII/MYizeZgCEEMhJLWcQDJNNR/DFtopHWSQr7iiYT\u002BlOs92Bly8wTze60k2OxrTsBPYmgRylBXoFhRkIonfX\u002B8De\u002BmmZnmVkHQi5GtQ8uIJ/P\u002BkyYc7Mqa5jjBIWJ5zP0uaMr9xLUnaAwmQT\u002B/qVyMyGiWKepYnyElC7JhJDXeVr\u002BUf9sBi2M91ioa9auK2z3bNVj54qMT1cip17gDxkTWSOqAKimBiz0FWVK/Pql1mjB0he/c5HMbgakSV7OqOhDmQ63BCrEUWqka9IlRVJceNDyIj0BU\u002BWR2ZKl/bjOJWx5B2Pr8tI9/YCpFwfDpyS0S8yN3IqvPkklISqUHlOx2kZlrEHucIn\u002BsCC4WDjh0jZp8bHoPEjhzcUaxtGrpd8w\u002BzjBWfrmxdtGjyhl8uYMR070LiydxZ35g9581624Vw5Fi2D8HHQ7hyvapa0ge97fCn\u002BCt3uukzGex9ocae4tjjgeIGeFDCbauKcEwyPs2QgDnckuNaOSmvQvYVieGx05rRd1Bld3Wf5Uq/rUqdARserOHMgk/1SUi4lvVa7OOJ2JyxYIe9awiEfK1Y2oue0kHbNtz/5RFK2\u002B4HrOBABThm9ZSt66BToUHZCEWiXK782YRzv/YGijOLJkTZdb4oBDe08eT3MObhR1VbJpyL6H9/SpMbzEVCYCuhIsUbuivDsQQN7WqJxeidknhgq6NW/33FWisrDDfyMpH5Fg4hhc1pl7WYffsUtUTqvnoNIbSISiNHVh/A2KTMW/rY0K/afAxq9xPtvoGC8OTmAE395RDdMMwq2m/tqP8QzCIAO\u002BTVEAJtomqgmouhxGV7GpgXDrap\u002B5/jr6GcvQ5U3PJfQrT/0TBLkALmfJYAiRXKco4m\u002Bb2rVkAFMWBgkSUcC73ZAkGwewlni36zg38JoyaL0gqALeM09Cx0\u002Bt/QKz7dyjDYZ0aUWjdE/25/N5LA\u002B0451P8aXB3apE5Ve4Apl6B/lfkOcXvf97fTey609bxZs/\u002BRllZ/w64TPYL4ft63G2fN/2HZsooSWd0HByDvJa6R\u002B8fAl8EKP9JLA==",
       "StatusCode": 201,
@@ -39,22 +35,13 @@
         "x-ms-content-crc64": "Qb2AkRswD/I=",
         "x-ms-request-id": "26b0b371-101e-0070-5bad-9e9c5e000000",
         "x-ms-request-server-encrypted": "true",
-<<<<<<< HEAD
-        "x-ms-version": "2020-12-06",
-        "x-ms-version-id": "2021-06-04T19:07:07.6896691Z"
-=======
         "x-ms-version": "2021-02-12",
         "x-ms-version-id": "2021-08-31T21:19:33.1500951Z"
->>>>>>> 7e782c87
       },
       "ResponseBody": []
     },
     {
-<<<<<<< HEAD
-      "RequestUri": "https://seanoauthstage.blob.core.windows.net/test-container-8ffb7625-02ba-2aa9-1441-5300db714b9a/test-blob-2fd76b0a-5b5c-b178-9897-17ef3cae4a27?sv=2020-12-06&ss=b&srt=sco&se=2021-06-05T19%3A07%3A08Z&sp=rwdxlacuptfi&sig=Sanitized&comp=immutabilityPolicies",
-=======
       "RequestUri": "https://seanoauthcanary.blob.core.windows.net/730d1faa-e6a8-4266-93ee-ceafe956726b/test-blob-8ffb7625-02ba-2aa9-1441-5300db714b9a?sv=2021-02-12\u0026ss=b\u0026srt=sco\u0026se=2021-09-01T21%3A19%3A33Z\u0026sp=rwdxylacuptfi\u0026sig=Sanitized\u0026comp=immutabilityPolicies",
->>>>>>> 7e782c87
       "RequestMethod": "PUT",
       "RequestHeaders": {
         "Accept": "application/xml",
@@ -67,11 +54,7 @@
         "x-ms-immutability-policy-mode": "Unlocked",
         "x-ms-immutability-policy-until-date": "Tue, 31 Aug 2021 21:24:33 GMT",
         "x-ms-return-client-request-id": "true",
-<<<<<<< HEAD
-        "x-ms-version": "2020-12-06"
-=======
         "x-ms-version": "2021-02-12"
->>>>>>> 7e782c87
       },
       "RequestBody": null,
       "StatusCode": 200,
@@ -84,24 +67,14 @@
         ],
         "x-ms-client-request-id": "4413632c-571d-5df8-6e92-03d60a967280",
         "x-ms-immutability-policy-mode": "unlocked",
-<<<<<<< HEAD
-        "x-ms-immutability-policy-until-date": "Fri, 04 Jun 2021 19:12:08 GMT",
-        "x-ms-request-id": "ccb61ab9-c01e-002f-6074-59f776000000",
-        "x-ms-version": "2020-12-06"
-=======
         "x-ms-immutability-policy-until-date": "Tue, 31 Aug 2021 21:24:33 GMT",
         "x-ms-request-id": "26b0b37b-101e-0070-64ad-9e9c5e000000",
         "x-ms-version": "2021-02-12"
->>>>>>> 7e782c87
       },
       "ResponseBody": []
     },
     {
-<<<<<<< HEAD
-      "RequestUri": "https://seanoauthstage.blob.core.windows.net/test-container-8ffb7625-02ba-2aa9-1441-5300db714b9a/test-blob-2fd76b0a-5b5c-b178-9897-17ef3cae4a27?sv=2020-12-06&ss=b&srt=sco&se=2021-06-05T19%3A07%3A08Z&sp=rwdxlacuptfi&sig=Sanitized&comp=legalhold",
-=======
       "RequestUri": "https://seanoauthcanary.blob.core.windows.net/730d1faa-e6a8-4266-93ee-ceafe956726b/test-blob-8ffb7625-02ba-2aa9-1441-5300db714b9a?sv=2021-02-12\u0026ss=b\u0026srt=sco\u0026se=2021-09-01T21%3A19%3A33Z\u0026sp=rwdxylacuptfi\u0026sig=Sanitized\u0026comp=legalhold",
->>>>>>> 7e782c87
       "RequestMethod": "PUT",
       "RequestHeaders": {
         "Accept": "application/xml",
@@ -113,11 +86,7 @@
         "x-ms-client-request-id": "aaad401c-cb87-e6e0-417f-ebd4c6bcab14",
         "x-ms-legal-hold": "false",
         "x-ms-return-client-request-id": "true",
-<<<<<<< HEAD
-        "x-ms-version": "2020-12-06"
-=======
         "x-ms-version": "2021-02-12"
->>>>>>> 7e782c87
       },
       "RequestBody": null,
       "StatusCode": 200,
@@ -130,107 +99,8 @@
         ],
         "x-ms-client-request-id": "aaad401c-cb87-e6e0-417f-ebd4c6bcab14",
         "x-ms-legal-hold": "false",
-<<<<<<< HEAD
-        "x-ms-request-id": "ccb61abb-c01e-002f-6274-59f776000000",
-        "x-ms-version": "2020-12-06"
-      },
-      "ResponseBody": []
-    },
-    {
-      "RequestUri": "https://seanoauthstage.blob.core.windows.net/test-container-8ffb7625-02ba-2aa9-1441-5300db714b9a?restype=container&comp=list&include=Immutabilitypolicy%2CLegalhold",
-      "RequestMethod": "GET",
-      "RequestHeaders": {
-        "Accept": "application/xml",
-        "Authorization": "Sanitized",
-        "User-Agent": [
-          "azsdk-net-Storage.Blobs/12.9.0-alpha.20210604.1",
-          "(.NET 5.0.6; Microsoft Windows 10.0.19043)"
-        ],
-        "x-ms-client-request-id": "cb9f3180-6af6-f20a-4efc-dd9cd9efd579",
-        "x-ms-date": "Fri, 04 Jun 2021 19:07:08 GMT",
-        "x-ms-return-client-request-id": "true",
-        "x-ms-version": "2020-12-06"
-      },
-      "RequestBody": null,
-      "StatusCode": 200,
-      "ResponseHeaders": {
-        "Content-Type": "application/xml",
-        "Date": "Fri, 04 Jun 2021 19:07:07 GMT",
-        "Server": [
-          "Windows-Azure-Blob/1.0",
-          "Microsoft-HTTPAPI/2.0"
-        ],
-        "Transfer-Encoding": "chunked",
-        "x-ms-client-request-id": "cb9f3180-6af6-f20a-4efc-dd9cd9efd579",
-        "x-ms-request-id": "ccb61abd-c01e-002f-6474-59f776000000",
-        "x-ms-version": "2020-12-06"
-      },
-      "ResponseBody": "﻿<?xml version=\"1.0\" encoding=\"utf-8\"?><EnumerationResults ServiceEndpoint=\"https://seanoauthstage.blob.core.windows.net/\" ContainerName=\"test-container-8ffb7625-02ba-2aa9-1441-5300db714b9a\"><Blobs><Blob><Name>test-blob-2fd76b0a-5b5c-b178-9897-17ef3cae4a27</Name><VersionId>2021-06-04T19:07:07.6896691Z</VersionId><IsCurrentVersion>true</IsCurrentVersion><Properties><Creation-Time>Fri, 04 Jun 2021 19:07:07 GMT</Creation-Time><Last-Modified>Fri, 04 Jun 2021 19:07:07 GMT</Last-Modified><Etag>0x8D9278BF2C9FBB3</Etag><Content-Length>1024</Content-Length><Content-Type>application/octet-stream</Content-Type><Content-Encoding /><Content-Language /><Content-CRC64 /><Content-MD5>ySM1DBDvkXbj2JmtHCwxCg==</Content-MD5><Cache-Control /><Content-Disposition /><BlobType>BlockBlob</BlobType><AccessTier>Hot</AccessTier><AccessTierInferred>true</AccessTierInferred><LeaseStatus>unlocked</LeaseStatus><LeaseState>available</LeaseState><ServerEncrypted>true</ServerEncrypted><ImmutabilityPolicyUntilDate>Fri, 04 Jun 2021 19:12:08 GMT</ImmutabilityPolicyUntilDate><ImmutabilityPolicyMode>unlocked</ImmutabilityPolicyMode><LegalHold>false</LegalHold></Properties><OrMetadata /></Blob></Blobs><NextMarker /></EnumerationResults>"
-    },
-    {
-      "RequestUri": "https://seanoauthstage.blob.core.windows.net/test-container-8ffb7625-02ba-2aa9-1441-5300db714b9a/test-blob-2fd76b0a-5b5c-b178-9897-17ef3cae4a27?comp=immutabilityPolicies",
-      "RequestMethod": "DELETE",
-      "RequestHeaders": {
-        "Accept": "application/xml",
-        "Authorization": "Sanitized",
-        "traceparent": "00-3827a66d87413247844fa7b3c04a4420-fe62782a44620540-00",
-        "User-Agent": [
-          "azsdk-net-Storage.Blobs/12.9.0-alpha.20210604.1",
-          "(.NET 5.0.6; Microsoft Windows 10.0.19043)"
-        ],
-        "x-ms-client-request-id": "df715d89-a528-b812-3cc6-7becea5ce70c",
-        "x-ms-date": "Fri, 04 Jun 2021 19:07:08 GMT",
-        "x-ms-return-client-request-id": "true",
-        "x-ms-version": "2020-12-06"
-      },
-      "RequestBody": null,
-      "StatusCode": 200,
-      "ResponseHeaders": {
-        "Content-Length": "0",
-        "Date": "Fri, 04 Jun 2021 19:07:07 GMT",
-        "Server": [
-          "Windows-Azure-Blob/1.0",
-          "Microsoft-HTTPAPI/2.0"
-        ],
-        "x-ms-client-request-id": "df715d89-a528-b812-3cc6-7becea5ce70c",
-        "x-ms-request-id": "ccb61abf-c01e-002f-6574-59f776000000",
-        "x-ms-version": "2020-12-06"
-      },
-      "ResponseBody": []
-    },
-    {
-      "RequestUri": "https://seanoauthstage.blob.core.windows.net/test-container-8ffb7625-02ba-2aa9-1441-5300db714b9a/test-blob-2fd76b0a-5b5c-b178-9897-17ef3cae4a27",
-      "RequestMethod": "DELETE",
-      "RequestHeaders": {
-        "Accept": "application/xml",
-        "Authorization": "Sanitized",
-        "traceparent": "00-bf1343f97952554ea48235090b544507-1bb8d26bf5c09940-00",
-        "User-Agent": [
-          "azsdk-net-Storage.Blobs/12.9.0-alpha.20210604.1",
-          "(.NET 5.0.6; Microsoft Windows 10.0.19043)"
-        ],
-        "x-ms-client-request-id": "7b12d3dc-f57d-6951-d0f9-423d663edecc",
-        "x-ms-date": "Fri, 04 Jun 2021 19:07:08 GMT",
-        "x-ms-return-client-request-id": "true",
-        "x-ms-version": "2020-12-06"
-      },
-      "RequestBody": null,
-      "StatusCode": 202,
-      "ResponseHeaders": {
-        "Date": "Fri, 04 Jun 2021 19:07:07 GMT",
-        "Server": [
-          "Windows-Azure-Blob/1.0",
-          "Microsoft-HTTPAPI/2.0"
-        ],
-        "Transfer-Encoding": "chunked",
-        "x-ms-client-request-id": "7b12d3dc-f57d-6951-d0f9-423d663edecc",
-        "x-ms-delete-type-permanent": "false",
-        "x-ms-request-id": "ccb61ac1-c01e-002f-6774-59f776000000",
-        "x-ms-version": "2020-12-06"
-=======
         "x-ms-request-id": "26b0b382-101e-0070-6aad-9e9c5e000000",
         "x-ms-version": "2021-02-12"
->>>>>>> 7e782c87
       },
       "ResponseBody": []
     }
