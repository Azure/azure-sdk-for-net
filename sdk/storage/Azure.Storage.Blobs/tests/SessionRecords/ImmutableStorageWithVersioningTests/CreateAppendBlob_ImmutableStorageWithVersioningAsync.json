--- conflicted
+++ resolved
@@ -15,11 +15,7 @@
         "x-ms-immutability-policy-until-date": "Wed, 11 Aug 2021 19:47:33 GMT",
         "x-ms-legal-hold": "true",
         "x-ms-return-client-request-id": "true",
-<<<<<<< HEAD
-        "x-ms-version": "2020-12-06"
-=======
         "x-ms-version": "2021-02-12"
->>>>>>> 7e782c87
       },
       "RequestBody": null,
       "StatusCode": 201,
@@ -32,13 +28,8 @@
         "x-ms-client-request-id": "0fc25b9a-d73f-be6d-7bbe-bd846cf1ea30",
         "x-ms-request-id": "b1229518-d01e-004a-77e9-8e693e000000",
         "x-ms-request-server-encrypted": "true",
-<<<<<<< HEAD
-        "x-ms-version": "2020-12-06",
-        "x-ms-version-id": "2021-06-04T18:41:50.372921Z"
-=======
         "x-ms-version": "2021-02-12",
         "x-ms-version-id": "2021-08-11T19:42:33.9160031Z"
->>>>>>> 7e782c87
       },
       "ResponseBody": []
     },
@@ -53,11 +44,7 @@
         "x-ms-client-request-id": "d620641e-0512-aa5d-8884-d3ac9c3c75dd",
         "x-ms-date": "Wed, 11 Aug 2021 19:42:33 GMT",
         "x-ms-return-client-request-id": "true",
-<<<<<<< HEAD
-        "x-ms-version": "2020-12-06"
-=======
         "x-ms-version": "2021-02-12"
->>>>>>> 7e782c87
       },
       "RequestBody": null,
       "StatusCode": 200,
@@ -81,140 +68,8 @@
         "x-ms-legal-hold": "true",
         "x-ms-request-id": "b1229573-d01e-004a-45e9-8e693e000000",
         "x-ms-server-encrypted": "true",
-<<<<<<< HEAD
-        "x-ms-version": "2020-12-06",
-        "x-ms-version-id": "2021-06-04T18:41:50.372921Z"
-      },
-      "ResponseBody": []
-    },
-    {
-      "RequestUri": "https://seanoauthstage.blob.core.windows.net/test-container-8fb9bff6-32db-e844-1b5a-e2bb31d5159d?restype=container&comp=list&include=Immutabilitypolicy%2CLegalhold",
-      "RequestMethod": "GET",
-      "RequestHeaders": {
-        "Accept": "application/xml",
-        "Authorization": "Sanitized",
-        "User-Agent": [
-          "azsdk-net-Storage.Blobs/12.9.0-alpha.20210604.1",
-          "(.NET 5.0.6; Microsoft Windows 10.0.19043)"
-        ],
-        "x-ms-client-request-id": "4d42e361-80bf-3592-3f81-d7ecf4f69334",
-        "x-ms-date": "Fri, 04 Jun 2021 18:41:51 GMT",
-        "x-ms-return-client-request-id": "true",
-        "x-ms-version": "2020-12-06"
-      },
-      "RequestBody": null,
-      "StatusCode": 200,
-      "ResponseHeaders": {
-        "Content-Type": "application/xml",
-        "Date": "Fri, 04 Jun 2021 18:41:50 GMT",
-        "Server": [
-          "Windows-Azure-Blob/1.0",
-          "Microsoft-HTTPAPI/2.0"
-        ],
-        "Transfer-Encoding": "chunked",
-        "x-ms-client-request-id": "4d42e361-80bf-3592-3f81-d7ecf4f69334",
-        "x-ms-request-id": "b5c955e3-101e-001b-4f71-5945f9000000",
-        "x-ms-version": "2020-12-06"
-      },
-      "ResponseBody": "﻿<?xml version=\"1.0\" encoding=\"utf-8\"?><EnumerationResults ServiceEndpoint=\"https://seanoauthstage.blob.core.windows.net/\" ContainerName=\"test-container-8fb9bff6-32db-e844-1b5a-e2bb31d5159d\"><Blobs><Blob><Name>test-blob-4f43f681-5a6a-e2c0-cec1-8a60fe5c3b7d</Name><VersionId>2021-06-04T18:41:50.3729210Z</VersionId><IsCurrentVersion>true</IsCurrentVersion><Properties><Creation-Time>Fri, 04 Jun 2021 18:41:50 GMT</Creation-Time><Last-Modified>Fri, 04 Jun 2021 18:41:50 GMT</Last-Modified><Etag>0x8D927886A65D23A</Etag><Content-Length>0</Content-Length><Content-Type>application/octet-stream</Content-Type><Content-Encoding /><Content-Language /><Content-CRC64 /><Content-MD5 /><Cache-Control /><Content-Disposition /><BlobType>AppendBlob</BlobType><LeaseStatus>unlocked</LeaseStatus><LeaseState>available</LeaseState><ServerEncrypted>true</ServerEncrypted><ImmutabilityPolicyUntilDate>Fri, 04 Jun 2021 18:46:51 GMT</ImmutabilityPolicyUntilDate><ImmutabilityPolicyMode>unlocked</ImmutabilityPolicyMode><LegalHold>true</LegalHold></Properties><OrMetadata /></Blob></Blobs><NextMarker /></EnumerationResults>"
-    },
-    {
-      "RequestUri": "https://seanoauthstage.blob.core.windows.net/test-container-8fb9bff6-32db-e844-1b5a-e2bb31d5159d/test-blob-4f43f681-5a6a-e2c0-cec1-8a60fe5c3b7d?comp=legalhold",
-      "RequestMethod": "PUT",
-      "RequestHeaders": {
-        "Accept": "application/xml",
-        "Authorization": "Sanitized",
-        "traceparent": "00-1eb2c5de4fec7c46b542158a593f016a-19982bfaf719d04f-00",
-        "User-Agent": [
-          "azsdk-net-Storage.Blobs/12.9.0-alpha.20210604.1",
-          "(.NET 5.0.6; Microsoft Windows 10.0.19043)"
-        ],
-        "x-ms-client-request-id": "33054d26-c911-54d7-6c2f-c84e3c304140",
-        "x-ms-date": "Fri, 04 Jun 2021 18:41:51 GMT",
-        "x-ms-legal-hold": "false",
-        "x-ms-return-client-request-id": "true",
-        "x-ms-version": "2020-12-06"
-      },
-      "RequestBody": null,
-      "StatusCode": 200,
-      "ResponseHeaders": {
-        "Content-Length": "0",
-        "Date": "Fri, 04 Jun 2021 18:41:50 GMT",
-        "Server": [
-          "Windows-Azure-Blob/1.0",
-          "Microsoft-HTTPAPI/2.0"
-        ],
-        "x-ms-client-request-id": "33054d26-c911-54d7-6c2f-c84e3c304140",
-        "x-ms-legal-hold": "false",
-        "x-ms-request-id": "b5c955e4-101e-001b-5071-5945f9000000",
-        "x-ms-version": "2020-12-06"
-      },
-      "ResponseBody": []
-    },
-    {
-      "RequestUri": "https://seanoauthstage.blob.core.windows.net/test-container-8fb9bff6-32db-e844-1b5a-e2bb31d5159d/test-blob-4f43f681-5a6a-e2c0-cec1-8a60fe5c3b7d?comp=immutabilityPolicies",
-      "RequestMethod": "DELETE",
-      "RequestHeaders": {
-        "Accept": "application/xml",
-        "Authorization": "Sanitized",
-        "traceparent": "00-fa023c6246d57a4ab17d925c5cb26ee5-9fed375b1cfab244-00",
-        "User-Agent": [
-          "azsdk-net-Storage.Blobs/12.9.0-alpha.20210604.1",
-          "(.NET 5.0.6; Microsoft Windows 10.0.19043)"
-        ],
-        "x-ms-client-request-id": "a6c5880a-60f0-a423-6483-31a6a6be860d",
-        "x-ms-date": "Fri, 04 Jun 2021 18:41:51 GMT",
-        "x-ms-return-client-request-id": "true",
-        "x-ms-version": "2020-12-06"
-      },
-      "RequestBody": null,
-      "StatusCode": 200,
-      "ResponseHeaders": {
-        "Content-Length": "0",
-        "Date": "Fri, 04 Jun 2021 18:41:50 GMT",
-        "Server": [
-          "Windows-Azure-Blob/1.0",
-          "Microsoft-HTTPAPI/2.0"
-        ],
-        "x-ms-client-request-id": "a6c5880a-60f0-a423-6483-31a6a6be860d",
-        "x-ms-request-id": "b5c955e5-101e-001b-5171-5945f9000000",
-        "x-ms-version": "2020-12-06"
-      },
-      "ResponseBody": []
-    },
-    {
-      "RequestUri": "https://seanoauthstage.blob.core.windows.net/test-container-8fb9bff6-32db-e844-1b5a-e2bb31d5159d/test-blob-4f43f681-5a6a-e2c0-cec1-8a60fe5c3b7d",
-      "RequestMethod": "DELETE",
-      "RequestHeaders": {
-        "Accept": "application/xml",
-        "Authorization": "Sanitized",
-        "traceparent": "00-862d3c91f06fd64e9fa1c96a56c884df-86b9e5445971f74b-00",
-        "User-Agent": [
-          "azsdk-net-Storage.Blobs/12.9.0-alpha.20210604.1",
-          "(.NET 5.0.6; Microsoft Windows 10.0.19043)"
-        ],
-        "x-ms-client-request-id": "b444db18-9a6a-9350-71c1-865430464c17",
-        "x-ms-date": "Fri, 04 Jun 2021 18:41:51 GMT",
-        "x-ms-return-client-request-id": "true",
-        "x-ms-version": "2020-12-06"
-      },
-      "RequestBody": null,
-      "StatusCode": 202,
-      "ResponseHeaders": {
-        "Date": "Fri, 04 Jun 2021 18:41:50 GMT",
-        "Server": [
-          "Windows-Azure-Blob/1.0",
-          "Microsoft-HTTPAPI/2.0"
-        ],
-        "Transfer-Encoding": "chunked",
-        "x-ms-client-request-id": "b444db18-9a6a-9350-71c1-865430464c17",
-        "x-ms-delete-type-permanent": "false",
-        "x-ms-request-id": "b5c955e6-101e-001b-5271-5945f9000000",
-        "x-ms-version": "2020-12-06"
-=======
         "x-ms-version": "2021-02-12",
         "x-ms-version-id": "2021-08-11T19:42:33.9160031Z"
->>>>>>> 7e782c87
       },
       "ResponseBody": []
     }
