{
  "Entries": [
    {
      "RequestUri": "https://kasobolcanadanetoauth.blob.core.windows.net/ccc0c3b3-39f3-484e-82af-1eeedc495adf/test-blob-12ad17f9-cc2a-01c8-23aa-9fc27864b9b3",
      "RequestMethod": "PUT",
      "RequestHeaders": {
        "Accept": "application/xml",
        "Authorization": "Sanitized",
        "Content-Length": "1024",
        "Content-Type": "application/octet-stream",
        "traceparent": "00-e577b0096c0eb64e9f3fbb0cccaf72a3-e02c2de3cfef454d-00",
        "User-Agent": "azsdk-net-Storage.Blobs/12.10.0-alpha.20210811.1 (.NET Framework 4.8.4300.0; Microsoft Windows 10.0.19043 )",
        "x-ms-blob-type": "BlockBlob",
        "x-ms-client-request-id": "60fddd65-d3c4-a4a9-3298-b0ea2628de3e",
        "x-ms-date": "Wed, 11 Aug 2021 19:42:24 GMT",
        "x-ms-return-client-request-id": "true",
<<<<<<< HEAD
        "x-ms-version": "2020-12-06"
=======
        "x-ms-version": "2021-02-12"
>>>>>>> 7e782c87
      },
      "RequestBody": "rRBuQ0rOmBKbp3o8zkn14aXlVZmIWup3hvgRG9UqI2269C1R/QzpKn6bd4JSjDPZtb0ckw4gK1Im9rxSvX08cIQMgdkcpOSZ/Csb7ONnJfrFN2YXDZBfmsjbKwZPl2wAXwb9RgpZvRHZg5fjBD9vvtHCjIUWJGL0recRQHjeSWS\u002BGo3cad7vbHpVPor4e5WJbGw0jQrm6TqjCZkiR3yY\u002BjoyJOmyklTz0iALweXY\u002BzFRiNQLqbta2DBSOWBEzST9vURQxler19oYQbvq2yhVyw1o0b\u002BnjFF\u002B10u4X1n0rgX8DQShhzXZpbH682cAcPwI/W1S3PtkVjDy0u4L83eAJJO27c0ks0PYjysOrZjpfWdPsGHrodEJl7fTrrVGzbI5ec/USoIu5EkpeU3QVamYCVSHvEIVlYLBrFYWUAWOksF41TPIFDPlIMwYwieEOEEOO6RhvxBwI\u002BRNE50sGJNEm\u002BeLWIB1z/QgoZx1/dJbPHQUCBVgLNKwB7FOewGWuAc41CY/\u002BODAmGuvQR10\u002BiUR8tYoFw9\u002B424V21DPJ1PzieiUPCmrG0SUU3CpsOu0PA2LPIkqbaH4uvC4Kh2P8XEYvLc03738ZdaSlMOf1DKDYJ5DQ\u002BrKyBxHnII48/EmBGL/kfQ0gFxPj9aymNndWOa9NMl\u002BS62GTvOa7EM7w3Hla49hoEI\u002BTuBC87QTFzBCakOber8np7i0eEMAmZMZFMtlzSxJfLijf\u002BbpPFj5czfDWIL/n0iyvsTWrSf/PbVMKN/prkkD\u002BO2L\u002BPvYPWpgugUMPUEQGnSCsg5oc86QpEExnRR4EMTtv1\u002BVc6dN2oFZdfIh8gBzPA5rZvw7m4Uf\u002B1S5p59W6KpBH33ie6bNNNiNDv3cbrFAvWAFDanIsSTZdnhTlDLhA41I4NODkcBnnTEkro2IQoyieOo/UNsAeW1YCAUueqClqwpwlI3dvSufnm93owOXUTPssBtHorOyR2dmKom7OSORfgKCGK7\u002BxLu/n7JriNVpwbfRQcmFXglXvkwmd5Ki5GRL5iUAFDmF7etfiAMBRr\u002BS/GnR6fdaCyD5K1lh2E0pHLpNIKGwaa1\u002BTFTeJdYFVXiMk3sp0Pps8dsFB\u002BjfIxWeNmtIsyUd4pO7U5yjfOVK89bh1ETR/0zA4C/GqmHFnik\u002BP\u002B9qvaFSb7HobXxdyXT1uxMS/U7RzDYeiNP2Vzcx9rRzZDz23zY0j2WS6ZLPYhe60e9OsqHabXK4SzXOXBd6tnbH6mQ4/tvd3m7oPuOkTya7PIZI40MTmffKPZMAZTNOGDIbB3izgdITcNQy8S\u002BOFPwOEyCRMdMztFFtbsFH3Hg7miWxiEeuCLq0NHNv4KfIOyiX8lISvOZe6A==",
      "StatusCode": 201,
      "ResponseHeaders": {
        "Content-Length": "0",
        "Content-MD5": "kbyhLtlbWElpB7ogrZRwqg==",
        "Date": "Wed, 11 Aug 2021 19:42:23 GMT",
        "ETag": "\u00220x8D95D0024939DCE\u0022",
        "Last-Modified": "Wed, 11 Aug 2021 19:42:24 GMT",
        "Server": "Windows-Azure-Blob/1.0 Microsoft-HTTPAPI/2.0",
        "x-ms-client-request-id": "60fddd65-d3c4-a4a9-3298-b0ea2628de3e",
        "x-ms-content-crc64": "ocBSdWfb2SU=",
        "x-ms-request-id": "b122704e-d01e-004a-1ee9-8e693e000000",
        "x-ms-request-server-encrypted": "true",
<<<<<<< HEAD
        "x-ms-version": "2020-12-06",
        "x-ms-version-id": "2021-07-08T16:23:27.3714520Z"
=======
        "x-ms-version": "2021-02-12",
        "x-ms-version-id": "2021-08-11T19:42:24.4672974Z"
>>>>>>> 7e782c87
      },
      "ResponseBody": []
    },
    {
<<<<<<< HEAD
      "RequestUri": "https://seanoauthstage.blob.core.windows.net/test-container-12ad17f9-cc2a-01c8-23aa-9fc27864b9b3/test-blob-436e10ad-ce4a-1298-9ba7-7a3cce49f5e1?sv=2020-12-06\u0026se=2021-07-09T16%3A23%3A27Z\u0026sr=b\u0026sp=i\u0026sig=Sanitized\u0026comp=immutabilityPolicies",
=======
      "RequestUri": "https://kasobolcanadanetoauth.blob.core.windows.net/ccc0c3b3-39f3-484e-82af-1eeedc495adf/test-blob-12ad17f9-cc2a-01c8-23aa-9fc27864b9b3?sv=2021-02-12\u0026se=2021-08-12T19%3A42%3A24Z\u0026sr=b\u0026sp=i\u0026sig=Sanitized\u0026comp=immutabilityPolicies",
>>>>>>> 7e782c87
      "RequestMethod": "PUT",
      "RequestHeaders": {
        "Accept": "application/xml",
        "traceparent": "00-e1c277cfd15aa047987ac3eef61a1b27-4a3f5f20ac5b2b4c-00",
        "User-Agent": "azsdk-net-Storage.Blobs/12.10.0-alpha.20210811.1 (.NET Framework 4.8.4300.0; Microsoft Windows 10.0.19043 )",
        "x-ms-client-request-id": "dfad4791-fee9-7f24-7da1-e1771ba935cf",
        "x-ms-immutability-policy-mode": "Unlocked",
        "x-ms-immutability-policy-until-date": "Wed, 11 Aug 2021 19:47:24 GMT",
        "x-ms-return-client-request-id": "true",
<<<<<<< HEAD
        "x-ms-version": "2020-12-06"
=======
        "x-ms-version": "2021-02-12"
>>>>>>> 7e782c87
      },
      "RequestBody": null,
      "StatusCode": 200,
      "ResponseHeaders": {
        "Content-Length": "0",
        "Date": "Wed, 11 Aug 2021 19:42:23 GMT",
        "Server": "Windows-Azure-Blob/1.0 Microsoft-HTTPAPI/2.0",
        "x-ms-client-request-id": "dfad4791-fee9-7f24-7da1-e1771ba935cf",
        "x-ms-immutability-policy-mode": "unlocked",
<<<<<<< HEAD
        "x-ms-immutability-policy-until-date": "Thu, 08 Jul 2021 16:28:27 GMT",
        "x-ms-request-id": "4a2eef05-101e-0004-6d15-7405ac000000",
        "x-ms-version": "2020-12-06"
=======
        "x-ms-immutability-policy-until-date": "Wed, 11 Aug 2021 19:47:24 GMT",
        "x-ms-request-id": "b12270c3-d01e-004a-77e9-8e693e000000",
        "x-ms-version": "2021-02-12"
>>>>>>> 7e782c87
      },
      "ResponseBody": []
    },
    {
<<<<<<< HEAD
      "RequestUri": "https://seanoauthstage.blob.core.windows.net/test-container-12ad17f9-cc2a-01c8-23aa-9fc27864b9b3/test-blob-436e10ad-ce4a-1298-9ba7-7a3cce49f5e1?sv=2020-12-06\u0026se=2021-07-09T16%3A23%3A27Z\u0026sr=b\u0026sp=i\u0026sig=Sanitized\u0026comp=legalhold",
=======
      "RequestUri": "https://kasobolcanadanetoauth.blob.core.windows.net/ccc0c3b3-39f3-484e-82af-1eeedc495adf/test-blob-12ad17f9-cc2a-01c8-23aa-9fc27864b9b3?sv=2021-02-12\u0026se=2021-08-12T19%3A42%3A24Z\u0026sr=b\u0026sp=i\u0026sig=Sanitized\u0026comp=legalhold",
>>>>>>> 7e782c87
      "RequestMethod": "PUT",
      "RequestHeaders": {
        "Accept": "application/xml",
        "traceparent": "00-7682db9163e61148a0d112756d0f703e-2671c73ab9ff9247-00",
        "User-Agent": "azsdk-net-Storage.Blobs/12.10.0-alpha.20210811.1 (.NET Framework 4.8.4300.0; Microsoft Windows 10.0.19043 )",
        "x-ms-client-request-id": "de59cefc-fe7b-5455-7b73-0a21c52b4d36",
        "x-ms-legal-hold": "false",
        "x-ms-return-client-request-id": "true",
<<<<<<< HEAD
        "x-ms-version": "2020-12-06"
=======
        "x-ms-version": "2021-02-12"
>>>>>>> 7e782c87
      },
      "RequestBody": null,
      "StatusCode": 200,
      "ResponseHeaders": {
        "Content-Length": "0",
        "Date": "Wed, 11 Aug 2021 19:42:24 GMT",
        "Server": "Windows-Azure-Blob/1.0 Microsoft-HTTPAPI/2.0",
        "x-ms-client-request-id": "de59cefc-fe7b-5455-7b73-0a21c52b4d36",
        "x-ms-legal-hold": "false",
<<<<<<< HEAD
        "x-ms-request-id": "4a2eef07-101e-0004-6f15-7405ac000000",
        "x-ms-version": "2020-12-06"
      },
      "ResponseBody": []
    },
    {
      "RequestUri": "https://seanoauthstage.blob.core.windows.net/test-container-12ad17f9-cc2a-01c8-23aa-9fc27864b9b3?restype=container\u0026comp=list\u0026include=Immutabilitypolicy%2CLegalhold",
      "RequestMethod": "GET",
      "RequestHeaders": {
        "Accept": "application/xml",
        "Authorization": "Sanitized",
        "traceparent": "00-668a1c1a50754041b25d832879e9e020-970a6b9ce1d26c44-00",
        "User-Agent": [
          "azsdk-net-Storage.Blobs/12.10.0-alpha.20210708.1",
          "(.NET 5.0.7; Microsoft Windows 10.0.19043)"
        ],
        "x-ms-client-request-id": "d1d34a47-f381-4cff-aea1-de8d5800d708",
        "x-ms-date": "Thu, 08 Jul 2021 16:23:27 GMT",
        "x-ms-return-client-request-id": "true",
        "x-ms-version": "2020-12-06"
      },
      "RequestBody": null,
      "StatusCode": 200,
      "ResponseHeaders": {
        "Access-Control-Allow-Origin": "*",
        "Access-Control-Expose-Headers": "x-ms-request-id,x-ms-client-request-id,Server,x-ms-version,Content-Type,Content-Length,Date,Transfer-Encoding",
        "Content-Type": "application/xml",
        "Date": "Thu, 08 Jul 2021 16:23:26 GMT",
        "Server": [
          "Windows-Azure-Blob/1.0",
          "Microsoft-HTTPAPI/2.0"
        ],
        "Transfer-Encoding": "chunked",
        "x-ms-client-request-id": "d1d34a47-f381-4cff-aea1-de8d5800d708",
        "x-ms-request-id": "4a2eef0a-101e-0004-7215-7405ac000000",
        "x-ms-version": "2020-12-06"
      },
      "ResponseBody": "\uFEFF\u003C?xml version=\u00221.0\u0022 encoding=\u0022utf-8\u0022?\u003E\u003CEnumerationResults ServiceEndpoint=\u0022https://seanoauthstage.blob.core.windows.net/\u0022 ContainerName=\u0022test-container-12ad17f9-cc2a-01c8-23aa-9fc27864b9b3\u0022\u003E\u003CBlobs\u003E\u003CBlob\u003E\u003CName\u003Etest-blob-436e10ad-ce4a-1298-9ba7-7a3cce49f5e1\u003C/Name\u003E\u003CVersionId\u003E2021-07-08T16:23:27.3714520Z\u003C/VersionId\u003E\u003CIsCurrentVersion\u003Etrue\u003C/IsCurrentVersion\u003E\u003CProperties\u003E\u003CCreation-Time\u003EThu, 08 Jul 2021 16:23:27 GMT\u003C/Creation-Time\u003E\u003CLast-Modified\u003EThu, 08 Jul 2021 16:23:27 GMT\u003C/Last-Modified\u003E\u003CEtag\u003E0x8D9422CB777D758\u003C/Etag\u003E\u003CContent-Length\u003E1024\u003C/Content-Length\u003E\u003CContent-Type\u003Eapplication/octet-stream\u003C/Content-Type\u003E\u003CContent-Encoding /\u003E\u003CContent-Language /\u003E\u003CContent-CRC64 /\u003E\u003CContent-MD5\u003E47XQcPhp1iy2j0vZJwiFsQ==\u003C/Content-MD5\u003E\u003CCache-Control /\u003E\u003CContent-Disposition /\u003E\u003CBlobType\u003EBlockBlob\u003C/BlobType\u003E\u003CAccessTier\u003EHot\u003C/AccessTier\u003E\u003CAccessTierInferred\u003Etrue\u003C/AccessTierInferred\u003E\u003CLeaseStatus\u003Eunlocked\u003C/LeaseStatus\u003E\u003CLeaseState\u003Eavailable\u003C/LeaseState\u003E\u003CServerEncrypted\u003Etrue\u003C/ServerEncrypted\u003E\u003CImmutabilityPolicyUntilDate\u003EThu, 08 Jul 2021 16:28:27 GMT\u003C/ImmutabilityPolicyUntilDate\u003E\u003CImmutabilityPolicyMode\u003Eunlocked\u003C/ImmutabilityPolicyMode\u003E\u003CLegalHold\u003Efalse\u003C/LegalHold\u003E\u003C/Properties\u003E\u003COrMetadata /\u003E\u003C/Blob\u003E\u003C/Blobs\u003E\u003CNextMarker /\u003E\u003C/EnumerationResults\u003E"
    },
    {
      "RequestUri": "https://seanoauthstage.blob.core.windows.net/test-container-12ad17f9-cc2a-01c8-23aa-9fc27864b9b3/test-blob-436e10ad-ce4a-1298-9ba7-7a3cce49f5e1?comp=immutabilityPolicies",
      "RequestMethod": "DELETE",
      "RequestHeaders": {
        "Accept": "application/xml",
        "Authorization": "Sanitized",
        "traceparent": "00-a95c63791ef10f4e957c61051e8455ae-f3192511ca4e6f46-00",
        "User-Agent": [
          "azsdk-net-Storage.Blobs/12.10.0-alpha.20210708.1",
          "(.NET 5.0.7; Microsoft Windows 10.0.19043)"
        ],
        "x-ms-client-request-id": "320c97f3-c39f-c6a2-0d2e-9eae77c62175",
        "x-ms-date": "Thu, 08 Jul 2021 16:23:27 GMT",
        "x-ms-return-client-request-id": "true",
        "x-ms-version": "2020-12-06"
      },
      "RequestBody": null,
      "StatusCode": 200,
      "ResponseHeaders": {
        "Content-Length": "0",
        "Date": "Thu, 08 Jul 2021 16:23:27 GMT",
        "Server": [
          "Windows-Azure-Blob/1.0",
          "Microsoft-HTTPAPI/2.0"
        ],
        "x-ms-client-request-id": "320c97f3-c39f-c6a2-0d2e-9eae77c62175",
        "x-ms-request-id": "4a2eef0c-101e-0004-7315-7405ac000000",
        "x-ms-version": "2020-12-06"
      },
      "ResponseBody": []
    },
    {
      "RequestUri": "https://seanoauthstage.blob.core.windows.net/test-container-12ad17f9-cc2a-01c8-23aa-9fc27864b9b3/test-blob-436e10ad-ce4a-1298-9ba7-7a3cce49f5e1",
      "RequestMethod": "DELETE",
      "RequestHeaders": {
        "Accept": "application/xml",
        "Authorization": "Sanitized",
        "traceparent": "00-d49e794864839143b53a629810317a01-df1b7060c7146d4a-00",
        "User-Agent": [
          "azsdk-net-Storage.Blobs/12.10.0-alpha.20210708.1",
          "(.NET 5.0.7; Microsoft Windows 10.0.19043)"
        ],
        "x-ms-client-request-id": "c19a05b8-a4f4-1a68-43a0-ab8262380fff",
        "x-ms-date": "Thu, 08 Jul 2021 16:23:27 GMT",
        "x-ms-return-client-request-id": "true",
        "x-ms-version": "2020-12-06"
      },
      "RequestBody": null,
      "StatusCode": 202,
      "ResponseHeaders": {
        "Date": "Thu, 08 Jul 2021 16:23:27 GMT",
        "Server": [
          "Windows-Azure-Blob/1.0",
          "Microsoft-HTTPAPI/2.0"
        ],
        "Transfer-Encoding": "chunked",
        "x-ms-client-request-id": "c19a05b8-a4f4-1a68-43a0-ab8262380fff",
        "x-ms-delete-type-permanent": "false",
        "x-ms-request-id": "4a2eef0e-101e-0004-7515-7405ac000000",
        "x-ms-version": "2020-12-06"
=======
        "x-ms-request-id": "b12270fb-d01e-004a-23e9-8e693e000000",
        "x-ms-version": "2021-02-12"
>>>>>>> 7e782c87
      },
      "ResponseBody": []
    }
  ],
  "Variables": {
    "DateTimeOffsetNow": "2021-08-11T12:42:24.5339897-07:00",
    "RandomSeed": "72081194",
    "Storage_TestConfigOAuth": "OAuthTenant\nkasobolcanadanetoauth\nU2FuaXRpemVk\nhttps://kasobolcanadanetoauth.blob.core.windows.net\nhttp://kasobolcanadanetoauth.file.core.windows.net\nhttp://kasobolcanadanetoauth.queue.core.windows.net\nhttp://kasobolcanadanetoauth.table.core.windows.net\n\n\n\n\nhttp://kasobolcanadanetoauth-secondary.blob.core.windows.net\nhttp://kasobolcanadanetoauth-secondary.file.core.windows.net\nhttp://kasobolcanadanetoauth-secondary.queue.core.windows.net\nhttp://kasobolcanadanetoauth-secondary.table.core.windows.net\nc6b5fe1a-9b59-4975-92c4-d9f728c3c371\nSanitized\n72f988bf-86f1-41af-91ab-2d7cd011db47\nhttps://login.microsoftonline.com/\nCloud\nBlobEndpoint=https://kasobolcanadanetoauth.blob.core.windows.net/;QueueEndpoint=http://kasobolcanadanetoauth.queue.core.windows.net/;FileEndpoint=http://kasobolcanadanetoauth.file.core.windows.net/;BlobSecondaryEndpoint=http://kasobolcanadanetoauth-secondary.blob.core.windows.net/;QueueSecondaryEndpoint=http://kasobolcanadanetoauth-secondary.queue.core.windows.net/;FileSecondaryEndpoint=http://kasobolcanadanetoauth-secondary.file.core.windows.net/;AccountName=kasobolcanadanetoauth;AccountKey=Sanitized\n\nkasobol\nba45b233-e2ef-4169-8808-49eb0d8eba0d",
    "_containerName": "ccc0c3b3-39f3-484e-82af-1eeedc495adf"
  }
}<|MERGE_RESOLUTION|>--- conflicted
+++ resolved
@@ -14,11 +14,7 @@
         "x-ms-client-request-id": "60fddd65-d3c4-a4a9-3298-b0ea2628de3e",
         "x-ms-date": "Wed, 11 Aug 2021 19:42:24 GMT",
         "x-ms-return-client-request-id": "true",
-<<<<<<< HEAD
-        "x-ms-version": "2020-12-06"
-=======
         "x-ms-version": "2021-02-12"
->>>>>>> 7e782c87
       },
       "RequestBody": "rRBuQ0rOmBKbp3o8zkn14aXlVZmIWup3hvgRG9UqI2269C1R/QzpKn6bd4JSjDPZtb0ckw4gK1Im9rxSvX08cIQMgdkcpOSZ/Csb7ONnJfrFN2YXDZBfmsjbKwZPl2wAXwb9RgpZvRHZg5fjBD9vvtHCjIUWJGL0recRQHjeSWS\u002BGo3cad7vbHpVPor4e5WJbGw0jQrm6TqjCZkiR3yY\u002BjoyJOmyklTz0iALweXY\u002BzFRiNQLqbta2DBSOWBEzST9vURQxler19oYQbvq2yhVyw1o0b\u002BnjFF\u002B10u4X1n0rgX8DQShhzXZpbH682cAcPwI/W1S3PtkVjDy0u4L83eAJJO27c0ks0PYjysOrZjpfWdPsGHrodEJl7fTrrVGzbI5ec/USoIu5EkpeU3QVamYCVSHvEIVlYLBrFYWUAWOksF41TPIFDPlIMwYwieEOEEOO6RhvxBwI\u002BRNE50sGJNEm\u002BeLWIB1z/QgoZx1/dJbPHQUCBVgLNKwB7FOewGWuAc41CY/\u002BODAmGuvQR10\u002BiUR8tYoFw9\u002B424V21DPJ1PzieiUPCmrG0SUU3CpsOu0PA2LPIkqbaH4uvC4Kh2P8XEYvLc03738ZdaSlMOf1DKDYJ5DQ\u002BrKyBxHnII48/EmBGL/kfQ0gFxPj9aymNndWOa9NMl\u002BS62GTvOa7EM7w3Hla49hoEI\u002BTuBC87QTFzBCakOber8np7i0eEMAmZMZFMtlzSxJfLijf\u002BbpPFj5czfDWIL/n0iyvsTWrSf/PbVMKN/prkkD\u002BO2L\u002BPvYPWpgugUMPUEQGnSCsg5oc86QpEExnRR4EMTtv1\u002BVc6dN2oFZdfIh8gBzPA5rZvw7m4Uf\u002B1S5p59W6KpBH33ie6bNNNiNDv3cbrFAvWAFDanIsSTZdnhTlDLhA41I4NODkcBnnTEkro2IQoyieOo/UNsAeW1YCAUueqClqwpwlI3dvSufnm93owOXUTPssBtHorOyR2dmKom7OSORfgKCGK7\u002BxLu/n7JriNVpwbfRQcmFXglXvkwmd5Ki5GRL5iUAFDmF7etfiAMBRr\u002BS/GnR6fdaCyD5K1lh2E0pHLpNIKGwaa1\u002BTFTeJdYFVXiMk3sp0Pps8dsFB\u002BjfIxWeNmtIsyUd4pO7U5yjfOVK89bh1ETR/0zA4C/GqmHFnik\u002BP\u002B9qvaFSb7HobXxdyXT1uxMS/U7RzDYeiNP2Vzcx9rRzZDz23zY0j2WS6ZLPYhe60e9OsqHabXK4SzXOXBd6tnbH6mQ4/tvd3m7oPuOkTya7PIZI40MTmffKPZMAZTNOGDIbB3izgdITcNQy8S\u002BOFPwOEyCRMdMztFFtbsFH3Hg7miWxiEeuCLq0NHNv4KfIOyiX8lISvOZe6A==",
       "StatusCode": 201,
@@ -33,22 +29,13 @@
         "x-ms-content-crc64": "ocBSdWfb2SU=",
         "x-ms-request-id": "b122704e-d01e-004a-1ee9-8e693e000000",
         "x-ms-request-server-encrypted": "true",
-<<<<<<< HEAD
-        "x-ms-version": "2020-12-06",
-        "x-ms-version-id": "2021-07-08T16:23:27.3714520Z"
-=======
         "x-ms-version": "2021-02-12",
         "x-ms-version-id": "2021-08-11T19:42:24.4672974Z"
->>>>>>> 7e782c87
       },
       "ResponseBody": []
     },
     {
-<<<<<<< HEAD
-      "RequestUri": "https://seanoauthstage.blob.core.windows.net/test-container-12ad17f9-cc2a-01c8-23aa-9fc27864b9b3/test-blob-436e10ad-ce4a-1298-9ba7-7a3cce49f5e1?sv=2020-12-06\u0026se=2021-07-09T16%3A23%3A27Z\u0026sr=b\u0026sp=i\u0026sig=Sanitized\u0026comp=immutabilityPolicies",
-=======
       "RequestUri": "https://kasobolcanadanetoauth.blob.core.windows.net/ccc0c3b3-39f3-484e-82af-1eeedc495adf/test-blob-12ad17f9-cc2a-01c8-23aa-9fc27864b9b3?sv=2021-02-12\u0026se=2021-08-12T19%3A42%3A24Z\u0026sr=b\u0026sp=i\u0026sig=Sanitized\u0026comp=immutabilityPolicies",
->>>>>>> 7e782c87
       "RequestMethod": "PUT",
       "RequestHeaders": {
         "Accept": "application/xml",
@@ -58,11 +45,7 @@
         "x-ms-immutability-policy-mode": "Unlocked",
         "x-ms-immutability-policy-until-date": "Wed, 11 Aug 2021 19:47:24 GMT",
         "x-ms-return-client-request-id": "true",
-<<<<<<< HEAD
-        "x-ms-version": "2020-12-06"
-=======
         "x-ms-version": "2021-02-12"
->>>>>>> 7e782c87
       },
       "RequestBody": null,
       "StatusCode": 200,
@@ -72,24 +55,14 @@
         "Server": "Windows-Azure-Blob/1.0 Microsoft-HTTPAPI/2.0",
         "x-ms-client-request-id": "dfad4791-fee9-7f24-7da1-e1771ba935cf",
         "x-ms-immutability-policy-mode": "unlocked",
-<<<<<<< HEAD
-        "x-ms-immutability-policy-until-date": "Thu, 08 Jul 2021 16:28:27 GMT",
-        "x-ms-request-id": "4a2eef05-101e-0004-6d15-7405ac000000",
-        "x-ms-version": "2020-12-06"
-=======
         "x-ms-immutability-policy-until-date": "Wed, 11 Aug 2021 19:47:24 GMT",
         "x-ms-request-id": "b12270c3-d01e-004a-77e9-8e693e000000",
         "x-ms-version": "2021-02-12"
->>>>>>> 7e782c87
       },
       "ResponseBody": []
     },
     {
-<<<<<<< HEAD
-      "RequestUri": "https://seanoauthstage.blob.core.windows.net/test-container-12ad17f9-cc2a-01c8-23aa-9fc27864b9b3/test-blob-436e10ad-ce4a-1298-9ba7-7a3cce49f5e1?sv=2020-12-06\u0026se=2021-07-09T16%3A23%3A27Z\u0026sr=b\u0026sp=i\u0026sig=Sanitized\u0026comp=legalhold",
-=======
       "RequestUri": "https://kasobolcanadanetoauth.blob.core.windows.net/ccc0c3b3-39f3-484e-82af-1eeedc495adf/test-blob-12ad17f9-cc2a-01c8-23aa-9fc27864b9b3?sv=2021-02-12\u0026se=2021-08-12T19%3A42%3A24Z\u0026sr=b\u0026sp=i\u0026sig=Sanitized\u0026comp=legalhold",
->>>>>>> 7e782c87
       "RequestMethod": "PUT",
       "RequestHeaders": {
         "Accept": "application/xml",
@@ -98,11 +71,7 @@
         "x-ms-client-request-id": "de59cefc-fe7b-5455-7b73-0a21c52b4d36",
         "x-ms-legal-hold": "false",
         "x-ms-return-client-request-id": "true",
-<<<<<<< HEAD
-        "x-ms-version": "2020-12-06"
-=======
         "x-ms-version": "2021-02-12"
->>>>>>> 7e782c87
       },
       "RequestBody": null,
       "StatusCode": 200,
@@ -112,110 +81,8 @@
         "Server": "Windows-Azure-Blob/1.0 Microsoft-HTTPAPI/2.0",
         "x-ms-client-request-id": "de59cefc-fe7b-5455-7b73-0a21c52b4d36",
         "x-ms-legal-hold": "false",
-<<<<<<< HEAD
-        "x-ms-request-id": "4a2eef07-101e-0004-6f15-7405ac000000",
-        "x-ms-version": "2020-12-06"
-      },
-      "ResponseBody": []
-    },
-    {
-      "RequestUri": "https://seanoauthstage.blob.core.windows.net/test-container-12ad17f9-cc2a-01c8-23aa-9fc27864b9b3?restype=container\u0026comp=list\u0026include=Immutabilitypolicy%2CLegalhold",
-      "RequestMethod": "GET",
-      "RequestHeaders": {
-        "Accept": "application/xml",
-        "Authorization": "Sanitized",
-        "traceparent": "00-668a1c1a50754041b25d832879e9e020-970a6b9ce1d26c44-00",
-        "User-Agent": [
-          "azsdk-net-Storage.Blobs/12.10.0-alpha.20210708.1",
-          "(.NET 5.0.7; Microsoft Windows 10.0.19043)"
-        ],
-        "x-ms-client-request-id": "d1d34a47-f381-4cff-aea1-de8d5800d708",
-        "x-ms-date": "Thu, 08 Jul 2021 16:23:27 GMT",
-        "x-ms-return-client-request-id": "true",
-        "x-ms-version": "2020-12-06"
-      },
-      "RequestBody": null,
-      "StatusCode": 200,
-      "ResponseHeaders": {
-        "Access-Control-Allow-Origin": "*",
-        "Access-Control-Expose-Headers": "x-ms-request-id,x-ms-client-request-id,Server,x-ms-version,Content-Type,Content-Length,Date,Transfer-Encoding",
-        "Content-Type": "application/xml",
-        "Date": "Thu, 08 Jul 2021 16:23:26 GMT",
-        "Server": [
-          "Windows-Azure-Blob/1.0",
-          "Microsoft-HTTPAPI/2.0"
-        ],
-        "Transfer-Encoding": "chunked",
-        "x-ms-client-request-id": "d1d34a47-f381-4cff-aea1-de8d5800d708",
-        "x-ms-request-id": "4a2eef0a-101e-0004-7215-7405ac000000",
-        "x-ms-version": "2020-12-06"
-      },
-      "ResponseBody": "\uFEFF\u003C?xml version=\u00221.0\u0022 encoding=\u0022utf-8\u0022?\u003E\u003CEnumerationResults ServiceEndpoint=\u0022https://seanoauthstage.blob.core.windows.net/\u0022 ContainerName=\u0022test-container-12ad17f9-cc2a-01c8-23aa-9fc27864b9b3\u0022\u003E\u003CBlobs\u003E\u003CBlob\u003E\u003CName\u003Etest-blob-436e10ad-ce4a-1298-9ba7-7a3cce49f5e1\u003C/Name\u003E\u003CVersionId\u003E2021-07-08T16:23:27.3714520Z\u003C/VersionId\u003E\u003CIsCurrentVersion\u003Etrue\u003C/IsCurrentVersion\u003E\u003CProperties\u003E\u003CCreation-Time\u003EThu, 08 Jul 2021 16:23:27 GMT\u003C/Creation-Time\u003E\u003CLast-Modified\u003EThu, 08 Jul 2021 16:23:27 GMT\u003C/Last-Modified\u003E\u003CEtag\u003E0x8D9422CB777D758\u003C/Etag\u003E\u003CContent-Length\u003E1024\u003C/Content-Length\u003E\u003CContent-Type\u003Eapplication/octet-stream\u003C/Content-Type\u003E\u003CContent-Encoding /\u003E\u003CContent-Language /\u003E\u003CContent-CRC64 /\u003E\u003CContent-MD5\u003E47XQcPhp1iy2j0vZJwiFsQ==\u003C/Content-MD5\u003E\u003CCache-Control /\u003E\u003CContent-Disposition /\u003E\u003CBlobType\u003EBlockBlob\u003C/BlobType\u003E\u003CAccessTier\u003EHot\u003C/AccessTier\u003E\u003CAccessTierInferred\u003Etrue\u003C/AccessTierInferred\u003E\u003CLeaseStatus\u003Eunlocked\u003C/LeaseStatus\u003E\u003CLeaseState\u003Eavailable\u003C/LeaseState\u003E\u003CServerEncrypted\u003Etrue\u003C/ServerEncrypted\u003E\u003CImmutabilityPolicyUntilDate\u003EThu, 08 Jul 2021 16:28:27 GMT\u003C/ImmutabilityPolicyUntilDate\u003E\u003CImmutabilityPolicyMode\u003Eunlocked\u003C/ImmutabilityPolicyMode\u003E\u003CLegalHold\u003Efalse\u003C/LegalHold\u003E\u003C/Properties\u003E\u003COrMetadata /\u003E\u003C/Blob\u003E\u003C/Blobs\u003E\u003CNextMarker /\u003E\u003C/EnumerationResults\u003E"
-    },
-    {
-      "RequestUri": "https://seanoauthstage.blob.core.windows.net/test-container-12ad17f9-cc2a-01c8-23aa-9fc27864b9b3/test-blob-436e10ad-ce4a-1298-9ba7-7a3cce49f5e1?comp=immutabilityPolicies",
-      "RequestMethod": "DELETE",
-      "RequestHeaders": {
-        "Accept": "application/xml",
-        "Authorization": "Sanitized",
-        "traceparent": "00-a95c63791ef10f4e957c61051e8455ae-f3192511ca4e6f46-00",
-        "User-Agent": [
-          "azsdk-net-Storage.Blobs/12.10.0-alpha.20210708.1",
-          "(.NET 5.0.7; Microsoft Windows 10.0.19043)"
-        ],
-        "x-ms-client-request-id": "320c97f3-c39f-c6a2-0d2e-9eae77c62175",
-        "x-ms-date": "Thu, 08 Jul 2021 16:23:27 GMT",
-        "x-ms-return-client-request-id": "true",
-        "x-ms-version": "2020-12-06"
-      },
-      "RequestBody": null,
-      "StatusCode": 200,
-      "ResponseHeaders": {
-        "Content-Length": "0",
-        "Date": "Thu, 08 Jul 2021 16:23:27 GMT",
-        "Server": [
-          "Windows-Azure-Blob/1.0",
-          "Microsoft-HTTPAPI/2.0"
-        ],
-        "x-ms-client-request-id": "320c97f3-c39f-c6a2-0d2e-9eae77c62175",
-        "x-ms-request-id": "4a2eef0c-101e-0004-7315-7405ac000000",
-        "x-ms-version": "2020-12-06"
-      },
-      "ResponseBody": []
-    },
-    {
-      "RequestUri": "https://seanoauthstage.blob.core.windows.net/test-container-12ad17f9-cc2a-01c8-23aa-9fc27864b9b3/test-blob-436e10ad-ce4a-1298-9ba7-7a3cce49f5e1",
-      "RequestMethod": "DELETE",
-      "RequestHeaders": {
-        "Accept": "application/xml",
-        "Authorization": "Sanitized",
-        "traceparent": "00-d49e794864839143b53a629810317a01-df1b7060c7146d4a-00",
-        "User-Agent": [
-          "azsdk-net-Storage.Blobs/12.10.0-alpha.20210708.1",
-          "(.NET 5.0.7; Microsoft Windows 10.0.19043)"
-        ],
-        "x-ms-client-request-id": "c19a05b8-a4f4-1a68-43a0-ab8262380fff",
-        "x-ms-date": "Thu, 08 Jul 2021 16:23:27 GMT",
-        "x-ms-return-client-request-id": "true",
-        "x-ms-version": "2020-12-06"
-      },
-      "RequestBody": null,
-      "StatusCode": 202,
-      "ResponseHeaders": {
-        "Date": "Thu, 08 Jul 2021 16:23:27 GMT",
-        "Server": [
-          "Windows-Azure-Blob/1.0",
-          "Microsoft-HTTPAPI/2.0"
-        ],
-        "Transfer-Encoding": "chunked",
-        "x-ms-client-request-id": "c19a05b8-a4f4-1a68-43a0-ab8262380fff",
-        "x-ms-delete-type-permanent": "false",
-        "x-ms-request-id": "4a2eef0e-101e-0004-7515-7405ac000000",
-        "x-ms-version": "2020-12-06"
-=======
         "x-ms-request-id": "b12270fb-d01e-004a-23e9-8e693e000000",
         "x-ms-version": "2021-02-12"
->>>>>>> 7e782c87
       },
       "ResponseBody": []
     }
