{
  "Entries": [
    {
      "RequestUri": "https://kasobolcanadanetoauth.blob.core.windows.net/ccc0c3b3-39f3-484e-82af-1eeedc495adf/test-blob-984b22ee-0b33-e7fd-a2f2-1d94e7591af9?comp=block\u0026blockid=dGVzdC1ibG9jay1hMTVlZGNmNC04ZmNjLWQ0MzItOTQ4My0zZTIyZjVkYjZjNjM%3D",
      "RequestMethod": "PUT",
      "RequestHeaders": {
        "Accept": "application/xml",
        "Authorization": "Sanitized",
        "Content-Length": "1024",
        "Content-Type": "application/octet-stream",
        "traceparent": "00-41561c150921aa47992a0f56e9a27d8d-108ba95d34790b40-00",
        "User-Agent": "azsdk-net-Storage.Blobs/12.10.0-alpha.20210811.1 (.NET Framework 4.8.4300.0; Microsoft Windows 10.0.19043 )",
        "x-ms-client-request-id": "37098ae5-5698-8548-12a9-6d6d6683afc8",
        "x-ms-date": "Wed, 11 Aug 2021 19:42:17 GMT",
        "x-ms-return-client-request-id": "true",
<<<<<<< HEAD
        "x-ms-version": "2020-12-06"
=======
        "x-ms-version": "2021-02-12"
>>>>>>> 7e782c87
      },
      "RequestBody": "igl2PtZ\u002B1fb8eE5mZ6hdFui2R/zrxeAR0kcBYEAV8w/gHyB/CIAOcExUm7u8ln/6lQerMBIdDsUoZGyOfXW15oQ/hUiI3g5oqNevliklVTvHB8s5acP8wxFbVqMTf/PXn7Q2fRE3cbf5Q4c7bXecAw8xx3apfHzBQsI3LYdqVCnk2Pd079gqj5UTPyY7wVaZv1OU4rh9LSI4dDpOAEQvj\u002B9eV5WAJxQ2BjfglTxWhoFrnW4z1XFwZ6rUPHqd249Q5LA23GrBGZc/XduBnJfm4e654mPW\u002B7l97vDqq\u002BuZmSunj7GLIKoWqoTW9HeW78oS7lqM5Pgseuj3ue561m2spcSw2QzmWsFEojje/wZB5/4l2L2QDbQyexTJlGa7nNQWKk\u002Bz5RW9LJOZR0HATXvhtdHvVP6vG5cQfV34HMZaiAZjyNS3jgHoZ6sq9sZyci6Z596VzEjVZw64o2i4xQ/MP787XISmKifPBuxShSXRnQsuXjXoxbu9jWHG/\u002BqZMKKbXbcGNxWp8722xcZcguHp5wZcimfa5HoDfs8j4Cs8NdZKtydtymX2hGt3Mf/1YQp/3BfkPaY7wXg9ArlGhROSeZDvEsu6fBygZgX7Y7N6DhzEpAMTV/gwDvauL8esr/5Y5bduBU8/xWD6RNagP17FwvScguEPfyGXvwPVC0xV87YHo377DAjNhN\u002BiGBMhj8\u002BY6WzSEC0dSGWW10ZMabkUpVAgmZvfyrbsz/0BbWYOdi8zPSHfguOI6VsYZTTBgBsljnPCAfY0uB625UAwG9r/h2EWGSyXNCJtl68/x2WBKk7i297zS3Q5/oUDKZyiV86AGN3Tq2fvjlpQVWlH9PC5NLvyTkD7Czvs3RqmlAuFyj/hvq\u002BIrn/m8k2Eo/YK8gmVSfXhsAmNhAyh585NSPlPyooqZTZBMYY7C1vyd2hE4eoQEUoVpBo2Uzmi5saxmapUNdhs4IzTVBhupqStmw2kXAXjPTeuOSZv8xL8n0q/inKxnkGP2AFePLwypv11iLcr/YnBzVxypfyy/ex617XNrxsy/P3MFIQEhQB6e5Io\u002BWta0KHA/r0VPvhE3doU42UHZPfiQ4u6X\u002BkFvUhc9ypqiQOAIAYTDLFeHL4Fhzap76GacxeaRbXgn3C4u0B0uUbO2lPXlMJf81dGhCfNtNeyXM6mwYQSz0NNoICVW1Fw6WJ3N63i0lveO3\u002B/U8GOEuqZBV5yzvjCuwoQifNCyZcG1pvEVX0qz4pzx4UEU3yCv42V/FXy/RpptXyi0khnnHHouH0mybxtbjbU/wdyvWeOjcplrMxBE9mAWqABh/xBCyoTHJv\u002BW/XQKI4fHf0T9/cUFER\u002BAfClpqWkpm8ca\u002BY6kw==",
      "StatusCode": 201,
      "ResponseHeaders": {
        "Content-Length": "0",
        "Date": "Wed, 11 Aug 2021 19:42:17 GMT",
        "Server": "Windows-Azure-Blob/1.0 Microsoft-HTTPAPI/2.0",
        "x-ms-client-request-id": "37098ae5-5698-8548-12a9-6d6d6683afc8",
        "x-ms-content-crc64": "VcmeCt3BnOc=",
        "x-ms-request-id": "b1225933-d01e-004a-4ce8-8e693e000000",
        "x-ms-request-server-encrypted": "true",
<<<<<<< HEAD
        "x-ms-version": "2020-12-06"
=======
        "x-ms-version": "2021-02-12"
>>>>>>> 7e782c87
      },
      "ResponseBody": []
    },
    {
      "RequestUri": "https://kasobolcanadanetoauth.blob.core.windows.net/ccc0c3b3-39f3-484e-82af-1eeedc495adf/test-blob-984b22ee-0b33-e7fd-a2f2-1d94e7591af9?comp=blocklist",
      "RequestMethod": "PUT",
      "RequestHeaders": {
        "Accept": "application/xml",
        "Authorization": "Sanitized",
        "Content-Length": "107",
        "Content-Type": "application/xml",
        "traceparent": "00-e1ead373844e0141bd54ce1dbfb86986-36fe955b8e8e394b-00",
        "User-Agent": "azsdk-net-Storage.Blobs/12.10.0-alpha.20210811.1 (.NET Framework 4.8.4300.0; Microsoft Windows 10.0.19043 )",
        "x-ms-client-request-id": "6b3d97c6-35d2-52ca-a3ed-a4189ccd08f2",
        "x-ms-date": "Wed, 11 Aug 2021 19:42:18 GMT",
        "x-ms-immutability-policy-mode": "Unlocked",
        "x-ms-immutability-policy-until-date": "Wed, 11 Aug 2021 19:47:18 GMT",
        "x-ms-legal-hold": "true",
        "x-ms-return-client-request-id": "true",
<<<<<<< HEAD
        "x-ms-version": "2020-12-06"
=======
        "x-ms-version": "2021-02-12"
>>>>>>> 7e782c87
      },
      "RequestBody": "\uFEFF\u003CBlockList\u003E\u003CLatest\u003EdGVzdC1ibG9jay1hMTVlZGNmNC04ZmNjLWQ0MzItOTQ4My0zZTIyZjVkYjZjNjM=\u003C/Latest\u003E\u003C/BlockList\u003E",
      "StatusCode": 201,
      "ResponseHeaders": {
        "Content-Length": "0",
        "Date": "Wed, 11 Aug 2021 19:42:18 GMT",
        "ETag": "\u00220x8D95D002110B17D\u0022",
        "Last-Modified": "Wed, 11 Aug 2021 19:42:18 GMT",
        "Server": "Windows-Azure-Blob/1.0 Microsoft-HTTPAPI/2.0",
        "x-ms-client-request-id": "6b3d97c6-35d2-52ca-a3ed-a4189ccd08f2",
        "x-ms-content-crc64": "J92\u002BlC20Lvk=",
        "x-ms-request-id": "b1225a0c-d01e-004a-7de8-8e693e000000",
        "x-ms-request-server-encrypted": "true",
<<<<<<< HEAD
        "x-ms-version": "2020-12-06",
        "x-ms-version-id": "2021-06-04T18:41:28.1328114Z"
=======
        "x-ms-version": "2021-02-12",
        "x-ms-version-id": "2021-08-11T19:42:18.5761149Z"
>>>>>>> 7e782c87
      },
      "ResponseBody": []
    },
    {
      "RequestUri": "https://kasobolcanadanetoauth.blob.core.windows.net/ccc0c3b3-39f3-484e-82af-1eeedc495adf/test-blob-984b22ee-0b33-e7fd-a2f2-1d94e7591af9",
      "RequestMethod": "HEAD",
      "RequestHeaders": {
        "Accept": "application/xml",
        "Authorization": "Sanitized",
        "traceparent": "00-3c05946b0bd3504a9bdbf650964a3ff2-54e82f17a624f341-00",
        "User-Agent": "azsdk-net-Storage.Blobs/12.10.0-alpha.20210811.1 (.NET Framework 4.8.4300.0; Microsoft Windows 10.0.19043 )",
        "x-ms-client-request-id": "cfa68d5a-4446-04f6-4120-da85ddb84ed5",
        "x-ms-date": "Wed, 11 Aug 2021 19:42:18 GMT",
        "x-ms-return-client-request-id": "true",
<<<<<<< HEAD
        "x-ms-version": "2020-12-06"
=======
        "x-ms-version": "2021-02-12"
>>>>>>> 7e782c87
      },
      "RequestBody": null,
      "StatusCode": 200,
      "ResponseHeaders": {
        "Accept-Ranges": "bytes",
        "Content-Length": "1024",
        "Content-Type": "application/octet-stream",
        "Date": "Wed, 11 Aug 2021 19:42:18 GMT",
        "ETag": "\u00220x8D95D002110B17D\u0022",
        "Last-Modified": "Wed, 11 Aug 2021 19:42:18 GMT",
        "Server": "Windows-Azure-Blob/1.0 Microsoft-HTTPAPI/2.0",
        "x-ms-access-tier": "Hot",
        "x-ms-access-tier-inferred": "true",
        "x-ms-blob-type": "BlockBlob",
        "x-ms-client-request-id": "cfa68d5a-4446-04f6-4120-da85ddb84ed5",
        "x-ms-creation-time": "Wed, 11 Aug 2021 19:42:18 GMT",
        "x-ms-immutability-policy-mode": "unlocked",
        "x-ms-immutability-policy-until-date": "Wed, 11 Aug 2021 19:47:18 GMT",
        "x-ms-is-current-version": "true",
        "x-ms-lease-state": "available",
        "x-ms-lease-status": "unlocked",
        "x-ms-legal-hold": "true",
        "x-ms-request-id": "b1225ab8-d01e-004a-12e8-8e693e000000",
        "x-ms-server-encrypted": "true",
<<<<<<< HEAD
        "x-ms-version": "2020-12-06",
        "x-ms-version-id": "2021-06-04T18:41:28.1328114Z"
      },
      "ResponseBody": []
    },
    {
      "RequestUri": "https://seanoauthstage.blob.core.windows.net/test-container-984b22ee-0b33-e7fd-a2f2-1d94e7591af9?restype=container&comp=list&include=Immutabilitypolicy%2CLegalhold",
      "RequestMethod": "GET",
      "RequestHeaders": {
        "Accept": "application/xml",
        "Authorization": "Sanitized",
        "traceparent": "00-09cb932d7c1b16488779c77423fa2646-04f9f5741d648143-00",
        "User-Agent": [
          "azsdk-net-Storage.Blobs/12.9.0-alpha.20210604.1",
          "(.NET 5.0.6; Microsoft Windows 10.0.19043)"
        ],
        "x-ms-client-request-id": "f2c2c0d0-ace2-8694-ee1f-6c6c91426420",
        "x-ms-date": "Fri, 04 Jun 2021 18:41:28 GMT",
        "x-ms-return-client-request-id": "true",
        "x-ms-version": "2020-12-06"
      },
      "RequestBody": null,
      "StatusCode": 200,
      "ResponseHeaders": {
        "Content-Type": "application/xml",
        "Date": "Fri, 04 Jun 2021 18:41:27 GMT",
        "Server": [
          "Windows-Azure-Blob/1.0",
          "Microsoft-HTTPAPI/2.0"
        ],
        "Transfer-Encoding": "chunked",
        "x-ms-client-request-id": "f2c2c0d0-ace2-8694-ee1f-6c6c91426420",
        "x-ms-request-id": "16dfede7-301e-0008-7371-5976b8000000",
        "x-ms-version": "2020-12-06"
      },
      "ResponseBody": "﻿<?xml version=\"1.0\" encoding=\"utf-8\"?><EnumerationResults ServiceEndpoint=\"https://seanoauthstage.blob.core.windows.net/\" ContainerName=\"test-container-984b22ee-0b33-e7fd-a2f2-1d94e7591af9\"><Blobs><Blob><Name>test-blob-3e76098a-7ed6-f6d5-fc78-4e6667a85d16</Name><VersionId>2021-06-04T18:41:28.1328114Z</VersionId><IsCurrentVersion>true</IsCurrentVersion><Properties><Creation-Time>Fri, 04 Jun 2021 18:41:28 GMT</Creation-Time><Last-Modified>Fri, 04 Jun 2021 18:41:28 GMT</Last-Modified><Etag>0x8D927885D2418E9</Etag><Content-Length>1024</Content-Length><Content-Type>application/octet-stream</Content-Type><Content-Encoding /><Content-Language /><Content-CRC64 /><Content-MD5 /><Cache-Control /><Content-Disposition /><BlobType>BlockBlob</BlobType><AccessTier>Hot</AccessTier><AccessTierInferred>true</AccessTierInferred><LeaseStatus>unlocked</LeaseStatus><LeaseState>available</LeaseState><ServerEncrypted>true</ServerEncrypted><ImmutabilityPolicyUntilDate>Fri, 04 Jun 2021 18:46:28 GMT</ImmutabilityPolicyUntilDate><ImmutabilityPolicyMode>unlocked</ImmutabilityPolicyMode><LegalHold>true</LegalHold></Properties><OrMetadata /></Blob></Blobs><NextMarker /></EnumerationResults>"
    },
    {
      "RequestUri": "https://seanoauthstage.blob.core.windows.net/test-container-984b22ee-0b33-e7fd-a2f2-1d94e7591af9/test-blob-3e76098a-7ed6-f6d5-fc78-4e6667a85d16?comp=legalhold",
      "RequestMethod": "PUT",
      "RequestHeaders": {
        "Accept": "application/xml",
        "Authorization": "Sanitized",
        "traceparent": "00-e9e2f0b1c8b258469b92316c5ca7ccda-70f191abac9a2742-00",
        "User-Agent": [
          "azsdk-net-Storage.Blobs/12.9.0-alpha.20210604.1",
          "(.NET 5.0.6; Microsoft Windows 10.0.19043)"
        ],
        "x-ms-client-request-id": "e0e3b255-355e-f14f-7a37-2007cc3f7059",
        "x-ms-date": "Fri, 04 Jun 2021 18:41:29 GMT",
        "x-ms-legal-hold": "false",
        "x-ms-return-client-request-id": "true",
        "x-ms-version": "2020-12-06"
      },
      "RequestBody": null,
      "StatusCode": 200,
      "ResponseHeaders": {
        "Content-Length": "0",
        "Date": "Fri, 04 Jun 2021 18:41:27 GMT",
        "Server": [
          "Windows-Azure-Blob/1.0",
          "Microsoft-HTTPAPI/2.0"
        ],
        "x-ms-client-request-id": "e0e3b255-355e-f14f-7a37-2007cc3f7059",
        "x-ms-legal-hold": "false",
        "x-ms-request-id": "16dfede8-301e-0008-7471-5976b8000000",
        "x-ms-version": "2020-12-06"
      },
      "ResponseBody": []
    },
    {
      "RequestUri": "https://seanoauthstage.blob.core.windows.net/test-container-984b22ee-0b33-e7fd-a2f2-1d94e7591af9/test-blob-3e76098a-7ed6-f6d5-fc78-4e6667a85d16?comp=immutabilityPolicies",
      "RequestMethod": "DELETE",
      "RequestHeaders": {
        "Accept": "application/xml",
        "Authorization": "Sanitized",
        "traceparent": "00-b84a1f51e41688429877946066a2b319-8d508829017bc14d-00",
        "User-Agent": [
          "azsdk-net-Storage.Blobs/12.9.0-alpha.20210604.1",
          "(.NET 5.0.6; Microsoft Windows 10.0.19043)"
        ],
        "x-ms-client-request-id": "de16b7fa-845e-c4c1-59f6-54c21fa7e04d",
        "x-ms-date": "Fri, 04 Jun 2021 18:41:29 GMT",
        "x-ms-return-client-request-id": "true",
        "x-ms-version": "2020-12-06"
      },
      "RequestBody": null,
      "StatusCode": 200,
      "ResponseHeaders": {
        "Content-Length": "0",
        "Date": "Fri, 04 Jun 2021 18:41:27 GMT",
        "Server": [
          "Windows-Azure-Blob/1.0",
          "Microsoft-HTTPAPI/2.0"
        ],
        "x-ms-client-request-id": "de16b7fa-845e-c4c1-59f6-54c21fa7e04d",
        "x-ms-request-id": "16dfede9-301e-0008-7571-5976b8000000",
        "x-ms-version": "2020-12-06"
      },
      "ResponseBody": []
    },
    {
      "RequestUri": "https://seanoauthstage.blob.core.windows.net/test-container-984b22ee-0b33-e7fd-a2f2-1d94e7591af9/test-blob-3e76098a-7ed6-f6d5-fc78-4e6667a85d16",
      "RequestMethod": "DELETE",
      "RequestHeaders": {
        "Accept": "application/xml",
        "Authorization": "Sanitized",
        "traceparent": "00-3e08517f9b7d1c4f84883c029debdb72-86f16888aab8dd41-00",
        "User-Agent": [
          "azsdk-net-Storage.Blobs/12.9.0-alpha.20210604.1",
          "(.NET 5.0.6; Microsoft Windows 10.0.19043)"
        ],
        "x-ms-client-request-id": "150caf4d-9129-8efb-5762-60cf61427169",
        "x-ms-date": "Fri, 04 Jun 2021 18:41:29 GMT",
        "x-ms-return-client-request-id": "true",
        "x-ms-version": "2020-12-06"
      },
      "RequestBody": null,
      "StatusCode": 202,
      "ResponseHeaders": {
        "Date": "Fri, 04 Jun 2021 18:41:27 GMT",
        "Server": [
          "Windows-Azure-Blob/1.0",
          "Microsoft-HTTPAPI/2.0"
        ],
        "Transfer-Encoding": "chunked",
        "x-ms-client-request-id": "150caf4d-9129-8efb-5762-60cf61427169",
        "x-ms-delete-type-permanent": "false",
        "x-ms-request-id": "16dfedea-301e-0008-7671-5976b8000000",
        "x-ms-version": "2020-12-06"
=======
        "x-ms-version": "2021-02-12",
        "x-ms-version-id": "2021-08-11T19:42:18.5761149Z"
>>>>>>> 7e782c87
      },
      "ResponseBody": []
    }
  ],
  "Variables": {
    "DateTimeOffsetNow": "2021-08-11T12:42:18.4450600-07:00",
    "RandomSeed": "898847525",
    "Storage_TestConfigOAuth": "OAuthTenant\nkasobolcanadanetoauth\nU2FuaXRpemVk\nhttps://kasobolcanadanetoauth.blob.core.windows.net\nhttp://kasobolcanadanetoauth.file.core.windows.net\nhttp://kasobolcanadanetoauth.queue.core.windows.net\nhttp://kasobolcanadanetoauth.table.core.windows.net\n\n\n\n\nhttp://kasobolcanadanetoauth-secondary.blob.core.windows.net\nhttp://kasobolcanadanetoauth-secondary.file.core.windows.net\nhttp://kasobolcanadanetoauth-secondary.queue.core.windows.net\nhttp://kasobolcanadanetoauth-secondary.table.core.windows.net\nc6b5fe1a-9b59-4975-92c4-d9f728c3c371\nSanitized\n72f988bf-86f1-41af-91ab-2d7cd011db47\nhttps://login.microsoftonline.com/\nCloud\nBlobEndpoint=https://kasobolcanadanetoauth.blob.core.windows.net/;QueueEndpoint=http://kasobolcanadanetoauth.queue.core.windows.net/;FileEndpoint=http://kasobolcanadanetoauth.file.core.windows.net/;BlobSecondaryEndpoint=http://kasobolcanadanetoauth-secondary.blob.core.windows.net/;QueueSecondaryEndpoint=http://kasobolcanadanetoauth-secondary.queue.core.windows.net/;FileSecondaryEndpoint=http://kasobolcanadanetoauth-secondary.file.core.windows.net/;AccountName=kasobolcanadanetoauth;AccountKey=Sanitized\n\nkasobol\nba45b233-e2ef-4169-8808-49eb0d8eba0d",
    "_containerName": "ccc0c3b3-39f3-484e-82af-1eeedc495adf"
  }
}<|MERGE_RESOLUTION|>--- conflicted
+++ resolved
@@ -13,11 +13,7 @@
         "x-ms-client-request-id": "37098ae5-5698-8548-12a9-6d6d6683afc8",
         "x-ms-date": "Wed, 11 Aug 2021 19:42:17 GMT",
         "x-ms-return-client-request-id": "true",
-<<<<<<< HEAD
-        "x-ms-version": "2020-12-06"
-=======
         "x-ms-version": "2021-02-12"
->>>>>>> 7e782c87
       },
       "RequestBody": "igl2PtZ\u002B1fb8eE5mZ6hdFui2R/zrxeAR0kcBYEAV8w/gHyB/CIAOcExUm7u8ln/6lQerMBIdDsUoZGyOfXW15oQ/hUiI3g5oqNevliklVTvHB8s5acP8wxFbVqMTf/PXn7Q2fRE3cbf5Q4c7bXecAw8xx3apfHzBQsI3LYdqVCnk2Pd079gqj5UTPyY7wVaZv1OU4rh9LSI4dDpOAEQvj\u002B9eV5WAJxQ2BjfglTxWhoFrnW4z1XFwZ6rUPHqd249Q5LA23GrBGZc/XduBnJfm4e654mPW\u002B7l97vDqq\u002BuZmSunj7GLIKoWqoTW9HeW78oS7lqM5Pgseuj3ue561m2spcSw2QzmWsFEojje/wZB5/4l2L2QDbQyexTJlGa7nNQWKk\u002Bz5RW9LJOZR0HATXvhtdHvVP6vG5cQfV34HMZaiAZjyNS3jgHoZ6sq9sZyci6Z596VzEjVZw64o2i4xQ/MP787XISmKifPBuxShSXRnQsuXjXoxbu9jWHG/\u002BqZMKKbXbcGNxWp8722xcZcguHp5wZcimfa5HoDfs8j4Cs8NdZKtydtymX2hGt3Mf/1YQp/3BfkPaY7wXg9ArlGhROSeZDvEsu6fBygZgX7Y7N6DhzEpAMTV/gwDvauL8esr/5Y5bduBU8/xWD6RNagP17FwvScguEPfyGXvwPVC0xV87YHo377DAjNhN\u002BiGBMhj8\u002BY6WzSEC0dSGWW10ZMabkUpVAgmZvfyrbsz/0BbWYOdi8zPSHfguOI6VsYZTTBgBsljnPCAfY0uB625UAwG9r/h2EWGSyXNCJtl68/x2WBKk7i297zS3Q5/oUDKZyiV86AGN3Tq2fvjlpQVWlH9PC5NLvyTkD7Czvs3RqmlAuFyj/hvq\u002BIrn/m8k2Eo/YK8gmVSfXhsAmNhAyh585NSPlPyooqZTZBMYY7C1vyd2hE4eoQEUoVpBo2Uzmi5saxmapUNdhs4IzTVBhupqStmw2kXAXjPTeuOSZv8xL8n0q/inKxnkGP2AFePLwypv11iLcr/YnBzVxypfyy/ex617XNrxsy/P3MFIQEhQB6e5Io\u002BWta0KHA/r0VPvhE3doU42UHZPfiQ4u6X\u002BkFvUhc9ypqiQOAIAYTDLFeHL4Fhzap76GacxeaRbXgn3C4u0B0uUbO2lPXlMJf81dGhCfNtNeyXM6mwYQSz0NNoICVW1Fw6WJ3N63i0lveO3\u002B/U8GOEuqZBV5yzvjCuwoQifNCyZcG1pvEVX0qz4pzx4UEU3yCv42V/FXy/RpptXyi0khnnHHouH0mybxtbjbU/wdyvWeOjcplrMxBE9mAWqABh/xBCyoTHJv\u002BW/XQKI4fHf0T9/cUFER\u002BAfClpqWkpm8ca\u002BY6kw==",
       "StatusCode": 201,
@@ -29,11 +25,7 @@
         "x-ms-content-crc64": "VcmeCt3BnOc=",
         "x-ms-request-id": "b1225933-d01e-004a-4ce8-8e693e000000",
         "x-ms-request-server-encrypted": "true",
-<<<<<<< HEAD
-        "x-ms-version": "2020-12-06"
-=======
         "x-ms-version": "2021-02-12"
->>>>>>> 7e782c87
       },
       "ResponseBody": []
     },
@@ -53,11 +45,7 @@
         "x-ms-immutability-policy-until-date": "Wed, 11 Aug 2021 19:47:18 GMT",
         "x-ms-legal-hold": "true",
         "x-ms-return-client-request-id": "true",
-<<<<<<< HEAD
-        "x-ms-version": "2020-12-06"
-=======
         "x-ms-version": "2021-02-12"
->>>>>>> 7e782c87
       },
       "RequestBody": "\uFEFF\u003CBlockList\u003E\u003CLatest\u003EdGVzdC1ibG9jay1hMTVlZGNmNC04ZmNjLWQ0MzItOTQ4My0zZTIyZjVkYjZjNjM=\u003C/Latest\u003E\u003C/BlockList\u003E",
       "StatusCode": 201,
@@ -71,13 +59,8 @@
         "x-ms-content-crc64": "J92\u002BlC20Lvk=",
         "x-ms-request-id": "b1225a0c-d01e-004a-7de8-8e693e000000",
         "x-ms-request-server-encrypted": "true",
-<<<<<<< HEAD
-        "x-ms-version": "2020-12-06",
-        "x-ms-version-id": "2021-06-04T18:41:28.1328114Z"
-=======
         "x-ms-version": "2021-02-12",
         "x-ms-version-id": "2021-08-11T19:42:18.5761149Z"
->>>>>>> 7e782c87
       },
       "ResponseBody": []
     },
@@ -92,11 +75,7 @@
         "x-ms-client-request-id": "cfa68d5a-4446-04f6-4120-da85ddb84ed5",
         "x-ms-date": "Wed, 11 Aug 2021 19:42:18 GMT",
         "x-ms-return-client-request-id": "true",
-<<<<<<< HEAD
-        "x-ms-version": "2020-12-06"
-=======
         "x-ms-version": "2021-02-12"
->>>>>>> 7e782c87
       },
       "RequestBody": null,
       "StatusCode": 200,
@@ -121,141 +100,8 @@
         "x-ms-legal-hold": "true",
         "x-ms-request-id": "b1225ab8-d01e-004a-12e8-8e693e000000",
         "x-ms-server-encrypted": "true",
-<<<<<<< HEAD
-        "x-ms-version": "2020-12-06",
-        "x-ms-version-id": "2021-06-04T18:41:28.1328114Z"
-      },
-      "ResponseBody": []
-    },
-    {
-      "RequestUri": "https://seanoauthstage.blob.core.windows.net/test-container-984b22ee-0b33-e7fd-a2f2-1d94e7591af9?restype=container&comp=list&include=Immutabilitypolicy%2CLegalhold",
-      "RequestMethod": "GET",
-      "RequestHeaders": {
-        "Accept": "application/xml",
-        "Authorization": "Sanitized",
-        "traceparent": "00-09cb932d7c1b16488779c77423fa2646-04f9f5741d648143-00",
-        "User-Agent": [
-          "azsdk-net-Storage.Blobs/12.9.0-alpha.20210604.1",
-          "(.NET 5.0.6; Microsoft Windows 10.0.19043)"
-        ],
-        "x-ms-client-request-id": "f2c2c0d0-ace2-8694-ee1f-6c6c91426420",
-        "x-ms-date": "Fri, 04 Jun 2021 18:41:28 GMT",
-        "x-ms-return-client-request-id": "true",
-        "x-ms-version": "2020-12-06"
-      },
-      "RequestBody": null,
-      "StatusCode": 200,
-      "ResponseHeaders": {
-        "Content-Type": "application/xml",
-        "Date": "Fri, 04 Jun 2021 18:41:27 GMT",
-        "Server": [
-          "Windows-Azure-Blob/1.0",
-          "Microsoft-HTTPAPI/2.0"
-        ],
-        "Transfer-Encoding": "chunked",
-        "x-ms-client-request-id": "f2c2c0d0-ace2-8694-ee1f-6c6c91426420",
-        "x-ms-request-id": "16dfede7-301e-0008-7371-5976b8000000",
-        "x-ms-version": "2020-12-06"
-      },
-      "ResponseBody": "﻿<?xml version=\"1.0\" encoding=\"utf-8\"?><EnumerationResults ServiceEndpoint=\"https://seanoauthstage.blob.core.windows.net/\" ContainerName=\"test-container-984b22ee-0b33-e7fd-a2f2-1d94e7591af9\"><Blobs><Blob><Name>test-blob-3e76098a-7ed6-f6d5-fc78-4e6667a85d16</Name><VersionId>2021-06-04T18:41:28.1328114Z</VersionId><IsCurrentVersion>true</IsCurrentVersion><Properties><Creation-Time>Fri, 04 Jun 2021 18:41:28 GMT</Creation-Time><Last-Modified>Fri, 04 Jun 2021 18:41:28 GMT</Last-Modified><Etag>0x8D927885D2418E9</Etag><Content-Length>1024</Content-Length><Content-Type>application/octet-stream</Content-Type><Content-Encoding /><Content-Language /><Content-CRC64 /><Content-MD5 /><Cache-Control /><Content-Disposition /><BlobType>BlockBlob</BlobType><AccessTier>Hot</AccessTier><AccessTierInferred>true</AccessTierInferred><LeaseStatus>unlocked</LeaseStatus><LeaseState>available</LeaseState><ServerEncrypted>true</ServerEncrypted><ImmutabilityPolicyUntilDate>Fri, 04 Jun 2021 18:46:28 GMT</ImmutabilityPolicyUntilDate><ImmutabilityPolicyMode>unlocked</ImmutabilityPolicyMode><LegalHold>true</LegalHold></Properties><OrMetadata /></Blob></Blobs><NextMarker /></EnumerationResults>"
-    },
-    {
-      "RequestUri": "https://seanoauthstage.blob.core.windows.net/test-container-984b22ee-0b33-e7fd-a2f2-1d94e7591af9/test-blob-3e76098a-7ed6-f6d5-fc78-4e6667a85d16?comp=legalhold",
-      "RequestMethod": "PUT",
-      "RequestHeaders": {
-        "Accept": "application/xml",
-        "Authorization": "Sanitized",
-        "traceparent": "00-e9e2f0b1c8b258469b92316c5ca7ccda-70f191abac9a2742-00",
-        "User-Agent": [
-          "azsdk-net-Storage.Blobs/12.9.0-alpha.20210604.1",
-          "(.NET 5.0.6; Microsoft Windows 10.0.19043)"
-        ],
-        "x-ms-client-request-id": "e0e3b255-355e-f14f-7a37-2007cc3f7059",
-        "x-ms-date": "Fri, 04 Jun 2021 18:41:29 GMT",
-        "x-ms-legal-hold": "false",
-        "x-ms-return-client-request-id": "true",
-        "x-ms-version": "2020-12-06"
-      },
-      "RequestBody": null,
-      "StatusCode": 200,
-      "ResponseHeaders": {
-        "Content-Length": "0",
-        "Date": "Fri, 04 Jun 2021 18:41:27 GMT",
-        "Server": [
-          "Windows-Azure-Blob/1.0",
-          "Microsoft-HTTPAPI/2.0"
-        ],
-        "x-ms-client-request-id": "e0e3b255-355e-f14f-7a37-2007cc3f7059",
-        "x-ms-legal-hold": "false",
-        "x-ms-request-id": "16dfede8-301e-0008-7471-5976b8000000",
-        "x-ms-version": "2020-12-06"
-      },
-      "ResponseBody": []
-    },
-    {
-      "RequestUri": "https://seanoauthstage.blob.core.windows.net/test-container-984b22ee-0b33-e7fd-a2f2-1d94e7591af9/test-blob-3e76098a-7ed6-f6d5-fc78-4e6667a85d16?comp=immutabilityPolicies",
-      "RequestMethod": "DELETE",
-      "RequestHeaders": {
-        "Accept": "application/xml",
-        "Authorization": "Sanitized",
-        "traceparent": "00-b84a1f51e41688429877946066a2b319-8d508829017bc14d-00",
-        "User-Agent": [
-          "azsdk-net-Storage.Blobs/12.9.0-alpha.20210604.1",
-          "(.NET 5.0.6; Microsoft Windows 10.0.19043)"
-        ],
-        "x-ms-client-request-id": "de16b7fa-845e-c4c1-59f6-54c21fa7e04d",
-        "x-ms-date": "Fri, 04 Jun 2021 18:41:29 GMT",
-        "x-ms-return-client-request-id": "true",
-        "x-ms-version": "2020-12-06"
-      },
-      "RequestBody": null,
-      "StatusCode": 200,
-      "ResponseHeaders": {
-        "Content-Length": "0",
-        "Date": "Fri, 04 Jun 2021 18:41:27 GMT",
-        "Server": [
-          "Windows-Azure-Blob/1.0",
-          "Microsoft-HTTPAPI/2.0"
-        ],
-        "x-ms-client-request-id": "de16b7fa-845e-c4c1-59f6-54c21fa7e04d",
-        "x-ms-request-id": "16dfede9-301e-0008-7571-5976b8000000",
-        "x-ms-version": "2020-12-06"
-      },
-      "ResponseBody": []
-    },
-    {
-      "RequestUri": "https://seanoauthstage.blob.core.windows.net/test-container-984b22ee-0b33-e7fd-a2f2-1d94e7591af9/test-blob-3e76098a-7ed6-f6d5-fc78-4e6667a85d16",
-      "RequestMethod": "DELETE",
-      "RequestHeaders": {
-        "Accept": "application/xml",
-        "Authorization": "Sanitized",
-        "traceparent": "00-3e08517f9b7d1c4f84883c029debdb72-86f16888aab8dd41-00",
-        "User-Agent": [
-          "azsdk-net-Storage.Blobs/12.9.0-alpha.20210604.1",
-          "(.NET 5.0.6; Microsoft Windows 10.0.19043)"
-        ],
-        "x-ms-client-request-id": "150caf4d-9129-8efb-5762-60cf61427169",
-        "x-ms-date": "Fri, 04 Jun 2021 18:41:29 GMT",
-        "x-ms-return-client-request-id": "true",
-        "x-ms-version": "2020-12-06"
-      },
-      "RequestBody": null,
-      "StatusCode": 202,
-      "ResponseHeaders": {
-        "Date": "Fri, 04 Jun 2021 18:41:27 GMT",
-        "Server": [
-          "Windows-Azure-Blob/1.0",
-          "Microsoft-HTTPAPI/2.0"
-        ],
-        "Transfer-Encoding": "chunked",
-        "x-ms-client-request-id": "150caf4d-9129-8efb-5762-60cf61427169",
-        "x-ms-delete-type-permanent": "false",
-        "x-ms-request-id": "16dfedea-301e-0008-7671-5976b8000000",
-        "x-ms-version": "2020-12-06"
-=======
         "x-ms-version": "2021-02-12",
         "x-ms-version-id": "2021-08-11T19:42:18.5761149Z"
->>>>>>> 7e782c87
       },
       "ResponseBody": []
     }
