{
  "Entries": [
    {
      "RequestUri": "https://amandacanary.blob.core.windows.net/test-container-f7b84f28-0d3e-20bf-a817-b70944cca800?restype=container",
      "RequestMethod": "PUT",
      "RequestHeaders": {
        "Accept": "application/xml",
        "Authorization": "Sanitized",
        "traceparent": "00-a86118c67488bb4eb07890eb4c732fd0-5367dae6bb93b741-00",
        "User-Agent": [
          "azsdk-net-Storage.Blobs/12.11.0-alpha.20211020.1",
          "(.NET 5.0.11; Microsoft Windows 10.0.19043)"
        ],
        "x-ms-blob-public-access": "container",
        "x-ms-client-request-id": "4c182780-58c9-c371-7a08-4f24e6c355c4",
        "x-ms-date": "Wed, 20 Oct 2021 17:56:00 GMT",
        "x-ms-return-client-request-id": "true",
        "x-ms-version": "2021-02-12"
      },
      "RequestBody": null,
      "StatusCode": 201,
      "ResponseHeaders": {
        "Content-Length": "0",
        "Date": "Wed, 20 Oct 2021 17:56:00 GMT",
        "ETag": "\u00220x8D993F2E05AB171\u0022",
        "Last-Modified": "Wed, 20 Oct 2021 17:56:00 GMT",
        "Server": [
          "Windows-Azure-Blob/1.0",
          "Microsoft-HTTPAPI/2.0"
        ],
        "x-ms-client-request-id": "4c182780-58c9-c371-7a08-4f24e6c355c4",
<<<<<<< HEAD
        "x-ms-request-id": "5d1cf537-001e-008d-5ef9-beed10000000",
        "x-ms-version": "2021-02-12"
=======
        "x-ms-request-id": "2d9adb4e-101e-004f-3cdb-c554fd000000",
        "x-ms-version": "2020-12-06"
>>>>>>> 6b7c7623
      },
      "ResponseBody": []
    },
    {
      "RequestUri": "https://amandacanary.blob.core.windows.net/test-container-f7b84f28-0d3e-20bf-a817-b70944cca800/test-blob-22d98ae0-299c-9fac-f8d4-a8b395ecbc88",
      "RequestMethod": "PUT",
      "RequestHeaders": {
        "Accept": "application/xml",
        "Authorization": "Sanitized",
        "Content-Length": "2048",
        "Content-Type": "application/octet-stream",
        "If-None-Match": "*",
        "traceparent": "00-bf93f87b8a35564f968181db214ad66f-fb65a9dcd836454f-00",
        "User-Agent": [
          "azsdk-net-Storage.Blobs/12.11.0-alpha.20211020.1",
          "(.NET 5.0.11; Microsoft Windows 10.0.19043)"
        ],
        "x-ms-blob-type": "BlockBlob",
        "x-ms-client-request-id": "fe9ff96d-7bba-4fd5-657a-affcec399882",
        "x-ms-date": "Wed, 20 Oct 2021 17:56:00 GMT",
        "x-ms-return-client-request-id": "true",
        "x-ms-version": "2021-02-12"
      },
      "RequestBody": "Vmu/XnDC1bXhr5OP9wS1vnspiB20WzaEGyeE0CRJIaBZUWT/Kz4dvlFiaxnE4ct2UpCpvTo3EPo1OkJJPQSRmI7yNqaftZI9C8rMUfAcwDlbDn2ToGNlIUFpyfH71IFM0dOL0asl1p3\u002BbLJwa74KGHoJ7S6G/vcqjBVkNeuhQTZIf38dke6ONjjglTOx9baCX7F38edSxdLbYESWwKCxXCp7KOs\u002B7YaLe7b2pmnEeZde4tY6Kk9P9rmtQTCp\u002BHaXLzgJNs3KQ3Iq63YxWx9pF\u002BetN97KdjHaKzExkatV4oJAX3YwukLKlJ5kDz/ZHpqaQypJ/MCYzLgGLwqbmLLG1Qjz8fyoOFyk4qNAZmfyAQ2Xl02BDObCqJK9KYo4L/vrnTo25S2e8QvNpBkdWGZRFC78AwFkRcgiMUlp6g7SbLOnVMgsuxvg\u002BaVCs2fMpE8rbBVcOyv5hlhxE7PkNAb8\u002BzhldQOeJVkSHApcIpFhVo35PX75dTCIrs1wuqdo/MSeRbguZy5MjUe7Sh8gnWTGEL0m6/eIA4YI3Mc2LWqxqSBGvd3ZMu9erK83PSoQaBBpqanpQhHNFkEyJopmFV/cCqD/2t\u002BG7d7Oxz5HUcVb93S2zYTAx2cPeaebpwxk\u002BJdQWjOKEY4x4rzLGnvShcR81i4VsEjbG0I58GA460bSac6m9/aS0ebmherH9azsPPPiH9DdT0hPdD/wUCEt\u002BPd2\u002BLCsLI7O6QVILipdFCWVTbNtVct19RqGV4O3oYDEuYzzUf38PxBkFDXKlCAd8V8ZWgNtwKMrAAOWJdQLFkeFhHWdacMomQ2jCEGWq2D5aGYjnUd8VvjpyFD6ZRk7Wf3tRRCrf4ec8cH1ybhilVWjnbxu6HgACC18tKFyLjTzaK5DqGVPTunehqyFhoxAhjL6VshczXGE7DzjLsvmKsKNAmEJHuzvU07Tj2HMe4KgPC5ud9drlpo9vrwpax8e\u002BFzp\u002BIQrN2dGCwJ5iT0PuHG6Q/Kcd7LrIWvHzGAwxugutZcF4oL9dQXGKGzU8Q1cLQZKbigtgYGp/tYZY2oHFkQaStOmCdbvvc7t1k5GFy9dap5Z5VfAATQWXOSr5BGavhEnuaY5tiQwW7FZQKoyY\u002Benu/nMrjDsWkmfj63xQ9i8Uxg9Hl2II7N6KYqlZsCJ5Pj9BCgYzRDhOl9dmid2PhfYne2R9ESJHpdFUoSmRvOIFau19D\u002BwpIUIXOP9K4mMBOpyzcjT\u002BO\u002Bzc\u002BWQ03qLO/Nr1IR8wUnYKPlniZhhjPMOuE6ZM3kqtB27AYFZINALfSHvkVYEEEOhmqXPbG5WUubyghos8Qd6QB9nwL/HfgcoXAx3cfucCagL\u002BJjUW0euZK6bZ5213osZdVA3nU\u002BD2RudpxBi3\u002BDrVXhyIflvpeXXuVwRLBdpcn2AXvyqZWxYiB59N7M3S4XNsBElQ72SqtBqX\u002BTzcawEMzST4YHkQPAMGpja8m0yoG3WQ3wFRC/A7rMsQAaHZBZyeAR\u002BpGkD6W8hGCgkuLhiOL52HC4w/\u002B4F0vPNuADphLWCaHlps/wD01oM4ywGmzb7ygdHEUjoQXkVedF2NTBvN5NzolA\u002B\u002BIXBcknTIxvB/je90e75onNtmiYAUzkrjZ0pnauZk/nmvdGBhZ7\u002BFB5dU3qZuGNCdpUfBQcpPaRMluWrqYVwKGs91xQcdxzVboUIo/\u002B\u002BkdU55ycWeo3xvH8sNe\u002B5UmuY7CsOXOFPJf55SpaCIZqkjQQPcsJeWq7dSxuV70EsHBwab7bUsDT06sEonTD3b5rkiKjqqeCoOpJ9MBDFuTa8TC16aLLk0N3PG4cBNb1\u002B5tyAsGeZQnM7cTUjVn8kLjCKa1ACfAboALfLGo1YpwXV/0o0RQnOIwm6PvZ8wHldq\u002B1Xdslse2rVl6\u002BwzSfl48owTlc07\u002BgnvEhHRz4Qa0A9bW\u002BfATA7aYPgXq5ZHlXi1FsrTHIiKbwFMLmBJTQrxStvcmC4RuKZ9OTUVJE6zZ7yZHLj5B7OG0SzmtB2ukRPtJiC6qv1Ko54kliNTdQqymIbjsDBSOENoVccBasRIjmghKD4uOLy/TrkalLGQM1wiM9tWyuDjmu3dUlU2STiZ28e7cgzMhKAKZGG3N2ORmCJq33bo8cOHfY1QEOZniQVAQPjp1MEPVW97TKa/bGNKC7oyi2nB8OnEM/S/vLP54ptcNvaq58NhW4nHraVdCBFpxcUsNP2bfpAO5aDMj5j7QanLIzVs32O2kW\u002BgOgMEpyvjFfauja3dgPhmXAIilMwxDGw7UeTcPOahdWOOO0RMyj606XniDLP8LWJ9BkMhlDyjru3XCRUGxxjQDVhKD4Wz2ZHDratSDv\u002B4P2RCnvZjf\u002BEnKkxWtYEpbeJhEj9bsd3cySzxXiZRUaAuXwnwhGgibI13IyU5HWPQ2j/I8PzAHE1GpdWJsiG61djsaFa3eKm6PqVyJI74o6vI4IQmiGCjLkK8ah5SWPprvE0MTPTNWaFWDrJXTjf\u002BjgJpwJGdlA14SToT\u002Bs6LZ\u002BXqxmhBrBb2\u002B0bikHnuC6BKvdvb6Jgozig/1AO6\u002BZ6SyubMrEePvOHrssUKuwOTij2ZyT0yr38NgjhAAdgTPAHoT4WTIZ8YuwD58HXS3hLkrAnGITBhYBunvypPT7rJmHaDYit\u002BAKieQQ48eP7JeqPlW5WOTRrRRy\u002BqK2K0yStF8Bf/D7wnZmuhZ9/iZOdcngRGafQlO0tb8hs71BUGKU=",
      "StatusCode": 201,
      "ResponseHeaders": {
        "Content-Length": "0",
        "Content-MD5": "8rE968zzh/XzmQhE/kGOFw==",
        "Date": "Wed, 20 Oct 2021 17:56:00 GMT",
        "ETag": "\u00220x8D993F2E067C97A\u0022",
        "Last-Modified": "Wed, 20 Oct 2021 17:56:00 GMT",
        "Server": [
          "Windows-Azure-Blob/1.0",
          "Microsoft-HTTPAPI/2.0"
        ],
        "x-ms-client-request-id": "fe9ff96d-7bba-4fd5-657a-affcec399882",
        "x-ms-content-crc64": "sDVCLVM4IE0=",
        "x-ms-request-id": "2d9adb52-101e-004f-3fdb-c554fd000000",
        "x-ms-request-server-encrypted": "true",
<<<<<<< HEAD
        "x-ms-version": "2021-02-12",
        "x-ms-version-id": "2021-10-11T23:43:39.0388545Z"
=======
        "x-ms-version": "2020-12-06",
        "x-ms-version-id": "2021-10-20T17:56:00.5902714Z"
>>>>>>> 6b7c7623
      },
      "ResponseBody": []
    },
    {
      "RequestUri": "https://amandacanary.blob.core.windows.net/test-container-f7b84f28-0d3e-20bf-a817-b70944cca800/test-blob-22d98ae0-299c-9fac-f8d4-a8b395ecbc88",
      "RequestMethod": "GET",
      "RequestHeaders": {
        "Accept": "application/xml",
        "Authorization": "Sanitized",
        "traceparent": "00-4401f41a133e794494e9f271acada884-891fbe8232fe5f47-00",
        "User-Agent": [
          "azsdk-net-Storage.Blobs/12.11.0-alpha.20211020.1",
          "(.NET 5.0.11; Microsoft Windows 10.0.19043)"
        ],
        "x-ms-client-request-id": "9b464e8a-bd4d-a5ce-60e6-123ecce19699",
        "x-ms-date": "Wed, 20 Oct 2021 17:56:00 GMT",
        "x-ms-range": "bytes=0-511",
        "x-ms-range-get-content-crc64": "true",
        "x-ms-return-client-request-id": "true",
        "x-ms-version": "2021-02-12"
      },
      "RequestBody": null,
      "StatusCode": 206,
      "ResponseHeaders": {
        "Accept-Ranges": "bytes",
        "Content-Length": "512",
        "Content-Range": "bytes 0-511/2048",
        "Content-Type": "application/octet-stream",
        "Date": "Wed, 20 Oct 2021 17:56:00 GMT",
        "ETag": "\u00220x8D993F2E067C97A\u0022",
        "Last-Modified": "Wed, 20 Oct 2021 17:56:00 GMT",
        "Server": [
          "Windows-Azure-Blob/1.0",
          "Microsoft-HTTPAPI/2.0"
        ],
        "x-ms-blob-content-md5": "8rE968zzh/XzmQhE/kGOFw==",
        "x-ms-blob-type": "BlockBlob",
        "x-ms-client-request-id": "9b464e8a-bd4d-a5ce-60e6-123ecce19699",
        "x-ms-content-crc64": "cY0mbujBkO0=",
        "x-ms-creation-time": "Wed, 20 Oct 2021 17:56:00 GMT",
        "x-ms-is-current-version": "true",
        "x-ms-lease-state": "available",
        "x-ms-lease-status": "unlocked",
        "x-ms-request-id": "2d9adb5a-101e-004f-47db-c554fd000000",
        "x-ms-server-encrypted": "true",
<<<<<<< HEAD
        "x-ms-version": "2021-02-12",
        "x-ms-version-id": "2021-10-11T23:43:39.0388545Z"
=======
        "x-ms-version": "2020-12-06",
        "x-ms-version-id": "2021-10-20T17:56:00.5902714Z"
>>>>>>> 6b7c7623
      },
      "ResponseBody": "Vmu/XnDC1bXhr5OP9wS1vnspiB20WzaEGyeE0CRJIaBZUWT/Kz4dvlFiaxnE4ct2UpCpvTo3EPo1OkJJPQSRmI7yNqaftZI9C8rMUfAcwDlbDn2ToGNlIUFpyfH71IFM0dOL0asl1p3\u002BbLJwa74KGHoJ7S6G/vcqjBVkNeuhQTZIf38dke6ONjjglTOx9baCX7F38edSxdLbYESWwKCxXCp7KOs\u002B7YaLe7b2pmnEeZde4tY6Kk9P9rmtQTCp\u002BHaXLzgJNs3KQ3Iq63YxWx9pF\u002BetN97KdjHaKzExkatV4oJAX3YwukLKlJ5kDz/ZHpqaQypJ/MCYzLgGLwqbmLLG1Qjz8fyoOFyk4qNAZmfyAQ2Xl02BDObCqJK9KYo4L/vrnTo25S2e8QvNpBkdWGZRFC78AwFkRcgiMUlp6g7SbLOnVMgsuxvg\u002BaVCs2fMpE8rbBVcOyv5hlhxE7PkNAb8\u002BzhldQOeJVkSHApcIpFhVo35PX75dTCIrs1wuqdo/MSeRbguZy5MjUe7Sh8gnWTGEL0m6/eIA4YI3Mc2LWqxqSBGvd3ZMu9erK83PSoQaBBpqanpQhHNFkEyJopmFV/cCqD/2t\u002BG7d7Oxz5HUcVb93S2zYTAx2cPeaebpwxk\u002BJdQWjOKEY4x4rzLGnvShcR81i4VsEjbG0I58GA460bSac4="
    },
    {
      "RequestUri": "https://amandacanary.blob.core.windows.net/test-container-f7b84f28-0d3e-20bf-a817-b70944cca800/test-blob-22d98ae0-299c-9fac-f8d4-a8b395ecbc88",
      "RequestMethod": "GET",
      "RequestHeaders": {
        "Accept": "application/xml",
        "Authorization": "Sanitized",
        "If-Match": "\u00220x8D993F2E067C97A\u0022",
        "traceparent": "00-4401f41a133e794494e9f271acada884-6eeb63f0ab3d8849-00",
        "User-Agent": [
          "azsdk-net-Storage.Blobs/12.11.0-alpha.20211020.1",
          "(.NET 5.0.11; Microsoft Windows 10.0.19043)"
        ],
        "x-ms-client-request-id": "9d72655f-fcf2-4e35-1528-ba398dad96cc",
        "x-ms-date": "Wed, 20 Oct 2021 17:56:00 GMT",
        "x-ms-range": "bytes=512-1023",
        "x-ms-range-get-content-crc64": "true",
        "x-ms-return-client-request-id": "true",
        "x-ms-version": "2021-02-12"
      },
      "RequestBody": null,
      "StatusCode": 206,
      "ResponseHeaders": {
        "Accept-Ranges": "bytes",
        "Content-Length": "512",
        "Content-Range": "bytes 512-1023/2048",
        "Content-Type": "application/octet-stream",
        "Date": "Wed, 20 Oct 2021 17:56:00 GMT",
        "ETag": "\u00220x8D993F2E067C97A\u0022",
        "Last-Modified": "Wed, 20 Oct 2021 17:56:00 GMT",
        "Server": [
          "Windows-Azure-Blob/1.0",
          "Microsoft-HTTPAPI/2.0"
        ],
        "x-ms-blob-content-md5": "8rE968zzh/XzmQhE/kGOFw==",
        "x-ms-blob-type": "BlockBlob",
        "x-ms-client-request-id": "9d72655f-fcf2-4e35-1528-ba398dad96cc",
        "x-ms-content-crc64": "Fc622FJerM8=",
        "x-ms-creation-time": "Wed, 20 Oct 2021 17:56:00 GMT",
        "x-ms-is-current-version": "true",
        "x-ms-lease-state": "available",
        "x-ms-lease-status": "unlocked",
        "x-ms-request-id": "2d9adb5d-101e-004f-4adb-c554fd000000",
        "x-ms-server-encrypted": "true",
<<<<<<< HEAD
        "x-ms-version": "2021-02-12",
        "x-ms-version-id": "2021-10-11T23:43:39.0388545Z"
=======
        "x-ms-version": "2020-12-06",
        "x-ms-version-id": "2021-10-20T17:56:00.5902714Z"
>>>>>>> 6b7c7623
      },
      "ResponseBody": "pvf2ktHm5oXqx/Ws7Dzz4h/Q3U9IT3Q/8FAhLfj3dviwrCyOzukFSC4qXRQllU2zbVXLdfUahleDt6GAxLmM81H9/D8QZBQ1ypQgHfFfGVoDbcCjKwADliXUCxZHhYR1nWnDKJkNowhBlqtg\u002BWhmI51HfFb46chQ\u002BmUZO1n97UUQq3\u002BHnPHB9cm4YpVVo528buh4AAgtfLShci4082iuQ6hlT07p3oashYaMQIYy\u002BlbIXM1xhOw84y7L5irCjQJhCR7s71NO049hzHuCoDwubnfXa5aaPb68KWsfHvhc6fiEKzdnRgsCeYk9D7hxukPynHey6yFrx8xgMMboLrWXBeKC/XUFxihs1PENXC0GSm4oLYGBqf7WGWNqBxZEGkrTpgnW773O7dZORhcvXWqeWeVXwAE0Flzkq\u002BQRmr4RJ7mmObYkMFuxWUCqMmPnp7v5zK4w7FpJn4\u002Bt8UPYvFMYPR5diCOzeimKpWbAieT4/QQoGM0Q4TpfXZondj4X2J3tkfREiR6XRVKEpkbziBWrtfQ/sKSFCFzj/SuJjATqcs3I0/jvs3PlkNN6izvza9SEfMFJ2Cj5Z4mYYYzzDrhOmTN5KrQduwGBWSDQC30h75FWBBBDoZqlz2xuVlLm8oIaLPEHekAfZ8C/x34HKFwMd3H7nAmoC/iY1FtHrmSum2c="
    },
    {
      "RequestUri": "https://amandacanary.blob.core.windows.net/test-container-f7b84f28-0d3e-20bf-a817-b70944cca800/test-blob-22d98ae0-299c-9fac-f8d4-a8b395ecbc88",
      "RequestMethod": "GET",
      "RequestHeaders": {
        "Accept": "application/xml",
        "Authorization": "Sanitized",
        "If-Match": "\u00220x8D993F2E067C97A\u0022",
        "traceparent": "00-4401f41a133e794494e9f271acada884-5f0baf858f754d48-00",
        "User-Agent": [
          "azsdk-net-Storage.Blobs/12.11.0-alpha.20211020.1",
          "(.NET 5.0.11; Microsoft Windows 10.0.19043)"
        ],
        "x-ms-client-request-id": "66dfe233-f96e-9ca6-d51b-8bb77501405f",
        "x-ms-date": "Wed, 20 Oct 2021 17:56:00 GMT",
        "x-ms-range": "bytes=1024-1535",
        "x-ms-range-get-content-crc64": "true",
        "x-ms-return-client-request-id": "true",
        "x-ms-version": "2021-02-12"
      },
      "RequestBody": null,
      "StatusCode": 206,
      "ResponseHeaders": {
        "Accept-Ranges": "bytes",
        "Content-Length": "512",
        "Content-Range": "bytes 1024-1535/2048",
        "Content-Type": "application/octet-stream",
        "Date": "Wed, 20 Oct 2021 17:56:00 GMT",
        "ETag": "\u00220x8D993F2E067C97A\u0022",
        "Last-Modified": "Wed, 20 Oct 2021 17:56:00 GMT",
        "Server": [
          "Windows-Azure-Blob/1.0",
          "Microsoft-HTTPAPI/2.0"
        ],
        "x-ms-blob-content-md5": "8rE968zzh/XzmQhE/kGOFw==",
        "x-ms-blob-type": "BlockBlob",
        "x-ms-client-request-id": "66dfe233-f96e-9ca6-d51b-8bb77501405f",
        "x-ms-content-crc64": "aN29K36LWAo=",
        "x-ms-creation-time": "Wed, 20 Oct 2021 17:56:00 GMT",
        "x-ms-is-current-version": "true",
        "x-ms-lease-state": "available",
        "x-ms-lease-status": "unlocked",
        "x-ms-request-id": "2d9adb68-101e-004f-52db-c554fd000000",
        "x-ms-server-encrypted": "true",
<<<<<<< HEAD
        "x-ms-version": "2021-02-12",
        "x-ms-version-id": "2021-10-11T23:43:39.0388545Z"
=======
        "x-ms-version": "2020-12-06",
        "x-ms-version-id": "2021-10-20T17:56:00.5902714Z"
>>>>>>> 6b7c7623
      },
      "ResponseBody": "nbXeixl1UDedT4PZG52nEGLf4OtVeHIh\u002BW\u002Bl5de5XBEsF2lyfYBe/KplbFiIHn03szdLhc2wESVDvZKq0Gpf5PNxrAQzNJPhgeRA8AwamNrybTKgbdZDfAVEL8DusyxABodkFnJ4BH6kaQPpbyEYKCS4uGI4vnYcLjD/7gXS8824AOmEtYJoeWmz/APTWgzjLAabNvvKB0cRSOhBeRV50XY1MG83k3OiUD74hcFySdMjG8H\u002BN73R7vmic22aJgBTOSuNnSmdq5mT\u002Bea90YGFnv4UHl1Tepm4Y0J2lR8FByk9pEyW5auphXAoaz3XFBx3HNVuhQij/76R1TnnJxZ6jfG8fyw177lSa5jsKw5c4U8l/nlKloIhmqSNBA9ywl5art1LG5XvQSwcHBpvttSwNPTqwSidMPdvmuSIqOqp4Kg6kn0wEMW5NrxMLXposuTQ3c8bhwE1vX7m3ICwZ5lCcztxNSNWfyQuMIprUAJ8BugAt8sajVinBdX/SjRFCc4jCbo\u002B9nzAeV2r7Vd2yWx7atWXr7DNJ\u002BXjyjBOVzTv6Ce8SEdHPhBrQD1tb58BMDtpg\u002BBerlkeVeLUWytMciIpvAUwuYElNCvFK29yYLhG4pn05NRUkTrNnvJkcuPkHs4bRLOa0Ha6RE\u002B0mILqq/UqjniSWI1N1CrKYhuOwMFI4Q0="
    },
    {
      "RequestUri": "https://amandacanary.blob.core.windows.net/test-container-f7b84f28-0d3e-20bf-a817-b70944cca800/test-blob-22d98ae0-299c-9fac-f8d4-a8b395ecbc88",
      "RequestMethod": "GET",
      "RequestHeaders": {
        "Accept": "application/xml",
        "Authorization": "Sanitized",
        "If-Match": "\u00220x8D993F2E067C97A\u0022",
        "traceparent": "00-4401f41a133e794494e9f271acada884-724fe0b7c3cc5241-00",
        "User-Agent": [
          "azsdk-net-Storage.Blobs/12.11.0-alpha.20211020.1",
          "(.NET 5.0.11; Microsoft Windows 10.0.19043)"
        ],
        "x-ms-client-request-id": "ab06c5ae-2fce-c65d-0e35-bcafeeb3e512",
        "x-ms-date": "Wed, 20 Oct 2021 17:56:00 GMT",
        "x-ms-range": "bytes=1536-2047",
        "x-ms-range-get-content-crc64": "true",
        "x-ms-return-client-request-id": "true",
        "x-ms-version": "2021-02-12"
      },
      "RequestBody": null,
      "StatusCode": 206,
      "ResponseHeaders": {
        "Accept-Ranges": "bytes",
        "Content-Length": "512",
        "Content-Range": "bytes 1536-2047/2048",
        "Content-Type": "application/octet-stream",
        "Date": "Wed, 20 Oct 2021 17:56:00 GMT",
        "ETag": "\u00220x8D993F2E067C97A\u0022",
        "Last-Modified": "Wed, 20 Oct 2021 17:56:00 GMT",
        "Server": [
          "Windows-Azure-Blob/1.0",
          "Microsoft-HTTPAPI/2.0"
        ],
        "x-ms-blob-content-md5": "8rE968zzh/XzmQhE/kGOFw==",
        "x-ms-blob-type": "BlockBlob",
        "x-ms-client-request-id": "ab06c5ae-2fce-c65d-0e35-bcafeeb3e512",
        "x-ms-content-crc64": "00VvcvIcdKk=",
        "x-ms-creation-time": "Wed, 20 Oct 2021 17:56:00 GMT",
        "x-ms-is-current-version": "true",
        "x-ms-lease-state": "available",
        "x-ms-lease-status": "unlocked",
        "x-ms-request-id": "2d9adb6d-101e-004f-57db-c554fd000000",
        "x-ms-server-encrypted": "true",
<<<<<<< HEAD
        "x-ms-version": "2021-02-12",
        "x-ms-version-id": "2021-10-11T23:43:39.0388545Z"
=======
        "x-ms-version": "2020-12-06",
        "x-ms-version-id": "2021-10-20T17:56:00.5902714Z"
>>>>>>> 6b7c7623
      },
      "ResponseBody": "oVccBasRIjmghKD4uOLy/TrkalLGQM1wiM9tWyuDjmu3dUlU2STiZ28e7cgzMhKAKZGG3N2ORmCJq33bo8cOHfY1QEOZniQVAQPjp1MEPVW97TKa/bGNKC7oyi2nB8OnEM/S/vLP54ptcNvaq58NhW4nHraVdCBFpxcUsNP2bfpAO5aDMj5j7QanLIzVs32O2kW\u002BgOgMEpyvjFfauja3dgPhmXAIilMwxDGw7UeTcPOahdWOOO0RMyj606XniDLP8LWJ9BkMhlDyjru3XCRUGxxjQDVhKD4Wz2ZHDratSDv\u002B4P2RCnvZjf\u002BEnKkxWtYEpbeJhEj9bsd3cySzxXiZRUaAuXwnwhGgibI13IyU5HWPQ2j/I8PzAHE1GpdWJsiG61djsaFa3eKm6PqVyJI74o6vI4IQmiGCjLkK8ah5SWPprvE0MTPTNWaFWDrJXTjf\u002BjgJpwJGdlA14SToT\u002Bs6LZ\u002BXqxmhBrBb2\u002B0bikHnuC6BKvdvb6Jgozig/1AO6\u002BZ6SyubMrEePvOHrssUKuwOTij2ZyT0yr38NgjhAAdgTPAHoT4WTIZ8YuwD58HXS3hLkrAnGITBhYBunvypPT7rJmHaDYit\u002BAKieQQ48eP7JeqPlW5WOTRrRRy\u002BqK2K0yStF8Bf/D7wnZmuhZ9/iZOdcngRGafQlO0tb8hs71BUGKU="
    },
    {
      "RequestUri": "https://amandacanary.blob.core.windows.net/test-container-f7b84f28-0d3e-20bf-a817-b70944cca800?restype=container",
      "RequestMethod": "DELETE",
      "RequestHeaders": {
        "Accept": "application/xml",
        "Authorization": "Sanitized",
        "traceparent": "00-5afd833cf603944cab916a94ddce3083-9f63f24dbfb71041-00",
        "User-Agent": [
          "azsdk-net-Storage.Blobs/12.11.0-alpha.20211020.1",
          "(.NET 5.0.11; Microsoft Windows 10.0.19043)"
        ],
        "x-ms-client-request-id": "b008e037-95fb-7491-28de-676465b5f748",
        "x-ms-date": "Wed, 20 Oct 2021 17:56:00 GMT",
        "x-ms-return-client-request-id": "true",
        "x-ms-version": "2021-02-12"
      },
      "RequestBody": null,
      "StatusCode": 202,
      "ResponseHeaders": {
        "Content-Length": "0",
        "Date": "Wed, 20 Oct 2021 17:56:00 GMT",
        "Server": [
          "Windows-Azure-Blob/1.0",
          "Microsoft-HTTPAPI/2.0"
        ],
        "x-ms-client-request-id": "b008e037-95fb-7491-28de-676465b5f748",
<<<<<<< HEAD
        "x-ms-request-id": "5d1cf59e-001e-008d-35f9-beed10000000",
        "x-ms-version": "2021-02-12"
=======
        "x-ms-request-id": "2d9adb73-101e-004f-5ddb-c554fd000000",
        "x-ms-version": "2020-12-06"
>>>>>>> 6b7c7623
      },
      "ResponseBody": []
    }
  ],
  "Variables": {
    "RandomSeed": "100788160",
    "Storage_TestConfigDefault": "ProductionTenant\namandacanary\nU2FuaXRpemVk\nhttps://amandacanary.blob.core.windows.net\nhttps://amandacanary.file.core.windows.net\nhttps://amandacanary.queue.core.windows.net\nhttps://amandacanary.table.core.windows.net\n\n\n\n\nhttps://amandacanary-secondary.blob.core.windows.net\nhttps://amandacanary-secondary.file.core.windows.net\nhttps://amandacanary-secondary.queue.core.windows.net\nhttps://amandacanary-secondary.table.core.windows.net\n\nSanitized\n\n\nCloud\nBlobEndpoint=https://amandacanary.blob.core.windows.net/;QueueEndpoint=https://amandacanary.queue.core.windows.net/;FileEndpoint=https://amandacanary.file.core.windows.net/;BlobSecondaryEndpoint=https://amandacanary-secondary.blob.core.windows.net/;QueueSecondaryEndpoint=https://amandacanary-secondary.queue.core.windows.net/;FileSecondaryEndpoint=https://amandacanary-secondary.file.core.windows.net/;AccountName=amandacanary;AccountKey=Kg==;\ntestscope2\n\n"
  }
}<|MERGE_RESOLUTION|>--- conflicted
+++ resolved
@@ -29,13 +29,8 @@
           "Microsoft-HTTPAPI/2.0"
         ],
         "x-ms-client-request-id": "4c182780-58c9-c371-7a08-4f24e6c355c4",
-<<<<<<< HEAD
-        "x-ms-request-id": "5d1cf537-001e-008d-5ef9-beed10000000",
-        "x-ms-version": "2021-02-12"
-=======
         "x-ms-request-id": "2d9adb4e-101e-004f-3cdb-c554fd000000",
-        "x-ms-version": "2020-12-06"
->>>>>>> 6b7c7623
+        "x-ms-version": "2021-02-12"
       },
       "ResponseBody": []
     },
@@ -75,13 +70,8 @@
         "x-ms-content-crc64": "sDVCLVM4IE0=",
         "x-ms-request-id": "2d9adb52-101e-004f-3fdb-c554fd000000",
         "x-ms-request-server-encrypted": "true",
-<<<<<<< HEAD
-        "x-ms-version": "2021-02-12",
-        "x-ms-version-id": "2021-10-11T23:43:39.0388545Z"
-=======
-        "x-ms-version": "2020-12-06",
-        "x-ms-version-id": "2021-10-20T17:56:00.5902714Z"
->>>>>>> 6b7c7623
+        "x-ms-version": "2021-02-12",
+        "x-ms-version-id": "2021-10-20T17:56:00.5902714Z"
       },
       "ResponseBody": []
     },
@@ -127,13 +117,8 @@
         "x-ms-lease-status": "unlocked",
         "x-ms-request-id": "2d9adb5a-101e-004f-47db-c554fd000000",
         "x-ms-server-encrypted": "true",
-<<<<<<< HEAD
-        "x-ms-version": "2021-02-12",
-        "x-ms-version-id": "2021-10-11T23:43:39.0388545Z"
-=======
-        "x-ms-version": "2020-12-06",
-        "x-ms-version-id": "2021-10-20T17:56:00.5902714Z"
->>>>>>> 6b7c7623
+        "x-ms-version": "2021-02-12",
+        "x-ms-version-id": "2021-10-20T17:56:00.5902714Z"
       },
       "ResponseBody": "Vmu/XnDC1bXhr5OP9wS1vnspiB20WzaEGyeE0CRJIaBZUWT/Kz4dvlFiaxnE4ct2UpCpvTo3EPo1OkJJPQSRmI7yNqaftZI9C8rMUfAcwDlbDn2ToGNlIUFpyfH71IFM0dOL0asl1p3\u002BbLJwa74KGHoJ7S6G/vcqjBVkNeuhQTZIf38dke6ONjjglTOx9baCX7F38edSxdLbYESWwKCxXCp7KOs\u002B7YaLe7b2pmnEeZde4tY6Kk9P9rmtQTCp\u002BHaXLzgJNs3KQ3Iq63YxWx9pF\u002BetN97KdjHaKzExkatV4oJAX3YwukLKlJ5kDz/ZHpqaQypJ/MCYzLgGLwqbmLLG1Qjz8fyoOFyk4qNAZmfyAQ2Xl02BDObCqJK9KYo4L/vrnTo25S2e8QvNpBkdWGZRFC78AwFkRcgiMUlp6g7SbLOnVMgsuxvg\u002BaVCs2fMpE8rbBVcOyv5hlhxE7PkNAb8\u002BzhldQOeJVkSHApcIpFhVo35PX75dTCIrs1wuqdo/MSeRbguZy5MjUe7Sh8gnWTGEL0m6/eIA4YI3Mc2LWqxqSBGvd3ZMu9erK83PSoQaBBpqanpQhHNFkEyJopmFV/cCqD/2t\u002BG7d7Oxz5HUcVb93S2zYTAx2cPeaebpwxk\u002BJdQWjOKEY4x4rzLGnvShcR81i4VsEjbG0I58GA460bSac4="
     },
@@ -180,13 +165,8 @@
         "x-ms-lease-status": "unlocked",
         "x-ms-request-id": "2d9adb5d-101e-004f-4adb-c554fd000000",
         "x-ms-server-encrypted": "true",
-<<<<<<< HEAD
-        "x-ms-version": "2021-02-12",
-        "x-ms-version-id": "2021-10-11T23:43:39.0388545Z"
-=======
-        "x-ms-version": "2020-12-06",
-        "x-ms-version-id": "2021-10-20T17:56:00.5902714Z"
->>>>>>> 6b7c7623
+        "x-ms-version": "2021-02-12",
+        "x-ms-version-id": "2021-10-20T17:56:00.5902714Z"
       },
       "ResponseBody": "pvf2ktHm5oXqx/Ws7Dzz4h/Q3U9IT3Q/8FAhLfj3dviwrCyOzukFSC4qXRQllU2zbVXLdfUahleDt6GAxLmM81H9/D8QZBQ1ypQgHfFfGVoDbcCjKwADliXUCxZHhYR1nWnDKJkNowhBlqtg\u002BWhmI51HfFb46chQ\u002BmUZO1n97UUQq3\u002BHnPHB9cm4YpVVo528buh4AAgtfLShci4082iuQ6hlT07p3oashYaMQIYy\u002BlbIXM1xhOw84y7L5irCjQJhCR7s71NO049hzHuCoDwubnfXa5aaPb68KWsfHvhc6fiEKzdnRgsCeYk9D7hxukPynHey6yFrx8xgMMboLrWXBeKC/XUFxihs1PENXC0GSm4oLYGBqf7WGWNqBxZEGkrTpgnW773O7dZORhcvXWqeWeVXwAE0Flzkq\u002BQRmr4RJ7mmObYkMFuxWUCqMmPnp7v5zK4w7FpJn4\u002Bt8UPYvFMYPR5diCOzeimKpWbAieT4/QQoGM0Q4TpfXZondj4X2J3tkfREiR6XRVKEpkbziBWrtfQ/sKSFCFzj/SuJjATqcs3I0/jvs3PlkNN6izvza9SEfMFJ2Cj5Z4mYYYzzDrhOmTN5KrQduwGBWSDQC30h75FWBBBDoZqlz2xuVlLm8oIaLPEHekAfZ8C/x34HKFwMd3H7nAmoC/iY1FtHrmSum2c="
     },
@@ -233,13 +213,8 @@
         "x-ms-lease-status": "unlocked",
         "x-ms-request-id": "2d9adb68-101e-004f-52db-c554fd000000",
         "x-ms-server-encrypted": "true",
-<<<<<<< HEAD
-        "x-ms-version": "2021-02-12",
-        "x-ms-version-id": "2021-10-11T23:43:39.0388545Z"
-=======
-        "x-ms-version": "2020-12-06",
-        "x-ms-version-id": "2021-10-20T17:56:00.5902714Z"
->>>>>>> 6b7c7623
+        "x-ms-version": "2021-02-12",
+        "x-ms-version-id": "2021-10-20T17:56:00.5902714Z"
       },
       "ResponseBody": "nbXeixl1UDedT4PZG52nEGLf4OtVeHIh\u002BW\u002Bl5de5XBEsF2lyfYBe/KplbFiIHn03szdLhc2wESVDvZKq0Gpf5PNxrAQzNJPhgeRA8AwamNrybTKgbdZDfAVEL8DusyxABodkFnJ4BH6kaQPpbyEYKCS4uGI4vnYcLjD/7gXS8824AOmEtYJoeWmz/APTWgzjLAabNvvKB0cRSOhBeRV50XY1MG83k3OiUD74hcFySdMjG8H\u002BN73R7vmic22aJgBTOSuNnSmdq5mT\u002Bea90YGFnv4UHl1Tepm4Y0J2lR8FByk9pEyW5auphXAoaz3XFBx3HNVuhQij/76R1TnnJxZ6jfG8fyw177lSa5jsKw5c4U8l/nlKloIhmqSNBA9ywl5art1LG5XvQSwcHBpvttSwNPTqwSidMPdvmuSIqOqp4Kg6kn0wEMW5NrxMLXposuTQ3c8bhwE1vX7m3ICwZ5lCcztxNSNWfyQuMIprUAJ8BugAt8sajVinBdX/SjRFCc4jCbo\u002B9nzAeV2r7Vd2yWx7atWXr7DNJ\u002BXjyjBOVzTv6Ce8SEdHPhBrQD1tb58BMDtpg\u002BBerlkeVeLUWytMciIpvAUwuYElNCvFK29yYLhG4pn05NRUkTrNnvJkcuPkHs4bRLOa0Ha6RE\u002B0mILqq/UqjniSWI1N1CrKYhuOwMFI4Q0="
     },
@@ -286,13 +261,8 @@
         "x-ms-lease-status": "unlocked",
         "x-ms-request-id": "2d9adb6d-101e-004f-57db-c554fd000000",
         "x-ms-server-encrypted": "true",
-<<<<<<< HEAD
-        "x-ms-version": "2021-02-12",
-        "x-ms-version-id": "2021-10-11T23:43:39.0388545Z"
-=======
-        "x-ms-version": "2020-12-06",
-        "x-ms-version-id": "2021-10-20T17:56:00.5902714Z"
->>>>>>> 6b7c7623
+        "x-ms-version": "2021-02-12",
+        "x-ms-version-id": "2021-10-20T17:56:00.5902714Z"
       },
       "ResponseBody": "oVccBasRIjmghKD4uOLy/TrkalLGQM1wiM9tWyuDjmu3dUlU2STiZ28e7cgzMhKAKZGG3N2ORmCJq33bo8cOHfY1QEOZniQVAQPjp1MEPVW97TKa/bGNKC7oyi2nB8OnEM/S/vLP54ptcNvaq58NhW4nHraVdCBFpxcUsNP2bfpAO5aDMj5j7QanLIzVs32O2kW\u002BgOgMEpyvjFfauja3dgPhmXAIilMwxDGw7UeTcPOahdWOOO0RMyj606XniDLP8LWJ9BkMhlDyjru3XCRUGxxjQDVhKD4Wz2ZHDratSDv\u002B4P2RCnvZjf\u002BEnKkxWtYEpbeJhEj9bsd3cySzxXiZRUaAuXwnwhGgibI13IyU5HWPQ2j/I8PzAHE1GpdWJsiG61djsaFa3eKm6PqVyJI74o6vI4IQmiGCjLkK8ah5SWPprvE0MTPTNWaFWDrJXTjf\u002BjgJpwJGdlA14SToT\u002Bs6LZ\u002BXqxmhBrBb2\u002B0bikHnuC6BKvdvb6Jgozig/1AO6\u002BZ6SyubMrEePvOHrssUKuwOTij2ZyT0yr38NgjhAAdgTPAHoT4WTIZ8YuwD58HXS3hLkrAnGITBhYBunvypPT7rJmHaDYit\u002BAKieQQ48eP7JeqPlW5WOTRrRRy\u002BqK2K0yStF8Bf/D7wnZmuhZ9/iZOdcngRGafQlO0tb8hs71BUGKU="
     },
@@ -322,13 +292,8 @@
           "Microsoft-HTTPAPI/2.0"
         ],
         "x-ms-client-request-id": "b008e037-95fb-7491-28de-676465b5f748",
-<<<<<<< HEAD
-        "x-ms-request-id": "5d1cf59e-001e-008d-35f9-beed10000000",
-        "x-ms-version": "2021-02-12"
-=======
         "x-ms-request-id": "2d9adb73-101e-004f-5ddb-c554fd000000",
-        "x-ms-version": "2020-12-06"
->>>>>>> 6b7c7623
+        "x-ms-version": "2021-02-12"
       },
       "ResponseBody": []
     }
