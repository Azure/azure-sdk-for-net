--- conflicted
+++ resolved
@@ -12,11 +12,7 @@
         "x-ms-client-request-id": "af595b2f-5fed-e635-661b-45003cd09a2b",
         "x-ms-date": "Fri, 05 Mar 2021 06:40:36 GMT",
         "x-ms-return-client-request-id": "true",
-<<<<<<< HEAD
-        "x-ms-version": "2020-12-06"
-=======
         "x-ms-version": "2021-02-12"
->>>>>>> 7e782c87
       },
       "RequestBody": null,
       "StatusCode": 201,
@@ -28,11 +24,7 @@
         "Server": "Windows-Azure-Blob/1.0 Microsoft-HTTPAPI/2.0",
         "x-ms-client-request-id": "af595b2f-5fed-e635-661b-45003cd09a2b",
         "x-ms-request-id": "2769de71-a01e-0068-588a-110aa2000000",
-<<<<<<< HEAD
-        "x-ms-version": "2020-12-06"
-=======
         "x-ms-version": "2021-02-12"
->>>>>>> 7e782c87
       },
       "ResponseBody": []
     },
@@ -51,11 +43,7 @@
         "x-ms-date": "Fri, 05 Mar 2021 06:40:36 GMT",
         "x-ms-return-client-request-id": "true",
         "x-ms-tags": "tagKey0=tagValue0&tagKey1=tagValue1",
-<<<<<<< HEAD
-        "x-ms-version": "2020-12-06"
-=======
         "x-ms-version": "2021-02-12"
->>>>>>> 7e782c87
       },
       "RequestBody": "o99gU35qi8XG1AF30zv7fX0A07zuCbJtnQ3QHLIRIIcgMl1dcEesr7mri3HAR3ej1C+nxAo/I5kt8rZxmm4StLR5V6Heng01VCQCQ31ArVWVLEeDalx94Q/DMH2QOxRLmNe9Ru/WxTYhcXDmPOAb7EVg224nj0lY/HaRG26PpBgQt6qmg2dmvmcRYfnrl6Qup0M3MF+lIwmNZEl5RKrIkcxX1YU2dWje+h0HFi1QbGXSY3MqV3S4apOgGR4d7Xm8SM8sk8Ee+DLaWTZCng3bPPjkpuE2nTlXn2vylVtKwAyjSs1dI9mks2pBUP4+dsyFxNwmOUaYhquV1PRWK2PWkJgpn1NAfhgfP/N29Ew7GSmfbdB/I4fGC8QhyE/kTogHa8BlFdZ4REbDB/lTIZFeWrvLtr6SV2wRY5OPHrbJOvFqbomM1QRSJiiJuxyOcukyw22TGZfJdBNTVLFC6SaQ+swH6LII0YS3eZCVCZtQgvCqXVtINiFaoPl1OYBSDz0C+MFPhok2KfHo3KAGNGt3AtHBmIvKSMOrrEi4kpcDZGpTkxDaAfxmczNpX1mBVGyO/TeukXaxN6/9o9lBfpdZ5Xc2s6BanQDVWiVYYelqKljbKpVgVNPzoVtg3V4iJPWcD3riSqDLM2A22TZRWdbGk3iAZlMB+ZCjQhFF+cCisjUvu1Fvh9+4D/Y0KnudokeFmknlor6hmhbpPgiPhjmgkyYAIZ6EVwuZyFZczc4VBqDJv192vRB3jiA7hUnXKIi8lJZUnIGpAUI+TNlnRM1H1DdoxcfaKdYWiZJ9SNLCwZ/NoDg3wGoeIL4dOHA2EElT9LASbmPB4mrAPRPuLLhvfIo6maSVDxPNSaUIvPFl33lIKlQhsFM7DL3Nd4JWMPMGrbvm/HalveScRCS+uCZ4W16apQFjTsw3/o3nx5iRdhmxAg81fuMCo2xwhGsufVOWVRwkvIvxol/vr/7pvvZMC84LDLUXQtx7lwKV88lgCIA5UHJ8bLmOv2CvRs/kGeV1I3mcInCdfxI/qSSIXK6Wj6d9sG2E0J8UfU1VZ/wNln4cH89Pw+UQm9BfPMOUBWOxGbYoZml38VPaiKUjSBgVMhKmazzeRsvBbRSdJJPbgHjpo01F5DAVpS58dTtA7FO3SQmw7pkm09PrZvlU2cy//gctOaTKz03ikMYOYtCPgIDB5dqKK5Hew9B6WX02wMthvHczE7Ou7Xq7zl3SF3ACXOZ4k/TxNdJ2TnXUT3bPq8/6raVYW23NEvhgzl0zC6xfeP2Xvi3Xb4ekvcU92Z0E7CKN2GnLqQF4qoD7kGZ1QkLJddd4OOyiIj0es52okDlbXOI6pjNClM77HxSs3N4gLw==",
       "StatusCode": 201,
@@ -70,11 +58,7 @@
         "x-ms-content-crc64": "1V3cFnWrDlY=",
         "x-ms-request-id": "2769df4e-a01e-0068-158a-110aa2000000",
         "x-ms-request-server-encrypted": "true",
-<<<<<<< HEAD
-        "x-ms-version": "2020-12-06"
-=======
         "x-ms-version": "2021-02-12"
->>>>>>> 7e782c87
       },
       "ResponseBody": []
     },
@@ -89,11 +73,7 @@
         "x-ms-client-request-id": "3b65fa4e-9baa-def3-74eb-83bd0e9b5df5",
         "x-ms-date": "Fri, 05 Mar 2021 06:40:36 GMT",
         "x-ms-return-client-request-id": "true",
-<<<<<<< HEAD
-        "x-ms-version": "2020-12-06"
-=======
         "x-ms-version": "2021-02-12"
->>>>>>> 7e782c87
       },
       "RequestBody": null,
       "StatusCode": 200,
@@ -105,11 +85,7 @@
         "Vary": "Origin",
         "x-ms-client-request-id": "3b65fa4e-9baa-def3-74eb-83bd0e9b5df5",
         "x-ms-request-id": "2769df88-a01e-0068-488a-110aa2000000",
-<<<<<<< HEAD
-        "x-ms-version": "2020-12-06"
-=======
         "x-ms-version": "2021-02-12"
->>>>>>> 7e782c87
       },
       "ResponseBody": [
         "﻿<?xml version=\"1.0\" encoding=\"utf-8\"?>\n",
@@ -127,11 +103,7 @@
         "x-ms-client-request-id": "decae430-0a90-61b4-9143-b13150d8c292",
         "x-ms-date": "Fri, 05 Mar 2021 06:40:37 GMT",
         "x-ms-return-client-request-id": "true",
-<<<<<<< HEAD
-        "x-ms-version": "2020-12-06"
-=======
         "x-ms-version": "2021-02-12"
->>>>>>> 7e782c87
       },
       "RequestBody": null,
       "StatusCode": 202,
@@ -141,11 +113,7 @@
         "Server": "Windows-Azure-Blob/1.0 Microsoft-HTTPAPI/2.0",
         "x-ms-client-request-id": "decae430-0a90-61b4-9143-b13150d8c292",
         "x-ms-request-id": "2769dfa2-a01e-0068-5e8a-110aa2000000",
-<<<<<<< HEAD
-        "x-ms-version": "2020-12-06"
-=======
         "x-ms-version": "2021-02-12"
->>>>>>> 7e782c87
       },
       "ResponseBody": []
     }
