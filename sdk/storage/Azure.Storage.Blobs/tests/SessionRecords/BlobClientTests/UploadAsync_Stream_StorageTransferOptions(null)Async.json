﻿{
  "Entries": [
    {
      "RequestUri": "https://seanmcccanary3.blob.core.windows.net/test-container-df3a931e-7e98-1879-dd90-fe7e22121d81?restype=container",
      "RequestMethod": "PUT",
      "RequestHeaders": {
        "Accept": "application/xml",
        "Authorization": "Sanitized",
        "traceparent": "00-ff9d6b323e1f6f479df2bbdeb03c8bc7-c2884e8066f96f4a-00",
        "User-Agent": [
          "azsdk-net-Storage.Blobs/12.9.0-alpha.20210217.1",
          "(.NET 5.0.3; Microsoft Windows 10.0.19042)"
        ],
        "x-ms-blob-public-access": "container",
        "x-ms-client-request-id": "e28b36a2-377d-5b30-a391-aa9ebe93b588",
        "x-ms-date": "Wed, 17 Feb 2021 18:54:08 GMT",
        "x-ms-return-client-request-id": "true",
<<<<<<< HEAD
        "x-ms-version": "2020-12-06"
=======
        "x-ms-version": "2021-02-12"
>>>>>>> 7e782c87
      },
      "RequestBody": null,
      "StatusCode": 201,
      "ResponseHeaders": {
        "Content-Length": "0",
        "Date": "Wed, 17 Feb 2021 18:54:07 GMT",
        "ETag": "\"0x8D8D375684DC71E\"",
        "Last-Modified": "Wed, 17 Feb 2021 18:54:08 GMT",
        "Server": [
          "Windows-Azure-Blob/1.0",
          "Microsoft-HTTPAPI/2.0"
        ],
        "x-ms-client-request-id": "e28b36a2-377d-5b30-a391-aa9ebe93b588",
        "x-ms-request-id": "a36444b4-801e-0005-2b5e-050819000000",
<<<<<<< HEAD
        "x-ms-version": "2020-12-06"
=======
        "x-ms-version": "2021-02-12"
>>>>>>> 7e782c87
      },
      "ResponseBody": []
    },
    {
      "RequestUri": "https://seanmcccanary3.blob.core.windows.net/test-container-df3a931e-7e98-1879-dd90-fe7e22121d81/test-blob-6729050e-24fb-b51a-15ce-ae44e6270679",
      "RequestMethod": "PUT",
      "RequestHeaders": {
        "Accept": "application/xml",
        "Authorization": "Sanitized",
        "Content-Length": "1024",
        "Content-Type": "application/octet-stream",
        "traceparent": "00-1bea1812bf79f845a6ca4769f282e6e4-d803fbc0acab1149-00",
        "User-Agent": [
          "azsdk-net-Storage.Blobs/12.9.0-alpha.20210217.1",
          "(.NET 5.0.3; Microsoft Windows 10.0.19042)"
        ],
        "x-ms-blob-type": "BlockBlob",
        "x-ms-client-request-id": "080409fb-6fea-7a59-d23a-2b886bfe81ad",
        "x-ms-date": "Wed, 17 Feb 2021 18:54:08 GMT",
        "x-ms-return-client-request-id": "true",
<<<<<<< HEAD
        "x-ms-version": "2020-12-06"
=======
        "x-ms-version": "2021-02-12"
>>>>>>> 7e782c87
      },
      "RequestBody": "1Lrc64c6BAzKyKzqv9+tnZ8PQg06VEh+G9bNronsdHuLMMkEtskA0wAcnDN3MPU2IBCl1uX5P39yXdCxbVWC3lMwXo8VqObVDm4MHbgUBuvglo54Rp6WkvBJklj5T2armr3fRtFmIXcpz8d37CHHXVfl0dfHCpe1msyeyxaO3L8IYYP6Nb8ZenUWTnfWH6XPgjUBFH2O448lKqwEx1Vhm/IIboudzCiXy1disLsg3nsnzknhjMhBeX301AoTFLIftbKEzrAZMbUNaUgmLDLTBUww3fgMfw8qxvQOqfgdhLekQ/sInA/LDZyT1CKAGk1KIM+94je5EjWjWQi7C4i97+WQgeg3ymg8Zc9beavsqqumw4koX6GA6zDFZUIHDwIU1uU975llE1VmgX1nXZmKt69cFEf/lI9DEJa4cWUlNVXMR6LGr7sSQbAzwd4kGI2XO66Tqvq6FUJV+d4CrKLvQEsnmhb2xAfzStOXy9KwH/gJIDW3kopaEjJgcLXdEJQNQ4GS/H13oXemoGAnIklvpNrm+IxsOK7BzYjkllNSFjo+iYdRHiN6kn++EfIqM+/o8Mza9hcIoQvS0S70kwojU4km6ZjBHoa3a2YMrie8l5qZ+6WHdx8jNuh8fk30hf90mr1oA0lWJ9FFI4qw+/PjFTmUW5dlnNtpA7KwRJ85wuZnmBNpU5NQQtPTQVSVcjr0mGgTXylnD/7i/wCWpuIxDGGkSWPgesKmRBnEkVqH1JB4u6w2JWK8/4gUh1SSuZvxoTTy8CnXFB6mbRsQon2kWitwHuo2+uf+50nay/JtE4p90+8llONnoKeNkLhHrF0Kby0pIpqwuqdN9Ajf/UgsOFmQks+Of8VHCH5DqGoutjvsz1zERPHwzBhI16Dah6JeYVdftxmNfPBn4RkbbRE8Hz3M8y7sZ/Non8a2RqclbYHc5UcTz/8iXlJrXWPX1F8GC7hiDZN0cflj9xdT1jZIQXSYP4fKKU8+qpTbgQmQkMtmsDrvw1/tZ3NNr9jozogcIhvvP5TXPOJoJGP/mfDv02ZL7Cb7WX4Vq9gTfHp3VdsMvl7toFE2jnNYh5/77s6DXttxnOFiIcmd2pO8w8Bo8M6H8tqRATMVFV6yo9HeGb0JkB6eBrn5qp2VUMa9ecqz75bRdPv08VynXIeDr333v8HWszOhyeoUjUg9/LFtV5uT/rM7DaTBFZ/B9qkydvofnZAE5saXESarvOaytvSqOgTr77HJvLEcFJ6T39JA4hdOHV8gaHHV/OyMj1C+D16rF7ylRoZIVuHf6NEoAzFUa9rPY5mVidKTFvPEPCxgXgU/6MgVm5uQBsd9QYCfrPi7OCR27qzEFY7qEjCShBm0fg==",
      "StatusCode": 201,
      "ResponseHeaders": {
        "Content-Length": "0",
        "Content-MD5": "T7sMWe7JfT6Y3eai8C55Mg==",
        "Date": "Wed, 17 Feb 2021 18:54:07 GMT",
        "ETag": "\"0x8D8D37568591B55\"",
        "Last-Modified": "Wed, 17 Feb 2021 18:54:08 GMT",
        "Server": [
          "Windows-Azure-Blob/1.0",
          "Microsoft-HTTPAPI/2.0"
        ],
        "x-ms-client-request-id": "080409fb-6fea-7a59-d23a-2b886bfe81ad",
        "x-ms-content-crc64": "GFolOmTow90=",
        "x-ms-request-id": "a36444c0-801e-0005-345e-050819000000",
        "x-ms-request-server-encrypted": "true",
<<<<<<< HEAD
        "x-ms-version": "2020-12-06",
=======
        "x-ms-version": "2021-02-12",
>>>>>>> 7e782c87
        "x-ms-version-id": "2021-02-17T18:54:08.8229717Z"
      },
      "ResponseBody": []
    },
    {
      "RequestUri": "https://seanmcccanary3.blob.core.windows.net/test-container-df3a931e-7e98-1879-dd90-fe7e22121d81/test-blob-6729050e-24fb-b51a-15ce-ae44e6270679",
      "RequestMethod": "GET",
      "RequestHeaders": {
        "Accept": "application/xml",
        "Authorization": "Sanitized",
        "traceparent": "00-3f0695965485824f9149640231c66801-0d790d7b58791d4c-00",
        "User-Agent": [
          "azsdk-net-Storage.Blobs/12.9.0-alpha.20210217.1",
          "(.NET 5.0.3; Microsoft Windows 10.0.19042)"
        ],
        "x-ms-client-request-id": "7b96c61e-ac15-1b94-736d-482f1346d33f",
        "x-ms-date": "Wed, 17 Feb 2021 18:54:08 GMT",
        "x-ms-return-client-request-id": "true",
<<<<<<< HEAD
        "x-ms-version": "2020-12-06"
=======
        "x-ms-version": "2021-02-12"
>>>>>>> 7e782c87
      },
      "RequestBody": null,
      "StatusCode": 200,
      "ResponseHeaders": {
        "Accept-Ranges": "bytes",
        "Content-Length": "1024",
        "Content-MD5": "T7sMWe7JfT6Y3eai8C55Mg==",
        "Content-Type": "application/octet-stream",
        "Date": "Wed, 17 Feb 2021 18:54:07 GMT",
        "ETag": "\"0x8D8D37568591B55\"",
        "Last-Modified": "Wed, 17 Feb 2021 18:54:08 GMT",
        "Server": [
          "Windows-Azure-Blob/1.0",
          "Microsoft-HTTPAPI/2.0"
        ],
        "x-ms-blob-type": "BlockBlob",
        "x-ms-client-request-id": "7b96c61e-ac15-1b94-736d-482f1346d33f",
        "x-ms-creation-time": "Wed, 17 Feb 2021 18:54:08 GMT",
        "x-ms-is-current-version": "true",
        "x-ms-last-access-time": "Wed, 17 Feb 2021 18:54:08 GMT",
        "x-ms-lease-state": "available",
        "x-ms-lease-status": "unlocked",
        "x-ms-request-id": "a36444cf-801e-0005-415e-050819000000",
        "x-ms-server-encrypted": "true",
<<<<<<< HEAD
        "x-ms-version": "2020-12-06",
=======
        "x-ms-version": "2021-02-12",
>>>>>>> 7e782c87
        "x-ms-version-id": "2021-02-17T18:54:08.8229717Z"
      },
      "ResponseBody": "1Lrc64c6BAzKyKzqv9+tnZ8PQg06VEh+G9bNronsdHuLMMkEtskA0wAcnDN3MPU2IBCl1uX5P39yXdCxbVWC3lMwXo8VqObVDm4MHbgUBuvglo54Rp6WkvBJklj5T2armr3fRtFmIXcpz8d37CHHXVfl0dfHCpe1msyeyxaO3L8IYYP6Nb8ZenUWTnfWH6XPgjUBFH2O448lKqwEx1Vhm/IIboudzCiXy1disLsg3nsnzknhjMhBeX301AoTFLIftbKEzrAZMbUNaUgmLDLTBUww3fgMfw8qxvQOqfgdhLekQ/sInA/LDZyT1CKAGk1KIM+94je5EjWjWQi7C4i97+WQgeg3ymg8Zc9beavsqqumw4koX6GA6zDFZUIHDwIU1uU975llE1VmgX1nXZmKt69cFEf/lI9DEJa4cWUlNVXMR6LGr7sSQbAzwd4kGI2XO66Tqvq6FUJV+d4CrKLvQEsnmhb2xAfzStOXy9KwH/gJIDW3kopaEjJgcLXdEJQNQ4GS/H13oXemoGAnIklvpNrm+IxsOK7BzYjkllNSFjo+iYdRHiN6kn++EfIqM+/o8Mza9hcIoQvS0S70kwojU4km6ZjBHoa3a2YMrie8l5qZ+6WHdx8jNuh8fk30hf90mr1oA0lWJ9FFI4qw+/PjFTmUW5dlnNtpA7KwRJ85wuZnmBNpU5NQQtPTQVSVcjr0mGgTXylnD/7i/wCWpuIxDGGkSWPgesKmRBnEkVqH1JB4u6w2JWK8/4gUh1SSuZvxoTTy8CnXFB6mbRsQon2kWitwHuo2+uf+50nay/JtE4p90+8llONnoKeNkLhHrF0Kby0pIpqwuqdN9Ajf/UgsOFmQks+Of8VHCH5DqGoutjvsz1zERPHwzBhI16Dah6JeYVdftxmNfPBn4RkbbRE8Hz3M8y7sZ/Non8a2RqclbYHc5UcTz/8iXlJrXWPX1F8GC7hiDZN0cflj9xdT1jZIQXSYP4fKKU8+qpTbgQmQkMtmsDrvw1/tZ3NNr9jozogcIhvvP5TXPOJoJGP/mfDv02ZL7Cb7WX4Vq9gTfHp3VdsMvl7toFE2jnNYh5/77s6DXttxnOFiIcmd2pO8w8Bo8M6H8tqRATMVFV6yo9HeGb0JkB6eBrn5qp2VUMa9ecqz75bRdPv08VynXIeDr333v8HWszOhyeoUjUg9/LFtV5uT/rM7DaTBFZ/B9qkydvofnZAE5saXESarvOaytvSqOgTr77HJvLEcFJ6T39JA4hdOHV8gaHHV/OyMj1C+D16rF7ylRoZIVuHf6NEoAzFUa9rPY5mVidKTFvPEPCxgXgU/6MgVm5uQBsd9QYCfrPi7OCR27qzEFY7qEjCShBm0fg=="
    },
    {
      "RequestUri": "https://seanmcccanary3.blob.core.windows.net/test-container-df3a931e-7e98-1879-dd90-fe7e22121d81/test-blob-6729050e-24fb-b51a-15ce-ae44e6270679",
      "RequestMethod": "HEAD",
      "RequestHeaders": {
        "Accept": "application/xml",
        "Authorization": "Sanitized",
        "traceparent": "00-c8e37bc518d78543ae2002918e995989-2c638b9eb7096d4a-00",
        "User-Agent": [
          "azsdk-net-Storage.Blobs/12.9.0-alpha.20210217.1",
          "(.NET 5.0.3; Microsoft Windows 10.0.19042)"
        ],
        "x-ms-client-request-id": "a46a93f4-0667-1d98-2eda-5f579422e50d",
        "x-ms-date": "Wed, 17 Feb 2021 18:54:08 GMT",
        "x-ms-return-client-request-id": "true",
<<<<<<< HEAD
        "x-ms-version": "2020-12-06"
=======
        "x-ms-version": "2021-02-12"
>>>>>>> 7e782c87
      },
      "RequestBody": null,
      "StatusCode": 200,
      "ResponseHeaders": {
        "Accept-Ranges": "bytes",
        "Content-Length": "1024",
        "Content-MD5": "T7sMWe7JfT6Y3eai8C55Mg==",
        "Content-Type": "application/octet-stream",
        "Date": "Wed, 17 Feb 2021 18:54:08 GMT",
        "ETag": "\"0x8D8D37568591B55\"",
        "Last-Modified": "Wed, 17 Feb 2021 18:54:08 GMT",
        "Server": [
          "Windows-Azure-Blob/1.0",
          "Microsoft-HTTPAPI/2.0"
        ],
        "x-ms-access-tier": "Hot",
        "x-ms-access-tier-inferred": "true",
        "x-ms-blob-type": "BlockBlob",
        "x-ms-client-request-id": "a46a93f4-0667-1d98-2eda-5f579422e50d",
        "x-ms-creation-time": "Wed, 17 Feb 2021 18:54:08 GMT",
        "x-ms-is-current-version": "true",
        "x-ms-last-access-time": "Wed, 17 Feb 2021 18:54:08 GMT",
        "x-ms-lease-state": "available",
        "x-ms-lease-status": "unlocked",
        "x-ms-request-id": "a36444e2-801e-0005-4e5e-050819000000",
        "x-ms-server-encrypted": "true",
<<<<<<< HEAD
        "x-ms-version": "2020-12-06",
=======
        "x-ms-version": "2021-02-12",
>>>>>>> 7e782c87
        "x-ms-version-id": "2021-02-17T18:54:08.8229717Z"
      },
      "ResponseBody": []
    },
    {
      "RequestUri": "https://seanmcccanary3.blob.core.windows.net/test-container-df3a931e-7e98-1879-dd90-fe7e22121d81?restype=container",
      "RequestMethod": "DELETE",
      "RequestHeaders": {
        "Accept": "application/xml",
        "Authorization": "Sanitized",
        "traceparent": "00-a44444c69dd803469c0ac5771b666e1c-2c7df1f0913a0b49-00",
        "User-Agent": [
          "azsdk-net-Storage.Blobs/12.9.0-alpha.20210217.1",
          "(.NET 5.0.3; Microsoft Windows 10.0.19042)"
        ],
        "x-ms-client-request-id": "803a73e4-2fdc-d5d8-8c30-5681c14d8994",
        "x-ms-date": "Wed, 17 Feb 2021 18:54:08 GMT",
        "x-ms-return-client-request-id": "true",
<<<<<<< HEAD
        "x-ms-version": "2020-12-06"
=======
        "x-ms-version": "2021-02-12"
>>>>>>> 7e782c87
      },
      "RequestBody": null,
      "StatusCode": 202,
      "ResponseHeaders": {
        "Content-Length": "0",
        "Date": "Wed, 17 Feb 2021 18:54:08 GMT",
        "Server": [
          "Windows-Azure-Blob/1.0",
          "Microsoft-HTTPAPI/2.0"
        ],
        "x-ms-client-request-id": "803a73e4-2fdc-d5d8-8c30-5681c14d8994",
        "x-ms-request-id": "a36444ef-801e-0005-5b5e-050819000000",
<<<<<<< HEAD
        "x-ms-version": "2020-12-06"
=======
        "x-ms-version": "2021-02-12"
>>>>>>> 7e782c87
      },
      "ResponseBody": []
    }
  ],
  "Variables": {
    "RandomSeed": "21700279",
    "Storage_TestConfigDefault": "ProductionTenant\nseanmcccanary3\nU2FuaXRpemVk\nhttps://seanmcccanary3.blob.core.windows.net\nhttps://seanmcccanary3.file.core.windows.net\nhttps://seanmcccanary3.queue.core.windows.net\nhttps://seanmcccanary3.table.core.windows.net\n\n\n\n\nhttps://seanmcccanary3-secondary.blob.core.windows.net\nhttps://seanmcccanary3-secondary.file.core.windows.net\nhttps://seanmcccanary3-secondary.queue.core.windows.net\nhttps://seanmcccanary3-secondary.table.core.windows.net\n\nSanitized\n\n\nCloud\nBlobEndpoint=https://seanmcccanary3.blob.core.windows.net/;QueueEndpoint=https://seanmcccanary3.queue.core.windows.net/;FileEndpoint=https://seanmcccanary3.file.core.windows.net/;BlobSecondaryEndpoint=https://seanmcccanary3-secondary.blob.core.windows.net/;QueueSecondaryEndpoint=https://seanmcccanary3-secondary.queue.core.windows.net/;FileSecondaryEndpoint=https://seanmcccanary3-secondary.file.core.windows.net/;AccountName=seanmcccanary3;AccountKey=Kg==;\nseanscope1\n\n"
  }
}<|MERGE_RESOLUTION|>--- conflicted
+++ resolved
@@ -15,11 +15,7 @@
         "x-ms-client-request-id": "e28b36a2-377d-5b30-a391-aa9ebe93b588",
         "x-ms-date": "Wed, 17 Feb 2021 18:54:08 GMT",
         "x-ms-return-client-request-id": "true",
-<<<<<<< HEAD
-        "x-ms-version": "2020-12-06"
-=======
-        "x-ms-version": "2021-02-12"
->>>>>>> 7e782c87
+        "x-ms-version": "2021-02-12"
       },
       "RequestBody": null,
       "StatusCode": 201,
@@ -34,11 +30,7 @@
         ],
         "x-ms-client-request-id": "e28b36a2-377d-5b30-a391-aa9ebe93b588",
         "x-ms-request-id": "a36444b4-801e-0005-2b5e-050819000000",
-<<<<<<< HEAD
-        "x-ms-version": "2020-12-06"
-=======
-        "x-ms-version": "2021-02-12"
->>>>>>> 7e782c87
+        "x-ms-version": "2021-02-12"
       },
       "ResponseBody": []
     },
@@ -59,11 +51,7 @@
         "x-ms-client-request-id": "080409fb-6fea-7a59-d23a-2b886bfe81ad",
         "x-ms-date": "Wed, 17 Feb 2021 18:54:08 GMT",
         "x-ms-return-client-request-id": "true",
-<<<<<<< HEAD
-        "x-ms-version": "2020-12-06"
-=======
-        "x-ms-version": "2021-02-12"
->>>>>>> 7e782c87
+        "x-ms-version": "2021-02-12"
       },
       "RequestBody": "1Lrc64c6BAzKyKzqv9+tnZ8PQg06VEh+G9bNronsdHuLMMkEtskA0wAcnDN3MPU2IBCl1uX5P39yXdCxbVWC3lMwXo8VqObVDm4MHbgUBuvglo54Rp6WkvBJklj5T2armr3fRtFmIXcpz8d37CHHXVfl0dfHCpe1msyeyxaO3L8IYYP6Nb8ZenUWTnfWH6XPgjUBFH2O448lKqwEx1Vhm/IIboudzCiXy1disLsg3nsnzknhjMhBeX301AoTFLIftbKEzrAZMbUNaUgmLDLTBUww3fgMfw8qxvQOqfgdhLekQ/sInA/LDZyT1CKAGk1KIM+94je5EjWjWQi7C4i97+WQgeg3ymg8Zc9beavsqqumw4koX6GA6zDFZUIHDwIU1uU975llE1VmgX1nXZmKt69cFEf/lI9DEJa4cWUlNVXMR6LGr7sSQbAzwd4kGI2XO66Tqvq6FUJV+d4CrKLvQEsnmhb2xAfzStOXy9KwH/gJIDW3kopaEjJgcLXdEJQNQ4GS/H13oXemoGAnIklvpNrm+IxsOK7BzYjkllNSFjo+iYdRHiN6kn++EfIqM+/o8Mza9hcIoQvS0S70kwojU4km6ZjBHoa3a2YMrie8l5qZ+6WHdx8jNuh8fk30hf90mr1oA0lWJ9FFI4qw+/PjFTmUW5dlnNtpA7KwRJ85wuZnmBNpU5NQQtPTQVSVcjr0mGgTXylnD/7i/wCWpuIxDGGkSWPgesKmRBnEkVqH1JB4u6w2JWK8/4gUh1SSuZvxoTTy8CnXFB6mbRsQon2kWitwHuo2+uf+50nay/JtE4p90+8llONnoKeNkLhHrF0Kby0pIpqwuqdN9Ajf/UgsOFmQks+Of8VHCH5DqGoutjvsz1zERPHwzBhI16Dah6JeYVdftxmNfPBn4RkbbRE8Hz3M8y7sZ/Non8a2RqclbYHc5UcTz/8iXlJrXWPX1F8GC7hiDZN0cflj9xdT1jZIQXSYP4fKKU8+qpTbgQmQkMtmsDrvw1/tZ3NNr9jozogcIhvvP5TXPOJoJGP/mfDv02ZL7Cb7WX4Vq9gTfHp3VdsMvl7toFE2jnNYh5/77s6DXttxnOFiIcmd2pO8w8Bo8M6H8tqRATMVFV6yo9HeGb0JkB6eBrn5qp2VUMa9ecqz75bRdPv08VynXIeDr333v8HWszOhyeoUjUg9/LFtV5uT/rM7DaTBFZ/B9qkydvofnZAE5saXESarvOaytvSqOgTr77HJvLEcFJ6T39JA4hdOHV8gaHHV/OyMj1C+D16rF7ylRoZIVuHf6NEoAzFUa9rPY5mVidKTFvPEPCxgXgU/6MgVm5uQBsd9QYCfrPi7OCR27qzEFY7qEjCShBm0fg==",
       "StatusCode": 201,
@@ -81,11 +69,7 @@
         "x-ms-content-crc64": "GFolOmTow90=",
         "x-ms-request-id": "a36444c0-801e-0005-345e-050819000000",
         "x-ms-request-server-encrypted": "true",
-<<<<<<< HEAD
-        "x-ms-version": "2020-12-06",
-=======
         "x-ms-version": "2021-02-12",
->>>>>>> 7e782c87
         "x-ms-version-id": "2021-02-17T18:54:08.8229717Z"
       },
       "ResponseBody": []
@@ -104,11 +88,7 @@
         "x-ms-client-request-id": "7b96c61e-ac15-1b94-736d-482f1346d33f",
         "x-ms-date": "Wed, 17 Feb 2021 18:54:08 GMT",
         "x-ms-return-client-request-id": "true",
-<<<<<<< HEAD
-        "x-ms-version": "2020-12-06"
-=======
-        "x-ms-version": "2021-02-12"
->>>>>>> 7e782c87
+        "x-ms-version": "2021-02-12"
       },
       "RequestBody": null,
       "StatusCode": 200,
@@ -133,11 +113,7 @@
         "x-ms-lease-status": "unlocked",
         "x-ms-request-id": "a36444cf-801e-0005-415e-050819000000",
         "x-ms-server-encrypted": "true",
-<<<<<<< HEAD
-        "x-ms-version": "2020-12-06",
-=======
         "x-ms-version": "2021-02-12",
->>>>>>> 7e782c87
         "x-ms-version-id": "2021-02-17T18:54:08.8229717Z"
       },
       "ResponseBody": "1Lrc64c6BAzKyKzqv9+tnZ8PQg06VEh+G9bNronsdHuLMMkEtskA0wAcnDN3MPU2IBCl1uX5P39yXdCxbVWC3lMwXo8VqObVDm4MHbgUBuvglo54Rp6WkvBJklj5T2armr3fRtFmIXcpz8d37CHHXVfl0dfHCpe1msyeyxaO3L8IYYP6Nb8ZenUWTnfWH6XPgjUBFH2O448lKqwEx1Vhm/IIboudzCiXy1disLsg3nsnzknhjMhBeX301AoTFLIftbKEzrAZMbUNaUgmLDLTBUww3fgMfw8qxvQOqfgdhLekQ/sInA/LDZyT1CKAGk1KIM+94je5EjWjWQi7C4i97+WQgeg3ymg8Zc9beavsqqumw4koX6GA6zDFZUIHDwIU1uU975llE1VmgX1nXZmKt69cFEf/lI9DEJa4cWUlNVXMR6LGr7sSQbAzwd4kGI2XO66Tqvq6FUJV+d4CrKLvQEsnmhb2xAfzStOXy9KwH/gJIDW3kopaEjJgcLXdEJQNQ4GS/H13oXemoGAnIklvpNrm+IxsOK7BzYjkllNSFjo+iYdRHiN6kn++EfIqM+/o8Mza9hcIoQvS0S70kwojU4km6ZjBHoa3a2YMrie8l5qZ+6WHdx8jNuh8fk30hf90mr1oA0lWJ9FFI4qw+/PjFTmUW5dlnNtpA7KwRJ85wuZnmBNpU5NQQtPTQVSVcjr0mGgTXylnD/7i/wCWpuIxDGGkSWPgesKmRBnEkVqH1JB4u6w2JWK8/4gUh1SSuZvxoTTy8CnXFB6mbRsQon2kWitwHuo2+uf+50nay/JtE4p90+8llONnoKeNkLhHrF0Kby0pIpqwuqdN9Ajf/UgsOFmQks+Of8VHCH5DqGoutjvsz1zERPHwzBhI16Dah6JeYVdftxmNfPBn4RkbbRE8Hz3M8y7sZ/Non8a2RqclbYHc5UcTz/8iXlJrXWPX1F8GC7hiDZN0cflj9xdT1jZIQXSYP4fKKU8+qpTbgQmQkMtmsDrvw1/tZ3NNr9jozogcIhvvP5TXPOJoJGP/mfDv02ZL7Cb7WX4Vq9gTfHp3VdsMvl7toFE2jnNYh5/77s6DXttxnOFiIcmd2pO8w8Bo8M6H8tqRATMVFV6yo9HeGb0JkB6eBrn5qp2VUMa9ecqz75bRdPv08VynXIeDr333v8HWszOhyeoUjUg9/LFtV5uT/rM7DaTBFZ/B9qkydvofnZAE5saXESarvOaytvSqOgTr77HJvLEcFJ6T39JA4hdOHV8gaHHV/OyMj1C+D16rF7ylRoZIVuHf6NEoAzFUa9rPY5mVidKTFvPEPCxgXgU/6MgVm5uQBsd9QYCfrPi7OCR27qzEFY7qEjCShBm0fg=="
@@ -156,11 +132,7 @@
         "x-ms-client-request-id": "a46a93f4-0667-1d98-2eda-5f579422e50d",
         "x-ms-date": "Wed, 17 Feb 2021 18:54:08 GMT",
         "x-ms-return-client-request-id": "true",
-<<<<<<< HEAD
-        "x-ms-version": "2020-12-06"
-=======
-        "x-ms-version": "2021-02-12"
->>>>>>> 7e782c87
+        "x-ms-version": "2021-02-12"
       },
       "RequestBody": null,
       "StatusCode": 200,
@@ -187,11 +159,7 @@
         "x-ms-lease-status": "unlocked",
         "x-ms-request-id": "a36444e2-801e-0005-4e5e-050819000000",
         "x-ms-server-encrypted": "true",
-<<<<<<< HEAD
-        "x-ms-version": "2020-12-06",
-=======
         "x-ms-version": "2021-02-12",
->>>>>>> 7e782c87
         "x-ms-version-id": "2021-02-17T18:54:08.8229717Z"
       },
       "ResponseBody": []
@@ -210,11 +178,7 @@
         "x-ms-client-request-id": "803a73e4-2fdc-d5d8-8c30-5681c14d8994",
         "x-ms-date": "Wed, 17 Feb 2021 18:54:08 GMT",
         "x-ms-return-client-request-id": "true",
-<<<<<<< HEAD
-        "x-ms-version": "2020-12-06"
-=======
-        "x-ms-version": "2021-02-12"
->>>>>>> 7e782c87
+        "x-ms-version": "2021-02-12"
       },
       "RequestBody": null,
       "StatusCode": 202,
@@ -227,11 +191,7 @@
         ],
         "x-ms-client-request-id": "803a73e4-2fdc-d5d8-8c30-5681c14d8994",
         "x-ms-request-id": "a36444ef-801e-0005-5b5e-050819000000",
-<<<<<<< HEAD
-        "x-ms-version": "2020-12-06"
-=======
-        "x-ms-version": "2021-02-12"
->>>>>>> 7e782c87
+        "x-ms-version": "2021-02-12"
       },
       "ResponseBody": []
     }
