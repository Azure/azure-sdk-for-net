﻿{
  "Entries": [
    {
      "RequestUri": "https://seanmcccanary3.blob.core.windows.net/test-container-32ec2f0b-8c44-3b08-cf11-345d7f1808a6?restype=container",
      "RequestMethod": "PUT",
      "RequestHeaders": {
        "Accept": "application/xml",
        "Authorization": "Sanitized",
        "traceparent": "00-2328b457d6746142bbbd3fa3a8c3f2b5-cf05944c90463e47-00",
        "User-Agent": [
          "azsdk-net-Storage.Blobs/12.9.0-alpha.20210217.1",
          "(.NET 5.0.3; Microsoft Windows 10.0.19042)"
        ],
        "x-ms-blob-public-access": "container",
        "x-ms-client-request-id": "d3b68edb-eb03-dbb9-fead-69b6f1a89786",
        "x-ms-date": "Wed, 17 Feb 2021 18:53:59 GMT",
        "x-ms-return-client-request-id": "true",
<<<<<<< HEAD
        "x-ms-version": "2020-12-06"
=======
        "x-ms-version": "2021-02-12"
>>>>>>> 7e782c87
      },
      "RequestBody": null,
      "StatusCode": 201,
      "ResponseHeaders": {
        "Content-Length": "0",
        "Date": "Wed, 17 Feb 2021 18:53:59 GMT",
        "ETag": "\"0x8D8D375631BE9D7\"",
        "Last-Modified": "Wed, 17 Feb 2021 18:54:00 GMT",
        "Server": [
          "Windows-Azure-Blob/1.0",
          "Microsoft-HTTPAPI/2.0"
        ],
        "x-ms-client-request-id": "d3b68edb-eb03-dbb9-fead-69b6f1a89786",
        "x-ms-request-id": "38e51d6f-801e-0058-4d5e-05029d000000",
<<<<<<< HEAD
        "x-ms-version": "2020-12-06"
=======
        "x-ms-version": "2021-02-12"
>>>>>>> 7e782c87
      },
      "ResponseBody": []
    },
    {
      "RequestUri": "https://seanmcccanary3.blob.core.windows.net/test-container-32ec2f0b-8c44-3b08-cf11-345d7f1808a6/test-blob-ac7fbb07-ff88-b7a0-7ed5-7d794f6fa93a",
      "RequestMethod": "PUT",
      "RequestHeaders": {
        "Accept": "application/xml",
        "Authorization": "Sanitized",
        "Content-Length": "1024",
        "Content-Type": "application/octet-stream",
        "If-None-Match": "*",
        "traceparent": "00-82f66f68afa93041882df4ab67c6b1ed-8881bc7beec48f4b-00",
        "User-Agent": [
          "azsdk-net-Storage.Blobs/12.9.0-alpha.20210217.1",
          "(.NET 5.0.3; Microsoft Windows 10.0.19042)"
        ],
        "x-ms-blob-type": "BlockBlob",
        "x-ms-client-request-id": "88e15c41-251d-7bce-0ed5-1d949200c01e",
        "x-ms-date": "Wed, 17 Feb 2021 18:54:00 GMT",
        "x-ms-return-client-request-id": "true",
<<<<<<< HEAD
        "x-ms-version": "2020-12-06"
=======
        "x-ms-version": "2021-02-12"
>>>>>>> 7e782c87
      },
      "RequestBody": "K8OB8GE0o9TqPqRK6fomDDO2kdUVOunb7f9ULm4/jI8DL4suJqYk0hiqwUpbVs2ErnFFmN7TJPHapgNi4HVmqrIVR7pv+OWNkr+9aniegJcx0H/8+vOxLwuZU4CjwvGjQxeYRg4TFLaMuAYeFrl4OyVrMA/1arC+Yxeu1aRk6c/NGidhBjqIHrvJcELtkhlRIBhbN5Lhrdln2eL3ZD4RKM43UPuSFzTq4hJTLPlu0dH9XbSMCLI8621N+ixYkbl8uEhztUEdvwnjcFWAjoDf+AgQ+QeJhR8c+mWORB0HklFY13Sx+huP352rqJhdvF3sbQEkR5ey8jIpV7vcj3rr290DJ7YMLv7tgRlp3tyGvz0HotYc40u5puRBh6Nfs1AiwMy6WZWm3z8DN8Z9SBRWopd91eyjz/iSSYDSy6Zajc7JRh0PzGWoYMKXGayEPF7P6uUL4d1jf/DUJw8U0xSYqKn4tAH3RtYy1XQqDLZLDQ0iA+DBT6vwZcctOqRVk4yu/3ACjIhd2KQO2QxpOXI6iRkC8dAz11j+B045yQsy3EHnewxFSIGExSs8snafhitU8rGKU6G8eigYBIU5JA6Y3P3Kgb5m9ECYfSyl9yTiX4Ej5NdaqIifKwHkLUT8S6EcpNZ41ARt7v5x8dV0F4IDNaUDFT83PTR0Kla8gcf7nDGLiFNNaYp8tvXZ6LayKhR+4Pef+DZh5WaiBKqusGw2dVWk6Y4vtssah19KXlV9wf9CPqHPXKT7KqLtq2XgzQaIonNhDkGFTiorhXDXF4cRJEKqbHHLZxiwqL7sQgpmObpYwbvhHLK9vO92o9c0JBMb24ciNWCUvTtasGaCmQwfxUu1flXLLweQ7K+BVMNBfISr0WaDRARZxASAh2xMOiPjVt6MfqW9T6x/kkixEmh3GDPh18ilnIBHXLpRSqibQ7GMnv3ltf7e7YG6BLK7qLGbCW44amNbPrpdRSLrbAUD406XJXRqkmM1A+lG6pjOi7MJtUE6Y9hOMF9Dh3Dc8oF8tiBjJIM8MHYKA2d6FFMhj7lu4rfDyYB2SPQVJwrzWBBoyjN4amcwzITKL19x1BsLIfi2bRDKuO2g7NuOJwlsF6pWEUogqSRRPhUy+JkgBXTZCQUSPOsAnRFG136MoaV6Xhi1GsLQ63jUZS/7l79TgOdntR4EWtq/VXQ52tKlxZxwt5qBauqxCB6MPde7BAZR8leWJeuHdgQ+9cVOlxCmLqCSi98l0hX8ta3/dxwCA1Fu5+h6D5+w6EGWQnQlY3AN5g83KXkmLB9Bmm8+h//nO/J04K8oKx8A4aKej4+g11E88pANy9nXR7vIOXQwcmFCrgeCsYPA5LvvNkfXh52PoQ==",
      "StatusCode": 201,
      "ResponseHeaders": {
        "Content-Length": "0",
        "Content-MD5": "0YPIgRhW7gP1gAiK24q0Ag==",
        "Date": "Wed, 17 Feb 2021 18:53:59 GMT",
        "ETag": "\"0x8D8D37563260D2B\"",
        "Last-Modified": "Wed, 17 Feb 2021 18:54:00 GMT",
        "Server": [
          "Windows-Azure-Blob/1.0",
          "Microsoft-HTTPAPI/2.0"
        ],
        "x-ms-client-request-id": "88e15c41-251d-7bce-0ed5-1d949200c01e",
        "x-ms-content-crc64": "9ixCdgsnJF0=",
        "x-ms-request-id": "38e51d97-801e-0058-6e5e-05029d000000",
        "x-ms-request-server-encrypted": "true",
<<<<<<< HEAD
        "x-ms-version": "2020-12-06",
=======
        "x-ms-version": "2021-02-12",
>>>>>>> 7e782c87
        "x-ms-version-id": "2021-02-17T18:54:00.0997675Z"
      },
      "ResponseBody": []
    },
    {
      "RequestUri": "https://seanmcccanary3.blob.core.windows.net/test-container-32ec2f0b-8c44-3b08-cf11-345d7f1808a6/test-blob-ac7fbb07-ff88-b7a0-7ed5-7d794f6fa93a",
      "RequestMethod": "PUT",
      "RequestHeaders": {
        "Accept": "application/xml",
        "Authorization": "Sanitized",
        "Content-Length": "1024",
        "Content-Type": "application/octet-stream",
        "traceparent": "00-6a03b9b2dfbf294cbb937db04134d003-5ee0b7bd4129a544-00",
        "User-Agent": [
          "azsdk-net-Storage.Blobs/12.9.0-alpha.20210217.1",
          "(.NET 5.0.3; Microsoft Windows 10.0.19042)"
        ],
        "x-ms-blob-type": "BlockBlob",
        "x-ms-client-request-id": "5f0d570f-5377-7cef-0b5d-103798ef362a",
        "x-ms-date": "Wed, 17 Feb 2021 18:54:00 GMT",
        "x-ms-return-client-request-id": "true",
<<<<<<< HEAD
        "x-ms-version": "2020-12-06"
=======
        "x-ms-version": "2021-02-12"
>>>>>>> 7e782c87
      },
      "RequestBody": "OJeyEnDM09OXaRTrzITIRWbYliq8B4OdT4aGmL3bhpzX1ida+L3/dIkN8bQQ46+KDdcuuWqVYjEUFcPpRjsVvON4E/Vcbk2o2SGhrhXPjGvX/IvmrcwxQXT1ReP6FS5O9zXQmNC5LZ6KheBI9LMbRYlXEkmvLw8WRtGBZihprcTzU7bg/vObHc7sWyfs6E3A2QBaowLknsgmulH+N8d2INccVaD9O0aVu/V7wtPnKl6EwYwnDwrBD7XuukSineUHdjtQ0JOswp65xecNaNv0Po/zeXY6ThHNWkbrD4EC8h4PdEyYl1rK1/7ubUois6bZ+Xu0ryNvzCcpgnVNwLMdt9LJ/vSPW6c1KKF3TODGqqafEhUFTkP6n6ckbhTkfBZL0LZ3WLWxSZ3UfoaB94BGY9jOra6dGGmPzl5NauySUKuLLHsqT1Lx7sh4MM+8eagm3Qs8Fs9orbhN6IpXZN6wQi3a9ssFHBSG3b/lJeeZ0lW2JozhVTrcIn7C3GbHmYnpx+6h4oLcIcH3tjkPgojRtBU0oT1Rz+zz/dNMQ0CtvkM2+1359/DS2QXL6Z8BzaD28ChQk/dMmPgCruSukN2BSvj12YYq2LwlYcg3huVM8TAzVVIXXCpM6WNl9kkLI0goSp+nDPMZzBhsKzEvFBEStby0ezuLae3NqO8ixOFyGT5/DztGpeU8GYk6qzH5HNVRU0GMV6gNneCy2WME9wc2+RHzrwTWyw/Xd2GxUL671IwZ0HGg5sGVcnJalMyBNyKBA7EgBW3Qe4cxtOBGW0wi9gTX6iaWlhJPXTySezdDVT8/MEwMm88eSFXpbjHhTxYmOJ7Hqk386m2e0KcwPgBQ7V6gByr/FVo1uKHQrSfgbQ4ma0KZe6vyQkXfbcon7gpUmIDTQUjrJiJDkfKrKz1GvmOZCtO9t3KzrsTlIKiQDsqXfBSmDSzGOkQgVeq5RxcIma9njeM3l+EOH5ODBgZ6s4MnE68on7A309COnWGI+mat3If4KIDmYOQzl+2YQjM9pqJmkTNn4Pn/MLoTqPl/hiUs1ip/gYoDQbPK9AjCnpGcUPe/IWgzRfuN+fjF07frsxDHbGsJviQXY1CAnevwPJEpdlgCwGW8+JEu8YeSPW7730H3+jElk5LSqL4Ys6cQnb1mnFxf6POrC3PZ2sydhSbihL6q+UFfA+LGLxenpEXqHVTKK6ARm/ZNTO++S7nFNSOXNi7pZqR7B5h5mbjbA2Yu77x30lmF0OnHXKxRobgpAPr0D24WALewTiMImAI9ckiJkFv8TmLJEmVFIQn3KWXgT5i+5vT3F+4FxoQ1fDjmiulkyBFcLbKXK/0I0d+tuSW+KEhpfoxUkXht94fekw==",
      "StatusCode": 201,
      "ResponseHeaders": {
        "Content-Length": "0",
        "Content-MD5": "7rdA6Z6oSXHX9vBoBSQYtQ==",
        "Date": "Wed, 17 Feb 2021 18:53:59 GMT",
        "ETag": "\"0x8D8D375632FD2F2\"",
        "Last-Modified": "Wed, 17 Feb 2021 18:54:00 GMT",
        "Server": [
          "Windows-Azure-Blob/1.0",
          "Microsoft-HTTPAPI/2.0"
        ],
        "x-ms-client-request-id": "5f0d570f-5377-7cef-0b5d-103798ef362a",
        "x-ms-content-crc64": "0eliX6n1xww=",
        "x-ms-request-id": "38e51db2-801e-0058-055e-05029d000000",
        "x-ms-request-server-encrypted": "true",
<<<<<<< HEAD
        "x-ms-version": "2020-12-06",
=======
        "x-ms-version": "2021-02-12",
>>>>>>> 7e782c87
        "x-ms-version-id": "2021-02-17T18:54:00.1658135Z"
      },
      "ResponseBody": []
    },
    {
      "RequestUri": "https://seanmcccanary3.blob.core.windows.net/test-container-32ec2f0b-8c44-3b08-cf11-345d7f1808a6?restype=container",
      "RequestMethod": "DELETE",
      "RequestHeaders": {
        "Accept": "application/xml",
        "Authorization": "Sanitized",
        "traceparent": "00-fcf8b5f4f80ff34fb22b257a99d3b01b-3ddeadf2c2572d4d-00",
        "User-Agent": [
          "azsdk-net-Storage.Blobs/12.9.0-alpha.20210217.1",
          "(.NET 5.0.3; Microsoft Windows 10.0.19042)"
        ],
        "x-ms-client-request-id": "a05d32a2-7f79-411b-3de2-8bc28229bc94",
        "x-ms-date": "Wed, 17 Feb 2021 18:54:00 GMT",
        "x-ms-return-client-request-id": "true",
<<<<<<< HEAD
        "x-ms-version": "2020-12-06"
=======
        "x-ms-version": "2021-02-12"
>>>>>>> 7e782c87
      },
      "RequestBody": null,
      "StatusCode": 202,
      "ResponseHeaders": {
        "Content-Length": "0",
        "Date": "Wed, 17 Feb 2021 18:53:59 GMT",
        "Server": [
          "Windows-Azure-Blob/1.0",
          "Microsoft-HTTPAPI/2.0"
        ],
        "x-ms-client-request-id": "a05d32a2-7f79-411b-3de2-8bc28229bc94",
        "x-ms-request-id": "38e51dd0-801e-0058-1f5e-05029d000000",
<<<<<<< HEAD
        "x-ms-version": "2020-12-06"
=======
        "x-ms-version": "2021-02-12"
>>>>>>> 7e782c87
      },
      "ResponseBody": []
    }
  ],
  "Variables": {
    "RandomSeed": "848495667",
    "Storage_TestConfigDefault": "ProductionTenant\nseanmcccanary3\nU2FuaXRpemVk\nhttps://seanmcccanary3.blob.core.windows.net\nhttps://seanmcccanary3.file.core.windows.net\nhttps://seanmcccanary3.queue.core.windows.net\nhttps://seanmcccanary3.table.core.windows.net\n\n\n\n\nhttps://seanmcccanary3-secondary.blob.core.windows.net\nhttps://seanmcccanary3-secondary.file.core.windows.net\nhttps://seanmcccanary3-secondary.queue.core.windows.net\nhttps://seanmcccanary3-secondary.table.core.windows.net\n\nSanitized\n\n\nCloud\nBlobEndpoint=https://seanmcccanary3.blob.core.windows.net/;QueueEndpoint=https://seanmcccanary3.queue.core.windows.net/;FileEndpoint=https://seanmcccanary3.file.core.windows.net/;BlobSecondaryEndpoint=https://seanmcccanary3-secondary.blob.core.windows.net/;QueueSecondaryEndpoint=https://seanmcccanary3-secondary.queue.core.windows.net/;FileSecondaryEndpoint=https://seanmcccanary3-secondary.file.core.windows.net/;AccountName=seanmcccanary3;AccountKey=Kg==;\nseanscope1\n\n"
  }
}<|MERGE_RESOLUTION|>--- conflicted
+++ resolved
@@ -15,11 +15,7 @@
         "x-ms-client-request-id": "d3b68edb-eb03-dbb9-fead-69b6f1a89786",
         "x-ms-date": "Wed, 17 Feb 2021 18:53:59 GMT",
         "x-ms-return-client-request-id": "true",
-<<<<<<< HEAD
-        "x-ms-version": "2020-12-06"
-=======
         "x-ms-version": "2021-02-12"
->>>>>>> 7e782c87
       },
       "RequestBody": null,
       "StatusCode": 201,
@@ -34,11 +30,7 @@
         ],
         "x-ms-client-request-id": "d3b68edb-eb03-dbb9-fead-69b6f1a89786",
         "x-ms-request-id": "38e51d6f-801e-0058-4d5e-05029d000000",
-<<<<<<< HEAD
-        "x-ms-version": "2020-12-06"
-=======
         "x-ms-version": "2021-02-12"
->>>>>>> 7e782c87
       },
       "ResponseBody": []
     },
@@ -60,11 +52,7 @@
         "x-ms-client-request-id": "88e15c41-251d-7bce-0ed5-1d949200c01e",
         "x-ms-date": "Wed, 17 Feb 2021 18:54:00 GMT",
         "x-ms-return-client-request-id": "true",
-<<<<<<< HEAD
-        "x-ms-version": "2020-12-06"
-=======
         "x-ms-version": "2021-02-12"
->>>>>>> 7e782c87
       },
       "RequestBody": "K8OB8GE0o9TqPqRK6fomDDO2kdUVOunb7f9ULm4/jI8DL4suJqYk0hiqwUpbVs2ErnFFmN7TJPHapgNi4HVmqrIVR7pv+OWNkr+9aniegJcx0H/8+vOxLwuZU4CjwvGjQxeYRg4TFLaMuAYeFrl4OyVrMA/1arC+Yxeu1aRk6c/NGidhBjqIHrvJcELtkhlRIBhbN5Lhrdln2eL3ZD4RKM43UPuSFzTq4hJTLPlu0dH9XbSMCLI8621N+ixYkbl8uEhztUEdvwnjcFWAjoDf+AgQ+QeJhR8c+mWORB0HklFY13Sx+huP352rqJhdvF3sbQEkR5ey8jIpV7vcj3rr290DJ7YMLv7tgRlp3tyGvz0HotYc40u5puRBh6Nfs1AiwMy6WZWm3z8DN8Z9SBRWopd91eyjz/iSSYDSy6Zajc7JRh0PzGWoYMKXGayEPF7P6uUL4d1jf/DUJw8U0xSYqKn4tAH3RtYy1XQqDLZLDQ0iA+DBT6vwZcctOqRVk4yu/3ACjIhd2KQO2QxpOXI6iRkC8dAz11j+B045yQsy3EHnewxFSIGExSs8snafhitU8rGKU6G8eigYBIU5JA6Y3P3Kgb5m9ECYfSyl9yTiX4Ej5NdaqIifKwHkLUT8S6EcpNZ41ARt7v5x8dV0F4IDNaUDFT83PTR0Kla8gcf7nDGLiFNNaYp8tvXZ6LayKhR+4Pef+DZh5WaiBKqusGw2dVWk6Y4vtssah19KXlV9wf9CPqHPXKT7KqLtq2XgzQaIonNhDkGFTiorhXDXF4cRJEKqbHHLZxiwqL7sQgpmObpYwbvhHLK9vO92o9c0JBMb24ciNWCUvTtasGaCmQwfxUu1flXLLweQ7K+BVMNBfISr0WaDRARZxASAh2xMOiPjVt6MfqW9T6x/kkixEmh3GDPh18ilnIBHXLpRSqibQ7GMnv3ltf7e7YG6BLK7qLGbCW44amNbPrpdRSLrbAUD406XJXRqkmM1A+lG6pjOi7MJtUE6Y9hOMF9Dh3Dc8oF8tiBjJIM8MHYKA2d6FFMhj7lu4rfDyYB2SPQVJwrzWBBoyjN4amcwzITKL19x1BsLIfi2bRDKuO2g7NuOJwlsF6pWEUogqSRRPhUy+JkgBXTZCQUSPOsAnRFG136MoaV6Xhi1GsLQ63jUZS/7l79TgOdntR4EWtq/VXQ52tKlxZxwt5qBauqxCB6MPde7BAZR8leWJeuHdgQ+9cVOlxCmLqCSi98l0hX8ta3/dxwCA1Fu5+h6D5+w6EGWQnQlY3AN5g83KXkmLB9Bmm8+h//nO/J04K8oKx8A4aKej4+g11E88pANy9nXR7vIOXQwcmFCrgeCsYPA5LvvNkfXh52PoQ==",
       "StatusCode": 201,
@@ -82,11 +70,7 @@
         "x-ms-content-crc64": "9ixCdgsnJF0=",
         "x-ms-request-id": "38e51d97-801e-0058-6e5e-05029d000000",
         "x-ms-request-server-encrypted": "true",
-<<<<<<< HEAD
-        "x-ms-version": "2020-12-06",
-=======
         "x-ms-version": "2021-02-12",
->>>>>>> 7e782c87
         "x-ms-version-id": "2021-02-17T18:54:00.0997675Z"
       },
       "ResponseBody": []
@@ -108,11 +92,7 @@
         "x-ms-client-request-id": "5f0d570f-5377-7cef-0b5d-103798ef362a",
         "x-ms-date": "Wed, 17 Feb 2021 18:54:00 GMT",
         "x-ms-return-client-request-id": "true",
-<<<<<<< HEAD
-        "x-ms-version": "2020-12-06"
-=======
         "x-ms-version": "2021-02-12"
->>>>>>> 7e782c87
       },
       "RequestBody": "OJeyEnDM09OXaRTrzITIRWbYliq8B4OdT4aGmL3bhpzX1ida+L3/dIkN8bQQ46+KDdcuuWqVYjEUFcPpRjsVvON4E/Vcbk2o2SGhrhXPjGvX/IvmrcwxQXT1ReP6FS5O9zXQmNC5LZ6KheBI9LMbRYlXEkmvLw8WRtGBZihprcTzU7bg/vObHc7sWyfs6E3A2QBaowLknsgmulH+N8d2INccVaD9O0aVu/V7wtPnKl6EwYwnDwrBD7XuukSineUHdjtQ0JOswp65xecNaNv0Po/zeXY6ThHNWkbrD4EC8h4PdEyYl1rK1/7ubUois6bZ+Xu0ryNvzCcpgnVNwLMdt9LJ/vSPW6c1KKF3TODGqqafEhUFTkP6n6ckbhTkfBZL0LZ3WLWxSZ3UfoaB94BGY9jOra6dGGmPzl5NauySUKuLLHsqT1Lx7sh4MM+8eagm3Qs8Fs9orbhN6IpXZN6wQi3a9ssFHBSG3b/lJeeZ0lW2JozhVTrcIn7C3GbHmYnpx+6h4oLcIcH3tjkPgojRtBU0oT1Rz+zz/dNMQ0CtvkM2+1359/DS2QXL6Z8BzaD28ChQk/dMmPgCruSukN2BSvj12YYq2LwlYcg3huVM8TAzVVIXXCpM6WNl9kkLI0goSp+nDPMZzBhsKzEvFBEStby0ezuLae3NqO8ixOFyGT5/DztGpeU8GYk6qzH5HNVRU0GMV6gNneCy2WME9wc2+RHzrwTWyw/Xd2GxUL671IwZ0HGg5sGVcnJalMyBNyKBA7EgBW3Qe4cxtOBGW0wi9gTX6iaWlhJPXTySezdDVT8/MEwMm88eSFXpbjHhTxYmOJ7Hqk386m2e0KcwPgBQ7V6gByr/FVo1uKHQrSfgbQ4ma0KZe6vyQkXfbcon7gpUmIDTQUjrJiJDkfKrKz1GvmOZCtO9t3KzrsTlIKiQDsqXfBSmDSzGOkQgVeq5RxcIma9njeM3l+EOH5ODBgZ6s4MnE68on7A309COnWGI+mat3If4KIDmYOQzl+2YQjM9pqJmkTNn4Pn/MLoTqPl/hiUs1ip/gYoDQbPK9AjCnpGcUPe/IWgzRfuN+fjF07frsxDHbGsJviQXY1CAnevwPJEpdlgCwGW8+JEu8YeSPW7730H3+jElk5LSqL4Ys6cQnb1mnFxf6POrC3PZ2sydhSbihL6q+UFfA+LGLxenpEXqHVTKK6ARm/ZNTO++S7nFNSOXNi7pZqR7B5h5mbjbA2Yu77x30lmF0OnHXKxRobgpAPr0D24WALewTiMImAI9ckiJkFv8TmLJEmVFIQn3KWXgT5i+5vT3F+4FxoQ1fDjmiulkyBFcLbKXK/0I0d+tuSW+KEhpfoxUkXht94fekw==",
       "StatusCode": 201,
@@ -130,11 +110,7 @@
         "x-ms-content-crc64": "0eliX6n1xww=",
         "x-ms-request-id": "38e51db2-801e-0058-055e-05029d000000",
         "x-ms-request-server-encrypted": "true",
-<<<<<<< HEAD
-        "x-ms-version": "2020-12-06",
-=======
         "x-ms-version": "2021-02-12",
->>>>>>> 7e782c87
         "x-ms-version-id": "2021-02-17T18:54:00.1658135Z"
       },
       "ResponseBody": []
@@ -153,11 +129,7 @@
         "x-ms-client-request-id": "a05d32a2-7f79-411b-3de2-8bc28229bc94",
         "x-ms-date": "Wed, 17 Feb 2021 18:54:00 GMT",
         "x-ms-return-client-request-id": "true",
-<<<<<<< HEAD
-        "x-ms-version": "2020-12-06"
-=======
         "x-ms-version": "2021-02-12"
->>>>>>> 7e782c87
       },
       "RequestBody": null,
       "StatusCode": 202,
@@ -170,11 +142,7 @@
         ],
         "x-ms-client-request-id": "a05d32a2-7f79-411b-3de2-8bc28229bc94",
         "x-ms-request-id": "38e51dd0-801e-0058-1f5e-05029d000000",
-<<<<<<< HEAD
-        "x-ms-version": "2020-12-06"
-=======
         "x-ms-version": "2021-02-12"
->>>>>>> 7e782c87
       },
       "ResponseBody": []
     }
