﻿{
  "Entries": [
    {
      "RequestUri": "https://seanmcccanary3.blob.core.windows.net/test-container-38a1bb97-46d2-a500-b41a-b78a2f910c6a?restype=container",
      "RequestMethod": "PUT",
      "RequestHeaders": {
        "Accept": "application/xml",
        "Authorization": "Sanitized",
        "traceparent": "00-5c2165f01ac9e749b8ec19cca9e0e9ea-47ad50816e00b940-00",
        "User-Agent": [
          "azsdk-net-Storage.Blobs/12.9.0-alpha.20210216.1",
          "(.NET 5.0.3; Microsoft Windows 10.0.19042)"
        ],
        "x-ms-blob-public-access": "container",
        "x-ms-client-request-id": "4393ba08-1415-ee82-fe1e-5d1a14dd72b7",
        "x-ms-date": "Wed, 17 Feb 2021 02:13:35 GMT",
        "x-ms-return-client-request-id": "true",
<<<<<<< HEAD
        "x-ms-version": "2020-12-06"
=======
        "x-ms-version": "2021-02-12"
>>>>>>> 7e782c87
      },
      "RequestBody": null,
      "StatusCode": 201,
      "ResponseHeaders": {
        "Content-Length": "0",
        "Date": "Wed, 17 Feb 2021 02:13:35 GMT",
        "ETag": "\"0x8D8D2E9A1FF6867\"",
        "Last-Modified": "Wed, 17 Feb 2021 02:13:36 GMT",
        "Server": [
          "Windows-Azure-Blob/1.0",
          "Microsoft-HTTPAPI/2.0"
        ],
        "x-ms-client-request-id": "4393ba08-1415-ee82-fe1e-5d1a14dd72b7",
        "x-ms-request-id": "421e397c-701e-002e-4fd2-0488d5000000",
<<<<<<< HEAD
        "x-ms-version": "2020-12-06"
=======
        "x-ms-version": "2021-02-12"
>>>>>>> 7e782c87
      },
      "ResponseBody": []
    },
    {
      "RequestUri": "https://seanmcccanary3.blob.core.windows.net/test-container-38a1bb97-46d2-a500-b41a-b78a2f910c6a?restype=container",
      "RequestMethod": "DELETE",
      "RequestHeaders": {
        "Accept": "application/xml",
        "Authorization": "Sanitized",
        "traceparent": "00-ade54b8232df4d4c8562fb5aaf8913fd-cc7c0a15f51fc54a-00",
        "User-Agent": [
          "azsdk-net-Storage.Blobs/12.9.0-alpha.20210216.1",
          "(.NET 5.0.3; Microsoft Windows 10.0.19042)"
        ],
        "x-ms-client-request-id": "7582e794-c9fd-0354-2825-58671cd92002",
        "x-ms-date": "Wed, 17 Feb 2021 02:13:35 GMT",
        "x-ms-return-client-request-id": "true",
<<<<<<< HEAD
        "x-ms-version": "2020-12-06"
=======
        "x-ms-version": "2021-02-12"
>>>>>>> 7e782c87
      },
      "RequestBody": null,
      "StatusCode": 202,
      "ResponseHeaders": {
        "Content-Length": "0",
        "Date": "Wed, 17 Feb 2021 02:13:35 GMT",
        "Server": [
          "Windows-Azure-Blob/1.0",
          "Microsoft-HTTPAPI/2.0"
        ],
        "x-ms-client-request-id": "7582e794-c9fd-0354-2825-58671cd92002",
        "x-ms-request-id": "421e39a9-701e-002e-71d2-0488d5000000",
<<<<<<< HEAD
        "x-ms-version": "2020-12-06"
=======
        "x-ms-version": "2021-02-12"
>>>>>>> 7e782c87
      },
      "ResponseBody": []
    }
  ],
  "Variables": {
    "DateTimeOffsetNow": "2021-02-16T20:13:35.8855207-06:00",
    "RandomSeed": "1267603308",
    "Storage_TestConfigDefault": "ProductionTenant\nseanmcccanary3\nU2FuaXRpemVk\nhttps://seanmcccanary3.blob.core.windows.net\nhttps://seanmcccanary3.file.core.windows.net\nhttps://seanmcccanary3.queue.core.windows.net\nhttps://seanmcccanary3.table.core.windows.net\n\n\n\n\nhttps://seanmcccanary3-secondary.blob.core.windows.net\nhttps://seanmcccanary3-secondary.file.core.windows.net\nhttps://seanmcccanary3-secondary.queue.core.windows.net\nhttps://seanmcccanary3-secondary.table.core.windows.net\n\nSanitized\n\n\nCloud\nBlobEndpoint=https://seanmcccanary3.blob.core.windows.net/;QueueEndpoint=https://seanmcccanary3.queue.core.windows.net/;FileEndpoint=https://seanmcccanary3.file.core.windows.net/;BlobSecondaryEndpoint=https://seanmcccanary3-secondary.blob.core.windows.net/;QueueSecondaryEndpoint=https://seanmcccanary3-secondary.queue.core.windows.net/;FileSecondaryEndpoint=https://seanmcccanary3-secondary.file.core.windows.net/;AccountName=seanmcccanary3;AccountKey=Kg==;\nseanscope1\n\n"
  }
}<|MERGE_RESOLUTION|>--- conflicted
+++ resolved
@@ -15,11 +15,7 @@
         "x-ms-client-request-id": "4393ba08-1415-ee82-fe1e-5d1a14dd72b7",
         "x-ms-date": "Wed, 17 Feb 2021 02:13:35 GMT",
         "x-ms-return-client-request-id": "true",
-<<<<<<< HEAD
-        "x-ms-version": "2020-12-06"
-=======
         "x-ms-version": "2021-02-12"
->>>>>>> 7e782c87
       },
       "RequestBody": null,
       "StatusCode": 201,
@@ -34,11 +30,7 @@
         ],
         "x-ms-client-request-id": "4393ba08-1415-ee82-fe1e-5d1a14dd72b7",
         "x-ms-request-id": "421e397c-701e-002e-4fd2-0488d5000000",
-<<<<<<< HEAD
-        "x-ms-version": "2020-12-06"
-=======
         "x-ms-version": "2021-02-12"
->>>>>>> 7e782c87
       },
       "ResponseBody": []
     },
@@ -56,11 +48,7 @@
         "x-ms-client-request-id": "7582e794-c9fd-0354-2825-58671cd92002",
         "x-ms-date": "Wed, 17 Feb 2021 02:13:35 GMT",
         "x-ms-return-client-request-id": "true",
-<<<<<<< HEAD
-        "x-ms-version": "2020-12-06"
-=======
         "x-ms-version": "2021-02-12"
->>>>>>> 7e782c87
       },
       "RequestBody": null,
       "StatusCode": 202,
@@ -73,11 +61,7 @@
         ],
         "x-ms-client-request-id": "7582e794-c9fd-0354-2825-58671cd92002",
         "x-ms-request-id": "421e39a9-701e-002e-71d2-0488d5000000",
-<<<<<<< HEAD
-        "x-ms-version": "2020-12-06"
-=======
         "x-ms-version": "2021-02-12"
->>>>>>> 7e782c87
       },
       "ResponseBody": []
     }
