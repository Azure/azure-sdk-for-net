﻿{
  "Entries": [
    {
      "RequestUri": "https://seanmcccanary3.blob.core.windows.net/test-container-6ff306f9-f22a-0d7f-b5af-9f8188ed55ec?restype=container",
      "RequestMethod": "PUT",
      "RequestHeaders": {
        "Accept": "application/xml",
        "Authorization": "Sanitized",
        "traceparent": "00-6d4848da64a92940a398346778a7845c-4fb33aeed8292945-00",
        "User-Agent": [
          "azsdk-net-Storage.Blobs/12.9.0-alpha.20210217.1",
          "(.NET 5.0.3; Microsoft Windows 10.0.19042)"
        ],
        "x-ms-blob-public-access": "container",
        "x-ms-client-request-id": "9662ad33-f2ce-7459-4a9e-50f80b1a7a4d",
        "x-ms-date": "Wed, 17 Feb 2021 18:54:05 GMT",
        "x-ms-return-client-request-id": "true",
<<<<<<< HEAD
        "x-ms-version": "2020-12-06"
=======
        "x-ms-version": "2021-02-12"
>>>>>>> 7e782c87
      },
      "RequestBody": null,
      "StatusCode": 201,
      "ResponseHeaders": {
        "Content-Length": "0",
        "Date": "Wed, 17 Feb 2021 18:54:05 GMT",
        "ETag": "\"0x8D8D37566AB2CCE\"",
        "Last-Modified": "Wed, 17 Feb 2021 18:54:06 GMT",
        "Server": [
          "Windows-Azure-Blob/1.0",
          "Microsoft-HTTPAPI/2.0"
        ],
        "x-ms-client-request-id": "9662ad33-f2ce-7459-4a9e-50f80b1a7a4d",
        "x-ms-request-id": "aec0d510-701e-0087-035e-0549a7000000",
<<<<<<< HEAD
        "x-ms-version": "2020-12-06"
=======
        "x-ms-version": "2021-02-12"
>>>>>>> 7e782c87
      },
      "ResponseBody": []
    },
    {
      "RequestUri": "https://seanmcccanary3.blob.core.windows.net/test-container-6ff306f9-f22a-0d7f-b5af-9f8188ed55ec/test-blob-2b3a659f-1c9b-3ced-cb73-d9c134c7da86",
      "RequestMethod": "PUT",
      "RequestHeaders": {
        "Accept": "application/xml",
        "Authorization": "Sanitized",
        "Content-Length": "1024",
        "Content-Type": "application/octet-stream",
        "traceparent": "00-6a09594413c3c44fb1997a6e12a6ad37-5bbd46ceb908bf46-00",
        "User-Agent": [
          "azsdk-net-Storage.Blobs/12.9.0-alpha.20210217.1",
          "(.NET 5.0.3; Microsoft Windows 10.0.19042)"
        ],
        "x-ms-blob-type": "BlockBlob",
        "x-ms-client-request-id": "b41c5081-339f-4a96-7636-a749ed0619cc",
        "x-ms-date": "Wed, 17 Feb 2021 18:54:06 GMT",
        "x-ms-return-client-request-id": "true",
<<<<<<< HEAD
        "x-ms-version": "2020-12-06"
=======
        "x-ms-version": "2021-02-12"
>>>>>>> 7e782c87
      },
      "RequestBody": "lzdN24q/Hpl+nmCYbEJ0eu1vF8307MwXwCXKWxiXQILEymDTzZ/C4EehrP27VNCJ/l/UxbAMkatrNRpk9MKB5l7e1KLioa1OrTeFUz/OXGtVQV24w3vStzi1aJeFXeyFIMae3IAupl2xhRd5hj5rnNmuD7JlyCPjDBxpLTkWyU9KADN5MH/rJ5oABz1jWTD5Scu+1k45H1eiu9BjxHkjm7zILoYK8WxZw+gXZcHmgLPrb+NtV/IBEeDb13Svh2Ih3GuAmiqq71dfZBNlIrqWvDsdeFSVtkPKxxylLxr3qTuG9YhVZeaIQICLDvPfm+8lRBs5kg8NjCUottIOBb89Z7vX3ywxQVZUlTfTCadQ6iwtf+r+vhcseGljLK8TejvBTqc3B7vD8wPE5PzXOoJ92Mum4IXVPqijq2fCzhSnQRv7ErsAGONwaovmOtkaVD3n5VTjbJm16w/+lFxTACXuHaLh2yfHfb/oNXb57gTOiFYp2+m/w9SBRSerAoOGHGlm9xw3OXgWH2iU+zcjvPwKLwwGKiU7L1nOYJYAG3o8YRgMk/fol0/dE7uBKsidXYkqoNJ2gPJEKsjCaNjiFQTtWJkeFygFIpe9KBZpugSRMAIM1XqnxeEmx2guJS52+/23lNIuf0ZhJX07uVfb2nDEMDjV1kCJRZO390+/1v1oRy0ZsiYyYrG8q7D8bAyJSu34avT2oCS9LU4+dof3oU6A0nEqwihKks2GGSuPjdiGLqxix2wIcqYIXIXX8+wqxAlhfJqaX4jErtcmcIb5LZ92uEjalNnid1/LImajcp/hXFQhLRE97M4knRmU4gEfDi7lYTujUDAwfwQ6zz0iITs4RRQy2P+OOMt5tvfATZVeqxM3vRFkPgwk8K4MAxyRAXvdW53t7TUuVyhvKZk4cDFv3CMp62Qq1AYIDedRgTWu6LR74vL3cL7dCGbo9BRy64B8nSb5aBYXs4eW5eBO3dXzwEHlvI4/d2xlS+L9QeDyliFm1OMOtX+eZC5rYYrdjyuQ9TTSjC/yPSa5kx00GXKno0++5wjx5ArCR1hf1BXih7u2bUurIAnydJa9VSJhaku7xL46H6ginhEpD0XWkmkQ1wthfasn+4NGzHJxNI/nYN0NpBBXp2gTk845gRDEG+ItrX0XAOyfk8g69FM1sWqCQq9oye5ZuDCiTurd7nlygrCQRIYR0GDwbhBHHbIV3eJktj9gW1Lz1PVMdLECwaVPyHKipGzkcHFPd1rdEZt9jXAHeTc5ESZdnG+QxVyu7qxq+FRAcjl1gEbOEeP4FsNazuZB+khuFbZMRQf9U6sVoImuchlGPRo3kvjxawBCZYasNvZ1bfNj/OKe9C0xeCyauQ==",
      "StatusCode": 201,
      "ResponseHeaders": {
        "Content-Length": "0",
        "Content-MD5": "KHLfpkdTWbhQ48OSuwb89Q==",
        "Date": "Wed, 17 Feb 2021 18:54:05 GMT",
        "ETag": "\"0x8D8D37566B61B8F\"",
        "Last-Modified": "Wed, 17 Feb 2021 18:54:06 GMT",
        "Server": [
          "Windows-Azure-Blob/1.0",
          "Microsoft-HTTPAPI/2.0"
        ],
        "x-ms-client-request-id": "b41c5081-339f-4a96-7636-a749ed0619cc",
        "x-ms-content-crc64": "bxoZIOuPs14=",
        "x-ms-request-id": "aec0d524-701e-0087-105e-0549a7000000",
        "x-ms-request-server-encrypted": "true",
<<<<<<< HEAD
        "x-ms-version": "2020-12-06",
=======
        "x-ms-version": "2021-02-12",
>>>>>>> 7e782c87
        "x-ms-version-id": "2021-02-17T18:54:06.0780196Z"
      },
      "ResponseBody": []
    },
    {
      "RequestUri": "https://seanmcccanary3.blob.core.windows.net/test-container-6ff306f9-f22a-0d7f-b5af-9f8188ed55ec/test-blob-2b3a659f-1c9b-3ced-cb73-d9c134c7da86",
      "RequestMethod": "GET",
      "RequestHeaders": {
        "Accept": "application/xml",
        "Authorization": "Sanitized",
        "traceparent": "00-d300e3484ba31b40aea1acc00e003909-69dbe471e3121648-00",
        "User-Agent": [
          "azsdk-net-Storage.Blobs/12.9.0-alpha.20210217.1",
          "(.NET 5.0.3; Microsoft Windows 10.0.19042)"
        ],
        "x-ms-client-request-id": "27af4dea-e50f-3c19-c3ff-2d736c46de03",
        "x-ms-date": "Wed, 17 Feb 2021 18:54:06 GMT",
        "x-ms-return-client-request-id": "true",
<<<<<<< HEAD
        "x-ms-version": "2020-12-06"
=======
        "x-ms-version": "2021-02-12"
>>>>>>> 7e782c87
      },
      "RequestBody": null,
      "StatusCode": 200,
      "ResponseHeaders": {
        "Accept-Ranges": "bytes",
        "Content-Length": "1024",
        "Content-MD5": "KHLfpkdTWbhQ48OSuwb89Q==",
        "Content-Type": "application/octet-stream",
        "Date": "Wed, 17 Feb 2021 18:54:05 GMT",
        "ETag": "\"0x8D8D37566B61B8F\"",
        "Last-Modified": "Wed, 17 Feb 2021 18:54:06 GMT",
        "Server": [
          "Windows-Azure-Blob/1.0",
          "Microsoft-HTTPAPI/2.0"
        ],
        "x-ms-blob-type": "BlockBlob",
        "x-ms-client-request-id": "27af4dea-e50f-3c19-c3ff-2d736c46de03",
        "x-ms-creation-time": "Wed, 17 Feb 2021 18:54:06 GMT",
        "x-ms-is-current-version": "true",
        "x-ms-last-access-time": "Wed, 17 Feb 2021 18:54:06 GMT",
        "x-ms-lease-state": "available",
        "x-ms-lease-status": "unlocked",
        "x-ms-request-id": "aec0d53f-701e-0087-295e-0549a7000000",
        "x-ms-server-encrypted": "true",
<<<<<<< HEAD
        "x-ms-version": "2020-12-06",
=======
        "x-ms-version": "2021-02-12",
>>>>>>> 7e782c87
        "x-ms-version-id": "2021-02-17T18:54:06.0780196Z"
      },
      "ResponseBody": "lzdN24q/Hpl+nmCYbEJ0eu1vF8307MwXwCXKWxiXQILEymDTzZ/C4EehrP27VNCJ/l/UxbAMkatrNRpk9MKB5l7e1KLioa1OrTeFUz/OXGtVQV24w3vStzi1aJeFXeyFIMae3IAupl2xhRd5hj5rnNmuD7JlyCPjDBxpLTkWyU9KADN5MH/rJ5oABz1jWTD5Scu+1k45H1eiu9BjxHkjm7zILoYK8WxZw+gXZcHmgLPrb+NtV/IBEeDb13Svh2Ih3GuAmiqq71dfZBNlIrqWvDsdeFSVtkPKxxylLxr3qTuG9YhVZeaIQICLDvPfm+8lRBs5kg8NjCUottIOBb89Z7vX3ywxQVZUlTfTCadQ6iwtf+r+vhcseGljLK8TejvBTqc3B7vD8wPE5PzXOoJ92Mum4IXVPqijq2fCzhSnQRv7ErsAGONwaovmOtkaVD3n5VTjbJm16w/+lFxTACXuHaLh2yfHfb/oNXb57gTOiFYp2+m/w9SBRSerAoOGHGlm9xw3OXgWH2iU+zcjvPwKLwwGKiU7L1nOYJYAG3o8YRgMk/fol0/dE7uBKsidXYkqoNJ2gPJEKsjCaNjiFQTtWJkeFygFIpe9KBZpugSRMAIM1XqnxeEmx2guJS52+/23lNIuf0ZhJX07uVfb2nDEMDjV1kCJRZO390+/1v1oRy0ZsiYyYrG8q7D8bAyJSu34avT2oCS9LU4+dof3oU6A0nEqwihKks2GGSuPjdiGLqxix2wIcqYIXIXX8+wqxAlhfJqaX4jErtcmcIb5LZ92uEjalNnid1/LImajcp/hXFQhLRE97M4knRmU4gEfDi7lYTujUDAwfwQ6zz0iITs4RRQy2P+OOMt5tvfATZVeqxM3vRFkPgwk8K4MAxyRAXvdW53t7TUuVyhvKZk4cDFv3CMp62Qq1AYIDedRgTWu6LR74vL3cL7dCGbo9BRy64B8nSb5aBYXs4eW5eBO3dXzwEHlvI4/d2xlS+L9QeDyliFm1OMOtX+eZC5rYYrdjyuQ9TTSjC/yPSa5kx00GXKno0++5wjx5ArCR1hf1BXih7u2bUurIAnydJa9VSJhaku7xL46H6ginhEpD0XWkmkQ1wthfasn+4NGzHJxNI/nYN0NpBBXp2gTk845gRDEG+ItrX0XAOyfk8g69FM1sWqCQq9oye5ZuDCiTurd7nlygrCQRIYR0GDwbhBHHbIV3eJktj9gW1Lz1PVMdLECwaVPyHKipGzkcHFPd1rdEZt9jXAHeTc5ESZdnG+QxVyu7qxq+FRAcjl1gEbOEeP4FsNazuZB+khuFbZMRQf9U6sVoImuchlGPRo3kvjxawBCZYasNvZ1bfNj/OKe9C0xeCyauQ=="
    },
    {
      "RequestUri": "https://seanmcccanary3.blob.core.windows.net/test-container-6ff306f9-f22a-0d7f-b5af-9f8188ed55ec/test-blob-2b3a659f-1c9b-3ced-cb73-d9c134c7da86",
      "RequestMethod": "HEAD",
      "RequestHeaders": {
        "Accept": "application/xml",
        "Authorization": "Sanitized",
        "traceparent": "00-7cb0106a9edbb84abaf3e651fb387f9a-2eaac3cefdcc4c47-00",
        "User-Agent": [
          "azsdk-net-Storage.Blobs/12.9.0-alpha.20210217.1",
          "(.NET 5.0.3; Microsoft Windows 10.0.19042)"
        ],
        "x-ms-client-request-id": "9f5fbefd-f156-70bc-9852-251cb48eb51f",
        "x-ms-date": "Wed, 17 Feb 2021 18:54:06 GMT",
        "x-ms-return-client-request-id": "true",
<<<<<<< HEAD
        "x-ms-version": "2020-12-06"
=======
        "x-ms-version": "2021-02-12"
>>>>>>> 7e782c87
      },
      "RequestBody": null,
      "StatusCode": 200,
      "ResponseHeaders": {
        "Accept-Ranges": "bytes",
        "Content-Length": "1024",
        "Content-MD5": "KHLfpkdTWbhQ48OSuwb89Q==",
        "Content-Type": "application/octet-stream",
        "Date": "Wed, 17 Feb 2021 18:54:05 GMT",
        "ETag": "\"0x8D8D37566B61B8F\"",
        "Last-Modified": "Wed, 17 Feb 2021 18:54:06 GMT",
        "Server": [
          "Windows-Azure-Blob/1.0",
          "Microsoft-HTTPAPI/2.0"
        ],
        "x-ms-access-tier": "Hot",
        "x-ms-access-tier-inferred": "true",
        "x-ms-blob-type": "BlockBlob",
        "x-ms-client-request-id": "9f5fbefd-f156-70bc-9852-251cb48eb51f",
        "x-ms-creation-time": "Wed, 17 Feb 2021 18:54:06 GMT",
        "x-ms-is-current-version": "true",
        "x-ms-last-access-time": "Wed, 17 Feb 2021 18:54:06 GMT",
        "x-ms-lease-state": "available",
        "x-ms-lease-status": "unlocked",
        "x-ms-request-id": "aec0d548-701e-0087-305e-0549a7000000",
        "x-ms-server-encrypted": "true",
<<<<<<< HEAD
        "x-ms-version": "2020-12-06",
=======
        "x-ms-version": "2021-02-12",
>>>>>>> 7e782c87
        "x-ms-version-id": "2021-02-17T18:54:06.0780196Z"
      },
      "ResponseBody": []
    },
    {
      "RequestUri": "https://seanmcccanary3.blob.core.windows.net/test-container-6ff306f9-f22a-0d7f-b5af-9f8188ed55ec?restype=container",
      "RequestMethod": "DELETE",
      "RequestHeaders": {
        "Accept": "application/xml",
        "Authorization": "Sanitized",
        "traceparent": "00-8247ea6d9f5be043a6788875cf479b0c-42524a26d4691c47-00",
        "User-Agent": [
          "azsdk-net-Storage.Blobs/12.9.0-alpha.20210217.1",
          "(.NET 5.0.3; Microsoft Windows 10.0.19042)"
        ],
        "x-ms-client-request-id": "ad7636c8-3ee7-5dac-c7b6-5fd3fba8ebbe",
        "x-ms-date": "Wed, 17 Feb 2021 18:54:06 GMT",
        "x-ms-return-client-request-id": "true",
<<<<<<< HEAD
        "x-ms-version": "2020-12-06"
=======
        "x-ms-version": "2021-02-12"
>>>>>>> 7e782c87
      },
      "RequestBody": null,
      "StatusCode": 202,
      "ResponseHeaders": {
        "Content-Length": "0",
        "Date": "Wed, 17 Feb 2021 18:54:05 GMT",
        "Server": [
          "Windows-Azure-Blob/1.0",
          "Microsoft-HTTPAPI/2.0"
        ],
        "x-ms-client-request-id": "ad7636c8-3ee7-5dac-c7b6-5fd3fba8ebbe",
        "x-ms-request-id": "aec0d557-701e-0087-3b5e-0549a7000000",
<<<<<<< HEAD
        "x-ms-version": "2020-12-06"
=======
        "x-ms-version": "2021-02-12"
>>>>>>> 7e782c87
      },
      "ResponseBody": []
    }
  ],
  "Variables": {
    "RandomSeed": "1926044275",
    "Storage_TestConfigDefault": "ProductionTenant\nseanmcccanary3\nU2FuaXRpemVk\nhttps://seanmcccanary3.blob.core.windows.net\nhttps://seanmcccanary3.file.core.windows.net\nhttps://seanmcccanary3.queue.core.windows.net\nhttps://seanmcccanary3.table.core.windows.net\n\n\n\n\nhttps://seanmcccanary3-secondary.blob.core.windows.net\nhttps://seanmcccanary3-secondary.file.core.windows.net\nhttps://seanmcccanary3-secondary.queue.core.windows.net\nhttps://seanmcccanary3-secondary.table.core.windows.net\n\nSanitized\n\n\nCloud\nBlobEndpoint=https://seanmcccanary3.blob.core.windows.net/;QueueEndpoint=https://seanmcccanary3.queue.core.windows.net/;FileEndpoint=https://seanmcccanary3.file.core.windows.net/;BlobSecondaryEndpoint=https://seanmcccanary3-secondary.blob.core.windows.net/;QueueSecondaryEndpoint=https://seanmcccanary3-secondary.queue.core.windows.net/;FileSecondaryEndpoint=https://seanmcccanary3-secondary.file.core.windows.net/;AccountName=seanmcccanary3;AccountKey=Kg==;\nseanscope1\n\n"
  }
}<|MERGE_RESOLUTION|>--- conflicted
+++ resolved
@@ -15,11 +15,7 @@
         "x-ms-client-request-id": "9662ad33-f2ce-7459-4a9e-50f80b1a7a4d",
         "x-ms-date": "Wed, 17 Feb 2021 18:54:05 GMT",
         "x-ms-return-client-request-id": "true",
-<<<<<<< HEAD
-        "x-ms-version": "2020-12-06"
-=======
-        "x-ms-version": "2021-02-12"
->>>>>>> 7e782c87
+        "x-ms-version": "2021-02-12"
       },
       "RequestBody": null,
       "StatusCode": 201,
@@ -34,11 +30,7 @@
         ],
         "x-ms-client-request-id": "9662ad33-f2ce-7459-4a9e-50f80b1a7a4d",
         "x-ms-request-id": "aec0d510-701e-0087-035e-0549a7000000",
-<<<<<<< HEAD
-        "x-ms-version": "2020-12-06"
-=======
-        "x-ms-version": "2021-02-12"
->>>>>>> 7e782c87
+        "x-ms-version": "2021-02-12"
       },
       "ResponseBody": []
     },
@@ -59,11 +51,7 @@
         "x-ms-client-request-id": "b41c5081-339f-4a96-7636-a749ed0619cc",
         "x-ms-date": "Wed, 17 Feb 2021 18:54:06 GMT",
         "x-ms-return-client-request-id": "true",
-<<<<<<< HEAD
-        "x-ms-version": "2020-12-06"
-=======
-        "x-ms-version": "2021-02-12"
->>>>>>> 7e782c87
+        "x-ms-version": "2021-02-12"
       },
       "RequestBody": "lzdN24q/Hpl+nmCYbEJ0eu1vF8307MwXwCXKWxiXQILEymDTzZ/C4EehrP27VNCJ/l/UxbAMkatrNRpk9MKB5l7e1KLioa1OrTeFUz/OXGtVQV24w3vStzi1aJeFXeyFIMae3IAupl2xhRd5hj5rnNmuD7JlyCPjDBxpLTkWyU9KADN5MH/rJ5oABz1jWTD5Scu+1k45H1eiu9BjxHkjm7zILoYK8WxZw+gXZcHmgLPrb+NtV/IBEeDb13Svh2Ih3GuAmiqq71dfZBNlIrqWvDsdeFSVtkPKxxylLxr3qTuG9YhVZeaIQICLDvPfm+8lRBs5kg8NjCUottIOBb89Z7vX3ywxQVZUlTfTCadQ6iwtf+r+vhcseGljLK8TejvBTqc3B7vD8wPE5PzXOoJ92Mum4IXVPqijq2fCzhSnQRv7ErsAGONwaovmOtkaVD3n5VTjbJm16w/+lFxTACXuHaLh2yfHfb/oNXb57gTOiFYp2+m/w9SBRSerAoOGHGlm9xw3OXgWH2iU+zcjvPwKLwwGKiU7L1nOYJYAG3o8YRgMk/fol0/dE7uBKsidXYkqoNJ2gPJEKsjCaNjiFQTtWJkeFygFIpe9KBZpugSRMAIM1XqnxeEmx2guJS52+/23lNIuf0ZhJX07uVfb2nDEMDjV1kCJRZO390+/1v1oRy0ZsiYyYrG8q7D8bAyJSu34avT2oCS9LU4+dof3oU6A0nEqwihKks2GGSuPjdiGLqxix2wIcqYIXIXX8+wqxAlhfJqaX4jErtcmcIb5LZ92uEjalNnid1/LImajcp/hXFQhLRE97M4knRmU4gEfDi7lYTujUDAwfwQ6zz0iITs4RRQy2P+OOMt5tvfATZVeqxM3vRFkPgwk8K4MAxyRAXvdW53t7TUuVyhvKZk4cDFv3CMp62Qq1AYIDedRgTWu6LR74vL3cL7dCGbo9BRy64B8nSb5aBYXs4eW5eBO3dXzwEHlvI4/d2xlS+L9QeDyliFm1OMOtX+eZC5rYYrdjyuQ9TTSjC/yPSa5kx00GXKno0++5wjx5ArCR1hf1BXih7u2bUurIAnydJa9VSJhaku7xL46H6ginhEpD0XWkmkQ1wthfasn+4NGzHJxNI/nYN0NpBBXp2gTk845gRDEG+ItrX0XAOyfk8g69FM1sWqCQq9oye5ZuDCiTurd7nlygrCQRIYR0GDwbhBHHbIV3eJktj9gW1Lz1PVMdLECwaVPyHKipGzkcHFPd1rdEZt9jXAHeTc5ESZdnG+QxVyu7qxq+FRAcjl1gEbOEeP4FsNazuZB+khuFbZMRQf9U6sVoImuchlGPRo3kvjxawBCZYasNvZ1bfNj/OKe9C0xeCyauQ==",
       "StatusCode": 201,
@@ -81,11 +69,7 @@
         "x-ms-content-crc64": "bxoZIOuPs14=",
         "x-ms-request-id": "aec0d524-701e-0087-105e-0549a7000000",
         "x-ms-request-server-encrypted": "true",
-<<<<<<< HEAD
-        "x-ms-version": "2020-12-06",
-=======
         "x-ms-version": "2021-02-12",
->>>>>>> 7e782c87
         "x-ms-version-id": "2021-02-17T18:54:06.0780196Z"
       },
       "ResponseBody": []
@@ -104,11 +88,7 @@
         "x-ms-client-request-id": "27af4dea-e50f-3c19-c3ff-2d736c46de03",
         "x-ms-date": "Wed, 17 Feb 2021 18:54:06 GMT",
         "x-ms-return-client-request-id": "true",
-<<<<<<< HEAD
-        "x-ms-version": "2020-12-06"
-=======
-        "x-ms-version": "2021-02-12"
->>>>>>> 7e782c87
+        "x-ms-version": "2021-02-12"
       },
       "RequestBody": null,
       "StatusCode": 200,
@@ -133,11 +113,7 @@
         "x-ms-lease-status": "unlocked",
         "x-ms-request-id": "aec0d53f-701e-0087-295e-0549a7000000",
         "x-ms-server-encrypted": "true",
-<<<<<<< HEAD
-        "x-ms-version": "2020-12-06",
-=======
         "x-ms-version": "2021-02-12",
->>>>>>> 7e782c87
         "x-ms-version-id": "2021-02-17T18:54:06.0780196Z"
       },
       "ResponseBody": "lzdN24q/Hpl+nmCYbEJ0eu1vF8307MwXwCXKWxiXQILEymDTzZ/C4EehrP27VNCJ/l/UxbAMkatrNRpk9MKB5l7e1KLioa1OrTeFUz/OXGtVQV24w3vStzi1aJeFXeyFIMae3IAupl2xhRd5hj5rnNmuD7JlyCPjDBxpLTkWyU9KADN5MH/rJ5oABz1jWTD5Scu+1k45H1eiu9BjxHkjm7zILoYK8WxZw+gXZcHmgLPrb+NtV/IBEeDb13Svh2Ih3GuAmiqq71dfZBNlIrqWvDsdeFSVtkPKxxylLxr3qTuG9YhVZeaIQICLDvPfm+8lRBs5kg8NjCUottIOBb89Z7vX3ywxQVZUlTfTCadQ6iwtf+r+vhcseGljLK8TejvBTqc3B7vD8wPE5PzXOoJ92Mum4IXVPqijq2fCzhSnQRv7ErsAGONwaovmOtkaVD3n5VTjbJm16w/+lFxTACXuHaLh2yfHfb/oNXb57gTOiFYp2+m/w9SBRSerAoOGHGlm9xw3OXgWH2iU+zcjvPwKLwwGKiU7L1nOYJYAG3o8YRgMk/fol0/dE7uBKsidXYkqoNJ2gPJEKsjCaNjiFQTtWJkeFygFIpe9KBZpugSRMAIM1XqnxeEmx2guJS52+/23lNIuf0ZhJX07uVfb2nDEMDjV1kCJRZO390+/1v1oRy0ZsiYyYrG8q7D8bAyJSu34avT2oCS9LU4+dof3oU6A0nEqwihKks2GGSuPjdiGLqxix2wIcqYIXIXX8+wqxAlhfJqaX4jErtcmcIb5LZ92uEjalNnid1/LImajcp/hXFQhLRE97M4knRmU4gEfDi7lYTujUDAwfwQ6zz0iITs4RRQy2P+OOMt5tvfATZVeqxM3vRFkPgwk8K4MAxyRAXvdW53t7TUuVyhvKZk4cDFv3CMp62Qq1AYIDedRgTWu6LR74vL3cL7dCGbo9BRy64B8nSb5aBYXs4eW5eBO3dXzwEHlvI4/d2xlS+L9QeDyliFm1OMOtX+eZC5rYYrdjyuQ9TTSjC/yPSa5kx00GXKno0++5wjx5ArCR1hf1BXih7u2bUurIAnydJa9VSJhaku7xL46H6ginhEpD0XWkmkQ1wthfasn+4NGzHJxNI/nYN0NpBBXp2gTk845gRDEG+ItrX0XAOyfk8g69FM1sWqCQq9oye5ZuDCiTurd7nlygrCQRIYR0GDwbhBHHbIV3eJktj9gW1Lz1PVMdLECwaVPyHKipGzkcHFPd1rdEZt9jXAHeTc5ESZdnG+QxVyu7qxq+FRAcjl1gEbOEeP4FsNazuZB+khuFbZMRQf9U6sVoImuchlGPRo3kvjxawBCZYasNvZ1bfNj/OKe9C0xeCyauQ=="
@@ -156,11 +132,7 @@
         "x-ms-client-request-id": "9f5fbefd-f156-70bc-9852-251cb48eb51f",
         "x-ms-date": "Wed, 17 Feb 2021 18:54:06 GMT",
         "x-ms-return-client-request-id": "true",
-<<<<<<< HEAD
-        "x-ms-version": "2020-12-06"
-=======
-        "x-ms-version": "2021-02-12"
->>>>>>> 7e782c87
+        "x-ms-version": "2021-02-12"
       },
       "RequestBody": null,
       "StatusCode": 200,
@@ -187,11 +159,7 @@
         "x-ms-lease-status": "unlocked",
         "x-ms-request-id": "aec0d548-701e-0087-305e-0549a7000000",
         "x-ms-server-encrypted": "true",
-<<<<<<< HEAD
-        "x-ms-version": "2020-12-06",
-=======
         "x-ms-version": "2021-02-12",
->>>>>>> 7e782c87
         "x-ms-version-id": "2021-02-17T18:54:06.0780196Z"
       },
       "ResponseBody": []
@@ -210,11 +178,7 @@
         "x-ms-client-request-id": "ad7636c8-3ee7-5dac-c7b6-5fd3fba8ebbe",
         "x-ms-date": "Wed, 17 Feb 2021 18:54:06 GMT",
         "x-ms-return-client-request-id": "true",
-<<<<<<< HEAD
-        "x-ms-version": "2020-12-06"
-=======
-        "x-ms-version": "2021-02-12"
->>>>>>> 7e782c87
+        "x-ms-version": "2021-02-12"
       },
       "RequestBody": null,
       "StatusCode": 202,
@@ -227,11 +191,7 @@
         ],
         "x-ms-client-request-id": "ad7636c8-3ee7-5dac-c7b6-5fd3fba8ebbe",
         "x-ms-request-id": "aec0d557-701e-0087-3b5e-0549a7000000",
-<<<<<<< HEAD
-        "x-ms-version": "2020-12-06"
-=======
-        "x-ms-version": "2021-02-12"
->>>>>>> 7e782c87
+        "x-ms-version": "2021-02-12"
       },
       "ResponseBody": []
     }
