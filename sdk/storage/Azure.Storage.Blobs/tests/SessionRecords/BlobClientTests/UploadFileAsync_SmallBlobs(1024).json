--- conflicted
+++ resolved
@@ -15,11 +15,7 @@
         "x-ms-client-request-id": "4c677c87-a1f5-2d5e-5ea6-598f6a0c06ae",
         "x-ms-date": "Wed, 17 Feb 2021 18:53:39 GMT",
         "x-ms-return-client-request-id": "true",
-<<<<<<< HEAD
-        "x-ms-version": "2020-12-06"
-=======
         "x-ms-version": "2021-02-12"
->>>>>>> 7e782c87
       },
       "RequestBody": null,
       "StatusCode": 201,
@@ -34,11 +30,7 @@
         ],
         "x-ms-client-request-id": "4c677c87-a1f5-2d5e-5ea6-598f6a0c06ae",
         "x-ms-request-id": "0f66687b-b01e-006c-545e-053155000000",
-<<<<<<< HEAD
-        "x-ms-version": "2020-12-06"
-=======
         "x-ms-version": "2021-02-12"
->>>>>>> 7e782c87
       },
       "ResponseBody": []
     },
@@ -57,11 +49,7 @@
         "x-ms-client-request-id": "2101880757_AAAAAAAAAAAAAAAAAAAAAAAAAAAAAAAAAAAAAAAAAAAAAAAAAAAAAAAAAAAAAAAA",
         "x-ms-date": "Wed, 17 Feb 2021 18:53:39 GMT",
         "x-ms-return-client-request-id": "true",
-<<<<<<< HEAD
-        "x-ms-version": "2020-12-06"
-=======
         "x-ms-version": "2021-02-12"
->>>>>>> 7e782c87
       },
       "RequestBody": "RNv/2bIcrXFacSuEyo14kntvblYFygXWXpN7PqgNnjcy+/37RUH6b1y9EM42lFD+K7HJm4aG/nnWKHseoG/ITNLzUs6QfUw6df75R7o2oMpCfRL2QwOxq/yDJR3G287t9MP8QkKCba1ljyaHjba/n4ix3CNc0gnPQqbRDFgudJkvC1P2Ol2HwA9lkbTdKR5GxIaVFf+rkSK6LQCbsGBVNhuNWIFjyWQqKRsT90BV8hiHi0jRmV+ZhHoxOw1d6xCvD1qYUNGd4vshauvkmJnhZTrnEyQYg5y889MGMo1XzD0KZOfmvKJH6qhMsC5ztOvgT9XSdtfslou+3Fz9lrBuyp6u2TOx+6mYnyl7zNNtSD/oJeK3hFZlHs5cJ99FSVT43uWQxdu4LlQsOdaucMm3UJMdFXDNtkZISLplVdPJU1XUg+7u3YNjL/aOi0p/tq0EpNdLKDTjKiefSHwgUtmAYuaA2e3byXIQueV6Pyv7yJEMYbD7fSoh8VjGTpUGQ90dDShk/t3AKNtkO29Oaer8pH/qE/EoheW8X+iUFHrdCXYIXDICl8m0TDjVlkK70ohuyqoVHC/s9IhCqJ/0KxRghzH4Rgy4+Q21Nce4Uu6jAIxgJkrQyO1HG2eqwO4qwCAkdQ8Qwot7tdCdX+ZnM6GZn6cSlATJkL5EsSukDjkei3WmlN3ekj4B5XB6MmgH3+jGECBHFysbWuVQyxBg1qeWf9NwwJ7EugxoEa+UTl1WPdJC3v4Z1nNKizn4jsYtoA7J47OVlh5KAVUT3gZ8hwuH+o4+HfepfahgJjVkyyxGO3CgymupwKaz+NyoBfdszgMtcJM47oIXH2UKNXDp5TYozaOW27yg3jnoiyUaAHex81gyNluYDkztiasFnos1yhKmfzhT1vJGjZJaT2Nd/B/uWUIYtq/bkL5XqVERmz+tssESc4A+XRxl66nIPr7okIyMF0VJHRNjy+95/C2gNfJSrJ2iSoier/wls8sFElEAbhjFhYP6ZJWtr6iQxGDvxLW2dpIhRkUE7WdIJGpHXbieeY0U27BuWEgI9JvgDeqbNu4VT5y/3yjTwJccsT8rZlHv8kvT2ukFSB1KGFKpJN98rO17Mg4c35llQRoYUqYI3Y5K8BufyFsFDwd+dcbWKZy3nwVRrzNC0xOxbZnO7fZ3QTvDXzPE3eSSdiIHnWnTjxd+YLKhti1aBxwI7VrCNyIQBzOKEspo88IgvzkROzWp3t6CUIxD1YsNaVgXvPCJ0D//9pY2SH1NFW3wgPb0ScvnXg58QOaWzTGnfKhyUTbSl+/5EUWfc5ZhNDoeU1WVGSCMMF7hDI9YaSlkjsvU28M3HugG+jeGR+t4Gwusd3ncEg==",
       "StatusCode": 201,
@@ -76,11 +64,7 @@
         "x-ms-content-crc64": "EaAHJdrcZLE=",
         "x-ms-request-id": "8677dfe5-c01e-0076-475e-05508a000000",
         "x-ms-request-server-encrypted": "true",
-<<<<<<< HEAD
-        "x-ms-version": "2020-12-06"
-=======
         "x-ms-version": "2021-02-12"
->>>>>>> 7e782c87
       },
       "ResponseBody": []
     },
@@ -99,11 +83,7 @@
         "x-ms-client-request-id": "59ffd963-4b9e-4c4e-5e06-3b629b804445",
         "x-ms-date": "Wed, 17 Feb 2021 18:53:39 GMT",
         "x-ms-return-client-request-id": "true",
-<<<<<<< HEAD
-        "x-ms-version": "2020-12-06"
-=======
         "x-ms-version": "2021-02-12"
->>>>>>> 7e782c87
       },
       "RequestBody": "﻿<BlockList><Latest>AAAAAAAAAAAAAAAAAAAAAAAAAAAAAAAAAAAAAAAAAAAAAAAAAAAAAAAAAAAAAAAA</Latest></BlockList>",
       "StatusCode": 201,
@@ -120,11 +100,7 @@
         "x-ms-content-crc64": "2lljW2IaEzY=",
         "x-ms-request-id": "8677e00e-c01e-0076-6c5e-05508a000000",
         "x-ms-request-server-encrypted": "true",
-<<<<<<< HEAD
-        "x-ms-version": "2020-12-06",
-=======
         "x-ms-version": "2021-02-12",
->>>>>>> 7e782c87
         "x-ms-version-id": "2021-02-17T18:53:39.8223447Z"
       },
       "ResponseBody": []
@@ -144,11 +120,7 @@
         "x-ms-date": "Wed, 17 Feb 2021 18:53:39 GMT",
         "x-ms-range": "bytes=0-1023",
         "x-ms-return-client-request-id": "true",
-<<<<<<< HEAD
-        "x-ms-version": "2020-12-06"
-=======
         "x-ms-version": "2021-02-12"
->>>>>>> 7e782c87
       },
       "RequestBody": null,
       "StatusCode": 206,
@@ -173,11 +145,7 @@
         "x-ms-lease-status": "unlocked",
         "x-ms-request-id": "8677e027-c01e-0076-045e-05508a000000",
         "x-ms-server-encrypted": "true",
-<<<<<<< HEAD
-        "x-ms-version": "2020-12-06",
-=======
         "x-ms-version": "2021-02-12",
->>>>>>> 7e782c87
         "x-ms-version-id": "2021-02-17T18:53:39.8223447Z"
       },
       "ResponseBody": "RNv/2bIcrXFacSuEyo14kntvblYFygXWXpN7PqgNnjcy+/37RUH6b1y9EM42lFD+K7HJm4aG/nnWKHseoG/ITNLzUs6QfUw6df75R7o2oMpCfRL2QwOxq/yDJR3G287t9MP8QkKCba1ljyaHjba/n4ix3CNc0gnPQqbRDFgudJkvC1P2Ol2HwA9lkbTdKR5GxIaVFf+rkSK6LQCbsGBVNhuNWIFjyWQqKRsT90BV8hiHi0jRmV+ZhHoxOw1d6xCvD1qYUNGd4vshauvkmJnhZTrnEyQYg5y889MGMo1XzD0KZOfmvKJH6qhMsC5ztOvgT9XSdtfslou+3Fz9lrBuyp6u2TOx+6mYnyl7zNNtSD/oJeK3hFZlHs5cJ99FSVT43uWQxdu4LlQsOdaucMm3UJMdFXDNtkZISLplVdPJU1XUg+7u3YNjL/aOi0p/tq0EpNdLKDTjKiefSHwgUtmAYuaA2e3byXIQueV6Pyv7yJEMYbD7fSoh8VjGTpUGQ90dDShk/t3AKNtkO29Oaer8pH/qE/EoheW8X+iUFHrdCXYIXDICl8m0TDjVlkK70ohuyqoVHC/s9IhCqJ/0KxRghzH4Rgy4+Q21Nce4Uu6jAIxgJkrQyO1HG2eqwO4qwCAkdQ8Qwot7tdCdX+ZnM6GZn6cSlATJkL5EsSukDjkei3WmlN3ekj4B5XB6MmgH3+jGECBHFysbWuVQyxBg1qeWf9NwwJ7EugxoEa+UTl1WPdJC3v4Z1nNKizn4jsYtoA7J47OVlh5KAVUT3gZ8hwuH+o4+HfepfahgJjVkyyxGO3CgymupwKaz+NyoBfdszgMtcJM47oIXH2UKNXDp5TYozaOW27yg3jnoiyUaAHex81gyNluYDkztiasFnos1yhKmfzhT1vJGjZJaT2Nd/B/uWUIYtq/bkL5XqVERmz+tssESc4A+XRxl66nIPr7okIyMF0VJHRNjy+95/C2gNfJSrJ2iSoier/wls8sFElEAbhjFhYP6ZJWtr6iQxGDvxLW2dpIhRkUE7WdIJGpHXbieeY0U27BuWEgI9JvgDeqbNu4VT5y/3yjTwJccsT8rZlHv8kvT2ukFSB1KGFKpJN98rO17Mg4c35llQRoYUqYI3Y5K8BufyFsFDwd+dcbWKZy3nwVRrzNC0xOxbZnO7fZ3QTvDXzPE3eSSdiIHnWnTjxd+YLKhti1aBxwI7VrCNyIQBzOKEspo88IgvzkROzWp3t6CUIxD1YsNaVgXvPCJ0D//9pY2SH1NFW3wgPb0ScvnXg58QOaWzTGnfKhyUTbSl+/5EUWfc5ZhNDoeU1WVGSCMMF7hDI9YaSlkjsvU28M3HugG+jeGR+t4Gwusd3ncEg=="
@@ -196,11 +164,7 @@
         "x-ms-client-request-id": "000bcf68-90d6-e5c4-85ff-bd2f0bbbfdf1",
         "x-ms-date": "Wed, 17 Feb 2021 18:53:39 GMT",
         "x-ms-return-client-request-id": "true",
-<<<<<<< HEAD
-        "x-ms-version": "2020-12-06"
-=======
         "x-ms-version": "2021-02-12"
->>>>>>> 7e782c87
       },
       "RequestBody": null,
       "StatusCode": 202,
@@ -213,11 +177,7 @@
         ],
         "x-ms-client-request-id": "000bcf68-90d6-e5c4-85ff-bd2f0bbbfdf1",
         "x-ms-request-id": "0f66698c-b01e-006c-565e-053155000000",
-<<<<<<< HEAD
-        "x-ms-version": "2020-12-06"
-=======
         "x-ms-version": "2021-02-12"
->>>>>>> 7e782c87
       },
       "ResponseBody": []
     }
