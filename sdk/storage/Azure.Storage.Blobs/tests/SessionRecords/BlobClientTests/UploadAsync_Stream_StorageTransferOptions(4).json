﻿{
  "Entries": [
    {
      "RequestUri": "https://seanmcccanary3.blob.core.windows.net/test-container-70422388-4ff4-a246-5cbd-b3d9fb652cc7?restype=container",
      "RequestMethod": "PUT",
      "RequestHeaders": {
        "Accept": "application/xml",
        "Authorization": "Sanitized",
        "traceparent": "00-5215cebd8eebe24dbd89a9af8ed49d21-4f9b8dfa74f59a4f-00",
        "User-Agent": [
          "azsdk-net-Storage.Blobs/12.9.0-alpha.20210217.1",
          "(.NET 5.0.3; Microsoft Windows 10.0.19042)"
        ],
        "x-ms-blob-public-access": "container",
        "x-ms-client-request-id": "1ed58622-7dd6-f594-3fe0-904e128be815",
        "x-ms-date": "Wed, 17 Feb 2021 18:53:36 GMT",
        "x-ms-return-client-request-id": "true",
<<<<<<< HEAD
        "x-ms-version": "2020-12-06"
=======
        "x-ms-version": "2021-02-12"
>>>>>>> 7e782c87
      },
      "RequestBody": null,
      "StatusCode": 201,
      "ResponseHeaders": {
        "Content-Length": "0",
        "Date": "Wed, 17 Feb 2021 18:53:35 GMT",
        "ETag": "\"0x8D8D3755545B920\"",
        "Last-Modified": "Wed, 17 Feb 2021 18:53:36 GMT",
        "Server": [
          "Windows-Azure-Blob/1.0",
          "Microsoft-HTTPAPI/2.0"
        ],
        "x-ms-client-request-id": "1ed58622-7dd6-f594-3fe0-904e128be815",
        "x-ms-request-id": "2fd1a165-d01e-0055-4b5e-05ca49000000",
<<<<<<< HEAD
        "x-ms-version": "2020-12-06"
=======
        "x-ms-version": "2021-02-12"
>>>>>>> 7e782c87
      },
      "ResponseBody": []
    },
    {
      "RequestUri": "https://seanmcccanary3.blob.core.windows.net/test-container-70422388-4ff4-a246-5cbd-b3d9fb652cc7/test-blob-7b49caee-cde0-c543-11bb-27407648bd6d",
      "RequestMethod": "PUT",
      "RequestHeaders": {
        "Accept": "application/xml",
        "Authorization": "Sanitized",
        "Content-Length": "1024",
        "Content-Type": "application/octet-stream",
        "traceparent": "00-02c9108e4e5aea42b8c01a0b3b21afd6-770428d0ab4aff48-00",
        "User-Agent": [
          "azsdk-net-Storage.Blobs/12.9.0-alpha.20210217.1",
          "(.NET 5.0.3; Microsoft Windows 10.0.19042)"
        ],
        "x-ms-blob-type": "BlockBlob",
        "x-ms-client-request-id": "d50058fb-c839-6737-0551-6dd5524af1ea",
        "x-ms-date": "Wed, 17 Feb 2021 18:53:36 GMT",
        "x-ms-return-client-request-id": "true",
<<<<<<< HEAD
        "x-ms-version": "2020-12-06"
=======
        "x-ms-version": "2021-02-12"
>>>>>>> 7e782c87
      },
      "RequestBody": "1cq2dJAO8ZEPjAd4MsN0vMvDDxulbAhVQg8NG1VTfvYjI3lH1XSE39m3a1PFy5NNR2p1szmix2jCYTGAAdU8uw0QVA9KLOdXPi9B7QG0j3d8v9Tq3su9gVsQhXNCBN4Ee69GtXaDAxqDHnQJYNlnDdG6A0EAUd1BU9O0OaZzFDlRPXJRbtoA+Ly5Z8BXsyCBqXeiiAGcAynRBGKjz8l0Dwk6uCNnFZ/3ugqFRuod6p+zMpAu0Yw4tTlJgGl4XSnzRVi2HPv8GpTYq872Frw/tBnC7504RT59AQLqHZU1f1zhkgGSZ86jtxj7ViW+Qp58CstPtW2MugAZORr5Evz/oixxFIS7rE1LHziEPe4Yv79kbRPJ5snuVdcBeC6zqqQc/LT5TC0awV1+A5U1B30RAXlblaXoNrxigr+suTQemHSTaEA6HnKRSau2SuI0uU1a8Ha0WBX+M8b4l8pubQgoX2sgoZ881uMHyUv6MuvZLslxUsm9aj9flDR6QoeoItyjjep2ExeuHRmSrI7KBAHaHmgB/Ro+avQswQxqwZNcX6ZuV6UAYxuxwjSvK76xlZAzoCQepiXBZCL1SlELQ1uGNk3nW61b2bpNTzrljz82eix8NyFvPbiBrPKCChjJpn/YKfRwyTnj18Zp0Ffq3NXiv88kjgw6F/iUZq+62M6ig6m7DWVLxbHzmF9aBW1hltAdoEtJpBdynhL83GKJKP73x02uL85vl/kdMfWs3xGLM8/enTiDWN6RSG5TT+lOaXBgYj0fsmcBrQlSK3Mhxb4AcKiTqovGdG5uHOZgHEgPzseFTHzTa4Bn3e8vMC1rcIKwUt5Au77kmu3OsZaBoZHBQlyrnHlBLQUoK82blkRBAqxjr8lpzxMIoLKOBLnp5jtebu7QwNMJbiXZF5DxSQOpja/pHfHHV3JJovvHsyhLPkWRPShVcULYWUGkkLeDF1ev5XcKAMhKlhZ7hh3YQrv8jdlKYAvaVBtsEcSvI8e7xoujGM2xQD59RqcR2usk/xeGpwLdOLdM1JFcnu4EmnJPv7+SNSrtS02azRlkyHkvSBGsKXzE3Y7TV0M8VKJPeKw0whorkcrsmVu1Qmqd6AsXLFXdV3H2i+Ixvt3msPaqS1RtLwZfA7ZGv48gD5ojNm83JShMciE6PjY3+tPsBuhkCvcVMLgFuCiflpfh1XtHDYhur4rOXtgzMvHPJwnjWbmnuwSiDgW2Mm3/rNyJWGi78O1KfVZelqwf4f3HNZAfvDzeOhl2pf+DuH0dz7H7qtqIFDcbmNtjSCVYgiwI7vzc3/Cgqh5ORErtx8XZQcb6IzcjPyFZBCNge/H0HiLTesmAQPDBW/+8OdDsLtEWiQdfXQ==",
      "StatusCode": 201,
      "ResponseHeaders": {
        "Content-Length": "0",
        "Content-MD5": "G3o/TSnvTrtGaHvLWbv6Pg==",
        "Date": "Wed, 17 Feb 2021 18:53:35 GMT",
        "ETag": "\"0x8D8D375554F2FF3\"",
        "Last-Modified": "Wed, 17 Feb 2021 18:53:36 GMT",
        "Server": [
          "Windows-Azure-Blob/1.0",
          "Microsoft-HTTPAPI/2.0"
        ],
        "x-ms-client-request-id": "d50058fb-c839-6737-0551-6dd5524af1ea",
        "x-ms-content-crc64": "k1RPltgmnsY=",
        "x-ms-request-id": "2fd1a170-d01e-0055-525e-05ca49000000",
        "x-ms-request-server-encrypted": "true",
<<<<<<< HEAD
        "x-ms-version": "2020-12-06",
=======
        "x-ms-version": "2021-02-12",
>>>>>>> 7e782c87
        "x-ms-version-id": "2021-02-17T18:53:36.8812531Z"
      },
      "ResponseBody": []
    },
    {
      "RequestUri": "https://seanmcccanary3.blob.core.windows.net/test-container-70422388-4ff4-a246-5cbd-b3d9fb652cc7/test-blob-7b49caee-cde0-c543-11bb-27407648bd6d",
      "RequestMethod": "GET",
      "RequestHeaders": {
        "Accept": "application/xml",
        "Authorization": "Sanitized",
        "traceparent": "00-ad9982f7607dd64eac20c21fbc197742-ee28b0e19f6f664c-00",
        "User-Agent": [
          "azsdk-net-Storage.Blobs/12.9.0-alpha.20210217.1",
          "(.NET 5.0.3; Microsoft Windows 10.0.19042)"
        ],
        "x-ms-client-request-id": "301a8514-8907-9624-bd7d-aa8a150579f5",
        "x-ms-date": "Wed, 17 Feb 2021 18:53:36 GMT",
        "x-ms-return-client-request-id": "true",
<<<<<<< HEAD
        "x-ms-version": "2020-12-06"
=======
        "x-ms-version": "2021-02-12"
>>>>>>> 7e782c87
      },
      "RequestBody": null,
      "StatusCode": 200,
      "ResponseHeaders": {
        "Accept-Ranges": "bytes",
        "Content-Length": "1024",
        "Content-MD5": "G3o/TSnvTrtGaHvLWbv6Pg==",
        "Content-Type": "application/octet-stream",
        "Date": "Wed, 17 Feb 2021 18:53:35 GMT",
        "ETag": "\"0x8D8D375554F2FF3\"",
        "Last-Modified": "Wed, 17 Feb 2021 18:53:36 GMT",
        "Server": [
          "Windows-Azure-Blob/1.0",
          "Microsoft-HTTPAPI/2.0"
        ],
        "x-ms-blob-type": "BlockBlob",
        "x-ms-client-request-id": "301a8514-8907-9624-bd7d-aa8a150579f5",
        "x-ms-creation-time": "Wed, 17 Feb 2021 18:53:36 GMT",
        "x-ms-is-current-version": "true",
        "x-ms-last-access-time": "Wed, 17 Feb 2021 18:53:36 GMT",
        "x-ms-lease-state": "available",
        "x-ms-lease-status": "unlocked",
        "x-ms-request-id": "2fd1a176-d01e-0055-585e-05ca49000000",
        "x-ms-server-encrypted": "true",
<<<<<<< HEAD
        "x-ms-version": "2020-12-06",
=======
        "x-ms-version": "2021-02-12",
>>>>>>> 7e782c87
        "x-ms-version-id": "2021-02-17T18:53:36.8812531Z"
      },
      "ResponseBody": "1cq2dJAO8ZEPjAd4MsN0vMvDDxulbAhVQg8NG1VTfvYjI3lH1XSE39m3a1PFy5NNR2p1szmix2jCYTGAAdU8uw0QVA9KLOdXPi9B7QG0j3d8v9Tq3su9gVsQhXNCBN4Ee69GtXaDAxqDHnQJYNlnDdG6A0EAUd1BU9O0OaZzFDlRPXJRbtoA+Ly5Z8BXsyCBqXeiiAGcAynRBGKjz8l0Dwk6uCNnFZ/3ugqFRuod6p+zMpAu0Yw4tTlJgGl4XSnzRVi2HPv8GpTYq872Frw/tBnC7504RT59AQLqHZU1f1zhkgGSZ86jtxj7ViW+Qp58CstPtW2MugAZORr5Evz/oixxFIS7rE1LHziEPe4Yv79kbRPJ5snuVdcBeC6zqqQc/LT5TC0awV1+A5U1B30RAXlblaXoNrxigr+suTQemHSTaEA6HnKRSau2SuI0uU1a8Ha0WBX+M8b4l8pubQgoX2sgoZ881uMHyUv6MuvZLslxUsm9aj9flDR6QoeoItyjjep2ExeuHRmSrI7KBAHaHmgB/Ro+avQswQxqwZNcX6ZuV6UAYxuxwjSvK76xlZAzoCQepiXBZCL1SlELQ1uGNk3nW61b2bpNTzrljz82eix8NyFvPbiBrPKCChjJpn/YKfRwyTnj18Zp0Ffq3NXiv88kjgw6F/iUZq+62M6ig6m7DWVLxbHzmF9aBW1hltAdoEtJpBdynhL83GKJKP73x02uL85vl/kdMfWs3xGLM8/enTiDWN6RSG5TT+lOaXBgYj0fsmcBrQlSK3Mhxb4AcKiTqovGdG5uHOZgHEgPzseFTHzTa4Bn3e8vMC1rcIKwUt5Au77kmu3OsZaBoZHBQlyrnHlBLQUoK82blkRBAqxjr8lpzxMIoLKOBLnp5jtebu7QwNMJbiXZF5DxSQOpja/pHfHHV3JJovvHsyhLPkWRPShVcULYWUGkkLeDF1ev5XcKAMhKlhZ7hh3YQrv8jdlKYAvaVBtsEcSvI8e7xoujGM2xQD59RqcR2usk/xeGpwLdOLdM1JFcnu4EmnJPv7+SNSrtS02azRlkyHkvSBGsKXzE3Y7TV0M8VKJPeKw0whorkcrsmVu1Qmqd6AsXLFXdV3H2i+Ixvt3msPaqS1RtLwZfA7ZGv48gD5ojNm83JShMciE6PjY3+tPsBuhkCvcVMLgFuCiflpfh1XtHDYhur4rOXtgzMvHPJwnjWbmnuwSiDgW2Mm3/rNyJWGi78O1KfVZelqwf4f3HNZAfvDzeOhl2pf+DuH0dz7H7qtqIFDcbmNtjSCVYgiwI7vzc3/Cgqh5ORErtx8XZQcb6IzcjPyFZBCNge/H0HiLTesmAQPDBW/+8OdDsLtEWiQdfXQ=="
    },
    {
      "RequestUri": "https://seanmcccanary3.blob.core.windows.net/test-container-70422388-4ff4-a246-5cbd-b3d9fb652cc7/test-blob-7b49caee-cde0-c543-11bb-27407648bd6d",
      "RequestMethod": "HEAD",
      "RequestHeaders": {
        "Accept": "application/xml",
        "Authorization": "Sanitized",
        "traceparent": "00-1bc3de69c4d27d40b99d6d50947a885c-5e42c08d9dec034b-00",
        "User-Agent": [
          "azsdk-net-Storage.Blobs/12.9.0-alpha.20210217.1",
          "(.NET 5.0.3; Microsoft Windows 10.0.19042)"
        ],
        "x-ms-client-request-id": "cdc1a9a6-c02f-0be2-9b2c-21186f1ba80f",
        "x-ms-date": "Wed, 17 Feb 2021 18:53:36 GMT",
        "x-ms-return-client-request-id": "true",
<<<<<<< HEAD
        "x-ms-version": "2020-12-06"
=======
        "x-ms-version": "2021-02-12"
>>>>>>> 7e782c87
      },
      "RequestBody": null,
      "StatusCode": 200,
      "ResponseHeaders": {
        "Accept-Ranges": "bytes",
        "Content-Length": "1024",
        "Content-MD5": "G3o/TSnvTrtGaHvLWbv6Pg==",
        "Content-Type": "application/octet-stream",
        "Date": "Wed, 17 Feb 2021 18:53:36 GMT",
        "ETag": "\"0x8D8D375554F2FF3\"",
        "Last-Modified": "Wed, 17 Feb 2021 18:53:36 GMT",
        "Server": [
          "Windows-Azure-Blob/1.0",
          "Microsoft-HTTPAPI/2.0"
        ],
        "x-ms-access-tier": "Hot",
        "x-ms-access-tier-inferred": "true",
        "x-ms-blob-type": "BlockBlob",
        "x-ms-client-request-id": "cdc1a9a6-c02f-0be2-9b2c-21186f1ba80f",
        "x-ms-creation-time": "Wed, 17 Feb 2021 18:53:36 GMT",
        "x-ms-is-current-version": "true",
        "x-ms-last-access-time": "Wed, 17 Feb 2021 18:53:36 GMT",
        "x-ms-lease-state": "available",
        "x-ms-lease-status": "unlocked",
        "x-ms-request-id": "2fd1a185-d01e-0055-655e-05ca49000000",
        "x-ms-server-encrypted": "true",
<<<<<<< HEAD
        "x-ms-version": "2020-12-06",
=======
        "x-ms-version": "2021-02-12",
>>>>>>> 7e782c87
        "x-ms-version-id": "2021-02-17T18:53:36.8812531Z"
      },
      "ResponseBody": []
    },
    {
      "RequestUri": "https://seanmcccanary3.blob.core.windows.net/test-container-70422388-4ff4-a246-5cbd-b3d9fb652cc7?restype=container",
      "RequestMethod": "DELETE",
      "RequestHeaders": {
        "Accept": "application/xml",
        "Authorization": "Sanitized",
        "traceparent": "00-f1e8f33d2dadca48affc5d2cea512cf1-3a7573c49216234a-00",
        "User-Agent": [
          "azsdk-net-Storage.Blobs/12.9.0-alpha.20210217.1",
          "(.NET 5.0.3; Microsoft Windows 10.0.19042)"
        ],
        "x-ms-client-request-id": "6be383a6-ab43-7dc6-5fb9-ca391a9e7198",
        "x-ms-date": "Wed, 17 Feb 2021 18:53:37 GMT",
        "x-ms-return-client-request-id": "true",
<<<<<<< HEAD
        "x-ms-version": "2020-12-06"
=======
        "x-ms-version": "2021-02-12"
>>>>>>> 7e782c87
      },
      "RequestBody": null,
      "StatusCode": 202,
      "ResponseHeaders": {
        "Content-Length": "0",
        "Date": "Wed, 17 Feb 2021 18:53:36 GMT",
        "Server": [
          "Windows-Azure-Blob/1.0",
          "Microsoft-HTTPAPI/2.0"
        ],
        "x-ms-client-request-id": "6be383a6-ab43-7dc6-5fb9-ca391a9e7198",
        "x-ms-request-id": "2fd1a18c-d01e-0055-6c5e-05ca49000000",
<<<<<<< HEAD
        "x-ms-version": "2020-12-06"
=======
        "x-ms-version": "2021-02-12"
>>>>>>> 7e782c87
      },
      "ResponseBody": []
    }
  ],
  "Variables": {
    "RandomSeed": "542488935",
    "Storage_TestConfigDefault": "ProductionTenant\nseanmcccanary3\nU2FuaXRpemVk\nhttps://seanmcccanary3.blob.core.windows.net\nhttps://seanmcccanary3.file.core.windows.net\nhttps://seanmcccanary3.queue.core.windows.net\nhttps://seanmcccanary3.table.core.windows.net\n\n\n\n\nhttps://seanmcccanary3-secondary.blob.core.windows.net\nhttps://seanmcccanary3-secondary.file.core.windows.net\nhttps://seanmcccanary3-secondary.queue.core.windows.net\nhttps://seanmcccanary3-secondary.table.core.windows.net\n\nSanitized\n\n\nCloud\nBlobEndpoint=https://seanmcccanary3.blob.core.windows.net/;QueueEndpoint=https://seanmcccanary3.queue.core.windows.net/;FileEndpoint=https://seanmcccanary3.file.core.windows.net/;BlobSecondaryEndpoint=https://seanmcccanary3-secondary.blob.core.windows.net/;QueueSecondaryEndpoint=https://seanmcccanary3-secondary.queue.core.windows.net/;FileSecondaryEndpoint=https://seanmcccanary3-secondary.file.core.windows.net/;AccountName=seanmcccanary3;AccountKey=Kg==;\nseanscope1\n\n"
  }
}<|MERGE_RESOLUTION|>--- conflicted
+++ resolved
@@ -15,11 +15,7 @@
         "x-ms-client-request-id": "1ed58622-7dd6-f594-3fe0-904e128be815",
         "x-ms-date": "Wed, 17 Feb 2021 18:53:36 GMT",
         "x-ms-return-client-request-id": "true",
-<<<<<<< HEAD
-        "x-ms-version": "2020-12-06"
-=======
-        "x-ms-version": "2021-02-12"
->>>>>>> 7e782c87
+        "x-ms-version": "2021-02-12"
       },
       "RequestBody": null,
       "StatusCode": 201,
@@ -34,11 +30,7 @@
         ],
         "x-ms-client-request-id": "1ed58622-7dd6-f594-3fe0-904e128be815",
         "x-ms-request-id": "2fd1a165-d01e-0055-4b5e-05ca49000000",
-<<<<<<< HEAD
-        "x-ms-version": "2020-12-06"
-=======
-        "x-ms-version": "2021-02-12"
->>>>>>> 7e782c87
+        "x-ms-version": "2021-02-12"
       },
       "ResponseBody": []
     },
@@ -59,11 +51,7 @@
         "x-ms-client-request-id": "d50058fb-c839-6737-0551-6dd5524af1ea",
         "x-ms-date": "Wed, 17 Feb 2021 18:53:36 GMT",
         "x-ms-return-client-request-id": "true",
-<<<<<<< HEAD
-        "x-ms-version": "2020-12-06"
-=======
-        "x-ms-version": "2021-02-12"
->>>>>>> 7e782c87
+        "x-ms-version": "2021-02-12"
       },
       "RequestBody": "1cq2dJAO8ZEPjAd4MsN0vMvDDxulbAhVQg8NG1VTfvYjI3lH1XSE39m3a1PFy5NNR2p1szmix2jCYTGAAdU8uw0QVA9KLOdXPi9B7QG0j3d8v9Tq3su9gVsQhXNCBN4Ee69GtXaDAxqDHnQJYNlnDdG6A0EAUd1BU9O0OaZzFDlRPXJRbtoA+Ly5Z8BXsyCBqXeiiAGcAynRBGKjz8l0Dwk6uCNnFZ/3ugqFRuod6p+zMpAu0Yw4tTlJgGl4XSnzRVi2HPv8GpTYq872Frw/tBnC7504RT59AQLqHZU1f1zhkgGSZ86jtxj7ViW+Qp58CstPtW2MugAZORr5Evz/oixxFIS7rE1LHziEPe4Yv79kbRPJ5snuVdcBeC6zqqQc/LT5TC0awV1+A5U1B30RAXlblaXoNrxigr+suTQemHSTaEA6HnKRSau2SuI0uU1a8Ha0WBX+M8b4l8pubQgoX2sgoZ881uMHyUv6MuvZLslxUsm9aj9flDR6QoeoItyjjep2ExeuHRmSrI7KBAHaHmgB/Ro+avQswQxqwZNcX6ZuV6UAYxuxwjSvK76xlZAzoCQepiXBZCL1SlELQ1uGNk3nW61b2bpNTzrljz82eix8NyFvPbiBrPKCChjJpn/YKfRwyTnj18Zp0Ffq3NXiv88kjgw6F/iUZq+62M6ig6m7DWVLxbHzmF9aBW1hltAdoEtJpBdynhL83GKJKP73x02uL85vl/kdMfWs3xGLM8/enTiDWN6RSG5TT+lOaXBgYj0fsmcBrQlSK3Mhxb4AcKiTqovGdG5uHOZgHEgPzseFTHzTa4Bn3e8vMC1rcIKwUt5Au77kmu3OsZaBoZHBQlyrnHlBLQUoK82blkRBAqxjr8lpzxMIoLKOBLnp5jtebu7QwNMJbiXZF5DxSQOpja/pHfHHV3JJovvHsyhLPkWRPShVcULYWUGkkLeDF1ev5XcKAMhKlhZ7hh3YQrv8jdlKYAvaVBtsEcSvI8e7xoujGM2xQD59RqcR2usk/xeGpwLdOLdM1JFcnu4EmnJPv7+SNSrtS02azRlkyHkvSBGsKXzE3Y7TV0M8VKJPeKw0whorkcrsmVu1Qmqd6AsXLFXdV3H2i+Ixvt3msPaqS1RtLwZfA7ZGv48gD5ojNm83JShMciE6PjY3+tPsBuhkCvcVMLgFuCiflpfh1XtHDYhur4rOXtgzMvHPJwnjWbmnuwSiDgW2Mm3/rNyJWGi78O1KfVZelqwf4f3HNZAfvDzeOhl2pf+DuH0dz7H7qtqIFDcbmNtjSCVYgiwI7vzc3/Cgqh5ORErtx8XZQcb6IzcjPyFZBCNge/H0HiLTesmAQPDBW/+8OdDsLtEWiQdfXQ==",
       "StatusCode": 201,
@@ -81,11 +69,7 @@
         "x-ms-content-crc64": "k1RPltgmnsY=",
         "x-ms-request-id": "2fd1a170-d01e-0055-525e-05ca49000000",
         "x-ms-request-server-encrypted": "true",
-<<<<<<< HEAD
-        "x-ms-version": "2020-12-06",
-=======
         "x-ms-version": "2021-02-12",
->>>>>>> 7e782c87
         "x-ms-version-id": "2021-02-17T18:53:36.8812531Z"
       },
       "ResponseBody": []
@@ -104,11 +88,7 @@
         "x-ms-client-request-id": "301a8514-8907-9624-bd7d-aa8a150579f5",
         "x-ms-date": "Wed, 17 Feb 2021 18:53:36 GMT",
         "x-ms-return-client-request-id": "true",
-<<<<<<< HEAD
-        "x-ms-version": "2020-12-06"
-=======
-        "x-ms-version": "2021-02-12"
->>>>>>> 7e782c87
+        "x-ms-version": "2021-02-12"
       },
       "RequestBody": null,
       "StatusCode": 200,
@@ -133,11 +113,7 @@
         "x-ms-lease-status": "unlocked",
         "x-ms-request-id": "2fd1a176-d01e-0055-585e-05ca49000000",
         "x-ms-server-encrypted": "true",
-<<<<<<< HEAD
-        "x-ms-version": "2020-12-06",
-=======
         "x-ms-version": "2021-02-12",
->>>>>>> 7e782c87
         "x-ms-version-id": "2021-02-17T18:53:36.8812531Z"
       },
       "ResponseBody": "1cq2dJAO8ZEPjAd4MsN0vMvDDxulbAhVQg8NG1VTfvYjI3lH1XSE39m3a1PFy5NNR2p1szmix2jCYTGAAdU8uw0QVA9KLOdXPi9B7QG0j3d8v9Tq3su9gVsQhXNCBN4Ee69GtXaDAxqDHnQJYNlnDdG6A0EAUd1BU9O0OaZzFDlRPXJRbtoA+Ly5Z8BXsyCBqXeiiAGcAynRBGKjz8l0Dwk6uCNnFZ/3ugqFRuod6p+zMpAu0Yw4tTlJgGl4XSnzRVi2HPv8GpTYq872Frw/tBnC7504RT59AQLqHZU1f1zhkgGSZ86jtxj7ViW+Qp58CstPtW2MugAZORr5Evz/oixxFIS7rE1LHziEPe4Yv79kbRPJ5snuVdcBeC6zqqQc/LT5TC0awV1+A5U1B30RAXlblaXoNrxigr+suTQemHSTaEA6HnKRSau2SuI0uU1a8Ha0WBX+M8b4l8pubQgoX2sgoZ881uMHyUv6MuvZLslxUsm9aj9flDR6QoeoItyjjep2ExeuHRmSrI7KBAHaHmgB/Ro+avQswQxqwZNcX6ZuV6UAYxuxwjSvK76xlZAzoCQepiXBZCL1SlELQ1uGNk3nW61b2bpNTzrljz82eix8NyFvPbiBrPKCChjJpn/YKfRwyTnj18Zp0Ffq3NXiv88kjgw6F/iUZq+62M6ig6m7DWVLxbHzmF9aBW1hltAdoEtJpBdynhL83GKJKP73x02uL85vl/kdMfWs3xGLM8/enTiDWN6RSG5TT+lOaXBgYj0fsmcBrQlSK3Mhxb4AcKiTqovGdG5uHOZgHEgPzseFTHzTa4Bn3e8vMC1rcIKwUt5Au77kmu3OsZaBoZHBQlyrnHlBLQUoK82blkRBAqxjr8lpzxMIoLKOBLnp5jtebu7QwNMJbiXZF5DxSQOpja/pHfHHV3JJovvHsyhLPkWRPShVcULYWUGkkLeDF1ev5XcKAMhKlhZ7hh3YQrv8jdlKYAvaVBtsEcSvI8e7xoujGM2xQD59RqcR2usk/xeGpwLdOLdM1JFcnu4EmnJPv7+SNSrtS02azRlkyHkvSBGsKXzE3Y7TV0M8VKJPeKw0whorkcrsmVu1Qmqd6AsXLFXdV3H2i+Ixvt3msPaqS1RtLwZfA7ZGv48gD5ojNm83JShMciE6PjY3+tPsBuhkCvcVMLgFuCiflpfh1XtHDYhur4rOXtgzMvHPJwnjWbmnuwSiDgW2Mm3/rNyJWGi78O1KfVZelqwf4f3HNZAfvDzeOhl2pf+DuH0dz7H7qtqIFDcbmNtjSCVYgiwI7vzc3/Cgqh5ORErtx8XZQcb6IzcjPyFZBCNge/H0HiLTesmAQPDBW/+8OdDsLtEWiQdfXQ=="
@@ -156,11 +132,7 @@
         "x-ms-client-request-id": "cdc1a9a6-c02f-0be2-9b2c-21186f1ba80f",
         "x-ms-date": "Wed, 17 Feb 2021 18:53:36 GMT",
         "x-ms-return-client-request-id": "true",
-<<<<<<< HEAD
-        "x-ms-version": "2020-12-06"
-=======
-        "x-ms-version": "2021-02-12"
->>>>>>> 7e782c87
+        "x-ms-version": "2021-02-12"
       },
       "RequestBody": null,
       "StatusCode": 200,
@@ -187,11 +159,7 @@
         "x-ms-lease-status": "unlocked",
         "x-ms-request-id": "2fd1a185-d01e-0055-655e-05ca49000000",
         "x-ms-server-encrypted": "true",
-<<<<<<< HEAD
-        "x-ms-version": "2020-12-06",
-=======
         "x-ms-version": "2021-02-12",
->>>>>>> 7e782c87
         "x-ms-version-id": "2021-02-17T18:53:36.8812531Z"
       },
       "ResponseBody": []
@@ -210,11 +178,7 @@
         "x-ms-client-request-id": "6be383a6-ab43-7dc6-5fb9-ca391a9e7198",
         "x-ms-date": "Wed, 17 Feb 2021 18:53:37 GMT",
         "x-ms-return-client-request-id": "true",
-<<<<<<< HEAD
-        "x-ms-version": "2020-12-06"
-=======
-        "x-ms-version": "2021-02-12"
->>>>>>> 7e782c87
+        "x-ms-version": "2021-02-12"
       },
       "RequestBody": null,
       "StatusCode": 202,
@@ -227,11 +191,7 @@
         ],
         "x-ms-client-request-id": "6be383a6-ab43-7dc6-5fb9-ca391a9e7198",
         "x-ms-request-id": "2fd1a18c-d01e-0055-6c5e-05ca49000000",
-<<<<<<< HEAD
-        "x-ms-version": "2020-12-06"
-=======
-        "x-ms-version": "2021-02-12"
->>>>>>> 7e782c87
+        "x-ms-version": "2021-02-12"
       },
       "ResponseBody": []
     }
