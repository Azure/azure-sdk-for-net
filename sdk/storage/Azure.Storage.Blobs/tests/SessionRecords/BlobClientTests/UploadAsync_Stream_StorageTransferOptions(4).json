{
  "Entries": [
    {
      "RequestUri": "https://seanmcccanary.blob.core.windows.net/test-container-70422388-4ff4-a246-5cbd-b3d9fb652cc7?restype=container",
      "RequestMethod": "PUT",
      "RequestHeaders": {
        "Authorization": "Sanitized",
        "traceparent": "00-38c377e2b7dcfb4a8ee26268d15cbe67-b56ee8a2dec84346-00",
        "User-Agent": [
          "azsdk-net-Storage.Blobs/12.5.0-dev.20200403.1",
          "(.NET Core 4.6.28325.01; Microsoft Windows 10.0.18362 )"
        ],
        "x-ms-blob-public-access": "container",
        "x-ms-client-request-id": "1ed58622-7dd6-f594-3fe0-904e128be815",
        "x-ms-date": "Sat, 04 Apr 2020 01:40:10 GMT",
        "x-ms-return-client-request-id": "true",
        "x-ms-version": "2019-12-12"
      },
      "RequestBody": null,
      "StatusCode": 201,
      "ResponseHeaders": {
        "Content-Length": "0",
        "Date": "Sat, 04 Apr 2020 01:40:09 GMT",
        "ETag": "\u00220x8D7D8391D0DC2DF\u0022",
        "Last-Modified": "Sat, 04 Apr 2020 01:40:10 GMT",
        "Server": [
          "Windows-Azure-Blob/1.0",
          "Microsoft-HTTPAPI/2.0"
        ],
<<<<<<< HEAD
        "x-ms-client-request-id": "eea1b7dc-570d-2dee-149e-9b3fcb1eefeb",
        "x-ms-request-id": "4280a5b9-601e-003f-6732-f35a98000000",
=======
        "x-ms-client-request-id": "1ed58622-7dd6-f594-3fe0-904e128be815",
        "x-ms-request-id": "97f16c29-801e-006a-1b21-0a9588000000",
>>>>>>> 8d420312
        "x-ms-version": "2019-12-12"
      },
      "ResponseBody": []
    },
    {
      "RequestUri": "https://seanmcccanary.blob.core.windows.net/test-container-70422388-4ff4-a246-5cbd-b3d9fb652cc7/test-blob-7b49caee-cde0-c543-11bb-27407648bd6d",
      "RequestMethod": "PUT",
      "RequestHeaders": {
        "Authorization": "Sanitized",
        "Content-Length": "1024",
        "traceparent": "00-d688fdf0306dc84fa2f36982b15201e0-1c210cf351350246-00",
        "User-Agent": [
          "azsdk-net-Storage.Blobs/12.5.0-dev.20200403.1",
          "(.NET Core 4.6.28325.01; Microsoft Windows 10.0.18362 )"
        ],
        "x-ms-blob-type": "BlockBlob",
        "x-ms-client-request-id": "d50058fb-c839-6737-0551-6dd5524af1ea",
        "x-ms-date": "Sat, 04 Apr 2020 01:40:10 GMT",
        "x-ms-return-client-request-id": "true",
        "x-ms-version": "2019-12-12"
      },
      "RequestBody": "1cq2dJAO8ZEPjAd4MsN0vMvDDxulbAhVQg8NG1VTfvYjI3lH1XSE39m3a1PFy5NNR2p1szmix2jCYTGAAdU8uw0QVA9KLOdXPi9B7QG0j3d8v9Tq3su9gVsQhXNCBN4Ee69GtXaDAxqDHnQJYNlnDdG6A0EAUd1BU9O0OaZzFDlRPXJRbtoA\u002BLy5Z8BXsyCBqXeiiAGcAynRBGKjz8l0Dwk6uCNnFZ/3ugqFRuod6p\u002BzMpAu0Yw4tTlJgGl4XSnzRVi2HPv8GpTYq872Frw/tBnC7504RT59AQLqHZU1f1zhkgGSZ86jtxj7ViW\u002BQp58CstPtW2MugAZORr5Evz/oixxFIS7rE1LHziEPe4Yv79kbRPJ5snuVdcBeC6zqqQc/LT5TC0awV1\u002BA5U1B30RAXlblaXoNrxigr\u002BsuTQemHSTaEA6HnKRSau2SuI0uU1a8Ha0WBX\u002BM8b4l8pubQgoX2sgoZ881uMHyUv6MuvZLslxUsm9aj9flDR6QoeoItyjjep2ExeuHRmSrI7KBAHaHmgB/Ro\u002BavQswQxqwZNcX6ZuV6UAYxuxwjSvK76xlZAzoCQepiXBZCL1SlELQ1uGNk3nW61b2bpNTzrljz82eix8NyFvPbiBrPKCChjJpn/YKfRwyTnj18Zp0Ffq3NXiv88kjgw6F/iUZq\u002B62M6ig6m7DWVLxbHzmF9aBW1hltAdoEtJpBdynhL83GKJKP73x02uL85vl/kdMfWs3xGLM8/enTiDWN6RSG5TT\u002BlOaXBgYj0fsmcBrQlSK3Mhxb4AcKiTqovGdG5uHOZgHEgPzseFTHzTa4Bn3e8vMC1rcIKwUt5Au77kmu3OsZaBoZHBQlyrnHlBLQUoK82blkRBAqxjr8lpzxMIoLKOBLnp5jtebu7QwNMJbiXZF5DxSQOpja/pHfHHV3JJovvHsyhLPkWRPShVcULYWUGkkLeDF1ev5XcKAMhKlhZ7hh3YQrv8jdlKYAvaVBtsEcSvI8e7xoujGM2xQD59RqcR2usk/xeGpwLdOLdM1JFcnu4EmnJPv7\u002BSNSrtS02azRlkyHkvSBGsKXzE3Y7TV0M8VKJPeKw0whorkcrsmVu1Qmqd6AsXLFXdV3H2i\u002BIxvt3msPaqS1RtLwZfA7ZGv48gD5ojNm83JShMciE6PjY3\u002BtPsBuhkCvcVMLgFuCiflpfh1XtHDYhur4rOXtgzMvHPJwnjWbmnuwSiDgW2Mm3/rNyJWGi78O1KfVZelqwf4f3HNZAfvDzeOhl2pf\u002BDuH0dz7H7qtqIFDcbmNtjSCVYgiwI7vzc3/Cgqh5ORErtx8XZQcb6IzcjPyFZBCNge/H0HiLTesmAQPDBW/\u002B8OdDsLtEWiQdfXQ==",
      "StatusCode": 201,
      "ResponseHeaders": {
        "Content-Length": "0",
        "Content-MD5": "G3o/TSnvTrtGaHvLWbv6Pg==",
        "Date": "Sat, 04 Apr 2020 01:40:10 GMT",
        "ETag": "\u00220x8D7D8391D1A2391\u0022",
        "Last-Modified": "Sat, 04 Apr 2020 01:40:10 GMT",
        "Server": [
          "Windows-Azure-Blob/1.0",
          "Microsoft-HTTPAPI/2.0"
        ],
        "x-ms-client-request-id": "d50058fb-c839-6737-0551-6dd5524af1ea",
        "x-ms-content-crc64": "k1RPltgmnsY=",
        "x-ms-request-id": "97f16c3c-801e-006a-2a21-0a9588000000",
        "x-ms-request-server-encrypted": "true",
        "x-ms-version": "2019-12-12"
      },
      "ResponseBody": []
    },
    {
      "RequestUri": "https://seanmcccanary.blob.core.windows.net/test-container-70422388-4ff4-a246-5cbd-b3d9fb652cc7/test-blob-7b49caee-cde0-c543-11bb-27407648bd6d",
      "RequestMethod": "GET",
      "RequestHeaders": {
        "Authorization": "Sanitized",
        "traceparent": "00-26dc305112c46546a6ac7260b9315110-bebf5a0d18acb645-00",
        "User-Agent": [
          "azsdk-net-Storage.Blobs/12.5.0-dev.20200403.1",
          "(.NET Core 4.6.28325.01; Microsoft Windows 10.0.18362 )"
        ],
        "x-ms-client-request-id": "301a8514-8907-9624-bd7d-aa8a150579f5",
        "x-ms-date": "Sat, 04 Apr 2020 01:40:11 GMT",
        "x-ms-return-client-request-id": "true",
        "x-ms-version": "2019-12-12"
      },
      "RequestBody": null,
      "StatusCode": 200,
      "ResponseHeaders": {
        "Accept-Ranges": "bytes",
        "Content-Length": "1024",
        "Content-MD5": "G3o/TSnvTrtGaHvLWbv6Pg==",
        "Content-Type": "application/octet-stream",
        "Date": "Sat, 04 Apr 2020 01:40:10 GMT",
        "ETag": "\u00220x8D7D8391D1A2391\u0022",
        "Last-Modified": "Sat, 04 Apr 2020 01:40:10 GMT",
        "Server": [
          "Windows-Azure-Blob/1.0",
          "Microsoft-HTTPAPI/2.0"
        ],
        "x-ms-blob-type": "BlockBlob",
        "x-ms-client-request-id": "301a8514-8907-9624-bd7d-aa8a150579f5",
        "x-ms-creation-time": "Sat, 04 Apr 2020 01:40:10 GMT",
        "x-ms-lease-state": "available",
        "x-ms-lease-status": "unlocked",
        "x-ms-request-id": "97f16c4a-801e-006a-3521-0a9588000000",
        "x-ms-server-encrypted": "true",
        "x-ms-version": "2019-12-12"
      },
      "ResponseBody": "1cq2dJAO8ZEPjAd4MsN0vMvDDxulbAhVQg8NG1VTfvYjI3lH1XSE39m3a1PFy5NNR2p1szmix2jCYTGAAdU8uw0QVA9KLOdXPi9B7QG0j3d8v9Tq3su9gVsQhXNCBN4Ee69GtXaDAxqDHnQJYNlnDdG6A0EAUd1BU9O0OaZzFDlRPXJRbtoA\u002BLy5Z8BXsyCBqXeiiAGcAynRBGKjz8l0Dwk6uCNnFZ/3ugqFRuod6p\u002BzMpAu0Yw4tTlJgGl4XSnzRVi2HPv8GpTYq872Frw/tBnC7504RT59AQLqHZU1f1zhkgGSZ86jtxj7ViW\u002BQp58CstPtW2MugAZORr5Evz/oixxFIS7rE1LHziEPe4Yv79kbRPJ5snuVdcBeC6zqqQc/LT5TC0awV1\u002BA5U1B30RAXlblaXoNrxigr\u002BsuTQemHSTaEA6HnKRSau2SuI0uU1a8Ha0WBX\u002BM8b4l8pubQgoX2sgoZ881uMHyUv6MuvZLslxUsm9aj9flDR6QoeoItyjjep2ExeuHRmSrI7KBAHaHmgB/Ro\u002BavQswQxqwZNcX6ZuV6UAYxuxwjSvK76xlZAzoCQepiXBZCL1SlELQ1uGNk3nW61b2bpNTzrljz82eix8NyFvPbiBrPKCChjJpn/YKfRwyTnj18Zp0Ffq3NXiv88kjgw6F/iUZq\u002B62M6ig6m7DWVLxbHzmF9aBW1hltAdoEtJpBdynhL83GKJKP73x02uL85vl/kdMfWs3xGLM8/enTiDWN6RSG5TT\u002BlOaXBgYj0fsmcBrQlSK3Mhxb4AcKiTqovGdG5uHOZgHEgPzseFTHzTa4Bn3e8vMC1rcIKwUt5Au77kmu3OsZaBoZHBQlyrnHlBLQUoK82blkRBAqxjr8lpzxMIoLKOBLnp5jtebu7QwNMJbiXZF5DxSQOpja/pHfHHV3JJovvHsyhLPkWRPShVcULYWUGkkLeDF1ev5XcKAMhKlhZ7hh3YQrv8jdlKYAvaVBtsEcSvI8e7xoujGM2xQD59RqcR2usk/xeGpwLdOLdM1JFcnu4EmnJPv7\u002BSNSrtS02azRlkyHkvSBGsKXzE3Y7TV0M8VKJPeKw0whorkcrsmVu1Qmqd6AsXLFXdV3H2i\u002BIxvt3msPaqS1RtLwZfA7ZGv48gD5ojNm83JShMciE6PjY3\u002BtPsBuhkCvcVMLgFuCiflpfh1XtHDYhur4rOXtgzMvHPJwnjWbmnuwSiDgW2Mm3/rNyJWGi78O1KfVZelqwf4f3HNZAfvDzeOhl2pf\u002BDuH0dz7H7qtqIFDcbmNtjSCVYgiwI7vzc3/Cgqh5ORErtx8XZQcb6IzcjPyFZBCNge/H0HiLTesmAQPDBW/\u002B8OdDsLtEWiQdfXQ=="
    },
    {
      "RequestUri": "https://seanmcccanary.blob.core.windows.net/test-container-70422388-4ff4-a246-5cbd-b3d9fb652cc7/test-blob-7b49caee-cde0-c543-11bb-27407648bd6d",
      "RequestMethod": "HEAD",
      "RequestHeaders": {
        "Authorization": "Sanitized",
        "traceparent": "00-a16031cd1821544484b395e826e4be6b-fdf0c3b6ca6e7e4f-00",
        "User-Agent": [
          "azsdk-net-Storage.Blobs/12.5.0-dev.20200403.1",
          "(.NET Core 4.6.28325.01; Microsoft Windows 10.0.18362 )"
        ],
        "x-ms-client-request-id": "cdc1a9a6-c02f-0be2-9b2c-21186f1ba80f",
        "x-ms-date": "Sat, 04 Apr 2020 01:40:11 GMT",
        "x-ms-return-client-request-id": "true",
        "x-ms-version": "2019-12-12"
      },
      "RequestBody": null,
      "StatusCode": 200,
      "ResponseHeaders": {
        "Accept-Ranges": "bytes",
        "Content-Length": "1024",
        "Content-MD5": "G3o/TSnvTrtGaHvLWbv6Pg==",
        "Content-Type": "application/octet-stream",
        "Date": "Sat, 04 Apr 2020 01:40:10 GMT",
        "ETag": "\u00220x8D7D8391D1A2391\u0022",
        "Last-Modified": "Sat, 04 Apr 2020 01:40:10 GMT",
        "Server": [
          "Windows-Azure-Blob/1.0",
          "Microsoft-HTTPAPI/2.0"
        ],
        "x-ms-access-tier": "Hot",
        "x-ms-access-tier-inferred": "true",
        "x-ms-blob-type": "BlockBlob",
        "x-ms-client-request-id": "cdc1a9a6-c02f-0be2-9b2c-21186f1ba80f",
        "x-ms-creation-time": "Sat, 04 Apr 2020 01:40:10 GMT",
        "x-ms-lease-state": "available",
        "x-ms-lease-status": "unlocked",
        "x-ms-request-id": "97f16c53-801e-006a-3e21-0a9588000000",
        "x-ms-server-encrypted": "true",
        "x-ms-version": "2019-12-12"
      },
      "ResponseBody": []
    },
    {
      "RequestUri": "https://seanmcccanary.blob.core.windows.net/test-container-70422388-4ff4-a246-5cbd-b3d9fb652cc7?restype=container",
      "RequestMethod": "DELETE",
      "RequestHeaders": {
        "Authorization": "Sanitized",
        "traceparent": "00-fa2381f18005be468627a08e1f8d7afa-d177d55584e24845-00",
        "User-Agent": [
          "azsdk-net-Storage.Blobs/12.5.0-dev.20200403.1",
          "(.NET Core 4.6.28325.01; Microsoft Windows 10.0.18362 )"
        ],
        "x-ms-client-request-id": "6be383a6-ab43-7dc6-5fb9-ca391a9e7198",
        "x-ms-date": "Sat, 04 Apr 2020 01:40:11 GMT",
        "x-ms-return-client-request-id": "true",
        "x-ms-version": "2019-12-12"
      },
      "RequestBody": null,
      "StatusCode": 202,
      "ResponseHeaders": {
        "Content-Length": "0",
        "Date": "Sat, 04 Apr 2020 01:40:10 GMT",
        "Server": [
          "Windows-Azure-Blob/1.0",
          "Microsoft-HTTPAPI/2.0"
        ],
<<<<<<< HEAD
        "x-ms-client-request-id": "88daa3bf-1acc-c5fb-c6a1-f009b540e1f7",
        "x-ms-request-id": "4280a5c0-601e-003f-6c32-f35a98000000",
=======
        "x-ms-client-request-id": "6be383a6-ab43-7dc6-5fb9-ca391a9e7198",
        "x-ms-request-id": "97f16c65-801e-006a-4c21-0a9588000000",
>>>>>>> 8d420312
        "x-ms-version": "2019-12-12"
      },
      "ResponseBody": []
    }
  ],
  "Variables": {
    "RandomSeed": "542488935",
    "Storage_TestConfigDefault": "ProductionTenant\nseanmcccanary\nU2FuaXRpemVk\nhttps://seanmcccanary.blob.core.windows.net\nhttps://seanmcccanary.file.core.windows.net\nhttps://seanmcccanary.queue.core.windows.net\nhttps://seanmcccanary.table.core.windows.net\n\n\n\n\nhttps://seanmcccanary-secondary.blob.core.windows.net\nhttps://seanmcccanary-secondary.file.core.windows.net\nhttps://seanmcccanary-secondary.queue.core.windows.net\nhttps://seanmcccanary-secondary.table.core.windows.net\n\nSanitized\n\n\nCloud\nBlobEndpoint=https://seanmcccanary.blob.core.windows.net/;QueueEndpoint=https://seanmcccanary.queue.core.windows.net/;FileEndpoint=https://seanmcccanary.file.core.windows.net/;BlobSecondaryEndpoint=https://seanmcccanary-secondary.blob.core.windows.net/;QueueSecondaryEndpoint=https://seanmcccanary-secondary.queue.core.windows.net/;FileSecondaryEndpoint=https://seanmcccanary-secondary.file.core.windows.net/;AccountName=seanmcccanary;AccountKey=Sanitized\nseanscope1"
  }
}<|MERGE_RESOLUTION|>--- conflicted
+++ resolved
@@ -27,13 +27,8 @@
           "Windows-Azure-Blob/1.0",
           "Microsoft-HTTPAPI/2.0"
         ],
-<<<<<<< HEAD
-        "x-ms-client-request-id": "eea1b7dc-570d-2dee-149e-9b3fcb1eefeb",
-        "x-ms-request-id": "4280a5b9-601e-003f-6732-f35a98000000",
-=======
         "x-ms-client-request-id": "1ed58622-7dd6-f594-3fe0-904e128be815",
         "x-ms-request-id": "97f16c29-801e-006a-1b21-0a9588000000",
->>>>>>> 8d420312
         "x-ms-version": "2019-12-12"
       },
       "ResponseBody": []
@@ -181,13 +176,8 @@
           "Windows-Azure-Blob/1.0",
           "Microsoft-HTTPAPI/2.0"
         ],
-<<<<<<< HEAD
-        "x-ms-client-request-id": "88daa3bf-1acc-c5fb-c6a1-f009b540e1f7",
-        "x-ms-request-id": "4280a5c0-601e-003f-6c32-f35a98000000",
-=======
         "x-ms-client-request-id": "6be383a6-ab43-7dc6-5fb9-ca391a9e7198",
         "x-ms-request-id": "97f16c65-801e-006a-4c21-0a9588000000",
->>>>>>> 8d420312
         "x-ms-version": "2019-12-12"
       },
       "ResponseBody": []
