--- conflicted
+++ resolved
@@ -15,11 +15,7 @@
         "x-ms-client-request-id": "f2365156-0fbb-de35-4361-70a13dc9534e",
         "x-ms-date": "Wed, 17 Feb 2021 18:54:26 GMT",
         "x-ms-return-client-request-id": "true",
-<<<<<<< HEAD
-        "x-ms-version": "2020-12-06"
-=======
         "x-ms-version": "2021-02-12"
->>>>>>> 7e782c87
       },
       "RequestBody": null,
       "StatusCode": 201,
@@ -34,11 +30,7 @@
         ],
         "x-ms-client-request-id": "f2365156-0fbb-de35-4361-70a13dc9534e",
         "x-ms-request-id": "c629fab2-501e-0029-6b5e-05e4b6000000",
-<<<<<<< HEAD
-        "x-ms-version": "2020-12-06"
-=======
         "x-ms-version": "2021-02-12"
->>>>>>> 7e782c87
       },
       "ResponseBody": []
     },
@@ -60,11 +52,7 @@
         "x-ms-client-request-id": "a78abc7f-a381-aa20-1029-2e9be2842fdd",
         "x-ms-date": "Wed, 17 Feb 2021 18:54:26 GMT",
         "x-ms-return-client-request-id": "true",
-<<<<<<< HEAD
-        "x-ms-version": "2020-12-06"
-=======
         "x-ms-version": "2021-02-12"
->>>>>>> 7e782c87
       },
       "RequestBody": "epRmGPurINqEejbK0S50KuL1qZrJojwURj2UF/OEcIYa+SepYzpShyQ2xyELPycvL/DOeBOsrthXUtK+Fgjn/wmvsNcGy8eooiJ2ktobCAYVZecCtfhzbUtPURBok3AbT8cXW45QKWQoJtXwNhv9PEnLqbEh5EoRPEOMtnm3QA+xWkMSA6x3xTyD2Y4igjcwUhXHnOq/+mp9Bh9Lw3LqcebGPtvX6jicVOR1ngq77rkLW2Rk76Ml8mDZlPyNKwHKmGeoXERcWGfcKkgFSltfwhhlP2gNhoJCoEt6/lU8DijiqgaiEpJ1rwL9h8RbH6gEedLkKOyZvBHlZbv44VoRoBwfIp9VvK+G75BlD/6954GjdYSDV+Y8Se30va3Wfc2o6+eoO/wJr7wjXjhbNKwSKH06VGzWjkg149mxYf8Br3LCvCMXFKuEmcbHYPmt4BVB4pQvnChh0l2fclcjWE29Ia7GmXeI+hPStrulDi1PiAPDcH5q0hNJYerGeKJTYEF4Cj9K5keeuOeBXeVtu8MwT+pUYOjOUk6bfTiMwoJxflV6LQTuBKG8JbiX6XQt3KUnlii4/wBYqbfwr2kPEfVkEN6Q846/QUtImDowN2jZbaGSZSxZuH9VIYNM/lU4rRTCMtmWnegXaFTdb2bFKHJPFkLIfKvIC1dfOtEKc0L2EOsmbQWPQ8+4ev3XfEkYkPgR/OgTcDBo+ieCN2MXDfQR5l97nrttwNJyDwKu8I4NRqnZ+XZa46C6vnLdDAxsoW0IxZXqnfE8pDwVoGAtuQmYdPG5PRN+twO+weBIj7PGBm6Vpir4I6m4nFQ5REI/jARpRJgbsmNZiQ6SK9sQ9BSJT5rymBPeoFFHAaG/RXLBfzTc30oaqlMKOxwcZvjNp6dAr/WnTfPwiqRH07HCmkSc0KynNBXKb6RH5133wjlYeln5fpV8GTFA61Sm09ehSKHXgJVLJXOSdUBRYGaW+cdr7llYyRuuH7d6ZkjAJJvNpZ+8H0KjDVTmZglVK7nLqvKMO+R+SX6FKWDe0L4q0VGkhLrG2tmFx+EEcWISWfP+r7xWM+m2TlwgNvbhxTyWvJS3sKf+BNAYB3MDetccc89t4CEC055o7TVepaPiowGkbrXNW6hM/6rsPSt1s9SEBMImdOUalOj2TsNyoF8sNWRxXgsiThgnIOB2FZZy8zpg2qHgvC8citnN1wzl2l9LvwfHA1TIYrWq/1MEpH5RhFqIEcW9S3k0VdQxVHcLQkaBK1WOqvDml3frNbzbGOZbe1OyXciZjXONk61/lg09n70Ng3gow9lqoXlN0RW8WDzu1tgkWeV9557hABdCZgBqrpb/zpVtMrh5SLtPS7td0TpxkA==",
       "StatusCode": 201,
@@ -82,11 +70,7 @@
         "x-ms-content-crc64": "jzsKgaP1lx0=",
         "x-ms-request-id": "c629fad0-501e-0029-055e-05e4b6000000",
         "x-ms-request-server-encrypted": "true",
-<<<<<<< HEAD
-        "x-ms-version": "2020-12-06",
-=======
         "x-ms-version": "2021-02-12",
->>>>>>> 7e782c87
         "x-ms-version-id": "2021-02-17T18:54:26.400511Z"
       },
       "ResponseBody": []
@@ -109,11 +93,7 @@
         "x-ms-client-request-id": "14de9767-c9b0-1c0f-146e-35ae60fff7c2",
         "x-ms-date": "Wed, 17 Feb 2021 18:54:26 GMT",
         "x-ms-return-client-request-id": "true",
-<<<<<<< HEAD
-        "x-ms-version": "2020-12-06"
-=======
         "x-ms-version": "2021-02-12"
->>>>>>> 7e782c87
       },
       "RequestBody": "epRmGPurINqEejbK0S50KuL1qZrJojwURj2UF/OEcIYa+SepYzpShyQ2xyELPycvL/DOeBOsrthXUtK+Fgjn/wmvsNcGy8eooiJ2ktobCAYVZecCtfhzbUtPURBok3AbT8cXW45QKWQoJtXwNhv9PEnLqbEh5EoRPEOMtnm3QA+xWkMSA6x3xTyD2Y4igjcwUhXHnOq/+mp9Bh9Lw3LqcebGPtvX6jicVOR1ngq77rkLW2Rk76Ml8mDZlPyNKwHKmGeoXERcWGfcKkgFSltfwhhlP2gNhoJCoEt6/lU8DijiqgaiEpJ1rwL9h8RbH6gEedLkKOyZvBHlZbv44VoRoBwfIp9VvK+G75BlD/6954GjdYSDV+Y8Se30va3Wfc2o6+eoO/wJr7wjXjhbNKwSKH06VGzWjkg149mxYf8Br3LCvCMXFKuEmcbHYPmt4BVB4pQvnChh0l2fclcjWE29Ia7GmXeI+hPStrulDi1PiAPDcH5q0hNJYerGeKJTYEF4Cj9K5keeuOeBXeVtu8MwT+pUYOjOUk6bfTiMwoJxflV6LQTuBKG8JbiX6XQt3KUnlii4/wBYqbfwr2kPEfVkEN6Q846/QUtImDowN2jZbaGSZSxZuH9VIYNM/lU4rRTCMtmWnegXaFTdb2bFKHJPFkLIfKvIC1dfOtEKc0L2EOsmbQWPQ8+4ev3XfEkYkPgR/OgTcDBo+ieCN2MXDfQR5l97nrttwNJyDwKu8I4NRqnZ+XZa46C6vnLdDAxsoW0IxZXqnfE8pDwVoGAtuQmYdPG5PRN+twO+weBIj7PGBm6Vpir4I6m4nFQ5REI/jARpRJgbsmNZiQ6SK9sQ9BSJT5rymBPeoFFHAaG/RXLBfzTc30oaqlMKOxwcZvjNp6dAr/WnTfPwiqRH07HCmkSc0KynNBXKb6RH5133wjlYeln5fpV8GTFA61Sm09ehSKHXgJVLJXOSdUBRYGaW+cdr7llYyRuuH7d6ZkjAJJvNpZ+8H0KjDVTmZglVK7nLqvKMO+R+SX6FKWDe0L4q0VGkhLrG2tmFx+EEcWISWfP+r7xWM+m2TlwgNvbhxTyWvJS3sKf+BNAYB3MDetccc89t4CEC055o7TVepaPiowGkbrXNW6hM/6rsPSt1s9SEBMImdOUalOj2TsNyoF8sNWRxXgsiThgnIOB2FZZy8zpg2qHgvC8citnN1wzl2l9LvwfHA1TIYrWq/1MEpH5RhFqIEcW9S3k0VdQxVHcLQkaBK1WOqvDml3frNbzbGOZbe1OyXciZjXONk61/lg09n70Ng3gow9lqoXlN0RW8WDzu1tgkWeV9557hABdCZgBqrpb/zpVtMrh5SLtPS7td0TpxkA==",
       "StatusCode": 409,
@@ -128,11 +108,7 @@
         "x-ms-client-request-id": "14de9767-c9b0-1c0f-146e-35ae60fff7c2",
         "x-ms-error-code": "BlobAlreadyExists",
         "x-ms-request-id": "c629fadd-501e-0029-115e-05e4b6000000",
-<<<<<<< HEAD
-        "x-ms-version": "2020-12-06"
-=======
         "x-ms-version": "2021-02-12"
->>>>>>> 7e782c87
       },
       "ResponseBody": [
         "﻿<?xml version=\"1.0\" encoding=\"utf-8\"?><Error><Code>BlobAlreadyExists</Code><Message>The specified blob already exists.\n",
@@ -154,11 +130,7 @@
         "x-ms-client-request-id": "4a3458a9-1ba5-072c-c623-20261a79defa",
         "x-ms-date": "Wed, 17 Feb 2021 18:54:26 GMT",
         "x-ms-return-client-request-id": "true",
-<<<<<<< HEAD
-        "x-ms-version": "2020-12-06"
-=======
         "x-ms-version": "2021-02-12"
->>>>>>> 7e782c87
       },
       "RequestBody": null,
       "StatusCode": 202,
@@ -171,11 +143,7 @@
         ],
         "x-ms-client-request-id": "4a3458a9-1ba5-072c-c623-20261a79defa",
         "x-ms-request-id": "c629fae2-501e-0029-145e-05e4b6000000",
-<<<<<<< HEAD
-        "x-ms-version": "2020-12-06"
-=======
         "x-ms-version": "2021-02-12"
->>>>>>> 7e782c87
       },
       "ResponseBody": []
     }
