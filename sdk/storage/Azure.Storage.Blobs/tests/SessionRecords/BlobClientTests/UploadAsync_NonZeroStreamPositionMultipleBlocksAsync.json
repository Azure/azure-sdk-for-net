﻿{
  "Entries": [
    {
      "RequestUri": "https://seanmcccanary3.blob.core.windows.net/test-container-6ae0fe47-9d46-17a1-8044-122356f042ad?restype=container",
      "RequestMethod": "PUT",
      "RequestHeaders": {
        "Accept": "application/xml",
        "Authorization": "Sanitized",
        "traceparent": "00-064661e364c8a74f9afe8c3fc731a761-64b47563f53f6e4a-00",
        "User-Agent": [
          "azsdk-net-Storage.Blobs/12.9.0-alpha.20210217.1",
          "(.NET 5.0.3; Microsoft Windows 10.0.19042)"
        ],
        "x-ms-blob-public-access": "container",
        "x-ms-client-request-id": "5571a7b2-d04e-d446-61e0-2ee4f0018396",
        "x-ms-date": "Wed, 17 Feb 2021 18:54:29 GMT",
        "x-ms-return-client-request-id": "true",
<<<<<<< HEAD
        "x-ms-version": "2020-12-06"
=======
        "x-ms-version": "2021-02-12"
>>>>>>> 7e782c87
      },
      "RequestBody": null,
      "StatusCode": 201,
      "ResponseHeaders": {
        "Content-Length": "0",
        "Date": "Wed, 17 Feb 2021 18:54:29 GMT",
        "ETag": "\"0x8D8D375757341F9\"",
        "Last-Modified": "Wed, 17 Feb 2021 18:54:30 GMT",
        "Server": [
          "Windows-Azure-Blob/1.0",
          "Microsoft-HTTPAPI/2.0"
        ],
        "x-ms-client-request-id": "5571a7b2-d04e-d446-61e0-2ee4f0018396",
        "x-ms-request-id": "dc5180b6-c01e-0066-145e-0595e2000000",
<<<<<<< HEAD
        "x-ms-version": "2020-12-06"
=======
        "x-ms-version": "2021-02-12"
>>>>>>> 7e782c87
      },
      "ResponseBody": []
    },
    {
      "RequestUri": "https://seanmcccanary3.blob.core.windows.net/test-container-6ae0fe47-9d46-17a1-8044-122356f042ad/test-blob-f47ddddf-7f8c-46b1-7047-fcd463487fc7?comp=block&blockid=AAAAAAAAAAAAAAAAAAAAAAAAAAAAAAAAAAAAAAAAAAAAAAAAAAAAAAAAAAAAAAAA",
      "RequestMethod": "PUT",
      "RequestHeaders": {
        "Accept": "application/xml",
        "Authorization": "Sanitized",
        "Content-Length": "512",
        "Content-Type": "application/octet-stream",
        "traceparent": "00-936b04cc77c48e48ab4aa7525783b5b2-94dad670f41fdf4d-00",
        "User-Agent": [
          "azsdk-net-Storage.Blobs/12.9.0-alpha.20210217.1",
          "(.NET 5.0.3; Microsoft Windows 10.0.19042)"
        ],
        "x-ms-client-request-id": "53cabc64-b150-be67-4d4d-98dd9ae9fc08",
        "x-ms-date": "Wed, 17 Feb 2021 18:54:30 GMT",
        "x-ms-return-client-request-id": "true",
<<<<<<< HEAD
        "x-ms-version": "2020-12-06"
=======
        "x-ms-version": "2021-02-12"
>>>>>>> 7e782c87
      },
      "RequestBody": "zg7vB1f7F3CyQzssZJkgCBlwbBwJWKog1YJemVyo/GFV1BL3qM0Hgimt/6twjUtcg0AunKvgSHZkzjHUnX0TCUba14+HKGBLaenzXFj+r0c3ARUcemC2dIybk9mbMuWrmfVklra71Vvg4jPB7esdZR/pnZtn94/mJGIC65SGsDYER8JimhmReyy5O5ct9Iegfi66spVJRKFmfnJTuOrHWjL8vKUpussGWCJvrbz4uS/bYmxmy/2hugMg/BumPcJB8uFlMDjhd8NjtFpy2pblbsVDeFZ9YY40WwGiCL6vXxpfLbvbkoj3+eqpAxajLuBsO45WY8RrxJFSMdQ2P28FtFU/E63bCts8S39r1F54kC0hNcwvWPtV82kqiWCzwbl7pE/BYxsykTGyGhdFAO8z2qCnFAqi1VtZ6R9DsIF6iIrF8DAPtiwR7qObfD7jEPN596/ADK2v2c7zZ3r87+CwOJGNfw+/IyN0lSVmBlkdddkryrnSunzdFRdhG06yFf/C60StVpHkudOLS3aHSdJ01vKg0CUn3X0UsGn4XgjUwX8lpBsVcB5IRxDmRm8GVcxE7UVcEUXamw3GmKYn61vLt4n2YqW2X2bTWIkUQJcODlqds3DCeLA6SwgNTtd4IFu0G4/lD/MnjY7fiLm7xVt2t4pLijfqCD7ZvBacqRCOWjg=",
      "StatusCode": 201,
      "ResponseHeaders": {
        "Content-Length": "0",
        "Date": "Wed, 17 Feb 2021 18:54:29 GMT",
        "Server": [
          "Windows-Azure-Blob/1.0",
          "Microsoft-HTTPAPI/2.0"
        ],
        "x-ms-client-request-id": "53cabc64-b150-be67-4d4d-98dd9ae9fc08",
        "x-ms-content-crc64": "Arm/am7FI60=",
        "x-ms-request-id": "dc5180be-c01e-0066-185e-0595e2000000",
        "x-ms-request-server-encrypted": "true",
<<<<<<< HEAD
        "x-ms-version": "2020-12-06"
=======
        "x-ms-version": "2021-02-12"
>>>>>>> 7e782c87
      },
      "ResponseBody": []
    },
    {
      "RequestUri": "https://seanmcccanary3.blob.core.windows.net/test-container-6ae0fe47-9d46-17a1-8044-122356f042ad/test-blob-f47ddddf-7f8c-46b1-7047-fcd463487fc7?comp=block&blockid=AAIAAAAAAAAAAAAAAAAAAAAAAAAAAAAAAAAAAAAAAAAAAAAAAAAAAAAAAAAAAAAA",
      "RequestMethod": "PUT",
      "RequestHeaders": {
        "Accept": "application/xml",
        "Authorization": "Sanitized",
        "Content-Length": "512",
        "Content-Type": "application/octet-stream",
        "traceparent": "00-936b04cc77c48e48ab4aa7525783b5b2-6972e9867f8e794e-00",
        "User-Agent": [
          "azsdk-net-Storage.Blobs/12.9.0-alpha.20210217.1",
          "(.NET 5.0.3; Microsoft Windows 10.0.19042)"
        ],
        "x-ms-client-request-id": "59d8728e-c9d5-cdeb-dd48-73d5fd53942d",
        "x-ms-date": "Wed, 17 Feb 2021 18:54:30 GMT",
        "x-ms-return-client-request-id": "true",
<<<<<<< HEAD
        "x-ms-version": "2020-12-06"
=======
        "x-ms-version": "2021-02-12"
>>>>>>> 7e782c87
      },
      "RequestBody": "LV8kByn/Z3Um4uLv9n+GrZeXTCyWJMoSUAtS3IvkflAtgY5lNm6Oi+MUEQglT+I9kO4ReEEuoQmVEbcdrIvqQWSSwXXwIHcpCMFIgRLB7QEpFUyc0wUO/9+EzyS3cd5YKtCjk41sTG936HCA5SD21CS19JY/Tm5fg8GWbFFScZfj8FdCHVlzvMncJeqUjhq+jvv/AXxIGdtiRBDL1uAdJHbYnPXIs7bLQTjMYimDyvSn191WU3Aam9Z74NlIp+XpvgB0u/Il9dpENMBEe7ey3nkcJP8Cx9EGvgEeTdPcgplS46MoDg8CgeECER6v1iAfyAFgLIPm5vcvbv3wBqgHZ7Im8pcTitBqGqIdALWyVujh/4TRfFYWa/ys+J8REXs4+qpsieOIDD4x9RHgyeZCfBgVDgckNupcEIaaZpEwWQgn5AULRs0EWfJFoIdENaIVanyH+wNzFMS/D3hc7aWtAJwJuOThNzVLEbUU3pZjGNrkhfwUqF0Es89BSzZUp2tNmJ/qOny+NDNGPOpOXjYtW/eeeGiomFg+BAUUn+v/9mlJx0X3eN1dJVDJzmxytlWZFPA+ti4DpABGqzZ3qZVHR0aBBJfwNuIaQFIY38rszE2ve4v7wD86RiNFsM2n5Xy6gYYl8bG+qN4NJHbc6sQ2Wt/oyC4KTIcGRr5zq4UVc1o=",
      "StatusCode": 201,
      "ResponseHeaders": {
        "Content-Length": "0",
        "Date": "Wed, 17 Feb 2021 18:54:30 GMT",
        "Server": [
          "Windows-Azure-Blob/1.0",
          "Microsoft-HTTPAPI/2.0"
        ],
        "x-ms-client-request-id": "59d8728e-c9d5-cdeb-dd48-73d5fd53942d",
        "x-ms-content-crc64": "UDfCQ1O6tvw=",
        "x-ms-request-id": "c629ff93-501e-0029-345e-05e4b6000000",
        "x-ms-request-server-encrypted": "true",
<<<<<<< HEAD
        "x-ms-version": "2020-12-06"
=======
        "x-ms-version": "2021-02-12"
>>>>>>> 7e782c87
      },
      "ResponseBody": []
    },
    {
      "RequestUri": "https://seanmcccanary3.blob.core.windows.net/test-container-6ae0fe47-9d46-17a1-8044-122356f042ad/test-blob-f47ddddf-7f8c-46b1-7047-fcd463487fc7?comp=block&blockid=AAQAAAAAAAAAAAAAAAAAAAAAAAAAAAAAAAAAAAAAAAAAAAAAAAAAAAAAAAAAAAAA",
      "RequestMethod": "PUT",
      "RequestHeaders": {
        "Accept": "application/xml",
        "Authorization": "Sanitized",
        "Content-Length": "512",
        "Content-Type": "application/octet-stream",
        "traceparent": "00-936b04cc77c48e48ab4aa7525783b5b2-3516a24f3e350040-00",
        "User-Agent": [
          "azsdk-net-Storage.Blobs/12.9.0-alpha.20210217.1",
          "(.NET 5.0.3; Microsoft Windows 10.0.19042)"
        ],
        "x-ms-client-request-id": "284f1dc7-a311-6333-132d-9f8ef606f8d6",
        "x-ms-date": "Wed, 17 Feb 2021 18:54:30 GMT",
        "x-ms-return-client-request-id": "true",
<<<<<<< HEAD
        "x-ms-version": "2020-12-06"
=======
        "x-ms-version": "2021-02-12"
>>>>>>> 7e782c87
      },
      "RequestBody": "1l1eQ8banPHSre2byV5bXg9V7b4dTbA0/x+r8kr9WPixGwWMZvKUBUzWXFxf6zzoYxSbMCe0PImtKUOnLqmn1VT16q1ZzvgcwedyR/BT1RPiw481YSjQ/d573zyu7deiLocIagGOjpUcf24/QfWYWlQwxGsacnMsJO3O3e68bdMQzxlpS2sSUzT5GeK5kLvp4oXnfihriLwT3EUUwLGmXxGbLnHbLw7pHnE2IFiRcpQx5Ppp1e6rpUZcVW8l/pOCUrrQHmFKDbN2/WC3NWhkgmmw4tu2PYoi8Ikqf9mfwx/ds82ewFQy59dH8teO82/e+NMFdBu4zBUvrS7XH47Z1jlA2YGaxcEVfvsEb0qylPwaTIYGmU8EJee4bhMmWshIbRueTRruQzIR8PYgtFzKfRkxvdMH0jzqPLOa4lau7iMzuwEuFEbiLAhU9ahY43GL7fH69J30QJvesxFmU2HbYwHT7fham2jST5HKs92TklhCD/RltPqGPnpmUGE1e9imeJKnhfZ4MFKJJ6QLKY29SiG4I0Rsdq4HTK9+9EsHnNO5JDtL7Axiyt6h3IxWexTtqAU/fVeTOQHjnzhG+jwHgYvQUQVRcl0UVVlmy5oisdGakUtGxx98Juo5Z03TG8+imloBhSkOmzanKif+LW5nwe5nrGnxwLprVCsbFwsQQDo=",
      "StatusCode": 201,
      "ResponseHeaders": {
        "Content-Length": "0",
        "Date": "Wed, 17 Feb 2021 18:54:30 GMT",
        "Server": [
          "Windows-Azure-Blob/1.0",
          "Microsoft-HTTPAPI/2.0"
        ],
        "x-ms-client-request-id": "284f1dc7-a311-6333-132d-9f8ef606f8d6",
        "x-ms-content-crc64": "C+D5p6jUPmo=",
        "x-ms-request-id": "9c162ae2-301e-0086-725e-05167b000000",
        "x-ms-request-server-encrypted": "true",
<<<<<<< HEAD
        "x-ms-version": "2020-12-06"
=======
        "x-ms-version": "2021-02-12"
>>>>>>> 7e782c87
      },
      "ResponseBody": []
    },
    {
      "RequestUri": "https://seanmcccanary3.blob.core.windows.net/test-container-6ae0fe47-9d46-17a1-8044-122356f042ad/test-blob-f47ddddf-7f8c-46b1-7047-fcd463487fc7?comp=block&blockid=AAYAAAAAAAAAAAAAAAAAAAAAAAAAAAAAAAAAAAAAAAAAAAAAAAAAAAAAAAAAAAAA",
      "RequestMethod": "PUT",
      "RequestHeaders": {
        "Accept": "application/xml",
        "Authorization": "Sanitized",
        "Content-Length": "212",
        "Content-Type": "application/octet-stream",
        "traceparent": "00-936b04cc77c48e48ab4aa7525783b5b2-ae49d3d6f9572342-00",
        "User-Agent": [
          "azsdk-net-Storage.Blobs/12.9.0-alpha.20210217.1",
          "(.NET 5.0.3; Microsoft Windows 10.0.19042)"
        ],
        "x-ms-client-request-id": "df0dd47e-6c04-aa1c-1a29-6171d81203db",
        "x-ms-date": "Wed, 17 Feb 2021 18:54:30 GMT",
        "x-ms-return-client-request-id": "true",
<<<<<<< HEAD
        "x-ms-version": "2020-12-06"
=======
        "x-ms-version": "2021-02-12"
>>>>>>> 7e782c87
      },
      "RequestBody": "icQwPyErp4v1FJ6c+H35e9KmXmxvZrDaoJUw/fODK5bq7HRpPiefwr8gc9wiHXPWMqBFZLLUyiITVp+L+qqYcukIsgsJkDyqBpusT/PUt4MiWstSPsbkFSJRVeiIFMcVhwHyGWpozKJjml0WKHsvPp4caaDeRTQiJJ3puDpTIvLTlsfy4Z4Yuo0p7qNozu2mIhdKbKonN0HMz/XNfhRnEHdrQpG0PFz/A68StVeQulWvQpYiCbZIrF+FJRKoSjt5wd4r/Ytb8eW6Smj6FILqPBWfHTw=",
      "StatusCode": 201,
      "ResponseHeaders": {
        "Content-Length": "0",
        "Date": "Wed, 17 Feb 2021 18:54:30 GMT",
        "Server": [
          "Windows-Azure-Blob/1.0",
          "Microsoft-HTTPAPI/2.0"
        ],
        "x-ms-client-request-id": "df0dd47e-6c04-aa1c-1a29-6171d81203db",
        "x-ms-content-crc64": "49PZKIZZT3g=",
        "x-ms-request-id": "d3d67bb6-b01e-0088-625e-053fcb000000",
        "x-ms-request-server-encrypted": "true",
<<<<<<< HEAD
        "x-ms-version": "2020-12-06"
=======
        "x-ms-version": "2021-02-12"
>>>>>>> 7e782c87
      },
      "ResponseBody": []
    },
    {
      "RequestUri": "https://seanmcccanary3.blob.core.windows.net/test-container-6ae0fe47-9d46-17a1-8044-122356f042ad/test-blob-f47ddddf-7f8c-46b1-7047-fcd463487fc7?comp=blocklist",
      "RequestMethod": "PUT",
      "RequestHeaders": {
        "Accept": "application/xml",
        "Authorization": "Sanitized",
        "Content-Length": "350",
        "Content-Type": "application/xml",
        "traceparent": "00-936b04cc77c48e48ab4aa7525783b5b2-e688787b8beb9644-00",
        "User-Agent": [
          "azsdk-net-Storage.Blobs/12.9.0-alpha.20210217.1",
          "(.NET 5.0.3; Microsoft Windows 10.0.19042)"
        ],
        "x-ms-client-request-id": "2210b843-18f8-c1d1-8379-8af9af693fbe",
        "x-ms-date": "Wed, 17 Feb 2021 18:54:31 GMT",
        "x-ms-return-client-request-id": "true",
<<<<<<< HEAD
        "x-ms-version": "2020-12-06"
=======
        "x-ms-version": "2021-02-12"
>>>>>>> 7e782c87
      },
      "RequestBody": "﻿<BlockList><Latest>AAAAAAAAAAAAAAAAAAAAAAAAAAAAAAAAAAAAAAAAAAAAAAAAAAAAAAAAAAAAAAAA</Latest><Latest>AAIAAAAAAAAAAAAAAAAAAAAAAAAAAAAAAAAAAAAAAAAAAAAAAAAAAAAAAAAAAAAA</Latest><Latest>AAQAAAAAAAAAAAAAAAAAAAAAAAAAAAAAAAAAAAAAAAAAAAAAAAAAAAAAAAAAAAAA</Latest><Latest>AAYAAAAAAAAAAAAAAAAAAAAAAAAAAAAAAAAAAAAAAAAAAAAAAAAAAAAAAAAAAAAA</Latest></BlockList>",
      "StatusCode": 201,
      "ResponseHeaders": {
        "Content-Length": "0",
        "Date": "Wed, 17 Feb 2021 18:54:30 GMT",
        "ETag": "\"0x8D8D37575A29549\"",
        "Last-Modified": "Wed, 17 Feb 2021 18:54:31 GMT",
        "Server": [
          "Windows-Azure-Blob/1.0",
          "Microsoft-HTTPAPI/2.0"
        ],
        "x-ms-client-request-id": "2210b843-18f8-c1d1-8379-8af9af693fbe",
        "x-ms-content-crc64": "ams0/8B0TJc=",
        "x-ms-request-id": "d3d67bcb-b01e-0088-715e-053fcb000000",
        "x-ms-request-server-encrypted": "true",
<<<<<<< HEAD
        "x-ms-version": "2020-12-06",
=======
        "x-ms-version": "2021-02-12",
>>>>>>> 7e782c87
        "x-ms-version-id": "2021-02-17T18:54:31.1148873Z"
      },
      "ResponseBody": []
    },
    {
      "RequestUri": "https://seanmcccanary3.blob.core.windows.net/test-container-6ae0fe47-9d46-17a1-8044-122356f042ad/test-blob-f47ddddf-7f8c-46b1-7047-fcd463487fc7",
      "RequestMethod": "GET",
      "RequestHeaders": {
        "Accept": "application/xml",
        "Authorization": "Sanitized",
        "traceparent": "00-660488b10e0ac4418b3126a485902fa5-fa18633a6027a64d-00",
        "User-Agent": [
          "azsdk-net-Storage.Blobs/12.9.0-alpha.20210217.1",
          "(.NET 5.0.3; Microsoft Windows 10.0.19042)"
        ],
        "x-ms-client-request-id": "1f2eaa66-e002-c3e2-809e-be5a9a8307d8",
        "x-ms-date": "Wed, 17 Feb 2021 18:54:31 GMT",
        "x-ms-return-client-request-id": "true",
<<<<<<< HEAD
        "x-ms-version": "2020-12-06"
=======
        "x-ms-version": "2021-02-12"
>>>>>>> 7e782c87
      },
      "RequestBody": null,
      "StatusCode": 200,
      "ResponseHeaders": {
        "Accept-Ranges": "bytes",
        "Content-Length": "1748",
        "Content-Type": "application/octet-stream",
        "Date": "Wed, 17 Feb 2021 18:54:30 GMT",
        "ETag": "\"0x8D8D37575A29549\"",
        "Last-Modified": "Wed, 17 Feb 2021 18:54:31 GMT",
        "Server": [
          "Windows-Azure-Blob/1.0",
          "Microsoft-HTTPAPI/2.0"
        ],
        "x-ms-blob-type": "BlockBlob",
        "x-ms-client-request-id": "1f2eaa66-e002-c3e2-809e-be5a9a8307d8",
        "x-ms-creation-time": "Wed, 17 Feb 2021 18:54:31 GMT",
        "x-ms-is-current-version": "true",
        "x-ms-last-access-time": "Wed, 17 Feb 2021 18:54:31 GMT",
        "x-ms-lease-state": "available",
        "x-ms-lease-status": "unlocked",
        "x-ms-request-id": "d3d67bdb-b01e-0088-7d5e-053fcb000000",
        "x-ms-server-encrypted": "true",
<<<<<<< HEAD
        "x-ms-version": "2020-12-06",
=======
        "x-ms-version": "2021-02-12",
>>>>>>> 7e782c87
        "x-ms-version-id": "2021-02-17T18:54:31.1148873Z"
      },
      "ResponseBody": "zg7vB1f7F3CyQzssZJkgCBlwbBwJWKog1YJemVyo/GFV1BL3qM0Hgimt/6twjUtcg0AunKvgSHZkzjHUnX0TCUba14+HKGBLaenzXFj+r0c3ARUcemC2dIybk9mbMuWrmfVklra71Vvg4jPB7esdZR/pnZtn94/mJGIC65SGsDYER8JimhmReyy5O5ct9Iegfi66spVJRKFmfnJTuOrHWjL8vKUpussGWCJvrbz4uS/bYmxmy/2hugMg/BumPcJB8uFlMDjhd8NjtFpy2pblbsVDeFZ9YY40WwGiCL6vXxpfLbvbkoj3+eqpAxajLuBsO45WY8RrxJFSMdQ2P28FtFU/E63bCts8S39r1F54kC0hNcwvWPtV82kqiWCzwbl7pE/BYxsykTGyGhdFAO8z2qCnFAqi1VtZ6R9DsIF6iIrF8DAPtiwR7qObfD7jEPN596/ADK2v2c7zZ3r87+CwOJGNfw+/IyN0lSVmBlkdddkryrnSunzdFRdhG06yFf/C60StVpHkudOLS3aHSdJ01vKg0CUn3X0UsGn4XgjUwX8lpBsVcB5IRxDmRm8GVcxE7UVcEUXamw3GmKYn61vLt4n2YqW2X2bTWIkUQJcODlqds3DCeLA6SwgNTtd4IFu0G4/lD/MnjY7fiLm7xVt2t4pLijfqCD7ZvBacqRCOWjgtXyQHKf9ndSbi4u/2f4atl5dMLJYkyhJQC1Lci+R+UC2BjmU2bo6L4xQRCCVP4j2Q7hF4QS6hCZURtx2si+pBZJLBdfAgdykIwUiBEsHtASkVTJzTBQ7/34TPJLdx3lgq0KOTjWxMb3focIDlIPbUJLX0lj9Obl+DwZZsUVJxl+PwV0IdWXO8ydwl6pSOGr6O+/8BfEgZ22JEEMvW4B0kdtic9ciztstBOMxiKYPK9KfX3VZTcBqb1nvg2Uin5em+AHS78iX12kQ0wER7t7LeeRwk/wLH0Qa+AR5N09yCmVLjoygODwKB4QIRHq/WIB/IAWAsg+bm9y9u/fAGqAdnsibylxOK0Goaoh0AtbJW6OH/hNF8VhZr/Kz4nxERezj6qmyJ44gMPjH1EeDJ5kJ8GBUOByQ26lwQhppmkTBZCCfkBQtGzQRZ8kWgh0Q1ohVqfIf7A3MUxL8PeFztpa0AnAm45OE3NUsRtRTelmMY2uSF/BSoXQSzz0FLNlSna02Yn+o6fL40M0Y86k5eNi1b9554aKiYWD4EBRSf6//2aUnHRfd43V0lUMnObHK2VZkU8D62LgOkAEarNneplUdHRoEEl/A24hpAUhjfyuzMTa97i/vAPzpGI0WwzaflfLqBhiXxsb6o3g0kdtzqxDZa3+jILgpMhwZGvnOrhRVzWtZdXkPG2pzx0q3tm8leW14PVe2+HU2wNP8fq/JK/Vj4sRsFjGbylAVM1lxcX+s86GMUmzAntDyJrSlDpy6pp9VU9eqtWc74HMHnckfwU9UT4sOPNWEo0P3ee988ru3Xoi6HCGoBjo6VHH9uP0H1mFpUMMRrGnJzLCTtzt3uvG3TEM8ZaUtrElM0+RniuZC76eKF534oa4i8E9xFFMCxpl8Rmy5x2y8O6R5xNiBYkXKUMeT6adXuq6VGXFVvJf6TglK60B5hSg2zdv1gtzVoZIJpsOLbtj2KIvCJKn/Zn8Mf3bPNnsBUMufXR/LXjvNv3vjTBXQbuMwVL60u1x+O2dY5QNmBmsXBFX77BG9KspT8GkyGBplPBCXnuG4TJlrISG0bnk0a7kMyEfD2ILRcyn0ZMb3TB9I86jyzmuJWru4jM7sBLhRG4iwIVPWoWONxi+3x+vSd9ECb3rMRZlNh22MB0+34Wpto0k+RyrPdk5JYQg/0ZbT6hj56ZlBhNXvYpniSp4X2eDBSiSekCymNvUohuCNEbHauB0yvfvRLB5zTuSQ7S+wMYsreodyMVnsU7agFP31XkzkB4584Rvo8B4GL0FEFUXJdFFVZZsuaIrHRmpFLRscffCbqOWdN0xvPoppaAYUpDps2pyon/i1uZ8HuZ6xp8cC6a1QrGxcLEEA6icQwPyErp4v1FJ6c+H35e9KmXmxvZrDaoJUw/fODK5bq7HRpPiefwr8gc9wiHXPWMqBFZLLUyiITVp+L+qqYcukIsgsJkDyqBpusT/PUt4MiWstSPsbkFSJRVeiIFMcVhwHyGWpozKJjml0WKHsvPp4caaDeRTQiJJ3puDpTIvLTlsfy4Z4Yuo0p7qNozu2mIhdKbKonN0HMz/XNfhRnEHdrQpG0PFz/A68StVeQulWvQpYiCbZIrF+FJRKoSjt5wd4r/Ytb8eW6Smj6FILqPBWfHTw="
    },
    {
      "RequestUri": "https://seanmcccanary3.blob.core.windows.net/test-container-6ae0fe47-9d46-17a1-8044-122356f042ad?restype=container",
      "RequestMethod": "DELETE",
      "RequestHeaders": {
        "Accept": "application/xml",
        "Authorization": "Sanitized",
        "traceparent": "00-70e6ab485d14564db87b1767c693a208-b77771e378ee5f4e-00",
        "User-Agent": [
          "azsdk-net-Storage.Blobs/12.9.0-alpha.20210217.1",
          "(.NET 5.0.3; Microsoft Windows 10.0.19042)"
        ],
        "x-ms-client-request-id": "0592a1f9-203b-fabb-ba62-cc5ee9b8bed4",
        "x-ms-date": "Wed, 17 Feb 2021 18:54:31 GMT",
        "x-ms-return-client-request-id": "true",
<<<<<<< HEAD
        "x-ms-version": "2020-12-06"
=======
        "x-ms-version": "2021-02-12"
>>>>>>> 7e782c87
      },
      "RequestBody": null,
      "StatusCode": 202,
      "ResponseHeaders": {
        "Content-Length": "0",
        "Date": "Wed, 17 Feb 2021 18:54:30 GMT",
        "Server": [
          "Windows-Azure-Blob/1.0",
          "Microsoft-HTTPAPI/2.0"
        ],
        "x-ms-client-request-id": "0592a1f9-203b-fabb-ba62-cc5ee9b8bed4",
        "x-ms-request-id": "d3d67be6-b01e-0088-055e-053fcb000000",
<<<<<<< HEAD
        "x-ms-version": "2020-12-06"
=======
        "x-ms-version": "2021-02-12"
>>>>>>> 7e782c87
      },
      "ResponseBody": []
    }
  ],
  "Variables": {
    "RandomSeed": "49686385",
    "Storage_TestConfigDefault": "ProductionTenant\nseanmcccanary3\nU2FuaXRpemVk\nhttps://seanmcccanary3.blob.core.windows.net\nhttps://seanmcccanary3.file.core.windows.net\nhttps://seanmcccanary3.queue.core.windows.net\nhttps://seanmcccanary3.table.core.windows.net\n\n\n\n\nhttps://seanmcccanary3-secondary.blob.core.windows.net\nhttps://seanmcccanary3-secondary.file.core.windows.net\nhttps://seanmcccanary3-secondary.queue.core.windows.net\nhttps://seanmcccanary3-secondary.table.core.windows.net\n\nSanitized\n\n\nCloud\nBlobEndpoint=https://seanmcccanary3.blob.core.windows.net/;QueueEndpoint=https://seanmcccanary3.queue.core.windows.net/;FileEndpoint=https://seanmcccanary3.file.core.windows.net/;BlobSecondaryEndpoint=https://seanmcccanary3-secondary.blob.core.windows.net/;QueueSecondaryEndpoint=https://seanmcccanary3-secondary.queue.core.windows.net/;FileSecondaryEndpoint=https://seanmcccanary3-secondary.file.core.windows.net/;AccountName=seanmcccanary3;AccountKey=Kg==;\nseanscope1\n\n"
  }
}<|MERGE_RESOLUTION|>--- conflicted
+++ resolved
@@ -15,11 +15,7 @@
         "x-ms-client-request-id": "5571a7b2-d04e-d446-61e0-2ee4f0018396",
         "x-ms-date": "Wed, 17 Feb 2021 18:54:29 GMT",
         "x-ms-return-client-request-id": "true",
-<<<<<<< HEAD
-        "x-ms-version": "2020-12-06"
-=======
-        "x-ms-version": "2021-02-12"
->>>>>>> 7e782c87
+        "x-ms-version": "2021-02-12"
       },
       "RequestBody": null,
       "StatusCode": 201,
@@ -34,11 +30,7 @@
         ],
         "x-ms-client-request-id": "5571a7b2-d04e-d446-61e0-2ee4f0018396",
         "x-ms-request-id": "dc5180b6-c01e-0066-145e-0595e2000000",
-<<<<<<< HEAD
-        "x-ms-version": "2020-12-06"
-=======
-        "x-ms-version": "2021-02-12"
->>>>>>> 7e782c87
+        "x-ms-version": "2021-02-12"
       },
       "ResponseBody": []
     },
@@ -58,11 +50,7 @@
         "x-ms-client-request-id": "53cabc64-b150-be67-4d4d-98dd9ae9fc08",
         "x-ms-date": "Wed, 17 Feb 2021 18:54:30 GMT",
         "x-ms-return-client-request-id": "true",
-<<<<<<< HEAD
-        "x-ms-version": "2020-12-06"
-=======
-        "x-ms-version": "2021-02-12"
->>>>>>> 7e782c87
+        "x-ms-version": "2021-02-12"
       },
       "RequestBody": "zg7vB1f7F3CyQzssZJkgCBlwbBwJWKog1YJemVyo/GFV1BL3qM0Hgimt/6twjUtcg0AunKvgSHZkzjHUnX0TCUba14+HKGBLaenzXFj+r0c3ARUcemC2dIybk9mbMuWrmfVklra71Vvg4jPB7esdZR/pnZtn94/mJGIC65SGsDYER8JimhmReyy5O5ct9Iegfi66spVJRKFmfnJTuOrHWjL8vKUpussGWCJvrbz4uS/bYmxmy/2hugMg/BumPcJB8uFlMDjhd8NjtFpy2pblbsVDeFZ9YY40WwGiCL6vXxpfLbvbkoj3+eqpAxajLuBsO45WY8RrxJFSMdQ2P28FtFU/E63bCts8S39r1F54kC0hNcwvWPtV82kqiWCzwbl7pE/BYxsykTGyGhdFAO8z2qCnFAqi1VtZ6R9DsIF6iIrF8DAPtiwR7qObfD7jEPN596/ADK2v2c7zZ3r87+CwOJGNfw+/IyN0lSVmBlkdddkryrnSunzdFRdhG06yFf/C60StVpHkudOLS3aHSdJ01vKg0CUn3X0UsGn4XgjUwX8lpBsVcB5IRxDmRm8GVcxE7UVcEUXamw3GmKYn61vLt4n2YqW2X2bTWIkUQJcODlqds3DCeLA6SwgNTtd4IFu0G4/lD/MnjY7fiLm7xVt2t4pLijfqCD7ZvBacqRCOWjg=",
       "StatusCode": 201,
@@ -77,11 +65,7 @@
         "x-ms-content-crc64": "Arm/am7FI60=",
         "x-ms-request-id": "dc5180be-c01e-0066-185e-0595e2000000",
         "x-ms-request-server-encrypted": "true",
-<<<<<<< HEAD
-        "x-ms-version": "2020-12-06"
-=======
-        "x-ms-version": "2021-02-12"
->>>>>>> 7e782c87
+        "x-ms-version": "2021-02-12"
       },
       "ResponseBody": []
     },
@@ -101,11 +85,7 @@
         "x-ms-client-request-id": "59d8728e-c9d5-cdeb-dd48-73d5fd53942d",
         "x-ms-date": "Wed, 17 Feb 2021 18:54:30 GMT",
         "x-ms-return-client-request-id": "true",
-<<<<<<< HEAD
-        "x-ms-version": "2020-12-06"
-=======
-        "x-ms-version": "2021-02-12"
->>>>>>> 7e782c87
+        "x-ms-version": "2021-02-12"
       },
       "RequestBody": "LV8kByn/Z3Um4uLv9n+GrZeXTCyWJMoSUAtS3IvkflAtgY5lNm6Oi+MUEQglT+I9kO4ReEEuoQmVEbcdrIvqQWSSwXXwIHcpCMFIgRLB7QEpFUyc0wUO/9+EzyS3cd5YKtCjk41sTG936HCA5SD21CS19JY/Tm5fg8GWbFFScZfj8FdCHVlzvMncJeqUjhq+jvv/AXxIGdtiRBDL1uAdJHbYnPXIs7bLQTjMYimDyvSn191WU3Aam9Z74NlIp+XpvgB0u/Il9dpENMBEe7ey3nkcJP8Cx9EGvgEeTdPcgplS46MoDg8CgeECER6v1iAfyAFgLIPm5vcvbv3wBqgHZ7Im8pcTitBqGqIdALWyVujh/4TRfFYWa/ys+J8REXs4+qpsieOIDD4x9RHgyeZCfBgVDgckNupcEIaaZpEwWQgn5AULRs0EWfJFoIdENaIVanyH+wNzFMS/D3hc7aWtAJwJuOThNzVLEbUU3pZjGNrkhfwUqF0Es89BSzZUp2tNmJ/qOny+NDNGPOpOXjYtW/eeeGiomFg+BAUUn+v/9mlJx0X3eN1dJVDJzmxytlWZFPA+ti4DpABGqzZ3qZVHR0aBBJfwNuIaQFIY38rszE2ve4v7wD86RiNFsM2n5Xy6gYYl8bG+qN4NJHbc6sQ2Wt/oyC4KTIcGRr5zq4UVc1o=",
       "StatusCode": 201,
@@ -120,11 +100,7 @@
         "x-ms-content-crc64": "UDfCQ1O6tvw=",
         "x-ms-request-id": "c629ff93-501e-0029-345e-05e4b6000000",
         "x-ms-request-server-encrypted": "true",
-<<<<<<< HEAD
-        "x-ms-version": "2020-12-06"
-=======
-        "x-ms-version": "2021-02-12"
->>>>>>> 7e782c87
+        "x-ms-version": "2021-02-12"
       },
       "ResponseBody": []
     },
@@ -144,11 +120,7 @@
         "x-ms-client-request-id": "284f1dc7-a311-6333-132d-9f8ef606f8d6",
         "x-ms-date": "Wed, 17 Feb 2021 18:54:30 GMT",
         "x-ms-return-client-request-id": "true",
-<<<<<<< HEAD
-        "x-ms-version": "2020-12-06"
-=======
-        "x-ms-version": "2021-02-12"
->>>>>>> 7e782c87
+        "x-ms-version": "2021-02-12"
       },
       "RequestBody": "1l1eQ8banPHSre2byV5bXg9V7b4dTbA0/x+r8kr9WPixGwWMZvKUBUzWXFxf6zzoYxSbMCe0PImtKUOnLqmn1VT16q1ZzvgcwedyR/BT1RPiw481YSjQ/d573zyu7deiLocIagGOjpUcf24/QfWYWlQwxGsacnMsJO3O3e68bdMQzxlpS2sSUzT5GeK5kLvp4oXnfihriLwT3EUUwLGmXxGbLnHbLw7pHnE2IFiRcpQx5Ppp1e6rpUZcVW8l/pOCUrrQHmFKDbN2/WC3NWhkgmmw4tu2PYoi8Ikqf9mfwx/ds82ewFQy59dH8teO82/e+NMFdBu4zBUvrS7XH47Z1jlA2YGaxcEVfvsEb0qylPwaTIYGmU8EJee4bhMmWshIbRueTRruQzIR8PYgtFzKfRkxvdMH0jzqPLOa4lau7iMzuwEuFEbiLAhU9ahY43GL7fH69J30QJvesxFmU2HbYwHT7fham2jST5HKs92TklhCD/RltPqGPnpmUGE1e9imeJKnhfZ4MFKJJ6QLKY29SiG4I0Rsdq4HTK9+9EsHnNO5JDtL7Axiyt6h3IxWexTtqAU/fVeTOQHjnzhG+jwHgYvQUQVRcl0UVVlmy5oisdGakUtGxx98Juo5Z03TG8+imloBhSkOmzanKif+LW5nwe5nrGnxwLprVCsbFwsQQDo=",
       "StatusCode": 201,
@@ -163,11 +135,7 @@
         "x-ms-content-crc64": "C+D5p6jUPmo=",
         "x-ms-request-id": "9c162ae2-301e-0086-725e-05167b000000",
         "x-ms-request-server-encrypted": "true",
-<<<<<<< HEAD
-        "x-ms-version": "2020-12-06"
-=======
-        "x-ms-version": "2021-02-12"
->>>>>>> 7e782c87
+        "x-ms-version": "2021-02-12"
       },
       "ResponseBody": []
     },
@@ -187,11 +155,7 @@
         "x-ms-client-request-id": "df0dd47e-6c04-aa1c-1a29-6171d81203db",
         "x-ms-date": "Wed, 17 Feb 2021 18:54:30 GMT",
         "x-ms-return-client-request-id": "true",
-<<<<<<< HEAD
-        "x-ms-version": "2020-12-06"
-=======
-        "x-ms-version": "2021-02-12"
->>>>>>> 7e782c87
+        "x-ms-version": "2021-02-12"
       },
       "RequestBody": "icQwPyErp4v1FJ6c+H35e9KmXmxvZrDaoJUw/fODK5bq7HRpPiefwr8gc9wiHXPWMqBFZLLUyiITVp+L+qqYcukIsgsJkDyqBpusT/PUt4MiWstSPsbkFSJRVeiIFMcVhwHyGWpozKJjml0WKHsvPp4caaDeRTQiJJ3puDpTIvLTlsfy4Z4Yuo0p7qNozu2mIhdKbKonN0HMz/XNfhRnEHdrQpG0PFz/A68StVeQulWvQpYiCbZIrF+FJRKoSjt5wd4r/Ytb8eW6Smj6FILqPBWfHTw=",
       "StatusCode": 201,
@@ -206,11 +170,7 @@
         "x-ms-content-crc64": "49PZKIZZT3g=",
         "x-ms-request-id": "d3d67bb6-b01e-0088-625e-053fcb000000",
         "x-ms-request-server-encrypted": "true",
-<<<<<<< HEAD
-        "x-ms-version": "2020-12-06"
-=======
-        "x-ms-version": "2021-02-12"
->>>>>>> 7e782c87
+        "x-ms-version": "2021-02-12"
       },
       "ResponseBody": []
     },
@@ -230,11 +190,7 @@
         "x-ms-client-request-id": "2210b843-18f8-c1d1-8379-8af9af693fbe",
         "x-ms-date": "Wed, 17 Feb 2021 18:54:31 GMT",
         "x-ms-return-client-request-id": "true",
-<<<<<<< HEAD
-        "x-ms-version": "2020-12-06"
-=======
-        "x-ms-version": "2021-02-12"
->>>>>>> 7e782c87
+        "x-ms-version": "2021-02-12"
       },
       "RequestBody": "﻿<BlockList><Latest>AAAAAAAAAAAAAAAAAAAAAAAAAAAAAAAAAAAAAAAAAAAAAAAAAAAAAAAAAAAAAAAA</Latest><Latest>AAIAAAAAAAAAAAAAAAAAAAAAAAAAAAAAAAAAAAAAAAAAAAAAAAAAAAAAAAAAAAAA</Latest><Latest>AAQAAAAAAAAAAAAAAAAAAAAAAAAAAAAAAAAAAAAAAAAAAAAAAAAAAAAAAAAAAAAA</Latest><Latest>AAYAAAAAAAAAAAAAAAAAAAAAAAAAAAAAAAAAAAAAAAAAAAAAAAAAAAAAAAAAAAAA</Latest></BlockList>",
       "StatusCode": 201,
@@ -251,11 +207,7 @@
         "x-ms-content-crc64": "ams0/8B0TJc=",
         "x-ms-request-id": "d3d67bcb-b01e-0088-715e-053fcb000000",
         "x-ms-request-server-encrypted": "true",
-<<<<<<< HEAD
-        "x-ms-version": "2020-12-06",
-=======
         "x-ms-version": "2021-02-12",
->>>>>>> 7e782c87
         "x-ms-version-id": "2021-02-17T18:54:31.1148873Z"
       },
       "ResponseBody": []
@@ -274,11 +226,7 @@
         "x-ms-client-request-id": "1f2eaa66-e002-c3e2-809e-be5a9a8307d8",
         "x-ms-date": "Wed, 17 Feb 2021 18:54:31 GMT",
         "x-ms-return-client-request-id": "true",
-<<<<<<< HEAD
-        "x-ms-version": "2020-12-06"
-=======
-        "x-ms-version": "2021-02-12"
->>>>>>> 7e782c87
+        "x-ms-version": "2021-02-12"
       },
       "RequestBody": null,
       "StatusCode": 200,
@@ -302,11 +250,7 @@
         "x-ms-lease-status": "unlocked",
         "x-ms-request-id": "d3d67bdb-b01e-0088-7d5e-053fcb000000",
         "x-ms-server-encrypted": "true",
-<<<<<<< HEAD
-        "x-ms-version": "2020-12-06",
-=======
         "x-ms-version": "2021-02-12",
->>>>>>> 7e782c87
         "x-ms-version-id": "2021-02-17T18:54:31.1148873Z"
       },
       "ResponseBody": "zg7vB1f7F3CyQzssZJkgCBlwbBwJWKog1YJemVyo/GFV1BL3qM0Hgimt/6twjUtcg0AunKvgSHZkzjHUnX0TCUba14+HKGBLaenzXFj+r0c3ARUcemC2dIybk9mbMuWrmfVklra71Vvg4jPB7esdZR/pnZtn94/mJGIC65SGsDYER8JimhmReyy5O5ct9Iegfi66spVJRKFmfnJTuOrHWjL8vKUpussGWCJvrbz4uS/bYmxmy/2hugMg/BumPcJB8uFlMDjhd8NjtFpy2pblbsVDeFZ9YY40WwGiCL6vXxpfLbvbkoj3+eqpAxajLuBsO45WY8RrxJFSMdQ2P28FtFU/E63bCts8S39r1F54kC0hNcwvWPtV82kqiWCzwbl7pE/BYxsykTGyGhdFAO8z2qCnFAqi1VtZ6R9DsIF6iIrF8DAPtiwR7qObfD7jEPN596/ADK2v2c7zZ3r87+CwOJGNfw+/IyN0lSVmBlkdddkryrnSunzdFRdhG06yFf/C60StVpHkudOLS3aHSdJ01vKg0CUn3X0UsGn4XgjUwX8lpBsVcB5IRxDmRm8GVcxE7UVcEUXamw3GmKYn61vLt4n2YqW2X2bTWIkUQJcODlqds3DCeLA6SwgNTtd4IFu0G4/lD/MnjY7fiLm7xVt2t4pLijfqCD7ZvBacqRCOWjgtXyQHKf9ndSbi4u/2f4atl5dMLJYkyhJQC1Lci+R+UC2BjmU2bo6L4xQRCCVP4j2Q7hF4QS6hCZURtx2si+pBZJLBdfAgdykIwUiBEsHtASkVTJzTBQ7/34TPJLdx3lgq0KOTjWxMb3focIDlIPbUJLX0lj9Obl+DwZZsUVJxl+PwV0IdWXO8ydwl6pSOGr6O+/8BfEgZ22JEEMvW4B0kdtic9ciztstBOMxiKYPK9KfX3VZTcBqb1nvg2Uin5em+AHS78iX12kQ0wER7t7LeeRwk/wLH0Qa+AR5N09yCmVLjoygODwKB4QIRHq/WIB/IAWAsg+bm9y9u/fAGqAdnsibylxOK0Goaoh0AtbJW6OH/hNF8VhZr/Kz4nxERezj6qmyJ44gMPjH1EeDJ5kJ8GBUOByQ26lwQhppmkTBZCCfkBQtGzQRZ8kWgh0Q1ohVqfIf7A3MUxL8PeFztpa0AnAm45OE3NUsRtRTelmMY2uSF/BSoXQSzz0FLNlSna02Yn+o6fL40M0Y86k5eNi1b9554aKiYWD4EBRSf6//2aUnHRfd43V0lUMnObHK2VZkU8D62LgOkAEarNneplUdHRoEEl/A24hpAUhjfyuzMTa97i/vAPzpGI0WwzaflfLqBhiXxsb6o3g0kdtzqxDZa3+jILgpMhwZGvnOrhRVzWtZdXkPG2pzx0q3tm8leW14PVe2+HU2wNP8fq/JK/Vj4sRsFjGbylAVM1lxcX+s86GMUmzAntDyJrSlDpy6pp9VU9eqtWc74HMHnckfwU9UT4sOPNWEo0P3ee988ru3Xoi6HCGoBjo6VHH9uP0H1mFpUMMRrGnJzLCTtzt3uvG3TEM8ZaUtrElM0+RniuZC76eKF534oa4i8E9xFFMCxpl8Rmy5x2y8O6R5xNiBYkXKUMeT6adXuq6VGXFVvJf6TglK60B5hSg2zdv1gtzVoZIJpsOLbtj2KIvCJKn/Zn8Mf3bPNnsBUMufXR/LXjvNv3vjTBXQbuMwVL60u1x+O2dY5QNmBmsXBFX77BG9KspT8GkyGBplPBCXnuG4TJlrISG0bnk0a7kMyEfD2ILRcyn0ZMb3TB9I86jyzmuJWru4jM7sBLhRG4iwIVPWoWONxi+3x+vSd9ECb3rMRZlNh22MB0+34Wpto0k+RyrPdk5JYQg/0ZbT6hj56ZlBhNXvYpniSp4X2eDBSiSekCymNvUohuCNEbHauB0yvfvRLB5zTuSQ7S+wMYsreodyMVnsU7agFP31XkzkB4584Rvo8B4GL0FEFUXJdFFVZZsuaIrHRmpFLRscffCbqOWdN0xvPoppaAYUpDps2pyon/i1uZ8HuZ6xp8cC6a1QrGxcLEEA6icQwPyErp4v1FJ6c+H35e9KmXmxvZrDaoJUw/fODK5bq7HRpPiefwr8gc9wiHXPWMqBFZLLUyiITVp+L+qqYcukIsgsJkDyqBpusT/PUt4MiWstSPsbkFSJRVeiIFMcVhwHyGWpozKJjml0WKHsvPp4caaDeRTQiJJ3puDpTIvLTlsfy4Z4Yuo0p7qNozu2mIhdKbKonN0HMz/XNfhRnEHdrQpG0PFz/A68StVeQulWvQpYiCbZIrF+FJRKoSjt5wd4r/Ytb8eW6Smj6FILqPBWfHTw="
@@ -325,11 +269,7 @@
         "x-ms-client-request-id": "0592a1f9-203b-fabb-ba62-cc5ee9b8bed4",
         "x-ms-date": "Wed, 17 Feb 2021 18:54:31 GMT",
         "x-ms-return-client-request-id": "true",
-<<<<<<< HEAD
-        "x-ms-version": "2020-12-06"
-=======
-        "x-ms-version": "2021-02-12"
->>>>>>> 7e782c87
+        "x-ms-version": "2021-02-12"
       },
       "RequestBody": null,
       "StatusCode": 202,
@@ -342,11 +282,7 @@
         ],
         "x-ms-client-request-id": "0592a1f9-203b-fabb-ba62-cc5ee9b8bed4",
         "x-ms-request-id": "d3d67be6-b01e-0088-055e-053fcb000000",
-<<<<<<< HEAD
-        "x-ms-version": "2020-12-06"
-=======
-        "x-ms-version": "2021-02-12"
->>>>>>> 7e782c87
+        "x-ms-version": "2021-02-12"
       },
       "ResponseBody": []
     }
