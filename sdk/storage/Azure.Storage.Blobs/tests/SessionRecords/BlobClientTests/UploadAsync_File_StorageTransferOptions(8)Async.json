--- conflicted
+++ resolved
@@ -15,11 +15,7 @@
         "x-ms-client-request-id": "0608e36c-980f-a747-623f-d122914b8874",
         "x-ms-date": "Wed, 17 Feb 2021 18:54:04 GMT",
         "x-ms-return-client-request-id": "true",
-<<<<<<< HEAD
-        "x-ms-version": "2020-12-06"
-=======
-        "x-ms-version": "2021-02-12"
->>>>>>> 7e782c87
+        "x-ms-version": "2021-02-12"
       },
       "RequestBody": null,
       "StatusCode": 201,
@@ -34,11 +30,7 @@
         ],
         "x-ms-client-request-id": "0608e36c-980f-a747-623f-d122914b8874",
         "x-ms-request-id": "ca50967b-301e-0096-765e-05d313000000",
-<<<<<<< HEAD
-        "x-ms-version": "2020-12-06"
-=======
-        "x-ms-version": "2021-02-12"
->>>>>>> 7e782c87
+        "x-ms-version": "2021-02-12"
       },
       "ResponseBody": []
     },
@@ -59,11 +51,7 @@
         "x-ms-client-request-id": "a9e3f5a5-6324-4805-012f-a4aaa9452fcc",
         "x-ms-date": "Wed, 17 Feb 2021 18:54:05 GMT",
         "x-ms-return-client-request-id": "true",
-<<<<<<< HEAD
-        "x-ms-version": "2020-12-06"
-=======
-        "x-ms-version": "2021-02-12"
->>>>>>> 7e782c87
+        "x-ms-version": "2021-02-12"
       },
       "RequestBody": "vrqJK/Z3kpj5PeD+GMDeglntcsYeIHTshDWYFp7p6zvjJ2PXwVx9U1JI6AygYbquGncEzrSVi51FnafB33v6EFKkGvFcB8H8bx501ThoSyJ76vwm5B2GTpvFkSS1vHTWTti6+0bIURK2CF6WILVl3VGERvR/0ys0HsxVlnWdR7OqnYdfrlDcspjpcNy+8C3mYLTSMHV/V3uthdx6crqdGMGr64MuBi8BqJNclmJOdi6ebzbByxY9K0ULsilzYUDeTFgbEwSpt1mE0IfiI8EZXg6u2wKD202qbcA9I1QGjkZTfUoKM2Ip9LjdPPqOWwiE8VMaxIY9W3AKcKVEbJQFfkFBjqV3DyusheZKpp9TGxK3uTIB68rAFiLZ/8K85Igk2L25TcxiDeEobT+f8rXRtlWTjbNiBJJ3gHiDnQ9o76BeJs3hmc1FVatQ2H6LISNsCEltKFfVwtQqQs1U3m/Sv32eQMzn7x2HTjcHESsU615VFpXG+8dJiWP5tlcA8XY8fhgA7OBWhRgr5dofzbCoFlZu/8faC8S2Vbdo7TnFh1zAy5MSFP9+/pF8mhXsKbuzUKABkfKvYXJUSZco7pfeZl5+XgEclgJX7wA1XXCvyiv7tZ2ZxPVqEWogvspoVQ/6njS2bsq6lrqeqqHxeQQCpH9rLDn5RaFpFE2X+9g37prxO787+FxhQR7j+hpTeJhmHhlL/SjWAFiTTVp9IpriZrsHAD1ExqwiCesaFkqGFZu1Md2+7PFxGjtnqKoC5B6EAZRfS3haIVhtKPM9vOkNDDi+yPG9I3rJluYC3R4BICXMlhW2J8kjWhCEUcP+M11RWZtyQxwtxt0ZlbWSV0M6awfOcCbTV+Vum23gONG2y2KIsYSCj90Ins84nJEUkALMSua8L8M3fQK1A6iuTI4MY8pSCaa/t9sqxdFWm7pUWgpqFO3r+pufUDOBzYw0WVJBKznGwYZbDJMKkWnx4eJHYKidRDigIWkus7lzPupO9Wx/FW+BjZiDDgha4GgxrW9ROWzklxUZoArPmA7N6M6pvJv9cctyxtMPGTUvRkAA/AVKIgR9al5WZXVlsfWKtiY6sCTMNDuj33OY1H3g6lnJz5sJg8bJK1E9pwxWDRTehWMO9ZUcNMjJpkOQ5Jbgdnsbm+JZgTJfcIXTj4wvTdFeuk8a0fTDrZrTP92DOUa6XTCQOnEyhQMwroUQSaQ7mVhxMSpGxaWHWO5HhUFV3Dc+GDFcnxNgLDVL6iJusmP1l6WFEgccdJeLCeGD6v/B2tJO0jFz3/pEEQX1+tuCGKWKUe6c0MovIaOa0JUy3EI1iQ9QIOAxgriqQQECJ3m7CPA8+ZgRJQoHHrCN2A5lEjTCvw==",
       "StatusCode": 201,
@@ -81,11 +69,7 @@
         "x-ms-content-crc64": "eXmD53draCo=",
         "x-ms-request-id": "ca5096bb-301e-0096-2c5e-05d313000000",
         "x-ms-request-server-encrypted": "true",
-<<<<<<< HEAD
-        "x-ms-version": "2020-12-06",
-=======
         "x-ms-version": "2021-02-12",
->>>>>>> 7e782c87
         "x-ms-version-id": "2021-02-17T18:54:05.0803097Z"
       },
       "ResponseBody": []
@@ -104,11 +88,7 @@
         "x-ms-client-request-id": "1cc047f9-1951-0d9a-c6ea-f595b4248cab",
         "x-ms-date": "Wed, 17 Feb 2021 18:54:05 GMT",
         "x-ms-return-client-request-id": "true",
-<<<<<<< HEAD
-        "x-ms-version": "2020-12-06"
-=======
-        "x-ms-version": "2021-02-12"
->>>>>>> 7e782c87
+        "x-ms-version": "2021-02-12"
       },
       "RequestBody": null,
       "StatusCode": 200,
@@ -133,11 +113,7 @@
         "x-ms-lease-status": "unlocked",
         "x-ms-request-id": "ca50970c-301e-0096-755e-05d313000000",
         "x-ms-server-encrypted": "true",
-<<<<<<< HEAD
-        "x-ms-version": "2020-12-06",
-=======
         "x-ms-version": "2021-02-12",
->>>>>>> 7e782c87
         "x-ms-version-id": "2021-02-17T18:54:05.0803097Z"
       },
       "ResponseBody": "vrqJK/Z3kpj5PeD+GMDeglntcsYeIHTshDWYFp7p6zvjJ2PXwVx9U1JI6AygYbquGncEzrSVi51FnafB33v6EFKkGvFcB8H8bx501ThoSyJ76vwm5B2GTpvFkSS1vHTWTti6+0bIURK2CF6WILVl3VGERvR/0ys0HsxVlnWdR7OqnYdfrlDcspjpcNy+8C3mYLTSMHV/V3uthdx6crqdGMGr64MuBi8BqJNclmJOdi6ebzbByxY9K0ULsilzYUDeTFgbEwSpt1mE0IfiI8EZXg6u2wKD202qbcA9I1QGjkZTfUoKM2Ip9LjdPPqOWwiE8VMaxIY9W3AKcKVEbJQFfkFBjqV3DyusheZKpp9TGxK3uTIB68rAFiLZ/8K85Igk2L25TcxiDeEobT+f8rXRtlWTjbNiBJJ3gHiDnQ9o76BeJs3hmc1FVatQ2H6LISNsCEltKFfVwtQqQs1U3m/Sv32eQMzn7x2HTjcHESsU615VFpXG+8dJiWP5tlcA8XY8fhgA7OBWhRgr5dofzbCoFlZu/8faC8S2Vbdo7TnFh1zAy5MSFP9+/pF8mhXsKbuzUKABkfKvYXJUSZco7pfeZl5+XgEclgJX7wA1XXCvyiv7tZ2ZxPVqEWogvspoVQ/6njS2bsq6lrqeqqHxeQQCpH9rLDn5RaFpFE2X+9g37prxO787+FxhQR7j+hpTeJhmHhlL/SjWAFiTTVp9IpriZrsHAD1ExqwiCesaFkqGFZu1Md2+7PFxGjtnqKoC5B6EAZRfS3haIVhtKPM9vOkNDDi+yPG9I3rJluYC3R4BICXMlhW2J8kjWhCEUcP+M11RWZtyQxwtxt0ZlbWSV0M6awfOcCbTV+Vum23gONG2y2KIsYSCj90Ins84nJEUkALMSua8L8M3fQK1A6iuTI4MY8pSCaa/t9sqxdFWm7pUWgpqFO3r+pufUDOBzYw0WVJBKznGwYZbDJMKkWnx4eJHYKidRDigIWkus7lzPupO9Wx/FW+BjZiDDgha4GgxrW9ROWzklxUZoArPmA7N6M6pvJv9cctyxtMPGTUvRkAA/AVKIgR9al5WZXVlsfWKtiY6sCTMNDuj33OY1H3g6lnJz5sJg8bJK1E9pwxWDRTehWMO9ZUcNMjJpkOQ5Jbgdnsbm+JZgTJfcIXTj4wvTdFeuk8a0fTDrZrTP92DOUa6XTCQOnEyhQMwroUQSaQ7mVhxMSpGxaWHWO5HhUFV3Dc+GDFcnxNgLDVL6iJusmP1l6WFEgccdJeLCeGD6v/B2tJO0jFz3/pEEQX1+tuCGKWKUe6c0MovIaOa0JUy3EI1iQ9QIOAxgriqQQECJ3m7CPA8+ZgRJQoHHrCN2A5lEjTCvw=="
@@ -156,11 +132,7 @@
         "x-ms-client-request-id": "62b14179-1285-267b-cdfb-29eb03e2eba6",
         "x-ms-date": "Wed, 17 Feb 2021 18:54:05 GMT",
         "x-ms-return-client-request-id": "true",
-<<<<<<< HEAD
-        "x-ms-version": "2020-12-06"
-=======
-        "x-ms-version": "2021-02-12"
->>>>>>> 7e782c87
+        "x-ms-version": "2021-02-12"
       },
       "RequestBody": null,
       "StatusCode": 200,
@@ -187,11 +159,7 @@
         "x-ms-lease-status": "unlocked",
         "x-ms-request-id": "ca509736-301e-0096-195e-05d313000000",
         "x-ms-server-encrypted": "true",
-<<<<<<< HEAD
-        "x-ms-version": "2020-12-06",
-=======
         "x-ms-version": "2021-02-12",
->>>>>>> 7e782c87
         "x-ms-version-id": "2021-02-17T18:54:05.0803097Z"
       },
       "ResponseBody": []
@@ -210,11 +178,7 @@
         "x-ms-client-request-id": "731be5e1-2a73-4d25-81c7-c427c505a89b",
         "x-ms-date": "Wed, 17 Feb 2021 18:54:05 GMT",
         "x-ms-return-client-request-id": "true",
-<<<<<<< HEAD
-        "x-ms-version": "2020-12-06"
-=======
-        "x-ms-version": "2021-02-12"
->>>>>>> 7e782c87
+        "x-ms-version": "2021-02-12"
       },
       "RequestBody": null,
       "StatusCode": 202,
@@ -227,11 +191,7 @@
         ],
         "x-ms-client-request-id": "731be5e1-2a73-4d25-81c7-c427c505a89b",
         "x-ms-request-id": "ca50975b-301e-0096-3a5e-05d313000000",
-<<<<<<< HEAD
-        "x-ms-version": "2020-12-06"
-=======
-        "x-ms-version": "2021-02-12"
->>>>>>> 7e782c87
+        "x-ms-version": "2021-02-12"
       },
       "ResponseBody": []
     }
