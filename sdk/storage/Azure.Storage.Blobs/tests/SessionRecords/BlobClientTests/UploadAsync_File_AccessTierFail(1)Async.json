--- conflicted
+++ resolved
@@ -15,11 +15,7 @@
         "x-ms-client-request-id": "8ba34541-12fc-3f93-4eea-4c4025bf7880",
         "x-ms-date": "Wed, 17 Feb 2021 18:54:03 GMT",
         "x-ms-return-client-request-id": "true",
-<<<<<<< HEAD
-        "x-ms-version": "2020-12-06"
-=======
         "x-ms-version": "2021-02-12"
->>>>>>> 7e782c87
       },
       "RequestBody": null,
       "StatusCode": 201,
@@ -34,11 +30,7 @@
         ],
         "x-ms-client-request-id": "8ba34541-12fc-3f93-4eea-4c4025bf7880",
         "x-ms-request-id": "961d41f2-601e-001d-0c5e-05d77e000000",
-<<<<<<< HEAD
-        "x-ms-version": "2020-12-06"
-=======
         "x-ms-version": "2021-02-12"
->>>>>>> 7e782c87
       },
       "ResponseBody": []
     },
@@ -60,11 +52,7 @@
         "x-ms-client-request-id": "8bba51b7-a204-1faa-50b8-8c8db4f7931f",
         "x-ms-date": "Wed, 17 Feb 2021 18:54:03 GMT",
         "x-ms-return-client-request-id": "true",
-<<<<<<< HEAD
-        "x-ms-version": "2020-12-06"
-=======
         "x-ms-version": "2021-02-12"
->>>>>>> 7e782c87
       },
       "RequestBody": "qeXFJPJIg8i4oxg3YvpchS0vnqKl6j1mE3peQa+ii76u65c/+VOOy00CRtDC+sYyXt3EhPGZur6oXhF46kEYFRdaiHZjHIvZodJUoqNtpBi0K+PS3gfNFDDYl5pCFuEM6jC4aHFPzkFR6uIeRRgbOrr4w75dRjcQjHRGi4TxlovwR7dytDumZVyigfMkrs8YvVzfSlIjrqT5qNv9CUO8X1NXLf1gqIV/UV5hu8RE696lLc4nEUw5zZkTeQxfqVwZ5SGfzYDStxTWYPnzwfPftLz9WNt1lU4HHmBjTS55H6cCSNajpB1d03a5ULBSRQumNMRQYlGBo1DTmK8gbmnmXUFR8XkcOw+eoIVkvESdtNhUvRhpKLxWgaSF0AxuPGUM0vJvAVSRifi1scLLHOYMNePWy7BRfDWE+2/Ul2sDMGMgV+lRLrOEwjQgtHb6imS+eZspl3G0u1a96gXkvfKNsYFfq8T9ugYwUgh8MMe+iXALFh3Q2Zjxa5uTk0OtnwVCkwL0m96fwb6U+ERoOIqO/mGV2abUvNjpbUAoaSfCg7MDOp3Eye6Sa1VeO+BTiTMRBJTiGMZebdYqCy6edleX0XWRZf7tyTVyA25RdYH3leMNF2WS4GrspMzHmr6/8/T+x2lrwiM1IzpfbxRYDfdVM3ZKkV7yBfEKpMExJi93sw95U64XjNO/1/QqM3BWlJbVcWZHdWKVC8J4YB1iBP0L6LwF3rpIPaeiirlqyNGBtA8qW7TILz2t5Efsnyu1XdP2HkqzULbcjTO/pOqpKkPw9qsNN6hJQrh+WPlzW5577S3ldKmGzWNZTs6ACIpTA7oD/KiAqCUrrdySNfi9aTGVRLe8w7aaaSlHtOnZyDkuK1Q/b1/2+kUIusfN9JhrnOWd68TSlkAEaZN+OPM7UeSiYwmkfvnRnklytAnuzXSR3BgEPN11W5QUOgbMd8FRzGjiKpGOxx3ry0x6YOI2FZse7VzbNxQHLQd1kEPyBSeHIeegDKLjAhX6GHCQ+vux3SVqrYlldZRT2/2JGDba+MYl8j76lgn5O+pH4R+kdzIMxLIdiFedIqtSTDClWureHx+page8tkYccXKfHZR1r2TKfFSEvXBviNCTqEnYU+EAaMH/+gwrTw1rARbk/gQX3ZzM2t2VWmKuOuI3KQ79Qx2RnrXSdbVXni1GGLtaionLe8qtC3kEag5fUb8q9CX+br34U19PRGfndTuvTkGmVLBYbK1ETzekjDSmcyT1LaoHSKr+YTYqezdixZY9VBvNuPwP0Yd4uh6FVMcqqdFD8keRqAaXqPN5LfB24YqhZjgZ2Loo5Vwij42LeAxvANFmH9NPrKwUNhAIlaOWAtmU5O2PEQ==",
       "StatusCode": 400,
@@ -79,11 +67,7 @@
         "x-ms-client-request-id": "8bba51b7-a204-1faa-50b8-8c8db4f7931f",
         "x-ms-error-code": "InvalidHeaderValue",
         "x-ms-request-id": "961d4242-601e-001d-4c5e-05d77e000000",
-<<<<<<< HEAD
-        "x-ms-version": "2020-12-06"
-=======
         "x-ms-version": "2021-02-12"
->>>>>>> 7e782c87
       },
       "ResponseBody": [
         "﻿<?xml version=\"1.0\" encoding=\"utf-8\"?><Error><Code>InvalidHeaderValue</Code><Message>The value for one of the HTTP headers is not in the correct format.\n",
@@ -105,11 +89,7 @@
         "x-ms-client-request-id": "92dc16f2-0332-2e0d-6cfb-bc33e18bc514",
         "x-ms-date": "Wed, 17 Feb 2021 18:54:03 GMT",
         "x-ms-return-client-request-id": "true",
-<<<<<<< HEAD
-        "x-ms-version": "2020-12-06"
-=======
         "x-ms-version": "2021-02-12"
->>>>>>> 7e782c87
       },
       "RequestBody": null,
       "StatusCode": 202,
@@ -122,11 +102,7 @@
         ],
         "x-ms-client-request-id": "92dc16f2-0332-2e0d-6cfb-bc33e18bc514",
         "x-ms-request-id": "961d4262-601e-001d-655e-05d77e000000",
-<<<<<<< HEAD
-        "x-ms-version": "2020-12-06"
-=======
         "x-ms-version": "2021-02-12"
->>>>>>> 7e782c87
       },
       "ResponseBody": []
     }
