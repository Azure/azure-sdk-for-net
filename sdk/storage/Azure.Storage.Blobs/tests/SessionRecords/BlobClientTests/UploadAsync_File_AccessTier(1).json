﻿{
  "Entries": [
    {
      "RequestUri": "https://seanmcccanary3.blob.core.windows.net/test-container-207f0c0a-0b66-5aa6-03b4-43a010b5fc45?restype=container",
      "RequestMethod": "PUT",
      "RequestHeaders": {
        "Accept": "application/xml",
        "Authorization": "Sanitized",
        "traceparent": "00-ae71d4e7b0dd76449ce9d2cb4c61aab9-a1e502a64164e24c-00",
        "User-Agent": [
          "azsdk-net-Storage.Blobs/12.9.0-alpha.20210217.1",
          "(.NET 5.0.3; Microsoft Windows 10.0.19042)"
        ],
        "x-ms-blob-public-access": "container",
        "x-ms-client-request-id": "704c4805-628d-5640-b8ff-a30fa72076c8",
        "x-ms-date": "Wed, 17 Feb 2021 18:53:32 GMT",
        "x-ms-return-client-request-id": "true",
<<<<<<< HEAD
        "x-ms-version": "2020-12-06"
=======
        "x-ms-version": "2021-02-12"
>>>>>>> 7e782c87
      },
      "RequestBody": null,
      "StatusCode": 201,
      "ResponseHeaders": {
        "Content-Length": "0",
        "Date": "Wed, 17 Feb 2021 18:53:32 GMT",
        "ETag": "\"0x8D8D37552D7B37A\"",
        "Last-Modified": "Wed, 17 Feb 2021 18:53:32 GMT",
        "Server": [
          "Windows-Azure-Blob/1.0",
          "Microsoft-HTTPAPI/2.0"
        ],
        "x-ms-client-request-id": "704c4805-628d-5640-b8ff-a30fa72076c8",
        "x-ms-request-id": "9361f1ac-401e-0078-7f5e-05793a000000",
<<<<<<< HEAD
        "x-ms-version": "2020-12-06"
=======
        "x-ms-version": "2021-02-12"
>>>>>>> 7e782c87
      },
      "ResponseBody": []
    },
    {
      "RequestUri": "https://seanmcccanary3.blob.core.windows.net/test-container-207f0c0a-0b66-5aa6-03b4-43a010b5fc45/test-blob-8da84097-0d31-dfd9-53e3-dc38c27fabd4",
      "RequestMethod": "PUT",
      "RequestHeaders": {
        "Accept": "application/xml",
        "Authorization": "Sanitized",
        "Content-Length": "1024",
        "Content-Type": "application/octet-stream",
        "traceparent": "00-023a1a5581fe304ba1adfa284648a878-1ca7d771941b1e42-00",
        "User-Agent": [
          "azsdk-net-Storage.Blobs/12.9.0-alpha.20210217.1",
          "(.NET 5.0.3; Microsoft Windows 10.0.19042)"
        ],
        "x-ms-access-tier": "Cool",
        "x-ms-blob-type": "BlockBlob",
        "x-ms-client-request-id": "079fd273-634b-6d5d-a4ed-920e73afeef8",
        "x-ms-date": "Wed, 17 Feb 2021 18:53:32 GMT",
        "x-ms-return-client-request-id": "true",
<<<<<<< HEAD
        "x-ms-version": "2020-12-06"
=======
        "x-ms-version": "2021-02-12"
>>>>>>> 7e782c87
      },
      "RequestBody": "51Cbx2iMuI2Sc9Krh6jzI7h/j26HP8D3bm0cqYYIkzlTzyhWha9fC4ca+r07Lleq77mAQ/A9TKiQo1j7bw8HiuCZV7eAnJ0JH4PmbEQDvEAVcbrNh1BJFYOAxuJWZJt4Em/dotagKlIcdiNsV99jjOYX5v5UOgKQUEE0ANW6srvnblrUJRpqdEdnsREs3L6jHTr7Pn6dI9hsTVGUayp8YcRohOmFjmfLrXG27YjxY3ODkeObvnQ9SkqBaNjI1gkd6k9MxFfVHY7SL5EM5zZQeuneENpH4KJQKzqeBCaOA9ZnmQI5pZ8brXNUyY7iMGMTMe3u6sUv1gqt/JkdNhhoRCy6pU40FtVKwmJm8hcTbfrXi9M5nxkROML4i6gF/Xdb7IRiJ4sU3xoXpCdiyePymY+eRqtFL6QTqWyLPIstRMTrCgaSsUVvwqu5Ifvxrm/eBfEZZ7fLFrzgTn4eiaOO6V9idr7dX+hJLoP/iw2oIfv9rDaZFN0NH/RJsmLHUTgIKjebjjewAaYIzzgzzIqvNy2DId1s9NWBVVfJk62Ggt1L92DVDJLDTKqPkUSl2VNqmno1RDBbmzZiGjng5235gk1a6NUp2Suav9Qy3WOQ23sDX/kyUT6t71sqc/JZ42U9lg/3S/F+QMBPm4RbKb7S0T693IhzxjAOrPh5/2Y4QNxu9UdUmZCKhR4547a6UcacWKG0mwbdyc/e6J/4BEFZFlqn7DR3fTitM1ZpOeN6VFoy3afFhKXVkSt3drDxkoDd4M1cEmSSJdppBmivc4/sY5NExSealJK00VsI/weHvKDWjFkVHkL1oLfMW309JR6cixIcrMxZQkw6p0AJiiXT4UnH2eY21kVRTyVvzTgVd6s8a3T0axDUfUkN23YB6xaS+XkzdUw3ZrXMy12m6XUTJS+UzR6x3nY58lydKfvOT2MP3dO+4QJfBAW+KKCzLZPU+bVHbB744BsD+oLvmj25/Xv5lwuhVEQtNcgY8rbWhcXIyC9Fh+JEF/y4u+Z/cGnHBCokupWIMqRxGjdW3+5lLHW9JtENdHaYtIAP6ZldrcReUO2LscsvQJaL022r7jgOUo9xwUmXupCzjAUVeEgLFGxy944A2XqpjeY7gqAJ7cVIAZYJ6+x7xpZd2CXFGsdNf78BOPepDXkUyDRjXDfvqZ4/zHeyASmA9zH3owFU43Me7QLhCLTOnvMd9SO3F2lebS6Ghk1Pm36WgEDFsWl3v+TARG41DqHqcS6DlAwFyN/HmTXSzl0mzlKES4dzCOyJpTU+99P6KV+MnBUfzAdykLhh/hg0pPGGmnYcscIZdmhB+u7Wx9AMzG/WRTFIBwJKErvOEgrTVQFDuF1c3Xeccw==",
      "StatusCode": 201,
      "ResponseHeaders": {
        "Content-Length": "0",
        "Content-MD5": "G0VREOWEfCIQpJVSsNx0eg==",
        "Date": "Wed, 17 Feb 2021 18:53:32 GMT",
        "ETag": "\"0x8D8D37552ED5147\"",
        "Last-Modified": "Wed, 17 Feb 2021 18:53:32 GMT",
        "Server": [
          "Windows-Azure-Blob/1.0",
          "Microsoft-HTTPAPI/2.0"
        ],
        "x-ms-client-request-id": "079fd273-634b-6d5d-a4ed-920e73afeef8",
        "x-ms-content-crc64": "4nnJaH+XCLM=",
        "x-ms-request-id": "9361f1cc-401e-0078-1b5e-05793a000000",
        "x-ms-request-server-encrypted": "true",
<<<<<<< HEAD
        "x-ms-version": "2020-12-06",
=======
        "x-ms-version": "2021-02-12",
>>>>>>> 7e782c87
        "x-ms-version-id": "2021-02-17T18:53:32.8844103Z"
      },
      "ResponseBody": []
    },
    {
      "RequestUri": "https://seanmcccanary3.blob.core.windows.net/test-container-207f0c0a-0b66-5aa6-03b4-43a010b5fc45/test-blob-8da84097-0d31-dfd9-53e3-dc38c27fabd4",
      "RequestMethod": "HEAD",
      "RequestHeaders": {
        "Accept": "application/xml",
        "Authorization": "Sanitized",
        "traceparent": "00-7de599234314b0408474a67013db145b-95ac2844df2cc445-00",
        "User-Agent": [
          "azsdk-net-Storage.Blobs/12.9.0-alpha.20210217.1",
          "(.NET 5.0.3; Microsoft Windows 10.0.19042)"
        ],
        "x-ms-client-request-id": "0be8ca7a-95d8-c228-4f70-2d2a08ba74a5",
        "x-ms-date": "Wed, 17 Feb 2021 18:53:32 GMT",
        "x-ms-return-client-request-id": "true",
<<<<<<< HEAD
        "x-ms-version": "2020-12-06"
=======
        "x-ms-version": "2021-02-12"
>>>>>>> 7e782c87
      },
      "RequestBody": null,
      "StatusCode": 200,
      "ResponseHeaders": {
        "Accept-Ranges": "bytes",
        "Content-Length": "1024",
        "Content-MD5": "G0VREOWEfCIQpJVSsNx0eg==",
        "Content-Type": "application/octet-stream",
        "Date": "Wed, 17 Feb 2021 18:53:32 GMT",
        "ETag": "\"0x8D8D37552ED5147\"",
        "Last-Modified": "Wed, 17 Feb 2021 18:53:32 GMT",
        "Server": [
          "Windows-Azure-Blob/1.0",
          "Microsoft-HTTPAPI/2.0"
        ],
        "x-ms-access-tier": "Cool",
        "x-ms-access-tier-change-time": "Wed, 17 Feb 2021 18:53:32 GMT",
        "x-ms-blob-type": "BlockBlob",
        "x-ms-client-request-id": "0be8ca7a-95d8-c228-4f70-2d2a08ba74a5",
        "x-ms-creation-time": "Wed, 17 Feb 2021 18:53:32 GMT",
        "x-ms-is-current-version": "true",
        "x-ms-last-access-time": "Wed, 17 Feb 2021 18:53:32 GMT",
        "x-ms-lease-state": "available",
        "x-ms-lease-status": "unlocked",
        "x-ms-request-id": "9361f1e6-401e-0078-355e-05793a000000",
        "x-ms-server-encrypted": "true",
<<<<<<< HEAD
        "x-ms-version": "2020-12-06",
=======
        "x-ms-version": "2021-02-12",
>>>>>>> 7e782c87
        "x-ms-version-id": "2021-02-17T18:53:32.8844103Z"
      },
      "ResponseBody": []
    },
    {
      "RequestUri": "https://seanmcccanary3.blob.core.windows.net/test-container-207f0c0a-0b66-5aa6-03b4-43a010b5fc45?restype=container",
      "RequestMethod": "DELETE",
      "RequestHeaders": {
        "Accept": "application/xml",
        "Authorization": "Sanitized",
        "traceparent": "00-eefa2e88e4eed84abc684ed567c9cda7-4784802f4a572e48-00",
        "User-Agent": [
          "azsdk-net-Storage.Blobs/12.9.0-alpha.20210217.1",
          "(.NET 5.0.3; Microsoft Windows 10.0.19042)"
        ],
        "x-ms-client-request-id": "a9940e4b-e2c7-a31f-aa48-4cb802076e38",
        "x-ms-date": "Wed, 17 Feb 2021 18:53:33 GMT",
        "x-ms-return-client-request-id": "true",
<<<<<<< HEAD
        "x-ms-version": "2020-12-06"
=======
        "x-ms-version": "2021-02-12"
>>>>>>> 7e782c87
      },
      "RequestBody": null,
      "StatusCode": 202,
      "ResponseHeaders": {
        "Content-Length": "0",
        "Date": "Wed, 17 Feb 2021 18:53:33 GMT",
        "Server": [
          "Windows-Azure-Blob/1.0",
          "Microsoft-HTTPAPI/2.0"
        ],
        "x-ms-client-request-id": "a9940e4b-e2c7-a31f-aa48-4cb802076e38",
        "x-ms-request-id": "9361f1f6-401e-0078-435e-05793a000000",
<<<<<<< HEAD
        "x-ms-version": "2020-12-06"
=======
        "x-ms-version": "2021-02-12"
>>>>>>> 7e782c87
      },
      "ResponseBody": []
    }
  ],
  "Variables": {
    "RandomSeed": "1492634817",
    "Storage_TestConfigDefault": "ProductionTenant\nseanmcccanary3\nU2FuaXRpemVk\nhttps://seanmcccanary3.blob.core.windows.net\nhttps://seanmcccanary3.file.core.windows.net\nhttps://seanmcccanary3.queue.core.windows.net\nhttps://seanmcccanary3.table.core.windows.net\n\n\n\n\nhttps://seanmcccanary3-secondary.blob.core.windows.net\nhttps://seanmcccanary3-secondary.file.core.windows.net\nhttps://seanmcccanary3-secondary.queue.core.windows.net\nhttps://seanmcccanary3-secondary.table.core.windows.net\n\nSanitized\n\n\nCloud\nBlobEndpoint=https://seanmcccanary3.blob.core.windows.net/;QueueEndpoint=https://seanmcccanary3.queue.core.windows.net/;FileEndpoint=https://seanmcccanary3.file.core.windows.net/;BlobSecondaryEndpoint=https://seanmcccanary3-secondary.blob.core.windows.net/;QueueSecondaryEndpoint=https://seanmcccanary3-secondary.queue.core.windows.net/;FileSecondaryEndpoint=https://seanmcccanary3-secondary.file.core.windows.net/;AccountName=seanmcccanary3;AccountKey=Kg==;\nseanscope1\n\n"
  }
}<|MERGE_RESOLUTION|>--- conflicted
+++ resolved
@@ -15,11 +15,7 @@
         "x-ms-client-request-id": "704c4805-628d-5640-b8ff-a30fa72076c8",
         "x-ms-date": "Wed, 17 Feb 2021 18:53:32 GMT",
         "x-ms-return-client-request-id": "true",
-<<<<<<< HEAD
-        "x-ms-version": "2020-12-06"
-=======
         "x-ms-version": "2021-02-12"
->>>>>>> 7e782c87
       },
       "RequestBody": null,
       "StatusCode": 201,
@@ -34,11 +30,7 @@
         ],
         "x-ms-client-request-id": "704c4805-628d-5640-b8ff-a30fa72076c8",
         "x-ms-request-id": "9361f1ac-401e-0078-7f5e-05793a000000",
-<<<<<<< HEAD
-        "x-ms-version": "2020-12-06"
-=======
         "x-ms-version": "2021-02-12"
->>>>>>> 7e782c87
       },
       "ResponseBody": []
     },
@@ -60,11 +52,7 @@
         "x-ms-client-request-id": "079fd273-634b-6d5d-a4ed-920e73afeef8",
         "x-ms-date": "Wed, 17 Feb 2021 18:53:32 GMT",
         "x-ms-return-client-request-id": "true",
-<<<<<<< HEAD
-        "x-ms-version": "2020-12-06"
-=======
         "x-ms-version": "2021-02-12"
->>>>>>> 7e782c87
       },
       "RequestBody": "51Cbx2iMuI2Sc9Krh6jzI7h/j26HP8D3bm0cqYYIkzlTzyhWha9fC4ca+r07Lleq77mAQ/A9TKiQo1j7bw8HiuCZV7eAnJ0JH4PmbEQDvEAVcbrNh1BJFYOAxuJWZJt4Em/dotagKlIcdiNsV99jjOYX5v5UOgKQUEE0ANW6srvnblrUJRpqdEdnsREs3L6jHTr7Pn6dI9hsTVGUayp8YcRohOmFjmfLrXG27YjxY3ODkeObvnQ9SkqBaNjI1gkd6k9MxFfVHY7SL5EM5zZQeuneENpH4KJQKzqeBCaOA9ZnmQI5pZ8brXNUyY7iMGMTMe3u6sUv1gqt/JkdNhhoRCy6pU40FtVKwmJm8hcTbfrXi9M5nxkROML4i6gF/Xdb7IRiJ4sU3xoXpCdiyePymY+eRqtFL6QTqWyLPIstRMTrCgaSsUVvwqu5Ifvxrm/eBfEZZ7fLFrzgTn4eiaOO6V9idr7dX+hJLoP/iw2oIfv9rDaZFN0NH/RJsmLHUTgIKjebjjewAaYIzzgzzIqvNy2DId1s9NWBVVfJk62Ggt1L92DVDJLDTKqPkUSl2VNqmno1RDBbmzZiGjng5235gk1a6NUp2Suav9Qy3WOQ23sDX/kyUT6t71sqc/JZ42U9lg/3S/F+QMBPm4RbKb7S0T693IhzxjAOrPh5/2Y4QNxu9UdUmZCKhR4547a6UcacWKG0mwbdyc/e6J/4BEFZFlqn7DR3fTitM1ZpOeN6VFoy3afFhKXVkSt3drDxkoDd4M1cEmSSJdppBmivc4/sY5NExSealJK00VsI/weHvKDWjFkVHkL1oLfMW309JR6cixIcrMxZQkw6p0AJiiXT4UnH2eY21kVRTyVvzTgVd6s8a3T0axDUfUkN23YB6xaS+XkzdUw3ZrXMy12m6XUTJS+UzR6x3nY58lydKfvOT2MP3dO+4QJfBAW+KKCzLZPU+bVHbB744BsD+oLvmj25/Xv5lwuhVEQtNcgY8rbWhcXIyC9Fh+JEF/y4u+Z/cGnHBCokupWIMqRxGjdW3+5lLHW9JtENdHaYtIAP6ZldrcReUO2LscsvQJaL022r7jgOUo9xwUmXupCzjAUVeEgLFGxy944A2XqpjeY7gqAJ7cVIAZYJ6+x7xpZd2CXFGsdNf78BOPepDXkUyDRjXDfvqZ4/zHeyASmA9zH3owFU43Me7QLhCLTOnvMd9SO3F2lebS6Ghk1Pm36WgEDFsWl3v+TARG41DqHqcS6DlAwFyN/HmTXSzl0mzlKES4dzCOyJpTU+99P6KV+MnBUfzAdykLhh/hg0pPGGmnYcscIZdmhB+u7Wx9AMzG/WRTFIBwJKErvOEgrTVQFDuF1c3Xeccw==",
       "StatusCode": 201,
@@ -82,11 +70,7 @@
         "x-ms-content-crc64": "4nnJaH+XCLM=",
         "x-ms-request-id": "9361f1cc-401e-0078-1b5e-05793a000000",
         "x-ms-request-server-encrypted": "true",
-<<<<<<< HEAD
-        "x-ms-version": "2020-12-06",
-=======
         "x-ms-version": "2021-02-12",
->>>>>>> 7e782c87
         "x-ms-version-id": "2021-02-17T18:53:32.8844103Z"
       },
       "ResponseBody": []
@@ -105,11 +89,7 @@
         "x-ms-client-request-id": "0be8ca7a-95d8-c228-4f70-2d2a08ba74a5",
         "x-ms-date": "Wed, 17 Feb 2021 18:53:32 GMT",
         "x-ms-return-client-request-id": "true",
-<<<<<<< HEAD
-        "x-ms-version": "2020-12-06"
-=======
         "x-ms-version": "2021-02-12"
->>>>>>> 7e782c87
       },
       "RequestBody": null,
       "StatusCode": 200,
@@ -136,11 +116,7 @@
         "x-ms-lease-status": "unlocked",
         "x-ms-request-id": "9361f1e6-401e-0078-355e-05793a000000",
         "x-ms-server-encrypted": "true",
-<<<<<<< HEAD
-        "x-ms-version": "2020-12-06",
-=======
         "x-ms-version": "2021-02-12",
->>>>>>> 7e782c87
         "x-ms-version-id": "2021-02-17T18:53:32.8844103Z"
       },
       "ResponseBody": []
@@ -159,11 +135,7 @@
         "x-ms-client-request-id": "a9940e4b-e2c7-a31f-aa48-4cb802076e38",
         "x-ms-date": "Wed, 17 Feb 2021 18:53:33 GMT",
         "x-ms-return-client-request-id": "true",
-<<<<<<< HEAD
-        "x-ms-version": "2020-12-06"
-=======
         "x-ms-version": "2021-02-12"
->>>>>>> 7e782c87
       },
       "RequestBody": null,
       "StatusCode": 202,
@@ -176,11 +148,7 @@
         ],
         "x-ms-client-request-id": "a9940e4b-e2c7-a31f-aa48-4cb802076e38",
         "x-ms-request-id": "9361f1f6-401e-0078-435e-05793a000000",
-<<<<<<< HEAD
-        "x-ms-version": "2020-12-06"
-=======
         "x-ms-version": "2021-02-12"
->>>>>>> 7e782c87
       },
       "ResponseBody": []
     }
