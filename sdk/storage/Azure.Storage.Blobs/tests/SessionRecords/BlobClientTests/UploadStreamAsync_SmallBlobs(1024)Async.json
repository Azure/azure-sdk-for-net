--- conflicted
+++ resolved
@@ -15,11 +15,7 @@
         "x-ms-client-request-id": "4d7c522c-22be-67d9-5584-57ba8b5170cb",
         "x-ms-date": "Wed, 17 Feb 2021 18:54:17 GMT",
         "x-ms-return-client-request-id": "true",
-<<<<<<< HEAD
-        "x-ms-version": "2020-12-06"
-=======
         "x-ms-version": "2021-02-12"
->>>>>>> 7e782c87
       },
       "RequestBody": null,
       "StatusCode": 201,
@@ -34,11 +30,7 @@
         ],
         "x-ms-client-request-id": "4d7c522c-22be-67d9-5584-57ba8b5170cb",
         "x-ms-request-id": "fad16077-d01e-007a-325e-05c782000000",
-<<<<<<< HEAD
-        "x-ms-version": "2020-12-06"
-=======
         "x-ms-version": "2021-02-12"
->>>>>>> 7e782c87
       },
       "ResponseBody": []
     },
@@ -57,11 +49,7 @@
         "x-ms-client-request-id": "1249660763_AAAAAAAAAAAAAAAAAAAAAAAAAAAAAAAAAAAAAAAAAAAAAAAAAAAAAAAAAAAAAAAA",
         "x-ms-date": "Wed, 17 Feb 2021 18:54:18 GMT",
         "x-ms-return-client-request-id": "true",
-<<<<<<< HEAD
-        "x-ms-version": "2020-12-06"
-=======
         "x-ms-version": "2021-02-12"
->>>>>>> 7e782c87
       },
       "RequestBody": "7BlEFHzrxBRKO1CtZozKU7tC9w7ZrVMjoaR7EDDKYa780uFUSJj2pfQ2O9v0cLC1tiyed1lf2T7FIHLXcLPkf9qhsZSrdgsjS1IZo3J3LzH0xVoDLOlUnPiijiclHzRBUbwBUr4cCUAheywHRjbMTfFA46tZ4FPwTBSbCOfj/Swd11G1dtxz17sZ4rG9TVXC1kE15TyJ53BpEAapgAFYPX0A6W7kF9cVzQvvP/6hM/6+2DKmrhjvlPDhS2XVyVe6waUzvGTn3r9qIBcwmadyx90H66fOso9lEFV+A8txPwS0NX5Zbnaa1/pzPI4AvvpIboSIzd6v6w4VzawPadr0+OASfGQpGVlmbROtW3YBZFFaNZRH6HEmBElvQ6DKi24ffkOt7UKVH1QqIWDKApCYFGlatDNFrRBu7Hgbuda5nOGljdwyU3YPxBZAHMYRWwK51y43b9Y72dEzPwHKemZ+cYV+JXWzZsHyS+8cBZBJXZF1YeKogiwLabML/xR1RUqwwatBkjWNBnBsRCTmHtNA6uFvVBmE1u9Zc7vBqGatfAala0PlB8pb6FtxOz0HJErfyhQyBvAwLOu85x55y10Jv8geQbOQW+IWE2u9EpuyUU9x4d5Re3YVdD9YKR+s4R39Z3t06eKXT24yG/KFcxlQCpbPCOp/t0RSCcxzNzLCajFOv6sfPWds2ZJvH1+DjwElBx6J3Nkzfq83IuAWIxc7cLDAN7NuMcwuYy9YD5jkznnLTi8TOY5YG0H75xuHVbV6M6+vw1hNttZSWnmp224XUlNmS9TnKDciZxtyckmxpg153dvpNQshfZdZwd4Ur0DS5JTHIQrgkgt4jFs820ONoLRsMP2TLh1IRc09jmZYDbjboI606oUCmEvQcKmv5KJTyyEpqH9CP7Z3fts8owOkH36jYDq12LUuaZexwr10mWEr6cJFL2U5mGDXPGyqxvRHK1EqC4NnnvJr+z/nkXz5A+R6ELpBX/AZasfZ3pxJhKKiapdrSY3dxEvP2TMlUQfk3jmHMLU6BsthEKG8jcBWInedRCbkjblXnUxvcYa89Bi/9f9iwlTsaGPMCjnsIDaLeLe8iA3gAFCAL5JpypVFpByI/JjA9F8jsNvDGIJ/a3wV5PjPAGwL3/Wu4ZLBg53Oh2YdYySeyoRXmNcxHefOAMQWVOaddaOvfR2iERLNYi099ZEcYgdXdhl0eGeU2sEN4OHNqi+2MRHCbeYH+7lxiTaq8yhWsZ29vt3NKP07G6NblTAxALf+h8N/WfUgUHpfAu4w6uaZty5DD+xR6QgTh1FDrGaIP4l/rGxk1linnG5jbSYPCjG8wt4C7fDKrJ27a9Gk3aQT18JksT15NODVmw==",
       "StatusCode": 201,
@@ -76,11 +64,7 @@
         "x-ms-content-crc64": "AGONrF3i6EY=",
         "x-ms-request-id": "a12d27b4-e01e-0085-295e-05f71f000000",
         "x-ms-request-server-encrypted": "true",
-<<<<<<< HEAD
-        "x-ms-version": "2020-12-06"
-=======
         "x-ms-version": "2021-02-12"
->>>>>>> 7e782c87
       },
       "ResponseBody": []
     },
@@ -99,11 +83,7 @@
         "x-ms-client-request-id": "f7005e13-af71-fb94-ffbc-711d184ca3db",
         "x-ms-date": "Wed, 17 Feb 2021 18:54:18 GMT",
         "x-ms-return-client-request-id": "true",
-<<<<<<< HEAD
-        "x-ms-version": "2020-12-06"
-=======
         "x-ms-version": "2021-02-12"
->>>>>>> 7e782c87
       },
       "RequestBody": "﻿<BlockList><Latest>AAAAAAAAAAAAAAAAAAAAAAAAAAAAAAAAAAAAAAAAAAAAAAAAAAAAAAAAAAAAAAAA</Latest></BlockList>",
       "StatusCode": 201,
@@ -120,11 +100,7 @@
         "x-ms-content-crc64": "2lljW2IaEzY=",
         "x-ms-request-id": "a12d27ca-e01e-0085-3d5e-05f71f000000",
         "x-ms-request-server-encrypted": "true",
-<<<<<<< HEAD
-        "x-ms-version": "2020-12-06",
-=======
         "x-ms-version": "2021-02-12",
->>>>>>> 7e782c87
         "x-ms-version-id": "2021-02-17T18:54:18.4338075Z"
       },
       "ResponseBody": []
@@ -144,11 +120,7 @@
         "x-ms-date": "Wed, 17 Feb 2021 18:54:18 GMT",
         "x-ms-range": "bytes=0-1023",
         "x-ms-return-client-request-id": "true",
-<<<<<<< HEAD
-        "x-ms-version": "2020-12-06"
-=======
         "x-ms-version": "2021-02-12"
->>>>>>> 7e782c87
       },
       "RequestBody": null,
       "StatusCode": 206,
@@ -173,11 +145,7 @@
         "x-ms-lease-status": "unlocked",
         "x-ms-request-id": "a12d2809-e01e-0085-7a5e-05f71f000000",
         "x-ms-server-encrypted": "true",
-<<<<<<< HEAD
-        "x-ms-version": "2020-12-06",
-=======
         "x-ms-version": "2021-02-12",
->>>>>>> 7e782c87
         "x-ms-version-id": "2021-02-17T18:54:18.4338075Z"
       },
       "ResponseBody": "7BlEFHzrxBRKO1CtZozKU7tC9w7ZrVMjoaR7EDDKYa780uFUSJj2pfQ2O9v0cLC1tiyed1lf2T7FIHLXcLPkf9qhsZSrdgsjS1IZo3J3LzH0xVoDLOlUnPiijiclHzRBUbwBUr4cCUAheywHRjbMTfFA46tZ4FPwTBSbCOfj/Swd11G1dtxz17sZ4rG9TVXC1kE15TyJ53BpEAapgAFYPX0A6W7kF9cVzQvvP/6hM/6+2DKmrhjvlPDhS2XVyVe6waUzvGTn3r9qIBcwmadyx90H66fOso9lEFV+A8txPwS0NX5Zbnaa1/pzPI4AvvpIboSIzd6v6w4VzawPadr0+OASfGQpGVlmbROtW3YBZFFaNZRH6HEmBElvQ6DKi24ffkOt7UKVH1QqIWDKApCYFGlatDNFrRBu7Hgbuda5nOGljdwyU3YPxBZAHMYRWwK51y43b9Y72dEzPwHKemZ+cYV+JXWzZsHyS+8cBZBJXZF1YeKogiwLabML/xR1RUqwwatBkjWNBnBsRCTmHtNA6uFvVBmE1u9Zc7vBqGatfAala0PlB8pb6FtxOz0HJErfyhQyBvAwLOu85x55y10Jv8geQbOQW+IWE2u9EpuyUU9x4d5Re3YVdD9YKR+s4R39Z3t06eKXT24yG/KFcxlQCpbPCOp/t0RSCcxzNzLCajFOv6sfPWds2ZJvH1+DjwElBx6J3Nkzfq83IuAWIxc7cLDAN7NuMcwuYy9YD5jkznnLTi8TOY5YG0H75xuHVbV6M6+vw1hNttZSWnmp224XUlNmS9TnKDciZxtyckmxpg153dvpNQshfZdZwd4Ur0DS5JTHIQrgkgt4jFs820ONoLRsMP2TLh1IRc09jmZYDbjboI606oUCmEvQcKmv5KJTyyEpqH9CP7Z3fts8owOkH36jYDq12LUuaZexwr10mWEr6cJFL2U5mGDXPGyqxvRHK1EqC4NnnvJr+z/nkXz5A+R6ELpBX/AZasfZ3pxJhKKiapdrSY3dxEvP2TMlUQfk3jmHMLU6BsthEKG8jcBWInedRCbkjblXnUxvcYa89Bi/9f9iwlTsaGPMCjnsIDaLeLe8iA3gAFCAL5JpypVFpByI/JjA9F8jsNvDGIJ/a3wV5PjPAGwL3/Wu4ZLBg53Oh2YdYySeyoRXmNcxHefOAMQWVOaddaOvfR2iERLNYi099ZEcYgdXdhl0eGeU2sEN4OHNqi+2MRHCbeYH+7lxiTaq8yhWsZ29vt3NKP07G6NblTAxALf+h8N/WfUgUHpfAu4w6uaZty5DD+xR6QgTh1FDrGaIP4l/rGxk1linnG5jbSYPCjG8wt4C7fDKrJ27a9Gk3aQT18JksT15NODVmw=="
@@ -196,11 +164,7 @@
         "x-ms-client-request-id": "ce9f43f6-6e90-67e1-05fe-7a2b5bc6d891",
         "x-ms-date": "Wed, 17 Feb 2021 18:54:18 GMT",
         "x-ms-return-client-request-id": "true",
-<<<<<<< HEAD
-        "x-ms-version": "2020-12-06"
-=======
         "x-ms-version": "2021-02-12"
->>>>>>> 7e782c87
       },
       "RequestBody": null,
       "StatusCode": 202,
@@ -213,11 +177,7 @@
         ],
         "x-ms-client-request-id": "ce9f43f6-6e90-67e1-05fe-7a2b5bc6d891",
         "x-ms-request-id": "fad1610a-d01e-007a-2a5e-05c782000000",
-<<<<<<< HEAD
-        "x-ms-version": "2020-12-06"
-=======
         "x-ms-version": "2021-02-12"
->>>>>>> 7e782c87
       },
       "ResponseBody": []
     }
