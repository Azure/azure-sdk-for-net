﻿{
  "Entries": [
    {
      "RequestUri": "https://seanmcccanary3.blob.core.windows.net/test-container-53849b27-6aac-4f9b-aeb2-609bdd17bd92?restype=container",
      "RequestMethod": "PUT",
      "RequestHeaders": {
        "Accept": "application/xml",
        "Authorization": "Sanitized",
        "traceparent": "00-7e48c4672695354e859f226b72dabbbe-d8a03609a0617e4e-00",
        "User-Agent": [
          "azsdk-net-Storage.Blobs/12.9.0-alpha.20210217.1",
          "(.NET 5.0.3; Microsoft Windows 10.0.19042)"
        ],
        "x-ms-blob-public-access": "container",
        "x-ms-client-request-id": "320e75cb-8d03-6e25-fd8f-203142e0b51f",
        "x-ms-date": "Wed, 17 Feb 2021 18:53:46 GMT",
        "x-ms-return-client-request-id": "true",
<<<<<<< HEAD
        "x-ms-version": "2020-12-06"
=======
        "x-ms-version": "2021-02-12"
>>>>>>> 7e782c87
      },
      "RequestBody": null,
      "StatusCode": 201,
      "ResponseHeaders": {
        "Content-Length": "0",
        "Date": "Wed, 17 Feb 2021 18:53:45 GMT",
        "ETag": "\"0x8D8D3755B384E9C\"",
        "Last-Modified": "Wed, 17 Feb 2021 18:53:46 GMT",
        "Server": [
          "Windows-Azure-Blob/1.0",
          "Microsoft-HTTPAPI/2.0"
        ],
        "x-ms-client-request-id": "320e75cb-8d03-6e25-fd8f-203142e0b51f",
        "x-ms-request-id": "fde14b4a-901e-006b-4d5e-055d36000000",
<<<<<<< HEAD
        "x-ms-version": "2020-12-06"
=======
        "x-ms-version": "2021-02-12"
>>>>>>> 7e782c87
      },
      "ResponseBody": []
    },
    {
      "RequestUri": "https://seanmcccanary3.blob.core.windows.net/test-container-53849b27-6aac-4f9b-aeb2-609bdd17bd92/test-blob-564f8433-1d88-5ba2-68bd-203a5f10224c?comp=block&blockid=AAAAAAAAAAAAAAAAAAAAAAAAAAAAAAAAAAAAAAAAAAAAAAAAAAAAAAAAAAAAAAAA",
      "RequestMethod": "PUT",
      "RequestHeaders": {
        "Accept": "application/xml",
        "Authorization": "Sanitized",
        "Content-Length": "1024",
        "Content-Type": "application/octet-stream",
        "User-Agent": [
          "azsdk-net-Storage.Blobs/12.9.0-alpha.20210217.1",
          "(.NET 5.0.3; Microsoft Windows 10.0.19042)"
        ],
        "x-ms-client-request-id": "1947865476_AAAAAAAAAAAAAAAAAAAAAAAAAAAAAAAAAAAAAAAAAAAAAAAAAAAAAAAAAAAAAAAA",
        "x-ms-date": "Wed, 17 Feb 2021 18:53:46 GMT",
        "x-ms-return-client-request-id": "true",
<<<<<<< HEAD
        "x-ms-version": "2020-12-06"
=======
        "x-ms-version": "2021-02-12"
>>>>>>> 7e782c87
      },
      "RequestBody": "bjoRUi1zXEaOtTkumMWckJS8RtMkbKX1Z0KghujpiR80UzNV/Q7XVvKz9YEB8wJ/4ygWUwVU2QKVG+rr0tZdpCwa+kSRR5OF5e/hcXYk83Q/IKLA0jYZ4HoxwOIj7IMbVVBV5/i+7pyUkG0VcmeLcSd2q7IzndL2ABrKX4exYvlsxRslzgx7gTIGK0HIBG0Spk66rUDR57h+X+be9I4V4y50qa1MZaIb+iqALXGQLvytuLk49rS4mt1jp28lnYyj8UgSU1q/xUGrn7MWUbpG7jHqMDzV3Ox6vA/P6L4y9Vyd3Dwpfdqh7fJ4jFcBokgiHbk+Om1QzRRbmJZL792DealWeHR+HHBWSUJJXVCVeBnGrcsE9LrvTA8nzeREVf4U9ROtqinUpABI6PEqB3DExh98hUISfoTvZytlVk6LEvRENWg8587w8gjKuwvJxUWeYwbEx8+7AnaOvkP9bk6xvdb85tEHh99RjJM6R8J5JaHmx/JIx0skiDLxrSiK8oO6Gf41zN5zltwncjo8gbu0FZmhF6dbafaL2F6fFtm2x5oPfy3DRFjDcjAWIFQQ6AZ2PZiP6NrcXq8IqvSA1IACcaugLAGN8NFA3qR3RUmheu9XKNlAJt6/MyF9u5pjQp6wE6+ocLwE6UzHTgo1ZRlmZi8EKaumwUrM4PjgDzQ33ZwGxzGZ+QozUj+MedjUic4IF1RqXhnzCVFk24/DI9kXkHFuL57nzG0k0NZrGUhy+FYq2PjgzH6DEr3gNR16cC5mdehmZlkvIErnRY1Ch+8J8uM4mEvgN8Tz6hzgB5dPqmCnBaRgC5L8+7eu+IbwQIvO1kI6QdjjhT0kc3s9TxmymJstm4JKqeZRO52TMj89AqqREjBUFGiIxH9nO5gWv6ue+2DqwqQIgy1c6QU6T1L+5nDQqzzoXoMypdcC4m1NOnzx9TffUkAFiI4C+CtjTXQtaVQoRRRvtZzcuB3NBqDADq+JSVoaHpMwyyKu5mZYz1hi1XkYJfRngj+bApoiN4LtQel82QMaEkrA+HrywM82hOjFajEnp+m6Iccafxz5DZOfwKR92/ZUSMIvVy16dcFwZH2xXc1Rxpr/wrc8/5Itx+rnUv8ruajycSJu+FC8P6wFqhueR7DGTvoKfRk+F0kwAZBCkyPBRavUv+ur485JQoIKNlV3j4A6IQQFIDyPs1nYPfbAeqyJRGVwyYfEGmsswDqXM+HzuXEPCHIevCRvRQuS0qXXicjVgfLwBsX4dQaY2GAB+IB35YSEsHE6aodAAYR8MUjFVTdxwbLvA7KsF5JrhuTEbU2LGu0gUtlXmhZqrwVBfEO904MpjzbOiOHS2JjezuSje5M28BZbpQJdGg==",
      "StatusCode": 201,
      "ResponseHeaders": {
        "Content-Length": "0",
        "Date": "Wed, 17 Feb 2021 18:53:46 GMT",
        "Server": [
          "Windows-Azure-Blob/1.0",
          "Microsoft-HTTPAPI/2.0"
        ],
        "x-ms-client-request-id": "1947865476_AAAAAAAAAAAAAAAAAAAAAAAAAAAAAAAAAAAAAAAAAAAAAAAAAAAAAAAAAAAAAAAA",
        "x-ms-content-crc64": "17K0sPIoRWg=",
        "x-ms-request-id": "1942fe83-401e-0057-3e5e-0574f1000000",
        "x-ms-request-server-encrypted": "true",
<<<<<<< HEAD
        "x-ms-version": "2020-12-06"
=======
        "x-ms-version": "2021-02-12"
>>>>>>> 7e782c87
      },
      "ResponseBody": []
    },
    {
      "RequestUri": "https://seanmcccanary3.blob.core.windows.net/test-container-53849b27-6aac-4f9b-aeb2-609bdd17bd92/test-blob-564f8433-1d88-5ba2-68bd-203a5f10224c?comp=blocklist",
      "RequestMethod": "PUT",
      "RequestHeaders": {
        "Accept": "application/xml",
        "Authorization": "Sanitized",
        "Content-Length": "107",
        "Content-Type": "application/xml",
        "User-Agent": [
          "azsdk-net-Storage.Blobs/12.9.0-alpha.20210217.1",
          "(.NET 5.0.3; Microsoft Windows 10.0.19042)"
        ],
        "x-ms-client-request-id": "1063acd3-164d-f6a8-d12d-7cd9b9af6739",
        "x-ms-date": "Wed, 17 Feb 2021 18:53:47 GMT",
        "x-ms-return-client-request-id": "true",
<<<<<<< HEAD
        "x-ms-version": "2020-12-06"
=======
        "x-ms-version": "2021-02-12"
>>>>>>> 7e782c87
      },
      "RequestBody": "﻿<BlockList><Latest>AAAAAAAAAAAAAAAAAAAAAAAAAAAAAAAAAAAAAAAAAAAAAAAAAAAAAAAAAAAAAAAA</Latest></BlockList>",
      "StatusCode": 201,
      "ResponseHeaders": {
        "Content-Length": "0",
        "Date": "Wed, 17 Feb 2021 18:53:47 GMT",
        "ETag": "\"0x8D8D3755B65747C\"",
        "Last-Modified": "Wed, 17 Feb 2021 18:53:47 GMT",
        "Server": [
          "Windows-Azure-Blob/1.0",
          "Microsoft-HTTPAPI/2.0"
        ],
        "x-ms-client-request-id": "1063acd3-164d-f6a8-d12d-7cd9b9af6739",
        "x-ms-content-crc64": "2lljW2IaEzY=",
        "x-ms-request-id": "1942febb-401e-0057-695e-0574f1000000",
        "x-ms-request-server-encrypted": "true",
<<<<<<< HEAD
        "x-ms-version": "2020-12-06",
=======
        "x-ms-version": "2021-02-12",
>>>>>>> 7e782c87
        "x-ms-version-id": "2021-02-17T18:53:47.0935164Z"
      },
      "ResponseBody": []
    },
    {
      "RequestUri": "https://seanmcccanary3.blob.core.windows.net/test-container-53849b27-6aac-4f9b-aeb2-609bdd17bd92/test-blob-564f8433-1d88-5ba2-68bd-203a5f10224c",
      "RequestMethod": "GET",
      "RequestHeaders": {
        "Accept": "application/xml",
        "Authorization": "Sanitized",
        "traceparent": "00-a1e584ccb75f3741a42b9962d54e6a23-352181a8fa67ec48-00",
        "User-Agent": [
          "azsdk-net-Storage.Blobs/12.9.0-alpha.20210217.1",
          "(.NET 5.0.3; Microsoft Windows 10.0.19042)"
        ],
        "x-ms-client-request-id": "1947865476_bytes=0-1023",
        "x-ms-date": "Wed, 17 Feb 2021 18:53:47 GMT",
        "x-ms-range": "bytes=0-1023",
        "x-ms-return-client-request-id": "true",
<<<<<<< HEAD
        "x-ms-version": "2020-12-06"
=======
        "x-ms-version": "2021-02-12"
>>>>>>> 7e782c87
      },
      "RequestBody": null,
      "StatusCode": 206,
      "ResponseHeaders": {
        "Accept-Ranges": "bytes",
        "Content-Length": "1024",
        "Content-Range": "bytes 0-1023/1024",
        "Content-Type": "application/octet-stream",
        "Date": "Wed, 17 Feb 2021 18:53:47 GMT",
        "ETag": "\"0x8D8D3755B65747C\"",
        "Last-Modified": "Wed, 17 Feb 2021 18:53:47 GMT",
        "Server": [
          "Windows-Azure-Blob/1.0",
          "Microsoft-HTTPAPI/2.0"
        ],
        "x-ms-blob-type": "BlockBlob",
        "x-ms-client-request-id": "1947865476_bytes=0-1023",
        "x-ms-creation-time": "Wed, 17 Feb 2021 18:53:47 GMT",
        "x-ms-is-current-version": "true",
        "x-ms-last-access-time": "Wed, 17 Feb 2021 18:53:47 GMT",
        "x-ms-lease-state": "available",
        "x-ms-lease-status": "unlocked",
        "x-ms-request-id": "1942fef2-401e-0057-185e-0574f1000000",
        "x-ms-server-encrypted": "true",
<<<<<<< HEAD
        "x-ms-version": "2020-12-06",
=======
        "x-ms-version": "2021-02-12",
>>>>>>> 7e782c87
        "x-ms-version-id": "2021-02-17T18:53:47.0935164Z"
      },
      "ResponseBody": "bjoRUi1zXEaOtTkumMWckJS8RtMkbKX1Z0KghujpiR80UzNV/Q7XVvKz9YEB8wJ/4ygWUwVU2QKVG+rr0tZdpCwa+kSRR5OF5e/hcXYk83Q/IKLA0jYZ4HoxwOIj7IMbVVBV5/i+7pyUkG0VcmeLcSd2q7IzndL2ABrKX4exYvlsxRslzgx7gTIGK0HIBG0Spk66rUDR57h+X+be9I4V4y50qa1MZaIb+iqALXGQLvytuLk49rS4mt1jp28lnYyj8UgSU1q/xUGrn7MWUbpG7jHqMDzV3Ox6vA/P6L4y9Vyd3Dwpfdqh7fJ4jFcBokgiHbk+Om1QzRRbmJZL792DealWeHR+HHBWSUJJXVCVeBnGrcsE9LrvTA8nzeREVf4U9ROtqinUpABI6PEqB3DExh98hUISfoTvZytlVk6LEvRENWg8587w8gjKuwvJxUWeYwbEx8+7AnaOvkP9bk6xvdb85tEHh99RjJM6R8J5JaHmx/JIx0skiDLxrSiK8oO6Gf41zN5zltwncjo8gbu0FZmhF6dbafaL2F6fFtm2x5oPfy3DRFjDcjAWIFQQ6AZ2PZiP6NrcXq8IqvSA1IACcaugLAGN8NFA3qR3RUmheu9XKNlAJt6/MyF9u5pjQp6wE6+ocLwE6UzHTgo1ZRlmZi8EKaumwUrM4PjgDzQ33ZwGxzGZ+QozUj+MedjUic4IF1RqXhnzCVFk24/DI9kXkHFuL57nzG0k0NZrGUhy+FYq2PjgzH6DEr3gNR16cC5mdehmZlkvIErnRY1Ch+8J8uM4mEvgN8Tz6hzgB5dPqmCnBaRgC5L8+7eu+IbwQIvO1kI6QdjjhT0kc3s9TxmymJstm4JKqeZRO52TMj89AqqREjBUFGiIxH9nO5gWv6ue+2DqwqQIgy1c6QU6T1L+5nDQqzzoXoMypdcC4m1NOnzx9TffUkAFiI4C+CtjTXQtaVQoRRRvtZzcuB3NBqDADq+JSVoaHpMwyyKu5mZYz1hi1XkYJfRngj+bApoiN4LtQel82QMaEkrA+HrywM82hOjFajEnp+m6Iccafxz5DZOfwKR92/ZUSMIvVy16dcFwZH2xXc1Rxpr/wrc8/5Itx+rnUv8ruajycSJu+FC8P6wFqhueR7DGTvoKfRk+F0kwAZBCkyPBRavUv+ur485JQoIKNlV3j4A6IQQFIDyPs1nYPfbAeqyJRGVwyYfEGmsswDqXM+HzuXEPCHIevCRvRQuS0qXXicjVgfLwBsX4dQaY2GAB+IB35YSEsHE6aodAAYR8MUjFVTdxwbLvA7KsF5JrhuTEbU2LGu0gUtlXmhZqrwVBfEO904MpjzbOiOHS2JjezuSje5M28BZbpQJdGg=="
    },
    {
      "RequestUri": "https://seanmcccanary3.blob.core.windows.net/test-container-53849b27-6aac-4f9b-aeb2-609bdd17bd92?restype=container",
      "RequestMethod": "DELETE",
      "RequestHeaders": {
        "Accept": "application/xml",
        "Authorization": "Sanitized",
        "traceparent": "00-933ab2c91cc8f845bbdd1abf8dae9a53-d54768c16f1e2c45-00",
        "User-Agent": [
          "azsdk-net-Storage.Blobs/12.9.0-alpha.20210217.1",
          "(.NET 5.0.3; Microsoft Windows 10.0.19042)"
        ],
        "x-ms-client-request-id": "6ca00d61-349b-98f2-ff7b-eeb7c1e7aec0",
        "x-ms-date": "Wed, 17 Feb 2021 18:53:47 GMT",
        "x-ms-return-client-request-id": "true",
<<<<<<< HEAD
        "x-ms-version": "2020-12-06"
=======
        "x-ms-version": "2021-02-12"
>>>>>>> 7e782c87
      },
      "RequestBody": null,
      "StatusCode": 202,
      "ResponseHeaders": {
        "Content-Length": "0",
        "Date": "Wed, 17 Feb 2021 18:53:46 GMT",
        "Server": [
          "Windows-Azure-Blob/1.0",
          "Microsoft-HTTPAPI/2.0"
        ],
        "x-ms-client-request-id": "6ca00d61-349b-98f2-ff7b-eeb7c1e7aec0",
        "x-ms-request-id": "fde14bc9-901e-006b-355e-055d36000000",
<<<<<<< HEAD
        "x-ms-version": "2020-12-06"
=======
        "x-ms-version": "2021-02-12"
>>>>>>> 7e782c87
      },
      "ResponseBody": []
    }
  ],
  "Variables": {
    "RandomSeed": "989822958",
    "Storage_TestConfigDefault": "ProductionTenant\nseanmcccanary3\nU2FuaXRpemVk\nhttps://seanmcccanary3.blob.core.windows.net\nhttps://seanmcccanary3.file.core.windows.net\nhttps://seanmcccanary3.queue.core.windows.net\nhttps://seanmcccanary3.table.core.windows.net\n\n\n\n\nhttps://seanmcccanary3-secondary.blob.core.windows.net\nhttps://seanmcccanary3-secondary.file.core.windows.net\nhttps://seanmcccanary3-secondary.queue.core.windows.net\nhttps://seanmcccanary3-secondary.table.core.windows.net\n\nSanitized\n\n\nCloud\nBlobEndpoint=https://seanmcccanary3.blob.core.windows.net/;QueueEndpoint=https://seanmcccanary3.queue.core.windows.net/;FileEndpoint=https://seanmcccanary3.file.core.windows.net/;BlobSecondaryEndpoint=https://seanmcccanary3-secondary.blob.core.windows.net/;QueueSecondaryEndpoint=https://seanmcccanary3-secondary.queue.core.windows.net/;FileSecondaryEndpoint=https://seanmcccanary3-secondary.file.core.windows.net/;AccountName=seanmcccanary3;AccountKey=Kg==;\nseanscope1\n\n"
  }
}<|MERGE_RESOLUTION|>--- conflicted
+++ resolved
@@ -15,11 +15,7 @@
         "x-ms-client-request-id": "320e75cb-8d03-6e25-fd8f-203142e0b51f",
         "x-ms-date": "Wed, 17 Feb 2021 18:53:46 GMT",
         "x-ms-return-client-request-id": "true",
-<<<<<<< HEAD
-        "x-ms-version": "2020-12-06"
-=======
         "x-ms-version": "2021-02-12"
->>>>>>> 7e782c87
       },
       "RequestBody": null,
       "StatusCode": 201,
@@ -34,11 +30,7 @@
         ],
         "x-ms-client-request-id": "320e75cb-8d03-6e25-fd8f-203142e0b51f",
         "x-ms-request-id": "fde14b4a-901e-006b-4d5e-055d36000000",
-<<<<<<< HEAD
-        "x-ms-version": "2020-12-06"
-=======
         "x-ms-version": "2021-02-12"
->>>>>>> 7e782c87
       },
       "ResponseBody": []
     },
@@ -57,11 +49,7 @@
         "x-ms-client-request-id": "1947865476_AAAAAAAAAAAAAAAAAAAAAAAAAAAAAAAAAAAAAAAAAAAAAAAAAAAAAAAAAAAAAAAA",
         "x-ms-date": "Wed, 17 Feb 2021 18:53:46 GMT",
         "x-ms-return-client-request-id": "true",
-<<<<<<< HEAD
-        "x-ms-version": "2020-12-06"
-=======
         "x-ms-version": "2021-02-12"
->>>>>>> 7e782c87
       },
       "RequestBody": "bjoRUi1zXEaOtTkumMWckJS8RtMkbKX1Z0KghujpiR80UzNV/Q7XVvKz9YEB8wJ/4ygWUwVU2QKVG+rr0tZdpCwa+kSRR5OF5e/hcXYk83Q/IKLA0jYZ4HoxwOIj7IMbVVBV5/i+7pyUkG0VcmeLcSd2q7IzndL2ABrKX4exYvlsxRslzgx7gTIGK0HIBG0Spk66rUDR57h+X+be9I4V4y50qa1MZaIb+iqALXGQLvytuLk49rS4mt1jp28lnYyj8UgSU1q/xUGrn7MWUbpG7jHqMDzV3Ox6vA/P6L4y9Vyd3Dwpfdqh7fJ4jFcBokgiHbk+Om1QzRRbmJZL792DealWeHR+HHBWSUJJXVCVeBnGrcsE9LrvTA8nzeREVf4U9ROtqinUpABI6PEqB3DExh98hUISfoTvZytlVk6LEvRENWg8587w8gjKuwvJxUWeYwbEx8+7AnaOvkP9bk6xvdb85tEHh99RjJM6R8J5JaHmx/JIx0skiDLxrSiK8oO6Gf41zN5zltwncjo8gbu0FZmhF6dbafaL2F6fFtm2x5oPfy3DRFjDcjAWIFQQ6AZ2PZiP6NrcXq8IqvSA1IACcaugLAGN8NFA3qR3RUmheu9XKNlAJt6/MyF9u5pjQp6wE6+ocLwE6UzHTgo1ZRlmZi8EKaumwUrM4PjgDzQ33ZwGxzGZ+QozUj+MedjUic4IF1RqXhnzCVFk24/DI9kXkHFuL57nzG0k0NZrGUhy+FYq2PjgzH6DEr3gNR16cC5mdehmZlkvIErnRY1Ch+8J8uM4mEvgN8Tz6hzgB5dPqmCnBaRgC5L8+7eu+IbwQIvO1kI6QdjjhT0kc3s9TxmymJstm4JKqeZRO52TMj89AqqREjBUFGiIxH9nO5gWv6ue+2DqwqQIgy1c6QU6T1L+5nDQqzzoXoMypdcC4m1NOnzx9TffUkAFiI4C+CtjTXQtaVQoRRRvtZzcuB3NBqDADq+JSVoaHpMwyyKu5mZYz1hi1XkYJfRngj+bApoiN4LtQel82QMaEkrA+HrywM82hOjFajEnp+m6Iccafxz5DZOfwKR92/ZUSMIvVy16dcFwZH2xXc1Rxpr/wrc8/5Itx+rnUv8ruajycSJu+FC8P6wFqhueR7DGTvoKfRk+F0kwAZBCkyPBRavUv+ur485JQoIKNlV3j4A6IQQFIDyPs1nYPfbAeqyJRGVwyYfEGmsswDqXM+HzuXEPCHIevCRvRQuS0qXXicjVgfLwBsX4dQaY2GAB+IB35YSEsHE6aodAAYR8MUjFVTdxwbLvA7KsF5JrhuTEbU2LGu0gUtlXmhZqrwVBfEO904MpjzbOiOHS2JjezuSje5M28BZbpQJdGg==",
       "StatusCode": 201,
@@ -76,11 +64,7 @@
         "x-ms-content-crc64": "17K0sPIoRWg=",
         "x-ms-request-id": "1942fe83-401e-0057-3e5e-0574f1000000",
         "x-ms-request-server-encrypted": "true",
-<<<<<<< HEAD
-        "x-ms-version": "2020-12-06"
-=======
         "x-ms-version": "2021-02-12"
->>>>>>> 7e782c87
       },
       "ResponseBody": []
     },
@@ -99,11 +83,7 @@
         "x-ms-client-request-id": "1063acd3-164d-f6a8-d12d-7cd9b9af6739",
         "x-ms-date": "Wed, 17 Feb 2021 18:53:47 GMT",
         "x-ms-return-client-request-id": "true",
-<<<<<<< HEAD
-        "x-ms-version": "2020-12-06"
-=======
         "x-ms-version": "2021-02-12"
->>>>>>> 7e782c87
       },
       "RequestBody": "﻿<BlockList><Latest>AAAAAAAAAAAAAAAAAAAAAAAAAAAAAAAAAAAAAAAAAAAAAAAAAAAAAAAAAAAAAAAA</Latest></BlockList>",
       "StatusCode": 201,
@@ -120,11 +100,7 @@
         "x-ms-content-crc64": "2lljW2IaEzY=",
         "x-ms-request-id": "1942febb-401e-0057-695e-0574f1000000",
         "x-ms-request-server-encrypted": "true",
-<<<<<<< HEAD
-        "x-ms-version": "2020-12-06",
-=======
         "x-ms-version": "2021-02-12",
->>>>>>> 7e782c87
         "x-ms-version-id": "2021-02-17T18:53:47.0935164Z"
       },
       "ResponseBody": []
@@ -144,11 +120,7 @@
         "x-ms-date": "Wed, 17 Feb 2021 18:53:47 GMT",
         "x-ms-range": "bytes=0-1023",
         "x-ms-return-client-request-id": "true",
-<<<<<<< HEAD
-        "x-ms-version": "2020-12-06"
-=======
         "x-ms-version": "2021-02-12"
->>>>>>> 7e782c87
       },
       "RequestBody": null,
       "StatusCode": 206,
@@ -173,11 +145,7 @@
         "x-ms-lease-status": "unlocked",
         "x-ms-request-id": "1942fef2-401e-0057-185e-0574f1000000",
         "x-ms-server-encrypted": "true",
-<<<<<<< HEAD
-        "x-ms-version": "2020-12-06",
-=======
         "x-ms-version": "2021-02-12",
->>>>>>> 7e782c87
         "x-ms-version-id": "2021-02-17T18:53:47.0935164Z"
       },
       "ResponseBody": "bjoRUi1zXEaOtTkumMWckJS8RtMkbKX1Z0KghujpiR80UzNV/Q7XVvKz9YEB8wJ/4ygWUwVU2QKVG+rr0tZdpCwa+kSRR5OF5e/hcXYk83Q/IKLA0jYZ4HoxwOIj7IMbVVBV5/i+7pyUkG0VcmeLcSd2q7IzndL2ABrKX4exYvlsxRslzgx7gTIGK0HIBG0Spk66rUDR57h+X+be9I4V4y50qa1MZaIb+iqALXGQLvytuLk49rS4mt1jp28lnYyj8UgSU1q/xUGrn7MWUbpG7jHqMDzV3Ox6vA/P6L4y9Vyd3Dwpfdqh7fJ4jFcBokgiHbk+Om1QzRRbmJZL792DealWeHR+HHBWSUJJXVCVeBnGrcsE9LrvTA8nzeREVf4U9ROtqinUpABI6PEqB3DExh98hUISfoTvZytlVk6LEvRENWg8587w8gjKuwvJxUWeYwbEx8+7AnaOvkP9bk6xvdb85tEHh99RjJM6R8J5JaHmx/JIx0skiDLxrSiK8oO6Gf41zN5zltwncjo8gbu0FZmhF6dbafaL2F6fFtm2x5oPfy3DRFjDcjAWIFQQ6AZ2PZiP6NrcXq8IqvSA1IACcaugLAGN8NFA3qR3RUmheu9XKNlAJt6/MyF9u5pjQp6wE6+ocLwE6UzHTgo1ZRlmZi8EKaumwUrM4PjgDzQ33ZwGxzGZ+QozUj+MedjUic4IF1RqXhnzCVFk24/DI9kXkHFuL57nzG0k0NZrGUhy+FYq2PjgzH6DEr3gNR16cC5mdehmZlkvIErnRY1Ch+8J8uM4mEvgN8Tz6hzgB5dPqmCnBaRgC5L8+7eu+IbwQIvO1kI6QdjjhT0kc3s9TxmymJstm4JKqeZRO52TMj89AqqREjBUFGiIxH9nO5gWv6ue+2DqwqQIgy1c6QU6T1L+5nDQqzzoXoMypdcC4m1NOnzx9TffUkAFiI4C+CtjTXQtaVQoRRRvtZzcuB3NBqDADq+JSVoaHpMwyyKu5mZYz1hi1XkYJfRngj+bApoiN4LtQel82QMaEkrA+HrywM82hOjFajEnp+m6Iccafxz5DZOfwKR92/ZUSMIvVy16dcFwZH2xXc1Rxpr/wrc8/5Itx+rnUv8ruajycSJu+FC8P6wFqhueR7DGTvoKfRk+F0kwAZBCkyPBRavUv+ur485JQoIKNlV3j4A6IQQFIDyPs1nYPfbAeqyJRGVwyYfEGmsswDqXM+HzuXEPCHIevCRvRQuS0qXXicjVgfLwBsX4dQaY2GAB+IB35YSEsHE6aodAAYR8MUjFVTdxwbLvA7KsF5JrhuTEbU2LGu0gUtlXmhZqrwVBfEO904MpjzbOiOHS2JjezuSje5M28BZbpQJdGg=="
@@ -196,11 +164,7 @@
         "x-ms-client-request-id": "6ca00d61-349b-98f2-ff7b-eeb7c1e7aec0",
         "x-ms-date": "Wed, 17 Feb 2021 18:53:47 GMT",
         "x-ms-return-client-request-id": "true",
-<<<<<<< HEAD
-        "x-ms-version": "2020-12-06"
-=======
         "x-ms-version": "2021-02-12"
->>>>>>> 7e782c87
       },
       "RequestBody": null,
       "StatusCode": 202,
@@ -213,11 +177,7 @@
         ],
         "x-ms-client-request-id": "6ca00d61-349b-98f2-ff7b-eeb7c1e7aec0",
         "x-ms-request-id": "fde14bc9-901e-006b-355e-055d36000000",
-<<<<<<< HEAD
-        "x-ms-version": "2020-12-06"
-=======
         "x-ms-version": "2021-02-12"
->>>>>>> 7e782c87
       },
       "ResponseBody": []
     }
