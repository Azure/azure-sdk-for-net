--- conflicted
+++ resolved
@@ -15,11 +15,7 @@
         "x-ms-client-request-id": "9e4647a1-75bf-b70d-fce4-0f8a41011c11",
         "x-ms-date": "Wed, 17 Feb 2021 18:53:45 GMT",
         "x-ms-return-client-request-id": "true",
-<<<<<<< HEAD
-        "x-ms-version": "2020-12-06"
-=======
         "x-ms-version": "2021-02-12"
->>>>>>> 7e782c87
       },
       "RequestBody": null,
       "StatusCode": 201,
@@ -34,11 +30,7 @@
         ],
         "x-ms-client-request-id": "9e4647a1-75bf-b70d-fce4-0f8a41011c11",
         "x-ms-request-id": "a7fd0f53-101e-0065-0c5e-057486000000",
-<<<<<<< HEAD
-        "x-ms-version": "2020-12-06"
-=======
         "x-ms-version": "2021-02-12"
->>>>>>> 7e782c87
       },
       "ResponseBody": []
     },
@@ -58,11 +50,7 @@
         "x-ms-client-request-id": "63da4863-d8e9-ce6b-1fcd-eeda6c484ded",
         "x-ms-date": "Wed, 17 Feb 2021 18:53:46 GMT",
         "x-ms-return-client-request-id": "true",
-<<<<<<< HEAD
-        "x-ms-version": "2020-12-06"
-=======
         "x-ms-version": "2021-02-12"
->>>>>>> 7e782c87
       },
       "RequestBody": "jjMtComwjbLEc93T/pXr0Gw15XklxQJALWsfmcYmpLmErSflWwcWd+TwMV5YP+Ze8FfmImfg3cgx7NwekPTrnc8kTlFtBXVlHm6UNJOk6O2FwahvQIFRpM9etG8q+ObwBZSOM/CV8OrigAT4S6g0jAPvmc9LfF1N0qqBD1EFOyWIoy//FbT879C+jL98WFgmKidrOl8WpYg3QWFFE+GY3EXfcKh5NXdP8qn/je+d0XpSW+QqmQDFcf6myNRTt9zuJa95neivrfSwHEi2FxiZmW/n8rf8bkNFGf6p0myi/DvMEGc/JDSRoq3ven24D1rmDS9kbMQk8rdsNIPqBtqIDSAM6QewWXU7VU8JDPTFjAmjw8U9PY93qB6v0vCwp5zTZ2xdrCZTNbO6KRd0GuXDp6d6RkIVSs+QlEHpAIaFi62zNqWHZ+DjUI0RgxR4A4047CtINmFZvR2czRflajUsNZ1pwOM/Oz/GlvW1BMa7F5GzsBRbPFVMWXmI65rJ/eZY5E53D0Kp+LDsgp9rpLlW4bWGMbkg0fhIHWdqt1Ck/ZgPXR94RAhOCbdjb7q14LW/MgrlQ8wsNxNVLvLaP0FgR4UGXEaa3ZytNycCvWI+kjyyqoVGv7nM4iYLIhUWc8p2Ayc0roNuJVRtOAukKnmwF5u1KJS7GojLOnkgjruHlsQ=",
       "StatusCode": 201,
@@ -80,11 +68,7 @@
         "x-ms-content-crc64": "Lh6hz9ul5wg=",
         "x-ms-request-id": "ffe4d47f-201e-007e-205e-054a85000000",
         "x-ms-request-server-encrypted": "true",
-<<<<<<< HEAD
-        "x-ms-version": "2020-12-06",
-=======
         "x-ms-version": "2021-02-12",
->>>>>>> 7e782c87
         "x-ms-version-id": "2021-02-17T18:53:46.4380505Z"
       },
       "ResponseBody": []
@@ -104,11 +88,7 @@
         "x-ms-date": "Wed, 17 Feb 2021 18:53:46 GMT",
         "x-ms-range": "bytes=0-511",
         "x-ms-return-client-request-id": "true",
-<<<<<<< HEAD
-        "x-ms-version": "2020-12-06"
-=======
         "x-ms-version": "2021-02-12"
->>>>>>> 7e782c87
       },
       "RequestBody": null,
       "StatusCode": 206,
@@ -134,11 +114,7 @@
         "x-ms-lease-status": "unlocked",
         "x-ms-request-id": "ffe4d485-201e-007e-245e-054a85000000",
         "x-ms-server-encrypted": "true",
-<<<<<<< HEAD
-        "x-ms-version": "2020-12-06",
-=======
         "x-ms-version": "2021-02-12",
->>>>>>> 7e782c87
         "x-ms-version-id": "2021-02-17T18:53:46.4380505Z"
       },
       "ResponseBody": "jjMtComwjbLEc93T/pXr0Gw15XklxQJALWsfmcYmpLmErSflWwcWd+TwMV5YP+Ze8FfmImfg3cgx7NwekPTrnc8kTlFtBXVlHm6UNJOk6O2FwahvQIFRpM9etG8q+ObwBZSOM/CV8OrigAT4S6g0jAPvmc9LfF1N0qqBD1EFOyWIoy//FbT879C+jL98WFgmKidrOl8WpYg3QWFFE+GY3EXfcKh5NXdP8qn/je+d0XpSW+QqmQDFcf6myNRTt9zuJa95neivrfSwHEi2FxiZmW/n8rf8bkNFGf6p0myi/DvMEGc/JDSRoq3ven24D1rmDS9kbMQk8rdsNIPqBtqIDSAM6QewWXU7VU8JDPTFjAmjw8U9PY93qB6v0vCwp5zTZ2xdrCZTNbO6KRd0GuXDp6d6RkIVSs+QlEHpAIaFi62zNqWHZ+DjUI0RgxR4A4047CtINmFZvR2czRflajUsNZ1pwOM/Oz/GlvW1BMa7F5GzsBRbPFVMWXmI65rJ/eZY5E53D0Kp+LDsgp9rpLlW4bWGMbkg0fhIHWdqt1Ck/ZgPXR94RAhOCbdjb7q14LW/MgrlQ8wsNxNVLvLaP0FgR4UGXEaa3ZytNycCvWI+kjyyqoVGv7nM4iYLIhUWc8p2Ayc0roNuJVRtOAukKnmwF5u1KJS7GojLOnkgjruHlsQ="
@@ -157,11 +133,7 @@
         "x-ms-client-request-id": "3f037917-8257-3397-a052-14388e99bc1d",
         "x-ms-date": "Wed, 17 Feb 2021 18:53:46 GMT",
         "x-ms-return-client-request-id": "true",
-<<<<<<< HEAD
-        "x-ms-version": "2020-12-06"
-=======
         "x-ms-version": "2021-02-12"
->>>>>>> 7e782c87
       },
       "RequestBody": null,
       "StatusCode": 202,
@@ -174,11 +146,7 @@
         ],
         "x-ms-client-request-id": "3f037917-8257-3397-a052-14388e99bc1d",
         "x-ms-request-id": "a7fd0f8b-101e-0065-325e-057486000000",
-<<<<<<< HEAD
-        "x-ms-version": "2020-12-06"
-=======
         "x-ms-version": "2021-02-12"
->>>>>>> 7e782c87
       },
       "ResponseBody": []
     }
