{
  "Entries": [
    {
      "RequestUri": "https://ortestsaccountcbn1.blob.core.windows.net/test-container-3aba8b5d-e409-44b9-8431-d886ae28b8ac?restype=container",
      "RequestMethod": "PUT",
      "RequestHeaders": {
        "Authorization": "Sanitized",
        "traceparent": "00-091a9a97f9fc07419470fefd7d9db712-5c61dee772870c49-00",
        "User-Agent": [
          "azsdk-net-Storage.Blobs/12.5.0-dev.20200420.1",
          "(.NET Core 4.6.28619.01; Microsoft Windows 10.0.18363 )"
        ],
        "x-ms-blob-public-access": "container",
        "x-ms-client-request-id": "9e4647a1-75bf-b70d-fce4-0f8a41011c11",
        "x-ms-date": "Mon, 20 Apr 2020 19:22:48 GMT",
        "x-ms-return-client-request-id": "true",
<<<<<<< HEAD
        "x-ms-version": "2019-12-12"
=======
        "x-ms-version": "2020-02-10"
>>>>>>> 60f4876e
      },
      "RequestBody": null,
      "StatusCode": 201,
      "ResponseHeaders": {
        "Content-Length": "0",
        "Date": "Mon, 20 Apr 2020 19:22:48 GMT",
        "ETag": "\u00220x8D7E56036404280\u0022",
        "Last-Modified": "Mon, 20 Apr 2020 19:22:48 GMT",
        "Server": [
          "Windows-Azure-Blob/1.0",
          "Microsoft-HTTPAPI/2.0"
        ],
        "x-ms-client-request-id": "9e4647a1-75bf-b70d-fce4-0f8a41011c11",
        "x-ms-request-id": "78688821-001e-0074-5049-177950000000",
<<<<<<< HEAD
        "x-ms-version": "2019-12-12"
=======
        "x-ms-version": "2020-02-10"
>>>>>>> 60f4876e
      },
      "ResponseBody": []
    },
    {
      "RequestUri": "https://ortestsaccountcbn1.blob.core.windows.net/test-container-3aba8b5d-e409-44b9-8431-d886ae28b8ac/test-blob-af3373c1-360d-2778-d0d0-9ba06faff6ed",
      "RequestMethod": "PUT",
      "RequestHeaders": {
        "Authorization": "Sanitized",
        "Content-Length": "512",
        "User-Agent": [
          "azsdk-net-Storage.Blobs/12.5.0-dev.20200420.1",
          "(.NET Core 4.6.28619.01; Microsoft Windows 10.0.18363 )"
        ],
        "x-ms-blob-type": "BlockBlob",
        "x-ms-client-request-id": "63da4863-d8e9-ce6b-1fcd-eeda6c484ded",
        "x-ms-date": "Mon, 20 Apr 2020 19:22:49 GMT",
        "x-ms-return-client-request-id": "true",
<<<<<<< HEAD
        "x-ms-version": "2019-12-12"
=======
        "x-ms-version": "2020-02-10"
>>>>>>> 60f4876e
      },
      "RequestBody": "jjMtComwjbLEc93T/pXr0Gw15XklxQJALWsfmcYmpLmErSflWwcWd\u002BTwMV5YP\u002BZe8FfmImfg3cgx7NwekPTrnc8kTlFtBXVlHm6UNJOk6O2FwahvQIFRpM9etG8q\u002BObwBZSOM/CV8OrigAT4S6g0jAPvmc9LfF1N0qqBD1EFOyWIoy//FbT879C\u002BjL98WFgmKidrOl8WpYg3QWFFE\u002BGY3EXfcKh5NXdP8qn/je\u002Bd0XpSW\u002BQqmQDFcf6myNRTt9zuJa95neivrfSwHEi2FxiZmW/n8rf8bkNFGf6p0myi/DvMEGc/JDSRoq3ven24D1rmDS9kbMQk8rdsNIPqBtqIDSAM6QewWXU7VU8JDPTFjAmjw8U9PY93qB6v0vCwp5zTZ2xdrCZTNbO6KRd0GuXDp6d6RkIVSs\u002BQlEHpAIaFi62zNqWHZ\u002BDjUI0RgxR4A4047CtINmFZvR2czRflajUsNZ1pwOM/Oz/GlvW1BMa7F5GzsBRbPFVMWXmI65rJ/eZY5E53D0Kp\u002BLDsgp9rpLlW4bWGMbkg0fhIHWdqt1Ck/ZgPXR94RAhOCbdjb7q14LW/MgrlQ8wsNxNVLvLaP0FgR4UGXEaa3ZytNycCvWI\u002BkjyyqoVGv7nM4iYLIhUWc8p2Ayc0roNuJVRtOAukKnmwF5u1KJS7GojLOnkgjruHlsQ=",
      "StatusCode": 201,
      "ResponseHeaders": {
        "Content-Length": "0",
        "Content-MD5": "asB/8Dr6\u002BNHYXJcRLrCLiw==",
        "Date": "Mon, 20 Apr 2020 19:22:48 GMT",
        "ETag": "\u00220x8D7E56036830300\u0022",
        "Last-Modified": "Mon, 20 Apr 2020 19:22:49 GMT",
        "Server": [
          "Windows-Azure-Blob/1.0",
          "Microsoft-HTTPAPI/2.0"
        ],
        "x-ms-client-request-id": "63da4863-d8e9-ce6b-1fcd-eeda6c484ded",
        "x-ms-content-crc64": "Lh6hz9ul5wg=",
        "x-ms-request-id": "eef79950-301e-0022-6f49-1788bf000000",
        "x-ms-request-server-encrypted": "true",
<<<<<<< HEAD
        "x-ms-version": "2019-12-12",
=======
        "x-ms-version": "2020-02-10",
>>>>>>> 60f4876e
        "x-ms-version-id": "2020-04-20T19:22:49.0401307Z"
      },
      "ResponseBody": []
    },
    {
      "RequestUri": "https://ortestsaccountcbn1.blob.core.windows.net/test-container-3aba8b5d-e409-44b9-8431-d886ae28b8ac/test-blob-af3373c1-360d-2778-d0d0-9ba06faff6ed",
      "RequestMethod": "GET",
      "RequestHeaders": {
        "Authorization": "Sanitized",
        "traceparent": "00-72ea9412f798ff47b112a4e4b7992c1b-7286521e69a54143-00",
        "User-Agent": [
          "azsdk-net-Storage.Blobs/12.5.0-dev.20200420.1",
          "(.NET Core 4.6.28619.01; Microsoft Windows 10.0.18363 )"
        ],
        "x-ms-client-request-id": "114311832_bytes=0-511",
        "x-ms-date": "Mon, 20 Apr 2020 19:22:49 GMT",
        "x-ms-range": "bytes=0-511",
        "x-ms-return-client-request-id": "true",
<<<<<<< HEAD
        "x-ms-version": "2019-12-12"
=======
        "x-ms-version": "2020-02-10"
>>>>>>> 60f4876e
      },
      "RequestBody": null,
      "StatusCode": 206,
      "ResponseHeaders": {
        "Accept-Ranges": "bytes",
        "Content-Length": "512",
        "Content-Range": "bytes 0-511/512",
        "Content-Type": "application/octet-stream",
        "Date": "Mon, 20 Apr 2020 19:22:48 GMT",
        "ETag": "\u00220x8D7E56036830300\u0022",
        "Last-Modified": "Mon, 20 Apr 2020 19:22:49 GMT",
        "Server": [
          "Windows-Azure-Blob/1.0",
          "Microsoft-HTTPAPI/2.0"
        ],
        "x-ms-blob-content-md5": "asB/8Dr6\u002BNHYXJcRLrCLiw==",
        "x-ms-blob-type": "BlockBlob",
        "x-ms-client-request-id": "114311832_bytes=0-511",
        "x-ms-creation-time": "Mon, 20 Apr 2020 19:22:49 GMT",
        "x-ms-is-current-version": "true",
        "x-ms-lease-state": "available",
        "x-ms-lease-status": "unlocked",
        "x-ms-request-id": "eef79969-301e-0022-7d49-1788bf000000",
        "x-ms-server-encrypted": "true",
<<<<<<< HEAD
        "x-ms-version": "2019-12-12",
=======
        "x-ms-version": "2020-02-10",
>>>>>>> 60f4876e
        "x-ms-version-id": "2020-04-20T19:22:49.0401307Z"
      },
      "ResponseBody": "jjMtComwjbLEc93T/pXr0Gw15XklxQJALWsfmcYmpLmErSflWwcWd\u002BTwMV5YP\u002BZe8FfmImfg3cgx7NwekPTrnc8kTlFtBXVlHm6UNJOk6O2FwahvQIFRpM9etG8q\u002BObwBZSOM/CV8OrigAT4S6g0jAPvmc9LfF1N0qqBD1EFOyWIoy//FbT879C\u002BjL98WFgmKidrOl8WpYg3QWFFE\u002BGY3EXfcKh5NXdP8qn/je\u002Bd0XpSW\u002BQqmQDFcf6myNRTt9zuJa95neivrfSwHEi2FxiZmW/n8rf8bkNFGf6p0myi/DvMEGc/JDSRoq3ven24D1rmDS9kbMQk8rdsNIPqBtqIDSAM6QewWXU7VU8JDPTFjAmjw8U9PY93qB6v0vCwp5zTZ2xdrCZTNbO6KRd0GuXDp6d6RkIVSs\u002BQlEHpAIaFi62zNqWHZ\u002BDjUI0RgxR4A4047CtINmFZvR2czRflajUsNZ1pwOM/Oz/GlvW1BMa7F5GzsBRbPFVMWXmI65rJ/eZY5E53D0Kp\u002BLDsgp9rpLlW4bWGMbkg0fhIHWdqt1Ck/ZgPXR94RAhOCbdjb7q14LW/MgrlQ8wsNxNVLvLaP0FgR4UGXEaa3ZytNycCvWI\u002BkjyyqoVGv7nM4iYLIhUWc8p2Ayc0roNuJVRtOAukKnmwF5u1KJS7GojLOnkgjruHlsQ="
    },
    {
      "RequestUri": "https://ortestsaccountcbn1.blob.core.windows.net/test-container-3aba8b5d-e409-44b9-8431-d886ae28b8ac?restype=container",
      "RequestMethod": "DELETE",
      "RequestHeaders": {
        "Authorization": "Sanitized",
        "traceparent": "00-3a1300685960f94a8d9e9eafd210a970-91cee0eefa81274c-00",
        "User-Agent": [
          "azsdk-net-Storage.Blobs/12.5.0-dev.20200420.1",
          "(.NET Core 4.6.28619.01; Microsoft Windows 10.0.18363 )"
        ],
        "x-ms-client-request-id": "3f037917-8257-3397-a052-14388e99bc1d",
        "x-ms-date": "Mon, 20 Apr 2020 19:22:49 GMT",
        "x-ms-return-client-request-id": "true",
<<<<<<< HEAD
        "x-ms-version": "2019-12-12"
=======
        "x-ms-version": "2020-02-10"
>>>>>>> 60f4876e
      },
      "RequestBody": null,
      "StatusCode": 202,
      "ResponseHeaders": {
        "Content-Length": "0",
        "Date": "Mon, 20 Apr 2020 19:22:48 GMT",
        "Server": [
          "Windows-Azure-Blob/1.0",
          "Microsoft-HTTPAPI/2.0"
        ],
        "x-ms-client-request-id": "3f037917-8257-3397-a052-14388e99bc1d",
        "x-ms-request-id": "78688856-001e-0074-7349-177950000000",
<<<<<<< HEAD
        "x-ms-version": "2019-12-12"
=======
        "x-ms-version": "2020-02-10"
>>>>>>> 60f4876e
      },
      "ResponseBody": []
    }
  ],
  "Variables": {
    "RandomSeed": "177039560",
    "Storage_TestConfigDefault": "OrsTenant\nortestsaccountcbn1\nU2FuaXRpemVk\nhttps://ortestsaccountcbn1.blob.core.windows.net\nhttp://ortestsaccountcbn1.file.core.windows.net\nhttp://ortestsaccountcbn1.queue.core.windows.net\nhttp://ortestsaccountcbn1.table.core.windows.net\n\n\n\n\nhttp://ortestsaccountcbn1-secondary.blob.core.windows.net\nhttp://ortestsaccountcbn1-secondary.file.core.windows.net\nhttp://ortestsaccountcbn1-secondary.queue.core.windows.net\nhttp://ortestsaccountcbn1-secondary.table.core.windows.net\n\nSanitized\n\n\nCloud\nBlobEndpoint=https://ortestsaccountcbn1.blob.core.windows.net/;QueueEndpoint=http://ortestsaccountcbn1.queue.core.windows.net/;FileEndpoint=http://ortestsaccountcbn1.file.core.windows.net/;BlobSecondaryEndpoint=http://ortestsaccountcbn1-secondary.blob.core.windows.net/;QueueSecondaryEndpoint=http://ortestsaccountcbn1-secondary.queue.core.windows.net/;FileSecondaryEndpoint=http://ortestsaccountcbn1-secondary.file.core.windows.net/;AccountName=ortestsaccountcbn1;AccountKey=Sanitized\n"
  }
}<|MERGE_RESOLUTION|>--- conflicted
+++ resolved
@@ -14,11 +14,7 @@
         "x-ms-client-request-id": "9e4647a1-75bf-b70d-fce4-0f8a41011c11",
         "x-ms-date": "Mon, 20 Apr 2020 19:22:48 GMT",
         "x-ms-return-client-request-id": "true",
-<<<<<<< HEAD
-        "x-ms-version": "2019-12-12"
-=======
         "x-ms-version": "2020-02-10"
->>>>>>> 60f4876e
       },
       "RequestBody": null,
       "StatusCode": 201,
@@ -33,11 +29,7 @@
         ],
         "x-ms-client-request-id": "9e4647a1-75bf-b70d-fce4-0f8a41011c11",
         "x-ms-request-id": "78688821-001e-0074-5049-177950000000",
-<<<<<<< HEAD
-        "x-ms-version": "2019-12-12"
-=======
         "x-ms-version": "2020-02-10"
->>>>>>> 60f4876e
       },
       "ResponseBody": []
     },
@@ -55,11 +47,7 @@
         "x-ms-client-request-id": "63da4863-d8e9-ce6b-1fcd-eeda6c484ded",
         "x-ms-date": "Mon, 20 Apr 2020 19:22:49 GMT",
         "x-ms-return-client-request-id": "true",
-<<<<<<< HEAD
-        "x-ms-version": "2019-12-12"
-=======
         "x-ms-version": "2020-02-10"
->>>>>>> 60f4876e
       },
       "RequestBody": "jjMtComwjbLEc93T/pXr0Gw15XklxQJALWsfmcYmpLmErSflWwcWd\u002BTwMV5YP\u002BZe8FfmImfg3cgx7NwekPTrnc8kTlFtBXVlHm6UNJOk6O2FwahvQIFRpM9etG8q\u002BObwBZSOM/CV8OrigAT4S6g0jAPvmc9LfF1N0qqBD1EFOyWIoy//FbT879C\u002BjL98WFgmKidrOl8WpYg3QWFFE\u002BGY3EXfcKh5NXdP8qn/je\u002Bd0XpSW\u002BQqmQDFcf6myNRTt9zuJa95neivrfSwHEi2FxiZmW/n8rf8bkNFGf6p0myi/DvMEGc/JDSRoq3ven24D1rmDS9kbMQk8rdsNIPqBtqIDSAM6QewWXU7VU8JDPTFjAmjw8U9PY93qB6v0vCwp5zTZ2xdrCZTNbO6KRd0GuXDp6d6RkIVSs\u002BQlEHpAIaFi62zNqWHZ\u002BDjUI0RgxR4A4047CtINmFZvR2czRflajUsNZ1pwOM/Oz/GlvW1BMa7F5GzsBRbPFVMWXmI65rJ/eZY5E53D0Kp\u002BLDsgp9rpLlW4bWGMbkg0fhIHWdqt1Ck/ZgPXR94RAhOCbdjb7q14LW/MgrlQ8wsNxNVLvLaP0FgR4UGXEaa3ZytNycCvWI\u002BkjyyqoVGv7nM4iYLIhUWc8p2Ayc0roNuJVRtOAukKnmwF5u1KJS7GojLOnkgjruHlsQ=",
       "StatusCode": 201,
@@ -77,11 +65,7 @@
         "x-ms-content-crc64": "Lh6hz9ul5wg=",
         "x-ms-request-id": "eef79950-301e-0022-6f49-1788bf000000",
         "x-ms-request-server-encrypted": "true",
-<<<<<<< HEAD
-        "x-ms-version": "2019-12-12",
-=======
         "x-ms-version": "2020-02-10",
->>>>>>> 60f4876e
         "x-ms-version-id": "2020-04-20T19:22:49.0401307Z"
       },
       "ResponseBody": []
@@ -100,11 +84,7 @@
         "x-ms-date": "Mon, 20 Apr 2020 19:22:49 GMT",
         "x-ms-range": "bytes=0-511",
         "x-ms-return-client-request-id": "true",
-<<<<<<< HEAD
-        "x-ms-version": "2019-12-12"
-=======
         "x-ms-version": "2020-02-10"
->>>>>>> 60f4876e
       },
       "RequestBody": null,
       "StatusCode": 206,
@@ -129,11 +109,7 @@
         "x-ms-lease-status": "unlocked",
         "x-ms-request-id": "eef79969-301e-0022-7d49-1788bf000000",
         "x-ms-server-encrypted": "true",
-<<<<<<< HEAD
-        "x-ms-version": "2019-12-12",
-=======
         "x-ms-version": "2020-02-10",
->>>>>>> 60f4876e
         "x-ms-version-id": "2020-04-20T19:22:49.0401307Z"
       },
       "ResponseBody": "jjMtComwjbLEc93T/pXr0Gw15XklxQJALWsfmcYmpLmErSflWwcWd\u002BTwMV5YP\u002BZe8FfmImfg3cgx7NwekPTrnc8kTlFtBXVlHm6UNJOk6O2FwahvQIFRpM9etG8q\u002BObwBZSOM/CV8OrigAT4S6g0jAPvmc9LfF1N0qqBD1EFOyWIoy//FbT879C\u002BjL98WFgmKidrOl8WpYg3QWFFE\u002BGY3EXfcKh5NXdP8qn/je\u002Bd0XpSW\u002BQqmQDFcf6myNRTt9zuJa95neivrfSwHEi2FxiZmW/n8rf8bkNFGf6p0myi/DvMEGc/JDSRoq3ven24D1rmDS9kbMQk8rdsNIPqBtqIDSAM6QewWXU7VU8JDPTFjAmjw8U9PY93qB6v0vCwp5zTZ2xdrCZTNbO6KRd0GuXDp6d6RkIVSs\u002BQlEHpAIaFi62zNqWHZ\u002BDjUI0RgxR4A4047CtINmFZvR2czRflajUsNZ1pwOM/Oz/GlvW1BMa7F5GzsBRbPFVMWXmI65rJ/eZY5E53D0Kp\u002BLDsgp9rpLlW4bWGMbkg0fhIHWdqt1Ck/ZgPXR94RAhOCbdjb7q14LW/MgrlQ8wsNxNVLvLaP0FgR4UGXEaa3ZytNycCvWI\u002BkjyyqoVGv7nM4iYLIhUWc8p2Ayc0roNuJVRtOAukKnmwF5u1KJS7GojLOnkgjruHlsQ="
@@ -151,11 +127,7 @@
         "x-ms-client-request-id": "3f037917-8257-3397-a052-14388e99bc1d",
         "x-ms-date": "Mon, 20 Apr 2020 19:22:49 GMT",
         "x-ms-return-client-request-id": "true",
-<<<<<<< HEAD
-        "x-ms-version": "2019-12-12"
-=======
         "x-ms-version": "2020-02-10"
->>>>>>> 60f4876e
       },
       "RequestBody": null,
       "StatusCode": 202,
@@ -168,11 +140,7 @@
         ],
         "x-ms-client-request-id": "3f037917-8257-3397-a052-14388e99bc1d",
         "x-ms-request-id": "78688856-001e-0074-7349-177950000000",
-<<<<<<< HEAD
-        "x-ms-version": "2019-12-12"
-=======
         "x-ms-version": "2020-02-10"
->>>>>>> 60f4876e
       },
       "ResponseBody": []
     }
