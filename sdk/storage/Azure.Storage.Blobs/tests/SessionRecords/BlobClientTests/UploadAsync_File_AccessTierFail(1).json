{
  "Entries": [
    {
      "RequestUri": "https://seanmcccanary.blob.core.windows.net/test-container-0d0b6868-2358-38d6-433b-dc7cd7e35740?restype=container",
      "RequestMethod": "PUT",
      "RequestHeaders": {
        "Authorization": "Sanitized",
        "traceparent": "00-7774e9daefd7c6419e6d2d35c98d23ba-811ddfce300bf842-00",
        "User-Agent": [
          "azsdk-net-Storage.Blobs/12.5.0-dev.20200402.1",
          "(.NET Core 4.6.28325.01; Microsoft Windows 10.0.18362 )"
        ],
        "x-ms-blob-public-access": "container",
        "x-ms-client-request-id": "166bddf3-9f9d-009b-a13c-9aeddd5d0ac5",
        "x-ms-date": "Thu, 02 Apr 2020 23:49:00 GMT",
        "x-ms-return-client-request-id": "true",
<<<<<<< HEAD
        "x-ms-version": "2019-12-12"
=======
        "x-ms-version": "2020-02-10"
>>>>>>> 60f4876e
      },
      "RequestBody": null,
      "StatusCode": 201,
      "ResponseHeaders": {
        "Content-Length": "0",
        "Date": "Thu, 02 Apr 2020 23:48:59 GMT",
        "ETag": "\u00220x8D7D7606AB91510\u0022",
        "Last-Modified": "Thu, 02 Apr 2020 23:49:00 GMT",
        "Server": [
          "Windows-Azure-Blob/1.0",
          "Microsoft-HTTPAPI/2.0"
        ],
        "x-ms-client-request-id": "166bddf3-9f9d-009b-a13c-9aeddd5d0ac5",
        "x-ms-request-id": "0c4cf6c1-a01e-0020-0849-093607000000",
<<<<<<< HEAD
        "x-ms-version": "2019-12-12"
=======
        "x-ms-version": "2020-02-10"
>>>>>>> 60f4876e
      },
      "ResponseBody": []
    },
    {
      "RequestUri": "https://seanmcccanary.blob.core.windows.net/test-container-0d0b6868-2358-38d6-433b-dc7cd7e35740/test-blob-4a3ba9c1-693b-d14b-9e3f-43b8f692de1e",
      "RequestMethod": "PUT",
      "RequestHeaders": {
        "Authorization": "Sanitized",
        "Content-Length": "1024",
        "traceparent": "00-68bbde79dcf97e4fa9fc2a45e2229ea4-ad8f88d25589094c-00",
        "User-Agent": [
          "azsdk-net-Storage.Blobs/12.5.0-dev.20200402.1",
          "(.NET Core 4.6.28325.01; Microsoft Windows 10.0.18362 )"
        ],
        "x-ms-access-tier": "P10",
        "x-ms-blob-type": "BlockBlob",
        "x-ms-client-request-id": "9fe16b8e-a4b2-f21c-4c66-e47f7283348c",
        "x-ms-date": "Thu, 02 Apr 2020 23:49:01 GMT",
        "x-ms-return-client-request-id": "true",
<<<<<<< HEAD
        "x-ms-version": "2019-12-12"
=======
        "x-ms-version": "2020-02-10"
>>>>>>> 60f4876e
      },
      "RequestBody": "m4WJ\u002BXdBo7ZgCktL\u002B9vubJVmgrDpVhuJkZp3XVziCQ5efFJX0xBNfwaF6jAdANXCUNYjkBAtNEVq/2fdyUVafQE87X\u002BIl5iEGAKqZGzrbJHEtA2Fv3j\u002BMEcN7NSocLbBK2wu4RNWObk9nncNg9DYf5PWGRQ41L2IPbw4e6rE26hL6Tj/vIp9bntUSCEB8K12NG1A0laiiVeupaNWHb4OecPOwZmY2cIJWauZ44uch00OwkY9gwlRqV/hUBbmJlC8Rc9eMy4T3luqN3mrCKXLEh5WSFt30fW5fBg5toirIjJa3J68PlMe\u002BuTrkkyQpqC6Fj74j971RHTapLYW2SfS/xRGUSwHDtTKOE12jD6oKdZ3f59Ks5NTZZgp4pmdByC8GJI3SVR0swhpLVaQfrc1MXvfn1qIh0yB8\u002ByU3Ss6LTAsunOrcd\u002BBAsuX4IU8wubg87EevWjGNJFGtlVo4NXcLwAmY8NEir\u002BbXZ2O8KbGRTEFs\u002Bp6HG/IZobiZbuJGSH2u7GFFl4im2nxgl/LN0PqgHAkYizqYhORXf09YSUEEkR7mDT1QC/S4xiBiJkP/S9C\u002BORKZLb0C1ie9Lhh5DpE7XAbT54P9T9BUn8Uadp5gWDN\u002B2lAuq2Oho3cVkx2cf7dPZop9K6RMwKkCBI24KF\u002BJXJYk\u002BnRAzPDjMgRMp7zy\u002BGANyw/T42xPMdmnLGaV6brXTHaHt0UDDlnZmflfwBksT0xtah0P9XkplchameBKDQhJdVtGK0DbCrz1\u002BkmzLzHAup0aKL9dx1c9XeF8qHR5j0yw1oq95iQLUl\u002BgWjrvtqaWmh8DcCSI663ECI1fnmJIfGs8whhnAtR5DpYf/W1cTed6pg5VNh8oJ\u002Bsc\u002BZ2Wq/Q9WB2PsrROb5dKymFOqS4Ap/rmJPgUMwZL1NotSkk24mKh4qVPzJsy7Ha2ymu9mX783FHi8Ic76SUXQ93aIOUOU\u002Bg\u002B7IZI8JsfszhBnSiajjtbcG43FDGbpjlAOEj9WIuRaLaDvuz4c\u002Bu2gz2Ougw8fPWivvB3Fz\u002B2YwZNCLhSYhps8DSyFs9OYvxCgFD0DOvtQ/uTWtnbGlF2zVvma2tzJGEjIYnXimXmVBw0NFauwhYan8T8/sdAkdXjO0mzp/eRD1wv0Oth1bmVrQa95yX6x8sFi8umdmVZoo/0NI8ccuwkouU6vvEq\u002BIoLZxHAwurv6HN\u002Bbdvr6pk2lm5bbeEqeToaWUQAwAkaGpNBmw8TWJ/kxAwb3gTQeLgMA\u002BiCz0ro4O3XpqlmrygqJFNIqk\u002BJ4z2OdmmUzps1SiCL9PxgVwsIWLohe7I2flUkMbnxR45ogmCrNFkhU9IS4lxI2roryc0IAFGVaKdLV/gUcN0hQ==",
      "StatusCode": 400,
      "ResponseHeaders": {
        "Content-Length": "325",
        "Content-Type": "application/xml",
        "Date": "Thu, 02 Apr 2020 23:48:59 GMT",
        "Server": [
          "Windows-Azure-Blob/1.0",
          "Microsoft-HTTPAPI/2.0"
        ],
        "x-ms-client-request-id": "9fe16b8e-a4b2-f21c-4c66-e47f7283348c",
        "x-ms-error-code": "InvalidHeaderValue",
        "x-ms-request-id": "0c4cf6c9-a01e-0020-0b49-093607000000",
<<<<<<< HEAD
        "x-ms-version": "2019-12-12"
=======
        "x-ms-version": "2020-02-10"
>>>>>>> 60f4876e
      },
      "ResponseBody": [
        "\uFEFF\u003C?xml version=\u00221.0\u0022 encoding=\u0022utf-8\u0022?\u003E\u003CError\u003E\u003CCode\u003EInvalidHeaderValue\u003C/Code\u003E\u003CMessage\u003EThe value for one of the HTTP headers is not in the correct format.\n",
        "RequestId:0c4cf6c9-a01e-0020-0b49-093607000000\n",
        "Time:2020-04-02T23:49:00.4481879Z\u003C/Message\u003E\u003CHeaderName\u003Ex-ms-access-tier\u003C/HeaderName\u003E\u003CHeaderValue\u003EP10\u003C/HeaderValue\u003E\u003C/Error\u003E"
      ]
    },
    {
      "RequestUri": "https://seanmcccanary.blob.core.windows.net/test-container-0d0b6868-2358-38d6-433b-dc7cd7e35740?restype=container",
      "RequestMethod": "DELETE",
      "RequestHeaders": {
        "Authorization": "Sanitized",
        "traceparent": "00-3d4881be6a1d9340b60a825ae043bece-c2429d14e9e3e14a-00",
        "User-Agent": [
          "azsdk-net-Storage.Blobs/12.5.0-dev.20200402.1",
          "(.NET Core 4.6.28325.01; Microsoft Windows 10.0.18362 )"
        ],
        "x-ms-client-request-id": "e552a9d6-d5e1-6ad2-ed56-406389551844",
        "x-ms-date": "Thu, 02 Apr 2020 23:49:01 GMT",
        "x-ms-return-client-request-id": "true",
<<<<<<< HEAD
        "x-ms-version": "2019-12-12"
=======
        "x-ms-version": "2020-02-10"
>>>>>>> 60f4876e
      },
      "RequestBody": null,
      "StatusCode": 202,
      "ResponseHeaders": {
        "Content-Length": "0",
        "Date": "Thu, 02 Apr 2020 23:48:59 GMT",
        "Server": [
          "Windows-Azure-Blob/1.0",
          "Microsoft-HTTPAPI/2.0"
        ],
        "x-ms-client-request-id": "e552a9d6-d5e1-6ad2-ed56-406389551844",
        "x-ms-request-id": "0c4cf6ca-a01e-0020-0c49-093607000000",
<<<<<<< HEAD
        "x-ms-version": "2019-12-12"
=======
        "x-ms-version": "2020-02-10"
>>>>>>> 60f4876e
      },
      "ResponseBody": []
    }
  ],
  "Variables": {
    "RandomSeed": "1349370856",
    "Storage_TestConfigDefault": "ProductionTenant\nseanmcccanary\nU2FuaXRpemVk\nhttps://seanmcccanary.blob.core.windows.net\nhttps://seanmcccanary.file.core.windows.net\nhttps://seanmcccanary.queue.core.windows.net\nhttps://seanmcccanary.table.core.windows.net\n\n\n\n\nhttps://seanmcccanary-secondary.blob.core.windows.net\nhttps://seanmcccanary-secondary.file.core.windows.net\nhttps://seanmcccanary-secondary.queue.core.windows.net\nhttps://seanmcccanary-secondary.table.core.windows.net\n\nSanitized\n\n\nCloud\nBlobEndpoint=https://seanmcccanary.blob.core.windows.net/;QueueEndpoint=https://seanmcccanary.queue.core.windows.net/;FileEndpoint=https://seanmcccanary.file.core.windows.net/;BlobSecondaryEndpoint=https://seanmcccanary-secondary.blob.core.windows.net/;QueueSecondaryEndpoint=https://seanmcccanary-secondary.queue.core.windows.net/;FileSecondaryEndpoint=https://seanmcccanary-secondary.file.core.windows.net/;AccountName=seanmcccanary;AccountKey=Sanitized\nseanscope1"
  }
}<|MERGE_RESOLUTION|>--- conflicted
+++ resolved
@@ -14,11 +14,7 @@
         "x-ms-client-request-id": "166bddf3-9f9d-009b-a13c-9aeddd5d0ac5",
         "x-ms-date": "Thu, 02 Apr 2020 23:49:00 GMT",
         "x-ms-return-client-request-id": "true",
-<<<<<<< HEAD
-        "x-ms-version": "2019-12-12"
-=======
         "x-ms-version": "2020-02-10"
->>>>>>> 60f4876e
       },
       "RequestBody": null,
       "StatusCode": 201,
@@ -33,11 +29,7 @@
         ],
         "x-ms-client-request-id": "166bddf3-9f9d-009b-a13c-9aeddd5d0ac5",
         "x-ms-request-id": "0c4cf6c1-a01e-0020-0849-093607000000",
-<<<<<<< HEAD
-        "x-ms-version": "2019-12-12"
-=======
         "x-ms-version": "2020-02-10"
->>>>>>> 60f4876e
       },
       "ResponseBody": []
     },
@@ -57,11 +49,7 @@
         "x-ms-client-request-id": "9fe16b8e-a4b2-f21c-4c66-e47f7283348c",
         "x-ms-date": "Thu, 02 Apr 2020 23:49:01 GMT",
         "x-ms-return-client-request-id": "true",
-<<<<<<< HEAD
-        "x-ms-version": "2019-12-12"
-=======
         "x-ms-version": "2020-02-10"
->>>>>>> 60f4876e
       },
       "RequestBody": "m4WJ\u002BXdBo7ZgCktL\u002B9vubJVmgrDpVhuJkZp3XVziCQ5efFJX0xBNfwaF6jAdANXCUNYjkBAtNEVq/2fdyUVafQE87X\u002BIl5iEGAKqZGzrbJHEtA2Fv3j\u002BMEcN7NSocLbBK2wu4RNWObk9nncNg9DYf5PWGRQ41L2IPbw4e6rE26hL6Tj/vIp9bntUSCEB8K12NG1A0laiiVeupaNWHb4OecPOwZmY2cIJWauZ44uch00OwkY9gwlRqV/hUBbmJlC8Rc9eMy4T3luqN3mrCKXLEh5WSFt30fW5fBg5toirIjJa3J68PlMe\u002BuTrkkyQpqC6Fj74j971RHTapLYW2SfS/xRGUSwHDtTKOE12jD6oKdZ3f59Ks5NTZZgp4pmdByC8GJI3SVR0swhpLVaQfrc1MXvfn1qIh0yB8\u002ByU3Ss6LTAsunOrcd\u002BBAsuX4IU8wubg87EevWjGNJFGtlVo4NXcLwAmY8NEir\u002BbXZ2O8KbGRTEFs\u002Bp6HG/IZobiZbuJGSH2u7GFFl4im2nxgl/LN0PqgHAkYizqYhORXf09YSUEEkR7mDT1QC/S4xiBiJkP/S9C\u002BORKZLb0C1ie9Lhh5DpE7XAbT54P9T9BUn8Uadp5gWDN\u002B2lAuq2Oho3cVkx2cf7dPZop9K6RMwKkCBI24KF\u002BJXJYk\u002BnRAzPDjMgRMp7zy\u002BGANyw/T42xPMdmnLGaV6brXTHaHt0UDDlnZmflfwBksT0xtah0P9XkplchameBKDQhJdVtGK0DbCrz1\u002BkmzLzHAup0aKL9dx1c9XeF8qHR5j0yw1oq95iQLUl\u002BgWjrvtqaWmh8DcCSI663ECI1fnmJIfGs8whhnAtR5DpYf/W1cTed6pg5VNh8oJ\u002Bsc\u002BZ2Wq/Q9WB2PsrROb5dKymFOqS4Ap/rmJPgUMwZL1NotSkk24mKh4qVPzJsy7Ha2ymu9mX783FHi8Ic76SUXQ93aIOUOU\u002Bg\u002B7IZI8JsfszhBnSiajjtbcG43FDGbpjlAOEj9WIuRaLaDvuz4c\u002Bu2gz2Ougw8fPWivvB3Fz\u002B2YwZNCLhSYhps8DSyFs9OYvxCgFD0DOvtQ/uTWtnbGlF2zVvma2tzJGEjIYnXimXmVBw0NFauwhYan8T8/sdAkdXjO0mzp/eRD1wv0Oth1bmVrQa95yX6x8sFi8umdmVZoo/0NI8ccuwkouU6vvEq\u002BIoLZxHAwurv6HN\u002Bbdvr6pk2lm5bbeEqeToaWUQAwAkaGpNBmw8TWJ/kxAwb3gTQeLgMA\u002BiCz0ro4O3XpqlmrygqJFNIqk\u002BJ4z2OdmmUzps1SiCL9PxgVwsIWLohe7I2flUkMbnxR45ogmCrNFkhU9IS4lxI2roryc0IAFGVaKdLV/gUcN0hQ==",
       "StatusCode": 400,
@@ -76,11 +64,7 @@
         "x-ms-client-request-id": "9fe16b8e-a4b2-f21c-4c66-e47f7283348c",
         "x-ms-error-code": "InvalidHeaderValue",
         "x-ms-request-id": "0c4cf6c9-a01e-0020-0b49-093607000000",
-<<<<<<< HEAD
-        "x-ms-version": "2019-12-12"
-=======
         "x-ms-version": "2020-02-10"
->>>>>>> 60f4876e
       },
       "ResponseBody": [
         "\uFEFF\u003C?xml version=\u00221.0\u0022 encoding=\u0022utf-8\u0022?\u003E\u003CError\u003E\u003CCode\u003EInvalidHeaderValue\u003C/Code\u003E\u003CMessage\u003EThe value for one of the HTTP headers is not in the correct format.\n",
@@ -101,11 +85,7 @@
         "x-ms-client-request-id": "e552a9d6-d5e1-6ad2-ed56-406389551844",
         "x-ms-date": "Thu, 02 Apr 2020 23:49:01 GMT",
         "x-ms-return-client-request-id": "true",
-<<<<<<< HEAD
-        "x-ms-version": "2019-12-12"
-=======
         "x-ms-version": "2020-02-10"
->>>>>>> 60f4876e
       },
       "RequestBody": null,
       "StatusCode": 202,
@@ -118,11 +98,7 @@
         ],
         "x-ms-client-request-id": "e552a9d6-d5e1-6ad2-ed56-406389551844",
         "x-ms-request-id": "0c4cf6ca-a01e-0020-0c49-093607000000",
-<<<<<<< HEAD
-        "x-ms-version": "2019-12-12"
-=======
         "x-ms-version": "2020-02-10"
->>>>>>> 60f4876e
       },
       "ResponseBody": []
     }
