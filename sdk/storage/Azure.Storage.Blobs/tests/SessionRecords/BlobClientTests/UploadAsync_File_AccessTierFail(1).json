﻿{
  "Entries": [
    {
      "RequestUri": "https://seanmcccanary3.blob.core.windows.net/test-container-0d0b6868-2358-38d6-433b-dc7cd7e35740?restype=container",
      "RequestMethod": "PUT",
      "RequestHeaders": {
        "Accept": "application/xml",
        "Authorization": "Sanitized",
        "traceparent": "00-6628a61f4302ba4eb613878be05549c6-ae8adf584f331a47-00",
        "User-Agent": [
          "azsdk-net-Storage.Blobs/12.9.0-alpha.20210217.1",
          "(.NET 5.0.3; Microsoft Windows 10.0.19042)"
        ],
        "x-ms-blob-public-access": "container",
        "x-ms-client-request-id": "166bddf3-9f9d-009b-a13c-9aeddd5d0ac5",
        "x-ms-date": "Wed, 17 Feb 2021 18:53:33 GMT",
        "x-ms-return-client-request-id": "true",
<<<<<<< HEAD
        "x-ms-version": "2020-12-06"
=======
        "x-ms-version": "2021-02-12"
>>>>>>> 7e782c87
      },
      "RequestBody": null,
      "StatusCode": 201,
      "ResponseHeaders": {
        "Content-Length": "0",
        "Date": "Wed, 17 Feb 2021 18:53:33 GMT",
        "ETag": "\"0x8D8D37553318644\"",
        "Last-Modified": "Wed, 17 Feb 2021 18:53:33 GMT",
        "Server": [
          "Windows-Azure-Blob/1.0",
          "Microsoft-HTTPAPI/2.0"
        ],
        "x-ms-client-request-id": "166bddf3-9f9d-009b-a13c-9aeddd5d0ac5",
        "x-ms-request-id": "12726d93-101e-0028-6e5e-05bb6a000000",
<<<<<<< HEAD
        "x-ms-version": "2020-12-06"
=======
        "x-ms-version": "2021-02-12"
>>>>>>> 7e782c87
      },
      "ResponseBody": []
    },
    {
      "RequestUri": "https://seanmcccanary3.blob.core.windows.net/test-container-0d0b6868-2358-38d6-433b-dc7cd7e35740/test-blob-4a3ba9c1-693b-d14b-9e3f-43b8f692de1e",
      "RequestMethod": "PUT",
      "RequestHeaders": {
        "Accept": "application/xml",
        "Authorization": "Sanitized",
        "Content-Length": "1024",
        "Content-Type": "application/octet-stream",
        "traceparent": "00-517c74aced530049950d0b073e3057e9-33dddf4ef74a9b4f-00",
        "User-Agent": [
          "azsdk-net-Storage.Blobs/12.9.0-alpha.20210217.1",
          "(.NET 5.0.3; Microsoft Windows 10.0.19042)"
        ],
        "x-ms-access-tier": "P10",
        "x-ms-blob-type": "BlockBlob",
        "x-ms-client-request-id": "9fe16b8e-a4b2-f21c-4c66-e47f7283348c",
        "x-ms-date": "Wed, 17 Feb 2021 18:53:33 GMT",
        "x-ms-return-client-request-id": "true",
<<<<<<< HEAD
        "x-ms-version": "2020-12-06"
=======
        "x-ms-version": "2021-02-12"
>>>>>>> 7e782c87
      },
      "RequestBody": "m4WJ+XdBo7ZgCktL+9vubJVmgrDpVhuJkZp3XVziCQ5efFJX0xBNfwaF6jAdANXCUNYjkBAtNEVq/2fdyUVafQE87X+Il5iEGAKqZGzrbJHEtA2Fv3j+MEcN7NSocLbBK2wu4RNWObk9nncNg9DYf5PWGRQ41L2IPbw4e6rE26hL6Tj/vIp9bntUSCEB8K12NG1A0laiiVeupaNWHb4OecPOwZmY2cIJWauZ44uch00OwkY9gwlRqV/hUBbmJlC8Rc9eMy4T3luqN3mrCKXLEh5WSFt30fW5fBg5toirIjJa3J68PlMe+uTrkkyQpqC6Fj74j971RHTapLYW2SfS/xRGUSwHDtTKOE12jD6oKdZ3f59Ks5NTZZgp4pmdByC8GJI3SVR0swhpLVaQfrc1MXvfn1qIh0yB8+yU3Ss6LTAsunOrcd+BAsuX4IU8wubg87EevWjGNJFGtlVo4NXcLwAmY8NEir+bXZ2O8KbGRTEFs+p6HG/IZobiZbuJGSH2u7GFFl4im2nxgl/LN0PqgHAkYizqYhORXf09YSUEEkR7mDT1QC/S4xiBiJkP/S9C+ORKZLb0C1ie9Lhh5DpE7XAbT54P9T9BUn8Uadp5gWDN+2lAuq2Oho3cVkx2cf7dPZop9K6RMwKkCBI24KF+JXJYk+nRAzPDjMgRMp7zy+GANyw/T42xPMdmnLGaV6brXTHaHt0UDDlnZmflfwBksT0xtah0P9XkplchameBKDQhJdVtGK0DbCrz1+kmzLzHAup0aKL9dx1c9XeF8qHR5j0yw1oq95iQLUl+gWjrvtqaWmh8DcCSI663ECI1fnmJIfGs8whhnAtR5DpYf/W1cTed6pg5VNh8oJ+sc+Z2Wq/Q9WB2PsrROb5dKymFOqS4Ap/rmJPgUMwZL1NotSkk24mKh4qVPzJsy7Ha2ymu9mX783FHi8Ic76SUXQ93aIOUOU+g+7IZI8JsfszhBnSiajjtbcG43FDGbpjlAOEj9WIuRaLaDvuz4c+u2gz2Ougw8fPWivvB3Fz+2YwZNCLhSYhps8DSyFs9OYvxCgFD0DOvtQ/uTWtnbGlF2zVvma2tzJGEjIYnXimXmVBw0NFauwhYan8T8/sdAkdXjO0mzp/eRD1wv0Oth1bmVrQa95yX6x8sFi8umdmVZoo/0NI8ccuwkouU6vvEq+IoLZxHAwurv6HN+bdvr6pk2lm5bbeEqeToaWUQAwAkaGpNBmw8TWJ/kxAwb3gTQeLgMA+iCz0ro4O3XpqlmrygqJFNIqk+J4z2OdmmUzps1SiCL9PxgVwsIWLohe7I2flUkMbnxR45ogmCrNFkhU9IS4lxI2roryc0IAFGVaKdLV/gUcN0hQ==",
      "StatusCode": 400,
      "ResponseHeaders": {
        "Content-Length": "325",
        "Content-Type": "application/xml",
        "Date": "Wed, 17 Feb 2021 18:53:33 GMT",
        "Server": [
          "Windows-Azure-Blob/1.0",
          "Microsoft-HTTPAPI/2.0"
        ],
        "x-ms-client-request-id": "9fe16b8e-a4b2-f21c-4c66-e47f7283348c",
        "x-ms-error-code": "InvalidHeaderValue",
        "x-ms-request-id": "12726db9-101e-0028-0d5e-05bb6a000000",
<<<<<<< HEAD
        "x-ms-version": "2020-12-06"
=======
        "x-ms-version": "2021-02-12"
>>>>>>> 7e782c87
      },
      "ResponseBody": [
        "﻿<?xml version=\"1.0\" encoding=\"utf-8\"?><Error><Code>InvalidHeaderValue</Code><Message>The value for one of the HTTP headers is not in the correct format.\n",
        "RequestId:12726db9-101e-0028-0d5e-05bb6a000000\n",
        "Time:2021-02-17T18:53:33.4034624Z</Message><HeaderName>x-ms-access-tier</HeaderName><HeaderValue>P10</HeaderValue></Error>"
      ]
    },
    {
      "RequestUri": "https://seanmcccanary3.blob.core.windows.net/test-container-0d0b6868-2358-38d6-433b-dc7cd7e35740?restype=container",
      "RequestMethod": "DELETE",
      "RequestHeaders": {
        "Accept": "application/xml",
        "Authorization": "Sanitized",
        "traceparent": "00-f47be4c9f14ee14bbcb757d85a016e4d-2c4acccf7372044c-00",
        "User-Agent": [
          "azsdk-net-Storage.Blobs/12.9.0-alpha.20210217.1",
          "(.NET 5.0.3; Microsoft Windows 10.0.19042)"
        ],
        "x-ms-client-request-id": "e552a9d6-d5e1-6ad2-ed56-406389551844",
        "x-ms-date": "Wed, 17 Feb 2021 18:53:33 GMT",
        "x-ms-return-client-request-id": "true",
<<<<<<< HEAD
        "x-ms-version": "2020-12-06"
=======
        "x-ms-version": "2021-02-12"
>>>>>>> 7e782c87
      },
      "RequestBody": null,
      "StatusCode": 202,
      "ResponseHeaders": {
        "Content-Length": "0",
        "Date": "Wed, 17 Feb 2021 18:53:33 GMT",
        "Server": [
          "Windows-Azure-Blob/1.0",
          "Microsoft-HTTPAPI/2.0"
        ],
        "x-ms-client-request-id": "e552a9d6-d5e1-6ad2-ed56-406389551844",
        "x-ms-request-id": "12726dc6-101e-0028-1a5e-05bb6a000000",
<<<<<<< HEAD
        "x-ms-version": "2020-12-06"
=======
        "x-ms-version": "2021-02-12"
>>>>>>> 7e782c87
      },
      "ResponseBody": []
    }
  ],
  "Variables": {
    "RandomSeed": "1349370856",
    "Storage_TestConfigDefault": "ProductionTenant\nseanmcccanary3\nU2FuaXRpemVk\nhttps://seanmcccanary3.blob.core.windows.net\nhttps://seanmcccanary3.file.core.windows.net\nhttps://seanmcccanary3.queue.core.windows.net\nhttps://seanmcccanary3.table.core.windows.net\n\n\n\n\nhttps://seanmcccanary3-secondary.blob.core.windows.net\nhttps://seanmcccanary3-secondary.file.core.windows.net\nhttps://seanmcccanary3-secondary.queue.core.windows.net\nhttps://seanmcccanary3-secondary.table.core.windows.net\n\nSanitized\n\n\nCloud\nBlobEndpoint=https://seanmcccanary3.blob.core.windows.net/;QueueEndpoint=https://seanmcccanary3.queue.core.windows.net/;FileEndpoint=https://seanmcccanary3.file.core.windows.net/;BlobSecondaryEndpoint=https://seanmcccanary3-secondary.blob.core.windows.net/;QueueSecondaryEndpoint=https://seanmcccanary3-secondary.queue.core.windows.net/;FileSecondaryEndpoint=https://seanmcccanary3-secondary.file.core.windows.net/;AccountName=seanmcccanary3;AccountKey=Kg==;\nseanscope1\n\n"
  }
}<|MERGE_RESOLUTION|>--- conflicted
+++ resolved
@@ -15,11 +15,7 @@
         "x-ms-client-request-id": "166bddf3-9f9d-009b-a13c-9aeddd5d0ac5",
         "x-ms-date": "Wed, 17 Feb 2021 18:53:33 GMT",
         "x-ms-return-client-request-id": "true",
-<<<<<<< HEAD
-        "x-ms-version": "2020-12-06"
-=======
         "x-ms-version": "2021-02-12"
->>>>>>> 7e782c87
       },
       "RequestBody": null,
       "StatusCode": 201,
@@ -34,11 +30,7 @@
         ],
         "x-ms-client-request-id": "166bddf3-9f9d-009b-a13c-9aeddd5d0ac5",
         "x-ms-request-id": "12726d93-101e-0028-6e5e-05bb6a000000",
-<<<<<<< HEAD
-        "x-ms-version": "2020-12-06"
-=======
         "x-ms-version": "2021-02-12"
->>>>>>> 7e782c87
       },
       "ResponseBody": []
     },
@@ -60,11 +52,7 @@
         "x-ms-client-request-id": "9fe16b8e-a4b2-f21c-4c66-e47f7283348c",
         "x-ms-date": "Wed, 17 Feb 2021 18:53:33 GMT",
         "x-ms-return-client-request-id": "true",
-<<<<<<< HEAD
-        "x-ms-version": "2020-12-06"
-=======
         "x-ms-version": "2021-02-12"
->>>>>>> 7e782c87
       },
       "RequestBody": "m4WJ+XdBo7ZgCktL+9vubJVmgrDpVhuJkZp3XVziCQ5efFJX0xBNfwaF6jAdANXCUNYjkBAtNEVq/2fdyUVafQE87X+Il5iEGAKqZGzrbJHEtA2Fv3j+MEcN7NSocLbBK2wu4RNWObk9nncNg9DYf5PWGRQ41L2IPbw4e6rE26hL6Tj/vIp9bntUSCEB8K12NG1A0laiiVeupaNWHb4OecPOwZmY2cIJWauZ44uch00OwkY9gwlRqV/hUBbmJlC8Rc9eMy4T3luqN3mrCKXLEh5WSFt30fW5fBg5toirIjJa3J68PlMe+uTrkkyQpqC6Fj74j971RHTapLYW2SfS/xRGUSwHDtTKOE12jD6oKdZ3f59Ks5NTZZgp4pmdByC8GJI3SVR0swhpLVaQfrc1MXvfn1qIh0yB8+yU3Ss6LTAsunOrcd+BAsuX4IU8wubg87EevWjGNJFGtlVo4NXcLwAmY8NEir+bXZ2O8KbGRTEFs+p6HG/IZobiZbuJGSH2u7GFFl4im2nxgl/LN0PqgHAkYizqYhORXf09YSUEEkR7mDT1QC/S4xiBiJkP/S9C+ORKZLb0C1ie9Lhh5DpE7XAbT54P9T9BUn8Uadp5gWDN+2lAuq2Oho3cVkx2cf7dPZop9K6RMwKkCBI24KF+JXJYk+nRAzPDjMgRMp7zy+GANyw/T42xPMdmnLGaV6brXTHaHt0UDDlnZmflfwBksT0xtah0P9XkplchameBKDQhJdVtGK0DbCrz1+kmzLzHAup0aKL9dx1c9XeF8qHR5j0yw1oq95iQLUl+gWjrvtqaWmh8DcCSI663ECI1fnmJIfGs8whhnAtR5DpYf/W1cTed6pg5VNh8oJ+sc+Z2Wq/Q9WB2PsrROb5dKymFOqS4Ap/rmJPgUMwZL1NotSkk24mKh4qVPzJsy7Ha2ymu9mX783FHi8Ic76SUXQ93aIOUOU+g+7IZI8JsfszhBnSiajjtbcG43FDGbpjlAOEj9WIuRaLaDvuz4c+u2gz2Ougw8fPWivvB3Fz+2YwZNCLhSYhps8DSyFs9OYvxCgFD0DOvtQ/uTWtnbGlF2zVvma2tzJGEjIYnXimXmVBw0NFauwhYan8T8/sdAkdXjO0mzp/eRD1wv0Oth1bmVrQa95yX6x8sFi8umdmVZoo/0NI8ccuwkouU6vvEq+IoLZxHAwurv6HN+bdvr6pk2lm5bbeEqeToaWUQAwAkaGpNBmw8TWJ/kxAwb3gTQeLgMA+iCz0ro4O3XpqlmrygqJFNIqk+J4z2OdmmUzps1SiCL9PxgVwsIWLohe7I2flUkMbnxR45ogmCrNFkhU9IS4lxI2roryc0IAFGVaKdLV/gUcN0hQ==",
       "StatusCode": 400,
@@ -79,11 +67,7 @@
         "x-ms-client-request-id": "9fe16b8e-a4b2-f21c-4c66-e47f7283348c",
         "x-ms-error-code": "InvalidHeaderValue",
         "x-ms-request-id": "12726db9-101e-0028-0d5e-05bb6a000000",
-<<<<<<< HEAD
-        "x-ms-version": "2020-12-06"
-=======
         "x-ms-version": "2021-02-12"
->>>>>>> 7e782c87
       },
       "ResponseBody": [
         "﻿<?xml version=\"1.0\" encoding=\"utf-8\"?><Error><Code>InvalidHeaderValue</Code><Message>The value for one of the HTTP headers is not in the correct format.\n",
@@ -105,11 +89,7 @@
         "x-ms-client-request-id": "e552a9d6-d5e1-6ad2-ed56-406389551844",
         "x-ms-date": "Wed, 17 Feb 2021 18:53:33 GMT",
         "x-ms-return-client-request-id": "true",
-<<<<<<< HEAD
-        "x-ms-version": "2020-12-06"
-=======
         "x-ms-version": "2021-02-12"
->>>>>>> 7e782c87
       },
       "RequestBody": null,
       "StatusCode": 202,
@@ -122,11 +102,7 @@
         ],
         "x-ms-client-request-id": "e552a9d6-d5e1-6ad2-ed56-406389551844",
         "x-ms-request-id": "12726dc6-101e-0028-1a5e-05bb6a000000",
-<<<<<<< HEAD
-        "x-ms-version": "2020-12-06"
-=======
         "x-ms-version": "2021-02-12"
->>>>>>> 7e782c87
       },
       "ResponseBody": []
     }
