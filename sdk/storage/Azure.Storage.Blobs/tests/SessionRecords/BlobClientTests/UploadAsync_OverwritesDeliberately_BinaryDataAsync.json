--- conflicted
+++ resolved
@@ -12,11 +12,7 @@
         "x-ms-client-request-id": "a1774626-139f-7d79-8574-3e4a33d00c1d",
         "x-ms-date": "Fri, 05 Mar 2021 07:01:08 GMT",
         "x-ms-return-client-request-id": "true",
-<<<<<<< HEAD
-        "x-ms-version": "2020-12-06"
-=======
         "x-ms-version": "2021-02-12"
->>>>>>> 7e782c87
       },
       "RequestBody": null,
       "StatusCode": 201,
@@ -28,11 +24,7 @@
         "Server": "Windows-Azure-Blob/1.0 Microsoft-HTTPAPI/2.0",
         "x-ms-client-request-id": "a1774626-139f-7d79-8574-3e4a33d00c1d",
         "x-ms-request-id": "0f672d09-901e-0060-188d-1111d1000000",
-<<<<<<< HEAD
-        "x-ms-version": "2020-12-06"
-=======
         "x-ms-version": "2021-02-12"
->>>>>>> 7e782c87
       },
       "ResponseBody": []
     },
@@ -51,11 +43,7 @@
         "x-ms-client-request-id": "692dd563-bbd9-8639-bb27-77f4e2c23b1e",
         "x-ms-date": "Fri, 05 Mar 2021 07:01:08 GMT",
         "x-ms-return-client-request-id": "true",
-<<<<<<< HEAD
-        "x-ms-version": "2020-12-06"
-=======
         "x-ms-version": "2021-02-12"
->>>>>>> 7e782c87
       },
       "RequestBody": "raxhPYLNCXvEM0Owhv0uV6hCCJ633iB61O00UQskPK1eTp2Gb86bPXuSRX9nwQRvH7Cs/s52OM6M5miVmbdwoPeWUTdfp+fapsojJJmgEhPoxDJaeD3f6BXP+ohlBqTEIqWI0W/MEHfI0VcEUxM07NRVrNSFFSe5t2kij61fdKAlXgL0F0CkHLS6kqbm2pQBmg20EFnQPgx9zxoFqoDKaV223vQRP9STsZAfyoOB09zUIPWfq2RGVR/1d0glnnI08ChIL/yg8Fs5IF/JsXSI/Pw+MImLKr35cInUG8iLbRId6tlaOKPfNDCZZYsFfKOrbHpM523oqcZqT79zy9SSrbJMq8eaLcRYXvxZ8cQy8/PlKa9OP4akNUAT8OjkbGlbB7jYuNHcED629Ihxj7gBOFvLjqIlRG4rqHaGhz3bc/KS/ekMWTsiCBhwl0v+MqWHEbeMGN7GNsNJrRBaVogB24CV3pHP9d4gqYWJtawjLXXQ/naFT1oUzMYlwqwrx7KPb7zKaFMUuBvZbG9YPIEWJn+biVcSe4wlgBLLqTIx9eHS+UXwWMQhvEZarOLru49EDpwsjz5bffQvpOdBSA7pqHeNhUM7Js67ec0Qt86pOsSDhpuWBGWjd3xRwLPc4HM4cQRrXTZMCejNcRZxSsYlhmoivcJyUqMR6Q7G6mUa3plZ2EXKPdyON32zyJNPMiy1LDpJuiKxxR9gWXQnhR6Cs5N8F3KAWkiNk4ZFv4kPwrfhEb0r0CR2pxImaeNoZrJeMBUA0hq6NNLxuyacbAaVUZe9RnNhV+NuBW9gWvBlJS3T5o90D/CcJ9zrORT92jsMkBhMqyA+/NgxkcyrWdrhjJb5yIV2IUKmIR6Xdh3OcSs0U8rYGHoMleq2Qn0j8M0CCa19BBG2lW7WpYoBp4a6YyChdgYQCXMc7DObwN/EgzBRlGxwUGwafb5bAnLvCu1j+95dgnrH8gA5YRfdG9SPESJZsBIaShOzhvlItAYBLOJFN8UAZwC2iaJrN+9VPGLpzPBQllnbSbDLqfuAfj35ODQ1mOMPj6ohoyZwrhMjXkqWX+gWsZaIau4UNL0FNQtkcv67H6R/2TxGLvIza5qdqEux6h9V44edrC70+1rsHG4bCzwUaD6mF4Wrz4KkVf9TdoxyVErrD453HXJ2it7iWhKDF19eiT8MC9OaqRME+FcuoYTOescjMPytnErLL42myXVwID6f9e1MZUl3UWV6cyQbR+haFN9KYOZjsOz0QdtG8+CelNgZj6uWgRV+rN+WMikmsOikTLSVJcBXO0QAVyRuMV2E3N5MAbc9w5LKzLMHzX3CzpDyoqYrCG4XwlNnlSnwEHqBEVZL2a4wZ4ghyw==",
       "StatusCode": 201,
@@ -70,11 +58,7 @@
         "x-ms-content-crc64": "5rgE2Dp563g=",
         "x-ms-request-id": "0f672d2e-901e-0060-388d-1111d1000000",
         "x-ms-request-server-encrypted": "true",
-<<<<<<< HEAD
-        "x-ms-version": "2020-12-06"
-=======
         "x-ms-version": "2021-02-12"
->>>>>>> 7e782c87
       },
       "ResponseBody": []
     },
@@ -92,11 +76,7 @@
         "x-ms-client-request-id": "5c54f583-d163-9d47-09b0-45be633176cb",
         "x-ms-date": "Fri, 05 Mar 2021 07:01:08 GMT",
         "x-ms-return-client-request-id": "true",
-<<<<<<< HEAD
-        "x-ms-version": "2020-12-06"
-=======
         "x-ms-version": "2021-02-12"
->>>>>>> 7e782c87
       },
       "RequestBody": "Cj0VCnLln1egXZTryriC26RuzJFbuPGd08myoMaUsLlUmE6WWirNfjXVyXsmTbsDpJxPdPWpwlFLdzepMv+RC63blzFp7IF6oU5bhe92doUOr/spRDzDqtX9S+LyI0s2Q73OS7aJmbgb1NKnTj1i1ACxmoMEaMdwF+xbbKCeiH0CJUEypyvPhBZDDW9pHFuYm3bhQYjIMdv1XTPKLSwXfUxUpCn7Ly3V4hZswFpYB/uQw9EqvEb0OfNmPEr4BVfpK5AiFHcxnWtJDF9yXHGAnVY4OWpb7cAGYGs2lPLi3N2+gpTKNfKDXyVl4LDmgd2C5p/zwMvtjj7QG7QM+wh5ZjCCtNnctmdjtdpE9QwQH96OtK5T7hwR0fRW+Rk+dmMd7Hp/ZM0DpS83kAvxqJgxwPzWfkdaJXcTceLkhbxNJT52JwmSkLsQig5+G14RHyhbJTkdZ/gcwsYDbPPqHyBz6WrMe4GPny9AxfQ42woYAlG6iGCCML1GWmRCjyTIJWruCzH0RKSmzIYJ3KID4+a76mmhMJbA8LmshSAcTQ8LeJ+JStDZJL6tE7zaeVMbQnZ9hqS6JvXULRp3R76Din92/mMCepgW4sWr9B3a5XdlkEOqn8ZqUFKqtRy1Ydz/KYk9Y3vvGcfdZ6PeDzLX+UejErZ72eq4C60RV8V8YIHprMqUnIL8dnd7zDcji0Ef07vUEk8mg1CehVfN3cICYQYi9WNoQ1zFp5s/AAyylX9s8oQKp04ywyh59RcqLpi1eGoxAJbdt49eD2qz5oJE6/DXYes9+Lq48DI67k5FmnkDiYehgZTpjjr0q5fkftylNQonUsysd4CweRBjoshBGXTxr1z7omlb7dOwSUwi03FWlLlEHUisVhIG8QiEhutys5Ij8s5/qpOgy2T5/C4zjaWeDQ4O/fssRFlK9LBh12fnPpW5/+Cj1uompFLjs1rk0mRi5XndY7aX9651NbXiPvT9Eb6YeY3E+zYj6FipSJH+ZSFL/vHuCtreIggyLaA0Q2Ve5qGcS1nWnupCuXtd7q4cd8+Ulz8CDgfjuVeFks6W7qXzS2LwYRrIdGAHrFBegTRZFbbRoKwlW9eZuJEBUQwcq8vWaqNLLBW1yyLf+2K2hTgiLHwXxU75ze+LVqmJxiNU6gCFiBaRDemgG9SJRmB04zNY3iSPBOZ83Z2zwNVsLAT+ihBiMfwikR6Sd6l5b4aPF3N1MOj+xOYZCKt53U0TNO/Pi7tPErE3NkwG/Y09A20WJKli9vsc/8YqSClRqLTQf0K5qeTKPwTBPvqb+MZY2wU9YriksD3zs4v1JcmI5Y2YNX5Kg1mJTOWkoLgBgQf/0W0kFEb7LM4ExfZY1Rk7OQ==",
       "StatusCode": 201,
@@ -111,11 +91,7 @@
         "x-ms-content-crc64": "YIbs9jEzkUQ=",
         "x-ms-request-id": "0f672d4e-901e-0060-578d-1111d1000000",
         "x-ms-request-server-encrypted": "true",
-<<<<<<< HEAD
-        "x-ms-version": "2020-12-06"
-=======
         "x-ms-version": "2021-02-12"
->>>>>>> 7e782c87
       },
       "ResponseBody": []
     },
@@ -130,11 +106,7 @@
         "x-ms-client-request-id": "dfd4c4d3-dfc4-86d5-2565-b898c8994882",
         "x-ms-date": "Fri, 05 Mar 2021 07:01:08 GMT",
         "x-ms-return-client-request-id": "true",
-<<<<<<< HEAD
-        "x-ms-version": "2020-12-06"
-=======
         "x-ms-version": "2021-02-12"
->>>>>>> 7e782c87
       },
       "RequestBody": null,
       "StatusCode": 202,
@@ -144,11 +116,7 @@
         "Server": "Windows-Azure-Blob/1.0 Microsoft-HTTPAPI/2.0",
         "x-ms-client-request-id": "dfd4c4d3-dfc4-86d5-2565-b898c8994882",
         "x-ms-request-id": "0f672d6c-901e-0060-748d-1111d1000000",
-<<<<<<< HEAD
-        "x-ms-version": "2020-12-06"
-=======
         "x-ms-version": "2021-02-12"
->>>>>>> 7e782c87
       },
       "ResponseBody": []
     }
