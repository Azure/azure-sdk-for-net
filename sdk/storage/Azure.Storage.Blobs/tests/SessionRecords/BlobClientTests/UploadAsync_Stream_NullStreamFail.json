--- conflicted
+++ resolved
@@ -15,11 +15,7 @@
         "x-ms-client-request-id": "78382a1c-b10f-45ad-20d0-2c6f43cd04eb",
         "x-ms-date": "Wed, 17 Feb 2021 02:13:43 GMT",
         "x-ms-return-client-request-id": "true",
-<<<<<<< HEAD
-        "x-ms-version": "2020-12-06"
-=======
         "x-ms-version": "2021-02-12"
->>>>>>> 7e782c87
       },
       "RequestBody": null,
       "StatusCode": 201,
@@ -34,11 +30,7 @@
         ],
         "x-ms-client-request-id": "78382a1c-b10f-45ad-20d0-2c6f43cd04eb",
         "x-ms-request-id": "6c66d3f8-f01e-0089-2fd2-046017000000",
-<<<<<<< HEAD
-        "x-ms-version": "2020-12-06"
-=======
         "x-ms-version": "2021-02-12"
->>>>>>> 7e782c87
       },
       "ResponseBody": []
     },
@@ -56,11 +48,7 @@
         "x-ms-client-request-id": "90cb76aa-eff5-94a0-c617-40b49b52e2e0",
         "x-ms-date": "Wed, 17 Feb 2021 02:13:43 GMT",
         "x-ms-return-client-request-id": "true",
-<<<<<<< HEAD
-        "x-ms-version": "2020-12-06"
-=======
         "x-ms-version": "2021-02-12"
->>>>>>> 7e782c87
       },
       "RequestBody": null,
       "StatusCode": 202,
@@ -73,11 +61,7 @@
         ],
         "x-ms-client-request-id": "90cb76aa-eff5-94a0-c617-40b49b52e2e0",
         "x-ms-request-id": "6c66d416-f01e-0089-46d2-046017000000",
-<<<<<<< HEAD
-        "x-ms-version": "2020-12-06"
-=======
         "x-ms-version": "2021-02-12"
->>>>>>> 7e782c87
       },
       "ResponseBody": []
     }
