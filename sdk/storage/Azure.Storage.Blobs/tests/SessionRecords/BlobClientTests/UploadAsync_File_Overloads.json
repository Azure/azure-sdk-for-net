--- conflicted
+++ resolved
@@ -1,152 +1,88 @@
 {
   "Entries": [
     {
-<<<<<<< HEAD
-      "RequestUri": "https://seanmcccanary.blob.core.windows.net/test-container-6e42b8ae-ddd7-a8f0-8830-14959c05b679?restype=container",
+      "RequestUri": "https://seanmcccanary.blob.core.windows.net/test-container-00af8aeb-0f6b-5df7-4b8f-553243e3a268?restype=container",
       "RequestMethod": "PUT",
       "RequestHeaders": {
         "Authorization": "Sanitized",
-        "traceparent": "00-2ae984e3970c92488161d78839757d15-094c5630ad881346-00",
-        "User-Agent": [
-          "azsdk-net-Storage.Blobs/12.5.0-dev.20200402.1",
-=======
-      "RequestUri": "https://seandevtest.blob.core.windows.net/test-container-6e42b8ae-ddd7-a8f0-8830-14959c05b679?restype=container",
+        "traceparent": "00-1931362391dd2842b2290c683e636c45-9abe9ac9247b444e-00",
+        "User-Agent": [
+          "azsdk-net-Storage.Blobs/12.5.0-dev.20200403.1",
+          "(.NET Core 4.6.28325.01; Microsoft Windows 10.0.18362 )"
+        ],
+        "x-ms-blob-public-access": "container",
+        "x-ms-client-request-id": "2990a3be-7f2a-8a6e-0600-f457d47492b0",
+        "x-ms-date": "Sat, 04 Apr 2020 01:47:27 GMT",
+        "x-ms-return-client-request-id": "true",
+        "x-ms-version": "2019-12-12"
+      },
+      "RequestBody": null,
+      "StatusCode": 201,
+      "ResponseHeaders": {
+        "Content-Length": "0",
+        "Date": "Sat, 04 Apr 2020 01:47:27 GMT",
+        "ETag": "\u00220x8D7D83A21871DDC\u0022",
+        "Last-Modified": "Sat, 04 Apr 2020 01:47:27 GMT",
+        "Server": [
+          "Windows-Azure-Blob/1.0",
+          "Microsoft-HTTPAPI/2.0"
+        ],
+        "x-ms-client-request-id": "2990a3be-7f2a-8a6e-0600-f457d47492b0",
+        "x-ms-request-id": "1aa020d3-e01e-0088-5022-0aa8a9000000",
+        "x-ms-version": "2019-12-12"
+      },
+      "ResponseBody": []
+    },
+    {
+      "RequestUri": "https://seanmcccanary.blob.core.windows.net/test-container-00af8aeb-0f6b-5df7-4b8f-553243e3a268/test-blob-12ec344c-961a-b55f-dc02-e1b7263ffb73",
       "RequestMethod": "PUT",
       "RequestHeaders": {
         "Authorization": "Sanitized",
-        "traceparent": "00-f79c5d75d6c64a42b9aca9fae0bcb2a0-d4509aeb4ef14a4f-00",
-        "User-Agent": [
-          "azsdk-net-Storage.Blobs/12.5.0-dev.20200326.1",
->>>>>>> bb257be6
-          "(.NET Core 4.6.28325.01; Microsoft Windows 10.0.18362 )"
-        ],
-        "x-ms-blob-public-access": "container",
-        "x-ms-client-request-id": "640b4c18-9e92-423c-e82a-35b8ba287581",
-<<<<<<< HEAD
-        "x-ms-date": "Thu, 02 Apr 2020 23:48:54 GMT",
-=======
-        "x-ms-date": "Thu, 26 Mar 2020 20:43:17 GMT",
->>>>>>> bb257be6
-        "x-ms-return-client-request-id": "true",
-        "x-ms-version": "2019-12-12"
-      },
-      "RequestBody": null,
+        "Content-Length": "1024",
+        "If-None-Match": "*",
+        "traceparent": "00-8c8cfb3d9fca394dab864505d2ff68b1-ecc39c348bf07143-00",
+        "User-Agent": [
+          "azsdk-net-Storage.Blobs/12.5.0-dev.20200403.1",
+          "(.NET Core 4.6.28325.01; Microsoft Windows 10.0.18362 )"
+        ],
+        "x-ms-blob-type": "BlockBlob",
+        "x-ms-client-request-id": "ba002858-d078-1233-c4ad-4f8ba12df79a",
+        "x-ms-date": "Sat, 04 Apr 2020 01:47:28 GMT",
+        "x-ms-return-client-request-id": "true",
+        "x-ms-version": "2019-12-12"
+      },
+      "RequestBody": "7xhzn1J5PgqokOpEQlXYqiE4ay3rjSInQ9tMJ523ZMYFgWi7APJd0/bhaoqrG3KHKjeW7dTNh2H1TFt3LBZs8SwkPsHtHKkv2pc2CSOYeyhoxf1lIXbyN/kGxrSW5qbgdXhdh9yxmQ6OZhM8ln49XNAzDmYYBtC2MQfH5lb0mPPwVpSrO/NLtivv17pitaF7yWnjY9hAx26np1XV6rO3mc4fS0DqkiHc51g7KS4WU3tmTB3sEDUbsI4lA5Oddsx4Nz7rQ2pgkTZHB3t/BZ1AkFTab52WyoiYA5qxxI6OPnGLw/LwKw8RBbvmpAm6m6vx5HM/wwYu4Wy2UkDPr8youcgK9EKrUGVEyGnhryZ\u002B3mfvwOAbT3tqXOGGOtjPQVbvPutBsKdpRpQN\u002BvudTTFGN3PY4O7sjGpNn5dgJRWMdIYT8nE7PS7AhXpLDVR/zQ\u002BvPwJk92FnA7GA9BAPCSF\u002BgYV0iVrAC/pFGFt0oH8WzdKIseUTKH0lq\u002B6/ukkesHxYzIzOC0O07jQIH94G8mIyaiY\u002Bh1g7a1gHT91sAVCwJ2jeG9TzR8KO08KwCgmeH7mLjVAi3ygkHWAzxrtmSO3jV/h2J9aOPiJkr7SVimFPaDAk4HT/jkc/uv5zwIAGKIvVzbIRKPfi/U4tvS90jpL/412LQWd45MmwNm3YGn6iXocowL2uPkA4QuMl0dAXyytsdNwieuYjXOnpYPKKCeLQi1\u002BnS87UUaUdU/\u002BEUxL4mGpBa6ahgOOhBWTUxN5OrjgAVEZxb39dlyI3BCfnngnW8ceHSJ48Lwt7BkZp/4zGz6TGhP7Lhinr49ODanu8umZa/dIWx2WawyU69mk585iVcDWCIBoLC2qenGXKuMWQvkzgDgK6sAg/LMDYkZDAse877vlFOZlLT/JneCoA0AtgqjcdWOSV28AtQ/RZMnna3up1jsrLSoWylL8PUjfdPly1d\u002BZZolkKpRI5GPWl8Rx4jZpAikFAlWCyasMlhomIUAWYpLuTgTuRaui4kjGPDKOilsSdnLQadOKGpziV5R\u002BIscjwDU1h5Qxerx9ZiAIuIl4gg/DE6rNQfTDYDdoD/IXJL\u002BFpnv5WQLG4P\u002B2UwevfV4TZdGEvxMYVn5AcidcyW7Oaj1khxYRfykI\u002BDKvGvLxF\u002BLVVKYcjmmsaVP5uObfZhuM5\u002BTGRvZL/eqoe8LcbTuLT15Ai3DIsdvXuB3GF8ZGLZYbHjMOKszojVq/cBamz/gUbmmEmt6mxDYM8o7YheYgZkooxVMIfSCRV/4aDT3FLOwhralYvZa7cFn5AThCEAdwmw3IfgapC\u002B1I90bcjLb4R8GettQ8y6S3cVT1E3/kU0f2qXIv/LLpeKW4E8pP2uQ==",
       "StatusCode": 201,
       "ResponseHeaders": {
         "Content-Length": "0",
-<<<<<<< HEAD
-        "Date": "Thu, 02 Apr 2020 23:48:53 GMT",
-        "ETag": "\u00220x8D7D760671EC4A9\u0022",
-        "Last-Modified": "Thu, 02 Apr 2020 23:48:54 GMT",
-=======
-        "Date": "Thu, 26 Mar 2020 20:43:17 GMT",
-        "ETag": "\u00220x8D7D1C6507DF97F\u0022",
-        "Last-Modified": "Thu, 26 Mar 2020 20:43:18 GMT",
->>>>>>> bb257be6
-        "Server": [
-          "Windows-Azure-Blob/1.0",
-          "Microsoft-HTTPAPI/2.0"
-        ],
-        "x-ms-client-request-id": "640b4c18-9e92-423c-e82a-35b8ba287581",
-<<<<<<< HEAD
-        "x-ms-request-id": "8e915e58-c01e-0044-4649-09c79f000000",
-        "x-ms-version": "2019-12-12"
-=======
-        "x-ms-request-id": "53260e4b-601e-0039-22af-034aae000000",
-        "x-ms-version": "2019-07-07"
->>>>>>> bb257be6
-      },
-      "ResponseBody": []
-    },
-    {
-<<<<<<< HEAD
-      "RequestUri": "https://seanmcccanary.blob.core.windows.net/test-container-6e42b8ae-ddd7-a8f0-8830-14959c05b679/test-blob-01021b5d-6e69-4335-e7ff-bcfcca88df36",
-=======
-      "RequestUri": "https://seandevtest.blob.core.windows.net/test-container-6e42b8ae-ddd7-a8f0-8830-14959c05b679/test-blob-01021b5d-6e69-4335-e7ff-bcfcca88df36",
->>>>>>> bb257be6
-      "RequestMethod": "PUT",
-      "RequestHeaders": {
-        "Authorization": "Sanitized",
-        "Content-Length": "1024",
-        "If-None-Match": "*",
-<<<<<<< HEAD
-        "traceparent": "00-35c43ace5499fd478dc5f91c097b1926-7674ca7a149dca44-00",
-        "User-Agent": [
-          "azsdk-net-Storage.Blobs/12.5.0-dev.20200402.1",
-=======
-        "traceparent": "00-58a63080e0f5ec4b91a96b612c384895-c51fb4779629d446-00",
-        "User-Agent": [
-          "azsdk-net-Storage.Blobs/12.5.0-dev.20200326.1",
->>>>>>> bb257be6
-          "(.NET Core 4.6.28325.01; Microsoft Windows 10.0.18362 )"
-        ],
-        "x-ms-blob-type": "BlockBlob",
-        "x-ms-client-request-id": "22ae5b3a-7eb3-68df-a2de-b16cb7695106",
-<<<<<<< HEAD
-        "x-ms-date": "Thu, 02 Apr 2020 23:48:55 GMT",
-=======
-        "x-ms-date": "Thu, 26 Mar 2020 20:43:17 GMT",
->>>>>>> bb257be6
-        "x-ms-return-client-request-id": "true",
-        "x-ms-version": "2019-12-12"
-      },
-      "RequestBody": "l2V8UPlR5gZfnF\u002BMNRiIiWWQCq1Pl0WqFsd9kuE/d2BK/iFVrCWICzX8os0PqA7OdzKXOn0y5/8g0Tkx1FMkHyT\u002BQjb3Mt0/CP54U/V3m225rhuvqD3jGBchNNrrVjfh14KoEGbX10RUVzJ\u002BupQKqDbMdyY4dXbnGykf1f4CU7HHlntzz4oG4tfWWlAKZF2DF4yjH94RqWILwfU8twFGUgSAtiMYl9msxZVOYRsm3LbMm75xXzPStu0ZZw2VyirVjwhMia06aoCz91lJwkdH5eQ\u002BcBtD1fPQrgA2/i/LFvtqeNIS2VMIkTA\u002BvWfaiPSl0oEpVlkOkrkVe9utA2xQ6OFe30l0NAuRNd7qBReL9iUMkSytob\u002BiW\u002BYY/V53W47E7dWGe6mqMJ52mCB6I42iiYW2oXI/okYhvINjXDatGdpQJhdBBXp7YWCONwmfJzdYdnTYwbkbhUqPZb8mR9RoyX5FKv12YIMKOkASsWo8gpRLCubC1FchNKDMsqC7VRmMJW6LWf054hXwzod5CdPgU\u002BMq2j3tpfQmJPVdqa7jT\u002BQmhYv8sSiXEijQ0QbQpyvN7F\u002B9kHvcnoB6ZDQI3DhnDH6iU4NH46G6kscVHdTuVX3Kj71OJr5pSucLgkz0jzXvaMSHLlSnhQi9A/2zxoCriw62PUx7Gea/OQibPGFUxQOSJrQPZicpIgq0kSLAtYNnX/Y\u002BPVHoc0/ex/RLC0inaD36IaDLnCXmjRtCxojD/oOFNNxqFoexqbJlMZ4y3hfBDSjlxpTim8PRV7A2pq3HGshwxtZsPFK1SXfuZmuGs64DgLlf3jjvopkZmb7XegMFnRfVwhhAVdDVL30d9DRYS6MBMybzZzuQgSM9U6KT3s5z6chTsPGWwyroiq670q5kwE4b1UfcETXbRUD0AgItQlGuqQpsBJqxa2/8Ct2M1a912ZJUeAmHltiSeGuxosAnukddDSij\u002BLyzaWrX4AZYTnCRfylw2cpIJxIy2YwvAMmv1E\u002BVL8eG0eDVoA6er7XROin6HyKWt\u002BF9FeUVcR8wg2mhKAy3wh\u002BoC65Imji7qXhcYZ5iNOCmGBxuFxricF/BpRyk/YapGngJUhR0TR2pwWttuBCAzU\u002BI\u002Bg/wSKoFxppOh/QbF6vxs0clWeLMMsv\u002BxVaudLdPQNjNGwJ3udHNBIx6JcYojaq/fAXJWnRsvMhE8YNUV1Hi/0YcTfupefp1WFRWUgwE1jer7viyhuVjYV86M8dOea06lyZ/DECvFgIKUwIfFmq8PxtLqWhZL3hguOybbkYyJ96nG7rlhMr3\u002B9f1pzLjQ0r0fvSsAtBE4WetH1NTE6i72CsjePuw1rpQU62RY4hFfXShp/BShiUOYg==",
-      "StatusCode": 201,
-      "ResponseHeaders": {
-        "Content-Length": "0",
-        "Content-MD5": "9hX3OjJzpPGoSSUEmX2qjA==",
-<<<<<<< HEAD
-        "Date": "Thu, 02 Apr 2020 23:48:53 GMT",
-        "ETag": "\u00220x8D7D760672C0A43\u0022",
-        "Last-Modified": "Thu, 02 Apr 2020 23:48:54 GMT",
-=======
-        "Date": "Thu, 26 Mar 2020 20:43:17 GMT",
-        "ETag": "\u00220x8D7D1C65082D1C9\u0022",
-        "Last-Modified": "Thu, 26 Mar 2020 20:43:18 GMT",
->>>>>>> bb257be6
-        "Server": [
-          "Windows-Azure-Blob/1.0",
-          "Microsoft-HTTPAPI/2.0"
-        ],
-        "x-ms-client-request-id": "22ae5b3a-7eb3-68df-a2de-b16cb7695106",
-        "x-ms-content-crc64": "uwVfmbwZ07s=",
-<<<<<<< HEAD
-        "x-ms-request-id": "8e915e5e-c01e-0044-4a49-09c79f000000",
-=======
-        "x-ms-request-id": "53260e6a-601e-0039-3baf-034aae000000",
->>>>>>> bb257be6
+        "Content-MD5": "MfMdD\u002BoD3sTf5qsq84Rohg==",
+        "Date": "Sat, 04 Apr 2020 01:47:27 GMT",
+        "ETag": "\u00220x8D7D83A219C4034\u0022",
+        "Last-Modified": "Sat, 04 Apr 2020 01:47:27 GMT",
+        "Server": [
+          "Windows-Azure-Blob/1.0",
+          "Microsoft-HTTPAPI/2.0"
+        ],
+        "x-ms-client-request-id": "ba002858-d078-1233-c4ad-4f8ba12df79a",
+        "x-ms-content-crc64": "DU9sUYboNao=",
+        "x-ms-request-id": "1aa020e4-e01e-0088-5c22-0aa8a9000000",
         "x-ms-request-server-encrypted": "true",
         "x-ms-version": "2019-12-12"
       },
       "ResponseBody": []
     },
     {
-<<<<<<< HEAD
-      "RequestUri": "https://seanmcccanary.blob.core.windows.net/test-container-6e42b8ae-ddd7-a8f0-8830-14959c05b679/test-blob-01021b5d-6e69-4335-e7ff-bcfcca88df36",
+      "RequestUri": "https://seanmcccanary.blob.core.windows.net/test-container-00af8aeb-0f6b-5df7-4b8f-553243e3a268/test-blob-12ec344c-961a-b55f-dc02-e1b7263ffb73",
       "RequestMethod": "GET",
       "RequestHeaders": {
         "Authorization": "Sanitized",
-        "traceparent": "00-68bedb4fdcdafc40a0789daca1c83c89-6de9aec87b272d4e-00",
-        "User-Agent": [
-          "azsdk-net-Storage.Blobs/12.5.0-dev.20200402.1",
-          "(.NET Core 4.6.28325.01; Microsoft Windows 10.0.18362 )"
-        ],
-        "x-ms-client-request-id": "2a184962-ec76-baae-73cf-c398f17b78d1",
-        "x-ms-date": "Thu, 02 Apr 2020 23:48:55 GMT",
-        "x-ms-range": "bytes=0-",
-=======
-      "RequestUri": "https://seandevtest.blob.core.windows.net/test-container-6e42b8ae-ddd7-a8f0-8830-14959c05b679/test-blob-01021b5d-6e69-4335-e7ff-bcfcca88df36",
-      "RequestMethod": "GET",
-      "RequestHeaders": {
-        "Authorization": "Sanitized",
-        "traceparent": "00-b78e9b4b5404eb48aac8ded8b05f524f-7a5e353ea6f6124f-00",
-        "User-Agent": [
-          "azsdk-net-Storage.Blobs/12.5.0-dev.20200326.1",
-          "(.NET Core 4.6.28325.01; Microsoft Windows 10.0.18362 )"
-        ],
-        "x-ms-client-request-id": "2a184962-ec76-baae-73cf-c398f17b78d1",
-        "x-ms-date": "Thu, 26 Mar 2020 20:43:17 GMT",
->>>>>>> bb257be6
+        "traceparent": "00-10fe57f53200644f9f0d59a116dd3842-85a443abe654374c-00",
+        "User-Agent": [
+          "azsdk-net-Storage.Blobs/12.5.0-dev.20200403.1",
+          "(.NET Core 4.6.28325.01; Microsoft Windows 10.0.18362 )"
+        ],
+        "x-ms-client-request-id": "c9ac512b-3c93-1740-8b1c-9afa86c02bc5",
+        "x-ms-date": "Sat, 04 Apr 2020 01:47:28 GMT",
         "x-ms-return-client-request-id": "true",
         "x-ms-version": "2019-12-12"
       },
@@ -155,130 +91,152 @@
       "ResponseHeaders": {
         "Accept-Ranges": "bytes",
         "Content-Length": "1024",
-        "Content-MD5": "9hX3OjJzpPGoSSUEmX2qjA==",
+        "Content-MD5": "MfMdD\u002BoD3sTf5qsq84Rohg==",
         "Content-Type": "application/octet-stream",
-<<<<<<< HEAD
-        "Date": "Thu, 02 Apr 2020 23:48:53 GMT",
-        "ETag": "\u00220x8D7D760672C0A43\u0022",
-        "Last-Modified": "Thu, 02 Apr 2020 23:48:54 GMT",
-=======
-        "Date": "Thu, 26 Mar 2020 20:43:17 GMT",
-        "ETag": "\u00220x8D7D1C65082D1C9\u0022",
-        "Last-Modified": "Thu, 26 Mar 2020 20:43:18 GMT",
->>>>>>> bb257be6
-        "Server": [
-          "Windows-Azure-Blob/1.0",
-          "Microsoft-HTTPAPI/2.0"
-        ],
-<<<<<<< HEAD
-        "x-ms-blob-content-md5": "9hX3OjJzpPGoSSUEmX2qjA==",
-        "x-ms-blob-type": "BlockBlob",
-        "x-ms-client-request-id": "2a184962-ec76-baae-73cf-c398f17b78d1",
-        "x-ms-creation-time": "Thu, 02 Apr 2020 23:48:54 GMT",
+        "Date": "Sat, 04 Apr 2020 01:47:27 GMT",
+        "ETag": "\u00220x8D7D83A219C4034\u0022",
+        "Last-Modified": "Sat, 04 Apr 2020 01:47:27 GMT",
+        "Server": [
+          "Windows-Azure-Blob/1.0",
+          "Microsoft-HTTPAPI/2.0"
+        ],
+        "x-ms-blob-type": "BlockBlob",
+        "x-ms-client-request-id": "c9ac512b-3c93-1740-8b1c-9afa86c02bc5",
+        "x-ms-creation-time": "Sat, 04 Apr 2020 01:47:27 GMT",
         "x-ms-lease-state": "available",
         "x-ms-lease-status": "unlocked",
-        "x-ms-request-id": "8e915e60-c01e-0044-4b49-09c79f000000",
-=======
-        "x-ms-blob-type": "BlockBlob",
-        "x-ms-client-request-id": "2a184962-ec76-baae-73cf-c398f17b78d1",
-        "x-ms-creation-time": "Thu, 26 Mar 2020 20:43:18 GMT",
+        "x-ms-request-id": "1aa020fe-e01e-0088-6f22-0aa8a9000000",
+        "x-ms-server-encrypted": "true",
+        "x-ms-version": "2019-12-12"
+      },
+      "ResponseBody": "7xhzn1J5PgqokOpEQlXYqiE4ay3rjSInQ9tMJ523ZMYFgWi7APJd0/bhaoqrG3KHKjeW7dTNh2H1TFt3LBZs8SwkPsHtHKkv2pc2CSOYeyhoxf1lIXbyN/kGxrSW5qbgdXhdh9yxmQ6OZhM8ln49XNAzDmYYBtC2MQfH5lb0mPPwVpSrO/NLtivv17pitaF7yWnjY9hAx26np1XV6rO3mc4fS0DqkiHc51g7KS4WU3tmTB3sEDUbsI4lA5Oddsx4Nz7rQ2pgkTZHB3t/BZ1AkFTab52WyoiYA5qxxI6OPnGLw/LwKw8RBbvmpAm6m6vx5HM/wwYu4Wy2UkDPr8youcgK9EKrUGVEyGnhryZ\u002B3mfvwOAbT3tqXOGGOtjPQVbvPutBsKdpRpQN\u002BvudTTFGN3PY4O7sjGpNn5dgJRWMdIYT8nE7PS7AhXpLDVR/zQ\u002BvPwJk92FnA7GA9BAPCSF\u002BgYV0iVrAC/pFGFt0oH8WzdKIseUTKH0lq\u002B6/ukkesHxYzIzOC0O07jQIH94G8mIyaiY\u002Bh1g7a1gHT91sAVCwJ2jeG9TzR8KO08KwCgmeH7mLjVAi3ygkHWAzxrtmSO3jV/h2J9aOPiJkr7SVimFPaDAk4HT/jkc/uv5zwIAGKIvVzbIRKPfi/U4tvS90jpL/412LQWd45MmwNm3YGn6iXocowL2uPkA4QuMl0dAXyytsdNwieuYjXOnpYPKKCeLQi1\u002BnS87UUaUdU/\u002BEUxL4mGpBa6ahgOOhBWTUxN5OrjgAVEZxb39dlyI3BCfnngnW8ceHSJ48Lwt7BkZp/4zGz6TGhP7Lhinr49ODanu8umZa/dIWx2WawyU69mk585iVcDWCIBoLC2qenGXKuMWQvkzgDgK6sAg/LMDYkZDAse877vlFOZlLT/JneCoA0AtgqjcdWOSV28AtQ/RZMnna3up1jsrLSoWylL8PUjfdPly1d\u002BZZolkKpRI5GPWl8Rx4jZpAikFAlWCyasMlhomIUAWYpLuTgTuRaui4kjGPDKOilsSdnLQadOKGpziV5R\u002BIscjwDU1h5Qxerx9ZiAIuIl4gg/DE6rNQfTDYDdoD/IXJL\u002BFpnv5WQLG4P\u002B2UwevfV4TZdGEvxMYVn5AcidcyW7Oaj1khxYRfykI\u002BDKvGvLxF\u002BLVVKYcjmmsaVP5uObfZhuM5\u002BTGRvZL/eqoe8LcbTuLT15Ai3DIsdvXuB3GF8ZGLZYbHjMOKszojVq/cBamz/gUbmmEmt6mxDYM8o7YheYgZkooxVMIfSCRV/4aDT3FLOwhralYvZa7cFn5AThCEAdwmw3IfgapC\u002B1I90bcjLb4R8GettQ8y6S3cVT1E3/kU0f2qXIv/LLpeKW4E8pP2uQ=="
+    },
+    {
+      "RequestUri": "https://seanmcccanary.blob.core.windows.net/test-container-00af8aeb-0f6b-5df7-4b8f-553243e3a268/test-blob-12ec344c-961a-b55f-dc02-e1b7263ffb73",
+      "RequestMethod": "PUT",
+      "RequestHeaders": {
+        "Authorization": "Sanitized",
+        "Content-Length": "1024",
+        "traceparent": "00-10abdf275dacb049bb60dc5d0b1420ff-6072a740390bff40-00",
+        "User-Agent": [
+          "azsdk-net-Storage.Blobs/12.5.0-dev.20200403.1",
+          "(.NET Core 4.6.28325.01; Microsoft Windows 10.0.18362 )"
+        ],
+        "x-ms-blob-type": "BlockBlob",
+        "x-ms-client-request-id": "4f605e1f-2d81-a906-5a3d-f994017074f1",
+        "x-ms-date": "Sat, 04 Apr 2020 01:47:28 GMT",
+        "x-ms-return-client-request-id": "true",
+        "x-ms-version": "2019-12-12"
+      },
+      "RequestBody": "7xhzn1J5PgqokOpEQlXYqiE4ay3rjSInQ9tMJ523ZMYFgWi7APJd0/bhaoqrG3KHKjeW7dTNh2H1TFt3LBZs8SwkPsHtHKkv2pc2CSOYeyhoxf1lIXbyN/kGxrSW5qbgdXhdh9yxmQ6OZhM8ln49XNAzDmYYBtC2MQfH5lb0mPPwVpSrO/NLtivv17pitaF7yWnjY9hAx26np1XV6rO3mc4fS0DqkiHc51g7KS4WU3tmTB3sEDUbsI4lA5Oddsx4Nz7rQ2pgkTZHB3t/BZ1AkFTab52WyoiYA5qxxI6OPnGLw/LwKw8RBbvmpAm6m6vx5HM/wwYu4Wy2UkDPr8youcgK9EKrUGVEyGnhryZ\u002B3mfvwOAbT3tqXOGGOtjPQVbvPutBsKdpRpQN\u002BvudTTFGN3PY4O7sjGpNn5dgJRWMdIYT8nE7PS7AhXpLDVR/zQ\u002BvPwJk92FnA7GA9BAPCSF\u002BgYV0iVrAC/pFGFt0oH8WzdKIseUTKH0lq\u002B6/ukkesHxYzIzOC0O07jQIH94G8mIyaiY\u002Bh1g7a1gHT91sAVCwJ2jeG9TzR8KO08KwCgmeH7mLjVAi3ygkHWAzxrtmSO3jV/h2J9aOPiJkr7SVimFPaDAk4HT/jkc/uv5zwIAGKIvVzbIRKPfi/U4tvS90jpL/412LQWd45MmwNm3YGn6iXocowL2uPkA4QuMl0dAXyytsdNwieuYjXOnpYPKKCeLQi1\u002BnS87UUaUdU/\u002BEUxL4mGpBa6ahgOOhBWTUxN5OrjgAVEZxb39dlyI3BCfnngnW8ceHSJ48Lwt7BkZp/4zGz6TGhP7Lhinr49ODanu8umZa/dIWx2WawyU69mk585iVcDWCIBoLC2qenGXKuMWQvkzgDgK6sAg/LMDYkZDAse877vlFOZlLT/JneCoA0AtgqjcdWOSV28AtQ/RZMnna3up1jsrLSoWylL8PUjfdPly1d\u002BZZolkKpRI5GPWl8Rx4jZpAikFAlWCyasMlhomIUAWYpLuTgTuRaui4kjGPDKOilsSdnLQadOKGpziV5R\u002BIscjwDU1h5Qxerx9ZiAIuIl4gg/DE6rNQfTDYDdoD/IXJL\u002BFpnv5WQLG4P\u002B2UwevfV4TZdGEvxMYVn5AcidcyW7Oaj1khxYRfykI\u002BDKvGvLxF\u002BLVVKYcjmmsaVP5uObfZhuM5\u002BTGRvZL/eqoe8LcbTuLT15Ai3DIsdvXuB3GF8ZGLZYbHjMOKszojVq/cBamz/gUbmmEmt6mxDYM8o7YheYgZkooxVMIfSCRV/4aDT3FLOwhralYvZa7cFn5AThCEAdwmw3IfgapC\u002B1I90bcjLb4R8GettQ8y6S3cVT1E3/kU0f2qXIv/LLpeKW4E8pP2uQ==",
+      "StatusCode": 201,
+      "ResponseHeaders": {
+        "Content-Length": "0",
+        "Content-MD5": "MfMdD\u002BoD3sTf5qsq84Rohg==",
+        "Date": "Sat, 04 Apr 2020 01:47:28 GMT",
+        "ETag": "\u00220x8D7D83A21BA2DE1\u0022",
+        "Last-Modified": "Sat, 04 Apr 2020 01:47:28 GMT",
+        "Server": [
+          "Windows-Azure-Blob/1.0",
+          "Microsoft-HTTPAPI/2.0"
+        ],
+        "x-ms-client-request-id": "4f605e1f-2d81-a906-5a3d-f994017074f1",
+        "x-ms-content-crc64": "DU9sUYboNao=",
+        "x-ms-request-id": "1aa02120-e01e-0088-0c22-0aa8a9000000",
+        "x-ms-request-server-encrypted": "true",
+        "x-ms-version": "2019-12-12"
+      },
+      "ResponseBody": []
+    },
+    {
+      "RequestUri": "https://seanmcccanary.blob.core.windows.net/test-container-00af8aeb-0f6b-5df7-4b8f-553243e3a268/test-blob-12ec344c-961a-b55f-dc02-e1b7263ffb73",
+      "RequestMethod": "GET",
+      "RequestHeaders": {
+        "Authorization": "Sanitized",
+        "traceparent": "00-d8f7fd0ab9949d40b67308a3d3e72bd4-590330566b6b8549-00",
+        "User-Agent": [
+          "azsdk-net-Storage.Blobs/12.5.0-dev.20200403.1",
+          "(.NET Core 4.6.28325.01; Microsoft Windows 10.0.18362 )"
+        ],
+        "x-ms-client-request-id": "27dbc0c4-dc5f-b544-a3b2-36da7fd6bb4b",
+        "x-ms-date": "Sat, 04 Apr 2020 01:47:28 GMT",
+        "x-ms-return-client-request-id": "true",
+        "x-ms-version": "2019-12-12"
+      },
+      "RequestBody": null,
+      "StatusCode": 200,
+      "ResponseHeaders": {
+        "Accept-Ranges": "bytes",
+        "Content-Length": "1024",
+        "Content-MD5": "MfMdD\u002BoD3sTf5qsq84Rohg==",
+        "Content-Type": "application/octet-stream",
+        "Date": "Sat, 04 Apr 2020 01:47:28 GMT",
+        "ETag": "\u00220x8D7D83A21BA2DE1\u0022",
+        "Last-Modified": "Sat, 04 Apr 2020 01:47:28 GMT",
+        "Server": [
+          "Windows-Azure-Blob/1.0",
+          "Microsoft-HTTPAPI/2.0"
+        ],
+        "x-ms-blob-type": "BlockBlob",
+        "x-ms-client-request-id": "27dbc0c4-dc5f-b544-a3b2-36da7fd6bb4b",
+        "x-ms-creation-time": "Sat, 04 Apr 2020 01:47:27 GMT",
         "x-ms-lease-state": "available",
         "x-ms-lease-status": "unlocked",
-        "x-ms-request-id": "53260e86-601e-0039-54af-034aae000000",
->>>>>>> bb257be6
+        "x-ms-request-id": "1aa02128-e01e-0088-1222-0aa8a9000000",
         "x-ms-server-encrypted": "true",
         "x-ms-version": "2019-12-12"
       },
-      "ResponseBody": "l2V8UPlR5gZfnF\u002BMNRiIiWWQCq1Pl0WqFsd9kuE/d2BK/iFVrCWICzX8os0PqA7OdzKXOn0y5/8g0Tkx1FMkHyT\u002BQjb3Mt0/CP54U/V3m225rhuvqD3jGBchNNrrVjfh14KoEGbX10RUVzJ\u002BupQKqDbMdyY4dXbnGykf1f4CU7HHlntzz4oG4tfWWlAKZF2DF4yjH94RqWILwfU8twFGUgSAtiMYl9msxZVOYRsm3LbMm75xXzPStu0ZZw2VyirVjwhMia06aoCz91lJwkdH5eQ\u002BcBtD1fPQrgA2/i/LFvtqeNIS2VMIkTA\u002BvWfaiPSl0oEpVlkOkrkVe9utA2xQ6OFe30l0NAuRNd7qBReL9iUMkSytob\u002BiW\u002BYY/V53W47E7dWGe6mqMJ52mCB6I42iiYW2oXI/okYhvINjXDatGdpQJhdBBXp7YWCONwmfJzdYdnTYwbkbhUqPZb8mR9RoyX5FKv12YIMKOkASsWo8gpRLCubC1FchNKDMsqC7VRmMJW6LWf054hXwzod5CdPgU\u002BMq2j3tpfQmJPVdqa7jT\u002BQmhYv8sSiXEijQ0QbQpyvN7F\u002B9kHvcnoB6ZDQI3DhnDH6iU4NH46G6kscVHdTuVX3Kj71OJr5pSucLgkz0jzXvaMSHLlSnhQi9A/2zxoCriw62PUx7Gea/OQibPGFUxQOSJrQPZicpIgq0kSLAtYNnX/Y\u002BPVHoc0/ex/RLC0inaD36IaDLnCXmjRtCxojD/oOFNNxqFoexqbJlMZ4y3hfBDSjlxpTim8PRV7A2pq3HGshwxtZsPFK1SXfuZmuGs64DgLlf3jjvopkZmb7XegMFnRfVwhhAVdDVL30d9DRYS6MBMybzZzuQgSM9U6KT3s5z6chTsPGWwyroiq670q5kwE4b1UfcETXbRUD0AgItQlGuqQpsBJqxa2/8Ct2M1a912ZJUeAmHltiSeGuxosAnukddDSij\u002BLyzaWrX4AZYTnCRfylw2cpIJxIy2YwvAMmv1E\u002BVL8eG0eDVoA6er7XROin6HyKWt\u002BF9FeUVcR8wg2mhKAy3wh\u002BoC65Imji7qXhcYZ5iNOCmGBxuFxricF/BpRyk/YapGngJUhR0TR2pwWttuBCAzU\u002BI\u002Bg/wSKoFxppOh/QbF6vxs0clWeLMMsv\u002BxVaudLdPQNjNGwJ3udHNBIx6JcYojaq/fAXJWnRsvMhE8YNUV1Hi/0YcTfupefp1WFRWUgwE1jer7viyhuVjYV86M8dOea06lyZ/DECvFgIKUwIfFmq8PxtLqWhZL3hguOybbkYyJ96nG7rlhMr3\u002B9f1pzLjQ0r0fvSsAtBE4WetH1NTE6i72CsjePuw1rpQU62RY4hFfXShp/BShiUOYg=="
-    },
-    {
-<<<<<<< HEAD
-      "RequestUri": "https://seanmcccanary.blob.core.windows.net/test-container-6e42b8ae-ddd7-a8f0-8830-14959c05b679/test-blob-01021b5d-6e69-4335-e7ff-bcfcca88df36",
-=======
-      "RequestUri": "https://seandevtest.blob.core.windows.net/test-container-6e42b8ae-ddd7-a8f0-8830-14959c05b679/test-blob-01021b5d-6e69-4335-e7ff-bcfcca88df36",
->>>>>>> bb257be6
+      "ResponseBody": "7xhzn1J5PgqokOpEQlXYqiE4ay3rjSInQ9tMJ523ZMYFgWi7APJd0/bhaoqrG3KHKjeW7dTNh2H1TFt3LBZs8SwkPsHtHKkv2pc2CSOYeyhoxf1lIXbyN/kGxrSW5qbgdXhdh9yxmQ6OZhM8ln49XNAzDmYYBtC2MQfH5lb0mPPwVpSrO/NLtivv17pitaF7yWnjY9hAx26np1XV6rO3mc4fS0DqkiHc51g7KS4WU3tmTB3sEDUbsI4lA5Oddsx4Nz7rQ2pgkTZHB3t/BZ1AkFTab52WyoiYA5qxxI6OPnGLw/LwKw8RBbvmpAm6m6vx5HM/wwYu4Wy2UkDPr8youcgK9EKrUGVEyGnhryZ\u002B3mfvwOAbT3tqXOGGOtjPQVbvPutBsKdpRpQN\u002BvudTTFGN3PY4O7sjGpNn5dgJRWMdIYT8nE7PS7AhXpLDVR/zQ\u002BvPwJk92FnA7GA9BAPCSF\u002BgYV0iVrAC/pFGFt0oH8WzdKIseUTKH0lq\u002B6/ukkesHxYzIzOC0O07jQIH94G8mIyaiY\u002Bh1g7a1gHT91sAVCwJ2jeG9TzR8KO08KwCgmeH7mLjVAi3ygkHWAzxrtmSO3jV/h2J9aOPiJkr7SVimFPaDAk4HT/jkc/uv5zwIAGKIvVzbIRKPfi/U4tvS90jpL/412LQWd45MmwNm3YGn6iXocowL2uPkA4QuMl0dAXyytsdNwieuYjXOnpYPKKCeLQi1\u002BnS87UUaUdU/\u002BEUxL4mGpBa6ahgOOhBWTUxN5OrjgAVEZxb39dlyI3BCfnngnW8ceHSJ48Lwt7BkZp/4zGz6TGhP7Lhinr49ODanu8umZa/dIWx2WawyU69mk585iVcDWCIBoLC2qenGXKuMWQvkzgDgK6sAg/LMDYkZDAse877vlFOZlLT/JneCoA0AtgqjcdWOSV28AtQ/RZMnna3up1jsrLSoWylL8PUjfdPly1d\u002BZZolkKpRI5GPWl8Rx4jZpAikFAlWCyasMlhomIUAWYpLuTgTuRaui4kjGPDKOilsSdnLQadOKGpziV5R\u002BIscjwDU1h5Qxerx9ZiAIuIl4gg/DE6rNQfTDYDdoD/IXJL\u002BFpnv5WQLG4P\u002B2UwevfV4TZdGEvxMYVn5AcidcyW7Oaj1khxYRfykI\u002BDKvGvLxF\u002BLVVKYcjmmsaVP5uObfZhuM5\u002BTGRvZL/eqoe8LcbTuLT15Ai3DIsdvXuB3GF8ZGLZYbHjMOKszojVq/cBamz/gUbmmEmt6mxDYM8o7YheYgZkooxVMIfSCRV/4aDT3FLOwhralYvZa7cFn5AThCEAdwmw3IfgapC\u002B1I90bcjLb4R8GettQ8y6S3cVT1E3/kU0f2qXIv/LLpeKW4E8pP2uQ=="
+    },
+    {
+      "RequestUri": "https://seanmcccanary.blob.core.windows.net/test-container-00af8aeb-0f6b-5df7-4b8f-553243e3a268/test-blob-12ec344c-961a-b55f-dc02-e1b7263ffb73",
       "RequestMethod": "PUT",
       "RequestHeaders": {
         "Authorization": "Sanitized",
         "Content-Length": "1024",
-<<<<<<< HEAD
-        "traceparent": "00-915fd8b54d19784a8b6aa2d2af467e12-08ca7c48dca39741-00",
-        "User-Agent": [
-          "azsdk-net-Storage.Blobs/12.5.0-dev.20200402.1",
-=======
-        "traceparent": "00-0b9969f69e73894e94bccc183ebe7374-5b894d4017a02347-00",
-        "User-Agent": [
-          "azsdk-net-Storage.Blobs/12.5.0-dev.20200326.1",
->>>>>>> bb257be6
-          "(.NET Core 4.6.28325.01; Microsoft Windows 10.0.18362 )"
-        ],
-        "x-ms-blob-type": "BlockBlob",
-        "x-ms-client-request-id": "6e095f34-2750-2990-6807-eacf9141bd4b",
-<<<<<<< HEAD
-        "x-ms-date": "Thu, 02 Apr 2020 23:48:55 GMT",
-=======
-        "x-ms-date": "Thu, 26 Mar 2020 20:43:17 GMT",
->>>>>>> bb257be6
-        "x-ms-return-client-request-id": "true",
-        "x-ms-version": "2019-12-12"
-      },
-      "RequestBody": "l2V8UPlR5gZfnF\u002BMNRiIiWWQCq1Pl0WqFsd9kuE/d2BK/iFVrCWICzX8os0PqA7OdzKXOn0y5/8g0Tkx1FMkHyT\u002BQjb3Mt0/CP54U/V3m225rhuvqD3jGBchNNrrVjfh14KoEGbX10RUVzJ\u002BupQKqDbMdyY4dXbnGykf1f4CU7HHlntzz4oG4tfWWlAKZF2DF4yjH94RqWILwfU8twFGUgSAtiMYl9msxZVOYRsm3LbMm75xXzPStu0ZZw2VyirVjwhMia06aoCz91lJwkdH5eQ\u002BcBtD1fPQrgA2/i/LFvtqeNIS2VMIkTA\u002BvWfaiPSl0oEpVlkOkrkVe9utA2xQ6OFe30l0NAuRNd7qBReL9iUMkSytob\u002BiW\u002BYY/V53W47E7dWGe6mqMJ52mCB6I42iiYW2oXI/okYhvINjXDatGdpQJhdBBXp7YWCONwmfJzdYdnTYwbkbhUqPZb8mR9RoyX5FKv12YIMKOkASsWo8gpRLCubC1FchNKDMsqC7VRmMJW6LWf054hXwzod5CdPgU\u002BMq2j3tpfQmJPVdqa7jT\u002BQmhYv8sSiXEijQ0QbQpyvN7F\u002B9kHvcnoB6ZDQI3DhnDH6iU4NH46G6kscVHdTuVX3Kj71OJr5pSucLgkz0jzXvaMSHLlSnhQi9A/2zxoCriw62PUx7Gea/OQibPGFUxQOSJrQPZicpIgq0kSLAtYNnX/Y\u002BPVHoc0/ex/RLC0inaD36IaDLnCXmjRtCxojD/oOFNNxqFoexqbJlMZ4y3hfBDSjlxpTim8PRV7A2pq3HGshwxtZsPFK1SXfuZmuGs64DgLlf3jjvopkZmb7XegMFnRfVwhhAVdDVL30d9DRYS6MBMybzZzuQgSM9U6KT3s5z6chTsPGWwyroiq670q5kwE4b1UfcETXbRUD0AgItQlGuqQpsBJqxa2/8Ct2M1a912ZJUeAmHltiSeGuxosAnukddDSij\u002BLyzaWrX4AZYTnCRfylw2cpIJxIy2YwvAMmv1E\u002BVL8eG0eDVoA6er7XROin6HyKWt\u002BF9FeUVcR8wg2mhKAy3wh\u002BoC65Imji7qXhcYZ5iNOCmGBxuFxricF/BpRyk/YapGngJUhR0TR2pwWttuBCAzU\u002BI\u002Bg/wSKoFxppOh/QbF6vxs0clWeLMMsv\u002BxVaudLdPQNjNGwJ3udHNBIx6JcYojaq/fAXJWnRsvMhE8YNUV1Hi/0YcTfupefp1WFRWUgwE1jer7viyhuVjYV86M8dOea06lyZ/DECvFgIKUwIfFmq8PxtLqWhZL3hguOybbkYyJ96nG7rlhMr3\u002B9f1pzLjQ0r0fvSsAtBE4WetH1NTE6i72CsjePuw1rpQU62RY4hFfXShp/BShiUOYg==",
+        "traceparent": "00-3b5a20d3c325d5499e2e1541c4843bd3-fdce2358f9729c46-00",
+        "User-Agent": [
+          "azsdk-net-Storage.Blobs/12.5.0-dev.20200403.1",
+          "(.NET Core 4.6.28325.01; Microsoft Windows 10.0.18362 )"
+        ],
+        "x-ms-blob-type": "BlockBlob",
+        "x-ms-client-request-id": "40d0f08d-4d95-d491-5e17-6ddac6fd330f",
+        "x-ms-date": "Sat, 04 Apr 2020 01:47:28 GMT",
+        "x-ms-return-client-request-id": "true",
+        "x-ms-version": "2019-12-12"
+      },
+      "RequestBody": "7xhzn1J5PgqokOpEQlXYqiE4ay3rjSInQ9tMJ523ZMYFgWi7APJd0/bhaoqrG3KHKjeW7dTNh2H1TFt3LBZs8SwkPsHtHKkv2pc2CSOYeyhoxf1lIXbyN/kGxrSW5qbgdXhdh9yxmQ6OZhM8ln49XNAzDmYYBtC2MQfH5lb0mPPwVpSrO/NLtivv17pitaF7yWnjY9hAx26np1XV6rO3mc4fS0DqkiHc51g7KS4WU3tmTB3sEDUbsI4lA5Oddsx4Nz7rQ2pgkTZHB3t/BZ1AkFTab52WyoiYA5qxxI6OPnGLw/LwKw8RBbvmpAm6m6vx5HM/wwYu4Wy2UkDPr8youcgK9EKrUGVEyGnhryZ\u002B3mfvwOAbT3tqXOGGOtjPQVbvPutBsKdpRpQN\u002BvudTTFGN3PY4O7sjGpNn5dgJRWMdIYT8nE7PS7AhXpLDVR/zQ\u002BvPwJk92FnA7GA9BAPCSF\u002BgYV0iVrAC/pFGFt0oH8WzdKIseUTKH0lq\u002B6/ukkesHxYzIzOC0O07jQIH94G8mIyaiY\u002Bh1g7a1gHT91sAVCwJ2jeG9TzR8KO08KwCgmeH7mLjVAi3ygkHWAzxrtmSO3jV/h2J9aOPiJkr7SVimFPaDAk4HT/jkc/uv5zwIAGKIvVzbIRKPfi/U4tvS90jpL/412LQWd45MmwNm3YGn6iXocowL2uPkA4QuMl0dAXyytsdNwieuYjXOnpYPKKCeLQi1\u002BnS87UUaUdU/\u002BEUxL4mGpBa6ahgOOhBWTUxN5OrjgAVEZxb39dlyI3BCfnngnW8ceHSJ48Lwt7BkZp/4zGz6TGhP7Lhinr49ODanu8umZa/dIWx2WawyU69mk585iVcDWCIBoLC2qenGXKuMWQvkzgDgK6sAg/LMDYkZDAse877vlFOZlLT/JneCoA0AtgqjcdWOSV28AtQ/RZMnna3up1jsrLSoWylL8PUjfdPly1d\u002BZZolkKpRI5GPWl8Rx4jZpAikFAlWCyasMlhomIUAWYpLuTgTuRaui4kjGPDKOilsSdnLQadOKGpziV5R\u002BIscjwDU1h5Qxerx9ZiAIuIl4gg/DE6rNQfTDYDdoD/IXJL\u002BFpnv5WQLG4P\u002B2UwevfV4TZdGEvxMYVn5AcidcyW7Oaj1khxYRfykI\u002BDKvGvLxF\u002BLVVKYcjmmsaVP5uObfZhuM5\u002BTGRvZL/eqoe8LcbTuLT15Ai3DIsdvXuB3GF8ZGLZYbHjMOKszojVq/cBamz/gUbmmEmt6mxDYM8o7YheYgZkooxVMIfSCRV/4aDT3FLOwhralYvZa7cFn5AThCEAdwmw3IfgapC\u002B1I90bcjLb4R8GettQ8y6S3cVT1E3/kU0f2qXIv/LLpeKW4E8pP2uQ==",
       "StatusCode": 201,
       "ResponseHeaders": {
         "Content-Length": "0",
-        "Content-MD5": "9hX3OjJzpPGoSSUEmX2qjA==",
-<<<<<<< HEAD
-        "Date": "Thu, 02 Apr 2020 23:48:53 GMT",
-        "ETag": "\u00220x8D7D7606745D888\u0022",
-        "Last-Modified": "Thu, 02 Apr 2020 23:48:54 GMT",
-=======
-        "Date": "Thu, 26 Mar 2020 20:43:17 GMT",
-        "ETag": "\u00220x8D7D1C6508C224D\u0022",
-        "Last-Modified": "Thu, 26 Mar 2020 20:43:18 GMT",
->>>>>>> bb257be6
-        "Server": [
-          "Windows-Azure-Blob/1.0",
-          "Microsoft-HTTPAPI/2.0"
-        ],
-        "x-ms-client-request-id": "6e095f34-2750-2990-6807-eacf9141bd4b",
-        "x-ms-content-crc64": "uwVfmbwZ07s=",
-<<<<<<< HEAD
-        "x-ms-request-id": "8e915e62-c01e-0044-4d49-09c79f000000",
-=======
-        "x-ms-request-id": "53260e98-601e-0039-66af-034aae000000",
->>>>>>> bb257be6
+        "Content-MD5": "MfMdD\u002BoD3sTf5qsq84Rohg==",
+        "Date": "Sat, 04 Apr 2020 01:47:28 GMT",
+        "ETag": "\u00220x8D7D83A21D2EA84\u0022",
+        "Last-Modified": "Sat, 04 Apr 2020 01:47:28 GMT",
+        "Server": [
+          "Windows-Azure-Blob/1.0",
+          "Microsoft-HTTPAPI/2.0"
+        ],
+        "x-ms-client-request-id": "40d0f08d-4d95-d491-5e17-6ddac6fd330f",
+        "x-ms-content-crc64": "DU9sUYboNao=",
+        "x-ms-request-id": "1aa02130-e01e-0088-1a22-0aa8a9000000",
         "x-ms-request-server-encrypted": "true",
         "x-ms-version": "2019-12-12"
       },
       "ResponseBody": []
     },
     {
-<<<<<<< HEAD
-      "RequestUri": "https://seanmcccanary.blob.core.windows.net/test-container-6e42b8ae-ddd7-a8f0-8830-14959c05b679/test-blob-01021b5d-6e69-4335-e7ff-bcfcca88df36",
+      "RequestUri": "https://seanmcccanary.blob.core.windows.net/test-container-00af8aeb-0f6b-5df7-4b8f-553243e3a268/test-blob-12ec344c-961a-b55f-dc02-e1b7263ffb73",
       "RequestMethod": "GET",
       "RequestHeaders": {
         "Authorization": "Sanitized",
-        "traceparent": "00-22b699e6b968bd4e97613e4e8c802c8e-c9635824ca9a9545-00",
-        "User-Agent": [
-          "azsdk-net-Storage.Blobs/12.5.0-dev.20200402.1",
-          "(.NET Core 4.6.28325.01; Microsoft Windows 10.0.18362 )"
-        ],
-        "x-ms-client-request-id": "9263dfa6-0971-5680-7080-4c85fc395441",
-        "x-ms-date": "Thu, 02 Apr 2020 23:48:55 GMT",
-        "x-ms-range": "bytes=0-",
-=======
-      "RequestUri": "https://seandevtest.blob.core.windows.net/test-container-6e42b8ae-ddd7-a8f0-8830-14959c05b679/test-blob-01021b5d-6e69-4335-e7ff-bcfcca88df36",
-      "RequestMethod": "GET",
-      "RequestHeaders": {
-        "Authorization": "Sanitized",
-        "traceparent": "00-73d18e8fd364054394cded4db6302c73-48debbeeed0af140-00",
-        "User-Agent": [
-          "azsdk-net-Storage.Blobs/12.5.0-dev.20200326.1",
-          "(.NET Core 4.6.28325.01; Microsoft Windows 10.0.18362 )"
-        ],
-        "x-ms-client-request-id": "9263dfa6-0971-5680-7080-4c85fc395441",
-        "x-ms-date": "Thu, 26 Mar 2020 20:43:17 GMT",
->>>>>>> bb257be6
+        "traceparent": "00-943b95bed654484787e37a70d9db691d-a0db35e57d89fb4d-00",
+        "User-Agent": [
+          "azsdk-net-Storage.Blobs/12.5.0-dev.20200403.1",
+          "(.NET Core 4.6.28325.01; Microsoft Windows 10.0.18362 )"
+        ],
+        "x-ms-client-request-id": "8e4d803d-7a06-43b6-8515-669dd9715c88",
+        "x-ms-date": "Sat, 04 Apr 2020 01:47:28 GMT",
         "x-ms-return-client-request-id": "true",
         "x-ms-version": "2019-12-12"
       },
@@ -287,200 +245,38 @@
       "ResponseHeaders": {
         "Accept-Ranges": "bytes",
         "Content-Length": "1024",
-        "Content-MD5": "9hX3OjJzpPGoSSUEmX2qjA==",
+        "Content-MD5": "MfMdD\u002BoD3sTf5qsq84Rohg==",
         "Content-Type": "application/octet-stream",
-<<<<<<< HEAD
-        "Date": "Thu, 02 Apr 2020 23:48:53 GMT",
-        "ETag": "\u00220x8D7D7606745D888\u0022",
-        "Last-Modified": "Thu, 02 Apr 2020 23:48:54 GMT",
-=======
-        "Date": "Thu, 26 Mar 2020 20:43:17 GMT",
-        "ETag": "\u00220x8D7D1C6508C224D\u0022",
-        "Last-Modified": "Thu, 26 Mar 2020 20:43:18 GMT",
->>>>>>> bb257be6
-        "Server": [
-          "Windows-Azure-Blob/1.0",
-          "Microsoft-HTTPAPI/2.0"
-        ],
-<<<<<<< HEAD
-        "x-ms-blob-content-md5": "9hX3OjJzpPGoSSUEmX2qjA==",
-        "x-ms-blob-type": "BlockBlob",
-        "x-ms-client-request-id": "9263dfa6-0971-5680-7080-4c85fc395441",
-        "x-ms-creation-time": "Thu, 02 Apr 2020 23:48:54 GMT",
+        "Date": "Sat, 04 Apr 2020 01:47:28 GMT",
+        "ETag": "\u00220x8D7D83A21D2EA84\u0022",
+        "Last-Modified": "Sat, 04 Apr 2020 01:47:28 GMT",
+        "Server": [
+          "Windows-Azure-Blob/1.0",
+          "Microsoft-HTTPAPI/2.0"
+        ],
+        "x-ms-blob-type": "BlockBlob",
+        "x-ms-client-request-id": "8e4d803d-7a06-43b6-8515-669dd9715c88",
+        "x-ms-creation-time": "Sat, 04 Apr 2020 01:47:27 GMT",
         "x-ms-lease-state": "available",
         "x-ms-lease-status": "unlocked",
-        "x-ms-request-id": "8e915e65-c01e-0044-4f49-09c79f000000",
-=======
-        "x-ms-blob-type": "BlockBlob",
-        "x-ms-client-request-id": "9263dfa6-0971-5680-7080-4c85fc395441",
-        "x-ms-creation-time": "Thu, 26 Mar 2020 20:43:18 GMT",
-        "x-ms-lease-state": "available",
-        "x-ms-lease-status": "unlocked",
-        "x-ms-request-id": "53260eaf-601e-0039-7baf-034aae000000",
->>>>>>> bb257be6
+        "x-ms-request-id": "1aa0213c-e01e-0088-2522-0aa8a9000000",
         "x-ms-server-encrypted": "true",
         "x-ms-version": "2019-12-12"
       },
-      "ResponseBody": "l2V8UPlR5gZfnF\u002BMNRiIiWWQCq1Pl0WqFsd9kuE/d2BK/iFVrCWICzX8os0PqA7OdzKXOn0y5/8g0Tkx1FMkHyT\u002BQjb3Mt0/CP54U/V3m225rhuvqD3jGBchNNrrVjfh14KoEGbX10RUVzJ\u002BupQKqDbMdyY4dXbnGykf1f4CU7HHlntzz4oG4tfWWlAKZF2DF4yjH94RqWILwfU8twFGUgSAtiMYl9msxZVOYRsm3LbMm75xXzPStu0ZZw2VyirVjwhMia06aoCz91lJwkdH5eQ\u002BcBtD1fPQrgA2/i/LFvtqeNIS2VMIkTA\u002BvWfaiPSl0oEpVlkOkrkVe9utA2xQ6OFe30l0NAuRNd7qBReL9iUMkSytob\u002BiW\u002BYY/V53W47E7dWGe6mqMJ52mCB6I42iiYW2oXI/okYhvINjXDatGdpQJhdBBXp7YWCONwmfJzdYdnTYwbkbhUqPZb8mR9RoyX5FKv12YIMKOkASsWo8gpRLCubC1FchNKDMsqC7VRmMJW6LWf054hXwzod5CdPgU\u002BMq2j3tpfQmJPVdqa7jT\u002BQmhYv8sSiXEijQ0QbQpyvN7F\u002B9kHvcnoB6ZDQI3DhnDH6iU4NH46G6kscVHdTuVX3Kj71OJr5pSucLgkz0jzXvaMSHLlSnhQi9A/2zxoCriw62PUx7Gea/OQibPGFUxQOSJrQPZicpIgq0kSLAtYNnX/Y\u002BPVHoc0/ex/RLC0inaD36IaDLnCXmjRtCxojD/oOFNNxqFoexqbJlMZ4y3hfBDSjlxpTim8PRV7A2pq3HGshwxtZsPFK1SXfuZmuGs64DgLlf3jjvopkZmb7XegMFnRfVwhhAVdDVL30d9DRYS6MBMybzZzuQgSM9U6KT3s5z6chTsPGWwyroiq670q5kwE4b1UfcETXbRUD0AgItQlGuqQpsBJqxa2/8Ct2M1a912ZJUeAmHltiSeGuxosAnukddDSij\u002BLyzaWrX4AZYTnCRfylw2cpIJxIy2YwvAMmv1E\u002BVL8eG0eDVoA6er7XROin6HyKWt\u002BF9FeUVcR8wg2mhKAy3wh\u002BoC65Imji7qXhcYZ5iNOCmGBxuFxricF/BpRyk/YapGngJUhR0TR2pwWttuBCAzU\u002BI\u002Bg/wSKoFxppOh/QbF6vxs0clWeLMMsv\u002BxVaudLdPQNjNGwJ3udHNBIx6JcYojaq/fAXJWnRsvMhE8YNUV1Hi/0YcTfupefp1WFRWUgwE1jer7viyhuVjYV86M8dOea06lyZ/DECvFgIKUwIfFmq8PxtLqWhZL3hguOybbkYyJ96nG7rlhMr3\u002B9f1pzLjQ0r0fvSsAtBE4WetH1NTE6i72CsjePuw1rpQU62RY4hFfXShp/BShiUOYg=="
-    },
-    {
-<<<<<<< HEAD
-      "RequestUri": "https://seanmcccanary.blob.core.windows.net/test-container-6e42b8ae-ddd7-a8f0-8830-14959c05b679/test-blob-01021b5d-6e69-4335-e7ff-bcfcca88df36",
-=======
-      "RequestUri": "https://seandevtest.blob.core.windows.net/test-container-6e42b8ae-ddd7-a8f0-8830-14959c05b679/test-blob-01021b5d-6e69-4335-e7ff-bcfcca88df36",
->>>>>>> bb257be6
-      "RequestMethod": "PUT",
-      "RequestHeaders": {
-        "Authorization": "Sanitized",
-        "Content-Length": "1024",
-<<<<<<< HEAD
-        "traceparent": "00-cc96958e0a44f646bdc25fedc781f79a-6a74bb814566de48-00",
-        "User-Agent": [
-          "azsdk-net-Storage.Blobs/12.5.0-dev.20200402.1",
-=======
-        "traceparent": "00-0091a726567b6747a8b51531e8c051be-341dc2f3e3c11a4c-00",
-        "User-Agent": [
-          "azsdk-net-Storage.Blobs/12.5.0-dev.20200326.1",
->>>>>>> bb257be6
-          "(.NET Core 4.6.28325.01; Microsoft Windows 10.0.18362 )"
-        ],
-        "x-ms-blob-type": "BlockBlob",
-        "x-ms-client-request-id": "b1299da2-2bdd-dfda-d7e4-ce93a8407e07",
-<<<<<<< HEAD
-        "x-ms-date": "Thu, 02 Apr 2020 23:48:55 GMT",
-=======
-        "x-ms-date": "Thu, 26 Mar 2020 20:43:17 GMT",
->>>>>>> bb257be6
-        "x-ms-return-client-request-id": "true",
-        "x-ms-version": "2019-12-12"
-      },
-      "RequestBody": "l2V8UPlR5gZfnF\u002BMNRiIiWWQCq1Pl0WqFsd9kuE/d2BK/iFVrCWICzX8os0PqA7OdzKXOn0y5/8g0Tkx1FMkHyT\u002BQjb3Mt0/CP54U/V3m225rhuvqD3jGBchNNrrVjfh14KoEGbX10RUVzJ\u002BupQKqDbMdyY4dXbnGykf1f4CU7HHlntzz4oG4tfWWlAKZF2DF4yjH94RqWILwfU8twFGUgSAtiMYl9msxZVOYRsm3LbMm75xXzPStu0ZZw2VyirVjwhMia06aoCz91lJwkdH5eQ\u002BcBtD1fPQrgA2/i/LFvtqeNIS2VMIkTA\u002BvWfaiPSl0oEpVlkOkrkVe9utA2xQ6OFe30l0NAuRNd7qBReL9iUMkSytob\u002BiW\u002BYY/V53W47E7dWGe6mqMJ52mCB6I42iiYW2oXI/okYhvINjXDatGdpQJhdBBXp7YWCONwmfJzdYdnTYwbkbhUqPZb8mR9RoyX5FKv12YIMKOkASsWo8gpRLCubC1FchNKDMsqC7VRmMJW6LWf054hXwzod5CdPgU\u002BMq2j3tpfQmJPVdqa7jT\u002BQmhYv8sSiXEijQ0QbQpyvN7F\u002B9kHvcnoB6ZDQI3DhnDH6iU4NH46G6kscVHdTuVX3Kj71OJr5pSucLgkz0jzXvaMSHLlSnhQi9A/2zxoCriw62PUx7Gea/OQibPGFUxQOSJrQPZicpIgq0kSLAtYNnX/Y\u002BPVHoc0/ex/RLC0inaD36IaDLnCXmjRtCxojD/oOFNNxqFoexqbJlMZ4y3hfBDSjlxpTim8PRV7A2pq3HGshwxtZsPFK1SXfuZmuGs64DgLlf3jjvopkZmb7XegMFnRfVwhhAVdDVL30d9DRYS6MBMybzZzuQgSM9U6KT3s5z6chTsPGWwyroiq670q5kwE4b1UfcETXbRUD0AgItQlGuqQpsBJqxa2/8Ct2M1a912ZJUeAmHltiSeGuxosAnukddDSij\u002BLyzaWrX4AZYTnCRfylw2cpIJxIy2YwvAMmv1E\u002BVL8eG0eDVoA6er7XROin6HyKWt\u002BF9FeUVcR8wg2mhKAy3wh\u002BoC65Imji7qXhcYZ5iNOCmGBxuFxricF/BpRyk/YapGngJUhR0TR2pwWttuBCAzU\u002BI\u002Bg/wSKoFxppOh/QbF6vxs0clWeLMMsv\u002BxVaudLdPQNjNGwJ3udHNBIx6JcYojaq/fAXJWnRsvMhE8YNUV1Hi/0YcTfupefp1WFRWUgwE1jer7viyhuVjYV86M8dOea06lyZ/DECvFgIKUwIfFmq8PxtLqWhZL3hguOybbkYyJ96nG7rlhMr3\u002B9f1pzLjQ0r0fvSsAtBE4WetH1NTE6i72CsjePuw1rpQU62RY4hFfXShp/BShiUOYg==",
-      "StatusCode": 201,
-      "ResponseHeaders": {
-        "Content-Length": "0",
-        "Content-MD5": "9hX3OjJzpPGoSSUEmX2qjA==",
-<<<<<<< HEAD
-        "Date": "Thu, 02 Apr 2020 23:48:53 GMT",
-        "ETag": "\u00220x8D7D760675E4702\u0022",
-        "Last-Modified": "Thu, 02 Apr 2020 23:48:54 GMT",
-=======
-        "Date": "Thu, 26 Mar 2020 20:43:18 GMT",
-        "ETag": "\u00220x8D7D1C65094AF57\u0022",
-        "Last-Modified": "Thu, 26 Mar 2020 20:43:18 GMT",
->>>>>>> bb257be6
-        "Server": [
-          "Windows-Azure-Blob/1.0",
-          "Microsoft-HTTPAPI/2.0"
-        ],
-        "x-ms-client-request-id": "b1299da2-2bdd-dfda-d7e4-ce93a8407e07",
-        "x-ms-content-crc64": "uwVfmbwZ07s=",
-<<<<<<< HEAD
-        "x-ms-request-id": "8e915e66-c01e-0044-5049-09c79f000000",
-=======
-        "x-ms-request-id": "53260ebc-601e-0039-08af-034aae000000",
->>>>>>> bb257be6
-        "x-ms-request-server-encrypted": "true",
-        "x-ms-version": "2019-12-12"
-      },
-      "ResponseBody": []
-    },
-    {
-<<<<<<< HEAD
-      "RequestUri": "https://seanmcccanary.blob.core.windows.net/test-container-6e42b8ae-ddd7-a8f0-8830-14959c05b679/test-blob-01021b5d-6e69-4335-e7ff-bcfcca88df36",
-      "RequestMethod": "GET",
-      "RequestHeaders": {
-        "Authorization": "Sanitized",
-        "traceparent": "00-2613548d51f45443b4ca5c1ffa106509-3264e241c9f9954f-00",
-        "User-Agent": [
-          "azsdk-net-Storage.Blobs/12.5.0-dev.20200402.1",
-          "(.NET Core 4.6.28325.01; Microsoft Windows 10.0.18362 )"
-        ],
-        "x-ms-client-request-id": "5fe241e7-a20f-1563-3788-26071c3b9658",
-        "x-ms-date": "Thu, 02 Apr 2020 23:48:55 GMT",
-        "x-ms-range": "bytes=0-",
-=======
-      "RequestUri": "https://seandevtest.blob.core.windows.net/test-container-6e42b8ae-ddd7-a8f0-8830-14959c05b679/test-blob-01021b5d-6e69-4335-e7ff-bcfcca88df36",
-      "RequestMethod": "GET",
-      "RequestHeaders": {
-        "Authorization": "Sanitized",
-        "traceparent": "00-6e8900b8cf55e744b98b44c93a65bf7c-63f0af11dd938147-00",
-        "User-Agent": [
-          "azsdk-net-Storage.Blobs/12.5.0-dev.20200326.1",
-          "(.NET Core 4.6.28325.01; Microsoft Windows 10.0.18362 )"
-        ],
-        "x-ms-client-request-id": "5fe241e7-a20f-1563-3788-26071c3b9658",
-        "x-ms-date": "Thu, 26 Mar 2020 20:43:17 GMT",
->>>>>>> bb257be6
-        "x-ms-return-client-request-id": "true",
-        "x-ms-version": "2019-12-12"
-      },
-      "RequestBody": null,
-      "StatusCode": 200,
-      "ResponseHeaders": {
-        "Accept-Ranges": "bytes",
-        "Content-Length": "1024",
-        "Content-MD5": "9hX3OjJzpPGoSSUEmX2qjA==",
-        "Content-Type": "application/octet-stream",
-<<<<<<< HEAD
-        "Date": "Thu, 02 Apr 2020 23:48:53 GMT",
-        "ETag": "\u00220x8D7D760675E4702\u0022",
-        "Last-Modified": "Thu, 02 Apr 2020 23:48:54 GMT",
-=======
-        "Date": "Thu, 26 Mar 2020 20:43:18 GMT",
-        "ETag": "\u00220x8D7D1C65094AF57\u0022",
-        "Last-Modified": "Thu, 26 Mar 2020 20:43:18 GMT",
->>>>>>> bb257be6
-        "Server": [
-          "Windows-Azure-Blob/1.0",
-          "Microsoft-HTTPAPI/2.0"
-        ],
-<<<<<<< HEAD
-        "x-ms-blob-content-md5": "9hX3OjJzpPGoSSUEmX2qjA==",
-        "x-ms-blob-type": "BlockBlob",
-        "x-ms-client-request-id": "5fe241e7-a20f-1563-3788-26071c3b9658",
-        "x-ms-creation-time": "Thu, 02 Apr 2020 23:48:54 GMT",
-        "x-ms-lease-state": "available",
-        "x-ms-lease-status": "unlocked",
-        "x-ms-request-id": "8e915e69-c01e-0044-5349-09c79f000000",
-=======
-        "x-ms-blob-type": "BlockBlob",
-        "x-ms-client-request-id": "5fe241e7-a20f-1563-3788-26071c3b9658",
-        "x-ms-creation-time": "Thu, 26 Mar 2020 20:43:18 GMT",
-        "x-ms-lease-state": "available",
-        "x-ms-lease-status": "unlocked",
-        "x-ms-request-id": "53260ece-601e-0039-1aaf-034aae000000",
->>>>>>> bb257be6
-        "x-ms-server-encrypted": "true",
-        "x-ms-version": "2019-12-12"
-      },
-      "ResponseBody": "l2V8UPlR5gZfnF\u002BMNRiIiWWQCq1Pl0WqFsd9kuE/d2BK/iFVrCWICzX8os0PqA7OdzKXOn0y5/8g0Tkx1FMkHyT\u002BQjb3Mt0/CP54U/V3m225rhuvqD3jGBchNNrrVjfh14KoEGbX10RUVzJ\u002BupQKqDbMdyY4dXbnGykf1f4CU7HHlntzz4oG4tfWWlAKZF2DF4yjH94RqWILwfU8twFGUgSAtiMYl9msxZVOYRsm3LbMm75xXzPStu0ZZw2VyirVjwhMia06aoCz91lJwkdH5eQ\u002BcBtD1fPQrgA2/i/LFvtqeNIS2VMIkTA\u002BvWfaiPSl0oEpVlkOkrkVe9utA2xQ6OFe30l0NAuRNd7qBReL9iUMkSytob\u002BiW\u002BYY/V53W47E7dWGe6mqMJ52mCB6I42iiYW2oXI/okYhvINjXDatGdpQJhdBBXp7YWCONwmfJzdYdnTYwbkbhUqPZb8mR9RoyX5FKv12YIMKOkASsWo8gpRLCubC1FchNKDMsqC7VRmMJW6LWf054hXwzod5CdPgU\u002BMq2j3tpfQmJPVdqa7jT\u002BQmhYv8sSiXEijQ0QbQpyvN7F\u002B9kHvcnoB6ZDQI3DhnDH6iU4NH46G6kscVHdTuVX3Kj71OJr5pSucLgkz0jzXvaMSHLlSnhQi9A/2zxoCriw62PUx7Gea/OQibPGFUxQOSJrQPZicpIgq0kSLAtYNnX/Y\u002BPVHoc0/ex/RLC0inaD36IaDLnCXmjRtCxojD/oOFNNxqFoexqbJlMZ4y3hfBDSjlxpTim8PRV7A2pq3HGshwxtZsPFK1SXfuZmuGs64DgLlf3jjvopkZmb7XegMFnRfVwhhAVdDVL30d9DRYS6MBMybzZzuQgSM9U6KT3s5z6chTsPGWwyroiq670q5kwE4b1UfcETXbRUD0AgItQlGuqQpsBJqxa2/8Ct2M1a912ZJUeAmHltiSeGuxosAnukddDSij\u002BLyzaWrX4AZYTnCRfylw2cpIJxIy2YwvAMmv1E\u002BVL8eG0eDVoA6er7XROin6HyKWt\u002BF9FeUVcR8wg2mhKAy3wh\u002BoC65Imji7qXhcYZ5iNOCmGBxuFxricF/BpRyk/YapGngJUhR0TR2pwWttuBCAzU\u002BI\u002Bg/wSKoFxppOh/QbF6vxs0clWeLMMsv\u002BxVaudLdPQNjNGwJ3udHNBIx6JcYojaq/fAXJWnRsvMhE8YNUV1Hi/0YcTfupefp1WFRWUgwE1jer7viyhuVjYV86M8dOea06lyZ/DECvFgIKUwIfFmq8PxtLqWhZL3hguOybbkYyJ96nG7rlhMr3\u002B9f1pzLjQ0r0fvSsAtBE4WetH1NTE6i72CsjePuw1rpQU62RY4hFfXShp/BShiUOYg=="
-    },
-    {
-<<<<<<< HEAD
-      "RequestUri": "https://seanmcccanary.blob.core.windows.net/test-container-6e42b8ae-ddd7-a8f0-8830-14959c05b679?restype=container",
+      "ResponseBody": "7xhzn1J5PgqokOpEQlXYqiE4ay3rjSInQ9tMJ523ZMYFgWi7APJd0/bhaoqrG3KHKjeW7dTNh2H1TFt3LBZs8SwkPsHtHKkv2pc2CSOYeyhoxf1lIXbyN/kGxrSW5qbgdXhdh9yxmQ6OZhM8ln49XNAzDmYYBtC2MQfH5lb0mPPwVpSrO/NLtivv17pitaF7yWnjY9hAx26np1XV6rO3mc4fS0DqkiHc51g7KS4WU3tmTB3sEDUbsI4lA5Oddsx4Nz7rQ2pgkTZHB3t/BZ1AkFTab52WyoiYA5qxxI6OPnGLw/LwKw8RBbvmpAm6m6vx5HM/wwYu4Wy2UkDPr8youcgK9EKrUGVEyGnhryZ\u002B3mfvwOAbT3tqXOGGOtjPQVbvPutBsKdpRpQN\u002BvudTTFGN3PY4O7sjGpNn5dgJRWMdIYT8nE7PS7AhXpLDVR/zQ\u002BvPwJk92FnA7GA9BAPCSF\u002BgYV0iVrAC/pFGFt0oH8WzdKIseUTKH0lq\u002B6/ukkesHxYzIzOC0O07jQIH94G8mIyaiY\u002Bh1g7a1gHT91sAVCwJ2jeG9TzR8KO08KwCgmeH7mLjVAi3ygkHWAzxrtmSO3jV/h2J9aOPiJkr7SVimFPaDAk4HT/jkc/uv5zwIAGKIvVzbIRKPfi/U4tvS90jpL/412LQWd45MmwNm3YGn6iXocowL2uPkA4QuMl0dAXyytsdNwieuYjXOnpYPKKCeLQi1\u002BnS87UUaUdU/\u002BEUxL4mGpBa6ahgOOhBWTUxN5OrjgAVEZxb39dlyI3BCfnngnW8ceHSJ48Lwt7BkZp/4zGz6TGhP7Lhinr49ODanu8umZa/dIWx2WawyU69mk585iVcDWCIBoLC2qenGXKuMWQvkzgDgK6sAg/LMDYkZDAse877vlFOZlLT/JneCoA0AtgqjcdWOSV28AtQ/RZMnna3up1jsrLSoWylL8PUjfdPly1d\u002BZZolkKpRI5GPWl8Rx4jZpAikFAlWCyasMlhomIUAWYpLuTgTuRaui4kjGPDKOilsSdnLQadOKGpziV5R\u002BIscjwDU1h5Qxerx9ZiAIuIl4gg/DE6rNQfTDYDdoD/IXJL\u002BFpnv5WQLG4P\u002B2UwevfV4TZdGEvxMYVn5AcidcyW7Oaj1khxYRfykI\u002BDKvGvLxF\u002BLVVKYcjmmsaVP5uObfZhuM5\u002BTGRvZL/eqoe8LcbTuLT15Ai3DIsdvXuB3GF8ZGLZYbHjMOKszojVq/cBamz/gUbmmEmt6mxDYM8o7YheYgZkooxVMIfSCRV/4aDT3FLOwhralYvZa7cFn5AThCEAdwmw3IfgapC\u002B1I90bcjLb4R8GettQ8y6S3cVT1E3/kU0f2qXIv/LLpeKW4E8pP2uQ=="
+    },
+    {
+      "RequestUri": "https://seanmcccanary.blob.core.windows.net/test-container-00af8aeb-0f6b-5df7-4b8f-553243e3a268?restype=container",
       "RequestMethod": "DELETE",
       "RequestHeaders": {
         "Authorization": "Sanitized",
-        "traceparent": "00-9ab04427d10dc74096313e21ca73a393-1498ee9e009e9c4f-00",
-        "User-Agent": [
-          "azsdk-net-Storage.Blobs/12.5.0-dev.20200402.1",
-          "(.NET Core 4.6.28325.01; Microsoft Windows 10.0.18362 )"
-        ],
-        "x-ms-client-request-id": "67ac760e-1f5d-3cf7-0220-476c40599ed3",
-        "x-ms-date": "Thu, 02 Apr 2020 23:48:55 GMT",
-=======
-      "RequestUri": "https://seandevtest.blob.core.windows.net/test-container-6e42b8ae-ddd7-a8f0-8830-14959c05b679?restype=container",
-      "RequestMethod": "DELETE",
-      "RequestHeaders": {
-        "Authorization": "Sanitized",
-        "traceparent": "00-88c067dcd251824d80ed06dd60f572f0-9ad5adb471d72a4a-00",
-        "User-Agent": [
-          "azsdk-net-Storage.Blobs/12.5.0-dev.20200326.1",
-          "(.NET Core 4.6.28325.01; Microsoft Windows 10.0.18362 )"
-        ],
-        "x-ms-client-request-id": "67ac760e-1f5d-3cf7-0220-476c40599ed3",
-        "x-ms-date": "Thu, 26 Mar 2020 20:43:17 GMT",
->>>>>>> bb257be6
+        "traceparent": "00-5f780422593e284b8e2d16345aaeff2f-5a7b30ae8f0c2d4e-00",
+        "User-Agent": [
+          "azsdk-net-Storage.Blobs/12.5.0-dev.20200403.1",
+          "(.NET Core 4.6.28325.01; Microsoft Windows 10.0.18362 )"
+        ],
+        "x-ms-client-request-id": "469d4282-a4b0-b908-0ab9-97a584b5a402",
+        "x-ms-date": "Sat, 04 Apr 2020 01:47:28 GMT",
         "x-ms-return-client-request-id": "true",
         "x-ms-version": "2019-12-12"
       },
@@ -488,33 +284,20 @@
       "StatusCode": 202,
       "ResponseHeaders": {
         "Content-Length": "0",
-<<<<<<< HEAD
-        "Date": "Thu, 02 Apr 2020 23:48:53 GMT",
-=======
-        "Date": "Thu, 26 Mar 2020 20:43:18 GMT",
->>>>>>> bb257be6
-        "Server": [
-          "Windows-Azure-Blob/1.0",
-          "Microsoft-HTTPAPI/2.0"
-        ],
-        "x-ms-client-request-id": "67ac760e-1f5d-3cf7-0220-476c40599ed3",
-<<<<<<< HEAD
-        "x-ms-request-id": "8e915e6a-c01e-0044-5449-09c79f000000",
-        "x-ms-version": "2019-12-12"
-=======
-        "x-ms-request-id": "53260edd-601e-0039-29af-034aae000000",
-        "x-ms-version": "2019-07-07"
->>>>>>> bb257be6
+        "Date": "Sat, 04 Apr 2020 01:47:28 GMT",
+        "Server": [
+          "Windows-Azure-Blob/1.0",
+          "Microsoft-HTTPAPI/2.0"
+        ],
+        "x-ms-client-request-id": "469d4282-a4b0-b908-0ab9-97a584b5a402",
+        "x-ms-request-id": "1aa02149-e01e-0088-3222-0aa8a9000000",
+        "x-ms-version": "2019-12-12"
       },
       "ResponseBody": []
     }
   ],
   "Variables": {
-    "RandomSeed": "1933810664",
-<<<<<<< HEAD
+    "RandomSeed": "1243863380",
     "Storage_TestConfigDefault": "ProductionTenant\nseanmcccanary\nU2FuaXRpemVk\nhttps://seanmcccanary.blob.core.windows.net\nhttps://seanmcccanary.file.core.windows.net\nhttps://seanmcccanary.queue.core.windows.net\nhttps://seanmcccanary.table.core.windows.net\n\n\n\n\nhttps://seanmcccanary-secondary.blob.core.windows.net\nhttps://seanmcccanary-secondary.file.core.windows.net\nhttps://seanmcccanary-secondary.queue.core.windows.net\nhttps://seanmcccanary-secondary.table.core.windows.net\n\nSanitized\n\n\nCloud\nBlobEndpoint=https://seanmcccanary.blob.core.windows.net/;QueueEndpoint=https://seanmcccanary.queue.core.windows.net/;FileEndpoint=https://seanmcccanary.file.core.windows.net/;BlobSecondaryEndpoint=https://seanmcccanary-secondary.blob.core.windows.net/;QueueSecondaryEndpoint=https://seanmcccanary-secondary.queue.core.windows.net/;FileSecondaryEndpoint=https://seanmcccanary-secondary.file.core.windows.net/;AccountName=seanmcccanary;AccountKey=Sanitized\nseanscope1"
-=======
-    "Storage_TestConfigDefault": "ProductionTenant\nseandevtest\nU2FuaXRpemVk\nhttps://seandevtest.blob.core.windows.net\nhttps://seandevtest.file.core.windows.net\nhttps://seandevtest.queue.core.windows.net\nhttps://seandevtest.table.core.windows.net\n\n\n\n\nhttps://seandevtest-secondary.blob.core.windows.net\nhttps://seandevtest-secondary.file.core.windows.net\nhttps://seandevtest-secondary.queue.core.windows.net\nhttps://seandevtest-secondary.table.core.windows.net\n\nSanitized\n\n\nCloud\nBlobEndpoint=https://seandevtest.blob.core.windows.net/;QueueEndpoint=https://seandevtest.queue.core.windows.net/;FileEndpoint=https://seandevtest.file.core.windows.net/;BlobSecondaryEndpoint=https://seandevtest-secondary.blob.core.windows.net/;QueueSecondaryEndpoint=https://seandevtest-secondary.queue.core.windows.net/;FileSecondaryEndpoint=https://seandevtest-secondary.file.core.windows.net/;AccountName=seandevtest;AccountKey=Sanitized\nseanscope1"
->>>>>>> bb257be6
   }
 }