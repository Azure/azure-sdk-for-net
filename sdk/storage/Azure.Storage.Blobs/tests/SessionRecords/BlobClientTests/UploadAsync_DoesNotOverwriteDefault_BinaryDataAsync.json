﻿{
  "Entries": [
    {
      "RequestUri": "https://kasoboltest.blob.core.windows.net/test-container-fb20533c-b552-eb99-364b-6de9ddb98400?restype=container",
      "RequestMethod": "PUT",
      "RequestHeaders": {
        "Accept": "application/xml",
        "Authorization": "Sanitized",
        "traceparent": "00-e1c4a6211f19ca47a6b5dfb0afa3cd9c-3f66d661d94aaf48-00",
        "User-Agent": "azsdk-net-Storage.Blobs/12.9.0-alpha.20210304.1 (.NET Framework 4.8.4300.0; Microsoft Windows 10.0.19042 )",
        "x-ms-blob-public-access": "container",
        "x-ms-client-request-id": "b953f8df-bcc7-7936-3f31-157a7e15a9c4",
        "x-ms-date": "Fri, 05 Mar 2021 06:44:11 GMT",
        "x-ms-return-client-request-id": "true",
<<<<<<< HEAD
        "x-ms-version": "2020-12-06"
=======
        "x-ms-version": "2021-02-12"
>>>>>>> 7e782c87
      },
      "RequestBody": null,
      "StatusCode": 201,
      "ResponseHeaders": {
        "Content-Length": "0",
        "Date": "Fri, 05 Mar 2021 06:44:10 GMT",
        "ETag": "\"0x8D8DFA2156F975B\"",
        "Last-Modified": "Fri, 05 Mar 2021 06:44:11 GMT",
        "Server": "Windows-Azure-Blob/1.0 Microsoft-HTTPAPI/2.0",
        "x-ms-client-request-id": "b953f8df-bcc7-7936-3f31-157a7e15a9c4",
        "x-ms-request-id": "1c6fe349-d01e-0045-2c8a-118962000000",
<<<<<<< HEAD
        "x-ms-version": "2020-12-06"
=======
        "x-ms-version": "2021-02-12"
>>>>>>> 7e782c87
      },
      "ResponseBody": []
    },
    {
      "RequestUri": "https://kasoboltest.blob.core.windows.net/test-container-fb20533c-b552-eb99-364b-6de9ddb98400/test-blob-fb2b6b29-3c98-cbd0-d232-7fdde1169e42",
      "RequestMethod": "PUT",
      "RequestHeaders": {
        "Accept": "application/xml",
        "Authorization": "Sanitized",
        "Content-Length": "1024",
        "Content-Type": "application/octet-stream",
        "If-None-Match": "*",
        "traceparent": "00-254491692747cc4886edfb69c6765e6a-39576d5fd2491748-00",
        "User-Agent": "azsdk-net-Storage.Blobs/12.9.0-alpha.20210304.1 (.NET Framework 4.8.4300.0; Microsoft Windows 10.0.19042 )",
        "x-ms-blob-type": "BlockBlob",
        "x-ms-client-request-id": "39b6a36f-120f-e300-3941-dd079ad330a9",
        "x-ms-date": "Fri, 05 Mar 2021 06:44:11 GMT",
        "x-ms-return-client-request-id": "true",
<<<<<<< HEAD
        "x-ms-version": "2020-12-06"
=======
        "x-ms-version": "2021-02-12"
>>>>>>> 7e782c87
      },
      "RequestBody": "q0MJ5WbLOX6NqnHvWwZvZswOWeHIpJGjJ4fnlDxYlymS0887DMReXjKtbu3L4XDMwxkR0ry8eQayZr3e46RBNBNHXIc2M1oHsPuuGzaj10YXG9EjRsVs1VnIiaUGf3qOaznag4TolZC+CSHADl3QDo52x8jTHe1O24cubqm0ATGBIK/8yFTCL4VAZT2jq8f793oXkLixu05LjKj9uSbmCQjwP+6t1EY6tJdCkriwqi+/MnYunXF5z2RhsDyrxXVfWls0smzZTiM03NsgbymVmuF4PYevuGyXd2+JTCMKju8i4zddfPjD5uRT+cGVWWA7zBVaM4ftr6LunTv8TwL/Kk3s/YvxOB7ptFajXL6rAR4PTn8Nr1tnNDSVbt+9x5fiVM9zqFvUSZT3cX4wSlPkQ5sd7ACC8XrxhchXW8k/K+2/wQfuN1jCOgXrFj7dNurgsSpDoNuXX2JUgiOSfO3Kt0WQcYlL9QxCWrH7lto8E07ed6qe+4sSKGGkmrU1L70XIV/4TMVhlLweAUUpm8mIF27VtAVDLLu5fkknplpWDSvz43V7Q8aJfeLuf/lG6IyYHIJHX3q30/WjP858Oe5hx/QZNbdTDNOnTDcjVazCcpa8j4rYD62wOw+A1wT4DUPzjLgFLLLURA+unxNDlH5I4cw3v6pjiLdGafqo0zXPrj/zL8jzvEbj50p6KXCabKeRN/Y3wU2ZkAQAvsO4LHDa3vHUUGS2VCSGVNdf6F9HrPxSFpw+l+3xWp/E8/6CK7vaoEp+xhxD2uLRsWx2OaeluRHGZRXUm0cE4vbE8mEmAykchUgUyObgDzu6bOaAeyH3HjrsvMWlBQQDeuMmfuiAq61DWbNfkPAr5lbZGi9gg2fVzNMnOUdjd39DEE0CupBTOcA4PCFtl45JwNVvy+vVovd7ULEVWXJl4OIzHICiKCzFhuBuJ0ZGZzVF3Xhy9KuUbW1WhmnePd9O0lw/OnsOppipqUQLZ3uwNel80Hz58+s2n64STKLC5kgBH1TpBiy5NjbgyEpmiAbyplGAYm1jVN5wCJvM+1r258L8CUcmxi68w5lFGSuhzxaoH6VQQoTbnsp2eP6R7Drc6uGHan++zN8iw57UHTuzzziEJNy0paQ+IWt8sE0wKtZeaS5KGmWW6VPGLn7mBoCPwqnGDMdeJ0U8SUkTQRyR8ZjHdbQMaLXT7juJ7nYlVxrr7e2kah0PAELpDdAbg6c3NT3lHpHLglnz8h6L1TnPFvEvKFQu7Id7uHVyI1rkt2uUUrk5QDmIH2uTsHf/gysIGvff7FpTCEi1amUcWF//Dzqz94OAlda3pgjomzwQezVKaQhjBcsQQUlwg9XUbMYLlKE8S4uoiA==",
      "StatusCode": 201,
      "ResponseHeaders": {
        "Content-Length": "0",
        "Content-MD5": "gR/wVwbiKZiEyL/M/7JUgw==",
        "Date": "Fri, 05 Mar 2021 06:44:10 GMT",
        "ETag": "\"0x8D8DFA21579B63D\"",
        "Last-Modified": "Fri, 05 Mar 2021 06:44:11 GMT",
        "Server": "Windows-Azure-Blob/1.0 Microsoft-HTTPAPI/2.0",
        "x-ms-client-request-id": "39b6a36f-120f-e300-3941-dd079ad330a9",
        "x-ms-content-crc64": "FNfV9J83saI=",
        "x-ms-request-id": "1c6fe369-d01e-0045-488a-118962000000",
        "x-ms-request-server-encrypted": "true",
<<<<<<< HEAD
        "x-ms-version": "2020-12-06"
=======
        "x-ms-version": "2021-02-12"
>>>>>>> 7e782c87
      },
      "ResponseBody": []
    },
    {
      "RequestUri": "https://kasoboltest.blob.core.windows.net/test-container-fb20533c-b552-eb99-364b-6de9ddb98400/test-blob-fb2b6b29-3c98-cbd0-d232-7fdde1169e42",
      "RequestMethod": "PUT",
      "RequestHeaders": {
        "Accept": "application/xml",
        "Authorization": "Sanitized",
        "Content-Length": "1024",
        "Content-Type": "application/octet-stream",
        "If-None-Match": "*",
        "traceparent": "00-0546d02b864b9349ac02f88a1c8c2bcd-36701ffd1556e64e-00",
        "User-Agent": "azsdk-net-Storage.Blobs/12.9.0-alpha.20210304.1 (.NET Framework 4.8.4300.0; Microsoft Windows 10.0.19042 )",
        "x-ms-blob-type": "BlockBlob",
        "x-ms-client-request-id": "341f6d32-1422-01cd-e838-4cd528870fb0",
        "x-ms-date": "Fri, 05 Mar 2021 06:44:11 GMT",
        "x-ms-return-client-request-id": "true",
<<<<<<< HEAD
        "x-ms-version": "2020-12-06"
=======
        "x-ms-version": "2021-02-12"
>>>>>>> 7e782c87
      },
      "RequestBody": "ouCDQt6GvtfdZN7mo5rXtPiXzajVbnlyIEMLEI1lcdG+hjAO01kr6OTfXKo0GkCfaigOAwWI1DNnESGaeq5Kd/MMKBxqyOGebOTD9hLOPgYDa6VkV27MNrL8p8I3kW42leW2J/EjNaFGb5YhxN0gmNIblg4I5R+FQPFqbSEfZtt2jWEtFxYU4DYEHufXqnHU3A7vHPpfLa/FMef/ucd/Jwi7qjd88oC7BrXXBMc3rpWAlZATMErgFmCxaOYvFCduhPffG/86V+mOMxVEhyjojYNRfyM2bPa+25TWy4qZjPKOaYDPWJKVRT2nhPw0m443yNpj3ZQDNxcAIUBrY4xf9KYjth6oGTXwvDnmj+f5iUAGnwOvNq9dijFozzdSKuKxR5BWEOVvj6+lciFbHagwBpcAZcSIsL33xivtQEn+npFXNEhXo3halg9UCcOOAm2JOMifUsUeKJfSXkq5gU9lp9SPA+lf2GIepc60NKb6acS+ZAiAXkzMOQuwhUQuoRTA7mLv/v6DKV9mga32afPx2PWG+x1H5EiHwsrdrlMe7wO680ZDCmrFOjuoGt2f1c8Yv61PqKb3eQkZZzs0pnoLSJGpPHWtrc2LwMDinspr6O36xe6mzkddw3o8KaMukJTAnNJM9plaahLfw+flFdo+rn5OOuGLZXlJS3n6cIMqXC8sIQH4HvJTn1rcxgtgeK6f/nok31azNTdZA6ogX/qOtWa3ufPZRpCM+5qGr55t6dPKW3IIBX3ZeOzKnhtIMkBgTRGkqL66xrfqmOS8LIWY6xrWVQSHhrDp3kAHDqh0Q8hZJWGNyUAVEJS7Hm2YHExmMbMBcd082Mdgusl+s7cPdVQbYgcjCyHZwUVvzGdDUcH0oN30c9LrHUyaLA92l13drKgYfbpEQiWRKK+XzQxfHWkIiRLZGgKBL0S6id8SYirnkiC/KtMHr163YksjU1BAOw6lbg1KA5Gml011irlGf8WEsDvsoPOVANq0Ibe3Xtz0ek7QbPMdnY6OGZOGkSWkceOFn6MVU5saEG4zluHa7zlxgBBrdhLSZhKsXoZgD2+1D7DUMb443yaytVyF6getsypaFRAUOfrRsziQaPUUugD+foYwBr16OKHpuMC1THwL/6pcBvleoNa1An6Gp3cxnvtbhmyBfK1s39xvK4A6G2a8hWlKt7MHoN2vegM+9JAqtxnFWcYQioL87yYc7nRVe+YYySIN5+ZHVOaO0QGqLutMRXRndcKfrPrnTsiM6rFpWf8cJipuHNAzfQTggbiAUcE70Kn/7gYkeB0nJpgeumk0JHcCjgfA3SmkM/e9vypCZvwGUBoIamv4964NRvY3FMKbq11AfcO6e/KAW7oOZg==",
      "StatusCode": 409,
      "ResponseHeaders": {
        "Content-Length": "220",
        "Content-Type": "application/xml",
        "Date": "Fri, 05 Mar 2021 06:44:10 GMT",
        "Server": "Windows-Azure-Blob/1.0 Microsoft-HTTPAPI/2.0",
        "x-ms-client-request-id": "341f6d32-1422-01cd-e838-4cd528870fb0",
        "x-ms-error-code": "BlobAlreadyExists",
        "x-ms-request-id": "1c6fe387-d01e-0045-638a-118962000000",
<<<<<<< HEAD
        "x-ms-version": "2020-12-06"
=======
        "x-ms-version": "2021-02-12"
>>>>>>> 7e782c87
      },
      "ResponseBody": [
        "﻿<?xml version=\"1.0\" encoding=\"utf-8\"?><Error><Code>BlobAlreadyExists</Code><Message>The specified blob already exists.\n",
        "RequestId:1c6fe387-d01e-0045-638a-118962000000\n",
        "Time:2021-03-05T06:44:11.1446802Z</Message></Error>"
      ]
    },
    {
      "RequestUri": "https://kasoboltest.blob.core.windows.net/test-container-fb20533c-b552-eb99-364b-6de9ddb98400?restype=container",
      "RequestMethod": "DELETE",
      "RequestHeaders": {
        "Accept": "application/xml",
        "Authorization": "Sanitized",
        "traceparent": "00-7b64d0483f1e094498c11b65f7c243cd-19e2e2f54e92ff4a-00",
        "User-Agent": "azsdk-net-Storage.Blobs/12.9.0-alpha.20210304.1 (.NET Framework 4.8.4300.0; Microsoft Windows 10.0.19042 )",
        "x-ms-client-request-id": "ed4d5bc7-da9b-a444-26e3-d664cb9427a4",
        "x-ms-date": "Fri, 05 Mar 2021 06:44:11 GMT",
        "x-ms-return-client-request-id": "true",
<<<<<<< HEAD
        "x-ms-version": "2020-12-06"
=======
        "x-ms-version": "2021-02-12"
>>>>>>> 7e782c87
      },
      "RequestBody": null,
      "StatusCode": 202,
      "ResponseHeaders": {
        "Content-Length": "0",
        "Date": "Fri, 05 Mar 2021 06:44:10 GMT",
        "Server": "Windows-Azure-Blob/1.0 Microsoft-HTTPAPI/2.0",
        "x-ms-client-request-id": "ed4d5bc7-da9b-a444-26e3-d664cb9427a4",
        "x-ms-request-id": "1c6fe3ad-d01e-0045-048a-118962000000",
<<<<<<< HEAD
        "x-ms-version": "2020-12-06"
=======
        "x-ms-version": "2021-02-12"
>>>>>>> 7e782c87
      },
      "ResponseBody": []
    }
  ],
  "Variables": {
    "RandomSeed": "1109765602",
    "Storage_TestConfigDefault": "ProductionTenant\nkasoboltest\nU2FuaXRpemVk\nhttps://kasoboltest.blob.core.windows.net\nhttps://kasoboltest.file.core.windows.net\nhttps://kasoboltest.queue.core.windows.net\nhttps://kasoboltest.table.core.windows.net\n\n\n\n\nhttps://kasoboltest-secondary.blob.core.windows.net\nhttps://kasoboltest-secondary.file.core.windows.net\nhttps://kasoboltest-secondary.queue.core.windows.net\nhttps://kasoboltest-secondary.table.core.windows.net\n\nSanitized\n\n\nCloud\nBlobEndpoint=https://kasoboltest.blob.core.windows.net/;QueueEndpoint=https://kasoboltest.queue.core.windows.net/;FileEndpoint=https://kasoboltest.file.core.windows.net/;BlobSecondaryEndpoint=https://kasoboltest-secondary.blob.core.windows.net/;QueueSecondaryEndpoint=https://kasoboltest-secondary.queue.core.windows.net/;FileSecondaryEndpoint=https://kasoboltest-secondary.file.core.windows.net/;AccountName=kasoboltest;AccountKey=Kg==;\nencryptionScope\n\n"
  }
}<|MERGE_RESOLUTION|>--- conflicted
+++ resolved
@@ -12,11 +12,7 @@
         "x-ms-client-request-id": "b953f8df-bcc7-7936-3f31-157a7e15a9c4",
         "x-ms-date": "Fri, 05 Mar 2021 06:44:11 GMT",
         "x-ms-return-client-request-id": "true",
-<<<<<<< HEAD
-        "x-ms-version": "2020-12-06"
-=======
         "x-ms-version": "2021-02-12"
->>>>>>> 7e782c87
       },
       "RequestBody": null,
       "StatusCode": 201,
@@ -28,11 +24,7 @@
         "Server": "Windows-Azure-Blob/1.0 Microsoft-HTTPAPI/2.0",
         "x-ms-client-request-id": "b953f8df-bcc7-7936-3f31-157a7e15a9c4",
         "x-ms-request-id": "1c6fe349-d01e-0045-2c8a-118962000000",
-<<<<<<< HEAD
-        "x-ms-version": "2020-12-06"
-=======
         "x-ms-version": "2021-02-12"
->>>>>>> 7e782c87
       },
       "ResponseBody": []
     },
@@ -51,11 +43,7 @@
         "x-ms-client-request-id": "39b6a36f-120f-e300-3941-dd079ad330a9",
         "x-ms-date": "Fri, 05 Mar 2021 06:44:11 GMT",
         "x-ms-return-client-request-id": "true",
-<<<<<<< HEAD
-        "x-ms-version": "2020-12-06"
-=======
         "x-ms-version": "2021-02-12"
->>>>>>> 7e782c87
       },
       "RequestBody": "q0MJ5WbLOX6NqnHvWwZvZswOWeHIpJGjJ4fnlDxYlymS0887DMReXjKtbu3L4XDMwxkR0ry8eQayZr3e46RBNBNHXIc2M1oHsPuuGzaj10YXG9EjRsVs1VnIiaUGf3qOaznag4TolZC+CSHADl3QDo52x8jTHe1O24cubqm0ATGBIK/8yFTCL4VAZT2jq8f793oXkLixu05LjKj9uSbmCQjwP+6t1EY6tJdCkriwqi+/MnYunXF5z2RhsDyrxXVfWls0smzZTiM03NsgbymVmuF4PYevuGyXd2+JTCMKju8i4zddfPjD5uRT+cGVWWA7zBVaM4ftr6LunTv8TwL/Kk3s/YvxOB7ptFajXL6rAR4PTn8Nr1tnNDSVbt+9x5fiVM9zqFvUSZT3cX4wSlPkQ5sd7ACC8XrxhchXW8k/K+2/wQfuN1jCOgXrFj7dNurgsSpDoNuXX2JUgiOSfO3Kt0WQcYlL9QxCWrH7lto8E07ed6qe+4sSKGGkmrU1L70XIV/4TMVhlLweAUUpm8mIF27VtAVDLLu5fkknplpWDSvz43V7Q8aJfeLuf/lG6IyYHIJHX3q30/WjP858Oe5hx/QZNbdTDNOnTDcjVazCcpa8j4rYD62wOw+A1wT4DUPzjLgFLLLURA+unxNDlH5I4cw3v6pjiLdGafqo0zXPrj/zL8jzvEbj50p6KXCabKeRN/Y3wU2ZkAQAvsO4LHDa3vHUUGS2VCSGVNdf6F9HrPxSFpw+l+3xWp/E8/6CK7vaoEp+xhxD2uLRsWx2OaeluRHGZRXUm0cE4vbE8mEmAykchUgUyObgDzu6bOaAeyH3HjrsvMWlBQQDeuMmfuiAq61DWbNfkPAr5lbZGi9gg2fVzNMnOUdjd39DEE0CupBTOcA4PCFtl45JwNVvy+vVovd7ULEVWXJl4OIzHICiKCzFhuBuJ0ZGZzVF3Xhy9KuUbW1WhmnePd9O0lw/OnsOppipqUQLZ3uwNel80Hz58+s2n64STKLC5kgBH1TpBiy5NjbgyEpmiAbyplGAYm1jVN5wCJvM+1r258L8CUcmxi68w5lFGSuhzxaoH6VQQoTbnsp2eP6R7Drc6uGHan++zN8iw57UHTuzzziEJNy0paQ+IWt8sE0wKtZeaS5KGmWW6VPGLn7mBoCPwqnGDMdeJ0U8SUkTQRyR8ZjHdbQMaLXT7juJ7nYlVxrr7e2kah0PAELpDdAbg6c3NT3lHpHLglnz8h6L1TnPFvEvKFQu7Id7uHVyI1rkt2uUUrk5QDmIH2uTsHf/gysIGvff7FpTCEi1amUcWF//Dzqz94OAlda3pgjomzwQezVKaQhjBcsQQUlwg9XUbMYLlKE8S4uoiA==",
       "StatusCode": 201,
@@ -70,11 +58,7 @@
         "x-ms-content-crc64": "FNfV9J83saI=",
         "x-ms-request-id": "1c6fe369-d01e-0045-488a-118962000000",
         "x-ms-request-server-encrypted": "true",
-<<<<<<< HEAD
-        "x-ms-version": "2020-12-06"
-=======
         "x-ms-version": "2021-02-12"
->>>>>>> 7e782c87
       },
       "ResponseBody": []
     },
@@ -93,11 +77,7 @@
         "x-ms-client-request-id": "341f6d32-1422-01cd-e838-4cd528870fb0",
         "x-ms-date": "Fri, 05 Mar 2021 06:44:11 GMT",
         "x-ms-return-client-request-id": "true",
-<<<<<<< HEAD
-        "x-ms-version": "2020-12-06"
-=======
         "x-ms-version": "2021-02-12"
->>>>>>> 7e782c87
       },
       "RequestBody": "ouCDQt6GvtfdZN7mo5rXtPiXzajVbnlyIEMLEI1lcdG+hjAO01kr6OTfXKo0GkCfaigOAwWI1DNnESGaeq5Kd/MMKBxqyOGebOTD9hLOPgYDa6VkV27MNrL8p8I3kW42leW2J/EjNaFGb5YhxN0gmNIblg4I5R+FQPFqbSEfZtt2jWEtFxYU4DYEHufXqnHU3A7vHPpfLa/FMef/ucd/Jwi7qjd88oC7BrXXBMc3rpWAlZATMErgFmCxaOYvFCduhPffG/86V+mOMxVEhyjojYNRfyM2bPa+25TWy4qZjPKOaYDPWJKVRT2nhPw0m443yNpj3ZQDNxcAIUBrY4xf9KYjth6oGTXwvDnmj+f5iUAGnwOvNq9dijFozzdSKuKxR5BWEOVvj6+lciFbHagwBpcAZcSIsL33xivtQEn+npFXNEhXo3halg9UCcOOAm2JOMifUsUeKJfSXkq5gU9lp9SPA+lf2GIepc60NKb6acS+ZAiAXkzMOQuwhUQuoRTA7mLv/v6DKV9mga32afPx2PWG+x1H5EiHwsrdrlMe7wO680ZDCmrFOjuoGt2f1c8Yv61PqKb3eQkZZzs0pnoLSJGpPHWtrc2LwMDinspr6O36xe6mzkddw3o8KaMukJTAnNJM9plaahLfw+flFdo+rn5OOuGLZXlJS3n6cIMqXC8sIQH4HvJTn1rcxgtgeK6f/nok31azNTdZA6ogX/qOtWa3ufPZRpCM+5qGr55t6dPKW3IIBX3ZeOzKnhtIMkBgTRGkqL66xrfqmOS8LIWY6xrWVQSHhrDp3kAHDqh0Q8hZJWGNyUAVEJS7Hm2YHExmMbMBcd082Mdgusl+s7cPdVQbYgcjCyHZwUVvzGdDUcH0oN30c9LrHUyaLA92l13drKgYfbpEQiWRKK+XzQxfHWkIiRLZGgKBL0S6id8SYirnkiC/KtMHr163YksjU1BAOw6lbg1KA5Gml011irlGf8WEsDvsoPOVANq0Ibe3Xtz0ek7QbPMdnY6OGZOGkSWkceOFn6MVU5saEG4zluHa7zlxgBBrdhLSZhKsXoZgD2+1D7DUMb443yaytVyF6getsypaFRAUOfrRsziQaPUUugD+foYwBr16OKHpuMC1THwL/6pcBvleoNa1An6Gp3cxnvtbhmyBfK1s39xvK4A6G2a8hWlKt7MHoN2vegM+9JAqtxnFWcYQioL87yYc7nRVe+YYySIN5+ZHVOaO0QGqLutMRXRndcKfrPrnTsiM6rFpWf8cJipuHNAzfQTggbiAUcE70Kn/7gYkeB0nJpgeumk0JHcCjgfA3SmkM/e9vypCZvwGUBoIamv4964NRvY3FMKbq11AfcO6e/KAW7oOZg==",
       "StatusCode": 409,
@@ -109,11 +89,7 @@
         "x-ms-client-request-id": "341f6d32-1422-01cd-e838-4cd528870fb0",
         "x-ms-error-code": "BlobAlreadyExists",
         "x-ms-request-id": "1c6fe387-d01e-0045-638a-118962000000",
-<<<<<<< HEAD
-        "x-ms-version": "2020-12-06"
-=======
         "x-ms-version": "2021-02-12"
->>>>>>> 7e782c87
       },
       "ResponseBody": [
         "﻿<?xml version=\"1.0\" encoding=\"utf-8\"?><Error><Code>BlobAlreadyExists</Code><Message>The specified blob already exists.\n",
@@ -132,11 +108,7 @@
         "x-ms-client-request-id": "ed4d5bc7-da9b-a444-26e3-d664cb9427a4",
         "x-ms-date": "Fri, 05 Mar 2021 06:44:11 GMT",
         "x-ms-return-client-request-id": "true",
-<<<<<<< HEAD
-        "x-ms-version": "2020-12-06"
-=======
         "x-ms-version": "2021-02-12"
->>>>>>> 7e782c87
       },
       "RequestBody": null,
       "StatusCode": 202,
@@ -146,11 +118,7 @@
         "Server": "Windows-Azure-Blob/1.0 Microsoft-HTTPAPI/2.0",
         "x-ms-client-request-id": "ed4d5bc7-da9b-a444-26e3-d664cb9427a4",
         "x-ms-request-id": "1c6fe3ad-d01e-0045-048a-118962000000",
-<<<<<<< HEAD
-        "x-ms-version": "2020-12-06"
-=======
         "x-ms-version": "2021-02-12"
->>>>>>> 7e782c87
       },
       "ResponseBody": []
     }
