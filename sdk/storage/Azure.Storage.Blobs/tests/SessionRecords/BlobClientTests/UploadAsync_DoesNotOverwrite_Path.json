--- conflicted
+++ resolved
@@ -15,11 +15,7 @@
         "x-ms-client-request-id": "ce1b7269-2507-9096-6479-4c1615ab030d",
         "x-ms-date": "Wed, 17 Feb 2021 18:53:53 GMT",
         "x-ms-return-client-request-id": "true",
-<<<<<<< HEAD
-        "x-ms-version": "2020-12-06"
-=======
         "x-ms-version": "2021-02-12"
->>>>>>> 7e782c87
       },
       "RequestBody": null,
       "StatusCode": 201,
@@ -34,11 +30,7 @@
         ],
         "x-ms-client-request-id": "ce1b7269-2507-9096-6479-4c1615ab030d",
         "x-ms-request-id": "f02eef63-d01e-006a-5e5e-0502ea000000",
-<<<<<<< HEAD
-        "x-ms-version": "2020-12-06"
-=======
         "x-ms-version": "2021-02-12"
->>>>>>> 7e782c87
       },
       "ResponseBody": []
     },
@@ -60,11 +52,7 @@
         "x-ms-client-request-id": "a7d11ac2-5fa2-d7d4-3242-cbbc5eaa6d64",
         "x-ms-date": "Wed, 17 Feb 2021 18:53:54 GMT",
         "x-ms-return-client-request-id": "true",
-<<<<<<< HEAD
-        "x-ms-version": "2020-12-06"
-=======
         "x-ms-version": "2021-02-12"
->>>>>>> 7e782c87
       },
       "RequestBody": "qvPq7o7fStvx13oZhqQ6IE72jxv5s33YmXz7MIDpvw4UmGsiwBR+pQ53asgXwBgvnIVe2sVIufd1ElUS5BlaCBdrBO04GF86d+oNgUm0wNljy5P7i+VJy95zrK6+bMD0HGGxq7sq9oQlJGLbOziuwVF8rhiFX30xIjgOxWywewopGGXnAhQdOdUP1WaCbZCmxepdQr6nb73kf4mCGzEYdKlYsiLTx748X3RDdooWr7SoaP+BUzhMgamnA4KLmh2j92C9Krtu0/4sIOJJZPgzztDU2rMxliFwDDB4K8M7scRXn38pWIX5OZQBVDNVAhywdDSytr9pcmA/TR2K9ag68G4e8sV5CXVL26EfL0HtGgkUyLaOifsF7Swe6gpnb0Tsx2PENxBXNmu/Z9oeSkMeUTMUdS3xq2dzGASYWx9r42tcMmfeKeL5vJFLzyIg5qPpAJjXU/kX+hz8UR8Mv9tLVINvwRfbQChQGrmcpttFUjFgrlqGk5BxRThL4dfD7P21AHuesSSLDsBwhjhAe1RBtv7tqxCAxMDy/XzfkF5QjS285qZfp6EM1KCaFgxYMcrjCSvZ1UHsNTu7rLOoq35hH/kKhJSu4Q9c4NZw5q6zmsuy/IYyd7fsz7FqpPruZCkiOPYTTa01NSgcfPVqfE+NBxLn9a/3L6hBHrTjQz0UbnutTq23oE0efcZeFfrCglNi3Z3oBm55KglN0S/4UfHrCA15vC2h1WbEyXjpmRmtf5thgWagLGgNNCOjac4eJivVcg3tScUlwAc2Iz31kJHvoFKTls+LS9yla4gK/myYpqNNEyYMwDXWPMFeaQgrF6SSs8l8io9bSScwSN09GsGbnnyaqHxq498cvFkOLeHTeVTjeEqiHBsT8cr+23hYmCH/wsuLkW4oJ9DqX841TRxGXc6IWaJ3+YFghreyawdnwyM4D2sVR+jlu1B6uLxN3qSuuH6p0D9/iMhJKgq3drvIgpuq/T2wMBXlop5R/UDFE6gTA7KJvfPkuIeizB3dLkWVsTUho+Bm/Yhpwy2gLYqHhBdio3IIP8WnxUS2DmT4B3RYvEwLo3DHrAYqIPnGRIv8GkcFe4rTjHFwet2br+8kcbu5R3A+fOCnmvdr3h/L4IG5uvMc8ozphTDamimSK/wXBq49DfwavZ5mXeGTZ65RpZlb4vX7B34vz8JAY+G3FG/6U9dwjdKFnvxVtpSrVR2BifWQNkkHHP4wDj052lm8r0hxmRPW4BfG1kP4pVHphHqkvtrsJ94l8jfZQH+VS8SimQZLObsJq6jdyWAFDnatRonClBt/z4hqTKbc/aCYMYp/VQxKnUu/mhMyDl19IOTBK/n10raoI8l+4e0ULa4HRQ==",
       "StatusCode": 201,
@@ -82,11 +70,7 @@
         "x-ms-content-crc64": "K+TjFfmoB18=",
         "x-ms-request-id": "f02eef78-d01e-006a-725e-0502ea000000",
         "x-ms-request-server-encrypted": "true",
-<<<<<<< HEAD
-        "x-ms-version": "2020-12-06",
-=======
         "x-ms-version": "2021-02-12",
->>>>>>> 7e782c87
         "x-ms-version-id": "2021-02-17T18:53:54.0454613Z"
       },
       "ResponseBody": []
@@ -109,11 +93,7 @@
         "x-ms-client-request-id": "1352c1f4-60dc-38a3-01ae-862797ece058",
         "x-ms-date": "Wed, 17 Feb 2021 18:53:54 GMT",
         "x-ms-return-client-request-id": "true",
-<<<<<<< HEAD
-        "x-ms-version": "2020-12-06"
-=======
         "x-ms-version": "2021-02-12"
->>>>>>> 7e782c87
       },
       "RequestBody": "qvPq7o7fStvx13oZhqQ6IE72jxv5s33YmXz7MIDpvw4UmGsiwBR+pQ53asgXwBgvnIVe2sVIufd1ElUS5BlaCBdrBO04GF86d+oNgUm0wNljy5P7i+VJy95zrK6+bMD0HGGxq7sq9oQlJGLbOziuwVF8rhiFX30xIjgOxWywewopGGXnAhQdOdUP1WaCbZCmxepdQr6nb73kf4mCGzEYdKlYsiLTx748X3RDdooWr7SoaP+BUzhMgamnA4KLmh2j92C9Krtu0/4sIOJJZPgzztDU2rMxliFwDDB4K8M7scRXn38pWIX5OZQBVDNVAhywdDSytr9pcmA/TR2K9ag68G4e8sV5CXVL26EfL0HtGgkUyLaOifsF7Swe6gpnb0Tsx2PENxBXNmu/Z9oeSkMeUTMUdS3xq2dzGASYWx9r42tcMmfeKeL5vJFLzyIg5qPpAJjXU/kX+hz8UR8Mv9tLVINvwRfbQChQGrmcpttFUjFgrlqGk5BxRThL4dfD7P21AHuesSSLDsBwhjhAe1RBtv7tqxCAxMDy/XzfkF5QjS285qZfp6EM1KCaFgxYMcrjCSvZ1UHsNTu7rLOoq35hH/kKhJSu4Q9c4NZw5q6zmsuy/IYyd7fsz7FqpPruZCkiOPYTTa01NSgcfPVqfE+NBxLn9a/3L6hBHrTjQz0UbnutTq23oE0efcZeFfrCglNi3Z3oBm55KglN0S/4UfHrCA15vC2h1WbEyXjpmRmtf5thgWagLGgNNCOjac4eJivVcg3tScUlwAc2Iz31kJHvoFKTls+LS9yla4gK/myYpqNNEyYMwDXWPMFeaQgrF6SSs8l8io9bSScwSN09GsGbnnyaqHxq498cvFkOLeHTeVTjeEqiHBsT8cr+23hYmCH/wsuLkW4oJ9DqX841TRxGXc6IWaJ3+YFghreyawdnwyM4D2sVR+jlu1B6uLxN3qSuuH6p0D9/iMhJKgq3drvIgpuq/T2wMBXlop5R/UDFE6gTA7KJvfPkuIeizB3dLkWVsTUho+Bm/Yhpwy2gLYqHhBdio3IIP8WnxUS2DmT4B3RYvEwLo3DHrAYqIPnGRIv8GkcFe4rTjHFwet2br+8kcbu5R3A+fOCnmvdr3h/L4IG5uvMc8ozphTDamimSK/wXBq49DfwavZ5mXeGTZ65RpZlb4vX7B34vz8JAY+G3FG/6U9dwjdKFnvxVtpSrVR2BifWQNkkHHP4wDj052lm8r0hxmRPW4BfG1kP4pVHphHqkvtrsJ94l8jfZQH+VS8SimQZLObsJq6jdyWAFDnatRonClBt/z4hqTKbc/aCYMYp/VQxKnUu/mhMyDl19IOTBK/n10raoI8l+4e0ULa4HRQ==",
       "StatusCode": 409,
@@ -128,11 +108,7 @@
         "x-ms-client-request-id": "1352c1f4-60dc-38a3-01ae-862797ece058",
         "x-ms-error-code": "BlobAlreadyExists",
         "x-ms-request-id": "f02eef95-d01e-006a-0d5e-0502ea000000",
-<<<<<<< HEAD
-        "x-ms-version": "2020-12-06"
-=======
         "x-ms-version": "2021-02-12"
->>>>>>> 7e782c87
       },
       "ResponseBody": [
         "﻿<?xml version=\"1.0\" encoding=\"utf-8\"?><Error><Code>BlobAlreadyExists</Code><Message>The specified blob already exists.\n",
@@ -154,11 +130,7 @@
         "x-ms-client-request-id": "9cc87639-5a58-c988-248d-a7eda52f3063",
         "x-ms-date": "Wed, 17 Feb 2021 18:53:54 GMT",
         "x-ms-return-client-request-id": "true",
-<<<<<<< HEAD
-        "x-ms-version": "2020-12-06"
-=======
         "x-ms-version": "2021-02-12"
->>>>>>> 7e782c87
       },
       "RequestBody": null,
       "StatusCode": 202,
@@ -171,11 +143,7 @@
         ],
         "x-ms-client-request-id": "9cc87639-5a58-c988-248d-a7eda52f3063",
         "x-ms-request-id": "f02eefaa-d01e-006a-1f5e-0502ea000000",
-<<<<<<< HEAD
-        "x-ms-version": "2020-12-06"
-=======
         "x-ms-version": "2021-02-12"
->>>>>>> 7e782c87
       },
       "ResponseBody": []
     }
