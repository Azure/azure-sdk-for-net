--- conflicted
+++ resolved
@@ -6,40 +6,31 @@
       "RequestHeaders": {
         "Accept": "application/xml",
         "Authorization": "Sanitized",
-        "traceparent": "00-382e415f021cb842b3a0d4e45835a955-e51f7c4362f13f4f-00",
+        "traceparent": "00-8972a3512afb604883d6c712323b9611-23fc3baea6d5094d-00",
         "User-Agent": [
-          "azsdk-net-Storage.Blobs/12.9.0-alpha.20210402.1",
-          "(.NET 5.0.4; Microsoft Windows 10.0.19042)"
+          "azsdk-net-Storage.Blobs/12.9.0-alpha.20210514.1",
+          "(.NET Core 4.6.30015.01; Microsoft Windows 10.0.19043 )"
         ],
         "x-ms-blob-public-access": "container",
         "x-ms-client-request-id": "66388100-a8e3-894c-72eb-17a3ccd4780a",
-        "x-ms-date": "Fri, 02 Apr 2021 17:28:38 GMT",
+        "x-ms-date": "Fri, 14 May 2021 16:55:18 GMT",
         "x-ms-return-client-request-id": "true",
-<<<<<<< HEAD
-        "x-ms-version": "2020-08-04"
-=======
-         "x-ms-version": "2020-10-02"
->>>>>>> 65932564
+        "x-ms-version": "2020-10-02"
       },
       "RequestBody": null,
       "StatusCode": 201,
       "ResponseHeaders": {
         "Content-Length": "0",
-        "Date": "Fri, 02 Apr 2021 17:28:37 GMT",
-        "ETag": "\u00220x8D8F5FCC043D7FD\u0022",
-        "Last-Modified": "Fri, 02 Apr 2021 17:28:37 GMT",
+        "Date": "Fri, 14 May 2021 16:55:17 GMT",
+        "ETag": "\u00220x8D916F90D7BEBC6\u0022",
+        "Last-Modified": "Fri, 14 May 2021 16:55:17 GMT",
         "Server": [
           "Windows-Azure-Blob/1.0",
           "Microsoft-HTTPAPI/2.0"
         ],
         "x-ms-client-request-id": "66388100-a8e3-894c-72eb-17a3ccd4780a",
-<<<<<<< HEAD
-        "x-ms-request-id": "4ddd6a4a-a01e-0084-46e5-27a8c3000000",
-        "x-ms-version": "2020-08-04"
-=======
-        "x-ms-request-id": "0c3b4227-a01e-002d-235e-0569b1000000",
-         "x-ms-version": "2020-10-02"
->>>>>>> 65932564
+        "x-ms-request-id": "819b6ac3-401e-0035-1de1-48b6d6000000",
+        "x-ms-version": "2020-10-02"
       },
       "ResponseBody": []
     },
@@ -52,68 +43,51 @@
         "Content-Length": "0",
         "Content-Type": "application/octet-stream",
         "If-None-Match": "*",
-        "traceparent": "00-5eb7088ae9142945aa0bcdb248b99a6d-0c7dc3348a89234b-00",
+        "traceparent": "00-bb40d4619e677940bccded81991a74b6-6325adcebea8e14e-00",
         "User-Agent": [
-          "azsdk-net-Storage.Blobs/12.9.0-alpha.20210402.1",
-          "(.NET 5.0.4; Microsoft Windows 10.0.19042)"
+          "azsdk-net-Storage.Blobs/12.9.0-alpha.20210514.1",
+          "(.NET Core 4.6.30015.01; Microsoft Windows 10.0.19043 )"
         ],
         "x-ms-blob-type": "BlockBlob",
         "x-ms-client-request-id": "117756ce-b613-1aea-1963-cbbbfd89ea7f",
-        "x-ms-date": "Fri, 02 Apr 2021 17:28:38 GMT",
+        "x-ms-date": "Fri, 14 May 2021 16:55:18 GMT",
         "x-ms-return-client-request-id": "true",
-<<<<<<< HEAD
-        "x-ms-version": "2020-08-04"
-=======
-         "x-ms-version": "2020-10-02"
->>>>>>> 65932564
+        "x-ms-version": "2020-10-02"
       },
       "RequestBody": [],
       "StatusCode": 201,
       "ResponseHeaders": {
         "Content-Length": "0",
         "Content-MD5": "1B2M2Y8AsgTpgAmY7PhCfg==",
-        "Date": "Fri, 02 Apr 2021 17:28:37 GMT",
-        "ETag": "\u00220x8D8F5FCC04E4FFC\u0022",
-        "Last-Modified": "Fri, 02 Apr 2021 17:28:37 GMT",
+        "Date": "Fri, 14 May 2021 16:55:17 GMT",
+        "ETag": "\u00220x8D916F90D86413B\u0022",
+        "Last-Modified": "Fri, 14 May 2021 16:55:17 GMT",
         "Server": [
           "Windows-Azure-Blob/1.0",
           "Microsoft-HTTPAPI/2.0"
         ],
         "x-ms-client-request-id": "117756ce-b613-1aea-1963-cbbbfd89ea7f",
         "x-ms-content-crc64": "AAAAAAAAAAA=",
-        "x-ms-request-id": "4ddd6a53-a01e-0084-4de5-27a8c3000000",
+        "x-ms-request-id": "819b6acf-401e-0035-25e1-48b6d6000000",
         "x-ms-request-server-encrypted": "true",
-<<<<<<< HEAD
-        "x-ms-version": "2020-08-04",
-        "x-ms-version-id": "2021-04-02T17:28:37.9846652Z"
-=======
-         "x-ms-version": "2020-10-02",
-        "x-ms-version-id": "2021-02-17T18:53:53.3839906Z"
->>>>>>> 65932564
+        "x-ms-version": "2020-10-02",
+        "x-ms-version-id": "2021-05-14T16:55:17.9205947Z"
       },
       "ResponseBody": []
     },
     {
-<<<<<<< HEAD
-      "RequestUri": "https://seanmcccanary3.blob.core.windows.net/test-container-e2832bab-000a-068d-091a-cfdd5a0b47cb/test-blob-48868923-e6fc-d568-9a28-abc39ef36b70?sv=2020-06-12\u0026st=2021-04-02T16%3A28%3A38Z\u0026se=2021-04-02T18%3A28%3A38Z\u0026sr=c\u0026sp=racwdxlti\u0026sig=Sanitized",
-=======
-      "RequestUri": "https://seanmcccanary3.blob.core.windows.net/test-container-e2832bab-000a-068d-091a-cfdd5a0b47cb/test-blob-48868923-e6fc-d568-9a28-abc39ef36b70?sv=2020-10-02\u0026st=2021-02-17T17%3A53%3A53Z\u0026se=2021-02-17T19%3A53%3A53Z\u0026sr=c\u0026sp=racwdxlt\u0026sig=Sanitized",
->>>>>>> 65932564
+      "RequestUri": "https://seanmcccanary3.blob.core.windows.net/test-container-e2832bab-000a-068d-091a-cfdd5a0b47cb/test-blob-48868923-e6fc-d568-9a28-abc39ef36b70?sv=2020-10-02\u0026st=2021-05-14T15%3A55%3A18Z\u0026se=2021-05-14T17%3A55%3A18Z\u0026sr=c\u0026sp=racwdxlti\u0026sig=Sanitized",
       "RequestMethod": "HEAD",
       "RequestHeaders": {
         "Accept": "application/xml",
-        "traceparent": "00-7c686817c4094d48ba066911003997b2-f6095e9c692e0942-00",
+        "traceparent": "00-83661e25526edf4da4a04551506bfadd-d08635622e09cc4f-00",
         "User-Agent": [
-          "azsdk-net-Storage.Blobs/12.9.0-alpha.20210402.1",
-          "(.NET 5.0.4; Microsoft Windows 10.0.19042)"
+          "azsdk-net-Storage.Blobs/12.9.0-alpha.20210514.1",
+          "(.NET Core 4.6.30015.01; Microsoft Windows 10.0.19043 )"
         ],
         "x-ms-client-request-id": "47f44998-5a7b-645d-ffc3-bf6f142c2ffe",
         "x-ms-return-client-request-id": "true",
-<<<<<<< HEAD
-        "x-ms-version": "2020-08-04"
-=======
-         "x-ms-version": "2020-10-02"
->>>>>>> 65932564
+        "x-ms-version": "2020-10-02"
       },
       "RequestBody": null,
       "StatusCode": 200,
@@ -122,9 +96,9 @@
         "Content-Length": "0",
         "Content-MD5": "1B2M2Y8AsgTpgAmY7PhCfg==",
         "Content-Type": "application/octet-stream",
-        "Date": "Fri, 02 Apr 2021 17:28:37 GMT",
-        "ETag": "\u00220x8D8F5FCC04E4FFC\u0022",
-        "Last-Modified": "Fri, 02 Apr 2021 17:28:37 GMT",
+        "Date": "Fri, 14 May 2021 16:55:17 GMT",
+        "ETag": "\u00220x8D916F90D86413B\u0022",
+        "Last-Modified": "Fri, 14 May 2021 16:55:17 GMT",
         "Server": [
           "Windows-Azure-Blob/1.0",
           "Microsoft-HTTPAPI/2.0"
@@ -133,20 +107,15 @@
         "x-ms-access-tier-inferred": "true",
         "x-ms-blob-type": "BlockBlob",
         "x-ms-client-request-id": "47f44998-5a7b-645d-ffc3-bf6f142c2ffe",
-        "x-ms-creation-time": "Fri, 02 Apr 2021 17:28:37 GMT",
+        "x-ms-creation-time": "Fri, 14 May 2021 16:55:17 GMT",
         "x-ms-is-current-version": "true",
-        "x-ms-last-access-time": "Fri, 02 Apr 2021 17:28:37 GMT",
+        "x-ms-last-access-time": "Fri, 14 May 2021 16:55:17 GMT",
         "x-ms-lease-state": "available",
         "x-ms-lease-status": "unlocked",
-        "x-ms-request-id": "4ddd6a55-a01e-0084-4fe5-27a8c3000000",
+        "x-ms-request-id": "819b6adc-401e-0035-2de1-48b6d6000000",
         "x-ms-server-encrypted": "true",
-<<<<<<< HEAD
-        "x-ms-version": "2020-08-04",
-        "x-ms-version-id": "2021-04-02T17:28:37.9846652Z"
-=======
-         "x-ms-version": "2020-10-02",
-        "x-ms-version-id": "2021-02-17T18:53:53.3839906Z"
->>>>>>> 65932564
+        "x-ms-version": "2020-10-02",
+        "x-ms-version-id": "2021-05-14T16:55:17.9205947Z"
       },
       "ResponseBody": []
     },
@@ -156,44 +125,35 @@
       "RequestHeaders": {
         "Accept": "application/xml",
         "Authorization": "Sanitized",
-        "traceparent": "00-1b48798cda86db49b5233c1544ed473e-ce0eb48593075145-00",
+        "traceparent": "00-5b302d1e2adbe1468a8a6ad625c246d2-2c6de4c2fa6a0a47-00",
         "User-Agent": [
-          "azsdk-net-Storage.Blobs/12.9.0-alpha.20210402.1",
-          "(.NET 5.0.4; Microsoft Windows 10.0.19042)"
+          "azsdk-net-Storage.Blobs/12.9.0-alpha.20210514.1",
+          "(.NET Core 4.6.30015.01; Microsoft Windows 10.0.19043 )"
         ],
         "x-ms-client-request-id": "b3221e4c-a394-2603-4a23-e334dfc82e74",
-        "x-ms-date": "Fri, 02 Apr 2021 17:28:38 GMT",
+        "x-ms-date": "Fri, 14 May 2021 16:55:18 GMT",
         "x-ms-return-client-request-id": "true",
-<<<<<<< HEAD
-        "x-ms-version": "2020-08-04"
-=======
-         "x-ms-version": "2020-10-02"
->>>>>>> 65932564
+        "x-ms-version": "2020-10-02"
       },
       "RequestBody": null,
       "StatusCode": 202,
       "ResponseHeaders": {
         "Content-Length": "0",
-        "Date": "Fri, 02 Apr 2021 17:28:37 GMT",
+        "Date": "Fri, 14 May 2021 16:55:17 GMT",
         "Server": [
           "Windows-Azure-Blob/1.0",
           "Microsoft-HTTPAPI/2.0"
         ],
         "x-ms-client-request-id": "b3221e4c-a394-2603-4a23-e334dfc82e74",
-<<<<<<< HEAD
-        "x-ms-request-id": "4ddd6a73-a01e-0084-68e5-27a8c3000000",
-        "x-ms-version": "2020-08-04"
-=======
-        "x-ms-request-id": "0c3b4294-a01e-002d-7b5e-0569b1000000",
-         "x-ms-version": "2020-10-02"
->>>>>>> 65932564
+        "x-ms-request-id": "819b6ae3-401e-0035-33e1-48b6d6000000",
+        "x-ms-version": "2020-10-02"
       },
       "ResponseBody": []
     }
   ],
   "Variables": {
-    "DateTimeOffsetNow": "2021-04-02T12:28:38.1385434-05:00",
+    "DateTimeOffsetNow": "2021-05-14T11:55:18.3362671-05:00",
     "RandomSeed": "334805098",
-    "Storage_TestConfigDefault": "ProductionTenant\nseanmcccanary3\nU2FuaXRpemVk\nhttps://seanmcccanary3.blob.core.windows.net\nhttps://seanmcccanary3.file.core.windows.net\nhttps://seanmcccanary3.queue.core.windows.net\nhttps://seanmcccanary3.table.core.windows.net\n\n\n\n\nhttps://seanmcccanary3-secondary.blob.core.windows.net\nhttps://seanmcccanary3-secondary.file.core.windows.net\nhttps://seanmcccanary3-secondary.queue.core.windows.net\nhttps://seanmcccanary3-secondary.table.core.windows.net\n68390a19-a643-458b-b726-408abf67b4fc\nSanitized\n72f988bf-86f1-41af-91ab-2d7cd011db47\nhttps://login.microsoftonline.com/\nCloud\nBlobEndpoint=https://seanmcccanary3.blob.core.windows.net/;QueueEndpoint=https://seanmcccanary3.queue.core.windows.net/;FileEndpoint=https://seanmcccanary3.file.core.windows.net/;BlobSecondaryEndpoint=https://seanmcccanary3-secondary.blob.core.windows.net/;QueueSecondaryEndpoint=https://seanmcccanary3-secondary.queue.core.windows.net/;FileSecondaryEndpoint=https://seanmcccanary3-secondary.file.core.windows.net/;AccountName=seanmcccanary3;AccountKey=Kg==;\nseanscope1"
+    "Storage_TestConfigDefault": "ProductionTenant\nseanmcccanary3\nU2FuaXRpemVk\nhttps://seanmcccanary3.blob.core.windows.net\nhttps://seanmcccanary3.file.core.windows.net\nhttps://seanmcccanary3.queue.core.windows.net\nhttps://seanmcccanary3.table.core.windows.net\n\n\n\n\nhttps://seanmcccanary3-secondary.blob.core.windows.net\nhttps://seanmcccanary3-secondary.file.core.windows.net\nhttps://seanmcccanary3-secondary.queue.core.windows.net\nhttps://seanmcccanary3-secondary.table.core.windows.net\n\nSanitized\n\n\nCloud\nBlobEndpoint=https://seanmcccanary3.blob.core.windows.net/;QueueEndpoint=https://seanmcccanary3.queue.core.windows.net/;FileEndpoint=https://seanmcccanary3.file.core.windows.net/;BlobSecondaryEndpoint=https://seanmcccanary3-secondary.blob.core.windows.net/;QueueSecondaryEndpoint=https://seanmcccanary3-secondary.queue.core.windows.net/;FileSecondaryEndpoint=https://seanmcccanary3-secondary.file.core.windows.net/;AccountName=seanmcccanary3;AccountKey=Kg==;\nseanscope1"
   }
 }