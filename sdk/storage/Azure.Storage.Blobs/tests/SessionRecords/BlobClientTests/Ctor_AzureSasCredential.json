﻿{
  "Entries": [
    {
      "RequestUri": "https://seanmcccanary3.blob.core.windows.net/test-container-e2832bab-000a-068d-091a-cfdd5a0b47cb?restype=container",
      "RequestMethod": "PUT",
      "RequestHeaders": {
        "Accept": "application/xml",
        "Authorization": "Sanitized",
        "traceparent": "00-8972a3512afb604883d6c712323b9611-23fc3baea6d5094d-00",
        "User-Agent": [
          "azsdk-net-Storage.Blobs/12.9.0-alpha.20210514.1",
          "(.NET Core 4.6.30015.01; Microsoft Windows 10.0.19043 )"
        ],
        "x-ms-blob-public-access": "container",
        "x-ms-client-request-id": "66388100-a8e3-894c-72eb-17a3ccd4780a",
        "x-ms-date": "Fri, 14 May 2021 16:55:18 GMT",
        "x-ms-return-client-request-id": "true",
<<<<<<< HEAD
        "x-ms-version": "2020-12-06"
=======
        "x-ms-version": "2021-02-12"
>>>>>>> 7e782c87
      },
      "RequestBody": null,
      "StatusCode": 201,
      "ResponseHeaders": {
        "Content-Length": "0",
        "Date": "Fri, 14 May 2021 16:55:17 GMT",
        "ETag": "\"0x8D916F90D7BEBC6\"",
        "Last-Modified": "Fri, 14 May 2021 16:55:17 GMT",
        "Server": [
          "Windows-Azure-Blob/1.0",
          "Microsoft-HTTPAPI/2.0"
        ],
        "x-ms-client-request-id": "66388100-a8e3-894c-72eb-17a3ccd4780a",
        "x-ms-request-id": "819b6ac3-401e-0035-1de1-48b6d6000000",
<<<<<<< HEAD
        "x-ms-version": "2020-12-06"
=======
        "x-ms-version": "2021-02-12"
>>>>>>> 7e782c87
      },
      "ResponseBody": []
    },
    {
      "RequestUri": "https://seanmcccanary3.blob.core.windows.net/test-container-e2832bab-000a-068d-091a-cfdd5a0b47cb/test-blob-48868923-e6fc-d568-9a28-abc39ef36b70",
      "RequestMethod": "PUT",
      "RequestHeaders": {
        "Accept": "application/xml",
        "Authorization": "Sanitized",
        "Content-Length": "0",
        "Content-Type": "application/octet-stream",
        "If-None-Match": "*",
        "traceparent": "00-bb40d4619e677940bccded81991a74b6-6325adcebea8e14e-00",
        "User-Agent": [
          "azsdk-net-Storage.Blobs/12.9.0-alpha.20210514.1",
          "(.NET Core 4.6.30015.01; Microsoft Windows 10.0.19043 )"
        ],
        "x-ms-blob-type": "BlockBlob",
        "x-ms-client-request-id": "117756ce-b613-1aea-1963-cbbbfd89ea7f",
        "x-ms-date": "Fri, 14 May 2021 16:55:18 GMT",
        "x-ms-return-client-request-id": "true",
<<<<<<< HEAD
        "x-ms-version": "2020-12-06"
=======
        "x-ms-version": "2021-02-12"
>>>>>>> 7e782c87
      },
      "RequestBody": [],
      "StatusCode": 201,
      "ResponseHeaders": {
        "Content-Length": "0",
        "Content-MD5": "1B2M2Y8AsgTpgAmY7PhCfg==",
        "Date": "Fri, 14 May 2021 16:55:17 GMT",
        "ETag": "\"0x8D916F90D86413B\"",
        "Last-Modified": "Fri, 14 May 2021 16:55:17 GMT",
        "Server": [
          "Windows-Azure-Blob/1.0",
          "Microsoft-HTTPAPI/2.0"
        ],
        "x-ms-client-request-id": "117756ce-b613-1aea-1963-cbbbfd89ea7f",
        "x-ms-content-crc64": "AAAAAAAAAAA=",
        "x-ms-request-id": "819b6acf-401e-0035-25e1-48b6d6000000",
        "x-ms-request-server-encrypted": "true",
<<<<<<< HEAD
        "x-ms-version": "2020-12-06",
=======
        "x-ms-version": "2021-02-12",
>>>>>>> 7e782c87
        "x-ms-version-id": "2021-05-14T16:55:17.9205947Z"
      },
      "ResponseBody": []
    },
    {
<<<<<<< HEAD
      "RequestUri": "https://seanmcccanary3.blob.core.windows.net/test-container-e2832bab-000a-068d-091a-cfdd5a0b47cb/test-blob-48868923-e6fc-d568-9a28-abc39ef36b70?sv=2020-12-06&st=2021-05-14T15%3A55%3A18Z&se=2021-05-14T17%3A55%3A18Z&sr=c&sp=racwdxlti&sig=Sanitized",
=======
      "RequestUri": "https://seanmcccanary3.blob.core.windows.net/test-container-e2832bab-000a-068d-091a-cfdd5a0b47cb/test-blob-48868923-e6fc-d568-9a28-abc39ef36b70?sv=2021-02-12&st=2021-05-14T15%3A55%3A18Z&se=2021-05-14T17%3A55%3A18Z&sr=c&sp=racwdxlti&sig=Sanitized",
>>>>>>> 7e782c87
      "RequestMethod": "HEAD",
      "RequestHeaders": {
        "Accept": "application/xml",
        "traceparent": "00-83661e25526edf4da4a04551506bfadd-d08635622e09cc4f-00",
        "User-Agent": [
          "azsdk-net-Storage.Blobs/12.9.0-alpha.20210514.1",
          "(.NET Core 4.6.30015.01; Microsoft Windows 10.0.19043 )"
        ],
        "x-ms-client-request-id": "47f44998-5a7b-645d-ffc3-bf6f142c2ffe",
        "x-ms-return-client-request-id": "true",
<<<<<<< HEAD
        "x-ms-version": "2020-12-06"
=======
        "x-ms-version": "2021-02-12"
>>>>>>> 7e782c87
      },
      "RequestBody": null,
      "StatusCode": 200,
      "ResponseHeaders": {
        "Accept-Ranges": "bytes",
        "Content-Length": "0",
        "Content-MD5": "1B2M2Y8AsgTpgAmY7PhCfg==",
        "Content-Type": "application/octet-stream",
        "Date": "Fri, 14 May 2021 16:55:17 GMT",
        "ETag": "\"0x8D916F90D86413B\"",
        "Last-Modified": "Fri, 14 May 2021 16:55:17 GMT",
        "Server": [
          "Windows-Azure-Blob/1.0",
          "Microsoft-HTTPAPI/2.0"
        ],
        "x-ms-access-tier": "Hot",
        "x-ms-access-tier-inferred": "true",
        "x-ms-blob-type": "BlockBlob",
        "x-ms-client-request-id": "47f44998-5a7b-645d-ffc3-bf6f142c2ffe",
        "x-ms-creation-time": "Fri, 14 May 2021 16:55:17 GMT",
        "x-ms-is-current-version": "true",
        "x-ms-last-access-time": "Fri, 14 May 2021 16:55:17 GMT",
        "x-ms-lease-state": "available",
        "x-ms-lease-status": "unlocked",
        "x-ms-request-id": "819b6adc-401e-0035-2de1-48b6d6000000",
        "x-ms-server-encrypted": "true",
<<<<<<< HEAD
        "x-ms-version": "2020-12-06",
=======
        "x-ms-version": "2021-02-12",
>>>>>>> 7e782c87
        "x-ms-version-id": "2021-05-14T16:55:17.9205947Z"
      },
      "ResponseBody": []
    },
    {
      "RequestUri": "https://seanmcccanary3.blob.core.windows.net/test-container-e2832bab-000a-068d-091a-cfdd5a0b47cb?restype=container",
      "RequestMethod": "DELETE",
      "RequestHeaders": {
        "Accept": "application/xml",
        "Authorization": "Sanitized",
        "traceparent": "00-5b302d1e2adbe1468a8a6ad625c246d2-2c6de4c2fa6a0a47-00",
        "User-Agent": [
          "azsdk-net-Storage.Blobs/12.9.0-alpha.20210514.1",
          "(.NET Core 4.6.30015.01; Microsoft Windows 10.0.19043 )"
        ],
        "x-ms-client-request-id": "b3221e4c-a394-2603-4a23-e334dfc82e74",
        "x-ms-date": "Fri, 14 May 2021 16:55:18 GMT",
        "x-ms-return-client-request-id": "true",
<<<<<<< HEAD
        "x-ms-version": "2020-12-06"
=======
        "x-ms-version": "2021-02-12"
>>>>>>> 7e782c87
      },
      "RequestBody": null,
      "StatusCode": 202,
      "ResponseHeaders": {
        "Content-Length": "0",
        "Date": "Fri, 14 May 2021 16:55:17 GMT",
        "Server": [
          "Windows-Azure-Blob/1.0",
          "Microsoft-HTTPAPI/2.0"
        ],
        "x-ms-client-request-id": "b3221e4c-a394-2603-4a23-e334dfc82e74",
        "x-ms-request-id": "819b6ae3-401e-0035-33e1-48b6d6000000",
<<<<<<< HEAD
        "x-ms-version": "2020-12-06"
=======
        "x-ms-version": "2021-02-12"
>>>>>>> 7e782c87
      },
      "ResponseBody": []
    }
  ],
  "Variables": {
    "DateTimeOffsetNow": "2021-05-14T11:55:18.3362671-05:00",
    "RandomSeed": "334805098",
    "Storage_TestConfigDefault": "ProductionTenant\nseanmcccanary3\nU2FuaXRpemVk\nhttps://seanmcccanary3.blob.core.windows.net\nhttps://seanmcccanary3.file.core.windows.net\nhttps://seanmcccanary3.queue.core.windows.net\nhttps://seanmcccanary3.table.core.windows.net\n\n\n\n\nhttps://seanmcccanary3-secondary.blob.core.windows.net\nhttps://seanmcccanary3-secondary.file.core.windows.net\nhttps://seanmcccanary3-secondary.queue.core.windows.net\nhttps://seanmcccanary3-secondary.table.core.windows.net\n\nSanitized\n\n\nCloud\nBlobEndpoint=https://seanmcccanary3.blob.core.windows.net/;QueueEndpoint=https://seanmcccanary3.queue.core.windows.net/;FileEndpoint=https://seanmcccanary3.file.core.windows.net/;BlobSecondaryEndpoint=https://seanmcccanary3-secondary.blob.core.windows.net/;QueueSecondaryEndpoint=https://seanmcccanary3-secondary.queue.core.windows.net/;FileSecondaryEndpoint=https://seanmcccanary3-secondary.file.core.windows.net/;AccountName=seanmcccanary3;AccountKey=Kg==;\nseanscope1\n\n"
  }
}<|MERGE_RESOLUTION|>--- conflicted
+++ resolved
@@ -15,11 +15,7 @@
         "x-ms-client-request-id": "66388100-a8e3-894c-72eb-17a3ccd4780a",
         "x-ms-date": "Fri, 14 May 2021 16:55:18 GMT",
         "x-ms-return-client-request-id": "true",
-<<<<<<< HEAD
-        "x-ms-version": "2020-12-06"
-=======
         "x-ms-version": "2021-02-12"
->>>>>>> 7e782c87
       },
       "RequestBody": null,
       "StatusCode": 201,
@@ -34,11 +30,7 @@
         ],
         "x-ms-client-request-id": "66388100-a8e3-894c-72eb-17a3ccd4780a",
         "x-ms-request-id": "819b6ac3-401e-0035-1de1-48b6d6000000",
-<<<<<<< HEAD
-        "x-ms-version": "2020-12-06"
-=======
         "x-ms-version": "2021-02-12"
->>>>>>> 7e782c87
       },
       "ResponseBody": []
     },
@@ -60,11 +52,7 @@
         "x-ms-client-request-id": "117756ce-b613-1aea-1963-cbbbfd89ea7f",
         "x-ms-date": "Fri, 14 May 2021 16:55:18 GMT",
         "x-ms-return-client-request-id": "true",
-<<<<<<< HEAD
-        "x-ms-version": "2020-12-06"
-=======
         "x-ms-version": "2021-02-12"
->>>>>>> 7e782c87
       },
       "RequestBody": [],
       "StatusCode": 201,
@@ -82,21 +70,13 @@
         "x-ms-content-crc64": "AAAAAAAAAAA=",
         "x-ms-request-id": "819b6acf-401e-0035-25e1-48b6d6000000",
         "x-ms-request-server-encrypted": "true",
-<<<<<<< HEAD
-        "x-ms-version": "2020-12-06",
-=======
         "x-ms-version": "2021-02-12",
->>>>>>> 7e782c87
         "x-ms-version-id": "2021-05-14T16:55:17.9205947Z"
       },
       "ResponseBody": []
     },
     {
-<<<<<<< HEAD
-      "RequestUri": "https://seanmcccanary3.blob.core.windows.net/test-container-e2832bab-000a-068d-091a-cfdd5a0b47cb/test-blob-48868923-e6fc-d568-9a28-abc39ef36b70?sv=2020-12-06&st=2021-05-14T15%3A55%3A18Z&se=2021-05-14T17%3A55%3A18Z&sr=c&sp=racwdxlti&sig=Sanitized",
-=======
       "RequestUri": "https://seanmcccanary3.blob.core.windows.net/test-container-e2832bab-000a-068d-091a-cfdd5a0b47cb/test-blob-48868923-e6fc-d568-9a28-abc39ef36b70?sv=2021-02-12&st=2021-05-14T15%3A55%3A18Z&se=2021-05-14T17%3A55%3A18Z&sr=c&sp=racwdxlti&sig=Sanitized",
->>>>>>> 7e782c87
       "RequestMethod": "HEAD",
       "RequestHeaders": {
         "Accept": "application/xml",
@@ -107,11 +87,7 @@
         ],
         "x-ms-client-request-id": "47f44998-5a7b-645d-ffc3-bf6f142c2ffe",
         "x-ms-return-client-request-id": "true",
-<<<<<<< HEAD
-        "x-ms-version": "2020-12-06"
-=======
         "x-ms-version": "2021-02-12"
->>>>>>> 7e782c87
       },
       "RequestBody": null,
       "StatusCode": 200,
@@ -138,11 +114,7 @@
         "x-ms-lease-status": "unlocked",
         "x-ms-request-id": "819b6adc-401e-0035-2de1-48b6d6000000",
         "x-ms-server-encrypted": "true",
-<<<<<<< HEAD
-        "x-ms-version": "2020-12-06",
-=======
         "x-ms-version": "2021-02-12",
->>>>>>> 7e782c87
         "x-ms-version-id": "2021-05-14T16:55:17.9205947Z"
       },
       "ResponseBody": []
@@ -161,11 +133,7 @@
         "x-ms-client-request-id": "b3221e4c-a394-2603-4a23-e334dfc82e74",
         "x-ms-date": "Fri, 14 May 2021 16:55:18 GMT",
         "x-ms-return-client-request-id": "true",
-<<<<<<< HEAD
-        "x-ms-version": "2020-12-06"
-=======
         "x-ms-version": "2021-02-12"
->>>>>>> 7e782c87
       },
       "RequestBody": null,
       "StatusCode": 202,
@@ -178,11 +146,7 @@
         ],
         "x-ms-client-request-id": "b3221e4c-a394-2603-4a23-e334dfc82e74",
         "x-ms-request-id": "819b6ae3-401e-0035-33e1-48b6d6000000",
-<<<<<<< HEAD
-        "x-ms-version": "2020-12-06"
-=======
         "x-ms-version": "2021-02-12"
->>>>>>> 7e782c87
       },
       "ResponseBody": []
     }
