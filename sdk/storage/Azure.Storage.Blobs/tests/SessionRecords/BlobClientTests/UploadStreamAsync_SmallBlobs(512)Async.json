﻿{
  "Entries": [
    {
      "RequestUri": "https://seanmcccanary3.blob.core.windows.net/test-container-a72c8a64-84fa-6751-f4f8-53b9c8df3c7f?restype=container",
      "RequestMethod": "PUT",
      "RequestHeaders": {
        "Accept": "application/xml",
        "Authorization": "Sanitized",
        "traceparent": "00-05b8c4955a1edb4eac1dbe7f8ac95bb3-b1a0beecf2a7804a-00",
        "User-Agent": [
          "azsdk-net-Storage.Blobs/12.9.0-alpha.20210217.1",
          "(.NET 5.0.3; Microsoft Windows 10.0.19042)"
        ],
        "x-ms-blob-public-access": "container",
        "x-ms-client-request-id": "3ef00452-568a-b7fc-2f70-046de6e8c3c3",
        "x-ms-date": "Wed, 17 Feb 2021 18:54:17 GMT",
        "x-ms-return-client-request-id": "true",
<<<<<<< HEAD
        "x-ms-version": "2020-12-06"
=======
        "x-ms-version": "2021-02-12"
>>>>>>> 7e782c87
      },
      "RequestBody": null,
      "StatusCode": 201,
      "ResponseHeaders": {
        "Content-Length": "0",
        "Date": "Wed, 17 Feb 2021 18:54:16 GMT",
        "ETag": "\"0x8D8D3756D86D3A4\"",
        "Last-Modified": "Wed, 17 Feb 2021 18:54:17 GMT",
        "Server": [
          "Windows-Azure-Blob/1.0",
          "Microsoft-HTTPAPI/2.0"
        ],
        "x-ms-client-request-id": "3ef00452-568a-b7fc-2f70-046de6e8c3c3",
        "x-ms-request-id": "2767fd53-801e-0015-595e-05cd71000000",
<<<<<<< HEAD
        "x-ms-version": "2020-12-06"
=======
        "x-ms-version": "2021-02-12"
>>>>>>> 7e782c87
      },
      "ResponseBody": []
    },
    {
      "RequestUri": "https://seanmcccanary3.blob.core.windows.net/test-container-a72c8a64-84fa-6751-f4f8-53b9c8df3c7f/test-blob-0b2ce814-1e8b-db86-8059-9101f55c425b",
      "RequestMethod": "PUT",
      "RequestHeaders": {
        "Accept": "application/xml",
        "Authorization": "Sanitized",
        "Content-Length": "512",
        "Content-Type": "application/octet-stream",
        "User-Agent": [
          "azsdk-net-Storage.Blobs/12.9.0-alpha.20210217.1",
          "(.NET 5.0.3; Microsoft Windows 10.0.19042)"
        ],
        "x-ms-blob-type": "BlockBlob",
        "x-ms-client-request-id": "6c3be1cb-c917-7d33-15bd-30c5fbc2d32e",
        "x-ms-date": "Wed, 17 Feb 2021 18:54:17 GMT",
        "x-ms-return-client-request-id": "true",
<<<<<<< HEAD
        "x-ms-version": "2020-12-06"
=======
        "x-ms-version": "2021-02-12"
>>>>>>> 7e782c87
      },
      "RequestBody": "1N58YD2jPmbgGUi0Unsdc0a7cSZnXpGpJw3VhjsBKCVFqJrybqXGYnR1zIZzW5FApEdJcDVajHVM0jgwzbgq3vAibqrhKwWh9A+y8ZIKNcx7leHzt7jw6xslpptslpS8Su6WUeznXnlCqHsmp5rjQZxstDjXNyY4MoOOvIVpNV569qejdOTglDZnsA88yUOAQWX/AOJc5RLHXR5pWaL02XIdq7HzP8y3jCABb4YW/Gg/DXogajV7HhGU3BfGdjuUc9acHh6SjQKYR3PCWnWMsGC2KUsn1G89oo2gXmO08RXlbfuvet5KrYB4hyLBucObCCu2D0zvbJ9nX3yQ8S6e5FVe3e163DaCa3zKr0xMfOjKBVY4/eLI9QFcSBpiurtS2aLNY9zWISz0NKPQJbxSGuKTxuzYZuZylefrHpMbILHAeNWqfxkM8+MpQ8k++M9ECS04zvPPeXO8Ws306wOY2BPyD63nqJvJh9IIriMdNJwYphRl41G98f5i7SRLFwjgkWu1TOkiXWCSbkchxspQniYx3ETuM/TBNB6uhLp3fm/KKB23Z+iy9Umz03UKnCozEk/+GjvE8V128xjLc9imG/DXVp6tmDc+fub6Ol9/t5fzenJreWQ0Bja/QXPQ54JwDbiFMkaMhnkYwJtUybf+9jyA1/lmOqGMo1Bn7VbDbZY=",
      "StatusCode": 201,
      "ResponseHeaders": {
        "Content-Length": "0",
        "Content-MD5": "sR04i3NasaVgoy9McWd8Ng==",
        "Date": "Wed, 17 Feb 2021 18:54:17 GMT",
        "ETag": "\"0x8D8D3756DAD2506\"",
        "Last-Modified": "Wed, 17 Feb 2021 18:54:17 GMT",
        "Server": [
          "Windows-Azure-Blob/1.0",
          "Microsoft-HTTPAPI/2.0"
        ],
        "x-ms-client-request-id": "6c3be1cb-c917-7d33-15bd-30c5fbc2d32e",
        "x-ms-content-crc64": "kMIhoiBg1uI=",
        "x-ms-request-id": "c778d74a-301e-003f-685e-051261000000",
        "x-ms-request-server-encrypted": "true",
<<<<<<< HEAD
        "x-ms-version": "2020-12-06",
=======
        "x-ms-version": "2021-02-12",
>>>>>>> 7e782c87
        "x-ms-version-id": "2021-02-17T18:54:17.7623302Z"
      },
      "ResponseBody": []
    },
    {
      "RequestUri": "https://seanmcccanary3.blob.core.windows.net/test-container-a72c8a64-84fa-6751-f4f8-53b9c8df3c7f/test-blob-0b2ce814-1e8b-db86-8059-9101f55c425b",
      "RequestMethod": "GET",
      "RequestHeaders": {
        "Accept": "application/xml",
        "Authorization": "Sanitized",
        "traceparent": "00-699d0298f24f77488b5ec864ff4e108a-1047fbf1ac8bd24a-00",
        "User-Agent": [
          "azsdk-net-Storage.Blobs/12.9.0-alpha.20210217.1",
          "(.NET 5.0.3; Microsoft Windows 10.0.19042)"
        ],
        "x-ms-client-request-id": "348027093_bytes=0-511",
        "x-ms-date": "Wed, 17 Feb 2021 18:54:17 GMT",
        "x-ms-range": "bytes=0-511",
        "x-ms-return-client-request-id": "true",
<<<<<<< HEAD
        "x-ms-version": "2020-12-06"
=======
        "x-ms-version": "2021-02-12"
>>>>>>> 7e782c87
      },
      "RequestBody": null,
      "StatusCode": 206,
      "ResponseHeaders": {
        "Accept-Ranges": "bytes",
        "Content-Length": "512",
        "Content-Range": "bytes 0-511/512",
        "Content-Type": "application/octet-stream",
        "Date": "Wed, 17 Feb 2021 18:54:17 GMT",
        "ETag": "\"0x8D8D3756DAD2506\"",
        "Last-Modified": "Wed, 17 Feb 2021 18:54:17 GMT",
        "Server": [
          "Windows-Azure-Blob/1.0",
          "Microsoft-HTTPAPI/2.0"
        ],
        "x-ms-blob-content-md5": "sR04i3NasaVgoy9McWd8Ng==",
        "x-ms-blob-type": "BlockBlob",
        "x-ms-client-request-id": "348027093_bytes=0-511",
        "x-ms-creation-time": "Wed, 17 Feb 2021 18:54:17 GMT",
        "x-ms-is-current-version": "true",
        "x-ms-last-access-time": "Wed, 17 Feb 2021 18:54:17 GMT",
        "x-ms-lease-state": "available",
        "x-ms-lease-status": "unlocked",
        "x-ms-request-id": "c778d75c-301e-003f-755e-051261000000",
        "x-ms-server-encrypted": "true",
<<<<<<< HEAD
        "x-ms-version": "2020-12-06",
=======
        "x-ms-version": "2021-02-12",
>>>>>>> 7e782c87
        "x-ms-version-id": "2021-02-17T18:54:17.7623302Z"
      },
      "ResponseBody": "1N58YD2jPmbgGUi0Unsdc0a7cSZnXpGpJw3VhjsBKCVFqJrybqXGYnR1zIZzW5FApEdJcDVajHVM0jgwzbgq3vAibqrhKwWh9A+y8ZIKNcx7leHzt7jw6xslpptslpS8Su6WUeznXnlCqHsmp5rjQZxstDjXNyY4MoOOvIVpNV569qejdOTglDZnsA88yUOAQWX/AOJc5RLHXR5pWaL02XIdq7HzP8y3jCABb4YW/Gg/DXogajV7HhGU3BfGdjuUc9acHh6SjQKYR3PCWnWMsGC2KUsn1G89oo2gXmO08RXlbfuvet5KrYB4hyLBucObCCu2D0zvbJ9nX3yQ8S6e5FVe3e163DaCa3zKr0xMfOjKBVY4/eLI9QFcSBpiurtS2aLNY9zWISz0NKPQJbxSGuKTxuzYZuZylefrHpMbILHAeNWqfxkM8+MpQ8k++M9ECS04zvPPeXO8Ws306wOY2BPyD63nqJvJh9IIriMdNJwYphRl41G98f5i7SRLFwjgkWu1TOkiXWCSbkchxspQniYx3ETuM/TBNB6uhLp3fm/KKB23Z+iy9Umz03UKnCozEk/+GjvE8V128xjLc9imG/DXVp6tmDc+fub6Ol9/t5fzenJreWQ0Bja/QXPQ54JwDbiFMkaMhnkYwJtUybf+9jyA1/lmOqGMo1Bn7VbDbZY="
    },
    {
      "RequestUri": "https://seanmcccanary3.blob.core.windows.net/test-container-a72c8a64-84fa-6751-f4f8-53b9c8df3c7f?restype=container",
      "RequestMethod": "DELETE",
      "RequestHeaders": {
        "Accept": "application/xml",
        "Authorization": "Sanitized",
        "traceparent": "00-59a6045a77671044a9cda65a11f9d167-dd7a03124e35cc49-00",
        "User-Agent": [
          "azsdk-net-Storage.Blobs/12.9.0-alpha.20210217.1",
          "(.NET 5.0.3; Microsoft Windows 10.0.19042)"
        ],
        "x-ms-client-request-id": "03da714c-ac04-f635-cb48-ab5abd3595bd",
        "x-ms-date": "Wed, 17 Feb 2021 18:54:17 GMT",
        "x-ms-return-client-request-id": "true",
<<<<<<< HEAD
        "x-ms-version": "2020-12-06"
=======
        "x-ms-version": "2021-02-12"
>>>>>>> 7e782c87
      },
      "RequestBody": null,
      "StatusCode": 202,
      "ResponseHeaders": {
        "Content-Length": "0",
        "Date": "Wed, 17 Feb 2021 18:54:17 GMT",
        "Server": [
          "Windows-Azure-Blob/1.0",
          "Microsoft-HTTPAPI/2.0"
        ],
        "x-ms-client-request-id": "03da714c-ac04-f635-cb48-ab5abd3595bd",
        "x-ms-request-id": "2767fd96-801e-0015-135e-05cd71000000",
<<<<<<< HEAD
        "x-ms-version": "2020-12-06"
=======
        "x-ms-version": "2021-02-12"
>>>>>>> 7e782c87
      },
      "ResponseBody": []
    }
  ],
  "Variables": {
    "RandomSeed": "442158181",
    "Storage_TestConfigDefault": "ProductionTenant\nseanmcccanary3\nU2FuaXRpemVk\nhttps://seanmcccanary3.blob.core.windows.net\nhttps://seanmcccanary3.file.core.windows.net\nhttps://seanmcccanary3.queue.core.windows.net\nhttps://seanmcccanary3.table.core.windows.net\n\n\n\n\nhttps://seanmcccanary3-secondary.blob.core.windows.net\nhttps://seanmcccanary3-secondary.file.core.windows.net\nhttps://seanmcccanary3-secondary.queue.core.windows.net\nhttps://seanmcccanary3-secondary.table.core.windows.net\n\nSanitized\n\n\nCloud\nBlobEndpoint=https://seanmcccanary3.blob.core.windows.net/;QueueEndpoint=https://seanmcccanary3.queue.core.windows.net/;FileEndpoint=https://seanmcccanary3.file.core.windows.net/;BlobSecondaryEndpoint=https://seanmcccanary3-secondary.blob.core.windows.net/;QueueSecondaryEndpoint=https://seanmcccanary3-secondary.queue.core.windows.net/;FileSecondaryEndpoint=https://seanmcccanary3-secondary.file.core.windows.net/;AccountName=seanmcccanary3;AccountKey=Kg==;\nseanscope1\n\n"
  }
}<|MERGE_RESOLUTION|>--- conflicted
+++ resolved
@@ -15,11 +15,7 @@
         "x-ms-client-request-id": "3ef00452-568a-b7fc-2f70-046de6e8c3c3",
         "x-ms-date": "Wed, 17 Feb 2021 18:54:17 GMT",
         "x-ms-return-client-request-id": "true",
-<<<<<<< HEAD
-        "x-ms-version": "2020-12-06"
-=======
         "x-ms-version": "2021-02-12"
->>>>>>> 7e782c87
       },
       "RequestBody": null,
       "StatusCode": 201,
@@ -34,11 +30,7 @@
         ],
         "x-ms-client-request-id": "3ef00452-568a-b7fc-2f70-046de6e8c3c3",
         "x-ms-request-id": "2767fd53-801e-0015-595e-05cd71000000",
-<<<<<<< HEAD
-        "x-ms-version": "2020-12-06"
-=======
         "x-ms-version": "2021-02-12"
->>>>>>> 7e782c87
       },
       "ResponseBody": []
     },
@@ -58,11 +50,7 @@
         "x-ms-client-request-id": "6c3be1cb-c917-7d33-15bd-30c5fbc2d32e",
         "x-ms-date": "Wed, 17 Feb 2021 18:54:17 GMT",
         "x-ms-return-client-request-id": "true",
-<<<<<<< HEAD
-        "x-ms-version": "2020-12-06"
-=======
         "x-ms-version": "2021-02-12"
->>>>>>> 7e782c87
       },
       "RequestBody": "1N58YD2jPmbgGUi0Unsdc0a7cSZnXpGpJw3VhjsBKCVFqJrybqXGYnR1zIZzW5FApEdJcDVajHVM0jgwzbgq3vAibqrhKwWh9A+y8ZIKNcx7leHzt7jw6xslpptslpS8Su6WUeznXnlCqHsmp5rjQZxstDjXNyY4MoOOvIVpNV569qejdOTglDZnsA88yUOAQWX/AOJc5RLHXR5pWaL02XIdq7HzP8y3jCABb4YW/Gg/DXogajV7HhGU3BfGdjuUc9acHh6SjQKYR3PCWnWMsGC2KUsn1G89oo2gXmO08RXlbfuvet5KrYB4hyLBucObCCu2D0zvbJ9nX3yQ8S6e5FVe3e163DaCa3zKr0xMfOjKBVY4/eLI9QFcSBpiurtS2aLNY9zWISz0NKPQJbxSGuKTxuzYZuZylefrHpMbILHAeNWqfxkM8+MpQ8k++M9ECS04zvPPeXO8Ws306wOY2BPyD63nqJvJh9IIriMdNJwYphRl41G98f5i7SRLFwjgkWu1TOkiXWCSbkchxspQniYx3ETuM/TBNB6uhLp3fm/KKB23Z+iy9Umz03UKnCozEk/+GjvE8V128xjLc9imG/DXVp6tmDc+fub6Ol9/t5fzenJreWQ0Bja/QXPQ54JwDbiFMkaMhnkYwJtUybf+9jyA1/lmOqGMo1Bn7VbDbZY=",
       "StatusCode": 201,
@@ -80,11 +68,7 @@
         "x-ms-content-crc64": "kMIhoiBg1uI=",
         "x-ms-request-id": "c778d74a-301e-003f-685e-051261000000",
         "x-ms-request-server-encrypted": "true",
-<<<<<<< HEAD
-        "x-ms-version": "2020-12-06",
-=======
         "x-ms-version": "2021-02-12",
->>>>>>> 7e782c87
         "x-ms-version-id": "2021-02-17T18:54:17.7623302Z"
       },
       "ResponseBody": []
@@ -104,11 +88,7 @@
         "x-ms-date": "Wed, 17 Feb 2021 18:54:17 GMT",
         "x-ms-range": "bytes=0-511",
         "x-ms-return-client-request-id": "true",
-<<<<<<< HEAD
-        "x-ms-version": "2020-12-06"
-=======
         "x-ms-version": "2021-02-12"
->>>>>>> 7e782c87
       },
       "RequestBody": null,
       "StatusCode": 206,
@@ -134,11 +114,7 @@
         "x-ms-lease-status": "unlocked",
         "x-ms-request-id": "c778d75c-301e-003f-755e-051261000000",
         "x-ms-server-encrypted": "true",
-<<<<<<< HEAD
-        "x-ms-version": "2020-12-06",
-=======
         "x-ms-version": "2021-02-12",
->>>>>>> 7e782c87
         "x-ms-version-id": "2021-02-17T18:54:17.7623302Z"
       },
       "ResponseBody": "1N58YD2jPmbgGUi0Unsdc0a7cSZnXpGpJw3VhjsBKCVFqJrybqXGYnR1zIZzW5FApEdJcDVajHVM0jgwzbgq3vAibqrhKwWh9A+y8ZIKNcx7leHzt7jw6xslpptslpS8Su6WUeznXnlCqHsmp5rjQZxstDjXNyY4MoOOvIVpNV569qejdOTglDZnsA88yUOAQWX/AOJc5RLHXR5pWaL02XIdq7HzP8y3jCABb4YW/Gg/DXogajV7HhGU3BfGdjuUc9acHh6SjQKYR3PCWnWMsGC2KUsn1G89oo2gXmO08RXlbfuvet5KrYB4hyLBucObCCu2D0zvbJ9nX3yQ8S6e5FVe3e163DaCa3zKr0xMfOjKBVY4/eLI9QFcSBpiurtS2aLNY9zWISz0NKPQJbxSGuKTxuzYZuZylefrHpMbILHAeNWqfxkM8+MpQ8k++M9ECS04zvPPeXO8Ws306wOY2BPyD63nqJvJh9IIriMdNJwYphRl41G98f5i7SRLFwjgkWu1TOkiXWCSbkchxspQniYx3ETuM/TBNB6uhLp3fm/KKB23Z+iy9Umz03UKnCozEk/+GjvE8V128xjLc9imG/DXVp6tmDc+fub6Ol9/t5fzenJreWQ0Bja/QXPQ54JwDbiFMkaMhnkYwJtUybf+9jyA1/lmOqGMo1Bn7VbDbZY="
@@ -157,11 +133,7 @@
         "x-ms-client-request-id": "03da714c-ac04-f635-cb48-ab5abd3595bd",
         "x-ms-date": "Wed, 17 Feb 2021 18:54:17 GMT",
         "x-ms-return-client-request-id": "true",
-<<<<<<< HEAD
-        "x-ms-version": "2020-12-06"
-=======
         "x-ms-version": "2021-02-12"
->>>>>>> 7e782c87
       },
       "RequestBody": null,
       "StatusCode": 202,
@@ -174,11 +146,7 @@
         ],
         "x-ms-client-request-id": "03da714c-ac04-f635-cb48-ab5abd3595bd",
         "x-ms-request-id": "2767fd96-801e-0015-135e-05cd71000000",
-<<<<<<< HEAD
-        "x-ms-version": "2020-12-06"
-=======
         "x-ms-version": "2021-02-12"
->>>>>>> 7e782c87
       },
       "ResponseBody": []
     }
