--- conflicted
+++ resolved
@@ -14,11 +14,7 @@
         "x-ms-client-request-id": "3ef00452-568a-b7fc-2f70-046de6e8c3c3",
         "x-ms-date": "Mon, 20 Apr 2020 19:23:11 GMT",
         "x-ms-return-client-request-id": "true",
-<<<<<<< HEAD
-        "x-ms-version": "2019-12-12"
-=======
         "x-ms-version": "2020-02-10"
->>>>>>> 60f4876e
       },
       "RequestBody": null,
       "StatusCode": 201,
@@ -33,11 +29,7 @@
         ],
         "x-ms-client-request-id": "3ef00452-568a-b7fc-2f70-046de6e8c3c3",
         "x-ms-request-id": "84622933-401e-0081-1a49-17ed7a000000",
-<<<<<<< HEAD
-        "x-ms-version": "2019-12-12"
-=======
         "x-ms-version": "2020-02-10"
->>>>>>> 60f4876e
       },
       "ResponseBody": []
     },
@@ -55,11 +47,7 @@
         "x-ms-client-request-id": "6c3be1cb-c917-7d33-15bd-30c5fbc2d32e",
         "x-ms-date": "Mon, 20 Apr 2020 19:23:12 GMT",
         "x-ms-return-client-request-id": "true",
-<<<<<<< HEAD
-        "x-ms-version": "2019-12-12"
-=======
         "x-ms-version": "2020-02-10"
->>>>>>> 60f4876e
       },
       "RequestBody": "1N58YD2jPmbgGUi0Unsdc0a7cSZnXpGpJw3VhjsBKCVFqJrybqXGYnR1zIZzW5FApEdJcDVajHVM0jgwzbgq3vAibqrhKwWh9A\u002By8ZIKNcx7leHzt7jw6xslpptslpS8Su6WUeznXnlCqHsmp5rjQZxstDjXNyY4MoOOvIVpNV569qejdOTglDZnsA88yUOAQWX/AOJc5RLHXR5pWaL02XIdq7HzP8y3jCABb4YW/Gg/DXogajV7HhGU3BfGdjuUc9acHh6SjQKYR3PCWnWMsGC2KUsn1G89oo2gXmO08RXlbfuvet5KrYB4hyLBucObCCu2D0zvbJ9nX3yQ8S6e5FVe3e163DaCa3zKr0xMfOjKBVY4/eLI9QFcSBpiurtS2aLNY9zWISz0NKPQJbxSGuKTxuzYZuZylefrHpMbILHAeNWqfxkM8\u002BMpQ8k\u002B\u002BM9ECS04zvPPeXO8Ws306wOY2BPyD63nqJvJh9IIriMdNJwYphRl41G98f5i7SRLFwjgkWu1TOkiXWCSbkchxspQniYx3ETuM/TBNB6uhLp3fm/KKB23Z\u002Biy9Umz03UKnCozEk/\u002BGjvE8V128xjLc9imG/DXVp6tmDc\u002Bfub6Ol9/t5fzenJreWQ0Bja/QXPQ54JwDbiFMkaMhnkYwJtUybf\u002B9jyA1/lmOqGMo1Bn7VbDbZY=",
       "StatusCode": 201,
@@ -77,11 +65,7 @@
         "x-ms-content-crc64": "kMIhoiBg1uI=",
         "x-ms-request-id": "bb0ab94c-701e-007e-2449-17dde7000000",
         "x-ms-request-server-encrypted": "true",
-<<<<<<< HEAD
-        "x-ms-version": "2019-12-12",
-=======
         "x-ms-version": "2020-02-10",
->>>>>>> 60f4876e
         "x-ms-version-id": "2020-04-20T19:23:12.1095074Z"
       },
       "ResponseBody": []
@@ -100,11 +84,7 @@
         "x-ms-date": "Mon, 20 Apr 2020 19:23:12 GMT",
         "x-ms-range": "bytes=0-511",
         "x-ms-return-client-request-id": "true",
-<<<<<<< HEAD
-        "x-ms-version": "2019-12-12"
-=======
         "x-ms-version": "2020-02-10"
->>>>>>> 60f4876e
       },
       "RequestBody": null,
       "StatusCode": 206,
@@ -129,11 +109,7 @@
         "x-ms-lease-status": "unlocked",
         "x-ms-request-id": "bb0ab95c-701e-007e-3349-17dde7000000",
         "x-ms-server-encrypted": "true",
-<<<<<<< HEAD
-        "x-ms-version": "2019-12-12",
-=======
         "x-ms-version": "2020-02-10",
->>>>>>> 60f4876e
         "x-ms-version-id": "2020-04-20T19:23:12.1095074Z"
       },
       "ResponseBody": "1N58YD2jPmbgGUi0Unsdc0a7cSZnXpGpJw3VhjsBKCVFqJrybqXGYnR1zIZzW5FApEdJcDVajHVM0jgwzbgq3vAibqrhKwWh9A\u002By8ZIKNcx7leHzt7jw6xslpptslpS8Su6WUeznXnlCqHsmp5rjQZxstDjXNyY4MoOOvIVpNV569qejdOTglDZnsA88yUOAQWX/AOJc5RLHXR5pWaL02XIdq7HzP8y3jCABb4YW/Gg/DXogajV7HhGU3BfGdjuUc9acHh6SjQKYR3PCWnWMsGC2KUsn1G89oo2gXmO08RXlbfuvet5KrYB4hyLBucObCCu2D0zvbJ9nX3yQ8S6e5FVe3e163DaCa3zKr0xMfOjKBVY4/eLI9QFcSBpiurtS2aLNY9zWISz0NKPQJbxSGuKTxuzYZuZylefrHpMbILHAeNWqfxkM8\u002BMpQ8k\u002B\u002BM9ECS04zvPPeXO8Ws306wOY2BPyD63nqJvJh9IIriMdNJwYphRl41G98f5i7SRLFwjgkWu1TOkiXWCSbkchxspQniYx3ETuM/TBNB6uhLp3fm/KKB23Z\u002Biy9Umz03UKnCozEk/\u002BGjvE8V128xjLc9imG/DXVp6tmDc\u002Bfub6Ol9/t5fzenJreWQ0Bja/QXPQ54JwDbiFMkaMhnkYwJtUybf\u002B9jyA1/lmOqGMo1Bn7VbDbZY="
@@ -151,11 +127,7 @@
         "x-ms-client-request-id": "03da714c-ac04-f635-cb48-ab5abd3595bd",
         "x-ms-date": "Mon, 20 Apr 2020 19:23:12 GMT",
         "x-ms-return-client-request-id": "true",
-<<<<<<< HEAD
-        "x-ms-version": "2019-12-12"
-=======
         "x-ms-version": "2020-02-10"
->>>>>>> 60f4876e
       },
       "RequestBody": null,
       "StatusCode": 202,
@@ -168,11 +140,7 @@
         ],
         "x-ms-client-request-id": "03da714c-ac04-f635-cb48-ab5abd3595bd",
         "x-ms-request-id": "846229a2-401e-0081-7f49-17ed7a000000",
-<<<<<<< HEAD
-        "x-ms-version": "2019-12-12"
-=======
         "x-ms-version": "2020-02-10"
->>>>>>> 60f4876e
       },
       "ResponseBody": []
     }
