--- conflicted
+++ resolved
@@ -15,11 +15,7 @@
         "x-ms-client-request-id": "69300f2d-4882-40df-48da-e7c797a40aff",
         "x-ms-date": "Wed, 17 Feb 2021 18:54:04 GMT",
         "x-ms-return-client-request-id": "true",
-<<<<<<< HEAD
-        "x-ms-version": "2020-12-06"
-=======
-        "x-ms-version": "2021-02-12"
->>>>>>> 7e782c87
+        "x-ms-version": "2021-02-12"
       },
       "RequestBody": null,
       "StatusCode": 201,
@@ -34,11 +30,7 @@
         ],
         "x-ms-client-request-id": "69300f2d-4882-40df-48da-e7c797a40aff",
         "x-ms-request-id": "e5561f20-301e-0072-6f5e-05dd8d000000",
-<<<<<<< HEAD
-        "x-ms-version": "2020-12-06"
-=======
-        "x-ms-version": "2021-02-12"
->>>>>>> 7e782c87
+        "x-ms-version": "2021-02-12"
       },
       "ResponseBody": []
     },
@@ -59,11 +51,7 @@
         "x-ms-client-request-id": "1c3201a9-7d9e-05db-74e3-497998a4d910",
         "x-ms-date": "Wed, 17 Feb 2021 18:54:04 GMT",
         "x-ms-return-client-request-id": "true",
-<<<<<<< HEAD
-        "x-ms-version": "2020-12-06"
-=======
-        "x-ms-version": "2021-02-12"
->>>>>>> 7e782c87
+        "x-ms-version": "2021-02-12"
       },
       "RequestBody": "c4XPUGx0iNggK0PDffjxv0wDlW/VmGkkE9lZE0zyXMJerFMR1LqTc3/VsdrFOdkXfTyf4PEMZdscqzyTG3WLLc+AZNCk3+qScCHwAOaOXtr/QZUQU3vQUUd49Sl9/1gJSYQLRNQJc51RDXDPHGX0jUxik9nfe9pTsBOJLOrBFHDJ5rZigxoF9s73vkULADXhg2fdGmx+Ks2pt5TBf0azkPj/BjavkgoyXJ0L572USK/dp6mC5PoESrzouMuFRHaHRC5NC/r/MvFdq73Pc0IQFW/k49idMKv++7t5xtk+rBgmg6OORz213nW3JTk9NNd516NcoWGe6RSCTg8+hWsYHv6lqe+fgc0yLwRi5gtywcfk/+814gu2h5qPC/gtd1kJnwY6l4vo2lXVKXFdOwMIEI1IWoV84jvz7iFVD3XVBLiqWUYENyk7+yWZYLmZWUuWhvtq5R3Ujb3LR6lqksrfACW5suK8BNhkDF5g4oGCWpXVvol6ah+a1syJOfCA0WhauWCU36Zp2YIjBti/dKo7SOwUlNRBZZUGHtwWM8rn5Dr1BSkh7nrubOUHVmRG22EhTvADazyUGVPLjcDKU6a3OyGeyW6BGVpyJijuOQ4wv0J79OTa43j+YOzVVmC5Ixg/UBpCqBLyoDSWkUUUpd9Fms5+T17B3Vipn2mCq8P5uQIPr+nz7hcwiFOwQ1Iz6roNkLySO9S6fXPCmQiocPRxnNhDBPb1Uau2TccKEZkGdrWvdBsHZ30uVTJ2MVQPiBdfP6d68OXEFz4Q3O4Nr2zZuyNS+fzYajRaFK7Dfx9WpsWvq9LxjIXP6l3c9ouPIKbFnHUxvI4bhtRyH9s2AJgfuTUoXQOa5y+dgg6f/HOoyvMI/uKqJeo2kyX9fmyqmerEvT1WZsOiK7RGkzqAfIphyVXnLgK1dZRL8sndnWnC8ukj2j42UmMwZdIuZJGvthebm7UXw2roD0ipC3T5xY5Lg6FQXKJLK3fxtsgvhhECmzyyQgGzqy9/O8r2jUfvN6BE4uDwX1l1T3A9JQyhuYg3pnA4R4KMl9dx0SDYVZ0wAn8o6qQwEjziPfKQdoUi3YJBv+bXt+8dt0oJfo05nPrSDSOMec7kBpQzVQmP/CFRTvSelpa3WUuPCjNZJ5OuqaD4vmhilmS0XbhSo2Hljbspty+ZmwZjG7TX/W6bi98Ahaxplz6477iP6TneZLXqqXx3L29kFA2ZlKK0i5n2GdHYUh20fPZ9cMh2CrHNhbb+7VPxI1tvm3GezwKbBGMfmdBnBRKYNS2G+r+n7QpczA/stZ1FBPV2aLasFaz04mtkV3DgZYCkZbclaymbyK5mQgPyr07G2ZTb8Jxb7B+AkRhTQw==",
       "StatusCode": 201,
@@ -81,11 +69,7 @@
         "x-ms-content-crc64": "umQWZvmtgcg=",
         "x-ms-request-id": "e5561f2b-301e-0072-765e-05dd8d000000",
         "x-ms-request-server-encrypted": "true",
-<<<<<<< HEAD
-        "x-ms-version": "2020-12-06",
-=======
         "x-ms-version": "2021-02-12",
->>>>>>> 7e782c87
         "x-ms-version-id": "2021-02-17T18:54:04.5699472Z"
       },
       "ResponseBody": []
@@ -104,11 +88,7 @@
         "x-ms-client-request-id": "90d74ca6-36e5-19a5-be75-f1acfed64d7a",
         "x-ms-date": "Wed, 17 Feb 2021 18:54:04 GMT",
         "x-ms-return-client-request-id": "true",
-<<<<<<< HEAD
-        "x-ms-version": "2020-12-06"
-=======
-        "x-ms-version": "2021-02-12"
->>>>>>> 7e782c87
+        "x-ms-version": "2021-02-12"
       },
       "RequestBody": null,
       "StatusCode": 200,
@@ -133,11 +113,7 @@
         "x-ms-lease-status": "unlocked",
         "x-ms-request-id": "e5561f35-301e-0072-7e5e-05dd8d000000",
         "x-ms-server-encrypted": "true",
-<<<<<<< HEAD
-        "x-ms-version": "2020-12-06",
-=======
         "x-ms-version": "2021-02-12",
->>>>>>> 7e782c87
         "x-ms-version-id": "2021-02-17T18:54:04.5699472Z"
       },
       "ResponseBody": "c4XPUGx0iNggK0PDffjxv0wDlW/VmGkkE9lZE0zyXMJerFMR1LqTc3/VsdrFOdkXfTyf4PEMZdscqzyTG3WLLc+AZNCk3+qScCHwAOaOXtr/QZUQU3vQUUd49Sl9/1gJSYQLRNQJc51RDXDPHGX0jUxik9nfe9pTsBOJLOrBFHDJ5rZigxoF9s73vkULADXhg2fdGmx+Ks2pt5TBf0azkPj/BjavkgoyXJ0L572USK/dp6mC5PoESrzouMuFRHaHRC5NC/r/MvFdq73Pc0IQFW/k49idMKv++7t5xtk+rBgmg6OORz213nW3JTk9NNd516NcoWGe6RSCTg8+hWsYHv6lqe+fgc0yLwRi5gtywcfk/+814gu2h5qPC/gtd1kJnwY6l4vo2lXVKXFdOwMIEI1IWoV84jvz7iFVD3XVBLiqWUYENyk7+yWZYLmZWUuWhvtq5R3Ujb3LR6lqksrfACW5suK8BNhkDF5g4oGCWpXVvol6ah+a1syJOfCA0WhauWCU36Zp2YIjBti/dKo7SOwUlNRBZZUGHtwWM8rn5Dr1BSkh7nrubOUHVmRG22EhTvADazyUGVPLjcDKU6a3OyGeyW6BGVpyJijuOQ4wv0J79OTa43j+YOzVVmC5Ixg/UBpCqBLyoDSWkUUUpd9Fms5+T17B3Vipn2mCq8P5uQIPr+nz7hcwiFOwQ1Iz6roNkLySO9S6fXPCmQiocPRxnNhDBPb1Uau2TccKEZkGdrWvdBsHZ30uVTJ2MVQPiBdfP6d68OXEFz4Q3O4Nr2zZuyNS+fzYajRaFK7Dfx9WpsWvq9LxjIXP6l3c9ouPIKbFnHUxvI4bhtRyH9s2AJgfuTUoXQOa5y+dgg6f/HOoyvMI/uKqJeo2kyX9fmyqmerEvT1WZsOiK7RGkzqAfIphyVXnLgK1dZRL8sndnWnC8ukj2j42UmMwZdIuZJGvthebm7UXw2roD0ipC3T5xY5Lg6FQXKJLK3fxtsgvhhECmzyyQgGzqy9/O8r2jUfvN6BE4uDwX1l1T3A9JQyhuYg3pnA4R4KMl9dx0SDYVZ0wAn8o6qQwEjziPfKQdoUi3YJBv+bXt+8dt0oJfo05nPrSDSOMec7kBpQzVQmP/CFRTvSelpa3WUuPCjNZJ5OuqaD4vmhilmS0XbhSo2Hljbspty+ZmwZjG7TX/W6bi98Ahaxplz6477iP6TneZLXqqXx3L29kFA2ZlKK0i5n2GdHYUh20fPZ9cMh2CrHNhbb+7VPxI1tvm3GezwKbBGMfmdBnBRKYNS2G+r+n7QpczA/stZ1FBPV2aLasFaz04mtkV3DgZYCkZbclaymbyK5mQgPyr07G2ZTb8Jxb7B+AkRhTQw=="
@@ -156,11 +132,7 @@
         "x-ms-client-request-id": "4bd3f6e6-48cd-112b-e0fe-0e51aab76929",
         "x-ms-date": "Wed, 17 Feb 2021 18:54:04 GMT",
         "x-ms-return-client-request-id": "true",
-<<<<<<< HEAD
-        "x-ms-version": "2020-12-06"
-=======
-        "x-ms-version": "2021-02-12"
->>>>>>> 7e782c87
+        "x-ms-version": "2021-02-12"
       },
       "RequestBody": null,
       "StatusCode": 200,
@@ -187,11 +159,7 @@
         "x-ms-lease-status": "unlocked",
         "x-ms-request-id": "e5561f40-301e-0072-075e-05dd8d000000",
         "x-ms-server-encrypted": "true",
-<<<<<<< HEAD
-        "x-ms-version": "2020-12-06",
-=======
         "x-ms-version": "2021-02-12",
->>>>>>> 7e782c87
         "x-ms-version-id": "2021-02-17T18:54:04.5699472Z"
       },
       "ResponseBody": []
@@ -210,11 +178,7 @@
         "x-ms-client-request-id": "08c5937e-0203-77ad-9080-3bf269b962e7",
         "x-ms-date": "Wed, 17 Feb 2021 18:54:04 GMT",
         "x-ms-return-client-request-id": "true",
-<<<<<<< HEAD
-        "x-ms-version": "2020-12-06"
-=======
-        "x-ms-version": "2021-02-12"
->>>>>>> 7e782c87
+        "x-ms-version": "2021-02-12"
       },
       "RequestBody": null,
       "StatusCode": 202,
@@ -227,11 +191,7 @@
         ],
         "x-ms-client-request-id": "08c5937e-0203-77ad-9080-3bf269b962e7",
         "x-ms-request-id": "e5561f45-301e-0072-0b5e-05dd8d000000",
-<<<<<<< HEAD
-        "x-ms-version": "2020-12-06"
-=======
-        "x-ms-version": "2021-02-12"
->>>>>>> 7e782c87
+        "x-ms-version": "2021-02-12"
       },
       "ResponseBody": []
     }
