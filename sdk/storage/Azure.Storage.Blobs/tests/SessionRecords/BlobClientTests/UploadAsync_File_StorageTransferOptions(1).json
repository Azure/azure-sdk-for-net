﻿{
  "Entries": [
    {
      "RequestUri": "https://seanmcccanary3.blob.core.windows.net/test-container-c55704b5-ef1b-62bc-19d7-77174a66bd26?restype=container",
      "RequestMethod": "PUT",
      "RequestHeaders": {
        "Accept": "application/xml",
        "Authorization": "Sanitized",
        "traceparent": "00-0bfc952895942345ba7b885cda2f4426-53d9591f155a9c41-00",
        "User-Agent": [
          "azsdk-net-Storage.Blobs/12.9.0-alpha.20210217.1",
          "(.NET 5.0.3; Microsoft Windows 10.0.19042)"
        ],
        "x-ms-blob-public-access": "container",
        "x-ms-client-request-id": "e69e20e1-2b10-5010-3933-d36aed5ffcd1",
        "x-ms-date": "Wed, 17 Feb 2021 18:53:33 GMT",
        "x-ms-return-client-request-id": "true",
<<<<<<< HEAD
        "x-ms-version": "2020-12-06"
=======
        "x-ms-version": "2021-02-12"
>>>>>>> 7e782c87
      },
      "RequestBody": null,
      "StatusCode": 201,
      "ResponseHeaders": {
        "Content-Length": "0",
        "Date": "Wed, 17 Feb 2021 18:53:32 GMT",
        "ETag": "\"0x8D8D375536B1DCC\"",
        "Last-Modified": "Wed, 17 Feb 2021 18:53:33 GMT",
        "Server": [
          "Windows-Azure-Blob/1.0",
          "Microsoft-HTTPAPI/2.0"
        ],
        "x-ms-client-request-id": "e69e20e1-2b10-5010-3933-d36aed5ffcd1",
        "x-ms-request-id": "d08ab14a-a01e-0070-135e-056335000000",
<<<<<<< HEAD
        "x-ms-version": "2020-12-06"
=======
        "x-ms-version": "2021-02-12"
>>>>>>> 7e782c87
      },
      "ResponseBody": []
    },
    {
      "RequestUri": "https://seanmcccanary3.blob.core.windows.net/test-container-c55704b5-ef1b-62bc-19d7-77174a66bd26/test-blob-061cd870-4eda-79df-225e-8e68338a76b1",
      "RequestMethod": "PUT",
      "RequestHeaders": {
        "Accept": "application/xml",
        "Authorization": "Sanitized",
        "Content-Length": "1024",
        "Content-Type": "application/octet-stream",
        "traceparent": "00-b1829267cf4bc34eb194729d07b357e1-74e56439ab057c4b-00",
        "User-Agent": [
          "azsdk-net-Storage.Blobs/12.9.0-alpha.20210217.1",
          "(.NET 5.0.3; Microsoft Windows 10.0.19042)"
        ],
        "x-ms-blob-type": "BlockBlob",
        "x-ms-client-request-id": "afa2e707-a40b-0b09-2bf7-2c1678dde066",
        "x-ms-date": "Wed, 17 Feb 2021 18:53:33 GMT",
        "x-ms-return-client-request-id": "true",
<<<<<<< HEAD
        "x-ms-version": "2020-12-06"
=======
        "x-ms-version": "2021-02-12"
>>>>>>> 7e782c87
      },
      "RequestBody": "DYg2KsjWFdq1i7TtaHgK17bqwRNKwxOTQSXEsZyoHK69IV1lKdIJmcJCUU+Z8RCqVLexScliZ0p0o+miEWM+DW4FMEcapa7k4ChQCHLE+U8VGl3l9tPlWroS8IbpZohfA0Pgk8HJj68JzWihEl7Yr6mZjfYGWRabINWMCLQn+nqf8QUu42WOTIuu3ClqREhcOkDcUNiRWKosRXPrPIf64dLtASBYqcxECkFrWH3tMNyMMM5zS6qhDphbAZ7yow8Es/pWfUMnA5B0mEWWJf8sPxWXXgu4hpYoTPKH/agtUmcyZ6WClrOZZSw9/7JkCumZLsGIWkQDSyxkLTFQnwXnRkbeZL5aqqli/fnee4fjxEEI7s/mpfcjLht4HWiCSMUnVbhshaYrPoQYJlxKJNClgWnvSLE2AaFPuzai4oxA4LU0tyXOdz6b3bBLzX6a2AlL0pz/kgAU8VQXHMpviVv32EanFm2q1gkqVGoA6jMjteItVg/vQE21IMbQt1pzK1RUU/U38sKcofyT1D2VEwYh9GfnQTJMCJf48fWm2R+vtykWq5Y968IgkbUTXGsQIAy/r8Pzi+khCEtdPwHM9cfd4x0Ufmhv4wilx7B9OKwr6NDp5ylbvCs/9KJL4KzAU5zuNnhO+6GjT8y6TcQ5pNCeMVYw4w2dgSfy1YrGJANc5HQUjwIz3ewvRZddoG5mBVDSrK5Vj3COULRQWyYX3SvJXWhPJBTOa1NpAZ12QOC5i8859HdUB1QEhj5N44LGF2hsk0IFF+E8A0Fa647SGBDUl89X3umzdVYUS57VgYfRo+k1Ca2ds3Tu/PA2+hvGMW4ueEyybjl+uB7s8ctCZoK5iEeknQ5jNuNbaeH5fXo6TRowpwg7HzWwtlCOscKpq5ZtfHHTIZNfy0JpVgVXhTujsaOwEr96fmkS9Oa91IQgsr1LiwEJZyuG0NzF0sgvWDEV6wAe+JjX8/0IwS2tova+SKRHDPo6mUp3KkLjtayg45u1qOiEArokc5gDAab+2S7lB4kk50s221G1ps5W9D5QZ92R9/kNOUXqIphiNpikeVAU/a0ifPtQfsyXzlvrzn9aspnIbeE0181EOsWy1KW4ES19QvaQLuviQXgsdmrq/lQZB4P/3Atu3ybf3kE2naon3rwubouJyYSt5StpB2BiWjxwmcwhuTUhDmLPsFCprKTOBZeuu4/IkD7+UfbfBdjGfIQFxQPdBiWHDGApuRk0AzmHmgLJtJ6sqAmOImc/QQmJCTPLpOeg8f5yJq4vn9Ykyk29WGrW/MjmWRz6TuO9SMtWn6/laF9S56kDV47vfAkyalgagemeswxr5UvKpqIbtN7j2P8nPmHtanHB06U69g==",
      "StatusCode": 201,
      "ResponseHeaders": {
        "Content-Length": "0",
        "Content-MD5": "3LbxHilRUu80anW0LgTzQA==",
        "Date": "Wed, 17 Feb 2021 18:53:32 GMT",
        "ETag": "\"0x8D8D37553755EBB\"",
        "Last-Modified": "Wed, 17 Feb 2021 18:53:33 GMT",
        "Server": [
          "Windows-Azure-Blob/1.0",
          "Microsoft-HTTPAPI/2.0"
        ],
        "x-ms-client-request-id": "afa2e707-a40b-0b09-2bf7-2c1678dde066",
        "x-ms-content-crc64": "6bXt55zA3y0=",
        "x-ms-request-id": "d08ab151-a01e-0070-185e-056335000000",
        "x-ms-request-server-encrypted": "true",
<<<<<<< HEAD
        "x-ms-version": "2020-12-06",
=======
        "x-ms-version": "2021-02-12",
>>>>>>> 7e782c87
        "x-ms-version-id": "2021-02-17T18:53:33.7760443Z"
      },
      "ResponseBody": []
    },
    {
      "RequestUri": "https://seanmcccanary3.blob.core.windows.net/test-container-c55704b5-ef1b-62bc-19d7-77174a66bd26/test-blob-061cd870-4eda-79df-225e-8e68338a76b1",
      "RequestMethod": "GET",
      "RequestHeaders": {
        "Accept": "application/xml",
        "Authorization": "Sanitized",
        "traceparent": "00-30fe94f6d1097a4c9b6f0738a7fab354-dc89587af36f604b-00",
        "User-Agent": [
          "azsdk-net-Storage.Blobs/12.9.0-alpha.20210217.1",
          "(.NET 5.0.3; Microsoft Windows 10.0.19042)"
        ],
        "x-ms-client-request-id": "ebb930e2-8a03-37ea-09bc-b99376af6adb",
        "x-ms-date": "Wed, 17 Feb 2021 18:53:33 GMT",
        "x-ms-return-client-request-id": "true",
<<<<<<< HEAD
        "x-ms-version": "2020-12-06"
=======
        "x-ms-version": "2021-02-12"
>>>>>>> 7e782c87
      },
      "RequestBody": null,
      "StatusCode": 200,
      "ResponseHeaders": {
        "Accept-Ranges": "bytes",
        "Content-Length": "1024",
        "Content-MD5": "3LbxHilRUu80anW0LgTzQA==",
        "Content-Type": "application/octet-stream",
        "Date": "Wed, 17 Feb 2021 18:53:32 GMT",
        "ETag": "\"0x8D8D37553755EBB\"",
        "Last-Modified": "Wed, 17 Feb 2021 18:53:33 GMT",
        "Server": [
          "Windows-Azure-Blob/1.0",
          "Microsoft-HTTPAPI/2.0"
        ],
        "x-ms-blob-type": "BlockBlob",
        "x-ms-client-request-id": "ebb930e2-8a03-37ea-09bc-b99376af6adb",
        "x-ms-creation-time": "Wed, 17 Feb 2021 18:53:33 GMT",
        "x-ms-is-current-version": "true",
        "x-ms-last-access-time": "Wed, 17 Feb 2021 18:53:33 GMT",
        "x-ms-lease-state": "available",
        "x-ms-lease-status": "unlocked",
        "x-ms-request-id": "d08ab159-a01e-0070-1f5e-056335000000",
        "x-ms-server-encrypted": "true",
<<<<<<< HEAD
        "x-ms-version": "2020-12-06",
=======
        "x-ms-version": "2021-02-12",
>>>>>>> 7e782c87
        "x-ms-version-id": "2021-02-17T18:53:33.7760443Z"
      },
      "ResponseBody": "DYg2KsjWFdq1i7TtaHgK17bqwRNKwxOTQSXEsZyoHK69IV1lKdIJmcJCUU+Z8RCqVLexScliZ0p0o+miEWM+DW4FMEcapa7k4ChQCHLE+U8VGl3l9tPlWroS8IbpZohfA0Pgk8HJj68JzWihEl7Yr6mZjfYGWRabINWMCLQn+nqf8QUu42WOTIuu3ClqREhcOkDcUNiRWKosRXPrPIf64dLtASBYqcxECkFrWH3tMNyMMM5zS6qhDphbAZ7yow8Es/pWfUMnA5B0mEWWJf8sPxWXXgu4hpYoTPKH/agtUmcyZ6WClrOZZSw9/7JkCumZLsGIWkQDSyxkLTFQnwXnRkbeZL5aqqli/fnee4fjxEEI7s/mpfcjLht4HWiCSMUnVbhshaYrPoQYJlxKJNClgWnvSLE2AaFPuzai4oxA4LU0tyXOdz6b3bBLzX6a2AlL0pz/kgAU8VQXHMpviVv32EanFm2q1gkqVGoA6jMjteItVg/vQE21IMbQt1pzK1RUU/U38sKcofyT1D2VEwYh9GfnQTJMCJf48fWm2R+vtykWq5Y968IgkbUTXGsQIAy/r8Pzi+khCEtdPwHM9cfd4x0Ufmhv4wilx7B9OKwr6NDp5ylbvCs/9KJL4KzAU5zuNnhO+6GjT8y6TcQ5pNCeMVYw4w2dgSfy1YrGJANc5HQUjwIz3ewvRZddoG5mBVDSrK5Vj3COULRQWyYX3SvJXWhPJBTOa1NpAZ12QOC5i8859HdUB1QEhj5N44LGF2hsk0IFF+E8A0Fa647SGBDUl89X3umzdVYUS57VgYfRo+k1Ca2ds3Tu/PA2+hvGMW4ueEyybjl+uB7s8ctCZoK5iEeknQ5jNuNbaeH5fXo6TRowpwg7HzWwtlCOscKpq5ZtfHHTIZNfy0JpVgVXhTujsaOwEr96fmkS9Oa91IQgsr1LiwEJZyuG0NzF0sgvWDEV6wAe+JjX8/0IwS2tova+SKRHDPo6mUp3KkLjtayg45u1qOiEArokc5gDAab+2S7lB4kk50s221G1ps5W9D5QZ92R9/kNOUXqIphiNpikeVAU/a0ifPtQfsyXzlvrzn9aspnIbeE0181EOsWy1KW4ES19QvaQLuviQXgsdmrq/lQZB4P/3Atu3ybf3kE2naon3rwubouJyYSt5StpB2BiWjxwmcwhuTUhDmLPsFCprKTOBZeuu4/IkD7+UfbfBdjGfIQFxQPdBiWHDGApuRk0AzmHmgLJtJ6sqAmOImc/QQmJCTPLpOeg8f5yJq4vn9Ykyk29WGrW/MjmWRz6TuO9SMtWn6/laF9S56kDV47vfAkyalgagemeswxr5UvKpqIbtN7j2P8nPmHtanHB06U69g=="
    },
    {
      "RequestUri": "https://seanmcccanary3.blob.core.windows.net/test-container-c55704b5-ef1b-62bc-19d7-77174a66bd26/test-blob-061cd870-4eda-79df-225e-8e68338a76b1",
      "RequestMethod": "HEAD",
      "RequestHeaders": {
        "Accept": "application/xml",
        "Authorization": "Sanitized",
        "traceparent": "00-e5692ae6b0e4654587c736d8c0c41530-e1e89f6cc8c4924c-00",
        "User-Agent": [
          "azsdk-net-Storage.Blobs/12.9.0-alpha.20210217.1",
          "(.NET 5.0.3; Microsoft Windows 10.0.19042)"
        ],
        "x-ms-client-request-id": "47345219-f523-a663-0437-ac2204fd9a69",
        "x-ms-date": "Wed, 17 Feb 2021 18:53:33 GMT",
        "x-ms-return-client-request-id": "true",
<<<<<<< HEAD
        "x-ms-version": "2020-12-06"
=======
        "x-ms-version": "2021-02-12"
>>>>>>> 7e782c87
      },
      "RequestBody": null,
      "StatusCode": 200,
      "ResponseHeaders": {
        "Accept-Ranges": "bytes",
        "Content-Length": "1024",
        "Content-MD5": "3LbxHilRUu80anW0LgTzQA==",
        "Content-Type": "application/octet-stream",
        "Date": "Wed, 17 Feb 2021 18:53:33 GMT",
        "ETag": "\"0x8D8D37553755EBB\"",
        "Last-Modified": "Wed, 17 Feb 2021 18:53:33 GMT",
        "Server": [
          "Windows-Azure-Blob/1.0",
          "Microsoft-HTTPAPI/2.0"
        ],
        "x-ms-access-tier": "Hot",
        "x-ms-access-tier-inferred": "true",
        "x-ms-blob-type": "BlockBlob",
        "x-ms-client-request-id": "47345219-f523-a663-0437-ac2204fd9a69",
        "x-ms-creation-time": "Wed, 17 Feb 2021 18:53:33 GMT",
        "x-ms-is-current-version": "true",
        "x-ms-last-access-time": "Wed, 17 Feb 2021 18:53:33 GMT",
        "x-ms-lease-state": "available",
        "x-ms-lease-status": "unlocked",
        "x-ms-request-id": "d08ab162-a01e-0070-275e-056335000000",
        "x-ms-server-encrypted": "true",
<<<<<<< HEAD
        "x-ms-version": "2020-12-06",
=======
        "x-ms-version": "2021-02-12",
>>>>>>> 7e782c87
        "x-ms-version-id": "2021-02-17T18:53:33.7760443Z"
      },
      "ResponseBody": []
    },
    {
      "RequestUri": "https://seanmcccanary3.blob.core.windows.net/test-container-c55704b5-ef1b-62bc-19d7-77174a66bd26?restype=container",
      "RequestMethod": "DELETE",
      "RequestHeaders": {
        "Accept": "application/xml",
        "Authorization": "Sanitized",
        "traceparent": "00-fb27c04afb43b8438958050ad79022c7-dc845b0e6ffaff4c-00",
        "User-Agent": [
          "azsdk-net-Storage.Blobs/12.9.0-alpha.20210217.1",
          "(.NET 5.0.3; Microsoft Windows 10.0.19042)"
        ],
        "x-ms-client-request-id": "237a5135-237b-16b8-d8a2-906d253f4459",
        "x-ms-date": "Wed, 17 Feb 2021 18:53:33 GMT",
        "x-ms-return-client-request-id": "true",
<<<<<<< HEAD
        "x-ms-version": "2020-12-06"
=======
        "x-ms-version": "2021-02-12"
>>>>>>> 7e782c87
      },
      "RequestBody": null,
      "StatusCode": 202,
      "ResponseHeaders": {
        "Content-Length": "0",
        "Date": "Wed, 17 Feb 2021 18:53:33 GMT",
        "Server": [
          "Windows-Azure-Blob/1.0",
          "Microsoft-HTTPAPI/2.0"
        ],
        "x-ms-client-request-id": "237a5135-237b-16b8-d8a2-906d253f4459",
        "x-ms-request-id": "d08ab16d-a01e-0070-2f5e-056335000000",
<<<<<<< HEAD
        "x-ms-version": "2020-12-06"
=======
        "x-ms-version": "2021-02-12"
>>>>>>> 7e782c87
      },
      "ResponseBody": []
    }
  ],
  "Variables": {
    "RandomSeed": "399197945",
    "Storage_TestConfigDefault": "ProductionTenant\nseanmcccanary3\nU2FuaXRpemVk\nhttps://seanmcccanary3.blob.core.windows.net\nhttps://seanmcccanary3.file.core.windows.net\nhttps://seanmcccanary3.queue.core.windows.net\nhttps://seanmcccanary3.table.core.windows.net\n\n\n\n\nhttps://seanmcccanary3-secondary.blob.core.windows.net\nhttps://seanmcccanary3-secondary.file.core.windows.net\nhttps://seanmcccanary3-secondary.queue.core.windows.net\nhttps://seanmcccanary3-secondary.table.core.windows.net\n\nSanitized\n\n\nCloud\nBlobEndpoint=https://seanmcccanary3.blob.core.windows.net/;QueueEndpoint=https://seanmcccanary3.queue.core.windows.net/;FileEndpoint=https://seanmcccanary3.file.core.windows.net/;BlobSecondaryEndpoint=https://seanmcccanary3-secondary.blob.core.windows.net/;QueueSecondaryEndpoint=https://seanmcccanary3-secondary.queue.core.windows.net/;FileSecondaryEndpoint=https://seanmcccanary3-secondary.file.core.windows.net/;AccountName=seanmcccanary3;AccountKey=Kg==;\nseanscope1\n\n"
  }
}<|MERGE_RESOLUTION|>--- conflicted
+++ resolved
@@ -15,11 +15,7 @@
         "x-ms-client-request-id": "e69e20e1-2b10-5010-3933-d36aed5ffcd1",
         "x-ms-date": "Wed, 17 Feb 2021 18:53:33 GMT",
         "x-ms-return-client-request-id": "true",
-<<<<<<< HEAD
-        "x-ms-version": "2020-12-06"
-=======
-        "x-ms-version": "2021-02-12"
->>>>>>> 7e782c87
+        "x-ms-version": "2021-02-12"
       },
       "RequestBody": null,
       "StatusCode": 201,
@@ -34,11 +30,7 @@
         ],
         "x-ms-client-request-id": "e69e20e1-2b10-5010-3933-d36aed5ffcd1",
         "x-ms-request-id": "d08ab14a-a01e-0070-135e-056335000000",
-<<<<<<< HEAD
-        "x-ms-version": "2020-12-06"
-=======
-        "x-ms-version": "2021-02-12"
->>>>>>> 7e782c87
+        "x-ms-version": "2021-02-12"
       },
       "ResponseBody": []
     },
@@ -59,11 +51,7 @@
         "x-ms-client-request-id": "afa2e707-a40b-0b09-2bf7-2c1678dde066",
         "x-ms-date": "Wed, 17 Feb 2021 18:53:33 GMT",
         "x-ms-return-client-request-id": "true",
-<<<<<<< HEAD
-        "x-ms-version": "2020-12-06"
-=======
-        "x-ms-version": "2021-02-12"
->>>>>>> 7e782c87
+        "x-ms-version": "2021-02-12"
       },
       "RequestBody": "DYg2KsjWFdq1i7TtaHgK17bqwRNKwxOTQSXEsZyoHK69IV1lKdIJmcJCUU+Z8RCqVLexScliZ0p0o+miEWM+DW4FMEcapa7k4ChQCHLE+U8VGl3l9tPlWroS8IbpZohfA0Pgk8HJj68JzWihEl7Yr6mZjfYGWRabINWMCLQn+nqf8QUu42WOTIuu3ClqREhcOkDcUNiRWKosRXPrPIf64dLtASBYqcxECkFrWH3tMNyMMM5zS6qhDphbAZ7yow8Es/pWfUMnA5B0mEWWJf8sPxWXXgu4hpYoTPKH/agtUmcyZ6WClrOZZSw9/7JkCumZLsGIWkQDSyxkLTFQnwXnRkbeZL5aqqli/fnee4fjxEEI7s/mpfcjLht4HWiCSMUnVbhshaYrPoQYJlxKJNClgWnvSLE2AaFPuzai4oxA4LU0tyXOdz6b3bBLzX6a2AlL0pz/kgAU8VQXHMpviVv32EanFm2q1gkqVGoA6jMjteItVg/vQE21IMbQt1pzK1RUU/U38sKcofyT1D2VEwYh9GfnQTJMCJf48fWm2R+vtykWq5Y968IgkbUTXGsQIAy/r8Pzi+khCEtdPwHM9cfd4x0Ufmhv4wilx7B9OKwr6NDp5ylbvCs/9KJL4KzAU5zuNnhO+6GjT8y6TcQ5pNCeMVYw4w2dgSfy1YrGJANc5HQUjwIz3ewvRZddoG5mBVDSrK5Vj3COULRQWyYX3SvJXWhPJBTOa1NpAZ12QOC5i8859HdUB1QEhj5N44LGF2hsk0IFF+E8A0Fa647SGBDUl89X3umzdVYUS57VgYfRo+k1Ca2ds3Tu/PA2+hvGMW4ueEyybjl+uB7s8ctCZoK5iEeknQ5jNuNbaeH5fXo6TRowpwg7HzWwtlCOscKpq5ZtfHHTIZNfy0JpVgVXhTujsaOwEr96fmkS9Oa91IQgsr1LiwEJZyuG0NzF0sgvWDEV6wAe+JjX8/0IwS2tova+SKRHDPo6mUp3KkLjtayg45u1qOiEArokc5gDAab+2S7lB4kk50s221G1ps5W9D5QZ92R9/kNOUXqIphiNpikeVAU/a0ifPtQfsyXzlvrzn9aspnIbeE0181EOsWy1KW4ES19QvaQLuviQXgsdmrq/lQZB4P/3Atu3ybf3kE2naon3rwubouJyYSt5StpB2BiWjxwmcwhuTUhDmLPsFCprKTOBZeuu4/IkD7+UfbfBdjGfIQFxQPdBiWHDGApuRk0AzmHmgLJtJ6sqAmOImc/QQmJCTPLpOeg8f5yJq4vn9Ykyk29WGrW/MjmWRz6TuO9SMtWn6/laF9S56kDV47vfAkyalgagemeswxr5UvKpqIbtN7j2P8nPmHtanHB06U69g==",
       "StatusCode": 201,
@@ -81,11 +69,7 @@
         "x-ms-content-crc64": "6bXt55zA3y0=",
         "x-ms-request-id": "d08ab151-a01e-0070-185e-056335000000",
         "x-ms-request-server-encrypted": "true",
-<<<<<<< HEAD
-        "x-ms-version": "2020-12-06",
-=======
         "x-ms-version": "2021-02-12",
->>>>>>> 7e782c87
         "x-ms-version-id": "2021-02-17T18:53:33.7760443Z"
       },
       "ResponseBody": []
@@ -104,11 +88,7 @@
         "x-ms-client-request-id": "ebb930e2-8a03-37ea-09bc-b99376af6adb",
         "x-ms-date": "Wed, 17 Feb 2021 18:53:33 GMT",
         "x-ms-return-client-request-id": "true",
-<<<<<<< HEAD
-        "x-ms-version": "2020-12-06"
-=======
-        "x-ms-version": "2021-02-12"
->>>>>>> 7e782c87
+        "x-ms-version": "2021-02-12"
       },
       "RequestBody": null,
       "StatusCode": 200,
@@ -133,11 +113,7 @@
         "x-ms-lease-status": "unlocked",
         "x-ms-request-id": "d08ab159-a01e-0070-1f5e-056335000000",
         "x-ms-server-encrypted": "true",
-<<<<<<< HEAD
-        "x-ms-version": "2020-12-06",
-=======
         "x-ms-version": "2021-02-12",
->>>>>>> 7e782c87
         "x-ms-version-id": "2021-02-17T18:53:33.7760443Z"
       },
       "ResponseBody": "DYg2KsjWFdq1i7TtaHgK17bqwRNKwxOTQSXEsZyoHK69IV1lKdIJmcJCUU+Z8RCqVLexScliZ0p0o+miEWM+DW4FMEcapa7k4ChQCHLE+U8VGl3l9tPlWroS8IbpZohfA0Pgk8HJj68JzWihEl7Yr6mZjfYGWRabINWMCLQn+nqf8QUu42WOTIuu3ClqREhcOkDcUNiRWKosRXPrPIf64dLtASBYqcxECkFrWH3tMNyMMM5zS6qhDphbAZ7yow8Es/pWfUMnA5B0mEWWJf8sPxWXXgu4hpYoTPKH/agtUmcyZ6WClrOZZSw9/7JkCumZLsGIWkQDSyxkLTFQnwXnRkbeZL5aqqli/fnee4fjxEEI7s/mpfcjLht4HWiCSMUnVbhshaYrPoQYJlxKJNClgWnvSLE2AaFPuzai4oxA4LU0tyXOdz6b3bBLzX6a2AlL0pz/kgAU8VQXHMpviVv32EanFm2q1gkqVGoA6jMjteItVg/vQE21IMbQt1pzK1RUU/U38sKcofyT1D2VEwYh9GfnQTJMCJf48fWm2R+vtykWq5Y968IgkbUTXGsQIAy/r8Pzi+khCEtdPwHM9cfd4x0Ufmhv4wilx7B9OKwr6NDp5ylbvCs/9KJL4KzAU5zuNnhO+6GjT8y6TcQ5pNCeMVYw4w2dgSfy1YrGJANc5HQUjwIz3ewvRZddoG5mBVDSrK5Vj3COULRQWyYX3SvJXWhPJBTOa1NpAZ12QOC5i8859HdUB1QEhj5N44LGF2hsk0IFF+E8A0Fa647SGBDUl89X3umzdVYUS57VgYfRo+k1Ca2ds3Tu/PA2+hvGMW4ueEyybjl+uB7s8ctCZoK5iEeknQ5jNuNbaeH5fXo6TRowpwg7HzWwtlCOscKpq5ZtfHHTIZNfy0JpVgVXhTujsaOwEr96fmkS9Oa91IQgsr1LiwEJZyuG0NzF0sgvWDEV6wAe+JjX8/0IwS2tova+SKRHDPo6mUp3KkLjtayg45u1qOiEArokc5gDAab+2S7lB4kk50s221G1ps5W9D5QZ92R9/kNOUXqIphiNpikeVAU/a0ifPtQfsyXzlvrzn9aspnIbeE0181EOsWy1KW4ES19QvaQLuviQXgsdmrq/lQZB4P/3Atu3ybf3kE2naon3rwubouJyYSt5StpB2BiWjxwmcwhuTUhDmLPsFCprKTOBZeuu4/IkD7+UfbfBdjGfIQFxQPdBiWHDGApuRk0AzmHmgLJtJ6sqAmOImc/QQmJCTPLpOeg8f5yJq4vn9Ykyk29WGrW/MjmWRz6TuO9SMtWn6/laF9S56kDV47vfAkyalgagemeswxr5UvKpqIbtN7j2P8nPmHtanHB06U69g=="
@@ -156,11 +132,7 @@
         "x-ms-client-request-id": "47345219-f523-a663-0437-ac2204fd9a69",
         "x-ms-date": "Wed, 17 Feb 2021 18:53:33 GMT",
         "x-ms-return-client-request-id": "true",
-<<<<<<< HEAD
-        "x-ms-version": "2020-12-06"
-=======
-        "x-ms-version": "2021-02-12"
->>>>>>> 7e782c87
+        "x-ms-version": "2021-02-12"
       },
       "RequestBody": null,
       "StatusCode": 200,
@@ -187,11 +159,7 @@
         "x-ms-lease-status": "unlocked",
         "x-ms-request-id": "d08ab162-a01e-0070-275e-056335000000",
         "x-ms-server-encrypted": "true",
-<<<<<<< HEAD
-        "x-ms-version": "2020-12-06",
-=======
         "x-ms-version": "2021-02-12",
->>>>>>> 7e782c87
         "x-ms-version-id": "2021-02-17T18:53:33.7760443Z"
       },
       "ResponseBody": []
@@ -210,11 +178,7 @@
         "x-ms-client-request-id": "237a5135-237b-16b8-d8a2-906d253f4459",
         "x-ms-date": "Wed, 17 Feb 2021 18:53:33 GMT",
         "x-ms-return-client-request-id": "true",
-<<<<<<< HEAD
-        "x-ms-version": "2020-12-06"
-=======
-        "x-ms-version": "2021-02-12"
->>>>>>> 7e782c87
+        "x-ms-version": "2021-02-12"
       },
       "RequestBody": null,
       "StatusCode": 202,
@@ -227,11 +191,7 @@
         ],
         "x-ms-client-request-id": "237a5135-237b-16b8-d8a2-906d253f4459",
         "x-ms-request-id": "d08ab16d-a01e-0070-2f5e-056335000000",
-<<<<<<< HEAD
-        "x-ms-version": "2020-12-06"
-=======
-        "x-ms-version": "2021-02-12"
->>>>>>> 7e782c87
+        "x-ms-version": "2021-02-12"
       },
       "ResponseBody": []
     }
