﻿{
  "Entries": [
    {
      "RequestUri": "https://seanmcccanary3.blob.core.windows.net/test-container-b318bc5d-5dcc-11d9-4f90-16fe08d963db?restype=container",
      "RequestMethod": "PUT",
      "RequestHeaders": {
        "Accept": "application/xml",
        "Authorization": "Sanitized",
        "traceparent": "00-dd588069c64e9542a761aac3962f2c7a-532aaaa13d75ea4a-00",
        "User-Agent": [
          "azsdk-net-Storage.Blobs/12.9.0-alpha.20210217.1",
          "(.NET 5.0.3; Microsoft Windows 10.0.19042)"
        ],
        "x-ms-blob-public-access": "container",
        "x-ms-client-request-id": "65c6768a-5ee2-01ff-05fb-888964890250",
        "x-ms-date": "Wed, 17 Feb 2021 18:53:58 GMT",
        "x-ms-return-client-request-id": "true",
<<<<<<< HEAD
        "x-ms-version": "2020-12-06"
=======
        "x-ms-version": "2021-02-12"
>>>>>>> 7e782c87
      },
      "RequestBody": null,
      "StatusCode": 201,
      "ResponseHeaders": {
        "Content-Length": "0",
        "Date": "Wed, 17 Feb 2021 18:53:57 GMT",
        "ETag": "\"0x8D8D3756227F2FE\"",
        "Last-Modified": "Wed, 17 Feb 2021 18:53:58 GMT",
        "Server": [
          "Windows-Azure-Blob/1.0",
          "Microsoft-HTTPAPI/2.0"
        ],
        "x-ms-client-request-id": "65c6768a-5ee2-01ff-05fb-888964890250",
        "x-ms-request-id": "922f81f2-001e-0056-345e-052b2d000000",
<<<<<<< HEAD
        "x-ms-version": "2020-12-06"
=======
        "x-ms-version": "2021-02-12"
>>>>>>> 7e782c87
      },
      "ResponseBody": []
    },
    {
      "RequestUri": "https://seanmcccanary3.blob.core.windows.net/test-container-b318bc5d-5dcc-11d9-4f90-16fe08d963db/test-blob-fb7831bf-7e19-860a-2610-a1412c4f6769",
      "RequestMethod": "PUT",
      "RequestHeaders": {
        "Accept": "application/xml",
        "Authorization": "Sanitized",
        "Content-Length": "512",
        "Content-Type": "application/octet-stream",
        "If-None-Match": "*",
        "traceparent": "00-57e1efddb315bf4bab8b9f4bc37ae8d8-5c3224e647d8004d-00",
        "User-Agent": [
          "azsdk-net-Storage.Blobs/12.9.0-alpha.20210217.1",
          "(.NET 5.0.3; Microsoft Windows 10.0.19042)"
        ],
        "x-ms-blob-type": "BlockBlob",
        "x-ms-client-request-id": "0e0c3da4-ea24-a46b-2cd3-6765fa30d1f4",
        "x-ms-date": "Wed, 17 Feb 2021 18:53:58 GMT",
        "x-ms-return-client-request-id": "true",
<<<<<<< HEAD
        "x-ms-version": "2020-12-06"
=======
        "x-ms-version": "2021-02-12"
>>>>>>> 7e782c87
      },
      "RequestBody": "uP99dBjDk3Gl0B23tFUxY9amWntFf5o8+7z/UpMKU1s1QfjBJsvV8SEYaeCRlpRP2yjqWOMUczllQHhcxEHemnzBgnNccDwL0WlZLBW5q2Qor3drH/p4IM2/XOZSeCzgOs9kzxQg8mrr34d5u0Ykq5UTNBTKcnuCSGGmnRRWuFg8efJGVdtQB7wMfz9y/mWGm7BRPkMYFsdT4YeyelVWlSYvPUJU3Va5wy1XvfM7D0r8HwJkBXoUJGMr8nNUnY1ntukYQ8EiMr1Zl3oWwVjTF9I9tltT8pCsGxnfKevjZSaf8AcKI8yI2exECm3//WMKV9qhF+YxE8RYbCeoQwnSdjFUd9BQyfQFtNxuDucirR221NEQQk4/bt1Dsbek4JXjcpM7q4aSuY3mm2IKwwTcNr4K8m83wTTjFAjzDRg9YNRGi5xT5wGXIxpDKabsNarYZ3v4mu4mrLBfWJZ9n6x1qTuOwzhoiE+9c85U85iO999dGqacRMbmIN7r9I5rGYRtzX9qXXFycN4sOyYf0bgY0WG3H4QG2WR0p6NZfJTAUVpK5yUYI5lt66rHcAmfxk4m0yIttPkAZvQb9rbOGfNKa+nM1eqT/67ISTTaP2hb1eFUMqlxk51gSYAw/S3jn9G2fQUg0vFkk9N0ZGrEJSeMvyDUeuZK2NhMa4tpYgKA5ao=",
      "StatusCode": 201,
      "ResponseHeaders": {
        "Content-Length": "0",
        "Content-MD5": "tgoDlX+ANHZx3JvIQ8STLQ==",
        "Date": "Wed, 17 Feb 2021 18:53:57 GMT",
        "ETag": "\"0x8D8D37562320ADD\"",
        "Last-Modified": "Wed, 17 Feb 2021 18:53:58 GMT",
        "Server": [
          "Windows-Azure-Blob/1.0",
          "Microsoft-HTTPAPI/2.0"
        ],
        "x-ms-client-request-id": "0e0c3da4-ea24-a46b-2cd3-6765fa30d1f4",
        "x-ms-content-crc64": "MIglEFU0XKs=",
        "x-ms-request-id": "922f81fe-001e-0056-3e5e-052b2d000000",
        "x-ms-request-server-encrypted": "true",
<<<<<<< HEAD
        "x-ms-version": "2020-12-06",
=======
        "x-ms-version": "2021-02-12",
>>>>>>> 7e782c87
        "x-ms-version-id": "2021-02-17T18:53:58.5006301Z"
      },
      "ResponseBody": []
    },
    {
      "RequestUri": "https://seanmcccanary3.blob.core.windows.net/test-container-b318bc5d-5dcc-11d9-4f90-16fe08d963db/test-blob-fb7831bf-7e19-860a-2610-a1412c4f6769",
      "RequestMethod": "GET",
      "RequestHeaders": {
        "Accept": "application/xml",
        "Authorization": "Sanitized",
        "traceparent": "00-95ed04098e5f3d4891df5bbd954c10a7-f5eefc3761f4b342-00",
        "User-Agent": [
          "azsdk-net-Storage.Blobs/12.9.0-alpha.20210217.1",
          "(.NET 5.0.3; Microsoft Windows 10.0.19042)"
        ],
        "x-ms-client-request-id": "c4be1167-d674-7885-b81d-36679b8af56e",
        "x-ms-date": "Wed, 17 Feb 2021 18:53:58 GMT",
        "x-ms-return-client-request-id": "true",
<<<<<<< HEAD
        "x-ms-version": "2020-12-06"
=======
        "x-ms-version": "2021-02-12"
>>>>>>> 7e782c87
      },
      "RequestBody": null,
      "StatusCode": 200,
      "ResponseHeaders": {
        "Accept-Ranges": "bytes",
        "Content-Length": "512",
        "Content-MD5": "tgoDlX+ANHZx3JvIQ8STLQ==",
        "Content-Type": "application/octet-stream",
        "Date": "Wed, 17 Feb 2021 18:53:57 GMT",
        "ETag": "\"0x8D8D37562320ADD\"",
        "Last-Modified": "Wed, 17 Feb 2021 18:53:58 GMT",
        "Server": [
          "Windows-Azure-Blob/1.0",
          "Microsoft-HTTPAPI/2.0"
        ],
        "x-ms-blob-type": "BlockBlob",
        "x-ms-client-request-id": "c4be1167-d674-7885-b81d-36679b8af56e",
        "x-ms-creation-time": "Wed, 17 Feb 2021 18:53:58 GMT",
        "x-ms-is-current-version": "true",
        "x-ms-last-access-time": "Wed, 17 Feb 2021 18:53:58 GMT",
        "x-ms-lease-state": "available",
        "x-ms-lease-status": "unlocked",
        "x-ms-request-id": "922f8209-001e-0056-475e-052b2d000000",
        "x-ms-server-encrypted": "true",
<<<<<<< HEAD
        "x-ms-version": "2020-12-06",
=======
        "x-ms-version": "2021-02-12",
>>>>>>> 7e782c87
        "x-ms-version-id": "2021-02-17T18:53:58.5006301Z"
      },
      "ResponseBody": "uP99dBjDk3Gl0B23tFUxY9amWntFf5o8+7z/UpMKU1s1QfjBJsvV8SEYaeCRlpRP2yjqWOMUczllQHhcxEHemnzBgnNccDwL0WlZLBW5q2Qor3drH/p4IM2/XOZSeCzgOs9kzxQg8mrr34d5u0Ykq5UTNBTKcnuCSGGmnRRWuFg8efJGVdtQB7wMfz9y/mWGm7BRPkMYFsdT4YeyelVWlSYvPUJU3Va5wy1XvfM7D0r8HwJkBXoUJGMr8nNUnY1ntukYQ8EiMr1Zl3oWwVjTF9I9tltT8pCsGxnfKevjZSaf8AcKI8yI2exECm3//WMKV9qhF+YxE8RYbCeoQwnSdjFUd9BQyfQFtNxuDucirR221NEQQk4/bt1Dsbek4JXjcpM7q4aSuY3mm2IKwwTcNr4K8m83wTTjFAjzDRg9YNRGi5xT5wGXIxpDKabsNarYZ3v4mu4mrLBfWJZ9n6x1qTuOwzhoiE+9c85U85iO999dGqacRMbmIN7r9I5rGYRtzX9qXXFycN4sOyYf0bgY0WG3H4QG2WR0p6NZfJTAUVpK5yUYI5lt66rHcAmfxk4m0yIttPkAZvQb9rbOGfNKa+nM1eqT/67ISTTaP2hb1eFUMqlxk51gSYAw/S3jn9G2fQUg0vFkk9N0ZGrEJSeMvyDUeuZK2NhMa4tpYgKA5ao="
    },
    {
      "RequestUri": "https://seanmcccanary3.blob.core.windows.net/test-container-b318bc5d-5dcc-11d9-4f90-16fe08d963db?restype=container",
      "RequestMethod": "DELETE",
      "RequestHeaders": {
        "Accept": "application/xml",
        "Authorization": "Sanitized",
        "traceparent": "00-a48cf0c16bd641439fe01afca2680177-ffd47c9327d0394e-00",
        "User-Agent": [
          "azsdk-net-Storage.Blobs/12.9.0-alpha.20210217.1",
          "(.NET 5.0.3; Microsoft Windows 10.0.19042)"
        ],
        "x-ms-client-request-id": "e9fd97ba-0d72-a97f-3be8-4847f21c8359",
        "x-ms-date": "Wed, 17 Feb 2021 18:53:58 GMT",
        "x-ms-return-client-request-id": "true",
<<<<<<< HEAD
        "x-ms-version": "2020-12-06"
=======
        "x-ms-version": "2021-02-12"
>>>>>>> 7e782c87
      },
      "RequestBody": null,
      "StatusCode": 202,
      "ResponseHeaders": {
        "Content-Length": "0",
        "Date": "Wed, 17 Feb 2021 18:53:57 GMT",
        "Server": [
          "Windows-Azure-Blob/1.0",
          "Microsoft-HTTPAPI/2.0"
        ],
        "x-ms-client-request-id": "e9fd97ba-0d72-a97f-3be8-4847f21c8359",
        "x-ms-request-id": "922f8213-001e-0056-4e5e-052b2d000000",
<<<<<<< HEAD
        "x-ms-version": "2020-12-06"
=======
        "x-ms-version": "2021-02-12"
>>>>>>> 7e782c87
      },
      "ResponseBody": []
    }
  ],
  "Variables": {
    "RandomSeed": "841819588",
    "Storage_TestConfigDefault": "ProductionTenant\nseanmcccanary3\nU2FuaXRpemVk\nhttps://seanmcccanary3.blob.core.windows.net\nhttps://seanmcccanary3.file.core.windows.net\nhttps://seanmcccanary3.queue.core.windows.net\nhttps://seanmcccanary3.table.core.windows.net\n\n\n\n\nhttps://seanmcccanary3-secondary.blob.core.windows.net\nhttps://seanmcccanary3-secondary.file.core.windows.net\nhttps://seanmcccanary3-secondary.queue.core.windows.net\nhttps://seanmcccanary3-secondary.table.core.windows.net\n\nSanitized\n\n\nCloud\nBlobEndpoint=https://seanmcccanary3.blob.core.windows.net/;QueueEndpoint=https://seanmcccanary3.queue.core.windows.net/;FileEndpoint=https://seanmcccanary3.file.core.windows.net/;BlobSecondaryEndpoint=https://seanmcccanary3-secondary.blob.core.windows.net/;QueueSecondaryEndpoint=https://seanmcccanary3-secondary.queue.core.windows.net/;FileSecondaryEndpoint=https://seanmcccanary3-secondary.file.core.windows.net/;AccountName=seanmcccanary3;AccountKey=Kg==;\nseanscope1\n\n"
  }
}<|MERGE_RESOLUTION|>--- conflicted
+++ resolved
@@ -15,11 +15,7 @@
         "x-ms-client-request-id": "65c6768a-5ee2-01ff-05fb-888964890250",
         "x-ms-date": "Wed, 17 Feb 2021 18:53:58 GMT",
         "x-ms-return-client-request-id": "true",
-<<<<<<< HEAD
-        "x-ms-version": "2020-12-06"
-=======
         "x-ms-version": "2021-02-12"
->>>>>>> 7e782c87
       },
       "RequestBody": null,
       "StatusCode": 201,
@@ -34,11 +30,7 @@
         ],
         "x-ms-client-request-id": "65c6768a-5ee2-01ff-05fb-888964890250",
         "x-ms-request-id": "922f81f2-001e-0056-345e-052b2d000000",
-<<<<<<< HEAD
-        "x-ms-version": "2020-12-06"
-=======
         "x-ms-version": "2021-02-12"
->>>>>>> 7e782c87
       },
       "ResponseBody": []
     },
@@ -60,11 +52,7 @@
         "x-ms-client-request-id": "0e0c3da4-ea24-a46b-2cd3-6765fa30d1f4",
         "x-ms-date": "Wed, 17 Feb 2021 18:53:58 GMT",
         "x-ms-return-client-request-id": "true",
-<<<<<<< HEAD
-        "x-ms-version": "2020-12-06"
-=======
         "x-ms-version": "2021-02-12"
->>>>>>> 7e782c87
       },
       "RequestBody": "uP99dBjDk3Gl0B23tFUxY9amWntFf5o8+7z/UpMKU1s1QfjBJsvV8SEYaeCRlpRP2yjqWOMUczllQHhcxEHemnzBgnNccDwL0WlZLBW5q2Qor3drH/p4IM2/XOZSeCzgOs9kzxQg8mrr34d5u0Ykq5UTNBTKcnuCSGGmnRRWuFg8efJGVdtQB7wMfz9y/mWGm7BRPkMYFsdT4YeyelVWlSYvPUJU3Va5wy1XvfM7D0r8HwJkBXoUJGMr8nNUnY1ntukYQ8EiMr1Zl3oWwVjTF9I9tltT8pCsGxnfKevjZSaf8AcKI8yI2exECm3//WMKV9qhF+YxE8RYbCeoQwnSdjFUd9BQyfQFtNxuDucirR221NEQQk4/bt1Dsbek4JXjcpM7q4aSuY3mm2IKwwTcNr4K8m83wTTjFAjzDRg9YNRGi5xT5wGXIxpDKabsNarYZ3v4mu4mrLBfWJZ9n6x1qTuOwzhoiE+9c85U85iO999dGqacRMbmIN7r9I5rGYRtzX9qXXFycN4sOyYf0bgY0WG3H4QG2WR0p6NZfJTAUVpK5yUYI5lt66rHcAmfxk4m0yIttPkAZvQb9rbOGfNKa+nM1eqT/67ISTTaP2hb1eFUMqlxk51gSYAw/S3jn9G2fQUg0vFkk9N0ZGrEJSeMvyDUeuZK2NhMa4tpYgKA5ao=",
       "StatusCode": 201,
@@ -82,11 +70,7 @@
         "x-ms-content-crc64": "MIglEFU0XKs=",
         "x-ms-request-id": "922f81fe-001e-0056-3e5e-052b2d000000",
         "x-ms-request-server-encrypted": "true",
-<<<<<<< HEAD
-        "x-ms-version": "2020-12-06",
-=======
         "x-ms-version": "2021-02-12",
->>>>>>> 7e782c87
         "x-ms-version-id": "2021-02-17T18:53:58.5006301Z"
       },
       "ResponseBody": []
@@ -105,11 +89,7 @@
         "x-ms-client-request-id": "c4be1167-d674-7885-b81d-36679b8af56e",
         "x-ms-date": "Wed, 17 Feb 2021 18:53:58 GMT",
         "x-ms-return-client-request-id": "true",
-<<<<<<< HEAD
-        "x-ms-version": "2020-12-06"
-=======
         "x-ms-version": "2021-02-12"
->>>>>>> 7e782c87
       },
       "RequestBody": null,
       "StatusCode": 200,
@@ -134,11 +114,7 @@
         "x-ms-lease-status": "unlocked",
         "x-ms-request-id": "922f8209-001e-0056-475e-052b2d000000",
         "x-ms-server-encrypted": "true",
-<<<<<<< HEAD
-        "x-ms-version": "2020-12-06",
-=======
         "x-ms-version": "2021-02-12",
->>>>>>> 7e782c87
         "x-ms-version-id": "2021-02-17T18:53:58.5006301Z"
       },
       "ResponseBody": "uP99dBjDk3Gl0B23tFUxY9amWntFf5o8+7z/UpMKU1s1QfjBJsvV8SEYaeCRlpRP2yjqWOMUczllQHhcxEHemnzBgnNccDwL0WlZLBW5q2Qor3drH/p4IM2/XOZSeCzgOs9kzxQg8mrr34d5u0Ykq5UTNBTKcnuCSGGmnRRWuFg8efJGVdtQB7wMfz9y/mWGm7BRPkMYFsdT4YeyelVWlSYvPUJU3Va5wy1XvfM7D0r8HwJkBXoUJGMr8nNUnY1ntukYQ8EiMr1Zl3oWwVjTF9I9tltT8pCsGxnfKevjZSaf8AcKI8yI2exECm3//WMKV9qhF+YxE8RYbCeoQwnSdjFUd9BQyfQFtNxuDucirR221NEQQk4/bt1Dsbek4JXjcpM7q4aSuY3mm2IKwwTcNr4K8m83wTTjFAjzDRg9YNRGi5xT5wGXIxpDKabsNarYZ3v4mu4mrLBfWJZ9n6x1qTuOwzhoiE+9c85U85iO999dGqacRMbmIN7r9I5rGYRtzX9qXXFycN4sOyYf0bgY0WG3H4QG2WR0p6NZfJTAUVpK5yUYI5lt66rHcAmfxk4m0yIttPkAZvQb9rbOGfNKa+nM1eqT/67ISTTaP2hb1eFUMqlxk51gSYAw/S3jn9G2fQUg0vFkk9N0ZGrEJSeMvyDUeuZK2NhMa4tpYgKA5ao="
@@ -157,11 +133,7 @@
         "x-ms-client-request-id": "e9fd97ba-0d72-a97f-3be8-4847f21c8359",
         "x-ms-date": "Wed, 17 Feb 2021 18:53:58 GMT",
         "x-ms-return-client-request-id": "true",
-<<<<<<< HEAD
-        "x-ms-version": "2020-12-06"
-=======
         "x-ms-version": "2021-02-12"
->>>>>>> 7e782c87
       },
       "RequestBody": null,
       "StatusCode": 202,
@@ -174,11 +146,7 @@
         ],
         "x-ms-client-request-id": "e9fd97ba-0d72-a97f-3be8-4847f21c8359",
         "x-ms-request-id": "922f8213-001e-0056-4e5e-052b2d000000",
-<<<<<<< HEAD
-        "x-ms-version": "2020-12-06"
-=======
         "x-ms-version": "2021-02-12"
->>>>>>> 7e782c87
       },
       "ResponseBody": []
     }
