--- conflicted
+++ resolved
@@ -27,13 +27,8 @@
           "Windows-Azure-Blob/1.0",
           "Microsoft-HTTPAPI/2.0"
         ],
-<<<<<<< HEAD
-        "x-ms-client-request-id": "f3610df0-eec0-0152-5ae8-602c76512f21",
-        "x-ms-request-id": "e0b96e47-301e-000d-5a32-f35aef000000",
-=======
         "x-ms-client-request-id": "ce6ac407-b690-223b-c5e8-c241a608bbce",
         "x-ms-request-id": "7e9050e1-c01e-0044-6b21-0ac79f000000",
->>>>>>> 8d420312
         "x-ms-version": "2019-12-12"
       },
       "ResponseBody": []
@@ -181,13 +176,8 @@
           "Windows-Azure-Blob/1.0",
           "Microsoft-HTTPAPI/2.0"
         ],
-<<<<<<< HEAD
-        "x-ms-client-request-id": "92821386-e931-049d-7d2b-7668c46423e1",
-        "x-ms-request-id": "e0b96e5e-301e-000d-6f32-f35aef000000",
-=======
         "x-ms-client-request-id": "2d2c6bb7-c328-d57c-0cbc-c70f2e45949c",
         "x-ms-request-id": "7e905141-c01e-0044-4421-0ac79f000000",
->>>>>>> 8d420312
         "x-ms-version": "2019-12-12"
       },
       "ResponseBody": []
