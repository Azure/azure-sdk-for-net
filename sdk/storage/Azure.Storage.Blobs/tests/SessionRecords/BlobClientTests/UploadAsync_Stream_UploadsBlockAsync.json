--- conflicted
+++ resolved
@@ -15,11 +15,7 @@
         "x-ms-client-request-id": "31d9205d-7f5e-2fe0-7dda-9adcd7b8f841",
         "x-ms-date": "Wed, 17 Feb 2021 18:54:34 GMT",
         "x-ms-return-client-request-id": "true",
-<<<<<<< HEAD
-        "x-ms-version": "2020-12-06"
-=======
         "x-ms-version": "2021-02-12"
->>>>>>> 7e782c87
       },
       "RequestBody": null,
       "StatusCode": 201,
@@ -34,11 +30,7 @@
         ],
         "x-ms-client-request-id": "31d9205d-7f5e-2fe0-7dda-9adcd7b8f841",
         "x-ms-request-id": "859cc9f2-a01e-0084-505e-05a8c3000000",
-<<<<<<< HEAD
-        "x-ms-version": "2020-12-06"
-=======
         "x-ms-version": "2021-02-12"
->>>>>>> 7e782c87
       },
       "ResponseBody": []
     },
@@ -60,11 +52,7 @@
         "x-ms-client-request-id": "1c3ceee9-8be1-c422-b572-c1d5e97cead1",
         "x-ms-date": "Wed, 17 Feb 2021 18:54:34 GMT",
         "x-ms-return-client-request-id": "true",
-<<<<<<< HEAD
-        "x-ms-version": "2020-12-06"
-=======
         "x-ms-version": "2021-02-12"
->>>>>>> 7e782c87
       },
       "RequestBody": "XWfkhqmS5kNGwubSy5tHq1Vmkp4uXjJcCwBIhKCHFnHv/H5v1HGXCna4iO4aQgxNkTMEsnpLbv81h3upSWGjv6t04s8c2Nfjz4codtZEQcnz+vNsg2P3pI5/Okz27sEUFchCpV89MblbIOLyIvgp8UWxtU5uNjtHfT5AnJ2K7OHGFGANAZtqtsk5EGOBBIGWVkgHRThypd6N+igh/JUc0TMBKw2XG++qR/6FNSXYxni8qkVUg6eoVG+BfwdzSLkzHT8vf9lz/jpZXP457G+4tDOvZFJPx06MWdeeFZvoNv5FURjmqUefSawL+yapbmf/ycvUxORn5FXxoiYC1eiecSb/9JtX0gvsDxumQ8sn4+pvnkzQFHIa3m3C9QcgnHTDbIoAqXrMqPbA57TJwKCJyb48kjaczV205BUtlNwEy3Km4tZBJzpwovVVECy9UR3MOCxI5Ao9J54sS8RknhQZvBxBIt7JR6GEy/BARr0x9pP4YVuwu+doaLs4Fdt1DAThPFQQfC8/AvCKwxkZ/OHh+1Uxazy4aQA12LkjkTLGD7/rXwpoIXlkuF9rJvfNTmzZVhmGQ6DHKdJU2qR1HHC9w7RaLp3XeNrbzbLdTUIIZ4lNSTsZP8seJDY3FEbV7pzurWJDcyDOAt4+qnbt6dyQS3MaKNI1pIToOwpnoGOUBd4W75/fxfNofkZd2pRUMDpapsnSu8bJuAjeWjgWZ2J6qqWY1/o8sYaAsamM2MrvlAvQDfmawUoYTDaXAGq7Uhfj4i/vvFg/HfVDUgkcPeA+78YtRlpp4Ohaf4vEpbAbxV+SqPWa/9eykO8DV29B+w5VWRGjjgy9egJGlTzNe3hFJ42qipXro/DverVrZYl5GYR8bkyfdzZS1C3zU2qa5BV2vi/il3B5arUhtBNWURV5zXu4UAwspq9WV7Vn90+FVJag9KdZloITAwSWfcMj/IMYeobu4ZQISheAjD+6EXJmm199tl1uHzf5pE0IlSjsMloyT33Jl3MCmKmP2ApCWPGRMOJjpkYlqlpO9TxG/7XvlFnkiML1nQTsex603kcstkxbd2VFiIwUDaUjeqE2u5j0n0OwXdAvnJPedisnccsTIT7w64hPqQvMz3od0iJitsCFwD8DfFl7K9rSZxJh7ZzZD1hjRc8PpPU35I1WEspwfL9robCMEKXldb+ufUL5a+LeQ8LK/nHwdhtJy5fLJBkQYepS9kvrTf+yfs8PYSazPnmqeM8Hpn1OeiuVQkQOGVCmnRxXp3SX8vXDF4Ch4BX1lo0eIaxKCLttA3sfVgq6pGV/acMKW5YEEoXZRI/8rZkVoKy37/ijW5Vg6qT4eJzqCHIbIXZR6jr2Gg4ncMMrcA==",
       "StatusCode": 201,
@@ -82,11 +70,7 @@
         "x-ms-content-crc64": "C8eyObXPJQs=",
         "x-ms-request-id": "859cc9fd-a01e-0084-585e-05a8c3000000",
         "x-ms-request-server-encrypted": "true",
-<<<<<<< HEAD
-        "x-ms-version": "2020-12-06",
-=======
         "x-ms-version": "2021-02-12",
->>>>>>> 7e782c87
         "x-ms-version-id": "2021-02-17T18:54:34.6163914Z"
       },
       "ResponseBody": []
@@ -105,11 +89,7 @@
         "x-ms-client-request-id": "823d730e-0f87-c98f-bf45-00eb41df835e",
         "x-ms-date": "Wed, 17 Feb 2021 18:54:34 GMT",
         "x-ms-return-client-request-id": "true",
-<<<<<<< HEAD
-        "x-ms-version": "2020-12-06"
-=======
         "x-ms-version": "2021-02-12"
->>>>>>> 7e782c87
       },
       "RequestBody": null,
       "StatusCode": 200,
@@ -136,11 +116,7 @@
         "x-ms-lease-status": "unlocked",
         "x-ms-request-id": "859cca09-a01e-0084-615e-05a8c3000000",
         "x-ms-server-encrypted": "true",
-<<<<<<< HEAD
-        "x-ms-version": "2020-12-06",
-=======
         "x-ms-version": "2021-02-12",
->>>>>>> 7e782c87
         "x-ms-version-id": "2021-02-17T18:54:34.6163914Z"
       },
       "ResponseBody": []
@@ -159,11 +135,7 @@
         "x-ms-client-request-id": "75c7bda8-683f-254a-ea84-5728e5a1c3dd",
         "x-ms-date": "Wed, 17 Feb 2021 18:54:34 GMT",
         "x-ms-return-client-request-id": "true",
-<<<<<<< HEAD
-        "x-ms-version": "2020-12-06"
-=======
         "x-ms-version": "2021-02-12"
->>>>>>> 7e782c87
       },
       "RequestBody": null,
       "StatusCode": 202,
@@ -176,11 +148,7 @@
         ],
         "x-ms-client-request-id": "75c7bda8-683f-254a-ea84-5728e5a1c3dd",
         "x-ms-request-id": "859cca12-a01e-0084-695e-05a8c3000000",
-<<<<<<< HEAD
-        "x-ms-version": "2020-12-06"
-=======
         "x-ms-version": "2021-02-12"
->>>>>>> 7e782c87
       },
       "ResponseBody": []
     }
