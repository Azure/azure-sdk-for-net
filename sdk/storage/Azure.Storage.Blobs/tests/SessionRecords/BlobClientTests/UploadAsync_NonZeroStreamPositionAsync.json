--- conflicted
+++ resolved
@@ -15,11 +15,7 @@
         "x-ms-client-request-id": "c4323602-22d5-4d4e-6fe4-23f5d80f2274",
         "x-ms-date": "Wed, 17 Feb 2021 18:54:29 GMT",
         "x-ms-return-client-request-id": "true",
-<<<<<<< HEAD
-        "x-ms-version": "2020-12-06"
-=======
         "x-ms-version": "2021-02-12"
->>>>>>> 7e782c87
       },
       "RequestBody": null,
       "StatusCode": 201,
@@ -34,11 +30,7 @@
         ],
         "x-ms-client-request-id": "c4323602-22d5-4d4e-6fe4-23f5d80f2274",
         "x-ms-request-id": "72dcdc93-401e-0025-025e-0573be000000",
-<<<<<<< HEAD
-        "x-ms-version": "2020-12-06"
-=======
         "x-ms-version": "2021-02-12"
->>>>>>> 7e782c87
       },
       "ResponseBody": []
     },
@@ -60,11 +52,7 @@
         "x-ms-client-request-id": "c5b2cc28-9bde-76ec-1719-dd939a0b5c86",
         "x-ms-date": "Wed, 17 Feb 2021 18:54:29 GMT",
         "x-ms-return-client-request-id": "true",
-<<<<<<< HEAD
-        "x-ms-version": "2020-12-06"
-=======
         "x-ms-version": "2021-02-12"
->>>>>>> 7e782c87
       },
       "RequestBody": "2YEglV9A856rPRT0bjbto4BX+FSU31HDTLAi/IDAJixxnjN+Ej6lDgWc/5019900cbeW5GivIvkvXEmuHfce6hfngtADb5BBsupO+OC0jlXS7ovIKkLDwns5Trb09vAOfRWGTXQNMQEnVDJ+YCkZe8702y9rVcDUI8BUySDZTLv5QHrLLkDgxbyJoNUQRWFSH9PnABvAoihUsSq0uGfhTQd3hCCvTk2OFBZy4rTrxN5eAqpN8kyfOJ1SdnwWKwxVqFPNmcBBotCFWesFTsBzaexLVba9k1u610uCXNjQeOgJHTlhHSsdHV/Zx5hgmurd3wyQytVWmBT3EsF1vkX4teED+zCGEUzALjhW48vCWjxgpH3LP60Ts4QlaQppqF4a4BK3XZ65Vs3Az5ud/7RINbiFFBrILXUz8EisYadCV4bZPAK5Cvydp02wC3ARdbPQ3DRR5JNEUrOcg21WDfUlfngVxMKyjyq86G3MFyIFIXqV24Vy8HPylOpPHIePR5lYioz4/LDwHkwKlfsmeDqRl2LywTFvso4EIjDYYnOjLKHTc42VDCTKpL05aFp3zBuwvYQknIVn6df+89qAGLvYZ2haUgWt/Is9KBxzNkozjVUUJ6XvfpAbbIq1lxhKSYwCYADxHHkWA8H453Np87ONymaEa/AV6enXP+Z792Ry8t4=",
       "StatusCode": 201,
@@ -82,11 +70,7 @@
         "x-ms-content-crc64": "KtidQRICPIw=",
         "x-ms-request-id": "72dcdca2-401e-0025-105e-0573be000000",
         "x-ms-request-server-encrypted": "true",
-<<<<<<< HEAD
-        "x-ms-version": "2020-12-06",
-=======
         "x-ms-version": "2021-02-12",
->>>>>>> 7e782c87
         "x-ms-version-id": "2021-02-17T18:54:29.405662Z"
       },
       "ResponseBody": []
@@ -105,11 +89,7 @@
         "x-ms-client-request-id": "98cfa46d-2dc0-f400-845f-322893486319",
         "x-ms-date": "Wed, 17 Feb 2021 18:54:29 GMT",
         "x-ms-return-client-request-id": "true",
-<<<<<<< HEAD
-        "x-ms-version": "2020-12-06"
-=======
         "x-ms-version": "2021-02-12"
->>>>>>> 7e782c87
       },
       "RequestBody": null,
       "StatusCode": 200,
@@ -134,11 +114,7 @@
         "x-ms-lease-status": "unlocked",
         "x-ms-request-id": "72dcdca5-401e-0025-135e-0573be000000",
         "x-ms-server-encrypted": "true",
-<<<<<<< HEAD
-        "x-ms-version": "2020-12-06",
-=======
         "x-ms-version": "2021-02-12",
->>>>>>> 7e782c87
         "x-ms-version-id": "2021-02-17T18:54:29.405662Z"
       },
       "ResponseBody": "2YEglV9A856rPRT0bjbto4BX+FSU31HDTLAi/IDAJixxnjN+Ej6lDgWc/5019900cbeW5GivIvkvXEmuHfce6hfngtADb5BBsupO+OC0jlXS7ovIKkLDwns5Trb09vAOfRWGTXQNMQEnVDJ+YCkZe8702y9rVcDUI8BUySDZTLv5QHrLLkDgxbyJoNUQRWFSH9PnABvAoihUsSq0uGfhTQd3hCCvTk2OFBZy4rTrxN5eAqpN8kyfOJ1SdnwWKwxVqFPNmcBBotCFWesFTsBzaexLVba9k1u610uCXNjQeOgJHTlhHSsdHV/Zx5hgmurd3wyQytVWmBT3EsF1vkX4teED+zCGEUzALjhW48vCWjxgpH3LP60Ts4QlaQppqF4a4BK3XZ65Vs3Az5ud/7RINbiFFBrILXUz8EisYadCV4bZPAK5Cvydp02wC3ARdbPQ3DRR5JNEUrOcg21WDfUlfngVxMKyjyq86G3MFyIFIXqV24Vy8HPylOpPHIePR5lYioz4/LDwHkwKlfsmeDqRl2LywTFvso4EIjDYYnOjLKHTc42VDCTKpL05aFp3zBuwvYQknIVn6df+89qAGLvYZ2haUgWt/Is9KBxzNkozjVUUJ6XvfpAbbIq1lxhKSYwCYADxHHkWA8H453Np87ONymaEa/AV6enXP+Z792Ry8t4="
@@ -157,11 +133,7 @@
         "x-ms-client-request-id": "f6254f5f-c43c-c7c5-94e4-fd7d10606360",
         "x-ms-date": "Wed, 17 Feb 2021 18:54:29 GMT",
         "x-ms-return-client-request-id": "true",
-<<<<<<< HEAD
-        "x-ms-version": "2020-12-06"
-=======
         "x-ms-version": "2021-02-12"
->>>>>>> 7e782c87
       },
       "RequestBody": null,
       "StatusCode": 202,
@@ -174,11 +146,7 @@
         ],
         "x-ms-client-request-id": "f6254f5f-c43c-c7c5-94e4-fd7d10606360",
         "x-ms-request-id": "72dcdcaf-401e-0025-185e-0573be000000",
-<<<<<<< HEAD
-        "x-ms-version": "2020-12-06"
-=======
         "x-ms-version": "2021-02-12"
->>>>>>> 7e782c87
       },
       "ResponseBody": []
     }
