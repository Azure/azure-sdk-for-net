{
  "Entries": [
    {
      "RequestUri": "https://seanmcccanary.blob.core.windows.net/test-container-d574d497-90a2-1410-3b7c-219d17e3780b?restype=container",
      "RequestMethod": "PUT",
      "RequestHeaders": {
        "Authorization": "Sanitized",
        "traceparent": "00-3f7fcdc2e3b99a40a6a14d842e8bc73e-2d7d6532f4439d45-00",
        "User-Agent": [
          "azsdk-net-Storage.Blobs/12.5.0-dev.20200403.1",
          "(.NET Core 4.6.28325.01; Microsoft Windows 10.0.18362 )"
        ],
        "x-ms-blob-public-access": "container",
        "x-ms-client-request-id": "b027af47-3f93-f1dc-b5bf-ad80fe6582bf",
        "x-ms-date": "Sat, 04 Apr 2020 01:40:04 GMT",
        "x-ms-return-client-request-id": "true",
<<<<<<< HEAD
        "x-ms-version": "2019-12-12"
=======
        "x-ms-version": "2020-02-10"
>>>>>>> 60f4876e
      },
      "RequestBody": null,
      "StatusCode": 201,
      "ResponseHeaders": {
        "Content-Length": "0",
        "Date": "Sat, 04 Apr 2020 01:40:04 GMT",
        "ETag": "\u00220x8D7D83919AF77BA\u0022",
        "Last-Modified": "Sat, 04 Apr 2020 01:40:05 GMT",
        "Server": [
          "Windows-Azure-Blob/1.0",
          "Microsoft-HTTPAPI/2.0"
        ],
        "x-ms-client-request-id": "b027af47-3f93-f1dc-b5bf-ad80fe6582bf",
        "x-ms-request-id": "e98f6f6d-c01e-0054-3f21-0a02f7000000",
<<<<<<< HEAD
        "x-ms-version": "2019-12-12"
=======
        "x-ms-version": "2020-02-10"
>>>>>>> 60f4876e
      },
      "ResponseBody": []
    },
    {
      "RequestUri": "https://seanmcccanary.blob.core.windows.net/test-container-d574d497-90a2-1410-3b7c-219d17e3780b/test-blob-78b3c108-5467-23fc-6542-e967de0f263c",
      "RequestMethod": "PUT",
      "RequestHeaders": {
        "Authorization": "Sanitized",
        "Content-Length": "1024",
        "If-None-Match": "*",
        "traceparent": "00-45bdb618bf881d40af309fa0aaf354a2-ff6dca9f8e81c74d-00",
        "User-Agent": [
          "azsdk-net-Storage.Blobs/12.5.0-dev.20200403.1",
          "(.NET Core 4.6.28325.01; Microsoft Windows 10.0.18362 )"
        ],
        "x-ms-blob-type": "BlockBlob",
        "x-ms-client-request-id": "35e5aa76-e8fa-e8c3-12c3-2cd195e398dd",
        "x-ms-date": "Sat, 04 Apr 2020 01:40:05 GMT",
        "x-ms-return-client-request-id": "true",
<<<<<<< HEAD
        "x-ms-version": "2019-12-12"
=======
        "x-ms-version": "2020-02-10"
>>>>>>> 60f4876e
      },
      "RequestBody": "wtJWZ7vIeJi0nOh2x\u002B4zhrjy9ytLQOjysgRLUFV1EqaYcb0rDhoEQEkbw8prhlt3DmOu6xf68ILqZLW2fSdCP4pC3VUwCHee7rfiMHwdhiyo00HyxiaOnoE7QKplTcMh2INAKakGRgbrEP1gF78FzN2IDqnmUHljsz/U9MfNOaHzwVj53V2Coow7BrUpLobBNnTM3D8aOocJ3HVqMVI\u002BHtdcbFVnC\u002B\u002BABmscqkrEOoW4E75TAFxh2YbQ7wDnGHA6/efezMEwWSqETNbT/ZA9RaLvsR6U6x56\u002BpPOlxzumO364a1i5W3Eh7mTzrOGjtv2k6le\u002BGZSphLJY9EuYcIOlrTo2Bzj2l80KypkABxq9Gy32ANyj5\u002BGqDubmYKbliX3hDj/nbW/ErlJKsw87aX1X29ldom\u002BmwYUYjDhR0HdmJQEbXvka1a2\u002BMVKKWXSSrqVpToTNiCcOekx6juF3cp4a5E4N4ApEfMYrn3Dc3KhQRh1TKIGymJ0aDOSs4EbMRv60r3TmhI6a5RG\u002Boej2MZ3j6giEJEocaEvw85Nl15y/H1hyKC0zqYFO\u002BAOwNDa0Y9tGiPY\u002BSGJ0mEco9dD7NM11P0JQRAlwsEBHNWwGrDRVfE/33w6mQNc2PY/mCrPwk4N2OzS0JB/R1hi19xL2LewS07lBAxX\u002Bzr5rWga5iqXMlqGo0LE/oRhwJgk2MInEP8\u002Bjk3b6b1Btd2x2SMnZGEtyqSCxTR160zKhER0MiJ30pxp3FfdvEicRe1kEyVgOVs39g0dpUvKyKMAEGV5zIK6OgaHvogJUA5c5X9HENgnakrpPTwUWS1RnhO03KvjI3hrqtge2XvSLaX/wb/Lg7fK2KYaj49GpeDZNiB0VHRjecEH22b/CZDPFg\u002BWFZhthRpc6gMFyZPpJAX4RaNbXdkxnEj\u002BxKdQys8VSnl/r5BIa7AFGGpwXq8tHbdhB8TtdLk2ZXlQb8FzCx80738aanR1r9nyVUVuwD6Y0Kfw78ILJ9W/SEoW\u002BPzvkgxLO24wE7NC7Fjr\u002Bx90yKQ7t54aghtcKcepWiEqXrfcAsM4I4XPZ73zrQNqHyy2S4Cm20Bd1Q/x7hKmh7iRGI2gDvhbO6Qfa0/hJtUY8Qmb8w\u002BghIJ2fi20RzRyKOAEYpV1yREzWg/bhm/wfK862P0JCpOp8JQLKpDLp/RwrEJv3MM/oif4aJj/xP0ShQJ9em43aR5MW3EBap\u002BAaLMba9ktgZ/r\u002BjXVEKL7qSuW\u002BKSOTS2GOUMkIoFRPjiHd//l5Fkj5QRikn84YVh7UbFFanL78huGlDKVCF8embv9TZmjFsXScxKfK7utTdfrqdDPDNTFjIXkXk8njd2lQ/jEOxS/1zvrc/dfWw==",
      "StatusCode": 201,
      "ResponseHeaders": {
        "Content-Length": "0",
        "Content-MD5": "NuInwucZtfIZLJ8\u002B82H3jA==",
        "Date": "Sat, 04 Apr 2020 01:40:04 GMT",
        "ETag": "\u00220x8D7D83919BD8AD6\u0022",
        "Last-Modified": "Sat, 04 Apr 2020 01:40:05 GMT",
        "Server": [
          "Windows-Azure-Blob/1.0",
          "Microsoft-HTTPAPI/2.0"
        ],
        "x-ms-client-request-id": "35e5aa76-e8fa-e8c3-12c3-2cd195e398dd",
        "x-ms-content-crc64": "xiOY1Ia7RBI=",
        "x-ms-request-id": "e98f6f7a-c01e-0054-4721-0a02f7000000",
        "x-ms-request-server-encrypted": "true",
<<<<<<< HEAD
        "x-ms-version": "2019-12-12"
=======
        "x-ms-version": "2020-02-10"
>>>>>>> 60f4876e
      },
      "ResponseBody": []
    },
    {
      "RequestUri": "https://seanmcccanary.blob.core.windows.net/test-container-d574d497-90a2-1410-3b7c-219d17e3780b?restype=container\u0026comp=list",
      "RequestMethod": "GET",
      "RequestHeaders": {
        "Authorization": "Sanitized",
        "User-Agent": [
          "azsdk-net-Storage.Blobs/12.5.0-dev.20200403.1",
          "(.NET Core 4.6.28325.01; Microsoft Windows 10.0.18362 )"
        ],
        "x-ms-client-request-id": "c8758318-2a11-de61-9df1-35967e8df96b",
        "x-ms-date": "Sat, 04 Apr 2020 01:40:05 GMT",
        "x-ms-return-client-request-id": "true",
<<<<<<< HEAD
        "x-ms-version": "2019-12-12"
=======
        "x-ms-version": "2020-02-10"
>>>>>>> 60f4876e
      },
      "RequestBody": null,
      "StatusCode": 200,
      "ResponseHeaders": {
        "Content-Type": "application/xml",
        "Date": "Sat, 04 Apr 2020 01:40:04 GMT",
        "Server": [
          "Windows-Azure-Blob/1.0",
          "Microsoft-HTTPAPI/2.0"
        ],
        "Transfer-Encoding": "chunked",
        "x-ms-client-request-id": "c8758318-2a11-de61-9df1-35967e8df96b",
        "x-ms-request-id": "e98f6f83-c01e-0054-4f21-0a02f7000000",
<<<<<<< HEAD
        "x-ms-version": "2019-12-12"
=======
        "x-ms-version": "2020-02-10"
>>>>>>> 60f4876e
      },
      "ResponseBody": "\uFEFF\u003C?xml version=\u00221.0\u0022 encoding=\u0022utf-8\u0022?\u003E\u003CEnumerationResults ServiceEndpoint=\u0022https://seanmcccanary.blob.core.windows.net/\u0022 ContainerName=\u0022test-container-d574d497-90a2-1410-3b7c-219d17e3780b\u0022\u003E\u003CBlobs\u003E\u003CBlob\u003E\u003CName\u003Etest-blob-78b3c108-5467-23fc-6542-e967de0f263c\u003C/Name\u003E\u003CProperties\u003E\u003CCreation-Time\u003ESat, 04 Apr 2020 01:40:05 GMT\u003C/Creation-Time\u003E\u003CLast-Modified\u003ESat, 04 Apr 2020 01:40:05 GMT\u003C/Last-Modified\u003E\u003CEtag\u003E0x8D7D83919BD8AD6\u003C/Etag\u003E\u003CContent-Length\u003E1024\u003C/Content-Length\u003E\u003CContent-Type\u003Eapplication/octet-stream\u003C/Content-Type\u003E\u003CContent-Encoding /\u003E\u003CContent-Language /\u003E\u003CContent-CRC64 /\u003E\u003CContent-MD5\u003ENuInwucZtfIZLJ8\u002B82H3jA==\u003C/Content-MD5\u003E\u003CCache-Control /\u003E\u003CContent-Disposition /\u003E\u003CBlobType\u003EBlockBlob\u003C/BlobType\u003E\u003CAccessTier\u003EHot\u003C/AccessTier\u003E\u003CAccessTierInferred\u003Etrue\u003C/AccessTierInferred\u003E\u003CLeaseStatus\u003Eunlocked\u003C/LeaseStatus\u003E\u003CLeaseState\u003Eavailable\u003C/LeaseState\u003E\u003CServerEncrypted\u003Etrue\u003C/ServerEncrypted\u003E\u003C/Properties\u003E\u003C/Blob\u003E\u003C/Blobs\u003E\u003CNextMarker /\u003E\u003C/EnumerationResults\u003E"
    },
    {
      "RequestUri": "https://seanmcccanary.blob.core.windows.net/test-container-d574d497-90a2-1410-3b7c-219d17e3780b/test-blob-78b3c108-5467-23fc-6542-e967de0f263c",
      "RequestMethod": "GET",
      "RequestHeaders": {
        "Authorization": "Sanitized",
        "traceparent": "00-1fcad5e282a7244f935910820c8b365e-14c8bf92ebebf84b-00",
        "User-Agent": [
          "azsdk-net-Storage.Blobs/12.5.0-dev.20200403.1",
          "(.NET Core 4.6.28325.01; Microsoft Windows 10.0.18362 )"
        ],
        "x-ms-client-request-id": "11b88070-cf6d-3bcb-cfe0-e794d23664f0",
        "x-ms-date": "Sat, 04 Apr 2020 01:40:05 GMT",
        "x-ms-return-client-request-id": "true",
<<<<<<< HEAD
        "x-ms-version": "2019-12-12"
=======
        "x-ms-version": "2020-02-10"
>>>>>>> 60f4876e
      },
      "RequestBody": null,
      "StatusCode": 200,
      "ResponseHeaders": {
        "Accept-Ranges": "bytes",
        "Content-Length": "1024",
        "Content-MD5": "NuInwucZtfIZLJ8\u002B82H3jA==",
        "Content-Type": "application/octet-stream",
        "Date": "Sat, 04 Apr 2020 01:40:04 GMT",
        "ETag": "\u00220x8D7D83919BD8AD6\u0022",
        "Last-Modified": "Sat, 04 Apr 2020 01:40:05 GMT",
        "Server": [
          "Windows-Azure-Blob/1.0",
          "Microsoft-HTTPAPI/2.0"
        ],
        "x-ms-blob-type": "BlockBlob",
        "x-ms-client-request-id": "11b88070-cf6d-3bcb-cfe0-e794d23664f0",
        "x-ms-creation-time": "Sat, 04 Apr 2020 01:40:05 GMT",
        "x-ms-lease-state": "available",
        "x-ms-lease-status": "unlocked",
        "x-ms-request-id": "e98f6f8f-c01e-0054-5721-0a02f7000000",
        "x-ms-server-encrypted": "true",
<<<<<<< HEAD
        "x-ms-version": "2019-12-12"
=======
        "x-ms-version": "2020-02-10"
>>>>>>> 60f4876e
      },
      "ResponseBody": "wtJWZ7vIeJi0nOh2x\u002B4zhrjy9ytLQOjysgRLUFV1EqaYcb0rDhoEQEkbw8prhlt3DmOu6xf68ILqZLW2fSdCP4pC3VUwCHee7rfiMHwdhiyo00HyxiaOnoE7QKplTcMh2INAKakGRgbrEP1gF78FzN2IDqnmUHljsz/U9MfNOaHzwVj53V2Coow7BrUpLobBNnTM3D8aOocJ3HVqMVI\u002BHtdcbFVnC\u002B\u002BABmscqkrEOoW4E75TAFxh2YbQ7wDnGHA6/efezMEwWSqETNbT/ZA9RaLvsR6U6x56\u002BpPOlxzumO364a1i5W3Eh7mTzrOGjtv2k6le\u002BGZSphLJY9EuYcIOlrTo2Bzj2l80KypkABxq9Gy32ANyj5\u002BGqDubmYKbliX3hDj/nbW/ErlJKsw87aX1X29ldom\u002BmwYUYjDhR0HdmJQEbXvka1a2\u002BMVKKWXSSrqVpToTNiCcOekx6juF3cp4a5E4N4ApEfMYrn3Dc3KhQRh1TKIGymJ0aDOSs4EbMRv60r3TmhI6a5RG\u002Boej2MZ3j6giEJEocaEvw85Nl15y/H1hyKC0zqYFO\u002BAOwNDa0Y9tGiPY\u002BSGJ0mEco9dD7NM11P0JQRAlwsEBHNWwGrDRVfE/33w6mQNc2PY/mCrPwk4N2OzS0JB/R1hi19xL2LewS07lBAxX\u002Bzr5rWga5iqXMlqGo0LE/oRhwJgk2MInEP8\u002Bjk3b6b1Btd2x2SMnZGEtyqSCxTR160zKhER0MiJ30pxp3FfdvEicRe1kEyVgOVs39g0dpUvKyKMAEGV5zIK6OgaHvogJUA5c5X9HENgnakrpPTwUWS1RnhO03KvjI3hrqtge2XvSLaX/wb/Lg7fK2KYaj49GpeDZNiB0VHRjecEH22b/CZDPFg\u002BWFZhthRpc6gMFyZPpJAX4RaNbXdkxnEj\u002BxKdQys8VSnl/r5BIa7AFGGpwXq8tHbdhB8TtdLk2ZXlQb8FzCx80738aanR1r9nyVUVuwD6Y0Kfw78ILJ9W/SEoW\u002BPzvkgxLO24wE7NC7Fjr\u002Bx90yKQ7t54aghtcKcepWiEqXrfcAsM4I4XPZ73zrQNqHyy2S4Cm20Bd1Q/x7hKmh7iRGI2gDvhbO6Qfa0/hJtUY8Qmb8w\u002BghIJ2fi20RzRyKOAEYpV1yREzWg/bhm/wfK862P0JCpOp8JQLKpDLp/RwrEJv3MM/oif4aJj/xP0ShQJ9em43aR5MW3EBap\u002BAaLMba9ktgZ/r\u002BjXVEKL7qSuW\u002BKSOTS2GOUMkIoFRPjiHd//l5Fkj5QRikn84YVh7UbFFanL78huGlDKVCF8embv9TZmjFsXScxKfK7utTdfrqdDPDNTFjIXkXk8njd2lQ/jEOxS/1zvrc/dfWw=="
    },
    {
      "RequestUri": "https://seanmcccanary.blob.core.windows.net/test-container-d574d497-90a2-1410-3b7c-219d17e3780b?restype=container",
      "RequestMethod": "DELETE",
      "RequestHeaders": {
        "Authorization": "Sanitized",
        "traceparent": "00-4af6f5d56ce7b845b959ba0d79ff7d82-860e6a7c69920f46-00",
        "User-Agent": [
          "azsdk-net-Storage.Blobs/12.5.0-dev.20200403.1",
          "(.NET Core 4.6.28325.01; Microsoft Windows 10.0.18362 )"
        ],
        "x-ms-client-request-id": "fd2626e6-e8d4-25fd-3d95-c074549e9ba7",
        "x-ms-date": "Sat, 04 Apr 2020 01:40:05 GMT",
        "x-ms-return-client-request-id": "true",
<<<<<<< HEAD
        "x-ms-version": "2019-12-12"
=======
        "x-ms-version": "2020-02-10"
>>>>>>> 60f4876e
      },
      "RequestBody": null,
      "StatusCode": 202,
      "ResponseHeaders": {
        "Content-Length": "0",
        "Date": "Sat, 04 Apr 2020 01:40:04 GMT",
        "Server": [
          "Windows-Azure-Blob/1.0",
          "Microsoft-HTTPAPI/2.0"
        ],
        "x-ms-client-request-id": "fd2626e6-e8d4-25fd-3d95-c074549e9ba7",
        "x-ms-request-id": "e98f6f9e-c01e-0054-6121-0a02f7000000",
<<<<<<< HEAD
        "x-ms-version": "2019-12-12"
=======
        "x-ms-version": "2020-02-10"
>>>>>>> 60f4876e
      },
      "ResponseBody": []
    }
  ],
  "Variables": {
    "RandomSeed": "438160173",
    "Storage_TestConfigDefault": "ProductionTenant\nseanmcccanary\nU2FuaXRpemVk\nhttps://seanmcccanary.blob.core.windows.net\nhttps://seanmcccanary.file.core.windows.net\nhttps://seanmcccanary.queue.core.windows.net\nhttps://seanmcccanary.table.core.windows.net\n\n\n\n\nhttps://seanmcccanary-secondary.blob.core.windows.net\nhttps://seanmcccanary-secondary.file.core.windows.net\nhttps://seanmcccanary-secondary.queue.core.windows.net\nhttps://seanmcccanary-secondary.table.core.windows.net\n\nSanitized\n\n\nCloud\nBlobEndpoint=https://seanmcccanary.blob.core.windows.net/;QueueEndpoint=https://seanmcccanary.queue.core.windows.net/;FileEndpoint=https://seanmcccanary.file.core.windows.net/;BlobSecondaryEndpoint=https://seanmcccanary-secondary.blob.core.windows.net/;QueueSecondaryEndpoint=https://seanmcccanary-secondary.queue.core.windows.net/;FileSecondaryEndpoint=https://seanmcccanary-secondary.file.core.windows.net/;AccountName=seanmcccanary;AccountKey=Sanitized\nseanscope1"
  }
}<|MERGE_RESOLUTION|>--- conflicted
+++ resolved
@@ -14,11 +14,7 @@
         "x-ms-client-request-id": "b027af47-3f93-f1dc-b5bf-ad80fe6582bf",
         "x-ms-date": "Sat, 04 Apr 2020 01:40:04 GMT",
         "x-ms-return-client-request-id": "true",
-<<<<<<< HEAD
-        "x-ms-version": "2019-12-12"
-=======
         "x-ms-version": "2020-02-10"
->>>>>>> 60f4876e
       },
       "RequestBody": null,
       "StatusCode": 201,
@@ -33,11 +29,7 @@
         ],
         "x-ms-client-request-id": "b027af47-3f93-f1dc-b5bf-ad80fe6582bf",
         "x-ms-request-id": "e98f6f6d-c01e-0054-3f21-0a02f7000000",
-<<<<<<< HEAD
-        "x-ms-version": "2019-12-12"
-=======
         "x-ms-version": "2020-02-10"
->>>>>>> 60f4876e
       },
       "ResponseBody": []
     },
@@ -57,11 +49,7 @@
         "x-ms-client-request-id": "35e5aa76-e8fa-e8c3-12c3-2cd195e398dd",
         "x-ms-date": "Sat, 04 Apr 2020 01:40:05 GMT",
         "x-ms-return-client-request-id": "true",
-<<<<<<< HEAD
-        "x-ms-version": "2019-12-12"
-=======
         "x-ms-version": "2020-02-10"
->>>>>>> 60f4876e
       },
       "RequestBody": "wtJWZ7vIeJi0nOh2x\u002B4zhrjy9ytLQOjysgRLUFV1EqaYcb0rDhoEQEkbw8prhlt3DmOu6xf68ILqZLW2fSdCP4pC3VUwCHee7rfiMHwdhiyo00HyxiaOnoE7QKplTcMh2INAKakGRgbrEP1gF78FzN2IDqnmUHljsz/U9MfNOaHzwVj53V2Coow7BrUpLobBNnTM3D8aOocJ3HVqMVI\u002BHtdcbFVnC\u002B\u002BABmscqkrEOoW4E75TAFxh2YbQ7wDnGHA6/efezMEwWSqETNbT/ZA9RaLvsR6U6x56\u002BpPOlxzumO364a1i5W3Eh7mTzrOGjtv2k6le\u002BGZSphLJY9EuYcIOlrTo2Bzj2l80KypkABxq9Gy32ANyj5\u002BGqDubmYKbliX3hDj/nbW/ErlJKsw87aX1X29ldom\u002BmwYUYjDhR0HdmJQEbXvka1a2\u002BMVKKWXSSrqVpToTNiCcOekx6juF3cp4a5E4N4ApEfMYrn3Dc3KhQRh1TKIGymJ0aDOSs4EbMRv60r3TmhI6a5RG\u002Boej2MZ3j6giEJEocaEvw85Nl15y/H1hyKC0zqYFO\u002BAOwNDa0Y9tGiPY\u002BSGJ0mEco9dD7NM11P0JQRAlwsEBHNWwGrDRVfE/33w6mQNc2PY/mCrPwk4N2OzS0JB/R1hi19xL2LewS07lBAxX\u002Bzr5rWga5iqXMlqGo0LE/oRhwJgk2MInEP8\u002Bjk3b6b1Btd2x2SMnZGEtyqSCxTR160zKhER0MiJ30pxp3FfdvEicRe1kEyVgOVs39g0dpUvKyKMAEGV5zIK6OgaHvogJUA5c5X9HENgnakrpPTwUWS1RnhO03KvjI3hrqtge2XvSLaX/wb/Lg7fK2KYaj49GpeDZNiB0VHRjecEH22b/CZDPFg\u002BWFZhthRpc6gMFyZPpJAX4RaNbXdkxnEj\u002BxKdQys8VSnl/r5BIa7AFGGpwXq8tHbdhB8TtdLk2ZXlQb8FzCx80738aanR1r9nyVUVuwD6Y0Kfw78ILJ9W/SEoW\u002BPzvkgxLO24wE7NC7Fjr\u002Bx90yKQ7t54aghtcKcepWiEqXrfcAsM4I4XPZ73zrQNqHyy2S4Cm20Bd1Q/x7hKmh7iRGI2gDvhbO6Qfa0/hJtUY8Qmb8w\u002BghIJ2fi20RzRyKOAEYpV1yREzWg/bhm/wfK862P0JCpOp8JQLKpDLp/RwrEJv3MM/oif4aJj/xP0ShQJ9em43aR5MW3EBap\u002BAaLMba9ktgZ/r\u002BjXVEKL7qSuW\u002BKSOTS2GOUMkIoFRPjiHd//l5Fkj5QRikn84YVh7UbFFanL78huGlDKVCF8embv9TZmjFsXScxKfK7utTdfrqdDPDNTFjIXkXk8njd2lQ/jEOxS/1zvrc/dfWw==",
       "StatusCode": 201,
@@ -79,11 +67,7 @@
         "x-ms-content-crc64": "xiOY1Ia7RBI=",
         "x-ms-request-id": "e98f6f7a-c01e-0054-4721-0a02f7000000",
         "x-ms-request-server-encrypted": "true",
-<<<<<<< HEAD
-        "x-ms-version": "2019-12-12"
-=======
         "x-ms-version": "2020-02-10"
->>>>>>> 60f4876e
       },
       "ResponseBody": []
     },
@@ -99,11 +83,7 @@
         "x-ms-client-request-id": "c8758318-2a11-de61-9df1-35967e8df96b",
         "x-ms-date": "Sat, 04 Apr 2020 01:40:05 GMT",
         "x-ms-return-client-request-id": "true",
-<<<<<<< HEAD
-        "x-ms-version": "2019-12-12"
-=======
         "x-ms-version": "2020-02-10"
->>>>>>> 60f4876e
       },
       "RequestBody": null,
       "StatusCode": 200,
@@ -117,11 +97,7 @@
         "Transfer-Encoding": "chunked",
         "x-ms-client-request-id": "c8758318-2a11-de61-9df1-35967e8df96b",
         "x-ms-request-id": "e98f6f83-c01e-0054-4f21-0a02f7000000",
-<<<<<<< HEAD
-        "x-ms-version": "2019-12-12"
-=======
         "x-ms-version": "2020-02-10"
->>>>>>> 60f4876e
       },
       "ResponseBody": "\uFEFF\u003C?xml version=\u00221.0\u0022 encoding=\u0022utf-8\u0022?\u003E\u003CEnumerationResults ServiceEndpoint=\u0022https://seanmcccanary.blob.core.windows.net/\u0022 ContainerName=\u0022test-container-d574d497-90a2-1410-3b7c-219d17e3780b\u0022\u003E\u003CBlobs\u003E\u003CBlob\u003E\u003CName\u003Etest-blob-78b3c108-5467-23fc-6542-e967de0f263c\u003C/Name\u003E\u003CProperties\u003E\u003CCreation-Time\u003ESat, 04 Apr 2020 01:40:05 GMT\u003C/Creation-Time\u003E\u003CLast-Modified\u003ESat, 04 Apr 2020 01:40:05 GMT\u003C/Last-Modified\u003E\u003CEtag\u003E0x8D7D83919BD8AD6\u003C/Etag\u003E\u003CContent-Length\u003E1024\u003C/Content-Length\u003E\u003CContent-Type\u003Eapplication/octet-stream\u003C/Content-Type\u003E\u003CContent-Encoding /\u003E\u003CContent-Language /\u003E\u003CContent-CRC64 /\u003E\u003CContent-MD5\u003ENuInwucZtfIZLJ8\u002B82H3jA==\u003C/Content-MD5\u003E\u003CCache-Control /\u003E\u003CContent-Disposition /\u003E\u003CBlobType\u003EBlockBlob\u003C/BlobType\u003E\u003CAccessTier\u003EHot\u003C/AccessTier\u003E\u003CAccessTierInferred\u003Etrue\u003C/AccessTierInferred\u003E\u003CLeaseStatus\u003Eunlocked\u003C/LeaseStatus\u003E\u003CLeaseState\u003Eavailable\u003C/LeaseState\u003E\u003CServerEncrypted\u003Etrue\u003C/ServerEncrypted\u003E\u003C/Properties\u003E\u003C/Blob\u003E\u003C/Blobs\u003E\u003CNextMarker /\u003E\u003C/EnumerationResults\u003E"
     },
@@ -138,11 +114,7 @@
         "x-ms-client-request-id": "11b88070-cf6d-3bcb-cfe0-e794d23664f0",
         "x-ms-date": "Sat, 04 Apr 2020 01:40:05 GMT",
         "x-ms-return-client-request-id": "true",
-<<<<<<< HEAD
-        "x-ms-version": "2019-12-12"
-=======
         "x-ms-version": "2020-02-10"
->>>>>>> 60f4876e
       },
       "RequestBody": null,
       "StatusCode": 200,
@@ -165,11 +137,7 @@
         "x-ms-lease-status": "unlocked",
         "x-ms-request-id": "e98f6f8f-c01e-0054-5721-0a02f7000000",
         "x-ms-server-encrypted": "true",
-<<<<<<< HEAD
-        "x-ms-version": "2019-12-12"
-=======
         "x-ms-version": "2020-02-10"
->>>>>>> 60f4876e
       },
       "ResponseBody": "wtJWZ7vIeJi0nOh2x\u002B4zhrjy9ytLQOjysgRLUFV1EqaYcb0rDhoEQEkbw8prhlt3DmOu6xf68ILqZLW2fSdCP4pC3VUwCHee7rfiMHwdhiyo00HyxiaOnoE7QKplTcMh2INAKakGRgbrEP1gF78FzN2IDqnmUHljsz/U9MfNOaHzwVj53V2Coow7BrUpLobBNnTM3D8aOocJ3HVqMVI\u002BHtdcbFVnC\u002B\u002BABmscqkrEOoW4E75TAFxh2YbQ7wDnGHA6/efezMEwWSqETNbT/ZA9RaLvsR6U6x56\u002BpPOlxzumO364a1i5W3Eh7mTzrOGjtv2k6le\u002BGZSphLJY9EuYcIOlrTo2Bzj2l80KypkABxq9Gy32ANyj5\u002BGqDubmYKbliX3hDj/nbW/ErlJKsw87aX1X29ldom\u002BmwYUYjDhR0HdmJQEbXvka1a2\u002BMVKKWXSSrqVpToTNiCcOekx6juF3cp4a5E4N4ApEfMYrn3Dc3KhQRh1TKIGymJ0aDOSs4EbMRv60r3TmhI6a5RG\u002Boej2MZ3j6giEJEocaEvw85Nl15y/H1hyKC0zqYFO\u002BAOwNDa0Y9tGiPY\u002BSGJ0mEco9dD7NM11P0JQRAlwsEBHNWwGrDRVfE/33w6mQNc2PY/mCrPwk4N2OzS0JB/R1hi19xL2LewS07lBAxX\u002Bzr5rWga5iqXMlqGo0LE/oRhwJgk2MInEP8\u002Bjk3b6b1Btd2x2SMnZGEtyqSCxTR160zKhER0MiJ30pxp3FfdvEicRe1kEyVgOVs39g0dpUvKyKMAEGV5zIK6OgaHvogJUA5c5X9HENgnakrpPTwUWS1RnhO03KvjI3hrqtge2XvSLaX/wb/Lg7fK2KYaj49GpeDZNiB0VHRjecEH22b/CZDPFg\u002BWFZhthRpc6gMFyZPpJAX4RaNbXdkxnEj\u002BxKdQys8VSnl/r5BIa7AFGGpwXq8tHbdhB8TtdLk2ZXlQb8FzCx80738aanR1r9nyVUVuwD6Y0Kfw78ILJ9W/SEoW\u002BPzvkgxLO24wE7NC7Fjr\u002Bx90yKQ7t54aghtcKcepWiEqXrfcAsM4I4XPZ73zrQNqHyy2S4Cm20Bd1Q/x7hKmh7iRGI2gDvhbO6Qfa0/hJtUY8Qmb8w\u002BghIJ2fi20RzRyKOAEYpV1yREzWg/bhm/wfK862P0JCpOp8JQLKpDLp/RwrEJv3MM/oif4aJj/xP0ShQJ9em43aR5MW3EBap\u002BAaLMba9ktgZ/r\u002BjXVEKL7qSuW\u002BKSOTS2GOUMkIoFRPjiHd//l5Fkj5QRikn84YVh7UbFFanL78huGlDKVCF8embv9TZmjFsXScxKfK7utTdfrqdDPDNTFjIXkXk8njd2lQ/jEOxS/1zvrc/dfWw=="
     },
@@ -186,11 +154,7 @@
         "x-ms-client-request-id": "fd2626e6-e8d4-25fd-3d95-c074549e9ba7",
         "x-ms-date": "Sat, 04 Apr 2020 01:40:05 GMT",
         "x-ms-return-client-request-id": "true",
-<<<<<<< HEAD
-        "x-ms-version": "2019-12-12"
-=======
         "x-ms-version": "2020-02-10"
->>>>>>> 60f4876e
       },
       "RequestBody": null,
       "StatusCode": 202,
@@ -203,11 +167,7 @@
         ],
         "x-ms-client-request-id": "fd2626e6-e8d4-25fd-3d95-c074549e9ba7",
         "x-ms-request-id": "e98f6f9e-c01e-0054-6121-0a02f7000000",
-<<<<<<< HEAD
-        "x-ms-version": "2019-12-12"
-=======
         "x-ms-version": "2020-02-10"
->>>>>>> 60f4876e
       },
       "ResponseBody": []
     }
