﻿{
  "Entries": [
    {
      "RequestUri": "https://seanmcccanary3.blob.core.windows.net/test-container-6ba491ad-0e13-0966-2d5a-0f51d77e50e5?restype=container",
      "RequestMethod": "PUT",
      "RequestHeaders": {
        "Accept": "application/xml",
        "Authorization": "Sanitized",
        "traceparent": "00-569085d1ab1c164e9f1b5401225e1a0a-a4f089bc81c3c946-00",
        "User-Agent": [
          "azsdk-net-Storage.Blobs/12.9.0-alpha.20210217.1",
          "(.NET 5.0.3; Microsoft Windows 10.0.19042)"
        ],
        "x-ms-blob-public-access": "container",
        "x-ms-client-request-id": "10640665-931a-8870-ce99-f71641a56bb9",
        "x-ms-date": "Wed, 17 Feb 2021 18:54:09 GMT",
        "x-ms-return-client-request-id": "true",
<<<<<<< HEAD
        "x-ms-version": "2020-12-06"
=======
        "x-ms-version": "2021-02-12"
>>>>>>> 7e782c87
      },
      "RequestBody": null,
      "StatusCode": 201,
      "ResponseHeaders": {
        "Content-Length": "0",
        "Date": "Wed, 17 Feb 2021 18:54:08 GMT",
        "ETag": "\"0x8D8D375689BEBAB\"",
        "Last-Modified": "Wed, 17 Feb 2021 18:54:09 GMT",
        "Server": [
          "Windows-Azure-Blob/1.0",
          "Microsoft-HTTPAPI/2.0"
        ],
        "x-ms-client-request-id": "10640665-931a-8870-ce99-f71641a56bb9",
        "x-ms-request-id": "72dcc844-401e-0025-0a5e-0573be000000",
<<<<<<< HEAD
        "x-ms-version": "2020-12-06"
=======
        "x-ms-version": "2021-02-12"
>>>>>>> 7e782c87
      },
      "ResponseBody": []
    },
    {
      "RequestUri": "https://seanmcccanary3.blob.core.windows.net/test-container-6ba491ad-0e13-0966-2d5a-0f51d77e50e5/test-blob-8bfd41be-7adb-9dc2-fe4f-742ed77c66e6",
      "RequestMethod": "PUT",
      "RequestHeaders": {
        "Accept": "application/xml",
        "Authorization": "Sanitized",
        "Content-Length": "512",
        "Content-Type": "application/octet-stream",
        "User-Agent": [
          "azsdk-net-Storage.Blobs/12.9.0-alpha.20210217.1",
          "(.NET 5.0.3; Microsoft Windows 10.0.19042)"
        ],
        "x-ms-blob-type": "BlockBlob",
        "x-ms-client-request-id": "49612b7d-a13d-43eb-c712-cb1f42b15232",
        "x-ms-date": "Wed, 17 Feb 2021 18:54:09 GMT",
        "x-ms-return-client-request-id": "true",
<<<<<<< HEAD
        "x-ms-version": "2020-12-06"
=======
        "x-ms-version": "2021-02-12"
>>>>>>> 7e782c87
      },
      "RequestBody": "M0313vBlb/DJKCMw3MPW0cyLlg6ddNCwFwtv1kGM0rB0zWhkctn+ShrLLkAuBx+r2sAejOrKd799Rcbl9ZivPFZyvA5bcV7zjEzz0kWPghDsw/yAbkbFqVao5i0SGVSCG/Hqu0oQUGhiK/+e1qR57sK2+TGbL84QrBK4sosw4HP3cbdUpcfF23KUHUNGJ9KxLvhrWx8i5usj2Q44V57dMUqLpmTtJUn78B2/BhKLyYU/B4OSxYRT1IvMMMu4jIPUt+v4u4BuxAmvb2sCY9/ZmBCJ+VAaSmzFONLZIfR9Q2OZ608mkg4E0UN641YZUXCs8pi6L5MzuW1/MoOtlKIUMSwHaHiQswUChCcMoGYWq+ZiLS5cwxPPZTHhp1+LVjygZbIpEuj3Gz+St6psJhgGaYecS2dzuG4YNwJGrgymdy7qbDu07Jn9ahHvyQtpYz8Z2j7Y7grULKxEEdvlsWwz7EB8gbrcUnztnuFWhO5ir9PDLdTOzYkjFj+OcNq+F7mkvN3L7eKEPIfB6lApfqi+4WIHIoOYZR62WGt7TuKhL4YoscgRl8HxP/BMDOM5+ZeW0I54tvU1DFe/FJR2Ce6lH7vJAczgrEqgFeOTTFg7fV7T5H1UKXiQ8qVwUoItejUCp+0nb/jKtiNE2KESob/+g5Y1oiVwUfZCOA4nb1rHcpo=",
      "StatusCode": 201,
      "ResponseHeaders": {
        "Content-Length": "0",
        "Content-MD5": "+H6Ac2SOpgrFY+ozp1GryA==",
        "Date": "Wed, 17 Feb 2021 18:54:08 GMT",
        "ETag": "\"0x8D8D37568C117D7\"",
        "Last-Modified": "Wed, 17 Feb 2021 18:54:09 GMT",
        "Server": [
          "Windows-Azure-Blob/1.0",
          "Microsoft-HTTPAPI/2.0"
        ],
        "x-ms-client-request-id": "49612b7d-a13d-43eb-c712-cb1f42b15232",
        "x-ms-content-crc64": "TsYjIQVQ6YM=",
        "x-ms-request-id": "36a92f27-401e-009c-455e-0577a4000000",
        "x-ms-request-server-encrypted": "true",
<<<<<<< HEAD
        "x-ms-version": "2020-12-06",
=======
        "x-ms-version": "2021-02-12",
>>>>>>> 7e782c87
        "x-ms-version-id": "2021-02-17T18:54:09.5044567Z"
      },
      "ResponseBody": []
    },
    {
      "RequestUri": "https://seanmcccanary3.blob.core.windows.net/test-container-6ba491ad-0e13-0966-2d5a-0f51d77e50e5/test-blob-8bfd41be-7adb-9dc2-fe4f-742ed77c66e6",
      "RequestMethod": "GET",
      "RequestHeaders": {
        "Accept": "application/xml",
        "Authorization": "Sanitized",
        "traceparent": "00-ecb1e191678f174aa8d111e014aebe7e-1870ac1045b38e4b-00",
        "User-Agent": [
          "azsdk-net-Storage.Blobs/12.9.0-alpha.20210217.1",
          "(.NET 5.0.3; Microsoft Windows 10.0.19042)"
        ],
        "x-ms-client-request-id": "921072784_bytes=0-511",
        "x-ms-date": "Wed, 17 Feb 2021 18:54:09 GMT",
        "x-ms-range": "bytes=0-511",
        "x-ms-return-client-request-id": "true",
<<<<<<< HEAD
        "x-ms-version": "2020-12-06"
=======
        "x-ms-version": "2021-02-12"
>>>>>>> 7e782c87
      },
      "RequestBody": null,
      "StatusCode": 206,
      "ResponseHeaders": {
        "Accept-Ranges": "bytes",
        "Content-Length": "512",
        "Content-Range": "bytes 0-511/512",
        "Content-Type": "application/octet-stream",
        "Date": "Wed, 17 Feb 2021 18:54:08 GMT",
        "ETag": "\"0x8D8D37568C117D7\"",
        "Last-Modified": "Wed, 17 Feb 2021 18:54:09 GMT",
        "Server": [
          "Windows-Azure-Blob/1.0",
          "Microsoft-HTTPAPI/2.0"
        ],
        "x-ms-blob-content-md5": "+H6Ac2SOpgrFY+ozp1GryA==",
        "x-ms-blob-type": "BlockBlob",
        "x-ms-client-request-id": "921072784_bytes=0-511",
        "x-ms-creation-time": "Wed, 17 Feb 2021 18:54:09 GMT",
        "x-ms-is-current-version": "true",
        "x-ms-last-access-time": "Wed, 17 Feb 2021 18:54:09 GMT",
        "x-ms-lease-state": "available",
        "x-ms-lease-status": "unlocked",
        "x-ms-request-id": "36a92f2e-401e-009c-4b5e-0577a4000000",
        "x-ms-server-encrypted": "true",
<<<<<<< HEAD
        "x-ms-version": "2020-12-06",
=======
        "x-ms-version": "2021-02-12",
>>>>>>> 7e782c87
        "x-ms-version-id": "2021-02-17T18:54:09.5044567Z"
      },
      "ResponseBody": "M0313vBlb/DJKCMw3MPW0cyLlg6ddNCwFwtv1kGM0rB0zWhkctn+ShrLLkAuBx+r2sAejOrKd799Rcbl9ZivPFZyvA5bcV7zjEzz0kWPghDsw/yAbkbFqVao5i0SGVSCG/Hqu0oQUGhiK/+e1qR57sK2+TGbL84QrBK4sosw4HP3cbdUpcfF23KUHUNGJ9KxLvhrWx8i5usj2Q44V57dMUqLpmTtJUn78B2/BhKLyYU/B4OSxYRT1IvMMMu4jIPUt+v4u4BuxAmvb2sCY9/ZmBCJ+VAaSmzFONLZIfR9Q2OZ608mkg4E0UN641YZUXCs8pi6L5MzuW1/MoOtlKIUMSwHaHiQswUChCcMoGYWq+ZiLS5cwxPPZTHhp1+LVjygZbIpEuj3Gz+St6psJhgGaYecS2dzuG4YNwJGrgymdy7qbDu07Jn9ahHvyQtpYz8Z2j7Y7grULKxEEdvlsWwz7EB8gbrcUnztnuFWhO5ir9PDLdTOzYkjFj+OcNq+F7mkvN3L7eKEPIfB6lApfqi+4WIHIoOYZR62WGt7TuKhL4YoscgRl8HxP/BMDOM5+ZeW0I54tvU1DFe/FJR2Ce6lH7vJAczgrEqgFeOTTFg7fV7T5H1UKXiQ8qVwUoItejUCp+0nb/jKtiNE2KESob/+g5Y1oiVwUfZCOA4nb1rHcpo="
    },
    {
      "RequestUri": "https://seanmcccanary3.blob.core.windows.net/test-container-6ba491ad-0e13-0966-2d5a-0f51d77e50e5?restype=container",
      "RequestMethod": "DELETE",
      "RequestHeaders": {
        "Accept": "application/xml",
        "Authorization": "Sanitized",
        "traceparent": "00-a3e6b648d1874747b807e0ca75b14778-1ca1796e4d864e42-00",
        "User-Agent": [
          "azsdk-net-Storage.Blobs/12.9.0-alpha.20210217.1",
          "(.NET 5.0.3; Microsoft Windows 10.0.19042)"
        ],
        "x-ms-client-request-id": "f6070cd7-9765-dcdf-acea-2a0f299abf43",
        "x-ms-date": "Wed, 17 Feb 2021 18:54:09 GMT",
        "x-ms-return-client-request-id": "true",
<<<<<<< HEAD
        "x-ms-version": "2020-12-06"
=======
        "x-ms-version": "2021-02-12"
>>>>>>> 7e782c87
      },
      "RequestBody": null,
      "StatusCode": 202,
      "ResponseHeaders": {
        "Content-Length": "0",
        "Date": "Wed, 17 Feb 2021 18:54:08 GMT",
        "Server": [
          "Windows-Azure-Blob/1.0",
          "Microsoft-HTTPAPI/2.0"
        ],
        "x-ms-client-request-id": "f6070cd7-9765-dcdf-acea-2a0f299abf43",
        "x-ms-request-id": "72dcc8ae-401e-0025-645e-0573be000000",
<<<<<<< HEAD
        "x-ms-version": "2020-12-06"
=======
        "x-ms-version": "2021-02-12"
>>>>>>> 7e782c87
      },
      "ResponseBody": []
    }
  ],
  "Variables": {
    "RandomSeed": "370270360",
    "Storage_TestConfigDefault": "ProductionTenant\nseanmcccanary3\nU2FuaXRpemVk\nhttps://seanmcccanary3.blob.core.windows.net\nhttps://seanmcccanary3.file.core.windows.net\nhttps://seanmcccanary3.queue.core.windows.net\nhttps://seanmcccanary3.table.core.windows.net\n\n\n\n\nhttps://seanmcccanary3-secondary.blob.core.windows.net\nhttps://seanmcccanary3-secondary.file.core.windows.net\nhttps://seanmcccanary3-secondary.queue.core.windows.net\nhttps://seanmcccanary3-secondary.table.core.windows.net\n\nSanitized\n\n\nCloud\nBlobEndpoint=https://seanmcccanary3.blob.core.windows.net/;QueueEndpoint=https://seanmcccanary3.queue.core.windows.net/;FileEndpoint=https://seanmcccanary3.file.core.windows.net/;BlobSecondaryEndpoint=https://seanmcccanary3-secondary.blob.core.windows.net/;QueueSecondaryEndpoint=https://seanmcccanary3-secondary.queue.core.windows.net/;FileSecondaryEndpoint=https://seanmcccanary3-secondary.file.core.windows.net/;AccountName=seanmcccanary3;AccountKey=Kg==;\nseanscope1\n\n"
  }
}<|MERGE_RESOLUTION|>--- conflicted
+++ resolved
@@ -15,11 +15,7 @@
         "x-ms-client-request-id": "10640665-931a-8870-ce99-f71641a56bb9",
         "x-ms-date": "Wed, 17 Feb 2021 18:54:09 GMT",
         "x-ms-return-client-request-id": "true",
-<<<<<<< HEAD
-        "x-ms-version": "2020-12-06"
-=======
         "x-ms-version": "2021-02-12"
->>>>>>> 7e782c87
       },
       "RequestBody": null,
       "StatusCode": 201,
@@ -34,11 +30,7 @@
         ],
         "x-ms-client-request-id": "10640665-931a-8870-ce99-f71641a56bb9",
         "x-ms-request-id": "72dcc844-401e-0025-0a5e-0573be000000",
-<<<<<<< HEAD
-        "x-ms-version": "2020-12-06"
-=======
         "x-ms-version": "2021-02-12"
->>>>>>> 7e782c87
       },
       "ResponseBody": []
     },
@@ -58,11 +50,7 @@
         "x-ms-client-request-id": "49612b7d-a13d-43eb-c712-cb1f42b15232",
         "x-ms-date": "Wed, 17 Feb 2021 18:54:09 GMT",
         "x-ms-return-client-request-id": "true",
-<<<<<<< HEAD
-        "x-ms-version": "2020-12-06"
-=======
         "x-ms-version": "2021-02-12"
->>>>>>> 7e782c87
       },
       "RequestBody": "M0313vBlb/DJKCMw3MPW0cyLlg6ddNCwFwtv1kGM0rB0zWhkctn+ShrLLkAuBx+r2sAejOrKd799Rcbl9ZivPFZyvA5bcV7zjEzz0kWPghDsw/yAbkbFqVao5i0SGVSCG/Hqu0oQUGhiK/+e1qR57sK2+TGbL84QrBK4sosw4HP3cbdUpcfF23KUHUNGJ9KxLvhrWx8i5usj2Q44V57dMUqLpmTtJUn78B2/BhKLyYU/B4OSxYRT1IvMMMu4jIPUt+v4u4BuxAmvb2sCY9/ZmBCJ+VAaSmzFONLZIfR9Q2OZ608mkg4E0UN641YZUXCs8pi6L5MzuW1/MoOtlKIUMSwHaHiQswUChCcMoGYWq+ZiLS5cwxPPZTHhp1+LVjygZbIpEuj3Gz+St6psJhgGaYecS2dzuG4YNwJGrgymdy7qbDu07Jn9ahHvyQtpYz8Z2j7Y7grULKxEEdvlsWwz7EB8gbrcUnztnuFWhO5ir9PDLdTOzYkjFj+OcNq+F7mkvN3L7eKEPIfB6lApfqi+4WIHIoOYZR62WGt7TuKhL4YoscgRl8HxP/BMDOM5+ZeW0I54tvU1DFe/FJR2Ce6lH7vJAczgrEqgFeOTTFg7fV7T5H1UKXiQ8qVwUoItejUCp+0nb/jKtiNE2KESob/+g5Y1oiVwUfZCOA4nb1rHcpo=",
       "StatusCode": 201,
@@ -80,11 +68,7 @@
         "x-ms-content-crc64": "TsYjIQVQ6YM=",
         "x-ms-request-id": "36a92f27-401e-009c-455e-0577a4000000",
         "x-ms-request-server-encrypted": "true",
-<<<<<<< HEAD
-        "x-ms-version": "2020-12-06",
-=======
         "x-ms-version": "2021-02-12",
->>>>>>> 7e782c87
         "x-ms-version-id": "2021-02-17T18:54:09.5044567Z"
       },
       "ResponseBody": []
@@ -104,11 +88,7 @@
         "x-ms-date": "Wed, 17 Feb 2021 18:54:09 GMT",
         "x-ms-range": "bytes=0-511",
         "x-ms-return-client-request-id": "true",
-<<<<<<< HEAD
-        "x-ms-version": "2020-12-06"
-=======
         "x-ms-version": "2021-02-12"
->>>>>>> 7e782c87
       },
       "RequestBody": null,
       "StatusCode": 206,
@@ -134,11 +114,7 @@
         "x-ms-lease-status": "unlocked",
         "x-ms-request-id": "36a92f2e-401e-009c-4b5e-0577a4000000",
         "x-ms-server-encrypted": "true",
-<<<<<<< HEAD
-        "x-ms-version": "2020-12-06",
-=======
         "x-ms-version": "2021-02-12",
->>>>>>> 7e782c87
         "x-ms-version-id": "2021-02-17T18:54:09.5044567Z"
       },
       "ResponseBody": "M0313vBlb/DJKCMw3MPW0cyLlg6ddNCwFwtv1kGM0rB0zWhkctn+ShrLLkAuBx+r2sAejOrKd799Rcbl9ZivPFZyvA5bcV7zjEzz0kWPghDsw/yAbkbFqVao5i0SGVSCG/Hqu0oQUGhiK/+e1qR57sK2+TGbL84QrBK4sosw4HP3cbdUpcfF23KUHUNGJ9KxLvhrWx8i5usj2Q44V57dMUqLpmTtJUn78B2/BhKLyYU/B4OSxYRT1IvMMMu4jIPUt+v4u4BuxAmvb2sCY9/ZmBCJ+VAaSmzFONLZIfR9Q2OZ608mkg4E0UN641YZUXCs8pi6L5MzuW1/MoOtlKIUMSwHaHiQswUChCcMoGYWq+ZiLS5cwxPPZTHhp1+LVjygZbIpEuj3Gz+St6psJhgGaYecS2dzuG4YNwJGrgymdy7qbDu07Jn9ahHvyQtpYz8Z2j7Y7grULKxEEdvlsWwz7EB8gbrcUnztnuFWhO5ir9PDLdTOzYkjFj+OcNq+F7mkvN3L7eKEPIfB6lApfqi+4WIHIoOYZR62WGt7TuKhL4YoscgRl8HxP/BMDOM5+ZeW0I54tvU1DFe/FJR2Ce6lH7vJAczgrEqgFeOTTFg7fV7T5H1UKXiQ8qVwUoItejUCp+0nb/jKtiNE2KESob/+g5Y1oiVwUfZCOA4nb1rHcpo="
@@ -157,11 +133,7 @@
         "x-ms-client-request-id": "f6070cd7-9765-dcdf-acea-2a0f299abf43",
         "x-ms-date": "Wed, 17 Feb 2021 18:54:09 GMT",
         "x-ms-return-client-request-id": "true",
-<<<<<<< HEAD
-        "x-ms-version": "2020-12-06"
-=======
         "x-ms-version": "2021-02-12"
->>>>>>> 7e782c87
       },
       "RequestBody": null,
       "StatusCode": 202,
@@ -174,11 +146,7 @@
         ],
         "x-ms-client-request-id": "f6070cd7-9765-dcdf-acea-2a0f299abf43",
         "x-ms-request-id": "72dcc8ae-401e-0025-645e-0573be000000",
-<<<<<<< HEAD
-        "x-ms-version": "2020-12-06"
-=======
         "x-ms-version": "2021-02-12"
->>>>>>> 7e782c87
       },
       "ResponseBody": []
     }
