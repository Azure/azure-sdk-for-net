{
  "Entries": [
    {
      "RequestUri": "https://seanmcccanary.blob.core.windows.net/test-container-d93fa83d-61f6-96f9-3fe4-f41d9243d140?restype=container",
      "RequestMethod": "PUT",
      "RequestHeaders": {
        "Authorization": "Sanitized",
        "traceparent": "00-6005a500910c164ba51b7094a15443f0-b9453206070fd949-00",
        "User-Agent": [
          "azsdk-net-Storage.Blobs/12.5.0-dev.20200402.1",
          "(.NET Core 4.6.28325.01; Microsoft Windows 10.0.18362 )"
        ],
        "x-ms-blob-public-access": "container",
        "x-ms-client-request-id": "4b41cbbf-74e4-da63-611d-c9f54052803b",
        "x-ms-date": "Thu, 02 Apr 2020 23:49:27 GMT",
        "x-ms-return-client-request-id": "true",
<<<<<<< HEAD
        "x-ms-version": "2019-12-12"
=======
        "x-ms-version": "2020-02-10"
>>>>>>> 60f4876e
      },
      "RequestBody": null,
      "StatusCode": 201,
      "ResponseHeaders": {
        "Content-Length": "0",
        "Date": "Thu, 02 Apr 2020 23:49:26 GMT",
        "ETag": "\u00220x8D7D7607A57C55C\u0022",
        "Last-Modified": "Thu, 02 Apr 2020 23:49:26 GMT",
        "Server": [
          "Windows-Azure-Blob/1.0",
          "Microsoft-HTTPAPI/2.0"
        ],
        "x-ms-client-request-id": "4b41cbbf-74e4-da63-611d-c9f54052803b",
        "x-ms-request-id": "f4de7e10-001e-0006-1c49-097e1f000000",
<<<<<<< HEAD
        "x-ms-version": "2019-12-12"
=======
        "x-ms-version": "2020-02-10"
>>>>>>> 60f4876e
      },
      "ResponseBody": []
    },
    {
      "RequestUri": "https://seanmcccanary.blob.core.windows.net/test-container-d93fa83d-61f6-96f9-3fe4-f41d9243d140/test-blob-5b02fd3a-7783-6196-d952-07c1166b3174",
      "RequestMethod": "PUT",
      "RequestHeaders": {
        "Authorization": "Sanitized",
        "Content-Length": "1024",
        "If-None-Match": "*",
        "traceparent": "00-df78c184e2780d4298344a21202bd22e-8f65e15cc9e37e4c-00",
        "User-Agent": [
          "azsdk-net-Storage.Blobs/12.5.0-dev.20200402.1",
          "(.NET Core 4.6.28325.01; Microsoft Windows 10.0.18362 )"
        ],
        "x-ms-blob-type": "BlockBlob",
        "x-ms-client-request-id": "5dfcffae-0f6b-0698-9ad1-240c1409551e",
        "x-ms-date": "Thu, 02 Apr 2020 23:49:27 GMT",
        "x-ms-return-client-request-id": "true",
<<<<<<< HEAD
        "x-ms-version": "2019-12-12"
=======
        "x-ms-version": "2020-02-10"
>>>>>>> 60f4876e
      },
      "RequestBody": "ce9dxwGFWxzehEmrE9msfrQPU2fIF4BINeBykm2ixPbsVIRQ9bk5tKHlff4t6k7/pYgNBhfJrFlvFZEgE8muPMBSv75VXIn61Z/G4pqCGkuSc\u002Bzllb7eIqgq4N8nGaHXN0A\u002B2yqQqUj\u002BEjB4A8q\u002B7fpGjp/cyaYCdJ0VK3up07z976tZQz8hAcmk54KNZR7ea/Pl4YoB\u002Bm6aO2aMen7MVD5zexQfZKm7JYzWOOEjdA5\u002BN7\u002BIxPIy/PQ9vwfYlIdL15JEGeoKvwZKKrv9K8GMdsZYDUK\u002BRJBMQX8f4qSh4pAFimFP31sjdHi4PZo2NNAysElAgIdEjZIC99dr6txhqEcr96BgPJZrNJnKBQb1Fgyu7TFaYGEJwf3PTOiDt4mbV5VSCzwv0nSz1UvteoeLDOHLvf2rBkfmITajke\u002Bu6HwQLq5xowvPfhu8p4sVHEZ1Q0AGuPqL71BNbOkGjECEBe3P3EvZGWnW\u002Bz7i7l\u002B70AXvLU2vpy\u002BBhT5eIzYiyfLaOKGeRj/7nCnWMLy8qAHwkpzjFl7z1F69TVcMe/YytDFLCLa9HYnG9JAj2HZzxdw9bZGaPrKU5mND4fnn7iEzpHyKcKBKM3QSHSLNz/znSYd7zw1kl3V/tyFSeTyQ3wVu8DT66FQ78jkciCGQxhdnXJdxax8UzgwGC7l/\u002BLk4gT0cXt/I7WEzQNzTSA5U7vAK6x2kH3PmWiIn89yavPqA5Afjc2c3n282PSpCQIb9shzIdAyck2LKNQS9oPqEmITiU2MHcXqJ0kyubuFIpBqcKUDA0kfu41CkGT5jev51saWmYOwi9UGhP6LA7iWBgZHpIXa5xMY8828TY1c8JldNOb08okQteTT/HpKlLvUqI5iteVmHu\u002B3eaWx8DpLpZRhKcrVoRd9Mu6dCuaUzl8V66D\u002B/j6z\u002BxX3PXTjXsGqhFbl5Wrs/wt64YL6yRQFHq9GmAiZSKtZsS6w4mOemdAo8oaTsuTwKOiZhBi7tTIB7iLJmMa5ETuviDQ8PByn2EuuzdaRdWvGUnMf/8SOnfv8svBA1QENc91K4Cawt\u002BjP8avRCOtbcHS3A0ZXmRF3IO44P40oZwdGoV31RpVBFZqGUA4YuZEQpT5/idW6udbP18M4dHhfo4qkimuNYinjce2rzUkDWmdZK5pOrN0tj\u002BuHKXLSCJ0iKrCHdC8lh0MUmBfkEuiJyHlb30ziDPKpdv6ABjS3DWlMiaaYf\u002BI0M6BXOhTJSXz\u002B/WD5eilMPBm92f0wpYEOXYqql4VF8UiXI6uojtbd4C2BgQTTvZc8AEmM2qXlB44jSNiKHrH3uQgYYlqBo7FC4/XTsyB4OqPzbpc7uRamshgdiUX\u002BU8V/icv8u1w==",
      "StatusCode": 201,
      "ResponseHeaders": {
        "Content-Length": "0",
        "Content-MD5": "XV1gDk05JJ/bQSyf7IV4IA==",
        "Date": "Thu, 02 Apr 2020 23:49:26 GMT",
        "ETag": "\u00220x8D7D7607A67BDAD\u0022",
        "Last-Modified": "Thu, 02 Apr 2020 23:49:26 GMT",
        "Server": [
          "Windows-Azure-Blob/1.0",
          "Microsoft-HTTPAPI/2.0"
        ],
        "x-ms-client-request-id": "5dfcffae-0f6b-0698-9ad1-240c1409551e",
        "x-ms-content-crc64": "cbCTnDuAQt8=",
        "x-ms-request-id": "f4de7e1c-001e-0006-2449-097e1f000000",
        "x-ms-request-server-encrypted": "true",
<<<<<<< HEAD
        "x-ms-version": "2019-12-12"
=======
        "x-ms-version": "2020-02-10"
>>>>>>> 60f4876e
      },
      "ResponseBody": []
    },
    {
      "RequestUri": "https://seanmcccanary.blob.core.windows.net/test-container-d93fa83d-61f6-96f9-3fe4-f41d9243d140/test-blob-5b02fd3a-7783-6196-d952-07c1166b3174",
      "RequestMethod": "PUT",
      "RequestHeaders": {
        "Authorization": "Sanitized",
        "Content-Length": "1024",
        "If-None-Match": "*",
        "traceparent": "00-67009c3afcdf0847a9194bcd1e7bad30-4e93e8237854d14c-00",
        "User-Agent": [
          "azsdk-net-Storage.Blobs/12.5.0-dev.20200402.1",
          "(.NET Core 4.6.28325.01; Microsoft Windows 10.0.18362 )"
        ],
        "x-ms-blob-type": "BlockBlob",
        "x-ms-client-request-id": "72335845-d102-c06b-9690-8b41599ef04b",
        "x-ms-date": "Thu, 02 Apr 2020 23:49:27 GMT",
        "x-ms-return-client-request-id": "true",
<<<<<<< HEAD
        "x-ms-version": "2019-12-12"
=======
        "x-ms-version": "2020-02-10"
>>>>>>> 60f4876e
      },
      "RequestBody": "ce9dxwGFWxzehEmrE9msfrQPU2fIF4BINeBykm2ixPbsVIRQ9bk5tKHlff4t6k7/pYgNBhfJrFlvFZEgE8muPMBSv75VXIn61Z/G4pqCGkuSc\u002Bzllb7eIqgq4N8nGaHXN0A\u002B2yqQqUj\u002BEjB4A8q\u002B7fpGjp/cyaYCdJ0VK3up07z976tZQz8hAcmk54KNZR7ea/Pl4YoB\u002Bm6aO2aMen7MVD5zexQfZKm7JYzWOOEjdA5\u002BN7\u002BIxPIy/PQ9vwfYlIdL15JEGeoKvwZKKrv9K8GMdsZYDUK\u002BRJBMQX8f4qSh4pAFimFP31sjdHi4PZo2NNAysElAgIdEjZIC99dr6txhqEcr96BgPJZrNJnKBQb1Fgyu7TFaYGEJwf3PTOiDt4mbV5VSCzwv0nSz1UvteoeLDOHLvf2rBkfmITajke\u002Bu6HwQLq5xowvPfhu8p4sVHEZ1Q0AGuPqL71BNbOkGjECEBe3P3EvZGWnW\u002Bz7i7l\u002B70AXvLU2vpy\u002BBhT5eIzYiyfLaOKGeRj/7nCnWMLy8qAHwkpzjFl7z1F69TVcMe/YytDFLCLa9HYnG9JAj2HZzxdw9bZGaPrKU5mND4fnn7iEzpHyKcKBKM3QSHSLNz/znSYd7zw1kl3V/tyFSeTyQ3wVu8DT66FQ78jkciCGQxhdnXJdxax8UzgwGC7l/\u002BLk4gT0cXt/I7WEzQNzTSA5U7vAK6x2kH3PmWiIn89yavPqA5Afjc2c3n282PSpCQIb9shzIdAyck2LKNQS9oPqEmITiU2MHcXqJ0kyubuFIpBqcKUDA0kfu41CkGT5jev51saWmYOwi9UGhP6LA7iWBgZHpIXa5xMY8828TY1c8JldNOb08okQteTT/HpKlLvUqI5iteVmHu\u002B3eaWx8DpLpZRhKcrVoRd9Mu6dCuaUzl8V66D\u002B/j6z\u002BxX3PXTjXsGqhFbl5Wrs/wt64YL6yRQFHq9GmAiZSKtZsS6w4mOemdAo8oaTsuTwKOiZhBi7tTIB7iLJmMa5ETuviDQ8PByn2EuuzdaRdWvGUnMf/8SOnfv8svBA1QENc91K4Cawt\u002BjP8avRCOtbcHS3A0ZXmRF3IO44P40oZwdGoV31RpVBFZqGUA4YuZEQpT5/idW6udbP18M4dHhfo4qkimuNYinjce2rzUkDWmdZK5pOrN0tj\u002BuHKXLSCJ0iKrCHdC8lh0MUmBfkEuiJyHlb30ziDPKpdv6ABjS3DWlMiaaYf\u002BI0M6BXOhTJSXz\u002B/WD5eilMPBm92f0wpYEOXYqql4VF8UiXI6uojtbd4C2BgQTTvZc8AEmM2qXlB44jSNiKHrH3uQgYYlqBo7FC4/XTsyB4OqPzbpc7uRamshgdiUX\u002BU8V/icv8u1w==",
      "StatusCode": 409,
      "ResponseHeaders": {
        "Content-Length": "220",
        "Content-Type": "application/xml",
        "Date": "Thu, 02 Apr 2020 23:49:26 GMT",
        "Server": [
          "Windows-Azure-Blob/1.0",
          "Microsoft-HTTPAPI/2.0"
        ],
        "x-ms-client-request-id": "72335845-d102-c06b-9690-8b41599ef04b",
        "x-ms-error-code": "BlobAlreadyExists",
        "x-ms-request-id": "f4de7e25-001e-0006-2d49-097e1f000000",
<<<<<<< HEAD
        "x-ms-version": "2019-12-12"
=======
        "x-ms-version": "2020-02-10"
>>>>>>> 60f4876e
      },
      "ResponseBody": [
        "\uFEFF\u003C?xml version=\u00221.0\u0022 encoding=\u0022utf-8\u0022?\u003E\u003CError\u003E\u003CCode\u003EBlobAlreadyExists\u003C/Code\u003E\u003CMessage\u003EThe specified blob already exists.\n",
        "RequestId:f4de7e25-001e-0006-2d49-097e1f000000\n",
        "Time:2020-04-02T23:49:26.7540664Z\u003C/Message\u003E\u003C/Error\u003E"
      ]
    },
    {
      "RequestUri": "https://seanmcccanary.blob.core.windows.net/test-container-d93fa83d-61f6-96f9-3fe4-f41d9243d140?restype=container",
      "RequestMethod": "DELETE",
      "RequestHeaders": {
        "Authorization": "Sanitized",
        "traceparent": "00-0d628604d31d80459046cf4e993d1245-fa4023e1cf75cd4a-00",
        "User-Agent": [
          "azsdk-net-Storage.Blobs/12.5.0-dev.20200402.1",
          "(.NET Core 4.6.28325.01; Microsoft Windows 10.0.18362 )"
        ],
        "x-ms-client-request-id": "bcc7b6df-e3d5-0d1c-656d-157c1c9a6d5f",
        "x-ms-date": "Thu, 02 Apr 2020 23:49:27 GMT",
        "x-ms-return-client-request-id": "true",
<<<<<<< HEAD
        "x-ms-version": "2019-12-12"
=======
        "x-ms-version": "2020-02-10"
>>>>>>> 60f4876e
      },
      "RequestBody": null,
      "StatusCode": 202,
      "ResponseHeaders": {
        "Content-Length": "0",
        "Date": "Thu, 02 Apr 2020 23:49:26 GMT",
        "Server": [
          "Windows-Azure-Blob/1.0",
          "Microsoft-HTTPAPI/2.0"
        ],
        "x-ms-client-request-id": "bcc7b6df-e3d5-0d1c-656d-157c1c9a6d5f",
        "x-ms-request-id": "f4de7e29-001e-0006-3149-097e1f000000",
<<<<<<< HEAD
        "x-ms-version": "2019-12-12"
=======
        "x-ms-version": "2020-02-10"
>>>>>>> 60f4876e
      },
      "ResponseBody": []
    }
  ],
  "Variables": {
    "RandomSeed": "617042355",
    "Storage_TestConfigDefault": "ProductionTenant\nseanmcccanary\nU2FuaXRpemVk\nhttps://seanmcccanary.blob.core.windows.net\nhttps://seanmcccanary.file.core.windows.net\nhttps://seanmcccanary.queue.core.windows.net\nhttps://seanmcccanary.table.core.windows.net\n\n\n\n\nhttps://seanmcccanary-secondary.blob.core.windows.net\nhttps://seanmcccanary-secondary.file.core.windows.net\nhttps://seanmcccanary-secondary.queue.core.windows.net\nhttps://seanmcccanary-secondary.table.core.windows.net\n\nSanitized\n\n\nCloud\nBlobEndpoint=https://seanmcccanary.blob.core.windows.net/;QueueEndpoint=https://seanmcccanary.queue.core.windows.net/;FileEndpoint=https://seanmcccanary.file.core.windows.net/;BlobSecondaryEndpoint=https://seanmcccanary-secondary.blob.core.windows.net/;QueueSecondaryEndpoint=https://seanmcccanary-secondary.queue.core.windows.net/;FileSecondaryEndpoint=https://seanmcccanary-secondary.file.core.windows.net/;AccountName=seanmcccanary;AccountKey=Sanitized\nseanscope1"
  }
}<|MERGE_RESOLUTION|>--- conflicted
+++ resolved
@@ -14,11 +14,7 @@
         "x-ms-client-request-id": "4b41cbbf-74e4-da63-611d-c9f54052803b",
         "x-ms-date": "Thu, 02 Apr 2020 23:49:27 GMT",
         "x-ms-return-client-request-id": "true",
-<<<<<<< HEAD
-        "x-ms-version": "2019-12-12"
-=======
         "x-ms-version": "2020-02-10"
->>>>>>> 60f4876e
       },
       "RequestBody": null,
       "StatusCode": 201,
@@ -33,11 +29,7 @@
         ],
         "x-ms-client-request-id": "4b41cbbf-74e4-da63-611d-c9f54052803b",
         "x-ms-request-id": "f4de7e10-001e-0006-1c49-097e1f000000",
-<<<<<<< HEAD
-        "x-ms-version": "2019-12-12"
-=======
         "x-ms-version": "2020-02-10"
->>>>>>> 60f4876e
       },
       "ResponseBody": []
     },
@@ -57,11 +49,7 @@
         "x-ms-client-request-id": "5dfcffae-0f6b-0698-9ad1-240c1409551e",
         "x-ms-date": "Thu, 02 Apr 2020 23:49:27 GMT",
         "x-ms-return-client-request-id": "true",
-<<<<<<< HEAD
-        "x-ms-version": "2019-12-12"
-=======
         "x-ms-version": "2020-02-10"
->>>>>>> 60f4876e
       },
       "RequestBody": "ce9dxwGFWxzehEmrE9msfrQPU2fIF4BINeBykm2ixPbsVIRQ9bk5tKHlff4t6k7/pYgNBhfJrFlvFZEgE8muPMBSv75VXIn61Z/G4pqCGkuSc\u002Bzllb7eIqgq4N8nGaHXN0A\u002B2yqQqUj\u002BEjB4A8q\u002B7fpGjp/cyaYCdJ0VK3up07z976tZQz8hAcmk54KNZR7ea/Pl4YoB\u002Bm6aO2aMen7MVD5zexQfZKm7JYzWOOEjdA5\u002BN7\u002BIxPIy/PQ9vwfYlIdL15JEGeoKvwZKKrv9K8GMdsZYDUK\u002BRJBMQX8f4qSh4pAFimFP31sjdHi4PZo2NNAysElAgIdEjZIC99dr6txhqEcr96BgPJZrNJnKBQb1Fgyu7TFaYGEJwf3PTOiDt4mbV5VSCzwv0nSz1UvteoeLDOHLvf2rBkfmITajke\u002Bu6HwQLq5xowvPfhu8p4sVHEZ1Q0AGuPqL71BNbOkGjECEBe3P3EvZGWnW\u002Bz7i7l\u002B70AXvLU2vpy\u002BBhT5eIzYiyfLaOKGeRj/7nCnWMLy8qAHwkpzjFl7z1F69TVcMe/YytDFLCLa9HYnG9JAj2HZzxdw9bZGaPrKU5mND4fnn7iEzpHyKcKBKM3QSHSLNz/znSYd7zw1kl3V/tyFSeTyQ3wVu8DT66FQ78jkciCGQxhdnXJdxax8UzgwGC7l/\u002BLk4gT0cXt/I7WEzQNzTSA5U7vAK6x2kH3PmWiIn89yavPqA5Afjc2c3n282PSpCQIb9shzIdAyck2LKNQS9oPqEmITiU2MHcXqJ0kyubuFIpBqcKUDA0kfu41CkGT5jev51saWmYOwi9UGhP6LA7iWBgZHpIXa5xMY8828TY1c8JldNOb08okQteTT/HpKlLvUqI5iteVmHu\u002B3eaWx8DpLpZRhKcrVoRd9Mu6dCuaUzl8V66D\u002B/j6z\u002BxX3PXTjXsGqhFbl5Wrs/wt64YL6yRQFHq9GmAiZSKtZsS6w4mOemdAo8oaTsuTwKOiZhBi7tTIB7iLJmMa5ETuviDQ8PByn2EuuzdaRdWvGUnMf/8SOnfv8svBA1QENc91K4Cawt\u002BjP8avRCOtbcHS3A0ZXmRF3IO44P40oZwdGoV31RpVBFZqGUA4YuZEQpT5/idW6udbP18M4dHhfo4qkimuNYinjce2rzUkDWmdZK5pOrN0tj\u002BuHKXLSCJ0iKrCHdC8lh0MUmBfkEuiJyHlb30ziDPKpdv6ABjS3DWlMiaaYf\u002BI0M6BXOhTJSXz\u002B/WD5eilMPBm92f0wpYEOXYqql4VF8UiXI6uojtbd4C2BgQTTvZc8AEmM2qXlB44jSNiKHrH3uQgYYlqBo7FC4/XTsyB4OqPzbpc7uRamshgdiUX\u002BU8V/icv8u1w==",
       "StatusCode": 201,
@@ -79,11 +67,7 @@
         "x-ms-content-crc64": "cbCTnDuAQt8=",
         "x-ms-request-id": "f4de7e1c-001e-0006-2449-097e1f000000",
         "x-ms-request-server-encrypted": "true",
-<<<<<<< HEAD
-        "x-ms-version": "2019-12-12"
-=======
         "x-ms-version": "2020-02-10"
->>>>>>> 60f4876e
       },
       "ResponseBody": []
     },
@@ -103,11 +87,7 @@
         "x-ms-client-request-id": "72335845-d102-c06b-9690-8b41599ef04b",
         "x-ms-date": "Thu, 02 Apr 2020 23:49:27 GMT",
         "x-ms-return-client-request-id": "true",
-<<<<<<< HEAD
-        "x-ms-version": "2019-12-12"
-=======
         "x-ms-version": "2020-02-10"
->>>>>>> 60f4876e
       },
       "RequestBody": "ce9dxwGFWxzehEmrE9msfrQPU2fIF4BINeBykm2ixPbsVIRQ9bk5tKHlff4t6k7/pYgNBhfJrFlvFZEgE8muPMBSv75VXIn61Z/G4pqCGkuSc\u002Bzllb7eIqgq4N8nGaHXN0A\u002B2yqQqUj\u002BEjB4A8q\u002B7fpGjp/cyaYCdJ0VK3up07z976tZQz8hAcmk54KNZR7ea/Pl4YoB\u002Bm6aO2aMen7MVD5zexQfZKm7JYzWOOEjdA5\u002BN7\u002BIxPIy/PQ9vwfYlIdL15JEGeoKvwZKKrv9K8GMdsZYDUK\u002BRJBMQX8f4qSh4pAFimFP31sjdHi4PZo2NNAysElAgIdEjZIC99dr6txhqEcr96BgPJZrNJnKBQb1Fgyu7TFaYGEJwf3PTOiDt4mbV5VSCzwv0nSz1UvteoeLDOHLvf2rBkfmITajke\u002Bu6HwQLq5xowvPfhu8p4sVHEZ1Q0AGuPqL71BNbOkGjECEBe3P3EvZGWnW\u002Bz7i7l\u002B70AXvLU2vpy\u002BBhT5eIzYiyfLaOKGeRj/7nCnWMLy8qAHwkpzjFl7z1F69TVcMe/YytDFLCLa9HYnG9JAj2HZzxdw9bZGaPrKU5mND4fnn7iEzpHyKcKBKM3QSHSLNz/znSYd7zw1kl3V/tyFSeTyQ3wVu8DT66FQ78jkciCGQxhdnXJdxax8UzgwGC7l/\u002BLk4gT0cXt/I7WEzQNzTSA5U7vAK6x2kH3PmWiIn89yavPqA5Afjc2c3n282PSpCQIb9shzIdAyck2LKNQS9oPqEmITiU2MHcXqJ0kyubuFIpBqcKUDA0kfu41CkGT5jev51saWmYOwi9UGhP6LA7iWBgZHpIXa5xMY8828TY1c8JldNOb08okQteTT/HpKlLvUqI5iteVmHu\u002B3eaWx8DpLpZRhKcrVoRd9Mu6dCuaUzl8V66D\u002B/j6z\u002BxX3PXTjXsGqhFbl5Wrs/wt64YL6yRQFHq9GmAiZSKtZsS6w4mOemdAo8oaTsuTwKOiZhBi7tTIB7iLJmMa5ETuviDQ8PByn2EuuzdaRdWvGUnMf/8SOnfv8svBA1QENc91K4Cawt\u002BjP8avRCOtbcHS3A0ZXmRF3IO44P40oZwdGoV31RpVBFZqGUA4YuZEQpT5/idW6udbP18M4dHhfo4qkimuNYinjce2rzUkDWmdZK5pOrN0tj\u002BuHKXLSCJ0iKrCHdC8lh0MUmBfkEuiJyHlb30ziDPKpdv6ABjS3DWlMiaaYf\u002BI0M6BXOhTJSXz\u002B/WD5eilMPBm92f0wpYEOXYqql4VF8UiXI6uojtbd4C2BgQTTvZc8AEmM2qXlB44jSNiKHrH3uQgYYlqBo7FC4/XTsyB4OqPzbpc7uRamshgdiUX\u002BU8V/icv8u1w==",
       "StatusCode": 409,
@@ -122,11 +102,7 @@
         "x-ms-client-request-id": "72335845-d102-c06b-9690-8b41599ef04b",
         "x-ms-error-code": "BlobAlreadyExists",
         "x-ms-request-id": "f4de7e25-001e-0006-2d49-097e1f000000",
-<<<<<<< HEAD
-        "x-ms-version": "2019-12-12"
-=======
         "x-ms-version": "2020-02-10"
->>>>>>> 60f4876e
       },
       "ResponseBody": [
         "\uFEFF\u003C?xml version=\u00221.0\u0022 encoding=\u0022utf-8\u0022?\u003E\u003CError\u003E\u003CCode\u003EBlobAlreadyExists\u003C/Code\u003E\u003CMessage\u003EThe specified blob already exists.\n",
@@ -147,11 +123,7 @@
         "x-ms-client-request-id": "bcc7b6df-e3d5-0d1c-656d-157c1c9a6d5f",
         "x-ms-date": "Thu, 02 Apr 2020 23:49:27 GMT",
         "x-ms-return-client-request-id": "true",
-<<<<<<< HEAD
-        "x-ms-version": "2019-12-12"
-=======
         "x-ms-version": "2020-02-10"
->>>>>>> 60f4876e
       },
       "RequestBody": null,
       "StatusCode": 202,
@@ -164,11 +136,7 @@
         ],
         "x-ms-client-request-id": "bcc7b6df-e3d5-0d1c-656d-157c1c9a6d5f",
         "x-ms-request-id": "f4de7e29-001e-0006-3149-097e1f000000",
-<<<<<<< HEAD
-        "x-ms-version": "2019-12-12"
-=======
         "x-ms-version": "2020-02-10"
->>>>>>> 60f4876e
       },
       "ResponseBody": []
     }
