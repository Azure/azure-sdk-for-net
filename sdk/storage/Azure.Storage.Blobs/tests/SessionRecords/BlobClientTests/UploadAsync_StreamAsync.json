--- conflicted
+++ resolved
@@ -15,11 +15,7 @@
         "x-ms-client-request-id": "4f1b1ae5-dcb0-6de3-5fe0-9b78dc44fc68",
         "x-ms-date": "Wed, 17 Feb 2021 18:54:32 GMT",
         "x-ms-return-client-request-id": "true",
-<<<<<<< HEAD
-        "x-ms-version": "2020-12-06"
-=======
         "x-ms-version": "2021-02-12"
->>>>>>> 7e782c87
       },
       "RequestBody": null,
       "StatusCode": 201,
@@ -34,11 +30,7 @@
         ],
         "x-ms-client-request-id": "4f1b1ae5-dcb0-6de3-5fe0-9b78dc44fc68",
         "x-ms-request-id": "63a0d02a-101e-004a-335e-05794d000000",
-<<<<<<< HEAD
-        "x-ms-version": "2020-12-06"
-=======
         "x-ms-version": "2021-02-12"
->>>>>>> 7e782c87
       },
       "ResponseBody": []
     },
@@ -60,11 +52,7 @@
         "x-ms-client-request-id": "c2352ea0-c1c9-fc66-2ea1-96a58187bb35",
         "x-ms-date": "Wed, 17 Feb 2021 18:54:32 GMT",
         "x-ms-return-client-request-id": "true",
-<<<<<<< HEAD
-        "x-ms-version": "2020-12-06"
-=======
         "x-ms-version": "2021-02-12"
->>>>>>> 7e782c87
       },
       "RequestBody": "zjEZy/wf2+0ACD84mG+nQxaA6yQlhAR9AUNMXUAjFSNvo6mqKzBrlaWNZmso4T6Uq1mp109L0kotm8q5036t3PMcyPXF/RflFFZ/lx6YVSAFt7HneT7TI9FffZBlssEn4Il4CxhJzq5Bw8L5zDorlUWqsxvNxmK0SaQjZYCHgGKVWLeVH0oHvOkCpbZ72leXNOhKuv6lWRkmxMJzJWguuUNgY3SClnX7o/cyyiCsOG5NjDGYPcZk7/6ebluHk5eA1OxzG3biFZ1yThcGc4/4eYtTJpg2lXx8+3R24ycacw9gsfU0OR34aneUJe6vXXtvpvTPNG3+Sj5v9h8BbDF1V9sHpsKZw0BuWrsgonCNzZ74Bj0zSz+iYWe3xEP99v1GHs4Tp7a51uK0Ydmx3afO4iiBCWXzQgycZUVa4v79cGS92oSieSboPzBafull8IPA6OIafO2XUtvBd0JxXvPktvB18wMiLGgCmMo1mcMiNnTBmvkc4vR2JYio4AHjduA8dsj48P2Anbx5F+MjYrkYnkHOr8P6x9T8/s16ektmHyLp+CL7KUZ3QP09osoQU8POj0LAFcYcQq/z/PEvBSJwEvjBOWmWHXT6Vm7FvCQJ66oKq+oJpglbzLZzBy1USDvazJDSTxlZOHLNxr5XVoWK6hBHJFk4Z2zuZW2zIxVHpg4z6/CUN5yQsHN3O99LA3Uw6RwcDSPhomUj4+msphRchh+vJGuV9bN0tnTlwCuMo2L3gjr5KpjrUkiKcFOy4wpfGrW/nN8Jm/Nop1av++I5lz+HtSPZY1uHw9IjCoVfwtJphqV2zAeC7edHkINBPFZmUdkUKi7mhbdaONgM5pBtCeSERXU8w8o4BMc8ktPYRYd7vbmrS5ikgwDuG5QvdQdW2YeevffhKY0O2yVmqfPjgfJQkSnXwb1M4MJ0Tac2CY7A5rhMOYiQmpMsnG9yPdkNCpmh3uTefxfJUt01bNvl2NKXpsM6l0hqwPaVqyRN2qLoZ0MNlSqp4megguerWy63RsSd25cV0nNRNh3uSNPzfHc6TAWY10On7cNcmhRgv2XH3WRgr/4L0pTPvF4Mu5mTrQZvcQ4pH26A9e7TuThe8Ha4Jmpvksx5LnlwyRvkmjEpyOwO8U5Wnr7137oQOBlccMvoVJQuJBs59kKVuFZTnFq8qfFMT/8oYYisebISaPZgFFhQ/Ead+qTR1PoLweZookNfVI4nDyHMv/MMgqpoJ45MNaP9A6AUHq5Ne3sEHKChRNZvshRnOAQ3gzxTkXj5aKxsv4tCap+iSjXf2pSlx6NSaj7U+HV55P2exn9jwY02UxLOmFwVXtk3zGjeiF1vkbyZACc5JXA38tuNo6QgPw==",
       "StatusCode": 201,
@@ -82,11 +70,7 @@
         "x-ms-content-crc64": "m2w7YTIIURc=",
         "x-ms-request-id": "63a0d043-101e-004a-465e-05794d000000",
         "x-ms-request-server-encrypted": "true",
-<<<<<<< HEAD
-        "x-ms-version": "2020-12-06",
-=======
         "x-ms-version": "2021-02-12",
->>>>>>> 7e782c87
         "x-ms-version-id": "2021-02-17T18:54:32.4568457Z"
       },
       "ResponseBody": []
@@ -104,11 +88,7 @@
         "x-ms-client-request-id": "74ed7e57-5d6e-c775-42ac-58e04189c5b6",
         "x-ms-date": "Wed, 17 Feb 2021 18:54:32 GMT",
         "x-ms-return-client-request-id": "true",
-<<<<<<< HEAD
-        "x-ms-version": "2020-12-06"
-=======
         "x-ms-version": "2021-02-12"
->>>>>>> 7e782c87
       },
       "RequestBody": null,
       "StatusCode": 200,
@@ -122,11 +102,7 @@
         "Transfer-Encoding": "chunked",
         "x-ms-client-request-id": "74ed7e57-5d6e-c775-42ac-58e04189c5b6",
         "x-ms-request-id": "63a0d049-101e-004a-4b5e-05794d000000",
-<<<<<<< HEAD
-        "x-ms-version": "2020-12-06"
-=======
         "x-ms-version": "2021-02-12"
->>>>>>> 7e782c87
       },
       "ResponseBody": "﻿<?xml version=\"1.0\" encoding=\"utf-8\"?><EnumerationResults ServiceEndpoint=\"https://seanmcccanary3.blob.core.windows.net/\" ContainerName=\"test-container-24d7ec0b-3fd1-16dc-99ba-aaffe6186f8c\"><Blobs><Blob><Name>test-blob-667b81b4-6774-d719-0353-9cbf573b70f7</Name><VersionId>2021-02-17T18:54:32.4568457Z</VersionId><IsCurrentVersion>true</IsCurrentVersion><Properties><Creation-Time>Wed, 17 Feb 2021 18:54:32 GMT</Creation-Time><Last-Modified>Wed, 17 Feb 2021 18:54:32 GMT</Last-Modified><Etag>0x8D8D375766F5989</Etag><Content-Length>1024</Content-Length><Content-Type>application/octet-stream</Content-Type><Content-Encoding /><Content-Language /><Content-CRC64 /><Content-MD5>E1T08751VcZ0pXwxXLtHyw==</Content-MD5><Cache-Control /><Content-Disposition /><LastAccessTime>Wed, 17 Feb 2021 18:54:32 GMT</LastAccessTime><BlobType>BlockBlob</BlobType><AccessTier>Hot</AccessTier><AccessTierInferred>true</AccessTierInferred><LeaseStatus>unlocked</LeaseStatus><LeaseState>available</LeaseState><ServerEncrypted>true</ServerEncrypted></Properties><OrMetadata /></Blob></Blobs><NextMarker /></EnumerationResults>"
     },
@@ -144,11 +120,7 @@
         "x-ms-client-request-id": "034d6b5c-4699-bac6-1718-f4317d0c7803",
         "x-ms-date": "Wed, 17 Feb 2021 18:54:32 GMT",
         "x-ms-return-client-request-id": "true",
-<<<<<<< HEAD
-        "x-ms-version": "2020-12-06"
-=======
         "x-ms-version": "2021-02-12"
->>>>>>> 7e782c87
       },
       "RequestBody": null,
       "StatusCode": 200,
@@ -173,11 +145,7 @@
         "x-ms-lease-status": "unlocked",
         "x-ms-request-id": "63a0d059-101e-004a-555e-05794d000000",
         "x-ms-server-encrypted": "true",
-<<<<<<< HEAD
-        "x-ms-version": "2020-12-06",
-=======
         "x-ms-version": "2021-02-12",
->>>>>>> 7e782c87
         "x-ms-version-id": "2021-02-17T18:54:32.4568457Z"
       },
       "ResponseBody": "zjEZy/wf2+0ACD84mG+nQxaA6yQlhAR9AUNMXUAjFSNvo6mqKzBrlaWNZmso4T6Uq1mp109L0kotm8q5036t3PMcyPXF/RflFFZ/lx6YVSAFt7HneT7TI9FffZBlssEn4Il4CxhJzq5Bw8L5zDorlUWqsxvNxmK0SaQjZYCHgGKVWLeVH0oHvOkCpbZ72leXNOhKuv6lWRkmxMJzJWguuUNgY3SClnX7o/cyyiCsOG5NjDGYPcZk7/6ebluHk5eA1OxzG3biFZ1yThcGc4/4eYtTJpg2lXx8+3R24ycacw9gsfU0OR34aneUJe6vXXtvpvTPNG3+Sj5v9h8BbDF1V9sHpsKZw0BuWrsgonCNzZ74Bj0zSz+iYWe3xEP99v1GHs4Tp7a51uK0Ydmx3afO4iiBCWXzQgycZUVa4v79cGS92oSieSboPzBafull8IPA6OIafO2XUtvBd0JxXvPktvB18wMiLGgCmMo1mcMiNnTBmvkc4vR2JYio4AHjduA8dsj48P2Anbx5F+MjYrkYnkHOr8P6x9T8/s16ektmHyLp+CL7KUZ3QP09osoQU8POj0LAFcYcQq/z/PEvBSJwEvjBOWmWHXT6Vm7FvCQJ66oKq+oJpglbzLZzBy1USDvazJDSTxlZOHLNxr5XVoWK6hBHJFk4Z2zuZW2zIxVHpg4z6/CUN5yQsHN3O99LA3Uw6RwcDSPhomUj4+msphRchh+vJGuV9bN0tnTlwCuMo2L3gjr5KpjrUkiKcFOy4wpfGrW/nN8Jm/Nop1av++I5lz+HtSPZY1uHw9IjCoVfwtJphqV2zAeC7edHkINBPFZmUdkUKi7mhbdaONgM5pBtCeSERXU8w8o4BMc8ktPYRYd7vbmrS5ikgwDuG5QvdQdW2YeevffhKY0O2yVmqfPjgfJQkSnXwb1M4MJ0Tac2CY7A5rhMOYiQmpMsnG9yPdkNCpmh3uTefxfJUt01bNvl2NKXpsM6l0hqwPaVqyRN2qLoZ0MNlSqp4megguerWy63RsSd25cV0nNRNh3uSNPzfHc6TAWY10On7cNcmhRgv2XH3WRgr/4L0pTPvF4Mu5mTrQZvcQ4pH26A9e7TuThe8Ha4Jmpvksx5LnlwyRvkmjEpyOwO8U5Wnr7137oQOBlccMvoVJQuJBs59kKVuFZTnFq8qfFMT/8oYYisebISaPZgFFhQ/Ead+qTR1PoLweZookNfVI4nDyHMv/MMgqpoJ45MNaP9A6AUHq5Ne3sEHKChRNZvshRnOAQ3gzxTkXj5aKxsv4tCap+iSjXf2pSlx6NSaj7U+HV55P2exn9jwY02UxLOmFwVXtk3zGjeiF1vkbyZACc5JXA38tuNo6QgPw=="
@@ -196,11 +164,7 @@
         "x-ms-client-request-id": "d584b285-c23c-0a1c-69ca-8614704b4c35",
         "x-ms-date": "Wed, 17 Feb 2021 18:54:32 GMT",
         "x-ms-return-client-request-id": "true",
-<<<<<<< HEAD
-        "x-ms-version": "2020-12-06"
-=======
         "x-ms-version": "2021-02-12"
->>>>>>> 7e782c87
       },
       "RequestBody": null,
       "StatusCode": 202,
@@ -213,11 +177,7 @@
         ],
         "x-ms-client-request-id": "d584b285-c23c-0a1c-69ca-8614704b4c35",
         "x-ms-request-id": "63a0d061-101e-004a-5b5e-05794d000000",
-<<<<<<< HEAD
-        "x-ms-version": "2020-12-06"
-=======
         "x-ms-version": "2021-02-12"
->>>>>>> 7e782c87
       },
       "ResponseBody": []
     }
