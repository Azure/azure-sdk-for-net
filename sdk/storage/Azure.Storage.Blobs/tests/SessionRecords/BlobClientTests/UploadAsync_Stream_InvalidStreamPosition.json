--- conflicted
+++ resolved
@@ -15,11 +15,7 @@
         "x-ms-client-request-id": "068b6714-0267-ef0a-d4ad-1d85aba15f78",
         "x-ms-date": "Wed, 17 Feb 2021 02:13:43 GMT",
         "x-ms-return-client-request-id": "true",
-<<<<<<< HEAD
-        "x-ms-version": "2020-12-06"
-=======
         "x-ms-version": "2021-02-12"
->>>>>>> 7e782c87
       },
       "RequestBody": null,
       "StatusCode": 201,
@@ -34,11 +30,7 @@
         ],
         "x-ms-client-request-id": "068b6714-0267-ef0a-d4ad-1d85aba15f78",
         "x-ms-request-id": "c92a18c1-101e-004a-60d2-04794d000000",
-<<<<<<< HEAD
-        "x-ms-version": "2020-12-06"
-=======
         "x-ms-version": "2021-02-12"
->>>>>>> 7e782c87
       },
       "ResponseBody": []
     },
@@ -56,11 +48,7 @@
         "x-ms-client-request-id": "ec45dae6-e66d-5661-338a-8f8a7d56859e",
         "x-ms-date": "Wed, 17 Feb 2021 02:13:43 GMT",
         "x-ms-return-client-request-id": "true",
-<<<<<<< HEAD
-        "x-ms-version": "2020-12-06"
-=======
         "x-ms-version": "2021-02-12"
->>>>>>> 7e782c87
       },
       "RequestBody": null,
       "StatusCode": 202,
@@ -73,11 +61,7 @@
         ],
         "x-ms-client-request-id": "ec45dae6-e66d-5661-338a-8f8a7d56859e",
         "x-ms-request-id": "c92a18d6-101e-004a-72d2-04794d000000",
-<<<<<<< HEAD
-        "x-ms-version": "2020-12-06"
-=======
         "x-ms-version": "2021-02-12"
->>>>>>> 7e782c87
       },
       "ResponseBody": []
     }
