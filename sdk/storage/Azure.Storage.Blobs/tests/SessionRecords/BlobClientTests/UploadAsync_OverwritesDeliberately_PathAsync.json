--- conflicted
+++ resolved
@@ -28,11 +28,7 @@
           "Microsoft-HTTPAPI/2.0"
         ],
         "x-ms-client-request-id": "d274b3a0-98d3-42ce-aee6-6dde9bb6026d",
-<<<<<<< HEAD
-        "x-ms-request-id": "9164c963-501e-0024-2932-f3649b000000",
-=======
         "x-ms-request-id": "ef980360-301e-000d-6549-098574000000",
->>>>>>> 8d420312
         "x-ms-version": "2019-12-12"
       },
       "ResponseBody": []
@@ -137,11 +133,7 @@
           "Microsoft-HTTPAPI/2.0"
         ],
         "x-ms-client-request-id": "d1495d57-d208-193a-be56-e254080c92cf",
-<<<<<<< HEAD
-        "x-ms-request-id": "9164c96b-501e-0024-2f32-f3649b000000",
-=======
         "x-ms-request-id": "ef980371-301e-000d-7249-098574000000",
->>>>>>> 8d420312
         "x-ms-version": "2019-12-12"
       },
       "ResponseBody": []
