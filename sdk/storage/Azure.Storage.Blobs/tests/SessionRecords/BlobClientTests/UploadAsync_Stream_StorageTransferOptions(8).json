﻿{
  "Entries": [
    {
      "RequestUri": "https://seanmcccanary3.blob.core.windows.net/test-container-a79772f8-e2ee-d69a-2094-0a4ff5e28e47?restype=container",
      "RequestMethod": "PUT",
      "RequestHeaders": {
        "Accept": "application/xml",
        "Authorization": "Sanitized",
        "traceparent": "00-c75615294cc6d648b6b0124f45fd082b-c4919c4769d0a84e-00",
        "User-Agent": [
          "azsdk-net-Storage.Blobs/12.9.0-alpha.20210217.1",
          "(.NET 5.0.3; Microsoft Windows 10.0.19042)"
        ],
        "x-ms-blob-public-access": "container",
        "x-ms-client-request-id": "9fa8806f-cca5-1e39-e191-254caf7c9bce",
        "x-ms-date": "Wed, 17 Feb 2021 18:53:37 GMT",
        "x-ms-return-client-request-id": "true",
<<<<<<< HEAD
        "x-ms-version": "2020-12-06"
=======
        "x-ms-version": "2021-02-12"
>>>>>>> 7e782c87
      },
      "RequestBody": null,
      "StatusCode": 201,
      "ResponseHeaders": {
        "Content-Length": "0",
        "Date": "Wed, 17 Feb 2021 18:53:36 GMT",
        "ETag": "\"0x8D8D3755595FD04\"",
        "Last-Modified": "Wed, 17 Feb 2021 18:53:37 GMT",
        "Server": [
          "Windows-Azure-Blob/1.0",
          "Microsoft-HTTPAPI/2.0"
        ],
        "x-ms-client-request-id": "9fa8806f-cca5-1e39-e191-254caf7c9bce",
        "x-ms-request-id": "863b89c2-f01e-001f-495e-0569c6000000",
<<<<<<< HEAD
        "x-ms-version": "2020-12-06"
=======
        "x-ms-version": "2021-02-12"
>>>>>>> 7e782c87
      },
      "ResponseBody": []
    },
    {
      "RequestUri": "https://seanmcccanary3.blob.core.windows.net/test-container-a79772f8-e2ee-d69a-2094-0a4ff5e28e47/test-blob-850e9375-5f7e-5de5-458e-8124cab0ed48",
      "RequestMethod": "PUT",
      "RequestHeaders": {
        "Accept": "application/xml",
        "Authorization": "Sanitized",
        "Content-Length": "1024",
        "Content-Type": "application/octet-stream",
        "traceparent": "00-996da91a3a589b47b41c7fd728c43984-eaacfdcdc870b549-00",
        "User-Agent": [
          "azsdk-net-Storage.Blobs/12.9.0-alpha.20210217.1",
          "(.NET 5.0.3; Microsoft Windows 10.0.19042)"
        ],
        "x-ms-blob-type": "BlockBlob",
        "x-ms-client-request-id": "10271852-da74-fca9-2d1e-d1d29db9c2dd",
        "x-ms-date": "Wed, 17 Feb 2021 18:53:37 GMT",
        "x-ms-return-client-request-id": "true",
<<<<<<< HEAD
        "x-ms-version": "2020-12-06"
=======
        "x-ms-version": "2021-02-12"
>>>>>>> 7e782c87
      },
      "RequestBody": "8MLfdTruonni4ztwduBZqS5Jc1XJHsoPmkpaFksUVDCj3FvtnSaUh/GVopokdOdlNNj2gT2XftL3z9rvlIstzY8LzJmEbAsItetkNHsw6yVi9OFzHtPyDF6J9c1LpPNlZ9QKGahO4MjM7ctRMkpWxuS0jZ+quq+8GMA7+3Y+vBD4/8ynJtF9FBQYpzEHodkTMy/olxdTuq0lTgHnE+RRjTC6WDN9rqATNniLkRN+tXbnJ8hHViX5pEQfgdjQlgEvxhkATEillYSO1WCeyCiZp5iK/+scCjcLwbTuXi3IQqB3XMr6fmguQZFEuIDFW9schto/RZYVErzi9YuTtzdXxpLAJ2xdnykvW75a2FG2RWXY0thSiPwJYUkOF4jdmopa7PLtBDNvvuaxD+rYuzlrLK8lu+VeBD2Wt8YjT4egUsE0/+teyEAxaRTxoXkSMaUPouvZuN+l++i1V01tS25fEL0opLxODGNu81HQbWLEg4YgE62cxpnhjwMCqXDzwx2lkpC86YzpwZWHa8SO1I6F8NTHTDjAw0kjRxS4S2Pyey8zKtvSCJn5N1IXFFvVU7p1fLicK3fl5c5GmKJ4MHUylfCUWqmzs+g7zhXlqa7uTfRZQs6qVk+4TkUMi2/2gAbc5X9rQPkRwcnPYFxiADwgWEquHu2nhz6g2wtjpyh5RE0OCMMvgg36SIEF2vXyVk4J6zIkSGIYNV1Ay2TtrRqgVhwOVPd48NU9s9VsoaxIrYW9Wbv1VPvr9dJl77eoDZpmZYTZ5AJWkftd55WMq5Ox+B3fL1ReqgEgI14kEgEdlaU7Bjwob8mDZsi/mG1mXkk/tPeZyN1GB7qCuMCjMn76P1HvUaVWiYhUXMmLnxKUusUV5V4Kg8zI9f6CpbcI3zRKxVgbdwyj6CtuRWwUumio7v76jkwg8LuFJ1yn1OTRS3yUQdm5eEK4cf0zmz5fszqW2ra4DlHoKdSdllCw/BNGnfrvgHmO7na7QhxP7FR9JXMhEPouGD0rrBcEHOHyB3Xp7P5EbzPBB+s//cs0mD2AIHDcj+sZGIS8xNRhitKUyTqnZQBWOLVAYAkO7htx9hPahPtxFXiJz9N6h6teX30YqjSRjTM9Kee6my7hCippSs3AhwXWI7PBHZYs3LAK4QGM9kPm4GngnVsUt3lJp8WpEDzentd3QYeAz2+cEU02sLotVRTmgmpj4Oqqwmw5d3bQgstzK0MpFLS8ZRH6Q4wN3Qa/HFKww47Se77tzX8bR1f5y46CwoV2A0BfKhxYaZxenORleVskIL48obCFPEc1oB66AXf9ixuBSRkRUZlyeREhjjCats371KvQRSHV8cb5KYn9nmglYRHJ4zBCEs4lyg==",
      "StatusCode": 201,
      "ResponseHeaders": {
        "Content-Length": "0",
        "Content-MD5": "T1dWVe22EDZyYoG0FnNYbA==",
        "Date": "Wed, 17 Feb 2021 18:53:36 GMT",
        "ETag": "\"0x8D8D375559FCFA1\"",
        "Last-Modified": "Wed, 17 Feb 2021 18:53:37 GMT",
        "Server": [
          "Windows-Azure-Blob/1.0",
          "Microsoft-HTTPAPI/2.0"
        ],
        "x-ms-client-request-id": "10271852-da74-fca9-2d1e-d1d29db9c2dd",
        "x-ms-content-crc64": "lBhwKBK9Z8Y=",
        "x-ms-request-id": "863b8a06-f01e-001f-075e-0569c6000000",
        "x-ms-request-server-encrypted": "true",
<<<<<<< HEAD
        "x-ms-version": "2020-12-06",
=======
        "x-ms-version": "2021-02-12",
>>>>>>> 7e782c87
        "x-ms-version-id": "2021-02-17T18:53:37.4096289Z"
      },
      "ResponseBody": []
    },
    {
      "RequestUri": "https://seanmcccanary3.blob.core.windows.net/test-container-a79772f8-e2ee-d69a-2094-0a4ff5e28e47/test-blob-850e9375-5f7e-5de5-458e-8124cab0ed48",
      "RequestMethod": "GET",
      "RequestHeaders": {
        "Accept": "application/xml",
        "Authorization": "Sanitized",
        "traceparent": "00-23d4bcdc486e5049a3357e4c79157480-3f839e82301eb04c-00",
        "User-Agent": [
          "azsdk-net-Storage.Blobs/12.9.0-alpha.20210217.1",
          "(.NET 5.0.3; Microsoft Windows 10.0.19042)"
        ],
        "x-ms-client-request-id": "f9f0d937-15a6-4c56-f466-80f7c918b304",
        "x-ms-date": "Wed, 17 Feb 2021 18:53:37 GMT",
        "x-ms-return-client-request-id": "true",
<<<<<<< HEAD
        "x-ms-version": "2020-12-06"
=======
        "x-ms-version": "2021-02-12"
>>>>>>> 7e782c87
      },
      "RequestBody": null,
      "StatusCode": 200,
      "ResponseHeaders": {
        "Accept-Ranges": "bytes",
        "Content-Length": "1024",
        "Content-MD5": "T1dWVe22EDZyYoG0FnNYbA==",
        "Content-Type": "application/octet-stream",
        "Date": "Wed, 17 Feb 2021 18:53:36 GMT",
        "ETag": "\"0x8D8D375559FCFA1\"",
        "Last-Modified": "Wed, 17 Feb 2021 18:53:37 GMT",
        "Server": [
          "Windows-Azure-Blob/1.0",
          "Microsoft-HTTPAPI/2.0"
        ],
        "x-ms-blob-type": "BlockBlob",
        "x-ms-client-request-id": "f9f0d937-15a6-4c56-f466-80f7c918b304",
        "x-ms-creation-time": "Wed, 17 Feb 2021 18:53:37 GMT",
        "x-ms-is-current-version": "true",
        "x-ms-last-access-time": "Wed, 17 Feb 2021 18:53:37 GMT",
        "x-ms-lease-state": "available",
        "x-ms-lease-status": "unlocked",
        "x-ms-request-id": "863b8a36-f01e-001f-355e-0569c6000000",
        "x-ms-server-encrypted": "true",
<<<<<<< HEAD
        "x-ms-version": "2020-12-06",
=======
        "x-ms-version": "2021-02-12",
>>>>>>> 7e782c87
        "x-ms-version-id": "2021-02-17T18:53:37.4096289Z"
      },
      "ResponseBody": "8MLfdTruonni4ztwduBZqS5Jc1XJHsoPmkpaFksUVDCj3FvtnSaUh/GVopokdOdlNNj2gT2XftL3z9rvlIstzY8LzJmEbAsItetkNHsw6yVi9OFzHtPyDF6J9c1LpPNlZ9QKGahO4MjM7ctRMkpWxuS0jZ+quq+8GMA7+3Y+vBD4/8ynJtF9FBQYpzEHodkTMy/olxdTuq0lTgHnE+RRjTC6WDN9rqATNniLkRN+tXbnJ8hHViX5pEQfgdjQlgEvxhkATEillYSO1WCeyCiZp5iK/+scCjcLwbTuXi3IQqB3XMr6fmguQZFEuIDFW9schto/RZYVErzi9YuTtzdXxpLAJ2xdnykvW75a2FG2RWXY0thSiPwJYUkOF4jdmopa7PLtBDNvvuaxD+rYuzlrLK8lu+VeBD2Wt8YjT4egUsE0/+teyEAxaRTxoXkSMaUPouvZuN+l++i1V01tS25fEL0opLxODGNu81HQbWLEg4YgE62cxpnhjwMCqXDzwx2lkpC86YzpwZWHa8SO1I6F8NTHTDjAw0kjRxS4S2Pyey8zKtvSCJn5N1IXFFvVU7p1fLicK3fl5c5GmKJ4MHUylfCUWqmzs+g7zhXlqa7uTfRZQs6qVk+4TkUMi2/2gAbc5X9rQPkRwcnPYFxiADwgWEquHu2nhz6g2wtjpyh5RE0OCMMvgg36SIEF2vXyVk4J6zIkSGIYNV1Ay2TtrRqgVhwOVPd48NU9s9VsoaxIrYW9Wbv1VPvr9dJl77eoDZpmZYTZ5AJWkftd55WMq5Ox+B3fL1ReqgEgI14kEgEdlaU7Bjwob8mDZsi/mG1mXkk/tPeZyN1GB7qCuMCjMn76P1HvUaVWiYhUXMmLnxKUusUV5V4Kg8zI9f6CpbcI3zRKxVgbdwyj6CtuRWwUumio7v76jkwg8LuFJ1yn1OTRS3yUQdm5eEK4cf0zmz5fszqW2ra4DlHoKdSdllCw/BNGnfrvgHmO7na7QhxP7FR9JXMhEPouGD0rrBcEHOHyB3Xp7P5EbzPBB+s//cs0mD2AIHDcj+sZGIS8xNRhitKUyTqnZQBWOLVAYAkO7htx9hPahPtxFXiJz9N6h6teX30YqjSRjTM9Kee6my7hCippSs3AhwXWI7PBHZYs3LAK4QGM9kPm4GngnVsUt3lJp8WpEDzentd3QYeAz2+cEU02sLotVRTmgmpj4Oqqwmw5d3bQgstzK0MpFLS8ZRH6Q4wN3Qa/HFKww47Se77tzX8bR1f5y46CwoV2A0BfKhxYaZxenORleVskIL48obCFPEc1oB66AXf9ixuBSRkRUZlyeREhjjCats371KvQRSHV8cb5KYn9nmglYRHJ4zBCEs4lyg=="
    },
    {
      "RequestUri": "https://seanmcccanary3.blob.core.windows.net/test-container-a79772f8-e2ee-d69a-2094-0a4ff5e28e47/test-blob-850e9375-5f7e-5de5-458e-8124cab0ed48",
      "RequestMethod": "HEAD",
      "RequestHeaders": {
        "Accept": "application/xml",
        "Authorization": "Sanitized",
        "traceparent": "00-f227c79e5a466844a643b0d3be34d3b7-a6f75d7c5ae11f4e-00",
        "User-Agent": [
          "azsdk-net-Storage.Blobs/12.9.0-alpha.20210217.1",
          "(.NET 5.0.3; Microsoft Windows 10.0.19042)"
        ],
        "x-ms-client-request-id": "c39a0252-c8c9-9536-25ac-422798ebc486",
        "x-ms-date": "Wed, 17 Feb 2021 18:53:37 GMT",
        "x-ms-return-client-request-id": "true",
<<<<<<< HEAD
        "x-ms-version": "2020-12-06"
=======
        "x-ms-version": "2021-02-12"
>>>>>>> 7e782c87
      },
      "RequestBody": null,
      "StatusCode": 200,
      "ResponseHeaders": {
        "Accept-Ranges": "bytes",
        "Content-Length": "1024",
        "Content-MD5": "T1dWVe22EDZyYoG0FnNYbA==",
        "Content-Type": "application/octet-stream",
        "Date": "Wed, 17 Feb 2021 18:53:36 GMT",
        "ETag": "\"0x8D8D375559FCFA1\"",
        "Last-Modified": "Wed, 17 Feb 2021 18:53:37 GMT",
        "Server": [
          "Windows-Azure-Blob/1.0",
          "Microsoft-HTTPAPI/2.0"
        ],
        "x-ms-access-tier": "Hot",
        "x-ms-access-tier-inferred": "true",
        "x-ms-blob-type": "BlockBlob",
        "x-ms-client-request-id": "c39a0252-c8c9-9536-25ac-422798ebc486",
        "x-ms-creation-time": "Wed, 17 Feb 2021 18:53:37 GMT",
        "x-ms-is-current-version": "true",
        "x-ms-last-access-time": "Wed, 17 Feb 2021 18:53:37 GMT",
        "x-ms-lease-state": "available",
        "x-ms-lease-status": "unlocked",
        "x-ms-request-id": "863b8a5f-f01e-001f-5d5e-0569c6000000",
        "x-ms-server-encrypted": "true",
<<<<<<< HEAD
        "x-ms-version": "2020-12-06",
=======
        "x-ms-version": "2021-02-12",
>>>>>>> 7e782c87
        "x-ms-version-id": "2021-02-17T18:53:37.4096289Z"
      },
      "ResponseBody": []
    },
    {
      "RequestUri": "https://seanmcccanary3.blob.core.windows.net/test-container-a79772f8-e2ee-d69a-2094-0a4ff5e28e47?restype=container",
      "RequestMethod": "DELETE",
      "RequestHeaders": {
        "Accept": "application/xml",
        "Authorization": "Sanitized",
        "traceparent": "00-04106c5028996b45b95ee9bbc3b524fa-037306178018f444-00",
        "User-Agent": [
          "azsdk-net-Storage.Blobs/12.9.0-alpha.20210217.1",
          "(.NET 5.0.3; Microsoft Windows 10.0.19042)"
        ],
        "x-ms-client-request-id": "c7a586c4-f07d-a03a-b7ec-a45333a2a049",
        "x-ms-date": "Wed, 17 Feb 2021 18:53:37 GMT",
        "x-ms-return-client-request-id": "true",
<<<<<<< HEAD
        "x-ms-version": "2020-12-06"
=======
        "x-ms-version": "2021-02-12"
>>>>>>> 7e782c87
      },
      "RequestBody": null,
      "StatusCode": 202,
      "ResponseHeaders": {
        "Content-Length": "0",
        "Date": "Wed, 17 Feb 2021 18:53:37 GMT",
        "Server": [
          "Windows-Azure-Blob/1.0",
          "Microsoft-HTTPAPI/2.0"
        ],
        "x-ms-client-request-id": "c7a586c4-f07d-a03a-b7ec-a45333a2a049",
        "x-ms-request-id": "863b8a80-f01e-001f-7d5e-0569c6000000",
<<<<<<< HEAD
        "x-ms-version": "2020-12-06"
=======
        "x-ms-version": "2021-02-12"
>>>>>>> 7e782c87
      },
      "ResponseBody": []
    }
  ],
  "Variables": {
    "RandomSeed": "122845912",
    "Storage_TestConfigDefault": "ProductionTenant\nseanmcccanary3\nU2FuaXRpemVk\nhttps://seanmcccanary3.blob.core.windows.net\nhttps://seanmcccanary3.file.core.windows.net\nhttps://seanmcccanary3.queue.core.windows.net\nhttps://seanmcccanary3.table.core.windows.net\n\n\n\n\nhttps://seanmcccanary3-secondary.blob.core.windows.net\nhttps://seanmcccanary3-secondary.file.core.windows.net\nhttps://seanmcccanary3-secondary.queue.core.windows.net\nhttps://seanmcccanary3-secondary.table.core.windows.net\n\nSanitized\n\n\nCloud\nBlobEndpoint=https://seanmcccanary3.blob.core.windows.net/;QueueEndpoint=https://seanmcccanary3.queue.core.windows.net/;FileEndpoint=https://seanmcccanary3.file.core.windows.net/;BlobSecondaryEndpoint=https://seanmcccanary3-secondary.blob.core.windows.net/;QueueSecondaryEndpoint=https://seanmcccanary3-secondary.queue.core.windows.net/;FileSecondaryEndpoint=https://seanmcccanary3-secondary.file.core.windows.net/;AccountName=seanmcccanary3;AccountKey=Kg==;\nseanscope1\n\n"
  }
}<|MERGE_RESOLUTION|>--- conflicted
+++ resolved
@@ -15,11 +15,7 @@
         "x-ms-client-request-id": "9fa8806f-cca5-1e39-e191-254caf7c9bce",
         "x-ms-date": "Wed, 17 Feb 2021 18:53:37 GMT",
         "x-ms-return-client-request-id": "true",
-<<<<<<< HEAD
-        "x-ms-version": "2020-12-06"
-=======
-        "x-ms-version": "2021-02-12"
->>>>>>> 7e782c87
+        "x-ms-version": "2021-02-12"
       },
       "RequestBody": null,
       "StatusCode": 201,
@@ -34,11 +30,7 @@
         ],
         "x-ms-client-request-id": "9fa8806f-cca5-1e39-e191-254caf7c9bce",
         "x-ms-request-id": "863b89c2-f01e-001f-495e-0569c6000000",
-<<<<<<< HEAD
-        "x-ms-version": "2020-12-06"
-=======
-        "x-ms-version": "2021-02-12"
->>>>>>> 7e782c87
+        "x-ms-version": "2021-02-12"
       },
       "ResponseBody": []
     },
@@ -59,11 +51,7 @@
         "x-ms-client-request-id": "10271852-da74-fca9-2d1e-d1d29db9c2dd",
         "x-ms-date": "Wed, 17 Feb 2021 18:53:37 GMT",
         "x-ms-return-client-request-id": "true",
-<<<<<<< HEAD
-        "x-ms-version": "2020-12-06"
-=======
-        "x-ms-version": "2021-02-12"
->>>>>>> 7e782c87
+        "x-ms-version": "2021-02-12"
       },
       "RequestBody": "8MLfdTruonni4ztwduBZqS5Jc1XJHsoPmkpaFksUVDCj3FvtnSaUh/GVopokdOdlNNj2gT2XftL3z9rvlIstzY8LzJmEbAsItetkNHsw6yVi9OFzHtPyDF6J9c1LpPNlZ9QKGahO4MjM7ctRMkpWxuS0jZ+quq+8GMA7+3Y+vBD4/8ynJtF9FBQYpzEHodkTMy/olxdTuq0lTgHnE+RRjTC6WDN9rqATNniLkRN+tXbnJ8hHViX5pEQfgdjQlgEvxhkATEillYSO1WCeyCiZp5iK/+scCjcLwbTuXi3IQqB3XMr6fmguQZFEuIDFW9schto/RZYVErzi9YuTtzdXxpLAJ2xdnykvW75a2FG2RWXY0thSiPwJYUkOF4jdmopa7PLtBDNvvuaxD+rYuzlrLK8lu+VeBD2Wt8YjT4egUsE0/+teyEAxaRTxoXkSMaUPouvZuN+l++i1V01tS25fEL0opLxODGNu81HQbWLEg4YgE62cxpnhjwMCqXDzwx2lkpC86YzpwZWHa8SO1I6F8NTHTDjAw0kjRxS4S2Pyey8zKtvSCJn5N1IXFFvVU7p1fLicK3fl5c5GmKJ4MHUylfCUWqmzs+g7zhXlqa7uTfRZQs6qVk+4TkUMi2/2gAbc5X9rQPkRwcnPYFxiADwgWEquHu2nhz6g2wtjpyh5RE0OCMMvgg36SIEF2vXyVk4J6zIkSGIYNV1Ay2TtrRqgVhwOVPd48NU9s9VsoaxIrYW9Wbv1VPvr9dJl77eoDZpmZYTZ5AJWkftd55WMq5Ox+B3fL1ReqgEgI14kEgEdlaU7Bjwob8mDZsi/mG1mXkk/tPeZyN1GB7qCuMCjMn76P1HvUaVWiYhUXMmLnxKUusUV5V4Kg8zI9f6CpbcI3zRKxVgbdwyj6CtuRWwUumio7v76jkwg8LuFJ1yn1OTRS3yUQdm5eEK4cf0zmz5fszqW2ra4DlHoKdSdllCw/BNGnfrvgHmO7na7QhxP7FR9JXMhEPouGD0rrBcEHOHyB3Xp7P5EbzPBB+s//cs0mD2AIHDcj+sZGIS8xNRhitKUyTqnZQBWOLVAYAkO7htx9hPahPtxFXiJz9N6h6teX30YqjSRjTM9Kee6my7hCippSs3AhwXWI7PBHZYs3LAK4QGM9kPm4GngnVsUt3lJp8WpEDzentd3QYeAz2+cEU02sLotVRTmgmpj4Oqqwmw5d3bQgstzK0MpFLS8ZRH6Q4wN3Qa/HFKww47Se77tzX8bR1f5y46CwoV2A0BfKhxYaZxenORleVskIL48obCFPEc1oB66AXf9ixuBSRkRUZlyeREhjjCats371KvQRSHV8cb5KYn9nmglYRHJ4zBCEs4lyg==",
       "StatusCode": 201,
@@ -81,11 +69,7 @@
         "x-ms-content-crc64": "lBhwKBK9Z8Y=",
         "x-ms-request-id": "863b8a06-f01e-001f-075e-0569c6000000",
         "x-ms-request-server-encrypted": "true",
-<<<<<<< HEAD
-        "x-ms-version": "2020-12-06",
-=======
         "x-ms-version": "2021-02-12",
->>>>>>> 7e782c87
         "x-ms-version-id": "2021-02-17T18:53:37.4096289Z"
       },
       "ResponseBody": []
@@ -104,11 +88,7 @@
         "x-ms-client-request-id": "f9f0d937-15a6-4c56-f466-80f7c918b304",
         "x-ms-date": "Wed, 17 Feb 2021 18:53:37 GMT",
         "x-ms-return-client-request-id": "true",
-<<<<<<< HEAD
-        "x-ms-version": "2020-12-06"
-=======
-        "x-ms-version": "2021-02-12"
->>>>>>> 7e782c87
+        "x-ms-version": "2021-02-12"
       },
       "RequestBody": null,
       "StatusCode": 200,
@@ -133,11 +113,7 @@
         "x-ms-lease-status": "unlocked",
         "x-ms-request-id": "863b8a36-f01e-001f-355e-0569c6000000",
         "x-ms-server-encrypted": "true",
-<<<<<<< HEAD
-        "x-ms-version": "2020-12-06",
-=======
         "x-ms-version": "2021-02-12",
->>>>>>> 7e782c87
         "x-ms-version-id": "2021-02-17T18:53:37.4096289Z"
       },
       "ResponseBody": "8MLfdTruonni4ztwduBZqS5Jc1XJHsoPmkpaFksUVDCj3FvtnSaUh/GVopokdOdlNNj2gT2XftL3z9rvlIstzY8LzJmEbAsItetkNHsw6yVi9OFzHtPyDF6J9c1LpPNlZ9QKGahO4MjM7ctRMkpWxuS0jZ+quq+8GMA7+3Y+vBD4/8ynJtF9FBQYpzEHodkTMy/olxdTuq0lTgHnE+RRjTC6WDN9rqATNniLkRN+tXbnJ8hHViX5pEQfgdjQlgEvxhkATEillYSO1WCeyCiZp5iK/+scCjcLwbTuXi3IQqB3XMr6fmguQZFEuIDFW9schto/RZYVErzi9YuTtzdXxpLAJ2xdnykvW75a2FG2RWXY0thSiPwJYUkOF4jdmopa7PLtBDNvvuaxD+rYuzlrLK8lu+VeBD2Wt8YjT4egUsE0/+teyEAxaRTxoXkSMaUPouvZuN+l++i1V01tS25fEL0opLxODGNu81HQbWLEg4YgE62cxpnhjwMCqXDzwx2lkpC86YzpwZWHa8SO1I6F8NTHTDjAw0kjRxS4S2Pyey8zKtvSCJn5N1IXFFvVU7p1fLicK3fl5c5GmKJ4MHUylfCUWqmzs+g7zhXlqa7uTfRZQs6qVk+4TkUMi2/2gAbc5X9rQPkRwcnPYFxiADwgWEquHu2nhz6g2wtjpyh5RE0OCMMvgg36SIEF2vXyVk4J6zIkSGIYNV1Ay2TtrRqgVhwOVPd48NU9s9VsoaxIrYW9Wbv1VPvr9dJl77eoDZpmZYTZ5AJWkftd55WMq5Ox+B3fL1ReqgEgI14kEgEdlaU7Bjwob8mDZsi/mG1mXkk/tPeZyN1GB7qCuMCjMn76P1HvUaVWiYhUXMmLnxKUusUV5V4Kg8zI9f6CpbcI3zRKxVgbdwyj6CtuRWwUumio7v76jkwg8LuFJ1yn1OTRS3yUQdm5eEK4cf0zmz5fszqW2ra4DlHoKdSdllCw/BNGnfrvgHmO7na7QhxP7FR9JXMhEPouGD0rrBcEHOHyB3Xp7P5EbzPBB+s//cs0mD2AIHDcj+sZGIS8xNRhitKUyTqnZQBWOLVAYAkO7htx9hPahPtxFXiJz9N6h6teX30YqjSRjTM9Kee6my7hCippSs3AhwXWI7PBHZYs3LAK4QGM9kPm4GngnVsUt3lJp8WpEDzentd3QYeAz2+cEU02sLotVRTmgmpj4Oqqwmw5d3bQgstzK0MpFLS8ZRH6Q4wN3Qa/HFKww47Se77tzX8bR1f5y46CwoV2A0BfKhxYaZxenORleVskIL48obCFPEc1oB66AXf9ixuBSRkRUZlyeREhjjCats371KvQRSHV8cb5KYn9nmglYRHJ4zBCEs4lyg=="
@@ -156,11 +132,7 @@
         "x-ms-client-request-id": "c39a0252-c8c9-9536-25ac-422798ebc486",
         "x-ms-date": "Wed, 17 Feb 2021 18:53:37 GMT",
         "x-ms-return-client-request-id": "true",
-<<<<<<< HEAD
-        "x-ms-version": "2020-12-06"
-=======
-        "x-ms-version": "2021-02-12"
->>>>>>> 7e782c87
+        "x-ms-version": "2021-02-12"
       },
       "RequestBody": null,
       "StatusCode": 200,
@@ -187,11 +159,7 @@
         "x-ms-lease-status": "unlocked",
         "x-ms-request-id": "863b8a5f-f01e-001f-5d5e-0569c6000000",
         "x-ms-server-encrypted": "true",
-<<<<<<< HEAD
-        "x-ms-version": "2020-12-06",
-=======
         "x-ms-version": "2021-02-12",
->>>>>>> 7e782c87
         "x-ms-version-id": "2021-02-17T18:53:37.4096289Z"
       },
       "ResponseBody": []
@@ -210,11 +178,7 @@
         "x-ms-client-request-id": "c7a586c4-f07d-a03a-b7ec-a45333a2a049",
         "x-ms-date": "Wed, 17 Feb 2021 18:53:37 GMT",
         "x-ms-return-client-request-id": "true",
-<<<<<<< HEAD
-        "x-ms-version": "2020-12-06"
-=======
-        "x-ms-version": "2021-02-12"
->>>>>>> 7e782c87
+        "x-ms-version": "2021-02-12"
       },
       "RequestBody": null,
       "StatusCode": 202,
@@ -227,11 +191,7 @@
         ],
         "x-ms-client-request-id": "c7a586c4-f07d-a03a-b7ec-a45333a2a049",
         "x-ms-request-id": "863b8a80-f01e-001f-7d5e-0569c6000000",
-<<<<<<< HEAD
-        "x-ms-version": "2020-12-06"
-=======
-        "x-ms-version": "2021-02-12"
->>>>>>> 7e782c87
+        "x-ms-version": "2021-02-12"
       },
       "ResponseBody": []
     }
