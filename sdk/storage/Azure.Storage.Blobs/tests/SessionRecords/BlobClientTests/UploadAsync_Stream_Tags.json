--- conflicted
+++ resolved
@@ -15,11 +15,7 @@
         "x-ms-client-request-id": "0a84486a-a4dd-2a54-b806-c95080b936c1",
         "x-ms-date": "Wed, 17 Feb 2021 18:54:01 GMT",
         "x-ms-return-client-request-id": "true",
-<<<<<<< HEAD
-        "x-ms-version": "2020-12-06"
-=======
         "x-ms-version": "2021-02-12"
->>>>>>> 7e782c87
       },
       "RequestBody": null,
       "StatusCode": 201,
@@ -34,11 +30,7 @@
         ],
         "x-ms-client-request-id": "0a84486a-a4dd-2a54-b806-c95080b936c1",
         "x-ms-request-id": "25f0d045-401e-0047-5e5e-05b199000000",
-<<<<<<< HEAD
-        "x-ms-version": "2020-12-06"
-=======
         "x-ms-version": "2021-02-12"
->>>>>>> 7e782c87
       },
       "ResponseBody": []
     },
@@ -60,11 +52,7 @@
         "x-ms-date": "Wed, 17 Feb 2021 18:54:01 GMT",
         "x-ms-return-client-request-id": "true",
         "x-ms-tags": "tagKey0=tagValue0&tagKey1=tagValue1",
-<<<<<<< HEAD
-        "x-ms-version": "2020-12-06"
-=======
         "x-ms-version": "2021-02-12"
->>>>>>> 7e782c87
       },
       "RequestBody": "V4QcMs82536ppLvkI6BGnE0KMDNo/ZfNcri5ExfbzyHX9fj7nATxNjtPU63g8Kmwg+8rUGb7a1rtT78XfNNnztWaDC6nSgBJGfn4Garp7YIPCZAnr3663ImdDk1E2rln6ITYRuN6CDju4jdtA1KwA2I9CHNDPx5W3zCkCTyzBD4/kDAlEaaelABXOcxHTdk37QrrBtJGI6lmgmaz1f/8O974LXIhi/K7n3Nz6wZRD5JWbRwxyP1s+WyHv45A6r4BW/3uTh9nFWIYL2de0jijFHPTXGjiynLgjDQFmsxje7S0co8IY8Bz71e6GZiWDSY05KobbI5WHpGLDsHqYXuWtLSyqWCom7CyYGwQKLHZSn4O0bUhRw8mXlP+fFX+iI7cJGTk42TFi0n5aQshRfbfscND3JDFdWykjEoNqR5bs9feNANM9GYaSEVsJ94DBBldH8qRu6z9Fq/4QFcZuOEqnrU0QxHykr1dKZNLWU2OoYcxsIpTyvgq4B5UVLQOAJBjQYgozsEIaowNM5EZsr1haZ7Q5whX19S9CWLynT0ITygC5xfFZdLFKUX+RZZmES1h8+oWPRmHC2q0asRfFcxOBeRpFsqlnATLC73CWZE9V/g0kapS8hEPe9ytEPoNZRR5r0Cx/Ppju1fmSjJbxLLYdhPMKoMi+xPTWZvu+IsJvaWoSalRjFr+0dZSbKfes7Yp1JnnQTuRVrMs3qNfdMLM3IyMs3oIh+q4zlmsz49r9KbkxSTxInxqF/P2JK23nlwThpAaUQA7IEyvL3Ph5IYjwen8eq+e2rkQIpuHEmM8AC/8mEn/UaOmqaTYQvMIiDJs0mPEuyStdavWCS9ksw7oci9D5Es9JG9GVtEKxpjGCJlpGz8AeEULTyOdKEd0QfWW78/ExKPmLq3zfmRToq8TDwGV+pjO6PrpOJUon/so0RXbdNfIAkP1g+yRDPnguKxzihlF3kZdxwbV2owOvY+xy6xPdy7YSgy+n3esPdwBCYDotBXi4vPOfqzQ8yi358Vd30FMkEB9mz8Mhj/OsIoq09AMJQh5z+i5gfmCB1bkB7iyT12atHg/axnV1ly0/80hph9XqsG84xBZkg9H+5PpKH+GHGEtjx9YzLrvpPmMBYErYGA2jFz39mtMQSFo92+F7K3cLeNr9BcA/90GzT8XzI2OG5oyspwijyX14E3979VKabdLr9idwGxJNox+8CksNXSU2tzVUjkRuZ6+dRPJAhAIu2OHyx218Fsu6XwQpJ78yavZaRT4dRZ9OvU530pYgDN7dTTFpGlX3+mBp2m9ARX/waxn8Jn8D0ZMCZEnexEQ1WlIlC5pNiRBgYkqd86tvznfOh6e8I+Zf2XueZvYMA==",
       "StatusCode": 201,
@@ -82,11 +70,7 @@
         "x-ms-content-crc64": "4e7fBBZ50N0=",
         "x-ms-request-id": "25f0d065-401e-0047-7a5e-05b199000000",
         "x-ms-request-server-encrypted": "true",
-<<<<<<< HEAD
-        "x-ms-version": "2020-12-06",
-=======
         "x-ms-version": "2021-02-12",
->>>>>>> 7e782c87
         "x-ms-version-id": "2021-02-17T18:54:01.7799628Z"
       },
       "ResponseBody": []
@@ -105,11 +89,7 @@
         "x-ms-client-request-id": "d976cdad-8051-23e8-e5fe-ed26c6571f1b",
         "x-ms-date": "Wed, 17 Feb 2021 18:54:01 GMT",
         "x-ms-return-client-request-id": "true",
-<<<<<<< HEAD
-        "x-ms-version": "2020-12-06"
-=======
         "x-ms-version": "2021-02-12"
->>>>>>> 7e782c87
       },
       "RequestBody": null,
       "StatusCode": 200,
@@ -123,11 +103,7 @@
         ],
         "x-ms-client-request-id": "d976cdad-8051-23e8-e5fe-ed26c6571f1b",
         "x-ms-request-id": "25f0d085-401e-0047-195e-05b199000000",
-<<<<<<< HEAD
-        "x-ms-version": "2020-12-06"
-=======
         "x-ms-version": "2021-02-12"
->>>>>>> 7e782c87
       },
       "ResponseBody": [
         "﻿<?xml version=\"1.0\" encoding=\"utf-8\"?>\n",
@@ -148,11 +124,7 @@
         "x-ms-client-request-id": "fa6725b9-e304-e838-6802-6d080e868475",
         "x-ms-date": "Wed, 17 Feb 2021 18:54:02 GMT",
         "x-ms-return-client-request-id": "true",
-<<<<<<< HEAD
-        "x-ms-version": "2020-12-06"
-=======
         "x-ms-version": "2021-02-12"
->>>>>>> 7e782c87
       },
       "RequestBody": null,
       "StatusCode": 202,
@@ -165,11 +137,7 @@
         ],
         "x-ms-client-request-id": "fa6725b9-e304-e838-6802-6d080e868475",
         "x-ms-request-id": "25f0d116-401e-0047-085e-05b199000000",
-<<<<<<< HEAD
-        "x-ms-version": "2020-12-06"
-=======
         "x-ms-version": "2021-02-12"
->>>>>>> 7e782c87
       },
       "ResponseBody": []
     }
