--- conflicted
+++ resolved
@@ -15,11 +15,7 @@
         "x-ms-client-request-id": "e4f9faef-5d71-3198-83f3-4545f27c62b4",
         "x-ms-date": "Fri, 14 May 2021 16:55:18 GMT",
         "x-ms-return-client-request-id": "true",
-<<<<<<< HEAD
-        "x-ms-version": "2020-12-06"
-=======
         "x-ms-version": "2021-02-12"
->>>>>>> 7e782c87
       },
       "RequestBody": null,
       "StatusCode": 201,
@@ -34,11 +30,7 @@
         ],
         "x-ms-client-request-id": "e4f9faef-5d71-3198-83f3-4545f27c62b4",
         "x-ms-request-id": "819b6af0-401e-0035-3de1-48b6d6000000",
-<<<<<<< HEAD
-        "x-ms-version": "2020-12-06"
-=======
         "x-ms-version": "2021-02-12"
->>>>>>> 7e782c87
       },
       "ResponseBody": []
     },
@@ -60,11 +52,7 @@
         "x-ms-client-request-id": "72df7ba5-4937-935b-3e5e-b8150060b2ba",
         "x-ms-date": "Fri, 14 May 2021 16:55:18 GMT",
         "x-ms-return-client-request-id": "true",
-<<<<<<< HEAD
-        "x-ms-version": "2020-12-06"
-=======
         "x-ms-version": "2021-02-12"
->>>>>>> 7e782c87
       },
       "RequestBody": [],
       "StatusCode": 201,
@@ -82,21 +70,13 @@
         "x-ms-content-crc64": "AAAAAAAAAAA=",
         "x-ms-request-id": "819b6aff-401e-0035-49e1-48b6d6000000",
         "x-ms-request-server-encrypted": "true",
-<<<<<<< HEAD
-        "x-ms-version": "2020-12-06",
-=======
         "x-ms-version": "2021-02-12",
->>>>>>> 7e782c87
         "x-ms-version-id": "2021-05-14T16:55:18.1867833Z"
       },
       "ResponseBody": []
     },
     {
-<<<<<<< HEAD
-      "RequestUri": "https://seanmcccanary3.blob.core.windows.net/test-container-6010c889-af3f-a23c-af1c-344962f24e61/test-blob-c0acb495-5c55-9abb-2b5b-5c377fc87bcb?sv=2020-12-06&st=2021-05-14T15%3A55%3A18Z&se=2021-05-14T17%3A55%3A18Z&sr=c&sp=racwdxlti&sig=Sanitized",
-=======
       "RequestUri": "https://seanmcccanary3.blob.core.windows.net/test-container-6010c889-af3f-a23c-af1c-344962f24e61/test-blob-c0acb495-5c55-9abb-2b5b-5c377fc87bcb?sv=2021-02-12&st=2021-05-14T15%3A55%3A18Z&se=2021-05-14T17%3A55%3A18Z&sr=c&sp=racwdxlti&sig=Sanitized",
->>>>>>> 7e782c87
       "RequestMethod": "HEAD",
       "RequestHeaders": {
         "Accept": "application/xml",
@@ -107,11 +87,7 @@
         ],
         "x-ms-client-request-id": "0392d69a-08e9-c893-27c7-299ab1da2821",
         "x-ms-return-client-request-id": "true",
-<<<<<<< HEAD
-        "x-ms-version": "2020-12-06"
-=======
         "x-ms-version": "2021-02-12"
->>>>>>> 7e782c87
       },
       "RequestBody": null,
       "StatusCode": 200,
@@ -138,11 +114,7 @@
         "x-ms-lease-status": "unlocked",
         "x-ms-request-id": "819b6b13-401e-0035-57e1-48b6d6000000",
         "x-ms-server-encrypted": "true",
-<<<<<<< HEAD
-        "x-ms-version": "2020-12-06",
-=======
         "x-ms-version": "2021-02-12",
->>>>>>> 7e782c87
         "x-ms-version-id": "2021-05-14T16:55:18.1867833Z"
       },
       "ResponseBody": []
@@ -161,11 +133,7 @@
         "x-ms-client-request-id": "2a7be36e-aecd-6fd1-e66a-485bd12079ea",
         "x-ms-date": "Fri, 14 May 2021 16:55:18 GMT",
         "x-ms-return-client-request-id": "true",
-<<<<<<< HEAD
-        "x-ms-version": "2020-12-06"
-=======
         "x-ms-version": "2021-02-12"
->>>>>>> 7e782c87
       },
       "RequestBody": null,
       "StatusCode": 202,
@@ -178,11 +146,7 @@
         ],
         "x-ms-client-request-id": "2a7be36e-aecd-6fd1-e66a-485bd12079ea",
         "x-ms-request-id": "819b6b23-401e-0035-66e1-48b6d6000000",
-<<<<<<< HEAD
-        "x-ms-version": "2020-12-06"
-=======
         "x-ms-version": "2021-02-12"
->>>>>>> 7e782c87
       },
       "ResponseBody": []
     }
