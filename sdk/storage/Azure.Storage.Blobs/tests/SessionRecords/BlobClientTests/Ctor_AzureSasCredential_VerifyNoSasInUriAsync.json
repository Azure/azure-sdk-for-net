﻿{
  "Entries": [
    {
      "RequestUri": "https://seanmcccanary3.blob.core.windows.net/test-container-d85e8934-d465-6b4e-13ad-3d828bfb3b97?restype=container",
      "RequestMethod": "PUT",
      "RequestHeaders": {
        "Accept": "application/xml",
        "Authorization": "Sanitized",
        "traceparent": "00-c03ea84ca27b5e49a449fc4fa9a9d5c3-d225816cc05b2642-00",
        "User-Agent": [
          "azsdk-net-Storage.Blobs/12.9.0-alpha.20210216.1",
          "(.NET 5.0.3; Microsoft Windows 10.0.19042)"
        ],
        "x-ms-blob-public-access": "container",
        "x-ms-client-request-id": "88016155-e863-e4d0-3199-cce066d3618d",
        "x-ms-date": "Wed, 17 Feb 2021 02:14:09 GMT",
        "x-ms-return-client-request-id": "true",
<<<<<<< HEAD
        "x-ms-version": "2020-12-06"
=======
        "x-ms-version": "2021-02-12"
>>>>>>> 7e782c87
      },
      "RequestBody": null,
      "StatusCode": 201,
      "ResponseHeaders": {
        "Content-Length": "0",
        "Date": "Wed, 17 Feb 2021 02:14:09 GMT",
        "ETag": "\"0x8D8D2E9B637C45A\"",
        "Last-Modified": "Wed, 17 Feb 2021 02:14:09 GMT",
        "Server": [
          "Windows-Azure-Blob/1.0",
          "Microsoft-HTTPAPI/2.0"
        ],
        "x-ms-client-request-id": "88016155-e863-e4d0-3199-cce066d3618d",
        "x-ms-request-id": "1c7ee57d-e01e-0095-23d2-043277000000",
<<<<<<< HEAD
        "x-ms-version": "2020-12-06"
=======
        "x-ms-version": "2021-02-12"
>>>>>>> 7e782c87
      },
      "ResponseBody": []
    },
    {
      "RequestUri": "https://seanmcccanary3.blob.core.windows.net/test-container-d85e8934-d465-6b4e-13ad-3d828bfb3b97?restype=container",
      "RequestMethod": "DELETE",
      "RequestHeaders": {
        "Accept": "application/xml",
        "Authorization": "Sanitized",
        "traceparent": "00-6832fa99e2f06c48b49cec2d77318af7-40513e093ce3144b-00",
        "User-Agent": [
          "azsdk-net-Storage.Blobs/12.9.0-alpha.20210216.1",
          "(.NET 5.0.3; Microsoft Windows 10.0.19042)"
        ],
        "x-ms-client-request-id": "2a2c5b82-b3fa-8b33-99a7-7998b5484db0",
        "x-ms-date": "Wed, 17 Feb 2021 02:14:09 GMT",
        "x-ms-return-client-request-id": "true",
<<<<<<< HEAD
        "x-ms-version": "2020-12-06"
=======
        "x-ms-version": "2021-02-12"
>>>>>>> 7e782c87
      },
      "RequestBody": null,
      "StatusCode": 202,
      "ResponseHeaders": {
        "Content-Length": "0",
        "Date": "Wed, 17 Feb 2021 02:14:09 GMT",
        "Server": [
          "Windows-Azure-Blob/1.0",
          "Microsoft-HTTPAPI/2.0"
        ],
        "x-ms-client-request-id": "2a2c5b82-b3fa-8b33-99a7-7998b5484db0",
        "x-ms-request-id": "1c7ee585-e01e-0095-29d2-043277000000",
<<<<<<< HEAD
        "x-ms-version": "2020-12-06"
=======
        "x-ms-version": "2021-02-12"
>>>>>>> 7e782c87
      },
      "ResponseBody": []
    }
  ],
  "Variables": {
    "DateTimeOffsetNow": "2021-02-16T20:14:09.803544-06:00",
    "RandomSeed": "152962535",
    "Storage_TestConfigDefault": "ProductionTenant\nseanmcccanary3\nU2FuaXRpemVk\nhttps://seanmcccanary3.blob.core.windows.net\nhttps://seanmcccanary3.file.core.windows.net\nhttps://seanmcccanary3.queue.core.windows.net\nhttps://seanmcccanary3.table.core.windows.net\n\n\n\n\nhttps://seanmcccanary3-secondary.blob.core.windows.net\nhttps://seanmcccanary3-secondary.file.core.windows.net\nhttps://seanmcccanary3-secondary.queue.core.windows.net\nhttps://seanmcccanary3-secondary.table.core.windows.net\n\nSanitized\n\n\nCloud\nBlobEndpoint=https://seanmcccanary3.blob.core.windows.net/;QueueEndpoint=https://seanmcccanary3.queue.core.windows.net/;FileEndpoint=https://seanmcccanary3.file.core.windows.net/;BlobSecondaryEndpoint=https://seanmcccanary3-secondary.blob.core.windows.net/;QueueSecondaryEndpoint=https://seanmcccanary3-secondary.queue.core.windows.net/;FileSecondaryEndpoint=https://seanmcccanary3-secondary.file.core.windows.net/;AccountName=seanmcccanary3;AccountKey=Kg==;\nseanscope1\n\n"
  }
}<|MERGE_RESOLUTION|>--- conflicted
+++ resolved
@@ -15,11 +15,7 @@
         "x-ms-client-request-id": "88016155-e863-e4d0-3199-cce066d3618d",
         "x-ms-date": "Wed, 17 Feb 2021 02:14:09 GMT",
         "x-ms-return-client-request-id": "true",
-<<<<<<< HEAD
-        "x-ms-version": "2020-12-06"
-=======
         "x-ms-version": "2021-02-12"
->>>>>>> 7e782c87
       },
       "RequestBody": null,
       "StatusCode": 201,
@@ -34,11 +30,7 @@
         ],
         "x-ms-client-request-id": "88016155-e863-e4d0-3199-cce066d3618d",
         "x-ms-request-id": "1c7ee57d-e01e-0095-23d2-043277000000",
-<<<<<<< HEAD
-        "x-ms-version": "2020-12-06"
-=======
         "x-ms-version": "2021-02-12"
->>>>>>> 7e782c87
       },
       "ResponseBody": []
     },
@@ -56,11 +48,7 @@
         "x-ms-client-request-id": "2a2c5b82-b3fa-8b33-99a7-7998b5484db0",
         "x-ms-date": "Wed, 17 Feb 2021 02:14:09 GMT",
         "x-ms-return-client-request-id": "true",
-<<<<<<< HEAD
-        "x-ms-version": "2020-12-06"
-=======
         "x-ms-version": "2021-02-12"
->>>>>>> 7e782c87
       },
       "RequestBody": null,
       "StatusCode": 202,
@@ -73,11 +61,7 @@
         ],
         "x-ms-client-request-id": "2a2c5b82-b3fa-8b33-99a7-7998b5484db0",
         "x-ms-request-id": "1c7ee585-e01e-0095-29d2-043277000000",
-<<<<<<< HEAD
-        "x-ms-version": "2020-12-06"
-=======
         "x-ms-version": "2021-02-12"
->>>>>>> 7e782c87
       },
       "ResponseBody": []
     }
