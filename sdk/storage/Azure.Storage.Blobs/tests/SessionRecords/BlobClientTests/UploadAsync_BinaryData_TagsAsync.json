﻿{
  "Entries": [
    {
      "RequestUri": "https://kasoboltest.blob.core.windows.net/test-container-14f8152c-1151-1a39-bfe5-4fbebbf870be?restype=container",
      "RequestMethod": "PUT",
      "RequestHeaders": {
        "Accept": "application/xml",
        "Authorization": "Sanitized",
        "traceparent": "00-195b2e10f6b1e0419b8a672c5a3d0562-375f263723c1cd46-00",
        "User-Agent": "azsdk-net-Storage.Blobs/12.9.0-alpha.20210304.1 (.NET Framework 4.8.4300.0; Microsoft Windows 10.0.19042 )",
        "x-ms-blob-public-access": "container",
        "x-ms-client-request-id": "d2be6412-3f94-df71-fa05-63b7941c1bac",
        "x-ms-date": "Fri, 05 Mar 2021 06:40:37 GMT",
        "x-ms-return-client-request-id": "true",
<<<<<<< HEAD
        "x-ms-version": "2020-12-06"
=======
        "x-ms-version": "2021-02-12"
>>>>>>> 7e782c87
      },
      "RequestBody": null,
      "StatusCode": 201,
      "ResponseHeaders": {
        "Content-Length": "0",
        "Date": "Fri, 05 Mar 2021 06:40:36 GMT",
        "ETag": "\"0x8D8DFA195F3B0CD\"",
        "Last-Modified": "Fri, 05 Mar 2021 06:40:37 GMT",
        "Server": "Windows-Azure-Blob/1.0 Microsoft-HTTPAPI/2.0",
        "x-ms-client-request-id": "d2be6412-3f94-df71-fa05-63b7941c1bac",
        "x-ms-request-id": "2769e077-a01e-0068-0f8a-110aa2000000",
<<<<<<< HEAD
        "x-ms-version": "2020-12-06"
=======
        "x-ms-version": "2021-02-12"
>>>>>>> 7e782c87
      },
      "ResponseBody": []
    },
    {
      "RequestUri": "https://kasoboltest.blob.core.windows.net/test-container-14f8152c-1151-1a39-bfe5-4fbebbf870be/test-blob-931781c5-2878-d5ce-d237-562cec04abea",
      "RequestMethod": "PUT",
      "RequestHeaders": {
        "Accept": "application/xml",
        "Authorization": "Sanitized",
        "Content-Length": "1024",
        "Content-Type": "application/octet-stream",
        "traceparent": "00-2a282ab55c7ccf408a6a180870235015-6cae1036fbe09e4c-00",
        "User-Agent": "azsdk-net-Storage.Blobs/12.9.0-alpha.20210304.1 (.NET Framework 4.8.4300.0; Microsoft Windows 10.0.19042 )",
        "x-ms-blob-type": "BlockBlob",
        "x-ms-client-request-id": "f48d682d-61a9-c8ba-fb84-650e64399a3b",
        "x-ms-date": "Fri, 05 Mar 2021 06:40:37 GMT",
        "x-ms-return-client-request-id": "true",
        "x-ms-tags": "tagKey0=tagValue0&tagKey1=tagValue1",
<<<<<<< HEAD
        "x-ms-version": "2020-12-06"
=======
        "x-ms-version": "2021-02-12"
>>>>>>> 7e782c87
      },
      "RequestBody": "JI2sVzmdKbv29ZXf9IssoAl4buy9LUnplekAXelF8/VZeZIHcMRzKFhcnIKS7uFGCrUjc5W/LPdEwsFPncvSsQKghnr5JDBFBUaUYZDGV6cIulIzIn9fmkybwq0CI4uMieuA8mhmTeWF3W5PK8pmfWsZR+N5n46DQOsuXmKCQuK7B9elRmU/omxtrkQQEG+BNEVC6duoE+pc/LF8N++DApuLkyPzwTcF2qV2C/BKcjB8rCkcQFgHE/TsSEmzwmp96auohXxMjnMNPA42Mgf5EoqBAIvFZsFChIAuBnjuUhg7+CJEoe2zMB21DwNK0OHs8zW+MsLeuILqZgD8HYj6H+r2+znktHGdzdBtEFe++LOfQRNDLx9WXECgWjvstxOVu+8ZVNWnCD7EIWTxcacqLG1MXdt1t/DKoJ/5RFo2sBa911RnpKTe9znUfg67ZOqYdS7NoFo3IAP/T7M2rcPkjnBONJlTw4fJbmWhoDnhDzu0Yc8raBC7hbdRZ1Xwp0l18O+dbC9QRbKnAzL0loDKHT94gkz0uCVgkq/iAVsx2cYcK69JRKIMYxwdhGXex+43h0kVeCX8gTfKPdp/bkNWdSlr2GvQgNmdax4w1zTAgcvAq3oRHGGhH6p3fwbIjPXYxg47c+6DZgZwdwwGzKkDCrsOvsPJRFnIyrnAWQHS1d4pVxAmhA7cPUVzoaRUmlIAdHVLuc0xDoG1cqk1wgwFnaIt3XSY3IWtMoF+VqO0dC9mwOWLhxwR90iPcBFlpno4bQMCJrzdZ5fvnYZMs7jeAP55zgIneRWFHOYsCWt0R4sHReifsk1ziVhNnOmWxUOQsHAS7Nh3EfPufArWsV4re1b6RG7QP02wBkWp2t0s71eim1n7YVuzjzT0sTZDnNf6ISCTm4DUwHAiYuWSzjYWwY2yMxUEMBn6R7U6244XbGlur7i8mFTXzdvo2P51IcH93u+pkWnB9fAGmVPKmuTiC/V8JB5+WSk522U5HFgbhCb0PPyfbdv/rLnItf8ADDP2BswJ+fyif4XGcLUEiNmY6xQt1l7oQ50afXdltqMpOM8yQxWLEYspUb132f0m+iTfL8rq0jXVDsMv73yFPMninDfl0kXEDdqJBIWgcWqg84JThYbZP2aaXTRSXCIPpBX0lTzGQCjfGyLvYM6wNJxZjvv5MbZCCFzQS3UQcrC3emBwrNwt2bNZdGpk6d6Y6iiX+M0nFXJesozg9fWzzqlxOOZuP4jALLVIoL1M3R9+OGBMeHnjkGXtEvlPTeS9pqXA87H4Kqqg1swY3nS1EdRtYbyUZlYwjaeAgC2OcN/QivoXi+puhQ62rKGsy7HwNwAl4usnKT9PkGUJd6l8EWbtRw==",
      "StatusCode": 201,
      "ResponseHeaders": {
        "Content-Length": "0",
        "Content-MD5": "njq2YJ7vZA4GyB9h1JLUbg==",
        "Date": "Fri, 05 Mar 2021 06:40:36 GMT",
        "ETag": "\"0x8D8DFA195FE838F\"",
        "Last-Modified": "Fri, 05 Mar 2021 06:40:37 GMT",
        "Server": "Windows-Azure-Blob/1.0 Microsoft-HTTPAPI/2.0",
        "x-ms-client-request-id": "f48d682d-61a9-c8ba-fb84-650e64399a3b",
        "x-ms-content-crc64": "g25ATzPpvhs=",
        "x-ms-request-id": "2769e093-a01e-0068-288a-110aa2000000",
        "x-ms-request-server-encrypted": "true",
<<<<<<< HEAD
        "x-ms-version": "2020-12-06"
=======
        "x-ms-version": "2021-02-12"
>>>>>>> 7e782c87
      },
      "ResponseBody": []
    },
    {
      "RequestUri": "https://kasoboltest.blob.core.windows.net/test-container-14f8152c-1151-1a39-bfe5-4fbebbf870be/test-blob-931781c5-2878-d5ce-d237-562cec04abea?comp=tags",
      "RequestMethod": "GET",
      "RequestHeaders": {
        "Accept": "application/xml",
        "Authorization": "Sanitized",
        "traceparent": "00-89692c62f1f26f428ed64c81c6413f99-aa2f3d58cba02a44-00",
        "User-Agent": "azsdk-net-Storage.Blobs/12.9.0-alpha.20210304.1 (.NET Framework 4.8.4300.0; Microsoft Windows 10.0.19042 )",
        "x-ms-client-request-id": "a94f60e7-f8d8-f39e-c0d5-8a6599cd49a5",
        "x-ms-date": "Fri, 05 Mar 2021 06:40:37 GMT",
        "x-ms-return-client-request-id": "true",
<<<<<<< HEAD
        "x-ms-version": "2020-12-06"
=======
        "x-ms-version": "2021-02-12"
>>>>>>> 7e782c87
      },
      "RequestBody": null,
      "StatusCode": 200,
      "ResponseHeaders": {
        "Content-Length": "178",
        "Content-Type": "application/xml",
        "Date": "Fri, 05 Mar 2021 06:40:36 GMT",
        "Server": "Windows-Azure-Blob/1.0 Microsoft-HTTPAPI/2.0",
        "Vary": "Origin",
        "x-ms-client-request-id": "a94f60e7-f8d8-f39e-c0d5-8a6599cd49a5",
        "x-ms-request-id": "2769e0d8-a01e-0068-678a-110aa2000000",
<<<<<<< HEAD
        "x-ms-version": "2020-12-06"
=======
        "x-ms-version": "2021-02-12"
>>>>>>> 7e782c87
      },
      "ResponseBody": [
        "﻿<?xml version=\"1.0\" encoding=\"utf-8\"?>\n",
        "<Tags><TagSet><Tag><Key>tagKey0</Key><Value>tagValue0</Value></Tag><Tag><Key>tagKey1</Key><Value>tagValue1</Value></Tag></TagSet></Tags>"
      ]
    },
    {
      "RequestUri": "https://kasoboltest.blob.core.windows.net/test-container-14f8152c-1151-1a39-bfe5-4fbebbf870be?restype=container",
      "RequestMethod": "DELETE",
      "RequestHeaders": {
        "Accept": "application/xml",
        "Authorization": "Sanitized",
        "traceparent": "00-42f6736f78b40842bc8d005c89a20e87-b4cb64578a8fc643-00",
        "User-Agent": "azsdk-net-Storage.Blobs/12.9.0-alpha.20210304.1 (.NET Framework 4.8.4300.0; Microsoft Windows 10.0.19042 )",
        "x-ms-client-request-id": "042752e0-f1e9-c763-e66a-b6c4f0d64a41",
        "x-ms-date": "Fri, 05 Mar 2021 06:40:37 GMT",
        "x-ms-return-client-request-id": "true",
<<<<<<< HEAD
        "x-ms-version": "2020-12-06"
=======
        "x-ms-version": "2021-02-12"
>>>>>>> 7e782c87
      },
      "RequestBody": null,
      "StatusCode": 202,
      "ResponseHeaders": {
        "Content-Length": "0",
        "Date": "Fri, 05 Mar 2021 06:40:37 GMT",
        "Server": "Windows-Azure-Blob/1.0 Microsoft-HTTPAPI/2.0",
        "x-ms-client-request-id": "042752e0-f1e9-c763-e66a-b6c4f0d64a41",
        "x-ms-request-id": "2769e0f4-a01e-0068-7f8a-110aa2000000",
<<<<<<< HEAD
        "x-ms-version": "2020-12-06"
=======
        "x-ms-version": "2021-02-12"
>>>>>>> 7e782c87
      },
      "ResponseBody": []
    }
  ],
  "Variables": {
    "RandomSeed": "2142946912",
    "Storage_TestConfigDefault": "ProductionTenant\nkasoboltest\nU2FuaXRpemVk\nhttps://kasoboltest.blob.core.windows.net\nhttps://kasoboltest.file.core.windows.net\nhttps://kasoboltest.queue.core.windows.net\nhttps://kasoboltest.table.core.windows.net\n\n\n\n\nhttps://kasoboltest-secondary.blob.core.windows.net\nhttps://kasoboltest-secondary.file.core.windows.net\nhttps://kasoboltest-secondary.queue.core.windows.net\nhttps://kasoboltest-secondary.table.core.windows.net\n\nSanitized\n\n\nCloud\nBlobEndpoint=https://kasoboltest.blob.core.windows.net/;QueueEndpoint=https://kasoboltest.queue.core.windows.net/;FileEndpoint=https://kasoboltest.file.core.windows.net/;BlobSecondaryEndpoint=https://kasoboltest-secondary.blob.core.windows.net/;QueueSecondaryEndpoint=https://kasoboltest-secondary.queue.core.windows.net/;FileSecondaryEndpoint=https://kasoboltest-secondary.file.core.windows.net/;AccountName=kasoboltest;AccountKey=Kg==;\nencryptionScope\n\n"
  }
}<|MERGE_RESOLUTION|>--- conflicted
+++ resolved
@@ -12,11 +12,7 @@
         "x-ms-client-request-id": "d2be6412-3f94-df71-fa05-63b7941c1bac",
         "x-ms-date": "Fri, 05 Mar 2021 06:40:37 GMT",
         "x-ms-return-client-request-id": "true",
-<<<<<<< HEAD
-        "x-ms-version": "2020-12-06"
-=======
         "x-ms-version": "2021-02-12"
->>>>>>> 7e782c87
       },
       "RequestBody": null,
       "StatusCode": 201,
@@ -28,11 +24,7 @@
         "Server": "Windows-Azure-Blob/1.0 Microsoft-HTTPAPI/2.0",
         "x-ms-client-request-id": "d2be6412-3f94-df71-fa05-63b7941c1bac",
         "x-ms-request-id": "2769e077-a01e-0068-0f8a-110aa2000000",
-<<<<<<< HEAD
-        "x-ms-version": "2020-12-06"
-=======
         "x-ms-version": "2021-02-12"
->>>>>>> 7e782c87
       },
       "ResponseBody": []
     },
@@ -51,11 +43,7 @@
         "x-ms-date": "Fri, 05 Mar 2021 06:40:37 GMT",
         "x-ms-return-client-request-id": "true",
         "x-ms-tags": "tagKey0=tagValue0&tagKey1=tagValue1",
-<<<<<<< HEAD
-        "x-ms-version": "2020-12-06"
-=======
         "x-ms-version": "2021-02-12"
->>>>>>> 7e782c87
       },
       "RequestBody": "JI2sVzmdKbv29ZXf9IssoAl4buy9LUnplekAXelF8/VZeZIHcMRzKFhcnIKS7uFGCrUjc5W/LPdEwsFPncvSsQKghnr5JDBFBUaUYZDGV6cIulIzIn9fmkybwq0CI4uMieuA8mhmTeWF3W5PK8pmfWsZR+N5n46DQOsuXmKCQuK7B9elRmU/omxtrkQQEG+BNEVC6duoE+pc/LF8N++DApuLkyPzwTcF2qV2C/BKcjB8rCkcQFgHE/TsSEmzwmp96auohXxMjnMNPA42Mgf5EoqBAIvFZsFChIAuBnjuUhg7+CJEoe2zMB21DwNK0OHs8zW+MsLeuILqZgD8HYj6H+r2+znktHGdzdBtEFe++LOfQRNDLx9WXECgWjvstxOVu+8ZVNWnCD7EIWTxcacqLG1MXdt1t/DKoJ/5RFo2sBa911RnpKTe9znUfg67ZOqYdS7NoFo3IAP/T7M2rcPkjnBONJlTw4fJbmWhoDnhDzu0Yc8raBC7hbdRZ1Xwp0l18O+dbC9QRbKnAzL0loDKHT94gkz0uCVgkq/iAVsx2cYcK69JRKIMYxwdhGXex+43h0kVeCX8gTfKPdp/bkNWdSlr2GvQgNmdax4w1zTAgcvAq3oRHGGhH6p3fwbIjPXYxg47c+6DZgZwdwwGzKkDCrsOvsPJRFnIyrnAWQHS1d4pVxAmhA7cPUVzoaRUmlIAdHVLuc0xDoG1cqk1wgwFnaIt3XSY3IWtMoF+VqO0dC9mwOWLhxwR90iPcBFlpno4bQMCJrzdZ5fvnYZMs7jeAP55zgIneRWFHOYsCWt0R4sHReifsk1ziVhNnOmWxUOQsHAS7Nh3EfPufArWsV4re1b6RG7QP02wBkWp2t0s71eim1n7YVuzjzT0sTZDnNf6ISCTm4DUwHAiYuWSzjYWwY2yMxUEMBn6R7U6244XbGlur7i8mFTXzdvo2P51IcH93u+pkWnB9fAGmVPKmuTiC/V8JB5+WSk522U5HFgbhCb0PPyfbdv/rLnItf8ADDP2BswJ+fyif4XGcLUEiNmY6xQt1l7oQ50afXdltqMpOM8yQxWLEYspUb132f0m+iTfL8rq0jXVDsMv73yFPMninDfl0kXEDdqJBIWgcWqg84JThYbZP2aaXTRSXCIPpBX0lTzGQCjfGyLvYM6wNJxZjvv5MbZCCFzQS3UQcrC3emBwrNwt2bNZdGpk6d6Y6iiX+M0nFXJesozg9fWzzqlxOOZuP4jALLVIoL1M3R9+OGBMeHnjkGXtEvlPTeS9pqXA87H4Kqqg1swY3nS1EdRtYbyUZlYwjaeAgC2OcN/QivoXi+puhQ62rKGsy7HwNwAl4usnKT9PkGUJd6l8EWbtRw==",
       "StatusCode": 201,
@@ -70,11 +58,7 @@
         "x-ms-content-crc64": "g25ATzPpvhs=",
         "x-ms-request-id": "2769e093-a01e-0068-288a-110aa2000000",
         "x-ms-request-server-encrypted": "true",
-<<<<<<< HEAD
-        "x-ms-version": "2020-12-06"
-=======
         "x-ms-version": "2021-02-12"
->>>>>>> 7e782c87
       },
       "ResponseBody": []
     },
@@ -89,11 +73,7 @@
         "x-ms-client-request-id": "a94f60e7-f8d8-f39e-c0d5-8a6599cd49a5",
         "x-ms-date": "Fri, 05 Mar 2021 06:40:37 GMT",
         "x-ms-return-client-request-id": "true",
-<<<<<<< HEAD
-        "x-ms-version": "2020-12-06"
-=======
         "x-ms-version": "2021-02-12"
->>>>>>> 7e782c87
       },
       "RequestBody": null,
       "StatusCode": 200,
@@ -105,11 +85,7 @@
         "Vary": "Origin",
         "x-ms-client-request-id": "a94f60e7-f8d8-f39e-c0d5-8a6599cd49a5",
         "x-ms-request-id": "2769e0d8-a01e-0068-678a-110aa2000000",
-<<<<<<< HEAD
-        "x-ms-version": "2020-12-06"
-=======
         "x-ms-version": "2021-02-12"
->>>>>>> 7e782c87
       },
       "ResponseBody": [
         "﻿<?xml version=\"1.0\" encoding=\"utf-8\"?>\n",
@@ -127,11 +103,7 @@
         "x-ms-client-request-id": "042752e0-f1e9-c763-e66a-b6c4f0d64a41",
         "x-ms-date": "Fri, 05 Mar 2021 06:40:37 GMT",
         "x-ms-return-client-request-id": "true",
-<<<<<<< HEAD
-        "x-ms-version": "2020-12-06"
-=======
         "x-ms-version": "2021-02-12"
->>>>>>> 7e782c87
       },
       "RequestBody": null,
       "StatusCode": 202,
@@ -141,11 +113,7 @@
         "Server": "Windows-Azure-Blob/1.0 Microsoft-HTTPAPI/2.0",
         "x-ms-client-request-id": "042752e0-f1e9-c763-e66a-b6c4f0d64a41",
         "x-ms-request-id": "2769e0f4-a01e-0068-7f8a-110aa2000000",
-<<<<<<< HEAD
-        "x-ms-version": "2020-12-06"
-=======
         "x-ms-version": "2021-02-12"
->>>>>>> 7e782c87
       },
       "ResponseBody": []
     }
