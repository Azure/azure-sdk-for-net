{
  "Entries": [
    {
      "RequestUri": "https://seanmcccanary.blob.core.windows.net/test-container-76b05c2e-4def-40de-e495-8d5d2e907942?restype=container",
      "RequestMethod": "PUT",
      "RequestHeaders": {
        "Authorization": "Sanitized",
        "traceparent": "00-4ec4246e7ec0f84fb0a44470f3d87492-242a1dc5db76db4c-00",
        "User-Agent": [
          "azsdk-net-Storage.Blobs/12.5.0-dev.20200402.1",
          "(.NET Core 4.6.28325.01; Microsoft Windows 10.0.18362 )"
        ],
        "x-ms-blob-public-access": "container",
        "x-ms-client-request-id": "fb1ef977-3529-cebe-4afc-49bf6b6a0b41",
        "x-ms-date": "Thu, 02 Apr 2020 23:48:55 GMT",
        "x-ms-return-client-request-id": "true",
<<<<<<< HEAD
        "x-ms-version": "2019-12-12"
=======
        "x-ms-version": "2020-02-10"
>>>>>>> 60f4876e
      },
      "RequestBody": null,
      "StatusCode": 201,
      "ResponseHeaders": {
        "Content-Length": "0",
        "Date": "Thu, 02 Apr 2020 23:48:54 GMT",
        "ETag": "\u00220x8D7D76067A8A16E\u0022",
        "Last-Modified": "Thu, 02 Apr 2020 23:48:55 GMT",
        "Server": [
          "Windows-Azure-Blob/1.0",
          "Microsoft-HTTPAPI/2.0"
        ],
        "x-ms-client-request-id": "fb1ef977-3529-cebe-4afc-49bf6b6a0b41",
        "x-ms-request-id": "7aca4480-b01e-0003-7e49-09acc4000000",
<<<<<<< HEAD
        "x-ms-version": "2019-12-12"
=======
        "x-ms-version": "2020-02-10"
>>>>>>> 60f4876e
      },
      "ResponseBody": []
    },
    {
      "RequestUri": "https://seanmcccanary.blob.core.windows.net/test-container-76b05c2e-4def-40de-e495-8d5d2e907942/test-blob-5a3832d9-5675-3731-9742-fbe1f7b38fff",
      "RequestMethod": "PUT",
      "RequestHeaders": {
        "Authorization": "Sanitized",
        "Content-Length": "1024",
        "If-None-Match": "*",
        "traceparent": "00-3d0f4d9d05508946a12d5ab5f350c323-d460aff48e5d9948-00",
        "User-Agent": [
          "azsdk-net-Storage.Blobs/12.5.0-dev.20200402.1",
          "(.NET Core 4.6.28325.01; Microsoft Windows 10.0.18362 )"
        ],
        "x-ms-blob-type": "BlockBlob",
        "x-ms-client-request-id": "2ec69023-e8fe-c0b2-056c-94fd7047e2b1",
        "x-ms-date": "Thu, 02 Apr 2020 23:48:56 GMT",
        "x-ms-return-client-request-id": "true",
<<<<<<< HEAD
        "x-ms-version": "2019-12-12"
=======
        "x-ms-version": "2020-02-10"
>>>>>>> 60f4876e
      },
      "RequestBody": "8qLlNXJ9Gfy4wTp/rQQDEAIUUX6sSHQgyOZk5jrd1pdsSc3IhNbPXBg7obMbsYqTP\u002Bve42ERUqouxGyLGTPC2\u002BujEmM3OossRPRlcKbABBZc0KdO//M1W/Yimr9pREPleMbIeJ8mXARgsp5trOIEbcBWLkiLc9z3bbdsFKDLwgCxf/jg\u002BIx2NnSi7k1UyK8UHi3/ExX6WQTq0AvouUdkle\u002BduyzpJHQz3/fU6IWOoqQHWPZzy67qtiXz9ieAjnwsPlldtw2DKvm4zDQdJnF/Wy1m4GFQ8MpBsgQG9i1Ns1F6p6osMeuXhC38u/96zZC0dJv5Ga0b3E6PHAQIfDTLaxjion/GUylBz1s0UzXLxuV0UYKSU5mjX8pbnRXnjgf4ME/mlyoQ7SFxt0pR54gYxFUekyuxOBd/P0O0a7UUWkBUOyLl5C67Y2NhIZtOUXhCQ9i/yfrcR/c4ZlfnXIJrXV0J/atlMt8mYzDHUBd8MO7KcifcVJBFd/QqrX7W1Abg9sM9RVPM3BD5mWbKFPbguzVpHOpbjgnNxIa3OoRgT48p51pTPuua/pUW47oqe2P9SvFIbbgchWe6cIDNFKGLmUnXoSycjH1Kzx1URKtOokkiuvCTF\u002BLXDGLymM5qzOn0ikpxU9k2YL10/p2ax0C8bM43qlqw\u002BIFnAJTKqvSv3wM0YLph3E5v7FkyHxlFPEUiNSwAMiGOQ5LIClNFa7bJxB\u002BaZmeGW49/yL4BfdlnIsNPqHTHr6zhpRwomNL7KYGiaVr5qtbdnNmcgGpjjcW4YeiQ9sNCARVzuMBLXcO8g589XhR/bnfscQyaKi5BfhdWbzfqazK9YGdEhvIVkT4W3/3KJS\u002BxOfJxo4S3p9bnMTmp9O6M0hhsf/6tOueE1\u002BDNg0sxd1nopTVEecetBriQXVW5bJ1Pig3kXqYwA/4L7Myk6SOLtbrgwU\u002B4R1hQvnlFHN2Sy2pDffk9TBmyt6E3OIz7CRyVBKeb2KpNl0K0lJ8s6\u002BYheCFhYWsqTmmgLQmtgQ7LVLVcsBg19/K/9ea2iLh6hcu7FcBrmqiwarU\u002B\u002BquhoBUz6T/p0DvO64EvoWyFc8awJqc98mtOYLoNq0Vi9/1GHlTQgp95kLWQ7Ck\u002BPPg7K/fvjdMDY66q5YiE3CT2a/SD6IIXtPAmN5byrQVBDyTC0YBNcmkqQ7ulJp0W9LSQmoA1ulN1I3cGyVY8EbWpaNVkwgqkqPmKWaXHco1TD0LiYROEDFTQTK0IR6kT7TEF/L7IsjKp7PGHqmGtrbHps7kTWq\u002BiJFyAk3Vcm2BPd2xzwnbPi10QOHQh/WHzIp78H5TwAJKCY9dhRx69TVGQNzP0Ous7GSdbAiI7gCb6jA==",
      "StatusCode": 201,
      "ResponseHeaders": {
        "Content-Length": "0",
        "Content-MD5": "G\u002BMKcJJAHZXDHT1HXKhLCQ==",
        "Date": "Thu, 02 Apr 2020 23:48:55 GMT",
        "ETag": "\u00220x8D7D76067B55088\u0022",
        "Last-Modified": "Thu, 02 Apr 2020 23:48:55 GMT",
        "Server": [
          "Windows-Azure-Blob/1.0",
          "Microsoft-HTTPAPI/2.0"
        ],
        "x-ms-client-request-id": "2ec69023-e8fe-c0b2-056c-94fd7047e2b1",
        "x-ms-content-crc64": "Sg0h1gWjy0o=",
        "x-ms-request-id": "7aca4494-b01e-0003-0f49-09acc4000000",
        "x-ms-request-server-encrypted": "true",
<<<<<<< HEAD
        "x-ms-version": "2019-12-12"
=======
        "x-ms-version": "2020-02-10"
>>>>>>> 60f4876e
      },
      "ResponseBody": []
    },
    {
      "RequestUri": "https://seanmcccanary.blob.core.windows.net/test-container-76b05c2e-4def-40de-e495-8d5d2e907942/test-blob-5a3832d9-5675-3731-9742-fbe1f7b38fff",
      "RequestMethod": "HEAD",
      "RequestHeaders": {
        "Authorization": "Sanitized",
        "traceparent": "00-6c158b7a710e464b972ed98b2423e79b-2d39a8fbf43bdc4c-00",
        "User-Agent": [
          "azsdk-net-Storage.Blobs/12.5.0-dev.20200402.1",
          "(.NET Core 4.6.28325.01; Microsoft Windows 10.0.18362 )"
        ],
        "x-ms-client-request-id": "ef1738af-cc60-888d-239f-755fcb7869aa",
        "x-ms-date": "Thu, 02 Apr 2020 23:48:56 GMT",
        "x-ms-return-client-request-id": "true",
<<<<<<< HEAD
        "x-ms-version": "2019-12-12"
=======
        "x-ms-version": "2020-02-10"
>>>>>>> 60f4876e
      },
      "RequestBody": null,
      "StatusCode": 200,
      "ResponseHeaders": {
        "Accept-Ranges": "bytes",
        "Content-Length": "1024",
        "Content-MD5": "G\u002BMKcJJAHZXDHT1HXKhLCQ==",
        "Content-Type": "application/octet-stream",
        "Date": "Thu, 02 Apr 2020 23:48:55 GMT",
        "ETag": "\u00220x8D7D76067B55088\u0022",
        "Last-Modified": "Thu, 02 Apr 2020 23:48:55 GMT",
        "Server": [
          "Windows-Azure-Blob/1.0",
          "Microsoft-HTTPAPI/2.0"
        ],
        "x-ms-access-tier": "Hot",
        "x-ms-access-tier-inferred": "true",
        "x-ms-blob-type": "BlockBlob",
        "x-ms-client-request-id": "ef1738af-cc60-888d-239f-755fcb7869aa",
        "x-ms-creation-time": "Thu, 02 Apr 2020 23:48:55 GMT",
        "x-ms-lease-state": "available",
        "x-ms-lease-status": "unlocked",
        "x-ms-request-id": "7aca4495-b01e-0003-1049-09acc4000000",
        "x-ms-server-encrypted": "true",
<<<<<<< HEAD
        "x-ms-version": "2019-12-12"
=======
        "x-ms-version": "2020-02-10"
>>>>>>> 60f4876e
      },
      "ResponseBody": []
    },
    {
      "RequestUri": "https://seanmcccanary.blob.core.windows.net/test-container-76b05c2e-4def-40de-e495-8d5d2e907942?restype=container",
      "RequestMethod": "DELETE",
      "RequestHeaders": {
        "Authorization": "Sanitized",
        "traceparent": "00-2b730ca7d5727246bb8d1996142957da-be7d3aa12dc29e44-00",
        "User-Agent": [
          "azsdk-net-Storage.Blobs/12.5.0-dev.20200402.1",
          "(.NET Core 4.6.28325.01; Microsoft Windows 10.0.18362 )"
        ],
        "x-ms-client-request-id": "384e7788-f32f-9a50-2c25-c24d5f650c44",
        "x-ms-date": "Thu, 02 Apr 2020 23:48:56 GMT",
        "x-ms-return-client-request-id": "true",
<<<<<<< HEAD
        "x-ms-version": "2019-12-12"
=======
        "x-ms-version": "2020-02-10"
>>>>>>> 60f4876e
      },
      "RequestBody": null,
      "StatusCode": 202,
      "ResponseHeaders": {
        "Content-Length": "0",
        "Date": "Thu, 02 Apr 2020 23:48:55 GMT",
        "Server": [
          "Windows-Azure-Blob/1.0",
          "Microsoft-HTTPAPI/2.0"
        ],
        "x-ms-client-request-id": "384e7788-f32f-9a50-2c25-c24d5f650c44",
        "x-ms-request-id": "7aca44bc-b01e-0003-3749-09acc4000000",
<<<<<<< HEAD
        "x-ms-version": "2019-12-12"
=======
        "x-ms-version": "2020-02-10"
>>>>>>> 60f4876e
      },
      "ResponseBody": []
    }
  ],
  "Variables": {
    "RandomSeed": "392922921",
    "Storage_TestConfigDefault": "ProductionTenant\nseanmcccanary\nU2FuaXRpemVk\nhttps://seanmcccanary.blob.core.windows.net\nhttps://seanmcccanary.file.core.windows.net\nhttps://seanmcccanary.queue.core.windows.net\nhttps://seanmcccanary.table.core.windows.net\n\n\n\n\nhttps://seanmcccanary-secondary.blob.core.windows.net\nhttps://seanmcccanary-secondary.file.core.windows.net\nhttps://seanmcccanary-secondary.queue.core.windows.net\nhttps://seanmcccanary-secondary.table.core.windows.net\n\nSanitized\n\n\nCloud\nBlobEndpoint=https://seanmcccanary.blob.core.windows.net/;QueueEndpoint=https://seanmcccanary.queue.core.windows.net/;FileEndpoint=https://seanmcccanary.file.core.windows.net/;BlobSecondaryEndpoint=https://seanmcccanary-secondary.blob.core.windows.net/;QueueSecondaryEndpoint=https://seanmcccanary-secondary.queue.core.windows.net/;FileSecondaryEndpoint=https://seanmcccanary-secondary.file.core.windows.net/;AccountName=seanmcccanary;AccountKey=Sanitized\nseanscope1"
  }
}<|MERGE_RESOLUTION|>--- conflicted
+++ resolved
@@ -14,11 +14,7 @@
         "x-ms-client-request-id": "fb1ef977-3529-cebe-4afc-49bf6b6a0b41",
         "x-ms-date": "Thu, 02 Apr 2020 23:48:55 GMT",
         "x-ms-return-client-request-id": "true",
-<<<<<<< HEAD
-        "x-ms-version": "2019-12-12"
-=======
         "x-ms-version": "2020-02-10"
->>>>>>> 60f4876e
       },
       "RequestBody": null,
       "StatusCode": 201,
@@ -33,11 +29,7 @@
         ],
         "x-ms-client-request-id": "fb1ef977-3529-cebe-4afc-49bf6b6a0b41",
         "x-ms-request-id": "7aca4480-b01e-0003-7e49-09acc4000000",
-<<<<<<< HEAD
-        "x-ms-version": "2019-12-12"
-=======
         "x-ms-version": "2020-02-10"
->>>>>>> 60f4876e
       },
       "ResponseBody": []
     },
@@ -57,11 +49,7 @@
         "x-ms-client-request-id": "2ec69023-e8fe-c0b2-056c-94fd7047e2b1",
         "x-ms-date": "Thu, 02 Apr 2020 23:48:56 GMT",
         "x-ms-return-client-request-id": "true",
-<<<<<<< HEAD
-        "x-ms-version": "2019-12-12"
-=======
         "x-ms-version": "2020-02-10"
->>>>>>> 60f4876e
       },
       "RequestBody": "8qLlNXJ9Gfy4wTp/rQQDEAIUUX6sSHQgyOZk5jrd1pdsSc3IhNbPXBg7obMbsYqTP\u002Bve42ERUqouxGyLGTPC2\u002BujEmM3OossRPRlcKbABBZc0KdO//M1W/Yimr9pREPleMbIeJ8mXARgsp5trOIEbcBWLkiLc9z3bbdsFKDLwgCxf/jg\u002BIx2NnSi7k1UyK8UHi3/ExX6WQTq0AvouUdkle\u002BduyzpJHQz3/fU6IWOoqQHWPZzy67qtiXz9ieAjnwsPlldtw2DKvm4zDQdJnF/Wy1m4GFQ8MpBsgQG9i1Ns1F6p6osMeuXhC38u/96zZC0dJv5Ga0b3E6PHAQIfDTLaxjion/GUylBz1s0UzXLxuV0UYKSU5mjX8pbnRXnjgf4ME/mlyoQ7SFxt0pR54gYxFUekyuxOBd/P0O0a7UUWkBUOyLl5C67Y2NhIZtOUXhCQ9i/yfrcR/c4ZlfnXIJrXV0J/atlMt8mYzDHUBd8MO7KcifcVJBFd/QqrX7W1Abg9sM9RVPM3BD5mWbKFPbguzVpHOpbjgnNxIa3OoRgT48p51pTPuua/pUW47oqe2P9SvFIbbgchWe6cIDNFKGLmUnXoSycjH1Kzx1URKtOokkiuvCTF\u002BLXDGLymM5qzOn0ikpxU9k2YL10/p2ax0C8bM43qlqw\u002BIFnAJTKqvSv3wM0YLph3E5v7FkyHxlFPEUiNSwAMiGOQ5LIClNFa7bJxB\u002BaZmeGW49/yL4BfdlnIsNPqHTHr6zhpRwomNL7KYGiaVr5qtbdnNmcgGpjjcW4YeiQ9sNCARVzuMBLXcO8g589XhR/bnfscQyaKi5BfhdWbzfqazK9YGdEhvIVkT4W3/3KJS\u002BxOfJxo4S3p9bnMTmp9O6M0hhsf/6tOueE1\u002BDNg0sxd1nopTVEecetBriQXVW5bJ1Pig3kXqYwA/4L7Myk6SOLtbrgwU\u002B4R1hQvnlFHN2Sy2pDffk9TBmyt6E3OIz7CRyVBKeb2KpNl0K0lJ8s6\u002BYheCFhYWsqTmmgLQmtgQ7LVLVcsBg19/K/9ea2iLh6hcu7FcBrmqiwarU\u002B\u002BquhoBUz6T/p0DvO64EvoWyFc8awJqc98mtOYLoNq0Vi9/1GHlTQgp95kLWQ7Ck\u002BPPg7K/fvjdMDY66q5YiE3CT2a/SD6IIXtPAmN5byrQVBDyTC0YBNcmkqQ7ulJp0W9LSQmoA1ulN1I3cGyVY8EbWpaNVkwgqkqPmKWaXHco1TD0LiYROEDFTQTK0IR6kT7TEF/L7IsjKp7PGHqmGtrbHps7kTWq\u002BiJFyAk3Vcm2BPd2xzwnbPi10QOHQh/WHzIp78H5TwAJKCY9dhRx69TVGQNzP0Ous7GSdbAiI7gCb6jA==",
       "StatusCode": 201,
@@ -79,11 +67,7 @@
         "x-ms-content-crc64": "Sg0h1gWjy0o=",
         "x-ms-request-id": "7aca4494-b01e-0003-0f49-09acc4000000",
         "x-ms-request-server-encrypted": "true",
-<<<<<<< HEAD
-        "x-ms-version": "2019-12-12"
-=======
         "x-ms-version": "2020-02-10"
->>>>>>> 60f4876e
       },
       "ResponseBody": []
     },
@@ -100,11 +84,7 @@
         "x-ms-client-request-id": "ef1738af-cc60-888d-239f-755fcb7869aa",
         "x-ms-date": "Thu, 02 Apr 2020 23:48:56 GMT",
         "x-ms-return-client-request-id": "true",
-<<<<<<< HEAD
-        "x-ms-version": "2019-12-12"
-=======
         "x-ms-version": "2020-02-10"
->>>>>>> 60f4876e
       },
       "RequestBody": null,
       "StatusCode": 200,
@@ -129,11 +109,7 @@
         "x-ms-lease-status": "unlocked",
         "x-ms-request-id": "7aca4495-b01e-0003-1049-09acc4000000",
         "x-ms-server-encrypted": "true",
-<<<<<<< HEAD
-        "x-ms-version": "2019-12-12"
-=======
         "x-ms-version": "2020-02-10"
->>>>>>> 60f4876e
       },
       "ResponseBody": []
     },
@@ -150,11 +126,7 @@
         "x-ms-client-request-id": "384e7788-f32f-9a50-2c25-c24d5f650c44",
         "x-ms-date": "Thu, 02 Apr 2020 23:48:56 GMT",
         "x-ms-return-client-request-id": "true",
-<<<<<<< HEAD
-        "x-ms-version": "2019-12-12"
-=======
         "x-ms-version": "2020-02-10"
->>>>>>> 60f4876e
       },
       "RequestBody": null,
       "StatusCode": 202,
@@ -167,11 +139,7 @@
         ],
         "x-ms-client-request-id": "384e7788-f32f-9a50-2c25-c24d5f650c44",
         "x-ms-request-id": "7aca44bc-b01e-0003-3749-09acc4000000",
-<<<<<<< HEAD
-        "x-ms-version": "2019-12-12"
-=======
         "x-ms-version": "2020-02-10"
->>>>>>> 60f4876e
       },
       "ResponseBody": []
     }
