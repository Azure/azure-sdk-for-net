{
  "Entries": [
    {
      "RequestUri": "https://seanmcccanary.blob.core.windows.net/test-container-d25a56b9-3b5b-04c9-8f6f-ca7ce6fc655a?restype=container",
      "RequestMethod": "PUT",
      "RequestHeaders": {
        "Authorization": "Sanitized",
        "traceparent": "00-e6c26eb16907684b80ddb929aeabf3a4-f63c2ea84f04a748-00",
        "User-Agent": [
          "azsdk-net-Storage.Blobs/12.5.0-dev.20200402.1",
          "(.NET Core 4.6.28325.01; Microsoft Windows 10.0.18362 )"
        ],
        "x-ms-blob-public-access": "container",
        "x-ms-client-request-id": "ad3cb03b-c672-c186-b8cb-521fb46fa811",
        "x-ms-date": "Fri, 03 Apr 2020 00:01:39 GMT",
        "x-ms-return-client-request-id": "true",
<<<<<<< HEAD
        "x-ms-version": "2019-12-12"
=======
        "x-ms-version": "2020-02-10"
>>>>>>> 60f4876e
      },
      "RequestBody": null,
      "StatusCode": 201,
      "ResponseHeaders": {
        "Content-Length": "0",
        "Date": "Fri, 03 Apr 2020 00:01:37 GMT",
        "ETag": "\u00220x8D7D7622EB1CC95\u0022",
        "Last-Modified": "Fri, 03 Apr 2020 00:01:38 GMT",
        "Server": [
          "Windows-Azure-Blob/1.0",
          "Microsoft-HTTPAPI/2.0"
        ],
        "x-ms-client-request-id": "ad3cb03b-c672-c186-b8cb-521fb46fa811",
        "x-ms-request-id": "b74bfd37-b01e-005e-794b-09a640000000",
<<<<<<< HEAD
        "x-ms-version": "2019-12-12"
=======
        "x-ms-version": "2020-02-10"
>>>>>>> 60f4876e
      },
      "ResponseBody": []
    },
    {
      "RequestUri": "https://seanmcccanary.blob.core.windows.net/test-container-d25a56b9-3b5b-04c9-8f6f-ca7ce6fc655a?restype=container\u0026comp=acl",
      "RequestMethod": "GET",
      "RequestHeaders": {
        "Authorization": "Sanitized",
        "traceparent": "00-d9712fa6a979a949ba2351be1b30ffdc-62e8819da854d64e-00",
        "User-Agent": [
          "azsdk-net-Storage.Blobs/12.5.0-dev.20200402.1",
          "(.NET Core 4.6.28325.01; Microsoft Windows 10.0.18362 )"
        ],
        "x-ms-client-request-id": "3640d363-b8c0-22e7-e702-050759724293",
        "x-ms-date": "Fri, 03 Apr 2020 00:01:39 GMT",
        "x-ms-lease-id": "e2cf81fc-7f8f-8feb-0d13-75ea20f5f9e8",
        "x-ms-return-client-request-id": "true",
<<<<<<< HEAD
        "x-ms-version": "2019-12-12"
=======
        "x-ms-version": "2020-02-10"
>>>>>>> 60f4876e
      },
      "RequestBody": null,
      "StatusCode": 412,
      "ResponseHeaders": {
        "Content-Length": "251",
        "Content-Type": "application/xml",
        "Date": "Fri, 03 Apr 2020 00:01:38 GMT",
        "Server": [
          "Windows-Azure-Blob/1.0",
          "Microsoft-HTTPAPI/2.0"
        ],
        "x-ms-client-request-id": "3640d363-b8c0-22e7-e702-050759724293",
        "x-ms-error-code": "LeaseNotPresentWithContainerOperation",
        "x-ms-request-id": "b74bfd4b-b01e-005e-074b-09a640000000",
<<<<<<< HEAD
        "x-ms-version": "2019-12-12"
=======
        "x-ms-version": "2020-02-10"
>>>>>>> 60f4876e
      },
      "ResponseBody": [
        "\uFEFF\u003C?xml version=\u00221.0\u0022 encoding=\u0022utf-8\u0022?\u003E\u003CError\u003E\u003CCode\u003ELeaseNotPresentWithContainerOperation\u003C/Code\u003E\u003CMessage\u003EThere is currently no lease on the container.\n",
        "RequestId:b74bfd4b-b01e-005e-074b-09a640000000\n",
        "Time:2020-04-03T00:01:38.7236169Z\u003C/Message\u003E\u003C/Error\u003E"
      ]
    },
    {
      "RequestUri": "https://seanmcccanary.blob.core.windows.net/test-container-d25a56b9-3b5b-04c9-8f6f-ca7ce6fc655a?restype=container",
      "RequestMethod": "DELETE",
      "RequestHeaders": {
        "Authorization": "Sanitized",
        "traceparent": "00-0d3502f328b264419b66ea74b8738f2d-4c771d399c7b7043-00",
        "User-Agent": [
          "azsdk-net-Storage.Blobs/12.5.0-dev.20200402.1",
          "(.NET Core 4.6.28325.01; Microsoft Windows 10.0.18362 )"
        ],
        "x-ms-client-request-id": "e0bc19b7-722e-f550-32df-cb2e360db352",
        "x-ms-date": "Fri, 03 Apr 2020 00:01:39 GMT",
        "x-ms-return-client-request-id": "true",
<<<<<<< HEAD
        "x-ms-version": "2019-12-12"
=======
        "x-ms-version": "2020-02-10"
>>>>>>> 60f4876e
      },
      "RequestBody": null,
      "StatusCode": 202,
      "ResponseHeaders": {
        "Content-Length": "0",
        "Date": "Fri, 03 Apr 2020 00:01:38 GMT",
        "Server": [
          "Windows-Azure-Blob/1.0",
          "Microsoft-HTTPAPI/2.0"
        ],
        "x-ms-client-request-id": "e0bc19b7-722e-f550-32df-cb2e360db352",
        "x-ms-request-id": "b74bfd55-b01e-005e-114b-09a640000000",
<<<<<<< HEAD
        "x-ms-version": "2019-12-12"
=======
        "x-ms-version": "2020-02-10"
>>>>>>> 60f4876e
      },
      "ResponseBody": []
    }
  ],
  "Variables": {
    "RandomSeed": "1766528100",
    "Storage_TestConfigDefault": "ProductionTenant\nseanmcccanary\nU2FuaXRpemVk\nhttps://seanmcccanary.blob.core.windows.net\nhttps://seanmcccanary.file.core.windows.net\nhttps://seanmcccanary.queue.core.windows.net\nhttps://seanmcccanary.table.core.windows.net\n\n\n\n\nhttps://seanmcccanary-secondary.blob.core.windows.net\nhttps://seanmcccanary-secondary.file.core.windows.net\nhttps://seanmcccanary-secondary.queue.core.windows.net\nhttps://seanmcccanary-secondary.table.core.windows.net\n\nSanitized\n\n\nCloud\nBlobEndpoint=https://seanmcccanary.blob.core.windows.net/;QueueEndpoint=https://seanmcccanary.queue.core.windows.net/;FileEndpoint=https://seanmcccanary.file.core.windows.net/;BlobSecondaryEndpoint=https://seanmcccanary-secondary.blob.core.windows.net/;QueueSecondaryEndpoint=https://seanmcccanary-secondary.queue.core.windows.net/;FileSecondaryEndpoint=https://seanmcccanary-secondary.file.core.windows.net/;AccountName=seanmcccanary;AccountKey=Sanitized\nseanscope1"
  }
}<|MERGE_RESOLUTION|>--- conflicted
+++ resolved
@@ -14,11 +14,7 @@
         "x-ms-client-request-id": "ad3cb03b-c672-c186-b8cb-521fb46fa811",
         "x-ms-date": "Fri, 03 Apr 2020 00:01:39 GMT",
         "x-ms-return-client-request-id": "true",
-<<<<<<< HEAD
-        "x-ms-version": "2019-12-12"
-=======
         "x-ms-version": "2020-02-10"
->>>>>>> 60f4876e
       },
       "RequestBody": null,
       "StatusCode": 201,
@@ -33,11 +29,7 @@
         ],
         "x-ms-client-request-id": "ad3cb03b-c672-c186-b8cb-521fb46fa811",
         "x-ms-request-id": "b74bfd37-b01e-005e-794b-09a640000000",
-<<<<<<< HEAD
-        "x-ms-version": "2019-12-12"
-=======
         "x-ms-version": "2020-02-10"
->>>>>>> 60f4876e
       },
       "ResponseBody": []
     },
@@ -55,11 +47,7 @@
         "x-ms-date": "Fri, 03 Apr 2020 00:01:39 GMT",
         "x-ms-lease-id": "e2cf81fc-7f8f-8feb-0d13-75ea20f5f9e8",
         "x-ms-return-client-request-id": "true",
-<<<<<<< HEAD
-        "x-ms-version": "2019-12-12"
-=======
         "x-ms-version": "2020-02-10"
->>>>>>> 60f4876e
       },
       "RequestBody": null,
       "StatusCode": 412,
@@ -74,11 +62,7 @@
         "x-ms-client-request-id": "3640d363-b8c0-22e7-e702-050759724293",
         "x-ms-error-code": "LeaseNotPresentWithContainerOperation",
         "x-ms-request-id": "b74bfd4b-b01e-005e-074b-09a640000000",
-<<<<<<< HEAD
-        "x-ms-version": "2019-12-12"
-=======
         "x-ms-version": "2020-02-10"
->>>>>>> 60f4876e
       },
       "ResponseBody": [
         "\uFEFF\u003C?xml version=\u00221.0\u0022 encoding=\u0022utf-8\u0022?\u003E\u003CError\u003E\u003CCode\u003ELeaseNotPresentWithContainerOperation\u003C/Code\u003E\u003CMessage\u003EThere is currently no lease on the container.\n",
@@ -99,11 +83,7 @@
         "x-ms-client-request-id": "e0bc19b7-722e-f550-32df-cb2e360db352",
         "x-ms-date": "Fri, 03 Apr 2020 00:01:39 GMT",
         "x-ms-return-client-request-id": "true",
-<<<<<<< HEAD
-        "x-ms-version": "2019-12-12"
-=======
         "x-ms-version": "2020-02-10"
->>>>>>> 60f4876e
       },
       "RequestBody": null,
       "StatusCode": 202,
@@ -116,11 +96,7 @@
         ],
         "x-ms-client-request-id": "e0bc19b7-722e-f550-32df-cb2e360db352",
         "x-ms-request-id": "b74bfd55-b01e-005e-114b-09a640000000",
-<<<<<<< HEAD
-        "x-ms-version": "2019-12-12"
-=======
         "x-ms-version": "2020-02-10"
->>>>>>> 60f4876e
       },
       "ResponseBody": []
     }
