﻿{
  "Entries": [
    {
      "RequestUri": "https://seanmcccanary3.blob.core.windows.net/test-container-031dbf16-eb09-1533-e0c7-303cfc778aad?restype=container",
      "RequestMethod": "PUT",
      "RequestHeaders": {
        "Accept": "application/xml",
        "Authorization": "Sanitized",
        "traceparent": "00-6cddc270f6ba604d9ccc57eae4245ac0-d54eb7741d8b6e49-00",
        "User-Agent": [
          "azsdk-net-Storage.Blobs/12.9.0-alpha.20210216.1",
          "(.NET 5.0.3; Microsoft Windows 10.0.19042)"
        ],
        "x-ms-client-request-id": "0b5dd43c-a24a-aa80-3316-620568e267f3",
        "x-ms-date": "Wed, 17 Feb 2021 02:29:46 GMT",
        "x-ms-return-client-request-id": "true",
<<<<<<< HEAD
        "x-ms-version": "2020-12-06"
=======
        "x-ms-version": "2021-02-12"
>>>>>>> 7e782c87
      },
      "RequestBody": null,
      "StatusCode": 201,
      "ResponseHeaders": {
        "Content-Length": "0",
        "Date": "Wed, 17 Feb 2021 02:29:45 GMT",
        "ETag": "\"0x8D8D2EBE4A32C10\"",
        "Last-Modified": "Wed, 17 Feb 2021 02:29:46 GMT",
        "Server": [
          "Windows-Azure-Blob/1.0",
          "Microsoft-HTTPAPI/2.0"
        ],
        "x-ms-client-request-id": "0b5dd43c-a24a-aa80-3316-620568e267f3",
        "x-ms-request-id": "c778f205-101e-0065-04d4-047486000000",
<<<<<<< HEAD
        "x-ms-version": "2020-12-06"
=======
        "x-ms-version": "2021-02-12"
>>>>>>> 7e782c87
      },
      "ResponseBody": []
    },
    {
      "RequestUri": "https://seanmcccanary3.blob.core.windows.net/test-container-031dbf16-eb09-1533-e0c7-303cfc778aad?comp=lease&restype=container",
      "RequestMethod": "PUT",
      "RequestHeaders": {
        "Accept": "application/xml",
        "Authorization": "Sanitized",
        "traceparent": "00-7ab62e26cd4ce34ab7b26bf4943de329-9c3b2bb3799b8f41-00",
        "User-Agent": [
          "azsdk-net-Storage.Blobs/12.9.0-alpha.20210216.1",
          "(.NET 5.0.3; Microsoft Windows 10.0.19042)"
        ],
        "x-ms-client-request-id": "4979bbd1-3ee2-e2d9-dde5-41f679b11cac",
        "x-ms-date": "Wed, 17 Feb 2021 02:29:46 GMT",
        "x-ms-lease-action": "acquire",
        "x-ms-lease-duration": "15",
        "x-ms-proposed-lease-id": "8ea04062-edec-6745-b3d6-d09b0aa845a6",
        "x-ms-return-client-request-id": "true",
<<<<<<< HEAD
        "x-ms-version": "2020-12-06"
=======
        "x-ms-version": "2021-02-12"
>>>>>>> 7e782c87
      },
      "RequestBody": null,
      "StatusCode": 201,
      "ResponseHeaders": {
        "Content-Length": "0",
        "Date": "Wed, 17 Feb 2021 02:29:46 GMT",
        "ETag": "\"0x8D8D2EBE4A32C10\"",
        "Last-Modified": "Wed, 17 Feb 2021 02:29:46 GMT",
        "Server": [
          "Windows-Azure-Blob/1.0",
          "Microsoft-HTTPAPI/2.0"
        ],
        "x-ms-client-request-id": "4979bbd1-3ee2-e2d9-dde5-41f679b11cac",
        "x-ms-lease-id": "8ea04062-edec-6745-b3d6-d09b0aa845a6",
        "x-ms-request-id": "c778f215-101e-0065-10d4-047486000000",
<<<<<<< HEAD
        "x-ms-version": "2020-12-06"
=======
        "x-ms-version": "2021-02-12"
>>>>>>> 7e782c87
      },
      "ResponseBody": []
    },
    {
      "RequestUri": "https://seanmcccanary3.blob.core.windows.net/test-container-031dbf16-eb09-1533-e0c7-303cfc778aad?comp=lease&restype=container",
      "RequestMethod": "PUT",
      "RequestHeaders": {
        "Accept": "application/xml",
        "Authorization": "Sanitized",
        "traceparent": "00-6ff4596ef39ab34da6c137887ca18daf-91d689fad944a245-00",
        "User-Agent": [
          "azsdk-net-Storage.Blobs/12.9.0-alpha.20210216.1",
          "(.NET 5.0.3; Microsoft Windows 10.0.19042)"
        ],
        "x-ms-client-request-id": "8fc1e955-958d-c86d-1345-b1b46b2ed5dc",
        "x-ms-date": "Wed, 17 Feb 2021 02:29:46 GMT",
        "x-ms-lease-action": "change",
        "x-ms-lease-id": "8ea04062-edec-6745-b3d6-d09b0aa845a6",
        "x-ms-proposed-lease-id": "28001e8c-7f19-ba63-4cf6-74934b06de50",
        "x-ms-return-client-request-id": "true",
<<<<<<< HEAD
        "x-ms-version": "2020-12-06"
=======
        "x-ms-version": "2021-02-12"
>>>>>>> 7e782c87
      },
      "RequestBody": null,
      "StatusCode": 200,
      "ResponseHeaders": {
        "Content-Length": "0",
        "Date": "Wed, 17 Feb 2021 02:29:46 GMT",
        "ETag": "\"0x8D8D2EBE4A32C10\"",
        "Last-Modified": "Wed, 17 Feb 2021 02:29:46 GMT",
        "Server": [
          "Windows-Azure-Blob/1.0",
          "Microsoft-HTTPAPI/2.0"
        ],
        "x-ms-client-request-id": "8fc1e955-958d-c86d-1345-b1b46b2ed5dc",
        "x-ms-lease-id": "28001e8c-7f19-ba63-4cf6-74934b06de50",
        "x-ms-request-id": "c778f220-101e-0065-1ad4-047486000000",
<<<<<<< HEAD
        "x-ms-version": "2020-12-06"
=======
        "x-ms-version": "2021-02-12"
>>>>>>> 7e782c87
      },
      "ResponseBody": []
    },
    {
      "RequestUri": "https://seanmcccanary3.blob.core.windows.net/test-container-031dbf16-eb09-1533-e0c7-303cfc778aad?restype=container",
      "RequestMethod": "DELETE",
      "RequestHeaders": {
        "Accept": "application/xml",
        "Authorization": "Sanitized",
        "traceparent": "00-8e6e980ab3b1f845bc67d805c5930a0c-ae0d162a9d4ccb43-00",
        "User-Agent": [
          "azsdk-net-Storage.Blobs/12.9.0-alpha.20210216.1",
          "(.NET 5.0.3; Microsoft Windows 10.0.19042)"
        ],
        "x-ms-client-request-id": "8fa1dafc-8cef-621f-11cc-083a035974ca",
        "x-ms-date": "Wed, 17 Feb 2021 02:29:46 GMT",
        "x-ms-lease-id": "28001e8c-7f19-ba63-4cf6-74934b06de50",
        "x-ms-return-client-request-id": "true",
<<<<<<< HEAD
        "x-ms-version": "2020-12-06"
=======
        "x-ms-version": "2021-02-12"
>>>>>>> 7e782c87
      },
      "RequestBody": null,
      "StatusCode": 202,
      "ResponseHeaders": {
        "Content-Length": "0",
        "Date": "Wed, 17 Feb 2021 02:29:46 GMT",
        "Server": [
          "Windows-Azure-Blob/1.0",
          "Microsoft-HTTPAPI/2.0"
        ],
        "x-ms-client-request-id": "8fa1dafc-8cef-621f-11cc-083a035974ca",
        "x-ms-request-id": "c778f237-101e-0065-2dd4-047486000000",
<<<<<<< HEAD
        "x-ms-version": "2020-12-06"
=======
        "x-ms-version": "2021-02-12"
>>>>>>> 7e782c87
      },
      "ResponseBody": []
    },
    {
      "RequestUri": "https://seanmcccanary3.blob.core.windows.net/test-container-7b4abcdb-9673-d115-dfa5-e1f2443c235e?restype=container",
      "RequestMethod": "PUT",
      "RequestHeaders": {
        "Accept": "application/xml",
        "Authorization": "Sanitized",
        "traceparent": "00-08cd1f31e3c8d04bb4f413b68e63d2d5-992f27128162a34d-00",
        "User-Agent": [
          "azsdk-net-Storage.Blobs/12.9.0-alpha.20210216.1",
          "(.NET 5.0.3; Microsoft Windows 10.0.19042)"
        ],
        "x-ms-client-request-id": "e8568526-3f6b-667a-c4d0-af4aaa2c1dd5",
        "x-ms-date": "Wed, 17 Feb 2021 02:29:46 GMT",
        "x-ms-return-client-request-id": "true",
<<<<<<< HEAD
        "x-ms-version": "2020-12-06"
=======
        "x-ms-version": "2021-02-12"
>>>>>>> 7e782c87
      },
      "RequestBody": null,
      "StatusCode": 201,
      "ResponseHeaders": {
        "Content-Length": "0",
        "Date": "Wed, 17 Feb 2021 02:29:46 GMT",
        "ETag": "\"0x8D8D2EBE4EACD9C\"",
        "Last-Modified": "Wed, 17 Feb 2021 02:29:47 GMT",
        "Server": [
          "Windows-Azure-Blob/1.0",
          "Microsoft-HTTPAPI/2.0"
        ],
        "x-ms-client-request-id": "e8568526-3f6b-667a-c4d0-af4aaa2c1dd5",
        "x-ms-request-id": "6eabba7b-c01e-0082-48d4-049b7c000000",
<<<<<<< HEAD
        "x-ms-version": "2020-12-06"
=======
        "x-ms-version": "2021-02-12"
>>>>>>> 7e782c87
      },
      "ResponseBody": []
    },
    {
      "RequestUri": "https://seanmcccanary3.blob.core.windows.net/test-container-7b4abcdb-9673-d115-dfa5-e1f2443c235e?comp=lease&restype=container",
      "RequestMethod": "PUT",
      "RequestHeaders": {
        "Accept": "application/xml",
        "Authorization": "Sanitized",
        "traceparent": "00-e5e84d160c2ef045a3f302bf91813183-7bf52c32dd876b48-00",
        "User-Agent": [
          "azsdk-net-Storage.Blobs/12.9.0-alpha.20210216.1",
          "(.NET 5.0.3; Microsoft Windows 10.0.19042)"
        ],
        "x-ms-client-request-id": "1cbca07a-5e5f-6eee-b866-f6501680fe2d",
        "x-ms-date": "Wed, 17 Feb 2021 02:29:47 GMT",
        "x-ms-lease-action": "acquire",
        "x-ms-lease-duration": "15",
        "x-ms-proposed-lease-id": "3fb0aaa9-e3a1-953d-cffc-ef5a5590550f",
        "x-ms-return-client-request-id": "true",
<<<<<<< HEAD
        "x-ms-version": "2020-12-06"
=======
        "x-ms-version": "2021-02-12"
>>>>>>> 7e782c87
      },
      "RequestBody": null,
      "StatusCode": 201,
      "ResponseHeaders": {
        "Content-Length": "0",
        "Date": "Wed, 17 Feb 2021 02:29:46 GMT",
        "ETag": "\"0x8D8D2EBE4EACD9C\"",
        "Last-Modified": "Wed, 17 Feb 2021 02:29:47 GMT",
        "Server": [
          "Windows-Azure-Blob/1.0",
          "Microsoft-HTTPAPI/2.0"
        ],
        "x-ms-client-request-id": "1cbca07a-5e5f-6eee-b866-f6501680fe2d",
        "x-ms-lease-id": "3fb0aaa9-e3a1-953d-cffc-ef5a5590550f",
        "x-ms-request-id": "6eabba82-c01e-0082-4dd4-049b7c000000",
<<<<<<< HEAD
        "x-ms-version": "2020-12-06"
=======
        "x-ms-version": "2021-02-12"
>>>>>>> 7e782c87
      },
      "ResponseBody": []
    },
    {
      "RequestUri": "https://seanmcccanary3.blob.core.windows.net/test-container-7b4abcdb-9673-d115-dfa5-e1f2443c235e?comp=lease&restype=container",
      "RequestMethod": "PUT",
      "RequestHeaders": {
        "Accept": "application/xml",
        "Authorization": "Sanitized",
        "If-Modified-Since": "Tue, 16 Feb 2021 02:29:46 GMT",
        "traceparent": "00-af185b107824044bb0898578875c9ec0-d39cdd7fda37b040-00",
        "User-Agent": [
          "azsdk-net-Storage.Blobs/12.9.0-alpha.20210216.1",
          "(.NET 5.0.3; Microsoft Windows 10.0.19042)"
        ],
        "x-ms-client-request-id": "f6429840-86e6-9dff-7c6e-19b8e1622cc7",
        "x-ms-date": "Wed, 17 Feb 2021 02:29:47 GMT",
        "x-ms-lease-action": "change",
        "x-ms-lease-id": "3fb0aaa9-e3a1-953d-cffc-ef5a5590550f",
        "x-ms-proposed-lease-id": "bfcc8d8d-3ae6-4af2-4951-ccbd96a2a35f",
        "x-ms-return-client-request-id": "true",
<<<<<<< HEAD
        "x-ms-version": "2020-12-06"
=======
        "x-ms-version": "2021-02-12"
>>>>>>> 7e782c87
      },
      "RequestBody": null,
      "StatusCode": 200,
      "ResponseHeaders": {
        "Content-Length": "0",
        "Date": "Wed, 17 Feb 2021 02:29:47 GMT",
        "ETag": "\"0x8D8D2EBE4EACD9C\"",
        "Last-Modified": "Wed, 17 Feb 2021 02:29:47 GMT",
        "Server": [
          "Windows-Azure-Blob/1.0",
          "Microsoft-HTTPAPI/2.0"
        ],
        "x-ms-client-request-id": "f6429840-86e6-9dff-7c6e-19b8e1622cc7",
        "x-ms-lease-id": "bfcc8d8d-3ae6-4af2-4951-ccbd96a2a35f",
        "x-ms-request-id": "6eabba8e-c01e-0082-57d4-049b7c000000",
<<<<<<< HEAD
        "x-ms-version": "2020-12-06"
=======
        "x-ms-version": "2021-02-12"
>>>>>>> 7e782c87
      },
      "ResponseBody": []
    },
    {
      "RequestUri": "https://seanmcccanary3.blob.core.windows.net/test-container-7b4abcdb-9673-d115-dfa5-e1f2443c235e?restype=container",
      "RequestMethod": "DELETE",
      "RequestHeaders": {
        "Accept": "application/xml",
        "Authorization": "Sanitized",
        "traceparent": "00-5cb20ec30b38bf4f8b0df1f3735fa217-5bec40a3bad33c4d-00",
        "User-Agent": [
          "azsdk-net-Storage.Blobs/12.9.0-alpha.20210216.1",
          "(.NET 5.0.3; Microsoft Windows 10.0.19042)"
        ],
        "x-ms-client-request-id": "7d0fcd6b-083d-d247-91c1-6d466b37d377",
        "x-ms-date": "Wed, 17 Feb 2021 02:29:47 GMT",
        "x-ms-lease-id": "bfcc8d8d-3ae6-4af2-4951-ccbd96a2a35f",
        "x-ms-return-client-request-id": "true",
<<<<<<< HEAD
        "x-ms-version": "2020-12-06"
=======
        "x-ms-version": "2021-02-12"
>>>>>>> 7e782c87
      },
      "RequestBody": null,
      "StatusCode": 202,
      "ResponseHeaders": {
        "Content-Length": "0",
        "Date": "Wed, 17 Feb 2021 02:29:47 GMT",
        "Server": [
          "Windows-Azure-Blob/1.0",
          "Microsoft-HTTPAPI/2.0"
        ],
        "x-ms-client-request-id": "7d0fcd6b-083d-d247-91c1-6d466b37d377",
        "x-ms-request-id": "6eabba9d-c01e-0082-62d4-049b7c000000",
<<<<<<< HEAD
        "x-ms-version": "2020-12-06"
=======
        "x-ms-version": "2021-02-12"
>>>>>>> 7e782c87
      },
      "ResponseBody": []
    },
    {
      "RequestUri": "https://seanmcccanary3.blob.core.windows.net/test-container-3763af5d-3a6c-1a68-194c-46de4429b6b3?restype=container",
      "RequestMethod": "PUT",
      "RequestHeaders": {
        "Accept": "application/xml",
        "Authorization": "Sanitized",
        "traceparent": "00-b8e7e441718aef4fb30465d7c6373c1e-fa08943051d93147-00",
        "User-Agent": [
          "azsdk-net-Storage.Blobs/12.9.0-alpha.20210216.1",
          "(.NET 5.0.3; Microsoft Windows 10.0.19042)"
        ],
        "x-ms-client-request-id": "3778ca34-1366-31c9-65f4-64f1c2688d67",
        "x-ms-date": "Wed, 17 Feb 2021 02:29:47 GMT",
        "x-ms-return-client-request-id": "true",
<<<<<<< HEAD
        "x-ms-version": "2020-12-06"
=======
        "x-ms-version": "2021-02-12"
>>>>>>> 7e782c87
      },
      "RequestBody": null,
      "StatusCode": 201,
      "ResponseHeaders": {
        "Content-Length": "0",
        "Date": "Wed, 17 Feb 2021 02:29:46 GMT",
        "ETag": "\"0x8D8D2EBE5314281\"",
        "Last-Modified": "Wed, 17 Feb 2021 02:29:47 GMT",
        "Server": [
          "Windows-Azure-Blob/1.0",
          "Microsoft-HTTPAPI/2.0"
        ],
        "x-ms-client-request-id": "3778ca34-1366-31c9-65f4-64f1c2688d67",
        "x-ms-request-id": "3d9d49c6-d01e-0008-42d4-04c0cd000000",
<<<<<<< HEAD
        "x-ms-version": "2020-12-06"
=======
        "x-ms-version": "2021-02-12"
>>>>>>> 7e782c87
      },
      "ResponseBody": []
    },
    {
      "RequestUri": "https://seanmcccanary3.blob.core.windows.net/test-container-3763af5d-3a6c-1a68-194c-46de4429b6b3?comp=lease&restype=container",
      "RequestMethod": "PUT",
      "RequestHeaders": {
        "Accept": "application/xml",
        "Authorization": "Sanitized",
        "traceparent": "00-4d79d628e74d064eaf1173761a001eba-0865bf9eb5cf3141-00",
        "User-Agent": [
          "azsdk-net-Storage.Blobs/12.9.0-alpha.20210216.1",
          "(.NET 5.0.3; Microsoft Windows 10.0.19042)"
        ],
        "x-ms-client-request-id": "f4308494-14bd-8cb6-6c15-6cce0ec5658c",
        "x-ms-date": "Wed, 17 Feb 2021 02:29:47 GMT",
        "x-ms-lease-action": "acquire",
        "x-ms-lease-duration": "15",
        "x-ms-proposed-lease-id": "8723b90b-beea-af24-25a9-93270c6860e0",
        "x-ms-return-client-request-id": "true",
<<<<<<< HEAD
        "x-ms-version": "2020-12-06"
=======
        "x-ms-version": "2021-02-12"
>>>>>>> 7e782c87
      },
      "RequestBody": null,
      "StatusCode": 201,
      "ResponseHeaders": {
        "Content-Length": "0",
        "Date": "Wed, 17 Feb 2021 02:29:46 GMT",
        "ETag": "\"0x8D8D2EBE5314281\"",
        "Last-Modified": "Wed, 17 Feb 2021 02:29:47 GMT",
        "Server": [
          "Windows-Azure-Blob/1.0",
          "Microsoft-HTTPAPI/2.0"
        ],
        "x-ms-client-request-id": "f4308494-14bd-8cb6-6c15-6cce0ec5658c",
        "x-ms-lease-id": "8723b90b-beea-af24-25a9-93270c6860e0",
        "x-ms-request-id": "3d9d49db-d01e-0008-52d4-04c0cd000000",
<<<<<<< HEAD
        "x-ms-version": "2020-12-06"
=======
        "x-ms-version": "2021-02-12"
>>>>>>> 7e782c87
      },
      "ResponseBody": []
    },
    {
      "RequestUri": "https://seanmcccanary3.blob.core.windows.net/test-container-3763af5d-3a6c-1a68-194c-46de4429b6b3?comp=lease&restype=container",
      "RequestMethod": "PUT",
      "RequestHeaders": {
        "Accept": "application/xml",
        "Authorization": "Sanitized",
        "If-Unmodified-Since": "Thu, 18 Feb 2021 02:29:46 GMT",
        "traceparent": "00-a4233774474c8c46b31c8fe1fa5236db-1ee44d3fcc51f040-00",
        "User-Agent": [
          "azsdk-net-Storage.Blobs/12.9.0-alpha.20210216.1",
          "(.NET 5.0.3; Microsoft Windows 10.0.19042)"
        ],
        "x-ms-client-request-id": "c4cab2f7-0268-a27d-1068-920097bf66e0",
        "x-ms-date": "Wed, 17 Feb 2021 02:29:47 GMT",
        "x-ms-lease-action": "change",
        "x-ms-lease-id": "8723b90b-beea-af24-25a9-93270c6860e0",
        "x-ms-proposed-lease-id": "79aacdc0-7eb1-0e4d-1a1b-af5e4998f73b",
        "x-ms-return-client-request-id": "true",
<<<<<<< HEAD
        "x-ms-version": "2020-12-06"
=======
        "x-ms-version": "2021-02-12"
>>>>>>> 7e782c87
      },
      "RequestBody": null,
      "StatusCode": 200,
      "ResponseHeaders": {
        "Content-Length": "0",
        "Date": "Wed, 17 Feb 2021 02:29:46 GMT",
        "ETag": "\"0x8D8D2EBE5314281\"",
        "Last-Modified": "Wed, 17 Feb 2021 02:29:47 GMT",
        "Server": [
          "Windows-Azure-Blob/1.0",
          "Microsoft-HTTPAPI/2.0"
        ],
        "x-ms-client-request-id": "c4cab2f7-0268-a27d-1068-920097bf66e0",
        "x-ms-lease-id": "79aacdc0-7eb1-0e4d-1a1b-af5e4998f73b",
        "x-ms-request-id": "3d9d49ed-d01e-0008-62d4-04c0cd000000",
<<<<<<< HEAD
        "x-ms-version": "2020-12-06"
=======
        "x-ms-version": "2021-02-12"
>>>>>>> 7e782c87
      },
      "ResponseBody": []
    },
    {
      "RequestUri": "https://seanmcccanary3.blob.core.windows.net/test-container-3763af5d-3a6c-1a68-194c-46de4429b6b3?restype=container",
      "RequestMethod": "DELETE",
      "RequestHeaders": {
        "Accept": "application/xml",
        "Authorization": "Sanitized",
        "traceparent": "00-b66b5dc3e39e0c4196cbf244e7cf1a5d-a8a62d52a6375c4b-00",
        "User-Agent": [
          "azsdk-net-Storage.Blobs/12.9.0-alpha.20210216.1",
          "(.NET 5.0.3; Microsoft Windows 10.0.19042)"
        ],
        "x-ms-client-request-id": "5cd7f386-a0fb-af23-dace-350bceca247f",
        "x-ms-date": "Wed, 17 Feb 2021 02:29:47 GMT",
        "x-ms-lease-id": "79aacdc0-7eb1-0e4d-1a1b-af5e4998f73b",
        "x-ms-return-client-request-id": "true",
<<<<<<< HEAD
        "x-ms-version": "2020-12-06"
=======
        "x-ms-version": "2021-02-12"
>>>>>>> 7e782c87
      },
      "RequestBody": null,
      "StatusCode": 202,
      "ResponseHeaders": {
        "Content-Length": "0",
        "Date": "Wed, 17 Feb 2021 02:29:47 GMT",
        "Server": [
          "Windows-Azure-Blob/1.0",
          "Microsoft-HTTPAPI/2.0"
        ],
        "x-ms-client-request-id": "5cd7f386-a0fb-af23-dace-350bceca247f",
        "x-ms-request-id": "3d9d49fb-d01e-0008-6ed4-04c0cd000000",
<<<<<<< HEAD
        "x-ms-version": "2020-12-06"
=======
        "x-ms-version": "2021-02-12"
>>>>>>> 7e782c87
      },
      "ResponseBody": []
    }
  ],
  "Variables": {
    "DateTimeOffsetNow": "2021-02-16T20:29:46.4459485-06:00",
    "RandomSeed": "1190296725",
    "Storage_TestConfigDefault": "ProductionTenant\nseanmcccanary3\nU2FuaXRpemVk\nhttps://seanmcccanary3.blob.core.windows.net\nhttps://seanmcccanary3.file.core.windows.net\nhttps://seanmcccanary3.queue.core.windows.net\nhttps://seanmcccanary3.table.core.windows.net\n\n\n\n\nhttps://seanmcccanary3-secondary.blob.core.windows.net\nhttps://seanmcccanary3-secondary.file.core.windows.net\nhttps://seanmcccanary3-secondary.queue.core.windows.net\nhttps://seanmcccanary3-secondary.table.core.windows.net\n\nSanitized\n\n\nCloud\nBlobEndpoint=https://seanmcccanary3.blob.core.windows.net/;QueueEndpoint=https://seanmcccanary3.queue.core.windows.net/;FileEndpoint=https://seanmcccanary3.file.core.windows.net/;BlobSecondaryEndpoint=https://seanmcccanary3-secondary.blob.core.windows.net/;QueueSecondaryEndpoint=https://seanmcccanary3-secondary.queue.core.windows.net/;FileSecondaryEndpoint=https://seanmcccanary3-secondary.file.core.windows.net/;AccountName=seanmcccanary3;AccountKey=Kg==;\nseanscope1\n\n"
  }
}<|MERGE_RESOLUTION|>--- conflicted
+++ resolved
@@ -14,11 +14,7 @@
         "x-ms-client-request-id": "0b5dd43c-a24a-aa80-3316-620568e267f3",
         "x-ms-date": "Wed, 17 Feb 2021 02:29:46 GMT",
         "x-ms-return-client-request-id": "true",
-<<<<<<< HEAD
-        "x-ms-version": "2020-12-06"
-=======
-        "x-ms-version": "2021-02-12"
->>>>>>> 7e782c87
+        "x-ms-version": "2021-02-12"
       },
       "RequestBody": null,
       "StatusCode": 201,
@@ -33,11 +29,7 @@
         ],
         "x-ms-client-request-id": "0b5dd43c-a24a-aa80-3316-620568e267f3",
         "x-ms-request-id": "c778f205-101e-0065-04d4-047486000000",
-<<<<<<< HEAD
-        "x-ms-version": "2020-12-06"
-=======
-        "x-ms-version": "2021-02-12"
->>>>>>> 7e782c87
+        "x-ms-version": "2021-02-12"
       },
       "ResponseBody": []
     },
@@ -58,11 +50,7 @@
         "x-ms-lease-duration": "15",
         "x-ms-proposed-lease-id": "8ea04062-edec-6745-b3d6-d09b0aa845a6",
         "x-ms-return-client-request-id": "true",
-<<<<<<< HEAD
-        "x-ms-version": "2020-12-06"
-=======
-        "x-ms-version": "2021-02-12"
->>>>>>> 7e782c87
+        "x-ms-version": "2021-02-12"
       },
       "RequestBody": null,
       "StatusCode": 201,
@@ -78,11 +66,7 @@
         "x-ms-client-request-id": "4979bbd1-3ee2-e2d9-dde5-41f679b11cac",
         "x-ms-lease-id": "8ea04062-edec-6745-b3d6-d09b0aa845a6",
         "x-ms-request-id": "c778f215-101e-0065-10d4-047486000000",
-<<<<<<< HEAD
-        "x-ms-version": "2020-12-06"
-=======
-        "x-ms-version": "2021-02-12"
->>>>>>> 7e782c87
+        "x-ms-version": "2021-02-12"
       },
       "ResponseBody": []
     },
@@ -103,11 +87,7 @@
         "x-ms-lease-id": "8ea04062-edec-6745-b3d6-d09b0aa845a6",
         "x-ms-proposed-lease-id": "28001e8c-7f19-ba63-4cf6-74934b06de50",
         "x-ms-return-client-request-id": "true",
-<<<<<<< HEAD
-        "x-ms-version": "2020-12-06"
-=======
-        "x-ms-version": "2021-02-12"
->>>>>>> 7e782c87
+        "x-ms-version": "2021-02-12"
       },
       "RequestBody": null,
       "StatusCode": 200,
@@ -123,11 +103,7 @@
         "x-ms-client-request-id": "8fc1e955-958d-c86d-1345-b1b46b2ed5dc",
         "x-ms-lease-id": "28001e8c-7f19-ba63-4cf6-74934b06de50",
         "x-ms-request-id": "c778f220-101e-0065-1ad4-047486000000",
-<<<<<<< HEAD
-        "x-ms-version": "2020-12-06"
-=======
-        "x-ms-version": "2021-02-12"
->>>>>>> 7e782c87
+        "x-ms-version": "2021-02-12"
       },
       "ResponseBody": []
     },
@@ -146,11 +122,7 @@
         "x-ms-date": "Wed, 17 Feb 2021 02:29:46 GMT",
         "x-ms-lease-id": "28001e8c-7f19-ba63-4cf6-74934b06de50",
         "x-ms-return-client-request-id": "true",
-<<<<<<< HEAD
-        "x-ms-version": "2020-12-06"
-=======
-        "x-ms-version": "2021-02-12"
->>>>>>> 7e782c87
+        "x-ms-version": "2021-02-12"
       },
       "RequestBody": null,
       "StatusCode": 202,
@@ -163,11 +135,7 @@
         ],
         "x-ms-client-request-id": "8fa1dafc-8cef-621f-11cc-083a035974ca",
         "x-ms-request-id": "c778f237-101e-0065-2dd4-047486000000",
-<<<<<<< HEAD
-        "x-ms-version": "2020-12-06"
-=======
-        "x-ms-version": "2021-02-12"
->>>>>>> 7e782c87
+        "x-ms-version": "2021-02-12"
       },
       "ResponseBody": []
     },
@@ -185,11 +153,7 @@
         "x-ms-client-request-id": "e8568526-3f6b-667a-c4d0-af4aaa2c1dd5",
         "x-ms-date": "Wed, 17 Feb 2021 02:29:46 GMT",
         "x-ms-return-client-request-id": "true",
-<<<<<<< HEAD
-        "x-ms-version": "2020-12-06"
-=======
-        "x-ms-version": "2021-02-12"
->>>>>>> 7e782c87
+        "x-ms-version": "2021-02-12"
       },
       "RequestBody": null,
       "StatusCode": 201,
@@ -204,11 +168,7 @@
         ],
         "x-ms-client-request-id": "e8568526-3f6b-667a-c4d0-af4aaa2c1dd5",
         "x-ms-request-id": "6eabba7b-c01e-0082-48d4-049b7c000000",
-<<<<<<< HEAD
-        "x-ms-version": "2020-12-06"
-=======
-        "x-ms-version": "2021-02-12"
->>>>>>> 7e782c87
+        "x-ms-version": "2021-02-12"
       },
       "ResponseBody": []
     },
@@ -229,11 +189,7 @@
         "x-ms-lease-duration": "15",
         "x-ms-proposed-lease-id": "3fb0aaa9-e3a1-953d-cffc-ef5a5590550f",
         "x-ms-return-client-request-id": "true",
-<<<<<<< HEAD
-        "x-ms-version": "2020-12-06"
-=======
-        "x-ms-version": "2021-02-12"
->>>>>>> 7e782c87
+        "x-ms-version": "2021-02-12"
       },
       "RequestBody": null,
       "StatusCode": 201,
@@ -249,11 +205,7 @@
         "x-ms-client-request-id": "1cbca07a-5e5f-6eee-b866-f6501680fe2d",
         "x-ms-lease-id": "3fb0aaa9-e3a1-953d-cffc-ef5a5590550f",
         "x-ms-request-id": "6eabba82-c01e-0082-4dd4-049b7c000000",
-<<<<<<< HEAD
-        "x-ms-version": "2020-12-06"
-=======
-        "x-ms-version": "2021-02-12"
->>>>>>> 7e782c87
+        "x-ms-version": "2021-02-12"
       },
       "ResponseBody": []
     },
@@ -275,11 +227,7 @@
         "x-ms-lease-id": "3fb0aaa9-e3a1-953d-cffc-ef5a5590550f",
         "x-ms-proposed-lease-id": "bfcc8d8d-3ae6-4af2-4951-ccbd96a2a35f",
         "x-ms-return-client-request-id": "true",
-<<<<<<< HEAD
-        "x-ms-version": "2020-12-06"
-=======
-        "x-ms-version": "2021-02-12"
->>>>>>> 7e782c87
+        "x-ms-version": "2021-02-12"
       },
       "RequestBody": null,
       "StatusCode": 200,
@@ -295,11 +243,7 @@
         "x-ms-client-request-id": "f6429840-86e6-9dff-7c6e-19b8e1622cc7",
         "x-ms-lease-id": "bfcc8d8d-3ae6-4af2-4951-ccbd96a2a35f",
         "x-ms-request-id": "6eabba8e-c01e-0082-57d4-049b7c000000",
-<<<<<<< HEAD
-        "x-ms-version": "2020-12-06"
-=======
-        "x-ms-version": "2021-02-12"
->>>>>>> 7e782c87
+        "x-ms-version": "2021-02-12"
       },
       "ResponseBody": []
     },
@@ -318,11 +262,7 @@
         "x-ms-date": "Wed, 17 Feb 2021 02:29:47 GMT",
         "x-ms-lease-id": "bfcc8d8d-3ae6-4af2-4951-ccbd96a2a35f",
         "x-ms-return-client-request-id": "true",
-<<<<<<< HEAD
-        "x-ms-version": "2020-12-06"
-=======
-        "x-ms-version": "2021-02-12"
->>>>>>> 7e782c87
+        "x-ms-version": "2021-02-12"
       },
       "RequestBody": null,
       "StatusCode": 202,
@@ -335,11 +275,7 @@
         ],
         "x-ms-client-request-id": "7d0fcd6b-083d-d247-91c1-6d466b37d377",
         "x-ms-request-id": "6eabba9d-c01e-0082-62d4-049b7c000000",
-<<<<<<< HEAD
-        "x-ms-version": "2020-12-06"
-=======
-        "x-ms-version": "2021-02-12"
->>>>>>> 7e782c87
+        "x-ms-version": "2021-02-12"
       },
       "ResponseBody": []
     },
@@ -357,11 +293,7 @@
         "x-ms-client-request-id": "3778ca34-1366-31c9-65f4-64f1c2688d67",
         "x-ms-date": "Wed, 17 Feb 2021 02:29:47 GMT",
         "x-ms-return-client-request-id": "true",
-<<<<<<< HEAD
-        "x-ms-version": "2020-12-06"
-=======
-        "x-ms-version": "2021-02-12"
->>>>>>> 7e782c87
+        "x-ms-version": "2021-02-12"
       },
       "RequestBody": null,
       "StatusCode": 201,
@@ -376,11 +308,7 @@
         ],
         "x-ms-client-request-id": "3778ca34-1366-31c9-65f4-64f1c2688d67",
         "x-ms-request-id": "3d9d49c6-d01e-0008-42d4-04c0cd000000",
-<<<<<<< HEAD
-        "x-ms-version": "2020-12-06"
-=======
-        "x-ms-version": "2021-02-12"
->>>>>>> 7e782c87
+        "x-ms-version": "2021-02-12"
       },
       "ResponseBody": []
     },
@@ -401,11 +329,7 @@
         "x-ms-lease-duration": "15",
         "x-ms-proposed-lease-id": "8723b90b-beea-af24-25a9-93270c6860e0",
         "x-ms-return-client-request-id": "true",
-<<<<<<< HEAD
-        "x-ms-version": "2020-12-06"
-=======
-        "x-ms-version": "2021-02-12"
->>>>>>> 7e782c87
+        "x-ms-version": "2021-02-12"
       },
       "RequestBody": null,
       "StatusCode": 201,
@@ -421,11 +345,7 @@
         "x-ms-client-request-id": "f4308494-14bd-8cb6-6c15-6cce0ec5658c",
         "x-ms-lease-id": "8723b90b-beea-af24-25a9-93270c6860e0",
         "x-ms-request-id": "3d9d49db-d01e-0008-52d4-04c0cd000000",
-<<<<<<< HEAD
-        "x-ms-version": "2020-12-06"
-=======
-        "x-ms-version": "2021-02-12"
->>>>>>> 7e782c87
+        "x-ms-version": "2021-02-12"
       },
       "ResponseBody": []
     },
@@ -447,11 +367,7 @@
         "x-ms-lease-id": "8723b90b-beea-af24-25a9-93270c6860e0",
         "x-ms-proposed-lease-id": "79aacdc0-7eb1-0e4d-1a1b-af5e4998f73b",
         "x-ms-return-client-request-id": "true",
-<<<<<<< HEAD
-        "x-ms-version": "2020-12-06"
-=======
-        "x-ms-version": "2021-02-12"
->>>>>>> 7e782c87
+        "x-ms-version": "2021-02-12"
       },
       "RequestBody": null,
       "StatusCode": 200,
@@ -467,11 +383,7 @@
         "x-ms-client-request-id": "c4cab2f7-0268-a27d-1068-920097bf66e0",
         "x-ms-lease-id": "79aacdc0-7eb1-0e4d-1a1b-af5e4998f73b",
         "x-ms-request-id": "3d9d49ed-d01e-0008-62d4-04c0cd000000",
-<<<<<<< HEAD
-        "x-ms-version": "2020-12-06"
-=======
-        "x-ms-version": "2021-02-12"
->>>>>>> 7e782c87
+        "x-ms-version": "2021-02-12"
       },
       "ResponseBody": []
     },
@@ -490,11 +402,7 @@
         "x-ms-date": "Wed, 17 Feb 2021 02:29:47 GMT",
         "x-ms-lease-id": "79aacdc0-7eb1-0e4d-1a1b-af5e4998f73b",
         "x-ms-return-client-request-id": "true",
-<<<<<<< HEAD
-        "x-ms-version": "2020-12-06"
-=======
-        "x-ms-version": "2021-02-12"
->>>>>>> 7e782c87
+        "x-ms-version": "2021-02-12"
       },
       "RequestBody": null,
       "StatusCode": 202,
@@ -507,11 +415,7 @@
         ],
         "x-ms-client-request-id": "5cd7f386-a0fb-af23-dace-350bceca247f",
         "x-ms-request-id": "3d9d49fb-d01e-0008-6ed4-04c0cd000000",
-<<<<<<< HEAD
-        "x-ms-version": "2020-12-06"
-=======
-        "x-ms-version": "2021-02-12"
->>>>>>> 7e782c87
+        "x-ms-version": "2021-02-12"
       },
       "ResponseBody": []
     }
