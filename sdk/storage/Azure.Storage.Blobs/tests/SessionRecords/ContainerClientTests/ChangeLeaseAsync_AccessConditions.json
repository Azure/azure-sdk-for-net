{
  "Entries": [
    {
      "RequestUri": "https://seanmcccanary.blob.core.windows.net/test-container-031dbf16-eb09-1533-e0c7-303cfc778aad?restype=container",
      "RequestMethod": "PUT",
      "RequestHeaders": {
        "Authorization": "Sanitized",
        "traceparent": "00-56b6ec044458364da3a4b9b981eba8dc-a066dfe61ccac14f-00",
        "User-Agent": [
          "azsdk-net-Storage.Blobs/12.5.0-dev.20200402.1",
          "(.NET Core 4.6.28325.01; Microsoft Windows 10.0.18362 )"
        ],
        "x-ms-client-request-id": "0b5dd43c-a24a-aa80-3316-620568e267f3",
        "x-ms-date": "Thu, 02 Apr 2020 23:58:53 GMT",
        "x-ms-return-client-request-id": "true",
<<<<<<< HEAD
        "x-ms-version": "2019-12-12"
=======
        "x-ms-version": "2020-02-10"
>>>>>>> 60f4876e
      },
      "RequestBody": null,
      "StatusCode": 201,
      "ResponseHeaders": {
        "Content-Length": "0",
        "Date": "Thu, 02 Apr 2020 23:59:02 GMT",
        "ETag": "\u00220x8D7D761CC0D45CD\u0022",
        "Last-Modified": "Thu, 02 Apr 2020 23:58:53 GMT",
        "Server": [
          "Windows-Azure-Blob/1.0",
          "Microsoft-HTTPAPI/2.0"
        ],
        "x-ms-client-request-id": "0b5dd43c-a24a-aa80-3316-620568e267f3",
        "x-ms-request-id": "4fe640e2-a01e-0052-2a4a-093148000000",
<<<<<<< HEAD
        "x-ms-version": "2019-12-12"
=======
        "x-ms-version": "2020-02-10"
>>>>>>> 60f4876e
      },
      "ResponseBody": []
    },
    {
      "RequestUri": "https://seanmcccanary.blob.core.windows.net/test-container-031dbf16-eb09-1533-e0c7-303cfc778aad?comp=lease\u0026restype=container",
      "RequestMethod": "PUT",
      "RequestHeaders": {
        "Authorization": "Sanitized",
        "traceparent": "00-8b50030d9aec344685d2c3f018ac3dcf-16bc1775532e4d41-00",
        "User-Agent": [
          "azsdk-net-Storage.Blobs/12.5.0-dev.20200402.1",
          "(.NET Core 4.6.28325.01; Microsoft Windows 10.0.18362 )"
        ],
        "x-ms-client-request-id": "4979bbd1-3ee2-e2d9-dde5-41f679b11cac",
        "x-ms-date": "Thu, 02 Apr 2020 23:59:04 GMT",
        "x-ms-lease-action": "acquire",
        "x-ms-lease-duration": "15",
        "x-ms-proposed-lease-id": "8ea04062-edec-6745-b3d6-d09b0aa845a6",
        "x-ms-return-client-request-id": "true",
<<<<<<< HEAD
        "x-ms-version": "2019-12-12"
=======
        "x-ms-version": "2020-02-10"
>>>>>>> 60f4876e
      },
      "RequestBody": null,
      "StatusCode": 201,
      "ResponseHeaders": {
        "Content-Length": "0",
        "Date": "Thu, 02 Apr 2020 23:59:02 GMT",
        "ETag": "\u00220x8D7D761CC0D45CD\u0022",
        "Last-Modified": "Thu, 02 Apr 2020 23:58:53 GMT",
        "Server": [
          "Windows-Azure-Blob/1.0",
          "Microsoft-HTTPAPI/2.0"
        ],
        "x-ms-client-request-id": "4979bbd1-3ee2-e2d9-dde5-41f679b11cac",
        "x-ms-lease-id": "8ea04062-edec-6745-b3d6-d09b0aa845a6",
        "x-ms-request-id": "4fe643f5-a01e-0052-174a-093148000000",
<<<<<<< HEAD
        "x-ms-version": "2019-12-12"
=======
        "x-ms-version": "2020-02-10"
>>>>>>> 60f4876e
      },
      "ResponseBody": []
    },
    {
      "RequestUri": "https://seanmcccanary.blob.core.windows.net/test-container-031dbf16-eb09-1533-e0c7-303cfc778aad?comp=lease\u0026restype=container",
      "RequestMethod": "PUT",
      "RequestHeaders": {
        "Authorization": "Sanitized",
        "traceparent": "00-e6df3856f1ef5249a79c213fd41d009b-3b3d472bcf54684b-00",
        "User-Agent": [
          "azsdk-net-Storage.Blobs/12.5.0-dev.20200402.1",
          "(.NET Core 4.6.28325.01; Microsoft Windows 10.0.18362 )"
        ],
        "x-ms-client-request-id": "8fc1e955-958d-c86d-1345-b1b46b2ed5dc",
        "x-ms-date": "Thu, 02 Apr 2020 23:59:04 GMT",
        "x-ms-lease-action": "change",
        "x-ms-lease-id": "8ea04062-edec-6745-b3d6-d09b0aa845a6",
        "x-ms-proposed-lease-id": "28001e8c-7f19-ba63-4cf6-74934b06de50",
        "x-ms-return-client-request-id": "true",
<<<<<<< HEAD
        "x-ms-version": "2019-12-12"
=======
        "x-ms-version": "2020-02-10"
>>>>>>> 60f4876e
      },
      "RequestBody": null,
      "StatusCode": 200,
      "ResponseHeaders": {
        "Content-Length": "0",
        "Date": "Thu, 02 Apr 2020 23:59:02 GMT",
        "ETag": "\u00220x8D7D761CC0D45CD\u0022",
        "Last-Modified": "Thu, 02 Apr 2020 23:58:53 GMT",
        "Server": [
          "Windows-Azure-Blob/1.0",
          "Microsoft-HTTPAPI/2.0"
        ],
        "x-ms-client-request-id": "8fc1e955-958d-c86d-1345-b1b46b2ed5dc",
        "x-ms-lease-id": "28001e8c-7f19-ba63-4cf6-74934b06de50",
        "x-ms-request-id": "4fe643fc-a01e-0052-1b4a-093148000000",
<<<<<<< HEAD
        "x-ms-version": "2019-12-12"
=======
        "x-ms-version": "2020-02-10"
>>>>>>> 60f4876e
      },
      "ResponseBody": []
    },
    {
      "RequestUri": "https://seanmcccanary.blob.core.windows.net/test-container-031dbf16-eb09-1533-e0c7-303cfc778aad?restype=container",
      "RequestMethod": "DELETE",
      "RequestHeaders": {
        "Authorization": "Sanitized",
        "traceparent": "00-2cb3c87d6515f54b9ebdc6af4ff06463-70ef06655c828b4a-00",
        "User-Agent": [
          "azsdk-net-Storage.Blobs/12.5.0-dev.20200402.1",
          "(.NET Core 4.6.28325.01; Microsoft Windows 10.0.18362 )"
        ],
        "x-ms-client-request-id": "8fa1dafc-8cef-621f-11cc-083a035974ca",
        "x-ms-date": "Thu, 02 Apr 2020 23:59:04 GMT",
        "x-ms-lease-id": "28001e8c-7f19-ba63-4cf6-74934b06de50",
        "x-ms-return-client-request-id": "true",
<<<<<<< HEAD
        "x-ms-version": "2019-12-12"
=======
        "x-ms-version": "2020-02-10"
>>>>>>> 60f4876e
      },
      "RequestBody": null,
      "StatusCode": 202,
      "ResponseHeaders": {
        "Content-Length": "0",
        "Date": "Thu, 02 Apr 2020 23:59:02 GMT",
        "Server": [
          "Windows-Azure-Blob/1.0",
          "Microsoft-HTTPAPI/2.0"
        ],
        "x-ms-client-request-id": "8fa1dafc-8cef-621f-11cc-083a035974ca",
        "x-ms-request-id": "4fe643ff-a01e-0052-1e4a-093148000000",
<<<<<<< HEAD
        "x-ms-version": "2019-12-12"
=======
        "x-ms-version": "2020-02-10"
>>>>>>> 60f4876e
      },
      "ResponseBody": []
    },
    {
      "RequestUri": "https://seanmcccanary.blob.core.windows.net/test-container-7b4abcdb-9673-d115-dfa5-e1f2443c235e?restype=container",
      "RequestMethod": "PUT",
      "RequestHeaders": {
        "Authorization": "Sanitized",
        "traceparent": "00-1523606a3398b444aa9ad8bd6ab14474-690106824e7fc249-00",
        "User-Agent": [
          "azsdk-net-Storage.Blobs/12.5.0-dev.20200402.1",
          "(.NET Core 4.6.28325.01; Microsoft Windows 10.0.18362 )"
        ],
        "x-ms-client-request-id": "e8568526-3f6b-667a-c4d0-af4aaa2c1dd5",
        "x-ms-date": "Thu, 02 Apr 2020 23:59:04 GMT",
        "x-ms-return-client-request-id": "true",
<<<<<<< HEAD
        "x-ms-version": "2019-12-12"
=======
        "x-ms-version": "2020-02-10"
>>>>>>> 60f4876e
      },
      "RequestBody": null,
      "StatusCode": 201,
      "ResponseHeaders": {
        "Content-Length": "0",
        "Date": "Thu, 02 Apr 2020 23:59:03 GMT",
        "ETag": "\u00220x8D7D761D265A1AD\u0022",
        "Last-Modified": "Thu, 02 Apr 2020 23:59:03 GMT",
        "Server": [
          "Windows-Azure-Blob/1.0",
          "Microsoft-HTTPAPI/2.0"
        ],
        "x-ms-client-request-id": "e8568526-3f6b-667a-c4d0-af4aaa2c1dd5",
        "x-ms-request-id": "9645a745-601e-0086-474a-098119000000",
<<<<<<< HEAD
        "x-ms-version": "2019-12-12"
=======
        "x-ms-version": "2020-02-10"
>>>>>>> 60f4876e
      },
      "ResponseBody": []
    },
    {
      "RequestUri": "https://seanmcccanary.blob.core.windows.net/test-container-7b4abcdb-9673-d115-dfa5-e1f2443c235e?comp=lease\u0026restype=container",
      "RequestMethod": "PUT",
      "RequestHeaders": {
        "Authorization": "Sanitized",
        "traceparent": "00-4d07318990ebc047a922dff917f0929a-cc1e2b9d7f74ee42-00",
        "User-Agent": [
          "azsdk-net-Storage.Blobs/12.5.0-dev.20200402.1",
          "(.NET Core 4.6.28325.01; Microsoft Windows 10.0.18362 )"
        ],
        "x-ms-client-request-id": "1cbca07a-5e5f-6eee-b866-f6501680fe2d",
        "x-ms-date": "Thu, 02 Apr 2020 23:59:04 GMT",
        "x-ms-lease-action": "acquire",
        "x-ms-lease-duration": "15",
        "x-ms-proposed-lease-id": "3fb0aaa9-e3a1-953d-cffc-ef5a5590550f",
        "x-ms-return-client-request-id": "true",
<<<<<<< HEAD
        "x-ms-version": "2019-12-12"
=======
        "x-ms-version": "2020-02-10"
>>>>>>> 60f4876e
      },
      "RequestBody": null,
      "StatusCode": 201,
      "ResponseHeaders": {
        "Content-Length": "0",
        "Date": "Thu, 02 Apr 2020 23:59:03 GMT",
        "ETag": "\u00220x8D7D761D265A1AD\u0022",
        "Last-Modified": "Thu, 02 Apr 2020 23:59:03 GMT",
        "Server": [
          "Windows-Azure-Blob/1.0",
          "Microsoft-HTTPAPI/2.0"
        ],
        "x-ms-client-request-id": "1cbca07a-5e5f-6eee-b866-f6501680fe2d",
        "x-ms-lease-id": "3fb0aaa9-e3a1-953d-cffc-ef5a5590550f",
        "x-ms-request-id": "9645a74e-601e-0086-4e4a-098119000000",
<<<<<<< HEAD
        "x-ms-version": "2019-12-12"
=======
        "x-ms-version": "2020-02-10"
>>>>>>> 60f4876e
      },
      "ResponseBody": []
    },
    {
      "RequestUri": "https://seanmcccanary.blob.core.windows.net/test-container-7b4abcdb-9673-d115-dfa5-e1f2443c235e?comp=lease\u0026restype=container",
      "RequestMethod": "PUT",
      "RequestHeaders": {
        "Authorization": "Sanitized",
        "If-Modified-Since": "Wed, 01 Apr 2020 23:58:53 GMT",
        "traceparent": "00-8eaaaf3528ba7d4c84a23adcffc7e13c-fba6ff6724b7e342-00",
        "User-Agent": [
          "azsdk-net-Storage.Blobs/12.5.0-dev.20200402.1",
          "(.NET Core 4.6.28325.01; Microsoft Windows 10.0.18362 )"
        ],
        "x-ms-client-request-id": "f6429840-86e6-9dff-7c6e-19b8e1622cc7",
        "x-ms-date": "Thu, 02 Apr 2020 23:59:04 GMT",
        "x-ms-lease-action": "change",
        "x-ms-lease-id": "3fb0aaa9-e3a1-953d-cffc-ef5a5590550f",
        "x-ms-proposed-lease-id": "bfcc8d8d-3ae6-4af2-4951-ccbd96a2a35f",
        "x-ms-return-client-request-id": "true",
<<<<<<< HEAD
        "x-ms-version": "2019-12-12"
=======
        "x-ms-version": "2020-02-10"
>>>>>>> 60f4876e
      },
      "RequestBody": null,
      "StatusCode": 200,
      "ResponseHeaders": {
        "Content-Length": "0",
        "Date": "Thu, 02 Apr 2020 23:59:03 GMT",
        "ETag": "\u00220x8D7D761D265A1AD\u0022",
        "Last-Modified": "Thu, 02 Apr 2020 23:59:03 GMT",
        "Server": [
          "Windows-Azure-Blob/1.0",
          "Microsoft-HTTPAPI/2.0"
        ],
        "x-ms-client-request-id": "f6429840-86e6-9dff-7c6e-19b8e1622cc7",
        "x-ms-lease-id": "bfcc8d8d-3ae6-4af2-4951-ccbd96a2a35f",
        "x-ms-request-id": "9645a757-601e-0086-554a-098119000000",
<<<<<<< HEAD
        "x-ms-version": "2019-12-12"
=======
        "x-ms-version": "2020-02-10"
>>>>>>> 60f4876e
      },
      "ResponseBody": []
    },
    {
      "RequestUri": "https://seanmcccanary.blob.core.windows.net/test-container-7b4abcdb-9673-d115-dfa5-e1f2443c235e?restype=container",
      "RequestMethod": "DELETE",
      "RequestHeaders": {
        "Authorization": "Sanitized",
        "traceparent": "00-42c1126080f56742a2ba67c45e43efa8-65bba4093a3dc540-00",
        "User-Agent": [
          "azsdk-net-Storage.Blobs/12.5.0-dev.20200402.1",
          "(.NET Core 4.6.28325.01; Microsoft Windows 10.0.18362 )"
        ],
        "x-ms-client-request-id": "7d0fcd6b-083d-d247-91c1-6d466b37d377",
        "x-ms-date": "Thu, 02 Apr 2020 23:59:04 GMT",
        "x-ms-lease-id": "bfcc8d8d-3ae6-4af2-4951-ccbd96a2a35f",
        "x-ms-return-client-request-id": "true",
<<<<<<< HEAD
        "x-ms-version": "2019-12-12"
=======
        "x-ms-version": "2020-02-10"
>>>>>>> 60f4876e
      },
      "RequestBody": null,
      "StatusCode": 202,
      "ResponseHeaders": {
        "Content-Length": "0",
        "Date": "Thu, 02 Apr 2020 23:59:03 GMT",
        "Server": [
          "Windows-Azure-Blob/1.0",
          "Microsoft-HTTPAPI/2.0"
        ],
        "x-ms-client-request-id": "7d0fcd6b-083d-d247-91c1-6d466b37d377",
        "x-ms-request-id": "9645a763-601e-0086-5d4a-098119000000",
<<<<<<< HEAD
        "x-ms-version": "2019-12-12"
=======
        "x-ms-version": "2020-02-10"
>>>>>>> 60f4876e
      },
      "ResponseBody": []
    },
    {
      "RequestUri": "https://seanmcccanary.blob.core.windows.net/test-container-3763af5d-3a6c-1a68-194c-46de4429b6b3?restype=container",
      "RequestMethod": "PUT",
      "RequestHeaders": {
        "Authorization": "Sanitized",
        "traceparent": "00-79f7e6af8fd41d40b9dc24a71ad8517a-6f7f69368453ae48-00",
        "User-Agent": [
          "azsdk-net-Storage.Blobs/12.5.0-dev.20200402.1",
          "(.NET Core 4.6.28325.01; Microsoft Windows 10.0.18362 )"
        ],
        "x-ms-client-request-id": "3778ca34-1366-31c9-65f4-64f1c2688d67",
        "x-ms-date": "Thu, 02 Apr 2020 23:59:04 GMT",
        "x-ms-return-client-request-id": "true",
<<<<<<< HEAD
        "x-ms-version": "2019-12-12"
=======
        "x-ms-version": "2020-02-10"
>>>>>>> 60f4876e
      },
      "RequestBody": null,
      "StatusCode": 201,
      "ResponseHeaders": {
        "Content-Length": "0",
        "Date": "Thu, 02 Apr 2020 23:59:04 GMT",
        "ETag": "\u00220x8D7D761D2BEA872\u0022",
        "Last-Modified": "Thu, 02 Apr 2020 23:59:04 GMT",
        "Server": [
          "Windows-Azure-Blob/1.0",
          "Microsoft-HTTPAPI/2.0"
        ],
        "x-ms-client-request-id": "3778ca34-1366-31c9-65f4-64f1c2688d67",
        "x-ms-request-id": "4b8acd0a-a01e-0042-3b4a-09f420000000",
<<<<<<< HEAD
        "x-ms-version": "2019-12-12"
=======
        "x-ms-version": "2020-02-10"
>>>>>>> 60f4876e
      },
      "ResponseBody": []
    },
    {
      "RequestUri": "https://seanmcccanary.blob.core.windows.net/test-container-3763af5d-3a6c-1a68-194c-46de4429b6b3?comp=lease\u0026restype=container",
      "RequestMethod": "PUT",
      "RequestHeaders": {
        "Authorization": "Sanitized",
        "traceparent": "00-560370fdd9a86e4ea69c3d03b069df1f-2691566d5f88e249-00",
        "User-Agent": [
          "azsdk-net-Storage.Blobs/12.5.0-dev.20200402.1",
          "(.NET Core 4.6.28325.01; Microsoft Windows 10.0.18362 )"
        ],
        "x-ms-client-request-id": "f4308494-14bd-8cb6-6c15-6cce0ec5658c",
        "x-ms-date": "Thu, 02 Apr 2020 23:59:05 GMT",
        "x-ms-lease-action": "acquire",
        "x-ms-lease-duration": "15",
        "x-ms-proposed-lease-id": "8723b90b-beea-af24-25a9-93270c6860e0",
        "x-ms-return-client-request-id": "true",
<<<<<<< HEAD
        "x-ms-version": "2019-12-12"
=======
        "x-ms-version": "2020-02-10"
>>>>>>> 60f4876e
      },
      "RequestBody": null,
      "StatusCode": 201,
      "ResponseHeaders": {
        "Content-Length": "0",
        "Date": "Thu, 02 Apr 2020 23:59:04 GMT",
        "ETag": "\u00220x8D7D761D2BEA872\u0022",
        "Last-Modified": "Thu, 02 Apr 2020 23:59:04 GMT",
        "Server": [
          "Windows-Azure-Blob/1.0",
          "Microsoft-HTTPAPI/2.0"
        ],
        "x-ms-client-request-id": "f4308494-14bd-8cb6-6c15-6cce0ec5658c",
        "x-ms-lease-id": "8723b90b-beea-af24-25a9-93270c6860e0",
        "x-ms-request-id": "4b8acd17-a01e-0042-464a-09f420000000",
<<<<<<< HEAD
        "x-ms-version": "2019-12-12"
=======
        "x-ms-version": "2020-02-10"
>>>>>>> 60f4876e
      },
      "ResponseBody": []
    },
    {
      "RequestUri": "https://seanmcccanary.blob.core.windows.net/test-container-3763af5d-3a6c-1a68-194c-46de4429b6b3?comp=lease\u0026restype=container",
      "RequestMethod": "PUT",
      "RequestHeaders": {
        "Authorization": "Sanitized",
        "If-Unmodified-Since": "Fri, 03 Apr 2020 23:58:53 GMT",
        "traceparent": "00-480e0a56971216478603a3345e2aaf6f-c142197722836148-00",
        "User-Agent": [
          "azsdk-net-Storage.Blobs/12.5.0-dev.20200402.1",
          "(.NET Core 4.6.28325.01; Microsoft Windows 10.0.18362 )"
        ],
        "x-ms-client-request-id": "c4cab2f7-0268-a27d-1068-920097bf66e0",
        "x-ms-date": "Thu, 02 Apr 2020 23:59:05 GMT",
        "x-ms-lease-action": "change",
        "x-ms-lease-id": "8723b90b-beea-af24-25a9-93270c6860e0",
        "x-ms-proposed-lease-id": "79aacdc0-7eb1-0e4d-1a1b-af5e4998f73b",
        "x-ms-return-client-request-id": "true",
<<<<<<< HEAD
        "x-ms-version": "2019-12-12"
=======
        "x-ms-version": "2020-02-10"
>>>>>>> 60f4876e
      },
      "RequestBody": null,
      "StatusCode": 200,
      "ResponseHeaders": {
        "Content-Length": "0",
        "Date": "Thu, 02 Apr 2020 23:59:04 GMT",
        "ETag": "\u00220x8D7D761D2BEA872\u0022",
        "Last-Modified": "Thu, 02 Apr 2020 23:59:04 GMT",
        "Server": [
          "Windows-Azure-Blob/1.0",
          "Microsoft-HTTPAPI/2.0"
        ],
        "x-ms-client-request-id": "c4cab2f7-0268-a27d-1068-920097bf66e0",
        "x-ms-lease-id": "79aacdc0-7eb1-0e4d-1a1b-af5e4998f73b",
        "x-ms-request-id": "4b8acd1f-a01e-0042-4c4a-09f420000000",
<<<<<<< HEAD
        "x-ms-version": "2019-12-12"
=======
        "x-ms-version": "2020-02-10"
>>>>>>> 60f4876e
      },
      "ResponseBody": []
    },
    {
      "RequestUri": "https://seanmcccanary.blob.core.windows.net/test-container-3763af5d-3a6c-1a68-194c-46de4429b6b3?restype=container",
      "RequestMethod": "DELETE",
      "RequestHeaders": {
        "Authorization": "Sanitized",
        "traceparent": "00-b3339f468e138d4ba0012de5b4e62dd5-39e31e716264464b-00",
        "User-Agent": [
          "azsdk-net-Storage.Blobs/12.5.0-dev.20200402.1",
          "(.NET Core 4.6.28325.01; Microsoft Windows 10.0.18362 )"
        ],
        "x-ms-client-request-id": "5cd7f386-a0fb-af23-dace-350bceca247f",
        "x-ms-date": "Thu, 02 Apr 2020 23:59:05 GMT",
        "x-ms-lease-id": "79aacdc0-7eb1-0e4d-1a1b-af5e4998f73b",
        "x-ms-return-client-request-id": "true",
<<<<<<< HEAD
        "x-ms-version": "2019-12-12"
=======
        "x-ms-version": "2020-02-10"
>>>>>>> 60f4876e
      },
      "RequestBody": null,
      "StatusCode": 202,
      "ResponseHeaders": {
        "Content-Length": "0",
        "Date": "Thu, 02 Apr 2020 23:59:04 GMT",
        "Server": [
          "Windows-Azure-Blob/1.0",
          "Microsoft-HTTPAPI/2.0"
        ],
        "x-ms-client-request-id": "5cd7f386-a0fb-af23-dace-350bceca247f",
        "x-ms-request-id": "4b8acd24-a01e-0042-514a-09f420000000",
<<<<<<< HEAD
        "x-ms-version": "2019-12-12"
=======
        "x-ms-version": "2020-02-10"
>>>>>>> 60f4876e
      },
      "ResponseBody": []
    }
  ],
  "Variables": {
    "DateTimeOffsetNow": "2020-04-02T16:58:53.7620680-07:00",
    "RandomSeed": "1190296725",
    "Storage_TestConfigDefault": "ProductionTenant\nseanmcccanary\nU2FuaXRpemVk\nhttps://seanmcccanary.blob.core.windows.net\nhttps://seanmcccanary.file.core.windows.net\nhttps://seanmcccanary.queue.core.windows.net\nhttps://seanmcccanary.table.core.windows.net\n\n\n\n\nhttps://seanmcccanary-secondary.blob.core.windows.net\nhttps://seanmcccanary-secondary.file.core.windows.net\nhttps://seanmcccanary-secondary.queue.core.windows.net\nhttps://seanmcccanary-secondary.table.core.windows.net\n\nSanitized\n\n\nCloud\nBlobEndpoint=https://seanmcccanary.blob.core.windows.net/;QueueEndpoint=https://seanmcccanary.queue.core.windows.net/;FileEndpoint=https://seanmcccanary.file.core.windows.net/;BlobSecondaryEndpoint=https://seanmcccanary-secondary.blob.core.windows.net/;QueueSecondaryEndpoint=https://seanmcccanary-secondary.queue.core.windows.net/;FileSecondaryEndpoint=https://seanmcccanary-secondary.file.core.windows.net/;AccountName=seanmcccanary;AccountKey=Sanitized\nseanscope1"
  }
}<|MERGE_RESOLUTION|>--- conflicted
+++ resolved
@@ -13,11 +13,7 @@
         "x-ms-client-request-id": "0b5dd43c-a24a-aa80-3316-620568e267f3",
         "x-ms-date": "Thu, 02 Apr 2020 23:58:53 GMT",
         "x-ms-return-client-request-id": "true",
-<<<<<<< HEAD
-        "x-ms-version": "2019-12-12"
-=======
-        "x-ms-version": "2020-02-10"
->>>>>>> 60f4876e
+        "x-ms-version": "2020-02-10"
       },
       "RequestBody": null,
       "StatusCode": 201,
@@ -32,11 +28,7 @@
         ],
         "x-ms-client-request-id": "0b5dd43c-a24a-aa80-3316-620568e267f3",
         "x-ms-request-id": "4fe640e2-a01e-0052-2a4a-093148000000",
-<<<<<<< HEAD
-        "x-ms-version": "2019-12-12"
-=======
-        "x-ms-version": "2020-02-10"
->>>>>>> 60f4876e
+        "x-ms-version": "2020-02-10"
       },
       "ResponseBody": []
     },
@@ -56,11 +48,7 @@
         "x-ms-lease-duration": "15",
         "x-ms-proposed-lease-id": "8ea04062-edec-6745-b3d6-d09b0aa845a6",
         "x-ms-return-client-request-id": "true",
-<<<<<<< HEAD
-        "x-ms-version": "2019-12-12"
-=======
-        "x-ms-version": "2020-02-10"
->>>>>>> 60f4876e
+        "x-ms-version": "2020-02-10"
       },
       "RequestBody": null,
       "StatusCode": 201,
@@ -76,11 +64,7 @@
         "x-ms-client-request-id": "4979bbd1-3ee2-e2d9-dde5-41f679b11cac",
         "x-ms-lease-id": "8ea04062-edec-6745-b3d6-d09b0aa845a6",
         "x-ms-request-id": "4fe643f5-a01e-0052-174a-093148000000",
-<<<<<<< HEAD
-        "x-ms-version": "2019-12-12"
-=======
-        "x-ms-version": "2020-02-10"
->>>>>>> 60f4876e
+        "x-ms-version": "2020-02-10"
       },
       "ResponseBody": []
     },
@@ -100,11 +84,7 @@
         "x-ms-lease-id": "8ea04062-edec-6745-b3d6-d09b0aa845a6",
         "x-ms-proposed-lease-id": "28001e8c-7f19-ba63-4cf6-74934b06de50",
         "x-ms-return-client-request-id": "true",
-<<<<<<< HEAD
-        "x-ms-version": "2019-12-12"
-=======
-        "x-ms-version": "2020-02-10"
->>>>>>> 60f4876e
+        "x-ms-version": "2020-02-10"
       },
       "RequestBody": null,
       "StatusCode": 200,
@@ -120,11 +100,7 @@
         "x-ms-client-request-id": "8fc1e955-958d-c86d-1345-b1b46b2ed5dc",
         "x-ms-lease-id": "28001e8c-7f19-ba63-4cf6-74934b06de50",
         "x-ms-request-id": "4fe643fc-a01e-0052-1b4a-093148000000",
-<<<<<<< HEAD
-        "x-ms-version": "2019-12-12"
-=======
-        "x-ms-version": "2020-02-10"
->>>>>>> 60f4876e
+        "x-ms-version": "2020-02-10"
       },
       "ResponseBody": []
     },
@@ -142,11 +118,7 @@
         "x-ms-date": "Thu, 02 Apr 2020 23:59:04 GMT",
         "x-ms-lease-id": "28001e8c-7f19-ba63-4cf6-74934b06de50",
         "x-ms-return-client-request-id": "true",
-<<<<<<< HEAD
-        "x-ms-version": "2019-12-12"
-=======
-        "x-ms-version": "2020-02-10"
->>>>>>> 60f4876e
+        "x-ms-version": "2020-02-10"
       },
       "RequestBody": null,
       "StatusCode": 202,
@@ -159,11 +131,7 @@
         ],
         "x-ms-client-request-id": "8fa1dafc-8cef-621f-11cc-083a035974ca",
         "x-ms-request-id": "4fe643ff-a01e-0052-1e4a-093148000000",
-<<<<<<< HEAD
-        "x-ms-version": "2019-12-12"
-=======
-        "x-ms-version": "2020-02-10"
->>>>>>> 60f4876e
+        "x-ms-version": "2020-02-10"
       },
       "ResponseBody": []
     },
@@ -180,11 +148,7 @@
         "x-ms-client-request-id": "e8568526-3f6b-667a-c4d0-af4aaa2c1dd5",
         "x-ms-date": "Thu, 02 Apr 2020 23:59:04 GMT",
         "x-ms-return-client-request-id": "true",
-<<<<<<< HEAD
-        "x-ms-version": "2019-12-12"
-=======
-        "x-ms-version": "2020-02-10"
->>>>>>> 60f4876e
+        "x-ms-version": "2020-02-10"
       },
       "RequestBody": null,
       "StatusCode": 201,
@@ -199,11 +163,7 @@
         ],
         "x-ms-client-request-id": "e8568526-3f6b-667a-c4d0-af4aaa2c1dd5",
         "x-ms-request-id": "9645a745-601e-0086-474a-098119000000",
-<<<<<<< HEAD
-        "x-ms-version": "2019-12-12"
-=======
-        "x-ms-version": "2020-02-10"
->>>>>>> 60f4876e
+        "x-ms-version": "2020-02-10"
       },
       "ResponseBody": []
     },
@@ -223,11 +183,7 @@
         "x-ms-lease-duration": "15",
         "x-ms-proposed-lease-id": "3fb0aaa9-e3a1-953d-cffc-ef5a5590550f",
         "x-ms-return-client-request-id": "true",
-<<<<<<< HEAD
-        "x-ms-version": "2019-12-12"
-=======
-        "x-ms-version": "2020-02-10"
->>>>>>> 60f4876e
+        "x-ms-version": "2020-02-10"
       },
       "RequestBody": null,
       "StatusCode": 201,
@@ -243,11 +199,7 @@
         "x-ms-client-request-id": "1cbca07a-5e5f-6eee-b866-f6501680fe2d",
         "x-ms-lease-id": "3fb0aaa9-e3a1-953d-cffc-ef5a5590550f",
         "x-ms-request-id": "9645a74e-601e-0086-4e4a-098119000000",
-<<<<<<< HEAD
-        "x-ms-version": "2019-12-12"
-=======
-        "x-ms-version": "2020-02-10"
->>>>>>> 60f4876e
+        "x-ms-version": "2020-02-10"
       },
       "ResponseBody": []
     },
@@ -268,11 +220,7 @@
         "x-ms-lease-id": "3fb0aaa9-e3a1-953d-cffc-ef5a5590550f",
         "x-ms-proposed-lease-id": "bfcc8d8d-3ae6-4af2-4951-ccbd96a2a35f",
         "x-ms-return-client-request-id": "true",
-<<<<<<< HEAD
-        "x-ms-version": "2019-12-12"
-=======
-        "x-ms-version": "2020-02-10"
->>>>>>> 60f4876e
+        "x-ms-version": "2020-02-10"
       },
       "RequestBody": null,
       "StatusCode": 200,
@@ -288,11 +236,7 @@
         "x-ms-client-request-id": "f6429840-86e6-9dff-7c6e-19b8e1622cc7",
         "x-ms-lease-id": "bfcc8d8d-3ae6-4af2-4951-ccbd96a2a35f",
         "x-ms-request-id": "9645a757-601e-0086-554a-098119000000",
-<<<<<<< HEAD
-        "x-ms-version": "2019-12-12"
-=======
-        "x-ms-version": "2020-02-10"
->>>>>>> 60f4876e
+        "x-ms-version": "2020-02-10"
       },
       "ResponseBody": []
     },
@@ -310,11 +254,7 @@
         "x-ms-date": "Thu, 02 Apr 2020 23:59:04 GMT",
         "x-ms-lease-id": "bfcc8d8d-3ae6-4af2-4951-ccbd96a2a35f",
         "x-ms-return-client-request-id": "true",
-<<<<<<< HEAD
-        "x-ms-version": "2019-12-12"
-=======
-        "x-ms-version": "2020-02-10"
->>>>>>> 60f4876e
+        "x-ms-version": "2020-02-10"
       },
       "RequestBody": null,
       "StatusCode": 202,
@@ -327,11 +267,7 @@
         ],
         "x-ms-client-request-id": "7d0fcd6b-083d-d247-91c1-6d466b37d377",
         "x-ms-request-id": "9645a763-601e-0086-5d4a-098119000000",
-<<<<<<< HEAD
-        "x-ms-version": "2019-12-12"
-=======
-        "x-ms-version": "2020-02-10"
->>>>>>> 60f4876e
+        "x-ms-version": "2020-02-10"
       },
       "ResponseBody": []
     },
@@ -348,11 +284,7 @@
         "x-ms-client-request-id": "3778ca34-1366-31c9-65f4-64f1c2688d67",
         "x-ms-date": "Thu, 02 Apr 2020 23:59:04 GMT",
         "x-ms-return-client-request-id": "true",
-<<<<<<< HEAD
-        "x-ms-version": "2019-12-12"
-=======
-        "x-ms-version": "2020-02-10"
->>>>>>> 60f4876e
+        "x-ms-version": "2020-02-10"
       },
       "RequestBody": null,
       "StatusCode": 201,
@@ -367,11 +299,7 @@
         ],
         "x-ms-client-request-id": "3778ca34-1366-31c9-65f4-64f1c2688d67",
         "x-ms-request-id": "4b8acd0a-a01e-0042-3b4a-09f420000000",
-<<<<<<< HEAD
-        "x-ms-version": "2019-12-12"
-=======
-        "x-ms-version": "2020-02-10"
->>>>>>> 60f4876e
+        "x-ms-version": "2020-02-10"
       },
       "ResponseBody": []
     },
@@ -391,11 +319,7 @@
         "x-ms-lease-duration": "15",
         "x-ms-proposed-lease-id": "8723b90b-beea-af24-25a9-93270c6860e0",
         "x-ms-return-client-request-id": "true",
-<<<<<<< HEAD
-        "x-ms-version": "2019-12-12"
-=======
-        "x-ms-version": "2020-02-10"
->>>>>>> 60f4876e
+        "x-ms-version": "2020-02-10"
       },
       "RequestBody": null,
       "StatusCode": 201,
@@ -411,11 +335,7 @@
         "x-ms-client-request-id": "f4308494-14bd-8cb6-6c15-6cce0ec5658c",
         "x-ms-lease-id": "8723b90b-beea-af24-25a9-93270c6860e0",
         "x-ms-request-id": "4b8acd17-a01e-0042-464a-09f420000000",
-<<<<<<< HEAD
-        "x-ms-version": "2019-12-12"
-=======
-        "x-ms-version": "2020-02-10"
->>>>>>> 60f4876e
+        "x-ms-version": "2020-02-10"
       },
       "ResponseBody": []
     },
@@ -436,11 +356,7 @@
         "x-ms-lease-id": "8723b90b-beea-af24-25a9-93270c6860e0",
         "x-ms-proposed-lease-id": "79aacdc0-7eb1-0e4d-1a1b-af5e4998f73b",
         "x-ms-return-client-request-id": "true",
-<<<<<<< HEAD
-        "x-ms-version": "2019-12-12"
-=======
-        "x-ms-version": "2020-02-10"
->>>>>>> 60f4876e
+        "x-ms-version": "2020-02-10"
       },
       "RequestBody": null,
       "StatusCode": 200,
@@ -456,11 +372,7 @@
         "x-ms-client-request-id": "c4cab2f7-0268-a27d-1068-920097bf66e0",
         "x-ms-lease-id": "79aacdc0-7eb1-0e4d-1a1b-af5e4998f73b",
         "x-ms-request-id": "4b8acd1f-a01e-0042-4c4a-09f420000000",
-<<<<<<< HEAD
-        "x-ms-version": "2019-12-12"
-=======
-        "x-ms-version": "2020-02-10"
->>>>>>> 60f4876e
+        "x-ms-version": "2020-02-10"
       },
       "ResponseBody": []
     },
@@ -478,11 +390,7 @@
         "x-ms-date": "Thu, 02 Apr 2020 23:59:05 GMT",
         "x-ms-lease-id": "79aacdc0-7eb1-0e4d-1a1b-af5e4998f73b",
         "x-ms-return-client-request-id": "true",
-<<<<<<< HEAD
-        "x-ms-version": "2019-12-12"
-=======
-        "x-ms-version": "2020-02-10"
->>>>>>> 60f4876e
+        "x-ms-version": "2020-02-10"
       },
       "RequestBody": null,
       "StatusCode": 202,
@@ -495,11 +403,7 @@
         ],
         "x-ms-client-request-id": "5cd7f386-a0fb-af23-dace-350bceca247f",
         "x-ms-request-id": "4b8acd24-a01e-0042-514a-09f420000000",
-<<<<<<< HEAD
-        "x-ms-version": "2019-12-12"
-=======
-        "x-ms-version": "2020-02-10"
->>>>>>> 60f4876e
+        "x-ms-version": "2020-02-10"
       },
       "ResponseBody": []
     }
