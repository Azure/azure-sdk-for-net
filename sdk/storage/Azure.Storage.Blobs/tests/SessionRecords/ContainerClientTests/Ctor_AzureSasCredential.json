--- conflicted
+++ resolved
@@ -15,11 +15,7 @@
         "x-ms-client-request-id": "e3400fb9-9a09-517b-7e6e-c1739c94711c",
         "x-ms-date": "Tue, 31 Aug 2021 21:19:28 GMT",
         "x-ms-return-client-request-id": "true",
-<<<<<<< HEAD
-        "x-ms-version": "2020-12-06"
-=======
         "x-ms-version": "2021-02-12"
->>>>>>> 7e782c87
       },
       "RequestBody": null,
       "StatusCode": 201,
@@ -33,22 +29,13 @@
           "Microsoft-HTTPAPI/2.0"
         ],
         "x-ms-client-request-id": "e3400fb9-9a09-517b-7e6e-c1739c94711c",
-<<<<<<< HEAD
-        "x-ms-request-id": "819b6f12-401e-0035-27e1-48b6d6000000",
-        "x-ms-version": "2020-12-06"
-=======
         "x-ms-request-id": "ecda6ffb-e01e-005e-04ad-9e3122000000",
         "x-ms-version": "2021-02-12"
->>>>>>> 7e782c87
       },
       "ResponseBody": []
     },
     {
-<<<<<<< HEAD
-      "RequestUri": "https://seanmcccanary3.blob.core.windows.net/test-container-2996eaf8-e910-31d5-fab3-ca6486bea000?restype=container&sv=2020-12-06&ss=bfqt&srt=sco&spr=https&se=2021-05-14T17%3A55%3A23Z&sp=rwdxlacuptfi&sig=Sanitized",
-=======
       "RequestUri": "https://seanmcccanary3.blob.core.windows.net/test-container-2996eaf8-e910-31d5-fab3-ca6486bea000?restype=container\u0026sv=2021-02-12\u0026ss=bfqt\u0026srt=sco\u0026spr=https\u0026se=2021-08-31T22%3A19%3A28Z\u0026sp=rwdxylacuptfi\u0026sig=Sanitized",
->>>>>>> 7e782c87
       "RequestMethod": "GET",
       "RequestHeaders": {
         "Accept": "application/xml",
@@ -59,11 +46,7 @@
         ],
         "x-ms-client-request-id": "76aa7e4a-bc7d-43f6-c9a0-7b43674cb65b",
         "x-ms-return-client-request-id": "true",
-<<<<<<< HEAD
-        "x-ms-version": "2020-12-06"
-=======
         "x-ms-version": "2021-02-12"
->>>>>>> 7e782c87
       },
       "RequestBody": null,
       "StatusCode": 200,
@@ -87,13 +70,8 @@
         "x-ms-immutable-storage-with-versioning-enabled": "false",
         "x-ms-lease-state": "available",
         "x-ms-lease-status": "unlocked",
-<<<<<<< HEAD
-        "x-ms-request-id": "819b6f2d-401e-0035-3ee1-48b6d6000000",
-        "x-ms-version": "2020-12-06"
-=======
         "x-ms-request-id": "ecda7008-e01e-005e-0dad-9e3122000000",
         "x-ms-version": "2021-02-12"
->>>>>>> 7e782c87
       },
       "ResponseBody": []
     },
@@ -111,11 +89,7 @@
         "x-ms-client-request-id": "1e2923c5-faea-909e-b8d3-abc5c2ad68dd",
         "x-ms-date": "Tue, 31 Aug 2021 21:19:28 GMT",
         "x-ms-return-client-request-id": "true",
-<<<<<<< HEAD
-        "x-ms-version": "2020-12-06"
-=======
         "x-ms-version": "2021-02-12"
->>>>>>> 7e782c87
       },
       "RequestBody": null,
       "StatusCode": 202,
@@ -127,13 +101,8 @@
           "Microsoft-HTTPAPI/2.0"
         ],
         "x-ms-client-request-id": "1e2923c5-faea-909e-b8d3-abc5c2ad68dd",
-<<<<<<< HEAD
-        "x-ms-request-id": "819b6f35-401e-0035-46e1-48b6d6000000",
-        "x-ms-version": "2020-12-06"
-=======
         "x-ms-request-id": "ecda7013-e01e-005e-17ad-9e3122000000",
         "x-ms-version": "2021-02-12"
->>>>>>> 7e782c87
       },
       "ResponseBody": []
     }
