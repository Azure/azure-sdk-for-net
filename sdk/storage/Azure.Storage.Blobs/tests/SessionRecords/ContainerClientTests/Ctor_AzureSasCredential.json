{
  "Entries": [
    {
      "RequestUri": "https://seanmcccanary3.blob.core.windows.net/test-container-2996eaf8-e910-31d5-fab3-ca6486bea000?restype=container",
      "RequestMethod": "PUT",
      "RequestHeaders": {
        "Accept": "application/xml",
        "Authorization": "Sanitized",
        "traceparent": "00-8c72bd4d45323a48aa470ec0162044d4-9b6077d37bd07342-00",
        "User-Agent": [
          "azsdk-net-Storage.Blobs/12.9.0-alpha.20210402.1",
          "(.NET 5.0.4; Microsoft Windows 10.0.19042)"
        ],
        "x-ms-blob-public-access": "container",
        "x-ms-client-request-id": "e3400fb9-9a09-517b-7e6e-c1739c94711c",
        "x-ms-date": "Fri, 02 Apr 2021 17:23:59 GMT",
        "x-ms-return-client-request-id": "true",
<<<<<<< HEAD
        "x-ms-version": "2020-08-04"
=======
         "x-ms-version": "2020-10-02"
>>>>>>> 65932564
      },
      "RequestBody": null,
      "StatusCode": 201,
      "ResponseHeaders": {
        "Content-Length": "0",
        "Date": "Fri, 02 Apr 2021 17:23:58 GMT",
        "ETag": "\u00220x8D8F5FC1A335468\u0022",
        "Last-Modified": "Fri, 02 Apr 2021 17:23:59 GMT",
        "Server": [
          "Windows-Azure-Blob/1.0",
          "Microsoft-HTTPAPI/2.0"
        ],
        "x-ms-client-request-id": "e3400fb9-9a09-517b-7e6e-c1739c94711c",
<<<<<<< HEAD
        "x-ms-request-id": "862afa1c-f01e-0089-2ae4-276017000000",
        "x-ms-version": "2020-08-04"
=======
        "x-ms-request-id": "6affb473-201e-0033-3dd4-048569000000",
         "x-ms-version": "2020-10-02"
>>>>>>> 65932564
      },
      "ResponseBody": []
    },
    {
<<<<<<< HEAD
      "RequestUri": "https://seanmcccanary3.blob.core.windows.net/test-container-2996eaf8-e910-31d5-fab3-ca6486bea000?restype=container\u0026sv=2020-06-12\u0026ss=bfqt\u0026srt=sco\u0026spr=https\u0026se=2021-04-02T18%3A23%3A59Z\u0026sp=rwdxlacuptfi\u0026sig=Sanitized",
=======
      "RequestUri": "https://seanmcccanary3.blob.core.windows.net/test-container-2996eaf8-e910-31d5-fab3-ca6486bea000?restype=container\u0026sv=2020-10-02\u0026ss=bfqt\u0026srt=sco\u0026spr=https\u0026se=2021-02-17T03%3A29%3A59Z\u0026sp=rwdxlacuptf\u0026sig=Sanitized",
>>>>>>> 65932564
      "RequestMethod": "GET",
      "RequestHeaders": {
        "Accept": "application/xml",
        "traceparent": "00-da03352b72a7464cbc6257a9010668e3-f7a96215211e8845-00",
        "User-Agent": [
          "azsdk-net-Storage.Blobs/12.9.0-alpha.20210402.1",
          "(.NET 5.0.4; Microsoft Windows 10.0.19042)"
        ],
        "x-ms-client-request-id": "76aa7e4a-bc7d-43f6-c9a0-7b43674cb65b",
        "x-ms-return-client-request-id": "true",
<<<<<<< HEAD
        "x-ms-version": "2020-08-04"
=======
         "x-ms-version": "2020-10-02"
>>>>>>> 65932564
      },
      "RequestBody": null,
      "StatusCode": 200,
      "ResponseHeaders": {
        "Content-Length": "0",
        "Date": "Fri, 02 Apr 2021 17:23:58 GMT",
        "ETag": "\u00220x8D8F5FC1A335468\u0022",
        "Last-Modified": "Fri, 02 Apr 2021 17:23:59 GMT",
        "Server": [
          "Windows-Azure-Blob/1.0",
          "Microsoft-HTTPAPI/2.0"
        ],
        "x-ms-blob-public-access": "container",
        "x-ms-client-request-id": "76aa7e4a-bc7d-43f6-c9a0-7b43674cb65b",
        "x-ms-default-encryption-scope": "$account-encryption-key",
        "x-ms-deny-encryption-scope-override": "false",
        "x-ms-has-immutability-policy": "false",
        "x-ms-has-legal-hold": "false",
        "x-ms-lease-state": "available",
        "x-ms-lease-status": "unlocked",
<<<<<<< HEAD
        "x-ms-request-id": "862afa31-f01e-0089-3ce4-276017000000",
        "x-ms-version": "2020-08-04",
        "x-ms-version-level-worm-enabled": "false"
=======
        "x-ms-request-id": "6bb9ed9d-a01e-0084-3dd4-04a8c3000000",
         "x-ms-version": "2020-10-02"
>>>>>>> 65932564
      },
      "ResponseBody": []
    },
    {
      "RequestUri": "https://seanmcccanary3.blob.core.windows.net/test-container-2996eaf8-e910-31d5-fab3-ca6486bea000?restype=container",
      "RequestMethod": "DELETE",
      "RequestHeaders": {
        "Accept": "application/xml",
        "Authorization": "Sanitized",
        "traceparent": "00-84ca459f974a6a4992f94f6cbac1f174-503efb8537f56a41-00",
        "User-Agent": [
          "azsdk-net-Storage.Blobs/12.9.0-alpha.20210402.1",
          "(.NET 5.0.4; Microsoft Windows 10.0.19042)"
        ],
        "x-ms-client-request-id": "1e2923c5-faea-909e-b8d3-abc5c2ad68dd",
        "x-ms-date": "Fri, 02 Apr 2021 17:23:59 GMT",
        "x-ms-return-client-request-id": "true",
<<<<<<< HEAD
        "x-ms-version": "2020-08-04"
=======
         "x-ms-version": "2020-10-02"
>>>>>>> 65932564
      },
      "RequestBody": null,
      "StatusCode": 202,
      "ResponseHeaders": {
        "Content-Length": "0",
        "Date": "Fri, 02 Apr 2021 17:23:58 GMT",
        "Server": [
          "Windows-Azure-Blob/1.0",
          "Microsoft-HTTPAPI/2.0"
        ],
        "x-ms-client-request-id": "1e2923c5-faea-909e-b8d3-abc5c2ad68dd",
<<<<<<< HEAD
        "x-ms-request-id": "862afa41-f01e-0089-47e4-276017000000",
        "x-ms-version": "2020-08-04"
=======
        "x-ms-request-id": "6affb4eb-201e-0033-2fd4-048569000000",
         "x-ms-version": "2020-10-02"
>>>>>>> 65932564
      },
      "ResponseBody": []
    }
  ],
  "Variables": {
    "DateTimeOffsetNow": "2021-04-02T12:23:59.5301307-05:00",
    "RandomSeed": "1533579923",
    "Storage_TestConfigDefault": "ProductionTenant\nseanmcccanary3\nU2FuaXRpemVk\nhttps://seanmcccanary3.blob.core.windows.net\nhttps://seanmcccanary3.file.core.windows.net\nhttps://seanmcccanary3.queue.core.windows.net\nhttps://seanmcccanary3.table.core.windows.net\n\n\n\n\nhttps://seanmcccanary3-secondary.blob.core.windows.net\nhttps://seanmcccanary3-secondary.file.core.windows.net\nhttps://seanmcccanary3-secondary.queue.core.windows.net\nhttps://seanmcccanary3-secondary.table.core.windows.net\n68390a19-a643-458b-b726-408abf67b4fc\nSanitized\n72f988bf-86f1-41af-91ab-2d7cd011db47\nhttps://login.microsoftonline.com/\nCloud\nBlobEndpoint=https://seanmcccanary3.blob.core.windows.net/;QueueEndpoint=https://seanmcccanary3.queue.core.windows.net/;FileEndpoint=https://seanmcccanary3.file.core.windows.net/;BlobSecondaryEndpoint=https://seanmcccanary3-secondary.blob.core.windows.net/;QueueSecondaryEndpoint=https://seanmcccanary3-secondary.queue.core.windows.net/;FileSecondaryEndpoint=https://seanmcccanary3-secondary.file.core.windows.net/;AccountName=seanmcccanary3;AccountKey=Kg==;\nseanscope1"
  }
}<|MERGE_RESOLUTION|>--- conflicted
+++ resolved
@@ -6,72 +6,55 @@
       "RequestHeaders": {
         "Accept": "application/xml",
         "Authorization": "Sanitized",
-        "traceparent": "00-8c72bd4d45323a48aa470ec0162044d4-9b6077d37bd07342-00",
+        "traceparent": "00-098a5179275137428047fb41aa7b2780-10f8016891efdd44-00",
         "User-Agent": [
-          "azsdk-net-Storage.Blobs/12.9.0-alpha.20210402.1",
-          "(.NET 5.0.4; Microsoft Windows 10.0.19042)"
+          "azsdk-net-Storage.Blobs/12.9.0-alpha.20210514.1",
+          "(.NET Core 4.6.30015.01; Microsoft Windows 10.0.19043 )"
         ],
         "x-ms-blob-public-access": "container",
         "x-ms-client-request-id": "e3400fb9-9a09-517b-7e6e-c1739c94711c",
-        "x-ms-date": "Fri, 02 Apr 2021 17:23:59 GMT",
+        "x-ms-date": "Fri, 14 May 2021 16:55:23 GMT",
         "x-ms-return-client-request-id": "true",
-<<<<<<< HEAD
-        "x-ms-version": "2020-08-04"
-=======
-         "x-ms-version": "2020-10-02"
->>>>>>> 65932564
+        "x-ms-version": "2020-10-02"
       },
       "RequestBody": null,
       "StatusCode": 201,
       "ResponseHeaders": {
         "Content-Length": "0",
-        "Date": "Fri, 02 Apr 2021 17:23:58 GMT",
-        "ETag": "\u00220x8D8F5FC1A335468\u0022",
-        "Last-Modified": "Fri, 02 Apr 2021 17:23:59 GMT",
+        "Date": "Fri, 14 May 2021 16:55:22 GMT",
+        "ETag": "\u00220x8D916F910A36008\u0022",
+        "Last-Modified": "Fri, 14 May 2021 16:55:23 GMT",
         "Server": [
           "Windows-Azure-Blob/1.0",
           "Microsoft-HTTPAPI/2.0"
         ],
         "x-ms-client-request-id": "e3400fb9-9a09-517b-7e6e-c1739c94711c",
-<<<<<<< HEAD
-        "x-ms-request-id": "862afa1c-f01e-0089-2ae4-276017000000",
-        "x-ms-version": "2020-08-04"
-=======
-        "x-ms-request-id": "6affb473-201e-0033-3dd4-048569000000",
-         "x-ms-version": "2020-10-02"
->>>>>>> 65932564
+        "x-ms-request-id": "819b6f12-401e-0035-27e1-48b6d6000000",
+        "x-ms-version": "2020-10-02"
       },
       "ResponseBody": []
     },
     {
-<<<<<<< HEAD
-      "RequestUri": "https://seanmcccanary3.blob.core.windows.net/test-container-2996eaf8-e910-31d5-fab3-ca6486bea000?restype=container\u0026sv=2020-06-12\u0026ss=bfqt\u0026srt=sco\u0026spr=https\u0026se=2021-04-02T18%3A23%3A59Z\u0026sp=rwdxlacuptfi\u0026sig=Sanitized",
-=======
-      "RequestUri": "https://seanmcccanary3.blob.core.windows.net/test-container-2996eaf8-e910-31d5-fab3-ca6486bea000?restype=container\u0026sv=2020-10-02\u0026ss=bfqt\u0026srt=sco\u0026spr=https\u0026se=2021-02-17T03%3A29%3A59Z\u0026sp=rwdxlacuptf\u0026sig=Sanitized",
->>>>>>> 65932564
+      "RequestUri": "https://seanmcccanary3.blob.core.windows.net/test-container-2996eaf8-e910-31d5-fab3-ca6486bea000?restype=container\u0026sv=2020-10-02\u0026ss=bfqt\u0026srt=sco\u0026spr=https\u0026se=2021-05-14T17%3A55%3A23Z\u0026sp=rwdxlacuptfi\u0026sig=Sanitized",
       "RequestMethod": "GET",
       "RequestHeaders": {
         "Accept": "application/xml",
-        "traceparent": "00-da03352b72a7464cbc6257a9010668e3-f7a96215211e8845-00",
+        "traceparent": "00-d42937bfa2d2b2409fbb29cd799e8143-977e7843f540164e-00",
         "User-Agent": [
-          "azsdk-net-Storage.Blobs/12.9.0-alpha.20210402.1",
-          "(.NET 5.0.4; Microsoft Windows 10.0.19042)"
+          "azsdk-net-Storage.Blobs/12.9.0-alpha.20210514.1",
+          "(.NET Core 4.6.30015.01; Microsoft Windows 10.0.19043 )"
         ],
         "x-ms-client-request-id": "76aa7e4a-bc7d-43f6-c9a0-7b43674cb65b",
         "x-ms-return-client-request-id": "true",
-<<<<<<< HEAD
-        "x-ms-version": "2020-08-04"
-=======
-         "x-ms-version": "2020-10-02"
->>>>>>> 65932564
+        "x-ms-version": "2020-10-02"
       },
       "RequestBody": null,
       "StatusCode": 200,
       "ResponseHeaders": {
         "Content-Length": "0",
-        "Date": "Fri, 02 Apr 2021 17:23:58 GMT",
-        "ETag": "\u00220x8D8F5FC1A335468\u0022",
-        "Last-Modified": "Fri, 02 Apr 2021 17:23:59 GMT",
+        "Date": "Fri, 14 May 2021 16:55:22 GMT",
+        "ETag": "\u00220x8D916F910A36008\u0022",
+        "Last-Modified": "Fri, 14 May 2021 16:55:23 GMT",
         "Server": [
           "Windows-Azure-Blob/1.0",
           "Microsoft-HTTPAPI/2.0"
@@ -82,16 +65,11 @@
         "x-ms-deny-encryption-scope-override": "false",
         "x-ms-has-immutability-policy": "false",
         "x-ms-has-legal-hold": "false",
+        "x-ms-immutable-storage-with-versioning-enabled": "false",
         "x-ms-lease-state": "available",
         "x-ms-lease-status": "unlocked",
-<<<<<<< HEAD
-        "x-ms-request-id": "862afa31-f01e-0089-3ce4-276017000000",
-        "x-ms-version": "2020-08-04",
-        "x-ms-version-level-worm-enabled": "false"
-=======
-        "x-ms-request-id": "6bb9ed9d-a01e-0084-3dd4-04a8c3000000",
-         "x-ms-version": "2020-10-02"
->>>>>>> 65932564
+        "x-ms-request-id": "819b6f2d-401e-0035-3ee1-48b6d6000000",
+        "x-ms-version": "2020-10-02"
       },
       "ResponseBody": []
     },
@@ -101,44 +79,35 @@
       "RequestHeaders": {
         "Accept": "application/xml",
         "Authorization": "Sanitized",
-        "traceparent": "00-84ca459f974a6a4992f94f6cbac1f174-503efb8537f56a41-00",
+        "traceparent": "00-e7e69e635296a8459ab7ad67849e032b-543d05582f0edf45-00",
         "User-Agent": [
-          "azsdk-net-Storage.Blobs/12.9.0-alpha.20210402.1",
-          "(.NET 5.0.4; Microsoft Windows 10.0.19042)"
+          "azsdk-net-Storage.Blobs/12.9.0-alpha.20210514.1",
+          "(.NET Core 4.6.30015.01; Microsoft Windows 10.0.19043 )"
         ],
         "x-ms-client-request-id": "1e2923c5-faea-909e-b8d3-abc5c2ad68dd",
-        "x-ms-date": "Fri, 02 Apr 2021 17:23:59 GMT",
+        "x-ms-date": "Fri, 14 May 2021 16:55:23 GMT",
         "x-ms-return-client-request-id": "true",
-<<<<<<< HEAD
-        "x-ms-version": "2020-08-04"
-=======
-         "x-ms-version": "2020-10-02"
->>>>>>> 65932564
+        "x-ms-version": "2020-10-02"
       },
       "RequestBody": null,
       "StatusCode": 202,
       "ResponseHeaders": {
         "Content-Length": "0",
-        "Date": "Fri, 02 Apr 2021 17:23:58 GMT",
+        "Date": "Fri, 14 May 2021 16:55:23 GMT",
         "Server": [
           "Windows-Azure-Blob/1.0",
           "Microsoft-HTTPAPI/2.0"
         ],
         "x-ms-client-request-id": "1e2923c5-faea-909e-b8d3-abc5c2ad68dd",
-<<<<<<< HEAD
-        "x-ms-request-id": "862afa41-f01e-0089-47e4-276017000000",
-        "x-ms-version": "2020-08-04"
-=======
-        "x-ms-request-id": "6affb4eb-201e-0033-2fd4-048569000000",
-         "x-ms-version": "2020-10-02"
->>>>>>> 65932564
+        "x-ms-request-id": "819b6f35-401e-0035-46e1-48b6d6000000",
+        "x-ms-version": "2020-10-02"
       },
       "ResponseBody": []
     }
   ],
   "Variables": {
-    "DateTimeOffsetNow": "2021-04-02T12:23:59.5301307-05:00",
+    "DateTimeOffsetNow": "2021-05-14T11:55:23.6289428-05:00",
     "RandomSeed": "1533579923",
-    "Storage_TestConfigDefault": "ProductionTenant\nseanmcccanary3\nU2FuaXRpemVk\nhttps://seanmcccanary3.blob.core.windows.net\nhttps://seanmcccanary3.file.core.windows.net\nhttps://seanmcccanary3.queue.core.windows.net\nhttps://seanmcccanary3.table.core.windows.net\n\n\n\n\nhttps://seanmcccanary3-secondary.blob.core.windows.net\nhttps://seanmcccanary3-secondary.file.core.windows.net\nhttps://seanmcccanary3-secondary.queue.core.windows.net\nhttps://seanmcccanary3-secondary.table.core.windows.net\n68390a19-a643-458b-b726-408abf67b4fc\nSanitized\n72f988bf-86f1-41af-91ab-2d7cd011db47\nhttps://login.microsoftonline.com/\nCloud\nBlobEndpoint=https://seanmcccanary3.blob.core.windows.net/;QueueEndpoint=https://seanmcccanary3.queue.core.windows.net/;FileEndpoint=https://seanmcccanary3.file.core.windows.net/;BlobSecondaryEndpoint=https://seanmcccanary3-secondary.blob.core.windows.net/;QueueSecondaryEndpoint=https://seanmcccanary3-secondary.queue.core.windows.net/;FileSecondaryEndpoint=https://seanmcccanary3-secondary.file.core.windows.net/;AccountName=seanmcccanary3;AccountKey=Kg==;\nseanscope1"
+    "Storage_TestConfigDefault": "ProductionTenant\nseanmcccanary3\nU2FuaXRpemVk\nhttps://seanmcccanary3.blob.core.windows.net\nhttps://seanmcccanary3.file.core.windows.net\nhttps://seanmcccanary3.queue.core.windows.net\nhttps://seanmcccanary3.table.core.windows.net\n\n\n\n\nhttps://seanmcccanary3-secondary.blob.core.windows.net\nhttps://seanmcccanary3-secondary.file.core.windows.net\nhttps://seanmcccanary3-secondary.queue.core.windows.net\nhttps://seanmcccanary3-secondary.table.core.windows.net\n\nSanitized\n\n\nCloud\nBlobEndpoint=https://seanmcccanary3.blob.core.windows.net/;QueueEndpoint=https://seanmcccanary3.queue.core.windows.net/;FileEndpoint=https://seanmcccanary3.file.core.windows.net/;BlobSecondaryEndpoint=https://seanmcccanary3-secondary.blob.core.windows.net/;QueueSecondaryEndpoint=https://seanmcccanary3-secondary.queue.core.windows.net/;FileSecondaryEndpoint=https://seanmcccanary3-secondary.file.core.windows.net/;AccountName=seanmcccanary3;AccountKey=Kg==;\nseanscope1"
   }
 }