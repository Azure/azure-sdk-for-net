﻿{
  "Entries": [
    {
      "RequestUri": "https://seanmcccanary3.blob.core.windows.net/test-container-a3e7e3eb-9f50-64b9-e9b2-14e1e70a7121?restype=container",
      "RequestMethod": "PUT",
      "RequestHeaders": {
        "Accept": "application/xml",
        "Authorization": "Sanitized",
        "traceparent": "00-e6cb0ced654b4b40a8ac8901448446da-d07c6d3aed0ba147-00",
        "User-Agent": [
          "azsdk-net-Storage.Blobs/12.9.0-alpha.20210216.1",
          "(.NET 5.0.3; Microsoft Windows 10.0.19042)"
        ],
        "x-ms-blob-public-access": "container",
        "x-ms-client-request-id": "078e7894-8c9c-fefd-db79-4aa00f329720",
        "x-ms-date": "Wed, 17 Feb 2021 02:32:03 GMT",
        "x-ms-return-client-request-id": "true",
<<<<<<< HEAD
        "x-ms-version": "2020-12-06"
=======
        "x-ms-version": "2021-02-12"
>>>>>>> 7e782c87
      },
      "RequestBody": null,
      "StatusCode": 201,
      "ResponseHeaders": {
        "Content-Length": "0",
        "Date": "Wed, 17 Feb 2021 02:32:03 GMT",
        "ETag": "\"0x8D8D2EC36708F5A\"",
        "Last-Modified": "Wed, 17 Feb 2021 02:32:04 GMT",
        "Server": [
          "Windows-Azure-Blob/1.0",
          "Microsoft-HTTPAPI/2.0"
        ],
        "x-ms-client-request-id": "078e7894-8c9c-fefd-db79-4aa00f329720",
        "x-ms-request-id": "d4021ac2-401e-001a-66d5-04bb1d000000",
<<<<<<< HEAD
        "x-ms-version": "2020-12-06"
=======
        "x-ms-version": "2021-02-12"
>>>>>>> 7e782c87
      },
      "ResponseBody": []
    },
    {
      "RequestUri": "https://seanmcccanary3.blob.core.windows.net/test-container-a3e7e3eb-9f50-64b9-e9b2-14e1e70a7121?restype=container&comp=metadata",
      "RequestMethod": "PUT",
      "RequestHeaders": {
        "Accept": "application/xml",
        "Authorization": "Sanitized",
        "traceparent": "00-014cbcc9d30a20478d999945a8d6dba1-757e9fbcef483346-00",
        "User-Agent": [
          "azsdk-net-Storage.Blobs/12.9.0-alpha.20210216.1",
          "(.NET 5.0.3; Microsoft Windows 10.0.19042)"
        ],
        "x-ms-client-request-id": "6e4dfd7a-6a7c-0584-4736-13467f98e96f",
        "x-ms-date": "Wed, 17 Feb 2021 02:32:03 GMT",
        "x-ms-meta-Capital": "letter",
        "x-ms-meta-foo": "bar",
        "x-ms-meta-meta": "data",
        "x-ms-meta-UPPER": "case",
        "x-ms-return-client-request-id": "true",
<<<<<<< HEAD
        "x-ms-version": "2020-12-06"
=======
        "x-ms-version": "2021-02-12"
>>>>>>> 7e782c87
      },
      "RequestBody": null,
      "StatusCode": 200,
      "ResponseHeaders": {
        "Content-Length": "0",
        "Date": "Wed, 17 Feb 2021 02:32:03 GMT",
        "ETag": "\"0x8D8D2EC367A2CE8\"",
        "Last-Modified": "Wed, 17 Feb 2021 02:32:04 GMT",
        "Server": [
          "Windows-Azure-Blob/1.0",
          "Microsoft-HTTPAPI/2.0"
        ],
        "x-ms-client-request-id": "6e4dfd7a-6a7c-0584-4736-13467f98e96f",
        "x-ms-request-id": "d4021ae3-401e-001a-7dd5-04bb1d000000",
<<<<<<< HEAD
        "x-ms-version": "2020-12-06"
=======
        "x-ms-version": "2021-02-12"
>>>>>>> 7e782c87
      },
      "ResponseBody": []
    },
    {
      "RequestUri": "https://seanmcccanary3.blob.core.windows.net/test-container-a3e7e3eb-9f50-64b9-e9b2-14e1e70a7121?restype=container",
      "RequestMethod": "GET",
      "RequestHeaders": {
        "Accept": "application/xml",
        "Authorization": "Sanitized",
        "traceparent": "00-cd8b20663f91754ca403571f673743a6-8d7beb918bd03a40-00",
        "User-Agent": [
          "azsdk-net-Storage.Blobs/12.9.0-alpha.20210216.1",
          "(.NET 5.0.3; Microsoft Windows 10.0.19042)"
        ],
        "x-ms-client-request-id": "12262d16-28e4-77a3-bc3a-bb31fa7da312",
        "x-ms-date": "Wed, 17 Feb 2021 02:32:03 GMT",
        "x-ms-return-client-request-id": "true",
<<<<<<< HEAD
        "x-ms-version": "2020-12-06"
=======
        "x-ms-version": "2021-02-12"
>>>>>>> 7e782c87
      },
      "RequestBody": null,
      "StatusCode": 200,
      "ResponseHeaders": {
        "Content-Length": "0",
        "Date": "Wed, 17 Feb 2021 02:32:03 GMT",
        "ETag": "\"0x8D8D2EC367A2CE8\"",
        "Last-Modified": "Wed, 17 Feb 2021 02:32:04 GMT",
        "Server": [
          "Windows-Azure-Blob/1.0",
          "Microsoft-HTTPAPI/2.0"
        ],
        "x-ms-blob-public-access": "container",
        "x-ms-client-request-id": "12262d16-28e4-77a3-bc3a-bb31fa7da312",
        "x-ms-default-encryption-scope": "$account-encryption-key",
        "x-ms-deny-encryption-scope-override": "false",
        "x-ms-has-immutability-policy": "false",
        "x-ms-has-legal-hold": "false",
        "x-ms-lease-state": "available",
        "x-ms-lease-status": "unlocked",
        "x-ms-meta-Capital": "letter",
        "x-ms-meta-foo": "bar",
        "x-ms-meta-meta": "data",
        "x-ms-meta-UPPER": "case",
        "x-ms-request-id": "d4021ae6-401e-001a-7fd5-04bb1d000000",
<<<<<<< HEAD
        "x-ms-version": "2020-12-06"
=======
        "x-ms-version": "2021-02-12"
>>>>>>> 7e782c87
      },
      "ResponseBody": []
    },
    {
      "RequestUri": "https://seanmcccanary3.blob.core.windows.net/test-container-a3e7e3eb-9f50-64b9-e9b2-14e1e70a7121?restype=container",
      "RequestMethod": "DELETE",
      "RequestHeaders": {
        "Accept": "application/xml",
        "Authorization": "Sanitized",
        "traceparent": "00-d0d94b0f45376a478c878ad1003b22cb-f5c7127f4f74474e-00",
        "User-Agent": [
          "azsdk-net-Storage.Blobs/12.9.0-alpha.20210216.1",
          "(.NET 5.0.3; Microsoft Windows 10.0.19042)"
        ],
        "x-ms-client-request-id": "51300ccf-d671-7b8a-448b-0252797d8c37",
        "x-ms-date": "Wed, 17 Feb 2021 02:32:04 GMT",
        "x-ms-return-client-request-id": "true",
<<<<<<< HEAD
        "x-ms-version": "2020-12-06"
=======
        "x-ms-version": "2021-02-12"
>>>>>>> 7e782c87
      },
      "RequestBody": null,
      "StatusCode": 202,
      "ResponseHeaders": {
        "Content-Length": "0",
        "Date": "Wed, 17 Feb 2021 02:32:03 GMT",
        "Server": [
          "Windows-Azure-Blob/1.0",
          "Microsoft-HTTPAPI/2.0"
        ],
        "x-ms-client-request-id": "51300ccf-d671-7b8a-448b-0252797d8c37",
        "x-ms-request-id": "d4021aed-401e-001a-05d5-04bb1d000000",
<<<<<<< HEAD
        "x-ms-version": "2020-12-06"
=======
        "x-ms-version": "2021-02-12"
>>>>>>> 7e782c87
      },
      "ResponseBody": []
    }
  ],
  "Variables": {
    "RandomSeed": "170359605",
    "Storage_TestConfigDefault": "ProductionTenant\nseanmcccanary3\nU2FuaXRpemVk\nhttps://seanmcccanary3.blob.core.windows.net\nhttps://seanmcccanary3.file.core.windows.net\nhttps://seanmcccanary3.queue.core.windows.net\nhttps://seanmcccanary3.table.core.windows.net\n\n\n\n\nhttps://seanmcccanary3-secondary.blob.core.windows.net\nhttps://seanmcccanary3-secondary.file.core.windows.net\nhttps://seanmcccanary3-secondary.queue.core.windows.net\nhttps://seanmcccanary3-secondary.table.core.windows.net\n\nSanitized\n\n\nCloud\nBlobEndpoint=https://seanmcccanary3.blob.core.windows.net/;QueueEndpoint=https://seanmcccanary3.queue.core.windows.net/;FileEndpoint=https://seanmcccanary3.file.core.windows.net/;BlobSecondaryEndpoint=https://seanmcccanary3-secondary.blob.core.windows.net/;QueueSecondaryEndpoint=https://seanmcccanary3-secondary.queue.core.windows.net/;FileSecondaryEndpoint=https://seanmcccanary3-secondary.file.core.windows.net/;AccountName=seanmcccanary3;AccountKey=Kg==;\nseanscope1\n\n"
  }
}<|MERGE_RESOLUTION|>--- conflicted
+++ resolved
@@ -15,11 +15,7 @@
         "x-ms-client-request-id": "078e7894-8c9c-fefd-db79-4aa00f329720",
         "x-ms-date": "Wed, 17 Feb 2021 02:32:03 GMT",
         "x-ms-return-client-request-id": "true",
-<<<<<<< HEAD
-        "x-ms-version": "2020-12-06"
-=======
         "x-ms-version": "2021-02-12"
->>>>>>> 7e782c87
       },
       "RequestBody": null,
       "StatusCode": 201,
@@ -34,11 +30,7 @@
         ],
         "x-ms-client-request-id": "078e7894-8c9c-fefd-db79-4aa00f329720",
         "x-ms-request-id": "d4021ac2-401e-001a-66d5-04bb1d000000",
-<<<<<<< HEAD
-        "x-ms-version": "2020-12-06"
-=======
         "x-ms-version": "2021-02-12"
->>>>>>> 7e782c87
       },
       "ResponseBody": []
     },
@@ -60,11 +52,7 @@
         "x-ms-meta-meta": "data",
         "x-ms-meta-UPPER": "case",
         "x-ms-return-client-request-id": "true",
-<<<<<<< HEAD
-        "x-ms-version": "2020-12-06"
-=======
         "x-ms-version": "2021-02-12"
->>>>>>> 7e782c87
       },
       "RequestBody": null,
       "StatusCode": 200,
@@ -79,11 +67,7 @@
         ],
         "x-ms-client-request-id": "6e4dfd7a-6a7c-0584-4736-13467f98e96f",
         "x-ms-request-id": "d4021ae3-401e-001a-7dd5-04bb1d000000",
-<<<<<<< HEAD
-        "x-ms-version": "2020-12-06"
-=======
         "x-ms-version": "2021-02-12"
->>>>>>> 7e782c87
       },
       "ResponseBody": []
     },
@@ -101,11 +85,7 @@
         "x-ms-client-request-id": "12262d16-28e4-77a3-bc3a-bb31fa7da312",
         "x-ms-date": "Wed, 17 Feb 2021 02:32:03 GMT",
         "x-ms-return-client-request-id": "true",
-<<<<<<< HEAD
-        "x-ms-version": "2020-12-06"
-=======
         "x-ms-version": "2021-02-12"
->>>>>>> 7e782c87
       },
       "RequestBody": null,
       "StatusCode": 200,
@@ -131,11 +111,7 @@
         "x-ms-meta-meta": "data",
         "x-ms-meta-UPPER": "case",
         "x-ms-request-id": "d4021ae6-401e-001a-7fd5-04bb1d000000",
-<<<<<<< HEAD
-        "x-ms-version": "2020-12-06"
-=======
         "x-ms-version": "2021-02-12"
->>>>>>> 7e782c87
       },
       "ResponseBody": []
     },
@@ -153,11 +129,7 @@
         "x-ms-client-request-id": "51300ccf-d671-7b8a-448b-0252797d8c37",
         "x-ms-date": "Wed, 17 Feb 2021 02:32:04 GMT",
         "x-ms-return-client-request-id": "true",
-<<<<<<< HEAD
-        "x-ms-version": "2020-12-06"
-=======
         "x-ms-version": "2021-02-12"
->>>>>>> 7e782c87
       },
       "RequestBody": null,
       "StatusCode": 202,
@@ -170,11 +142,7 @@
         ],
         "x-ms-client-request-id": "51300ccf-d671-7b8a-448b-0252797d8c37",
         "x-ms-request-id": "d4021aed-401e-001a-05d5-04bb1d000000",
-<<<<<<< HEAD
-        "x-ms-version": "2020-12-06"
-=======
         "x-ms-version": "2021-02-12"
->>>>>>> 7e782c87
       },
       "ResponseBody": []
     }
