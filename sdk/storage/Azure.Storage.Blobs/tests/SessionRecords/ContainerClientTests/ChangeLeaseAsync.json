--- conflicted
+++ resolved
@@ -14,11 +14,7 @@
         "x-ms-client-request-id": "b7d6a687-fd7a-e353-e252-4b906a11d547",
         "x-ms-date": "Thu, 02 Apr 2020 23:58:43 GMT",
         "x-ms-return-client-request-id": "true",
-<<<<<<< HEAD
-        "x-ms-version": "2019-12-12"
-=======
         "x-ms-version": "2020-02-10"
->>>>>>> 60f4876e
       },
       "RequestBody": null,
       "StatusCode": 201,
@@ -33,11 +29,7 @@
         ],
         "x-ms-client-request-id": "b7d6a687-fd7a-e353-e252-4b906a11d547",
         "x-ms-request-id": "8877867c-401e-0038-534a-09e960000000",
-<<<<<<< HEAD
-        "x-ms-version": "2019-12-12"
-=======
         "x-ms-version": "2020-02-10"
->>>>>>> 60f4876e
       },
       "ResponseBody": []
     },
@@ -57,11 +49,7 @@
         "x-ms-lease-duration": "15",
         "x-ms-proposed-lease-id": "e75eada9-4c31-a0a5-db4f-0f7e459c9629",
         "x-ms-return-client-request-id": "true",
-<<<<<<< HEAD
-        "x-ms-version": "2019-12-12"
-=======
         "x-ms-version": "2020-02-10"
->>>>>>> 60f4876e
       },
       "RequestBody": null,
       "StatusCode": 201,
@@ -77,11 +65,7 @@
         "x-ms-client-request-id": "4bc9f16d-8b7f-3bd9-0036-db2aeed49e45",
         "x-ms-lease-id": "e75eada9-4c31-a0a5-db4f-0f7e459c9629",
         "x-ms-request-id": "88778ac4-401e-0038-114a-09e960000000",
-<<<<<<< HEAD
-        "x-ms-version": "2019-12-12"
-=======
         "x-ms-version": "2020-02-10"
->>>>>>> 60f4876e
       },
       "ResponseBody": []
     },
@@ -101,11 +85,7 @@
         "x-ms-lease-id": "e75eada9-4c31-a0a5-db4f-0f7e459c9629",
         "x-ms-proposed-lease-id": "bf9922bb-b624-8644-5537-8fb8197bb0be",
         "x-ms-return-client-request-id": "true",
-<<<<<<< HEAD
-        "x-ms-version": "2019-12-12"
-=======
         "x-ms-version": "2020-02-10"
->>>>>>> 60f4876e
       },
       "RequestBody": null,
       "StatusCode": 200,
@@ -121,11 +101,7 @@
         "x-ms-client-request-id": "cd6feddb-8d83-b7c8-ad42-f647fc212285",
         "x-ms-lease-id": "bf9922bb-b624-8644-5537-8fb8197bb0be",
         "x-ms-request-id": "88778acb-401e-0038-174a-09e960000000",
-<<<<<<< HEAD
-        "x-ms-version": "2019-12-12"
-=======
         "x-ms-version": "2020-02-10"
->>>>>>> 60f4876e
       },
       "ResponseBody": []
     },
@@ -144,11 +120,7 @@
         "x-ms-lease-action": "release",
         "x-ms-lease-id": "bf9922bb-b624-8644-5537-8fb8197bb0be",
         "x-ms-return-client-request-id": "true",
-<<<<<<< HEAD
-        "x-ms-version": "2019-12-12"
-=======
         "x-ms-version": "2020-02-10"
->>>>>>> 60f4876e
       },
       "RequestBody": null,
       "StatusCode": 200,
@@ -163,11 +135,7 @@
         ],
         "x-ms-client-request-id": "2bdc0bff-e30c-743b-5959-a69054626faf",
         "x-ms-request-id": "88778ada-401e-0038-244a-09e960000000",
-<<<<<<< HEAD
-        "x-ms-version": "2019-12-12"
-=======
         "x-ms-version": "2020-02-10"
->>>>>>> 60f4876e
       },
       "ResponseBody": []
     },
@@ -184,11 +152,7 @@
         "x-ms-client-request-id": "f047cf03-f644-a279-e1b3-726ba3e21c15",
         "x-ms-date": "Thu, 02 Apr 2020 23:58:53 GMT",
         "x-ms-return-client-request-id": "true",
-<<<<<<< HEAD
-        "x-ms-version": "2019-12-12"
-=======
         "x-ms-version": "2020-02-10"
->>>>>>> 60f4876e
       },
       "RequestBody": null,
       "StatusCode": 202,
@@ -201,11 +165,7 @@
         ],
         "x-ms-client-request-id": "f047cf03-f644-a279-e1b3-726ba3e21c15",
         "x-ms-request-id": "88778ae4-401e-0038-2d4a-09e960000000",
-<<<<<<< HEAD
-        "x-ms-version": "2019-12-12"
-=======
         "x-ms-version": "2020-02-10"
->>>>>>> 60f4876e
       },
       "ResponseBody": []
     }
