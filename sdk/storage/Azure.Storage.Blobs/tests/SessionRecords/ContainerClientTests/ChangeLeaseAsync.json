﻿{
  "Entries": [
    {
      "RequestUri": "https://seanmcccanary3.blob.core.windows.net/test-container-0d0689da-7ec2-8f10-076b-b674c5d9dad2?restype=container",
      "RequestMethod": "PUT",
      "RequestHeaders": {
        "Accept": "application/xml",
        "Authorization": "Sanitized",
        "traceparent": "00-3364a92258d22744b4bd85a8cf725639-fb73802d2e793940-00",
        "User-Agent": [
          "azsdk-net-Storage.Blobs/12.9.0-alpha.20210216.1",
          "(.NET 5.0.3; Microsoft Windows 10.0.19042)"
        ],
        "x-ms-blob-public-access": "container",
        "x-ms-client-request-id": "b7d6a687-fd7a-e353-e252-4b906a11d547",
        "x-ms-date": "Wed, 17 Feb 2021 02:29:45 GMT",
        "x-ms-return-client-request-id": "true",
<<<<<<< HEAD
        "x-ms-version": "2020-12-06"
=======
        "x-ms-version": "2021-02-12"
>>>>>>> 7e782c87
      },
      "RequestBody": null,
      "StatusCode": 201,
      "ResponseHeaders": {
        "Content-Length": "0",
        "Date": "Wed, 17 Feb 2021 02:29:45 GMT",
        "ETag": "\"0x8D8D2EBE44C0B2A\"",
        "Last-Modified": "Wed, 17 Feb 2021 02:29:46 GMT",
        "Server": [
          "Windows-Azure-Blob/1.0",
          "Microsoft-HTTPAPI/2.0"
        ],
        "x-ms-client-request-id": "b7d6a687-fd7a-e353-e252-4b906a11d547",
        "x-ms-request-id": "1c825692-e01e-0095-58d4-043277000000",
<<<<<<< HEAD
        "x-ms-version": "2020-12-06"
=======
        "x-ms-version": "2021-02-12"
>>>>>>> 7e782c87
      },
      "ResponseBody": []
    },
    {
      "RequestUri": "https://seanmcccanary3.blob.core.windows.net/test-container-0d0689da-7ec2-8f10-076b-b674c5d9dad2?comp=lease&restype=container",
      "RequestMethod": "PUT",
      "RequestHeaders": {
        "Accept": "application/xml",
        "Authorization": "Sanitized",
        "traceparent": "00-b3052d61cdc1bf4da37826f1d952b5d3-09c86cf652d2dd42-00",
        "User-Agent": [
          "azsdk-net-Storage.Blobs/12.9.0-alpha.20210216.1",
          "(.NET 5.0.3; Microsoft Windows 10.0.19042)"
        ],
        "x-ms-client-request-id": "4bc9f16d-8b7f-3bd9-0036-db2aeed49e45",
        "x-ms-date": "Wed, 17 Feb 2021 02:29:46 GMT",
        "x-ms-lease-action": "acquire",
        "x-ms-lease-duration": "15",
        "x-ms-proposed-lease-id": "e75eada9-4c31-a0a5-db4f-0f7e459c9629",
        "x-ms-return-client-request-id": "true",
<<<<<<< HEAD
        "x-ms-version": "2020-12-06"
=======
        "x-ms-version": "2021-02-12"
>>>>>>> 7e782c87
      },
      "RequestBody": null,
      "StatusCode": 201,
      "ResponseHeaders": {
        "Content-Length": "0",
        "Date": "Wed, 17 Feb 2021 02:29:45 GMT",
        "ETag": "\"0x8D8D2EBE44C0B2A\"",
        "Last-Modified": "Wed, 17 Feb 2021 02:29:46 GMT",
        "Server": [
          "Windows-Azure-Blob/1.0",
          "Microsoft-HTTPAPI/2.0"
        ],
        "x-ms-client-request-id": "4bc9f16d-8b7f-3bd9-0036-db2aeed49e45",
        "x-ms-lease-id": "e75eada9-4c31-a0a5-db4f-0f7e459c9629",
        "x-ms-request-id": "1c8256a0-e01e-0095-63d4-043277000000",
<<<<<<< HEAD
        "x-ms-version": "2020-12-06"
=======
        "x-ms-version": "2021-02-12"
>>>>>>> 7e782c87
      },
      "ResponseBody": []
    },
    {
      "RequestUri": "https://seanmcccanary3.blob.core.windows.net/test-container-0d0689da-7ec2-8f10-076b-b674c5d9dad2?comp=lease&restype=container",
      "RequestMethod": "PUT",
      "RequestHeaders": {
        "Accept": "application/xml",
        "Authorization": "Sanitized",
        "traceparent": "00-6beaf7d68b38cf4e9baf255ac93304a1-96385bfd2110c74c-00",
        "User-Agent": [
          "azsdk-net-Storage.Blobs/12.9.0-alpha.20210216.1",
          "(.NET 5.0.3; Microsoft Windows 10.0.19042)"
        ],
        "x-ms-client-request-id": "cd6feddb-8d83-b7c8-ad42-f647fc212285",
        "x-ms-date": "Wed, 17 Feb 2021 02:29:46 GMT",
        "x-ms-lease-action": "change",
        "x-ms-lease-id": "e75eada9-4c31-a0a5-db4f-0f7e459c9629",
        "x-ms-proposed-lease-id": "bf9922bb-b624-8644-5537-8fb8197bb0be",
        "x-ms-return-client-request-id": "true",
<<<<<<< HEAD
        "x-ms-version": "2020-12-06"
=======
        "x-ms-version": "2021-02-12"
>>>>>>> 7e782c87
      },
      "RequestBody": null,
      "StatusCode": 200,
      "ResponseHeaders": {
        "Content-Length": "0",
        "Date": "Wed, 17 Feb 2021 02:29:45 GMT",
        "ETag": "\"0x8D8D2EBE44C0B2A\"",
        "Last-Modified": "Wed, 17 Feb 2021 02:29:46 GMT",
        "Server": [
          "Windows-Azure-Blob/1.0",
          "Microsoft-HTTPAPI/2.0"
        ],
        "x-ms-client-request-id": "cd6feddb-8d83-b7c8-ad42-f647fc212285",
        "x-ms-lease-id": "bf9922bb-b624-8644-5537-8fb8197bb0be",
        "x-ms-request-id": "1c8256a4-e01e-0095-67d4-043277000000",
<<<<<<< HEAD
        "x-ms-version": "2020-12-06"
=======
        "x-ms-version": "2021-02-12"
>>>>>>> 7e782c87
      },
      "ResponseBody": []
    },
    {
      "RequestUri": "https://seanmcccanary3.blob.core.windows.net/test-container-0d0689da-7ec2-8f10-076b-b674c5d9dad2?comp=lease&restype=container",
      "RequestMethod": "PUT",
      "RequestHeaders": {
        "Accept": "application/xml",
        "Authorization": "Sanitized",
        "traceparent": "00-f87872732ee92d4381d9f8e2549d471d-c255608b8bf2a84a-00",
        "User-Agent": [
          "azsdk-net-Storage.Blobs/12.9.0-alpha.20210216.1",
          "(.NET 5.0.3; Microsoft Windows 10.0.19042)"
        ],
        "x-ms-client-request-id": "2bdc0bff-e30c-743b-5959-a69054626faf",
        "x-ms-date": "Wed, 17 Feb 2021 02:29:46 GMT",
        "x-ms-lease-action": "release",
        "x-ms-lease-id": "bf9922bb-b624-8644-5537-8fb8197bb0be",
        "x-ms-return-client-request-id": "true",
<<<<<<< HEAD
        "x-ms-version": "2020-12-06"
=======
        "x-ms-version": "2021-02-12"
>>>>>>> 7e782c87
      },
      "RequestBody": null,
      "StatusCode": 200,
      "ResponseHeaders": {
        "Content-Length": "0",
        "Date": "Wed, 17 Feb 2021 02:29:45 GMT",
        "ETag": "\"0x8D8D2EBE44C0B2A\"",
        "Last-Modified": "Wed, 17 Feb 2021 02:29:46 GMT",
        "Server": [
          "Windows-Azure-Blob/1.0",
          "Microsoft-HTTPAPI/2.0"
        ],
        "x-ms-client-request-id": "2bdc0bff-e30c-743b-5959-a69054626faf",
        "x-ms-request-id": "1c8256bf-e01e-0095-7cd4-043277000000",
<<<<<<< HEAD
        "x-ms-version": "2020-12-06"
=======
        "x-ms-version": "2021-02-12"
>>>>>>> 7e782c87
      },
      "ResponseBody": []
    },
    {
      "RequestUri": "https://seanmcccanary3.blob.core.windows.net/test-container-0d0689da-7ec2-8f10-076b-b674c5d9dad2?restype=container",
      "RequestMethod": "DELETE",
      "RequestHeaders": {
        "Accept": "application/xml",
        "Authorization": "Sanitized",
        "traceparent": "00-f084e52118863e438d8185d41321a311-d5fe4494ec12ac49-00",
        "User-Agent": [
          "azsdk-net-Storage.Blobs/12.9.0-alpha.20210216.1",
          "(.NET 5.0.3; Microsoft Windows 10.0.19042)"
        ],
        "x-ms-client-request-id": "f047cf03-f644-a279-e1b3-726ba3e21c15",
        "x-ms-date": "Wed, 17 Feb 2021 02:29:46 GMT",
        "x-ms-return-client-request-id": "true",
<<<<<<< HEAD
        "x-ms-version": "2020-12-06"
=======
        "x-ms-version": "2021-02-12"
>>>>>>> 7e782c87
      },
      "RequestBody": null,
      "StatusCode": 202,
      "ResponseHeaders": {
        "Content-Length": "0",
        "Date": "Wed, 17 Feb 2021 02:29:45 GMT",
        "Server": [
          "Windows-Azure-Blob/1.0",
          "Microsoft-HTTPAPI/2.0"
        ],
        "x-ms-client-request-id": "f047cf03-f644-a279-e1b3-726ba3e21c15",
        "x-ms-request-id": "1c8256d2-e01e-0095-0cd4-043277000000",
<<<<<<< HEAD
        "x-ms-version": "2020-12-06"
=======
        "x-ms-version": "2021-02-12"
>>>>>>> 7e782c87
      },
      "ResponseBody": []
    }
  ],
  "Variables": {
    "RandomSeed": "1400995764",
    "Storage_TestConfigDefault": "ProductionTenant\nseanmcccanary3\nU2FuaXRpemVk\nhttps://seanmcccanary3.blob.core.windows.net\nhttps://seanmcccanary3.file.core.windows.net\nhttps://seanmcccanary3.queue.core.windows.net\nhttps://seanmcccanary3.table.core.windows.net\n\n\n\n\nhttps://seanmcccanary3-secondary.blob.core.windows.net\nhttps://seanmcccanary3-secondary.file.core.windows.net\nhttps://seanmcccanary3-secondary.queue.core.windows.net\nhttps://seanmcccanary3-secondary.table.core.windows.net\n\nSanitized\n\n\nCloud\nBlobEndpoint=https://seanmcccanary3.blob.core.windows.net/;QueueEndpoint=https://seanmcccanary3.queue.core.windows.net/;FileEndpoint=https://seanmcccanary3.file.core.windows.net/;BlobSecondaryEndpoint=https://seanmcccanary3-secondary.blob.core.windows.net/;QueueSecondaryEndpoint=https://seanmcccanary3-secondary.queue.core.windows.net/;FileSecondaryEndpoint=https://seanmcccanary3-secondary.file.core.windows.net/;AccountName=seanmcccanary3;AccountKey=Kg==;\nseanscope1\n\n"
  }
}<|MERGE_RESOLUTION|>--- conflicted
+++ resolved
@@ -15,11 +15,7 @@
         "x-ms-client-request-id": "b7d6a687-fd7a-e353-e252-4b906a11d547",
         "x-ms-date": "Wed, 17 Feb 2021 02:29:45 GMT",
         "x-ms-return-client-request-id": "true",
-<<<<<<< HEAD
-        "x-ms-version": "2020-12-06"
-=======
         "x-ms-version": "2021-02-12"
->>>>>>> 7e782c87
       },
       "RequestBody": null,
       "StatusCode": 201,
@@ -34,11 +30,7 @@
         ],
         "x-ms-client-request-id": "b7d6a687-fd7a-e353-e252-4b906a11d547",
         "x-ms-request-id": "1c825692-e01e-0095-58d4-043277000000",
-<<<<<<< HEAD
-        "x-ms-version": "2020-12-06"
-=======
         "x-ms-version": "2021-02-12"
->>>>>>> 7e782c87
       },
       "ResponseBody": []
     },
@@ -59,11 +51,7 @@
         "x-ms-lease-duration": "15",
         "x-ms-proposed-lease-id": "e75eada9-4c31-a0a5-db4f-0f7e459c9629",
         "x-ms-return-client-request-id": "true",
-<<<<<<< HEAD
-        "x-ms-version": "2020-12-06"
-=======
         "x-ms-version": "2021-02-12"
->>>>>>> 7e782c87
       },
       "RequestBody": null,
       "StatusCode": 201,
@@ -79,11 +67,7 @@
         "x-ms-client-request-id": "4bc9f16d-8b7f-3bd9-0036-db2aeed49e45",
         "x-ms-lease-id": "e75eada9-4c31-a0a5-db4f-0f7e459c9629",
         "x-ms-request-id": "1c8256a0-e01e-0095-63d4-043277000000",
-<<<<<<< HEAD
-        "x-ms-version": "2020-12-06"
-=======
         "x-ms-version": "2021-02-12"
->>>>>>> 7e782c87
       },
       "ResponseBody": []
     },
@@ -104,11 +88,7 @@
         "x-ms-lease-id": "e75eada9-4c31-a0a5-db4f-0f7e459c9629",
         "x-ms-proposed-lease-id": "bf9922bb-b624-8644-5537-8fb8197bb0be",
         "x-ms-return-client-request-id": "true",
-<<<<<<< HEAD
-        "x-ms-version": "2020-12-06"
-=======
         "x-ms-version": "2021-02-12"
->>>>>>> 7e782c87
       },
       "RequestBody": null,
       "StatusCode": 200,
@@ -124,11 +104,7 @@
         "x-ms-client-request-id": "cd6feddb-8d83-b7c8-ad42-f647fc212285",
         "x-ms-lease-id": "bf9922bb-b624-8644-5537-8fb8197bb0be",
         "x-ms-request-id": "1c8256a4-e01e-0095-67d4-043277000000",
-<<<<<<< HEAD
-        "x-ms-version": "2020-12-06"
-=======
         "x-ms-version": "2021-02-12"
->>>>>>> 7e782c87
       },
       "ResponseBody": []
     },
@@ -148,11 +124,7 @@
         "x-ms-lease-action": "release",
         "x-ms-lease-id": "bf9922bb-b624-8644-5537-8fb8197bb0be",
         "x-ms-return-client-request-id": "true",
-<<<<<<< HEAD
-        "x-ms-version": "2020-12-06"
-=======
         "x-ms-version": "2021-02-12"
->>>>>>> 7e782c87
       },
       "RequestBody": null,
       "StatusCode": 200,
@@ -167,11 +139,7 @@
         ],
         "x-ms-client-request-id": "2bdc0bff-e30c-743b-5959-a69054626faf",
         "x-ms-request-id": "1c8256bf-e01e-0095-7cd4-043277000000",
-<<<<<<< HEAD
-        "x-ms-version": "2020-12-06"
-=======
         "x-ms-version": "2021-02-12"
->>>>>>> 7e782c87
       },
       "ResponseBody": []
     },
@@ -189,11 +157,7 @@
         "x-ms-client-request-id": "f047cf03-f644-a279-e1b3-726ba3e21c15",
         "x-ms-date": "Wed, 17 Feb 2021 02:29:46 GMT",
         "x-ms-return-client-request-id": "true",
-<<<<<<< HEAD
-        "x-ms-version": "2020-12-06"
-=======
         "x-ms-version": "2021-02-12"
->>>>>>> 7e782c87
       },
       "RequestBody": null,
       "StatusCode": 202,
@@ -206,11 +170,7 @@
         ],
         "x-ms-client-request-id": "f047cf03-f644-a279-e1b3-726ba3e21c15",
         "x-ms-request-id": "1c8256d2-e01e-0095-0cd4-043277000000",
-<<<<<<< HEAD
-        "x-ms-version": "2020-12-06"
-=======
         "x-ms-version": "2021-02-12"
->>>>>>> 7e782c87
       },
       "ResponseBody": []
     }
