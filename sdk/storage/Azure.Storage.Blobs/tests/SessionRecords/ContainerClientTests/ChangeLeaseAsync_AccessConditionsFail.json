--- conflicted
+++ resolved
@@ -13,11 +13,7 @@
         "x-ms-client-request-id": "cf8e8f26-41b7-fab5-4269-d54647767e5b",
         "x-ms-date": "Thu, 02 Apr 2020 23:59:05 GMT",
         "x-ms-return-client-request-id": "true",
-<<<<<<< HEAD
-        "x-ms-version": "2019-12-12"
-=======
-        "x-ms-version": "2020-02-10"
->>>>>>> 60f4876e
+        "x-ms-version": "2020-02-10"
       },
       "RequestBody": null,
       "StatusCode": 201,
@@ -32,11 +28,7 @@
         ],
         "x-ms-client-request-id": "cf8e8f26-41b7-fab5-4269-d54647767e5b",
         "x-ms-request-id": "df68364a-201e-0011-104a-09d714000000",
-<<<<<<< HEAD
-        "x-ms-version": "2019-12-12"
-=======
-        "x-ms-version": "2020-02-10"
->>>>>>> 60f4876e
+        "x-ms-version": "2020-02-10"
       },
       "ResponseBody": []
     },
@@ -56,11 +48,7 @@
         "x-ms-lease-duration": "15",
         "x-ms-proposed-lease-id": "08e4ef92-d6ea-1494-1185-13748b0c8ca0",
         "x-ms-return-client-request-id": "true",
-<<<<<<< HEAD
-        "x-ms-version": "2019-12-12"
-=======
-        "x-ms-version": "2020-02-10"
->>>>>>> 60f4876e
+        "x-ms-version": "2020-02-10"
       },
       "RequestBody": null,
       "StatusCode": 201,
@@ -76,11 +64,7 @@
         "x-ms-client-request-id": "338c35dd-3776-3ee9-574f-d138d65cc9df",
         "x-ms-lease-id": "08e4ef92-d6ea-1494-1185-13748b0c8ca0",
         "x-ms-request-id": "df683659-201e-0011-1c4a-09d714000000",
-<<<<<<< HEAD
-        "x-ms-version": "2019-12-12"
-=======
-        "x-ms-version": "2020-02-10"
->>>>>>> 60f4876e
+        "x-ms-version": "2020-02-10"
       },
       "ResponseBody": []
     },
@@ -101,11 +85,7 @@
         "x-ms-lease-id": "08e4ef92-d6ea-1494-1185-13748b0c8ca0",
         "x-ms-proposed-lease-id": "46ff14b9-5372-9598-36b1-00384b325366",
         "x-ms-return-client-request-id": "true",
-<<<<<<< HEAD
-        "x-ms-version": "2019-12-12"
-=======
-        "x-ms-version": "2020-02-10"
->>>>>>> 60f4876e
+        "x-ms-version": "2020-02-10"
       },
       "RequestBody": null,
       "StatusCode": 412,
@@ -120,11 +100,7 @@
         "x-ms-client-request-id": "165aca43-20a5-3aef-b94f-80b5dfaa789f",
         "x-ms-error-code": "ConditionNotMet",
         "x-ms-request-id": "df68366a-201e-0011-294a-09d714000000",
-<<<<<<< HEAD
-        "x-ms-version": "2019-12-12"
-=======
-        "x-ms-version": "2020-02-10"
->>>>>>> 60f4876e
+        "x-ms-version": "2020-02-10"
       },
       "ResponseBody": [
         "\uFEFF\u003C?xml version=\u00221.0\u0022 encoding=\u0022utf-8\u0022?\u003E\u003CError\u003E\u003CCode\u003EConditionNotMet\u003C/Code\u003E\u003CMessage\u003EThe condition specified using HTTP conditional header(s) is not met.\n",
@@ -146,11 +122,7 @@
         "x-ms-date": "Thu, 02 Apr 2020 23:59:06 GMT",
         "x-ms-lease-id": "08e4ef92-d6ea-1494-1185-13748b0c8ca0",
         "x-ms-return-client-request-id": "true",
-<<<<<<< HEAD
-        "x-ms-version": "2019-12-12"
-=======
-        "x-ms-version": "2020-02-10"
->>>>>>> 60f4876e
+        "x-ms-version": "2020-02-10"
       },
       "RequestBody": null,
       "StatusCode": 202,
@@ -163,11 +135,7 @@
         ],
         "x-ms-client-request-id": "0cf5dce9-b302-113a-bcc7-2e2e34e52886",
         "x-ms-request-id": "df683674-201e-0011-324a-09d714000000",
-<<<<<<< HEAD
-        "x-ms-version": "2019-12-12"
-=======
-        "x-ms-version": "2020-02-10"
->>>>>>> 60f4876e
+        "x-ms-version": "2020-02-10"
       },
       "ResponseBody": []
     },
@@ -184,11 +152,7 @@
         "x-ms-client-request-id": "408f7b5b-f0a8-048a-2438-fad13718f293",
         "x-ms-date": "Thu, 02 Apr 2020 23:59:06 GMT",
         "x-ms-return-client-request-id": "true",
-<<<<<<< HEAD
-        "x-ms-version": "2019-12-12"
-=======
-        "x-ms-version": "2020-02-10"
->>>>>>> 60f4876e
+        "x-ms-version": "2020-02-10"
       },
       "RequestBody": null,
       "StatusCode": 201,
@@ -203,11 +167,7 @@
         ],
         "x-ms-client-request-id": "408f7b5b-f0a8-048a-2438-fad13718f293",
         "x-ms-request-id": "9421ee33-701e-001c-314a-091fc0000000",
-<<<<<<< HEAD
-        "x-ms-version": "2019-12-12"
-=======
-        "x-ms-version": "2020-02-10"
->>>>>>> 60f4876e
+        "x-ms-version": "2020-02-10"
       },
       "ResponseBody": []
     },
@@ -227,11 +187,7 @@
         "x-ms-lease-duration": "15",
         "x-ms-proposed-lease-id": "a5876578-2518-cbd0-0f4a-13761f3f6588",
         "x-ms-return-client-request-id": "true",
-<<<<<<< HEAD
-        "x-ms-version": "2019-12-12"
-=======
-        "x-ms-version": "2020-02-10"
->>>>>>> 60f4876e
+        "x-ms-version": "2020-02-10"
       },
       "RequestBody": null,
       "StatusCode": 201,
@@ -247,11 +203,7 @@
         "x-ms-client-request-id": "709471d2-5052-6af8-44d0-a05146535943",
         "x-ms-lease-id": "a5876578-2518-cbd0-0f4a-13761f3f6588",
         "x-ms-request-id": "9421ee37-701e-001c-334a-091fc0000000",
-<<<<<<< HEAD
-        "x-ms-version": "2019-12-12"
-=======
-        "x-ms-version": "2020-02-10"
->>>>>>> 60f4876e
+        "x-ms-version": "2020-02-10"
       },
       "ResponseBody": []
     },
@@ -272,11 +224,7 @@
         "x-ms-lease-id": "a5876578-2518-cbd0-0f4a-13761f3f6588",
         "x-ms-proposed-lease-id": "a2c6c63c-0e9a-b620-04c7-de7d71cbc58b",
         "x-ms-return-client-request-id": "true",
-<<<<<<< HEAD
-        "x-ms-version": "2019-12-12"
-=======
-        "x-ms-version": "2020-02-10"
->>>>>>> 60f4876e
+        "x-ms-version": "2020-02-10"
       },
       "RequestBody": null,
       "StatusCode": 412,
@@ -291,11 +239,7 @@
         "x-ms-client-request-id": "00aaf9e1-5437-ab39-3994-ad31ae4bef57",
         "x-ms-error-code": "ConditionNotMet",
         "x-ms-request-id": "9421ee3c-701e-001c-384a-091fc0000000",
-<<<<<<< HEAD
-        "x-ms-version": "2019-12-12"
-=======
-        "x-ms-version": "2020-02-10"
->>>>>>> 60f4876e
+        "x-ms-version": "2020-02-10"
       },
       "ResponseBody": [
         "\uFEFF\u003C?xml version=\u00221.0\u0022 encoding=\u0022utf-8\u0022?\u003E\u003CError\u003E\u003CCode\u003EConditionNotMet\u003C/Code\u003E\u003CMessage\u003EThe condition specified using HTTP conditional header(s) is not met.\n",
@@ -317,11 +261,7 @@
         "x-ms-date": "Thu, 02 Apr 2020 23:59:06 GMT",
         "x-ms-lease-id": "a5876578-2518-cbd0-0f4a-13761f3f6588",
         "x-ms-return-client-request-id": "true",
-<<<<<<< HEAD
-        "x-ms-version": "2019-12-12"
-=======
-        "x-ms-version": "2020-02-10"
->>>>>>> 60f4876e
+        "x-ms-version": "2020-02-10"
       },
       "RequestBody": null,
       "StatusCode": 202,
@@ -334,11 +274,7 @@
         ],
         "x-ms-client-request-id": "4d6fb0f7-58a8-300c-4fce-b3acc5543ede",
         "x-ms-request-id": "9421ee41-701e-001c-3d4a-091fc0000000",
-<<<<<<< HEAD
-        "x-ms-version": "2019-12-12"
-=======
-        "x-ms-version": "2020-02-10"
->>>>>>> 60f4876e
+        "x-ms-version": "2020-02-10"
       },
       "ResponseBody": []
     }
