﻿{
  "Entries": [
    {
      "RequestUri": "https://seanmcccanary3.blob.core.windows.net/test-container-77209288-401a-99c9-9067-fe9fc052d7ec?restype=container",
      "RequestMethod": "PUT",
      "RequestHeaders": {
        "Accept": "application/xml",
        "Authorization": "Sanitized",
        "traceparent": "00-16fb733401908d40869e119a4d680c3c-f6b55632de1c7348-00",
        "User-Agent": [
          "azsdk-net-Storage.Blobs/12.9.0-alpha.20210217.1",
          "(.NET 5.0.3; Microsoft Windows 10.0.19042)"
        ],
        "x-ms-blob-public-access": "container",
        "x-ms-client-request-id": "3b468752-d2c1-0218-02fd-6586c9244333",
        "x-ms-date": "Wed, 17 Feb 2021 18:59:13 GMT",
        "x-ms-return-client-request-id": "true",
<<<<<<< HEAD
        "x-ms-version": "2020-12-06"
=======
        "x-ms-version": "2021-02-12"
>>>>>>> 7e782c87
      },
      "RequestBody": null,
      "StatusCode": 201,
      "ResponseHeaders": {
        "Content-Length": "0",
        "Date": "Wed, 17 Feb 2021 18:59:13 GMT",
        "ETag": "\"0x8D8D3761DFF60CF\"",
        "Last-Modified": "Wed, 17 Feb 2021 18:59:13 GMT",
        "Server": [
          "Windows-Azure-Blob/1.0",
          "Microsoft-HTTPAPI/2.0"
        ],
        "x-ms-client-request-id": "3b468752-d2c1-0218-02fd-6586c9244333",
        "x-ms-request-id": "a12016a4-e01e-002c-2e5e-05366d000000",
<<<<<<< HEAD
        "x-ms-version": "2020-12-06"
=======
        "x-ms-version": "2021-02-12"
>>>>>>> 7e782c87
      },
      "ResponseBody": []
    },
    {
      "RequestUri": "https://seanmcccanary3.blob.core.windows.net/test-container-77209288-401a-99c9-9067-fe9fc052d7ec/test-blob-e9788cb5-5c4a-1bea-02aa-37b945067009",
      "RequestMethod": "PUT",
      "RequestHeaders": {
        "Accept": "application/xml",
        "Authorization": "Sanitized",
        "If-None-Match": "*",
        "traceparent": "00-6025730f7ca26c4092478d7890703d69-c6e14780dd428449-00",
        "User-Agent": [
          "azsdk-net-Storage.Blobs/12.9.0-alpha.20210217.1",
          "(.NET 5.0.3; Microsoft Windows 10.0.19042)"
        ],
        "x-ms-blob-type": "AppendBlob",
        "x-ms-client-request-id": "9c0dc61d-2d0e-f6ef-9d2b-38179a5fbcfc",
        "x-ms-date": "Wed, 17 Feb 2021 18:59:13 GMT",
        "x-ms-encryption-scope": "seanscope1",
        "x-ms-return-client-request-id": "true",
<<<<<<< HEAD
        "x-ms-version": "2020-12-06"
=======
        "x-ms-version": "2021-02-12"
>>>>>>> 7e782c87
      },
      "RequestBody": null,
      "StatusCode": 201,
      "ResponseHeaders": {
        "Content-Length": "0",
        "Date": "Wed, 17 Feb 2021 18:59:13 GMT",
        "ETag": "\"0x8D8D3761E0AF6AB\"",
        "Last-Modified": "Wed, 17 Feb 2021 18:59:13 GMT",
        "Server": [
          "Windows-Azure-Blob/1.0",
          "Microsoft-HTTPAPI/2.0"
        ],
        "x-ms-client-request-id": "9c0dc61d-2d0e-f6ef-9d2b-38179a5fbcfc",
        "x-ms-encryption-scope": "seanscope1",
        "x-ms-request-id": "a12016e0-e01e-002c-655e-05366d000000",
        "x-ms-request-server-encrypted": "true",
<<<<<<< HEAD
        "x-ms-version": "2020-12-06",
=======
        "x-ms-version": "2021-02-12",
>>>>>>> 7e782c87
        "x-ms-version-id": "2021-02-17T18:59:13.6561835Z"
      },
      "ResponseBody": []
    },
    {
      "RequestUri": "https://seanmcccanary3.blob.core.windows.net/test-container-77209288-401a-99c9-9067-fe9fc052d7ec?restype=container&comp=list",
      "RequestMethod": "GET",
      "RequestHeaders": {
        "Accept": "application/xml",
        "Authorization": "Sanitized",
        "traceparent": "00-135c39267600444d97765c6a2770764c-d0a495364d9f9744-00",
        "User-Agent": [
          "azsdk-net-Storage.Blobs/12.9.0-alpha.20210217.1",
          "(.NET 5.0.3; Microsoft Windows 10.0.19042)"
        ],
        "x-ms-client-request-id": "7f9c1cfe-d3f9-23fa-d557-9ae06313496f",
        "x-ms-date": "Wed, 17 Feb 2021 18:59:13 GMT",
        "x-ms-return-client-request-id": "true",
<<<<<<< HEAD
        "x-ms-version": "2020-12-06"
=======
        "x-ms-version": "2021-02-12"
>>>>>>> 7e782c87
      },
      "RequestBody": null,
      "StatusCode": 200,
      "ResponseHeaders": {
        "Content-Type": "application/xml",
        "Date": "Wed, 17 Feb 2021 18:59:13 GMT",
        "Server": [
          "Windows-Azure-Blob/1.0",
          "Microsoft-HTTPAPI/2.0"
        ],
        "Transfer-Encoding": "chunked",
        "x-ms-client-request-id": "7f9c1cfe-d3f9-23fa-d557-9ae06313496f",
        "x-ms-request-id": "a1201704-e01e-002c-045e-05366d000000",
<<<<<<< HEAD
        "x-ms-version": "2020-12-06"
=======
        "x-ms-version": "2021-02-12"
>>>>>>> 7e782c87
      },
      "ResponseBody": "﻿<?xml version=\"1.0\" encoding=\"utf-8\"?><EnumerationResults ServiceEndpoint=\"https://seanmcccanary3.blob.core.windows.net/\" ContainerName=\"test-container-77209288-401a-99c9-9067-fe9fc052d7ec\"><Blobs><Blob><Name>test-blob-e9788cb5-5c4a-1bea-02aa-37b945067009</Name><VersionId>2021-02-17T18:59:13.6561835Z</VersionId><IsCurrentVersion>true</IsCurrentVersion><Properties><Creation-Time>Wed, 17 Feb 2021 18:59:13 GMT</Creation-Time><Last-Modified>Wed, 17 Feb 2021 18:59:13 GMT</Last-Modified><Etag>0x8D8D3761E0AF6AB</Etag><Content-Length>0</Content-Length><Content-Type>application/octet-stream</Content-Type><Content-Encoding /><Content-Language /><Content-CRC64 /><Content-MD5 /><Cache-Control /><Content-Disposition /><BlobType>AppendBlob</BlobType><LeaseStatus>unlocked</LeaseStatus><LeaseState>available</LeaseState><ServerEncrypted>true</ServerEncrypted><EncryptionScope>seanscope1</EncryptionScope></Properties><OrMetadata /></Blob></Blobs><NextMarker /></EnumerationResults>"
    },
    {
      "RequestUri": "https://seanmcccanary3.blob.core.windows.net/test-container-77209288-401a-99c9-9067-fe9fc052d7ec?restype=container",
      "RequestMethod": "DELETE",
      "RequestHeaders": {
        "Accept": "application/xml",
        "Authorization": "Sanitized",
        "traceparent": "00-320e1addc3199f46aa73de16b8fdeb13-c6693569f0d7ca47-00",
        "User-Agent": [
          "azsdk-net-Storage.Blobs/12.9.0-alpha.20210217.1",
          "(.NET 5.0.3; Microsoft Windows 10.0.19042)"
        ],
        "x-ms-client-request-id": "7e183e17-3dc3-b902-6113-2f7f7047b64e",
        "x-ms-date": "Wed, 17 Feb 2021 18:59:13 GMT",
        "x-ms-return-client-request-id": "true",
<<<<<<< HEAD
        "x-ms-version": "2020-12-06"
=======
        "x-ms-version": "2021-02-12"
>>>>>>> 7e782c87
      },
      "RequestBody": null,
      "StatusCode": 202,
      "ResponseHeaders": {
        "Content-Length": "0",
        "Date": "Wed, 17 Feb 2021 18:59:13 GMT",
        "Server": [
          "Windows-Azure-Blob/1.0",
          "Microsoft-HTTPAPI/2.0"
        ],
        "x-ms-client-request-id": "7e183e17-3dc3-b902-6113-2f7f7047b64e",
        "x-ms-request-id": "a1201732-e01e-002c-2e5e-05366d000000",
<<<<<<< HEAD
        "x-ms-version": "2020-12-06"
=======
        "x-ms-version": "2021-02-12"
>>>>>>> 7e782c87
      },
      "ResponseBody": []
    }
  ],
  "Variables": {
    "RandomSeed": "32981988",
    "Storage_TestConfigDefault": "ProductionTenant\nseanmcccanary3\nU2FuaXRpemVk\nhttps://seanmcccanary3.blob.core.windows.net\nhttps://seanmcccanary3.file.core.windows.net\nhttps://seanmcccanary3.queue.core.windows.net\nhttps://seanmcccanary3.table.core.windows.net\n\n\n\n\nhttps://seanmcccanary3-secondary.blob.core.windows.net\nhttps://seanmcccanary3-secondary.file.core.windows.net\nhttps://seanmcccanary3-secondary.queue.core.windows.net\nhttps://seanmcccanary3-secondary.table.core.windows.net\n\nSanitized\n\n\nCloud\nBlobEndpoint=https://seanmcccanary3.blob.core.windows.net/;QueueEndpoint=https://seanmcccanary3.queue.core.windows.net/;FileEndpoint=https://seanmcccanary3.file.core.windows.net/;BlobSecondaryEndpoint=https://seanmcccanary3-secondary.blob.core.windows.net/;QueueSecondaryEndpoint=https://seanmcccanary3-secondary.queue.core.windows.net/;FileSecondaryEndpoint=https://seanmcccanary3-secondary.file.core.windows.net/;AccountName=seanmcccanary3;AccountKey=Kg==;\nseanscope1\n\n"
  }
}<|MERGE_RESOLUTION|>--- conflicted
+++ resolved
@@ -15,11 +15,7 @@
         "x-ms-client-request-id": "3b468752-d2c1-0218-02fd-6586c9244333",
         "x-ms-date": "Wed, 17 Feb 2021 18:59:13 GMT",
         "x-ms-return-client-request-id": "true",
-<<<<<<< HEAD
-        "x-ms-version": "2020-12-06"
-=======
         "x-ms-version": "2021-02-12"
->>>>>>> 7e782c87
       },
       "RequestBody": null,
       "StatusCode": 201,
@@ -34,11 +30,7 @@
         ],
         "x-ms-client-request-id": "3b468752-d2c1-0218-02fd-6586c9244333",
         "x-ms-request-id": "a12016a4-e01e-002c-2e5e-05366d000000",
-<<<<<<< HEAD
-        "x-ms-version": "2020-12-06"
-=======
         "x-ms-version": "2021-02-12"
->>>>>>> 7e782c87
       },
       "ResponseBody": []
     },
@@ -59,11 +51,7 @@
         "x-ms-date": "Wed, 17 Feb 2021 18:59:13 GMT",
         "x-ms-encryption-scope": "seanscope1",
         "x-ms-return-client-request-id": "true",
-<<<<<<< HEAD
-        "x-ms-version": "2020-12-06"
-=======
         "x-ms-version": "2021-02-12"
->>>>>>> 7e782c87
       },
       "RequestBody": null,
       "StatusCode": 201,
@@ -80,11 +68,7 @@
         "x-ms-encryption-scope": "seanscope1",
         "x-ms-request-id": "a12016e0-e01e-002c-655e-05366d000000",
         "x-ms-request-server-encrypted": "true",
-<<<<<<< HEAD
-        "x-ms-version": "2020-12-06",
-=======
         "x-ms-version": "2021-02-12",
->>>>>>> 7e782c87
         "x-ms-version-id": "2021-02-17T18:59:13.6561835Z"
       },
       "ResponseBody": []
@@ -103,11 +87,7 @@
         "x-ms-client-request-id": "7f9c1cfe-d3f9-23fa-d557-9ae06313496f",
         "x-ms-date": "Wed, 17 Feb 2021 18:59:13 GMT",
         "x-ms-return-client-request-id": "true",
-<<<<<<< HEAD
-        "x-ms-version": "2020-12-06"
-=======
         "x-ms-version": "2021-02-12"
->>>>>>> 7e782c87
       },
       "RequestBody": null,
       "StatusCode": 200,
@@ -121,11 +101,7 @@
         "Transfer-Encoding": "chunked",
         "x-ms-client-request-id": "7f9c1cfe-d3f9-23fa-d557-9ae06313496f",
         "x-ms-request-id": "a1201704-e01e-002c-045e-05366d000000",
-<<<<<<< HEAD
-        "x-ms-version": "2020-12-06"
-=======
         "x-ms-version": "2021-02-12"
->>>>>>> 7e782c87
       },
       "ResponseBody": "﻿<?xml version=\"1.0\" encoding=\"utf-8\"?><EnumerationResults ServiceEndpoint=\"https://seanmcccanary3.blob.core.windows.net/\" ContainerName=\"test-container-77209288-401a-99c9-9067-fe9fc052d7ec\"><Blobs><Blob><Name>test-blob-e9788cb5-5c4a-1bea-02aa-37b945067009</Name><VersionId>2021-02-17T18:59:13.6561835Z</VersionId><IsCurrentVersion>true</IsCurrentVersion><Properties><Creation-Time>Wed, 17 Feb 2021 18:59:13 GMT</Creation-Time><Last-Modified>Wed, 17 Feb 2021 18:59:13 GMT</Last-Modified><Etag>0x8D8D3761E0AF6AB</Etag><Content-Length>0</Content-Length><Content-Type>application/octet-stream</Content-Type><Content-Encoding /><Content-Language /><Content-CRC64 /><Content-MD5 /><Cache-Control /><Content-Disposition /><BlobType>AppendBlob</BlobType><LeaseStatus>unlocked</LeaseStatus><LeaseState>available</LeaseState><ServerEncrypted>true</ServerEncrypted><EncryptionScope>seanscope1</EncryptionScope></Properties><OrMetadata /></Blob></Blobs><NextMarker /></EnumerationResults>"
     },
@@ -143,11 +119,7 @@
         "x-ms-client-request-id": "7e183e17-3dc3-b902-6113-2f7f7047b64e",
         "x-ms-date": "Wed, 17 Feb 2021 18:59:13 GMT",
         "x-ms-return-client-request-id": "true",
-<<<<<<< HEAD
-        "x-ms-version": "2020-12-06"
-=======
         "x-ms-version": "2021-02-12"
->>>>>>> 7e782c87
       },
       "RequestBody": null,
       "StatusCode": 202,
@@ -160,11 +132,7 @@
         ],
         "x-ms-client-request-id": "7e183e17-3dc3-b902-6113-2f7f7047b64e",
         "x-ms-request-id": "a1201732-e01e-002c-2e5e-05366d000000",
-<<<<<<< HEAD
-        "x-ms-version": "2020-12-06"
-=======
         "x-ms-version": "2021-02-12"
->>>>>>> 7e782c87
       },
       "ResponseBody": []
     }
