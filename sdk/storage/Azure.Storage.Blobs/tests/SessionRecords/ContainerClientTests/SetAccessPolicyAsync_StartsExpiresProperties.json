--- conflicted
+++ resolved
@@ -15,11 +15,7 @@
         "x-ms-client-request-id": "4d149fed-6e12-db18-e64c-96435c605ef1",
         "x-ms-date": "Wed, 17 Feb 2021 02:30:41 GMT",
         "x-ms-return-client-request-id": "true",
-<<<<<<< HEAD
-        "x-ms-version": "2020-12-06"
-=======
         "x-ms-version": "2021-02-12"
->>>>>>> 7e782c87
       },
       "RequestBody": null,
       "StatusCode": 201,
@@ -34,11 +30,7 @@
         ],
         "x-ms-client-request-id": "4d149fed-6e12-db18-e64c-96435c605ef1",
         "x-ms-request-id": "4e016d98-501e-0064-2ed4-042b5a000000",
-<<<<<<< HEAD
-        "x-ms-version": "2020-12-06"
-=======
         "x-ms-version": "2021-02-12"
->>>>>>> 7e782c87
       },
       "ResponseBody": []
     },
@@ -58,11 +50,7 @@
         "x-ms-client-request-id": "d4d37af6-942a-7559-fb1d-901a490b9867",
         "x-ms-date": "Wed, 17 Feb 2021 02:30:42 GMT",
         "x-ms-return-client-request-id": "true",
-<<<<<<< HEAD
-        "x-ms-version": "2020-12-06"
-=======
         "x-ms-version": "2021-02-12"
->>>>>>> 7e782c87
       },
       "RequestBody": "﻿<SignedIdentifiers><SignedIdentifier><Id>byurhellmtlxseedcjyj</Id><AccessPolicy><Start>2021-02-17T01:30:42.1254178Z</Start><Expiry>2021-02-17T03:30:42.1254178Z</Expiry></AccessPolicy></SignedIdentifier></SignedIdentifiers>",
       "StatusCode": 200,
@@ -77,11 +65,7 @@
         ],
         "x-ms-client-request-id": "d4d37af6-942a-7559-fb1d-901a490b9867",
         "x-ms-request-id": "4e016da2-501e-0064-35d4-042b5a000000",
-<<<<<<< HEAD
-        "x-ms-version": "2020-12-06"
-=======
         "x-ms-version": "2021-02-12"
->>>>>>> 7e782c87
       },
       "ResponseBody": []
     },
@@ -99,11 +83,7 @@
         "x-ms-client-request-id": "30943043-3321-d3f4-e99d-9f9b72da1e92",
         "x-ms-date": "Wed, 17 Feb 2021 02:30:42 GMT",
         "x-ms-return-client-request-id": "true",
-<<<<<<< HEAD
-        "x-ms-version": "2020-12-06"
-=======
         "x-ms-version": "2021-02-12"
->>>>>>> 7e782c87
       },
       "RequestBody": null,
       "StatusCode": 200,
@@ -119,11 +99,7 @@
         "Transfer-Encoding": "chunked",
         "x-ms-client-request-id": "30943043-3321-d3f4-e99d-9f9b72da1e92",
         "x-ms-request-id": "4e016dae-501e-0064-3bd4-042b5a000000",
-<<<<<<< HEAD
-        "x-ms-version": "2020-12-06"
-=======
         "x-ms-version": "2021-02-12"
->>>>>>> 7e782c87
       },
       "ResponseBody": "﻿<?xml version=\"1.0\" encoding=\"utf-8\"?><SignedIdentifiers><SignedIdentifier><Id>byurhellmtlxseedcjyj</Id><AccessPolicy><Start>2021-02-17T01:30:42.1254178Z</Start><Expiry>2021-02-17T03:30:42.1254178Z</Expiry></AccessPolicy></SignedIdentifier></SignedIdentifiers>"
     },
@@ -141,11 +117,7 @@
         "x-ms-client-request-id": "19d7bb8e-6776-2545-4ab4-70312e052548",
         "x-ms-date": "Wed, 17 Feb 2021 02:30:42 GMT",
         "x-ms-return-client-request-id": "true",
-<<<<<<< HEAD
-        "x-ms-version": "2020-12-06"
-=======
         "x-ms-version": "2021-02-12"
->>>>>>> 7e782c87
       },
       "RequestBody": null,
       "StatusCode": 202,
@@ -158,11 +130,7 @@
         ],
         "x-ms-client-request-id": "19d7bb8e-6776-2545-4ab4-70312e052548",
         "x-ms-request-id": "4e016daf-501e-0064-3cd4-042b5a000000",
-<<<<<<< HEAD
-        "x-ms-version": "2020-12-06"
-=======
         "x-ms-version": "2021-02-12"
->>>>>>> 7e782c87
       },
       "ResponseBody": []
     }
