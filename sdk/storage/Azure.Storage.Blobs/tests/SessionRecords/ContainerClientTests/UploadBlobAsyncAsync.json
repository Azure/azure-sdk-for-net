--- conflicted
+++ resolved
@@ -15,11 +15,7 @@
         "x-ms-client-request-id": "7f584686-e6a6-a383-ceff-b708ee05d587",
         "x-ms-date": "Wed, 17 Feb 2021 19:00:02 GMT",
         "x-ms-return-client-request-id": "true",
-<<<<<<< HEAD
-        "x-ms-version": "2020-12-06"
-=======
         "x-ms-version": "2021-02-12"
->>>>>>> 7e782c87
       },
       "RequestBody": null,
       "StatusCode": 201,
@@ -34,11 +30,7 @@
         ],
         "x-ms-client-request-id": "7f584686-e6a6-a383-ceff-b708ee05d587",
         "x-ms-request-id": "ceb87784-f01e-000f-735f-05acae000000",
-<<<<<<< HEAD
-        "x-ms-version": "2020-12-06"
-=======
         "x-ms-version": "2021-02-12"
->>>>>>> 7e782c87
       },
       "ResponseBody": []
     },
@@ -60,11 +52,7 @@
         "x-ms-client-request-id": "df464f24-33c0-e5a8-b8f8-3bdcf8fc8da4",
         "x-ms-date": "Wed, 17 Feb 2021 19:00:02 GMT",
         "x-ms-return-client-request-id": "true",
-<<<<<<< HEAD
-        "x-ms-version": "2020-12-06"
-=======
         "x-ms-version": "2021-02-12"
->>>>>>> 7e782c87
       },
       "RequestBody": "w5o9iVZBTrvAxIQJUAvIdnaA9y9aYQMqLpmKV0ktrTPiAURUyEsw25QfqE/YD23phibgdaLuW2KXE1u8t/ZykxdRJ0/HdK0rUByaO7mzUh4soNEiTTeQ9KbhvLXvcySdrRQ4hg==",
       "StatusCode": 201,
@@ -82,11 +70,7 @@
         "x-ms-content-crc64": "x/0lsWIGgLA=",
         "x-ms-request-id": "ceb87795-f01e-000f-7d5f-05acae000000",
         "x-ms-request-server-encrypted": "true",
-<<<<<<< HEAD
-        "x-ms-version": "2020-12-06",
-=======
         "x-ms-version": "2021-02-12",
->>>>>>> 7e782c87
         "x-ms-version-id": "2021-02-17T19:00:02.5111652Z"
       },
       "ResponseBody": []
@@ -105,11 +89,7 @@
         "x-ms-client-request-id": "5d790de3-59cd-b5c6-753c-597f79498e56",
         "x-ms-date": "Wed, 17 Feb 2021 19:00:02 GMT",
         "x-ms-return-client-request-id": "true",
-<<<<<<< HEAD
-        "x-ms-version": "2020-12-06"
-=======
         "x-ms-version": "2021-02-12"
->>>>>>> 7e782c87
       },
       "RequestBody": null,
       "StatusCode": 200,
@@ -136,11 +116,7 @@
         "x-ms-lease-status": "unlocked",
         "x-ms-request-id": "ceb877aa-f01e-000f-0a5f-05acae000000",
         "x-ms-server-encrypted": "true",
-<<<<<<< HEAD
-        "x-ms-version": "2020-12-06",
-=======
         "x-ms-version": "2021-02-12",
->>>>>>> 7e782c87
         "x-ms-version-id": "2021-02-17T19:00:02.5111652Z"
       },
       "ResponseBody": []
@@ -159,11 +135,7 @@
         "x-ms-client-request-id": "ebf88904-3083-21d6-0581-9841672a1ec7",
         "x-ms-date": "Wed, 17 Feb 2021 19:00:02 GMT",
         "x-ms-return-client-request-id": "true",
-<<<<<<< HEAD
-        "x-ms-version": "2020-12-06"
-=======
         "x-ms-version": "2021-02-12"
->>>>>>> 7e782c87
       },
       "RequestBody": null,
       "StatusCode": 202,
@@ -176,11 +148,7 @@
         ],
         "x-ms-client-request-id": "ebf88904-3083-21d6-0581-9841672a1ec7",
         "x-ms-request-id": "ceb877b5-f01e-000f-125f-05acae000000",
-<<<<<<< HEAD
-        "x-ms-version": "2020-12-06"
-=======
         "x-ms-version": "2021-02-12"
->>>>>>> 7e782c87
       },
       "ResponseBody": []
     }
