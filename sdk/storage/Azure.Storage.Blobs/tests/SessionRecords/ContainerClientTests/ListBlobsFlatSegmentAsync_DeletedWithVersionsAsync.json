﻿{
  "Entries": [
    {
      "RequestUri": "https://seanmcccanary3.blob.core.windows.net/test-container-5ad6c056-b0d2-a66c-8c86-3f27d6e458b5?restype=container",
      "RequestMethod": "PUT",
      "RequestHeaders": {
        "Accept": "application/xml",
        "Authorization": "Sanitized",
        "traceparent": "00-1e4b106e33ee614dbbde4966c74b22cc-d3a38b8b550ae64a-00",
        "User-Agent": [
          "azsdk-net-Storage.Blobs/12.9.0-alpha.20210429.1",
          "(.NET 5.0.5; Microsoft Windows 10.0.19042)"
        ],
        "x-ms-blob-public-access": "container",
        "x-ms-client-request-id": "5d264d6d-ff0d-f3b1-4553-97a7679fe772",
        "x-ms-date": "Thu, 29 Apr 2021 17:12:32 GMT",
        "x-ms-return-client-request-id": "true",
<<<<<<< HEAD
        "x-ms-version": "2020-12-06"
=======
        "x-ms-version": "2021-02-12"
>>>>>>> 7e782c87
      },
      "RequestBody": null,
      "StatusCode": 201,
      "ResponseHeaders": {
        "Content-Length": "0",
        "Date": "Thu, 29 Apr 2021 17:12:31 GMT",
        "ETag": "\"0x8D90B31F9571DD2\"",
        "Last-Modified": "Thu, 29 Apr 2021 17:12:31 GMT",
        "Server": [
          "Windows-Azure-Blob/1.0",
          "Microsoft-HTTPAPI/2.0"
        ],
        "x-ms-client-request-id": "5d264d6d-ff0d-f3b1-4553-97a7679fe772",
        "x-ms-request-id": "6717bc5c-e01e-002c-661a-3d366d000000",
<<<<<<< HEAD
        "x-ms-version": "2020-12-06"
=======
        "x-ms-version": "2021-02-12"
>>>>>>> 7e782c87
      },
      "ResponseBody": []
    },
    {
      "RequestUri": "https://seanmcccanary3.blob.core.windows.net/test-container-5ad6c056-b0d2-a66c-8c86-3f27d6e458b5/test-blob-d2978faa-fa0f-7b58-9569-43dd77cded19",
      "RequestMethod": "PUT",
      "RequestHeaders": {
        "Accept": "application/xml",
        "Authorization": "Sanitized",
        "traceparent": "00-7ce113692d2e2749819acf1b1ccc0914-ff00553232a12749-00",
        "User-Agent": [
          "azsdk-net-Storage.Blobs/12.9.0-alpha.20210429.1",
          "(.NET 5.0.5; Microsoft Windows 10.0.19042)"
        ],
        "x-ms-blob-type": "AppendBlob",
        "x-ms-client-request-id": "29f4c50d-1cda-7397-f4aa-c8a3bcd37b77",
        "x-ms-date": "Thu, 29 Apr 2021 17:12:32 GMT",
        "x-ms-return-client-request-id": "true",
<<<<<<< HEAD
        "x-ms-version": "2020-12-06"
=======
        "x-ms-version": "2021-02-12"
>>>>>>> 7e782c87
      },
      "RequestBody": null,
      "StatusCode": 201,
      "ResponseHeaders": {
        "Content-Length": "0",
        "Date": "Thu, 29 Apr 2021 17:12:31 GMT",
        "ETag": "\"0x8D90B31F9615310\"",
        "Last-Modified": "Thu, 29 Apr 2021 17:12:31 GMT",
        "Server": [
          "Windows-Azure-Blob/1.0",
          "Microsoft-HTTPAPI/2.0"
        ],
        "x-ms-client-request-id": "29f4c50d-1cda-7397-f4aa-c8a3bcd37b77",
        "x-ms-request-id": "6717bc71-e01e-002c-751a-3d366d000000",
        "x-ms-request-server-encrypted": "true",
<<<<<<< HEAD
        "x-ms-version": "2020-12-06",
=======
        "x-ms-version": "2021-02-12",
>>>>>>> 7e782c87
        "x-ms-version-id": "2021-04-29T17:12:31.4853925Z"
      },
      "ResponseBody": []
    },
    {
      "RequestUri": "https://seanmcccanary3.blob.core.windows.net/test-container-5ad6c056-b0d2-a66c-8c86-3f27d6e458b5/test-blob-d2978faa-fa0f-7b58-9569-43dd77cded19?comp=metadata",
      "RequestMethod": "PUT",
      "RequestHeaders": {
        "Accept": "application/xml",
        "Authorization": "Sanitized",
        "traceparent": "00-524fd5902ca3fe4cbe39cc4d10a6febb-611ac1d853c76845-00",
        "User-Agent": [
          "azsdk-net-Storage.Blobs/12.9.0-alpha.20210429.1",
          "(.NET 5.0.5; Microsoft Windows 10.0.19042)"
        ],
        "x-ms-client-request-id": "b1cfcc64-c3d8-7a3e-0146-94133205ee3d",
        "x-ms-date": "Thu, 29 Apr 2021 17:12:32 GMT",
        "x-ms-meta-Capital": "letter",
        "x-ms-meta-foo": "bar",
        "x-ms-meta-meta": "data",
        "x-ms-meta-UPPER": "case",
        "x-ms-return-client-request-id": "true",
<<<<<<< HEAD
        "x-ms-version": "2020-12-06"
=======
        "x-ms-version": "2021-02-12"
>>>>>>> 7e782c87
      },
      "RequestBody": null,
      "StatusCode": 200,
      "ResponseHeaders": {
        "Content-Length": "0",
        "Date": "Thu, 29 Apr 2021 17:12:31 GMT",
        "ETag": "\"0x8D90B31F96B3FF0\"",
        "Last-Modified": "Thu, 29 Apr 2021 17:12:31 GMT",
        "Server": [
          "Windows-Azure-Blob/1.0",
          "Microsoft-HTTPAPI/2.0"
        ],
        "x-ms-client-request-id": "b1cfcc64-c3d8-7a3e-0146-94133205ee3d",
        "x-ms-request-id": "6717bc79-e01e-002c-7c1a-3d366d000000",
        "x-ms-request-server-encrypted": "true",
<<<<<<< HEAD
        "x-ms-version": "2020-12-06",
=======
        "x-ms-version": "2021-02-12",
>>>>>>> 7e782c87
        "x-ms-version-id": "2021-04-29T17:12:31.5504384Z"
      },
      "ResponseBody": []
    },
    {
      "RequestUri": "https://seanmcccanary3.blob.core.windows.net/test-container-5ad6c056-b0d2-a66c-8c86-3f27d6e458b5/test-blob-d2978faa-fa0f-7b58-9569-43dd77cded19",
      "RequestMethod": "DELETE",
      "RequestHeaders": {
        "Accept": "application/xml",
        "Authorization": "Sanitized",
        "traceparent": "00-b84e8a27a4af814cb69ec408e7c19be6-327212a1250f4548-00",
        "User-Agent": [
          "azsdk-net-Storage.Blobs/12.9.0-alpha.20210429.1",
          "(.NET 5.0.5; Microsoft Windows 10.0.19042)"
        ],
        "x-ms-client-request-id": "ef3eb571-c904-a29f-3f96-cc9fc9a07ce1",
        "x-ms-date": "Thu, 29 Apr 2021 17:12:32 GMT",
        "x-ms-return-client-request-id": "true",
<<<<<<< HEAD
        "x-ms-version": "2020-12-06"
=======
        "x-ms-version": "2021-02-12"
>>>>>>> 7e782c87
      },
      "RequestBody": null,
      "StatusCode": 202,
      "ResponseHeaders": {
        "Content-Length": "0",
        "Date": "Thu, 29 Apr 2021 17:12:31 GMT",
        "Server": [
          "Windows-Azure-Blob/1.0",
          "Microsoft-HTTPAPI/2.0"
        ],
        "x-ms-client-request-id": "ef3eb571-c904-a29f-3f96-cc9fc9a07ce1",
        "x-ms-delete-type-permanent": "false",
        "x-ms-request-id": "6717bc89-e01e-002c-071a-3d366d000000",
<<<<<<< HEAD
        "x-ms-version": "2020-12-06"
=======
        "x-ms-version": "2021-02-12"
>>>>>>> 7e782c87
      },
      "ResponseBody": []
    },
    {
      "RequestUri": "https://seanmcccanary3.blob.core.windows.net/test-container-5ad6c056-b0d2-a66c-8c86-3f27d6e458b5?restype=container&comp=list&include=DeletedWithVersions",
      "RequestMethod": "GET",
      "RequestHeaders": {
        "Accept": "application/xml",
        "Authorization": "Sanitized",
        "User-Agent": [
          "azsdk-net-Storage.Blobs/12.9.0-alpha.20210429.1",
          "(.NET 5.0.5; Microsoft Windows 10.0.19042)"
        ],
        "x-ms-client-request-id": "7ca2a2c6-fec6-f639-ef4c-84db6af2e671",
        "x-ms-date": "Thu, 29 Apr 2021 17:12:32 GMT",
        "x-ms-return-client-request-id": "true",
<<<<<<< HEAD
        "x-ms-version": "2020-12-06"
=======
        "x-ms-version": "2021-02-12"
>>>>>>> 7e782c87
      },
      "RequestBody": null,
      "StatusCode": 200,
      "ResponseHeaders": {
        "Content-Type": "application/xml",
        "Date": "Thu, 29 Apr 2021 17:12:31 GMT",
        "Server": [
          "Windows-Azure-Blob/1.0",
          "Microsoft-HTTPAPI/2.0"
        ],
        "Transfer-Encoding": "chunked",
        "x-ms-client-request-id": "7ca2a2c6-fec6-f639-ef4c-84db6af2e671",
        "x-ms-request-id": "6717bc9e-e01e-002c-1a1a-3d366d000000",
<<<<<<< HEAD
        "x-ms-version": "2020-12-06"
=======
        "x-ms-version": "2021-02-12"
>>>>>>> 7e782c87
      },
      "ResponseBody": "﻿<?xml version=\"1.0\" encoding=\"utf-8\"?><EnumerationResults ServiceEndpoint=\"https://seanmcccanary3.blob.core.windows.net/\" ContainerName=\"test-container-5ad6c056-b0d2-a66c-8c86-3f27d6e458b5\"><Blobs><Blob><Name>test-blob-d2978faa-fa0f-7b58-9569-43dd77cded19</Name><HasVersionsOnly>true</HasVersionsOnly><Properties><Creation-Time>Thu, 29 Apr 2021 17:12:31 GMT</Creation-Time><Last-Modified>Thu, 29 Apr 2021 17:12:31 GMT</Last-Modified><Etag>0x8D90B31F96B3FF0</Etag><Content-Length>0</Content-Length><Content-Type>application/octet-stream</Content-Type><Content-Encoding /><Content-Language /><Content-CRC64 /><Content-MD5 /><Cache-Control /><Content-Disposition /><BlobType>AppendBlob</BlobType><LeaseStatus>unlocked</LeaseStatus><LeaseState>available</LeaseState><ServerEncrypted>true</ServerEncrypted></Properties><OrMetadata /></Blob></Blobs><NextMarker /></EnumerationResults>"
    },
    {
      "RequestUri": "https://seanmcccanary3.blob.core.windows.net/test-container-5ad6c056-b0d2-a66c-8c86-3f27d6e458b5?restype=container",
      "RequestMethod": "DELETE",
      "RequestHeaders": {
        "Accept": "application/xml",
        "Authorization": "Sanitized",
        "traceparent": "00-e4206897bec7de478c351089ed0ddaba-00a1a0eb192f3641-00",
        "User-Agent": [
          "azsdk-net-Storage.Blobs/12.9.0-alpha.20210429.1",
          "(.NET 5.0.5; Microsoft Windows 10.0.19042)"
        ],
        "x-ms-client-request-id": "26d98e78-fffd-ff1a-4a1d-74c5f0c4c448",
        "x-ms-date": "Thu, 29 Apr 2021 17:12:32 GMT",
        "x-ms-return-client-request-id": "true",
<<<<<<< HEAD
        "x-ms-version": "2020-12-06"
=======
        "x-ms-version": "2021-02-12"
>>>>>>> 7e782c87
      },
      "RequestBody": null,
      "StatusCode": 202,
      "ResponseHeaders": {
        "Content-Length": "0",
        "Date": "Thu, 29 Apr 2021 17:12:31 GMT",
        "Server": [
          "Windows-Azure-Blob/1.0",
          "Microsoft-HTTPAPI/2.0"
        ],
        "x-ms-client-request-id": "26d98e78-fffd-ff1a-4a1d-74c5f0c4c448",
        "x-ms-request-id": "6717bca9-e01e-002c-221a-3d366d000000",
<<<<<<< HEAD
        "x-ms-version": "2020-12-06"
=======
        "x-ms-version": "2021-02-12"
>>>>>>> 7e782c87
      },
      "ResponseBody": []
    }
  ],
  "Variables": {
    "RandomSeed": "862773126",
    "Storage_TestConfigDefault": "ProductionTenant\nseanmcccanary3\nU2FuaXRpemVk\nhttps://seanmcccanary3.blob.core.windows.net\nhttps://seanmcccanary3.file.core.windows.net\nhttps://seanmcccanary3.queue.core.windows.net\nhttps://seanmcccanary3.table.core.windows.net\n\n\n\n\nhttps://seanmcccanary3-secondary.blob.core.windows.net\nhttps://seanmcccanary3-secondary.file.core.windows.net\nhttps://seanmcccanary3-secondary.queue.core.windows.net\nhttps://seanmcccanary3-secondary.table.core.windows.net\n68390a19-a643-458b-b726-408abf67b4fc\nSanitized\n72f988bf-86f1-41af-91ab-2d7cd011db47\nhttps://login.microsoftonline.com/\nCloud\nBlobEndpoint=https://seanmcccanary3.blob.core.windows.net/;QueueEndpoint=https://seanmcccanary3.queue.core.windows.net/;FileEndpoint=https://seanmcccanary3.file.core.windows.net/;BlobSecondaryEndpoint=https://seanmcccanary3-secondary.blob.core.windows.net/;QueueSecondaryEndpoint=https://seanmcccanary3-secondary.queue.core.windows.net/;FileSecondaryEndpoint=https://seanmcccanary3-secondary.file.core.windows.net/;AccountName=seanmcccanary3;AccountKey=Kg==;\nseanscope1\n\n"
  }
}<|MERGE_RESOLUTION|>--- conflicted
+++ resolved
@@ -15,11 +15,7 @@
         "x-ms-client-request-id": "5d264d6d-ff0d-f3b1-4553-97a7679fe772",
         "x-ms-date": "Thu, 29 Apr 2021 17:12:32 GMT",
         "x-ms-return-client-request-id": "true",
-<<<<<<< HEAD
-        "x-ms-version": "2020-12-06"
-=======
-        "x-ms-version": "2021-02-12"
->>>>>>> 7e782c87
+        "x-ms-version": "2021-02-12"
       },
       "RequestBody": null,
       "StatusCode": 201,
@@ -34,11 +30,7 @@
         ],
         "x-ms-client-request-id": "5d264d6d-ff0d-f3b1-4553-97a7679fe772",
         "x-ms-request-id": "6717bc5c-e01e-002c-661a-3d366d000000",
-<<<<<<< HEAD
-        "x-ms-version": "2020-12-06"
-=======
-        "x-ms-version": "2021-02-12"
->>>>>>> 7e782c87
+        "x-ms-version": "2021-02-12"
       },
       "ResponseBody": []
     },
@@ -57,11 +49,7 @@
         "x-ms-client-request-id": "29f4c50d-1cda-7397-f4aa-c8a3bcd37b77",
         "x-ms-date": "Thu, 29 Apr 2021 17:12:32 GMT",
         "x-ms-return-client-request-id": "true",
-<<<<<<< HEAD
-        "x-ms-version": "2020-12-06"
-=======
-        "x-ms-version": "2021-02-12"
->>>>>>> 7e782c87
+        "x-ms-version": "2021-02-12"
       },
       "RequestBody": null,
       "StatusCode": 201,
@@ -77,11 +65,7 @@
         "x-ms-client-request-id": "29f4c50d-1cda-7397-f4aa-c8a3bcd37b77",
         "x-ms-request-id": "6717bc71-e01e-002c-751a-3d366d000000",
         "x-ms-request-server-encrypted": "true",
-<<<<<<< HEAD
-        "x-ms-version": "2020-12-06",
-=======
         "x-ms-version": "2021-02-12",
->>>>>>> 7e782c87
         "x-ms-version-id": "2021-04-29T17:12:31.4853925Z"
       },
       "ResponseBody": []
@@ -104,11 +88,7 @@
         "x-ms-meta-meta": "data",
         "x-ms-meta-UPPER": "case",
         "x-ms-return-client-request-id": "true",
-<<<<<<< HEAD
-        "x-ms-version": "2020-12-06"
-=======
-        "x-ms-version": "2021-02-12"
->>>>>>> 7e782c87
+        "x-ms-version": "2021-02-12"
       },
       "RequestBody": null,
       "StatusCode": 200,
@@ -124,11 +104,7 @@
         "x-ms-client-request-id": "b1cfcc64-c3d8-7a3e-0146-94133205ee3d",
         "x-ms-request-id": "6717bc79-e01e-002c-7c1a-3d366d000000",
         "x-ms-request-server-encrypted": "true",
-<<<<<<< HEAD
-        "x-ms-version": "2020-12-06",
-=======
         "x-ms-version": "2021-02-12",
->>>>>>> 7e782c87
         "x-ms-version-id": "2021-04-29T17:12:31.5504384Z"
       },
       "ResponseBody": []
@@ -147,11 +123,7 @@
         "x-ms-client-request-id": "ef3eb571-c904-a29f-3f96-cc9fc9a07ce1",
         "x-ms-date": "Thu, 29 Apr 2021 17:12:32 GMT",
         "x-ms-return-client-request-id": "true",
-<<<<<<< HEAD
-        "x-ms-version": "2020-12-06"
-=======
-        "x-ms-version": "2021-02-12"
->>>>>>> 7e782c87
+        "x-ms-version": "2021-02-12"
       },
       "RequestBody": null,
       "StatusCode": 202,
@@ -165,11 +137,7 @@
         "x-ms-client-request-id": "ef3eb571-c904-a29f-3f96-cc9fc9a07ce1",
         "x-ms-delete-type-permanent": "false",
         "x-ms-request-id": "6717bc89-e01e-002c-071a-3d366d000000",
-<<<<<<< HEAD
-        "x-ms-version": "2020-12-06"
-=======
-        "x-ms-version": "2021-02-12"
->>>>>>> 7e782c87
+        "x-ms-version": "2021-02-12"
       },
       "ResponseBody": []
     },
@@ -186,11 +154,7 @@
         "x-ms-client-request-id": "7ca2a2c6-fec6-f639-ef4c-84db6af2e671",
         "x-ms-date": "Thu, 29 Apr 2021 17:12:32 GMT",
         "x-ms-return-client-request-id": "true",
-<<<<<<< HEAD
-        "x-ms-version": "2020-12-06"
-=======
-        "x-ms-version": "2021-02-12"
->>>>>>> 7e782c87
+        "x-ms-version": "2021-02-12"
       },
       "RequestBody": null,
       "StatusCode": 200,
@@ -204,11 +168,7 @@
         "Transfer-Encoding": "chunked",
         "x-ms-client-request-id": "7ca2a2c6-fec6-f639-ef4c-84db6af2e671",
         "x-ms-request-id": "6717bc9e-e01e-002c-1a1a-3d366d000000",
-<<<<<<< HEAD
-        "x-ms-version": "2020-12-06"
-=======
-        "x-ms-version": "2021-02-12"
->>>>>>> 7e782c87
+        "x-ms-version": "2021-02-12"
       },
       "ResponseBody": "﻿<?xml version=\"1.0\" encoding=\"utf-8\"?><EnumerationResults ServiceEndpoint=\"https://seanmcccanary3.blob.core.windows.net/\" ContainerName=\"test-container-5ad6c056-b0d2-a66c-8c86-3f27d6e458b5\"><Blobs><Blob><Name>test-blob-d2978faa-fa0f-7b58-9569-43dd77cded19</Name><HasVersionsOnly>true</HasVersionsOnly><Properties><Creation-Time>Thu, 29 Apr 2021 17:12:31 GMT</Creation-Time><Last-Modified>Thu, 29 Apr 2021 17:12:31 GMT</Last-Modified><Etag>0x8D90B31F96B3FF0</Etag><Content-Length>0</Content-Length><Content-Type>application/octet-stream</Content-Type><Content-Encoding /><Content-Language /><Content-CRC64 /><Content-MD5 /><Cache-Control /><Content-Disposition /><BlobType>AppendBlob</BlobType><LeaseStatus>unlocked</LeaseStatus><LeaseState>available</LeaseState><ServerEncrypted>true</ServerEncrypted></Properties><OrMetadata /></Blob></Blobs><NextMarker /></EnumerationResults>"
     },
@@ -226,11 +186,7 @@
         "x-ms-client-request-id": "26d98e78-fffd-ff1a-4a1d-74c5f0c4c448",
         "x-ms-date": "Thu, 29 Apr 2021 17:12:32 GMT",
         "x-ms-return-client-request-id": "true",
-<<<<<<< HEAD
-        "x-ms-version": "2020-12-06"
-=======
-        "x-ms-version": "2021-02-12"
->>>>>>> 7e782c87
+        "x-ms-version": "2021-02-12"
       },
       "RequestBody": null,
       "StatusCode": 202,
@@ -243,11 +199,7 @@
         ],
         "x-ms-client-request-id": "26d98e78-fffd-ff1a-4a1d-74c5f0c4c448",
         "x-ms-request-id": "6717bca9-e01e-002c-221a-3d366d000000",
-<<<<<<< HEAD
-        "x-ms-version": "2020-12-06"
-=======
-        "x-ms-version": "2021-02-12"
->>>>>>> 7e782c87
+        "x-ms-version": "2021-02-12"
       },
       "ResponseBody": []
     }
