--- conflicted
+++ resolved
@@ -14,11 +14,7 @@
         "x-ms-client-request-id": "58666ca3-1dfe-4ed9-9daf-bc4a06db2bd9",
         "x-ms-date": "Wed, 17 Feb 2021 20:04:55 GMT",
         "x-ms-return-client-request-id": "true",
-<<<<<<< HEAD
-        "x-ms-version": "2020-12-06"
-=======
         "x-ms-version": "2021-02-12"
->>>>>>> 7e782c87
       },
       "RequestBody": null,
       "StatusCode": 201,
@@ -33,11 +29,7 @@
         ],
         "x-ms-client-request-id": "58666ca3-1dfe-4ed9-9daf-bc4a06db2bd9",
         "x-ms-request-id": "0caf78e1-701e-0002-2d68-05345b000000",
-<<<<<<< HEAD
-        "x-ms-version": "2020-12-06"
-=======
         "x-ms-version": "2021-02-12"
->>>>>>> 7e782c87
       },
       "ResponseBody": []
     },
@@ -55,11 +47,7 @@
         "x-ms-client-request-id": "92529d5a-4a7f-6877-32a2-143621352c3f",
         "x-ms-date": "Wed, 17 Feb 2021 20:04:56 GMT",
         "x-ms-return-client-request-id": "true",
-<<<<<<< HEAD
-        "x-ms-version": "2020-12-06"
-=======
         "x-ms-version": "2021-02-12"
->>>>>>> 7e782c87
       },
       "RequestBody": null,
       "StatusCode": 404,
@@ -74,11 +62,7 @@
         "x-ms-client-request-id": "92529d5a-4a7f-6877-32a2-143621352c3f",
         "x-ms-error-code": "ContainerNotFound",
         "x-ms-request-id": "6b499b81-901e-002b-2768-05912f000000",
-<<<<<<< HEAD
-        "x-ms-version": "2020-12-06"
-=======
         "x-ms-version": "2021-02-12"
->>>>>>> 7e782c87
       },
       "ResponseBody": [
         "﻿<?xml version=\"1.0\" encoding=\"utf-8\"?><Error><Code>ContainerNotFound</Code><Message>The specified container does not exist.\n",
@@ -100,11 +84,7 @@
         "x-ms-client-request-id": "92529d5a-4a7f-6877-32a2-143621352c3f",
         "x-ms-date": "Wed, 17 Feb 2021 20:04:58 GMT",
         "x-ms-return-client-request-id": "true",
-<<<<<<< HEAD
-        "x-ms-version": "2020-12-06"
-=======
         "x-ms-version": "2021-02-12"
->>>>>>> 7e782c87
       },
       "RequestBody": null,
       "StatusCode": 200,
@@ -125,11 +105,7 @@
         "x-ms-lease-state": "available",
         "x-ms-lease-status": "unlocked",
         "x-ms-request-id": "0caf7f0d-701e-0002-0668-05345b000000",
-<<<<<<< HEAD
-        "x-ms-version": "2020-12-06"
-=======
         "x-ms-version": "2021-02-12"
->>>>>>> 7e782c87
       },
       "ResponseBody": []
     },
@@ -147,11 +123,7 @@
         "x-ms-client-request-id": "69f0a61f-9889-fe59-5975-61abb58d1ae7",
         "x-ms-date": "Wed, 17 Feb 2021 20:04:58 GMT",
         "x-ms-return-client-request-id": "true",
-<<<<<<< HEAD
-        "x-ms-version": "2020-12-06"
-=======
         "x-ms-version": "2021-02-12"
->>>>>>> 7e782c87
       },
       "RequestBody": null,
       "StatusCode": 202,
@@ -164,11 +136,7 @@
         ],
         "x-ms-client-request-id": "69f0a61f-9889-fe59-5975-61abb58d1ae7",
         "x-ms-request-id": "0caf7f41-701e-0002-3568-05345b000000",
-<<<<<<< HEAD
-        "x-ms-version": "2020-12-06"
-=======
         "x-ms-version": "2021-02-12"
->>>>>>> 7e782c87
       },
       "ResponseBody": []
     }
