﻿{
  "Entries": [
    {
      "RequestUri": "https://seanmcccanary3.blob.core.windows.net/test-container-1ad7ab27-10d0-3a1d-8369-197362b88d45?restype=container",
      "RequestMethod": "PUT",
      "RequestHeaders": {
        "Accept": "application/xml",
        "Authorization": "Sanitized",
        "traceparent": "00-78b63ac536b6ed4daca7561362d5c7fd-6cad80b6ad7c3b4c-00",
        "User-Agent": [
          "azsdk-net-Storage.Blobs/12.9.0-alpha.20210216.1",
          "(.NET 5.0.3; Microsoft Windows 10.0.19042)"
        ],
        "x-ms-client-request-id": "cb575026-900b-a4b5-bc4e-3dbd0268bdde",
        "x-ms-date": "Wed, 17 Feb 2021 02:29:49 GMT",
        "x-ms-meta-Capital": "letter",
        "x-ms-meta-foo": "bar",
        "x-ms-meta-meta": "data",
        "x-ms-meta-UPPER": "case",
        "x-ms-return-client-request-id": "true",
<<<<<<< HEAD
        "x-ms-version": "2020-12-06"
=======
        "x-ms-version": "2021-02-12"
>>>>>>> 7e782c87
      },
      "RequestBody": null,
      "StatusCode": 201,
      "ResponseHeaders": {
        "Content-Length": "0",
        "Date": "Wed, 17 Feb 2021 02:29:49 GMT",
        "ETag": "\"0x8D8D2EBE664CC72\"",
        "Last-Modified": "Wed, 17 Feb 2021 02:29:49 GMT",
        "Server": [
          "Windows-Azure-Blob/1.0",
          "Microsoft-HTTPAPI/2.0"
        ],
        "x-ms-client-request-id": "cb575026-900b-a4b5-bc4e-3dbd0268bdde",
        "x-ms-request-id": "b1fc2d41-301e-0000-60d4-04dac2000000",
<<<<<<< HEAD
        "x-ms-version": "2020-12-06"
=======
        "x-ms-version": "2021-02-12"
>>>>>>> 7e782c87
      },
      "ResponseBody": []
    },
    {
      "RequestUri": "https://seanmcccanary3.blob.core.windows.net/test-container-1ad7ab27-10d0-3a1d-8369-197362b88d45?restype=container",
      "RequestMethod": "GET",
      "RequestHeaders": {
        "Accept": "application/xml",
        "Authorization": "Sanitized",
        "traceparent": "00-f5f46dec3667d24cbc293912d4e17505-eb50e4930b069747-00",
        "User-Agent": [
          "azsdk-net-Storage.Blobs/12.9.0-alpha.20210216.1",
          "(.NET 5.0.3; Microsoft Windows 10.0.19042)"
        ],
        "x-ms-client-request-id": "114d231e-c160-a639-b836-cae35e130ca6",
        "x-ms-date": "Wed, 17 Feb 2021 02:29:49 GMT",
        "x-ms-return-client-request-id": "true",
<<<<<<< HEAD
        "x-ms-version": "2020-12-06"
=======
        "x-ms-version": "2021-02-12"
>>>>>>> 7e782c87
      },
      "RequestBody": null,
      "StatusCode": 200,
      "ResponseHeaders": {
        "Content-Length": "0",
        "Date": "Wed, 17 Feb 2021 02:29:49 GMT",
        "ETag": "\"0x8D8D2EBE664CC72\"",
        "Last-Modified": "Wed, 17 Feb 2021 02:29:49 GMT",
        "Server": [
          "Windows-Azure-Blob/1.0",
          "Microsoft-HTTPAPI/2.0"
        ],
        "x-ms-client-request-id": "114d231e-c160-a639-b836-cae35e130ca6",
        "x-ms-default-encryption-scope": "$account-encryption-key",
        "x-ms-deny-encryption-scope-override": "false",
        "x-ms-has-immutability-policy": "false",
        "x-ms-has-legal-hold": "false",
        "x-ms-lease-state": "available",
        "x-ms-lease-status": "unlocked",
        "x-ms-meta-Capital": "letter",
        "x-ms-meta-foo": "bar",
        "x-ms-meta-meta": "data",
        "x-ms-meta-UPPER": "case",
        "x-ms-request-id": "b1fc2d4e-301e-0000-6ad4-04dac2000000",
<<<<<<< HEAD
        "x-ms-version": "2020-12-06"
=======
        "x-ms-version": "2021-02-12"
>>>>>>> 7e782c87
      },
      "ResponseBody": []
    },
    {
      "RequestUri": "https://seanmcccanary3.blob.core.windows.net/test-container-1ad7ab27-10d0-3a1d-8369-197362b88d45?restype=container",
      "RequestMethod": "DELETE",
      "RequestHeaders": {
        "Accept": "application/xml",
        "Authorization": "Sanitized",
        "traceparent": "00-9ddb59a4c0abc247a750b078d8b68a1c-bbeee8d7b50fae45-00",
        "User-Agent": [
          "azsdk-net-Storage.Blobs/12.9.0-alpha.20210216.1",
          "(.NET 5.0.3; Microsoft Windows 10.0.19042)"
        ],
        "x-ms-client-request-id": "de9f8e4b-ac1b-227e-c562-ef8b16822cc8",
        "x-ms-date": "Wed, 17 Feb 2021 02:29:49 GMT",
        "x-ms-return-client-request-id": "true",
<<<<<<< HEAD
        "x-ms-version": "2020-12-06"
=======
        "x-ms-version": "2021-02-12"
>>>>>>> 7e782c87
      },
      "RequestBody": null,
      "StatusCode": 202,
      "ResponseHeaders": {
        "Content-Length": "0",
        "Date": "Wed, 17 Feb 2021 02:29:49 GMT",
        "Server": [
          "Windows-Azure-Blob/1.0",
          "Microsoft-HTTPAPI/2.0"
        ],
        "x-ms-client-request-id": "de9f8e4b-ac1b-227e-c562-ef8b16822cc8",
        "x-ms-request-id": "b1fc2d53-301e-0000-6cd4-04dac2000000",
<<<<<<< HEAD
        "x-ms-version": "2020-12-06"
=======
        "x-ms-version": "2021-02-12"
>>>>>>> 7e782c87
      },
      "ResponseBody": []
    }
  ],
  "Variables": {
    "RandomSeed": "234136411",
    "Storage_TestConfigDefault": "ProductionTenant\nseanmcccanary3\nU2FuaXRpemVk\nhttps://seanmcccanary3.blob.core.windows.net\nhttps://seanmcccanary3.file.core.windows.net\nhttps://seanmcccanary3.queue.core.windows.net\nhttps://seanmcccanary3.table.core.windows.net\n\n\n\n\nhttps://seanmcccanary3-secondary.blob.core.windows.net\nhttps://seanmcccanary3-secondary.file.core.windows.net\nhttps://seanmcccanary3-secondary.queue.core.windows.net\nhttps://seanmcccanary3-secondary.table.core.windows.net\n\nSanitized\n\n\nCloud\nBlobEndpoint=https://seanmcccanary3.blob.core.windows.net/;QueueEndpoint=https://seanmcccanary3.queue.core.windows.net/;FileEndpoint=https://seanmcccanary3.file.core.windows.net/;BlobSecondaryEndpoint=https://seanmcccanary3-secondary.blob.core.windows.net/;QueueSecondaryEndpoint=https://seanmcccanary3-secondary.queue.core.windows.net/;FileSecondaryEndpoint=https://seanmcccanary3-secondary.file.core.windows.net/;AccountName=seanmcccanary3;AccountKey=Kg==;\nseanscope1\n\n"
  }
}<|MERGE_RESOLUTION|>--- conflicted
+++ resolved
@@ -18,11 +18,7 @@
         "x-ms-meta-meta": "data",
         "x-ms-meta-UPPER": "case",
         "x-ms-return-client-request-id": "true",
-<<<<<<< HEAD
-        "x-ms-version": "2020-12-06"
-=======
         "x-ms-version": "2021-02-12"
->>>>>>> 7e782c87
       },
       "RequestBody": null,
       "StatusCode": 201,
@@ -37,11 +33,7 @@
         ],
         "x-ms-client-request-id": "cb575026-900b-a4b5-bc4e-3dbd0268bdde",
         "x-ms-request-id": "b1fc2d41-301e-0000-60d4-04dac2000000",
-<<<<<<< HEAD
-        "x-ms-version": "2020-12-06"
-=======
         "x-ms-version": "2021-02-12"
->>>>>>> 7e782c87
       },
       "ResponseBody": []
     },
@@ -59,11 +51,7 @@
         "x-ms-client-request-id": "114d231e-c160-a639-b836-cae35e130ca6",
         "x-ms-date": "Wed, 17 Feb 2021 02:29:49 GMT",
         "x-ms-return-client-request-id": "true",
-<<<<<<< HEAD
-        "x-ms-version": "2020-12-06"
-=======
         "x-ms-version": "2021-02-12"
->>>>>>> 7e782c87
       },
       "RequestBody": null,
       "StatusCode": 200,
@@ -88,11 +76,7 @@
         "x-ms-meta-meta": "data",
         "x-ms-meta-UPPER": "case",
         "x-ms-request-id": "b1fc2d4e-301e-0000-6ad4-04dac2000000",
-<<<<<<< HEAD
-        "x-ms-version": "2020-12-06"
-=======
         "x-ms-version": "2021-02-12"
->>>>>>> 7e782c87
       },
       "ResponseBody": []
     },
@@ -110,11 +94,7 @@
         "x-ms-client-request-id": "de9f8e4b-ac1b-227e-c562-ef8b16822cc8",
         "x-ms-date": "Wed, 17 Feb 2021 02:29:49 GMT",
         "x-ms-return-client-request-id": "true",
-<<<<<<< HEAD
-        "x-ms-version": "2020-12-06"
-=======
         "x-ms-version": "2021-02-12"
->>>>>>> 7e782c87
       },
       "RequestBody": null,
       "StatusCode": 202,
@@ -127,11 +107,7 @@
         ],
         "x-ms-client-request-id": "de9f8e4b-ac1b-227e-c562-ef8b16822cc8",
         "x-ms-request-id": "b1fc2d53-301e-0000-6cd4-04dac2000000",
-<<<<<<< HEAD
-        "x-ms-version": "2020-12-06"
-=======
         "x-ms-version": "2021-02-12"
->>>>>>> 7e782c87
       },
       "ResponseBody": []
     }
