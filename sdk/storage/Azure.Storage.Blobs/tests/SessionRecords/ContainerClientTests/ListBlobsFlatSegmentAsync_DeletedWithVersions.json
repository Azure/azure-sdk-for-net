﻿{
  "Entries": [
    {
      "RequestUri": "https://seanmcccanary3.blob.core.windows.net/test-container-db6a100b-4eb0-f29f-3a6f-60f297492413?restype=container",
      "RequestMethod": "PUT",
      "RequestHeaders": {
        "Accept": "application/xml",
        "Authorization": "Sanitized",
        "traceparent": "00-3e3c864007715d44a3c8b7a68c9da6c8-6c1eafe858f77441-00",
        "User-Agent": [
          "azsdk-net-Storage.Blobs/12.9.0-alpha.20210429.1",
          "(.NET 5.0.5; Microsoft Windows 10.0.19042)"
        ],
        "x-ms-blob-public-access": "container",
        "x-ms-client-request-id": "64a7e27c-19f0-b09d-5851-802720b04c09",
        "x-ms-date": "Thu, 29 Apr 2021 17:12:30 GMT",
        "x-ms-return-client-request-id": "true",
<<<<<<< HEAD
        "x-ms-version": "2020-12-06"
=======
        "x-ms-version": "2021-02-12"
>>>>>>> 7e782c87
      },
      "RequestBody": null,
      "StatusCode": 201,
      "ResponseHeaders": {
        "Content-Length": "0",
        "Date": "Thu, 29 Apr 2021 17:12:30 GMT",
        "ETag": "\"0x8D90B31F8C83182\"",
        "Last-Modified": "Thu, 29 Apr 2021 17:12:30 GMT",
        "Server": [
          "Windows-Azure-Blob/1.0",
          "Microsoft-HTTPAPI/2.0"
        ],
        "x-ms-client-request-id": "64a7e27c-19f0-b09d-5851-802720b04c09",
        "x-ms-request-id": "6717bba0-e01e-002c-541a-3d366d000000",
<<<<<<< HEAD
        "x-ms-version": "2020-12-06"
=======
        "x-ms-version": "2021-02-12"
>>>>>>> 7e782c87
      },
      "ResponseBody": []
    },
    {
      "RequestUri": "https://seanmcccanary3.blob.core.windows.net/test-container-db6a100b-4eb0-f29f-3a6f-60f297492413/test-blob-74227e5d-7f4a-bdc7-a7dc-4c4f901e42e1",
      "RequestMethod": "PUT",
      "RequestHeaders": {
        "Accept": "application/xml",
        "Authorization": "Sanitized",
        "traceparent": "00-3965acd9f3b6464ab61519cd05482ead-99f5857376573344-00",
        "User-Agent": [
          "azsdk-net-Storage.Blobs/12.9.0-alpha.20210429.1",
          "(.NET 5.0.5; Microsoft Windows 10.0.19042)"
        ],
        "x-ms-blob-type": "AppendBlob",
        "x-ms-client-request-id": "3124b414-f035-fccd-1bea-bc14cc4d203a",
        "x-ms-date": "Thu, 29 Apr 2021 17:12:31 GMT",
        "x-ms-return-client-request-id": "true",
<<<<<<< HEAD
        "x-ms-version": "2020-12-06"
=======
        "x-ms-version": "2021-02-12"
>>>>>>> 7e782c87
      },
      "RequestBody": null,
      "StatusCode": 201,
      "ResponseHeaders": {
        "Content-Length": "0",
        "Date": "Thu, 29 Apr 2021 17:12:30 GMT",
        "ETag": "\"0x8D90B31F8DF12F6\"",
        "Last-Modified": "Thu, 29 Apr 2021 17:12:30 GMT",
        "Server": [
          "Windows-Azure-Blob/1.0",
          "Microsoft-HTTPAPI/2.0"
        ],
        "x-ms-client-request-id": "3124b414-f035-fccd-1bea-bc14cc4d203a",
        "x-ms-request-id": "6717bbb9-e01e-002c-691a-3d366d000000",
        "x-ms-request-server-encrypted": "true",
<<<<<<< HEAD
        "x-ms-version": "2020-12-06",
=======
        "x-ms-version": "2021-02-12",
>>>>>>> 7e782c87
        "x-ms-version-id": "2021-04-29T17:12:30.630783Z"
      },
      "ResponseBody": []
    },
    {
      "RequestUri": "https://seanmcccanary3.blob.core.windows.net/test-container-db6a100b-4eb0-f29f-3a6f-60f297492413/test-blob-74227e5d-7f4a-bdc7-a7dc-4c4f901e42e1?comp=metadata",
      "RequestMethod": "PUT",
      "RequestHeaders": {
        "Accept": "application/xml",
        "Authorization": "Sanitized",
        "traceparent": "00-005a489240184448907d9dbc35080a63-a45502f6796c144e-00",
        "User-Agent": [
          "azsdk-net-Storage.Blobs/12.9.0-alpha.20210429.1",
          "(.NET 5.0.5; Microsoft Windows 10.0.19042)"
        ],
        "x-ms-client-request-id": "db3b6f6f-10f9-19ab-7a79-99b7030ee6e9",
        "x-ms-date": "Thu, 29 Apr 2021 17:12:31 GMT",
        "x-ms-meta-Capital": "letter",
        "x-ms-meta-foo": "bar",
        "x-ms-meta-meta": "data",
        "x-ms-meta-UPPER": "case",
        "x-ms-return-client-request-id": "true",
<<<<<<< HEAD
        "x-ms-version": "2020-12-06"
=======
        "x-ms-version": "2021-02-12"
>>>>>>> 7e782c87
      },
      "RequestBody": null,
      "StatusCode": 200,
      "ResponseHeaders": {
        "Content-Length": "0",
        "Date": "Thu, 29 Apr 2021 17:12:30 GMT",
        "ETag": "\"0x8D90B31F8E97519\"",
        "Last-Modified": "Thu, 29 Apr 2021 17:12:30 GMT",
        "Server": [
          "Windows-Azure-Blob/1.0",
          "Microsoft-HTTPAPI/2.0"
        ],
        "x-ms-client-request-id": "db3b6f6f-10f9-19ab-7a79-99b7030ee6e9",
        "x-ms-request-id": "6717bbc0-e01e-002c-6f1a-3d366d000000",
        "x-ms-request-server-encrypted": "true",
<<<<<<< HEAD
        "x-ms-version": "2020-12-06",
=======
        "x-ms-version": "2021-02-12",
>>>>>>> 7e782c87
        "x-ms-version-id": "2021-04-29T17:12:30.6998313Z"
      },
      "ResponseBody": []
    },
    {
      "RequestUri": "https://seanmcccanary3.blob.core.windows.net/test-container-db6a100b-4eb0-f29f-3a6f-60f297492413/test-blob-74227e5d-7f4a-bdc7-a7dc-4c4f901e42e1",
      "RequestMethod": "DELETE",
      "RequestHeaders": {
        "Accept": "application/xml",
        "Authorization": "Sanitized",
        "traceparent": "00-9348dc736796b645a578e8eb58f3de68-49426fff6f0e4f41-00",
        "User-Agent": [
          "azsdk-net-Storage.Blobs/12.9.0-alpha.20210429.1",
          "(.NET 5.0.5; Microsoft Windows 10.0.19042)"
        ],
        "x-ms-client-request-id": "5da457fb-4511-fe40-f203-5dc1feb0994d",
        "x-ms-date": "Thu, 29 Apr 2021 17:12:31 GMT",
        "x-ms-return-client-request-id": "true",
<<<<<<< HEAD
        "x-ms-version": "2020-12-06"
=======
        "x-ms-version": "2021-02-12"
>>>>>>> 7e782c87
      },
      "RequestBody": null,
      "StatusCode": 202,
      "ResponseHeaders": {
        "Content-Length": "0",
        "Date": "Thu, 29 Apr 2021 17:12:30 GMT",
        "Server": [
          "Windows-Azure-Blob/1.0",
          "Microsoft-HTTPAPI/2.0"
        ],
        "x-ms-client-request-id": "5da457fb-4511-fe40-f203-5dc1feb0994d",
        "x-ms-delete-type-permanent": "false",
        "x-ms-request-id": "6717bbc7-e01e-002c-761a-3d366d000000",
<<<<<<< HEAD
        "x-ms-version": "2020-12-06"
=======
        "x-ms-version": "2021-02-12"
>>>>>>> 7e782c87
      },
      "ResponseBody": []
    },
    {
      "RequestUri": "https://seanmcccanary3.blob.core.windows.net/test-container-db6a100b-4eb0-f29f-3a6f-60f297492413?restype=container&comp=list&include=DeletedWithVersions",
      "RequestMethod": "GET",
      "RequestHeaders": {
        "Accept": "application/xml",
        "Authorization": "Sanitized",
        "traceparent": "00-fc6b0cc723000a43835d2e95b9c37c2c-0545935d9c4adf43-00",
        "User-Agent": [
          "azsdk-net-Storage.Blobs/12.9.0-alpha.20210429.1",
          "(.NET 5.0.5; Microsoft Windows 10.0.19042)"
        ],
        "x-ms-client-request-id": "abbbbf3c-886a-add7-4578-3d2137e17d9c",
        "x-ms-date": "Thu, 29 Apr 2021 17:12:31 GMT",
        "x-ms-return-client-request-id": "true",
<<<<<<< HEAD
        "x-ms-version": "2020-12-06"
=======
        "x-ms-version": "2021-02-12"
>>>>>>> 7e782c87
      },
      "RequestBody": null,
      "StatusCode": 200,
      "ResponseHeaders": {
        "Content-Type": "application/xml",
        "Date": "Thu, 29 Apr 2021 17:12:30 GMT",
        "Server": [
          "Windows-Azure-Blob/1.0",
          "Microsoft-HTTPAPI/2.0"
        ],
        "Transfer-Encoding": "chunked",
        "x-ms-client-request-id": "abbbbf3c-886a-add7-4578-3d2137e17d9c",
        "x-ms-request-id": "6717bbd2-e01e-002c-7f1a-3d366d000000",
<<<<<<< HEAD
        "x-ms-version": "2020-12-06"
=======
        "x-ms-version": "2021-02-12"
>>>>>>> 7e782c87
      },
      "ResponseBody": "﻿<?xml version=\"1.0\" encoding=\"utf-8\"?><EnumerationResults ServiceEndpoint=\"https://seanmcccanary3.blob.core.windows.net/\" ContainerName=\"test-container-db6a100b-4eb0-f29f-3a6f-60f297492413\"><Blobs><Blob><Name>test-blob-74227e5d-7f4a-bdc7-a7dc-4c4f901e42e1</Name><HasVersionsOnly>true</HasVersionsOnly><Properties><Creation-Time>Thu, 29 Apr 2021 17:12:30 GMT</Creation-Time><Last-Modified>Thu, 29 Apr 2021 17:12:30 GMT</Last-Modified><Etag>0x8D90B31F8E97519</Etag><Content-Length>0</Content-Length><Content-Type>application/octet-stream</Content-Type><Content-Encoding /><Content-Language /><Content-CRC64 /><Content-MD5 /><Cache-Control /><Content-Disposition /><BlobType>AppendBlob</BlobType><LeaseStatus>unlocked</LeaseStatus><LeaseState>available</LeaseState><ServerEncrypted>true</ServerEncrypted></Properties><OrMetadata /></Blob></Blobs><NextMarker /></EnumerationResults>"
    },
    {
      "RequestUri": "https://seanmcccanary3.blob.core.windows.net/test-container-db6a100b-4eb0-f29f-3a6f-60f297492413?restype=container",
      "RequestMethod": "DELETE",
      "RequestHeaders": {
        "Accept": "application/xml",
        "Authorization": "Sanitized",
        "traceparent": "00-df0dff249d76724ebd695f73914ef976-6e99af2a920d3548-00",
        "User-Agent": [
          "azsdk-net-Storage.Blobs/12.9.0-alpha.20210429.1",
          "(.NET 5.0.5; Microsoft Windows 10.0.19042)"
        ],
        "x-ms-client-request-id": "3f84799c-edf5-ffe3-7c95-f552821ea2ea",
        "x-ms-date": "Thu, 29 Apr 2021 17:12:31 GMT",
        "x-ms-return-client-request-id": "true",
<<<<<<< HEAD
        "x-ms-version": "2020-12-06"
=======
        "x-ms-version": "2021-02-12"
>>>>>>> 7e782c87
      },
      "RequestBody": null,
      "StatusCode": 202,
      "ResponseHeaders": {
        "Content-Length": "0",
        "Date": "Thu, 29 Apr 2021 17:12:30 GMT",
        "Server": [
          "Windows-Azure-Blob/1.0",
          "Microsoft-HTTPAPI/2.0"
        ],
        "x-ms-client-request-id": "3f84799c-edf5-ffe3-7c95-f552821ea2ea",
        "x-ms-request-id": "6717bbda-e01e-002c-061a-3d366d000000",
<<<<<<< HEAD
        "x-ms-version": "2020-12-06"
=======
        "x-ms-version": "2021-02-12"
>>>>>>> 7e782c87
      },
      "ResponseBody": []
    }
  ],
  "Variables": {
    "RandomSeed": "405023987",
    "Storage_TestConfigDefault": "ProductionTenant\nseanmcccanary3\nU2FuaXRpemVk\nhttps://seanmcccanary3.blob.core.windows.net\nhttps://seanmcccanary3.file.core.windows.net\nhttps://seanmcccanary3.queue.core.windows.net\nhttps://seanmcccanary3.table.core.windows.net\n\n\n\n\nhttps://seanmcccanary3-secondary.blob.core.windows.net\nhttps://seanmcccanary3-secondary.file.core.windows.net\nhttps://seanmcccanary3-secondary.queue.core.windows.net\nhttps://seanmcccanary3-secondary.table.core.windows.net\n68390a19-a643-458b-b726-408abf67b4fc\nSanitized\n72f988bf-86f1-41af-91ab-2d7cd011db47\nhttps://login.microsoftonline.com/\nCloud\nBlobEndpoint=https://seanmcccanary3.blob.core.windows.net/;QueueEndpoint=https://seanmcccanary3.queue.core.windows.net/;FileEndpoint=https://seanmcccanary3.file.core.windows.net/;BlobSecondaryEndpoint=https://seanmcccanary3-secondary.blob.core.windows.net/;QueueSecondaryEndpoint=https://seanmcccanary3-secondary.queue.core.windows.net/;FileSecondaryEndpoint=https://seanmcccanary3-secondary.file.core.windows.net/;AccountName=seanmcccanary3;AccountKey=Kg==;\nseanscope1\n\n"
  }
}<|MERGE_RESOLUTION|>--- conflicted
+++ resolved
@@ -15,11 +15,7 @@
         "x-ms-client-request-id": "64a7e27c-19f0-b09d-5851-802720b04c09",
         "x-ms-date": "Thu, 29 Apr 2021 17:12:30 GMT",
         "x-ms-return-client-request-id": "true",
-<<<<<<< HEAD
-        "x-ms-version": "2020-12-06"
-=======
-        "x-ms-version": "2021-02-12"
->>>>>>> 7e782c87
+        "x-ms-version": "2021-02-12"
       },
       "RequestBody": null,
       "StatusCode": 201,
@@ -34,11 +30,7 @@
         ],
         "x-ms-client-request-id": "64a7e27c-19f0-b09d-5851-802720b04c09",
         "x-ms-request-id": "6717bba0-e01e-002c-541a-3d366d000000",
-<<<<<<< HEAD
-        "x-ms-version": "2020-12-06"
-=======
-        "x-ms-version": "2021-02-12"
->>>>>>> 7e782c87
+        "x-ms-version": "2021-02-12"
       },
       "ResponseBody": []
     },
@@ -57,11 +49,7 @@
         "x-ms-client-request-id": "3124b414-f035-fccd-1bea-bc14cc4d203a",
         "x-ms-date": "Thu, 29 Apr 2021 17:12:31 GMT",
         "x-ms-return-client-request-id": "true",
-<<<<<<< HEAD
-        "x-ms-version": "2020-12-06"
-=======
-        "x-ms-version": "2021-02-12"
->>>>>>> 7e782c87
+        "x-ms-version": "2021-02-12"
       },
       "RequestBody": null,
       "StatusCode": 201,
@@ -77,11 +65,7 @@
         "x-ms-client-request-id": "3124b414-f035-fccd-1bea-bc14cc4d203a",
         "x-ms-request-id": "6717bbb9-e01e-002c-691a-3d366d000000",
         "x-ms-request-server-encrypted": "true",
-<<<<<<< HEAD
-        "x-ms-version": "2020-12-06",
-=======
         "x-ms-version": "2021-02-12",
->>>>>>> 7e782c87
         "x-ms-version-id": "2021-04-29T17:12:30.630783Z"
       },
       "ResponseBody": []
@@ -104,11 +88,7 @@
         "x-ms-meta-meta": "data",
         "x-ms-meta-UPPER": "case",
         "x-ms-return-client-request-id": "true",
-<<<<<<< HEAD
-        "x-ms-version": "2020-12-06"
-=======
-        "x-ms-version": "2021-02-12"
->>>>>>> 7e782c87
+        "x-ms-version": "2021-02-12"
       },
       "RequestBody": null,
       "StatusCode": 200,
@@ -124,11 +104,7 @@
         "x-ms-client-request-id": "db3b6f6f-10f9-19ab-7a79-99b7030ee6e9",
         "x-ms-request-id": "6717bbc0-e01e-002c-6f1a-3d366d000000",
         "x-ms-request-server-encrypted": "true",
-<<<<<<< HEAD
-        "x-ms-version": "2020-12-06",
-=======
         "x-ms-version": "2021-02-12",
->>>>>>> 7e782c87
         "x-ms-version-id": "2021-04-29T17:12:30.6998313Z"
       },
       "ResponseBody": []
@@ -147,11 +123,7 @@
         "x-ms-client-request-id": "5da457fb-4511-fe40-f203-5dc1feb0994d",
         "x-ms-date": "Thu, 29 Apr 2021 17:12:31 GMT",
         "x-ms-return-client-request-id": "true",
-<<<<<<< HEAD
-        "x-ms-version": "2020-12-06"
-=======
-        "x-ms-version": "2021-02-12"
->>>>>>> 7e782c87
+        "x-ms-version": "2021-02-12"
       },
       "RequestBody": null,
       "StatusCode": 202,
@@ -165,11 +137,7 @@
         "x-ms-client-request-id": "5da457fb-4511-fe40-f203-5dc1feb0994d",
         "x-ms-delete-type-permanent": "false",
         "x-ms-request-id": "6717bbc7-e01e-002c-761a-3d366d000000",
-<<<<<<< HEAD
-        "x-ms-version": "2020-12-06"
-=======
-        "x-ms-version": "2021-02-12"
->>>>>>> 7e782c87
+        "x-ms-version": "2021-02-12"
       },
       "ResponseBody": []
     },
@@ -187,11 +155,7 @@
         "x-ms-client-request-id": "abbbbf3c-886a-add7-4578-3d2137e17d9c",
         "x-ms-date": "Thu, 29 Apr 2021 17:12:31 GMT",
         "x-ms-return-client-request-id": "true",
-<<<<<<< HEAD
-        "x-ms-version": "2020-12-06"
-=======
-        "x-ms-version": "2021-02-12"
->>>>>>> 7e782c87
+        "x-ms-version": "2021-02-12"
       },
       "RequestBody": null,
       "StatusCode": 200,
@@ -205,11 +169,7 @@
         "Transfer-Encoding": "chunked",
         "x-ms-client-request-id": "abbbbf3c-886a-add7-4578-3d2137e17d9c",
         "x-ms-request-id": "6717bbd2-e01e-002c-7f1a-3d366d000000",
-<<<<<<< HEAD
-        "x-ms-version": "2020-12-06"
-=======
-        "x-ms-version": "2021-02-12"
->>>>>>> 7e782c87
+        "x-ms-version": "2021-02-12"
       },
       "ResponseBody": "﻿<?xml version=\"1.0\" encoding=\"utf-8\"?><EnumerationResults ServiceEndpoint=\"https://seanmcccanary3.blob.core.windows.net/\" ContainerName=\"test-container-db6a100b-4eb0-f29f-3a6f-60f297492413\"><Blobs><Blob><Name>test-blob-74227e5d-7f4a-bdc7-a7dc-4c4f901e42e1</Name><HasVersionsOnly>true</HasVersionsOnly><Properties><Creation-Time>Thu, 29 Apr 2021 17:12:30 GMT</Creation-Time><Last-Modified>Thu, 29 Apr 2021 17:12:30 GMT</Last-Modified><Etag>0x8D90B31F8E97519</Etag><Content-Length>0</Content-Length><Content-Type>application/octet-stream</Content-Type><Content-Encoding /><Content-Language /><Content-CRC64 /><Content-MD5 /><Cache-Control /><Content-Disposition /><BlobType>AppendBlob</BlobType><LeaseStatus>unlocked</LeaseStatus><LeaseState>available</LeaseState><ServerEncrypted>true</ServerEncrypted></Properties><OrMetadata /></Blob></Blobs><NextMarker /></EnumerationResults>"
     },
@@ -227,11 +187,7 @@
         "x-ms-client-request-id": "3f84799c-edf5-ffe3-7c95-f552821ea2ea",
         "x-ms-date": "Thu, 29 Apr 2021 17:12:31 GMT",
         "x-ms-return-client-request-id": "true",
-<<<<<<< HEAD
-        "x-ms-version": "2020-12-06"
-=======
-        "x-ms-version": "2021-02-12"
->>>>>>> 7e782c87
+        "x-ms-version": "2021-02-12"
       },
       "RequestBody": null,
       "StatusCode": 202,
@@ -244,11 +200,7 @@
         ],
         "x-ms-client-request-id": "3f84799c-edf5-ffe3-7c95-f552821ea2ea",
         "x-ms-request-id": "6717bbda-e01e-002c-061a-3d366d000000",
-<<<<<<< HEAD
-        "x-ms-version": "2020-12-06"
-=======
-        "x-ms-version": "2021-02-12"
->>>>>>> 7e782c87
+        "x-ms-version": "2021-02-12"
       },
       "ResponseBody": []
     }
