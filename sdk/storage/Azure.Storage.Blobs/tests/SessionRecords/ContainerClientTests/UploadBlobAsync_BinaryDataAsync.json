--- conflicted
+++ resolved
@@ -12,11 +12,7 @@
         "x-ms-client-request-id": "4edd8d22-1a14-d051-3de5-014bb85181db",
         "x-ms-date": "Fri, 05 Mar 2021 07:19:25 GMT",
         "x-ms-return-client-request-id": "true",
-<<<<<<< HEAD
-        "x-ms-version": "2020-12-06"
-=======
         "x-ms-version": "2021-02-12"
->>>>>>> 7e782c87
       },
       "RequestBody": null,
       "StatusCode": 201,
@@ -28,11 +24,7 @@
         "Server": "Windows-Azure-Blob/1.0 Microsoft-HTTPAPI/2.0",
         "x-ms-client-request-id": "4edd8d22-1a14-d051-3de5-014bb85181db",
         "x-ms-request-id": "3d8384f7-601e-0057-1a8f-11bd7e000000",
-<<<<<<< HEAD
-        "x-ms-version": "2020-12-06"
-=======
         "x-ms-version": "2021-02-12"
->>>>>>> 7e782c87
       },
       "ResponseBody": []
     },
@@ -51,11 +43,7 @@
         "x-ms-client-request-id": "402f7d0d-85a2-37a9-f5c8-ce9b8cf428c6",
         "x-ms-date": "Fri, 05 Mar 2021 07:19:25 GMT",
         "x-ms-return-client-request-id": "true",
-<<<<<<< HEAD
-        "x-ms-version": "2020-12-06"
-=======
         "x-ms-version": "2021-02-12"
->>>>>>> 7e782c87
       },
       "RequestBody": "8TKRhFbvRC4yFOWtnWuY9I+jVVZScMg9TFR75vKXAGPnNlqGv/yFHmCyoqsAlOtnlTMrLISneIBpVDgCdF48mxSBxWcREjSSHjb2n84dPLhoE1C+bNPfP73ZHGvEgqoBdgeWfg==",
       "StatusCode": 201,
@@ -70,11 +58,7 @@
         "x-ms-content-crc64": "v9D6IJolHuw=",
         "x-ms-request-id": "3d838530-601e-0057-4f8f-11bd7e000000",
         "x-ms-request-server-encrypted": "true",
-<<<<<<< HEAD
-        "x-ms-version": "2020-12-06"
-=======
         "x-ms-version": "2021-02-12"
->>>>>>> 7e782c87
       },
       "ResponseBody": []
     },
@@ -89,11 +73,7 @@
         "x-ms-client-request-id": "f9f44ae8-56d8-49dc-db1e-8d36c972c1bc",
         "x-ms-date": "Fri, 05 Mar 2021 07:19:25 GMT",
         "x-ms-return-client-request-id": "true",
-<<<<<<< HEAD
-        "x-ms-version": "2020-12-06"
-=======
         "x-ms-version": "2021-02-12"
->>>>>>> 7e782c87
       },
       "RequestBody": null,
       "StatusCode": 200,
@@ -116,11 +96,7 @@
         "x-ms-lease-status": "unlocked",
         "x-ms-request-id": "3d83856d-601e-0057-058f-11bd7e000000",
         "x-ms-server-encrypted": "true",
-<<<<<<< HEAD
-        "x-ms-version": "2020-12-06"
-=======
         "x-ms-version": "2021-02-12"
->>>>>>> 7e782c87
       },
       "ResponseBody": []
     },
@@ -135,11 +111,7 @@
         "x-ms-client-request-id": "41b28a74-2f00-2fee-e1a0-089f3f880a52",
         "x-ms-date": "Fri, 05 Mar 2021 07:19:25 GMT",
         "x-ms-return-client-request-id": "true",
-<<<<<<< HEAD
-        "x-ms-version": "2020-12-06"
-=======
         "x-ms-version": "2021-02-12"
->>>>>>> 7e782c87
       },
       "RequestBody": null,
       "StatusCode": 202,
@@ -149,11 +121,7 @@
         "Server": "Windows-Azure-Blob/1.0 Microsoft-HTTPAPI/2.0",
         "x-ms-client-request-id": "41b28a74-2f00-2fee-e1a0-089f3f880a52",
         "x-ms-request-id": "3d838587-601e-0057-1e8f-11bd7e000000",
-<<<<<<< HEAD
-        "x-ms-version": "2020-12-06"
-=======
         "x-ms-version": "2021-02-12"
->>>>>>> 7e782c87
       },
       "ResponseBody": []
     }
