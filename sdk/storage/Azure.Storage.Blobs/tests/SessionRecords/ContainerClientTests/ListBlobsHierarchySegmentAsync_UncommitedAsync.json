{
  "Entries": [
    {
      "RequestUri": "https://seanmcccanary.blob.core.windows.net/test-container-49ff5fa4-b1c6-aaff-60bb-7c806ad2b075?restype=container",
      "RequestMethod": "PUT",
      "RequestHeaders": {
        "Authorization": "Sanitized",
        "traceparent": "00-9bf05a9dc081df40b6ddd344407bfabf-bbf63a2deac32c4e-00",
        "User-Agent": [
          "azsdk-net-Storage.Blobs/12.5.0-dev.20200402.1",
          "(.NET Core 4.6.28325.01; Microsoft Windows 10.0.18362 )"
        ],
        "x-ms-blob-public-access": "container",
        "x-ms-client-request-id": "656c511c-d138-f20d-922b-9e9113f14eaa",
        "x-ms-date": "Fri, 03 Apr 2020 00:01:56 GMT",
        "x-ms-return-client-request-id": "true",
<<<<<<< HEAD
        "x-ms-version": "2019-12-12"
=======
        "x-ms-version": "2020-02-10"
>>>>>>> 60f4876e
      },
      "RequestBody": null,
      "StatusCode": 201,
      "ResponseHeaders": {
        "Content-Length": "0",
        "Date": "Fri, 03 Apr 2020 00:01:54 GMT",
        "ETag": "\u00220x8D7D76238AD5E6E\u0022",
        "Last-Modified": "Fri, 03 Apr 2020 00:01:55 GMT",
        "Server": [
          "Windows-Azure-Blob/1.0",
          "Microsoft-HTTPAPI/2.0"
        ],
        "x-ms-client-request-id": "656c511c-d138-f20d-922b-9e9113f14eaa",
        "x-ms-request-id": "2bf364b2-f01e-0060-574b-09313f000000",
<<<<<<< HEAD
        "x-ms-version": "2019-12-12"
=======
        "x-ms-version": "2020-02-10"
>>>>>>> 60f4876e
      },
      "ResponseBody": []
    },
    {
      "RequestUri": "https://seanmcccanary.blob.core.windows.net/test-container-49ff5fa4-b1c6-aaff-60bb-7c806ad2b075/test-blob-ecc7c96d-bcca-b836-c283-81f0fae10d3c?comp=block\u0026blockid=dGVzdC1ibG9jay03YWM0OGU0ZS1lYWQ2LWE3OTAtYmVlMC1jOTA0OTdiNGQ1MTM%3D",
      "RequestMethod": "PUT",
      "RequestHeaders": {
        "Authorization": "Sanitized",
        "Content-Length": "1024",
        "traceparent": "00-8437531b49bfa44ca8fc98b6dad6a4e8-b3bcfd65669ca840-00",
        "User-Agent": [
          "azsdk-net-Storage.Blobs/12.5.0-dev.20200402.1",
          "(.NET Core 4.6.28325.01; Microsoft Windows 10.0.18362 )"
        ],
        "x-ms-client-request-id": "0fb6e38a-682f-7c70-f941-961c61f10e88",
        "x-ms-date": "Fri, 03 Apr 2020 00:01:56 GMT",
        "x-ms-return-client-request-id": "true",
<<<<<<< HEAD
        "x-ms-version": "2019-12-12"
=======
        "x-ms-version": "2020-02-10"
>>>>>>> 60f4876e
      },
      "RequestBody": "loxkGWZKPCvPkj8gTAto1ogMsNRcOCVgGrOjtU8d97AeYvqGjTREI4ybHDd8Fmy3G6tn7TE4315nA/\u002BzpofcspqOAekQ4UlUyI1HwRvt4wRG7JqjtQp/5YKcHok1kHwFvmqc7RSCpjliEyWj8R5CeiD6bLrtOPyQDxxndMK/HjcRQQKxUPbww0ZgQaHk2/NjWaRpOiTBGIZtDN74GzF2ovTukq8ckSkqCal0jPZarDMoAxodVuMTTyl7Q0QX\u002BKcU6p\u002Bs9klERsh7PzF6TYuPEl\u002BqzxcWWEsR2kOGoE7lEhEBX6JXrbXq5L1SoheymAKe7DDkbSiP/ZFUmxsFvaV6li0feO3oN2Sqv\u002BtaxLYzXkFB6LQdAKTocmIRAxKZ5CYX2AzqkyAVtbTLOq09NTnbIDzZxNXxXJWINgaK1zRSENvEQ\u002BypSMshKzL/UcX3qzwoNePVwCBQJnt2YlwZit2AeSrSePJNMddxuJij8QvQkYrJYaFRfVC7cxxwM\u002BZuB6FVftibJTJK2wQLYweHrTRwptHRTyg7L/zaFwTV3P7wArD3TnIzNGtYf4adRRlIM8boAI0VnLd5GU/bwQ0tdf8GGmBXkF/BPXFledCinurjkeM\u002B7Ntw22X4fTQjV3NeKgqGlyq48KNmJ8McsCPn13pk\u002BC8q74gjlT/7XhIqneX9B07FGwfAKqE/2MUYVCtCEaa6vl5EMzuCYwHqvZGRO4ndHqjUIbxypM6O6hbDC0AUuE1rcN6HuNMTQ7cG1W0Prpw7OjWCbe/qRxqQtkgkvljA1gREJcurVWbVwd0EbM9gfjx6iNALkUtegSjE9wGK7oVfRf5py4jQj\u002BTPrawR5dpKLzcMqTaHtUW55aSi5l5kStJYpSfQ97O0qfjsO\u002BSeTJtOecfJfkRO14\u002B5sOXkLqiGamLZuUCzejiEWP8\u002Bm3phGpkIVG2Wm8yNCs2XF0bOz3tPZtCBxZJbm/\u002BPRSVFDzwVWJZL29o778\u002BWS69yG2PxtYiE7zWp4FQGrLhuBlWmSPqQgr\u002BwgvOhE3YB6nnj6ICcnpCdwCAHbHhBRS8hzeh67wO04ZijQDOU4tu/p/XbI8M40mjFCYfaiRZGbz3EgEaNhvp2Lgbn\u002BF1dCN5ESMSCZiJr6fqAteZ72liCXdD10GKVMSD6ZPS8UNkLaACplUFRxAkaWJZLDdEU\u002BlSuZZuMZzh7rxajhwEtrpghdUzl0kQWMJjH2nfLSSRO5mqgDes\u002BfgDILeYqrjwH7Kn\u002BKpiFLigPmDQCxIzBsGbyVKGXjaGs4vZLHaRe64Jcv\u002B3NzB6LybhCkXW2PLl0B32AOFmbcF8IUkihORGDsKyypQWe8\u002BNHZoroVPwr9aU91xUn3rMowQ==",
      "StatusCode": 201,
      "ResponseHeaders": {
        "Content-Length": "0",
        "Date": "Fri, 03 Apr 2020 00:01:54 GMT",
        "Server": [
          "Windows-Azure-Blob/1.0",
          "Microsoft-HTTPAPI/2.0"
        ],
        "x-ms-client-request-id": "0fb6e38a-682f-7c70-f941-961c61f10e88",
        "x-ms-content-crc64": "PQuoJVGmjGg=",
        "x-ms-request-id": "2bf364ce-f01e-0060-704b-09313f000000",
        "x-ms-request-server-encrypted": "true",
<<<<<<< HEAD
        "x-ms-version": "2019-12-12"
=======
        "x-ms-version": "2020-02-10"
>>>>>>> 60f4876e
      },
      "ResponseBody": []
    },
    {
      "RequestUri": "https://seanmcccanary.blob.core.windows.net/test-container-49ff5fa4-b1c6-aaff-60bb-7c806ad2b075?restype=container\u0026comp=list\u0026include=uncommittedblobs",
      "RequestMethod": "GET",
      "RequestHeaders": {
        "Authorization": "Sanitized",
        "User-Agent": [
          "azsdk-net-Storage.Blobs/12.5.0-dev.20200402.1",
          "(.NET Core 4.6.28325.01; Microsoft Windows 10.0.18362 )"
        ],
        "x-ms-client-request-id": "b37ad00e-c5fd-32e4-c755-d57185467b6a",
        "x-ms-date": "Fri, 03 Apr 2020 00:01:56 GMT",
        "x-ms-return-client-request-id": "true",
<<<<<<< HEAD
        "x-ms-version": "2019-12-12"
=======
        "x-ms-version": "2020-02-10"
>>>>>>> 60f4876e
      },
      "RequestBody": null,
      "StatusCode": 200,
      "ResponseHeaders": {
        "Content-Type": "application/xml",
        "Date": "Fri, 03 Apr 2020 00:01:54 GMT",
        "Server": [
          "Windows-Azure-Blob/1.0",
          "Microsoft-HTTPAPI/2.0"
        ],
        "Transfer-Encoding": "chunked",
        "x-ms-client-request-id": "b37ad00e-c5fd-32e4-c755-d57185467b6a",
        "x-ms-request-id": "2bf364ec-f01e-0060-0e4b-09313f000000",
<<<<<<< HEAD
        "x-ms-version": "2019-12-12"
=======
        "x-ms-version": "2020-02-10"
>>>>>>> 60f4876e
      },
      "ResponseBody": "\uFEFF\u003C?xml version=\u00221.0\u0022 encoding=\u0022utf-8\u0022?\u003E\u003CEnumerationResults ServiceEndpoint=\u0022https://seanmcccanary.blob.core.windows.net/\u0022 ContainerName=\u0022test-container-49ff5fa4-b1c6-aaff-60bb-7c806ad2b075\u0022\u003E\u003CBlobs\u003E\u003CBlob\u003E\u003CName\u003Etest-blob-ecc7c96d-bcca-b836-c283-81f0fae10d3c\u003C/Name\u003E\u003CProperties\u003E\u003CContent-Length\u003E0\u003C/Content-Length\u003E\u003CBlobType\u003EBlockBlob\u003C/BlobType\u003E\u003CAccessTier\u003EHot\u003C/AccessTier\u003E\u003CAccessTierInferred\u003Etrue\u003C/AccessTierInferred\u003E\u003CLeaseStatus\u003Eunlocked\u003C/LeaseStatus\u003E\u003CLeaseState\u003Eavailable\u003C/LeaseState\u003E\u003CServerEncrypted\u003Efalse\u003C/ServerEncrypted\u003E\u003C/Properties\u003E\u003C/Blob\u003E\u003C/Blobs\u003E\u003CNextMarker /\u003E\u003C/EnumerationResults\u003E"
    },
    {
      "RequestUri": "https://seanmcccanary.blob.core.windows.net/test-container-49ff5fa4-b1c6-aaff-60bb-7c806ad2b075?restype=container",
      "RequestMethod": "DELETE",
      "RequestHeaders": {
        "Authorization": "Sanitized",
        "traceparent": "00-c96902117cf00648b1428199609dfdc4-f01669633e619a49-00",
        "User-Agent": [
          "azsdk-net-Storage.Blobs/12.5.0-dev.20200402.1",
          "(.NET Core 4.6.28325.01; Microsoft Windows 10.0.18362 )"
        ],
        "x-ms-client-request-id": "910d3395-5a77-3b8a-1d5b-de8b839dace6",
        "x-ms-date": "Fri, 03 Apr 2020 00:01:56 GMT",
        "x-ms-return-client-request-id": "true",
<<<<<<< HEAD
        "x-ms-version": "2019-12-12"
=======
        "x-ms-version": "2020-02-10"
>>>>>>> 60f4876e
      },
      "RequestBody": null,
      "StatusCode": 202,
      "ResponseHeaders": {
        "Content-Length": "0",
        "Date": "Fri, 03 Apr 2020 00:01:54 GMT",
        "Server": [
          "Windows-Azure-Blob/1.0",
          "Microsoft-HTTPAPI/2.0"
        ],
        "x-ms-client-request-id": "910d3395-5a77-3b8a-1d5b-de8b839dace6",
        "x-ms-request-id": "2bf36502-f01e-0060-1f4b-09313f000000",
<<<<<<< HEAD
        "x-ms-version": "2019-12-12"
=======
        "x-ms-version": "2020-02-10"
>>>>>>> 60f4876e
      },
      "ResponseBody": []
    }
  ],
  "Variables": {
    "RandomSeed": "961278050",
    "Storage_TestConfigDefault": "ProductionTenant\nseanmcccanary\nU2FuaXRpemVk\nhttps://seanmcccanary.blob.core.windows.net\nhttps://seanmcccanary.file.core.windows.net\nhttps://seanmcccanary.queue.core.windows.net\nhttps://seanmcccanary.table.core.windows.net\n\n\n\n\nhttps://seanmcccanary-secondary.blob.core.windows.net\nhttps://seanmcccanary-secondary.file.core.windows.net\nhttps://seanmcccanary-secondary.queue.core.windows.net\nhttps://seanmcccanary-secondary.table.core.windows.net\n\nSanitized\n\n\nCloud\nBlobEndpoint=https://seanmcccanary.blob.core.windows.net/;QueueEndpoint=https://seanmcccanary.queue.core.windows.net/;FileEndpoint=https://seanmcccanary.file.core.windows.net/;BlobSecondaryEndpoint=https://seanmcccanary-secondary.blob.core.windows.net/;QueueSecondaryEndpoint=https://seanmcccanary-secondary.queue.core.windows.net/;FileSecondaryEndpoint=https://seanmcccanary-secondary.file.core.windows.net/;AccountName=seanmcccanary;AccountKey=Sanitized\nseanscope1"
  }
}<|MERGE_RESOLUTION|>--- conflicted
+++ resolved
@@ -14,11 +14,7 @@
         "x-ms-client-request-id": "656c511c-d138-f20d-922b-9e9113f14eaa",
         "x-ms-date": "Fri, 03 Apr 2020 00:01:56 GMT",
         "x-ms-return-client-request-id": "true",
-<<<<<<< HEAD
-        "x-ms-version": "2019-12-12"
-=======
         "x-ms-version": "2020-02-10"
->>>>>>> 60f4876e
       },
       "RequestBody": null,
       "StatusCode": 201,
@@ -33,11 +29,7 @@
         ],
         "x-ms-client-request-id": "656c511c-d138-f20d-922b-9e9113f14eaa",
         "x-ms-request-id": "2bf364b2-f01e-0060-574b-09313f000000",
-<<<<<<< HEAD
-        "x-ms-version": "2019-12-12"
-=======
         "x-ms-version": "2020-02-10"
->>>>>>> 60f4876e
       },
       "ResponseBody": []
     },
@@ -55,11 +47,7 @@
         "x-ms-client-request-id": "0fb6e38a-682f-7c70-f941-961c61f10e88",
         "x-ms-date": "Fri, 03 Apr 2020 00:01:56 GMT",
         "x-ms-return-client-request-id": "true",
-<<<<<<< HEAD
-        "x-ms-version": "2019-12-12"
-=======
         "x-ms-version": "2020-02-10"
->>>>>>> 60f4876e
       },
       "RequestBody": "loxkGWZKPCvPkj8gTAto1ogMsNRcOCVgGrOjtU8d97AeYvqGjTREI4ybHDd8Fmy3G6tn7TE4315nA/\u002BzpofcspqOAekQ4UlUyI1HwRvt4wRG7JqjtQp/5YKcHok1kHwFvmqc7RSCpjliEyWj8R5CeiD6bLrtOPyQDxxndMK/HjcRQQKxUPbww0ZgQaHk2/NjWaRpOiTBGIZtDN74GzF2ovTukq8ckSkqCal0jPZarDMoAxodVuMTTyl7Q0QX\u002BKcU6p\u002Bs9klERsh7PzF6TYuPEl\u002BqzxcWWEsR2kOGoE7lEhEBX6JXrbXq5L1SoheymAKe7DDkbSiP/ZFUmxsFvaV6li0feO3oN2Sqv\u002BtaxLYzXkFB6LQdAKTocmIRAxKZ5CYX2AzqkyAVtbTLOq09NTnbIDzZxNXxXJWINgaK1zRSENvEQ\u002BypSMshKzL/UcX3qzwoNePVwCBQJnt2YlwZit2AeSrSePJNMddxuJij8QvQkYrJYaFRfVC7cxxwM\u002BZuB6FVftibJTJK2wQLYweHrTRwptHRTyg7L/zaFwTV3P7wArD3TnIzNGtYf4adRRlIM8boAI0VnLd5GU/bwQ0tdf8GGmBXkF/BPXFledCinurjkeM\u002B7Ntw22X4fTQjV3NeKgqGlyq48KNmJ8McsCPn13pk\u002BC8q74gjlT/7XhIqneX9B07FGwfAKqE/2MUYVCtCEaa6vl5EMzuCYwHqvZGRO4ndHqjUIbxypM6O6hbDC0AUuE1rcN6HuNMTQ7cG1W0Prpw7OjWCbe/qRxqQtkgkvljA1gREJcurVWbVwd0EbM9gfjx6iNALkUtegSjE9wGK7oVfRf5py4jQj\u002BTPrawR5dpKLzcMqTaHtUW55aSi5l5kStJYpSfQ97O0qfjsO\u002BSeTJtOecfJfkRO14\u002B5sOXkLqiGamLZuUCzejiEWP8\u002Bm3phGpkIVG2Wm8yNCs2XF0bOz3tPZtCBxZJbm/\u002BPRSVFDzwVWJZL29o778\u002BWS69yG2PxtYiE7zWp4FQGrLhuBlWmSPqQgr\u002BwgvOhE3YB6nnj6ICcnpCdwCAHbHhBRS8hzeh67wO04ZijQDOU4tu/p/XbI8M40mjFCYfaiRZGbz3EgEaNhvp2Lgbn\u002BF1dCN5ESMSCZiJr6fqAteZ72liCXdD10GKVMSD6ZPS8UNkLaACplUFRxAkaWJZLDdEU\u002BlSuZZuMZzh7rxajhwEtrpghdUzl0kQWMJjH2nfLSSRO5mqgDes\u002BfgDILeYqrjwH7Kn\u002BKpiFLigPmDQCxIzBsGbyVKGXjaGs4vZLHaRe64Jcv\u002B3NzB6LybhCkXW2PLl0B32AOFmbcF8IUkihORGDsKyypQWe8\u002BNHZoroVPwr9aU91xUn3rMowQ==",
       "StatusCode": 201,
@@ -74,11 +62,7 @@
         "x-ms-content-crc64": "PQuoJVGmjGg=",
         "x-ms-request-id": "2bf364ce-f01e-0060-704b-09313f000000",
         "x-ms-request-server-encrypted": "true",
-<<<<<<< HEAD
-        "x-ms-version": "2019-12-12"
-=======
         "x-ms-version": "2020-02-10"
->>>>>>> 60f4876e
       },
       "ResponseBody": []
     },
@@ -94,11 +78,7 @@
         "x-ms-client-request-id": "b37ad00e-c5fd-32e4-c755-d57185467b6a",
         "x-ms-date": "Fri, 03 Apr 2020 00:01:56 GMT",
         "x-ms-return-client-request-id": "true",
-<<<<<<< HEAD
-        "x-ms-version": "2019-12-12"
-=======
         "x-ms-version": "2020-02-10"
->>>>>>> 60f4876e
       },
       "RequestBody": null,
       "StatusCode": 200,
@@ -112,11 +92,7 @@
         "Transfer-Encoding": "chunked",
         "x-ms-client-request-id": "b37ad00e-c5fd-32e4-c755-d57185467b6a",
         "x-ms-request-id": "2bf364ec-f01e-0060-0e4b-09313f000000",
-<<<<<<< HEAD
-        "x-ms-version": "2019-12-12"
-=======
         "x-ms-version": "2020-02-10"
->>>>>>> 60f4876e
       },
       "ResponseBody": "\uFEFF\u003C?xml version=\u00221.0\u0022 encoding=\u0022utf-8\u0022?\u003E\u003CEnumerationResults ServiceEndpoint=\u0022https://seanmcccanary.blob.core.windows.net/\u0022 ContainerName=\u0022test-container-49ff5fa4-b1c6-aaff-60bb-7c806ad2b075\u0022\u003E\u003CBlobs\u003E\u003CBlob\u003E\u003CName\u003Etest-blob-ecc7c96d-bcca-b836-c283-81f0fae10d3c\u003C/Name\u003E\u003CProperties\u003E\u003CContent-Length\u003E0\u003C/Content-Length\u003E\u003CBlobType\u003EBlockBlob\u003C/BlobType\u003E\u003CAccessTier\u003EHot\u003C/AccessTier\u003E\u003CAccessTierInferred\u003Etrue\u003C/AccessTierInferred\u003E\u003CLeaseStatus\u003Eunlocked\u003C/LeaseStatus\u003E\u003CLeaseState\u003Eavailable\u003C/LeaseState\u003E\u003CServerEncrypted\u003Efalse\u003C/ServerEncrypted\u003E\u003C/Properties\u003E\u003C/Blob\u003E\u003C/Blobs\u003E\u003CNextMarker /\u003E\u003C/EnumerationResults\u003E"
     },
@@ -133,11 +109,7 @@
         "x-ms-client-request-id": "910d3395-5a77-3b8a-1d5b-de8b839dace6",
         "x-ms-date": "Fri, 03 Apr 2020 00:01:56 GMT",
         "x-ms-return-client-request-id": "true",
-<<<<<<< HEAD
-        "x-ms-version": "2019-12-12"
-=======
         "x-ms-version": "2020-02-10"
->>>>>>> 60f4876e
       },
       "RequestBody": null,
       "StatusCode": 202,
@@ -150,11 +122,7 @@
         ],
         "x-ms-client-request-id": "910d3395-5a77-3b8a-1d5b-de8b839dace6",
         "x-ms-request-id": "2bf36502-f01e-0060-1f4b-09313f000000",
-<<<<<<< HEAD
-        "x-ms-version": "2019-12-12"
-=======
         "x-ms-version": "2020-02-10"
->>>>>>> 60f4876e
       },
       "ResponseBody": []
     }
