--- conflicted
+++ resolved
@@ -14,11 +14,7 @@
         "x-ms-client-request-id": "53a8f9f5-2eca-fcf5-cf41-bd224cf284e9",
         "x-ms-date": "Thu, 02 Apr 2020 23:59:44 GMT",
         "x-ms-return-client-request-id": "true",
-<<<<<<< HEAD
-        "x-ms-version": "2019-12-12"
-=======
         "x-ms-version": "2020-02-10"
->>>>>>> 60f4876e
       },
       "RequestBody": null,
       "StatusCode": 201,
@@ -33,11 +29,7 @@
         ],
         "x-ms-client-request-id": "53a8f9f5-2eca-fcf5-cf41-bd224cf284e9",
         "x-ms-request-id": "4b50c41b-501e-0024-144a-09bb00000000",
-<<<<<<< HEAD
-        "x-ms-version": "2019-12-12"
-=======
         "x-ms-version": "2020-02-10"
->>>>>>> 60f4876e
       },
       "ResponseBody": []
     },
@@ -56,11 +48,7 @@
         "x-ms-client-request-id": "7a832bf8-2a04-58b9-5359-6760abd76ff9",
         "x-ms-date": "Thu, 02 Apr 2020 23:59:44 GMT",
         "x-ms-return-client-request-id": "true",
-<<<<<<< HEAD
-        "x-ms-version": "2019-12-12"
-=======
         "x-ms-version": "2020-02-10"
->>>>>>> 60f4876e
       },
       "RequestBody": "ukt8Cmxz1GMGqalYmlb\u002BbyfUkkwo6PSl2OcTjf3FHPW2fGcAdnl8I10Pl\u002BSnxybpP8IICkc\u002BGNJW1jKFX0dmQIyzoh3u/fiuV2/uGFAQ/hDAKk47vRKueGSVqZ9G98MWqVZY8w==",
       "StatusCode": 201,
@@ -78,11 +66,7 @@
         "x-ms-content-crc64": "BiNkHYssc3c=",
         "x-ms-request-id": "4b50c42b-501e-0024-204a-09bb00000000",
         "x-ms-request-server-encrypted": "true",
-<<<<<<< HEAD
-        "x-ms-version": "2019-12-12"
-=======
         "x-ms-version": "2020-02-10"
->>>>>>> 60f4876e
       },
       "ResponseBody": []
     },
@@ -99,11 +83,7 @@
         "x-ms-client-request-id": "7d1e8d33-ddd3-fbee-4ea1-ed6ff2522c77",
         "x-ms-date": "Thu, 02 Apr 2020 23:59:45 GMT",
         "x-ms-return-client-request-id": "true",
-<<<<<<< HEAD
-        "x-ms-version": "2019-12-12"
-=======
         "x-ms-version": "2020-02-10"
->>>>>>> 60f4876e
       },
       "RequestBody": null,
       "StatusCode": 202,
@@ -117,11 +97,7 @@
         "x-ms-client-request-id": "7d1e8d33-ddd3-fbee-4ea1-ed6ff2522c77",
         "x-ms-delete-type-permanent": "true",
         "x-ms-request-id": "4b50c434-501e-0024-284a-09bb00000000",
-<<<<<<< HEAD
-        "x-ms-version": "2019-12-12"
-=======
         "x-ms-version": "2020-02-10"
->>>>>>> 60f4876e
       },
       "ResponseBody": []
     },
@@ -138,11 +114,7 @@
         "x-ms-client-request-id": "1d2d4393-f2b9-d925-1cef-698d1e02710c",
         "x-ms-date": "Thu, 02 Apr 2020 23:59:45 GMT",
         "x-ms-return-client-request-id": "true",
-<<<<<<< HEAD
-        "x-ms-version": "2019-12-12"
-=======
         "x-ms-version": "2020-02-10"
->>>>>>> 60f4876e
       },
       "RequestBody": null,
       "StatusCode": 404,
@@ -156,11 +128,7 @@
         "x-ms-client-request-id": "1d2d4393-f2b9-d925-1cef-698d1e02710c",
         "x-ms-error-code": "BlobNotFound",
         "x-ms-request-id": "4b50c43c-501e-0024-2e4a-09bb00000000",
-<<<<<<< HEAD
-        "x-ms-version": "2019-12-12"
-=======
         "x-ms-version": "2020-02-10"
->>>>>>> 60f4876e
       },
       "ResponseBody": []
     },
@@ -177,11 +145,7 @@
         "x-ms-client-request-id": "aedcfd5c-0e25-9dbe-62b5-b147a279cdb7",
         "x-ms-date": "Thu, 02 Apr 2020 23:59:45 GMT",
         "x-ms-return-client-request-id": "true",
-<<<<<<< HEAD
-        "x-ms-version": "2019-12-12"
-=======
         "x-ms-version": "2020-02-10"
->>>>>>> 60f4876e
       },
       "RequestBody": null,
       "StatusCode": 202,
@@ -194,11 +158,7 @@
         ],
         "x-ms-client-request-id": "aedcfd5c-0e25-9dbe-62b5-b147a279cdb7",
         "x-ms-request-id": "4b50c447-501e-0024-394a-09bb00000000",
-<<<<<<< HEAD
-        "x-ms-version": "2019-12-12"
-=======
         "x-ms-version": "2020-02-10"
->>>>>>> 60f4876e
       },
       "ResponseBody": []
     }
