--- conflicted
+++ resolved
@@ -14,11 +14,7 @@
         "x-ms-client-request-id": "1cbdeecd-7af8-3382-067b-16d24ecfc713",
         "x-ms-date": "Wed, 17 Feb 2021 02:31:26 GMT",
         "x-ms-return-client-request-id": "true",
-<<<<<<< HEAD
-        "x-ms-version": "2020-12-06"
-=======
         "x-ms-version": "2021-02-12"
->>>>>>> 7e782c87
       },
       "RequestBody": null,
       "StatusCode": 201,
@@ -33,11 +29,7 @@
         ],
         "x-ms-client-request-id": "1cbdeecd-7af8-3382-067b-16d24ecfc713",
         "x-ms-request-id": "9eb18988-001e-0079-49d4-0426e6000000",
-<<<<<<< HEAD
-        "x-ms-version": "2020-12-06"
-=======
         "x-ms-version": "2021-02-12"
->>>>>>> 7e782c87
       },
       "ResponseBody": []
     },
@@ -53,11 +45,7 @@
         ],
         "x-ms-client-request-id": "80b6f58a-8e33-b586-55a6-b05e61c894f6",
         "x-ms-return-client-request-id": "true",
-<<<<<<< HEAD
-        "x-ms-version": "2020-12-06"
-=======
         "x-ms-version": "2021-02-12"
->>>>>>> 7e782c87
       },
       "RequestBody": null,
       "StatusCode": 401,
@@ -73,11 +61,7 @@
         "x-ms-client-request-id": "80b6f58a-8e33-b586-55a6-b05e61c894f6",
         "x-ms-error-code": "NoAuthenticationInformation",
         "x-ms-request-id": "ff3beab2-301e-002f-6dd4-04d709000000",
-<<<<<<< HEAD
-        "x-ms-version": "2020-12-06"
-=======
         "x-ms-version": "2021-02-12"
->>>>>>> 7e782c87
       },
       "ResponseBody": [
         "﻿<?xml version=\"1.0\" encoding=\"utf-8\"?><Error><Code>NoAuthenticationInformation</Code><Message>Server failed to authenticate the request. Please refer to the information in the www-authenticate header.\n",
@@ -99,11 +83,7 @@
         "x-ms-client-request-id": "5847afb0-4618-c0df-4ee8-b2f8c7f44ff3",
         "x-ms-date": "Wed, 17 Feb 2021 02:31:26 GMT",
         "x-ms-return-client-request-id": "true",
-<<<<<<< HEAD
-        "x-ms-version": "2020-12-06"
-=======
         "x-ms-version": "2021-02-12"
->>>>>>> 7e782c87
       },
       "RequestBody": null,
       "StatusCode": 202,
@@ -116,11 +96,7 @@
         ],
         "x-ms-client-request-id": "5847afb0-4618-c0df-4ee8-b2f8c7f44ff3",
         "x-ms-request-id": "9eb189fc-001e-0079-2dd4-0426e6000000",
-<<<<<<< HEAD
-        "x-ms-version": "2020-12-06"
-=======
         "x-ms-version": "2021-02-12"
->>>>>>> 7e782c87
       },
       "ResponseBody": []
     }
