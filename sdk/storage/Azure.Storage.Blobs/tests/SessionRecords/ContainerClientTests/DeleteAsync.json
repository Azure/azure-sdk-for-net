﻿{
  "Entries": [
    {
      "RequestUri": "https://seanmcccanary3.blob.core.windows.net/test-container-836dc147-cc1d-5f1a-325a-f85d869e77f8?restype=container",
      "RequestMethod": "PUT",
      "RequestHeaders": {
        "Accept": "application/xml",
        "Authorization": "Sanitized",
        "traceparent": "00-e5c3d9bdb72a0f48a84478f0c1eb01a7-fa92b31b9176cc49-00",
        "User-Agent": [
          "azsdk-net-Storage.Blobs/12.9.0-alpha.20210216.1",
          "(.NET 5.0.3; Microsoft Windows 10.0.19042)"
        ],
        "x-ms-client-request-id": "c4194970-c6f0-bbbe-16e6-7ef2df6bc855",
        "x-ms-date": "Wed, 17 Feb 2021 02:30:02 GMT",
        "x-ms-return-client-request-id": "true",
<<<<<<< HEAD
        "x-ms-version": "2020-12-06"
=======
        "x-ms-version": "2021-02-12"
>>>>>>> 7e782c87
      },
      "RequestBody": null,
      "StatusCode": 201,
      "ResponseHeaders": {
        "Content-Length": "0",
        "Date": "Wed, 17 Feb 2021 02:30:02 GMT",
        "ETag": "\"0x8D8D2EBEE166C53\"",
        "Last-Modified": "Wed, 17 Feb 2021 02:30:02 GMT",
        "Server": [
          "Windows-Azure-Blob/1.0",
          "Microsoft-HTTPAPI/2.0"
        ],
        "x-ms-client-request-id": "c4194970-c6f0-bbbe-16e6-7ef2df6bc855",
        "x-ms-request-id": "8c8bafb7-201e-008a-41d4-048173000000",
<<<<<<< HEAD
        "x-ms-version": "2020-12-06"
=======
        "x-ms-version": "2021-02-12"
>>>>>>> 7e782c87
      },
      "ResponseBody": []
    },
    {
      "RequestUri": "https://seanmcccanary3.blob.core.windows.net/test-container-836dc147-cc1d-5f1a-325a-f85d869e77f8?restype=container",
      "RequestMethod": "DELETE",
      "RequestHeaders": {
        "Accept": "application/xml",
        "Authorization": "Sanitized",
        "traceparent": "00-80d0ac34cfee1747ba9954fab0b99c93-569bf55340e3614a-00",
        "User-Agent": [
          "azsdk-net-Storage.Blobs/12.9.0-alpha.20210216.1",
          "(.NET 5.0.3; Microsoft Windows 10.0.19042)"
        ],
        "x-ms-client-request-id": "3dedfb57-b285-5408-b05f-d40bef16c17e",
        "x-ms-date": "Wed, 17 Feb 2021 02:30:02 GMT",
        "x-ms-return-client-request-id": "true",
<<<<<<< HEAD
        "x-ms-version": "2020-12-06"
=======
        "x-ms-version": "2021-02-12"
>>>>>>> 7e782c87
      },
      "RequestBody": null,
      "StatusCode": 202,
      "ResponseHeaders": {
        "Content-Length": "0",
        "Date": "Wed, 17 Feb 2021 02:30:02 GMT",
        "Server": [
          "Windows-Azure-Blob/1.0",
          "Microsoft-HTTPAPI/2.0"
        ],
        "x-ms-client-request-id": "3dedfb57-b285-5408-b05f-d40bef16c17e",
        "x-ms-request-id": "8c8bafd7-201e-008a-5bd4-048173000000",
<<<<<<< HEAD
        "x-ms-version": "2020-12-06"
=======
        "x-ms-version": "2021-02-12"
>>>>>>> 7e782c87
      },
      "ResponseBody": []
    }
  ],
  "Variables": {
    "RandomSeed": "1593190791",
    "Storage_TestConfigDefault": "ProductionTenant\nseanmcccanary3\nU2FuaXRpemVk\nhttps://seanmcccanary3.blob.core.windows.net\nhttps://seanmcccanary3.file.core.windows.net\nhttps://seanmcccanary3.queue.core.windows.net\nhttps://seanmcccanary3.table.core.windows.net\n\n\n\n\nhttps://seanmcccanary3-secondary.blob.core.windows.net\nhttps://seanmcccanary3-secondary.file.core.windows.net\nhttps://seanmcccanary3-secondary.queue.core.windows.net\nhttps://seanmcccanary3-secondary.table.core.windows.net\n\nSanitized\n\n\nCloud\nBlobEndpoint=https://seanmcccanary3.blob.core.windows.net/;QueueEndpoint=https://seanmcccanary3.queue.core.windows.net/;FileEndpoint=https://seanmcccanary3.file.core.windows.net/;BlobSecondaryEndpoint=https://seanmcccanary3-secondary.blob.core.windows.net/;QueueSecondaryEndpoint=https://seanmcccanary3-secondary.queue.core.windows.net/;FileSecondaryEndpoint=https://seanmcccanary3-secondary.file.core.windows.net/;AccountName=seanmcccanary3;AccountKey=Kg==;\nseanscope1\n\n"
  }
}<|MERGE_RESOLUTION|>--- conflicted
+++ resolved
@@ -14,11 +14,7 @@
         "x-ms-client-request-id": "c4194970-c6f0-bbbe-16e6-7ef2df6bc855",
         "x-ms-date": "Wed, 17 Feb 2021 02:30:02 GMT",
         "x-ms-return-client-request-id": "true",
-<<<<<<< HEAD
-        "x-ms-version": "2020-12-06"
-=======
         "x-ms-version": "2021-02-12"
->>>>>>> 7e782c87
       },
       "RequestBody": null,
       "StatusCode": 201,
@@ -33,11 +29,7 @@
         ],
         "x-ms-client-request-id": "c4194970-c6f0-bbbe-16e6-7ef2df6bc855",
         "x-ms-request-id": "8c8bafb7-201e-008a-41d4-048173000000",
-<<<<<<< HEAD
-        "x-ms-version": "2020-12-06"
-=======
         "x-ms-version": "2021-02-12"
->>>>>>> 7e782c87
       },
       "ResponseBody": []
     },
@@ -55,11 +47,7 @@
         "x-ms-client-request-id": "3dedfb57-b285-5408-b05f-d40bef16c17e",
         "x-ms-date": "Wed, 17 Feb 2021 02:30:02 GMT",
         "x-ms-return-client-request-id": "true",
-<<<<<<< HEAD
-        "x-ms-version": "2020-12-06"
-=======
         "x-ms-version": "2021-02-12"
->>>>>>> 7e782c87
       },
       "RequestBody": null,
       "StatusCode": 202,
@@ -72,11 +60,7 @@
         ],
         "x-ms-client-request-id": "3dedfb57-b285-5408-b05f-d40bef16c17e",
         "x-ms-request-id": "8c8bafd7-201e-008a-5bd4-048173000000",
-<<<<<<< HEAD
-        "x-ms-version": "2020-12-06"
-=======
         "x-ms-version": "2021-02-12"
->>>>>>> 7e782c87
       },
       "ResponseBody": []
     }
