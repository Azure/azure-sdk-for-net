--- conflicted
+++ resolved
@@ -14,11 +14,7 @@
         "x-ms-client-request-id": "8cf2769f-dd21-35e1-f199-7f8ea25255ee",
         "x-ms-date": "Thu, 02 Apr 2020 23:59:45 GMT",
         "x-ms-return-client-request-id": "true",
-<<<<<<< HEAD
-        "x-ms-version": "2019-12-12"
-=======
-        "x-ms-version": "2020-02-10"
->>>>>>> 60f4876e
+        "x-ms-version": "2020-02-10"
       },
       "RequestBody": null,
       "StatusCode": 201,
@@ -33,11 +29,7 @@
         ],
         "x-ms-client-request-id": "8cf2769f-dd21-35e1-f199-7f8ea25255ee",
         "x-ms-request-id": "ee0b6d7b-901e-0049-5c4a-090f4b000000",
-<<<<<<< HEAD
-        "x-ms-version": "2019-12-12"
-=======
-        "x-ms-version": "2020-02-10"
->>>>>>> 60f4876e
+        "x-ms-version": "2020-02-10"
       },
       "ResponseBody": []
     },
@@ -56,11 +48,7 @@
         "x-ms-client-request-id": "49953292-97fa-80ea-e50d-90de790d2484",
         "x-ms-date": "Thu, 02 Apr 2020 23:59:45 GMT",
         "x-ms-return-client-request-id": "true",
-<<<<<<< HEAD
-        "x-ms-version": "2019-12-12"
-=======
-        "x-ms-version": "2020-02-10"
->>>>>>> 60f4876e
+        "x-ms-version": "2020-02-10"
       },
       "RequestBody": "wG0LyBpYwryqAu7hTbRAkAcKP0T0Vl7\u002BJJ2nW/L69uGKpM40R43TO8/NQeazcQYxhlrgNNDL5mkODKR8sGfKsAwMVqjlC0h5NgN0JxV4S7OXdtSYGsIRvr5lJTvpV4pnApDapg==",
       "StatusCode": 201,
@@ -78,11 +66,7 @@
         "x-ms-content-crc64": "wWLDRmp6DSw=",
         "x-ms-request-id": "ee0b6da6-901e-0049-7b4a-090f4b000000",
         "x-ms-request-server-encrypted": "true",
-<<<<<<< HEAD
-        "x-ms-version": "2019-12-12"
-=======
-        "x-ms-version": "2020-02-10"
->>>>>>> 60f4876e
+        "x-ms-version": "2020-02-10"
       },
       "ResponseBody": []
     },
@@ -99,11 +83,7 @@
         "x-ms-client-request-id": "d0d45072-90fb-83ac-73cb-9503d5205349",
         "x-ms-date": "Thu, 02 Apr 2020 23:59:46 GMT",
         "x-ms-return-client-request-id": "true",
-<<<<<<< HEAD
-        "x-ms-version": "2019-12-12"
-=======
-        "x-ms-version": "2020-02-10"
->>>>>>> 60f4876e
+        "x-ms-version": "2020-02-10"
       },
       "RequestBody": null,
       "StatusCode": 202,
@@ -117,11 +97,7 @@
         "x-ms-client-request-id": "d0d45072-90fb-83ac-73cb-9503d5205349",
         "x-ms-delete-type-permanent": "true",
         "x-ms-request-id": "ee0b6dbb-901e-0049-0c4a-090f4b000000",
-<<<<<<< HEAD
-        "x-ms-version": "2019-12-12"
-=======
-        "x-ms-version": "2020-02-10"
->>>>>>> 60f4876e
+        "x-ms-version": "2020-02-10"
       },
       "ResponseBody": []
     },
@@ -138,11 +114,7 @@
         "x-ms-client-request-id": "296b9894-5338-0d89-f714-c45fc483dea3",
         "x-ms-date": "Thu, 02 Apr 2020 23:59:46 GMT",
         "x-ms-return-client-request-id": "true",
-<<<<<<< HEAD
-        "x-ms-version": "2019-12-12"
-=======
-        "x-ms-version": "2020-02-10"
->>>>>>> 60f4876e
+        "x-ms-version": "2020-02-10"
       },
       "RequestBody": null,
       "StatusCode": 404,
@@ -157,11 +129,7 @@
         "x-ms-client-request-id": "296b9894-5338-0d89-f714-c45fc483dea3",
         "x-ms-error-code": "BlobNotFound",
         "x-ms-request-id": "ee0b6dc9-901e-0049-194a-090f4b000000",
-<<<<<<< HEAD
-        "x-ms-version": "2019-12-12"
-=======
-        "x-ms-version": "2020-02-10"
->>>>>>> 60f4876e
+        "x-ms-version": "2020-02-10"
       },
       "ResponseBody": [
         "\uFEFF\u003C?xml version=\u00221.0\u0022 encoding=\u0022utf-8\u0022?\u003E\u003CError\u003E\u003CCode\u003EBlobNotFound\u003C/Code\u003E\u003CMessage\u003EThe specified blob does not exist.\n",
@@ -182,11 +150,7 @@
         "x-ms-client-request-id": "3c6f3f5d-2ab5-4610-45ea-2544e6b07427",
         "x-ms-date": "Thu, 02 Apr 2020 23:59:46 GMT",
         "x-ms-return-client-request-id": "true",
-<<<<<<< HEAD
-        "x-ms-version": "2019-12-12"
-=======
-        "x-ms-version": "2020-02-10"
->>>>>>> 60f4876e
+        "x-ms-version": "2020-02-10"
       },
       "RequestBody": null,
       "StatusCode": 404,
@@ -200,11 +164,7 @@
         "x-ms-client-request-id": "3c6f3f5d-2ab5-4610-45ea-2544e6b07427",
         "x-ms-error-code": "BlobNotFound",
         "x-ms-request-id": "ee0b6ddc-901e-0049-274a-090f4b000000",
-<<<<<<< HEAD
-        "x-ms-version": "2019-12-12"
-=======
-        "x-ms-version": "2020-02-10"
->>>>>>> 60f4876e
+        "x-ms-version": "2020-02-10"
       },
       "ResponseBody": []
     },
@@ -221,11 +181,7 @@
         "x-ms-client-request-id": "85013bc0-a114-c7ed-0e1e-fcac365ae08f",
         "x-ms-date": "Thu, 02 Apr 2020 23:59:46 GMT",
         "x-ms-return-client-request-id": "true",
-<<<<<<< HEAD
-        "x-ms-version": "2019-12-12"
-=======
-        "x-ms-version": "2020-02-10"
->>>>>>> 60f4876e
+        "x-ms-version": "2020-02-10"
       },
       "RequestBody": null,
       "StatusCode": 202,
@@ -238,11 +194,7 @@
         ],
         "x-ms-client-request-id": "85013bc0-a114-c7ed-0e1e-fcac365ae08f",
         "x-ms-request-id": "ee0b6deb-901e-0049-354a-090f4b000000",
-<<<<<<< HEAD
-        "x-ms-version": "2019-12-12"
-=======
-        "x-ms-version": "2020-02-10"
->>>>>>> 60f4876e
+        "x-ms-version": "2020-02-10"
       },
       "ResponseBody": []
     }
