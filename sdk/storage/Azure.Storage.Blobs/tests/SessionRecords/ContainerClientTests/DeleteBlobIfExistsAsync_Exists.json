--- conflicted
+++ resolved
@@ -15,11 +15,7 @@
         "x-ms-client-request-id": "8cf2769f-dd21-35e1-f199-7f8ea25255ee",
         "x-ms-date": "Wed, 17 Feb 2021 18:59:10 GMT",
         "x-ms-return-client-request-id": "true",
-<<<<<<< HEAD
-        "x-ms-version": "2020-12-06"
-=======
-        "x-ms-version": "2021-02-12"
->>>>>>> 7e782c87
+        "x-ms-version": "2021-02-12"
       },
       "RequestBody": null,
       "StatusCode": 201,
@@ -34,11 +30,7 @@
         ],
         "x-ms-client-request-id": "8cf2769f-dd21-35e1-f199-7f8ea25255ee",
         "x-ms-request-id": "d3d79560-b01e-0088-645e-053fcb000000",
-<<<<<<< HEAD
-        "x-ms-version": "2020-12-06"
-=======
-        "x-ms-version": "2021-02-12"
->>>>>>> 7e782c87
+        "x-ms-version": "2021-02-12"
       },
       "ResponseBody": []
     },
@@ -59,11 +51,7 @@
         "x-ms-client-request-id": "49953292-97fa-80ea-e50d-90de790d2484",
         "x-ms-date": "Wed, 17 Feb 2021 18:59:11 GMT",
         "x-ms-return-client-request-id": "true",
-<<<<<<< HEAD
-        "x-ms-version": "2020-12-06"
-=======
-        "x-ms-version": "2021-02-12"
->>>>>>> 7e782c87
+        "x-ms-version": "2021-02-12"
       },
       "RequestBody": "wG0LyBpYwryqAu7hTbRAkAcKP0T0Vl7+JJ2nW/L69uGKpM40R43TO8/NQeazcQYxhlrgNNDL5mkODKR8sGfKsAwMVqjlC0h5NgN0JxV4S7OXdtSYGsIRvr5lJTvpV4pnApDapg==",
       "StatusCode": 201,
@@ -81,11 +69,7 @@
         "x-ms-content-crc64": "wWLDRmp6DSw=",
         "x-ms-request-id": "d3d79571-b01e-0088-725e-053fcb000000",
         "x-ms-request-server-encrypted": "true",
-<<<<<<< HEAD
-        "x-ms-version": "2020-12-06",
-=======
         "x-ms-version": "2021-02-12",
->>>>>>> 7e782c87
         "x-ms-version-id": "2021-02-17T18:59:11.2544659Z"
       },
       "ResponseBody": []
@@ -104,11 +88,7 @@
         "x-ms-client-request-id": "d0d45072-90fb-83ac-73cb-9503d5205349",
         "x-ms-date": "Wed, 17 Feb 2021 18:59:11 GMT",
         "x-ms-return-client-request-id": "true",
-<<<<<<< HEAD
-        "x-ms-version": "2020-12-06"
-=======
-        "x-ms-version": "2021-02-12"
->>>>>>> 7e782c87
+        "x-ms-version": "2021-02-12"
       },
       "RequestBody": null,
       "StatusCode": 202,
@@ -122,11 +102,7 @@
         "x-ms-client-request-id": "d0d45072-90fb-83ac-73cb-9503d5205349",
         "x-ms-delete-type-permanent": "false",
         "x-ms-request-id": "d3d79581-b01e-0088-805e-053fcb000000",
-<<<<<<< HEAD
-        "x-ms-version": "2020-12-06"
-=======
-        "x-ms-version": "2021-02-12"
->>>>>>> 7e782c87
+        "x-ms-version": "2021-02-12"
       },
       "ResponseBody": []
     },
@@ -144,11 +120,7 @@
         "x-ms-client-request-id": "296b9894-5338-0d89-f714-c45fc483dea3",
         "x-ms-date": "Wed, 17 Feb 2021 18:59:11 GMT",
         "x-ms-return-client-request-id": "true",
-<<<<<<< HEAD
-        "x-ms-version": "2020-12-06"
-=======
-        "x-ms-version": "2021-02-12"
->>>>>>> 7e782c87
+        "x-ms-version": "2021-02-12"
       },
       "RequestBody": null,
       "StatusCode": 404,
@@ -163,11 +135,7 @@
         "x-ms-client-request-id": "296b9894-5338-0d89-f714-c45fc483dea3",
         "x-ms-error-code": "BlobNotFound",
         "x-ms-request-id": "d3d79595-b01e-0088-125e-053fcb000000",
-<<<<<<< HEAD
-        "x-ms-version": "2020-12-06"
-=======
-        "x-ms-version": "2021-02-12"
->>>>>>> 7e782c87
+        "x-ms-version": "2021-02-12"
       },
       "ResponseBody": [
         "﻿<?xml version=\"1.0\" encoding=\"utf-8\"?><Error><Code>BlobNotFound</Code><Message>The specified blob does not exist.\n",
@@ -189,11 +157,7 @@
         "x-ms-client-request-id": "3c6f3f5d-2ab5-4610-45ea-2544e6b07427",
         "x-ms-date": "Wed, 17 Feb 2021 18:59:11 GMT",
         "x-ms-return-client-request-id": "true",
-<<<<<<< HEAD
-        "x-ms-version": "2020-12-06"
-=======
-        "x-ms-version": "2021-02-12"
->>>>>>> 7e782c87
+        "x-ms-version": "2021-02-12"
       },
       "RequestBody": null,
       "StatusCode": 404,
@@ -207,11 +171,7 @@
         "x-ms-client-request-id": "3c6f3f5d-2ab5-4610-45ea-2544e6b07427",
         "x-ms-error-code": "BlobNotFound",
         "x-ms-request-id": "d3d795a8-b01e-0088-235e-053fcb000000",
-<<<<<<< HEAD
-        "x-ms-version": "2020-12-06"
-=======
-        "x-ms-version": "2021-02-12"
->>>>>>> 7e782c87
+        "x-ms-version": "2021-02-12"
       },
       "ResponseBody": []
     },
@@ -229,11 +189,7 @@
         "x-ms-client-request-id": "85013bc0-a114-c7ed-0e1e-fcac365ae08f",
         "x-ms-date": "Wed, 17 Feb 2021 18:59:11 GMT",
         "x-ms-return-client-request-id": "true",
-<<<<<<< HEAD
-        "x-ms-version": "2020-12-06"
-=======
-        "x-ms-version": "2021-02-12"
->>>>>>> 7e782c87
+        "x-ms-version": "2021-02-12"
       },
       "RequestBody": null,
       "StatusCode": 202,
@@ -246,11 +202,7 @@
         ],
         "x-ms-client-request-id": "85013bc0-a114-c7ed-0e1e-fcac365ae08f",
         "x-ms-request-id": "d3d795b6-b01e-0088-315e-053fcb000000",
-<<<<<<< HEAD
-        "x-ms-version": "2020-12-06"
-=======
-        "x-ms-version": "2021-02-12"
->>>>>>> 7e782c87
+        "x-ms-version": "2021-02-12"
       },
       "ResponseBody": []
     }
