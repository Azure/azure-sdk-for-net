﻿{
  "Entries": [
    {
      "RequestUri": "https://seanmcccanary3.blob.core.windows.net/test-container-fa37b194-7db2-8811-5df6-907f10c7eccc?restype=container",
      "RequestMethod": "PUT",
      "RequestHeaders": {
        "Accept": "application/xml",
        "Authorization": "Sanitized",
        "traceparent": "00-6d9e71b25c902a40a99d5d821969dc6b-78adc602264af54b-00",
        "User-Agent": [
          "azsdk-net-Storage.Blobs/12.9.0-alpha.20210216.1",
          "(.NET 5.0.3; Microsoft Windows 10.0.19042)"
        ],
        "x-ms-client-request-id": "9656e676-5bbf-b59d-b35b-87f5d8d03cc3",
        "x-ms-date": "Wed, 17 Feb 2021 02:31:21 GMT",
        "x-ms-return-client-request-id": "true",
<<<<<<< HEAD
        "x-ms-version": "2020-12-06"
=======
        "x-ms-version": "2021-02-12"
>>>>>>> 7e782c87
      },
      "RequestBody": null,
      "StatusCode": 201,
      "ResponseHeaders": {
        "Content-Length": "0",
        "Date": "Wed, 17 Feb 2021 02:31:21 GMT",
        "ETag": "\"0x8D8D2EC1D62B5BE\"",
        "Last-Modified": "Wed, 17 Feb 2021 02:31:22 GMT",
        "Server": [
          "Windows-Azure-Blob/1.0",
          "Microsoft-HTTPAPI/2.0"
        ],
        "x-ms-client-request-id": "9656e676-5bbf-b59d-b35b-87f5d8d03cc3",
        "x-ms-request-id": "39e82b73-701e-0001-2ad4-04851e000000",
<<<<<<< HEAD
        "x-ms-version": "2020-12-06"
=======
        "x-ms-version": "2021-02-12"
>>>>>>> 7e782c87
      },
      "ResponseBody": []
    }
  ],
  "Variables": {
    "RandomSeed": "1888792070",
    "Storage_TestConfigDefault": "ProductionTenant\nseanmcccanary3\nU2FuaXRpemVk\nhttps://seanmcccanary3.blob.core.windows.net\nhttps://seanmcccanary3.file.core.windows.net\nhttps://seanmcccanary3.queue.core.windows.net\nhttps://seanmcccanary3.table.core.windows.net\n\n\n\n\nhttps://seanmcccanary3-secondary.blob.core.windows.net\nhttps://seanmcccanary3-secondary.file.core.windows.net\nhttps://seanmcccanary3-secondary.queue.core.windows.net\nhttps://seanmcccanary3-secondary.table.core.windows.net\n\nSanitized\n\n\nCloud\nBlobEndpoint=https://seanmcccanary3.blob.core.windows.net/;QueueEndpoint=https://seanmcccanary3.queue.core.windows.net/;FileEndpoint=https://seanmcccanary3.file.core.windows.net/;BlobSecondaryEndpoint=https://seanmcccanary3-secondary.blob.core.windows.net/;QueueSecondaryEndpoint=https://seanmcccanary3-secondary.queue.core.windows.net/;FileSecondaryEndpoint=https://seanmcccanary3-secondary.file.core.windows.net/;AccountName=seanmcccanary3;AccountKey=Kg==;\nseanscope1\n\n"
  }
}<|MERGE_RESOLUTION|>--- conflicted
+++ resolved
@@ -14,11 +14,7 @@
         "x-ms-client-request-id": "9656e676-5bbf-b59d-b35b-87f5d8d03cc3",
         "x-ms-date": "Wed, 17 Feb 2021 02:31:21 GMT",
         "x-ms-return-client-request-id": "true",
-<<<<<<< HEAD
-        "x-ms-version": "2020-12-06"
-=======
         "x-ms-version": "2021-02-12"
->>>>>>> 7e782c87
       },
       "RequestBody": null,
       "StatusCode": 201,
@@ -33,11 +29,7 @@
         ],
         "x-ms-client-request-id": "9656e676-5bbf-b59d-b35b-87f5d8d03cc3",
         "x-ms-request-id": "39e82b73-701e-0001-2ad4-04851e000000",
-<<<<<<< HEAD
-        "x-ms-version": "2020-12-06"
-=======
         "x-ms-version": "2021-02-12"
->>>>>>> 7e782c87
       },
       "ResponseBody": []
     }
