﻿{
  "Entries": [
    {
      "RequestUri": "https://seanmcccanary3.blob.core.windows.net/test-container-4b278cd7-9799-33ca-0e84-12ff5e1bbe1d?restype=container",
      "RequestMethod": "PUT",
      "RequestHeaders": {
        "Accept": "application/xml",
        "Authorization": "Sanitized",
        "traceparent": "00-e952facf8ac8454c9668f4214408ee0b-1f7cd19417ee574b-00",
        "User-Agent": [
          "azsdk-net-Storage.Blobs/12.9.0-alpha.20210420.1",
          "(.NET 5.0.5; Microsoft Windows 10.0.19042)"
        ],
        "x-ms-client-request-id": "e567409f-75c5-75f9-09c7-0c63e5b152f9",
        "x-ms-date": "Tue, 20 Apr 2021 16:55:57 GMT",
        "x-ms-default-encryption-scope": "seanscope1",
        "x-ms-deny-encryption-scope-override": "true",
        "x-ms-return-client-request-id": "true",
<<<<<<< HEAD
        "x-ms-version": "2020-12-06"
=======
        "x-ms-version": "2021-02-12"
>>>>>>> 7e782c87
      },
      "RequestBody": null,
      "StatusCode": 201,
      "ResponseHeaders": {
        "Content-Length": "0",
        "Date": "Tue, 20 Apr 2021 16:55:57 GMT",
        "ETag": "\"0x8D9041D2BAB3446\"",
        "Last-Modified": "Tue, 20 Apr 2021 16:55:58 GMT",
        "Server": [
          "Windows-Azure-Blob/1.0",
          "Microsoft-HTTPAPI/2.0"
        ],
        "x-ms-client-request-id": "e567409f-75c5-75f9-09c7-0c63e5b152f9",
        "x-ms-request-id": "00b5d8a5-f01e-006d-1d06-366e89000000",
<<<<<<< HEAD
        "x-ms-version": "2020-12-06"
=======
        "x-ms-version": "2021-02-12"
>>>>>>> 7e782c87
      },
      "ResponseBody": []
    },
    {
      "RequestUri": "https://seanmcccanary3.blob.core.windows.net/test-container-4b278cd7-9799-33ca-0e84-12ff5e1bbe1d?restype=container",
      "RequestMethod": "DELETE",
      "RequestHeaders": {
        "Accept": "application/xml",
        "Authorization": "Sanitized",
        "traceparent": "00-f59ebcc6ee80a34fb00ea79bbf1ccdbc-a921d9b96072f144-00",
        "User-Agent": [
          "azsdk-net-Storage.Blobs/12.9.0-alpha.20210420.1",
          "(.NET 5.0.5; Microsoft Windows 10.0.19042)"
        ],
        "x-ms-client-request-id": "1d60546f-d8b4-e557-ccce-a2a969c2bf48",
        "x-ms-date": "Tue, 20 Apr 2021 16:55:57 GMT",
        "x-ms-return-client-request-id": "true",
<<<<<<< HEAD
        "x-ms-version": "2020-12-06"
=======
        "x-ms-version": "2021-02-12"
>>>>>>> 7e782c87
      },
      "RequestBody": null,
      "StatusCode": 202,
      "ResponseHeaders": {
        "Content-Length": "0",
        "Date": "Tue, 20 Apr 2021 16:55:57 GMT",
        "Server": [
          "Windows-Azure-Blob/1.0",
          "Microsoft-HTTPAPI/2.0"
        ],
        "x-ms-client-request-id": "1d60546f-d8b4-e557-ccce-a2a969c2bf48",
        "x-ms-request-id": "00b5d8bb-f01e-006d-2d06-366e89000000",
<<<<<<< HEAD
        "x-ms-version": "2020-12-06"
=======
        "x-ms-version": "2021-02-12"
>>>>>>> 7e782c87
      },
      "ResponseBody": []
    }
  ],
  "Variables": {
    "RandomSeed": "1273925216",
    "Storage_TestConfigDefault": "ProductionTenant\nseanmcccanary3\nU2FuaXRpemVk\nhttps://seanmcccanary3.blob.core.windows.net\nhttps://seanmcccanary3.file.core.windows.net\nhttps://seanmcccanary3.queue.core.windows.net\nhttps://seanmcccanary3.table.core.windows.net\n\n\n\n\nhttps://seanmcccanary3-secondary.blob.core.windows.net\nhttps://seanmcccanary3-secondary.file.core.windows.net\nhttps://seanmcccanary3-secondary.queue.core.windows.net\nhttps://seanmcccanary3-secondary.table.core.windows.net\n68390a19-a643-458b-b726-408abf67b4fc\nSanitized\n72f988bf-86f1-41af-91ab-2d7cd011db47\nhttps://login.microsoftonline.com/\nCloud\nBlobEndpoint=https://seanmcccanary3.blob.core.windows.net/;QueueEndpoint=https://seanmcccanary3.queue.core.windows.net/;FileEndpoint=https://seanmcccanary3.file.core.windows.net/;BlobSecondaryEndpoint=https://seanmcccanary3-secondary.blob.core.windows.net/;QueueSecondaryEndpoint=https://seanmcccanary3-secondary.queue.core.windows.net/;FileSecondaryEndpoint=https://seanmcccanary3-secondary.file.core.windows.net/;AccountName=seanmcccanary3;AccountKey=Kg==;\nseanscope1\n\n"
  }
}<|MERGE_RESOLUTION|>--- conflicted
+++ resolved
@@ -16,11 +16,7 @@
         "x-ms-default-encryption-scope": "seanscope1",
         "x-ms-deny-encryption-scope-override": "true",
         "x-ms-return-client-request-id": "true",
-<<<<<<< HEAD
-        "x-ms-version": "2020-12-06"
-=======
         "x-ms-version": "2021-02-12"
->>>>>>> 7e782c87
       },
       "RequestBody": null,
       "StatusCode": 201,
@@ -35,11 +31,7 @@
         ],
         "x-ms-client-request-id": "e567409f-75c5-75f9-09c7-0c63e5b152f9",
         "x-ms-request-id": "00b5d8a5-f01e-006d-1d06-366e89000000",
-<<<<<<< HEAD
-        "x-ms-version": "2020-12-06"
-=======
         "x-ms-version": "2021-02-12"
->>>>>>> 7e782c87
       },
       "ResponseBody": []
     },
@@ -57,11 +49,7 @@
         "x-ms-client-request-id": "1d60546f-d8b4-e557-ccce-a2a969c2bf48",
         "x-ms-date": "Tue, 20 Apr 2021 16:55:57 GMT",
         "x-ms-return-client-request-id": "true",
-<<<<<<< HEAD
-        "x-ms-version": "2020-12-06"
-=======
         "x-ms-version": "2021-02-12"
->>>>>>> 7e782c87
       },
       "RequestBody": null,
       "StatusCode": 202,
@@ -74,11 +62,7 @@
         ],
         "x-ms-client-request-id": "1d60546f-d8b4-e557-ccce-a2a969c2bf48",
         "x-ms-request-id": "00b5d8bb-f01e-006d-2d06-366e89000000",
-<<<<<<< HEAD
-        "x-ms-version": "2020-12-06"
-=======
         "x-ms-version": "2021-02-12"
->>>>>>> 7e782c87
       },
       "ResponseBody": []
     }
