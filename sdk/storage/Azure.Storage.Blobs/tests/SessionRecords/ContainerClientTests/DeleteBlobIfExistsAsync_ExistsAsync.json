{
  "Entries": [
    {
      "RequestUri": "https://seanmcccanary.blob.core.windows.net/test-container-30bf6cea-4473-83dd-d318-a0d9ef565f0e?restype=container",
      "RequestMethod": "PUT",
      "RequestHeaders": {
        "Authorization": "Sanitized",
        "traceparent": "00-1897903ee57530499ee1dcc21acc5f33-906349da46f2de4a-00",
        "User-Agent": [
          "azsdk-net-Storage.Blobs/12.5.0-dev.20200402.1",
          "(.NET Core 4.6.28325.01; Microsoft Windows 10.0.18362 )"
        ],
        "x-ms-blob-public-access": "container",
        "x-ms-client-request-id": "8843c149-6568-9a74-421c-b947ee96156a",
        "x-ms-date": "Fri, 03 Apr 2020 00:01:34 GMT",
        "x-ms-return-client-request-id": "true",
<<<<<<< HEAD
        "x-ms-version": "2019-12-12"
=======
        "x-ms-version": "2020-02-10"
>>>>>>> 60f4876e
      },
      "RequestBody": null,
      "StatusCode": 201,
      "ResponseHeaders": {
        "Content-Length": "0",
        "Date": "Fri, 03 Apr 2020 00:01:33 GMT",
        "ETag": "\u00220x8D7D7622BF63F7A\u0022",
        "Last-Modified": "Fri, 03 Apr 2020 00:01:34 GMT",
        "Server": [
          "Windows-Azure-Blob/1.0",
          "Microsoft-HTTPAPI/2.0"
        ],
        "x-ms-client-request-id": "8843c149-6568-9a74-421c-b947ee96156a",
        "x-ms-request-id": "80512ff1-c01e-0036-4a4b-09c0d0000000",
<<<<<<< HEAD
        "x-ms-version": "2019-12-12"
=======
        "x-ms-version": "2020-02-10"
>>>>>>> 60f4876e
      },
      "ResponseBody": []
    },
    {
      "RequestUri": "https://seanmcccanary.blob.core.windows.net/test-container-30bf6cea-4473-83dd-d318-a0d9ef565f0e/test-blob-c733749b-b085-fdaa-e39a-87c060b6ddec",
      "RequestMethod": "PUT",
      "RequestHeaders": {
        "Authorization": "Sanitized",
        "Content-Length": "100",
        "traceparent": "00-3ecf267d3977e14baa2de9ee7fd33e1c-c3b0e0d72801ba41-00",
        "User-Agent": [
          "azsdk-net-Storage.Blobs/12.5.0-dev.20200402.1",
          "(.NET Core 4.6.28325.01; Microsoft Windows 10.0.18362 )"
        ],
        "x-ms-blob-type": "BlockBlob",
        "x-ms-client-request-id": "6705dc6e-f896-57d5-99fa-e497346dd66a",
        "x-ms-date": "Fri, 03 Apr 2020 00:01:34 GMT",
        "x-ms-return-client-request-id": "true",
<<<<<<< HEAD
        "x-ms-version": "2019-12-12"
=======
        "x-ms-version": "2020-02-10"
>>>>>>> 60f4876e
      },
      "RequestBody": "fVaPLRLWpiJI9oPJNEI3Ep16izCz1MSZF0alzd2zOos\u002BzMmXB\u002BdXxM4Qf44t4cigY3Qj5iqsOamR9hbLMdhFlbv3imh4nwu1IsdiolQ1azV\u002BBGpoj1RhkZIgBRDQi5L1y\u002BrSNQ==",
      "StatusCode": 201,
      "ResponseHeaders": {
        "Content-Length": "0",
        "Content-MD5": "2iFXjhfw8YjX\u002Bwh7ou3SEw==",
        "Date": "Fri, 03 Apr 2020 00:01:33 GMT",
        "ETag": "\u00220x8D7D7622C03FA5B\u0022",
        "Last-Modified": "Fri, 03 Apr 2020 00:01:34 GMT",
        "Server": [
          "Windows-Azure-Blob/1.0",
          "Microsoft-HTTPAPI/2.0"
        ],
        "x-ms-client-request-id": "6705dc6e-f896-57d5-99fa-e497346dd66a",
        "x-ms-content-crc64": "THjNTPX5aP4=",
        "x-ms-request-id": "80513007-c01e-0036-5b4b-09c0d0000000",
        "x-ms-request-server-encrypted": "true",
<<<<<<< HEAD
        "x-ms-version": "2019-12-12"
=======
        "x-ms-version": "2020-02-10"
>>>>>>> 60f4876e
      },
      "ResponseBody": []
    },
    {
      "RequestUri": "https://seanmcccanary.blob.core.windows.net/test-container-30bf6cea-4473-83dd-d318-a0d9ef565f0e/test-blob-c733749b-b085-fdaa-e39a-87c060b6ddec",
      "RequestMethod": "DELETE",
      "RequestHeaders": {
        "Authorization": "Sanitized",
        "traceparent": "00-0aaf1364422ba64f829095e7c53fadd6-f35324a66557d94f-00",
        "User-Agent": [
          "azsdk-net-Storage.Blobs/12.5.0-dev.20200402.1",
          "(.NET Core 4.6.28325.01; Microsoft Windows 10.0.18362 )"
        ],
        "x-ms-client-request-id": "ef86663e-6be4-5e9f-8ad0-2a6e892b2edc",
        "x-ms-date": "Fri, 03 Apr 2020 00:01:35 GMT",
        "x-ms-return-client-request-id": "true",
<<<<<<< HEAD
        "x-ms-version": "2019-12-12"
=======
        "x-ms-version": "2020-02-10"
>>>>>>> 60f4876e
      },
      "RequestBody": null,
      "StatusCode": 202,
      "ResponseHeaders": {
        "Content-Length": "0",
        "Date": "Fri, 03 Apr 2020 00:01:34 GMT",
        "Server": [
          "Windows-Azure-Blob/1.0",
          "Microsoft-HTTPAPI/2.0"
        ],
        "x-ms-client-request-id": "ef86663e-6be4-5e9f-8ad0-2a6e892b2edc",
        "x-ms-delete-type-permanent": "true",
        "x-ms-request-id": "8051302a-c01e-0036-7b4b-09c0d0000000",
<<<<<<< HEAD
        "x-ms-version": "2019-12-12"
=======
        "x-ms-version": "2020-02-10"
>>>>>>> 60f4876e
      },
      "ResponseBody": []
    },
    {
      "RequestUri": "https://seanmcccanary.blob.core.windows.net/test-container-30bf6cea-4473-83dd-d318-a0d9ef565f0e/test-blob-c733749b-b085-fdaa-e39a-87c060b6ddec",
      "RequestMethod": "DELETE",
      "RequestHeaders": {
        "Authorization": "Sanitized",
        "traceparent": "00-768f1e4cc7f7794d925866d4d4f0ef53-60927a085f739740-00",
        "User-Agent": [
          "azsdk-net-Storage.Blobs/12.5.0-dev.20200402.1",
          "(.NET Core 4.6.28325.01; Microsoft Windows 10.0.18362 )"
        ],
        "x-ms-client-request-id": "ce58f474-e7e6-f786-967f-930c7c909864",
        "x-ms-date": "Fri, 03 Apr 2020 00:01:35 GMT",
        "x-ms-return-client-request-id": "true",
<<<<<<< HEAD
        "x-ms-version": "2019-12-12"
=======
        "x-ms-version": "2020-02-10"
>>>>>>> 60f4876e
      },
      "RequestBody": null,
      "StatusCode": 404,
      "ResponseHeaders": {
        "Content-Length": "215",
        "Content-Type": "application/xml",
        "Date": "Fri, 03 Apr 2020 00:01:34 GMT",
        "Server": [
          "Windows-Azure-Blob/1.0",
          "Microsoft-HTTPAPI/2.0"
        ],
        "x-ms-client-request-id": "ce58f474-e7e6-f786-967f-930c7c909864",
        "x-ms-error-code": "BlobNotFound",
        "x-ms-request-id": "80513049-c01e-0036-184b-09c0d0000000",
<<<<<<< HEAD
        "x-ms-version": "2019-12-12"
=======
        "x-ms-version": "2020-02-10"
>>>>>>> 60f4876e
      },
      "ResponseBody": [
        "\uFEFF\u003C?xml version=\u00221.0\u0022 encoding=\u0022utf-8\u0022?\u003E\u003CError\u003E\u003CCode\u003EBlobNotFound\u003C/Code\u003E\u003CMessage\u003EThe specified blob does not exist.\n",
        "RequestId:80513049-c01e-0036-184b-09c0d0000000\n",
        "Time:2020-04-03T00:01:34.3201662Z\u003C/Message\u003E\u003C/Error\u003E"
      ]
    },
    {
      "RequestUri": "https://seanmcccanary.blob.core.windows.net/test-container-30bf6cea-4473-83dd-d318-a0d9ef565f0e/test-blob-c733749b-b085-fdaa-e39a-87c060b6ddec",
      "RequestMethod": "HEAD",
      "RequestHeaders": {
        "Authorization": "Sanitized",
        "traceparent": "00-d7df0cbb1ab7094c818d6e22567f5da8-1e1f190483bcb743-00",
        "User-Agent": [
          "azsdk-net-Storage.Blobs/12.5.0-dev.20200402.1",
          "(.NET Core 4.6.28325.01; Microsoft Windows 10.0.18362 )"
        ],
        "x-ms-client-request-id": "94fa3b45-60d3-d9f6-6201-bf839b444b4b",
        "x-ms-date": "Fri, 03 Apr 2020 00:01:35 GMT",
        "x-ms-return-client-request-id": "true",
<<<<<<< HEAD
        "x-ms-version": "2019-12-12"
=======
        "x-ms-version": "2020-02-10"
>>>>>>> 60f4876e
      },
      "RequestBody": null,
      "StatusCode": 404,
      "ResponseHeaders": {
        "Date": "Fri, 03 Apr 2020 00:01:34 GMT",
        "Server": [
          "Windows-Azure-Blob/1.0",
          "Microsoft-HTTPAPI/2.0"
        ],
        "Transfer-Encoding": "chunked",
        "x-ms-client-request-id": "94fa3b45-60d3-d9f6-6201-bf839b444b4b",
        "x-ms-error-code": "BlobNotFound",
        "x-ms-request-id": "80513068-c01e-0036-314b-09c0d0000000",
<<<<<<< HEAD
        "x-ms-version": "2019-12-12"
=======
        "x-ms-version": "2020-02-10"
>>>>>>> 60f4876e
      },
      "ResponseBody": []
    },
    {
      "RequestUri": "https://seanmcccanary.blob.core.windows.net/test-container-30bf6cea-4473-83dd-d318-a0d9ef565f0e?restype=container",
      "RequestMethod": "DELETE",
      "RequestHeaders": {
        "Authorization": "Sanitized",
        "traceparent": "00-fc6904cdb0addc4e825931135efc3e79-ff0ebd0cf0657641-00",
        "User-Agent": [
          "azsdk-net-Storage.Blobs/12.5.0-dev.20200402.1",
          "(.NET Core 4.6.28325.01; Microsoft Windows 10.0.18362 )"
        ],
        "x-ms-client-request-id": "41c6e3d1-0396-6f91-7460-80af716974d1",
        "x-ms-date": "Fri, 03 Apr 2020 00:01:35 GMT",
        "x-ms-return-client-request-id": "true",
<<<<<<< HEAD
        "x-ms-version": "2019-12-12"
=======
        "x-ms-version": "2020-02-10"
>>>>>>> 60f4876e
      },
      "RequestBody": null,
      "StatusCode": 202,
      "ResponseHeaders": {
        "Content-Length": "0",
        "Date": "Fri, 03 Apr 2020 00:01:34 GMT",
        "Server": [
          "Windows-Azure-Blob/1.0",
          "Microsoft-HTTPAPI/2.0"
        ],
        "x-ms-client-request-id": "41c6e3d1-0396-6f91-7460-80af716974d1",
        "x-ms-request-id": "80513075-c01e-0036-3c4b-09c0d0000000",
<<<<<<< HEAD
        "x-ms-version": "2019-12-12"
=======
        "x-ms-version": "2020-02-10"
>>>>>>> 60f4876e
      },
      "ResponseBody": []
    }
  ],
  "Variables": {
    "RandomSeed": "115147376",
    "Storage_TestConfigDefault": "ProductionTenant\nseanmcccanary\nU2FuaXRpemVk\nhttps://seanmcccanary.blob.core.windows.net\nhttps://seanmcccanary.file.core.windows.net\nhttps://seanmcccanary.queue.core.windows.net\nhttps://seanmcccanary.table.core.windows.net\n\n\n\n\nhttps://seanmcccanary-secondary.blob.core.windows.net\nhttps://seanmcccanary-secondary.file.core.windows.net\nhttps://seanmcccanary-secondary.queue.core.windows.net\nhttps://seanmcccanary-secondary.table.core.windows.net\n\nSanitized\n\n\nCloud\nBlobEndpoint=https://seanmcccanary.blob.core.windows.net/;QueueEndpoint=https://seanmcccanary.queue.core.windows.net/;FileEndpoint=https://seanmcccanary.file.core.windows.net/;BlobSecondaryEndpoint=https://seanmcccanary-secondary.blob.core.windows.net/;QueueSecondaryEndpoint=https://seanmcccanary-secondary.queue.core.windows.net/;FileSecondaryEndpoint=https://seanmcccanary-secondary.file.core.windows.net/;AccountName=seanmcccanary;AccountKey=Sanitized\nseanscope1"
  }
}<|MERGE_RESOLUTION|>--- conflicted
+++ resolved
@@ -14,11 +14,7 @@
         "x-ms-client-request-id": "8843c149-6568-9a74-421c-b947ee96156a",
         "x-ms-date": "Fri, 03 Apr 2020 00:01:34 GMT",
         "x-ms-return-client-request-id": "true",
-<<<<<<< HEAD
-        "x-ms-version": "2019-12-12"
-=======
-        "x-ms-version": "2020-02-10"
->>>>>>> 60f4876e
+        "x-ms-version": "2020-02-10"
       },
       "RequestBody": null,
       "StatusCode": 201,
@@ -33,11 +29,7 @@
         ],
         "x-ms-client-request-id": "8843c149-6568-9a74-421c-b947ee96156a",
         "x-ms-request-id": "80512ff1-c01e-0036-4a4b-09c0d0000000",
-<<<<<<< HEAD
-        "x-ms-version": "2019-12-12"
-=======
-        "x-ms-version": "2020-02-10"
->>>>>>> 60f4876e
+        "x-ms-version": "2020-02-10"
       },
       "ResponseBody": []
     },
@@ -56,11 +48,7 @@
         "x-ms-client-request-id": "6705dc6e-f896-57d5-99fa-e497346dd66a",
         "x-ms-date": "Fri, 03 Apr 2020 00:01:34 GMT",
         "x-ms-return-client-request-id": "true",
-<<<<<<< HEAD
-        "x-ms-version": "2019-12-12"
-=======
-        "x-ms-version": "2020-02-10"
->>>>>>> 60f4876e
+        "x-ms-version": "2020-02-10"
       },
       "RequestBody": "fVaPLRLWpiJI9oPJNEI3Ep16izCz1MSZF0alzd2zOos\u002BzMmXB\u002BdXxM4Qf44t4cigY3Qj5iqsOamR9hbLMdhFlbv3imh4nwu1IsdiolQ1azV\u002BBGpoj1RhkZIgBRDQi5L1y\u002BrSNQ==",
       "StatusCode": 201,
@@ -78,11 +66,7 @@
         "x-ms-content-crc64": "THjNTPX5aP4=",
         "x-ms-request-id": "80513007-c01e-0036-5b4b-09c0d0000000",
         "x-ms-request-server-encrypted": "true",
-<<<<<<< HEAD
-        "x-ms-version": "2019-12-12"
-=======
-        "x-ms-version": "2020-02-10"
->>>>>>> 60f4876e
+        "x-ms-version": "2020-02-10"
       },
       "ResponseBody": []
     },
@@ -99,11 +83,7 @@
         "x-ms-client-request-id": "ef86663e-6be4-5e9f-8ad0-2a6e892b2edc",
         "x-ms-date": "Fri, 03 Apr 2020 00:01:35 GMT",
         "x-ms-return-client-request-id": "true",
-<<<<<<< HEAD
-        "x-ms-version": "2019-12-12"
-=======
-        "x-ms-version": "2020-02-10"
->>>>>>> 60f4876e
+        "x-ms-version": "2020-02-10"
       },
       "RequestBody": null,
       "StatusCode": 202,
@@ -117,11 +97,7 @@
         "x-ms-client-request-id": "ef86663e-6be4-5e9f-8ad0-2a6e892b2edc",
         "x-ms-delete-type-permanent": "true",
         "x-ms-request-id": "8051302a-c01e-0036-7b4b-09c0d0000000",
-<<<<<<< HEAD
-        "x-ms-version": "2019-12-12"
-=======
-        "x-ms-version": "2020-02-10"
->>>>>>> 60f4876e
+        "x-ms-version": "2020-02-10"
       },
       "ResponseBody": []
     },
@@ -138,11 +114,7 @@
         "x-ms-client-request-id": "ce58f474-e7e6-f786-967f-930c7c909864",
         "x-ms-date": "Fri, 03 Apr 2020 00:01:35 GMT",
         "x-ms-return-client-request-id": "true",
-<<<<<<< HEAD
-        "x-ms-version": "2019-12-12"
-=======
-        "x-ms-version": "2020-02-10"
->>>>>>> 60f4876e
+        "x-ms-version": "2020-02-10"
       },
       "RequestBody": null,
       "StatusCode": 404,
@@ -157,11 +129,7 @@
         "x-ms-client-request-id": "ce58f474-e7e6-f786-967f-930c7c909864",
         "x-ms-error-code": "BlobNotFound",
         "x-ms-request-id": "80513049-c01e-0036-184b-09c0d0000000",
-<<<<<<< HEAD
-        "x-ms-version": "2019-12-12"
-=======
-        "x-ms-version": "2020-02-10"
->>>>>>> 60f4876e
+        "x-ms-version": "2020-02-10"
       },
       "ResponseBody": [
         "\uFEFF\u003C?xml version=\u00221.0\u0022 encoding=\u0022utf-8\u0022?\u003E\u003CError\u003E\u003CCode\u003EBlobNotFound\u003C/Code\u003E\u003CMessage\u003EThe specified blob does not exist.\n",
@@ -182,11 +150,7 @@
         "x-ms-client-request-id": "94fa3b45-60d3-d9f6-6201-bf839b444b4b",
         "x-ms-date": "Fri, 03 Apr 2020 00:01:35 GMT",
         "x-ms-return-client-request-id": "true",
-<<<<<<< HEAD
-        "x-ms-version": "2019-12-12"
-=======
-        "x-ms-version": "2020-02-10"
->>>>>>> 60f4876e
+        "x-ms-version": "2020-02-10"
       },
       "RequestBody": null,
       "StatusCode": 404,
@@ -200,11 +164,7 @@
         "x-ms-client-request-id": "94fa3b45-60d3-d9f6-6201-bf839b444b4b",
         "x-ms-error-code": "BlobNotFound",
         "x-ms-request-id": "80513068-c01e-0036-314b-09c0d0000000",
-<<<<<<< HEAD
-        "x-ms-version": "2019-12-12"
-=======
-        "x-ms-version": "2020-02-10"
->>>>>>> 60f4876e
+        "x-ms-version": "2020-02-10"
       },
       "ResponseBody": []
     },
@@ -221,11 +181,7 @@
         "x-ms-client-request-id": "41c6e3d1-0396-6f91-7460-80af716974d1",
         "x-ms-date": "Fri, 03 Apr 2020 00:01:35 GMT",
         "x-ms-return-client-request-id": "true",
-<<<<<<< HEAD
-        "x-ms-version": "2019-12-12"
-=======
-        "x-ms-version": "2020-02-10"
->>>>>>> 60f4876e
+        "x-ms-version": "2020-02-10"
       },
       "RequestBody": null,
       "StatusCode": 202,
@@ -238,11 +194,7 @@
         ],
         "x-ms-client-request-id": "41c6e3d1-0396-6f91-7460-80af716974d1",
         "x-ms-request-id": "80513075-c01e-0036-3c4b-09c0d0000000",
-<<<<<<< HEAD
-        "x-ms-version": "2019-12-12"
-=======
-        "x-ms-version": "2020-02-10"
->>>>>>> 60f4876e
+        "x-ms-version": "2020-02-10"
       },
       "ResponseBody": []
     }
