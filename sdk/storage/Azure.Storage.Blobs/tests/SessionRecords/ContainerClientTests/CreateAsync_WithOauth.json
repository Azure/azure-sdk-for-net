--- conflicted
+++ resolved
@@ -1,64 +1,10 @@
 {
   "Entries": [
     {
-<<<<<<< HEAD
-      "RequestUri": "https://login.microsoftonline.com/72f988bf-86f1-41af-91ab-2d7cd011db47/oauth2/v2.0/token",
-      "RequestMethod": "POST",
-      "RequestHeaders": {
-        "Content-Length": "169",
-        "Content-Type": "application/x-www-form-urlencoded",
-        "traceparent": "00-25c0875fe87ccd4dbfcab3e5f4129d8e-17d83f5b95673b4a-00",
-        "User-Agent": [
-          "azsdk-net-Identity/1.1.1",
-          "(.NET Core 4.6.28325.01; Microsoft Windows 10.0.18362 )"
-        ],
-        "x-ms-client-request-id": "d8b4d8014c0d2877b18a43484ef2d200",
-        "x-ms-return-client-request-id": "true"
-      },
-      "RequestBody": "response_type=token\u0026grant_type=client_credentials\u0026client_id=68390a19-a643-458b-b726-408abf67b4fc\u0026client_secret=Sanitized\u0026scope=https%3A%2F%2Fstorage.azure.com%2F.default",
-      "StatusCode": 200,
-      "ResponseHeaders": {
-        "Cache-Control": "no-store, no-cache",
-        "Content-Length": "92",
-        "Content-Type": "application/json; charset=utf-8",
-        "Date": "Thu, 02 Apr 2020 23:59:08 GMT",
-        "Expires": "-1",
-        "P3P": "CP=\u0022DSP CUR OTPi IND OTRi ONL FIN\u0022",
-        "Pragma": "no-cache",
-        "Set-Cookie": [
-          "fpc=AsMwA-pI8WBArd5EwxJ5gYHeSEc1AQAAAEtzGNYOAAAA; expires=Sat, 02-May-2020 23:59:08 GMT; path=/; secure; HttpOnly; SameSite=None",
-          "x-ms-gateway-slice=prod; path=/; SameSite=None; secure; HttpOnly",
-          "stsservicecookie=ests; path=/; SameSite=None; secure; HttpOnly"
-        ],
-        "Strict-Transport-Security": "max-age=31536000; includeSubDomains",
-        "X-Content-Type-Options": "nosniff",
-        "x-ms-ests-server": "2.1.10279.25 - SAN ProdSlices",
-        "x-ms-request-id": "e1770359-e24f-4e7c-8263-7cfe4d510a00"
-      },
-      "ResponseBody": {
-        "token_type": "Bearer",
-        "expires_in": 86399,
-        "ext_expires_in": 86399,
-        "access_token": "Sanitized"
-      }
-    },
-    {
-=======
->>>>>>> 60f4876e
       "RequestUri": "https://seanoauthcanary.blob.core.windows.net/test-container-c599a8dd-4e36-cda1-8381-d339a3f49242?restype=container",
       "RequestMethod": "PUT",
       "RequestHeaders": {
         "Authorization": "Sanitized",
-<<<<<<< HEAD
-        "traceparent": "00-25c0875fe87ccd4dbfcab3e5f4129d8e-d2f622055100464a-00",
-        "User-Agent": [
-          "azsdk-net-Storage.Blobs/12.5.0-dev.20200402.1",
-          "(.NET Core 4.6.28325.01; Microsoft Windows 10.0.18362 )"
-        ],
-        "x-ms-client-request-id": "63dbda55-3518-adfa-411d-42a05d06f4ee",
-        "x-ms-return-client-request-id": "true",
-        "x-ms-version": "2019-12-12"
-=======
         "traceparent": "00-11bfeef9a3bf2c4a952f8a54ab174253-a971dbbfeaa51546-00",
         "User-Agent": [
           "azsdk-net-Storage.Blobs/12.5.0-dev.20200708.1",
@@ -67,33 +13,21 @@
         "x-ms-client-request-id": "63dbda55-3518-adfa-411d-42a05d06f4ee",
         "x-ms-return-client-request-id": "true",
         "x-ms-version": "2020-02-10"
->>>>>>> 60f4876e
       },
       "RequestBody": null,
       "StatusCode": 201,
       "ResponseHeaders": {
         "Content-Length": "0",
-<<<<<<< HEAD
-        "Date": "Thu, 02 Apr 2020 23:59:08 GMT",
-        "ETag": "\u00220x8D7D761D5A7C69E\u0022",
-        "Last-Modified": "Thu, 02 Apr 2020 23:59:09 GMT",
-=======
         "Date": "Thu, 09 Jul 2020 05:03:05 GMT",
         "ETag": "\u00220x8D823C55DCE6394\u0022",
         "Last-Modified": "Thu, 09 Jul 2020 05:03:06 GMT",
->>>>>>> 60f4876e
         "Server": [
           "Windows-Azure-Blob/1.0",
           "Microsoft-HTTPAPI/2.0"
         ],
         "x-ms-client-request-id": "63dbda55-3518-adfa-411d-42a05d06f4ee",
-<<<<<<< HEAD
-        "x-ms-request-id": "689622dd-801e-0000-294a-0925a9000000",
-        "x-ms-version": "2019-12-12"
-=======
         "x-ms-request-id": "69117a9a-401e-0052-6eae-555941000000",
         "x-ms-version": "2020-02-10"
->>>>>>> 60f4876e
       },
       "ResponseBody": []
     },
@@ -102,48 +36,27 @@
       "RequestMethod": "DELETE",
       "RequestHeaders": {
         "Authorization": "Sanitized",
-<<<<<<< HEAD
-        "traceparent": "00-4fa2dbdf550d5c458e9795412a675796-99c73787092fc147-00",
-        "User-Agent": [
-          "azsdk-net-Storage.Blobs/12.5.0-dev.20200402.1",
-          "(.NET Core 4.6.28325.01; Microsoft Windows 10.0.18362 )"
-=======
         "traceparent": "00-6acba72a7bc27f4ebb60e13c55e3d71c-9bfdd04e09696e49-00",
         "User-Agent": [
           "azsdk-net-Storage.Blobs/12.5.0-dev.20200708.1",
           "(.NET Core 4.6.28928.01; Microsoft Windows 10.0.18363 )"
->>>>>>> 60f4876e
         ],
         "x-ms-client-request-id": "c9e33b9f-2e18-c72a-6b39-f5be7156b17b",
         "x-ms-return-client-request-id": "true",
-<<<<<<< HEAD
-        "x-ms-version": "2019-12-12"
-=======
         "x-ms-version": "2020-02-10"
->>>>>>> 60f4876e
       },
       "RequestBody": null,
       "StatusCode": 202,
       "ResponseHeaders": {
         "Content-Length": "0",
-<<<<<<< HEAD
-        "Date": "Thu, 02 Apr 2020 23:59:09 GMT",
-=======
         "Date": "Thu, 09 Jul 2020 05:03:05 GMT",
->>>>>>> 60f4876e
         "Server": [
           "Windows-Azure-Blob/1.0",
           "Microsoft-HTTPAPI/2.0"
         ],
-<<<<<<< HEAD
-        "x-ms-client-request-id": "22ad12f9-09ce-088a-63b2-b28df1b15f4f",
-        "x-ms-request-id": "689622e6-801e-0000-304a-0925a9000000",
-        "x-ms-version": "2019-12-12"
-=======
         "x-ms-client-request-id": "c9e33b9f-2e18-c72a-6b39-f5be7156b17b",
         "x-ms-request-id": "69117aa2-401e-0052-74ae-555941000000",
         "x-ms-version": "2020-02-10"
->>>>>>> 60f4876e
       },
       "ResponseBody": []
     }
