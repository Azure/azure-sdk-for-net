{
  "Entries": [
    {
<<<<<<< HEAD
      "RequestUri": "https://seanmcccanary.blob.core.windows.net/test-container-1145b819-1074-52ef-e0fb-ce80be127e19?sv=2019-12-12\u0026ss=bfqt\u0026srt=sco\u0026spr=https\u0026se=2020-06-01T21%3A13%3A22Z\u0026sp=rwdlacup\u0026sig=Sanitized\u0026restype=container",
      "RequestMethod": "PUT",
      "RequestHeaders": {
        "traceparent": "00-40ae8b5dae710f469eaec6420c43d5b2-0f45630b2f74c847-00",
        "User-Agent": [
          "azsdk-net-Storage.Blobs/12.5.0-dev.20200601.1",
          "(.NET Core 4.6.28619.01; Microsoft Windows 10.0.18362 )"
        ],
        "x-ms-client-request-id": "bbebad5f-65a7-147b-b57d-a230315b528f",
        "x-ms-return-client-request-id": "true",
        "x-ms-version": "2019-12-12"
=======
      "RequestUri": "https://seanmcccanary.blob.core.windows.net/test-container-1145b819-1074-52ef-e0fb-ce80be127e19?sv=2020-02-10\u0026ss=bfqt\u0026srt=sco\u0026spr=https\u0026se=2020-06-24T23%3A01%3A41Z\u0026sp=rwdxlacuptf\u0026sig=Sanitized\u0026restype=container",
      "RequestMethod": "PUT",
      "RequestHeaders": {
        "traceparent": "00-49f793590ca599479e1c9632002edac7-bc0a3135a4c44843-00",
        "User-Agent": [
          "azsdk-net-Storage.Blobs/12.5.0-dev.20200624.1",
          "(.NET Core 4.6.28801.04; Microsoft Windows 10.0.18362 )"
        ],
        "x-ms-client-request-id": "bbebad5f-65a7-147b-b57d-a230315b528f",
        "x-ms-return-client-request-id": "true",
        "x-ms-version": "2020-02-10"
>>>>>>> 60f4876e
      },
      "RequestBody": null,
      "StatusCode": 201,
      "ResponseHeaders": {
        "Content-Length": "0",
<<<<<<< HEAD
        "Date": "Mon, 01 Jun 2020 20:13:23 GMT",
        "ETag": "\u00220x8D806683CE123A5\u0022",
        "Last-Modified": "Mon, 01 Jun 2020 20:13:24 GMT",
=======
        "Date": "Wed, 24 Jun 2020 22:01:41 GMT",
        "ETag": "\u00220x8D8188A2D0D9373\u0022",
        "Last-Modified": "Wed, 24 Jun 2020 22:01:41 GMT",
>>>>>>> 60f4876e
        "Server": [
          "Windows-Azure-Blob/1.0",
          "Microsoft-HTTPAPI/2.0"
        ],
        "x-ms-client-request-id": "bbebad5f-65a7-147b-b57d-a230315b528f",
<<<<<<< HEAD
        "x-ms-request-id": "875a6fd0-b01e-004e-5351-386328000000",
        "x-ms-version": "2019-12-12"
=======
        "x-ms-request-id": "4f2c45fc-f01e-004f-5d73-4a3cf4000000",
        "x-ms-version": "2020-02-10"
>>>>>>> 60f4876e
      },
      "ResponseBody": []
    },
    {
<<<<<<< HEAD
      "RequestUri": "https://seanmcccanary.blob.core.windows.net/test-container-1ad76d32-04db-c702-6e43-de940050fbe0?sv=2019-12-12\u0026ss=bfqt\u0026srt=sco\u0026spr=https\u0026se=2020-06-01T21%3A13%3A22Z\u0026sp=rwdlacup\u0026sig=Sanitized\u0026restype=container",
      "RequestMethod": "PUT",
      "RequestHeaders": {
        "traceparent": "00-9d4d03b2e8271c44910efaea4937df37-aa850c38982cfd4f-00",
        "User-Agent": [
          "azsdk-net-Storage.Blobs/12.5.0-dev.20200601.1",
          "(.NET Core 4.6.28619.01; Microsoft Windows 10.0.18362 )"
        ],
        "x-ms-client-request-id": "76247271-207d-6fc9-dd97-e3c5276412d7",
        "x-ms-return-client-request-id": "true",
        "x-ms-version": "2019-12-12"
=======
      "RequestUri": "https://seanmcccanary.blob.core.windows.net/test-container-1ad76d32-04db-c702-6e43-de940050fbe0?sv=2020-02-10\u0026ss=bfqt\u0026srt=sco\u0026spr=https\u0026se=2020-06-24T23%3A01%3A41Z\u0026sp=rwdxlacuptf\u0026sig=Sanitized\u0026restype=container",
      "RequestMethod": "PUT",
      "RequestHeaders": {
        "traceparent": "00-8732249249674942865673d99fe79a65-d8d31364f6ec2749-00",
        "User-Agent": [
          "azsdk-net-Storage.Blobs/12.5.0-dev.20200624.1",
          "(.NET Core 4.6.28801.04; Microsoft Windows 10.0.18362 )"
        ],
        "x-ms-client-request-id": "76247271-207d-6fc9-dd97-e3c5276412d7",
        "x-ms-return-client-request-id": "true",
        "x-ms-version": "2020-02-10"
>>>>>>> 60f4876e
      },
      "RequestBody": null,
      "StatusCode": 201,
      "ResponseHeaders": {
        "Content-Length": "0",
<<<<<<< HEAD
        "Date": "Mon, 01 Jun 2020 20:13:23 GMT",
        "ETag": "\u00220x8D806683D0280C2\u0022",
        "Last-Modified": "Mon, 01 Jun 2020 20:13:24 GMT",
=======
        "Date": "Wed, 24 Jun 2020 22:01:41 GMT",
        "ETag": "\u00220x8D8188A2D2F516E\u0022",
        "Last-Modified": "Wed, 24 Jun 2020 22:01:41 GMT",
>>>>>>> 60f4876e
        "Server": [
          "Windows-Azure-Blob/1.0",
          "Microsoft-HTTPAPI/2.0"
        ],
        "x-ms-client-request-id": "76247271-207d-6fc9-dd97-e3c5276412d7",
<<<<<<< HEAD
        "x-ms-request-id": "c134b79c-c01e-0009-4751-380873000000",
        "x-ms-version": "2019-12-12"
=======
        "x-ms-request-id": "dc9489d8-601e-0072-2c73-4a4aef000000",
        "x-ms-version": "2020-02-10"
>>>>>>> 60f4876e
      },
      "ResponseBody": []
    },
    {
<<<<<<< HEAD
      "RequestUri": "https://seanmcccanary.blob.core.windows.net/test-container-1145b819-1074-52ef-e0fb-ce80be127e19/test-blob-c171ed00-f064-54cf-d7e1-3e1702dd637f?sv=2019-12-12\u0026ss=bfqt\u0026srt=sco\u0026spr=https\u0026se=2020-06-01T21%3A13%3A22Z\u0026sp=rwdlacup\u0026sig=Sanitized",
      "RequestMethod": "PUT",
      "RequestHeaders": {
        "Content-Length": "1024",
        "traceparent": "00-ebda7358feca9047bcecec902c03e380-33b257e7796eff4a-00",
        "User-Agent": [
          "azsdk-net-Storage.Blobs/12.5.0-dev.20200601.1",
          "(.NET Core 4.6.28619.01; Microsoft Windows 10.0.18362 )"
=======
      "RequestUri": "https://seanmcccanary.blob.core.windows.net/test-container-1145b819-1074-52ef-e0fb-ce80be127e19/test-blob-c171ed00-f064-54cf-d7e1-3e1702dd637f?sv=2020-02-10\u0026ss=bfqt\u0026srt=sco\u0026spr=https\u0026se=2020-06-24T23%3A01%3A41Z\u0026sp=rwdxlacuptf\u0026sig=Sanitized",
      "RequestMethod": "PUT",
      "RequestHeaders": {
        "Content-Length": "1024",
        "traceparent": "00-c92c8d0c3515d54f807afe50276496e0-d83048be5cb18a46-00",
        "User-Agent": [
          "azsdk-net-Storage.Blobs/12.5.0-dev.20200624.1",
          "(.NET Core 4.6.28801.04; Microsoft Windows 10.0.18362 )"
>>>>>>> 60f4876e
        ],
        "x-ms-blob-type": "BlockBlob",
        "x-ms-client-request-id": "36e73d42-f51d-f58b-71e4-9fe7442cb556",
        "x-ms-return-client-request-id": "true",
<<<<<<< HEAD
        "x-ms-version": "2019-12-12"
=======
        "x-ms-version": "2020-02-10"
>>>>>>> 60f4876e
      },
      "RequestBody": "Hb2lkLntAULmxnXNXXSBHYcAsReWQlpyR2TCtN/\u002BV9p\u002BcKdpv4EeLSKMm1\u002BKXWI\u002BSCNDFlEB3NtiM0lVKkxi526aTuzNF10F4oT0Caf75\u002BkBg2y8u0GIfJTMBos4yAPWKrPw7w52cTDFPTPNDdI0Z0tfU6bgpSwsEtJXARDSzRmBHt/zCvjaixI7930Num/CmJ9A2HVc9YSGw9w8HnAg83AaTO/zQFxShMiUpa6vH1hjlWlxkfWkJChabUYbnmyiGgQN822AzldC7lOsx1DW16SE2YkGr2F6dSjGmNIWN\u002BZb8oqpoivr48YRLqOh\u002BF3Xg5Wil8Xjm2uikn5FuTWELLZtUNXGLDR5mfbC9YC\u002B2X3K7hU8dJ8heFceBxCtpSmQjAHsNKeIEVdhKP3PIabq47kBessgSLgXTNh9qCQkzPPMMWh/0qTVQt2920uhUVawMyRWqyteb0RJ1ejPCmgyPFwKAu89axEUKzfuYmxtdfqBzXQAziDHbsEjNv28Bjh0i5/ul09ncscSQoD0cA3Y21/tTTzzMW48QpQuGTUUVyT\u002BedfMft2rGlqt7Yuf0/20S1qdzrj7gFoxslS6OViR/upb9fY1C12BQjPiRkPinG6Wec7bdohrAvl8m8uJ8OEBG\u002B\u002BgRN4Hfj/9G4yFGTkWThbmI7\u002BKtodi7/P8uXCR\u002BFFS4CtUQleQj/qO3lv85ui/Zky1oswhd2VnPlTqCsXPayI6MjgOwgy\u002BVZTE/NgsZggKPVMj3FWEMWnG7QMCpYQ1vnI4wbOwsKNA9k03XHuMOthL4M1yrI/MtgHPSNUIvLAQjz1l86RVWoyv4uUITNTuObIrt8S3whLibAuy4WjONzqdJ809J0cz9oZAwsmqw2ks4A8j3QTrWcwqgoeZongk4aurayUHsBFq98A9dgBJOKiihQBYqlo1sc4AE6TAmVQNHOEe/lhDJS/9uOVEreLM4Ure9x14yzZQdbpXB51sql1sMFoeKzlQXmDRW/J18ATrMzJa4qI2lVGqzYid7B6SkA6H2H2IrbYQjZi9p3BE24W1a9NrEsi7NZoIdF2xsnJBPsrk7RiGY4Z7SlQJee7hZfID6IBLJn5FzKLjfzlYX9sme2ilYO1sLwhN78d0srurJw5qrcrx9hdLniF1o\u002BNMIut54v6GOwUEl7h4/je30RrmN1cr7bEQNYVQWsLM9oskAMzc\u002Bs\u002B9JewJZhYRePjglMwHjmyMITQ6aKx4NeFDOKAtU/1q29ZKKRFrIoeb/ryMcMX1xGcemN\u002BYoZEiRPAKxS515CX6drn1vWVbIP6tnmrw68UcTXM4Droe0jlFJ\u002BQgYFxZJRqXkvoL/wcCw3jg6gMnMlgr7ne6PdVq3KOAsA==",
      "StatusCode": 201,
      "ResponseHeaders": {
        "Content-Length": "0",
        "Content-MD5": "fgZZD5fQLxLWfjOFNoGH3Q==",
<<<<<<< HEAD
        "Date": "Mon, 01 Jun 2020 20:13:23 GMT",
        "ETag": "\u00220x8D806683D1547CA\u0022",
        "Last-Modified": "Mon, 01 Jun 2020 20:13:24 GMT",
=======
        "Date": "Wed, 24 Jun 2020 22:01:41 GMT",
        "ETag": "\u00220x8D8188A2D38E94B\u0022",
        "Last-Modified": "Wed, 24 Jun 2020 22:01:41 GMT",
>>>>>>> 60f4876e
        "Server": [
          "Windows-Azure-Blob/1.0",
          "Microsoft-HTTPAPI/2.0"
        ],
        "x-ms-client-request-id": "36e73d42-f51d-f58b-71e4-9fe7442cb556",
        "x-ms-content-crc64": "Nr18mEm9VTU=",
<<<<<<< HEAD
        "x-ms-request-id": "875a7004-b01e-004e-7651-386328000000",
        "x-ms-request-server-encrypted": "true",
        "x-ms-version": "2019-12-12",
        "x-ms-version-id": "2020-06-01T20:13:24.4095434Z"
=======
        "x-ms-request-id": "dc9489e4-601e-0072-3573-4a4aef000000",
        "x-ms-request-server-encrypted": "true",
        "x-ms-version": "2020-02-10",
        "x-ms-version-id": "2020-06-24T22:01:41.6183115Z"
>>>>>>> 60f4876e
      },
      "ResponseBody": []
    },
    {
<<<<<<< HEAD
      "RequestUri": "https://seanmcccanary.blob.core.windows.net/test-container-1ad76d32-04db-c702-6e43-de940050fbe0/test-blob-81ce231a-ff25-bf2a-b3c9-40cb17031972?sv=2019-12-12\u0026ss=bfqt\u0026srt=sco\u0026spr=https\u0026se=2020-06-01T21%3A13%3A22Z\u0026sp=rwdlacup\u0026sig=Sanitized",
      "RequestMethod": "PUT",
      "RequestHeaders": {
        "Content-Length": "1024",
        "traceparent": "00-ba0cfa6e923d53469a4e7353593a16ee-bf1d2c477749d649-00",
        "User-Agent": [
          "azsdk-net-Storage.Blobs/12.5.0-dev.20200601.1",
          "(.NET Core 4.6.28619.01; Microsoft Windows 10.0.18362 )"
=======
      "RequestUri": "https://seanmcccanary.blob.core.windows.net/test-container-1ad76d32-04db-c702-6e43-de940050fbe0/test-blob-81ce231a-ff25-bf2a-b3c9-40cb17031972?sv=2020-02-10\u0026ss=bfqt\u0026srt=sco\u0026spr=https\u0026se=2020-06-24T23%3A01%3A41Z\u0026sp=rwdxlacuptf\u0026sig=Sanitized",
      "RequestMethod": "PUT",
      "RequestHeaders": {
        "Content-Length": "1024",
        "traceparent": "00-eb96722334800742a3ac274f3050a642-b3592e151af5fc49-00",
        "User-Agent": [
          "azsdk-net-Storage.Blobs/12.5.0-dev.20200624.1",
          "(.NET Core 4.6.28801.04; Microsoft Windows 10.0.18362 )"
>>>>>>> 60f4876e
        ],
        "x-ms-blob-type": "BlockBlob",
        "x-ms-client-request-id": "9f278b06-4abb-9f92-f544-4ebdb4920b2c",
        "x-ms-return-client-request-id": "true",
<<<<<<< HEAD
        "x-ms-version": "2019-12-12"
=======
        "x-ms-version": "2020-02-10"
>>>>>>> 60f4876e
      },
      "RequestBody": "Hb2lkLntAULmxnXNXXSBHYcAsReWQlpyR2TCtN/\u002BV9p\u002BcKdpv4EeLSKMm1\u002BKXWI\u002BSCNDFlEB3NtiM0lVKkxi526aTuzNF10F4oT0Caf75\u002BkBg2y8u0GIfJTMBos4yAPWKrPw7w52cTDFPTPNDdI0Z0tfU6bgpSwsEtJXARDSzRmBHt/zCvjaixI7930Num/CmJ9A2HVc9YSGw9w8HnAg83AaTO/zQFxShMiUpa6vH1hjlWlxkfWkJChabUYbnmyiGgQN822AzldC7lOsx1DW16SE2YkGr2F6dSjGmNIWN\u002BZb8oqpoivr48YRLqOh\u002BF3Xg5Wil8Xjm2uikn5FuTWELLZtUNXGLDR5mfbC9YC\u002B2X3K7hU8dJ8heFceBxCtpSmQjAHsNKeIEVdhKP3PIabq47kBessgSLgXTNh9qCQkzPPMMWh/0qTVQt2920uhUVawMyRWqyteb0RJ1ejPCmgyPFwKAu89axEUKzfuYmxtdfqBzXQAziDHbsEjNv28Bjh0i5/ul09ncscSQoD0cA3Y21/tTTzzMW48QpQuGTUUVyT\u002BedfMft2rGlqt7Yuf0/20S1qdzrj7gFoxslS6OViR/upb9fY1C12BQjPiRkPinG6Wec7bdohrAvl8m8uJ8OEBG\u002B\u002BgRN4Hfj/9G4yFGTkWThbmI7\u002BKtodi7/P8uXCR\u002BFFS4CtUQleQj/qO3lv85ui/Zky1oswhd2VnPlTqCsXPayI6MjgOwgy\u002BVZTE/NgsZggKPVMj3FWEMWnG7QMCpYQ1vnI4wbOwsKNA9k03XHuMOthL4M1yrI/MtgHPSNUIvLAQjz1l86RVWoyv4uUITNTuObIrt8S3whLibAuy4WjONzqdJ809J0cz9oZAwsmqw2ks4A8j3QTrWcwqgoeZongk4aurayUHsBFq98A9dgBJOKiihQBYqlo1sc4AE6TAmVQNHOEe/lhDJS/9uOVEreLM4Ure9x14yzZQdbpXB51sql1sMFoeKzlQXmDRW/J18ATrMzJa4qI2lVGqzYid7B6SkA6H2H2IrbYQjZi9p3BE24W1a9NrEsi7NZoIdF2xsnJBPsrk7RiGY4Z7SlQJee7hZfID6IBLJn5FzKLjfzlYX9sme2ilYO1sLwhN78d0srurJw5qrcrx9hdLniF1o\u002BNMIut54v6GOwUEl7h4/je30RrmN1cr7bEQNYVQWsLM9oskAMzc\u002Bs\u002B9JewJZhYRePjglMwHjmyMITQ6aKx4NeFDOKAtU/1q29ZKKRFrIoeb/ryMcMX1xGcemN\u002BYoZEiRPAKxS515CX6drn1vWVbIP6tnmrw68UcTXM4Droe0jlFJ\u002BQgYFxZJRqXkvoL/wcCw3jg6gMnMlgr7ne6PdVq3KOAsA==",
      "StatusCode": 201,
      "ResponseHeaders": {
        "Content-Length": "0",
        "Content-MD5": "fgZZD5fQLxLWfjOFNoGH3Q==",
<<<<<<< HEAD
        "Date": "Mon, 01 Jun 2020 20:13:24 GMT",
        "ETag": "\u00220x8D806683D1E4A23\u0022",
        "Last-Modified": "Mon, 01 Jun 2020 20:13:24 GMT",
=======
        "Date": "Wed, 24 Jun 2020 22:01:41 GMT",
        "ETag": "\u00220x8D8188A2D41C48B\u0022",
        "Last-Modified": "Wed, 24 Jun 2020 22:01:41 GMT",
>>>>>>> 60f4876e
        "Server": [
          "Windows-Azure-Blob/1.0",
          "Microsoft-HTTPAPI/2.0"
        ],
        "x-ms-client-request-id": "9f278b06-4abb-9f92-f544-4ebdb4920b2c",
        "x-ms-content-crc64": "Nr18mEm9VTU=",
<<<<<<< HEAD
        "x-ms-request-id": "c134b7a9-c01e-0009-4e51-380873000000",
        "x-ms-request-server-encrypted": "true",
        "x-ms-version": "2019-12-12",
        "x-ms-version-id": "2020-06-01T20:13:24.4685859Z"
=======
        "x-ms-request-id": "dc9489ee-601e-0072-3f73-4a4aef000000",
        "x-ms-request-server-encrypted": "true",
        "x-ms-version": "2020-02-10",
        "x-ms-version-id": "2020-06-24T22:01:41.6763531Z"
>>>>>>> 60f4876e
      },
      "ResponseBody": []
    },
    {
<<<<<<< HEAD
      "RequestUri": "https://seanmcccanary.blob.core.windows.net/test-container-1145b819-1074-52ef-e0fb-ce80be127e19?sv=2019-12-12\u0026ss=bfqt\u0026srt=sco\u0026spr=https\u0026se=2020-06-01T21%3A13%3A22Z\u0026sp=rwdlacup\u0026sig=Sanitized\u0026restype=container",
      "RequestMethod": "DELETE",
      "RequestHeaders": {
        "traceparent": "00-a183613bb93587478d0fe2c7ff864660-ea13fb1ff25b6141-00",
        "User-Agent": [
          "azsdk-net-Storage.Blobs/12.5.0-dev.20200601.1",
          "(.NET Core 4.6.28619.01; Microsoft Windows 10.0.18362 )"
        ],
        "x-ms-client-request-id": "b9e151bb-1604-419a-bcd3-8b456980e2f7",
        "x-ms-return-client-request-id": "true",
        "x-ms-version": "2019-12-12"
=======
      "RequestUri": "https://seanmcccanary.blob.core.windows.net/test-container-1145b819-1074-52ef-e0fb-ce80be127e19?sv=2020-02-10\u0026ss=bfqt\u0026srt=sco\u0026spr=https\u0026se=2020-06-24T23%3A01%3A41Z\u0026sp=rwdxlacuptf\u0026sig=Sanitized\u0026restype=container",
      "RequestMethod": "DELETE",
      "RequestHeaders": {
        "traceparent": "00-89578b0eab4ad548930a388d9c6816de-62e7426b4ed23349-00",
        "User-Agent": [
          "azsdk-net-Storage.Blobs/12.5.0-dev.20200624.1",
          "(.NET Core 4.6.28801.04; Microsoft Windows 10.0.18362 )"
        ],
        "x-ms-client-request-id": "b9e151bb-1604-419a-bcd3-8b456980e2f7",
        "x-ms-return-client-request-id": "true",
        "x-ms-version": "2020-02-10"
>>>>>>> 60f4876e
      },
      "RequestBody": null,
      "StatusCode": 202,
      "ResponseHeaders": {
        "Content-Length": "0",
<<<<<<< HEAD
        "Date": "Mon, 01 Jun 2020 20:13:23 GMT",
=======
        "Date": "Wed, 24 Jun 2020 22:01:41 GMT",
>>>>>>> 60f4876e
        "Server": [
          "Windows-Azure-Blob/1.0",
          "Microsoft-HTTPAPI/2.0"
        ],
        "x-ms-client-request-id": "b9e151bb-1604-419a-bcd3-8b456980e2f7",
<<<<<<< HEAD
        "x-ms-request-id": "875a701e-b01e-004e-0951-386328000000",
        "x-ms-version": "2019-12-12"
=======
        "x-ms-request-id": "dc9489f7-601e-0072-4473-4a4aef000000",
        "x-ms-version": "2020-02-10"
>>>>>>> 60f4876e
      },
      "ResponseBody": []
    },
    {
<<<<<<< HEAD
      "RequestUri": "https://seanmcccanary.blob.core.windows.net/test-container-1ad76d32-04db-c702-6e43-de940050fbe0?sv=2019-12-12\u0026ss=bfqt\u0026srt=sco\u0026spr=https\u0026se=2020-06-01T21%3A13%3A22Z\u0026sp=rwdlacup\u0026sig=Sanitized\u0026restype=container",
      "RequestMethod": "DELETE",
      "RequestHeaders": {
        "traceparent": "00-ef0758657339bc4793dde2f2dd25d230-439e5a0bcc2f2b45-00",
        "User-Agent": [
          "azsdk-net-Storage.Blobs/12.5.0-dev.20200601.1",
          "(.NET Core 4.6.28619.01; Microsoft Windows 10.0.18362 )"
        ],
        "x-ms-client-request-id": "6302bbaf-51b0-8c28-d943-43262a7b217e",
        "x-ms-return-client-request-id": "true",
        "x-ms-version": "2019-12-12"
=======
      "RequestUri": "https://seanmcccanary.blob.core.windows.net/test-container-1ad76d32-04db-c702-6e43-de940050fbe0?sv=2020-02-10\u0026ss=bfqt\u0026srt=sco\u0026spr=https\u0026se=2020-06-24T23%3A01%3A41Z\u0026sp=rwdxlacuptf\u0026sig=Sanitized\u0026restype=container",
      "RequestMethod": "DELETE",
      "RequestHeaders": {
        "traceparent": "00-b947bac47070bc4e8b2dd79cd69db556-75fa7a859be9144e-00",
        "User-Agent": [
          "azsdk-net-Storage.Blobs/12.5.0-dev.20200624.1",
          "(.NET Core 4.6.28801.04; Microsoft Windows 10.0.18362 )"
        ],
        "x-ms-client-request-id": "6302bbaf-51b0-8c28-d943-43262a7b217e",
        "x-ms-return-client-request-id": "true",
        "x-ms-version": "2020-02-10"
>>>>>>> 60f4876e
      },
      "RequestBody": null,
      "StatusCode": 202,
      "ResponseHeaders": {
        "Content-Length": "0",
<<<<<<< HEAD
        "Date": "Mon, 01 Jun 2020 20:13:24 GMT",
=======
        "Date": "Wed, 24 Jun 2020 22:01:41 GMT",
>>>>>>> 60f4876e
        "Server": [
          "Windows-Azure-Blob/1.0",
          "Microsoft-HTTPAPI/2.0"
        ],
        "x-ms-client-request-id": "6302bbaf-51b0-8c28-d943-43262a7b217e",
<<<<<<< HEAD
        "x-ms-request-id": "c134b7ad-c01e-0009-5151-380873000000",
        "x-ms-version": "2019-12-12"
=======
        "x-ms-request-id": "dc9489fe-601e-0072-4a73-4a4aef000000",
        "x-ms-version": "2020-02-10"
>>>>>>> 60f4876e
      },
      "ResponseBody": []
    }
  ],
  "Variables": {
<<<<<<< HEAD
    "DateTimeOffsetNow": "2020-06-01T15:13:22.9345064-05:00",
=======
    "DateTimeOffsetNow": "2020-06-24T17:01:41.0962275-05:00",
>>>>>>> 60f4876e
    "RandomSeed": "1099728937",
    "Storage_TestConfigDefault": "ProductionTenant\nseanmcccanary\nU2FuaXRpemVk\nhttps://seanmcccanary.blob.core.windows.net\nhttps://seanmcccanary.file.core.windows.net\nhttps://seanmcccanary.queue.core.windows.net\nhttps://seanmcccanary.table.core.windows.net\n\n\n\n\nhttps://seanmcccanary-secondary.blob.core.windows.net\nhttps://seanmcccanary-secondary.file.core.windows.net\nhttps://seanmcccanary-secondary.queue.core.windows.net\nhttps://seanmcccanary-secondary.table.core.windows.net\n\nSanitized\n\n\nCloud\nBlobEndpoint=https://seanmcccanary.blob.core.windows.net/;QueueEndpoint=https://seanmcccanary.queue.core.windows.net/;FileEndpoint=https://seanmcccanary.file.core.windows.net/;BlobSecondaryEndpoint=https://seanmcccanary-secondary.blob.core.windows.net/;QueueSecondaryEndpoint=https://seanmcccanary-secondary.queue.core.windows.net/;FileSecondaryEndpoint=https://seanmcccanary-secondary.file.core.windows.net/;AccountName=seanmcccanary;AccountKey=Sanitized\nseanscope1"
  }
}<|MERGE_RESOLUTION|>--- conflicted
+++ resolved
@@ -1,19 +1,6 @@
 {
   "Entries": [
     {
-<<<<<<< HEAD
-      "RequestUri": "https://seanmcccanary.blob.core.windows.net/test-container-1145b819-1074-52ef-e0fb-ce80be127e19?sv=2019-12-12\u0026ss=bfqt\u0026srt=sco\u0026spr=https\u0026se=2020-06-01T21%3A13%3A22Z\u0026sp=rwdlacup\u0026sig=Sanitized\u0026restype=container",
-      "RequestMethod": "PUT",
-      "RequestHeaders": {
-        "traceparent": "00-40ae8b5dae710f469eaec6420c43d5b2-0f45630b2f74c847-00",
-        "User-Agent": [
-          "azsdk-net-Storage.Blobs/12.5.0-dev.20200601.1",
-          "(.NET Core 4.6.28619.01; Microsoft Windows 10.0.18362 )"
-        ],
-        "x-ms-client-request-id": "bbebad5f-65a7-147b-b57d-a230315b528f",
-        "x-ms-return-client-request-id": "true",
-        "x-ms-version": "2019-12-12"
-=======
       "RequestUri": "https://seanmcccanary.blob.core.windows.net/test-container-1145b819-1074-52ef-e0fb-ce80be127e19?sv=2020-02-10\u0026ss=bfqt\u0026srt=sco\u0026spr=https\u0026se=2020-06-24T23%3A01%3A41Z\u0026sp=rwdxlacuptf\u0026sig=Sanitized\u0026restype=container",
       "RequestMethod": "PUT",
       "RequestHeaders": {
@@ -25,50 +12,25 @@
         "x-ms-client-request-id": "bbebad5f-65a7-147b-b57d-a230315b528f",
         "x-ms-return-client-request-id": "true",
         "x-ms-version": "2020-02-10"
->>>>>>> 60f4876e
       },
       "RequestBody": null,
       "StatusCode": 201,
       "ResponseHeaders": {
         "Content-Length": "0",
-<<<<<<< HEAD
-        "Date": "Mon, 01 Jun 2020 20:13:23 GMT",
-        "ETag": "\u00220x8D806683CE123A5\u0022",
-        "Last-Modified": "Mon, 01 Jun 2020 20:13:24 GMT",
-=======
         "Date": "Wed, 24 Jun 2020 22:01:41 GMT",
         "ETag": "\u00220x8D8188A2D0D9373\u0022",
         "Last-Modified": "Wed, 24 Jun 2020 22:01:41 GMT",
->>>>>>> 60f4876e
         "Server": [
           "Windows-Azure-Blob/1.0",
           "Microsoft-HTTPAPI/2.0"
         ],
         "x-ms-client-request-id": "bbebad5f-65a7-147b-b57d-a230315b528f",
-<<<<<<< HEAD
-        "x-ms-request-id": "875a6fd0-b01e-004e-5351-386328000000",
-        "x-ms-version": "2019-12-12"
-=======
         "x-ms-request-id": "4f2c45fc-f01e-004f-5d73-4a3cf4000000",
         "x-ms-version": "2020-02-10"
->>>>>>> 60f4876e
       },
       "ResponseBody": []
     },
     {
-<<<<<<< HEAD
-      "RequestUri": "https://seanmcccanary.blob.core.windows.net/test-container-1ad76d32-04db-c702-6e43-de940050fbe0?sv=2019-12-12\u0026ss=bfqt\u0026srt=sco\u0026spr=https\u0026se=2020-06-01T21%3A13%3A22Z\u0026sp=rwdlacup\u0026sig=Sanitized\u0026restype=container",
-      "RequestMethod": "PUT",
-      "RequestHeaders": {
-        "traceparent": "00-9d4d03b2e8271c44910efaea4937df37-aa850c38982cfd4f-00",
-        "User-Agent": [
-          "azsdk-net-Storage.Blobs/12.5.0-dev.20200601.1",
-          "(.NET Core 4.6.28619.01; Microsoft Windows 10.0.18362 )"
-        ],
-        "x-ms-client-request-id": "76247271-207d-6fc9-dd97-e3c5276412d7",
-        "x-ms-return-client-request-id": "true",
-        "x-ms-version": "2019-12-12"
-=======
       "RequestUri": "https://seanmcccanary.blob.core.windows.net/test-container-1ad76d32-04db-c702-6e43-de940050fbe0?sv=2020-02-10\u0026ss=bfqt\u0026srt=sco\u0026spr=https\u0026se=2020-06-24T23%3A01%3A41Z\u0026sp=rwdxlacuptf\u0026sig=Sanitized\u0026restype=container",
       "RequestMethod": "PUT",
       "RequestHeaders": {
@@ -80,47 +42,25 @@
         "x-ms-client-request-id": "76247271-207d-6fc9-dd97-e3c5276412d7",
         "x-ms-return-client-request-id": "true",
         "x-ms-version": "2020-02-10"
->>>>>>> 60f4876e
       },
       "RequestBody": null,
       "StatusCode": 201,
       "ResponseHeaders": {
         "Content-Length": "0",
-<<<<<<< HEAD
-        "Date": "Mon, 01 Jun 2020 20:13:23 GMT",
-        "ETag": "\u00220x8D806683D0280C2\u0022",
-        "Last-Modified": "Mon, 01 Jun 2020 20:13:24 GMT",
-=======
         "Date": "Wed, 24 Jun 2020 22:01:41 GMT",
         "ETag": "\u00220x8D8188A2D2F516E\u0022",
         "Last-Modified": "Wed, 24 Jun 2020 22:01:41 GMT",
->>>>>>> 60f4876e
         "Server": [
           "Windows-Azure-Blob/1.0",
           "Microsoft-HTTPAPI/2.0"
         ],
         "x-ms-client-request-id": "76247271-207d-6fc9-dd97-e3c5276412d7",
-<<<<<<< HEAD
-        "x-ms-request-id": "c134b79c-c01e-0009-4751-380873000000",
-        "x-ms-version": "2019-12-12"
-=======
         "x-ms-request-id": "dc9489d8-601e-0072-2c73-4a4aef000000",
         "x-ms-version": "2020-02-10"
->>>>>>> 60f4876e
       },
       "ResponseBody": []
     },
     {
-<<<<<<< HEAD
-      "RequestUri": "https://seanmcccanary.blob.core.windows.net/test-container-1145b819-1074-52ef-e0fb-ce80be127e19/test-blob-c171ed00-f064-54cf-d7e1-3e1702dd637f?sv=2019-12-12\u0026ss=bfqt\u0026srt=sco\u0026spr=https\u0026se=2020-06-01T21%3A13%3A22Z\u0026sp=rwdlacup\u0026sig=Sanitized",
-      "RequestMethod": "PUT",
-      "RequestHeaders": {
-        "Content-Length": "1024",
-        "traceparent": "00-ebda7358feca9047bcecec902c03e380-33b257e7796eff4a-00",
-        "User-Agent": [
-          "azsdk-net-Storage.Blobs/12.5.0-dev.20200601.1",
-          "(.NET Core 4.6.28619.01; Microsoft Windows 10.0.18362 )"
-=======
       "RequestUri": "https://seanmcccanary.blob.core.windows.net/test-container-1145b819-1074-52ef-e0fb-ce80be127e19/test-blob-c171ed00-f064-54cf-d7e1-3e1702dd637f?sv=2020-02-10\u0026ss=bfqt\u0026srt=sco\u0026spr=https\u0026se=2020-06-24T23%3A01%3A41Z\u0026sp=rwdxlacuptf\u0026sig=Sanitized",
       "RequestMethod": "PUT",
       "RequestHeaders": {
@@ -129,62 +69,34 @@
         "User-Agent": [
           "azsdk-net-Storage.Blobs/12.5.0-dev.20200624.1",
           "(.NET Core 4.6.28801.04; Microsoft Windows 10.0.18362 )"
->>>>>>> 60f4876e
         ],
         "x-ms-blob-type": "BlockBlob",
         "x-ms-client-request-id": "36e73d42-f51d-f58b-71e4-9fe7442cb556",
         "x-ms-return-client-request-id": "true",
-<<<<<<< HEAD
-        "x-ms-version": "2019-12-12"
-=======
         "x-ms-version": "2020-02-10"
->>>>>>> 60f4876e
       },
       "RequestBody": "Hb2lkLntAULmxnXNXXSBHYcAsReWQlpyR2TCtN/\u002BV9p\u002BcKdpv4EeLSKMm1\u002BKXWI\u002BSCNDFlEB3NtiM0lVKkxi526aTuzNF10F4oT0Caf75\u002BkBg2y8u0GIfJTMBos4yAPWKrPw7w52cTDFPTPNDdI0Z0tfU6bgpSwsEtJXARDSzRmBHt/zCvjaixI7930Num/CmJ9A2HVc9YSGw9w8HnAg83AaTO/zQFxShMiUpa6vH1hjlWlxkfWkJChabUYbnmyiGgQN822AzldC7lOsx1DW16SE2YkGr2F6dSjGmNIWN\u002BZb8oqpoivr48YRLqOh\u002BF3Xg5Wil8Xjm2uikn5FuTWELLZtUNXGLDR5mfbC9YC\u002B2X3K7hU8dJ8heFceBxCtpSmQjAHsNKeIEVdhKP3PIabq47kBessgSLgXTNh9qCQkzPPMMWh/0qTVQt2920uhUVawMyRWqyteb0RJ1ejPCmgyPFwKAu89axEUKzfuYmxtdfqBzXQAziDHbsEjNv28Bjh0i5/ul09ncscSQoD0cA3Y21/tTTzzMW48QpQuGTUUVyT\u002BedfMft2rGlqt7Yuf0/20S1qdzrj7gFoxslS6OViR/upb9fY1C12BQjPiRkPinG6Wec7bdohrAvl8m8uJ8OEBG\u002B\u002BgRN4Hfj/9G4yFGTkWThbmI7\u002BKtodi7/P8uXCR\u002BFFS4CtUQleQj/qO3lv85ui/Zky1oswhd2VnPlTqCsXPayI6MjgOwgy\u002BVZTE/NgsZggKPVMj3FWEMWnG7QMCpYQ1vnI4wbOwsKNA9k03XHuMOthL4M1yrI/MtgHPSNUIvLAQjz1l86RVWoyv4uUITNTuObIrt8S3whLibAuy4WjONzqdJ809J0cz9oZAwsmqw2ks4A8j3QTrWcwqgoeZongk4aurayUHsBFq98A9dgBJOKiihQBYqlo1sc4AE6TAmVQNHOEe/lhDJS/9uOVEreLM4Ure9x14yzZQdbpXB51sql1sMFoeKzlQXmDRW/J18ATrMzJa4qI2lVGqzYid7B6SkA6H2H2IrbYQjZi9p3BE24W1a9NrEsi7NZoIdF2xsnJBPsrk7RiGY4Z7SlQJee7hZfID6IBLJn5FzKLjfzlYX9sme2ilYO1sLwhN78d0srurJw5qrcrx9hdLniF1o\u002BNMIut54v6GOwUEl7h4/je30RrmN1cr7bEQNYVQWsLM9oskAMzc\u002Bs\u002B9JewJZhYRePjglMwHjmyMITQ6aKx4NeFDOKAtU/1q29ZKKRFrIoeb/ryMcMX1xGcemN\u002BYoZEiRPAKxS515CX6drn1vWVbIP6tnmrw68UcTXM4Droe0jlFJ\u002BQgYFxZJRqXkvoL/wcCw3jg6gMnMlgr7ne6PdVq3KOAsA==",
       "StatusCode": 201,
       "ResponseHeaders": {
         "Content-Length": "0",
         "Content-MD5": "fgZZD5fQLxLWfjOFNoGH3Q==",
-<<<<<<< HEAD
-        "Date": "Mon, 01 Jun 2020 20:13:23 GMT",
-        "ETag": "\u00220x8D806683D1547CA\u0022",
-        "Last-Modified": "Mon, 01 Jun 2020 20:13:24 GMT",
-=======
         "Date": "Wed, 24 Jun 2020 22:01:41 GMT",
         "ETag": "\u00220x8D8188A2D38E94B\u0022",
         "Last-Modified": "Wed, 24 Jun 2020 22:01:41 GMT",
->>>>>>> 60f4876e
         "Server": [
           "Windows-Azure-Blob/1.0",
           "Microsoft-HTTPAPI/2.0"
         ],
         "x-ms-client-request-id": "36e73d42-f51d-f58b-71e4-9fe7442cb556",
         "x-ms-content-crc64": "Nr18mEm9VTU=",
-<<<<<<< HEAD
-        "x-ms-request-id": "875a7004-b01e-004e-7651-386328000000",
-        "x-ms-request-server-encrypted": "true",
-        "x-ms-version": "2019-12-12",
-        "x-ms-version-id": "2020-06-01T20:13:24.4095434Z"
-=======
         "x-ms-request-id": "dc9489e4-601e-0072-3573-4a4aef000000",
         "x-ms-request-server-encrypted": "true",
         "x-ms-version": "2020-02-10",
         "x-ms-version-id": "2020-06-24T22:01:41.6183115Z"
->>>>>>> 60f4876e
       },
       "ResponseBody": []
     },
     {
-<<<<<<< HEAD
-      "RequestUri": "https://seanmcccanary.blob.core.windows.net/test-container-1ad76d32-04db-c702-6e43-de940050fbe0/test-blob-81ce231a-ff25-bf2a-b3c9-40cb17031972?sv=2019-12-12\u0026ss=bfqt\u0026srt=sco\u0026spr=https\u0026se=2020-06-01T21%3A13%3A22Z\u0026sp=rwdlacup\u0026sig=Sanitized",
-      "RequestMethod": "PUT",
-      "RequestHeaders": {
-        "Content-Length": "1024",
-        "traceparent": "00-ba0cfa6e923d53469a4e7353593a16ee-bf1d2c477749d649-00",
-        "User-Agent": [
-          "azsdk-net-Storage.Blobs/12.5.0-dev.20200601.1",
-          "(.NET Core 4.6.28619.01; Microsoft Windows 10.0.18362 )"
-=======
       "RequestUri": "https://seanmcccanary.blob.core.windows.net/test-container-1ad76d32-04db-c702-6e43-de940050fbe0/test-blob-81ce231a-ff25-bf2a-b3c9-40cb17031972?sv=2020-02-10\u0026ss=bfqt\u0026srt=sco\u0026spr=https\u0026se=2020-06-24T23%3A01%3A41Z\u0026sp=rwdxlacuptf\u0026sig=Sanitized",
       "RequestMethod": "PUT",
       "RequestHeaders": {
@@ -193,65 +105,34 @@
         "User-Agent": [
           "azsdk-net-Storage.Blobs/12.5.0-dev.20200624.1",
           "(.NET Core 4.6.28801.04; Microsoft Windows 10.0.18362 )"
->>>>>>> 60f4876e
         ],
         "x-ms-blob-type": "BlockBlob",
         "x-ms-client-request-id": "9f278b06-4abb-9f92-f544-4ebdb4920b2c",
         "x-ms-return-client-request-id": "true",
-<<<<<<< HEAD
-        "x-ms-version": "2019-12-12"
-=======
         "x-ms-version": "2020-02-10"
->>>>>>> 60f4876e
       },
       "RequestBody": "Hb2lkLntAULmxnXNXXSBHYcAsReWQlpyR2TCtN/\u002BV9p\u002BcKdpv4EeLSKMm1\u002BKXWI\u002BSCNDFlEB3NtiM0lVKkxi526aTuzNF10F4oT0Caf75\u002BkBg2y8u0GIfJTMBos4yAPWKrPw7w52cTDFPTPNDdI0Z0tfU6bgpSwsEtJXARDSzRmBHt/zCvjaixI7930Num/CmJ9A2HVc9YSGw9w8HnAg83AaTO/zQFxShMiUpa6vH1hjlWlxkfWkJChabUYbnmyiGgQN822AzldC7lOsx1DW16SE2YkGr2F6dSjGmNIWN\u002BZb8oqpoivr48YRLqOh\u002BF3Xg5Wil8Xjm2uikn5FuTWELLZtUNXGLDR5mfbC9YC\u002B2X3K7hU8dJ8heFceBxCtpSmQjAHsNKeIEVdhKP3PIabq47kBessgSLgXTNh9qCQkzPPMMWh/0qTVQt2920uhUVawMyRWqyteb0RJ1ejPCmgyPFwKAu89axEUKzfuYmxtdfqBzXQAziDHbsEjNv28Bjh0i5/ul09ncscSQoD0cA3Y21/tTTzzMW48QpQuGTUUVyT\u002BedfMft2rGlqt7Yuf0/20S1qdzrj7gFoxslS6OViR/upb9fY1C12BQjPiRkPinG6Wec7bdohrAvl8m8uJ8OEBG\u002B\u002BgRN4Hfj/9G4yFGTkWThbmI7\u002BKtodi7/P8uXCR\u002BFFS4CtUQleQj/qO3lv85ui/Zky1oswhd2VnPlTqCsXPayI6MjgOwgy\u002BVZTE/NgsZggKPVMj3FWEMWnG7QMCpYQ1vnI4wbOwsKNA9k03XHuMOthL4M1yrI/MtgHPSNUIvLAQjz1l86RVWoyv4uUITNTuObIrt8S3whLibAuy4WjONzqdJ809J0cz9oZAwsmqw2ks4A8j3QTrWcwqgoeZongk4aurayUHsBFq98A9dgBJOKiihQBYqlo1sc4AE6TAmVQNHOEe/lhDJS/9uOVEreLM4Ure9x14yzZQdbpXB51sql1sMFoeKzlQXmDRW/J18ATrMzJa4qI2lVGqzYid7B6SkA6H2H2IrbYQjZi9p3BE24W1a9NrEsi7NZoIdF2xsnJBPsrk7RiGY4Z7SlQJee7hZfID6IBLJn5FzKLjfzlYX9sme2ilYO1sLwhN78d0srurJw5qrcrx9hdLniF1o\u002BNMIut54v6GOwUEl7h4/je30RrmN1cr7bEQNYVQWsLM9oskAMzc\u002Bs\u002B9JewJZhYRePjglMwHjmyMITQ6aKx4NeFDOKAtU/1q29ZKKRFrIoeb/ryMcMX1xGcemN\u002BYoZEiRPAKxS515CX6drn1vWVbIP6tnmrw68UcTXM4Droe0jlFJ\u002BQgYFxZJRqXkvoL/wcCw3jg6gMnMlgr7ne6PdVq3KOAsA==",
       "StatusCode": 201,
       "ResponseHeaders": {
         "Content-Length": "0",
         "Content-MD5": "fgZZD5fQLxLWfjOFNoGH3Q==",
-<<<<<<< HEAD
-        "Date": "Mon, 01 Jun 2020 20:13:24 GMT",
-        "ETag": "\u00220x8D806683D1E4A23\u0022",
-        "Last-Modified": "Mon, 01 Jun 2020 20:13:24 GMT",
-=======
         "Date": "Wed, 24 Jun 2020 22:01:41 GMT",
         "ETag": "\u00220x8D8188A2D41C48B\u0022",
         "Last-Modified": "Wed, 24 Jun 2020 22:01:41 GMT",
->>>>>>> 60f4876e
         "Server": [
           "Windows-Azure-Blob/1.0",
           "Microsoft-HTTPAPI/2.0"
         ],
         "x-ms-client-request-id": "9f278b06-4abb-9f92-f544-4ebdb4920b2c",
         "x-ms-content-crc64": "Nr18mEm9VTU=",
-<<<<<<< HEAD
-        "x-ms-request-id": "c134b7a9-c01e-0009-4e51-380873000000",
-        "x-ms-request-server-encrypted": "true",
-        "x-ms-version": "2019-12-12",
-        "x-ms-version-id": "2020-06-01T20:13:24.4685859Z"
-=======
         "x-ms-request-id": "dc9489ee-601e-0072-3f73-4a4aef000000",
         "x-ms-request-server-encrypted": "true",
         "x-ms-version": "2020-02-10",
         "x-ms-version-id": "2020-06-24T22:01:41.6763531Z"
->>>>>>> 60f4876e
       },
       "ResponseBody": []
     },
     {
-<<<<<<< HEAD
-      "RequestUri": "https://seanmcccanary.blob.core.windows.net/test-container-1145b819-1074-52ef-e0fb-ce80be127e19?sv=2019-12-12\u0026ss=bfqt\u0026srt=sco\u0026spr=https\u0026se=2020-06-01T21%3A13%3A22Z\u0026sp=rwdlacup\u0026sig=Sanitized\u0026restype=container",
-      "RequestMethod": "DELETE",
-      "RequestHeaders": {
-        "traceparent": "00-a183613bb93587478d0fe2c7ff864660-ea13fb1ff25b6141-00",
-        "User-Agent": [
-          "azsdk-net-Storage.Blobs/12.5.0-dev.20200601.1",
-          "(.NET Core 4.6.28619.01; Microsoft Windows 10.0.18362 )"
-        ],
-        "x-ms-client-request-id": "b9e151bb-1604-419a-bcd3-8b456980e2f7",
-        "x-ms-return-client-request-id": "true",
-        "x-ms-version": "2019-12-12"
-=======
       "RequestUri": "https://seanmcccanary.blob.core.windows.net/test-container-1145b819-1074-52ef-e0fb-ce80be127e19?sv=2020-02-10\u0026ss=bfqt\u0026srt=sco\u0026spr=https\u0026se=2020-06-24T23%3A01%3A41Z\u0026sp=rwdxlacuptf\u0026sig=Sanitized\u0026restype=container",
       "RequestMethod": "DELETE",
       "RequestHeaders": {
@@ -263,46 +144,23 @@
         "x-ms-client-request-id": "b9e151bb-1604-419a-bcd3-8b456980e2f7",
         "x-ms-return-client-request-id": "true",
         "x-ms-version": "2020-02-10"
->>>>>>> 60f4876e
       },
       "RequestBody": null,
       "StatusCode": 202,
       "ResponseHeaders": {
         "Content-Length": "0",
-<<<<<<< HEAD
-        "Date": "Mon, 01 Jun 2020 20:13:23 GMT",
-=======
         "Date": "Wed, 24 Jun 2020 22:01:41 GMT",
->>>>>>> 60f4876e
         "Server": [
           "Windows-Azure-Blob/1.0",
           "Microsoft-HTTPAPI/2.0"
         ],
         "x-ms-client-request-id": "b9e151bb-1604-419a-bcd3-8b456980e2f7",
-<<<<<<< HEAD
-        "x-ms-request-id": "875a701e-b01e-004e-0951-386328000000",
-        "x-ms-version": "2019-12-12"
-=======
         "x-ms-request-id": "dc9489f7-601e-0072-4473-4a4aef000000",
         "x-ms-version": "2020-02-10"
->>>>>>> 60f4876e
       },
       "ResponseBody": []
     },
     {
-<<<<<<< HEAD
-      "RequestUri": "https://seanmcccanary.blob.core.windows.net/test-container-1ad76d32-04db-c702-6e43-de940050fbe0?sv=2019-12-12\u0026ss=bfqt\u0026srt=sco\u0026spr=https\u0026se=2020-06-01T21%3A13%3A22Z\u0026sp=rwdlacup\u0026sig=Sanitized\u0026restype=container",
-      "RequestMethod": "DELETE",
-      "RequestHeaders": {
-        "traceparent": "00-ef0758657339bc4793dde2f2dd25d230-439e5a0bcc2f2b45-00",
-        "User-Agent": [
-          "azsdk-net-Storage.Blobs/12.5.0-dev.20200601.1",
-          "(.NET Core 4.6.28619.01; Microsoft Windows 10.0.18362 )"
-        ],
-        "x-ms-client-request-id": "6302bbaf-51b0-8c28-d943-43262a7b217e",
-        "x-ms-return-client-request-id": "true",
-        "x-ms-version": "2019-12-12"
-=======
       "RequestUri": "https://seanmcccanary.blob.core.windows.net/test-container-1ad76d32-04db-c702-6e43-de940050fbe0?sv=2020-02-10\u0026ss=bfqt\u0026srt=sco\u0026spr=https\u0026se=2020-06-24T23%3A01%3A41Z\u0026sp=rwdxlacuptf\u0026sig=Sanitized\u0026restype=container",
       "RequestMethod": "DELETE",
       "RequestHeaders": {
@@ -314,39 +172,25 @@
         "x-ms-client-request-id": "6302bbaf-51b0-8c28-d943-43262a7b217e",
         "x-ms-return-client-request-id": "true",
         "x-ms-version": "2020-02-10"
->>>>>>> 60f4876e
       },
       "RequestBody": null,
       "StatusCode": 202,
       "ResponseHeaders": {
         "Content-Length": "0",
-<<<<<<< HEAD
-        "Date": "Mon, 01 Jun 2020 20:13:24 GMT",
-=======
         "Date": "Wed, 24 Jun 2020 22:01:41 GMT",
->>>>>>> 60f4876e
         "Server": [
           "Windows-Azure-Blob/1.0",
           "Microsoft-HTTPAPI/2.0"
         ],
         "x-ms-client-request-id": "6302bbaf-51b0-8c28-d943-43262a7b217e",
-<<<<<<< HEAD
-        "x-ms-request-id": "c134b7ad-c01e-0009-5151-380873000000",
-        "x-ms-version": "2019-12-12"
-=======
         "x-ms-request-id": "dc9489fe-601e-0072-4a73-4a4aef000000",
         "x-ms-version": "2020-02-10"
->>>>>>> 60f4876e
       },
       "ResponseBody": []
     }
   ],
   "Variables": {
-<<<<<<< HEAD
-    "DateTimeOffsetNow": "2020-06-01T15:13:22.9345064-05:00",
-=======
     "DateTimeOffsetNow": "2020-06-24T17:01:41.0962275-05:00",
->>>>>>> 60f4876e
     "RandomSeed": "1099728937",
     "Storage_TestConfigDefault": "ProductionTenant\nseanmcccanary\nU2FuaXRpemVk\nhttps://seanmcccanary.blob.core.windows.net\nhttps://seanmcccanary.file.core.windows.net\nhttps://seanmcccanary.queue.core.windows.net\nhttps://seanmcccanary.table.core.windows.net\n\n\n\n\nhttps://seanmcccanary-secondary.blob.core.windows.net\nhttps://seanmcccanary-secondary.file.core.windows.net\nhttps://seanmcccanary-secondary.queue.core.windows.net\nhttps://seanmcccanary-secondary.table.core.windows.net\n\nSanitized\n\n\nCloud\nBlobEndpoint=https://seanmcccanary.blob.core.windows.net/;QueueEndpoint=https://seanmcccanary.queue.core.windows.net/;FileEndpoint=https://seanmcccanary.file.core.windows.net/;BlobSecondaryEndpoint=https://seanmcccanary-secondary.blob.core.windows.net/;QueueSecondaryEndpoint=https://seanmcccanary-secondary.queue.core.windows.net/;FileSecondaryEndpoint=https://seanmcccanary-secondary.file.core.windows.net/;AccountName=seanmcccanary;AccountKey=Sanitized\nseanscope1"
   }
