﻿{
  "Entries": [
    {
      "RequestUri": "https://seanmcccanary3.blob.core.windows.net/test-container-87c4794b-cc46-5e30-c0c6-6fa86e58e09b?restype=container",
      "RequestMethod": "PUT",
      "RequestHeaders": {
        "Accept": "application/xml",
        "Authorization": "Sanitized",
        "traceparent": "00-5027d84c8b0155438f2f2ddc5b9fb5b4-f76d6bc419f8374d-00",
        "User-Agent": [
          "azsdk-net-Storage.Blobs/12.9.0-alpha.20210216.1",
          "(.NET 5.0.3; Microsoft Windows 10.0.19042)"
        ],
        "x-ms-client-request-id": "c3cfc6c7-619e-ddcc-5f09-5ae70ec7bf55",
        "x-ms-date": "Wed, 17 Feb 2021 02:31:16 GMT",
        "x-ms-return-client-request-id": "true",
<<<<<<< HEAD
        "x-ms-version": "2020-12-06"
=======
        "x-ms-version": "2021-02-12"
>>>>>>> 7e782c87
      },
      "RequestBody": null,
      "StatusCode": 201,
      "ResponseHeaders": {
        "Content-Length": "0",
        "Date": "Wed, 17 Feb 2021 02:31:16 GMT",
        "ETag": "\"0x8D8D2EC1A435DDC\"",
        "Last-Modified": "Wed, 17 Feb 2021 02:31:16 GMT",
        "Server": [
          "Windows-Azure-Blob/1.0",
          "Microsoft-HTTPAPI/2.0"
        ],
        "x-ms-client-request-id": "c3cfc6c7-619e-ddcc-5f09-5ae70ec7bf55",
        "x-ms-request-id": "a0a761a7-101e-0007-3ad4-04b6a1000000",
<<<<<<< HEAD
        "x-ms-version": "2020-12-06"
=======
        "x-ms-version": "2021-02-12"
>>>>>>> 7e782c87
      },
      "ResponseBody": []
    },
    {
      "RequestUri": "https://seanmcccanary3.blob.core.windows.net/test-container-87c4794b-cc46-5e30-c0c6-6fa86e58e09b?restype=container",
      "RequestMethod": "GET",
      "RequestHeaders": {
        "Accept": "application/xml",
        "Authorization": "Sanitized",
        "traceparent": "00-c3828b1d1292ab4e8b48d50cf1507822-598596a8969c264e-00",
        "User-Agent": [
          "azsdk-net-Storage.Blobs/12.9.0-alpha.20210216.1",
          "(.NET 5.0.3; Microsoft Windows 10.0.19042)"
        ],
        "x-ms-client-request-id": "a7e00649-1d88-10fc-2ee8-ebd8eba55525",
        "x-ms-date": "Wed, 17 Feb 2021 02:31:16 GMT",
        "x-ms-return-client-request-id": "true",
<<<<<<< HEAD
        "x-ms-version": "2020-12-06"
=======
        "x-ms-version": "2021-02-12"
>>>>>>> 7e782c87
      },
      "RequestBody": null,
      "StatusCode": 200,
      "ResponseHeaders": {
        "Content-Length": "0",
        "Date": "Wed, 17 Feb 2021 02:31:16 GMT",
        "ETag": "\"0x8D8D2EC1A435DDC\"",
        "Last-Modified": "Wed, 17 Feb 2021 02:31:16 GMT",
        "Server": [
          "Windows-Azure-Blob/1.0",
          "Microsoft-HTTPAPI/2.0"
        ],
        "x-ms-client-request-id": "a7e00649-1d88-10fc-2ee8-ebd8eba55525",
        "x-ms-default-encryption-scope": "$account-encryption-key",
        "x-ms-deny-encryption-scope-override": "false",
        "x-ms-has-immutability-policy": "false",
        "x-ms-has-legal-hold": "false",
        "x-ms-lease-state": "available",
        "x-ms-lease-status": "unlocked",
        "x-ms-request-id": "a0a761b0-101e-0007-41d4-04b6a1000000",
<<<<<<< HEAD
        "x-ms-version": "2020-12-06"
=======
        "x-ms-version": "2021-02-12"
>>>>>>> 7e782c87
      },
      "ResponseBody": []
    },
    {
      "RequestUri": "https://seanmcccanary3.blob.core.windows.net/test-container-87c4794b-cc46-5e30-c0c6-6fa86e58e09b?restype=container",
      "RequestMethod": "DELETE",
      "RequestHeaders": {
        "Accept": "application/xml",
        "Authorization": "Sanitized",
        "traceparent": "00-268c015e449cd84b8c14b4143be6739b-2465cf4d271d4943-00",
        "User-Agent": [
          "azsdk-net-Storage.Blobs/12.9.0-alpha.20210216.1",
          "(.NET 5.0.3; Microsoft Windows 10.0.19042)"
        ],
        "x-ms-client-request-id": "079e85d2-17e6-c3cc-0808-52907c3e1a46",
        "x-ms-date": "Wed, 17 Feb 2021 02:31:16 GMT",
        "x-ms-return-client-request-id": "true",
<<<<<<< HEAD
        "x-ms-version": "2020-12-06"
=======
        "x-ms-version": "2021-02-12"
>>>>>>> 7e782c87
      },
      "RequestBody": null,
      "StatusCode": 202,
      "ResponseHeaders": {
        "Content-Length": "0",
        "Date": "Wed, 17 Feb 2021 02:31:16 GMT",
        "Server": [
          "Windows-Azure-Blob/1.0",
          "Microsoft-HTTPAPI/2.0"
        ],
        "x-ms-client-request-id": "079e85d2-17e6-c3cc-0808-52907c3e1a46",
        "x-ms-request-id": "a0a761b4-101e-0007-44d4-04b6a1000000",
<<<<<<< HEAD
        "x-ms-version": "2020-12-06"
=======
        "x-ms-version": "2021-02-12"
>>>>>>> 7e782c87
      },
      "ResponseBody": []
    }
  ],
  "Variables": {
    "RandomSeed": "1407020672",
    "Storage_TestConfigDefault": "ProductionTenant\nseanmcccanary3\nU2FuaXRpemVk\nhttps://seanmcccanary3.blob.core.windows.net\nhttps://seanmcccanary3.file.core.windows.net\nhttps://seanmcccanary3.queue.core.windows.net\nhttps://seanmcccanary3.table.core.windows.net\n\n\n\n\nhttps://seanmcccanary3-secondary.blob.core.windows.net\nhttps://seanmcccanary3-secondary.file.core.windows.net\nhttps://seanmcccanary3-secondary.queue.core.windows.net\nhttps://seanmcccanary3-secondary.table.core.windows.net\n\nSanitized\n\n\nCloud\nBlobEndpoint=https://seanmcccanary3.blob.core.windows.net/;QueueEndpoint=https://seanmcccanary3.queue.core.windows.net/;FileEndpoint=https://seanmcccanary3.file.core.windows.net/;BlobSecondaryEndpoint=https://seanmcccanary3-secondary.blob.core.windows.net/;QueueSecondaryEndpoint=https://seanmcccanary3-secondary.queue.core.windows.net/;FileSecondaryEndpoint=https://seanmcccanary3-secondary.file.core.windows.net/;AccountName=seanmcccanary3;AccountKey=Kg==;\nseanscope1\n\n"
  }
}<|MERGE_RESOLUTION|>--- conflicted
+++ resolved
@@ -14,11 +14,7 @@
         "x-ms-client-request-id": "c3cfc6c7-619e-ddcc-5f09-5ae70ec7bf55",
         "x-ms-date": "Wed, 17 Feb 2021 02:31:16 GMT",
         "x-ms-return-client-request-id": "true",
-<<<<<<< HEAD
-        "x-ms-version": "2020-12-06"
-=======
         "x-ms-version": "2021-02-12"
->>>>>>> 7e782c87
       },
       "RequestBody": null,
       "StatusCode": 201,
@@ -33,11 +29,7 @@
         ],
         "x-ms-client-request-id": "c3cfc6c7-619e-ddcc-5f09-5ae70ec7bf55",
         "x-ms-request-id": "a0a761a7-101e-0007-3ad4-04b6a1000000",
-<<<<<<< HEAD
-        "x-ms-version": "2020-12-06"
-=======
         "x-ms-version": "2021-02-12"
->>>>>>> 7e782c87
       },
       "ResponseBody": []
     },
@@ -55,11 +47,7 @@
         "x-ms-client-request-id": "a7e00649-1d88-10fc-2ee8-ebd8eba55525",
         "x-ms-date": "Wed, 17 Feb 2021 02:31:16 GMT",
         "x-ms-return-client-request-id": "true",
-<<<<<<< HEAD
-        "x-ms-version": "2020-12-06"
-=======
         "x-ms-version": "2021-02-12"
->>>>>>> 7e782c87
       },
       "RequestBody": null,
       "StatusCode": 200,
@@ -80,11 +68,7 @@
         "x-ms-lease-state": "available",
         "x-ms-lease-status": "unlocked",
         "x-ms-request-id": "a0a761b0-101e-0007-41d4-04b6a1000000",
-<<<<<<< HEAD
-        "x-ms-version": "2020-12-06"
-=======
         "x-ms-version": "2021-02-12"
->>>>>>> 7e782c87
       },
       "ResponseBody": []
     },
@@ -102,11 +86,7 @@
         "x-ms-client-request-id": "079e85d2-17e6-c3cc-0808-52907c3e1a46",
         "x-ms-date": "Wed, 17 Feb 2021 02:31:16 GMT",
         "x-ms-return-client-request-id": "true",
-<<<<<<< HEAD
-        "x-ms-version": "2020-12-06"
-=======
         "x-ms-version": "2021-02-12"
->>>>>>> 7e782c87
       },
       "RequestBody": null,
       "StatusCode": 202,
@@ -119,11 +99,7 @@
         ],
         "x-ms-client-request-id": "079e85d2-17e6-c3cc-0808-52907c3e1a46",
         "x-ms-request-id": "a0a761b4-101e-0007-44d4-04b6a1000000",
-<<<<<<< HEAD
-        "x-ms-version": "2020-12-06"
-=======
         "x-ms-version": "2021-02-12"
->>>>>>> 7e782c87
       },
       "ResponseBody": []
     }
