--- conflicted
+++ resolved
@@ -14,11 +14,7 @@
         "x-ms-client-request-id": "e32ae9a8-a2c0-f8d9-d2ab-3478de5d8579",
         "x-ms-date": "Fri, 10 Apr 2020 23:11:19 GMT",
         "x-ms-return-client-request-id": "true",
-<<<<<<< HEAD
-        "x-ms-version": "2019-12-12"
-=======
         "x-ms-version": "2020-02-10"
->>>>>>> 60f4876e
       },
       "RequestBody": null,
       "StatusCode": 201,
@@ -33,11 +29,7 @@
         ],
         "x-ms-client-request-id": "e32ae9a8-a2c0-f8d9-d2ab-3478de5d8579",
         "x-ms-request-id": "62ec41d0-001e-0039-188d-0f0d3d000000",
-<<<<<<< HEAD
-        "x-ms-version": "2019-12-12"
-=======
         "x-ms-version": "2020-02-10"
->>>>>>> 60f4876e
       },
       "ResponseBody": []
     },
@@ -56,11 +48,7 @@
         "x-ms-client-request-id": "f47b8cd8-656f-2b66-1f6d-1ca8add4718c",
         "x-ms-date": "Fri, 10 Apr 2020 23:11:19 GMT",
         "x-ms-return-client-request-id": "true",
-<<<<<<< HEAD
-        "x-ms-version": "2019-12-12"
-=======
         "x-ms-version": "2020-02-10"
->>>>>>> 60f4876e
       },
       "RequestBody": null,
       "StatusCode": 201,
@@ -76,11 +64,7 @@
         "x-ms-client-request-id": "f47b8cd8-656f-2b66-1f6d-1ca8add4718c",
         "x-ms-request-id": "62ec41da-001e-0039-1f8d-0f0d3d000000",
         "x-ms-request-server-encrypted": "true",
-<<<<<<< HEAD
-        "x-ms-version": "2019-12-12"
-=======
         "x-ms-version": "2020-02-10"
->>>>>>> 60f4876e
       },
       "ResponseBody": []
     },
@@ -97,11 +81,7 @@
         "x-ms-client-request-id": "f92c7ab5-f4ca-4e0a-13ae-60ecf7cb5794",
         "x-ms-date": "Fri, 10 Apr 2020 23:11:19 GMT",
         "x-ms-return-client-request-id": "true",
-<<<<<<< HEAD
-        "x-ms-version": "2019-12-12"
-=======
         "x-ms-version": "2020-02-10"
->>>>>>> 60f4876e
       },
       "RequestBody": null,
       "StatusCode": 202,
@@ -115,11 +95,7 @@
         "x-ms-client-request-id": "f92c7ab5-f4ca-4e0a-13ae-60ecf7cb5794",
         "x-ms-delete-type-permanent": "false",
         "x-ms-request-id": "62ec41e8-001e-0039-2b8d-0f0d3d000000",
-<<<<<<< HEAD
-        "x-ms-version": "2019-12-12"
-=======
         "x-ms-version": "2020-02-10"
->>>>>>> 60f4876e
       },
       "ResponseBody": []
     },
@@ -135,11 +111,7 @@
         "x-ms-client-request-id": "32f34d2d-77a8-cec2-b075-52d5a4322c3c",
         "x-ms-date": "Fri, 10 Apr 2020 23:11:19 GMT",
         "x-ms-return-client-request-id": "true",
-<<<<<<< HEAD
-        "x-ms-version": "2019-12-12"
-=======
         "x-ms-version": "2020-02-10"
->>>>>>> 60f4876e
       },
       "RequestBody": null,
       "StatusCode": 200,
@@ -153,11 +125,7 @@
         "Transfer-Encoding": "chunked",
         "x-ms-client-request-id": "32f34d2d-77a8-cec2-b075-52d5a4322c3c",
         "x-ms-request-id": "62ec41f0-001e-0039-318d-0f0d3d000000",
-<<<<<<< HEAD
-        "x-ms-version": "2019-12-12"
-=======
         "x-ms-version": "2020-02-10"
->>>>>>> 60f4876e
       },
       "ResponseBody": "\uFEFF\u003C?xml version=\u00221.0\u0022 encoding=\u0022utf-8\u0022?\u003E\u003CEnumerationResults ServiceEndpoint=\u0022http://seansoftdeletecanary.blob.core.windows.net/\u0022 ContainerName=\u0022test-container-ce593570-8d62-59fa-4b3d-23826984f734\u0022\u003E\u003CBlobs\u003E\u003CBlob\u003E\u003CName\u003Etest-blob-23627c38-7d43-bdca-c617-f5048646e87a\u003C/Name\u003E\u003CDeleted\u003Etrue\u003C/Deleted\u003E\u003CProperties\u003E\u003CCreation-Time\u003EFri, 10 Apr 2020 23:11:17 GMT\u003C/Creation-Time\u003E\u003CLast-Modified\u003EFri, 10 Apr 2020 23:11:17 GMT\u003C/Last-Modified\u003E\u003CEtag\u003E0x8D7DDA4797625B6\u003C/Etag\u003E\u003CContent-Length\u003E0\u003C/Content-Length\u003E\u003CContent-Type\u003Eapplication/octet-stream\u003C/Content-Type\u003E\u003CContent-Encoding /\u003E\u003CContent-Language /\u003E\u003CContent-CRC64 /\u003E\u003CContent-MD5 /\u003E\u003CCache-Control /\u003E\u003CContent-Disposition /\u003E\u003CBlobType\u003EAppendBlob\u003C/BlobType\u003E\u003CLeaseStatus /\u003E\u003CServerEncrypted\u003Etrue\u003C/ServerEncrypted\u003E\u003CDeletedTime\u003EFri, 10 Apr 2020 23:11:17 GMT\u003C/DeletedTime\u003E\u003CRemainingRetentionDays\u003E0\u003C/RemainingRetentionDays\u003E\u003C/Properties\u003E\u003C/Blob\u003E\u003C/Blobs\u003E\u003CNextMarker /\u003E\u003C/EnumerationResults\u003E"
     },
@@ -174,11 +142,7 @@
         "x-ms-client-request-id": "aabf19ac-24d7-8eec-0560-13bdab212e3a",
         "x-ms-date": "Fri, 10 Apr 2020 23:11:19 GMT",
         "x-ms-return-client-request-id": "true",
-<<<<<<< HEAD
-        "x-ms-version": "2019-12-12"
-=======
         "x-ms-version": "2020-02-10"
->>>>>>> 60f4876e
       },
       "RequestBody": null,
       "StatusCode": 202,
@@ -191,11 +155,7 @@
         ],
         "x-ms-client-request-id": "aabf19ac-24d7-8eec-0560-13bdab212e3a",
         "x-ms-request-id": "62ec41fd-001e-0039-3b8d-0f0d3d000000",
-<<<<<<< HEAD
-        "x-ms-version": "2019-12-12"
-=======
         "x-ms-version": "2020-02-10"
->>>>>>> 60f4876e
       },
       "ResponseBody": []
     }
