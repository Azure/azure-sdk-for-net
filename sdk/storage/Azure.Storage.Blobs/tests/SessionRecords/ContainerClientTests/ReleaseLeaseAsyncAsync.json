﻿{
  "Entries": [
    {
      "RequestUri": "https://seanmcccanary3.blob.core.windows.net/test-container-00f5a83d-aa25-0f77-11b3-580bca0bd56c?restype=container",
      "RequestMethod": "PUT",
      "RequestHeaders": {
        "Accept": "application/xml",
        "Authorization": "Sanitized",
        "traceparent": "00-6c2c6989a31eaa48b35e3042362ade29-15c1600520e86f47-00",
        "User-Agent": [
          "azsdk-net-Storage.Blobs/12.9.0-alpha.20210216.1",
          "(.NET 5.0.3; Microsoft Windows 10.0.19042)"
        ],
        "x-ms-blob-public-access": "container",
        "x-ms-client-request-id": "4e1ababe-5f7e-a830-54f5-63be2855935d",
        "x-ms-date": "Wed, 17 Feb 2021 02:31:52 GMT",
        "x-ms-return-client-request-id": "true",
<<<<<<< HEAD
        "x-ms-version": "2020-12-06"
=======
        "x-ms-version": "2021-02-12"
>>>>>>> 7e782c87
      },
      "RequestBody": null,
      "StatusCode": 201,
      "ResponseHeaders": {
        "Content-Length": "0",
        "Date": "Wed, 17 Feb 2021 02:31:52 GMT",
        "ETag": "\"0x8D8D2EC2FCD964D\"",
        "Last-Modified": "Wed, 17 Feb 2021 02:31:52 GMT",
        "Server": [
          "Windows-Azure-Blob/1.0",
          "Microsoft-HTTPAPI/2.0"
        ],
        "x-ms-client-request-id": "4e1ababe-5f7e-a830-54f5-63be2855935d",
        "x-ms-request-id": "4b022749-a01e-004f-6dd5-04ab96000000",
<<<<<<< HEAD
        "x-ms-version": "2020-12-06"
=======
        "x-ms-version": "2021-02-12"
>>>>>>> 7e782c87
      },
      "ResponseBody": []
    },
    {
      "RequestUri": "https://seanmcccanary3.blob.core.windows.net/test-container-00f5a83d-aa25-0f77-11b3-580bca0bd56c?comp=lease&restype=container",
      "RequestMethod": "PUT",
      "RequestHeaders": {
        "Accept": "application/xml",
        "Authorization": "Sanitized",
        "traceparent": "00-fa0deb6f27dba749a9da0cfd67e12966-ce6e067d5e2d3742-00",
        "User-Agent": [
          "azsdk-net-Storage.Blobs/12.9.0-alpha.20210216.1",
          "(.NET 5.0.3; Microsoft Windows 10.0.19042)"
        ],
        "x-ms-client-request-id": "5d9f7af8-25b9-5d6e-266d-3cf71a96d5ce",
        "x-ms-date": "Wed, 17 Feb 2021 02:31:52 GMT",
        "x-ms-lease-action": "acquire",
        "x-ms-lease-duration": "15",
        "x-ms-proposed-lease-id": "2a620551-61d0-ad94-1287-459ad286acf5",
        "x-ms-return-client-request-id": "true",
<<<<<<< HEAD
        "x-ms-version": "2020-12-06"
=======
        "x-ms-version": "2021-02-12"
>>>>>>> 7e782c87
      },
      "RequestBody": null,
      "StatusCode": 201,
      "ResponseHeaders": {
        "Content-Length": "0",
        "Date": "Wed, 17 Feb 2021 02:31:52 GMT",
        "ETag": "\"0x8D8D2EC2FCD964D\"",
        "Last-Modified": "Wed, 17 Feb 2021 02:31:52 GMT",
        "Server": [
          "Windows-Azure-Blob/1.0",
          "Microsoft-HTTPAPI/2.0"
        ],
        "x-ms-client-request-id": "5d9f7af8-25b9-5d6e-266d-3cf71a96d5ce",
        "x-ms-lease-id": "2a620551-61d0-ad94-1287-459ad286acf5",
        "x-ms-request-id": "4b022751-a01e-004f-71d5-04ab96000000",
<<<<<<< HEAD
        "x-ms-version": "2020-12-06"
=======
        "x-ms-version": "2021-02-12"
>>>>>>> 7e782c87
      },
      "ResponseBody": []
    },
    {
      "RequestUri": "https://seanmcccanary3.blob.core.windows.net/test-container-00f5a83d-aa25-0f77-11b3-580bca0bd56c?comp=lease&restype=container",
      "RequestMethod": "PUT",
      "RequestHeaders": {
        "Accept": "application/xml",
        "Authorization": "Sanitized",
        "traceparent": "00-f7649e6bc695e5479fb42a93f9a69fe4-71218b0b027dcf4e-00",
        "User-Agent": [
          "azsdk-net-Storage.Blobs/12.9.0-alpha.20210216.1",
          "(.NET 5.0.3; Microsoft Windows 10.0.19042)"
        ],
        "x-ms-client-request-id": "57a2e041-4ee7-3e3c-aaf0-e98349f5d305",
        "x-ms-date": "Wed, 17 Feb 2021 02:31:52 GMT",
        "x-ms-lease-action": "release",
        "x-ms-lease-id": "2a620551-61d0-ad94-1287-459ad286acf5",
        "x-ms-return-client-request-id": "true",
<<<<<<< HEAD
        "x-ms-version": "2020-12-06"
=======
        "x-ms-version": "2021-02-12"
>>>>>>> 7e782c87
      },
      "RequestBody": null,
      "StatusCode": 200,
      "ResponseHeaders": {
        "Content-Length": "0",
        "Date": "Wed, 17 Feb 2021 02:31:52 GMT",
        "ETag": "\"0x8D8D2EC2FCD964D\"",
        "Last-Modified": "Wed, 17 Feb 2021 02:31:52 GMT",
        "Server": [
          "Windows-Azure-Blob/1.0",
          "Microsoft-HTTPAPI/2.0"
        ],
        "x-ms-client-request-id": "57a2e041-4ee7-3e3c-aaf0-e98349f5d305",
        "x-ms-request-id": "4b02275b-a01e-004f-79d5-04ab96000000",
<<<<<<< HEAD
        "x-ms-version": "2020-12-06"
=======
        "x-ms-version": "2021-02-12"
>>>>>>> 7e782c87
      },
      "ResponseBody": []
    },
    {
      "RequestUri": "https://seanmcccanary3.blob.core.windows.net/test-container-00f5a83d-aa25-0f77-11b3-580bca0bd56c?restype=container",
      "RequestMethod": "GET",
      "RequestHeaders": {
        "Accept": "application/xml",
        "Authorization": "Sanitized",
        "traceparent": "00-2469c08edb54ab4cb981dfbbfcefd067-5c00a6079b565a43-00",
        "User-Agent": [
          "azsdk-net-Storage.Blobs/12.9.0-alpha.20210216.1",
          "(.NET 5.0.3; Microsoft Windows 10.0.19042)"
        ],
        "x-ms-client-request-id": "3ab600ec-7df4-fae7-311c-641899e88122",
        "x-ms-date": "Wed, 17 Feb 2021 02:31:52 GMT",
        "x-ms-return-client-request-id": "true",
<<<<<<< HEAD
        "x-ms-version": "2020-12-06"
=======
        "x-ms-version": "2021-02-12"
>>>>>>> 7e782c87
      },
      "RequestBody": null,
      "StatusCode": 200,
      "ResponseHeaders": {
        "Content-Length": "0",
        "Date": "Wed, 17 Feb 2021 02:31:52 GMT",
        "ETag": "\"0x8D8D2EC2FCD964D\"",
        "Last-Modified": "Wed, 17 Feb 2021 02:31:52 GMT",
        "Server": [
          "Windows-Azure-Blob/1.0",
          "Microsoft-HTTPAPI/2.0"
        ],
        "x-ms-blob-public-access": "container",
        "x-ms-client-request-id": "3ab600ec-7df4-fae7-311c-641899e88122",
        "x-ms-default-encryption-scope": "$account-encryption-key",
        "x-ms-deny-encryption-scope-override": "false",
        "x-ms-has-immutability-policy": "false",
        "x-ms-has-legal-hold": "false",
        "x-ms-lease-state": "available",
        "x-ms-lease-status": "unlocked",
        "x-ms-request-id": "4b02277b-a01e-004f-10d5-04ab96000000",
<<<<<<< HEAD
        "x-ms-version": "2020-12-06"
=======
        "x-ms-version": "2021-02-12"
>>>>>>> 7e782c87
      },
      "ResponseBody": []
    },
    {
      "RequestUri": "https://seanmcccanary3.blob.core.windows.net/test-container-00f5a83d-aa25-0f77-11b3-580bca0bd56c?restype=container",
      "RequestMethod": "DELETE",
      "RequestHeaders": {
        "Accept": "application/xml",
        "Authorization": "Sanitized",
        "traceparent": "00-69cae1594d48e8408d5dabca4d42879b-994507e049cfcc40-00",
        "User-Agent": [
          "azsdk-net-Storage.Blobs/12.9.0-alpha.20210216.1",
          "(.NET 5.0.3; Microsoft Windows 10.0.19042)"
        ],
        "x-ms-client-request-id": "499729ce-983f-7311-70ea-8c5ed143db26",
        "x-ms-date": "Wed, 17 Feb 2021 02:31:52 GMT",
        "x-ms-return-client-request-id": "true",
<<<<<<< HEAD
        "x-ms-version": "2020-12-06"
=======
        "x-ms-version": "2021-02-12"
>>>>>>> 7e782c87
      },
      "RequestBody": null,
      "StatusCode": 202,
      "ResponseHeaders": {
        "Content-Length": "0",
        "Date": "Wed, 17 Feb 2021 02:31:52 GMT",
        "Server": [
          "Windows-Azure-Blob/1.0",
          "Microsoft-HTTPAPI/2.0"
        ],
        "x-ms-client-request-id": "499729ce-983f-7311-70ea-8c5ed143db26",
        "x-ms-request-id": "4b022789-a01e-004f-1dd5-04ab96000000",
<<<<<<< HEAD
        "x-ms-version": "2020-12-06"
=======
        "x-ms-version": "2021-02-12"
>>>>>>> 7e782c87
      },
      "ResponseBody": []
    }
  ],
  "Variables": {
    "RandomSeed": "62619964",
    "Storage_TestConfigDefault": "ProductionTenant\nseanmcccanary3\nU2FuaXRpemVk\nhttps://seanmcccanary3.blob.core.windows.net\nhttps://seanmcccanary3.file.core.windows.net\nhttps://seanmcccanary3.queue.core.windows.net\nhttps://seanmcccanary3.table.core.windows.net\n\n\n\n\nhttps://seanmcccanary3-secondary.blob.core.windows.net\nhttps://seanmcccanary3-secondary.file.core.windows.net\nhttps://seanmcccanary3-secondary.queue.core.windows.net\nhttps://seanmcccanary3-secondary.table.core.windows.net\n\nSanitized\n\n\nCloud\nBlobEndpoint=https://seanmcccanary3.blob.core.windows.net/;QueueEndpoint=https://seanmcccanary3.queue.core.windows.net/;FileEndpoint=https://seanmcccanary3.file.core.windows.net/;BlobSecondaryEndpoint=https://seanmcccanary3-secondary.blob.core.windows.net/;QueueSecondaryEndpoint=https://seanmcccanary3-secondary.queue.core.windows.net/;FileSecondaryEndpoint=https://seanmcccanary3-secondary.file.core.windows.net/;AccountName=seanmcccanary3;AccountKey=Kg==;\nseanscope1\n\n"
  }
}<|MERGE_RESOLUTION|>--- conflicted
+++ resolved
@@ -15,11 +15,7 @@
         "x-ms-client-request-id": "4e1ababe-5f7e-a830-54f5-63be2855935d",
         "x-ms-date": "Wed, 17 Feb 2021 02:31:52 GMT",
         "x-ms-return-client-request-id": "true",
-<<<<<<< HEAD
-        "x-ms-version": "2020-12-06"
-=======
         "x-ms-version": "2021-02-12"
->>>>>>> 7e782c87
       },
       "RequestBody": null,
       "StatusCode": 201,
@@ -34,11 +30,7 @@
         ],
         "x-ms-client-request-id": "4e1ababe-5f7e-a830-54f5-63be2855935d",
         "x-ms-request-id": "4b022749-a01e-004f-6dd5-04ab96000000",
-<<<<<<< HEAD
-        "x-ms-version": "2020-12-06"
-=======
         "x-ms-version": "2021-02-12"
->>>>>>> 7e782c87
       },
       "ResponseBody": []
     },
@@ -59,11 +51,7 @@
         "x-ms-lease-duration": "15",
         "x-ms-proposed-lease-id": "2a620551-61d0-ad94-1287-459ad286acf5",
         "x-ms-return-client-request-id": "true",
-<<<<<<< HEAD
-        "x-ms-version": "2020-12-06"
-=======
         "x-ms-version": "2021-02-12"
->>>>>>> 7e782c87
       },
       "RequestBody": null,
       "StatusCode": 201,
@@ -79,11 +67,7 @@
         "x-ms-client-request-id": "5d9f7af8-25b9-5d6e-266d-3cf71a96d5ce",
         "x-ms-lease-id": "2a620551-61d0-ad94-1287-459ad286acf5",
         "x-ms-request-id": "4b022751-a01e-004f-71d5-04ab96000000",
-<<<<<<< HEAD
-        "x-ms-version": "2020-12-06"
-=======
         "x-ms-version": "2021-02-12"
->>>>>>> 7e782c87
       },
       "ResponseBody": []
     },
@@ -103,11 +87,7 @@
         "x-ms-lease-action": "release",
         "x-ms-lease-id": "2a620551-61d0-ad94-1287-459ad286acf5",
         "x-ms-return-client-request-id": "true",
-<<<<<<< HEAD
-        "x-ms-version": "2020-12-06"
-=======
         "x-ms-version": "2021-02-12"
->>>>>>> 7e782c87
       },
       "RequestBody": null,
       "StatusCode": 200,
@@ -122,11 +102,7 @@
         ],
         "x-ms-client-request-id": "57a2e041-4ee7-3e3c-aaf0-e98349f5d305",
         "x-ms-request-id": "4b02275b-a01e-004f-79d5-04ab96000000",
-<<<<<<< HEAD
-        "x-ms-version": "2020-12-06"
-=======
         "x-ms-version": "2021-02-12"
->>>>>>> 7e782c87
       },
       "ResponseBody": []
     },
@@ -144,11 +120,7 @@
         "x-ms-client-request-id": "3ab600ec-7df4-fae7-311c-641899e88122",
         "x-ms-date": "Wed, 17 Feb 2021 02:31:52 GMT",
         "x-ms-return-client-request-id": "true",
-<<<<<<< HEAD
-        "x-ms-version": "2020-12-06"
-=======
         "x-ms-version": "2021-02-12"
->>>>>>> 7e782c87
       },
       "RequestBody": null,
       "StatusCode": 200,
@@ -170,11 +142,7 @@
         "x-ms-lease-state": "available",
         "x-ms-lease-status": "unlocked",
         "x-ms-request-id": "4b02277b-a01e-004f-10d5-04ab96000000",
-<<<<<<< HEAD
-        "x-ms-version": "2020-12-06"
-=======
         "x-ms-version": "2021-02-12"
->>>>>>> 7e782c87
       },
       "ResponseBody": []
     },
@@ -192,11 +160,7 @@
         "x-ms-client-request-id": "499729ce-983f-7311-70ea-8c5ed143db26",
         "x-ms-date": "Wed, 17 Feb 2021 02:31:52 GMT",
         "x-ms-return-client-request-id": "true",
-<<<<<<< HEAD
-        "x-ms-version": "2020-12-06"
-=======
         "x-ms-version": "2021-02-12"
->>>>>>> 7e782c87
       },
       "RequestBody": null,
       "StatusCode": 202,
@@ -209,11 +173,7 @@
         ],
         "x-ms-client-request-id": "499729ce-983f-7311-70ea-8c5ed143db26",
         "x-ms-request-id": "4b022789-a01e-004f-1dd5-04ab96000000",
-<<<<<<< HEAD
-        "x-ms-version": "2020-12-06"
-=======
         "x-ms-version": "2021-02-12"
->>>>>>> 7e782c87
       },
       "ResponseBody": []
     }
