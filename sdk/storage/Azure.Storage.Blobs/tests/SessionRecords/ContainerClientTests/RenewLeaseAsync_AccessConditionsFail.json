--- conflicted
+++ resolved
@@ -14,11 +14,7 @@
         "x-ms-client-request-id": "4caf3967-68c8-25b9-2f2c-f47b807cf3cc",
         "x-ms-date": "Wed, 17 Feb 2021 02:30:35 GMT",
         "x-ms-return-client-request-id": "true",
-<<<<<<< HEAD
-        "x-ms-version": "2020-12-06"
-=======
-        "x-ms-version": "2021-02-12"
->>>>>>> 7e782c87
+        "x-ms-version": "2021-02-12"
       },
       "RequestBody": null,
       "StatusCode": 201,
@@ -33,11 +29,7 @@
         ],
         "x-ms-client-request-id": "4caf3967-68c8-25b9-2f2c-f47b807cf3cc",
         "x-ms-request-id": "f68a402d-401e-0057-3ed4-0474f1000000",
-<<<<<<< HEAD
-        "x-ms-version": "2020-12-06"
-=======
-        "x-ms-version": "2021-02-12"
->>>>>>> 7e782c87
+        "x-ms-version": "2021-02-12"
       },
       "ResponseBody": []
     },
@@ -58,11 +50,7 @@
         "x-ms-lease-duration": "15",
         "x-ms-proposed-lease-id": "0d64935a-6247-4fb9-db83-447989a79beb",
         "x-ms-return-client-request-id": "true",
-<<<<<<< HEAD
-        "x-ms-version": "2020-12-06"
-=======
-        "x-ms-version": "2021-02-12"
->>>>>>> 7e782c87
+        "x-ms-version": "2021-02-12"
       },
       "RequestBody": null,
       "StatusCode": 201,
@@ -78,11 +66,7 @@
         "x-ms-client-request-id": "60b3358d-f6ee-05a0-7f60-714523409b88",
         "x-ms-lease-id": "0d64935a-6247-4fb9-db83-447989a79beb",
         "x-ms-request-id": "f68a4031-401e-0057-40d4-0474f1000000",
-<<<<<<< HEAD
-        "x-ms-version": "2020-12-06"
-=======
-        "x-ms-version": "2021-02-12"
->>>>>>> 7e782c87
+        "x-ms-version": "2021-02-12"
       },
       "ResponseBody": []
     },
@@ -103,11 +87,7 @@
         "x-ms-lease-action": "renew",
         "x-ms-lease-id": "0d64935a-6247-4fb9-db83-447989a79beb",
         "x-ms-return-client-request-id": "true",
-<<<<<<< HEAD
-        "x-ms-version": "2020-12-06"
-=======
-        "x-ms-version": "2021-02-12"
->>>>>>> 7e782c87
+        "x-ms-version": "2021-02-12"
       },
       "RequestBody": null,
       "StatusCode": 412,
@@ -122,11 +102,7 @@
         "x-ms-client-request-id": "54eb7dac-3bf3-97fd-8494-565bb705b060",
         "x-ms-error-code": "ConditionNotMet",
         "x-ms-request-id": "f68a4034-401e-0057-42d4-0474f1000000",
-<<<<<<< HEAD
-        "x-ms-version": "2020-12-06"
-=======
-        "x-ms-version": "2021-02-12"
->>>>>>> 7e782c87
+        "x-ms-version": "2021-02-12"
       },
       "ResponseBody": [
         "﻿<?xml version=\"1.0\" encoding=\"utf-8\"?><Error><Code>ConditionNotMet</Code><Message>The condition specified using HTTP conditional header(s) is not met.\n",
@@ -149,11 +125,7 @@
         "x-ms-date": "Wed, 17 Feb 2021 02:30:36 GMT",
         "x-ms-lease-id": "0d64935a-6247-4fb9-db83-447989a79beb",
         "x-ms-return-client-request-id": "true",
-<<<<<<< HEAD
-        "x-ms-version": "2020-12-06"
-=======
-        "x-ms-version": "2021-02-12"
->>>>>>> 7e782c87
+        "x-ms-version": "2021-02-12"
       },
       "RequestBody": null,
       "StatusCode": 202,
@@ -166,11 +138,7 @@
         ],
         "x-ms-client-request-id": "a59833c6-4654-5594-0c55-d64dc6b57a42",
         "x-ms-request-id": "f68a403c-401e-0057-47d4-0474f1000000",
-<<<<<<< HEAD
-        "x-ms-version": "2020-12-06"
-=======
-        "x-ms-version": "2021-02-12"
->>>>>>> 7e782c87
+        "x-ms-version": "2021-02-12"
       },
       "ResponseBody": []
     },
@@ -188,11 +156,7 @@
         "x-ms-client-request-id": "7d7fd506-4c75-d619-a668-0cda1621316d",
         "x-ms-date": "Wed, 17 Feb 2021 02:30:36 GMT",
         "x-ms-return-client-request-id": "true",
-<<<<<<< HEAD
-        "x-ms-version": "2020-12-06"
-=======
-        "x-ms-version": "2021-02-12"
->>>>>>> 7e782c87
+        "x-ms-version": "2021-02-12"
       },
       "RequestBody": null,
       "StatusCode": 201,
@@ -207,11 +171,7 @@
         ],
         "x-ms-client-request-id": "7d7fd506-4c75-d619-a668-0cda1621316d",
         "x-ms-request-id": "fc8b374f-c01e-0059-4ed4-045d41000000",
-<<<<<<< HEAD
-        "x-ms-version": "2020-12-06"
-=======
-        "x-ms-version": "2021-02-12"
->>>>>>> 7e782c87
+        "x-ms-version": "2021-02-12"
       },
       "ResponseBody": []
     },
@@ -232,11 +192,7 @@
         "x-ms-lease-duration": "15",
         "x-ms-proposed-lease-id": "bfe25548-f520-d4d6-01c5-739350318b00",
         "x-ms-return-client-request-id": "true",
-<<<<<<< HEAD
-        "x-ms-version": "2020-12-06"
-=======
-        "x-ms-version": "2021-02-12"
->>>>>>> 7e782c87
+        "x-ms-version": "2021-02-12"
       },
       "RequestBody": null,
       "StatusCode": 201,
@@ -252,11 +208,7 @@
         "x-ms-client-request-id": "4f133071-ebb5-104e-feaa-7bafd9868674",
         "x-ms-lease-id": "bfe25548-f520-d4d6-01c5-739350318b00",
         "x-ms-request-id": "fc8b3762-c01e-0059-5ad4-045d41000000",
-<<<<<<< HEAD
-        "x-ms-version": "2020-12-06"
-=======
-        "x-ms-version": "2021-02-12"
->>>>>>> 7e782c87
+        "x-ms-version": "2021-02-12"
       },
       "ResponseBody": []
     },
@@ -277,11 +229,7 @@
         "x-ms-lease-action": "renew",
         "x-ms-lease-id": "bfe25548-f520-d4d6-01c5-739350318b00",
         "x-ms-return-client-request-id": "true",
-<<<<<<< HEAD
-        "x-ms-version": "2020-12-06"
-=======
-        "x-ms-version": "2021-02-12"
->>>>>>> 7e782c87
+        "x-ms-version": "2021-02-12"
       },
       "RequestBody": null,
       "StatusCode": 412,
@@ -296,11 +244,7 @@
         "x-ms-client-request-id": "1f212b13-3b1e-e44a-725b-4f75145c4467",
         "x-ms-error-code": "ConditionNotMet",
         "x-ms-request-id": "fc8b376f-c01e-0059-65d4-045d41000000",
-<<<<<<< HEAD
-        "x-ms-version": "2020-12-06"
-=======
-        "x-ms-version": "2021-02-12"
->>>>>>> 7e782c87
+        "x-ms-version": "2021-02-12"
       },
       "ResponseBody": [
         "﻿<?xml version=\"1.0\" encoding=\"utf-8\"?><Error><Code>ConditionNotMet</Code><Message>The condition specified using HTTP conditional header(s) is not met.\n",
@@ -323,11 +267,7 @@
         "x-ms-date": "Wed, 17 Feb 2021 02:30:36 GMT",
         "x-ms-lease-id": "bfe25548-f520-d4d6-01c5-739350318b00",
         "x-ms-return-client-request-id": "true",
-<<<<<<< HEAD
-        "x-ms-version": "2020-12-06"
-=======
-        "x-ms-version": "2021-02-12"
->>>>>>> 7e782c87
+        "x-ms-version": "2021-02-12"
       },
       "RequestBody": null,
       "StatusCode": 202,
@@ -340,11 +280,7 @@
         ],
         "x-ms-client-request-id": "ad9baad4-6665-a156-c124-e25a93d8a3ed",
         "x-ms-request-id": "fc8b3771-c01e-0059-67d4-045d41000000",
-<<<<<<< HEAD
-        "x-ms-version": "2020-12-06"
-=======
-        "x-ms-version": "2021-02-12"
->>>>>>> 7e782c87
+        "x-ms-version": "2021-02-12"
       },
       "ResponseBody": []
     }
