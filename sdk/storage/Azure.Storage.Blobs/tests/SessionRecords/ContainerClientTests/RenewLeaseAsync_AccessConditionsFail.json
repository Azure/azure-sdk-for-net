{
  "Entries": [
    {
      "RequestUri": "https://seanmcccanary.blob.core.windows.net/test-container-88daf5f8-8cfb-8eb5-3d93-0d02106b7513?restype=container",
      "RequestMethod": "PUT",
      "RequestHeaders": {
        "Authorization": "Sanitized",
        "traceparent": "00-e0e5aad6a3e3c04ca8c946188d46569b-cbf97996d4c3094f-00",
        "User-Agent": [
          "azsdk-net-Storage.Blobs/12.5.0-dev.20200402.1",
          "(.NET Core 4.6.28325.01; Microsoft Windows 10.0.18362 )"
        ],
        "x-ms-client-request-id": "4caf3967-68c8-25b9-2f2c-f47b807cf3cc",
        "x-ms-date": "Fri, 03 Apr 2020 00:00:37 GMT",
        "x-ms-return-client-request-id": "true",
<<<<<<< HEAD
        "x-ms-version": "2019-12-12"
=======
        "x-ms-version": "2020-02-10"
>>>>>>> 60f4876e
      },
      "RequestBody": null,
      "StatusCode": 201,
      "ResponseHeaders": {
        "Content-Length": "0",
        "Date": "Fri, 03 Apr 2020 00:00:36 GMT",
        "ETag": "\u00220x8D7D7620A0573A9\u0022",
        "Last-Modified": "Fri, 03 Apr 2020 00:00:37 GMT",
        "Server": [
          "Windows-Azure-Blob/1.0",
          "Microsoft-HTTPAPI/2.0"
        ],
        "x-ms-client-request-id": "4caf3967-68c8-25b9-2f2c-f47b807cf3cc",
        "x-ms-request-id": "8de707b5-b01e-0071-5d4a-09ab8b000000",
<<<<<<< HEAD
        "x-ms-version": "2019-12-12"
=======
        "x-ms-version": "2020-02-10"
>>>>>>> 60f4876e
      },
      "ResponseBody": []
    },
    {
      "RequestUri": "https://seanmcccanary.blob.core.windows.net/test-container-88daf5f8-8cfb-8eb5-3d93-0d02106b7513?comp=lease\u0026restype=container",
      "RequestMethod": "PUT",
      "RequestHeaders": {
        "Authorization": "Sanitized",
        "traceparent": "00-e37479a0b829624db4cc1fe816c3ecea-963b8fb5ec3a6d41-00",
        "User-Agent": [
          "azsdk-net-Storage.Blobs/12.5.0-dev.20200402.1",
          "(.NET Core 4.6.28325.01; Microsoft Windows 10.0.18362 )"
        ],
        "x-ms-client-request-id": "60b3358d-f6ee-05a0-7f60-714523409b88",
        "x-ms-date": "Fri, 03 Apr 2020 00:00:38 GMT",
        "x-ms-lease-action": "acquire",
        "x-ms-lease-duration": "15",
        "x-ms-proposed-lease-id": "0d64935a-6247-4fb9-db83-447989a79beb",
        "x-ms-return-client-request-id": "true",
<<<<<<< HEAD
        "x-ms-version": "2019-12-12"
=======
        "x-ms-version": "2020-02-10"
>>>>>>> 60f4876e
      },
      "RequestBody": null,
      "StatusCode": 201,
      "ResponseHeaders": {
        "Content-Length": "0",
        "Date": "Fri, 03 Apr 2020 00:00:36 GMT",
        "ETag": "\u00220x8D7D7620A0573A9\u0022",
        "Last-Modified": "Fri, 03 Apr 2020 00:00:37 GMT",
        "Server": [
          "Windows-Azure-Blob/1.0",
          "Microsoft-HTTPAPI/2.0"
        ],
        "x-ms-client-request-id": "60b3358d-f6ee-05a0-7f60-714523409b88",
        "x-ms-lease-id": "0d64935a-6247-4fb9-db83-447989a79beb",
        "x-ms-request-id": "8de707c3-b01e-0071-694a-09ab8b000000",
<<<<<<< HEAD
        "x-ms-version": "2019-12-12"
=======
        "x-ms-version": "2020-02-10"
>>>>>>> 60f4876e
      },
      "ResponseBody": []
    },
    {
      "RequestUri": "https://seanmcccanary.blob.core.windows.net/test-container-88daf5f8-8cfb-8eb5-3d93-0d02106b7513?comp=lease\u0026restype=container",
      "RequestMethod": "PUT",
      "RequestHeaders": {
        "Authorization": "Sanitized",
        "If-Modified-Since": "Sat, 04 Apr 2020 00:00:37 GMT",
        "traceparent": "00-24ac2155de06db478f6580504128cf30-f5e6b259fd6d8444-00",
        "User-Agent": [
          "azsdk-net-Storage.Blobs/12.5.0-dev.20200402.1",
          "(.NET Core 4.6.28325.01; Microsoft Windows 10.0.18362 )"
        ],
        "x-ms-client-request-id": "54eb7dac-3bf3-97fd-8494-565bb705b060",
        "x-ms-date": "Fri, 03 Apr 2020 00:00:38 GMT",
        "x-ms-lease-action": "renew",
        "x-ms-lease-id": "0d64935a-6247-4fb9-db83-447989a79beb",
        "x-ms-return-client-request-id": "true",
<<<<<<< HEAD
        "x-ms-version": "2019-12-12"
=======
        "x-ms-version": "2020-02-10"
>>>>>>> 60f4876e
      },
      "RequestBody": null,
      "StatusCode": 412,
      "ResponseHeaders": {
        "Content-Length": "252",
        "Content-Type": "application/xml",
        "Date": "Fri, 03 Apr 2020 00:00:36 GMT",
        "Server": [
          "Windows-Azure-Blob/1.0",
          "Microsoft-HTTPAPI/2.0"
        ],
        "x-ms-client-request-id": "54eb7dac-3bf3-97fd-8494-565bb705b060",
        "x-ms-error-code": "ConditionNotMet",
        "x-ms-request-id": "8de707d0-b01e-0071-764a-09ab8b000000",
<<<<<<< HEAD
        "x-ms-version": "2019-12-12"
=======
        "x-ms-version": "2020-02-10"
>>>>>>> 60f4876e
      },
      "ResponseBody": [
        "\uFEFF\u003C?xml version=\u00221.0\u0022 encoding=\u0022utf-8\u0022?\u003E\u003CError\u003E\u003CCode\u003EConditionNotMet\u003C/Code\u003E\u003CMessage\u003EThe condition specified using HTTP conditional header(s) is not met.\n",
        "RequestId:8de707d0-b01e-0071-764a-09ab8b000000\n",
        "Time:2020-04-03T00:00:37.2862076Z\u003C/Message\u003E\u003C/Error\u003E"
      ]
    },
    {
      "RequestUri": "https://seanmcccanary.blob.core.windows.net/test-container-88daf5f8-8cfb-8eb5-3d93-0d02106b7513?restype=container",
      "RequestMethod": "DELETE",
      "RequestHeaders": {
        "Authorization": "Sanitized",
        "traceparent": "00-04a246b4a508dc4a9bf2162c7437ad31-f0079fa3a2f03248-00",
        "User-Agent": [
          "azsdk-net-Storage.Blobs/12.5.0-dev.20200402.1",
          "(.NET Core 4.6.28325.01; Microsoft Windows 10.0.18362 )"
        ],
        "x-ms-client-request-id": "a59833c6-4654-5594-0c55-d64dc6b57a42",
        "x-ms-date": "Fri, 03 Apr 2020 00:00:38 GMT",
        "x-ms-lease-id": "0d64935a-6247-4fb9-db83-447989a79beb",
        "x-ms-return-client-request-id": "true",
<<<<<<< HEAD
        "x-ms-version": "2019-12-12"
=======
        "x-ms-version": "2020-02-10"
>>>>>>> 60f4876e
      },
      "RequestBody": null,
      "StatusCode": 202,
      "ResponseHeaders": {
        "Content-Length": "0",
        "Date": "Fri, 03 Apr 2020 00:00:36 GMT",
        "Server": [
          "Windows-Azure-Blob/1.0",
          "Microsoft-HTTPAPI/2.0"
        ],
        "x-ms-client-request-id": "a59833c6-4654-5594-0c55-d64dc6b57a42",
        "x-ms-request-id": "8de707dd-b01e-0071-024a-09ab8b000000",
<<<<<<< HEAD
        "x-ms-version": "2019-12-12"
=======
        "x-ms-version": "2020-02-10"
>>>>>>> 60f4876e
      },
      "ResponseBody": []
    },
    {
      "RequestUri": "https://seanmcccanary.blob.core.windows.net/test-container-dd8e0cdf-ef36-308c-987a-2f72239e0d81?restype=container",
      "RequestMethod": "PUT",
      "RequestHeaders": {
        "Authorization": "Sanitized",
        "traceparent": "00-92d1ef2066e57c42b84e9705c640fa4e-48ad602a301f3944-00",
        "User-Agent": [
          "azsdk-net-Storage.Blobs/12.5.0-dev.20200402.1",
          "(.NET Core 4.6.28325.01; Microsoft Windows 10.0.18362 )"
        ],
        "x-ms-client-request-id": "7d7fd506-4c75-d619-a668-0cda1621316d",
        "x-ms-date": "Fri, 03 Apr 2020 00:00:38 GMT",
        "x-ms-return-client-request-id": "true",
<<<<<<< HEAD
        "x-ms-version": "2019-12-12"
=======
        "x-ms-version": "2020-02-10"
>>>>>>> 60f4876e
      },
      "RequestBody": null,
      "StatusCode": 201,
      "ResponseHeaders": {
        "Content-Length": "0",
        "Date": "Fri, 03 Apr 2020 00:00:37 GMT",
        "ETag": "\u00220x8D7D7620A6247FC\u0022",
        "Last-Modified": "Fri, 03 Apr 2020 00:00:37 GMT",
        "Server": [
          "Windows-Azure-Blob/1.0",
          "Microsoft-HTTPAPI/2.0"
        ],
        "x-ms-client-request-id": "7d7fd506-4c75-d619-a668-0cda1621316d",
        "x-ms-request-id": "52df9126-201e-0073-054a-091533000000",
<<<<<<< HEAD
        "x-ms-version": "2019-12-12"
=======
        "x-ms-version": "2020-02-10"
>>>>>>> 60f4876e
      },
      "ResponseBody": []
    },
    {
      "RequestUri": "https://seanmcccanary.blob.core.windows.net/test-container-dd8e0cdf-ef36-308c-987a-2f72239e0d81?comp=lease\u0026restype=container",
      "RequestMethod": "PUT",
      "RequestHeaders": {
        "Authorization": "Sanitized",
        "traceparent": "00-d4750275f3b5df4dbf63eb8d7cdd0bf4-a70ca56a200f4647-00",
        "User-Agent": [
          "azsdk-net-Storage.Blobs/12.5.0-dev.20200402.1",
          "(.NET Core 4.6.28325.01; Microsoft Windows 10.0.18362 )"
        ],
        "x-ms-client-request-id": "4f133071-ebb5-104e-feaa-7bafd9868674",
        "x-ms-date": "Fri, 03 Apr 2020 00:00:38 GMT",
        "x-ms-lease-action": "acquire",
        "x-ms-lease-duration": "15",
        "x-ms-proposed-lease-id": "bfe25548-f520-d4d6-01c5-739350318b00",
        "x-ms-return-client-request-id": "true",
<<<<<<< HEAD
        "x-ms-version": "2019-12-12"
=======
        "x-ms-version": "2020-02-10"
>>>>>>> 60f4876e
      },
      "RequestBody": null,
      "StatusCode": 201,
      "ResponseHeaders": {
        "Content-Length": "0",
        "Date": "Fri, 03 Apr 2020 00:00:37 GMT",
        "ETag": "\u00220x8D7D7620A6247FC\u0022",
        "Last-Modified": "Fri, 03 Apr 2020 00:00:37 GMT",
        "Server": [
          "Windows-Azure-Blob/1.0",
          "Microsoft-HTTPAPI/2.0"
        ],
        "x-ms-client-request-id": "4f133071-ebb5-104e-feaa-7bafd9868674",
        "x-ms-lease-id": "bfe25548-f520-d4d6-01c5-739350318b00",
        "x-ms-request-id": "52df9139-201e-0073-134a-091533000000",
<<<<<<< HEAD
        "x-ms-version": "2019-12-12"
=======
        "x-ms-version": "2020-02-10"
>>>>>>> 60f4876e
      },
      "ResponseBody": []
    },
    {
      "RequestUri": "https://seanmcccanary.blob.core.windows.net/test-container-dd8e0cdf-ef36-308c-987a-2f72239e0d81?comp=lease\u0026restype=container",
      "RequestMethod": "PUT",
      "RequestHeaders": {
        "Authorization": "Sanitized",
        "If-Unmodified-Since": "Thu, 02 Apr 2020 00:00:37 GMT",
        "traceparent": "00-8bf4b73a4bee9f4a9a4d8c0ba1220bcc-223b394801c96a40-00",
        "User-Agent": [
          "azsdk-net-Storage.Blobs/12.5.0-dev.20200402.1",
          "(.NET Core 4.6.28325.01; Microsoft Windows 10.0.18362 )"
        ],
        "x-ms-client-request-id": "1f212b13-3b1e-e44a-725b-4f75145c4467",
        "x-ms-date": "Fri, 03 Apr 2020 00:00:38 GMT",
        "x-ms-lease-action": "renew",
        "x-ms-lease-id": "bfe25548-f520-d4d6-01c5-739350318b00",
        "x-ms-return-client-request-id": "true",
<<<<<<< HEAD
        "x-ms-version": "2019-12-12"
=======
        "x-ms-version": "2020-02-10"
>>>>>>> 60f4876e
      },
      "RequestBody": null,
      "StatusCode": 412,
      "ResponseHeaders": {
        "Content-Length": "252",
        "Content-Type": "application/xml",
        "Date": "Fri, 03 Apr 2020 00:00:37 GMT",
        "Server": [
          "Windows-Azure-Blob/1.0",
          "Microsoft-HTTPAPI/2.0"
        ],
        "x-ms-client-request-id": "1f212b13-3b1e-e44a-725b-4f75145c4467",
        "x-ms-error-code": "ConditionNotMet",
        "x-ms-request-id": "52df9148-201e-0073-224a-091533000000",
<<<<<<< HEAD
        "x-ms-version": "2019-12-12"
=======
        "x-ms-version": "2020-02-10"
>>>>>>> 60f4876e
      },
      "ResponseBody": [
        "\uFEFF\u003C?xml version=\u00221.0\u0022 encoding=\u0022utf-8\u0022?\u003E\u003CError\u003E\u003CCode\u003EConditionNotMet\u003C/Code\u003E\u003CMessage\u003EThe condition specified using HTTP conditional header(s) is not met.\n",
        "RequestId:52df9148-201e-0073-224a-091533000000\n",
        "Time:2020-04-03T00:00:37.8955737Z\u003C/Message\u003E\u003C/Error\u003E"
      ]
    },
    {
      "RequestUri": "https://seanmcccanary.blob.core.windows.net/test-container-dd8e0cdf-ef36-308c-987a-2f72239e0d81?restype=container",
      "RequestMethod": "DELETE",
      "RequestHeaders": {
        "Authorization": "Sanitized",
        "traceparent": "00-0ed0b272e948b44b8c5b06e54d71d0b7-5f2930e17ffbb64f-00",
        "User-Agent": [
          "azsdk-net-Storage.Blobs/12.5.0-dev.20200402.1",
          "(.NET Core 4.6.28325.01; Microsoft Windows 10.0.18362 )"
        ],
        "x-ms-client-request-id": "ad9baad4-6665-a156-c124-e25a93d8a3ed",
        "x-ms-date": "Fri, 03 Apr 2020 00:00:38 GMT",
        "x-ms-lease-id": "bfe25548-f520-d4d6-01c5-739350318b00",
        "x-ms-return-client-request-id": "true",
<<<<<<< HEAD
        "x-ms-version": "2019-12-12"
=======
        "x-ms-version": "2020-02-10"
>>>>>>> 60f4876e
      },
      "RequestBody": null,
      "StatusCode": 202,
      "ResponseHeaders": {
        "Content-Length": "0",
        "Date": "Fri, 03 Apr 2020 00:00:37 GMT",
        "Server": [
          "Windows-Azure-Blob/1.0",
          "Microsoft-HTTPAPI/2.0"
        ],
        "x-ms-client-request-id": "ad9baad4-6665-a156-c124-e25a93d8a3ed",
        "x-ms-request-id": "52df9155-201e-0073-2f4a-091533000000",
<<<<<<< HEAD
        "x-ms-version": "2019-12-12"
=======
        "x-ms-version": "2020-02-10"
>>>>>>> 60f4876e
      },
      "ResponseBody": []
    }
  ],
  "Variables": {
    "DateTimeOffsetNow": "2020-04-02T17:00:37.7092335-07:00",
    "RandomSeed": "473098187",
    "Storage_TestConfigDefault": "ProductionTenant\nseanmcccanary\nU2FuaXRpemVk\nhttps://seanmcccanary.blob.core.windows.net\nhttps://seanmcccanary.file.core.windows.net\nhttps://seanmcccanary.queue.core.windows.net\nhttps://seanmcccanary.table.core.windows.net\n\n\n\n\nhttps://seanmcccanary-secondary.blob.core.windows.net\nhttps://seanmcccanary-secondary.file.core.windows.net\nhttps://seanmcccanary-secondary.queue.core.windows.net\nhttps://seanmcccanary-secondary.table.core.windows.net\n\nSanitized\n\n\nCloud\nBlobEndpoint=https://seanmcccanary.blob.core.windows.net/;QueueEndpoint=https://seanmcccanary.queue.core.windows.net/;FileEndpoint=https://seanmcccanary.file.core.windows.net/;BlobSecondaryEndpoint=https://seanmcccanary-secondary.blob.core.windows.net/;QueueSecondaryEndpoint=https://seanmcccanary-secondary.queue.core.windows.net/;FileSecondaryEndpoint=https://seanmcccanary-secondary.file.core.windows.net/;AccountName=seanmcccanary;AccountKey=Sanitized\nseanscope1"
  }
}<|MERGE_RESOLUTION|>--- conflicted
+++ resolved
@@ -13,11 +13,7 @@
         "x-ms-client-request-id": "4caf3967-68c8-25b9-2f2c-f47b807cf3cc",
         "x-ms-date": "Fri, 03 Apr 2020 00:00:37 GMT",
         "x-ms-return-client-request-id": "true",
-<<<<<<< HEAD
-        "x-ms-version": "2019-12-12"
-=======
-        "x-ms-version": "2020-02-10"
->>>>>>> 60f4876e
+        "x-ms-version": "2020-02-10"
       },
       "RequestBody": null,
       "StatusCode": 201,
@@ -32,11 +28,7 @@
         ],
         "x-ms-client-request-id": "4caf3967-68c8-25b9-2f2c-f47b807cf3cc",
         "x-ms-request-id": "8de707b5-b01e-0071-5d4a-09ab8b000000",
-<<<<<<< HEAD
-        "x-ms-version": "2019-12-12"
-=======
-        "x-ms-version": "2020-02-10"
->>>>>>> 60f4876e
+        "x-ms-version": "2020-02-10"
       },
       "ResponseBody": []
     },
@@ -56,11 +48,7 @@
         "x-ms-lease-duration": "15",
         "x-ms-proposed-lease-id": "0d64935a-6247-4fb9-db83-447989a79beb",
         "x-ms-return-client-request-id": "true",
-<<<<<<< HEAD
-        "x-ms-version": "2019-12-12"
-=======
-        "x-ms-version": "2020-02-10"
->>>>>>> 60f4876e
+        "x-ms-version": "2020-02-10"
       },
       "RequestBody": null,
       "StatusCode": 201,
@@ -76,11 +64,7 @@
         "x-ms-client-request-id": "60b3358d-f6ee-05a0-7f60-714523409b88",
         "x-ms-lease-id": "0d64935a-6247-4fb9-db83-447989a79beb",
         "x-ms-request-id": "8de707c3-b01e-0071-694a-09ab8b000000",
-<<<<<<< HEAD
-        "x-ms-version": "2019-12-12"
-=======
-        "x-ms-version": "2020-02-10"
->>>>>>> 60f4876e
+        "x-ms-version": "2020-02-10"
       },
       "ResponseBody": []
     },
@@ -100,11 +84,7 @@
         "x-ms-lease-action": "renew",
         "x-ms-lease-id": "0d64935a-6247-4fb9-db83-447989a79beb",
         "x-ms-return-client-request-id": "true",
-<<<<<<< HEAD
-        "x-ms-version": "2019-12-12"
-=======
-        "x-ms-version": "2020-02-10"
->>>>>>> 60f4876e
+        "x-ms-version": "2020-02-10"
       },
       "RequestBody": null,
       "StatusCode": 412,
@@ -119,11 +99,7 @@
         "x-ms-client-request-id": "54eb7dac-3bf3-97fd-8494-565bb705b060",
         "x-ms-error-code": "ConditionNotMet",
         "x-ms-request-id": "8de707d0-b01e-0071-764a-09ab8b000000",
-<<<<<<< HEAD
-        "x-ms-version": "2019-12-12"
-=======
-        "x-ms-version": "2020-02-10"
->>>>>>> 60f4876e
+        "x-ms-version": "2020-02-10"
       },
       "ResponseBody": [
         "\uFEFF\u003C?xml version=\u00221.0\u0022 encoding=\u0022utf-8\u0022?\u003E\u003CError\u003E\u003CCode\u003EConditionNotMet\u003C/Code\u003E\u003CMessage\u003EThe condition specified using HTTP conditional header(s) is not met.\n",
@@ -145,11 +121,7 @@
         "x-ms-date": "Fri, 03 Apr 2020 00:00:38 GMT",
         "x-ms-lease-id": "0d64935a-6247-4fb9-db83-447989a79beb",
         "x-ms-return-client-request-id": "true",
-<<<<<<< HEAD
-        "x-ms-version": "2019-12-12"
-=======
-        "x-ms-version": "2020-02-10"
->>>>>>> 60f4876e
+        "x-ms-version": "2020-02-10"
       },
       "RequestBody": null,
       "StatusCode": 202,
@@ -162,11 +134,7 @@
         ],
         "x-ms-client-request-id": "a59833c6-4654-5594-0c55-d64dc6b57a42",
         "x-ms-request-id": "8de707dd-b01e-0071-024a-09ab8b000000",
-<<<<<<< HEAD
-        "x-ms-version": "2019-12-12"
-=======
-        "x-ms-version": "2020-02-10"
->>>>>>> 60f4876e
+        "x-ms-version": "2020-02-10"
       },
       "ResponseBody": []
     },
@@ -183,11 +151,7 @@
         "x-ms-client-request-id": "7d7fd506-4c75-d619-a668-0cda1621316d",
         "x-ms-date": "Fri, 03 Apr 2020 00:00:38 GMT",
         "x-ms-return-client-request-id": "true",
-<<<<<<< HEAD
-        "x-ms-version": "2019-12-12"
-=======
-        "x-ms-version": "2020-02-10"
->>>>>>> 60f4876e
+        "x-ms-version": "2020-02-10"
       },
       "RequestBody": null,
       "StatusCode": 201,
@@ -202,11 +166,7 @@
         ],
         "x-ms-client-request-id": "7d7fd506-4c75-d619-a668-0cda1621316d",
         "x-ms-request-id": "52df9126-201e-0073-054a-091533000000",
-<<<<<<< HEAD
-        "x-ms-version": "2019-12-12"
-=======
-        "x-ms-version": "2020-02-10"
->>>>>>> 60f4876e
+        "x-ms-version": "2020-02-10"
       },
       "ResponseBody": []
     },
@@ -226,11 +186,7 @@
         "x-ms-lease-duration": "15",
         "x-ms-proposed-lease-id": "bfe25548-f520-d4d6-01c5-739350318b00",
         "x-ms-return-client-request-id": "true",
-<<<<<<< HEAD
-        "x-ms-version": "2019-12-12"
-=======
-        "x-ms-version": "2020-02-10"
->>>>>>> 60f4876e
+        "x-ms-version": "2020-02-10"
       },
       "RequestBody": null,
       "StatusCode": 201,
@@ -246,11 +202,7 @@
         "x-ms-client-request-id": "4f133071-ebb5-104e-feaa-7bafd9868674",
         "x-ms-lease-id": "bfe25548-f520-d4d6-01c5-739350318b00",
         "x-ms-request-id": "52df9139-201e-0073-134a-091533000000",
-<<<<<<< HEAD
-        "x-ms-version": "2019-12-12"
-=======
-        "x-ms-version": "2020-02-10"
->>>>>>> 60f4876e
+        "x-ms-version": "2020-02-10"
       },
       "ResponseBody": []
     },
@@ -270,11 +222,7 @@
         "x-ms-lease-action": "renew",
         "x-ms-lease-id": "bfe25548-f520-d4d6-01c5-739350318b00",
         "x-ms-return-client-request-id": "true",
-<<<<<<< HEAD
-        "x-ms-version": "2019-12-12"
-=======
-        "x-ms-version": "2020-02-10"
->>>>>>> 60f4876e
+        "x-ms-version": "2020-02-10"
       },
       "RequestBody": null,
       "StatusCode": 412,
@@ -289,11 +237,7 @@
         "x-ms-client-request-id": "1f212b13-3b1e-e44a-725b-4f75145c4467",
         "x-ms-error-code": "ConditionNotMet",
         "x-ms-request-id": "52df9148-201e-0073-224a-091533000000",
-<<<<<<< HEAD
-        "x-ms-version": "2019-12-12"
-=======
-        "x-ms-version": "2020-02-10"
->>>>>>> 60f4876e
+        "x-ms-version": "2020-02-10"
       },
       "ResponseBody": [
         "\uFEFF\u003C?xml version=\u00221.0\u0022 encoding=\u0022utf-8\u0022?\u003E\u003CError\u003E\u003CCode\u003EConditionNotMet\u003C/Code\u003E\u003CMessage\u003EThe condition specified using HTTP conditional header(s) is not met.\n",
@@ -315,11 +259,7 @@
         "x-ms-date": "Fri, 03 Apr 2020 00:00:38 GMT",
         "x-ms-lease-id": "bfe25548-f520-d4d6-01c5-739350318b00",
         "x-ms-return-client-request-id": "true",
-<<<<<<< HEAD
-        "x-ms-version": "2019-12-12"
-=======
-        "x-ms-version": "2020-02-10"
->>>>>>> 60f4876e
+        "x-ms-version": "2020-02-10"
       },
       "RequestBody": null,
       "StatusCode": 202,
@@ -332,11 +272,7 @@
         ],
         "x-ms-client-request-id": "ad9baad4-6665-a156-c124-e25a93d8a3ed",
         "x-ms-request-id": "52df9155-201e-0073-2f4a-091533000000",
-<<<<<<< HEAD
-        "x-ms-version": "2019-12-12"
-=======
-        "x-ms-version": "2020-02-10"
->>>>>>> 60f4876e
+        "x-ms-version": "2020-02-10"
       },
       "ResponseBody": []
     }
