﻿{
  "Entries": [
    {
      "RequestUri": "https://seanmcccanary3.blob.core.windows.net/test-container-aab42ca2-d8af-c18a-1042-770251d27a90?restype=container",
      "RequestMethod": "PUT",
      "RequestHeaders": {
        "Accept": "application/xml",
        "Authorization": "Sanitized",
        "traceparent": "00-620351e6b3f1ec44910f5d428f285dcd-9756c7b83ea1654b-00",
        "User-Agent": [
          "azsdk-net-Storage.Blobs/12.9.0-alpha.20210216.1",
          "(.NET 5.0.3; Microsoft Windows 10.0.19042)"
        ],
        "x-ms-client-request-id": "d7ff48f9-3779-fcf5-f323-f5cb9be3a142",
        "x-ms-date": "Wed, 17 Feb 2021 02:29:58 GMT",
        "x-ms-return-client-request-id": "true",
<<<<<<< HEAD
        "x-ms-version": "2020-12-06"
=======
        "x-ms-version": "2021-02-12"
>>>>>>> 7e782c87
      },
      "RequestBody": null,
      "StatusCode": 201,
      "ResponseHeaders": {
        "Content-Length": "0",
        "Date": "Wed, 17 Feb 2021 02:29:57 GMT",
        "ETag": "\"0x8D8D2EBEB85F054\"",
        "Last-Modified": "Wed, 17 Feb 2021 02:29:58 GMT",
        "Server": [
          "Windows-Azure-Blob/1.0",
          "Microsoft-HTTPAPI/2.0"
        ],
        "x-ms-client-request-id": "d7ff48f9-3779-fcf5-f323-f5cb9be3a142",
        "x-ms-request-id": "0c7707fd-701e-0087-4cd4-0449a7000000",
<<<<<<< HEAD
        "x-ms-version": "2020-12-06"
=======
        "x-ms-version": "2021-02-12"
>>>>>>> 7e782c87
      },
      "ResponseBody": []
    },
    {
      "RequestUri": "https://seanmcccanary3.blob.core.windows.net/test-container-aab42ca2-d8af-c18a-1042-770251d27a90?restype=container",
      "RequestMethod": "GET",
      "RequestHeaders": {
        "Accept": "application/xml",
        "Authorization": "Sanitized",
        "traceparent": "00-60200e3744ad9245bf2887bdf832e02d-3993e374bbc2b04f-00",
        "User-Agent": [
          "azsdk-net-Storage.Blobs/12.9.0-alpha.20210216.1",
          "(.NET 5.0.3; Microsoft Windows 10.0.19042)"
        ],
        "x-ms-client-request-id": "09089ee5-a2d3-f316-b314-93c0af2445d8",
        "x-ms-date": "Wed, 17 Feb 2021 02:29:58 GMT",
        "x-ms-return-client-request-id": "true",
<<<<<<< HEAD
        "x-ms-version": "2020-12-06"
=======
        "x-ms-version": "2021-02-12"
>>>>>>> 7e782c87
      },
      "RequestBody": null,
      "StatusCode": 200,
      "ResponseHeaders": {
        "Content-Length": "0",
        "Date": "Wed, 17 Feb 2021 02:29:57 GMT",
        "ETag": "\"0x8D8D2EBEB85F054\"",
        "Last-Modified": "Wed, 17 Feb 2021 02:29:58 GMT",
        "Server": [
          "Windows-Azure-Blob/1.0",
          "Microsoft-HTTPAPI/2.0"
        ],
        "x-ms-client-request-id": "09089ee5-a2d3-f316-b314-93c0af2445d8",
        "x-ms-default-encryption-scope": "$account-encryption-key",
        "x-ms-deny-encryption-scope-override": "false",
        "x-ms-has-immutability-policy": "false",
        "x-ms-has-legal-hold": "false",
        "x-ms-lease-state": "available",
        "x-ms-lease-status": "unlocked",
        "x-ms-request-id": "0c770807-701e-0087-54d4-0449a7000000",
<<<<<<< HEAD
        "x-ms-version": "2020-12-06"
=======
        "x-ms-version": "2021-02-12"
>>>>>>> 7e782c87
      },
      "ResponseBody": []
    },
    {
      "RequestUri": "https://seanmcccanary3.blob.core.windows.net/test-container-aab42ca2-d8af-c18a-1042-770251d27a90?restype=container",
      "RequestMethod": "DELETE",
      "RequestHeaders": {
        "Accept": "application/xml",
        "Authorization": "Sanitized",
        "traceparent": "00-c14cbe083b8cba43834d3cf28c0c3fe8-3d1fbb90ef4f974e-00",
        "User-Agent": [
          "azsdk-net-Storage.Blobs/12.9.0-alpha.20210216.1",
          "(.NET 5.0.3; Microsoft Windows 10.0.19042)"
        ],
        "x-ms-client-request-id": "fce5f352-98da-cb6f-6629-7b5757004e18",
        "x-ms-date": "Wed, 17 Feb 2021 02:29:58 GMT",
        "x-ms-return-client-request-id": "true",
<<<<<<< HEAD
        "x-ms-version": "2020-12-06"
=======
        "x-ms-version": "2021-02-12"
>>>>>>> 7e782c87
      },
      "RequestBody": null,
      "StatusCode": 202,
      "ResponseHeaders": {
        "Content-Length": "0",
        "Date": "Wed, 17 Feb 2021 02:29:57 GMT",
        "Server": [
          "Windows-Azure-Blob/1.0",
          "Microsoft-HTTPAPI/2.0"
        ],
        "x-ms-client-request-id": "fce5f352-98da-cb6f-6629-7b5757004e18",
        "x-ms-request-id": "0c77080d-701e-0087-59d4-0449a7000000",
<<<<<<< HEAD
        "x-ms-version": "2020-12-06"
=======
        "x-ms-version": "2021-02-12"
>>>>>>> 7e782c87
      },
      "ResponseBody": []
    }
  ],
  "Variables": {
    "RandomSeed": "101298452",
    "Storage_TestConfigDefault": "ProductionTenant\nseanmcccanary3\nU2FuaXRpemVk\nhttps://seanmcccanary3.blob.core.windows.net\nhttps://seanmcccanary3.file.core.windows.net\nhttps://seanmcccanary3.queue.core.windows.net\nhttps://seanmcccanary3.table.core.windows.net\n\n\n\n\nhttps://seanmcccanary3-secondary.blob.core.windows.net\nhttps://seanmcccanary3-secondary.file.core.windows.net\nhttps://seanmcccanary3-secondary.queue.core.windows.net\nhttps://seanmcccanary3-secondary.table.core.windows.net\n\nSanitized\n\n\nCloud\nBlobEndpoint=https://seanmcccanary3.blob.core.windows.net/;QueueEndpoint=https://seanmcccanary3.queue.core.windows.net/;FileEndpoint=https://seanmcccanary3.file.core.windows.net/;BlobSecondaryEndpoint=https://seanmcccanary3-secondary.blob.core.windows.net/;QueueSecondaryEndpoint=https://seanmcccanary3-secondary.queue.core.windows.net/;FileSecondaryEndpoint=https://seanmcccanary3-secondary.file.core.windows.net/;AccountName=seanmcccanary3;AccountKey=Kg==;\nseanscope1\n\n"
  }
}<|MERGE_RESOLUTION|>--- conflicted
+++ resolved
@@ -14,11 +14,7 @@
         "x-ms-client-request-id": "d7ff48f9-3779-fcf5-f323-f5cb9be3a142",
         "x-ms-date": "Wed, 17 Feb 2021 02:29:58 GMT",
         "x-ms-return-client-request-id": "true",
-<<<<<<< HEAD
-        "x-ms-version": "2020-12-06"
-=======
         "x-ms-version": "2021-02-12"
->>>>>>> 7e782c87
       },
       "RequestBody": null,
       "StatusCode": 201,
@@ -33,11 +29,7 @@
         ],
         "x-ms-client-request-id": "d7ff48f9-3779-fcf5-f323-f5cb9be3a142",
         "x-ms-request-id": "0c7707fd-701e-0087-4cd4-0449a7000000",
-<<<<<<< HEAD
-        "x-ms-version": "2020-12-06"
-=======
         "x-ms-version": "2021-02-12"
->>>>>>> 7e782c87
       },
       "ResponseBody": []
     },
@@ -55,11 +47,7 @@
         "x-ms-client-request-id": "09089ee5-a2d3-f316-b314-93c0af2445d8",
         "x-ms-date": "Wed, 17 Feb 2021 02:29:58 GMT",
         "x-ms-return-client-request-id": "true",
-<<<<<<< HEAD
-        "x-ms-version": "2020-12-06"
-=======
         "x-ms-version": "2021-02-12"
->>>>>>> 7e782c87
       },
       "RequestBody": null,
       "StatusCode": 200,
@@ -80,11 +68,7 @@
         "x-ms-lease-state": "available",
         "x-ms-lease-status": "unlocked",
         "x-ms-request-id": "0c770807-701e-0087-54d4-0449a7000000",
-<<<<<<< HEAD
-        "x-ms-version": "2020-12-06"
-=======
         "x-ms-version": "2021-02-12"
->>>>>>> 7e782c87
       },
       "ResponseBody": []
     },
@@ -102,11 +86,7 @@
         "x-ms-client-request-id": "fce5f352-98da-cb6f-6629-7b5757004e18",
         "x-ms-date": "Wed, 17 Feb 2021 02:29:58 GMT",
         "x-ms-return-client-request-id": "true",
-<<<<<<< HEAD
-        "x-ms-version": "2020-12-06"
-=======
         "x-ms-version": "2021-02-12"
->>>>>>> 7e782c87
       },
       "RequestBody": null,
       "StatusCode": 202,
@@ -119,11 +99,7 @@
         ],
         "x-ms-client-request-id": "fce5f352-98da-cb6f-6629-7b5757004e18",
         "x-ms-request-id": "0c77080d-701e-0087-59d4-0449a7000000",
-<<<<<<< HEAD
-        "x-ms-version": "2020-12-06"
-=======
         "x-ms-version": "2021-02-12"
->>>>>>> 7e782c87
       },
       "ResponseBody": []
     }
