{
  "Entries": [
    {
      "RequestUri": "https://seanmcccanary.blob.core.windows.net/test-container-aab42ca2-d8af-c18a-1042-770251d27a90?restype=container",
      "RequestMethod": "PUT",
      "RequestHeaders": {
        "Authorization": "Sanitized",
        "traceparent": "00-88b0cd18e9db1a4b8f03d4a8f1b761dd-df37d083a3a3794c-00",
        "User-Agent": [
          "azsdk-net-Storage.Blobs/12.5.0-dev.20200402.1",
          "(.NET Core 4.6.28325.01; Microsoft Windows 10.0.18362 )"
        ],
        "x-ms-client-request-id": "d7ff48f9-3779-fcf5-f323-f5cb9be3a142",
        "x-ms-date": "Thu, 02 Apr 2020 23:59:15 GMT",
        "x-ms-return-client-request-id": "true",
<<<<<<< HEAD
        "x-ms-version": "2019-12-12"
=======
        "x-ms-version": "2020-02-10"
>>>>>>> 60f4876e
      },
      "RequestBody": null,
      "StatusCode": 201,
      "ResponseHeaders": {
        "Content-Length": "0",
        "Date": "Thu, 02 Apr 2020 23:59:24 GMT",
        "ETag": "\u00220x8D7D761D930B1DB\u0022",
        "Last-Modified": "Thu, 02 Apr 2020 23:59:15 GMT",
        "Server": [
          "Windows-Azure-Blob/1.0",
          "Microsoft-HTTPAPI/2.0"
        ],
        "x-ms-client-request-id": "d7ff48f9-3779-fcf5-f323-f5cb9be3a142",
        "x-ms-request-id": "eff8d08c-e01e-007c-104a-09635f000000",
<<<<<<< HEAD
        "x-ms-version": "2019-12-12"
=======
        "x-ms-version": "2020-02-10"
>>>>>>> 60f4876e
      },
      "ResponseBody": []
    },
    {
      "RequestUri": "https://seanmcccanary.blob.core.windows.net/test-container-aab42ca2-d8af-c18a-1042-770251d27a90?restype=container",
      "RequestMethod": "GET",
      "RequestHeaders": {
        "Authorization": "Sanitized",
        "traceparent": "00-e5654205e286054ba63818b70f6e42b1-d28a263d8e14e84a-00",
        "User-Agent": [
          "azsdk-net-Storage.Blobs/12.5.0-dev.20200402.1",
          "(.NET Core 4.6.28325.01; Microsoft Windows 10.0.18362 )"
        ],
        "x-ms-client-request-id": "09089ee5-a2d3-f316-b314-93c0af2445d8",
        "x-ms-date": "Thu, 02 Apr 2020 23:59:26 GMT",
        "x-ms-return-client-request-id": "true",
<<<<<<< HEAD
        "x-ms-version": "2019-12-12"
=======
        "x-ms-version": "2020-02-10"
>>>>>>> 60f4876e
      },
      "RequestBody": null,
      "StatusCode": 200,
      "ResponseHeaders": {
        "Content-Length": "0",
        "Date": "Thu, 02 Apr 2020 23:59:25 GMT",
        "ETag": "\u00220x8D7D761D930B1DB\u0022",
        "Last-Modified": "Thu, 02 Apr 2020 23:59:15 GMT",
        "Server": [
          "Windows-Azure-Blob/1.0",
          "Microsoft-HTTPAPI/2.0"
        ],
        "x-ms-client-request-id": "09089ee5-a2d3-f316-b314-93c0af2445d8",
        "x-ms-default-encryption-scope": "$account-encryption-key",
        "x-ms-deny-encryption-scope-override": "false",
        "x-ms-has-immutability-policy": "false",
        "x-ms-has-legal-hold": "false",
        "x-ms-lease-state": "available",
        "x-ms-lease-status": "unlocked",
        "x-ms-request-id": "eff8d6ed-e01e-007c-424a-09635f000000",
<<<<<<< HEAD
        "x-ms-version": "2019-12-12"
=======
        "x-ms-version": "2020-02-10"
>>>>>>> 60f4876e
      },
      "ResponseBody": []
    },
    {
      "RequestUri": "https://seanmcccanary.blob.core.windows.net/test-container-aab42ca2-d8af-c18a-1042-770251d27a90?restype=container",
      "RequestMethod": "DELETE",
      "RequestHeaders": {
        "Authorization": "Sanitized",
        "traceparent": "00-b898c67dd432c64c97af8bbff70c26eb-45c017db25c2f542-00",
        "User-Agent": [
          "azsdk-net-Storage.Blobs/12.5.0-dev.20200402.1",
          "(.NET Core 4.6.28325.01; Microsoft Windows 10.0.18362 )"
        ],
        "x-ms-client-request-id": "fce5f352-98da-cb6f-6629-7b5757004e18",
        "x-ms-date": "Thu, 02 Apr 2020 23:59:26 GMT",
        "x-ms-return-client-request-id": "true",
<<<<<<< HEAD
        "x-ms-version": "2019-12-12"
=======
        "x-ms-version": "2020-02-10"
>>>>>>> 60f4876e
      },
      "RequestBody": null,
      "StatusCode": 202,
      "ResponseHeaders": {
        "Content-Length": "0",
        "Date": "Thu, 02 Apr 2020 23:59:25 GMT",
        "Server": [
          "Windows-Azure-Blob/1.0",
          "Microsoft-HTTPAPI/2.0"
        ],
        "x-ms-client-request-id": "fce5f352-98da-cb6f-6629-7b5757004e18",
        "x-ms-request-id": "eff8d723-e01e-007c-644a-09635f000000",
<<<<<<< HEAD
        "x-ms-version": "2019-12-12"
=======
        "x-ms-version": "2020-02-10"
>>>>>>> 60f4876e
      },
      "ResponseBody": []
    }
  ],
  "Variables": {
    "RandomSeed": "101298452",
    "Storage_TestConfigDefault": "ProductionTenant\nseanmcccanary\nU2FuaXRpemVk\nhttps://seanmcccanary.blob.core.windows.net\nhttps://seanmcccanary.file.core.windows.net\nhttps://seanmcccanary.queue.core.windows.net\nhttps://seanmcccanary.table.core.windows.net\n\n\n\n\nhttps://seanmcccanary-secondary.blob.core.windows.net\nhttps://seanmcccanary-secondary.file.core.windows.net\nhttps://seanmcccanary-secondary.queue.core.windows.net\nhttps://seanmcccanary-secondary.table.core.windows.net\n\nSanitized\n\n\nCloud\nBlobEndpoint=https://seanmcccanary.blob.core.windows.net/;QueueEndpoint=https://seanmcccanary.queue.core.windows.net/;FileEndpoint=https://seanmcccanary.file.core.windows.net/;BlobSecondaryEndpoint=https://seanmcccanary-secondary.blob.core.windows.net/;QueueSecondaryEndpoint=https://seanmcccanary-secondary.queue.core.windows.net/;FileSecondaryEndpoint=https://seanmcccanary-secondary.file.core.windows.net/;AccountName=seanmcccanary;AccountKey=Sanitized\nseanscope1"
  }
}<|MERGE_RESOLUTION|>--- conflicted
+++ resolved
@@ -13,11 +13,7 @@
         "x-ms-client-request-id": "d7ff48f9-3779-fcf5-f323-f5cb9be3a142",
         "x-ms-date": "Thu, 02 Apr 2020 23:59:15 GMT",
         "x-ms-return-client-request-id": "true",
-<<<<<<< HEAD
-        "x-ms-version": "2019-12-12"
-=======
         "x-ms-version": "2020-02-10"
->>>>>>> 60f4876e
       },
       "RequestBody": null,
       "StatusCode": 201,
@@ -32,11 +28,7 @@
         ],
         "x-ms-client-request-id": "d7ff48f9-3779-fcf5-f323-f5cb9be3a142",
         "x-ms-request-id": "eff8d08c-e01e-007c-104a-09635f000000",
-<<<<<<< HEAD
-        "x-ms-version": "2019-12-12"
-=======
         "x-ms-version": "2020-02-10"
->>>>>>> 60f4876e
       },
       "ResponseBody": []
     },
@@ -53,11 +45,7 @@
         "x-ms-client-request-id": "09089ee5-a2d3-f316-b314-93c0af2445d8",
         "x-ms-date": "Thu, 02 Apr 2020 23:59:26 GMT",
         "x-ms-return-client-request-id": "true",
-<<<<<<< HEAD
-        "x-ms-version": "2019-12-12"
-=======
         "x-ms-version": "2020-02-10"
->>>>>>> 60f4876e
       },
       "RequestBody": null,
       "StatusCode": 200,
@@ -78,11 +66,7 @@
         "x-ms-lease-state": "available",
         "x-ms-lease-status": "unlocked",
         "x-ms-request-id": "eff8d6ed-e01e-007c-424a-09635f000000",
-<<<<<<< HEAD
-        "x-ms-version": "2019-12-12"
-=======
         "x-ms-version": "2020-02-10"
->>>>>>> 60f4876e
       },
       "ResponseBody": []
     },
@@ -99,11 +83,7 @@
         "x-ms-client-request-id": "fce5f352-98da-cb6f-6629-7b5757004e18",
         "x-ms-date": "Thu, 02 Apr 2020 23:59:26 GMT",
         "x-ms-return-client-request-id": "true",
-<<<<<<< HEAD
-        "x-ms-version": "2019-12-12"
-=======
         "x-ms-version": "2020-02-10"
->>>>>>> 60f4876e
       },
       "RequestBody": null,
       "StatusCode": 202,
@@ -116,11 +96,7 @@
         ],
         "x-ms-client-request-id": "fce5f352-98da-cb6f-6629-7b5757004e18",
         "x-ms-request-id": "eff8d723-e01e-007c-644a-09635f000000",
-<<<<<<< HEAD
-        "x-ms-version": "2019-12-12"
-=======
         "x-ms-version": "2020-02-10"
->>>>>>> 60f4876e
       },
       "ResponseBody": []
     }
