--- conflicted
+++ resolved
@@ -1,11 +1,7 @@
 ﻿{
   "Entries": [
     {
-<<<<<<< HEAD
-      "RequestUri": "https://seanmcccanary3.blob.core.windows.net/test-container-ccfc3f86-b5bd-d15c-5a91-23eba209ec8f?sv=2020-12-06&st=2021-02-17T01%3A31%3A08Z&se=2021-02-17T03%3A31%3A08Z&sr=c&sp=racwdl&sig=Sanitized&restype=container",
-=======
       "RequestUri": "https://seanmcccanary3.blob.core.windows.net/test-container-ccfc3f86-b5bd-d15c-5a91-23eba209ec8f?sv=2021-02-12&st=2021-02-17T01%3A31%3A08Z&se=2021-02-17T03%3A31%3A08Z&sr=c&sp=racwdl&sig=Sanitized&restype=container",
->>>>>>> 7e782c87
       "RequestMethod": "PUT",
       "RequestHeaders": {
         "Accept": "application/xml",
@@ -16,11 +12,7 @@
         ],
         "x-ms-client-request-id": "47b18153-a8b4-49b1-0ed3-6984f793fdc1",
         "x-ms-return-client-request-id": "true",
-<<<<<<< HEAD
-        "x-ms-version": "2020-12-06"
-=======
         "x-ms-version": "2021-02-12"
->>>>>>> 7e782c87
       },
       "RequestBody": null,
       "StatusCode": 403,
@@ -35,11 +27,7 @@
         "x-ms-client-request-id": "47b18153-a8b4-49b1-0ed3-6984f793fdc1",
         "x-ms-error-code": "AuthorizationFailure",
         "x-ms-request-id": "421fb838-701e-002e-04d4-0488d5000000",
-<<<<<<< HEAD
-        "x-ms-version": "2020-12-06"
-=======
         "x-ms-version": "2021-02-12"
->>>>>>> 7e782c87
       },
       "ResponseBody": [
         "﻿<?xml version=\"1.0\" encoding=\"utf-8\"?><Error><Code>AuthorizationFailure</Code><Message>This request is not authorized to perform this operation.\n",
