--- conflicted
+++ resolved
@@ -14,11 +14,7 @@
         "x-ms-client-request-id": "3cad0854-e6c0-1fdd-8e45-84d442fb42a1",
         "x-ms-date": "Wed, 17 Feb 2021 02:30:10 GMT",
         "x-ms-return-client-request-id": "true",
-<<<<<<< HEAD
-        "x-ms-version": "2020-12-06"
-=======
         "x-ms-version": "2021-02-12"
->>>>>>> 7e782c87
       },
       "RequestBody": null,
       "StatusCode": 201,
@@ -33,11 +29,7 @@
         ],
         "x-ms-client-request-id": "3cad0854-e6c0-1fdd-8e45-84d442fb42a1",
         "x-ms-request-id": "9eb14626-001e-0079-1dd4-0426e6000000",
-<<<<<<< HEAD
-        "x-ms-version": "2020-12-06"
-=======
         "x-ms-version": "2021-02-12"
->>>>>>> 7e782c87
       },
       "ResponseBody": []
     },
@@ -58,11 +50,7 @@
         "x-ms-lease-duration": "-1",
         "x-ms-proposed-lease-id": "15a57e71-f6c3-80e4-ef67-13f71a04fe90",
         "x-ms-return-client-request-id": "true",
-<<<<<<< HEAD
-        "x-ms-version": "2020-12-06"
-=======
         "x-ms-version": "2021-02-12"
->>>>>>> 7e782c87
       },
       "RequestBody": null,
       "StatusCode": 201,
@@ -78,11 +66,7 @@
         "x-ms-client-request-id": "c362e040-2c55-f5de-4365-c0b18e677be0",
         "x-ms-lease-id": "15a57e71-f6c3-80e4-ef67-13f71a04fe90",
         "x-ms-request-id": "9eb14654-001e-0079-48d4-0426e6000000",
-<<<<<<< HEAD
-        "x-ms-version": "2020-12-06"
-=======
         "x-ms-version": "2021-02-12"
->>>>>>> 7e782c87
       },
       "ResponseBody": []
     },
@@ -101,11 +85,7 @@
         "x-ms-date": "Wed, 17 Feb 2021 02:30:11 GMT",
         "x-ms-lease-id": "15a57e71-f6c3-80e4-ef67-13f71a04fe90",
         "x-ms-return-client-request-id": "true",
-<<<<<<< HEAD
-        "x-ms-version": "2020-12-06"
-=======
         "x-ms-version": "2021-02-12"
->>>>>>> 7e782c87
       },
       "RequestBody": null,
       "StatusCode": 200,
@@ -121,11 +101,7 @@
         "Transfer-Encoding": "chunked",
         "x-ms-client-request-id": "39b7b35c-3aa1-c63a-0c07-a2c6ac2d2443",
         "x-ms-request-id": "9eb14660-001e-0079-52d4-0426e6000000",
-<<<<<<< HEAD
-        "x-ms-version": "2020-12-06"
-=======
         "x-ms-version": "2021-02-12"
->>>>>>> 7e782c87
       },
       "ResponseBody": "﻿<?xml version=\"1.0\" encoding=\"utf-8\"?><SignedIdentifiers />"
     },
@@ -144,11 +120,7 @@
         "x-ms-date": "Wed, 17 Feb 2021 02:30:11 GMT",
         "x-ms-lease-id": "15a57e71-f6c3-80e4-ef67-13f71a04fe90",
         "x-ms-return-client-request-id": "true",
-<<<<<<< HEAD
-        "x-ms-version": "2020-12-06"
-=======
         "x-ms-version": "2021-02-12"
->>>>>>> 7e782c87
       },
       "RequestBody": null,
       "StatusCode": 202,
@@ -161,11 +133,7 @@
         ],
         "x-ms-client-request-id": "da54b4d5-41af-a23e-2a3f-1d2a7db05871",
         "x-ms-request-id": "9eb14669-001e-0079-5ad4-0426e6000000",
-<<<<<<< HEAD
-        "x-ms-version": "2020-12-06"
-=======
         "x-ms-version": "2021-02-12"
->>>>>>> 7e782c87
       },
       "ResponseBody": []
     }
