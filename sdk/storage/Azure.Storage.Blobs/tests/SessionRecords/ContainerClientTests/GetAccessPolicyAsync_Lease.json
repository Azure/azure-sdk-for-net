{
  "Entries": [
    {
      "RequestUri": "https://seanmcccanary.blob.core.windows.net/test-container-811cbc34-a12f-1417-b58e-77f91e7132a5?restype=container",
      "RequestMethod": "PUT",
      "RequestHeaders": {
        "Authorization": "Sanitized",
        "traceparent": "00-761cefaf691da74c9ef3d3f9249cd846-e3d5a4c1bf01f943-00",
        "User-Agent": [
          "azsdk-net-Storage.Blobs/12.5.0-dev.20200402.1",
          "(.NET Core 4.6.28325.01; Microsoft Windows 10.0.18362 )"
        ],
        "x-ms-client-request-id": "3cad0854-e6c0-1fdd-8e45-84d442fb42a1",
        "x-ms-date": "Fri, 03 Apr 2020 00:00:14 GMT",
        "x-ms-return-client-request-id": "true",
<<<<<<< HEAD
        "x-ms-version": "2019-12-12"
=======
        "x-ms-version": "2020-02-10"
>>>>>>> 60f4876e
      },
      "RequestBody": null,
      "StatusCode": 201,
      "ResponseHeaders": {
        "Content-Length": "0",
        "Date": "Fri, 03 Apr 2020 00:00:13 GMT",
        "ETag": "\u00220x8D7D761FC34F2BC\u0022",
        "Last-Modified": "Fri, 03 Apr 2020 00:00:13 GMT",
        "Server": [
          "Windows-Azure-Blob/1.0",
          "Microsoft-HTTPAPI/2.0"
        ],
        "x-ms-client-request-id": "3cad0854-e6c0-1fdd-8e45-84d442fb42a1",
        "x-ms-request-id": "337e3e21-e01e-000e-374a-096410000000",
<<<<<<< HEAD
        "x-ms-version": "2019-12-12"
=======
        "x-ms-version": "2020-02-10"
>>>>>>> 60f4876e
      },
      "ResponseBody": []
    },
    {
      "RequestUri": "https://seanmcccanary.blob.core.windows.net/test-container-811cbc34-a12f-1417-b58e-77f91e7132a5?comp=lease\u0026restype=container",
      "RequestMethod": "PUT",
      "RequestHeaders": {
        "Authorization": "Sanitized",
        "traceparent": "00-864b292e9c0c8644a3f4e01c5b1ec9dd-4ca7bd85e56f7044-00",
        "User-Agent": [
          "azsdk-net-Storage.Blobs/12.5.0-dev.20200402.1",
          "(.NET Core 4.6.28325.01; Microsoft Windows 10.0.18362 )"
        ],
        "x-ms-client-request-id": "c362e040-2c55-f5de-4365-c0b18e677be0",
        "x-ms-date": "Fri, 03 Apr 2020 00:00:14 GMT",
        "x-ms-lease-action": "acquire",
        "x-ms-lease-duration": "-1",
        "x-ms-proposed-lease-id": "15a57e71-f6c3-80e4-ef67-13f71a04fe90",
        "x-ms-return-client-request-id": "true",
<<<<<<< HEAD
        "x-ms-version": "2019-12-12"
=======
        "x-ms-version": "2020-02-10"
>>>>>>> 60f4876e
      },
      "RequestBody": null,
      "StatusCode": 201,
      "ResponseHeaders": {
        "Content-Length": "0",
        "Date": "Fri, 03 Apr 2020 00:00:13 GMT",
        "ETag": "\u00220x8D7D761FC34F2BC\u0022",
        "Last-Modified": "Fri, 03 Apr 2020 00:00:13 GMT",
        "Server": [
          "Windows-Azure-Blob/1.0",
          "Microsoft-HTTPAPI/2.0"
        ],
        "x-ms-client-request-id": "c362e040-2c55-f5de-4365-c0b18e677be0",
        "x-ms-lease-id": "15a57e71-f6c3-80e4-ef67-13f71a04fe90",
        "x-ms-request-id": "337e3e2e-e01e-000e-414a-096410000000",
<<<<<<< HEAD
        "x-ms-version": "2019-12-12"
=======
        "x-ms-version": "2020-02-10"
>>>>>>> 60f4876e
      },
      "ResponseBody": []
    },
    {
      "RequestUri": "https://seanmcccanary.blob.core.windows.net/test-container-811cbc34-a12f-1417-b58e-77f91e7132a5?restype=container\u0026comp=acl",
      "RequestMethod": "GET",
      "RequestHeaders": {
        "Authorization": "Sanitized",
        "traceparent": "00-c2bcf438d854c144be479fc5f8e1c3e8-bf989cbbf0488140-00",
        "User-Agent": [
          "azsdk-net-Storage.Blobs/12.5.0-dev.20200402.1",
          "(.NET Core 4.6.28325.01; Microsoft Windows 10.0.18362 )"
        ],
        "x-ms-client-request-id": "39b7b35c-3aa1-c63a-0c07-a2c6ac2d2443",
        "x-ms-date": "Fri, 03 Apr 2020 00:00:14 GMT",
        "x-ms-lease-id": "15a57e71-f6c3-80e4-ef67-13f71a04fe90",
        "x-ms-return-client-request-id": "true",
<<<<<<< HEAD
        "x-ms-version": "2019-12-12"
=======
        "x-ms-version": "2020-02-10"
>>>>>>> 60f4876e
      },
      "RequestBody": null,
      "StatusCode": 200,
      "ResponseHeaders": {
        "Content-Type": "application/xml",
        "Date": "Fri, 03 Apr 2020 00:00:13 GMT",
        "ETag": "\u00220x8D7D761FC34F2BC\u0022",
        "Last-Modified": "Fri, 03 Apr 2020 00:00:13 GMT",
        "Server": [
          "Windows-Azure-Blob/1.0",
          "Microsoft-HTTPAPI/2.0"
        ],
        "Transfer-Encoding": "chunked",
        "x-ms-client-request-id": "39b7b35c-3aa1-c63a-0c07-a2c6ac2d2443",
        "x-ms-request-id": "337e3e39-e01e-000e-494a-096410000000",
<<<<<<< HEAD
        "x-ms-version": "2019-12-12"
=======
        "x-ms-version": "2020-02-10"
>>>>>>> 60f4876e
      },
      "ResponseBody": "\uFEFF\u003C?xml version=\u00221.0\u0022 encoding=\u0022utf-8\u0022?\u003E\u003CSignedIdentifiers /\u003E"
    },
    {
      "RequestUri": "https://seanmcccanary.blob.core.windows.net/test-container-811cbc34-a12f-1417-b58e-77f91e7132a5?restype=container",
      "RequestMethod": "DELETE",
      "RequestHeaders": {
        "Authorization": "Sanitized",
        "traceparent": "00-8e3fe85c576b8044bbc43a046e9dd006-569a7672bb25cb4e-00",
        "User-Agent": [
          "azsdk-net-Storage.Blobs/12.5.0-dev.20200402.1",
          "(.NET Core 4.6.28325.01; Microsoft Windows 10.0.18362 )"
        ],
        "x-ms-client-request-id": "da54b4d5-41af-a23e-2a3f-1d2a7db05871",
        "x-ms-date": "Fri, 03 Apr 2020 00:00:15 GMT",
        "x-ms-lease-id": "15a57e71-f6c3-80e4-ef67-13f71a04fe90",
        "x-ms-return-client-request-id": "true",
<<<<<<< HEAD
        "x-ms-version": "2019-12-12"
=======
        "x-ms-version": "2020-02-10"
>>>>>>> 60f4876e
      },
      "RequestBody": null,
      "StatusCode": 202,
      "ResponseHeaders": {
        "Content-Length": "0",
        "Date": "Fri, 03 Apr 2020 00:00:13 GMT",
        "Server": [
          "Windows-Azure-Blob/1.0",
          "Microsoft-HTTPAPI/2.0"
        ],
        "x-ms-client-request-id": "da54b4d5-41af-a23e-2a3f-1d2a7db05871",
        "x-ms-request-id": "337e3e4c-e01e-000e-5a4a-096410000000",
<<<<<<< HEAD
        "x-ms-version": "2019-12-12"
=======
        "x-ms-version": "2020-02-10"
>>>>>>> 60f4876e
      },
      "ResponseBody": []
    }
  ],
  "Variables": {
    "RandomSeed": "25589551",
    "Storage_TestConfigDefault": "ProductionTenant\nseanmcccanary\nU2FuaXRpemVk\nhttps://seanmcccanary.blob.core.windows.net\nhttps://seanmcccanary.file.core.windows.net\nhttps://seanmcccanary.queue.core.windows.net\nhttps://seanmcccanary.table.core.windows.net\n\n\n\n\nhttps://seanmcccanary-secondary.blob.core.windows.net\nhttps://seanmcccanary-secondary.file.core.windows.net\nhttps://seanmcccanary-secondary.queue.core.windows.net\nhttps://seanmcccanary-secondary.table.core.windows.net\n\nSanitized\n\n\nCloud\nBlobEndpoint=https://seanmcccanary.blob.core.windows.net/;QueueEndpoint=https://seanmcccanary.queue.core.windows.net/;FileEndpoint=https://seanmcccanary.file.core.windows.net/;BlobSecondaryEndpoint=https://seanmcccanary-secondary.blob.core.windows.net/;QueueSecondaryEndpoint=https://seanmcccanary-secondary.queue.core.windows.net/;FileSecondaryEndpoint=https://seanmcccanary-secondary.file.core.windows.net/;AccountName=seanmcccanary;AccountKey=Sanitized\nseanscope1"
  }
}<|MERGE_RESOLUTION|>--- conflicted
+++ resolved
@@ -13,11 +13,7 @@
         "x-ms-client-request-id": "3cad0854-e6c0-1fdd-8e45-84d442fb42a1",
         "x-ms-date": "Fri, 03 Apr 2020 00:00:14 GMT",
         "x-ms-return-client-request-id": "true",
-<<<<<<< HEAD
-        "x-ms-version": "2019-12-12"
-=======
         "x-ms-version": "2020-02-10"
->>>>>>> 60f4876e
       },
       "RequestBody": null,
       "StatusCode": 201,
@@ -32,11 +28,7 @@
         ],
         "x-ms-client-request-id": "3cad0854-e6c0-1fdd-8e45-84d442fb42a1",
         "x-ms-request-id": "337e3e21-e01e-000e-374a-096410000000",
-<<<<<<< HEAD
-        "x-ms-version": "2019-12-12"
-=======
         "x-ms-version": "2020-02-10"
->>>>>>> 60f4876e
       },
       "ResponseBody": []
     },
@@ -56,11 +48,7 @@
         "x-ms-lease-duration": "-1",
         "x-ms-proposed-lease-id": "15a57e71-f6c3-80e4-ef67-13f71a04fe90",
         "x-ms-return-client-request-id": "true",
-<<<<<<< HEAD
-        "x-ms-version": "2019-12-12"
-=======
         "x-ms-version": "2020-02-10"
->>>>>>> 60f4876e
       },
       "RequestBody": null,
       "StatusCode": 201,
@@ -76,11 +64,7 @@
         "x-ms-client-request-id": "c362e040-2c55-f5de-4365-c0b18e677be0",
         "x-ms-lease-id": "15a57e71-f6c3-80e4-ef67-13f71a04fe90",
         "x-ms-request-id": "337e3e2e-e01e-000e-414a-096410000000",
-<<<<<<< HEAD
-        "x-ms-version": "2019-12-12"
-=======
         "x-ms-version": "2020-02-10"
->>>>>>> 60f4876e
       },
       "ResponseBody": []
     },
@@ -98,11 +82,7 @@
         "x-ms-date": "Fri, 03 Apr 2020 00:00:14 GMT",
         "x-ms-lease-id": "15a57e71-f6c3-80e4-ef67-13f71a04fe90",
         "x-ms-return-client-request-id": "true",
-<<<<<<< HEAD
-        "x-ms-version": "2019-12-12"
-=======
         "x-ms-version": "2020-02-10"
->>>>>>> 60f4876e
       },
       "RequestBody": null,
       "StatusCode": 200,
@@ -118,11 +98,7 @@
         "Transfer-Encoding": "chunked",
         "x-ms-client-request-id": "39b7b35c-3aa1-c63a-0c07-a2c6ac2d2443",
         "x-ms-request-id": "337e3e39-e01e-000e-494a-096410000000",
-<<<<<<< HEAD
-        "x-ms-version": "2019-12-12"
-=======
         "x-ms-version": "2020-02-10"
->>>>>>> 60f4876e
       },
       "ResponseBody": "\uFEFF\u003C?xml version=\u00221.0\u0022 encoding=\u0022utf-8\u0022?\u003E\u003CSignedIdentifiers /\u003E"
     },
@@ -140,11 +116,7 @@
         "x-ms-date": "Fri, 03 Apr 2020 00:00:15 GMT",
         "x-ms-lease-id": "15a57e71-f6c3-80e4-ef67-13f71a04fe90",
         "x-ms-return-client-request-id": "true",
-<<<<<<< HEAD
-        "x-ms-version": "2019-12-12"
-=======
         "x-ms-version": "2020-02-10"
->>>>>>> 60f4876e
       },
       "RequestBody": null,
       "StatusCode": 202,
@@ -157,11 +129,7 @@
         ],
         "x-ms-client-request-id": "da54b4d5-41af-a23e-2a3f-1d2a7db05871",
         "x-ms-request-id": "337e3e4c-e01e-000e-5a4a-096410000000",
-<<<<<<< HEAD
-        "x-ms-version": "2019-12-12"
-=======
         "x-ms-version": "2020-02-10"
->>>>>>> 60f4876e
       },
       "ResponseBody": []
     }
