--- conflicted
+++ resolved
@@ -15,11 +15,7 @@
         "x-ms-client-request-id": "0b2f6e20-539b-4d44-f4e0-38a29dfdfd1c",
         "x-ms-date": "Wed, 17 Feb 2021 18:59:02 GMT",
         "x-ms-return-client-request-id": "true",
-<<<<<<< HEAD
-        "x-ms-version": "2020-12-06"
-=======
         "x-ms-version": "2021-02-12"
->>>>>>> 7e782c87
       },
       "RequestBody": null,
       "StatusCode": 201,
@@ -34,11 +30,7 @@
         ],
         "x-ms-client-request-id": "0b2f6e20-539b-4d44-f4e0-38a29dfdfd1c",
         "x-ms-request-id": "cf05b1b2-001e-0034-1a5e-05e90a000000",
-<<<<<<< HEAD
-        "x-ms-version": "2020-12-06"
-=======
         "x-ms-version": "2021-02-12"
->>>>>>> 7e782c87
       },
       "ResponseBody": []
     },
@@ -59,11 +51,7 @@
         "x-ms-client-request-id": "95e13eb5-32df-c14e-b5d2-8cec2a223d90",
         "x-ms-date": "Wed, 17 Feb 2021 18:59:02 GMT",
         "x-ms-return-client-request-id": "true",
-<<<<<<< HEAD
-        "x-ms-version": "2020-12-06"
-=======
         "x-ms-version": "2021-02-12"
->>>>>>> 7e782c87
       },
       "RequestBody": "mkhb5xPpBhXtusBY9AxDekBqzsIEovSCqzTL2ahw5MfiYJ8lt6WJN2cZHeCS61nnnb1hMy46F/hU2TzeHS1sfdX4dpRsHcKb4Jdb6oUT78Db4zzqDrGZp0in0N5pqhk5rKALmnTEe3/7xlKX3yxyQOl8Ajrxgm4jX89MxUzkMjZ+IT3kCFVLF2i870hfAcgbNJD07ajeSCox5zuleLUyFpQcGL3vjjiTMOrRNJIlxF0HMJG870SNn9gSsiAapp+zidm0Q+kKLKZXYLy9DROYDCLenkgkdiZPjnnk3NsXeYpLHqu5cYB0/APqZI6I0JHFeqb+OwdWjhOyZbVvJVDLQOcyce9o3puhaqFEORGYx77nH2E0GT2C9I+YBwzLBNazHySnVl6iXZsLXNFlElQBGp72iAbvliepr3xfz9eO1WXKkRrs8HFfRcLFKb1sHeI7lu1u1XvQw4n9/qbiQo3EfIZrm4A5FCksl0NDKW1qPJKZIzjqIADq+s2R7/HKfQI0AKw2AIJhAYHDQT04jJock8EUSB5U2VuFgaCzqCU3YhpADyjAMzwQOCK2J9/DsW0zdVwwtTTj4CdRsX7hrlhci94j+H1xW2CFBBD8nbJ7wtAyfzPJB6zlXS4Bb4K+LonJWpsBn7nwwhn7qrEk50J01e+tri4kkoMxPppOb+vextWGMkMWeiIXQr0ZzV36wHbsjZqSEIBapMcYz2EeoVItHeTcnrT+XVrMlmtxC8UmN30kYuJRS7ZUK418/qvA+KFq7K94HiHB7S8/xXkU6ZkC8pjk+T9w3NIth3Mmgl+vDJ3KBx4VrRhbY3SyEoU8P0H0eQsT2/9i+Q/dS5eum2rPj7nbSuJ67ER/iJbKvcpN8EcxMghTnDCeaA0POGKArMgJ44LLYfVfeY3Hk1NolzxFj1pPfWhifPOIPOLUa7Pi/9vOwdpHgY9S0bh7jAndNtDRyakHMC9fp2ePQyQSig3Z5JN3mtVh/g3L/auv5u/pqgYRA6IK286sbxlzuD1qP0aroah1Zpz7b8ubPDODr8B3pZkeAIdrzgnFyiu77kXQYL1lBERHdENqFpPXb56aKL9Z+xKkTD6/P9Ofr5txP4GFytx1Hqp8MDFVs+r0lF5qK6JrYvIzKxN/psRxqMSn+dcRUaTCJQoU3cvhTphUyqt0NIT5BdyPUp/I9njlCohtrboS4kK5pwaXVoUmUdx6KtsZ/XM/rvP6gf8F+i6SLtJDdKHeQehouox+Yq9WaQDCTcuczA0ULf/HGGBDtK3XBCez4t07nOnzsELmwUtEpBj/Q6xi9WLELkehFimHJQbfp12Ho4YihrDiqRvKLmuzgnRIQ3EAdA/F7rSWmoW/a4s8Bg==",
       "StatusCode": 201,
@@ -81,21 +69,13 @@
         "x-ms-content-crc64": "mgtU7qcR0wg=",
         "x-ms-request-id": "63d48fae-101e-0007-655e-05b6a1000000",
         "x-ms-request-server-encrypted": "true",
-<<<<<<< HEAD
-        "x-ms-version": "2020-12-06",
-=======
         "x-ms-version": "2021-02-12",
->>>>>>> 7e782c87
         "x-ms-version-id": "2021-02-17T18:59:02.5202086Z"
       },
       "ResponseBody": []
     },
     {
-<<<<<<< HEAD
-      "RequestUri": "https://seanmcccanary3.blob.core.windows.net/test-container-853c00f6-7138-b046-8dce-06ef3034ae8f/my cool blob?sv=2020-12-06&st=2021-02-17T17%3A59%3A02Z&se=2021-02-17T19%3A59%3A02Z&sr=b&sp=racwd&sig=Sanitized",
-=======
       "RequestUri": "https://seanmcccanary3.blob.core.windows.net/test-container-853c00f6-7138-b046-8dce-06ef3034ae8f/my cool blob?sv=2021-02-12&st=2021-02-17T17%3A59%3A02Z&se=2021-02-17T19%3A59%3A02Z&sr=b&sp=racwd&sig=Sanitized",
->>>>>>> 7e782c87
       "RequestMethod": "HEAD",
       "RequestHeaders": {
         "Accept": "application/xml",
@@ -106,11 +86,7 @@
         ],
         "x-ms-client-request-id": "2d0af1ac-a7a9-e727-a0fb-4bbf4fcfd15d",
         "x-ms-return-client-request-id": "true",
-<<<<<<< HEAD
-        "x-ms-version": "2020-12-06"
-=======
         "x-ms-version": "2021-02-12"
->>>>>>> 7e782c87
       },
       "RequestBody": null,
       "StatusCode": 200,
@@ -137,11 +113,7 @@
         "x-ms-lease-status": "unlocked",
         "x-ms-request-id": "a46ac890-b01e-0053-735e-05f9f6000000",
         "x-ms-server-encrypted": "true",
-<<<<<<< HEAD
-        "x-ms-version": "2020-12-06",
-=======
         "x-ms-version": "2021-02-12",
->>>>>>> 7e782c87
         "x-ms-version-id": "2021-02-17T18:59:02.5202086Z"
       },
       "ResponseBody": []
@@ -160,11 +132,7 @@
         "x-ms-client-request-id": "393fd11f-1018-e7e6-ff69-25c928f717e4",
         "x-ms-date": "Wed, 17 Feb 2021 18:59:02 GMT",
         "x-ms-return-client-request-id": "true",
-<<<<<<< HEAD
-        "x-ms-version": "2020-12-06"
-=======
         "x-ms-version": "2021-02-12"
->>>>>>> 7e782c87
       },
       "RequestBody": null,
       "StatusCode": 200,
@@ -178,11 +146,7 @@
         "Transfer-Encoding": "chunked",
         "x-ms-client-request-id": "393fd11f-1018-e7e6-ff69-25c928f717e4",
         "x-ms-request-id": "cf05b2d4-001e-0034-1e5e-05e90a000000",
-<<<<<<< HEAD
-        "x-ms-version": "2020-12-06"
-=======
         "x-ms-version": "2021-02-12"
->>>>>>> 7e782c87
       },
       "ResponseBody": "﻿<?xml version=\"1.0\" encoding=\"utf-8\"?><EnumerationResults ServiceEndpoint=\"https://seanmcccanary3.blob.core.windows.net/\" ContainerName=\"test-container-853c00f6-7138-b046-8dce-06ef3034ae8f\"><Blobs><Blob><Name>my cool blob</Name><VersionId>2021-02-17T18:59:02.5202086Z</VersionId><IsCurrentVersion>true</IsCurrentVersion><Properties><Creation-Time>Wed, 17 Feb 2021 18:59:02 GMT</Creation-Time><Last-Modified>Wed, 17 Feb 2021 18:59:02 GMT</Last-Modified><Etag>0x8D8D3761767BFA6</Etag><Content-Length>1024</Content-Length><Content-Type>application/octet-stream</Content-Type><Content-Encoding /><Content-Language /><Content-CRC64 /><Content-MD5>0qQf5jkOBiTgv1D4yA2a7A==</Content-MD5><Cache-Control /><Content-Disposition /><LastAccessTime>Wed, 17 Feb 2021 18:59:02 GMT</LastAccessTime><BlobType>BlockBlob</BlobType><AccessTier>Hot</AccessTier><AccessTierInferred>true</AccessTierInferred><LeaseStatus>unlocked</LeaseStatus><LeaseState>available</LeaseState><ServerEncrypted>true</ServerEncrypted></Properties><OrMetadata /></Blob></Blobs><NextMarker /></EnumerationResults>"
     },
@@ -200,11 +164,7 @@
         "x-ms-client-request-id": "7ea08ab9-9890-fe44-cf83-da200205198f",
         "x-ms-date": "Wed, 17 Feb 2021 18:59:02 GMT",
         "x-ms-return-client-request-id": "true",
-<<<<<<< HEAD
-        "x-ms-version": "2020-12-06"
-=======
         "x-ms-version": "2021-02-12"
->>>>>>> 7e782c87
       },
       "RequestBody": null,
       "StatusCode": 202,
@@ -217,11 +177,7 @@
         ],
         "x-ms-client-request-id": "7ea08ab9-9890-fe44-cf83-da200205198f",
         "x-ms-request-id": "cf05b2ef-001e-0034-375e-05e90a000000",
-<<<<<<< HEAD
-        "x-ms-version": "2020-12-06"
-=======
         "x-ms-version": "2021-02-12"
->>>>>>> 7e782c87
       },
       "ResponseBody": []
     }
