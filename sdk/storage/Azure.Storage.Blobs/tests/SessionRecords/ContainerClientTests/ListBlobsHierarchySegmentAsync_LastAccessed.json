--- conflicted
+++ resolved
@@ -15,11 +15,7 @@
         "x-ms-client-request-id": "cd997e60-70ea-1874-6f42-dbebf017d05c",
         "x-ms-date": "Wed, 17 Feb 2021 18:59:22 GMT",
         "x-ms-return-client-request-id": "true",
-<<<<<<< HEAD
-        "x-ms-version": "2020-12-06"
-=======
         "x-ms-version": "2021-02-12"
->>>>>>> 7e782c87
       },
       "RequestBody": null,
       "StatusCode": 201,
@@ -34,11 +30,7 @@
         ],
         "x-ms-client-request-id": "cd997e60-70ea-1874-6f42-dbebf017d05c",
         "x-ms-request-id": "c8e85458-101e-0038-315f-057e02000000",
-<<<<<<< HEAD
-        "x-ms-version": "2020-12-06"
-=======
         "x-ms-version": "2021-02-12"
->>>>>>> 7e782c87
       },
       "ResponseBody": []
     },
@@ -59,11 +51,7 @@
         "x-ms-client-request-id": "b7dc2364-7841-9fcd-73d7-9bd996a63f38",
         "x-ms-date": "Wed, 17 Feb 2021 18:59:22 GMT",
         "x-ms-return-client-request-id": "true",
-<<<<<<< HEAD
-        "x-ms-version": "2020-12-06"
-=======
         "x-ms-version": "2021-02-12"
->>>>>>> 7e782c87
       },
       "RequestBody": "1YWB5HroaZS7yE03mjQ1dYf9uNV7p44HzjYfvLFN/rOOWxZqluzi+hpRae0LeMh4+EqfHATeBC32eRZEyK3jbsqaqD4dy96bG767KT6h/FVtpsRmreKusFfocxzWnjFtbvojcM+JWixrBABGI9rvVX3A1iLpfMHn6/jnNVfBxH2MTrtDfYuF5EuX+qnhaI18+R2fFcgPhPE5PITXoSXVqj+DudUerNjyO/HWUYEYBoNrazs5Iq61fcrKCkEGrkIlwVBpXq64XU1FrNrWODJvITUBbDbqm4eRzjwLVKGW64yusJAxrqjUsw3u9HXU3kSXWukLBUILOybI2I9yrAmrrsBNJ4iiPnKNLbgp+6cRvO/3c/m4i+ZKonRpaNYYYQYEQ0W1hra89Rx2fdiJ4j9+thufezkP8iPaAoUTONWbdcuyJbhhXDY5O33dQg0OwcA16rG7eOXM9VEi2oMxqL1H2ggM1r2HHVrlZkC8Ma8Vy0DE3k0j4Pzl5S9nP4GyB5LAlmcEAusCrc1X1hKlEMOhDQ9CbMpvI/oMJvCNIN7YMl6u+5tIEMlVwTCAywrqQNRsxjJyb5rHUHJt+Nv6dY3vf6Oz9xUnWPxF7aqZ71jwIeYbIVqsZcPE5qsp2xjuW0yjkUxmN0i/RG01LYLvLWEZfdb03lMyQxng7xBq/n3kV5Fe9l4MieqdXNzsdjhA1LhJD15B+nz4cE4yhkg4VUXwUdbwkTcDDfPrVoJ2RszhnxpXIO4eolwUZYUQ2gKiZQaX/CRiUEKBRgJqVaP6giqBUect4DVX0a952yyy8zPxSPF830mnfk7Y1trstEy5GuNajokbdYTQPyt16XQVzlPPeQyyfqLh2dKYVQpbahxiv8FJWGSq1dNsq58eMZXawgeGHDs/B5xAeLS2gx96ddUOEymzzHXuJaQ5RtICwqg8vZMC1E3hIrglCN+v81Kz8TXKEB5rJ/WRmPeWBsDJPrUMecWMeKGHLPBxjcOWPjFShVScN7KJ0ZadcDtVShz3XMoqo3mMJ3mUQ+Mu+pkx+1nGRIBsLAYCg6gv7ghlMeHTeTH5a5u3xV7bCPTOW9f9a3TijwWbiy/EJyDRXThxLxICWoBnOJC+Dn8ikCQSNCfRMYOTgqHbN+4CNER75mgmatnhzABWlTLkJICGefoLsfP4/yu03axwJiKRZQRLQigX+yZKMGcnepxQr14gVb309oNRg+Y8cYwscaXdxTAumOFYb37TwIGL0IWPZC5NT9FknW6B+b9B2omZHb/BSbVsIRZ9yOU/IDUBxbJhrQ1e3yHUeSjBrZ8hF5X0OqLByofPI0IXz4fsJXw5fzMN3yx8Oj6e7dCNqnR3XLBQS+aSP/sqkg==",
       "StatusCode": 201,
@@ -81,11 +69,7 @@
         "x-ms-content-crc64": "ggETUxSierA=",
         "x-ms-request-id": "c8e85474-101e-0038-4b5f-057e02000000",
         "x-ms-request-server-encrypted": "true",
-<<<<<<< HEAD
-        "x-ms-version": "2020-12-06",
-=======
         "x-ms-version": "2021-02-12",
->>>>>>> 7e782c87
         "x-ms-version-id": "2021-02-17T18:59:22.914812Z"
       },
       "ResponseBody": []
@@ -104,11 +88,7 @@
         "x-ms-client-request-id": "1c2ee6d3-731e-1250-fda7-9cc24c7915e2",
         "x-ms-date": "Wed, 17 Feb 2021 18:59:22 GMT",
         "x-ms-return-client-request-id": "true",
-<<<<<<< HEAD
-        "x-ms-version": "2020-12-06"
-=======
         "x-ms-version": "2021-02-12"
->>>>>>> 7e782c87
       },
       "RequestBody": null,
       "StatusCode": 200,
@@ -122,11 +102,7 @@
         "Transfer-Encoding": "chunked",
         "x-ms-client-request-id": "1c2ee6d3-731e-1250-fda7-9cc24c7915e2",
         "x-ms-request-id": "c8e8549f-101e-0038-725f-057e02000000",
-<<<<<<< HEAD
-        "x-ms-version": "2020-12-06"
-=======
         "x-ms-version": "2021-02-12"
->>>>>>> 7e782c87
       },
       "ResponseBody": "﻿<?xml version=\"1.0\" encoding=\"utf-8\"?><EnumerationResults ServiceEndpoint=\"https://seanmcccanary3.blob.core.windows.net/\" ContainerName=\"test-container-4d54cdd9-737f-0d57-e1a1-cae16313b554\"><Blobs><Blob><Name>test-blob-25e584e2-59b6-63b0-ad2e-bf2619bcb37f</Name><VersionId>2021-02-17T18:59:22.9148120Z</VersionId><IsCurrentVersion>true</IsCurrentVersion><Properties><Creation-Time>Wed, 17 Feb 2021 18:59:22 GMT</Creation-Time><Last-Modified>Wed, 17 Feb 2021 18:59:22 GMT</Last-Modified><Etag>0x8D8D376238F90BF</Etag><Content-Length>1024</Content-Length><Content-Type>application/octet-stream</Content-Type><Content-Encoding /><Content-Language /><Content-CRC64 /><Content-MD5>xZjB/ykai/XM/m0q9d9QfA==</Content-MD5><Cache-Control /><Content-Disposition /><LastAccessTime>Wed, 17 Feb 2021 18:59:22 GMT</LastAccessTime><BlobType>BlockBlob</BlobType><AccessTier>Hot</AccessTier><AccessTierInferred>true</AccessTierInferred><LeaseStatus>unlocked</LeaseStatus><LeaseState>available</LeaseState><ServerEncrypted>true</ServerEncrypted></Properties><OrMetadata /></Blob></Blobs><NextMarker /></EnumerationResults>"
     },
@@ -144,11 +120,7 @@
         "x-ms-client-request-id": "af06b35e-2377-6f19-fd90-b34b9242b802",
         "x-ms-date": "Wed, 17 Feb 2021 18:59:23 GMT",
         "x-ms-return-client-request-id": "true",
-<<<<<<< HEAD
-        "x-ms-version": "2020-12-06"
-=======
         "x-ms-version": "2021-02-12"
->>>>>>> 7e782c87
       },
       "RequestBody": null,
       "StatusCode": 202,
@@ -161,11 +133,7 @@
         ],
         "x-ms-client-request-id": "af06b35e-2377-6f19-fd90-b34b9242b802",
         "x-ms-request-id": "c8e854bf-101e-0038-115f-057e02000000",
-<<<<<<< HEAD
-        "x-ms-version": "2020-12-06"
-=======
         "x-ms-version": "2021-02-12"
->>>>>>> 7e782c87
       },
       "ResponseBody": []
     }
