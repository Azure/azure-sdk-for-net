{
  "Entries": [
    {
      "RequestUri": "https://seanmcccanary.blob.core.windows.net/test-container-1f9c428f-3e5c-244d-f94f-96414d1aa7fa?restype=container",
      "RequestMethod": "PUT",
      "RequestHeaders": {
        "Authorization": "Sanitized",
<<<<<<< HEAD
        "traceparent": "00-686c4aafa04644428bf52df5b4e5fa0a-b25977f7c83d4548-00",
        "User-Agent": [
          "azsdk-net-Storage.Blobs/12.5.0-dev.20200610.1",
=======
        "traceparent": "00-ee50ed17093a004c97dc980195607020-d9f2b2f83a463a49-00",
        "User-Agent": [
          "azsdk-net-Storage.Blobs/12.5.0-dev.20200619.1",
>>>>>>> 60f4876e
          "(.NET Core 4.6.28801.04; Microsoft Windows 10.0.18362 )"
        ],
        "x-ms-blob-public-access": "container",
        "x-ms-client-request-id": "5be675eb-a831-9ce2-e68b-702c2bae02ed",
<<<<<<< HEAD
        "x-ms-date": "Wed, 10 Jun 2020 19:56:51 GMT",
        "x-ms-return-client-request-id": "true",
        "x-ms-version": "2019-12-12"
=======
        "x-ms-date": "Fri, 19 Jun 2020 19:18:34 GMT",
        "x-ms-return-client-request-id": "true",
        "x-ms-version": "2020-02-10"
>>>>>>> 60f4876e
      },
      "RequestBody": null,
      "StatusCode": 201,
      "ResponseHeaders": {
        "Content-Length": "0",
<<<<<<< HEAD
        "Date": "Wed, 10 Jun 2020 19:56:50 GMT",
        "ETag": "\u00220x8D80D786B0495AB\u0022",
        "Last-Modified": "Wed, 10 Jun 2020 19:56:51 GMT",
=======
        "Date": "Fri, 19 Jun 2020 19:18:36 GMT",
        "ETag": "\u00220x8D814859099033E\u0022",
        "Last-Modified": "Fri, 19 Jun 2020 19:18:36 GMT",
>>>>>>> 60f4876e
        "Server": [
          "Windows-Azure-Blob/1.0",
          "Microsoft-HTTPAPI/2.0"
        ],
        "x-ms-client-request-id": "5be675eb-a831-9ce2-e68b-702c2bae02ed",
<<<<<<< HEAD
        "x-ms-request-id": "3dcef544-e01e-0031-7a61-3facb3000000",
        "x-ms-version": "2019-12-12"
=======
        "x-ms-request-id": "edfeaf8e-701e-006e-216e-46188f000000",
        "x-ms-version": "2020-02-10"
>>>>>>> 60f4876e
      },
      "ResponseBody": []
    },
    {
      "RequestUri": "https://seanmcccanary.blob.core.windows.net/test-container-1f9c428f-3e5c-244d-f94f-96414d1aa7fa/foo",
      "RequestMethod": "PUT",
      "RequestHeaders": {
        "Authorization": "Sanitized",
        "Content-Length": "1024",
<<<<<<< HEAD
        "traceparent": "00-383762551fe503448f3aae41cedbfc95-672f822a963c3447-00",
        "User-Agent": [
          "azsdk-net-Storage.Blobs/12.5.0-dev.20200610.1",
=======
        "traceparent": "00-8c416b96dcc3b046be08e6a237e0f3b8-d1712e91c4aed846-00",
        "User-Agent": [
          "azsdk-net-Storage.Blobs/12.5.0-dev.20200619.1",
>>>>>>> 60f4876e
          "(.NET Core 4.6.28801.04; Microsoft Windows 10.0.18362 )"
        ],
        "x-ms-blob-type": "BlockBlob",
        "x-ms-client-request-id": "8c49547b-ef0d-8e29-26bd-7d5fa7f459a6",
<<<<<<< HEAD
        "x-ms-date": "Wed, 10 Jun 2020 19:56:51 GMT",
        "x-ms-return-client-request-id": "true",
        "x-ms-version": "2019-12-12"
=======
        "x-ms-date": "Fri, 19 Jun 2020 19:18:35 GMT",
        "x-ms-return-client-request-id": "true",
        "x-ms-version": "2020-02-10"
>>>>>>> 60f4876e
      },
      "RequestBody": "aBzch9kpJp5fqZpPIw1/lGUtVtc0S8j\u002BbUIKkIC3x9YKLdeJiGKOwU9I/IcOk3jZC9zG/VgquRxT3hmWH5UdqOLDRPY19QsCn5WI609B79rJMYSk8Mp\u002B4HO7NalJ\u002BKK5K1SlS0\u002BCoxXQw17Doc3MEe8/zO4ReLcXRGOCeb9huabyz8D7m6OLR41u0yxsuz6m7iS6CSyzqLKcjQfr/ylWbgq30NIN0XVLtIVgoqSKq4gl3Iubpq96PiYOXw6cn0hjGGQitOtrmB2ub1WnUwYNEeJ\u002BxSKeushaPZGr/nJnrhQ8/Yk/Z/aduUNt7TdZ0\u002BsgAU0rHtolxF6cyHdav5qrRsFBalV8zans4QveMcyQAGqli/0kPI86Fzgro59\u002BQ/mpwad2GGmWpDOjPj3OR5OSDMcNtDSchgkxB1IcUSoKbZ4RNG8kGugAD\u002BbJgf1Sa9CkmJbYcY7FDTudRBEWeVMJmNCevBIkbfHfDKVO0gUL3puCd7iTMvwPTCc0htXW6pWTv\u002Bgts6\u002B9gCul\u002BGTodzo2kmZ2kwGbdmbUj2/q8OYbCCIPuhIc3irrxPeM7jmXJ9Xt/fRvYFaU\u002BEmBWCRA05BEie9C2LwnGbM7is4JDogtPGeZ/fLxrKjLe8HJmoUFq/FnR2RJVU4ZxuRANNaHiurBVBy8ptWdU91Hdl36XX8tNd7dosYj4\u002BcZgDcOsHjRRPHXCEVpSAUbyfSHAt7wHmhkE/73qucjnXA0oyWej6JldTJrIlU5w\u002BzZwdjSm\u002BEIKGLPqZ152pkJtGrVNaXffTpSIoyrhPsSKk8RHugOUQGPK3rDz\u002BUE65uZYm7rZI5G\u002BkSef3lVXaNmvH5OZ7ux\u002BmJoRgkrG61UTjbwEiKMJ8bAyiSkcNGIOc7WXBJmtoPf6GcLgh6FG96WSTFCZEqB2pW4jZyXDIqR3ww6Vb\u002Ba7peyECq7gKSoO69GDSegRtWEVYJ9rijnSNvceqMSSsYf\u002B1uZj1MfxVnxEFHtUf5j8Jk2tgA8HT9vy8hP3wYBlvDpJxHLBraBZI8pjJ7W\u002BffceYkJ25TF4t4bKsOL0OZT8HlhAyrsl\u002BrjtFFwE5ChmNHQcmV897pcI0QzsNvy9pSp1ZskdfbN7\u002BGfJiZDVc5NepLxul2A1/i/BODluecO8L68xj31fCLbA4KE3NGTGM115TVJADs2Kf6jZXAV5zb5kDVoh4\u002BRWP1vFrfa\u002B/omK\u002BwSb9Sxxe\u002BChZw/UReyxhtMikucK5E\u002B5Iw42uqEXC4DfDmEA3hiSMtF5gHyUgbmvVCcjnGuigBa04tHeesF/SluO9XdLcKj6kKAVkSPS5KGUhya6M29VfE5KS/tGs7gQOnYhBYxCI\u002BN\u002BKMuLjS8yoj4wSfOag==",
      "StatusCode": 201,
      "ResponseHeaders": {
        "Content-Length": "0",
        "Content-MD5": "3NTCianGosRbI4UMjv8JDQ==",
<<<<<<< HEAD
        "Date": "Wed, 10 Jun 2020 19:56:51 GMT",
        "ETag": "\u00220x8D80D786B19F9B1\u0022",
        "Last-Modified": "Wed, 10 Jun 2020 19:56:51 GMT",
=======
        "Date": "Fri, 19 Jun 2020 19:18:36 GMT",
        "ETag": "\u00220x8D8148590ACF776\u0022",
        "Last-Modified": "Fri, 19 Jun 2020 19:18:36 GMT",
>>>>>>> 60f4876e
        "Server": [
          "Windows-Azure-Blob/1.0",
          "Microsoft-HTTPAPI/2.0"
        ],
        "x-ms-client-request-id": "8c49547b-ef0d-8e29-26bd-7d5fa7f459a6",
        "x-ms-content-crc64": "HBpghKsyX4k=",
<<<<<<< HEAD
        "x-ms-request-id": "3dcef551-e01e-0031-0561-3facb3000000",
        "x-ms-request-server-encrypted": "true",
        "x-ms-version": "2019-12-12",
        "x-ms-version-id": "2020-06-10T19:56:51.7026225Z"
=======
        "x-ms-request-id": "edfeafa1-701e-006e-306e-46188f000000",
        "x-ms-request-server-encrypted": "true",
        "x-ms-version": "2020-02-10",
        "x-ms-version-id": "2020-06-19T19:18:36.3395730Z"
>>>>>>> 60f4876e
      },
      "ResponseBody": []
    },
    {
      "RequestUri": "https://seanmcccanary.blob.core.windows.net/test-container-1f9c428f-3e5c-244d-f94f-96414d1aa7fa/bar",
      "RequestMethod": "PUT",
      "RequestHeaders": {
        "Authorization": "Sanitized",
        "Content-Length": "1024",
<<<<<<< HEAD
        "traceparent": "00-6d01d2608b271940b1c7cffdab2eac7f-d8faca987d3f8a44-00",
        "User-Agent": [
          "azsdk-net-Storage.Blobs/12.5.0-dev.20200610.1",
=======
        "traceparent": "00-6c8cd12fdacece4f98045ac5cdd32680-320e5cfe8d8cd74c-00",
        "User-Agent": [
          "azsdk-net-Storage.Blobs/12.5.0-dev.20200619.1",
>>>>>>> 60f4876e
          "(.NET Core 4.6.28801.04; Microsoft Windows 10.0.18362 )"
        ],
        "x-ms-blob-type": "BlockBlob",
        "x-ms-client-request-id": "6c7cc112-41de-255d-3122-bf2626a4ecc1",
<<<<<<< HEAD
        "x-ms-date": "Wed, 10 Jun 2020 19:56:51 GMT",
        "x-ms-return-client-request-id": "true",
        "x-ms-version": "2019-12-12"
=======
        "x-ms-date": "Fri, 19 Jun 2020 19:18:35 GMT",
        "x-ms-return-client-request-id": "true",
        "x-ms-version": "2020-02-10"
>>>>>>> 60f4876e
      },
      "RequestBody": "aBzch9kpJp5fqZpPIw1/lGUtVtc0S8j\u002BbUIKkIC3x9YKLdeJiGKOwU9I/IcOk3jZC9zG/VgquRxT3hmWH5UdqOLDRPY19QsCn5WI609B79rJMYSk8Mp\u002B4HO7NalJ\u002BKK5K1SlS0\u002BCoxXQw17Doc3MEe8/zO4ReLcXRGOCeb9huabyz8D7m6OLR41u0yxsuz6m7iS6CSyzqLKcjQfr/ylWbgq30NIN0XVLtIVgoqSKq4gl3Iubpq96PiYOXw6cn0hjGGQitOtrmB2ub1WnUwYNEeJ\u002BxSKeushaPZGr/nJnrhQ8/Yk/Z/aduUNt7TdZ0\u002BsgAU0rHtolxF6cyHdav5qrRsFBalV8zans4QveMcyQAGqli/0kPI86Fzgro59\u002BQ/mpwad2GGmWpDOjPj3OR5OSDMcNtDSchgkxB1IcUSoKbZ4RNG8kGugAD\u002BbJgf1Sa9CkmJbYcY7FDTudRBEWeVMJmNCevBIkbfHfDKVO0gUL3puCd7iTMvwPTCc0htXW6pWTv\u002Bgts6\u002B9gCul\u002BGTodzo2kmZ2kwGbdmbUj2/q8OYbCCIPuhIc3irrxPeM7jmXJ9Xt/fRvYFaU\u002BEmBWCRA05BEie9C2LwnGbM7is4JDogtPGeZ/fLxrKjLe8HJmoUFq/FnR2RJVU4ZxuRANNaHiurBVBy8ptWdU91Hdl36XX8tNd7dosYj4\u002BcZgDcOsHjRRPHXCEVpSAUbyfSHAt7wHmhkE/73qucjnXA0oyWej6JldTJrIlU5w\u002BzZwdjSm\u002BEIKGLPqZ152pkJtGrVNaXffTpSIoyrhPsSKk8RHugOUQGPK3rDz\u002BUE65uZYm7rZI5G\u002BkSef3lVXaNmvH5OZ7ux\u002BmJoRgkrG61UTjbwEiKMJ8bAyiSkcNGIOc7WXBJmtoPf6GcLgh6FG96WSTFCZEqB2pW4jZyXDIqR3ww6Vb\u002Ba7peyECq7gKSoO69GDSegRtWEVYJ9rijnSNvceqMSSsYf\u002B1uZj1MfxVnxEFHtUf5j8Jk2tgA8HT9vy8hP3wYBlvDpJxHLBraBZI8pjJ7W\u002BffceYkJ25TF4t4bKsOL0OZT8HlhAyrsl\u002BrjtFFwE5ChmNHQcmV897pcI0QzsNvy9pSp1ZskdfbN7\u002BGfJiZDVc5NepLxul2A1/i/BODluecO8L68xj31fCLbA4KE3NGTGM115TVJADs2Kf6jZXAV5zb5kDVoh4\u002BRWP1vFrfa\u002B/omK\u002BwSb9Sxxe\u002BChZw/UReyxhtMikucK5E\u002B5Iw42uqEXC4DfDmEA3hiSMtF5gHyUgbmvVCcjnGuigBa04tHeesF/SluO9XdLcKj6kKAVkSPS5KGUhya6M29VfE5KS/tGs7gQOnYhBYxCI\u002BN\u002BKMuLjS8yoj4wSfOag==",
      "StatusCode": 201,
      "ResponseHeaders": {
        "Content-Length": "0",
        "Content-MD5": "3NTCianGosRbI4UMjv8JDQ==",
<<<<<<< HEAD
        "Date": "Wed, 10 Jun 2020 19:56:51 GMT",
        "ETag": "\u00220x8D80D786B23714E\u0022",
        "Last-Modified": "Wed, 10 Jun 2020 19:56:51 GMT",
=======
        "Date": "Fri, 19 Jun 2020 19:18:36 GMT",
        "ETag": "\u00220x8D8148590B647F9\u0022",
        "Last-Modified": "Fri, 19 Jun 2020 19:18:36 GMT",
>>>>>>> 60f4876e
        "Server": [
          "Windows-Azure-Blob/1.0",
          "Microsoft-HTTPAPI/2.0"
        ],
        "x-ms-client-request-id": "6c7cc112-41de-255d-3122-bf2626a4ecc1",
        "x-ms-content-crc64": "HBpghKsyX4k=",
<<<<<<< HEAD
        "x-ms-request-id": "3dcef552-e01e-0031-0661-3facb3000000",
        "x-ms-request-server-encrypted": "true",
        "x-ms-version": "2019-12-12",
        "x-ms-version-id": "2020-06-10T19:56:51.7646670Z"
=======
        "x-ms-request-id": "edfeafa8-701e-006e-376e-46188f000000",
        "x-ms-request-server-encrypted": "true",
        "x-ms-version": "2020-02-10",
        "x-ms-version-id": "2020-06-19T19:18:36.3996153Z"
>>>>>>> 60f4876e
      },
      "ResponseBody": []
    },
    {
      "RequestUri": "https://seanmcccanary.blob.core.windows.net/test-container-1f9c428f-3e5c-244d-f94f-96414d1aa7fa/baz",
      "RequestMethod": "PUT",
      "RequestHeaders": {
        "Authorization": "Sanitized",
        "Content-Length": "1024",
<<<<<<< HEAD
        "traceparent": "00-95362729c0bdf847a11f8b2046c8fb5a-297d06ebcbbe104f-00",
        "User-Agent": [
          "azsdk-net-Storage.Blobs/12.5.0-dev.20200610.1",
=======
        "traceparent": "00-ebab59e8d81ac24f81c54ad10f7fcd17-ab1ba5e24da45848-00",
        "User-Agent": [
          "azsdk-net-Storage.Blobs/12.5.0-dev.20200619.1",
>>>>>>> 60f4876e
          "(.NET Core 4.6.28801.04; Microsoft Windows 10.0.18362 )"
        ],
        "x-ms-blob-type": "BlockBlob",
        "x-ms-client-request-id": "e64c1c9e-ed77-cfc8-78ae-4ab071273ee7",
<<<<<<< HEAD
        "x-ms-date": "Wed, 10 Jun 2020 19:56:51 GMT",
        "x-ms-return-client-request-id": "true",
        "x-ms-version": "2019-12-12"
=======
        "x-ms-date": "Fri, 19 Jun 2020 19:18:35 GMT",
        "x-ms-return-client-request-id": "true",
        "x-ms-version": "2020-02-10"
>>>>>>> 60f4876e
      },
      "RequestBody": "aBzch9kpJp5fqZpPIw1/lGUtVtc0S8j\u002BbUIKkIC3x9YKLdeJiGKOwU9I/IcOk3jZC9zG/VgquRxT3hmWH5UdqOLDRPY19QsCn5WI609B79rJMYSk8Mp\u002B4HO7NalJ\u002BKK5K1SlS0\u002BCoxXQw17Doc3MEe8/zO4ReLcXRGOCeb9huabyz8D7m6OLR41u0yxsuz6m7iS6CSyzqLKcjQfr/ylWbgq30NIN0XVLtIVgoqSKq4gl3Iubpq96PiYOXw6cn0hjGGQitOtrmB2ub1WnUwYNEeJ\u002BxSKeushaPZGr/nJnrhQ8/Yk/Z/aduUNt7TdZ0\u002BsgAU0rHtolxF6cyHdav5qrRsFBalV8zans4QveMcyQAGqli/0kPI86Fzgro59\u002BQ/mpwad2GGmWpDOjPj3OR5OSDMcNtDSchgkxB1IcUSoKbZ4RNG8kGugAD\u002BbJgf1Sa9CkmJbYcY7FDTudRBEWeVMJmNCevBIkbfHfDKVO0gUL3puCd7iTMvwPTCc0htXW6pWTv\u002Bgts6\u002B9gCul\u002BGTodzo2kmZ2kwGbdmbUj2/q8OYbCCIPuhIc3irrxPeM7jmXJ9Xt/fRvYFaU\u002BEmBWCRA05BEie9C2LwnGbM7is4JDogtPGeZ/fLxrKjLe8HJmoUFq/FnR2RJVU4ZxuRANNaHiurBVBy8ptWdU91Hdl36XX8tNd7dosYj4\u002BcZgDcOsHjRRPHXCEVpSAUbyfSHAt7wHmhkE/73qucjnXA0oyWej6JldTJrIlU5w\u002BzZwdjSm\u002BEIKGLPqZ152pkJtGrVNaXffTpSIoyrhPsSKk8RHugOUQGPK3rDz\u002BUE65uZYm7rZI5G\u002BkSef3lVXaNmvH5OZ7ux\u002BmJoRgkrG61UTjbwEiKMJ8bAyiSkcNGIOc7WXBJmtoPf6GcLgh6FG96WSTFCZEqB2pW4jZyXDIqR3ww6Vb\u002Ba7peyECq7gKSoO69GDSegRtWEVYJ9rijnSNvceqMSSsYf\u002B1uZj1MfxVnxEFHtUf5j8Jk2tgA8HT9vy8hP3wYBlvDpJxHLBraBZI8pjJ7W\u002BffceYkJ25TF4t4bKsOL0OZT8HlhAyrsl\u002BrjtFFwE5ChmNHQcmV897pcI0QzsNvy9pSp1ZskdfbN7\u002BGfJiZDVc5NepLxul2A1/i/BODluecO8L68xj31fCLbA4KE3NGTGM115TVJADs2Kf6jZXAV5zb5kDVoh4\u002BRWP1vFrfa\u002B/omK\u002BwSb9Sxxe\u002BChZw/UReyxhtMikucK5E\u002B5Iw42uqEXC4DfDmEA3hiSMtF5gHyUgbmvVCcjnGuigBa04tHeesF/SluO9XdLcKj6kKAVkSPS5KGUhya6M29VfE5KS/tGs7gQOnYhBYxCI\u002BN\u002BKMuLjS8yoj4wSfOag==",
      "StatusCode": 201,
      "ResponseHeaders": {
        "Content-Length": "0",
        "Content-MD5": "3NTCianGosRbI4UMjv8JDQ==",
<<<<<<< HEAD
        "Date": "Wed, 10 Jun 2020 19:56:51 GMT",
        "ETag": "\u00220x8D80D786B2CC1D4\u0022",
        "Last-Modified": "Wed, 10 Jun 2020 19:56:51 GMT",
=======
        "Date": "Fri, 19 Jun 2020 19:18:36 GMT",
        "ETag": "\u00220x8D8148590BF4A49\u0022",
        "Last-Modified": "Fri, 19 Jun 2020 19:18:36 GMT",
>>>>>>> 60f4876e
        "Server": [
          "Windows-Azure-Blob/1.0",
          "Microsoft-HTTPAPI/2.0"
        ],
        "x-ms-client-request-id": "e64c1c9e-ed77-cfc8-78ae-4ab071273ee7",
        "x-ms-content-crc64": "HBpghKsyX4k=",
<<<<<<< HEAD
        "x-ms-request-id": "3dcef554-e01e-0031-0861-3facb3000000",
        "x-ms-request-server-encrypted": "true",
        "x-ms-version": "2019-12-12",
        "x-ms-version-id": "2020-06-10T19:56:51.8257108Z"
=======
        "x-ms-request-id": "edfeafb9-701e-006e-456e-46188f000000",
        "x-ms-request-server-encrypted": "true",
        "x-ms-version": "2020-02-10",
        "x-ms-version-id": "2020-06-19T19:18:36.4586569Z"
>>>>>>> 60f4876e
      },
      "ResponseBody": []
    },
    {
<<<<<<< HEAD
      "RequestUri": "https://seanmcccanary.blob.core.windows.net/test-container-1f9c428f-3e5c-244d-f94f-96414d1aa7fa/foo/foo",
=======
      "RequestUri": "https://seanmcccanary.blob.core.windows.net/test-container-1f9c428f-3e5c-244d-f94f-96414d1aa7fa/foo%2Ffoo",
>>>>>>> 60f4876e
      "RequestMethod": "PUT",
      "RequestHeaders": {
        "Authorization": "Sanitized",
        "Content-Length": "1024",
<<<<<<< HEAD
        "traceparent": "00-3b7d254ca0b8254fb65fca7fede13018-ddac176e67bcb243-00",
        "User-Agent": [
          "azsdk-net-Storage.Blobs/12.5.0-dev.20200610.1",
=======
        "traceparent": "00-b0bb57993bda7642a9796f9f59ef0526-0651f25a3e650842-00",
        "User-Agent": [
          "azsdk-net-Storage.Blobs/12.5.0-dev.20200619.1",
>>>>>>> 60f4876e
          "(.NET Core 4.6.28801.04; Microsoft Windows 10.0.18362 )"
        ],
        "x-ms-blob-type": "BlockBlob",
        "x-ms-client-request-id": "0987264f-0558-884a-04be-c7d7f142dadf",
<<<<<<< HEAD
        "x-ms-date": "Wed, 10 Jun 2020 19:56:51 GMT",
        "x-ms-return-client-request-id": "true",
        "x-ms-version": "2019-12-12"
=======
        "x-ms-date": "Fri, 19 Jun 2020 19:18:35 GMT",
        "x-ms-return-client-request-id": "true",
        "x-ms-version": "2020-02-10"
>>>>>>> 60f4876e
      },
      "RequestBody": "aBzch9kpJp5fqZpPIw1/lGUtVtc0S8j\u002BbUIKkIC3x9YKLdeJiGKOwU9I/IcOk3jZC9zG/VgquRxT3hmWH5UdqOLDRPY19QsCn5WI609B79rJMYSk8Mp\u002B4HO7NalJ\u002BKK5K1SlS0\u002BCoxXQw17Doc3MEe8/zO4ReLcXRGOCeb9huabyz8D7m6OLR41u0yxsuz6m7iS6CSyzqLKcjQfr/ylWbgq30NIN0XVLtIVgoqSKq4gl3Iubpq96PiYOXw6cn0hjGGQitOtrmB2ub1WnUwYNEeJ\u002BxSKeushaPZGr/nJnrhQ8/Yk/Z/aduUNt7TdZ0\u002BsgAU0rHtolxF6cyHdav5qrRsFBalV8zans4QveMcyQAGqli/0kPI86Fzgro59\u002BQ/mpwad2GGmWpDOjPj3OR5OSDMcNtDSchgkxB1IcUSoKbZ4RNG8kGugAD\u002BbJgf1Sa9CkmJbYcY7FDTudRBEWeVMJmNCevBIkbfHfDKVO0gUL3puCd7iTMvwPTCc0htXW6pWTv\u002Bgts6\u002B9gCul\u002BGTodzo2kmZ2kwGbdmbUj2/q8OYbCCIPuhIc3irrxPeM7jmXJ9Xt/fRvYFaU\u002BEmBWCRA05BEie9C2LwnGbM7is4JDogtPGeZ/fLxrKjLe8HJmoUFq/FnR2RJVU4ZxuRANNaHiurBVBy8ptWdU91Hdl36XX8tNd7dosYj4\u002BcZgDcOsHjRRPHXCEVpSAUbyfSHAt7wHmhkE/73qucjnXA0oyWej6JldTJrIlU5w\u002BzZwdjSm\u002BEIKGLPqZ152pkJtGrVNaXffTpSIoyrhPsSKk8RHugOUQGPK3rDz\u002BUE65uZYm7rZI5G\u002BkSef3lVXaNmvH5OZ7ux\u002BmJoRgkrG61UTjbwEiKMJ8bAyiSkcNGIOc7WXBJmtoPf6GcLgh6FG96WSTFCZEqB2pW4jZyXDIqR3ww6Vb\u002Ba7peyECq7gKSoO69GDSegRtWEVYJ9rijnSNvceqMSSsYf\u002B1uZj1MfxVnxEFHtUf5j8Jk2tgA8HT9vy8hP3wYBlvDpJxHLBraBZI8pjJ7W\u002BffceYkJ25TF4t4bKsOL0OZT8HlhAyrsl\u002BrjtFFwE5ChmNHQcmV897pcI0QzsNvy9pSp1ZskdfbN7\u002BGfJiZDVc5NepLxul2A1/i/BODluecO8L68xj31fCLbA4KE3NGTGM115TVJADs2Kf6jZXAV5zb5kDVoh4\u002BRWP1vFrfa\u002B/omK\u002BwSb9Sxxe\u002BChZw/UReyxhtMikucK5E\u002B5Iw42uqEXC4DfDmEA3hiSMtF5gHyUgbmvVCcjnGuigBa04tHeesF/SluO9XdLcKj6kKAVkSPS5KGUhya6M29VfE5KS/tGs7gQOnYhBYxCI\u002BN\u002BKMuLjS8yoj4wSfOag==",
      "StatusCode": 201,
      "ResponseHeaders": {
        "Content-Length": "0",
        "Content-MD5": "3NTCianGosRbI4UMjv8JDQ==",
<<<<<<< HEAD
        "Date": "Wed, 10 Jun 2020 19:56:51 GMT",
        "ETag": "\u00220x8D80D786B36608D\u0022",
        "Last-Modified": "Wed, 10 Jun 2020 19:56:51 GMT",
=======
        "Date": "Fri, 19 Jun 2020 19:18:36 GMT",
        "ETag": "\u00220x8D8148590C84C9A\u0022",
        "Last-Modified": "Fri, 19 Jun 2020 19:18:36 GMT",
>>>>>>> 60f4876e
        "Server": [
          "Windows-Azure-Blob/1.0",
          "Microsoft-HTTPAPI/2.0"
        ],
        "x-ms-client-request-id": "0987264f-0558-884a-04be-c7d7f142dadf",
        "x-ms-content-crc64": "HBpghKsyX4k=",
<<<<<<< HEAD
        "x-ms-request-id": "3dcef555-e01e-0031-0961-3facb3000000",
        "x-ms-request-server-encrypted": "true",
        "x-ms-version": "2019-12-12",
        "x-ms-version-id": "2020-06-10T19:56:51.8887565Z"
=======
        "x-ms-request-id": "edfeafc8-701e-006e-526e-46188f000000",
        "x-ms-request-server-encrypted": "true",
        "x-ms-version": "2020-02-10",
        "x-ms-version-id": "2020-06-19T19:18:36.5176986Z"
>>>>>>> 60f4876e
      },
      "ResponseBody": []
    },
    {
<<<<<<< HEAD
      "RequestUri": "https://seanmcccanary.blob.core.windows.net/test-container-1f9c428f-3e5c-244d-f94f-96414d1aa7fa/foo/bar",
=======
      "RequestUri": "https://seanmcccanary.blob.core.windows.net/test-container-1f9c428f-3e5c-244d-f94f-96414d1aa7fa/foo%2Fbar",
>>>>>>> 60f4876e
      "RequestMethod": "PUT",
      "RequestHeaders": {
        "Authorization": "Sanitized",
        "Content-Length": "1024",
<<<<<<< HEAD
        "traceparent": "00-9cfcbd58b502ab47a9604cf409d826f9-220976018f1ef142-00",
        "User-Agent": [
          "azsdk-net-Storage.Blobs/12.5.0-dev.20200610.1",
=======
        "traceparent": "00-40c6a4e3501346439a5c85f2036f2b91-e606a2044263eb41-00",
        "User-Agent": [
          "azsdk-net-Storage.Blobs/12.5.0-dev.20200619.1",
>>>>>>> 60f4876e
          "(.NET Core 4.6.28801.04; Microsoft Windows 10.0.18362 )"
        ],
        "x-ms-blob-type": "BlockBlob",
        "x-ms-client-request-id": "4b616e36-349f-088e-36d6-ea401702e68b",
<<<<<<< HEAD
        "x-ms-date": "Wed, 10 Jun 2020 19:56:51 GMT",
        "x-ms-return-client-request-id": "true",
        "x-ms-version": "2019-12-12"
=======
        "x-ms-date": "Fri, 19 Jun 2020 19:18:35 GMT",
        "x-ms-return-client-request-id": "true",
        "x-ms-version": "2020-02-10"
>>>>>>> 60f4876e
      },
      "RequestBody": "aBzch9kpJp5fqZpPIw1/lGUtVtc0S8j\u002BbUIKkIC3x9YKLdeJiGKOwU9I/IcOk3jZC9zG/VgquRxT3hmWH5UdqOLDRPY19QsCn5WI609B79rJMYSk8Mp\u002B4HO7NalJ\u002BKK5K1SlS0\u002BCoxXQw17Doc3MEe8/zO4ReLcXRGOCeb9huabyz8D7m6OLR41u0yxsuz6m7iS6CSyzqLKcjQfr/ylWbgq30NIN0XVLtIVgoqSKq4gl3Iubpq96PiYOXw6cn0hjGGQitOtrmB2ub1WnUwYNEeJ\u002BxSKeushaPZGr/nJnrhQ8/Yk/Z/aduUNt7TdZ0\u002BsgAU0rHtolxF6cyHdav5qrRsFBalV8zans4QveMcyQAGqli/0kPI86Fzgro59\u002BQ/mpwad2GGmWpDOjPj3OR5OSDMcNtDSchgkxB1IcUSoKbZ4RNG8kGugAD\u002BbJgf1Sa9CkmJbYcY7FDTudRBEWeVMJmNCevBIkbfHfDKVO0gUL3puCd7iTMvwPTCc0htXW6pWTv\u002Bgts6\u002B9gCul\u002BGTodzo2kmZ2kwGbdmbUj2/q8OYbCCIPuhIc3irrxPeM7jmXJ9Xt/fRvYFaU\u002BEmBWCRA05BEie9C2LwnGbM7is4JDogtPGeZ/fLxrKjLe8HJmoUFq/FnR2RJVU4ZxuRANNaHiurBVBy8ptWdU91Hdl36XX8tNd7dosYj4\u002BcZgDcOsHjRRPHXCEVpSAUbyfSHAt7wHmhkE/73qucjnXA0oyWej6JldTJrIlU5w\u002BzZwdjSm\u002BEIKGLPqZ152pkJtGrVNaXffTpSIoyrhPsSKk8RHugOUQGPK3rDz\u002BUE65uZYm7rZI5G\u002BkSef3lVXaNmvH5OZ7ux\u002BmJoRgkrG61UTjbwEiKMJ8bAyiSkcNGIOc7WXBJmtoPf6GcLgh6FG96WSTFCZEqB2pW4jZyXDIqR3ww6Vb\u002Ba7peyECq7gKSoO69GDSegRtWEVYJ9rijnSNvceqMSSsYf\u002B1uZj1MfxVnxEFHtUf5j8Jk2tgA8HT9vy8hP3wYBlvDpJxHLBraBZI8pjJ7W\u002BffceYkJ25TF4t4bKsOL0OZT8HlhAyrsl\u002BrjtFFwE5ChmNHQcmV897pcI0QzsNvy9pSp1ZskdfbN7\u002BGfJiZDVc5NepLxul2A1/i/BODluecO8L68xj31fCLbA4KE3NGTGM115TVJADs2Kf6jZXAV5zb5kDVoh4\u002BRWP1vFrfa\u002B/omK\u002BwSb9Sxxe\u002BChZw/UReyxhtMikucK5E\u002B5Iw42uqEXC4DfDmEA3hiSMtF5gHyUgbmvVCcjnGuigBa04tHeesF/SluO9XdLcKj6kKAVkSPS5KGUhya6M29VfE5KS/tGs7gQOnYhBYxCI\u002BN\u002BKMuLjS8yoj4wSfOag==",
      "StatusCode": 201,
      "ResponseHeaders": {
        "Content-Length": "0",
        "Content-MD5": "3NTCianGosRbI4UMjv8JDQ==",
<<<<<<< HEAD
        "Date": "Wed, 10 Jun 2020 19:56:51 GMT",
        "ETag": "\u00220x8D80D786B3F89F7\u0022",
        "Last-Modified": "Wed, 10 Jun 2020 19:56:51 GMT",
=======
        "Date": "Fri, 19 Jun 2020 19:18:36 GMT",
        "ETag": "\u00220x8D8148590D1EB46\u0022",
        "Last-Modified": "Fri, 19 Jun 2020 19:18:36 GMT",
>>>>>>> 60f4876e
        "Server": [
          "Windows-Azure-Blob/1.0",
          "Microsoft-HTTPAPI/2.0"
        ],
        "x-ms-client-request-id": "4b616e36-349f-088e-36d6-ea401702e68b",
        "x-ms-content-crc64": "HBpghKsyX4k=",
<<<<<<< HEAD
        "x-ms-request-id": "3dcef55a-e01e-0031-0d61-3facb3000000",
        "x-ms-request-server-encrypted": "true",
        "x-ms-version": "2019-12-12",
        "x-ms-version-id": "2020-06-10T19:56:51.9487991Z"
=======
        "x-ms-request-id": "edfeafdb-701e-006e-646e-46188f000000",
        "x-ms-request-server-encrypted": "true",
        "x-ms-version": "2020-02-10",
        "x-ms-version-id": "2020-06-19T19:18:36.5807430Z"
>>>>>>> 60f4876e
      },
      "ResponseBody": []
    },
    {
<<<<<<< HEAD
      "RequestUri": "https://seanmcccanary.blob.core.windows.net/test-container-1f9c428f-3e5c-244d-f94f-96414d1aa7fa/baz/foo",
=======
      "RequestUri": "https://seanmcccanary.blob.core.windows.net/test-container-1f9c428f-3e5c-244d-f94f-96414d1aa7fa/baz%2Ffoo",
>>>>>>> 60f4876e
      "RequestMethod": "PUT",
      "RequestHeaders": {
        "Authorization": "Sanitized",
        "Content-Length": "1024",
<<<<<<< HEAD
        "traceparent": "00-b1bc0532c77a934a9029d0d687aed2e1-5be5c15569f17846-00",
        "User-Agent": [
          "azsdk-net-Storage.Blobs/12.5.0-dev.20200610.1",
=======
        "traceparent": "00-2bd8dfd5fe533841b167e0ac35762a8b-d00e88cd5ceddf43-00",
        "User-Agent": [
          "azsdk-net-Storage.Blobs/12.5.0-dev.20200619.1",
>>>>>>> 60f4876e
          "(.NET Core 4.6.28801.04; Microsoft Windows 10.0.18362 )"
        ],
        "x-ms-blob-type": "BlockBlob",
        "x-ms-client-request-id": "82a1992f-8fe0-713f-8bfd-f520fb59a83f",
<<<<<<< HEAD
        "x-ms-date": "Wed, 10 Jun 2020 19:56:51 GMT",
        "x-ms-return-client-request-id": "true",
        "x-ms-version": "2019-12-12"
=======
        "x-ms-date": "Fri, 19 Jun 2020 19:18:35 GMT",
        "x-ms-return-client-request-id": "true",
        "x-ms-version": "2020-02-10"
>>>>>>> 60f4876e
      },
      "RequestBody": "aBzch9kpJp5fqZpPIw1/lGUtVtc0S8j\u002BbUIKkIC3x9YKLdeJiGKOwU9I/IcOk3jZC9zG/VgquRxT3hmWH5UdqOLDRPY19QsCn5WI609B79rJMYSk8Mp\u002B4HO7NalJ\u002BKK5K1SlS0\u002BCoxXQw17Doc3MEe8/zO4ReLcXRGOCeb9huabyz8D7m6OLR41u0yxsuz6m7iS6CSyzqLKcjQfr/ylWbgq30NIN0XVLtIVgoqSKq4gl3Iubpq96PiYOXw6cn0hjGGQitOtrmB2ub1WnUwYNEeJ\u002BxSKeushaPZGr/nJnrhQ8/Yk/Z/aduUNt7TdZ0\u002BsgAU0rHtolxF6cyHdav5qrRsFBalV8zans4QveMcyQAGqli/0kPI86Fzgro59\u002BQ/mpwad2GGmWpDOjPj3OR5OSDMcNtDSchgkxB1IcUSoKbZ4RNG8kGugAD\u002BbJgf1Sa9CkmJbYcY7FDTudRBEWeVMJmNCevBIkbfHfDKVO0gUL3puCd7iTMvwPTCc0htXW6pWTv\u002Bgts6\u002B9gCul\u002BGTodzo2kmZ2kwGbdmbUj2/q8OYbCCIPuhIc3irrxPeM7jmXJ9Xt/fRvYFaU\u002BEmBWCRA05BEie9C2LwnGbM7is4JDogtPGeZ/fLxrKjLe8HJmoUFq/FnR2RJVU4ZxuRANNaHiurBVBy8ptWdU91Hdl36XX8tNd7dosYj4\u002BcZgDcOsHjRRPHXCEVpSAUbyfSHAt7wHmhkE/73qucjnXA0oyWej6JldTJrIlU5w\u002BzZwdjSm\u002BEIKGLPqZ152pkJtGrVNaXffTpSIoyrhPsSKk8RHugOUQGPK3rDz\u002BUE65uZYm7rZI5G\u002BkSef3lVXaNmvH5OZ7ux\u002BmJoRgkrG61UTjbwEiKMJ8bAyiSkcNGIOc7WXBJmtoPf6GcLgh6FG96WSTFCZEqB2pW4jZyXDIqR3ww6Vb\u002Ba7peyECq7gKSoO69GDSegRtWEVYJ9rijnSNvceqMSSsYf\u002B1uZj1MfxVnxEFHtUf5j8Jk2tgA8HT9vy8hP3wYBlvDpJxHLBraBZI8pjJ7W\u002BffceYkJ25TF4t4bKsOL0OZT8HlhAyrsl\u002BrjtFFwE5ChmNHQcmV897pcI0QzsNvy9pSp1ZskdfbN7\u002BGfJiZDVc5NepLxul2A1/i/BODluecO8L68xj31fCLbA4KE3NGTGM115TVJADs2Kf6jZXAV5zb5kDVoh4\u002BRWP1vFrfa\u002B/omK\u002BwSb9Sxxe\u002BChZw/UReyxhtMikucK5E\u002B5Iw42uqEXC4DfDmEA3hiSMtF5gHyUgbmvVCcjnGuigBa04tHeesF/SluO9XdLcKj6kKAVkSPS5KGUhya6M29VfE5KS/tGs7gQOnYhBYxCI\u002BN\u002BKMuLjS8yoj4wSfOag==",
      "StatusCode": 201,
      "ResponseHeaders": {
        "Content-Length": "0",
        "Content-MD5": "3NTCianGosRbI4UMjv8JDQ==",
<<<<<<< HEAD
        "Date": "Wed, 10 Jun 2020 19:56:51 GMT",
        "ETag": "\u00220x8D80D786B48B366\u0022",
        "Last-Modified": "Wed, 10 Jun 2020 19:56:52 GMT",
=======
        "Date": "Fri, 19 Jun 2020 19:18:36 GMT",
        "ETag": "\u00220x8D8148590DAC67F\u0022",
        "Last-Modified": "Fri, 19 Jun 2020 19:18:36 GMT",
>>>>>>> 60f4876e
        "Server": [
          "Windows-Azure-Blob/1.0",
          "Microsoft-HTTPAPI/2.0"
        ],
        "x-ms-client-request-id": "82a1992f-8fe0-713f-8bfd-f520fb59a83f",
        "x-ms-content-crc64": "HBpghKsyX4k=",
<<<<<<< HEAD
        "x-ms-request-id": "3dcef55b-e01e-0031-0e61-3facb3000000",
        "x-ms-request-server-encrypted": "true",
        "x-ms-version": "2019-12-12",
        "x-ms-version-id": "2020-06-10T19:56:52.0088422Z"
=======
        "x-ms-request-id": "edfeaff1-701e-006e-786e-46188f000000",
        "x-ms-request-server-encrypted": "true",
        "x-ms-version": "2020-02-10",
        "x-ms-version-id": "2020-06-19T19:18:36.6387839Z"
>>>>>>> 60f4876e
      },
      "ResponseBody": []
    },
    {
<<<<<<< HEAD
      "RequestUri": "https://seanmcccanary.blob.core.windows.net/test-container-1f9c428f-3e5c-244d-f94f-96414d1aa7fa/baz/foo/bar",
=======
      "RequestUri": "https://seanmcccanary.blob.core.windows.net/test-container-1f9c428f-3e5c-244d-f94f-96414d1aa7fa/baz%2Ffoo%2Fbar",
>>>>>>> 60f4876e
      "RequestMethod": "PUT",
      "RequestHeaders": {
        "Authorization": "Sanitized",
        "Content-Length": "1024",
<<<<<<< HEAD
        "traceparent": "00-e2c3fdfbe4c76c4e84a83401f1f6c656-faecfa62e25a3644-00",
        "User-Agent": [
          "azsdk-net-Storage.Blobs/12.5.0-dev.20200610.1",
=======
        "traceparent": "00-23b38814f25a4742b3dc6c83f5176e5c-655315f301f17f48-00",
        "User-Agent": [
          "azsdk-net-Storage.Blobs/12.5.0-dev.20200619.1",
>>>>>>> 60f4876e
          "(.NET Core 4.6.28801.04; Microsoft Windows 10.0.18362 )"
        ],
        "x-ms-blob-type": "BlockBlob",
        "x-ms-client-request-id": "7d10b4d5-6360-c8aa-47e2-9b4757c46f32",
<<<<<<< HEAD
        "x-ms-date": "Wed, 10 Jun 2020 19:56:51 GMT",
        "x-ms-return-client-request-id": "true",
        "x-ms-version": "2019-12-12"
=======
        "x-ms-date": "Fri, 19 Jun 2020 19:18:35 GMT",
        "x-ms-return-client-request-id": "true",
        "x-ms-version": "2020-02-10"
>>>>>>> 60f4876e
      },
      "RequestBody": "aBzch9kpJp5fqZpPIw1/lGUtVtc0S8j\u002BbUIKkIC3x9YKLdeJiGKOwU9I/IcOk3jZC9zG/VgquRxT3hmWH5UdqOLDRPY19QsCn5WI609B79rJMYSk8Mp\u002B4HO7NalJ\u002BKK5K1SlS0\u002BCoxXQw17Doc3MEe8/zO4ReLcXRGOCeb9huabyz8D7m6OLR41u0yxsuz6m7iS6CSyzqLKcjQfr/ylWbgq30NIN0XVLtIVgoqSKq4gl3Iubpq96PiYOXw6cn0hjGGQitOtrmB2ub1WnUwYNEeJ\u002BxSKeushaPZGr/nJnrhQ8/Yk/Z/aduUNt7TdZ0\u002BsgAU0rHtolxF6cyHdav5qrRsFBalV8zans4QveMcyQAGqli/0kPI86Fzgro59\u002BQ/mpwad2GGmWpDOjPj3OR5OSDMcNtDSchgkxB1IcUSoKbZ4RNG8kGugAD\u002BbJgf1Sa9CkmJbYcY7FDTudRBEWeVMJmNCevBIkbfHfDKVO0gUL3puCd7iTMvwPTCc0htXW6pWTv\u002Bgts6\u002B9gCul\u002BGTodzo2kmZ2kwGbdmbUj2/q8OYbCCIPuhIc3irrxPeM7jmXJ9Xt/fRvYFaU\u002BEmBWCRA05BEie9C2LwnGbM7is4JDogtPGeZ/fLxrKjLe8HJmoUFq/FnR2RJVU4ZxuRANNaHiurBVBy8ptWdU91Hdl36XX8tNd7dosYj4\u002BcZgDcOsHjRRPHXCEVpSAUbyfSHAt7wHmhkE/73qucjnXA0oyWej6JldTJrIlU5w\u002BzZwdjSm\u002BEIKGLPqZ152pkJtGrVNaXffTpSIoyrhPsSKk8RHugOUQGPK3rDz\u002BUE65uZYm7rZI5G\u002BkSef3lVXaNmvH5OZ7ux\u002BmJoRgkrG61UTjbwEiKMJ8bAyiSkcNGIOc7WXBJmtoPf6GcLgh6FG96WSTFCZEqB2pW4jZyXDIqR3ww6Vb\u002Ba7peyECq7gKSoO69GDSegRtWEVYJ9rijnSNvceqMSSsYf\u002B1uZj1MfxVnxEFHtUf5j8Jk2tgA8HT9vy8hP3wYBlvDpJxHLBraBZI8pjJ7W\u002BffceYkJ25TF4t4bKsOL0OZT8HlhAyrsl\u002BrjtFFwE5ChmNHQcmV897pcI0QzsNvy9pSp1ZskdfbN7\u002BGfJiZDVc5NepLxul2A1/i/BODluecO8L68xj31fCLbA4KE3NGTGM115TVJADs2Kf6jZXAV5zb5kDVoh4\u002BRWP1vFrfa\u002B/omK\u002BwSb9Sxxe\u002BChZw/UReyxhtMikucK5E\u002B5Iw42uqEXC4DfDmEA3hiSMtF5gHyUgbmvVCcjnGuigBa04tHeesF/SluO9XdLcKj6kKAVkSPS5KGUhya6M29VfE5KS/tGs7gQOnYhBYxCI\u002BN\u002BKMuLjS8yoj4wSfOag==",
      "StatusCode": 201,
      "ResponseHeaders": {
        "Content-Length": "0",
        "Content-MD5": "3NTCianGosRbI4UMjv8JDQ==",
<<<<<<< HEAD
        "Date": "Wed, 10 Jun 2020 19:56:51 GMT",
        "ETag": "\u00220x8D80D786B51DCD5\u0022",
        "Last-Modified": "Wed, 10 Jun 2020 19:56:52 GMT",
=======
        "Date": "Fri, 19 Jun 2020 19:18:36 GMT",
        "ETag": "\u00220x8D8148590E46528\u0022",
        "Last-Modified": "Fri, 19 Jun 2020 19:18:36 GMT",
>>>>>>> 60f4876e
        "Server": [
          "Windows-Azure-Blob/1.0",
          "Microsoft-HTTPAPI/2.0"
        ],
        "x-ms-client-request-id": "7d10b4d5-6360-c8aa-47e2-9b4757c46f32",
        "x-ms-content-crc64": "HBpghKsyX4k=",
<<<<<<< HEAD
        "x-ms-request-id": "3dcef55d-e01e-0031-1061-3facb3000000",
        "x-ms-request-server-encrypted": "true",
        "x-ms-version": "2019-12-12",
        "x-ms-version-id": "2020-06-10T19:56:52.0688853Z"
=======
        "x-ms-request-id": "edfeb003-701e-006e-0a6e-46188f000000",
        "x-ms-request-server-encrypted": "true",
        "x-ms-version": "2020-02-10",
        "x-ms-version-id": "2020-06-19T19:18:36.7018280Z"
>>>>>>> 60f4876e
      },
      "ResponseBody": []
    },
    {
<<<<<<< HEAD
      "RequestUri": "https://seanmcccanary.blob.core.windows.net/test-container-1f9c428f-3e5c-244d-f94f-96414d1aa7fa/baz/bar/foo",
=======
      "RequestUri": "https://seanmcccanary.blob.core.windows.net/test-container-1f9c428f-3e5c-244d-f94f-96414d1aa7fa/baz%2Fbar%2Ffoo",
>>>>>>> 60f4876e
      "RequestMethod": "PUT",
      "RequestHeaders": {
        "Authorization": "Sanitized",
        "Content-Length": "1024",
<<<<<<< HEAD
        "traceparent": "00-d5b3761b867a164093ec1231f313e375-f5e76c4e0b1efd4f-00",
        "User-Agent": [
          "azsdk-net-Storage.Blobs/12.5.0-dev.20200610.1",
=======
        "traceparent": "00-624f927a972f4e46b6d32b458e5b718b-c789e5481c058e44-00",
        "User-Agent": [
          "azsdk-net-Storage.Blobs/12.5.0-dev.20200619.1",
>>>>>>> 60f4876e
          "(.NET Core 4.6.28801.04; Microsoft Windows 10.0.18362 )"
        ],
        "x-ms-blob-type": "BlockBlob",
        "x-ms-client-request-id": "464bc3e2-2a49-2bde-e325-b998cca291c3",
<<<<<<< HEAD
        "x-ms-date": "Wed, 10 Jun 2020 19:56:51 GMT",
        "x-ms-return-client-request-id": "true",
        "x-ms-version": "2019-12-12"
=======
        "x-ms-date": "Fri, 19 Jun 2020 19:18:35 GMT",
        "x-ms-return-client-request-id": "true",
        "x-ms-version": "2020-02-10"
>>>>>>> 60f4876e
      },
      "RequestBody": "aBzch9kpJp5fqZpPIw1/lGUtVtc0S8j\u002BbUIKkIC3x9YKLdeJiGKOwU9I/IcOk3jZC9zG/VgquRxT3hmWH5UdqOLDRPY19QsCn5WI609B79rJMYSk8Mp\u002B4HO7NalJ\u002BKK5K1SlS0\u002BCoxXQw17Doc3MEe8/zO4ReLcXRGOCeb9huabyz8D7m6OLR41u0yxsuz6m7iS6CSyzqLKcjQfr/ylWbgq30NIN0XVLtIVgoqSKq4gl3Iubpq96PiYOXw6cn0hjGGQitOtrmB2ub1WnUwYNEeJ\u002BxSKeushaPZGr/nJnrhQ8/Yk/Z/aduUNt7TdZ0\u002BsgAU0rHtolxF6cyHdav5qrRsFBalV8zans4QveMcyQAGqli/0kPI86Fzgro59\u002BQ/mpwad2GGmWpDOjPj3OR5OSDMcNtDSchgkxB1IcUSoKbZ4RNG8kGugAD\u002BbJgf1Sa9CkmJbYcY7FDTudRBEWeVMJmNCevBIkbfHfDKVO0gUL3puCd7iTMvwPTCc0htXW6pWTv\u002Bgts6\u002B9gCul\u002BGTodzo2kmZ2kwGbdmbUj2/q8OYbCCIPuhIc3irrxPeM7jmXJ9Xt/fRvYFaU\u002BEmBWCRA05BEie9C2LwnGbM7is4JDogtPGeZ/fLxrKjLe8HJmoUFq/FnR2RJVU4ZxuRANNaHiurBVBy8ptWdU91Hdl36XX8tNd7dosYj4\u002BcZgDcOsHjRRPHXCEVpSAUbyfSHAt7wHmhkE/73qucjnXA0oyWej6JldTJrIlU5w\u002BzZwdjSm\u002BEIKGLPqZ152pkJtGrVNaXffTpSIoyrhPsSKk8RHugOUQGPK3rDz\u002BUE65uZYm7rZI5G\u002BkSef3lVXaNmvH5OZ7ux\u002BmJoRgkrG61UTjbwEiKMJ8bAyiSkcNGIOc7WXBJmtoPf6GcLgh6FG96WSTFCZEqB2pW4jZyXDIqR3ww6Vb\u002Ba7peyECq7gKSoO69GDSegRtWEVYJ9rijnSNvceqMSSsYf\u002B1uZj1MfxVnxEFHtUf5j8Jk2tgA8HT9vy8hP3wYBlvDpJxHLBraBZI8pjJ7W\u002BffceYkJ25TF4t4bKsOL0OZT8HlhAyrsl\u002BrjtFFwE5ChmNHQcmV897pcI0QzsNvy9pSp1ZskdfbN7\u002BGfJiZDVc5NepLxul2A1/i/BODluecO8L68xj31fCLbA4KE3NGTGM115TVJADs2Kf6jZXAV5zb5kDVoh4\u002BRWP1vFrfa\u002B/omK\u002BwSb9Sxxe\u002BChZw/UReyxhtMikucK5E\u002B5Iw42uqEXC4DfDmEA3hiSMtF5gHyUgbmvVCcjnGuigBa04tHeesF/SluO9XdLcKj6kKAVkSPS5KGUhya6M29VfE5KS/tGs7gQOnYhBYxCI\u002BN\u002BKMuLjS8yoj4wSfOag==",
      "StatusCode": 201,
      "ResponseHeaders": {
        "Content-Length": "0",
        "Content-MD5": "3NTCianGosRbI4UMjv8JDQ==",
<<<<<<< HEAD
        "Date": "Wed, 10 Jun 2020 19:56:51 GMT",
        "ETag": "\u00220x8D80D786B5B0644\u0022",
        "Last-Modified": "Wed, 10 Jun 2020 19:56:52 GMT",
=======
        "Date": "Fri, 19 Jun 2020 19:18:36 GMT",
        "ETag": "\u00220x8D8148590ED677C\u0022",
        "Last-Modified": "Fri, 19 Jun 2020 19:18:36 GMT",
>>>>>>> 60f4876e
        "Server": [
          "Windows-Azure-Blob/1.0",
          "Microsoft-HTTPAPI/2.0"
        ],
        "x-ms-client-request-id": "464bc3e2-2a49-2bde-e325-b998cca291c3",
        "x-ms-content-crc64": "HBpghKsyX4k=",
<<<<<<< HEAD
        "x-ms-request-id": "3dcef564-e01e-0031-1461-3facb3000000",
        "x-ms-request-server-encrypted": "true",
        "x-ms-version": "2019-12-12",
        "x-ms-version-id": "2020-06-10T19:56:52.1289284Z"
=======
        "x-ms-request-id": "edfeb007-701e-006e-0e6e-46188f000000",
        "x-ms-request-server-encrypted": "true",
        "x-ms-version": "2020-02-10",
        "x-ms-version-id": "2020-06-19T19:18:36.7608700Z"
>>>>>>> 60f4876e
      },
      "ResponseBody": []
    },
    {
<<<<<<< HEAD
      "RequestUri": "https://seanmcccanary.blob.core.windows.net/test-container-1f9c428f-3e5c-244d-f94f-96414d1aa7fa/foo/foo?comp=metadata",
      "RequestMethod": "PUT",
      "RequestHeaders": {
        "Authorization": "Sanitized",
        "traceparent": "00-d117e99da2e0bd43991b420052c9a15b-fdb0469aee4f734d-00",
        "User-Agent": [
          "azsdk-net-Storage.Blobs/12.5.0-dev.20200610.1",
          "(.NET Core 4.6.28801.04; Microsoft Windows 10.0.18362 )"
        ],
        "x-ms-client-request-id": "9464bbdd-2879-f4e9-a82a-7cf04721fb0d",
        "x-ms-date": "Wed, 10 Jun 2020 19:56:51 GMT",
=======
      "RequestUri": "https://seanmcccanary.blob.core.windows.net/test-container-1f9c428f-3e5c-244d-f94f-96414d1aa7fa/foo%2Ffoo?comp=metadata",
      "RequestMethod": "PUT",
      "RequestHeaders": {
        "Authorization": "Sanitized",
        "traceparent": "00-d60c718783f7ab4eb01b57efe78cadcf-6a7f1f8816595245-00",
        "User-Agent": [
          "azsdk-net-Storage.Blobs/12.5.0-dev.20200619.1",
          "(.NET Core 4.6.28801.04; Microsoft Windows 10.0.18362 )"
        ],
        "x-ms-client-request-id": "9464bbdd-2879-f4e9-a82a-7cf04721fb0d",
        "x-ms-date": "Fri, 19 Jun 2020 19:18:35 GMT",
>>>>>>> 60f4876e
        "x-ms-meta-Capital": "letter",
        "x-ms-meta-foo": "bar",
        "x-ms-meta-meta": "data",
        "x-ms-meta-UPPER": "case",
        "x-ms-return-client-request-id": "true",
<<<<<<< HEAD
        "x-ms-version": "2019-12-12"
=======
        "x-ms-version": "2020-02-10"
>>>>>>> 60f4876e
      },
      "RequestBody": null,
      "StatusCode": 200,
      "ResponseHeaders": {
        "Content-Length": "0",
<<<<<<< HEAD
        "Date": "Wed, 10 Jun 2020 19:56:52 GMT",
        "ETag": "\u00220x8D80D786B64CC0F\u0022",
        "Last-Modified": "Wed, 10 Jun 2020 19:56:52 GMT",
=======
        "Date": "Fri, 19 Jun 2020 19:18:36 GMT",
        "ETag": "\u00220x8D8148590F90255\u0022",
        "Last-Modified": "Fri, 19 Jun 2020 19:18:36 GMT",
>>>>>>> 60f4876e
        "Server": [
          "Windows-Azure-Blob/1.0",
          "Microsoft-HTTPAPI/2.0"
        ],
        "x-ms-client-request-id": "9464bbdd-2879-f4e9-a82a-7cf04721fb0d",
<<<<<<< HEAD
        "x-ms-request-id": "3dcef568-e01e-0031-1661-3facb3000000",
        "x-ms-request-server-encrypted": "true",
        "x-ms-version": "2019-12-12",
        "x-ms-version-id": "2020-06-10T19:56:52.1939743Z"
=======
        "x-ms-request-id": "edfeb01a-701e-006e-206e-46188f000000",
        "x-ms-request-server-encrypted": "true",
        "x-ms-version": "2020-02-10",
        "x-ms-version-id": "2020-06-19T19:18:36.8379237Z"
>>>>>>> 60f4876e
      },
      "ResponseBody": []
    },
    {
      "RequestUri": "https://seanmcccanary.blob.core.windows.net/test-container-1f9c428f-3e5c-244d-f94f-96414d1aa7fa?restype=container\u0026comp=list",
      "RequestMethod": "GET",
      "RequestHeaders": {
        "Authorization": "Sanitized",
        "User-Agent": [
<<<<<<< HEAD
          "azsdk-net-Storage.Blobs/12.5.0-dev.20200610.1",
          "(.NET Core 4.6.28801.04; Microsoft Windows 10.0.18362 )"
        ],
        "x-ms-client-request-id": "10bbda2d-fd3d-5f4a-a3c3-3b2b3e2a8dd9",
        "x-ms-date": "Wed, 10 Jun 2020 19:56:52 GMT",
        "x-ms-return-client-request-id": "true",
        "x-ms-version": "2019-12-12"
=======
          "azsdk-net-Storage.Blobs/12.5.0-dev.20200619.1",
          "(.NET Core 4.6.28801.04; Microsoft Windows 10.0.18362 )"
        ],
        "x-ms-client-request-id": "10bbda2d-fd3d-5f4a-a3c3-3b2b3e2a8dd9",
        "x-ms-date": "Fri, 19 Jun 2020 19:18:35 GMT",
        "x-ms-return-client-request-id": "true",
        "x-ms-version": "2020-02-10"
>>>>>>> 60f4876e
      },
      "RequestBody": null,
      "StatusCode": 200,
      "ResponseHeaders": {
        "Access-Control-Allow-Origin": "*",
        "Access-Control-Expose-Headers": "x-ms-request-id,x-ms-client-request-id,Server,x-ms-version,Content-Type,Content-Length,Date,Transfer-Encoding",
        "Content-Length": "6342",
        "Content-Type": "application/xml",
<<<<<<< HEAD
        "Date": "Wed, 10 Jun 2020 19:56:52 GMT",
=======
        "Date": "Fri, 19 Jun 2020 19:18:36 GMT",
>>>>>>> 60f4876e
        "Server": [
          "Windows-Azure-Blob/1.0",
          "Microsoft-HTTPAPI/2.0"
        ],
<<<<<<< HEAD
        "Transfer-Encoding": "chunked",
        "x-ms-client-request-id": "10bbda2d-fd3d-5f4a-a3c3-3b2b3e2a8dd9",
        "x-ms-request-id": "3dcef572-e01e-0031-1c61-3facb3000000",
        "x-ms-version": "2019-12-12"
      },
      "ResponseBody": "\uFEFF\u003C?xml version=\u00221.0\u0022 encoding=\u0022utf-8\u0022?\u003E\u003CEnumerationResults ServiceEndpoint=\u0022https://seanmcccanary.blob.core.windows.net/\u0022 ContainerName=\u0022test-container-1f9c428f-3e5c-244d-f94f-96414d1aa7fa\u0022\u003E\u003CBlobs\u003E\u003CBlob\u003E\u003CName\u003Ebar\u003C/Name\u003E\u003CVersionId\u003E2020-06-10T19:56:51.7646670Z\u003C/VersionId\u003E\u003CIsCurrentVersion\u003Etrue\u003C/IsCurrentVersion\u003E\u003CProperties\u003E\u003CCreation-Time\u003EWed, 10 Jun 2020 19:56:51 GMT\u003C/Creation-Time\u003E\u003CLast-Modified\u003EWed, 10 Jun 2020 19:56:51 GMT\u003C/Last-Modified\u003E\u003CEtag\u003E0x8D80D786B23714E\u003C/Etag\u003E\u003CContent-Length\u003E1024\u003C/Content-Length\u003E\u003CContent-Type\u003Eapplication/octet-stream\u003C/Content-Type\u003E\u003CContent-Encoding /\u003E\u003CContent-Language /\u003E\u003CContent-CRC64 /\u003E\u003CContent-MD5\u003E3NTCianGosRbI4UMjv8JDQ==\u003C/Content-MD5\u003E\u003CCache-Control /\u003E\u003CContent-Disposition /\u003E\u003CBlobType\u003EBlockBlob\u003C/BlobType\u003E\u003CAccessTier\u003EHot\u003C/AccessTier\u003E\u003CAccessTierInferred\u003Etrue\u003C/AccessTierInferred\u003E\u003CLeaseStatus\u003Eunlocked\u003C/LeaseStatus\u003E\u003CLeaseState\u003Eavailable\u003C/LeaseState\u003E\u003CServerEncrypted\u003Etrue\u003C/ServerEncrypted\u003E\u003C/Properties\u003E\u003COrMetadata /\u003E\u003C/Blob\u003E\u003CBlob\u003E\u003CName\u003Ebaz\u003C/Name\u003E\u003CVersionId\u003E2020-06-10T19:56:51.8257108Z\u003C/VersionId\u003E\u003CIsCurrentVersion\u003Etrue\u003C/IsCurrentVersion\u003E\u003CProperties\u003E\u003CCreation-Time\u003EWed, 10 Jun 2020 19:56:51 GMT\u003C/Creation-Time\u003E\u003CLast-Modified\u003EWed, 10 Jun 2020 19:56:51 GMT\u003C/Last-Modified\u003E\u003CEtag\u003E0x8D80D786B2CC1D4\u003C/Etag\u003E\u003CContent-Length\u003E1024\u003C/Content-Length\u003E\u003CContent-Type\u003Eapplication/octet-stream\u003C/Content-Type\u003E\u003CContent-Encoding /\u003E\u003CContent-Language /\u003E\u003CContent-CRC64 /\u003E\u003CContent-MD5\u003E3NTCianGosRbI4UMjv8JDQ==\u003C/Content-MD5\u003E\u003CCache-Control /\u003E\u003CContent-Disposition /\u003E\u003CBlobType\u003EBlockBlob\u003C/BlobType\u003E\u003CAccessTier\u003EHot\u003C/AccessTier\u003E\u003CAccessTierInferred\u003Etrue\u003C/AccessTierInferred\u003E\u003CLeaseStatus\u003Eunlocked\u003C/LeaseStatus\u003E\u003CLeaseState\u003Eavailable\u003C/LeaseState\u003E\u003CServerEncrypted\u003Etrue\u003C/ServerEncrypted\u003E\u003C/Properties\u003E\u003COrMetadata /\u003E\u003C/Blob\u003E\u003CBlob\u003E\u003CName\u003Ebaz/bar/foo\u003C/Name\u003E\u003CVersionId\u003E2020-06-10T19:56:52.1289284Z\u003C/VersionId\u003E\u003CIsCurrentVersion\u003Etrue\u003C/IsCurrentVersion\u003E\u003CProperties\u003E\u003CCreation-Time\u003EWed, 10 Jun 2020 19:56:52 GMT\u003C/Creation-Time\u003E\u003CLast-Modified\u003EWed, 10 Jun 2020 19:56:52 GMT\u003C/Last-Modified\u003E\u003CEtag\u003E0x8D80D786B5B0644\u003C/Etag\u003E\u003CContent-Length\u003E1024\u003C/Content-Length\u003E\u003CContent-Type\u003Eapplication/octet-stream\u003C/Content-Type\u003E\u003CContent-Encoding /\u003E\u003CContent-Language /\u003E\u003CContent-CRC64 /\u003E\u003CContent-MD5\u003E3NTCianGosRbI4UMjv8JDQ==\u003C/Content-MD5\u003E\u003CCache-Control /\u003E\u003CContent-Disposition /\u003E\u003CBlobType\u003EBlockBlob\u003C/BlobType\u003E\u003CAccessTier\u003EHot\u003C/AccessTier\u003E\u003CAccessTierInferred\u003Etrue\u003C/AccessTierInferred\u003E\u003CLeaseStatus\u003Eunlocked\u003C/LeaseStatus\u003E\u003CLeaseState\u003Eavailable\u003C/LeaseState\u003E\u003CServerEncrypted\u003Etrue\u003C/ServerEncrypted\u003E\u003C/Properties\u003E\u003COrMetadata /\u003E\u003C/Blob\u003E\u003CBlob\u003E\u003CName\u003Ebaz/foo\u003C/Name\u003E\u003CVersionId\u003E2020-06-10T19:56:52.0088422Z\u003C/VersionId\u003E\u003CIsCurrentVersion\u003Etrue\u003C/IsCurrentVersion\u003E\u003CProperties\u003E\u003CCreation-Time\u003EWed, 10 Jun 2020 19:56:52 GMT\u003C/Creation-Time\u003E\u003CLast-Modified\u003EWed, 10 Jun 2020 19:56:52 GMT\u003C/Last-Modified\u003E\u003CEtag\u003E0x8D80D786B48B366\u003C/Etag\u003E\u003CContent-Length\u003E1024\u003C/Content-Length\u003E\u003CContent-Type\u003Eapplication/octet-stream\u003C/Content-Type\u003E\u003CContent-Encoding /\u003E\u003CContent-Language /\u003E\u003CContent-CRC64 /\u003E\u003CContent-MD5\u003E3NTCianGosRbI4UMjv8JDQ==\u003C/Content-MD5\u003E\u003CCache-Control /\u003E\u003CContent-Disposition /\u003E\u003CBlobType\u003EBlockBlob\u003C/BlobType\u003E\u003CAccessTier\u003EHot\u003C/AccessTier\u003E\u003CAccessTierInferred\u003Etrue\u003C/AccessTierInferred\u003E\u003CLeaseStatus\u003Eunlocked\u003C/LeaseStatus\u003E\u003CLeaseState\u003Eavailable\u003C/LeaseState\u003E\u003CServerEncrypted\u003Etrue\u003C/ServerEncrypted\u003E\u003C/Properties\u003E\u003COrMetadata /\u003E\u003C/Blob\u003E\u003CBlob\u003E\u003CName\u003Ebaz/foo/bar\u003C/Name\u003E\u003CVersionId\u003E2020-06-10T19:56:52.0688853Z\u003C/VersionId\u003E\u003CIsCurrentVersion\u003Etrue\u003C/IsCurrentVersion\u003E\u003CProperties\u003E\u003CCreation-Time\u003EWed, 10 Jun 2020 19:56:52 GMT\u003C/Creation-Time\u003E\u003CLast-Modified\u003EWed, 10 Jun 2020 19:56:52 GMT\u003C/Last-Modified\u003E\u003CEtag\u003E0x8D80D786B51DCD5\u003C/Etag\u003E\u003CContent-Length\u003E1024\u003C/Content-Length\u003E\u003CContent-Type\u003Eapplication/octet-stream\u003C/Content-Type\u003E\u003CContent-Encoding /\u003E\u003CContent-Language /\u003E\u003CContent-CRC64 /\u003E\u003CContent-MD5\u003E3NTCianGosRbI4UMjv8JDQ==\u003C/Content-MD5\u003E\u003CCache-Control /\u003E\u003CContent-Disposition /\u003E\u003CBlobType\u003EBlockBlob\u003C/BlobType\u003E\u003CAccessTier\u003EHot\u003C/AccessTier\u003E\u003CAccessTierInferred\u003Etrue\u003C/AccessTierInferred\u003E\u003CLeaseStatus\u003Eunlocked\u003C/LeaseStatus\u003E\u003CLeaseState\u003Eavailable\u003C/LeaseState\u003E\u003CServerEncrypted\u003Etrue\u003C/ServerEncrypted\u003E\u003C/Properties\u003E\u003COrMetadata /\u003E\u003C/Blob\u003E\u003CBlob\u003E\u003CName\u003Efoo\u003C/Name\u003E\u003CVersionId\u003E2020-06-10T19:56:51.7026225Z\u003C/VersionId\u003E\u003CIsCurrentVersion\u003Etrue\u003C/IsCurrentVersion\u003E\u003CProperties\u003E\u003CCreation-Time\u003EWed, 10 Jun 2020 19:56:51 GMT\u003C/Creation-Time\u003E\u003CLast-Modified\u003EWed, 10 Jun 2020 19:56:51 GMT\u003C/Last-Modified\u003E\u003CEtag\u003E0x8D80D786B19F9B1\u003C/Etag\u003E\u003CContent-Length\u003E1024\u003C/Content-Length\u003E\u003CContent-Type\u003Eapplication/octet-stream\u003C/Content-Type\u003E\u003CContent-Encoding /\u003E\u003CContent-Language /\u003E\u003CContent-CRC64 /\u003E\u003CContent-MD5\u003E3NTCianGosRbI4UMjv8JDQ==\u003C/Content-MD5\u003E\u003CCache-Control /\u003E\u003CContent-Disposition /\u003E\u003CBlobType\u003EBlockBlob\u003C/BlobType\u003E\u003CAccessTier\u003EHot\u003C/AccessTier\u003E\u003CAccessTierInferred\u003Etrue\u003C/AccessTierInferred\u003E\u003CLeaseStatus\u003Eunlocked\u003C/LeaseStatus\u003E\u003CLeaseState\u003Eavailable\u003C/LeaseState\u003E\u003CServerEncrypted\u003Etrue\u003C/ServerEncrypted\u003E\u003C/Properties\u003E\u003COrMetadata /\u003E\u003C/Blob\u003E\u003CBlob\u003E\u003CName\u003Efoo/bar\u003C/Name\u003E\u003CVersionId\u003E2020-06-10T19:56:51.9487991Z\u003C/VersionId\u003E\u003CIsCurrentVersion\u003Etrue\u003C/IsCurrentVersion\u003E\u003CProperties\u003E\u003CCreation-Time\u003EWed, 10 Jun 2020 19:56:51 GMT\u003C/Creation-Time\u003E\u003CLast-Modified\u003EWed, 10 Jun 2020 19:56:51 GMT\u003C/Last-Modified\u003E\u003CEtag\u003E0x8D80D786B3F89F7\u003C/Etag\u003E\u003CContent-Length\u003E1024\u003C/Content-Length\u003E\u003CContent-Type\u003Eapplication/octet-stream\u003C/Content-Type\u003E\u003CContent-Encoding /\u003E\u003CContent-Language /\u003E\u003CContent-CRC64 /\u003E\u003CContent-MD5\u003E3NTCianGosRbI4UMjv8JDQ==\u003C/Content-MD5\u003E\u003CCache-Control /\u003E\u003CContent-Disposition /\u003E\u003CBlobType\u003EBlockBlob\u003C/BlobType\u003E\u003CAccessTier\u003EHot\u003C/AccessTier\u003E\u003CAccessTierInferred\u003Etrue\u003C/AccessTierInferred\u003E\u003CLeaseStatus\u003Eunlocked\u003C/LeaseStatus\u003E\u003CLeaseState\u003Eavailable\u003C/LeaseState\u003E\u003CServerEncrypted\u003Etrue\u003C/ServerEncrypted\u003E\u003C/Properties\u003E\u003COrMetadata /\u003E\u003C/Blob\u003E\u003CBlob\u003E\u003CName\u003Efoo/foo\u003C/Name\u003E\u003CVersionId\u003E2020-06-10T19:56:52.1939743Z\u003C/VersionId\u003E\u003CIsCurrentVersion\u003Etrue\u003C/IsCurrentVersion\u003E\u003CProperties\u003E\u003CCreation-Time\u003EWed, 10 Jun 2020 19:56:51 GMT\u003C/Creation-Time\u003E\u003CLast-Modified\u003EWed, 10 Jun 2020 19:56:52 GMT\u003C/Last-Modified\u003E\u003CEtag\u003E0x8D80D786B64CC0F\u003C/Etag\u003E\u003CContent-Length\u003E1024\u003C/Content-Length\u003E\u003CContent-Type\u003Eapplication/octet-stream\u003C/Content-Type\u003E\u003CContent-Encoding /\u003E\u003CContent-Language /\u003E\u003CContent-CRC64 /\u003E\u003CContent-MD5\u003E3NTCianGosRbI4UMjv8JDQ==\u003C/Content-MD5\u003E\u003CCache-Control /\u003E\u003CContent-Disposition /\u003E\u003CBlobType\u003EBlockBlob\u003C/BlobType\u003E\u003CAccessTier\u003EHot\u003C/AccessTier\u003E\u003CAccessTierInferred\u003Etrue\u003C/AccessTierInferred\u003E\u003CLeaseStatus\u003Eunlocked\u003C/LeaseStatus\u003E\u003CLeaseState\u003Eavailable\u003C/LeaseState\u003E\u003CServerEncrypted\u003Etrue\u003C/ServerEncrypted\u003E\u003C/Properties\u003E\u003COrMetadata /\u003E\u003C/Blob\u003E\u003C/Blobs\u003E\u003CNextMarker /\u003E\u003C/EnumerationResults\u003E"
=======
        "x-ms-client-request-id": "10bbda2d-fd3d-5f4a-a3c3-3b2b3e2a8dd9",
        "x-ms-request-id": "edfeb024-701e-006e-2a6e-46188f000000",
        "x-ms-version": "2020-02-10"
      },
      "ResponseBody": "\uFEFF\u003C?xml version=\u00221.0\u0022 encoding=\u0022utf-8\u0022?\u003E\u003CEnumerationResults ServiceEndpoint=\u0022https://seanmcccanary.blob.core.windows.net/\u0022 ContainerName=\u0022test-container-1f9c428f-3e5c-244d-f94f-96414d1aa7fa\u0022\u003E\u003CBlobs\u003E\u003CBlob\u003E\u003CName\u003Ebar\u003C/Name\u003E\u003CVersionId\u003E2020-06-19T19:18:36.3996153Z\u003C/VersionId\u003E\u003CIsCurrentVersion\u003Etrue\u003C/IsCurrentVersion\u003E\u003CProperties\u003E\u003CCreation-Time\u003EFri, 19 Jun 2020 19:18:36 GMT\u003C/Creation-Time\u003E\u003CLast-Modified\u003EFri, 19 Jun 2020 19:18:36 GMT\u003C/Last-Modified\u003E\u003CEtag\u003E0x8D8148590B647F9\u003C/Etag\u003E\u003CContent-Length\u003E1024\u003C/Content-Length\u003E\u003CContent-Type\u003Eapplication/octet-stream\u003C/Content-Type\u003E\u003CContent-Encoding /\u003E\u003CContent-Language /\u003E\u003CContent-CRC64 /\u003E\u003CContent-MD5\u003E3NTCianGosRbI4UMjv8JDQ==\u003C/Content-MD5\u003E\u003CCache-Control /\u003E\u003CContent-Disposition /\u003E\u003CBlobType\u003EBlockBlob\u003C/BlobType\u003E\u003CAccessTier\u003EHot\u003C/AccessTier\u003E\u003CAccessTierInferred\u003Etrue\u003C/AccessTierInferred\u003E\u003CLeaseStatus\u003Eunlocked\u003C/LeaseStatus\u003E\u003CLeaseState\u003Eavailable\u003C/LeaseState\u003E\u003CServerEncrypted\u003Etrue\u003C/ServerEncrypted\u003E\u003C/Properties\u003E\u003COrMetadata /\u003E\u003C/Blob\u003E\u003CBlob\u003E\u003CName\u003Ebaz\u003C/Name\u003E\u003CVersionId\u003E2020-06-19T19:18:36.4586569Z\u003C/VersionId\u003E\u003CIsCurrentVersion\u003Etrue\u003C/IsCurrentVersion\u003E\u003CProperties\u003E\u003CCreation-Time\u003EFri, 19 Jun 2020 19:18:36 GMT\u003C/Creation-Time\u003E\u003CLast-Modified\u003EFri, 19 Jun 2020 19:18:36 GMT\u003C/Last-Modified\u003E\u003CEtag\u003E0x8D8148590BF4A49\u003C/Etag\u003E\u003CContent-Length\u003E1024\u003C/Content-Length\u003E\u003CContent-Type\u003Eapplication/octet-stream\u003C/Content-Type\u003E\u003CContent-Encoding /\u003E\u003CContent-Language /\u003E\u003CContent-CRC64 /\u003E\u003CContent-MD5\u003E3NTCianGosRbI4UMjv8JDQ==\u003C/Content-MD5\u003E\u003CCache-Control /\u003E\u003CContent-Disposition /\u003E\u003CBlobType\u003EBlockBlob\u003C/BlobType\u003E\u003CAccessTier\u003EHot\u003C/AccessTier\u003E\u003CAccessTierInferred\u003Etrue\u003C/AccessTierInferred\u003E\u003CLeaseStatus\u003Eunlocked\u003C/LeaseStatus\u003E\u003CLeaseState\u003Eavailable\u003C/LeaseState\u003E\u003CServerEncrypted\u003Etrue\u003C/ServerEncrypted\u003E\u003C/Properties\u003E\u003COrMetadata /\u003E\u003C/Blob\u003E\u003CBlob\u003E\u003CName\u003Ebaz/bar/foo\u003C/Name\u003E\u003CVersionId\u003E2020-06-19T19:18:36.7608700Z\u003C/VersionId\u003E\u003CIsCurrentVersion\u003Etrue\u003C/IsCurrentVersion\u003E\u003CProperties\u003E\u003CCreation-Time\u003EFri, 19 Jun 2020 19:18:36 GMT\u003C/Creation-Time\u003E\u003CLast-Modified\u003EFri, 19 Jun 2020 19:18:36 GMT\u003C/Last-Modified\u003E\u003CEtag\u003E0x8D8148590ED677C\u003C/Etag\u003E\u003CContent-Length\u003E1024\u003C/Content-Length\u003E\u003CContent-Type\u003Eapplication/octet-stream\u003C/Content-Type\u003E\u003CContent-Encoding /\u003E\u003CContent-Language /\u003E\u003CContent-CRC64 /\u003E\u003CContent-MD5\u003E3NTCianGosRbI4UMjv8JDQ==\u003C/Content-MD5\u003E\u003CCache-Control /\u003E\u003CContent-Disposition /\u003E\u003CBlobType\u003EBlockBlob\u003C/BlobType\u003E\u003CAccessTier\u003EHot\u003C/AccessTier\u003E\u003CAccessTierInferred\u003Etrue\u003C/AccessTierInferred\u003E\u003CLeaseStatus\u003Eunlocked\u003C/LeaseStatus\u003E\u003CLeaseState\u003Eavailable\u003C/LeaseState\u003E\u003CServerEncrypted\u003Etrue\u003C/ServerEncrypted\u003E\u003C/Properties\u003E\u003COrMetadata /\u003E\u003C/Blob\u003E\u003CBlob\u003E\u003CName\u003Ebaz/foo\u003C/Name\u003E\u003CVersionId\u003E2020-06-19T19:18:36.6387839Z\u003C/VersionId\u003E\u003CIsCurrentVersion\u003Etrue\u003C/IsCurrentVersion\u003E\u003CProperties\u003E\u003CCreation-Time\u003EFri, 19 Jun 2020 19:18:36 GMT\u003C/Creation-Time\u003E\u003CLast-Modified\u003EFri, 19 Jun 2020 19:18:36 GMT\u003C/Last-Modified\u003E\u003CEtag\u003E0x8D8148590DAC67F\u003C/Etag\u003E\u003CContent-Length\u003E1024\u003C/Content-Length\u003E\u003CContent-Type\u003Eapplication/octet-stream\u003C/Content-Type\u003E\u003CContent-Encoding /\u003E\u003CContent-Language /\u003E\u003CContent-CRC64 /\u003E\u003CContent-MD5\u003E3NTCianGosRbI4UMjv8JDQ==\u003C/Content-MD5\u003E\u003CCache-Control /\u003E\u003CContent-Disposition /\u003E\u003CBlobType\u003EBlockBlob\u003C/BlobType\u003E\u003CAccessTier\u003EHot\u003C/AccessTier\u003E\u003CAccessTierInferred\u003Etrue\u003C/AccessTierInferred\u003E\u003CLeaseStatus\u003Eunlocked\u003C/LeaseStatus\u003E\u003CLeaseState\u003Eavailable\u003C/LeaseState\u003E\u003CServerEncrypted\u003Etrue\u003C/ServerEncrypted\u003E\u003C/Properties\u003E\u003COrMetadata /\u003E\u003C/Blob\u003E\u003CBlob\u003E\u003CName\u003Ebaz/foo/bar\u003C/Name\u003E\u003CVersionId\u003E2020-06-19T19:18:36.7018280Z\u003C/VersionId\u003E\u003CIsCurrentVersion\u003Etrue\u003C/IsCurrentVersion\u003E\u003CProperties\u003E\u003CCreation-Time\u003EFri, 19 Jun 2020 19:18:36 GMT\u003C/Creation-Time\u003E\u003CLast-Modified\u003EFri, 19 Jun 2020 19:18:36 GMT\u003C/Last-Modified\u003E\u003CEtag\u003E0x8D8148590E46528\u003C/Etag\u003E\u003CContent-Length\u003E1024\u003C/Content-Length\u003E\u003CContent-Type\u003Eapplication/octet-stream\u003C/Content-Type\u003E\u003CContent-Encoding /\u003E\u003CContent-Language /\u003E\u003CContent-CRC64 /\u003E\u003CContent-MD5\u003E3NTCianGosRbI4UMjv8JDQ==\u003C/Content-MD5\u003E\u003CCache-Control /\u003E\u003CContent-Disposition /\u003E\u003CBlobType\u003EBlockBlob\u003C/BlobType\u003E\u003CAccessTier\u003EHot\u003C/AccessTier\u003E\u003CAccessTierInferred\u003Etrue\u003C/AccessTierInferred\u003E\u003CLeaseStatus\u003Eunlocked\u003C/LeaseStatus\u003E\u003CLeaseState\u003Eavailable\u003C/LeaseState\u003E\u003CServerEncrypted\u003Etrue\u003C/ServerEncrypted\u003E\u003C/Properties\u003E\u003COrMetadata /\u003E\u003C/Blob\u003E\u003CBlob\u003E\u003CName\u003Efoo\u003C/Name\u003E\u003CVersionId\u003E2020-06-19T19:18:36.3395730Z\u003C/VersionId\u003E\u003CIsCurrentVersion\u003Etrue\u003C/IsCurrentVersion\u003E\u003CProperties\u003E\u003CCreation-Time\u003EFri, 19 Jun 2020 19:18:36 GMT\u003C/Creation-Time\u003E\u003CLast-Modified\u003EFri, 19 Jun 2020 19:18:36 GMT\u003C/Last-Modified\u003E\u003CEtag\u003E0x8D8148590ACF776\u003C/Etag\u003E\u003CContent-Length\u003E1024\u003C/Content-Length\u003E\u003CContent-Type\u003Eapplication/octet-stream\u003C/Content-Type\u003E\u003CContent-Encoding /\u003E\u003CContent-Language /\u003E\u003CContent-CRC64 /\u003E\u003CContent-MD5\u003E3NTCianGosRbI4UMjv8JDQ==\u003C/Content-MD5\u003E\u003CCache-Control /\u003E\u003CContent-Disposition /\u003E\u003CBlobType\u003EBlockBlob\u003C/BlobType\u003E\u003CAccessTier\u003EHot\u003C/AccessTier\u003E\u003CAccessTierInferred\u003Etrue\u003C/AccessTierInferred\u003E\u003CLeaseStatus\u003Eunlocked\u003C/LeaseStatus\u003E\u003CLeaseState\u003Eavailable\u003C/LeaseState\u003E\u003CServerEncrypted\u003Etrue\u003C/ServerEncrypted\u003E\u003C/Properties\u003E\u003COrMetadata /\u003E\u003C/Blob\u003E\u003CBlob\u003E\u003CName\u003Efoo/bar\u003C/Name\u003E\u003CVersionId\u003E2020-06-19T19:18:36.5807430Z\u003C/VersionId\u003E\u003CIsCurrentVersion\u003Etrue\u003C/IsCurrentVersion\u003E\u003CProperties\u003E\u003CCreation-Time\u003EFri, 19 Jun 2020 19:18:36 GMT\u003C/Creation-Time\u003E\u003CLast-Modified\u003EFri, 19 Jun 2020 19:18:36 GMT\u003C/Last-Modified\u003E\u003CEtag\u003E0x8D8148590D1EB46\u003C/Etag\u003E\u003CContent-Length\u003E1024\u003C/Content-Length\u003E\u003CContent-Type\u003Eapplication/octet-stream\u003C/Content-Type\u003E\u003CContent-Encoding /\u003E\u003CContent-Language /\u003E\u003CContent-CRC64 /\u003E\u003CContent-MD5\u003E3NTCianGosRbI4UMjv8JDQ==\u003C/Content-MD5\u003E\u003CCache-Control /\u003E\u003CContent-Disposition /\u003E\u003CBlobType\u003EBlockBlob\u003C/BlobType\u003E\u003CAccessTier\u003EHot\u003C/AccessTier\u003E\u003CAccessTierInferred\u003Etrue\u003C/AccessTierInferred\u003E\u003CLeaseStatus\u003Eunlocked\u003C/LeaseStatus\u003E\u003CLeaseState\u003Eavailable\u003C/LeaseState\u003E\u003CServerEncrypted\u003Etrue\u003C/ServerEncrypted\u003E\u003C/Properties\u003E\u003COrMetadata /\u003E\u003C/Blob\u003E\u003CBlob\u003E\u003CName\u003Efoo/foo\u003C/Name\u003E\u003CVersionId\u003E2020-06-19T19:18:36.8379237Z\u003C/VersionId\u003E\u003CIsCurrentVersion\u003Etrue\u003C/IsCurrentVersion\u003E\u003CProperties\u003E\u003CCreation-Time\u003EFri, 19 Jun 2020 19:18:36 GMT\u003C/Creation-Time\u003E\u003CLast-Modified\u003EFri, 19 Jun 2020 19:18:36 GMT\u003C/Last-Modified\u003E\u003CEtag\u003E0x8D8148590F90255\u003C/Etag\u003E\u003CContent-Length\u003E1024\u003C/Content-Length\u003E\u003CContent-Type\u003Eapplication/octet-stream\u003C/Content-Type\u003E\u003CContent-Encoding /\u003E\u003CContent-Language /\u003E\u003CContent-CRC64 /\u003E\u003CContent-MD5\u003E3NTCianGosRbI4UMjv8JDQ==\u003C/Content-MD5\u003E\u003CCache-Control /\u003E\u003CContent-Disposition /\u003E\u003CBlobType\u003EBlockBlob\u003C/BlobType\u003E\u003CAccessTier\u003EHot\u003C/AccessTier\u003E\u003CAccessTierInferred\u003Etrue\u003C/AccessTierInferred\u003E\u003CLeaseStatus\u003Eunlocked\u003C/LeaseStatus\u003E\u003CLeaseState\u003Eavailable\u003C/LeaseState\u003E\u003CServerEncrypted\u003Etrue\u003C/ServerEncrypted\u003E\u003C/Properties\u003E\u003COrMetadata /\u003E\u003C/Blob\u003E\u003C/Blobs\u003E\u003CNextMarker /\u003E\u003C/EnumerationResults\u003E"
>>>>>>> 60f4876e
    },
    {
      "RequestUri": "https://seanmcccanary.blob.core.windows.net/test-container-1f9c428f-3e5c-244d-f94f-96414d1aa7fa?restype=container",
      "RequestMethod": "DELETE",
      "RequestHeaders": {
        "Authorization": "Sanitized",
<<<<<<< HEAD
        "traceparent": "00-c51a5d4e72aded4283e93ce1e73e0f04-0e5c88a6addc644c-00",
        "User-Agent": [
          "azsdk-net-Storage.Blobs/12.5.0-dev.20200610.1",
          "(.NET Core 4.6.28801.04; Microsoft Windows 10.0.18362 )"
        ],
        "x-ms-client-request-id": "6cc35968-ea65-28cf-ec02-9fece45fe97d",
        "x-ms-date": "Wed, 10 Jun 2020 19:56:52 GMT",
        "x-ms-return-client-request-id": "true",
        "x-ms-version": "2019-12-12"
=======
        "traceparent": "00-f9641e949ddbe94280818d780fc20e1b-ed5ea47b59bcb34b-00",
        "User-Agent": [
          "azsdk-net-Storage.Blobs/12.5.0-dev.20200619.1",
          "(.NET Core 4.6.28801.04; Microsoft Windows 10.0.18362 )"
        ],
        "x-ms-client-request-id": "6cc35968-ea65-28cf-ec02-9fece45fe97d",
        "x-ms-date": "Fri, 19 Jun 2020 19:18:35 GMT",
        "x-ms-return-client-request-id": "true",
        "x-ms-version": "2020-02-10"
>>>>>>> 60f4876e
      },
      "RequestBody": null,
      "StatusCode": 202,
      "ResponseHeaders": {
        "Content-Length": "0",
<<<<<<< HEAD
        "Date": "Wed, 10 Jun 2020 19:56:52 GMT",
=======
        "Date": "Fri, 19 Jun 2020 19:18:36 GMT",
>>>>>>> 60f4876e
        "Server": [
          "Windows-Azure-Blob/1.0",
          "Microsoft-HTTPAPI/2.0"
        ],
        "x-ms-client-request-id": "6cc35968-ea65-28cf-ec02-9fece45fe97d",
<<<<<<< HEAD
        "x-ms-request-id": "3dcef577-e01e-0031-1f61-3facb3000000",
        "x-ms-version": "2019-12-12"
=======
        "x-ms-request-id": "edfeb032-701e-006e-376e-46188f000000",
        "x-ms-version": "2020-02-10"
>>>>>>> 60f4876e
      },
      "ResponseBody": []
    }
  ],
  "Variables": {
    "RandomSeed": "1523125762",
    "Storage_TestConfigDefault": "ProductionTenant\nseanmcccanary\nU2FuaXRpemVk\nhttps://seanmcccanary.blob.core.windows.net\nhttps://seanmcccanary.file.core.windows.net\nhttps://seanmcccanary.queue.core.windows.net\nhttps://seanmcccanary.table.core.windows.net\n\n\n\n\nhttps://seanmcccanary-secondary.blob.core.windows.net\nhttps://seanmcccanary-secondary.file.core.windows.net\nhttps://seanmcccanary-secondary.queue.core.windows.net\nhttps://seanmcccanary-secondary.table.core.windows.net\n\nSanitized\n\n\nCloud\nBlobEndpoint=https://seanmcccanary.blob.core.windows.net/;QueueEndpoint=https://seanmcccanary.queue.core.windows.net/;FileEndpoint=https://seanmcccanary.file.core.windows.net/;BlobSecondaryEndpoint=https://seanmcccanary-secondary.blob.core.windows.net/;QueueSecondaryEndpoint=https://seanmcccanary-secondary.queue.core.windows.net/;FileSecondaryEndpoint=https://seanmcccanary-secondary.file.core.windows.net/;AccountName=seanmcccanary;AccountKey=Sanitized\nseanscope1"
  }
}<|MERGE_RESOLUTION|>--- conflicted
+++ resolved
@@ -5,54 +5,31 @@
       "RequestMethod": "PUT",
       "RequestHeaders": {
         "Authorization": "Sanitized",
-<<<<<<< HEAD
-        "traceparent": "00-686c4aafa04644428bf52df5b4e5fa0a-b25977f7c83d4548-00",
-        "User-Agent": [
-          "azsdk-net-Storage.Blobs/12.5.0-dev.20200610.1",
-=======
         "traceparent": "00-ee50ed17093a004c97dc980195607020-d9f2b2f83a463a49-00",
         "User-Agent": [
           "azsdk-net-Storage.Blobs/12.5.0-dev.20200619.1",
->>>>>>> 60f4876e
           "(.NET Core 4.6.28801.04; Microsoft Windows 10.0.18362 )"
         ],
         "x-ms-blob-public-access": "container",
         "x-ms-client-request-id": "5be675eb-a831-9ce2-e68b-702c2bae02ed",
-<<<<<<< HEAD
-        "x-ms-date": "Wed, 10 Jun 2020 19:56:51 GMT",
-        "x-ms-return-client-request-id": "true",
-        "x-ms-version": "2019-12-12"
-=======
         "x-ms-date": "Fri, 19 Jun 2020 19:18:34 GMT",
         "x-ms-return-client-request-id": "true",
         "x-ms-version": "2020-02-10"
->>>>>>> 60f4876e
       },
       "RequestBody": null,
       "StatusCode": 201,
       "ResponseHeaders": {
         "Content-Length": "0",
-<<<<<<< HEAD
-        "Date": "Wed, 10 Jun 2020 19:56:50 GMT",
-        "ETag": "\u00220x8D80D786B0495AB\u0022",
-        "Last-Modified": "Wed, 10 Jun 2020 19:56:51 GMT",
-=======
         "Date": "Fri, 19 Jun 2020 19:18:36 GMT",
         "ETag": "\u00220x8D814859099033E\u0022",
         "Last-Modified": "Fri, 19 Jun 2020 19:18:36 GMT",
->>>>>>> 60f4876e
         "Server": [
           "Windows-Azure-Blob/1.0",
           "Microsoft-HTTPAPI/2.0"
         ],
         "x-ms-client-request-id": "5be675eb-a831-9ce2-e68b-702c2bae02ed",
-<<<<<<< HEAD
-        "x-ms-request-id": "3dcef544-e01e-0031-7a61-3facb3000000",
-        "x-ms-version": "2019-12-12"
-=======
         "x-ms-request-id": "edfeaf8e-701e-006e-216e-46188f000000",
         "x-ms-version": "2020-02-10"
->>>>>>> 60f4876e
       },
       "ResponseBody": []
     },
@@ -62,60 +39,35 @@
       "RequestHeaders": {
         "Authorization": "Sanitized",
         "Content-Length": "1024",
-<<<<<<< HEAD
-        "traceparent": "00-383762551fe503448f3aae41cedbfc95-672f822a963c3447-00",
-        "User-Agent": [
-          "azsdk-net-Storage.Blobs/12.5.0-dev.20200610.1",
-=======
         "traceparent": "00-8c416b96dcc3b046be08e6a237e0f3b8-d1712e91c4aed846-00",
         "User-Agent": [
           "azsdk-net-Storage.Blobs/12.5.0-dev.20200619.1",
->>>>>>> 60f4876e
           "(.NET Core 4.6.28801.04; Microsoft Windows 10.0.18362 )"
         ],
         "x-ms-blob-type": "BlockBlob",
         "x-ms-client-request-id": "8c49547b-ef0d-8e29-26bd-7d5fa7f459a6",
-<<<<<<< HEAD
-        "x-ms-date": "Wed, 10 Jun 2020 19:56:51 GMT",
-        "x-ms-return-client-request-id": "true",
-        "x-ms-version": "2019-12-12"
-=======
-        "x-ms-date": "Fri, 19 Jun 2020 19:18:35 GMT",
-        "x-ms-return-client-request-id": "true",
-        "x-ms-version": "2020-02-10"
->>>>>>> 60f4876e
-      },
-      "RequestBody": "aBzch9kpJp5fqZpPIw1/lGUtVtc0S8j\u002BbUIKkIC3x9YKLdeJiGKOwU9I/IcOk3jZC9zG/VgquRxT3hmWH5UdqOLDRPY19QsCn5WI609B79rJMYSk8Mp\u002B4HO7NalJ\u002BKK5K1SlS0\u002BCoxXQw17Doc3MEe8/zO4ReLcXRGOCeb9huabyz8D7m6OLR41u0yxsuz6m7iS6CSyzqLKcjQfr/ylWbgq30NIN0XVLtIVgoqSKq4gl3Iubpq96PiYOXw6cn0hjGGQitOtrmB2ub1WnUwYNEeJ\u002BxSKeushaPZGr/nJnrhQ8/Yk/Z/aduUNt7TdZ0\u002BsgAU0rHtolxF6cyHdav5qrRsFBalV8zans4QveMcyQAGqli/0kPI86Fzgro59\u002BQ/mpwad2GGmWpDOjPj3OR5OSDMcNtDSchgkxB1IcUSoKbZ4RNG8kGugAD\u002BbJgf1Sa9CkmJbYcY7FDTudRBEWeVMJmNCevBIkbfHfDKVO0gUL3puCd7iTMvwPTCc0htXW6pWTv\u002Bgts6\u002B9gCul\u002BGTodzo2kmZ2kwGbdmbUj2/q8OYbCCIPuhIc3irrxPeM7jmXJ9Xt/fRvYFaU\u002BEmBWCRA05BEie9C2LwnGbM7is4JDogtPGeZ/fLxrKjLe8HJmoUFq/FnR2RJVU4ZxuRANNaHiurBVBy8ptWdU91Hdl36XX8tNd7dosYj4\u002BcZgDcOsHjRRPHXCEVpSAUbyfSHAt7wHmhkE/73qucjnXA0oyWej6JldTJrIlU5w\u002BzZwdjSm\u002BEIKGLPqZ152pkJtGrVNaXffTpSIoyrhPsSKk8RHugOUQGPK3rDz\u002BUE65uZYm7rZI5G\u002BkSef3lVXaNmvH5OZ7ux\u002BmJoRgkrG61UTjbwEiKMJ8bAyiSkcNGIOc7WXBJmtoPf6GcLgh6FG96WSTFCZEqB2pW4jZyXDIqR3ww6Vb\u002Ba7peyECq7gKSoO69GDSegRtWEVYJ9rijnSNvceqMSSsYf\u002B1uZj1MfxVnxEFHtUf5j8Jk2tgA8HT9vy8hP3wYBlvDpJxHLBraBZI8pjJ7W\u002BffceYkJ25TF4t4bKsOL0OZT8HlhAyrsl\u002BrjtFFwE5ChmNHQcmV897pcI0QzsNvy9pSp1ZskdfbN7\u002BGfJiZDVc5NepLxul2A1/i/BODluecO8L68xj31fCLbA4KE3NGTGM115TVJADs2Kf6jZXAV5zb5kDVoh4\u002BRWP1vFrfa\u002B/omK\u002BwSb9Sxxe\u002BChZw/UReyxhtMikucK5E\u002B5Iw42uqEXC4DfDmEA3hiSMtF5gHyUgbmvVCcjnGuigBa04tHeesF/SluO9XdLcKj6kKAVkSPS5KGUhya6M29VfE5KS/tGs7gQOnYhBYxCI\u002BN\u002BKMuLjS8yoj4wSfOag==",
-      "StatusCode": 201,
-      "ResponseHeaders": {
-        "Content-Length": "0",
-        "Content-MD5": "3NTCianGosRbI4UMjv8JDQ==",
-<<<<<<< HEAD
-        "Date": "Wed, 10 Jun 2020 19:56:51 GMT",
-        "ETag": "\u00220x8D80D786B19F9B1\u0022",
-        "Last-Modified": "Wed, 10 Jun 2020 19:56:51 GMT",
-=======
+        "x-ms-date": "Fri, 19 Jun 2020 19:18:35 GMT",
+        "x-ms-return-client-request-id": "true",
+        "x-ms-version": "2020-02-10"
+      },
+      "RequestBody": "aBzch9kpJp5fqZpPIw1/lGUtVtc0S8j\u002BbUIKkIC3x9YKLdeJiGKOwU9I/IcOk3jZC9zG/VgquRxT3hmWH5UdqOLDRPY19QsCn5WI609B79rJMYSk8Mp\u002B4HO7NalJ\u002BKK5K1SlS0\u002BCoxXQw17Doc3MEe8/zO4ReLcXRGOCeb9huabyz8D7m6OLR41u0yxsuz6m7iS6CSyzqLKcjQfr/ylWbgq30NIN0XVLtIVgoqSKq4gl3Iubpq96PiYOXw6cn0hjGGQitOtrmB2ub1WnUwYNEeJ\u002BxSKeushaPZGr/nJnrhQ8/Yk/Z/aduUNt7TdZ0\u002BsgAU0rHtolxF6cyHdav5qrRsFBalV8zans4QveMcyQAGqli/0kPI86Fzgro59\u002BQ/mpwad2GGmWpDOjPj3OR5OSDMcNtDSchgkxB1IcUSoKbZ4RNG8kGugAD\u002BbJgf1Sa9CkmJbYcY7FDTudRBEWeVMJmNCevBIkbfHfDKVO0gUL3puCd7iTMvwPTCc0htXW6pWTv\u002Bgts6\u002B9gCul\u002BGTodzo2kmZ2kwGbdmbUj2/q8OYbCCIPuhIc3irrxPeM7jmXJ9Xt/fRvYFaU\u002BEmBWCRA05BEie9C2LwnGbM7is4JDogtPGeZ/fLxrKjLe8HJmoUFq/FnR2RJVU4ZxuRANNaHiurBVBy8ptWdU91Hdl36XX8tNd7dosYj4\u002BcZgDcOsHjRRPHXCEVpSAUbyfSHAt7wHmhkE/73qucjnXA0oyWej6JldTJrIlU5w\u002BzZwdjSm\u002BEIKGLPqZ152pkJtGrVNaXffTpSIoyrhPsSKk8RHugOUQGPK3rDz\u002BUE65uZYm7rZI5G\u002BkSef3lVXaNmvH5OZ7ux\u002BmJoRgkrG61UTjbwEiKMJ8bAyiSkcNGIOc7WXBJmtoPf6GcLgh6FG96WSTFCZEqB2pW4jZyXDIqR3ww6Vb\u002Ba7peyECq7gKSoO69GDSegRtWEVYJ9rijnSNvceqMSSsYf\u002B1uZj1MfxVnxEFHtUf5j8Jk2tgA8HT9vy8hP3wYBlvDpJxHLBraBZI8pjJ7W\u002BffceYkJ25TF4t4bKsOL0OZT8HlhAyrsl\u002BrjtFFwE5ChmNHQcmV897pcI0QzsNvy9pSp1ZskdfbN7\u002BGfJiZDVc5NepLxul2A1/i/BODluecO8L68xj31fCLbA4KE3NGTGM115TVJADs2Kf6jZXAV5zb5kDVoh4\u002BRWP1vFrfa\u002B/omK\u002BwSb9Sxxe\u002BChZw/UReyxhtMikucK5E\u002B5Iw42uqEXC4DfDmEA3hiSMtF5gHyUgbmvVCcjnGuigBa04tHeesF/SluO9XdLcKj6kKAVkSPS5KGUhya6M29VfE5KS/tGs7gQOnYhBYxCI\u002BN\u002BKMuLjS8yoj4wSfOag==",
+      "StatusCode": 201,
+      "ResponseHeaders": {
+        "Content-Length": "0",
+        "Content-MD5": "3NTCianGosRbI4UMjv8JDQ==",
         "Date": "Fri, 19 Jun 2020 19:18:36 GMT",
         "ETag": "\u00220x8D8148590ACF776\u0022",
         "Last-Modified": "Fri, 19 Jun 2020 19:18:36 GMT",
->>>>>>> 60f4876e
         "Server": [
           "Windows-Azure-Blob/1.0",
           "Microsoft-HTTPAPI/2.0"
         ],
         "x-ms-client-request-id": "8c49547b-ef0d-8e29-26bd-7d5fa7f459a6",
         "x-ms-content-crc64": "HBpghKsyX4k=",
-<<<<<<< HEAD
-        "x-ms-request-id": "3dcef551-e01e-0031-0561-3facb3000000",
-        "x-ms-request-server-encrypted": "true",
-        "x-ms-version": "2019-12-12",
-        "x-ms-version-id": "2020-06-10T19:56:51.7026225Z"
-=======
         "x-ms-request-id": "edfeafa1-701e-006e-306e-46188f000000",
         "x-ms-request-server-encrypted": "true",
         "x-ms-version": "2020-02-10",
         "x-ms-version-id": "2020-06-19T19:18:36.3395730Z"
->>>>>>> 60f4876e
       },
       "ResponseBody": []
     },
@@ -125,60 +77,35 @@
       "RequestHeaders": {
         "Authorization": "Sanitized",
         "Content-Length": "1024",
-<<<<<<< HEAD
-        "traceparent": "00-6d01d2608b271940b1c7cffdab2eac7f-d8faca987d3f8a44-00",
-        "User-Agent": [
-          "azsdk-net-Storage.Blobs/12.5.0-dev.20200610.1",
-=======
         "traceparent": "00-6c8cd12fdacece4f98045ac5cdd32680-320e5cfe8d8cd74c-00",
         "User-Agent": [
           "azsdk-net-Storage.Blobs/12.5.0-dev.20200619.1",
->>>>>>> 60f4876e
           "(.NET Core 4.6.28801.04; Microsoft Windows 10.0.18362 )"
         ],
         "x-ms-blob-type": "BlockBlob",
         "x-ms-client-request-id": "6c7cc112-41de-255d-3122-bf2626a4ecc1",
-<<<<<<< HEAD
-        "x-ms-date": "Wed, 10 Jun 2020 19:56:51 GMT",
-        "x-ms-return-client-request-id": "true",
-        "x-ms-version": "2019-12-12"
-=======
-        "x-ms-date": "Fri, 19 Jun 2020 19:18:35 GMT",
-        "x-ms-return-client-request-id": "true",
-        "x-ms-version": "2020-02-10"
->>>>>>> 60f4876e
-      },
-      "RequestBody": "aBzch9kpJp5fqZpPIw1/lGUtVtc0S8j\u002BbUIKkIC3x9YKLdeJiGKOwU9I/IcOk3jZC9zG/VgquRxT3hmWH5UdqOLDRPY19QsCn5WI609B79rJMYSk8Mp\u002B4HO7NalJ\u002BKK5K1SlS0\u002BCoxXQw17Doc3MEe8/zO4ReLcXRGOCeb9huabyz8D7m6OLR41u0yxsuz6m7iS6CSyzqLKcjQfr/ylWbgq30NIN0XVLtIVgoqSKq4gl3Iubpq96PiYOXw6cn0hjGGQitOtrmB2ub1WnUwYNEeJ\u002BxSKeushaPZGr/nJnrhQ8/Yk/Z/aduUNt7TdZ0\u002BsgAU0rHtolxF6cyHdav5qrRsFBalV8zans4QveMcyQAGqli/0kPI86Fzgro59\u002BQ/mpwad2GGmWpDOjPj3OR5OSDMcNtDSchgkxB1IcUSoKbZ4RNG8kGugAD\u002BbJgf1Sa9CkmJbYcY7FDTudRBEWeVMJmNCevBIkbfHfDKVO0gUL3puCd7iTMvwPTCc0htXW6pWTv\u002Bgts6\u002B9gCul\u002BGTodzo2kmZ2kwGbdmbUj2/q8OYbCCIPuhIc3irrxPeM7jmXJ9Xt/fRvYFaU\u002BEmBWCRA05BEie9C2LwnGbM7is4JDogtPGeZ/fLxrKjLe8HJmoUFq/FnR2RJVU4ZxuRANNaHiurBVBy8ptWdU91Hdl36XX8tNd7dosYj4\u002BcZgDcOsHjRRPHXCEVpSAUbyfSHAt7wHmhkE/73qucjnXA0oyWej6JldTJrIlU5w\u002BzZwdjSm\u002BEIKGLPqZ152pkJtGrVNaXffTpSIoyrhPsSKk8RHugOUQGPK3rDz\u002BUE65uZYm7rZI5G\u002BkSef3lVXaNmvH5OZ7ux\u002BmJoRgkrG61UTjbwEiKMJ8bAyiSkcNGIOc7WXBJmtoPf6GcLgh6FG96WSTFCZEqB2pW4jZyXDIqR3ww6Vb\u002Ba7peyECq7gKSoO69GDSegRtWEVYJ9rijnSNvceqMSSsYf\u002B1uZj1MfxVnxEFHtUf5j8Jk2tgA8HT9vy8hP3wYBlvDpJxHLBraBZI8pjJ7W\u002BffceYkJ25TF4t4bKsOL0OZT8HlhAyrsl\u002BrjtFFwE5ChmNHQcmV897pcI0QzsNvy9pSp1ZskdfbN7\u002BGfJiZDVc5NepLxul2A1/i/BODluecO8L68xj31fCLbA4KE3NGTGM115TVJADs2Kf6jZXAV5zb5kDVoh4\u002BRWP1vFrfa\u002B/omK\u002BwSb9Sxxe\u002BChZw/UReyxhtMikucK5E\u002B5Iw42uqEXC4DfDmEA3hiSMtF5gHyUgbmvVCcjnGuigBa04tHeesF/SluO9XdLcKj6kKAVkSPS5KGUhya6M29VfE5KS/tGs7gQOnYhBYxCI\u002BN\u002BKMuLjS8yoj4wSfOag==",
-      "StatusCode": 201,
-      "ResponseHeaders": {
-        "Content-Length": "0",
-        "Content-MD5": "3NTCianGosRbI4UMjv8JDQ==",
-<<<<<<< HEAD
-        "Date": "Wed, 10 Jun 2020 19:56:51 GMT",
-        "ETag": "\u00220x8D80D786B23714E\u0022",
-        "Last-Modified": "Wed, 10 Jun 2020 19:56:51 GMT",
-=======
+        "x-ms-date": "Fri, 19 Jun 2020 19:18:35 GMT",
+        "x-ms-return-client-request-id": "true",
+        "x-ms-version": "2020-02-10"
+      },
+      "RequestBody": "aBzch9kpJp5fqZpPIw1/lGUtVtc0S8j\u002BbUIKkIC3x9YKLdeJiGKOwU9I/IcOk3jZC9zG/VgquRxT3hmWH5UdqOLDRPY19QsCn5WI609B79rJMYSk8Mp\u002B4HO7NalJ\u002BKK5K1SlS0\u002BCoxXQw17Doc3MEe8/zO4ReLcXRGOCeb9huabyz8D7m6OLR41u0yxsuz6m7iS6CSyzqLKcjQfr/ylWbgq30NIN0XVLtIVgoqSKq4gl3Iubpq96PiYOXw6cn0hjGGQitOtrmB2ub1WnUwYNEeJ\u002BxSKeushaPZGr/nJnrhQ8/Yk/Z/aduUNt7TdZ0\u002BsgAU0rHtolxF6cyHdav5qrRsFBalV8zans4QveMcyQAGqli/0kPI86Fzgro59\u002BQ/mpwad2GGmWpDOjPj3OR5OSDMcNtDSchgkxB1IcUSoKbZ4RNG8kGugAD\u002BbJgf1Sa9CkmJbYcY7FDTudRBEWeVMJmNCevBIkbfHfDKVO0gUL3puCd7iTMvwPTCc0htXW6pWTv\u002Bgts6\u002B9gCul\u002BGTodzo2kmZ2kwGbdmbUj2/q8OYbCCIPuhIc3irrxPeM7jmXJ9Xt/fRvYFaU\u002BEmBWCRA05BEie9C2LwnGbM7is4JDogtPGeZ/fLxrKjLe8HJmoUFq/FnR2RJVU4ZxuRANNaHiurBVBy8ptWdU91Hdl36XX8tNd7dosYj4\u002BcZgDcOsHjRRPHXCEVpSAUbyfSHAt7wHmhkE/73qucjnXA0oyWej6JldTJrIlU5w\u002BzZwdjSm\u002BEIKGLPqZ152pkJtGrVNaXffTpSIoyrhPsSKk8RHugOUQGPK3rDz\u002BUE65uZYm7rZI5G\u002BkSef3lVXaNmvH5OZ7ux\u002BmJoRgkrG61UTjbwEiKMJ8bAyiSkcNGIOc7WXBJmtoPf6GcLgh6FG96WSTFCZEqB2pW4jZyXDIqR3ww6Vb\u002Ba7peyECq7gKSoO69GDSegRtWEVYJ9rijnSNvceqMSSsYf\u002B1uZj1MfxVnxEFHtUf5j8Jk2tgA8HT9vy8hP3wYBlvDpJxHLBraBZI8pjJ7W\u002BffceYkJ25TF4t4bKsOL0OZT8HlhAyrsl\u002BrjtFFwE5ChmNHQcmV897pcI0QzsNvy9pSp1ZskdfbN7\u002BGfJiZDVc5NepLxul2A1/i/BODluecO8L68xj31fCLbA4KE3NGTGM115TVJADs2Kf6jZXAV5zb5kDVoh4\u002BRWP1vFrfa\u002B/omK\u002BwSb9Sxxe\u002BChZw/UReyxhtMikucK5E\u002B5Iw42uqEXC4DfDmEA3hiSMtF5gHyUgbmvVCcjnGuigBa04tHeesF/SluO9XdLcKj6kKAVkSPS5KGUhya6M29VfE5KS/tGs7gQOnYhBYxCI\u002BN\u002BKMuLjS8yoj4wSfOag==",
+      "StatusCode": 201,
+      "ResponseHeaders": {
+        "Content-Length": "0",
+        "Content-MD5": "3NTCianGosRbI4UMjv8JDQ==",
         "Date": "Fri, 19 Jun 2020 19:18:36 GMT",
         "ETag": "\u00220x8D8148590B647F9\u0022",
         "Last-Modified": "Fri, 19 Jun 2020 19:18:36 GMT",
->>>>>>> 60f4876e
         "Server": [
           "Windows-Azure-Blob/1.0",
           "Microsoft-HTTPAPI/2.0"
         ],
         "x-ms-client-request-id": "6c7cc112-41de-255d-3122-bf2626a4ecc1",
         "x-ms-content-crc64": "HBpghKsyX4k=",
-<<<<<<< HEAD
-        "x-ms-request-id": "3dcef552-e01e-0031-0661-3facb3000000",
-        "x-ms-request-server-encrypted": "true",
-        "x-ms-version": "2019-12-12",
-        "x-ms-version-id": "2020-06-10T19:56:51.7646670Z"
-=======
         "x-ms-request-id": "edfeafa8-701e-006e-376e-46188f000000",
         "x-ms-request-server-encrypted": "true",
         "x-ms-version": "2020-02-10",
         "x-ms-version-id": "2020-06-19T19:18:36.3996153Z"
->>>>>>> 60f4876e
       },
       "ResponseBody": []
     },
@@ -188,464 +115,263 @@
       "RequestHeaders": {
         "Authorization": "Sanitized",
         "Content-Length": "1024",
-<<<<<<< HEAD
-        "traceparent": "00-95362729c0bdf847a11f8b2046c8fb5a-297d06ebcbbe104f-00",
-        "User-Agent": [
-          "azsdk-net-Storage.Blobs/12.5.0-dev.20200610.1",
-=======
         "traceparent": "00-ebab59e8d81ac24f81c54ad10f7fcd17-ab1ba5e24da45848-00",
         "User-Agent": [
           "azsdk-net-Storage.Blobs/12.5.0-dev.20200619.1",
->>>>>>> 60f4876e
           "(.NET Core 4.6.28801.04; Microsoft Windows 10.0.18362 )"
         ],
         "x-ms-blob-type": "BlockBlob",
         "x-ms-client-request-id": "e64c1c9e-ed77-cfc8-78ae-4ab071273ee7",
-<<<<<<< HEAD
-        "x-ms-date": "Wed, 10 Jun 2020 19:56:51 GMT",
-        "x-ms-return-client-request-id": "true",
-        "x-ms-version": "2019-12-12"
-=======
-        "x-ms-date": "Fri, 19 Jun 2020 19:18:35 GMT",
-        "x-ms-return-client-request-id": "true",
-        "x-ms-version": "2020-02-10"
->>>>>>> 60f4876e
-      },
-      "RequestBody": "aBzch9kpJp5fqZpPIw1/lGUtVtc0S8j\u002BbUIKkIC3x9YKLdeJiGKOwU9I/IcOk3jZC9zG/VgquRxT3hmWH5UdqOLDRPY19QsCn5WI609B79rJMYSk8Mp\u002B4HO7NalJ\u002BKK5K1SlS0\u002BCoxXQw17Doc3MEe8/zO4ReLcXRGOCeb9huabyz8D7m6OLR41u0yxsuz6m7iS6CSyzqLKcjQfr/ylWbgq30NIN0XVLtIVgoqSKq4gl3Iubpq96PiYOXw6cn0hjGGQitOtrmB2ub1WnUwYNEeJ\u002BxSKeushaPZGr/nJnrhQ8/Yk/Z/aduUNt7TdZ0\u002BsgAU0rHtolxF6cyHdav5qrRsFBalV8zans4QveMcyQAGqli/0kPI86Fzgro59\u002BQ/mpwad2GGmWpDOjPj3OR5OSDMcNtDSchgkxB1IcUSoKbZ4RNG8kGugAD\u002BbJgf1Sa9CkmJbYcY7FDTudRBEWeVMJmNCevBIkbfHfDKVO0gUL3puCd7iTMvwPTCc0htXW6pWTv\u002Bgts6\u002B9gCul\u002BGTodzo2kmZ2kwGbdmbUj2/q8OYbCCIPuhIc3irrxPeM7jmXJ9Xt/fRvYFaU\u002BEmBWCRA05BEie9C2LwnGbM7is4JDogtPGeZ/fLxrKjLe8HJmoUFq/FnR2RJVU4ZxuRANNaHiurBVBy8ptWdU91Hdl36XX8tNd7dosYj4\u002BcZgDcOsHjRRPHXCEVpSAUbyfSHAt7wHmhkE/73qucjnXA0oyWej6JldTJrIlU5w\u002BzZwdjSm\u002BEIKGLPqZ152pkJtGrVNaXffTpSIoyrhPsSKk8RHugOUQGPK3rDz\u002BUE65uZYm7rZI5G\u002BkSef3lVXaNmvH5OZ7ux\u002BmJoRgkrG61UTjbwEiKMJ8bAyiSkcNGIOc7WXBJmtoPf6GcLgh6FG96WSTFCZEqB2pW4jZyXDIqR3ww6Vb\u002Ba7peyECq7gKSoO69GDSegRtWEVYJ9rijnSNvceqMSSsYf\u002B1uZj1MfxVnxEFHtUf5j8Jk2tgA8HT9vy8hP3wYBlvDpJxHLBraBZI8pjJ7W\u002BffceYkJ25TF4t4bKsOL0OZT8HlhAyrsl\u002BrjtFFwE5ChmNHQcmV897pcI0QzsNvy9pSp1ZskdfbN7\u002BGfJiZDVc5NepLxul2A1/i/BODluecO8L68xj31fCLbA4KE3NGTGM115TVJADs2Kf6jZXAV5zb5kDVoh4\u002BRWP1vFrfa\u002B/omK\u002BwSb9Sxxe\u002BChZw/UReyxhtMikucK5E\u002B5Iw42uqEXC4DfDmEA3hiSMtF5gHyUgbmvVCcjnGuigBa04tHeesF/SluO9XdLcKj6kKAVkSPS5KGUhya6M29VfE5KS/tGs7gQOnYhBYxCI\u002BN\u002BKMuLjS8yoj4wSfOag==",
-      "StatusCode": 201,
-      "ResponseHeaders": {
-        "Content-Length": "0",
-        "Content-MD5": "3NTCianGosRbI4UMjv8JDQ==",
-<<<<<<< HEAD
-        "Date": "Wed, 10 Jun 2020 19:56:51 GMT",
-        "ETag": "\u00220x8D80D786B2CC1D4\u0022",
-        "Last-Modified": "Wed, 10 Jun 2020 19:56:51 GMT",
-=======
+        "x-ms-date": "Fri, 19 Jun 2020 19:18:35 GMT",
+        "x-ms-return-client-request-id": "true",
+        "x-ms-version": "2020-02-10"
+      },
+      "RequestBody": "aBzch9kpJp5fqZpPIw1/lGUtVtc0S8j\u002BbUIKkIC3x9YKLdeJiGKOwU9I/IcOk3jZC9zG/VgquRxT3hmWH5UdqOLDRPY19QsCn5WI609B79rJMYSk8Mp\u002B4HO7NalJ\u002BKK5K1SlS0\u002BCoxXQw17Doc3MEe8/zO4ReLcXRGOCeb9huabyz8D7m6OLR41u0yxsuz6m7iS6CSyzqLKcjQfr/ylWbgq30NIN0XVLtIVgoqSKq4gl3Iubpq96PiYOXw6cn0hjGGQitOtrmB2ub1WnUwYNEeJ\u002BxSKeushaPZGr/nJnrhQ8/Yk/Z/aduUNt7TdZ0\u002BsgAU0rHtolxF6cyHdav5qrRsFBalV8zans4QveMcyQAGqli/0kPI86Fzgro59\u002BQ/mpwad2GGmWpDOjPj3OR5OSDMcNtDSchgkxB1IcUSoKbZ4RNG8kGugAD\u002BbJgf1Sa9CkmJbYcY7FDTudRBEWeVMJmNCevBIkbfHfDKVO0gUL3puCd7iTMvwPTCc0htXW6pWTv\u002Bgts6\u002B9gCul\u002BGTodzo2kmZ2kwGbdmbUj2/q8OYbCCIPuhIc3irrxPeM7jmXJ9Xt/fRvYFaU\u002BEmBWCRA05BEie9C2LwnGbM7is4JDogtPGeZ/fLxrKjLe8HJmoUFq/FnR2RJVU4ZxuRANNaHiurBVBy8ptWdU91Hdl36XX8tNd7dosYj4\u002BcZgDcOsHjRRPHXCEVpSAUbyfSHAt7wHmhkE/73qucjnXA0oyWej6JldTJrIlU5w\u002BzZwdjSm\u002BEIKGLPqZ152pkJtGrVNaXffTpSIoyrhPsSKk8RHugOUQGPK3rDz\u002BUE65uZYm7rZI5G\u002BkSef3lVXaNmvH5OZ7ux\u002BmJoRgkrG61UTjbwEiKMJ8bAyiSkcNGIOc7WXBJmtoPf6GcLgh6FG96WSTFCZEqB2pW4jZyXDIqR3ww6Vb\u002Ba7peyECq7gKSoO69GDSegRtWEVYJ9rijnSNvceqMSSsYf\u002B1uZj1MfxVnxEFHtUf5j8Jk2tgA8HT9vy8hP3wYBlvDpJxHLBraBZI8pjJ7W\u002BffceYkJ25TF4t4bKsOL0OZT8HlhAyrsl\u002BrjtFFwE5ChmNHQcmV897pcI0QzsNvy9pSp1ZskdfbN7\u002BGfJiZDVc5NepLxul2A1/i/BODluecO8L68xj31fCLbA4KE3NGTGM115TVJADs2Kf6jZXAV5zb5kDVoh4\u002BRWP1vFrfa\u002B/omK\u002BwSb9Sxxe\u002BChZw/UReyxhtMikucK5E\u002B5Iw42uqEXC4DfDmEA3hiSMtF5gHyUgbmvVCcjnGuigBa04tHeesF/SluO9XdLcKj6kKAVkSPS5KGUhya6M29VfE5KS/tGs7gQOnYhBYxCI\u002BN\u002BKMuLjS8yoj4wSfOag==",
+      "StatusCode": 201,
+      "ResponseHeaders": {
+        "Content-Length": "0",
+        "Content-MD5": "3NTCianGosRbI4UMjv8JDQ==",
         "Date": "Fri, 19 Jun 2020 19:18:36 GMT",
         "ETag": "\u00220x8D8148590BF4A49\u0022",
         "Last-Modified": "Fri, 19 Jun 2020 19:18:36 GMT",
->>>>>>> 60f4876e
         "Server": [
           "Windows-Azure-Blob/1.0",
           "Microsoft-HTTPAPI/2.0"
         ],
         "x-ms-client-request-id": "e64c1c9e-ed77-cfc8-78ae-4ab071273ee7",
         "x-ms-content-crc64": "HBpghKsyX4k=",
-<<<<<<< HEAD
-        "x-ms-request-id": "3dcef554-e01e-0031-0861-3facb3000000",
-        "x-ms-request-server-encrypted": "true",
-        "x-ms-version": "2019-12-12",
-        "x-ms-version-id": "2020-06-10T19:56:51.8257108Z"
-=======
         "x-ms-request-id": "edfeafb9-701e-006e-456e-46188f000000",
         "x-ms-request-server-encrypted": "true",
         "x-ms-version": "2020-02-10",
         "x-ms-version-id": "2020-06-19T19:18:36.4586569Z"
->>>>>>> 60f4876e
-      },
-      "ResponseBody": []
-    },
-    {
-<<<<<<< HEAD
-      "RequestUri": "https://seanmcccanary.blob.core.windows.net/test-container-1f9c428f-3e5c-244d-f94f-96414d1aa7fa/foo/foo",
-=======
+      },
+      "ResponseBody": []
+    },
+    {
       "RequestUri": "https://seanmcccanary.blob.core.windows.net/test-container-1f9c428f-3e5c-244d-f94f-96414d1aa7fa/foo%2Ffoo",
->>>>>>> 60f4876e
-      "RequestMethod": "PUT",
-      "RequestHeaders": {
-        "Authorization": "Sanitized",
-        "Content-Length": "1024",
-<<<<<<< HEAD
-        "traceparent": "00-3b7d254ca0b8254fb65fca7fede13018-ddac176e67bcb243-00",
-        "User-Agent": [
-          "azsdk-net-Storage.Blobs/12.5.0-dev.20200610.1",
-=======
+      "RequestMethod": "PUT",
+      "RequestHeaders": {
+        "Authorization": "Sanitized",
+        "Content-Length": "1024",
         "traceparent": "00-b0bb57993bda7642a9796f9f59ef0526-0651f25a3e650842-00",
         "User-Agent": [
           "azsdk-net-Storage.Blobs/12.5.0-dev.20200619.1",
->>>>>>> 60f4876e
           "(.NET Core 4.6.28801.04; Microsoft Windows 10.0.18362 )"
         ],
         "x-ms-blob-type": "BlockBlob",
         "x-ms-client-request-id": "0987264f-0558-884a-04be-c7d7f142dadf",
-<<<<<<< HEAD
-        "x-ms-date": "Wed, 10 Jun 2020 19:56:51 GMT",
-        "x-ms-return-client-request-id": "true",
-        "x-ms-version": "2019-12-12"
-=======
-        "x-ms-date": "Fri, 19 Jun 2020 19:18:35 GMT",
-        "x-ms-return-client-request-id": "true",
-        "x-ms-version": "2020-02-10"
->>>>>>> 60f4876e
-      },
-      "RequestBody": "aBzch9kpJp5fqZpPIw1/lGUtVtc0S8j\u002BbUIKkIC3x9YKLdeJiGKOwU9I/IcOk3jZC9zG/VgquRxT3hmWH5UdqOLDRPY19QsCn5WI609B79rJMYSk8Mp\u002B4HO7NalJ\u002BKK5K1SlS0\u002BCoxXQw17Doc3MEe8/zO4ReLcXRGOCeb9huabyz8D7m6OLR41u0yxsuz6m7iS6CSyzqLKcjQfr/ylWbgq30NIN0XVLtIVgoqSKq4gl3Iubpq96PiYOXw6cn0hjGGQitOtrmB2ub1WnUwYNEeJ\u002BxSKeushaPZGr/nJnrhQ8/Yk/Z/aduUNt7TdZ0\u002BsgAU0rHtolxF6cyHdav5qrRsFBalV8zans4QveMcyQAGqli/0kPI86Fzgro59\u002BQ/mpwad2GGmWpDOjPj3OR5OSDMcNtDSchgkxB1IcUSoKbZ4RNG8kGugAD\u002BbJgf1Sa9CkmJbYcY7FDTudRBEWeVMJmNCevBIkbfHfDKVO0gUL3puCd7iTMvwPTCc0htXW6pWTv\u002Bgts6\u002B9gCul\u002BGTodzo2kmZ2kwGbdmbUj2/q8OYbCCIPuhIc3irrxPeM7jmXJ9Xt/fRvYFaU\u002BEmBWCRA05BEie9C2LwnGbM7is4JDogtPGeZ/fLxrKjLe8HJmoUFq/FnR2RJVU4ZxuRANNaHiurBVBy8ptWdU91Hdl36XX8tNd7dosYj4\u002BcZgDcOsHjRRPHXCEVpSAUbyfSHAt7wHmhkE/73qucjnXA0oyWej6JldTJrIlU5w\u002BzZwdjSm\u002BEIKGLPqZ152pkJtGrVNaXffTpSIoyrhPsSKk8RHugOUQGPK3rDz\u002BUE65uZYm7rZI5G\u002BkSef3lVXaNmvH5OZ7ux\u002BmJoRgkrG61UTjbwEiKMJ8bAyiSkcNGIOc7WXBJmtoPf6GcLgh6FG96WSTFCZEqB2pW4jZyXDIqR3ww6Vb\u002Ba7peyECq7gKSoO69GDSegRtWEVYJ9rijnSNvceqMSSsYf\u002B1uZj1MfxVnxEFHtUf5j8Jk2tgA8HT9vy8hP3wYBlvDpJxHLBraBZI8pjJ7W\u002BffceYkJ25TF4t4bKsOL0OZT8HlhAyrsl\u002BrjtFFwE5ChmNHQcmV897pcI0QzsNvy9pSp1ZskdfbN7\u002BGfJiZDVc5NepLxul2A1/i/BODluecO8L68xj31fCLbA4KE3NGTGM115TVJADs2Kf6jZXAV5zb5kDVoh4\u002BRWP1vFrfa\u002B/omK\u002BwSb9Sxxe\u002BChZw/UReyxhtMikucK5E\u002B5Iw42uqEXC4DfDmEA3hiSMtF5gHyUgbmvVCcjnGuigBa04tHeesF/SluO9XdLcKj6kKAVkSPS5KGUhya6M29VfE5KS/tGs7gQOnYhBYxCI\u002BN\u002BKMuLjS8yoj4wSfOag==",
-      "StatusCode": 201,
-      "ResponseHeaders": {
-        "Content-Length": "0",
-        "Content-MD5": "3NTCianGosRbI4UMjv8JDQ==",
-<<<<<<< HEAD
-        "Date": "Wed, 10 Jun 2020 19:56:51 GMT",
-        "ETag": "\u00220x8D80D786B36608D\u0022",
-        "Last-Modified": "Wed, 10 Jun 2020 19:56:51 GMT",
-=======
+        "x-ms-date": "Fri, 19 Jun 2020 19:18:35 GMT",
+        "x-ms-return-client-request-id": "true",
+        "x-ms-version": "2020-02-10"
+      },
+      "RequestBody": "aBzch9kpJp5fqZpPIw1/lGUtVtc0S8j\u002BbUIKkIC3x9YKLdeJiGKOwU9I/IcOk3jZC9zG/VgquRxT3hmWH5UdqOLDRPY19QsCn5WI609B79rJMYSk8Mp\u002B4HO7NalJ\u002BKK5K1SlS0\u002BCoxXQw17Doc3MEe8/zO4ReLcXRGOCeb9huabyz8D7m6OLR41u0yxsuz6m7iS6CSyzqLKcjQfr/ylWbgq30NIN0XVLtIVgoqSKq4gl3Iubpq96PiYOXw6cn0hjGGQitOtrmB2ub1WnUwYNEeJ\u002BxSKeushaPZGr/nJnrhQ8/Yk/Z/aduUNt7TdZ0\u002BsgAU0rHtolxF6cyHdav5qrRsFBalV8zans4QveMcyQAGqli/0kPI86Fzgro59\u002BQ/mpwad2GGmWpDOjPj3OR5OSDMcNtDSchgkxB1IcUSoKbZ4RNG8kGugAD\u002BbJgf1Sa9CkmJbYcY7FDTudRBEWeVMJmNCevBIkbfHfDKVO0gUL3puCd7iTMvwPTCc0htXW6pWTv\u002Bgts6\u002B9gCul\u002BGTodzo2kmZ2kwGbdmbUj2/q8OYbCCIPuhIc3irrxPeM7jmXJ9Xt/fRvYFaU\u002BEmBWCRA05BEie9C2LwnGbM7is4JDogtPGeZ/fLxrKjLe8HJmoUFq/FnR2RJVU4ZxuRANNaHiurBVBy8ptWdU91Hdl36XX8tNd7dosYj4\u002BcZgDcOsHjRRPHXCEVpSAUbyfSHAt7wHmhkE/73qucjnXA0oyWej6JldTJrIlU5w\u002BzZwdjSm\u002BEIKGLPqZ152pkJtGrVNaXffTpSIoyrhPsSKk8RHugOUQGPK3rDz\u002BUE65uZYm7rZI5G\u002BkSef3lVXaNmvH5OZ7ux\u002BmJoRgkrG61UTjbwEiKMJ8bAyiSkcNGIOc7WXBJmtoPf6GcLgh6FG96WSTFCZEqB2pW4jZyXDIqR3ww6Vb\u002Ba7peyECq7gKSoO69GDSegRtWEVYJ9rijnSNvceqMSSsYf\u002B1uZj1MfxVnxEFHtUf5j8Jk2tgA8HT9vy8hP3wYBlvDpJxHLBraBZI8pjJ7W\u002BffceYkJ25TF4t4bKsOL0OZT8HlhAyrsl\u002BrjtFFwE5ChmNHQcmV897pcI0QzsNvy9pSp1ZskdfbN7\u002BGfJiZDVc5NepLxul2A1/i/BODluecO8L68xj31fCLbA4KE3NGTGM115TVJADs2Kf6jZXAV5zb5kDVoh4\u002BRWP1vFrfa\u002B/omK\u002BwSb9Sxxe\u002BChZw/UReyxhtMikucK5E\u002B5Iw42uqEXC4DfDmEA3hiSMtF5gHyUgbmvVCcjnGuigBa04tHeesF/SluO9XdLcKj6kKAVkSPS5KGUhya6M29VfE5KS/tGs7gQOnYhBYxCI\u002BN\u002BKMuLjS8yoj4wSfOag==",
+      "StatusCode": 201,
+      "ResponseHeaders": {
+        "Content-Length": "0",
+        "Content-MD5": "3NTCianGosRbI4UMjv8JDQ==",
         "Date": "Fri, 19 Jun 2020 19:18:36 GMT",
         "ETag": "\u00220x8D8148590C84C9A\u0022",
         "Last-Modified": "Fri, 19 Jun 2020 19:18:36 GMT",
->>>>>>> 60f4876e
         "Server": [
           "Windows-Azure-Blob/1.0",
           "Microsoft-HTTPAPI/2.0"
         ],
         "x-ms-client-request-id": "0987264f-0558-884a-04be-c7d7f142dadf",
         "x-ms-content-crc64": "HBpghKsyX4k=",
-<<<<<<< HEAD
-        "x-ms-request-id": "3dcef555-e01e-0031-0961-3facb3000000",
-        "x-ms-request-server-encrypted": "true",
-        "x-ms-version": "2019-12-12",
-        "x-ms-version-id": "2020-06-10T19:56:51.8887565Z"
-=======
         "x-ms-request-id": "edfeafc8-701e-006e-526e-46188f000000",
         "x-ms-request-server-encrypted": "true",
         "x-ms-version": "2020-02-10",
         "x-ms-version-id": "2020-06-19T19:18:36.5176986Z"
->>>>>>> 60f4876e
-      },
-      "ResponseBody": []
-    },
-    {
-<<<<<<< HEAD
-      "RequestUri": "https://seanmcccanary.blob.core.windows.net/test-container-1f9c428f-3e5c-244d-f94f-96414d1aa7fa/foo/bar",
-=======
+      },
+      "ResponseBody": []
+    },
+    {
       "RequestUri": "https://seanmcccanary.blob.core.windows.net/test-container-1f9c428f-3e5c-244d-f94f-96414d1aa7fa/foo%2Fbar",
->>>>>>> 60f4876e
-      "RequestMethod": "PUT",
-      "RequestHeaders": {
-        "Authorization": "Sanitized",
-        "Content-Length": "1024",
-<<<<<<< HEAD
-        "traceparent": "00-9cfcbd58b502ab47a9604cf409d826f9-220976018f1ef142-00",
-        "User-Agent": [
-          "azsdk-net-Storage.Blobs/12.5.0-dev.20200610.1",
-=======
+      "RequestMethod": "PUT",
+      "RequestHeaders": {
+        "Authorization": "Sanitized",
+        "Content-Length": "1024",
         "traceparent": "00-40c6a4e3501346439a5c85f2036f2b91-e606a2044263eb41-00",
         "User-Agent": [
           "azsdk-net-Storage.Blobs/12.5.0-dev.20200619.1",
->>>>>>> 60f4876e
           "(.NET Core 4.6.28801.04; Microsoft Windows 10.0.18362 )"
         ],
         "x-ms-blob-type": "BlockBlob",
         "x-ms-client-request-id": "4b616e36-349f-088e-36d6-ea401702e68b",
-<<<<<<< HEAD
-        "x-ms-date": "Wed, 10 Jun 2020 19:56:51 GMT",
-        "x-ms-return-client-request-id": "true",
-        "x-ms-version": "2019-12-12"
-=======
-        "x-ms-date": "Fri, 19 Jun 2020 19:18:35 GMT",
-        "x-ms-return-client-request-id": "true",
-        "x-ms-version": "2020-02-10"
->>>>>>> 60f4876e
-      },
-      "RequestBody": "aBzch9kpJp5fqZpPIw1/lGUtVtc0S8j\u002BbUIKkIC3x9YKLdeJiGKOwU9I/IcOk3jZC9zG/VgquRxT3hmWH5UdqOLDRPY19QsCn5WI609B79rJMYSk8Mp\u002B4HO7NalJ\u002BKK5K1SlS0\u002BCoxXQw17Doc3MEe8/zO4ReLcXRGOCeb9huabyz8D7m6OLR41u0yxsuz6m7iS6CSyzqLKcjQfr/ylWbgq30NIN0XVLtIVgoqSKq4gl3Iubpq96PiYOXw6cn0hjGGQitOtrmB2ub1WnUwYNEeJ\u002BxSKeushaPZGr/nJnrhQ8/Yk/Z/aduUNt7TdZ0\u002BsgAU0rHtolxF6cyHdav5qrRsFBalV8zans4QveMcyQAGqli/0kPI86Fzgro59\u002BQ/mpwad2GGmWpDOjPj3OR5OSDMcNtDSchgkxB1IcUSoKbZ4RNG8kGugAD\u002BbJgf1Sa9CkmJbYcY7FDTudRBEWeVMJmNCevBIkbfHfDKVO0gUL3puCd7iTMvwPTCc0htXW6pWTv\u002Bgts6\u002B9gCul\u002BGTodzo2kmZ2kwGbdmbUj2/q8OYbCCIPuhIc3irrxPeM7jmXJ9Xt/fRvYFaU\u002BEmBWCRA05BEie9C2LwnGbM7is4JDogtPGeZ/fLxrKjLe8HJmoUFq/FnR2RJVU4ZxuRANNaHiurBVBy8ptWdU91Hdl36XX8tNd7dosYj4\u002BcZgDcOsHjRRPHXCEVpSAUbyfSHAt7wHmhkE/73qucjnXA0oyWej6JldTJrIlU5w\u002BzZwdjSm\u002BEIKGLPqZ152pkJtGrVNaXffTpSIoyrhPsSKk8RHugOUQGPK3rDz\u002BUE65uZYm7rZI5G\u002BkSef3lVXaNmvH5OZ7ux\u002BmJoRgkrG61UTjbwEiKMJ8bAyiSkcNGIOc7WXBJmtoPf6GcLgh6FG96WSTFCZEqB2pW4jZyXDIqR3ww6Vb\u002Ba7peyECq7gKSoO69GDSegRtWEVYJ9rijnSNvceqMSSsYf\u002B1uZj1MfxVnxEFHtUf5j8Jk2tgA8HT9vy8hP3wYBlvDpJxHLBraBZI8pjJ7W\u002BffceYkJ25TF4t4bKsOL0OZT8HlhAyrsl\u002BrjtFFwE5ChmNHQcmV897pcI0QzsNvy9pSp1ZskdfbN7\u002BGfJiZDVc5NepLxul2A1/i/BODluecO8L68xj31fCLbA4KE3NGTGM115TVJADs2Kf6jZXAV5zb5kDVoh4\u002BRWP1vFrfa\u002B/omK\u002BwSb9Sxxe\u002BChZw/UReyxhtMikucK5E\u002B5Iw42uqEXC4DfDmEA3hiSMtF5gHyUgbmvVCcjnGuigBa04tHeesF/SluO9XdLcKj6kKAVkSPS5KGUhya6M29VfE5KS/tGs7gQOnYhBYxCI\u002BN\u002BKMuLjS8yoj4wSfOag==",
-      "StatusCode": 201,
-      "ResponseHeaders": {
-        "Content-Length": "0",
-        "Content-MD5": "3NTCianGosRbI4UMjv8JDQ==",
-<<<<<<< HEAD
-        "Date": "Wed, 10 Jun 2020 19:56:51 GMT",
-        "ETag": "\u00220x8D80D786B3F89F7\u0022",
-        "Last-Modified": "Wed, 10 Jun 2020 19:56:51 GMT",
-=======
+        "x-ms-date": "Fri, 19 Jun 2020 19:18:35 GMT",
+        "x-ms-return-client-request-id": "true",
+        "x-ms-version": "2020-02-10"
+      },
+      "RequestBody": "aBzch9kpJp5fqZpPIw1/lGUtVtc0S8j\u002BbUIKkIC3x9YKLdeJiGKOwU9I/IcOk3jZC9zG/VgquRxT3hmWH5UdqOLDRPY19QsCn5WI609B79rJMYSk8Mp\u002B4HO7NalJ\u002BKK5K1SlS0\u002BCoxXQw17Doc3MEe8/zO4ReLcXRGOCeb9huabyz8D7m6OLR41u0yxsuz6m7iS6CSyzqLKcjQfr/ylWbgq30NIN0XVLtIVgoqSKq4gl3Iubpq96PiYOXw6cn0hjGGQitOtrmB2ub1WnUwYNEeJ\u002BxSKeushaPZGr/nJnrhQ8/Yk/Z/aduUNt7TdZ0\u002BsgAU0rHtolxF6cyHdav5qrRsFBalV8zans4QveMcyQAGqli/0kPI86Fzgro59\u002BQ/mpwad2GGmWpDOjPj3OR5OSDMcNtDSchgkxB1IcUSoKbZ4RNG8kGugAD\u002BbJgf1Sa9CkmJbYcY7FDTudRBEWeVMJmNCevBIkbfHfDKVO0gUL3puCd7iTMvwPTCc0htXW6pWTv\u002Bgts6\u002B9gCul\u002BGTodzo2kmZ2kwGbdmbUj2/q8OYbCCIPuhIc3irrxPeM7jmXJ9Xt/fRvYFaU\u002BEmBWCRA05BEie9C2LwnGbM7is4JDogtPGeZ/fLxrKjLe8HJmoUFq/FnR2RJVU4ZxuRANNaHiurBVBy8ptWdU91Hdl36XX8tNd7dosYj4\u002BcZgDcOsHjRRPHXCEVpSAUbyfSHAt7wHmhkE/73qucjnXA0oyWej6JldTJrIlU5w\u002BzZwdjSm\u002BEIKGLPqZ152pkJtGrVNaXffTpSIoyrhPsSKk8RHugOUQGPK3rDz\u002BUE65uZYm7rZI5G\u002BkSef3lVXaNmvH5OZ7ux\u002BmJoRgkrG61UTjbwEiKMJ8bAyiSkcNGIOc7WXBJmtoPf6GcLgh6FG96WSTFCZEqB2pW4jZyXDIqR3ww6Vb\u002Ba7peyECq7gKSoO69GDSegRtWEVYJ9rijnSNvceqMSSsYf\u002B1uZj1MfxVnxEFHtUf5j8Jk2tgA8HT9vy8hP3wYBlvDpJxHLBraBZI8pjJ7W\u002BffceYkJ25TF4t4bKsOL0OZT8HlhAyrsl\u002BrjtFFwE5ChmNHQcmV897pcI0QzsNvy9pSp1ZskdfbN7\u002BGfJiZDVc5NepLxul2A1/i/BODluecO8L68xj31fCLbA4KE3NGTGM115TVJADs2Kf6jZXAV5zb5kDVoh4\u002BRWP1vFrfa\u002B/omK\u002BwSb9Sxxe\u002BChZw/UReyxhtMikucK5E\u002B5Iw42uqEXC4DfDmEA3hiSMtF5gHyUgbmvVCcjnGuigBa04tHeesF/SluO9XdLcKj6kKAVkSPS5KGUhya6M29VfE5KS/tGs7gQOnYhBYxCI\u002BN\u002BKMuLjS8yoj4wSfOag==",
+      "StatusCode": 201,
+      "ResponseHeaders": {
+        "Content-Length": "0",
+        "Content-MD5": "3NTCianGosRbI4UMjv8JDQ==",
         "Date": "Fri, 19 Jun 2020 19:18:36 GMT",
         "ETag": "\u00220x8D8148590D1EB46\u0022",
         "Last-Modified": "Fri, 19 Jun 2020 19:18:36 GMT",
->>>>>>> 60f4876e
         "Server": [
           "Windows-Azure-Blob/1.0",
           "Microsoft-HTTPAPI/2.0"
         ],
         "x-ms-client-request-id": "4b616e36-349f-088e-36d6-ea401702e68b",
         "x-ms-content-crc64": "HBpghKsyX4k=",
-<<<<<<< HEAD
-        "x-ms-request-id": "3dcef55a-e01e-0031-0d61-3facb3000000",
-        "x-ms-request-server-encrypted": "true",
-        "x-ms-version": "2019-12-12",
-        "x-ms-version-id": "2020-06-10T19:56:51.9487991Z"
-=======
         "x-ms-request-id": "edfeafdb-701e-006e-646e-46188f000000",
         "x-ms-request-server-encrypted": "true",
         "x-ms-version": "2020-02-10",
         "x-ms-version-id": "2020-06-19T19:18:36.5807430Z"
->>>>>>> 60f4876e
-      },
-      "ResponseBody": []
-    },
-    {
-<<<<<<< HEAD
-      "RequestUri": "https://seanmcccanary.blob.core.windows.net/test-container-1f9c428f-3e5c-244d-f94f-96414d1aa7fa/baz/foo",
-=======
+      },
+      "ResponseBody": []
+    },
+    {
       "RequestUri": "https://seanmcccanary.blob.core.windows.net/test-container-1f9c428f-3e5c-244d-f94f-96414d1aa7fa/baz%2Ffoo",
->>>>>>> 60f4876e
-      "RequestMethod": "PUT",
-      "RequestHeaders": {
-        "Authorization": "Sanitized",
-        "Content-Length": "1024",
-<<<<<<< HEAD
-        "traceparent": "00-b1bc0532c77a934a9029d0d687aed2e1-5be5c15569f17846-00",
-        "User-Agent": [
-          "azsdk-net-Storage.Blobs/12.5.0-dev.20200610.1",
-=======
+      "RequestMethod": "PUT",
+      "RequestHeaders": {
+        "Authorization": "Sanitized",
+        "Content-Length": "1024",
         "traceparent": "00-2bd8dfd5fe533841b167e0ac35762a8b-d00e88cd5ceddf43-00",
         "User-Agent": [
           "azsdk-net-Storage.Blobs/12.5.0-dev.20200619.1",
->>>>>>> 60f4876e
           "(.NET Core 4.6.28801.04; Microsoft Windows 10.0.18362 )"
         ],
         "x-ms-blob-type": "BlockBlob",
         "x-ms-client-request-id": "82a1992f-8fe0-713f-8bfd-f520fb59a83f",
-<<<<<<< HEAD
-        "x-ms-date": "Wed, 10 Jun 2020 19:56:51 GMT",
-        "x-ms-return-client-request-id": "true",
-        "x-ms-version": "2019-12-12"
-=======
-        "x-ms-date": "Fri, 19 Jun 2020 19:18:35 GMT",
-        "x-ms-return-client-request-id": "true",
-        "x-ms-version": "2020-02-10"
->>>>>>> 60f4876e
-      },
-      "RequestBody": "aBzch9kpJp5fqZpPIw1/lGUtVtc0S8j\u002BbUIKkIC3x9YKLdeJiGKOwU9I/IcOk3jZC9zG/VgquRxT3hmWH5UdqOLDRPY19QsCn5WI609B79rJMYSk8Mp\u002B4HO7NalJ\u002BKK5K1SlS0\u002BCoxXQw17Doc3MEe8/zO4ReLcXRGOCeb9huabyz8D7m6OLR41u0yxsuz6m7iS6CSyzqLKcjQfr/ylWbgq30NIN0XVLtIVgoqSKq4gl3Iubpq96PiYOXw6cn0hjGGQitOtrmB2ub1WnUwYNEeJ\u002BxSKeushaPZGr/nJnrhQ8/Yk/Z/aduUNt7TdZ0\u002BsgAU0rHtolxF6cyHdav5qrRsFBalV8zans4QveMcyQAGqli/0kPI86Fzgro59\u002BQ/mpwad2GGmWpDOjPj3OR5OSDMcNtDSchgkxB1IcUSoKbZ4RNG8kGugAD\u002BbJgf1Sa9CkmJbYcY7FDTudRBEWeVMJmNCevBIkbfHfDKVO0gUL3puCd7iTMvwPTCc0htXW6pWTv\u002Bgts6\u002B9gCul\u002BGTodzo2kmZ2kwGbdmbUj2/q8OYbCCIPuhIc3irrxPeM7jmXJ9Xt/fRvYFaU\u002BEmBWCRA05BEie9C2LwnGbM7is4JDogtPGeZ/fLxrKjLe8HJmoUFq/FnR2RJVU4ZxuRANNaHiurBVBy8ptWdU91Hdl36XX8tNd7dosYj4\u002BcZgDcOsHjRRPHXCEVpSAUbyfSHAt7wHmhkE/73qucjnXA0oyWej6JldTJrIlU5w\u002BzZwdjSm\u002BEIKGLPqZ152pkJtGrVNaXffTpSIoyrhPsSKk8RHugOUQGPK3rDz\u002BUE65uZYm7rZI5G\u002BkSef3lVXaNmvH5OZ7ux\u002BmJoRgkrG61UTjbwEiKMJ8bAyiSkcNGIOc7WXBJmtoPf6GcLgh6FG96WSTFCZEqB2pW4jZyXDIqR3ww6Vb\u002Ba7peyECq7gKSoO69GDSegRtWEVYJ9rijnSNvceqMSSsYf\u002B1uZj1MfxVnxEFHtUf5j8Jk2tgA8HT9vy8hP3wYBlvDpJxHLBraBZI8pjJ7W\u002BffceYkJ25TF4t4bKsOL0OZT8HlhAyrsl\u002BrjtFFwE5ChmNHQcmV897pcI0QzsNvy9pSp1ZskdfbN7\u002BGfJiZDVc5NepLxul2A1/i/BODluecO8L68xj31fCLbA4KE3NGTGM115TVJADs2Kf6jZXAV5zb5kDVoh4\u002BRWP1vFrfa\u002B/omK\u002BwSb9Sxxe\u002BChZw/UReyxhtMikucK5E\u002B5Iw42uqEXC4DfDmEA3hiSMtF5gHyUgbmvVCcjnGuigBa04tHeesF/SluO9XdLcKj6kKAVkSPS5KGUhya6M29VfE5KS/tGs7gQOnYhBYxCI\u002BN\u002BKMuLjS8yoj4wSfOag==",
-      "StatusCode": 201,
-      "ResponseHeaders": {
-        "Content-Length": "0",
-        "Content-MD5": "3NTCianGosRbI4UMjv8JDQ==",
-<<<<<<< HEAD
-        "Date": "Wed, 10 Jun 2020 19:56:51 GMT",
-        "ETag": "\u00220x8D80D786B48B366\u0022",
-        "Last-Modified": "Wed, 10 Jun 2020 19:56:52 GMT",
-=======
+        "x-ms-date": "Fri, 19 Jun 2020 19:18:35 GMT",
+        "x-ms-return-client-request-id": "true",
+        "x-ms-version": "2020-02-10"
+      },
+      "RequestBody": "aBzch9kpJp5fqZpPIw1/lGUtVtc0S8j\u002BbUIKkIC3x9YKLdeJiGKOwU9I/IcOk3jZC9zG/VgquRxT3hmWH5UdqOLDRPY19QsCn5WI609B79rJMYSk8Mp\u002B4HO7NalJ\u002BKK5K1SlS0\u002BCoxXQw17Doc3MEe8/zO4ReLcXRGOCeb9huabyz8D7m6OLR41u0yxsuz6m7iS6CSyzqLKcjQfr/ylWbgq30NIN0XVLtIVgoqSKq4gl3Iubpq96PiYOXw6cn0hjGGQitOtrmB2ub1WnUwYNEeJ\u002BxSKeushaPZGr/nJnrhQ8/Yk/Z/aduUNt7TdZ0\u002BsgAU0rHtolxF6cyHdav5qrRsFBalV8zans4QveMcyQAGqli/0kPI86Fzgro59\u002BQ/mpwad2GGmWpDOjPj3OR5OSDMcNtDSchgkxB1IcUSoKbZ4RNG8kGugAD\u002BbJgf1Sa9CkmJbYcY7FDTudRBEWeVMJmNCevBIkbfHfDKVO0gUL3puCd7iTMvwPTCc0htXW6pWTv\u002Bgts6\u002B9gCul\u002BGTodzo2kmZ2kwGbdmbUj2/q8OYbCCIPuhIc3irrxPeM7jmXJ9Xt/fRvYFaU\u002BEmBWCRA05BEie9C2LwnGbM7is4JDogtPGeZ/fLxrKjLe8HJmoUFq/FnR2RJVU4ZxuRANNaHiurBVBy8ptWdU91Hdl36XX8tNd7dosYj4\u002BcZgDcOsHjRRPHXCEVpSAUbyfSHAt7wHmhkE/73qucjnXA0oyWej6JldTJrIlU5w\u002BzZwdjSm\u002BEIKGLPqZ152pkJtGrVNaXffTpSIoyrhPsSKk8RHugOUQGPK3rDz\u002BUE65uZYm7rZI5G\u002BkSef3lVXaNmvH5OZ7ux\u002BmJoRgkrG61UTjbwEiKMJ8bAyiSkcNGIOc7WXBJmtoPf6GcLgh6FG96WSTFCZEqB2pW4jZyXDIqR3ww6Vb\u002Ba7peyECq7gKSoO69GDSegRtWEVYJ9rijnSNvceqMSSsYf\u002B1uZj1MfxVnxEFHtUf5j8Jk2tgA8HT9vy8hP3wYBlvDpJxHLBraBZI8pjJ7W\u002BffceYkJ25TF4t4bKsOL0OZT8HlhAyrsl\u002BrjtFFwE5ChmNHQcmV897pcI0QzsNvy9pSp1ZskdfbN7\u002BGfJiZDVc5NepLxul2A1/i/BODluecO8L68xj31fCLbA4KE3NGTGM115TVJADs2Kf6jZXAV5zb5kDVoh4\u002BRWP1vFrfa\u002B/omK\u002BwSb9Sxxe\u002BChZw/UReyxhtMikucK5E\u002B5Iw42uqEXC4DfDmEA3hiSMtF5gHyUgbmvVCcjnGuigBa04tHeesF/SluO9XdLcKj6kKAVkSPS5KGUhya6M29VfE5KS/tGs7gQOnYhBYxCI\u002BN\u002BKMuLjS8yoj4wSfOag==",
+      "StatusCode": 201,
+      "ResponseHeaders": {
+        "Content-Length": "0",
+        "Content-MD5": "3NTCianGosRbI4UMjv8JDQ==",
         "Date": "Fri, 19 Jun 2020 19:18:36 GMT",
         "ETag": "\u00220x8D8148590DAC67F\u0022",
         "Last-Modified": "Fri, 19 Jun 2020 19:18:36 GMT",
->>>>>>> 60f4876e
         "Server": [
           "Windows-Azure-Blob/1.0",
           "Microsoft-HTTPAPI/2.0"
         ],
         "x-ms-client-request-id": "82a1992f-8fe0-713f-8bfd-f520fb59a83f",
         "x-ms-content-crc64": "HBpghKsyX4k=",
-<<<<<<< HEAD
-        "x-ms-request-id": "3dcef55b-e01e-0031-0e61-3facb3000000",
-        "x-ms-request-server-encrypted": "true",
-        "x-ms-version": "2019-12-12",
-        "x-ms-version-id": "2020-06-10T19:56:52.0088422Z"
-=======
         "x-ms-request-id": "edfeaff1-701e-006e-786e-46188f000000",
         "x-ms-request-server-encrypted": "true",
         "x-ms-version": "2020-02-10",
         "x-ms-version-id": "2020-06-19T19:18:36.6387839Z"
->>>>>>> 60f4876e
-      },
-      "ResponseBody": []
-    },
-    {
-<<<<<<< HEAD
-      "RequestUri": "https://seanmcccanary.blob.core.windows.net/test-container-1f9c428f-3e5c-244d-f94f-96414d1aa7fa/baz/foo/bar",
-=======
+      },
+      "ResponseBody": []
+    },
+    {
       "RequestUri": "https://seanmcccanary.blob.core.windows.net/test-container-1f9c428f-3e5c-244d-f94f-96414d1aa7fa/baz%2Ffoo%2Fbar",
->>>>>>> 60f4876e
-      "RequestMethod": "PUT",
-      "RequestHeaders": {
-        "Authorization": "Sanitized",
-        "Content-Length": "1024",
-<<<<<<< HEAD
-        "traceparent": "00-e2c3fdfbe4c76c4e84a83401f1f6c656-faecfa62e25a3644-00",
-        "User-Agent": [
-          "azsdk-net-Storage.Blobs/12.5.0-dev.20200610.1",
-=======
+      "RequestMethod": "PUT",
+      "RequestHeaders": {
+        "Authorization": "Sanitized",
+        "Content-Length": "1024",
         "traceparent": "00-23b38814f25a4742b3dc6c83f5176e5c-655315f301f17f48-00",
         "User-Agent": [
           "azsdk-net-Storage.Blobs/12.5.0-dev.20200619.1",
->>>>>>> 60f4876e
           "(.NET Core 4.6.28801.04; Microsoft Windows 10.0.18362 )"
         ],
         "x-ms-blob-type": "BlockBlob",
         "x-ms-client-request-id": "7d10b4d5-6360-c8aa-47e2-9b4757c46f32",
-<<<<<<< HEAD
-        "x-ms-date": "Wed, 10 Jun 2020 19:56:51 GMT",
-        "x-ms-return-client-request-id": "true",
-        "x-ms-version": "2019-12-12"
-=======
-        "x-ms-date": "Fri, 19 Jun 2020 19:18:35 GMT",
-        "x-ms-return-client-request-id": "true",
-        "x-ms-version": "2020-02-10"
->>>>>>> 60f4876e
-      },
-      "RequestBody": "aBzch9kpJp5fqZpPIw1/lGUtVtc0S8j\u002BbUIKkIC3x9YKLdeJiGKOwU9I/IcOk3jZC9zG/VgquRxT3hmWH5UdqOLDRPY19QsCn5WI609B79rJMYSk8Mp\u002B4HO7NalJ\u002BKK5K1SlS0\u002BCoxXQw17Doc3MEe8/zO4ReLcXRGOCeb9huabyz8D7m6OLR41u0yxsuz6m7iS6CSyzqLKcjQfr/ylWbgq30NIN0XVLtIVgoqSKq4gl3Iubpq96PiYOXw6cn0hjGGQitOtrmB2ub1WnUwYNEeJ\u002BxSKeushaPZGr/nJnrhQ8/Yk/Z/aduUNt7TdZ0\u002BsgAU0rHtolxF6cyHdav5qrRsFBalV8zans4QveMcyQAGqli/0kPI86Fzgro59\u002BQ/mpwad2GGmWpDOjPj3OR5OSDMcNtDSchgkxB1IcUSoKbZ4RNG8kGugAD\u002BbJgf1Sa9CkmJbYcY7FDTudRBEWeVMJmNCevBIkbfHfDKVO0gUL3puCd7iTMvwPTCc0htXW6pWTv\u002Bgts6\u002B9gCul\u002BGTodzo2kmZ2kwGbdmbUj2/q8OYbCCIPuhIc3irrxPeM7jmXJ9Xt/fRvYFaU\u002BEmBWCRA05BEie9C2LwnGbM7is4JDogtPGeZ/fLxrKjLe8HJmoUFq/FnR2RJVU4ZxuRANNaHiurBVBy8ptWdU91Hdl36XX8tNd7dosYj4\u002BcZgDcOsHjRRPHXCEVpSAUbyfSHAt7wHmhkE/73qucjnXA0oyWej6JldTJrIlU5w\u002BzZwdjSm\u002BEIKGLPqZ152pkJtGrVNaXffTpSIoyrhPsSKk8RHugOUQGPK3rDz\u002BUE65uZYm7rZI5G\u002BkSef3lVXaNmvH5OZ7ux\u002BmJoRgkrG61UTjbwEiKMJ8bAyiSkcNGIOc7WXBJmtoPf6GcLgh6FG96WSTFCZEqB2pW4jZyXDIqR3ww6Vb\u002Ba7peyECq7gKSoO69GDSegRtWEVYJ9rijnSNvceqMSSsYf\u002B1uZj1MfxVnxEFHtUf5j8Jk2tgA8HT9vy8hP3wYBlvDpJxHLBraBZI8pjJ7W\u002BffceYkJ25TF4t4bKsOL0OZT8HlhAyrsl\u002BrjtFFwE5ChmNHQcmV897pcI0QzsNvy9pSp1ZskdfbN7\u002BGfJiZDVc5NepLxul2A1/i/BODluecO8L68xj31fCLbA4KE3NGTGM115TVJADs2Kf6jZXAV5zb5kDVoh4\u002BRWP1vFrfa\u002B/omK\u002BwSb9Sxxe\u002BChZw/UReyxhtMikucK5E\u002B5Iw42uqEXC4DfDmEA3hiSMtF5gHyUgbmvVCcjnGuigBa04tHeesF/SluO9XdLcKj6kKAVkSPS5KGUhya6M29VfE5KS/tGs7gQOnYhBYxCI\u002BN\u002BKMuLjS8yoj4wSfOag==",
-      "StatusCode": 201,
-      "ResponseHeaders": {
-        "Content-Length": "0",
-        "Content-MD5": "3NTCianGosRbI4UMjv8JDQ==",
-<<<<<<< HEAD
-        "Date": "Wed, 10 Jun 2020 19:56:51 GMT",
-        "ETag": "\u00220x8D80D786B51DCD5\u0022",
-        "Last-Modified": "Wed, 10 Jun 2020 19:56:52 GMT",
-=======
+        "x-ms-date": "Fri, 19 Jun 2020 19:18:35 GMT",
+        "x-ms-return-client-request-id": "true",
+        "x-ms-version": "2020-02-10"
+      },
+      "RequestBody": "aBzch9kpJp5fqZpPIw1/lGUtVtc0S8j\u002BbUIKkIC3x9YKLdeJiGKOwU9I/IcOk3jZC9zG/VgquRxT3hmWH5UdqOLDRPY19QsCn5WI609B79rJMYSk8Mp\u002B4HO7NalJ\u002BKK5K1SlS0\u002BCoxXQw17Doc3MEe8/zO4ReLcXRGOCeb9huabyz8D7m6OLR41u0yxsuz6m7iS6CSyzqLKcjQfr/ylWbgq30NIN0XVLtIVgoqSKq4gl3Iubpq96PiYOXw6cn0hjGGQitOtrmB2ub1WnUwYNEeJ\u002BxSKeushaPZGr/nJnrhQ8/Yk/Z/aduUNt7TdZ0\u002BsgAU0rHtolxF6cyHdav5qrRsFBalV8zans4QveMcyQAGqli/0kPI86Fzgro59\u002BQ/mpwad2GGmWpDOjPj3OR5OSDMcNtDSchgkxB1IcUSoKbZ4RNG8kGugAD\u002BbJgf1Sa9CkmJbYcY7FDTudRBEWeVMJmNCevBIkbfHfDKVO0gUL3puCd7iTMvwPTCc0htXW6pWTv\u002Bgts6\u002B9gCul\u002BGTodzo2kmZ2kwGbdmbUj2/q8OYbCCIPuhIc3irrxPeM7jmXJ9Xt/fRvYFaU\u002BEmBWCRA05BEie9C2LwnGbM7is4JDogtPGeZ/fLxrKjLe8HJmoUFq/FnR2RJVU4ZxuRANNaHiurBVBy8ptWdU91Hdl36XX8tNd7dosYj4\u002BcZgDcOsHjRRPHXCEVpSAUbyfSHAt7wHmhkE/73qucjnXA0oyWej6JldTJrIlU5w\u002BzZwdjSm\u002BEIKGLPqZ152pkJtGrVNaXffTpSIoyrhPsSKk8RHugOUQGPK3rDz\u002BUE65uZYm7rZI5G\u002BkSef3lVXaNmvH5OZ7ux\u002BmJoRgkrG61UTjbwEiKMJ8bAyiSkcNGIOc7WXBJmtoPf6GcLgh6FG96WSTFCZEqB2pW4jZyXDIqR3ww6Vb\u002Ba7peyECq7gKSoO69GDSegRtWEVYJ9rijnSNvceqMSSsYf\u002B1uZj1MfxVnxEFHtUf5j8Jk2tgA8HT9vy8hP3wYBlvDpJxHLBraBZI8pjJ7W\u002BffceYkJ25TF4t4bKsOL0OZT8HlhAyrsl\u002BrjtFFwE5ChmNHQcmV897pcI0QzsNvy9pSp1ZskdfbN7\u002BGfJiZDVc5NepLxul2A1/i/BODluecO8L68xj31fCLbA4KE3NGTGM115TVJADs2Kf6jZXAV5zb5kDVoh4\u002BRWP1vFrfa\u002B/omK\u002BwSb9Sxxe\u002BChZw/UReyxhtMikucK5E\u002B5Iw42uqEXC4DfDmEA3hiSMtF5gHyUgbmvVCcjnGuigBa04tHeesF/SluO9XdLcKj6kKAVkSPS5KGUhya6M29VfE5KS/tGs7gQOnYhBYxCI\u002BN\u002BKMuLjS8yoj4wSfOag==",
+      "StatusCode": 201,
+      "ResponseHeaders": {
+        "Content-Length": "0",
+        "Content-MD5": "3NTCianGosRbI4UMjv8JDQ==",
         "Date": "Fri, 19 Jun 2020 19:18:36 GMT",
         "ETag": "\u00220x8D8148590E46528\u0022",
         "Last-Modified": "Fri, 19 Jun 2020 19:18:36 GMT",
->>>>>>> 60f4876e
         "Server": [
           "Windows-Azure-Blob/1.0",
           "Microsoft-HTTPAPI/2.0"
         ],
         "x-ms-client-request-id": "7d10b4d5-6360-c8aa-47e2-9b4757c46f32",
         "x-ms-content-crc64": "HBpghKsyX4k=",
-<<<<<<< HEAD
-        "x-ms-request-id": "3dcef55d-e01e-0031-1061-3facb3000000",
-        "x-ms-request-server-encrypted": "true",
-        "x-ms-version": "2019-12-12",
-        "x-ms-version-id": "2020-06-10T19:56:52.0688853Z"
-=======
         "x-ms-request-id": "edfeb003-701e-006e-0a6e-46188f000000",
         "x-ms-request-server-encrypted": "true",
         "x-ms-version": "2020-02-10",
         "x-ms-version-id": "2020-06-19T19:18:36.7018280Z"
->>>>>>> 60f4876e
-      },
-      "ResponseBody": []
-    },
-    {
-<<<<<<< HEAD
-      "RequestUri": "https://seanmcccanary.blob.core.windows.net/test-container-1f9c428f-3e5c-244d-f94f-96414d1aa7fa/baz/bar/foo",
-=======
+      },
+      "ResponseBody": []
+    },
+    {
       "RequestUri": "https://seanmcccanary.blob.core.windows.net/test-container-1f9c428f-3e5c-244d-f94f-96414d1aa7fa/baz%2Fbar%2Ffoo",
->>>>>>> 60f4876e
-      "RequestMethod": "PUT",
-      "RequestHeaders": {
-        "Authorization": "Sanitized",
-        "Content-Length": "1024",
-<<<<<<< HEAD
-        "traceparent": "00-d5b3761b867a164093ec1231f313e375-f5e76c4e0b1efd4f-00",
-        "User-Agent": [
-          "azsdk-net-Storage.Blobs/12.5.0-dev.20200610.1",
-=======
+      "RequestMethod": "PUT",
+      "RequestHeaders": {
+        "Authorization": "Sanitized",
+        "Content-Length": "1024",
         "traceparent": "00-624f927a972f4e46b6d32b458e5b718b-c789e5481c058e44-00",
         "User-Agent": [
           "azsdk-net-Storage.Blobs/12.5.0-dev.20200619.1",
->>>>>>> 60f4876e
           "(.NET Core 4.6.28801.04; Microsoft Windows 10.0.18362 )"
         ],
         "x-ms-blob-type": "BlockBlob",
         "x-ms-client-request-id": "464bc3e2-2a49-2bde-e325-b998cca291c3",
-<<<<<<< HEAD
-        "x-ms-date": "Wed, 10 Jun 2020 19:56:51 GMT",
-        "x-ms-return-client-request-id": "true",
-        "x-ms-version": "2019-12-12"
-=======
-        "x-ms-date": "Fri, 19 Jun 2020 19:18:35 GMT",
-        "x-ms-return-client-request-id": "true",
-        "x-ms-version": "2020-02-10"
->>>>>>> 60f4876e
-      },
-      "RequestBody": "aBzch9kpJp5fqZpPIw1/lGUtVtc0S8j\u002BbUIKkIC3x9YKLdeJiGKOwU9I/IcOk3jZC9zG/VgquRxT3hmWH5UdqOLDRPY19QsCn5WI609B79rJMYSk8Mp\u002B4HO7NalJ\u002BKK5K1SlS0\u002BCoxXQw17Doc3MEe8/zO4ReLcXRGOCeb9huabyz8D7m6OLR41u0yxsuz6m7iS6CSyzqLKcjQfr/ylWbgq30NIN0XVLtIVgoqSKq4gl3Iubpq96PiYOXw6cn0hjGGQitOtrmB2ub1WnUwYNEeJ\u002BxSKeushaPZGr/nJnrhQ8/Yk/Z/aduUNt7TdZ0\u002BsgAU0rHtolxF6cyHdav5qrRsFBalV8zans4QveMcyQAGqli/0kPI86Fzgro59\u002BQ/mpwad2GGmWpDOjPj3OR5OSDMcNtDSchgkxB1IcUSoKbZ4RNG8kGugAD\u002BbJgf1Sa9CkmJbYcY7FDTudRBEWeVMJmNCevBIkbfHfDKVO0gUL3puCd7iTMvwPTCc0htXW6pWTv\u002Bgts6\u002B9gCul\u002BGTodzo2kmZ2kwGbdmbUj2/q8OYbCCIPuhIc3irrxPeM7jmXJ9Xt/fRvYFaU\u002BEmBWCRA05BEie9C2LwnGbM7is4JDogtPGeZ/fLxrKjLe8HJmoUFq/FnR2RJVU4ZxuRANNaHiurBVBy8ptWdU91Hdl36XX8tNd7dosYj4\u002BcZgDcOsHjRRPHXCEVpSAUbyfSHAt7wHmhkE/73qucjnXA0oyWej6JldTJrIlU5w\u002BzZwdjSm\u002BEIKGLPqZ152pkJtGrVNaXffTpSIoyrhPsSKk8RHugOUQGPK3rDz\u002BUE65uZYm7rZI5G\u002BkSef3lVXaNmvH5OZ7ux\u002BmJoRgkrG61UTjbwEiKMJ8bAyiSkcNGIOc7WXBJmtoPf6GcLgh6FG96WSTFCZEqB2pW4jZyXDIqR3ww6Vb\u002Ba7peyECq7gKSoO69GDSegRtWEVYJ9rijnSNvceqMSSsYf\u002B1uZj1MfxVnxEFHtUf5j8Jk2tgA8HT9vy8hP3wYBlvDpJxHLBraBZI8pjJ7W\u002BffceYkJ25TF4t4bKsOL0OZT8HlhAyrsl\u002BrjtFFwE5ChmNHQcmV897pcI0QzsNvy9pSp1ZskdfbN7\u002BGfJiZDVc5NepLxul2A1/i/BODluecO8L68xj31fCLbA4KE3NGTGM115TVJADs2Kf6jZXAV5zb5kDVoh4\u002BRWP1vFrfa\u002B/omK\u002BwSb9Sxxe\u002BChZw/UReyxhtMikucK5E\u002B5Iw42uqEXC4DfDmEA3hiSMtF5gHyUgbmvVCcjnGuigBa04tHeesF/SluO9XdLcKj6kKAVkSPS5KGUhya6M29VfE5KS/tGs7gQOnYhBYxCI\u002BN\u002BKMuLjS8yoj4wSfOag==",
-      "StatusCode": 201,
-      "ResponseHeaders": {
-        "Content-Length": "0",
-        "Content-MD5": "3NTCianGosRbI4UMjv8JDQ==",
-<<<<<<< HEAD
-        "Date": "Wed, 10 Jun 2020 19:56:51 GMT",
-        "ETag": "\u00220x8D80D786B5B0644\u0022",
-        "Last-Modified": "Wed, 10 Jun 2020 19:56:52 GMT",
-=======
+        "x-ms-date": "Fri, 19 Jun 2020 19:18:35 GMT",
+        "x-ms-return-client-request-id": "true",
+        "x-ms-version": "2020-02-10"
+      },
+      "RequestBody": "aBzch9kpJp5fqZpPIw1/lGUtVtc0S8j\u002BbUIKkIC3x9YKLdeJiGKOwU9I/IcOk3jZC9zG/VgquRxT3hmWH5UdqOLDRPY19QsCn5WI609B79rJMYSk8Mp\u002B4HO7NalJ\u002BKK5K1SlS0\u002BCoxXQw17Doc3MEe8/zO4ReLcXRGOCeb9huabyz8D7m6OLR41u0yxsuz6m7iS6CSyzqLKcjQfr/ylWbgq30NIN0XVLtIVgoqSKq4gl3Iubpq96PiYOXw6cn0hjGGQitOtrmB2ub1WnUwYNEeJ\u002BxSKeushaPZGr/nJnrhQ8/Yk/Z/aduUNt7TdZ0\u002BsgAU0rHtolxF6cyHdav5qrRsFBalV8zans4QveMcyQAGqli/0kPI86Fzgro59\u002BQ/mpwad2GGmWpDOjPj3OR5OSDMcNtDSchgkxB1IcUSoKbZ4RNG8kGugAD\u002BbJgf1Sa9CkmJbYcY7FDTudRBEWeVMJmNCevBIkbfHfDKVO0gUL3puCd7iTMvwPTCc0htXW6pWTv\u002Bgts6\u002B9gCul\u002BGTodzo2kmZ2kwGbdmbUj2/q8OYbCCIPuhIc3irrxPeM7jmXJ9Xt/fRvYFaU\u002BEmBWCRA05BEie9C2LwnGbM7is4JDogtPGeZ/fLxrKjLe8HJmoUFq/FnR2RJVU4ZxuRANNaHiurBVBy8ptWdU91Hdl36XX8tNd7dosYj4\u002BcZgDcOsHjRRPHXCEVpSAUbyfSHAt7wHmhkE/73qucjnXA0oyWej6JldTJrIlU5w\u002BzZwdjSm\u002BEIKGLPqZ152pkJtGrVNaXffTpSIoyrhPsSKk8RHugOUQGPK3rDz\u002BUE65uZYm7rZI5G\u002BkSef3lVXaNmvH5OZ7ux\u002BmJoRgkrG61UTjbwEiKMJ8bAyiSkcNGIOc7WXBJmtoPf6GcLgh6FG96WSTFCZEqB2pW4jZyXDIqR3ww6Vb\u002Ba7peyECq7gKSoO69GDSegRtWEVYJ9rijnSNvceqMSSsYf\u002B1uZj1MfxVnxEFHtUf5j8Jk2tgA8HT9vy8hP3wYBlvDpJxHLBraBZI8pjJ7W\u002BffceYkJ25TF4t4bKsOL0OZT8HlhAyrsl\u002BrjtFFwE5ChmNHQcmV897pcI0QzsNvy9pSp1ZskdfbN7\u002BGfJiZDVc5NepLxul2A1/i/BODluecO8L68xj31fCLbA4KE3NGTGM115TVJADs2Kf6jZXAV5zb5kDVoh4\u002BRWP1vFrfa\u002B/omK\u002BwSb9Sxxe\u002BChZw/UReyxhtMikucK5E\u002B5Iw42uqEXC4DfDmEA3hiSMtF5gHyUgbmvVCcjnGuigBa04tHeesF/SluO9XdLcKj6kKAVkSPS5KGUhya6M29VfE5KS/tGs7gQOnYhBYxCI\u002BN\u002BKMuLjS8yoj4wSfOag==",
+      "StatusCode": 201,
+      "ResponseHeaders": {
+        "Content-Length": "0",
+        "Content-MD5": "3NTCianGosRbI4UMjv8JDQ==",
         "Date": "Fri, 19 Jun 2020 19:18:36 GMT",
         "ETag": "\u00220x8D8148590ED677C\u0022",
         "Last-Modified": "Fri, 19 Jun 2020 19:18:36 GMT",
->>>>>>> 60f4876e
         "Server": [
           "Windows-Azure-Blob/1.0",
           "Microsoft-HTTPAPI/2.0"
         ],
         "x-ms-client-request-id": "464bc3e2-2a49-2bde-e325-b998cca291c3",
         "x-ms-content-crc64": "HBpghKsyX4k=",
-<<<<<<< HEAD
-        "x-ms-request-id": "3dcef564-e01e-0031-1461-3facb3000000",
-        "x-ms-request-server-encrypted": "true",
-        "x-ms-version": "2019-12-12",
-        "x-ms-version-id": "2020-06-10T19:56:52.1289284Z"
-=======
         "x-ms-request-id": "edfeb007-701e-006e-0e6e-46188f000000",
         "x-ms-request-server-encrypted": "true",
         "x-ms-version": "2020-02-10",
         "x-ms-version-id": "2020-06-19T19:18:36.7608700Z"
->>>>>>> 60f4876e
-      },
-      "ResponseBody": []
-    },
-    {
-<<<<<<< HEAD
-      "RequestUri": "https://seanmcccanary.blob.core.windows.net/test-container-1f9c428f-3e5c-244d-f94f-96414d1aa7fa/foo/foo?comp=metadata",
-      "RequestMethod": "PUT",
-      "RequestHeaders": {
-        "Authorization": "Sanitized",
-        "traceparent": "00-d117e99da2e0bd43991b420052c9a15b-fdb0469aee4f734d-00",
-        "User-Agent": [
-          "azsdk-net-Storage.Blobs/12.5.0-dev.20200610.1",
+      },
+      "ResponseBody": []
+    },
+    {
+      "RequestUri": "https://seanmcccanary.blob.core.windows.net/test-container-1f9c428f-3e5c-244d-f94f-96414d1aa7fa/foo%2Ffoo?comp=metadata",
+      "RequestMethod": "PUT",
+      "RequestHeaders": {
+        "Authorization": "Sanitized",
+        "traceparent": "00-d60c718783f7ab4eb01b57efe78cadcf-6a7f1f8816595245-00",
+        "User-Agent": [
+          "azsdk-net-Storage.Blobs/12.5.0-dev.20200619.1",
           "(.NET Core 4.6.28801.04; Microsoft Windows 10.0.18362 )"
         ],
         "x-ms-client-request-id": "9464bbdd-2879-f4e9-a82a-7cf04721fb0d",
-        "x-ms-date": "Wed, 10 Jun 2020 19:56:51 GMT",
-=======
-      "RequestUri": "https://seanmcccanary.blob.core.windows.net/test-container-1f9c428f-3e5c-244d-f94f-96414d1aa7fa/foo%2Ffoo?comp=metadata",
-      "RequestMethod": "PUT",
-      "RequestHeaders": {
-        "Authorization": "Sanitized",
-        "traceparent": "00-d60c718783f7ab4eb01b57efe78cadcf-6a7f1f8816595245-00",
-        "User-Agent": [
-          "azsdk-net-Storage.Blobs/12.5.0-dev.20200619.1",
-          "(.NET Core 4.6.28801.04; Microsoft Windows 10.0.18362 )"
-        ],
-        "x-ms-client-request-id": "9464bbdd-2879-f4e9-a82a-7cf04721fb0d",
-        "x-ms-date": "Fri, 19 Jun 2020 19:18:35 GMT",
->>>>>>> 60f4876e
+        "x-ms-date": "Fri, 19 Jun 2020 19:18:35 GMT",
         "x-ms-meta-Capital": "letter",
         "x-ms-meta-foo": "bar",
         "x-ms-meta-meta": "data",
         "x-ms-meta-UPPER": "case",
         "x-ms-return-client-request-id": "true",
-<<<<<<< HEAD
-        "x-ms-version": "2019-12-12"
-=======
-        "x-ms-version": "2020-02-10"
->>>>>>> 60f4876e
+        "x-ms-version": "2020-02-10"
       },
       "RequestBody": null,
       "StatusCode": 200,
       "ResponseHeaders": {
         "Content-Length": "0",
-<<<<<<< HEAD
-        "Date": "Wed, 10 Jun 2020 19:56:52 GMT",
-        "ETag": "\u00220x8D80D786B64CC0F\u0022",
-        "Last-Modified": "Wed, 10 Jun 2020 19:56:52 GMT",
-=======
         "Date": "Fri, 19 Jun 2020 19:18:36 GMT",
         "ETag": "\u00220x8D8148590F90255\u0022",
         "Last-Modified": "Fri, 19 Jun 2020 19:18:36 GMT",
->>>>>>> 60f4876e
         "Server": [
           "Windows-Azure-Blob/1.0",
           "Microsoft-HTTPAPI/2.0"
         ],
         "x-ms-client-request-id": "9464bbdd-2879-f4e9-a82a-7cf04721fb0d",
-<<<<<<< HEAD
-        "x-ms-request-id": "3dcef568-e01e-0031-1661-3facb3000000",
-        "x-ms-request-server-encrypted": "true",
-        "x-ms-version": "2019-12-12",
-        "x-ms-version-id": "2020-06-10T19:56:52.1939743Z"
-=======
         "x-ms-request-id": "edfeb01a-701e-006e-206e-46188f000000",
         "x-ms-request-server-encrypted": "true",
         "x-ms-version": "2020-02-10",
         "x-ms-version-id": "2020-06-19T19:18:36.8379237Z"
->>>>>>> 60f4876e
       },
       "ResponseBody": []
     },
@@ -655,23 +381,13 @@
       "RequestHeaders": {
         "Authorization": "Sanitized",
         "User-Agent": [
-<<<<<<< HEAD
-          "azsdk-net-Storage.Blobs/12.5.0-dev.20200610.1",
+          "azsdk-net-Storage.Blobs/12.5.0-dev.20200619.1",
           "(.NET Core 4.6.28801.04; Microsoft Windows 10.0.18362 )"
         ],
         "x-ms-client-request-id": "10bbda2d-fd3d-5f4a-a3c3-3b2b3e2a8dd9",
-        "x-ms-date": "Wed, 10 Jun 2020 19:56:52 GMT",
-        "x-ms-return-client-request-id": "true",
-        "x-ms-version": "2019-12-12"
-=======
-          "azsdk-net-Storage.Blobs/12.5.0-dev.20200619.1",
-          "(.NET Core 4.6.28801.04; Microsoft Windows 10.0.18362 )"
-        ],
-        "x-ms-client-request-id": "10bbda2d-fd3d-5f4a-a3c3-3b2b3e2a8dd9",
-        "x-ms-date": "Fri, 19 Jun 2020 19:18:35 GMT",
-        "x-ms-return-client-request-id": "true",
-        "x-ms-version": "2020-02-10"
->>>>>>> 60f4876e
+        "x-ms-date": "Fri, 19 Jun 2020 19:18:35 GMT",
+        "x-ms-return-client-request-id": "true",
+        "x-ms-version": "2020-02-10"
       },
       "RequestBody": null,
       "StatusCode": 200,
@@ -680,78 +396,44 @@
         "Access-Control-Expose-Headers": "x-ms-request-id,x-ms-client-request-id,Server,x-ms-version,Content-Type,Content-Length,Date,Transfer-Encoding",
         "Content-Length": "6342",
         "Content-Type": "application/xml",
-<<<<<<< HEAD
-        "Date": "Wed, 10 Jun 2020 19:56:52 GMT",
-=======
-        "Date": "Fri, 19 Jun 2020 19:18:36 GMT",
->>>>>>> 60f4876e
-        "Server": [
-          "Windows-Azure-Blob/1.0",
-          "Microsoft-HTTPAPI/2.0"
-        ],
-<<<<<<< HEAD
-        "Transfer-Encoding": "chunked",
-        "x-ms-client-request-id": "10bbda2d-fd3d-5f4a-a3c3-3b2b3e2a8dd9",
-        "x-ms-request-id": "3dcef572-e01e-0031-1c61-3facb3000000",
-        "x-ms-version": "2019-12-12"
-      },
-      "ResponseBody": "\uFEFF\u003C?xml version=\u00221.0\u0022 encoding=\u0022utf-8\u0022?\u003E\u003CEnumerationResults ServiceEndpoint=\u0022https://seanmcccanary.blob.core.windows.net/\u0022 ContainerName=\u0022test-container-1f9c428f-3e5c-244d-f94f-96414d1aa7fa\u0022\u003E\u003CBlobs\u003E\u003CBlob\u003E\u003CName\u003Ebar\u003C/Name\u003E\u003CVersionId\u003E2020-06-10T19:56:51.7646670Z\u003C/VersionId\u003E\u003CIsCurrentVersion\u003Etrue\u003C/IsCurrentVersion\u003E\u003CProperties\u003E\u003CCreation-Time\u003EWed, 10 Jun 2020 19:56:51 GMT\u003C/Creation-Time\u003E\u003CLast-Modified\u003EWed, 10 Jun 2020 19:56:51 GMT\u003C/Last-Modified\u003E\u003CEtag\u003E0x8D80D786B23714E\u003C/Etag\u003E\u003CContent-Length\u003E1024\u003C/Content-Length\u003E\u003CContent-Type\u003Eapplication/octet-stream\u003C/Content-Type\u003E\u003CContent-Encoding /\u003E\u003CContent-Language /\u003E\u003CContent-CRC64 /\u003E\u003CContent-MD5\u003E3NTCianGosRbI4UMjv8JDQ==\u003C/Content-MD5\u003E\u003CCache-Control /\u003E\u003CContent-Disposition /\u003E\u003CBlobType\u003EBlockBlob\u003C/BlobType\u003E\u003CAccessTier\u003EHot\u003C/AccessTier\u003E\u003CAccessTierInferred\u003Etrue\u003C/AccessTierInferred\u003E\u003CLeaseStatus\u003Eunlocked\u003C/LeaseStatus\u003E\u003CLeaseState\u003Eavailable\u003C/LeaseState\u003E\u003CServerEncrypted\u003Etrue\u003C/ServerEncrypted\u003E\u003C/Properties\u003E\u003COrMetadata /\u003E\u003C/Blob\u003E\u003CBlob\u003E\u003CName\u003Ebaz\u003C/Name\u003E\u003CVersionId\u003E2020-06-10T19:56:51.8257108Z\u003C/VersionId\u003E\u003CIsCurrentVersion\u003Etrue\u003C/IsCurrentVersion\u003E\u003CProperties\u003E\u003CCreation-Time\u003EWed, 10 Jun 2020 19:56:51 GMT\u003C/Creation-Time\u003E\u003CLast-Modified\u003EWed, 10 Jun 2020 19:56:51 GMT\u003C/Last-Modified\u003E\u003CEtag\u003E0x8D80D786B2CC1D4\u003C/Etag\u003E\u003CContent-Length\u003E1024\u003C/Content-Length\u003E\u003CContent-Type\u003Eapplication/octet-stream\u003C/Content-Type\u003E\u003CContent-Encoding /\u003E\u003CContent-Language /\u003E\u003CContent-CRC64 /\u003E\u003CContent-MD5\u003E3NTCianGosRbI4UMjv8JDQ==\u003C/Content-MD5\u003E\u003CCache-Control /\u003E\u003CContent-Disposition /\u003E\u003CBlobType\u003EBlockBlob\u003C/BlobType\u003E\u003CAccessTier\u003EHot\u003C/AccessTier\u003E\u003CAccessTierInferred\u003Etrue\u003C/AccessTierInferred\u003E\u003CLeaseStatus\u003Eunlocked\u003C/LeaseStatus\u003E\u003CLeaseState\u003Eavailable\u003C/LeaseState\u003E\u003CServerEncrypted\u003Etrue\u003C/ServerEncrypted\u003E\u003C/Properties\u003E\u003COrMetadata /\u003E\u003C/Blob\u003E\u003CBlob\u003E\u003CName\u003Ebaz/bar/foo\u003C/Name\u003E\u003CVersionId\u003E2020-06-10T19:56:52.1289284Z\u003C/VersionId\u003E\u003CIsCurrentVersion\u003Etrue\u003C/IsCurrentVersion\u003E\u003CProperties\u003E\u003CCreation-Time\u003EWed, 10 Jun 2020 19:56:52 GMT\u003C/Creation-Time\u003E\u003CLast-Modified\u003EWed, 10 Jun 2020 19:56:52 GMT\u003C/Last-Modified\u003E\u003CEtag\u003E0x8D80D786B5B0644\u003C/Etag\u003E\u003CContent-Length\u003E1024\u003C/Content-Length\u003E\u003CContent-Type\u003Eapplication/octet-stream\u003C/Content-Type\u003E\u003CContent-Encoding /\u003E\u003CContent-Language /\u003E\u003CContent-CRC64 /\u003E\u003CContent-MD5\u003E3NTCianGosRbI4UMjv8JDQ==\u003C/Content-MD5\u003E\u003CCache-Control /\u003E\u003CContent-Disposition /\u003E\u003CBlobType\u003EBlockBlob\u003C/BlobType\u003E\u003CAccessTier\u003EHot\u003C/AccessTier\u003E\u003CAccessTierInferred\u003Etrue\u003C/AccessTierInferred\u003E\u003CLeaseStatus\u003Eunlocked\u003C/LeaseStatus\u003E\u003CLeaseState\u003Eavailable\u003C/LeaseState\u003E\u003CServerEncrypted\u003Etrue\u003C/ServerEncrypted\u003E\u003C/Properties\u003E\u003COrMetadata /\u003E\u003C/Blob\u003E\u003CBlob\u003E\u003CName\u003Ebaz/foo\u003C/Name\u003E\u003CVersionId\u003E2020-06-10T19:56:52.0088422Z\u003C/VersionId\u003E\u003CIsCurrentVersion\u003Etrue\u003C/IsCurrentVersion\u003E\u003CProperties\u003E\u003CCreation-Time\u003EWed, 10 Jun 2020 19:56:52 GMT\u003C/Creation-Time\u003E\u003CLast-Modified\u003EWed, 10 Jun 2020 19:56:52 GMT\u003C/Last-Modified\u003E\u003CEtag\u003E0x8D80D786B48B366\u003C/Etag\u003E\u003CContent-Length\u003E1024\u003C/Content-Length\u003E\u003CContent-Type\u003Eapplication/octet-stream\u003C/Content-Type\u003E\u003CContent-Encoding /\u003E\u003CContent-Language /\u003E\u003CContent-CRC64 /\u003E\u003CContent-MD5\u003E3NTCianGosRbI4UMjv8JDQ==\u003C/Content-MD5\u003E\u003CCache-Control /\u003E\u003CContent-Disposition /\u003E\u003CBlobType\u003EBlockBlob\u003C/BlobType\u003E\u003CAccessTier\u003EHot\u003C/AccessTier\u003E\u003CAccessTierInferred\u003Etrue\u003C/AccessTierInferred\u003E\u003CLeaseStatus\u003Eunlocked\u003C/LeaseStatus\u003E\u003CLeaseState\u003Eavailable\u003C/LeaseState\u003E\u003CServerEncrypted\u003Etrue\u003C/ServerEncrypted\u003E\u003C/Properties\u003E\u003COrMetadata /\u003E\u003C/Blob\u003E\u003CBlob\u003E\u003CName\u003Ebaz/foo/bar\u003C/Name\u003E\u003CVersionId\u003E2020-06-10T19:56:52.0688853Z\u003C/VersionId\u003E\u003CIsCurrentVersion\u003Etrue\u003C/IsCurrentVersion\u003E\u003CProperties\u003E\u003CCreation-Time\u003EWed, 10 Jun 2020 19:56:52 GMT\u003C/Creation-Time\u003E\u003CLast-Modified\u003EWed, 10 Jun 2020 19:56:52 GMT\u003C/Last-Modified\u003E\u003CEtag\u003E0x8D80D786B51DCD5\u003C/Etag\u003E\u003CContent-Length\u003E1024\u003C/Content-Length\u003E\u003CContent-Type\u003Eapplication/octet-stream\u003C/Content-Type\u003E\u003CContent-Encoding /\u003E\u003CContent-Language /\u003E\u003CContent-CRC64 /\u003E\u003CContent-MD5\u003E3NTCianGosRbI4UMjv8JDQ==\u003C/Content-MD5\u003E\u003CCache-Control /\u003E\u003CContent-Disposition /\u003E\u003CBlobType\u003EBlockBlob\u003C/BlobType\u003E\u003CAccessTier\u003EHot\u003C/AccessTier\u003E\u003CAccessTierInferred\u003Etrue\u003C/AccessTierInferred\u003E\u003CLeaseStatus\u003Eunlocked\u003C/LeaseStatus\u003E\u003CLeaseState\u003Eavailable\u003C/LeaseState\u003E\u003CServerEncrypted\u003Etrue\u003C/ServerEncrypted\u003E\u003C/Properties\u003E\u003COrMetadata /\u003E\u003C/Blob\u003E\u003CBlob\u003E\u003CName\u003Efoo\u003C/Name\u003E\u003CVersionId\u003E2020-06-10T19:56:51.7026225Z\u003C/VersionId\u003E\u003CIsCurrentVersion\u003Etrue\u003C/IsCurrentVersion\u003E\u003CProperties\u003E\u003CCreation-Time\u003EWed, 10 Jun 2020 19:56:51 GMT\u003C/Creation-Time\u003E\u003CLast-Modified\u003EWed, 10 Jun 2020 19:56:51 GMT\u003C/Last-Modified\u003E\u003CEtag\u003E0x8D80D786B19F9B1\u003C/Etag\u003E\u003CContent-Length\u003E1024\u003C/Content-Length\u003E\u003CContent-Type\u003Eapplication/octet-stream\u003C/Content-Type\u003E\u003CContent-Encoding /\u003E\u003CContent-Language /\u003E\u003CContent-CRC64 /\u003E\u003CContent-MD5\u003E3NTCianGosRbI4UMjv8JDQ==\u003C/Content-MD5\u003E\u003CCache-Control /\u003E\u003CContent-Disposition /\u003E\u003CBlobType\u003EBlockBlob\u003C/BlobType\u003E\u003CAccessTier\u003EHot\u003C/AccessTier\u003E\u003CAccessTierInferred\u003Etrue\u003C/AccessTierInferred\u003E\u003CLeaseStatus\u003Eunlocked\u003C/LeaseStatus\u003E\u003CLeaseState\u003Eavailable\u003C/LeaseState\u003E\u003CServerEncrypted\u003Etrue\u003C/ServerEncrypted\u003E\u003C/Properties\u003E\u003COrMetadata /\u003E\u003C/Blob\u003E\u003CBlob\u003E\u003CName\u003Efoo/bar\u003C/Name\u003E\u003CVersionId\u003E2020-06-10T19:56:51.9487991Z\u003C/VersionId\u003E\u003CIsCurrentVersion\u003Etrue\u003C/IsCurrentVersion\u003E\u003CProperties\u003E\u003CCreation-Time\u003EWed, 10 Jun 2020 19:56:51 GMT\u003C/Creation-Time\u003E\u003CLast-Modified\u003EWed, 10 Jun 2020 19:56:51 GMT\u003C/Last-Modified\u003E\u003CEtag\u003E0x8D80D786B3F89F7\u003C/Etag\u003E\u003CContent-Length\u003E1024\u003C/Content-Length\u003E\u003CContent-Type\u003Eapplication/octet-stream\u003C/Content-Type\u003E\u003CContent-Encoding /\u003E\u003CContent-Language /\u003E\u003CContent-CRC64 /\u003E\u003CContent-MD5\u003E3NTCianGosRbI4UMjv8JDQ==\u003C/Content-MD5\u003E\u003CCache-Control /\u003E\u003CContent-Disposition /\u003E\u003CBlobType\u003EBlockBlob\u003C/BlobType\u003E\u003CAccessTier\u003EHot\u003C/AccessTier\u003E\u003CAccessTierInferred\u003Etrue\u003C/AccessTierInferred\u003E\u003CLeaseStatus\u003Eunlocked\u003C/LeaseStatus\u003E\u003CLeaseState\u003Eavailable\u003C/LeaseState\u003E\u003CServerEncrypted\u003Etrue\u003C/ServerEncrypted\u003E\u003C/Properties\u003E\u003COrMetadata /\u003E\u003C/Blob\u003E\u003CBlob\u003E\u003CName\u003Efoo/foo\u003C/Name\u003E\u003CVersionId\u003E2020-06-10T19:56:52.1939743Z\u003C/VersionId\u003E\u003CIsCurrentVersion\u003Etrue\u003C/IsCurrentVersion\u003E\u003CProperties\u003E\u003CCreation-Time\u003EWed, 10 Jun 2020 19:56:51 GMT\u003C/Creation-Time\u003E\u003CLast-Modified\u003EWed, 10 Jun 2020 19:56:52 GMT\u003C/Last-Modified\u003E\u003CEtag\u003E0x8D80D786B64CC0F\u003C/Etag\u003E\u003CContent-Length\u003E1024\u003C/Content-Length\u003E\u003CContent-Type\u003Eapplication/octet-stream\u003C/Content-Type\u003E\u003CContent-Encoding /\u003E\u003CContent-Language /\u003E\u003CContent-CRC64 /\u003E\u003CContent-MD5\u003E3NTCianGosRbI4UMjv8JDQ==\u003C/Content-MD5\u003E\u003CCache-Control /\u003E\u003CContent-Disposition /\u003E\u003CBlobType\u003EBlockBlob\u003C/BlobType\u003E\u003CAccessTier\u003EHot\u003C/AccessTier\u003E\u003CAccessTierInferred\u003Etrue\u003C/AccessTierInferred\u003E\u003CLeaseStatus\u003Eunlocked\u003C/LeaseStatus\u003E\u003CLeaseState\u003Eavailable\u003C/LeaseState\u003E\u003CServerEncrypted\u003Etrue\u003C/ServerEncrypted\u003E\u003C/Properties\u003E\u003COrMetadata /\u003E\u003C/Blob\u003E\u003C/Blobs\u003E\u003CNextMarker /\u003E\u003C/EnumerationResults\u003E"
-=======
+        "Date": "Fri, 19 Jun 2020 19:18:36 GMT",
+        "Server": [
+          "Windows-Azure-Blob/1.0",
+          "Microsoft-HTTPAPI/2.0"
+        ],
         "x-ms-client-request-id": "10bbda2d-fd3d-5f4a-a3c3-3b2b3e2a8dd9",
         "x-ms-request-id": "edfeb024-701e-006e-2a6e-46188f000000",
         "x-ms-version": "2020-02-10"
       },
       "ResponseBody": "\uFEFF\u003C?xml version=\u00221.0\u0022 encoding=\u0022utf-8\u0022?\u003E\u003CEnumerationResults ServiceEndpoint=\u0022https://seanmcccanary.blob.core.windows.net/\u0022 ContainerName=\u0022test-container-1f9c428f-3e5c-244d-f94f-96414d1aa7fa\u0022\u003E\u003CBlobs\u003E\u003CBlob\u003E\u003CName\u003Ebar\u003C/Name\u003E\u003CVersionId\u003E2020-06-19T19:18:36.3996153Z\u003C/VersionId\u003E\u003CIsCurrentVersion\u003Etrue\u003C/IsCurrentVersion\u003E\u003CProperties\u003E\u003CCreation-Time\u003EFri, 19 Jun 2020 19:18:36 GMT\u003C/Creation-Time\u003E\u003CLast-Modified\u003EFri, 19 Jun 2020 19:18:36 GMT\u003C/Last-Modified\u003E\u003CEtag\u003E0x8D8148590B647F9\u003C/Etag\u003E\u003CContent-Length\u003E1024\u003C/Content-Length\u003E\u003CContent-Type\u003Eapplication/octet-stream\u003C/Content-Type\u003E\u003CContent-Encoding /\u003E\u003CContent-Language /\u003E\u003CContent-CRC64 /\u003E\u003CContent-MD5\u003E3NTCianGosRbI4UMjv8JDQ==\u003C/Content-MD5\u003E\u003CCache-Control /\u003E\u003CContent-Disposition /\u003E\u003CBlobType\u003EBlockBlob\u003C/BlobType\u003E\u003CAccessTier\u003EHot\u003C/AccessTier\u003E\u003CAccessTierInferred\u003Etrue\u003C/AccessTierInferred\u003E\u003CLeaseStatus\u003Eunlocked\u003C/LeaseStatus\u003E\u003CLeaseState\u003Eavailable\u003C/LeaseState\u003E\u003CServerEncrypted\u003Etrue\u003C/ServerEncrypted\u003E\u003C/Properties\u003E\u003COrMetadata /\u003E\u003C/Blob\u003E\u003CBlob\u003E\u003CName\u003Ebaz\u003C/Name\u003E\u003CVersionId\u003E2020-06-19T19:18:36.4586569Z\u003C/VersionId\u003E\u003CIsCurrentVersion\u003Etrue\u003C/IsCurrentVersion\u003E\u003CProperties\u003E\u003CCreation-Time\u003EFri, 19 Jun 2020 19:18:36 GMT\u003C/Creation-Time\u003E\u003CLast-Modified\u003EFri, 19 Jun 2020 19:18:36 GMT\u003C/Last-Modified\u003E\u003CEtag\u003E0x8D8148590BF4A49\u003C/Etag\u003E\u003CContent-Length\u003E1024\u003C/Content-Length\u003E\u003CContent-Type\u003Eapplication/octet-stream\u003C/Content-Type\u003E\u003CContent-Encoding /\u003E\u003CContent-Language /\u003E\u003CContent-CRC64 /\u003E\u003CContent-MD5\u003E3NTCianGosRbI4UMjv8JDQ==\u003C/Content-MD5\u003E\u003CCache-Control /\u003E\u003CContent-Disposition /\u003E\u003CBlobType\u003EBlockBlob\u003C/BlobType\u003E\u003CAccessTier\u003EHot\u003C/AccessTier\u003E\u003CAccessTierInferred\u003Etrue\u003C/AccessTierInferred\u003E\u003CLeaseStatus\u003Eunlocked\u003C/LeaseStatus\u003E\u003CLeaseState\u003Eavailable\u003C/LeaseState\u003E\u003CServerEncrypted\u003Etrue\u003C/ServerEncrypted\u003E\u003C/Properties\u003E\u003COrMetadata /\u003E\u003C/Blob\u003E\u003CBlob\u003E\u003CName\u003Ebaz/bar/foo\u003C/Name\u003E\u003CVersionId\u003E2020-06-19T19:18:36.7608700Z\u003C/VersionId\u003E\u003CIsCurrentVersion\u003Etrue\u003C/IsCurrentVersion\u003E\u003CProperties\u003E\u003CCreation-Time\u003EFri, 19 Jun 2020 19:18:36 GMT\u003C/Creation-Time\u003E\u003CLast-Modified\u003EFri, 19 Jun 2020 19:18:36 GMT\u003C/Last-Modified\u003E\u003CEtag\u003E0x8D8148590ED677C\u003C/Etag\u003E\u003CContent-Length\u003E1024\u003C/Content-Length\u003E\u003CContent-Type\u003Eapplication/octet-stream\u003C/Content-Type\u003E\u003CContent-Encoding /\u003E\u003CContent-Language /\u003E\u003CContent-CRC64 /\u003E\u003CContent-MD5\u003E3NTCianGosRbI4UMjv8JDQ==\u003C/Content-MD5\u003E\u003CCache-Control /\u003E\u003CContent-Disposition /\u003E\u003CBlobType\u003EBlockBlob\u003C/BlobType\u003E\u003CAccessTier\u003EHot\u003C/AccessTier\u003E\u003CAccessTierInferred\u003Etrue\u003C/AccessTierInferred\u003E\u003CLeaseStatus\u003Eunlocked\u003C/LeaseStatus\u003E\u003CLeaseState\u003Eavailable\u003C/LeaseState\u003E\u003CServerEncrypted\u003Etrue\u003C/ServerEncrypted\u003E\u003C/Properties\u003E\u003COrMetadata /\u003E\u003C/Blob\u003E\u003CBlob\u003E\u003CName\u003Ebaz/foo\u003C/Name\u003E\u003CVersionId\u003E2020-06-19T19:18:36.6387839Z\u003C/VersionId\u003E\u003CIsCurrentVersion\u003Etrue\u003C/IsCurrentVersion\u003E\u003CProperties\u003E\u003CCreation-Time\u003EFri, 19 Jun 2020 19:18:36 GMT\u003C/Creation-Time\u003E\u003CLast-Modified\u003EFri, 19 Jun 2020 19:18:36 GMT\u003C/Last-Modified\u003E\u003CEtag\u003E0x8D8148590DAC67F\u003C/Etag\u003E\u003CContent-Length\u003E1024\u003C/Content-Length\u003E\u003CContent-Type\u003Eapplication/octet-stream\u003C/Content-Type\u003E\u003CContent-Encoding /\u003E\u003CContent-Language /\u003E\u003CContent-CRC64 /\u003E\u003CContent-MD5\u003E3NTCianGosRbI4UMjv8JDQ==\u003C/Content-MD5\u003E\u003CCache-Control /\u003E\u003CContent-Disposition /\u003E\u003CBlobType\u003EBlockBlob\u003C/BlobType\u003E\u003CAccessTier\u003EHot\u003C/AccessTier\u003E\u003CAccessTierInferred\u003Etrue\u003C/AccessTierInferred\u003E\u003CLeaseStatus\u003Eunlocked\u003C/LeaseStatus\u003E\u003CLeaseState\u003Eavailable\u003C/LeaseState\u003E\u003CServerEncrypted\u003Etrue\u003C/ServerEncrypted\u003E\u003C/Properties\u003E\u003COrMetadata /\u003E\u003C/Blob\u003E\u003CBlob\u003E\u003CName\u003Ebaz/foo/bar\u003C/Name\u003E\u003CVersionId\u003E2020-06-19T19:18:36.7018280Z\u003C/VersionId\u003E\u003CIsCurrentVersion\u003Etrue\u003C/IsCurrentVersion\u003E\u003CProperties\u003E\u003CCreation-Time\u003EFri, 19 Jun 2020 19:18:36 GMT\u003C/Creation-Time\u003E\u003CLast-Modified\u003EFri, 19 Jun 2020 19:18:36 GMT\u003C/Last-Modified\u003E\u003CEtag\u003E0x8D8148590E46528\u003C/Etag\u003E\u003CContent-Length\u003E1024\u003C/Content-Length\u003E\u003CContent-Type\u003Eapplication/octet-stream\u003C/Content-Type\u003E\u003CContent-Encoding /\u003E\u003CContent-Language /\u003E\u003CContent-CRC64 /\u003E\u003CContent-MD5\u003E3NTCianGosRbI4UMjv8JDQ==\u003C/Content-MD5\u003E\u003CCache-Control /\u003E\u003CContent-Disposition /\u003E\u003CBlobType\u003EBlockBlob\u003C/BlobType\u003E\u003CAccessTier\u003EHot\u003C/AccessTier\u003E\u003CAccessTierInferred\u003Etrue\u003C/AccessTierInferred\u003E\u003CLeaseStatus\u003Eunlocked\u003C/LeaseStatus\u003E\u003CLeaseState\u003Eavailable\u003C/LeaseState\u003E\u003CServerEncrypted\u003Etrue\u003C/ServerEncrypted\u003E\u003C/Properties\u003E\u003COrMetadata /\u003E\u003C/Blob\u003E\u003CBlob\u003E\u003CName\u003Efoo\u003C/Name\u003E\u003CVersionId\u003E2020-06-19T19:18:36.3395730Z\u003C/VersionId\u003E\u003CIsCurrentVersion\u003Etrue\u003C/IsCurrentVersion\u003E\u003CProperties\u003E\u003CCreation-Time\u003EFri, 19 Jun 2020 19:18:36 GMT\u003C/Creation-Time\u003E\u003CLast-Modified\u003EFri, 19 Jun 2020 19:18:36 GMT\u003C/Last-Modified\u003E\u003CEtag\u003E0x8D8148590ACF776\u003C/Etag\u003E\u003CContent-Length\u003E1024\u003C/Content-Length\u003E\u003CContent-Type\u003Eapplication/octet-stream\u003C/Content-Type\u003E\u003CContent-Encoding /\u003E\u003CContent-Language /\u003E\u003CContent-CRC64 /\u003E\u003CContent-MD5\u003E3NTCianGosRbI4UMjv8JDQ==\u003C/Content-MD5\u003E\u003CCache-Control /\u003E\u003CContent-Disposition /\u003E\u003CBlobType\u003EBlockBlob\u003C/BlobType\u003E\u003CAccessTier\u003EHot\u003C/AccessTier\u003E\u003CAccessTierInferred\u003Etrue\u003C/AccessTierInferred\u003E\u003CLeaseStatus\u003Eunlocked\u003C/LeaseStatus\u003E\u003CLeaseState\u003Eavailable\u003C/LeaseState\u003E\u003CServerEncrypted\u003Etrue\u003C/ServerEncrypted\u003E\u003C/Properties\u003E\u003COrMetadata /\u003E\u003C/Blob\u003E\u003CBlob\u003E\u003CName\u003Efoo/bar\u003C/Name\u003E\u003CVersionId\u003E2020-06-19T19:18:36.5807430Z\u003C/VersionId\u003E\u003CIsCurrentVersion\u003Etrue\u003C/IsCurrentVersion\u003E\u003CProperties\u003E\u003CCreation-Time\u003EFri, 19 Jun 2020 19:18:36 GMT\u003C/Creation-Time\u003E\u003CLast-Modified\u003EFri, 19 Jun 2020 19:18:36 GMT\u003C/Last-Modified\u003E\u003CEtag\u003E0x8D8148590D1EB46\u003C/Etag\u003E\u003CContent-Length\u003E1024\u003C/Content-Length\u003E\u003CContent-Type\u003Eapplication/octet-stream\u003C/Content-Type\u003E\u003CContent-Encoding /\u003E\u003CContent-Language /\u003E\u003CContent-CRC64 /\u003E\u003CContent-MD5\u003E3NTCianGosRbI4UMjv8JDQ==\u003C/Content-MD5\u003E\u003CCache-Control /\u003E\u003CContent-Disposition /\u003E\u003CBlobType\u003EBlockBlob\u003C/BlobType\u003E\u003CAccessTier\u003EHot\u003C/AccessTier\u003E\u003CAccessTierInferred\u003Etrue\u003C/AccessTierInferred\u003E\u003CLeaseStatus\u003Eunlocked\u003C/LeaseStatus\u003E\u003CLeaseState\u003Eavailable\u003C/LeaseState\u003E\u003CServerEncrypted\u003Etrue\u003C/ServerEncrypted\u003E\u003C/Properties\u003E\u003COrMetadata /\u003E\u003C/Blob\u003E\u003CBlob\u003E\u003CName\u003Efoo/foo\u003C/Name\u003E\u003CVersionId\u003E2020-06-19T19:18:36.8379237Z\u003C/VersionId\u003E\u003CIsCurrentVersion\u003Etrue\u003C/IsCurrentVersion\u003E\u003CProperties\u003E\u003CCreation-Time\u003EFri, 19 Jun 2020 19:18:36 GMT\u003C/Creation-Time\u003E\u003CLast-Modified\u003EFri, 19 Jun 2020 19:18:36 GMT\u003C/Last-Modified\u003E\u003CEtag\u003E0x8D8148590F90255\u003C/Etag\u003E\u003CContent-Length\u003E1024\u003C/Content-Length\u003E\u003CContent-Type\u003Eapplication/octet-stream\u003C/Content-Type\u003E\u003CContent-Encoding /\u003E\u003CContent-Language /\u003E\u003CContent-CRC64 /\u003E\u003CContent-MD5\u003E3NTCianGosRbI4UMjv8JDQ==\u003C/Content-MD5\u003E\u003CCache-Control /\u003E\u003CContent-Disposition /\u003E\u003CBlobType\u003EBlockBlob\u003C/BlobType\u003E\u003CAccessTier\u003EHot\u003C/AccessTier\u003E\u003CAccessTierInferred\u003Etrue\u003C/AccessTierInferred\u003E\u003CLeaseStatus\u003Eunlocked\u003C/LeaseStatus\u003E\u003CLeaseState\u003Eavailable\u003C/LeaseState\u003E\u003CServerEncrypted\u003Etrue\u003C/ServerEncrypted\u003E\u003C/Properties\u003E\u003COrMetadata /\u003E\u003C/Blob\u003E\u003C/Blobs\u003E\u003CNextMarker /\u003E\u003C/EnumerationResults\u003E"
->>>>>>> 60f4876e
     },
     {
       "RequestUri": "https://seanmcccanary.blob.core.windows.net/test-container-1f9c428f-3e5c-244d-f94f-96414d1aa7fa?restype=container",
       "RequestMethod": "DELETE",
       "RequestHeaders": {
         "Authorization": "Sanitized",
-<<<<<<< HEAD
-        "traceparent": "00-c51a5d4e72aded4283e93ce1e73e0f04-0e5c88a6addc644c-00",
-        "User-Agent": [
-          "azsdk-net-Storage.Blobs/12.5.0-dev.20200610.1",
+        "traceparent": "00-f9641e949ddbe94280818d780fc20e1b-ed5ea47b59bcb34b-00",
+        "User-Agent": [
+          "azsdk-net-Storage.Blobs/12.5.0-dev.20200619.1",
           "(.NET Core 4.6.28801.04; Microsoft Windows 10.0.18362 )"
         ],
         "x-ms-client-request-id": "6cc35968-ea65-28cf-ec02-9fece45fe97d",
-        "x-ms-date": "Wed, 10 Jun 2020 19:56:52 GMT",
-        "x-ms-return-client-request-id": "true",
-        "x-ms-version": "2019-12-12"
-=======
-        "traceparent": "00-f9641e949ddbe94280818d780fc20e1b-ed5ea47b59bcb34b-00",
-        "User-Agent": [
-          "azsdk-net-Storage.Blobs/12.5.0-dev.20200619.1",
-          "(.NET Core 4.6.28801.04; Microsoft Windows 10.0.18362 )"
-        ],
-        "x-ms-client-request-id": "6cc35968-ea65-28cf-ec02-9fece45fe97d",
-        "x-ms-date": "Fri, 19 Jun 2020 19:18:35 GMT",
-        "x-ms-return-client-request-id": "true",
-        "x-ms-version": "2020-02-10"
->>>>>>> 60f4876e
+        "x-ms-date": "Fri, 19 Jun 2020 19:18:35 GMT",
+        "x-ms-return-client-request-id": "true",
+        "x-ms-version": "2020-02-10"
       },
       "RequestBody": null,
       "StatusCode": 202,
       "ResponseHeaders": {
         "Content-Length": "0",
-<<<<<<< HEAD
-        "Date": "Wed, 10 Jun 2020 19:56:52 GMT",
-=======
-        "Date": "Fri, 19 Jun 2020 19:18:36 GMT",
->>>>>>> 60f4876e
+        "Date": "Fri, 19 Jun 2020 19:18:36 GMT",
         "Server": [
           "Windows-Azure-Blob/1.0",
           "Microsoft-HTTPAPI/2.0"
         ],
         "x-ms-client-request-id": "6cc35968-ea65-28cf-ec02-9fece45fe97d",
-<<<<<<< HEAD
-        "x-ms-request-id": "3dcef577-e01e-0031-1f61-3facb3000000",
-        "x-ms-version": "2019-12-12"
-=======
         "x-ms-request-id": "edfeb032-701e-006e-376e-46188f000000",
         "x-ms-version": "2020-02-10"
->>>>>>> 60f4876e
       },
       "ResponseBody": []
     }
