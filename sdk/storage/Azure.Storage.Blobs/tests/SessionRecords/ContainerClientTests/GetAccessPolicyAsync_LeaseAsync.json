--- conflicted
+++ resolved
@@ -13,11 +13,7 @@
         "x-ms-client-request-id": "f15c9f99-b980-5d84-a8b8-3366a74288b5",
         "x-ms-date": "Fri, 03 Apr 2020 00:01:38 GMT",
         "x-ms-return-client-request-id": "true",
-<<<<<<< HEAD
-        "x-ms-version": "2019-12-12"
-=======
         "x-ms-version": "2020-02-10"
->>>>>>> 60f4876e
       },
       "RequestBody": null,
       "StatusCode": 201,
@@ -32,11 +28,7 @@
         ],
         "x-ms-client-request-id": "f15c9f99-b980-5d84-a8b8-3366a74288b5",
         "x-ms-request-id": "3ae0a3dd-501e-0034-034b-097e68000000",
-<<<<<<< HEAD
-        "x-ms-version": "2019-12-12"
-=======
         "x-ms-version": "2020-02-10"
->>>>>>> 60f4876e
       },
       "ResponseBody": []
     },
@@ -56,11 +48,7 @@
         "x-ms-lease-duration": "-1",
         "x-ms-proposed-lease-id": "be176e42-8db1-c0e9-de9f-0edff792c147",
         "x-ms-return-client-request-id": "true",
-<<<<<<< HEAD
-        "x-ms-version": "2019-12-12"
-=======
         "x-ms-version": "2020-02-10"
->>>>>>> 60f4876e
       },
       "RequestBody": null,
       "StatusCode": 201,
@@ -76,11 +64,7 @@
         "x-ms-client-request-id": "3824e61d-ca2a-9d03-d97a-9d84bf2daef3",
         "x-ms-lease-id": "be176e42-8db1-c0e9-de9f-0edff792c147",
         "x-ms-request-id": "3ae0a3ff-501e-0034-1e4b-097e68000000",
-<<<<<<< HEAD
-        "x-ms-version": "2019-12-12"
-=======
         "x-ms-version": "2020-02-10"
->>>>>>> 60f4876e
       },
       "ResponseBody": []
     },
@@ -98,11 +82,7 @@
         "x-ms-date": "Fri, 03 Apr 2020 00:01:39 GMT",
         "x-ms-lease-id": "be176e42-8db1-c0e9-de9f-0edff792c147",
         "x-ms-return-client-request-id": "true",
-<<<<<<< HEAD
-        "x-ms-version": "2019-12-12"
-=======
         "x-ms-version": "2020-02-10"
->>>>>>> 60f4876e
       },
       "RequestBody": null,
       "StatusCode": 200,
@@ -118,11 +98,7 @@
         "Transfer-Encoding": "chunked",
         "x-ms-client-request-id": "10c1e07e-886e-301c-6d95-15962ed80b64",
         "x-ms-request-id": "3ae0a41a-501e-0034-394b-097e68000000",
-<<<<<<< HEAD
-        "x-ms-version": "2019-12-12"
-=======
         "x-ms-version": "2020-02-10"
->>>>>>> 60f4876e
       },
       "ResponseBody": "\uFEFF\u003C?xml version=\u00221.0\u0022 encoding=\u0022utf-8\u0022?\u003E\u003CSignedIdentifiers /\u003E"
     },
@@ -140,11 +116,7 @@
         "x-ms-date": "Fri, 03 Apr 2020 00:01:39 GMT",
         "x-ms-lease-id": "be176e42-8db1-c0e9-de9f-0edff792c147",
         "x-ms-return-client-request-id": "true",
-<<<<<<< HEAD
-        "x-ms-version": "2019-12-12"
-=======
         "x-ms-version": "2020-02-10"
->>>>>>> 60f4876e
       },
       "RequestBody": null,
       "StatusCode": 202,
@@ -157,11 +129,7 @@
         ],
         "x-ms-client-request-id": "de058f28-9d6b-8884-e787-5eb297a4483a",
         "x-ms-request-id": "3ae0a42c-501e-0034-484b-097e68000000",
-<<<<<<< HEAD
-        "x-ms-version": "2019-12-12"
-=======
         "x-ms-version": "2020-02-10"
->>>>>>> 60f4876e
       },
       "ResponseBody": []
     }
