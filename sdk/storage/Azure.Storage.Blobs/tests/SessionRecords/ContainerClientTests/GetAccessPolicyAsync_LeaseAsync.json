﻿{
  "Entries": [
    {
      "RequestUri": "https://seanmcccanary3.blob.core.windows.net/test-container-d53a80d1-6336-4cd8-9989-eeb15d0e7e69?restype=container",
      "RequestMethod": "PUT",
      "RequestHeaders": {
        "Accept": "application/xml",
        "Authorization": "Sanitized",
        "traceparent": "00-35b76302727585408c7f5a72fe1e91e8-04be45ab9f36b049-00",
        "User-Agent": [
          "azsdk-net-Storage.Blobs/12.9.0-alpha.20210216.1",
          "(.NET 5.0.3; Microsoft Windows 10.0.19042)"
        ],
        "x-ms-client-request-id": "f15c9f99-b980-5d84-a8b8-3366a74288b5",
        "x-ms-date": "Wed, 17 Feb 2021 02:31:28 GMT",
        "x-ms-return-client-request-id": "true",
<<<<<<< HEAD
        "x-ms-version": "2020-12-06"
=======
        "x-ms-version": "2021-02-12"
>>>>>>> 7e782c87
      },
      "RequestBody": null,
      "StatusCode": 201,
      "ResponseHeaders": {
        "Content-Length": "0",
        "Date": "Wed, 17 Feb 2021 02:31:27 GMT",
        "ETag": "\"0x8D8D2EC2163A527\"",
        "Last-Modified": "Wed, 17 Feb 2021 02:31:28 GMT",
        "Server": [
          "Windows-Azure-Blob/1.0",
          "Microsoft-HTTPAPI/2.0"
        ],
        "x-ms-client-request-id": "f15c9f99-b980-5d84-a8b8-3366a74288b5",
        "x-ms-request-id": "13593f71-401e-009c-7dd4-0477a4000000",
<<<<<<< HEAD
        "x-ms-version": "2020-12-06"
=======
        "x-ms-version": "2021-02-12"
>>>>>>> 7e782c87
      },
      "ResponseBody": []
    },
    {
      "RequestUri": "https://seanmcccanary3.blob.core.windows.net/test-container-d53a80d1-6336-4cd8-9989-eeb15d0e7e69?comp=lease&restype=container",
      "RequestMethod": "PUT",
      "RequestHeaders": {
        "Accept": "application/xml",
        "Authorization": "Sanitized",
        "traceparent": "00-f5581e30845fe0448b715976b8abe556-1ec8d7f7325ee445-00",
        "User-Agent": [
          "azsdk-net-Storage.Blobs/12.9.0-alpha.20210216.1",
          "(.NET 5.0.3; Microsoft Windows 10.0.19042)"
        ],
        "x-ms-client-request-id": "3824e61d-ca2a-9d03-d97a-9d84bf2daef3",
        "x-ms-date": "Wed, 17 Feb 2021 02:31:28 GMT",
        "x-ms-lease-action": "acquire",
        "x-ms-lease-duration": "-1",
        "x-ms-proposed-lease-id": "be176e42-8db1-c0e9-de9f-0edff792c147",
        "x-ms-return-client-request-id": "true",
<<<<<<< HEAD
        "x-ms-version": "2020-12-06"
=======
        "x-ms-version": "2021-02-12"
>>>>>>> 7e782c87
      },
      "RequestBody": null,
      "StatusCode": 201,
      "ResponseHeaders": {
        "Content-Length": "0",
        "Date": "Wed, 17 Feb 2021 02:31:28 GMT",
        "ETag": "\"0x8D8D2EC2163A527\"",
        "Last-Modified": "Wed, 17 Feb 2021 02:31:28 GMT",
        "Server": [
          "Windows-Azure-Blob/1.0",
          "Microsoft-HTTPAPI/2.0"
        ],
        "x-ms-client-request-id": "3824e61d-ca2a-9d03-d97a-9d84bf2daef3",
        "x-ms-lease-id": "be176e42-8db1-c0e9-de9f-0edff792c147",
        "x-ms-request-id": "13593fa1-401e-009c-28d4-0477a4000000",
<<<<<<< HEAD
        "x-ms-version": "2020-12-06"
=======
        "x-ms-version": "2021-02-12"
>>>>>>> 7e782c87
      },
      "ResponseBody": []
    },
    {
      "RequestUri": "https://seanmcccanary3.blob.core.windows.net/test-container-d53a80d1-6336-4cd8-9989-eeb15d0e7e69?restype=container&comp=acl",
      "RequestMethod": "GET",
      "RequestHeaders": {
        "Accept": "application/xml",
        "Authorization": "Sanitized",
        "traceparent": "00-9617442bd60df8419a597539f1ba779c-a7fa3c415ad6674c-00",
        "User-Agent": [
          "azsdk-net-Storage.Blobs/12.9.0-alpha.20210216.1",
          "(.NET 5.0.3; Microsoft Windows 10.0.19042)"
        ],
        "x-ms-client-request-id": "10c1e07e-886e-301c-6d95-15962ed80b64",
        "x-ms-date": "Wed, 17 Feb 2021 02:31:28 GMT",
        "x-ms-lease-id": "be176e42-8db1-c0e9-de9f-0edff792c147",
        "x-ms-return-client-request-id": "true",
<<<<<<< HEAD
        "x-ms-version": "2020-12-06"
=======
        "x-ms-version": "2021-02-12"
>>>>>>> 7e782c87
      },
      "RequestBody": null,
      "StatusCode": 200,
      "ResponseHeaders": {
        "Content-Type": "application/xml",
        "Date": "Wed, 17 Feb 2021 02:31:28 GMT",
        "ETag": "\"0x8D8D2EC2163A527\"",
        "Last-Modified": "Wed, 17 Feb 2021 02:31:28 GMT",
        "Server": [
          "Windows-Azure-Blob/1.0",
          "Microsoft-HTTPAPI/2.0"
        ],
        "Transfer-Encoding": "chunked",
        "x-ms-client-request-id": "10c1e07e-886e-301c-6d95-15962ed80b64",
        "x-ms-request-id": "13593fc3-401e-009c-48d4-0477a4000000",
<<<<<<< HEAD
        "x-ms-version": "2020-12-06"
=======
        "x-ms-version": "2021-02-12"
>>>>>>> 7e782c87
      },
      "ResponseBody": "﻿<?xml version=\"1.0\" encoding=\"utf-8\"?><SignedIdentifiers />"
    },
    {
      "RequestUri": "https://seanmcccanary3.blob.core.windows.net/test-container-d53a80d1-6336-4cd8-9989-eeb15d0e7e69?restype=container",
      "RequestMethod": "DELETE",
      "RequestHeaders": {
        "Accept": "application/xml",
        "Authorization": "Sanitized",
        "traceparent": "00-5c420bd4580b6b42886c254bd8cd6c87-4ba70479ed38914a-00",
        "User-Agent": [
          "azsdk-net-Storage.Blobs/12.9.0-alpha.20210216.1",
          "(.NET 5.0.3; Microsoft Windows 10.0.19042)"
        ],
        "x-ms-client-request-id": "de058f28-9d6b-8884-e787-5eb297a4483a",
        "x-ms-date": "Wed, 17 Feb 2021 02:31:28 GMT",
        "x-ms-lease-id": "be176e42-8db1-c0e9-de9f-0edff792c147",
        "x-ms-return-client-request-id": "true",
<<<<<<< HEAD
        "x-ms-version": "2020-12-06"
=======
        "x-ms-version": "2021-02-12"
>>>>>>> 7e782c87
      },
      "RequestBody": null,
      "StatusCode": 202,
      "ResponseHeaders": {
        "Content-Length": "0",
        "Date": "Wed, 17 Feb 2021 02:31:28 GMT",
        "Server": [
          "Windows-Azure-Blob/1.0",
          "Microsoft-HTTPAPI/2.0"
        ],
        "x-ms-client-request-id": "de058f28-9d6b-8884-e787-5eb297a4483a",
        "x-ms-request-id": "13593fdd-401e-009c-60d4-0477a4000000",
<<<<<<< HEAD
        "x-ms-version": "2020-12-06"
=======
        "x-ms-version": "2021-02-12"
>>>>>>> 7e782c87
      },
      "ResponseBody": []
    }
  ],
  "Variables": {
    "RandomSeed": "1317083246",
    "Storage_TestConfigDefault": "ProductionTenant\nseanmcccanary3\nU2FuaXRpemVk\nhttps://seanmcccanary3.blob.core.windows.net\nhttps://seanmcccanary3.file.core.windows.net\nhttps://seanmcccanary3.queue.core.windows.net\nhttps://seanmcccanary3.table.core.windows.net\n\n\n\n\nhttps://seanmcccanary3-secondary.blob.core.windows.net\nhttps://seanmcccanary3-secondary.file.core.windows.net\nhttps://seanmcccanary3-secondary.queue.core.windows.net\nhttps://seanmcccanary3-secondary.table.core.windows.net\n\nSanitized\n\n\nCloud\nBlobEndpoint=https://seanmcccanary3.blob.core.windows.net/;QueueEndpoint=https://seanmcccanary3.queue.core.windows.net/;FileEndpoint=https://seanmcccanary3.file.core.windows.net/;BlobSecondaryEndpoint=https://seanmcccanary3-secondary.blob.core.windows.net/;QueueSecondaryEndpoint=https://seanmcccanary3-secondary.queue.core.windows.net/;FileSecondaryEndpoint=https://seanmcccanary3-secondary.file.core.windows.net/;AccountName=seanmcccanary3;AccountKey=Kg==;\nseanscope1\n\n"
  }
}<|MERGE_RESOLUTION|>--- conflicted
+++ resolved
@@ -14,11 +14,7 @@
         "x-ms-client-request-id": "f15c9f99-b980-5d84-a8b8-3366a74288b5",
         "x-ms-date": "Wed, 17 Feb 2021 02:31:28 GMT",
         "x-ms-return-client-request-id": "true",
-<<<<<<< HEAD
-        "x-ms-version": "2020-12-06"
-=======
         "x-ms-version": "2021-02-12"
->>>>>>> 7e782c87
       },
       "RequestBody": null,
       "StatusCode": 201,
@@ -33,11 +29,7 @@
         ],
         "x-ms-client-request-id": "f15c9f99-b980-5d84-a8b8-3366a74288b5",
         "x-ms-request-id": "13593f71-401e-009c-7dd4-0477a4000000",
-<<<<<<< HEAD
-        "x-ms-version": "2020-12-06"
-=======
         "x-ms-version": "2021-02-12"
->>>>>>> 7e782c87
       },
       "ResponseBody": []
     },
@@ -58,11 +50,7 @@
         "x-ms-lease-duration": "-1",
         "x-ms-proposed-lease-id": "be176e42-8db1-c0e9-de9f-0edff792c147",
         "x-ms-return-client-request-id": "true",
-<<<<<<< HEAD
-        "x-ms-version": "2020-12-06"
-=======
         "x-ms-version": "2021-02-12"
->>>>>>> 7e782c87
       },
       "RequestBody": null,
       "StatusCode": 201,
@@ -78,11 +66,7 @@
         "x-ms-client-request-id": "3824e61d-ca2a-9d03-d97a-9d84bf2daef3",
         "x-ms-lease-id": "be176e42-8db1-c0e9-de9f-0edff792c147",
         "x-ms-request-id": "13593fa1-401e-009c-28d4-0477a4000000",
-<<<<<<< HEAD
-        "x-ms-version": "2020-12-06"
-=======
         "x-ms-version": "2021-02-12"
->>>>>>> 7e782c87
       },
       "ResponseBody": []
     },
@@ -101,11 +85,7 @@
         "x-ms-date": "Wed, 17 Feb 2021 02:31:28 GMT",
         "x-ms-lease-id": "be176e42-8db1-c0e9-de9f-0edff792c147",
         "x-ms-return-client-request-id": "true",
-<<<<<<< HEAD
-        "x-ms-version": "2020-12-06"
-=======
         "x-ms-version": "2021-02-12"
->>>>>>> 7e782c87
       },
       "RequestBody": null,
       "StatusCode": 200,
@@ -121,11 +101,7 @@
         "Transfer-Encoding": "chunked",
         "x-ms-client-request-id": "10c1e07e-886e-301c-6d95-15962ed80b64",
         "x-ms-request-id": "13593fc3-401e-009c-48d4-0477a4000000",
-<<<<<<< HEAD
-        "x-ms-version": "2020-12-06"
-=======
         "x-ms-version": "2021-02-12"
->>>>>>> 7e782c87
       },
       "ResponseBody": "﻿<?xml version=\"1.0\" encoding=\"utf-8\"?><SignedIdentifiers />"
     },
@@ -144,11 +120,7 @@
         "x-ms-date": "Wed, 17 Feb 2021 02:31:28 GMT",
         "x-ms-lease-id": "be176e42-8db1-c0e9-de9f-0edff792c147",
         "x-ms-return-client-request-id": "true",
-<<<<<<< HEAD
-        "x-ms-version": "2020-12-06"
-=======
         "x-ms-version": "2021-02-12"
->>>>>>> 7e782c87
       },
       "RequestBody": null,
       "StatusCode": 202,
@@ -161,11 +133,7 @@
         ],
         "x-ms-client-request-id": "de058f28-9d6b-8884-e787-5eb297a4483a",
         "x-ms-request-id": "13593fdd-401e-009c-60d4-0477a4000000",
-<<<<<<< HEAD
-        "x-ms-version": "2020-12-06"
-=======
         "x-ms-version": "2021-02-12"
->>>>>>> 7e782c87
       },
       "ResponseBody": []
     }
