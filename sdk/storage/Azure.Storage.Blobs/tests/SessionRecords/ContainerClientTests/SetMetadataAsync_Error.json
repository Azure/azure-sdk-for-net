﻿{
  "Entries": [
    {
      "RequestUri": "https://seanmcccanary3.blob.core.windows.net/test-container-21adf977-e988-4361-a196-4b15de7a7065?restype=container&comp=metadata",
      "RequestMethod": "PUT",
      "RequestHeaders": {
        "Accept": "application/xml",
        "Authorization": "Sanitized",
        "traceparent": "00-8761e664e5d76344a708d1a3b40dc5ac-1640adbf2acc774e-00",
        "User-Agent": [
          "azsdk-net-Storage.Blobs/12.9.0-alpha.20210216.1",
          "(.NET 5.0.3; Microsoft Windows 10.0.19042)"
        ],
        "x-ms-client-request-id": "50d9d3e6-360e-b1af-a980-3454324d7e3c",
        "x-ms-date": "Wed, 17 Feb 2021 02:30:45 GMT",
        "x-ms-meta-Capital": "letter",
        "x-ms-meta-foo": "bar",
        "x-ms-meta-meta": "data",
        "x-ms-meta-UPPER": "case",
        "x-ms-return-client-request-id": "true",
<<<<<<< HEAD
        "x-ms-version": "2020-12-06"
=======
        "x-ms-version": "2021-02-12"
>>>>>>> 7e782c87
      },
      "RequestBody": null,
      "StatusCode": 404,
      "ResponseHeaders": {
        "Content-Length": "225",
        "Content-Type": "application/xml",
        "Date": "Wed, 17 Feb 2021 02:30:45 GMT",
        "Server": [
          "Windows-Azure-Blob/1.0",
          "Microsoft-HTTPAPI/2.0"
        ],
        "x-ms-client-request-id": "50d9d3e6-360e-b1af-a980-3454324d7e3c",
        "x-ms-error-code": "ContainerNotFound",
        "x-ms-request-id": "ee14d7b6-501e-0074-57d4-04ee32000000",
<<<<<<< HEAD
        "x-ms-version": "2020-12-06"
=======
        "x-ms-version": "2021-02-12"
>>>>>>> 7e782c87
      },
      "ResponseBody": [
        "﻿<?xml version=\"1.0\" encoding=\"utf-8\"?><Error><Code>ContainerNotFound</Code><Message>The specified container does not exist.\n",
        "RequestId:ee14d7b6-501e-0074-57d4-04ee32000000\n",
        "Time:2021-02-17T02:30:45.3913624Z</Message></Error>"
      ]
    }
  ],
  "Variables": {
    "RandomSeed": "1293682101",
    "Storage_TestConfigDefault": "ProductionTenant\nseanmcccanary3\nU2FuaXRpemVk\nhttps://seanmcccanary3.blob.core.windows.net\nhttps://seanmcccanary3.file.core.windows.net\nhttps://seanmcccanary3.queue.core.windows.net\nhttps://seanmcccanary3.table.core.windows.net\n\n\n\n\nhttps://seanmcccanary3-secondary.blob.core.windows.net\nhttps://seanmcccanary3-secondary.file.core.windows.net\nhttps://seanmcccanary3-secondary.queue.core.windows.net\nhttps://seanmcccanary3-secondary.table.core.windows.net\n\nSanitized\n\n\nCloud\nBlobEndpoint=https://seanmcccanary3.blob.core.windows.net/;QueueEndpoint=https://seanmcccanary3.queue.core.windows.net/;FileEndpoint=https://seanmcccanary3.file.core.windows.net/;BlobSecondaryEndpoint=https://seanmcccanary3-secondary.blob.core.windows.net/;QueueSecondaryEndpoint=https://seanmcccanary3-secondary.queue.core.windows.net/;FileSecondaryEndpoint=https://seanmcccanary3-secondary.file.core.windows.net/;AccountName=seanmcccanary3;AccountKey=Kg==;\nseanscope1\n\n"
  }
}<|MERGE_RESOLUTION|>--- conflicted
+++ resolved
@@ -18,11 +18,7 @@
         "x-ms-meta-meta": "data",
         "x-ms-meta-UPPER": "case",
         "x-ms-return-client-request-id": "true",
-<<<<<<< HEAD
-        "x-ms-version": "2020-12-06"
-=======
         "x-ms-version": "2021-02-12"
->>>>>>> 7e782c87
       },
       "RequestBody": null,
       "StatusCode": 404,
@@ -37,11 +33,7 @@
         "x-ms-client-request-id": "50d9d3e6-360e-b1af-a980-3454324d7e3c",
         "x-ms-error-code": "ContainerNotFound",
         "x-ms-request-id": "ee14d7b6-501e-0074-57d4-04ee32000000",
-<<<<<<< HEAD
-        "x-ms-version": "2020-12-06"
-=======
         "x-ms-version": "2021-02-12"
->>>>>>> 7e782c87
       },
       "ResponseBody": [
         "﻿<?xml version=\"1.0\" encoding=\"utf-8\"?><Error><Code>ContainerNotFound</Code><Message>The specified container does not exist.\n",
