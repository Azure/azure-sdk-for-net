﻿{
  "Entries": [
    {
      "RequestUri": "https://seanmcccanary3.blob.core.windows.net/test-container-2c439894-2e52-874a-8fd7-391785623b98?restype=container",
      "RequestMethod": "PUT",
      "RequestHeaders": {
        "Accept": "application/xml",
        "Authorization": "Sanitized",
        "traceparent": "00-9880a74d5036b6488b9aedc373d6f90b-5f74c6cfe8fd0244-00",
        "User-Agent": [
          "azsdk-net-Storage.Blobs/12.9.0-alpha.20210216.1",
          "(.NET 5.0.3; Microsoft Windows 10.0.19042)"
        ],
        "x-ms-blob-public-access": "container",
        "x-ms-client-request-id": "be248ca3-616b-9313-3ff9-7402cde99da5",
        "x-ms-date": "Wed, 17 Feb 2021 02:31:21 GMT",
        "x-ms-return-client-request-id": "true",
<<<<<<< HEAD
        "x-ms-version": "2020-12-06"
=======
        "x-ms-version": "2021-02-12"
>>>>>>> 7e782c87
      },
      "RequestBody": null,
      "StatusCode": 201,
      "ResponseHeaders": {
        "Content-Length": "0",
        "Date": "Wed, 17 Feb 2021 02:31:22 GMT",
        "ETag": "\"0x8D8D2EC1D8955FB\"",
        "Last-Modified": "Wed, 17 Feb 2021 02:31:22 GMT",
        "Server": [
          "Windows-Azure-Blob/1.0",
          "Microsoft-HTTPAPI/2.0"
        ],
        "x-ms-client-request-id": "be248ca3-616b-9313-3ff9-7402cde99da5",
        "x-ms-request-id": "6fa9b98d-601e-0040-3dd4-04ddfa000000",
<<<<<<< HEAD
        "x-ms-version": "2020-12-06"
=======
        "x-ms-version": "2021-02-12"
>>>>>>> 7e782c87
      },
      "ResponseBody": []
    },
    {
      "RequestUri": "https://seanmcccanary3.blob.core.windows.net/test-container-2c439894-2e52-874a-8fd7-391785623b98?restype=container",
      "RequestMethod": "DELETE",
      "RequestHeaders": {
        "Accept": "application/xml",
        "Authorization": "Sanitized",
        "If-Modified-Since": "Thu, 18 Feb 2021 02:31:21 GMT",
        "traceparent": "00-c3e5c1ba0d167843b0e1829b09289cdb-c7f2195c6fb11446-00",
        "User-Agent": [
          "azsdk-net-Storage.Blobs/12.9.0-alpha.20210216.1",
          "(.NET 5.0.3; Microsoft Windows 10.0.19042)"
        ],
        "x-ms-client-request-id": "f874ca46-7d3e-df2c-5cc4-2973983ba539",
        "x-ms-date": "Wed, 17 Feb 2021 02:31:22 GMT",
        "x-ms-return-client-request-id": "true",
<<<<<<< HEAD
        "x-ms-version": "2020-12-06"
=======
        "x-ms-version": "2021-02-12"
>>>>>>> 7e782c87
      },
      "RequestBody": null,
      "StatusCode": 412,
      "ResponseHeaders": {
        "Content-Length": "252",
        "Content-Type": "application/xml",
        "Date": "Wed, 17 Feb 2021 02:31:22 GMT",
        "Server": [
          "Windows-Azure-Blob/1.0",
          "Microsoft-HTTPAPI/2.0"
        ],
        "x-ms-client-request-id": "f874ca46-7d3e-df2c-5cc4-2973983ba539",
        "x-ms-error-code": "ConditionNotMet",
        "x-ms-request-id": "6fa9b99f-601e-0040-4bd4-04ddfa000000",
<<<<<<< HEAD
        "x-ms-version": "2020-12-06"
=======
        "x-ms-version": "2021-02-12"
>>>>>>> 7e782c87
      },
      "ResponseBody": [
        "﻿<?xml version=\"1.0\" encoding=\"utf-8\"?><Error><Code>ConditionNotMet</Code><Message>The condition specified using HTTP conditional header(s) is not met.\n",
        "RequestId:6fa9b99f-601e-0040-4bd4-04ddfa000000\n",
        "Time:2021-02-17T02:31:22.3220163Z</Message></Error>"
      ]
    },
    {
      "RequestUri": "https://seanmcccanary3.blob.core.windows.net/test-container-2c439894-2e52-874a-8fd7-391785623b98?restype=container",
      "RequestMethod": "DELETE",
      "RequestHeaders": {
        "Accept": "application/xml",
        "Authorization": "Sanitized",
        "traceparent": "00-2556d9824c7a3546b358f11d26cc9abc-f961cf1cf8ce784b-00",
        "User-Agent": [
          "azsdk-net-Storage.Blobs/12.9.0-alpha.20210216.1",
          "(.NET 5.0.3; Microsoft Windows 10.0.19042)"
        ],
        "x-ms-client-request-id": "03bb900f-a475-b666-906f-c4aeb4baee1f",
        "x-ms-date": "Wed, 17 Feb 2021 02:31:22 GMT",
        "x-ms-return-client-request-id": "true",
<<<<<<< HEAD
        "x-ms-version": "2020-12-06"
=======
        "x-ms-version": "2021-02-12"
>>>>>>> 7e782c87
      },
      "RequestBody": null,
      "StatusCode": 202,
      "ResponseHeaders": {
        "Content-Length": "0",
        "Date": "Wed, 17 Feb 2021 02:31:22 GMT",
        "Server": [
          "Windows-Azure-Blob/1.0",
          "Microsoft-HTTPAPI/2.0"
        ],
        "x-ms-client-request-id": "03bb900f-a475-b666-906f-c4aeb4baee1f",
        "x-ms-request-id": "6fa9b9b0-601e-0040-54d4-04ddfa000000",
<<<<<<< HEAD
        "x-ms-version": "2020-12-06"
=======
        "x-ms-version": "2021-02-12"
>>>>>>> 7e782c87
      },
      "ResponseBody": []
    },
    {
      "RequestUri": "https://seanmcccanary3.blob.core.windows.net/test-container-8ee5d02b-0970-d686-ccae-99a119918616?restype=container",
      "RequestMethod": "PUT",
      "RequestHeaders": {
        "Accept": "application/xml",
        "Authorization": "Sanitized",
        "traceparent": "00-2e11db28f681054a83b2f597afa4da54-85c32b92adb99c46-00",
        "User-Agent": [
          "azsdk-net-Storage.Blobs/12.9.0-alpha.20210216.1",
          "(.NET 5.0.3; Microsoft Windows 10.0.19042)"
        ],
        "x-ms-blob-public-access": "container",
        "x-ms-client-request-id": "877044ae-fa60-060b-09e5-37c70ac59cff",
        "x-ms-date": "Wed, 17 Feb 2021 02:31:22 GMT",
        "x-ms-return-client-request-id": "true",
<<<<<<< HEAD
        "x-ms-version": "2020-12-06"
=======
        "x-ms-version": "2021-02-12"
>>>>>>> 7e782c87
      },
      "RequestBody": null,
      "StatusCode": 201,
      "ResponseHeaders": {
        "Content-Length": "0",
        "Date": "Wed, 17 Feb 2021 02:31:21 GMT",
        "ETag": "\"0x8D8D2EC1DBE2252\"",
        "Last-Modified": "Wed, 17 Feb 2021 02:31:22 GMT",
        "Server": [
          "Windows-Azure-Blob/1.0",
          "Microsoft-HTTPAPI/2.0"
        ],
        "x-ms-client-request-id": "877044ae-fa60-060b-09e5-37c70ac59cff",
        "x-ms-request-id": "9d1d1509-f01e-0052-3dd4-04a62a000000",
<<<<<<< HEAD
        "x-ms-version": "2020-12-06"
=======
        "x-ms-version": "2021-02-12"
>>>>>>> 7e782c87
      },
      "ResponseBody": []
    },
    {
      "RequestUri": "https://seanmcccanary3.blob.core.windows.net/test-container-8ee5d02b-0970-d686-ccae-99a119918616?restype=container",
      "RequestMethod": "DELETE",
      "RequestHeaders": {
        "Accept": "application/xml",
        "Authorization": "Sanitized",
        "If-Unmodified-Since": "Tue, 16 Feb 2021 02:31:21 GMT",
        "traceparent": "00-067286b86e15ba4a9f205cb646308613-2ef84e72e4901b48-00",
        "User-Agent": [
          "azsdk-net-Storage.Blobs/12.9.0-alpha.20210216.1",
          "(.NET 5.0.3; Microsoft Windows 10.0.19042)"
        ],
        "x-ms-client-request-id": "d5f3f59c-ff21-41b5-a15d-fe9a6afc3851",
        "x-ms-date": "Wed, 17 Feb 2021 02:31:22 GMT",
        "x-ms-return-client-request-id": "true",
<<<<<<< HEAD
        "x-ms-version": "2020-12-06"
=======
        "x-ms-version": "2021-02-12"
>>>>>>> 7e782c87
      },
      "RequestBody": null,
      "StatusCode": 412,
      "ResponseHeaders": {
        "Content-Length": "252",
        "Content-Type": "application/xml",
        "Date": "Wed, 17 Feb 2021 02:31:22 GMT",
        "Server": [
          "Windows-Azure-Blob/1.0",
          "Microsoft-HTTPAPI/2.0"
        ],
        "x-ms-client-request-id": "d5f3f59c-ff21-41b5-a15d-fe9a6afc3851",
        "x-ms-error-code": "ConditionNotMet",
        "x-ms-request-id": "9d1d1524-f01e-0052-51d4-04a62a000000",
<<<<<<< HEAD
        "x-ms-version": "2020-12-06"
=======
        "x-ms-version": "2021-02-12"
>>>>>>> 7e782c87
      },
      "ResponseBody": [
        "﻿<?xml version=\"1.0\" encoding=\"utf-8\"?><Error><Code>ConditionNotMet</Code><Message>The condition specified using HTTP conditional header(s) is not met.\n",
        "RequestId:9d1d1524-f01e-0052-51d4-04a62a000000\n",
        "Time:2021-02-17T02:31:22.6680346Z</Message></Error>"
      ]
    },
    {
      "RequestUri": "https://seanmcccanary3.blob.core.windows.net/test-container-8ee5d02b-0970-d686-ccae-99a119918616?restype=container",
      "RequestMethod": "DELETE",
      "RequestHeaders": {
        "Accept": "application/xml",
        "Authorization": "Sanitized",
        "traceparent": "00-48b57516124c584cbce464c728694feb-a292c02279db0c43-00",
        "User-Agent": [
          "azsdk-net-Storage.Blobs/12.9.0-alpha.20210216.1",
          "(.NET 5.0.3; Microsoft Windows 10.0.19042)"
        ],
        "x-ms-client-request-id": "152ab9b9-c6d1-e9dd-f831-65f9e8061f0f",
        "x-ms-date": "Wed, 17 Feb 2021 02:31:22 GMT",
        "x-ms-return-client-request-id": "true",
<<<<<<< HEAD
        "x-ms-version": "2020-12-06"
=======
        "x-ms-version": "2021-02-12"
>>>>>>> 7e782c87
      },
      "RequestBody": null,
      "StatusCode": 202,
      "ResponseHeaders": {
        "Content-Length": "0",
        "Date": "Wed, 17 Feb 2021 02:31:22 GMT",
        "Server": [
          "Windows-Azure-Blob/1.0",
          "Microsoft-HTTPAPI/2.0"
        ],
        "x-ms-client-request-id": "152ab9b9-c6d1-e9dd-f831-65f9e8061f0f",
        "x-ms-request-id": "9d1d1534-f01e-0052-5fd4-04a62a000000",
<<<<<<< HEAD
        "x-ms-version": "2020-12-06"
=======
        "x-ms-version": "2021-02-12"
>>>>>>> 7e782c87
      },
      "ResponseBody": []
    },
    {
      "RequestUri": "https://seanmcccanary3.blob.core.windows.net/test-container-6ad4266a-2f94-91a1-a72c-313b84f7bf69?restype=container",
      "RequestMethod": "PUT",
      "RequestHeaders": {
        "Accept": "application/xml",
        "Authorization": "Sanitized",
        "traceparent": "00-06a29fa7645a9c439228c91d5230dac3-24edc8a55f4fa647-00",
        "User-Agent": [
          "azsdk-net-Storage.Blobs/12.9.0-alpha.20210216.1",
          "(.NET 5.0.3; Microsoft Windows 10.0.19042)"
        ],
        "x-ms-blob-public-access": "container",
        "x-ms-client-request-id": "5b536ac6-e063-8adc-1799-6da594a16501",
        "x-ms-date": "Wed, 17 Feb 2021 02:31:22 GMT",
        "x-ms-return-client-request-id": "true",
<<<<<<< HEAD
        "x-ms-version": "2020-12-06"
=======
        "x-ms-version": "2021-02-12"
>>>>>>> 7e782c87
      },
      "RequestBody": null,
      "StatusCode": 201,
      "ResponseHeaders": {
        "Content-Length": "0",
        "Date": "Wed, 17 Feb 2021 02:31:22 GMT",
        "ETag": "\"0x8D8D2EC1DF3B516\"",
        "Last-Modified": "Wed, 17 Feb 2021 02:31:22 GMT",
        "Server": [
          "Windows-Azure-Blob/1.0",
          "Microsoft-HTTPAPI/2.0"
        ],
        "x-ms-client-request-id": "5b536ac6-e063-8adc-1799-6da594a16501",
        "x-ms-request-id": "1a7ddc7c-f01e-000f-18d4-04acae000000",
<<<<<<< HEAD
        "x-ms-version": "2020-12-06"
=======
        "x-ms-version": "2021-02-12"
>>>>>>> 7e782c87
      },
      "ResponseBody": []
    },
    {
      "RequestUri": "https://seanmcccanary3.blob.core.windows.net/test-container-6ad4266a-2f94-91a1-a72c-313b84f7bf69?restype=container",
      "RequestMethod": "DELETE",
      "RequestHeaders": {
        "Accept": "application/xml",
        "Authorization": "Sanitized",
        "traceparent": "00-ebe7e3d5f22ed64c9e1592231873f05f-bf492f2984d49440-00",
        "User-Agent": [
          "azsdk-net-Storage.Blobs/12.9.0-alpha.20210216.1",
          "(.NET 5.0.3; Microsoft Windows 10.0.19042)"
        ],
        "x-ms-client-request-id": "1974944c-63a3-3106-b056-9938b4daa3d0",
        "x-ms-date": "Wed, 17 Feb 2021 02:31:22 GMT",
        "x-ms-lease-id": "\"garbage\"",
        "x-ms-return-client-request-id": "true",
<<<<<<< HEAD
        "x-ms-version": "2020-12-06"
=======
        "x-ms-version": "2021-02-12"
>>>>>>> 7e782c87
      },
      "RequestBody": null,
      "StatusCode": 400,
      "ResponseHeaders": {
        "Content-Length": "328",
        "Content-Type": "application/xml",
        "Date": "Wed, 17 Feb 2021 02:31:22 GMT",
        "Server": [
          "Windows-Azure-Blob/1.0",
          "Microsoft-HTTPAPI/2.0"
        ],
        "x-ms-client-request-id": "1974944c-63a3-3106-b056-9938b4daa3d0",
        "x-ms-error-code": "InvalidHeaderValue",
        "x-ms-request-id": "1a7ddc9e-f01e-000f-38d4-04acae000000",
<<<<<<< HEAD
        "x-ms-version": "2020-12-06"
=======
        "x-ms-version": "2021-02-12"
>>>>>>> 7e782c87
      },
      "ResponseBody": [
        "﻿<?xml version=\"1.0\" encoding=\"utf-8\"?><Error><Code>InvalidHeaderValue</Code><Message>The value for one of the HTTP headers is not in the correct format.\n",
        "RequestId:1a7ddc9e-f01e-000f-38d4-04acae000000\n",
        "Time:2021-02-17T02:31:23.0811762Z</Message><HeaderName>x-ms-lease-id</HeaderName><HeaderValue>\"garbage\"</HeaderValue></Error>"
      ]
    },
    {
      "RequestUri": "https://seanmcccanary3.blob.core.windows.net/test-container-6ad4266a-2f94-91a1-a72c-313b84f7bf69?restype=container",
      "RequestMethod": "DELETE",
      "RequestHeaders": {
        "Accept": "application/xml",
        "Authorization": "Sanitized",
        "traceparent": "00-74e30e893d223f41b4c19cf48d5c8f97-df1b6ba7155f8842-00",
        "User-Agent": [
          "azsdk-net-Storage.Blobs/12.9.0-alpha.20210216.1",
          "(.NET 5.0.3; Microsoft Windows 10.0.19042)"
        ],
        "x-ms-client-request-id": "00581aac-4c2d-0e5d-f5b5-aacfd50592cc",
        "x-ms-date": "Wed, 17 Feb 2021 02:31:22 GMT",
        "x-ms-return-client-request-id": "true",
<<<<<<< HEAD
        "x-ms-version": "2020-12-06"
=======
        "x-ms-version": "2021-02-12"
>>>>>>> 7e782c87
      },
      "RequestBody": null,
      "StatusCode": 202,
      "ResponseHeaders": {
        "Content-Length": "0",
        "Date": "Wed, 17 Feb 2021 02:31:22 GMT",
        "Server": [
          "Windows-Azure-Blob/1.0",
          "Microsoft-HTTPAPI/2.0"
        ],
        "x-ms-client-request-id": "00581aac-4c2d-0e5d-f5b5-aacfd50592cc",
        "x-ms-request-id": "1a7ddce0-f01e-000f-6fd4-04acae000000",
<<<<<<< HEAD
        "x-ms-version": "2020-12-06"
=======
        "x-ms-version": "2021-02-12"
>>>>>>> 7e782c87
      },
      "ResponseBody": []
    }
  ],
  "Variables": {
    "DateTimeOffsetNow": "2021-02-16T20:31:21.9078352-06:00",
    "RandomSeed": "382804253",
    "Storage_TestConfigDefault": "ProductionTenant\nseanmcccanary3\nU2FuaXRpemVk\nhttps://seanmcccanary3.blob.core.windows.net\nhttps://seanmcccanary3.file.core.windows.net\nhttps://seanmcccanary3.queue.core.windows.net\nhttps://seanmcccanary3.table.core.windows.net\n\n\n\n\nhttps://seanmcccanary3-secondary.blob.core.windows.net\nhttps://seanmcccanary3-secondary.file.core.windows.net\nhttps://seanmcccanary3-secondary.queue.core.windows.net\nhttps://seanmcccanary3-secondary.table.core.windows.net\n\nSanitized\n\n\nCloud\nBlobEndpoint=https://seanmcccanary3.blob.core.windows.net/;QueueEndpoint=https://seanmcccanary3.queue.core.windows.net/;FileEndpoint=https://seanmcccanary3.file.core.windows.net/;BlobSecondaryEndpoint=https://seanmcccanary3-secondary.blob.core.windows.net/;QueueSecondaryEndpoint=https://seanmcccanary3-secondary.queue.core.windows.net/;FileSecondaryEndpoint=https://seanmcccanary3-secondary.file.core.windows.net/;AccountName=seanmcccanary3;AccountKey=Kg==;\nseanscope1\n\n"
  }
}<|MERGE_RESOLUTION|>--- conflicted
+++ resolved
@@ -15,11 +15,7 @@
         "x-ms-client-request-id": "be248ca3-616b-9313-3ff9-7402cde99da5",
         "x-ms-date": "Wed, 17 Feb 2021 02:31:21 GMT",
         "x-ms-return-client-request-id": "true",
-<<<<<<< HEAD
-        "x-ms-version": "2020-12-06"
-=======
-        "x-ms-version": "2021-02-12"
->>>>>>> 7e782c87
+        "x-ms-version": "2021-02-12"
       },
       "RequestBody": null,
       "StatusCode": 201,
@@ -34,11 +30,7 @@
         ],
         "x-ms-client-request-id": "be248ca3-616b-9313-3ff9-7402cde99da5",
         "x-ms-request-id": "6fa9b98d-601e-0040-3dd4-04ddfa000000",
-<<<<<<< HEAD
-        "x-ms-version": "2020-12-06"
-=======
-        "x-ms-version": "2021-02-12"
->>>>>>> 7e782c87
+        "x-ms-version": "2021-02-12"
       },
       "ResponseBody": []
     },
@@ -57,11 +49,7 @@
         "x-ms-client-request-id": "f874ca46-7d3e-df2c-5cc4-2973983ba539",
         "x-ms-date": "Wed, 17 Feb 2021 02:31:22 GMT",
         "x-ms-return-client-request-id": "true",
-<<<<<<< HEAD
-        "x-ms-version": "2020-12-06"
-=======
-        "x-ms-version": "2021-02-12"
->>>>>>> 7e782c87
+        "x-ms-version": "2021-02-12"
       },
       "RequestBody": null,
       "StatusCode": 412,
@@ -76,11 +64,7 @@
         "x-ms-client-request-id": "f874ca46-7d3e-df2c-5cc4-2973983ba539",
         "x-ms-error-code": "ConditionNotMet",
         "x-ms-request-id": "6fa9b99f-601e-0040-4bd4-04ddfa000000",
-<<<<<<< HEAD
-        "x-ms-version": "2020-12-06"
-=======
-        "x-ms-version": "2021-02-12"
->>>>>>> 7e782c87
+        "x-ms-version": "2021-02-12"
       },
       "ResponseBody": [
         "﻿<?xml version=\"1.0\" encoding=\"utf-8\"?><Error><Code>ConditionNotMet</Code><Message>The condition specified using HTTP conditional header(s) is not met.\n",
@@ -102,11 +86,7 @@
         "x-ms-client-request-id": "03bb900f-a475-b666-906f-c4aeb4baee1f",
         "x-ms-date": "Wed, 17 Feb 2021 02:31:22 GMT",
         "x-ms-return-client-request-id": "true",
-<<<<<<< HEAD
-        "x-ms-version": "2020-12-06"
-=======
-        "x-ms-version": "2021-02-12"
->>>>>>> 7e782c87
+        "x-ms-version": "2021-02-12"
       },
       "RequestBody": null,
       "StatusCode": 202,
@@ -119,11 +99,7 @@
         ],
         "x-ms-client-request-id": "03bb900f-a475-b666-906f-c4aeb4baee1f",
         "x-ms-request-id": "6fa9b9b0-601e-0040-54d4-04ddfa000000",
-<<<<<<< HEAD
-        "x-ms-version": "2020-12-06"
-=======
-        "x-ms-version": "2021-02-12"
->>>>>>> 7e782c87
+        "x-ms-version": "2021-02-12"
       },
       "ResponseBody": []
     },
@@ -142,11 +118,7 @@
         "x-ms-client-request-id": "877044ae-fa60-060b-09e5-37c70ac59cff",
         "x-ms-date": "Wed, 17 Feb 2021 02:31:22 GMT",
         "x-ms-return-client-request-id": "true",
-<<<<<<< HEAD
-        "x-ms-version": "2020-12-06"
-=======
-        "x-ms-version": "2021-02-12"
->>>>>>> 7e782c87
+        "x-ms-version": "2021-02-12"
       },
       "RequestBody": null,
       "StatusCode": 201,
@@ -161,11 +133,7 @@
         ],
         "x-ms-client-request-id": "877044ae-fa60-060b-09e5-37c70ac59cff",
         "x-ms-request-id": "9d1d1509-f01e-0052-3dd4-04a62a000000",
-<<<<<<< HEAD
-        "x-ms-version": "2020-12-06"
-=======
-        "x-ms-version": "2021-02-12"
->>>>>>> 7e782c87
+        "x-ms-version": "2021-02-12"
       },
       "ResponseBody": []
     },
@@ -184,11 +152,7 @@
         "x-ms-client-request-id": "d5f3f59c-ff21-41b5-a15d-fe9a6afc3851",
         "x-ms-date": "Wed, 17 Feb 2021 02:31:22 GMT",
         "x-ms-return-client-request-id": "true",
-<<<<<<< HEAD
-        "x-ms-version": "2020-12-06"
-=======
-        "x-ms-version": "2021-02-12"
->>>>>>> 7e782c87
+        "x-ms-version": "2021-02-12"
       },
       "RequestBody": null,
       "StatusCode": 412,
@@ -203,11 +167,7 @@
         "x-ms-client-request-id": "d5f3f59c-ff21-41b5-a15d-fe9a6afc3851",
         "x-ms-error-code": "ConditionNotMet",
         "x-ms-request-id": "9d1d1524-f01e-0052-51d4-04a62a000000",
-<<<<<<< HEAD
-        "x-ms-version": "2020-12-06"
-=======
-        "x-ms-version": "2021-02-12"
->>>>>>> 7e782c87
+        "x-ms-version": "2021-02-12"
       },
       "ResponseBody": [
         "﻿<?xml version=\"1.0\" encoding=\"utf-8\"?><Error><Code>ConditionNotMet</Code><Message>The condition specified using HTTP conditional header(s) is not met.\n",
@@ -229,11 +189,7 @@
         "x-ms-client-request-id": "152ab9b9-c6d1-e9dd-f831-65f9e8061f0f",
         "x-ms-date": "Wed, 17 Feb 2021 02:31:22 GMT",
         "x-ms-return-client-request-id": "true",
-<<<<<<< HEAD
-        "x-ms-version": "2020-12-06"
-=======
-        "x-ms-version": "2021-02-12"
->>>>>>> 7e782c87
+        "x-ms-version": "2021-02-12"
       },
       "RequestBody": null,
       "StatusCode": 202,
@@ -246,11 +202,7 @@
         ],
         "x-ms-client-request-id": "152ab9b9-c6d1-e9dd-f831-65f9e8061f0f",
         "x-ms-request-id": "9d1d1534-f01e-0052-5fd4-04a62a000000",
-<<<<<<< HEAD
-        "x-ms-version": "2020-12-06"
-=======
-        "x-ms-version": "2021-02-12"
->>>>>>> 7e782c87
+        "x-ms-version": "2021-02-12"
       },
       "ResponseBody": []
     },
@@ -269,11 +221,7 @@
         "x-ms-client-request-id": "5b536ac6-e063-8adc-1799-6da594a16501",
         "x-ms-date": "Wed, 17 Feb 2021 02:31:22 GMT",
         "x-ms-return-client-request-id": "true",
-<<<<<<< HEAD
-        "x-ms-version": "2020-12-06"
-=======
-        "x-ms-version": "2021-02-12"
->>>>>>> 7e782c87
+        "x-ms-version": "2021-02-12"
       },
       "RequestBody": null,
       "StatusCode": 201,
@@ -288,11 +236,7 @@
         ],
         "x-ms-client-request-id": "5b536ac6-e063-8adc-1799-6da594a16501",
         "x-ms-request-id": "1a7ddc7c-f01e-000f-18d4-04acae000000",
-<<<<<<< HEAD
-        "x-ms-version": "2020-12-06"
-=======
-        "x-ms-version": "2021-02-12"
->>>>>>> 7e782c87
+        "x-ms-version": "2021-02-12"
       },
       "ResponseBody": []
     },
@@ -311,11 +255,7 @@
         "x-ms-date": "Wed, 17 Feb 2021 02:31:22 GMT",
         "x-ms-lease-id": "\"garbage\"",
         "x-ms-return-client-request-id": "true",
-<<<<<<< HEAD
-        "x-ms-version": "2020-12-06"
-=======
-        "x-ms-version": "2021-02-12"
->>>>>>> 7e782c87
+        "x-ms-version": "2021-02-12"
       },
       "RequestBody": null,
       "StatusCode": 400,
@@ -330,11 +270,7 @@
         "x-ms-client-request-id": "1974944c-63a3-3106-b056-9938b4daa3d0",
         "x-ms-error-code": "InvalidHeaderValue",
         "x-ms-request-id": "1a7ddc9e-f01e-000f-38d4-04acae000000",
-<<<<<<< HEAD
-        "x-ms-version": "2020-12-06"
-=======
-        "x-ms-version": "2021-02-12"
->>>>>>> 7e782c87
+        "x-ms-version": "2021-02-12"
       },
       "ResponseBody": [
         "﻿<?xml version=\"1.0\" encoding=\"utf-8\"?><Error><Code>InvalidHeaderValue</Code><Message>The value for one of the HTTP headers is not in the correct format.\n",
@@ -356,11 +292,7 @@
         "x-ms-client-request-id": "00581aac-4c2d-0e5d-f5b5-aacfd50592cc",
         "x-ms-date": "Wed, 17 Feb 2021 02:31:22 GMT",
         "x-ms-return-client-request-id": "true",
-<<<<<<< HEAD
-        "x-ms-version": "2020-12-06"
-=======
-        "x-ms-version": "2021-02-12"
->>>>>>> 7e782c87
+        "x-ms-version": "2021-02-12"
       },
       "RequestBody": null,
       "StatusCode": 202,
@@ -373,11 +305,7 @@
         ],
         "x-ms-client-request-id": "00581aac-4c2d-0e5d-f5b5-aacfd50592cc",
         "x-ms-request-id": "1a7ddce0-f01e-000f-6fd4-04acae000000",
-<<<<<<< HEAD
-        "x-ms-version": "2020-12-06"
-=======
-        "x-ms-version": "2021-02-12"
->>>>>>> 7e782c87
+        "x-ms-version": "2021-02-12"
       },
       "ResponseBody": []
     }
