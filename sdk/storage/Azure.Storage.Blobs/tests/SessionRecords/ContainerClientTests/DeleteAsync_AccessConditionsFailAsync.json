{
  "Entries": [
    {
      "RequestUri": "https://seanmcccanary.blob.core.windows.net/test-container-2c439894-2e52-874a-8fd7-391785623b98?restype=container",
      "RequestMethod": "PUT",
      "RequestHeaders": {
        "Authorization": "Sanitized",
        "traceparent": "00-3d7465d577e4954ba6fcdb2049be67f1-cd93e3feef8f0743-00",
        "User-Agent": [
          "azsdk-net-Storage.Blobs/12.5.0-dev.20200402.1",
          "(.NET Core 4.6.28325.01; Microsoft Windows 10.0.18362 )"
        ],
        "x-ms-blob-public-access": "container",
        "x-ms-client-request-id": "be248ca3-616b-9313-3ff9-7402cde99da5",
        "x-ms-date": "Fri, 03 Apr 2020 00:01:31 GMT",
        "x-ms-return-client-request-id": "true",
<<<<<<< HEAD
        "x-ms-version": "2019-12-12"
=======
        "x-ms-version": "2020-02-10"
>>>>>>> 60f4876e
      },
      "RequestBody": null,
      "StatusCode": 201,
      "ResponseHeaders": {
        "Content-Length": "0",
        "Date": "Fri, 03 Apr 2020 00:01:29 GMT",
        "ETag": "\u00220x8D7D76229D315DE\u0022",
        "Last-Modified": "Fri, 03 Apr 2020 00:01:30 GMT",
        "Server": [
          "Windows-Azure-Blob/1.0",
          "Microsoft-HTTPAPI/2.0"
        ],
        "x-ms-client-request-id": "be248ca3-616b-9313-3ff9-7402cde99da5",
        "x-ms-request-id": "b7c8406a-401e-0065-734b-09e3e4000000",
<<<<<<< HEAD
        "x-ms-version": "2019-12-12"
=======
        "x-ms-version": "2020-02-10"
>>>>>>> 60f4876e
      },
      "ResponseBody": []
    },
    {
      "RequestUri": "https://seanmcccanary.blob.core.windows.net/test-container-2c439894-2e52-874a-8fd7-391785623b98?restype=container",
      "RequestMethod": "DELETE",
      "RequestHeaders": {
        "Authorization": "Sanitized",
        "If-Modified-Since": "Sat, 04 Apr 2020 00:01:31 GMT",
        "traceparent": "00-e49351c82af9334882c498013e252560-9d7847f0661cb648-00",
        "User-Agent": [
          "azsdk-net-Storage.Blobs/12.5.0-dev.20200402.1",
          "(.NET Core 4.6.28325.01; Microsoft Windows 10.0.18362 )"
        ],
        "x-ms-client-request-id": "f874ca46-7d3e-df2c-5cc4-2973983ba539",
        "x-ms-date": "Fri, 03 Apr 2020 00:01:31 GMT",
        "x-ms-return-client-request-id": "true",
<<<<<<< HEAD
        "x-ms-version": "2019-12-12"
=======
        "x-ms-version": "2020-02-10"
>>>>>>> 60f4876e
      },
      "RequestBody": null,
      "StatusCode": 412,
      "ResponseHeaders": {
        "Content-Length": "252",
        "Content-Type": "application/xml",
        "Date": "Fri, 03 Apr 2020 00:01:29 GMT",
        "Server": [
          "Windows-Azure-Blob/1.0",
          "Microsoft-HTTPAPI/2.0"
        ],
        "x-ms-client-request-id": "f874ca46-7d3e-df2c-5cc4-2973983ba539",
        "x-ms-error-code": "ConditionNotMet",
        "x-ms-request-id": "b7c8408f-401e-0065-154b-09e3e4000000",
<<<<<<< HEAD
        "x-ms-version": "2019-12-12"
=======
        "x-ms-version": "2020-02-10"
>>>>>>> 60f4876e
      },
      "ResponseBody": [
        "\uFEFF\u003C?xml version=\u00221.0\u0022 encoding=\u0022utf-8\u0022?\u003E\u003CError\u003E\u003CCode\u003EConditionNotMet\u003C/Code\u003E\u003CMessage\u003EThe condition specified using HTTP conditional header(s) is not met.\n",
        "RequestId:b7c8408f-401e-0065-154b-09e3e4000000\n",
        "Time:2020-04-03T00:01:30.5561536Z\u003C/Message\u003E\u003C/Error\u003E"
      ]
    },
    {
      "RequestUri": "https://seanmcccanary.blob.core.windows.net/test-container-2c439894-2e52-874a-8fd7-391785623b98?restype=container",
      "RequestMethod": "DELETE",
      "RequestHeaders": {
        "Authorization": "Sanitized",
        "traceparent": "00-01e53b7eb6d1974889d88617985449bd-66685afe006ea14e-00",
        "User-Agent": [
          "azsdk-net-Storage.Blobs/12.5.0-dev.20200402.1",
          "(.NET Core 4.6.28325.01; Microsoft Windows 10.0.18362 )"
        ],
        "x-ms-client-request-id": "03bb900f-a475-b666-906f-c4aeb4baee1f",
        "x-ms-date": "Fri, 03 Apr 2020 00:01:31 GMT",
        "x-ms-return-client-request-id": "true",
<<<<<<< HEAD
        "x-ms-version": "2019-12-12"
=======
        "x-ms-version": "2020-02-10"
>>>>>>> 60f4876e
      },
      "RequestBody": null,
      "StatusCode": 202,
      "ResponseHeaders": {
        "Content-Length": "0",
        "Date": "Fri, 03 Apr 2020 00:01:29 GMT",
        "Server": [
          "Windows-Azure-Blob/1.0",
          "Microsoft-HTTPAPI/2.0"
        ],
        "x-ms-client-request-id": "03bb900f-a475-b666-906f-c4aeb4baee1f",
        "x-ms-request-id": "b7c840a5-401e-0065-274b-09e3e4000000",
<<<<<<< HEAD
        "x-ms-version": "2019-12-12"
=======
        "x-ms-version": "2020-02-10"
>>>>>>> 60f4876e
      },
      "ResponseBody": []
    },
    {
      "RequestUri": "https://seanmcccanary.blob.core.windows.net/test-container-8ee5d02b-0970-d686-ccae-99a119918616?restype=container",
      "RequestMethod": "PUT",
      "RequestHeaders": {
        "Authorization": "Sanitized",
        "traceparent": "00-f60fdc39bb424b48bdb53b67649fe5f1-8d5654c62e654743-00",
        "User-Agent": [
          "azsdk-net-Storage.Blobs/12.5.0-dev.20200402.1",
          "(.NET Core 4.6.28325.01; Microsoft Windows 10.0.18362 )"
        ],
        "x-ms-blob-public-access": "container",
        "x-ms-client-request-id": "877044ae-fa60-060b-09e5-37c70ac59cff",
        "x-ms-date": "Fri, 03 Apr 2020 00:01:31 GMT",
        "x-ms-return-client-request-id": "true",
<<<<<<< HEAD
        "x-ms-version": "2019-12-12"
=======
        "x-ms-version": "2020-02-10"
>>>>>>> 60f4876e
      },
      "RequestBody": null,
      "StatusCode": 201,
      "ResponseHeaders": {
        "Content-Length": "0",
        "Date": "Fri, 03 Apr 2020 00:01:30 GMT",
        "ETag": "\u00220x8D7D7622A23CFD1\u0022",
        "Last-Modified": "Fri, 03 Apr 2020 00:01:30 GMT",
        "Server": [
          "Windows-Azure-Blob/1.0",
          "Microsoft-HTTPAPI/2.0"
        ],
        "x-ms-client-request-id": "877044ae-fa60-060b-09e5-37c70ac59cff",
        "x-ms-request-id": "7acbee2e-b01e-0003-2a4b-09acc4000000",
<<<<<<< HEAD
        "x-ms-version": "2019-12-12"
=======
        "x-ms-version": "2020-02-10"
>>>>>>> 60f4876e
      },
      "ResponseBody": []
    },
    {
      "RequestUri": "https://seanmcccanary.blob.core.windows.net/test-container-8ee5d02b-0970-d686-ccae-99a119918616?restype=container",
      "RequestMethod": "DELETE",
      "RequestHeaders": {
        "Authorization": "Sanitized",
        "If-Unmodified-Since": "Thu, 02 Apr 2020 00:01:31 GMT",
        "traceparent": "00-bee4bf95078a7746bcd50f999534bcee-842c546d70b4f449-00",
        "User-Agent": [
          "azsdk-net-Storage.Blobs/12.5.0-dev.20200402.1",
          "(.NET Core 4.6.28325.01; Microsoft Windows 10.0.18362 )"
        ],
        "x-ms-client-request-id": "d5f3f59c-ff21-41b5-a15d-fe9a6afc3851",
        "x-ms-date": "Fri, 03 Apr 2020 00:01:31 GMT",
        "x-ms-return-client-request-id": "true",
<<<<<<< HEAD
        "x-ms-version": "2019-12-12"
=======
        "x-ms-version": "2020-02-10"
>>>>>>> 60f4876e
      },
      "RequestBody": null,
      "StatusCode": 412,
      "ResponseHeaders": {
        "Content-Length": "252",
        "Content-Type": "application/xml",
        "Date": "Fri, 03 Apr 2020 00:01:30 GMT",
        "Server": [
          "Windows-Azure-Blob/1.0",
          "Microsoft-HTTPAPI/2.0"
        ],
        "x-ms-client-request-id": "d5f3f59c-ff21-41b5-a15d-fe9a6afc3851",
        "x-ms-error-code": "ConditionNotMet",
        "x-ms-request-id": "7acbee42-b01e-0003-384b-09acc4000000",
<<<<<<< HEAD
        "x-ms-version": "2019-12-12"
=======
        "x-ms-version": "2020-02-10"
>>>>>>> 60f4876e
      },
      "ResponseBody": [
        "\uFEFF\u003C?xml version=\u00221.0\u0022 encoding=\u0022utf-8\u0022?\u003E\u003CError\u003E\u003CCode\u003EConditionNotMet\u003C/Code\u003E\u003CMessage\u003EThe condition specified using HTTP conditional header(s) is not met.\n",
        "RequestId:7acbee42-b01e-0003-384b-09acc4000000\n",
        "Time:2020-04-03T00:01:31.0852030Z\u003C/Message\u003E\u003C/Error\u003E"
      ]
    },
    {
      "RequestUri": "https://seanmcccanary.blob.core.windows.net/test-container-8ee5d02b-0970-d686-ccae-99a119918616?restype=container",
      "RequestMethod": "DELETE",
      "RequestHeaders": {
        "Authorization": "Sanitized",
        "traceparent": "00-e41edb5cce27c74fbb976a3312aa60d0-60df6abd229f194c-00",
        "User-Agent": [
          "azsdk-net-Storage.Blobs/12.5.0-dev.20200402.1",
          "(.NET Core 4.6.28325.01; Microsoft Windows 10.0.18362 )"
        ],
        "x-ms-client-request-id": "152ab9b9-c6d1-e9dd-f831-65f9e8061f0f",
        "x-ms-date": "Fri, 03 Apr 2020 00:01:32 GMT",
        "x-ms-return-client-request-id": "true",
<<<<<<< HEAD
        "x-ms-version": "2019-12-12"
=======
        "x-ms-version": "2020-02-10"
>>>>>>> 60f4876e
      },
      "RequestBody": null,
      "StatusCode": 202,
      "ResponseHeaders": {
        "Content-Length": "0",
        "Date": "Fri, 03 Apr 2020 00:01:30 GMT",
        "Server": [
          "Windows-Azure-Blob/1.0",
          "Microsoft-HTTPAPI/2.0"
        ],
        "x-ms-client-request-id": "152ab9b9-c6d1-e9dd-f831-65f9e8061f0f",
        "x-ms-request-id": "7acbee5e-b01e-0003-544b-09acc4000000",
<<<<<<< HEAD
        "x-ms-version": "2019-12-12"
=======
        "x-ms-version": "2020-02-10"
>>>>>>> 60f4876e
      },
      "ResponseBody": []
    },
    {
      "RequestUri": "https://seanmcccanary.blob.core.windows.net/test-container-6ad4266a-2f94-91a1-a72c-313b84f7bf69?restype=container",
      "RequestMethod": "PUT",
      "RequestHeaders": {
        "Authorization": "Sanitized",
        "traceparent": "00-a9539a64d031b94c8781d080ee63bb87-c8d7ab4f858e1441-00",
        "User-Agent": [
          "azsdk-net-Storage.Blobs/12.5.0-dev.20200402.1",
          "(.NET Core 4.6.28325.01; Microsoft Windows 10.0.18362 )"
        ],
        "x-ms-blob-public-access": "container",
        "x-ms-client-request-id": "5b536ac6-e063-8adc-1799-6da594a16501",
        "x-ms-date": "Fri, 03 Apr 2020 00:01:32 GMT",
        "x-ms-return-client-request-id": "true",
<<<<<<< HEAD
        "x-ms-version": "2019-12-12"
=======
        "x-ms-version": "2020-02-10"
>>>>>>> 60f4876e
      },
      "RequestBody": null,
      "StatusCode": 201,
      "ResponseHeaders": {
        "Content-Length": "0",
        "Date": "Fri, 03 Apr 2020 00:01:30 GMT",
        "ETag": "\u00220x8D7D7622A6DE5DC\u0022",
        "Last-Modified": "Fri, 03 Apr 2020 00:01:31 GMT",
        "Server": [
          "Windows-Azure-Blob/1.0",
          "Microsoft-HTTPAPI/2.0"
        ],
        "x-ms-client-request-id": "5b536ac6-e063-8adc-1799-6da594a16501",
        "x-ms-request-id": "07c77bb0-801e-0055-364b-095d2b000000",
<<<<<<< HEAD
        "x-ms-version": "2019-12-12"
=======
        "x-ms-version": "2020-02-10"
>>>>>>> 60f4876e
      },
      "ResponseBody": []
    },
    {
      "RequestUri": "https://seanmcccanary.blob.core.windows.net/test-container-6ad4266a-2f94-91a1-a72c-313b84f7bf69?restype=container",
      "RequestMethod": "DELETE",
      "RequestHeaders": {
        "Authorization": "Sanitized",
        "traceparent": "00-56227b2c0a297c4cb76f033c62f83a26-e4e7875d2dd46c4a-00",
        "User-Agent": [
          "azsdk-net-Storage.Blobs/12.5.0-dev.20200402.1",
          "(.NET Core 4.6.28325.01; Microsoft Windows 10.0.18362 )"
        ],
        "x-ms-client-request-id": "1974944c-63a3-3106-b056-9938b4daa3d0",
        "x-ms-date": "Fri, 03 Apr 2020 00:01:32 GMT",
        "x-ms-lease-id": "\u0022garbage\u0022",
        "x-ms-return-client-request-id": "true",
<<<<<<< HEAD
        "x-ms-version": "2019-12-12"
=======
        "x-ms-version": "2020-02-10"
>>>>>>> 60f4876e
      },
      "RequestBody": null,
      "StatusCode": 400,
      "ResponseHeaders": {
        "Content-Length": "328",
        "Content-Type": "application/xml",
        "Date": "Fri, 03 Apr 2020 00:01:31 GMT",
        "Server": [
          "Windows-Azure-Blob/1.0",
          "Microsoft-HTTPAPI/2.0"
        ],
        "x-ms-client-request-id": "1974944c-63a3-3106-b056-9938b4daa3d0",
        "x-ms-error-code": "InvalidHeaderValue",
        "x-ms-request-id": "07c77bbd-801e-0055-414b-095d2b000000",
<<<<<<< HEAD
        "x-ms-version": "2019-12-12"
=======
        "x-ms-version": "2020-02-10"
>>>>>>> 60f4876e
      },
      "ResponseBody": [
        "\uFEFF\u003C?xml version=\u00221.0\u0022 encoding=\u0022utf-8\u0022?\u003E\u003CError\u003E\u003CCode\u003EInvalidHeaderValue\u003C/Code\u003E\u003CMessage\u003EThe value for one of the HTTP headers is not in the correct format.\n",
        "RequestId:07c77bbd-801e-0055-414b-095d2b000000\n",
        "Time:2020-04-03T00:01:31.6577950Z\u003C/Message\u003E\u003CHeaderName\u003Ex-ms-lease-id\u003C/HeaderName\u003E\u003CHeaderValue\u003E\u0022garbage\u0022\u003C/HeaderValue\u003E\u003C/Error\u003E"
      ]
    },
    {
      "RequestUri": "https://seanmcccanary.blob.core.windows.net/test-container-6ad4266a-2f94-91a1-a72c-313b84f7bf69?restype=container",
      "RequestMethod": "DELETE",
      "RequestHeaders": {
        "Authorization": "Sanitized",
        "traceparent": "00-6955a050845ab54099e03e8f9b3099dd-0ca08e8eb886194a-00",
        "User-Agent": [
          "azsdk-net-Storage.Blobs/12.5.0-dev.20200402.1",
          "(.NET Core 4.6.28325.01; Microsoft Windows 10.0.18362 )"
        ],
        "x-ms-client-request-id": "00581aac-4c2d-0e5d-f5b5-aacfd50592cc",
        "x-ms-date": "Fri, 03 Apr 2020 00:01:32 GMT",
        "x-ms-return-client-request-id": "true",
<<<<<<< HEAD
        "x-ms-version": "2019-12-12"
=======
        "x-ms-version": "2020-02-10"
>>>>>>> 60f4876e
      },
      "RequestBody": null,
      "StatusCode": 202,
      "ResponseHeaders": {
        "Content-Length": "0",
        "Date": "Fri, 03 Apr 2020 00:01:31 GMT",
        "Server": [
          "Windows-Azure-Blob/1.0",
          "Microsoft-HTTPAPI/2.0"
        ],
        "x-ms-client-request-id": "00581aac-4c2d-0e5d-f5b5-aacfd50592cc",
        "x-ms-request-id": "07c77bee-801e-0055-724b-095d2b000000",
<<<<<<< HEAD
        "x-ms-version": "2019-12-12"
=======
        "x-ms-version": "2020-02-10"
>>>>>>> 60f4876e
      },
      "ResponseBody": []
    }
  ],
  "Variables": {
    "DateTimeOffsetNow": "2020-04-02T17:01:31.0725310-07:00",
    "RandomSeed": "382804253",
    "Storage_TestConfigDefault": "ProductionTenant\nseanmcccanary\nU2FuaXRpemVk\nhttps://seanmcccanary.blob.core.windows.net\nhttps://seanmcccanary.file.core.windows.net\nhttps://seanmcccanary.queue.core.windows.net\nhttps://seanmcccanary.table.core.windows.net\n\n\n\n\nhttps://seanmcccanary-secondary.blob.core.windows.net\nhttps://seanmcccanary-secondary.file.core.windows.net\nhttps://seanmcccanary-secondary.queue.core.windows.net\nhttps://seanmcccanary-secondary.table.core.windows.net\n\nSanitized\n\n\nCloud\nBlobEndpoint=https://seanmcccanary.blob.core.windows.net/;QueueEndpoint=https://seanmcccanary.queue.core.windows.net/;FileEndpoint=https://seanmcccanary.file.core.windows.net/;BlobSecondaryEndpoint=https://seanmcccanary-secondary.blob.core.windows.net/;QueueSecondaryEndpoint=https://seanmcccanary-secondary.queue.core.windows.net/;FileSecondaryEndpoint=https://seanmcccanary-secondary.file.core.windows.net/;AccountName=seanmcccanary;AccountKey=Sanitized\nseanscope1"
  }
}<|MERGE_RESOLUTION|>--- conflicted
+++ resolved
@@ -14,11 +14,7 @@
         "x-ms-client-request-id": "be248ca3-616b-9313-3ff9-7402cde99da5",
         "x-ms-date": "Fri, 03 Apr 2020 00:01:31 GMT",
         "x-ms-return-client-request-id": "true",
-<<<<<<< HEAD
-        "x-ms-version": "2019-12-12"
-=======
-        "x-ms-version": "2020-02-10"
->>>>>>> 60f4876e
+        "x-ms-version": "2020-02-10"
       },
       "RequestBody": null,
       "StatusCode": 201,
@@ -33,11 +29,7 @@
         ],
         "x-ms-client-request-id": "be248ca3-616b-9313-3ff9-7402cde99da5",
         "x-ms-request-id": "b7c8406a-401e-0065-734b-09e3e4000000",
-<<<<<<< HEAD
-        "x-ms-version": "2019-12-12"
-=======
-        "x-ms-version": "2020-02-10"
->>>>>>> 60f4876e
+        "x-ms-version": "2020-02-10"
       },
       "ResponseBody": []
     },
@@ -55,11 +47,7 @@
         "x-ms-client-request-id": "f874ca46-7d3e-df2c-5cc4-2973983ba539",
         "x-ms-date": "Fri, 03 Apr 2020 00:01:31 GMT",
         "x-ms-return-client-request-id": "true",
-<<<<<<< HEAD
-        "x-ms-version": "2019-12-12"
-=======
-        "x-ms-version": "2020-02-10"
->>>>>>> 60f4876e
+        "x-ms-version": "2020-02-10"
       },
       "RequestBody": null,
       "StatusCode": 412,
@@ -74,11 +62,7 @@
         "x-ms-client-request-id": "f874ca46-7d3e-df2c-5cc4-2973983ba539",
         "x-ms-error-code": "ConditionNotMet",
         "x-ms-request-id": "b7c8408f-401e-0065-154b-09e3e4000000",
-<<<<<<< HEAD
-        "x-ms-version": "2019-12-12"
-=======
-        "x-ms-version": "2020-02-10"
->>>>>>> 60f4876e
+        "x-ms-version": "2020-02-10"
       },
       "ResponseBody": [
         "\uFEFF\u003C?xml version=\u00221.0\u0022 encoding=\u0022utf-8\u0022?\u003E\u003CError\u003E\u003CCode\u003EConditionNotMet\u003C/Code\u003E\u003CMessage\u003EThe condition specified using HTTP conditional header(s) is not met.\n",
@@ -99,11 +83,7 @@
         "x-ms-client-request-id": "03bb900f-a475-b666-906f-c4aeb4baee1f",
         "x-ms-date": "Fri, 03 Apr 2020 00:01:31 GMT",
         "x-ms-return-client-request-id": "true",
-<<<<<<< HEAD
-        "x-ms-version": "2019-12-12"
-=======
-        "x-ms-version": "2020-02-10"
->>>>>>> 60f4876e
+        "x-ms-version": "2020-02-10"
       },
       "RequestBody": null,
       "StatusCode": 202,
@@ -116,11 +96,7 @@
         ],
         "x-ms-client-request-id": "03bb900f-a475-b666-906f-c4aeb4baee1f",
         "x-ms-request-id": "b7c840a5-401e-0065-274b-09e3e4000000",
-<<<<<<< HEAD
-        "x-ms-version": "2019-12-12"
-=======
-        "x-ms-version": "2020-02-10"
->>>>>>> 60f4876e
+        "x-ms-version": "2020-02-10"
       },
       "ResponseBody": []
     },
@@ -138,11 +114,7 @@
         "x-ms-client-request-id": "877044ae-fa60-060b-09e5-37c70ac59cff",
         "x-ms-date": "Fri, 03 Apr 2020 00:01:31 GMT",
         "x-ms-return-client-request-id": "true",
-<<<<<<< HEAD
-        "x-ms-version": "2019-12-12"
-=======
-        "x-ms-version": "2020-02-10"
->>>>>>> 60f4876e
+        "x-ms-version": "2020-02-10"
       },
       "RequestBody": null,
       "StatusCode": 201,
@@ -157,11 +129,7 @@
         ],
         "x-ms-client-request-id": "877044ae-fa60-060b-09e5-37c70ac59cff",
         "x-ms-request-id": "7acbee2e-b01e-0003-2a4b-09acc4000000",
-<<<<<<< HEAD
-        "x-ms-version": "2019-12-12"
-=======
-        "x-ms-version": "2020-02-10"
->>>>>>> 60f4876e
+        "x-ms-version": "2020-02-10"
       },
       "ResponseBody": []
     },
@@ -179,11 +147,7 @@
         "x-ms-client-request-id": "d5f3f59c-ff21-41b5-a15d-fe9a6afc3851",
         "x-ms-date": "Fri, 03 Apr 2020 00:01:31 GMT",
         "x-ms-return-client-request-id": "true",
-<<<<<<< HEAD
-        "x-ms-version": "2019-12-12"
-=======
-        "x-ms-version": "2020-02-10"
->>>>>>> 60f4876e
+        "x-ms-version": "2020-02-10"
       },
       "RequestBody": null,
       "StatusCode": 412,
@@ -198,11 +162,7 @@
         "x-ms-client-request-id": "d5f3f59c-ff21-41b5-a15d-fe9a6afc3851",
         "x-ms-error-code": "ConditionNotMet",
         "x-ms-request-id": "7acbee42-b01e-0003-384b-09acc4000000",
-<<<<<<< HEAD
-        "x-ms-version": "2019-12-12"
-=======
-        "x-ms-version": "2020-02-10"
->>>>>>> 60f4876e
+        "x-ms-version": "2020-02-10"
       },
       "ResponseBody": [
         "\uFEFF\u003C?xml version=\u00221.0\u0022 encoding=\u0022utf-8\u0022?\u003E\u003CError\u003E\u003CCode\u003EConditionNotMet\u003C/Code\u003E\u003CMessage\u003EThe condition specified using HTTP conditional header(s) is not met.\n",
@@ -223,11 +183,7 @@
         "x-ms-client-request-id": "152ab9b9-c6d1-e9dd-f831-65f9e8061f0f",
         "x-ms-date": "Fri, 03 Apr 2020 00:01:32 GMT",
         "x-ms-return-client-request-id": "true",
-<<<<<<< HEAD
-        "x-ms-version": "2019-12-12"
-=======
-        "x-ms-version": "2020-02-10"
->>>>>>> 60f4876e
+        "x-ms-version": "2020-02-10"
       },
       "RequestBody": null,
       "StatusCode": 202,
@@ -240,11 +196,7 @@
         ],
         "x-ms-client-request-id": "152ab9b9-c6d1-e9dd-f831-65f9e8061f0f",
         "x-ms-request-id": "7acbee5e-b01e-0003-544b-09acc4000000",
-<<<<<<< HEAD
-        "x-ms-version": "2019-12-12"
-=======
-        "x-ms-version": "2020-02-10"
->>>>>>> 60f4876e
+        "x-ms-version": "2020-02-10"
       },
       "ResponseBody": []
     },
@@ -262,11 +214,7 @@
         "x-ms-client-request-id": "5b536ac6-e063-8adc-1799-6da594a16501",
         "x-ms-date": "Fri, 03 Apr 2020 00:01:32 GMT",
         "x-ms-return-client-request-id": "true",
-<<<<<<< HEAD
-        "x-ms-version": "2019-12-12"
-=======
-        "x-ms-version": "2020-02-10"
->>>>>>> 60f4876e
+        "x-ms-version": "2020-02-10"
       },
       "RequestBody": null,
       "StatusCode": 201,
@@ -281,11 +229,7 @@
         ],
         "x-ms-client-request-id": "5b536ac6-e063-8adc-1799-6da594a16501",
         "x-ms-request-id": "07c77bb0-801e-0055-364b-095d2b000000",
-<<<<<<< HEAD
-        "x-ms-version": "2019-12-12"
-=======
-        "x-ms-version": "2020-02-10"
->>>>>>> 60f4876e
+        "x-ms-version": "2020-02-10"
       },
       "ResponseBody": []
     },
@@ -303,11 +247,7 @@
         "x-ms-date": "Fri, 03 Apr 2020 00:01:32 GMT",
         "x-ms-lease-id": "\u0022garbage\u0022",
         "x-ms-return-client-request-id": "true",
-<<<<<<< HEAD
-        "x-ms-version": "2019-12-12"
-=======
-        "x-ms-version": "2020-02-10"
->>>>>>> 60f4876e
+        "x-ms-version": "2020-02-10"
       },
       "RequestBody": null,
       "StatusCode": 400,
@@ -322,11 +262,7 @@
         "x-ms-client-request-id": "1974944c-63a3-3106-b056-9938b4daa3d0",
         "x-ms-error-code": "InvalidHeaderValue",
         "x-ms-request-id": "07c77bbd-801e-0055-414b-095d2b000000",
-<<<<<<< HEAD
-        "x-ms-version": "2019-12-12"
-=======
-        "x-ms-version": "2020-02-10"
->>>>>>> 60f4876e
+        "x-ms-version": "2020-02-10"
       },
       "ResponseBody": [
         "\uFEFF\u003C?xml version=\u00221.0\u0022 encoding=\u0022utf-8\u0022?\u003E\u003CError\u003E\u003CCode\u003EInvalidHeaderValue\u003C/Code\u003E\u003CMessage\u003EThe value for one of the HTTP headers is not in the correct format.\n",
@@ -347,11 +283,7 @@
         "x-ms-client-request-id": "00581aac-4c2d-0e5d-f5b5-aacfd50592cc",
         "x-ms-date": "Fri, 03 Apr 2020 00:01:32 GMT",
         "x-ms-return-client-request-id": "true",
-<<<<<<< HEAD
-        "x-ms-version": "2019-12-12"
-=======
-        "x-ms-version": "2020-02-10"
->>>>>>> 60f4876e
+        "x-ms-version": "2020-02-10"
       },
       "RequestBody": null,
       "StatusCode": 202,
@@ -364,11 +296,7 @@
         ],
         "x-ms-client-request-id": "00581aac-4c2d-0e5d-f5b5-aacfd50592cc",
         "x-ms-request-id": "07c77bee-801e-0055-724b-095d2b000000",
-<<<<<<< HEAD
-        "x-ms-version": "2019-12-12"
-=======
-        "x-ms-version": "2020-02-10"
->>>>>>> 60f4876e
+        "x-ms-version": "2020-02-10"
       },
       "ResponseBody": []
     }
