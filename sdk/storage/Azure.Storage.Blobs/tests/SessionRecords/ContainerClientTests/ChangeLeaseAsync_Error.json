--- conflicted
+++ resolved
@@ -16,11 +16,7 @@
         "x-ms-lease-id": "9c709d16-418f-fa05-dcae-81a110a9d705",
         "x-ms-proposed-lease-id": "9c709d16-418f-fa05-dcae-81a110a9d705",
         "x-ms-return-client-request-id": "true",
-<<<<<<< HEAD
-        "x-ms-version": "2019-12-12"
-=======
         "x-ms-version": "2020-02-10"
->>>>>>> 60f4876e
       },
       "RequestBody": null,
       "StatusCode": 404,
@@ -35,11 +31,7 @@
         "x-ms-client-request-id": "8758f93e-6202-366a-3335-e2329fc9c8b5",
         "x-ms-error-code": "ContainerNotFound",
         "x-ms-request-id": "ab762ed4-b01e-0013-1e4a-0969ac000000",
-<<<<<<< HEAD
-        "x-ms-version": "2019-12-12"
-=======
         "x-ms-version": "2020-02-10"
->>>>>>> 60f4876e
       },
       "ResponseBody": [
         "\uFEFF\u003C?xml version=\u00221.0\u0022 encoding=\u0022utf-8\u0022?\u003E\u003CError\u003E\u003CCode\u003EContainerNotFound\u003C/Code\u003E\u003CMessage\u003EThe specified container does not exist.\n",
