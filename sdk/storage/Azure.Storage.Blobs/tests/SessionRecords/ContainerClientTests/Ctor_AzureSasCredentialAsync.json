{
  "Entries": [
    {
      "RequestUri": "https://seanmcccanary3.blob.core.windows.net/test-container-0d1ae0e9-f22f-bcc3-76e7-4560ee1f3cd1?restype=container",
      "RequestMethod": "PUT",
      "RequestHeaders": {
        "Accept": "application/xml",
        "Authorization": "Sanitized",
        "traceparent": "00-ed44a649ff52ab4d83cb267a41b5ec78-399facfd2709994e-00",
        "User-Agent": [
          "azsdk-net-Storage.Blobs/12.10.0-alpha.20210831.1",
          "(.NET 5.0.9; Microsoft Windows 10.0.19043)"
        ],
        "x-ms-blob-public-access": "container",
        "x-ms-client-request-id": "62ad3711-a064-098b-f40f-c14cfec26aa9",
        "x-ms-date": "Tue, 31 Aug 2021 21:19:29 GMT",
        "x-ms-return-client-request-id": "true",
<<<<<<< HEAD
        "x-ms-version": "2020-12-06"
=======
        "x-ms-version": "2021-02-12"
>>>>>>> 7e782c87
      },
      "RequestBody": null,
      "StatusCode": 201,
      "ResponseHeaders": {
        "Content-Length": "0",
        "Date": "Tue, 31 Aug 2021 21:19:28 GMT",
        "ETag": "\u00220x8D96CC504A508EE\u0022",
        "Last-Modified": "Tue, 31 Aug 2021 21:19:29 GMT",
        "Server": [
          "Windows-Azure-Blob/1.0",
          "Microsoft-HTTPAPI/2.0"
        ],
        "x-ms-client-request-id": "62ad3711-a064-098b-f40f-c14cfec26aa9",
<<<<<<< HEAD
        "x-ms-request-id": "819b7052-401e-0035-35e1-48b6d6000000",
        "x-ms-version": "2020-12-06"
=======
        "x-ms-request-id": "ecda7195-e01e-005e-57ad-9e3122000000",
        "x-ms-version": "2021-02-12"
>>>>>>> 7e782c87
      },
      "ResponseBody": []
    },
    {
<<<<<<< HEAD
      "RequestUri": "https://seanmcccanary3.blob.core.windows.net/test-container-0d1ae0e9-f22f-bcc3-76e7-4560ee1f3cd1?restype=container&sv=2020-12-06&ss=bfqt&srt=sco&spr=https&se=2021-05-14T17%3A55%3A25Z&sp=rwdxlacuptfi&sig=Sanitized",
=======
      "RequestUri": "https://seanmcccanary3.blob.core.windows.net/test-container-0d1ae0e9-f22f-bcc3-76e7-4560ee1f3cd1?restype=container\u0026sv=2021-02-12\u0026ss=bfqt\u0026srt=sco\u0026spr=https\u0026se=2021-08-31T22%3A19%3A29Z\u0026sp=rwdxylacuptfi\u0026sig=Sanitized",
>>>>>>> 7e782c87
      "RequestMethod": "GET",
      "RequestHeaders": {
        "Accept": "application/xml",
        "traceparent": "00-6f047150d70dd34ebf3299a5710d3448-741d4de41191f942-00",
        "User-Agent": [
          "azsdk-net-Storage.Blobs/12.10.0-alpha.20210831.1",
          "(.NET 5.0.9; Microsoft Windows 10.0.19043)"
        ],
        "x-ms-client-request-id": "b64fd92a-d972-eb6c-75c7-f64a8e3fa6a7",
        "x-ms-return-client-request-id": "true",
<<<<<<< HEAD
        "x-ms-version": "2020-12-06"
=======
        "x-ms-version": "2021-02-12"
>>>>>>> 7e782c87
      },
      "RequestBody": null,
      "StatusCode": 200,
      "ResponseHeaders": {
        "Access-Control-Allow-Origin": "*",
        "Access-Control-Expose-Headers": "x-ms-request-id,x-ms-client-request-id,Server,x-ms-version,Last-Modified,ETag,x-ms-lease-status,x-ms-lease-state,x-ms-has-immutability-policy,x-ms-has-legal-hold,x-ms-immutable-storage-with-versioning-enabled,x-ms-blob-public-access,x-ms-default-encryption-scope,x-ms-deny-encryption-scope-override,Content-Length,Date,Transfer-Encoding",
        "Content-Length": "0",
        "Date": "Tue, 31 Aug 2021 21:19:28 GMT",
        "ETag": "\u00220x8D96CC504A508EE\u0022",
        "Last-Modified": "Tue, 31 Aug 2021 21:19:29 GMT",
        "Server": [
          "Windows-Azure-Blob/1.0",
          "Microsoft-HTTPAPI/2.0"
        ],
        "x-ms-blob-public-access": "container",
        "x-ms-client-request-id": "b64fd92a-d972-eb6c-75c7-f64a8e3fa6a7",
        "x-ms-default-encryption-scope": "$account-encryption-key",
        "x-ms-deny-encryption-scope-override": "false",
        "x-ms-has-immutability-policy": "false",
        "x-ms-has-legal-hold": "false",
        "x-ms-immutable-storage-with-versioning-enabled": "false",
        "x-ms-lease-state": "available",
        "x-ms-lease-status": "unlocked",
<<<<<<< HEAD
        "x-ms-request-id": "819b705c-401e-0035-3de1-48b6d6000000",
        "x-ms-version": "2020-12-06"
=======
        "x-ms-request-id": "ecda71a2-e01e-005e-62ad-9e3122000000",
        "x-ms-version": "2021-02-12"
>>>>>>> 7e782c87
      },
      "ResponseBody": []
    },
    {
      "RequestUri": "https://seanmcccanary3.blob.core.windows.net/test-container-0d1ae0e9-f22f-bcc3-76e7-4560ee1f3cd1?restype=container",
      "RequestMethod": "DELETE",
      "RequestHeaders": {
        "Accept": "application/xml",
        "Authorization": "Sanitized",
        "traceparent": "00-655da3552875224b8a07d4855f9ee371-4f36db6492f6ce40-00",
        "User-Agent": [
          "azsdk-net-Storage.Blobs/12.10.0-alpha.20210831.1",
          "(.NET 5.0.9; Microsoft Windows 10.0.19043)"
        ],
        "x-ms-client-request-id": "242180b9-b373-8f37-0ec8-895dab810a16",
        "x-ms-date": "Tue, 31 Aug 2021 21:19:29 GMT",
        "x-ms-return-client-request-id": "true",
<<<<<<< HEAD
        "x-ms-version": "2020-12-06"
=======
        "x-ms-version": "2021-02-12"
>>>>>>> 7e782c87
      },
      "RequestBody": null,
      "StatusCode": 202,
      "ResponseHeaders": {
        "Content-Length": "0",
        "Date": "Tue, 31 Aug 2021 21:19:28 GMT",
        "Server": [
          "Windows-Azure-Blob/1.0",
          "Microsoft-HTTPAPI/2.0"
        ],
        "x-ms-client-request-id": "242180b9-b373-8f37-0ec8-895dab810a16",
<<<<<<< HEAD
        "x-ms-request-id": "819b7066-401e-0035-42e1-48b6d6000000",
        "x-ms-version": "2020-12-06"
=======
        "x-ms-request-id": "ecda71ac-e01e-005e-6aad-9e3122000000",
        "x-ms-version": "2021-02-12"
>>>>>>> 7e782c87
      },
      "ResponseBody": []
    }
  ],
  "Variables": {
    "DateTimeOffsetNow": "2021-08-31T16:19:29.9140180-05:00",
    "RandomSeed": "838095187",
    "Storage_TestConfigDefault": "ProductionTenant\nseanmcccanary3\nU2FuaXRpemVk\nhttps://seanmcccanary3.blob.core.windows.net\nhttps://seanmcccanary3.file.core.windows.net\nhttps://seanmcccanary3.queue.core.windows.net\nhttps://seanmcccanary3.table.core.windows.net\n\n\n\n\nhttps://seanmcccanary3-secondary.blob.core.windows.net\nhttps://seanmcccanary3-secondary.file.core.windows.net\nhttps://seanmcccanary3-secondary.queue.core.windows.net\nhttps://seanmcccanary3-secondary.table.core.windows.net\n\nSanitized\n\n\nCloud\nBlobEndpoint=https://seanmcccanary3.blob.core.windows.net/;QueueEndpoint=https://seanmcccanary3.queue.core.windows.net/;FileEndpoint=https://seanmcccanary3.file.core.windows.net/;BlobSecondaryEndpoint=https://seanmcccanary3-secondary.blob.core.windows.net/;QueueSecondaryEndpoint=https://seanmcccanary3-secondary.queue.core.windows.net/;FileSecondaryEndpoint=https://seanmcccanary3-secondary.file.core.windows.net/;AccountName=seanmcccanary3;AccountKey=Kg==;\nseanscope1\n\n"
  }
}<|MERGE_RESOLUTION|>--- conflicted
+++ resolved
@@ -15,11 +15,7 @@
         "x-ms-client-request-id": "62ad3711-a064-098b-f40f-c14cfec26aa9",
         "x-ms-date": "Tue, 31 Aug 2021 21:19:29 GMT",
         "x-ms-return-client-request-id": "true",
-<<<<<<< HEAD
-        "x-ms-version": "2020-12-06"
-=======
         "x-ms-version": "2021-02-12"
->>>>>>> 7e782c87
       },
       "RequestBody": null,
       "StatusCode": 201,
@@ -33,22 +29,13 @@
           "Microsoft-HTTPAPI/2.0"
         ],
         "x-ms-client-request-id": "62ad3711-a064-098b-f40f-c14cfec26aa9",
-<<<<<<< HEAD
-        "x-ms-request-id": "819b7052-401e-0035-35e1-48b6d6000000",
-        "x-ms-version": "2020-12-06"
-=======
         "x-ms-request-id": "ecda7195-e01e-005e-57ad-9e3122000000",
         "x-ms-version": "2021-02-12"
->>>>>>> 7e782c87
       },
       "ResponseBody": []
     },
     {
-<<<<<<< HEAD
-      "RequestUri": "https://seanmcccanary3.blob.core.windows.net/test-container-0d1ae0e9-f22f-bcc3-76e7-4560ee1f3cd1?restype=container&sv=2020-12-06&ss=bfqt&srt=sco&spr=https&se=2021-05-14T17%3A55%3A25Z&sp=rwdxlacuptfi&sig=Sanitized",
-=======
       "RequestUri": "https://seanmcccanary3.blob.core.windows.net/test-container-0d1ae0e9-f22f-bcc3-76e7-4560ee1f3cd1?restype=container\u0026sv=2021-02-12\u0026ss=bfqt\u0026srt=sco\u0026spr=https\u0026se=2021-08-31T22%3A19%3A29Z\u0026sp=rwdxylacuptfi\u0026sig=Sanitized",
->>>>>>> 7e782c87
       "RequestMethod": "GET",
       "RequestHeaders": {
         "Accept": "application/xml",
@@ -59,11 +46,7 @@
         ],
         "x-ms-client-request-id": "b64fd92a-d972-eb6c-75c7-f64a8e3fa6a7",
         "x-ms-return-client-request-id": "true",
-<<<<<<< HEAD
-        "x-ms-version": "2020-12-06"
-=======
         "x-ms-version": "2021-02-12"
->>>>>>> 7e782c87
       },
       "RequestBody": null,
       "StatusCode": 200,
@@ -87,13 +70,8 @@
         "x-ms-immutable-storage-with-versioning-enabled": "false",
         "x-ms-lease-state": "available",
         "x-ms-lease-status": "unlocked",
-<<<<<<< HEAD
-        "x-ms-request-id": "819b705c-401e-0035-3de1-48b6d6000000",
-        "x-ms-version": "2020-12-06"
-=======
         "x-ms-request-id": "ecda71a2-e01e-005e-62ad-9e3122000000",
         "x-ms-version": "2021-02-12"
->>>>>>> 7e782c87
       },
       "ResponseBody": []
     },
@@ -111,11 +89,7 @@
         "x-ms-client-request-id": "242180b9-b373-8f37-0ec8-895dab810a16",
         "x-ms-date": "Tue, 31 Aug 2021 21:19:29 GMT",
         "x-ms-return-client-request-id": "true",
-<<<<<<< HEAD
-        "x-ms-version": "2020-12-06"
-=======
         "x-ms-version": "2021-02-12"
->>>>>>> 7e782c87
       },
       "RequestBody": null,
       "StatusCode": 202,
@@ -127,13 +101,8 @@
           "Microsoft-HTTPAPI/2.0"
         ],
         "x-ms-client-request-id": "242180b9-b373-8f37-0ec8-895dab810a16",
-<<<<<<< HEAD
-        "x-ms-request-id": "819b7066-401e-0035-42e1-48b6d6000000",
-        "x-ms-version": "2020-12-06"
-=======
         "x-ms-request-id": "ecda71ac-e01e-005e-6aad-9e3122000000",
         "x-ms-version": "2021-02-12"
->>>>>>> 7e782c87
       },
       "ResponseBody": []
     }
