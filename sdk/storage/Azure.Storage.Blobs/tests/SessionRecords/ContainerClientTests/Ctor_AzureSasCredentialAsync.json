{
  "Entries": [
    {
      "RequestUri": "https://seanmcccanary3.blob.core.windows.net/test-container-0d1ae0e9-f22f-bcc3-76e7-4560ee1f3cd1?restype=container",
      "RequestMethod": "PUT",
      "RequestHeaders": {
        "Accept": "application/xml",
        "Authorization": "Sanitized",
        "traceparent": "00-0e4ea6db490b494ea02b593b12ddb0c2-06a84dcd78fd064c-00",
        "User-Agent": [
          "azsdk-net-Storage.Blobs/12.9.0-alpha.20210402.1",
          "(.NET 5.0.4; Microsoft Windows 10.0.19042)"
        ],
        "x-ms-blob-public-access": "container",
        "x-ms-client-request-id": "62ad3711-a064-098b-f40f-c14cfec26aa9",
        "x-ms-date": "Fri, 02 Apr 2021 17:24:01 GMT",
        "x-ms-return-client-request-id": "true",
<<<<<<< HEAD
        "x-ms-version": "2020-08-04"
=======
         "x-ms-version": "2020-10-02"
>>>>>>> 65932564
      },
      "RequestBody": null,
      "StatusCode": 201,
      "ResponseHeaders": {
        "Content-Length": "0",
        "Date": "Fri, 02 Apr 2021 17:23:59 GMT",
        "ETag": "\u00220x8D8F5FC1B27F2E1\u0022",
        "Last-Modified": "Fri, 02 Apr 2021 17:24:00 GMT",
        "Server": [
          "Windows-Azure-Blob/1.0",
          "Microsoft-HTTPAPI/2.0"
        ],
        "x-ms-client-request-id": "62ad3711-a064-098b-f40f-c14cfec26aa9",
<<<<<<< HEAD
        "x-ms-request-id": "862afbc2-f01e-0089-0ae4-276017000000",
        "x-ms-version": "2020-08-04"
=======
        "x-ms-request-id": "b40c8680-a01e-003d-6ad4-04acd9000000",
         "x-ms-version": "2020-10-02"
>>>>>>> 65932564
      },
      "ResponseBody": []
    },
    {
<<<<<<< HEAD
      "RequestUri": "https://seanmcccanary3.blob.core.windows.net/test-container-0d1ae0e9-f22f-bcc3-76e7-4560ee1f3cd1?restype=container\u0026sv=2020-06-12\u0026ss=bfqt\u0026srt=sco\u0026spr=https\u0026se=2021-04-02T18%3A24%3A01Z\u0026sp=rwdxlacuptfi\u0026sig=Sanitized",
=======
      "RequestUri": "https://seanmcccanary3.blob.core.windows.net/test-container-0d1ae0e9-f22f-bcc3-76e7-4560ee1f3cd1?restype=container\u0026sv=2020-10-02\u0026ss=bfqt\u0026srt=sco\u0026spr=https\u0026se=2021-02-17T03%3A31%3A17Z\u0026sp=rwdxlacuptf\u0026sig=Sanitized",
>>>>>>> 65932564
      "RequestMethod": "GET",
      "RequestHeaders": {
        "Accept": "application/xml",
        "traceparent": "00-9f70b61fac477d4b8201a58663192191-3e35d8e3a3c5b54f-00",
        "User-Agent": [
          "azsdk-net-Storage.Blobs/12.9.0-alpha.20210402.1",
          "(.NET 5.0.4; Microsoft Windows 10.0.19042)"
        ],
        "x-ms-client-request-id": "b64fd92a-d972-eb6c-75c7-f64a8e3fa6a7",
        "x-ms-return-client-request-id": "true",
<<<<<<< HEAD
        "x-ms-version": "2020-08-04"
=======
         "x-ms-version": "2020-10-02"
>>>>>>> 65932564
      },
      "RequestBody": null,
      "StatusCode": 200,
      "ResponseHeaders": {
        "Content-Length": "0",
        "Date": "Fri, 02 Apr 2021 17:23:59 GMT",
        "ETag": "\u00220x8D8F5FC1B27F2E1\u0022",
        "Last-Modified": "Fri, 02 Apr 2021 17:24:00 GMT",
        "Server": [
          "Windows-Azure-Blob/1.0",
          "Microsoft-HTTPAPI/2.0"
        ],
        "x-ms-blob-public-access": "container",
        "x-ms-client-request-id": "b64fd92a-d972-eb6c-75c7-f64a8e3fa6a7",
        "x-ms-default-encryption-scope": "$account-encryption-key",
        "x-ms-deny-encryption-scope-override": "false",
        "x-ms-has-immutability-policy": "false",
        "x-ms-has-legal-hold": "false",
        "x-ms-lease-state": "available",
        "x-ms-lease-status": "unlocked",
<<<<<<< HEAD
        "x-ms-request-id": "862afbd0-f01e-0089-15e4-276017000000",
        "x-ms-version": "2020-08-04",
        "x-ms-version-level-worm-enabled": "false"
=======
        "x-ms-request-id": "f76ed1b2-d01e-0018-25d4-0405a5000000",
         "x-ms-version": "2020-10-02"
>>>>>>> 65932564
      },
      "ResponseBody": []
    },
    {
      "RequestUri": "https://seanmcccanary3.blob.core.windows.net/test-container-0d1ae0e9-f22f-bcc3-76e7-4560ee1f3cd1?restype=container",
      "RequestMethod": "DELETE",
      "RequestHeaders": {
        "Accept": "application/xml",
        "Authorization": "Sanitized",
        "traceparent": "00-1c0e0c15cc99c6419d22e6b839ebc895-b4f129d58224ff49-00",
        "User-Agent": [
          "azsdk-net-Storage.Blobs/12.9.0-alpha.20210402.1",
          "(.NET 5.0.4; Microsoft Windows 10.0.19042)"
        ],
        "x-ms-client-request-id": "242180b9-b373-8f37-0ec8-895dab810a16",
        "x-ms-date": "Fri, 02 Apr 2021 17:24:01 GMT",
        "x-ms-return-client-request-id": "true",
<<<<<<< HEAD
        "x-ms-version": "2020-08-04"
=======
         "x-ms-version": "2020-10-02"
>>>>>>> 65932564
      },
      "RequestBody": null,
      "StatusCode": 202,
      "ResponseHeaders": {
        "Content-Length": "0",
        "Date": "Fri, 02 Apr 2021 17:24:00 GMT",
        "Server": [
          "Windows-Azure-Blob/1.0",
          "Microsoft-HTTPAPI/2.0"
        ],
        "x-ms-client-request-id": "242180b9-b373-8f37-0ec8-895dab810a16",
<<<<<<< HEAD
        "x-ms-request-id": "862afbdc-f01e-0089-1fe4-276017000000",
        "x-ms-version": "2020-08-04"
=======
        "x-ms-request-id": "b40c86ed-a01e-003d-33d4-04acd9000000",
         "x-ms-version": "2020-10-02"
>>>>>>> 65932564
      },
      "ResponseBody": []
    }
  ],
  "Variables": {
    "DateTimeOffsetNow": "2021-04-02T12:24:01.1392341-05:00",
    "RandomSeed": "838095187",
    "Storage_TestConfigDefault": "ProductionTenant\nseanmcccanary3\nU2FuaXRpemVk\nhttps://seanmcccanary3.blob.core.windows.net\nhttps://seanmcccanary3.file.core.windows.net\nhttps://seanmcccanary3.queue.core.windows.net\nhttps://seanmcccanary3.table.core.windows.net\n\n\n\n\nhttps://seanmcccanary3-secondary.blob.core.windows.net\nhttps://seanmcccanary3-secondary.file.core.windows.net\nhttps://seanmcccanary3-secondary.queue.core.windows.net\nhttps://seanmcccanary3-secondary.table.core.windows.net\n68390a19-a643-458b-b726-408abf67b4fc\nSanitized\n72f988bf-86f1-41af-91ab-2d7cd011db47\nhttps://login.microsoftonline.com/\nCloud\nBlobEndpoint=https://seanmcccanary3.blob.core.windows.net/;QueueEndpoint=https://seanmcccanary3.queue.core.windows.net/;FileEndpoint=https://seanmcccanary3.file.core.windows.net/;BlobSecondaryEndpoint=https://seanmcccanary3-secondary.blob.core.windows.net/;QueueSecondaryEndpoint=https://seanmcccanary3-secondary.queue.core.windows.net/;FileSecondaryEndpoint=https://seanmcccanary3-secondary.file.core.windows.net/;AccountName=seanmcccanary3;AccountKey=Kg==;\nseanscope1"
  }
}<|MERGE_RESOLUTION|>--- conflicted
+++ resolved
@@ -6,72 +6,55 @@
       "RequestHeaders": {
         "Accept": "application/xml",
         "Authorization": "Sanitized",
-        "traceparent": "00-0e4ea6db490b494ea02b593b12ddb0c2-06a84dcd78fd064c-00",
+        "traceparent": "00-3f1ffdf7ef2d204c95776a1921c83a06-cdb1f13842d5694e-00",
         "User-Agent": [
-          "azsdk-net-Storage.Blobs/12.9.0-alpha.20210402.1",
-          "(.NET 5.0.4; Microsoft Windows 10.0.19042)"
+          "azsdk-net-Storage.Blobs/12.9.0-alpha.20210514.1",
+          "(.NET Core 4.6.30015.01; Microsoft Windows 10.0.19043 )"
         ],
         "x-ms-blob-public-access": "container",
         "x-ms-client-request-id": "62ad3711-a064-098b-f40f-c14cfec26aa9",
-        "x-ms-date": "Fri, 02 Apr 2021 17:24:01 GMT",
+        "x-ms-date": "Fri, 14 May 2021 16:55:25 GMT",
         "x-ms-return-client-request-id": "true",
-<<<<<<< HEAD
-        "x-ms-version": "2020-08-04"
-=======
-         "x-ms-version": "2020-10-02"
->>>>>>> 65932564
+        "x-ms-version": "2020-10-02"
       },
       "RequestBody": null,
       "StatusCode": 201,
       "ResponseHeaders": {
         "Content-Length": "0",
-        "Date": "Fri, 02 Apr 2021 17:23:59 GMT",
-        "ETag": "\u00220x8D8F5FC1B27F2E1\u0022",
-        "Last-Modified": "Fri, 02 Apr 2021 17:24:00 GMT",
+        "Date": "Fri, 14 May 2021 16:55:24 GMT",
+        "ETag": "\u00220x8D916F911A37211\u0022",
+        "Last-Modified": "Fri, 14 May 2021 16:55:24 GMT",
         "Server": [
           "Windows-Azure-Blob/1.0",
           "Microsoft-HTTPAPI/2.0"
         ],
         "x-ms-client-request-id": "62ad3711-a064-098b-f40f-c14cfec26aa9",
-<<<<<<< HEAD
-        "x-ms-request-id": "862afbc2-f01e-0089-0ae4-276017000000",
-        "x-ms-version": "2020-08-04"
-=======
-        "x-ms-request-id": "b40c8680-a01e-003d-6ad4-04acd9000000",
-         "x-ms-version": "2020-10-02"
->>>>>>> 65932564
+        "x-ms-request-id": "819b7052-401e-0035-35e1-48b6d6000000",
+        "x-ms-version": "2020-10-02"
       },
       "ResponseBody": []
     },
     {
-<<<<<<< HEAD
-      "RequestUri": "https://seanmcccanary3.blob.core.windows.net/test-container-0d1ae0e9-f22f-bcc3-76e7-4560ee1f3cd1?restype=container\u0026sv=2020-06-12\u0026ss=bfqt\u0026srt=sco\u0026spr=https\u0026se=2021-04-02T18%3A24%3A01Z\u0026sp=rwdxlacuptfi\u0026sig=Sanitized",
-=======
-      "RequestUri": "https://seanmcccanary3.blob.core.windows.net/test-container-0d1ae0e9-f22f-bcc3-76e7-4560ee1f3cd1?restype=container\u0026sv=2020-10-02\u0026ss=bfqt\u0026srt=sco\u0026spr=https\u0026se=2021-02-17T03%3A31%3A17Z\u0026sp=rwdxlacuptf\u0026sig=Sanitized",
->>>>>>> 65932564
+      "RequestUri": "https://seanmcccanary3.blob.core.windows.net/test-container-0d1ae0e9-f22f-bcc3-76e7-4560ee1f3cd1?restype=container\u0026sv=2020-10-02\u0026ss=bfqt\u0026srt=sco\u0026spr=https\u0026se=2021-05-14T17%3A55%3A25Z\u0026sp=rwdxlacuptfi\u0026sig=Sanitized",
       "RequestMethod": "GET",
       "RequestHeaders": {
         "Accept": "application/xml",
-        "traceparent": "00-9f70b61fac477d4b8201a58663192191-3e35d8e3a3c5b54f-00",
+        "traceparent": "00-c2a0b966680ee24cacbbd1f6fdb89292-bf4b4a05eee9ac43-00",
         "User-Agent": [
-          "azsdk-net-Storage.Blobs/12.9.0-alpha.20210402.1",
-          "(.NET 5.0.4; Microsoft Windows 10.0.19042)"
+          "azsdk-net-Storage.Blobs/12.9.0-alpha.20210514.1",
+          "(.NET Core 4.6.30015.01; Microsoft Windows 10.0.19043 )"
         ],
         "x-ms-client-request-id": "b64fd92a-d972-eb6c-75c7-f64a8e3fa6a7",
         "x-ms-return-client-request-id": "true",
-<<<<<<< HEAD
-        "x-ms-version": "2020-08-04"
-=======
-         "x-ms-version": "2020-10-02"
->>>>>>> 65932564
+        "x-ms-version": "2020-10-02"
       },
       "RequestBody": null,
       "StatusCode": 200,
       "ResponseHeaders": {
         "Content-Length": "0",
-        "Date": "Fri, 02 Apr 2021 17:23:59 GMT",
-        "ETag": "\u00220x8D8F5FC1B27F2E1\u0022",
-        "Last-Modified": "Fri, 02 Apr 2021 17:24:00 GMT",
+        "Date": "Fri, 14 May 2021 16:55:24 GMT",
+        "ETag": "\u00220x8D916F911A37211\u0022",
+        "Last-Modified": "Fri, 14 May 2021 16:55:24 GMT",
         "Server": [
           "Windows-Azure-Blob/1.0",
           "Microsoft-HTTPAPI/2.0"
@@ -82,16 +65,11 @@
         "x-ms-deny-encryption-scope-override": "false",
         "x-ms-has-immutability-policy": "false",
         "x-ms-has-legal-hold": "false",
+        "x-ms-immutable-storage-with-versioning-enabled": "false",
         "x-ms-lease-state": "available",
         "x-ms-lease-status": "unlocked",
-<<<<<<< HEAD
-        "x-ms-request-id": "862afbd0-f01e-0089-15e4-276017000000",
-        "x-ms-version": "2020-08-04",
-        "x-ms-version-level-worm-enabled": "false"
-=======
-        "x-ms-request-id": "f76ed1b2-d01e-0018-25d4-0405a5000000",
-         "x-ms-version": "2020-10-02"
->>>>>>> 65932564
+        "x-ms-request-id": "819b705c-401e-0035-3de1-48b6d6000000",
+        "x-ms-version": "2020-10-02"
       },
       "ResponseBody": []
     },
@@ -101,44 +79,35 @@
       "RequestHeaders": {
         "Accept": "application/xml",
         "Authorization": "Sanitized",
-        "traceparent": "00-1c0e0c15cc99c6419d22e6b839ebc895-b4f129d58224ff49-00",
+        "traceparent": "00-e1ba0d87e3a6fb48b2e437090e9aeea7-06446d795e300741-00",
         "User-Agent": [
-          "azsdk-net-Storage.Blobs/12.9.0-alpha.20210402.1",
-          "(.NET 5.0.4; Microsoft Windows 10.0.19042)"
+          "azsdk-net-Storage.Blobs/12.9.0-alpha.20210514.1",
+          "(.NET Core 4.6.30015.01; Microsoft Windows 10.0.19043 )"
         ],
         "x-ms-client-request-id": "242180b9-b373-8f37-0ec8-895dab810a16",
-        "x-ms-date": "Fri, 02 Apr 2021 17:24:01 GMT",
+        "x-ms-date": "Fri, 14 May 2021 16:55:25 GMT",
         "x-ms-return-client-request-id": "true",
-<<<<<<< HEAD
-        "x-ms-version": "2020-08-04"
-=======
-         "x-ms-version": "2020-10-02"
->>>>>>> 65932564
+        "x-ms-version": "2020-10-02"
       },
       "RequestBody": null,
       "StatusCode": 202,
       "ResponseHeaders": {
         "Content-Length": "0",
-        "Date": "Fri, 02 Apr 2021 17:24:00 GMT",
+        "Date": "Fri, 14 May 2021 16:55:24 GMT",
         "Server": [
           "Windows-Azure-Blob/1.0",
           "Microsoft-HTTPAPI/2.0"
         ],
         "x-ms-client-request-id": "242180b9-b373-8f37-0ec8-895dab810a16",
-<<<<<<< HEAD
-        "x-ms-request-id": "862afbdc-f01e-0089-1fe4-276017000000",
-        "x-ms-version": "2020-08-04"
-=======
-        "x-ms-request-id": "b40c86ed-a01e-003d-33d4-04acd9000000",
-         "x-ms-version": "2020-10-02"
->>>>>>> 65932564
+        "x-ms-request-id": "819b7066-401e-0035-42e1-48b6d6000000",
+        "x-ms-version": "2020-10-02"
       },
       "ResponseBody": []
     }
   ],
   "Variables": {
-    "DateTimeOffsetNow": "2021-04-02T12:24:01.1392341-05:00",
+    "DateTimeOffsetNow": "2021-05-14T11:55:25.3131242-05:00",
     "RandomSeed": "838095187",
-    "Storage_TestConfigDefault": "ProductionTenant\nseanmcccanary3\nU2FuaXRpemVk\nhttps://seanmcccanary3.blob.core.windows.net\nhttps://seanmcccanary3.file.core.windows.net\nhttps://seanmcccanary3.queue.core.windows.net\nhttps://seanmcccanary3.table.core.windows.net\n\n\n\n\nhttps://seanmcccanary3-secondary.blob.core.windows.net\nhttps://seanmcccanary3-secondary.file.core.windows.net\nhttps://seanmcccanary3-secondary.queue.core.windows.net\nhttps://seanmcccanary3-secondary.table.core.windows.net\n68390a19-a643-458b-b726-408abf67b4fc\nSanitized\n72f988bf-86f1-41af-91ab-2d7cd011db47\nhttps://login.microsoftonline.com/\nCloud\nBlobEndpoint=https://seanmcccanary3.blob.core.windows.net/;QueueEndpoint=https://seanmcccanary3.queue.core.windows.net/;FileEndpoint=https://seanmcccanary3.file.core.windows.net/;BlobSecondaryEndpoint=https://seanmcccanary3-secondary.blob.core.windows.net/;QueueSecondaryEndpoint=https://seanmcccanary3-secondary.queue.core.windows.net/;FileSecondaryEndpoint=https://seanmcccanary3-secondary.file.core.windows.net/;AccountName=seanmcccanary3;AccountKey=Kg==;\nseanscope1"
+    "Storage_TestConfigDefault": "ProductionTenant\nseanmcccanary3\nU2FuaXRpemVk\nhttps://seanmcccanary3.blob.core.windows.net\nhttps://seanmcccanary3.file.core.windows.net\nhttps://seanmcccanary3.queue.core.windows.net\nhttps://seanmcccanary3.table.core.windows.net\n\n\n\n\nhttps://seanmcccanary3-secondary.blob.core.windows.net\nhttps://seanmcccanary3-secondary.file.core.windows.net\nhttps://seanmcccanary3-secondary.queue.core.windows.net\nhttps://seanmcccanary3-secondary.table.core.windows.net\n\nSanitized\n\n\nCloud\nBlobEndpoint=https://seanmcccanary3.blob.core.windows.net/;QueueEndpoint=https://seanmcccanary3.queue.core.windows.net/;FileEndpoint=https://seanmcccanary3.file.core.windows.net/;BlobSecondaryEndpoint=https://seanmcccanary3-secondary.blob.core.windows.net/;QueueSecondaryEndpoint=https://seanmcccanary3-secondary.queue.core.windows.net/;FileSecondaryEndpoint=https://seanmcccanary3-secondary.file.core.windows.net/;AccountName=seanmcccanary3;AccountKey=Kg==;\nseanscope1"
   }
 }