{
  "Entries": [
    {
      "RequestUri": "https://seanmcccanary.blob.core.windows.net/test-container-09993780-0439-c536-6807-fc93d25f1b5c?restype=container",
      "RequestMethod": "PUT",
      "RequestHeaders": {
        "Authorization": "Sanitized",
        "traceparent": "00-fadeea2eaf8377458062f82b8956642b-e21a5431b1a5c14b-00",
        "User-Agent": [
          "azsdk-net-Storage.Blobs/12.5.0-dev.20200402.1",
          "(.NET Core 4.6.28325.01; Microsoft Windows 10.0.18362 )"
        ],
        "x-ms-blob-public-access": "blob",
        "x-ms-client-request-id": "579a72b9-672b-905d-70fc-02a9138354ce",
        "x-ms-date": "Thu, 02 Apr 2020 23:59:08 GMT",
        "x-ms-return-client-request-id": "true",
<<<<<<< HEAD
        "x-ms-version": "2019-12-12"
=======
        "x-ms-version": "2020-02-10"
>>>>>>> 60f4876e
      },
      "RequestBody": null,
      "StatusCode": 201,
      "ResponseHeaders": {
        "Content-Length": "0",
        "Date": "Thu, 02 Apr 2020 23:59:06 GMT",
        "ETag": "\u00220x8D7D761D4AE415A\u0022",
        "Last-Modified": "Thu, 02 Apr 2020 23:59:07 GMT",
        "Server": [
          "Windows-Azure-Blob/1.0",
          "Microsoft-HTTPAPI/2.0"
        ],
        "x-ms-client-request-id": "579a72b9-672b-905d-70fc-02a9138354ce",
        "x-ms-request-id": "8de6c17d-b01e-0071-2c4a-09ab8b000000",
<<<<<<< HEAD
        "x-ms-version": "2019-12-12"
=======
        "x-ms-version": "2020-02-10"
>>>>>>> 60f4876e
      },
      "ResponseBody": []
    },
    {
      "RequestUri": "https://seanmcccanary.blob.core.windows.net/test-container-09993780-0439-c536-6807-fc93d25f1b5c?restype=container",
      "RequestMethod": "GET",
      "RequestHeaders": {
        "Authorization": "Sanitized",
        "traceparent": "00-88ae7fbdc68a1a48a17dbd86fe9bbf8e-9cabc61b0e179242-00",
        "User-Agent": [
          "azsdk-net-Storage.Blobs/12.5.0-dev.20200402.1",
          "(.NET Core 4.6.28325.01; Microsoft Windows 10.0.18362 )"
        ],
        "x-ms-client-request-id": "5fd953c7-c4c4-d231-e291-9bfc362a1e2f",
        "x-ms-date": "Thu, 02 Apr 2020 23:59:08 GMT",
        "x-ms-return-client-request-id": "true",
<<<<<<< HEAD
        "x-ms-version": "2019-12-12"
=======
        "x-ms-version": "2020-02-10"
>>>>>>> 60f4876e
      },
      "RequestBody": null,
      "StatusCode": 200,
      "ResponseHeaders": {
        "Content-Length": "0",
        "Date": "Thu, 02 Apr 2020 23:59:07 GMT",
        "ETag": "\u00220x8D7D761D4AE415A\u0022",
        "Last-Modified": "Thu, 02 Apr 2020 23:59:07 GMT",
        "Server": [
          "Windows-Azure-Blob/1.0",
          "Microsoft-HTTPAPI/2.0"
        ],
        "x-ms-blob-public-access": "blob",
        "x-ms-client-request-id": "5fd953c7-c4c4-d231-e291-9bfc362a1e2f",
        "x-ms-default-encryption-scope": "$account-encryption-key",
        "x-ms-deny-encryption-scope-override": "false",
        "x-ms-has-immutability-policy": "false",
        "x-ms-has-legal-hold": "false",
        "x-ms-lease-state": "available",
        "x-ms-lease-status": "unlocked",
        "x-ms-request-id": "8de6c18a-b01e-0071-344a-09ab8b000000",
<<<<<<< HEAD
        "x-ms-version": "2019-12-12"
=======
        "x-ms-version": "2020-02-10"
>>>>>>> 60f4876e
      },
      "ResponseBody": []
    },
    {
      "RequestUri": "https://seanmcccanary.blob.core.windows.net/test-container-09993780-0439-c536-6807-fc93d25f1b5c?restype=container",
      "RequestMethod": "DELETE",
      "RequestHeaders": {
        "Authorization": "Sanitized",
        "traceparent": "00-1527cdc772a578419b76ae8acdf682c2-920f775a54021648-00",
        "User-Agent": [
          "azsdk-net-Storage.Blobs/12.5.0-dev.20200402.1",
          "(.NET Core 4.6.28325.01; Microsoft Windows 10.0.18362 )"
        ],
        "x-ms-client-request-id": "c0e127ec-f4a9-db09-582c-c15536791139",
        "x-ms-date": "Thu, 02 Apr 2020 23:59:08 GMT",
        "x-ms-return-client-request-id": "true",
<<<<<<< HEAD
        "x-ms-version": "2019-12-12"
=======
        "x-ms-version": "2020-02-10"
>>>>>>> 60f4876e
      },
      "RequestBody": null,
      "StatusCode": 202,
      "ResponseHeaders": {
        "Content-Length": "0",
        "Date": "Thu, 02 Apr 2020 23:59:07 GMT",
        "Server": [
          "Windows-Azure-Blob/1.0",
          "Microsoft-HTTPAPI/2.0"
        ],
        "x-ms-client-request-id": "c0e127ec-f4a9-db09-582c-c15536791139",
        "x-ms-request-id": "8de6c191-b01e-0071-3b4a-09ab8b000000",
<<<<<<< HEAD
        "x-ms-version": "2019-12-12"
=======
        "x-ms-version": "2020-02-10"
>>>>>>> 60f4876e
      },
      "ResponseBody": []
    }
  ],
  "Variables": {
    "RandomSeed": "630361179",
    "Storage_TestConfigDefault": "ProductionTenant\nseanmcccanary\nU2FuaXRpemVk\nhttps://seanmcccanary.blob.core.windows.net\nhttps://seanmcccanary.file.core.windows.net\nhttps://seanmcccanary.queue.core.windows.net\nhttps://seanmcccanary.table.core.windows.net\n\n\n\n\nhttps://seanmcccanary-secondary.blob.core.windows.net\nhttps://seanmcccanary-secondary.file.core.windows.net\nhttps://seanmcccanary-secondary.queue.core.windows.net\nhttps://seanmcccanary-secondary.table.core.windows.net\n\nSanitized\n\n\nCloud\nBlobEndpoint=https://seanmcccanary.blob.core.windows.net/;QueueEndpoint=https://seanmcccanary.queue.core.windows.net/;FileEndpoint=https://seanmcccanary.file.core.windows.net/;BlobSecondaryEndpoint=https://seanmcccanary-secondary.blob.core.windows.net/;QueueSecondaryEndpoint=https://seanmcccanary-secondary.queue.core.windows.net/;FileSecondaryEndpoint=https://seanmcccanary-secondary.file.core.windows.net/;AccountName=seanmcccanary;AccountKey=Sanitized\nseanscope1"
  }
}<|MERGE_RESOLUTION|>--- conflicted
+++ resolved
@@ -14,11 +14,7 @@
         "x-ms-client-request-id": "579a72b9-672b-905d-70fc-02a9138354ce",
         "x-ms-date": "Thu, 02 Apr 2020 23:59:08 GMT",
         "x-ms-return-client-request-id": "true",
-<<<<<<< HEAD
-        "x-ms-version": "2019-12-12"
-=======
         "x-ms-version": "2020-02-10"
->>>>>>> 60f4876e
       },
       "RequestBody": null,
       "StatusCode": 201,
@@ -33,11 +29,7 @@
         ],
         "x-ms-client-request-id": "579a72b9-672b-905d-70fc-02a9138354ce",
         "x-ms-request-id": "8de6c17d-b01e-0071-2c4a-09ab8b000000",
-<<<<<<< HEAD
-        "x-ms-version": "2019-12-12"
-=======
         "x-ms-version": "2020-02-10"
->>>>>>> 60f4876e
       },
       "ResponseBody": []
     },
@@ -54,11 +46,7 @@
         "x-ms-client-request-id": "5fd953c7-c4c4-d231-e291-9bfc362a1e2f",
         "x-ms-date": "Thu, 02 Apr 2020 23:59:08 GMT",
         "x-ms-return-client-request-id": "true",
-<<<<<<< HEAD
-        "x-ms-version": "2019-12-12"
-=======
         "x-ms-version": "2020-02-10"
->>>>>>> 60f4876e
       },
       "RequestBody": null,
       "StatusCode": 200,
@@ -80,11 +68,7 @@
         "x-ms-lease-state": "available",
         "x-ms-lease-status": "unlocked",
         "x-ms-request-id": "8de6c18a-b01e-0071-344a-09ab8b000000",
-<<<<<<< HEAD
-        "x-ms-version": "2019-12-12"
-=======
         "x-ms-version": "2020-02-10"
->>>>>>> 60f4876e
       },
       "ResponseBody": []
     },
@@ -101,11 +85,7 @@
         "x-ms-client-request-id": "c0e127ec-f4a9-db09-582c-c15536791139",
         "x-ms-date": "Thu, 02 Apr 2020 23:59:08 GMT",
         "x-ms-return-client-request-id": "true",
-<<<<<<< HEAD
-        "x-ms-version": "2019-12-12"
-=======
         "x-ms-version": "2020-02-10"
->>>>>>> 60f4876e
       },
       "RequestBody": null,
       "StatusCode": 202,
@@ -118,11 +98,7 @@
         ],
         "x-ms-client-request-id": "c0e127ec-f4a9-db09-582c-c15536791139",
         "x-ms-request-id": "8de6c191-b01e-0071-3b4a-09ab8b000000",
-<<<<<<< HEAD
-        "x-ms-version": "2019-12-12"
-=======
         "x-ms-version": "2020-02-10"
->>>>>>> 60f4876e
       },
       "ResponseBody": []
     }
