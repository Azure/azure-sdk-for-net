﻿{
  "Entries": [
    {
      "RequestUri": "https://seanmcccanary3.blob.core.windows.net/test-container-09993780-0439-c536-6807-fc93d25f1b5c?restype=container",
      "RequestMethod": "PUT",
      "RequestHeaders": {
        "Accept": "application/xml",
        "Authorization": "Sanitized",
        "traceparent": "00-9bec6214ce41524cbb4296e62f9aa818-43b1b427397db647-00",
        "User-Agent": [
          "azsdk-net-Storage.Blobs/12.9.0-alpha.20210216.1",
          "(.NET 5.0.3; Microsoft Windows 10.0.19042)"
        ],
        "x-ms-blob-public-access": "blob",
        "x-ms-client-request-id": "579a72b9-672b-905d-70fc-02a9138354ce",
        "x-ms-date": "Wed, 17 Feb 2021 02:29:49 GMT",
        "x-ms-return-client-request-id": "true",
<<<<<<< HEAD
        "x-ms-version": "2020-12-06"
=======
        "x-ms-version": "2021-02-12"
>>>>>>> 7e782c87
      },
      "RequestBody": null,
      "StatusCode": 201,
      "ResponseHeaders": {
        "Content-Length": "0",
        "Date": "Wed, 17 Feb 2021 02:29:49 GMT",
        "ETag": "\"0x8D8D2EBE69C55E9\"",
        "Last-Modified": "Wed, 17 Feb 2021 02:29:50 GMT",
        "Server": [
          "Windows-Azure-Blob/1.0",
          "Microsoft-HTTPAPI/2.0"
        ],
        "x-ms-client-request-id": "579a72b9-672b-905d-70fc-02a9138354ce",
        "x-ms-request-id": "a09cc658-f01e-0099-21d4-04a57f000000",
<<<<<<< HEAD
        "x-ms-version": "2020-12-06"
=======
        "x-ms-version": "2021-02-12"
>>>>>>> 7e782c87
      },
      "ResponseBody": []
    },
    {
      "RequestUri": "https://seanmcccanary3.blob.core.windows.net/test-container-09993780-0439-c536-6807-fc93d25f1b5c?restype=container",
      "RequestMethod": "GET",
      "RequestHeaders": {
        "Accept": "application/xml",
        "Authorization": "Sanitized",
        "traceparent": "00-8f83cfea62f32d4fb8985c4d09602529-887b14e24402b941-00",
        "User-Agent": [
          "azsdk-net-Storage.Blobs/12.9.0-alpha.20210216.1",
          "(.NET 5.0.3; Microsoft Windows 10.0.19042)"
        ],
        "x-ms-client-request-id": "5fd953c7-c4c4-d231-e291-9bfc362a1e2f",
        "x-ms-date": "Wed, 17 Feb 2021 02:29:49 GMT",
        "x-ms-return-client-request-id": "true",
<<<<<<< HEAD
        "x-ms-version": "2020-12-06"
=======
        "x-ms-version": "2021-02-12"
>>>>>>> 7e782c87
      },
      "RequestBody": null,
      "StatusCode": 200,
      "ResponseHeaders": {
        "Content-Length": "0",
        "Date": "Wed, 17 Feb 2021 02:29:49 GMT",
        "ETag": "\"0x8D8D2EBE69C55E9\"",
        "Last-Modified": "Wed, 17 Feb 2021 02:29:50 GMT",
        "Server": [
          "Windows-Azure-Blob/1.0",
          "Microsoft-HTTPAPI/2.0"
        ],
        "x-ms-blob-public-access": "blob",
        "x-ms-client-request-id": "5fd953c7-c4c4-d231-e291-9bfc362a1e2f",
        "x-ms-default-encryption-scope": "$account-encryption-key",
        "x-ms-deny-encryption-scope-override": "false",
        "x-ms-has-immutability-policy": "false",
        "x-ms-has-legal-hold": "false",
        "x-ms-lease-state": "available",
        "x-ms-lease-status": "unlocked",
        "x-ms-request-id": "a09cc67b-f01e-0099-3cd4-04a57f000000",
<<<<<<< HEAD
        "x-ms-version": "2020-12-06"
=======
        "x-ms-version": "2021-02-12"
>>>>>>> 7e782c87
      },
      "ResponseBody": []
    },
    {
      "RequestUri": "https://seanmcccanary3.blob.core.windows.net/test-container-09993780-0439-c536-6807-fc93d25f1b5c?restype=container",
      "RequestMethod": "DELETE",
      "RequestHeaders": {
        "Accept": "application/xml",
        "Authorization": "Sanitized",
        "traceparent": "00-ca73b2b5bb1993439c934b1f43e5a1e7-407c3706a1f9be4d-00",
        "User-Agent": [
          "azsdk-net-Storage.Blobs/12.9.0-alpha.20210216.1",
          "(.NET 5.0.3; Microsoft Windows 10.0.19042)"
        ],
        "x-ms-client-request-id": "c0e127ec-f4a9-db09-582c-c15536791139",
        "x-ms-date": "Wed, 17 Feb 2021 02:29:50 GMT",
        "x-ms-return-client-request-id": "true",
<<<<<<< HEAD
        "x-ms-version": "2020-12-06"
=======
        "x-ms-version": "2021-02-12"
>>>>>>> 7e782c87
      },
      "RequestBody": null,
      "StatusCode": 202,
      "ResponseHeaders": {
        "Content-Length": "0",
        "Date": "Wed, 17 Feb 2021 02:29:49 GMT",
        "Server": [
          "Windows-Azure-Blob/1.0",
          "Microsoft-HTTPAPI/2.0"
        ],
        "x-ms-client-request-id": "c0e127ec-f4a9-db09-582c-c15536791139",
        "x-ms-request-id": "a09cc690-f01e-0099-4cd4-04a57f000000",
<<<<<<< HEAD
        "x-ms-version": "2020-12-06"
=======
        "x-ms-version": "2021-02-12"
>>>>>>> 7e782c87
      },
      "ResponseBody": []
    }
  ],
  "Variables": {
    "RandomSeed": "630361179",
    "Storage_TestConfigDefault": "ProductionTenant\nseanmcccanary3\nU2FuaXRpemVk\nhttps://seanmcccanary3.blob.core.windows.net\nhttps://seanmcccanary3.file.core.windows.net\nhttps://seanmcccanary3.queue.core.windows.net\nhttps://seanmcccanary3.table.core.windows.net\n\n\n\n\nhttps://seanmcccanary3-secondary.blob.core.windows.net\nhttps://seanmcccanary3-secondary.file.core.windows.net\nhttps://seanmcccanary3-secondary.queue.core.windows.net\nhttps://seanmcccanary3-secondary.table.core.windows.net\n\nSanitized\n\n\nCloud\nBlobEndpoint=https://seanmcccanary3.blob.core.windows.net/;QueueEndpoint=https://seanmcccanary3.queue.core.windows.net/;FileEndpoint=https://seanmcccanary3.file.core.windows.net/;BlobSecondaryEndpoint=https://seanmcccanary3-secondary.blob.core.windows.net/;QueueSecondaryEndpoint=https://seanmcccanary3-secondary.queue.core.windows.net/;FileSecondaryEndpoint=https://seanmcccanary3-secondary.file.core.windows.net/;AccountName=seanmcccanary3;AccountKey=Kg==;\nseanscope1\n\n"
  }
}<|MERGE_RESOLUTION|>--- conflicted
+++ resolved
@@ -15,11 +15,7 @@
         "x-ms-client-request-id": "579a72b9-672b-905d-70fc-02a9138354ce",
         "x-ms-date": "Wed, 17 Feb 2021 02:29:49 GMT",
         "x-ms-return-client-request-id": "true",
-<<<<<<< HEAD
-        "x-ms-version": "2020-12-06"
-=======
         "x-ms-version": "2021-02-12"
->>>>>>> 7e782c87
       },
       "RequestBody": null,
       "StatusCode": 201,
@@ -34,11 +30,7 @@
         ],
         "x-ms-client-request-id": "579a72b9-672b-905d-70fc-02a9138354ce",
         "x-ms-request-id": "a09cc658-f01e-0099-21d4-04a57f000000",
-<<<<<<< HEAD
-        "x-ms-version": "2020-12-06"
-=======
         "x-ms-version": "2021-02-12"
->>>>>>> 7e782c87
       },
       "ResponseBody": []
     },
@@ -56,11 +48,7 @@
         "x-ms-client-request-id": "5fd953c7-c4c4-d231-e291-9bfc362a1e2f",
         "x-ms-date": "Wed, 17 Feb 2021 02:29:49 GMT",
         "x-ms-return-client-request-id": "true",
-<<<<<<< HEAD
-        "x-ms-version": "2020-12-06"
-=======
         "x-ms-version": "2021-02-12"
->>>>>>> 7e782c87
       },
       "RequestBody": null,
       "StatusCode": 200,
@@ -82,11 +70,7 @@
         "x-ms-lease-state": "available",
         "x-ms-lease-status": "unlocked",
         "x-ms-request-id": "a09cc67b-f01e-0099-3cd4-04a57f000000",
-<<<<<<< HEAD
-        "x-ms-version": "2020-12-06"
-=======
         "x-ms-version": "2021-02-12"
->>>>>>> 7e782c87
       },
       "ResponseBody": []
     },
@@ -104,11 +88,7 @@
         "x-ms-client-request-id": "c0e127ec-f4a9-db09-582c-c15536791139",
         "x-ms-date": "Wed, 17 Feb 2021 02:29:50 GMT",
         "x-ms-return-client-request-id": "true",
-<<<<<<< HEAD
-        "x-ms-version": "2020-12-06"
-=======
         "x-ms-version": "2021-02-12"
->>>>>>> 7e782c87
       },
       "RequestBody": null,
       "StatusCode": 202,
@@ -121,11 +101,7 @@
         ],
         "x-ms-client-request-id": "c0e127ec-f4a9-db09-582c-c15536791139",
         "x-ms-request-id": "a09cc690-f01e-0099-4cd4-04a57f000000",
-<<<<<<< HEAD
-        "x-ms-version": "2020-12-06"
-=======
         "x-ms-version": "2021-02-12"
->>>>>>> 7e782c87
       },
       "ResponseBody": []
     }
