--- conflicted
+++ resolved
@@ -11,11 +11,7 @@
         ],
         "x-ms-client-request-id": "0cd8ceea-1011-8594-8f7b-d0f89a66bf3f",
         "x-ms-return-client-request-id": "true",
-<<<<<<< HEAD
-        "x-ms-version": "2020-12-06"
-=======
         "x-ms-version": "2021-02-12"
->>>>>>> 7e782c87
       },
       "RequestBody": null,
       "StatusCode": 201,
@@ -30,11 +26,7 @@
         ],
         "x-ms-client-request-id": "0cd8ceea-1011-8594-8f7b-d0f89a66bf3f",
         "x-ms-request-id": "3d0f2e5c-801e-0018-1fd7-af4d5c000000",
-<<<<<<< HEAD
-        "x-ms-version": "2020-12-06"
-=======
         "x-ms-version": "2021-02-12"
->>>>>>> 7e782c87
       },
       "ResponseBody": []
     },
@@ -49,11 +41,7 @@
         ],
         "x-ms-client-request-id": "64858888-ce54-99e9-337c-bb5cbd88754b",
         "x-ms-return-client-request-id": "true",
-<<<<<<< HEAD
-        "x-ms-version": "2020-12-06"
-=======
         "x-ms-version": "2021-02-12"
->>>>>>> 7e782c87
       },
       "RequestBody": null,
       "StatusCode": 201,
@@ -68,11 +56,7 @@
         ],
         "x-ms-client-request-id": "64858888-ce54-99e9-337c-bb5cbd88754b",
         "x-ms-request-id": "3d0f2e5f-801e-0018-20d7-af4d5c000000",
-<<<<<<< HEAD
-        "x-ms-version": "2020-12-06"
-=======
         "x-ms-version": "2021-02-12"
->>>>>>> 7e782c87
       },
       "ResponseBody": []
     },
@@ -89,11 +73,7 @@
         "x-ms-blob-type": "BlockBlob",
         "x-ms-client-request-id": "822f73c4-47f7-8eb0-52e4-dc57f45005f9",
         "x-ms-return-client-request-id": "true",
-<<<<<<< HEAD
-        "x-ms-version": "2020-12-06"
-=======
         "x-ms-version": "2021-02-12"
->>>>>>> 7e782c87
       },
       "RequestBody": "NKCDh75HYdLdhIk+xL2TsXPHp/hFrWiGBFNEVItXXBAzBicdBO2MiLiE9cR4RWxibJEddXtQboY3/YNqAw1Ghih4C72Vda2GOx8/wLikDb7n4ef6OeaU4pih5gZpIYSrPm+cADmuzffjlzpcEK3OkvDEgyEmS0xB5Cgl9I6mHBmblIJJBw2FOBTvF6KsONLq0lMWpJ5ihPIiWxsQiNhpPHogwXwqhYviP0oNNjSqlKxWOyE6kHd7OA+QJqvxdLA7htonjHdVv03IM2VTVU69d8ZvuU23LqwCpIhsml7f8cqa0bBagwg1AXvTclwSKOLB0q7lgrpihFgtJOfu6CXu6EKauYOeY/S9ObjR47tP8Hylq8ew+m4PN0xXLF8hRhhW5YoaeG5fI265KEgCkaGc3TNqSD1dPu7UioE2RjaVnPOgev4xNXgNRohY9tIlDaaru04rtv3a+aabRu3sKNw4JItVYRajaqi7XQK1BEgcrnzbi4roaub1xYFXlu6KIB6rINJGz6yPCFGmb1n7JfVef5hxEZxSULmlX5uVS9S6MTzjCeN21d7QTII5QvuN+aCL+RZWGQ+BWdAYoHAQ+b186z0cFxwR56m5oMQZGA2+GGX7ClG9YxgsYbASXTVuv1PFvVa9cOGEehFsnXhKaEDCWogKFe9rvogl8LZr/op0SuFxVFu3AKiDd48/Ucag4flvUAOsZKljWv7OmH8rGHuH+FKW2RTlC1nghp1fK23BhQ68+66GyOY3Dvlc6WcoWF4UuFh0CQjlikSpy94MBC6QDBNxbhzMATBrX8saiCHyuC0/SnMUTHsG13Fp3PwIKwnLzNxTt+lBSLcoCao8ywEjtxOwzLm7e8CXaperYiQzYjPBT7xEngFE/QK87EPRyQxvRiXpWF5QD1Acu0xRluaS9aZ2e3xF3hgRa8+3/498xqCLOxv+SgrVcD9sKOK08mYbKfadWk6PKmgN1+yOmBDAoPWsxlvKlKqboQo82bY1XXhpm9aY32tS+xGz8XIdRtcvq4jsCCwLUZVMAblEU1Gx13p0Jf06J8CKWstJFqI3flsyDS0tSVRMXkpATN2yDqi/ARr4qSHa9IPHYq5hwTryFINeEUUkg44lJ8ey+dvi2EwiihSHP9Q5VxipZuam65wQTThaU/xim32M04FaKPuo5IphPjYla9WuJLkseh2nfjwqoquih4RPwO6W+2tT3y8dAIFcRKxl6uJjrC9CNSBg5FRFL4VPBl0FEn5Ijm9pW0SKD3qcSzmPxLfJPttUDYrONhYWDa+pzfkkVjIuHVxy+lHruCamw5kbtWvOhceBsQXzeVdZUk2U4EGAePUGYKZaVkSKaVRkJ3J9+1hE20gyog==",
       "StatusCode": 201,
@@ -111,11 +91,7 @@
         "x-ms-content-crc64": "HnLPjTe3x1c=",
         "x-ms-request-id": "3d0f2e61-801e-0018-21d7-af4d5c000000",
         "x-ms-request-server-encrypted": "true",
-<<<<<<< HEAD
-        "x-ms-version": "2020-12-06"
-=======
         "x-ms-version": "2021-02-12"
->>>>>>> 7e782c87
       },
       "ResponseBody": []
     },
@@ -132,11 +108,7 @@
         "x-ms-blob-type": "BlockBlob",
         "x-ms-client-request-id": "677f03e7-af18-5dab-7dac-511f3d500e06",
         "x-ms-return-client-request-id": "true",
-<<<<<<< HEAD
-        "x-ms-version": "2020-12-06"
-=======
         "x-ms-version": "2021-02-12"
->>>>>>> 7e782c87
       },
       "RequestBody": "NKCDh75HYdLdhIk+xL2TsXPHp/hFrWiGBFNEVItXXBAzBicdBO2MiLiE9cR4RWxibJEddXtQboY3/YNqAw1Ghih4C72Vda2GOx8/wLikDb7n4ef6OeaU4pih5gZpIYSrPm+cADmuzffjlzpcEK3OkvDEgyEmS0xB5Cgl9I6mHBmblIJJBw2FOBTvF6KsONLq0lMWpJ5ihPIiWxsQiNhpPHogwXwqhYviP0oNNjSqlKxWOyE6kHd7OA+QJqvxdLA7htonjHdVv03IM2VTVU69d8ZvuU23LqwCpIhsml7f8cqa0bBagwg1AXvTclwSKOLB0q7lgrpihFgtJOfu6CXu6EKauYOeY/S9ObjR47tP8Hylq8ew+m4PN0xXLF8hRhhW5YoaeG5fI265KEgCkaGc3TNqSD1dPu7UioE2RjaVnPOgev4xNXgNRohY9tIlDaaru04rtv3a+aabRu3sKNw4JItVYRajaqi7XQK1BEgcrnzbi4roaub1xYFXlu6KIB6rINJGz6yPCFGmb1n7JfVef5hxEZxSULmlX5uVS9S6MTzjCeN21d7QTII5QvuN+aCL+RZWGQ+BWdAYoHAQ+b186z0cFxwR56m5oMQZGA2+GGX7ClG9YxgsYbASXTVuv1PFvVa9cOGEehFsnXhKaEDCWogKFe9rvogl8LZr/op0SuFxVFu3AKiDd48/Ucag4flvUAOsZKljWv7OmH8rGHuH+FKW2RTlC1nghp1fK23BhQ68+66GyOY3Dvlc6WcoWF4UuFh0CQjlikSpy94MBC6QDBNxbhzMATBrX8saiCHyuC0/SnMUTHsG13Fp3PwIKwnLzNxTt+lBSLcoCao8ywEjtxOwzLm7e8CXaperYiQzYjPBT7xEngFE/QK87EPRyQxvRiXpWF5QD1Acu0xRluaS9aZ2e3xF3hgRa8+3/498xqCLOxv+SgrVcD9sKOK08mYbKfadWk6PKmgN1+yOmBDAoPWsxlvKlKqboQo82bY1XXhpm9aY32tS+xGz8XIdRtcvq4jsCCwLUZVMAblEU1Gx13p0Jf06J8CKWstJFqI3flsyDS0tSVRMXkpATN2yDqi/ARr4qSHa9IPHYq5hwTryFINeEUUkg44lJ8ey+dvi2EwiihSHP9Q5VxipZuam65wQTThaU/xim32M04FaKPuo5IphPjYla9WuJLkseh2nfjwqoquih4RPwO6W+2tT3y8dAIFcRKxl6uJjrC9CNSBg5FRFL4VPBl0FEn5Ijm9pW0SKD3qcSzmPxLfJPttUDYrONhYWDa+pzfkkVjIuHVxy+lHruCamw5kbtWvOhceBsQXzeVdZUk2U4EGAePUGYKZaVkSKaVRkJ3J9+1hE20gyog==",
       "StatusCode": 201,
@@ -154,11 +126,7 @@
         "x-ms-content-crc64": "HnLPjTe3x1c=",
         "x-ms-request-id": "3d0f2e62-801e-0018-22d7-af4d5c000000",
         "x-ms-request-server-encrypted": "true",
-<<<<<<< HEAD
-        "x-ms-version": "2020-12-06"
-=======
         "x-ms-version": "2021-02-12"
->>>>>>> 7e782c87
       },
       "ResponseBody": []
     },
@@ -173,11 +141,7 @@
         ],
         "x-ms-client-request-id": "f17003bd-9ed0-9ee0-29f2-5b78b136004c",
         "x-ms-return-client-request-id": "true",
-<<<<<<< HEAD
-        "x-ms-version": "2020-12-06"
-=======
         "x-ms-version": "2021-02-12"
->>>>>>> 7e782c87
       },
       "RequestBody": null,
       "StatusCode": 202,
@@ -190,11 +154,7 @@
         ],
         "x-ms-client-request-id": "f17003bd-9ed0-9ee0-29f2-5b78b136004c",
         "x-ms-request-id": "3d0f2e63-801e-0018-23d7-af4d5c000000",
-<<<<<<< HEAD
-        "x-ms-version": "2020-12-06"
-=======
         "x-ms-version": "2021-02-12"
->>>>>>> 7e782c87
       },
       "ResponseBody": []
     },
@@ -209,11 +169,7 @@
         ],
         "x-ms-client-request-id": "3961019e-1de0-3435-0a3a-4d62dfb610e7",
         "x-ms-return-client-request-id": "true",
-<<<<<<< HEAD
-        "x-ms-version": "2020-12-06"
-=======
         "x-ms-version": "2021-02-12"
->>>>>>> 7e782c87
       },
       "RequestBody": null,
       "StatusCode": 202,
@@ -226,11 +182,7 @@
         ],
         "x-ms-client-request-id": "3961019e-1de0-3435-0a3a-4d62dfb610e7",
         "x-ms-request-id": "3d0f2e65-801e-0018-25d7-af4d5c000000",
-<<<<<<< HEAD
-        "x-ms-version": "2020-12-06"
-=======
         "x-ms-version": "2021-02-12"
->>>>>>> 7e782c87
       },
       "ResponseBody": []
     }
