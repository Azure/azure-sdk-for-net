﻿{
  "Entries": [
    {
      "RequestUri": "https://seanmcccanary3.blob.core.windows.net/test-container-d3fdff83-742a-3e2d-b67c-ca7fca1ced30?restype=container",
      "RequestMethod": "PUT",
      "RequestHeaders": {
        "Accept": "application/xml",
        "Authorization": "Sanitized",
        "traceparent": "00-7ec534d21d79b6418e70803bfe16f21a-94ae5a1ad3a93b4b-00",
        "User-Agent": [
          "azsdk-net-Storage.Blobs/12.9.0-alpha.20210217.1",
          "(.NET 5.0.3; Microsoft Windows 10.0.19042)"
        ],
        "x-ms-blob-public-access": "container",
        "x-ms-client-request-id": "faace94a-5f4f-7da6-76bb-9574690403c7",
        "x-ms-date": "Wed, 17 Feb 2021 18:59:23 GMT",
        "x-ms-return-client-request-id": "true",
<<<<<<< HEAD
        "x-ms-version": "2020-12-06"
=======
        "x-ms-version": "2021-02-12"
>>>>>>> 7e782c87
      },
      "RequestBody": null,
      "StatusCode": 201,
      "ResponseHeaders": {
        "Content-Length": "0",
        "Date": "Wed, 17 Feb 2021 18:59:23 GMT",
        "ETag": "\"0x8D8D3762417311B\"",
        "Last-Modified": "Wed, 17 Feb 2021 18:59:23 GMT",
        "Server": [
          "Windows-Azure-Blob/1.0",
          "Microsoft-HTTPAPI/2.0"
        ],
        "x-ms-client-request-id": "faace94a-5f4f-7da6-76bb-9574690403c7",
        "x-ms-request-id": "25f261d3-401e-0047-455f-05b199000000",
<<<<<<< HEAD
        "x-ms-version": "2020-12-06"
=======
        "x-ms-version": "2021-02-12"
>>>>>>> 7e782c87
      },
      "ResponseBody": []
    },
    {
      "RequestUri": "https://seanmcccanary3.blob.core.windows.net/test-container-d3fdff83-742a-3e2d-b67c-ca7fca1ced30/test-blob-05019481-0918-207d-ca32-e0468396ee1e",
      "RequestMethod": "PUT",
      "RequestHeaders": {
        "Accept": "application/xml",
        "Authorization": "Sanitized",
        "traceparent": "00-509c1f170309d44b9b1ba26d42d81c47-2de78a8e2c132b44-00",
        "User-Agent": [
          "azsdk-net-Storage.Blobs/12.9.0-alpha.20210217.1",
          "(.NET 5.0.3; Microsoft Windows 10.0.19042)"
        ],
        "x-ms-blob-type": "AppendBlob",
        "x-ms-client-request-id": "bb1529e0-b097-415f-6c8b-2f1c7f5ffae0",
        "x-ms-date": "Wed, 17 Feb 2021 18:59:23 GMT",
        "x-ms-return-client-request-id": "true",
<<<<<<< HEAD
        "x-ms-version": "2020-12-06"
=======
        "x-ms-version": "2021-02-12"
>>>>>>> 7e782c87
      },
      "RequestBody": null,
      "StatusCode": 201,
      "ResponseHeaders": {
        "Content-Length": "0",
        "Date": "Wed, 17 Feb 2021 18:59:23 GMT",
        "ETag": "\"0x8D8D37624216431\"",
        "Last-Modified": "Wed, 17 Feb 2021 18:59:23 GMT",
        "Server": [
          "Windows-Azure-Blob/1.0",
          "Microsoft-HTTPAPI/2.0"
        ],
        "x-ms-client-request-id": "bb1529e0-b097-415f-6c8b-2f1c7f5ffae0",
        "x-ms-request-id": "25f261ea-401e-0047-595f-05b199000000",
        "x-ms-request-server-encrypted": "true",
<<<<<<< HEAD
        "x-ms-version": "2020-12-06",
=======
        "x-ms-version": "2021-02-12",
>>>>>>> 7e782c87
        "x-ms-version-id": "2021-02-17T18:59:23.8694961Z"
      },
      "ResponseBody": []
    },
    {
      "RequestUri": "https://seanmcccanary3.blob.core.windows.net/test-container-d3fdff83-742a-3e2d-b67c-ca7fca1ced30?restype=container&comp=list&include=Metadata",
      "RequestMethod": "GET",
      "RequestHeaders": {
        "Accept": "application/xml",
        "Authorization": "Sanitized",
        "traceparent": "00-42fb6faa6b8e034586397064bd9e72d8-7d169a0caf0bb942-00",
        "User-Agent": [
          "azsdk-net-Storage.Blobs/12.9.0-alpha.20210217.1",
          "(.NET 5.0.3; Microsoft Windows 10.0.19042)"
        ],
        "x-ms-client-request-id": "5965f1d0-3281-1686-f2f3-74e4c3c4f6f5",
        "x-ms-date": "Wed, 17 Feb 2021 18:59:23 GMT",
        "x-ms-return-client-request-id": "true",
<<<<<<< HEAD
        "x-ms-version": "2020-12-06"
=======
        "x-ms-version": "2021-02-12"
>>>>>>> 7e782c87
      },
      "RequestBody": null,
      "StatusCode": 200,
      "ResponseHeaders": {
        "Content-Type": "application/xml",
        "Date": "Wed, 17 Feb 2021 18:59:23 GMT",
        "Server": [
          "Windows-Azure-Blob/1.0",
          "Microsoft-HTTPAPI/2.0"
        ],
        "Transfer-Encoding": "chunked",
        "x-ms-client-request-id": "5965f1d0-3281-1686-f2f3-74e4c3c4f6f5",
        "x-ms-request-id": "25f26216-401e-0047-805f-05b199000000",
<<<<<<< HEAD
        "x-ms-version": "2020-12-06"
=======
        "x-ms-version": "2021-02-12"
>>>>>>> 7e782c87
      },
      "ResponseBody": "﻿<?xml version=\"1.0\" encoding=\"utf-8\"?><EnumerationResults ServiceEndpoint=\"https://seanmcccanary3.blob.core.windows.net/\" ContainerName=\"test-container-d3fdff83-742a-3e2d-b67c-ca7fca1ced30\"><Blobs><Blob><Name>test-blob-05019481-0918-207d-ca32-e0468396ee1e</Name><VersionId>2021-02-17T18:59:23.8694961Z</VersionId><IsCurrentVersion>true</IsCurrentVersion><Properties><Creation-Time>Wed, 17 Feb 2021 18:59:23 GMT</Creation-Time><Last-Modified>Wed, 17 Feb 2021 18:59:23 GMT</Last-Modified><Etag>0x8D8D37624216431</Etag><Content-Length>0</Content-Length><Content-Type>application/octet-stream</Content-Type><Content-Encoding /><Content-Language /><Content-CRC64 /><Content-MD5 /><Cache-Control /><Content-Disposition /><BlobType>AppendBlob</BlobType><LeaseStatus>unlocked</LeaseStatus><LeaseState>available</LeaseState><ServerEncrypted>true</ServerEncrypted></Properties><Metadata /><OrMetadata /></Blob></Blobs><NextMarker /></EnumerationResults>"
    },
    {
      "RequestUri": "https://seanmcccanary3.blob.core.windows.net/test-container-d3fdff83-742a-3e2d-b67c-ca7fca1ced30?restype=container",
      "RequestMethod": "DELETE",
      "RequestHeaders": {
        "Accept": "application/xml",
        "Authorization": "Sanitized",
        "traceparent": "00-8a9a405cba9c314cb3ac5a94b97fd64e-52f1b62890649243-00",
        "User-Agent": [
          "azsdk-net-Storage.Blobs/12.9.0-alpha.20210217.1",
          "(.NET 5.0.3; Microsoft Windows 10.0.19042)"
        ],
        "x-ms-client-request-id": "8d4c2438-a0fa-9b5e-f096-25dcae73ccee",
        "x-ms-date": "Wed, 17 Feb 2021 18:59:23 GMT",
        "x-ms-return-client-request-id": "true",
<<<<<<< HEAD
        "x-ms-version": "2020-12-06"
=======
        "x-ms-version": "2021-02-12"
>>>>>>> 7e782c87
      },
      "RequestBody": null,
      "StatusCode": 202,
      "ResponseHeaders": {
        "Content-Length": "0",
        "Date": "Wed, 17 Feb 2021 18:59:23 GMT",
        "Server": [
          "Windows-Azure-Blob/1.0",
          "Microsoft-HTTPAPI/2.0"
        ],
        "x-ms-client-request-id": "8d4c2438-a0fa-9b5e-f096-25dcae73ccee",
        "x-ms-request-id": "25f2622d-401e-0047-175f-05b199000000",
<<<<<<< HEAD
        "x-ms-version": "2020-12-06"
=======
        "x-ms-version": "2021-02-12"
>>>>>>> 7e782c87
      },
      "ResponseBody": []
    }
  ],
  "Variables": {
    "RandomSeed": "1207041412",
    "Storage_TestConfigDefault": "ProductionTenant\nseanmcccanary3\nU2FuaXRpemVk\nhttps://seanmcccanary3.blob.core.windows.net\nhttps://seanmcccanary3.file.core.windows.net\nhttps://seanmcccanary3.queue.core.windows.net\nhttps://seanmcccanary3.table.core.windows.net\n\n\n\n\nhttps://seanmcccanary3-secondary.blob.core.windows.net\nhttps://seanmcccanary3-secondary.file.core.windows.net\nhttps://seanmcccanary3-secondary.queue.core.windows.net\nhttps://seanmcccanary3-secondary.table.core.windows.net\n\nSanitized\n\n\nCloud\nBlobEndpoint=https://seanmcccanary3.blob.core.windows.net/;QueueEndpoint=https://seanmcccanary3.queue.core.windows.net/;FileEndpoint=https://seanmcccanary3.file.core.windows.net/;BlobSecondaryEndpoint=https://seanmcccanary3-secondary.blob.core.windows.net/;QueueSecondaryEndpoint=https://seanmcccanary3-secondary.queue.core.windows.net/;FileSecondaryEndpoint=https://seanmcccanary3-secondary.file.core.windows.net/;AccountName=seanmcccanary3;AccountKey=Kg==;\nseanscope1\n\n"
  }
}<|MERGE_RESOLUTION|>--- conflicted
+++ resolved
@@ -15,11 +15,7 @@
         "x-ms-client-request-id": "faace94a-5f4f-7da6-76bb-9574690403c7",
         "x-ms-date": "Wed, 17 Feb 2021 18:59:23 GMT",
         "x-ms-return-client-request-id": "true",
-<<<<<<< HEAD
-        "x-ms-version": "2020-12-06"
-=======
         "x-ms-version": "2021-02-12"
->>>>>>> 7e782c87
       },
       "RequestBody": null,
       "StatusCode": 201,
@@ -34,11 +30,7 @@
         ],
         "x-ms-client-request-id": "faace94a-5f4f-7da6-76bb-9574690403c7",
         "x-ms-request-id": "25f261d3-401e-0047-455f-05b199000000",
-<<<<<<< HEAD
-        "x-ms-version": "2020-12-06"
-=======
         "x-ms-version": "2021-02-12"
->>>>>>> 7e782c87
       },
       "ResponseBody": []
     },
@@ -57,11 +49,7 @@
         "x-ms-client-request-id": "bb1529e0-b097-415f-6c8b-2f1c7f5ffae0",
         "x-ms-date": "Wed, 17 Feb 2021 18:59:23 GMT",
         "x-ms-return-client-request-id": "true",
-<<<<<<< HEAD
-        "x-ms-version": "2020-12-06"
-=======
         "x-ms-version": "2021-02-12"
->>>>>>> 7e782c87
       },
       "RequestBody": null,
       "StatusCode": 201,
@@ -77,11 +65,7 @@
         "x-ms-client-request-id": "bb1529e0-b097-415f-6c8b-2f1c7f5ffae0",
         "x-ms-request-id": "25f261ea-401e-0047-595f-05b199000000",
         "x-ms-request-server-encrypted": "true",
-<<<<<<< HEAD
-        "x-ms-version": "2020-12-06",
-=======
         "x-ms-version": "2021-02-12",
->>>>>>> 7e782c87
         "x-ms-version-id": "2021-02-17T18:59:23.8694961Z"
       },
       "ResponseBody": []
@@ -100,11 +84,7 @@
         "x-ms-client-request-id": "5965f1d0-3281-1686-f2f3-74e4c3c4f6f5",
         "x-ms-date": "Wed, 17 Feb 2021 18:59:23 GMT",
         "x-ms-return-client-request-id": "true",
-<<<<<<< HEAD
-        "x-ms-version": "2020-12-06"
-=======
         "x-ms-version": "2021-02-12"
->>>>>>> 7e782c87
       },
       "RequestBody": null,
       "StatusCode": 200,
@@ -118,11 +98,7 @@
         "Transfer-Encoding": "chunked",
         "x-ms-client-request-id": "5965f1d0-3281-1686-f2f3-74e4c3c4f6f5",
         "x-ms-request-id": "25f26216-401e-0047-805f-05b199000000",
-<<<<<<< HEAD
-        "x-ms-version": "2020-12-06"
-=======
         "x-ms-version": "2021-02-12"
->>>>>>> 7e782c87
       },
       "ResponseBody": "﻿<?xml version=\"1.0\" encoding=\"utf-8\"?><EnumerationResults ServiceEndpoint=\"https://seanmcccanary3.blob.core.windows.net/\" ContainerName=\"test-container-d3fdff83-742a-3e2d-b67c-ca7fca1ced30\"><Blobs><Blob><Name>test-blob-05019481-0918-207d-ca32-e0468396ee1e</Name><VersionId>2021-02-17T18:59:23.8694961Z</VersionId><IsCurrentVersion>true</IsCurrentVersion><Properties><Creation-Time>Wed, 17 Feb 2021 18:59:23 GMT</Creation-Time><Last-Modified>Wed, 17 Feb 2021 18:59:23 GMT</Last-Modified><Etag>0x8D8D37624216431</Etag><Content-Length>0</Content-Length><Content-Type>application/octet-stream</Content-Type><Content-Encoding /><Content-Language /><Content-CRC64 /><Content-MD5 /><Cache-Control /><Content-Disposition /><BlobType>AppendBlob</BlobType><LeaseStatus>unlocked</LeaseStatus><LeaseState>available</LeaseState><ServerEncrypted>true</ServerEncrypted></Properties><Metadata /><OrMetadata /></Blob></Blobs><NextMarker /></EnumerationResults>"
     },
@@ -140,11 +116,7 @@
         "x-ms-client-request-id": "8d4c2438-a0fa-9b5e-f096-25dcae73ccee",
         "x-ms-date": "Wed, 17 Feb 2021 18:59:23 GMT",
         "x-ms-return-client-request-id": "true",
-<<<<<<< HEAD
-        "x-ms-version": "2020-12-06"
-=======
         "x-ms-version": "2021-02-12"
->>>>>>> 7e782c87
       },
       "RequestBody": null,
       "StatusCode": 202,
@@ -157,11 +129,7 @@
         ],
         "x-ms-client-request-id": "8d4c2438-a0fa-9b5e-f096-25dcae73ccee",
         "x-ms-request-id": "25f2622d-401e-0047-175f-05b199000000",
-<<<<<<< HEAD
-        "x-ms-version": "2020-12-06"
-=======
         "x-ms-version": "2021-02-12"
->>>>>>> 7e782c87
       },
       "ResponseBody": []
     }
