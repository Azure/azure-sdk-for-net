--- conflicted
+++ resolved
@@ -1,24 +1,15 @@
 {
   "Entries": [
     {
-<<<<<<< HEAD
-      "RequestUri": "https://seanstagetest.blob.core.windows.net/test-container-3fe23fb6-16ce-7ce8-c079-a9338a2abb84?sv=2019-07-07\u0026ss=bfq\u0026srt=sco\u0026spr=https\u0026se=2019-12-11T05%3A02%3A58Z\u0026sp=r\u0026sig=Sanitized\u0026restype=container",
+      "RequestUri": "https://seanstagetest.blob.core.windows.net/test-container-935a4901-9dc6-de42-00e7-15cc793d784c?sv=2019-07-07\u0026ss=bfqt\u0026srt=sco\u0026spr=https\u0026se=2019-12-16T22%3A46%3A44Z\u0026sp=r\u0026sig=Sanitized\u0026restype=container",
       "RequestMethod": "PUT",
       "RequestHeaders": {
-        "traceparent": "00-3084a629128bb644a6c356ca7c6a7a7b-cdc43f492377364e-00",
+        "traceparent": "00-5039f5f1f32d7a4a9686afd990fd272c-99c130eef6093044-00",
         "User-Agent": [
-          "azsdk-net-Storage.Blobs/12.1.0-dev.20191210.1\u002B4108f7dcb3b573f551e264a3052039412b91b2f8",
-=======
-      "RequestUri": "https://storagedotnettesting.blob.core.windows.net/test-container-3fe23fb6-16ce-7ce8-c079-a9338a2abb84?sv=2019-02-02\u0026ss=bfqt\u0026srt=sco\u0026spr=https\u0026se=2019-12-13T00%3A23%3A14Z\u0026sp=r\u0026sig=Sanitized\u0026restype=container",
-      "RequestMethod": "PUT",
-      "RequestHeaders": {
-        "traceparent": "00-e7d1aa156cafbc4e8e1f7b2692600975-22ff88f580b71549-00",
-        "User-Agent": [
-          "azsdk-net-Storage.Blobs/12.1.0-dev.20191212.1\u002B365544065ca906ef785471b4d22b09dc4a3b54b2",
->>>>>>> 604ad2a4
+          "azsdk-net-Storage.Blobs/12.1.0-dev.20191216.1\u002B0c2577880c6fbd0b50c06078ac498561c94c6e82",
           "(.NET Core 4.6.28008.01; Microsoft Windows 10.0.18363 )"
         ],
-        "x-ms-client-request-id": "d1fbea36-104a-b0cf-2d9e-02cabb02f118",
+        "x-ms-client-request-id": "b1dd5317-b933-cd58-1d58-291072c0772a",
         "x-ms-return-client-request-id": "true",
         "x-ms-version": "2019-07-07"
       },
@@ -27,46 +18,26 @@
       "ResponseHeaders": {
         "Content-Length": "279",
         "Content-Type": "application/xml",
-<<<<<<< HEAD
-        "Date": "Wed, 11 Dec 2019 04:02:58 GMT",
-=======
-        "Date": "Thu, 12 Dec 2019 23:23:13 GMT",
->>>>>>> 604ad2a4
+        "Date": "Mon, 16 Dec 2019 21:46:44 GMT",
         "Server": [
           "Windows-Azure-Blob/1.0",
           "Microsoft-HTTPAPI/2.0"
         ],
-        "x-ms-client-request-id": "d1fbea36-104a-b0cf-2d9e-02cabb02f118",
+        "x-ms-client-request-id": "b1dd5317-b933-cd58-1d58-291072c0772a",
         "x-ms-error-code": "AuthorizationPermissionMismatch",
-<<<<<<< HEAD
-        "x-ms-request-id": "3d0f2f5e-801e-0018-41d7-af4d5c000000",
+        "x-ms-request-id": "00703c68-101e-0035-775a-b4fe2f000000",
         "x-ms-version": "2019-07-07"
       },
       "ResponseBody": [
         "\uFEFF\u003C?xml version=\u00221.0\u0022 encoding=\u0022utf-8\u0022?\u003E\u003CError\u003E\u003CCode\u003EAuthorizationPermissionMismatch\u003C/Code\u003E\u003CMessage\u003EThis request is not authorized to perform this operation using this permission.\n",
-        "RequestId:3d0f2f5e-801e-0018-41d7-af4d5c000000\n",
-        "Time:2019-12-11T04:02:58.6770001Z\u003C/Message\u003E\u003C/Error\u003E"
-=======
-        "x-ms-request-id": "908b867a-b01e-0018-5643-b178b1000000",
-        "x-ms-version": "2019-02-02"
-      },
-      "ResponseBody": [
-        "\uFEFF\u003C?xml version=\u00221.0\u0022 encoding=\u0022utf-8\u0022?\u003E\u003CError\u003E\u003CCode\u003EAuthorizationPermissionMismatch\u003C/Code\u003E\u003CMessage\u003EThis request is not authorized to perform this operation using this permission.\n",
-        "RequestId:908b867a-b01e-0018-5643-b178b1000000\n",
-        "Time:2019-12-12T23:23:14.2511261Z\u003C/Message\u003E\u003C/Error\u003E"
->>>>>>> 604ad2a4
+        "RequestId:00703c68-101e-0035-775a-b4fe2f000000\n",
+        "Time:2019-12-16T21:46:44.8129032Z\u003C/Message\u003E\u003C/Error\u003E"
       ]
     }
   ],
   "Variables": {
-<<<<<<< HEAD
-    "DateTimeOffsetNow": "2019-12-10T20:02:58.6672904-08:00",
-    "RandomSeed": "1716869207",
+    "DateTimeOffsetNow": "2019-12-16T13:46:44.5452769-08:00",
+    "RandomSeed": "189634149",
     "Storage_TestConfigDefault": "ProductionTenant\nseanstagetest\nU2FuaXRpemVk\nhttp://seanstagetest.blob.core.windows.net\nhttp://seanstagetest.file.core.windows.net\nhttp://seanstagetest.queue.core.windows.net\nhttp://seanstagetest.table.core.windows.net\n\n\n\n\nhttp://seanstagetest-secondary.blob.core.windows.net\nhttp://seanstagetest-secondary.file.core.windows.net\nhttp://seanstagetest-secondary.queue.core.windows.net\nhttp://seanstagetest-secondary.table.core.windows.net\n\nSanitized\n\n\nCloud\nBlobEndpoint=http://seanstagetest.blob.core.windows.net/;QueueEndpoint=http://seanstagetest.queue.core.windows.net/;FileEndpoint=http://seanstagetest.file.core.windows.net/;BlobSecondaryEndpoint=http://seanstagetest-secondary.blob.core.windows.net/;QueueSecondaryEndpoint=http://seanstagetest-secondary.queue.core.windows.net/;FileSecondaryEndpoint=http://seanstagetest-secondary.file.core.windows.net/;AccountName=seanstagetest;AccountKey=Sanitized\nseanscope1"
-=======
-    "DateTimeOffsetNow": "2019-12-12T15:23:14.2519139-08:00",
-    "RandomSeed": "1716869207",
-    "Storage_TestConfigDefault": "ProductionTenant\nstoragedotnettesting\nU2FuaXRpemVk\nhttps://storagedotnettesting.blob.core.windows.net\nhttps://storagedotnettesting.file.core.windows.net\nhttps://storagedotnettesting.queue.core.windows.net\nhttps://storagedotnettesting.table.core.windows.net\n\n\n\n\nhttps://storagedotnettesting-secondary.blob.core.windows.net\nhttps://storagedotnettesting-secondary.file.core.windows.net\nhttps://storagedotnettesting-secondary.queue.core.windows.net\nhttps://storagedotnettesting-secondary.table.core.windows.net\n\nSanitized\n\n\nCloud\nBlobEndpoint=https://storagedotnettesting.blob.core.windows.net/;QueueEndpoint=https://storagedotnettesting.queue.core.windows.net/;FileEndpoint=https://storagedotnettesting.file.core.windows.net/;BlobSecondaryEndpoint=https://storagedotnettesting-secondary.blob.core.windows.net/;QueueSecondaryEndpoint=https://storagedotnettesting-secondary.queue.core.windows.net/;FileSecondaryEndpoint=https://storagedotnettesting-secondary.file.core.windows.net/;AccountName=storagedotnettesting;AccountKey=Sanitized"
->>>>>>> 604ad2a4
   }
 }