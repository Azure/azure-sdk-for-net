--- conflicted
+++ resolved
@@ -1,11 +1,7 @@
 ﻿{
   "Entries": [
     {
-<<<<<<< HEAD
-      "RequestUri": "https://seanmcccanary3.blob.core.windows.net/test-container-935a4901-9dc6-de42-00e7-15cc793d784c?sv=2020-12-06&ss=bfqt&srt=sco&spr=https&se=2021-02-17T03%3A31%3A18Z&sp=r&sig=Sanitized&restype=container",
-=======
       "RequestUri": "https://seanmcccanary3.blob.core.windows.net/test-container-935a4901-9dc6-de42-00e7-15cc793d784c?sv=2021-02-12&ss=bfqt&srt=sco&spr=https&se=2021-02-17T03%3A31%3A18Z&sp=r&sig=Sanitized&restype=container",
->>>>>>> 7e782c87
       "RequestMethod": "PUT",
       "RequestHeaders": {
         "Accept": "application/xml",
@@ -16,11 +12,7 @@
         ],
         "x-ms-client-request-id": "b1dd5317-b933-cd58-1d58-291072c0772a",
         "x-ms-return-client-request-id": "true",
-<<<<<<< HEAD
-        "x-ms-version": "2020-12-06"
-=======
         "x-ms-version": "2021-02-12"
->>>>>>> 7e782c87
       },
       "RequestBody": null,
       "StatusCode": 403,
@@ -35,11 +27,7 @@
         "x-ms-client-request-id": "b1dd5317-b933-cd58-1d58-291072c0772a",
         "x-ms-error-code": "AuthorizationPermissionMismatch",
         "x-ms-request-id": "ae8a2106-c01e-003b-51d4-049f66000000",
-<<<<<<< HEAD
-        "x-ms-version": "2020-12-06"
-=======
         "x-ms-version": "2021-02-12"
->>>>>>> 7e782c87
       },
       "ResponseBody": [
         "﻿<?xml version=\"1.0\" encoding=\"utf-8\"?><Error><Code>AuthorizationPermissionMismatch</Code><Message>This request is not authorized to perform this operation using this permission.\n",
