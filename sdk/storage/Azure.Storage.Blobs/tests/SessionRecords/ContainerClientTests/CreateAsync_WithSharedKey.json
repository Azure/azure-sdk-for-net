﻿{
  "Entries": [
    {
      "RequestUri": "https://seanmcccanary3.blob.core.windows.net/test-container-6ea78134-ad32-8e8c-1eae-0272ed4a3c51?restype=container",
      "RequestMethod": "PUT",
      "RequestHeaders": {
        "Accept": "application/xml",
        "Authorization": "Sanitized",
        "traceparent": "00-5641a0ec33350a47a051cf18c66f321b-43b70a46f5bb5446-00",
        "User-Agent": [
          "azsdk-net-Storage.Blobs/12.9.0-alpha.20210216.1",
          "(.NET 5.0.3; Microsoft Windows 10.0.19042)"
        ],
        "x-ms-client-request-id": "c2d48ef4-b586-7384-382a-39c02c041df3",
        "x-ms-date": "Wed, 17 Feb 2021 02:29:51 GMT",
        "x-ms-return-client-request-id": "true",
<<<<<<< HEAD
        "x-ms-version": "2020-12-06"
=======
        "x-ms-version": "2021-02-12"
>>>>>>> 7e782c87
      },
      "RequestBody": null,
      "StatusCode": 201,
      "ResponseHeaders": {
        "Content-Length": "0",
        "Date": "Wed, 17 Feb 2021 02:29:51 GMT",
        "ETag": "\"0x8D8D2EBE7B045DF\"",
        "Last-Modified": "Wed, 17 Feb 2021 02:29:51 GMT",
        "Server": [
          "Windows-Azure-Blob/1.0",
          "Microsoft-HTTPAPI/2.0"
        ],
        "x-ms-client-request-id": "c2d48ef4-b586-7384-382a-39c02c041df3",
        "x-ms-request-id": "4fafd55f-001e-008d-01d4-04ed10000000",
<<<<<<< HEAD
        "x-ms-version": "2020-12-06"
=======
        "x-ms-version": "2021-02-12"
>>>>>>> 7e782c87
      },
      "ResponseBody": []
    },
    {
      "RequestUri": "https://seanmcccanary3.blob.core.windows.net/test-container-6ea78134-ad32-8e8c-1eae-0272ed4a3c51?restype=container",
      "RequestMethod": "DELETE",
      "RequestHeaders": {
        "Accept": "application/xml",
        "Authorization": "Sanitized",
        "traceparent": "00-2b24e268c5577a48bd269182136c410f-0cff9a482e217348-00",
        "User-Agent": [
          "azsdk-net-Storage.Blobs/12.9.0-alpha.20210216.1",
          "(.NET 5.0.3; Microsoft Windows 10.0.19042)"
        ],
        "x-ms-client-request-id": "5e7d479a-7975-bccb-bccf-521e0ef7aa0e",
        "x-ms-date": "Wed, 17 Feb 2021 02:29:51 GMT",
        "x-ms-return-client-request-id": "true",
<<<<<<< HEAD
        "x-ms-version": "2020-12-06"
=======
        "x-ms-version": "2021-02-12"
>>>>>>> 7e782c87
      },
      "RequestBody": null,
      "StatusCode": 202,
      "ResponseHeaders": {
        "Content-Length": "0",
        "Date": "Wed, 17 Feb 2021 02:29:51 GMT",
        "Server": [
          "Windows-Azure-Blob/1.0",
          "Microsoft-HTTPAPI/2.0"
        ],
        "x-ms-client-request-id": "5e7d479a-7975-bccb-bccf-521e0ef7aa0e",
        "x-ms-request-id": "4fafd56c-001e-008d-09d4-04ed10000000",
<<<<<<< HEAD
        "x-ms-version": "2020-12-06"
=======
        "x-ms-version": "2021-02-12"
>>>>>>> 7e782c87
      },
      "ResponseBody": []
    }
  ],
  "Variables": {
    "RandomSeed": "673206466",
    "Storage_TestConfigDefault": "ProductionTenant\nseanmcccanary3\nU2FuaXRpemVk\nhttps://seanmcccanary3.blob.core.windows.net\nhttps://seanmcccanary3.file.core.windows.net\nhttps://seanmcccanary3.queue.core.windows.net\nhttps://seanmcccanary3.table.core.windows.net\n\n\n\n\nhttps://seanmcccanary3-secondary.blob.core.windows.net\nhttps://seanmcccanary3-secondary.file.core.windows.net\nhttps://seanmcccanary3-secondary.queue.core.windows.net\nhttps://seanmcccanary3-secondary.table.core.windows.net\n\nSanitized\n\n\nCloud\nBlobEndpoint=https://seanmcccanary3.blob.core.windows.net/;QueueEndpoint=https://seanmcccanary3.queue.core.windows.net/;FileEndpoint=https://seanmcccanary3.file.core.windows.net/;BlobSecondaryEndpoint=https://seanmcccanary3-secondary.blob.core.windows.net/;QueueSecondaryEndpoint=https://seanmcccanary3-secondary.queue.core.windows.net/;FileSecondaryEndpoint=https://seanmcccanary3-secondary.file.core.windows.net/;AccountName=seanmcccanary3;AccountKey=Kg==;\nseanscope1\n\n"
  }
}<|MERGE_RESOLUTION|>--- conflicted
+++ resolved
@@ -14,11 +14,7 @@
         "x-ms-client-request-id": "c2d48ef4-b586-7384-382a-39c02c041df3",
         "x-ms-date": "Wed, 17 Feb 2021 02:29:51 GMT",
         "x-ms-return-client-request-id": "true",
-<<<<<<< HEAD
-        "x-ms-version": "2020-12-06"
-=======
         "x-ms-version": "2021-02-12"
->>>>>>> 7e782c87
       },
       "RequestBody": null,
       "StatusCode": 201,
@@ -33,11 +29,7 @@
         ],
         "x-ms-client-request-id": "c2d48ef4-b586-7384-382a-39c02c041df3",
         "x-ms-request-id": "4fafd55f-001e-008d-01d4-04ed10000000",
-<<<<<<< HEAD
-        "x-ms-version": "2020-12-06"
-=======
         "x-ms-version": "2021-02-12"
->>>>>>> 7e782c87
       },
       "ResponseBody": []
     },
@@ -55,11 +47,7 @@
         "x-ms-client-request-id": "5e7d479a-7975-bccb-bccf-521e0ef7aa0e",
         "x-ms-date": "Wed, 17 Feb 2021 02:29:51 GMT",
         "x-ms-return-client-request-id": "true",
-<<<<<<< HEAD
-        "x-ms-version": "2020-12-06"
-=======
         "x-ms-version": "2021-02-12"
->>>>>>> 7e782c87
       },
       "RequestBody": null,
       "StatusCode": 202,
@@ -72,11 +60,7 @@
         ],
         "x-ms-client-request-id": "5e7d479a-7975-bccb-bccf-521e0ef7aa0e",
         "x-ms-request-id": "4fafd56c-001e-008d-09d4-04ed10000000",
-<<<<<<< HEAD
-        "x-ms-version": "2020-12-06"
-=======
         "x-ms-version": "2021-02-12"
->>>>>>> 7e782c87
       },
       "ResponseBody": []
     }
