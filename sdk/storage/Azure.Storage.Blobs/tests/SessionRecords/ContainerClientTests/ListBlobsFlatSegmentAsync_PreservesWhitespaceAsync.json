--- conflicted
+++ resolved
@@ -15,11 +15,7 @@
         "x-ms-client-request-id": "88674e60-c9a1-b130-6505-a98451ea90d4",
         "x-ms-date": "Wed, 04 Aug 2021 00:33:18 GMT",
         "x-ms-return-client-request-id": "true",
-<<<<<<< HEAD
-        "x-ms-version": "2020-12-06"
-=======
-        "x-ms-version": "2021-02-12"
->>>>>>> 7e782c87
+        "x-ms-version": "2021-02-12"
       },
       "RequestBody": null,
       "StatusCode": 201,
@@ -33,13 +29,8 @@
           "Microsoft-HTTPAPI/2.0"
         ],
         "x-ms-client-request-id": "88674e60-c9a1-b130-6505-a98451ea90d4",
-<<<<<<< HEAD
-        "x-ms-request-id": "12747c34-101e-0028-0d5f-05bb6a000000",
-        "x-ms-version": "2020-12-06"
-=======
         "x-ms-request-id": "9e0e4b06-401e-0005-75c8-88186a000000",
         "x-ms-version": "2021-02-12"
->>>>>>> 7e782c87
       },
       "ResponseBody": []
     },
@@ -60,11 +51,7 @@
         "x-ms-client-request-id": "b88eba3d-4b8b-a29a-7a3b-a8c17c2c69a3",
         "x-ms-date": "Wed, 04 Aug 2021 00:33:18 GMT",
         "x-ms-return-client-request-id": "true",
-<<<<<<< HEAD
-        "x-ms-version": "2020-12-06"
-=======
-        "x-ms-version": "2021-02-12"
->>>>>>> 7e782c87
+        "x-ms-version": "2021-02-12"
       },
       "RequestBody": "ZGF0YQ==",
       "StatusCode": 201,
@@ -82,12 +69,7 @@
         "x-ms-content-crc64": "gCf8jkNhru0=",
         "x-ms-request-id": "9e0e4b76-401e-0005-5ec8-88186a000000",
         "x-ms-request-server-encrypted": "true",
-<<<<<<< HEAD
-        "x-ms-version": "2020-12-06",
-        "x-ms-version-id": "2021-02-17T18:59:48.406065Z"
-=======
-        "x-ms-version": "2021-02-12"
->>>>>>> 7e782c87
+        "x-ms-version": "2021-02-12"
       },
       "ResponseBody": []
     },
@@ -104,11 +86,7 @@
         "x-ms-client-request-id": "96461008-d85c-2e49-72f2-9c8d6faf348f",
         "x-ms-date": "Wed, 04 Aug 2021 00:33:18 GMT",
         "x-ms-return-client-request-id": "true",
-<<<<<<< HEAD
-        "x-ms-version": "2020-12-06"
-=======
-        "x-ms-version": "2021-02-12"
->>>>>>> 7e782c87
+        "x-ms-version": "2021-02-12"
       },
       "RequestBody": null,
       "StatusCode": 200,
@@ -122,13 +100,8 @@
         "Transfer-Encoding": "chunked",
         "Vary": "Origin",
         "x-ms-client-request-id": "96461008-d85c-2e49-72f2-9c8d6faf348f",
-<<<<<<< HEAD
-        "x-ms-request-id": "12747c92-101e-0028-5e5f-05bb6a000000",
-        "x-ms-version": "2020-12-06"
-=======
         "x-ms-request-id": "9e0e4bbe-401e-0005-1fc8-88186a000000",
         "x-ms-version": "2021-02-12"
->>>>>>> 7e782c87
       },
       "ResponseBody": "\uFEFF\u003C?xml version=\u00221.0\u0022 encoding=\u0022utf-8\u0022?\u003E\u003CEnumerationResults ServiceEndpoint=\u0022https://kasobolcanadacentral.blob.core.windows.net/\u0022 ContainerName=\u0022test-container-e6666cd6-0195-6bdc-7e78-f5ef06f2d43b\u0022\u003E\u003CBlobs\u003E\u003CBlob\u003E\u003CName\u003E    prefix\u003C/Name\u003E\u003CProperties\u003E\u003CCreation-Time\u003EWed, 04 Aug 2021 00:33:18 GMT\u003C/Creation-Time\u003E\u003CLast-Modified\u003EWed, 04 Aug 2021 00:33:18 GMT\u003C/Last-Modified\u003E\u003CEtag\u003E0x8D956DF74CCD4A6\u003C/Etag\u003E\u003CContent-Length\u003E4\u003C/Content-Length\u003E\u003CContent-Type\u003Eapplication/octet-stream\u003C/Content-Type\u003E\u003CContent-Encoding /\u003E\u003CContent-Language /\u003E\u003CContent-CRC64 /\u003E\u003CContent-MD5\u003EjXd/OF09/siBXSD3SWAm3A==\u003C/Content-MD5\u003E\u003CCache-Control /\u003E\u003CContent-Disposition /\u003E\u003CLastAccessTime\u003EWed, 04 Aug 2021 00:33:18 GMT\u003C/LastAccessTime\u003E\u003CBlobType\u003EBlockBlob\u003C/BlobType\u003E\u003CAccessTier\u003EHot\u003C/AccessTier\u003E\u003CAccessTierInferred\u003Etrue\u003C/AccessTierInferred\u003E\u003CLeaseStatus\u003Eunlocked\u003C/LeaseStatus\u003E\u003CLeaseState\u003Eavailable\u003C/LeaseState\u003E\u003CServerEncrypted\u003Etrue\u003C/ServerEncrypted\u003E\u003C/Properties\u003E\u003COrMetadata /\u003E\u003C/Blob\u003E\u003C/Blobs\u003E\u003CNextMarker /\u003E\u003C/EnumerationResults\u003E"
     },
@@ -146,11 +119,7 @@
         "x-ms-client-request-id": "6bb833c4-d2e6-1c47-a943-f05e86e5d92d",
         "x-ms-date": "Wed, 04 Aug 2021 00:33:18 GMT",
         "x-ms-return-client-request-id": "true",
-<<<<<<< HEAD
-        "x-ms-version": "2020-12-06"
-=======
-        "x-ms-version": "2021-02-12"
->>>>>>> 7e782c87
+        "x-ms-version": "2021-02-12"
       },
       "RequestBody": null,
       "StatusCode": 202,
@@ -162,13 +131,8 @@
           "Microsoft-HTTPAPI/2.0"
         ],
         "x-ms-client-request-id": "6bb833c4-d2e6-1c47-a943-f05e86e5d92d",
-<<<<<<< HEAD
-        "x-ms-request-id": "12747cb1-101e-0028-7c5f-05bb6a000000",
-        "x-ms-version": "2020-12-06"
-=======
         "x-ms-request-id": "9e0e4bfb-401e-0005-5bc8-88186a000000",
         "x-ms-version": "2021-02-12"
->>>>>>> 7e782c87
       },
       "ResponseBody": []
     },
@@ -187,11 +151,7 @@
         "x-ms-client-request-id": "4052ac6b-74f0-9454-3f4a-a2ba84301e34",
         "x-ms-date": "Wed, 04 Aug 2021 00:33:19 GMT",
         "x-ms-return-client-request-id": "true",
-<<<<<<< HEAD
-        "x-ms-version": "2020-12-06"
-=======
-        "x-ms-version": "2021-02-12"
->>>>>>> 7e782c87
+        "x-ms-version": "2021-02-12"
       },
       "RequestBody": null,
       "StatusCode": 201,
@@ -205,13 +165,8 @@
           "Microsoft-HTTPAPI/2.0"
         ],
         "x-ms-client-request-id": "4052ac6b-74f0-9454-3f4a-a2ba84301e34",
-<<<<<<< HEAD
-        "x-ms-request-id": "277669b3-201e-008a-665f-058173000000",
-        "x-ms-version": "2020-12-06"
-=======
         "x-ms-request-id": "9e0e4ed6-401e-0005-5ec8-88186a000000",
         "x-ms-version": "2021-02-12"
->>>>>>> 7e782c87
       },
       "ResponseBody": []
     },
@@ -232,11 +187,7 @@
         "x-ms-client-request-id": "50abea97-6f22-4cdd-ed34-fcac25eeea3d",
         "x-ms-date": "Wed, 04 Aug 2021 00:33:19 GMT",
         "x-ms-return-client-request-id": "true",
-<<<<<<< HEAD
-        "x-ms-version": "2020-12-06"
-=======
-        "x-ms-version": "2021-02-12"
->>>>>>> 7e782c87
+        "x-ms-version": "2021-02-12"
       },
       "RequestBody": "ZGF0YQ==",
       "StatusCode": 201,
@@ -254,12 +205,7 @@
         "x-ms-content-crc64": "gCf8jkNhru0=",
         "x-ms-request-id": "9e0e4f4d-401e-0005-39c8-88186a000000",
         "x-ms-request-server-encrypted": "true",
-<<<<<<< HEAD
-        "x-ms-version": "2020-12-06",
-        "x-ms-version-id": "2021-02-17T18:59:48.992486Z"
-=======
-        "x-ms-version": "2021-02-12"
->>>>>>> 7e782c87
+        "x-ms-version": "2021-02-12"
       },
       "ResponseBody": []
     },
@@ -276,11 +222,7 @@
         "x-ms-client-request-id": "9a22c385-ce84-2412-454f-56e7a18b94a6",
         "x-ms-date": "Wed, 04 Aug 2021 00:33:19 GMT",
         "x-ms-return-client-request-id": "true",
-<<<<<<< HEAD
-        "x-ms-version": "2020-12-06"
-=======
-        "x-ms-version": "2021-02-12"
->>>>>>> 7e782c87
+        "x-ms-version": "2021-02-12"
       },
       "RequestBody": null,
       "StatusCode": 200,
@@ -294,13 +236,8 @@
         "Transfer-Encoding": "chunked",
         "Vary": "Origin",
         "x-ms-client-request-id": "9a22c385-ce84-2412-454f-56e7a18b94a6",
-<<<<<<< HEAD
-        "x-ms-request-id": "277669cf-201e-008a-7d5f-058173000000",
-        "x-ms-version": "2020-12-06"
-=======
         "x-ms-request-id": "9e0e4f96-401e-0005-80c8-88186a000000",
         "x-ms-version": "2021-02-12"
->>>>>>> 7e782c87
       },
       "ResponseBody": "\uFEFF\u003C?xml version=\u00221.0\u0022 encoding=\u0022utf-8\u0022?\u003E\u003CEnumerationResults ServiceEndpoint=\u0022https://kasobolcanadacentral.blob.core.windows.net/\u0022 ContainerName=\u0022test-container-bcb33d82-2f05-6ef4-c82b-4d17fd74afcd\u0022\u003E\u003CBlobs\u003E\u003CBlob\u003E\u003CName\u003Esuffix    \u003C/Name\u003E\u003CProperties\u003E\u003CCreation-Time\u003EWed, 04 Aug 2021 00:33:19 GMT\u003C/Creation-Time\u003E\u003CLast-Modified\u003EWed, 04 Aug 2021 00:33:19 GMT\u003C/Last-Modified\u003E\u003CEtag\u003E0x8D956DF755B4BBB\u003C/Etag\u003E\u003CContent-Length\u003E4\u003C/Content-Length\u003E\u003CContent-Type\u003Eapplication/octet-stream\u003C/Content-Type\u003E\u003CContent-Encoding /\u003E\u003CContent-Language /\u003E\u003CContent-CRC64 /\u003E\u003CContent-MD5\u003EjXd/OF09/siBXSD3SWAm3A==\u003C/Content-MD5\u003E\u003CCache-Control /\u003E\u003CContent-Disposition /\u003E\u003CLastAccessTime\u003EWed, 04 Aug 2021 00:33:19 GMT\u003C/LastAccessTime\u003E\u003CBlobType\u003EBlockBlob\u003C/BlobType\u003E\u003CAccessTier\u003EHot\u003C/AccessTier\u003E\u003CAccessTierInferred\u003Etrue\u003C/AccessTierInferred\u003E\u003CLeaseStatus\u003Eunlocked\u003C/LeaseStatus\u003E\u003CLeaseState\u003Eavailable\u003C/LeaseState\u003E\u003CServerEncrypted\u003Etrue\u003C/ServerEncrypted\u003E\u003C/Properties\u003E\u003COrMetadata /\u003E\u003C/Blob\u003E\u003C/Blobs\u003E\u003CNextMarker /\u003E\u003C/EnumerationResults\u003E"
     },
@@ -318,11 +255,7 @@
         "x-ms-client-request-id": "62267431-50cb-11b8-5683-41fef85e2dea",
         "x-ms-date": "Wed, 04 Aug 2021 00:33:19 GMT",
         "x-ms-return-client-request-id": "true",
-<<<<<<< HEAD
-        "x-ms-version": "2020-12-06"
-=======
-        "x-ms-version": "2021-02-12"
->>>>>>> 7e782c87
+        "x-ms-version": "2021-02-12"
       },
       "RequestBody": null,
       "StatusCode": 202,
@@ -334,13 +267,8 @@
           "Microsoft-HTTPAPI/2.0"
         ],
         "x-ms-client-request-id": "62267431-50cb-11b8-5683-41fef85e2dea",
-<<<<<<< HEAD
-        "x-ms-request-id": "27766a05-201e-008a-2c5f-058173000000",
-        "x-ms-version": "2020-12-06"
-=======
         "x-ms-request-id": "9e0e5008-401e-0005-69c8-88186a000000",
         "x-ms-version": "2021-02-12"
->>>>>>> 7e782c87
       },
       "ResponseBody": []
     },
@@ -359,11 +287,7 @@
         "x-ms-client-request-id": "bf84f0af-13de-5679-fdde-30f159111ecc",
         "x-ms-date": "Wed, 04 Aug 2021 00:33:19 GMT",
         "x-ms-return-client-request-id": "true",
-<<<<<<< HEAD
-        "x-ms-version": "2020-12-06"
-=======
-        "x-ms-version": "2021-02-12"
->>>>>>> 7e782c87
+        "x-ms-version": "2021-02-12"
       },
       "RequestBody": null,
       "StatusCode": 201,
@@ -377,13 +301,8 @@
           "Microsoft-HTTPAPI/2.0"
         ],
         "x-ms-client-request-id": "bf84f0af-13de-5679-fdde-30f159111ecc",
-<<<<<<< HEAD
-        "x-ms-request-id": "0eef127c-201e-0033-7c5f-058569000000",
-        "x-ms-version": "2020-12-06"
-=======
         "x-ms-request-id": "9e0e506d-401e-0005-44c8-88186a000000",
         "x-ms-version": "2021-02-12"
->>>>>>> 7e782c87
       },
       "ResponseBody": []
     },
@@ -404,11 +323,7 @@
         "x-ms-client-request-id": "02f7b189-a004-1436-3d5f-2f8601e9af47",
         "x-ms-date": "Wed, 04 Aug 2021 00:33:19 GMT",
         "x-ms-return-client-request-id": "true",
-<<<<<<< HEAD
-        "x-ms-version": "2020-12-06"
-=======
-        "x-ms-version": "2021-02-12"
->>>>>>> 7e782c87
+        "x-ms-version": "2021-02-12"
       },
       "RequestBody": "ZGF0YQ==",
       "StatusCode": 201,
@@ -426,12 +341,7 @@
         "x-ms-content-crc64": "gCf8jkNhru0=",
         "x-ms-request-id": "9e0e50c4-401e-0005-11c8-88186a000000",
         "x-ms-request-server-encrypted": "true",
-<<<<<<< HEAD
-        "x-ms-version": "2020-12-06",
-        "x-ms-version-id": "2021-02-17T18:59:49.422793Z"
-=======
-        "x-ms-version": "2021-02-12"
->>>>>>> 7e782c87
+        "x-ms-version": "2021-02-12"
       },
       "ResponseBody": []
     },
@@ -448,11 +358,7 @@
         "x-ms-client-request-id": "a7679192-1b1a-83c8-f5c1-0348d100d13f",
         "x-ms-date": "Wed, 04 Aug 2021 00:33:20 GMT",
         "x-ms-return-client-request-id": "true",
-<<<<<<< HEAD
-        "x-ms-version": "2020-12-06"
-=======
-        "x-ms-version": "2021-02-12"
->>>>>>> 7e782c87
+        "x-ms-version": "2021-02-12"
       },
       "RequestBody": null,
       "StatusCode": 200,
@@ -466,13 +372,8 @@
         "Transfer-Encoding": "chunked",
         "Vary": "Origin",
         "x-ms-client-request-id": "a7679192-1b1a-83c8-f5c1-0348d100d13f",
-<<<<<<< HEAD
-        "x-ms-request-id": "0eef1286-201e-0033-015f-058569000000",
-        "x-ms-version": "2020-12-06"
-=======
         "x-ms-request-id": "9e0e5132-401e-0005-70c8-88186a000000",
         "x-ms-version": "2021-02-12"
->>>>>>> 7e782c87
       },
       "ResponseBody": "\uFEFF\u003C?xml version=\u00221.0\u0022 encoding=\u0022utf-8\u0022?\u003E\u003CEnumerationResults ServiceEndpoint=\u0022https://kasobolcanadacentral.blob.core.windows.net/\u0022 ContainerName=\u0022test-container-13520404-da26-4877-31d9-f6a7f3896014\u0022\u003E\u003CBlobs\u003E\u003CBlob\u003E\u003CName\u003E    \u003C/Name\u003E\u003CProperties\u003E\u003CCreation-Time\u003EWed, 04 Aug 2021 00:33:19 GMT\u003C/Creation-Time\u003E\u003CLast-Modified\u003EWed, 04 Aug 2021 00:33:19 GMT\u003C/Last-Modified\u003E\u003CEtag\u003E0x8D956DF7592B973\u003C/Etag\u003E\u003CContent-Length\u003E4\u003C/Content-Length\u003E\u003CContent-Type\u003Eapplication/octet-stream\u003C/Content-Type\u003E\u003CContent-Encoding /\u003E\u003CContent-Language /\u003E\u003CContent-CRC64 /\u003E\u003CContent-MD5\u003EjXd/OF09/siBXSD3SWAm3A==\u003C/Content-MD5\u003E\u003CCache-Control /\u003E\u003CContent-Disposition /\u003E\u003CLastAccessTime\u003EWed, 04 Aug 2021 00:33:19 GMT\u003C/LastAccessTime\u003E\u003CBlobType\u003EBlockBlob\u003C/BlobType\u003E\u003CAccessTier\u003EHot\u003C/AccessTier\u003E\u003CAccessTierInferred\u003Etrue\u003C/AccessTierInferred\u003E\u003CLeaseStatus\u003Eunlocked\u003C/LeaseStatus\u003E\u003CLeaseState\u003Eavailable\u003C/LeaseState\u003E\u003CServerEncrypted\u003Etrue\u003C/ServerEncrypted\u003E\u003C/Properties\u003E\u003COrMetadata /\u003E\u003C/Blob\u003E\u003C/Blobs\u003E\u003CNextMarker /\u003E\u003C/EnumerationResults\u003E"
     },
@@ -490,11 +391,7 @@
         "x-ms-client-request-id": "6ff41d11-0781-dc2d-3ce4-d9fb0b53dc69",
         "x-ms-date": "Wed, 04 Aug 2021 00:33:20 GMT",
         "x-ms-return-client-request-id": "true",
-<<<<<<< HEAD
-        "x-ms-version": "2020-12-06"
-=======
-        "x-ms-version": "2021-02-12"
->>>>>>> 7e782c87
+        "x-ms-version": "2021-02-12"
       },
       "RequestBody": null,
       "StatusCode": 202,
@@ -506,13 +403,8 @@
           "Microsoft-HTTPAPI/2.0"
         ],
         "x-ms-client-request-id": "6ff41d11-0781-dc2d-3ce4-d9fb0b53dc69",
-<<<<<<< HEAD
-        "x-ms-request-id": "0eef1289-201e-0033-045f-058569000000",
-        "x-ms-version": "2020-12-06"
-=======
         "x-ms-request-id": "9e0e51b3-401e-0005-63c8-88186a000000",
         "x-ms-version": "2021-02-12"
->>>>>>> 7e782c87
       },
       "ResponseBody": []
     }
