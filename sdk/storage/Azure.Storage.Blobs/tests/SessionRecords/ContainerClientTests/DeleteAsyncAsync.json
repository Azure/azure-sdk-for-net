--- conflicted
+++ resolved
@@ -14,11 +14,7 @@
         "x-ms-client-request-id": "d9a60e64-d558-6e6a-7aa4-217f1648bbd2",
         "x-ms-date": "Wed, 17 Feb 2021 02:31:19 GMT",
         "x-ms-return-client-request-id": "true",
-<<<<<<< HEAD
-        "x-ms-version": "2020-12-06"
-=======
         "x-ms-version": "2021-02-12"
->>>>>>> 7e782c87
       },
       "RequestBody": null,
       "StatusCode": 201,
@@ -33,11 +29,7 @@
         ],
         "x-ms-client-request-id": "d9a60e64-d558-6e6a-7aa4-217f1648bbd2",
         "x-ms-request-id": "2936c879-501e-0029-30d4-04e4b6000000",
-<<<<<<< HEAD
-        "x-ms-version": "2020-12-06"
-=======
         "x-ms-version": "2021-02-12"
->>>>>>> 7e782c87
       },
       "ResponseBody": []
     },
@@ -55,11 +47,7 @@
         "x-ms-client-request-id": "8dc52440-3804-5c80-9bc8-113fc0e71685",
         "x-ms-date": "Wed, 17 Feb 2021 02:31:20 GMT",
         "x-ms-return-client-request-id": "true",
-<<<<<<< HEAD
-        "x-ms-version": "2020-12-06"
-=======
         "x-ms-version": "2021-02-12"
->>>>>>> 7e782c87
       },
       "RequestBody": null,
       "StatusCode": 202,
@@ -72,11 +60,7 @@
         ],
         "x-ms-client-request-id": "8dc52440-3804-5c80-9bc8-113fc0e71685",
         "x-ms-request-id": "2936c891-501e-0029-3fd4-04e4b6000000",
-<<<<<<< HEAD
-        "x-ms-version": "2020-12-06"
-=======
         "x-ms-version": "2021-02-12"
->>>>>>> 7e782c87
       },
       "ResponseBody": []
     }
