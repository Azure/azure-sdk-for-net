﻿{
  "Entries": [
    {
      "RequestUri": "https://seanmcccanary3.blob.core.windows.net/test-container-cbc6ad34-29b3-8369-bfac-4259aa42e57e?restype=container",
      "RequestMethod": "PUT",
      "RequestHeaders": {
        "Accept": "application/xml",
        "Authorization": "Sanitized",
        "traceparent": "00-d19f9f277e457c459458eb90c00c1f04-f27385f9e8e22a4c-00",
        "User-Agent": [
          "azsdk-net-Storage.Blobs/12.9.0-alpha.20210217.1",
          "(.NET 5.0.3; Microsoft Windows 10.0.19042)"
        ],
        "x-ms-blob-public-access": "container",
        "x-ms-client-request-id": "e904ecbf-6861-e15d-951f-1c489324589c",
        "x-ms-date": "Wed, 17 Feb 2021 18:59:18 GMT",
        "x-ms-return-client-request-id": "true",
<<<<<<< HEAD
        "x-ms-version": "2020-12-06"
=======
        "x-ms-version": "2021-02-12"
>>>>>>> 7e782c87
      },
      "RequestBody": null,
      "StatusCode": 201,
      "ResponseHeaders": {
        "Content-Length": "0",
        "Date": "Wed, 17 Feb 2021 18:59:19 GMT",
        "ETag": "\"0x8D8D376214558F9\"",
        "Last-Modified": "Wed, 17 Feb 2021 18:59:19 GMT",
        "Server": [
          "Windows-Azure-Blob/1.0",
          "Microsoft-HTTPAPI/2.0"
        ],
        "x-ms-client-request-id": "e904ecbf-6861-e15d-951f-1c489324589c",
        "x-ms-request-id": "85b0e121-701e-003e-195e-054dbd000000",
<<<<<<< HEAD
        "x-ms-version": "2020-12-06"
=======
        "x-ms-version": "2021-02-12"
>>>>>>> 7e782c87
      },
      "ResponseBody": []
    },
    {
      "RequestUri": "https://seanmcccanary3.blob.core.windows.net/test-container-cbc6ad34-29b3-8369-bfac-4259aa42e57e/test-blob-1b4a5599-544d-cf78-e016-1e4db52184cd",
      "RequestMethod": "PUT",
      "RequestHeaders": {
        "Accept": "application/xml",
        "Authorization": "Sanitized",
        "traceparent": "00-be6633b9ddf8924b95dd3e8ad1f70f24-a1f8d6b5925e4e41-00",
        "User-Agent": [
          "azsdk-net-Storage.Blobs/12.9.0-alpha.20210217.1",
          "(.NET 5.0.3; Microsoft Windows 10.0.19042)"
        ],
        "x-ms-blob-type": "AppendBlob",
        "x-ms-client-request-id": "a9aed70d-32a7-6bc1-7335-084b4a102b74",
        "x-ms-date": "Wed, 17 Feb 2021 18:59:19 GMT",
        "x-ms-return-client-request-id": "true",
        "x-ms-tags": "tagKey0=tagValue0&tagKey1=tagValue1",
<<<<<<< HEAD
        "x-ms-version": "2020-12-06"
=======
        "x-ms-version": "2021-02-12"
>>>>>>> 7e782c87
      },
      "RequestBody": null,
      "StatusCode": 201,
      "ResponseHeaders": {
        "Content-Length": "0",
        "Date": "Wed, 17 Feb 2021 18:59:19 GMT",
        "ETag": "\"0x8D8D37621516C73\"",
        "Last-Modified": "Wed, 17 Feb 2021 18:59:19 GMT",
        "Server": [
          "Windows-Azure-Blob/1.0",
          "Microsoft-HTTPAPI/2.0"
        ],
        "x-ms-client-request-id": "a9aed70d-32a7-6bc1-7335-084b4a102b74",
        "x-ms-request-id": "85b0e130-701e-003e-255e-054dbd000000",
        "x-ms-request-server-encrypted": "true",
<<<<<<< HEAD
        "x-ms-version": "2020-12-06",
=======
        "x-ms-version": "2021-02-12",
>>>>>>> 7e782c87
        "x-ms-version-id": "2021-02-17T18:59:19.1511155Z"
      },
      "ResponseBody": []
    },
    {
      "RequestUri": "https://seanmcccanary3.blob.core.windows.net/test-container-cbc6ad34-29b3-8369-bfac-4259aa42e57e?restype=container&comp=list&include=Tags",
      "RequestMethod": "GET",
      "RequestHeaders": {
        "Accept": "application/xml",
        "Authorization": "Sanitized",
        "traceparent": "00-08d99414270c894b8e51c8b59504f583-2dd58568965fba42-00",
        "User-Agent": [
          "azsdk-net-Storage.Blobs/12.9.0-alpha.20210217.1",
          "(.NET 5.0.3; Microsoft Windows 10.0.19042)"
        ],
        "x-ms-client-request-id": "de3f95fa-da72-2b25-722e-4a07f3d1023e",
        "x-ms-date": "Wed, 17 Feb 2021 18:59:19 GMT",
        "x-ms-return-client-request-id": "true",
<<<<<<< HEAD
        "x-ms-version": "2020-12-06"
=======
        "x-ms-version": "2021-02-12"
>>>>>>> 7e782c87
      },
      "RequestBody": null,
      "StatusCode": 200,
      "ResponseHeaders": {
        "Content-Type": "application/xml",
        "Date": "Wed, 17 Feb 2021 18:59:19 GMT",
        "Server": [
          "Windows-Azure-Blob/1.0",
          "Microsoft-HTTPAPI/2.0"
        ],
        "Transfer-Encoding": "chunked",
        "x-ms-client-request-id": "de3f95fa-da72-2b25-722e-4a07f3d1023e",
        "x-ms-request-id": "85b0e149-701e-003e-3e5e-054dbd000000",
<<<<<<< HEAD
        "x-ms-version": "2020-12-06"
=======
        "x-ms-version": "2021-02-12"
>>>>>>> 7e782c87
      },
      "ResponseBody": "﻿<?xml version=\"1.0\" encoding=\"utf-8\"?><EnumerationResults ServiceEndpoint=\"https://seanmcccanary3.blob.core.windows.net/\" ContainerName=\"test-container-cbc6ad34-29b3-8369-bfac-4259aa42e57e\"><Blobs><Blob><Name>test-blob-1b4a5599-544d-cf78-e016-1e4db52184cd</Name><VersionId>2021-02-17T18:59:19.1511155Z</VersionId><IsCurrentVersion>true</IsCurrentVersion><Properties><Creation-Time>Wed, 17 Feb 2021 18:59:19 GMT</Creation-Time><Last-Modified>Wed, 17 Feb 2021 18:59:19 GMT</Last-Modified><Etag>0x8D8D37621516C73</Etag><Content-Length>0</Content-Length><Content-Type>application/octet-stream</Content-Type><Content-Encoding /><Content-Language /><Content-CRC64 /><Content-MD5 /><Cache-Control /><Content-Disposition /><BlobType>AppendBlob</BlobType><LeaseStatus>unlocked</LeaseStatus><LeaseState>available</LeaseState><ServerEncrypted>true</ServerEncrypted><TagCount>2</TagCount></Properties><Tags><TagSet><Tag><Key>tagKey0</Key><Value>tagValue0</Value></Tag><Tag><Key>tagKey1</Key><Value>tagValue1</Value></Tag></TagSet></Tags><OrMetadata /></Blob></Blobs><NextMarker /></EnumerationResults>"
    },
    {
      "RequestUri": "https://seanmcccanary3.blob.core.windows.net/test-container-cbc6ad34-29b3-8369-bfac-4259aa42e57e?restype=container",
      "RequestMethod": "DELETE",
      "RequestHeaders": {
        "Accept": "application/xml",
        "Authorization": "Sanitized",
        "traceparent": "00-6167094172651b4bbaf60f7e5a0a8d64-d1bcd37d38f9a745-00",
        "User-Agent": [
          "azsdk-net-Storage.Blobs/12.9.0-alpha.20210217.1",
          "(.NET 5.0.3; Microsoft Windows 10.0.19042)"
        ],
        "x-ms-client-request-id": "b450aaaf-4dd1-c001-2abe-ec5b4f57a967",
        "x-ms-date": "Wed, 17 Feb 2021 18:59:19 GMT",
        "x-ms-return-client-request-id": "true",
<<<<<<< HEAD
        "x-ms-version": "2020-12-06"
=======
        "x-ms-version": "2021-02-12"
>>>>>>> 7e782c87
      },
      "RequestBody": null,
      "StatusCode": 202,
      "ResponseHeaders": {
        "Content-Length": "0",
        "Date": "Wed, 17 Feb 2021 18:59:19 GMT",
        "Server": [
          "Windows-Azure-Blob/1.0",
          "Microsoft-HTTPAPI/2.0"
        ],
        "x-ms-client-request-id": "b450aaaf-4dd1-c001-2abe-ec5b4f57a967",
        "x-ms-request-id": "85b0e165-701e-003e-565e-054dbd000000",
<<<<<<< HEAD
        "x-ms-version": "2020-12-06"
=======
        "x-ms-version": "2021-02-12"
>>>>>>> 7e782c87
      },
      "ResponseBody": []
    }
  ],
  "Variables": {
    "RandomSeed": "1698092321",
    "Storage_TestConfigDefault": "ProductionTenant\nseanmcccanary3\nU2FuaXRpemVk\nhttps://seanmcccanary3.blob.core.windows.net\nhttps://seanmcccanary3.file.core.windows.net\nhttps://seanmcccanary3.queue.core.windows.net\nhttps://seanmcccanary3.table.core.windows.net\n\n\n\n\nhttps://seanmcccanary3-secondary.blob.core.windows.net\nhttps://seanmcccanary3-secondary.file.core.windows.net\nhttps://seanmcccanary3-secondary.queue.core.windows.net\nhttps://seanmcccanary3-secondary.table.core.windows.net\n\nSanitized\n\n\nCloud\nBlobEndpoint=https://seanmcccanary3.blob.core.windows.net/;QueueEndpoint=https://seanmcccanary3.queue.core.windows.net/;FileEndpoint=https://seanmcccanary3.file.core.windows.net/;BlobSecondaryEndpoint=https://seanmcccanary3-secondary.blob.core.windows.net/;QueueSecondaryEndpoint=https://seanmcccanary3-secondary.queue.core.windows.net/;FileSecondaryEndpoint=https://seanmcccanary3-secondary.file.core.windows.net/;AccountName=seanmcccanary3;AccountKey=Kg==;\nseanscope1\n\n"
  }
}<|MERGE_RESOLUTION|>--- conflicted
+++ resolved
@@ -15,11 +15,7 @@
         "x-ms-client-request-id": "e904ecbf-6861-e15d-951f-1c489324589c",
         "x-ms-date": "Wed, 17 Feb 2021 18:59:18 GMT",
         "x-ms-return-client-request-id": "true",
-<<<<<<< HEAD
-        "x-ms-version": "2020-12-06"
-=======
         "x-ms-version": "2021-02-12"
->>>>>>> 7e782c87
       },
       "RequestBody": null,
       "StatusCode": 201,
@@ -34,11 +30,7 @@
         ],
         "x-ms-client-request-id": "e904ecbf-6861-e15d-951f-1c489324589c",
         "x-ms-request-id": "85b0e121-701e-003e-195e-054dbd000000",
-<<<<<<< HEAD
-        "x-ms-version": "2020-12-06"
-=======
         "x-ms-version": "2021-02-12"
->>>>>>> 7e782c87
       },
       "ResponseBody": []
     },
@@ -58,11 +50,7 @@
         "x-ms-date": "Wed, 17 Feb 2021 18:59:19 GMT",
         "x-ms-return-client-request-id": "true",
         "x-ms-tags": "tagKey0=tagValue0&tagKey1=tagValue1",
-<<<<<<< HEAD
-        "x-ms-version": "2020-12-06"
-=======
         "x-ms-version": "2021-02-12"
->>>>>>> 7e782c87
       },
       "RequestBody": null,
       "StatusCode": 201,
@@ -78,11 +66,7 @@
         "x-ms-client-request-id": "a9aed70d-32a7-6bc1-7335-084b4a102b74",
         "x-ms-request-id": "85b0e130-701e-003e-255e-054dbd000000",
         "x-ms-request-server-encrypted": "true",
-<<<<<<< HEAD
-        "x-ms-version": "2020-12-06",
-=======
         "x-ms-version": "2021-02-12",
->>>>>>> 7e782c87
         "x-ms-version-id": "2021-02-17T18:59:19.1511155Z"
       },
       "ResponseBody": []
@@ -101,11 +85,7 @@
         "x-ms-client-request-id": "de3f95fa-da72-2b25-722e-4a07f3d1023e",
         "x-ms-date": "Wed, 17 Feb 2021 18:59:19 GMT",
         "x-ms-return-client-request-id": "true",
-<<<<<<< HEAD
-        "x-ms-version": "2020-12-06"
-=======
         "x-ms-version": "2021-02-12"
->>>>>>> 7e782c87
       },
       "RequestBody": null,
       "StatusCode": 200,
@@ -119,11 +99,7 @@
         "Transfer-Encoding": "chunked",
         "x-ms-client-request-id": "de3f95fa-da72-2b25-722e-4a07f3d1023e",
         "x-ms-request-id": "85b0e149-701e-003e-3e5e-054dbd000000",
-<<<<<<< HEAD
-        "x-ms-version": "2020-12-06"
-=======
         "x-ms-version": "2021-02-12"
->>>>>>> 7e782c87
       },
       "ResponseBody": "﻿<?xml version=\"1.0\" encoding=\"utf-8\"?><EnumerationResults ServiceEndpoint=\"https://seanmcccanary3.blob.core.windows.net/\" ContainerName=\"test-container-cbc6ad34-29b3-8369-bfac-4259aa42e57e\"><Blobs><Blob><Name>test-blob-1b4a5599-544d-cf78-e016-1e4db52184cd</Name><VersionId>2021-02-17T18:59:19.1511155Z</VersionId><IsCurrentVersion>true</IsCurrentVersion><Properties><Creation-Time>Wed, 17 Feb 2021 18:59:19 GMT</Creation-Time><Last-Modified>Wed, 17 Feb 2021 18:59:19 GMT</Last-Modified><Etag>0x8D8D37621516C73</Etag><Content-Length>0</Content-Length><Content-Type>application/octet-stream</Content-Type><Content-Encoding /><Content-Language /><Content-CRC64 /><Content-MD5 /><Cache-Control /><Content-Disposition /><BlobType>AppendBlob</BlobType><LeaseStatus>unlocked</LeaseStatus><LeaseState>available</LeaseState><ServerEncrypted>true</ServerEncrypted><TagCount>2</TagCount></Properties><Tags><TagSet><Tag><Key>tagKey0</Key><Value>tagValue0</Value></Tag><Tag><Key>tagKey1</Key><Value>tagValue1</Value></Tag></TagSet></Tags><OrMetadata /></Blob></Blobs><NextMarker /></EnumerationResults>"
     },
@@ -141,11 +117,7 @@
         "x-ms-client-request-id": "b450aaaf-4dd1-c001-2abe-ec5b4f57a967",
         "x-ms-date": "Wed, 17 Feb 2021 18:59:19 GMT",
         "x-ms-return-client-request-id": "true",
-<<<<<<< HEAD
-        "x-ms-version": "2020-12-06"
-=======
         "x-ms-version": "2021-02-12"
->>>>>>> 7e782c87
       },
       "RequestBody": null,
       "StatusCode": 202,
@@ -158,11 +130,7 @@
         ],
         "x-ms-client-request-id": "b450aaaf-4dd1-c001-2abe-ec5b4f57a967",
         "x-ms-request-id": "85b0e165-701e-003e-565e-054dbd000000",
-<<<<<<< HEAD
-        "x-ms-version": "2020-12-06"
-=======
         "x-ms-version": "2021-02-12"
->>>>>>> 7e782c87
       },
       "ResponseBody": []
     }
