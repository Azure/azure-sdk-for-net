{
  "Entries": [
    {
      "RequestUri": "https://seanmcccanary.blob.core.windows.net/test-container-8076e99c-3f11-e39e-d917-c1cf4705856d?restype=container",
      "RequestMethod": "PUT",
      "RequestHeaders": {
        "Authorization": "Sanitized",
        "traceparent": "00-70474b5710ce4a48b9ffab2a4dee3b84-52a9826a3e81aa4f-00",
        "User-Agent": [
          "azsdk-net-Storage.Blobs/12.5.0-dev.20200402.1",
          "(.NET Core 4.6.28325.01; Microsoft Windows 10.0.18362 )"
        ],
        "x-ms-blob-public-access": "container",
        "x-ms-client-request-id": "a149ad0d-982a-2535-c9cc-6155118a12ad",
        "x-ms-date": "Thu, 02 Apr 2020 23:58:28 GMT",
        "x-ms-return-client-request-id": "true",
<<<<<<< HEAD
        "x-ms-version": "2019-12-12"
=======
        "x-ms-version": "2020-02-10"
>>>>>>> 60f4876e
      },
      "RequestBody": null,
      "StatusCode": 201,
      "ResponseHeaders": {
        "Content-Length": "0",
        "Date": "Thu, 02 Apr 2020 23:58:27 GMT",
        "ETag": "\u00220x8D7D761BD265E9E\u0022",
        "Last-Modified": "Thu, 02 Apr 2020 23:58:28 GMT",
        "Server": [
          "Windows-Azure-Blob/1.0",
          "Microsoft-HTTPAPI/2.0"
        ],
        "x-ms-client-request-id": "a149ad0d-982a-2535-c9cc-6155118a12ad",
        "x-ms-request-id": "07c6e212-801e-0055-394a-095d2b000000",
<<<<<<< HEAD
        "x-ms-version": "2019-12-12"
=======
        "x-ms-version": "2020-02-10"
>>>>>>> 60f4876e
      },
      "ResponseBody": []
    },
    {
      "RequestUri": "https://seanmcccanary.blob.core.windows.net/test-container-8076e99c-3f11-e39e-d917-c1cf4705856d?comp=lease\u0026restype=container",
      "RequestMethod": "PUT",
      "RequestHeaders": {
        "Authorization": "Sanitized",
        "traceparent": "00-acbb2410690f844f9f9eb2c24bdef059-60fd743fee6a6a45-00",
        "User-Agent": [
          "azsdk-net-Storage.Blobs/12.5.0-dev.20200402.1",
          "(.NET Core 4.6.28325.01; Microsoft Windows 10.0.18362 )"
        ],
        "x-ms-client-request-id": "4d6bb958-c5d7-e706-c150-196ac68e4da4",
        "x-ms-date": "Thu, 02 Apr 2020 23:58:29 GMT",
        "x-ms-lease-action": "acquire",
        "x-ms-lease-duration": "15",
        "x-ms-proposed-lease-id": "290ef20e-2651-f8eb-88c0-d1a7d825a3f2",
        "x-ms-return-client-request-id": "true",
<<<<<<< HEAD
        "x-ms-version": "2019-12-12"
=======
        "x-ms-version": "2020-02-10"
>>>>>>> 60f4876e
      },
      "RequestBody": null,
      "StatusCode": 201,
      "ResponseHeaders": {
        "Content-Length": "0",
        "Date": "Thu, 02 Apr 2020 23:58:27 GMT",
        "ETag": "\u00220x8D7D761BD265E9E\u0022",
        "Last-Modified": "Thu, 02 Apr 2020 23:58:28 GMT",
        "Server": [
          "Windows-Azure-Blob/1.0",
          "Microsoft-HTTPAPI/2.0"
        ],
        "x-ms-client-request-id": "4d6bb958-c5d7-e706-c150-196ac68e4da4",
        "x-ms-lease-id": "290ef20e-2651-f8eb-88c0-d1a7d825a3f2",
        "x-ms-request-id": "07c6e226-801e-0055-464a-095d2b000000",
<<<<<<< HEAD
        "x-ms-version": "2019-12-12"
=======
        "x-ms-version": "2020-02-10"
>>>>>>> 60f4876e
      },
      "ResponseBody": []
    },
    {
      "RequestUri": "https://seanmcccanary.blob.core.windows.net/test-container-8076e99c-3f11-e39e-d917-c1cf4705856d?comp=lease\u0026restype=container",
      "RequestMethod": "PUT",
      "RequestHeaders": {
        "Authorization": "Sanitized",
        "traceparent": "00-31e007dfcfed1549b9b88fb704e13df3-cdfb331593c66341-00",
        "User-Agent": [
          "azsdk-net-Storage.Blobs/12.5.0-dev.20200402.1",
          "(.NET Core 4.6.28325.01; Microsoft Windows 10.0.18362 )"
        ],
        "x-ms-client-request-id": "1e4fab1b-55b9-621b-61da-d86bcad72967",
        "x-ms-date": "Thu, 02 Apr 2020 23:58:29 GMT",
        "x-ms-lease-action": "break",
        "x-ms-lease-break-period": "0",
        "x-ms-return-client-request-id": "true",
<<<<<<< HEAD
        "x-ms-version": "2019-12-12"
=======
        "x-ms-version": "2020-02-10"
>>>>>>> 60f4876e
      },
      "RequestBody": null,
      "StatusCode": 202,
      "ResponseHeaders": {
        "Content-Length": "0",
        "Date": "Thu, 02 Apr 2020 23:58:28 GMT",
        "ETag": "\u00220x8D7D761BD265E9E\u0022",
        "Last-Modified": "Thu, 02 Apr 2020 23:58:28 GMT",
        "Server": [
          "Windows-Azure-Blob/1.0",
          "Microsoft-HTTPAPI/2.0"
        ],
        "x-ms-client-request-id": "1e4fab1b-55b9-621b-61da-d86bcad72967",
        "x-ms-lease-time": "0",
        "x-ms-request-id": "07c6e22e-801e-0055-4d4a-095d2b000000",
<<<<<<< HEAD
        "x-ms-version": "2019-12-12"
=======
        "x-ms-version": "2020-02-10"
>>>>>>> 60f4876e
      },
      "ResponseBody": []
    },
    {
      "RequestUri": "https://seanmcccanary.blob.core.windows.net/test-container-8076e99c-3f11-e39e-d917-c1cf4705856d?restype=container",
      "RequestMethod": "GET",
      "RequestHeaders": {
        "Authorization": "Sanitized",
        "traceparent": "00-102745253247ec499b0e265001ffc941-a5efeeae5a6e9c41-00",
        "User-Agent": [
          "azsdk-net-Storage.Blobs/12.5.0-dev.20200402.1",
          "(.NET Core 4.6.28325.01; Microsoft Windows 10.0.18362 )"
        ],
        "x-ms-client-request-id": "1a4f9c9a-2f3f-d3ea-53ca-47ee9f855fd8",
        "x-ms-date": "Thu, 02 Apr 2020 23:58:29 GMT",
        "x-ms-return-client-request-id": "true",
<<<<<<< HEAD
        "x-ms-version": "2019-12-12"
=======
        "x-ms-version": "2020-02-10"
>>>>>>> 60f4876e
      },
      "RequestBody": null,
      "StatusCode": 200,
      "ResponseHeaders": {
        "Content-Length": "0",
        "Date": "Thu, 02 Apr 2020 23:58:28 GMT",
        "ETag": "\u00220x8D7D761BD265E9E\u0022",
        "Last-Modified": "Thu, 02 Apr 2020 23:58:28 GMT",
        "Server": [
          "Windows-Azure-Blob/1.0",
          "Microsoft-HTTPAPI/2.0"
        ],
        "x-ms-blob-public-access": "container",
        "x-ms-client-request-id": "1a4f9c9a-2f3f-d3ea-53ca-47ee9f855fd8",
        "x-ms-default-encryption-scope": "$account-encryption-key",
        "x-ms-deny-encryption-scope-override": "false",
        "x-ms-has-immutability-policy": "false",
        "x-ms-has-legal-hold": "false",
        "x-ms-lease-state": "broken",
        "x-ms-lease-status": "unlocked",
        "x-ms-request-id": "07c6e234-801e-0055-524a-095d2b000000",
<<<<<<< HEAD
        "x-ms-version": "2019-12-12"
=======
        "x-ms-version": "2020-02-10"
>>>>>>> 60f4876e
      },
      "ResponseBody": []
    },
    {
      "RequestUri": "https://seanmcccanary.blob.core.windows.net/test-container-8076e99c-3f11-e39e-d917-c1cf4705856d?restype=container",
      "RequestMethod": "DELETE",
      "RequestHeaders": {
        "Authorization": "Sanitized",
        "traceparent": "00-888bfe178e03b24fa18d9df1b50474a5-d69016ca04259e46-00",
        "User-Agent": [
          "azsdk-net-Storage.Blobs/12.5.0-dev.20200402.1",
          "(.NET Core 4.6.28325.01; Microsoft Windows 10.0.18362 )"
        ],
        "x-ms-client-request-id": "2ed02c5c-0e88-4027-2dd8-8013b36e4043",
        "x-ms-date": "Thu, 02 Apr 2020 23:58:29 GMT",
        "x-ms-return-client-request-id": "true",
<<<<<<< HEAD
        "x-ms-version": "2019-12-12"
=======
        "x-ms-version": "2020-02-10"
>>>>>>> 60f4876e
      },
      "RequestBody": null,
      "StatusCode": 202,
      "ResponseHeaders": {
        "Content-Length": "0",
        "Date": "Thu, 02 Apr 2020 23:58:28 GMT",
        "Server": [
          "Windows-Azure-Blob/1.0",
          "Microsoft-HTTPAPI/2.0"
        ],
        "x-ms-client-request-id": "2ed02c5c-0e88-4027-2dd8-8013b36e4043",
        "x-ms-request-id": "07c6e238-801e-0055-564a-095d2b000000",
<<<<<<< HEAD
        "x-ms-version": "2019-12-12"
=======
        "x-ms-version": "2020-02-10"
>>>>>>> 60f4876e
      },
      "ResponseBody": []
    }
  ],
  "Variables": {
    "RandomSeed": "1172734148",
    "Storage_TestConfigDefault": "ProductionTenant\nseanmcccanary\nU2FuaXRpemVk\nhttps://seanmcccanary.blob.core.windows.net\nhttps://seanmcccanary.file.core.windows.net\nhttps://seanmcccanary.queue.core.windows.net\nhttps://seanmcccanary.table.core.windows.net\n\n\n\n\nhttps://seanmcccanary-secondary.blob.core.windows.net\nhttps://seanmcccanary-secondary.file.core.windows.net\nhttps://seanmcccanary-secondary.queue.core.windows.net\nhttps://seanmcccanary-secondary.table.core.windows.net\n\nSanitized\n\n\nCloud\nBlobEndpoint=https://seanmcccanary.blob.core.windows.net/;QueueEndpoint=https://seanmcccanary.queue.core.windows.net/;FileEndpoint=https://seanmcccanary.file.core.windows.net/;BlobSecondaryEndpoint=https://seanmcccanary-secondary.blob.core.windows.net/;QueueSecondaryEndpoint=https://seanmcccanary-secondary.queue.core.windows.net/;FileSecondaryEndpoint=https://seanmcccanary-secondary.file.core.windows.net/;AccountName=seanmcccanary;AccountKey=Sanitized\nseanscope1"
  }
}<|MERGE_RESOLUTION|>--- conflicted
+++ resolved
@@ -14,11 +14,7 @@
         "x-ms-client-request-id": "a149ad0d-982a-2535-c9cc-6155118a12ad",
         "x-ms-date": "Thu, 02 Apr 2020 23:58:28 GMT",
         "x-ms-return-client-request-id": "true",
-<<<<<<< HEAD
-        "x-ms-version": "2019-12-12"
-=======
         "x-ms-version": "2020-02-10"
->>>>>>> 60f4876e
       },
       "RequestBody": null,
       "StatusCode": 201,
@@ -33,11 +29,7 @@
         ],
         "x-ms-client-request-id": "a149ad0d-982a-2535-c9cc-6155118a12ad",
         "x-ms-request-id": "07c6e212-801e-0055-394a-095d2b000000",
-<<<<<<< HEAD
-        "x-ms-version": "2019-12-12"
-=======
         "x-ms-version": "2020-02-10"
->>>>>>> 60f4876e
       },
       "ResponseBody": []
     },
@@ -57,11 +49,7 @@
         "x-ms-lease-duration": "15",
         "x-ms-proposed-lease-id": "290ef20e-2651-f8eb-88c0-d1a7d825a3f2",
         "x-ms-return-client-request-id": "true",
-<<<<<<< HEAD
-        "x-ms-version": "2019-12-12"
-=======
         "x-ms-version": "2020-02-10"
->>>>>>> 60f4876e
       },
       "RequestBody": null,
       "StatusCode": 201,
@@ -77,11 +65,7 @@
         "x-ms-client-request-id": "4d6bb958-c5d7-e706-c150-196ac68e4da4",
         "x-ms-lease-id": "290ef20e-2651-f8eb-88c0-d1a7d825a3f2",
         "x-ms-request-id": "07c6e226-801e-0055-464a-095d2b000000",
-<<<<<<< HEAD
-        "x-ms-version": "2019-12-12"
-=======
         "x-ms-version": "2020-02-10"
->>>>>>> 60f4876e
       },
       "ResponseBody": []
     },
@@ -100,11 +84,7 @@
         "x-ms-lease-action": "break",
         "x-ms-lease-break-period": "0",
         "x-ms-return-client-request-id": "true",
-<<<<<<< HEAD
-        "x-ms-version": "2019-12-12"
-=======
         "x-ms-version": "2020-02-10"
->>>>>>> 60f4876e
       },
       "RequestBody": null,
       "StatusCode": 202,
@@ -120,11 +100,7 @@
         "x-ms-client-request-id": "1e4fab1b-55b9-621b-61da-d86bcad72967",
         "x-ms-lease-time": "0",
         "x-ms-request-id": "07c6e22e-801e-0055-4d4a-095d2b000000",
-<<<<<<< HEAD
-        "x-ms-version": "2019-12-12"
-=======
         "x-ms-version": "2020-02-10"
->>>>>>> 60f4876e
       },
       "ResponseBody": []
     },
@@ -141,11 +117,7 @@
         "x-ms-client-request-id": "1a4f9c9a-2f3f-d3ea-53ca-47ee9f855fd8",
         "x-ms-date": "Thu, 02 Apr 2020 23:58:29 GMT",
         "x-ms-return-client-request-id": "true",
-<<<<<<< HEAD
-        "x-ms-version": "2019-12-12"
-=======
         "x-ms-version": "2020-02-10"
->>>>>>> 60f4876e
       },
       "RequestBody": null,
       "StatusCode": 200,
@@ -167,11 +139,7 @@
         "x-ms-lease-state": "broken",
         "x-ms-lease-status": "unlocked",
         "x-ms-request-id": "07c6e234-801e-0055-524a-095d2b000000",
-<<<<<<< HEAD
-        "x-ms-version": "2019-12-12"
-=======
         "x-ms-version": "2020-02-10"
->>>>>>> 60f4876e
       },
       "ResponseBody": []
     },
@@ -188,11 +156,7 @@
         "x-ms-client-request-id": "2ed02c5c-0e88-4027-2dd8-8013b36e4043",
         "x-ms-date": "Thu, 02 Apr 2020 23:58:29 GMT",
         "x-ms-return-client-request-id": "true",
-<<<<<<< HEAD
-        "x-ms-version": "2019-12-12"
-=======
         "x-ms-version": "2020-02-10"
->>>>>>> 60f4876e
       },
       "RequestBody": null,
       "StatusCode": 202,
@@ -205,11 +169,7 @@
         ],
         "x-ms-client-request-id": "2ed02c5c-0e88-4027-2dd8-8013b36e4043",
         "x-ms-request-id": "07c6e238-801e-0055-564a-095d2b000000",
-<<<<<<< HEAD
-        "x-ms-version": "2019-12-12"
-=======
         "x-ms-version": "2020-02-10"
->>>>>>> 60f4876e
       },
       "ResponseBody": []
     }
