--- conflicted
+++ resolved
@@ -11,11 +11,7 @@
         ],
         "x-ms-client-request-id": "b361d245-ac1c-6e37-3f45-7da819f055de",
         "x-ms-return-client-request-id": "true",
-<<<<<<< HEAD
-        "x-ms-version": "2020-12-06"
-=======
         "x-ms-version": "2021-02-12"
->>>>>>> 7e782c87
       },
       "RequestBody": null,
       "StatusCode": 201,
@@ -30,11 +26,7 @@
         ],
         "x-ms-client-request-id": "b361d245-ac1c-6e37-3f45-7da819f055de",
         "x-ms-request-id": "3d0f2f4d-801e-0018-36d7-af4d5c000000",
-<<<<<<< HEAD
-        "x-ms-version": "2020-12-06"
-=======
         "x-ms-version": "2021-02-12"
->>>>>>> 7e782c87
       },
       "ResponseBody": []
     },
@@ -49,11 +41,7 @@
         ],
         "x-ms-client-request-id": "4fa27625-b8f3-33de-5999-bf48d99184d9",
         "x-ms-return-client-request-id": "true",
-<<<<<<< HEAD
-        "x-ms-version": "2020-12-06"
-=======
         "x-ms-version": "2021-02-12"
->>>>>>> 7e782c87
       },
       "RequestBody": null,
       "StatusCode": 201,
@@ -68,11 +56,7 @@
         ],
         "x-ms-client-request-id": "4fa27625-b8f3-33de-5999-bf48d99184d9",
         "x-ms-request-id": "3d0f2f50-801e-0018-37d7-af4d5c000000",
-<<<<<<< HEAD
-        "x-ms-version": "2020-12-06"
-=======
         "x-ms-version": "2021-02-12"
->>>>>>> 7e782c87
       },
       "ResponseBody": []
     },
@@ -89,11 +73,7 @@
         "x-ms-blob-type": "BlockBlob",
         "x-ms-client-request-id": "ce40fd9b-bc9a-b4cc-8281-b4f880915260",
         "x-ms-return-client-request-id": "true",
-<<<<<<< HEAD
-        "x-ms-version": "2020-12-06"
-=======
         "x-ms-version": "2021-02-12"
->>>>>>> 7e782c87
       },
       "RequestBody": "IfGAdMMpI5mlARzvKmfbzuhQJkdjHCVFIXSPrJ5aS9OAhibnEQ8Wo0S877nDZQNYakubll7S1gTMOlNPmnb7SrVJb6RA873YOoMCpi1sgrtwN0JSv7V0rrAiG9a8xgnNwaQEefZeF3eOwlzbzy/XYLeX3mI0qYsA1MD0HtjmG3N6NeWIZwjFEh/Kw/xYmd+ASrseJeimmRgZA6U1avieqKfoYJlKTviv0sxDaeWOpzvhc9Mdx/aL05vNb2Njj6gmLBtVbzhFNvzDb1IbYy8yilxqVPYkgeCwXYz+fd6US0MjHD3KOTcCmz3XWVejb3BrmuUH+TqyAao6pBKrR7geLiQP+EbyaFEkZ7i4TSeIDe0bkuL4jVIIcRqTj5QlVlSEuCszk3cqeTKU4pGC+bOCsZckkLXWJaHSB4YrX9i8/xFjM5X8VXl28RiwZKrAhXdmEN38AMafrpOJYYzw/hlZ1+N/HsUehVwerp6cJsD3EYEOxU77v/5LxIUCcvTthfP+Vo3GQWexSIqB3lInA4jSklAK4jnKXhfkNFlAHBNoMCiqnc8zMM8aXHzEeeCsI8H8MN+j46O6M/d14Q0NcSt3GK4qfGW4nmKA74W8BuQ3OBCYQ+wzxE2F8GnXvk7CDOtRTWEygqZbQ5F9I/Md/S0TPan8dS0/Q1RgpIz84d8TveOaa7mDBLZpPABataBZaPM8xIClxZe9EQkN0d0aX2KyamUQgpJzjznykzgt5I6zBjyZwBxebvdL3FmwdjLZT92dp0s7SeVgyDVHsjJfkCx7WcqggZ9GVPtuxKU5wxgGGUNbjz1CeL1XOPfnF7zF7EwsNBxnOM09V1NPzIU/JgQcQJjuBADvOOENSUinXj0/qdhZDY78nuB1HTjp86s3FxLzytYj1uhLPPw6Wu+FlfgWDyOt5Rl1H6K4eObIBkU21jE2tJNmHNPwDtCSwUTw8IdA0uOHijH4fqszal0Bgza3BIO+TuFkr/NQvddJ415dx4hfhzRhrkv/PjXoM7F17oua2rzAMqKl2yLwNs1ar5tM1qPUofsCVVU4vxCse3xB2s5MrwihnZXmuasRcXh+pI+anF0OoUyPl4RniHKR+WClrlv/Df+SqjgO7uhP8OTduhqBEd8fMzmBvReDOhQiVMBLa8McfpaPB/Ik/7JkP6egic5YEOeBhXsiflDoD28k7JknBIQhwTuD8grs+zOHHH1w4rBGyUTYyuZI+gBGpveC/xMYPTsif8iS1B3dlIpHmmHTeC2+3SJVTjme2MY6PUsSavsgbt9BTWLos/Qm+zVcAF+eci7KwyLxw+4Bg6YBV5fSyimOJyuCkirK1iktLlIEQthnm8odR6fZL6vwP8q85g==",
       "StatusCode": 201,
@@ -111,11 +91,7 @@
         "x-ms-content-crc64": "674mp3mT9eg=",
         "x-ms-request-id": "3d0f2f52-801e-0018-38d7-af4d5c000000",
         "x-ms-request-server-encrypted": "true",
-<<<<<<< HEAD
-        "x-ms-version": "2020-12-06"
-=======
         "x-ms-version": "2021-02-12"
->>>>>>> 7e782c87
       },
       "ResponseBody": []
     },
@@ -132,11 +108,7 @@
         "x-ms-blob-type": "BlockBlob",
         "x-ms-client-request-id": "4255166b-ed89-9f4b-909f-ae8a19e1b38a",
         "x-ms-return-client-request-id": "true",
-<<<<<<< HEAD
-        "x-ms-version": "2020-12-06"
-=======
         "x-ms-version": "2021-02-12"
->>>>>>> 7e782c87
       },
       "RequestBody": "IfGAdMMpI5mlARzvKmfbzuhQJkdjHCVFIXSPrJ5aS9OAhibnEQ8Wo0S877nDZQNYakubll7S1gTMOlNPmnb7SrVJb6RA873YOoMCpi1sgrtwN0JSv7V0rrAiG9a8xgnNwaQEefZeF3eOwlzbzy/XYLeX3mI0qYsA1MD0HtjmG3N6NeWIZwjFEh/Kw/xYmd+ASrseJeimmRgZA6U1avieqKfoYJlKTviv0sxDaeWOpzvhc9Mdx/aL05vNb2Njj6gmLBtVbzhFNvzDb1IbYy8yilxqVPYkgeCwXYz+fd6US0MjHD3KOTcCmz3XWVejb3BrmuUH+TqyAao6pBKrR7geLiQP+EbyaFEkZ7i4TSeIDe0bkuL4jVIIcRqTj5QlVlSEuCszk3cqeTKU4pGC+bOCsZckkLXWJaHSB4YrX9i8/xFjM5X8VXl28RiwZKrAhXdmEN38AMafrpOJYYzw/hlZ1+N/HsUehVwerp6cJsD3EYEOxU77v/5LxIUCcvTthfP+Vo3GQWexSIqB3lInA4jSklAK4jnKXhfkNFlAHBNoMCiqnc8zMM8aXHzEeeCsI8H8MN+j46O6M/d14Q0NcSt3GK4qfGW4nmKA74W8BuQ3OBCYQ+wzxE2F8GnXvk7CDOtRTWEygqZbQ5F9I/Md/S0TPan8dS0/Q1RgpIz84d8TveOaa7mDBLZpPABataBZaPM8xIClxZe9EQkN0d0aX2KyamUQgpJzjznykzgt5I6zBjyZwBxebvdL3FmwdjLZT92dp0s7SeVgyDVHsjJfkCx7WcqggZ9GVPtuxKU5wxgGGUNbjz1CeL1XOPfnF7zF7EwsNBxnOM09V1NPzIU/JgQcQJjuBADvOOENSUinXj0/qdhZDY78nuB1HTjp86s3FxLzytYj1uhLPPw6Wu+FlfgWDyOt5Rl1H6K4eObIBkU21jE2tJNmHNPwDtCSwUTw8IdA0uOHijH4fqszal0Bgza3BIO+TuFkr/NQvddJ415dx4hfhzRhrkv/PjXoM7F17oua2rzAMqKl2yLwNs1ar5tM1qPUofsCVVU4vxCse3xB2s5MrwihnZXmuasRcXh+pI+anF0OoUyPl4RniHKR+WClrlv/Df+SqjgO7uhP8OTduhqBEd8fMzmBvReDOhQiVMBLa8McfpaPB/Ik/7JkP6egic5YEOeBhXsiflDoD28k7JknBIQhwTuD8grs+zOHHH1w4rBGyUTYyuZI+gBGpveC/xMYPTsif8iS1B3dlIpHmmHTeC2+3SJVTjme2MY6PUsSavsgbt9BTWLos/Qm+zVcAF+eci7KwyLxw+4Bg6YBV5fSyimOJyuCkirK1iktLlIEQthnm8odR6fZL6vwP8q85g==",
       "StatusCode": 201,
@@ -154,11 +126,7 @@
         "x-ms-content-crc64": "674mp3mT9eg=",
         "x-ms-request-id": "3d0f2f53-801e-0018-39d7-af4d5c000000",
         "x-ms-request-server-encrypted": "true",
-<<<<<<< HEAD
-        "x-ms-version": "2020-12-06"
-=======
         "x-ms-version": "2021-02-12"
->>>>>>> 7e782c87
       },
       "ResponseBody": []
     },
@@ -173,11 +141,7 @@
         ],
         "x-ms-client-request-id": "698cd3c6-103c-20d6-a42d-3f3a736d5b1d",
         "x-ms-return-client-request-id": "true",
-<<<<<<< HEAD
-        "x-ms-version": "2020-12-06"
-=======
         "x-ms-version": "2021-02-12"
->>>>>>> 7e782c87
       },
       "RequestBody": null,
       "StatusCode": 202,
@@ -190,11 +154,7 @@
         ],
         "x-ms-client-request-id": "698cd3c6-103c-20d6-a42d-3f3a736d5b1d",
         "x-ms-request-id": "3d0f2f55-801e-0018-3ad7-af4d5c000000",
-<<<<<<< HEAD
-        "x-ms-version": "2020-12-06"
-=======
         "x-ms-version": "2021-02-12"
->>>>>>> 7e782c87
       },
       "ResponseBody": []
     },
@@ -209,11 +169,7 @@
         ],
         "x-ms-client-request-id": "46c37204-4954-7d4e-ccd1-57fcb3810597",
         "x-ms-return-client-request-id": "true",
-<<<<<<< HEAD
-        "x-ms-version": "2020-12-06"
-=======
         "x-ms-version": "2021-02-12"
->>>>>>> 7e782c87
       },
       "RequestBody": null,
       "StatusCode": 202,
@@ -226,11 +182,7 @@
         ],
         "x-ms-client-request-id": "46c37204-4954-7d4e-ccd1-57fcb3810597",
         "x-ms-request-id": "3d0f2f57-801e-0018-3cd7-af4d5c000000",
-<<<<<<< HEAD
-        "x-ms-version": "2020-12-06"
-=======
         "x-ms-version": "2021-02-12"
->>>>>>> 7e782c87
       },
       "ResponseBody": []
     }
