--- conflicted
+++ resolved
@@ -16,11 +16,7 @@
         "x-ms-lease-id": "2a744c26-a8dc-52d3-6cba-2d4c3587c399",
         "x-ms-proposed-lease-id": "2a744c26-a8dc-52d3-6cba-2d4c3587c399",
         "x-ms-return-client-request-id": "true",
-<<<<<<< HEAD
-        "x-ms-version": "2019-12-12"
-=======
         "x-ms-version": "2020-02-10"
->>>>>>> 60f4876e
       },
       "RequestBody": null,
       "StatusCode": 404,
@@ -35,11 +31,7 @@
         "x-ms-client-request-id": "e421121f-ddcd-7333-aed7-6542f94daa7e",
         "x-ms-error-code": "ContainerNotFound",
         "x-ms-request-id": "43d18a77-701e-008a-394a-091611000000",
-<<<<<<< HEAD
-        "x-ms-version": "2019-12-12"
-=======
         "x-ms-version": "2020-02-10"
->>>>>>> 60f4876e
       },
       "ResponseBody": [
         "\uFEFF\u003C?xml version=\u00221.0\u0022 encoding=\u0022utf-8\u0022?\u003E\u003CError\u003E\u003CCode\u003EContainerNotFound\u003C/Code\u003E\u003CMessage\u003EThe specified container does not exist.\n",
