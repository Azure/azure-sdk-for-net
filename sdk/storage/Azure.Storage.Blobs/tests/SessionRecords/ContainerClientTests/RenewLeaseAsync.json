{
  "Entries": [
    {
      "RequestUri": "https://seanmcccanary.blob.core.windows.net/test-container-2a8e7d0b-43c4-2f17-ab34-bb09a62a155a?restype=container",
      "RequestMethod": "PUT",
      "RequestHeaders": {
        "Authorization": "Sanitized",
        "traceparent": "00-2ce55914b927b344ac439230b2ae5dae-848b1ac819391948-00",
        "User-Agent": [
          "azsdk-net-Storage.Blobs/12.5.0-dev.20200402.1",
          "(.NET Core 4.6.28325.01; Microsoft Windows 10.0.18362 )"
        ],
        "x-ms-client-request-id": "3f274423-4c5f-32da-93d4-153790fc339d",
        "x-ms-date": "Fri, 03 Apr 2020 00:00:35 GMT",
        "x-ms-return-client-request-id": "true",
        "x-ms-version": "2019-12-12"
      },
      "RequestBody": null,
      "StatusCode": 201,
      "ResponseHeaders": {
        "Content-Length": "0",
        "Date": "Fri, 03 Apr 2020 00:00:33 GMT",
        "ETag": "\u00220x8D7D7620894D01C\u0022",
        "Last-Modified": "Fri, 03 Apr 2020 00:00:34 GMT",
        "Server": [
          "Windows-Azure-Blob/1.0",
          "Microsoft-HTTPAPI/2.0"
        ],
        "x-ms-client-request-id": "3f274423-4c5f-32da-93d4-153790fc339d",
<<<<<<< HEAD
        "x-ms-request-id": "f7bb6c3a-001e-0029-2632-f3ac4f000000",
=======
        "x-ms-request-id": "6b84ff9e-901e-0092-654a-09c976000000",
>>>>>>> 8d420312
        "x-ms-version": "2019-12-12"
      },
      "ResponseBody": []
    },
    {
      "RequestUri": "https://seanmcccanary.blob.core.windows.net/test-container-2a8e7d0b-43c4-2f17-ab34-bb09a62a155a?comp=lease\u0026restype=container",
      "RequestMethod": "PUT",
      "RequestHeaders": {
        "Authorization": "Sanitized",
        "traceparent": "00-fb71110a4d36864ab23eefb141b59775-2aaed9e9a00b934b-00",
        "User-Agent": [
          "azsdk-net-Storage.Blobs/12.5.0-dev.20200402.1",
          "(.NET Core 4.6.28325.01; Microsoft Windows 10.0.18362 )"
        ],
        "x-ms-client-request-id": "f37958ca-ef1d-20ea-9467-4a73d214e460",
        "x-ms-date": "Fri, 03 Apr 2020 00:00:35 GMT",
        "x-ms-lease-action": "acquire",
        "x-ms-lease-duration": "15",
        "x-ms-proposed-lease-id": "793b2f6a-0212-c0b0-f4eb-7ac64d320c52",
        "x-ms-return-client-request-id": "true",
        "x-ms-version": "2019-12-12"
      },
      "RequestBody": null,
      "StatusCode": 201,
      "ResponseHeaders": {
        "Content-Length": "0",
        "Date": "Fri, 03 Apr 2020 00:00:34 GMT",
        "ETag": "\u00220x8D7D7620894D01C\u0022",
        "Last-Modified": "Fri, 03 Apr 2020 00:00:34 GMT",
        "Server": [
          "Windows-Azure-Blob/1.0",
          "Microsoft-HTTPAPI/2.0"
        ],
        "x-ms-client-request-id": "f37958ca-ef1d-20ea-9467-4a73d214e460",
        "x-ms-lease-id": "793b2f6a-0212-c0b0-f4eb-7ac64d320c52",
<<<<<<< HEAD
        "x-ms-request-id": "f7bb6c44-001e-0029-2e32-f3ac4f000000",
=======
        "x-ms-request-id": "6b84ffb8-901e-0092-7c4a-09c976000000",
>>>>>>> 8d420312
        "x-ms-version": "2019-12-12"
      },
      "ResponseBody": []
    },
    {
      "RequestUri": "https://seanmcccanary.blob.core.windows.net/test-container-2a8e7d0b-43c4-2f17-ab34-bb09a62a155a?comp=lease\u0026restype=container",
      "RequestMethod": "PUT",
      "RequestHeaders": {
        "Authorization": "Sanitized",
        "traceparent": "00-bc85ed6681c2224588f3a91e476d45fa-52297f777d8de240-00",
        "User-Agent": [
          "azsdk-net-Storage.Blobs/12.5.0-dev.20200402.1",
          "(.NET Core 4.6.28325.01; Microsoft Windows 10.0.18362 )"
        ],
        "x-ms-client-request-id": "f5fcc8d8-18b9-db35-d3c5-cd9b8a86cbf2",
        "x-ms-date": "Fri, 03 Apr 2020 00:00:35 GMT",
        "x-ms-lease-action": "renew",
        "x-ms-lease-id": "793b2f6a-0212-c0b0-f4eb-7ac64d320c52",
        "x-ms-return-client-request-id": "true",
        "x-ms-version": "2019-12-12"
      },
      "RequestBody": null,
      "StatusCode": 200,
      "ResponseHeaders": {
        "Content-Length": "0",
        "Date": "Fri, 03 Apr 2020 00:00:34 GMT",
        "ETag": "\u00220x8D7D7620894D01C\u0022",
        "Last-Modified": "Fri, 03 Apr 2020 00:00:34 GMT",
        "Server": [
          "Windows-Azure-Blob/1.0",
          "Microsoft-HTTPAPI/2.0"
        ],
        "x-ms-client-request-id": "f5fcc8d8-18b9-db35-d3c5-cd9b8a86cbf2",
        "x-ms-lease-id": "793b2f6a-0212-c0b0-f4eb-7ac64d320c52",
<<<<<<< HEAD
        "x-ms-request-id": "f7bb6c4c-001e-0029-3632-f3ac4f000000",
=======
        "x-ms-request-id": "6b84ffc4-901e-0092-074a-09c976000000",
>>>>>>> 8d420312
        "x-ms-version": "2019-12-12"
      },
      "ResponseBody": []
    },
    {
      "RequestUri": "https://seanmcccanary.blob.core.windows.net/test-container-2a8e7d0b-43c4-2f17-ab34-bb09a62a155a?restype=container",
      "RequestMethod": "DELETE",
      "RequestHeaders": {
        "Authorization": "Sanitized",
        "traceparent": "00-25b6c4a510d6854cb6ee2be6f2e087c2-68dece0467203e43-00",
        "User-Agent": [
          "azsdk-net-Storage.Blobs/12.5.0-dev.20200402.1",
          "(.NET Core 4.6.28325.01; Microsoft Windows 10.0.18362 )"
        ],
        "x-ms-client-request-id": "0a9ba7dd-ef17-afa7-8d8f-fe5004fe0bad",
        "x-ms-date": "Fri, 03 Apr 2020 00:00:35 GMT",
        "x-ms-lease-id": "793b2f6a-0212-c0b0-f4eb-7ac64d320c52",
        "x-ms-return-client-request-id": "true",
        "x-ms-version": "2019-12-12"
      },
      "RequestBody": null,
      "StatusCode": 202,
      "ResponseHeaders": {
        "Content-Length": "0",
        "Date": "Fri, 03 Apr 2020 00:00:34 GMT",
        "Server": [
          "Windows-Azure-Blob/1.0",
          "Microsoft-HTTPAPI/2.0"
        ],
        "x-ms-client-request-id": "0a9ba7dd-ef17-afa7-8d8f-fe5004fe0bad",
<<<<<<< HEAD
        "x-ms-request-id": "f7bb6c54-001e-0029-3e32-f3ac4f000000",
=======
        "x-ms-request-id": "6b84ffd5-901e-0092-164a-09c976000000",
>>>>>>> 8d420312
        "x-ms-version": "2019-12-12"
      },
      "ResponseBody": []
    }
  ],
  "Variables": {
    "RandomSeed": "1247793697",
    "Storage_TestConfigDefault": "ProductionTenant\nseanmcccanary\nU2FuaXRpemVk\nhttps://seanmcccanary.blob.core.windows.net\nhttps://seanmcccanary.file.core.windows.net\nhttps://seanmcccanary.queue.core.windows.net\nhttps://seanmcccanary.table.core.windows.net\n\n\n\n\nhttps://seanmcccanary-secondary.blob.core.windows.net\nhttps://seanmcccanary-secondary.file.core.windows.net\nhttps://seanmcccanary-secondary.queue.core.windows.net\nhttps://seanmcccanary-secondary.table.core.windows.net\n\nSanitized\n\n\nCloud\nBlobEndpoint=https://seanmcccanary.blob.core.windows.net/;QueueEndpoint=https://seanmcccanary.queue.core.windows.net/;FileEndpoint=https://seanmcccanary.file.core.windows.net/;BlobSecondaryEndpoint=https://seanmcccanary-secondary.blob.core.windows.net/;QueueSecondaryEndpoint=https://seanmcccanary-secondary.queue.core.windows.net/;FileSecondaryEndpoint=https://seanmcccanary-secondary.file.core.windows.net/;AccountName=seanmcccanary;AccountKey=Sanitized\nseanscope1"
  }
}<|MERGE_RESOLUTION|>--- conflicted
+++ resolved
@@ -27,11 +27,7 @@
           "Microsoft-HTTPAPI/2.0"
         ],
         "x-ms-client-request-id": "3f274423-4c5f-32da-93d4-153790fc339d",
-<<<<<<< HEAD
-        "x-ms-request-id": "f7bb6c3a-001e-0029-2632-f3ac4f000000",
-=======
         "x-ms-request-id": "6b84ff9e-901e-0092-654a-09c976000000",
->>>>>>> 8d420312
         "x-ms-version": "2019-12-12"
       },
       "ResponseBody": []
@@ -67,11 +63,7 @@
         ],
         "x-ms-client-request-id": "f37958ca-ef1d-20ea-9467-4a73d214e460",
         "x-ms-lease-id": "793b2f6a-0212-c0b0-f4eb-7ac64d320c52",
-<<<<<<< HEAD
-        "x-ms-request-id": "f7bb6c44-001e-0029-2e32-f3ac4f000000",
-=======
         "x-ms-request-id": "6b84ffb8-901e-0092-7c4a-09c976000000",
->>>>>>> 8d420312
         "x-ms-version": "2019-12-12"
       },
       "ResponseBody": []
@@ -106,11 +98,7 @@
         ],
         "x-ms-client-request-id": "f5fcc8d8-18b9-db35-d3c5-cd9b8a86cbf2",
         "x-ms-lease-id": "793b2f6a-0212-c0b0-f4eb-7ac64d320c52",
-<<<<<<< HEAD
-        "x-ms-request-id": "f7bb6c4c-001e-0029-3632-f3ac4f000000",
-=======
         "x-ms-request-id": "6b84ffc4-901e-0092-074a-09c976000000",
->>>>>>> 8d420312
         "x-ms-version": "2019-12-12"
       },
       "ResponseBody": []
@@ -141,11 +129,7 @@
           "Microsoft-HTTPAPI/2.0"
         ],
         "x-ms-client-request-id": "0a9ba7dd-ef17-afa7-8d8f-fe5004fe0bad",
-<<<<<<< HEAD
-        "x-ms-request-id": "f7bb6c54-001e-0029-3e32-f3ac4f000000",
-=======
         "x-ms-request-id": "6b84ffd5-901e-0092-164a-09c976000000",
->>>>>>> 8d420312
         "x-ms-version": "2019-12-12"
       },
       "ResponseBody": []
