﻿{
  "Entries": [
    {
      "RequestUri": "https://seanmcccanary3.blob.core.windows.net/test-container-2a8e7d0b-43c4-2f17-ab34-bb09a62a155a?restype=container",
      "RequestMethod": "PUT",
      "RequestHeaders": {
        "Accept": "application/xml",
        "Authorization": "Sanitized",
        "traceparent": "00-5f78709d5b155c4fa004fd2ab5897586-93e9bb6c88028e4c-00",
        "User-Agent": [
          "azsdk-net-Storage.Blobs/12.9.0-alpha.20210216.1",
          "(.NET 5.0.3; Microsoft Windows 10.0.19042)"
        ],
        "x-ms-client-request-id": "3f274423-4c5f-32da-93d4-153790fc339d",
        "x-ms-date": "Wed, 17 Feb 2021 02:30:34 GMT",
        "x-ms-return-client-request-id": "true",
<<<<<<< HEAD
        "x-ms-version": "2020-12-06"
=======
        "x-ms-version": "2021-02-12"
>>>>>>> 7e782c87
      },
      "RequestBody": null,
      "StatusCode": 201,
      "ResponseHeaders": {
        "Content-Length": "0",
        "Date": "Wed, 17 Feb 2021 02:30:33 GMT",
        "ETag": "\"0x8D8D2EC011C2B3C\"",
        "Last-Modified": "Wed, 17 Feb 2021 02:30:34 GMT",
        "Server": [
          "Windows-Azure-Blob/1.0",
          "Microsoft-HTTPAPI/2.0"
        ],
        "x-ms-client-request-id": "3f274423-4c5f-32da-93d4-153790fc339d",
        "x-ms-request-id": "c779247c-101e-0065-64d4-047486000000",
<<<<<<< HEAD
        "x-ms-version": "2020-12-06"
=======
        "x-ms-version": "2021-02-12"
>>>>>>> 7e782c87
      },
      "ResponseBody": []
    },
    {
      "RequestUri": "https://seanmcccanary3.blob.core.windows.net/test-container-2a8e7d0b-43c4-2f17-ab34-bb09a62a155a?comp=lease&restype=container",
      "RequestMethod": "PUT",
      "RequestHeaders": {
        "Accept": "application/xml",
        "Authorization": "Sanitized",
        "traceparent": "00-4e2d3417e9c3ee49a2fa8e68f029a32d-5e7209e85873fe4c-00",
        "User-Agent": [
          "azsdk-net-Storage.Blobs/12.9.0-alpha.20210216.1",
          "(.NET 5.0.3; Microsoft Windows 10.0.19042)"
        ],
        "x-ms-client-request-id": "f37958ca-ef1d-20ea-9467-4a73d214e460",
        "x-ms-date": "Wed, 17 Feb 2021 02:30:34 GMT",
        "x-ms-lease-action": "acquire",
        "x-ms-lease-duration": "15",
        "x-ms-proposed-lease-id": "793b2f6a-0212-c0b0-f4eb-7ac64d320c52",
        "x-ms-return-client-request-id": "true",
<<<<<<< HEAD
        "x-ms-version": "2020-12-06"
=======
        "x-ms-version": "2021-02-12"
>>>>>>> 7e782c87
      },
      "RequestBody": null,
      "StatusCode": 201,
      "ResponseHeaders": {
        "Content-Length": "0",
        "Date": "Wed, 17 Feb 2021 02:30:33 GMT",
        "ETag": "\"0x8D8D2EC011C2B3C\"",
        "Last-Modified": "Wed, 17 Feb 2021 02:30:34 GMT",
        "Server": [
          "Windows-Azure-Blob/1.0",
          "Microsoft-HTTPAPI/2.0"
        ],
        "x-ms-client-request-id": "f37958ca-ef1d-20ea-9467-4a73d214e460",
        "x-ms-lease-id": "793b2f6a-0212-c0b0-f4eb-7ac64d320c52",
        "x-ms-request-id": "c7792491-101e-0065-77d4-047486000000",
<<<<<<< HEAD
        "x-ms-version": "2020-12-06"
=======
        "x-ms-version": "2021-02-12"
>>>>>>> 7e782c87
      },
      "ResponseBody": []
    },
    {
      "RequestUri": "https://seanmcccanary3.blob.core.windows.net/test-container-2a8e7d0b-43c4-2f17-ab34-bb09a62a155a?comp=lease&restype=container",
      "RequestMethod": "PUT",
      "RequestHeaders": {
        "Accept": "application/xml",
        "Authorization": "Sanitized",
        "traceparent": "00-3fb45fda9c28a748bb67e11d83c8d33a-3e32e77b7ffebd4e-00",
        "User-Agent": [
          "azsdk-net-Storage.Blobs/12.9.0-alpha.20210216.1",
          "(.NET 5.0.3; Microsoft Windows 10.0.19042)"
        ],
        "x-ms-client-request-id": "f5fcc8d8-18b9-db35-d3c5-cd9b8a86cbf2",
        "x-ms-date": "Wed, 17 Feb 2021 02:30:34 GMT",
        "x-ms-lease-action": "renew",
        "x-ms-lease-id": "793b2f6a-0212-c0b0-f4eb-7ac64d320c52",
        "x-ms-return-client-request-id": "true",
<<<<<<< HEAD
        "x-ms-version": "2020-12-06"
=======
        "x-ms-version": "2021-02-12"
>>>>>>> 7e782c87
      },
      "RequestBody": null,
      "StatusCode": 200,
      "ResponseHeaders": {
        "Content-Length": "0",
        "Date": "Wed, 17 Feb 2021 02:30:33 GMT",
        "ETag": "\"0x8D8D2EC011C2B3C\"",
        "Last-Modified": "Wed, 17 Feb 2021 02:30:34 GMT",
        "Server": [
          "Windows-Azure-Blob/1.0",
          "Microsoft-HTTPAPI/2.0"
        ],
        "x-ms-client-request-id": "f5fcc8d8-18b9-db35-d3c5-cd9b8a86cbf2",
        "x-ms-lease-id": "793b2f6a-0212-c0b0-f4eb-7ac64d320c52",
        "x-ms-request-id": "c77924ab-101e-0065-0fd4-047486000000",
<<<<<<< HEAD
        "x-ms-version": "2020-12-06"
=======
        "x-ms-version": "2021-02-12"
>>>>>>> 7e782c87
      },
      "ResponseBody": []
    },
    {
      "RequestUri": "https://seanmcccanary3.blob.core.windows.net/test-container-2a8e7d0b-43c4-2f17-ab34-bb09a62a155a?restype=container",
      "RequestMethod": "DELETE",
      "RequestHeaders": {
        "Accept": "application/xml",
        "Authorization": "Sanitized",
        "traceparent": "00-43b5ae09a8f03a48ac3694f78c1abf75-60943fb278434741-00",
        "User-Agent": [
          "azsdk-net-Storage.Blobs/12.9.0-alpha.20210216.1",
          "(.NET 5.0.3; Microsoft Windows 10.0.19042)"
        ],
        "x-ms-client-request-id": "0a9ba7dd-ef17-afa7-8d8f-fe5004fe0bad",
        "x-ms-date": "Wed, 17 Feb 2021 02:30:34 GMT",
        "x-ms-lease-id": "793b2f6a-0212-c0b0-f4eb-7ac64d320c52",
        "x-ms-return-client-request-id": "true",
<<<<<<< HEAD
        "x-ms-version": "2020-12-06"
=======
        "x-ms-version": "2021-02-12"
>>>>>>> 7e782c87
      },
      "RequestBody": null,
      "StatusCode": 202,
      "ResponseHeaders": {
        "Content-Length": "0",
        "Date": "Wed, 17 Feb 2021 02:30:33 GMT",
        "Server": [
          "Windows-Azure-Blob/1.0",
          "Microsoft-HTTPAPI/2.0"
        ],
        "x-ms-client-request-id": "0a9ba7dd-ef17-afa7-8d8f-fe5004fe0bad",
        "x-ms-request-id": "c77924c5-101e-0065-26d4-047486000000",
<<<<<<< HEAD
        "x-ms-version": "2020-12-06"
=======
        "x-ms-version": "2021-02-12"
>>>>>>> 7e782c87
      },
      "ResponseBody": []
    }
  ],
  "Variables": {
    "RandomSeed": "1247793697",
    "Storage_TestConfigDefault": "ProductionTenant\nseanmcccanary3\nU2FuaXRpemVk\nhttps://seanmcccanary3.blob.core.windows.net\nhttps://seanmcccanary3.file.core.windows.net\nhttps://seanmcccanary3.queue.core.windows.net\nhttps://seanmcccanary3.table.core.windows.net\n\n\n\n\nhttps://seanmcccanary3-secondary.blob.core.windows.net\nhttps://seanmcccanary3-secondary.file.core.windows.net\nhttps://seanmcccanary3-secondary.queue.core.windows.net\nhttps://seanmcccanary3-secondary.table.core.windows.net\n\nSanitized\n\n\nCloud\nBlobEndpoint=https://seanmcccanary3.blob.core.windows.net/;QueueEndpoint=https://seanmcccanary3.queue.core.windows.net/;FileEndpoint=https://seanmcccanary3.file.core.windows.net/;BlobSecondaryEndpoint=https://seanmcccanary3-secondary.blob.core.windows.net/;QueueSecondaryEndpoint=https://seanmcccanary3-secondary.queue.core.windows.net/;FileSecondaryEndpoint=https://seanmcccanary3-secondary.file.core.windows.net/;AccountName=seanmcccanary3;AccountKey=Kg==;\nseanscope1\n\n"
  }
}<|MERGE_RESOLUTION|>--- conflicted
+++ resolved
@@ -14,11 +14,7 @@
         "x-ms-client-request-id": "3f274423-4c5f-32da-93d4-153790fc339d",
         "x-ms-date": "Wed, 17 Feb 2021 02:30:34 GMT",
         "x-ms-return-client-request-id": "true",
-<<<<<<< HEAD
-        "x-ms-version": "2020-12-06"
-=======
         "x-ms-version": "2021-02-12"
->>>>>>> 7e782c87
       },
       "RequestBody": null,
       "StatusCode": 201,
@@ -33,11 +29,7 @@
         ],
         "x-ms-client-request-id": "3f274423-4c5f-32da-93d4-153790fc339d",
         "x-ms-request-id": "c779247c-101e-0065-64d4-047486000000",
-<<<<<<< HEAD
-        "x-ms-version": "2020-12-06"
-=======
         "x-ms-version": "2021-02-12"
->>>>>>> 7e782c87
       },
       "ResponseBody": []
     },
@@ -58,11 +50,7 @@
         "x-ms-lease-duration": "15",
         "x-ms-proposed-lease-id": "793b2f6a-0212-c0b0-f4eb-7ac64d320c52",
         "x-ms-return-client-request-id": "true",
-<<<<<<< HEAD
-        "x-ms-version": "2020-12-06"
-=======
         "x-ms-version": "2021-02-12"
->>>>>>> 7e782c87
       },
       "RequestBody": null,
       "StatusCode": 201,
@@ -78,11 +66,7 @@
         "x-ms-client-request-id": "f37958ca-ef1d-20ea-9467-4a73d214e460",
         "x-ms-lease-id": "793b2f6a-0212-c0b0-f4eb-7ac64d320c52",
         "x-ms-request-id": "c7792491-101e-0065-77d4-047486000000",
-<<<<<<< HEAD
-        "x-ms-version": "2020-12-06"
-=======
         "x-ms-version": "2021-02-12"
->>>>>>> 7e782c87
       },
       "ResponseBody": []
     },
@@ -102,11 +86,7 @@
         "x-ms-lease-action": "renew",
         "x-ms-lease-id": "793b2f6a-0212-c0b0-f4eb-7ac64d320c52",
         "x-ms-return-client-request-id": "true",
-<<<<<<< HEAD
-        "x-ms-version": "2020-12-06"
-=======
         "x-ms-version": "2021-02-12"
->>>>>>> 7e782c87
       },
       "RequestBody": null,
       "StatusCode": 200,
@@ -122,11 +102,7 @@
         "x-ms-client-request-id": "f5fcc8d8-18b9-db35-d3c5-cd9b8a86cbf2",
         "x-ms-lease-id": "793b2f6a-0212-c0b0-f4eb-7ac64d320c52",
         "x-ms-request-id": "c77924ab-101e-0065-0fd4-047486000000",
-<<<<<<< HEAD
-        "x-ms-version": "2020-12-06"
-=======
         "x-ms-version": "2021-02-12"
->>>>>>> 7e782c87
       },
       "ResponseBody": []
     },
@@ -145,11 +121,7 @@
         "x-ms-date": "Wed, 17 Feb 2021 02:30:34 GMT",
         "x-ms-lease-id": "793b2f6a-0212-c0b0-f4eb-7ac64d320c52",
         "x-ms-return-client-request-id": "true",
-<<<<<<< HEAD
-        "x-ms-version": "2020-12-06"
-=======
         "x-ms-version": "2021-02-12"
->>>>>>> 7e782c87
       },
       "RequestBody": null,
       "StatusCode": 202,
@@ -162,11 +134,7 @@
         ],
         "x-ms-client-request-id": "0a9ba7dd-ef17-afa7-8d8f-fe5004fe0bad",
         "x-ms-request-id": "c77924c5-101e-0065-26d4-047486000000",
-<<<<<<< HEAD
-        "x-ms-version": "2020-12-06"
-=======
         "x-ms-version": "2021-02-12"
->>>>>>> 7e782c87
       },
       "ResponseBody": []
     }
