﻿{
  "Entries": [
    {
      "RequestUri": "https://seanmcccanary3.blob.core.windows.net/test-container-8a5fffda-2f91-0f99-13a6-71427773577e?restype=container",
      "RequestMethod": "PUT",
      "RequestHeaders": {
        "Accept": "application/xml",
        "Authorization": "Sanitized",
        "traceparent": "00-fe48437b5126fd4484b806da72c13a8b-276479b967545a40-00",
        "User-Agent": [
          "azsdk-net-Storage.Blobs/12.9.0-alpha.20210217.1",
          "(.NET 5.0.3; Microsoft Windows 10.0.19042)"
        ],
        "x-ms-blob-public-access": "container",
        "x-ms-client-request-id": "55068a3a-dcf2-1982-2bad-b819a14d881c",
        "x-ms-date": "Wed, 17 Feb 2021 18:59:22 GMT",
        "x-ms-return-client-request-id": "true",
<<<<<<< HEAD
        "x-ms-version": "2020-12-06"
=======
        "x-ms-version": "2021-02-12"
>>>>>>> 7e782c87
      },
      "RequestBody": null,
      "StatusCode": 201,
      "ResponseHeaders": {
        "Content-Length": "0",
        "Date": "Wed, 17 Feb 2021 18:59:21 GMT",
        "ETag": "\"0x8D8D37623406EAF\"",
        "Last-Modified": "Wed, 17 Feb 2021 18:59:22 GMT",
        "Server": [
          "Windows-Azure-Blob/1.0",
          "Microsoft-HTTPAPI/2.0"
        ],
        "x-ms-client-request-id": "55068a3a-dcf2-1982-2bad-b819a14d881c",
        "x-ms-request-id": "5604ebb4-a01e-0002-605f-05647a000000",
<<<<<<< HEAD
        "x-ms-version": "2020-12-06"
=======
        "x-ms-version": "2021-02-12"
>>>>>>> 7e782c87
      },
      "ResponseBody": []
    },
    {
      "RequestUri": "https://seanmcccanary3.blob.core.windows.net/test-container-8a5fffda-2f91-0f99-13a6-71427773577e/test-blob-f86b6e63-a709-8c5b-fa5e-e9ef75769ba7",
      "RequestMethod": "PUT",
      "RequestHeaders": {
        "Accept": "application/xml",
        "Authorization": "Sanitized",
        "If-None-Match": "*",
        "traceparent": "00-040dd918d8ffff4fbac1d32f6d452c87-aad1dbe1de07a34d-00",
        "User-Agent": [
          "azsdk-net-Storage.Blobs/12.9.0-alpha.20210217.1",
          "(.NET 5.0.3; Microsoft Windows 10.0.19042)"
        ],
        "x-ms-blob-type": "AppendBlob",
        "x-ms-client-request-id": "05bf9d19-f7ff-929e-2e7a-5b93f292a4b5",
        "x-ms-date": "Wed, 17 Feb 2021 18:59:22 GMT",
        "x-ms-encryption-scope": "seanscope1",
        "x-ms-return-client-request-id": "true",
<<<<<<< HEAD
        "x-ms-version": "2020-12-06"
=======
        "x-ms-version": "2021-02-12"
>>>>>>> 7e782c87
      },
      "RequestBody": null,
      "StatusCode": 201,
      "ResponseHeaders": {
        "Content-Length": "0",
        "Date": "Wed, 17 Feb 2021 18:59:21 GMT",
        "ETag": "\"0x8D8D37623495335\"",
        "Last-Modified": "Wed, 17 Feb 2021 18:59:22 GMT",
        "Server": [
          "Windows-Azure-Blob/1.0",
          "Microsoft-HTTPAPI/2.0"
        ],
        "x-ms-client-request-id": "05bf9d19-f7ff-929e-2e7a-5b93f292a4b5",
        "x-ms-encryption-scope": "seanscope1",
        "x-ms-request-id": "5604ebc8-a01e-0002-6e5f-05647a000000",
        "x-ms-request-server-encrypted": "true",
<<<<<<< HEAD
        "x-ms-version": "2020-12-06",
=======
        "x-ms-version": "2021-02-12",
>>>>>>> 7e782c87
        "x-ms-version-id": "2021-02-17T18:59:22.4534837Z"
      },
      "ResponseBody": []
    },
    {
      "RequestUri": "https://seanmcccanary3.blob.core.windows.net/test-container-8a5fffda-2f91-0f99-13a6-71427773577e?restype=container&comp=list",
      "RequestMethod": "GET",
      "RequestHeaders": {
        "Accept": "application/xml",
        "Authorization": "Sanitized",
        "traceparent": "00-7a7b00f2071cfc45b819ce0173464705-db0a750fb92a324f-00",
        "User-Agent": [
          "azsdk-net-Storage.Blobs/12.9.0-alpha.20210217.1",
          "(.NET 5.0.3; Microsoft Windows 10.0.19042)"
        ],
        "x-ms-client-request-id": "d7d697fe-95b6-bea7-2a75-bff2a6f96de3",
        "x-ms-date": "Wed, 17 Feb 2021 18:59:22 GMT",
        "x-ms-return-client-request-id": "true",
<<<<<<< HEAD
        "x-ms-version": "2020-12-06"
=======
        "x-ms-version": "2021-02-12"
>>>>>>> 7e782c87
      },
      "RequestBody": null,
      "StatusCode": 200,
      "ResponseHeaders": {
        "Content-Type": "application/xml",
        "Date": "Wed, 17 Feb 2021 18:59:21 GMT",
        "Server": [
          "Windows-Azure-Blob/1.0",
          "Microsoft-HTTPAPI/2.0"
        ],
        "Transfer-Encoding": "chunked",
        "x-ms-client-request-id": "d7d697fe-95b6-bea7-2a75-bff2a6f96de3",
        "x-ms-request-id": "5604ebd9-a01e-0002-7b5f-05647a000000",
<<<<<<< HEAD
        "x-ms-version": "2020-12-06"
=======
        "x-ms-version": "2021-02-12"
>>>>>>> 7e782c87
      },
      "ResponseBody": "﻿<?xml version=\"1.0\" encoding=\"utf-8\"?><EnumerationResults ServiceEndpoint=\"https://seanmcccanary3.blob.core.windows.net/\" ContainerName=\"test-container-8a5fffda-2f91-0f99-13a6-71427773577e\"><Blobs><Blob><Name>test-blob-f86b6e63-a709-8c5b-fa5e-e9ef75769ba7</Name><VersionId>2021-02-17T18:59:22.4534837Z</VersionId><IsCurrentVersion>true</IsCurrentVersion><Properties><Creation-Time>Wed, 17 Feb 2021 18:59:22 GMT</Creation-Time><Last-Modified>Wed, 17 Feb 2021 18:59:22 GMT</Last-Modified><Etag>0x8D8D37623495335</Etag><Content-Length>0</Content-Length><Content-Type>application/octet-stream</Content-Type><Content-Encoding /><Content-Language /><Content-CRC64 /><Content-MD5 /><Cache-Control /><Content-Disposition /><BlobType>AppendBlob</BlobType><LeaseStatus>unlocked</LeaseStatus><LeaseState>available</LeaseState><ServerEncrypted>true</ServerEncrypted><EncryptionScope>seanscope1</EncryptionScope></Properties><OrMetadata /></Blob></Blobs><NextMarker /></EnumerationResults>"
    },
    {
      "RequestUri": "https://seanmcccanary3.blob.core.windows.net/test-container-8a5fffda-2f91-0f99-13a6-71427773577e?restype=container",
      "RequestMethod": "DELETE",
      "RequestHeaders": {
        "Accept": "application/xml",
        "Authorization": "Sanitized",
        "traceparent": "00-97335060cfc7c846bdffd9193b31eb20-59cf68d728591e43-00",
        "User-Agent": [
          "azsdk-net-Storage.Blobs/12.9.0-alpha.20210217.1",
          "(.NET 5.0.3; Microsoft Windows 10.0.19042)"
        ],
        "x-ms-client-request-id": "5b954c82-ccbc-7cff-69a3-adcfdcbcbae8",
        "x-ms-date": "Wed, 17 Feb 2021 18:59:22 GMT",
        "x-ms-return-client-request-id": "true",
<<<<<<< HEAD
        "x-ms-version": "2020-12-06"
=======
        "x-ms-version": "2021-02-12"
>>>>>>> 7e782c87
      },
      "RequestBody": null,
      "StatusCode": 202,
      "ResponseHeaders": {
        "Content-Length": "0",
        "Date": "Wed, 17 Feb 2021 18:59:21 GMT",
        "Server": [
          "Windows-Azure-Blob/1.0",
          "Microsoft-HTTPAPI/2.0"
        ],
        "x-ms-client-request-id": "5b954c82-ccbc-7cff-69a3-adcfdcbcbae8",
        "x-ms-request-id": "5604ebe4-a01e-0002-065f-05647a000000",
<<<<<<< HEAD
        "x-ms-version": "2020-12-06"
=======
        "x-ms-version": "2021-02-12"
>>>>>>> 7e782c87
      },
      "ResponseBody": []
    }
  ],
  "Variables": {
    "RandomSeed": "1994220969",
    "Storage_TestConfigDefault": "ProductionTenant\nseanmcccanary3\nU2FuaXRpemVk\nhttps://seanmcccanary3.blob.core.windows.net\nhttps://seanmcccanary3.file.core.windows.net\nhttps://seanmcccanary3.queue.core.windows.net\nhttps://seanmcccanary3.table.core.windows.net\n\n\n\n\nhttps://seanmcccanary3-secondary.blob.core.windows.net\nhttps://seanmcccanary3-secondary.file.core.windows.net\nhttps://seanmcccanary3-secondary.queue.core.windows.net\nhttps://seanmcccanary3-secondary.table.core.windows.net\n\nSanitized\n\n\nCloud\nBlobEndpoint=https://seanmcccanary3.blob.core.windows.net/;QueueEndpoint=https://seanmcccanary3.queue.core.windows.net/;FileEndpoint=https://seanmcccanary3.file.core.windows.net/;BlobSecondaryEndpoint=https://seanmcccanary3-secondary.blob.core.windows.net/;QueueSecondaryEndpoint=https://seanmcccanary3-secondary.queue.core.windows.net/;FileSecondaryEndpoint=https://seanmcccanary3-secondary.file.core.windows.net/;AccountName=seanmcccanary3;AccountKey=Kg==;\nseanscope1\n\n"
  }
}<|MERGE_RESOLUTION|>--- conflicted
+++ resolved
@@ -15,11 +15,7 @@
         "x-ms-client-request-id": "55068a3a-dcf2-1982-2bad-b819a14d881c",
         "x-ms-date": "Wed, 17 Feb 2021 18:59:22 GMT",
         "x-ms-return-client-request-id": "true",
-<<<<<<< HEAD
-        "x-ms-version": "2020-12-06"
-=======
         "x-ms-version": "2021-02-12"
->>>>>>> 7e782c87
       },
       "RequestBody": null,
       "StatusCode": 201,
@@ -34,11 +30,7 @@
         ],
         "x-ms-client-request-id": "55068a3a-dcf2-1982-2bad-b819a14d881c",
         "x-ms-request-id": "5604ebb4-a01e-0002-605f-05647a000000",
-<<<<<<< HEAD
-        "x-ms-version": "2020-12-06"
-=======
         "x-ms-version": "2021-02-12"
->>>>>>> 7e782c87
       },
       "ResponseBody": []
     },
@@ -59,11 +51,7 @@
         "x-ms-date": "Wed, 17 Feb 2021 18:59:22 GMT",
         "x-ms-encryption-scope": "seanscope1",
         "x-ms-return-client-request-id": "true",
-<<<<<<< HEAD
-        "x-ms-version": "2020-12-06"
-=======
         "x-ms-version": "2021-02-12"
->>>>>>> 7e782c87
       },
       "RequestBody": null,
       "StatusCode": 201,
@@ -80,11 +68,7 @@
         "x-ms-encryption-scope": "seanscope1",
         "x-ms-request-id": "5604ebc8-a01e-0002-6e5f-05647a000000",
         "x-ms-request-server-encrypted": "true",
-<<<<<<< HEAD
-        "x-ms-version": "2020-12-06",
-=======
         "x-ms-version": "2021-02-12",
->>>>>>> 7e782c87
         "x-ms-version-id": "2021-02-17T18:59:22.4534837Z"
       },
       "ResponseBody": []
@@ -103,11 +87,7 @@
         "x-ms-client-request-id": "d7d697fe-95b6-bea7-2a75-bff2a6f96de3",
         "x-ms-date": "Wed, 17 Feb 2021 18:59:22 GMT",
         "x-ms-return-client-request-id": "true",
-<<<<<<< HEAD
-        "x-ms-version": "2020-12-06"
-=======
         "x-ms-version": "2021-02-12"
->>>>>>> 7e782c87
       },
       "RequestBody": null,
       "StatusCode": 200,
@@ -121,11 +101,7 @@
         "Transfer-Encoding": "chunked",
         "x-ms-client-request-id": "d7d697fe-95b6-bea7-2a75-bff2a6f96de3",
         "x-ms-request-id": "5604ebd9-a01e-0002-7b5f-05647a000000",
-<<<<<<< HEAD
-        "x-ms-version": "2020-12-06"
-=======
         "x-ms-version": "2021-02-12"
->>>>>>> 7e782c87
       },
       "ResponseBody": "﻿<?xml version=\"1.0\" encoding=\"utf-8\"?><EnumerationResults ServiceEndpoint=\"https://seanmcccanary3.blob.core.windows.net/\" ContainerName=\"test-container-8a5fffda-2f91-0f99-13a6-71427773577e\"><Blobs><Blob><Name>test-blob-f86b6e63-a709-8c5b-fa5e-e9ef75769ba7</Name><VersionId>2021-02-17T18:59:22.4534837Z</VersionId><IsCurrentVersion>true</IsCurrentVersion><Properties><Creation-Time>Wed, 17 Feb 2021 18:59:22 GMT</Creation-Time><Last-Modified>Wed, 17 Feb 2021 18:59:22 GMT</Last-Modified><Etag>0x8D8D37623495335</Etag><Content-Length>0</Content-Length><Content-Type>application/octet-stream</Content-Type><Content-Encoding /><Content-Language /><Content-CRC64 /><Content-MD5 /><Cache-Control /><Content-Disposition /><BlobType>AppendBlob</BlobType><LeaseStatus>unlocked</LeaseStatus><LeaseState>available</LeaseState><ServerEncrypted>true</ServerEncrypted><EncryptionScope>seanscope1</EncryptionScope></Properties><OrMetadata /></Blob></Blobs><NextMarker /></EnumerationResults>"
     },
@@ -143,11 +119,7 @@
         "x-ms-client-request-id": "5b954c82-ccbc-7cff-69a3-adcfdcbcbae8",
         "x-ms-date": "Wed, 17 Feb 2021 18:59:22 GMT",
         "x-ms-return-client-request-id": "true",
-<<<<<<< HEAD
-        "x-ms-version": "2020-12-06"
-=======
         "x-ms-version": "2021-02-12"
->>>>>>> 7e782c87
       },
       "RequestBody": null,
       "StatusCode": 202,
@@ -160,11 +132,7 @@
         ],
         "x-ms-client-request-id": "5b954c82-ccbc-7cff-69a3-adcfdcbcbae8",
         "x-ms-request-id": "5604ebe4-a01e-0002-065f-05647a000000",
-<<<<<<< HEAD
-        "x-ms-version": "2020-12-06"
-=======
         "x-ms-version": "2021-02-12"
->>>>>>> 7e782c87
       },
       "ResponseBody": []
     }
