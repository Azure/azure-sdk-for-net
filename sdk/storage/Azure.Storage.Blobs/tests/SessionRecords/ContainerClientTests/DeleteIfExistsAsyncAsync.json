--- conflicted
+++ resolved
@@ -13,11 +13,7 @@
         "x-ms-client-request-id": "6686e8de-c2b5-ce6e-09de-c1eb2e165b57",
         "x-ms-date": "Sat, 04 Apr 2020 01:44:58 GMT",
         "x-ms-return-client-request-id": "true",
-<<<<<<< HEAD
-        "x-ms-version": "2019-12-12"
-=======
         "x-ms-version": "2020-02-10"
->>>>>>> 60f4876e
       },
       "RequestBody": null,
       "StatusCode": 201,
@@ -32,11 +28,7 @@
         ],
         "x-ms-client-request-id": "6686e8de-c2b5-ce6e-09de-c1eb2e165b57",
         "x-ms-request-id": "7a978c9b-001e-004b-2d22-0ab1f3000000",
-<<<<<<< HEAD
-        "x-ms-version": "2019-12-12"
-=======
         "x-ms-version": "2020-02-10"
->>>>>>> 60f4876e
       },
       "ResponseBody": []
     },
@@ -53,11 +45,7 @@
         "x-ms-client-request-id": "39054cb0-43e9-3d16-23c7-9311d3ae9ce6",
         "x-ms-date": "Sat, 04 Apr 2020 01:44:59 GMT",
         "x-ms-return-client-request-id": "true",
-<<<<<<< HEAD
-        "x-ms-version": "2019-12-12"
-=======
         "x-ms-version": "2020-02-10"
->>>>>>> 60f4876e
       },
       "RequestBody": null,
       "StatusCode": 202,
@@ -70,11 +58,7 @@
         ],
         "x-ms-client-request-id": "39054cb0-43e9-3d16-23c7-9311d3ae9ce6",
         "x-ms-request-id": "7a978ca5-001e-004b-3522-0ab1f3000000",
-<<<<<<< HEAD
-        "x-ms-version": "2019-12-12"
-=======
         "x-ms-version": "2020-02-10"
->>>>>>> 60f4876e
       },
       "ResponseBody": []
     },
@@ -91,11 +75,7 @@
         "x-ms-client-request-id": "e13b2963-2110-5e6e-a46c-97356f09414f",
         "x-ms-date": "Sat, 04 Apr 2020 01:44:59 GMT",
         "x-ms-return-client-request-id": "true",
-<<<<<<< HEAD
-        "x-ms-version": "2019-12-12"
-=======
         "x-ms-version": "2020-02-10"
->>>>>>> 60f4876e
       },
       "RequestBody": null,
       "StatusCode": 202,
@@ -108,11 +88,7 @@
         ],
         "x-ms-client-request-id": "e13b2963-2110-5e6e-a46c-97356f09414f",
         "x-ms-request-id": "7a978cad-001e-004b-3d22-0ab1f3000000",
-<<<<<<< HEAD
-        "x-ms-version": "2019-12-12"
-=======
         "x-ms-version": "2020-02-10"
->>>>>>> 60f4876e
       },
       "ResponseBody": []
     }
