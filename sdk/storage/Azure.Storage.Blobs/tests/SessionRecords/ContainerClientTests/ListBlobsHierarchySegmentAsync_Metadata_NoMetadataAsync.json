--- conflicted
+++ resolved
@@ -15,11 +15,7 @@
         "x-ms-client-request-id": "85226dd3-fb29-0663-8a17-31e3202fb396",
         "x-ms-date": "Wed, 17 Feb 2021 18:59:55 GMT",
         "x-ms-return-client-request-id": "true",
-<<<<<<< HEAD
-        "x-ms-version": "2020-12-06"
-=======
         "x-ms-version": "2021-02-12"
->>>>>>> 7e782c87
       },
       "RequestBody": null,
       "StatusCode": 201,
@@ -34,11 +30,7 @@
         ],
         "x-ms-client-request-id": "85226dd3-fb29-0663-8a17-31e3202fb396",
         "x-ms-request-id": "e6ec748a-601e-008b-375f-05deaf000000",
-<<<<<<< HEAD
-        "x-ms-version": "2020-12-06"
-=======
         "x-ms-version": "2021-02-12"
->>>>>>> 7e782c87
       },
       "ResponseBody": []
     },
@@ -57,11 +49,7 @@
         "x-ms-client-request-id": "5ac5ece5-3c35-c9cd-6a5e-ee2f1f801622",
         "x-ms-date": "Wed, 17 Feb 2021 18:59:55 GMT",
         "x-ms-return-client-request-id": "true",
-<<<<<<< HEAD
-        "x-ms-version": "2020-12-06"
-=======
         "x-ms-version": "2021-02-12"
->>>>>>> 7e782c87
       },
       "RequestBody": null,
       "StatusCode": 201,
@@ -77,11 +65,7 @@
         "x-ms-client-request-id": "5ac5ece5-3c35-c9cd-6a5e-ee2f1f801622",
         "x-ms-request-id": "e6ec749f-601e-008b-485f-05deaf000000",
         "x-ms-request-server-encrypted": "true",
-<<<<<<< HEAD
-        "x-ms-version": "2020-12-06",
-=======
         "x-ms-version": "2021-02-12",
->>>>>>> 7e782c87
         "x-ms-version-id": "2021-02-17T18:59:55.6702672Z"
       },
       "ResponseBody": []
@@ -99,11 +83,7 @@
         "x-ms-client-request-id": "03feed53-84a2-a834-ad26-2fe54fecc9a1",
         "x-ms-date": "Wed, 17 Feb 2021 18:59:55 GMT",
         "x-ms-return-client-request-id": "true",
-<<<<<<< HEAD
-        "x-ms-version": "2020-12-06"
-=======
         "x-ms-version": "2021-02-12"
->>>>>>> 7e782c87
       },
       "RequestBody": null,
       "StatusCode": 200,
@@ -117,11 +97,7 @@
         "Transfer-Encoding": "chunked",
         "x-ms-client-request-id": "03feed53-84a2-a834-ad26-2fe54fecc9a1",
         "x-ms-request-id": "e6ec74b0-601e-008b-575f-05deaf000000",
-<<<<<<< HEAD
-        "x-ms-version": "2020-12-06"
-=======
         "x-ms-version": "2021-02-12"
->>>>>>> 7e782c87
       },
       "ResponseBody": "﻿<?xml version=\"1.0\" encoding=\"utf-8\"?><EnumerationResults ServiceEndpoint=\"https://seanmcccanary3.blob.core.windows.net/\" ContainerName=\"test-container-fac230ef-737b-66a8-a34a-3cc30767c245\"><Blobs><Blob><Name>test-blob-27032c7b-0af4-c303-96fa-dce3ef67de69</Name><VersionId>2021-02-17T18:59:55.6702672Z</VersionId><IsCurrentVersion>true</IsCurrentVersion><Properties><Creation-Time>Wed, 17 Feb 2021 18:59:55 GMT</Creation-Time><Last-Modified>Wed, 17 Feb 2021 18:59:55 GMT</Last-Modified><Etag>0x8D8D3763715CDD0</Etag><Content-Length>0</Content-Length><Content-Type>application/octet-stream</Content-Type><Content-Encoding /><Content-Language /><Content-CRC64 /><Content-MD5 /><Cache-Control /><Content-Disposition /><BlobType>AppendBlob</BlobType><LeaseStatus>unlocked</LeaseStatus><LeaseState>available</LeaseState><ServerEncrypted>true</ServerEncrypted></Properties><Metadata /><OrMetadata /></Blob></Blobs><NextMarker /></EnumerationResults>"
     },
@@ -139,11 +115,7 @@
         "x-ms-client-request-id": "31dc0d95-1381-b480-9255-f719e96cee24",
         "x-ms-date": "Wed, 17 Feb 2021 18:59:55 GMT",
         "x-ms-return-client-request-id": "true",
-<<<<<<< HEAD
-        "x-ms-version": "2020-12-06"
-=======
         "x-ms-version": "2021-02-12"
->>>>>>> 7e782c87
       },
       "RequestBody": null,
       "StatusCode": 202,
@@ -156,11 +128,7 @@
         ],
         "x-ms-client-request-id": "31dc0d95-1381-b480-9255-f719e96cee24",
         "x-ms-request-id": "e6ec74c0-601e-008b-645f-05deaf000000",
-<<<<<<< HEAD
-        "x-ms-version": "2020-12-06"
-=======
         "x-ms-version": "2021-02-12"
->>>>>>> 7e782c87
       },
       "ResponseBody": []
     }
