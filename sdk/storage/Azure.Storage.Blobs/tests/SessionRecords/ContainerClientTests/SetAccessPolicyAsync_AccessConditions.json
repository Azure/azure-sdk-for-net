﻿{
  "Entries": [
    {
      "RequestUri": "https://seanmcccanary3.blob.core.windows.net/test-container-4a6a589a-575a-42cc-4aeb-4da312691698?restype=container",
      "RequestMethod": "PUT",
      "RequestHeaders": {
        "Accept": "application/xml",
        "Authorization": "Sanitized",
        "traceparent": "00-579990056471cd4ebd9d040fc5a9c285-9c87b2328675994a-00",
        "User-Agent": [
          "azsdk-net-Storage.Blobs/12.9.0-alpha.20210216.1",
          "(.NET 5.0.3; Microsoft Windows 10.0.19042)"
        ],
        "x-ms-client-request-id": "54813cbf-8781-479c-9779-e1a940b0d611",
        "x-ms-date": "Wed, 17 Feb 2021 02:30:37 GMT",
        "x-ms-return-client-request-id": "true",
<<<<<<< HEAD
        "x-ms-version": "2020-12-06"
=======
        "x-ms-version": "2021-02-12"
>>>>>>> 7e782c87
      },
      "RequestBody": null,
      "StatusCode": 201,
      "ResponseHeaders": {
        "Content-Length": "0",
        "Date": "Wed, 17 Feb 2021 02:30:37 GMT",
        "ETag": "\"0x8D8D2EC032362A4\"",
        "Last-Modified": "Wed, 17 Feb 2021 02:30:37 GMT",
        "Server": [
          "Windows-Azure-Blob/1.0",
          "Microsoft-HTTPAPI/2.0"
        ],
        "x-ms-client-request-id": "54813cbf-8781-479c-9779-e1a940b0d611",
        "x-ms-request-id": "c4215e55-101e-0017-16d4-0473c9000000",
<<<<<<< HEAD
        "x-ms-version": "2020-12-06"
=======
        "x-ms-version": "2021-02-12"
>>>>>>> 7e782c87
      },
      "ResponseBody": []
    },
    {
      "RequestUri": "https://seanmcccanary3.blob.core.windows.net/test-container-4a6a589a-575a-42cc-4aeb-4da312691698?restype=container&comp=acl",
      "RequestMethod": "PUT",
      "RequestHeaders": {
        "Accept": "application/xml",
        "Authorization": "Sanitized",
        "Content-Length": "252",
        "Content-Type": "application/xml",
        "traceparent": "00-ac0aed54aa74e1459b2194a3348072a8-d780f83ebe39ac48-00",
        "User-Agent": [
          "azsdk-net-Storage.Blobs/12.9.0-alpha.20210216.1",
          "(.NET 5.0.3; Microsoft Windows 10.0.19042)"
        ],
        "x-ms-blob-public-access": "container",
        "x-ms-client-request-id": "a4694cf7-5d09-ca31-ea45-2d22fbb90660",
        "x-ms-date": "Wed, 17 Feb 2021 02:30:37 GMT",
        "x-ms-return-client-request-id": "true",
<<<<<<< HEAD
        "x-ms-version": "2020-12-06"
=======
        "x-ms-version": "2021-02-12"
>>>>>>> 7e782c87
      },
      "RequestBody": "﻿<SignedIdentifiers><SignedIdentifier><Id>rqgsvxlfifexyhftwtxx</Id><AccessPolicy><Start>2021-02-17T01:30:37.6155631Z</Start><Expiry>2021-02-17T03:30:37.6155631Z</Expiry><Permission>rw</Permission></AccessPolicy></SignedIdentifier></SignedIdentifiers>",
      "StatusCode": 200,
      "ResponseHeaders": {
        "Content-Length": "0",
        "Date": "Wed, 17 Feb 2021 02:30:37 GMT",
        "ETag": "\"0x8D8D2EC032FBCBC\"",
        "Last-Modified": "Wed, 17 Feb 2021 02:30:38 GMT",
        "Server": [
          "Windows-Azure-Blob/1.0",
          "Microsoft-HTTPAPI/2.0"
        ],
        "x-ms-client-request-id": "a4694cf7-5d09-ca31-ea45-2d22fbb90660",
        "x-ms-request-id": "c4215e5e-101e-0017-1bd4-0473c9000000",
<<<<<<< HEAD
        "x-ms-version": "2020-12-06"
=======
        "x-ms-version": "2021-02-12"
>>>>>>> 7e782c87
      },
      "ResponseBody": []
    },
    {
      "RequestUri": "https://seanmcccanary3.blob.core.windows.net/test-container-4a6a589a-575a-42cc-4aeb-4da312691698?restype=container",
      "RequestMethod": "DELETE",
      "RequestHeaders": {
        "Accept": "application/xml",
        "Authorization": "Sanitized",
        "traceparent": "00-4d19aaf11b42c249a3be7c93ed1cc077-52205ce9ffccba45-00",
        "User-Agent": [
          "azsdk-net-Storage.Blobs/12.9.0-alpha.20210216.1",
          "(.NET 5.0.3; Microsoft Windows 10.0.19042)"
        ],
        "x-ms-client-request-id": "562f36bc-3f77-8acc-904b-4b52abd86ddb",
        "x-ms-date": "Wed, 17 Feb 2021 02:30:37 GMT",
        "x-ms-return-client-request-id": "true",
<<<<<<< HEAD
        "x-ms-version": "2020-12-06"
=======
        "x-ms-version": "2021-02-12"
>>>>>>> 7e782c87
      },
      "RequestBody": null,
      "StatusCode": 202,
      "ResponseHeaders": {
        "Content-Length": "0",
        "Date": "Wed, 17 Feb 2021 02:30:37 GMT",
        "Server": [
          "Windows-Azure-Blob/1.0",
          "Microsoft-HTTPAPI/2.0"
        ],
        "x-ms-client-request-id": "562f36bc-3f77-8acc-904b-4b52abd86ddb",
        "x-ms-request-id": "c4215e76-101e-0017-2dd4-0473c9000000",
<<<<<<< HEAD
        "x-ms-version": "2020-12-06"
=======
        "x-ms-version": "2021-02-12"
>>>>>>> 7e782c87
      },
      "ResponseBody": []
    },
    {
      "RequestUri": "https://seanmcccanary3.blob.core.windows.net/test-container-2b301285-dc02-03e1-e83f-843ece998549?restype=container",
      "RequestMethod": "PUT",
      "RequestHeaders": {
        "Accept": "application/xml",
        "Authorization": "Sanitized",
        "traceparent": "00-b3e860c1130d1d40ac8ce2c86fae1abd-94d55e5d70c2db43-00",
        "User-Agent": [
          "azsdk-net-Storage.Blobs/12.9.0-alpha.20210216.1",
          "(.NET 5.0.3; Microsoft Windows 10.0.19042)"
        ],
        "x-ms-client-request-id": "3212b25c-ff70-dfeb-542c-6d38ba8ebcf6",
        "x-ms-date": "Wed, 17 Feb 2021 02:30:37 GMT",
        "x-ms-return-client-request-id": "true",
<<<<<<< HEAD
        "x-ms-version": "2020-12-06"
=======
        "x-ms-version": "2021-02-12"
>>>>>>> 7e782c87
      },
      "RequestBody": null,
      "StatusCode": 201,
      "ResponseHeaders": {
        "Content-Length": "0",
        "Date": "Wed, 17 Feb 2021 02:30:37 GMT",
        "ETag": "\"0x8D8D2EC035F1D55\"",
        "Last-Modified": "Wed, 17 Feb 2021 02:30:38 GMT",
        "Server": [
          "Windows-Azure-Blob/1.0",
          "Microsoft-HTTPAPI/2.0"
        ],
        "x-ms-client-request-id": "3212b25c-ff70-dfeb-542c-6d38ba8ebcf6",
        "x-ms-request-id": "536def42-601e-007f-1cd4-041559000000",
<<<<<<< HEAD
        "x-ms-version": "2020-12-06"
=======
        "x-ms-version": "2021-02-12"
>>>>>>> 7e782c87
      },
      "ResponseBody": []
    },
    {
      "RequestUri": "https://seanmcccanary3.blob.core.windows.net/test-container-2b301285-dc02-03e1-e83f-843ece998549?restype=container&comp=acl",
      "RequestMethod": "PUT",
      "RequestHeaders": {
        "Accept": "application/xml",
        "Authorization": "Sanitized",
        "Content-Length": "252",
        "Content-Type": "application/xml",
        "If-Modified-Since": "Tue, 16 Feb 2021 02:30:37 GMT",
        "traceparent": "00-5f8dce18235b674f9a22ca919e084747-b98eaa5162f53648-00",
        "User-Agent": [
          "azsdk-net-Storage.Blobs/12.9.0-alpha.20210216.1",
          "(.NET 5.0.3; Microsoft Windows 10.0.19042)"
        ],
        "x-ms-blob-public-access": "container",
        "x-ms-client-request-id": "b4d412da-3c60-cd09-0787-4e8ed196777c",
        "x-ms-date": "Wed, 17 Feb 2021 02:30:38 GMT",
        "x-ms-return-client-request-id": "true",
<<<<<<< HEAD
        "x-ms-version": "2020-12-06"
=======
        "x-ms-version": "2021-02-12"
>>>>>>> 7e782c87
      },
      "RequestBody": "﻿<SignedIdentifiers><SignedIdentifier><Id>swhskwbqpgflunlxrbfm</Id><AccessPolicy><Start>2021-02-17T01:30:37.6155631Z</Start><Expiry>2021-02-17T03:30:37.6155631Z</Expiry><Permission>rw</Permission></AccessPolicy></SignedIdentifier></SignedIdentifiers>",
      "StatusCode": 200,
      "ResponseHeaders": {
        "Content-Length": "0",
        "Date": "Wed, 17 Feb 2021 02:30:37 GMT",
        "ETag": "\"0x8D8D2EC03686354\"",
        "Last-Modified": "Wed, 17 Feb 2021 02:30:38 GMT",
        "Server": [
          "Windows-Azure-Blob/1.0",
          "Microsoft-HTTPAPI/2.0"
        ],
        "x-ms-client-request-id": "b4d412da-3c60-cd09-0787-4e8ed196777c",
        "x-ms-request-id": "536def70-601e-007f-45d4-041559000000",
<<<<<<< HEAD
        "x-ms-version": "2020-12-06"
=======
        "x-ms-version": "2021-02-12"
>>>>>>> 7e782c87
      },
      "ResponseBody": []
    },
    {
      "RequestUri": "https://seanmcccanary3.blob.core.windows.net/test-container-2b301285-dc02-03e1-e83f-843ece998549?restype=container",
      "RequestMethod": "DELETE",
      "RequestHeaders": {
        "Accept": "application/xml",
        "Authorization": "Sanitized",
        "traceparent": "00-82b809dad7c6cd4c934c189e665c76a8-a22134d85e01d44b-00",
        "User-Agent": [
          "azsdk-net-Storage.Blobs/12.9.0-alpha.20210216.1",
          "(.NET 5.0.3; Microsoft Windows 10.0.19042)"
        ],
        "x-ms-client-request-id": "aefcb371-2d69-4bba-490c-13cd38e28bab",
        "x-ms-date": "Wed, 17 Feb 2021 02:30:38 GMT",
        "x-ms-return-client-request-id": "true",
<<<<<<< HEAD
        "x-ms-version": "2020-12-06"
=======
        "x-ms-version": "2021-02-12"
>>>>>>> 7e782c87
      },
      "RequestBody": null,
      "StatusCode": 202,
      "ResponseHeaders": {
        "Content-Length": "0",
        "Date": "Wed, 17 Feb 2021 02:30:37 GMT",
        "Server": [
          "Windows-Azure-Blob/1.0",
          "Microsoft-HTTPAPI/2.0"
        ],
        "x-ms-client-request-id": "aefcb371-2d69-4bba-490c-13cd38e28bab",
        "x-ms-request-id": "536def86-601e-007f-5bd4-041559000000",
<<<<<<< HEAD
        "x-ms-version": "2020-12-06"
=======
        "x-ms-version": "2021-02-12"
>>>>>>> 7e782c87
      },
      "ResponseBody": []
    },
    {
      "RequestUri": "https://seanmcccanary3.blob.core.windows.net/test-container-42fa5538-e2e6-be7e-fbe8-7d6ca98ffcb6?restype=container",
      "RequestMethod": "PUT",
      "RequestHeaders": {
        "Accept": "application/xml",
        "Authorization": "Sanitized",
        "traceparent": "00-ee7471ecc4eafd44a8719d0d87c1d622-99452b4735b25b4c-00",
        "User-Agent": [
          "azsdk-net-Storage.Blobs/12.9.0-alpha.20210216.1",
          "(.NET 5.0.3; Microsoft Windows 10.0.19042)"
        ],
        "x-ms-client-request-id": "7b41e768-3d56-8e55-353d-b281af4ea1ba",
        "x-ms-date": "Wed, 17 Feb 2021 02:30:38 GMT",
        "x-ms-return-client-request-id": "true",
<<<<<<< HEAD
        "x-ms-version": "2020-12-06"
=======
        "x-ms-version": "2021-02-12"
>>>>>>> 7e782c87
      },
      "RequestBody": null,
      "StatusCode": 201,
      "ResponseHeaders": {
        "Content-Length": "0",
        "Date": "Wed, 17 Feb 2021 02:30:38 GMT",
        "ETag": "\"0x8D8D2EC039517BD\"",
        "Last-Modified": "Wed, 17 Feb 2021 02:30:38 GMT",
        "Server": [
          "Windows-Azure-Blob/1.0",
          "Microsoft-HTTPAPI/2.0"
        ],
        "x-ms-client-request-id": "7b41e768-3d56-8e55-353d-b281af4ea1ba",
        "x-ms-request-id": "4faff4eb-001e-008d-11d4-04ed10000000",
<<<<<<< HEAD
        "x-ms-version": "2020-12-06"
=======
        "x-ms-version": "2021-02-12"
>>>>>>> 7e782c87
      },
      "ResponseBody": []
    },
    {
      "RequestUri": "https://seanmcccanary3.blob.core.windows.net/test-container-42fa5538-e2e6-be7e-fbe8-7d6ca98ffcb6?restype=container&comp=acl",
      "RequestMethod": "PUT",
      "RequestHeaders": {
        "Accept": "application/xml",
        "Authorization": "Sanitized",
        "Content-Length": "252",
        "Content-Type": "application/xml",
        "If-Unmodified-Since": "Thu, 18 Feb 2021 02:30:37 GMT",
        "traceparent": "00-f5e69a7e6c2dd54dad0be098ba0c7512-d124daa0c99ef741-00",
        "User-Agent": [
          "azsdk-net-Storage.Blobs/12.9.0-alpha.20210216.1",
          "(.NET 5.0.3; Microsoft Windows 10.0.19042)"
        ],
        "x-ms-blob-public-access": "container",
        "x-ms-client-request-id": "fb8d8e84-d2d5-da39-e193-d5d386004c85",
        "x-ms-date": "Wed, 17 Feb 2021 02:30:38 GMT",
        "x-ms-return-client-request-id": "true",
<<<<<<< HEAD
        "x-ms-version": "2020-12-06"
=======
        "x-ms-version": "2021-02-12"
>>>>>>> 7e782c87
      },
      "RequestBody": "﻿<SignedIdentifiers><SignedIdentifier><Id>ausscfwrmbqenscxawja</Id><AccessPolicy><Start>2021-02-17T01:30:37.6155631Z</Start><Expiry>2021-02-17T03:30:37.6155631Z</Expiry><Permission>rw</Permission></AccessPolicy></SignedIdentifier></SignedIdentifiers>",
      "StatusCode": 200,
      "ResponseHeaders": {
        "Content-Length": "0",
        "Date": "Wed, 17 Feb 2021 02:30:38 GMT",
        "ETag": "\"0x8D8D2EC039DADD9\"",
        "Last-Modified": "Wed, 17 Feb 2021 02:30:38 GMT",
        "Server": [
          "Windows-Azure-Blob/1.0",
          "Microsoft-HTTPAPI/2.0"
        ],
        "x-ms-client-request-id": "fb8d8e84-d2d5-da39-e193-d5d386004c85",
        "x-ms-request-id": "4faff4fe-001e-008d-22d4-04ed10000000",
<<<<<<< HEAD
        "x-ms-version": "2020-12-06"
=======
        "x-ms-version": "2021-02-12"
>>>>>>> 7e782c87
      },
      "ResponseBody": []
    },
    {
      "RequestUri": "https://seanmcccanary3.blob.core.windows.net/test-container-42fa5538-e2e6-be7e-fbe8-7d6ca98ffcb6?restype=container",
      "RequestMethod": "DELETE",
      "RequestHeaders": {
        "Accept": "application/xml",
        "Authorization": "Sanitized",
        "traceparent": "00-6db5e2630804ab4d8aeb972198519a0c-5e815fb592020148-00",
        "User-Agent": [
          "azsdk-net-Storage.Blobs/12.9.0-alpha.20210216.1",
          "(.NET 5.0.3; Microsoft Windows 10.0.19042)"
        ],
        "x-ms-client-request-id": "a62d0c55-079c-7cec-4785-e82ab816d616",
        "x-ms-date": "Wed, 17 Feb 2021 02:30:38 GMT",
        "x-ms-return-client-request-id": "true",
<<<<<<< HEAD
        "x-ms-version": "2020-12-06"
=======
        "x-ms-version": "2021-02-12"
>>>>>>> 7e782c87
      },
      "RequestBody": null,
      "StatusCode": 202,
      "ResponseHeaders": {
        "Content-Length": "0",
        "Date": "Wed, 17 Feb 2021 02:30:38 GMT",
        "Server": [
          "Windows-Azure-Blob/1.0",
          "Microsoft-HTTPAPI/2.0"
        ],
        "x-ms-client-request-id": "a62d0c55-079c-7cec-4785-e82ab816d616",
        "x-ms-request-id": "4faff50f-001e-008d-33d4-04ed10000000",
<<<<<<< HEAD
        "x-ms-version": "2020-12-06"
=======
        "x-ms-version": "2021-02-12"
>>>>>>> 7e782c87
      },
      "ResponseBody": []
    },
    {
      "RequestUri": "https://seanmcccanary3.blob.core.windows.net/test-container-a24c4845-7d03-87ae-2855-771f7b882d1c?restype=container",
      "RequestMethod": "PUT",
      "RequestHeaders": {
        "Accept": "application/xml",
        "Authorization": "Sanitized",
        "traceparent": "00-addc5c6ea1021340b172cce90dd30157-f6d7ea6dc2a9fb49-00",
        "User-Agent": [
          "azsdk-net-Storage.Blobs/12.9.0-alpha.20210216.1",
          "(.NET 5.0.3; Microsoft Windows 10.0.19042)"
        ],
        "x-ms-client-request-id": "646a40df-9d78-d847-5da5-7d468fcc01be",
        "x-ms-date": "Wed, 17 Feb 2021 02:30:38 GMT",
        "x-ms-return-client-request-id": "true",
<<<<<<< HEAD
        "x-ms-version": "2020-12-06"
=======
        "x-ms-version": "2021-02-12"
>>>>>>> 7e782c87
      },
      "RequestBody": null,
      "StatusCode": 201,
      "ResponseHeaders": {
        "Content-Length": "0",
        "Date": "Wed, 17 Feb 2021 02:30:38 GMT",
        "ETag": "\"0x8D8D2EC03C74A60\"",
        "Last-Modified": "Wed, 17 Feb 2021 02:30:39 GMT",
        "Server": [
          "Windows-Azure-Blob/1.0",
          "Microsoft-HTTPAPI/2.0"
        ],
        "x-ms-client-request-id": "646a40df-9d78-d847-5da5-7d468fcc01be",
        "x-ms-request-id": "0c772abc-701e-0087-23d4-0449a7000000",
<<<<<<< HEAD
        "x-ms-version": "2020-12-06"
=======
        "x-ms-version": "2021-02-12"
>>>>>>> 7e782c87
      },
      "ResponseBody": []
    },
    {
      "RequestUri": "https://seanmcccanary3.blob.core.windows.net/test-container-a24c4845-7d03-87ae-2855-771f7b882d1c?comp=lease&restype=container",
      "RequestMethod": "PUT",
      "RequestHeaders": {
        "Accept": "application/xml",
        "Authorization": "Sanitized",
        "traceparent": "00-504ddf85b1c74b41919d604c1ade7635-be03be810c97784c-00",
        "User-Agent": [
          "azsdk-net-Storage.Blobs/12.9.0-alpha.20210216.1",
          "(.NET 5.0.3; Microsoft Windows 10.0.19042)"
        ],
        "x-ms-client-request-id": "8fa0c68c-2228-f2eb-3f17-78bb558824ab",
        "x-ms-date": "Wed, 17 Feb 2021 02:30:38 GMT",
        "x-ms-lease-action": "acquire",
        "x-ms-lease-duration": "-1",
        "x-ms-proposed-lease-id": "b5a3c81e-a542-2c1c-28a3-b326ee891e47",
        "x-ms-return-client-request-id": "true",
<<<<<<< HEAD
        "x-ms-version": "2020-12-06"
=======
        "x-ms-version": "2021-02-12"
>>>>>>> 7e782c87
      },
      "RequestBody": null,
      "StatusCode": 201,
      "ResponseHeaders": {
        "Content-Length": "0",
        "Date": "Wed, 17 Feb 2021 02:30:38 GMT",
        "ETag": "\"0x8D8D2EC03C74A60\"",
        "Last-Modified": "Wed, 17 Feb 2021 02:30:39 GMT",
        "Server": [
          "Windows-Azure-Blob/1.0",
          "Microsoft-HTTPAPI/2.0"
        ],
        "x-ms-client-request-id": "8fa0c68c-2228-f2eb-3f17-78bb558824ab",
        "x-ms-lease-id": "b5a3c81e-a542-2c1c-28a3-b326ee891e47",
        "x-ms-request-id": "0c772ad2-701e-0087-34d4-0449a7000000",
<<<<<<< HEAD
        "x-ms-version": "2020-12-06"
=======
        "x-ms-version": "2021-02-12"
>>>>>>> 7e782c87
      },
      "ResponseBody": []
    },
    {
      "RequestUri": "https://seanmcccanary3.blob.core.windows.net/test-container-a24c4845-7d03-87ae-2855-771f7b882d1c?restype=container&comp=acl",
      "RequestMethod": "PUT",
      "RequestHeaders": {
        "Accept": "application/xml",
        "Authorization": "Sanitized",
        "Content-Length": "252",
        "Content-Type": "application/xml",
        "traceparent": "00-5b8f9690bc384b44a53fbb96159f3317-87e0ff3c33e25a41-00",
        "User-Agent": [
          "azsdk-net-Storage.Blobs/12.9.0-alpha.20210216.1",
          "(.NET 5.0.3; Microsoft Windows 10.0.19042)"
        ],
        "x-ms-blob-public-access": "container",
        "x-ms-client-request-id": "28992e33-8fe8-411e-65e3-44e452491965",
        "x-ms-date": "Wed, 17 Feb 2021 02:30:38 GMT",
        "x-ms-lease-id": "b5a3c81e-a542-2c1c-28a3-b326ee891e47",
        "x-ms-return-client-request-id": "true",
<<<<<<< HEAD
        "x-ms-version": "2020-12-06"
=======
        "x-ms-version": "2021-02-12"
>>>>>>> 7e782c87
      },
      "RequestBody": "﻿<SignedIdentifiers><SignedIdentifier><Id>hivibqjacfeirebhohlo</Id><AccessPolicy><Start>2021-02-17T01:30:37.6155631Z</Start><Expiry>2021-02-17T03:30:37.6155631Z</Expiry><Permission>rw</Permission></AccessPolicy></SignedIdentifier></SignedIdentifiers>",
      "StatusCode": 200,
      "ResponseHeaders": {
        "Content-Length": "0",
        "Date": "Wed, 17 Feb 2021 02:30:38 GMT",
        "ETag": "\"0x8D8D2EC03D9FE81\"",
        "Last-Modified": "Wed, 17 Feb 2021 02:30:39 GMT",
        "Server": [
          "Windows-Azure-Blob/1.0",
          "Microsoft-HTTPAPI/2.0"
        ],
        "x-ms-client-request-id": "28992e33-8fe8-411e-65e3-44e452491965",
        "x-ms-request-id": "0c772ae4-701e-0087-42d4-0449a7000000",
<<<<<<< HEAD
        "x-ms-version": "2020-12-06"
=======
        "x-ms-version": "2021-02-12"
>>>>>>> 7e782c87
      },
      "ResponseBody": []
    },
    {
      "RequestUri": "https://seanmcccanary3.blob.core.windows.net/test-container-a24c4845-7d03-87ae-2855-771f7b882d1c?restype=container",
      "RequestMethod": "DELETE",
      "RequestHeaders": {
        "Accept": "application/xml",
        "Authorization": "Sanitized",
        "traceparent": "00-3f295dde372391409476fbf227df4d71-c42fd8c45bc08b40-00",
        "User-Agent": [
          "azsdk-net-Storage.Blobs/12.9.0-alpha.20210216.1",
          "(.NET 5.0.3; Microsoft Windows 10.0.19042)"
        ],
        "x-ms-client-request-id": "2787e11d-fcee-89c2-0e46-2051785a0179",
        "x-ms-date": "Wed, 17 Feb 2021 02:30:39 GMT",
        "x-ms-lease-id": "b5a3c81e-a542-2c1c-28a3-b326ee891e47",
        "x-ms-return-client-request-id": "true",
<<<<<<< HEAD
        "x-ms-version": "2020-12-06"
=======
        "x-ms-version": "2021-02-12"
>>>>>>> 7e782c87
      },
      "RequestBody": null,
      "StatusCode": 202,
      "ResponseHeaders": {
        "Content-Length": "0",
        "Date": "Wed, 17 Feb 2021 02:30:38 GMT",
        "Server": [
          "Windows-Azure-Blob/1.0",
          "Microsoft-HTTPAPI/2.0"
        ],
        "x-ms-client-request-id": "2787e11d-fcee-89c2-0e46-2051785a0179",
        "x-ms-request-id": "0c772aea-701e-0087-48d4-0449a7000000",
<<<<<<< HEAD
        "x-ms-version": "2020-12-06"
=======
        "x-ms-version": "2021-02-12"
>>>>>>> 7e782c87
      },
      "ResponseBody": []
    }
  ],
  "Variables": {
    "DateTimeOffsetNow": "2021-02-16T20:30:37.6155631-06:00",
    "RandomSeed": "1515732992",
    "Storage_TestConfigDefault": "ProductionTenant\nseanmcccanary3\nU2FuaXRpemVk\nhttps://seanmcccanary3.blob.core.windows.net\nhttps://seanmcccanary3.file.core.windows.net\nhttps://seanmcccanary3.queue.core.windows.net\nhttps://seanmcccanary3.table.core.windows.net\n\n\n\n\nhttps://seanmcccanary3-secondary.blob.core.windows.net\nhttps://seanmcccanary3-secondary.file.core.windows.net\nhttps://seanmcccanary3-secondary.queue.core.windows.net\nhttps://seanmcccanary3-secondary.table.core.windows.net\n\nSanitized\n\n\nCloud\nBlobEndpoint=https://seanmcccanary3.blob.core.windows.net/;QueueEndpoint=https://seanmcccanary3.queue.core.windows.net/;FileEndpoint=https://seanmcccanary3.file.core.windows.net/;BlobSecondaryEndpoint=https://seanmcccanary3-secondary.blob.core.windows.net/;QueueSecondaryEndpoint=https://seanmcccanary3-secondary.queue.core.windows.net/;FileSecondaryEndpoint=https://seanmcccanary3-secondary.file.core.windows.net/;AccountName=seanmcccanary3;AccountKey=Kg==;\nseanscope1\n\n"
  }
}<|MERGE_RESOLUTION|>--- conflicted
+++ resolved
@@ -14,11 +14,7 @@
         "x-ms-client-request-id": "54813cbf-8781-479c-9779-e1a940b0d611",
         "x-ms-date": "Wed, 17 Feb 2021 02:30:37 GMT",
         "x-ms-return-client-request-id": "true",
-<<<<<<< HEAD
-        "x-ms-version": "2020-12-06"
-=======
-        "x-ms-version": "2021-02-12"
->>>>>>> 7e782c87
+        "x-ms-version": "2021-02-12"
       },
       "RequestBody": null,
       "StatusCode": 201,
@@ -33,11 +29,7 @@
         ],
         "x-ms-client-request-id": "54813cbf-8781-479c-9779-e1a940b0d611",
         "x-ms-request-id": "c4215e55-101e-0017-16d4-0473c9000000",
-<<<<<<< HEAD
-        "x-ms-version": "2020-12-06"
-=======
-        "x-ms-version": "2021-02-12"
->>>>>>> 7e782c87
+        "x-ms-version": "2021-02-12"
       },
       "ResponseBody": []
     },
@@ -58,11 +50,7 @@
         "x-ms-client-request-id": "a4694cf7-5d09-ca31-ea45-2d22fbb90660",
         "x-ms-date": "Wed, 17 Feb 2021 02:30:37 GMT",
         "x-ms-return-client-request-id": "true",
-<<<<<<< HEAD
-        "x-ms-version": "2020-12-06"
-=======
-        "x-ms-version": "2021-02-12"
->>>>>>> 7e782c87
+        "x-ms-version": "2021-02-12"
       },
       "RequestBody": "﻿<SignedIdentifiers><SignedIdentifier><Id>rqgsvxlfifexyhftwtxx</Id><AccessPolicy><Start>2021-02-17T01:30:37.6155631Z</Start><Expiry>2021-02-17T03:30:37.6155631Z</Expiry><Permission>rw</Permission></AccessPolicy></SignedIdentifier></SignedIdentifiers>",
       "StatusCode": 200,
@@ -77,11 +65,7 @@
         ],
         "x-ms-client-request-id": "a4694cf7-5d09-ca31-ea45-2d22fbb90660",
         "x-ms-request-id": "c4215e5e-101e-0017-1bd4-0473c9000000",
-<<<<<<< HEAD
-        "x-ms-version": "2020-12-06"
-=======
-        "x-ms-version": "2021-02-12"
->>>>>>> 7e782c87
+        "x-ms-version": "2021-02-12"
       },
       "ResponseBody": []
     },
@@ -99,11 +83,7 @@
         "x-ms-client-request-id": "562f36bc-3f77-8acc-904b-4b52abd86ddb",
         "x-ms-date": "Wed, 17 Feb 2021 02:30:37 GMT",
         "x-ms-return-client-request-id": "true",
-<<<<<<< HEAD
-        "x-ms-version": "2020-12-06"
-=======
-        "x-ms-version": "2021-02-12"
->>>>>>> 7e782c87
+        "x-ms-version": "2021-02-12"
       },
       "RequestBody": null,
       "StatusCode": 202,
@@ -116,11 +96,7 @@
         ],
         "x-ms-client-request-id": "562f36bc-3f77-8acc-904b-4b52abd86ddb",
         "x-ms-request-id": "c4215e76-101e-0017-2dd4-0473c9000000",
-<<<<<<< HEAD
-        "x-ms-version": "2020-12-06"
-=======
-        "x-ms-version": "2021-02-12"
->>>>>>> 7e782c87
+        "x-ms-version": "2021-02-12"
       },
       "ResponseBody": []
     },
@@ -138,11 +114,7 @@
         "x-ms-client-request-id": "3212b25c-ff70-dfeb-542c-6d38ba8ebcf6",
         "x-ms-date": "Wed, 17 Feb 2021 02:30:37 GMT",
         "x-ms-return-client-request-id": "true",
-<<<<<<< HEAD
-        "x-ms-version": "2020-12-06"
-=======
-        "x-ms-version": "2021-02-12"
->>>>>>> 7e782c87
+        "x-ms-version": "2021-02-12"
       },
       "RequestBody": null,
       "StatusCode": 201,
@@ -157,11 +129,7 @@
         ],
         "x-ms-client-request-id": "3212b25c-ff70-dfeb-542c-6d38ba8ebcf6",
         "x-ms-request-id": "536def42-601e-007f-1cd4-041559000000",
-<<<<<<< HEAD
-        "x-ms-version": "2020-12-06"
-=======
-        "x-ms-version": "2021-02-12"
->>>>>>> 7e782c87
+        "x-ms-version": "2021-02-12"
       },
       "ResponseBody": []
     },
@@ -183,11 +151,7 @@
         "x-ms-client-request-id": "b4d412da-3c60-cd09-0787-4e8ed196777c",
         "x-ms-date": "Wed, 17 Feb 2021 02:30:38 GMT",
         "x-ms-return-client-request-id": "true",
-<<<<<<< HEAD
-        "x-ms-version": "2020-12-06"
-=======
-        "x-ms-version": "2021-02-12"
->>>>>>> 7e782c87
+        "x-ms-version": "2021-02-12"
       },
       "RequestBody": "﻿<SignedIdentifiers><SignedIdentifier><Id>swhskwbqpgflunlxrbfm</Id><AccessPolicy><Start>2021-02-17T01:30:37.6155631Z</Start><Expiry>2021-02-17T03:30:37.6155631Z</Expiry><Permission>rw</Permission></AccessPolicy></SignedIdentifier></SignedIdentifiers>",
       "StatusCode": 200,
@@ -202,11 +166,7 @@
         ],
         "x-ms-client-request-id": "b4d412da-3c60-cd09-0787-4e8ed196777c",
         "x-ms-request-id": "536def70-601e-007f-45d4-041559000000",
-<<<<<<< HEAD
-        "x-ms-version": "2020-12-06"
-=======
-        "x-ms-version": "2021-02-12"
->>>>>>> 7e782c87
+        "x-ms-version": "2021-02-12"
       },
       "ResponseBody": []
     },
@@ -224,11 +184,7 @@
         "x-ms-client-request-id": "aefcb371-2d69-4bba-490c-13cd38e28bab",
         "x-ms-date": "Wed, 17 Feb 2021 02:30:38 GMT",
         "x-ms-return-client-request-id": "true",
-<<<<<<< HEAD
-        "x-ms-version": "2020-12-06"
-=======
-        "x-ms-version": "2021-02-12"
->>>>>>> 7e782c87
+        "x-ms-version": "2021-02-12"
       },
       "RequestBody": null,
       "StatusCode": 202,
@@ -241,11 +197,7 @@
         ],
         "x-ms-client-request-id": "aefcb371-2d69-4bba-490c-13cd38e28bab",
         "x-ms-request-id": "536def86-601e-007f-5bd4-041559000000",
-<<<<<<< HEAD
-        "x-ms-version": "2020-12-06"
-=======
-        "x-ms-version": "2021-02-12"
->>>>>>> 7e782c87
+        "x-ms-version": "2021-02-12"
       },
       "ResponseBody": []
     },
@@ -263,11 +215,7 @@
         "x-ms-client-request-id": "7b41e768-3d56-8e55-353d-b281af4ea1ba",
         "x-ms-date": "Wed, 17 Feb 2021 02:30:38 GMT",
         "x-ms-return-client-request-id": "true",
-<<<<<<< HEAD
-        "x-ms-version": "2020-12-06"
-=======
-        "x-ms-version": "2021-02-12"
->>>>>>> 7e782c87
+        "x-ms-version": "2021-02-12"
       },
       "RequestBody": null,
       "StatusCode": 201,
@@ -282,11 +230,7 @@
         ],
         "x-ms-client-request-id": "7b41e768-3d56-8e55-353d-b281af4ea1ba",
         "x-ms-request-id": "4faff4eb-001e-008d-11d4-04ed10000000",
-<<<<<<< HEAD
-        "x-ms-version": "2020-12-06"
-=======
-        "x-ms-version": "2021-02-12"
->>>>>>> 7e782c87
+        "x-ms-version": "2021-02-12"
       },
       "ResponseBody": []
     },
@@ -308,11 +252,7 @@
         "x-ms-client-request-id": "fb8d8e84-d2d5-da39-e193-d5d386004c85",
         "x-ms-date": "Wed, 17 Feb 2021 02:30:38 GMT",
         "x-ms-return-client-request-id": "true",
-<<<<<<< HEAD
-        "x-ms-version": "2020-12-06"
-=======
-        "x-ms-version": "2021-02-12"
->>>>>>> 7e782c87
+        "x-ms-version": "2021-02-12"
       },
       "RequestBody": "﻿<SignedIdentifiers><SignedIdentifier><Id>ausscfwrmbqenscxawja</Id><AccessPolicy><Start>2021-02-17T01:30:37.6155631Z</Start><Expiry>2021-02-17T03:30:37.6155631Z</Expiry><Permission>rw</Permission></AccessPolicy></SignedIdentifier></SignedIdentifiers>",
       "StatusCode": 200,
@@ -327,11 +267,7 @@
         ],
         "x-ms-client-request-id": "fb8d8e84-d2d5-da39-e193-d5d386004c85",
         "x-ms-request-id": "4faff4fe-001e-008d-22d4-04ed10000000",
-<<<<<<< HEAD
-        "x-ms-version": "2020-12-06"
-=======
-        "x-ms-version": "2021-02-12"
->>>>>>> 7e782c87
+        "x-ms-version": "2021-02-12"
       },
       "ResponseBody": []
     },
@@ -349,11 +285,7 @@
         "x-ms-client-request-id": "a62d0c55-079c-7cec-4785-e82ab816d616",
         "x-ms-date": "Wed, 17 Feb 2021 02:30:38 GMT",
         "x-ms-return-client-request-id": "true",
-<<<<<<< HEAD
-        "x-ms-version": "2020-12-06"
-=======
-        "x-ms-version": "2021-02-12"
->>>>>>> 7e782c87
+        "x-ms-version": "2021-02-12"
       },
       "RequestBody": null,
       "StatusCode": 202,
@@ -366,11 +298,7 @@
         ],
         "x-ms-client-request-id": "a62d0c55-079c-7cec-4785-e82ab816d616",
         "x-ms-request-id": "4faff50f-001e-008d-33d4-04ed10000000",
-<<<<<<< HEAD
-        "x-ms-version": "2020-12-06"
-=======
-        "x-ms-version": "2021-02-12"
->>>>>>> 7e782c87
+        "x-ms-version": "2021-02-12"
       },
       "ResponseBody": []
     },
@@ -388,11 +316,7 @@
         "x-ms-client-request-id": "646a40df-9d78-d847-5da5-7d468fcc01be",
         "x-ms-date": "Wed, 17 Feb 2021 02:30:38 GMT",
         "x-ms-return-client-request-id": "true",
-<<<<<<< HEAD
-        "x-ms-version": "2020-12-06"
-=======
-        "x-ms-version": "2021-02-12"
->>>>>>> 7e782c87
+        "x-ms-version": "2021-02-12"
       },
       "RequestBody": null,
       "StatusCode": 201,
@@ -407,11 +331,7 @@
         ],
         "x-ms-client-request-id": "646a40df-9d78-d847-5da5-7d468fcc01be",
         "x-ms-request-id": "0c772abc-701e-0087-23d4-0449a7000000",
-<<<<<<< HEAD
-        "x-ms-version": "2020-12-06"
-=======
-        "x-ms-version": "2021-02-12"
->>>>>>> 7e782c87
+        "x-ms-version": "2021-02-12"
       },
       "ResponseBody": []
     },
@@ -432,11 +352,7 @@
         "x-ms-lease-duration": "-1",
         "x-ms-proposed-lease-id": "b5a3c81e-a542-2c1c-28a3-b326ee891e47",
         "x-ms-return-client-request-id": "true",
-<<<<<<< HEAD
-        "x-ms-version": "2020-12-06"
-=======
-        "x-ms-version": "2021-02-12"
->>>>>>> 7e782c87
+        "x-ms-version": "2021-02-12"
       },
       "RequestBody": null,
       "StatusCode": 201,
@@ -452,11 +368,7 @@
         "x-ms-client-request-id": "8fa0c68c-2228-f2eb-3f17-78bb558824ab",
         "x-ms-lease-id": "b5a3c81e-a542-2c1c-28a3-b326ee891e47",
         "x-ms-request-id": "0c772ad2-701e-0087-34d4-0449a7000000",
-<<<<<<< HEAD
-        "x-ms-version": "2020-12-06"
-=======
-        "x-ms-version": "2021-02-12"
->>>>>>> 7e782c87
+        "x-ms-version": "2021-02-12"
       },
       "ResponseBody": []
     },
@@ -478,11 +390,7 @@
         "x-ms-date": "Wed, 17 Feb 2021 02:30:38 GMT",
         "x-ms-lease-id": "b5a3c81e-a542-2c1c-28a3-b326ee891e47",
         "x-ms-return-client-request-id": "true",
-<<<<<<< HEAD
-        "x-ms-version": "2020-12-06"
-=======
-        "x-ms-version": "2021-02-12"
->>>>>>> 7e782c87
+        "x-ms-version": "2021-02-12"
       },
       "RequestBody": "﻿<SignedIdentifiers><SignedIdentifier><Id>hivibqjacfeirebhohlo</Id><AccessPolicy><Start>2021-02-17T01:30:37.6155631Z</Start><Expiry>2021-02-17T03:30:37.6155631Z</Expiry><Permission>rw</Permission></AccessPolicy></SignedIdentifier></SignedIdentifiers>",
       "StatusCode": 200,
@@ -497,11 +405,7 @@
         ],
         "x-ms-client-request-id": "28992e33-8fe8-411e-65e3-44e452491965",
         "x-ms-request-id": "0c772ae4-701e-0087-42d4-0449a7000000",
-<<<<<<< HEAD
-        "x-ms-version": "2020-12-06"
-=======
-        "x-ms-version": "2021-02-12"
->>>>>>> 7e782c87
+        "x-ms-version": "2021-02-12"
       },
       "ResponseBody": []
     },
@@ -520,11 +424,7 @@
         "x-ms-date": "Wed, 17 Feb 2021 02:30:39 GMT",
         "x-ms-lease-id": "b5a3c81e-a542-2c1c-28a3-b326ee891e47",
         "x-ms-return-client-request-id": "true",
-<<<<<<< HEAD
-        "x-ms-version": "2020-12-06"
-=======
-        "x-ms-version": "2021-02-12"
->>>>>>> 7e782c87
+        "x-ms-version": "2021-02-12"
       },
       "RequestBody": null,
       "StatusCode": 202,
@@ -537,11 +437,7 @@
         ],
         "x-ms-client-request-id": "2787e11d-fcee-89c2-0e46-2051785a0179",
         "x-ms-request-id": "0c772aea-701e-0087-48d4-0449a7000000",
-<<<<<<< HEAD
-        "x-ms-version": "2020-12-06"
-=======
-        "x-ms-version": "2021-02-12"
->>>>>>> 7e782c87
+        "x-ms-version": "2021-02-12"
       },
       "ResponseBody": []
     }
