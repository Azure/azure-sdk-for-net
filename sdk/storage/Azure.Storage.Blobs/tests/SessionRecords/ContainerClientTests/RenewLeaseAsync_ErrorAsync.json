﻿{
  "Entries": [
    {
      "RequestUri": "https://seanmcccanary3.blob.core.windows.net/test-container-df5aaae3-730d-e01f-c5d6-6405485e04bc?comp=lease&restype=container",
      "RequestMethod": "PUT",
      "RequestHeaders": {
        "Accept": "application/xml",
        "Authorization": "Sanitized",
        "traceparent": "00-da8c3ca63477bd4a9b71bcf760b20a90-40d94eed9023184e-00",
        "User-Agent": [
          "azsdk-net-Storage.Blobs/12.9.0-alpha.20210216.1",
          "(.NET 5.0.3; Microsoft Windows 10.0.19042)"
        ],
        "x-ms-client-request-id": "917d7d70-eb5c-c4fd-5c26-b22af688b322",
        "x-ms-date": "Wed, 17 Feb 2021 02:31:57 GMT",
        "x-ms-lease-action": "release",
        "x-ms-lease-id": "8ff8f47a-1f55-344d-2de3-7d972ca3a7a2",
        "x-ms-return-client-request-id": "true",
<<<<<<< HEAD
        "x-ms-version": "2020-12-06"
=======
        "x-ms-version": "2021-02-12"
>>>>>>> 7e782c87
      },
      "RequestBody": null,
      "StatusCode": 404,
      "ResponseHeaders": {
        "Content-Length": "225",
        "Content-Type": "application/xml",
        "Date": "Wed, 17 Feb 2021 02:31:57 GMT",
        "Server": [
          "Windows-Azure-Blob/1.0",
          "Microsoft-HTTPAPI/2.0"
        ],
        "x-ms-client-request-id": "917d7d70-eb5c-c4fd-5c26-b22af688b322",
        "x-ms-error-code": "ContainerNotFound",
        "x-ms-request-id": "77862bf0-601e-0022-7bd5-041fdd000000",
<<<<<<< HEAD
        "x-ms-version": "2020-12-06"
=======
        "x-ms-version": "2021-02-12"
>>>>>>> 7e782c87
      },
      "ResponseBody": [
        "﻿<?xml version=\"1.0\" encoding=\"utf-8\"?><Error><Code>ContainerNotFound</Code><Message>The specified container does not exist.\n",
        "RequestId:77862bf0-601e-0022-7bd5-041fdd000000\n",
        "Time:2021-02-17T02:31:58.2579440Z</Message></Error>"
      ]
    }
  ],
  "Variables": {
    "RandomSeed": "326347153",
    "Storage_TestConfigDefault": "ProductionTenant\nseanmcccanary3\nU2FuaXRpemVk\nhttps://seanmcccanary3.blob.core.windows.net\nhttps://seanmcccanary3.file.core.windows.net\nhttps://seanmcccanary3.queue.core.windows.net\nhttps://seanmcccanary3.table.core.windows.net\n\n\n\n\nhttps://seanmcccanary3-secondary.blob.core.windows.net\nhttps://seanmcccanary3-secondary.file.core.windows.net\nhttps://seanmcccanary3-secondary.queue.core.windows.net\nhttps://seanmcccanary3-secondary.table.core.windows.net\n\nSanitized\n\n\nCloud\nBlobEndpoint=https://seanmcccanary3.blob.core.windows.net/;QueueEndpoint=https://seanmcccanary3.queue.core.windows.net/;FileEndpoint=https://seanmcccanary3.file.core.windows.net/;BlobSecondaryEndpoint=https://seanmcccanary3-secondary.blob.core.windows.net/;QueueSecondaryEndpoint=https://seanmcccanary3-secondary.queue.core.windows.net/;FileSecondaryEndpoint=https://seanmcccanary3-secondary.file.core.windows.net/;AccountName=seanmcccanary3;AccountKey=Kg==;\nseanscope1\n\n"
  }
}<|MERGE_RESOLUTION|>--- conflicted
+++ resolved
@@ -16,11 +16,7 @@
         "x-ms-lease-action": "release",
         "x-ms-lease-id": "8ff8f47a-1f55-344d-2de3-7d972ca3a7a2",
         "x-ms-return-client-request-id": "true",
-<<<<<<< HEAD
-        "x-ms-version": "2020-12-06"
-=======
         "x-ms-version": "2021-02-12"
->>>>>>> 7e782c87
       },
       "RequestBody": null,
       "StatusCode": 404,
@@ -35,11 +31,7 @@
         "x-ms-client-request-id": "917d7d70-eb5c-c4fd-5c26-b22af688b322",
         "x-ms-error-code": "ContainerNotFound",
         "x-ms-request-id": "77862bf0-601e-0022-7bd5-041fdd000000",
-<<<<<<< HEAD
-        "x-ms-version": "2020-12-06"
-=======
         "x-ms-version": "2021-02-12"
->>>>>>> 7e782c87
       },
       "ResponseBody": [
         "﻿<?xml version=\"1.0\" encoding=\"utf-8\"?><Error><Code>ContainerNotFound</Code><Message>The specified container does not exist.\n",
