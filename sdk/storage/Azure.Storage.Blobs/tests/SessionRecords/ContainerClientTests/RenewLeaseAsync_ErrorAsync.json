--- conflicted
+++ resolved
@@ -15,11 +15,7 @@
         "x-ms-lease-action": "release",
         "x-ms-lease-id": "8ff8f47a-1f55-344d-2de3-7d972ca3a7a2",
         "x-ms-return-client-request-id": "true",
-<<<<<<< HEAD
-        "x-ms-version": "2019-12-12"
-=======
         "x-ms-version": "2020-02-10"
->>>>>>> 60f4876e
       },
       "RequestBody": null,
       "StatusCode": 404,
@@ -34,11 +30,7 @@
         "x-ms-client-request-id": "917d7d70-eb5c-c4fd-5c26-b22af688b322",
         "x-ms-error-code": "ContainerNotFound",
         "x-ms-request-id": "aa33b08a-001e-004b-324b-09b1f3000000",
-<<<<<<< HEAD
-        "x-ms-version": "2019-12-12"
-=======
         "x-ms-version": "2020-02-10"
->>>>>>> 60f4876e
       },
       "ResponseBody": [
         "\uFEFF\u003C?xml version=\u00221.0\u0022 encoding=\u0022utf-8\u0022?\u003E\u003CError\u003E\u003CCode\u003EContainerNotFound\u003C/Code\u003E\u003CMessage\u003EThe specified container does not exist.\n",
