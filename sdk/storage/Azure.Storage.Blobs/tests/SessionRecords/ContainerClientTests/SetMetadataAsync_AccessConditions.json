{
  "Entries": [
    {
      "RequestUri": "https://seanmcccanary.blob.core.windows.net/test-container-ca840f9b-d3ef-d247-b743-4866e6d18d3d?restype=container",
      "RequestMethod": "PUT",
      "RequestHeaders": {
        "Authorization": "Sanitized",
        "traceparent": "00-ee87ff7a38f5e146addf7b4c03004e35-9c0ed24ff356e04c-00",
        "User-Agent": [
          "azsdk-net-Storage.Blobs/12.5.0-dev.20200402.1",
          "(.NET Core 4.6.28325.01; Microsoft Windows 10.0.18362 )"
        ],
        "x-ms-client-request-id": "5ec4b3e8-0680-b6a9-db5f-9fc84e5fcac0",
        "x-ms-date": "Fri, 03 Apr 2020 00:00:44 GMT",
        "x-ms-return-client-request-id": "true",
<<<<<<< HEAD
        "x-ms-version": "2019-12-12"
=======
        "x-ms-version": "2020-02-10"
>>>>>>> 60f4876e
      },
      "RequestBody": null,
      "StatusCode": 201,
      "ResponseHeaders": {
        "Content-Length": "0",
        "Date": "Fri, 03 Apr 2020 00:00:43 GMT",
        "ETag": "\u00220x8D7D7620E1F8C40\u0022",
        "Last-Modified": "Fri, 03 Apr 2020 00:00:43 GMT",
        "Server": [
          "Windows-Azure-Blob/1.0",
          "Microsoft-HTTPAPI/2.0"
        ],
        "x-ms-client-request-id": "5ec4b3e8-0680-b6a9-db5f-9fc84e5fcac0",
        "x-ms-request-id": "0c4e12af-a01e-0020-3e4a-093607000000",
<<<<<<< HEAD
        "x-ms-version": "2019-12-12"
=======
        "x-ms-version": "2020-02-10"
>>>>>>> 60f4876e
      },
      "ResponseBody": []
    },
    {
      "RequestUri": "https://seanmcccanary.blob.core.windows.net/test-container-ca840f9b-d3ef-d247-b743-4866e6d18d3d?restype=container\u0026comp=metadata",
      "RequestMethod": "PUT",
      "RequestHeaders": {
        "Authorization": "Sanitized",
        "traceparent": "00-ece8c0e9bbcb2a4288cb2ad1b50d7267-3cf5745a862d834d-00",
        "User-Agent": [
          "azsdk-net-Storage.Blobs/12.5.0-dev.20200402.1",
          "(.NET Core 4.6.28325.01; Microsoft Windows 10.0.18362 )"
        ],
        "x-ms-client-request-id": "327ed2ca-2f0c-3fbd-d2fa-e61f62a64df8",
        "x-ms-date": "Fri, 03 Apr 2020 00:00:44 GMT",
        "x-ms-meta-Capital": "letter",
        "x-ms-meta-foo": "bar",
        "x-ms-meta-meta": "data",
        "x-ms-meta-UPPER": "case",
        "x-ms-return-client-request-id": "true",
<<<<<<< HEAD
        "x-ms-version": "2019-12-12"
=======
        "x-ms-version": "2020-02-10"
>>>>>>> 60f4876e
      },
      "RequestBody": null,
      "StatusCode": 200,
      "ResponseHeaders": {
        "Content-Length": "0",
        "Date": "Fri, 03 Apr 2020 00:00:43 GMT",
        "ETag": "\u00220x8D7D7620E2DC8C0\u0022",
        "Last-Modified": "Fri, 03 Apr 2020 00:00:44 GMT",
        "Server": [
          "Windows-Azure-Blob/1.0",
          "Microsoft-HTTPAPI/2.0"
        ],
        "x-ms-client-request-id": "327ed2ca-2f0c-3fbd-d2fa-e61f62a64df8",
        "x-ms-request-id": "0c4e12c1-a01e-0020-4d4a-093607000000",
<<<<<<< HEAD
        "x-ms-version": "2019-12-12"
=======
        "x-ms-version": "2020-02-10"
>>>>>>> 60f4876e
      },
      "ResponseBody": []
    },
    {
      "RequestUri": "https://seanmcccanary.blob.core.windows.net/test-container-ca840f9b-d3ef-d247-b743-4866e6d18d3d?restype=container",
      "RequestMethod": "DELETE",
      "RequestHeaders": {
        "Authorization": "Sanitized",
        "traceparent": "00-e3ddfb7a4a67e949a629cf355d09cd30-6a29be008b3da346-00",
        "User-Agent": [
          "azsdk-net-Storage.Blobs/12.5.0-dev.20200402.1",
          "(.NET Core 4.6.28325.01; Microsoft Windows 10.0.18362 )"
        ],
        "x-ms-client-request-id": "7cfe3307-98e0-0ab4-aeee-4618ca3b36f9",
        "x-ms-date": "Fri, 03 Apr 2020 00:00:45 GMT",
        "x-ms-return-client-request-id": "true",
<<<<<<< HEAD
        "x-ms-version": "2019-12-12"
=======
        "x-ms-version": "2020-02-10"
>>>>>>> 60f4876e
      },
      "RequestBody": null,
      "StatusCode": 202,
      "ResponseHeaders": {
        "Content-Length": "0",
        "Date": "Fri, 03 Apr 2020 00:00:43 GMT",
        "Server": [
          "Windows-Azure-Blob/1.0",
          "Microsoft-HTTPAPI/2.0"
        ],
        "x-ms-client-request-id": "7cfe3307-98e0-0ab4-aeee-4618ca3b36f9",
        "x-ms-request-id": "0c4e12d3-a01e-0020-5d4a-093607000000",
<<<<<<< HEAD
        "x-ms-version": "2019-12-12"
=======
        "x-ms-version": "2020-02-10"
>>>>>>> 60f4876e
      },
      "ResponseBody": []
    },
    {
      "RequestUri": "https://seanmcccanary.blob.core.windows.net/test-container-4f8b799a-4970-6b4e-6f46-dae07025ab01?restype=container",
      "RequestMethod": "PUT",
      "RequestHeaders": {
        "Authorization": "Sanitized",
        "traceparent": "00-fcc27f769b19f540a5c53df9204c92c3-e2397fddd3a96249-00",
        "User-Agent": [
          "azsdk-net-Storage.Blobs/12.5.0-dev.20200402.1",
          "(.NET Core 4.6.28325.01; Microsoft Windows 10.0.18362 )"
        ],
        "x-ms-client-request-id": "1afec5f5-3545-bdab-e592-0c99bdd39989",
        "x-ms-date": "Fri, 03 Apr 2020 00:00:45 GMT",
        "x-ms-return-client-request-id": "true",
<<<<<<< HEAD
        "x-ms-version": "2019-12-12"
=======
        "x-ms-version": "2020-02-10"
>>>>>>> 60f4876e
      },
      "RequestBody": null,
      "StatusCode": 201,
      "ResponseHeaders": {
        "Content-Length": "0",
        "Date": "Fri, 03 Apr 2020 00:00:43 GMT",
        "ETag": "\u00220x8D7D7620E6EF933\u0022",
        "Last-Modified": "Fri, 03 Apr 2020 00:00:44 GMT",
        "Server": [
          "Windows-Azure-Blob/1.0",
          "Microsoft-HTTPAPI/2.0"
        ],
        "x-ms-client-request-id": "1afec5f5-3545-bdab-e592-0c99bdd39989",
        "x-ms-request-id": "cb780c0b-301e-0022-7b4a-0988bf000000",
<<<<<<< HEAD
        "x-ms-version": "2019-12-12"
=======
        "x-ms-version": "2020-02-10"
>>>>>>> 60f4876e
      },
      "ResponseBody": []
    },
    {
      "RequestUri": "https://seanmcccanary.blob.core.windows.net/test-container-4f8b799a-4970-6b4e-6f46-dae07025ab01?restype=container\u0026comp=metadata",
      "RequestMethod": "PUT",
      "RequestHeaders": {
        "Authorization": "Sanitized",
        "If-Modified-Since": "Thu, 02 Apr 2020 00:00:44 GMT",
        "traceparent": "00-9d40f3ce9370a94387ef3be4de853fe1-7ae3cf5abac03944-00",
        "User-Agent": [
          "azsdk-net-Storage.Blobs/12.5.0-dev.20200402.1",
          "(.NET Core 4.6.28325.01; Microsoft Windows 10.0.18362 )"
        ],
        "x-ms-client-request-id": "abebbed9-9127-3fbb-1e5a-4915c47ef65a",
        "x-ms-date": "Fri, 03 Apr 2020 00:00:45 GMT",
        "x-ms-meta-Capital": "letter",
        "x-ms-meta-foo": "bar",
        "x-ms-meta-meta": "data",
        "x-ms-meta-UPPER": "case",
        "x-ms-return-client-request-id": "true",
<<<<<<< HEAD
        "x-ms-version": "2019-12-12"
=======
        "x-ms-version": "2020-02-10"
>>>>>>> 60f4876e
      },
      "RequestBody": null,
      "StatusCode": 200,
      "ResponseHeaders": {
        "Content-Length": "0",
        "Date": "Fri, 03 Apr 2020 00:00:43 GMT",
        "ETag": "\u00220x8D7D7620E7C9361\u0022",
        "Last-Modified": "Fri, 03 Apr 2020 00:00:44 GMT",
        "Server": [
          "Windows-Azure-Blob/1.0",
          "Microsoft-HTTPAPI/2.0"
        ],
        "x-ms-client-request-id": "abebbed9-9127-3fbb-1e5a-4915c47ef65a",
        "x-ms-request-id": "cb780c26-301e-0022-0b4a-0988bf000000",
<<<<<<< HEAD
        "x-ms-version": "2019-12-12"
=======
        "x-ms-version": "2020-02-10"
>>>>>>> 60f4876e
      },
      "ResponseBody": []
    },
    {
      "RequestUri": "https://seanmcccanary.blob.core.windows.net/test-container-4f8b799a-4970-6b4e-6f46-dae07025ab01?restype=container",
      "RequestMethod": "DELETE",
      "RequestHeaders": {
        "Authorization": "Sanitized",
        "traceparent": "00-689dd8f2afa5a94c8563aaa8b2f7db45-2013bd67ccd0c548-00",
        "User-Agent": [
          "azsdk-net-Storage.Blobs/12.5.0-dev.20200402.1",
          "(.NET Core 4.6.28325.01; Microsoft Windows 10.0.18362 )"
        ],
        "x-ms-client-request-id": "ffbfe640-eee7-b062-8963-e1c9be3a04e2",
        "x-ms-date": "Fri, 03 Apr 2020 00:00:45 GMT",
        "x-ms-return-client-request-id": "true",
<<<<<<< HEAD
        "x-ms-version": "2019-12-12"
=======
        "x-ms-version": "2020-02-10"
>>>>>>> 60f4876e
      },
      "RequestBody": null,
      "StatusCode": 202,
      "ResponseHeaders": {
        "Content-Length": "0",
        "Date": "Fri, 03 Apr 2020 00:00:44 GMT",
        "Server": [
          "Windows-Azure-Blob/1.0",
          "Microsoft-HTTPAPI/2.0"
        ],
        "x-ms-client-request-id": "ffbfe640-eee7-b062-8963-e1c9be3a04e2",
        "x-ms-request-id": "cb780c36-301e-0022-164a-0988bf000000",
<<<<<<< HEAD
        "x-ms-version": "2019-12-12"
=======
        "x-ms-version": "2020-02-10"
>>>>>>> 60f4876e
      },
      "ResponseBody": []
    },
    {
      "RequestUri": "https://seanmcccanary.blob.core.windows.net/test-container-1380c7e0-7f32-6d80-c5fe-35f1d94d2c9e?restype=container",
      "RequestMethod": "PUT",
      "RequestHeaders": {
        "Authorization": "Sanitized",
        "traceparent": "00-dc72185645ddde48996e1e9655f6151e-24e2395cbc54ca47-00",
        "User-Agent": [
          "azsdk-net-Storage.Blobs/12.5.0-dev.20200402.1",
          "(.NET Core 4.6.28325.01; Microsoft Windows 10.0.18362 )"
        ],
        "x-ms-client-request-id": "4b8dd630-c0ff-c092-6552-3ae9b870d73b",
        "x-ms-date": "Fri, 03 Apr 2020 00:00:45 GMT",
        "x-ms-return-client-request-id": "true",
<<<<<<< HEAD
        "x-ms-version": "2019-12-12"
=======
        "x-ms-version": "2020-02-10"
>>>>>>> 60f4876e
      },
      "RequestBody": null,
      "StatusCode": 201,
      "ResponseHeaders": {
        "Content-Length": "0",
        "Date": "Fri, 03 Apr 2020 00:00:44 GMT",
        "ETag": "\u00220x8D7D7620EBE4488\u0022",
        "Last-Modified": "Fri, 03 Apr 2020 00:00:45 GMT",
        "Server": [
          "Windows-Azure-Blob/1.0",
          "Microsoft-HTTPAPI/2.0"
        ],
        "x-ms-client-request-id": "4b8dd630-c0ff-c092-6552-3ae9b870d73b",
        "x-ms-request-id": "a4ccede9-601e-0010-234a-0988c8000000",
<<<<<<< HEAD
        "x-ms-version": "2019-12-12"
=======
        "x-ms-version": "2020-02-10"
>>>>>>> 60f4876e
      },
      "ResponseBody": []
    },
    {
      "RequestUri": "https://seanmcccanary.blob.core.windows.net/test-container-1380c7e0-7f32-6d80-c5fe-35f1d94d2c9e?comp=lease\u0026restype=container",
      "RequestMethod": "PUT",
      "RequestHeaders": {
        "Authorization": "Sanitized",
        "traceparent": "00-d6045d16e7713d47a9fcffda41b24306-361c42ab2bf25143-00",
        "User-Agent": [
          "azsdk-net-Storage.Blobs/12.5.0-dev.20200402.1",
          "(.NET Core 4.6.28325.01; Microsoft Windows 10.0.18362 )"
        ],
        "x-ms-client-request-id": "470b0e64-f4ed-0bd6-b2a3-f63c219c8c28",
        "x-ms-date": "Fri, 03 Apr 2020 00:00:45 GMT",
        "x-ms-lease-action": "acquire",
        "x-ms-lease-duration": "-1",
        "x-ms-proposed-lease-id": "3a424336-2564-ea23-55c3-9ff6343de295",
        "x-ms-return-client-request-id": "true",
<<<<<<< HEAD
        "x-ms-version": "2019-12-12"
=======
        "x-ms-version": "2020-02-10"
>>>>>>> 60f4876e
      },
      "RequestBody": null,
      "StatusCode": 201,
      "ResponseHeaders": {
        "Content-Length": "0",
        "Date": "Fri, 03 Apr 2020 00:00:44 GMT",
        "ETag": "\u00220x8D7D7620EBE4488\u0022",
        "Last-Modified": "Fri, 03 Apr 2020 00:00:45 GMT",
        "Server": [
          "Windows-Azure-Blob/1.0",
          "Microsoft-HTTPAPI/2.0"
        ],
        "x-ms-client-request-id": "470b0e64-f4ed-0bd6-b2a3-f63c219c8c28",
        "x-ms-lease-id": "3a424336-2564-ea23-55c3-9ff6343de295",
        "x-ms-request-id": "a4ccedfe-601e-0010-2f4a-0988c8000000",
<<<<<<< HEAD
        "x-ms-version": "2019-12-12"
=======
        "x-ms-version": "2020-02-10"
>>>>>>> 60f4876e
      },
      "ResponseBody": []
    },
    {
      "RequestUri": "https://seanmcccanary.blob.core.windows.net/test-container-1380c7e0-7f32-6d80-c5fe-35f1d94d2c9e?restype=container\u0026comp=metadata",
      "RequestMethod": "PUT",
      "RequestHeaders": {
        "Authorization": "Sanitized",
        "traceparent": "00-bd43928d80d3654e8a8969ee21d4465c-64881c6b18fbd44a-00",
        "User-Agent": [
          "azsdk-net-Storage.Blobs/12.5.0-dev.20200402.1",
          "(.NET Core 4.6.28325.01; Microsoft Windows 10.0.18362 )"
        ],
        "x-ms-client-request-id": "26919bbf-9a31-daa8-24b5-501cea62a455",
        "x-ms-date": "Fri, 03 Apr 2020 00:00:46 GMT",
        "x-ms-lease-id": "3a424336-2564-ea23-55c3-9ff6343de295",
        "x-ms-meta-Capital": "letter",
        "x-ms-meta-foo": "bar",
        "x-ms-meta-meta": "data",
        "x-ms-meta-UPPER": "case",
        "x-ms-return-client-request-id": "true",
<<<<<<< HEAD
        "x-ms-version": "2019-12-12"
=======
        "x-ms-version": "2020-02-10"
>>>>>>> 60f4876e
      },
      "RequestBody": null,
      "StatusCode": 200,
      "ResponseHeaders": {
        "Content-Length": "0",
        "Date": "Fri, 03 Apr 2020 00:00:44 GMT",
        "ETag": "\u00220x8D7D7620EDEC272\u0022",
        "Last-Modified": "Fri, 03 Apr 2020 00:00:45 GMT",
        "Server": [
          "Windows-Azure-Blob/1.0",
          "Microsoft-HTTPAPI/2.0"
        ],
        "x-ms-client-request-id": "26919bbf-9a31-daa8-24b5-501cea62a455",
        "x-ms-request-id": "a4ccee11-601e-0010-3d4a-0988c8000000",
<<<<<<< HEAD
        "x-ms-version": "2019-12-12"
=======
        "x-ms-version": "2020-02-10"
>>>>>>> 60f4876e
      },
      "ResponseBody": []
    },
    {
      "RequestUri": "https://seanmcccanary.blob.core.windows.net/test-container-1380c7e0-7f32-6d80-c5fe-35f1d94d2c9e?restype=container",
      "RequestMethod": "DELETE",
      "RequestHeaders": {
        "Authorization": "Sanitized",
        "traceparent": "00-e061eb6feeafac42b79576fd83e8a33f-5ad77f0aec101848-00",
        "User-Agent": [
          "azsdk-net-Storage.Blobs/12.5.0-dev.20200402.1",
          "(.NET Core 4.6.28325.01; Microsoft Windows 10.0.18362 )"
        ],
        "x-ms-client-request-id": "867c2974-650a-d5f6-fc40-99f9845f6b41",
        "x-ms-date": "Fri, 03 Apr 2020 00:00:46 GMT",
        "x-ms-lease-id": "3a424336-2564-ea23-55c3-9ff6343de295",
        "x-ms-return-client-request-id": "true",
<<<<<<< HEAD
        "x-ms-version": "2019-12-12"
=======
        "x-ms-version": "2020-02-10"
>>>>>>> 60f4876e
      },
      "RequestBody": null,
      "StatusCode": 202,
      "ResponseHeaders": {
        "Content-Length": "0",
        "Date": "Fri, 03 Apr 2020 00:00:44 GMT",
        "Server": [
          "Windows-Azure-Blob/1.0",
          "Microsoft-HTTPAPI/2.0"
        ],
        "x-ms-client-request-id": "867c2974-650a-d5f6-fc40-99f9845f6b41",
        "x-ms-request-id": "a4ccee1e-601e-0010-4a4a-0988c8000000",
<<<<<<< HEAD
        "x-ms-version": "2019-12-12"
=======
        "x-ms-version": "2020-02-10"
>>>>>>> 60f4876e
      },
      "ResponseBody": []
    }
  ],
  "Variables": {
    "DateTimeOffsetNow": "2020-04-02T17:00:44.5959487-07:00",
    "RandomSeed": "788346769",
    "Storage_TestConfigDefault": "ProductionTenant\nseanmcccanary\nU2FuaXRpemVk\nhttps://seanmcccanary.blob.core.windows.net\nhttps://seanmcccanary.file.core.windows.net\nhttps://seanmcccanary.queue.core.windows.net\nhttps://seanmcccanary.table.core.windows.net\n\n\n\n\nhttps://seanmcccanary-secondary.blob.core.windows.net\nhttps://seanmcccanary-secondary.file.core.windows.net\nhttps://seanmcccanary-secondary.queue.core.windows.net\nhttps://seanmcccanary-secondary.table.core.windows.net\n\nSanitized\n\n\nCloud\nBlobEndpoint=https://seanmcccanary.blob.core.windows.net/;QueueEndpoint=https://seanmcccanary.queue.core.windows.net/;FileEndpoint=https://seanmcccanary.file.core.windows.net/;BlobSecondaryEndpoint=https://seanmcccanary-secondary.blob.core.windows.net/;QueueSecondaryEndpoint=https://seanmcccanary-secondary.queue.core.windows.net/;FileSecondaryEndpoint=https://seanmcccanary-secondary.file.core.windows.net/;AccountName=seanmcccanary;AccountKey=Sanitized\nseanscope1"
  }
}<|MERGE_RESOLUTION|>--- conflicted
+++ resolved
@@ -13,11 +13,7 @@
         "x-ms-client-request-id": "5ec4b3e8-0680-b6a9-db5f-9fc84e5fcac0",
         "x-ms-date": "Fri, 03 Apr 2020 00:00:44 GMT",
         "x-ms-return-client-request-id": "true",
-<<<<<<< HEAD
-        "x-ms-version": "2019-12-12"
-=======
-        "x-ms-version": "2020-02-10"
->>>>>>> 60f4876e
+        "x-ms-version": "2020-02-10"
       },
       "RequestBody": null,
       "StatusCode": 201,
@@ -32,11 +28,7 @@
         ],
         "x-ms-client-request-id": "5ec4b3e8-0680-b6a9-db5f-9fc84e5fcac0",
         "x-ms-request-id": "0c4e12af-a01e-0020-3e4a-093607000000",
-<<<<<<< HEAD
-        "x-ms-version": "2019-12-12"
-=======
-        "x-ms-version": "2020-02-10"
->>>>>>> 60f4876e
+        "x-ms-version": "2020-02-10"
       },
       "ResponseBody": []
     },
@@ -57,11 +49,7 @@
         "x-ms-meta-meta": "data",
         "x-ms-meta-UPPER": "case",
         "x-ms-return-client-request-id": "true",
-<<<<<<< HEAD
-        "x-ms-version": "2019-12-12"
-=======
-        "x-ms-version": "2020-02-10"
->>>>>>> 60f4876e
+        "x-ms-version": "2020-02-10"
       },
       "RequestBody": null,
       "StatusCode": 200,
@@ -76,11 +64,7 @@
         ],
         "x-ms-client-request-id": "327ed2ca-2f0c-3fbd-d2fa-e61f62a64df8",
         "x-ms-request-id": "0c4e12c1-a01e-0020-4d4a-093607000000",
-<<<<<<< HEAD
-        "x-ms-version": "2019-12-12"
-=======
-        "x-ms-version": "2020-02-10"
->>>>>>> 60f4876e
+        "x-ms-version": "2020-02-10"
       },
       "ResponseBody": []
     },
@@ -97,11 +81,7 @@
         "x-ms-client-request-id": "7cfe3307-98e0-0ab4-aeee-4618ca3b36f9",
         "x-ms-date": "Fri, 03 Apr 2020 00:00:45 GMT",
         "x-ms-return-client-request-id": "true",
-<<<<<<< HEAD
-        "x-ms-version": "2019-12-12"
-=======
-        "x-ms-version": "2020-02-10"
->>>>>>> 60f4876e
+        "x-ms-version": "2020-02-10"
       },
       "RequestBody": null,
       "StatusCode": 202,
@@ -114,11 +94,7 @@
         ],
         "x-ms-client-request-id": "7cfe3307-98e0-0ab4-aeee-4618ca3b36f9",
         "x-ms-request-id": "0c4e12d3-a01e-0020-5d4a-093607000000",
-<<<<<<< HEAD
-        "x-ms-version": "2019-12-12"
-=======
-        "x-ms-version": "2020-02-10"
->>>>>>> 60f4876e
+        "x-ms-version": "2020-02-10"
       },
       "ResponseBody": []
     },
@@ -135,11 +111,7 @@
         "x-ms-client-request-id": "1afec5f5-3545-bdab-e592-0c99bdd39989",
         "x-ms-date": "Fri, 03 Apr 2020 00:00:45 GMT",
         "x-ms-return-client-request-id": "true",
-<<<<<<< HEAD
-        "x-ms-version": "2019-12-12"
-=======
-        "x-ms-version": "2020-02-10"
->>>>>>> 60f4876e
+        "x-ms-version": "2020-02-10"
       },
       "RequestBody": null,
       "StatusCode": 201,
@@ -154,11 +126,7 @@
         ],
         "x-ms-client-request-id": "1afec5f5-3545-bdab-e592-0c99bdd39989",
         "x-ms-request-id": "cb780c0b-301e-0022-7b4a-0988bf000000",
-<<<<<<< HEAD
-        "x-ms-version": "2019-12-12"
-=======
-        "x-ms-version": "2020-02-10"
->>>>>>> 60f4876e
+        "x-ms-version": "2020-02-10"
       },
       "ResponseBody": []
     },
@@ -180,11 +148,7 @@
         "x-ms-meta-meta": "data",
         "x-ms-meta-UPPER": "case",
         "x-ms-return-client-request-id": "true",
-<<<<<<< HEAD
-        "x-ms-version": "2019-12-12"
-=======
-        "x-ms-version": "2020-02-10"
->>>>>>> 60f4876e
+        "x-ms-version": "2020-02-10"
       },
       "RequestBody": null,
       "StatusCode": 200,
@@ -199,11 +163,7 @@
         ],
         "x-ms-client-request-id": "abebbed9-9127-3fbb-1e5a-4915c47ef65a",
         "x-ms-request-id": "cb780c26-301e-0022-0b4a-0988bf000000",
-<<<<<<< HEAD
-        "x-ms-version": "2019-12-12"
-=======
-        "x-ms-version": "2020-02-10"
->>>>>>> 60f4876e
+        "x-ms-version": "2020-02-10"
       },
       "ResponseBody": []
     },
@@ -220,11 +180,7 @@
         "x-ms-client-request-id": "ffbfe640-eee7-b062-8963-e1c9be3a04e2",
         "x-ms-date": "Fri, 03 Apr 2020 00:00:45 GMT",
         "x-ms-return-client-request-id": "true",
-<<<<<<< HEAD
-        "x-ms-version": "2019-12-12"
-=======
-        "x-ms-version": "2020-02-10"
->>>>>>> 60f4876e
+        "x-ms-version": "2020-02-10"
       },
       "RequestBody": null,
       "StatusCode": 202,
@@ -237,11 +193,7 @@
         ],
         "x-ms-client-request-id": "ffbfe640-eee7-b062-8963-e1c9be3a04e2",
         "x-ms-request-id": "cb780c36-301e-0022-164a-0988bf000000",
-<<<<<<< HEAD
-        "x-ms-version": "2019-12-12"
-=======
-        "x-ms-version": "2020-02-10"
->>>>>>> 60f4876e
+        "x-ms-version": "2020-02-10"
       },
       "ResponseBody": []
     },
@@ -258,11 +210,7 @@
         "x-ms-client-request-id": "4b8dd630-c0ff-c092-6552-3ae9b870d73b",
         "x-ms-date": "Fri, 03 Apr 2020 00:00:45 GMT",
         "x-ms-return-client-request-id": "true",
-<<<<<<< HEAD
-        "x-ms-version": "2019-12-12"
-=======
-        "x-ms-version": "2020-02-10"
->>>>>>> 60f4876e
+        "x-ms-version": "2020-02-10"
       },
       "RequestBody": null,
       "StatusCode": 201,
@@ -277,11 +225,7 @@
         ],
         "x-ms-client-request-id": "4b8dd630-c0ff-c092-6552-3ae9b870d73b",
         "x-ms-request-id": "a4ccede9-601e-0010-234a-0988c8000000",
-<<<<<<< HEAD
-        "x-ms-version": "2019-12-12"
-=======
-        "x-ms-version": "2020-02-10"
->>>>>>> 60f4876e
+        "x-ms-version": "2020-02-10"
       },
       "ResponseBody": []
     },
@@ -301,11 +245,7 @@
         "x-ms-lease-duration": "-1",
         "x-ms-proposed-lease-id": "3a424336-2564-ea23-55c3-9ff6343de295",
         "x-ms-return-client-request-id": "true",
-<<<<<<< HEAD
-        "x-ms-version": "2019-12-12"
-=======
-        "x-ms-version": "2020-02-10"
->>>>>>> 60f4876e
+        "x-ms-version": "2020-02-10"
       },
       "RequestBody": null,
       "StatusCode": 201,
@@ -321,11 +261,7 @@
         "x-ms-client-request-id": "470b0e64-f4ed-0bd6-b2a3-f63c219c8c28",
         "x-ms-lease-id": "3a424336-2564-ea23-55c3-9ff6343de295",
         "x-ms-request-id": "a4ccedfe-601e-0010-2f4a-0988c8000000",
-<<<<<<< HEAD
-        "x-ms-version": "2019-12-12"
-=======
-        "x-ms-version": "2020-02-10"
->>>>>>> 60f4876e
+        "x-ms-version": "2020-02-10"
       },
       "ResponseBody": []
     },
@@ -347,11 +283,7 @@
         "x-ms-meta-meta": "data",
         "x-ms-meta-UPPER": "case",
         "x-ms-return-client-request-id": "true",
-<<<<<<< HEAD
-        "x-ms-version": "2019-12-12"
-=======
-        "x-ms-version": "2020-02-10"
->>>>>>> 60f4876e
+        "x-ms-version": "2020-02-10"
       },
       "RequestBody": null,
       "StatusCode": 200,
@@ -366,11 +298,7 @@
         ],
         "x-ms-client-request-id": "26919bbf-9a31-daa8-24b5-501cea62a455",
         "x-ms-request-id": "a4ccee11-601e-0010-3d4a-0988c8000000",
-<<<<<<< HEAD
-        "x-ms-version": "2019-12-12"
-=======
-        "x-ms-version": "2020-02-10"
->>>>>>> 60f4876e
+        "x-ms-version": "2020-02-10"
       },
       "ResponseBody": []
     },
@@ -388,11 +316,7 @@
         "x-ms-date": "Fri, 03 Apr 2020 00:00:46 GMT",
         "x-ms-lease-id": "3a424336-2564-ea23-55c3-9ff6343de295",
         "x-ms-return-client-request-id": "true",
-<<<<<<< HEAD
-        "x-ms-version": "2019-12-12"
-=======
-        "x-ms-version": "2020-02-10"
->>>>>>> 60f4876e
+        "x-ms-version": "2020-02-10"
       },
       "RequestBody": null,
       "StatusCode": 202,
@@ -405,11 +329,7 @@
         ],
         "x-ms-client-request-id": "867c2974-650a-d5f6-fc40-99f9845f6b41",
         "x-ms-request-id": "a4ccee1e-601e-0010-4a4a-0988c8000000",
-<<<<<<< HEAD
-        "x-ms-version": "2019-12-12"
-=======
-        "x-ms-version": "2020-02-10"
->>>>>>> 60f4876e
+        "x-ms-version": "2020-02-10"
       },
       "ResponseBody": []
     }
