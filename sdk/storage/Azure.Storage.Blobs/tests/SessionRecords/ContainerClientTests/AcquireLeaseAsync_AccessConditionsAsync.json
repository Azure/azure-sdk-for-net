--- conflicted
+++ resolved
@@ -14,11 +14,7 @@
         "x-ms-client-request-id": "4b15b011-ffdf-4f7b-6b1a-8a908a08b3b1",
         "x-ms-date": "Wed, 17 Feb 2021 02:30:56 GMT",
         "x-ms-return-client-request-id": "true",
-<<<<<<< HEAD
-        "x-ms-version": "2020-12-06"
-=======
-        "x-ms-version": "2021-02-12"
->>>>>>> 7e782c87
+        "x-ms-version": "2021-02-12"
       },
       "RequestBody": null,
       "StatusCode": 201,
@@ -33,11 +29,7 @@
         ],
         "x-ms-client-request-id": "4b15b011-ffdf-4f7b-6b1a-8a908a08b3b1",
         "x-ms-request-id": "c4216982-101e-0017-3fd4-0473c9000000",
-<<<<<<< HEAD
-        "x-ms-version": "2020-12-06"
-=======
-        "x-ms-version": "2021-02-12"
->>>>>>> 7e782c87
+        "x-ms-version": "2021-02-12"
       },
       "ResponseBody": []
     },
@@ -58,11 +50,7 @@
         "x-ms-lease-duration": "15",
         "x-ms-proposed-lease-id": "c3a1c2a0-ec95-8cf8-4f7e-7999c4284f25",
         "x-ms-return-client-request-id": "true",
-<<<<<<< HEAD
-        "x-ms-version": "2020-12-06"
-=======
-        "x-ms-version": "2021-02-12"
->>>>>>> 7e782c87
+        "x-ms-version": "2021-02-12"
       },
       "RequestBody": null,
       "StatusCode": 201,
@@ -78,11 +66,7 @@
         "x-ms-client-request-id": "616012a5-ca59-245b-b789-fc6085e18b43",
         "x-ms-lease-id": "c3a1c2a0-ec95-8cf8-4f7e-7999c4284f25",
         "x-ms-request-id": "c4216989-101e-0017-43d4-0473c9000000",
-<<<<<<< HEAD
-        "x-ms-version": "2020-12-06"
-=======
-        "x-ms-version": "2021-02-12"
->>>>>>> 7e782c87
+        "x-ms-version": "2021-02-12"
       },
       "ResponseBody": []
     },
@@ -101,11 +85,7 @@
         "x-ms-date": "Wed, 17 Feb 2021 02:30:56 GMT",
         "x-ms-lease-id": "c3a1c2a0-ec95-8cf8-4f7e-7999c4284f25",
         "x-ms-return-client-request-id": "true",
-<<<<<<< HEAD
-        "x-ms-version": "2020-12-06"
-=======
-        "x-ms-version": "2021-02-12"
->>>>>>> 7e782c87
+        "x-ms-version": "2021-02-12"
       },
       "RequestBody": null,
       "StatusCode": 202,
@@ -118,11 +98,7 @@
         ],
         "x-ms-client-request-id": "b1f47e6d-eec8-becc-1bd1-ad1b2899df41",
         "x-ms-request-id": "c421698c-101e-0017-45d4-0473c9000000",
-<<<<<<< HEAD
-        "x-ms-version": "2020-12-06"
-=======
-        "x-ms-version": "2021-02-12"
->>>>>>> 7e782c87
+        "x-ms-version": "2021-02-12"
       },
       "ResponseBody": []
     },
@@ -140,11 +116,7 @@
         "x-ms-client-request-id": "1ace5e5c-2278-71f1-969b-abe354ae932c",
         "x-ms-date": "Wed, 17 Feb 2021 02:30:56 GMT",
         "x-ms-return-client-request-id": "true",
-<<<<<<< HEAD
-        "x-ms-version": "2020-12-06"
-=======
-        "x-ms-version": "2021-02-12"
->>>>>>> 7e782c87
+        "x-ms-version": "2021-02-12"
       },
       "RequestBody": null,
       "StatusCode": 201,
@@ -159,11 +131,7 @@
         ],
         "x-ms-client-request-id": "1ace5e5c-2278-71f1-969b-abe354ae932c",
         "x-ms-request-id": "9151573b-f01e-006d-79d4-046e89000000",
-<<<<<<< HEAD
-        "x-ms-version": "2020-12-06"
-=======
-        "x-ms-version": "2021-02-12"
->>>>>>> 7e782c87
+        "x-ms-version": "2021-02-12"
       },
       "ResponseBody": []
     },
@@ -185,11 +153,7 @@
         "x-ms-lease-duration": "15",
         "x-ms-proposed-lease-id": "c9b7488f-d8a6-c553-4cfd-6a6203a9b815",
         "x-ms-return-client-request-id": "true",
-<<<<<<< HEAD
-        "x-ms-version": "2020-12-06"
-=======
-        "x-ms-version": "2021-02-12"
->>>>>>> 7e782c87
+        "x-ms-version": "2021-02-12"
       },
       "RequestBody": null,
       "StatusCode": 201,
@@ -205,11 +169,7 @@
         "x-ms-client-request-id": "56b0ccb5-8838-8386-0a09-ce7ab88f6dec",
         "x-ms-lease-id": "c9b7488f-d8a6-c553-4cfd-6a6203a9b815",
         "x-ms-request-id": "9151575b-f01e-006d-14d4-046e89000000",
-<<<<<<< HEAD
-        "x-ms-version": "2020-12-06"
-=======
-        "x-ms-version": "2021-02-12"
->>>>>>> 7e782c87
+        "x-ms-version": "2021-02-12"
       },
       "ResponseBody": []
     },
@@ -228,11 +188,7 @@
         "x-ms-date": "Wed, 17 Feb 2021 02:30:56 GMT",
         "x-ms-lease-id": "c9b7488f-d8a6-c553-4cfd-6a6203a9b815",
         "x-ms-return-client-request-id": "true",
-<<<<<<< HEAD
-        "x-ms-version": "2020-12-06"
-=======
-        "x-ms-version": "2021-02-12"
->>>>>>> 7e782c87
+        "x-ms-version": "2021-02-12"
       },
       "RequestBody": null,
       "StatusCode": 202,
@@ -245,11 +201,7 @@
         ],
         "x-ms-client-request-id": "37ac8074-61f8-08dc-e53d-c1175a728ade",
         "x-ms-request-id": "9151576c-f01e-006d-25d4-046e89000000",
-<<<<<<< HEAD
-        "x-ms-version": "2020-12-06"
-=======
-        "x-ms-version": "2021-02-12"
->>>>>>> 7e782c87
+        "x-ms-version": "2021-02-12"
       },
       "ResponseBody": []
     },
@@ -267,11 +219,7 @@
         "x-ms-client-request-id": "e30f7deb-0092-d46d-84be-75ae6619dc83",
         "x-ms-date": "Wed, 17 Feb 2021 02:30:56 GMT",
         "x-ms-return-client-request-id": "true",
-<<<<<<< HEAD
-        "x-ms-version": "2020-12-06"
-=======
-        "x-ms-version": "2021-02-12"
->>>>>>> 7e782c87
+        "x-ms-version": "2021-02-12"
       },
       "RequestBody": null,
       "StatusCode": 201,
@@ -286,11 +234,7 @@
         ],
         "x-ms-client-request-id": "e30f7deb-0092-d46d-84be-75ae6619dc83",
         "x-ms-request-id": "bc887e89-901e-0036-46d4-0457b2000000",
-<<<<<<< HEAD
-        "x-ms-version": "2020-12-06"
-=======
-        "x-ms-version": "2021-02-12"
->>>>>>> 7e782c87
+        "x-ms-version": "2021-02-12"
       },
       "ResponseBody": []
     },
@@ -312,11 +256,7 @@
         "x-ms-lease-duration": "15",
         "x-ms-proposed-lease-id": "40a6b822-526c-dffb-8fed-ddfd9d4ce8cd",
         "x-ms-return-client-request-id": "true",
-<<<<<<< HEAD
-        "x-ms-version": "2020-12-06"
-=======
-        "x-ms-version": "2021-02-12"
->>>>>>> 7e782c87
+        "x-ms-version": "2021-02-12"
       },
       "RequestBody": null,
       "StatusCode": 201,
@@ -332,11 +272,7 @@
         "x-ms-client-request-id": "4d8d7e6c-cb4d-987c-8230-54a4226f3638",
         "x-ms-lease-id": "40a6b822-526c-dffb-8fed-ddfd9d4ce8cd",
         "x-ms-request-id": "bc887e9d-901e-0036-56d4-0457b2000000",
-<<<<<<< HEAD
-        "x-ms-version": "2020-12-06"
-=======
-        "x-ms-version": "2021-02-12"
->>>>>>> 7e782c87
+        "x-ms-version": "2021-02-12"
       },
       "ResponseBody": []
     },
@@ -355,11 +291,7 @@
         "x-ms-date": "Wed, 17 Feb 2021 02:30:57 GMT",
         "x-ms-lease-id": "40a6b822-526c-dffb-8fed-ddfd9d4ce8cd",
         "x-ms-return-client-request-id": "true",
-<<<<<<< HEAD
-        "x-ms-version": "2020-12-06"
-=======
-        "x-ms-version": "2021-02-12"
->>>>>>> 7e782c87
+        "x-ms-version": "2021-02-12"
       },
       "RequestBody": null,
       "StatusCode": 202,
@@ -372,11 +304,7 @@
         ],
         "x-ms-client-request-id": "1f913ed2-9abe-7280-9640-2c22e3d24d3c",
         "x-ms-request-id": "bc887eae-901e-0036-66d4-0457b2000000",
-<<<<<<< HEAD
-        "x-ms-version": "2020-12-06"
-=======
-        "x-ms-version": "2021-02-12"
->>>>>>> 7e782c87
+        "x-ms-version": "2021-02-12"
       },
       "ResponseBody": []
     }
