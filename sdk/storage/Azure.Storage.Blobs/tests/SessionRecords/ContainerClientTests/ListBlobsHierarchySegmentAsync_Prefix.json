--- conflicted
+++ resolved
@@ -5,54 +5,31 @@
       "RequestMethod": "PUT",
       "RequestHeaders": {
         "Authorization": "Sanitized",
-<<<<<<< HEAD
-        "traceparent": "00-80637fa4a2a542499c30554ed93ef982-26ef599771dcf44a-00",
-        "User-Agent": [
-          "azsdk-net-Storage.Blobs/12.5.0-dev.20200610.1",
-=======
         "traceparent": "00-a5d74334e5478846a5b7dd9688628564-b7b6601e3aa3ee49-00",
         "User-Agent": [
           "azsdk-net-Storage.Blobs/12.5.0-dev.20200619.1",
->>>>>>> 60f4876e
           "(.NET Core 4.6.28801.04; Microsoft Windows 10.0.18362 )"
         ],
         "x-ms-blob-public-access": "container",
         "x-ms-client-request-id": "913e8cc4-6fb2-b122-7d99-77309d156856",
-<<<<<<< HEAD
-        "x-ms-date": "Wed, 10 Jun 2020 19:56:54 GMT",
-        "x-ms-return-client-request-id": "true",
-        "x-ms-version": "2019-12-12"
-=======
         "x-ms-date": "Fri, 19 Jun 2020 19:18:37 GMT",
         "x-ms-return-client-request-id": "true",
         "x-ms-version": "2020-02-10"
->>>>>>> 60f4876e
       },
       "RequestBody": null,
       "StatusCode": 201,
       "ResponseHeaders": {
         "Content-Length": "0",
-<<<<<<< HEAD
-        "Date": "Wed, 10 Jun 2020 19:56:54 GMT",
-        "ETag": "\u00220x8D80D786D0C53AD\u0022",
-        "Last-Modified": "Wed, 10 Jun 2020 19:56:54 GMT",
-=======
         "Date": "Fri, 19 Jun 2020 19:18:38 GMT",
         "ETag": "\u00220x8D814859266F454\u0022",
         "Last-Modified": "Fri, 19 Jun 2020 19:18:39 GMT",
->>>>>>> 60f4876e
         "Server": [
           "Windows-Azure-Blob/1.0",
           "Microsoft-HTTPAPI/2.0"
         ],
         "x-ms-client-request-id": "913e8cc4-6fb2-b122-7d99-77309d156856",
-<<<<<<< HEAD
-        "x-ms-request-id": "7829eef7-301e-007f-7161-3f823b000000",
-        "x-ms-version": "2019-12-12"
-=======
         "x-ms-request-id": "c129f19e-801e-0037-636e-469f0c000000",
         "x-ms-version": "2020-02-10"
->>>>>>> 60f4876e
       },
       "ResponseBody": []
     },
@@ -62,60 +39,35 @@
       "RequestHeaders": {
         "Authorization": "Sanitized",
         "Content-Length": "1024",
-<<<<<<< HEAD
-        "traceparent": "00-aad7ef0aa570cb4787f2f97ec6542617-85e90f3e56f68946-00",
-        "User-Agent": [
-          "azsdk-net-Storage.Blobs/12.5.0-dev.20200610.1",
-=======
         "traceparent": "00-4b51798b4e53cd4ebd7a9acde2bff290-27f7b6281bec3c4d-00",
         "User-Agent": [
           "azsdk-net-Storage.Blobs/12.5.0-dev.20200619.1",
->>>>>>> 60f4876e
           "(.NET Core 4.6.28801.04; Microsoft Windows 10.0.18362 )"
         ],
         "x-ms-blob-type": "BlockBlob",
         "x-ms-client-request-id": "60ace5a8-b6c3-e497-0c2f-653e32638f6a",
-<<<<<<< HEAD
-        "x-ms-date": "Wed, 10 Jun 2020 19:56:54 GMT",
-        "x-ms-return-client-request-id": "true",
-        "x-ms-version": "2019-12-12"
-=======
-        "x-ms-date": "Fri, 19 Jun 2020 19:18:38 GMT",
-        "x-ms-return-client-request-id": "true",
-        "x-ms-version": "2020-02-10"
->>>>>>> 60f4876e
-      },
-      "RequestBody": "qH0StMAx6iMNjr1AOnoqsQb3Y3PMg4BKo8QnEoWRg7wzgNd1YfRjk6IbgyOy4XcDbsUqpbH1iiT8yBD7CdidfAoADbmitVARlNDRsQBcmMFNJKPAZt4LPvazeJnjaInKfQcZsdS9YLl0GBHhI9kkny9OreU03BUs9c/D7jy3LixGBjP4Q\u002BftkMPpS03MKhodj9lqlLqjlaDx7LsF\u002BXF9verlmh2lK1xHYR0iSpDIYMu0pl9jTZlxo3CSB1cr6JZRbI5j55D9d2R9IjOdgEoPKIzwUFMSGXBRdPasEiMEG3mG0d4CZXg6ty765ipl0yImg97KO5dDPlIdEnOZUWVAeAa6Fq9sDcMTtZkkGDNF66DThY9FOuDiQ5KL5FMFoWXJum4jq7xzuXUatoX9HiYf1ybSxsvW\u002Bj0m2NMc4ShwDRQ0W13FIT/jYMwZK4Na5CRsawwsM9ua8r8w/dPpVthNqqhxycPIWbbn72X/vM\u002B5zPOusHUbQ9o5mWidlSRs\u002BQn0zIDb6RthoxFWRUN1mzbwdjHfOqZiMWbONy9aKsSRevVcCvBO3uPYTQxjxP6XxP4yrR7zjb9ikZoaDbHsBnhNxMpOGJBFoZhOB\u002ByZ/2xnN3MwJ32mnu01\u002BXlVNNEx60aTFv80SKtu7AyFpYXSyZEustY9vN/7pibcGB8W8GzGHBumBeltM\u002B7IwjtwIPloYzDoJ4H79C9nmG/ZVzCLV/ugv4hpLMOowX/ndfmji4UsdLTvLsnqyyjsPm15k9y9PGo/0GFw/jZsQGYCE381wwzqrOJ7nCkytfNgfe1VLi2jKjiPZLsju3Z\u002Bgu1j6Lept3pgjuf5QaBADRpuEIFJFxE4X\u002BlGpV9RxvBs/Rk8z807t8Vy9Z9GqeiXT1egtav0NWvcKojOYhEaDsj2jESGBD1NMlm71iFx8rUArlUIsRFFd8iuX6VEbVS0V\u002BbXUBykEUsZUoNROV5JajfTzrO7El22sBV716SYCMQEBn47maKYW50K716N9D5pZfRtcZ\u002Bg\u002BUWJIZ8HKTmngEq\u002BTDLgDtGVOnIWsCL\u002BKLzXEXKvK5clYw04sXgCkTJjY24Uz6cLiVYj2DcsikgiivjjMBfG91WzmekkqFxYkqk/sk206lkVy4gci1Jf\u002BNnFFSeAH2EbnGsYYTa\u002B5uH6y0WO7dj6bqCezWSOqmsCU6APX5I12HNHJBXim4kjV\u002BWnIsAN0QsAy6aG4VH9jPL/FQ2VrodOxPPSRsjCGNIXe3Z\u002B54ir9YGUD5PrrvYhSpgj4oZ7jaldWV3NO4tDPrLUb2bafqRpVCCMAJ7zYhb8sPsvnzZMm\u002B3NII4r3br1UdDgFz6QRszzuY1m74wKafZH0IqQE558iNR4DQ==",
-      "StatusCode": 201,
-      "ResponseHeaders": {
-        "Content-Length": "0",
-        "Content-MD5": "0MJgY4GANBJNVUlOMPPKbQ==",
-<<<<<<< HEAD
-        "Date": "Wed, 10 Jun 2020 19:56:54 GMT",
-        "ETag": "\u00220x8D80D786D15639E\u0022",
-        "Last-Modified": "Wed, 10 Jun 2020 19:56:55 GMT",
-=======
+        "x-ms-date": "Fri, 19 Jun 2020 19:18:38 GMT",
+        "x-ms-return-client-request-id": "true",
+        "x-ms-version": "2020-02-10"
+      },
+      "RequestBody": "qH0StMAx6iMNjr1AOnoqsQb3Y3PMg4BKo8QnEoWRg7wzgNd1YfRjk6IbgyOy4XcDbsUqpbH1iiT8yBD7CdidfAoADbmitVARlNDRsQBcmMFNJKPAZt4LPvazeJnjaInKfQcZsdS9YLl0GBHhI9kkny9OreU03BUs9c/D7jy3LixGBjP4Q\u002BftkMPpS03MKhodj9lqlLqjlaDx7LsF\u002BXF9verlmh2lK1xHYR0iSpDIYMu0pl9jTZlxo3CSB1cr6JZRbI5j55D9d2R9IjOdgEoPKIzwUFMSGXBRdPasEiMEG3mG0d4CZXg6ty765ipl0yImg97KO5dDPlIdEnOZUWVAeAa6Fq9sDcMTtZkkGDNF66DThY9FOuDiQ5KL5FMFoWXJum4jq7xzuXUatoX9HiYf1ybSxsvW\u002Bj0m2NMc4ShwDRQ0W13FIT/jYMwZK4Na5CRsawwsM9ua8r8w/dPpVthNqqhxycPIWbbn72X/vM\u002B5zPOusHUbQ9o5mWidlSRs\u002BQn0zIDb6RthoxFWRUN1mzbwdjHfOqZiMWbONy9aKsSRevVcCvBO3uPYTQxjxP6XxP4yrR7zjb9ikZoaDbHsBnhNxMpOGJBFoZhOB\u002ByZ/2xnN3MwJ32mnu01\u002BXlVNNEx60aTFv80SKtu7AyFpYXSyZEustY9vN/7pibcGB8W8GzGHBumBeltM\u002B7IwjtwIPloYzDoJ4H79C9nmG/ZVzCLV/ugv4hpLMOowX/ndfmji4UsdLTvLsnqyyjsPm15k9y9PGo/0GFw/jZsQGYCE381wwzqrOJ7nCkytfNgfe1VLi2jKjiPZLsju3Z\u002Bgu1j6Lept3pgjuf5QaBADRpuEIFJFxE4X\u002BlGpV9RxvBs/Rk8z807t8Vy9Z9GqeiXT1egtav0NWvcKojOYhEaDsj2jESGBD1NMlm71iFx8rUArlUIsRFFd8iuX6VEbVS0V\u002BbXUBykEUsZUoNROV5JajfTzrO7El22sBV716SYCMQEBn47maKYW50K716N9D5pZfRtcZ\u002Bg\u002BUWJIZ8HKTmngEq\u002BTDLgDtGVOnIWsCL\u002BKLzXEXKvK5clYw04sXgCkTJjY24Uz6cLiVYj2DcsikgiivjjMBfG91WzmekkqFxYkqk/sk206lkVy4gci1Jf\u002BNnFFSeAH2EbnGsYYTa\u002B5uH6y0WO7dj6bqCezWSOqmsCU6APX5I12HNHJBXim4kjV\u002BWnIsAN0QsAy6aG4VH9jPL/FQ2VrodOxPPSRsjCGNIXe3Z\u002B54ir9YGUD5PrrvYhSpgj4oZ7jaldWV3NO4tDPrLUb2bafqRpVCCMAJ7zYhb8sPsvnzZMm\u002B3NII4r3br1UdDgFz6QRszzuY1m74wKafZH0IqQE558iNR4DQ==",
+      "StatusCode": 201,
+      "ResponseHeaders": {
+        "Content-Length": "0",
+        "Content-MD5": "0MJgY4GANBJNVUlOMPPKbQ==",
         "Date": "Fri, 19 Jun 2020 19:18:38 GMT",
         "ETag": "\u00220x8D8148592702E9E\u0022",
         "Last-Modified": "Fri, 19 Jun 2020 19:18:39 GMT",
->>>>>>> 60f4876e
         "Server": [
           "Windows-Azure-Blob/1.0",
           "Microsoft-HTTPAPI/2.0"
         ],
         "x-ms-client-request-id": "60ace5a8-b6c3-e497-0c2f-653e32638f6a",
         "x-ms-content-crc64": "GRdNpmfpDE0=",
-<<<<<<< HEAD
-        "x-ms-request-id": "7829ef04-301e-007f-7b61-3f823b000000",
-        "x-ms-request-server-encrypted": "true",
-        "x-ms-version": "2019-12-12",
-        "x-ms-version-id": "2020-06-10T19:56:55.0280094Z"
-=======
         "x-ms-request-id": "c129f1a8-801e-0037-6b6e-469f0c000000",
         "x-ms-request-server-encrypted": "true",
         "x-ms-version": "2020-02-10",
         "x-ms-version-id": "2020-06-19T19:18:39.2956574Z"
->>>>>>> 60f4876e
       },
       "ResponseBody": []
     },
@@ -125,60 +77,35 @@
       "RequestHeaders": {
         "Authorization": "Sanitized",
         "Content-Length": "1024",
-<<<<<<< HEAD
-        "traceparent": "00-735b34c6d8df2841b2fb20430dda454b-cf294940de8e3342-00",
-        "User-Agent": [
-          "azsdk-net-Storage.Blobs/12.5.0-dev.20200610.1",
-=======
         "traceparent": "00-3577b1c37b419049b0b3d156752db4d2-0d7e59b36ee3dd48-00",
         "User-Agent": [
           "azsdk-net-Storage.Blobs/12.5.0-dev.20200619.1",
->>>>>>> 60f4876e
           "(.NET Core 4.6.28801.04; Microsoft Windows 10.0.18362 )"
         ],
         "x-ms-blob-type": "BlockBlob",
         "x-ms-client-request-id": "a2d4b8d7-1728-a64a-7e5a-6a3631709baf",
-<<<<<<< HEAD
-        "x-ms-date": "Wed, 10 Jun 2020 19:56:54 GMT",
-        "x-ms-return-client-request-id": "true",
-        "x-ms-version": "2019-12-12"
-=======
-        "x-ms-date": "Fri, 19 Jun 2020 19:18:38 GMT",
-        "x-ms-return-client-request-id": "true",
-        "x-ms-version": "2020-02-10"
->>>>>>> 60f4876e
-      },
-      "RequestBody": "qH0StMAx6iMNjr1AOnoqsQb3Y3PMg4BKo8QnEoWRg7wzgNd1YfRjk6IbgyOy4XcDbsUqpbH1iiT8yBD7CdidfAoADbmitVARlNDRsQBcmMFNJKPAZt4LPvazeJnjaInKfQcZsdS9YLl0GBHhI9kkny9OreU03BUs9c/D7jy3LixGBjP4Q\u002BftkMPpS03MKhodj9lqlLqjlaDx7LsF\u002BXF9verlmh2lK1xHYR0iSpDIYMu0pl9jTZlxo3CSB1cr6JZRbI5j55D9d2R9IjOdgEoPKIzwUFMSGXBRdPasEiMEG3mG0d4CZXg6ty765ipl0yImg97KO5dDPlIdEnOZUWVAeAa6Fq9sDcMTtZkkGDNF66DThY9FOuDiQ5KL5FMFoWXJum4jq7xzuXUatoX9HiYf1ybSxsvW\u002Bj0m2NMc4ShwDRQ0W13FIT/jYMwZK4Na5CRsawwsM9ua8r8w/dPpVthNqqhxycPIWbbn72X/vM\u002B5zPOusHUbQ9o5mWidlSRs\u002BQn0zIDb6RthoxFWRUN1mzbwdjHfOqZiMWbONy9aKsSRevVcCvBO3uPYTQxjxP6XxP4yrR7zjb9ikZoaDbHsBnhNxMpOGJBFoZhOB\u002ByZ/2xnN3MwJ32mnu01\u002BXlVNNEx60aTFv80SKtu7AyFpYXSyZEustY9vN/7pibcGB8W8GzGHBumBeltM\u002B7IwjtwIPloYzDoJ4H79C9nmG/ZVzCLV/ugv4hpLMOowX/ndfmji4UsdLTvLsnqyyjsPm15k9y9PGo/0GFw/jZsQGYCE381wwzqrOJ7nCkytfNgfe1VLi2jKjiPZLsju3Z\u002Bgu1j6Lept3pgjuf5QaBADRpuEIFJFxE4X\u002BlGpV9RxvBs/Rk8z807t8Vy9Z9GqeiXT1egtav0NWvcKojOYhEaDsj2jESGBD1NMlm71iFx8rUArlUIsRFFd8iuX6VEbVS0V\u002BbXUBykEUsZUoNROV5JajfTzrO7El22sBV716SYCMQEBn47maKYW50K716N9D5pZfRtcZ\u002Bg\u002BUWJIZ8HKTmngEq\u002BTDLgDtGVOnIWsCL\u002BKLzXEXKvK5clYw04sXgCkTJjY24Uz6cLiVYj2DcsikgiivjjMBfG91WzmekkqFxYkqk/sk206lkVy4gci1Jf\u002BNnFFSeAH2EbnGsYYTa\u002B5uH6y0WO7dj6bqCezWSOqmsCU6APX5I12HNHJBXim4kjV\u002BWnIsAN0QsAy6aG4VH9jPL/FQ2VrodOxPPSRsjCGNIXe3Z\u002B54ir9YGUD5PrrvYhSpgj4oZ7jaldWV3NO4tDPrLUb2bafqRpVCCMAJ7zYhb8sPsvnzZMm\u002B3NII4r3br1UdDgFz6QRszzuY1m74wKafZH0IqQE558iNR4DQ==",
-      "StatusCode": 201,
-      "ResponseHeaders": {
-        "Content-Length": "0",
-        "Content-MD5": "0MJgY4GANBJNVUlOMPPKbQ==",
-<<<<<<< HEAD
-        "Date": "Wed, 10 Jun 2020 19:56:54 GMT",
-        "ETag": "\u00220x8D80D786D1E65ED\u0022",
-        "Last-Modified": "Wed, 10 Jun 2020 19:56:55 GMT",
-=======
+        "x-ms-date": "Fri, 19 Jun 2020 19:18:38 GMT",
+        "x-ms-return-client-request-id": "true",
+        "x-ms-version": "2020-02-10"
+      },
+      "RequestBody": "qH0StMAx6iMNjr1AOnoqsQb3Y3PMg4BKo8QnEoWRg7wzgNd1YfRjk6IbgyOy4XcDbsUqpbH1iiT8yBD7CdidfAoADbmitVARlNDRsQBcmMFNJKPAZt4LPvazeJnjaInKfQcZsdS9YLl0GBHhI9kkny9OreU03BUs9c/D7jy3LixGBjP4Q\u002BftkMPpS03MKhodj9lqlLqjlaDx7LsF\u002BXF9verlmh2lK1xHYR0iSpDIYMu0pl9jTZlxo3CSB1cr6JZRbI5j55D9d2R9IjOdgEoPKIzwUFMSGXBRdPasEiMEG3mG0d4CZXg6ty765ipl0yImg97KO5dDPlIdEnOZUWVAeAa6Fq9sDcMTtZkkGDNF66DThY9FOuDiQ5KL5FMFoWXJum4jq7xzuXUatoX9HiYf1ybSxsvW\u002Bj0m2NMc4ShwDRQ0W13FIT/jYMwZK4Na5CRsawwsM9ua8r8w/dPpVthNqqhxycPIWbbn72X/vM\u002B5zPOusHUbQ9o5mWidlSRs\u002BQn0zIDb6RthoxFWRUN1mzbwdjHfOqZiMWbONy9aKsSRevVcCvBO3uPYTQxjxP6XxP4yrR7zjb9ikZoaDbHsBnhNxMpOGJBFoZhOB\u002ByZ/2xnN3MwJ32mnu01\u002BXlVNNEx60aTFv80SKtu7AyFpYXSyZEustY9vN/7pibcGB8W8GzGHBumBeltM\u002B7IwjtwIPloYzDoJ4H79C9nmG/ZVzCLV/ugv4hpLMOowX/ndfmji4UsdLTvLsnqyyjsPm15k9y9PGo/0GFw/jZsQGYCE381wwzqrOJ7nCkytfNgfe1VLi2jKjiPZLsju3Z\u002Bgu1j6Lept3pgjuf5QaBADRpuEIFJFxE4X\u002BlGpV9RxvBs/Rk8z807t8Vy9Z9GqeiXT1egtav0NWvcKojOYhEaDsj2jESGBD1NMlm71iFx8rUArlUIsRFFd8iuX6VEbVS0V\u002BbXUBykEUsZUoNROV5JajfTzrO7El22sBV716SYCMQEBn47maKYW50K716N9D5pZfRtcZ\u002Bg\u002BUWJIZ8HKTmngEq\u002BTDLgDtGVOnIWsCL\u002BKLzXEXKvK5clYw04sXgCkTJjY24Uz6cLiVYj2DcsikgiivjjMBfG91WzmekkqFxYkqk/sk206lkVy4gci1Jf\u002BNnFFSeAH2EbnGsYYTa\u002B5uH6y0WO7dj6bqCezWSOqmsCU6APX5I12HNHJBXim4kjV\u002BWnIsAN0QsAy6aG4VH9jPL/FQ2VrodOxPPSRsjCGNIXe3Z\u002B54ir9YGUD5PrrvYhSpgj4oZ7jaldWV3NO4tDPrLUb2bafqRpVCCMAJ7zYhb8sPsvnzZMm\u002B3NII4r3br1UdDgFz6QRszzuY1m74wKafZH0IqQE558iNR4DQ==",
+      "StatusCode": 201,
+      "ResponseHeaders": {
+        "Content-Length": "0",
+        "Content-MD5": "0MJgY4GANBJNVUlOMPPKbQ==",
         "Date": "Fri, 19 Jun 2020 19:18:38 GMT",
         "ETag": "\u00220x8D81485927AB7D5\u0022",
         "Last-Modified": "Fri, 19 Jun 2020 19:18:39 GMT",
->>>>>>> 60f4876e
         "Server": [
           "Windows-Azure-Blob/1.0",
           "Microsoft-HTTPAPI/2.0"
         ],
         "x-ms-client-request-id": "a2d4b8d7-1728-a64a-7e5a-6a3631709baf",
         "x-ms-content-crc64": "GRdNpmfpDE0=",
-<<<<<<< HEAD
-        "x-ms-request-id": "7829ef1e-301e-007f-1261-3f823b000000",
-        "x-ms-request-server-encrypted": "true",
-        "x-ms-version": "2019-12-12",
-        "x-ms-version-id": "2020-06-10T19:56:55.0870509Z"
-=======
         "x-ms-request-id": "c129f1af-801e-0037-726e-469f0c000000",
         "x-ms-request-server-encrypted": "true",
         "x-ms-version": "2020-02-10",
         "x-ms-version-id": "2020-06-19T19:18:39.3647061Z"
->>>>>>> 60f4876e
       },
       "ResponseBody": []
     },
@@ -188,464 +115,263 @@
       "RequestHeaders": {
         "Authorization": "Sanitized",
         "Content-Length": "1024",
-<<<<<<< HEAD
-        "traceparent": "00-5527f29d9aa1f140bf1a0fef60d30b0e-1ae1db4c59bacb4f-00",
-        "User-Agent": [
-          "azsdk-net-Storage.Blobs/12.5.0-dev.20200610.1",
-=======
         "traceparent": "00-4588736ac2961a45b856ac78457a425c-45666ff3b4f24244-00",
         "User-Agent": [
           "azsdk-net-Storage.Blobs/12.5.0-dev.20200619.1",
->>>>>>> 60f4876e
           "(.NET Core 4.6.28801.04; Microsoft Windows 10.0.18362 )"
         ],
         "x-ms-blob-type": "BlockBlob",
         "x-ms-client-request-id": "7966030e-ed8f-0042-efc7-5e20acca286d",
-<<<<<<< HEAD
-        "x-ms-date": "Wed, 10 Jun 2020 19:56:54 GMT",
-        "x-ms-return-client-request-id": "true",
-        "x-ms-version": "2019-12-12"
-=======
-        "x-ms-date": "Fri, 19 Jun 2020 19:18:38 GMT",
-        "x-ms-return-client-request-id": "true",
-        "x-ms-version": "2020-02-10"
->>>>>>> 60f4876e
-      },
-      "RequestBody": "qH0StMAx6iMNjr1AOnoqsQb3Y3PMg4BKo8QnEoWRg7wzgNd1YfRjk6IbgyOy4XcDbsUqpbH1iiT8yBD7CdidfAoADbmitVARlNDRsQBcmMFNJKPAZt4LPvazeJnjaInKfQcZsdS9YLl0GBHhI9kkny9OreU03BUs9c/D7jy3LixGBjP4Q\u002BftkMPpS03MKhodj9lqlLqjlaDx7LsF\u002BXF9verlmh2lK1xHYR0iSpDIYMu0pl9jTZlxo3CSB1cr6JZRbI5j55D9d2R9IjOdgEoPKIzwUFMSGXBRdPasEiMEG3mG0d4CZXg6ty765ipl0yImg97KO5dDPlIdEnOZUWVAeAa6Fq9sDcMTtZkkGDNF66DThY9FOuDiQ5KL5FMFoWXJum4jq7xzuXUatoX9HiYf1ybSxsvW\u002Bj0m2NMc4ShwDRQ0W13FIT/jYMwZK4Na5CRsawwsM9ua8r8w/dPpVthNqqhxycPIWbbn72X/vM\u002B5zPOusHUbQ9o5mWidlSRs\u002BQn0zIDb6RthoxFWRUN1mzbwdjHfOqZiMWbONy9aKsSRevVcCvBO3uPYTQxjxP6XxP4yrR7zjb9ikZoaDbHsBnhNxMpOGJBFoZhOB\u002ByZ/2xnN3MwJ32mnu01\u002BXlVNNEx60aTFv80SKtu7AyFpYXSyZEustY9vN/7pibcGB8W8GzGHBumBeltM\u002B7IwjtwIPloYzDoJ4H79C9nmG/ZVzCLV/ugv4hpLMOowX/ndfmji4UsdLTvLsnqyyjsPm15k9y9PGo/0GFw/jZsQGYCE381wwzqrOJ7nCkytfNgfe1VLi2jKjiPZLsju3Z\u002Bgu1j6Lept3pgjuf5QaBADRpuEIFJFxE4X\u002BlGpV9RxvBs/Rk8z807t8Vy9Z9GqeiXT1egtav0NWvcKojOYhEaDsj2jESGBD1NMlm71iFx8rUArlUIsRFFd8iuX6VEbVS0V\u002BbXUBykEUsZUoNROV5JajfTzrO7El22sBV716SYCMQEBn47maKYW50K716N9D5pZfRtcZ\u002Bg\u002BUWJIZ8HKTmngEq\u002BTDLgDtGVOnIWsCL\u002BKLzXEXKvK5clYw04sXgCkTJjY24Uz6cLiVYj2DcsikgiivjjMBfG91WzmekkqFxYkqk/sk206lkVy4gci1Jf\u002BNnFFSeAH2EbnGsYYTa\u002B5uH6y0WO7dj6bqCezWSOqmsCU6APX5I12HNHJBXim4kjV\u002BWnIsAN0QsAy6aG4VH9jPL/FQ2VrodOxPPSRsjCGNIXe3Z\u002B54ir9YGUD5PrrvYhSpgj4oZ7jaldWV3NO4tDPrLUb2bafqRpVCCMAJ7zYhb8sPsvnzZMm\u002B3NII4r3br1UdDgFz6QRszzuY1m74wKafZH0IqQE558iNR4DQ==",
-      "StatusCode": 201,
-      "ResponseHeaders": {
-        "Content-Length": "0",
-        "Content-MD5": "0MJgY4GANBJNVUlOMPPKbQ==",
-<<<<<<< HEAD
-        "Date": "Wed, 10 Jun 2020 19:56:54 GMT",
-        "ETag": "\u00220x8D80D786D282BBD\u0022",
-        "Last-Modified": "Wed, 10 Jun 2020 19:56:55 GMT",
-=======
+        "x-ms-date": "Fri, 19 Jun 2020 19:18:38 GMT",
+        "x-ms-return-client-request-id": "true",
+        "x-ms-version": "2020-02-10"
+      },
+      "RequestBody": "qH0StMAx6iMNjr1AOnoqsQb3Y3PMg4BKo8QnEoWRg7wzgNd1YfRjk6IbgyOy4XcDbsUqpbH1iiT8yBD7CdidfAoADbmitVARlNDRsQBcmMFNJKPAZt4LPvazeJnjaInKfQcZsdS9YLl0GBHhI9kkny9OreU03BUs9c/D7jy3LixGBjP4Q\u002BftkMPpS03MKhodj9lqlLqjlaDx7LsF\u002BXF9verlmh2lK1xHYR0iSpDIYMu0pl9jTZlxo3CSB1cr6JZRbI5j55D9d2R9IjOdgEoPKIzwUFMSGXBRdPasEiMEG3mG0d4CZXg6ty765ipl0yImg97KO5dDPlIdEnOZUWVAeAa6Fq9sDcMTtZkkGDNF66DThY9FOuDiQ5KL5FMFoWXJum4jq7xzuXUatoX9HiYf1ybSxsvW\u002Bj0m2NMc4ShwDRQ0W13FIT/jYMwZK4Na5CRsawwsM9ua8r8w/dPpVthNqqhxycPIWbbn72X/vM\u002B5zPOusHUbQ9o5mWidlSRs\u002BQn0zIDb6RthoxFWRUN1mzbwdjHfOqZiMWbONy9aKsSRevVcCvBO3uPYTQxjxP6XxP4yrR7zjb9ikZoaDbHsBnhNxMpOGJBFoZhOB\u002ByZ/2xnN3MwJ32mnu01\u002BXlVNNEx60aTFv80SKtu7AyFpYXSyZEustY9vN/7pibcGB8W8GzGHBumBeltM\u002B7IwjtwIPloYzDoJ4H79C9nmG/ZVzCLV/ugv4hpLMOowX/ndfmji4UsdLTvLsnqyyjsPm15k9y9PGo/0GFw/jZsQGYCE381wwzqrOJ7nCkytfNgfe1VLi2jKjiPZLsju3Z\u002Bgu1j6Lept3pgjuf5QaBADRpuEIFJFxE4X\u002BlGpV9RxvBs/Rk8z807t8Vy9Z9GqeiXT1egtav0NWvcKojOYhEaDsj2jESGBD1NMlm71iFx8rUArlUIsRFFd8iuX6VEbVS0V\u002BbXUBykEUsZUoNROV5JajfTzrO7El22sBV716SYCMQEBn47maKYW50K716N9D5pZfRtcZ\u002Bg\u002BUWJIZ8HKTmngEq\u002BTDLgDtGVOnIWsCL\u002BKLzXEXKvK5clYw04sXgCkTJjY24Uz6cLiVYj2DcsikgiivjjMBfG91WzmekkqFxYkqk/sk206lkVy4gci1Jf\u002BNnFFSeAH2EbnGsYYTa\u002B5uH6y0WO7dj6bqCezWSOqmsCU6APX5I12HNHJBXim4kjV\u002BWnIsAN0QsAy6aG4VH9jPL/FQ2VrodOxPPSRsjCGNIXe3Z\u002B54ir9YGUD5PrrvYhSpgj4oZ7jaldWV3NO4tDPrLUb2bafqRpVCCMAJ7zYhb8sPsvnzZMm\u002B3NII4r3br1UdDgFz6QRszzuY1m74wKafZH0IqQE558iNR4DQ==",
+      "StatusCode": 201,
+      "ResponseHeaders": {
+        "Content-Length": "0",
+        "Content-MD5": "0MJgY4GANBJNVUlOMPPKbQ==",
         "Date": "Fri, 19 Jun 2020 19:18:38 GMT",
         "ETag": "\u00220x8D8148592845681\u0022",
         "Last-Modified": "Fri, 19 Jun 2020 19:18:39 GMT",
->>>>>>> 60f4876e
         "Server": [
           "Windows-Azure-Blob/1.0",
           "Microsoft-HTTPAPI/2.0"
         ],
         "x-ms-client-request-id": "7966030e-ed8f-0042-efc7-5e20acca286d",
         "x-ms-content-crc64": "GRdNpmfpDE0=",
-<<<<<<< HEAD
-        "x-ms-request-id": "7829ef2e-301e-007f-2161-3f823b000000",
-        "x-ms-request-server-encrypted": "true",
-        "x-ms-version": "2019-12-12",
-        "x-ms-version-id": "2020-06-10T19:56:55.1510973Z"
-=======
         "x-ms-request-id": "c129f1c3-801e-0037-036e-469f0c000000",
         "x-ms-request-server-encrypted": "true",
         "x-ms-version": "2020-02-10",
         "x-ms-version-id": "2020-06-19T19:18:39.4277505Z"
->>>>>>> 60f4876e
-      },
-      "ResponseBody": []
-    },
-    {
-<<<<<<< HEAD
-      "RequestUri": "https://seanmcccanary.blob.core.windows.net/test-container-8fafcf20-12dd-1dfa-25ae-1a28000a1532/foo/foo",
-=======
+      },
+      "ResponseBody": []
+    },
+    {
       "RequestUri": "https://seanmcccanary.blob.core.windows.net/test-container-8fafcf20-12dd-1dfa-25ae-1a28000a1532/foo%2Ffoo",
->>>>>>> 60f4876e
-      "RequestMethod": "PUT",
-      "RequestHeaders": {
-        "Authorization": "Sanitized",
-        "Content-Length": "1024",
-<<<<<<< HEAD
-        "traceparent": "00-67407fe24ef1b54fb6bece31360e909c-8eced42c6e4f034f-00",
-        "User-Agent": [
-          "azsdk-net-Storage.Blobs/12.5.0-dev.20200610.1",
-=======
+      "RequestMethod": "PUT",
+      "RequestHeaders": {
+        "Authorization": "Sanitized",
+        "Content-Length": "1024",
         "traceparent": "00-8585b16160ff294b916224ccd3237187-a989c0556d4e3d45-00",
         "User-Agent": [
           "azsdk-net-Storage.Blobs/12.5.0-dev.20200619.1",
->>>>>>> 60f4876e
           "(.NET Core 4.6.28801.04; Microsoft Windows 10.0.18362 )"
         ],
         "x-ms-blob-type": "BlockBlob",
         "x-ms-client-request-id": "2d27c1e6-2109-ce1f-2a54-40f8ff49e41a",
-<<<<<<< HEAD
-        "x-ms-date": "Wed, 10 Jun 2020 19:56:54 GMT",
-        "x-ms-return-client-request-id": "true",
-        "x-ms-version": "2019-12-12"
-=======
-        "x-ms-date": "Fri, 19 Jun 2020 19:18:38 GMT",
-        "x-ms-return-client-request-id": "true",
-        "x-ms-version": "2020-02-10"
->>>>>>> 60f4876e
-      },
-      "RequestBody": "qH0StMAx6iMNjr1AOnoqsQb3Y3PMg4BKo8QnEoWRg7wzgNd1YfRjk6IbgyOy4XcDbsUqpbH1iiT8yBD7CdidfAoADbmitVARlNDRsQBcmMFNJKPAZt4LPvazeJnjaInKfQcZsdS9YLl0GBHhI9kkny9OreU03BUs9c/D7jy3LixGBjP4Q\u002BftkMPpS03MKhodj9lqlLqjlaDx7LsF\u002BXF9verlmh2lK1xHYR0iSpDIYMu0pl9jTZlxo3CSB1cr6JZRbI5j55D9d2R9IjOdgEoPKIzwUFMSGXBRdPasEiMEG3mG0d4CZXg6ty765ipl0yImg97KO5dDPlIdEnOZUWVAeAa6Fq9sDcMTtZkkGDNF66DThY9FOuDiQ5KL5FMFoWXJum4jq7xzuXUatoX9HiYf1ybSxsvW\u002Bj0m2NMc4ShwDRQ0W13FIT/jYMwZK4Na5CRsawwsM9ua8r8w/dPpVthNqqhxycPIWbbn72X/vM\u002B5zPOusHUbQ9o5mWidlSRs\u002BQn0zIDb6RthoxFWRUN1mzbwdjHfOqZiMWbONy9aKsSRevVcCvBO3uPYTQxjxP6XxP4yrR7zjb9ikZoaDbHsBnhNxMpOGJBFoZhOB\u002ByZ/2xnN3MwJ32mnu01\u002BXlVNNEx60aTFv80SKtu7AyFpYXSyZEustY9vN/7pibcGB8W8GzGHBumBeltM\u002B7IwjtwIPloYzDoJ4H79C9nmG/ZVzCLV/ugv4hpLMOowX/ndfmji4UsdLTvLsnqyyjsPm15k9y9PGo/0GFw/jZsQGYCE381wwzqrOJ7nCkytfNgfe1VLi2jKjiPZLsju3Z\u002Bgu1j6Lept3pgjuf5QaBADRpuEIFJFxE4X\u002BlGpV9RxvBs/Rk8z807t8Vy9Z9GqeiXT1egtav0NWvcKojOYhEaDsj2jESGBD1NMlm71iFx8rUArlUIsRFFd8iuX6VEbVS0V\u002BbXUBykEUsZUoNROV5JajfTzrO7El22sBV716SYCMQEBn47maKYW50K716N9D5pZfRtcZ\u002Bg\u002BUWJIZ8HKTmngEq\u002BTDLgDtGVOnIWsCL\u002BKLzXEXKvK5clYw04sXgCkTJjY24Uz6cLiVYj2DcsikgiivjjMBfG91WzmekkqFxYkqk/sk206lkVy4gci1Jf\u002BNnFFSeAH2EbnGsYYTa\u002B5uH6y0WO7dj6bqCezWSOqmsCU6APX5I12HNHJBXim4kjV\u002BWnIsAN0QsAy6aG4VH9jPL/FQ2VrodOxPPSRsjCGNIXe3Z\u002B54ir9YGUD5PrrvYhSpgj4oZ7jaldWV3NO4tDPrLUb2bafqRpVCCMAJ7zYhb8sPsvnzZMm\u002B3NII4r3br1UdDgFz6QRszzuY1m74wKafZH0IqQE558iNR4DQ==",
-      "StatusCode": 201,
-      "ResponseHeaders": {
-        "Content-Length": "0",
-        "Content-MD5": "0MJgY4GANBJNVUlOMPPKbQ==",
-<<<<<<< HEAD
-        "Date": "Wed, 10 Jun 2020 19:56:54 GMT",
-        "ETag": "\u00220x8D80D786D312E10\u0022",
-        "Last-Modified": "Wed, 10 Jun 2020 19:56:55 GMT",
-=======
+        "x-ms-date": "Fri, 19 Jun 2020 19:18:38 GMT",
+        "x-ms-return-client-request-id": "true",
+        "x-ms-version": "2020-02-10"
+      },
+      "RequestBody": "qH0StMAx6iMNjr1AOnoqsQb3Y3PMg4BKo8QnEoWRg7wzgNd1YfRjk6IbgyOy4XcDbsUqpbH1iiT8yBD7CdidfAoADbmitVARlNDRsQBcmMFNJKPAZt4LPvazeJnjaInKfQcZsdS9YLl0GBHhI9kkny9OreU03BUs9c/D7jy3LixGBjP4Q\u002BftkMPpS03MKhodj9lqlLqjlaDx7LsF\u002BXF9verlmh2lK1xHYR0iSpDIYMu0pl9jTZlxo3CSB1cr6JZRbI5j55D9d2R9IjOdgEoPKIzwUFMSGXBRdPasEiMEG3mG0d4CZXg6ty765ipl0yImg97KO5dDPlIdEnOZUWVAeAa6Fq9sDcMTtZkkGDNF66DThY9FOuDiQ5KL5FMFoWXJum4jq7xzuXUatoX9HiYf1ybSxsvW\u002Bj0m2NMc4ShwDRQ0W13FIT/jYMwZK4Na5CRsawwsM9ua8r8w/dPpVthNqqhxycPIWbbn72X/vM\u002B5zPOusHUbQ9o5mWidlSRs\u002BQn0zIDb6RthoxFWRUN1mzbwdjHfOqZiMWbONy9aKsSRevVcCvBO3uPYTQxjxP6XxP4yrR7zjb9ikZoaDbHsBnhNxMpOGJBFoZhOB\u002ByZ/2xnN3MwJ32mnu01\u002BXlVNNEx60aTFv80SKtu7AyFpYXSyZEustY9vN/7pibcGB8W8GzGHBumBeltM\u002B7IwjtwIPloYzDoJ4H79C9nmG/ZVzCLV/ugv4hpLMOowX/ndfmji4UsdLTvLsnqyyjsPm15k9y9PGo/0GFw/jZsQGYCE381wwzqrOJ7nCkytfNgfe1VLi2jKjiPZLsju3Z\u002Bgu1j6Lept3pgjuf5QaBADRpuEIFJFxE4X\u002BlGpV9RxvBs/Rk8z807t8Vy9Z9GqeiXT1egtav0NWvcKojOYhEaDsj2jESGBD1NMlm71iFx8rUArlUIsRFFd8iuX6VEbVS0V\u002BbXUBykEUsZUoNROV5JajfTzrO7El22sBV716SYCMQEBn47maKYW50K716N9D5pZfRtcZ\u002Bg\u002BUWJIZ8HKTmngEq\u002BTDLgDtGVOnIWsCL\u002BKLzXEXKvK5clYw04sXgCkTJjY24Uz6cLiVYj2DcsikgiivjjMBfG91WzmekkqFxYkqk/sk206lkVy4gci1Jf\u002BNnFFSeAH2EbnGsYYTa\u002B5uH6y0WO7dj6bqCezWSOqmsCU6APX5I12HNHJBXim4kjV\u002BWnIsAN0QsAy6aG4VH9jPL/FQ2VrodOxPPSRsjCGNIXe3Z\u002B54ir9YGUD5PrrvYhSpgj4oZ7jaldWV3NO4tDPrLUb2bafqRpVCCMAJ7zYhb8sPsvnzZMm\u002B3NII4r3br1UdDgFz6QRszzuY1m74wKafZH0IqQE558iNR4DQ==",
+      "StatusCode": 201,
+      "ResponseHeaders": {
+        "Content-Length": "0",
+        "Content-MD5": "0MJgY4GANBJNVUlOMPPKbQ==",
         "Date": "Fri, 19 Jun 2020 19:18:39 GMT",
         "ETag": "\u00220x8D81485928E1C45\u0022",
         "Last-Modified": "Fri, 19 Jun 2020 19:18:39 GMT",
->>>>>>> 60f4876e
         "Server": [
           "Windows-Azure-Blob/1.0",
           "Microsoft-HTTPAPI/2.0"
         ],
         "x-ms-client-request-id": "2d27c1e6-2109-ce1f-2a54-40f8ff49e41a",
         "x-ms-content-crc64": "GRdNpmfpDE0=",
-<<<<<<< HEAD
-        "x-ms-request-id": "7829ef43-301e-007f-3561-3f823b000000",
-        "x-ms-request-server-encrypted": "true",
-        "x-ms-version": "2019-12-12",
-        "x-ms-version-id": "2020-06-10T19:56:55.2101392Z"
-=======
         "x-ms-request-id": "c129f1cc-801e-0037-0c6e-469f0c000000",
         "x-ms-request-server-encrypted": "true",
         "x-ms-version": "2020-02-10",
         "x-ms-version-id": "2020-06-19T19:18:39.4927968Z"
->>>>>>> 60f4876e
-      },
-      "ResponseBody": []
-    },
-    {
-<<<<<<< HEAD
-      "RequestUri": "https://seanmcccanary.blob.core.windows.net/test-container-8fafcf20-12dd-1dfa-25ae-1a28000a1532/foo/bar",
-=======
+      },
+      "ResponseBody": []
+    },
+    {
       "RequestUri": "https://seanmcccanary.blob.core.windows.net/test-container-8fafcf20-12dd-1dfa-25ae-1a28000a1532/foo%2Fbar",
->>>>>>> 60f4876e
-      "RequestMethod": "PUT",
-      "RequestHeaders": {
-        "Authorization": "Sanitized",
-        "Content-Length": "1024",
-<<<<<<< HEAD
-        "traceparent": "00-ff619f0a1b691745a2cb3d473481297f-b29c6eb8dee00a49-00",
-        "User-Agent": [
-          "azsdk-net-Storage.Blobs/12.5.0-dev.20200610.1",
-=======
+      "RequestMethod": "PUT",
+      "RequestHeaders": {
+        "Authorization": "Sanitized",
+        "Content-Length": "1024",
         "traceparent": "00-4fa1cd72582e514b904944b68f5db0aa-f64dcf7dc2d2f843-00",
         "User-Agent": [
           "azsdk-net-Storage.Blobs/12.5.0-dev.20200619.1",
->>>>>>> 60f4876e
           "(.NET Core 4.6.28801.04; Microsoft Windows 10.0.18362 )"
         ],
         "x-ms-blob-type": "BlockBlob",
         "x-ms-client-request-id": "ea3acb81-faa2-7e63-8722-d7bbb0a87904",
-<<<<<<< HEAD
-        "x-ms-date": "Wed, 10 Jun 2020 19:56:55 GMT",
-        "x-ms-return-client-request-id": "true",
-        "x-ms-version": "2019-12-12"
-=======
-        "x-ms-date": "Fri, 19 Jun 2020 19:18:38 GMT",
-        "x-ms-return-client-request-id": "true",
-        "x-ms-version": "2020-02-10"
->>>>>>> 60f4876e
-      },
-      "RequestBody": "qH0StMAx6iMNjr1AOnoqsQb3Y3PMg4BKo8QnEoWRg7wzgNd1YfRjk6IbgyOy4XcDbsUqpbH1iiT8yBD7CdidfAoADbmitVARlNDRsQBcmMFNJKPAZt4LPvazeJnjaInKfQcZsdS9YLl0GBHhI9kkny9OreU03BUs9c/D7jy3LixGBjP4Q\u002BftkMPpS03MKhodj9lqlLqjlaDx7LsF\u002BXF9verlmh2lK1xHYR0iSpDIYMu0pl9jTZlxo3CSB1cr6JZRbI5j55D9d2R9IjOdgEoPKIzwUFMSGXBRdPasEiMEG3mG0d4CZXg6ty765ipl0yImg97KO5dDPlIdEnOZUWVAeAa6Fq9sDcMTtZkkGDNF66DThY9FOuDiQ5KL5FMFoWXJum4jq7xzuXUatoX9HiYf1ybSxsvW\u002Bj0m2NMc4ShwDRQ0W13FIT/jYMwZK4Na5CRsawwsM9ua8r8w/dPpVthNqqhxycPIWbbn72X/vM\u002B5zPOusHUbQ9o5mWidlSRs\u002BQn0zIDb6RthoxFWRUN1mzbwdjHfOqZiMWbONy9aKsSRevVcCvBO3uPYTQxjxP6XxP4yrR7zjb9ikZoaDbHsBnhNxMpOGJBFoZhOB\u002ByZ/2xnN3MwJ32mnu01\u002BXlVNNEx60aTFv80SKtu7AyFpYXSyZEustY9vN/7pibcGB8W8GzGHBumBeltM\u002B7IwjtwIPloYzDoJ4H79C9nmG/ZVzCLV/ugv4hpLMOowX/ndfmji4UsdLTvLsnqyyjsPm15k9y9PGo/0GFw/jZsQGYCE381wwzqrOJ7nCkytfNgfe1VLi2jKjiPZLsju3Z\u002Bgu1j6Lept3pgjuf5QaBADRpuEIFJFxE4X\u002BlGpV9RxvBs/Rk8z807t8Vy9Z9GqeiXT1egtav0NWvcKojOYhEaDsj2jESGBD1NMlm71iFx8rUArlUIsRFFd8iuX6VEbVS0V\u002BbXUBykEUsZUoNROV5JajfTzrO7El22sBV716SYCMQEBn47maKYW50K716N9D5pZfRtcZ\u002Bg\u002BUWJIZ8HKTmngEq\u002BTDLgDtGVOnIWsCL\u002BKLzXEXKvK5clYw04sXgCkTJjY24Uz6cLiVYj2DcsikgiivjjMBfG91WzmekkqFxYkqk/sk206lkVy4gci1Jf\u002BNnFFSeAH2EbnGsYYTa\u002B5uH6y0WO7dj6bqCezWSOqmsCU6APX5I12HNHJBXim4kjV\u002BWnIsAN0QsAy6aG4VH9jPL/FQ2VrodOxPPSRsjCGNIXe3Z\u002B54ir9YGUD5PrrvYhSpgj4oZ7jaldWV3NO4tDPrLUb2bafqRpVCCMAJ7zYhb8sPsvnzZMm\u002B3NII4r3br1UdDgFz6QRszzuY1m74wKafZH0IqQE558iNR4DQ==",
-      "StatusCode": 201,
-      "ResponseHeaders": {
-        "Content-Length": "0",
-        "Content-MD5": "0MJgY4GANBJNVUlOMPPKbQ==",
-<<<<<<< HEAD
-        "Date": "Wed, 10 Jun 2020 19:56:54 GMT",
-        "ETag": "\u00220x8D80D786D3A0951\u0022",
-        "Last-Modified": "Wed, 10 Jun 2020 19:56:55 GMT",
-=======
+        "x-ms-date": "Fri, 19 Jun 2020 19:18:38 GMT",
+        "x-ms-return-client-request-id": "true",
+        "x-ms-version": "2020-02-10"
+      },
+      "RequestBody": "qH0StMAx6iMNjr1AOnoqsQb3Y3PMg4BKo8QnEoWRg7wzgNd1YfRjk6IbgyOy4XcDbsUqpbH1iiT8yBD7CdidfAoADbmitVARlNDRsQBcmMFNJKPAZt4LPvazeJnjaInKfQcZsdS9YLl0GBHhI9kkny9OreU03BUs9c/D7jy3LixGBjP4Q\u002BftkMPpS03MKhodj9lqlLqjlaDx7LsF\u002BXF9verlmh2lK1xHYR0iSpDIYMu0pl9jTZlxo3CSB1cr6JZRbI5j55D9d2R9IjOdgEoPKIzwUFMSGXBRdPasEiMEG3mG0d4CZXg6ty765ipl0yImg97KO5dDPlIdEnOZUWVAeAa6Fq9sDcMTtZkkGDNF66DThY9FOuDiQ5KL5FMFoWXJum4jq7xzuXUatoX9HiYf1ybSxsvW\u002Bj0m2NMc4ShwDRQ0W13FIT/jYMwZK4Na5CRsawwsM9ua8r8w/dPpVthNqqhxycPIWbbn72X/vM\u002B5zPOusHUbQ9o5mWidlSRs\u002BQn0zIDb6RthoxFWRUN1mzbwdjHfOqZiMWbONy9aKsSRevVcCvBO3uPYTQxjxP6XxP4yrR7zjb9ikZoaDbHsBnhNxMpOGJBFoZhOB\u002ByZ/2xnN3MwJ32mnu01\u002BXlVNNEx60aTFv80SKtu7AyFpYXSyZEustY9vN/7pibcGB8W8GzGHBumBeltM\u002B7IwjtwIPloYzDoJ4H79C9nmG/ZVzCLV/ugv4hpLMOowX/ndfmji4UsdLTvLsnqyyjsPm15k9y9PGo/0GFw/jZsQGYCE381wwzqrOJ7nCkytfNgfe1VLi2jKjiPZLsju3Z\u002Bgu1j6Lept3pgjuf5QaBADRpuEIFJFxE4X\u002BlGpV9RxvBs/Rk8z807t8Vy9Z9GqeiXT1egtav0NWvcKojOYhEaDsj2jESGBD1NMlm71iFx8rUArlUIsRFFd8iuX6VEbVS0V\u002BbXUBykEUsZUoNROV5JajfTzrO7El22sBV716SYCMQEBn47maKYW50K716N9D5pZfRtcZ\u002Bg\u002BUWJIZ8HKTmngEq\u002BTDLgDtGVOnIWsCL\u002BKLzXEXKvK5clYw04sXgCkTJjY24Uz6cLiVYj2DcsikgiivjjMBfG91WzmekkqFxYkqk/sk206lkVy4gci1Jf\u002BNnFFSeAH2EbnGsYYTa\u002B5uH6y0WO7dj6bqCezWSOqmsCU6APX5I12HNHJBXim4kjV\u002BWnIsAN0QsAy6aG4VH9jPL/FQ2VrodOxPPSRsjCGNIXe3Z\u002B54ir9YGUD5PrrvYhSpgj4oZ7jaldWV3NO4tDPrLUb2bafqRpVCCMAJ7zYhb8sPsvnzZMm\u002B3NII4r3br1UdDgFz6QRszzuY1m74wKafZH0IqQE558iNR4DQ==",
+      "StatusCode": 201,
+      "ResponseHeaders": {
+        "Content-Length": "0",
+        "Content-MD5": "0MJgY4GANBJNVUlOMPPKbQ==",
         "Date": "Fri, 19 Jun 2020 19:18:39 GMT",
         "ETag": "\u00220x8D81485929745AC\u0022",
         "Last-Modified": "Fri, 19 Jun 2020 19:18:39 GMT",
->>>>>>> 60f4876e
         "Server": [
           "Windows-Azure-Blob/1.0",
           "Microsoft-HTTPAPI/2.0"
         ],
         "x-ms-client-request-id": "ea3acb81-faa2-7e63-8722-d7bbb0a87904",
         "x-ms-content-crc64": "GRdNpmfpDE0=",
-<<<<<<< HEAD
-        "x-ms-request-id": "7829ef50-301e-007f-4161-3f823b000000",
-        "x-ms-request-server-encrypted": "true",
-        "x-ms-version": "2019-12-12",
-        "x-ms-version-id": "2020-06-10T19:56:55.2681809Z"
-=======
         "x-ms-request-id": "c129f1da-801e-0037-176e-469f0c000000",
         "x-ms-request-server-encrypted": "true",
         "x-ms-version": "2020-02-10",
         "x-ms-version-id": "2020-06-19T19:18:39.5518380Z"
->>>>>>> 60f4876e
-      },
-      "ResponseBody": []
-    },
-    {
-<<<<<<< HEAD
-      "RequestUri": "https://seanmcccanary.blob.core.windows.net/test-container-8fafcf20-12dd-1dfa-25ae-1a28000a1532/baz/foo",
-=======
+      },
+      "ResponseBody": []
+    },
+    {
       "RequestUri": "https://seanmcccanary.blob.core.windows.net/test-container-8fafcf20-12dd-1dfa-25ae-1a28000a1532/baz%2Ffoo",
->>>>>>> 60f4876e
-      "RequestMethod": "PUT",
-      "RequestHeaders": {
-        "Authorization": "Sanitized",
-        "Content-Length": "1024",
-<<<<<<< HEAD
-        "traceparent": "00-29b3b9d37d93c44aa30b6b8d42a8d922-22bf0219f3ce9a49-00",
-        "User-Agent": [
-          "azsdk-net-Storage.Blobs/12.5.0-dev.20200610.1",
-=======
+      "RequestMethod": "PUT",
+      "RequestHeaders": {
+        "Authorization": "Sanitized",
+        "Content-Length": "1024",
         "traceparent": "00-9850eaf86f99a748981cd784f9bf559e-3586e07f7ac9234e-00",
         "User-Agent": [
           "azsdk-net-Storage.Blobs/12.5.0-dev.20200619.1",
->>>>>>> 60f4876e
           "(.NET Core 4.6.28801.04; Microsoft Windows 10.0.18362 )"
         ],
         "x-ms-blob-type": "BlockBlob",
         "x-ms-client-request-id": "337715e8-fa0f-3078-b267-30d899dc6cb9",
-<<<<<<< HEAD
-        "x-ms-date": "Wed, 10 Jun 2020 19:56:55 GMT",
-        "x-ms-return-client-request-id": "true",
-        "x-ms-version": "2019-12-12"
-=======
-        "x-ms-date": "Fri, 19 Jun 2020 19:18:38 GMT",
-        "x-ms-return-client-request-id": "true",
-        "x-ms-version": "2020-02-10"
->>>>>>> 60f4876e
-      },
-      "RequestBody": "qH0StMAx6iMNjr1AOnoqsQb3Y3PMg4BKo8QnEoWRg7wzgNd1YfRjk6IbgyOy4XcDbsUqpbH1iiT8yBD7CdidfAoADbmitVARlNDRsQBcmMFNJKPAZt4LPvazeJnjaInKfQcZsdS9YLl0GBHhI9kkny9OreU03BUs9c/D7jy3LixGBjP4Q\u002BftkMPpS03MKhodj9lqlLqjlaDx7LsF\u002BXF9verlmh2lK1xHYR0iSpDIYMu0pl9jTZlxo3CSB1cr6JZRbI5j55D9d2R9IjOdgEoPKIzwUFMSGXBRdPasEiMEG3mG0d4CZXg6ty765ipl0yImg97KO5dDPlIdEnOZUWVAeAa6Fq9sDcMTtZkkGDNF66DThY9FOuDiQ5KL5FMFoWXJum4jq7xzuXUatoX9HiYf1ybSxsvW\u002Bj0m2NMc4ShwDRQ0W13FIT/jYMwZK4Na5CRsawwsM9ua8r8w/dPpVthNqqhxycPIWbbn72X/vM\u002B5zPOusHUbQ9o5mWidlSRs\u002BQn0zIDb6RthoxFWRUN1mzbwdjHfOqZiMWbONy9aKsSRevVcCvBO3uPYTQxjxP6XxP4yrR7zjb9ikZoaDbHsBnhNxMpOGJBFoZhOB\u002ByZ/2xnN3MwJ32mnu01\u002BXlVNNEx60aTFv80SKtu7AyFpYXSyZEustY9vN/7pibcGB8W8GzGHBumBeltM\u002B7IwjtwIPloYzDoJ4H79C9nmG/ZVzCLV/ugv4hpLMOowX/ndfmji4UsdLTvLsnqyyjsPm15k9y9PGo/0GFw/jZsQGYCE381wwzqrOJ7nCkytfNgfe1VLi2jKjiPZLsju3Z\u002Bgu1j6Lept3pgjuf5QaBADRpuEIFJFxE4X\u002BlGpV9RxvBs/Rk8z807t8Vy9Z9GqeiXT1egtav0NWvcKojOYhEaDsj2jESGBD1NMlm71iFx8rUArlUIsRFFd8iuX6VEbVS0V\u002BbXUBykEUsZUoNROV5JajfTzrO7El22sBV716SYCMQEBn47maKYW50K716N9D5pZfRtcZ\u002Bg\u002BUWJIZ8HKTmngEq\u002BTDLgDtGVOnIWsCL\u002BKLzXEXKvK5clYw04sXgCkTJjY24Uz6cLiVYj2DcsikgiivjjMBfG91WzmekkqFxYkqk/sk206lkVy4gci1Jf\u002BNnFFSeAH2EbnGsYYTa\u002B5uH6y0WO7dj6bqCezWSOqmsCU6APX5I12HNHJBXim4kjV\u002BWnIsAN0QsAy6aG4VH9jPL/FQ2VrodOxPPSRsjCGNIXe3Z\u002B54ir9YGUD5PrrvYhSpgj4oZ7jaldWV3NO4tDPrLUb2bafqRpVCCMAJ7zYhb8sPsvnzZMm\u002B3NII4r3br1UdDgFz6QRszzuY1m74wKafZH0IqQE558iNR4DQ==",
-      "StatusCode": 201,
-      "ResponseHeaders": {
-        "Content-Length": "0",
-        "Content-MD5": "0MJgY4GANBJNVUlOMPPKbQ==",
-<<<<<<< HEAD
-        "Date": "Wed, 10 Jun 2020 19:56:54 GMT",
-        "ETag": "\u00220x8D80D786D42BD7A\u0022",
-        "Last-Modified": "Wed, 10 Jun 2020 19:56:55 GMT",
-=======
+        "x-ms-date": "Fri, 19 Jun 2020 19:18:38 GMT",
+        "x-ms-return-client-request-id": "true",
+        "x-ms-version": "2020-02-10"
+      },
+      "RequestBody": "qH0StMAx6iMNjr1AOnoqsQb3Y3PMg4BKo8QnEoWRg7wzgNd1YfRjk6IbgyOy4XcDbsUqpbH1iiT8yBD7CdidfAoADbmitVARlNDRsQBcmMFNJKPAZt4LPvazeJnjaInKfQcZsdS9YLl0GBHhI9kkny9OreU03BUs9c/D7jy3LixGBjP4Q\u002BftkMPpS03MKhodj9lqlLqjlaDx7LsF\u002BXF9verlmh2lK1xHYR0iSpDIYMu0pl9jTZlxo3CSB1cr6JZRbI5j55D9d2R9IjOdgEoPKIzwUFMSGXBRdPasEiMEG3mG0d4CZXg6ty765ipl0yImg97KO5dDPlIdEnOZUWVAeAa6Fq9sDcMTtZkkGDNF66DThY9FOuDiQ5KL5FMFoWXJum4jq7xzuXUatoX9HiYf1ybSxsvW\u002Bj0m2NMc4ShwDRQ0W13FIT/jYMwZK4Na5CRsawwsM9ua8r8w/dPpVthNqqhxycPIWbbn72X/vM\u002B5zPOusHUbQ9o5mWidlSRs\u002BQn0zIDb6RthoxFWRUN1mzbwdjHfOqZiMWbONy9aKsSRevVcCvBO3uPYTQxjxP6XxP4yrR7zjb9ikZoaDbHsBnhNxMpOGJBFoZhOB\u002ByZ/2xnN3MwJ32mnu01\u002BXlVNNEx60aTFv80SKtu7AyFpYXSyZEustY9vN/7pibcGB8W8GzGHBumBeltM\u002B7IwjtwIPloYzDoJ4H79C9nmG/ZVzCLV/ugv4hpLMOowX/ndfmji4UsdLTvLsnqyyjsPm15k9y9PGo/0GFw/jZsQGYCE381wwzqrOJ7nCkytfNgfe1VLi2jKjiPZLsju3Z\u002Bgu1j6Lept3pgjuf5QaBADRpuEIFJFxE4X\u002BlGpV9RxvBs/Rk8z807t8Vy9Z9GqeiXT1egtav0NWvcKojOYhEaDsj2jESGBD1NMlm71iFx8rUArlUIsRFFd8iuX6VEbVS0V\u002BbXUBykEUsZUoNROV5JajfTzrO7El22sBV716SYCMQEBn47maKYW50K716N9D5pZfRtcZ\u002Bg\u002BUWJIZ8HKTmngEq\u002BTDLgDtGVOnIWsCL\u002BKLzXEXKvK5clYw04sXgCkTJjY24Uz6cLiVYj2DcsikgiivjjMBfG91WzmekkqFxYkqk/sk206lkVy4gci1Jf\u002BNnFFSeAH2EbnGsYYTa\u002B5uH6y0WO7dj6bqCezWSOqmsCU6APX5I12HNHJBXim4kjV\u002BWnIsAN0QsAy6aG4VH9jPL/FQ2VrodOxPPSRsjCGNIXe3Z\u002B54ir9YGUD5PrrvYhSpgj4oZ7jaldWV3NO4tDPrLUb2bafqRpVCCMAJ7zYhb8sPsvnzZMm\u002B3NII4r3br1UdDgFz6QRszzuY1m74wKafZH0IqQE558iNR4DQ==",
+      "StatusCode": 201,
+      "ResponseHeaders": {
+        "Content-Length": "0",
+        "Content-MD5": "0MJgY4GANBJNVUlOMPPKbQ==",
         "Date": "Fri, 19 Jun 2020 19:18:39 GMT",
         "ETag": "\u00220x8D8148592A047FC\u0022",
         "Last-Modified": "Fri, 19 Jun 2020 19:18:39 GMT",
->>>>>>> 60f4876e
         "Server": [
           "Windows-Azure-Blob/1.0",
           "Microsoft-HTTPAPI/2.0"
         ],
         "x-ms-client-request-id": "337715e8-fa0f-3078-b267-30d899dc6cb9",
         "x-ms-content-crc64": "GRdNpmfpDE0=",
-<<<<<<< HEAD
-        "x-ms-request-id": "7829ef5d-301e-007f-4d61-3f823b000000",
-        "x-ms-request-server-encrypted": "true",
-        "x-ms-version": "2019-12-12",
-        "x-ms-version-id": "2020-06-10T19:56:55.3252218Z"
-=======
         "x-ms-request-id": "c129f1e6-801e-0037-236e-469f0c000000",
         "x-ms-request-server-encrypted": "true",
         "x-ms-version": "2020-02-10",
         "x-ms-version-id": "2020-06-19T19:18:39.6108796Z"
->>>>>>> 60f4876e
-      },
-      "ResponseBody": []
-    },
-    {
-<<<<<<< HEAD
-      "RequestUri": "https://seanmcccanary.blob.core.windows.net/test-container-8fafcf20-12dd-1dfa-25ae-1a28000a1532/baz/foo/bar",
-=======
+      },
+      "ResponseBody": []
+    },
+    {
       "RequestUri": "https://seanmcccanary.blob.core.windows.net/test-container-8fafcf20-12dd-1dfa-25ae-1a28000a1532/baz%2Ffoo%2Fbar",
->>>>>>> 60f4876e
-      "RequestMethod": "PUT",
-      "RequestHeaders": {
-        "Authorization": "Sanitized",
-        "Content-Length": "1024",
-<<<<<<< HEAD
-        "traceparent": "00-87ef907becb8a24c8baa61205ae64bb1-e16178493aa83149-00",
-        "User-Agent": [
-          "azsdk-net-Storage.Blobs/12.5.0-dev.20200610.1",
-=======
+      "RequestMethod": "PUT",
+      "RequestHeaders": {
+        "Authorization": "Sanitized",
+        "Content-Length": "1024",
         "traceparent": "00-ed0e719add6f8e4291c3963eeee60381-9c8ef7a100c96148-00",
         "User-Agent": [
           "azsdk-net-Storage.Blobs/12.5.0-dev.20200619.1",
->>>>>>> 60f4876e
           "(.NET Core 4.6.28801.04; Microsoft Windows 10.0.18362 )"
         ],
         "x-ms-blob-type": "BlockBlob",
         "x-ms-client-request-id": "9ad31984-4531-63f5-2a7a-cb755dc0db4d",
-<<<<<<< HEAD
-        "x-ms-date": "Wed, 10 Jun 2020 19:56:55 GMT",
-        "x-ms-return-client-request-id": "true",
-        "x-ms-version": "2019-12-12"
-=======
-        "x-ms-date": "Fri, 19 Jun 2020 19:18:38 GMT",
-        "x-ms-return-client-request-id": "true",
-        "x-ms-version": "2020-02-10"
->>>>>>> 60f4876e
-      },
-      "RequestBody": "qH0StMAx6iMNjr1AOnoqsQb3Y3PMg4BKo8QnEoWRg7wzgNd1YfRjk6IbgyOy4XcDbsUqpbH1iiT8yBD7CdidfAoADbmitVARlNDRsQBcmMFNJKPAZt4LPvazeJnjaInKfQcZsdS9YLl0GBHhI9kkny9OreU03BUs9c/D7jy3LixGBjP4Q\u002BftkMPpS03MKhodj9lqlLqjlaDx7LsF\u002BXF9verlmh2lK1xHYR0iSpDIYMu0pl9jTZlxo3CSB1cr6JZRbI5j55D9d2R9IjOdgEoPKIzwUFMSGXBRdPasEiMEG3mG0d4CZXg6ty765ipl0yImg97KO5dDPlIdEnOZUWVAeAa6Fq9sDcMTtZkkGDNF66DThY9FOuDiQ5KL5FMFoWXJum4jq7xzuXUatoX9HiYf1ybSxsvW\u002Bj0m2NMc4ShwDRQ0W13FIT/jYMwZK4Na5CRsawwsM9ua8r8w/dPpVthNqqhxycPIWbbn72X/vM\u002B5zPOusHUbQ9o5mWidlSRs\u002BQn0zIDb6RthoxFWRUN1mzbwdjHfOqZiMWbONy9aKsSRevVcCvBO3uPYTQxjxP6XxP4yrR7zjb9ikZoaDbHsBnhNxMpOGJBFoZhOB\u002ByZ/2xnN3MwJ32mnu01\u002BXlVNNEx60aTFv80SKtu7AyFpYXSyZEustY9vN/7pibcGB8W8GzGHBumBeltM\u002B7IwjtwIPloYzDoJ4H79C9nmG/ZVzCLV/ugv4hpLMOowX/ndfmji4UsdLTvLsnqyyjsPm15k9y9PGo/0GFw/jZsQGYCE381wwzqrOJ7nCkytfNgfe1VLi2jKjiPZLsju3Z\u002Bgu1j6Lept3pgjuf5QaBADRpuEIFJFxE4X\u002BlGpV9RxvBs/Rk8z807t8Vy9Z9GqeiXT1egtav0NWvcKojOYhEaDsj2jESGBD1NMlm71iFx8rUArlUIsRFFd8iuX6VEbVS0V\u002BbXUBykEUsZUoNROV5JajfTzrO7El22sBV716SYCMQEBn47maKYW50K716N9D5pZfRtcZ\u002Bg\u002BUWJIZ8HKTmngEq\u002BTDLgDtGVOnIWsCL\u002BKLzXEXKvK5clYw04sXgCkTJjY24Uz6cLiVYj2DcsikgiivjjMBfG91WzmekkqFxYkqk/sk206lkVy4gci1Jf\u002BNnFFSeAH2EbnGsYYTa\u002B5uH6y0WO7dj6bqCezWSOqmsCU6APX5I12HNHJBXim4kjV\u002BWnIsAN0QsAy6aG4VH9jPL/FQ2VrodOxPPSRsjCGNIXe3Z\u002B54ir9YGUD5PrrvYhSpgj4oZ7jaldWV3NO4tDPrLUb2bafqRpVCCMAJ7zYhb8sPsvnzZMm\u002B3NII4r3br1UdDgFz6QRszzuY1m74wKafZH0IqQE558iNR4DQ==",
-      "StatusCode": 201,
-      "ResponseHeaders": {
-        "Content-Length": "0",
-        "Content-MD5": "0MJgY4GANBJNVUlOMPPKbQ==",
-<<<<<<< HEAD
-        "Date": "Wed, 10 Jun 2020 19:56:54 GMT",
-        "ETag": "\u00220x8D80D786D4BE6E9\u0022",
-        "Last-Modified": "Wed, 10 Jun 2020 19:56:55 GMT",
-=======
+        "x-ms-date": "Fri, 19 Jun 2020 19:18:38 GMT",
+        "x-ms-return-client-request-id": "true",
+        "x-ms-version": "2020-02-10"
+      },
+      "RequestBody": "qH0StMAx6iMNjr1AOnoqsQb3Y3PMg4BKo8QnEoWRg7wzgNd1YfRjk6IbgyOy4XcDbsUqpbH1iiT8yBD7CdidfAoADbmitVARlNDRsQBcmMFNJKPAZt4LPvazeJnjaInKfQcZsdS9YLl0GBHhI9kkny9OreU03BUs9c/D7jy3LixGBjP4Q\u002BftkMPpS03MKhodj9lqlLqjlaDx7LsF\u002BXF9verlmh2lK1xHYR0iSpDIYMu0pl9jTZlxo3CSB1cr6JZRbI5j55D9d2R9IjOdgEoPKIzwUFMSGXBRdPasEiMEG3mG0d4CZXg6ty765ipl0yImg97KO5dDPlIdEnOZUWVAeAa6Fq9sDcMTtZkkGDNF66DThY9FOuDiQ5KL5FMFoWXJum4jq7xzuXUatoX9HiYf1ybSxsvW\u002Bj0m2NMc4ShwDRQ0W13FIT/jYMwZK4Na5CRsawwsM9ua8r8w/dPpVthNqqhxycPIWbbn72X/vM\u002B5zPOusHUbQ9o5mWidlSRs\u002BQn0zIDb6RthoxFWRUN1mzbwdjHfOqZiMWbONy9aKsSRevVcCvBO3uPYTQxjxP6XxP4yrR7zjb9ikZoaDbHsBnhNxMpOGJBFoZhOB\u002ByZ/2xnN3MwJ32mnu01\u002BXlVNNEx60aTFv80SKtu7AyFpYXSyZEustY9vN/7pibcGB8W8GzGHBumBeltM\u002B7IwjtwIPloYzDoJ4H79C9nmG/ZVzCLV/ugv4hpLMOowX/ndfmji4UsdLTvLsnqyyjsPm15k9y9PGo/0GFw/jZsQGYCE381wwzqrOJ7nCkytfNgfe1VLi2jKjiPZLsju3Z\u002Bgu1j6Lept3pgjuf5QaBADRpuEIFJFxE4X\u002BlGpV9RxvBs/Rk8z807t8Vy9Z9GqeiXT1egtav0NWvcKojOYhEaDsj2jESGBD1NMlm71iFx8rUArlUIsRFFd8iuX6VEbVS0V\u002BbXUBykEUsZUoNROV5JajfTzrO7El22sBV716SYCMQEBn47maKYW50K716N9D5pZfRtcZ\u002Bg\u002BUWJIZ8HKTmngEq\u002BTDLgDtGVOnIWsCL\u002BKLzXEXKvK5clYw04sXgCkTJjY24Uz6cLiVYj2DcsikgiivjjMBfG91WzmekkqFxYkqk/sk206lkVy4gci1Jf\u002BNnFFSeAH2EbnGsYYTa\u002B5uH6y0WO7dj6bqCezWSOqmsCU6APX5I12HNHJBXim4kjV\u002BWnIsAN0QsAy6aG4VH9jPL/FQ2VrodOxPPSRsjCGNIXe3Z\u002B54ir9YGUD5PrrvYhSpgj4oZ7jaldWV3NO4tDPrLUb2bafqRpVCCMAJ7zYhb8sPsvnzZMm\u002B3NII4r3br1UdDgFz6QRszzuY1m74wKafZH0IqQE558iNR4DQ==",
+      "StatusCode": 201,
+      "ResponseHeaders": {
+        "Content-Length": "0",
+        "Content-MD5": "0MJgY4GANBJNVUlOMPPKbQ==",
         "Date": "Fri, 19 Jun 2020 19:18:39 GMT",
         "ETag": "\u00220x8D8148592A9716C\u0022",
         "Last-Modified": "Fri, 19 Jun 2020 19:18:39 GMT",
->>>>>>> 60f4876e
         "Server": [
           "Windows-Azure-Blob/1.0",
           "Microsoft-HTTPAPI/2.0"
         ],
         "x-ms-client-request-id": "9ad31984-4531-63f5-2a7a-cb755dc0db4d",
         "x-ms-content-crc64": "GRdNpmfpDE0=",
-<<<<<<< HEAD
-        "x-ms-request-id": "7829ef60-301e-007f-5061-3f823b000000",
-        "x-ms-request-server-encrypted": "true",
-        "x-ms-version": "2019-12-12",
-        "x-ms-version-id": "2020-06-10T19:56:55.3852649Z"
-=======
         "x-ms-request-id": "c129f1f2-801e-0037-2e6e-469f0c000000",
         "x-ms-request-server-encrypted": "true",
         "x-ms-version": "2020-02-10",
         "x-ms-version-id": "2020-06-19T19:18:39.6709228Z"
->>>>>>> 60f4876e
-      },
-      "ResponseBody": []
-    },
-    {
-<<<<<<< HEAD
-      "RequestUri": "https://seanmcccanary.blob.core.windows.net/test-container-8fafcf20-12dd-1dfa-25ae-1a28000a1532/baz/bar/foo",
-=======
+      },
+      "ResponseBody": []
+    },
+    {
       "RequestUri": "https://seanmcccanary.blob.core.windows.net/test-container-8fafcf20-12dd-1dfa-25ae-1a28000a1532/baz%2Fbar%2Ffoo",
->>>>>>> 60f4876e
-      "RequestMethod": "PUT",
-      "RequestHeaders": {
-        "Authorization": "Sanitized",
-        "Content-Length": "1024",
-<<<<<<< HEAD
-        "traceparent": "00-08e71154ae0020468ec01440a73ceb14-ed4ac8a50d005642-00",
-        "User-Agent": [
-          "azsdk-net-Storage.Blobs/12.5.0-dev.20200610.1",
-=======
+      "RequestMethod": "PUT",
+      "RequestHeaders": {
+        "Authorization": "Sanitized",
+        "Content-Length": "1024",
         "traceparent": "00-4780d9a3250ba943be94f1f0cad2fda2-57684c57946d3045-00",
         "User-Agent": [
           "azsdk-net-Storage.Blobs/12.5.0-dev.20200619.1",
->>>>>>> 60f4876e
           "(.NET Core 4.6.28801.04; Microsoft Windows 10.0.18362 )"
         ],
         "x-ms-blob-type": "BlockBlob",
         "x-ms-client-request-id": "7f537cdf-d108-2f88-328b-624822d99573",
-<<<<<<< HEAD
-        "x-ms-date": "Wed, 10 Jun 2020 19:56:55 GMT",
-        "x-ms-return-client-request-id": "true",
-        "x-ms-version": "2019-12-12"
-=======
-        "x-ms-date": "Fri, 19 Jun 2020 19:18:38 GMT",
-        "x-ms-return-client-request-id": "true",
-        "x-ms-version": "2020-02-10"
->>>>>>> 60f4876e
-      },
-      "RequestBody": "qH0StMAx6iMNjr1AOnoqsQb3Y3PMg4BKo8QnEoWRg7wzgNd1YfRjk6IbgyOy4XcDbsUqpbH1iiT8yBD7CdidfAoADbmitVARlNDRsQBcmMFNJKPAZt4LPvazeJnjaInKfQcZsdS9YLl0GBHhI9kkny9OreU03BUs9c/D7jy3LixGBjP4Q\u002BftkMPpS03MKhodj9lqlLqjlaDx7LsF\u002BXF9verlmh2lK1xHYR0iSpDIYMu0pl9jTZlxo3CSB1cr6JZRbI5j55D9d2R9IjOdgEoPKIzwUFMSGXBRdPasEiMEG3mG0d4CZXg6ty765ipl0yImg97KO5dDPlIdEnOZUWVAeAa6Fq9sDcMTtZkkGDNF66DThY9FOuDiQ5KL5FMFoWXJum4jq7xzuXUatoX9HiYf1ybSxsvW\u002Bj0m2NMc4ShwDRQ0W13FIT/jYMwZK4Na5CRsawwsM9ua8r8w/dPpVthNqqhxycPIWbbn72X/vM\u002B5zPOusHUbQ9o5mWidlSRs\u002BQn0zIDb6RthoxFWRUN1mzbwdjHfOqZiMWbONy9aKsSRevVcCvBO3uPYTQxjxP6XxP4yrR7zjb9ikZoaDbHsBnhNxMpOGJBFoZhOB\u002ByZ/2xnN3MwJ32mnu01\u002BXlVNNEx60aTFv80SKtu7AyFpYXSyZEustY9vN/7pibcGB8W8GzGHBumBeltM\u002B7IwjtwIPloYzDoJ4H79C9nmG/ZVzCLV/ugv4hpLMOowX/ndfmji4UsdLTvLsnqyyjsPm15k9y9PGo/0GFw/jZsQGYCE381wwzqrOJ7nCkytfNgfe1VLi2jKjiPZLsju3Z\u002Bgu1j6Lept3pgjuf5QaBADRpuEIFJFxE4X\u002BlGpV9RxvBs/Rk8z807t8Vy9Z9GqeiXT1egtav0NWvcKojOYhEaDsj2jESGBD1NMlm71iFx8rUArlUIsRFFd8iuX6VEbVS0V\u002BbXUBykEUsZUoNROV5JajfTzrO7El22sBV716SYCMQEBn47maKYW50K716N9D5pZfRtcZ\u002Bg\u002BUWJIZ8HKTmngEq\u002BTDLgDtGVOnIWsCL\u002BKLzXEXKvK5clYw04sXgCkTJjY24Uz6cLiVYj2DcsikgiivjjMBfG91WzmekkqFxYkqk/sk206lkVy4gci1Jf\u002BNnFFSeAH2EbnGsYYTa\u002B5uH6y0WO7dj6bqCezWSOqmsCU6APX5I12HNHJBXim4kjV\u002BWnIsAN0QsAy6aG4VH9jPL/FQ2VrodOxPPSRsjCGNIXe3Z\u002B54ir9YGUD5PrrvYhSpgj4oZ7jaldWV3NO4tDPrLUb2bafqRpVCCMAJ7zYhb8sPsvnzZMm\u002B3NII4r3br1UdDgFz6QRszzuY1m74wKafZH0IqQE558iNR4DQ==",
-      "StatusCode": 201,
-      "ResponseHeaders": {
-        "Content-Length": "0",
-        "Content-MD5": "0MJgY4GANBJNVUlOMPPKbQ==",
-<<<<<<< HEAD
-        "Date": "Wed, 10 Jun 2020 19:56:54 GMT",
-        "ETag": "\u00220x8D80D786D54E943\u0022",
-        "Last-Modified": "Wed, 10 Jun 2020 19:56:55 GMT",
-=======
+        "x-ms-date": "Fri, 19 Jun 2020 19:18:38 GMT",
+        "x-ms-return-client-request-id": "true",
+        "x-ms-version": "2020-02-10"
+      },
+      "RequestBody": "qH0StMAx6iMNjr1AOnoqsQb3Y3PMg4BKo8QnEoWRg7wzgNd1YfRjk6IbgyOy4XcDbsUqpbH1iiT8yBD7CdidfAoADbmitVARlNDRsQBcmMFNJKPAZt4LPvazeJnjaInKfQcZsdS9YLl0GBHhI9kkny9OreU03BUs9c/D7jy3LixGBjP4Q\u002BftkMPpS03MKhodj9lqlLqjlaDx7LsF\u002BXF9verlmh2lK1xHYR0iSpDIYMu0pl9jTZlxo3CSB1cr6JZRbI5j55D9d2R9IjOdgEoPKIzwUFMSGXBRdPasEiMEG3mG0d4CZXg6ty765ipl0yImg97KO5dDPlIdEnOZUWVAeAa6Fq9sDcMTtZkkGDNF66DThY9FOuDiQ5KL5FMFoWXJum4jq7xzuXUatoX9HiYf1ybSxsvW\u002Bj0m2NMc4ShwDRQ0W13FIT/jYMwZK4Na5CRsawwsM9ua8r8w/dPpVthNqqhxycPIWbbn72X/vM\u002B5zPOusHUbQ9o5mWidlSRs\u002BQn0zIDb6RthoxFWRUN1mzbwdjHfOqZiMWbONy9aKsSRevVcCvBO3uPYTQxjxP6XxP4yrR7zjb9ikZoaDbHsBnhNxMpOGJBFoZhOB\u002ByZ/2xnN3MwJ32mnu01\u002BXlVNNEx60aTFv80SKtu7AyFpYXSyZEustY9vN/7pibcGB8W8GzGHBumBeltM\u002B7IwjtwIPloYzDoJ4H79C9nmG/ZVzCLV/ugv4hpLMOowX/ndfmji4UsdLTvLsnqyyjsPm15k9y9PGo/0GFw/jZsQGYCE381wwzqrOJ7nCkytfNgfe1VLi2jKjiPZLsju3Z\u002Bgu1j6Lept3pgjuf5QaBADRpuEIFJFxE4X\u002BlGpV9RxvBs/Rk8z807t8Vy9Z9GqeiXT1egtav0NWvcKojOYhEaDsj2jESGBD1NMlm71iFx8rUArlUIsRFFd8iuX6VEbVS0V\u002BbXUBykEUsZUoNROV5JajfTzrO7El22sBV716SYCMQEBn47maKYW50K716N9D5pZfRtcZ\u002Bg\u002BUWJIZ8HKTmngEq\u002BTDLgDtGVOnIWsCL\u002BKLzXEXKvK5clYw04sXgCkTJjY24Uz6cLiVYj2DcsikgiivjjMBfG91WzmekkqFxYkqk/sk206lkVy4gci1Jf\u002BNnFFSeAH2EbnGsYYTa\u002B5uH6y0WO7dj6bqCezWSOqmsCU6APX5I12HNHJBXim4kjV\u002BWnIsAN0QsAy6aG4VH9jPL/FQ2VrodOxPPSRsjCGNIXe3Z\u002B54ir9YGUD5PrrvYhSpgj4oZ7jaldWV3NO4tDPrLUb2bafqRpVCCMAJ7zYhb8sPsvnzZMm\u002B3NII4r3br1UdDgFz6QRszzuY1m74wKafZH0IqQE558iNR4DQ==",
+      "StatusCode": 201,
+      "ResponseHeaders": {
+        "Content-Length": "0",
+        "Content-MD5": "0MJgY4GANBJNVUlOMPPKbQ==",
         "Date": "Fri, 19 Jun 2020 19:18:39 GMT",
         "ETag": "\u00220x8D8148592B29AD4\u0022",
         "Last-Modified": "Fri, 19 Jun 2020 19:18:39 GMT",
->>>>>>> 60f4876e
         "Server": [
           "Windows-Azure-Blob/1.0",
           "Microsoft-HTTPAPI/2.0"
         ],
         "x-ms-client-request-id": "7f537cdf-d108-2f88-328b-624822d99573",
         "x-ms-content-crc64": "GRdNpmfpDE0=",
-<<<<<<< HEAD
-        "x-ms-request-id": "7829ef69-301e-007f-5861-3f823b000000",
-        "x-ms-request-server-encrypted": "true",
-        "x-ms-version": "2019-12-12",
-        "x-ms-version-id": "2020-06-10T19:56:55.4443075Z"
-=======
         "x-ms-request-id": "c129f1f9-801e-0037-356e-469f0c000000",
         "x-ms-request-server-encrypted": "true",
         "x-ms-version": "2020-02-10",
         "x-ms-version-id": "2020-06-19T19:18:39.7309652Z"
->>>>>>> 60f4876e
-      },
-      "ResponseBody": []
-    },
-    {
-<<<<<<< HEAD
-      "RequestUri": "https://seanmcccanary.blob.core.windows.net/test-container-8fafcf20-12dd-1dfa-25ae-1a28000a1532/foo/foo?comp=metadata",
-      "RequestMethod": "PUT",
-      "RequestHeaders": {
-        "Authorization": "Sanitized",
-        "traceparent": "00-23be1473bfef37429b3ebad2d757ad89-220e1d554ac13c40-00",
-        "User-Agent": [
-          "azsdk-net-Storage.Blobs/12.5.0-dev.20200610.1",
+      },
+      "ResponseBody": []
+    },
+    {
+      "RequestUri": "https://seanmcccanary.blob.core.windows.net/test-container-8fafcf20-12dd-1dfa-25ae-1a28000a1532/foo%2Ffoo?comp=metadata",
+      "RequestMethod": "PUT",
+      "RequestHeaders": {
+        "Authorization": "Sanitized",
+        "traceparent": "00-5d2e7c8a23fc274f990afa3714778319-a01113a538443c43-00",
+        "User-Agent": [
+          "azsdk-net-Storage.Blobs/12.5.0-dev.20200619.1",
           "(.NET Core 4.6.28801.04; Microsoft Windows 10.0.18362 )"
         ],
         "x-ms-client-request-id": "e1966079-5c6c-cc45-8977-9b58adb3d8ed",
-        "x-ms-date": "Wed, 10 Jun 2020 19:56:55 GMT",
-=======
-      "RequestUri": "https://seanmcccanary.blob.core.windows.net/test-container-8fafcf20-12dd-1dfa-25ae-1a28000a1532/foo%2Ffoo?comp=metadata",
-      "RequestMethod": "PUT",
-      "RequestHeaders": {
-        "Authorization": "Sanitized",
-        "traceparent": "00-5d2e7c8a23fc274f990afa3714778319-a01113a538443c43-00",
-        "User-Agent": [
-          "azsdk-net-Storage.Blobs/12.5.0-dev.20200619.1",
-          "(.NET Core 4.6.28801.04; Microsoft Windows 10.0.18362 )"
-        ],
-        "x-ms-client-request-id": "e1966079-5c6c-cc45-8977-9b58adb3d8ed",
-        "x-ms-date": "Fri, 19 Jun 2020 19:18:38 GMT",
->>>>>>> 60f4876e
+        "x-ms-date": "Fri, 19 Jun 2020 19:18:38 GMT",
         "x-ms-meta-Capital": "letter",
         "x-ms-meta-foo": "bar",
         "x-ms-meta-meta": "data",
         "x-ms-meta-UPPER": "case",
         "x-ms-return-client-request-id": "true",
-<<<<<<< HEAD
-        "x-ms-version": "2019-12-12"
-=======
-        "x-ms-version": "2020-02-10"
->>>>>>> 60f4876e
+        "x-ms-version": "2020-02-10"
       },
       "RequestBody": null,
       "StatusCode": 200,
       "ResponseHeaders": {
         "Content-Length": "0",
-<<<<<<< HEAD
-        "Date": "Wed, 10 Jun 2020 19:56:54 GMT",
-        "ETag": "\u00220x8D80D786D5D9D70\u0022",
-        "Last-Modified": "Wed, 10 Jun 2020 19:56:55 GMT",
-=======
         "Date": "Fri, 19 Jun 2020 19:18:39 GMT",
         "ETag": "\u00220x8D8148592BC3978\u0022",
         "Last-Modified": "Fri, 19 Jun 2020 19:18:39 GMT",
->>>>>>> 60f4876e
         "Server": [
           "Windows-Azure-Blob/1.0",
           "Microsoft-HTTPAPI/2.0"
         ],
         "x-ms-client-request-id": "e1966079-5c6c-cc45-8977-9b58adb3d8ed",
-<<<<<<< HEAD
-        "x-ms-request-id": "7829ef6c-301e-007f-5b61-3f823b000000",
-        "x-ms-request-server-encrypted": "true",
-        "x-ms-version": "2019-12-12",
-        "x-ms-version-id": "2020-06-10T19:56:55.5023488Z"
-=======
         "x-ms-request-id": "c129f20a-801e-0037-446e-469f0c000000",
         "x-ms-request-server-encrypted": "true",
         "x-ms-version": "2020-02-10",
         "x-ms-version-id": "2020-06-19T19:18:39.7950088Z"
->>>>>>> 60f4876e
       },
       "ResponseBody": []
     },
@@ -655,23 +381,13 @@
       "RequestHeaders": {
         "Authorization": "Sanitized",
         "User-Agent": [
-<<<<<<< HEAD
-          "azsdk-net-Storage.Blobs/12.5.0-dev.20200610.1",
+          "azsdk-net-Storage.Blobs/12.5.0-dev.20200619.1",
           "(.NET Core 4.6.28801.04; Microsoft Windows 10.0.18362 )"
         ],
         "x-ms-client-request-id": "c2ce1961-b442-8d06-2d2c-94291e78c569",
-        "x-ms-date": "Wed, 10 Jun 2020 19:56:55 GMT",
-        "x-ms-return-client-request-id": "true",
-        "x-ms-version": "2019-12-12"
-=======
-          "azsdk-net-Storage.Blobs/12.5.0-dev.20200619.1",
-          "(.NET Core 4.6.28801.04; Microsoft Windows 10.0.18362 )"
-        ],
-        "x-ms-client-request-id": "c2ce1961-b442-8d06-2d2c-94291e78c569",
-        "x-ms-date": "Fri, 19 Jun 2020 19:18:38 GMT",
-        "x-ms-return-client-request-id": "true",
-        "x-ms-version": "2020-02-10"
->>>>>>> 60f4876e
+        "x-ms-date": "Fri, 19 Jun 2020 19:18:38 GMT",
+        "x-ms-return-client-request-id": "true",
+        "x-ms-version": "2020-02-10"
       },
       "RequestBody": null,
       "StatusCode": 200,
@@ -680,78 +396,44 @@
         "Access-Control-Expose-Headers": "x-ms-request-id,x-ms-client-request-id,Server,x-ms-version,Content-Type,Content-Length,Date,Transfer-Encoding",
         "Content-Length": "2547",
         "Content-Type": "application/xml",
-<<<<<<< HEAD
-        "Date": "Wed, 10 Jun 2020 19:56:54 GMT",
-=======
-        "Date": "Fri, 19 Jun 2020 19:18:39 GMT",
->>>>>>> 60f4876e
-        "Server": [
-          "Windows-Azure-Blob/1.0",
-          "Microsoft-HTTPAPI/2.0"
-        ],
-<<<<<<< HEAD
-        "Transfer-Encoding": "chunked",
-        "x-ms-client-request-id": "c2ce1961-b442-8d06-2d2c-94291e78c569",
-        "x-ms-request-id": "7829ef86-301e-007f-6f61-3f823b000000",
-        "x-ms-version": "2019-12-12"
-      },
-      "ResponseBody": "\uFEFF\u003C?xml version=\u00221.0\u0022 encoding=\u0022utf-8\u0022?\u003E\u003CEnumerationResults ServiceEndpoint=\u0022https://seanmcccanary.blob.core.windows.net/\u0022 ContainerName=\u0022test-container-8fafcf20-12dd-1dfa-25ae-1a28000a1532\u0022\u003E\u003CPrefix\u003Efoo\u003C/Prefix\u003E\u003CBlobs\u003E\u003CBlob\u003E\u003CName\u003Efoo\u003C/Name\u003E\u003CVersionId\u003E2020-06-10T19:56:55.0280094Z\u003C/VersionId\u003E\u003CIsCurrentVersion\u003Etrue\u003C/IsCurrentVersion\u003E\u003CProperties\u003E\u003CCreation-Time\u003EWed, 10 Jun 2020 19:56:55 GMT\u003C/Creation-Time\u003E\u003CLast-Modified\u003EWed, 10 Jun 2020 19:56:55 GMT\u003C/Last-Modified\u003E\u003CEtag\u003E0x8D80D786D15639E\u003C/Etag\u003E\u003CContent-Length\u003E1024\u003C/Content-Length\u003E\u003CContent-Type\u003Eapplication/octet-stream\u003C/Content-Type\u003E\u003CContent-Encoding /\u003E\u003CContent-Language /\u003E\u003CContent-CRC64 /\u003E\u003CContent-MD5\u003E0MJgY4GANBJNVUlOMPPKbQ==\u003C/Content-MD5\u003E\u003CCache-Control /\u003E\u003CContent-Disposition /\u003E\u003CBlobType\u003EBlockBlob\u003C/BlobType\u003E\u003CAccessTier\u003EHot\u003C/AccessTier\u003E\u003CAccessTierInferred\u003Etrue\u003C/AccessTierInferred\u003E\u003CLeaseStatus\u003Eunlocked\u003C/LeaseStatus\u003E\u003CLeaseState\u003Eavailable\u003C/LeaseState\u003E\u003CServerEncrypted\u003Etrue\u003C/ServerEncrypted\u003E\u003C/Properties\u003E\u003COrMetadata /\u003E\u003C/Blob\u003E\u003CBlob\u003E\u003CName\u003Efoo/bar\u003C/Name\u003E\u003CVersionId\u003E2020-06-10T19:56:55.2681809Z\u003C/VersionId\u003E\u003CIsCurrentVersion\u003Etrue\u003C/IsCurrentVersion\u003E\u003CProperties\u003E\u003CCreation-Time\u003EWed, 10 Jun 2020 19:56:55 GMT\u003C/Creation-Time\u003E\u003CLast-Modified\u003EWed, 10 Jun 2020 19:56:55 GMT\u003C/Last-Modified\u003E\u003CEtag\u003E0x8D80D786D3A0951\u003C/Etag\u003E\u003CContent-Length\u003E1024\u003C/Content-Length\u003E\u003CContent-Type\u003Eapplication/octet-stream\u003C/Content-Type\u003E\u003CContent-Encoding /\u003E\u003CContent-Language /\u003E\u003CContent-CRC64 /\u003E\u003CContent-MD5\u003E0MJgY4GANBJNVUlOMPPKbQ==\u003C/Content-MD5\u003E\u003CCache-Control /\u003E\u003CContent-Disposition /\u003E\u003CBlobType\u003EBlockBlob\u003C/BlobType\u003E\u003CAccessTier\u003EHot\u003C/AccessTier\u003E\u003CAccessTierInferred\u003Etrue\u003C/AccessTierInferred\u003E\u003CLeaseStatus\u003Eunlocked\u003C/LeaseStatus\u003E\u003CLeaseState\u003Eavailable\u003C/LeaseState\u003E\u003CServerEncrypted\u003Etrue\u003C/ServerEncrypted\u003E\u003C/Properties\u003E\u003COrMetadata /\u003E\u003C/Blob\u003E\u003CBlob\u003E\u003CName\u003Efoo/foo\u003C/Name\u003E\u003CVersionId\u003E2020-06-10T19:56:55.5023488Z\u003C/VersionId\u003E\u003CIsCurrentVersion\u003Etrue\u003C/IsCurrentVersion\u003E\u003CProperties\u003E\u003CCreation-Time\u003EWed, 10 Jun 2020 19:56:55 GMT\u003C/Creation-Time\u003E\u003CLast-Modified\u003EWed, 10 Jun 2020 19:56:55 GMT\u003C/Last-Modified\u003E\u003CEtag\u003E0x8D80D786D5D9D70\u003C/Etag\u003E\u003CContent-Length\u003E1024\u003C/Content-Length\u003E\u003CContent-Type\u003Eapplication/octet-stream\u003C/Content-Type\u003E\u003CContent-Encoding /\u003E\u003CContent-Language /\u003E\u003CContent-CRC64 /\u003E\u003CContent-MD5\u003E0MJgY4GANBJNVUlOMPPKbQ==\u003C/Content-MD5\u003E\u003CCache-Control /\u003E\u003CContent-Disposition /\u003E\u003CBlobType\u003EBlockBlob\u003C/BlobType\u003E\u003CAccessTier\u003EHot\u003C/AccessTier\u003E\u003CAccessTierInferred\u003Etrue\u003C/AccessTierInferred\u003E\u003CLeaseStatus\u003Eunlocked\u003C/LeaseStatus\u003E\u003CLeaseState\u003Eavailable\u003C/LeaseState\u003E\u003CServerEncrypted\u003Etrue\u003C/ServerEncrypted\u003E\u003C/Properties\u003E\u003COrMetadata /\u003E\u003C/Blob\u003E\u003C/Blobs\u003E\u003CNextMarker /\u003E\u003C/EnumerationResults\u003E"
-=======
+        "Date": "Fri, 19 Jun 2020 19:18:39 GMT",
+        "Server": [
+          "Windows-Azure-Blob/1.0",
+          "Microsoft-HTTPAPI/2.0"
+        ],
         "x-ms-client-request-id": "c2ce1961-b442-8d06-2d2c-94291e78c569",
         "x-ms-request-id": "c129f20e-801e-0037-486e-469f0c000000",
         "x-ms-version": "2020-02-10"
       },
       "ResponseBody": "\uFEFF\u003C?xml version=\u00221.0\u0022 encoding=\u0022utf-8\u0022?\u003E\u003CEnumerationResults ServiceEndpoint=\u0022https://seanmcccanary.blob.core.windows.net/\u0022 ContainerName=\u0022test-container-8fafcf20-12dd-1dfa-25ae-1a28000a1532\u0022\u003E\u003CPrefix\u003Efoo\u003C/Prefix\u003E\u003CBlobs\u003E\u003CBlob\u003E\u003CName\u003Efoo\u003C/Name\u003E\u003CVersionId\u003E2020-06-19T19:18:39.2956574Z\u003C/VersionId\u003E\u003CIsCurrentVersion\u003Etrue\u003C/IsCurrentVersion\u003E\u003CProperties\u003E\u003CCreation-Time\u003EFri, 19 Jun 2020 19:18:39 GMT\u003C/Creation-Time\u003E\u003CLast-Modified\u003EFri, 19 Jun 2020 19:18:39 GMT\u003C/Last-Modified\u003E\u003CEtag\u003E0x8D8148592702E9E\u003C/Etag\u003E\u003CContent-Length\u003E1024\u003C/Content-Length\u003E\u003CContent-Type\u003Eapplication/octet-stream\u003C/Content-Type\u003E\u003CContent-Encoding /\u003E\u003CContent-Language /\u003E\u003CContent-CRC64 /\u003E\u003CContent-MD5\u003E0MJgY4GANBJNVUlOMPPKbQ==\u003C/Content-MD5\u003E\u003CCache-Control /\u003E\u003CContent-Disposition /\u003E\u003CBlobType\u003EBlockBlob\u003C/BlobType\u003E\u003CAccessTier\u003EHot\u003C/AccessTier\u003E\u003CAccessTierInferred\u003Etrue\u003C/AccessTierInferred\u003E\u003CLeaseStatus\u003Eunlocked\u003C/LeaseStatus\u003E\u003CLeaseState\u003Eavailable\u003C/LeaseState\u003E\u003CServerEncrypted\u003Etrue\u003C/ServerEncrypted\u003E\u003C/Properties\u003E\u003COrMetadata /\u003E\u003C/Blob\u003E\u003CBlob\u003E\u003CName\u003Efoo/bar\u003C/Name\u003E\u003CVersionId\u003E2020-06-19T19:18:39.5518380Z\u003C/VersionId\u003E\u003CIsCurrentVersion\u003Etrue\u003C/IsCurrentVersion\u003E\u003CProperties\u003E\u003CCreation-Time\u003EFri, 19 Jun 2020 19:18:39 GMT\u003C/Creation-Time\u003E\u003CLast-Modified\u003EFri, 19 Jun 2020 19:18:39 GMT\u003C/Last-Modified\u003E\u003CEtag\u003E0x8D81485929745AC\u003C/Etag\u003E\u003CContent-Length\u003E1024\u003C/Content-Length\u003E\u003CContent-Type\u003Eapplication/octet-stream\u003C/Content-Type\u003E\u003CContent-Encoding /\u003E\u003CContent-Language /\u003E\u003CContent-CRC64 /\u003E\u003CContent-MD5\u003E0MJgY4GANBJNVUlOMPPKbQ==\u003C/Content-MD5\u003E\u003CCache-Control /\u003E\u003CContent-Disposition /\u003E\u003CBlobType\u003EBlockBlob\u003C/BlobType\u003E\u003CAccessTier\u003EHot\u003C/AccessTier\u003E\u003CAccessTierInferred\u003Etrue\u003C/AccessTierInferred\u003E\u003CLeaseStatus\u003Eunlocked\u003C/LeaseStatus\u003E\u003CLeaseState\u003Eavailable\u003C/LeaseState\u003E\u003CServerEncrypted\u003Etrue\u003C/ServerEncrypted\u003E\u003C/Properties\u003E\u003COrMetadata /\u003E\u003C/Blob\u003E\u003CBlob\u003E\u003CName\u003Efoo/foo\u003C/Name\u003E\u003CVersionId\u003E2020-06-19T19:18:39.7950088Z\u003C/VersionId\u003E\u003CIsCurrentVersion\u003Etrue\u003C/IsCurrentVersion\u003E\u003CProperties\u003E\u003CCreation-Time\u003EFri, 19 Jun 2020 19:18:39 GMT\u003C/Creation-Time\u003E\u003CLast-Modified\u003EFri, 19 Jun 2020 19:18:39 GMT\u003C/Last-Modified\u003E\u003CEtag\u003E0x8D8148592BC3978\u003C/Etag\u003E\u003CContent-Length\u003E1024\u003C/Content-Length\u003E\u003CContent-Type\u003Eapplication/octet-stream\u003C/Content-Type\u003E\u003CContent-Encoding /\u003E\u003CContent-Language /\u003E\u003CContent-CRC64 /\u003E\u003CContent-MD5\u003E0MJgY4GANBJNVUlOMPPKbQ==\u003C/Content-MD5\u003E\u003CCache-Control /\u003E\u003CContent-Disposition /\u003E\u003CBlobType\u003EBlockBlob\u003C/BlobType\u003E\u003CAccessTier\u003EHot\u003C/AccessTier\u003E\u003CAccessTierInferred\u003Etrue\u003C/AccessTierInferred\u003E\u003CLeaseStatus\u003Eunlocked\u003C/LeaseStatus\u003E\u003CLeaseState\u003Eavailable\u003C/LeaseState\u003E\u003CServerEncrypted\u003Etrue\u003C/ServerEncrypted\u003E\u003C/Properties\u003E\u003COrMetadata /\u003E\u003C/Blob\u003E\u003C/Blobs\u003E\u003CNextMarker /\u003E\u003C/EnumerationResults\u003E"
->>>>>>> 60f4876e
     },
     {
       "RequestUri": "https://seanmcccanary.blob.core.windows.net/test-container-8fafcf20-12dd-1dfa-25ae-1a28000a1532?restype=container",
       "RequestMethod": "DELETE",
       "RequestHeaders": {
         "Authorization": "Sanitized",
-<<<<<<< HEAD
-        "traceparent": "00-249f92f4e271a24e95cbce4539a32892-aefc167b716aec45-00",
-        "User-Agent": [
-          "azsdk-net-Storage.Blobs/12.5.0-dev.20200610.1",
+        "traceparent": "00-3099be8e291efa4994c30e07281e8d86-35bc431dbe23a442-00",
+        "User-Agent": [
+          "azsdk-net-Storage.Blobs/12.5.0-dev.20200619.1",
           "(.NET Core 4.6.28801.04; Microsoft Windows 10.0.18362 )"
         ],
         "x-ms-client-request-id": "94f7148d-16e5-3aaa-86d1-98bb4ea10533",
-        "x-ms-date": "Wed, 10 Jun 2020 19:56:55 GMT",
-        "x-ms-return-client-request-id": "true",
-        "x-ms-version": "2019-12-12"
-=======
-        "traceparent": "00-3099be8e291efa4994c30e07281e8d86-35bc431dbe23a442-00",
-        "User-Agent": [
-          "azsdk-net-Storage.Blobs/12.5.0-dev.20200619.1",
-          "(.NET Core 4.6.28801.04; Microsoft Windows 10.0.18362 )"
-        ],
-        "x-ms-client-request-id": "94f7148d-16e5-3aaa-86d1-98bb4ea10533",
-        "x-ms-date": "Fri, 19 Jun 2020 19:18:38 GMT",
-        "x-ms-return-client-request-id": "true",
-        "x-ms-version": "2020-02-10"
->>>>>>> 60f4876e
+        "x-ms-date": "Fri, 19 Jun 2020 19:18:38 GMT",
+        "x-ms-return-client-request-id": "true",
+        "x-ms-version": "2020-02-10"
       },
       "RequestBody": null,
       "StatusCode": 202,
       "ResponseHeaders": {
         "Content-Length": "0",
-<<<<<<< HEAD
-        "Date": "Wed, 10 Jun 2020 19:56:55 GMT",
-=======
-        "Date": "Fri, 19 Jun 2020 19:18:39 GMT",
->>>>>>> 60f4876e
+        "Date": "Fri, 19 Jun 2020 19:18:39 GMT",
         "Server": [
           "Windows-Azure-Blob/1.0",
           "Microsoft-HTTPAPI/2.0"
         ],
         "x-ms-client-request-id": "94f7148d-16e5-3aaa-86d1-98bb4ea10533",
-<<<<<<< HEAD
-        "x-ms-request-id": "7829ef9d-301e-007f-0461-3f823b000000",
-        "x-ms-version": "2019-12-12"
-=======
         "x-ms-request-id": "c129f21f-801e-0037-576e-469f0c000000",
         "x-ms-version": "2020-02-10"
->>>>>>> 60f4876e
       },
       "ResponseBody": []
     }
