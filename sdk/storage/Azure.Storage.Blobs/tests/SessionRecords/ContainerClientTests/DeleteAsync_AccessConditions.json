{
  "Entries": [
    {
      "RequestUri": "https://seanmcccanary.blob.core.windows.net/test-container-720b634b-758e-c6da-6a70-e0cfe88b867a?restype=container",
      "RequestMethod": "PUT",
      "RequestHeaders": {
        "Authorization": "Sanitized",
        "traceparent": "00-9a73c2bfc730504aa642a3fe39e0123c-3d9f0cc1ad84bf43-00",
        "User-Agent": [
          "azsdk-net-Storage.Blobs/12.5.0-dev.20200402.1",
          "(.NET Core 4.6.28325.01; Microsoft Windows 10.0.18362 )"
        ],
        "x-ms-client-request-id": "17f2e949-aa30-c0f8-0575-16cf9e2e327d",
        "x-ms-date": "Thu, 02 Apr 2020 23:59:29 GMT",
        "x-ms-return-client-request-id": "true",
<<<<<<< HEAD
        "x-ms-version": "2019-12-12"
=======
        "x-ms-version": "2020-02-10"
>>>>>>> 60f4876e
      },
      "RequestBody": null,
      "StatusCode": 201,
      "ResponseHeaders": {
        "Content-Length": "0",
        "Date": "Thu, 02 Apr 2020 23:59:28 GMT",
        "ETag": "\u00220x8D7D761E155EE2C\u0022",
        "Last-Modified": "Thu, 02 Apr 2020 23:59:28 GMT",
        "Server": [
          "Windows-Azure-Blob/1.0",
          "Microsoft-HTTPAPI/2.0"
        ],
        "x-ms-client-request-id": "17f2e949-aa30-c0f8-0575-16cf9e2e327d",
        "x-ms-request-id": "aaa27a5e-201e-002e-184a-091fb7000000",
<<<<<<< HEAD
        "x-ms-version": "2019-12-12"
=======
        "x-ms-version": "2020-02-10"
>>>>>>> 60f4876e
      },
      "ResponseBody": []
    },
    {
      "RequestUri": "https://seanmcccanary.blob.core.windows.net/test-container-720b634b-758e-c6da-6a70-e0cfe88b867a?restype=container",
      "RequestMethod": "DELETE",
      "RequestHeaders": {
        "Authorization": "Sanitized",
        "traceparent": "00-f96e585dbd4cff4fa0f6a15b7adcef4d-a2bc9c853aec9d4d-00",
        "User-Agent": [
          "azsdk-net-Storage.Blobs/12.5.0-dev.20200402.1",
          "(.NET Core 4.6.28325.01; Microsoft Windows 10.0.18362 )"
        ],
        "x-ms-client-request-id": "ff85abe8-6e99-824a-b1f6-68da0c96824a",
        "x-ms-date": "Thu, 02 Apr 2020 23:59:29 GMT",
        "x-ms-return-client-request-id": "true",
<<<<<<< HEAD
        "x-ms-version": "2019-12-12"
=======
        "x-ms-version": "2020-02-10"
>>>>>>> 60f4876e
      },
      "RequestBody": null,
      "StatusCode": 202,
      "ResponseHeaders": {
        "Content-Length": "0",
        "Date": "Thu, 02 Apr 2020 23:59:28 GMT",
        "Server": [
          "Windows-Azure-Blob/1.0",
          "Microsoft-HTTPAPI/2.0"
        ],
        "x-ms-client-request-id": "ff85abe8-6e99-824a-b1f6-68da0c96824a",
        "x-ms-request-id": "aaa27a75-201e-002e-2a4a-091fb7000000",
<<<<<<< HEAD
        "x-ms-version": "2019-12-12"
=======
        "x-ms-version": "2020-02-10"
>>>>>>> 60f4876e
      },
      "ResponseBody": []
    },
    {
      "RequestUri": "https://seanmcccanary.blob.core.windows.net/test-container-9f9b1c81-8964-9b0b-adca-1a45b11de562?restype=container",
      "RequestMethod": "PUT",
      "RequestHeaders": {
        "Authorization": "Sanitized",
        "traceparent": "00-c34fdf986fc6c847b95b0718842eed73-a3e8c946e60aec49-00",
        "User-Agent": [
          "azsdk-net-Storage.Blobs/12.5.0-dev.20200402.1",
          "(.NET Core 4.6.28325.01; Microsoft Windows 10.0.18362 )"
        ],
        "x-ms-client-request-id": "be59af69-7d07-5fd5-9fe9-51ce5304d194",
        "x-ms-date": "Thu, 02 Apr 2020 23:59:29 GMT",
        "x-ms-return-client-request-id": "true",
<<<<<<< HEAD
        "x-ms-version": "2019-12-12"
=======
        "x-ms-version": "2020-02-10"
>>>>>>> 60f4876e
      },
      "RequestBody": null,
      "StatusCode": 201,
      "ResponseHeaders": {
        "Content-Length": "0",
        "Date": "Thu, 02 Apr 2020 23:59:28 GMT",
        "ETag": "\u00220x8D7D761E196B47B\u0022",
        "Last-Modified": "Thu, 02 Apr 2020 23:59:29 GMT",
        "Server": [
          "Windows-Azure-Blob/1.0",
          "Microsoft-HTTPAPI/2.0"
        ],
        "x-ms-client-request-id": "be59af69-7d07-5fd5-9fe9-51ce5304d194",
        "x-ms-request-id": "164d06c7-501e-009d-364a-09bf1a000000",
<<<<<<< HEAD
        "x-ms-version": "2019-12-12"
=======
        "x-ms-version": "2020-02-10"
>>>>>>> 60f4876e
      },
      "ResponseBody": []
    },
    {
      "RequestUri": "https://seanmcccanary.blob.core.windows.net/test-container-9f9b1c81-8964-9b0b-adca-1a45b11de562?restype=container",
      "RequestMethod": "DELETE",
      "RequestHeaders": {
        "Authorization": "Sanitized",
        "If-Modified-Since": "Wed, 01 Apr 2020 23:59:29 GMT",
        "traceparent": "00-13ebae45660e25449b559e8eb3671c29-c3ac55120e2a3945-00",
        "User-Agent": [
          "azsdk-net-Storage.Blobs/12.5.0-dev.20200402.1",
          "(.NET Core 4.6.28325.01; Microsoft Windows 10.0.18362 )"
        ],
        "x-ms-client-request-id": "01dcb4ad-27c4-dc5b-0787-53bfe115d9bb",
        "x-ms-date": "Thu, 02 Apr 2020 23:59:30 GMT",
        "x-ms-return-client-request-id": "true",
<<<<<<< HEAD
        "x-ms-version": "2019-12-12"
=======
        "x-ms-version": "2020-02-10"
>>>>>>> 60f4876e
      },
      "RequestBody": null,
      "StatusCode": 202,
      "ResponseHeaders": {
        "Content-Length": "0",
        "Date": "Thu, 02 Apr 2020 23:59:28 GMT",
        "Server": [
          "Windows-Azure-Blob/1.0",
          "Microsoft-HTTPAPI/2.0"
        ],
        "x-ms-client-request-id": "01dcb4ad-27c4-dc5b-0787-53bfe115d9bb",
        "x-ms-request-id": "164d06d9-501e-009d-434a-09bf1a000000",
<<<<<<< HEAD
        "x-ms-version": "2019-12-12"
=======
        "x-ms-version": "2020-02-10"
>>>>>>> 60f4876e
      },
      "ResponseBody": []
    },
    {
      "RequestUri": "https://seanmcccanary.blob.core.windows.net/test-container-3e22b878-ece0-dab6-0e0a-86999eb922c7?restype=container",
      "RequestMethod": "PUT",
      "RequestHeaders": {
        "Authorization": "Sanitized",
        "traceparent": "00-cc92db723af9d546ab297a5e5d229616-8e0104eaf317f549-00",
        "User-Agent": [
          "azsdk-net-Storage.Blobs/12.5.0-dev.20200402.1",
          "(.NET Core 4.6.28325.01; Microsoft Windows 10.0.18362 )"
        ],
        "x-ms-client-request-id": "83a32393-17b5-c06c-fd01-f3baa0c13d4d",
        "x-ms-date": "Thu, 02 Apr 2020 23:59:30 GMT",
        "x-ms-return-client-request-id": "true",
<<<<<<< HEAD
        "x-ms-version": "2019-12-12"
=======
        "x-ms-version": "2020-02-10"
>>>>>>> 60f4876e
      },
      "RequestBody": null,
      "StatusCode": 201,
      "ResponseHeaders": {
        "Content-Length": "0",
        "Date": "Thu, 02 Apr 2020 23:59:28 GMT",
        "ETag": "\u00220x8D7D761E1D5CBCF\u0022",
        "Last-Modified": "Thu, 02 Apr 2020 23:59:29 GMT",
        "Server": [
          "Windows-Azure-Blob/1.0",
          "Microsoft-HTTPAPI/2.0"
        ],
        "x-ms-client-request-id": "83a32393-17b5-c06c-fd01-f3baa0c13d4d",
        "x-ms-request-id": "587d1b82-401e-0081-334a-09ed7a000000",
<<<<<<< HEAD
        "x-ms-version": "2019-12-12"
=======
        "x-ms-version": "2020-02-10"
>>>>>>> 60f4876e
      },
      "ResponseBody": []
    },
    {
      "RequestUri": "https://seanmcccanary.blob.core.windows.net/test-container-3e22b878-ece0-dab6-0e0a-86999eb922c7?restype=container",
      "RequestMethod": "DELETE",
      "RequestHeaders": {
        "Authorization": "Sanitized",
        "If-Unmodified-Since": "Fri, 03 Apr 2020 23:59:29 GMT",
        "traceparent": "00-cc29134e1d3e3e4791d77de11359bbca-f5313266619bcb4e-00",
        "User-Agent": [
          "azsdk-net-Storage.Blobs/12.5.0-dev.20200402.1",
          "(.NET Core 4.6.28325.01; Microsoft Windows 10.0.18362 )"
        ],
        "x-ms-client-request-id": "7a05649d-9e15-7b12-9860-a227db1549e9",
        "x-ms-date": "Thu, 02 Apr 2020 23:59:30 GMT",
        "x-ms-return-client-request-id": "true",
<<<<<<< HEAD
        "x-ms-version": "2019-12-12"
=======
        "x-ms-version": "2020-02-10"
>>>>>>> 60f4876e
      },
      "RequestBody": null,
      "StatusCode": 202,
      "ResponseHeaders": {
        "Content-Length": "0",
        "Date": "Thu, 02 Apr 2020 23:59:28 GMT",
        "Server": [
          "Windows-Azure-Blob/1.0",
          "Microsoft-HTTPAPI/2.0"
        ],
        "x-ms-client-request-id": "7a05649d-9e15-7b12-9860-a227db1549e9",
        "x-ms-request-id": "587d1b8f-401e-0081-3e4a-09ed7a000000",
<<<<<<< HEAD
        "x-ms-version": "2019-12-12"
=======
        "x-ms-version": "2020-02-10"
>>>>>>> 60f4876e
      },
      "ResponseBody": []
    },
    {
      "RequestUri": "https://seanmcccanary.blob.core.windows.net/test-container-aec2da67-90b4-592d-91fa-9a7b8331fc6d?restype=container",
      "RequestMethod": "PUT",
      "RequestHeaders": {
        "Authorization": "Sanitized",
        "traceparent": "00-6d2a8fcf0af4584b984362b49e21be7c-36aa2abe6068f14f-00",
        "User-Agent": [
          "azsdk-net-Storage.Blobs/12.5.0-dev.20200402.1",
          "(.NET Core 4.6.28325.01; Microsoft Windows 10.0.18362 )"
        ],
        "x-ms-client-request-id": "e9d3aaf0-f0cc-0c77-37ab-e91b0496f766",
        "x-ms-date": "Thu, 02 Apr 2020 23:59:30 GMT",
        "x-ms-return-client-request-id": "true",
<<<<<<< HEAD
        "x-ms-version": "2019-12-12"
=======
        "x-ms-version": "2020-02-10"
>>>>>>> 60f4876e
      },
      "RequestBody": null,
      "StatusCode": 201,
      "ResponseHeaders": {
        "Content-Length": "0",
        "Date": "Thu, 02 Apr 2020 23:59:29 GMT",
        "ETag": "\u00220x8D7D761E215DAAB\u0022",
        "Last-Modified": "Thu, 02 Apr 2020 23:59:30 GMT",
        "Server": [
          "Windows-Azure-Blob/1.0",
          "Microsoft-HTTPAPI/2.0"
        ],
        "x-ms-client-request-id": "e9d3aaf0-f0cc-0c77-37ab-e91b0496f766",
        "x-ms-request-id": "79e957b1-b01e-003c-684a-096467000000",
<<<<<<< HEAD
        "x-ms-version": "2019-12-12"
=======
        "x-ms-version": "2020-02-10"
>>>>>>> 60f4876e
      },
      "ResponseBody": []
    },
    {
      "RequestUri": "https://seanmcccanary.blob.core.windows.net/test-container-aec2da67-90b4-592d-91fa-9a7b8331fc6d?comp=lease\u0026restype=container",
      "RequestMethod": "PUT",
      "RequestHeaders": {
        "Authorization": "Sanitized",
        "traceparent": "00-883f4372d21f9c48a6edc9558da48e72-2bc66191c0883f43-00",
        "User-Agent": [
          "azsdk-net-Storage.Blobs/12.5.0-dev.20200402.1",
          "(.NET Core 4.6.28325.01; Microsoft Windows 10.0.18362 )"
        ],
        "x-ms-client-request-id": "6330ddba-b9a6-e3dc-7c2e-45d0bc74c19d",
        "x-ms-date": "Thu, 02 Apr 2020 23:59:31 GMT",
        "x-ms-lease-action": "acquire",
        "x-ms-lease-duration": "-1",
        "x-ms-proposed-lease-id": "13c43463-0df7-a42d-a3fc-34034b99c225",
        "x-ms-return-client-request-id": "true",
<<<<<<< HEAD
        "x-ms-version": "2019-12-12"
=======
        "x-ms-version": "2020-02-10"
>>>>>>> 60f4876e
      },
      "RequestBody": null,
      "StatusCode": 201,
      "ResponseHeaders": {
        "Content-Length": "0",
        "Date": "Thu, 02 Apr 2020 23:59:29 GMT",
        "ETag": "\u00220x8D7D761E215DAAB\u0022",
        "Last-Modified": "Thu, 02 Apr 2020 23:59:30 GMT",
        "Server": [
          "Windows-Azure-Blob/1.0",
          "Microsoft-HTTPAPI/2.0"
        ],
        "x-ms-client-request-id": "6330ddba-b9a6-e3dc-7c2e-45d0bc74c19d",
        "x-ms-lease-id": "13c43463-0df7-a42d-a3fc-34034b99c225",
        "x-ms-request-id": "79e957c2-b01e-003c-774a-096467000000",
<<<<<<< HEAD
        "x-ms-version": "2019-12-12"
=======
        "x-ms-version": "2020-02-10"
>>>>>>> 60f4876e
      },
      "ResponseBody": []
    },
    {
      "RequestUri": "https://seanmcccanary.blob.core.windows.net/test-container-aec2da67-90b4-592d-91fa-9a7b8331fc6d?restype=container",
      "RequestMethod": "DELETE",
      "RequestHeaders": {
        "Authorization": "Sanitized",
        "traceparent": "00-a5887877513db540a94fbf941415d45e-d0f01848d543e640-00",
        "User-Agent": [
          "azsdk-net-Storage.Blobs/12.5.0-dev.20200402.1",
          "(.NET Core 4.6.28325.01; Microsoft Windows 10.0.18362 )"
        ],
        "x-ms-client-request-id": "6d49503a-5e69-727f-e9a8-5c2ecdd0b5db",
        "x-ms-date": "Thu, 02 Apr 2020 23:59:31 GMT",
        "x-ms-lease-id": "13c43463-0df7-a42d-a3fc-34034b99c225",
        "x-ms-return-client-request-id": "true",
<<<<<<< HEAD
        "x-ms-version": "2019-12-12"
=======
        "x-ms-version": "2020-02-10"
>>>>>>> 60f4876e
      },
      "RequestBody": null,
      "StatusCode": 202,
      "ResponseHeaders": {
        "Content-Length": "0",
        "Date": "Thu, 02 Apr 2020 23:59:29 GMT",
        "Server": [
          "Windows-Azure-Blob/1.0",
          "Microsoft-HTTPAPI/2.0"
        ],
        "x-ms-client-request-id": "6d49503a-5e69-727f-e9a8-5c2ecdd0b5db",
        "x-ms-request-id": "79e957d4-b01e-003c-094a-096467000000",
<<<<<<< HEAD
        "x-ms-version": "2019-12-12"
=======
        "x-ms-version": "2020-02-10"
>>>>>>> 60f4876e
      },
      "ResponseBody": []
    }
  ],
  "Variables": {
    "DateTimeOffsetNow": "2020-04-02T16:59:29.4720655-07:00",
    "RandomSeed": "1318883248",
    "Storage_TestConfigDefault": "ProductionTenant\nseanmcccanary\nU2FuaXRpemVk\nhttps://seanmcccanary.blob.core.windows.net\nhttps://seanmcccanary.file.core.windows.net\nhttps://seanmcccanary.queue.core.windows.net\nhttps://seanmcccanary.table.core.windows.net\n\n\n\n\nhttps://seanmcccanary-secondary.blob.core.windows.net\nhttps://seanmcccanary-secondary.file.core.windows.net\nhttps://seanmcccanary-secondary.queue.core.windows.net\nhttps://seanmcccanary-secondary.table.core.windows.net\n\nSanitized\n\n\nCloud\nBlobEndpoint=https://seanmcccanary.blob.core.windows.net/;QueueEndpoint=https://seanmcccanary.queue.core.windows.net/;FileEndpoint=https://seanmcccanary.file.core.windows.net/;BlobSecondaryEndpoint=https://seanmcccanary-secondary.blob.core.windows.net/;QueueSecondaryEndpoint=https://seanmcccanary-secondary.queue.core.windows.net/;FileSecondaryEndpoint=https://seanmcccanary-secondary.file.core.windows.net/;AccountName=seanmcccanary;AccountKey=Sanitized\nseanscope1"
  }
}<|MERGE_RESOLUTION|>--- conflicted
+++ resolved
@@ -13,11 +13,7 @@
         "x-ms-client-request-id": "17f2e949-aa30-c0f8-0575-16cf9e2e327d",
         "x-ms-date": "Thu, 02 Apr 2020 23:59:29 GMT",
         "x-ms-return-client-request-id": "true",
-<<<<<<< HEAD
-        "x-ms-version": "2019-12-12"
-=======
-        "x-ms-version": "2020-02-10"
->>>>>>> 60f4876e
+        "x-ms-version": "2020-02-10"
       },
       "RequestBody": null,
       "StatusCode": 201,
@@ -32,11 +28,7 @@
         ],
         "x-ms-client-request-id": "17f2e949-aa30-c0f8-0575-16cf9e2e327d",
         "x-ms-request-id": "aaa27a5e-201e-002e-184a-091fb7000000",
-<<<<<<< HEAD
-        "x-ms-version": "2019-12-12"
-=======
-        "x-ms-version": "2020-02-10"
->>>>>>> 60f4876e
+        "x-ms-version": "2020-02-10"
       },
       "ResponseBody": []
     },
@@ -53,11 +45,7 @@
         "x-ms-client-request-id": "ff85abe8-6e99-824a-b1f6-68da0c96824a",
         "x-ms-date": "Thu, 02 Apr 2020 23:59:29 GMT",
         "x-ms-return-client-request-id": "true",
-<<<<<<< HEAD
-        "x-ms-version": "2019-12-12"
-=======
-        "x-ms-version": "2020-02-10"
->>>>>>> 60f4876e
+        "x-ms-version": "2020-02-10"
       },
       "RequestBody": null,
       "StatusCode": 202,
@@ -70,11 +58,7 @@
         ],
         "x-ms-client-request-id": "ff85abe8-6e99-824a-b1f6-68da0c96824a",
         "x-ms-request-id": "aaa27a75-201e-002e-2a4a-091fb7000000",
-<<<<<<< HEAD
-        "x-ms-version": "2019-12-12"
-=======
-        "x-ms-version": "2020-02-10"
->>>>>>> 60f4876e
+        "x-ms-version": "2020-02-10"
       },
       "ResponseBody": []
     },
@@ -91,11 +75,7 @@
         "x-ms-client-request-id": "be59af69-7d07-5fd5-9fe9-51ce5304d194",
         "x-ms-date": "Thu, 02 Apr 2020 23:59:29 GMT",
         "x-ms-return-client-request-id": "true",
-<<<<<<< HEAD
-        "x-ms-version": "2019-12-12"
-=======
-        "x-ms-version": "2020-02-10"
->>>>>>> 60f4876e
+        "x-ms-version": "2020-02-10"
       },
       "RequestBody": null,
       "StatusCode": 201,
@@ -110,11 +90,7 @@
         ],
         "x-ms-client-request-id": "be59af69-7d07-5fd5-9fe9-51ce5304d194",
         "x-ms-request-id": "164d06c7-501e-009d-364a-09bf1a000000",
-<<<<<<< HEAD
-        "x-ms-version": "2019-12-12"
-=======
-        "x-ms-version": "2020-02-10"
->>>>>>> 60f4876e
+        "x-ms-version": "2020-02-10"
       },
       "ResponseBody": []
     },
@@ -132,11 +108,7 @@
         "x-ms-client-request-id": "01dcb4ad-27c4-dc5b-0787-53bfe115d9bb",
         "x-ms-date": "Thu, 02 Apr 2020 23:59:30 GMT",
         "x-ms-return-client-request-id": "true",
-<<<<<<< HEAD
-        "x-ms-version": "2019-12-12"
-=======
-        "x-ms-version": "2020-02-10"
->>>>>>> 60f4876e
+        "x-ms-version": "2020-02-10"
       },
       "RequestBody": null,
       "StatusCode": 202,
@@ -149,11 +121,7 @@
         ],
         "x-ms-client-request-id": "01dcb4ad-27c4-dc5b-0787-53bfe115d9bb",
         "x-ms-request-id": "164d06d9-501e-009d-434a-09bf1a000000",
-<<<<<<< HEAD
-        "x-ms-version": "2019-12-12"
-=======
-        "x-ms-version": "2020-02-10"
->>>>>>> 60f4876e
+        "x-ms-version": "2020-02-10"
       },
       "ResponseBody": []
     },
@@ -170,11 +138,7 @@
         "x-ms-client-request-id": "83a32393-17b5-c06c-fd01-f3baa0c13d4d",
         "x-ms-date": "Thu, 02 Apr 2020 23:59:30 GMT",
         "x-ms-return-client-request-id": "true",
-<<<<<<< HEAD
-        "x-ms-version": "2019-12-12"
-=======
-        "x-ms-version": "2020-02-10"
->>>>>>> 60f4876e
+        "x-ms-version": "2020-02-10"
       },
       "RequestBody": null,
       "StatusCode": 201,
@@ -189,11 +153,7 @@
         ],
         "x-ms-client-request-id": "83a32393-17b5-c06c-fd01-f3baa0c13d4d",
         "x-ms-request-id": "587d1b82-401e-0081-334a-09ed7a000000",
-<<<<<<< HEAD
-        "x-ms-version": "2019-12-12"
-=======
-        "x-ms-version": "2020-02-10"
->>>>>>> 60f4876e
+        "x-ms-version": "2020-02-10"
       },
       "ResponseBody": []
     },
@@ -211,11 +171,7 @@
         "x-ms-client-request-id": "7a05649d-9e15-7b12-9860-a227db1549e9",
         "x-ms-date": "Thu, 02 Apr 2020 23:59:30 GMT",
         "x-ms-return-client-request-id": "true",
-<<<<<<< HEAD
-        "x-ms-version": "2019-12-12"
-=======
-        "x-ms-version": "2020-02-10"
->>>>>>> 60f4876e
+        "x-ms-version": "2020-02-10"
       },
       "RequestBody": null,
       "StatusCode": 202,
@@ -228,11 +184,7 @@
         ],
         "x-ms-client-request-id": "7a05649d-9e15-7b12-9860-a227db1549e9",
         "x-ms-request-id": "587d1b8f-401e-0081-3e4a-09ed7a000000",
-<<<<<<< HEAD
-        "x-ms-version": "2019-12-12"
-=======
-        "x-ms-version": "2020-02-10"
->>>>>>> 60f4876e
+        "x-ms-version": "2020-02-10"
       },
       "ResponseBody": []
     },
@@ -249,11 +201,7 @@
         "x-ms-client-request-id": "e9d3aaf0-f0cc-0c77-37ab-e91b0496f766",
         "x-ms-date": "Thu, 02 Apr 2020 23:59:30 GMT",
         "x-ms-return-client-request-id": "true",
-<<<<<<< HEAD
-        "x-ms-version": "2019-12-12"
-=======
-        "x-ms-version": "2020-02-10"
->>>>>>> 60f4876e
+        "x-ms-version": "2020-02-10"
       },
       "RequestBody": null,
       "StatusCode": 201,
@@ -268,11 +216,7 @@
         ],
         "x-ms-client-request-id": "e9d3aaf0-f0cc-0c77-37ab-e91b0496f766",
         "x-ms-request-id": "79e957b1-b01e-003c-684a-096467000000",
-<<<<<<< HEAD
-        "x-ms-version": "2019-12-12"
-=======
-        "x-ms-version": "2020-02-10"
->>>>>>> 60f4876e
+        "x-ms-version": "2020-02-10"
       },
       "ResponseBody": []
     },
@@ -292,11 +236,7 @@
         "x-ms-lease-duration": "-1",
         "x-ms-proposed-lease-id": "13c43463-0df7-a42d-a3fc-34034b99c225",
         "x-ms-return-client-request-id": "true",
-<<<<<<< HEAD
-        "x-ms-version": "2019-12-12"
-=======
-        "x-ms-version": "2020-02-10"
->>>>>>> 60f4876e
+        "x-ms-version": "2020-02-10"
       },
       "RequestBody": null,
       "StatusCode": 201,
@@ -312,11 +252,7 @@
         "x-ms-client-request-id": "6330ddba-b9a6-e3dc-7c2e-45d0bc74c19d",
         "x-ms-lease-id": "13c43463-0df7-a42d-a3fc-34034b99c225",
         "x-ms-request-id": "79e957c2-b01e-003c-774a-096467000000",
-<<<<<<< HEAD
-        "x-ms-version": "2019-12-12"
-=======
-        "x-ms-version": "2020-02-10"
->>>>>>> 60f4876e
+        "x-ms-version": "2020-02-10"
       },
       "ResponseBody": []
     },
@@ -334,11 +270,7 @@
         "x-ms-date": "Thu, 02 Apr 2020 23:59:31 GMT",
         "x-ms-lease-id": "13c43463-0df7-a42d-a3fc-34034b99c225",
         "x-ms-return-client-request-id": "true",
-<<<<<<< HEAD
-        "x-ms-version": "2019-12-12"
-=======
-        "x-ms-version": "2020-02-10"
->>>>>>> 60f4876e
+        "x-ms-version": "2020-02-10"
       },
       "RequestBody": null,
       "StatusCode": 202,
@@ -351,11 +283,7 @@
         ],
         "x-ms-client-request-id": "6d49503a-5e69-727f-e9a8-5c2ecdd0b5db",
         "x-ms-request-id": "79e957d4-b01e-003c-094a-096467000000",
-<<<<<<< HEAD
-        "x-ms-version": "2019-12-12"
-=======
-        "x-ms-version": "2020-02-10"
->>>>>>> 60f4876e
+        "x-ms-version": "2020-02-10"
       },
       "ResponseBody": []
     }
