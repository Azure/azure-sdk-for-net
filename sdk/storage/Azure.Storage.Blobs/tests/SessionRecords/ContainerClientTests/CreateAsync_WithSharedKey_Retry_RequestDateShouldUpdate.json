--- conflicted
+++ resolved
@@ -13,11 +13,7 @@
         "x-ms-client-request-id": "c07482a9-a9a1-dacc-e229-bd3e01d38545",
         "x-ms-date": "Thu, 02 Apr 2020 23:59:14 GMT",
         "x-ms-return-client-request-id": "true",
-<<<<<<< HEAD
-        "x-ms-version": "2019-12-12"
-=======
         "x-ms-version": "2020-02-10"
->>>>>>> 60f4876e
       },
       "RequestBody": null,
       "StatusCode": 201,
@@ -32,11 +28,7 @@
         ],
         "x-ms-client-request-id": "c07482a9-a9a1-dacc-e229-bd3e01d38545",
         "x-ms-request-id": "2ac5eec0-f01e-003d-4a4a-093bbb000000",
-<<<<<<< HEAD
-        "x-ms-version": "2019-12-12"
-=======
         "x-ms-version": "2020-02-10"
->>>>>>> 60f4876e
       },
       "ResponseBody": []
     },
@@ -53,11 +45,7 @@
         "x-ms-client-request-id": "a1283427-34d6-58a0-9f1c-21ad565e0771",
         "x-ms-date": "Thu, 02 Apr 2020 23:59:15 GMT",
         "x-ms-return-client-request-id": "true",
-<<<<<<< HEAD
-        "x-ms-version": "2019-12-12"
-=======
         "x-ms-version": "2020-02-10"
->>>>>>> 60f4876e
       },
       "RequestBody": null,
       "StatusCode": 202,
@@ -70,11 +58,7 @@
         ],
         "x-ms-client-request-id": "a1283427-34d6-58a0-9f1c-21ad565e0771",
         "x-ms-request-id": "2ac5eed7-f01e-003d-574a-093bbb000000",
-<<<<<<< HEAD
-        "x-ms-version": "2019-12-12"
-=======
         "x-ms-version": "2020-02-10"
->>>>>>> 60f4876e
       },
       "ResponseBody": []
     }
