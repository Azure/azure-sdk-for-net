--- conflicted
+++ resolved
@@ -14,11 +14,7 @@
         "x-ms-client-request-id": "ca2bd66e-8a66-2899-0b96-a2cc5d0bf8b4",
         "x-ms-date": "Fri, 03 Apr 2020 00:00:23 GMT",
         "x-ms-return-client-request-id": "true",
-<<<<<<< HEAD
-        "x-ms-version": "2019-12-12"
-=======
         "x-ms-version": "2020-02-10"
->>>>>>> 60f4876e
       },
       "RequestBody": null,
       "StatusCode": 201,
@@ -33,11 +29,7 @@
         ],
         "x-ms-client-request-id": "ca2bd66e-8a66-2899-0b96-a2cc5d0bf8b4",
         "x-ms-request-id": "a95e616d-d01e-0077-3c4a-099834000000",
-<<<<<<< HEAD
-        "x-ms-version": "2019-12-12"
-=======
         "x-ms-version": "2020-02-10"
->>>>>>> 60f4876e
       },
       "ResponseBody": []
     },
@@ -56,11 +48,7 @@
         "x-ms-client-request-id": "7718e2e5-0a9b-db95-60f9-0c8285ecc790",
         "x-ms-date": "Fri, 03 Apr 2020 00:00:23 GMT",
         "x-ms-return-client-request-id": "true",
-<<<<<<< HEAD
-        "x-ms-version": "2019-12-12"
-=======
         "x-ms-version": "2020-02-10"
->>>>>>> 60f4876e
       },
       "RequestBody": null,
       "StatusCode": 201,
@@ -76,11 +64,7 @@
         "x-ms-client-request-id": "7718e2e5-0a9b-db95-60f9-0c8285ecc790",
         "x-ms-request-id": "a95e6178-d01e-0077-454a-099834000000",
         "x-ms-request-server-encrypted": "true",
-<<<<<<< HEAD
-        "x-ms-version": "2019-12-12"
-=======
         "x-ms-version": "2020-02-10"
->>>>>>> 60f4876e
       },
       "ResponseBody": []
     },
@@ -97,11 +81,7 @@
         "x-ms-client-request-id": "7fc73692-b262-f439-7090-9bf2f0f3f625",
         "x-ms-date": "Fri, 03 Apr 2020 00:00:23 GMT",
         "x-ms-return-client-request-id": "true",
-<<<<<<< HEAD
-        "x-ms-version": "2019-12-12"
-=======
         "x-ms-version": "2020-02-10"
->>>>>>> 60f4876e
       },
       "RequestBody": null,
       "StatusCode": 201,
@@ -118,11 +98,7 @@
         "x-ms-request-id": "a95e6183-d01e-0077-504a-099834000000",
         "x-ms-request-server-encrypted": "false",
         "x-ms-snapshot": "2020-04-03T00:00:22.7805155Z",
-<<<<<<< HEAD
-        "x-ms-version": "2019-12-12"
-=======
         "x-ms-version": "2020-02-10"
->>>>>>> 60f4876e
       },
       "ResponseBody": []
     },
@@ -138,11 +114,7 @@
         "x-ms-client-request-id": "4eefd601-4824-ba2d-94da-e70e5fd786ff",
         "x-ms-date": "Fri, 03 Apr 2020 00:00:23 GMT",
         "x-ms-return-client-request-id": "true",
-<<<<<<< HEAD
-        "x-ms-version": "2019-12-12"
-=======
         "x-ms-version": "2020-02-10"
->>>>>>> 60f4876e
       },
       "RequestBody": null,
       "StatusCode": 200,
@@ -156,11 +128,7 @@
         "Transfer-Encoding": "chunked",
         "x-ms-client-request-id": "4eefd601-4824-ba2d-94da-e70e5fd786ff",
         "x-ms-request-id": "a95e61a0-d01e-0077-664a-099834000000",
-<<<<<<< HEAD
-        "x-ms-version": "2019-12-12"
-=======
         "x-ms-version": "2020-02-10"
->>>>>>> 60f4876e
       },
       "ResponseBody": "\uFEFF\u003C?xml version=\u00221.0\u0022 encoding=\u0022utf-8\u0022?\u003E\u003CEnumerationResults ServiceEndpoint=\u0022https://seanmcccanary.blob.core.windows.net/\u0022 ContainerName=\u0022test-container-de92120e-f88b-0808-70f8-08dad317c8db\u0022\u003E\u003CBlobs\u003E\u003CBlob\u003E\u003CName\u003Etest-blob-f0ff6875-926b-3275-bee3-04ad617a29d5\u003C/Name\u003E\u003CSnapshot\u003E2020-04-03T00:00:22.7805155Z\u003C/Snapshot\u003E\u003CProperties\u003E\u003CCreation-Time\u003EFri, 03 Apr 2020 00:00:22 GMT\u003C/Creation-Time\u003E\u003CLast-Modified\u003EFri, 03 Apr 2020 00:00:22 GMT\u003C/Last-Modified\u003E\u003CEtag\u003E0x8D7D76201691173\u003C/Etag\u003E\u003CContent-Length\u003E0\u003C/Content-Length\u003E\u003CContent-Type\u003Eapplication/octet-stream\u003C/Content-Type\u003E\u003CContent-Encoding /\u003E\u003CContent-Language /\u003E\u003CContent-CRC64 /\u003E\u003CContent-MD5 /\u003E\u003CCache-Control /\u003E\u003CContent-Disposition /\u003E\u003CBlobType\u003EAppendBlob\u003C/BlobType\u003E\u003CServerEncrypted\u003Etrue\u003C/ServerEncrypted\u003E\u003C/Properties\u003E\u003C/Blob\u003E\u003CBlob\u003E\u003CName\u003Etest-blob-f0ff6875-926b-3275-bee3-04ad617a29d5\u003C/Name\u003E\u003CProperties\u003E\u003CCreation-Time\u003EFri, 03 Apr 2020 00:00:22 GMT\u003C/Creation-Time\u003E\u003CLast-Modified\u003EFri, 03 Apr 2020 00:00:22 GMT\u003C/Last-Modified\u003E\u003CEtag\u003E0x8D7D76201691173\u003C/Etag\u003E\u003CContent-Length\u003E0\u003C/Content-Length\u003E\u003CContent-Type\u003Eapplication/octet-stream\u003C/Content-Type\u003E\u003CContent-Encoding /\u003E\u003CContent-Language /\u003E\u003CContent-CRC64 /\u003E\u003CContent-MD5 /\u003E\u003CCache-Control /\u003E\u003CContent-Disposition /\u003E\u003CBlobType\u003EAppendBlob\u003C/BlobType\u003E\u003CLeaseStatus\u003Eunlocked\u003C/LeaseStatus\u003E\u003CLeaseState\u003Eavailable\u003C/LeaseState\u003E\u003CServerEncrypted\u003Etrue\u003C/ServerEncrypted\u003E\u003C/Properties\u003E\u003C/Blob\u003E\u003C/Blobs\u003E\u003CNextMarker /\u003E\u003C/EnumerationResults\u003E"
     },
@@ -177,11 +145,7 @@
         "x-ms-client-request-id": "1af1b92f-a703-6f00-58d0-d7e012208a41",
         "x-ms-date": "Fri, 03 Apr 2020 00:00:23 GMT",
         "x-ms-return-client-request-id": "true",
-<<<<<<< HEAD
-        "x-ms-version": "2019-12-12"
-=======
         "x-ms-version": "2020-02-10"
->>>>>>> 60f4876e
       },
       "RequestBody": null,
       "StatusCode": 202,
@@ -194,11 +158,7 @@
         ],
         "x-ms-client-request-id": "1af1b92f-a703-6f00-58d0-d7e012208a41",
         "x-ms-request-id": "a95e61b1-d01e-0077-754a-099834000000",
-<<<<<<< HEAD
-        "x-ms-version": "2019-12-12"
-=======
         "x-ms-version": "2020-02-10"
->>>>>>> 60f4876e
       },
       "ResponseBody": []
     }
