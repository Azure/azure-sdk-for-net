{
  "Entries": [
    {
      "RequestUri": "https://seanmcccanary.blob.core.windows.net/test-container-aa4b2597-8b8e-c629-ff45-8e6e73fcdd20?restype=container",
      "RequestMethod": "PUT",
      "RequestHeaders": {
        "Authorization": "Sanitized",
        "traceparent": "00-609fb2ff5fec954d8454af0e6580c560-0f8cab273a8b494a-00",
        "User-Agent": [
          "azsdk-net-Storage.Blobs/12.5.0-dev.20200402.1",
          "(.NET Core 4.6.28325.01; Microsoft Windows 10.0.18362 )"
        ],
        "x-ms-blob-public-access": "container",
        "x-ms-client-request-id": "87c02aa7-2259-9968-f130-cd63e9d433c4",
        "x-ms-date": "Fri, 03 Apr 2020 00:00:46 GMT",
        "x-ms-return-client-request-id": "true",
<<<<<<< HEAD
        "x-ms-version": "2019-12-12"
=======
        "x-ms-version": "2020-02-10"
>>>>>>> 60f4876e
      },
      "RequestBody": null,
      "StatusCode": 201,
      "ResponseHeaders": {
        "Content-Length": "0",
        "Date": "Fri, 03 Apr 2020 00:00:44 GMT",
        "ETag": "\u00220x8D7D7620F20294E\u0022",
        "Last-Modified": "Fri, 03 Apr 2020 00:00:45 GMT",
        "Server": [
          "Windows-Azure-Blob/1.0",
          "Microsoft-HTTPAPI/2.0"
        ],
        "x-ms-client-request-id": "87c02aa7-2259-9968-f130-cd63e9d433c4",
        "x-ms-request-id": "de429bce-601e-0062-5f4a-098f87000000",
<<<<<<< HEAD
        "x-ms-version": "2019-12-12"
=======
        "x-ms-version": "2020-02-10"
>>>>>>> 60f4876e
      },
      "ResponseBody": []
    },
    {
      "RequestUri": "https://seanmcccanary.blob.core.windows.net/test-container-aa4b2597-8b8e-c629-ff45-8e6e73fcdd20?restype=container\u0026comp=metadata",
      "RequestMethod": "PUT",
      "RequestHeaders": {
        "Authorization": "Sanitized",
        "If-Modified-Since": "Sat, 04 Apr 2020 00:00:46 GMT",
        "traceparent": "00-b2af07324b407f4a835fc37caa35eef3-4986d48536814845-00",
        "User-Agent": [
          "azsdk-net-Storage.Blobs/12.5.0-dev.20200402.1",
          "(.NET Core 4.6.28325.01; Microsoft Windows 10.0.18362 )"
        ],
        "x-ms-client-request-id": "49c6dea2-563b-6cc7-d0cf-0ddd74bb2cf7",
        "x-ms-date": "Fri, 03 Apr 2020 00:00:46 GMT",
        "x-ms-meta-Capital": "letter",
        "x-ms-meta-foo": "bar",
        "x-ms-meta-meta": "data",
        "x-ms-meta-UPPER": "case",
        "x-ms-return-client-request-id": "true",
<<<<<<< HEAD
        "x-ms-version": "2019-12-12"
=======
        "x-ms-version": "2020-02-10"
>>>>>>> 60f4876e
      },
      "RequestBody": null,
      "StatusCode": 412,
      "ResponseHeaders": {
        "Content-Length": "252",
        "Content-Type": "application/xml",
        "Date": "Fri, 03 Apr 2020 00:00:44 GMT",
        "Server": [
          "Windows-Azure-Blob/1.0",
          "Microsoft-HTTPAPI/2.0"
        ],
        "x-ms-client-request-id": "49c6dea2-563b-6cc7-d0cf-0ddd74bb2cf7",
        "x-ms-error-code": "ConditionNotMet",
        "x-ms-request-id": "de429be6-601e-0062-724a-098f87000000",
<<<<<<< HEAD
        "x-ms-version": "2019-12-12"
=======
        "x-ms-version": "2020-02-10"
>>>>>>> 60f4876e
      },
      "ResponseBody": [
        "\uFEFF\u003C?xml version=\u00221.0\u0022 encoding=\u0022utf-8\u0022?\u003E\u003CError\u003E\u003CCode\u003EConditionNotMet\u003C/Code\u003E\u003CMessage\u003EThe condition specified using HTTP conditional header(s) is not met.\n",
        "RequestId:de429be6-601e-0062-724a-098f87000000\n",
        "Time:2020-04-03T00:00:45.7728040Z\u003C/Message\u003E\u003C/Error\u003E"
      ]
    },
    {
      "RequestUri": "https://seanmcccanary.blob.core.windows.net/test-container-aa4b2597-8b8e-c629-ff45-8e6e73fcdd20?restype=container",
      "RequestMethod": "DELETE",
      "RequestHeaders": {
        "Authorization": "Sanitized",
        "traceparent": "00-13764bf03a97684cabc2ab5581987bdf-059a9e65ac17194b-00",
        "User-Agent": [
          "azsdk-net-Storage.Blobs/12.5.0-dev.20200402.1",
          "(.NET Core 4.6.28325.01; Microsoft Windows 10.0.18362 )"
        ],
        "x-ms-client-request-id": "0bc1ff59-ea0d-2388-8dca-b3a7475ce049",
        "x-ms-date": "Fri, 03 Apr 2020 00:00:46 GMT",
        "x-ms-return-client-request-id": "true",
<<<<<<< HEAD
        "x-ms-version": "2019-12-12"
=======
        "x-ms-version": "2020-02-10"
>>>>>>> 60f4876e
      },
      "RequestBody": null,
      "StatusCode": 202,
      "ResponseHeaders": {
        "Content-Length": "0",
        "Date": "Fri, 03 Apr 2020 00:00:44 GMT",
        "Server": [
          "Windows-Azure-Blob/1.0",
          "Microsoft-HTTPAPI/2.0"
        ],
        "x-ms-client-request-id": "0bc1ff59-ea0d-2388-8dca-b3a7475ce049",
        "x-ms-request-id": "de429bf3-601e-0062-7f4a-098f87000000",
<<<<<<< HEAD
        "x-ms-version": "2019-12-12"
=======
        "x-ms-version": "2020-02-10"
>>>>>>> 60f4876e
      },
      "ResponseBody": []
    },
    {
      "RequestUri": "https://seanmcccanary.blob.core.windows.net/test-container-4234e709-3e83-83d3-a474-58d0d4a329b0?restype=container",
      "RequestMethod": "PUT",
      "RequestHeaders": {
        "Authorization": "Sanitized",
        "traceparent": "00-3f96d33307feb4438dc3bbf0fd83b166-b1e9262d4709434d-00",
        "User-Agent": [
          "azsdk-net-Storage.Blobs/12.5.0-dev.20200402.1",
          "(.NET Core 4.6.28325.01; Microsoft Windows 10.0.18362 )"
        ],
        "x-ms-blob-public-access": "container",
        "x-ms-client-request-id": "5b1a378b-52eb-1ad5-2b3d-669992b84fea",
        "x-ms-date": "Fri, 03 Apr 2020 00:00:46 GMT",
        "x-ms-return-client-request-id": "true",
<<<<<<< HEAD
        "x-ms-version": "2019-12-12"
=======
        "x-ms-version": "2020-02-10"
>>>>>>> 60f4876e
      },
      "RequestBody": null,
      "StatusCode": 201,
      "ResponseHeaders": {
        "Content-Length": "0",
        "Date": "Fri, 03 Apr 2020 00:00:46 GMT",
        "ETag": "\u00220x8D7D7620F71E503\u0022",
        "Last-Modified": "Fri, 03 Apr 2020 00:00:46 GMT",
        "Server": [
          "Windows-Azure-Blob/1.0",
          "Microsoft-HTTPAPI/2.0"
        ],
        "x-ms-client-request-id": "5b1a378b-52eb-1ad5-2b3d-669992b84fea",
        "x-ms-request-id": "c0934ab7-101e-0078-674a-09ee58000000",
<<<<<<< HEAD
        "x-ms-version": "2019-12-12"
=======
        "x-ms-version": "2020-02-10"
>>>>>>> 60f4876e
      },
      "ResponseBody": []
    },
    {
      "RequestUri": "https://seanmcccanary.blob.core.windows.net/test-container-4234e709-3e83-83d3-a474-58d0d4a329b0?restype=container\u0026comp=metadata",
      "RequestMethod": "PUT",
      "RequestHeaders": {
        "Authorization": "Sanitized",
        "traceparent": "00-a54a354e131594409ffe951f08f443c0-7b04f53cd7888f47-00",
        "User-Agent": [
          "azsdk-net-Storage.Blobs/12.5.0-dev.20200402.1",
          "(.NET Core 4.6.28325.01; Microsoft Windows 10.0.18362 )"
        ],
        "x-ms-client-request-id": "9c45c368-cd88-e8c4-e069-49bdba509581",
        "x-ms-date": "Fri, 03 Apr 2020 00:00:47 GMT",
        "x-ms-lease-id": "ccf71b25-77a9-a742-c157-75c6bcde5447",
        "x-ms-meta-Capital": "letter",
        "x-ms-meta-foo": "bar",
        "x-ms-meta-meta": "data",
        "x-ms-meta-UPPER": "case",
        "x-ms-return-client-request-id": "true",
<<<<<<< HEAD
        "x-ms-version": "2019-12-12"
=======
        "x-ms-version": "2020-02-10"
>>>>>>> 60f4876e
      },
      "RequestBody": null,
      "StatusCode": 412,
      "ResponseHeaders": {
        "Content-Length": "251",
        "Content-Type": "application/xml",
        "Date": "Fri, 03 Apr 2020 00:00:46 GMT",
        "Server": [
          "Windows-Azure-Blob/1.0",
          "Microsoft-HTTPAPI/2.0"
        ],
        "x-ms-client-request-id": "9c45c368-cd88-e8c4-e069-49bdba509581",
        "x-ms-error-code": "LeaseNotPresentWithContainerOperation",
        "x-ms-request-id": "c0934aca-101e-0078-754a-09ee58000000",
<<<<<<< HEAD
        "x-ms-version": "2019-12-12"
=======
        "x-ms-version": "2020-02-10"
>>>>>>> 60f4876e
      },
      "ResponseBody": [
        "\uFEFF\u003C?xml version=\u00221.0\u0022 encoding=\u0022utf-8\u0022?\u003E\u003CError\u003E\u003CCode\u003ELeaseNotPresentWithContainerOperation\u003C/Code\u003E\u003CMessage\u003EThere is currently no lease on the container.\n",
        "RequestId:c0934aca-101e-0078-754a-09ee58000000\n",
        "Time:2020-04-03T00:00:46.2984431Z\u003C/Message\u003E\u003C/Error\u003E"
      ]
    },
    {
      "RequestUri": "https://seanmcccanary.blob.core.windows.net/test-container-4234e709-3e83-83d3-a474-58d0d4a329b0?restype=container",
      "RequestMethod": "DELETE",
      "RequestHeaders": {
        "Authorization": "Sanitized",
        "traceparent": "00-86dff4d8645e6842bcef8991dab98ca2-3edffe7d86b6dc48-00",
        "User-Agent": [
          "azsdk-net-Storage.Blobs/12.5.0-dev.20200402.1",
          "(.NET Core 4.6.28325.01; Microsoft Windows 10.0.18362 )"
        ],
        "x-ms-client-request-id": "cf305424-b273-d362-3f84-b16e22912dad",
        "x-ms-date": "Fri, 03 Apr 2020 00:00:47 GMT",
        "x-ms-return-client-request-id": "true",
<<<<<<< HEAD
        "x-ms-version": "2019-12-12"
=======
        "x-ms-version": "2020-02-10"
>>>>>>> 60f4876e
      },
      "RequestBody": null,
      "StatusCode": 202,
      "ResponseHeaders": {
        "Content-Length": "0",
        "Date": "Fri, 03 Apr 2020 00:00:46 GMT",
        "Server": [
          "Windows-Azure-Blob/1.0",
          "Microsoft-HTTPAPI/2.0"
        ],
        "x-ms-client-request-id": "cf305424-b273-d362-3f84-b16e22912dad",
        "x-ms-request-id": "c0934ada-101e-0078-014a-09ee58000000",
<<<<<<< HEAD
        "x-ms-version": "2019-12-12"
=======
        "x-ms-version": "2020-02-10"
>>>>>>> 60f4876e
      },
      "ResponseBody": []
    }
  ],
  "Variables": {
    "DateTimeOffsetNow": "2020-04-02T17:00:46.2742320-07:00",
    "RandomSeed": "1085395489",
    "Storage_TestConfigDefault": "ProductionTenant\nseanmcccanary\nU2FuaXRpemVk\nhttps://seanmcccanary.blob.core.windows.net\nhttps://seanmcccanary.file.core.windows.net\nhttps://seanmcccanary.queue.core.windows.net\nhttps://seanmcccanary.table.core.windows.net\n\n\n\n\nhttps://seanmcccanary-secondary.blob.core.windows.net\nhttps://seanmcccanary-secondary.file.core.windows.net\nhttps://seanmcccanary-secondary.queue.core.windows.net\nhttps://seanmcccanary-secondary.table.core.windows.net\n\nSanitized\n\n\nCloud\nBlobEndpoint=https://seanmcccanary.blob.core.windows.net/;QueueEndpoint=https://seanmcccanary.queue.core.windows.net/;FileEndpoint=https://seanmcccanary.file.core.windows.net/;BlobSecondaryEndpoint=https://seanmcccanary-secondary.blob.core.windows.net/;QueueSecondaryEndpoint=https://seanmcccanary-secondary.queue.core.windows.net/;FileSecondaryEndpoint=https://seanmcccanary-secondary.file.core.windows.net/;AccountName=seanmcccanary;AccountKey=Sanitized\nseanscope1"
  }
}<|MERGE_RESOLUTION|>--- conflicted
+++ resolved
@@ -14,11 +14,7 @@
         "x-ms-client-request-id": "87c02aa7-2259-9968-f130-cd63e9d433c4",
         "x-ms-date": "Fri, 03 Apr 2020 00:00:46 GMT",
         "x-ms-return-client-request-id": "true",
-<<<<<<< HEAD
-        "x-ms-version": "2019-12-12"
-=======
-        "x-ms-version": "2020-02-10"
->>>>>>> 60f4876e
+        "x-ms-version": "2020-02-10"
       },
       "RequestBody": null,
       "StatusCode": 201,
@@ -33,11 +29,7 @@
         ],
         "x-ms-client-request-id": "87c02aa7-2259-9968-f130-cd63e9d433c4",
         "x-ms-request-id": "de429bce-601e-0062-5f4a-098f87000000",
-<<<<<<< HEAD
-        "x-ms-version": "2019-12-12"
-=======
-        "x-ms-version": "2020-02-10"
->>>>>>> 60f4876e
+        "x-ms-version": "2020-02-10"
       },
       "ResponseBody": []
     },
@@ -59,11 +51,7 @@
         "x-ms-meta-meta": "data",
         "x-ms-meta-UPPER": "case",
         "x-ms-return-client-request-id": "true",
-<<<<<<< HEAD
-        "x-ms-version": "2019-12-12"
-=======
-        "x-ms-version": "2020-02-10"
->>>>>>> 60f4876e
+        "x-ms-version": "2020-02-10"
       },
       "RequestBody": null,
       "StatusCode": 412,
@@ -78,11 +66,7 @@
         "x-ms-client-request-id": "49c6dea2-563b-6cc7-d0cf-0ddd74bb2cf7",
         "x-ms-error-code": "ConditionNotMet",
         "x-ms-request-id": "de429be6-601e-0062-724a-098f87000000",
-<<<<<<< HEAD
-        "x-ms-version": "2019-12-12"
-=======
-        "x-ms-version": "2020-02-10"
->>>>>>> 60f4876e
+        "x-ms-version": "2020-02-10"
       },
       "ResponseBody": [
         "\uFEFF\u003C?xml version=\u00221.0\u0022 encoding=\u0022utf-8\u0022?\u003E\u003CError\u003E\u003CCode\u003EConditionNotMet\u003C/Code\u003E\u003CMessage\u003EThe condition specified using HTTP conditional header(s) is not met.\n",
@@ -103,11 +87,7 @@
         "x-ms-client-request-id": "0bc1ff59-ea0d-2388-8dca-b3a7475ce049",
         "x-ms-date": "Fri, 03 Apr 2020 00:00:46 GMT",
         "x-ms-return-client-request-id": "true",
-<<<<<<< HEAD
-        "x-ms-version": "2019-12-12"
-=======
-        "x-ms-version": "2020-02-10"
->>>>>>> 60f4876e
+        "x-ms-version": "2020-02-10"
       },
       "RequestBody": null,
       "StatusCode": 202,
@@ -120,11 +100,7 @@
         ],
         "x-ms-client-request-id": "0bc1ff59-ea0d-2388-8dca-b3a7475ce049",
         "x-ms-request-id": "de429bf3-601e-0062-7f4a-098f87000000",
-<<<<<<< HEAD
-        "x-ms-version": "2019-12-12"
-=======
-        "x-ms-version": "2020-02-10"
->>>>>>> 60f4876e
+        "x-ms-version": "2020-02-10"
       },
       "ResponseBody": []
     },
@@ -142,11 +118,7 @@
         "x-ms-client-request-id": "5b1a378b-52eb-1ad5-2b3d-669992b84fea",
         "x-ms-date": "Fri, 03 Apr 2020 00:00:46 GMT",
         "x-ms-return-client-request-id": "true",
-<<<<<<< HEAD
-        "x-ms-version": "2019-12-12"
-=======
-        "x-ms-version": "2020-02-10"
->>>>>>> 60f4876e
+        "x-ms-version": "2020-02-10"
       },
       "RequestBody": null,
       "StatusCode": 201,
@@ -161,11 +133,7 @@
         ],
         "x-ms-client-request-id": "5b1a378b-52eb-1ad5-2b3d-669992b84fea",
         "x-ms-request-id": "c0934ab7-101e-0078-674a-09ee58000000",
-<<<<<<< HEAD
-        "x-ms-version": "2019-12-12"
-=======
-        "x-ms-version": "2020-02-10"
->>>>>>> 60f4876e
+        "x-ms-version": "2020-02-10"
       },
       "ResponseBody": []
     },
@@ -187,11 +155,7 @@
         "x-ms-meta-meta": "data",
         "x-ms-meta-UPPER": "case",
         "x-ms-return-client-request-id": "true",
-<<<<<<< HEAD
-        "x-ms-version": "2019-12-12"
-=======
-        "x-ms-version": "2020-02-10"
->>>>>>> 60f4876e
+        "x-ms-version": "2020-02-10"
       },
       "RequestBody": null,
       "StatusCode": 412,
@@ -206,11 +170,7 @@
         "x-ms-client-request-id": "9c45c368-cd88-e8c4-e069-49bdba509581",
         "x-ms-error-code": "LeaseNotPresentWithContainerOperation",
         "x-ms-request-id": "c0934aca-101e-0078-754a-09ee58000000",
-<<<<<<< HEAD
-        "x-ms-version": "2019-12-12"
-=======
-        "x-ms-version": "2020-02-10"
->>>>>>> 60f4876e
+        "x-ms-version": "2020-02-10"
       },
       "ResponseBody": [
         "\uFEFF\u003C?xml version=\u00221.0\u0022 encoding=\u0022utf-8\u0022?\u003E\u003CError\u003E\u003CCode\u003ELeaseNotPresentWithContainerOperation\u003C/Code\u003E\u003CMessage\u003EThere is currently no lease on the container.\n",
@@ -231,11 +191,7 @@
         "x-ms-client-request-id": "cf305424-b273-d362-3f84-b16e22912dad",
         "x-ms-date": "Fri, 03 Apr 2020 00:00:47 GMT",
         "x-ms-return-client-request-id": "true",
-<<<<<<< HEAD
-        "x-ms-version": "2019-12-12"
-=======
-        "x-ms-version": "2020-02-10"
->>>>>>> 60f4876e
+        "x-ms-version": "2020-02-10"
       },
       "RequestBody": null,
       "StatusCode": 202,
@@ -248,11 +204,7 @@
         ],
         "x-ms-client-request-id": "cf305424-b273-d362-3f84-b16e22912dad",
         "x-ms-request-id": "c0934ada-101e-0078-014a-09ee58000000",
-<<<<<<< HEAD
-        "x-ms-version": "2019-12-12"
-=======
-        "x-ms-version": "2020-02-10"
->>>>>>> 60f4876e
+        "x-ms-version": "2020-02-10"
       },
       "ResponseBody": []
     }
