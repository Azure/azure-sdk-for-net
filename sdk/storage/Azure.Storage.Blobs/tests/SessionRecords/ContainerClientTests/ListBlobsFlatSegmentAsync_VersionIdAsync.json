﻿{
  "Entries": [
    {
      "RequestUri": "https://seanmcccanary3.blob.core.windows.net/test-container-2b7d4e26-2f87-c6e0-58b4-153f6adca761?restype=container",
      "RequestMethod": "PUT",
      "RequestHeaders": {
        "Accept": "application/xml",
        "Authorization": "Sanitized",
        "traceparent": "00-9d7eb3756c27c04cbe8e54f6c4ef929a-1c609e9140736748-00",
        "User-Agent": [
          "azsdk-net-Storage.Blobs/12.9.0-alpha.20210217.1",
          "(.NET 5.0.3; Microsoft Windows 10.0.19042)"
        ],
        "x-ms-blob-public-access": "container",
        "x-ms-client-request-id": "307386c5-207d-8ab4-37f0-7f876fd8aacc",
        "x-ms-date": "Wed, 17 Feb 2021 18:59:50 GMT",
        "x-ms-return-client-request-id": "true",
<<<<<<< HEAD
        "x-ms-version": "2020-12-06"
=======
        "x-ms-version": "2021-02-12"
>>>>>>> 7e782c87
      },
      "RequestBody": null,
      "StatusCode": 201,
      "ResponseHeaders": {
        "Content-Length": "0",
        "Date": "Wed, 17 Feb 2021 18:59:51 GMT",
        "ETag": "\"0x8D8D376345AB14A\"",
        "Last-Modified": "Wed, 17 Feb 2021 18:59:51 GMT",
        "Server": [
          "Windows-Azure-Blob/1.0",
          "Microsoft-HTTPAPI/2.0"
        ],
        "x-ms-client-request-id": "307386c5-207d-8ab4-37f0-7f876fd8aacc",
        "x-ms-request-id": "296cbea6-e01e-0061-395f-05f981000000",
<<<<<<< HEAD
        "x-ms-version": "2020-12-06"
=======
        "x-ms-version": "2021-02-12"
>>>>>>> 7e782c87
      },
      "ResponseBody": []
    },
    {
      "RequestUri": "https://seanmcccanary3.blob.core.windows.net/test-container-2b7d4e26-2f87-c6e0-58b4-153f6adca761/test-blob-708d7634-4225-7801-52d4-879b172573d9",
      "RequestMethod": "PUT",
      "RequestHeaders": {
        "Accept": "application/xml",
        "Authorization": "Sanitized",
        "traceparent": "00-adceabdafcf09f419fa918d1c637b1ff-485889102dd5ed46-00",
        "User-Agent": [
          "azsdk-net-Storage.Blobs/12.9.0-alpha.20210217.1",
          "(.NET 5.0.3; Microsoft Windows 10.0.19042)"
        ],
        "x-ms-blob-type": "AppendBlob",
        "x-ms-client-request-id": "dc864b40-9df1-8202-84fa-dea899187212",
        "x-ms-date": "Wed, 17 Feb 2021 18:59:51 GMT",
        "x-ms-return-client-request-id": "true",
<<<<<<< HEAD
        "x-ms-version": "2020-12-06"
=======
        "x-ms-version": "2021-02-12"
>>>>>>> 7e782c87
      },
      "RequestBody": null,
      "StatusCode": 201,
      "ResponseHeaders": {
        "Content-Length": "0",
        "Date": "Wed, 17 Feb 2021 18:59:51 GMT",
        "ETag": "\"0x8D8D3763464D572\"",
        "Last-Modified": "Wed, 17 Feb 2021 18:59:51 GMT",
        "Server": [
          "Windows-Azure-Blob/1.0",
          "Microsoft-HTTPAPI/2.0"
        ],
        "x-ms-client-request-id": "dc864b40-9df1-8202-84fa-dea899187212",
        "x-ms-request-id": "296cbed1-e01e-0061-5a5f-05f981000000",
        "x-ms-request-server-encrypted": "true",
<<<<<<< HEAD
        "x-ms-version": "2020-12-06",
=======
        "x-ms-version": "2021-02-12",
>>>>>>> 7e782c87
        "x-ms-version-id": "2021-02-17T18:59:51.1550322Z"
      },
      "ResponseBody": []
    },
    {
      "RequestUri": "https://seanmcccanary3.blob.core.windows.net/test-container-2b7d4e26-2f87-c6e0-58b4-153f6adca761/test-blob-708d7634-4225-7801-52d4-879b172573d9?comp=metadata",
      "RequestMethod": "PUT",
      "RequestHeaders": {
        "Accept": "application/xml",
        "Authorization": "Sanitized",
        "traceparent": "00-42fe9982a9f7cf48b7406d9fef3d027a-aeee0942a5050048-00",
        "User-Agent": [
          "azsdk-net-Storage.Blobs/12.9.0-alpha.20210217.1",
          "(.NET 5.0.3; Microsoft Windows 10.0.19042)"
        ],
        "x-ms-client-request-id": "cb5abb9b-969e-09e7-eaf7-5f6f983af32d",
        "x-ms-date": "Wed, 17 Feb 2021 18:59:51 GMT",
        "x-ms-meta-Capital": "letter",
        "x-ms-meta-foo": "bar",
        "x-ms-meta-meta": "data",
        "x-ms-meta-UPPER": "case",
        "x-ms-return-client-request-id": "true",
<<<<<<< HEAD
        "x-ms-version": "2020-12-06"
=======
        "x-ms-version": "2021-02-12"
>>>>>>> 7e782c87
      },
      "RequestBody": null,
      "StatusCode": 200,
      "ResponseHeaders": {
        "Content-Length": "0",
        "Date": "Wed, 17 Feb 2021 18:59:51 GMT",
        "ETag": "\"0x8D8D376346E9B3D\"",
        "Last-Modified": "Wed, 17 Feb 2021 18:59:51 GMT",
        "Server": [
          "Windows-Azure-Blob/1.0",
          "Microsoft-HTTPAPI/2.0"
        ],
        "x-ms-client-request-id": "cb5abb9b-969e-09e7-eaf7-5f6f983af32d",
        "x-ms-request-id": "296cbefd-e01e-0061-7c5f-05f981000000",
        "x-ms-request-server-encrypted": "true",
<<<<<<< HEAD
        "x-ms-version": "2020-12-06",
=======
        "x-ms-version": "2021-02-12",
>>>>>>> 7e782c87
        "x-ms-version-id": "2021-02-17T18:59:51.2210791Z"
      },
      "ResponseBody": []
    },
    {
      "RequestUri": "https://seanmcccanary3.blob.core.windows.net/test-container-2b7d4e26-2f87-c6e0-58b4-153f6adca761?restype=container&comp=list&include=Versions",
      "RequestMethod": "GET",
      "RequestHeaders": {
        "Accept": "application/xml",
        "Authorization": "Sanitized",
        "traceparent": "00-50b03a33bc7ad346b121f282c48ffc78-206191c55d7ef741-00",
        "User-Agent": [
          "azsdk-net-Storage.Blobs/12.9.0-alpha.20210217.1",
          "(.NET 5.0.3; Microsoft Windows 10.0.19042)"
        ],
        "x-ms-client-request-id": "dd0d00ae-a7be-e674-bfd6-976766f32558",
        "x-ms-date": "Wed, 17 Feb 2021 18:59:51 GMT",
        "x-ms-return-client-request-id": "true",
<<<<<<< HEAD
        "x-ms-version": "2020-12-06"
=======
        "x-ms-version": "2021-02-12"
>>>>>>> 7e782c87
      },
      "RequestBody": null,
      "StatusCode": 200,
      "ResponseHeaders": {
        "Content-Type": "application/xml",
        "Date": "Wed, 17 Feb 2021 18:59:51 GMT",
        "Server": [
          "Windows-Azure-Blob/1.0",
          "Microsoft-HTTPAPI/2.0"
        ],
        "Transfer-Encoding": "chunked",
        "x-ms-client-request-id": "dd0d00ae-a7be-e674-bfd6-976766f32558",
        "x-ms-request-id": "296cbf17-e01e-0061-145f-05f981000000",
<<<<<<< HEAD
        "x-ms-version": "2020-12-06"
=======
        "x-ms-version": "2021-02-12"
>>>>>>> 7e782c87
      },
      "ResponseBody": "﻿<?xml version=\"1.0\" encoding=\"utf-8\"?><EnumerationResults ServiceEndpoint=\"https://seanmcccanary3.blob.core.windows.net/\" ContainerName=\"test-container-2b7d4e26-2f87-c6e0-58b4-153f6adca761\"><Blobs><Blob><Name>test-blob-708d7634-4225-7801-52d4-879b172573d9</Name><VersionId>2021-02-17T18:59:51.1550322Z</VersionId><Properties><Creation-Time>Wed, 17 Feb 2021 18:59:51 GMT</Creation-Time><Last-Modified>Wed, 17 Feb 2021 18:59:51 GMT</Last-Modified><Etag>0x8D8D3763464D572</Etag><Content-Length>0</Content-Length><Content-Type>application/octet-stream</Content-Type><Content-Encoding /><Content-Language /><Content-CRC64 /><Content-MD5 /><Cache-Control /><Content-Disposition /><BlobType>AppendBlob</BlobType><ServerEncrypted>true</ServerEncrypted></Properties><OrMetadata /></Blob><Blob><Name>test-blob-708d7634-4225-7801-52d4-879b172573d9</Name><VersionId>2021-02-17T18:59:51.2210791Z</VersionId><IsCurrentVersion>true</IsCurrentVersion><Properties><Creation-Time>Wed, 17 Feb 2021 18:59:51 GMT</Creation-Time><Last-Modified>Wed, 17 Feb 2021 18:59:51 GMT</Last-Modified><Etag>0x8D8D376346E9B3D</Etag><Content-Length>0</Content-Length><Content-Type>application/octet-stream</Content-Type><Content-Encoding /><Content-Language /><Content-CRC64 /><Content-MD5 /><Cache-Control /><Content-Disposition /><BlobType>AppendBlob</BlobType><LeaseStatus>unlocked</LeaseStatus><LeaseState>available</LeaseState><ServerEncrypted>true</ServerEncrypted></Properties><OrMetadata /></Blob></Blobs><NextMarker /></EnumerationResults>"
    },
    {
      "RequestUri": "https://seanmcccanary3.blob.core.windows.net/test-container-2b7d4e26-2f87-c6e0-58b4-153f6adca761?restype=container",
      "RequestMethod": "DELETE",
      "RequestHeaders": {
        "Accept": "application/xml",
        "Authorization": "Sanitized",
        "traceparent": "00-d1263d1fd15ba34fbaf15632211d1673-6a0fb9ae73af1f4c-00",
        "User-Agent": [
          "azsdk-net-Storage.Blobs/12.9.0-alpha.20210217.1",
          "(.NET 5.0.3; Microsoft Windows 10.0.19042)"
        ],
        "x-ms-client-request-id": "97c05950-152d-066f-df20-c7bd1e0513f5",
        "x-ms-date": "Wed, 17 Feb 2021 18:59:51 GMT",
        "x-ms-return-client-request-id": "true",
<<<<<<< HEAD
        "x-ms-version": "2020-12-06"
=======
        "x-ms-version": "2021-02-12"
>>>>>>> 7e782c87
      },
      "RequestBody": null,
      "StatusCode": 202,
      "ResponseHeaders": {
        "Content-Length": "0",
        "Date": "Wed, 17 Feb 2021 18:59:51 GMT",
        "Server": [
          "Windows-Azure-Blob/1.0",
          "Microsoft-HTTPAPI/2.0"
        ],
        "x-ms-client-request-id": "97c05950-152d-066f-df20-c7bd1e0513f5",
        "x-ms-request-id": "296cbf2e-e01e-0061-2a5f-05f981000000",
<<<<<<< HEAD
        "x-ms-version": "2020-12-06"
=======
        "x-ms-version": "2021-02-12"
>>>>>>> 7e782c87
      },
      "ResponseBody": []
    }
  ],
  "Variables": {
    "RandomSeed": "756400947",
    "Storage_TestConfigDefault": "ProductionTenant\nseanmcccanary3\nU2FuaXRpemVk\nhttps://seanmcccanary3.blob.core.windows.net\nhttps://seanmcccanary3.file.core.windows.net\nhttps://seanmcccanary3.queue.core.windows.net\nhttps://seanmcccanary3.table.core.windows.net\n\n\n\n\nhttps://seanmcccanary3-secondary.blob.core.windows.net\nhttps://seanmcccanary3-secondary.file.core.windows.net\nhttps://seanmcccanary3-secondary.queue.core.windows.net\nhttps://seanmcccanary3-secondary.table.core.windows.net\n\nSanitized\n\n\nCloud\nBlobEndpoint=https://seanmcccanary3.blob.core.windows.net/;QueueEndpoint=https://seanmcccanary3.queue.core.windows.net/;FileEndpoint=https://seanmcccanary3.file.core.windows.net/;BlobSecondaryEndpoint=https://seanmcccanary3-secondary.blob.core.windows.net/;QueueSecondaryEndpoint=https://seanmcccanary3-secondary.queue.core.windows.net/;FileSecondaryEndpoint=https://seanmcccanary3-secondary.file.core.windows.net/;AccountName=seanmcccanary3;AccountKey=Kg==;\nseanscope1\n\n"
  }
}<|MERGE_RESOLUTION|>--- conflicted
+++ resolved
@@ -15,11 +15,7 @@
         "x-ms-client-request-id": "307386c5-207d-8ab4-37f0-7f876fd8aacc",
         "x-ms-date": "Wed, 17 Feb 2021 18:59:50 GMT",
         "x-ms-return-client-request-id": "true",
-<<<<<<< HEAD
-        "x-ms-version": "2020-12-06"
-=======
         "x-ms-version": "2021-02-12"
->>>>>>> 7e782c87
       },
       "RequestBody": null,
       "StatusCode": 201,
@@ -34,11 +30,7 @@
         ],
         "x-ms-client-request-id": "307386c5-207d-8ab4-37f0-7f876fd8aacc",
         "x-ms-request-id": "296cbea6-e01e-0061-395f-05f981000000",
-<<<<<<< HEAD
-        "x-ms-version": "2020-12-06"
-=======
         "x-ms-version": "2021-02-12"
->>>>>>> 7e782c87
       },
       "ResponseBody": []
     },
@@ -57,11 +49,7 @@
         "x-ms-client-request-id": "dc864b40-9df1-8202-84fa-dea899187212",
         "x-ms-date": "Wed, 17 Feb 2021 18:59:51 GMT",
         "x-ms-return-client-request-id": "true",
-<<<<<<< HEAD
-        "x-ms-version": "2020-12-06"
-=======
         "x-ms-version": "2021-02-12"
->>>>>>> 7e782c87
       },
       "RequestBody": null,
       "StatusCode": 201,
@@ -77,11 +65,7 @@
         "x-ms-client-request-id": "dc864b40-9df1-8202-84fa-dea899187212",
         "x-ms-request-id": "296cbed1-e01e-0061-5a5f-05f981000000",
         "x-ms-request-server-encrypted": "true",
-<<<<<<< HEAD
-        "x-ms-version": "2020-12-06",
-=======
         "x-ms-version": "2021-02-12",
->>>>>>> 7e782c87
         "x-ms-version-id": "2021-02-17T18:59:51.1550322Z"
       },
       "ResponseBody": []
@@ -104,11 +88,7 @@
         "x-ms-meta-meta": "data",
         "x-ms-meta-UPPER": "case",
         "x-ms-return-client-request-id": "true",
-<<<<<<< HEAD
-        "x-ms-version": "2020-12-06"
-=======
         "x-ms-version": "2021-02-12"
->>>>>>> 7e782c87
       },
       "RequestBody": null,
       "StatusCode": 200,
@@ -124,11 +104,7 @@
         "x-ms-client-request-id": "cb5abb9b-969e-09e7-eaf7-5f6f983af32d",
         "x-ms-request-id": "296cbefd-e01e-0061-7c5f-05f981000000",
         "x-ms-request-server-encrypted": "true",
-<<<<<<< HEAD
-        "x-ms-version": "2020-12-06",
-=======
         "x-ms-version": "2021-02-12",
->>>>>>> 7e782c87
         "x-ms-version-id": "2021-02-17T18:59:51.2210791Z"
       },
       "ResponseBody": []
@@ -147,11 +123,7 @@
         "x-ms-client-request-id": "dd0d00ae-a7be-e674-bfd6-976766f32558",
         "x-ms-date": "Wed, 17 Feb 2021 18:59:51 GMT",
         "x-ms-return-client-request-id": "true",
-<<<<<<< HEAD
-        "x-ms-version": "2020-12-06"
-=======
         "x-ms-version": "2021-02-12"
->>>>>>> 7e782c87
       },
       "RequestBody": null,
       "StatusCode": 200,
@@ -165,11 +137,7 @@
         "Transfer-Encoding": "chunked",
         "x-ms-client-request-id": "dd0d00ae-a7be-e674-bfd6-976766f32558",
         "x-ms-request-id": "296cbf17-e01e-0061-145f-05f981000000",
-<<<<<<< HEAD
-        "x-ms-version": "2020-12-06"
-=======
         "x-ms-version": "2021-02-12"
->>>>>>> 7e782c87
       },
       "ResponseBody": "﻿<?xml version=\"1.0\" encoding=\"utf-8\"?><EnumerationResults ServiceEndpoint=\"https://seanmcccanary3.blob.core.windows.net/\" ContainerName=\"test-container-2b7d4e26-2f87-c6e0-58b4-153f6adca761\"><Blobs><Blob><Name>test-blob-708d7634-4225-7801-52d4-879b172573d9</Name><VersionId>2021-02-17T18:59:51.1550322Z</VersionId><Properties><Creation-Time>Wed, 17 Feb 2021 18:59:51 GMT</Creation-Time><Last-Modified>Wed, 17 Feb 2021 18:59:51 GMT</Last-Modified><Etag>0x8D8D3763464D572</Etag><Content-Length>0</Content-Length><Content-Type>application/octet-stream</Content-Type><Content-Encoding /><Content-Language /><Content-CRC64 /><Content-MD5 /><Cache-Control /><Content-Disposition /><BlobType>AppendBlob</BlobType><ServerEncrypted>true</ServerEncrypted></Properties><OrMetadata /></Blob><Blob><Name>test-blob-708d7634-4225-7801-52d4-879b172573d9</Name><VersionId>2021-02-17T18:59:51.2210791Z</VersionId><IsCurrentVersion>true</IsCurrentVersion><Properties><Creation-Time>Wed, 17 Feb 2021 18:59:51 GMT</Creation-Time><Last-Modified>Wed, 17 Feb 2021 18:59:51 GMT</Last-Modified><Etag>0x8D8D376346E9B3D</Etag><Content-Length>0</Content-Length><Content-Type>application/octet-stream</Content-Type><Content-Encoding /><Content-Language /><Content-CRC64 /><Content-MD5 /><Cache-Control /><Content-Disposition /><BlobType>AppendBlob</BlobType><LeaseStatus>unlocked</LeaseStatus><LeaseState>available</LeaseState><ServerEncrypted>true</ServerEncrypted></Properties><OrMetadata /></Blob></Blobs><NextMarker /></EnumerationResults>"
     },
@@ -187,11 +155,7 @@
         "x-ms-client-request-id": "97c05950-152d-066f-df20-c7bd1e0513f5",
         "x-ms-date": "Wed, 17 Feb 2021 18:59:51 GMT",
         "x-ms-return-client-request-id": "true",
-<<<<<<< HEAD
-        "x-ms-version": "2020-12-06"
-=======
         "x-ms-version": "2021-02-12"
->>>>>>> 7e782c87
       },
       "RequestBody": null,
       "StatusCode": 202,
@@ -204,11 +168,7 @@
         ],
         "x-ms-client-request-id": "97c05950-152d-066f-df20-c7bd1e0513f5",
         "x-ms-request-id": "296cbf2e-e01e-0061-2a5f-05f981000000",
-<<<<<<< HEAD
-        "x-ms-version": "2020-12-06"
-=======
         "x-ms-version": "2021-02-12"
->>>>>>> 7e782c87
       },
       "ResponseBody": []
     }
