--- conflicted
+++ resolved
@@ -14,11 +14,7 @@
         "x-ms-client-request-id": "8e121acf-7610-db9b-1f53-15e6f00a3b92",
         "x-ms-date": "Fri, 03 Apr 2020 00:00:47 GMT",
         "x-ms-return-client-request-id": "true",
-<<<<<<< HEAD
-        "x-ms-version": "2019-12-12"
-=======
         "x-ms-version": "2020-02-10"
->>>>>>> 60f4876e
       },
       "RequestBody": null,
       "StatusCode": 201,
@@ -33,11 +29,7 @@
         ],
         "x-ms-client-request-id": "8e121acf-7610-db9b-1f53-15e6f00a3b92",
         "x-ms-request-id": "eff9219c-e01e-007c-294a-09635f000000",
-<<<<<<< HEAD
-        "x-ms-version": "2019-12-12"
-=======
         "x-ms-version": "2020-02-10"
->>>>>>> 60f4876e
       },
       "ResponseBody": []
     },
@@ -57,11 +49,7 @@
         "x-ms-client-request-id": "12f86b76-3ddb-febe-8ba7-830f1e608888",
         "x-ms-date": "Fri, 03 Apr 2020 00:00:48 GMT",
         "x-ms-return-client-request-id": "true",
-<<<<<<< HEAD
-        "x-ms-version": "2019-12-12"
-=======
         "x-ms-version": "2020-02-10"
->>>>>>> 60f4876e
       },
       "RequestBody": "IJrbYgkw1kJg2CjU97fBNsvQovnRTyQO\u002BLjdjwe9mpil1MVVLtiIa/BBtdSYTWH6vzgSb\u002BO0b9F1zWpQU0Y6oz2QLiPybAjyRzcJj5pQdapW48/Pqiu08GXz4GBuOBipBhGWBw==",
       "StatusCode": 201,
@@ -79,11 +67,7 @@
         "x-ms-content-crc64": "Fd5rRnXqsmY=",
         "x-ms-request-id": "eff921b4-e01e-007c-3d4a-09635f000000",
         "x-ms-request-server-encrypted": "true",
-<<<<<<< HEAD
-        "x-ms-version": "2019-12-12"
-=======
         "x-ms-version": "2020-02-10"
->>>>>>> 60f4876e
       },
       "ResponseBody": []
     },
@@ -100,11 +84,7 @@
         "x-ms-client-request-id": "9b32a83e-8418-e12b-8009-c7889c188e4b",
         "x-ms-date": "Fri, 03 Apr 2020 00:00:48 GMT",
         "x-ms-return-client-request-id": "true",
-<<<<<<< HEAD
-        "x-ms-version": "2019-12-12"
-=======
         "x-ms-version": "2020-02-10"
->>>>>>> 60f4876e
       },
       "RequestBody": null,
       "StatusCode": 200,
@@ -129,11 +109,7 @@
         "x-ms-lease-status": "unlocked",
         "x-ms-request-id": "eff921cb-e01e-007c-524a-09635f000000",
         "x-ms-server-encrypted": "true",
-<<<<<<< HEAD
-        "x-ms-version": "2019-12-12"
-=======
         "x-ms-version": "2020-02-10"
->>>>>>> 60f4876e
       },
       "ResponseBody": []
     },
@@ -150,11 +126,7 @@
         "x-ms-client-request-id": "76d1d49e-ed2d-356f-42aa-97d1b517edea",
         "x-ms-date": "Fri, 03 Apr 2020 00:00:48 GMT",
         "x-ms-return-client-request-id": "true",
-<<<<<<< HEAD
-        "x-ms-version": "2019-12-12"
-=======
         "x-ms-version": "2020-02-10"
->>>>>>> 60f4876e
       },
       "RequestBody": null,
       "StatusCode": 202,
@@ -167,11 +139,7 @@
         ],
         "x-ms-client-request-id": "76d1d49e-ed2d-356f-42aa-97d1b517edea",
         "x-ms-request-id": "eff921e9-e01e-007c-6a4a-09635f000000",
-<<<<<<< HEAD
-        "x-ms-version": "2019-12-12"
-=======
         "x-ms-version": "2020-02-10"
->>>>>>> 60f4876e
       },
       "ResponseBody": []
     }
