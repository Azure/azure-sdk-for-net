--- conflicted
+++ resolved
@@ -14,11 +14,7 @@
         "x-ms-client-request-id": "0ddb77df-fc64-b242-fe87-1e7ead8b825e",
         "x-ms-date": "Fri, 03 Apr 2020 00:01:33 GMT",
         "x-ms-return-client-request-id": "true",
-<<<<<<< HEAD
-        "x-ms-version": "2019-12-12"
-=======
         "x-ms-version": "2020-02-10"
->>>>>>> 60f4876e
       },
       "RequestBody": null,
       "StatusCode": 201,
@@ -33,11 +29,7 @@
         ],
         "x-ms-client-request-id": "0ddb77df-fc64-b242-fe87-1e7ead8b825e",
         "x-ms-request-id": "587d8ad2-401e-0081-3e4b-09ed7a000000",
-<<<<<<< HEAD
-        "x-ms-version": "2019-12-12"
-=======
         "x-ms-version": "2020-02-10"
->>>>>>> 60f4876e
       },
       "ResponseBody": []
     },
@@ -56,11 +48,7 @@
         "x-ms-client-request-id": "e6fad41c-a0d0-01d0-8e75-a6eeb16bab1d",
         "x-ms-date": "Fri, 03 Apr 2020 00:01:33 GMT",
         "x-ms-return-client-request-id": "true",
-<<<<<<< HEAD
-        "x-ms-version": "2019-12-12"
-=======
         "x-ms-version": "2020-02-10"
->>>>>>> 60f4876e
       },
       "RequestBody": "Sft45fQRG3KeVsRfNu60Qqm0jRMSzr0fruQ55Mdpz3e7JjSyEp1q2m8Icsv7acDlyvEvLvm45Xs9WTcP2DaqNYZNoxC6Ai8MSrOkCVvyJEUkVBnWOqB9A0C4dLlmWwE4Xj1ErQ==",
       "StatusCode": 201,
@@ -78,11 +66,7 @@
         "x-ms-content-crc64": "zD1VjYIJ/EI=",
         "x-ms-request-id": "587d8ae8-401e-0081-4e4b-09ed7a000000",
         "x-ms-request-server-encrypted": "true",
-<<<<<<< HEAD
-        "x-ms-version": "2019-12-12"
-=======
         "x-ms-version": "2020-02-10"
->>>>>>> 60f4876e
       },
       "ResponseBody": []
     },
@@ -99,11 +83,7 @@
         "x-ms-client-request-id": "891b7d70-5d42-25dc-df29-394c7df594a7",
         "x-ms-date": "Fri, 03 Apr 2020 00:01:33 GMT",
         "x-ms-return-client-request-id": "true",
-<<<<<<< HEAD
-        "x-ms-version": "2019-12-12"
-=======
         "x-ms-version": "2020-02-10"
->>>>>>> 60f4876e
       },
       "RequestBody": null,
       "StatusCode": 202,
@@ -117,11 +97,7 @@
         "x-ms-client-request-id": "891b7d70-5d42-25dc-df29-394c7df594a7",
         "x-ms-delete-type-permanent": "true",
         "x-ms-request-id": "587d8aff-401e-0081-644b-09ed7a000000",
-<<<<<<< HEAD
-        "x-ms-version": "2019-12-12"
-=======
         "x-ms-version": "2020-02-10"
->>>>>>> 60f4876e
       },
       "ResponseBody": []
     },
@@ -138,11 +114,7 @@
         "x-ms-client-request-id": "347e32f0-214f-50db-9a5a-95ff17c899c6",
         "x-ms-date": "Fri, 03 Apr 2020 00:01:33 GMT",
         "x-ms-return-client-request-id": "true",
-<<<<<<< HEAD
-        "x-ms-version": "2019-12-12"
-=======
         "x-ms-version": "2020-02-10"
->>>>>>> 60f4876e
       },
       "RequestBody": null,
       "StatusCode": 404,
@@ -156,11 +128,7 @@
         "x-ms-client-request-id": "347e32f0-214f-50db-9a5a-95ff17c899c6",
         "x-ms-error-code": "BlobNotFound",
         "x-ms-request-id": "587d8b17-401e-0081-7c4b-09ed7a000000",
-<<<<<<< HEAD
-        "x-ms-version": "2019-12-12"
-=======
         "x-ms-version": "2020-02-10"
->>>>>>> 60f4876e
       },
       "ResponseBody": []
     },
@@ -177,11 +145,7 @@
         "x-ms-client-request-id": "4b5bd4c0-6076-0e57-274d-2318e05bb2f7",
         "x-ms-date": "Fri, 03 Apr 2020 00:01:33 GMT",
         "x-ms-return-client-request-id": "true",
-<<<<<<< HEAD
-        "x-ms-version": "2019-12-12"
-=======
         "x-ms-version": "2020-02-10"
->>>>>>> 60f4876e
       },
       "RequestBody": null,
       "StatusCode": 202,
@@ -194,11 +158,7 @@
         ],
         "x-ms-client-request-id": "4b5bd4c0-6076-0e57-274d-2318e05bb2f7",
         "x-ms-request-id": "587d8b2a-401e-0081-0d4b-09ed7a000000",
-<<<<<<< HEAD
-        "x-ms-version": "2019-12-12"
-=======
         "x-ms-version": "2020-02-10"
->>>>>>> 60f4876e
       },
       "ResponseBody": []
     }
