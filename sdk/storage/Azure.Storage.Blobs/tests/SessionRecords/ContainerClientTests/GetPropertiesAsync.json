﻿{
  "Entries": [
    {
      "RequestUri": "https://seanmcccanary3.blob.core.windows.net/test-container-4e97e11d-e1a9-0ab5-fc13-773c628cf35a?restype=container",
      "RequestMethod": "PUT",
      "RequestHeaders": {
        "Accept": "application/xml",
        "Authorization": "Sanitized",
        "traceparent": "00-b2a76519276e7d4aba907fe47d31c56c-516e69a11ba3e545-00",
        "User-Agent": [
          "azsdk-net-Storage.Blobs/12.9.0-alpha.20210216.1",
          "(.NET 5.0.3; Microsoft Windows 10.0.19042)"
        ],
        "x-ms-blob-public-access": "container",
        "x-ms-client-request-id": "db80f750-7904-8149-baf3-2f84f773f7c8",
        "x-ms-date": "Wed, 17 Feb 2021 02:30:11 GMT",
        "x-ms-return-client-request-id": "true",
<<<<<<< HEAD
        "x-ms-version": "2020-12-06"
=======
        "x-ms-version": "2021-02-12"
>>>>>>> 7e782c87
      },
      "RequestBody": null,
      "StatusCode": 201,
      "ResponseHeaders": {
        "Content-Length": "0",
        "Date": "Wed, 17 Feb 2021 02:30:11 GMT",
        "ETag": "\"0x8D8D2EBF3CA956F\"",
        "Last-Modified": "Wed, 17 Feb 2021 02:30:12 GMT",
        "Server": [
          "Windows-Azure-Blob/1.0",
          "Microsoft-HTTPAPI/2.0"
        ],
        "x-ms-client-request-id": "db80f750-7904-8149-baf3-2f84f773f7c8",
        "x-ms-request-id": "cf92d9b1-801e-0058-33d4-04029d000000",
<<<<<<< HEAD
        "x-ms-version": "2020-12-06"
=======
        "x-ms-version": "2021-02-12"
>>>>>>> 7e782c87
      },
      "ResponseBody": []
    },
    {
      "RequestUri": "https://seanmcccanary3.blob.core.windows.net/test-container-4e97e11d-e1a9-0ab5-fc13-773c628cf35a?restype=container",
      "RequestMethod": "GET",
      "RequestHeaders": {
        "Accept": "application/xml",
        "Authorization": "Sanitized",
        "traceparent": "00-6ebb9d502a52744490fc1be4a8cc77cb-34cfdab51b078948-00",
        "User-Agent": [
          "azsdk-net-Storage.Blobs/12.9.0-alpha.20210216.1",
          "(.NET 5.0.3; Microsoft Windows 10.0.19042)"
        ],
        "x-ms-client-request-id": "6aec0c51-170c-ec55-fa4d-d5b332e3a2bd",
        "x-ms-date": "Wed, 17 Feb 2021 02:30:12 GMT",
        "x-ms-return-client-request-id": "true",
<<<<<<< HEAD
        "x-ms-version": "2020-12-06"
=======
        "x-ms-version": "2021-02-12"
>>>>>>> 7e782c87
      },
      "RequestBody": null,
      "StatusCode": 200,
      "ResponseHeaders": {
        "Content-Length": "0",
        "Date": "Wed, 17 Feb 2021 02:30:11 GMT",
        "ETag": "\"0x8D8D2EBF3CA956F\"",
        "Last-Modified": "Wed, 17 Feb 2021 02:30:12 GMT",
        "Server": [
          "Windows-Azure-Blob/1.0",
          "Microsoft-HTTPAPI/2.0"
        ],
        "x-ms-blob-public-access": "container",
        "x-ms-client-request-id": "6aec0c51-170c-ec55-fa4d-d5b332e3a2bd",
        "x-ms-default-encryption-scope": "$account-encryption-key",
        "x-ms-deny-encryption-scope-override": "false",
        "x-ms-has-immutability-policy": "false",
        "x-ms-has-legal-hold": "false",
        "x-ms-lease-state": "available",
        "x-ms-lease-status": "unlocked",
        "x-ms-request-id": "cf92d9cf-801e-0058-4bd4-04029d000000",
<<<<<<< HEAD
        "x-ms-version": "2020-12-06"
=======
        "x-ms-version": "2021-02-12"
>>>>>>> 7e782c87
      },
      "ResponseBody": []
    },
    {
      "RequestUri": "https://seanmcccanary3.blob.core.windows.net/test-container-4e97e11d-e1a9-0ab5-fc13-773c628cf35a?restype=container",
      "RequestMethod": "DELETE",
      "RequestHeaders": {
        "Accept": "application/xml",
        "Authorization": "Sanitized",
        "traceparent": "00-4626dfe752ae5f40bcaff92f674f8ddb-18cfbe3e05e2c24f-00",
        "User-Agent": [
          "azsdk-net-Storage.Blobs/12.9.0-alpha.20210216.1",
          "(.NET 5.0.3; Microsoft Windows 10.0.19042)"
        ],
        "x-ms-client-request-id": "ea328256-8d87-a5bb-856b-c0e5baa38a97",
        "x-ms-date": "Wed, 17 Feb 2021 02:30:12 GMT",
        "x-ms-return-client-request-id": "true",
<<<<<<< HEAD
        "x-ms-version": "2020-12-06"
=======
        "x-ms-version": "2021-02-12"
>>>>>>> 7e782c87
      },
      "RequestBody": null,
      "StatusCode": 202,
      "ResponseHeaders": {
        "Content-Length": "0",
        "Date": "Wed, 17 Feb 2021 02:30:11 GMT",
        "Server": [
          "Windows-Azure-Blob/1.0",
          "Microsoft-HTTPAPI/2.0"
        ],
        "x-ms-client-request-id": "ea328256-8d87-a5bb-856b-c0e5baa38a97",
        "x-ms-request-id": "cf92d9df-801e-0058-5ad4-04029d000000",
<<<<<<< HEAD
        "x-ms-version": "2020-12-06"
=======
        "x-ms-version": "2021-02-12"
>>>>>>> 7e782c87
      },
      "ResponseBody": []
    }
  ],
  "Variables": {
    "RandomSeed": "1062204493",
    "Storage_TestConfigDefault": "ProductionTenant\nseanmcccanary3\nU2FuaXRpemVk\nhttps://seanmcccanary3.blob.core.windows.net\nhttps://seanmcccanary3.file.core.windows.net\nhttps://seanmcccanary3.queue.core.windows.net\nhttps://seanmcccanary3.table.core.windows.net\n\n\n\n\nhttps://seanmcccanary3-secondary.blob.core.windows.net\nhttps://seanmcccanary3-secondary.file.core.windows.net\nhttps://seanmcccanary3-secondary.queue.core.windows.net\nhttps://seanmcccanary3-secondary.table.core.windows.net\n\nSanitized\n\n\nCloud\nBlobEndpoint=https://seanmcccanary3.blob.core.windows.net/;QueueEndpoint=https://seanmcccanary3.queue.core.windows.net/;FileEndpoint=https://seanmcccanary3.file.core.windows.net/;BlobSecondaryEndpoint=https://seanmcccanary3-secondary.blob.core.windows.net/;QueueSecondaryEndpoint=https://seanmcccanary3-secondary.queue.core.windows.net/;FileSecondaryEndpoint=https://seanmcccanary3-secondary.file.core.windows.net/;AccountName=seanmcccanary3;AccountKey=Kg==;\nseanscope1\n\n"
  }
}<|MERGE_RESOLUTION|>--- conflicted
+++ resolved
@@ -15,11 +15,7 @@
         "x-ms-client-request-id": "db80f750-7904-8149-baf3-2f84f773f7c8",
         "x-ms-date": "Wed, 17 Feb 2021 02:30:11 GMT",
         "x-ms-return-client-request-id": "true",
-<<<<<<< HEAD
-        "x-ms-version": "2020-12-06"
-=======
         "x-ms-version": "2021-02-12"
->>>>>>> 7e782c87
       },
       "RequestBody": null,
       "StatusCode": 201,
@@ -34,11 +30,7 @@
         ],
         "x-ms-client-request-id": "db80f750-7904-8149-baf3-2f84f773f7c8",
         "x-ms-request-id": "cf92d9b1-801e-0058-33d4-04029d000000",
-<<<<<<< HEAD
-        "x-ms-version": "2020-12-06"
-=======
         "x-ms-version": "2021-02-12"
->>>>>>> 7e782c87
       },
       "ResponseBody": []
     },
@@ -56,11 +48,7 @@
         "x-ms-client-request-id": "6aec0c51-170c-ec55-fa4d-d5b332e3a2bd",
         "x-ms-date": "Wed, 17 Feb 2021 02:30:12 GMT",
         "x-ms-return-client-request-id": "true",
-<<<<<<< HEAD
-        "x-ms-version": "2020-12-06"
-=======
         "x-ms-version": "2021-02-12"
->>>>>>> 7e782c87
       },
       "RequestBody": null,
       "StatusCode": 200,
@@ -82,11 +70,7 @@
         "x-ms-lease-state": "available",
         "x-ms-lease-status": "unlocked",
         "x-ms-request-id": "cf92d9cf-801e-0058-4bd4-04029d000000",
-<<<<<<< HEAD
-        "x-ms-version": "2020-12-06"
-=======
         "x-ms-version": "2021-02-12"
->>>>>>> 7e782c87
       },
       "ResponseBody": []
     },
@@ -104,11 +88,7 @@
         "x-ms-client-request-id": "ea328256-8d87-a5bb-856b-c0e5baa38a97",
         "x-ms-date": "Wed, 17 Feb 2021 02:30:12 GMT",
         "x-ms-return-client-request-id": "true",
-<<<<<<< HEAD
-        "x-ms-version": "2020-12-06"
-=======
         "x-ms-version": "2021-02-12"
->>>>>>> 7e782c87
       },
       "RequestBody": null,
       "StatusCode": 202,
@@ -121,11 +101,7 @@
         ],
         "x-ms-client-request-id": "ea328256-8d87-a5bb-856b-c0e5baa38a97",
         "x-ms-request-id": "cf92d9df-801e-0058-5ad4-04029d000000",
-<<<<<<< HEAD
-        "x-ms-version": "2020-12-06"
-=======
         "x-ms-version": "2021-02-12"
->>>>>>> 7e782c87
       },
       "ResponseBody": []
     }
