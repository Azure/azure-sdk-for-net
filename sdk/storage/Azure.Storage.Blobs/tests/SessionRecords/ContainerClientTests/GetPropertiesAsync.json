--- conflicted
+++ resolved
@@ -14,11 +14,7 @@
         "x-ms-client-request-id": "db80f750-7904-8149-baf3-2f84f773f7c8",
         "x-ms-date": "Fri, 03 Apr 2020 00:00:15 GMT",
         "x-ms-return-client-request-id": "true",
-<<<<<<< HEAD
-        "x-ms-version": "2019-12-12"
-=======
         "x-ms-version": "2020-02-10"
->>>>>>> 60f4876e
       },
       "RequestBody": null,
       "StatusCode": 201,
@@ -33,11 +29,7 @@
         ],
         "x-ms-client-request-id": "db80f750-7904-8149-baf3-2f84f773f7c8",
         "x-ms-request-id": "0f00da01-901e-003b-094a-090804000000",
-<<<<<<< HEAD
-        "x-ms-version": "2019-12-12"
-=======
         "x-ms-version": "2020-02-10"
->>>>>>> 60f4876e
       },
       "ResponseBody": []
     },
@@ -54,11 +46,7 @@
         "x-ms-client-request-id": "6aec0c51-170c-ec55-fa4d-d5b332e3a2bd",
         "x-ms-date": "Fri, 03 Apr 2020 00:00:15 GMT",
         "x-ms-return-client-request-id": "true",
-<<<<<<< HEAD
-        "x-ms-version": "2019-12-12"
-=======
         "x-ms-version": "2020-02-10"
->>>>>>> 60f4876e
       },
       "RequestBody": null,
       "StatusCode": 200,
@@ -80,11 +68,7 @@
         "x-ms-lease-state": "available",
         "x-ms-lease-status": "unlocked",
         "x-ms-request-id": "0f00da12-901e-003b-174a-090804000000",
-<<<<<<< HEAD
-        "x-ms-version": "2019-12-12"
-=======
         "x-ms-version": "2020-02-10"
->>>>>>> 60f4876e
       },
       "ResponseBody": []
     },
@@ -101,11 +85,7 @@
         "x-ms-client-request-id": "ea328256-8d87-a5bb-856b-c0e5baa38a97",
         "x-ms-date": "Fri, 03 Apr 2020 00:00:16 GMT",
         "x-ms-return-client-request-id": "true",
-<<<<<<< HEAD
-        "x-ms-version": "2019-12-12"
-=======
         "x-ms-version": "2020-02-10"
->>>>>>> 60f4876e
       },
       "RequestBody": null,
       "StatusCode": 202,
@@ -118,11 +98,7 @@
         ],
         "x-ms-client-request-id": "ea328256-8d87-a5bb-856b-c0e5baa38a97",
         "x-ms-request-id": "0f00da2c-901e-003b-314a-090804000000",
-<<<<<<< HEAD
-        "x-ms-version": "2019-12-12"
-=======
         "x-ms-version": "2020-02-10"
->>>>>>> 60f4876e
       },
       "ResponseBody": []
     }
