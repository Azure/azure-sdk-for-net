﻿{
  "Entries": [
    {
      "RequestUri": "https://seansoftdeletecanary.blob.core.windows.net/test-container-dcc4f801-9df1-5bc8-2699-e4afa4520858?restype=container",
      "RequestMethod": "PUT",
      "RequestHeaders": {
        "Accept": "application/xml",
        "Authorization": "Sanitized",
        "traceparent": "00-c95915c5c404f147b24f26d4c22c7e7f-37e57c1ef00ddb44-00",
        "User-Agent": [
          "azsdk-net-Storage.Blobs/12.9.0-alpha.20210217.1",
          "(.NET 5.0.3; Microsoft Windows 10.0.19042)"
        ],
        "x-ms-blob-public-access": "container",
        "x-ms-client-request-id": "bac1c8fa-4038-644d-da7a-5c718a27fe77",
        "x-ms-date": "Wed, 17 Feb 2021 18:59:52 GMT",
        "x-ms-return-client-request-id": "true",
<<<<<<< HEAD
        "x-ms-version": "2020-12-06"
=======
        "x-ms-version": "2021-02-12"
>>>>>>> 7e782c87
      },
      "RequestBody": null,
      "StatusCode": 201,
      "ResponseHeaders": {
        "Content-Length": "0",
        "Date": "Wed, 17 Feb 2021 18:59:52 GMT",
        "ETag": "\"0x8D8D3763552E5C8\"",
        "Last-Modified": "Wed, 17 Feb 2021 18:59:52 GMT",
        "Server": [
          "Windows-Azure-Blob/1.0",
          "Microsoft-HTTPAPI/2.0"
        ],
        "x-ms-client-request-id": "bac1c8fa-4038-644d-da7a-5c718a27fe77",
        "x-ms-request-id": "a689ebb2-f01e-0002-6a5f-054899000000",
<<<<<<< HEAD
        "x-ms-version": "2020-12-06"
=======
        "x-ms-version": "2021-02-12"
>>>>>>> 7e782c87
      },
      "ResponseBody": []
    },
    {
      "RequestUri": "https://seansoftdeletecanary.blob.core.windows.net/test-container-dcc4f801-9df1-5bc8-2699-e4afa4520858/test-blob-88c9ed6d-7e65-d7e0-6a99-fa1a2e54f687",
      "RequestMethod": "PUT",
      "RequestHeaders": {
        "Accept": "application/xml",
        "Authorization": "Sanitized",
        "traceparent": "00-0875606adc329d469c7917bfd266230e-49481e9928536d43-00",
        "User-Agent": [
          "azsdk-net-Storage.Blobs/12.9.0-alpha.20210217.1",
          "(.NET 5.0.3; Microsoft Windows 10.0.19042)"
        ],
        "x-ms-blob-type": "AppendBlob",
        "x-ms-client-request-id": "7606f8d8-efd6-7b8f-e7e9-509e46323686",
        "x-ms-date": "Wed, 17 Feb 2021 18:59:52 GMT",
        "x-ms-return-client-request-id": "true",
<<<<<<< HEAD
        "x-ms-version": "2020-12-06"
=======
        "x-ms-version": "2021-02-12"
>>>>>>> 7e782c87
      },
      "RequestBody": null,
      "StatusCode": 201,
      "ResponseHeaders": {
        "Content-Length": "0",
        "Date": "Wed, 17 Feb 2021 18:59:52 GMT",
        "ETag": "\"0x8D8D376355D3B43\"",
        "Last-Modified": "Wed, 17 Feb 2021 18:59:52 GMT",
        "Server": [
          "Windows-Azure-Blob/1.0",
          "Microsoft-HTTPAPI/2.0"
        ],
        "x-ms-client-request-id": "7606f8d8-efd6-7b8f-e7e9-509e46323686",
        "x-ms-request-id": "a689ebb7-f01e-0002-6d5f-054899000000",
        "x-ms-request-server-encrypted": "true",
<<<<<<< HEAD
        "x-ms-version": "2020-12-06"
=======
        "x-ms-version": "2021-02-12"
>>>>>>> 7e782c87
      },
      "ResponseBody": []
    },
    {
      "RequestUri": "https://seansoftdeletecanary.blob.core.windows.net/test-container-dcc4f801-9df1-5bc8-2699-e4afa4520858/test-blob-88c9ed6d-7e65-d7e0-6a99-fa1a2e54f687",
      "RequestMethod": "DELETE",
      "RequestHeaders": {
        "Accept": "application/xml",
        "Authorization": "Sanitized",
        "traceparent": "00-4806da5857ba4b45915e507c76aa85ce-acbec3d8e06ca64e-00",
        "User-Agent": [
          "azsdk-net-Storage.Blobs/12.9.0-alpha.20210217.1",
          "(.NET 5.0.3; Microsoft Windows 10.0.19042)"
        ],
        "x-ms-client-request-id": "354140f8-804d-31b1-5f3a-f4a7fd8182db",
        "x-ms-date": "Wed, 17 Feb 2021 18:59:52 GMT",
        "x-ms-return-client-request-id": "true",
<<<<<<< HEAD
        "x-ms-version": "2020-12-06"
=======
        "x-ms-version": "2021-02-12"
>>>>>>> 7e782c87
      },
      "RequestBody": null,
      "StatusCode": 202,
      "ResponseHeaders": {
        "Content-Length": "0",
        "Date": "Wed, 17 Feb 2021 18:59:52 GMT",
        "Server": [
          "Windows-Azure-Blob/1.0",
          "Microsoft-HTTPAPI/2.0"
        ],
        "x-ms-client-request-id": "354140f8-804d-31b1-5f3a-f4a7fd8182db",
        "x-ms-delete-type-permanent": "false",
        "x-ms-request-id": "a689ebc1-f01e-0002-6f5f-054899000000",
<<<<<<< HEAD
        "x-ms-version": "2020-12-06"
=======
        "x-ms-version": "2021-02-12"
>>>>>>> 7e782c87
      },
      "ResponseBody": []
    },
    {
      "RequestUri": "https://seansoftdeletecanary.blob.core.windows.net/test-container-dcc4f801-9df1-5bc8-2699-e4afa4520858?restype=container&comp=list&include=Deleted",
      "RequestMethod": "GET",
      "RequestHeaders": {
        "Accept": "application/xml",
        "Authorization": "Sanitized",
        "User-Agent": [
          "azsdk-net-Storage.Blobs/12.9.0-alpha.20210217.1",
          "(.NET 5.0.3; Microsoft Windows 10.0.19042)"
        ],
        "x-ms-client-request-id": "05a501df-00f0-0339-221f-3c372d3e214b",
        "x-ms-date": "Wed, 17 Feb 2021 18:59:52 GMT",
        "x-ms-return-client-request-id": "true",
<<<<<<< HEAD
        "x-ms-version": "2020-12-06"
=======
        "x-ms-version": "2021-02-12"
>>>>>>> 7e782c87
      },
      "RequestBody": null,
      "StatusCode": 200,
      "ResponseHeaders": {
        "Access-Control-Allow-Origin": "*",
        "Access-Control-Expose-Headers": "x-ms-client-request-id",
        "Content-Type": "application/xml",
        "Date": "Wed, 17 Feb 2021 18:59:52 GMT",
        "Server": [
          "Windows-Azure-Blob/1.0",
          "Microsoft-HTTPAPI/2.0"
        ],
        "Transfer-Encoding": "chunked",
        "x-ms-client-request-id": "05a501df-00f0-0339-221f-3c372d3e214b",
        "x-ms-request-id": "a689ebc3-f01e-0002-715f-054899000000",
<<<<<<< HEAD
        "x-ms-version": "2020-12-06"
=======
        "x-ms-version": "2021-02-12"
>>>>>>> 7e782c87
      },
      "ResponseBody": "﻿<?xml version=\"1.0\" encoding=\"utf-8\"?><EnumerationResults ServiceEndpoint=\"https://seansoftdeletecanary.blob.core.windows.net/\" ContainerName=\"test-container-dcc4f801-9df1-5bc8-2699-e4afa4520858\"><Blobs><Blob><Name>test-blob-88c9ed6d-7e65-d7e0-6a99-fa1a2e54f687</Name><Deleted>true</Deleted><Properties><Creation-Time>Wed, 17 Feb 2021 18:59:52 GMT</Creation-Time><Last-Modified>Wed, 17 Feb 2021 18:59:52 GMT</Last-Modified><Etag>0x8D8D376355D3B43</Etag><Content-Length>0</Content-Length><Content-Type>application/octet-stream</Content-Type><Content-Encoding /><Content-Language /><Content-CRC64 /><Content-MD5 /><Cache-Control /><Content-Disposition /><BlobType>AppendBlob</BlobType><ServerEncrypted>true</ServerEncrypted><DeletedTime>Wed, 17 Feb 2021 18:59:52 GMT</DeletedTime><RemainingRetentionDays>0</RemainingRetentionDays></Properties><OrMetadata /></Blob></Blobs><NextMarker /></EnumerationResults>"
    },
    {
      "RequestUri": "https://seansoftdeletecanary.blob.core.windows.net/test-container-dcc4f801-9df1-5bc8-2699-e4afa4520858?restype=container",
      "RequestMethod": "DELETE",
      "RequestHeaders": {
        "Accept": "application/xml",
        "Authorization": "Sanitized",
        "traceparent": "00-514bbd70bfe88a438dbedc0ecfd71bde-dc97c8124b032243-00",
        "User-Agent": [
          "azsdk-net-Storage.Blobs/12.9.0-alpha.20210217.1",
          "(.NET 5.0.3; Microsoft Windows 10.0.19042)"
        ],
        "x-ms-client-request-id": "fcc85228-7ddb-31ea-5413-d7acc8108ad3",
        "x-ms-date": "Wed, 17 Feb 2021 18:59:52 GMT",
        "x-ms-return-client-request-id": "true",
<<<<<<< HEAD
        "x-ms-version": "2020-12-06"
=======
        "x-ms-version": "2021-02-12"
>>>>>>> 7e782c87
      },
      "RequestBody": null,
      "StatusCode": 202,
      "ResponseHeaders": {
        "Content-Length": "0",
        "Date": "Wed, 17 Feb 2021 18:59:52 GMT",
        "Server": [
          "Windows-Azure-Blob/1.0",
          "Microsoft-HTTPAPI/2.0"
        ],
        "x-ms-client-request-id": "fcc85228-7ddb-31ea-5413-d7acc8108ad3",
        "x-ms-request-id": "a689ebc9-f01e-0002-755f-054899000000",
<<<<<<< HEAD
        "x-ms-version": "2020-12-06"
=======
        "x-ms-version": "2021-02-12"
>>>>>>> 7e782c87
      },
      "ResponseBody": []
    }
  ],
  "Variables": {
    "RandomSeed": "114883503",
    "Storage_TestConfigSoftDelete": "SoftDeleteTenant\nseansoftdeletecanary\nU2FuaXRpemVk\nhttps://seansoftdeletecanary.blob.core.windows.net\nhttps://seansoftdeletecanary.file.core.windows.net\nhttps://seansoftdeletecanary.queue.core.windows.net\nhttps://seansoftdeletecanary.table.core.windows.net\n\n\n\n\nhttps://seansoftdeletecanary-secondary.blob.core.windows.net\nhttps://seansoftdeletecanary-secondary.file.core.windows.net\nhttps://seansoftdeletecanary-secondary.queue.core.windows.net\nhttps://seansoftdeletecanary-secondary.table.core.windows.net\n68390a19-a643-458b-b726-408abf67b4fc\nSanitized\n72f988bf-86f1-41af-91ab-2d7cd011db47\nhttps://login.microsoftonline.com/\nCloud\nBlobEndpoint=https://seansoftdeletecanary.blob.core.windows.net/;QueueEndpoint=https://seansoftdeletecanary.queue.core.windows.net/;FileEndpoint=https://seansoftdeletecanary.file.core.windows.net/;BlobSecondaryEndpoint=https://seansoftdeletecanary-secondary.blob.core.windows.net/;QueueSecondaryEndpoint=https://seansoftdeletecanary-secondary.queue.core.windows.net/;FileSecondaryEndpoint=https://seansoftdeletecanary-secondary.file.core.windows.net/;AccountName=seansoftdeletecanary;AccountKey=Sanitized\n\n\n"
  }
}<|MERGE_RESOLUTION|>--- conflicted
+++ resolved
@@ -15,11 +15,7 @@
         "x-ms-client-request-id": "bac1c8fa-4038-644d-da7a-5c718a27fe77",
         "x-ms-date": "Wed, 17 Feb 2021 18:59:52 GMT",
         "x-ms-return-client-request-id": "true",
-<<<<<<< HEAD
-        "x-ms-version": "2020-12-06"
-=======
         "x-ms-version": "2021-02-12"
->>>>>>> 7e782c87
       },
       "RequestBody": null,
       "StatusCode": 201,
@@ -34,11 +30,7 @@
         ],
         "x-ms-client-request-id": "bac1c8fa-4038-644d-da7a-5c718a27fe77",
         "x-ms-request-id": "a689ebb2-f01e-0002-6a5f-054899000000",
-<<<<<<< HEAD
-        "x-ms-version": "2020-12-06"
-=======
         "x-ms-version": "2021-02-12"
->>>>>>> 7e782c87
       },
       "ResponseBody": []
     },
@@ -57,11 +49,7 @@
         "x-ms-client-request-id": "7606f8d8-efd6-7b8f-e7e9-509e46323686",
         "x-ms-date": "Wed, 17 Feb 2021 18:59:52 GMT",
         "x-ms-return-client-request-id": "true",
-<<<<<<< HEAD
-        "x-ms-version": "2020-12-06"
-=======
         "x-ms-version": "2021-02-12"
->>>>>>> 7e782c87
       },
       "RequestBody": null,
       "StatusCode": 201,
@@ -77,11 +65,7 @@
         "x-ms-client-request-id": "7606f8d8-efd6-7b8f-e7e9-509e46323686",
         "x-ms-request-id": "a689ebb7-f01e-0002-6d5f-054899000000",
         "x-ms-request-server-encrypted": "true",
-<<<<<<< HEAD
-        "x-ms-version": "2020-12-06"
-=======
         "x-ms-version": "2021-02-12"
->>>>>>> 7e782c87
       },
       "ResponseBody": []
     },
@@ -99,11 +83,7 @@
         "x-ms-client-request-id": "354140f8-804d-31b1-5f3a-f4a7fd8182db",
         "x-ms-date": "Wed, 17 Feb 2021 18:59:52 GMT",
         "x-ms-return-client-request-id": "true",
-<<<<<<< HEAD
-        "x-ms-version": "2020-12-06"
-=======
         "x-ms-version": "2021-02-12"
->>>>>>> 7e782c87
       },
       "RequestBody": null,
       "StatusCode": 202,
@@ -117,11 +97,7 @@
         "x-ms-client-request-id": "354140f8-804d-31b1-5f3a-f4a7fd8182db",
         "x-ms-delete-type-permanent": "false",
         "x-ms-request-id": "a689ebc1-f01e-0002-6f5f-054899000000",
-<<<<<<< HEAD
-        "x-ms-version": "2020-12-06"
-=======
         "x-ms-version": "2021-02-12"
->>>>>>> 7e782c87
       },
       "ResponseBody": []
     },
@@ -138,11 +114,7 @@
         "x-ms-client-request-id": "05a501df-00f0-0339-221f-3c372d3e214b",
         "x-ms-date": "Wed, 17 Feb 2021 18:59:52 GMT",
         "x-ms-return-client-request-id": "true",
-<<<<<<< HEAD
-        "x-ms-version": "2020-12-06"
-=======
         "x-ms-version": "2021-02-12"
->>>>>>> 7e782c87
       },
       "RequestBody": null,
       "StatusCode": 200,
@@ -158,11 +130,7 @@
         "Transfer-Encoding": "chunked",
         "x-ms-client-request-id": "05a501df-00f0-0339-221f-3c372d3e214b",
         "x-ms-request-id": "a689ebc3-f01e-0002-715f-054899000000",
-<<<<<<< HEAD
-        "x-ms-version": "2020-12-06"
-=======
         "x-ms-version": "2021-02-12"
->>>>>>> 7e782c87
       },
       "ResponseBody": "﻿<?xml version=\"1.0\" encoding=\"utf-8\"?><EnumerationResults ServiceEndpoint=\"https://seansoftdeletecanary.blob.core.windows.net/\" ContainerName=\"test-container-dcc4f801-9df1-5bc8-2699-e4afa4520858\"><Blobs><Blob><Name>test-blob-88c9ed6d-7e65-d7e0-6a99-fa1a2e54f687</Name><Deleted>true</Deleted><Properties><Creation-Time>Wed, 17 Feb 2021 18:59:52 GMT</Creation-Time><Last-Modified>Wed, 17 Feb 2021 18:59:52 GMT</Last-Modified><Etag>0x8D8D376355D3B43</Etag><Content-Length>0</Content-Length><Content-Type>application/octet-stream</Content-Type><Content-Encoding /><Content-Language /><Content-CRC64 /><Content-MD5 /><Cache-Control /><Content-Disposition /><BlobType>AppendBlob</BlobType><ServerEncrypted>true</ServerEncrypted><DeletedTime>Wed, 17 Feb 2021 18:59:52 GMT</DeletedTime><RemainingRetentionDays>0</RemainingRetentionDays></Properties><OrMetadata /></Blob></Blobs><NextMarker /></EnumerationResults>"
     },
@@ -180,11 +148,7 @@
         "x-ms-client-request-id": "fcc85228-7ddb-31ea-5413-d7acc8108ad3",
         "x-ms-date": "Wed, 17 Feb 2021 18:59:52 GMT",
         "x-ms-return-client-request-id": "true",
-<<<<<<< HEAD
-        "x-ms-version": "2020-12-06"
-=======
         "x-ms-version": "2021-02-12"
->>>>>>> 7e782c87
       },
       "RequestBody": null,
       "StatusCode": 202,
@@ -197,11 +161,7 @@
         ],
         "x-ms-client-request-id": "fcc85228-7ddb-31ea-5413-d7acc8108ad3",
         "x-ms-request-id": "a689ebc9-f01e-0002-755f-054899000000",
-<<<<<<< HEAD
-        "x-ms-version": "2020-12-06"
-=======
         "x-ms-version": "2021-02-12"
->>>>>>> 7e782c87
       },
       "ResponseBody": []
     }
