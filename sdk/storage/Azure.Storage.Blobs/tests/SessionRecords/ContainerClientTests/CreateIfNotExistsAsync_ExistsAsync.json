﻿{
  "Entries": [
    {
      "RequestUri": "https://seanmcccanary3.blob.core.windows.net/test-container-fba9a782-01ee-0bab-3574-39a5f26033b3?restype=container",
      "RequestMethod": "PUT",
      "RequestHeaders": {
        "Accept": "application/xml",
        "Authorization": "Sanitized",
        "traceparent": "00-305f99f8d88308439694ad794b70362b-953d6c23888a0c4f-00",
        "User-Agent": [
          "azsdk-net-Storage.Blobs/12.9.0-alpha.20210216.1",
          "(.NET 5.0.3; Microsoft Windows 10.0.19042)"
        ],
        "x-ms-client-request-id": "802b81cb-8b84-299c-7281-ef5fd42e7f71",
        "x-ms-date": "Wed, 17 Feb 2021 02:31:17 GMT",
        "x-ms-return-client-request-id": "true",
<<<<<<< HEAD
        "x-ms-version": "2020-12-06"
=======
        "x-ms-version": "2021-02-12"
>>>>>>> 7e782c87
      },
      "RequestBody": null,
      "StatusCode": 201,
      "ResponseHeaders": {
        "Content-Length": "0",
        "Date": "Wed, 17 Feb 2021 02:31:16 GMT",
        "ETag": "\"0x8D8D2EC1AA3A56A\"",
        "Last-Modified": "Wed, 17 Feb 2021 02:31:17 GMT",
        "Server": [
          "Windows-Azure-Blob/1.0",
          "Microsoft-HTTPAPI/2.0"
        ],
        "x-ms-client-request-id": "802b81cb-8b84-299c-7281-ef5fd42e7f71",
        "x-ms-request-id": "ce1c2d3b-901e-008f-0ad4-0453a8000000",
<<<<<<< HEAD
        "x-ms-version": "2020-12-06"
=======
        "x-ms-version": "2021-02-12"
>>>>>>> 7e782c87
      },
      "ResponseBody": []
    },
    {
      "RequestUri": "https://seanmcccanary3.blob.core.windows.net/test-container-fba9a782-01ee-0bab-3574-39a5f26033b3?restype=container",
      "RequestMethod": "PUT",
      "RequestHeaders": {
        "Accept": "application/xml",
        "Authorization": "Sanitized",
        "traceparent": "00-5bc417a32c41e847bbc5060cf0bc9c12-f2983ae8a0357449-00",
        "User-Agent": [
          "azsdk-net-Storage.Blobs/12.9.0-alpha.20210216.1",
          "(.NET 5.0.3; Microsoft Windows 10.0.19042)"
        ],
        "x-ms-client-request-id": "70d9b4d0-b334-ef2e-40e8-caeba4b2f03f",
        "x-ms-date": "Wed, 17 Feb 2021 02:31:17 GMT",
        "x-ms-return-client-request-id": "true",
<<<<<<< HEAD
        "x-ms-version": "2020-12-06"
=======
        "x-ms-version": "2021-02-12"
>>>>>>> 7e782c87
      },
      "RequestBody": null,
      "StatusCode": 409,
      "ResponseHeaders": {
        "Content-Length": "230",
        "Content-Type": "application/xml",
        "Date": "Wed, 17 Feb 2021 02:31:16 GMT",
        "Server": [
          "Windows-Azure-Blob/1.0",
          "Microsoft-HTTPAPI/2.0"
        ],
        "x-ms-client-request-id": "70d9b4d0-b334-ef2e-40e8-caeba4b2f03f",
        "x-ms-error-code": "ContainerAlreadyExists",
        "x-ms-request-id": "ce1c2d42-901e-008f-0fd4-0453a8000000",
<<<<<<< HEAD
        "x-ms-version": "2020-12-06"
=======
        "x-ms-version": "2021-02-12"
>>>>>>> 7e782c87
      },
      "ResponseBody": [
        "﻿<?xml version=\"1.0\" encoding=\"utf-8\"?><Error><Code>ContainerAlreadyExists</Code><Message>The specified container already exists.\n",
        "RequestId:ce1c2d42-901e-008f-0fd4-0453a8000000\n",
        "Time:2021-02-17T02:31:17.4632795Z</Message></Error>"
      ]
    },
    {
      "RequestUri": "https://seanmcccanary3.blob.core.windows.net/test-container-fba9a782-01ee-0bab-3574-39a5f26033b3?restype=container",
      "RequestMethod": "GET",
      "RequestHeaders": {
        "Accept": "application/xml",
        "Authorization": "Sanitized",
        "traceparent": "00-b1caa59c266b264fb388b785806498b3-8b34d40285656749-00",
        "User-Agent": [
          "azsdk-net-Storage.Blobs/12.9.0-alpha.20210216.1",
          "(.NET 5.0.3; Microsoft Windows 10.0.19042)"
        ],
        "x-ms-client-request-id": "1f8eea04-0f54-dd3c-784d-5480c71648e2",
        "x-ms-date": "Wed, 17 Feb 2021 02:31:17 GMT",
        "x-ms-return-client-request-id": "true",
<<<<<<< HEAD
        "x-ms-version": "2020-12-06"
=======
        "x-ms-version": "2021-02-12"
>>>>>>> 7e782c87
      },
      "RequestBody": null,
      "StatusCode": 200,
      "ResponseHeaders": {
        "Content-Length": "0",
        "Date": "Wed, 17 Feb 2021 02:31:16 GMT",
        "ETag": "\"0x8D8D2EC1AA3A56A\"",
        "Last-Modified": "Wed, 17 Feb 2021 02:31:17 GMT",
        "Server": [
          "Windows-Azure-Blob/1.0",
          "Microsoft-HTTPAPI/2.0"
        ],
        "x-ms-client-request-id": "1f8eea04-0f54-dd3c-784d-5480c71648e2",
        "x-ms-default-encryption-scope": "$account-encryption-key",
        "x-ms-deny-encryption-scope-override": "false",
        "x-ms-has-immutability-policy": "false",
        "x-ms-has-legal-hold": "false",
        "x-ms-lease-state": "available",
        "x-ms-lease-status": "unlocked",
        "x-ms-request-id": "ce1c2d48-901e-008f-14d4-0453a8000000",
<<<<<<< HEAD
        "x-ms-version": "2020-12-06"
=======
        "x-ms-version": "2021-02-12"
>>>>>>> 7e782c87
      },
      "ResponseBody": []
    },
    {
      "RequestUri": "https://seanmcccanary3.blob.core.windows.net/test-container-fba9a782-01ee-0bab-3574-39a5f26033b3?restype=container",
      "RequestMethod": "DELETE",
      "RequestHeaders": {
        "Accept": "application/xml",
        "Authorization": "Sanitized",
        "traceparent": "00-f89b1d18203c8340884ad623c6f2749c-ef74b285d1a0dd44-00",
        "User-Agent": [
          "azsdk-net-Storage.Blobs/12.9.0-alpha.20210216.1",
          "(.NET 5.0.3; Microsoft Windows 10.0.19042)"
        ],
        "x-ms-client-request-id": "bae6103b-d024-7aeb-d585-6ea6ba9c7269",
        "x-ms-date": "Wed, 17 Feb 2021 02:31:17 GMT",
        "x-ms-return-client-request-id": "true",
<<<<<<< HEAD
        "x-ms-version": "2020-12-06"
=======
        "x-ms-version": "2021-02-12"
>>>>>>> 7e782c87
      },
      "RequestBody": null,
      "StatusCode": 202,
      "ResponseHeaders": {
        "Content-Length": "0",
        "Date": "Wed, 17 Feb 2021 02:31:16 GMT",
        "Server": [
          "Windows-Azure-Blob/1.0",
          "Microsoft-HTTPAPI/2.0"
        ],
        "x-ms-client-request-id": "bae6103b-d024-7aeb-d585-6ea6ba9c7269",
        "x-ms-request-id": "ce1c2d4f-901e-008f-19d4-0453a8000000",
<<<<<<< HEAD
        "x-ms-version": "2020-12-06"
=======
        "x-ms-version": "2021-02-12"
>>>>>>> 7e782c87
      },
      "ResponseBody": []
    }
  ],
  "Variables": {
    "RandomSeed": "61532685",
    "Storage_TestConfigDefault": "ProductionTenant\nseanmcccanary3\nU2FuaXRpemVk\nhttps://seanmcccanary3.blob.core.windows.net\nhttps://seanmcccanary3.file.core.windows.net\nhttps://seanmcccanary3.queue.core.windows.net\nhttps://seanmcccanary3.table.core.windows.net\n\n\n\n\nhttps://seanmcccanary3-secondary.blob.core.windows.net\nhttps://seanmcccanary3-secondary.file.core.windows.net\nhttps://seanmcccanary3-secondary.queue.core.windows.net\nhttps://seanmcccanary3-secondary.table.core.windows.net\n\nSanitized\n\n\nCloud\nBlobEndpoint=https://seanmcccanary3.blob.core.windows.net/;QueueEndpoint=https://seanmcccanary3.queue.core.windows.net/;FileEndpoint=https://seanmcccanary3.file.core.windows.net/;BlobSecondaryEndpoint=https://seanmcccanary3-secondary.blob.core.windows.net/;QueueSecondaryEndpoint=https://seanmcccanary3-secondary.queue.core.windows.net/;FileSecondaryEndpoint=https://seanmcccanary3-secondary.file.core.windows.net/;AccountName=seanmcccanary3;AccountKey=Kg==;\nseanscope1\n\n"
  }
}<|MERGE_RESOLUTION|>--- conflicted
+++ resolved
@@ -14,11 +14,7 @@
         "x-ms-client-request-id": "802b81cb-8b84-299c-7281-ef5fd42e7f71",
         "x-ms-date": "Wed, 17 Feb 2021 02:31:17 GMT",
         "x-ms-return-client-request-id": "true",
-<<<<<<< HEAD
-        "x-ms-version": "2020-12-06"
-=======
         "x-ms-version": "2021-02-12"
->>>>>>> 7e782c87
       },
       "RequestBody": null,
       "StatusCode": 201,
@@ -33,11 +29,7 @@
         ],
         "x-ms-client-request-id": "802b81cb-8b84-299c-7281-ef5fd42e7f71",
         "x-ms-request-id": "ce1c2d3b-901e-008f-0ad4-0453a8000000",
-<<<<<<< HEAD
-        "x-ms-version": "2020-12-06"
-=======
         "x-ms-version": "2021-02-12"
->>>>>>> 7e782c87
       },
       "ResponseBody": []
     },
@@ -55,11 +47,7 @@
         "x-ms-client-request-id": "70d9b4d0-b334-ef2e-40e8-caeba4b2f03f",
         "x-ms-date": "Wed, 17 Feb 2021 02:31:17 GMT",
         "x-ms-return-client-request-id": "true",
-<<<<<<< HEAD
-        "x-ms-version": "2020-12-06"
-=======
         "x-ms-version": "2021-02-12"
->>>>>>> 7e782c87
       },
       "RequestBody": null,
       "StatusCode": 409,
@@ -74,11 +62,7 @@
         "x-ms-client-request-id": "70d9b4d0-b334-ef2e-40e8-caeba4b2f03f",
         "x-ms-error-code": "ContainerAlreadyExists",
         "x-ms-request-id": "ce1c2d42-901e-008f-0fd4-0453a8000000",
-<<<<<<< HEAD
-        "x-ms-version": "2020-12-06"
-=======
         "x-ms-version": "2021-02-12"
->>>>>>> 7e782c87
       },
       "ResponseBody": [
         "﻿<?xml version=\"1.0\" encoding=\"utf-8\"?><Error><Code>ContainerAlreadyExists</Code><Message>The specified container already exists.\n",
@@ -100,11 +84,7 @@
         "x-ms-client-request-id": "1f8eea04-0f54-dd3c-784d-5480c71648e2",
         "x-ms-date": "Wed, 17 Feb 2021 02:31:17 GMT",
         "x-ms-return-client-request-id": "true",
-<<<<<<< HEAD
-        "x-ms-version": "2020-12-06"
-=======
         "x-ms-version": "2021-02-12"
->>>>>>> 7e782c87
       },
       "RequestBody": null,
       "StatusCode": 200,
@@ -125,11 +105,7 @@
         "x-ms-lease-state": "available",
         "x-ms-lease-status": "unlocked",
         "x-ms-request-id": "ce1c2d48-901e-008f-14d4-0453a8000000",
-<<<<<<< HEAD
-        "x-ms-version": "2020-12-06"
-=======
         "x-ms-version": "2021-02-12"
->>>>>>> 7e782c87
       },
       "ResponseBody": []
     },
@@ -147,11 +123,7 @@
         "x-ms-client-request-id": "bae6103b-d024-7aeb-d585-6ea6ba9c7269",
         "x-ms-date": "Wed, 17 Feb 2021 02:31:17 GMT",
         "x-ms-return-client-request-id": "true",
-<<<<<<< HEAD
-        "x-ms-version": "2020-12-06"
-=======
         "x-ms-version": "2021-02-12"
->>>>>>> 7e782c87
       },
       "RequestBody": null,
       "StatusCode": 202,
@@ -164,11 +136,7 @@
         ],
         "x-ms-client-request-id": "bae6103b-d024-7aeb-d585-6ea6ba9c7269",
         "x-ms-request-id": "ce1c2d4f-901e-008f-19d4-0453a8000000",
-<<<<<<< HEAD
-        "x-ms-version": "2020-12-06"
-=======
         "x-ms-version": "2021-02-12"
->>>>>>> 7e782c87
       },
       "ResponseBody": []
     }
