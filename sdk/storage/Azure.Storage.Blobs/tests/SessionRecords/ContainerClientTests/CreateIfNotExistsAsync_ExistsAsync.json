{
  "Entries": [
    {
      "RequestUri": "https://seanmcccanary.blob.core.windows.net/test-container-fba9a782-01ee-0bab-3574-39a5f26033b3?restype=container",
      "RequestMethod": "PUT",
      "RequestHeaders": {
        "Authorization": "Sanitized",
        "traceparent": "00-acf26683dc72b641b3e2693d194f9e14-2959b7b3546f4649-00",
        "User-Agent": [
          "azsdk-net-Storage.Blobs/12.5.0-dev.20200402.1",
          "(.NET Core 4.6.28325.01; Microsoft Windows 10.0.18362 )"
        ],
        "x-ms-client-request-id": "802b81cb-8b84-299c-7281-ef5fd42e7f71",
        "x-ms-date": "Fri, 03 Apr 2020 00:01:15 GMT",
        "x-ms-return-client-request-id": "true",
<<<<<<< HEAD
        "x-ms-version": "2019-12-12"
=======
        "x-ms-version": "2020-02-10"
>>>>>>> 60f4876e
      },
      "RequestBody": null,
      "StatusCode": 201,
      "ResponseHeaders": {
        "Content-Length": "0",
        "Date": "Fri, 03 Apr 2020 00:01:14 GMT",
        "ETag": "\u00220x8D7D76220CC393F\u0022",
        "Last-Modified": "Fri, 03 Apr 2020 00:01:15 GMT",
        "Server": [
          "Windows-Azure-Blob/1.0",
          "Microsoft-HTTPAPI/2.0"
        ],
        "x-ms-client-request-id": "802b81cb-8b84-299c-7281-ef5fd42e7f71",
        "x-ms-request-id": "795f2c61-901e-0014-0b4a-0905cf000000",
<<<<<<< HEAD
        "x-ms-version": "2019-12-12"
=======
        "x-ms-version": "2020-02-10"
>>>>>>> 60f4876e
      },
      "ResponseBody": []
    },
    {
      "RequestUri": "https://seanmcccanary.blob.core.windows.net/test-container-fba9a782-01ee-0bab-3574-39a5f26033b3?restype=container",
      "RequestMethod": "PUT",
      "RequestHeaders": {
        "Authorization": "Sanitized",
        "traceparent": "00-d770e105c118d34eb91f84944b80c489-ca3c898d18da504d-00",
        "User-Agent": [
          "azsdk-net-Storage.Blobs/12.5.0-dev.20200402.1",
          "(.NET Core 4.6.28325.01; Microsoft Windows 10.0.18362 )"
        ],
        "x-ms-client-request-id": "70d9b4d0-b334-ef2e-40e8-caeba4b2f03f",
        "x-ms-date": "Fri, 03 Apr 2020 00:01:16 GMT",
        "x-ms-return-client-request-id": "true",
<<<<<<< HEAD
        "x-ms-version": "2019-12-12"
=======
        "x-ms-version": "2020-02-10"
>>>>>>> 60f4876e
      },
      "RequestBody": null,
      "StatusCode": 409,
      "ResponseHeaders": {
        "Content-Length": "230",
        "Content-Type": "application/xml",
        "Date": "Fri, 03 Apr 2020 00:01:14 GMT",
        "Server": [
          "Windows-Azure-Blob/1.0",
          "Microsoft-HTTPAPI/2.0"
        ],
        "x-ms-client-request-id": "70d9b4d0-b334-ef2e-40e8-caeba4b2f03f",
        "x-ms-error-code": "ContainerAlreadyExists",
        "x-ms-request-id": "795f2c9b-901e-0014-3d4a-0905cf000000",
<<<<<<< HEAD
        "x-ms-version": "2019-12-12"
=======
        "x-ms-version": "2020-02-10"
>>>>>>> 60f4876e
      },
      "ResponseBody": [
        "\uFEFF\u003C?xml version=\u00221.0\u0022 encoding=\u0022utf-8\u0022?\u003E\u003CError\u003E\u003CCode\u003EContainerAlreadyExists\u003C/Code\u003E\u003CMessage\u003EThe specified container already exists.\n",
        "RequestId:795f2c9b-901e-0014-3d4a-0905cf000000\n",
        "Time:2020-04-03T00:01:15.4106897Z\u003C/Message\u003E\u003C/Error\u003E"
      ]
    },
    {
      "RequestUri": "https://seanmcccanary.blob.core.windows.net/test-container-fba9a782-01ee-0bab-3574-39a5f26033b3?restype=container",
      "RequestMethod": "GET",
      "RequestHeaders": {
        "Authorization": "Sanitized",
        "traceparent": "00-e25cb58d78522141af9f4bf60d39e07e-f40dd6cd6060ce44-00",
        "User-Agent": [
          "azsdk-net-Storage.Blobs/12.5.0-dev.20200402.1",
          "(.NET Core 4.6.28325.01; Microsoft Windows 10.0.18362 )"
        ],
        "x-ms-client-request-id": "1f8eea04-0f54-dd3c-784d-5480c71648e2",
        "x-ms-date": "Fri, 03 Apr 2020 00:01:16 GMT",
        "x-ms-return-client-request-id": "true",
<<<<<<< HEAD
        "x-ms-version": "2019-12-12"
=======
        "x-ms-version": "2020-02-10"
>>>>>>> 60f4876e
      },
      "RequestBody": null,
      "StatusCode": 200,
      "ResponseHeaders": {
        "Content-Length": "0",
        "Date": "Fri, 03 Apr 2020 00:01:15 GMT",
        "ETag": "\u00220x8D7D76220CC393F\u0022",
        "Last-Modified": "Fri, 03 Apr 2020 00:01:15 GMT",
        "Server": [
          "Windows-Azure-Blob/1.0",
          "Microsoft-HTTPAPI/2.0"
        ],
        "x-ms-client-request-id": "1f8eea04-0f54-dd3c-784d-5480c71648e2",
        "x-ms-default-encryption-scope": "$account-encryption-key",
        "x-ms-deny-encryption-scope-override": "false",
        "x-ms-has-immutability-policy": "false",
        "x-ms-has-legal-hold": "false",
        "x-ms-lease-state": "available",
        "x-ms-lease-status": "unlocked",
        "x-ms-request-id": "795f2cce-901e-0014-6d4a-0905cf000000",
<<<<<<< HEAD
        "x-ms-version": "2019-12-12"
=======
        "x-ms-version": "2020-02-10"
>>>>>>> 60f4876e
      },
      "ResponseBody": []
    },
    {
      "RequestUri": "https://seanmcccanary.blob.core.windows.net/test-container-fba9a782-01ee-0bab-3574-39a5f26033b3?restype=container",
      "RequestMethod": "DELETE",
      "RequestHeaders": {
        "Authorization": "Sanitized",
        "traceparent": "00-13ba95c4733a1c4fa443f65a0182d565-e39b06d195b4b749-00",
        "User-Agent": [
          "azsdk-net-Storage.Blobs/12.5.0-dev.20200402.1",
          "(.NET Core 4.6.28325.01; Microsoft Windows 10.0.18362 )"
        ],
        "x-ms-client-request-id": "bae6103b-d024-7aeb-d585-6ea6ba9c7269",
        "x-ms-date": "Fri, 03 Apr 2020 00:01:16 GMT",
        "x-ms-return-client-request-id": "true",
<<<<<<< HEAD
        "x-ms-version": "2019-12-12"
=======
        "x-ms-version": "2020-02-10"
>>>>>>> 60f4876e
      },
      "RequestBody": null,
      "StatusCode": 202,
      "ResponseHeaders": {
        "Content-Length": "0",
        "Date": "Fri, 03 Apr 2020 00:01:15 GMT",
        "Server": [
          "Windows-Azure-Blob/1.0",
          "Microsoft-HTTPAPI/2.0"
        ],
        "x-ms-client-request-id": "bae6103b-d024-7aeb-d585-6ea6ba9c7269",
        "x-ms-request-id": "795f2cf1-901e-0014-0c4a-0905cf000000",
<<<<<<< HEAD
        "x-ms-version": "2019-12-12"
=======
        "x-ms-version": "2020-02-10"
>>>>>>> 60f4876e
      },
      "ResponseBody": []
    }
  ],
  "Variables": {
    "RandomSeed": "61532685",
    "Storage_TestConfigDefault": "ProductionTenant\nseanmcccanary\nU2FuaXRpemVk\nhttps://seanmcccanary.blob.core.windows.net\nhttps://seanmcccanary.file.core.windows.net\nhttps://seanmcccanary.queue.core.windows.net\nhttps://seanmcccanary.table.core.windows.net\n\n\n\n\nhttps://seanmcccanary-secondary.blob.core.windows.net\nhttps://seanmcccanary-secondary.file.core.windows.net\nhttps://seanmcccanary-secondary.queue.core.windows.net\nhttps://seanmcccanary-secondary.table.core.windows.net\n\nSanitized\n\n\nCloud\nBlobEndpoint=https://seanmcccanary.blob.core.windows.net/;QueueEndpoint=https://seanmcccanary.queue.core.windows.net/;FileEndpoint=https://seanmcccanary.file.core.windows.net/;BlobSecondaryEndpoint=https://seanmcccanary-secondary.blob.core.windows.net/;QueueSecondaryEndpoint=https://seanmcccanary-secondary.queue.core.windows.net/;FileSecondaryEndpoint=https://seanmcccanary-secondary.file.core.windows.net/;AccountName=seanmcccanary;AccountKey=Sanitized\nseanscope1"
  }
}<|MERGE_RESOLUTION|>--- conflicted
+++ resolved
@@ -13,11 +13,7 @@
         "x-ms-client-request-id": "802b81cb-8b84-299c-7281-ef5fd42e7f71",
         "x-ms-date": "Fri, 03 Apr 2020 00:01:15 GMT",
         "x-ms-return-client-request-id": "true",
-<<<<<<< HEAD
-        "x-ms-version": "2019-12-12"
-=======
         "x-ms-version": "2020-02-10"
->>>>>>> 60f4876e
       },
       "RequestBody": null,
       "StatusCode": 201,
@@ -32,11 +28,7 @@
         ],
         "x-ms-client-request-id": "802b81cb-8b84-299c-7281-ef5fd42e7f71",
         "x-ms-request-id": "795f2c61-901e-0014-0b4a-0905cf000000",
-<<<<<<< HEAD
-        "x-ms-version": "2019-12-12"
-=======
         "x-ms-version": "2020-02-10"
->>>>>>> 60f4876e
       },
       "ResponseBody": []
     },
@@ -53,11 +45,7 @@
         "x-ms-client-request-id": "70d9b4d0-b334-ef2e-40e8-caeba4b2f03f",
         "x-ms-date": "Fri, 03 Apr 2020 00:01:16 GMT",
         "x-ms-return-client-request-id": "true",
-<<<<<<< HEAD
-        "x-ms-version": "2019-12-12"
-=======
         "x-ms-version": "2020-02-10"
->>>>>>> 60f4876e
       },
       "RequestBody": null,
       "StatusCode": 409,
@@ -72,11 +60,7 @@
         "x-ms-client-request-id": "70d9b4d0-b334-ef2e-40e8-caeba4b2f03f",
         "x-ms-error-code": "ContainerAlreadyExists",
         "x-ms-request-id": "795f2c9b-901e-0014-3d4a-0905cf000000",
-<<<<<<< HEAD
-        "x-ms-version": "2019-12-12"
-=======
         "x-ms-version": "2020-02-10"
->>>>>>> 60f4876e
       },
       "ResponseBody": [
         "\uFEFF\u003C?xml version=\u00221.0\u0022 encoding=\u0022utf-8\u0022?\u003E\u003CError\u003E\u003CCode\u003EContainerAlreadyExists\u003C/Code\u003E\u003CMessage\u003EThe specified container already exists.\n",
@@ -97,11 +81,7 @@
         "x-ms-client-request-id": "1f8eea04-0f54-dd3c-784d-5480c71648e2",
         "x-ms-date": "Fri, 03 Apr 2020 00:01:16 GMT",
         "x-ms-return-client-request-id": "true",
-<<<<<<< HEAD
-        "x-ms-version": "2019-12-12"
-=======
         "x-ms-version": "2020-02-10"
->>>>>>> 60f4876e
       },
       "RequestBody": null,
       "StatusCode": 200,
@@ -122,11 +102,7 @@
         "x-ms-lease-state": "available",
         "x-ms-lease-status": "unlocked",
         "x-ms-request-id": "795f2cce-901e-0014-6d4a-0905cf000000",
-<<<<<<< HEAD
-        "x-ms-version": "2019-12-12"
-=======
         "x-ms-version": "2020-02-10"
->>>>>>> 60f4876e
       },
       "ResponseBody": []
     },
@@ -143,11 +119,7 @@
         "x-ms-client-request-id": "bae6103b-d024-7aeb-d585-6ea6ba9c7269",
         "x-ms-date": "Fri, 03 Apr 2020 00:01:16 GMT",
         "x-ms-return-client-request-id": "true",
-<<<<<<< HEAD
-        "x-ms-version": "2019-12-12"
-=======
         "x-ms-version": "2020-02-10"
->>>>>>> 60f4876e
       },
       "RequestBody": null,
       "StatusCode": 202,
@@ -160,11 +132,7 @@
         ],
         "x-ms-client-request-id": "bae6103b-d024-7aeb-d585-6ea6ba9c7269",
         "x-ms-request-id": "795f2cf1-901e-0014-0c4a-0905cf000000",
-<<<<<<< HEAD
-        "x-ms-version": "2019-12-12"
-=======
         "x-ms-version": "2020-02-10"
->>>>>>> 60f4876e
       },
       "ResponseBody": []
     }
