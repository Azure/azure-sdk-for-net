﻿{
  "Entries": [
    {
      "RequestUri": "https://seanmcccanary3.blob.core.windows.net/test-container-d0ec3ab1-c50e-93d2-f6ed-720ef7a6f4df?comp=lease&restype=container",
      "RequestMethod": "PUT",
      "RequestHeaders": {
        "Accept": "application/xml",
        "Authorization": "Sanitized",
        "traceparent": "00-b07f4f5f1a16c54384172ddb5fbd08b9-548befee05740c47-00",
        "User-Agent": [
          "azsdk-net-Storage.Blobs/12.9.0-alpha.20210216.1",
          "(.NET 5.0.3; Microsoft Windows 10.0.19042)"
        ],
        "x-ms-client-request-id": "42f5583e-df8e-1ae2-bf02-35b9e8760cae",
        "x-ms-date": "Wed, 17 Feb 2021 02:29:41 GMT",
        "x-ms-lease-action": "acquire",
        "x-ms-lease-duration": "922337203685",
        "x-ms-proposed-lease-id": "60b02365-965a-ea7a-9b55-dd5c86472518",
        "x-ms-return-client-request-id": "true",
<<<<<<< HEAD
        "x-ms-version": "2020-12-06"
=======
        "x-ms-version": "2021-02-12"
>>>>>>> 7e782c87
      },
      "RequestBody": null,
      "StatusCode": 400,
      "ResponseHeaders": {
        "Content-Length": "337",
        "Content-Type": "application/xml",
        "Date": "Wed, 17 Feb 2021 02:29:41 GMT",
        "Server": [
          "Windows-Azure-Blob/1.0",
          "Microsoft-HTTPAPI/2.0"
        ],
        "x-ms-client-request-id": "42f5583e-df8e-1ae2-bf02-35b9e8760cae",
        "x-ms-error-code": "InvalidHeaderValue",
        "x-ms-request-id": "64c99904-a01e-002d-1bd4-0469b1000000",
<<<<<<< HEAD
        "x-ms-version": "2020-12-06"
=======
        "x-ms-version": "2021-02-12"
>>>>>>> 7e782c87
      },
      "ResponseBody": [
        "﻿<?xml version=\"1.0\" encoding=\"utf-8\"?><Error><Code>InvalidHeaderValue</Code><Message>The value for one of the HTTP headers is not in the correct format.\n",
        "RequestId:64c99904-a01e-002d-1bd4-0469b1000000\n",
        "Time:2021-02-17T02:29:41.5986449Z</Message><HeaderName>x-ms-lease-duration</HeaderName><HeaderValue>922337203685</HeaderValue></Error>"
      ]
    }
  ],
  "Variables": {
    "RandomSeed": "2110268495",
    "Storage_TestConfigDefault": "ProductionTenant\nseanmcccanary3\nU2FuaXRpemVk\nhttps://seanmcccanary3.blob.core.windows.net\nhttps://seanmcccanary3.file.core.windows.net\nhttps://seanmcccanary3.queue.core.windows.net\nhttps://seanmcccanary3.table.core.windows.net\n\n\n\n\nhttps://seanmcccanary3-secondary.blob.core.windows.net\nhttps://seanmcccanary3-secondary.file.core.windows.net\nhttps://seanmcccanary3-secondary.queue.core.windows.net\nhttps://seanmcccanary3-secondary.table.core.windows.net\n\nSanitized\n\n\nCloud\nBlobEndpoint=https://seanmcccanary3.blob.core.windows.net/;QueueEndpoint=https://seanmcccanary3.queue.core.windows.net/;FileEndpoint=https://seanmcccanary3.file.core.windows.net/;BlobSecondaryEndpoint=https://seanmcccanary3-secondary.blob.core.windows.net/;QueueSecondaryEndpoint=https://seanmcccanary3-secondary.queue.core.windows.net/;FileSecondaryEndpoint=https://seanmcccanary3-secondary.file.core.windows.net/;AccountName=seanmcccanary3;AccountKey=Kg==;\nseanscope1\n\n"
  }
}<|MERGE_RESOLUTION|>--- conflicted
+++ resolved
@@ -17,11 +17,7 @@
         "x-ms-lease-duration": "922337203685",
         "x-ms-proposed-lease-id": "60b02365-965a-ea7a-9b55-dd5c86472518",
         "x-ms-return-client-request-id": "true",
-<<<<<<< HEAD
-        "x-ms-version": "2020-12-06"
-=======
         "x-ms-version": "2021-02-12"
->>>>>>> 7e782c87
       },
       "RequestBody": null,
       "StatusCode": 400,
@@ -36,11 +32,7 @@
         "x-ms-client-request-id": "42f5583e-df8e-1ae2-bf02-35b9e8760cae",
         "x-ms-error-code": "InvalidHeaderValue",
         "x-ms-request-id": "64c99904-a01e-002d-1bd4-0469b1000000",
-<<<<<<< HEAD
-        "x-ms-version": "2020-12-06"
-=======
         "x-ms-version": "2021-02-12"
->>>>>>> 7e782c87
       },
       "ResponseBody": [
         "﻿<?xml version=\"1.0\" encoding=\"utf-8\"?><Error><Code>InvalidHeaderValue</Code><Message>The value for one of the HTTP headers is not in the correct format.\n",
