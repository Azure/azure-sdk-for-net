--- conflicted
+++ resolved
@@ -14,11 +14,7 @@
         "x-ms-client-request-id": "c480d48c-4003-972a-8f83-7516153d43f5",
         "x-ms-date": "Fri, 10 Apr 2020 23:11:18 GMT",
         "x-ms-return-client-request-id": "true",
-<<<<<<< HEAD
-        "x-ms-version": "2019-12-12"
-=======
         "x-ms-version": "2020-02-10"
->>>>>>> 60f4876e
       },
       "RequestBody": null,
       "StatusCode": 201,
@@ -33,11 +29,7 @@
         ],
         "x-ms-client-request-id": "c480d48c-4003-972a-8f83-7516153d43f5",
         "x-ms-request-id": "62ec4185-001e-0039-5c8d-0f0d3d000000",
-<<<<<<< HEAD
-        "x-ms-version": "2019-12-12"
-=======
         "x-ms-version": "2020-02-10"
->>>>>>> 60f4876e
       },
       "ResponseBody": []
     },
@@ -56,11 +48,7 @@
         "x-ms-client-request-id": "bfe4d5c9-2c4c-799a-68e7-bfe8b381fbd4",
         "x-ms-date": "Fri, 10 Apr 2020 23:11:18 GMT",
         "x-ms-return-client-request-id": "true",
-<<<<<<< HEAD
-        "x-ms-version": "2019-12-12"
-=======
         "x-ms-version": "2020-02-10"
->>>>>>> 60f4876e
       },
       "RequestBody": null,
       "StatusCode": 201,
@@ -76,11 +64,7 @@
         "x-ms-client-request-id": "bfe4d5c9-2c4c-799a-68e7-bfe8b381fbd4",
         "x-ms-request-id": "62ec4198-001e-0039-6a8d-0f0d3d000000",
         "x-ms-request-server-encrypted": "true",
-<<<<<<< HEAD
-        "x-ms-version": "2019-12-12"
-=======
         "x-ms-version": "2020-02-10"
->>>>>>> 60f4876e
       },
       "ResponseBody": []
     },
@@ -97,11 +81,7 @@
         "x-ms-client-request-id": "c7df4218-4cd6-aec3-5985-316f47b3f1fc",
         "x-ms-date": "Fri, 10 Apr 2020 23:11:18 GMT",
         "x-ms-return-client-request-id": "true",
-<<<<<<< HEAD
-        "x-ms-version": "2019-12-12"
-=======
         "x-ms-version": "2020-02-10"
->>>>>>> 60f4876e
       },
       "RequestBody": null,
       "StatusCode": 202,
@@ -115,11 +95,7 @@
         "x-ms-client-request-id": "c7df4218-4cd6-aec3-5985-316f47b3f1fc",
         "x-ms-delete-type-permanent": "false",
         "x-ms-request-id": "62ec419f-001e-0039-708d-0f0d3d000000",
-<<<<<<< HEAD
-        "x-ms-version": "2019-12-12"
-=======
         "x-ms-version": "2020-02-10"
->>>>>>> 60f4876e
       },
       "ResponseBody": []
     },
@@ -135,11 +111,7 @@
         "x-ms-client-request-id": "70cf83da-34a2-2bfe-a18b-c7b9782eb4dd",
         "x-ms-date": "Fri, 10 Apr 2020 23:11:18 GMT",
         "x-ms-return-client-request-id": "true",
-<<<<<<< HEAD
-        "x-ms-version": "2019-12-12"
-=======
         "x-ms-version": "2020-02-10"
->>>>>>> 60f4876e
       },
       "RequestBody": null,
       "StatusCode": 200,
@@ -153,11 +125,7 @@
         "Transfer-Encoding": "chunked",
         "x-ms-client-request-id": "70cf83da-34a2-2bfe-a18b-c7b9782eb4dd",
         "x-ms-request-id": "62ec41a7-001e-0039-768d-0f0d3d000000",
-<<<<<<< HEAD
-        "x-ms-version": "2019-12-12"
-=======
         "x-ms-version": "2020-02-10"
->>>>>>> 60f4876e
       },
       "ResponseBody": "\uFEFF\u003C?xml version=\u00221.0\u0022 encoding=\u0022utf-8\u0022?\u003E\u003CEnumerationResults ServiceEndpoint=\u0022http://seansoftdeletecanary.blob.core.windows.net/\u0022 ContainerName=\u0022test-container-1532e59b-67b5-f89f-a21a-c08b6ed8caa0\u0022\u003E\u003CBlobs\u003E\u003CBlob\u003E\u003CName\u003Etest-blob-11462d01-1232-996c-051b-8da89cba0b10\u003C/Name\u003E\u003CDeleted\u003Etrue\u003C/Deleted\u003E\u003CProperties\u003E\u003CCreation-Time\u003EFri, 10 Apr 2020 23:11:17 GMT\u003C/Creation-Time\u003E\u003CLast-Modified\u003EFri, 10 Apr 2020 23:11:17 GMT\u003C/Last-Modified\u003E\u003CEtag\u003E0x8D7DDA47927A48B\u003C/Etag\u003E\u003CContent-Length\u003E0\u003C/Content-Length\u003E\u003CContent-Type\u003Eapplication/octet-stream\u003C/Content-Type\u003E\u003CContent-Encoding /\u003E\u003CContent-Language /\u003E\u003CContent-CRC64 /\u003E\u003CContent-MD5 /\u003E\u003CCache-Control /\u003E\u003CContent-Disposition /\u003E\u003CBlobType\u003EAppendBlob\u003C/BlobType\u003E\u003CLeaseStatus /\u003E\u003CServerEncrypted\u003Etrue\u003C/ServerEncrypted\u003E\u003CDeletedTime\u003EFri, 10 Apr 2020 23:11:17 GMT\u003C/DeletedTime\u003E\u003CRemainingRetentionDays\u003E0\u003C/RemainingRetentionDays\u003E\u003C/Properties\u003E\u003C/Blob\u003E\u003C/Blobs\u003E\u003CNextMarker /\u003E\u003C/EnumerationResults\u003E"
     },
@@ -174,11 +142,7 @@
         "x-ms-client-request-id": "c395e79b-81e3-af5a-aeab-85031852a709",
         "x-ms-date": "Fri, 10 Apr 2020 23:11:19 GMT",
         "x-ms-return-client-request-id": "true",
-<<<<<<< HEAD
-        "x-ms-version": "2019-12-12"
-=======
         "x-ms-version": "2020-02-10"
->>>>>>> 60f4876e
       },
       "RequestBody": null,
       "StatusCode": 202,
@@ -191,11 +155,7 @@
         ],
         "x-ms-client-request-id": "c395e79b-81e3-af5a-aeab-85031852a709",
         "x-ms-request-id": "62ec41b5-001e-0039-7f8d-0f0d3d000000",
-<<<<<<< HEAD
-        "x-ms-version": "2019-12-12"
-=======
         "x-ms-version": "2020-02-10"
->>>>>>> 60f4876e
       },
       "ResponseBody": []
     }
