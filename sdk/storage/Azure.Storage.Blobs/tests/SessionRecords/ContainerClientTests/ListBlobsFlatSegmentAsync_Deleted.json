﻿{
  "Entries": [
    {
      "RequestUri": "https://seansoftdeletecanary.blob.core.windows.net/test-container-1532e59b-67b5-f89f-a21a-c08b6ed8caa0?restype=container",
      "RequestMethod": "PUT",
      "RequestHeaders": {
        "Accept": "application/xml",
        "Authorization": "Sanitized",
        "traceparent": "00-c3486e69ab5bdb45833e60cfddf047d0-8a36bab52d787e4d-00",
        "User-Agent": [
          "azsdk-net-Storage.Blobs/12.9.0-alpha.20210217.1",
          "(.NET 5.0.3; Microsoft Windows 10.0.19042)"
        ],
        "x-ms-blob-public-access": "container",
        "x-ms-client-request-id": "c480d48c-4003-972a-8f83-7516153d43f5",
        "x-ms-date": "Wed, 17 Feb 2021 18:59:12 GMT",
        "x-ms-return-client-request-id": "true",
<<<<<<< HEAD
        "x-ms-version": "2020-12-06"
=======
        "x-ms-version": "2021-02-12"
>>>>>>> 7e782c87
      },
      "RequestBody": null,
      "StatusCode": 201,
      "ResponseHeaders": {
        "Content-Length": "0",
        "Date": "Wed, 17 Feb 2021 18:59:12 GMT",
        "ETag": "\"0x8D8D3761DA8A714\"",
        "Last-Modified": "Wed, 17 Feb 2021 18:59:13 GMT",
        "Server": [
          "Windows-Azure-Blob/1.0",
          "Microsoft-HTTPAPI/2.0"
        ],
        "x-ms-client-request-id": "c480d48c-4003-972a-8f83-7516153d43f5",
        "x-ms-request-id": "254bfe82-201e-0073-715e-05aeb2000000",
<<<<<<< HEAD
        "x-ms-version": "2020-12-06"
=======
        "x-ms-version": "2021-02-12"
>>>>>>> 7e782c87
      },
      "ResponseBody": []
    },
    {
      "RequestUri": "https://seansoftdeletecanary.blob.core.windows.net/test-container-1532e59b-67b5-f89f-a21a-c08b6ed8caa0/test-blob-11462d01-1232-996c-051b-8da89cba0b10",
      "RequestMethod": "PUT",
      "RequestHeaders": {
        "Accept": "application/xml",
        "Authorization": "Sanitized",
        "If-None-Match": "*",
        "traceparent": "00-c4561a351334274dae28bb786afcce30-1d911a5260eaac44-00",
        "User-Agent": [
          "azsdk-net-Storage.Blobs/12.9.0-alpha.20210217.1",
          "(.NET 5.0.3; Microsoft Windows 10.0.19042)"
        ],
        "x-ms-blob-type": "AppendBlob",
        "x-ms-client-request-id": "bfe4d5c9-2c4c-799a-68e7-bfe8b381fbd4",
        "x-ms-date": "Wed, 17 Feb 2021 18:59:13 GMT",
        "x-ms-return-client-request-id": "true",
<<<<<<< HEAD
        "x-ms-version": "2020-12-06"
=======
        "x-ms-version": "2021-02-12"
>>>>>>> 7e782c87
      },
      "RequestBody": null,
      "StatusCode": 201,
      "ResponseHeaders": {
        "Content-Length": "0",
        "Date": "Wed, 17 Feb 2021 18:59:13 GMT",
        "ETag": "\"0x8D8D3761DBC8B25\"",
        "Last-Modified": "Wed, 17 Feb 2021 18:59:13 GMT",
        "Server": [
          "Windows-Azure-Blob/1.0",
          "Microsoft-HTTPAPI/2.0"
        ],
        "x-ms-client-request-id": "bfe4d5c9-2c4c-799a-68e7-bfe8b381fbd4",
        "x-ms-request-id": "254bfe9c-201e-0073-035e-05aeb2000000",
        "x-ms-request-server-encrypted": "true",
<<<<<<< HEAD
        "x-ms-version": "2020-12-06"
=======
        "x-ms-version": "2021-02-12"
>>>>>>> 7e782c87
      },
      "ResponseBody": []
    },
    {
      "RequestUri": "https://seansoftdeletecanary.blob.core.windows.net/test-container-1532e59b-67b5-f89f-a21a-c08b6ed8caa0/test-blob-11462d01-1232-996c-051b-8da89cba0b10",
      "RequestMethod": "DELETE",
      "RequestHeaders": {
        "Accept": "application/xml",
        "Authorization": "Sanitized",
        "traceparent": "00-d9f1b9685489c64eaf249d96a932bb21-0a29e19b36947a4f-00",
        "User-Agent": [
          "azsdk-net-Storage.Blobs/12.9.0-alpha.20210217.1",
          "(.NET 5.0.3; Microsoft Windows 10.0.19042)"
        ],
        "x-ms-client-request-id": "c7df4218-4cd6-aec3-5985-316f47b3f1fc",
        "x-ms-date": "Wed, 17 Feb 2021 18:59:13 GMT",
        "x-ms-return-client-request-id": "true",
<<<<<<< HEAD
        "x-ms-version": "2020-12-06"
=======
        "x-ms-version": "2021-02-12"
>>>>>>> 7e782c87
      },
      "RequestBody": null,
      "StatusCode": 202,
      "ResponseHeaders": {
        "Content-Length": "0",
        "Date": "Wed, 17 Feb 2021 18:59:13 GMT",
        "Server": [
          "Windows-Azure-Blob/1.0",
          "Microsoft-HTTPAPI/2.0"
        ],
        "x-ms-client-request-id": "c7df4218-4cd6-aec3-5985-316f47b3f1fc",
        "x-ms-delete-type-permanent": "false",
        "x-ms-request-id": "254bfeb2-201e-0073-145e-05aeb2000000",
<<<<<<< HEAD
        "x-ms-version": "2020-12-06"
=======
        "x-ms-version": "2021-02-12"
>>>>>>> 7e782c87
      },
      "ResponseBody": []
    },
    {
      "RequestUri": "https://seansoftdeletecanary.blob.core.windows.net/test-container-1532e59b-67b5-f89f-a21a-c08b6ed8caa0?restype=container&comp=list&include=Deleted",
      "RequestMethod": "GET",
      "RequestHeaders": {
        "Accept": "application/xml",
        "Authorization": "Sanitized",
        "traceparent": "00-a9bdf86392393c43b911278d260beb2d-f6cdb3a69c2d0344-00",
        "User-Agent": [
          "azsdk-net-Storage.Blobs/12.9.0-alpha.20210217.1",
          "(.NET 5.0.3; Microsoft Windows 10.0.19042)"
        ],
        "x-ms-client-request-id": "70cf83da-34a2-2bfe-a18b-c7b9782eb4dd",
        "x-ms-date": "Wed, 17 Feb 2021 18:59:13 GMT",
        "x-ms-return-client-request-id": "true",
<<<<<<< HEAD
        "x-ms-version": "2020-12-06"
=======
        "x-ms-version": "2021-02-12"
>>>>>>> 7e782c87
      },
      "RequestBody": null,
      "StatusCode": 200,
      "ResponseHeaders": {
        "Access-Control-Allow-Origin": "*",
        "Access-Control-Expose-Headers": "x-ms-client-request-id",
        "Content-Type": "application/xml",
        "Date": "Wed, 17 Feb 2021 18:59:13 GMT",
        "Server": [
          "Windows-Azure-Blob/1.0",
          "Microsoft-HTTPAPI/2.0"
        ],
        "Transfer-Encoding": "chunked",
        "x-ms-client-request-id": "70cf83da-34a2-2bfe-a18b-c7b9782eb4dd",
        "x-ms-request-id": "254bfebf-201e-0073-1c5e-05aeb2000000",
<<<<<<< HEAD
        "x-ms-version": "2020-12-06"
=======
        "x-ms-version": "2021-02-12"
>>>>>>> 7e782c87
      },
      "ResponseBody": "﻿<?xml version=\"1.0\" encoding=\"utf-8\"?><EnumerationResults ServiceEndpoint=\"https://seansoftdeletecanary.blob.core.windows.net/\" ContainerName=\"test-container-1532e59b-67b5-f89f-a21a-c08b6ed8caa0\"><Blobs><Blob><Name>test-blob-11462d01-1232-996c-051b-8da89cba0b10</Name><Deleted>true</Deleted><Properties><Creation-Time>Wed, 17 Feb 2021 18:59:13 GMT</Creation-Time><Last-Modified>Wed, 17 Feb 2021 18:59:13 GMT</Last-Modified><Etag>0x8D8D3761DBC8B25</Etag><Content-Length>0</Content-Length><Content-Type>application/octet-stream</Content-Type><Content-Encoding /><Content-Language /><Content-CRC64 /><Content-MD5 /><Cache-Control /><Content-Disposition /><BlobType>AppendBlob</BlobType><ServerEncrypted>true</ServerEncrypted><DeletedTime>Wed, 17 Feb 2021 18:59:13 GMT</DeletedTime><RemainingRetentionDays>0</RemainingRetentionDays></Properties><OrMetadata /></Blob></Blobs><NextMarker /></EnumerationResults>"
    },
    {
      "RequestUri": "https://seansoftdeletecanary.blob.core.windows.net/test-container-1532e59b-67b5-f89f-a21a-c08b6ed8caa0?restype=container",
      "RequestMethod": "DELETE",
      "RequestHeaders": {
        "Accept": "application/xml",
        "Authorization": "Sanitized",
        "traceparent": "00-7886ed2f70e5cf42a2553b16feffa13b-36d35a7ed33b8c4a-00",
        "User-Agent": [
          "azsdk-net-Storage.Blobs/12.9.0-alpha.20210217.1",
          "(.NET 5.0.3; Microsoft Windows 10.0.19042)"
        ],
        "x-ms-client-request-id": "c395e79b-81e3-af5a-aeab-85031852a709",
        "x-ms-date": "Wed, 17 Feb 2021 18:59:13 GMT",
        "x-ms-return-client-request-id": "true",
<<<<<<< HEAD
        "x-ms-version": "2020-12-06"
=======
        "x-ms-version": "2021-02-12"
>>>>>>> 7e782c87
      },
      "RequestBody": null,
      "StatusCode": 202,
      "ResponseHeaders": {
        "Content-Length": "0",
        "Date": "Wed, 17 Feb 2021 18:59:13 GMT",
        "Server": [
          "Windows-Azure-Blob/1.0",
          "Microsoft-HTTPAPI/2.0"
        ],
        "x-ms-client-request-id": "c395e79b-81e3-af5a-aeab-85031852a709",
        "x-ms-request-id": "254bfecb-201e-0073-285e-05aeb2000000",
<<<<<<< HEAD
        "x-ms-version": "2020-12-06"
=======
        "x-ms-version": "2021-02-12"
>>>>>>> 7e782c87
      },
      "ResponseBody": []
    }
  ],
  "Variables": {
    "RandomSeed": "1912562483",
    "Storage_TestConfigSoftDelete": "SoftDeleteTenant\nseansoftdeletecanary\nU2FuaXRpemVk\nhttps://seansoftdeletecanary.blob.core.windows.net\nhttps://seansoftdeletecanary.file.core.windows.net\nhttps://seansoftdeletecanary.queue.core.windows.net\nhttps://seansoftdeletecanary.table.core.windows.net\n\n\n\n\nhttps://seansoftdeletecanary-secondary.blob.core.windows.net\nhttps://seansoftdeletecanary-secondary.file.core.windows.net\nhttps://seansoftdeletecanary-secondary.queue.core.windows.net\nhttps://seansoftdeletecanary-secondary.table.core.windows.net\n68390a19-a643-458b-b726-408abf67b4fc\nSanitized\n72f988bf-86f1-41af-91ab-2d7cd011db47\nhttps://login.microsoftonline.com/\nCloud\nBlobEndpoint=https://seansoftdeletecanary.blob.core.windows.net/;QueueEndpoint=https://seansoftdeletecanary.queue.core.windows.net/;FileEndpoint=https://seansoftdeletecanary.file.core.windows.net/;BlobSecondaryEndpoint=https://seansoftdeletecanary-secondary.blob.core.windows.net/;QueueSecondaryEndpoint=https://seansoftdeletecanary-secondary.queue.core.windows.net/;FileSecondaryEndpoint=https://seansoftdeletecanary-secondary.file.core.windows.net/;AccountName=seansoftdeletecanary;AccountKey=Sanitized\n\n\n"
  }
}<|MERGE_RESOLUTION|>--- conflicted
+++ resolved
@@ -15,11 +15,7 @@
         "x-ms-client-request-id": "c480d48c-4003-972a-8f83-7516153d43f5",
         "x-ms-date": "Wed, 17 Feb 2021 18:59:12 GMT",
         "x-ms-return-client-request-id": "true",
-<<<<<<< HEAD
-        "x-ms-version": "2020-12-06"
-=======
         "x-ms-version": "2021-02-12"
->>>>>>> 7e782c87
       },
       "RequestBody": null,
       "StatusCode": 201,
@@ -34,11 +30,7 @@
         ],
         "x-ms-client-request-id": "c480d48c-4003-972a-8f83-7516153d43f5",
         "x-ms-request-id": "254bfe82-201e-0073-715e-05aeb2000000",
-<<<<<<< HEAD
-        "x-ms-version": "2020-12-06"
-=======
         "x-ms-version": "2021-02-12"
->>>>>>> 7e782c87
       },
       "ResponseBody": []
     },
@@ -58,11 +50,7 @@
         "x-ms-client-request-id": "bfe4d5c9-2c4c-799a-68e7-bfe8b381fbd4",
         "x-ms-date": "Wed, 17 Feb 2021 18:59:13 GMT",
         "x-ms-return-client-request-id": "true",
-<<<<<<< HEAD
-        "x-ms-version": "2020-12-06"
-=======
         "x-ms-version": "2021-02-12"
->>>>>>> 7e782c87
       },
       "RequestBody": null,
       "StatusCode": 201,
@@ -78,11 +66,7 @@
         "x-ms-client-request-id": "bfe4d5c9-2c4c-799a-68e7-bfe8b381fbd4",
         "x-ms-request-id": "254bfe9c-201e-0073-035e-05aeb2000000",
         "x-ms-request-server-encrypted": "true",
-<<<<<<< HEAD
-        "x-ms-version": "2020-12-06"
-=======
         "x-ms-version": "2021-02-12"
->>>>>>> 7e782c87
       },
       "ResponseBody": []
     },
@@ -100,11 +84,7 @@
         "x-ms-client-request-id": "c7df4218-4cd6-aec3-5985-316f47b3f1fc",
         "x-ms-date": "Wed, 17 Feb 2021 18:59:13 GMT",
         "x-ms-return-client-request-id": "true",
-<<<<<<< HEAD
-        "x-ms-version": "2020-12-06"
-=======
         "x-ms-version": "2021-02-12"
->>>>>>> 7e782c87
       },
       "RequestBody": null,
       "StatusCode": 202,
@@ -118,11 +98,7 @@
         "x-ms-client-request-id": "c7df4218-4cd6-aec3-5985-316f47b3f1fc",
         "x-ms-delete-type-permanent": "false",
         "x-ms-request-id": "254bfeb2-201e-0073-145e-05aeb2000000",
-<<<<<<< HEAD
-        "x-ms-version": "2020-12-06"
-=======
         "x-ms-version": "2021-02-12"
->>>>>>> 7e782c87
       },
       "ResponseBody": []
     },
@@ -140,11 +116,7 @@
         "x-ms-client-request-id": "70cf83da-34a2-2bfe-a18b-c7b9782eb4dd",
         "x-ms-date": "Wed, 17 Feb 2021 18:59:13 GMT",
         "x-ms-return-client-request-id": "true",
-<<<<<<< HEAD
-        "x-ms-version": "2020-12-06"
-=======
         "x-ms-version": "2021-02-12"
->>>>>>> 7e782c87
       },
       "RequestBody": null,
       "StatusCode": 200,
@@ -160,11 +132,7 @@
         "Transfer-Encoding": "chunked",
         "x-ms-client-request-id": "70cf83da-34a2-2bfe-a18b-c7b9782eb4dd",
         "x-ms-request-id": "254bfebf-201e-0073-1c5e-05aeb2000000",
-<<<<<<< HEAD
-        "x-ms-version": "2020-12-06"
-=======
         "x-ms-version": "2021-02-12"
->>>>>>> 7e782c87
       },
       "ResponseBody": "﻿<?xml version=\"1.0\" encoding=\"utf-8\"?><EnumerationResults ServiceEndpoint=\"https://seansoftdeletecanary.blob.core.windows.net/\" ContainerName=\"test-container-1532e59b-67b5-f89f-a21a-c08b6ed8caa0\"><Blobs><Blob><Name>test-blob-11462d01-1232-996c-051b-8da89cba0b10</Name><Deleted>true</Deleted><Properties><Creation-Time>Wed, 17 Feb 2021 18:59:13 GMT</Creation-Time><Last-Modified>Wed, 17 Feb 2021 18:59:13 GMT</Last-Modified><Etag>0x8D8D3761DBC8B25</Etag><Content-Length>0</Content-Length><Content-Type>application/octet-stream</Content-Type><Content-Encoding /><Content-Language /><Content-CRC64 /><Content-MD5 /><Cache-Control /><Content-Disposition /><BlobType>AppendBlob</BlobType><ServerEncrypted>true</ServerEncrypted><DeletedTime>Wed, 17 Feb 2021 18:59:13 GMT</DeletedTime><RemainingRetentionDays>0</RemainingRetentionDays></Properties><OrMetadata /></Blob></Blobs><NextMarker /></EnumerationResults>"
     },
@@ -182,11 +150,7 @@
         "x-ms-client-request-id": "c395e79b-81e3-af5a-aeab-85031852a709",
         "x-ms-date": "Wed, 17 Feb 2021 18:59:13 GMT",
         "x-ms-return-client-request-id": "true",
-<<<<<<< HEAD
-        "x-ms-version": "2020-12-06"
-=======
         "x-ms-version": "2021-02-12"
->>>>>>> 7e782c87
       },
       "RequestBody": null,
       "StatusCode": 202,
@@ -199,11 +163,7 @@
         ],
         "x-ms-client-request-id": "c395e79b-81e3-af5a-aeab-85031852a709",
         "x-ms-request-id": "254bfecb-201e-0073-285e-05aeb2000000",
-<<<<<<< HEAD
-        "x-ms-version": "2020-12-06"
-=======
         "x-ms-version": "2021-02-12"
->>>>>>> 7e782c87
       },
       "ResponseBody": []
     }
