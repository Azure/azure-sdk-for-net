--- conflicted
+++ resolved
@@ -15,11 +15,7 @@
         "x-ms-client-request-id": "2fa41aa9-da4b-fab3-d2e4-a3a167b1e095",
         "x-ms-date": "Wed, 17 Feb 2021 18:59:26 GMT",
         "x-ms-return-client-request-id": "true",
-<<<<<<< HEAD
-        "x-ms-version": "2020-12-06"
-=======
         "x-ms-version": "2021-02-12"
->>>>>>> 7e782c87
       },
       "RequestBody": null,
       "StatusCode": 201,
@@ -34,11 +30,7 @@
         ],
         "x-ms-client-request-id": "2fa41aa9-da4b-fab3-d2e4-a3a167b1e095",
         "x-ms-request-id": "fde33c9d-901e-006b-065f-055d36000000",
-<<<<<<< HEAD
-        "x-ms-version": "2020-12-06"
-=======
         "x-ms-version": "2021-02-12"
->>>>>>> 7e782c87
       },
       "ResponseBody": []
     },
@@ -58,11 +50,7 @@
         "x-ms-client-request-id": "35f2504e-0061-c5a3-b07f-35b18fcd0cee",
         "x-ms-date": "Wed, 17 Feb 2021 18:59:26 GMT",
         "x-ms-return-client-request-id": "true",
-<<<<<<< HEAD
-        "x-ms-version": "2020-12-06"
-=======
         "x-ms-version": "2021-02-12"
->>>>>>> 7e782c87
       },
       "RequestBody": "wj9E3qeA9YsE5zcn2SNymD3UqmLSmWG19BnYLYzKcZsvs94obAHupdh53mO8/7E0rLWrtYxTHindj+mOqMj+OXab9yZESSw75gSKWLr++fVnpIHXHrsP3JS1S9wYX/0Pe6XtIAeK72KJcM+HyMVv35b0JgNHJhu6jBqSjv5PI4YHet0UEdjt3LQeTq7shxPPRmtFJDj5yFSKMpPs+GFjOUxIgE7nWs2+BklPKNhszQUHwkiSCf9NDrKJit5EAeNTuhVhowfF5+udhx3uqp97HWSO5TYY0C9N+3GbXtDveQVm/G3DCyr+Qdpd9IHhXmQSDW16tRutOurlE6iVKYkbrg4YiK4xuBE6kKNbu9utbJwNiFBjdcPpuMGD3feBaRhRQkZzyNW24VVbPyV3Un8OOKcLh6A4tzlKL9DsrdoZuCeLCXiVOaPHV6f6CDWecWVBdaVQdeF3GIoMKZkFyTN7QYb+60gGeP4DRDD5Pa8ErL1qqjg0yUNFFPDuiRAKwo10f8aun4UcOvynTTGxftrbCH3bmh76RnhDuddYGO/u+YKihL7oVQw3TW87jHsSlJYVE4CSLidueThOa+auxCINuVSuDvkc8rNwpEyuv7r8MSRBQgVuW8paMwuFmukmiYlNLdMnY4Wc+SDNIorbwLl+UjrBbIEcn16JVNrulljJSRrCYZHn1M2fpEnloThAf3NRB0euZRwHMY50ng+qrmLIA9hvGF8ol31sIsg4N/0lSNRnnI8QGuT+uy8Dcja+9PXnHJ1g0WYUKXDKQkJUz/mQT1Y6QxLSt+n0cVwvJSVHri7SURpgxXduU3IfRtihqew2ciLfg7DjFGS0a2AJ5QRKgpMUgX3eL4nfzPCfs3EQUsdw+LICZyt97jy2rFkWZG5u1MNFjCduV0KYALfARGHzoxmYmexRSBpolpNBKIMwyGeCMN+ty8WfAaBwaWZzvanbwglAfsuBHIuo3fWULS+/aDhQPhSBRdhT+JdL4d609NnpZWV570mbABNTBe7PC9RxsQAuI3+VWX0x7YU0Njus9OgcqsfKRXnutD0ALkDqg+3D2i/ehdFZVAznSAHDZ8nYphAFs2AMp2yHP25BlSo9R2qYcFwLzm8Wwla74vx3Kk1zJ4gv5M+MtjLDVkZjF7/hqgGXK/ZtzNeh7/AKUcVvEBQhzW2iDWOaDLopSHcos6qW2Tf63/9WBluwjvTfgWVtU0YxQUpRPp2e/B88RIRgeDtFdHeOdDAUy8cR8n5uuopUvPQx93FgRZuZXOLgGcLXUBa4mg3u398WHHaCP0weMEGU54ePLoHK5C/c9BhNNLEFOqFotSB9ZtwVGtr63gVOeyyhTDI6RyGU7rXeEerGyQ==",
       "StatusCode": 201,
@@ -77,11 +65,7 @@
         "x-ms-content-crc64": "gpO3cISP3QA=",
         "x-ms-request-id": "fde33cb1-901e-006b-155f-055d36000000",
         "x-ms-request-server-encrypted": "true",
-<<<<<<< HEAD
-        "x-ms-version": "2020-12-06"
-=======
         "x-ms-version": "2021-02-12"
->>>>>>> 7e782c87
       },
       "ResponseBody": []
     },
@@ -99,11 +83,7 @@
         "x-ms-client-request-id": "c32bb82b-99b3-29a4-eab4-3b2cb3ce3b26",
         "x-ms-date": "Wed, 17 Feb 2021 18:59:26 GMT",
         "x-ms-return-client-request-id": "true",
-<<<<<<< HEAD
-        "x-ms-version": "2020-12-06"
-=======
         "x-ms-version": "2021-02-12"
->>>>>>> 7e782c87
       },
       "RequestBody": null,
       "StatusCode": 200,
@@ -117,11 +97,7 @@
         "Transfer-Encoding": "chunked",
         "x-ms-client-request-id": "c32bb82b-99b3-29a4-eab4-3b2cb3ce3b26",
         "x-ms-request-id": "fde33cc0-901e-006b-215f-055d36000000",
-<<<<<<< HEAD
-        "x-ms-version": "2020-12-06"
-=======
         "x-ms-version": "2021-02-12"
->>>>>>> 7e782c87
       },
       "ResponseBody": "﻿<?xml version=\"1.0\" encoding=\"utf-8\"?><EnumerationResults ServiceEndpoint=\"https://seanmcccanary3.blob.core.windows.net/\" ContainerName=\"test-container-97f81b09-f307-e506-c83e-ebeef94cb040\"><Blobs><Blob><Name>test-blob-e304cd26-f44a-8b26-571e-4de98936b5f0</Name><Properties><Content-Length>0</Content-Length><BlobType>BlockBlob</BlobType><AccessTier>Hot</AccessTier><AccessTierInferred>true</AccessTierInferred><LeaseStatus>unlocked</LeaseStatus><LeaseState>available</LeaseState><ServerEncrypted>false</ServerEncrypted></Properties><OrMetadata /></Blob></Blobs><NextMarker /></EnumerationResults>"
     },
@@ -139,11 +115,7 @@
         "x-ms-client-request-id": "d685bdc9-49a1-853a-0b8a-99bd9ef14c77",
         "x-ms-date": "Wed, 17 Feb 2021 18:59:26 GMT",
         "x-ms-return-client-request-id": "true",
-<<<<<<< HEAD
-        "x-ms-version": "2020-12-06"
-=======
         "x-ms-version": "2021-02-12"
->>>>>>> 7e782c87
       },
       "RequestBody": null,
       "StatusCode": 202,
@@ -156,11 +128,7 @@
         ],
         "x-ms-client-request-id": "d685bdc9-49a1-853a-0b8a-99bd9ef14c77",
         "x-ms-request-id": "fde33cce-901e-006b-2d5f-055d36000000",
-<<<<<<< HEAD
-        "x-ms-version": "2020-12-06"
-=======
         "x-ms-version": "2021-02-12"
->>>>>>> 7e782c87
       },
       "ResponseBody": []
     }
