﻿{
  "Entries": [
    {
      "RequestUri": "https://seanmcccanary3.blob.core.windows.net/test-container-263fc592-6ec9-3e3e-e596-f95ad836b60d?restype=container",
      "RequestMethod": "PUT",
      "RequestHeaders": {
        "Accept": "application/xml",
        "Authorization": "Sanitized",
        "traceparent": "00-62a144afd1b28f4dab1cb9e1f5e80858-feb245d230c5bb4c-00",
        "User-Agent": [
          "azsdk-net-Storage.Blobs/12.9.0-alpha.20210217.1",
          "(.NET 5.0.3; Microsoft Windows 10.0.19042)"
        ],
        "x-ms-blob-public-access": "container",
        "x-ms-client-request-id": "75cbf641-6222-b184-d0af-5f81f83f0910",
        "x-ms-date": "Wed, 17 Feb 2021 18:59:33 GMT",
        "x-ms-return-client-request-id": "true",
<<<<<<< HEAD
        "x-ms-version": "2020-12-06"
=======
        "x-ms-version": "2021-02-12"
>>>>>>> 7e782c87
      },
      "RequestBody": null,
      "StatusCode": 201,
      "ResponseHeaders": {
        "Content-Length": "0",
        "Date": "Wed, 17 Feb 2021 18:59:33 GMT",
        "ETag": "\"0x8D8D37629F4DC15\"",
        "Last-Modified": "Wed, 17 Feb 2021 18:59:33 GMT",
        "Server": [
          "Windows-Azure-Blob/1.0",
          "Microsoft-HTTPAPI/2.0"
        ],
        "x-ms-client-request-id": "75cbf641-6222-b184-d0af-5f81f83f0910",
        "x-ms-request-id": "3207a0a2-901e-0009-715f-059f11000000",
<<<<<<< HEAD
        "x-ms-version": "2020-12-06"
=======
        "x-ms-version": "2021-02-12"
>>>>>>> 7e782c87
      },
      "ResponseBody": []
    },
    {
      "RequestUri": "https://seanmcccanary3.blob.core.windows.net/test-container-263fc592-6ec9-3e3e-e596-f95ad836b60d/my cool blob",
      "RequestMethod": "PUT",
      "RequestHeaders": {
        "Accept": "application/xml",
        "Authorization": "Sanitized",
        "Content-Length": "1024",
        "Content-Type": "application/octet-stream",
        "If-None-Match": "*",
        "User-Agent": [
          "azsdk-net-Storage.Blobs/12.9.0-alpha.20210217.1",
          "(.NET 5.0.3; Microsoft Windows 10.0.19042)"
        ],
        "x-ms-blob-type": "BlockBlob",
        "x-ms-client-request-id": "2b63c6f9-161e-2c3a-7e9e-48d2a44a5bdb",
        "x-ms-date": "Wed, 17 Feb 2021 18:59:33 GMT",
        "x-ms-return-client-request-id": "true",
<<<<<<< HEAD
        "x-ms-version": "2020-12-06"
=======
        "x-ms-version": "2021-02-12"
>>>>>>> 7e782c87
      },
      "RequestBody": "rXb9QfGdaSSh18oHPSOAmlBrGOJrQeueUGQ7rA+ibxy4IG1HTQSdpI2m00qXfHOtLsUxjScnpGyLX/GMYbwV/2euTx21OUxMzXRUxG2gBtPwjX5KceL1kXsBvO4TEELQkdPi6S1W+PV45L+y0uD+6lkdnNM+yo6FuL2htH1eOLwxhDKavhymmpWJ0YwjQr+bAtGV9XRuksZEXTFvtEN4GawCgU6tZCw8dgE+tPkCYnb+BrGryUNHwvFsVWHrN+VRELjfIMBx7p6lWH5zMN3NQvu6cK6SzFBou75cQQ/KUT8c7KRAIkG1jRcTBXDE1JITnhNmMMY2v0RndmUCFK2O2gc/VkQ5jB+5BeKWf8bfpOYsSaL7ZCB45Sxf2avcs3lqhCtphX5N2RH0rCvkoEB9iNJ+1csKk3bnxnAY2rNz3FFpK/qbdR9o32+QB7f0lEXs4lDZXd2tYPG0gr4NNf9dgM/ZenRF4ROyFvZbeYu+8jErK/djmX9zu8sJ5/NgWqpwMofnGhrRpgA9JkbnUuZl9ZCN4gkH+uZQZr6oPPogUrxM60YE19cXWoX3JnM4jGnlo/Fi03igaDiglrRcKGkFHNSKm2afYR64doeDENNzGNlUw5kJvX5Dq4MOY0AiuzEb8QmerfADRUHSql3wHFdkLX7aB2XQ/F9VR+/jkf7elbpWaB/K1GroUX1XNxIhU44rqTbBR7PMS/WpSWYBH7RD8xSimrQ4mlgU8rXneMVNNPNht+fIHU4HiR0qIIsD5zHIFEP+f7ja8w/drFX95NIvXBRyn2jNe9bGmhCXDnnMEAqEH2SBTrQ7hsPX6nD4CaVL+sR2kEfJ+5ltOOSoQ+WWEJxLecVtrg1gNxmk9ZBlzpFrTBO0VoDCuiPLFBbQk0PeQdnUrI/g3Uu2FlkuJQYIB2pTPffR4bobib+hopr3j6TWxbO2kSEBim7I/j8nk5UdwgysfVZMDWAfuCPQPjuxvoe0WF9SUXZIUbKICeJ79PUphN+NSxJOirhTl9j9MEwzFj+4cjs2ynGWYyukwwR9pMMtprpcI3N0Zs6n/rqdSiBmVfKjwoK687lu9+fmqca01vMV0IqR1/PMQwttj8u2+RgLPW4R2uFBc7MA7iyLjrwH8ijHiHqW1H3/1n93TGTut/7P2mtXovwR01zWkenHQLROZZyj73CedGnwEgNhySZOETYtvLNQsFArtbQev0KUN5bKKefIS8iNMWYCZo/5sAo1iH+ymYMA/bRLdzm8f7UnXNtslqA/hcZun4tNTknAMgWp6DbC4p4SySwyfNOO0bGw2gq0jBlq9gK5Q/n4s65rikQ0EpZ+ZHo8Ws10DAnz4M7anHQ/DKbsP/I0CZ6kGg==",
      "StatusCode": 201,
      "ResponseHeaders": {
        "Content-Length": "0",
        "Content-MD5": "2ZuhCQ/2N2M1Xi7qsXmoSw==",
        "Date": "Wed, 17 Feb 2021 18:59:32 GMT",
        "ETag": "\"0x8D8D3762A1C073B\"",
        "Last-Modified": "Wed, 17 Feb 2021 18:59:33 GMT",
        "Server": [
          "Windows-Azure-Blob/1.0",
          "Microsoft-HTTPAPI/2.0"
        ],
        "x-ms-client-request-id": "2b63c6f9-161e-2c3a-7e9e-48d2a44a5bdb",
        "x-ms-content-crc64": "LlYb4p7HV/A=",
        "x-ms-request-id": "6b1df18b-401e-0035-275f-05b6d6000000",
        "x-ms-request-server-encrypted": "true",
<<<<<<< HEAD
        "x-ms-version": "2020-12-06",
=======
        "x-ms-version": "2021-02-12",
>>>>>>> 7e782c87
        "x-ms-version-id": "2021-02-17T18:59:33.9006779Z"
      },
      "ResponseBody": []
    },
    {
<<<<<<< HEAD
      "RequestUri": "https://seanmcccanary3.blob.core.windows.net/test-container-263fc592-6ec9-3e3e-e596-f95ad836b60d/my cool blob?sv=2020-12-06&st=2021-02-17T17%3A59%3A33Z&se=2021-02-17T19%3A59%3A33Z&sr=b&sp=racwd&sig=Sanitized",
=======
      "RequestUri": "https://seanmcccanary3.blob.core.windows.net/test-container-263fc592-6ec9-3e3e-e596-f95ad836b60d/my cool blob?sv=2021-02-12&st=2021-02-17T17%3A59%3A33Z&se=2021-02-17T19%3A59%3A33Z&sr=b&sp=racwd&sig=Sanitized",
>>>>>>> 7e782c87
      "RequestMethod": "HEAD",
      "RequestHeaders": {
        "Accept": "application/xml",
        "traceparent": "00-6b5f6806c0a5ab4f871787ace8544417-ed2b62eb3624a14c-00",
        "User-Agent": [
          "azsdk-net-Storage.Blobs/12.9.0-alpha.20210217.1",
          "(.NET 5.0.3; Microsoft Windows 10.0.19042)"
        ],
        "x-ms-client-request-id": "433a0849-783b-00fc-439a-73f012ec76e8",
        "x-ms-return-client-request-id": "true",
<<<<<<< HEAD
        "x-ms-version": "2020-12-06"
=======
        "x-ms-version": "2021-02-12"
>>>>>>> 7e782c87
      },
      "RequestBody": null,
      "StatusCode": 200,
      "ResponseHeaders": {
        "Accept-Ranges": "bytes",
        "Content-Length": "1024",
        "Content-MD5": "2ZuhCQ/2N2M1Xi7qsXmoSw==",
        "Content-Type": "application/octet-stream",
        "Date": "Wed, 17 Feb 2021 18:59:33 GMT",
        "ETag": "\"0x8D8D3762A1C073B\"",
        "Last-Modified": "Wed, 17 Feb 2021 18:59:33 GMT",
        "Server": [
          "Windows-Azure-Blob/1.0",
          "Microsoft-HTTPAPI/2.0"
        ],
        "x-ms-access-tier": "Hot",
        "x-ms-access-tier-inferred": "true",
        "x-ms-blob-type": "BlockBlob",
        "x-ms-client-request-id": "433a0849-783b-00fc-439a-73f012ec76e8",
        "x-ms-creation-time": "Wed, 17 Feb 2021 18:59:33 GMT",
        "x-ms-is-current-version": "true",
        "x-ms-last-access-time": "Wed, 17 Feb 2021 18:59:33 GMT",
        "x-ms-lease-state": "available",
        "x-ms-lease-status": "unlocked",
        "x-ms-request-id": "a120341d-e01e-002c-0b5f-05366d000000",
        "x-ms-server-encrypted": "true",
<<<<<<< HEAD
        "x-ms-version": "2020-12-06",
=======
        "x-ms-version": "2021-02-12",
>>>>>>> 7e782c87
        "x-ms-version-id": "2021-02-17T18:59:33.9006779Z"
      },
      "ResponseBody": []
    },
    {
      "RequestUri": "https://seanmcccanary3.blob.core.windows.net/test-container-263fc592-6ec9-3e3e-e596-f95ad836b60d?restype=container&comp=list",
      "RequestMethod": "GET",
      "RequestHeaders": {
        "Accept": "application/xml",
        "Authorization": "Sanitized",
        "User-Agent": [
          "azsdk-net-Storage.Blobs/12.9.0-alpha.20210217.1",
          "(.NET 5.0.3; Microsoft Windows 10.0.19042)"
        ],
        "x-ms-client-request-id": "9b88a729-170f-20a0-43b6-b3aaa4737323",
        "x-ms-date": "Wed, 17 Feb 2021 18:59:34 GMT",
        "x-ms-return-client-request-id": "true",
<<<<<<< HEAD
        "x-ms-version": "2020-12-06"
=======
        "x-ms-version": "2021-02-12"
>>>>>>> 7e782c87
      },
      "RequestBody": null,
      "StatusCode": 200,
      "ResponseHeaders": {
        "Content-Type": "application/xml",
        "Date": "Wed, 17 Feb 2021 18:59:34 GMT",
        "Server": [
          "Windows-Azure-Blob/1.0",
          "Microsoft-HTTPAPI/2.0"
        ],
        "Transfer-Encoding": "chunked",
        "x-ms-client-request-id": "9b88a729-170f-20a0-43b6-b3aaa4737323",
        "x-ms-request-id": "3207a19e-901e-0009-3c5f-059f11000000",
<<<<<<< HEAD
        "x-ms-version": "2020-12-06"
=======
        "x-ms-version": "2021-02-12"
>>>>>>> 7e782c87
      },
      "ResponseBody": "﻿<?xml version=\"1.0\" encoding=\"utf-8\"?><EnumerationResults ServiceEndpoint=\"https://seanmcccanary3.blob.core.windows.net/\" ContainerName=\"test-container-263fc592-6ec9-3e3e-e596-f95ad836b60d\"><Blobs><Blob><Name>my cool blob</Name><VersionId>2021-02-17T18:59:33.9006779Z</VersionId><IsCurrentVersion>true</IsCurrentVersion><Properties><Creation-Time>Wed, 17 Feb 2021 18:59:33 GMT</Creation-Time><Last-Modified>Wed, 17 Feb 2021 18:59:33 GMT</Last-Modified><Etag>0x8D8D3762A1C073B</Etag><Content-Length>1024</Content-Length><Content-Type>application/octet-stream</Content-Type><Content-Encoding /><Content-Language /><Content-CRC64 /><Content-MD5>2ZuhCQ/2N2M1Xi7qsXmoSw==</Content-MD5><Cache-Control /><Content-Disposition /><LastAccessTime>Wed, 17 Feb 2021 18:59:33 GMT</LastAccessTime><BlobType>BlockBlob</BlobType><AccessTier>Hot</AccessTier><AccessTierInferred>true</AccessTierInferred><LeaseStatus>unlocked</LeaseStatus><LeaseState>available</LeaseState><ServerEncrypted>true</ServerEncrypted></Properties><OrMetadata /></Blob></Blobs><NextMarker /></EnumerationResults>"
    },
    {
      "RequestUri": "https://seanmcccanary3.blob.core.windows.net/test-container-263fc592-6ec9-3e3e-e596-f95ad836b60d?restype=container",
      "RequestMethod": "DELETE",
      "RequestHeaders": {
        "Accept": "application/xml",
        "Authorization": "Sanitized",
        "traceparent": "00-576fc59016fab14da902fd50f9e3d080-3674da9e62f1174d-00",
        "User-Agent": [
          "azsdk-net-Storage.Blobs/12.9.0-alpha.20210217.1",
          "(.NET 5.0.3; Microsoft Windows 10.0.19042)"
        ],
        "x-ms-client-request-id": "6ac7891c-da63-03d8-14be-addf4bfa3dee",
        "x-ms-date": "Wed, 17 Feb 2021 18:59:34 GMT",
        "x-ms-return-client-request-id": "true",
<<<<<<< HEAD
        "x-ms-version": "2020-12-06"
=======
        "x-ms-version": "2021-02-12"
>>>>>>> 7e782c87
      },
      "RequestBody": null,
      "StatusCode": 202,
      "ResponseHeaders": {
        "Content-Length": "0",
        "Date": "Wed, 17 Feb 2021 18:59:34 GMT",
        "Server": [
          "Windows-Azure-Blob/1.0",
          "Microsoft-HTTPAPI/2.0"
        ],
        "x-ms-client-request-id": "6ac7891c-da63-03d8-14be-addf4bfa3dee",
        "x-ms-request-id": "3207a1ac-901e-0009-475f-059f11000000",
<<<<<<< HEAD
        "x-ms-version": "2020-12-06"
=======
        "x-ms-version": "2021-02-12"
>>>>>>> 7e782c87
      },
      "ResponseBody": []
    }
  ],
  "Variables": {
    "DateTimeOffsetNow": "2021-02-17T12:59:33.9194136-06:00",
    "RandomSeed": "1002778778",
    "Storage_TestConfigDefault": "ProductionTenant\nseanmcccanary3\nU2FuaXRpemVk\nhttps://seanmcccanary3.blob.core.windows.net\nhttps://seanmcccanary3.file.core.windows.net\nhttps://seanmcccanary3.queue.core.windows.net\nhttps://seanmcccanary3.table.core.windows.net\n\n\n\n\nhttps://seanmcccanary3-secondary.blob.core.windows.net\nhttps://seanmcccanary3-secondary.file.core.windows.net\nhttps://seanmcccanary3-secondary.queue.core.windows.net\nhttps://seanmcccanary3-secondary.table.core.windows.net\n\nSanitized\n\n\nCloud\nBlobEndpoint=https://seanmcccanary3.blob.core.windows.net/;QueueEndpoint=https://seanmcccanary3.queue.core.windows.net/;FileEndpoint=https://seanmcccanary3.file.core.windows.net/;BlobSecondaryEndpoint=https://seanmcccanary3-secondary.blob.core.windows.net/;QueueSecondaryEndpoint=https://seanmcccanary3-secondary.queue.core.windows.net/;FileSecondaryEndpoint=https://seanmcccanary3-secondary.file.core.windows.net/;AccountName=seanmcccanary3;AccountKey=Kg==;\nseanscope1\n\n"
  }
}<|MERGE_RESOLUTION|>--- conflicted
+++ resolved
@@ -15,11 +15,7 @@
         "x-ms-client-request-id": "75cbf641-6222-b184-d0af-5f81f83f0910",
         "x-ms-date": "Wed, 17 Feb 2021 18:59:33 GMT",
         "x-ms-return-client-request-id": "true",
-<<<<<<< HEAD
-        "x-ms-version": "2020-12-06"
-=======
         "x-ms-version": "2021-02-12"
->>>>>>> 7e782c87
       },
       "RequestBody": null,
       "StatusCode": 201,
@@ -34,11 +30,7 @@
         ],
         "x-ms-client-request-id": "75cbf641-6222-b184-d0af-5f81f83f0910",
         "x-ms-request-id": "3207a0a2-901e-0009-715f-059f11000000",
-<<<<<<< HEAD
-        "x-ms-version": "2020-12-06"
-=======
         "x-ms-version": "2021-02-12"
->>>>>>> 7e782c87
       },
       "ResponseBody": []
     },
@@ -59,11 +51,7 @@
         "x-ms-client-request-id": "2b63c6f9-161e-2c3a-7e9e-48d2a44a5bdb",
         "x-ms-date": "Wed, 17 Feb 2021 18:59:33 GMT",
         "x-ms-return-client-request-id": "true",
-<<<<<<< HEAD
-        "x-ms-version": "2020-12-06"
-=======
         "x-ms-version": "2021-02-12"
->>>>>>> 7e782c87
       },
       "RequestBody": "rXb9QfGdaSSh18oHPSOAmlBrGOJrQeueUGQ7rA+ibxy4IG1HTQSdpI2m00qXfHOtLsUxjScnpGyLX/GMYbwV/2euTx21OUxMzXRUxG2gBtPwjX5KceL1kXsBvO4TEELQkdPi6S1W+PV45L+y0uD+6lkdnNM+yo6FuL2htH1eOLwxhDKavhymmpWJ0YwjQr+bAtGV9XRuksZEXTFvtEN4GawCgU6tZCw8dgE+tPkCYnb+BrGryUNHwvFsVWHrN+VRELjfIMBx7p6lWH5zMN3NQvu6cK6SzFBou75cQQ/KUT8c7KRAIkG1jRcTBXDE1JITnhNmMMY2v0RndmUCFK2O2gc/VkQ5jB+5BeKWf8bfpOYsSaL7ZCB45Sxf2avcs3lqhCtphX5N2RH0rCvkoEB9iNJ+1csKk3bnxnAY2rNz3FFpK/qbdR9o32+QB7f0lEXs4lDZXd2tYPG0gr4NNf9dgM/ZenRF4ROyFvZbeYu+8jErK/djmX9zu8sJ5/NgWqpwMofnGhrRpgA9JkbnUuZl9ZCN4gkH+uZQZr6oPPogUrxM60YE19cXWoX3JnM4jGnlo/Fi03igaDiglrRcKGkFHNSKm2afYR64doeDENNzGNlUw5kJvX5Dq4MOY0AiuzEb8QmerfADRUHSql3wHFdkLX7aB2XQ/F9VR+/jkf7elbpWaB/K1GroUX1XNxIhU44rqTbBR7PMS/WpSWYBH7RD8xSimrQ4mlgU8rXneMVNNPNht+fIHU4HiR0qIIsD5zHIFEP+f7ja8w/drFX95NIvXBRyn2jNe9bGmhCXDnnMEAqEH2SBTrQ7hsPX6nD4CaVL+sR2kEfJ+5ltOOSoQ+WWEJxLecVtrg1gNxmk9ZBlzpFrTBO0VoDCuiPLFBbQk0PeQdnUrI/g3Uu2FlkuJQYIB2pTPffR4bobib+hopr3j6TWxbO2kSEBim7I/j8nk5UdwgysfVZMDWAfuCPQPjuxvoe0WF9SUXZIUbKICeJ79PUphN+NSxJOirhTl9j9MEwzFj+4cjs2ynGWYyukwwR9pMMtprpcI3N0Zs6n/rqdSiBmVfKjwoK687lu9+fmqca01vMV0IqR1/PMQwttj8u2+RgLPW4R2uFBc7MA7iyLjrwH8ijHiHqW1H3/1n93TGTut/7P2mtXovwR01zWkenHQLROZZyj73CedGnwEgNhySZOETYtvLNQsFArtbQev0KUN5bKKefIS8iNMWYCZo/5sAo1iH+ymYMA/bRLdzm8f7UnXNtslqA/hcZun4tNTknAMgWp6DbC4p4SySwyfNOO0bGw2gq0jBlq9gK5Q/n4s65rikQ0EpZ+ZHo8Ws10DAnz4M7anHQ/DKbsP/I0CZ6kGg==",
       "StatusCode": 201,
@@ -81,21 +69,13 @@
         "x-ms-content-crc64": "LlYb4p7HV/A=",
         "x-ms-request-id": "6b1df18b-401e-0035-275f-05b6d6000000",
         "x-ms-request-server-encrypted": "true",
-<<<<<<< HEAD
-        "x-ms-version": "2020-12-06",
-=======
         "x-ms-version": "2021-02-12",
->>>>>>> 7e782c87
         "x-ms-version-id": "2021-02-17T18:59:33.9006779Z"
       },
       "ResponseBody": []
     },
     {
-<<<<<<< HEAD
-      "RequestUri": "https://seanmcccanary3.blob.core.windows.net/test-container-263fc592-6ec9-3e3e-e596-f95ad836b60d/my cool blob?sv=2020-12-06&st=2021-02-17T17%3A59%3A33Z&se=2021-02-17T19%3A59%3A33Z&sr=b&sp=racwd&sig=Sanitized",
-=======
       "RequestUri": "https://seanmcccanary3.blob.core.windows.net/test-container-263fc592-6ec9-3e3e-e596-f95ad836b60d/my cool blob?sv=2021-02-12&st=2021-02-17T17%3A59%3A33Z&se=2021-02-17T19%3A59%3A33Z&sr=b&sp=racwd&sig=Sanitized",
->>>>>>> 7e782c87
       "RequestMethod": "HEAD",
       "RequestHeaders": {
         "Accept": "application/xml",
@@ -106,11 +86,7 @@
         ],
         "x-ms-client-request-id": "433a0849-783b-00fc-439a-73f012ec76e8",
         "x-ms-return-client-request-id": "true",
-<<<<<<< HEAD
-        "x-ms-version": "2020-12-06"
-=======
         "x-ms-version": "2021-02-12"
->>>>>>> 7e782c87
       },
       "RequestBody": null,
       "StatusCode": 200,
@@ -137,11 +113,7 @@
         "x-ms-lease-status": "unlocked",
         "x-ms-request-id": "a120341d-e01e-002c-0b5f-05366d000000",
         "x-ms-server-encrypted": "true",
-<<<<<<< HEAD
-        "x-ms-version": "2020-12-06",
-=======
         "x-ms-version": "2021-02-12",
->>>>>>> 7e782c87
         "x-ms-version-id": "2021-02-17T18:59:33.9006779Z"
       },
       "ResponseBody": []
@@ -159,11 +131,7 @@
         "x-ms-client-request-id": "9b88a729-170f-20a0-43b6-b3aaa4737323",
         "x-ms-date": "Wed, 17 Feb 2021 18:59:34 GMT",
         "x-ms-return-client-request-id": "true",
-<<<<<<< HEAD
-        "x-ms-version": "2020-12-06"
-=======
         "x-ms-version": "2021-02-12"
->>>>>>> 7e782c87
       },
       "RequestBody": null,
       "StatusCode": 200,
@@ -177,11 +145,7 @@
         "Transfer-Encoding": "chunked",
         "x-ms-client-request-id": "9b88a729-170f-20a0-43b6-b3aaa4737323",
         "x-ms-request-id": "3207a19e-901e-0009-3c5f-059f11000000",
-<<<<<<< HEAD
-        "x-ms-version": "2020-12-06"
-=======
         "x-ms-version": "2021-02-12"
->>>>>>> 7e782c87
       },
       "ResponseBody": "﻿<?xml version=\"1.0\" encoding=\"utf-8\"?><EnumerationResults ServiceEndpoint=\"https://seanmcccanary3.blob.core.windows.net/\" ContainerName=\"test-container-263fc592-6ec9-3e3e-e596-f95ad836b60d\"><Blobs><Blob><Name>my cool blob</Name><VersionId>2021-02-17T18:59:33.9006779Z</VersionId><IsCurrentVersion>true</IsCurrentVersion><Properties><Creation-Time>Wed, 17 Feb 2021 18:59:33 GMT</Creation-Time><Last-Modified>Wed, 17 Feb 2021 18:59:33 GMT</Last-Modified><Etag>0x8D8D3762A1C073B</Etag><Content-Length>1024</Content-Length><Content-Type>application/octet-stream</Content-Type><Content-Encoding /><Content-Language /><Content-CRC64 /><Content-MD5>2ZuhCQ/2N2M1Xi7qsXmoSw==</Content-MD5><Cache-Control /><Content-Disposition /><LastAccessTime>Wed, 17 Feb 2021 18:59:33 GMT</LastAccessTime><BlobType>BlockBlob</BlobType><AccessTier>Hot</AccessTier><AccessTierInferred>true</AccessTierInferred><LeaseStatus>unlocked</LeaseStatus><LeaseState>available</LeaseState><ServerEncrypted>true</ServerEncrypted></Properties><OrMetadata /></Blob></Blobs><NextMarker /></EnumerationResults>"
     },
@@ -199,11 +163,7 @@
         "x-ms-client-request-id": "6ac7891c-da63-03d8-14be-addf4bfa3dee",
         "x-ms-date": "Wed, 17 Feb 2021 18:59:34 GMT",
         "x-ms-return-client-request-id": "true",
-<<<<<<< HEAD
-        "x-ms-version": "2020-12-06"
-=======
         "x-ms-version": "2021-02-12"
->>>>>>> 7e782c87
       },
       "RequestBody": null,
       "StatusCode": 202,
@@ -216,11 +176,7 @@
         ],
         "x-ms-client-request-id": "6ac7891c-da63-03d8-14be-addf4bfa3dee",
         "x-ms-request-id": "3207a1ac-901e-0009-475f-059f11000000",
-<<<<<<< HEAD
-        "x-ms-version": "2020-12-06"
-=======
         "x-ms-version": "2021-02-12"
->>>>>>> 7e782c87
       },
       "ResponseBody": []
     }
