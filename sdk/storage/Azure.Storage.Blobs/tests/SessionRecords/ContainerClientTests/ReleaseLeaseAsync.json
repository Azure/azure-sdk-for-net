{
  "Entries": [
    {
      "RequestUri": "https://seanmcccanary.blob.core.windows.net/test-container-03c47799-bf52-f925-d5b8-9da119c457eb?restype=container",
      "RequestMethod": "PUT",
      "RequestHeaders": {
        "Authorization": "Sanitized",
        "traceparent": "00-d0a4609e66fbcb48ae27136a6231f38c-87b5cf61c32a714a-00",
        "User-Agent": [
          "azsdk-net-Storage.Blobs/12.5.0-dev.20200402.1",
          "(.NET Core 4.6.28325.01; Microsoft Windows 10.0.18362 )"
        ],
        "x-ms-blob-public-access": "container",
        "x-ms-client-request-id": "6cf16aa7-4751-b996-fccd-1136f1545c03",
        "x-ms-date": "Fri, 03 Apr 2020 00:00:31 GMT",
        "x-ms-return-client-request-id": "true",
<<<<<<< HEAD
        "x-ms-version": "2019-12-12"
=======
        "x-ms-version": "2020-02-10"
>>>>>>> 60f4876e
      },
      "RequestBody": null,
      "StatusCode": 201,
      "ResponseHeaders": {
        "Content-Length": "0",
        "Date": "Fri, 03 Apr 2020 00:00:29 GMT",
        "ETag": "\u00220x8D7D7620636DFEF\u0022",
        "Last-Modified": "Fri, 03 Apr 2020 00:00:30 GMT",
        "Server": [
          "Windows-Azure-Blob/1.0",
          "Microsoft-HTTPAPI/2.0"
        ],
        "x-ms-client-request-id": "6cf16aa7-4751-b996-fccd-1136f1545c03",
        "x-ms-request-id": "a5f7332a-d01e-0015-134a-095a13000000",
<<<<<<< HEAD
        "x-ms-version": "2019-12-12"
=======
        "x-ms-version": "2020-02-10"
>>>>>>> 60f4876e
      },
      "ResponseBody": []
    },
    {
      "RequestUri": "https://seanmcccanary.blob.core.windows.net/test-container-03c47799-bf52-f925-d5b8-9da119c457eb?comp=lease\u0026restype=container",
      "RequestMethod": "PUT",
      "RequestHeaders": {
        "Authorization": "Sanitized",
        "traceparent": "00-75a64aeea567fc4486b3c592faeac30d-5df4698b0d34d34c-00",
        "User-Agent": [
          "azsdk-net-Storage.Blobs/12.5.0-dev.20200402.1",
          "(.NET Core 4.6.28325.01; Microsoft Windows 10.0.18362 )"
        ],
        "x-ms-client-request-id": "b6661072-345c-ccdd-9cee-a6ea73130ef2",
        "x-ms-date": "Fri, 03 Apr 2020 00:00:31 GMT",
        "x-ms-lease-action": "acquire",
        "x-ms-lease-duration": "15",
        "x-ms-proposed-lease-id": "97dad1b4-da27-02ce-c667-d382ab0a719d",
        "x-ms-return-client-request-id": "true",
<<<<<<< HEAD
        "x-ms-version": "2019-12-12"
=======
        "x-ms-version": "2020-02-10"
>>>>>>> 60f4876e
      },
      "RequestBody": null,
      "StatusCode": 201,
      "ResponseHeaders": {
        "Content-Length": "0",
        "Date": "Fri, 03 Apr 2020 00:00:30 GMT",
        "ETag": "\u00220x8D7D7620636DFEF\u0022",
        "Last-Modified": "Fri, 03 Apr 2020 00:00:30 GMT",
        "Server": [
          "Windows-Azure-Blob/1.0",
          "Microsoft-HTTPAPI/2.0"
        ],
        "x-ms-client-request-id": "b6661072-345c-ccdd-9cee-a6ea73130ef2",
        "x-ms-lease-id": "97dad1b4-da27-02ce-c667-d382ab0a719d",
        "x-ms-request-id": "a5f7333e-d01e-0015-254a-095a13000000",
<<<<<<< HEAD
        "x-ms-version": "2019-12-12"
=======
        "x-ms-version": "2020-02-10"
>>>>>>> 60f4876e
      },
      "ResponseBody": []
    },
    {
      "RequestUri": "https://seanmcccanary.blob.core.windows.net/test-container-03c47799-bf52-f925-d5b8-9da119c457eb?comp=lease\u0026restype=container",
      "RequestMethod": "PUT",
      "RequestHeaders": {
        "Authorization": "Sanitized",
        "traceparent": "00-8e3dcac1f510d04384002471986a95ff-c402bf4cfd33fe4d-00",
        "User-Agent": [
          "azsdk-net-Storage.Blobs/12.5.0-dev.20200402.1",
          "(.NET Core 4.6.28325.01; Microsoft Windows 10.0.18362 )"
        ],
        "x-ms-client-request-id": "9b0ff8fc-baa4-b841-ba2e-13e444aee49b",
        "x-ms-date": "Fri, 03 Apr 2020 00:00:31 GMT",
        "x-ms-lease-action": "release",
        "x-ms-lease-id": "97dad1b4-da27-02ce-c667-d382ab0a719d",
        "x-ms-return-client-request-id": "true",
<<<<<<< HEAD
        "x-ms-version": "2019-12-12"
=======
        "x-ms-version": "2020-02-10"
>>>>>>> 60f4876e
      },
      "RequestBody": null,
      "StatusCode": 200,
      "ResponseHeaders": {
        "Content-Length": "0",
        "Date": "Fri, 03 Apr 2020 00:00:30 GMT",
        "ETag": "\u00220x8D7D7620636DFEF\u0022",
        "Last-Modified": "Fri, 03 Apr 2020 00:00:30 GMT",
        "Server": [
          "Windows-Azure-Blob/1.0",
          "Microsoft-HTTPAPI/2.0"
        ],
        "x-ms-client-request-id": "9b0ff8fc-baa4-b841-ba2e-13e444aee49b",
        "x-ms-request-id": "a5f73351-d01e-0015-354a-095a13000000",
<<<<<<< HEAD
        "x-ms-version": "2019-12-12"
=======
        "x-ms-version": "2020-02-10"
>>>>>>> 60f4876e
      },
      "ResponseBody": []
    },
    {
      "RequestUri": "https://seanmcccanary.blob.core.windows.net/test-container-03c47799-bf52-f925-d5b8-9da119c457eb?restype=container",
      "RequestMethod": "GET",
      "RequestHeaders": {
        "Authorization": "Sanitized",
        "traceparent": "00-26966e0e017e094aa5bb5f76ade2cf5e-f19634c944ee114d-00",
        "User-Agent": [
          "azsdk-net-Storage.Blobs/12.5.0-dev.20200402.1",
          "(.NET Core 4.6.28325.01; Microsoft Windows 10.0.18362 )"
        ],
        "x-ms-client-request-id": "7aed5a71-7304-a24e-3291-9e2c994d8589",
        "x-ms-date": "Fri, 03 Apr 2020 00:00:31 GMT",
        "x-ms-return-client-request-id": "true",
<<<<<<< HEAD
        "x-ms-version": "2019-12-12"
=======
        "x-ms-version": "2020-02-10"
>>>>>>> 60f4876e
      },
      "RequestBody": null,
      "StatusCode": 200,
      "ResponseHeaders": {
        "Content-Length": "0",
        "Date": "Fri, 03 Apr 2020 00:00:30 GMT",
        "ETag": "\u00220x8D7D7620636DFEF\u0022",
        "Last-Modified": "Fri, 03 Apr 2020 00:00:30 GMT",
        "Server": [
          "Windows-Azure-Blob/1.0",
          "Microsoft-HTTPAPI/2.0"
        ],
        "x-ms-blob-public-access": "container",
        "x-ms-client-request-id": "7aed5a71-7304-a24e-3291-9e2c994d8589",
        "x-ms-default-encryption-scope": "$account-encryption-key",
        "x-ms-deny-encryption-scope-override": "false",
        "x-ms-has-immutability-policy": "false",
        "x-ms-has-legal-hold": "false",
        "x-ms-lease-state": "available",
        "x-ms-lease-status": "unlocked",
        "x-ms-request-id": "a5f73361-d01e-0015-454a-095a13000000",
<<<<<<< HEAD
        "x-ms-version": "2019-12-12"
=======
        "x-ms-version": "2020-02-10"
>>>>>>> 60f4876e
      },
      "ResponseBody": []
    },
    {
      "RequestUri": "https://seanmcccanary.blob.core.windows.net/test-container-03c47799-bf52-f925-d5b8-9da119c457eb?restype=container",
      "RequestMethod": "DELETE",
      "RequestHeaders": {
        "Authorization": "Sanitized",
        "traceparent": "00-725ca2d9f182fe4c8f07970e367c0061-4360af7047b7bb49-00",
        "User-Agent": [
          "azsdk-net-Storage.Blobs/12.5.0-dev.20200402.1",
          "(.NET Core 4.6.28325.01; Microsoft Windows 10.0.18362 )"
        ],
        "x-ms-client-request-id": "e9723f8b-69c1-7f97-6f07-de9e72542b91",
        "x-ms-date": "Fri, 03 Apr 2020 00:00:31 GMT",
        "x-ms-return-client-request-id": "true",
<<<<<<< HEAD
        "x-ms-version": "2019-12-12"
=======
        "x-ms-version": "2020-02-10"
>>>>>>> 60f4876e
      },
      "RequestBody": null,
      "StatusCode": 202,
      "ResponseHeaders": {
        "Content-Length": "0",
        "Date": "Fri, 03 Apr 2020 00:00:30 GMT",
        "Server": [
          "Windows-Azure-Blob/1.0",
          "Microsoft-HTTPAPI/2.0"
        ],
        "x-ms-client-request-id": "e9723f8b-69c1-7f97-6f07-de9e72542b91",
        "x-ms-request-id": "a5f7336a-d01e-0015-4d4a-095a13000000",
<<<<<<< HEAD
        "x-ms-version": "2019-12-12"
=======
        "x-ms-version": "2020-02-10"
>>>>>>> 60f4876e
      },
      "ResponseBody": []
    }
  ],
  "Variables": {
    "RandomSeed": "1595117462",
    "Storage_TestConfigDefault": "ProductionTenant\nseanmcccanary\nU2FuaXRpemVk\nhttps://seanmcccanary.blob.core.windows.net\nhttps://seanmcccanary.file.core.windows.net\nhttps://seanmcccanary.queue.core.windows.net\nhttps://seanmcccanary.table.core.windows.net\n\n\n\n\nhttps://seanmcccanary-secondary.blob.core.windows.net\nhttps://seanmcccanary-secondary.file.core.windows.net\nhttps://seanmcccanary-secondary.queue.core.windows.net\nhttps://seanmcccanary-secondary.table.core.windows.net\n\nSanitized\n\n\nCloud\nBlobEndpoint=https://seanmcccanary.blob.core.windows.net/;QueueEndpoint=https://seanmcccanary.queue.core.windows.net/;FileEndpoint=https://seanmcccanary.file.core.windows.net/;BlobSecondaryEndpoint=https://seanmcccanary-secondary.blob.core.windows.net/;QueueSecondaryEndpoint=https://seanmcccanary-secondary.queue.core.windows.net/;FileSecondaryEndpoint=https://seanmcccanary-secondary.file.core.windows.net/;AccountName=seanmcccanary;AccountKey=Sanitized\nseanscope1"
  }
}<|MERGE_RESOLUTION|>--- conflicted
+++ resolved
@@ -14,11 +14,7 @@
         "x-ms-client-request-id": "6cf16aa7-4751-b996-fccd-1136f1545c03",
         "x-ms-date": "Fri, 03 Apr 2020 00:00:31 GMT",
         "x-ms-return-client-request-id": "true",
-<<<<<<< HEAD
-        "x-ms-version": "2019-12-12"
-=======
         "x-ms-version": "2020-02-10"
->>>>>>> 60f4876e
       },
       "RequestBody": null,
       "StatusCode": 201,
@@ -33,11 +29,7 @@
         ],
         "x-ms-client-request-id": "6cf16aa7-4751-b996-fccd-1136f1545c03",
         "x-ms-request-id": "a5f7332a-d01e-0015-134a-095a13000000",
-<<<<<<< HEAD
-        "x-ms-version": "2019-12-12"
-=======
         "x-ms-version": "2020-02-10"
->>>>>>> 60f4876e
       },
       "ResponseBody": []
     },
@@ -57,11 +49,7 @@
         "x-ms-lease-duration": "15",
         "x-ms-proposed-lease-id": "97dad1b4-da27-02ce-c667-d382ab0a719d",
         "x-ms-return-client-request-id": "true",
-<<<<<<< HEAD
-        "x-ms-version": "2019-12-12"
-=======
         "x-ms-version": "2020-02-10"
->>>>>>> 60f4876e
       },
       "RequestBody": null,
       "StatusCode": 201,
@@ -77,11 +65,7 @@
         "x-ms-client-request-id": "b6661072-345c-ccdd-9cee-a6ea73130ef2",
         "x-ms-lease-id": "97dad1b4-da27-02ce-c667-d382ab0a719d",
         "x-ms-request-id": "a5f7333e-d01e-0015-254a-095a13000000",
-<<<<<<< HEAD
-        "x-ms-version": "2019-12-12"
-=======
         "x-ms-version": "2020-02-10"
->>>>>>> 60f4876e
       },
       "ResponseBody": []
     },
@@ -100,11 +84,7 @@
         "x-ms-lease-action": "release",
         "x-ms-lease-id": "97dad1b4-da27-02ce-c667-d382ab0a719d",
         "x-ms-return-client-request-id": "true",
-<<<<<<< HEAD
-        "x-ms-version": "2019-12-12"
-=======
         "x-ms-version": "2020-02-10"
->>>>>>> 60f4876e
       },
       "RequestBody": null,
       "StatusCode": 200,
@@ -119,11 +99,7 @@
         ],
         "x-ms-client-request-id": "9b0ff8fc-baa4-b841-ba2e-13e444aee49b",
         "x-ms-request-id": "a5f73351-d01e-0015-354a-095a13000000",
-<<<<<<< HEAD
-        "x-ms-version": "2019-12-12"
-=======
         "x-ms-version": "2020-02-10"
->>>>>>> 60f4876e
       },
       "ResponseBody": []
     },
@@ -140,11 +116,7 @@
         "x-ms-client-request-id": "7aed5a71-7304-a24e-3291-9e2c994d8589",
         "x-ms-date": "Fri, 03 Apr 2020 00:00:31 GMT",
         "x-ms-return-client-request-id": "true",
-<<<<<<< HEAD
-        "x-ms-version": "2019-12-12"
-=======
         "x-ms-version": "2020-02-10"
->>>>>>> 60f4876e
       },
       "RequestBody": null,
       "StatusCode": 200,
@@ -166,11 +138,7 @@
         "x-ms-lease-state": "available",
         "x-ms-lease-status": "unlocked",
         "x-ms-request-id": "a5f73361-d01e-0015-454a-095a13000000",
-<<<<<<< HEAD
-        "x-ms-version": "2019-12-12"
-=======
         "x-ms-version": "2020-02-10"
->>>>>>> 60f4876e
       },
       "ResponseBody": []
     },
@@ -187,11 +155,7 @@
         "x-ms-client-request-id": "e9723f8b-69c1-7f97-6f07-de9e72542b91",
         "x-ms-date": "Fri, 03 Apr 2020 00:00:31 GMT",
         "x-ms-return-client-request-id": "true",
-<<<<<<< HEAD
-        "x-ms-version": "2019-12-12"
-=======
         "x-ms-version": "2020-02-10"
->>>>>>> 60f4876e
       },
       "RequestBody": null,
       "StatusCode": 202,
@@ -204,11 +168,7 @@
         ],
         "x-ms-client-request-id": "e9723f8b-69c1-7f97-6f07-de9e72542b91",
         "x-ms-request-id": "a5f7336a-d01e-0015-4d4a-095a13000000",
-<<<<<<< HEAD
-        "x-ms-version": "2019-12-12"
-=======
         "x-ms-version": "2020-02-10"
->>>>>>> 60f4876e
       },
       "ResponseBody": []
     }
