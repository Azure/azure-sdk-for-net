--- conflicted
+++ resolved
@@ -15,11 +15,7 @@
         "x-ms-client-request-id": "8c912d92-4974-781a-d15e-d99c797ddd9b",
         "x-ms-date": "Wed, 17 Feb 2021 02:30:58 GMT",
         "x-ms-return-client-request-id": "true",
-<<<<<<< HEAD
-        "x-ms-version": "2020-12-06"
-=======
         "x-ms-version": "2021-02-12"
->>>>>>> 7e782c87
       },
       "RequestBody": null,
       "StatusCode": 201,
@@ -34,11 +30,7 @@
         ],
         "x-ms-client-request-id": "8c912d92-4974-781a-d15e-d99c797ddd9b",
         "x-ms-request-id": "9ff6e299-801e-0093-04d4-0401c8000000",
-<<<<<<< HEAD
-        "x-ms-version": "2020-12-06"
-=======
         "x-ms-version": "2021-02-12"
->>>>>>> 7e782c87
       },
       "ResponseBody": []
     },
@@ -59,11 +51,7 @@
         "x-ms-lease-duration": "15",
         "x-ms-proposed-lease-id": "2b260e4f-474c-b11f-973b-8b6a7830fec1",
         "x-ms-return-client-request-id": "true",
-<<<<<<< HEAD
-        "x-ms-version": "2020-12-06"
-=======
         "x-ms-version": "2021-02-12"
->>>>>>> 7e782c87
       },
       "RequestBody": null,
       "StatusCode": 201,
@@ -79,11 +67,7 @@
         "x-ms-client-request-id": "3fd37aff-4d86-4a46-0edf-f439beb000a1",
         "x-ms-lease-id": "2b260e4f-474c-b11f-973b-8b6a7830fec1",
         "x-ms-request-id": "9ff6e2a5-801e-0093-0cd4-0401c8000000",
-<<<<<<< HEAD
-        "x-ms-version": "2020-12-06"
-=======
         "x-ms-version": "2021-02-12"
->>>>>>> 7e782c87
       },
       "ResponseBody": []
     },
@@ -103,11 +87,7 @@
         "x-ms-lease-action": "break",
         "x-ms-lease-break-period": "0",
         "x-ms-return-client-request-id": "true",
-<<<<<<< HEAD
-        "x-ms-version": "2020-12-06"
-=======
         "x-ms-version": "2021-02-12"
->>>>>>> 7e782c87
       },
       "RequestBody": null,
       "StatusCode": 202,
@@ -123,11 +103,7 @@
         "x-ms-client-request-id": "fd6afafe-bf5c-393a-a246-092a56bdb577",
         "x-ms-lease-time": "0",
         "x-ms-request-id": "9ff6e2b5-801e-0093-17d4-0401c8000000",
-<<<<<<< HEAD
-        "x-ms-version": "2020-12-06"
-=======
         "x-ms-version": "2021-02-12"
->>>>>>> 7e782c87
       },
       "ResponseBody": []
     },
@@ -145,11 +121,7 @@
         "x-ms-client-request-id": "c43adc46-0245-a044-dedc-eea6bd66ae59",
         "x-ms-date": "Wed, 17 Feb 2021 02:30:59 GMT",
         "x-ms-return-client-request-id": "true",
-<<<<<<< HEAD
-        "x-ms-version": "2020-12-06"
-=======
         "x-ms-version": "2021-02-12"
->>>>>>> 7e782c87
       },
       "RequestBody": null,
       "StatusCode": 200,
@@ -171,11 +143,7 @@
         "x-ms-lease-state": "broken",
         "x-ms-lease-status": "unlocked",
         "x-ms-request-id": "9ff6e2c6-801e-0093-26d4-0401c8000000",
-<<<<<<< HEAD
-        "x-ms-version": "2020-12-06"
-=======
         "x-ms-version": "2021-02-12"
->>>>>>> 7e782c87
       },
       "ResponseBody": []
     },
@@ -193,11 +161,7 @@
         "x-ms-client-request-id": "79e426a4-f183-8131-b8f2-218cbdfe7c83",
         "x-ms-date": "Wed, 17 Feb 2021 02:30:59 GMT",
         "x-ms-return-client-request-id": "true",
-<<<<<<< HEAD
-        "x-ms-version": "2020-12-06"
-=======
         "x-ms-version": "2021-02-12"
->>>>>>> 7e782c87
       },
       "RequestBody": null,
       "StatusCode": 202,
@@ -210,11 +174,7 @@
         ],
         "x-ms-client-request-id": "79e426a4-f183-8131-b8f2-218cbdfe7c83",
         "x-ms-request-id": "9ff6e2d4-801e-0093-33d4-0401c8000000",
-<<<<<<< HEAD
-        "x-ms-version": "2020-12-06"
-=======
         "x-ms-version": "2021-02-12"
->>>>>>> 7e782c87
       },
       "ResponseBody": []
     }
