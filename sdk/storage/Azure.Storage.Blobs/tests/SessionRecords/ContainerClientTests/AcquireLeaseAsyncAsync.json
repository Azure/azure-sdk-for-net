﻿{
  "Entries": [
    {
      "RequestUri": "https://seanmcccanary3.blob.core.windows.net/test-container-666cc47b-3c29-6cb5-f4f6-0a79635e86d2?restype=container",
      "RequestMethod": "PUT",
      "RequestHeaders": {
        "Accept": "application/xml",
        "Authorization": "Sanitized",
        "traceparent": "00-87a1f0570d889046bd1575b647d9e491-e86c8dd761ed804c-00",
        "User-Agent": [
          "azsdk-net-Storage.Blobs/12.9.0-alpha.20210216.1",
          "(.NET 5.0.3; Microsoft Windows 10.0.19042)"
        ],
        "x-ms-client-request-id": "1d35c2da-4746-282d-b55f-b513c8db7db6",
        "x-ms-date": "Wed, 17 Feb 2021 02:30:55 GMT",
        "x-ms-return-client-request-id": "true",
<<<<<<< HEAD
        "x-ms-version": "2020-12-06"
=======
        "x-ms-version": "2021-02-12"
>>>>>>> 7e782c87
      },
      "RequestBody": null,
      "StatusCode": 201,
      "ResponseHeaders": {
        "Content-Length": "0",
        "Date": "Wed, 17 Feb 2021 02:30:55 GMT",
        "ETag": "\"0x8D8D2EC0DF59C59\"",
        "Last-Modified": "Wed, 17 Feb 2021 02:30:56 GMT",
        "Server": [
          "Windows-Azure-Blob/1.0",
          "Microsoft-HTTPAPI/2.0"
        ],
        "x-ms-client-request-id": "1d35c2da-4746-282d-b55f-b513c8db7db6",
        "x-ms-request-id": "1c82946f-e01e-0095-4ed4-043277000000",
<<<<<<< HEAD
        "x-ms-version": "2020-12-06"
=======
        "x-ms-version": "2021-02-12"
>>>>>>> 7e782c87
      },
      "ResponseBody": []
    },
    {
      "RequestUri": "https://seanmcccanary3.blob.core.windows.net/test-container-666cc47b-3c29-6cb5-f4f6-0a79635e86d2?comp=lease&restype=container",
      "RequestMethod": "PUT",
      "RequestHeaders": {
        "Accept": "application/xml",
        "Authorization": "Sanitized",
        "traceparent": "00-550877ca55df524784812b64e1e0142b-e1eca9e2301d7a48-00",
        "User-Agent": [
          "azsdk-net-Storage.Blobs/12.9.0-alpha.20210216.1",
          "(.NET 5.0.3; Microsoft Windows 10.0.19042)"
        ],
        "x-ms-client-request-id": "f1544bb8-bdca-dec7-2021-1f05593aeee3",
        "x-ms-date": "Wed, 17 Feb 2021 02:30:56 GMT",
        "x-ms-lease-action": "acquire",
        "x-ms-lease-duration": "15",
        "x-ms-proposed-lease-id": "d53aad8f-fc4f-14a2-fd40-eef23ad2cdef",
        "x-ms-return-client-request-id": "true",
<<<<<<< HEAD
        "x-ms-version": "2020-12-06"
=======
        "x-ms-version": "2021-02-12"
>>>>>>> 7e782c87
      },
      "RequestBody": null,
      "StatusCode": 201,
      "ResponseHeaders": {
        "Content-Length": "0",
        "Date": "Wed, 17 Feb 2021 02:30:55 GMT",
        "ETag": "\"0x8D8D2EC0DF59C59\"",
        "Last-Modified": "Wed, 17 Feb 2021 02:30:56 GMT",
        "Server": [
          "Windows-Azure-Blob/1.0",
          "Microsoft-HTTPAPI/2.0"
        ],
        "x-ms-client-request-id": "f1544bb8-bdca-dec7-2021-1f05593aeee3",
        "x-ms-lease-id": "d53aad8f-fc4f-14a2-fd40-eef23ad2cdef",
        "x-ms-request-id": "1c82947a-e01e-0095-56d4-043277000000",
<<<<<<< HEAD
        "x-ms-version": "2020-12-06"
=======
        "x-ms-version": "2021-02-12"
>>>>>>> 7e782c87
      },
      "ResponseBody": []
    },
    {
      "RequestUri": "https://seanmcccanary3.blob.core.windows.net/test-container-666cc47b-3c29-6cb5-f4f6-0a79635e86d2?restype=container",
      "RequestMethod": "DELETE",
      "RequestHeaders": {
        "Accept": "application/xml",
        "Authorization": "Sanitized",
        "traceparent": "00-90b09d78c663cf4f818425fa24aeb0d5-c81abe55e2564f48-00",
        "User-Agent": [
          "azsdk-net-Storage.Blobs/12.9.0-alpha.20210216.1",
          "(.NET 5.0.3; Microsoft Windows 10.0.19042)"
        ],
        "x-ms-client-request-id": "ee3951de-db7d-a624-2cc0-8007498501ec",
        "x-ms-date": "Wed, 17 Feb 2021 02:30:56 GMT",
        "x-ms-lease-id": "d53aad8f-fc4f-14a2-fd40-eef23ad2cdef",
        "x-ms-return-client-request-id": "true",
<<<<<<< HEAD
        "x-ms-version": "2020-12-06"
=======
        "x-ms-version": "2021-02-12"
>>>>>>> 7e782c87
      },
      "RequestBody": null,
      "StatusCode": 202,
      "ResponseHeaders": {
        "Content-Length": "0",
        "Date": "Wed, 17 Feb 2021 02:30:55 GMT",
        "Server": [
          "Windows-Azure-Blob/1.0",
          "Microsoft-HTTPAPI/2.0"
        ],
        "x-ms-client-request-id": "ee3951de-db7d-a624-2cc0-8007498501ec",
        "x-ms-request-id": "1c829493-e01e-0095-6cd4-043277000000",
<<<<<<< HEAD
        "x-ms-version": "2020-12-06"
=======
        "x-ms-version": "2021-02-12"
>>>>>>> 7e782c87
      },
      "ResponseBody": []
    }
  ],
  "Variables": {
    "RandomSeed": "285846490",
    "Storage_TestConfigDefault": "ProductionTenant\nseanmcccanary3\nU2FuaXRpemVk\nhttps://seanmcccanary3.blob.core.windows.net\nhttps://seanmcccanary3.file.core.windows.net\nhttps://seanmcccanary3.queue.core.windows.net\nhttps://seanmcccanary3.table.core.windows.net\n\n\n\n\nhttps://seanmcccanary3-secondary.blob.core.windows.net\nhttps://seanmcccanary3-secondary.file.core.windows.net\nhttps://seanmcccanary3-secondary.queue.core.windows.net\nhttps://seanmcccanary3-secondary.table.core.windows.net\n\nSanitized\n\n\nCloud\nBlobEndpoint=https://seanmcccanary3.blob.core.windows.net/;QueueEndpoint=https://seanmcccanary3.queue.core.windows.net/;FileEndpoint=https://seanmcccanary3.file.core.windows.net/;BlobSecondaryEndpoint=https://seanmcccanary3-secondary.blob.core.windows.net/;QueueSecondaryEndpoint=https://seanmcccanary3-secondary.queue.core.windows.net/;FileSecondaryEndpoint=https://seanmcccanary3-secondary.file.core.windows.net/;AccountName=seanmcccanary3;AccountKey=Kg==;\nseanscope1\n\n"
  }
}<|MERGE_RESOLUTION|>--- conflicted
+++ resolved
@@ -14,11 +14,7 @@
         "x-ms-client-request-id": "1d35c2da-4746-282d-b55f-b513c8db7db6",
         "x-ms-date": "Wed, 17 Feb 2021 02:30:55 GMT",
         "x-ms-return-client-request-id": "true",
-<<<<<<< HEAD
-        "x-ms-version": "2020-12-06"
-=======
         "x-ms-version": "2021-02-12"
->>>>>>> 7e782c87
       },
       "RequestBody": null,
       "StatusCode": 201,
@@ -33,11 +29,7 @@
         ],
         "x-ms-client-request-id": "1d35c2da-4746-282d-b55f-b513c8db7db6",
         "x-ms-request-id": "1c82946f-e01e-0095-4ed4-043277000000",
-<<<<<<< HEAD
-        "x-ms-version": "2020-12-06"
-=======
         "x-ms-version": "2021-02-12"
->>>>>>> 7e782c87
       },
       "ResponseBody": []
     },
@@ -58,11 +50,7 @@
         "x-ms-lease-duration": "15",
         "x-ms-proposed-lease-id": "d53aad8f-fc4f-14a2-fd40-eef23ad2cdef",
         "x-ms-return-client-request-id": "true",
-<<<<<<< HEAD
-        "x-ms-version": "2020-12-06"
-=======
         "x-ms-version": "2021-02-12"
->>>>>>> 7e782c87
       },
       "RequestBody": null,
       "StatusCode": 201,
@@ -78,11 +66,7 @@
         "x-ms-client-request-id": "f1544bb8-bdca-dec7-2021-1f05593aeee3",
         "x-ms-lease-id": "d53aad8f-fc4f-14a2-fd40-eef23ad2cdef",
         "x-ms-request-id": "1c82947a-e01e-0095-56d4-043277000000",
-<<<<<<< HEAD
-        "x-ms-version": "2020-12-06"
-=======
         "x-ms-version": "2021-02-12"
->>>>>>> 7e782c87
       },
       "ResponseBody": []
     },
@@ -101,11 +85,7 @@
         "x-ms-date": "Wed, 17 Feb 2021 02:30:56 GMT",
         "x-ms-lease-id": "d53aad8f-fc4f-14a2-fd40-eef23ad2cdef",
         "x-ms-return-client-request-id": "true",
-<<<<<<< HEAD
-        "x-ms-version": "2020-12-06"
-=======
         "x-ms-version": "2021-02-12"
->>>>>>> 7e782c87
       },
       "RequestBody": null,
       "StatusCode": 202,
@@ -118,11 +98,7 @@
         ],
         "x-ms-client-request-id": "ee3951de-db7d-a624-2cc0-8007498501ec",
         "x-ms-request-id": "1c829493-e01e-0095-6cd4-043277000000",
-<<<<<<< HEAD
-        "x-ms-version": "2020-12-06"
-=======
         "x-ms-version": "2021-02-12"
->>>>>>> 7e782c87
       },
       "ResponseBody": []
     }
