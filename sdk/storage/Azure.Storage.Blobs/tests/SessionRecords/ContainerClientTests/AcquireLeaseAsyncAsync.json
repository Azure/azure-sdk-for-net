--- conflicted
+++ resolved
@@ -13,11 +13,7 @@
         "x-ms-client-request-id": "1d35c2da-4746-282d-b55f-b513c8db7db6",
         "x-ms-date": "Fri, 03 Apr 2020 00:00:54 GMT",
         "x-ms-return-client-request-id": "true",
-<<<<<<< HEAD
-        "x-ms-version": "2019-12-12"
-=======
         "x-ms-version": "2020-02-10"
->>>>>>> 60f4876e
       },
       "RequestBody": null,
       "StatusCode": 201,
@@ -32,11 +28,7 @@
         ],
         "x-ms-client-request-id": "1d35c2da-4746-282d-b55f-b513c8db7db6",
         "x-ms-request-id": "ff87b537-801e-006a-124a-099588000000",
-<<<<<<< HEAD
-        "x-ms-version": "2019-12-12"
-=======
         "x-ms-version": "2020-02-10"
->>>>>>> 60f4876e
       },
       "ResponseBody": []
     },
@@ -56,11 +48,7 @@
         "x-ms-lease-duration": "15",
         "x-ms-proposed-lease-id": "d53aad8f-fc4f-14a2-fd40-eef23ad2cdef",
         "x-ms-return-client-request-id": "true",
-<<<<<<< HEAD
-        "x-ms-version": "2019-12-12"
-=======
         "x-ms-version": "2020-02-10"
->>>>>>> 60f4876e
       },
       "RequestBody": null,
       "StatusCode": 201,
@@ -76,11 +64,7 @@
         "x-ms-client-request-id": "f1544bb8-bdca-dec7-2021-1f05593aeee3",
         "x-ms-lease-id": "d53aad8f-fc4f-14a2-fd40-eef23ad2cdef",
         "x-ms-request-id": "ff87b554-801e-006a-284a-099588000000",
-<<<<<<< HEAD
-        "x-ms-version": "2019-12-12"
-=======
         "x-ms-version": "2020-02-10"
->>>>>>> 60f4876e
       },
       "ResponseBody": []
     },
@@ -98,11 +82,7 @@
         "x-ms-date": "Fri, 03 Apr 2020 00:00:55 GMT",
         "x-ms-lease-id": "d53aad8f-fc4f-14a2-fd40-eef23ad2cdef",
         "x-ms-return-client-request-id": "true",
-<<<<<<< HEAD
-        "x-ms-version": "2019-12-12"
-=======
         "x-ms-version": "2020-02-10"
->>>>>>> 60f4876e
       },
       "RequestBody": null,
       "StatusCode": 202,
@@ -115,11 +95,7 @@
         ],
         "x-ms-client-request-id": "ee3951de-db7d-a624-2cc0-8007498501ec",
         "x-ms-request-id": "ff87b56b-801e-006a-3e4a-099588000000",
-<<<<<<< HEAD
-        "x-ms-version": "2019-12-12"
-=======
         "x-ms-version": "2020-02-10"
->>>>>>> 60f4876e
       },
       "ResponseBody": []
     }
