﻿{
  "Entries": [
    {
      "RequestUri": "https://seanmcccanary3.blob.core.windows.net/test-container-dd96b21b-6714-be13-436d-0c8f2b494656?restype=container",
      "RequestMethod": "PUT",
      "RequestHeaders": {
        "Accept": "application/xml",
        "traceparent": "00-3063af6caeb89b4db186449f9b40bada-6ff0b67714a28d44-00",
        "User-Agent": [
          "azsdk-net-Storage.Blobs/12.9.0-alpha.20210216.1",
          "(.NET 5.0.3; Microsoft Windows 10.0.19042)"
        ],
        "x-ms-client-request-id": "37b7d1ca-ad4d-a6ad-3f16-6ff0e7314c65",
        "x-ms-return-client-request-id": "true",
<<<<<<< HEAD
        "x-ms-version": "2020-12-06"
=======
        "x-ms-version": "2021-02-12"
>>>>>>> 7e782c87
      },
      "RequestBody": null,
      "StatusCode": 401,
      "ResponseHeaders": {
        "Content-Length": "302",
        "Content-Type": "application/xml",
        "Date": "Wed, 17 Feb 2021 02:31:16 GMT",
        "Server": [
          "Windows-Azure-Blob/1.0",
          "Microsoft-HTTPAPI/2.0"
        ],
        "WWW-Authenticate": "Bearer authorization_uri=https://login.microsoftonline.com/72f988bf-86f1-41af-91ab-2d7cd011db47/oauth2/authorize resource_id=https://storage.azure.com",
        "x-ms-client-request-id": "37b7d1ca-ad4d-a6ad-3f16-6ff0e7314c65",
        "x-ms-error-code": "NoAuthenticationInformation",
        "x-ms-request-id": "25c162f4-801e-0005-28d4-040819000000",
<<<<<<< HEAD
        "x-ms-version": "2020-12-06"
=======
        "x-ms-version": "2021-02-12"
>>>>>>> 7e782c87
      },
      "ResponseBody": [
        "﻿<?xml version=\"1.0\" encoding=\"utf-8\"?><Error><Code>NoAuthenticationInformation</Code><Message>Server failed to authenticate the request. Please refer to the information in the www-authenticate header.\n",
        "RequestId:25c162f4-801e-0005-28d4-040819000000\n",
        "Time:2021-02-17T02:31:17.1340299Z</Message></Error>"
      ]
    }
  ],
  "Variables": {
    "RandomSeed": "268175402",
    "Storage_TestConfigDefault": "ProductionTenant\nseanmcccanary3\nU2FuaXRpemVk\nhttps://seanmcccanary3.blob.core.windows.net\nhttps://seanmcccanary3.file.core.windows.net\nhttps://seanmcccanary3.queue.core.windows.net\nhttps://seanmcccanary3.table.core.windows.net\n\n\n\n\nhttps://seanmcccanary3-secondary.blob.core.windows.net\nhttps://seanmcccanary3-secondary.file.core.windows.net\nhttps://seanmcccanary3-secondary.queue.core.windows.net\nhttps://seanmcccanary3-secondary.table.core.windows.net\n\nSanitized\n\n\nCloud\nBlobEndpoint=https://seanmcccanary3.blob.core.windows.net/;QueueEndpoint=https://seanmcccanary3.queue.core.windows.net/;FileEndpoint=https://seanmcccanary3.file.core.windows.net/;BlobSecondaryEndpoint=https://seanmcccanary3-secondary.blob.core.windows.net/;QueueSecondaryEndpoint=https://seanmcccanary3-secondary.queue.core.windows.net/;FileSecondaryEndpoint=https://seanmcccanary3-secondary.file.core.windows.net/;AccountName=seanmcccanary3;AccountKey=Kg==;\nseanscope1\n\n"
  }
}<|MERGE_RESOLUTION|>--- conflicted
+++ resolved
@@ -12,11 +12,7 @@
         ],
         "x-ms-client-request-id": "37b7d1ca-ad4d-a6ad-3f16-6ff0e7314c65",
         "x-ms-return-client-request-id": "true",
-<<<<<<< HEAD
-        "x-ms-version": "2020-12-06"
-=======
         "x-ms-version": "2021-02-12"
->>>>>>> 7e782c87
       },
       "RequestBody": null,
       "StatusCode": 401,
@@ -32,11 +28,7 @@
         "x-ms-client-request-id": "37b7d1ca-ad4d-a6ad-3f16-6ff0e7314c65",
         "x-ms-error-code": "NoAuthenticationInformation",
         "x-ms-request-id": "25c162f4-801e-0005-28d4-040819000000",
-<<<<<<< HEAD
-        "x-ms-version": "2020-12-06"
-=======
         "x-ms-version": "2021-02-12"
->>>>>>> 7e782c87
       },
       "ResponseBody": [
         "﻿<?xml version=\"1.0\" encoding=\"utf-8\"?><Error><Code>NoAuthenticationInformation</Code><Message>Server failed to authenticate the request. Please refer to the information in the www-authenticate header.\n",
