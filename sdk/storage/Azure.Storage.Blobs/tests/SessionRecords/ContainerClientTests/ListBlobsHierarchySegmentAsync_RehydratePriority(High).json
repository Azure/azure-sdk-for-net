﻿{
  "Entries": [
    {
      "RequestUri": "https://seanmcccanary3.blob.core.windows.net/test-container-f29fea8a-209a-24e7-86b5-84ae7a93c224?restype=container",
      "RequestMethod": "PUT",
      "RequestHeaders": {
        "Accept": "application/xml",
        "Authorization": "Sanitized",
        "traceparent": "00-c56035a8e0cab0408919899d417db30a-471cbaece6a4b643-00",
        "User-Agent": [
          "azsdk-net-Storage.Blobs/12.9.0-alpha.20210217.1",
          "(.NET 5.0.3; Microsoft Windows 10.0.19042)"
        ],
        "x-ms-blob-public-access": "container",
        "x-ms-client-request-id": "2895a605-ab03-5548-187d-7859e0b6dcb6",
        "x-ms-date": "Wed, 17 Feb 2021 18:59:06 GMT",
        "x-ms-return-client-request-id": "true",
<<<<<<< HEAD
        "x-ms-version": "2020-12-06"
=======
        "x-ms-version": "2021-02-12"
>>>>>>> 7e782c87
      },
      "RequestBody": null,
      "StatusCode": 201,
      "ResponseHeaders": {
        "Content-Length": "0",
        "Date": "Wed, 17 Feb 2021 18:59:06 GMT",
        "ETag": "\"0x8D8D37619F088FC\"",
        "Last-Modified": "Wed, 17 Feb 2021 18:59:06 GMT",
        "Server": [
          "Windows-Azure-Blob/1.0",
          "Microsoft-HTTPAPI/2.0"
        ],
        "x-ms-client-request-id": "2895a605-ab03-5548-187d-7859e0b6dcb6",
        "x-ms-request-id": "ca5273f9-301e-0096-1b5e-05d313000000",
<<<<<<< HEAD
        "x-ms-version": "2020-12-06"
=======
        "x-ms-version": "2021-02-12"
>>>>>>> 7e782c87
      },
      "ResponseBody": []
    },
    {
      "RequestUri": "https://seanmcccanary3.blob.core.windows.net/test-container-f29fea8a-209a-24e7-86b5-84ae7a93c224/test-blob-b3d323b8-6c65-a03f-ed33-0d93535c1419",
      "RequestMethod": "PUT",
      "RequestHeaders": {
        "Accept": "application/xml",
        "Authorization": "Sanitized",
        "Content-Length": "1024",
        "Content-Type": "application/octet-stream",
        "traceparent": "00-1444e541a8e5a34e907b1e3436964046-2f8faf9c09629749-00",
        "User-Agent": [
          "azsdk-net-Storage.Blobs/12.9.0-alpha.20210217.1",
          "(.NET 5.0.3; Microsoft Windows 10.0.19042)"
        ],
        "x-ms-blob-type": "BlockBlob",
        "x-ms-client-request-id": "038bdfde-26d4-a4d6-1504-ffe023b47369",
        "x-ms-date": "Wed, 17 Feb 2021 18:59:06 GMT",
        "x-ms-return-client-request-id": "true",
<<<<<<< HEAD
        "x-ms-version": "2020-12-06"
=======
        "x-ms-version": "2021-02-12"
>>>>>>> 7e782c87
      },
      "RequestBody": "3kWo0/6aIa6P4+rMcKOLLioX0uyZI9mZZ/Q60J20ArxoXnuaDQi3HgIkJIGCczBKqN9pPIkogLprD2wKX1AR2uEtYxEo8CAhX7PqdP9YF/PD8Ci9S8YyQN7AL/6brb+xE0qgVA8fIbe/R9zWPQy6E/d4R28oU44a+iMzZ8EhhrL0OGG1uMLko85w/gTpXALSBhwGImZQib+7hVnr7Lr1ncEq4gSqBFo1lKOgt1WJMJ4hYGGlGmNMpK+h+jJo+LcUemBDv3n9JwHB0Y7Cr9FqMVS6yotYUIJd3j5VCQoozJzrizz0RnEkIzlf40nUifTeNsjdrS0rvCrd5eE7qB32mAXy1iOUdevjlqZR+G05iVVJdtJCSh5uwM8SFmCQ6XscaUpE4rLQScHd+heH2cO8pFyM8TFKtE3mgxZUgl+KUqwrNY8i9aaieS0RZFAG5+YMVXIEBPdJ0bT9XV6bfMZiUqdqXKMzmq+26XgEOU/935wwRyzshk614WTbJZdHBvxmrxKonItC2LvDTRt+RZhk/37CazSadcxZtXo/WHUXbuJ7nok9VEMR7W9xKTgzNpvMdiUYhJvIyzpFT+YQA4BGq984A6cOJqs7sH3FKUyUJX7ec+FP/upGs9JP+ARcAeruKn1Z+jP0vVB53dQdAqLusCpoMY+e9qz18U/Vvy2n3q+T1v7OOypL6rWR1iEVKbEvYUjZ9NBaUDPRZAnjH/4i0v4kiiujH3X/HUbaDSCL38iepV7lzerfOIbK/dchZ8u3bgMi8Z+Fi0HS2taJgEMTRYRARXmfPAQTRVGl2CKd3rZ7I54caO0pGRkdEvMUVrhDt7dS4CJRFzL+DqtN4LMeNfwgDV2k9t2XFyxfgikR/++ZYiFrSv2UKQtsHVlB2zhm/t3280hbnsDau8n28pUI7Q+8tH6Rsur/jONRONmDVTzz+INMGgymPcRgkY8znTd1YzBKhSa61Ezz92ZkCWXnV2aMAvkRvNIDFna5MSFay+6s29WoOM8VOCQ3WCKlQjReeTooppo+Y6deR2+wAKMqmCx4uC2QPx6Wd8rV2mOvXdRCW7jnMiRTbXctSvFgZDeADMD1LYkGzjkbki/QaYlDrumbbaXrQ2YIJEu2YvQtNRKTVM6juTBKPIx+y5/0gwPu6psHxfeRlMla7Qk9UGxE7lwcPBS6oPW5UDEZbXfGE6BHx3dZJXAbAsAFSMwnDOwfOdxD2EbuM0qmTXXFdyZRlNlo9oj068jrADpUtVcokkNF+TSagjtZWJMtstj7VYqZs7TzvhZjK00UV9cMmX7yfbsxgH7ythGdDp31xjjw8KuwuwGiNdMt4c7nhipjTb4VOzUcydQLpv2jVa94bmQUIw==",
      "StatusCode": 201,
      "ResponseHeaders": {
        "Content-Length": "0",
        "Content-MD5": "x1HbfaP8+7gt3xlN24lO1w==",
        "Date": "Wed, 17 Feb 2021 18:59:06 GMT",
        "ETag": "\"0x8D8D37619F9DFB4\"",
        "Last-Modified": "Wed, 17 Feb 2021 18:59:06 GMT",
        "Server": [
          "Windows-Azure-Blob/1.0",
          "Microsoft-HTTPAPI/2.0"
        ],
        "x-ms-client-request-id": "038bdfde-26d4-a4d6-1504-ffe023b47369",
        "x-ms-content-crc64": "Eh0LfMarWcI=",
        "x-ms-request-id": "ca527415-301e-0096-345e-05d313000000",
        "x-ms-request-server-encrypted": "true",
<<<<<<< HEAD
        "x-ms-version": "2020-12-06",
=======
        "x-ms-version": "2021-02-12",
>>>>>>> 7e782c87
        "x-ms-version-id": "2021-02-17T18:59:06.833298Z"
      },
      "ResponseBody": []
    },
    {
      "RequestUri": "https://seanmcccanary3.blob.core.windows.net/test-container-f29fea8a-209a-24e7-86b5-84ae7a93c224/test-blob-b3d323b8-6c65-a03f-ed33-0d93535c1419?comp=tier",
      "RequestMethod": "PUT",
      "RequestHeaders": {
        "Accept": "application/xml",
        "Authorization": "Sanitized",
        "traceparent": "00-604ac0e477f07d44b07aa0e242d30b2d-70e8959e4c0f8846-00",
        "User-Agent": [
          "azsdk-net-Storage.Blobs/12.9.0-alpha.20210217.1",
          "(.NET 5.0.3; Microsoft Windows 10.0.19042)"
        ],
        "x-ms-access-tier": "Archive",
        "x-ms-client-request-id": "8e9aee1b-11d8-404f-56b7-c8774f67c350",
        "x-ms-date": "Wed, 17 Feb 2021 18:59:06 GMT",
        "x-ms-return-client-request-id": "true",
<<<<<<< HEAD
        "x-ms-version": "2020-12-06"
=======
        "x-ms-version": "2021-02-12"
>>>>>>> 7e782c87
      },
      "RequestBody": null,
      "StatusCode": 200,
      "ResponseHeaders": {
        "Content-Length": "0",
        "Date": "Wed, 17 Feb 2021 18:59:06 GMT",
        "Server": [
          "Windows-Azure-Blob/1.0",
          "Microsoft-HTTPAPI/2.0"
        ],
        "x-ms-client-request-id": "8e9aee1b-11d8-404f-56b7-c8774f67c350",
        "x-ms-request-id": "ca52742c-301e-0096-4b5e-05d313000000",
<<<<<<< HEAD
        "x-ms-version": "2020-12-06"
=======
        "x-ms-version": "2021-02-12"
>>>>>>> 7e782c87
      },
      "ResponseBody": []
    },
    {
      "RequestUri": "https://seanmcccanary3.blob.core.windows.net/test-container-f29fea8a-209a-24e7-86b5-84ae7a93c224/test-blob-b3d323b8-6c65-a03f-ed33-0d93535c1419?comp=tier",
      "RequestMethod": "PUT",
      "RequestHeaders": {
        "Accept": "application/xml",
        "Authorization": "Sanitized",
        "traceparent": "00-71ad06a9defd624e9b575ddb67d6fbe2-6e481aa8aad49a4e-00",
        "User-Agent": [
          "azsdk-net-Storage.Blobs/12.9.0-alpha.20210217.1",
          "(.NET 5.0.3; Microsoft Windows 10.0.19042)"
        ],
        "x-ms-access-tier": "Hot",
        "x-ms-client-request-id": "34c54237-e41a-c191-1383-e03a18219b85",
        "x-ms-date": "Wed, 17 Feb 2021 18:59:06 GMT",
        "x-ms-rehydrate-priority": "High",
        "x-ms-return-client-request-id": "true",
<<<<<<< HEAD
        "x-ms-version": "2020-12-06"
=======
        "x-ms-version": "2021-02-12"
>>>>>>> 7e782c87
      },
      "RequestBody": null,
      "StatusCode": 202,
      "ResponseHeaders": {
        "Content-Length": "0",
        "Date": "Wed, 17 Feb 2021 18:59:06 GMT",
        "Server": [
          "Windows-Azure-Blob/1.0",
          "Microsoft-HTTPAPI/2.0"
        ],
        "x-ms-client-request-id": "34c54237-e41a-c191-1383-e03a18219b85",
        "x-ms-request-id": "ca52743d-301e-0096-5a5e-05d313000000",
<<<<<<< HEAD
        "x-ms-version": "2020-12-06"
=======
        "x-ms-version": "2021-02-12"
>>>>>>> 7e782c87
      },
      "ResponseBody": []
    },
    {
      "RequestUri": "https://seanmcccanary3.blob.core.windows.net/test-container-f29fea8a-209a-24e7-86b5-84ae7a93c224?restype=container&comp=list",
      "RequestMethod": "GET",
      "RequestHeaders": {
        "Accept": "application/xml",
        "Authorization": "Sanitized",
        "traceparent": "00-5062e3ee823d124187ac0b6de2156d34-d00278ebc511294d-00",
        "User-Agent": [
          "azsdk-net-Storage.Blobs/12.9.0-alpha.20210217.1",
          "(.NET 5.0.3; Microsoft Windows 10.0.19042)"
        ],
        "x-ms-client-request-id": "0d404e6e-8fa2-4735-b577-ba9f2195e524",
        "x-ms-date": "Wed, 17 Feb 2021 18:59:07 GMT",
        "x-ms-return-client-request-id": "true",
<<<<<<< HEAD
        "x-ms-version": "2020-12-06"
=======
        "x-ms-version": "2021-02-12"
>>>>>>> 7e782c87
      },
      "RequestBody": null,
      "StatusCode": 200,
      "ResponseHeaders": {
        "Content-Type": "application/xml",
        "Date": "Wed, 17 Feb 2021 18:59:06 GMT",
        "Server": [
          "Windows-Azure-Blob/1.0",
          "Microsoft-HTTPAPI/2.0"
        ],
        "Transfer-Encoding": "chunked",
        "x-ms-client-request-id": "0d404e6e-8fa2-4735-b577-ba9f2195e524",
        "x-ms-request-id": "ca52744d-301e-0096-6a5e-05d313000000",
<<<<<<< HEAD
        "x-ms-version": "2020-12-06"
=======
        "x-ms-version": "2021-02-12"
>>>>>>> 7e782c87
      },
      "ResponseBody": "﻿<?xml version=\"1.0\" encoding=\"utf-8\"?><EnumerationResults ServiceEndpoint=\"https://seanmcccanary3.blob.core.windows.net/\" ContainerName=\"test-container-f29fea8a-209a-24e7-86b5-84ae7a93c224\"><Blobs><Blob><Name>test-blob-b3d323b8-6c65-a03f-ed33-0d93535c1419</Name><VersionId>2021-02-17T18:59:06.8332980Z</VersionId><IsCurrentVersion>true</IsCurrentVersion><Properties><Creation-Time>Wed, 17 Feb 2021 18:59:06 GMT</Creation-Time><Last-Modified>Wed, 17 Feb 2021 18:59:06 GMT</Last-Modified><Etag>0x8D8D37619F9DFB4</Etag><Content-Length>1024</Content-Length><Content-Type>application/octet-stream</Content-Type><Content-Encoding /><Content-Language /><Content-CRC64 /><Content-MD5>x1HbfaP8+7gt3xlN24lO1w==</Content-MD5><Cache-Control /><Content-Disposition /><LastAccessTime>Wed, 17 Feb 2021 18:59:06 GMT</LastAccessTime><BlobType>BlockBlob</BlobType><AccessTier>Archive</AccessTier><ArchiveStatus>rehydrate-pending-to-hot</ArchiveStatus><RehydratePriority>High</RehydratePriority><AccessTierChangeTime>Wed, 17 Feb 2021 18:59:06 GMT</AccessTierChangeTime><LeaseStatus>unlocked</LeaseStatus><LeaseState>available</LeaseState><ServerEncrypted>true</ServerEncrypted></Properties><OrMetadata /></Blob></Blobs><NextMarker /></EnumerationResults>"
    },
    {
      "RequestUri": "https://seanmcccanary3.blob.core.windows.net/test-container-f29fea8a-209a-24e7-86b5-84ae7a93c224?restype=container",
      "RequestMethod": "DELETE",
      "RequestHeaders": {
        "Accept": "application/xml",
        "Authorization": "Sanitized",
        "traceparent": "00-d2eb537446c9414db3ff34070b031f6a-68f0db7e45fd5942-00",
        "User-Agent": [
          "azsdk-net-Storage.Blobs/12.9.0-alpha.20210217.1",
          "(.NET 5.0.3; Microsoft Windows 10.0.19042)"
        ],
        "x-ms-client-request-id": "c9cb2aa4-8ee1-e1e3-3fc3-5fea45faf68a",
        "x-ms-date": "Wed, 17 Feb 2021 18:59:07 GMT",
        "x-ms-return-client-request-id": "true",
<<<<<<< HEAD
        "x-ms-version": "2020-12-06"
=======
        "x-ms-version": "2021-02-12"
>>>>>>> 7e782c87
      },
      "RequestBody": null,
      "StatusCode": 202,
      "ResponseHeaders": {
        "Content-Length": "0",
        "Date": "Wed, 17 Feb 2021 18:59:06 GMT",
        "Server": [
          "Windows-Azure-Blob/1.0",
          "Microsoft-HTTPAPI/2.0"
        ],
        "x-ms-client-request-id": "c9cb2aa4-8ee1-e1e3-3fc3-5fea45faf68a",
        "x-ms-request-id": "ca52747a-301e-0096-125e-05d313000000",
<<<<<<< HEAD
        "x-ms-version": "2020-12-06"
=======
        "x-ms-version": "2021-02-12"
>>>>>>> 7e782c87
      },
      "ResponseBody": []
    }
  ],
  "Variables": {
    "RandomSeed": "1907833752",
    "Storage_TestConfigDefault": "ProductionTenant\nseanmcccanary3\nU2FuaXRpemVk\nhttps://seanmcccanary3.blob.core.windows.net\nhttps://seanmcccanary3.file.core.windows.net\nhttps://seanmcccanary3.queue.core.windows.net\nhttps://seanmcccanary3.table.core.windows.net\n\n\n\n\nhttps://seanmcccanary3-secondary.blob.core.windows.net\nhttps://seanmcccanary3-secondary.file.core.windows.net\nhttps://seanmcccanary3-secondary.queue.core.windows.net\nhttps://seanmcccanary3-secondary.table.core.windows.net\n\nSanitized\n\n\nCloud\nBlobEndpoint=https://seanmcccanary3.blob.core.windows.net/;QueueEndpoint=https://seanmcccanary3.queue.core.windows.net/;FileEndpoint=https://seanmcccanary3.file.core.windows.net/;BlobSecondaryEndpoint=https://seanmcccanary3-secondary.blob.core.windows.net/;QueueSecondaryEndpoint=https://seanmcccanary3-secondary.queue.core.windows.net/;FileSecondaryEndpoint=https://seanmcccanary3-secondary.file.core.windows.net/;AccountName=seanmcccanary3;AccountKey=Kg==;\nseanscope1\n\n"
  }
}<|MERGE_RESOLUTION|>--- conflicted
+++ resolved
@@ -15,11 +15,7 @@
         "x-ms-client-request-id": "2895a605-ab03-5548-187d-7859e0b6dcb6",
         "x-ms-date": "Wed, 17 Feb 2021 18:59:06 GMT",
         "x-ms-return-client-request-id": "true",
-<<<<<<< HEAD
-        "x-ms-version": "2020-12-06"
-=======
-        "x-ms-version": "2021-02-12"
->>>>>>> 7e782c87
+        "x-ms-version": "2021-02-12"
       },
       "RequestBody": null,
       "StatusCode": 201,
@@ -34,11 +30,7 @@
         ],
         "x-ms-client-request-id": "2895a605-ab03-5548-187d-7859e0b6dcb6",
         "x-ms-request-id": "ca5273f9-301e-0096-1b5e-05d313000000",
-<<<<<<< HEAD
-        "x-ms-version": "2020-12-06"
-=======
-        "x-ms-version": "2021-02-12"
->>>>>>> 7e782c87
+        "x-ms-version": "2021-02-12"
       },
       "ResponseBody": []
     },
@@ -59,11 +51,7 @@
         "x-ms-client-request-id": "038bdfde-26d4-a4d6-1504-ffe023b47369",
         "x-ms-date": "Wed, 17 Feb 2021 18:59:06 GMT",
         "x-ms-return-client-request-id": "true",
-<<<<<<< HEAD
-        "x-ms-version": "2020-12-06"
-=======
-        "x-ms-version": "2021-02-12"
->>>>>>> 7e782c87
+        "x-ms-version": "2021-02-12"
       },
       "RequestBody": "3kWo0/6aIa6P4+rMcKOLLioX0uyZI9mZZ/Q60J20ArxoXnuaDQi3HgIkJIGCczBKqN9pPIkogLprD2wKX1AR2uEtYxEo8CAhX7PqdP9YF/PD8Ci9S8YyQN7AL/6brb+xE0qgVA8fIbe/R9zWPQy6E/d4R28oU44a+iMzZ8EhhrL0OGG1uMLko85w/gTpXALSBhwGImZQib+7hVnr7Lr1ncEq4gSqBFo1lKOgt1WJMJ4hYGGlGmNMpK+h+jJo+LcUemBDv3n9JwHB0Y7Cr9FqMVS6yotYUIJd3j5VCQoozJzrizz0RnEkIzlf40nUifTeNsjdrS0rvCrd5eE7qB32mAXy1iOUdevjlqZR+G05iVVJdtJCSh5uwM8SFmCQ6XscaUpE4rLQScHd+heH2cO8pFyM8TFKtE3mgxZUgl+KUqwrNY8i9aaieS0RZFAG5+YMVXIEBPdJ0bT9XV6bfMZiUqdqXKMzmq+26XgEOU/935wwRyzshk614WTbJZdHBvxmrxKonItC2LvDTRt+RZhk/37CazSadcxZtXo/WHUXbuJ7nok9VEMR7W9xKTgzNpvMdiUYhJvIyzpFT+YQA4BGq984A6cOJqs7sH3FKUyUJX7ec+FP/upGs9JP+ARcAeruKn1Z+jP0vVB53dQdAqLusCpoMY+e9qz18U/Vvy2n3q+T1v7OOypL6rWR1iEVKbEvYUjZ9NBaUDPRZAnjH/4i0v4kiiujH3X/HUbaDSCL38iepV7lzerfOIbK/dchZ8u3bgMi8Z+Fi0HS2taJgEMTRYRARXmfPAQTRVGl2CKd3rZ7I54caO0pGRkdEvMUVrhDt7dS4CJRFzL+DqtN4LMeNfwgDV2k9t2XFyxfgikR/++ZYiFrSv2UKQtsHVlB2zhm/t3280hbnsDau8n28pUI7Q+8tH6Rsur/jONRONmDVTzz+INMGgymPcRgkY8znTd1YzBKhSa61Ezz92ZkCWXnV2aMAvkRvNIDFna5MSFay+6s29WoOM8VOCQ3WCKlQjReeTooppo+Y6deR2+wAKMqmCx4uC2QPx6Wd8rV2mOvXdRCW7jnMiRTbXctSvFgZDeADMD1LYkGzjkbki/QaYlDrumbbaXrQ2YIJEu2YvQtNRKTVM6juTBKPIx+y5/0gwPu6psHxfeRlMla7Qk9UGxE7lwcPBS6oPW5UDEZbXfGE6BHx3dZJXAbAsAFSMwnDOwfOdxD2EbuM0qmTXXFdyZRlNlo9oj068jrADpUtVcokkNF+TSagjtZWJMtstj7VYqZs7TzvhZjK00UV9cMmX7yfbsxgH7ythGdDp31xjjw8KuwuwGiNdMt4c7nhipjTb4VOzUcydQLpv2jVa94bmQUIw==",
       "StatusCode": 201,
@@ -81,11 +69,7 @@
         "x-ms-content-crc64": "Eh0LfMarWcI=",
         "x-ms-request-id": "ca527415-301e-0096-345e-05d313000000",
         "x-ms-request-server-encrypted": "true",
-<<<<<<< HEAD
-        "x-ms-version": "2020-12-06",
-=======
         "x-ms-version": "2021-02-12",
->>>>>>> 7e782c87
         "x-ms-version-id": "2021-02-17T18:59:06.833298Z"
       },
       "ResponseBody": []
@@ -105,11 +89,7 @@
         "x-ms-client-request-id": "8e9aee1b-11d8-404f-56b7-c8774f67c350",
         "x-ms-date": "Wed, 17 Feb 2021 18:59:06 GMT",
         "x-ms-return-client-request-id": "true",
-<<<<<<< HEAD
-        "x-ms-version": "2020-12-06"
-=======
-        "x-ms-version": "2021-02-12"
->>>>>>> 7e782c87
+        "x-ms-version": "2021-02-12"
       },
       "RequestBody": null,
       "StatusCode": 200,
@@ -122,11 +102,7 @@
         ],
         "x-ms-client-request-id": "8e9aee1b-11d8-404f-56b7-c8774f67c350",
         "x-ms-request-id": "ca52742c-301e-0096-4b5e-05d313000000",
-<<<<<<< HEAD
-        "x-ms-version": "2020-12-06"
-=======
-        "x-ms-version": "2021-02-12"
->>>>>>> 7e782c87
+        "x-ms-version": "2021-02-12"
       },
       "ResponseBody": []
     },
@@ -146,11 +122,7 @@
         "x-ms-date": "Wed, 17 Feb 2021 18:59:06 GMT",
         "x-ms-rehydrate-priority": "High",
         "x-ms-return-client-request-id": "true",
-<<<<<<< HEAD
-        "x-ms-version": "2020-12-06"
-=======
-        "x-ms-version": "2021-02-12"
->>>>>>> 7e782c87
+        "x-ms-version": "2021-02-12"
       },
       "RequestBody": null,
       "StatusCode": 202,
@@ -163,11 +135,7 @@
         ],
         "x-ms-client-request-id": "34c54237-e41a-c191-1383-e03a18219b85",
         "x-ms-request-id": "ca52743d-301e-0096-5a5e-05d313000000",
-<<<<<<< HEAD
-        "x-ms-version": "2020-12-06"
-=======
-        "x-ms-version": "2021-02-12"
->>>>>>> 7e782c87
+        "x-ms-version": "2021-02-12"
       },
       "ResponseBody": []
     },
@@ -185,11 +153,7 @@
         "x-ms-client-request-id": "0d404e6e-8fa2-4735-b577-ba9f2195e524",
         "x-ms-date": "Wed, 17 Feb 2021 18:59:07 GMT",
         "x-ms-return-client-request-id": "true",
-<<<<<<< HEAD
-        "x-ms-version": "2020-12-06"
-=======
-        "x-ms-version": "2021-02-12"
->>>>>>> 7e782c87
+        "x-ms-version": "2021-02-12"
       },
       "RequestBody": null,
       "StatusCode": 200,
@@ -203,11 +167,7 @@
         "Transfer-Encoding": "chunked",
         "x-ms-client-request-id": "0d404e6e-8fa2-4735-b577-ba9f2195e524",
         "x-ms-request-id": "ca52744d-301e-0096-6a5e-05d313000000",
-<<<<<<< HEAD
-        "x-ms-version": "2020-12-06"
-=======
-        "x-ms-version": "2021-02-12"
->>>>>>> 7e782c87
+        "x-ms-version": "2021-02-12"
       },
       "ResponseBody": "﻿<?xml version=\"1.0\" encoding=\"utf-8\"?><EnumerationResults ServiceEndpoint=\"https://seanmcccanary3.blob.core.windows.net/\" ContainerName=\"test-container-f29fea8a-209a-24e7-86b5-84ae7a93c224\"><Blobs><Blob><Name>test-blob-b3d323b8-6c65-a03f-ed33-0d93535c1419</Name><VersionId>2021-02-17T18:59:06.8332980Z</VersionId><IsCurrentVersion>true</IsCurrentVersion><Properties><Creation-Time>Wed, 17 Feb 2021 18:59:06 GMT</Creation-Time><Last-Modified>Wed, 17 Feb 2021 18:59:06 GMT</Last-Modified><Etag>0x8D8D37619F9DFB4</Etag><Content-Length>1024</Content-Length><Content-Type>application/octet-stream</Content-Type><Content-Encoding /><Content-Language /><Content-CRC64 /><Content-MD5>x1HbfaP8+7gt3xlN24lO1w==</Content-MD5><Cache-Control /><Content-Disposition /><LastAccessTime>Wed, 17 Feb 2021 18:59:06 GMT</LastAccessTime><BlobType>BlockBlob</BlobType><AccessTier>Archive</AccessTier><ArchiveStatus>rehydrate-pending-to-hot</ArchiveStatus><RehydratePriority>High</RehydratePriority><AccessTierChangeTime>Wed, 17 Feb 2021 18:59:06 GMT</AccessTierChangeTime><LeaseStatus>unlocked</LeaseStatus><LeaseState>available</LeaseState><ServerEncrypted>true</ServerEncrypted></Properties><OrMetadata /></Blob></Blobs><NextMarker /></EnumerationResults>"
     },
@@ -225,11 +185,7 @@
         "x-ms-client-request-id": "c9cb2aa4-8ee1-e1e3-3fc3-5fea45faf68a",
         "x-ms-date": "Wed, 17 Feb 2021 18:59:07 GMT",
         "x-ms-return-client-request-id": "true",
-<<<<<<< HEAD
-        "x-ms-version": "2020-12-06"
-=======
-        "x-ms-version": "2021-02-12"
->>>>>>> 7e782c87
+        "x-ms-version": "2021-02-12"
       },
       "RequestBody": null,
       "StatusCode": 202,
@@ -242,11 +198,7 @@
         ],
         "x-ms-client-request-id": "c9cb2aa4-8ee1-e1e3-3fc3-5fea45faf68a",
         "x-ms-request-id": "ca52747a-301e-0096-125e-05d313000000",
-<<<<<<< HEAD
-        "x-ms-version": "2020-12-06"
-=======
-        "x-ms-version": "2021-02-12"
->>>>>>> 7e782c87
+        "x-ms-version": "2021-02-12"
       },
       "ResponseBody": []
     }
