--- conflicted
+++ resolved
@@ -15,11 +15,7 @@
         "x-ms-client-request-id": "e03624f7-127e-fb46-7905-48accad5f3a6",
         "x-ms-date": "Wed, 17 Feb 2021 18:59:36 GMT",
         "x-ms-return-client-request-id": "true",
-<<<<<<< HEAD
-        "x-ms-version": "2020-12-06"
-=======
-        "x-ms-version": "2021-02-12"
->>>>>>> 7e782c87
+        "x-ms-version": "2021-02-12"
       },
       "RequestBody": null,
       "StatusCode": 201,
@@ -34,11 +30,7 @@
         ],
         "x-ms-client-request-id": "e03624f7-127e-fb46-7905-48accad5f3a6",
         "x-ms-request-id": "52b1e4c6-f01e-0099-225f-05a57f000000",
-<<<<<<< HEAD
-        "x-ms-version": "2020-12-06"
-=======
-        "x-ms-version": "2021-02-12"
->>>>>>> 7e782c87
+        "x-ms-version": "2021-02-12"
       },
       "ResponseBody": []
     },
@@ -59,11 +51,7 @@
         "x-ms-client-request-id": "bcfec62b-674e-2857-cc79-59078f93725f",
         "x-ms-date": "Wed, 17 Feb 2021 18:59:36 GMT",
         "x-ms-return-client-request-id": "true",
-<<<<<<< HEAD
-        "x-ms-version": "2020-12-06"
-=======
-        "x-ms-version": "2021-02-12"
->>>>>>> 7e782c87
+        "x-ms-version": "2021-02-12"
       },
       "RequestBody": "Ez6GpAJ/3CCKpVi3zDcNFdHyjmJcetHAZIjbNdd729phvJiMTk6jxZEW8jzeCOHNOyT5LRBBL5lsxT95o6dJDsp+VRCegMaCTsnQRoeU4VynDvmygq3KH4z/H4kPKiHqzeRyYLLQL7ped95GcekR2OTj0pWtlowctDaDnmE9ciSn5nijIoCp1t8/VAvPg66i7kekK1eLPTdXVax8TZBZIAS5notxbrVjOfu1bkGBTDCH4K8ZmEfMG6lAS8zULYlO5jQHFuQjMYCRQfJc1s721gl79GzgP4e97ILiMSLpjwxxZ4gMejVMZK8vh1dUcEXaSXTDWDgdbaasSiphQf9dqLHl629G6VzTL5C8sbcwaHs9B+itJjfTU/nhYDAL6iOw0d+lb4XWk18Y7yioYbzufOGuJDkXr4J6Epd1ZYksyEVtDN/Yivn2ZnSIlTYOKvI88uROXMXpmCJdK1ztYC7W6yfjO1TcFvHot77EjxlLa+ekOXKl3mt/g3O9el+cCQVGsqoPK+6dX9vyZaUHJQkIEr91SCe7MA28Y7jgH5yRTK64ftxvPED4B9mWsnjGd15qtWigJ8DdioGcU8g2vEA/YBn2TqcsmNZ/fEFOJX6V9etadmk08STt2vNb0+l4wkqYVlFezym3PR2RIap+j2UDBl3c3EbXC2/0CHOz0cXtB7r3tc4sNibCozhMos95b0uNWMyLm+YDwUviaca1A2xYpBrwh9qX1s82GjgNi2ifepkoJnj4YWvT8/SCSs1fDKDL9P21iOhw9oH8VYGt9jXiQu4tjNzzX0OuHZPlFIwC1w2YQpZq6fKwty/3+wzpJf2+nwjeMYDD15S6B2tVi+L1+X10FbSfd1j8fNSt/GM3xPeVJ3SEJKWM1GoCsOKGWyxNAQKOdRBJHyev4bSrFtswg0J0v2RtcdXX50BJnMd1diCnX/phqE/mTAdM1ELw4b6O0S2gEpzI35Asto3Q/4JgOWuTA7bgz9ryjXNcIZyS5waBusqa1WSE3oBqNPLBFkyE7JvWXN0IrgJSrYQpbL70mc+GTkS3xWQHDyQ2dproMXcm1zUBvIopeQzISCjfW3LBdZoiO8cHzCY2z0240TdnaXwNApSJ8t1FXdU47308J7SydAD/xfavHwoOyuw8cafVYd6r0ljdOIO93d3yz92o+qeZBlw3Z6SGXeKJeifwCOwtY42fkFVb1Dx9QucYvVAtZc9Fo2tLnfo5JXV2VL1bzNXxxWxQCWpSPjEguSS8baCSXBVXq2WB4sWTZWrf5YB+IXYSJ/fj3Ftl82U5KuTVfbjV4/eoAyFvcOOnvKQAclixopeuqkaor3+58rgAR7fgvuiyCgGJ1h5UorYUPCC3ZA==",
       "StatusCode": 201,
@@ -81,11 +69,7 @@
         "x-ms-content-crc64": "Dn5ggQ0IY/0=",
         "x-ms-request-id": "52b1e4e6-f01e-0099-365f-05a57f000000",
         "x-ms-request-server-encrypted": "true",
-<<<<<<< HEAD
-        "x-ms-version": "2020-12-06",
-=======
         "x-ms-version": "2021-02-12",
->>>>>>> 7e782c87
         "x-ms-version-id": "2021-02-17T18:59:36.4194841Z"
       },
       "ResponseBody": []
@@ -105,11 +89,7 @@
         "x-ms-client-request-id": "76e88e33-fb21-1916-b55f-bcd2cccbe199",
         "x-ms-date": "Wed, 17 Feb 2021 18:59:36 GMT",
         "x-ms-return-client-request-id": "true",
-<<<<<<< HEAD
-        "x-ms-version": "2020-12-06"
-=======
-        "x-ms-version": "2021-02-12"
->>>>>>> 7e782c87
+        "x-ms-version": "2021-02-12"
       },
       "RequestBody": null,
       "StatusCode": 200,
@@ -122,11 +102,7 @@
         ],
         "x-ms-client-request-id": "76e88e33-fb21-1916-b55f-bcd2cccbe199",
         "x-ms-request-id": "52b1e4f7-f01e-0099-445f-05a57f000000",
-<<<<<<< HEAD
-        "x-ms-version": "2020-12-06"
-=======
-        "x-ms-version": "2021-02-12"
->>>>>>> 7e782c87
+        "x-ms-version": "2021-02-12"
       },
       "ResponseBody": []
     },
@@ -146,11 +122,7 @@
         "x-ms-date": "Wed, 17 Feb 2021 18:59:36 GMT",
         "x-ms-rehydrate-priority": "High",
         "x-ms-return-client-request-id": "true",
-<<<<<<< HEAD
-        "x-ms-version": "2020-12-06"
-=======
-        "x-ms-version": "2021-02-12"
->>>>>>> 7e782c87
+        "x-ms-version": "2021-02-12"
       },
       "RequestBody": null,
       "StatusCode": 202,
@@ -163,11 +135,7 @@
         ],
         "x-ms-client-request-id": "01d46e6c-fcab-073d-761d-3e5f73c1cb49",
         "x-ms-request-id": "52b1e50e-f01e-0099-585f-05a57f000000",
-<<<<<<< HEAD
-        "x-ms-version": "2020-12-06"
-=======
-        "x-ms-version": "2021-02-12"
->>>>>>> 7e782c87
+        "x-ms-version": "2021-02-12"
       },
       "ResponseBody": []
     },
@@ -184,11 +152,7 @@
         "x-ms-client-request-id": "5e66d749-e0f7-c5ee-dae5-0c143d098870",
         "x-ms-date": "Wed, 17 Feb 2021 18:59:36 GMT",
         "x-ms-return-client-request-id": "true",
-<<<<<<< HEAD
-        "x-ms-version": "2020-12-06"
-=======
-        "x-ms-version": "2021-02-12"
->>>>>>> 7e782c87
+        "x-ms-version": "2021-02-12"
       },
       "RequestBody": null,
       "StatusCode": 200,
@@ -202,11 +166,7 @@
         "Transfer-Encoding": "chunked",
         "x-ms-client-request-id": "5e66d749-e0f7-c5ee-dae5-0c143d098870",
         "x-ms-request-id": "52b1e51a-f01e-0099-645f-05a57f000000",
-<<<<<<< HEAD
-        "x-ms-version": "2020-12-06"
-=======
-        "x-ms-version": "2021-02-12"
->>>>>>> 7e782c87
+        "x-ms-version": "2021-02-12"
       },
       "ResponseBody": "﻿<?xml version=\"1.0\" encoding=\"utf-8\"?><EnumerationResults ServiceEndpoint=\"https://seanmcccanary3.blob.core.windows.net/\" ContainerName=\"test-container-2520e8c2-b98e-7572-210b-f27dc839605b\"><Blobs><Blob><Name>test-blob-7d376e45-37e2-adbf-0448-3aca209ea48c</Name><VersionId>2021-02-17T18:59:36.4194841Z</VersionId><IsCurrentVersion>true</IsCurrentVersion><Properties><Creation-Time>Wed, 17 Feb 2021 18:59:36 GMT</Creation-Time><Last-Modified>Wed, 17 Feb 2021 18:59:36 GMT</Last-Modified><Etag>0x8D8D3762B9C5E19</Etag><Content-Length>1024</Content-Length><Content-Type>application/octet-stream</Content-Type><Content-Encoding /><Content-Language /><Content-CRC64 /><Content-MD5>E3s8b8ZS3cH5+Nz0rdMQdg==</Content-MD5><Cache-Control /><Content-Disposition /><LastAccessTime>Wed, 17 Feb 2021 18:59:36 GMT</LastAccessTime><BlobType>BlockBlob</BlobType><AccessTier>Archive</AccessTier><ArchiveStatus>rehydrate-pending-to-hot</ArchiveStatus><RehydratePriority>High</RehydratePriority><AccessTierChangeTime>Wed, 17 Feb 2021 18:59:36 GMT</AccessTierChangeTime><LeaseStatus>unlocked</LeaseStatus><LeaseState>available</LeaseState><ServerEncrypted>true</ServerEncrypted></Properties><OrMetadata /></Blob></Blobs><NextMarker /></EnumerationResults>"
     },
@@ -224,11 +184,7 @@
         "x-ms-client-request-id": "9c16128f-6d5b-7e51-5545-1f147da4791c",
         "x-ms-date": "Wed, 17 Feb 2021 18:59:36 GMT",
         "x-ms-return-client-request-id": "true",
-<<<<<<< HEAD
-        "x-ms-version": "2020-12-06"
-=======
-        "x-ms-version": "2021-02-12"
->>>>>>> 7e782c87
+        "x-ms-version": "2021-02-12"
       },
       "RequestBody": null,
       "StatusCode": 202,
@@ -241,11 +197,7 @@
         ],
         "x-ms-client-request-id": "9c16128f-6d5b-7e51-5545-1f147da4791c",
         "x-ms-request-id": "52b1e530-f01e-0099-785f-05a57f000000",
-<<<<<<< HEAD
-        "x-ms-version": "2020-12-06"
-=======
-        "x-ms-version": "2021-02-12"
->>>>>>> 7e782c87
+        "x-ms-version": "2021-02-12"
       },
       "ResponseBody": []
     }
