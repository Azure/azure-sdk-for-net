{
  "Entries": [
    {
      "RequestUri": "https://seanmcccanary.blob.core.windows.net/test-container-b891d31f-e147-7806-d8c9-271e06b494e1?restype=container",
      "RequestMethod": "PUT",
      "RequestHeaders": {
        "Authorization": "Sanitized",
        "traceparent": "00-d3223f9a70b98348be3f894a35a4b86c-fd049bf1c35db942-00",
        "User-Agent": [
          "azsdk-net-Storage.Blobs/12.5.0-dev.20200402.1",
          "(.NET Core 4.6.28325.01; Microsoft Windows 10.0.18362 )"
        ],
        "x-ms-blob-public-access": "container",
        "x-ms-client-request-id": "c9852f82-16fc-d1fa-a361-01acfe8c0d6c",
        "x-ms-date": "Fri, 03 Apr 2020 00:00:28 GMT",
        "x-ms-return-client-request-id": "true",
<<<<<<< HEAD
        "x-ms-version": "2019-12-12"
=======
        "x-ms-version": "2020-02-10"
>>>>>>> 60f4876e
      },
      "RequestBody": null,
      "StatusCode": 201,
      "ResponseHeaders": {
        "Content-Length": "0",
        "Date": "Fri, 03 Apr 2020 00:00:28 GMT",
        "ETag": "\u00220x8D7D76204CDDB4C\u0022",
        "Last-Modified": "Fri, 03 Apr 2020 00:00:28 GMT",
        "Server": [
          "Windows-Azure-Blob/1.0",
          "Microsoft-HTTPAPI/2.0"
        ],
        "x-ms-client-request-id": "c9852f82-16fc-d1fa-a361-01acfe8c0d6c",
        "x-ms-request-id": "d8ac0944-801e-0018-1d4a-0992c7000000",
<<<<<<< HEAD
        "x-ms-version": "2019-12-12"
=======
        "x-ms-version": "2020-02-10"
>>>>>>> 60f4876e
      },
      "ResponseBody": []
    },
    {
      "RequestUri": "https://seanmcccanary.blob.core.windows.net/test-container-b891d31f-e147-7806-d8c9-271e06b494e1/test-blob-27463bda-93c2-49a0-015e-95167f6447c7",
      "RequestMethod": "PUT",
      "RequestHeaders": {
        "Authorization": "Sanitized",
        "Content-Length": "0",
        "traceparent": "00-8ff363d0ede2c440999b26f06333c434-70d1d9ce9d5d6e42-00",
        "User-Agent": [
          "azsdk-net-Storage.Blobs/12.5.0-dev.20200402.1",
          "(.NET Core 4.6.28325.01; Microsoft Windows 10.0.18362 )"
        ],
        "x-ms-blob-type": "AppendBlob",
        "x-ms-client-request-id": "f6c7f523-afca-eea3-8e3b-c89e80e4523f",
        "x-ms-date": "Fri, 03 Apr 2020 00:00:29 GMT",
        "x-ms-return-client-request-id": "true",
<<<<<<< HEAD
        "x-ms-version": "2019-12-12"
=======
        "x-ms-version": "2020-02-10"
>>>>>>> 60f4876e
      },
      "RequestBody": null,
      "StatusCode": 201,
      "ResponseHeaders": {
        "Content-Length": "0",
        "Date": "Fri, 03 Apr 2020 00:00:28 GMT",
        "ETag": "\u00220x8D7D76204DABBDC\u0022",
        "Last-Modified": "Fri, 03 Apr 2020 00:00:28 GMT",
        "Server": [
          "Windows-Azure-Blob/1.0",
          "Microsoft-HTTPAPI/2.0"
        ],
        "x-ms-client-request-id": "f6c7f523-afca-eea3-8e3b-c89e80e4523f",
        "x-ms-request-id": "d8ac0954-801e-0018-284a-0992c7000000",
        "x-ms-request-server-encrypted": "true",
<<<<<<< HEAD
        "x-ms-version": "2019-12-12"
=======
        "x-ms-version": "2020-02-10"
>>>>>>> 60f4876e
      },
      "ResponseBody": []
    },
    {
      "RequestUri": "https://seanmcccanary.blob.core.windows.net/test-container-b891d31f-e147-7806-d8c9-271e06b494e1/test-blob-27463bda-93c2-49a0-015e-95167f6447c7?comp=snapshot",
      "RequestMethod": "PUT",
      "RequestHeaders": {
        "Authorization": "Sanitized",
        "traceparent": "00-8836c873d70fbd46a64a001a1825477a-0bbf103d9c8be24c-00",
        "User-Agent": [
          "azsdk-net-Storage.Blobs/12.5.0-dev.20200402.1",
          "(.NET Core 4.6.28325.01; Microsoft Windows 10.0.18362 )"
        ],
        "x-ms-client-request-id": "89f3ff2a-519c-43fd-1cad-49f3024601f9",
        "x-ms-date": "Fri, 03 Apr 2020 00:00:29 GMT",
        "x-ms-return-client-request-id": "true",
<<<<<<< HEAD
        "x-ms-version": "2019-12-12"
=======
        "x-ms-version": "2020-02-10"
>>>>>>> 60f4876e
      },
      "RequestBody": null,
      "StatusCode": 201,
      "ResponseHeaders": {
        "Content-Length": "0",
        "Date": "Fri, 03 Apr 2020 00:00:28 GMT",
        "ETag": "\u00220x8D7D76204DABBDC\u0022",
        "Last-Modified": "Fri, 03 Apr 2020 00:00:28 GMT",
        "Server": [
          "Windows-Azure-Blob/1.0",
          "Microsoft-HTTPAPI/2.0"
        ],
        "x-ms-client-request-id": "89f3ff2a-519c-43fd-1cad-49f3024601f9",
        "x-ms-request-id": "d8ac095d-801e-0018-314a-0992c7000000",
        "x-ms-request-server-encrypted": "false",
        "x-ms-snapshot": "2020-04-03T00:00:28.5245756Z",
<<<<<<< HEAD
        "x-ms-version": "2019-12-12"
=======
        "x-ms-version": "2020-02-10"
>>>>>>> 60f4876e
      },
      "ResponseBody": []
    },
    {
      "RequestUri": "https://seanmcccanary.blob.core.windows.net/test-container-b891d31f-e147-7806-d8c9-271e06b494e1?restype=container\u0026comp=list\u0026include=snapshots",
      "RequestMethod": "GET",
      "RequestHeaders": {
        "Authorization": "Sanitized",
        "User-Agent": [
          "azsdk-net-Storage.Blobs/12.5.0-dev.20200402.1",
          "(.NET Core 4.6.28325.01; Microsoft Windows 10.0.18362 )"
        ],
        "x-ms-client-request-id": "8074edc6-c9f1-c8a2-3c76-2143ec4a0d10",
        "x-ms-date": "Fri, 03 Apr 2020 00:00:29 GMT",
        "x-ms-return-client-request-id": "true",
<<<<<<< HEAD
        "x-ms-version": "2019-12-12"
=======
        "x-ms-version": "2020-02-10"
>>>>>>> 60f4876e
      },
      "RequestBody": null,
      "StatusCode": 200,
      "ResponseHeaders": {
        "Content-Type": "application/xml",
        "Date": "Fri, 03 Apr 2020 00:00:28 GMT",
        "Server": [
          "Windows-Azure-Blob/1.0",
          "Microsoft-HTTPAPI/2.0"
        ],
        "Transfer-Encoding": "chunked",
        "x-ms-client-request-id": "8074edc6-c9f1-c8a2-3c76-2143ec4a0d10",
        "x-ms-request-id": "d8ac0967-801e-0018-394a-0992c7000000",
<<<<<<< HEAD
        "x-ms-version": "2019-12-12"
=======
        "x-ms-version": "2020-02-10"
>>>>>>> 60f4876e
      },
      "ResponseBody": "\uFEFF\u003C?xml version=\u00221.0\u0022 encoding=\u0022utf-8\u0022?\u003E\u003CEnumerationResults ServiceEndpoint=\u0022https://seanmcccanary.blob.core.windows.net/\u0022 ContainerName=\u0022test-container-b891d31f-e147-7806-d8c9-271e06b494e1\u0022\u003E\u003CBlobs\u003E\u003CBlob\u003E\u003CName\u003Etest-blob-27463bda-93c2-49a0-015e-95167f6447c7\u003C/Name\u003E\u003CSnapshot\u003E2020-04-03T00:00:28.5245756Z\u003C/Snapshot\u003E\u003CProperties\u003E\u003CCreation-Time\u003EFri, 03 Apr 2020 00:00:28 GMT\u003C/Creation-Time\u003E\u003CLast-Modified\u003EFri, 03 Apr 2020 00:00:28 GMT\u003C/Last-Modified\u003E\u003CEtag\u003E0x8D7D76204DABBDC\u003C/Etag\u003E\u003CContent-Length\u003E0\u003C/Content-Length\u003E\u003CContent-Type\u003Eapplication/octet-stream\u003C/Content-Type\u003E\u003CContent-Encoding /\u003E\u003CContent-Language /\u003E\u003CContent-CRC64 /\u003E\u003CContent-MD5 /\u003E\u003CCache-Control /\u003E\u003CContent-Disposition /\u003E\u003CBlobType\u003EAppendBlob\u003C/BlobType\u003E\u003CServerEncrypted\u003Etrue\u003C/ServerEncrypted\u003E\u003C/Properties\u003E\u003C/Blob\u003E\u003CBlob\u003E\u003CName\u003Etest-blob-27463bda-93c2-49a0-015e-95167f6447c7\u003C/Name\u003E\u003CProperties\u003E\u003CCreation-Time\u003EFri, 03 Apr 2020 00:00:28 GMT\u003C/Creation-Time\u003E\u003CLast-Modified\u003EFri, 03 Apr 2020 00:00:28 GMT\u003C/Last-Modified\u003E\u003CEtag\u003E0x8D7D76204DABBDC\u003C/Etag\u003E\u003CContent-Length\u003E0\u003C/Content-Length\u003E\u003CContent-Type\u003Eapplication/octet-stream\u003C/Content-Type\u003E\u003CContent-Encoding /\u003E\u003CContent-Language /\u003E\u003CContent-CRC64 /\u003E\u003CContent-MD5 /\u003E\u003CCache-Control /\u003E\u003CContent-Disposition /\u003E\u003CBlobType\u003EAppendBlob\u003C/BlobType\u003E\u003CLeaseStatus\u003Eunlocked\u003C/LeaseStatus\u003E\u003CLeaseState\u003Eavailable\u003C/LeaseState\u003E\u003CServerEncrypted\u003Etrue\u003C/ServerEncrypted\u003E\u003C/Properties\u003E\u003C/Blob\u003E\u003C/Blobs\u003E\u003CNextMarker /\u003E\u003C/EnumerationResults\u003E"
    },
    {
      "RequestUri": "https://seanmcccanary.blob.core.windows.net/test-container-b891d31f-e147-7806-d8c9-271e06b494e1?restype=container",
      "RequestMethod": "DELETE",
      "RequestHeaders": {
        "Authorization": "Sanitized",
        "traceparent": "00-4cd8611fe2de5244b3a3fb641cb11e3c-c71342bbcedcaf45-00",
        "User-Agent": [
          "azsdk-net-Storage.Blobs/12.5.0-dev.20200402.1",
          "(.NET Core 4.6.28325.01; Microsoft Windows 10.0.18362 )"
        ],
        "x-ms-client-request-id": "142c6869-80d2-5f07-060f-5ef5d462016d",
        "x-ms-date": "Fri, 03 Apr 2020 00:00:29 GMT",
        "x-ms-return-client-request-id": "true",
<<<<<<< HEAD
        "x-ms-version": "2019-12-12"
=======
        "x-ms-version": "2020-02-10"
>>>>>>> 60f4876e
      },
      "RequestBody": null,
      "StatusCode": 202,
      "ResponseHeaders": {
        "Content-Length": "0",
        "Date": "Fri, 03 Apr 2020 00:00:28 GMT",
        "Server": [
          "Windows-Azure-Blob/1.0",
          "Microsoft-HTTPAPI/2.0"
        ],
        "x-ms-client-request-id": "142c6869-80d2-5f07-060f-5ef5d462016d",
        "x-ms-request-id": "d8ac096f-801e-0018-3f4a-0992c7000000",
<<<<<<< HEAD
        "x-ms-version": "2019-12-12"
=======
        "x-ms-version": "2020-02-10"
>>>>>>> 60f4876e
      },
      "ResponseBody": []
    }
  ],
  "Variables": {
    "RandomSeed": "1795849555",
    "Storage_TestConfigDefault": "ProductionTenant\nseanmcccanary\nU2FuaXRpemVk\nhttps://seanmcccanary.blob.core.windows.net\nhttps://seanmcccanary.file.core.windows.net\nhttps://seanmcccanary.queue.core.windows.net\nhttps://seanmcccanary.table.core.windows.net\n\n\n\n\nhttps://seanmcccanary-secondary.blob.core.windows.net\nhttps://seanmcccanary-secondary.file.core.windows.net\nhttps://seanmcccanary-secondary.queue.core.windows.net\nhttps://seanmcccanary-secondary.table.core.windows.net\n\nSanitized\n\n\nCloud\nBlobEndpoint=https://seanmcccanary.blob.core.windows.net/;QueueEndpoint=https://seanmcccanary.queue.core.windows.net/;FileEndpoint=https://seanmcccanary.file.core.windows.net/;BlobSecondaryEndpoint=https://seanmcccanary-secondary.blob.core.windows.net/;QueueSecondaryEndpoint=https://seanmcccanary-secondary.queue.core.windows.net/;FileSecondaryEndpoint=https://seanmcccanary-secondary.file.core.windows.net/;AccountName=seanmcccanary;AccountKey=Sanitized\nseanscope1"
  }
}<|MERGE_RESOLUTION|>--- conflicted
+++ resolved
@@ -14,11 +14,7 @@
         "x-ms-client-request-id": "c9852f82-16fc-d1fa-a361-01acfe8c0d6c",
         "x-ms-date": "Fri, 03 Apr 2020 00:00:28 GMT",
         "x-ms-return-client-request-id": "true",
-<<<<<<< HEAD
-        "x-ms-version": "2019-12-12"
-=======
         "x-ms-version": "2020-02-10"
->>>>>>> 60f4876e
       },
       "RequestBody": null,
       "StatusCode": 201,
@@ -33,11 +29,7 @@
         ],
         "x-ms-client-request-id": "c9852f82-16fc-d1fa-a361-01acfe8c0d6c",
         "x-ms-request-id": "d8ac0944-801e-0018-1d4a-0992c7000000",
-<<<<<<< HEAD
-        "x-ms-version": "2019-12-12"
-=======
         "x-ms-version": "2020-02-10"
->>>>>>> 60f4876e
       },
       "ResponseBody": []
     },
@@ -56,11 +48,7 @@
         "x-ms-client-request-id": "f6c7f523-afca-eea3-8e3b-c89e80e4523f",
         "x-ms-date": "Fri, 03 Apr 2020 00:00:29 GMT",
         "x-ms-return-client-request-id": "true",
-<<<<<<< HEAD
-        "x-ms-version": "2019-12-12"
-=======
         "x-ms-version": "2020-02-10"
->>>>>>> 60f4876e
       },
       "RequestBody": null,
       "StatusCode": 201,
@@ -76,11 +64,7 @@
         "x-ms-client-request-id": "f6c7f523-afca-eea3-8e3b-c89e80e4523f",
         "x-ms-request-id": "d8ac0954-801e-0018-284a-0992c7000000",
         "x-ms-request-server-encrypted": "true",
-<<<<<<< HEAD
-        "x-ms-version": "2019-12-12"
-=======
         "x-ms-version": "2020-02-10"
->>>>>>> 60f4876e
       },
       "ResponseBody": []
     },
@@ -97,11 +81,7 @@
         "x-ms-client-request-id": "89f3ff2a-519c-43fd-1cad-49f3024601f9",
         "x-ms-date": "Fri, 03 Apr 2020 00:00:29 GMT",
         "x-ms-return-client-request-id": "true",
-<<<<<<< HEAD
-        "x-ms-version": "2019-12-12"
-=======
         "x-ms-version": "2020-02-10"
->>>>>>> 60f4876e
       },
       "RequestBody": null,
       "StatusCode": 201,
@@ -118,11 +98,7 @@
         "x-ms-request-id": "d8ac095d-801e-0018-314a-0992c7000000",
         "x-ms-request-server-encrypted": "false",
         "x-ms-snapshot": "2020-04-03T00:00:28.5245756Z",
-<<<<<<< HEAD
-        "x-ms-version": "2019-12-12"
-=======
         "x-ms-version": "2020-02-10"
->>>>>>> 60f4876e
       },
       "ResponseBody": []
     },
@@ -138,11 +114,7 @@
         "x-ms-client-request-id": "8074edc6-c9f1-c8a2-3c76-2143ec4a0d10",
         "x-ms-date": "Fri, 03 Apr 2020 00:00:29 GMT",
         "x-ms-return-client-request-id": "true",
-<<<<<<< HEAD
-        "x-ms-version": "2019-12-12"
-=======
         "x-ms-version": "2020-02-10"
->>>>>>> 60f4876e
       },
       "RequestBody": null,
       "StatusCode": 200,
@@ -156,11 +128,7 @@
         "Transfer-Encoding": "chunked",
         "x-ms-client-request-id": "8074edc6-c9f1-c8a2-3c76-2143ec4a0d10",
         "x-ms-request-id": "d8ac0967-801e-0018-394a-0992c7000000",
-<<<<<<< HEAD
-        "x-ms-version": "2019-12-12"
-=======
         "x-ms-version": "2020-02-10"
->>>>>>> 60f4876e
       },
       "ResponseBody": "\uFEFF\u003C?xml version=\u00221.0\u0022 encoding=\u0022utf-8\u0022?\u003E\u003CEnumerationResults ServiceEndpoint=\u0022https://seanmcccanary.blob.core.windows.net/\u0022 ContainerName=\u0022test-container-b891d31f-e147-7806-d8c9-271e06b494e1\u0022\u003E\u003CBlobs\u003E\u003CBlob\u003E\u003CName\u003Etest-blob-27463bda-93c2-49a0-015e-95167f6447c7\u003C/Name\u003E\u003CSnapshot\u003E2020-04-03T00:00:28.5245756Z\u003C/Snapshot\u003E\u003CProperties\u003E\u003CCreation-Time\u003EFri, 03 Apr 2020 00:00:28 GMT\u003C/Creation-Time\u003E\u003CLast-Modified\u003EFri, 03 Apr 2020 00:00:28 GMT\u003C/Last-Modified\u003E\u003CEtag\u003E0x8D7D76204DABBDC\u003C/Etag\u003E\u003CContent-Length\u003E0\u003C/Content-Length\u003E\u003CContent-Type\u003Eapplication/octet-stream\u003C/Content-Type\u003E\u003CContent-Encoding /\u003E\u003CContent-Language /\u003E\u003CContent-CRC64 /\u003E\u003CContent-MD5 /\u003E\u003CCache-Control /\u003E\u003CContent-Disposition /\u003E\u003CBlobType\u003EAppendBlob\u003C/BlobType\u003E\u003CServerEncrypted\u003Etrue\u003C/ServerEncrypted\u003E\u003C/Properties\u003E\u003C/Blob\u003E\u003CBlob\u003E\u003CName\u003Etest-blob-27463bda-93c2-49a0-015e-95167f6447c7\u003C/Name\u003E\u003CProperties\u003E\u003CCreation-Time\u003EFri, 03 Apr 2020 00:00:28 GMT\u003C/Creation-Time\u003E\u003CLast-Modified\u003EFri, 03 Apr 2020 00:00:28 GMT\u003C/Last-Modified\u003E\u003CEtag\u003E0x8D7D76204DABBDC\u003C/Etag\u003E\u003CContent-Length\u003E0\u003C/Content-Length\u003E\u003CContent-Type\u003Eapplication/octet-stream\u003C/Content-Type\u003E\u003CContent-Encoding /\u003E\u003CContent-Language /\u003E\u003CContent-CRC64 /\u003E\u003CContent-MD5 /\u003E\u003CCache-Control /\u003E\u003CContent-Disposition /\u003E\u003CBlobType\u003EAppendBlob\u003C/BlobType\u003E\u003CLeaseStatus\u003Eunlocked\u003C/LeaseStatus\u003E\u003CLeaseState\u003Eavailable\u003C/LeaseState\u003E\u003CServerEncrypted\u003Etrue\u003C/ServerEncrypted\u003E\u003C/Properties\u003E\u003C/Blob\u003E\u003C/Blobs\u003E\u003CNextMarker /\u003E\u003C/EnumerationResults\u003E"
     },
@@ -177,11 +145,7 @@
         "x-ms-client-request-id": "142c6869-80d2-5f07-060f-5ef5d462016d",
         "x-ms-date": "Fri, 03 Apr 2020 00:00:29 GMT",
         "x-ms-return-client-request-id": "true",
-<<<<<<< HEAD
-        "x-ms-version": "2019-12-12"
-=======
         "x-ms-version": "2020-02-10"
->>>>>>> 60f4876e
       },
       "RequestBody": null,
       "StatusCode": 202,
@@ -194,11 +158,7 @@
         ],
         "x-ms-client-request-id": "142c6869-80d2-5f07-060f-5ef5d462016d",
         "x-ms-request-id": "d8ac096f-801e-0018-3f4a-0992c7000000",
-<<<<<<< HEAD
-        "x-ms-version": "2019-12-12"
-=======
         "x-ms-version": "2020-02-10"
->>>>>>> 60f4876e
       },
       "ResponseBody": []
     }
