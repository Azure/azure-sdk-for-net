{
  "Entries": [
    {
      "RequestUri": "https://seanmcccanary.blob.core.windows.net/test-container-2d53b04c-199a-fc41-65e4-357eab552300?restype=container",
      "RequestMethod": "PUT",
      "RequestHeaders": {
        "Authorization": "Sanitized",
        "traceparent": "00-6b5abdce51b5614d976008262f8c01cc-3ad553bf67e0f941-00",
        "User-Agent": [
          "azsdk-net-Storage.Blobs/12.5.0-dev.20200402.1",
          "(.NET Core 4.6.28325.01; Microsoft Windows 10.0.18362 )"
        ],
        "x-ms-client-request-id": "7805848e-da72-03c2-80cf-716fa10bc388",
        "x-ms-date": "Fri, 03 Apr 2020 00:01:06 GMT",
        "x-ms-return-client-request-id": "true",
<<<<<<< HEAD
        "x-ms-version": "2019-12-12"
=======
        "x-ms-version": "2020-02-10"
>>>>>>> 60f4876e
      },
      "RequestBody": null,
      "StatusCode": 201,
      "ResponseHeaders": {
        "Content-Length": "0",
        "Date": "Fri, 03 Apr 2020 00:01:05 GMT",
        "ETag": "\u00220x8D7D7621B4B33BA\u0022",
        "Last-Modified": "Fri, 03 Apr 2020 00:01:06 GMT",
        "Server": [
          "Windows-Azure-Blob/1.0",
          "Microsoft-HTTPAPI/2.0"
        ],
        "x-ms-client-request-id": "7805848e-da72-03c2-80cf-716fa10bc388",
        "x-ms-request-id": "a5f756e7-d01e-0015-664a-095a13000000",
<<<<<<< HEAD
        "x-ms-version": "2019-12-12"
=======
        "x-ms-version": "2020-02-10"
>>>>>>> 60f4876e
      },
      "ResponseBody": []
    },
    {
      "RequestUri": "https://seanmcccanary.blob.core.windows.net/test-container-2d53b04c-199a-fc41-65e4-357eab552300?restype=container",
      "RequestMethod": "PUT",
      "RequestHeaders": {
        "Authorization": "Sanitized",
        "traceparent": "00-c9f18b3d367e3e499ebe64fe04103348-08bed9d04e51be46-00",
        "User-Agent": [
          "azsdk-net-Storage.Blobs/12.5.0-dev.20200402.1",
          "(.NET Core 4.6.28325.01; Microsoft Windows 10.0.18362 )"
        ],
        "x-ms-client-request-id": "26ef17ca-ab4f-398e-a383-836a8738d7cd",
        "x-ms-date": "Fri, 03 Apr 2020 00:01:07 GMT",
        "x-ms-return-client-request-id": "true",
<<<<<<< HEAD
        "x-ms-version": "2019-12-12"
=======
        "x-ms-version": "2020-02-10"
>>>>>>> 60f4876e
      },
      "RequestBody": null,
      "StatusCode": 409,
      "ResponseHeaders": {
        "Content-Length": "230",
        "Content-Type": "application/xml",
        "Date": "Fri, 03 Apr 2020 00:01:05 GMT",
        "Server": [
          "Windows-Azure-Blob/1.0",
          "Microsoft-HTTPAPI/2.0"
        ],
        "x-ms-client-request-id": "26ef17ca-ab4f-398e-a383-836a8738d7cd",
        "x-ms-error-code": "ContainerAlreadyExists",
        "x-ms-request-id": "a5f75706-d01e-0015-7f4a-095a13000000",
<<<<<<< HEAD
        "x-ms-version": "2019-12-12"
=======
        "x-ms-version": "2020-02-10"
>>>>>>> 60f4876e
      },
      "ResponseBody": [
        "\uFEFF\u003C?xml version=\u00221.0\u0022 encoding=\u0022utf-8\u0022?\u003E\u003CError\u003E\u003CCode\u003EContainerAlreadyExists\u003C/Code\u003E\u003CMessage\u003EThe specified container already exists.\n",
        "RequestId:a5f75706-d01e-0015-7f4a-095a13000000\n",
        "Time:2020-04-03T00:01:06.1765267Z\u003C/Message\u003E\u003C/Error\u003E"
      ]
    },
    {
      "RequestUri": "https://seanmcccanary.blob.core.windows.net/test-container-2d53b04c-199a-fc41-65e4-357eab552300?restype=container",
      "RequestMethod": "DELETE",
      "RequestHeaders": {
        "Authorization": "Sanitized",
        "traceparent": "00-3721a6a6fc1fa64d84b6bf9239533a44-0c29621b58573b4a-00",
        "User-Agent": [
          "azsdk-net-Storage.Blobs/12.5.0-dev.20200402.1",
          "(.NET Core 4.6.28325.01; Microsoft Windows 10.0.18362 )"
        ],
        "x-ms-client-request-id": "8aa41ad0-9c1b-b938-3952-71e05c24cdcf",
        "x-ms-date": "Fri, 03 Apr 2020 00:01:07 GMT",
        "x-ms-return-client-request-id": "true",
<<<<<<< HEAD
        "x-ms-version": "2019-12-12"
=======
        "x-ms-version": "2020-02-10"
>>>>>>> 60f4876e
      },
      "RequestBody": null,
      "StatusCode": 202,
      "ResponseHeaders": {
        "Content-Length": "0",
        "Date": "Fri, 03 Apr 2020 00:01:05 GMT",
        "Server": [
          "Windows-Azure-Blob/1.0",
          "Microsoft-HTTPAPI/2.0"
        ],
        "x-ms-client-request-id": "8aa41ad0-9c1b-b938-3952-71e05c24cdcf",
        "x-ms-request-id": "a5f7571d-d01e-0015-154a-095a13000000",
<<<<<<< HEAD
        "x-ms-version": "2019-12-12"
=======
        "x-ms-version": "2020-02-10"
>>>>>>> 60f4876e
      },
      "ResponseBody": []
    }
  ],
  "Variables": {
    "RandomSeed": "823797839",
    "Storage_TestConfigDefault": "ProductionTenant\nseanmcccanary\nU2FuaXRpemVk\nhttps://seanmcccanary.blob.core.windows.net\nhttps://seanmcccanary.file.core.windows.net\nhttps://seanmcccanary.queue.core.windows.net\nhttps://seanmcccanary.table.core.windows.net\n\n\n\n\nhttps://seanmcccanary-secondary.blob.core.windows.net\nhttps://seanmcccanary-secondary.file.core.windows.net\nhttps://seanmcccanary-secondary.queue.core.windows.net\nhttps://seanmcccanary-secondary.table.core.windows.net\n\nSanitized\n\n\nCloud\nBlobEndpoint=https://seanmcccanary.blob.core.windows.net/;QueueEndpoint=https://seanmcccanary.queue.core.windows.net/;FileEndpoint=https://seanmcccanary.file.core.windows.net/;BlobSecondaryEndpoint=https://seanmcccanary-secondary.blob.core.windows.net/;QueueSecondaryEndpoint=https://seanmcccanary-secondary.queue.core.windows.net/;FileSecondaryEndpoint=https://seanmcccanary-secondary.file.core.windows.net/;AccountName=seanmcccanary;AccountKey=Sanitized\nseanscope1"
  }
}<|MERGE_RESOLUTION|>--- conflicted
+++ resolved
@@ -13,11 +13,7 @@
         "x-ms-client-request-id": "7805848e-da72-03c2-80cf-716fa10bc388",
         "x-ms-date": "Fri, 03 Apr 2020 00:01:06 GMT",
         "x-ms-return-client-request-id": "true",
-<<<<<<< HEAD
-        "x-ms-version": "2019-12-12"
-=======
         "x-ms-version": "2020-02-10"
->>>>>>> 60f4876e
       },
       "RequestBody": null,
       "StatusCode": 201,
@@ -32,11 +28,7 @@
         ],
         "x-ms-client-request-id": "7805848e-da72-03c2-80cf-716fa10bc388",
         "x-ms-request-id": "a5f756e7-d01e-0015-664a-095a13000000",
-<<<<<<< HEAD
-        "x-ms-version": "2019-12-12"
-=======
         "x-ms-version": "2020-02-10"
->>>>>>> 60f4876e
       },
       "ResponseBody": []
     },
@@ -53,11 +45,7 @@
         "x-ms-client-request-id": "26ef17ca-ab4f-398e-a383-836a8738d7cd",
         "x-ms-date": "Fri, 03 Apr 2020 00:01:07 GMT",
         "x-ms-return-client-request-id": "true",
-<<<<<<< HEAD
-        "x-ms-version": "2019-12-12"
-=======
         "x-ms-version": "2020-02-10"
->>>>>>> 60f4876e
       },
       "RequestBody": null,
       "StatusCode": 409,
@@ -72,11 +60,7 @@
         "x-ms-client-request-id": "26ef17ca-ab4f-398e-a383-836a8738d7cd",
         "x-ms-error-code": "ContainerAlreadyExists",
         "x-ms-request-id": "a5f75706-d01e-0015-7f4a-095a13000000",
-<<<<<<< HEAD
-        "x-ms-version": "2019-12-12"
-=======
         "x-ms-version": "2020-02-10"
->>>>>>> 60f4876e
       },
       "ResponseBody": [
         "\uFEFF\u003C?xml version=\u00221.0\u0022 encoding=\u0022utf-8\u0022?\u003E\u003CError\u003E\u003CCode\u003EContainerAlreadyExists\u003C/Code\u003E\u003CMessage\u003EThe specified container already exists.\n",
@@ -97,11 +81,7 @@
         "x-ms-client-request-id": "8aa41ad0-9c1b-b938-3952-71e05c24cdcf",
         "x-ms-date": "Fri, 03 Apr 2020 00:01:07 GMT",
         "x-ms-return-client-request-id": "true",
-<<<<<<< HEAD
-        "x-ms-version": "2019-12-12"
-=======
         "x-ms-version": "2020-02-10"
->>>>>>> 60f4876e
       },
       "RequestBody": null,
       "StatusCode": 202,
@@ -114,11 +94,7 @@
         ],
         "x-ms-client-request-id": "8aa41ad0-9c1b-b938-3952-71e05c24cdcf",
         "x-ms-request-id": "a5f7571d-d01e-0015-154a-095a13000000",
-<<<<<<< HEAD
-        "x-ms-version": "2019-12-12"
-=======
         "x-ms-version": "2020-02-10"
->>>>>>> 60f4876e
       },
       "ResponseBody": []
     }
