--- conflicted
+++ resolved
@@ -15,11 +15,7 @@
         "x-ms-client-request-id": "ef1a5fc3-f7dc-e876-ca7c-549760a2d35c",
         "x-ms-date": "Wed, 17 Feb 2021 18:59:35 GMT",
         "x-ms-return-client-request-id": "true",
-<<<<<<< HEAD
-        "x-ms-version": "2020-12-06"
-=======
-        "x-ms-version": "2021-02-12"
->>>>>>> 7e782c87
+        "x-ms-version": "2021-02-12"
       },
       "RequestBody": null,
       "StatusCode": 201,
@@ -34,11 +30,7 @@
         ],
         "x-ms-client-request-id": "ef1a5fc3-f7dc-e876-ca7c-549760a2d35c",
         "x-ms-request-id": "fad370c7-d01e-007a-315f-05c782000000",
-<<<<<<< HEAD
-        "x-ms-version": "2020-12-06"
-=======
-        "x-ms-version": "2021-02-12"
->>>>>>> 7e782c87
+        "x-ms-version": "2021-02-12"
       },
       "ResponseBody": []
     },
@@ -59,11 +51,7 @@
         "x-ms-client-request-id": "d513cfa0-370c-57ef-64f9-d9a863900540",
         "x-ms-date": "Wed, 17 Feb 2021 18:59:35 GMT",
         "x-ms-return-client-request-id": "true",
-<<<<<<< HEAD
-        "x-ms-version": "2020-12-06"
-=======
-        "x-ms-version": "2021-02-12"
->>>>>>> 7e782c87
+        "x-ms-version": "2021-02-12"
       },
       "RequestBody": "F1vuD7/pbADzYjtYPU5CZqY4ucaqvJDjdCEEJwU+wWf5x38EtMScPfxKrzqkkbudcYuR7qm84VvLCpqd5UT6tKHTXnXOPrLim3zKYA1WP+NmZrZ6rdK9PeUkOKkp/1i3T/qY0DNGzzPZrlMt8oFNdcq3N36OgAfOFSCPqQUIuZsjEhATvW6wIJeDof5/kEtk1sPfcsjZKc/yyrsStiUt0fW3Cd9wOrhcBxfnCt8IToXVKtJCKUbTSuhAIPKynmlxVdAJyIZr9JwKgmqw8R7w6Xw2PItT6qeu47/3LxrGqWmtdrQP/4X+aTY2OKbbI1jJUDZ1fGHdHmsoWuXHdMSCRNgBAntp4er3N9NUHLIA0sBnLd/jUCwIz1dJ5qWgN/Vxs/PO2iDcX25MfkWNiQG5J4clX0blnvOr+TMkIPpFVgDd42i+Mvigi85wl9HnekZWkL8de9evixX/IuDsuD9zBidEsKWY+vSOhNR3dQcixH/szpA7J9soLldTvg8Ys9OP/JCposmgvZXKjvYDNxYN3V5gAOmuON5MG4FORTzkdtEB6Hl2eCG1SxD7cJnlJfZAReCxt7Lp4MOxXYZHUndY5RgkAU6dlmU9qrXZs8dFZ/aLDv9cM74fGAi1xRqabfmZoouAwCOoo696dAz9ECz8a/aQvER4/LJaBelG59FLoj28PxE8xabS4mpQ4b+xIgjbuVkkCbC0IKXZJrs5YbvdL9HPQNAbwKZPvdnZKBvzqOPhai53J5iMBx9rY57rmIGvcrLt4eE3wPmy1EzW2/iK5n3XWPaMZgc4Qziwr1wIZCVYKbZpBccBqao1xVJMtSwn4XwhE0CKIguqtZ6ohxGcqnAmfrFBIeC21q5MVqC0640Mic3g5lDkzQeqvlAoWCKZmRriJjd65cCcaz2SPsxr9ckQm/1DvMQgQrCql2KQjX2Ls72G0sVWkqMNRHoSUo86P8mGGLwlVt1WwuOG0E5dC97AB4sO5SMDuQlaNXdJDfAgb1eZCXXAZlzfLxDh0MFUrzicUkoELFqmgl6yyyBlDbXzZWD3xAFp/6EuLrUSIelIBYY/rLqlHEP984YWDZo8eiJa7mphXes2M1Op1v2kk2B1asWaJmD6Tkkd+dB6UvEG8bSTuDN+56eaCHhm+0VGWGAloaLUolTBX6AhQ2MavOFho+VIEdst9oMe/x3nk1ID16FwVLBPMU5g0ViTXaNDgEyXBVhg/UaF+KsetqM22cxNHWzCqmcwEXGW50CDmpjg2n7RUI76o9la61wFMHurKfiMRUA3gdblZ/PmyhUGAl4SPtskZYk9U3mSZ74KKuH26r5I9lVXqVmo6+iaE9nDVOn+8vKfhsRuTvHHpBkX2g==",
       "StatusCode": 201,
@@ -81,11 +69,7 @@
         "x-ms-content-crc64": "g7/FITM09Vc=",
         "x-ms-request-id": "fad370d6-d01e-007a-3c5f-05c782000000",
         "x-ms-request-server-encrypted": "true",
-<<<<<<< HEAD
-        "x-ms-version": "2020-12-06",
-=======
         "x-ms-version": "2021-02-12",
->>>>>>> 7e782c87
         "x-ms-version-id": "2021-02-17T18:59:35.9341378Z"
       },
       "ResponseBody": []
@@ -105,11 +89,7 @@
         "x-ms-client-request-id": "d426b1ab-4105-05ce-2298-7a5de462a52a",
         "x-ms-date": "Wed, 17 Feb 2021 18:59:35 GMT",
         "x-ms-return-client-request-id": "true",
-<<<<<<< HEAD
-        "x-ms-version": "2020-12-06"
-=======
-        "x-ms-version": "2021-02-12"
->>>>>>> 7e782c87
+        "x-ms-version": "2021-02-12"
       },
       "RequestBody": null,
       "StatusCode": 200,
@@ -122,11 +102,7 @@
         ],
         "x-ms-client-request-id": "d426b1ab-4105-05ce-2298-7a5de462a52a",
         "x-ms-request-id": "fad370e8-d01e-007a-465f-05c782000000",
-<<<<<<< HEAD
-        "x-ms-version": "2020-12-06"
-=======
-        "x-ms-version": "2021-02-12"
->>>>>>> 7e782c87
+        "x-ms-version": "2021-02-12"
       },
       "ResponseBody": []
     },
@@ -146,11 +122,7 @@
         "x-ms-date": "Wed, 17 Feb 2021 18:59:36 GMT",
         "x-ms-rehydrate-priority": "Standard",
         "x-ms-return-client-request-id": "true",
-<<<<<<< HEAD
-        "x-ms-version": "2020-12-06"
-=======
-        "x-ms-version": "2021-02-12"
->>>>>>> 7e782c87
+        "x-ms-version": "2021-02-12"
       },
       "RequestBody": null,
       "StatusCode": 202,
@@ -163,11 +135,7 @@
         ],
         "x-ms-client-request-id": "b2fd0cae-3069-503a-42a6-658b7f0eb17b",
         "x-ms-request-id": "fad370f7-d01e-007a-525f-05c782000000",
-<<<<<<< HEAD
-        "x-ms-version": "2020-12-06"
-=======
-        "x-ms-version": "2021-02-12"
->>>>>>> 7e782c87
+        "x-ms-version": "2021-02-12"
       },
       "ResponseBody": []
     },
@@ -184,11 +152,7 @@
         "x-ms-client-request-id": "d8ae215e-f265-5fc0-0699-264eb4902654",
         "x-ms-date": "Wed, 17 Feb 2021 18:59:36 GMT",
         "x-ms-return-client-request-id": "true",
-<<<<<<< HEAD
-        "x-ms-version": "2020-12-06"
-=======
-        "x-ms-version": "2021-02-12"
->>>>>>> 7e782c87
+        "x-ms-version": "2021-02-12"
       },
       "RequestBody": null,
       "StatusCode": 200,
@@ -202,11 +166,7 @@
         "Transfer-Encoding": "chunked",
         "x-ms-client-request-id": "d8ae215e-f265-5fc0-0699-264eb4902654",
         "x-ms-request-id": "fad37123-d01e-007a-765f-05c782000000",
-<<<<<<< HEAD
-        "x-ms-version": "2020-12-06"
-=======
-        "x-ms-version": "2021-02-12"
->>>>>>> 7e782c87
+        "x-ms-version": "2021-02-12"
       },
       "ResponseBody": "﻿<?xml version=\"1.0\" encoding=\"utf-8\"?><EnumerationResults ServiceEndpoint=\"https://seanmcccanary3.blob.core.windows.net/\" ContainerName=\"test-container-fa57d189-bbb2-b143-8276-88b16ed9d948\"><Blobs><Blob><Name>test-blob-a24a6827-df9c-f8ea-ebb4-f1382663828c</Name><VersionId>2021-02-17T18:59:35.9341378Z</VersionId><IsCurrentVersion>true</IsCurrentVersion><Properties><Creation-Time>Wed, 17 Feb 2021 18:59:35 GMT</Creation-Time><Last-Modified>Wed, 17 Feb 2021 18:59:35 GMT</Last-Modified><Etag>0x8D8D3762B524F42</Etag><Content-Length>1024</Content-Length><Content-Type>application/octet-stream</Content-Type><Content-Encoding /><Content-Language /><Content-CRC64 /><Content-MD5>kJJReh2MKc3fCtAh0Y3YCA==</Content-MD5><Cache-Control /><Content-Disposition /><LastAccessTime>Wed, 17 Feb 2021 18:59:35 GMT</LastAccessTime><BlobType>BlockBlob</BlobType><AccessTier>Archive</AccessTier><ArchiveStatus>rehydrate-pending-to-hot</ArchiveStatus><RehydratePriority>Standard</RehydratePriority><AccessTierChangeTime>Wed, 17 Feb 2021 18:59:36 GMT</AccessTierChangeTime><LeaseStatus>unlocked</LeaseStatus><LeaseState>available</LeaseState><ServerEncrypted>true</ServerEncrypted></Properties><OrMetadata /></Blob></Blobs><NextMarker /></EnumerationResults>"
     },
@@ -224,11 +184,7 @@
         "x-ms-client-request-id": "5d2cd4a0-d85f-5d15-4d6d-d587bc89dc04",
         "x-ms-date": "Wed, 17 Feb 2021 18:59:36 GMT",
         "x-ms-return-client-request-id": "true",
-<<<<<<< HEAD
-        "x-ms-version": "2020-12-06"
-=======
-        "x-ms-version": "2021-02-12"
->>>>>>> 7e782c87
+        "x-ms-version": "2021-02-12"
       },
       "RequestBody": null,
       "StatusCode": 202,
@@ -241,11 +197,7 @@
         ],
         "x-ms-client-request-id": "5d2cd4a0-d85f-5d15-4d6d-d587bc89dc04",
         "x-ms-request-id": "fad3713e-d01e-007a-0d5f-05c782000000",
-<<<<<<< HEAD
-        "x-ms-version": "2020-12-06"
-=======
-        "x-ms-version": "2021-02-12"
->>>>>>> 7e782c87
+        "x-ms-version": "2021-02-12"
       },
       "ResponseBody": []
     }
