{
  "Entries": [
    {
      "RequestUri": "https://seanmcccanary.blob.core.windows.net/test-container-8e59bcaa-cbee-3944-2573-bb33828f50b3?comp=lease\u0026restype=container",
      "RequestMethod": "PUT",
      "RequestHeaders": {
        "Authorization": "Sanitized",
        "traceparent": "00-c6d5acb254a5b445a3d5495ea9828710-96f00a253c552847-00",
        "User-Agent": [
          "azsdk-net-Storage.Blobs/12.5.0-dev.20200402.1",
          "(.NET Core 4.6.28325.01; Microsoft Windows 10.0.18362 )"
        ],
        "x-ms-client-request-id": "0a51da36-d934-f3ff-6ba5-bc7227a68a0e",
        "x-ms-date": "Thu, 02 Apr 2020 23:58:28 GMT",
        "x-ms-lease-action": "acquire",
        "x-ms-lease-duration": "15",
        "x-ms-proposed-lease-id": "9f8b7a9c-b67e-b350-d27c-a39eae169823",
        "x-ms-return-client-request-id": "true",
<<<<<<< HEAD
        "x-ms-version": "2019-12-12"
=======
        "x-ms-version": "2020-02-10"
>>>>>>> 60f4876e
      },
      "RequestBody": null,
      "StatusCode": 404,
      "ResponseHeaders": {
        "Content-Length": "225",
        "Content-Type": "application/xml",
        "Date": "Thu, 02 Apr 2020 23:58:26 GMT",
        "Server": [
          "Windows-Azure-Blob/1.0",
          "Microsoft-HTTPAPI/2.0"
        ],
        "x-ms-client-request-id": "0a51da36-d934-f3ff-6ba5-bc7227a68a0e",
        "x-ms-error-code": "ContainerNotFound",
        "x-ms-request-id": "b69f280b-f01e-0002-3d4a-09f318000000",
<<<<<<< HEAD
        "x-ms-version": "2019-12-12"
=======
        "x-ms-version": "2020-02-10"
>>>>>>> 60f4876e
      },
      "ResponseBody": [
        "\uFEFF\u003C?xml version=\u00221.0\u0022 encoding=\u0022utf-8\u0022?\u003E\u003CError\u003E\u003CCode\u003EContainerNotFound\u003C/Code\u003E\u003CMessage\u003EThe specified container does not exist.\n",
        "RequestId:b69f280b-f01e-0002-3d4a-09f318000000\n",
        "Time:2020-04-02T23:58:27.4596513Z\u003C/Message\u003E\u003C/Error\u003E"
      ]
    }
  ],
  "Variables": {
    "RandomSeed": "1199227466",
    "Storage_TestConfigDefault": "ProductionTenant\nseanmcccanary\nU2FuaXRpemVk\nhttps://seanmcccanary.blob.core.windows.net\nhttps://seanmcccanary.file.core.windows.net\nhttps://seanmcccanary.queue.core.windows.net\nhttps://seanmcccanary.table.core.windows.net\n\n\n\n\nhttps://seanmcccanary-secondary.blob.core.windows.net\nhttps://seanmcccanary-secondary.file.core.windows.net\nhttps://seanmcccanary-secondary.queue.core.windows.net\nhttps://seanmcccanary-secondary.table.core.windows.net\n\nSanitized\n\n\nCloud\nBlobEndpoint=https://seanmcccanary.blob.core.windows.net/;QueueEndpoint=https://seanmcccanary.queue.core.windows.net/;FileEndpoint=https://seanmcccanary.file.core.windows.net/;BlobSecondaryEndpoint=https://seanmcccanary-secondary.blob.core.windows.net/;QueueSecondaryEndpoint=https://seanmcccanary-secondary.queue.core.windows.net/;FileSecondaryEndpoint=https://seanmcccanary-secondary.file.core.windows.net/;AccountName=seanmcccanary;AccountKey=Sanitized\nseanscope1"
  }
}<|MERGE_RESOLUTION|>--- conflicted
+++ resolved
@@ -16,11 +16,7 @@
         "x-ms-lease-duration": "15",
         "x-ms-proposed-lease-id": "9f8b7a9c-b67e-b350-d27c-a39eae169823",
         "x-ms-return-client-request-id": "true",
-<<<<<<< HEAD
-        "x-ms-version": "2019-12-12"
-=======
         "x-ms-version": "2020-02-10"
->>>>>>> 60f4876e
       },
       "RequestBody": null,
       "StatusCode": 404,
@@ -35,11 +31,7 @@
         "x-ms-client-request-id": "0a51da36-d934-f3ff-6ba5-bc7227a68a0e",
         "x-ms-error-code": "ContainerNotFound",
         "x-ms-request-id": "b69f280b-f01e-0002-3d4a-09f318000000",
-<<<<<<< HEAD
-        "x-ms-version": "2019-12-12"
-=======
         "x-ms-version": "2020-02-10"
->>>>>>> 60f4876e
       },
       "ResponseBody": [
         "\uFEFF\u003C?xml version=\u00221.0\u0022 encoding=\u0022utf-8\u0022?\u003E\u003CError\u003E\u003CCode\u003EContainerNotFound\u003C/Code\u003E\u003CMessage\u003EThe specified container does not exist.\n",
