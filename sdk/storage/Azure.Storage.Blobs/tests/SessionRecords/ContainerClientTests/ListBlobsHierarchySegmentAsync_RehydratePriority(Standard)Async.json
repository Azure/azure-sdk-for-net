﻿{
  "Entries": [
    {
      "RequestUri": "https://seanmcccanary3.blob.core.windows.net/test-container-2ec0cc9d-10e9-bdee-376b-d974520c2f3e?restype=container",
      "RequestMethod": "PUT",
      "RequestHeaders": {
        "Accept": "application/xml",
        "Authorization": "Sanitized",
        "traceparent": "00-6de1adab122cfc42b0ed077a16f0341e-6610d547d6e0784e-00",
        "User-Agent": [
          "azsdk-net-Storage.Blobs/12.9.0-alpha.20210217.1",
          "(.NET 5.0.3; Microsoft Windows 10.0.19042)"
        ],
        "x-ms-blob-public-access": "container",
        "x-ms-client-request-id": "9743776c-1e72-36db-59f7-83fe9f72aafb",
        "x-ms-date": "Wed, 17 Feb 2021 18:59:37 GMT",
        "x-ms-return-client-request-id": "true",
<<<<<<< HEAD
        "x-ms-version": "2020-12-06"
=======
        "x-ms-version": "2021-02-12"
>>>>>>> 7e782c87
      },
      "RequestBody": null,
      "StatusCode": 201,
      "ResponseHeaders": {
        "Content-Length": "0",
        "Date": "Wed, 17 Feb 2021 18:59:37 GMT",
        "ETag": "\"0x8D8D3762C2FC57F\"",
        "Last-Modified": "Wed, 17 Feb 2021 18:59:37 GMT",
        "Server": [
          "Windows-Azure-Blob/1.0",
          "Microsoft-HTTPAPI/2.0"
        ],
        "x-ms-client-request-id": "9743776c-1e72-36db-59f7-83fe9f72aafb",
        "x-ms-request-id": "ceb86b38-f01e-000f-4b5f-05acae000000",
<<<<<<< HEAD
        "x-ms-version": "2020-12-06"
=======
        "x-ms-version": "2021-02-12"
>>>>>>> 7e782c87
      },
      "ResponseBody": []
    },
    {
      "RequestUri": "https://seanmcccanary3.blob.core.windows.net/test-container-2ec0cc9d-10e9-bdee-376b-d974520c2f3e/test-blob-306fd92e-aa7b-07bb-1610-e42796839764",
      "RequestMethod": "PUT",
      "RequestHeaders": {
        "Accept": "application/xml",
        "Authorization": "Sanitized",
        "Content-Length": "1024",
        "Content-Type": "application/octet-stream",
        "traceparent": "00-5cc4ce6103916448a204c63b883f9729-5e4f52243407d646-00",
        "User-Agent": [
          "azsdk-net-Storage.Blobs/12.9.0-alpha.20210217.1",
          "(.NET 5.0.3; Microsoft Windows 10.0.19042)"
        ],
        "x-ms-blob-type": "BlockBlob",
        "x-ms-client-request-id": "d83d5066-ad1d-b4d2-51dc-c980bb1ed86a",
        "x-ms-date": "Wed, 17 Feb 2021 18:59:37 GMT",
        "x-ms-return-client-request-id": "true",
<<<<<<< HEAD
        "x-ms-version": "2020-12-06"
=======
        "x-ms-version": "2021-02-12"
>>>>>>> 7e782c87
      },
      "RequestBody": "iYsH2smXzLyz3lcPErcR1xZ9PExjsdLCvDuBYjmzn9VgHnQTatAylgyzfJ1Sq/Ve/g0RGUZKAde5RR6OFmqCAD6Cr/ND/WxGS6U/sDQ0bxFFImMsooaOFR2dWiWxo4CiMHxe0PsBGwChys2hC1GjhNUMSPMHVl2485rWpaNHlKclnX+31p8VRAdji9e47QrL+dVPpVuMmtoepd1hKnVdWTUme23S66429wPspMuG/wWPCqzN+O9LmQKkmTDBtBmSBTGiknKc+Q4nGa5Xn/YPmKbX0R/Jj2FF2uFrLVF+dEPqWp6Z422T8xGdpt5B9PkLlACK6uL5yHbQXbiQMcu8qaRqbUVYdrU4Q94OLOiCA+XoX5hR84lg8JEnyYW1A8FF4P061oe0sx5KUacD6pyNTVnSqNIza7UaCny0Mawvg0AcyUvrSC1eM6x6BqHiXAX0mXss41vvEnVHH8wKAIJyG85m5yBRoQUsc3QluGQTOK12v5cwA6DlLLfWpChgVDMqCOvTe3Xko/d2/2/myVkQM+cfk0DqQRcugbppev3dyx5A+7B5QLw3kRyfugMw/mJexnBAQcDzP8bTpfq7eyj6mTNQpc6olvMr5wEkS4YU/YNXCrSNnIpeTbzppZrCfBbzpCHP31mUti98FVm/zvRAv6d3Y3F0bfyp8lgSvvBYaWvrMKZlRB4pw1SEEIYxnn7IqebzShilfzckJuwBgvc+I6vu055N23uJTaAc71x2eFPZSRUKZR5SRrFuQB0xKEBcRuzbQsvges1qav14iI/brq6ZJzjiM76Nm43s3ppeWCRgwKlwmzWI+M9Hn/og2r4ik5JulwEHeRItTac+9JsyDBLZGMfmaxN5EC5pm5TDbMHOyUsI78AjWEeWQk2NSgQzFJPoR8L3PCh+9IfSnt1+auHlbypQKhxRtr9/TynG68UqNYcA2iT+140iivo4ULlpGNdsp9vZ4+p2l5ECd+z/uAnBqGlWfY+855edLZ8iGGUGFjdRWUPqUFGcikOT/GCgI9Hxd6hQEppIr8BDPLZKU34r/GG1rl7F1lcXufJLKOo3/AnOMKG9tQOcCKqCpxObUjbFaAD+63VyLKBROVmn/YfWC0CsfCPcbkZdGKa0Qi9De2e7hcDqOBCUWwQAbHyq9AojrJvT79YT6fq5oNPOvulxDb3x7HjG69MvFyAf2wHJsyObkZaUcIuRqJzFMJc9xp0aj16+uAiSXMDIo9i18w347+2vMyxT3J0xX0PcAbs78lGCBUujC/sbCDXVy8yz27SOzUCqjpJwxrLBjFjEtloFjLGHM+7BVOTylCr3fhHQfoSPTTN6kGS+ET6Z4X6iVlLa0D4bLKjGzXhcuPloeQ==",
      "StatusCode": 201,
      "ResponseHeaders": {
        "Content-Length": "0",
        "Content-MD5": "wMgxoXPD+rXFhp+o25/dEA==",
        "Date": "Wed, 17 Feb 2021 18:59:37 GMT",
        "ETag": "\"0x8D8D3762C39F35C\"",
        "Last-Modified": "Wed, 17 Feb 2021 18:59:37 GMT",
        "Server": [
          "Windows-Azure-Blob/1.0",
          "Microsoft-HTTPAPI/2.0"
        ],
        "x-ms-client-request-id": "d83d5066-ad1d-b4d2-51dc-c980bb1ed86a",
        "x-ms-content-crc64": "BvcvyW3O38o=",
        "x-ms-request-id": "ceb86b4a-f01e-000f-575f-05acae000000",
        "x-ms-request-server-encrypted": "true",
<<<<<<< HEAD
        "x-ms-version": "2020-12-06",
=======
        "x-ms-version": "2021-02-12",
>>>>>>> 7e782c87
        "x-ms-version-id": "2021-02-17T18:59:37.4522204Z"
      },
      "ResponseBody": []
    },
    {
      "RequestUri": "https://seanmcccanary3.blob.core.windows.net/test-container-2ec0cc9d-10e9-bdee-376b-d974520c2f3e/test-blob-306fd92e-aa7b-07bb-1610-e42796839764?comp=tier",
      "RequestMethod": "PUT",
      "RequestHeaders": {
        "Accept": "application/xml",
        "Authorization": "Sanitized",
        "traceparent": "00-08621d2baf933d46b21d43cccc48a45b-ff4b98bd460ab441-00",
        "User-Agent": [
          "azsdk-net-Storage.Blobs/12.9.0-alpha.20210217.1",
          "(.NET 5.0.3; Microsoft Windows 10.0.19042)"
        ],
        "x-ms-access-tier": "Archive",
        "x-ms-client-request-id": "68f505a4-90bb-9a5c-cf3c-bcf86ce86c6c",
        "x-ms-date": "Wed, 17 Feb 2021 18:59:37 GMT",
        "x-ms-return-client-request-id": "true",
<<<<<<< HEAD
        "x-ms-version": "2020-12-06"
=======
        "x-ms-version": "2021-02-12"
>>>>>>> 7e782c87
      },
      "RequestBody": null,
      "StatusCode": 200,
      "ResponseHeaders": {
        "Content-Length": "0",
        "Date": "Wed, 17 Feb 2021 18:59:37 GMT",
        "Server": [
          "Windows-Azure-Blob/1.0",
          "Microsoft-HTTPAPI/2.0"
        ],
        "x-ms-client-request-id": "68f505a4-90bb-9a5c-cf3c-bcf86ce86c6c",
        "x-ms-request-id": "ceb86b51-f01e-000f-5e5f-05acae000000",
<<<<<<< HEAD
        "x-ms-version": "2020-12-06"
=======
        "x-ms-version": "2021-02-12"
>>>>>>> 7e782c87
      },
      "ResponseBody": []
    },
    {
      "RequestUri": "https://seanmcccanary3.blob.core.windows.net/test-container-2ec0cc9d-10e9-bdee-376b-d974520c2f3e/test-blob-306fd92e-aa7b-07bb-1610-e42796839764?comp=tier",
      "RequestMethod": "PUT",
      "RequestHeaders": {
        "Accept": "application/xml",
        "Authorization": "Sanitized",
        "traceparent": "00-35d313033249e543ab615b666633f341-ac7720482157d547-00",
        "User-Agent": [
          "azsdk-net-Storage.Blobs/12.9.0-alpha.20210217.1",
          "(.NET 5.0.3; Microsoft Windows 10.0.19042)"
        ],
        "x-ms-access-tier": "Hot",
        "x-ms-client-request-id": "b5dbb255-7028-c6ae-3c5c-28b3b2d5b400",
        "x-ms-date": "Wed, 17 Feb 2021 18:59:37 GMT",
        "x-ms-rehydrate-priority": "Standard",
        "x-ms-return-client-request-id": "true",
<<<<<<< HEAD
        "x-ms-version": "2020-12-06"
=======
        "x-ms-version": "2021-02-12"
>>>>>>> 7e782c87
      },
      "RequestBody": null,
      "StatusCode": 202,
      "ResponseHeaders": {
        "Content-Length": "0",
        "Date": "Wed, 17 Feb 2021 18:59:37 GMT",
        "Server": [
          "Windows-Azure-Blob/1.0",
          "Microsoft-HTTPAPI/2.0"
        ],
        "x-ms-client-request-id": "b5dbb255-7028-c6ae-3c5c-28b3b2d5b400",
        "x-ms-request-id": "ceb86b62-f01e-000f-6e5f-05acae000000",
<<<<<<< HEAD
        "x-ms-version": "2020-12-06"
=======
        "x-ms-version": "2021-02-12"
>>>>>>> 7e782c87
      },
      "ResponseBody": []
    },
    {
      "RequestUri": "https://seanmcccanary3.blob.core.windows.net/test-container-2ec0cc9d-10e9-bdee-376b-d974520c2f3e?restype=container&comp=list",
      "RequestMethod": "GET",
      "RequestHeaders": {
        "Accept": "application/xml",
        "Authorization": "Sanitized",
        "User-Agent": [
          "azsdk-net-Storage.Blobs/12.9.0-alpha.20210217.1",
          "(.NET 5.0.3; Microsoft Windows 10.0.19042)"
        ],
        "x-ms-client-request-id": "b9a3cf57-b60d-b343-34ab-4c5c08ce43ad",
        "x-ms-date": "Wed, 17 Feb 2021 18:59:37 GMT",
        "x-ms-return-client-request-id": "true",
<<<<<<< HEAD
        "x-ms-version": "2020-12-06"
=======
        "x-ms-version": "2021-02-12"
>>>>>>> 7e782c87
      },
      "RequestBody": null,
      "StatusCode": 200,
      "ResponseHeaders": {
        "Content-Type": "application/xml",
        "Date": "Wed, 17 Feb 2021 18:59:37 GMT",
        "Server": [
          "Windows-Azure-Blob/1.0",
          "Microsoft-HTTPAPI/2.0"
        ],
        "Transfer-Encoding": "chunked",
        "x-ms-client-request-id": "b9a3cf57-b60d-b343-34ab-4c5c08ce43ad",
        "x-ms-request-id": "ceb86b71-f01e-000f-7b5f-05acae000000",
<<<<<<< HEAD
        "x-ms-version": "2020-12-06"
=======
        "x-ms-version": "2021-02-12"
>>>>>>> 7e782c87
      },
      "ResponseBody": "﻿<?xml version=\"1.0\" encoding=\"utf-8\"?><EnumerationResults ServiceEndpoint=\"https://seanmcccanary3.blob.core.windows.net/\" ContainerName=\"test-container-2ec0cc9d-10e9-bdee-376b-d974520c2f3e\"><Blobs><Blob><Name>test-blob-306fd92e-aa7b-07bb-1610-e42796839764</Name><VersionId>2021-02-17T18:59:37.4522204Z</VersionId><IsCurrentVersion>true</IsCurrentVersion><Properties><Creation-Time>Wed, 17 Feb 2021 18:59:37 GMT</Creation-Time><Last-Modified>Wed, 17 Feb 2021 18:59:37 GMT</Last-Modified><Etag>0x8D8D3762C39F35C</Etag><Content-Length>1024</Content-Length><Content-Type>application/octet-stream</Content-Type><Content-Encoding /><Content-Language /><Content-CRC64 /><Content-MD5>wMgxoXPD+rXFhp+o25/dEA==</Content-MD5><Cache-Control /><Content-Disposition /><LastAccessTime>Wed, 17 Feb 2021 18:59:37 GMT</LastAccessTime><BlobType>BlockBlob</BlobType><AccessTier>Archive</AccessTier><ArchiveStatus>rehydrate-pending-to-hot</ArchiveStatus><RehydratePriority>Standard</RehydratePriority><AccessTierChangeTime>Wed, 17 Feb 2021 18:59:37 GMT</AccessTierChangeTime><LeaseStatus>unlocked</LeaseStatus><LeaseState>available</LeaseState><ServerEncrypted>true</ServerEncrypted></Properties><OrMetadata /></Blob></Blobs><NextMarker /></EnumerationResults>"
    },
    {
      "RequestUri": "https://seanmcccanary3.blob.core.windows.net/test-container-2ec0cc9d-10e9-bdee-376b-d974520c2f3e?restype=container",
      "RequestMethod": "DELETE",
      "RequestHeaders": {
        "Accept": "application/xml",
        "Authorization": "Sanitized",
        "traceparent": "00-4c25b4161adf4e4d8662e0903fb6dab1-1676e3cb9987e146-00",
        "User-Agent": [
          "azsdk-net-Storage.Blobs/12.9.0-alpha.20210217.1",
          "(.NET 5.0.3; Microsoft Windows 10.0.19042)"
        ],
        "x-ms-client-request-id": "e35ce82a-fa31-8ff3-966b-b847b1016ab4",
        "x-ms-date": "Wed, 17 Feb 2021 18:59:37 GMT",
        "x-ms-return-client-request-id": "true",
<<<<<<< HEAD
        "x-ms-version": "2020-12-06"
=======
        "x-ms-version": "2021-02-12"
>>>>>>> 7e782c87
      },
      "RequestBody": null,
      "StatusCode": 202,
      "ResponseHeaders": {
        "Content-Length": "0",
        "Date": "Wed, 17 Feb 2021 18:59:37 GMT",
        "Server": [
          "Windows-Azure-Blob/1.0",
          "Microsoft-HTTPAPI/2.0"
        ],
        "x-ms-client-request-id": "e35ce82a-fa31-8ff3-966b-b847b1016ab4",
        "x-ms-request-id": "ceb86b81-f01e-000f-085f-05acae000000",
<<<<<<< HEAD
        "x-ms-version": "2020-12-06"
=======
        "x-ms-version": "2021-02-12"
>>>>>>> 7e782c87
      },
      "ResponseBody": []
    }
  ],
  "Variables": {
    "RandomSeed": "148085221",
    "Storage_TestConfigDefault": "ProductionTenant\nseanmcccanary3\nU2FuaXRpemVk\nhttps://seanmcccanary3.blob.core.windows.net\nhttps://seanmcccanary3.file.core.windows.net\nhttps://seanmcccanary3.queue.core.windows.net\nhttps://seanmcccanary3.table.core.windows.net\n\n\n\n\nhttps://seanmcccanary3-secondary.blob.core.windows.net\nhttps://seanmcccanary3-secondary.file.core.windows.net\nhttps://seanmcccanary3-secondary.queue.core.windows.net\nhttps://seanmcccanary3-secondary.table.core.windows.net\n\nSanitized\n\n\nCloud\nBlobEndpoint=https://seanmcccanary3.blob.core.windows.net/;QueueEndpoint=https://seanmcccanary3.queue.core.windows.net/;FileEndpoint=https://seanmcccanary3.file.core.windows.net/;BlobSecondaryEndpoint=https://seanmcccanary3-secondary.blob.core.windows.net/;QueueSecondaryEndpoint=https://seanmcccanary3-secondary.queue.core.windows.net/;FileSecondaryEndpoint=https://seanmcccanary3-secondary.file.core.windows.net/;AccountName=seanmcccanary3;AccountKey=Kg==;\nseanscope1\n\n"
  }
}<|MERGE_RESOLUTION|>--- conflicted
+++ resolved
@@ -15,11 +15,7 @@
         "x-ms-client-request-id": "9743776c-1e72-36db-59f7-83fe9f72aafb",
         "x-ms-date": "Wed, 17 Feb 2021 18:59:37 GMT",
         "x-ms-return-client-request-id": "true",
-<<<<<<< HEAD
-        "x-ms-version": "2020-12-06"
-=======
-        "x-ms-version": "2021-02-12"
->>>>>>> 7e782c87
+        "x-ms-version": "2021-02-12"
       },
       "RequestBody": null,
       "StatusCode": 201,
@@ -34,11 +30,7 @@
         ],
         "x-ms-client-request-id": "9743776c-1e72-36db-59f7-83fe9f72aafb",
         "x-ms-request-id": "ceb86b38-f01e-000f-4b5f-05acae000000",
-<<<<<<< HEAD
-        "x-ms-version": "2020-12-06"
-=======
-        "x-ms-version": "2021-02-12"
->>>>>>> 7e782c87
+        "x-ms-version": "2021-02-12"
       },
       "ResponseBody": []
     },
@@ -59,11 +51,7 @@
         "x-ms-client-request-id": "d83d5066-ad1d-b4d2-51dc-c980bb1ed86a",
         "x-ms-date": "Wed, 17 Feb 2021 18:59:37 GMT",
         "x-ms-return-client-request-id": "true",
-<<<<<<< HEAD
-        "x-ms-version": "2020-12-06"
-=======
-        "x-ms-version": "2021-02-12"
->>>>>>> 7e782c87
+        "x-ms-version": "2021-02-12"
       },
       "RequestBody": "iYsH2smXzLyz3lcPErcR1xZ9PExjsdLCvDuBYjmzn9VgHnQTatAylgyzfJ1Sq/Ve/g0RGUZKAde5RR6OFmqCAD6Cr/ND/WxGS6U/sDQ0bxFFImMsooaOFR2dWiWxo4CiMHxe0PsBGwChys2hC1GjhNUMSPMHVl2485rWpaNHlKclnX+31p8VRAdji9e47QrL+dVPpVuMmtoepd1hKnVdWTUme23S66429wPspMuG/wWPCqzN+O9LmQKkmTDBtBmSBTGiknKc+Q4nGa5Xn/YPmKbX0R/Jj2FF2uFrLVF+dEPqWp6Z422T8xGdpt5B9PkLlACK6uL5yHbQXbiQMcu8qaRqbUVYdrU4Q94OLOiCA+XoX5hR84lg8JEnyYW1A8FF4P061oe0sx5KUacD6pyNTVnSqNIza7UaCny0Mawvg0AcyUvrSC1eM6x6BqHiXAX0mXss41vvEnVHH8wKAIJyG85m5yBRoQUsc3QluGQTOK12v5cwA6DlLLfWpChgVDMqCOvTe3Xko/d2/2/myVkQM+cfk0DqQRcugbppev3dyx5A+7B5QLw3kRyfugMw/mJexnBAQcDzP8bTpfq7eyj6mTNQpc6olvMr5wEkS4YU/YNXCrSNnIpeTbzppZrCfBbzpCHP31mUti98FVm/zvRAv6d3Y3F0bfyp8lgSvvBYaWvrMKZlRB4pw1SEEIYxnn7IqebzShilfzckJuwBgvc+I6vu055N23uJTaAc71x2eFPZSRUKZR5SRrFuQB0xKEBcRuzbQsvges1qav14iI/brq6ZJzjiM76Nm43s3ppeWCRgwKlwmzWI+M9Hn/og2r4ik5JulwEHeRItTac+9JsyDBLZGMfmaxN5EC5pm5TDbMHOyUsI78AjWEeWQk2NSgQzFJPoR8L3PCh+9IfSnt1+auHlbypQKhxRtr9/TynG68UqNYcA2iT+140iivo4ULlpGNdsp9vZ4+p2l5ECd+z/uAnBqGlWfY+855edLZ8iGGUGFjdRWUPqUFGcikOT/GCgI9Hxd6hQEppIr8BDPLZKU34r/GG1rl7F1lcXufJLKOo3/AnOMKG9tQOcCKqCpxObUjbFaAD+63VyLKBROVmn/YfWC0CsfCPcbkZdGKa0Qi9De2e7hcDqOBCUWwQAbHyq9AojrJvT79YT6fq5oNPOvulxDb3x7HjG69MvFyAf2wHJsyObkZaUcIuRqJzFMJc9xp0aj16+uAiSXMDIo9i18w347+2vMyxT3J0xX0PcAbs78lGCBUujC/sbCDXVy8yz27SOzUCqjpJwxrLBjFjEtloFjLGHM+7BVOTylCr3fhHQfoSPTTN6kGS+ET6Z4X6iVlLa0D4bLKjGzXhcuPloeQ==",
       "StatusCode": 201,
@@ -81,11 +69,7 @@
         "x-ms-content-crc64": "BvcvyW3O38o=",
         "x-ms-request-id": "ceb86b4a-f01e-000f-575f-05acae000000",
         "x-ms-request-server-encrypted": "true",
-<<<<<<< HEAD
-        "x-ms-version": "2020-12-06",
-=======
         "x-ms-version": "2021-02-12",
->>>>>>> 7e782c87
         "x-ms-version-id": "2021-02-17T18:59:37.4522204Z"
       },
       "ResponseBody": []
@@ -105,11 +89,7 @@
         "x-ms-client-request-id": "68f505a4-90bb-9a5c-cf3c-bcf86ce86c6c",
         "x-ms-date": "Wed, 17 Feb 2021 18:59:37 GMT",
         "x-ms-return-client-request-id": "true",
-<<<<<<< HEAD
-        "x-ms-version": "2020-12-06"
-=======
-        "x-ms-version": "2021-02-12"
->>>>>>> 7e782c87
+        "x-ms-version": "2021-02-12"
       },
       "RequestBody": null,
       "StatusCode": 200,
@@ -122,11 +102,7 @@
         ],
         "x-ms-client-request-id": "68f505a4-90bb-9a5c-cf3c-bcf86ce86c6c",
         "x-ms-request-id": "ceb86b51-f01e-000f-5e5f-05acae000000",
-<<<<<<< HEAD
-        "x-ms-version": "2020-12-06"
-=======
-        "x-ms-version": "2021-02-12"
->>>>>>> 7e782c87
+        "x-ms-version": "2021-02-12"
       },
       "ResponseBody": []
     },
@@ -146,11 +122,7 @@
         "x-ms-date": "Wed, 17 Feb 2021 18:59:37 GMT",
         "x-ms-rehydrate-priority": "Standard",
         "x-ms-return-client-request-id": "true",
-<<<<<<< HEAD
-        "x-ms-version": "2020-12-06"
-=======
-        "x-ms-version": "2021-02-12"
->>>>>>> 7e782c87
+        "x-ms-version": "2021-02-12"
       },
       "RequestBody": null,
       "StatusCode": 202,
@@ -163,11 +135,7 @@
         ],
         "x-ms-client-request-id": "b5dbb255-7028-c6ae-3c5c-28b3b2d5b400",
         "x-ms-request-id": "ceb86b62-f01e-000f-6e5f-05acae000000",
-<<<<<<< HEAD
-        "x-ms-version": "2020-12-06"
-=======
-        "x-ms-version": "2021-02-12"
->>>>>>> 7e782c87
+        "x-ms-version": "2021-02-12"
       },
       "ResponseBody": []
     },
@@ -184,11 +152,7 @@
         "x-ms-client-request-id": "b9a3cf57-b60d-b343-34ab-4c5c08ce43ad",
         "x-ms-date": "Wed, 17 Feb 2021 18:59:37 GMT",
         "x-ms-return-client-request-id": "true",
-<<<<<<< HEAD
-        "x-ms-version": "2020-12-06"
-=======
-        "x-ms-version": "2021-02-12"
->>>>>>> 7e782c87
+        "x-ms-version": "2021-02-12"
       },
       "RequestBody": null,
       "StatusCode": 200,
@@ -202,11 +166,7 @@
         "Transfer-Encoding": "chunked",
         "x-ms-client-request-id": "b9a3cf57-b60d-b343-34ab-4c5c08ce43ad",
         "x-ms-request-id": "ceb86b71-f01e-000f-7b5f-05acae000000",
-<<<<<<< HEAD
-        "x-ms-version": "2020-12-06"
-=======
-        "x-ms-version": "2021-02-12"
->>>>>>> 7e782c87
+        "x-ms-version": "2021-02-12"
       },
       "ResponseBody": "﻿<?xml version=\"1.0\" encoding=\"utf-8\"?><EnumerationResults ServiceEndpoint=\"https://seanmcccanary3.blob.core.windows.net/\" ContainerName=\"test-container-2ec0cc9d-10e9-bdee-376b-d974520c2f3e\"><Blobs><Blob><Name>test-blob-306fd92e-aa7b-07bb-1610-e42796839764</Name><VersionId>2021-02-17T18:59:37.4522204Z</VersionId><IsCurrentVersion>true</IsCurrentVersion><Properties><Creation-Time>Wed, 17 Feb 2021 18:59:37 GMT</Creation-Time><Last-Modified>Wed, 17 Feb 2021 18:59:37 GMT</Last-Modified><Etag>0x8D8D3762C39F35C</Etag><Content-Length>1024</Content-Length><Content-Type>application/octet-stream</Content-Type><Content-Encoding /><Content-Language /><Content-CRC64 /><Content-MD5>wMgxoXPD+rXFhp+o25/dEA==</Content-MD5><Cache-Control /><Content-Disposition /><LastAccessTime>Wed, 17 Feb 2021 18:59:37 GMT</LastAccessTime><BlobType>BlockBlob</BlobType><AccessTier>Archive</AccessTier><ArchiveStatus>rehydrate-pending-to-hot</ArchiveStatus><RehydratePriority>Standard</RehydratePriority><AccessTierChangeTime>Wed, 17 Feb 2021 18:59:37 GMT</AccessTierChangeTime><LeaseStatus>unlocked</LeaseStatus><LeaseState>available</LeaseState><ServerEncrypted>true</ServerEncrypted></Properties><OrMetadata /></Blob></Blobs><NextMarker /></EnumerationResults>"
     },
@@ -224,11 +184,7 @@
         "x-ms-client-request-id": "e35ce82a-fa31-8ff3-966b-b847b1016ab4",
         "x-ms-date": "Wed, 17 Feb 2021 18:59:37 GMT",
         "x-ms-return-client-request-id": "true",
-<<<<<<< HEAD
-        "x-ms-version": "2020-12-06"
-=======
-        "x-ms-version": "2021-02-12"
->>>>>>> 7e782c87
+        "x-ms-version": "2021-02-12"
       },
       "RequestBody": null,
       "StatusCode": 202,
@@ -241,11 +197,7 @@
         ],
         "x-ms-client-request-id": "e35ce82a-fa31-8ff3-966b-b847b1016ab4",
         "x-ms-request-id": "ceb86b81-f01e-000f-085f-05acae000000",
-<<<<<<< HEAD
-        "x-ms-version": "2020-12-06"
-=======
-        "x-ms-version": "2021-02-12"
->>>>>>> 7e782c87
+        "x-ms-version": "2021-02-12"
       },
       "ResponseBody": []
     }
