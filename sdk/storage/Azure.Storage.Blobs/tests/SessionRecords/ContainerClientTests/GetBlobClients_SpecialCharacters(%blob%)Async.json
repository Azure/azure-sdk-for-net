--- conflicted
+++ resolved
@@ -15,11 +15,7 @@
         "x-ms-client-request-id": "0a951d3d-0073-9d4d-a442-f6686c1f64f6",
         "x-ms-date": "Wed, 17 Feb 2021 02:30:50 GMT",
         "x-ms-return-client-request-id": "true",
-<<<<<<< HEAD
-        "x-ms-version": "2020-12-06"
-=======
         "x-ms-version": "2021-02-12"
->>>>>>> 7e782c87
       },
       "RequestBody": null,
       "StatusCode": 201,
@@ -34,11 +30,7 @@
         ],
         "x-ms-client-request-id": "0a951d3d-0073-9d4d-a442-f6686c1f64f6",
         "x-ms-request-id": "d3c804c9-501e-004b-44d4-042691000000",
-<<<<<<< HEAD
-        "x-ms-version": "2020-12-06"
-=======
         "x-ms-version": "2021-02-12"
->>>>>>> 7e782c87
       },
       "ResponseBody": []
     },
@@ -56,11 +48,7 @@
         "x-ms-client-request-id": "2ecd80fc-26a0-d01b-ea4a-10f446e0b7f7",
         "x-ms-date": "Wed, 17 Feb 2021 02:30:50 GMT",
         "x-ms-return-client-request-id": "true",
-<<<<<<< HEAD
-        "x-ms-version": "2020-12-06"
-=======
         "x-ms-version": "2021-02-12"
->>>>>>> 7e782c87
       },
       "RequestBody": null,
       "StatusCode": 202,
@@ -73,11 +61,7 @@
         ],
         "x-ms-client-request-id": "2ecd80fc-26a0-d01b-ea4a-10f446e0b7f7",
         "x-ms-request-id": "d3c804d7-501e-004b-4dd4-042691000000",
-<<<<<<< HEAD
-        "x-ms-version": "2020-12-06"
-=======
         "x-ms-version": "2021-02-12"
->>>>>>> 7e782c87
       },
       "ResponseBody": []
     }
