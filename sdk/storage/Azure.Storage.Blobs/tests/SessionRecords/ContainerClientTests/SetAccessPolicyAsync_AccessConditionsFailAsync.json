﻿{
  "Entries": [
    {
      "RequestUri": "https://seanmcccanary3.blob.core.windows.net/test-container-b60edd88-ee0c-b2db-78c9-c01d1231cbbf?restype=container",
      "RequestMethod": "PUT",
      "RequestHeaders": {
        "Accept": "application/xml",
        "Authorization": "Sanitized",
        "traceparent": "00-ddb827028290ad4784f4646512d78b46-a921a71cc693e344-00",
        "User-Agent": [
          "azsdk-net-Storage.Blobs/12.9.0-alpha.20210216.1",
          "(.NET 5.0.3; Microsoft Windows 10.0.19042)"
        ],
        "x-ms-blob-public-access": "container",
        "x-ms-client-request-id": "9b490db8-4ad7-1624-ae8e-51edde410024",
        "x-ms-date": "Wed, 17 Feb 2021 02:32:00 GMT",
        "x-ms-return-client-request-id": "true",
<<<<<<< HEAD
        "x-ms-version": "2020-12-06"
=======
        "x-ms-version": "2021-02-12"
>>>>>>> 7e782c87
      },
      "RequestBody": null,
      "StatusCode": 201,
      "ResponseHeaders": {
        "Content-Length": "0",
        "Date": "Wed, 17 Feb 2021 02:31:59 GMT",
        "ETag": "\"0x8D8D2EC346E00C0\"",
        "Last-Modified": "Wed, 17 Feb 2021 02:32:00 GMT",
        "Server": [
          "Windows-Azure-Blob/1.0",
          "Microsoft-HTTPAPI/2.0"
        ],
        "x-ms-client-request-id": "9b490db8-4ad7-1624-ae8e-51edde410024",
        "x-ms-request-id": "c6629d61-301e-0072-02d5-04dd8d000000",
<<<<<<< HEAD
        "x-ms-version": "2020-12-06"
=======
        "x-ms-version": "2021-02-12"
>>>>>>> 7e782c87
      },
      "ResponseBody": []
    },
    {
      "RequestUri": "https://seanmcccanary3.blob.core.windows.net/test-container-b60edd88-ee0c-b2db-78c9-c01d1231cbbf?restype=container&comp=acl",
      "RequestMethod": "PUT",
      "RequestHeaders": {
        "Accept": "application/xml",
        "Authorization": "Sanitized",
        "Content-Length": "252",
        "Content-Type": "application/xml",
        "If-Modified-Since": "Thu, 18 Feb 2021 02:32:00 GMT",
        "traceparent": "00-ac1905c26d74994ca294fc0ab11a7ad6-ba933cd42edd5e49-00",
        "User-Agent": [
          "azsdk-net-Storage.Blobs/12.9.0-alpha.20210216.1",
          "(.NET 5.0.3; Microsoft Windows 10.0.19042)"
        ],
        "x-ms-blob-public-access": "container",
        "x-ms-client-request-id": "93e3a8a0-1e07-f55d-bfb5-da5dbfdcd5b6",
        "x-ms-date": "Wed, 17 Feb 2021 02:32:00 GMT",
        "x-ms-return-client-request-id": "true",
<<<<<<< HEAD
        "x-ms-version": "2020-12-06"
=======
        "x-ms-version": "2021-02-12"
>>>>>>> 7e782c87
      },
      "RequestBody": "﻿<SignedIdentifiers><SignedIdentifier><Id>bjargnotssjavdffbtxe</Id><AccessPolicy><Start>2021-02-17T01:32:00.2832500Z</Start><Expiry>2021-02-17T03:32:00.2832500Z</Expiry><Permission>rw</Permission></AccessPolicy></SignedIdentifier></SignedIdentifiers>",
      "StatusCode": 412,
      "ResponseHeaders": {
        "Content-Length": "252",
        "Content-Type": "application/xml",
        "Date": "Wed, 17 Feb 2021 02:32:00 GMT",
        "Server": [
          "Windows-Azure-Blob/1.0",
          "Microsoft-HTTPAPI/2.0"
        ],
        "x-ms-client-request-id": "93e3a8a0-1e07-f55d-bfb5-da5dbfdcd5b6",
        "x-ms-error-code": "ConditionNotMet",
        "x-ms-request-id": "c6629d72-301e-0072-0dd5-04dd8d000000",
<<<<<<< HEAD
        "x-ms-version": "2020-12-06"
=======
        "x-ms-version": "2021-02-12"
>>>>>>> 7e782c87
      },
      "ResponseBody": [
        "﻿<?xml version=\"1.0\" encoding=\"utf-8\"?><Error><Code>ConditionNotMet</Code><Message>The condition specified using HTTP conditional header(s) is not met.\n",
        "RequestId:c6629d72-301e-0072-0dd5-04dd8d000000\n",
        "Time:2021-02-17T02:32:00.7374888Z</Message></Error>"
      ]
    },
    {
      "RequestUri": "https://seanmcccanary3.blob.core.windows.net/test-container-b60edd88-ee0c-b2db-78c9-c01d1231cbbf?restype=container",
      "RequestMethod": "DELETE",
      "RequestHeaders": {
        "Accept": "application/xml",
        "Authorization": "Sanitized",
        "traceparent": "00-39fef9d11c6d0b4f9f0c5f0d72228811-2bb07bf227107640-00",
        "User-Agent": [
          "azsdk-net-Storage.Blobs/12.9.0-alpha.20210216.1",
          "(.NET 5.0.3; Microsoft Windows 10.0.19042)"
        ],
        "x-ms-client-request-id": "6fd4a222-d243-c9fd-d3f3-38dae935202f",
        "x-ms-date": "Wed, 17 Feb 2021 02:32:00 GMT",
        "x-ms-return-client-request-id": "true",
<<<<<<< HEAD
        "x-ms-version": "2020-12-06"
=======
        "x-ms-version": "2021-02-12"
>>>>>>> 7e782c87
      },
      "RequestBody": null,
      "StatusCode": 202,
      "ResponseHeaders": {
        "Content-Length": "0",
        "Date": "Wed, 17 Feb 2021 02:32:00 GMT",
        "Server": [
          "Windows-Azure-Blob/1.0",
          "Microsoft-HTTPAPI/2.0"
        ],
        "x-ms-client-request-id": "6fd4a222-d243-c9fd-d3f3-38dae935202f",
        "x-ms-request-id": "c6629d81-301e-0072-13d5-04dd8d000000",
<<<<<<< HEAD
        "x-ms-version": "2020-12-06"
=======
        "x-ms-version": "2021-02-12"
>>>>>>> 7e782c87
      },
      "ResponseBody": []
    },
    {
      "RequestUri": "https://seanmcccanary3.blob.core.windows.net/test-container-a10e97dd-ff52-365f-2ff1-02e2ffd26220?restype=container",
      "RequestMethod": "PUT",
      "RequestHeaders": {
        "Accept": "application/xml",
        "Authorization": "Sanitized",
        "traceparent": "00-ab2ff9ba7e41bb40bd9d5f9fe8bd1bad-59a8c5ee3b715647-00",
        "User-Agent": [
          "azsdk-net-Storage.Blobs/12.9.0-alpha.20210216.1",
          "(.NET 5.0.3; Microsoft Windows 10.0.19042)"
        ],
        "x-ms-blob-public-access": "container",
        "x-ms-client-request-id": "fbadef04-3090-235b-429e-4051cf1bca01",
        "x-ms-date": "Wed, 17 Feb 2021 02:32:00 GMT",
        "x-ms-return-client-request-id": "true",
<<<<<<< HEAD
        "x-ms-version": "2020-12-06"
=======
        "x-ms-version": "2021-02-12"
>>>>>>> 7e782c87
      },
      "RequestBody": null,
      "StatusCode": 201,
      "ResponseHeaders": {
        "Content-Length": "0",
        "Date": "Wed, 17 Feb 2021 02:32:00 GMT",
        "ETag": "\"0x8D8D2EC34A853ED\"",
        "Last-Modified": "Wed, 17 Feb 2021 02:32:01 GMT",
        "Server": [
          "Windows-Azure-Blob/1.0",
          "Microsoft-HTTPAPI/2.0"
        ],
        "x-ms-client-request-id": "fbadef04-3090-235b-429e-4051cf1bca01",
        "x-ms-request-id": "15280077-a01e-0094-29d5-046dab000000",
<<<<<<< HEAD
        "x-ms-version": "2020-12-06"
=======
        "x-ms-version": "2021-02-12"
>>>>>>> 7e782c87
      },
      "ResponseBody": []
    },
    {
      "RequestUri": "https://seanmcccanary3.blob.core.windows.net/test-container-a10e97dd-ff52-365f-2ff1-02e2ffd26220?restype=container&comp=acl",
      "RequestMethod": "PUT",
      "RequestHeaders": {
        "Accept": "application/xml",
        "Authorization": "Sanitized",
        "Content-Length": "252",
        "Content-Type": "application/xml",
        "If-Unmodified-Since": "Tue, 16 Feb 2021 02:32:00 GMT",
        "traceparent": "00-140d2d6a8064644ca98d8938bedaa772-0bbf651343e58745-00",
        "User-Agent": [
          "azsdk-net-Storage.Blobs/12.9.0-alpha.20210216.1",
          "(.NET 5.0.3; Microsoft Windows 10.0.19042)"
        ],
        "x-ms-blob-public-access": "container",
        "x-ms-client-request-id": "025f4ca7-36c6-8bd6-8c7b-7dbd99b06927",
        "x-ms-date": "Wed, 17 Feb 2021 02:32:00 GMT",
        "x-ms-return-client-request-id": "true",
<<<<<<< HEAD
        "x-ms-version": "2020-12-06"
=======
        "x-ms-version": "2021-02-12"
>>>>>>> 7e782c87
      },
      "RequestBody": "﻿<SignedIdentifiers><SignedIdentifier><Id>duihyuemcjrpsaxfvxmk</Id><AccessPolicy><Start>2021-02-17T01:32:00.2832500Z</Start><Expiry>2021-02-17T03:32:00.2832500Z</Expiry><Permission>rw</Permission></AccessPolicy></SignedIdentifier></SignedIdentifiers>",
      "StatusCode": 412,
      "ResponseHeaders": {
        "Content-Length": "252",
        "Content-Type": "application/xml",
        "Date": "Wed, 17 Feb 2021 02:32:00 GMT",
        "Server": [
          "Windows-Azure-Blob/1.0",
          "Microsoft-HTTPAPI/2.0"
        ],
        "x-ms-client-request-id": "025f4ca7-36c6-8bd6-8c7b-7dbd99b06927",
        "x-ms-error-code": "ConditionNotMet",
        "x-ms-request-id": "1528008d-a01e-0094-38d5-046dab000000",
<<<<<<< HEAD
        "x-ms-version": "2020-12-06"
=======
        "x-ms-version": "2021-02-12"
>>>>>>> 7e782c87
      },
      "ResponseBody": [
        "﻿<?xml version=\"1.0\" encoding=\"utf-8\"?><Error><Code>ConditionNotMet</Code><Message>The condition specified using HTTP conditional header(s) is not met.\n",
        "RequestId:1528008d-a01e-0094-38d5-046dab000000\n",
        "Time:2021-02-17T02:32:01.1227292Z</Message></Error>"
      ]
    },
    {
      "RequestUri": "https://seanmcccanary3.blob.core.windows.net/test-container-a10e97dd-ff52-365f-2ff1-02e2ffd26220?restype=container",
      "RequestMethod": "DELETE",
      "RequestHeaders": {
        "Accept": "application/xml",
        "Authorization": "Sanitized",
        "traceparent": "00-44f81c140efa12458be0dc4f432d82d5-df577ea13caa3d42-00",
        "User-Agent": [
          "azsdk-net-Storage.Blobs/12.9.0-alpha.20210216.1",
          "(.NET 5.0.3; Microsoft Windows 10.0.19042)"
        ],
        "x-ms-client-request-id": "9ce8ec3b-db48-ed49-8f03-26559a1dcf74",
        "x-ms-date": "Wed, 17 Feb 2021 02:32:01 GMT",
        "x-ms-return-client-request-id": "true",
<<<<<<< HEAD
        "x-ms-version": "2020-12-06"
=======
        "x-ms-version": "2021-02-12"
>>>>>>> 7e782c87
      },
      "RequestBody": null,
      "StatusCode": 202,
      "ResponseHeaders": {
        "Content-Length": "0",
        "Date": "Wed, 17 Feb 2021 02:32:00 GMT",
        "Server": [
          "Windows-Azure-Blob/1.0",
          "Microsoft-HTTPAPI/2.0"
        ],
        "x-ms-client-request-id": "9ce8ec3b-db48-ed49-8f03-26559a1dcf74",
        "x-ms-request-id": "1528009d-a01e-0094-44d5-046dab000000",
<<<<<<< HEAD
        "x-ms-version": "2020-12-06"
=======
        "x-ms-version": "2021-02-12"
>>>>>>> 7e782c87
      },
      "ResponseBody": []
    },
    {
      "RequestUri": "https://seanmcccanary3.blob.core.windows.net/test-container-eea412b7-1e7b-628e-617c-da07e3d2bfcb?restype=container",
      "RequestMethod": "PUT",
      "RequestHeaders": {
        "Accept": "application/xml",
        "Authorization": "Sanitized",
        "traceparent": "00-d6a3848dad6c774bbf813c8fd9d0cdc4-bb4f4fd6137f494e-00",
        "User-Agent": [
          "azsdk-net-Storage.Blobs/12.9.0-alpha.20210216.1",
          "(.NET 5.0.3; Microsoft Windows 10.0.19042)"
        ],
        "x-ms-blob-public-access": "container",
        "x-ms-client-request-id": "b94cdeee-491c-1dd0-5d85-3acb01410abd",
        "x-ms-date": "Wed, 17 Feb 2021 02:32:01 GMT",
        "x-ms-return-client-request-id": "true",
<<<<<<< HEAD
        "x-ms-version": "2020-12-06"
=======
        "x-ms-version": "2021-02-12"
>>>>>>> 7e782c87
      },
      "RequestBody": null,
      "StatusCode": 201,
      "ResponseHeaders": {
        "Content-Length": "0",
        "Date": "Wed, 17 Feb 2021 02:32:00 GMT",
        "ETag": "\"0x8D8D2EC34E3DF5C\"",
        "Last-Modified": "Wed, 17 Feb 2021 02:32:01 GMT",
        "Server": [
          "Windows-Azure-Blob/1.0",
          "Microsoft-HTTPAPI/2.0"
        ],
        "x-ms-client-request-id": "b94cdeee-491c-1dd0-5d85-3acb01410abd",
        "x-ms-request-id": "ab01fff0-501e-005b-6cd5-04e3f9000000",
<<<<<<< HEAD
        "x-ms-version": "2020-12-06"
=======
        "x-ms-version": "2021-02-12"
>>>>>>> 7e782c87
      },
      "ResponseBody": []
    },
    {
      "RequestUri": "https://seanmcccanary3.blob.core.windows.net/test-container-eea412b7-1e7b-628e-617c-da07e3d2bfcb?restype=container&comp=acl",
      "RequestMethod": "PUT",
      "RequestHeaders": {
        "Accept": "application/xml",
        "Authorization": "Sanitized",
        "Content-Length": "252",
        "Content-Type": "application/xml",
        "traceparent": "00-b57857db5a4d8c488615b7ce9123dc49-a052b5f3b61cec4d-00",
        "User-Agent": [
          "azsdk-net-Storage.Blobs/12.9.0-alpha.20210216.1",
          "(.NET 5.0.3; Microsoft Windows 10.0.19042)"
        ],
        "x-ms-blob-public-access": "container",
        "x-ms-client-request-id": "cc6edf84-6231-d986-cb43-9954416e9831",
        "x-ms-date": "Wed, 17 Feb 2021 02:32:01 GMT",
        "x-ms-lease-id": "\"garbage\"",
        "x-ms-return-client-request-id": "true",
<<<<<<< HEAD
        "x-ms-version": "2020-12-06"
=======
        "x-ms-version": "2021-02-12"
>>>>>>> 7e782c87
      },
      "RequestBody": "﻿<SignedIdentifiers><SignedIdentifier><Id>plhpoyrpmqvdusjijxyu</Id><AccessPolicy><Start>2021-02-17T01:32:00.2832500Z</Start><Expiry>2021-02-17T03:32:00.2832500Z</Expiry><Permission>rw</Permission></AccessPolicy></SignedIdentifier></SignedIdentifiers>",
      "StatusCode": 400,
      "ResponseHeaders": {
        "Content-Length": "328",
        "Content-Type": "application/xml",
        "Date": "Wed, 17 Feb 2021 02:32:00 GMT",
        "Server": [
          "Windows-Azure-Blob/1.0",
          "Microsoft-HTTPAPI/2.0"
        ],
        "x-ms-client-request-id": "cc6edf84-6231-d986-cb43-9954416e9831",
        "x-ms-error-code": "InvalidHeaderValue",
        "x-ms-request-id": "ab01fff9-501e-005b-71d5-04e3f9000000",
<<<<<<< HEAD
        "x-ms-version": "2020-12-06"
=======
        "x-ms-version": "2021-02-12"
>>>>>>> 7e782c87
      },
      "ResponseBody": [
        "﻿<?xml version=\"1.0\" encoding=\"utf-8\"?><Error><Code>InvalidHeaderValue</Code><Message>The value for one of the HTTP headers is not in the correct format.\n",
        "RequestId:ab01fff9-501e-005b-71d5-04e3f9000000\n",
        "Time:2021-02-17T02:32:01.5319745Z</Message><HeaderName>x-ms-lease-id</HeaderName><HeaderValue>\"garbage\"</HeaderValue></Error>"
      ]
    },
    {
      "RequestUri": "https://seanmcccanary3.blob.core.windows.net/test-container-eea412b7-1e7b-628e-617c-da07e3d2bfcb?restype=container",
      "RequestMethod": "DELETE",
      "RequestHeaders": {
        "Accept": "application/xml",
        "Authorization": "Sanitized",
        "traceparent": "00-5df8762638ea8240a9c736449c0d8855-780e37d724b69645-00",
        "User-Agent": [
          "azsdk-net-Storage.Blobs/12.9.0-alpha.20210216.1",
          "(.NET 5.0.3; Microsoft Windows 10.0.19042)"
        ],
        "x-ms-client-request-id": "534880c6-4c61-23d4-7fd6-2f1bcbfa0024",
        "x-ms-date": "Wed, 17 Feb 2021 02:32:01 GMT",
        "x-ms-return-client-request-id": "true",
<<<<<<< HEAD
        "x-ms-version": "2020-12-06"
=======
        "x-ms-version": "2021-02-12"
>>>>>>> 7e782c87
      },
      "RequestBody": null,
      "StatusCode": 202,
      "ResponseHeaders": {
        "Content-Length": "0",
        "Date": "Wed, 17 Feb 2021 02:32:00 GMT",
        "Server": [
          "Windows-Azure-Blob/1.0",
          "Microsoft-HTTPAPI/2.0"
        ],
        "x-ms-client-request-id": "534880c6-4c61-23d4-7fd6-2f1bcbfa0024",
        "x-ms-request-id": "ab02000d-501e-005b-7ed5-04e3f9000000",
<<<<<<< HEAD
        "x-ms-version": "2020-12-06"
=======
        "x-ms-version": "2021-02-12"
>>>>>>> 7e782c87
      },
      "ResponseBody": []
    }
  ],
  "Variables": {
    "DateTimeOffsetNow": "2021-02-16T20:32:00.28325-06:00",
    "RandomSeed": "1727152027",
    "Storage_TestConfigDefault": "ProductionTenant\nseanmcccanary3\nU2FuaXRpemVk\nhttps://seanmcccanary3.blob.core.windows.net\nhttps://seanmcccanary3.file.core.windows.net\nhttps://seanmcccanary3.queue.core.windows.net\nhttps://seanmcccanary3.table.core.windows.net\n\n\n\n\nhttps://seanmcccanary3-secondary.blob.core.windows.net\nhttps://seanmcccanary3-secondary.file.core.windows.net\nhttps://seanmcccanary3-secondary.queue.core.windows.net\nhttps://seanmcccanary3-secondary.table.core.windows.net\n\nSanitized\n\n\nCloud\nBlobEndpoint=https://seanmcccanary3.blob.core.windows.net/;QueueEndpoint=https://seanmcccanary3.queue.core.windows.net/;FileEndpoint=https://seanmcccanary3.file.core.windows.net/;BlobSecondaryEndpoint=https://seanmcccanary3-secondary.blob.core.windows.net/;QueueSecondaryEndpoint=https://seanmcccanary3-secondary.queue.core.windows.net/;FileSecondaryEndpoint=https://seanmcccanary3-secondary.file.core.windows.net/;AccountName=seanmcccanary3;AccountKey=Kg==;\nseanscope1\n\n"
  }
}<|MERGE_RESOLUTION|>--- conflicted
+++ resolved
@@ -15,11 +15,7 @@
         "x-ms-client-request-id": "9b490db8-4ad7-1624-ae8e-51edde410024",
         "x-ms-date": "Wed, 17 Feb 2021 02:32:00 GMT",
         "x-ms-return-client-request-id": "true",
-<<<<<<< HEAD
-        "x-ms-version": "2020-12-06"
-=======
-        "x-ms-version": "2021-02-12"
->>>>>>> 7e782c87
+        "x-ms-version": "2021-02-12"
       },
       "RequestBody": null,
       "StatusCode": 201,
@@ -34,11 +30,7 @@
         ],
         "x-ms-client-request-id": "9b490db8-4ad7-1624-ae8e-51edde410024",
         "x-ms-request-id": "c6629d61-301e-0072-02d5-04dd8d000000",
-<<<<<<< HEAD
-        "x-ms-version": "2020-12-06"
-=======
-        "x-ms-version": "2021-02-12"
->>>>>>> 7e782c87
+        "x-ms-version": "2021-02-12"
       },
       "ResponseBody": []
     },
@@ -60,11 +52,7 @@
         "x-ms-client-request-id": "93e3a8a0-1e07-f55d-bfb5-da5dbfdcd5b6",
         "x-ms-date": "Wed, 17 Feb 2021 02:32:00 GMT",
         "x-ms-return-client-request-id": "true",
-<<<<<<< HEAD
-        "x-ms-version": "2020-12-06"
-=======
-        "x-ms-version": "2021-02-12"
->>>>>>> 7e782c87
+        "x-ms-version": "2021-02-12"
       },
       "RequestBody": "﻿<SignedIdentifiers><SignedIdentifier><Id>bjargnotssjavdffbtxe</Id><AccessPolicy><Start>2021-02-17T01:32:00.2832500Z</Start><Expiry>2021-02-17T03:32:00.2832500Z</Expiry><Permission>rw</Permission></AccessPolicy></SignedIdentifier></SignedIdentifiers>",
       "StatusCode": 412,
@@ -79,11 +67,7 @@
         "x-ms-client-request-id": "93e3a8a0-1e07-f55d-bfb5-da5dbfdcd5b6",
         "x-ms-error-code": "ConditionNotMet",
         "x-ms-request-id": "c6629d72-301e-0072-0dd5-04dd8d000000",
-<<<<<<< HEAD
-        "x-ms-version": "2020-12-06"
-=======
-        "x-ms-version": "2021-02-12"
->>>>>>> 7e782c87
+        "x-ms-version": "2021-02-12"
       },
       "ResponseBody": [
         "﻿<?xml version=\"1.0\" encoding=\"utf-8\"?><Error><Code>ConditionNotMet</Code><Message>The condition specified using HTTP conditional header(s) is not met.\n",
@@ -105,11 +89,7 @@
         "x-ms-client-request-id": "6fd4a222-d243-c9fd-d3f3-38dae935202f",
         "x-ms-date": "Wed, 17 Feb 2021 02:32:00 GMT",
         "x-ms-return-client-request-id": "true",
-<<<<<<< HEAD
-        "x-ms-version": "2020-12-06"
-=======
-        "x-ms-version": "2021-02-12"
->>>>>>> 7e782c87
+        "x-ms-version": "2021-02-12"
       },
       "RequestBody": null,
       "StatusCode": 202,
@@ -122,11 +102,7 @@
         ],
         "x-ms-client-request-id": "6fd4a222-d243-c9fd-d3f3-38dae935202f",
         "x-ms-request-id": "c6629d81-301e-0072-13d5-04dd8d000000",
-<<<<<<< HEAD
-        "x-ms-version": "2020-12-06"
-=======
-        "x-ms-version": "2021-02-12"
->>>>>>> 7e782c87
+        "x-ms-version": "2021-02-12"
       },
       "ResponseBody": []
     },
@@ -145,11 +121,7 @@
         "x-ms-client-request-id": "fbadef04-3090-235b-429e-4051cf1bca01",
         "x-ms-date": "Wed, 17 Feb 2021 02:32:00 GMT",
         "x-ms-return-client-request-id": "true",
-<<<<<<< HEAD
-        "x-ms-version": "2020-12-06"
-=======
-        "x-ms-version": "2021-02-12"
->>>>>>> 7e782c87
+        "x-ms-version": "2021-02-12"
       },
       "RequestBody": null,
       "StatusCode": 201,
@@ -164,11 +136,7 @@
         ],
         "x-ms-client-request-id": "fbadef04-3090-235b-429e-4051cf1bca01",
         "x-ms-request-id": "15280077-a01e-0094-29d5-046dab000000",
-<<<<<<< HEAD
-        "x-ms-version": "2020-12-06"
-=======
-        "x-ms-version": "2021-02-12"
->>>>>>> 7e782c87
+        "x-ms-version": "2021-02-12"
       },
       "ResponseBody": []
     },
@@ -190,11 +158,7 @@
         "x-ms-client-request-id": "025f4ca7-36c6-8bd6-8c7b-7dbd99b06927",
         "x-ms-date": "Wed, 17 Feb 2021 02:32:00 GMT",
         "x-ms-return-client-request-id": "true",
-<<<<<<< HEAD
-        "x-ms-version": "2020-12-06"
-=======
-        "x-ms-version": "2021-02-12"
->>>>>>> 7e782c87
+        "x-ms-version": "2021-02-12"
       },
       "RequestBody": "﻿<SignedIdentifiers><SignedIdentifier><Id>duihyuemcjrpsaxfvxmk</Id><AccessPolicy><Start>2021-02-17T01:32:00.2832500Z</Start><Expiry>2021-02-17T03:32:00.2832500Z</Expiry><Permission>rw</Permission></AccessPolicy></SignedIdentifier></SignedIdentifiers>",
       "StatusCode": 412,
@@ -209,11 +173,7 @@
         "x-ms-client-request-id": "025f4ca7-36c6-8bd6-8c7b-7dbd99b06927",
         "x-ms-error-code": "ConditionNotMet",
         "x-ms-request-id": "1528008d-a01e-0094-38d5-046dab000000",
-<<<<<<< HEAD
-        "x-ms-version": "2020-12-06"
-=======
-        "x-ms-version": "2021-02-12"
->>>>>>> 7e782c87
+        "x-ms-version": "2021-02-12"
       },
       "ResponseBody": [
         "﻿<?xml version=\"1.0\" encoding=\"utf-8\"?><Error><Code>ConditionNotMet</Code><Message>The condition specified using HTTP conditional header(s) is not met.\n",
@@ -235,11 +195,7 @@
         "x-ms-client-request-id": "9ce8ec3b-db48-ed49-8f03-26559a1dcf74",
         "x-ms-date": "Wed, 17 Feb 2021 02:32:01 GMT",
         "x-ms-return-client-request-id": "true",
-<<<<<<< HEAD
-        "x-ms-version": "2020-12-06"
-=======
-        "x-ms-version": "2021-02-12"
->>>>>>> 7e782c87
+        "x-ms-version": "2021-02-12"
       },
       "RequestBody": null,
       "StatusCode": 202,
@@ -252,11 +208,7 @@
         ],
         "x-ms-client-request-id": "9ce8ec3b-db48-ed49-8f03-26559a1dcf74",
         "x-ms-request-id": "1528009d-a01e-0094-44d5-046dab000000",
-<<<<<<< HEAD
-        "x-ms-version": "2020-12-06"
-=======
-        "x-ms-version": "2021-02-12"
->>>>>>> 7e782c87
+        "x-ms-version": "2021-02-12"
       },
       "ResponseBody": []
     },
@@ -275,11 +227,7 @@
         "x-ms-client-request-id": "b94cdeee-491c-1dd0-5d85-3acb01410abd",
         "x-ms-date": "Wed, 17 Feb 2021 02:32:01 GMT",
         "x-ms-return-client-request-id": "true",
-<<<<<<< HEAD
-        "x-ms-version": "2020-12-06"
-=======
-        "x-ms-version": "2021-02-12"
->>>>>>> 7e782c87
+        "x-ms-version": "2021-02-12"
       },
       "RequestBody": null,
       "StatusCode": 201,
@@ -294,11 +242,7 @@
         ],
         "x-ms-client-request-id": "b94cdeee-491c-1dd0-5d85-3acb01410abd",
         "x-ms-request-id": "ab01fff0-501e-005b-6cd5-04e3f9000000",
-<<<<<<< HEAD
-        "x-ms-version": "2020-12-06"
-=======
-        "x-ms-version": "2021-02-12"
->>>>>>> 7e782c87
+        "x-ms-version": "2021-02-12"
       },
       "ResponseBody": []
     },
@@ -320,11 +264,7 @@
         "x-ms-date": "Wed, 17 Feb 2021 02:32:01 GMT",
         "x-ms-lease-id": "\"garbage\"",
         "x-ms-return-client-request-id": "true",
-<<<<<<< HEAD
-        "x-ms-version": "2020-12-06"
-=======
-        "x-ms-version": "2021-02-12"
->>>>>>> 7e782c87
+        "x-ms-version": "2021-02-12"
       },
       "RequestBody": "﻿<SignedIdentifiers><SignedIdentifier><Id>plhpoyrpmqvdusjijxyu</Id><AccessPolicy><Start>2021-02-17T01:32:00.2832500Z</Start><Expiry>2021-02-17T03:32:00.2832500Z</Expiry><Permission>rw</Permission></AccessPolicy></SignedIdentifier></SignedIdentifiers>",
       "StatusCode": 400,
@@ -339,11 +279,7 @@
         "x-ms-client-request-id": "cc6edf84-6231-d986-cb43-9954416e9831",
         "x-ms-error-code": "InvalidHeaderValue",
         "x-ms-request-id": "ab01fff9-501e-005b-71d5-04e3f9000000",
-<<<<<<< HEAD
-        "x-ms-version": "2020-12-06"
-=======
-        "x-ms-version": "2021-02-12"
->>>>>>> 7e782c87
+        "x-ms-version": "2021-02-12"
       },
       "ResponseBody": [
         "﻿<?xml version=\"1.0\" encoding=\"utf-8\"?><Error><Code>InvalidHeaderValue</Code><Message>The value for one of the HTTP headers is not in the correct format.\n",
@@ -365,11 +301,7 @@
         "x-ms-client-request-id": "534880c6-4c61-23d4-7fd6-2f1bcbfa0024",
         "x-ms-date": "Wed, 17 Feb 2021 02:32:01 GMT",
         "x-ms-return-client-request-id": "true",
-<<<<<<< HEAD
-        "x-ms-version": "2020-12-06"
-=======
-        "x-ms-version": "2021-02-12"
->>>>>>> 7e782c87
+        "x-ms-version": "2021-02-12"
       },
       "RequestBody": null,
       "StatusCode": 202,
@@ -382,11 +314,7 @@
         ],
         "x-ms-client-request-id": "534880c6-4c61-23d4-7fd6-2f1bcbfa0024",
         "x-ms-request-id": "ab02000d-501e-005b-7ed5-04e3f9000000",
-<<<<<<< HEAD
-        "x-ms-version": "2020-12-06"
-=======
-        "x-ms-version": "2021-02-12"
->>>>>>> 7e782c87
+        "x-ms-version": "2021-02-12"
       },
       "ResponseBody": []
     }
