--- conflicted
+++ resolved
@@ -1,24 +1,15 @@
 {
   "Entries": [
     {
-<<<<<<< HEAD
-      "RequestUri": "https://seanstagetest.blob.core.windows.net/test-container-88c0b082-4c4e-1274-7c1e-0996e7286bdb?sv=2019-07-07\u0026ss=bfq\u0026srt=s\u0026spr=https\u0026se=2019-12-11T05%3A02%3A59Z\u0026sp=rwdlacup\u0026sig=Sanitized\u0026restype=container",
+      "RequestUri": "https://seanstagetest.blob.core.windows.net/test-container-16e3450a-2ded-e848-8aad-6a53350cbc70?sv=2019-07-07\u0026ss=bfqt\u0026srt=s\u0026spr=https\u0026se=2019-12-16T22%3A46%3A45Z\u0026sp=rwdlacup\u0026sig=Sanitized\u0026restype=container",
       "RequestMethod": "PUT",
       "RequestHeaders": {
-        "traceparent": "00-cc2391e688bdcf40890a127b36332a1b-6a4130e25e18e84a-00",
+        "traceparent": "00-eefe9aa4cd4f994aa068978b763e22f8-f7a6059cce74f04f-00",
         "User-Agent": [
-          "azsdk-net-Storage.Blobs/12.1.0-dev.20191210.1\u002B4108f7dcb3b573f551e264a3052039412b91b2f8",
-=======
-      "RequestUri": "https://storagedotnettesting.blob.core.windows.net/test-container-88c0b082-4c4e-1274-7c1e-0996e7286bdb?sv=2019-02-02\u0026ss=bfqt\u0026srt=s\u0026spr=https\u0026se=2019-12-13T00%3A23%3A14Z\u0026sp=rwdlacup\u0026sig=Sanitized\u0026restype=container",
-      "RequestMethod": "PUT",
-      "RequestHeaders": {
-        "traceparent": "00-7e9888d718255b43acdaf63a1fd95d38-1523e6cd3f712044-00",
-        "User-Agent": [
-          "azsdk-net-Storage.Blobs/12.1.0-dev.20191212.1\u002B365544065ca906ef785471b4d22b09dc4a3b54b2",
->>>>>>> 604ad2a4
+          "azsdk-net-Storage.Blobs/12.1.0-dev.20191216.1\u002B0c2577880c6fbd0b50c06078ac498561c94c6e82",
           "(.NET Core 4.6.28008.01; Microsoft Windows 10.0.18363 )"
         ],
-        "x-ms-client-request-id": "fd03cc14-02ff-e383-bc23-bc0aa5353479",
+        "x-ms-client-request-id": "54f3e1d1-3602-73e9-2601-c6317ba7f0e3",
         "x-ms-return-client-request-id": "true",
         "x-ms-version": "2019-07-07"
       },
@@ -27,46 +18,26 @@
       "ResponseHeaders": {
         "Content-Length": "284",
         "Content-Type": "application/xml",
-<<<<<<< HEAD
-        "Date": "Wed, 11 Dec 2019 04:02:59 GMT",
-=======
-        "Date": "Thu, 12 Dec 2019 23:23:13 GMT",
->>>>>>> 604ad2a4
+        "Date": "Mon, 16 Dec 2019 21:46:45 GMT",
         "Server": [
           "Windows-Azure-Blob/1.0",
           "Microsoft-HTTPAPI/2.0"
         ],
-        "x-ms-client-request-id": "fd03cc14-02ff-e383-bc23-bc0aa5353479",
+        "x-ms-client-request-id": "54f3e1d1-3602-73e9-2601-c6317ba7f0e3",
         "x-ms-error-code": "AuthorizationResourceTypeMismatch",
-<<<<<<< HEAD
-        "x-ms-request-id": "3d0f2f69-801e-0018-4ad7-af4d5c000000",
+        "x-ms-request-id": "8c64eafc-a01e-0030-6e5a-b42cf4000000",
         "x-ms-version": "2019-07-07"
       },
       "ResponseBody": [
         "\uFEFF\u003C?xml version=\u00221.0\u0022 encoding=\u0022utf-8\u0022?\u003E\u003CError\u003E\u003CCode\u003EAuthorizationResourceTypeMismatch\u003C/Code\u003E\u003CMessage\u003EThis request is not authorized to perform this operation using this resource type.\n",
-        "RequestId:3d0f2f69-801e-0018-4ad7-af4d5c000000\n",
-        "Time:2019-12-11T04:02:59.2579925Z\u003C/Message\u003E\u003C/Error\u003E"
-=======
-        "x-ms-request-id": "908b86df-b01e-0018-3343-b178b1000000",
-        "x-ms-version": "2019-02-02"
-      },
-      "ResponseBody": [
-        "\uFEFF\u003C?xml version=\u00221.0\u0022 encoding=\u0022utf-8\u0022?\u003E\u003CError\u003E\u003CCode\u003EAuthorizationResourceTypeMismatch\u003C/Code\u003E\u003CMessage\u003EThis request is not authorized to perform this operation using this resource type.\n",
-        "RequestId:908b86df-b01e-0018-3343-b178b1000000\n",
-        "Time:2019-12-12T23:23:14.5053673Z\u003C/Message\u003E\u003C/Error\u003E"
->>>>>>> 604ad2a4
+        "RequestId:8c64eafc-a01e-0030-6e5a-b42cf4000000\n",
+        "Time:2019-12-16T21:46:46.1282265Z\u003C/Message\u003E\u003C/Error\u003E"
       ]
     }
   ],
   "Variables": {
-<<<<<<< HEAD
-    "DateTimeOffsetNow": "2019-12-10T20:02:59.2507919-08:00",
-    "RandomSeed": "1241350200",
+    "DateTimeOffsetNow": "2019-12-16T13:46:45.8811088-08:00",
+    "RandomSeed": "1950590431",
     "Storage_TestConfigDefault": "ProductionTenant\nseanstagetest\nU2FuaXRpemVk\nhttp://seanstagetest.blob.core.windows.net\nhttp://seanstagetest.file.core.windows.net\nhttp://seanstagetest.queue.core.windows.net\nhttp://seanstagetest.table.core.windows.net\n\n\n\n\nhttp://seanstagetest-secondary.blob.core.windows.net\nhttp://seanstagetest-secondary.file.core.windows.net\nhttp://seanstagetest-secondary.queue.core.windows.net\nhttp://seanstagetest-secondary.table.core.windows.net\n\nSanitized\n\n\nCloud\nBlobEndpoint=http://seanstagetest.blob.core.windows.net/;QueueEndpoint=http://seanstagetest.queue.core.windows.net/;FileEndpoint=http://seanstagetest.file.core.windows.net/;BlobSecondaryEndpoint=http://seanstagetest-secondary.blob.core.windows.net/;QueueSecondaryEndpoint=http://seanstagetest-secondary.queue.core.windows.net/;FileSecondaryEndpoint=http://seanstagetest-secondary.file.core.windows.net/;AccountName=seanstagetest;AccountKey=Sanitized\nseanscope1"
-=======
-    "DateTimeOffsetNow": "2019-12-12T15:23:14.5271736-08:00",
-    "RandomSeed": "1241350200",
-    "Storage_TestConfigDefault": "ProductionTenant\nstoragedotnettesting\nU2FuaXRpemVk\nhttps://storagedotnettesting.blob.core.windows.net\nhttps://storagedotnettesting.file.core.windows.net\nhttps://storagedotnettesting.queue.core.windows.net\nhttps://storagedotnettesting.table.core.windows.net\n\n\n\n\nhttps://storagedotnettesting-secondary.blob.core.windows.net\nhttps://storagedotnettesting-secondary.file.core.windows.net\nhttps://storagedotnettesting-secondary.queue.core.windows.net\nhttps://storagedotnettesting-secondary.table.core.windows.net\n\nSanitized\n\n\nCloud\nBlobEndpoint=https://storagedotnettesting.blob.core.windows.net/;QueueEndpoint=https://storagedotnettesting.queue.core.windows.net/;FileEndpoint=https://storagedotnettesting.file.core.windows.net/;BlobSecondaryEndpoint=https://storagedotnettesting-secondary.blob.core.windows.net/;QueueSecondaryEndpoint=https://storagedotnettesting-secondary.queue.core.windows.net/;FileSecondaryEndpoint=https://storagedotnettesting-secondary.file.core.windows.net/;AccountName=storagedotnettesting;AccountKey=Sanitized"
->>>>>>> 604ad2a4
   }
 }