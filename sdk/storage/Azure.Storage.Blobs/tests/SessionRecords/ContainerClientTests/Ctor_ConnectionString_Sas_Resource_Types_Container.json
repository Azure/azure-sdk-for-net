{
  "Entries": [
    {
<<<<<<< HEAD
      "RequestUri": "https://seanstagetest.blob.core.windows.net/test-container-7adf3256-e3fc-2e0f-0395-1accc7b332fc?sv=2019-07-07\u0026ss=bfq\u0026srt=c\u0026spr=https\u0026se=2019-12-11T05%3A02%3A23Z\u0026sp=rwdlacup\u0026sig=Sanitized\u0026restype=container",
      "RequestMethod": "PUT",
      "RequestHeaders": {
        "traceparent": "00-cfd1baaa17c8f3458edca01cfa55c990-6a0fa0c3758f4e47-00",
        "User-Agent": [
          "azsdk-net-Storage.Blobs/12.1.0-dev.20191210.1\u002B4108f7dcb3b573f551e264a3052039412b91b2f8",
=======
      "RequestUri": "https://storagedotnettesting.blob.core.windows.net/test-container-7adf3256-e3fc-2e0f-0395-1accc7b332fc?sv=2019-02-02\u0026ss=bfqt\u0026srt=c\u0026spr=https\u0026se=2019-12-13T00%3A23%3A14Z\u0026sp=rwdlacup\u0026sig=Sanitized\u0026restype=container",
      "RequestMethod": "PUT",
      "RequestHeaders": {
        "traceparent": "00-2fa69c2cf9990441afde1b4c3c4ad1dd-e1786115d876724a-00",
        "User-Agent": [
          "azsdk-net-Storage.Blobs/12.1.0-dev.20191212.1\u002B365544065ca906ef785471b4d22b09dc4a3b54b2",
>>>>>>> 604ad2a4
          "(.NET Core 4.6.28008.01; Microsoft Windows 10.0.18363 )"
        ],
        "x-ms-client-request-id": "9eba7f27-22bd-7e72-b2b3-90f9940f5a73",
        "x-ms-return-client-request-id": "true",
        "x-ms-version": "2019-07-07"
      },
      "RequestBody": null,
      "StatusCode": 201,
      "ResponseHeaders": {
        "Content-Length": "0",
<<<<<<< HEAD
        "Date": "Wed, 11 Dec 2019 04:02:23 GMT",
        "ETag": "\u00220x8D77DEEED98F06E\u0022",
        "Last-Modified": "Wed, 11 Dec 2019 04:02:23 GMT",
=======
        "Date": "Thu, 12 Dec 2019 23:23:13 GMT",
        "ETag": "\u00220x8D77F5A42C226DC\u0022",
        "Last-Modified": "Thu, 12 Dec 2019 23:23:14 GMT",
>>>>>>> 604ad2a4
        "Server": [
          "Windows-Azure-Blob/1.0",
          "Microsoft-HTTPAPI/2.0"
        ],
        "x-ms-client-request-id": "9eba7f27-22bd-7e72-b2b3-90f9940f5a73",
<<<<<<< HEAD
        "x-ms-request-id": "3d0f2e6b-801e-0018-2ad7-af4d5c000000",
        "x-ms-version": "2019-07-07"
=======
        "x-ms-request-id": "908b85ff-b01e-0018-7543-b178b1000000",
        "x-ms-version": "2019-02-02"
>>>>>>> 604ad2a4
      },
      "ResponseBody": []
    },
    {
<<<<<<< HEAD
      "RequestUri": "https://seanstagetest.blob.core.windows.net/test-container-7adf3256-e3fc-2e0f-0395-1accc7b332fc/test-blob-6f8bccfd-82b1-1d49-f6d0-f8c8bacd1474?sv=2019-07-07\u0026ss=bfq\u0026srt=c\u0026spr=https\u0026se=2019-12-11T05%3A02%3A23Z\u0026sp=rwdlacup\u0026sig=Sanitized",
=======
      "RequestUri": "https://storagedotnettesting.blob.core.windows.net/test-container-7adf3256-e3fc-2e0f-0395-1accc7b332fc/test-blob-6f8bccfd-82b1-1d49-f6d0-f8c8bacd1474?sv=2019-02-02\u0026ss=bfqt\u0026srt=c\u0026spr=https\u0026se=2019-12-13T00%3A23%3A14Z\u0026sp=rwdlacup\u0026sig=Sanitized",
>>>>>>> 604ad2a4
      "RequestMethod": "PUT",
      "RequestHeaders": {
        "Content-Length": "1024",
        "If-None-Match": "*",
<<<<<<< HEAD
        "traceparent": "00-6d7f0d6fb62a9e4188a9fa3445e671ef-b0c1d919ead00743-00",
        "User-Agent": [
          "azsdk-net-Storage.Blobs/12.1.0-dev.20191210.1\u002B4108f7dcb3b573f551e264a3052039412b91b2f8",
=======
        "traceparent": "00-a0ba27baf3b4874fb0fef5f69132e4e0-0afaa5ae92f3fc4c-00",
        "User-Agent": [
          "azsdk-net-Storage.Blobs/12.1.0-dev.20191212.1\u002B365544065ca906ef785471b4d22b09dc4a3b54b2",
>>>>>>> 604ad2a4
          "(.NET Core 4.6.28008.01; Microsoft Windows 10.0.18363 )"
        ],
        "x-ms-blob-type": "BlockBlob",
        "x-ms-client-request-id": "6cf64786-2026-bd31-6308-49c5e543a96f",
        "x-ms-return-client-request-id": "true",
        "x-ms-version": "2019-07-07"
      },
      "RequestBody": "6hulR/iTP28EgvTuqEJ6ctq1RE0DOk6lNp2o7Cqqw\u002BSfHA95ahJ6aowbai\u002BOWnWzVobtBYnGcK/NABBb61NFWb8PT4szAQfHO9rB6M8fF9sn9JajvL5b2Kxfq2oCHn451RFvfgvpgFR\u002BJsqvBYffruk0NPa8oZ0BtHbf01WdxBxbhxK\u002Br5jQPXNBJZb0q9Mkf/2BzeqHfDNzbsqUCq3/4GGtVH50IP5QZPaDe3wHDQijulNXHPYx0wreS0DOOzLGQkQ0RldUr1//MGnzBAG3bGHB8U9Zp8RqfIBzltW9gijDvDg408exTgr0WOyNPc4IJ97fDErjbJqAycnW4RmJQa1BL0fIfpmZEKJEZU7X3T6yam723nXe4FCduAn92m3xahc\u002BTA2GQKlFRfynngdMqOyKJHaqk2I4Yk/3KsaPnDU1U/o3mZExKyrFsJh5NkJIURAdcrb2Rte0Bum\u002BjhXitanGcksNFQ5aWfhM5eLKviwMr9m2cip\u002BPgwigpOocpwV4vvvs8T3OjwBwhi\u002BqmH16ke9sd88LEN/RzM\u002B65J7sudbNgLn2wtnFXSctK8RwJOrLZhL68C92ba3b2uRuU\u002BqhRAxY3ReDg48VZxqn3eTbYefkr76MMYmnV1ML2ug1Vsl8i\u002Be4FwfTR6KDpUjUjk\u002BIwLj8SeRsFVJCsUWEd6inIBARaxI9Y0qgESfcCExAkojDQtpvOQ0k0LZVNWXCTtA53IV4g2M9i51uHDi8kAzGAd78gTSOd\u002BbDLFqbqC3k3cJXoivHCA9lhfd8wNzUqECpjzOHBY3ba6SedZbIoiNviX52ZO3hPznPlvt9UXcJ7kQZ8hk6Hdg0fHaHaJJ4XSPTzXeeXgNSyE/5t66SndotVEcS7q/KdWtmAei3GdZnlznXqYP/q5AAhymJAKZpod5cWdQLJa5zyVgMOBxa2665kiB0uzRWLej20idGQXSFPJ/KGv/CXHGLY6Ar83Nz5eu6z65GNObpxmvrFBOHLUgjRvu8UIDu9zWu6VdUajp1gyw7i7GGPwe44FRUFwgdxHZXyKx3t1UqzBh41wuPlZwxdZEnS2GWXQfzw7BsWuAtUOTg/GGN/cuXEL\u002BZTWf8KUr4YqF3NrjUgWukg/PkvrE4C0Zmrpk6Y3eFUDqiPQ\u002BgN5oltDg\u002BtlorzHr2KXoX8lIOYUIhVXqxvf8pseZ\u002BMkRbxIwZvwq5OVUseqJeBHo9rV3ok9vNvqJfs/Y5FQSzrZn2miTt/nNHVWfs9RrYE7mFLARIlZ6ojgYp\u002BcsUf\u002BRQeIzIp6oVT68qYT5z4IlHR2B8tCjAaxg7DcwexARocxVDnLyNz6wPb5xVHjSgNO28onKql8v7UA10zVmeNkuqwi4pA==",
      "StatusCode": 403,
      "ResponseHeaders": {
        "Content-Length": "284",
        "Content-Type": "application/xml",
<<<<<<< HEAD
        "Date": "Wed, 11 Dec 2019 04:02:23 GMT",
=======
        "Date": "Thu, 12 Dec 2019 23:23:13 GMT",
>>>>>>> 604ad2a4
        "Server": [
          "Windows-Azure-Blob/1.0",
          "Microsoft-HTTPAPI/2.0"
        ],
        "x-ms-client-request-id": "6cf64786-2026-bd31-6308-49c5e543a96f",
        "x-ms-error-code": "AuthorizationResourceTypeMismatch",
<<<<<<< HEAD
        "x-ms-request-id": "3d0f2e6d-801e-0018-2bd7-af4d5c000000",
        "x-ms-version": "2019-07-07"
      },
      "ResponseBody": [
        "\uFEFF\u003C?xml version=\u00221.0\u0022 encoding=\u0022utf-8\u0022?\u003E\u003CError\u003E\u003CCode\u003EAuthorizationResourceTypeMismatch\u003C/Code\u003E\u003CMessage\u003EThis request is not authorized to perform this operation using this resource type.\n",
        "RequestId:3d0f2e6d-801e-0018-2bd7-af4d5c000000\n",
        "Time:2019-12-11T04:02:23.9195756Z\u003C/Message\u003E\u003C/Error\u003E"
      ]
    },
    {
      "RequestUri": "https://seanstagetest.blob.core.windows.net/test-container-7adf3256-e3fc-2e0f-0395-1accc7b332fc?sv=2019-07-07\u0026ss=bfq\u0026srt=c\u0026spr=https\u0026se=2019-12-11T05%3A02%3A23Z\u0026sp=rwdlacup\u0026sig=Sanitized\u0026restype=container",
      "RequestMethod": "DELETE",
      "RequestHeaders": {
        "traceparent": "00-f84f2b16fba1df4fadc16137f42c358e-d53750110f98c44a-00",
        "User-Agent": [
          "azsdk-net-Storage.Blobs/12.1.0-dev.20191210.1\u002B4108f7dcb3b573f551e264a3052039412b91b2f8",
=======
        "x-ms-request-id": "908b8633-b01e-0018-1f43-b178b1000000",
        "x-ms-version": "2019-02-02"
      },
      "ResponseBody": [
        "\uFEFF\u003C?xml version=\u00221.0\u0022 encoding=\u0022utf-8\u0022?\u003E\u003CError\u003E\u003CCode\u003EAuthorizationResourceTypeMismatch\u003C/Code\u003E\u003CMessage\u003EThis request is not authorized to perform this operation using this resource type.\n",
        "RequestId:908b8633-b01e-0018-1f43-b178b1000000\n",
        "Time:2019-12-12T23:23:14.0909746Z\u003C/Message\u003E\u003C/Error\u003E"
      ]
    },
    {
      "RequestUri": "https://storagedotnettesting.blob.core.windows.net/test-container-7adf3256-e3fc-2e0f-0395-1accc7b332fc?sv=2019-02-02\u0026ss=bfqt\u0026srt=c\u0026spr=https\u0026se=2019-12-13T00%3A23%3A14Z\u0026sp=rwdlacup\u0026sig=Sanitized\u0026restype=container",
      "RequestMethod": "DELETE",
      "RequestHeaders": {
        "traceparent": "00-c5b5d2fc47d80441b62aa9f0593e461f-b450c78d09decd42-00",
        "User-Agent": [
          "azsdk-net-Storage.Blobs/12.1.0-dev.20191212.1\u002B365544065ca906ef785471b4d22b09dc4a3b54b2",
>>>>>>> 604ad2a4
          "(.NET Core 4.6.28008.01; Microsoft Windows 10.0.18363 )"
        ],
        "x-ms-client-request-id": "63a751fe-4b12-a17d-df75-83d788ef2cee",
        "x-ms-return-client-request-id": "true",
        "x-ms-version": "2019-07-07"
      },
      "RequestBody": null,
      "StatusCode": 202,
      "ResponseHeaders": {
        "Content-Length": "0",
<<<<<<< HEAD
        "Date": "Wed, 11 Dec 2019 04:02:23 GMT",
=======
        "Date": "Thu, 12 Dec 2019 23:23:13 GMT",
>>>>>>> 604ad2a4
        "Server": [
          "Windows-Azure-Blob/1.0",
          "Microsoft-HTTPAPI/2.0"
        ],
        "x-ms-client-request-id": "63a751fe-4b12-a17d-df75-83d788ef2cee",
<<<<<<< HEAD
        "x-ms-request-id": "3d0f2e6e-801e-0018-2cd7-af4d5c000000",
        "x-ms-version": "2019-07-07"
=======
        "x-ms-request-id": "908b863e-b01e-0018-2743-b178b1000000",
        "x-ms-version": "2019-02-02"
>>>>>>> 604ad2a4
      },
      "ResponseBody": []
    }
  ],
  "Variables": {
<<<<<<< HEAD
    "DateTimeOffsetNow": "2019-12-10T20:02:23.8030571-08:00",
    "RandomSeed": "1315048386",
    "Storage_TestConfigDefault": "ProductionTenant\nseanstagetest\nU2FuaXRpemVk\nhttp://seanstagetest.blob.core.windows.net\nhttp://seanstagetest.file.core.windows.net\nhttp://seanstagetest.queue.core.windows.net\nhttp://seanstagetest.table.core.windows.net\n\n\n\n\nhttp://seanstagetest-secondary.blob.core.windows.net\nhttp://seanstagetest-secondary.file.core.windows.net\nhttp://seanstagetest-secondary.queue.core.windows.net\nhttp://seanstagetest-secondary.table.core.windows.net\n\nSanitized\n\n\nCloud\nBlobEndpoint=http://seanstagetest.blob.core.windows.net/;QueueEndpoint=http://seanstagetest.queue.core.windows.net/;FileEndpoint=http://seanstagetest.file.core.windows.net/;BlobSecondaryEndpoint=http://seanstagetest-secondary.blob.core.windows.net/;QueueSecondaryEndpoint=http://seanstagetest-secondary.queue.core.windows.net/;FileSecondaryEndpoint=http://seanstagetest-secondary.file.core.windows.net/;AccountName=seanstagetest;AccountKey=Sanitized\nseanscope1"
=======
    "DateTimeOffsetNow": "2019-12-12T15:23:14.0225839-08:00",
    "RandomSeed": "1315048386",
    "Storage_TestConfigDefault": "ProductionTenant\nstoragedotnettesting\nU2FuaXRpemVk\nhttps://storagedotnettesting.blob.core.windows.net\nhttps://storagedotnettesting.file.core.windows.net\nhttps://storagedotnettesting.queue.core.windows.net\nhttps://storagedotnettesting.table.core.windows.net\n\n\n\n\nhttps://storagedotnettesting-secondary.blob.core.windows.net\nhttps://storagedotnettesting-secondary.file.core.windows.net\nhttps://storagedotnettesting-secondary.queue.core.windows.net\nhttps://storagedotnettesting-secondary.table.core.windows.net\n\nSanitized\n\n\nCloud\nBlobEndpoint=https://storagedotnettesting.blob.core.windows.net/;QueueEndpoint=https://storagedotnettesting.queue.core.windows.net/;FileEndpoint=https://storagedotnettesting.file.core.windows.net/;BlobSecondaryEndpoint=https://storagedotnettesting-secondary.blob.core.windows.net/;QueueSecondaryEndpoint=https://storagedotnettesting-secondary.queue.core.windows.net/;FileSecondaryEndpoint=https://storagedotnettesting-secondary.file.core.windows.net/;AccountName=storagedotnettesting;AccountKey=Sanitized"
>>>>>>> 604ad2a4
  }
}<|MERGE_RESOLUTION|>--- conflicted
+++ resolved
@@ -1,24 +1,15 @@
 {
   "Entries": [
     {
-<<<<<<< HEAD
-      "RequestUri": "https://seanstagetest.blob.core.windows.net/test-container-7adf3256-e3fc-2e0f-0395-1accc7b332fc?sv=2019-07-07\u0026ss=bfq\u0026srt=c\u0026spr=https\u0026se=2019-12-11T05%3A02%3A23Z\u0026sp=rwdlacup\u0026sig=Sanitized\u0026restype=container",
+      "RequestUri": "https://seanstagetest.blob.core.windows.net/test-container-176d6d28-3102-b605-f87a-b40d7dc57194?sv=2019-07-07\u0026ss=bfqt\u0026srt=c\u0026spr=https\u0026se=2019-12-16T22%3A46%3A43Z\u0026sp=rwdlacup\u0026sig=Sanitized\u0026restype=container",
       "RequestMethod": "PUT",
       "RequestHeaders": {
-        "traceparent": "00-cfd1baaa17c8f3458edca01cfa55c990-6a0fa0c3758f4e47-00",
+        "traceparent": "00-db87625be6aab24aa9035d0355965d49-30d266c923ea5248-00",
         "User-Agent": [
-          "azsdk-net-Storage.Blobs/12.1.0-dev.20191210.1\u002B4108f7dcb3b573f551e264a3052039412b91b2f8",
-=======
-      "RequestUri": "https://storagedotnettesting.blob.core.windows.net/test-container-7adf3256-e3fc-2e0f-0395-1accc7b332fc?sv=2019-02-02\u0026ss=bfqt\u0026srt=c\u0026spr=https\u0026se=2019-12-13T00%3A23%3A14Z\u0026sp=rwdlacup\u0026sig=Sanitized\u0026restype=container",
-      "RequestMethod": "PUT",
-      "RequestHeaders": {
-        "traceparent": "00-2fa69c2cf9990441afde1b4c3c4ad1dd-e1786115d876724a-00",
-        "User-Agent": [
-          "azsdk-net-Storage.Blobs/12.1.0-dev.20191212.1\u002B365544065ca906ef785471b4d22b09dc4a3b54b2",
->>>>>>> 604ad2a4
+          "azsdk-net-Storage.Blobs/12.1.0-dev.20191216.1\u002B0c2577880c6fbd0b50c06078ac498561c94c6e82",
           "(.NET Core 4.6.28008.01; Microsoft Windows 10.0.18363 )"
         ],
-        "x-ms-client-request-id": "9eba7f27-22bd-7e72-b2b3-90f9940f5a73",
+        "x-ms-client-request-id": "5326c357-a594-7b06-3aa0-5ef86d065226",
         "x-ms-return-client-request-id": "true",
         "x-ms-version": "2019-07-07"
       },
@@ -26,110 +17,66 @@
       "StatusCode": 201,
       "ResponseHeaders": {
         "Content-Length": "0",
-<<<<<<< HEAD
-        "Date": "Wed, 11 Dec 2019 04:02:23 GMT",
-        "ETag": "\u00220x8D77DEEED98F06E\u0022",
-        "Last-Modified": "Wed, 11 Dec 2019 04:02:23 GMT",
-=======
-        "Date": "Thu, 12 Dec 2019 23:23:13 GMT",
-        "ETag": "\u00220x8D77F5A42C226DC\u0022",
-        "Last-Modified": "Thu, 12 Dec 2019 23:23:14 GMT",
->>>>>>> 604ad2a4
+        "Date": "Mon, 16 Dec 2019 21:46:43 GMT",
+        "ETag": "\u00220x8D7827171423DA6\u0022",
+        "Last-Modified": "Mon, 16 Dec 2019 21:46:43 GMT",
         "Server": [
           "Windows-Azure-Blob/1.0",
           "Microsoft-HTTPAPI/2.0"
         ],
-        "x-ms-client-request-id": "9eba7f27-22bd-7e72-b2b3-90f9940f5a73",
-<<<<<<< HEAD
-        "x-ms-request-id": "3d0f2e6b-801e-0018-2ad7-af4d5c000000",
+        "x-ms-client-request-id": "5326c357-a594-7b06-3aa0-5ef86d065226",
+        "x-ms-request-id": "5de7400c-b01e-003c-3d5a-b4bbfc000000",
         "x-ms-version": "2019-07-07"
-=======
-        "x-ms-request-id": "908b85ff-b01e-0018-7543-b178b1000000",
-        "x-ms-version": "2019-02-02"
->>>>>>> 604ad2a4
       },
       "ResponseBody": []
     },
     {
-<<<<<<< HEAD
-      "RequestUri": "https://seanstagetest.blob.core.windows.net/test-container-7adf3256-e3fc-2e0f-0395-1accc7b332fc/test-blob-6f8bccfd-82b1-1d49-f6d0-f8c8bacd1474?sv=2019-07-07\u0026ss=bfq\u0026srt=c\u0026spr=https\u0026se=2019-12-11T05%3A02%3A23Z\u0026sp=rwdlacup\u0026sig=Sanitized",
-=======
-      "RequestUri": "https://storagedotnettesting.blob.core.windows.net/test-container-7adf3256-e3fc-2e0f-0395-1accc7b332fc/test-blob-6f8bccfd-82b1-1d49-f6d0-f8c8bacd1474?sv=2019-02-02\u0026ss=bfqt\u0026srt=c\u0026spr=https\u0026se=2019-12-13T00%3A23%3A14Z\u0026sp=rwdlacup\u0026sig=Sanitized",
->>>>>>> 604ad2a4
+      "RequestUri": "https://seanstagetest.blob.core.windows.net/test-container-176d6d28-3102-b605-f87a-b40d7dc57194/test-blob-93b26900-c125-dad1-f7d6-8032ee1072f7?sv=2019-07-07\u0026ss=bfqt\u0026srt=c\u0026spr=https\u0026se=2019-12-16T22%3A46%3A43Z\u0026sp=rwdlacup\u0026sig=Sanitized",
       "RequestMethod": "PUT",
       "RequestHeaders": {
         "Content-Length": "1024",
         "If-None-Match": "*",
-<<<<<<< HEAD
-        "traceparent": "00-6d7f0d6fb62a9e4188a9fa3445e671ef-b0c1d919ead00743-00",
+        "traceparent": "00-8f91d4b497828c4ca35b88be03f66426-098b0b0e58a50c43-00",
         "User-Agent": [
-          "azsdk-net-Storage.Blobs/12.1.0-dev.20191210.1\u002B4108f7dcb3b573f551e264a3052039412b91b2f8",
-=======
-        "traceparent": "00-a0ba27baf3b4874fb0fef5f69132e4e0-0afaa5ae92f3fc4c-00",
-        "User-Agent": [
-          "azsdk-net-Storage.Blobs/12.1.0-dev.20191212.1\u002B365544065ca906ef785471b4d22b09dc4a3b54b2",
->>>>>>> 604ad2a4
+          "azsdk-net-Storage.Blobs/12.1.0-dev.20191216.1\u002B0c2577880c6fbd0b50c06078ac498561c94c6e82",
           "(.NET Core 4.6.28008.01; Microsoft Windows 10.0.18363 )"
         ],
         "x-ms-blob-type": "BlockBlob",
-        "x-ms-client-request-id": "6cf64786-2026-bd31-6308-49c5e543a96f",
+        "x-ms-client-request-id": "1e83df9c-d478-22b5-6e48-30066616cd9e",
         "x-ms-return-client-request-id": "true",
         "x-ms-version": "2019-07-07"
       },
-      "RequestBody": "6hulR/iTP28EgvTuqEJ6ctq1RE0DOk6lNp2o7Cqqw\u002BSfHA95ahJ6aowbai\u002BOWnWzVobtBYnGcK/NABBb61NFWb8PT4szAQfHO9rB6M8fF9sn9JajvL5b2Kxfq2oCHn451RFvfgvpgFR\u002BJsqvBYffruk0NPa8oZ0BtHbf01WdxBxbhxK\u002Br5jQPXNBJZb0q9Mkf/2BzeqHfDNzbsqUCq3/4GGtVH50IP5QZPaDe3wHDQijulNXHPYx0wreS0DOOzLGQkQ0RldUr1//MGnzBAG3bGHB8U9Zp8RqfIBzltW9gijDvDg408exTgr0WOyNPc4IJ97fDErjbJqAycnW4RmJQa1BL0fIfpmZEKJEZU7X3T6yam723nXe4FCduAn92m3xahc\u002BTA2GQKlFRfynngdMqOyKJHaqk2I4Yk/3KsaPnDU1U/o3mZExKyrFsJh5NkJIURAdcrb2Rte0Bum\u002BjhXitanGcksNFQ5aWfhM5eLKviwMr9m2cip\u002BPgwigpOocpwV4vvvs8T3OjwBwhi\u002BqmH16ke9sd88LEN/RzM\u002B65J7sudbNgLn2wtnFXSctK8RwJOrLZhL68C92ba3b2uRuU\u002BqhRAxY3ReDg48VZxqn3eTbYefkr76MMYmnV1ML2ug1Vsl8i\u002Be4FwfTR6KDpUjUjk\u002BIwLj8SeRsFVJCsUWEd6inIBARaxI9Y0qgESfcCExAkojDQtpvOQ0k0LZVNWXCTtA53IV4g2M9i51uHDi8kAzGAd78gTSOd\u002BbDLFqbqC3k3cJXoivHCA9lhfd8wNzUqECpjzOHBY3ba6SedZbIoiNviX52ZO3hPznPlvt9UXcJ7kQZ8hk6Hdg0fHaHaJJ4XSPTzXeeXgNSyE/5t66SndotVEcS7q/KdWtmAei3GdZnlznXqYP/q5AAhymJAKZpod5cWdQLJa5zyVgMOBxa2665kiB0uzRWLej20idGQXSFPJ/KGv/CXHGLY6Ar83Nz5eu6z65GNObpxmvrFBOHLUgjRvu8UIDu9zWu6VdUajp1gyw7i7GGPwe44FRUFwgdxHZXyKx3t1UqzBh41wuPlZwxdZEnS2GWXQfzw7BsWuAtUOTg/GGN/cuXEL\u002BZTWf8KUr4YqF3NrjUgWukg/PkvrE4C0Zmrpk6Y3eFUDqiPQ\u002BgN5oltDg\u002BtlorzHr2KXoX8lIOYUIhVXqxvf8pseZ\u002BMkRbxIwZvwq5OVUseqJeBHo9rV3ok9vNvqJfs/Y5FQSzrZn2miTt/nNHVWfs9RrYE7mFLARIlZ6ojgYp\u002BcsUf\u002BRQeIzIp6oVT68qYT5z4IlHR2B8tCjAaxg7DcwexARocxVDnLyNz6wPb5xVHjSgNO28onKql8v7UA10zVmeNkuqwi4pA==",
+      "RequestBody": "DwG1uZ4dAB56LbZs730pkH4c9NpN2I2W8ktcvSTUjCkuZ\u002BlsUZiH42iUGPgKZet6rPCz0hyXqTdzHsZTwUL5pqGMPYeTvT/llBFxub\u002BVjI1g4RE0ILkNlr2y\u002BDLRNCEmm3JWfSdj5\u002B\u002Bxzj4LJfB33ZI5898xxYbnf6fK4MQME1/vSx5MPg5l/PkhglF6AXDNOhqfmEFB9dXsbv6AmQYqpLrfHNrRK56E0/blD0I0bX02/KaqbXsdrVZIYM8Q5GLz996Xm\u002BWW\u002Bw97G8RLXOWTuAGASp1ggDc/wm\u002BDicvOc\u002B6U8hdknNGXoACWLlG20lFwtKfOj5rFknanV9l2EnJErKfVtmnNLxsw6KmcyVHliO8dE9QjAORUzl\u002BgvUX4IY2OUoGq4RvnooWMnabwKMglwc/pWP\u002BdIKvCgecJLHLWN8cbDnfPOqbUNnBOlmM9Y6aXe/t1DsiO8DHW52Az3nYTtmbe1BpRVYcoFSKOT4pIhB5BcrF3YCj/jR1F\u002BVJGoFf6O\u002BD8X46LRSZ0TPml/6GnjWJB8mvFnFU930f9DFs04XXKlBOqSyWPti2KAxQvWY18nmzwBK3sNJ\u002BKv39GjjnLP2qE22qN/UE8sjs\u002BOphBDoW6gG3vQ93H3mB0H4ymSSjzv8Opq34i7qAqs1JyrfoGSLH5iw3L2/uNvPwKGd21lmgTSnvVmGMHmJHNxJCKVTBlbdbbrL0aKOPHG\u002B6BF9XDdBzqXmN\u002BMLBO8vN8/hZrA2fMpawH2uqr\u002BSGYDn10hYC8CVB0oPfN5zwmjLrJnSrMXBeHtXIpvJoyPmVB5iIz2WxywPTG9mNw/71v4U0w4Vv3y7Jl7NAOkk21QmGRiwAa8rNNVt02BWW0F7a0uttMAVwJSRpwze2bZC2mEbQB3nO9VO6a4op9wcZMsdUaWdhyaEAEiELlqiTGsfKvj/SwsjlC92Xssh7Ri4hUIxwXgQpVM6h0/FUx16rJ1DCYzjHSnP\u002Bb12JzhrYhMvy5kYYIrjDnWltLPLXjESC6I97uOb1WgYYde6mo4a3yUslZd0UkwSUAsHPWh2BJuMZBuWLXM/k\u002BYw8A6jKHP3muWOnripralmK47ohKgPom08PiZihKGh7QGhM1JNbzeHH6Jy52Xi4sZiMAH0Vw9OMU2RZvpNhQYz3KGm\u002BGpXGLxXUXUFjMr3WVtv8FSfvZXyYwIUq/hNSYqcTwq0O\u002BpsGxdVnQWKSLSCqh2e7ZSxlB8bpJVoQnzEGhf6aT3AMy1xA\u002BVNShCAeBpNggHqrmv16qrrqIdE89iakYLtj992wmbwLdmvZEn\u002Bizx7GrB66Wu8BH6S1JqWLAAMoridouhK1s\u002Ba6oCCRnZQ7R1KyekoL7gnMYtg4\u002B3A==",
       "StatusCode": 403,
       "ResponseHeaders": {
         "Content-Length": "284",
         "Content-Type": "application/xml",
-<<<<<<< HEAD
-        "Date": "Wed, 11 Dec 2019 04:02:23 GMT",
-=======
-        "Date": "Thu, 12 Dec 2019 23:23:13 GMT",
->>>>>>> 604ad2a4
+        "Date": "Mon, 16 Dec 2019 21:46:44 GMT",
         "Server": [
           "Windows-Azure-Blob/1.0",
           "Microsoft-HTTPAPI/2.0"
         ],
-        "x-ms-client-request-id": "6cf64786-2026-bd31-6308-49c5e543a96f",
+        "x-ms-client-request-id": "1e83df9c-d478-22b5-6e48-30066616cd9e",
         "x-ms-error-code": "AuthorizationResourceTypeMismatch",
-<<<<<<< HEAD
-        "x-ms-request-id": "3d0f2e6d-801e-0018-2bd7-af4d5c000000",
+        "x-ms-request-id": "5de74017-b01e-003c-465a-b4bbfc000000",
         "x-ms-version": "2019-07-07"
       },
       "ResponseBody": [
         "\uFEFF\u003C?xml version=\u00221.0\u0022 encoding=\u0022utf-8\u0022?\u003E\u003CError\u003E\u003CCode\u003EAuthorizationResourceTypeMismatch\u003C/Code\u003E\u003CMessage\u003EThis request is not authorized to perform this operation using this resource type.\n",
-        "RequestId:3d0f2e6d-801e-0018-2bd7-af4d5c000000\n",
-        "Time:2019-12-11T04:02:23.9195756Z\u003C/Message\u003E\u003C/Error\u003E"
+        "RequestId:5de74017-b01e-003c-465a-b4bbfc000000\n",
+        "Time:2019-12-16T21:46:44.0796379Z\u003C/Message\u003E\u003C/Error\u003E"
       ]
     },
     {
-      "RequestUri": "https://seanstagetest.blob.core.windows.net/test-container-7adf3256-e3fc-2e0f-0395-1accc7b332fc?sv=2019-07-07\u0026ss=bfq\u0026srt=c\u0026spr=https\u0026se=2019-12-11T05%3A02%3A23Z\u0026sp=rwdlacup\u0026sig=Sanitized\u0026restype=container",
+      "RequestUri": "https://seanstagetest.blob.core.windows.net/test-container-176d6d28-3102-b605-f87a-b40d7dc57194?sv=2019-07-07\u0026ss=bfqt\u0026srt=c\u0026spr=https\u0026se=2019-12-16T22%3A46%3A43Z\u0026sp=rwdlacup\u0026sig=Sanitized\u0026restype=container",
       "RequestMethod": "DELETE",
       "RequestHeaders": {
-        "traceparent": "00-f84f2b16fba1df4fadc16137f42c358e-d53750110f98c44a-00",
+        "traceparent": "00-76ae59c8839ecf4ba74b09ac47f0fe0f-2c278d6852f3dc47-00",
         "User-Agent": [
-          "azsdk-net-Storage.Blobs/12.1.0-dev.20191210.1\u002B4108f7dcb3b573f551e264a3052039412b91b2f8",
-=======
-        "x-ms-request-id": "908b8633-b01e-0018-1f43-b178b1000000",
-        "x-ms-version": "2019-02-02"
-      },
-      "ResponseBody": [
-        "\uFEFF\u003C?xml version=\u00221.0\u0022 encoding=\u0022utf-8\u0022?\u003E\u003CError\u003E\u003CCode\u003EAuthorizationResourceTypeMismatch\u003C/Code\u003E\u003CMessage\u003EThis request is not authorized to perform this operation using this resource type.\n",
-        "RequestId:908b8633-b01e-0018-1f43-b178b1000000\n",
-        "Time:2019-12-12T23:23:14.0909746Z\u003C/Message\u003E\u003C/Error\u003E"
-      ]
-    },
-    {
-      "RequestUri": "https://storagedotnettesting.blob.core.windows.net/test-container-7adf3256-e3fc-2e0f-0395-1accc7b332fc?sv=2019-02-02\u0026ss=bfqt\u0026srt=c\u0026spr=https\u0026se=2019-12-13T00%3A23%3A14Z\u0026sp=rwdlacup\u0026sig=Sanitized\u0026restype=container",
-      "RequestMethod": "DELETE",
-      "RequestHeaders": {
-        "traceparent": "00-c5b5d2fc47d80441b62aa9f0593e461f-b450c78d09decd42-00",
-        "User-Agent": [
-          "azsdk-net-Storage.Blobs/12.1.0-dev.20191212.1\u002B365544065ca906ef785471b4d22b09dc4a3b54b2",
->>>>>>> 604ad2a4
+          "azsdk-net-Storage.Blobs/12.1.0-dev.20191216.1\u002B0c2577880c6fbd0b50c06078ac498561c94c6e82",
           "(.NET Core 4.6.28008.01; Microsoft Windows 10.0.18363 )"
         ],
-        "x-ms-client-request-id": "63a751fe-4b12-a17d-df75-83d788ef2cee",
+        "x-ms-client-request-id": "d67bc094-208a-f064-e9fa-2be3e810a86f",
         "x-ms-return-client-request-id": "true",
         "x-ms-version": "2019-07-07"
       },
@@ -137,36 +84,21 @@
       "StatusCode": 202,
       "ResponseHeaders": {
         "Content-Length": "0",
-<<<<<<< HEAD
-        "Date": "Wed, 11 Dec 2019 04:02:23 GMT",
-=======
-        "Date": "Thu, 12 Dec 2019 23:23:13 GMT",
->>>>>>> 604ad2a4
+        "Date": "Mon, 16 Dec 2019 21:46:44 GMT",
         "Server": [
           "Windows-Azure-Blob/1.0",
           "Microsoft-HTTPAPI/2.0"
         ],
-        "x-ms-client-request-id": "63a751fe-4b12-a17d-df75-83d788ef2cee",
-<<<<<<< HEAD
-        "x-ms-request-id": "3d0f2e6e-801e-0018-2cd7-af4d5c000000",
+        "x-ms-client-request-id": "d67bc094-208a-f064-e9fa-2be3e810a86f",
+        "x-ms-request-id": "5de74028-b01e-003c-575a-b4bbfc000000",
         "x-ms-version": "2019-07-07"
-=======
-        "x-ms-request-id": "908b863e-b01e-0018-2743-b178b1000000",
-        "x-ms-version": "2019-02-02"
->>>>>>> 604ad2a4
       },
       "ResponseBody": []
     }
   ],
   "Variables": {
-<<<<<<< HEAD
-    "DateTimeOffsetNow": "2019-12-10T20:02:23.8030571-08:00",
-    "RandomSeed": "1315048386",
+    "DateTimeOffsetNow": "2019-12-16T13:46:43.6980239-08:00",
+    "RandomSeed": "2077096764",
     "Storage_TestConfigDefault": "ProductionTenant\nseanstagetest\nU2FuaXRpemVk\nhttp://seanstagetest.blob.core.windows.net\nhttp://seanstagetest.file.core.windows.net\nhttp://seanstagetest.queue.core.windows.net\nhttp://seanstagetest.table.core.windows.net\n\n\n\n\nhttp://seanstagetest-secondary.blob.core.windows.net\nhttp://seanstagetest-secondary.file.core.windows.net\nhttp://seanstagetest-secondary.queue.core.windows.net\nhttp://seanstagetest-secondary.table.core.windows.net\n\nSanitized\n\n\nCloud\nBlobEndpoint=http://seanstagetest.blob.core.windows.net/;QueueEndpoint=http://seanstagetest.queue.core.windows.net/;FileEndpoint=http://seanstagetest.file.core.windows.net/;BlobSecondaryEndpoint=http://seanstagetest-secondary.blob.core.windows.net/;QueueSecondaryEndpoint=http://seanstagetest-secondary.queue.core.windows.net/;FileSecondaryEndpoint=http://seanstagetest-secondary.file.core.windows.net/;AccountName=seanstagetest;AccountKey=Sanitized\nseanscope1"
-=======
-    "DateTimeOffsetNow": "2019-12-12T15:23:14.0225839-08:00",
-    "RandomSeed": "1315048386",
-    "Storage_TestConfigDefault": "ProductionTenant\nstoragedotnettesting\nU2FuaXRpemVk\nhttps://storagedotnettesting.blob.core.windows.net\nhttps://storagedotnettesting.file.core.windows.net\nhttps://storagedotnettesting.queue.core.windows.net\nhttps://storagedotnettesting.table.core.windows.net\n\n\n\n\nhttps://storagedotnettesting-secondary.blob.core.windows.net\nhttps://storagedotnettesting-secondary.file.core.windows.net\nhttps://storagedotnettesting-secondary.queue.core.windows.net\nhttps://storagedotnettesting-secondary.table.core.windows.net\n\nSanitized\n\n\nCloud\nBlobEndpoint=https://storagedotnettesting.blob.core.windows.net/;QueueEndpoint=https://storagedotnettesting.queue.core.windows.net/;FileEndpoint=https://storagedotnettesting.file.core.windows.net/;BlobSecondaryEndpoint=https://storagedotnettesting-secondary.blob.core.windows.net/;QueueSecondaryEndpoint=https://storagedotnettesting-secondary.queue.core.windows.net/;FileSecondaryEndpoint=https://storagedotnettesting-secondary.file.core.windows.net/;AccountName=storagedotnettesting;AccountKey=Sanitized"
->>>>>>> 604ad2a4
   }
 }