--- conflicted
+++ resolved
@@ -1,147 +1,108 @@
 {
   "Entries": [
     {
-<<<<<<< HEAD
-      "RequestUri": "https://seanmcccanary3.blob.core.windows.net/test-container-176d6d28-3102-b605-f87a-b40d7dc57194?sv=2020-06-12\u0026ss=bfqt\u0026srt=c\u0026spr=https\u0026se=2021-04-02T18%3A23%3A59Z\u0026sp=rwdxlacuptfi\u0026sig=Sanitized\u0026restype=container",
-=======
-      "RequestUri": "https://seanmcccanary3.blob.core.windows.net/test-container-176d6d28-3102-b605-f87a-b40d7dc57194?sv=2020-10-02\u0026ss=bfqt\u0026srt=c\u0026spr=https\u0026se=2021-02-17T19%3A59%3A09Z\u0026sp=rwdxlacuptf\u0026sig=Sanitized\u0026restype=container",
->>>>>>> 65932564
+      "RequestUri": "https://seanmcccanary3.blob.core.windows.net/test-container-176d6d28-3102-b605-f87a-b40d7dc57194?sv=2020-10-02\u0026ss=bfqt\u0026srt=c\u0026spr=https\u0026se=2021-05-14T17%3A55%3A23Z\u0026sp=rwdxlacuptfi\u0026sig=Sanitized\u0026restype=container",
       "RequestMethod": "PUT",
       "RequestHeaders": {
         "Accept": "application/xml",
-        "traceparent": "00-33006ef3df25694ab8a6f7e2ee250b86-bca8b548f6d5214a-00",
+        "traceparent": "00-049e4e3d051c83418cf182da3cb2b385-38e0230f369b3646-00",
         "User-Agent": [
-          "azsdk-net-Storage.Blobs/12.9.0-alpha.20210402.1",
-          "(.NET 5.0.4; Microsoft Windows 10.0.19042)"
+          "azsdk-net-Storage.Blobs/12.9.0-alpha.20210514.1",
+          "(.NET Core 4.6.30015.01; Microsoft Windows 10.0.19043 )"
         ],
         "x-ms-client-request-id": "5326c357-a594-7b06-3aa0-5ef86d065226",
         "x-ms-return-client-request-id": "true",
-<<<<<<< HEAD
-        "x-ms-version": "2020-08-04"
-=======
-         "x-ms-version": "2020-10-02"
->>>>>>> 65932564
+        "x-ms-version": "2020-10-02"
       },
       "RequestBody": null,
       "StatusCode": 201,
       "ResponseHeaders": {
         "Content-Length": "0",
-        "Date": "Fri, 02 Apr 2021 17:23:58 GMT",
-        "ETag": "\u00220x8D8F5FC1A4FE248\u0022",
-        "Last-Modified": "Fri, 02 Apr 2021 17:23:59 GMT",
+        "Date": "Fri, 14 May 2021 16:55:23 GMT",
+        "ETag": "\u00220x8D916F910C51EF4\u0022",
+        "Last-Modified": "Fri, 14 May 2021 16:55:23 GMT",
         "Server": [
           "Windows-Azure-Blob/1.0",
           "Microsoft-HTTPAPI/2.0"
         ],
         "x-ms-client-request-id": "5326c357-a594-7b06-3aa0-5ef86d065226",
-<<<<<<< HEAD
-        "x-ms-request-id": "862afa54-f01e-0089-54e4-276017000000",
-        "x-ms-version": "2020-08-04"
-=======
-        "x-ms-request-id": "c62b39e1-501e-0029-445e-05e4b6000000",
-         "x-ms-version": "2020-10-02"
->>>>>>> 65932564
+        "x-ms-request-id": "819b6f4f-401e-0035-5de1-48b6d6000000",
+        "x-ms-version": "2020-10-02"
       },
       "ResponseBody": []
     },
     {
-<<<<<<< HEAD
-      "RequestUri": "https://seanmcccanary3.blob.core.windows.net/test-container-176d6d28-3102-b605-f87a-b40d7dc57194/test-blob-93b26900-c125-dad1-f7d6-8032ee1072f7?sv=2020-06-12\u0026ss=bfqt\u0026srt=c\u0026spr=https\u0026se=2021-04-02T18%3A23%3A59Z\u0026sp=rwdxlacuptfi\u0026sig=Sanitized",
-=======
-      "RequestUri": "https://seanmcccanary3.blob.core.windows.net/test-container-176d6d28-3102-b605-f87a-b40d7dc57194/test-blob-93b26900-c125-dad1-f7d6-8032ee1072f7?sv=2020-10-02\u0026ss=bfqt\u0026srt=c\u0026spr=https\u0026se=2021-02-17T19%3A59%3A09Z\u0026sp=rwdxlacuptf\u0026sig=Sanitized",
->>>>>>> 65932564
+      "RequestUri": "https://seanmcccanary3.blob.core.windows.net/test-container-176d6d28-3102-b605-f87a-b40d7dc57194/test-blob-93b26900-c125-dad1-f7d6-8032ee1072f7?sv=2020-10-02\u0026ss=bfqt\u0026srt=c\u0026spr=https\u0026se=2021-05-14T17%3A55%3A23Z\u0026sp=rwdxlacuptfi\u0026sig=Sanitized",
       "RequestMethod": "PUT",
       "RequestHeaders": {
         "Accept": "application/xml",
         "Content-Length": "1024",
         "Content-Type": "application/octet-stream",
         "If-None-Match": "*",
-        "traceparent": "00-3734e30592ed824c96b02d5d065bae48-cd62d5461591474c-00",
+        "traceparent": "00-d59600ea2b7cb748bd200bee8d8004f9-a8b77b6108632b48-00",
         "User-Agent": [
-          "azsdk-net-Storage.Blobs/12.9.0-alpha.20210402.1",
-          "(.NET 5.0.4; Microsoft Windows 10.0.19042)"
+          "azsdk-net-Storage.Blobs/12.9.0-alpha.20210514.1",
+          "(.NET Core 4.6.30015.01; Microsoft Windows 10.0.19043 )"
         ],
         "x-ms-blob-type": "BlockBlob",
         "x-ms-client-request-id": "1e83df9c-d478-22b5-6e48-30066616cd9e",
         "x-ms-return-client-request-id": "true",
-<<<<<<< HEAD
-        "x-ms-version": "2020-08-04"
-=======
-         "x-ms-version": "2020-10-02"
->>>>>>> 65932564
+        "x-ms-version": "2020-10-02"
       },
       "RequestBody": "DwG1uZ4dAB56LbZs730pkH4c9NpN2I2W8ktcvSTUjCkuZ\u002BlsUZiH42iUGPgKZet6rPCz0hyXqTdzHsZTwUL5pqGMPYeTvT/llBFxub\u002BVjI1g4RE0ILkNlr2y\u002BDLRNCEmm3JWfSdj5\u002B\u002Bxzj4LJfB33ZI5898xxYbnf6fK4MQME1/vSx5MPg5l/PkhglF6AXDNOhqfmEFB9dXsbv6AmQYqpLrfHNrRK56E0/blD0I0bX02/KaqbXsdrVZIYM8Q5GLz996Xm\u002BWW\u002Bw97G8RLXOWTuAGASp1ggDc/wm\u002BDicvOc\u002B6U8hdknNGXoACWLlG20lFwtKfOj5rFknanV9l2EnJErKfVtmnNLxsw6KmcyVHliO8dE9QjAORUzl\u002BgvUX4IY2OUoGq4RvnooWMnabwKMglwc/pWP\u002BdIKvCgecJLHLWN8cbDnfPOqbUNnBOlmM9Y6aXe/t1DsiO8DHW52Az3nYTtmbe1BpRVYcoFSKOT4pIhB5BcrF3YCj/jR1F\u002BVJGoFf6O\u002BD8X46LRSZ0TPml/6GnjWJB8mvFnFU930f9DFs04XXKlBOqSyWPti2KAxQvWY18nmzwBK3sNJ\u002BKv39GjjnLP2qE22qN/UE8sjs\u002BOphBDoW6gG3vQ93H3mB0H4ymSSjzv8Opq34i7qAqs1JyrfoGSLH5iw3L2/uNvPwKGd21lmgTSnvVmGMHmJHNxJCKVTBlbdbbrL0aKOPHG\u002B6BF9XDdBzqXmN\u002BMLBO8vN8/hZrA2fMpawH2uqr\u002BSGYDn10hYC8CVB0oPfN5zwmjLrJnSrMXBeHtXIpvJoyPmVB5iIz2WxywPTG9mNw/71v4U0w4Vv3y7Jl7NAOkk21QmGRiwAa8rNNVt02BWW0F7a0uttMAVwJSRpwze2bZC2mEbQB3nO9VO6a4op9wcZMsdUaWdhyaEAEiELlqiTGsfKvj/SwsjlC92Xssh7Ri4hUIxwXgQpVM6h0/FUx16rJ1DCYzjHSnP\u002Bb12JzhrYhMvy5kYYIrjDnWltLPLXjESC6I97uOb1WgYYde6mo4a3yUslZd0UkwSUAsHPWh2BJuMZBuWLXM/k\u002BYw8A6jKHP3muWOnripralmK47ohKgPom08PiZihKGh7QGhM1JNbzeHH6Jy52Xi4sZiMAH0Vw9OMU2RZvpNhQYz3KGm\u002BGpXGLxXUXUFjMr3WVtv8FSfvZXyYwIUq/hNSYqcTwq0O\u002BpsGxdVnQWKSLSCqh2e7ZSxlB8bpJVoQnzEGhf6aT3AMy1xA\u002BVNShCAeBpNggHqrmv16qrrqIdE89iakYLtj992wmbwLdmvZEn\u002Bizx7GrB66Wu8BH6S1JqWLAAMoridouhK1s\u002Ba6oCCRnZQ7R1KyekoL7gnMYtg4\u002B3A==",
       "StatusCode": 403,
       "ResponseHeaders": {
         "Content-Length": "284",
         "Content-Type": "application/xml",
-        "Date": "Fri, 02 Apr 2021 17:23:58 GMT",
+        "Date": "Fri, 14 May 2021 16:55:23 GMT",
         "Server": [
           "Windows-Azure-Blob/1.0",
           "Microsoft-HTTPAPI/2.0"
         ],
         "x-ms-client-request-id": "1e83df9c-d478-22b5-6e48-30066616cd9e",
         "x-ms-error-code": "AuthorizationResourceTypeMismatch",
-<<<<<<< HEAD
-        "x-ms-request-id": "862afa6f-f01e-0089-6be4-276017000000",
-        "x-ms-version": "2020-08-04"
-=======
-        "x-ms-request-id": "c62b39ec-501e-0029-4c5e-05e4b6000000",
-         "x-ms-version": "2020-10-02"
->>>>>>> 65932564
+        "x-ms-request-id": "819b6f70-401e-0035-7ae1-48b6d6000000",
+        "x-ms-version": "2020-10-02"
       },
       "ResponseBody": [
         "\uFEFF\u003C?xml version=\u00221.0\u0022 encoding=\u0022utf-8\u0022?\u003E\u003CError\u003E\u003CCode\u003EAuthorizationResourceTypeMismatch\u003C/Code\u003E\u003CMessage\u003EThis request is not authorized to perform this operation using this resource type.\n",
-        "RequestId:862afa6f-f01e-0089-6be4-276017000000\n",
-        "Time:2021-04-02T17:23:59.5652286Z\u003C/Message\u003E\u003C/Error\u003E"
+        "RequestId:819b6f70-401e-0035-7ae1-48b6d6000000\n",
+        "Time:2021-05-14T16:55:23.4318049Z\u003C/Message\u003E\u003C/Error\u003E"
       ]
     },
     {
-<<<<<<< HEAD
-      "RequestUri": "https://seanmcccanary3.blob.core.windows.net/test-container-176d6d28-3102-b605-f87a-b40d7dc57194?sv=2020-06-12\u0026ss=bfqt\u0026srt=c\u0026spr=https\u0026se=2021-04-02T18%3A23%3A59Z\u0026sp=rwdxlacuptfi\u0026sig=Sanitized\u0026restype=container",
-=======
-      "RequestUri": "https://seanmcccanary3.blob.core.windows.net/test-container-176d6d28-3102-b605-f87a-b40d7dc57194?sv=2020-10-02\u0026ss=bfqt\u0026srt=c\u0026spr=https\u0026se=2021-02-17T19%3A59%3A09Z\u0026sp=rwdxlacuptf\u0026sig=Sanitized\u0026restype=container",
->>>>>>> 65932564
+      "RequestUri": "https://seanmcccanary3.blob.core.windows.net/test-container-176d6d28-3102-b605-f87a-b40d7dc57194?sv=2020-10-02\u0026ss=bfqt\u0026srt=c\u0026spr=https\u0026se=2021-05-14T17%3A55%3A23Z\u0026sp=rwdxlacuptfi\u0026sig=Sanitized\u0026restype=container",
       "RequestMethod": "DELETE",
       "RequestHeaders": {
         "Accept": "application/xml",
-        "traceparent": "00-0a443a4db690334d8a6dcfe10dd58a12-72ad558becb8994d-00",
+        "traceparent": "00-4f41fa806e3cb544b9a32f16b752bc6f-c1148a5212f6af44-00",
         "User-Agent": [
-          "azsdk-net-Storage.Blobs/12.9.0-alpha.20210402.1",
-          "(.NET 5.0.4; Microsoft Windows 10.0.19042)"
+          "azsdk-net-Storage.Blobs/12.9.0-alpha.20210514.1",
+          "(.NET Core 4.6.30015.01; Microsoft Windows 10.0.19043 )"
         ],
         "x-ms-client-request-id": "d67bc094-208a-f064-e9fa-2be3e810a86f",
         "x-ms-return-client-request-id": "true",
-<<<<<<< HEAD
-        "x-ms-version": "2020-08-04"
-=======
-         "x-ms-version": "2020-10-02"
->>>>>>> 65932564
+        "x-ms-version": "2020-10-02"
       },
       "RequestBody": null,
       "StatusCode": 202,
       "ResponseHeaders": {
         "Content-Length": "0",
-        "Date": "Fri, 02 Apr 2021 17:23:58 GMT",
+        "Date": "Fri, 14 May 2021 16:55:23 GMT",
         "Server": [
           "Windows-Azure-Blob/1.0",
           "Microsoft-HTTPAPI/2.0"
         ],
         "x-ms-client-request-id": "d67bc094-208a-f064-e9fa-2be3e810a86f",
-<<<<<<< HEAD
-        "x-ms-request-id": "862afa7d-f01e-0089-77e4-276017000000",
-        "x-ms-version": "2020-08-04"
-=======
-        "x-ms-request-id": "c62b39f3-501e-0029-535e-05e4b6000000",
-         "x-ms-version": "2020-10-02"
->>>>>>> 65932564
+        "x-ms-request-id": "819b6f87-401e-0035-0de1-48b6d6000000",
+        "x-ms-version": "2020-10-02"
       },
       "ResponseBody": []
     }
   ],
   "Variables": {
-    "DateTimeOffsetNow": "2021-04-02T12:23:59.6599186-05:00",
+    "DateTimeOffsetNow": "2021-05-14T11:55:23.7626945-05:00",
     "RandomSeed": "2077096764",
-    "Storage_TestConfigDefault": "ProductionTenant\nseanmcccanary3\nU2FuaXRpemVk\nhttps://seanmcccanary3.blob.core.windows.net\nhttps://seanmcccanary3.file.core.windows.net\nhttps://seanmcccanary3.queue.core.windows.net\nhttps://seanmcccanary3.table.core.windows.net\n\n\n\n\nhttps://seanmcccanary3-secondary.blob.core.windows.net\nhttps://seanmcccanary3-secondary.file.core.windows.net\nhttps://seanmcccanary3-secondary.queue.core.windows.net\nhttps://seanmcccanary3-secondary.table.core.windows.net\n68390a19-a643-458b-b726-408abf67b4fc\nSanitized\n72f988bf-86f1-41af-91ab-2d7cd011db47\nhttps://login.microsoftonline.com/\nCloud\nBlobEndpoint=https://seanmcccanary3.blob.core.windows.net/;QueueEndpoint=https://seanmcccanary3.queue.core.windows.net/;FileEndpoint=https://seanmcccanary3.file.core.windows.net/;BlobSecondaryEndpoint=https://seanmcccanary3-secondary.blob.core.windows.net/;QueueSecondaryEndpoint=https://seanmcccanary3-secondary.queue.core.windows.net/;FileSecondaryEndpoint=https://seanmcccanary3-secondary.file.core.windows.net/;AccountName=seanmcccanary3;AccountKey=Kg==;\nseanscope1"
+    "Storage_TestConfigDefault": "ProductionTenant\nseanmcccanary3\nU2FuaXRpemVk\nhttps://seanmcccanary3.blob.core.windows.net\nhttps://seanmcccanary3.file.core.windows.net\nhttps://seanmcccanary3.queue.core.windows.net\nhttps://seanmcccanary3.table.core.windows.net\n\n\n\n\nhttps://seanmcccanary3-secondary.blob.core.windows.net\nhttps://seanmcccanary3-secondary.file.core.windows.net\nhttps://seanmcccanary3-secondary.queue.core.windows.net\nhttps://seanmcccanary3-secondary.table.core.windows.net\n\nSanitized\n\n\nCloud\nBlobEndpoint=https://seanmcccanary3.blob.core.windows.net/;QueueEndpoint=https://seanmcccanary3.queue.core.windows.net/;FileEndpoint=https://seanmcccanary3.file.core.windows.net/;BlobSecondaryEndpoint=https://seanmcccanary3-secondary.blob.core.windows.net/;QueueSecondaryEndpoint=https://seanmcccanary3-secondary.queue.core.windows.net/;FileSecondaryEndpoint=https://seanmcccanary3-secondary.file.core.windows.net/;AccountName=seanmcccanary3;AccountKey=Kg==;\nseanscope1"
   }
 }