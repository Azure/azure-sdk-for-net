﻿{
  "Entries": [
    {
      "RequestUri": "https://seanmcccanary3.blob.core.windows.net/test-container-423b74cf-295f-a352-efb6-af4a1e6e392e?restype=container",
      "RequestMethod": "PUT",
      "RequestHeaders": {
        "Accept": "application/xml",
        "Authorization": "Sanitized",
        "traceparent": "00-491f504adab3754cb8ae056960d4c52a-2d9fa8b3fac34b4e-00",
        "User-Agent": [
          "azsdk-net-Storage.Blobs/12.9.0-alpha.20210216.1",
          "(.NET 5.0.3; Microsoft Windows 10.0.19042)"
        ],
        "x-ms-client-request-id": "a3e57b25-1f36-c942-091a-3c3895e9ef35",
        "x-ms-date": "Wed, 17 Feb 2021 02:30:09 GMT",
        "x-ms-return-client-request-id": "true",
<<<<<<< HEAD
        "x-ms-version": "2020-12-06"
=======
        "x-ms-version": "2021-02-12"
>>>>>>> 7e782c87
      },
      "RequestBody": null,
      "StatusCode": 201,
      "ResponseHeaders": {
        "Content-Length": "0",
        "Date": "Wed, 17 Feb 2021 02:30:09 GMT",
        "ETag": "\"0x8D8D2EBF221247E\"",
        "Last-Modified": "Wed, 17 Feb 2021 02:30:09 GMT",
        "Server": [
          "Windows-Azure-Blob/1.0",
          "Microsoft-HTTPAPI/2.0"
        ],
        "x-ms-client-request-id": "a3e57b25-1f36-c942-091a-3c3895e9ef35",
        "x-ms-request-id": "1c955fa0-601e-001d-75d4-04d77e000000",
<<<<<<< HEAD
        "x-ms-version": "2020-12-06"
=======
        "x-ms-version": "2021-02-12"
>>>>>>> 7e782c87
      },
      "ResponseBody": []
    },
    {
      "RequestUri": "https://seanmcccanary3.blob.core.windows.net/test-container-423b74cf-295f-a352-efb6-af4a1e6e392e?restype=container",
      "RequestMethod": "GET",
      "RequestHeaders": {
        "Accept": "application/xml",
        "traceparent": "00-1519f519d471da418a5d654d412281d7-258116892cf1c448-00",
        "User-Agent": [
          "azsdk-net-Storage.Blobs/12.9.0-alpha.20210216.1",
          "(.NET 5.0.3; Microsoft Windows 10.0.19042)"
        ],
        "x-ms-client-request-id": "a22458e8-9589-d0f8-36d7-10568842cdb0",
        "x-ms-return-client-request-id": "true",
<<<<<<< HEAD
        "x-ms-version": "2020-12-06"
=======
        "x-ms-version": "2021-02-12"
>>>>>>> 7e782c87
      },
      "RequestBody": null,
      "StatusCode": 401,
      "ResponseHeaders": {
        "Content-Length": "302",
        "Content-Type": "application/xml",
        "Date": "Wed, 17 Feb 2021 02:30:08 GMT",
        "Server": [
          "Windows-Azure-Blob/1.0",
          "Microsoft-HTTPAPI/2.0"
        ],
        "WWW-Authenticate": "Bearer authorization_uri=https://login.microsoftonline.com/72f988bf-86f1-41af-91ab-2d7cd011db47/oauth2/authorize resource_id=https://storage.azure.com",
        "x-ms-client-request-id": "a22458e8-9589-d0f8-36d7-10568842cdb0",
        "x-ms-error-code": "NoAuthenticationInformation",
        "x-ms-request-id": "815cfcfa-b01e-000e-0bd4-04f372000000",
<<<<<<< HEAD
        "x-ms-version": "2020-12-06"
=======
        "x-ms-version": "2021-02-12"
>>>>>>> 7e782c87
      },
      "ResponseBody": [
        "﻿<?xml version=\"1.0\" encoding=\"utf-8\"?><Error><Code>NoAuthenticationInformation</Code><Message>Server failed to authenticate the request. Please refer to the information in the www-authenticate header.\n",
        "RequestId:815cfcfa-b01e-000e-0bd4-04f372000000\n",
        "Time:2021-02-17T02:30:09.6535692Z</Message></Error>"
      ]
    },
    {
      "RequestUri": "https://seanmcccanary3.blob.core.windows.net/test-container-423b74cf-295f-a352-efb6-af4a1e6e392e?restype=container",
      "RequestMethod": "DELETE",
      "RequestHeaders": {
        "Accept": "application/xml",
        "Authorization": "Sanitized",
        "traceparent": "00-ee30283b3828ab42a24a072ba1b3bb2e-c4a4e539a1590142-00",
        "User-Agent": [
          "azsdk-net-Storage.Blobs/12.9.0-alpha.20210216.1",
          "(.NET 5.0.3; Microsoft Windows 10.0.19042)"
        ],
        "x-ms-client-request-id": "3d50ed9b-4dc4-09ab-7a8e-98fd093382b7",
        "x-ms-date": "Wed, 17 Feb 2021 02:30:09 GMT",
        "x-ms-return-client-request-id": "true",
<<<<<<< HEAD
        "x-ms-version": "2020-12-06"
=======
        "x-ms-version": "2021-02-12"
>>>>>>> 7e782c87
      },
      "RequestBody": null,
      "StatusCode": 202,
      "ResponseHeaders": {
        "Content-Length": "0",
        "Date": "Wed, 17 Feb 2021 02:30:09 GMT",
        "Server": [
          "Windows-Azure-Blob/1.0",
          "Microsoft-HTTPAPI/2.0"
        ],
        "x-ms-client-request-id": "3d50ed9b-4dc4-09ab-7a8e-98fd093382b7",
        "x-ms-request-id": "1c956019-601e-001d-65d4-04d77e000000",
<<<<<<< HEAD
        "x-ms-version": "2020-12-06"
=======
        "x-ms-version": "2021-02-12"
>>>>>>> 7e782c87
      },
      "ResponseBody": []
    }
  ],
  "Variables": {
    "RandomSeed": "1853959503",
    "Storage_TestConfigDefault": "ProductionTenant\nseanmcccanary3\nU2FuaXRpemVk\nhttps://seanmcccanary3.blob.core.windows.net\nhttps://seanmcccanary3.file.core.windows.net\nhttps://seanmcccanary3.queue.core.windows.net\nhttps://seanmcccanary3.table.core.windows.net\n\n\n\n\nhttps://seanmcccanary3-secondary.blob.core.windows.net\nhttps://seanmcccanary3-secondary.file.core.windows.net\nhttps://seanmcccanary3-secondary.queue.core.windows.net\nhttps://seanmcccanary3-secondary.table.core.windows.net\n\nSanitized\n\n\nCloud\nBlobEndpoint=https://seanmcccanary3.blob.core.windows.net/;QueueEndpoint=https://seanmcccanary3.queue.core.windows.net/;FileEndpoint=https://seanmcccanary3.file.core.windows.net/;BlobSecondaryEndpoint=https://seanmcccanary3-secondary.blob.core.windows.net/;QueueSecondaryEndpoint=https://seanmcccanary3-secondary.queue.core.windows.net/;FileSecondaryEndpoint=https://seanmcccanary3-secondary.file.core.windows.net/;AccountName=seanmcccanary3;AccountKey=Kg==;\nseanscope1\n\n"
  }
}<|MERGE_RESOLUTION|>--- conflicted
+++ resolved
@@ -14,11 +14,7 @@
         "x-ms-client-request-id": "a3e57b25-1f36-c942-091a-3c3895e9ef35",
         "x-ms-date": "Wed, 17 Feb 2021 02:30:09 GMT",
         "x-ms-return-client-request-id": "true",
-<<<<<<< HEAD
-        "x-ms-version": "2020-12-06"
-=======
         "x-ms-version": "2021-02-12"
->>>>>>> 7e782c87
       },
       "RequestBody": null,
       "StatusCode": 201,
@@ -33,11 +29,7 @@
         ],
         "x-ms-client-request-id": "a3e57b25-1f36-c942-091a-3c3895e9ef35",
         "x-ms-request-id": "1c955fa0-601e-001d-75d4-04d77e000000",
-<<<<<<< HEAD
-        "x-ms-version": "2020-12-06"
-=======
         "x-ms-version": "2021-02-12"
->>>>>>> 7e782c87
       },
       "ResponseBody": []
     },
@@ -53,11 +45,7 @@
         ],
         "x-ms-client-request-id": "a22458e8-9589-d0f8-36d7-10568842cdb0",
         "x-ms-return-client-request-id": "true",
-<<<<<<< HEAD
-        "x-ms-version": "2020-12-06"
-=======
         "x-ms-version": "2021-02-12"
->>>>>>> 7e782c87
       },
       "RequestBody": null,
       "StatusCode": 401,
@@ -73,11 +61,7 @@
         "x-ms-client-request-id": "a22458e8-9589-d0f8-36d7-10568842cdb0",
         "x-ms-error-code": "NoAuthenticationInformation",
         "x-ms-request-id": "815cfcfa-b01e-000e-0bd4-04f372000000",
-<<<<<<< HEAD
-        "x-ms-version": "2020-12-06"
-=======
         "x-ms-version": "2021-02-12"
->>>>>>> 7e782c87
       },
       "ResponseBody": [
         "﻿<?xml version=\"1.0\" encoding=\"utf-8\"?><Error><Code>NoAuthenticationInformation</Code><Message>Server failed to authenticate the request. Please refer to the information in the www-authenticate header.\n",
@@ -99,11 +83,7 @@
         "x-ms-client-request-id": "3d50ed9b-4dc4-09ab-7a8e-98fd093382b7",
         "x-ms-date": "Wed, 17 Feb 2021 02:30:09 GMT",
         "x-ms-return-client-request-id": "true",
-<<<<<<< HEAD
-        "x-ms-version": "2020-12-06"
-=======
         "x-ms-version": "2021-02-12"
->>>>>>> 7e782c87
       },
       "RequestBody": null,
       "StatusCode": 202,
@@ -116,11 +96,7 @@
         ],
         "x-ms-client-request-id": "3d50ed9b-4dc4-09ab-7a8e-98fd093382b7",
         "x-ms-request-id": "1c956019-601e-001d-65d4-04d77e000000",
-<<<<<<< HEAD
-        "x-ms-version": "2020-12-06"
-=======
         "x-ms-version": "2021-02-12"
->>>>>>> 7e782c87
       },
       "ResponseBody": []
     }
