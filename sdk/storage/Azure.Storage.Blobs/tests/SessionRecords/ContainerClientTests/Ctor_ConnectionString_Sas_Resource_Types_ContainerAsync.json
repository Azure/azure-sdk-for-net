--- conflicted
+++ resolved
@@ -1,11 +1,7 @@
 {
   "Entries": [
     {
-<<<<<<< HEAD
-      "RequestUri": "https://seanmcccanary3.blob.core.windows.net/test-container-bfd73a3e-0695-2fe1-5797-5275d269eba1?sv=2020-12-06&ss=bfqt&srt=c&spr=https&se=2021-05-14T17%3A55%3A25Z&sp=rwdxlacuptfi&sig=Sanitized&restype=container",
-=======
       "RequestUri": "https://seanmcccanary3.blob.core.windows.net/test-container-bfd73a3e-0695-2fe1-5797-5275d269eba1?sv=2021-02-12\u0026ss=bfqt\u0026srt=c\u0026spr=https\u0026se=2021-08-31T22%3A19%3A29Z\u0026sp=rwdxylacuptfi\u0026sig=Sanitized\u0026restype=container",
->>>>>>> 7e782c87
       "RequestMethod": "PUT",
       "RequestHeaders": {
         "Accept": "application/xml",
@@ -16,11 +12,7 @@
         ],
         "x-ms-client-request-id": "8426cbe5-15ad-6bc0-18ce-b568e9453032",
         "x-ms-return-client-request-id": "true",
-<<<<<<< HEAD
-        "x-ms-version": "2020-12-06"
-=======
         "x-ms-version": "2021-02-12"
->>>>>>> 7e782c87
       },
       "RequestBody": null,
       "StatusCode": 201,
@@ -34,22 +26,13 @@
           "Microsoft-HTTPAPI/2.0"
         ],
         "x-ms-client-request-id": "8426cbe5-15ad-6bc0-18ce-b568e9453032",
-<<<<<<< HEAD
-        "x-ms-request-id": "819b707a-401e-0035-54e1-48b6d6000000",
-        "x-ms-version": "2020-12-06"
-=======
         "x-ms-request-id": "ecda71b9-e01e-005e-76ad-9e3122000000",
         "x-ms-version": "2021-02-12"
->>>>>>> 7e782c87
       },
       "ResponseBody": []
     },
     {
-<<<<<<< HEAD
-      "RequestUri": "https://seanmcccanary3.blob.core.windows.net/test-container-bfd73a3e-0695-2fe1-5797-5275d269eba1/test-blob-1784de34-0d12-015d-3673-1c5362e640bc?sv=2020-12-06&ss=bfqt&srt=c&spr=https&se=2021-05-14T17%3A55%3A25Z&sp=rwdxlacuptfi&sig=Sanitized",
-=======
       "RequestUri": "https://seanmcccanary3.blob.core.windows.net/test-container-bfd73a3e-0695-2fe1-5797-5275d269eba1/test-blob-1784de34-0d12-015d-3673-1c5362e640bc?sv=2021-02-12\u0026ss=bfqt\u0026srt=c\u0026spr=https\u0026se=2021-08-31T22%3A19%3A29Z\u0026sp=rwdxylacuptfi\u0026sig=Sanitized",
->>>>>>> 7e782c87
       "RequestMethod": "PUT",
       "RequestHeaders": {
         "Accept": "application/xml",
@@ -64,11 +47,7 @@
         "x-ms-blob-type": "BlockBlob",
         "x-ms-client-request-id": "41dbf6f0-ea9a-0308-0313-39abebdab9d5",
         "x-ms-return-client-request-id": "true",
-<<<<<<< HEAD
-        "x-ms-version": "2020-12-06"
-=======
         "x-ms-version": "2021-02-12"
->>>>>>> 7e782c87
       },
       "RequestBody": "vtSPBkNn9Fq3RQOIhpt6XBFxxg8WwWvYbiRNOfltCDKN\u002BaoVtinvzeopYM0J1Xqb\u002Bb9B8CAwpvxpt5geGbthSTzR\u002Bo3wZKbogvgl7GGdzpmqsj85LBcRXFOtrP6Q0bMuyBaQN9rtqpQZWG4nC7mby\u002Bj\u002BdGd7KBwkv506Q7inV7BE9iRLDZe\u002BvAerINSo6lGZEuAWkl1Ms5/5a3g8smfccQG\u002B4hSUT75RQLdf0AhIe9VLoDHXkMVT\u002BEOEUaEegQmgzq7T6gg9BMIixVGl7eOXsfCi8RE2BOA7a\u002BrREP4dMr6tvwFZdZHNDpxutctzrQtf7aCxfJD3asnOl38dbPTDBZOT\u002BC3hPjte1eJ1x08Vx73fcSJebLYttVU3i90Rr6Gnq7A337Xdfa5kUqatgqJ6uc/CPvvRZZjdZkLXqrNeTSZBzhye3egIAfN0\u002BhoPfzOyvNINT3Cm1UUXWnlyBdP7BQWAbLOG29vnuTwHXWt\u002BzeYPJe3hUP21mvnWh4NulfsfePQVjxKAK\u002BH2JpUznnfamIyTY\u002BDmGrUHytK6sFRYeSNB5\u002BV2aT7TjvkM6ipngfuB/O722zIbOV4/DcRAxXuMnaxy8reSYy9Ov9Tn2S\u002BKn0nWOLRmYp3xJq2GN1x5ksh9f0199Y9E75i/qBtdNGAvtG17ao3HJjsOgMwJCyzT1CwLaVniDaq6kUkcp7mCk/FNV4Lu/ig7tlkRbnXCO\u002BNr69PvUsoGTabDwdlEq3\u002BBjO3au7Sq5NYEz7IA0J4191ZlsLvmkkEnRgrbKjxP9wvaj\u002BGH538vwQf96oIYBnwHjsmC3vrDm/mss3WpzrmZtdimJUG9rQ/WNe\u002B06Ke\u002BDkCO05xyzBkRFvTn2zQKhvNNZDWqceA7SuG6rKgKD7JR7aQ1G/odJui/lQ9M1dHbzK/8Z4RyFJ1fU4m7uCBwBgZBle6P1Wr4Lz1M6tvR7nUP3t/4Dqgu39kH1chwYm3ITo8ICz/jS/dEAzdHJSnBjmQUq9pAd/deErYViP\u002Bih83Pg5xLyeI1LJLoswpw57mvRUdjXLeTiNaYqfiJzcP3ontqd6GNdsSC3n5HWMTs7Sv8ZUK4PysWO/vFsx/prF/P8BGPBm8XIc\u002BC4X44TC8Sq7zNjGeBP2JQUzymyMKlmDEfd2eyXea75ERyNV6s3e7LswdiHB/3TrCuPrIzcVkM3EhMGdXIX07VEagjDgoEo3ZN2hW7Q3sSJym2BB40iHPqZVgVYMQZA1O4jQt30z\u002Bmqpo85pZEUZnNOvGrEVswoYk0OKix70OxNNfBArVwm1TpD1qD96HcphS/RybSbfL3iOuBQpqX9bpXirK/g0/jXZ6dwQEBrKrnWJKU8acd38bkyXnK7g==",
       "StatusCode": 403,
@@ -82,13 +61,8 @@
         ],
         "x-ms-client-request-id": "41dbf6f0-ea9a-0308-0313-39abebdab9d5",
         "x-ms-error-code": "AuthorizationResourceTypeMismatch",
-<<<<<<< HEAD
-        "x-ms-request-id": "819b7096-401e-0035-68e1-48b6d6000000",
-        "x-ms-version": "2020-12-06"
-=======
         "x-ms-request-id": "ecda71c6-e01e-005e-80ad-9e3122000000",
         "x-ms-version": "2021-02-12"
->>>>>>> 7e782c87
       },
       "ResponseBody": [
         "\uFEFF\u003C?xml version=\u00221.0\u0022 encoding=\u0022utf-8\u0022?\u003E\u003CError\u003E\u003CCode\u003EAuthorizationResourceTypeMismatch\u003C/Code\u003E\u003CMessage\u003EThis request is not authorized to perform this operation using this resource type.\n",
@@ -97,11 +71,7 @@
       ]
     },
     {
-<<<<<<< HEAD
-      "RequestUri": "https://seanmcccanary3.blob.core.windows.net/test-container-bfd73a3e-0695-2fe1-5797-5275d269eba1?sv=2020-12-06&ss=bfqt&srt=c&spr=https&se=2021-05-14T17%3A55%3A25Z&sp=rwdxlacuptfi&sig=Sanitized&restype=container",
-=======
       "RequestUri": "https://seanmcccanary3.blob.core.windows.net/test-container-bfd73a3e-0695-2fe1-5797-5275d269eba1?sv=2021-02-12\u0026ss=bfqt\u0026srt=c\u0026spr=https\u0026se=2021-08-31T22%3A19%3A29Z\u0026sp=rwdxylacuptfi\u0026sig=Sanitized\u0026restype=container",
->>>>>>> 7e782c87
       "RequestMethod": "DELETE",
       "RequestHeaders": {
         "Accept": "application/xml",
@@ -112,11 +82,7 @@
         ],
         "x-ms-client-request-id": "d3f41aa9-889e-6e53-b14e-168cf2c10442",
         "x-ms-return-client-request-id": "true",
-<<<<<<< HEAD
-        "x-ms-version": "2020-12-06"
-=======
         "x-ms-version": "2021-02-12"
->>>>>>> 7e782c87
       },
       "RequestBody": null,
       "StatusCode": 202,
@@ -128,13 +94,8 @@
           "Microsoft-HTTPAPI/2.0"
         ],
         "x-ms-client-request-id": "d3f41aa9-889e-6e53-b14e-168cf2c10442",
-<<<<<<< HEAD
-        "x-ms-request-id": "819b70ab-401e-0035-7ce1-48b6d6000000",
-        "x-ms-version": "2020-12-06"
-=======
         "x-ms-request-id": "ecda71d2-e01e-005e-09ad-9e3122000000",
         "x-ms-version": "2021-02-12"
->>>>>>> 7e782c87
       },
       "ResponseBody": []
     }
