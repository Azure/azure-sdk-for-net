{
  "Entries": [
    {
<<<<<<< HEAD
      "RequestUri": "https://seanstagetest.blob.core.windows.net/test-container-b1899efe-e5bd-725c-761c-64851974d457?sv=2019-07-07\u0026ss=bfq\u0026srt=c\u0026spr=https\u0026se=2019-12-11T05%3A02%3A59Z\u0026sp=rwdlacup\u0026sig=Sanitized\u0026restype=container",
      "RequestMethod": "PUT",
      "RequestHeaders": {
        "traceparent": "00-024f20c6c4999e4eaf2b47dfd06c2eab-fa708a0b8a34ad4e-00",
        "User-Agent": [
          "azsdk-net-Storage.Blobs/12.1.0-dev.20191210.1\u002B4108f7dcb3b573f551e264a3052039412b91b2f8",
=======
      "RequestUri": "https://storagedotnettesting.blob.core.windows.net/test-container-b1899efe-e5bd-725c-761c-64851974d457?sv=2019-02-02\u0026ss=bfqt\u0026srt=c\u0026spr=https\u0026se=2019-12-13T00%3A23%3A14Z\u0026sp=rwdlacup\u0026sig=Sanitized\u0026restype=container",
      "RequestMethod": "PUT",
      "RequestHeaders": {
        "traceparent": "00-4b6b955efac19c44ad48771521a3ab97-6eb6e6b676587a4c-00",
        "User-Agent": [
          "azsdk-net-Storage.Blobs/12.1.0-dev.20191212.1\u002B365544065ca906ef785471b4d22b09dc4a3b54b2",
>>>>>>> 604ad2a4
          "(.NET Core 4.6.28008.01; Microsoft Windows 10.0.18363 )"
        ],
        "x-ms-client-request-id": "b07fecee-2733-e532-4a2e-c6167082c705",
        "x-ms-return-client-request-id": "true",
        "x-ms-version": "2019-07-07"
      },
      "RequestBody": null,
      "StatusCode": 201,
      "ResponseHeaders": {
        "Content-Length": "0",
<<<<<<< HEAD
        "Date": "Wed, 11 Dec 2019 04:02:58 GMT",
        "ETag": "\u00220x8D77DEF02948C4D\u0022",
        "Last-Modified": "Wed, 11 Dec 2019 04:02:59 GMT",
=======
        "Date": "Thu, 12 Dec 2019 23:23:13 GMT",
        "ETag": "\u00220x8D77F5A42FCCD0C\u0022",
        "Last-Modified": "Thu, 12 Dec 2019 23:23:14 GMT",
>>>>>>> 604ad2a4
        "Server": [
          "Windows-Azure-Blob/1.0",
          "Microsoft-HTTPAPI/2.0"
        ],
        "x-ms-client-request-id": "b07fecee-2733-e532-4a2e-c6167082c705",
<<<<<<< HEAD
        "x-ms-request-id": "3d0f2f64-801e-0018-46d7-af4d5c000000",
        "x-ms-version": "2019-07-07"
=======
        "x-ms-request-id": "908b86b5-b01e-0018-0e43-b178b1000000",
        "x-ms-version": "2019-02-02"
>>>>>>> 604ad2a4
      },
      "ResponseBody": []
    },
    {
<<<<<<< HEAD
      "RequestUri": "https://seanstagetest.blob.core.windows.net/test-container-b1899efe-e5bd-725c-761c-64851974d457/test-blob-a9af93a0-af18-1332-8a58-0e3017fd28f9?sv=2019-07-07\u0026ss=bfq\u0026srt=c\u0026spr=https\u0026se=2019-12-11T05%3A02%3A59Z\u0026sp=rwdlacup\u0026sig=Sanitized",
=======
      "RequestUri": "https://storagedotnettesting.blob.core.windows.net/test-container-b1899efe-e5bd-725c-761c-64851974d457/test-blob-a9af93a0-af18-1332-8a58-0e3017fd28f9?sv=2019-02-02\u0026ss=bfqt\u0026srt=c\u0026spr=https\u0026se=2019-12-13T00%3A23%3A14Z\u0026sp=rwdlacup\u0026sig=Sanitized",
>>>>>>> 604ad2a4
      "RequestMethod": "PUT",
      "RequestHeaders": {
        "Content-Length": "1024",
        "If-None-Match": "*",
<<<<<<< HEAD
        "traceparent": "00-add37bfad2767947a979b7d4c79f36e2-5c33441426922d4e-00",
        "User-Agent": [
          "azsdk-net-Storage.Blobs/12.1.0-dev.20191210.1\u002B4108f7dcb3b573f551e264a3052039412b91b2f8",
=======
        "traceparent": "00-15ce2de3f2749a4cacf4e8256b039850-a7972768500f7248-00",
        "User-Agent": [
          "azsdk-net-Storage.Blobs/12.1.0-dev.20191212.1\u002B365544065ca906ef785471b4d22b09dc4a3b54b2",
>>>>>>> 604ad2a4
          "(.NET Core 4.6.28008.01; Microsoft Windows 10.0.18363 )"
        ],
        "x-ms-blob-type": "BlockBlob",
        "x-ms-client-request-id": "0ff36a2e-bc10-8d36-8419-b88334f6bd49",
        "x-ms-return-client-request-id": "true",
        "x-ms-version": "2019-07-07"
      },
      "RequestBody": "1l2XLfQkJFqO98uSJP3AIMbHv7fNnO4/uWsl2hkCzU0GzUAS6pkQfG5UGiDjoO\u002BNl\u002B1qTz5wKzluWHOJ/klBjCl\u002Bi1e8rjYst0NIeYLNWxl8l0Mrl30OlqIGpJImhn0kEo33ZRWX0Om3Ppj7J7G3oPxaDWcGFvSrb/W1tgmjBTDFJGf01vUD5MZadFnlE27wTgOVy3kVHvyZS/Yf4hrfEzhnNQNKw8oHVimgq6KbxluHxGgGDTq3rwVqW4r/4wGse2Agfd5qpos5jnRQdXJa/YWamB2y2QX\u002BsIX932g/B3In9DBCe0h9HB7czH/FZzqSEF0FZUvk\u002BqJaIc1ZbcYj\u002BoYBKIFCGII8HXz/1QyGOUhKas8KOaInQ/qO51l6JK5XudL4wz65UPjbyUjO5CSV1OiFDgL3GMDk2uWHtDAowfnNqBs5jXUKkRrWLnBaWF/V\u002BBNw9RWsX6ESE\u002BlZMpzIsgdOATsJXEZye3zoIOlQioGGsbscuMzjIUh6J3mMsF9\u002BDntpC1cjzJvN/XqYxD63wYln0oDgq/o6a\u002BDyjjXM5sodahJu5n8qYuUgT7pRSl0Jw2XwJN7enWKBLp93MD1lABewe1ksSdsKPW\u002BbwFxA6SGD6MrQ3MHrP8yv7LjfszKnuk6ioc8D3XqK5uduQ90GQEV\u002B9EdzlSRWxDuNfVwiKoo98wUNnkdRfwtQRvbZffzuqKxyYb7qNCUqS9yTdWAeZ7tcMU/X\u002BKH9LHQ8Ik4ufEc/ntSvsMnLUr/g41JrvQmrMd86fUysF68KdDRKrhHW/M\u002BVVNeLbrbykd6Q9xVPkm9qkfBv9P/6k4ckpDuVgaStCeeC1WkyH8MoR\u002BtuHB\u002Bau\u002BLE3x0gZwjQmsFQZsl7XRA54u4tzLwFOHEtRqwTjHZniulY0KGHjaHfsjuo4bj5rerbNTkxbO4mv6er8iFbvA5K6NzfIo1usVRMThqBXVa4NJnCN1c9Nh37MhH53JqAg/UsXfnbGYpdbIPk5B3UpWFQ876ImYS3DbG/5PB7dNW6y8skVABd3BoOZcrTWFH/J42wqejc\u002BOpwdVBHHDWa4feuKhhSsFFg8xajeTS65LVgv7xjy8vs3tPgs96wFb/ldIPTJC04rHc7T7XSOH61tpGb5114NhYswkxFcvxysN1WvgSw5r\u002BHJxJFJ3wWGaVUKvxNFS5ibD1tpmLh8zp6yZ7Ye3p5Bc/RFMBKMw\u002BZFqim8EcAJJuv81HHQ0BdpTPYyl3dPp4r2yUsewBtGDku05C5OwPzeqQDKIcossKPdG6McWixvNgJehQh06maQdsYmW\u002Bvo2kw5FC52hUWAyhjnAeS4abQfBe4sMDu0af7aOesEBlS4NEEXI0Y\u002BOLC8nfsvg==",
      "StatusCode": 403,
      "ResponseHeaders": {
        "Content-Length": "284",
        "Content-Type": "application/xml",
<<<<<<< HEAD
        "Date": "Wed, 11 Dec 2019 04:02:59 GMT",
=======
        "Date": "Thu, 12 Dec 2019 23:23:13 GMT",
>>>>>>> 604ad2a4
        "Server": [
          "Windows-Azure-Blob/1.0",
          "Microsoft-HTTPAPI/2.0"
        ],
        "x-ms-client-request-id": "0ff36a2e-bc10-8d36-8419-b88334f6bd49",
        "x-ms-error-code": "AuthorizationResourceTypeMismatch",
<<<<<<< HEAD
        "x-ms-request-id": "3d0f2f66-801e-0018-47d7-af4d5c000000",
        "x-ms-version": "2019-07-07"
      },
      "ResponseBody": [
        "\uFEFF\u003C?xml version=\u00221.0\u0022 encoding=\u0022utf-8\u0022?\u003E\u003CError\u003E\u003CCode\u003EAuthorizationResourceTypeMismatch\u003C/Code\u003E\u003CMessage\u003EThis request is not authorized to perform this operation using this resource type.\n",
        "RequestId:3d0f2f66-801e-0018-47d7-af4d5c000000\n",
        "Time:2019-12-11T04:02:59.0980071Z\u003C/Message\u003E\u003C/Error\u003E"
      ]
    },
    {
      "RequestUri": "https://seanstagetest.blob.core.windows.net/test-container-b1899efe-e5bd-725c-761c-64851974d457?sv=2019-07-07\u0026ss=bfq\u0026srt=c\u0026spr=https\u0026se=2019-12-11T05%3A02%3A59Z\u0026sp=rwdlacup\u0026sig=Sanitized\u0026restype=container",
      "RequestMethod": "DELETE",
      "RequestHeaders": {
        "traceparent": "00-2180e4c55c604d46b46575ad05fe9669-cf61895a438dec49-00",
        "User-Agent": [
          "azsdk-net-Storage.Blobs/12.1.0-dev.20191210.1\u002B4108f7dcb3b573f551e264a3052039412b91b2f8",
=======
        "x-ms-request-id": "908b86c3-b01e-0018-1943-b178b1000000",
        "x-ms-version": "2019-02-02"
      },
      "ResponseBody": [
        "\uFEFF\u003C?xml version=\u00221.0\u0022 encoding=\u0022utf-8\u0022?\u003E\u003CError\u003E\u003CCode\u003EAuthorizationResourceTypeMismatch\u003C/Code\u003E\u003CMessage\u003EThis request is not authorized to perform this operation using this resource type.\n",
        "RequestId:908b86c3-b01e-0018-1943-b178b1000000\n",
        "Time:2019-12-12T23:23:14.4152818Z\u003C/Message\u003E\u003C/Error\u003E"
      ]
    },
    {
      "RequestUri": "https://storagedotnettesting.blob.core.windows.net/test-container-b1899efe-e5bd-725c-761c-64851974d457?sv=2019-02-02\u0026ss=bfqt\u0026srt=c\u0026spr=https\u0026se=2019-12-13T00%3A23%3A14Z\u0026sp=rwdlacup\u0026sig=Sanitized\u0026restype=container",
      "RequestMethod": "DELETE",
      "RequestHeaders": {
        "traceparent": "00-1e7192f2473d0c4d96c7a01a1e8976c5-878a25b829cffe48-00",
        "User-Agent": [
          "azsdk-net-Storage.Blobs/12.1.0-dev.20191212.1\u002B365544065ca906ef785471b4d22b09dc4a3b54b2",
>>>>>>> 604ad2a4
          "(.NET Core 4.6.28008.01; Microsoft Windows 10.0.18363 )"
        ],
        "x-ms-client-request-id": "8894703b-dc84-7aae-6b7b-db1b8f992300",
        "x-ms-return-client-request-id": "true",
        "x-ms-version": "2019-07-07"
      },
      "RequestBody": null,
      "StatusCode": 202,
      "ResponseHeaders": {
        "Content-Length": "0",
<<<<<<< HEAD
        "Date": "Wed, 11 Dec 2019 04:02:59 GMT",
=======
        "Date": "Thu, 12 Dec 2019 23:23:13 GMT",
>>>>>>> 604ad2a4
        "Server": [
          "Windows-Azure-Blob/1.0",
          "Microsoft-HTTPAPI/2.0"
        ],
        "x-ms-client-request-id": "8894703b-dc84-7aae-6b7b-db1b8f992300",
<<<<<<< HEAD
        "x-ms-request-id": "3d0f2f67-801e-0018-48d7-af4d5c000000",
        "x-ms-version": "2019-07-07"
=======
        "x-ms-request-id": "908b86c9-b01e-0018-1e43-b178b1000000",
        "x-ms-version": "2019-02-02"
>>>>>>> 604ad2a4
      },
      "ResponseBody": []
    }
  ],
  "Variables": {
<<<<<<< HEAD
    "DateTimeOffsetNow": "2019-12-10T20:02:59.0051562-08:00",
    "RandomSeed": "31189073",
    "Storage_TestConfigDefault": "ProductionTenant\nseanstagetest\nU2FuaXRpemVk\nhttp://seanstagetest.blob.core.windows.net\nhttp://seanstagetest.file.core.windows.net\nhttp://seanstagetest.queue.core.windows.net\nhttp://seanstagetest.table.core.windows.net\n\n\n\n\nhttp://seanstagetest-secondary.blob.core.windows.net\nhttp://seanstagetest-secondary.file.core.windows.net\nhttp://seanstagetest-secondary.queue.core.windows.net\nhttp://seanstagetest-secondary.table.core.windows.net\n\nSanitized\n\n\nCloud\nBlobEndpoint=http://seanstagetest.blob.core.windows.net/;QueueEndpoint=http://seanstagetest.queue.core.windows.net/;FileEndpoint=http://seanstagetest.file.core.windows.net/;BlobSecondaryEndpoint=http://seanstagetest-secondary.blob.core.windows.net/;QueueSecondaryEndpoint=http://seanstagetest-secondary.queue.core.windows.net/;FileSecondaryEndpoint=http://seanstagetest-secondary.file.core.windows.net/;AccountName=seanstagetest;AccountKey=Sanitized\nseanscope1"
=======
    "DateTimeOffsetNow": "2019-12-12T15:23:14.4070634-08:00",
    "RandomSeed": "31189073",
    "Storage_TestConfigDefault": "ProductionTenant\nstoragedotnettesting\nU2FuaXRpemVk\nhttps://storagedotnettesting.blob.core.windows.net\nhttps://storagedotnettesting.file.core.windows.net\nhttps://storagedotnettesting.queue.core.windows.net\nhttps://storagedotnettesting.table.core.windows.net\n\n\n\n\nhttps://storagedotnettesting-secondary.blob.core.windows.net\nhttps://storagedotnettesting-secondary.file.core.windows.net\nhttps://storagedotnettesting-secondary.queue.core.windows.net\nhttps://storagedotnettesting-secondary.table.core.windows.net\n\nSanitized\n\n\nCloud\nBlobEndpoint=https://storagedotnettesting.blob.core.windows.net/;QueueEndpoint=https://storagedotnettesting.queue.core.windows.net/;FileEndpoint=https://storagedotnettesting.file.core.windows.net/;BlobSecondaryEndpoint=https://storagedotnettesting-secondary.blob.core.windows.net/;QueueSecondaryEndpoint=https://storagedotnettesting-secondary.queue.core.windows.net/;FileSecondaryEndpoint=https://storagedotnettesting-secondary.file.core.windows.net/;AccountName=storagedotnettesting;AccountKey=Sanitized"
>>>>>>> 604ad2a4
  }
}<|MERGE_RESOLUTION|>--- conflicted
+++ resolved
@@ -1,24 +1,15 @@
 {
   "Entries": [
     {
-<<<<<<< HEAD
-      "RequestUri": "https://seanstagetest.blob.core.windows.net/test-container-b1899efe-e5bd-725c-761c-64851974d457?sv=2019-07-07\u0026ss=bfq\u0026srt=c\u0026spr=https\u0026se=2019-12-11T05%3A02%3A59Z\u0026sp=rwdlacup\u0026sig=Sanitized\u0026restype=container",
+      "RequestUri": "https://seanstagetest.blob.core.windows.net/test-container-bfd73a3e-0695-2fe1-5797-5275d269eba1?sv=2019-07-07\u0026ss=bfqt\u0026srt=c\u0026spr=https\u0026se=2019-12-16T22%3A46%3A45Z\u0026sp=rwdlacup\u0026sig=Sanitized\u0026restype=container",
       "RequestMethod": "PUT",
       "RequestHeaders": {
-        "traceparent": "00-024f20c6c4999e4eaf2b47dfd06c2eab-fa708a0b8a34ad4e-00",
+        "traceparent": "00-f1748cd199fa1d47b14361b2358f007d-a8897b460cb80f4d-00",
         "User-Agent": [
-          "azsdk-net-Storage.Blobs/12.1.0-dev.20191210.1\u002B4108f7dcb3b573f551e264a3052039412b91b2f8",
-=======
-      "RequestUri": "https://storagedotnettesting.blob.core.windows.net/test-container-b1899efe-e5bd-725c-761c-64851974d457?sv=2019-02-02\u0026ss=bfqt\u0026srt=c\u0026spr=https\u0026se=2019-12-13T00%3A23%3A14Z\u0026sp=rwdlacup\u0026sig=Sanitized\u0026restype=container",
-      "RequestMethod": "PUT",
-      "RequestHeaders": {
-        "traceparent": "00-4b6b955efac19c44ad48771521a3ab97-6eb6e6b676587a4c-00",
-        "User-Agent": [
-          "azsdk-net-Storage.Blobs/12.1.0-dev.20191212.1\u002B365544065ca906ef785471b4d22b09dc4a3b54b2",
->>>>>>> 604ad2a4
+          "azsdk-net-Storage.Blobs/12.1.0-dev.20191216.1\u002B0c2577880c6fbd0b50c06078ac498561c94c6e82",
           "(.NET Core 4.6.28008.01; Microsoft Windows 10.0.18363 )"
         ],
-        "x-ms-client-request-id": "b07fecee-2733-e532-4a2e-c6167082c705",
+        "x-ms-client-request-id": "8426cbe5-15ad-6bc0-18ce-b568e9453032",
         "x-ms-return-client-request-id": "true",
         "x-ms-version": "2019-07-07"
       },
@@ -26,110 +17,66 @@
       "StatusCode": 201,
       "ResponseHeaders": {
         "Content-Length": "0",
-<<<<<<< HEAD
-        "Date": "Wed, 11 Dec 2019 04:02:58 GMT",
-        "ETag": "\u00220x8D77DEF02948C4D\u0022",
-        "Last-Modified": "Wed, 11 Dec 2019 04:02:59 GMT",
-=======
-        "Date": "Thu, 12 Dec 2019 23:23:13 GMT",
-        "ETag": "\u00220x8D77F5A42FCCD0C\u0022",
-        "Last-Modified": "Thu, 12 Dec 2019 23:23:14 GMT",
->>>>>>> 604ad2a4
+        "Date": "Mon, 16 Dec 2019 21:46:45 GMT",
+        "ETag": "\u00220x8D782717243FA40\u0022",
+        "Last-Modified": "Mon, 16 Dec 2019 21:46:45 GMT",
         "Server": [
           "Windows-Azure-Blob/1.0",
           "Microsoft-HTTPAPI/2.0"
         ],
-        "x-ms-client-request-id": "b07fecee-2733-e532-4a2e-c6167082c705",
-<<<<<<< HEAD
-        "x-ms-request-id": "3d0f2f64-801e-0018-46d7-af4d5c000000",
+        "x-ms-client-request-id": "8426cbe5-15ad-6bc0-18ce-b568e9453032",
+        "x-ms-request-id": "eeaf607b-501e-0046-295a-b4a6bc000000",
         "x-ms-version": "2019-07-07"
-=======
-        "x-ms-request-id": "908b86b5-b01e-0018-0e43-b178b1000000",
-        "x-ms-version": "2019-02-02"
->>>>>>> 604ad2a4
       },
       "ResponseBody": []
     },
     {
-<<<<<<< HEAD
-      "RequestUri": "https://seanstagetest.blob.core.windows.net/test-container-b1899efe-e5bd-725c-761c-64851974d457/test-blob-a9af93a0-af18-1332-8a58-0e3017fd28f9?sv=2019-07-07\u0026ss=bfq\u0026srt=c\u0026spr=https\u0026se=2019-12-11T05%3A02%3A59Z\u0026sp=rwdlacup\u0026sig=Sanitized",
-=======
-      "RequestUri": "https://storagedotnettesting.blob.core.windows.net/test-container-b1899efe-e5bd-725c-761c-64851974d457/test-blob-a9af93a0-af18-1332-8a58-0e3017fd28f9?sv=2019-02-02\u0026ss=bfqt\u0026srt=c\u0026spr=https\u0026se=2019-12-13T00%3A23%3A14Z\u0026sp=rwdlacup\u0026sig=Sanitized",
->>>>>>> 604ad2a4
+      "RequestUri": "https://seanstagetest.blob.core.windows.net/test-container-bfd73a3e-0695-2fe1-5797-5275d269eba1/test-blob-1784de34-0d12-015d-3673-1c5362e640bc?sv=2019-07-07\u0026ss=bfqt\u0026srt=c\u0026spr=https\u0026se=2019-12-16T22%3A46%3A45Z\u0026sp=rwdlacup\u0026sig=Sanitized",
       "RequestMethod": "PUT",
       "RequestHeaders": {
         "Content-Length": "1024",
         "If-None-Match": "*",
-<<<<<<< HEAD
-        "traceparent": "00-add37bfad2767947a979b7d4c79f36e2-5c33441426922d4e-00",
+        "traceparent": "00-cd32a8833798ae4391d1802c823db188-f3d26f9f0574de48-00",
         "User-Agent": [
-          "azsdk-net-Storage.Blobs/12.1.0-dev.20191210.1\u002B4108f7dcb3b573f551e264a3052039412b91b2f8",
-=======
-        "traceparent": "00-15ce2de3f2749a4cacf4e8256b039850-a7972768500f7248-00",
-        "User-Agent": [
-          "azsdk-net-Storage.Blobs/12.1.0-dev.20191212.1\u002B365544065ca906ef785471b4d22b09dc4a3b54b2",
->>>>>>> 604ad2a4
+          "azsdk-net-Storage.Blobs/12.1.0-dev.20191216.1\u002B0c2577880c6fbd0b50c06078ac498561c94c6e82",
           "(.NET Core 4.6.28008.01; Microsoft Windows 10.0.18363 )"
         ],
         "x-ms-blob-type": "BlockBlob",
-        "x-ms-client-request-id": "0ff36a2e-bc10-8d36-8419-b88334f6bd49",
+        "x-ms-client-request-id": "41dbf6f0-ea9a-0308-0313-39abebdab9d5",
         "x-ms-return-client-request-id": "true",
         "x-ms-version": "2019-07-07"
       },
-      "RequestBody": "1l2XLfQkJFqO98uSJP3AIMbHv7fNnO4/uWsl2hkCzU0GzUAS6pkQfG5UGiDjoO\u002BNl\u002B1qTz5wKzluWHOJ/klBjCl\u002Bi1e8rjYst0NIeYLNWxl8l0Mrl30OlqIGpJImhn0kEo33ZRWX0Om3Ppj7J7G3oPxaDWcGFvSrb/W1tgmjBTDFJGf01vUD5MZadFnlE27wTgOVy3kVHvyZS/Yf4hrfEzhnNQNKw8oHVimgq6KbxluHxGgGDTq3rwVqW4r/4wGse2Agfd5qpos5jnRQdXJa/YWamB2y2QX\u002BsIX932g/B3In9DBCe0h9HB7czH/FZzqSEF0FZUvk\u002BqJaIc1ZbcYj\u002BoYBKIFCGII8HXz/1QyGOUhKas8KOaInQ/qO51l6JK5XudL4wz65UPjbyUjO5CSV1OiFDgL3GMDk2uWHtDAowfnNqBs5jXUKkRrWLnBaWF/V\u002BBNw9RWsX6ESE\u002BlZMpzIsgdOATsJXEZye3zoIOlQioGGsbscuMzjIUh6J3mMsF9\u002BDntpC1cjzJvN/XqYxD63wYln0oDgq/o6a\u002BDyjjXM5sodahJu5n8qYuUgT7pRSl0Jw2XwJN7enWKBLp93MD1lABewe1ksSdsKPW\u002BbwFxA6SGD6MrQ3MHrP8yv7LjfszKnuk6ioc8D3XqK5uduQ90GQEV\u002B9EdzlSRWxDuNfVwiKoo98wUNnkdRfwtQRvbZffzuqKxyYb7qNCUqS9yTdWAeZ7tcMU/X\u002BKH9LHQ8Ik4ufEc/ntSvsMnLUr/g41JrvQmrMd86fUysF68KdDRKrhHW/M\u002BVVNeLbrbykd6Q9xVPkm9qkfBv9P/6k4ckpDuVgaStCeeC1WkyH8MoR\u002BtuHB\u002Bau\u002BLE3x0gZwjQmsFQZsl7XRA54u4tzLwFOHEtRqwTjHZniulY0KGHjaHfsjuo4bj5rerbNTkxbO4mv6er8iFbvA5K6NzfIo1usVRMThqBXVa4NJnCN1c9Nh37MhH53JqAg/UsXfnbGYpdbIPk5B3UpWFQ876ImYS3DbG/5PB7dNW6y8skVABd3BoOZcrTWFH/J42wqejc\u002BOpwdVBHHDWa4feuKhhSsFFg8xajeTS65LVgv7xjy8vs3tPgs96wFb/ldIPTJC04rHc7T7XSOH61tpGb5114NhYswkxFcvxysN1WvgSw5r\u002BHJxJFJ3wWGaVUKvxNFS5ibD1tpmLh8zp6yZ7Ye3p5Bc/RFMBKMw\u002BZFqim8EcAJJuv81HHQ0BdpTPYyl3dPp4r2yUsewBtGDku05C5OwPzeqQDKIcossKPdG6McWixvNgJehQh06maQdsYmW\u002Bvo2kw5FC52hUWAyhjnAeS4abQfBe4sMDu0af7aOesEBlS4NEEXI0Y\u002BOLC8nfsvg==",
+      "RequestBody": "vtSPBkNn9Fq3RQOIhpt6XBFxxg8WwWvYbiRNOfltCDKN\u002BaoVtinvzeopYM0J1Xqb\u002Bb9B8CAwpvxpt5geGbthSTzR\u002Bo3wZKbogvgl7GGdzpmqsj85LBcRXFOtrP6Q0bMuyBaQN9rtqpQZWG4nC7mby\u002Bj\u002BdGd7KBwkv506Q7inV7BE9iRLDZe\u002BvAerINSo6lGZEuAWkl1Ms5/5a3g8smfccQG\u002B4hSUT75RQLdf0AhIe9VLoDHXkMVT\u002BEOEUaEegQmgzq7T6gg9BMIixVGl7eOXsfCi8RE2BOA7a\u002BrREP4dMr6tvwFZdZHNDpxutctzrQtf7aCxfJD3asnOl38dbPTDBZOT\u002BC3hPjte1eJ1x08Vx73fcSJebLYttVU3i90Rr6Gnq7A337Xdfa5kUqatgqJ6uc/CPvvRZZjdZkLXqrNeTSZBzhye3egIAfN0\u002BhoPfzOyvNINT3Cm1UUXWnlyBdP7BQWAbLOG29vnuTwHXWt\u002BzeYPJe3hUP21mvnWh4NulfsfePQVjxKAK\u002BH2JpUznnfamIyTY\u002BDmGrUHytK6sFRYeSNB5\u002BV2aT7TjvkM6ipngfuB/O722zIbOV4/DcRAxXuMnaxy8reSYy9Ov9Tn2S\u002BKn0nWOLRmYp3xJq2GN1x5ksh9f0199Y9E75i/qBtdNGAvtG17ao3HJjsOgMwJCyzT1CwLaVniDaq6kUkcp7mCk/FNV4Lu/ig7tlkRbnXCO\u002BNr69PvUsoGTabDwdlEq3\u002BBjO3au7Sq5NYEz7IA0J4191ZlsLvmkkEnRgrbKjxP9wvaj\u002BGH538vwQf96oIYBnwHjsmC3vrDm/mss3WpzrmZtdimJUG9rQ/WNe\u002B06Ke\u002BDkCO05xyzBkRFvTn2zQKhvNNZDWqceA7SuG6rKgKD7JR7aQ1G/odJui/lQ9M1dHbzK/8Z4RyFJ1fU4m7uCBwBgZBle6P1Wr4Lz1M6tvR7nUP3t/4Dqgu39kH1chwYm3ITo8ICz/jS/dEAzdHJSnBjmQUq9pAd/deErYViP\u002Bih83Pg5xLyeI1LJLoswpw57mvRUdjXLeTiNaYqfiJzcP3ontqd6GNdsSC3n5HWMTs7Sv8ZUK4PysWO/vFsx/prF/P8BGPBm8XIc\u002BC4X44TC8Sq7zNjGeBP2JQUzymyMKlmDEfd2eyXea75ERyNV6s3e7LswdiHB/3TrCuPrIzcVkM3EhMGdXIX07VEagjDgoEo3ZN2hW7Q3sSJym2BB40iHPqZVgVYMQZA1O4jQt30z\u002Bmqpo85pZEUZnNOvGrEVswoYk0OKix70OxNNfBArVwm1TpD1qD96HcphS/RybSbfL3iOuBQpqX9bpXirK/g0/jXZ6dwQEBrKrnWJKU8acd38bkyXnK7g==",
       "StatusCode": 403,
       "ResponseHeaders": {
         "Content-Length": "284",
         "Content-Type": "application/xml",
-<<<<<<< HEAD
-        "Date": "Wed, 11 Dec 2019 04:02:59 GMT",
-=======
-        "Date": "Thu, 12 Dec 2019 23:23:13 GMT",
->>>>>>> 604ad2a4
+        "Date": "Mon, 16 Dec 2019 21:46:45 GMT",
         "Server": [
           "Windows-Azure-Blob/1.0",
           "Microsoft-HTTPAPI/2.0"
         ],
-        "x-ms-client-request-id": "0ff36a2e-bc10-8d36-8419-b88334f6bd49",
+        "x-ms-client-request-id": "41dbf6f0-ea9a-0308-0313-39abebdab9d5",
         "x-ms-error-code": "AuthorizationResourceTypeMismatch",
-<<<<<<< HEAD
-        "x-ms-request-id": "3d0f2f66-801e-0018-47d7-af4d5c000000",
+        "x-ms-request-id": "eeaf6084-501e-0046-2e5a-b4a6bc000000",
         "x-ms-version": "2019-07-07"
       },
       "ResponseBody": [
         "\uFEFF\u003C?xml version=\u00221.0\u0022 encoding=\u0022utf-8\u0022?\u003E\u003CError\u003E\u003CCode\u003EAuthorizationResourceTypeMismatch\u003C/Code\u003E\u003CMessage\u003EThis request is not authorized to perform this operation using this resource type.\n",
-        "RequestId:3d0f2f66-801e-0018-47d7-af4d5c000000\n",
-        "Time:2019-12-11T04:02:59.0980071Z\u003C/Message\u003E\u003C/Error\u003E"
+        "RequestId:eeaf6084-501e-0046-2e5a-b4a6bc000000\n",
+        "Time:2019-12-16T21:46:45.7257484Z\u003C/Message\u003E\u003C/Error\u003E"
       ]
     },
     {
-      "RequestUri": "https://seanstagetest.blob.core.windows.net/test-container-b1899efe-e5bd-725c-761c-64851974d457?sv=2019-07-07\u0026ss=bfq\u0026srt=c\u0026spr=https\u0026se=2019-12-11T05%3A02%3A59Z\u0026sp=rwdlacup\u0026sig=Sanitized\u0026restype=container",
+      "RequestUri": "https://seanstagetest.blob.core.windows.net/test-container-bfd73a3e-0695-2fe1-5797-5275d269eba1?sv=2019-07-07\u0026ss=bfqt\u0026srt=c\u0026spr=https\u0026se=2019-12-16T22%3A46%3A45Z\u0026sp=rwdlacup\u0026sig=Sanitized\u0026restype=container",
       "RequestMethod": "DELETE",
       "RequestHeaders": {
-        "traceparent": "00-2180e4c55c604d46b46575ad05fe9669-cf61895a438dec49-00",
+        "traceparent": "00-7cc2fa2cf96c4347b34a8457185c416e-940a4c456955f942-00",
         "User-Agent": [
-          "azsdk-net-Storage.Blobs/12.1.0-dev.20191210.1\u002B4108f7dcb3b573f551e264a3052039412b91b2f8",
-=======
-        "x-ms-request-id": "908b86c3-b01e-0018-1943-b178b1000000",
-        "x-ms-version": "2019-02-02"
-      },
-      "ResponseBody": [
-        "\uFEFF\u003C?xml version=\u00221.0\u0022 encoding=\u0022utf-8\u0022?\u003E\u003CError\u003E\u003CCode\u003EAuthorizationResourceTypeMismatch\u003C/Code\u003E\u003CMessage\u003EThis request is not authorized to perform this operation using this resource type.\n",
-        "RequestId:908b86c3-b01e-0018-1943-b178b1000000\n",
-        "Time:2019-12-12T23:23:14.4152818Z\u003C/Message\u003E\u003C/Error\u003E"
-      ]
-    },
-    {
-      "RequestUri": "https://storagedotnettesting.blob.core.windows.net/test-container-b1899efe-e5bd-725c-761c-64851974d457?sv=2019-02-02\u0026ss=bfqt\u0026srt=c\u0026spr=https\u0026se=2019-12-13T00%3A23%3A14Z\u0026sp=rwdlacup\u0026sig=Sanitized\u0026restype=container",
-      "RequestMethod": "DELETE",
-      "RequestHeaders": {
-        "traceparent": "00-1e7192f2473d0c4d96c7a01a1e8976c5-878a25b829cffe48-00",
-        "User-Agent": [
-          "azsdk-net-Storage.Blobs/12.1.0-dev.20191212.1\u002B365544065ca906ef785471b4d22b09dc4a3b54b2",
->>>>>>> 604ad2a4
+          "azsdk-net-Storage.Blobs/12.1.0-dev.20191216.1\u002B0c2577880c6fbd0b50c06078ac498561c94c6e82",
           "(.NET Core 4.6.28008.01; Microsoft Windows 10.0.18363 )"
         ],
-        "x-ms-client-request-id": "8894703b-dc84-7aae-6b7b-db1b8f992300",
+        "x-ms-client-request-id": "d3f41aa9-889e-6e53-b14e-168cf2c10442",
         "x-ms-return-client-request-id": "true",
         "x-ms-version": "2019-07-07"
       },
@@ -137,36 +84,21 @@
       "StatusCode": 202,
       "ResponseHeaders": {
         "Content-Length": "0",
-<<<<<<< HEAD
-        "Date": "Wed, 11 Dec 2019 04:02:59 GMT",
-=======
-        "Date": "Thu, 12 Dec 2019 23:23:13 GMT",
->>>>>>> 604ad2a4
+        "Date": "Mon, 16 Dec 2019 21:46:45 GMT",
         "Server": [
           "Windows-Azure-Blob/1.0",
           "Microsoft-HTTPAPI/2.0"
         ],
-        "x-ms-client-request-id": "8894703b-dc84-7aae-6b7b-db1b8f992300",
-<<<<<<< HEAD
-        "x-ms-request-id": "3d0f2f67-801e-0018-48d7-af4d5c000000",
+        "x-ms-client-request-id": "d3f41aa9-889e-6e53-b14e-168cf2c10442",
+        "x-ms-request-id": "eeaf6089-501e-0046-335a-b4a6bc000000",
         "x-ms-version": "2019-07-07"
-=======
-        "x-ms-request-id": "908b86c9-b01e-0018-1e43-b178b1000000",
-        "x-ms-version": "2019-02-02"
->>>>>>> 604ad2a4
       },
       "ResponseBody": []
     }
   ],
   "Variables": {
-<<<<<<< HEAD
-    "DateTimeOffsetNow": "2019-12-10T20:02:59.0051562-08:00",
-    "RandomSeed": "31189073",
+    "DateTimeOffsetNow": "2019-12-16T13:46:45.3934442-08:00",
+    "RandomSeed": "873727315",
     "Storage_TestConfigDefault": "ProductionTenant\nseanstagetest\nU2FuaXRpemVk\nhttp://seanstagetest.blob.core.windows.net\nhttp://seanstagetest.file.core.windows.net\nhttp://seanstagetest.queue.core.windows.net\nhttp://seanstagetest.table.core.windows.net\n\n\n\n\nhttp://seanstagetest-secondary.blob.core.windows.net\nhttp://seanstagetest-secondary.file.core.windows.net\nhttp://seanstagetest-secondary.queue.core.windows.net\nhttp://seanstagetest-secondary.table.core.windows.net\n\nSanitized\n\n\nCloud\nBlobEndpoint=http://seanstagetest.blob.core.windows.net/;QueueEndpoint=http://seanstagetest.queue.core.windows.net/;FileEndpoint=http://seanstagetest.file.core.windows.net/;BlobSecondaryEndpoint=http://seanstagetest-secondary.blob.core.windows.net/;QueueSecondaryEndpoint=http://seanstagetest-secondary.queue.core.windows.net/;FileSecondaryEndpoint=http://seanstagetest-secondary.file.core.windows.net/;AccountName=seanstagetest;AccountKey=Sanitized\nseanscope1"
-=======
-    "DateTimeOffsetNow": "2019-12-12T15:23:14.4070634-08:00",
-    "RandomSeed": "31189073",
-    "Storage_TestConfigDefault": "ProductionTenant\nstoragedotnettesting\nU2FuaXRpemVk\nhttps://storagedotnettesting.blob.core.windows.net\nhttps://storagedotnettesting.file.core.windows.net\nhttps://storagedotnettesting.queue.core.windows.net\nhttps://storagedotnettesting.table.core.windows.net\n\n\n\n\nhttps://storagedotnettesting-secondary.blob.core.windows.net\nhttps://storagedotnettesting-secondary.file.core.windows.net\nhttps://storagedotnettesting-secondary.queue.core.windows.net\nhttps://storagedotnettesting-secondary.table.core.windows.net\n\nSanitized\n\n\nCloud\nBlobEndpoint=https://storagedotnettesting.blob.core.windows.net/;QueueEndpoint=https://storagedotnettesting.queue.core.windows.net/;FileEndpoint=https://storagedotnettesting.file.core.windows.net/;BlobSecondaryEndpoint=https://storagedotnettesting-secondary.blob.core.windows.net/;QueueSecondaryEndpoint=https://storagedotnettesting-secondary.queue.core.windows.net/;FileSecondaryEndpoint=https://storagedotnettesting-secondary.file.core.windows.net/;AccountName=storagedotnettesting;AccountKey=Sanitized"
->>>>>>> 604ad2a4
   }
 }