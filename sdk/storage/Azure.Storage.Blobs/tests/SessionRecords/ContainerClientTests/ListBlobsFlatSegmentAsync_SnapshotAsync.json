﻿{
  "Entries": [
    {
      "RequestUri": "https://seanmcccanary3.blob.core.windows.net/test-container-1097511f-1bc2-7c09-833a-b935db0c389e?restype=container",
      "RequestMethod": "PUT",
      "RequestHeaders": {
        "Accept": "application/xml",
        "Authorization": "Sanitized",
        "traceparent": "00-7fc9ecb48903214a9727a3ed4b30fca0-9daa6ccc30829b42-00",
        "User-Agent": [
          "azsdk-net-Storage.Blobs/12.9.0-alpha.20210217.1",
          "(.NET 5.0.3; Microsoft Windows 10.0.19042)"
        ],
        "x-ms-blob-public-access": "container",
        "x-ms-client-request-id": "aa9efcdd-0887-9091-ea34-25acd4202116",
        "x-ms-date": "Wed, 17 Feb 2021 18:59:49 GMT",
        "x-ms-return-client-request-id": "true",
<<<<<<< HEAD
        "x-ms-version": "2020-12-06"
=======
        "x-ms-version": "2021-02-12"
>>>>>>> 7e782c87
      },
      "RequestBody": null,
      "StatusCode": 201,
      "ResponseHeaders": {
        "Content-Length": "0",
        "Date": "Wed, 17 Feb 2021 18:59:49 GMT",
        "ETag": "\"0x8D8D376338F0CDB\"",
        "Last-Modified": "Wed, 17 Feb 2021 18:59:49 GMT",
        "Server": [
          "Windows-Azure-Blob/1.0",
          "Microsoft-HTTPAPI/2.0"
        ],
        "x-ms-client-request-id": "aa9efcdd-0887-9091-ea34-25acd4202116",
        "x-ms-request-id": "6728e2cb-401e-000a-135f-057e75000000",
<<<<<<< HEAD
        "x-ms-version": "2020-12-06"
=======
        "x-ms-version": "2021-02-12"
>>>>>>> 7e782c87
      },
      "ResponseBody": []
    },
    {
      "RequestUri": "https://seanmcccanary3.blob.core.windows.net/test-container-1097511f-1bc2-7c09-833a-b935db0c389e/test-blob-276143af-abac-5fa5-299a-1cbcabac49db",
      "RequestMethod": "PUT",
      "RequestHeaders": {
        "Accept": "application/xml",
        "Authorization": "Sanitized",
        "If-None-Match": "*",
        "traceparent": "00-4814deeaaeb1da4bb54962555883df8b-d8c9ae73d6bee744-00",
        "User-Agent": [
          "azsdk-net-Storage.Blobs/12.9.0-alpha.20210217.1",
          "(.NET 5.0.3; Microsoft Windows 10.0.19042)"
        ],
        "x-ms-blob-type": "AppendBlob",
        "x-ms-client-request-id": "efac58e4-9147-319e-573e-80edebd4e43d",
        "x-ms-date": "Wed, 17 Feb 2021 18:59:49 GMT",
        "x-ms-return-client-request-id": "true",
<<<<<<< HEAD
        "x-ms-version": "2020-12-06"
=======
        "x-ms-version": "2021-02-12"
>>>>>>> 7e782c87
      },
      "RequestBody": null,
      "StatusCode": 201,
      "ResponseHeaders": {
        "Content-Length": "0",
        "Date": "Wed, 17 Feb 2021 18:59:49 GMT",
        "ETag": "\"0x8D8D3763398D488\"",
        "Last-Modified": "Wed, 17 Feb 2021 18:59:49 GMT",
        "Server": [
          "Windows-Azure-Blob/1.0",
          "Microsoft-HTTPAPI/2.0"
        ],
        "x-ms-client-request-id": "efac58e4-9147-319e-573e-80edebd4e43d",
        "x-ms-request-id": "6728e2fa-401e-000a-3a5f-057e75000000",
        "x-ms-request-server-encrypted": "true",
<<<<<<< HEAD
        "x-ms-version": "2020-12-06",
=======
        "x-ms-version": "2021-02-12",
>>>>>>> 7e782c87
        "x-ms-version-id": "2021-02-17T18:59:49.8180744Z"
      },
      "ResponseBody": []
    },
    {
      "RequestUri": "https://seanmcccanary3.blob.core.windows.net/test-container-1097511f-1bc2-7c09-833a-b935db0c389e/test-blob-276143af-abac-5fa5-299a-1cbcabac49db?comp=snapshot",
      "RequestMethod": "PUT",
      "RequestHeaders": {
        "Accept": "application/xml",
        "Authorization": "Sanitized",
        "traceparent": "00-27257d625aad2b428d394d1484a44be3-a0a1c70af7a0734e-00",
        "User-Agent": [
          "azsdk-net-Storage.Blobs/12.9.0-alpha.20210217.1",
          "(.NET 5.0.3; Microsoft Windows 10.0.19042)"
        ],
        "x-ms-client-request-id": "52d84972-5900-f093-cf26-872e0d299670",
        "x-ms-date": "Wed, 17 Feb 2021 18:59:49 GMT",
        "x-ms-return-client-request-id": "true",
<<<<<<< HEAD
        "x-ms-version": "2020-12-06"
=======
        "x-ms-version": "2021-02-12"
>>>>>>> 7e782c87
      },
      "RequestBody": null,
      "StatusCode": 201,
      "ResponseHeaders": {
        "Content-Length": "0",
        "Date": "Wed, 17 Feb 2021 18:59:49 GMT",
        "ETag": "\"0x8D8D3763398D488\"",
        "Last-Modified": "Wed, 17 Feb 2021 18:59:49 GMT",
        "Server": [
          "Windows-Azure-Blob/1.0",
          "Microsoft-HTTPAPI/2.0"
        ],
        "x-ms-client-request-id": "52d84972-5900-f093-cf26-872e0d299670",
        "x-ms-request-id": "6728e32c-401e-000a-695f-057e75000000",
        "x-ms-request-server-encrypted": "false",
        "x-ms-snapshot": "2021-02-17T18:59:49.8751133Z",
<<<<<<< HEAD
        "x-ms-version": "2020-12-06",
=======
        "x-ms-version": "2021-02-12",
>>>>>>> 7e782c87
        "x-ms-version-id": "2021-02-17T18:59:49.8761133Z"
      },
      "ResponseBody": []
    },
    {
      "RequestUri": "https://seanmcccanary3.blob.core.windows.net/test-container-1097511f-1bc2-7c09-833a-b935db0c389e?restype=container&comp=list&include=Snapshots",
      "RequestMethod": "GET",
      "RequestHeaders": {
        "Accept": "application/xml",
        "Authorization": "Sanitized",
        "User-Agent": [
          "azsdk-net-Storage.Blobs/12.9.0-alpha.20210217.1",
          "(.NET 5.0.3; Microsoft Windows 10.0.19042)"
        ],
        "x-ms-client-request-id": "a27bd179-91fb-913c-b73a-97a2bb791402",
        "x-ms-date": "Wed, 17 Feb 2021 18:59:49 GMT",
        "x-ms-return-client-request-id": "true",
<<<<<<< HEAD
        "x-ms-version": "2020-12-06"
=======
        "x-ms-version": "2021-02-12"
>>>>>>> 7e782c87
      },
      "RequestBody": null,
      "StatusCode": 200,
      "ResponseHeaders": {
        "Content-Type": "application/xml",
        "Date": "Wed, 17 Feb 2021 18:59:49 GMT",
        "Server": [
          "Windows-Azure-Blob/1.0",
          "Microsoft-HTTPAPI/2.0"
        ],
        "Transfer-Encoding": "chunked",
        "x-ms-client-request-id": "a27bd179-91fb-913c-b73a-97a2bb791402",
        "x-ms-request-id": "6728e36d-401e-000a-275f-057e75000000",
<<<<<<< HEAD
        "x-ms-version": "2020-12-06"
=======
        "x-ms-version": "2021-02-12"
>>>>>>> 7e782c87
      },
      "ResponseBody": "﻿<?xml version=\"1.0\" encoding=\"utf-8\"?><EnumerationResults ServiceEndpoint=\"https://seanmcccanary3.blob.core.windows.net/\" ContainerName=\"test-container-1097511f-1bc2-7c09-833a-b935db0c389e\"><Blobs><Blob><Name>test-blob-276143af-abac-5fa5-299a-1cbcabac49db</Name><Snapshot>2021-02-17T18:59:49.8751133Z</Snapshot><Properties><Creation-Time>Wed, 17 Feb 2021 18:59:49 GMT</Creation-Time><Last-Modified>Wed, 17 Feb 2021 18:59:49 GMT</Last-Modified><Etag>0x8D8D3763398D488</Etag><Content-Length>0</Content-Length><Content-Type>application/octet-stream</Content-Type><Content-Encoding /><Content-Language /><Content-CRC64 /><Content-MD5 /><Cache-Control /><Content-Disposition /><BlobType>AppendBlob</BlobType><ServerEncrypted>true</ServerEncrypted></Properties><OrMetadata /></Blob><Blob><Name>test-blob-276143af-abac-5fa5-299a-1cbcabac49db</Name><VersionId>2021-02-17T18:59:49.8761133Z</VersionId><IsCurrentVersion>true</IsCurrentVersion><Properties><Creation-Time>Wed, 17 Feb 2021 18:59:49 GMT</Creation-Time><Last-Modified>Wed, 17 Feb 2021 18:59:49 GMT</Last-Modified><Etag>0x8D8D3763398D488</Etag><Content-Length>0</Content-Length><Content-Type>application/octet-stream</Content-Type><Content-Encoding /><Content-Language /><Content-CRC64 /><Content-MD5 /><Cache-Control /><Content-Disposition /><BlobType>AppendBlob</BlobType><LeaseStatus>unlocked</LeaseStatus><LeaseState>available</LeaseState><ServerEncrypted>true</ServerEncrypted></Properties><OrMetadata /></Blob></Blobs><NextMarker /></EnumerationResults>"
    },
    {
      "RequestUri": "https://seanmcccanary3.blob.core.windows.net/test-container-1097511f-1bc2-7c09-833a-b935db0c389e?restype=container",
      "RequestMethod": "DELETE",
      "RequestHeaders": {
        "Accept": "application/xml",
        "Authorization": "Sanitized",
        "traceparent": "00-6e2f991a6ff22a468e6ee707f23ee947-0eea7d5154628a43-00",
        "User-Agent": [
          "azsdk-net-Storage.Blobs/12.9.0-alpha.20210217.1",
          "(.NET 5.0.3; Microsoft Windows 10.0.19042)"
        ],
        "x-ms-client-request-id": "3bb52a55-f4ae-b974-d02d-98152967e636",
        "x-ms-date": "Wed, 17 Feb 2021 18:59:49 GMT",
        "x-ms-return-client-request-id": "true",
<<<<<<< HEAD
        "x-ms-version": "2020-12-06"
=======
        "x-ms-version": "2021-02-12"
>>>>>>> 7e782c87
      },
      "RequestBody": null,
      "StatusCode": 202,
      "ResponseHeaders": {
        "Content-Length": "0",
        "Date": "Wed, 17 Feb 2021 18:59:49 GMT",
        "Server": [
          "Windows-Azure-Blob/1.0",
          "Microsoft-HTTPAPI/2.0"
        ],
        "x-ms-client-request-id": "3bb52a55-f4ae-b974-d02d-98152967e636",
        "x-ms-request-id": "6728e396-401e-000a-4e5f-057e75000000",
<<<<<<< HEAD
        "x-ms-version": "2020-12-06"
=======
        "x-ms-version": "2021-02-12"
>>>>>>> 7e782c87
      },
      "ResponseBody": []
    }
  ],
  "Variables": {
    "RandomSeed": "1772657371",
    "Storage_TestConfigDefault": "ProductionTenant\nseanmcccanary3\nU2FuaXRpemVk\nhttps://seanmcccanary3.blob.core.windows.net\nhttps://seanmcccanary3.file.core.windows.net\nhttps://seanmcccanary3.queue.core.windows.net\nhttps://seanmcccanary3.table.core.windows.net\n\n\n\n\nhttps://seanmcccanary3-secondary.blob.core.windows.net\nhttps://seanmcccanary3-secondary.file.core.windows.net\nhttps://seanmcccanary3-secondary.queue.core.windows.net\nhttps://seanmcccanary3-secondary.table.core.windows.net\n\nSanitized\n\n\nCloud\nBlobEndpoint=https://seanmcccanary3.blob.core.windows.net/;QueueEndpoint=https://seanmcccanary3.queue.core.windows.net/;FileEndpoint=https://seanmcccanary3.file.core.windows.net/;BlobSecondaryEndpoint=https://seanmcccanary3-secondary.blob.core.windows.net/;QueueSecondaryEndpoint=https://seanmcccanary3-secondary.queue.core.windows.net/;FileSecondaryEndpoint=https://seanmcccanary3-secondary.file.core.windows.net/;AccountName=seanmcccanary3;AccountKey=Kg==;\nseanscope1\n\n"
  }
}<|MERGE_RESOLUTION|>--- conflicted
+++ resolved
@@ -15,11 +15,7 @@
         "x-ms-client-request-id": "aa9efcdd-0887-9091-ea34-25acd4202116",
         "x-ms-date": "Wed, 17 Feb 2021 18:59:49 GMT",
         "x-ms-return-client-request-id": "true",
-<<<<<<< HEAD
-        "x-ms-version": "2020-12-06"
-=======
         "x-ms-version": "2021-02-12"
->>>>>>> 7e782c87
       },
       "RequestBody": null,
       "StatusCode": 201,
@@ -34,11 +30,7 @@
         ],
         "x-ms-client-request-id": "aa9efcdd-0887-9091-ea34-25acd4202116",
         "x-ms-request-id": "6728e2cb-401e-000a-135f-057e75000000",
-<<<<<<< HEAD
-        "x-ms-version": "2020-12-06"
-=======
         "x-ms-version": "2021-02-12"
->>>>>>> 7e782c87
       },
       "ResponseBody": []
     },
@@ -58,11 +50,7 @@
         "x-ms-client-request-id": "efac58e4-9147-319e-573e-80edebd4e43d",
         "x-ms-date": "Wed, 17 Feb 2021 18:59:49 GMT",
         "x-ms-return-client-request-id": "true",
-<<<<<<< HEAD
-        "x-ms-version": "2020-12-06"
-=======
         "x-ms-version": "2021-02-12"
->>>>>>> 7e782c87
       },
       "RequestBody": null,
       "StatusCode": 201,
@@ -78,11 +66,7 @@
         "x-ms-client-request-id": "efac58e4-9147-319e-573e-80edebd4e43d",
         "x-ms-request-id": "6728e2fa-401e-000a-3a5f-057e75000000",
         "x-ms-request-server-encrypted": "true",
-<<<<<<< HEAD
-        "x-ms-version": "2020-12-06",
-=======
         "x-ms-version": "2021-02-12",
->>>>>>> 7e782c87
         "x-ms-version-id": "2021-02-17T18:59:49.8180744Z"
       },
       "ResponseBody": []
@@ -101,11 +85,7 @@
         "x-ms-client-request-id": "52d84972-5900-f093-cf26-872e0d299670",
         "x-ms-date": "Wed, 17 Feb 2021 18:59:49 GMT",
         "x-ms-return-client-request-id": "true",
-<<<<<<< HEAD
-        "x-ms-version": "2020-12-06"
-=======
         "x-ms-version": "2021-02-12"
->>>>>>> 7e782c87
       },
       "RequestBody": null,
       "StatusCode": 201,
@@ -122,11 +102,7 @@
         "x-ms-request-id": "6728e32c-401e-000a-695f-057e75000000",
         "x-ms-request-server-encrypted": "false",
         "x-ms-snapshot": "2021-02-17T18:59:49.8751133Z",
-<<<<<<< HEAD
-        "x-ms-version": "2020-12-06",
-=======
         "x-ms-version": "2021-02-12",
->>>>>>> 7e782c87
         "x-ms-version-id": "2021-02-17T18:59:49.8761133Z"
       },
       "ResponseBody": []
@@ -144,11 +120,7 @@
         "x-ms-client-request-id": "a27bd179-91fb-913c-b73a-97a2bb791402",
         "x-ms-date": "Wed, 17 Feb 2021 18:59:49 GMT",
         "x-ms-return-client-request-id": "true",
-<<<<<<< HEAD
-        "x-ms-version": "2020-12-06"
-=======
         "x-ms-version": "2021-02-12"
->>>>>>> 7e782c87
       },
       "RequestBody": null,
       "StatusCode": 200,
@@ -162,11 +134,7 @@
         "Transfer-Encoding": "chunked",
         "x-ms-client-request-id": "a27bd179-91fb-913c-b73a-97a2bb791402",
         "x-ms-request-id": "6728e36d-401e-000a-275f-057e75000000",
-<<<<<<< HEAD
-        "x-ms-version": "2020-12-06"
-=======
         "x-ms-version": "2021-02-12"
->>>>>>> 7e782c87
       },
       "ResponseBody": "﻿<?xml version=\"1.0\" encoding=\"utf-8\"?><EnumerationResults ServiceEndpoint=\"https://seanmcccanary3.blob.core.windows.net/\" ContainerName=\"test-container-1097511f-1bc2-7c09-833a-b935db0c389e\"><Blobs><Blob><Name>test-blob-276143af-abac-5fa5-299a-1cbcabac49db</Name><Snapshot>2021-02-17T18:59:49.8751133Z</Snapshot><Properties><Creation-Time>Wed, 17 Feb 2021 18:59:49 GMT</Creation-Time><Last-Modified>Wed, 17 Feb 2021 18:59:49 GMT</Last-Modified><Etag>0x8D8D3763398D488</Etag><Content-Length>0</Content-Length><Content-Type>application/octet-stream</Content-Type><Content-Encoding /><Content-Language /><Content-CRC64 /><Content-MD5 /><Cache-Control /><Content-Disposition /><BlobType>AppendBlob</BlobType><ServerEncrypted>true</ServerEncrypted></Properties><OrMetadata /></Blob><Blob><Name>test-blob-276143af-abac-5fa5-299a-1cbcabac49db</Name><VersionId>2021-02-17T18:59:49.8761133Z</VersionId><IsCurrentVersion>true</IsCurrentVersion><Properties><Creation-Time>Wed, 17 Feb 2021 18:59:49 GMT</Creation-Time><Last-Modified>Wed, 17 Feb 2021 18:59:49 GMT</Last-Modified><Etag>0x8D8D3763398D488</Etag><Content-Length>0</Content-Length><Content-Type>application/octet-stream</Content-Type><Content-Encoding /><Content-Language /><Content-CRC64 /><Content-MD5 /><Cache-Control /><Content-Disposition /><BlobType>AppendBlob</BlobType><LeaseStatus>unlocked</LeaseStatus><LeaseState>available</LeaseState><ServerEncrypted>true</ServerEncrypted></Properties><OrMetadata /></Blob></Blobs><NextMarker /></EnumerationResults>"
     },
@@ -184,11 +152,7 @@
         "x-ms-client-request-id": "3bb52a55-f4ae-b974-d02d-98152967e636",
         "x-ms-date": "Wed, 17 Feb 2021 18:59:49 GMT",
         "x-ms-return-client-request-id": "true",
-<<<<<<< HEAD
-        "x-ms-version": "2020-12-06"
-=======
         "x-ms-version": "2021-02-12"
->>>>>>> 7e782c87
       },
       "RequestBody": null,
       "StatusCode": 202,
@@ -201,11 +165,7 @@
         ],
         "x-ms-client-request-id": "3bb52a55-f4ae-b974-d02d-98152967e636",
         "x-ms-request-id": "6728e396-401e-000a-4e5f-057e75000000",
-<<<<<<< HEAD
-        "x-ms-version": "2020-12-06"
-=======
         "x-ms-version": "2021-02-12"
->>>>>>> 7e782c87
       },
       "ResponseBody": []
     }
