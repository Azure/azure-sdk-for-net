﻿{
  "Entries": [
    {
      "RequestUri": "https://seanmcccanary3.blob.core.windows.net/test-container-9f53e108-023c-7136-ca74-7d7f36aa03d8?restype=container",
      "RequestMethod": "PUT",
      "RequestHeaders": {
        "Accept": "application/xml",
        "Authorization": "Sanitized",
        "traceparent": "00-a7e1e6af14584b4cac28638319f185e9-6bb971c81db0c349-00",
        "User-Agent": [
          "azsdk-net-Storage.Blobs/12.9.0-alpha.20210217.1",
          "(.NET 5.0.3; Microsoft Windows 10.0.19042)"
        ],
        "x-ms-blob-public-access": "container",
        "x-ms-client-request-id": "ec8f1612-e503-96f5-084c-0fad2b140c11",
        "x-ms-date": "Wed, 17 Feb 2021 18:59:58 GMT",
        "x-ms-return-client-request-id": "true",
<<<<<<< HEAD
        "x-ms-version": "2020-12-06"
=======
        "x-ms-version": "2021-02-12"
>>>>>>> 7e782c87
      },
      "RequestBody": null,
      "StatusCode": 201,
      "ResponseHeaders": {
        "Content-Length": "0",
        "Date": "Wed, 17 Feb 2021 18:59:58 GMT",
        "ETag": "\"0x8D8D37638C9FE3B\"",
        "Last-Modified": "Wed, 17 Feb 2021 18:59:58 GMT",
        "Server": [
          "Windows-Azure-Blob/1.0",
          "Microsoft-HTTPAPI/2.0"
        ],
        "x-ms-client-request-id": "ec8f1612-e503-96f5-084c-0fad2b140c11",
        "x-ms-request-id": "1944fd4b-401e-0057-545f-0574f1000000",
<<<<<<< HEAD
        "x-ms-version": "2020-12-06"
=======
        "x-ms-version": "2021-02-12"
>>>>>>> 7e782c87
      },
      "ResponseBody": []
    },
    {
      "RequestUri": "https://seanmcccanary3.blob.core.windows.net/test-container-9f53e108-023c-7136-ca74-7d7f36aa03d8/test-blob-faa35496-0c4c-9642-a5f8-b986be4bb761",
      "RequestMethod": "PUT",
      "RequestHeaders": {
        "Accept": "application/xml",
        "Authorization": "Sanitized",
        "traceparent": "00-31a8810e43891245865769960a1b2dd2-1480a6915016be41-00",
        "User-Agent": [
          "azsdk-net-Storage.Blobs/12.9.0-alpha.20210217.1",
          "(.NET 5.0.3; Microsoft Windows 10.0.19042)"
        ],
        "x-ms-blob-type": "AppendBlob",
        "x-ms-client-request-id": "655433a9-b1c5-053d-d3f8-470b2c6ed8bd",
        "x-ms-date": "Wed, 17 Feb 2021 18:59:58 GMT",
        "x-ms-return-client-request-id": "true",
<<<<<<< HEAD
        "x-ms-version": "2020-12-06"
=======
        "x-ms-version": "2021-02-12"
>>>>>>> 7e782c87
      },
      "RequestBody": null,
      "StatusCode": 201,
      "ResponseHeaders": {
        "Content-Length": "0",
        "Date": "Wed, 17 Feb 2021 18:59:58 GMT",
        "ETag": "\"0x8D8D37638D42343\"",
        "Last-Modified": "Wed, 17 Feb 2021 18:59:58 GMT",
        "Server": [
          "Windows-Azure-Blob/1.0",
          "Microsoft-HTTPAPI/2.0"
        ],
        "x-ms-client-request-id": "655433a9-b1c5-053d-d3f8-470b2c6ed8bd",
        "x-ms-request-id": "1944fd5b-401e-0057-605f-0574f1000000",
        "x-ms-request-server-encrypted": "true",
<<<<<<< HEAD
        "x-ms-version": "2020-12-06",
=======
        "x-ms-version": "2021-02-12",
>>>>>>> 7e782c87
        "x-ms-version-id": "2021-02-17T18:59:58.5953603Z"
      },
      "ResponseBody": []
    },
    {
      "RequestUri": "https://seanmcccanary3.blob.core.windows.net/test-container-9f53e108-023c-7136-ca74-7d7f36aa03d8/test-blob-faa35496-0c4c-9642-a5f8-b986be4bb761?comp=metadata",
      "RequestMethod": "PUT",
      "RequestHeaders": {
        "Accept": "application/xml",
        "Authorization": "Sanitized",
        "traceparent": "00-744078e6021ab44aba1a95106b848d54-b63185a4aae03441-00",
        "User-Agent": [
          "azsdk-net-Storage.Blobs/12.9.0-alpha.20210217.1",
          "(.NET 5.0.3; Microsoft Windows 10.0.19042)"
        ],
        "x-ms-client-request-id": "8bdce7c7-51f6-179c-b568-4c22cfc8660b",
        "x-ms-date": "Wed, 17 Feb 2021 18:59:58 GMT",
        "x-ms-meta-Capital": "letter",
        "x-ms-meta-foo": "bar",
        "x-ms-meta-meta": "data",
        "x-ms-meta-UPPER": "case",
        "x-ms-return-client-request-id": "true",
<<<<<<< HEAD
        "x-ms-version": "2020-12-06"
=======
        "x-ms-version": "2021-02-12"
>>>>>>> 7e782c87
      },
      "RequestBody": null,
      "StatusCode": 200,
      "ResponseHeaders": {
        "Content-Length": "0",
        "Date": "Wed, 17 Feb 2021 18:59:58 GMT",
        "ETag": "\"0x8D8D37638DD73CC\"",
        "Last-Modified": "Wed, 17 Feb 2021 18:59:58 GMT",
        "Server": [
          "Windows-Azure-Blob/1.0",
          "Microsoft-HTTPAPI/2.0"
        ],
        "x-ms-client-request-id": "8bdce7c7-51f6-179c-b568-4c22cfc8660b",
        "x-ms-request-id": "1944fd6c-401e-0057-715f-0574f1000000",
        "x-ms-request-server-encrypted": "true",
<<<<<<< HEAD
        "x-ms-version": "2020-12-06",
=======
        "x-ms-version": "2021-02-12",
>>>>>>> 7e782c87
        "x-ms-version-id": "2021-02-17T18:59:58.6574044Z"
      },
      "ResponseBody": []
    },
    {
      "RequestUri": "https://seanmcccanary3.blob.core.windows.net/test-container-9f53e108-023c-7136-ca74-7d7f36aa03d8?restype=container&comp=list&include=Versions",
      "RequestMethod": "GET",
      "RequestHeaders": {
        "Accept": "application/xml",
        "Authorization": "Sanitized",
        "traceparent": "00-6d214abc97dd374ea84c5cf3fc36500e-94eacb554433144f-00",
        "User-Agent": [
          "azsdk-net-Storage.Blobs/12.9.0-alpha.20210217.1",
          "(.NET 5.0.3; Microsoft Windows 10.0.19042)"
        ],
        "x-ms-client-request-id": "44442fc4-4d92-43c6-11cd-833d9ed3b0b7",
        "x-ms-date": "Wed, 17 Feb 2021 18:59:58 GMT",
        "x-ms-return-client-request-id": "true",
<<<<<<< HEAD
        "x-ms-version": "2020-12-06"
=======
        "x-ms-version": "2021-02-12"
>>>>>>> 7e782c87
      },
      "RequestBody": null,
      "StatusCode": 200,
      "ResponseHeaders": {
        "Content-Type": "application/xml",
        "Date": "Wed, 17 Feb 2021 18:59:58 GMT",
        "Server": [
          "Windows-Azure-Blob/1.0",
          "Microsoft-HTTPAPI/2.0"
        ],
        "Transfer-Encoding": "chunked",
        "x-ms-client-request-id": "44442fc4-4d92-43c6-11cd-833d9ed3b0b7",
        "x-ms-request-id": "1944fd7d-401e-0057-7e5f-0574f1000000",
<<<<<<< HEAD
        "x-ms-version": "2020-12-06"
=======
        "x-ms-version": "2021-02-12"
>>>>>>> 7e782c87
      },
      "ResponseBody": "﻿<?xml version=\"1.0\" encoding=\"utf-8\"?><EnumerationResults ServiceEndpoint=\"https://seanmcccanary3.blob.core.windows.net/\" ContainerName=\"test-container-9f53e108-023c-7136-ca74-7d7f36aa03d8\"><Blobs><Blob><Name>test-blob-faa35496-0c4c-9642-a5f8-b986be4bb761</Name><VersionId>2021-02-17T18:59:58.5953603Z</VersionId><Properties><Creation-Time>Wed, 17 Feb 2021 18:59:58 GMT</Creation-Time><Last-Modified>Wed, 17 Feb 2021 18:59:58 GMT</Last-Modified><Etag>0x8D8D37638D42343</Etag><Content-Length>0</Content-Length><Content-Type>application/octet-stream</Content-Type><Content-Encoding /><Content-Language /><Content-CRC64 /><Content-MD5 /><Cache-Control /><Content-Disposition /><BlobType>AppendBlob</BlobType><ServerEncrypted>true</ServerEncrypted></Properties><OrMetadata /></Blob><Blob><Name>test-blob-faa35496-0c4c-9642-a5f8-b986be4bb761</Name><VersionId>2021-02-17T18:59:58.6574044Z</VersionId><IsCurrentVersion>true</IsCurrentVersion><Properties><Creation-Time>Wed, 17 Feb 2021 18:59:58 GMT</Creation-Time><Last-Modified>Wed, 17 Feb 2021 18:59:58 GMT</Last-Modified><Etag>0x8D8D37638DD73CC</Etag><Content-Length>0</Content-Length><Content-Type>application/octet-stream</Content-Type><Content-Encoding /><Content-Language /><Content-CRC64 /><Content-MD5 /><Cache-Control /><Content-Disposition /><BlobType>AppendBlob</BlobType><LeaseStatus>unlocked</LeaseStatus><LeaseState>available</LeaseState><ServerEncrypted>true</ServerEncrypted></Properties><OrMetadata /></Blob></Blobs><NextMarker /></EnumerationResults>"
    },
    {
      "RequestUri": "https://seanmcccanary3.blob.core.windows.net/test-container-9f53e108-023c-7136-ca74-7d7f36aa03d8?restype=container",
      "RequestMethod": "DELETE",
      "RequestHeaders": {
        "Accept": "application/xml",
        "Authorization": "Sanitized",
        "traceparent": "00-fec201db79af0a448f3c2daefb3de4da-2d4f46db9a46204c-00",
        "User-Agent": [
          "azsdk-net-Storage.Blobs/12.9.0-alpha.20210217.1",
          "(.NET 5.0.3; Microsoft Windows 10.0.19042)"
        ],
        "x-ms-client-request-id": "a05dc448-2184-1379-a41f-a2db74ed1f69",
        "x-ms-date": "Wed, 17 Feb 2021 18:59:58 GMT",
        "x-ms-return-client-request-id": "true",
<<<<<<< HEAD
        "x-ms-version": "2020-12-06"
=======
        "x-ms-version": "2021-02-12"
>>>>>>> 7e782c87
      },
      "RequestBody": null,
      "StatusCode": 202,
      "ResponseHeaders": {
        "Content-Length": "0",
        "Date": "Wed, 17 Feb 2021 18:59:58 GMT",
        "Server": [
          "Windows-Azure-Blob/1.0",
          "Microsoft-HTTPAPI/2.0"
        ],
        "x-ms-client-request-id": "a05dc448-2184-1379-a41f-a2db74ed1f69",
        "x-ms-request-id": "1944fd91-401e-0057-0d5f-0574f1000000",
<<<<<<< HEAD
        "x-ms-version": "2020-12-06"
=======
        "x-ms-version": "2021-02-12"
>>>>>>> 7e782c87
      },
      "ResponseBody": []
    }
  ],
  "Variables": {
    "RandomSeed": "961807164",
    "Storage_TestConfigDefault": "ProductionTenant\nseanmcccanary3\nU2FuaXRpemVk\nhttps://seanmcccanary3.blob.core.windows.net\nhttps://seanmcccanary3.file.core.windows.net\nhttps://seanmcccanary3.queue.core.windows.net\nhttps://seanmcccanary3.table.core.windows.net\n\n\n\n\nhttps://seanmcccanary3-secondary.blob.core.windows.net\nhttps://seanmcccanary3-secondary.file.core.windows.net\nhttps://seanmcccanary3-secondary.queue.core.windows.net\nhttps://seanmcccanary3-secondary.table.core.windows.net\n\nSanitized\n\n\nCloud\nBlobEndpoint=https://seanmcccanary3.blob.core.windows.net/;QueueEndpoint=https://seanmcccanary3.queue.core.windows.net/;FileEndpoint=https://seanmcccanary3.file.core.windows.net/;BlobSecondaryEndpoint=https://seanmcccanary3-secondary.blob.core.windows.net/;QueueSecondaryEndpoint=https://seanmcccanary3-secondary.queue.core.windows.net/;FileSecondaryEndpoint=https://seanmcccanary3-secondary.file.core.windows.net/;AccountName=seanmcccanary3;AccountKey=Kg==;\nseanscope1\n\n"
  }
}<|MERGE_RESOLUTION|>--- conflicted
+++ resolved
@@ -15,11 +15,7 @@
         "x-ms-client-request-id": "ec8f1612-e503-96f5-084c-0fad2b140c11",
         "x-ms-date": "Wed, 17 Feb 2021 18:59:58 GMT",
         "x-ms-return-client-request-id": "true",
-<<<<<<< HEAD
-        "x-ms-version": "2020-12-06"
-=======
         "x-ms-version": "2021-02-12"
->>>>>>> 7e782c87
       },
       "RequestBody": null,
       "StatusCode": 201,
@@ -34,11 +30,7 @@
         ],
         "x-ms-client-request-id": "ec8f1612-e503-96f5-084c-0fad2b140c11",
         "x-ms-request-id": "1944fd4b-401e-0057-545f-0574f1000000",
-<<<<<<< HEAD
-        "x-ms-version": "2020-12-06"
-=======
         "x-ms-version": "2021-02-12"
->>>>>>> 7e782c87
       },
       "ResponseBody": []
     },
@@ -57,11 +49,7 @@
         "x-ms-client-request-id": "655433a9-b1c5-053d-d3f8-470b2c6ed8bd",
         "x-ms-date": "Wed, 17 Feb 2021 18:59:58 GMT",
         "x-ms-return-client-request-id": "true",
-<<<<<<< HEAD
-        "x-ms-version": "2020-12-06"
-=======
         "x-ms-version": "2021-02-12"
->>>>>>> 7e782c87
       },
       "RequestBody": null,
       "StatusCode": 201,
@@ -77,11 +65,7 @@
         "x-ms-client-request-id": "655433a9-b1c5-053d-d3f8-470b2c6ed8bd",
         "x-ms-request-id": "1944fd5b-401e-0057-605f-0574f1000000",
         "x-ms-request-server-encrypted": "true",
-<<<<<<< HEAD
-        "x-ms-version": "2020-12-06",
-=======
         "x-ms-version": "2021-02-12",
->>>>>>> 7e782c87
         "x-ms-version-id": "2021-02-17T18:59:58.5953603Z"
       },
       "ResponseBody": []
@@ -104,11 +88,7 @@
         "x-ms-meta-meta": "data",
         "x-ms-meta-UPPER": "case",
         "x-ms-return-client-request-id": "true",
-<<<<<<< HEAD
-        "x-ms-version": "2020-12-06"
-=======
         "x-ms-version": "2021-02-12"
->>>>>>> 7e782c87
       },
       "RequestBody": null,
       "StatusCode": 200,
@@ -124,11 +104,7 @@
         "x-ms-client-request-id": "8bdce7c7-51f6-179c-b568-4c22cfc8660b",
         "x-ms-request-id": "1944fd6c-401e-0057-715f-0574f1000000",
         "x-ms-request-server-encrypted": "true",
-<<<<<<< HEAD
-        "x-ms-version": "2020-12-06",
-=======
         "x-ms-version": "2021-02-12",
->>>>>>> 7e782c87
         "x-ms-version-id": "2021-02-17T18:59:58.6574044Z"
       },
       "ResponseBody": []
@@ -147,11 +123,7 @@
         "x-ms-client-request-id": "44442fc4-4d92-43c6-11cd-833d9ed3b0b7",
         "x-ms-date": "Wed, 17 Feb 2021 18:59:58 GMT",
         "x-ms-return-client-request-id": "true",
-<<<<<<< HEAD
-        "x-ms-version": "2020-12-06"
-=======
         "x-ms-version": "2021-02-12"
->>>>>>> 7e782c87
       },
       "RequestBody": null,
       "StatusCode": 200,
@@ -165,11 +137,7 @@
         "Transfer-Encoding": "chunked",
         "x-ms-client-request-id": "44442fc4-4d92-43c6-11cd-833d9ed3b0b7",
         "x-ms-request-id": "1944fd7d-401e-0057-7e5f-0574f1000000",
-<<<<<<< HEAD
-        "x-ms-version": "2020-12-06"
-=======
         "x-ms-version": "2021-02-12"
->>>>>>> 7e782c87
       },
       "ResponseBody": "﻿<?xml version=\"1.0\" encoding=\"utf-8\"?><EnumerationResults ServiceEndpoint=\"https://seanmcccanary3.blob.core.windows.net/\" ContainerName=\"test-container-9f53e108-023c-7136-ca74-7d7f36aa03d8\"><Blobs><Blob><Name>test-blob-faa35496-0c4c-9642-a5f8-b986be4bb761</Name><VersionId>2021-02-17T18:59:58.5953603Z</VersionId><Properties><Creation-Time>Wed, 17 Feb 2021 18:59:58 GMT</Creation-Time><Last-Modified>Wed, 17 Feb 2021 18:59:58 GMT</Last-Modified><Etag>0x8D8D37638D42343</Etag><Content-Length>0</Content-Length><Content-Type>application/octet-stream</Content-Type><Content-Encoding /><Content-Language /><Content-CRC64 /><Content-MD5 /><Cache-Control /><Content-Disposition /><BlobType>AppendBlob</BlobType><ServerEncrypted>true</ServerEncrypted></Properties><OrMetadata /></Blob><Blob><Name>test-blob-faa35496-0c4c-9642-a5f8-b986be4bb761</Name><VersionId>2021-02-17T18:59:58.6574044Z</VersionId><IsCurrentVersion>true</IsCurrentVersion><Properties><Creation-Time>Wed, 17 Feb 2021 18:59:58 GMT</Creation-Time><Last-Modified>Wed, 17 Feb 2021 18:59:58 GMT</Last-Modified><Etag>0x8D8D37638DD73CC</Etag><Content-Length>0</Content-Length><Content-Type>application/octet-stream</Content-Type><Content-Encoding /><Content-Language /><Content-CRC64 /><Content-MD5 /><Cache-Control /><Content-Disposition /><BlobType>AppendBlob</BlobType><LeaseStatus>unlocked</LeaseStatus><LeaseState>available</LeaseState><ServerEncrypted>true</ServerEncrypted></Properties><OrMetadata /></Blob></Blobs><NextMarker /></EnumerationResults>"
     },
@@ -187,11 +155,7 @@
         "x-ms-client-request-id": "a05dc448-2184-1379-a41f-a2db74ed1f69",
         "x-ms-date": "Wed, 17 Feb 2021 18:59:58 GMT",
         "x-ms-return-client-request-id": "true",
-<<<<<<< HEAD
-        "x-ms-version": "2020-12-06"
-=======
         "x-ms-version": "2021-02-12"
->>>>>>> 7e782c87
       },
       "RequestBody": null,
       "StatusCode": 202,
@@ -204,11 +168,7 @@
         ],
         "x-ms-client-request-id": "a05dc448-2184-1379-a41f-a2db74ed1f69",
         "x-ms-request-id": "1944fd91-401e-0057-0d5f-0574f1000000",
-<<<<<<< HEAD
-        "x-ms-version": "2020-12-06"
-=======
         "x-ms-version": "2021-02-12"
->>>>>>> 7e782c87
       },
       "ResponseBody": []
     }
