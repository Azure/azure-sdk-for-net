{
  "Entries": [
    {
      "RequestUri": "https://seanmcccanary.blob.core.windows.net/test-container-b305a6d5-ee6d-0c34-2492-dc217da83073?comp=lease\u0026restype=container",
      "RequestMethod": "PUT",
      "RequestHeaders": {
        "Authorization": "Sanitized",
        "traceparent": "00-e0b32253f1e9774ba76a927e43c61b21-7a9ba6e4497bb040-00",
        "User-Agent": [
          "azsdk-net-Storage.Blobs/12.5.0-dev.20200402.1",
          "(.NET Core 4.6.28325.01; Microsoft Windows 10.0.18362 )"
        ],
        "x-ms-client-request-id": "fb924b88-7ee0-42a8-9936-6f0cd3607c8a",
        "x-ms-date": "Fri, 03 Apr 2020 00:00:38 GMT",
        "x-ms-lease-action": "release",
        "x-ms-lease-id": "98f75fbe-9344-cf0d-4361-1ad4909add3a",
        "x-ms-return-client-request-id": "true",
<<<<<<< HEAD
        "x-ms-version": "2019-12-12"
=======
        "x-ms-version": "2020-02-10"
>>>>>>> 60f4876e
      },
      "RequestBody": null,
      "StatusCode": 404,
      "ResponseHeaders": {
        "Content-Length": "225",
        "Content-Type": "application/xml",
        "Date": "Fri, 03 Apr 2020 00:00:38 GMT",
        "Server": [
          "Windows-Azure-Blob/1.0",
          "Microsoft-HTTPAPI/2.0"
        ],
        "x-ms-client-request-id": "fb924b88-7ee0-42a8-9936-6f0cd3607c8a",
        "x-ms-error-code": "ContainerNotFound",
        "x-ms-request-id": "10740a9d-101e-0025-434a-09e4dc000000",
<<<<<<< HEAD
        "x-ms-version": "2019-12-12"
=======
        "x-ms-version": "2020-02-10"
>>>>>>> 60f4876e
      },
      "ResponseBody": [
        "\uFEFF\u003C?xml version=\u00221.0\u0022 encoding=\u0022utf-8\u0022?\u003E\u003CError\u003E\u003CCode\u003EContainerNotFound\u003C/Code\u003E\u003CMessage\u003EThe specified container does not exist.\n",
        "RequestId:10740a9d-101e-0025-434a-09e4dc000000\n",
        "Time:2020-04-03T00:00:38.3310398Z\u003C/Message\u003E\u003C/Error\u003E"
      ]
    }
  ],
  "Variables": {
    "RandomSeed": "2121085893",
    "Storage_TestConfigDefault": "ProductionTenant\nseanmcccanary\nU2FuaXRpemVk\nhttps://seanmcccanary.blob.core.windows.net\nhttps://seanmcccanary.file.core.windows.net\nhttps://seanmcccanary.queue.core.windows.net\nhttps://seanmcccanary.table.core.windows.net\n\n\n\n\nhttps://seanmcccanary-secondary.blob.core.windows.net\nhttps://seanmcccanary-secondary.file.core.windows.net\nhttps://seanmcccanary-secondary.queue.core.windows.net\nhttps://seanmcccanary-secondary.table.core.windows.net\n\nSanitized\n\n\nCloud\nBlobEndpoint=https://seanmcccanary.blob.core.windows.net/;QueueEndpoint=https://seanmcccanary.queue.core.windows.net/;FileEndpoint=https://seanmcccanary.file.core.windows.net/;BlobSecondaryEndpoint=https://seanmcccanary-secondary.blob.core.windows.net/;QueueSecondaryEndpoint=https://seanmcccanary-secondary.queue.core.windows.net/;FileSecondaryEndpoint=https://seanmcccanary-secondary.file.core.windows.net/;AccountName=seanmcccanary;AccountKey=Sanitized\nseanscope1"
  }
}<|MERGE_RESOLUTION|>--- conflicted
+++ resolved
@@ -15,11 +15,7 @@
         "x-ms-lease-action": "release",
         "x-ms-lease-id": "98f75fbe-9344-cf0d-4361-1ad4909add3a",
         "x-ms-return-client-request-id": "true",
-<<<<<<< HEAD
-        "x-ms-version": "2019-12-12"
-=======
         "x-ms-version": "2020-02-10"
->>>>>>> 60f4876e
       },
       "RequestBody": null,
       "StatusCode": 404,
@@ -34,11 +30,7 @@
         "x-ms-client-request-id": "fb924b88-7ee0-42a8-9936-6f0cd3607c8a",
         "x-ms-error-code": "ContainerNotFound",
         "x-ms-request-id": "10740a9d-101e-0025-434a-09e4dc000000",
-<<<<<<< HEAD
-        "x-ms-version": "2019-12-12"
-=======
         "x-ms-version": "2020-02-10"
->>>>>>> 60f4876e
       },
       "ResponseBody": [
         "\uFEFF\u003C?xml version=\u00221.0\u0022 encoding=\u0022utf-8\u0022?\u003E\u003CError\u003E\u003CCode\u003EContainerNotFound\u003C/Code\u003E\u003CMessage\u003EThe specified container does not exist.\n",
