﻿{
  "Entries": [
    {
<<<<<<< HEAD
      "RequestUri": "https://seanmcccanary3.blob.core.windows.net/test-container-a59d801d-5f33-6d64-fb28-9a01a3a494ef?sv=2020-12-06&ss=b&srt=sco&st=2021-02-17T01%3A31%3A08Z&se=2021-02-17T03%3A31%3A08Z&sp=rwdlacup&sig=Sanitized&restype=container",
=======
      "RequestUri": "https://seanmcccanary3.blob.core.windows.net/test-container-a59d801d-5f33-6d64-fb28-9a01a3a494ef?sv=2021-02-12&ss=b&srt=sco&st=2021-02-17T01%3A31%3A08Z&se=2021-02-17T03%3A31%3A08Z&sp=rwdlacup&sig=Sanitized&restype=container",
>>>>>>> 7e782c87
      "RequestMethod": "PUT",
      "RequestHeaders": {
        "Accept": "application/xml",
        "traceparent": "00-46015f50d94d1647a69cd22c4374f578-b336be147cd94c45-00",
        "User-Agent": [
          "azsdk-net-Storage.Blobs/12.9.0-alpha.20210216.1",
          "(.NET 5.0.3; Microsoft Windows 10.0.19042)"
        ],
        "x-ms-client-request-id": "240c1ff7-5bf9-97be-d997-c0da48f5f470",
        "x-ms-return-client-request-id": "true",
<<<<<<< HEAD
        "x-ms-version": "2020-12-06"
=======
        "x-ms-version": "2021-02-12"
>>>>>>> 7e782c87
      },
      "RequestBody": null,
      "StatusCode": 201,
      "ResponseHeaders": {
        "Content-Length": "0",
        "Date": "Wed, 17 Feb 2021 02:31:08 GMT",
        "ETag": "\"0x8D8D2EC1595D524\"",
        "Last-Modified": "Wed, 17 Feb 2021 02:31:08 GMT",
        "Server": [
          "Windows-Azure-Blob/1.0",
          "Microsoft-HTTPAPI/2.0"
        ],
        "x-ms-client-request-id": "240c1ff7-5bf9-97be-d997-c0da48f5f470",
        "x-ms-request-id": "6b00090e-201e-0033-6dd4-048569000000",
<<<<<<< HEAD
        "x-ms-version": "2020-12-06"
=======
        "x-ms-version": "2021-02-12"
>>>>>>> 7e782c87
      },
      "ResponseBody": []
    },
    {
<<<<<<< HEAD
      "RequestUri": "https://seanmcccanary3.blob.core.windows.net/test-container-a59d801d-5f33-6d64-fb28-9a01a3a494ef?sv=2020-12-06&ss=b&srt=sco&st=2021-02-17T01%3A31%3A08Z&se=2021-02-17T03%3A31%3A08Z&sp=rwdlacup&sig=Sanitized&restype=container",
=======
      "RequestUri": "https://seanmcccanary3.blob.core.windows.net/test-container-a59d801d-5f33-6d64-fb28-9a01a3a494ef?sv=2021-02-12&ss=b&srt=sco&st=2021-02-17T01%3A31%3A08Z&se=2021-02-17T03%3A31%3A08Z&sp=rwdlacup&sig=Sanitized&restype=container",
>>>>>>> 7e782c87
      "RequestMethod": "DELETE",
      "RequestHeaders": {
        "Accept": "application/xml",
        "traceparent": "00-53aeefbaf448734f9ae4716d1dbe9834-556940acb8c38f43-00",
        "User-Agent": [
          "azsdk-net-Storage.Blobs/12.9.0-alpha.20210216.1",
          "(.NET 5.0.3; Microsoft Windows 10.0.19042)"
        ],
        "x-ms-client-request-id": "8309e2e8-7097-7af5-013f-3567b76aa1ef",
        "x-ms-return-client-request-id": "true",
<<<<<<< HEAD
        "x-ms-version": "2020-12-06"
=======
        "x-ms-version": "2021-02-12"
>>>>>>> 7e782c87
      },
      "RequestBody": null,
      "StatusCode": 202,
      "ResponseHeaders": {
        "Content-Length": "0",
        "Date": "Wed, 17 Feb 2021 02:31:08 GMT",
        "Server": [
          "Windows-Azure-Blob/1.0",
          "Microsoft-HTTPAPI/2.0"
        ],
        "x-ms-client-request-id": "8309e2e8-7097-7af5-013f-3567b76aa1ef",
        "x-ms-request-id": "6b000918-201e-0033-72d4-048569000000",
<<<<<<< HEAD
        "x-ms-version": "2020-12-06"
=======
        "x-ms-version": "2021-02-12"
>>>>>>> 7e782c87
      },
      "ResponseBody": []
    }
  ],
  "Variables": {
    "DateTimeOffsetNow": "2021-02-16T20:31:08.5444195-06:00",
    "RandomSeed": "748039501",
    "Storage_TestConfigDefault": "ProductionTenant\nseanmcccanary3\nU2FuaXRpemVk\nhttps://seanmcccanary3.blob.core.windows.net\nhttps://seanmcccanary3.file.core.windows.net\nhttps://seanmcccanary3.queue.core.windows.net\nhttps://seanmcccanary3.table.core.windows.net\n\n\n\n\nhttps://seanmcccanary3-secondary.blob.core.windows.net\nhttps://seanmcccanary3-secondary.file.core.windows.net\nhttps://seanmcccanary3-secondary.queue.core.windows.net\nhttps://seanmcccanary3-secondary.table.core.windows.net\n\nSanitized\n\n\nCloud\nBlobEndpoint=https://seanmcccanary3.blob.core.windows.net/;QueueEndpoint=https://seanmcccanary3.queue.core.windows.net/;FileEndpoint=https://seanmcccanary3.file.core.windows.net/;BlobSecondaryEndpoint=https://seanmcccanary3-secondary.blob.core.windows.net/;QueueSecondaryEndpoint=https://seanmcccanary3-secondary.queue.core.windows.net/;FileSecondaryEndpoint=https://seanmcccanary3-secondary.file.core.windows.net/;AccountName=seanmcccanary3;AccountKey=Kg==;\nseanscope1\n\n"
  }
}<|MERGE_RESOLUTION|>--- conflicted
+++ resolved
@@ -1,11 +1,7 @@
 ﻿{
   "Entries": [
     {
-<<<<<<< HEAD
-      "RequestUri": "https://seanmcccanary3.blob.core.windows.net/test-container-a59d801d-5f33-6d64-fb28-9a01a3a494ef?sv=2020-12-06&ss=b&srt=sco&st=2021-02-17T01%3A31%3A08Z&se=2021-02-17T03%3A31%3A08Z&sp=rwdlacup&sig=Sanitized&restype=container",
-=======
       "RequestUri": "https://seanmcccanary3.blob.core.windows.net/test-container-a59d801d-5f33-6d64-fb28-9a01a3a494ef?sv=2021-02-12&ss=b&srt=sco&st=2021-02-17T01%3A31%3A08Z&se=2021-02-17T03%3A31%3A08Z&sp=rwdlacup&sig=Sanitized&restype=container",
->>>>>>> 7e782c87
       "RequestMethod": "PUT",
       "RequestHeaders": {
         "Accept": "application/xml",
@@ -16,11 +12,7 @@
         ],
         "x-ms-client-request-id": "240c1ff7-5bf9-97be-d997-c0da48f5f470",
         "x-ms-return-client-request-id": "true",
-<<<<<<< HEAD
-        "x-ms-version": "2020-12-06"
-=======
         "x-ms-version": "2021-02-12"
->>>>>>> 7e782c87
       },
       "RequestBody": null,
       "StatusCode": 201,
@@ -35,20 +27,12 @@
         ],
         "x-ms-client-request-id": "240c1ff7-5bf9-97be-d997-c0da48f5f470",
         "x-ms-request-id": "6b00090e-201e-0033-6dd4-048569000000",
-<<<<<<< HEAD
-        "x-ms-version": "2020-12-06"
-=======
         "x-ms-version": "2021-02-12"
->>>>>>> 7e782c87
       },
       "ResponseBody": []
     },
     {
-<<<<<<< HEAD
-      "RequestUri": "https://seanmcccanary3.blob.core.windows.net/test-container-a59d801d-5f33-6d64-fb28-9a01a3a494ef?sv=2020-12-06&ss=b&srt=sco&st=2021-02-17T01%3A31%3A08Z&se=2021-02-17T03%3A31%3A08Z&sp=rwdlacup&sig=Sanitized&restype=container",
-=======
       "RequestUri": "https://seanmcccanary3.blob.core.windows.net/test-container-a59d801d-5f33-6d64-fb28-9a01a3a494ef?sv=2021-02-12&ss=b&srt=sco&st=2021-02-17T01%3A31%3A08Z&se=2021-02-17T03%3A31%3A08Z&sp=rwdlacup&sig=Sanitized&restype=container",
->>>>>>> 7e782c87
       "RequestMethod": "DELETE",
       "RequestHeaders": {
         "Accept": "application/xml",
@@ -59,11 +43,7 @@
         ],
         "x-ms-client-request-id": "8309e2e8-7097-7af5-013f-3567b76aa1ef",
         "x-ms-return-client-request-id": "true",
-<<<<<<< HEAD
-        "x-ms-version": "2020-12-06"
-=======
         "x-ms-version": "2021-02-12"
->>>>>>> 7e782c87
       },
       "RequestBody": null,
       "StatusCode": 202,
@@ -76,11 +56,7 @@
         ],
         "x-ms-client-request-id": "8309e2e8-7097-7af5-013f-3567b76aa1ef",
         "x-ms-request-id": "6b000918-201e-0033-72d4-048569000000",
-<<<<<<< HEAD
-        "x-ms-version": "2020-12-06"
-=======
         "x-ms-version": "2021-02-12"
->>>>>>> 7e782c87
       },
       "ResponseBody": []
     }
