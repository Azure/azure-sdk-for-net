﻿{
  "Entries": [
    {
      "RequestUri": "https://seanmcccanary3.blob.core.windows.net/test-container-7cd224a6-3c72-65ff-965d-4e23d2c94bdd/test-blob-66325df1-9243-8aa9-b964-221a87843263",
      "RequestMethod": "DELETE",
      "RequestHeaders": {
        "Accept": "application/xml",
        "Authorization": "Sanitized",
        "traceparent": "00-a25a2ce589f6894c970bccc926b12c03-a4c3971407dd9440-00",
        "User-Agent": [
          "azsdk-net-Storage.Blobs/12.9.0-alpha.20210217.1",
          "(.NET 5.0.3; Microsoft Windows 10.0.19042)"
        ],
        "x-ms-client-request-id": "db165d16-74a7-b44e-5dcc-d0e54385b7f0",
        "x-ms-date": "Wed, 17 Feb 2021 18:59:10 GMT",
        "x-ms-return-client-request-id": "true",
<<<<<<< HEAD
        "x-ms-version": "2020-12-06"
=======
        "x-ms-version": "2021-02-12"
>>>>>>> 7e782c87
      },
      "RequestBody": null,
      "StatusCode": 404,
      "ResponseHeaders": {
        "Content-Length": "225",
        "Content-Type": "application/xml",
        "Date": "Wed, 17 Feb 2021 18:59:10 GMT",
        "Server": [
          "Windows-Azure-Blob/1.0",
          "Microsoft-HTTPAPI/2.0"
        ],
        "x-ms-client-request-id": "db165d16-74a7-b44e-5dcc-d0e54385b7f0",
        "x-ms-error-code": "ContainerNotFound",
        "x-ms-request-id": "4affd32b-901e-0036-795e-0557b2000000",
<<<<<<< HEAD
        "x-ms-version": "2020-12-06"
=======
        "x-ms-version": "2021-02-12"
>>>>>>> 7e782c87
      },
      "ResponseBody": [
        "﻿<?xml version=\"1.0\" encoding=\"utf-8\"?><Error><Code>ContainerNotFound</Code><Message>The specified container does not exist.\n",
        "RequestId:4affd32b-901e-0036-795e-0557b2000000\n",
        "Time:2021-02-17T18:59:10.8479274Z</Message></Error>"
      ]
    },
    {
      "RequestUri": "https://seanmcccanary3.blob.core.windows.net/test-container-7cd224a6-3c72-65ff-965d-4e23d2c94bdd/test-blob-66325df1-9243-8aa9-b964-221a87843263",
      "RequestMethod": "HEAD",
      "RequestHeaders": {
        "Accept": "application/xml",
        "Authorization": "Sanitized",
        "traceparent": "00-86ccb46bf9f22c4181b3d2705679210f-2cd08b9112a1c34a-00",
        "User-Agent": [
          "azsdk-net-Storage.Blobs/12.9.0-alpha.20210217.1",
          "(.NET 5.0.3; Microsoft Windows 10.0.19042)"
        ],
        "x-ms-client-request-id": "750de4d6-6fb3-ad35-d883-bb1aadfe75bf",
        "x-ms-date": "Wed, 17 Feb 2021 18:59:10 GMT",
        "x-ms-return-client-request-id": "true",
<<<<<<< HEAD
        "x-ms-version": "2020-12-06"
=======
        "x-ms-version": "2021-02-12"
>>>>>>> 7e782c87
      },
      "RequestBody": null,
      "StatusCode": 404,
      "ResponseHeaders": {
        "Date": "Wed, 17 Feb 2021 18:59:10 GMT",
        "Server": [
          "Windows-Azure-Blob/1.0",
          "Microsoft-HTTPAPI/2.0"
        ],
        "Transfer-Encoding": "chunked",
        "x-ms-client-request-id": "750de4d6-6fb3-ad35-d883-bb1aadfe75bf",
        "x-ms-error-code": "ContainerNotFound",
        "x-ms-request-id": "4affd33f-901e-0036-085e-0557b2000000",
<<<<<<< HEAD
        "x-ms-version": "2020-12-06"
=======
        "x-ms-version": "2021-02-12"
>>>>>>> 7e782c87
      },
      "ResponseBody": []
    }
  ],
  "Variables": {
    "RandomSeed": "1115654178",
    "Storage_TestConfigDefault": "ProductionTenant\nseanmcccanary3\nU2FuaXRpemVk\nhttps://seanmcccanary3.blob.core.windows.net\nhttps://seanmcccanary3.file.core.windows.net\nhttps://seanmcccanary3.queue.core.windows.net\nhttps://seanmcccanary3.table.core.windows.net\n\n\n\n\nhttps://seanmcccanary3-secondary.blob.core.windows.net\nhttps://seanmcccanary3-secondary.file.core.windows.net\nhttps://seanmcccanary3-secondary.queue.core.windows.net\nhttps://seanmcccanary3-secondary.table.core.windows.net\n\nSanitized\n\n\nCloud\nBlobEndpoint=https://seanmcccanary3.blob.core.windows.net/;QueueEndpoint=https://seanmcccanary3.queue.core.windows.net/;FileEndpoint=https://seanmcccanary3.file.core.windows.net/;BlobSecondaryEndpoint=https://seanmcccanary3-secondary.blob.core.windows.net/;QueueSecondaryEndpoint=https://seanmcccanary3-secondary.queue.core.windows.net/;FileSecondaryEndpoint=https://seanmcccanary3-secondary.file.core.windows.net/;AccountName=seanmcccanary3;AccountKey=Kg==;\nseanscope1\n\n"
  }
}<|MERGE_RESOLUTION|>--- conflicted
+++ resolved
@@ -14,11 +14,7 @@
         "x-ms-client-request-id": "db165d16-74a7-b44e-5dcc-d0e54385b7f0",
         "x-ms-date": "Wed, 17 Feb 2021 18:59:10 GMT",
         "x-ms-return-client-request-id": "true",
-<<<<<<< HEAD
-        "x-ms-version": "2020-12-06"
-=======
         "x-ms-version": "2021-02-12"
->>>>>>> 7e782c87
       },
       "RequestBody": null,
       "StatusCode": 404,
@@ -33,11 +29,7 @@
         "x-ms-client-request-id": "db165d16-74a7-b44e-5dcc-d0e54385b7f0",
         "x-ms-error-code": "ContainerNotFound",
         "x-ms-request-id": "4affd32b-901e-0036-795e-0557b2000000",
-<<<<<<< HEAD
-        "x-ms-version": "2020-12-06"
-=======
         "x-ms-version": "2021-02-12"
->>>>>>> 7e782c87
       },
       "ResponseBody": [
         "﻿<?xml version=\"1.0\" encoding=\"utf-8\"?><Error><Code>ContainerNotFound</Code><Message>The specified container does not exist.\n",
@@ -59,11 +51,7 @@
         "x-ms-client-request-id": "750de4d6-6fb3-ad35-d883-bb1aadfe75bf",
         "x-ms-date": "Wed, 17 Feb 2021 18:59:10 GMT",
         "x-ms-return-client-request-id": "true",
-<<<<<<< HEAD
-        "x-ms-version": "2020-12-06"
-=======
         "x-ms-version": "2021-02-12"
->>>>>>> 7e782c87
       },
       "RequestBody": null,
       "StatusCode": 404,
@@ -77,11 +65,7 @@
         "x-ms-client-request-id": "750de4d6-6fb3-ad35-d883-bb1aadfe75bf",
         "x-ms-error-code": "ContainerNotFound",
         "x-ms-request-id": "4affd33f-901e-0036-085e-0557b2000000",
-<<<<<<< HEAD
-        "x-ms-version": "2020-12-06"
-=======
         "x-ms-version": "2021-02-12"
->>>>>>> 7e782c87
       },
       "ResponseBody": []
     }
