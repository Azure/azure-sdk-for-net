﻿{
  "Entries": [
    {
      "RequestUri": "https://seanmcccanary3.blob.core.windows.net/test-container-624f958b-6675-a4b0-69aa-1a119ec32038?restype=container",
      "RequestMethod": "PUT",
      "RequestHeaders": {
        "Accept": "application/xml",
        "Authorization": "Sanitized",
        "traceparent": "00-09a2630f97d09a4ea1c42b68de767a96-07a4757ba8101640-00",
        "User-Agent": [
          "azsdk-net-Storage.Blobs/12.9.0-alpha.20210216.1",
          "(.NET 5.0.3; Microsoft Windows 10.0.19042)"
        ],
        "x-ms-blob-public-access": "container",
        "x-ms-client-request-id": "6355ef4b-2663-d891-49b3-23c621626d2e",
        "x-ms-date": "Wed, 17 Feb 2021 02:30:42 GMT",
        "x-ms-return-client-request-id": "true",
<<<<<<< HEAD
        "x-ms-version": "2020-12-06"
=======
        "x-ms-version": "2021-02-12"
>>>>>>> 7e782c87
      },
      "RequestBody": null,
      "StatusCode": 201,
      "ResponseHeaders": {
        "Content-Length": "0",
        "Date": "Wed, 17 Feb 2021 02:30:42 GMT",
        "ETag": "\"0x8D8D2EC062DE22F\"",
        "Last-Modified": "Wed, 17 Feb 2021 02:30:43 GMT",
        "Server": [
          "Windows-Azure-Blob/1.0",
          "Microsoft-HTTPAPI/2.0"
        ],
        "x-ms-client-request-id": "6355ef4b-2663-d891-49b3-23c621626d2e",
        "x-ms-request-id": "aab0f5d5-801e-0048-21d4-04c7f5000000",
<<<<<<< HEAD
        "x-ms-version": "2020-12-06"
=======
        "x-ms-version": "2021-02-12"
>>>>>>> 7e782c87
      },
      "ResponseBody": []
    },
    {
      "RequestUri": "https://seanmcccanary3.blob.core.windows.net/test-container-624f958b-6675-a4b0-69aa-1a119ec32038?restype=container&comp=metadata",
      "RequestMethod": "PUT",
      "RequestHeaders": {
        "Accept": "application/xml",
        "Authorization": "Sanitized",
        "traceparent": "00-5832bdaa4584af4c8bb921c6e8bc4fd8-a41eeeead0aef845-00",
        "User-Agent": [
          "azsdk-net-Storage.Blobs/12.9.0-alpha.20210216.1",
          "(.NET 5.0.3; Microsoft Windows 10.0.19042)"
        ],
        "x-ms-client-request-id": "afc63f35-bc6e-7cd5-0b46-e8e2f0fd0626",
        "x-ms-date": "Wed, 17 Feb 2021 02:30:42 GMT",
        "x-ms-meta-Capital": "letter",
        "x-ms-meta-foo": "bar",
        "x-ms-meta-meta": "data",
        "x-ms-meta-UPPER": "case",
        "x-ms-return-client-request-id": "true",
<<<<<<< HEAD
        "x-ms-version": "2020-12-06"
=======
        "x-ms-version": "2021-02-12"
>>>>>>> 7e782c87
      },
      "RequestBody": null,
      "StatusCode": 200,
      "ResponseHeaders": {
        "Content-Length": "0",
        "Date": "Wed, 17 Feb 2021 02:30:42 GMT",
        "ETag": "\"0x8D8D2EC0637E5A4\"",
        "Last-Modified": "Wed, 17 Feb 2021 02:30:43 GMT",
        "Server": [
          "Windows-Azure-Blob/1.0",
          "Microsoft-HTTPAPI/2.0"
        ],
        "x-ms-client-request-id": "afc63f35-bc6e-7cd5-0b46-e8e2f0fd0626",
        "x-ms-request-id": "aab0f5f6-801e-0048-39d4-04c7f5000000",
<<<<<<< HEAD
        "x-ms-version": "2020-12-06"
=======
        "x-ms-version": "2021-02-12"
>>>>>>> 7e782c87
      },
      "ResponseBody": []
    },
    {
      "RequestUri": "https://seanmcccanary3.blob.core.windows.net/test-container-624f958b-6675-a4b0-69aa-1a119ec32038?restype=container",
      "RequestMethod": "GET",
      "RequestHeaders": {
        "Accept": "application/xml",
        "Authorization": "Sanitized",
        "traceparent": "00-4c595a1a78aad24389b2fbfbf767589e-1048efa63c593d48-00",
        "User-Agent": [
          "azsdk-net-Storage.Blobs/12.9.0-alpha.20210216.1",
          "(.NET 5.0.3; Microsoft Windows 10.0.19042)"
        ],
        "x-ms-client-request-id": "e2915642-be9c-fdc0-0941-bbfafeb586d3",
        "x-ms-date": "Wed, 17 Feb 2021 02:30:43 GMT",
        "x-ms-return-client-request-id": "true",
<<<<<<< HEAD
        "x-ms-version": "2020-12-06"
=======
        "x-ms-version": "2021-02-12"
>>>>>>> 7e782c87
      },
      "RequestBody": null,
      "StatusCode": 200,
      "ResponseHeaders": {
        "Content-Length": "0",
        "Date": "Wed, 17 Feb 2021 02:30:42 GMT",
        "ETag": "\"0x8D8D2EC0637E5A4\"",
        "Last-Modified": "Wed, 17 Feb 2021 02:30:43 GMT",
        "Server": [
          "Windows-Azure-Blob/1.0",
          "Microsoft-HTTPAPI/2.0"
        ],
        "x-ms-blob-public-access": "container",
        "x-ms-client-request-id": "e2915642-be9c-fdc0-0941-bbfafeb586d3",
        "x-ms-default-encryption-scope": "$account-encryption-key",
        "x-ms-deny-encryption-scope-override": "false",
        "x-ms-has-immutability-policy": "false",
        "x-ms-has-legal-hold": "false",
        "x-ms-lease-state": "available",
        "x-ms-lease-status": "unlocked",
        "x-ms-meta-Capital": "letter",
        "x-ms-meta-foo": "bar",
        "x-ms-meta-meta": "data",
        "x-ms-meta-UPPER": "case",
        "x-ms-request-id": "aab0f61b-801e-0048-59d4-04c7f5000000",
<<<<<<< HEAD
        "x-ms-version": "2020-12-06"
=======
        "x-ms-version": "2021-02-12"
>>>>>>> 7e782c87
      },
      "ResponseBody": []
    },
    {
      "RequestUri": "https://seanmcccanary3.blob.core.windows.net/test-container-624f958b-6675-a4b0-69aa-1a119ec32038?restype=container",
      "RequestMethod": "DELETE",
      "RequestHeaders": {
        "Accept": "application/xml",
        "Authorization": "Sanitized",
        "traceparent": "00-1ef33a2a1a1a5e4d98469cb5e9f7a1a5-8509532e8117154d-00",
        "User-Agent": [
          "azsdk-net-Storage.Blobs/12.9.0-alpha.20210216.1",
          "(.NET 5.0.3; Microsoft Windows 10.0.19042)"
        ],
        "x-ms-client-request-id": "99a00814-246b-da8a-cf8f-4a9cf29f66a1",
        "x-ms-date": "Wed, 17 Feb 2021 02:30:43 GMT",
        "x-ms-return-client-request-id": "true",
<<<<<<< HEAD
        "x-ms-version": "2020-12-06"
=======
        "x-ms-version": "2021-02-12"
>>>>>>> 7e782c87
      },
      "RequestBody": null,
      "StatusCode": 202,
      "ResponseHeaders": {
        "Content-Length": "0",
        "Date": "Wed, 17 Feb 2021 02:30:42 GMT",
        "Server": [
          "Windows-Azure-Blob/1.0",
          "Microsoft-HTTPAPI/2.0"
        ],
        "x-ms-client-request-id": "99a00814-246b-da8a-cf8f-4a9cf29f66a1",
        "x-ms-request-id": "aab0f62d-801e-0048-66d4-04c7f5000000",
<<<<<<< HEAD
        "x-ms-version": "2020-12-06"
=======
        "x-ms-version": "2021-02-12"
>>>>>>> 7e782c87
      },
      "ResponseBody": []
    }
  ],
  "Variables": {
    "RandomSeed": "2013639038",
    "Storage_TestConfigDefault": "ProductionTenant\nseanmcccanary3\nU2FuaXRpemVk\nhttps://seanmcccanary3.blob.core.windows.net\nhttps://seanmcccanary3.file.core.windows.net\nhttps://seanmcccanary3.queue.core.windows.net\nhttps://seanmcccanary3.table.core.windows.net\n\n\n\n\nhttps://seanmcccanary3-secondary.blob.core.windows.net\nhttps://seanmcccanary3-secondary.file.core.windows.net\nhttps://seanmcccanary3-secondary.queue.core.windows.net\nhttps://seanmcccanary3-secondary.table.core.windows.net\n\nSanitized\n\n\nCloud\nBlobEndpoint=https://seanmcccanary3.blob.core.windows.net/;QueueEndpoint=https://seanmcccanary3.queue.core.windows.net/;FileEndpoint=https://seanmcccanary3.file.core.windows.net/;BlobSecondaryEndpoint=https://seanmcccanary3-secondary.blob.core.windows.net/;QueueSecondaryEndpoint=https://seanmcccanary3-secondary.queue.core.windows.net/;FileSecondaryEndpoint=https://seanmcccanary3-secondary.file.core.windows.net/;AccountName=seanmcccanary3;AccountKey=Kg==;\nseanscope1\n\n"
  }
}<|MERGE_RESOLUTION|>--- conflicted
+++ resolved
@@ -15,11 +15,7 @@
         "x-ms-client-request-id": "6355ef4b-2663-d891-49b3-23c621626d2e",
         "x-ms-date": "Wed, 17 Feb 2021 02:30:42 GMT",
         "x-ms-return-client-request-id": "true",
-<<<<<<< HEAD
-        "x-ms-version": "2020-12-06"
-=======
         "x-ms-version": "2021-02-12"
->>>>>>> 7e782c87
       },
       "RequestBody": null,
       "StatusCode": 201,
@@ -34,11 +30,7 @@
         ],
         "x-ms-client-request-id": "6355ef4b-2663-d891-49b3-23c621626d2e",
         "x-ms-request-id": "aab0f5d5-801e-0048-21d4-04c7f5000000",
-<<<<<<< HEAD
-        "x-ms-version": "2020-12-06"
-=======
         "x-ms-version": "2021-02-12"
->>>>>>> 7e782c87
       },
       "ResponseBody": []
     },
@@ -60,11 +52,7 @@
         "x-ms-meta-meta": "data",
         "x-ms-meta-UPPER": "case",
         "x-ms-return-client-request-id": "true",
-<<<<<<< HEAD
-        "x-ms-version": "2020-12-06"
-=======
         "x-ms-version": "2021-02-12"
->>>>>>> 7e782c87
       },
       "RequestBody": null,
       "StatusCode": 200,
@@ -79,11 +67,7 @@
         ],
         "x-ms-client-request-id": "afc63f35-bc6e-7cd5-0b46-e8e2f0fd0626",
         "x-ms-request-id": "aab0f5f6-801e-0048-39d4-04c7f5000000",
-<<<<<<< HEAD
-        "x-ms-version": "2020-12-06"
-=======
         "x-ms-version": "2021-02-12"
->>>>>>> 7e782c87
       },
       "ResponseBody": []
     },
@@ -101,11 +85,7 @@
         "x-ms-client-request-id": "e2915642-be9c-fdc0-0941-bbfafeb586d3",
         "x-ms-date": "Wed, 17 Feb 2021 02:30:43 GMT",
         "x-ms-return-client-request-id": "true",
-<<<<<<< HEAD
-        "x-ms-version": "2020-12-06"
-=======
         "x-ms-version": "2021-02-12"
->>>>>>> 7e782c87
       },
       "RequestBody": null,
       "StatusCode": 200,
@@ -131,11 +111,7 @@
         "x-ms-meta-meta": "data",
         "x-ms-meta-UPPER": "case",
         "x-ms-request-id": "aab0f61b-801e-0048-59d4-04c7f5000000",
-<<<<<<< HEAD
-        "x-ms-version": "2020-12-06"
-=======
         "x-ms-version": "2021-02-12"
->>>>>>> 7e782c87
       },
       "ResponseBody": []
     },
@@ -153,11 +129,7 @@
         "x-ms-client-request-id": "99a00814-246b-da8a-cf8f-4a9cf29f66a1",
         "x-ms-date": "Wed, 17 Feb 2021 02:30:43 GMT",
         "x-ms-return-client-request-id": "true",
-<<<<<<< HEAD
-        "x-ms-version": "2020-12-06"
-=======
         "x-ms-version": "2021-02-12"
->>>>>>> 7e782c87
       },
       "RequestBody": null,
       "StatusCode": 202,
@@ -170,11 +142,7 @@
         ],
         "x-ms-client-request-id": "99a00814-246b-da8a-cf8f-4a9cf29f66a1",
         "x-ms-request-id": "aab0f62d-801e-0048-66d4-04c7f5000000",
-<<<<<<< HEAD
-        "x-ms-version": "2020-12-06"
-=======
         "x-ms-version": "2021-02-12"
->>>>>>> 7e782c87
       },
       "ResponseBody": []
     }
