--- conflicted
+++ resolved
@@ -13,11 +13,7 @@
         "x-ms-client-request-id": "231824a0-b4f0-5607-6c71-749683993b6d",
         "x-ms-date": "Fri, 03 Apr 2020 00:00:33 GMT",
         "x-ms-return-client-request-id": "true",
-<<<<<<< HEAD
-        "x-ms-version": "2019-12-12"
-=======
-        "x-ms-version": "2020-02-10"
->>>>>>> 60f4876e
+        "x-ms-version": "2020-02-10"
       },
       "RequestBody": null,
       "StatusCode": 201,
@@ -32,11 +28,7 @@
         ],
         "x-ms-client-request-id": "231824a0-b4f0-5607-6c71-749683993b6d",
         "x-ms-request-id": "4bc3cefd-401e-0028-374a-092c08000000",
-<<<<<<< HEAD
-        "x-ms-version": "2019-12-12"
-=======
-        "x-ms-version": "2020-02-10"
->>>>>>> 60f4876e
+        "x-ms-version": "2020-02-10"
       },
       "ResponseBody": []
     },
@@ -56,11 +48,7 @@
         "x-ms-lease-duration": "15",
         "x-ms-proposed-lease-id": "5cd95472-353c-dcb0-3193-48685effa660",
         "x-ms-return-client-request-id": "true",
-<<<<<<< HEAD
-        "x-ms-version": "2019-12-12"
-=======
-        "x-ms-version": "2020-02-10"
->>>>>>> 60f4876e
+        "x-ms-version": "2020-02-10"
       },
       "RequestBody": null,
       "StatusCode": 201,
@@ -76,11 +64,7 @@
         "x-ms-client-request-id": "48ce45c0-86fe-6b1b-733b-f15d6c9ff76d",
         "x-ms-lease-id": "5cd95472-353c-dcb0-3193-48685effa660",
         "x-ms-request-id": "4bc3cf11-401e-0028-494a-092c08000000",
-<<<<<<< HEAD
-        "x-ms-version": "2019-12-12"
-=======
-        "x-ms-version": "2020-02-10"
->>>>>>> 60f4876e
+        "x-ms-version": "2020-02-10"
       },
       "ResponseBody": []
     },
@@ -100,11 +84,7 @@
         "x-ms-lease-action": "release",
         "x-ms-lease-id": "5cd95472-353c-dcb0-3193-48685effa660",
         "x-ms-return-client-request-id": "true",
-<<<<<<< HEAD
-        "x-ms-version": "2019-12-12"
-=======
-        "x-ms-version": "2020-02-10"
->>>>>>> 60f4876e
+        "x-ms-version": "2020-02-10"
       },
       "RequestBody": null,
       "StatusCode": 412,
@@ -119,11 +99,7 @@
         "x-ms-client-request-id": "19a79c42-5d31-a661-d44c-70ad162de38e",
         "x-ms-error-code": "ConditionNotMet",
         "x-ms-request-id": "4bc3cf22-401e-0028-5a4a-092c08000000",
-<<<<<<< HEAD
-        "x-ms-version": "2019-12-12"
-=======
-        "x-ms-version": "2020-02-10"
->>>>>>> 60f4876e
+        "x-ms-version": "2020-02-10"
       },
       "ResponseBody": [
         "\uFEFF\u003C?xml version=\u00221.0\u0022 encoding=\u0022utf-8\u0022?\u003E\u003CError\u003E\u003CCode\u003EConditionNotMet\u003C/Code\u003E\u003CMessage\u003EThe condition specified using HTTP conditional header(s) is not met.\n",
@@ -145,11 +121,7 @@
         "x-ms-date": "Fri, 03 Apr 2020 00:00:34 GMT",
         "x-ms-lease-id": "5cd95472-353c-dcb0-3193-48685effa660",
         "x-ms-return-client-request-id": "true",
-<<<<<<< HEAD
-        "x-ms-version": "2019-12-12"
-=======
-        "x-ms-version": "2020-02-10"
->>>>>>> 60f4876e
+        "x-ms-version": "2020-02-10"
       },
       "RequestBody": null,
       "StatusCode": 202,
@@ -162,11 +134,7 @@
         ],
         "x-ms-client-request-id": "d01a0d8b-def7-6c3c-b3c4-be94e6d8529b",
         "x-ms-request-id": "4bc3cf33-401e-0028-6b4a-092c08000000",
-<<<<<<< HEAD
-        "x-ms-version": "2019-12-12"
-=======
-        "x-ms-version": "2020-02-10"
->>>>>>> 60f4876e
+        "x-ms-version": "2020-02-10"
       },
       "ResponseBody": []
     },
@@ -183,11 +151,7 @@
         "x-ms-client-request-id": "bacde311-2554-f251-0b96-feb9866f8dc5",
         "x-ms-date": "Fri, 03 Apr 2020 00:00:34 GMT",
         "x-ms-return-client-request-id": "true",
-<<<<<<< HEAD
-        "x-ms-version": "2019-12-12"
-=======
-        "x-ms-version": "2020-02-10"
->>>>>>> 60f4876e
+        "x-ms-version": "2020-02-10"
       },
       "RequestBody": null,
       "StatusCode": 201,
@@ -202,11 +166,7 @@
         ],
         "x-ms-client-request-id": "bacde311-2554-f251-0b96-feb9866f8dc5",
         "x-ms-request-id": "ae153c7a-001e-0016-334a-09bb77000000",
-<<<<<<< HEAD
-        "x-ms-version": "2019-12-12"
-=======
-        "x-ms-version": "2020-02-10"
->>>>>>> 60f4876e
+        "x-ms-version": "2020-02-10"
       },
       "ResponseBody": []
     },
@@ -226,11 +186,7 @@
         "x-ms-lease-duration": "15",
         "x-ms-proposed-lease-id": "91af5676-49b6-9388-0761-baa934e3859b",
         "x-ms-return-client-request-id": "true",
-<<<<<<< HEAD
-        "x-ms-version": "2019-12-12"
-=======
-        "x-ms-version": "2020-02-10"
->>>>>>> 60f4876e
+        "x-ms-version": "2020-02-10"
       },
       "RequestBody": null,
       "StatusCode": 201,
@@ -246,11 +202,7 @@
         "x-ms-client-request-id": "a8a79e93-f086-c832-5a39-b2f26ba7be28",
         "x-ms-lease-id": "91af5676-49b6-9388-0761-baa934e3859b",
         "x-ms-request-id": "ae153c97-001e-0016-4c4a-09bb77000000",
-<<<<<<< HEAD
-        "x-ms-version": "2019-12-12"
-=======
-        "x-ms-version": "2020-02-10"
->>>>>>> 60f4876e
+        "x-ms-version": "2020-02-10"
       },
       "ResponseBody": []
     },
@@ -270,11 +222,7 @@
         "x-ms-lease-action": "release",
         "x-ms-lease-id": "91af5676-49b6-9388-0761-baa934e3859b",
         "x-ms-return-client-request-id": "true",
-<<<<<<< HEAD
-        "x-ms-version": "2019-12-12"
-=======
-        "x-ms-version": "2020-02-10"
->>>>>>> 60f4876e
+        "x-ms-version": "2020-02-10"
       },
       "RequestBody": null,
       "StatusCode": 412,
@@ -289,11 +237,7 @@
         "x-ms-client-request-id": "9516a230-dc3b-cb14-3ef1-a1e6df21545c",
         "x-ms-error-code": "ConditionNotMet",
         "x-ms-request-id": "ae153ca5-001e-0016-564a-09bb77000000",
-<<<<<<< HEAD
-        "x-ms-version": "2019-12-12"
-=======
-        "x-ms-version": "2020-02-10"
->>>>>>> 60f4876e
+        "x-ms-version": "2020-02-10"
       },
       "ResponseBody": [
         "\uFEFF\u003C?xml version=\u00221.0\u0022 encoding=\u0022utf-8\u0022?\u003E\u003CError\u003E\u003CCode\u003EConditionNotMet\u003C/Code\u003E\u003CMessage\u003EThe condition specified using HTTP conditional header(s) is not met.\n",
@@ -315,11 +259,7 @@
         "x-ms-date": "Fri, 03 Apr 2020 00:00:34 GMT",
         "x-ms-lease-id": "91af5676-49b6-9388-0761-baa934e3859b",
         "x-ms-return-client-request-id": "true",
-<<<<<<< HEAD
-        "x-ms-version": "2019-12-12"
-=======
-        "x-ms-version": "2020-02-10"
->>>>>>> 60f4876e
+        "x-ms-version": "2020-02-10"
       },
       "RequestBody": null,
       "StatusCode": 202,
@@ -332,11 +272,7 @@
         ],
         "x-ms-client-request-id": "c9c188b9-2890-34ed-4f31-d7c3f0bf0421",
         "x-ms-request-id": "ae153cb6-001e-0016-664a-09bb77000000",
-<<<<<<< HEAD
-        "x-ms-version": "2019-12-12"
-=======
-        "x-ms-version": "2020-02-10"
->>>>>>> 60f4876e
+        "x-ms-version": "2020-02-10"
       },
       "ResponseBody": []
     }
