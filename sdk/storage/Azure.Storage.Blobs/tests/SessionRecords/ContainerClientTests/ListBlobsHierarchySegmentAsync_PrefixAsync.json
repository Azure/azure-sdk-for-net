--- conflicted
+++ resolved
@@ -1,733 +1,434 @@
 {
   "Entries": [
     {
-<<<<<<< HEAD
-      "RequestUri": "https://seanmcccanary.blob.core.windows.net/test-container-3aa3854f-2c52-25c7-8b01-40b0bd4f1d61?restype=container",
-      "RequestMethod": "PUT",
-      "RequestHeaders": {
-        "Authorization": "Sanitized",
-        "traceparent": "00-77e558e9da50a44b80d1d00bc3a27b95-f2795232fee2304d-00",
-        "User-Agent": [
-          "azsdk-net-Storage.Blobs/12.5.0-dev.20200402.1",
-          "(.NET Core 4.6.28325.01; Microsoft Windows 10.0.18362 )"
+      "RequestUri": "http://jamesschreppler.blob.core.windows.net/test-container-dee3326d-c630-e9b7-c24f-ba6e4423bd82?restype=container",
+      "RequestMethod": "PUT",
+      "RequestHeaders": {
+        "Authorization": "Sanitized",
+        "traceparent": "00-cc543ba2fb8e894dba08a39f2be269af-e94bf06dddb4e748-00",
+        "User-Agent": [
+          "azsdk-net-Storage.Blobs/12.5.0-dev.20200609.1",
+          "(.NET Core 4.6.28801.04; Microsoft Windows 10.0.19041 )"
         ],
         "x-ms-blob-public-access": "container",
-        "x-ms-client-request-id": "84c5b90d-12a3-9164-9a64-150a0d9f9910",
-        "x-ms-date": "Fri, 03 Apr 2020 00:01:53 GMT",
-=======
-      "RequestUri": "http://amandadev2.blob.core.windows.net/test-container-3aa3854f-2c52-25c7-8b01-40b0bd4f1d61?restype=container",
-      "RequestMethod": "PUT",
-      "RequestHeaders": {
-        "Authorization": "Sanitized",
-        "traceparent": "00-a1c293013506384c87b23385551f0446-7491fe060fac7c4b-00",
-        "User-Agent": [
-          "azsdk-net-Storage.Blobs/12.5.0-dev.20200529.1",
-          "(.NET Core 4.6.28801.04; Microsoft Windows 10.0.18363 )"
-        ],
-        "x-ms-blob-public-access": "container",
-        "x-ms-client-request-id": "84c5b90d-12a3-9164-9a64-150a0d9f9910",
-        "x-ms-date": "Fri, 29 May 2020 17:12:57 GMT",
->>>>>>> 80c89ee0
-        "x-ms-return-client-request-id": "true",
-        "x-ms-version": "2019-12-12"
+        "x-ms-client-request-id": "05cb7a89-69a0-8516-e5df-d018d86236b3",
+        "x-ms-date": "Tue, 09 Jun 2020 20:39:35 GMT",
+        "x-ms-return-client-request-id": "true",
+        "x-ms-version": "2019-07-07"
       },
       "RequestBody": null,
       "StatusCode": 201,
       "ResponseHeaders": {
         "Content-Length": "0",
-<<<<<<< HEAD
-        "Date": "Fri, 03 Apr 2020 00:01:52 GMT",
-        "ETag": "\u00220x8D7D762377934F1\u0022",
-        "Last-Modified": "Fri, 03 Apr 2020 00:01:53 GMT",
-=======
-        "Date": "Fri, 29 May 2020 17:12:57 GMT",
-        "ETag": "\u00220x8D803F38883FDF8\u0022",
-        "Last-Modified": "Fri, 29 May 2020 17:12:57 GMT",
->>>>>>> 80c89ee0
-        "Server": [
-          "Windows-Azure-Blob/1.0",
-          "Microsoft-HTTPAPI/2.0"
-        ],
-        "x-ms-client-request-id": "84c5b90d-12a3-9164-9a64-150a0d9f9910",
-<<<<<<< HEAD
-        "x-ms-request-id": "b4d65ba2-d01e-0048-2c4b-095097000000",
-        "x-ms-version": "2019-12-12"
-=======
-        "x-ms-request-id": "821bd46d-f01e-0021-0edc-35ff2a000000",
-        "x-ms-version": "2019-07-07"
->>>>>>> 80c89ee0
-      },
-      "ResponseBody": []
-    },
-    {
-<<<<<<< HEAD
-      "RequestUri": "https://seanmcccanary.blob.core.windows.net/test-container-3aa3854f-2c52-25c7-8b01-40b0bd4f1d61/foo",
-=======
-      "RequestUri": "http://amandadev2.blob.core.windows.net/test-container-3aa3854f-2c52-25c7-8b01-40b0bd4f1d61/foo",
->>>>>>> 80c89ee0
-      "RequestMethod": "PUT",
-      "RequestHeaders": {
-        "Authorization": "Sanitized",
-        "Content-Length": "1024",
-<<<<<<< HEAD
-        "traceparent": "00-2022bdd6247fdf448027c08652d1fbf3-d0c76cc3e7c9e84c-00",
-        "User-Agent": [
-          "azsdk-net-Storage.Blobs/12.5.0-dev.20200402.1",
-          "(.NET Core 4.6.28325.01; Microsoft Windows 10.0.18362 )"
-        ],
-        "x-ms-blob-type": "BlockBlob",
-        "x-ms-client-request-id": "6e97b49b-a205-65dd-d611-2814c7edc86e",
-        "x-ms-date": "Fri, 03 Apr 2020 00:01:54 GMT",
-=======
-        "traceparent": "00-bec502887916284e86803041bf600942-200bc23a7b019845-00",
-        "User-Agent": [
-          "azsdk-net-Storage.Blobs/12.5.0-dev.20200529.1",
-          "(.NET Core 4.6.28801.04; Microsoft Windows 10.0.18363 )"
-        ],
-        "x-ms-blob-type": "BlockBlob",
-        "x-ms-client-request-id": "6e97b49b-a205-65dd-d611-2814c7edc86e",
-        "x-ms-date": "Fri, 29 May 2020 17:12:57 GMT",
->>>>>>> 80c89ee0
-        "x-ms-return-client-request-id": "true",
-        "x-ms-version": "2019-12-12"
-      },
-      "RequestBody": "OppwKsebuIfxQ\u002BHZewNQ5xpbogOKmb6GCx1H77KJUbrfoIk6MrwecgA\u002Bkl8xihaWEy3vsvyVhqDb6h6pU8nVZ/In\u002Bdt6FbVePTADTAdfVIEHsNuEmZ\u002B9ShnoX0iddB83aCptCZE6HP14kXTLkTqZfJWdoqLtUc5Saa7CkbZtwMgRzOPc8kvwzZTeCwgr8rjfT\u002BKy/9J8SRdcG6DieIpHC9CrusVWvIpKrdQND0XFJnf24kHTusH2lILMf9erDVQJlgA4fzfziJJYZ1L9bznRl/Qo65VIc1APtSZCij2zn5\u002BABHhFjac/A1mve1Nu\u002BCVJ\u002BujjgiG/wSOvKMoRsP5VpciyfWrAjAlM6eg7mfj9oLwB\u002BZBU0B19wUNVlmTdLlJbWdWKvHu6iG3flpg5gycrsYgNELZuANWqNLwna/akbrqV4EAjcuNARnEidTmERD4bKuXczx6c7Fj/4Ii/khx3Oifeo6LnBz6kzMlFTIucJu9\u002BDEERyJ6c\u002BfPnI5JbgbRUqjoRpqCbNCKmNwNVVqDNY7qYQIbbZnKIQaqu/\u002BSrSUoU8aFQin9O4tceapCbR6NTGr/YwkEueETIiWX27TQ9\u002Bu24QGT/fNk6SV2uvfvh7foGW\u002BUk04YJ5nlciAEaWPWi4HCj4gc\u002BU53mnXnjf7tI55tr75FPGSdmr1nrovTXIPFoC9yLPgryyAdIPjUNJWe9FKBlr2hkU8dIPDOtUrGoD32He3PfvaiReCeJBtrxWYnyLY5TcnCIA7gUQgHWRHVWny63harz3lb40zdB2kzsV\u002BOquyUiVJwN/ne7ynqmuzOxMmesOdPf/043W545RylrJ\u002BseLIlQNEuSqoYyNxTcURgDj6jlQB0PyrzW6/n\u002B07dOUKOOiI6qYf4bGY5Mrcc6WgqFNriBhebNDmHMeUhSk9fP4\u002BZwTciJWS6pySaOwx30nJDueJ3\u002Bzcu8wXkt3ee1yYa3fMnhyQ1B/N2K17u/PktE2N24Yxo60BYbtIxPXHtG8wCg10ZTE9KDrHzAdPUP/IIt6AUK/WVrfayzxRWA8p9hQ\u002BO7H2cF8MQKNLadelwgDLcKInR1O/aaNFqaoE68ArrdXjARVN0aJ/dB/8ivzgJQk7ledtAr7AjtIOoMa1B2TTH7wBsrDrfZ7/p8NDst62ZXSg2VXozqsnEoJDPyDrunyrKWsw3mJIQBhIbVrrfMwDWEtCFD4e\u002BlEQ6qAuqE5\u002BE\u002B1WmJljdYcCWIk9oFFQO5W2T9blmZZOnC8aL/PCKafJ2lltlOQyn\u002BLET8uk0Un/wK8KaGhnmHpXB/xqSVWDQC7hc9X34paxg6/0EVnaqcrlGl9Ux7FPUkHfFoznyFaNMP\u002Bsw210B94ISOS4c3cg==",
-      "StatusCode": 201,
-      "ResponseHeaders": {
-        "Content-Length": "0",
-        "Content-MD5": "TnS/nIMWmut1OF8LATLI/g==",
-<<<<<<< HEAD
-        "Date": "Fri, 03 Apr 2020 00:01:52 GMT",
-        "ETag": "\u00220x8D7D76237866583\u0022",
-        "Last-Modified": "Fri, 03 Apr 2020 00:01:53 GMT",
-=======
-        "Date": "Fri, 29 May 2020 17:12:57 GMT",
-        "ETag": "\u00220x8D803F3888CE5CC\u0022",
-        "Last-Modified": "Fri, 29 May 2020 17:12:57 GMT",
->>>>>>> 80c89ee0
-        "Server": [
-          "Windows-Azure-Blob/1.0",
-          "Microsoft-HTTPAPI/2.0"
-        ],
-        "x-ms-client-request-id": "6e97b49b-a205-65dd-d611-2814c7edc86e",
-        "x-ms-content-crc64": "z1lEDAVvhRY=",
-<<<<<<< HEAD
-        "x-ms-request-id": "b4d65bb0-d01e-0048-364b-095097000000",
-=======
-        "x-ms-request-id": "821bd49b-f01e-0021-39dc-35ff2a000000",
->>>>>>> 80c89ee0
-        "x-ms-request-server-encrypted": "true",
-        "x-ms-version": "2019-12-12"
-      },
-      "ResponseBody": []
-    },
-    {
-<<<<<<< HEAD
-      "RequestUri": "https://seanmcccanary.blob.core.windows.net/test-container-3aa3854f-2c52-25c7-8b01-40b0bd4f1d61/bar",
-=======
-      "RequestUri": "http://amandadev2.blob.core.windows.net/test-container-3aa3854f-2c52-25c7-8b01-40b0bd4f1d61/bar",
->>>>>>> 80c89ee0
-      "RequestMethod": "PUT",
-      "RequestHeaders": {
-        "Authorization": "Sanitized",
-        "Content-Length": "1024",
-<<<<<<< HEAD
-        "traceparent": "00-c2703217d6080b4ab3785317b643c5a3-436fc22a806be741-00",
-        "User-Agent": [
-          "azsdk-net-Storage.Blobs/12.5.0-dev.20200402.1",
-          "(.NET Core 4.6.28325.01; Microsoft Windows 10.0.18362 )"
-        ],
-        "x-ms-blob-type": "BlockBlob",
-        "x-ms-client-request-id": "96f3e71f-c8f0-656d-e87e-4241c74e1f99",
-        "x-ms-date": "Fri, 03 Apr 2020 00:01:54 GMT",
-=======
-        "traceparent": "00-22916a53c274c84a9e53caa2fe81f6c7-3e85e4f1722a6e48-00",
-        "User-Agent": [
-          "azsdk-net-Storage.Blobs/12.5.0-dev.20200529.1",
-          "(.NET Core 4.6.28801.04; Microsoft Windows 10.0.18363 )"
-        ],
-        "x-ms-blob-type": "BlockBlob",
-        "x-ms-client-request-id": "96f3e71f-c8f0-656d-e87e-4241c74e1f99",
-        "x-ms-date": "Fri, 29 May 2020 17:12:57 GMT",
->>>>>>> 80c89ee0
-        "x-ms-return-client-request-id": "true",
-        "x-ms-version": "2019-12-12"
-      },
-      "RequestBody": "OppwKsebuIfxQ\u002BHZewNQ5xpbogOKmb6GCx1H77KJUbrfoIk6MrwecgA\u002Bkl8xihaWEy3vsvyVhqDb6h6pU8nVZ/In\u002Bdt6FbVePTADTAdfVIEHsNuEmZ\u002B9ShnoX0iddB83aCptCZE6HP14kXTLkTqZfJWdoqLtUc5Saa7CkbZtwMgRzOPc8kvwzZTeCwgr8rjfT\u002BKy/9J8SRdcG6DieIpHC9CrusVWvIpKrdQND0XFJnf24kHTusH2lILMf9erDVQJlgA4fzfziJJYZ1L9bznRl/Qo65VIc1APtSZCij2zn5\u002BABHhFjac/A1mve1Nu\u002BCVJ\u002BujjgiG/wSOvKMoRsP5VpciyfWrAjAlM6eg7mfj9oLwB\u002BZBU0B19wUNVlmTdLlJbWdWKvHu6iG3flpg5gycrsYgNELZuANWqNLwna/akbrqV4EAjcuNARnEidTmERD4bKuXczx6c7Fj/4Ii/khx3Oifeo6LnBz6kzMlFTIucJu9\u002BDEERyJ6c\u002BfPnI5JbgbRUqjoRpqCbNCKmNwNVVqDNY7qYQIbbZnKIQaqu/\u002BSrSUoU8aFQin9O4tceapCbR6NTGr/YwkEueETIiWX27TQ9\u002Bu24QGT/fNk6SV2uvfvh7foGW\u002BUk04YJ5nlciAEaWPWi4HCj4gc\u002BU53mnXnjf7tI55tr75FPGSdmr1nrovTXIPFoC9yLPgryyAdIPjUNJWe9FKBlr2hkU8dIPDOtUrGoD32He3PfvaiReCeJBtrxWYnyLY5TcnCIA7gUQgHWRHVWny63harz3lb40zdB2kzsV\u002BOquyUiVJwN/ne7ynqmuzOxMmesOdPf/043W545RylrJ\u002BseLIlQNEuSqoYyNxTcURgDj6jlQB0PyrzW6/n\u002B07dOUKOOiI6qYf4bGY5Mrcc6WgqFNriBhebNDmHMeUhSk9fP4\u002BZwTciJWS6pySaOwx30nJDueJ3\u002Bzcu8wXkt3ee1yYa3fMnhyQ1B/N2K17u/PktE2N24Yxo60BYbtIxPXHtG8wCg10ZTE9KDrHzAdPUP/IIt6AUK/WVrfayzxRWA8p9hQ\u002BO7H2cF8MQKNLadelwgDLcKInR1O/aaNFqaoE68ArrdXjARVN0aJ/dB/8ivzgJQk7ledtAr7AjtIOoMa1B2TTH7wBsrDrfZ7/p8NDst62ZXSg2VXozqsnEoJDPyDrunyrKWsw3mJIQBhIbVrrfMwDWEtCFD4e\u002BlEQ6qAuqE5\u002BE\u002B1WmJljdYcCWIk9oFFQO5W2T9blmZZOnC8aL/PCKafJ2lltlOQyn\u002BLET8uk0Un/wK8KaGhnmHpXB/xqSVWDQC7hc9X34paxg6/0EVnaqcrlGl9Ux7FPUkHfFoznyFaNMP\u002Bsw210B94ISOS4c3cg==",
-      "StatusCode": 201,
-      "ResponseHeaders": {
-        "Content-Length": "0",
-        "Content-MD5": "TnS/nIMWmut1OF8LATLI/g==",
-<<<<<<< HEAD
-        "Date": "Fri, 03 Apr 2020 00:01:52 GMT",
-        "ETag": "\u00220x8D7D7623793D571\u0022",
-        "Last-Modified": "Fri, 03 Apr 2020 00:01:53 GMT",
-=======
-        "Date": "Fri, 29 May 2020 17:12:57 GMT",
-        "ETag": "\u00220x8D803F38894AF6B\u0022",
-        "Last-Modified": "Fri, 29 May 2020 17:12:57 GMT",
->>>>>>> 80c89ee0
-        "Server": [
-          "Windows-Azure-Blob/1.0",
-          "Microsoft-HTTPAPI/2.0"
-        ],
-        "x-ms-client-request-id": "96f3e71f-c8f0-656d-e87e-4241c74e1f99",
-        "x-ms-content-crc64": "z1lEDAVvhRY=",
-<<<<<<< HEAD
-        "x-ms-request-id": "b4d65bca-d01e-0048-4f4b-095097000000",
-=======
-        "x-ms-request-id": "821bd4c9-f01e-0021-65dc-35ff2a000000",
->>>>>>> 80c89ee0
-        "x-ms-request-server-encrypted": "true",
-        "x-ms-version": "2019-12-12"
-      },
-      "ResponseBody": []
-    },
-    {
-<<<<<<< HEAD
-      "RequestUri": "https://seanmcccanary.blob.core.windows.net/test-container-3aa3854f-2c52-25c7-8b01-40b0bd4f1d61/baz",
-=======
-      "RequestUri": "http://amandadev2.blob.core.windows.net/test-container-3aa3854f-2c52-25c7-8b01-40b0bd4f1d61/baz",
->>>>>>> 80c89ee0
-      "RequestMethod": "PUT",
-      "RequestHeaders": {
-        "Authorization": "Sanitized",
-        "Content-Length": "1024",
-<<<<<<< HEAD
-        "traceparent": "00-5a4f9c30c3bc854ab6139bc15c760800-b3d7a10e2c475e4f-00",
-        "User-Agent": [
-          "azsdk-net-Storage.Blobs/12.5.0-dev.20200402.1",
-          "(.NET Core 4.6.28325.01; Microsoft Windows 10.0.18362 )"
-        ],
-        "x-ms-blob-type": "BlockBlob",
-        "x-ms-client-request-id": "e0f53712-31fa-247e-3d84-b96b22f0b022",
-        "x-ms-date": "Fri, 03 Apr 2020 00:01:54 GMT",
-=======
-        "traceparent": "00-59741c50e5fd184d8d6a78654a735aa2-10f42b6fccc2e24c-00",
-        "User-Agent": [
-          "azsdk-net-Storage.Blobs/12.5.0-dev.20200529.1",
-          "(.NET Core 4.6.28801.04; Microsoft Windows 10.0.18363 )"
-        ],
-        "x-ms-blob-type": "BlockBlob",
-        "x-ms-client-request-id": "e0f53712-31fa-247e-3d84-b96b22f0b022",
-        "x-ms-date": "Fri, 29 May 2020 17:12:57 GMT",
->>>>>>> 80c89ee0
-        "x-ms-return-client-request-id": "true",
-        "x-ms-version": "2019-12-12"
-      },
-      "RequestBody": "OppwKsebuIfxQ\u002BHZewNQ5xpbogOKmb6GCx1H77KJUbrfoIk6MrwecgA\u002Bkl8xihaWEy3vsvyVhqDb6h6pU8nVZ/In\u002Bdt6FbVePTADTAdfVIEHsNuEmZ\u002B9ShnoX0iddB83aCptCZE6HP14kXTLkTqZfJWdoqLtUc5Saa7CkbZtwMgRzOPc8kvwzZTeCwgr8rjfT\u002BKy/9J8SRdcG6DieIpHC9CrusVWvIpKrdQND0XFJnf24kHTusH2lILMf9erDVQJlgA4fzfziJJYZ1L9bznRl/Qo65VIc1APtSZCij2zn5\u002BABHhFjac/A1mve1Nu\u002BCVJ\u002BujjgiG/wSOvKMoRsP5VpciyfWrAjAlM6eg7mfj9oLwB\u002BZBU0B19wUNVlmTdLlJbWdWKvHu6iG3flpg5gycrsYgNELZuANWqNLwna/akbrqV4EAjcuNARnEidTmERD4bKuXczx6c7Fj/4Ii/khx3Oifeo6LnBz6kzMlFTIucJu9\u002BDEERyJ6c\u002BfPnI5JbgbRUqjoRpqCbNCKmNwNVVqDNY7qYQIbbZnKIQaqu/\u002BSrSUoU8aFQin9O4tceapCbR6NTGr/YwkEueETIiWX27TQ9\u002Bu24QGT/fNk6SV2uvfvh7foGW\u002BUk04YJ5nlciAEaWPWi4HCj4gc\u002BU53mnXnjf7tI55tr75FPGSdmr1nrovTXIPFoC9yLPgryyAdIPjUNJWe9FKBlr2hkU8dIPDOtUrGoD32He3PfvaiReCeJBtrxWYnyLY5TcnCIA7gUQgHWRHVWny63harz3lb40zdB2kzsV\u002BOquyUiVJwN/ne7ynqmuzOxMmesOdPf/043W545RylrJ\u002BseLIlQNEuSqoYyNxTcURgDj6jlQB0PyrzW6/n\u002B07dOUKOOiI6qYf4bGY5Mrcc6WgqFNriBhebNDmHMeUhSk9fP4\u002BZwTciJWS6pySaOwx30nJDueJ3\u002Bzcu8wXkt3ee1yYa3fMnhyQ1B/N2K17u/PktE2N24Yxo60BYbtIxPXHtG8wCg10ZTE9KDrHzAdPUP/IIt6AUK/WVrfayzxRWA8p9hQ\u002BO7H2cF8MQKNLadelwgDLcKInR1O/aaNFqaoE68ArrdXjARVN0aJ/dB/8ivzgJQk7ledtAr7AjtIOoMa1B2TTH7wBsrDrfZ7/p8NDst62ZXSg2VXozqsnEoJDPyDrunyrKWsw3mJIQBhIbVrrfMwDWEtCFD4e\u002BlEQ6qAuqE5\u002BE\u002B1WmJljdYcCWIk9oFFQO5W2T9blmZZOnC8aL/PCKafJ2lltlOQyn\u002BLET8uk0Un/wK8KaGhnmHpXB/xqSVWDQC7hc9X34paxg6/0EVnaqcrlGl9Ux7FPUkHfFoznyFaNMP\u002Bsw210B94ISOS4c3cg==",
-      "StatusCode": 201,
-      "ResponseHeaders": {
-        "Content-Length": "0",
-        "Content-MD5": "TnS/nIMWmut1OF8LATLI/g==",
-<<<<<<< HEAD
-        "Date": "Fri, 03 Apr 2020 00:01:52 GMT",
-        "ETag": "\u00220x8D7D76237A11E55\u0022",
-        "Last-Modified": "Fri, 03 Apr 2020 00:01:53 GMT",
-=======
-        "Date": "Fri, 29 May 2020 17:12:57 GMT",
-        "ETag": "\u00220x8D803F3889C51EB\u0022",
-        "Last-Modified": "Fri, 29 May 2020 17:12:57 GMT",
->>>>>>> 80c89ee0
-        "Server": [
-          "Windows-Azure-Blob/1.0",
-          "Microsoft-HTTPAPI/2.0"
-        ],
-        "x-ms-client-request-id": "e0f53712-31fa-247e-3d84-b96b22f0b022",
-        "x-ms-content-crc64": "z1lEDAVvhRY=",
-<<<<<<< HEAD
-        "x-ms-request-id": "b4d65bdb-d01e-0048-5f4b-095097000000",
-=======
-        "x-ms-request-id": "821bd4f0-f01e-0021-07dc-35ff2a000000",
->>>>>>> 80c89ee0
-        "x-ms-request-server-encrypted": "true",
-        "x-ms-version": "2019-12-12"
-      },
-      "ResponseBody": []
-    },
-    {
-<<<<<<< HEAD
-      "RequestUri": "https://seanmcccanary.blob.core.windows.net/test-container-3aa3854f-2c52-25c7-8b01-40b0bd4f1d61/foo/foo",
-=======
-      "RequestUri": "http://amandadev2.blob.core.windows.net/test-container-3aa3854f-2c52-25c7-8b01-40b0bd4f1d61/foo/foo",
->>>>>>> 80c89ee0
-      "RequestMethod": "PUT",
-      "RequestHeaders": {
-        "Authorization": "Sanitized",
-        "Content-Length": "1024",
-<<<<<<< HEAD
-        "traceparent": "00-e5c6712866cfdf4baa79ca54fc0011ea-19dcda868ab4cd47-00",
-        "User-Agent": [
-          "azsdk-net-Storage.Blobs/12.5.0-dev.20200402.1",
-          "(.NET Core 4.6.28325.01; Microsoft Windows 10.0.18362 )"
-        ],
-        "x-ms-blob-type": "BlockBlob",
-        "x-ms-client-request-id": "902e2a2e-3f59-df9e-3407-591e65461492",
-        "x-ms-date": "Fri, 03 Apr 2020 00:01:54 GMT",
-=======
-        "traceparent": "00-38e6d9b392276a48b1da966395e6063a-0232a4de003fd545-00",
-        "User-Agent": [
-          "azsdk-net-Storage.Blobs/12.5.0-dev.20200529.1",
-          "(.NET Core 4.6.28801.04; Microsoft Windows 10.0.18363 )"
-        ],
-        "x-ms-blob-type": "BlockBlob",
-        "x-ms-client-request-id": "902e2a2e-3f59-df9e-3407-591e65461492",
-        "x-ms-date": "Fri, 29 May 2020 17:12:57 GMT",
->>>>>>> 80c89ee0
-        "x-ms-return-client-request-id": "true",
-        "x-ms-version": "2019-12-12"
-      },
-      "RequestBody": "OppwKsebuIfxQ\u002BHZewNQ5xpbogOKmb6GCx1H77KJUbrfoIk6MrwecgA\u002Bkl8xihaWEy3vsvyVhqDb6h6pU8nVZ/In\u002Bdt6FbVePTADTAdfVIEHsNuEmZ\u002B9ShnoX0iddB83aCptCZE6HP14kXTLkTqZfJWdoqLtUc5Saa7CkbZtwMgRzOPc8kvwzZTeCwgr8rjfT\u002BKy/9J8SRdcG6DieIpHC9CrusVWvIpKrdQND0XFJnf24kHTusH2lILMf9erDVQJlgA4fzfziJJYZ1L9bznRl/Qo65VIc1APtSZCij2zn5\u002BABHhFjac/A1mve1Nu\u002BCVJ\u002BujjgiG/wSOvKMoRsP5VpciyfWrAjAlM6eg7mfj9oLwB\u002BZBU0B19wUNVlmTdLlJbWdWKvHu6iG3flpg5gycrsYgNELZuANWqNLwna/akbrqV4EAjcuNARnEidTmERD4bKuXczx6c7Fj/4Ii/khx3Oifeo6LnBz6kzMlFTIucJu9\u002BDEERyJ6c\u002BfPnI5JbgbRUqjoRpqCbNCKmNwNVVqDNY7qYQIbbZnKIQaqu/\u002BSrSUoU8aFQin9O4tceapCbR6NTGr/YwkEueETIiWX27TQ9\u002Bu24QGT/fNk6SV2uvfvh7foGW\u002BUk04YJ5nlciAEaWPWi4HCj4gc\u002BU53mnXnjf7tI55tr75FPGSdmr1nrovTXIPFoC9yLPgryyAdIPjUNJWe9FKBlr2hkU8dIPDOtUrGoD32He3PfvaiReCeJBtrxWYnyLY5TcnCIA7gUQgHWRHVWny63harz3lb40zdB2kzsV\u002BOquyUiVJwN/ne7ynqmuzOxMmesOdPf/043W545RylrJ\u002BseLIlQNEuSqoYyNxTcURgDj6jlQB0PyrzW6/n\u002B07dOUKOOiI6qYf4bGY5Mrcc6WgqFNriBhebNDmHMeUhSk9fP4\u002BZwTciJWS6pySaOwx30nJDueJ3\u002Bzcu8wXkt3ee1yYa3fMnhyQ1B/N2K17u/PktE2N24Yxo60BYbtIxPXHtG8wCg10ZTE9KDrHzAdPUP/IIt6AUK/WVrfayzxRWA8p9hQ\u002BO7H2cF8MQKNLadelwgDLcKInR1O/aaNFqaoE68ArrdXjARVN0aJ/dB/8ivzgJQk7ledtAr7AjtIOoMa1B2TTH7wBsrDrfZ7/p8NDst62ZXSg2VXozqsnEoJDPyDrunyrKWsw3mJIQBhIbVrrfMwDWEtCFD4e\u002BlEQ6qAuqE5\u002BE\u002B1WmJljdYcCWIk9oFFQO5W2T9blmZZOnC8aL/PCKafJ2lltlOQyn\u002BLET8uk0Un/wK8KaGhnmHpXB/xqSVWDQC7hc9X34paxg6/0EVnaqcrlGl9Ux7FPUkHfFoznyFaNMP\u002Bsw210B94ISOS4c3cg==",
-      "StatusCode": 201,
-      "ResponseHeaders": {
-        "Content-Length": "0",
-        "Content-MD5": "TnS/nIMWmut1OF8LATLI/g==",
-<<<<<<< HEAD
-        "Date": "Fri, 03 Apr 2020 00:01:53 GMT",
-        "ETag": "\u00220x8D7D76237AF2A93\u0022",
-        "Last-Modified": "Fri, 03 Apr 2020 00:01:53 GMT",
-=======
-        "Date": "Fri, 29 May 2020 17:12:57 GMT",
-        "ETag": "\u00220x8D803F388A3F46B\u0022",
-        "Last-Modified": "Fri, 29 May 2020 17:12:57 GMT",
->>>>>>> 80c89ee0
-        "Server": [
-          "Windows-Azure-Blob/1.0",
-          "Microsoft-HTTPAPI/2.0"
-        ],
-        "x-ms-client-request-id": "902e2a2e-3f59-df9e-3407-591e65461492",
-        "x-ms-content-crc64": "z1lEDAVvhRY=",
-<<<<<<< HEAD
-        "x-ms-request-id": "b4d65beb-d01e-0048-6c4b-095097000000",
-=======
-        "x-ms-request-id": "821bd508-f01e-0021-1bdc-35ff2a000000",
->>>>>>> 80c89ee0
-        "x-ms-request-server-encrypted": "true",
-        "x-ms-version": "2019-12-12"
-      },
-      "ResponseBody": []
-    },
-    {
-<<<<<<< HEAD
-      "RequestUri": "https://seanmcccanary.blob.core.windows.net/test-container-3aa3854f-2c52-25c7-8b01-40b0bd4f1d61/foo/bar",
-=======
-      "RequestUri": "http://amandadev2.blob.core.windows.net/test-container-3aa3854f-2c52-25c7-8b01-40b0bd4f1d61/foo/bar",
->>>>>>> 80c89ee0
-      "RequestMethod": "PUT",
-      "RequestHeaders": {
-        "Authorization": "Sanitized",
-        "Content-Length": "1024",
-<<<<<<< HEAD
-        "traceparent": "00-af735c3dd2873a4abc5c196a4db50cf6-cd50613c3c6b3541-00",
-        "User-Agent": [
-          "azsdk-net-Storage.Blobs/12.5.0-dev.20200402.1",
-          "(.NET Core 4.6.28325.01; Microsoft Windows 10.0.18362 )"
-        ],
-        "x-ms-blob-type": "BlockBlob",
-        "x-ms-client-request-id": "f73dbb4e-20c1-c8c8-3b02-2d8b0e2e9bee",
-        "x-ms-date": "Fri, 03 Apr 2020 00:01:54 GMT",
-=======
-        "traceparent": "00-942072c16fadb545b18cd9b5ee72896a-47fd118cef6bc441-00",
-        "User-Agent": [
-          "azsdk-net-Storage.Blobs/12.5.0-dev.20200529.1",
-          "(.NET Core 4.6.28801.04; Microsoft Windows 10.0.18363 )"
-        ],
-        "x-ms-blob-type": "BlockBlob",
-        "x-ms-client-request-id": "f73dbb4e-20c1-c8c8-3b02-2d8b0e2e9bee",
-        "x-ms-date": "Fri, 29 May 2020 17:12:57 GMT",
->>>>>>> 80c89ee0
-        "x-ms-return-client-request-id": "true",
-        "x-ms-version": "2019-12-12"
-      },
-      "RequestBody": "OppwKsebuIfxQ\u002BHZewNQ5xpbogOKmb6GCx1H77KJUbrfoIk6MrwecgA\u002Bkl8xihaWEy3vsvyVhqDb6h6pU8nVZ/In\u002Bdt6FbVePTADTAdfVIEHsNuEmZ\u002B9ShnoX0iddB83aCptCZE6HP14kXTLkTqZfJWdoqLtUc5Saa7CkbZtwMgRzOPc8kvwzZTeCwgr8rjfT\u002BKy/9J8SRdcG6DieIpHC9CrusVWvIpKrdQND0XFJnf24kHTusH2lILMf9erDVQJlgA4fzfziJJYZ1L9bznRl/Qo65VIc1APtSZCij2zn5\u002BABHhFjac/A1mve1Nu\u002BCVJ\u002BujjgiG/wSOvKMoRsP5VpciyfWrAjAlM6eg7mfj9oLwB\u002BZBU0B19wUNVlmTdLlJbWdWKvHu6iG3flpg5gycrsYgNELZuANWqNLwna/akbrqV4EAjcuNARnEidTmERD4bKuXczx6c7Fj/4Ii/khx3Oifeo6LnBz6kzMlFTIucJu9\u002BDEERyJ6c\u002BfPnI5JbgbRUqjoRpqCbNCKmNwNVVqDNY7qYQIbbZnKIQaqu/\u002BSrSUoU8aFQin9O4tceapCbR6NTGr/YwkEueETIiWX27TQ9\u002Bu24QGT/fNk6SV2uvfvh7foGW\u002BUk04YJ5nlciAEaWPWi4HCj4gc\u002BU53mnXnjf7tI55tr75FPGSdmr1nrovTXIPFoC9yLPgryyAdIPjUNJWe9FKBlr2hkU8dIPDOtUrGoD32He3PfvaiReCeJBtrxWYnyLY5TcnCIA7gUQgHWRHVWny63harz3lb40zdB2kzsV\u002BOquyUiVJwN/ne7ynqmuzOxMmesOdPf/043W545RylrJ\u002BseLIlQNEuSqoYyNxTcURgDj6jlQB0PyrzW6/n\u002B07dOUKOOiI6qYf4bGY5Mrcc6WgqFNriBhebNDmHMeUhSk9fP4\u002BZwTciJWS6pySaOwx30nJDueJ3\u002Bzcu8wXkt3ee1yYa3fMnhyQ1B/N2K17u/PktE2N24Yxo60BYbtIxPXHtG8wCg10ZTE9KDrHzAdPUP/IIt6AUK/WVrfayzxRWA8p9hQ\u002BO7H2cF8MQKNLadelwgDLcKInR1O/aaNFqaoE68ArrdXjARVN0aJ/dB/8ivzgJQk7ledtAr7AjtIOoMa1B2TTH7wBsrDrfZ7/p8NDst62ZXSg2VXozqsnEoJDPyDrunyrKWsw3mJIQBhIbVrrfMwDWEtCFD4e\u002BlEQ6qAuqE5\u002BE\u002B1WmJljdYcCWIk9oFFQO5W2T9blmZZOnC8aL/PCKafJ2lltlOQyn\u002BLET8uk0Un/wK8KaGhnmHpXB/xqSVWDQC7hc9X34paxg6/0EVnaqcrlGl9Ux7FPUkHfFoznyFaNMP\u002Bsw210B94ISOS4c3cg==",
-      "StatusCode": 201,
-      "ResponseHeaders": {
-        "Content-Length": "0",
-        "Content-MD5": "TnS/nIMWmut1OF8LATLI/g==",
-<<<<<<< HEAD
-        "Date": "Fri, 03 Apr 2020 00:01:53 GMT",
-        "ETag": "\u00220x8D7D76237BD36E2\u0022",
-        "Last-Modified": "Fri, 03 Apr 2020 00:01:53 GMT",
-=======
-        "Date": "Fri, 29 May 2020 17:12:57 GMT",
-        "ETag": "\u00220x8D803F388ABE522\u0022",
-        "Last-Modified": "Fri, 29 May 2020 17:12:57 GMT",
->>>>>>> 80c89ee0
-        "Server": [
-          "Windows-Azure-Blob/1.0",
-          "Microsoft-HTTPAPI/2.0"
-        ],
-        "x-ms-client-request-id": "f73dbb4e-20c1-c8c8-3b02-2d8b0e2e9bee",
-        "x-ms-content-crc64": "z1lEDAVvhRY=",
-<<<<<<< HEAD
-        "x-ms-request-id": "b4d65bff-d01e-0048-804b-095097000000",
-=======
-        "x-ms-request-id": "821bd534-f01e-0021-45dc-35ff2a000000",
->>>>>>> 80c89ee0
-        "x-ms-request-server-encrypted": "true",
-        "x-ms-version": "2019-12-12"
-      },
-      "ResponseBody": []
-    },
-    {
-<<<<<<< HEAD
-      "RequestUri": "https://seanmcccanary.blob.core.windows.net/test-container-3aa3854f-2c52-25c7-8b01-40b0bd4f1d61/baz/foo",
-=======
-      "RequestUri": "http://amandadev2.blob.core.windows.net/test-container-3aa3854f-2c52-25c7-8b01-40b0bd4f1d61/baz/foo",
->>>>>>> 80c89ee0
-      "RequestMethod": "PUT",
-      "RequestHeaders": {
-        "Authorization": "Sanitized",
-        "Content-Length": "1024",
-<<<<<<< HEAD
-        "traceparent": "00-142e58473feb074aa9ad5d092470221c-2fdc2e40d23ac34c-00",
-        "User-Agent": [
-          "azsdk-net-Storage.Blobs/12.5.0-dev.20200402.1",
-          "(.NET Core 4.6.28325.01; Microsoft Windows 10.0.18362 )"
-        ],
-        "x-ms-blob-type": "BlockBlob",
-        "x-ms-client-request-id": "aad0acad-1d08-4ed0-130b-1906c0f89cbb",
-        "x-ms-date": "Fri, 03 Apr 2020 00:01:54 GMT",
-=======
-        "traceparent": "00-5d4e4cc88f92104f80c658b21fb30007-9e47bc63c0d1eb49-00",
-        "User-Agent": [
-          "azsdk-net-Storage.Blobs/12.5.0-dev.20200529.1",
-          "(.NET Core 4.6.28801.04; Microsoft Windows 10.0.18363 )"
-        ],
-        "x-ms-blob-type": "BlockBlob",
-        "x-ms-client-request-id": "aad0acad-1d08-4ed0-130b-1906c0f89cbb",
-        "x-ms-date": "Fri, 29 May 2020 17:12:57 GMT",
->>>>>>> 80c89ee0
-        "x-ms-return-client-request-id": "true",
-        "x-ms-version": "2019-12-12"
-      },
-      "RequestBody": "OppwKsebuIfxQ\u002BHZewNQ5xpbogOKmb6GCx1H77KJUbrfoIk6MrwecgA\u002Bkl8xihaWEy3vsvyVhqDb6h6pU8nVZ/In\u002Bdt6FbVePTADTAdfVIEHsNuEmZ\u002B9ShnoX0iddB83aCptCZE6HP14kXTLkTqZfJWdoqLtUc5Saa7CkbZtwMgRzOPc8kvwzZTeCwgr8rjfT\u002BKy/9J8SRdcG6DieIpHC9CrusVWvIpKrdQND0XFJnf24kHTusH2lILMf9erDVQJlgA4fzfziJJYZ1L9bznRl/Qo65VIc1APtSZCij2zn5\u002BABHhFjac/A1mve1Nu\u002BCVJ\u002BujjgiG/wSOvKMoRsP5VpciyfWrAjAlM6eg7mfj9oLwB\u002BZBU0B19wUNVlmTdLlJbWdWKvHu6iG3flpg5gycrsYgNELZuANWqNLwna/akbrqV4EAjcuNARnEidTmERD4bKuXczx6c7Fj/4Ii/khx3Oifeo6LnBz6kzMlFTIucJu9\u002BDEERyJ6c\u002BfPnI5JbgbRUqjoRpqCbNCKmNwNVVqDNY7qYQIbbZnKIQaqu/\u002BSrSUoU8aFQin9O4tceapCbR6NTGr/YwkEueETIiWX27TQ9\u002Bu24QGT/fNk6SV2uvfvh7foGW\u002BUk04YJ5nlciAEaWPWi4HCj4gc\u002BU53mnXnjf7tI55tr75FPGSdmr1nrovTXIPFoC9yLPgryyAdIPjUNJWe9FKBlr2hkU8dIPDOtUrGoD32He3PfvaiReCeJBtrxWYnyLY5TcnCIA7gUQgHWRHVWny63harz3lb40zdB2kzsV\u002BOquyUiVJwN/ne7ynqmuzOxMmesOdPf/043W545RylrJ\u002BseLIlQNEuSqoYyNxTcURgDj6jlQB0PyrzW6/n\u002B07dOUKOOiI6qYf4bGY5Mrcc6WgqFNriBhebNDmHMeUhSk9fP4\u002BZwTciJWS6pySaOwx30nJDueJ3\u002Bzcu8wXkt3ee1yYa3fMnhyQ1B/N2K17u/PktE2N24Yxo60BYbtIxPXHtG8wCg10ZTE9KDrHzAdPUP/IIt6AUK/WVrfayzxRWA8p9hQ\u002BO7H2cF8MQKNLadelwgDLcKInR1O/aaNFqaoE68ArrdXjARVN0aJ/dB/8ivzgJQk7ledtAr7AjtIOoMa1B2TTH7wBsrDrfZ7/p8NDst62ZXSg2VXozqsnEoJDPyDrunyrKWsw3mJIQBhIbVrrfMwDWEtCFD4e\u002BlEQ6qAuqE5\u002BE\u002B1WmJljdYcCWIk9oFFQO5W2T9blmZZOnC8aL/PCKafJ2lltlOQyn\u002BLET8uk0Un/wK8KaGhnmHpXB/xqSVWDQC7hc9X34paxg6/0EVnaqcrlGl9Ux7FPUkHfFoznyFaNMP\u002Bsw210B94ISOS4c3cg==",
-      "StatusCode": 201,
-      "ResponseHeaders": {
-        "Content-Length": "0",
-        "Content-MD5": "TnS/nIMWmut1OF8LATLI/g==",
-<<<<<<< HEAD
-        "Date": "Fri, 03 Apr 2020 00:01:53 GMT",
-        "ETag": "\u00220x8D7D76237CAF4F6\u0022",
-        "Last-Modified": "Fri, 03 Apr 2020 00:01:53 GMT",
-=======
-        "Date": "Fri, 29 May 2020 17:12:57 GMT",
-        "ETag": "\u00220x8D803F388B387A6\u0022",
-        "Last-Modified": "Fri, 29 May 2020 17:12:57 GMT",
->>>>>>> 80c89ee0
-        "Server": [
-          "Windows-Azure-Blob/1.0",
-          "Microsoft-HTTPAPI/2.0"
-        ],
-        "x-ms-client-request-id": "aad0acad-1d08-4ed0-130b-1906c0f89cbb",
-        "x-ms-content-crc64": "z1lEDAVvhRY=",
-<<<<<<< HEAD
-        "x-ms-request-id": "b4d65c17-d01e-0048-164b-095097000000",
-=======
-        "x-ms-request-id": "821bd561-f01e-0021-6fdc-35ff2a000000",
->>>>>>> 80c89ee0
-        "x-ms-request-server-encrypted": "true",
-        "x-ms-version": "2019-12-12"
-      },
-      "ResponseBody": []
-    },
-    {
-<<<<<<< HEAD
-      "RequestUri": "https://seanmcccanary.blob.core.windows.net/test-container-3aa3854f-2c52-25c7-8b01-40b0bd4f1d61/baz/foo/bar",
-=======
-      "RequestUri": "http://amandadev2.blob.core.windows.net/test-container-3aa3854f-2c52-25c7-8b01-40b0bd4f1d61/baz/foo/bar",
->>>>>>> 80c89ee0
-      "RequestMethod": "PUT",
-      "RequestHeaders": {
-        "Authorization": "Sanitized",
-        "Content-Length": "1024",
-<<<<<<< HEAD
-        "traceparent": "00-031acef4a50597499fb63510f4ef4ea7-fc93939d75489d48-00",
-        "User-Agent": [
-          "azsdk-net-Storage.Blobs/12.5.0-dev.20200402.1",
-          "(.NET Core 4.6.28325.01; Microsoft Windows 10.0.18362 )"
-        ],
-        "x-ms-blob-type": "BlockBlob",
-        "x-ms-client-request-id": "61dda540-f05e-8ae5-b014-dbb0c8ed7fad",
-        "x-ms-date": "Fri, 03 Apr 2020 00:01:54 GMT",
-=======
-        "traceparent": "00-91fff9375d13d1459d58195a7f6c0f87-f9e70d7ad6151e4e-00",
-        "User-Agent": [
-          "azsdk-net-Storage.Blobs/12.5.0-dev.20200529.1",
-          "(.NET Core 4.6.28801.04; Microsoft Windows 10.0.18363 )"
-        ],
-        "x-ms-blob-type": "BlockBlob",
-        "x-ms-client-request-id": "61dda540-f05e-8ae5-b014-dbb0c8ed7fad",
-        "x-ms-date": "Fri, 29 May 2020 17:12:57 GMT",
->>>>>>> 80c89ee0
-        "x-ms-return-client-request-id": "true",
-        "x-ms-version": "2019-12-12"
-      },
-      "RequestBody": "OppwKsebuIfxQ\u002BHZewNQ5xpbogOKmb6GCx1H77KJUbrfoIk6MrwecgA\u002Bkl8xihaWEy3vsvyVhqDb6h6pU8nVZ/In\u002Bdt6FbVePTADTAdfVIEHsNuEmZ\u002B9ShnoX0iddB83aCptCZE6HP14kXTLkTqZfJWdoqLtUc5Saa7CkbZtwMgRzOPc8kvwzZTeCwgr8rjfT\u002BKy/9J8SRdcG6DieIpHC9CrusVWvIpKrdQND0XFJnf24kHTusH2lILMf9erDVQJlgA4fzfziJJYZ1L9bznRl/Qo65VIc1APtSZCij2zn5\u002BABHhFjac/A1mve1Nu\u002BCVJ\u002BujjgiG/wSOvKMoRsP5VpciyfWrAjAlM6eg7mfj9oLwB\u002BZBU0B19wUNVlmTdLlJbWdWKvHu6iG3flpg5gycrsYgNELZuANWqNLwna/akbrqV4EAjcuNARnEidTmERD4bKuXczx6c7Fj/4Ii/khx3Oifeo6LnBz6kzMlFTIucJu9\u002BDEERyJ6c\u002BfPnI5JbgbRUqjoRpqCbNCKmNwNVVqDNY7qYQIbbZnKIQaqu/\u002BSrSUoU8aFQin9O4tceapCbR6NTGr/YwkEueETIiWX27TQ9\u002Bu24QGT/fNk6SV2uvfvh7foGW\u002BUk04YJ5nlciAEaWPWi4HCj4gc\u002BU53mnXnjf7tI55tr75FPGSdmr1nrovTXIPFoC9yLPgryyAdIPjUNJWe9FKBlr2hkU8dIPDOtUrGoD32He3PfvaiReCeJBtrxWYnyLY5TcnCIA7gUQgHWRHVWny63harz3lb40zdB2kzsV\u002BOquyUiVJwN/ne7ynqmuzOxMmesOdPf/043W545RylrJ\u002BseLIlQNEuSqoYyNxTcURgDj6jlQB0PyrzW6/n\u002B07dOUKOOiI6qYf4bGY5Mrcc6WgqFNriBhebNDmHMeUhSk9fP4\u002BZwTciJWS6pySaOwx30nJDueJ3\u002Bzcu8wXkt3ee1yYa3fMnhyQ1B/N2K17u/PktE2N24Yxo60BYbtIxPXHtG8wCg10ZTE9KDrHzAdPUP/IIt6AUK/WVrfayzxRWA8p9hQ\u002BO7H2cF8MQKNLadelwgDLcKInR1O/aaNFqaoE68ArrdXjARVN0aJ/dB/8ivzgJQk7ledtAr7AjtIOoMa1B2TTH7wBsrDrfZ7/p8NDst62ZXSg2VXozqsnEoJDPyDrunyrKWsw3mJIQBhIbVrrfMwDWEtCFD4e\u002BlEQ6qAuqE5\u002BE\u002B1WmJljdYcCWIk9oFFQO5W2T9blmZZOnC8aL/PCKafJ2lltlOQyn\u002BLET8uk0Un/wK8KaGhnmHpXB/xqSVWDQC7hc9X34paxg6/0EVnaqcrlGl9Ux7FPUkHfFoznyFaNMP\u002Bsw210B94ISOS4c3cg==",
-      "StatusCode": 201,
-      "ResponseHeaders": {
-        "Content-Length": "0",
-        "Content-MD5": "TnS/nIMWmut1OF8LATLI/g==",
-<<<<<<< HEAD
-        "Date": "Fri, 03 Apr 2020 00:01:53 GMT",
-        "ETag": "\u00220x8D7D76237D816BF\u0022",
-        "Last-Modified": "Fri, 03 Apr 2020 00:01:53 GMT",
-=======
-        "Date": "Fri, 29 May 2020 17:12:57 GMT",
-        "ETag": "\u00220x8D803F388BB0318\u0022",
-        "Last-Modified": "Fri, 29 May 2020 17:12:57 GMT",
->>>>>>> 80c89ee0
-        "Server": [
-          "Windows-Azure-Blob/1.0",
-          "Microsoft-HTTPAPI/2.0"
-        ],
-        "x-ms-client-request-id": "61dda540-f05e-8ae5-b014-dbb0c8ed7fad",
-        "x-ms-content-crc64": "z1lEDAVvhRY=",
-<<<<<<< HEAD
-        "x-ms-request-id": "b4d65c20-d01e-0048-1e4b-095097000000",
-=======
-        "x-ms-request-id": "821bd576-f01e-0021-02dc-35ff2a000000",
->>>>>>> 80c89ee0
-        "x-ms-request-server-encrypted": "true",
-        "x-ms-version": "2019-12-12"
-      },
-      "ResponseBody": []
-    },
-    {
-<<<<<<< HEAD
-      "RequestUri": "https://seanmcccanary.blob.core.windows.net/test-container-3aa3854f-2c52-25c7-8b01-40b0bd4f1d61/baz/bar/foo",
-=======
-      "RequestUri": "http://amandadev2.blob.core.windows.net/test-container-3aa3854f-2c52-25c7-8b01-40b0bd4f1d61/baz/bar/foo",
->>>>>>> 80c89ee0
-      "RequestMethod": "PUT",
-      "RequestHeaders": {
-        "Authorization": "Sanitized",
-        "Content-Length": "1024",
-<<<<<<< HEAD
-        "traceparent": "00-917546e9c872b74088d23c5a0fbb2c1c-ee4c0d0bb652454c-00",
-        "User-Agent": [
-          "azsdk-net-Storage.Blobs/12.5.0-dev.20200402.1",
-          "(.NET Core 4.6.28325.01; Microsoft Windows 10.0.18362 )"
-        ],
-        "x-ms-blob-type": "BlockBlob",
-        "x-ms-client-request-id": "1bc53ed8-3b1b-685c-d60b-eb368f40a5d9",
-        "x-ms-date": "Fri, 03 Apr 2020 00:01:54 GMT",
-=======
-        "traceparent": "00-9f220844f41b6340a84db96cfa38040b-4d57353c12d31c4c-00",
-        "User-Agent": [
-          "azsdk-net-Storage.Blobs/12.5.0-dev.20200529.1",
-          "(.NET Core 4.6.28801.04; Microsoft Windows 10.0.18363 )"
-        ],
-        "x-ms-blob-type": "BlockBlob",
-        "x-ms-client-request-id": "1bc53ed8-3b1b-685c-d60b-eb368f40a5d9",
-        "x-ms-date": "Fri, 29 May 2020 17:12:57 GMT",
->>>>>>> 80c89ee0
-        "x-ms-return-client-request-id": "true",
-        "x-ms-version": "2019-12-12"
-      },
-      "RequestBody": "OppwKsebuIfxQ\u002BHZewNQ5xpbogOKmb6GCx1H77KJUbrfoIk6MrwecgA\u002Bkl8xihaWEy3vsvyVhqDb6h6pU8nVZ/In\u002Bdt6FbVePTADTAdfVIEHsNuEmZ\u002B9ShnoX0iddB83aCptCZE6HP14kXTLkTqZfJWdoqLtUc5Saa7CkbZtwMgRzOPc8kvwzZTeCwgr8rjfT\u002BKy/9J8SRdcG6DieIpHC9CrusVWvIpKrdQND0XFJnf24kHTusH2lILMf9erDVQJlgA4fzfziJJYZ1L9bznRl/Qo65VIc1APtSZCij2zn5\u002BABHhFjac/A1mve1Nu\u002BCVJ\u002BujjgiG/wSOvKMoRsP5VpciyfWrAjAlM6eg7mfj9oLwB\u002BZBU0B19wUNVlmTdLlJbWdWKvHu6iG3flpg5gycrsYgNELZuANWqNLwna/akbrqV4EAjcuNARnEidTmERD4bKuXczx6c7Fj/4Ii/khx3Oifeo6LnBz6kzMlFTIucJu9\u002BDEERyJ6c\u002BfPnI5JbgbRUqjoRpqCbNCKmNwNVVqDNY7qYQIbbZnKIQaqu/\u002BSrSUoU8aFQin9O4tceapCbR6NTGr/YwkEueETIiWX27TQ9\u002Bu24QGT/fNk6SV2uvfvh7foGW\u002BUk04YJ5nlciAEaWPWi4HCj4gc\u002BU53mnXnjf7tI55tr75FPGSdmr1nrovTXIPFoC9yLPgryyAdIPjUNJWe9FKBlr2hkU8dIPDOtUrGoD32He3PfvaiReCeJBtrxWYnyLY5TcnCIA7gUQgHWRHVWny63harz3lb40zdB2kzsV\u002BOquyUiVJwN/ne7ynqmuzOxMmesOdPf/043W545RylrJ\u002BseLIlQNEuSqoYyNxTcURgDj6jlQB0PyrzW6/n\u002B07dOUKOOiI6qYf4bGY5Mrcc6WgqFNriBhebNDmHMeUhSk9fP4\u002BZwTciJWS6pySaOwx30nJDueJ3\u002Bzcu8wXkt3ee1yYa3fMnhyQ1B/N2K17u/PktE2N24Yxo60BYbtIxPXHtG8wCg10ZTE9KDrHzAdPUP/IIt6AUK/WVrfayzxRWA8p9hQ\u002BO7H2cF8MQKNLadelwgDLcKInR1O/aaNFqaoE68ArrdXjARVN0aJ/dB/8ivzgJQk7ledtAr7AjtIOoMa1B2TTH7wBsrDrfZ7/p8NDst62ZXSg2VXozqsnEoJDPyDrunyrKWsw3mJIQBhIbVrrfMwDWEtCFD4e\u002BlEQ6qAuqE5\u002BE\u002B1WmJljdYcCWIk9oFFQO5W2T9blmZZOnC8aL/PCKafJ2lltlOQyn\u002BLET8uk0Un/wK8KaGhnmHpXB/xqSVWDQC7hc9X34paxg6/0EVnaqcrlGl9Ux7FPUkHfFoznyFaNMP\u002Bsw210B94ISOS4c3cg==",
-      "StatusCode": 201,
-      "ResponseHeaders": {
-        "Content-Length": "0",
-        "Content-MD5": "TnS/nIMWmut1OF8LATLI/g==",
-<<<<<<< HEAD
-        "Date": "Fri, 03 Apr 2020 00:01:53 GMT",
-        "ETag": "\u00220x8D7D76237E5FBEE\u0022",
-        "Last-Modified": "Fri, 03 Apr 2020 00:01:54 GMT",
-=======
-        "Date": "Fri, 29 May 2020 17:12:57 GMT",
-        "ETag": "\u00220x8D803F388C2A59C\u0022",
-        "Last-Modified": "Fri, 29 May 2020 17:12:57 GMT",
->>>>>>> 80c89ee0
-        "Server": [
-          "Windows-Azure-Blob/1.0",
-          "Microsoft-HTTPAPI/2.0"
-        ],
-        "x-ms-client-request-id": "1bc53ed8-3b1b-685c-d60b-eb368f40a5d9",
-        "x-ms-content-crc64": "z1lEDAVvhRY=",
-<<<<<<< HEAD
-        "x-ms-request-id": "b4d65c33-d01e-0048-2e4b-095097000000",
-=======
-        "x-ms-request-id": "821bd597-f01e-0021-20dc-35ff2a000000",
->>>>>>> 80c89ee0
-        "x-ms-request-server-encrypted": "true",
-        "x-ms-version": "2019-12-12"
-      },
-      "ResponseBody": []
-    },
-    {
-<<<<<<< HEAD
-      "RequestUri": "https://seanmcccanary.blob.core.windows.net/test-container-3aa3854f-2c52-25c7-8b01-40b0bd4f1d61/foo/foo?comp=metadata",
-      "RequestMethod": "PUT",
-      "RequestHeaders": {
-        "Authorization": "Sanitized",
-        "traceparent": "00-4daf36df45f1d3459bafd6ee7b8dcc8f-58a7ca5a475c794c-00",
-        "User-Agent": [
-          "azsdk-net-Storage.Blobs/12.5.0-dev.20200402.1",
-          "(.NET Core 4.6.28325.01; Microsoft Windows 10.0.18362 )"
-        ],
-        "x-ms-client-request-id": "8ad82c40-6327-ab92-8ea3-01be3a07b37c",
-        "x-ms-date": "Fri, 03 Apr 2020 00:01:55 GMT",
-=======
-      "RequestUri": "http://amandadev2.blob.core.windows.net/test-container-3aa3854f-2c52-25c7-8b01-40b0bd4f1d61/foo/foo?comp=metadata",
-      "RequestMethod": "PUT",
-      "RequestHeaders": {
-        "Authorization": "Sanitized",
-        "traceparent": "00-db2fa67982cbad4899c7abd14c5e46e5-5cf5e6bb0e239d4b-00",
-        "User-Agent": [
-          "azsdk-net-Storage.Blobs/12.5.0-dev.20200529.1",
-          "(.NET Core 4.6.28801.04; Microsoft Windows 10.0.18363 )"
-        ],
-        "x-ms-client-request-id": "8ad82c40-6327-ab92-8ea3-01be3a07b37c",
-        "x-ms-date": "Fri, 29 May 2020 17:12:57 GMT",
->>>>>>> 80c89ee0
+        "Date": "Tue, 09 Jun 2020 20:39:35 GMT",
+        "ETag": "\u00220x8D80CB53954FADB\u0022",
+        "Last-Modified": "Tue, 09 Jun 2020 20:39:36 GMT",
+        "Server": [
+          "Windows-Azure-Blob/1.0",
+          "Microsoft-HTTPAPI/2.0"
+        ],
+        "x-ms-client-request-id": "05cb7a89-69a0-8516-e5df-d018d86236b3",
+        "x-ms-request-id": "2a24b91f-701e-0050-109e-3e9eb7000000",
+        "x-ms-version": "2019-07-07"
+      },
+      "ResponseBody": []
+    },
+    {
+      "RequestUri": "http://jamesschreppler.blob.core.windows.net/test-container-dee3326d-c630-e9b7-c24f-ba6e4423bd82/foo",
+      "RequestMethod": "PUT",
+      "RequestHeaders": {
+        "Authorization": "Sanitized",
+        "Content-Length": "1024",
+        "traceparent": "00-fa388680a5ce684a833e02ea9ba8652f-df72e8dabe8dda42-00",
+        "User-Agent": [
+          "azsdk-net-Storage.Blobs/12.5.0-dev.20200609.1",
+          "(.NET Core 4.6.28801.04; Microsoft Windows 10.0.19041 )"
+        ],
+        "x-ms-blob-type": "BlockBlob",
+        "x-ms-client-request-id": "7ace8547-1140-fed8-24aa-8c189316823d",
+        "x-ms-date": "Tue, 09 Jun 2020 20:39:36 GMT",
+        "x-ms-return-client-request-id": "true",
+        "x-ms-version": "2019-07-07"
+      },
+      "RequestBody": "AHU1cILkvJKlMwGJzp9RuigV5clYt\u002BFU0PL9Cgl113lxRBci0rYjpL44YG1njLdFjRbvw31sW0iT4aCQ5rGIL1yIGImIL\u002Bhy8UAKH1d07EM6uH3zhRP7BOnPjvEVk74NsDAQ33QtvF0tfdE9YjzxHvRdVS4zlKpIjBOfuaD2XV6B/W8mYw3ODfsfxQhBvqKt3XD9tz2Q2RuGyFJhjQO9NyByu2XNyrrmj0gyFM\u002BhB85x8tsw\u002BaUg8SNToJu7bH/3Yo7ozgI84BO1Fij1XcVM5MCD75sojD16UcpBeSkeKiLIOrJAuTjMNBLHeuJ9K5NeB7vaOH3jz9VRbXw3\u002BmbpluwFLSMTCyuItrqJYBJa/SY343JtRPKl5Gvc70u7lTmr3uP2d/1wSvuQUoHCWm7C9nBVABb0e1L5YEi3NhzfzCGB3YIuY4Upx5h23fFx4or8GvjaZZQit2KQ/Ba1uBTesIVfQX3slJPqLDh\u002BfZ5giH29uxwkBGaMXiYgnWducw\u002BEmCxsEaENEIVl8DlcpDnDL3OZ9/z4uqwe0uJWy/Yre7kp\u002BeVy9HfcsKuWvhQtMLnsXG3z1XsSi92ATT\u002B\u002BtkSPOXR/MqpUUTv8vEdRYvuX8aEpam\u002BIOKU\u002BF24H8qc4HfpmBoWgrf4OmAsy9hk0wSnh6FydlUzVBwDOQRs8TV\u002BTxJ9M6lt290OjG9JkVUGMCVVFJQlKmoiukf\u002BE0mzj0UqrnjJ559bNa/EY\u002Bnl5cLG\u002BQTfF9ydVSCoXnlhb8iTXwEmHuLYPEyJ\u002Bd7oXMaAONCBOxZA0HdojVVUHYUl\u002BcXjMQTkw8rj7ry0VRn9tPhaJCWk3DS2UoqJuY2JgB7HYAAVBS/Bm3UFoUhZiHtZbthc/fljfRmNLOJ\u002BXwo5Vmqd8PEZ5K/ImIysnz7oWMYPME61KIYlY\u002BLmi9RJQzxuzErhv5uGQ4YokGFstuHepNAcby67hCngdI0SN1zXg1lMQdLwCp0qhPDEjJgkuK0BB\u002BcELNARs0gc/UcKdAgpUREEHHEO6poy8eY98vuRv7vcDS9501aFPo6K1wlaHBDknzuLHJw78hlI0Trp17xQi0GLLmbcr4G6gt3mhBeQ2NHVVVO8Cp8foBsSMQIfm2rOOkvLzvGqB/O1zJ2\u002BVW4Fu/RlFH5okICib4pLyn6DnudzFEnPxQ3gL01gCj4BXU6tDHUJtobsYanHJWNrXj1xNi22Sz0gOfLqhOUtCIZGoQ47nr4FdeRghragBKOudM0T7tAMSxINiNaGIzGdw1kjgIRRL8N/b7xJVcSKgDFTPAwYGRmyNlX4LhXrf1a2wsddgIAbWUUNkIMXxvVNhwihNuclhaY/bUouWQGtl\u002BxplpL9KP\u002BtN\u002BA==",
+      "StatusCode": 201,
+      "ResponseHeaders": {
+        "Content-Length": "0",
+        "Content-MD5": "2lMZLU4o3w9vsRe0RgRdqQ==",
+        "Date": "Tue, 09 Jun 2020 20:39:35 GMT",
+        "ETag": "\u00220x8D80CB5395C609B\u0022",
+        "Last-Modified": "Tue, 09 Jun 2020 20:39:36 GMT",
+        "Server": [
+          "Windows-Azure-Blob/1.0",
+          "Microsoft-HTTPAPI/2.0"
+        ],
+        "x-ms-client-request-id": "7ace8547-1140-fed8-24aa-8c189316823d",
+        "x-ms-content-crc64": "VWCT9wgJk34=",
+        "x-ms-request-id": "2a24b942-701e-0050-2c9e-3e9eb7000000",
+        "x-ms-request-server-encrypted": "true",
+        "x-ms-version": "2019-07-07"
+      },
+      "ResponseBody": []
+    },
+    {
+      "RequestUri": "http://jamesschreppler.blob.core.windows.net/test-container-dee3326d-c630-e9b7-c24f-ba6e4423bd82/bar",
+      "RequestMethod": "PUT",
+      "RequestHeaders": {
+        "Authorization": "Sanitized",
+        "Content-Length": "1024",
+        "traceparent": "00-e2da9b0a53710d4697256160bc2a2a91-f2d5d8dc78794443-00",
+        "User-Agent": [
+          "azsdk-net-Storage.Blobs/12.5.0-dev.20200609.1",
+          "(.NET Core 4.6.28801.04; Microsoft Windows 10.0.19041 )"
+        ],
+        "x-ms-blob-type": "BlockBlob",
+        "x-ms-client-request-id": "ba037756-d21d-a0b7-eaa2-01fd10bf9792",
+        "x-ms-date": "Tue, 09 Jun 2020 20:39:36 GMT",
+        "x-ms-return-client-request-id": "true",
+        "x-ms-version": "2019-07-07"
+      },
+      "RequestBody": "AHU1cILkvJKlMwGJzp9RuigV5clYt\u002BFU0PL9Cgl113lxRBci0rYjpL44YG1njLdFjRbvw31sW0iT4aCQ5rGIL1yIGImIL\u002Bhy8UAKH1d07EM6uH3zhRP7BOnPjvEVk74NsDAQ33QtvF0tfdE9YjzxHvRdVS4zlKpIjBOfuaD2XV6B/W8mYw3ODfsfxQhBvqKt3XD9tz2Q2RuGyFJhjQO9NyByu2XNyrrmj0gyFM\u002BhB85x8tsw\u002BaUg8SNToJu7bH/3Yo7ozgI84BO1Fij1XcVM5MCD75sojD16UcpBeSkeKiLIOrJAuTjMNBLHeuJ9K5NeB7vaOH3jz9VRbXw3\u002BmbpluwFLSMTCyuItrqJYBJa/SY343JtRPKl5Gvc70u7lTmr3uP2d/1wSvuQUoHCWm7C9nBVABb0e1L5YEi3NhzfzCGB3YIuY4Upx5h23fFx4or8GvjaZZQit2KQ/Ba1uBTesIVfQX3slJPqLDh\u002BfZ5giH29uxwkBGaMXiYgnWducw\u002BEmCxsEaENEIVl8DlcpDnDL3OZ9/z4uqwe0uJWy/Yre7kp\u002BeVy9HfcsKuWvhQtMLnsXG3z1XsSi92ATT\u002B\u002BtkSPOXR/MqpUUTv8vEdRYvuX8aEpam\u002BIOKU\u002BF24H8qc4HfpmBoWgrf4OmAsy9hk0wSnh6FydlUzVBwDOQRs8TV\u002BTxJ9M6lt290OjG9JkVUGMCVVFJQlKmoiukf\u002BE0mzj0UqrnjJ559bNa/EY\u002Bnl5cLG\u002BQTfF9ydVSCoXnlhb8iTXwEmHuLYPEyJ\u002Bd7oXMaAONCBOxZA0HdojVVUHYUl\u002BcXjMQTkw8rj7ry0VRn9tPhaJCWk3DS2UoqJuY2JgB7HYAAVBS/Bm3UFoUhZiHtZbthc/fljfRmNLOJ\u002BXwo5Vmqd8PEZ5K/ImIysnz7oWMYPME61KIYlY\u002BLmi9RJQzxuzErhv5uGQ4YokGFstuHepNAcby67hCngdI0SN1zXg1lMQdLwCp0qhPDEjJgkuK0BB\u002BcELNARs0gc/UcKdAgpUREEHHEO6poy8eY98vuRv7vcDS9501aFPo6K1wlaHBDknzuLHJw78hlI0Trp17xQi0GLLmbcr4G6gt3mhBeQ2NHVVVO8Cp8foBsSMQIfm2rOOkvLzvGqB/O1zJ2\u002BVW4Fu/RlFH5okICib4pLyn6DnudzFEnPxQ3gL01gCj4BXU6tDHUJtobsYanHJWNrXj1xNi22Sz0gOfLqhOUtCIZGoQ47nr4FdeRghragBKOudM0T7tAMSxINiNaGIzGdw1kjgIRRL8N/b7xJVcSKgDFTPAwYGRmyNlX4LhXrf1a2wsddgIAbWUUNkIMXxvVNhwihNuclhaY/bUouWQGtl\u002BxplpL9KP\u002BtN\u002BA==",
+      "StatusCode": 201,
+      "ResponseHeaders": {
+        "Content-Length": "0",
+        "Content-MD5": "2lMZLU4o3w9vsRe0RgRdqQ==",
+        "Date": "Tue, 09 Jun 2020 20:39:35 GMT",
+        "ETag": "\u00220x8D80CB53962CA63\u0022",
+        "Last-Modified": "Tue, 09 Jun 2020 20:39:36 GMT",
+        "Server": [
+          "Windows-Azure-Blob/1.0",
+          "Microsoft-HTTPAPI/2.0"
+        ],
+        "x-ms-client-request-id": "ba037756-d21d-a0b7-eaa2-01fd10bf9792",
+        "x-ms-content-crc64": "VWCT9wgJk34=",
+        "x-ms-request-id": "2a24b969-701e-0050-499e-3e9eb7000000",
+        "x-ms-request-server-encrypted": "true",
+        "x-ms-version": "2019-07-07"
+      },
+      "ResponseBody": []
+    },
+    {
+      "RequestUri": "http://jamesschreppler.blob.core.windows.net/test-container-dee3326d-c630-e9b7-c24f-ba6e4423bd82/baz",
+      "RequestMethod": "PUT",
+      "RequestHeaders": {
+        "Authorization": "Sanitized",
+        "Content-Length": "1024",
+        "traceparent": "00-a64faca0e6e46344bf53efb332094bd1-3c95bbed26e4cf4b-00",
+        "User-Agent": [
+          "azsdk-net-Storage.Blobs/12.5.0-dev.20200609.1",
+          "(.NET Core 4.6.28801.04; Microsoft Windows 10.0.19041 )"
+        ],
+        "x-ms-blob-type": "BlockBlob",
+        "x-ms-client-request-id": "1bc20bac-c713-2d1f-0877-b4246736a6f4",
+        "x-ms-date": "Tue, 09 Jun 2020 20:39:36 GMT",
+        "x-ms-return-client-request-id": "true",
+        "x-ms-version": "2019-07-07"
+      },
+      "RequestBody": "AHU1cILkvJKlMwGJzp9RuigV5clYt\u002BFU0PL9Cgl113lxRBci0rYjpL44YG1njLdFjRbvw31sW0iT4aCQ5rGIL1yIGImIL\u002Bhy8UAKH1d07EM6uH3zhRP7BOnPjvEVk74NsDAQ33QtvF0tfdE9YjzxHvRdVS4zlKpIjBOfuaD2XV6B/W8mYw3ODfsfxQhBvqKt3XD9tz2Q2RuGyFJhjQO9NyByu2XNyrrmj0gyFM\u002BhB85x8tsw\u002BaUg8SNToJu7bH/3Yo7ozgI84BO1Fij1XcVM5MCD75sojD16UcpBeSkeKiLIOrJAuTjMNBLHeuJ9K5NeB7vaOH3jz9VRbXw3\u002BmbpluwFLSMTCyuItrqJYBJa/SY343JtRPKl5Gvc70u7lTmr3uP2d/1wSvuQUoHCWm7C9nBVABb0e1L5YEi3NhzfzCGB3YIuY4Upx5h23fFx4or8GvjaZZQit2KQ/Ba1uBTesIVfQX3slJPqLDh\u002BfZ5giH29uxwkBGaMXiYgnWducw\u002BEmCxsEaENEIVl8DlcpDnDL3OZ9/z4uqwe0uJWy/Yre7kp\u002BeVy9HfcsKuWvhQtMLnsXG3z1XsSi92ATT\u002B\u002BtkSPOXR/MqpUUTv8vEdRYvuX8aEpam\u002BIOKU\u002BF24H8qc4HfpmBoWgrf4OmAsy9hk0wSnh6FydlUzVBwDOQRs8TV\u002BTxJ9M6lt290OjG9JkVUGMCVVFJQlKmoiukf\u002BE0mzj0UqrnjJ559bNa/EY\u002Bnl5cLG\u002BQTfF9ydVSCoXnlhb8iTXwEmHuLYPEyJ\u002Bd7oXMaAONCBOxZA0HdojVVUHYUl\u002BcXjMQTkw8rj7ry0VRn9tPhaJCWk3DS2UoqJuY2JgB7HYAAVBS/Bm3UFoUhZiHtZbthc/fljfRmNLOJ\u002BXwo5Vmqd8PEZ5K/ImIysnz7oWMYPME61KIYlY\u002BLmi9RJQzxuzErhv5uGQ4YokGFstuHepNAcby67hCngdI0SN1zXg1lMQdLwCp0qhPDEjJgkuK0BB\u002BcELNARs0gc/UcKdAgpUREEHHEO6poy8eY98vuRv7vcDS9501aFPo6K1wlaHBDknzuLHJw78hlI0Trp17xQi0GLLmbcr4G6gt3mhBeQ2NHVVVO8Cp8foBsSMQIfm2rOOkvLzvGqB/O1zJ2\u002BVW4Fu/RlFH5okICib4pLyn6DnudzFEnPxQ3gL01gCj4BXU6tDHUJtobsYanHJWNrXj1xNi22Sz0gOfLqhOUtCIZGoQ47nr4FdeRghragBKOudM0T7tAMSxINiNaGIzGdw1kjgIRRL8N/b7xJVcSKgDFTPAwYGRmyNlX4LhXrf1a2wsddgIAbWUUNkIMXxvVNhwihNuclhaY/bUouWQGtl\u002BxplpL9KP\u002BtN\u002BA==",
+      "StatusCode": 201,
+      "ResponseHeaders": {
+        "Content-Length": "0",
+        "Content-MD5": "2lMZLU4o3w9vsRe0RgRdqQ==",
+        "Date": "Tue, 09 Jun 2020 20:39:35 GMT",
+        "ETag": "\u00220x8D80CB5396849A1\u0022",
+        "Last-Modified": "Tue, 09 Jun 2020 20:39:36 GMT",
+        "Server": [
+          "Windows-Azure-Blob/1.0",
+          "Microsoft-HTTPAPI/2.0"
+        ],
+        "x-ms-client-request-id": "1bc20bac-c713-2d1f-0877-b4246736a6f4",
+        "x-ms-content-crc64": "VWCT9wgJk34=",
+        "x-ms-request-id": "2a24b982-701e-0050-609e-3e9eb7000000",
+        "x-ms-request-server-encrypted": "true",
+        "x-ms-version": "2019-07-07"
+      },
+      "ResponseBody": []
+    },
+    {
+      "RequestUri": "http://jamesschreppler.blob.core.windows.net/test-container-dee3326d-c630-e9b7-c24f-ba6e4423bd82/foo/foo",
+      "RequestMethod": "PUT",
+      "RequestHeaders": {
+        "Authorization": "Sanitized",
+        "Content-Length": "1024",
+        "traceparent": "00-0c19dd3ce5bb7c449d1a30cbbb71b1e2-1e761e783b3a3a48-00",
+        "User-Agent": [
+          "azsdk-net-Storage.Blobs/12.5.0-dev.20200609.1",
+          "(.NET Core 4.6.28801.04; Microsoft Windows 10.0.19041 )"
+        ],
+        "x-ms-blob-type": "BlockBlob",
+        "x-ms-client-request-id": "045046b8-7bfc-787f-f464-5254fa5b761b",
+        "x-ms-date": "Tue, 09 Jun 2020 20:39:36 GMT",
+        "x-ms-return-client-request-id": "true",
+        "x-ms-version": "2019-07-07"
+      },
+      "RequestBody": "AHU1cILkvJKlMwGJzp9RuigV5clYt\u002BFU0PL9Cgl113lxRBci0rYjpL44YG1njLdFjRbvw31sW0iT4aCQ5rGIL1yIGImIL\u002Bhy8UAKH1d07EM6uH3zhRP7BOnPjvEVk74NsDAQ33QtvF0tfdE9YjzxHvRdVS4zlKpIjBOfuaD2XV6B/W8mYw3ODfsfxQhBvqKt3XD9tz2Q2RuGyFJhjQO9NyByu2XNyrrmj0gyFM\u002BhB85x8tsw\u002BaUg8SNToJu7bH/3Yo7ozgI84BO1Fij1XcVM5MCD75sojD16UcpBeSkeKiLIOrJAuTjMNBLHeuJ9K5NeB7vaOH3jz9VRbXw3\u002BmbpluwFLSMTCyuItrqJYBJa/SY343JtRPKl5Gvc70u7lTmr3uP2d/1wSvuQUoHCWm7C9nBVABb0e1L5YEi3NhzfzCGB3YIuY4Upx5h23fFx4or8GvjaZZQit2KQ/Ba1uBTesIVfQX3slJPqLDh\u002BfZ5giH29uxwkBGaMXiYgnWducw\u002BEmCxsEaENEIVl8DlcpDnDL3OZ9/z4uqwe0uJWy/Yre7kp\u002BeVy9HfcsKuWvhQtMLnsXG3z1XsSi92ATT\u002B\u002BtkSPOXR/MqpUUTv8vEdRYvuX8aEpam\u002BIOKU\u002BF24H8qc4HfpmBoWgrf4OmAsy9hk0wSnh6FydlUzVBwDOQRs8TV\u002BTxJ9M6lt290OjG9JkVUGMCVVFJQlKmoiukf\u002BE0mzj0UqrnjJ559bNa/EY\u002Bnl5cLG\u002BQTfF9ydVSCoXnlhb8iTXwEmHuLYPEyJ\u002Bd7oXMaAONCBOxZA0HdojVVUHYUl\u002BcXjMQTkw8rj7ry0VRn9tPhaJCWk3DS2UoqJuY2JgB7HYAAVBS/Bm3UFoUhZiHtZbthc/fljfRmNLOJ\u002BXwo5Vmqd8PEZ5K/ImIysnz7oWMYPME61KIYlY\u002BLmi9RJQzxuzErhv5uGQ4YokGFstuHepNAcby67hCngdI0SN1zXg1lMQdLwCp0qhPDEjJgkuK0BB\u002BcELNARs0gc/UcKdAgpUREEHHEO6poy8eY98vuRv7vcDS9501aFPo6K1wlaHBDknzuLHJw78hlI0Trp17xQi0GLLmbcr4G6gt3mhBeQ2NHVVVO8Cp8foBsSMQIfm2rOOkvLzvGqB/O1zJ2\u002BVW4Fu/RlFH5okICib4pLyn6DnudzFEnPxQ3gL01gCj4BXU6tDHUJtobsYanHJWNrXj1xNi22Sz0gOfLqhOUtCIZGoQ47nr4FdeRghragBKOudM0T7tAMSxINiNaGIzGdw1kjgIRRL8N/b7xJVcSKgDFTPAwYGRmyNlX4LhXrf1a2wsddgIAbWUUNkIMXxvVNhwihNuclhaY/bUouWQGtl\u002BxplpL9KP\u002BtN\u002BA==",
+      "StatusCode": 201,
+      "ResponseHeaders": {
+        "Content-Length": "0",
+        "Content-MD5": "2lMZLU4o3w9vsRe0RgRdqQ==",
+        "Date": "Tue, 09 Jun 2020 20:39:35 GMT",
+        "ETag": "\u00220x8D80CB5396DEFFA\u0022",
+        "Last-Modified": "Tue, 09 Jun 2020 20:39:36 GMT",
+        "Server": [
+          "Windows-Azure-Blob/1.0",
+          "Microsoft-HTTPAPI/2.0"
+        ],
+        "x-ms-client-request-id": "045046b8-7bfc-787f-f464-5254fa5b761b",
+        "x-ms-content-crc64": "VWCT9wgJk34=",
+        "x-ms-request-id": "2a24b9a5-701e-0050-7d9e-3e9eb7000000",
+        "x-ms-request-server-encrypted": "true",
+        "x-ms-version": "2019-07-07"
+      },
+      "ResponseBody": []
+    },
+    {
+      "RequestUri": "http://jamesschreppler.blob.core.windows.net/test-container-dee3326d-c630-e9b7-c24f-ba6e4423bd82/foo/bar",
+      "RequestMethod": "PUT",
+      "RequestHeaders": {
+        "Authorization": "Sanitized",
+        "Content-Length": "1024",
+        "traceparent": "00-57626ba1a4571e4b8a2124a385c75ace-e7819bc43bc53342-00",
+        "User-Agent": [
+          "azsdk-net-Storage.Blobs/12.5.0-dev.20200609.1",
+          "(.NET Core 4.6.28801.04; Microsoft Windows 10.0.19041 )"
+        ],
+        "x-ms-blob-type": "BlockBlob",
+        "x-ms-client-request-id": "216cfa51-a1e5-58f7-84ee-0b715160ab9c",
+        "x-ms-date": "Tue, 09 Jun 2020 20:39:36 GMT",
+        "x-ms-return-client-request-id": "true",
+        "x-ms-version": "2019-07-07"
+      },
+      "RequestBody": "AHU1cILkvJKlMwGJzp9RuigV5clYt\u002BFU0PL9Cgl113lxRBci0rYjpL44YG1njLdFjRbvw31sW0iT4aCQ5rGIL1yIGImIL\u002Bhy8UAKH1d07EM6uH3zhRP7BOnPjvEVk74NsDAQ33QtvF0tfdE9YjzxHvRdVS4zlKpIjBOfuaD2XV6B/W8mYw3ODfsfxQhBvqKt3XD9tz2Q2RuGyFJhjQO9NyByu2XNyrrmj0gyFM\u002BhB85x8tsw\u002BaUg8SNToJu7bH/3Yo7ozgI84BO1Fij1XcVM5MCD75sojD16UcpBeSkeKiLIOrJAuTjMNBLHeuJ9K5NeB7vaOH3jz9VRbXw3\u002BmbpluwFLSMTCyuItrqJYBJa/SY343JtRPKl5Gvc70u7lTmr3uP2d/1wSvuQUoHCWm7C9nBVABb0e1L5YEi3NhzfzCGB3YIuY4Upx5h23fFx4or8GvjaZZQit2KQ/Ba1uBTesIVfQX3slJPqLDh\u002BfZ5giH29uxwkBGaMXiYgnWducw\u002BEmCxsEaENEIVl8DlcpDnDL3OZ9/z4uqwe0uJWy/Yre7kp\u002BeVy9HfcsKuWvhQtMLnsXG3z1XsSi92ATT\u002B\u002BtkSPOXR/MqpUUTv8vEdRYvuX8aEpam\u002BIOKU\u002BF24H8qc4HfpmBoWgrf4OmAsy9hk0wSnh6FydlUzVBwDOQRs8TV\u002BTxJ9M6lt290OjG9JkVUGMCVVFJQlKmoiukf\u002BE0mzj0UqrnjJ559bNa/EY\u002Bnl5cLG\u002BQTfF9ydVSCoXnlhb8iTXwEmHuLYPEyJ\u002Bd7oXMaAONCBOxZA0HdojVVUHYUl\u002BcXjMQTkw8rj7ry0VRn9tPhaJCWk3DS2UoqJuY2JgB7HYAAVBS/Bm3UFoUhZiHtZbthc/fljfRmNLOJ\u002BXwo5Vmqd8PEZ5K/ImIysnz7oWMYPME61KIYlY\u002BLmi9RJQzxuzErhv5uGQ4YokGFstuHepNAcby67hCngdI0SN1zXg1lMQdLwCp0qhPDEjJgkuK0BB\u002BcELNARs0gc/UcKdAgpUREEHHEO6poy8eY98vuRv7vcDS9501aFPo6K1wlaHBDknzuLHJw78hlI0Trp17xQi0GLLmbcr4G6gt3mhBeQ2NHVVVO8Cp8foBsSMQIfm2rOOkvLzvGqB/O1zJ2\u002BVW4Fu/RlFH5okICib4pLyn6DnudzFEnPxQ3gL01gCj4BXU6tDHUJtobsYanHJWNrXj1xNi22Sz0gOfLqhOUtCIZGoQ47nr4FdeRghragBKOudM0T7tAMSxINiNaGIzGdw1kjgIRRL8N/b7xJVcSKgDFTPAwYGRmyNlX4LhXrf1a2wsddgIAbWUUNkIMXxvVNhwihNuclhaY/bUouWQGtl\u002BxplpL9KP\u002BtN\u002BA==",
+      "StatusCode": 201,
+      "ResponseHeaders": {
+        "Content-Length": "0",
+        "Content-MD5": "2lMZLU4o3w9vsRe0RgRdqQ==",
+        "Date": "Tue, 09 Jun 2020 20:39:35 GMT",
+        "ETag": "\u00220x8D80CB5397459C3\u0022",
+        "Last-Modified": "Tue, 09 Jun 2020 20:39:36 GMT",
+        "Server": [
+          "Windows-Azure-Blob/1.0",
+          "Microsoft-HTTPAPI/2.0"
+        ],
+        "x-ms-client-request-id": "216cfa51-a1e5-58f7-84ee-0b715160ab9c",
+        "x-ms-content-crc64": "VWCT9wgJk34=",
+        "x-ms-request-id": "2a24b9c6-701e-0050-1a9e-3e9eb7000000",
+        "x-ms-request-server-encrypted": "true",
+        "x-ms-version": "2019-07-07"
+      },
+      "ResponseBody": []
+    },
+    {
+      "RequestUri": "http://jamesschreppler.blob.core.windows.net/test-container-dee3326d-c630-e9b7-c24f-ba6e4423bd82/baz/foo",
+      "RequestMethod": "PUT",
+      "RequestHeaders": {
+        "Authorization": "Sanitized",
+        "Content-Length": "1024",
+        "traceparent": "00-02aa8db4d01f6b4296cc280748a4c432-8c5b2333643b8c41-00",
+        "User-Agent": [
+          "azsdk-net-Storage.Blobs/12.5.0-dev.20200609.1",
+          "(.NET Core 4.6.28801.04; Microsoft Windows 10.0.19041 )"
+        ],
+        "x-ms-blob-type": "BlockBlob",
+        "x-ms-client-request-id": "ff032b42-55ee-d035-daa8-f0d9dd72b7f5",
+        "x-ms-date": "Tue, 09 Jun 2020 20:39:36 GMT",
+        "x-ms-return-client-request-id": "true",
+        "x-ms-version": "2019-07-07"
+      },
+      "RequestBody": "AHU1cILkvJKlMwGJzp9RuigV5clYt\u002BFU0PL9Cgl113lxRBci0rYjpL44YG1njLdFjRbvw31sW0iT4aCQ5rGIL1yIGImIL\u002Bhy8UAKH1d07EM6uH3zhRP7BOnPjvEVk74NsDAQ33QtvF0tfdE9YjzxHvRdVS4zlKpIjBOfuaD2XV6B/W8mYw3ODfsfxQhBvqKt3XD9tz2Q2RuGyFJhjQO9NyByu2XNyrrmj0gyFM\u002BhB85x8tsw\u002BaUg8SNToJu7bH/3Yo7ozgI84BO1Fij1XcVM5MCD75sojD16UcpBeSkeKiLIOrJAuTjMNBLHeuJ9K5NeB7vaOH3jz9VRbXw3\u002BmbpluwFLSMTCyuItrqJYBJa/SY343JtRPKl5Gvc70u7lTmr3uP2d/1wSvuQUoHCWm7C9nBVABb0e1L5YEi3NhzfzCGB3YIuY4Upx5h23fFx4or8GvjaZZQit2KQ/Ba1uBTesIVfQX3slJPqLDh\u002BfZ5giH29uxwkBGaMXiYgnWducw\u002BEmCxsEaENEIVl8DlcpDnDL3OZ9/z4uqwe0uJWy/Yre7kp\u002BeVy9HfcsKuWvhQtMLnsXG3z1XsSi92ATT\u002B\u002BtkSPOXR/MqpUUTv8vEdRYvuX8aEpam\u002BIOKU\u002BF24H8qc4HfpmBoWgrf4OmAsy9hk0wSnh6FydlUzVBwDOQRs8TV\u002BTxJ9M6lt290OjG9JkVUGMCVVFJQlKmoiukf\u002BE0mzj0UqrnjJ559bNa/EY\u002Bnl5cLG\u002BQTfF9ydVSCoXnlhb8iTXwEmHuLYPEyJ\u002Bd7oXMaAONCBOxZA0HdojVVUHYUl\u002BcXjMQTkw8rj7ry0VRn9tPhaJCWk3DS2UoqJuY2JgB7HYAAVBS/Bm3UFoUhZiHtZbthc/fljfRmNLOJ\u002BXwo5Vmqd8PEZ5K/ImIysnz7oWMYPME61KIYlY\u002BLmi9RJQzxuzErhv5uGQ4YokGFstuHepNAcby67hCngdI0SN1zXg1lMQdLwCp0qhPDEjJgkuK0BB\u002BcELNARs0gc/UcKdAgpUREEHHEO6poy8eY98vuRv7vcDS9501aFPo6K1wlaHBDknzuLHJw78hlI0Trp17xQi0GLLmbcr4G6gt3mhBeQ2NHVVVO8Cp8foBsSMQIfm2rOOkvLzvGqB/O1zJ2\u002BVW4Fu/RlFH5okICib4pLyn6DnudzFEnPxQ3gL01gCj4BXU6tDHUJtobsYanHJWNrXj1xNi22Sz0gOfLqhOUtCIZGoQ47nr4FdeRghragBKOudM0T7tAMSxINiNaGIzGdw1kjgIRRL8N/b7xJVcSKgDFTPAwYGRmyNlX4LhXrf1a2wsddgIAbWUUNkIMXxvVNhwihNuclhaY/bUouWQGtl\u002BxplpL9KP\u002BtN\u002BA==",
+      "StatusCode": 201,
+      "ResponseHeaders": {
+        "Content-Length": "0",
+        "Content-MD5": "2lMZLU4o3w9vsRe0RgRdqQ==",
+        "Date": "Tue, 09 Jun 2020 20:39:35 GMT",
+        "ETag": "\u00220x8D80CB5397A4E46\u0022",
+        "Last-Modified": "Tue, 09 Jun 2020 20:39:36 GMT",
+        "Server": [
+          "Windows-Azure-Blob/1.0",
+          "Microsoft-HTTPAPI/2.0"
+        ],
+        "x-ms-client-request-id": "ff032b42-55ee-d035-daa8-f0d9dd72b7f5",
+        "x-ms-content-crc64": "VWCT9wgJk34=",
+        "x-ms-request-id": "2a24b9f0-701e-0050-429e-3e9eb7000000",
+        "x-ms-request-server-encrypted": "true",
+        "x-ms-version": "2019-07-07"
+      },
+      "ResponseBody": []
+    },
+    {
+      "RequestUri": "http://jamesschreppler.blob.core.windows.net/test-container-dee3326d-c630-e9b7-c24f-ba6e4423bd82/baz/foo/bar",
+      "RequestMethod": "PUT",
+      "RequestHeaders": {
+        "Authorization": "Sanitized",
+        "Content-Length": "1024",
+        "traceparent": "00-35b081d3266c6647a5f9c8c73a1d9ce0-780e9c048c5e1448-00",
+        "User-Agent": [
+          "azsdk-net-Storage.Blobs/12.5.0-dev.20200609.1",
+          "(.NET Core 4.6.28801.04; Microsoft Windows 10.0.19041 )"
+        ],
+        "x-ms-blob-type": "BlockBlob",
+        "x-ms-client-request-id": "252f31d4-ab5d-58ad-17c3-5f38bf17f0ee",
+        "x-ms-date": "Tue, 09 Jun 2020 20:39:36 GMT",
+        "x-ms-return-client-request-id": "true",
+        "x-ms-version": "2019-07-07"
+      },
+      "RequestBody": "AHU1cILkvJKlMwGJzp9RuigV5clYt\u002BFU0PL9Cgl113lxRBci0rYjpL44YG1njLdFjRbvw31sW0iT4aCQ5rGIL1yIGImIL\u002Bhy8UAKH1d07EM6uH3zhRP7BOnPjvEVk74NsDAQ33QtvF0tfdE9YjzxHvRdVS4zlKpIjBOfuaD2XV6B/W8mYw3ODfsfxQhBvqKt3XD9tz2Q2RuGyFJhjQO9NyByu2XNyrrmj0gyFM\u002BhB85x8tsw\u002BaUg8SNToJu7bH/3Yo7ozgI84BO1Fij1XcVM5MCD75sojD16UcpBeSkeKiLIOrJAuTjMNBLHeuJ9K5NeB7vaOH3jz9VRbXw3\u002BmbpluwFLSMTCyuItrqJYBJa/SY343JtRPKl5Gvc70u7lTmr3uP2d/1wSvuQUoHCWm7C9nBVABb0e1L5YEi3NhzfzCGB3YIuY4Upx5h23fFx4or8GvjaZZQit2KQ/Ba1uBTesIVfQX3slJPqLDh\u002BfZ5giH29uxwkBGaMXiYgnWducw\u002BEmCxsEaENEIVl8DlcpDnDL3OZ9/z4uqwe0uJWy/Yre7kp\u002BeVy9HfcsKuWvhQtMLnsXG3z1XsSi92ATT\u002B\u002BtkSPOXR/MqpUUTv8vEdRYvuX8aEpam\u002BIOKU\u002BF24H8qc4HfpmBoWgrf4OmAsy9hk0wSnh6FydlUzVBwDOQRs8TV\u002BTxJ9M6lt290OjG9JkVUGMCVVFJQlKmoiukf\u002BE0mzj0UqrnjJ559bNa/EY\u002Bnl5cLG\u002BQTfF9ydVSCoXnlhb8iTXwEmHuLYPEyJ\u002Bd7oXMaAONCBOxZA0HdojVVUHYUl\u002BcXjMQTkw8rj7ry0VRn9tPhaJCWk3DS2UoqJuY2JgB7HYAAVBS/Bm3UFoUhZiHtZbthc/fljfRmNLOJ\u002BXwo5Vmqd8PEZ5K/ImIysnz7oWMYPME61KIYlY\u002BLmi9RJQzxuzErhv5uGQ4YokGFstuHepNAcby67hCngdI0SN1zXg1lMQdLwCp0qhPDEjJgkuK0BB\u002BcELNARs0gc/UcKdAgpUREEHHEO6poy8eY98vuRv7vcDS9501aFPo6K1wlaHBDknzuLHJw78hlI0Trp17xQi0GLLmbcr4G6gt3mhBeQ2NHVVVO8Cp8foBsSMQIfm2rOOkvLzvGqB/O1zJ2\u002BVW4Fu/RlFH5okICib4pLyn6DnudzFEnPxQ3gL01gCj4BXU6tDHUJtobsYanHJWNrXj1xNi22Sz0gOfLqhOUtCIZGoQ47nr4FdeRghragBKOudM0T7tAMSxINiNaGIzGdw1kjgIRRL8N/b7xJVcSKgDFTPAwYGRmyNlX4LhXrf1a2wsddgIAbWUUNkIMXxvVNhwihNuclhaY/bUouWQGtl\u002BxplpL9KP\u002BtN\u002BA==",
+      "StatusCode": 201,
+      "ResponseHeaders": {
+        "Content-Length": "0",
+        "Content-MD5": "2lMZLU4o3w9vsRe0RgRdqQ==",
+        "Date": "Tue, 09 Jun 2020 20:39:35 GMT",
+        "ETag": "\u00220x8D80CB5397FF497\u0022",
+        "Last-Modified": "Tue, 09 Jun 2020 20:39:36 GMT",
+        "Server": [
+          "Windows-Azure-Blob/1.0",
+          "Microsoft-HTTPAPI/2.0"
+        ],
+        "x-ms-client-request-id": "252f31d4-ab5d-58ad-17c3-5f38bf17f0ee",
+        "x-ms-content-crc64": "VWCT9wgJk34=",
+        "x-ms-request-id": "2a24ba1a-701e-0050-659e-3e9eb7000000",
+        "x-ms-request-server-encrypted": "true",
+        "x-ms-version": "2019-07-07"
+      },
+      "ResponseBody": []
+    },
+    {
+      "RequestUri": "http://jamesschreppler.blob.core.windows.net/test-container-dee3326d-c630-e9b7-c24f-ba6e4423bd82/baz/bar/foo",
+      "RequestMethod": "PUT",
+      "RequestHeaders": {
+        "Authorization": "Sanitized",
+        "Content-Length": "1024",
+        "traceparent": "00-789b1d1fa95ece41bcbfed833febca01-81b242ccd4e84343-00",
+        "User-Agent": [
+          "azsdk-net-Storage.Blobs/12.5.0-dev.20200609.1",
+          "(.NET Core 4.6.28801.04; Microsoft Windows 10.0.19041 )"
+        ],
+        "x-ms-blob-type": "BlockBlob",
+        "x-ms-client-request-id": "ac04fda7-9243-c498-d9e7-f9c2890ce1f2",
+        "x-ms-date": "Tue, 09 Jun 2020 20:39:36 GMT",
+        "x-ms-return-client-request-id": "true",
+        "x-ms-version": "2019-07-07"
+      },
+      "RequestBody": "AHU1cILkvJKlMwGJzp9RuigV5clYt\u002BFU0PL9Cgl113lxRBci0rYjpL44YG1njLdFjRbvw31sW0iT4aCQ5rGIL1yIGImIL\u002Bhy8UAKH1d07EM6uH3zhRP7BOnPjvEVk74NsDAQ33QtvF0tfdE9YjzxHvRdVS4zlKpIjBOfuaD2XV6B/W8mYw3ODfsfxQhBvqKt3XD9tz2Q2RuGyFJhjQO9NyByu2XNyrrmj0gyFM\u002BhB85x8tsw\u002BaUg8SNToJu7bH/3Yo7ozgI84BO1Fij1XcVM5MCD75sojD16UcpBeSkeKiLIOrJAuTjMNBLHeuJ9K5NeB7vaOH3jz9VRbXw3\u002BmbpluwFLSMTCyuItrqJYBJa/SY343JtRPKl5Gvc70u7lTmr3uP2d/1wSvuQUoHCWm7C9nBVABb0e1L5YEi3NhzfzCGB3YIuY4Upx5h23fFx4or8GvjaZZQit2KQ/Ba1uBTesIVfQX3slJPqLDh\u002BfZ5giH29uxwkBGaMXiYgnWducw\u002BEmCxsEaENEIVl8DlcpDnDL3OZ9/z4uqwe0uJWy/Yre7kp\u002BeVy9HfcsKuWvhQtMLnsXG3z1XsSi92ATT\u002B\u002BtkSPOXR/MqpUUTv8vEdRYvuX8aEpam\u002BIOKU\u002BF24H8qc4HfpmBoWgrf4OmAsy9hk0wSnh6FydlUzVBwDOQRs8TV\u002BTxJ9M6lt290OjG9JkVUGMCVVFJQlKmoiukf\u002BE0mzj0UqrnjJ559bNa/EY\u002Bnl5cLG\u002BQTfF9ydVSCoXnlhb8iTXwEmHuLYPEyJ\u002Bd7oXMaAONCBOxZA0HdojVVUHYUl\u002BcXjMQTkw8rj7ry0VRn9tPhaJCWk3DS2UoqJuY2JgB7HYAAVBS/Bm3UFoUhZiHtZbthc/fljfRmNLOJ\u002BXwo5Vmqd8PEZ5K/ImIysnz7oWMYPME61KIYlY\u002BLmi9RJQzxuzErhv5uGQ4YokGFstuHepNAcby67hCngdI0SN1zXg1lMQdLwCp0qhPDEjJgkuK0BB\u002BcELNARs0gc/UcKdAgpUREEHHEO6poy8eY98vuRv7vcDS9501aFPo6K1wlaHBDknzuLHJw78hlI0Trp17xQi0GLLmbcr4G6gt3mhBeQ2NHVVVO8Cp8foBsSMQIfm2rOOkvLzvGqB/O1zJ2\u002BVW4Fu/RlFH5okICib4pLyn6DnudzFEnPxQ3gL01gCj4BXU6tDHUJtobsYanHJWNrXj1xNi22Sz0gOfLqhOUtCIZGoQ47nr4FdeRghragBKOudM0T7tAMSxINiNaGIzGdw1kjgIRRL8N/b7xJVcSKgDFTPAwYGRmyNlX4LhXrf1a2wsddgIAbWUUNkIMXxvVNhwihNuclhaY/bUouWQGtl\u002BxplpL9KP\u002BtN\u002BA==",
+      "StatusCode": 201,
+      "ResponseHeaders": {
+        "Content-Length": "0",
+        "Content-MD5": "2lMZLU4o3w9vsRe0RgRdqQ==",
+        "Date": "Tue, 09 Jun 2020 20:39:35 GMT",
+        "ETag": "\u00220x8D80CB539865E63\u0022",
+        "Last-Modified": "Tue, 09 Jun 2020 20:39:36 GMT",
+        "Server": [
+          "Windows-Azure-Blob/1.0",
+          "Microsoft-HTTPAPI/2.0"
+        ],
+        "x-ms-client-request-id": "ac04fda7-9243-c498-d9e7-f9c2890ce1f2",
+        "x-ms-content-crc64": "VWCT9wgJk34=",
+        "x-ms-request-id": "2a24ba49-701e-0050-0f9e-3e9eb7000000",
+        "x-ms-request-server-encrypted": "true",
+        "x-ms-version": "2019-07-07"
+      },
+      "ResponseBody": []
+    },
+    {
+      "RequestUri": "http://jamesschreppler.blob.core.windows.net/test-container-dee3326d-c630-e9b7-c24f-ba6e4423bd82/foo/foo?comp=metadata",
+      "RequestMethod": "PUT",
+      "RequestHeaders": {
+        "Authorization": "Sanitized",
+        "traceparent": "00-5513ef6b5b0c0841995768a2ce901e74-4ab3c0ee46168e4b-00",
+        "User-Agent": [
+          "azsdk-net-Storage.Blobs/12.5.0-dev.20200609.1",
+          "(.NET Core 4.6.28801.04; Microsoft Windows 10.0.19041 )"
+        ],
+        "x-ms-client-request-id": "c1909ce5-4412-fdab-21ab-f66a0e91cfda",
+        "x-ms-date": "Tue, 09 Jun 2020 20:39:36 GMT",
         "x-ms-meta-Capital": "letter",
         "x-ms-meta-foo": "bar",
         "x-ms-meta-meta": "data",
         "x-ms-meta-UPPER": "case",
         "x-ms-return-client-request-id": "true",
-        "x-ms-version": "2019-12-12"
+        "x-ms-version": "2019-07-07"
       },
       "RequestBody": null,
       "StatusCode": 200,
       "ResponseHeaders": {
         "Content-Length": "0",
-<<<<<<< HEAD
-        "Date": "Fri, 03 Apr 2020 00:01:53 GMT",
-        "ETag": "\u00220x8D7D76237F344C6\u0022",
-        "Last-Modified": "Fri, 03 Apr 2020 00:01:54 GMT",
-=======
-        "Date": "Fri, 29 May 2020 17:12:57 GMT",
-        "ETag": "\u00220x8D803F388CA2105\u0022",
-        "Last-Modified": "Fri, 29 May 2020 17:12:57 GMT",
->>>>>>> 80c89ee0
-        "Server": [
-          "Windows-Azure-Blob/1.0",
-          "Microsoft-HTTPAPI/2.0"
-        ],
-        "x-ms-client-request-id": "8ad82c40-6327-ab92-8ea3-01be3a07b37c",
-<<<<<<< HEAD
-        "x-ms-request-id": "b4d65c45-d01e-0048-3d4b-095097000000",
-=======
-        "x-ms-request-id": "821bd5b4-f01e-0021-39dc-35ff2a000000",
->>>>>>> 80c89ee0
-        "x-ms-request-server-encrypted": "true",
-        "x-ms-version": "2019-12-12"
-      },
-      "ResponseBody": []
-    },
-    {
-<<<<<<< HEAD
-      "RequestUri": "https://seanmcccanary.blob.core.windows.net/test-container-3aa3854f-2c52-25c7-8b01-40b0bd4f1d61?restype=container\u0026comp=list\u0026prefix=foo",
-=======
-      "RequestUri": "http://amandadev2.blob.core.windows.net/test-container-3aa3854f-2c52-25c7-8b01-40b0bd4f1d61?restype=container\u0026comp=list\u0026prefix=foo",
->>>>>>> 80c89ee0
+        "Date": "Tue, 09 Jun 2020 20:39:35 GMT",
+        "ETag": "\u00220x8D80CB5398D165E\u0022",
+        "Last-Modified": "Tue, 09 Jun 2020 20:39:36 GMT",
+        "Server": [
+          "Windows-Azure-Blob/1.0",
+          "Microsoft-HTTPAPI/2.0"
+        ],
+        "x-ms-client-request-id": "c1909ce5-4412-fdab-21ab-f66a0e91cfda",
+        "x-ms-request-id": "2a24ba94-701e-0050-519e-3e9eb7000000",
+        "x-ms-request-server-encrypted": "true",
+        "x-ms-version": "2019-07-07"
+      },
+      "ResponseBody": []
+    },
+    {
+      "RequestUri": "http://jamesschreppler.blob.core.windows.net/test-container-dee3326d-c630-e9b7-c24f-ba6e4423bd82?restype=container\u0026comp=list\u0026prefix=foo",
       "RequestMethod": "GET",
       "RequestHeaders": {
         "Authorization": "Sanitized",
         "User-Agent": [
-<<<<<<< HEAD
-          "azsdk-net-Storage.Blobs/12.5.0-dev.20200402.1",
-          "(.NET Core 4.6.28325.01; Microsoft Windows 10.0.18362 )"
-        ],
-        "x-ms-client-request-id": "62f5cd4d-1a67-1bb1-11ac-00b45952e161",
-        "x-ms-date": "Fri, 03 Apr 2020 00:01:55 GMT",
-=======
-          "azsdk-net-Storage.Blobs/12.5.0-dev.20200529.1",
-          "(.NET Core 4.6.28801.04; Microsoft Windows 10.0.18363 )"
-        ],
-        "x-ms-client-request-id": "62f5cd4d-1a67-1bb1-11ac-00b45952e161",
-        "x-ms-date": "Fri, 29 May 2020 17:12:58 GMT",
->>>>>>> 80c89ee0
-        "x-ms-return-client-request-id": "true",
-        "x-ms-version": "2019-12-12"
+          "azsdk-net-Storage.Blobs/12.5.0-dev.20200609.1",
+          "(.NET Core 4.6.28801.04; Microsoft Windows 10.0.19041 )"
+        ],
+        "x-ms-client-request-id": "eddd7a23-1f7b-68e0-250f-17fb3a38bd4b",
+        "x-ms-date": "Tue, 09 Jun 2020 20:39:36 GMT",
+        "x-ms-return-client-request-id": "true",
+        "x-ms-version": "2019-07-07"
       },
       "RequestBody": null,
       "StatusCode": 200,
       "ResponseHeaders": {
         "Content-Type": "application/xml",
-<<<<<<< HEAD
-        "Date": "Fri, 03 Apr 2020 00:01:53 GMT",
-=======
-        "Date": "Fri, 29 May 2020 17:12:58 GMT",
->>>>>>> 80c89ee0
+        "Date": "Tue, 09 Jun 2020 20:39:35 GMT",
         "Server": [
           "Windows-Azure-Blob/1.0",
           "Microsoft-HTTPAPI/2.0"
         ],
         "Transfer-Encoding": "chunked",
-        "x-ms-client-request-id": "62f5cd4d-1a67-1bb1-11ac-00b45952e161",
-<<<<<<< HEAD
-        "x-ms-request-id": "b4d65c55-d01e-0048-4d4b-095097000000",
-        "x-ms-version": "2019-12-12"
-      },
-      "ResponseBody": "\uFEFF\u003C?xml version=\u00221.0\u0022 encoding=\u0022utf-8\u0022?\u003E\u003CEnumerationResults ServiceEndpoint=\u0022https://seanmcccanary.blob.core.windows.net/\u0022 ContainerName=\u0022test-container-3aa3854f-2c52-25c7-8b01-40b0bd4f1d61\u0022\u003E\u003CPrefix\u003Efoo\u003C/Prefix\u003E\u003CBlobs\u003E\u003CBlob\u003E\u003CName\u003Efoo\u003C/Name\u003E\u003CProperties\u003E\u003CCreation-Time\u003EFri, 03 Apr 2020 00:01:53 GMT\u003C/Creation-Time\u003E\u003CLast-Modified\u003EFri, 03 Apr 2020 00:01:53 GMT\u003C/Last-Modified\u003E\u003CEtag\u003E0x8D7D76237866583\u003C/Etag\u003E\u003CContent-Length\u003E1024\u003C/Content-Length\u003E\u003CContent-Type\u003Eapplication/octet-stream\u003C/Content-Type\u003E\u003CContent-Encoding /\u003E\u003CContent-Language /\u003E\u003CContent-CRC64 /\u003E\u003CContent-MD5\u003ETnS/nIMWmut1OF8LATLI/g==\u003C/Content-MD5\u003E\u003CCache-Control /\u003E\u003CContent-Disposition /\u003E\u003CBlobType\u003EBlockBlob\u003C/BlobType\u003E\u003CAccessTier\u003EHot\u003C/AccessTier\u003E\u003CAccessTierInferred\u003Etrue\u003C/AccessTierInferred\u003E\u003CLeaseStatus\u003Eunlocked\u003C/LeaseStatus\u003E\u003CLeaseState\u003Eavailable\u003C/LeaseState\u003E\u003CServerEncrypted\u003Etrue\u003C/ServerEncrypted\u003E\u003C/Properties\u003E\u003C/Blob\u003E\u003CBlob\u003E\u003CName\u003Efoo/bar\u003C/Name\u003E\u003CProperties\u003E\u003CCreation-Time\u003EFri, 03 Apr 2020 00:01:53 GMT\u003C/Creation-Time\u003E\u003CLast-Modified\u003EFri, 03 Apr 2020 00:01:53 GMT\u003C/Last-Modified\u003E\u003CEtag\u003E0x8D7D76237BD36E2\u003C/Etag\u003E\u003CContent-Length\u003E1024\u003C/Content-Length\u003E\u003CContent-Type\u003Eapplication/octet-stream\u003C/Content-Type\u003E\u003CContent-Encoding /\u003E\u003CContent-Language /\u003E\u003CContent-CRC64 /\u003E\u003CContent-MD5\u003ETnS/nIMWmut1OF8LATLI/g==\u003C/Content-MD5\u003E\u003CCache-Control /\u003E\u003CContent-Disposition /\u003E\u003CBlobType\u003EBlockBlob\u003C/BlobType\u003E\u003CAccessTier\u003EHot\u003C/AccessTier\u003E\u003CAccessTierInferred\u003Etrue\u003C/AccessTierInferred\u003E\u003CLeaseStatus\u003Eunlocked\u003C/LeaseStatus\u003E\u003CLeaseState\u003Eavailable\u003C/LeaseState\u003E\u003CServerEncrypted\u003Etrue\u003C/ServerEncrypted\u003E\u003C/Properties\u003E\u003C/Blob\u003E\u003CBlob\u003E\u003CName\u003Efoo/foo\u003C/Name\u003E\u003CProperties\u003E\u003CCreation-Time\u003EFri, 03 Apr 2020 00:01:53 GMT\u003C/Creation-Time\u003E\u003CLast-Modified\u003EFri, 03 Apr 2020 00:01:54 GMT\u003C/Last-Modified\u003E\u003CEtag\u003E0x8D7D76237F344C6\u003C/Etag\u003E\u003CContent-Length\u003E1024\u003C/Content-Length\u003E\u003CContent-Type\u003Eapplication/octet-stream\u003C/Content-Type\u003E\u003CContent-Encoding /\u003E\u003CContent-Language /\u003E\u003CContent-CRC64 /\u003E\u003CContent-MD5\u003ETnS/nIMWmut1OF8LATLI/g==\u003C/Content-MD5\u003E\u003CCache-Control /\u003E\u003CContent-Disposition /\u003E\u003CBlobType\u003EBlockBlob\u003C/BlobType\u003E\u003CAccessTier\u003EHot\u003C/AccessTier\u003E\u003CAccessTierInferred\u003Etrue\u003C/AccessTierInferred\u003E\u003CLeaseStatus\u003Eunlocked\u003C/LeaseStatus\u003E\u003CLeaseState\u003Eavailable\u003C/LeaseState\u003E\u003CServerEncrypted\u003Etrue\u003C/ServerEncrypted\u003E\u003C/Properties\u003E\u003C/Blob\u003E\u003C/Blobs\u003E\u003CNextMarker /\u003E\u003C/EnumerationResults\u003E"
-    },
-    {
-      "RequestUri": "https://seanmcccanary.blob.core.windows.net/test-container-3aa3854f-2c52-25c7-8b01-40b0bd4f1d61?restype=container",
+        "x-ms-client-request-id": "eddd7a23-1f7b-68e0-250f-17fb3a38bd4b",
+        "x-ms-request-id": "2a24bac6-701e-0050-7b9e-3e9eb7000000",
+        "x-ms-version": "2019-07-07"
+      },
+      "ResponseBody": "\uFEFF\u003C?xml version=\u00221.0\u0022 encoding=\u0022utf-8\u0022?\u003E\u003CEnumerationResults ServiceEndpoint=\u0022http://jamesschreppler.blob.core.windows.net/\u0022 ContainerName=\u0022test-container-dee3326d-c630-e9b7-c24f-ba6e4423bd82\u0022\u003E\u003CPrefix\u003Efoo\u003C/Prefix\u003E\u003CBlobs\u003E\u003CBlob\u003E\u003CName\u003Efoo\u003C/Name\u003E\u003CProperties\u003E\u003CCreation-Time\u003ETue, 09 Jun 2020 20:39:36 GMT\u003C/Creation-Time\u003E\u003CLast-Modified\u003ETue, 09 Jun 2020 20:39:36 GMT\u003C/Last-Modified\u003E\u003CEtag\u003E0x8D80CB5395C609B\u003C/Etag\u003E\u003CContent-Length\u003E1024\u003C/Content-Length\u003E\u003CContent-Type\u003Eapplication/octet-stream\u003C/Content-Type\u003E\u003CContent-Encoding /\u003E\u003CContent-Language /\u003E\u003CContent-CRC64 /\u003E\u003CContent-MD5\u003E2lMZLU4o3w9vsRe0RgRdqQ==\u003C/Content-MD5\u003E\u003CCache-Control /\u003E\u003CContent-Disposition /\u003E\u003CBlobType\u003EBlockBlob\u003C/BlobType\u003E\u003CAccessTier\u003EHot\u003C/AccessTier\u003E\u003CAccessTierInferred\u003Etrue\u003C/AccessTierInferred\u003E\u003CLeaseStatus\u003Eunlocked\u003C/LeaseStatus\u003E\u003CLeaseState\u003Eavailable\u003C/LeaseState\u003E\u003CServerEncrypted\u003Etrue\u003C/ServerEncrypted\u003E\u003C/Properties\u003E\u003C/Blob\u003E\u003CBlob\u003E\u003CName\u003Efoo/bar\u003C/Name\u003E\u003CProperties\u003E\u003CCreation-Time\u003ETue, 09 Jun 2020 20:39:36 GMT\u003C/Creation-Time\u003E\u003CLast-Modified\u003ETue, 09 Jun 2020 20:39:36 GMT\u003C/Last-Modified\u003E\u003CEtag\u003E0x8D80CB5397459C3\u003C/Etag\u003E\u003CContent-Length\u003E1024\u003C/Content-Length\u003E\u003CContent-Type\u003Eapplication/octet-stream\u003C/Content-Type\u003E\u003CContent-Encoding /\u003E\u003CContent-Language /\u003E\u003CContent-CRC64 /\u003E\u003CContent-MD5\u003E2lMZLU4o3w9vsRe0RgRdqQ==\u003C/Content-MD5\u003E\u003CCache-Control /\u003E\u003CContent-Disposition /\u003E\u003CBlobType\u003EBlockBlob\u003C/BlobType\u003E\u003CAccessTier\u003EHot\u003C/AccessTier\u003E\u003CAccessTierInferred\u003Etrue\u003C/AccessTierInferred\u003E\u003CLeaseStatus\u003Eunlocked\u003C/LeaseStatus\u003E\u003CLeaseState\u003Eavailable\u003C/LeaseState\u003E\u003CServerEncrypted\u003Etrue\u003C/ServerEncrypted\u003E\u003C/Properties\u003E\u003C/Blob\u003E\u003CBlob\u003E\u003CName\u003Efoo/foo\u003C/Name\u003E\u003CProperties\u003E\u003CCreation-Time\u003ETue, 09 Jun 2020 20:39:36 GMT\u003C/Creation-Time\u003E\u003CLast-Modified\u003ETue, 09 Jun 2020 20:39:36 GMT\u003C/Last-Modified\u003E\u003CEtag\u003E0x8D80CB5398D165E\u003C/Etag\u003E\u003CContent-Length\u003E1024\u003C/Content-Length\u003E\u003CContent-Type\u003Eapplication/octet-stream\u003C/Content-Type\u003E\u003CContent-Encoding /\u003E\u003CContent-Language /\u003E\u003CContent-CRC64 /\u003E\u003CContent-MD5\u003E2lMZLU4o3w9vsRe0RgRdqQ==\u003C/Content-MD5\u003E\u003CCache-Control /\u003E\u003CContent-Disposition /\u003E\u003CBlobType\u003EBlockBlob\u003C/BlobType\u003E\u003CAccessTier\u003EHot\u003C/AccessTier\u003E\u003CAccessTierInferred\u003Etrue\u003C/AccessTierInferred\u003E\u003CLeaseStatus\u003Eunlocked\u003C/LeaseStatus\u003E\u003CLeaseState\u003Eavailable\u003C/LeaseState\u003E\u003CServerEncrypted\u003Etrue\u003C/ServerEncrypted\u003E\u003C/Properties\u003E\u003C/Blob\u003E\u003C/Blobs\u003E\u003CNextMarker /\u003E\u003C/EnumerationResults\u003E"
+    },
+    {
+      "RequestUri": "http://jamesschreppler.blob.core.windows.net/test-container-dee3326d-c630-e9b7-c24f-ba6e4423bd82?restype=container",
       "RequestMethod": "DELETE",
       "RequestHeaders": {
         "Authorization": "Sanitized",
-        "traceparent": "00-72d0635cf343e24d90d20730231d85ac-7c49782f98d5d245-00",
-        "User-Agent": [
-          "azsdk-net-Storage.Blobs/12.5.0-dev.20200402.1",
-          "(.NET Core 4.6.28325.01; Microsoft Windows 10.0.18362 )"
-        ],
-        "x-ms-client-request-id": "6c700548-5011-a314-5970-178e45a322da",
-        "x-ms-date": "Fri, 03 Apr 2020 00:01:55 GMT",
-=======
-        "x-ms-request-id": "821bd5db-f01e-0021-5bdc-35ff2a000000",
-        "x-ms-version": "2019-07-07"
-      },
-      "ResponseBody": "\uFEFF\u003C?xml version=\u00221.0\u0022 encoding=\u0022utf-8\u0022?\u003E\u003CEnumerationResults ServiceEndpoint=\u0022http://amandadev2.blob.core.windows.net/\u0022 ContainerName=\u0022test-container-3aa3854f-2c52-25c7-8b01-40b0bd4f1d61\u0022\u003E\u003CPrefix\u003Efoo\u003C/Prefix\u003E\u003CBlobs\u003E\u003CBlob\u003E\u003CName\u003Efoo\u003C/Name\u003E\u003CProperties\u003E\u003CCreation-Time\u003EFri, 29 May 2020 17:12:57 GMT\u003C/Creation-Time\u003E\u003CLast-Modified\u003EFri, 29 May 2020 17:12:57 GMT\u003C/Last-Modified\u003E\u003CEtag\u003E0x8D803F3888CE5CC\u003C/Etag\u003E\u003CContent-Length\u003E1024\u003C/Content-Length\u003E\u003CContent-Type\u003Eapplication/octet-stream\u003C/Content-Type\u003E\u003CContent-Encoding /\u003E\u003CContent-Language /\u003E\u003CContent-CRC64 /\u003E\u003CContent-MD5\u003ETnS/nIMWmut1OF8LATLI/g==\u003C/Content-MD5\u003E\u003CCache-Control /\u003E\u003CContent-Disposition /\u003E\u003CBlobType\u003EBlockBlob\u003C/BlobType\u003E\u003CAccessTier\u003EHot\u003C/AccessTier\u003E\u003CAccessTierInferred\u003Etrue\u003C/AccessTierInferred\u003E\u003CLeaseStatus\u003Eunlocked\u003C/LeaseStatus\u003E\u003CLeaseState\u003Eavailable\u003C/LeaseState\u003E\u003CServerEncrypted\u003Etrue\u003C/ServerEncrypted\u003E\u003C/Properties\u003E\u003C/Blob\u003E\u003CBlob\u003E\u003CName\u003Efoo/bar\u003C/Name\u003E\u003CProperties\u003E\u003CCreation-Time\u003EFri, 29 May 2020 17:12:57 GMT\u003C/Creation-Time\u003E\u003CLast-Modified\u003EFri, 29 May 2020 17:12:57 GMT\u003C/Last-Modified\u003E\u003CEtag\u003E0x8D803F388ABE522\u003C/Etag\u003E\u003CContent-Length\u003E1024\u003C/Content-Length\u003E\u003CContent-Type\u003Eapplication/octet-stream\u003C/Content-Type\u003E\u003CContent-Encoding /\u003E\u003CContent-Language /\u003E\u003CContent-CRC64 /\u003E\u003CContent-MD5\u003ETnS/nIMWmut1OF8LATLI/g==\u003C/Content-MD5\u003E\u003CCache-Control /\u003E\u003CContent-Disposition /\u003E\u003CBlobType\u003EBlockBlob\u003C/BlobType\u003E\u003CAccessTier\u003EHot\u003C/AccessTier\u003E\u003CAccessTierInferred\u003Etrue\u003C/AccessTierInferred\u003E\u003CLeaseStatus\u003Eunlocked\u003C/LeaseStatus\u003E\u003CLeaseState\u003Eavailable\u003C/LeaseState\u003E\u003CServerEncrypted\u003Etrue\u003C/ServerEncrypted\u003E\u003C/Properties\u003E\u003C/Blob\u003E\u003CBlob\u003E\u003CName\u003Efoo/foo\u003C/Name\u003E\u003CProperties\u003E\u003CCreation-Time\u003EFri, 29 May 2020 17:12:57 GMT\u003C/Creation-Time\u003E\u003CLast-Modified\u003EFri, 29 May 2020 17:12:57 GMT\u003C/Last-Modified\u003E\u003CEtag\u003E0x8D803F388CA2105\u003C/Etag\u003E\u003CContent-Length\u003E1024\u003C/Content-Length\u003E\u003CContent-Type\u003Eapplication/octet-stream\u003C/Content-Type\u003E\u003CContent-Encoding /\u003E\u003CContent-Language /\u003E\u003CContent-CRC64 /\u003E\u003CContent-MD5\u003ETnS/nIMWmut1OF8LATLI/g==\u003C/Content-MD5\u003E\u003CCache-Control /\u003E\u003CContent-Disposition /\u003E\u003CBlobType\u003EBlockBlob\u003C/BlobType\u003E\u003CAccessTier\u003EHot\u003C/AccessTier\u003E\u003CAccessTierInferred\u003Etrue\u003C/AccessTierInferred\u003E\u003CLeaseStatus\u003Eunlocked\u003C/LeaseStatus\u003E\u003CLeaseState\u003Eavailable\u003C/LeaseState\u003E\u003CServerEncrypted\u003Etrue\u003C/ServerEncrypted\u003E\u003C/Properties\u003E\u003C/Blob\u003E\u003C/Blobs\u003E\u003CNextMarker /\u003E\u003C/EnumerationResults\u003E"
-    },
-    {
-      "RequestUri": "http://amandadev2.blob.core.windows.net/test-container-3aa3854f-2c52-25c7-8b01-40b0bd4f1d61?restype=container",
-      "RequestMethod": "DELETE",
-      "RequestHeaders": {
-        "Authorization": "Sanitized",
-        "traceparent": "00-9b88338e71cfec45ac2c9c0cc2babf43-d40c17d6a501d14a-00",
-        "User-Agent": [
-          "azsdk-net-Storage.Blobs/12.5.0-dev.20200529.1",
-          "(.NET Core 4.6.28801.04; Microsoft Windows 10.0.18363 )"
-        ],
-        "x-ms-client-request-id": "6c700548-5011-a314-5970-178e45a322da",
-        "x-ms-date": "Fri, 29 May 2020 17:12:58 GMT",
->>>>>>> 80c89ee0
-        "x-ms-return-client-request-id": "true",
-        "x-ms-version": "2019-12-12"
+        "traceparent": "00-91b3a87b62fd4949a4d7c2b85b9f445e-71c05744ce0a154a-00",
+        "User-Agent": [
+          "azsdk-net-Storage.Blobs/12.5.0-dev.20200609.1",
+          "(.NET Core 4.6.28801.04; Microsoft Windows 10.0.19041 )"
+        ],
+        "x-ms-client-request-id": "9346789c-e2b4-615e-233a-9f7c8d203b23",
+        "x-ms-date": "Tue, 09 Jun 2020 20:39:36 GMT",
+        "x-ms-return-client-request-id": "true",
+        "x-ms-version": "2019-07-07"
       },
       "RequestBody": null,
       "StatusCode": 202,
       "ResponseHeaders": {
         "Content-Length": "0",
-<<<<<<< HEAD
-        "Date": "Fri, 03 Apr 2020 00:01:53 GMT",
-=======
-        "Date": "Fri, 29 May 2020 17:12:58 GMT",
->>>>>>> 80c89ee0
-        "Server": [
-          "Windows-Azure-Blob/1.0",
-          "Microsoft-HTTPAPI/2.0"
-        ],
-        "x-ms-client-request-id": "6c700548-5011-a314-5970-178e45a322da",
-<<<<<<< HEAD
-        "x-ms-request-id": "b4d65c7e-d01e-0048-744b-095097000000",
-        "x-ms-version": "2019-12-12"
-=======
-        "x-ms-request-id": "821bd620-f01e-0021-19dc-35ff2a000000",
-        "x-ms-version": "2019-07-07"
->>>>>>> 80c89ee0
+        "Date": "Tue, 09 Jun 2020 20:39:35 GMT",
+        "Server": [
+          "Windows-Azure-Blob/1.0",
+          "Microsoft-HTTPAPI/2.0"
+        ],
+        "x-ms-client-request-id": "9346789c-e2b4-615e-233a-9f7c8d203b23",
+        "x-ms-request-id": "2a24bb18-701e-0050-429e-3e9eb7000000",
+        "x-ms-version": "2019-07-07"
       },
       "ResponseBody": []
     }
   ],
   "Variables": {
-    "RandomSeed": "821987787",
-<<<<<<< HEAD
-    "Storage_TestConfigDefault": "ProductionTenant\nseanmcccanary\nU2FuaXRpemVk\nhttps://seanmcccanary.blob.core.windows.net\nhttps://seanmcccanary.file.core.windows.net\nhttps://seanmcccanary.queue.core.windows.net\nhttps://seanmcccanary.table.core.windows.net\n\n\n\n\nhttps://seanmcccanary-secondary.blob.core.windows.net\nhttps://seanmcccanary-secondary.file.core.windows.net\nhttps://seanmcccanary-secondary.queue.core.windows.net\nhttps://seanmcccanary-secondary.table.core.windows.net\n\nSanitized\n\n\nCloud\nBlobEndpoint=https://seanmcccanary.blob.core.windows.net/;QueueEndpoint=https://seanmcccanary.queue.core.windows.net/;FileEndpoint=https://seanmcccanary.file.core.windows.net/;BlobSecondaryEndpoint=https://seanmcccanary-secondary.blob.core.windows.net/;QueueSecondaryEndpoint=https://seanmcccanary-secondary.queue.core.windows.net/;FileSecondaryEndpoint=https://seanmcccanary-secondary.file.core.windows.net/;AccountName=seanmcccanary;AccountKey=Sanitized\nseanscope1"
-=======
-    "Storage_TestConfigDefault": "ProductionTenant\namandadev2\nU2FuaXRpemVk\nhttp://amandadev2.blob.core.windows.net\nhttp://amandadev2.file.core.windows.net\nhttp://amandadev2.queue.core.windows.net\nhttp://amandadev2.table.core.windows.net\n\n\n\n\nhttp://amandadev2-secondary.blob.core.windows.net\nhttp://amandadev2-secondary.file.core.windows.net\nhttp://amandadev2-secondary.queue.core.windows.net\nhttp://amandadev2-secondary.table.core.windows.net\n\nSanitized\n\n\nCloud\nBlobEndpoint=http://amandadev2.blob.core.windows.net/;QueueEndpoint=http://amandadev2.queue.core.windows.net/;FileEndpoint=http://amandadev2.file.core.windows.net/;BlobSecondaryEndpoint=http://amandadev2-secondary.blob.core.windows.net/;QueueSecondaryEndpoint=http://amandadev2-secondary.queue.core.windows.net/;FileSecondaryEndpoint=http://amandadev2-secondary.file.core.windows.net/;AccountName=amandadev2;AccountKey=Sanitized\n"
->>>>>>> 80c89ee0
+    "RandomSeed": "1101101933",
+    "Storage_TestConfigDefault": "ProductionTenant\njamesschreppler\nU2FuaXRpemVk\nhttp://jamesschreppler.blob.core.windows.net\nhttp://jamesschreppler.file.core.windows.net\nhttp://jamesschreppler.queue.core.windows.net\nhttp://jamesschreppler.table.core.windows.net\n\n\n\n\nhttp://jamesschreppler-secondary.blob.core.windows.net\nhttp://jamesschreppler-secondary.file.core.windows.net\nhttp://jamesschreppler-secondary.queue.core.windows.net\nhttp://jamesschreppler-secondary.table.core.windows.net\n\nSanitized\n\n\nCloud\nBlobEndpoint=http://jamesschreppler.blob.core.windows.net/;QueueEndpoint=http://jamesschreppler.queue.core.windows.net/;FileEndpoint=http://jamesschreppler.file.core.windows.net/;BlobSecondaryEndpoint=http://jamesschreppler-secondary.blob.core.windows.net/;QueueSecondaryEndpoint=http://jamesschreppler-secondary.queue.core.windows.net/;FileSecondaryEndpoint=http://jamesschreppler-secondary.file.core.windows.net/;AccountName=jamesschreppler;AccountKey=Sanitized\n"
   }
 }