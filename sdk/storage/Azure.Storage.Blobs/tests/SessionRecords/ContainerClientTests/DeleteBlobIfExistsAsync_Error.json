--- conflicted
+++ resolved
@@ -14,11 +14,7 @@
         "x-ms-client-request-id": "ce517e90-f353-7104-b8d0-8129e952463e",
         "x-ms-date": "Wed, 17 Feb 2021 02:30:07 GMT",
         "x-ms-return-client-request-id": "true",
-<<<<<<< HEAD
-        "x-ms-version": "2020-12-06"
-=======
         "x-ms-version": "2021-02-12"
->>>>>>> 7e782c87
       },
       "RequestBody": null,
       "StatusCode": 201,
@@ -33,11 +29,7 @@
         ],
         "x-ms-client-request-id": "ce517e90-f353-7104-b8d0-8129e952463e",
         "x-ms-request-id": "32662298-b01e-0053-2cd4-04f9f6000000",
-<<<<<<< HEAD
-        "x-ms-version": "2020-12-06"
-=======
         "x-ms-version": "2021-02-12"
->>>>>>> 7e782c87
       },
       "ResponseBody": []
     },
@@ -53,11 +45,7 @@
         ],
         "x-ms-client-request-id": "0b718546-c928-c223-d0d8-db5867c86620",
         "x-ms-return-client-request-id": "true",
-<<<<<<< HEAD
-        "x-ms-version": "2020-12-06"
-=======
         "x-ms-version": "2021-02-12"
->>>>>>> 7e782c87
       },
       "RequestBody": null,
       "StatusCode": 401,
@@ -73,11 +61,7 @@
         "x-ms-client-request-id": "0b718546-c928-c223-d0d8-db5867c86620",
         "x-ms-error-code": "NoAuthenticationInformation",
         "x-ms-request-id": "1e09b3d3-101e-0091-46d4-04bf70000000",
-<<<<<<< HEAD
-        "x-ms-version": "2020-12-06"
-=======
         "x-ms-version": "2021-02-12"
->>>>>>> 7e782c87
       },
       "ResponseBody": [
         "﻿<?xml version=\"1.0\" encoding=\"utf-8\"?><Error><Code>NoAuthenticationInformation</Code><Message>Server failed to authenticate the request. Please refer to the information in the www-authenticate header.\n",
@@ -99,11 +83,7 @@
         "x-ms-client-request-id": "86f4ed05-d726-0266-f610-084670388e97",
         "x-ms-date": "Wed, 17 Feb 2021 02:30:07 GMT",
         "x-ms-return-client-request-id": "true",
-<<<<<<< HEAD
-        "x-ms-version": "2020-12-06"
-=======
         "x-ms-version": "2021-02-12"
->>>>>>> 7e782c87
       },
       "RequestBody": null,
       "StatusCode": 202,
@@ -116,11 +96,7 @@
         ],
         "x-ms-client-request-id": "86f4ed05-d726-0266-f610-084670388e97",
         "x-ms-request-id": "326622d4-b01e-0053-62d4-04f9f6000000",
-<<<<<<< HEAD
-        "x-ms-version": "2020-12-06"
-=======
         "x-ms-version": "2021-02-12"
->>>>>>> 7e782c87
       },
       "ResponseBody": []
     }
