--- conflicted
+++ resolved
@@ -17,11 +17,7 @@
         "x-ms-lease-duration": "922337203685",
         "x-ms-proposed-lease-id": "a0d72343-8f76-3adf-7f80-3fb70e4074cf",
         "x-ms-return-client-request-id": "true",
-<<<<<<< HEAD
-        "x-ms-version": "2020-12-06"
-=======
         "x-ms-version": "2021-02-12"
->>>>>>> 7e782c87
       },
       "RequestBody": null,
       "StatusCode": 400,
@@ -36,11 +32,7 @@
         "x-ms-client-request-id": "b2635346-49aa-a4d6-651d-857da0897d5d",
         "x-ms-error-code": "InvalidHeaderValue",
         "x-ms-request-id": "423a015b-701e-005c-4cd4-048f9a000000",
-<<<<<<< HEAD
-        "x-ms-version": "2020-12-06"
-=======
         "x-ms-version": "2021-02-12"
->>>>>>> 7e782c87
       },
       "ResponseBody": [
         "﻿<?xml version=\"1.0\" encoding=\"utf-8\"?><Error><Code>InvalidHeaderValue</Code><Message>The value for one of the HTTP headers is not in the correct format.\n",
