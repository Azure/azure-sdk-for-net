{
  "Entries": [
    {
      "RequestUri": "https://seanmcccanary.blob.core.windows.net/test-container-05574534-e0fd-8c40-9d72-ecdeee86d0fb?comp=lease\u0026restype=container",
      "RequestMethod": "PUT",
      "RequestHeaders": {
        "Authorization": "Sanitized",
        "traceparent": "00-99257f069c2ce64ab78f2adaf237c9c1-b0f0b6f7ecb0b04a-00",
        "User-Agent": [
          "azsdk-net-Storage.Blobs/12.5.0-dev.20200402.1",
          "(.NET Core 4.6.28325.01; Microsoft Windows 10.0.18362 )"
        ],
        "x-ms-client-request-id": "b2635346-49aa-a4d6-651d-857da0897d5d",
        "x-ms-date": "Fri, 03 Apr 2020 00:00:58 GMT",
        "x-ms-lease-action": "acquire",
        "x-ms-lease-duration": "922337203685",
        "x-ms-proposed-lease-id": "a0d72343-8f76-3adf-7f80-3fb70e4074cf",
        "x-ms-return-client-request-id": "true",
<<<<<<< HEAD
        "x-ms-version": "2019-12-12"
=======
        "x-ms-version": "2020-02-10"
>>>>>>> 60f4876e
      },
      "RequestBody": null,
      "StatusCode": 400,
      "ResponseHeaders": {
        "Content-Length": "337",
        "Content-Type": "application/xml",
        "Date": "Fri, 03 Apr 2020 00:00:57 GMT",
        "Server": [
          "Windows-Azure-Blob/1.0",
          "Microsoft-HTTPAPI/2.0"
        ],
        "x-ms-client-request-id": "b2635346-49aa-a4d6-651d-857da0897d5d",
        "x-ms-error-code": "InvalidHeaderValue",
        "x-ms-request-id": "2c132531-701e-0033-524a-09120b000000",
<<<<<<< HEAD
        "x-ms-version": "2019-12-12"
=======
        "x-ms-version": "2020-02-10"
>>>>>>> 60f4876e
      },
      "ResponseBody": [
        "\uFEFF\u003C?xml version=\u00221.0\u0022 encoding=\u0022utf-8\u0022?\u003E\u003CError\u003E\u003CCode\u003EInvalidHeaderValue\u003C/Code\u003E\u003CMessage\u003EThe value for one of the HTTP headers is not in the correct format.\n",
        "RequestId:2c132531-701e-0033-524a-09120b000000\n",
        "Time:2020-04-03T00:00:57.4475660Z\u003C/Message\u003E\u003CHeaderName\u003Ex-ms-lease-duration\u003C/HeaderName\u003E\u003CHeaderValue\u003E922337203685\u003C/HeaderValue\u003E\u003C/Error\u003E"
      ]
    }
  ],
  "Variables": {
    "RandomSeed": "1459625234",
    "Storage_TestConfigDefault": "ProductionTenant\nseanmcccanary\nU2FuaXRpemVk\nhttps://seanmcccanary.blob.core.windows.net\nhttps://seanmcccanary.file.core.windows.net\nhttps://seanmcccanary.queue.core.windows.net\nhttps://seanmcccanary.table.core.windows.net\n\n\n\n\nhttps://seanmcccanary-secondary.blob.core.windows.net\nhttps://seanmcccanary-secondary.file.core.windows.net\nhttps://seanmcccanary-secondary.queue.core.windows.net\nhttps://seanmcccanary-secondary.table.core.windows.net\n\nSanitized\n\n\nCloud\nBlobEndpoint=https://seanmcccanary.blob.core.windows.net/;QueueEndpoint=https://seanmcccanary.queue.core.windows.net/;FileEndpoint=https://seanmcccanary.file.core.windows.net/;BlobSecondaryEndpoint=https://seanmcccanary-secondary.blob.core.windows.net/;QueueSecondaryEndpoint=https://seanmcccanary-secondary.queue.core.windows.net/;FileSecondaryEndpoint=https://seanmcccanary-secondary.file.core.windows.net/;AccountName=seanmcccanary;AccountKey=Sanitized\nseanscope1"
  }
}<|MERGE_RESOLUTION|>--- conflicted
+++ resolved
@@ -16,11 +16,7 @@
         "x-ms-lease-duration": "922337203685",
         "x-ms-proposed-lease-id": "a0d72343-8f76-3adf-7f80-3fb70e4074cf",
         "x-ms-return-client-request-id": "true",
-<<<<<<< HEAD
-        "x-ms-version": "2019-12-12"
-=======
         "x-ms-version": "2020-02-10"
->>>>>>> 60f4876e
       },
       "RequestBody": null,
       "StatusCode": 400,
@@ -35,11 +31,7 @@
         "x-ms-client-request-id": "b2635346-49aa-a4d6-651d-857da0897d5d",
         "x-ms-error-code": "InvalidHeaderValue",
         "x-ms-request-id": "2c132531-701e-0033-524a-09120b000000",
-<<<<<<< HEAD
-        "x-ms-version": "2019-12-12"
-=======
         "x-ms-version": "2020-02-10"
->>>>>>> 60f4876e
       },
       "ResponseBody": [
         "\uFEFF\u003C?xml version=\u00221.0\u0022 encoding=\u0022utf-8\u0022?\u003E\u003CError\u003E\u003CCode\u003EInvalidHeaderValue\u003C/Code\u003E\u003CMessage\u003EThe value for one of the HTTP headers is not in the correct format.\n",
