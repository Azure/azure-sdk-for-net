﻿{
  "Entries": [
    {
      "RequestUri": "https://seanmcccanary3.blob.core.windows.net/test-container-1982772d-cdc6-6abc-8099-5c97883b348d?restype=container",
      "RequestMethod": "PUT",
      "RequestHeaders": {
        "Accept": "application/xml",
        "Authorization": "Sanitized",
        "traceparent": "00-8e73c383b19b9a4ab51f5ac298fef290-86726904b04c9141-00",
        "User-Agent": [
          "azsdk-net-Storage.Blobs/12.9.0-alpha.20210217.1",
          "(.NET 5.0.3; Microsoft Windows 10.0.19042)"
        ],
        "x-ms-blob-public-access": "container",
        "x-ms-client-request-id": "1d0e50bf-ba80-d295-a37a-932eb31037a7",
        "x-ms-date": "Wed, 17 Feb 2021 18:59:41 GMT",
        "x-ms-return-client-request-id": "true",
<<<<<<< HEAD
        "x-ms-version": "2020-12-06"
=======
        "x-ms-version": "2021-02-12"
>>>>>>> 7e782c87
      },
      "RequestBody": null,
      "StatusCode": 201,
      "ResponseHeaders": {
        "Content-Length": "0",
        "Date": "Wed, 17 Feb 2021 18:59:40 GMT",
        "ETag": "\"0x8D8D3762EA58461\"",
        "Last-Modified": "Wed, 17 Feb 2021 18:59:41 GMT",
        "Server": [
          "Windows-Azure-Blob/1.0",
          "Microsoft-HTTPAPI/2.0"
        ],
        "x-ms-client-request-id": "1d0e50bf-ba80-d295-a37a-932eb31037a7",
        "x-ms-request-id": "3db0278b-301e-0000-015f-05dac2000000",
<<<<<<< HEAD
        "x-ms-version": "2020-12-06"
=======
        "x-ms-version": "2021-02-12"
>>>>>>> 7e782c87
      },
      "ResponseBody": []
    },
    {
      "RequestUri": "https://seanmcccanary3.blob.core.windows.net/test-container-1982772d-cdc6-6abc-8099-5c97883b348d/test-blob-71376dfa-6af8-a099-fc1d-40edf6c841e2",
      "RequestMethod": "PUT",
      "RequestHeaders": {
        "Accept": "application/xml",
        "Authorization": "Sanitized",
        "Content-Length": "100",
        "Content-Type": "application/octet-stream",
        "traceparent": "00-a46941e176577e4a84c13ff0bd568c2a-59218c5864b3c64c-00",
        "User-Agent": [
          "azsdk-net-Storage.Blobs/12.9.0-alpha.20210217.1",
          "(.NET 5.0.3; Microsoft Windows 10.0.19042)"
        ],
        "x-ms-blob-type": "BlockBlob",
        "x-ms-client-request-id": "416609b1-5aad-1012-40d9-23fa29a211cb",
        "x-ms-date": "Wed, 17 Feb 2021 18:59:41 GMT",
        "x-ms-return-client-request-id": "true",
<<<<<<< HEAD
        "x-ms-version": "2020-12-06"
=======
        "x-ms-version": "2021-02-12"
>>>>>>> 7e782c87
      },
      "RequestBody": "EpbXNy0XDIZrMZVG+kyxyKEv+btnFc1Vtm4gY3qo29s5sRwcOP9542GwBsbUUqawbHdMx86Fe/3IgoG+9qkMwla6DUgwlI+htRZatg4GgGTHb/cCXBQNszYfVLZ+uuy4pENwGg==",
      "StatusCode": 201,
      "ResponseHeaders": {
        "Content-Length": "0",
        "Content-MD5": "4H8ikheUSPf+FM+KfnuDUg==",
        "Date": "Wed, 17 Feb 2021 18:59:41 GMT",
        "ETag": "\"0x8D8D3762EB07015\"",
        "Last-Modified": "Wed, 17 Feb 2021 18:59:41 GMT",
        "Server": [
          "Windows-Azure-Blob/1.0",
          "Microsoft-HTTPAPI/2.0"
        ],
        "x-ms-client-request-id": "416609b1-5aad-1012-40d9-23fa29a211cb",
        "x-ms-content-crc64": "8Z5Z+MyI4Ig=",
        "x-ms-request-id": "3db02798-301e-0000-0a5f-05dac2000000",
        "x-ms-request-server-encrypted": "true",
<<<<<<< HEAD
        "x-ms-version": "2020-12-06",
=======
        "x-ms-version": "2021-02-12",
>>>>>>> 7e782c87
        "x-ms-version-id": "2021-02-17T18:59:41.5841813Z"
      },
      "ResponseBody": []
    },
    {
      "RequestUri": "https://seanmcccanary3.blob.core.windows.net/test-container-1982772d-cdc6-6abc-8099-5c97883b348d/test-blob-71376dfa-6af8-a099-fc1d-40edf6c841e2",
      "RequestMethod": "DELETE",
      "RequestHeaders": {
        "Accept": "application/xml",
        "Authorization": "Sanitized",
        "traceparent": "00-a5cff983d85b454186f19fb796227a60-577a2fa53fd72c47-00",
        "User-Agent": [
          "azsdk-net-Storage.Blobs/12.9.0-alpha.20210217.1",
          "(.NET 5.0.3; Microsoft Windows 10.0.19042)"
        ],
        "x-ms-client-request-id": "9b0665c3-2edd-eb6d-4b6f-970e87168e88",
        "x-ms-date": "Wed, 17 Feb 2021 18:59:41 GMT",
        "x-ms-return-client-request-id": "true",
<<<<<<< HEAD
        "x-ms-version": "2020-12-06"
=======
        "x-ms-version": "2021-02-12"
>>>>>>> 7e782c87
      },
      "RequestBody": null,
      "StatusCode": 202,
      "ResponseHeaders": {
        "Content-Length": "0",
        "Date": "Wed, 17 Feb 2021 18:59:41 GMT",
        "Server": [
          "Windows-Azure-Blob/1.0",
          "Microsoft-HTTPAPI/2.0"
        ],
        "x-ms-client-request-id": "9b0665c3-2edd-eb6d-4b6f-970e87168e88",
        "x-ms-delete-type-permanent": "false",
        "x-ms-request-id": "3db0279e-301e-0000-0e5f-05dac2000000",
<<<<<<< HEAD
        "x-ms-version": "2020-12-06"
=======
        "x-ms-version": "2021-02-12"
>>>>>>> 7e782c87
      },
      "ResponseBody": []
    },
    {
      "RequestUri": "https://seanmcccanary3.blob.core.windows.net/test-container-1982772d-cdc6-6abc-8099-5c97883b348d/test-blob-71376dfa-6af8-a099-fc1d-40edf6c841e2",
      "RequestMethod": "HEAD",
      "RequestHeaders": {
        "Accept": "application/xml",
        "Authorization": "Sanitized",
        "traceparent": "00-71e2049645a81d498fa6c34029078575-c1374cf45b7ec04c-00",
        "User-Agent": [
          "azsdk-net-Storage.Blobs/12.9.0-alpha.20210217.1",
          "(.NET 5.0.3; Microsoft Windows 10.0.19042)"
        ],
        "x-ms-client-request-id": "c336c125-759c-67ed-f733-1f7f870b2aec",
        "x-ms-date": "Wed, 17 Feb 2021 18:59:41 GMT",
        "x-ms-return-client-request-id": "true",
<<<<<<< HEAD
        "x-ms-version": "2020-12-06"
=======
        "x-ms-version": "2021-02-12"
>>>>>>> 7e782c87
      },
      "RequestBody": null,
      "StatusCode": 404,
      "ResponseHeaders": {
        "Date": "Wed, 17 Feb 2021 18:59:41 GMT",
        "Server": [
          "Windows-Azure-Blob/1.0",
          "Microsoft-HTTPAPI/2.0"
        ],
        "Transfer-Encoding": "chunked",
        "x-ms-client-request-id": "c336c125-759c-67ed-f733-1f7f870b2aec",
        "x-ms-error-code": "BlobNotFound",
        "x-ms-request-id": "3db027a3-301e-0000-135f-05dac2000000",
<<<<<<< HEAD
        "x-ms-version": "2020-12-06"
=======
        "x-ms-version": "2021-02-12"
>>>>>>> 7e782c87
      },
      "ResponseBody": []
    },
    {
      "RequestUri": "https://seanmcccanary3.blob.core.windows.net/test-container-1982772d-cdc6-6abc-8099-5c97883b348d?restype=container",
      "RequestMethod": "DELETE",
      "RequestHeaders": {
        "Accept": "application/xml",
        "Authorization": "Sanitized",
        "traceparent": "00-ea940508be121d44889d19474762f640-1e7e2c83ce1bf549-00",
        "User-Agent": [
          "azsdk-net-Storage.Blobs/12.9.0-alpha.20210217.1",
          "(.NET 5.0.3; Microsoft Windows 10.0.19042)"
        ],
        "x-ms-client-request-id": "c5e9e88f-cbdf-3dec-35c5-a4ca6d170ae3",
        "x-ms-date": "Wed, 17 Feb 2021 18:59:41 GMT",
        "x-ms-return-client-request-id": "true",
<<<<<<< HEAD
        "x-ms-version": "2020-12-06"
=======
        "x-ms-version": "2021-02-12"
>>>>>>> 7e782c87
      },
      "RequestBody": null,
      "StatusCode": 202,
      "ResponseHeaders": {
        "Content-Length": "0",
        "Date": "Wed, 17 Feb 2021 18:59:41 GMT",
        "Server": [
          "Windows-Azure-Blob/1.0",
          "Microsoft-HTTPAPI/2.0"
        ],
        "x-ms-client-request-id": "c5e9e88f-cbdf-3dec-35c5-a4ca6d170ae3",
        "x-ms-request-id": "3db027a8-301e-0000-185f-05dac2000000",
<<<<<<< HEAD
        "x-ms-version": "2020-12-06"
=======
        "x-ms-version": "2021-02-12"
>>>>>>> 7e782c87
      },
      "ResponseBody": []
    }
  ],
  "Variables": {
    "RandomSeed": "618756265",
    "Storage_TestConfigDefault": "ProductionTenant\nseanmcccanary3\nU2FuaXRpemVk\nhttps://seanmcccanary3.blob.core.windows.net\nhttps://seanmcccanary3.file.core.windows.net\nhttps://seanmcccanary3.queue.core.windows.net\nhttps://seanmcccanary3.table.core.windows.net\n\n\n\n\nhttps://seanmcccanary3-secondary.blob.core.windows.net\nhttps://seanmcccanary3-secondary.file.core.windows.net\nhttps://seanmcccanary3-secondary.queue.core.windows.net\nhttps://seanmcccanary3-secondary.table.core.windows.net\n\nSanitized\n\n\nCloud\nBlobEndpoint=https://seanmcccanary3.blob.core.windows.net/;QueueEndpoint=https://seanmcccanary3.queue.core.windows.net/;FileEndpoint=https://seanmcccanary3.file.core.windows.net/;BlobSecondaryEndpoint=https://seanmcccanary3-secondary.blob.core.windows.net/;QueueSecondaryEndpoint=https://seanmcccanary3-secondary.queue.core.windows.net/;FileSecondaryEndpoint=https://seanmcccanary3-secondary.file.core.windows.net/;AccountName=seanmcccanary3;AccountKey=Kg==;\nseanscope1\n\n"
  }
}<|MERGE_RESOLUTION|>--- conflicted
+++ resolved
@@ -15,11 +15,7 @@
         "x-ms-client-request-id": "1d0e50bf-ba80-d295-a37a-932eb31037a7",
         "x-ms-date": "Wed, 17 Feb 2021 18:59:41 GMT",
         "x-ms-return-client-request-id": "true",
-<<<<<<< HEAD
-        "x-ms-version": "2020-12-06"
-=======
         "x-ms-version": "2021-02-12"
->>>>>>> 7e782c87
       },
       "RequestBody": null,
       "StatusCode": 201,
@@ -34,11 +30,7 @@
         ],
         "x-ms-client-request-id": "1d0e50bf-ba80-d295-a37a-932eb31037a7",
         "x-ms-request-id": "3db0278b-301e-0000-015f-05dac2000000",
-<<<<<<< HEAD
-        "x-ms-version": "2020-12-06"
-=======
         "x-ms-version": "2021-02-12"
->>>>>>> 7e782c87
       },
       "ResponseBody": []
     },
@@ -59,11 +51,7 @@
         "x-ms-client-request-id": "416609b1-5aad-1012-40d9-23fa29a211cb",
         "x-ms-date": "Wed, 17 Feb 2021 18:59:41 GMT",
         "x-ms-return-client-request-id": "true",
-<<<<<<< HEAD
-        "x-ms-version": "2020-12-06"
-=======
         "x-ms-version": "2021-02-12"
->>>>>>> 7e782c87
       },
       "RequestBody": "EpbXNy0XDIZrMZVG+kyxyKEv+btnFc1Vtm4gY3qo29s5sRwcOP9542GwBsbUUqawbHdMx86Fe/3IgoG+9qkMwla6DUgwlI+htRZatg4GgGTHb/cCXBQNszYfVLZ+uuy4pENwGg==",
       "StatusCode": 201,
@@ -81,11 +69,7 @@
         "x-ms-content-crc64": "8Z5Z+MyI4Ig=",
         "x-ms-request-id": "3db02798-301e-0000-0a5f-05dac2000000",
         "x-ms-request-server-encrypted": "true",
-<<<<<<< HEAD
-        "x-ms-version": "2020-12-06",
-=======
         "x-ms-version": "2021-02-12",
->>>>>>> 7e782c87
         "x-ms-version-id": "2021-02-17T18:59:41.5841813Z"
       },
       "ResponseBody": []
@@ -104,11 +88,7 @@
         "x-ms-client-request-id": "9b0665c3-2edd-eb6d-4b6f-970e87168e88",
         "x-ms-date": "Wed, 17 Feb 2021 18:59:41 GMT",
         "x-ms-return-client-request-id": "true",
-<<<<<<< HEAD
-        "x-ms-version": "2020-12-06"
-=======
         "x-ms-version": "2021-02-12"
->>>>>>> 7e782c87
       },
       "RequestBody": null,
       "StatusCode": 202,
@@ -122,11 +102,7 @@
         "x-ms-client-request-id": "9b0665c3-2edd-eb6d-4b6f-970e87168e88",
         "x-ms-delete-type-permanent": "false",
         "x-ms-request-id": "3db0279e-301e-0000-0e5f-05dac2000000",
-<<<<<<< HEAD
-        "x-ms-version": "2020-12-06"
-=======
         "x-ms-version": "2021-02-12"
->>>>>>> 7e782c87
       },
       "ResponseBody": []
     },
@@ -144,11 +120,7 @@
         "x-ms-client-request-id": "c336c125-759c-67ed-f733-1f7f870b2aec",
         "x-ms-date": "Wed, 17 Feb 2021 18:59:41 GMT",
         "x-ms-return-client-request-id": "true",
-<<<<<<< HEAD
-        "x-ms-version": "2020-12-06"
-=======
         "x-ms-version": "2021-02-12"
->>>>>>> 7e782c87
       },
       "RequestBody": null,
       "StatusCode": 404,
@@ -162,11 +134,7 @@
         "x-ms-client-request-id": "c336c125-759c-67ed-f733-1f7f870b2aec",
         "x-ms-error-code": "BlobNotFound",
         "x-ms-request-id": "3db027a3-301e-0000-135f-05dac2000000",
-<<<<<<< HEAD
-        "x-ms-version": "2020-12-06"
-=======
         "x-ms-version": "2021-02-12"
->>>>>>> 7e782c87
       },
       "ResponseBody": []
     },
@@ -184,11 +152,7 @@
         "x-ms-client-request-id": "c5e9e88f-cbdf-3dec-35c5-a4ca6d170ae3",
         "x-ms-date": "Wed, 17 Feb 2021 18:59:41 GMT",
         "x-ms-return-client-request-id": "true",
-<<<<<<< HEAD
-        "x-ms-version": "2020-12-06"
-=======
         "x-ms-version": "2021-02-12"
->>>>>>> 7e782c87
       },
       "RequestBody": null,
       "StatusCode": 202,
@@ -201,11 +165,7 @@
         ],
         "x-ms-client-request-id": "c5e9e88f-cbdf-3dec-35c5-a4ca6d170ae3",
         "x-ms-request-id": "3db027a8-301e-0000-185f-05dac2000000",
-<<<<<<< HEAD
-        "x-ms-version": "2020-12-06"
-=======
         "x-ms-version": "2021-02-12"
->>>>>>> 7e782c87
       },
       "ResponseBody": []
     }
