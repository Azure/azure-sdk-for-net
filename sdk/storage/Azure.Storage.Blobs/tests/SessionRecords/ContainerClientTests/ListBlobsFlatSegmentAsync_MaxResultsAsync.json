{
  "Entries": [
    {
<<<<<<< HEAD
      "RequestUri": "https://seanmcccanary.blob.core.windows.net/test-container-9c28c0cc-7a09-7ba8-6c26-35ad861dd1b8?restype=container",
      "RequestMethod": "PUT",
      "RequestHeaders": {
        "Authorization": "Sanitized",
        "traceparent": "00-12e9db35cf0ef249b73dada52d461098-36a86358f9f48945-00",
        "User-Agent": [
          "azsdk-net-Storage.Blobs/12.5.0-dev.20200402.1",
          "(.NET Core 4.6.28325.01; Microsoft Windows 10.0.18362 )"
        ],
        "x-ms-blob-public-access": "container",
        "x-ms-client-request-id": "8432b3e8-34a5-58ec-0d10-863ae0927db9",
        "x-ms-date": "Fri, 03 Apr 2020 00:01:43 GMT",
=======
      "RequestUri": "http://amandadev2.blob.core.windows.net/test-container-9c28c0cc-7a09-7ba8-6c26-35ad861dd1b8?restype=container",
      "RequestMethod": "PUT",
      "RequestHeaders": {
        "Authorization": "Sanitized",
        "traceparent": "00-5d0d13f30bc53b42be9b57cbe74b1fef-bce473eab1988349-00",
        "User-Agent": [
          "azsdk-net-Storage.Blobs/12.5.0-dev.20200529.1",
          "(.NET Core 4.6.28801.04; Microsoft Windows 10.0.18363 )"
        ],
        "x-ms-blob-public-access": "container",
        "x-ms-client-request-id": "8432b3e8-34a5-58ec-0d10-863ae0927db9",
        "x-ms-date": "Fri, 29 May 2020 17:11:54 GMT",
>>>>>>> 80c89ee0
        "x-ms-return-client-request-id": "true",
        "x-ms-version": "2019-12-12"
      },
      "RequestBody": null,
      "StatusCode": 201,
      "ResponseHeaders": {
        "Content-Length": "0",
<<<<<<< HEAD
        "Date": "Fri, 03 Apr 2020 00:01:42 GMT",
        "ETag": "\u00220x8D7D76230F7DE21\u0022",
        "Last-Modified": "Fri, 03 Apr 2020 00:01:42 GMT",
=======
        "Date": "Fri, 29 May 2020 17:11:53 GMT",
        "ETag": "\u00220x8D803F362BC0600\u0022",
        "Last-Modified": "Fri, 29 May 2020 17:11:54 GMT",
>>>>>>> 80c89ee0
        "Server": [
          "Windows-Azure-Blob/1.0",
          "Microsoft-HTTPAPI/2.0"
        ],
        "x-ms-client-request-id": "8432b3e8-34a5-58ec-0d10-863ae0927db9",
<<<<<<< HEAD
        "x-ms-request-id": "10a1afd7-e01e-0043-3d4b-09abfc000000",
        "x-ms-version": "2019-12-12"
=======
        "x-ms-request-id": "821b6a00-f01e-0021-04dc-35ff2a000000",
        "x-ms-version": "2019-07-07"
>>>>>>> 80c89ee0
      },
      "ResponseBody": []
    },
    {
<<<<<<< HEAD
      "RequestUri": "https://seanmcccanary.blob.core.windows.net/test-container-9c28c0cc-7a09-7ba8-6c26-35ad861dd1b8/foo",
=======
      "RequestUri": "http://amandadev2.blob.core.windows.net/test-container-9c28c0cc-7a09-7ba8-6c26-35ad861dd1b8/foo",
>>>>>>> 80c89ee0
      "RequestMethod": "PUT",
      "RequestHeaders": {
        "Authorization": "Sanitized",
        "Content-Length": "1024",
<<<<<<< HEAD
        "traceparent": "00-09af44a715015f4fb62cb0beea8ea5ac-73549fff2922ab4f-00",
        "User-Agent": [
          "azsdk-net-Storage.Blobs/12.5.0-dev.20200402.1",
          "(.NET Core 4.6.28325.01; Microsoft Windows 10.0.18362 )"
        ],
        "x-ms-blob-type": "BlockBlob",
        "x-ms-client-request-id": "936bdc39-8fea-5e14-e9a5-40f7887c507b",
        "x-ms-date": "Fri, 03 Apr 2020 00:01:43 GMT",
=======
        "traceparent": "00-84338d5d3edf0a4789190c67c189af17-9dad68029bd36b44-00",
        "User-Agent": [
          "azsdk-net-Storage.Blobs/12.5.0-dev.20200529.1",
          "(.NET Core 4.6.28801.04; Microsoft Windows 10.0.18363 )"
        ],
        "x-ms-blob-type": "BlockBlob",
        "x-ms-client-request-id": "936bdc39-8fea-5e14-e9a5-40f7887c507b",
        "x-ms-date": "Fri, 29 May 2020 17:11:54 GMT",
>>>>>>> 80c89ee0
        "x-ms-return-client-request-id": "true",
        "x-ms-version": "2019-12-12"
      },
      "RequestBody": "I3sVvHWk0CO9gprcqTDHQbgoxNLrTBOGOS/LzSLIxW6wGFQ4FLKXQ\u002BMOxyOZEK/dSESCt82qzddoj4JF2QIA9LwsLJHcjy0FkYHv3ITv7CiA7YTeRg6hBUp8z4QvUWrgDtNnbeQeALkXfSZMuvFSeaJaxet\u002BIq6uiiZHX8Co1UAWD86xiH9EYu3Lx8noVUtZKVbi1Yt\u002BYewluOK91qH4bqfmNaoiofEjFWL\u002Bs1vlxjXb7jZqxgC0mK7ijM\u002BchotL0lgiASCgNohkvr8ogK6RQPKt4uhrjqimMp38QBUhho7XsuECwsQVOretBQdAixcAUUzc76Si4EOve8\u002BCo/VyQzgwUc3Mjn0ul6cwvYmhZaaF/O/JRZfqNNGdU0f0kpfCO8LPEDlKM8LOrlf8ciO6DhUp/aYGqf6gRR37Lzo1OQUQboLH0VVtO8ks\u002BpY/7sKu40Uxy5Twu5HELsocTgOImXRR6wOh8zzAu8Ld2q9nYFdbTUv1A25wILPwAqKLUe3FpGEh7gK\u002BDPAIcQ/SE\u002BHhXM5ywQC3kpUG4ctQsPCZNGrVFzZORnJVnEBb7ZJeng3SD6bUGJDsDhHLGgw2blz/bjyl/fuqkxZbHSTAW6QCqEO\u002BfaFJxRza6AkkgitmHi3kW35VuKARJ3uQeftrLLJtyXLJePC6tqkgyxTyhhDr9f/32/8lrO\u002BirVYluUshbrxXt7m5nKY8KaXVNe2LHqBqpIT8c1CyRxyCJsqalfxd/11Ym89XMlhYu7JZUHcCF462uhTHJPpspHCdNnXbopSpdzWQM4PQE3Iro7idWPakfw8749rnltpi7PZfuvvifRgesNhBcuML5aeim4FBzkx5\u002BLdmn765wuFbLUeMcVl3SCagf6cdYwwrMP4zRftYIB2p5cFEfN1ZZO335kWcfnNNKlJboU6kW5WqOm/Ahn3lAgwp4ouXM8tIRhq5Jn3HjrGK5Rqo/H/PBIormUJtmd5wEeM4c5zntveGE1o06jUY46u\u002BNqBiPQWNWt0BbJqJ2q08SRSZjhsVoi8jIekkmxpVEraWr2I9DtTdqhm\u002B5kld/Tit96EgflSQqZNxPhwcaL7DrFnj8itK/jpAvOQBV7vlxiSxd6N4NJRhBgbOzM\u002B4wUFa\u002BjrweQoNYvln4MJwjlLYi3j4avEbS3fFguskezFriPuiplyB9EwZpBWpEVTR8Xe09kBWwFZQP67CK/Ye6ObH/FfGzef1VpYr3sbbcjoj85B0cITxFMikUWetvslW\u002Brsv4RX8CyOPv6CpK\u002BGPdM10nzhmqnhh1uePIXyAR5fN1eQKrJAlJuht5LHkR\u002BnnFNyaOB6Q8E9DzQstbemnD3cI3FX8hcg8T3lQ\u002BMbHfI/\u002BqA==",
      "StatusCode": 201,
      "ResponseHeaders": {
        "Content-Length": "0",
        "Content-MD5": "wLm21VTFjw\u002BXe5AVbO8U7w==",
<<<<<<< HEAD
        "Date": "Fri, 03 Apr 2020 00:01:42 GMT",
        "ETag": "\u00220x8D7D76231060317\u0022",
        "Last-Modified": "Fri, 03 Apr 2020 00:01:42 GMT",
=======
        "Date": "Fri, 29 May 2020 17:11:53 GMT",
        "ETag": "\u00220x8D803F362C3E0AE\u0022",
        "Last-Modified": "Fri, 29 May 2020 17:11:54 GMT",
>>>>>>> 80c89ee0
        "Server": [
          "Windows-Azure-Blob/1.0",
          "Microsoft-HTTPAPI/2.0"
        ],
        "x-ms-client-request-id": "936bdc39-8fea-5e14-e9a5-40f7887c507b",
        "x-ms-content-crc64": "Gpe4MIHbfqU=",
<<<<<<< HEAD
        "x-ms-request-id": "10a1afeb-e01e-0043-4c4b-09abfc000000",
=======
        "x-ms-request-id": "821b6a1a-f01e-0021-19dc-35ff2a000000",
>>>>>>> 80c89ee0
        "x-ms-request-server-encrypted": "true",
        "x-ms-version": "2019-12-12"
      },
      "ResponseBody": []
    },
    {
<<<<<<< HEAD
      "RequestUri": "https://seanmcccanary.blob.core.windows.net/test-container-9c28c0cc-7a09-7ba8-6c26-35ad861dd1b8/bar",
=======
      "RequestUri": "http://amandadev2.blob.core.windows.net/test-container-9c28c0cc-7a09-7ba8-6c26-35ad861dd1b8/bar",
>>>>>>> 80c89ee0
      "RequestMethod": "PUT",
      "RequestHeaders": {
        "Authorization": "Sanitized",
        "Content-Length": "1024",
<<<<<<< HEAD
        "traceparent": "00-b0ec43aa50886c43a5adfc9d318547c4-1c2085eccc0c0c49-00",
        "User-Agent": [
          "azsdk-net-Storage.Blobs/12.5.0-dev.20200402.1",
          "(.NET Core 4.6.28325.01; Microsoft Windows 10.0.18362 )"
        ],
        "x-ms-blob-type": "BlockBlob",
        "x-ms-client-request-id": "a08df232-6a24-7dbd-8b87-25d3fcee0c4b",
        "x-ms-date": "Fri, 03 Apr 2020 00:01:43 GMT",
=======
        "traceparent": "00-62786aedc033ac438e1aad84f67f252b-debc882d0032a04f-00",
        "User-Agent": [
          "azsdk-net-Storage.Blobs/12.5.0-dev.20200529.1",
          "(.NET Core 4.6.28801.04; Microsoft Windows 10.0.18363 )"
        ],
        "x-ms-blob-type": "BlockBlob",
        "x-ms-client-request-id": "a08df232-6a24-7dbd-8b87-25d3fcee0c4b",
        "x-ms-date": "Fri, 29 May 2020 17:11:54 GMT",
>>>>>>> 80c89ee0
        "x-ms-return-client-request-id": "true",
        "x-ms-version": "2019-12-12"
      },
      "RequestBody": "I3sVvHWk0CO9gprcqTDHQbgoxNLrTBOGOS/LzSLIxW6wGFQ4FLKXQ\u002BMOxyOZEK/dSESCt82qzddoj4JF2QIA9LwsLJHcjy0FkYHv3ITv7CiA7YTeRg6hBUp8z4QvUWrgDtNnbeQeALkXfSZMuvFSeaJaxet\u002BIq6uiiZHX8Co1UAWD86xiH9EYu3Lx8noVUtZKVbi1Yt\u002BYewluOK91qH4bqfmNaoiofEjFWL\u002Bs1vlxjXb7jZqxgC0mK7ijM\u002BchotL0lgiASCgNohkvr8ogK6RQPKt4uhrjqimMp38QBUhho7XsuECwsQVOretBQdAixcAUUzc76Si4EOve8\u002BCo/VyQzgwUc3Mjn0ul6cwvYmhZaaF/O/JRZfqNNGdU0f0kpfCO8LPEDlKM8LOrlf8ciO6DhUp/aYGqf6gRR37Lzo1OQUQboLH0VVtO8ks\u002BpY/7sKu40Uxy5Twu5HELsocTgOImXRR6wOh8zzAu8Ld2q9nYFdbTUv1A25wILPwAqKLUe3FpGEh7gK\u002BDPAIcQ/SE\u002BHhXM5ywQC3kpUG4ctQsPCZNGrVFzZORnJVnEBb7ZJeng3SD6bUGJDsDhHLGgw2blz/bjyl/fuqkxZbHSTAW6QCqEO\u002BfaFJxRza6AkkgitmHi3kW35VuKARJ3uQeftrLLJtyXLJePC6tqkgyxTyhhDr9f/32/8lrO\u002BirVYluUshbrxXt7m5nKY8KaXVNe2LHqBqpIT8c1CyRxyCJsqalfxd/11Ym89XMlhYu7JZUHcCF462uhTHJPpspHCdNnXbopSpdzWQM4PQE3Iro7idWPakfw8749rnltpi7PZfuvvifRgesNhBcuML5aeim4FBzkx5\u002BLdmn765wuFbLUeMcVl3SCagf6cdYwwrMP4zRftYIB2p5cFEfN1ZZO335kWcfnNNKlJboU6kW5WqOm/Ahn3lAgwp4ouXM8tIRhq5Jn3HjrGK5Rqo/H/PBIormUJtmd5wEeM4c5zntveGE1o06jUY46u\u002BNqBiPQWNWt0BbJqJ2q08SRSZjhsVoi8jIekkmxpVEraWr2I9DtTdqhm\u002B5kld/Tit96EgflSQqZNxPhwcaL7DrFnj8itK/jpAvOQBV7vlxiSxd6N4NJRhBgbOzM\u002B4wUFa\u002BjrweQoNYvln4MJwjlLYi3j4avEbS3fFguskezFriPuiplyB9EwZpBWpEVTR8Xe09kBWwFZQP67CK/Ye6ObH/FfGzef1VpYr3sbbcjoj85B0cITxFMikUWetvslW\u002Brsv4RX8CyOPv6CpK\u002BGPdM10nzhmqnhh1uePIXyAR5fN1eQKrJAlJuht5LHkR\u002BnnFNyaOB6Q8E9DzQstbemnD3cI3FX8hcg8T3lQ\u002BMbHfI/\u002BqA==",
      "StatusCode": 201,
      "ResponseHeaders": {
        "Content-Length": "0",
        "Content-MD5": "wLm21VTFjw\u002BXe5AVbO8U7w==",
<<<<<<< HEAD
        "Date": "Fri, 03 Apr 2020 00:01:42 GMT",
        "ETag": "\u00220x8D7D76231137305\u0022",
        "Last-Modified": "Fri, 03 Apr 2020 00:01:42 GMT",
=======
        "Date": "Fri, 29 May 2020 17:11:53 GMT",
        "ETag": "\u00220x8D803F362CDA676\u0022",
        "Last-Modified": "Fri, 29 May 2020 17:11:54 GMT",
>>>>>>> 80c89ee0
        "Server": [
          "Windows-Azure-Blob/1.0",
          "Microsoft-HTTPAPI/2.0"
        ],
        "x-ms-client-request-id": "a08df232-6a24-7dbd-8b87-25d3fcee0c4b",
        "x-ms-content-crc64": "Gpe4MIHbfqU=",
<<<<<<< HEAD
        "x-ms-request-id": "10a1aff5-e01e-0043-554b-09abfc000000",
=======
        "x-ms-request-id": "821b6a38-f01e-0021-35dc-35ff2a000000",
>>>>>>> 80c89ee0
        "x-ms-request-server-encrypted": "true",
        "x-ms-version": "2019-12-12"
      },
      "ResponseBody": []
    },
    {
<<<<<<< HEAD
      "RequestUri": "https://seanmcccanary.blob.core.windows.net/test-container-9c28c0cc-7a09-7ba8-6c26-35ad861dd1b8/baz",
=======
      "RequestUri": "http://amandadev2.blob.core.windows.net/test-container-9c28c0cc-7a09-7ba8-6c26-35ad861dd1b8/baz",
>>>>>>> 80c89ee0
      "RequestMethod": "PUT",
      "RequestHeaders": {
        "Authorization": "Sanitized",
        "Content-Length": "1024",
<<<<<<< HEAD
        "traceparent": "00-cbe5af904c843846a873afc179da6b5c-c09e84ddf0e6a842-00",
        "User-Agent": [
          "azsdk-net-Storage.Blobs/12.5.0-dev.20200402.1",
          "(.NET Core 4.6.28325.01; Microsoft Windows 10.0.18362 )"
        ],
        "x-ms-blob-type": "BlockBlob",
        "x-ms-client-request-id": "96c4efe6-afee-c457-065e-7ca343bca281",
        "x-ms-date": "Fri, 03 Apr 2020 00:01:43 GMT",
=======
        "traceparent": "00-381e4db99beeb046861041552265f654-6517e27c383b6f45-00",
        "User-Agent": [
          "azsdk-net-Storage.Blobs/12.5.0-dev.20200529.1",
          "(.NET Core 4.6.28801.04; Microsoft Windows 10.0.18363 )"
        ],
        "x-ms-blob-type": "BlockBlob",
        "x-ms-client-request-id": "96c4efe6-afee-c457-065e-7ca343bca281",
        "x-ms-date": "Fri, 29 May 2020 17:11:54 GMT",
>>>>>>> 80c89ee0
        "x-ms-return-client-request-id": "true",
        "x-ms-version": "2019-12-12"
      },
      "RequestBody": "I3sVvHWk0CO9gprcqTDHQbgoxNLrTBOGOS/LzSLIxW6wGFQ4FLKXQ\u002BMOxyOZEK/dSESCt82qzddoj4JF2QIA9LwsLJHcjy0FkYHv3ITv7CiA7YTeRg6hBUp8z4QvUWrgDtNnbeQeALkXfSZMuvFSeaJaxet\u002BIq6uiiZHX8Co1UAWD86xiH9EYu3Lx8noVUtZKVbi1Yt\u002BYewluOK91qH4bqfmNaoiofEjFWL\u002Bs1vlxjXb7jZqxgC0mK7ijM\u002BchotL0lgiASCgNohkvr8ogK6RQPKt4uhrjqimMp38QBUhho7XsuECwsQVOretBQdAixcAUUzc76Si4EOve8\u002BCo/VyQzgwUc3Mjn0ul6cwvYmhZaaF/O/JRZfqNNGdU0f0kpfCO8LPEDlKM8LOrlf8ciO6DhUp/aYGqf6gRR37Lzo1OQUQboLH0VVtO8ks\u002BpY/7sKu40Uxy5Twu5HELsocTgOImXRR6wOh8zzAu8Ld2q9nYFdbTUv1A25wILPwAqKLUe3FpGEh7gK\u002BDPAIcQ/SE\u002BHhXM5ywQC3kpUG4ctQsPCZNGrVFzZORnJVnEBb7ZJeng3SD6bUGJDsDhHLGgw2blz/bjyl/fuqkxZbHSTAW6QCqEO\u002BfaFJxRza6AkkgitmHi3kW35VuKARJ3uQeftrLLJtyXLJePC6tqkgyxTyhhDr9f/32/8lrO\u002BirVYluUshbrxXt7m5nKY8KaXVNe2LHqBqpIT8c1CyRxyCJsqalfxd/11Ym89XMlhYu7JZUHcCF462uhTHJPpspHCdNnXbopSpdzWQM4PQE3Iro7idWPakfw8749rnltpi7PZfuvvifRgesNhBcuML5aeim4FBzkx5\u002BLdmn765wuFbLUeMcVl3SCagf6cdYwwrMP4zRftYIB2p5cFEfN1ZZO335kWcfnNNKlJboU6kW5WqOm/Ahn3lAgwp4ouXM8tIRhq5Jn3HjrGK5Rqo/H/PBIormUJtmd5wEeM4c5zntveGE1o06jUY46u\u002BNqBiPQWNWt0BbJqJ2q08SRSZjhsVoi8jIekkmxpVEraWr2I9DtTdqhm\u002B5kld/Tit96EgflSQqZNxPhwcaL7DrFnj8itK/jpAvOQBV7vlxiSxd6N4NJRhBgbOzM\u002B4wUFa\u002BjrweQoNYvln4MJwjlLYi3j4avEbS3fFguskezFriPuiplyB9EwZpBWpEVTR8Xe09kBWwFZQP67CK/Ye6ObH/FfGzef1VpYr3sbbcjoj85B0cITxFMikUWetvslW\u002Brsv4RX8CyOPv6CpK\u002BGPdM10nzhmqnhh1uePIXyAR5fN1eQKrJAlJuht5LHkR\u002BnnFNyaOB6Q8E9DzQstbemnD3cI3FX8hcg8T3lQ\u002BMbHfI/\u002BqA==",
      "StatusCode": 201,
      "ResponseHeaders": {
        "Content-Length": "0",
        "Content-MD5": "wLm21VTFjw\u002BXe5AVbO8U7w==",
<<<<<<< HEAD
        "Date": "Fri, 03 Apr 2020 00:01:42 GMT",
        "ETag": "\u00220x8D7D7623120E2F8\u0022",
        "Last-Modified": "Fri, 03 Apr 2020 00:01:42 GMT",
=======
        "Date": "Fri, 29 May 2020 17:11:53 GMT",
        "ETag": "\u00220x8D803F362D521E3\u0022",
        "Last-Modified": "Fri, 29 May 2020 17:11:54 GMT",
>>>>>>> 80c89ee0
        "Server": [
          "Windows-Azure-Blob/1.0",
          "Microsoft-HTTPAPI/2.0"
        ],
        "x-ms-client-request-id": "96c4efe6-afee-c457-065e-7ca343bca281",
        "x-ms-content-crc64": "Gpe4MIHbfqU=",
<<<<<<< HEAD
        "x-ms-request-id": "10a1b00c-e01e-0043-694b-09abfc000000",
=======
        "x-ms-request-id": "821b6a4f-f01e-0021-4cdc-35ff2a000000",
>>>>>>> 80c89ee0
        "x-ms-request-server-encrypted": "true",
        "x-ms-version": "2019-12-12"
      },
      "ResponseBody": []
    },
    {
<<<<<<< HEAD
      "RequestUri": "https://seanmcccanary.blob.core.windows.net/test-container-9c28c0cc-7a09-7ba8-6c26-35ad861dd1b8/foo/foo",
=======
      "RequestUri": "http://amandadev2.blob.core.windows.net/test-container-9c28c0cc-7a09-7ba8-6c26-35ad861dd1b8/foo/foo",
>>>>>>> 80c89ee0
      "RequestMethod": "PUT",
      "RequestHeaders": {
        "Authorization": "Sanitized",
        "Content-Length": "1024",
<<<<<<< HEAD
        "traceparent": "00-af3abe44a156624189b29c87e63ec112-2340ab84521df844-00",
        "User-Agent": [
          "azsdk-net-Storage.Blobs/12.5.0-dev.20200402.1",
          "(.NET Core 4.6.28325.01; Microsoft Windows 10.0.18362 )"
        ],
        "x-ms-blob-type": "BlockBlob",
        "x-ms-client-request-id": "0ded93e0-762a-de5c-b104-eec442058d8f",
        "x-ms-date": "Fri, 03 Apr 2020 00:01:43 GMT",
=======
        "traceparent": "00-a845b88e84655b41929f84201b8b4a9b-c775468da1afda42-00",
        "User-Agent": [
          "azsdk-net-Storage.Blobs/12.5.0-dev.20200529.1",
          "(.NET Core 4.6.28801.04; Microsoft Windows 10.0.18363 )"
        ],
        "x-ms-blob-type": "BlockBlob",
        "x-ms-client-request-id": "0ded93e0-762a-de5c-b104-eec442058d8f",
        "x-ms-date": "Fri, 29 May 2020 17:11:54 GMT",
>>>>>>> 80c89ee0
        "x-ms-return-client-request-id": "true",
        "x-ms-version": "2019-12-12"
      },
      "RequestBody": "I3sVvHWk0CO9gprcqTDHQbgoxNLrTBOGOS/LzSLIxW6wGFQ4FLKXQ\u002BMOxyOZEK/dSESCt82qzddoj4JF2QIA9LwsLJHcjy0FkYHv3ITv7CiA7YTeRg6hBUp8z4QvUWrgDtNnbeQeALkXfSZMuvFSeaJaxet\u002BIq6uiiZHX8Co1UAWD86xiH9EYu3Lx8noVUtZKVbi1Yt\u002BYewluOK91qH4bqfmNaoiofEjFWL\u002Bs1vlxjXb7jZqxgC0mK7ijM\u002BchotL0lgiASCgNohkvr8ogK6RQPKt4uhrjqimMp38QBUhho7XsuECwsQVOretBQdAixcAUUzc76Si4EOve8\u002BCo/VyQzgwUc3Mjn0ul6cwvYmhZaaF/O/JRZfqNNGdU0f0kpfCO8LPEDlKM8LOrlf8ciO6DhUp/aYGqf6gRR37Lzo1OQUQboLH0VVtO8ks\u002BpY/7sKu40Uxy5Twu5HELsocTgOImXRR6wOh8zzAu8Ld2q9nYFdbTUv1A25wILPwAqKLUe3FpGEh7gK\u002BDPAIcQ/SE\u002BHhXM5ywQC3kpUG4ctQsPCZNGrVFzZORnJVnEBb7ZJeng3SD6bUGJDsDhHLGgw2blz/bjyl/fuqkxZbHSTAW6QCqEO\u002BfaFJxRza6AkkgitmHi3kW35VuKARJ3uQeftrLLJtyXLJePC6tqkgyxTyhhDr9f/32/8lrO\u002BirVYluUshbrxXt7m5nKY8KaXVNe2LHqBqpIT8c1CyRxyCJsqalfxd/11Ym89XMlhYu7JZUHcCF462uhTHJPpspHCdNnXbopSpdzWQM4PQE3Iro7idWPakfw8749rnltpi7PZfuvvifRgesNhBcuML5aeim4FBzkx5\u002BLdmn765wuFbLUeMcVl3SCagf6cdYwwrMP4zRftYIB2p5cFEfN1ZZO335kWcfnNNKlJboU6kW5WqOm/Ahn3lAgwp4ouXM8tIRhq5Jn3HjrGK5Rqo/H/PBIormUJtmd5wEeM4c5zntveGE1o06jUY46u\u002BNqBiPQWNWt0BbJqJ2q08SRSZjhsVoi8jIekkmxpVEraWr2I9DtTdqhm\u002B5kld/Tit96EgflSQqZNxPhwcaL7DrFnj8itK/jpAvOQBV7vlxiSxd6N4NJRhBgbOzM\u002B4wUFa\u002BjrweQoNYvln4MJwjlLYi3j4avEbS3fFguskezFriPuiplyB9EwZpBWpEVTR8Xe09kBWwFZQP67CK/Ye6ObH/FfGzef1VpYr3sbbcjoj85B0cITxFMikUWetvslW\u002Brsv4RX8CyOPv6CpK\u002BGPdM10nzhmqnhh1uePIXyAR5fN1eQKrJAlJuht5LHkR\u002BnnFNyaOB6Q8E9DzQstbemnD3cI3FX8hcg8T3lQ\u002BMbHfI/\u002BqA==",
      "StatusCode": 201,
      "ResponseHeaders": {
        "Content-Length": "0",
        "Content-MD5": "wLm21VTFjw\u002BXe5AVbO8U7w==",
<<<<<<< HEAD
        "Date": "Fri, 03 Apr 2020 00:01:42 GMT",
        "ETag": "\u00220x8D7D762312EA110\u0022",
        "Last-Modified": "Fri, 03 Apr 2020 00:01:42 GMT",
=======
        "Date": "Fri, 29 May 2020 17:11:53 GMT",
        "ETag": "\u00220x8D803F362DC9D50\u0022",
        "Last-Modified": "Fri, 29 May 2020 17:11:54 GMT",
>>>>>>> 80c89ee0
        "Server": [
          "Windows-Azure-Blob/1.0",
          "Microsoft-HTTPAPI/2.0"
        ],
        "x-ms-client-request-id": "0ded93e0-762a-de5c-b104-eec442058d8f",
        "x-ms-content-crc64": "Gpe4MIHbfqU=",
<<<<<<< HEAD
        "x-ms-request-id": "10a1b01e-e01e-0043-784b-09abfc000000",
=======
        "x-ms-request-id": "821b6a61-f01e-0021-5ddc-35ff2a000000",
>>>>>>> 80c89ee0
        "x-ms-request-server-encrypted": "true",
        "x-ms-version": "2019-12-12"
      },
      "ResponseBody": []
    },
    {
<<<<<<< HEAD
      "RequestUri": "https://seanmcccanary.blob.core.windows.net/test-container-9c28c0cc-7a09-7ba8-6c26-35ad861dd1b8/foo/bar",
=======
      "RequestUri": "http://amandadev2.blob.core.windows.net/test-container-9c28c0cc-7a09-7ba8-6c26-35ad861dd1b8/foo/bar",
>>>>>>> 80c89ee0
      "RequestMethod": "PUT",
      "RequestHeaders": {
        "Authorization": "Sanitized",
        "Content-Length": "1024",
<<<<<<< HEAD
        "traceparent": "00-500f4c1d33edf74e9acc3c5b1c8a1114-40b797a9d2b2044c-00",
        "User-Agent": [
          "azsdk-net-Storage.Blobs/12.5.0-dev.20200402.1",
          "(.NET Core 4.6.28325.01; Microsoft Windows 10.0.18362 )"
        ],
        "x-ms-blob-type": "BlockBlob",
        "x-ms-client-request-id": "afc21cb3-95cf-e357-167c-fc89dc6a3143",
        "x-ms-date": "Fri, 03 Apr 2020 00:01:43 GMT",
=======
        "traceparent": "00-68ab976fe2a36a46a1202e47b557e7ba-37b4909375c8244f-00",
        "User-Agent": [
          "azsdk-net-Storage.Blobs/12.5.0-dev.20200529.1",
          "(.NET Core 4.6.28801.04; Microsoft Windows 10.0.18363 )"
        ],
        "x-ms-blob-type": "BlockBlob",
        "x-ms-client-request-id": "afc21cb3-95cf-e357-167c-fc89dc6a3143",
        "x-ms-date": "Fri, 29 May 2020 17:11:54 GMT",
>>>>>>> 80c89ee0
        "x-ms-return-client-request-id": "true",
        "x-ms-version": "2019-12-12"
      },
      "RequestBody": "I3sVvHWk0CO9gprcqTDHQbgoxNLrTBOGOS/LzSLIxW6wGFQ4FLKXQ\u002BMOxyOZEK/dSESCt82qzddoj4JF2QIA9LwsLJHcjy0FkYHv3ITv7CiA7YTeRg6hBUp8z4QvUWrgDtNnbeQeALkXfSZMuvFSeaJaxet\u002BIq6uiiZHX8Co1UAWD86xiH9EYu3Lx8noVUtZKVbi1Yt\u002BYewluOK91qH4bqfmNaoiofEjFWL\u002Bs1vlxjXb7jZqxgC0mK7ijM\u002BchotL0lgiASCgNohkvr8ogK6RQPKt4uhrjqimMp38QBUhho7XsuECwsQVOretBQdAixcAUUzc76Si4EOve8\u002BCo/VyQzgwUc3Mjn0ul6cwvYmhZaaF/O/JRZfqNNGdU0f0kpfCO8LPEDlKM8LOrlf8ciO6DhUp/aYGqf6gRR37Lzo1OQUQboLH0VVtO8ks\u002BpY/7sKu40Uxy5Twu5HELsocTgOImXRR6wOh8zzAu8Ld2q9nYFdbTUv1A25wILPwAqKLUe3FpGEh7gK\u002BDPAIcQ/SE\u002BHhXM5ywQC3kpUG4ctQsPCZNGrVFzZORnJVnEBb7ZJeng3SD6bUGJDsDhHLGgw2blz/bjyl/fuqkxZbHSTAW6QCqEO\u002BfaFJxRza6AkkgitmHi3kW35VuKARJ3uQeftrLLJtyXLJePC6tqkgyxTyhhDr9f/32/8lrO\u002BirVYluUshbrxXt7m5nKY8KaXVNe2LHqBqpIT8c1CyRxyCJsqalfxd/11Ym89XMlhYu7JZUHcCF462uhTHJPpspHCdNnXbopSpdzWQM4PQE3Iro7idWPakfw8749rnltpi7PZfuvvifRgesNhBcuML5aeim4FBzkx5\u002BLdmn765wuFbLUeMcVl3SCagf6cdYwwrMP4zRftYIB2p5cFEfN1ZZO335kWcfnNNKlJboU6kW5WqOm/Ahn3lAgwp4ouXM8tIRhq5Jn3HjrGK5Rqo/H/PBIormUJtmd5wEeM4c5zntveGE1o06jUY46u\u002BNqBiPQWNWt0BbJqJ2q08SRSZjhsVoi8jIekkmxpVEraWr2I9DtTdqhm\u002B5kld/Tit96EgflSQqZNxPhwcaL7DrFnj8itK/jpAvOQBV7vlxiSxd6N4NJRhBgbOzM\u002B4wUFa\u002BjrweQoNYvln4MJwjlLYi3j4avEbS3fFguskezFriPuiplyB9EwZpBWpEVTR8Xe09kBWwFZQP67CK/Ye6ObH/FfGzef1VpYr3sbbcjoj85B0cITxFMikUWetvslW\u002Brsv4RX8CyOPv6CpK\u002BGPdM10nzhmqnhh1uePIXyAR5fN1eQKrJAlJuht5LHkR\u002BnnFNyaOB6Q8E9DzQstbemnD3cI3FX8hcg8T3lQ\u002BMbHfI/\u002BqA==",
      "StatusCode": 201,
      "ResponseHeaders": {
        "Content-Length": "0",
        "Content-MD5": "wLm21VTFjw\u002BXe5AVbO8U7w==",
<<<<<<< HEAD
        "Date": "Fri, 03 Apr 2020 00:01:42 GMT",
        "ETag": "\u00220x8D7D762313C8644\u0022",
        "Last-Modified": "Fri, 03 Apr 2020 00:01:42 GMT",
=======
        "Date": "Fri, 29 May 2020 17:11:53 GMT",
        "ETag": "\u00220x8D803F362E6B146\u0022",
        "Last-Modified": "Fri, 29 May 2020 17:11:54 GMT",
>>>>>>> 80c89ee0
        "Server": [
          "Windows-Azure-Blob/1.0",
          "Microsoft-HTTPAPI/2.0"
        ],
        "x-ms-client-request-id": "afc21cb3-95cf-e357-167c-fc89dc6a3143",
        "x-ms-content-crc64": "Gpe4MIHbfqU=",
<<<<<<< HEAD
        "x-ms-request-id": "10a1b02f-e01e-0043-044b-09abfc000000",
=======
        "x-ms-request-id": "821b6a7d-f01e-0021-75dc-35ff2a000000",
>>>>>>> 80c89ee0
        "x-ms-request-server-encrypted": "true",
        "x-ms-version": "2019-12-12"
      },
      "ResponseBody": []
    },
    {
<<<<<<< HEAD
      "RequestUri": "https://seanmcccanary.blob.core.windows.net/test-container-9c28c0cc-7a09-7ba8-6c26-35ad861dd1b8/baz/foo",
=======
      "RequestUri": "http://amandadev2.blob.core.windows.net/test-container-9c28c0cc-7a09-7ba8-6c26-35ad861dd1b8/baz/foo",
>>>>>>> 80c89ee0
      "RequestMethod": "PUT",
      "RequestHeaders": {
        "Authorization": "Sanitized",
        "Content-Length": "1024",
<<<<<<< HEAD
        "traceparent": "00-e613e3045b8de54eb03ac1747c6d67a7-bf849660e3a21e4f-00",
        "User-Agent": [
          "azsdk-net-Storage.Blobs/12.5.0-dev.20200402.1",
          "(.NET Core 4.6.28325.01; Microsoft Windows 10.0.18362 )"
        ],
        "x-ms-blob-type": "BlockBlob",
        "x-ms-client-request-id": "26102286-dd43-94c0-4b46-4954fb7a3f56",
        "x-ms-date": "Fri, 03 Apr 2020 00:01:43 GMT",
=======
        "traceparent": "00-ab0aae49dbb2494bb862765fdadbb9cc-298ff6a452ba5848-00",
        "User-Agent": [
          "azsdk-net-Storage.Blobs/12.5.0-dev.20200529.1",
          "(.NET Core 4.6.28801.04; Microsoft Windows 10.0.18363 )"
        ],
        "x-ms-blob-type": "BlockBlob",
        "x-ms-client-request-id": "26102286-dd43-94c0-4b46-4954fb7a3f56",
        "x-ms-date": "Fri, 29 May 2020 17:11:54 GMT",
>>>>>>> 80c89ee0
        "x-ms-return-client-request-id": "true",
        "x-ms-version": "2019-12-12"
      },
      "RequestBody": "I3sVvHWk0CO9gprcqTDHQbgoxNLrTBOGOS/LzSLIxW6wGFQ4FLKXQ\u002BMOxyOZEK/dSESCt82qzddoj4JF2QIA9LwsLJHcjy0FkYHv3ITv7CiA7YTeRg6hBUp8z4QvUWrgDtNnbeQeALkXfSZMuvFSeaJaxet\u002BIq6uiiZHX8Co1UAWD86xiH9EYu3Lx8noVUtZKVbi1Yt\u002BYewluOK91qH4bqfmNaoiofEjFWL\u002Bs1vlxjXb7jZqxgC0mK7ijM\u002BchotL0lgiASCgNohkvr8ogK6RQPKt4uhrjqimMp38QBUhho7XsuECwsQVOretBQdAixcAUUzc76Si4EOve8\u002BCo/VyQzgwUc3Mjn0ul6cwvYmhZaaF/O/JRZfqNNGdU0f0kpfCO8LPEDlKM8LOrlf8ciO6DhUp/aYGqf6gRR37Lzo1OQUQboLH0VVtO8ks\u002BpY/7sKu40Uxy5Twu5HELsocTgOImXRR6wOh8zzAu8Ld2q9nYFdbTUv1A25wILPwAqKLUe3FpGEh7gK\u002BDPAIcQ/SE\u002BHhXM5ywQC3kpUG4ctQsPCZNGrVFzZORnJVnEBb7ZJeng3SD6bUGJDsDhHLGgw2blz/bjyl/fuqkxZbHSTAW6QCqEO\u002BfaFJxRza6AkkgitmHi3kW35VuKARJ3uQeftrLLJtyXLJePC6tqkgyxTyhhDr9f/32/8lrO\u002BirVYluUshbrxXt7m5nKY8KaXVNe2LHqBqpIT8c1CyRxyCJsqalfxd/11Ym89XMlhYu7JZUHcCF462uhTHJPpspHCdNnXbopSpdzWQM4PQE3Iro7idWPakfw8749rnltpi7PZfuvvifRgesNhBcuML5aeim4FBzkx5\u002BLdmn765wuFbLUeMcVl3SCagf6cdYwwrMP4zRftYIB2p5cFEfN1ZZO335kWcfnNNKlJboU6kW5WqOm/Ahn3lAgwp4ouXM8tIRhq5Jn3HjrGK5Rqo/H/PBIormUJtmd5wEeM4c5zntveGE1o06jUY46u\u002BNqBiPQWNWt0BbJqJ2q08SRSZjhsVoi8jIekkmxpVEraWr2I9DtTdqhm\u002B5kld/Tit96EgflSQqZNxPhwcaL7DrFnj8itK/jpAvOQBV7vlxiSxd6N4NJRhBgbOzM\u002B4wUFa\u002BjrweQoNYvln4MJwjlLYi3j4avEbS3fFguskezFriPuiplyB9EwZpBWpEVTR8Xe09kBWwFZQP67CK/Ye6ObH/FfGzef1VpYr3sbbcjoj85B0cITxFMikUWetvslW\u002Brsv4RX8CyOPv6CpK\u002BGPdM10nzhmqnhh1uePIXyAR5fN1eQKrJAlJuht5LHkR\u002BnnFNyaOB6Q8E9DzQstbemnD3cI3FX8hcg8T3lQ\u002BMbHfI/\u002BqA==",
      "StatusCode": 201,
      "ResponseHeaders": {
        "Content-Length": "0",
        "Content-MD5": "wLm21VTFjw\u002BXe5AVbO8U7w==",
<<<<<<< HEAD
        "Date": "Fri, 03 Apr 2020 00:01:42 GMT",
        "ETag": "\u00220x8D7D762314A1D45\u0022",
        "Last-Modified": "Fri, 03 Apr 2020 00:01:42 GMT",
=======
        "Date": "Fri, 29 May 2020 17:11:53 GMT",
        "ETag": "\u00220x8D803F362EE53CB\u0022",
        "Last-Modified": "Fri, 29 May 2020 17:11:54 GMT",
>>>>>>> 80c89ee0
        "Server": [
          "Windows-Azure-Blob/1.0",
          "Microsoft-HTTPAPI/2.0"
        ],
        "x-ms-client-request-id": "26102286-dd43-94c0-4b46-4954fb7a3f56",
        "x-ms-content-crc64": "Gpe4MIHbfqU=",
<<<<<<< HEAD
        "x-ms-request-id": "10a1b04c-e01e-0043-194b-09abfc000000",
=======
        "x-ms-request-id": "821b6a8e-f01e-0021-05dc-35ff2a000000",
>>>>>>> 80c89ee0
        "x-ms-request-server-encrypted": "true",
        "x-ms-version": "2019-12-12"
      },
      "ResponseBody": []
    },
    {
<<<<<<< HEAD
      "RequestUri": "https://seanmcccanary.blob.core.windows.net/test-container-9c28c0cc-7a09-7ba8-6c26-35ad861dd1b8/baz/foo/bar",
=======
      "RequestUri": "http://amandadev2.blob.core.windows.net/test-container-9c28c0cc-7a09-7ba8-6c26-35ad861dd1b8/baz/foo/bar",
>>>>>>> 80c89ee0
      "RequestMethod": "PUT",
      "RequestHeaders": {
        "Authorization": "Sanitized",
        "Content-Length": "1024",
<<<<<<< HEAD
        "traceparent": "00-778d6e2319cea941a5fd6c1cd238914e-53bcfbda785cfd4b-00",
        "User-Agent": [
          "azsdk-net-Storage.Blobs/12.5.0-dev.20200402.1",
          "(.NET Core 4.6.28325.01; Microsoft Windows 10.0.18362 )"
        ],
        "x-ms-blob-type": "BlockBlob",
        "x-ms-client-request-id": "b9024af9-0b59-5000-0399-57ca023aed15",
        "x-ms-date": "Fri, 03 Apr 2020 00:01:43 GMT",
=======
        "traceparent": "00-04ad5134adf5a249b6390039ed8b69ca-5781cce6879aaf4b-00",
        "User-Agent": [
          "azsdk-net-Storage.Blobs/12.5.0-dev.20200529.1",
          "(.NET Core 4.6.28801.04; Microsoft Windows 10.0.18363 )"
        ],
        "x-ms-blob-type": "BlockBlob",
        "x-ms-client-request-id": "b9024af9-0b59-5000-0399-57ca023aed15",
        "x-ms-date": "Fri, 29 May 2020 17:11:54 GMT",
>>>>>>> 80c89ee0
        "x-ms-return-client-request-id": "true",
        "x-ms-version": "2019-12-12"
      },
      "RequestBody": "I3sVvHWk0CO9gprcqTDHQbgoxNLrTBOGOS/LzSLIxW6wGFQ4FLKXQ\u002BMOxyOZEK/dSESCt82qzddoj4JF2QIA9LwsLJHcjy0FkYHv3ITv7CiA7YTeRg6hBUp8z4QvUWrgDtNnbeQeALkXfSZMuvFSeaJaxet\u002BIq6uiiZHX8Co1UAWD86xiH9EYu3Lx8noVUtZKVbi1Yt\u002BYewluOK91qH4bqfmNaoiofEjFWL\u002Bs1vlxjXb7jZqxgC0mK7ijM\u002BchotL0lgiASCgNohkvr8ogK6RQPKt4uhrjqimMp38QBUhho7XsuECwsQVOretBQdAixcAUUzc76Si4EOve8\u002BCo/VyQzgwUc3Mjn0ul6cwvYmhZaaF/O/JRZfqNNGdU0f0kpfCO8LPEDlKM8LOrlf8ciO6DhUp/aYGqf6gRR37Lzo1OQUQboLH0VVtO8ks\u002BpY/7sKu40Uxy5Twu5HELsocTgOImXRR6wOh8zzAu8Ld2q9nYFdbTUv1A25wILPwAqKLUe3FpGEh7gK\u002BDPAIcQ/SE\u002BHhXM5ywQC3kpUG4ctQsPCZNGrVFzZORnJVnEBb7ZJeng3SD6bUGJDsDhHLGgw2blz/bjyl/fuqkxZbHSTAW6QCqEO\u002BfaFJxRza6AkkgitmHi3kW35VuKARJ3uQeftrLLJtyXLJePC6tqkgyxTyhhDr9f/32/8lrO\u002BirVYluUshbrxXt7m5nKY8KaXVNe2LHqBqpIT8c1CyRxyCJsqalfxd/11Ym89XMlhYu7JZUHcCF462uhTHJPpspHCdNnXbopSpdzWQM4PQE3Iro7idWPakfw8749rnltpi7PZfuvvifRgesNhBcuML5aeim4FBzkx5\u002BLdmn765wuFbLUeMcVl3SCagf6cdYwwrMP4zRftYIB2p5cFEfN1ZZO335kWcfnNNKlJboU6kW5WqOm/Ahn3lAgwp4ouXM8tIRhq5Jn3HjrGK5Rqo/H/PBIormUJtmd5wEeM4c5zntveGE1o06jUY46u\u002BNqBiPQWNWt0BbJqJ2q08SRSZjhsVoi8jIekkmxpVEraWr2I9DtTdqhm\u002B5kld/Tit96EgflSQqZNxPhwcaL7DrFnj8itK/jpAvOQBV7vlxiSxd6N4NJRhBgbOzM\u002B4wUFa\u002BjrweQoNYvln4MJwjlLYi3j4avEbS3fFguskezFriPuiplyB9EwZpBWpEVTR8Xe09kBWwFZQP67CK/Ye6ObH/FfGzef1VpYr3sbbcjoj85B0cITxFMikUWetvslW\u002Brsv4RX8CyOPv6CpK\u002BGPdM10nzhmqnhh1uePIXyAR5fN1eQKrJAlJuht5LHkR\u002BnnFNyaOB6Q8E9DzQstbemnD3cI3FX8hcg8T3lQ\u002BMbHfI/\u002BqA==",
      "StatusCode": 201,
      "ResponseHeaders": {
        "Content-Length": "0",
        "Content-MD5": "wLm21VTFjw\u002BXe5AVbO8U7w==",
<<<<<<< HEAD
        "Date": "Fri, 03 Apr 2020 00:01:42 GMT",
        "ETag": "\u00220x8D7D76231573F0E\u0022",
        "Last-Modified": "Fri, 03 Apr 2020 00:01:43 GMT",
=======
        "Date": "Fri, 29 May 2020 17:11:53 GMT",
        "ETag": "\u00220x8D803F362F5F64F\u0022",
        "Last-Modified": "Fri, 29 May 2020 17:11:54 GMT",
>>>>>>> 80c89ee0
        "Server": [
          "Windows-Azure-Blob/1.0",
          "Microsoft-HTTPAPI/2.0"
        ],
        "x-ms-client-request-id": "b9024af9-0b59-5000-0399-57ca023aed15",
        "x-ms-content-crc64": "Gpe4MIHbfqU=",
<<<<<<< HEAD
        "x-ms-request-id": "10a1b072-e01e-0043-344b-09abfc000000",
=======
        "x-ms-request-id": "821b6aa1-f01e-0021-17dc-35ff2a000000",
>>>>>>> 80c89ee0
        "x-ms-request-server-encrypted": "true",
        "x-ms-version": "2019-12-12"
      },
      "ResponseBody": []
    },
    {
<<<<<<< HEAD
      "RequestUri": "https://seanmcccanary.blob.core.windows.net/test-container-9c28c0cc-7a09-7ba8-6c26-35ad861dd1b8/baz/bar/foo",
=======
      "RequestUri": "http://amandadev2.blob.core.windows.net/test-container-9c28c0cc-7a09-7ba8-6c26-35ad861dd1b8/baz/bar/foo",
>>>>>>> 80c89ee0
      "RequestMethod": "PUT",
      "RequestHeaders": {
        "Authorization": "Sanitized",
        "Content-Length": "1024",
<<<<<<< HEAD
        "traceparent": "00-6ca8bfc1fb11e943a5a6694cd4de33c4-4dc2544530176f46-00",
        "User-Agent": [
          "azsdk-net-Storage.Blobs/12.5.0-dev.20200402.1",
          "(.NET Core 4.6.28325.01; Microsoft Windows 10.0.18362 )"
        ],
        "x-ms-blob-type": "BlockBlob",
        "x-ms-client-request-id": "b15b5c8d-8578-12fc-09b4-933783f06552",
        "x-ms-date": "Fri, 03 Apr 2020 00:01:44 GMT",
=======
        "traceparent": "00-fe7759b4cd1e944385aa2e83a3e824ad-d72b7690bfca2d45-00",
        "User-Agent": [
          "azsdk-net-Storage.Blobs/12.5.0-dev.20200529.1",
          "(.NET Core 4.6.28801.04; Microsoft Windows 10.0.18363 )"
        ],
        "x-ms-blob-type": "BlockBlob",
        "x-ms-client-request-id": "b15b5c8d-8578-12fc-09b4-933783f06552",
        "x-ms-date": "Fri, 29 May 2020 17:11:54 GMT",
>>>>>>> 80c89ee0
        "x-ms-return-client-request-id": "true",
        "x-ms-version": "2019-12-12"
      },
      "RequestBody": "I3sVvHWk0CO9gprcqTDHQbgoxNLrTBOGOS/LzSLIxW6wGFQ4FLKXQ\u002BMOxyOZEK/dSESCt82qzddoj4JF2QIA9LwsLJHcjy0FkYHv3ITv7CiA7YTeRg6hBUp8z4QvUWrgDtNnbeQeALkXfSZMuvFSeaJaxet\u002BIq6uiiZHX8Co1UAWD86xiH9EYu3Lx8noVUtZKVbi1Yt\u002BYewluOK91qH4bqfmNaoiofEjFWL\u002Bs1vlxjXb7jZqxgC0mK7ijM\u002BchotL0lgiASCgNohkvr8ogK6RQPKt4uhrjqimMp38QBUhho7XsuECwsQVOretBQdAixcAUUzc76Si4EOve8\u002BCo/VyQzgwUc3Mjn0ul6cwvYmhZaaF/O/JRZfqNNGdU0f0kpfCO8LPEDlKM8LOrlf8ciO6DhUp/aYGqf6gRR37Lzo1OQUQboLH0VVtO8ks\u002BpY/7sKu40Uxy5Twu5HELsocTgOImXRR6wOh8zzAu8Ld2q9nYFdbTUv1A25wILPwAqKLUe3FpGEh7gK\u002BDPAIcQ/SE\u002BHhXM5ywQC3kpUG4ctQsPCZNGrVFzZORnJVnEBb7ZJeng3SD6bUGJDsDhHLGgw2blz/bjyl/fuqkxZbHSTAW6QCqEO\u002BfaFJxRza6AkkgitmHi3kW35VuKARJ3uQeftrLLJtyXLJePC6tqkgyxTyhhDr9f/32/8lrO\u002BirVYluUshbrxXt7m5nKY8KaXVNe2LHqBqpIT8c1CyRxyCJsqalfxd/11Ym89XMlhYu7JZUHcCF462uhTHJPpspHCdNnXbopSpdzWQM4PQE3Iro7idWPakfw8749rnltpi7PZfuvvifRgesNhBcuML5aeim4FBzkx5\u002BLdmn765wuFbLUeMcVl3SCagf6cdYwwrMP4zRftYIB2p5cFEfN1ZZO335kWcfnNNKlJboU6kW5WqOm/Ahn3lAgwp4ouXM8tIRhq5Jn3HjrGK5Rqo/H/PBIormUJtmd5wEeM4c5zntveGE1o06jUY46u\u002BNqBiPQWNWt0BbJqJ2q08SRSZjhsVoi8jIekkmxpVEraWr2I9DtTdqhm\u002B5kld/Tit96EgflSQqZNxPhwcaL7DrFnj8itK/jpAvOQBV7vlxiSxd6N4NJRhBgbOzM\u002B4wUFa\u002BjrweQoNYvln4MJwjlLYi3j4avEbS3fFguskezFriPuiplyB9EwZpBWpEVTR8Xe09kBWwFZQP67CK/Ye6ObH/FfGzef1VpYr3sbbcjoj85B0cITxFMikUWetvslW\u002Brsv4RX8CyOPv6CpK\u002BGPdM10nzhmqnhh1uePIXyAR5fN1eQKrJAlJuht5LHkR\u002BnnFNyaOB6Q8E9DzQstbemnD3cI3FX8hcg8T3lQ\u002BMbHfI/\u002BqA==",
      "StatusCode": 201,
      "ResponseHeaders": {
        "Content-Length": "0",
        "Content-MD5": "wLm21VTFjw\u002BXe5AVbO8U7w==",
<<<<<<< HEAD
        "Date": "Fri, 03 Apr 2020 00:01:42 GMT",
        "ETag": "\u00220x8D7D762316487E1\u0022",
        "Last-Modified": "Fri, 03 Apr 2020 00:01:43 GMT",
=======
        "Date": "Fri, 29 May 2020 17:11:53 GMT",
        "ETag": "\u00220x8D803F362FD71BC\u0022",
        "Last-Modified": "Fri, 29 May 2020 17:11:54 GMT",
>>>>>>> 80c89ee0
        "Server": [
          "Windows-Azure-Blob/1.0",
          "Microsoft-HTTPAPI/2.0"
        ],
        "x-ms-client-request-id": "b15b5c8d-8578-12fc-09b4-933783f06552",
        "x-ms-content-crc64": "Gpe4MIHbfqU=",
<<<<<<< HEAD
        "x-ms-request-id": "10a1b08a-e01e-0043-474b-09abfc000000",
=======
        "x-ms-request-id": "821b6ab7-f01e-0021-2cdc-35ff2a000000",
>>>>>>> 80c89ee0
        "x-ms-request-server-encrypted": "true",
        "x-ms-version": "2019-12-12"
      },
      "ResponseBody": []
    },
    {
<<<<<<< HEAD
      "RequestUri": "https://seanmcccanary.blob.core.windows.net/test-container-9c28c0cc-7a09-7ba8-6c26-35ad861dd1b8/foo/foo?comp=metadata",
      "RequestMethod": "PUT",
      "RequestHeaders": {
        "Authorization": "Sanitized",
        "traceparent": "00-ded97e6d7e24d24d97e727eff5a23827-9ea764d4a8abe744-00",
        "User-Agent": [
          "azsdk-net-Storage.Blobs/12.5.0-dev.20200402.1",
          "(.NET Core 4.6.28325.01; Microsoft Windows 10.0.18362 )"
        ],
        "x-ms-client-request-id": "a63d884d-3bdf-0d9d-f9a9-167058a82976",
        "x-ms-date": "Fri, 03 Apr 2020 00:01:44 GMT",
=======
      "RequestUri": "http://amandadev2.blob.core.windows.net/test-container-9c28c0cc-7a09-7ba8-6c26-35ad861dd1b8/foo/foo?comp=metadata",
      "RequestMethod": "PUT",
      "RequestHeaders": {
        "Authorization": "Sanitized",
        "traceparent": "00-52ef0422fa20d4408df5b56969e948e2-a264038f1f6d0140-00",
        "User-Agent": [
          "azsdk-net-Storage.Blobs/12.5.0-dev.20200529.1",
          "(.NET Core 4.6.28801.04; Microsoft Windows 10.0.18363 )"
        ],
        "x-ms-client-request-id": "a63d884d-3bdf-0d9d-f9a9-167058a82976",
        "x-ms-date": "Fri, 29 May 2020 17:11:54 GMT",
>>>>>>> 80c89ee0
        "x-ms-meta-Capital": "letter",
        "x-ms-meta-foo": "bar",
        "x-ms-meta-meta": "data",
        "x-ms-meta-UPPER": "case",
        "x-ms-return-client-request-id": "true",
        "x-ms-version": "2019-12-12"
      },
      "RequestBody": null,
      "StatusCode": 200,
      "ResponseHeaders": {
        "Content-Length": "0",
<<<<<<< HEAD
        "Date": "Fri, 03 Apr 2020 00:01:42 GMT",
        "ETag": "\u00220x8D7D7623171F7D4\u0022",
        "Last-Modified": "Fri, 03 Apr 2020 00:01:43 GMT",
=======
        "Date": "Fri, 29 May 2020 17:11:53 GMT",
        "ETag": "\u00220x8D803F36304ED29\u0022",
        "Last-Modified": "Fri, 29 May 2020 17:11:54 GMT",
>>>>>>> 80c89ee0
        "Server": [
          "Windows-Azure-Blob/1.0",
          "Microsoft-HTTPAPI/2.0"
        ],
        "x-ms-client-request-id": "a63d884d-3bdf-0d9d-f9a9-167058a82976",
<<<<<<< HEAD
        "x-ms-request-id": "10a1b0a6-e01e-0043-5c4b-09abfc000000",
=======
        "x-ms-request-id": "821b6acd-f01e-0021-41dc-35ff2a000000",
>>>>>>> 80c89ee0
        "x-ms-request-server-encrypted": "true",
        "x-ms-version": "2019-12-12"
      },
      "ResponseBody": []
    },
    {
<<<<<<< HEAD
      "RequestUri": "https://seanmcccanary.blob.core.windows.net/test-container-9c28c0cc-7a09-7ba8-6c26-35ad861dd1b8?restype=container\u0026comp=list\u0026maxresults=2",
=======
      "RequestUri": "http://amandadev2.blob.core.windows.net/test-container-9c28c0cc-7a09-7ba8-6c26-35ad861dd1b8?restype=container\u0026comp=list\u0026maxresults=2",
>>>>>>> 80c89ee0
      "RequestMethod": "GET",
      "RequestHeaders": {
        "Authorization": "Sanitized",
        "User-Agent": [
<<<<<<< HEAD
          "azsdk-net-Storage.Blobs/12.5.0-dev.20200402.1",
          "(.NET Core 4.6.28325.01; Microsoft Windows 10.0.18362 )"
        ],
        "x-ms-client-request-id": "faea5221-bfb3-b073-6e5d-59178157b5c1",
        "x-ms-date": "Fri, 03 Apr 2020 00:01:44 GMT",
=======
          "azsdk-net-Storage.Blobs/12.5.0-dev.20200529.1",
          "(.NET Core 4.6.28801.04; Microsoft Windows 10.0.18363 )"
        ],
        "x-ms-client-request-id": "faea5221-bfb3-b073-6e5d-59178157b5c1",
        "x-ms-date": "Fri, 29 May 2020 17:11:54 GMT",
>>>>>>> 80c89ee0
        "x-ms-return-client-request-id": "true",
        "x-ms-version": "2019-12-12"
      },
      "RequestBody": null,
      "StatusCode": 200,
      "ResponseHeaders": {
        "Content-Type": "application/xml",
<<<<<<< HEAD
        "Date": "Fri, 03 Apr 2020 00:01:43 GMT",
=======
        "Date": "Fri, 29 May 2020 17:11:53 GMT",
>>>>>>> 80c89ee0
        "Server": [
          "Windows-Azure-Blob/1.0",
          "Microsoft-HTTPAPI/2.0"
        ],
        "Transfer-Encoding": "chunked",
        "x-ms-client-request-id": "faea5221-bfb3-b073-6e5d-59178157b5c1",
<<<<<<< HEAD
        "x-ms-request-id": "10a1b0e8-e01e-0043-014b-09abfc000000",
        "x-ms-version": "2019-12-12"
      },
      "ResponseBody": "\uFEFF\u003C?xml version=\u00221.0\u0022 encoding=\u0022utf-8\u0022?\u003E\u003CEnumerationResults ServiceEndpoint=\u0022https://seanmcccanary.blob.core.windows.net/\u0022 ContainerName=\u0022test-container-9c28c0cc-7a09-7ba8-6c26-35ad861dd1b8\u0022\u003E\u003CMaxResults\u003E2\u003C/MaxResults\u003E\u003CBlobs\u003E\u003CBlob\u003E\u003CName\u003Ebar\u003C/Name\u003E\u003CProperties\u003E\u003CCreation-Time\u003EFri, 03 Apr 2020 00:01:42 GMT\u003C/Creation-Time\u003E\u003CLast-Modified\u003EFri, 03 Apr 2020 00:01:42 GMT\u003C/Last-Modified\u003E\u003CEtag\u003E0x8D7D76231137305\u003C/Etag\u003E\u003CContent-Length\u003E1024\u003C/Content-Length\u003E\u003CContent-Type\u003Eapplication/octet-stream\u003C/Content-Type\u003E\u003CContent-Encoding /\u003E\u003CContent-Language /\u003E\u003CContent-CRC64 /\u003E\u003CContent-MD5\u003EwLm21VTFjw\u002BXe5AVbO8U7w==\u003C/Content-MD5\u003E\u003CCache-Control /\u003E\u003CContent-Disposition /\u003E\u003CBlobType\u003EBlockBlob\u003C/BlobType\u003E\u003CAccessTier\u003EHot\u003C/AccessTier\u003E\u003CAccessTierInferred\u003Etrue\u003C/AccessTierInferred\u003E\u003CLeaseStatus\u003Eunlocked\u003C/LeaseStatus\u003E\u003CLeaseState\u003Eavailable\u003C/LeaseState\u003E\u003CServerEncrypted\u003Etrue\u003C/ServerEncrypted\u003E\u003C/Properties\u003E\u003C/Blob\u003E\u003CBlob\u003E\u003CName\u003Ebaz\u003C/Name\u003E\u003CProperties\u003E\u003CCreation-Time\u003EFri, 03 Apr 2020 00:01:42 GMT\u003C/Creation-Time\u003E\u003CLast-Modified\u003EFri, 03 Apr 2020 00:01:42 GMT\u003C/Last-Modified\u003E\u003CEtag\u003E0x8D7D7623120E2F8\u003C/Etag\u003E\u003CContent-Length\u003E1024\u003C/Content-Length\u003E\u003CContent-Type\u003Eapplication/octet-stream\u003C/Content-Type\u003E\u003CContent-Encoding /\u003E\u003CContent-Language /\u003E\u003CContent-CRC64 /\u003E\u003CContent-MD5\u003EwLm21VTFjw\u002BXe5AVbO8U7w==\u003C/Content-MD5\u003E\u003CCache-Control /\u003E\u003CContent-Disposition /\u003E\u003CBlobType\u003EBlockBlob\u003C/BlobType\u003E\u003CAccessTier\u003EHot\u003C/AccessTier\u003E\u003CAccessTierInferred\u003Etrue\u003C/AccessTierInferred\u003E\u003CLeaseStatus\u003Eunlocked\u003C/LeaseStatus\u003E\u003CLeaseState\u003Eavailable\u003C/LeaseState\u003E\u003CServerEncrypted\u003Etrue\u003C/ServerEncrypted\u003E\u003C/Properties\u003E\u003C/Blob\u003E\u003C/Blobs\u003E\u003CNextMarker\u003E2!76!MDAwMDExIWJhei9iYXIvZm9vITAwMDAyOCE5OTk5LTEyLTMxVDIzOjU5OjU5Ljk5OTk5OTlaIQ--\u003C/NextMarker\u003E\u003C/EnumerationResults\u003E"
    },
    {
      "RequestUri": "https://seanmcccanary.blob.core.windows.net/test-container-9c28c0cc-7a09-7ba8-6c26-35ad861dd1b8?restype=container",
      "RequestMethod": "DELETE",
      "RequestHeaders": {
        "Authorization": "Sanitized",
        "traceparent": "00-53e285251d88cd4b880766c8d7182f86-5cbf9422b2bc744a-00",
        "User-Agent": [
          "azsdk-net-Storage.Blobs/12.5.0-dev.20200402.1",
          "(.NET Core 4.6.28325.01; Microsoft Windows 10.0.18362 )"
        ],
        "x-ms-client-request-id": "054fa409-2ebe-83c2-d2cb-44fba0f5723d",
        "x-ms-date": "Fri, 03 Apr 2020 00:01:44 GMT",
=======
        "x-ms-request-id": "821b6ae0-f01e-0021-53dc-35ff2a000000",
        "x-ms-version": "2019-07-07"
      },
      "ResponseBody": "\uFEFF\u003C?xml version=\u00221.0\u0022 encoding=\u0022utf-8\u0022?\u003E\u003CEnumerationResults ServiceEndpoint=\u0022http://amandadev2.blob.core.windows.net/\u0022 ContainerName=\u0022test-container-9c28c0cc-7a09-7ba8-6c26-35ad861dd1b8\u0022\u003E\u003CMaxResults\u003E2\u003C/MaxResults\u003E\u003CBlobs\u003E\u003CBlob\u003E\u003CName\u003Ebar\u003C/Name\u003E\u003CProperties\u003E\u003CCreation-Time\u003EFri, 29 May 2020 17:11:54 GMT\u003C/Creation-Time\u003E\u003CLast-Modified\u003EFri, 29 May 2020 17:11:54 GMT\u003C/Last-Modified\u003E\u003CEtag\u003E0x8D803F362CDA676\u003C/Etag\u003E\u003CContent-Length\u003E1024\u003C/Content-Length\u003E\u003CContent-Type\u003Eapplication/octet-stream\u003C/Content-Type\u003E\u003CContent-Encoding /\u003E\u003CContent-Language /\u003E\u003CContent-CRC64 /\u003E\u003CContent-MD5\u003EwLm21VTFjw\u002BXe5AVbO8U7w==\u003C/Content-MD5\u003E\u003CCache-Control /\u003E\u003CContent-Disposition /\u003E\u003CBlobType\u003EBlockBlob\u003C/BlobType\u003E\u003CAccessTier\u003EHot\u003C/AccessTier\u003E\u003CAccessTierInferred\u003Etrue\u003C/AccessTierInferred\u003E\u003CLeaseStatus\u003Eunlocked\u003C/LeaseStatus\u003E\u003CLeaseState\u003Eavailable\u003C/LeaseState\u003E\u003CServerEncrypted\u003Etrue\u003C/ServerEncrypted\u003E\u003C/Properties\u003E\u003C/Blob\u003E\u003CBlob\u003E\u003CName\u003Ebaz\u003C/Name\u003E\u003CProperties\u003E\u003CCreation-Time\u003EFri, 29 May 2020 17:11:54 GMT\u003C/Creation-Time\u003E\u003CLast-Modified\u003EFri, 29 May 2020 17:11:54 GMT\u003C/Last-Modified\u003E\u003CEtag\u003E0x8D803F362D521E3\u003C/Etag\u003E\u003CContent-Length\u003E1024\u003C/Content-Length\u003E\u003CContent-Type\u003Eapplication/octet-stream\u003C/Content-Type\u003E\u003CContent-Encoding /\u003E\u003CContent-Language /\u003E\u003CContent-CRC64 /\u003E\u003CContent-MD5\u003EwLm21VTFjw\u002BXe5AVbO8U7w==\u003C/Content-MD5\u003E\u003CCache-Control /\u003E\u003CContent-Disposition /\u003E\u003CBlobType\u003EBlockBlob\u003C/BlobType\u003E\u003CAccessTier\u003EHot\u003C/AccessTier\u003E\u003CAccessTierInferred\u003Etrue\u003C/AccessTierInferred\u003E\u003CLeaseStatus\u003Eunlocked\u003C/LeaseStatus\u003E\u003CLeaseState\u003Eavailable\u003C/LeaseState\u003E\u003CServerEncrypted\u003Etrue\u003C/ServerEncrypted\u003E\u003C/Properties\u003E\u003C/Blob\u003E\u003C/Blobs\u003E\u003CNextMarker\u003E2!76!MDAwMDExIWJhei9iYXIvZm9vITAwMDAyOCE5OTk5LTEyLTMxVDIzOjU5OjU5Ljk5OTk5OTlaIQ--\u003C/NextMarker\u003E\u003C/EnumerationResults\u003E"
    },
    {
      "RequestUri": "http://amandadev2.blob.core.windows.net/test-container-9c28c0cc-7a09-7ba8-6c26-35ad861dd1b8?restype=container",
      "RequestMethod": "DELETE",
      "RequestHeaders": {
        "Authorization": "Sanitized",
        "traceparent": "00-1acde9f8697390448b03bf1beffa35b2-f86efa2e5d1cb84a-00",
        "User-Agent": [
          "azsdk-net-Storage.Blobs/12.5.0-dev.20200529.1",
          "(.NET Core 4.6.28801.04; Microsoft Windows 10.0.18363 )"
        ],
        "x-ms-client-request-id": "054fa409-2ebe-83c2-d2cb-44fba0f5723d",
        "x-ms-date": "Fri, 29 May 2020 17:11:54 GMT",
>>>>>>> 80c89ee0
        "x-ms-return-client-request-id": "true",
        "x-ms-version": "2019-12-12"
      },
      "RequestBody": null,
      "StatusCode": 202,
      "ResponseHeaders": {
        "Content-Length": "0",
<<<<<<< HEAD
        "Date": "Fri, 03 Apr 2020 00:01:43 GMT",
=======
        "Date": "Fri, 29 May 2020 17:11:53 GMT",
>>>>>>> 80c89ee0
        "Server": [
          "Windows-Azure-Blob/1.0",
          "Microsoft-HTTPAPI/2.0"
        ],
        "x-ms-client-request-id": "054fa409-2ebe-83c2-d2cb-44fba0f5723d",
<<<<<<< HEAD
        "x-ms-request-id": "10a1b0ff-e01e-0043-154b-09abfc000000",
        "x-ms-version": "2019-12-12"
=======
        "x-ms-request-id": "821b6af5-f01e-0021-67dc-35ff2a000000",
        "x-ms-version": "2019-07-07"
>>>>>>> 80c89ee0
      },
      "ResponseBody": []
    }
  ],
  "Variables": {
    "RandomSeed": "714752713",
<<<<<<< HEAD
    "Storage_TestConfigDefault": "ProductionTenant\nseanmcccanary\nU2FuaXRpemVk\nhttps://seanmcccanary.blob.core.windows.net\nhttps://seanmcccanary.file.core.windows.net\nhttps://seanmcccanary.queue.core.windows.net\nhttps://seanmcccanary.table.core.windows.net\n\n\n\n\nhttps://seanmcccanary-secondary.blob.core.windows.net\nhttps://seanmcccanary-secondary.file.core.windows.net\nhttps://seanmcccanary-secondary.queue.core.windows.net\nhttps://seanmcccanary-secondary.table.core.windows.net\n\nSanitized\n\n\nCloud\nBlobEndpoint=https://seanmcccanary.blob.core.windows.net/;QueueEndpoint=https://seanmcccanary.queue.core.windows.net/;FileEndpoint=https://seanmcccanary.file.core.windows.net/;BlobSecondaryEndpoint=https://seanmcccanary-secondary.blob.core.windows.net/;QueueSecondaryEndpoint=https://seanmcccanary-secondary.queue.core.windows.net/;FileSecondaryEndpoint=https://seanmcccanary-secondary.file.core.windows.net/;AccountName=seanmcccanary;AccountKey=Sanitized\nseanscope1"
=======
    "Storage_TestConfigDefault": "ProductionTenant\namandadev2\nU2FuaXRpemVk\nhttp://amandadev2.blob.core.windows.net\nhttp://amandadev2.file.core.windows.net\nhttp://amandadev2.queue.core.windows.net\nhttp://amandadev2.table.core.windows.net\n\n\n\n\nhttp://amandadev2-secondary.blob.core.windows.net\nhttp://amandadev2-secondary.file.core.windows.net\nhttp://amandadev2-secondary.queue.core.windows.net\nhttp://amandadev2-secondary.table.core.windows.net\n\nSanitized\n\n\nCloud\nBlobEndpoint=http://amandadev2.blob.core.windows.net/;QueueEndpoint=http://amandadev2.queue.core.windows.net/;FileEndpoint=http://amandadev2.file.core.windows.net/;BlobSecondaryEndpoint=http://amandadev2-secondary.blob.core.windows.net/;QueueSecondaryEndpoint=http://amandadev2-secondary.queue.core.windows.net/;FileSecondaryEndpoint=http://amandadev2-secondary.file.core.windows.net/;AccountName=amandadev2;AccountKey=Sanitized\n"
>>>>>>> 80c89ee0
  }
}<|MERGE_RESOLUTION|>--- conflicted
+++ resolved
@@ -1,733 +1,434 @@
 {
   "Entries": [
     {
-<<<<<<< HEAD
-      "RequestUri": "https://seanmcccanary.blob.core.windows.net/test-container-9c28c0cc-7a09-7ba8-6c26-35ad861dd1b8?restype=container",
-      "RequestMethod": "PUT",
-      "RequestHeaders": {
-        "Authorization": "Sanitized",
-        "traceparent": "00-12e9db35cf0ef249b73dada52d461098-36a86358f9f48945-00",
-        "User-Agent": [
-          "azsdk-net-Storage.Blobs/12.5.0-dev.20200402.1",
-          "(.NET Core 4.6.28325.01; Microsoft Windows 10.0.18362 )"
+      "RequestUri": "http://jamesschreppler.blob.core.windows.net/test-container-65f26af0-99d9-cb96-52db-fbb0b2d22fc6?restype=container",
+      "RequestMethod": "PUT",
+      "RequestHeaders": {
+        "Authorization": "Sanitized",
+        "traceparent": "00-b1f68bb0dd33c34a9418cfc52497d468-8d588f8be1b6114c-00",
+        "User-Agent": [
+          "azsdk-net-Storage.Blobs/12.5.0-dev.20200609.1",
+          "(.NET Core 4.6.28801.04; Microsoft Windows 10.0.19041 )"
         ],
         "x-ms-blob-public-access": "container",
-        "x-ms-client-request-id": "8432b3e8-34a5-58ec-0d10-863ae0927db9",
-        "x-ms-date": "Fri, 03 Apr 2020 00:01:43 GMT",
-=======
-      "RequestUri": "http://amandadev2.blob.core.windows.net/test-container-9c28c0cc-7a09-7ba8-6c26-35ad861dd1b8?restype=container",
-      "RequestMethod": "PUT",
-      "RequestHeaders": {
-        "Authorization": "Sanitized",
-        "traceparent": "00-5d0d13f30bc53b42be9b57cbe74b1fef-bce473eab1988349-00",
-        "User-Agent": [
-          "azsdk-net-Storage.Blobs/12.5.0-dev.20200529.1",
-          "(.NET Core 4.6.28801.04; Microsoft Windows 10.0.18363 )"
-        ],
-        "x-ms-blob-public-access": "container",
-        "x-ms-client-request-id": "8432b3e8-34a5-58ec-0d10-863ae0927db9",
-        "x-ms-date": "Fri, 29 May 2020 17:11:54 GMT",
->>>>>>> 80c89ee0
-        "x-ms-return-client-request-id": "true",
-        "x-ms-version": "2019-12-12"
+        "x-ms-client-request-id": "fc2a3c62-8ddc-7779-dbaa-cc40fba2edb5",
+        "x-ms-date": "Tue, 09 Jun 2020 20:39:31 GMT",
+        "x-ms-return-client-request-id": "true",
+        "x-ms-version": "2019-07-07"
       },
       "RequestBody": null,
       "StatusCode": 201,
       "ResponseHeaders": {
         "Content-Length": "0",
-<<<<<<< HEAD
-        "Date": "Fri, 03 Apr 2020 00:01:42 GMT",
-        "ETag": "\u00220x8D7D76230F7DE21\u0022",
-        "Last-Modified": "Fri, 03 Apr 2020 00:01:42 GMT",
-=======
-        "Date": "Fri, 29 May 2020 17:11:53 GMT",
-        "ETag": "\u00220x8D803F362BC0600\u0022",
-        "Last-Modified": "Fri, 29 May 2020 17:11:54 GMT",
->>>>>>> 80c89ee0
-        "Server": [
-          "Windows-Azure-Blob/1.0",
-          "Microsoft-HTTPAPI/2.0"
-        ],
-        "x-ms-client-request-id": "8432b3e8-34a5-58ec-0d10-863ae0927db9",
-<<<<<<< HEAD
-        "x-ms-request-id": "10a1afd7-e01e-0043-3d4b-09abfc000000",
-        "x-ms-version": "2019-12-12"
-=======
-        "x-ms-request-id": "821b6a00-f01e-0021-04dc-35ff2a000000",
-        "x-ms-version": "2019-07-07"
->>>>>>> 80c89ee0
-      },
-      "ResponseBody": []
-    },
-    {
-<<<<<<< HEAD
-      "RequestUri": "https://seanmcccanary.blob.core.windows.net/test-container-9c28c0cc-7a09-7ba8-6c26-35ad861dd1b8/foo",
-=======
-      "RequestUri": "http://amandadev2.blob.core.windows.net/test-container-9c28c0cc-7a09-7ba8-6c26-35ad861dd1b8/foo",
->>>>>>> 80c89ee0
-      "RequestMethod": "PUT",
-      "RequestHeaders": {
-        "Authorization": "Sanitized",
-        "Content-Length": "1024",
-<<<<<<< HEAD
-        "traceparent": "00-09af44a715015f4fb62cb0beea8ea5ac-73549fff2922ab4f-00",
-        "User-Agent": [
-          "azsdk-net-Storage.Blobs/12.5.0-dev.20200402.1",
-          "(.NET Core 4.6.28325.01; Microsoft Windows 10.0.18362 )"
-        ],
-        "x-ms-blob-type": "BlockBlob",
-        "x-ms-client-request-id": "936bdc39-8fea-5e14-e9a5-40f7887c507b",
-        "x-ms-date": "Fri, 03 Apr 2020 00:01:43 GMT",
-=======
-        "traceparent": "00-84338d5d3edf0a4789190c67c189af17-9dad68029bd36b44-00",
-        "User-Agent": [
-          "azsdk-net-Storage.Blobs/12.5.0-dev.20200529.1",
-          "(.NET Core 4.6.28801.04; Microsoft Windows 10.0.18363 )"
-        ],
-        "x-ms-blob-type": "BlockBlob",
-        "x-ms-client-request-id": "936bdc39-8fea-5e14-e9a5-40f7887c507b",
-        "x-ms-date": "Fri, 29 May 2020 17:11:54 GMT",
->>>>>>> 80c89ee0
-        "x-ms-return-client-request-id": "true",
-        "x-ms-version": "2019-12-12"
-      },
-      "RequestBody": "I3sVvHWk0CO9gprcqTDHQbgoxNLrTBOGOS/LzSLIxW6wGFQ4FLKXQ\u002BMOxyOZEK/dSESCt82qzddoj4JF2QIA9LwsLJHcjy0FkYHv3ITv7CiA7YTeRg6hBUp8z4QvUWrgDtNnbeQeALkXfSZMuvFSeaJaxet\u002BIq6uiiZHX8Co1UAWD86xiH9EYu3Lx8noVUtZKVbi1Yt\u002BYewluOK91qH4bqfmNaoiofEjFWL\u002Bs1vlxjXb7jZqxgC0mK7ijM\u002BchotL0lgiASCgNohkvr8ogK6RQPKt4uhrjqimMp38QBUhho7XsuECwsQVOretBQdAixcAUUzc76Si4EOve8\u002BCo/VyQzgwUc3Mjn0ul6cwvYmhZaaF/O/JRZfqNNGdU0f0kpfCO8LPEDlKM8LOrlf8ciO6DhUp/aYGqf6gRR37Lzo1OQUQboLH0VVtO8ks\u002BpY/7sKu40Uxy5Twu5HELsocTgOImXRR6wOh8zzAu8Ld2q9nYFdbTUv1A25wILPwAqKLUe3FpGEh7gK\u002BDPAIcQ/SE\u002BHhXM5ywQC3kpUG4ctQsPCZNGrVFzZORnJVnEBb7ZJeng3SD6bUGJDsDhHLGgw2blz/bjyl/fuqkxZbHSTAW6QCqEO\u002BfaFJxRza6AkkgitmHi3kW35VuKARJ3uQeftrLLJtyXLJePC6tqkgyxTyhhDr9f/32/8lrO\u002BirVYluUshbrxXt7m5nKY8KaXVNe2LHqBqpIT8c1CyRxyCJsqalfxd/11Ym89XMlhYu7JZUHcCF462uhTHJPpspHCdNnXbopSpdzWQM4PQE3Iro7idWPakfw8749rnltpi7PZfuvvifRgesNhBcuML5aeim4FBzkx5\u002BLdmn765wuFbLUeMcVl3SCagf6cdYwwrMP4zRftYIB2p5cFEfN1ZZO335kWcfnNNKlJboU6kW5WqOm/Ahn3lAgwp4ouXM8tIRhq5Jn3HjrGK5Rqo/H/PBIormUJtmd5wEeM4c5zntveGE1o06jUY46u\u002BNqBiPQWNWt0BbJqJ2q08SRSZjhsVoi8jIekkmxpVEraWr2I9DtTdqhm\u002B5kld/Tit96EgflSQqZNxPhwcaL7DrFnj8itK/jpAvOQBV7vlxiSxd6N4NJRhBgbOzM\u002B4wUFa\u002BjrweQoNYvln4MJwjlLYi3j4avEbS3fFguskezFriPuiplyB9EwZpBWpEVTR8Xe09kBWwFZQP67CK/Ye6ObH/FfGzef1VpYr3sbbcjoj85B0cITxFMikUWetvslW\u002Brsv4RX8CyOPv6CpK\u002BGPdM10nzhmqnhh1uePIXyAR5fN1eQKrJAlJuht5LHkR\u002BnnFNyaOB6Q8E9DzQstbemnD3cI3FX8hcg8T3lQ\u002BMbHfI/\u002BqA==",
-      "StatusCode": 201,
-      "ResponseHeaders": {
-        "Content-Length": "0",
-        "Content-MD5": "wLm21VTFjw\u002BXe5AVbO8U7w==",
-<<<<<<< HEAD
-        "Date": "Fri, 03 Apr 2020 00:01:42 GMT",
-        "ETag": "\u00220x8D7D76231060317\u0022",
-        "Last-Modified": "Fri, 03 Apr 2020 00:01:42 GMT",
-=======
-        "Date": "Fri, 29 May 2020 17:11:53 GMT",
-        "ETag": "\u00220x8D803F362C3E0AE\u0022",
-        "Last-Modified": "Fri, 29 May 2020 17:11:54 GMT",
->>>>>>> 80c89ee0
-        "Server": [
-          "Windows-Azure-Blob/1.0",
-          "Microsoft-HTTPAPI/2.0"
-        ],
-        "x-ms-client-request-id": "936bdc39-8fea-5e14-e9a5-40f7887c507b",
-        "x-ms-content-crc64": "Gpe4MIHbfqU=",
-<<<<<<< HEAD
-        "x-ms-request-id": "10a1afeb-e01e-0043-4c4b-09abfc000000",
-=======
-        "x-ms-request-id": "821b6a1a-f01e-0021-19dc-35ff2a000000",
->>>>>>> 80c89ee0
-        "x-ms-request-server-encrypted": "true",
-        "x-ms-version": "2019-12-12"
-      },
-      "ResponseBody": []
-    },
-    {
-<<<<<<< HEAD
-      "RequestUri": "https://seanmcccanary.blob.core.windows.net/test-container-9c28c0cc-7a09-7ba8-6c26-35ad861dd1b8/bar",
-=======
-      "RequestUri": "http://amandadev2.blob.core.windows.net/test-container-9c28c0cc-7a09-7ba8-6c26-35ad861dd1b8/bar",
->>>>>>> 80c89ee0
-      "RequestMethod": "PUT",
-      "RequestHeaders": {
-        "Authorization": "Sanitized",
-        "Content-Length": "1024",
-<<<<<<< HEAD
-        "traceparent": "00-b0ec43aa50886c43a5adfc9d318547c4-1c2085eccc0c0c49-00",
-        "User-Agent": [
-          "azsdk-net-Storage.Blobs/12.5.0-dev.20200402.1",
-          "(.NET Core 4.6.28325.01; Microsoft Windows 10.0.18362 )"
-        ],
-        "x-ms-blob-type": "BlockBlob",
-        "x-ms-client-request-id": "a08df232-6a24-7dbd-8b87-25d3fcee0c4b",
-        "x-ms-date": "Fri, 03 Apr 2020 00:01:43 GMT",
-=======
-        "traceparent": "00-62786aedc033ac438e1aad84f67f252b-debc882d0032a04f-00",
-        "User-Agent": [
-          "azsdk-net-Storage.Blobs/12.5.0-dev.20200529.1",
-          "(.NET Core 4.6.28801.04; Microsoft Windows 10.0.18363 )"
-        ],
-        "x-ms-blob-type": "BlockBlob",
-        "x-ms-client-request-id": "a08df232-6a24-7dbd-8b87-25d3fcee0c4b",
-        "x-ms-date": "Fri, 29 May 2020 17:11:54 GMT",
->>>>>>> 80c89ee0
-        "x-ms-return-client-request-id": "true",
-        "x-ms-version": "2019-12-12"
-      },
-      "RequestBody": "I3sVvHWk0CO9gprcqTDHQbgoxNLrTBOGOS/LzSLIxW6wGFQ4FLKXQ\u002BMOxyOZEK/dSESCt82qzddoj4JF2QIA9LwsLJHcjy0FkYHv3ITv7CiA7YTeRg6hBUp8z4QvUWrgDtNnbeQeALkXfSZMuvFSeaJaxet\u002BIq6uiiZHX8Co1UAWD86xiH9EYu3Lx8noVUtZKVbi1Yt\u002BYewluOK91qH4bqfmNaoiofEjFWL\u002Bs1vlxjXb7jZqxgC0mK7ijM\u002BchotL0lgiASCgNohkvr8ogK6RQPKt4uhrjqimMp38QBUhho7XsuECwsQVOretBQdAixcAUUzc76Si4EOve8\u002BCo/VyQzgwUc3Mjn0ul6cwvYmhZaaF/O/JRZfqNNGdU0f0kpfCO8LPEDlKM8LOrlf8ciO6DhUp/aYGqf6gRR37Lzo1OQUQboLH0VVtO8ks\u002BpY/7sKu40Uxy5Twu5HELsocTgOImXRR6wOh8zzAu8Ld2q9nYFdbTUv1A25wILPwAqKLUe3FpGEh7gK\u002BDPAIcQ/SE\u002BHhXM5ywQC3kpUG4ctQsPCZNGrVFzZORnJVnEBb7ZJeng3SD6bUGJDsDhHLGgw2blz/bjyl/fuqkxZbHSTAW6QCqEO\u002BfaFJxRza6AkkgitmHi3kW35VuKARJ3uQeftrLLJtyXLJePC6tqkgyxTyhhDr9f/32/8lrO\u002BirVYluUshbrxXt7m5nKY8KaXVNe2LHqBqpIT8c1CyRxyCJsqalfxd/11Ym89XMlhYu7JZUHcCF462uhTHJPpspHCdNnXbopSpdzWQM4PQE3Iro7idWPakfw8749rnltpi7PZfuvvifRgesNhBcuML5aeim4FBzkx5\u002BLdmn765wuFbLUeMcVl3SCagf6cdYwwrMP4zRftYIB2p5cFEfN1ZZO335kWcfnNNKlJboU6kW5WqOm/Ahn3lAgwp4ouXM8tIRhq5Jn3HjrGK5Rqo/H/PBIormUJtmd5wEeM4c5zntveGE1o06jUY46u\u002BNqBiPQWNWt0BbJqJ2q08SRSZjhsVoi8jIekkmxpVEraWr2I9DtTdqhm\u002B5kld/Tit96EgflSQqZNxPhwcaL7DrFnj8itK/jpAvOQBV7vlxiSxd6N4NJRhBgbOzM\u002B4wUFa\u002BjrweQoNYvln4MJwjlLYi3j4avEbS3fFguskezFriPuiplyB9EwZpBWpEVTR8Xe09kBWwFZQP67CK/Ye6ObH/FfGzef1VpYr3sbbcjoj85B0cITxFMikUWetvslW\u002Brsv4RX8CyOPv6CpK\u002BGPdM10nzhmqnhh1uePIXyAR5fN1eQKrJAlJuht5LHkR\u002BnnFNyaOB6Q8E9DzQstbemnD3cI3FX8hcg8T3lQ\u002BMbHfI/\u002BqA==",
-      "StatusCode": 201,
-      "ResponseHeaders": {
-        "Content-Length": "0",
-        "Content-MD5": "wLm21VTFjw\u002BXe5AVbO8U7w==",
-<<<<<<< HEAD
-        "Date": "Fri, 03 Apr 2020 00:01:42 GMT",
-        "ETag": "\u00220x8D7D76231137305\u0022",
-        "Last-Modified": "Fri, 03 Apr 2020 00:01:42 GMT",
-=======
-        "Date": "Fri, 29 May 2020 17:11:53 GMT",
-        "ETag": "\u00220x8D803F362CDA676\u0022",
-        "Last-Modified": "Fri, 29 May 2020 17:11:54 GMT",
->>>>>>> 80c89ee0
-        "Server": [
-          "Windows-Azure-Blob/1.0",
-          "Microsoft-HTTPAPI/2.0"
-        ],
-        "x-ms-client-request-id": "a08df232-6a24-7dbd-8b87-25d3fcee0c4b",
-        "x-ms-content-crc64": "Gpe4MIHbfqU=",
-<<<<<<< HEAD
-        "x-ms-request-id": "10a1aff5-e01e-0043-554b-09abfc000000",
-=======
-        "x-ms-request-id": "821b6a38-f01e-0021-35dc-35ff2a000000",
->>>>>>> 80c89ee0
-        "x-ms-request-server-encrypted": "true",
-        "x-ms-version": "2019-12-12"
-      },
-      "ResponseBody": []
-    },
-    {
-<<<<<<< HEAD
-      "RequestUri": "https://seanmcccanary.blob.core.windows.net/test-container-9c28c0cc-7a09-7ba8-6c26-35ad861dd1b8/baz",
-=======
-      "RequestUri": "http://amandadev2.blob.core.windows.net/test-container-9c28c0cc-7a09-7ba8-6c26-35ad861dd1b8/baz",
->>>>>>> 80c89ee0
-      "RequestMethod": "PUT",
-      "RequestHeaders": {
-        "Authorization": "Sanitized",
-        "Content-Length": "1024",
-<<<<<<< HEAD
-        "traceparent": "00-cbe5af904c843846a873afc179da6b5c-c09e84ddf0e6a842-00",
-        "User-Agent": [
-          "azsdk-net-Storage.Blobs/12.5.0-dev.20200402.1",
-          "(.NET Core 4.6.28325.01; Microsoft Windows 10.0.18362 )"
-        ],
-        "x-ms-blob-type": "BlockBlob",
-        "x-ms-client-request-id": "96c4efe6-afee-c457-065e-7ca343bca281",
-        "x-ms-date": "Fri, 03 Apr 2020 00:01:43 GMT",
-=======
-        "traceparent": "00-381e4db99beeb046861041552265f654-6517e27c383b6f45-00",
-        "User-Agent": [
-          "azsdk-net-Storage.Blobs/12.5.0-dev.20200529.1",
-          "(.NET Core 4.6.28801.04; Microsoft Windows 10.0.18363 )"
-        ],
-        "x-ms-blob-type": "BlockBlob",
-        "x-ms-client-request-id": "96c4efe6-afee-c457-065e-7ca343bca281",
-        "x-ms-date": "Fri, 29 May 2020 17:11:54 GMT",
->>>>>>> 80c89ee0
-        "x-ms-return-client-request-id": "true",
-        "x-ms-version": "2019-12-12"
-      },
-      "RequestBody": "I3sVvHWk0CO9gprcqTDHQbgoxNLrTBOGOS/LzSLIxW6wGFQ4FLKXQ\u002BMOxyOZEK/dSESCt82qzddoj4JF2QIA9LwsLJHcjy0FkYHv3ITv7CiA7YTeRg6hBUp8z4QvUWrgDtNnbeQeALkXfSZMuvFSeaJaxet\u002BIq6uiiZHX8Co1UAWD86xiH9EYu3Lx8noVUtZKVbi1Yt\u002BYewluOK91qH4bqfmNaoiofEjFWL\u002Bs1vlxjXb7jZqxgC0mK7ijM\u002BchotL0lgiASCgNohkvr8ogK6RQPKt4uhrjqimMp38QBUhho7XsuECwsQVOretBQdAixcAUUzc76Si4EOve8\u002BCo/VyQzgwUc3Mjn0ul6cwvYmhZaaF/O/JRZfqNNGdU0f0kpfCO8LPEDlKM8LOrlf8ciO6DhUp/aYGqf6gRR37Lzo1OQUQboLH0VVtO8ks\u002BpY/7sKu40Uxy5Twu5HELsocTgOImXRR6wOh8zzAu8Ld2q9nYFdbTUv1A25wILPwAqKLUe3FpGEh7gK\u002BDPAIcQ/SE\u002BHhXM5ywQC3kpUG4ctQsPCZNGrVFzZORnJVnEBb7ZJeng3SD6bUGJDsDhHLGgw2blz/bjyl/fuqkxZbHSTAW6QCqEO\u002BfaFJxRza6AkkgitmHi3kW35VuKARJ3uQeftrLLJtyXLJePC6tqkgyxTyhhDr9f/32/8lrO\u002BirVYluUshbrxXt7m5nKY8KaXVNe2LHqBqpIT8c1CyRxyCJsqalfxd/11Ym89XMlhYu7JZUHcCF462uhTHJPpspHCdNnXbopSpdzWQM4PQE3Iro7idWPakfw8749rnltpi7PZfuvvifRgesNhBcuML5aeim4FBzkx5\u002BLdmn765wuFbLUeMcVl3SCagf6cdYwwrMP4zRftYIB2p5cFEfN1ZZO335kWcfnNNKlJboU6kW5WqOm/Ahn3lAgwp4ouXM8tIRhq5Jn3HjrGK5Rqo/H/PBIormUJtmd5wEeM4c5zntveGE1o06jUY46u\u002BNqBiPQWNWt0BbJqJ2q08SRSZjhsVoi8jIekkmxpVEraWr2I9DtTdqhm\u002B5kld/Tit96EgflSQqZNxPhwcaL7DrFnj8itK/jpAvOQBV7vlxiSxd6N4NJRhBgbOzM\u002B4wUFa\u002BjrweQoNYvln4MJwjlLYi3j4avEbS3fFguskezFriPuiplyB9EwZpBWpEVTR8Xe09kBWwFZQP67CK/Ye6ObH/FfGzef1VpYr3sbbcjoj85B0cITxFMikUWetvslW\u002Brsv4RX8CyOPv6CpK\u002BGPdM10nzhmqnhh1uePIXyAR5fN1eQKrJAlJuht5LHkR\u002BnnFNyaOB6Q8E9DzQstbemnD3cI3FX8hcg8T3lQ\u002BMbHfI/\u002BqA==",
-      "StatusCode": 201,
-      "ResponseHeaders": {
-        "Content-Length": "0",
-        "Content-MD5": "wLm21VTFjw\u002BXe5AVbO8U7w==",
-<<<<<<< HEAD
-        "Date": "Fri, 03 Apr 2020 00:01:42 GMT",
-        "ETag": "\u00220x8D7D7623120E2F8\u0022",
-        "Last-Modified": "Fri, 03 Apr 2020 00:01:42 GMT",
-=======
-        "Date": "Fri, 29 May 2020 17:11:53 GMT",
-        "ETag": "\u00220x8D803F362D521E3\u0022",
-        "Last-Modified": "Fri, 29 May 2020 17:11:54 GMT",
->>>>>>> 80c89ee0
-        "Server": [
-          "Windows-Azure-Blob/1.0",
-          "Microsoft-HTTPAPI/2.0"
-        ],
-        "x-ms-client-request-id": "96c4efe6-afee-c457-065e-7ca343bca281",
-        "x-ms-content-crc64": "Gpe4MIHbfqU=",
-<<<<<<< HEAD
-        "x-ms-request-id": "10a1b00c-e01e-0043-694b-09abfc000000",
-=======
-        "x-ms-request-id": "821b6a4f-f01e-0021-4cdc-35ff2a000000",
->>>>>>> 80c89ee0
-        "x-ms-request-server-encrypted": "true",
-        "x-ms-version": "2019-12-12"
-      },
-      "ResponseBody": []
-    },
-    {
-<<<<<<< HEAD
-      "RequestUri": "https://seanmcccanary.blob.core.windows.net/test-container-9c28c0cc-7a09-7ba8-6c26-35ad861dd1b8/foo/foo",
-=======
-      "RequestUri": "http://amandadev2.blob.core.windows.net/test-container-9c28c0cc-7a09-7ba8-6c26-35ad861dd1b8/foo/foo",
->>>>>>> 80c89ee0
-      "RequestMethod": "PUT",
-      "RequestHeaders": {
-        "Authorization": "Sanitized",
-        "Content-Length": "1024",
-<<<<<<< HEAD
-        "traceparent": "00-af3abe44a156624189b29c87e63ec112-2340ab84521df844-00",
-        "User-Agent": [
-          "azsdk-net-Storage.Blobs/12.5.0-dev.20200402.1",
-          "(.NET Core 4.6.28325.01; Microsoft Windows 10.0.18362 )"
-        ],
-        "x-ms-blob-type": "BlockBlob",
-        "x-ms-client-request-id": "0ded93e0-762a-de5c-b104-eec442058d8f",
-        "x-ms-date": "Fri, 03 Apr 2020 00:01:43 GMT",
-=======
-        "traceparent": "00-a845b88e84655b41929f84201b8b4a9b-c775468da1afda42-00",
-        "User-Agent": [
-          "azsdk-net-Storage.Blobs/12.5.0-dev.20200529.1",
-          "(.NET Core 4.6.28801.04; Microsoft Windows 10.0.18363 )"
-        ],
-        "x-ms-blob-type": "BlockBlob",
-        "x-ms-client-request-id": "0ded93e0-762a-de5c-b104-eec442058d8f",
-        "x-ms-date": "Fri, 29 May 2020 17:11:54 GMT",
->>>>>>> 80c89ee0
-        "x-ms-return-client-request-id": "true",
-        "x-ms-version": "2019-12-12"
-      },
-      "RequestBody": "I3sVvHWk0CO9gprcqTDHQbgoxNLrTBOGOS/LzSLIxW6wGFQ4FLKXQ\u002BMOxyOZEK/dSESCt82qzddoj4JF2QIA9LwsLJHcjy0FkYHv3ITv7CiA7YTeRg6hBUp8z4QvUWrgDtNnbeQeALkXfSZMuvFSeaJaxet\u002BIq6uiiZHX8Co1UAWD86xiH9EYu3Lx8noVUtZKVbi1Yt\u002BYewluOK91qH4bqfmNaoiofEjFWL\u002Bs1vlxjXb7jZqxgC0mK7ijM\u002BchotL0lgiASCgNohkvr8ogK6RQPKt4uhrjqimMp38QBUhho7XsuECwsQVOretBQdAixcAUUzc76Si4EOve8\u002BCo/VyQzgwUc3Mjn0ul6cwvYmhZaaF/O/JRZfqNNGdU0f0kpfCO8LPEDlKM8LOrlf8ciO6DhUp/aYGqf6gRR37Lzo1OQUQboLH0VVtO8ks\u002BpY/7sKu40Uxy5Twu5HELsocTgOImXRR6wOh8zzAu8Ld2q9nYFdbTUv1A25wILPwAqKLUe3FpGEh7gK\u002BDPAIcQ/SE\u002BHhXM5ywQC3kpUG4ctQsPCZNGrVFzZORnJVnEBb7ZJeng3SD6bUGJDsDhHLGgw2blz/bjyl/fuqkxZbHSTAW6QCqEO\u002BfaFJxRza6AkkgitmHi3kW35VuKARJ3uQeftrLLJtyXLJePC6tqkgyxTyhhDr9f/32/8lrO\u002BirVYluUshbrxXt7m5nKY8KaXVNe2LHqBqpIT8c1CyRxyCJsqalfxd/11Ym89XMlhYu7JZUHcCF462uhTHJPpspHCdNnXbopSpdzWQM4PQE3Iro7idWPakfw8749rnltpi7PZfuvvifRgesNhBcuML5aeim4FBzkx5\u002BLdmn765wuFbLUeMcVl3SCagf6cdYwwrMP4zRftYIB2p5cFEfN1ZZO335kWcfnNNKlJboU6kW5WqOm/Ahn3lAgwp4ouXM8tIRhq5Jn3HjrGK5Rqo/H/PBIormUJtmd5wEeM4c5zntveGE1o06jUY46u\u002BNqBiPQWNWt0BbJqJ2q08SRSZjhsVoi8jIekkmxpVEraWr2I9DtTdqhm\u002B5kld/Tit96EgflSQqZNxPhwcaL7DrFnj8itK/jpAvOQBV7vlxiSxd6N4NJRhBgbOzM\u002B4wUFa\u002BjrweQoNYvln4MJwjlLYi3j4avEbS3fFguskezFriPuiplyB9EwZpBWpEVTR8Xe09kBWwFZQP67CK/Ye6ObH/FfGzef1VpYr3sbbcjoj85B0cITxFMikUWetvslW\u002Brsv4RX8CyOPv6CpK\u002BGPdM10nzhmqnhh1uePIXyAR5fN1eQKrJAlJuht5LHkR\u002BnnFNyaOB6Q8E9DzQstbemnD3cI3FX8hcg8T3lQ\u002BMbHfI/\u002BqA==",
-      "StatusCode": 201,
-      "ResponseHeaders": {
-        "Content-Length": "0",
-        "Content-MD5": "wLm21VTFjw\u002BXe5AVbO8U7w==",
-<<<<<<< HEAD
-        "Date": "Fri, 03 Apr 2020 00:01:42 GMT",
-        "ETag": "\u00220x8D7D762312EA110\u0022",
-        "Last-Modified": "Fri, 03 Apr 2020 00:01:42 GMT",
-=======
-        "Date": "Fri, 29 May 2020 17:11:53 GMT",
-        "ETag": "\u00220x8D803F362DC9D50\u0022",
-        "Last-Modified": "Fri, 29 May 2020 17:11:54 GMT",
->>>>>>> 80c89ee0
-        "Server": [
-          "Windows-Azure-Blob/1.0",
-          "Microsoft-HTTPAPI/2.0"
-        ],
-        "x-ms-client-request-id": "0ded93e0-762a-de5c-b104-eec442058d8f",
-        "x-ms-content-crc64": "Gpe4MIHbfqU=",
-<<<<<<< HEAD
-        "x-ms-request-id": "10a1b01e-e01e-0043-784b-09abfc000000",
-=======
-        "x-ms-request-id": "821b6a61-f01e-0021-5ddc-35ff2a000000",
->>>>>>> 80c89ee0
-        "x-ms-request-server-encrypted": "true",
-        "x-ms-version": "2019-12-12"
-      },
-      "ResponseBody": []
-    },
-    {
-<<<<<<< HEAD
-      "RequestUri": "https://seanmcccanary.blob.core.windows.net/test-container-9c28c0cc-7a09-7ba8-6c26-35ad861dd1b8/foo/bar",
-=======
-      "RequestUri": "http://amandadev2.blob.core.windows.net/test-container-9c28c0cc-7a09-7ba8-6c26-35ad861dd1b8/foo/bar",
->>>>>>> 80c89ee0
-      "RequestMethod": "PUT",
-      "RequestHeaders": {
-        "Authorization": "Sanitized",
-        "Content-Length": "1024",
-<<<<<<< HEAD
-        "traceparent": "00-500f4c1d33edf74e9acc3c5b1c8a1114-40b797a9d2b2044c-00",
-        "User-Agent": [
-          "azsdk-net-Storage.Blobs/12.5.0-dev.20200402.1",
-          "(.NET Core 4.6.28325.01; Microsoft Windows 10.0.18362 )"
-        ],
-        "x-ms-blob-type": "BlockBlob",
-        "x-ms-client-request-id": "afc21cb3-95cf-e357-167c-fc89dc6a3143",
-        "x-ms-date": "Fri, 03 Apr 2020 00:01:43 GMT",
-=======
-        "traceparent": "00-68ab976fe2a36a46a1202e47b557e7ba-37b4909375c8244f-00",
-        "User-Agent": [
-          "azsdk-net-Storage.Blobs/12.5.0-dev.20200529.1",
-          "(.NET Core 4.6.28801.04; Microsoft Windows 10.0.18363 )"
-        ],
-        "x-ms-blob-type": "BlockBlob",
-        "x-ms-client-request-id": "afc21cb3-95cf-e357-167c-fc89dc6a3143",
-        "x-ms-date": "Fri, 29 May 2020 17:11:54 GMT",
->>>>>>> 80c89ee0
-        "x-ms-return-client-request-id": "true",
-        "x-ms-version": "2019-12-12"
-      },
-      "RequestBody": "I3sVvHWk0CO9gprcqTDHQbgoxNLrTBOGOS/LzSLIxW6wGFQ4FLKXQ\u002BMOxyOZEK/dSESCt82qzddoj4JF2QIA9LwsLJHcjy0FkYHv3ITv7CiA7YTeRg6hBUp8z4QvUWrgDtNnbeQeALkXfSZMuvFSeaJaxet\u002BIq6uiiZHX8Co1UAWD86xiH9EYu3Lx8noVUtZKVbi1Yt\u002BYewluOK91qH4bqfmNaoiofEjFWL\u002Bs1vlxjXb7jZqxgC0mK7ijM\u002BchotL0lgiASCgNohkvr8ogK6RQPKt4uhrjqimMp38QBUhho7XsuECwsQVOretBQdAixcAUUzc76Si4EOve8\u002BCo/VyQzgwUc3Mjn0ul6cwvYmhZaaF/O/JRZfqNNGdU0f0kpfCO8LPEDlKM8LOrlf8ciO6DhUp/aYGqf6gRR37Lzo1OQUQboLH0VVtO8ks\u002BpY/7sKu40Uxy5Twu5HELsocTgOImXRR6wOh8zzAu8Ld2q9nYFdbTUv1A25wILPwAqKLUe3FpGEh7gK\u002BDPAIcQ/SE\u002BHhXM5ywQC3kpUG4ctQsPCZNGrVFzZORnJVnEBb7ZJeng3SD6bUGJDsDhHLGgw2blz/bjyl/fuqkxZbHSTAW6QCqEO\u002BfaFJxRza6AkkgitmHi3kW35VuKARJ3uQeftrLLJtyXLJePC6tqkgyxTyhhDr9f/32/8lrO\u002BirVYluUshbrxXt7m5nKY8KaXVNe2LHqBqpIT8c1CyRxyCJsqalfxd/11Ym89XMlhYu7JZUHcCF462uhTHJPpspHCdNnXbopSpdzWQM4PQE3Iro7idWPakfw8749rnltpi7PZfuvvifRgesNhBcuML5aeim4FBzkx5\u002BLdmn765wuFbLUeMcVl3SCagf6cdYwwrMP4zRftYIB2p5cFEfN1ZZO335kWcfnNNKlJboU6kW5WqOm/Ahn3lAgwp4ouXM8tIRhq5Jn3HjrGK5Rqo/H/PBIormUJtmd5wEeM4c5zntveGE1o06jUY46u\u002BNqBiPQWNWt0BbJqJ2q08SRSZjhsVoi8jIekkmxpVEraWr2I9DtTdqhm\u002B5kld/Tit96EgflSQqZNxPhwcaL7DrFnj8itK/jpAvOQBV7vlxiSxd6N4NJRhBgbOzM\u002B4wUFa\u002BjrweQoNYvln4MJwjlLYi3j4avEbS3fFguskezFriPuiplyB9EwZpBWpEVTR8Xe09kBWwFZQP67CK/Ye6ObH/FfGzef1VpYr3sbbcjoj85B0cITxFMikUWetvslW\u002Brsv4RX8CyOPv6CpK\u002BGPdM10nzhmqnhh1uePIXyAR5fN1eQKrJAlJuht5LHkR\u002BnnFNyaOB6Q8E9DzQstbemnD3cI3FX8hcg8T3lQ\u002BMbHfI/\u002BqA==",
-      "StatusCode": 201,
-      "ResponseHeaders": {
-        "Content-Length": "0",
-        "Content-MD5": "wLm21VTFjw\u002BXe5AVbO8U7w==",
-<<<<<<< HEAD
-        "Date": "Fri, 03 Apr 2020 00:01:42 GMT",
-        "ETag": "\u00220x8D7D762313C8644\u0022",
-        "Last-Modified": "Fri, 03 Apr 2020 00:01:42 GMT",
-=======
-        "Date": "Fri, 29 May 2020 17:11:53 GMT",
-        "ETag": "\u00220x8D803F362E6B146\u0022",
-        "Last-Modified": "Fri, 29 May 2020 17:11:54 GMT",
->>>>>>> 80c89ee0
-        "Server": [
-          "Windows-Azure-Blob/1.0",
-          "Microsoft-HTTPAPI/2.0"
-        ],
-        "x-ms-client-request-id": "afc21cb3-95cf-e357-167c-fc89dc6a3143",
-        "x-ms-content-crc64": "Gpe4MIHbfqU=",
-<<<<<<< HEAD
-        "x-ms-request-id": "10a1b02f-e01e-0043-044b-09abfc000000",
-=======
-        "x-ms-request-id": "821b6a7d-f01e-0021-75dc-35ff2a000000",
->>>>>>> 80c89ee0
-        "x-ms-request-server-encrypted": "true",
-        "x-ms-version": "2019-12-12"
-      },
-      "ResponseBody": []
-    },
-    {
-<<<<<<< HEAD
-      "RequestUri": "https://seanmcccanary.blob.core.windows.net/test-container-9c28c0cc-7a09-7ba8-6c26-35ad861dd1b8/baz/foo",
-=======
-      "RequestUri": "http://amandadev2.blob.core.windows.net/test-container-9c28c0cc-7a09-7ba8-6c26-35ad861dd1b8/baz/foo",
->>>>>>> 80c89ee0
-      "RequestMethod": "PUT",
-      "RequestHeaders": {
-        "Authorization": "Sanitized",
-        "Content-Length": "1024",
-<<<<<<< HEAD
-        "traceparent": "00-e613e3045b8de54eb03ac1747c6d67a7-bf849660e3a21e4f-00",
-        "User-Agent": [
-          "azsdk-net-Storage.Blobs/12.5.0-dev.20200402.1",
-          "(.NET Core 4.6.28325.01; Microsoft Windows 10.0.18362 )"
-        ],
-        "x-ms-blob-type": "BlockBlob",
-        "x-ms-client-request-id": "26102286-dd43-94c0-4b46-4954fb7a3f56",
-        "x-ms-date": "Fri, 03 Apr 2020 00:01:43 GMT",
-=======
-        "traceparent": "00-ab0aae49dbb2494bb862765fdadbb9cc-298ff6a452ba5848-00",
-        "User-Agent": [
-          "azsdk-net-Storage.Blobs/12.5.0-dev.20200529.1",
-          "(.NET Core 4.6.28801.04; Microsoft Windows 10.0.18363 )"
-        ],
-        "x-ms-blob-type": "BlockBlob",
-        "x-ms-client-request-id": "26102286-dd43-94c0-4b46-4954fb7a3f56",
-        "x-ms-date": "Fri, 29 May 2020 17:11:54 GMT",
->>>>>>> 80c89ee0
-        "x-ms-return-client-request-id": "true",
-        "x-ms-version": "2019-12-12"
-      },
-      "RequestBody": "I3sVvHWk0CO9gprcqTDHQbgoxNLrTBOGOS/LzSLIxW6wGFQ4FLKXQ\u002BMOxyOZEK/dSESCt82qzddoj4JF2QIA9LwsLJHcjy0FkYHv3ITv7CiA7YTeRg6hBUp8z4QvUWrgDtNnbeQeALkXfSZMuvFSeaJaxet\u002BIq6uiiZHX8Co1UAWD86xiH9EYu3Lx8noVUtZKVbi1Yt\u002BYewluOK91qH4bqfmNaoiofEjFWL\u002Bs1vlxjXb7jZqxgC0mK7ijM\u002BchotL0lgiASCgNohkvr8ogK6RQPKt4uhrjqimMp38QBUhho7XsuECwsQVOretBQdAixcAUUzc76Si4EOve8\u002BCo/VyQzgwUc3Mjn0ul6cwvYmhZaaF/O/JRZfqNNGdU0f0kpfCO8LPEDlKM8LOrlf8ciO6DhUp/aYGqf6gRR37Lzo1OQUQboLH0VVtO8ks\u002BpY/7sKu40Uxy5Twu5HELsocTgOImXRR6wOh8zzAu8Ld2q9nYFdbTUv1A25wILPwAqKLUe3FpGEh7gK\u002BDPAIcQ/SE\u002BHhXM5ywQC3kpUG4ctQsPCZNGrVFzZORnJVnEBb7ZJeng3SD6bUGJDsDhHLGgw2blz/bjyl/fuqkxZbHSTAW6QCqEO\u002BfaFJxRza6AkkgitmHi3kW35VuKARJ3uQeftrLLJtyXLJePC6tqkgyxTyhhDr9f/32/8lrO\u002BirVYluUshbrxXt7m5nKY8KaXVNe2LHqBqpIT8c1CyRxyCJsqalfxd/11Ym89XMlhYu7JZUHcCF462uhTHJPpspHCdNnXbopSpdzWQM4PQE3Iro7idWPakfw8749rnltpi7PZfuvvifRgesNhBcuML5aeim4FBzkx5\u002BLdmn765wuFbLUeMcVl3SCagf6cdYwwrMP4zRftYIB2p5cFEfN1ZZO335kWcfnNNKlJboU6kW5WqOm/Ahn3lAgwp4ouXM8tIRhq5Jn3HjrGK5Rqo/H/PBIormUJtmd5wEeM4c5zntveGE1o06jUY46u\u002BNqBiPQWNWt0BbJqJ2q08SRSZjhsVoi8jIekkmxpVEraWr2I9DtTdqhm\u002B5kld/Tit96EgflSQqZNxPhwcaL7DrFnj8itK/jpAvOQBV7vlxiSxd6N4NJRhBgbOzM\u002B4wUFa\u002BjrweQoNYvln4MJwjlLYi3j4avEbS3fFguskezFriPuiplyB9EwZpBWpEVTR8Xe09kBWwFZQP67CK/Ye6ObH/FfGzef1VpYr3sbbcjoj85B0cITxFMikUWetvslW\u002Brsv4RX8CyOPv6CpK\u002BGPdM10nzhmqnhh1uePIXyAR5fN1eQKrJAlJuht5LHkR\u002BnnFNyaOB6Q8E9DzQstbemnD3cI3FX8hcg8T3lQ\u002BMbHfI/\u002BqA==",
-      "StatusCode": 201,
-      "ResponseHeaders": {
-        "Content-Length": "0",
-        "Content-MD5": "wLm21VTFjw\u002BXe5AVbO8U7w==",
-<<<<<<< HEAD
-        "Date": "Fri, 03 Apr 2020 00:01:42 GMT",
-        "ETag": "\u00220x8D7D762314A1D45\u0022",
-        "Last-Modified": "Fri, 03 Apr 2020 00:01:42 GMT",
-=======
-        "Date": "Fri, 29 May 2020 17:11:53 GMT",
-        "ETag": "\u00220x8D803F362EE53CB\u0022",
-        "Last-Modified": "Fri, 29 May 2020 17:11:54 GMT",
->>>>>>> 80c89ee0
-        "Server": [
-          "Windows-Azure-Blob/1.0",
-          "Microsoft-HTTPAPI/2.0"
-        ],
-        "x-ms-client-request-id": "26102286-dd43-94c0-4b46-4954fb7a3f56",
-        "x-ms-content-crc64": "Gpe4MIHbfqU=",
-<<<<<<< HEAD
-        "x-ms-request-id": "10a1b04c-e01e-0043-194b-09abfc000000",
-=======
-        "x-ms-request-id": "821b6a8e-f01e-0021-05dc-35ff2a000000",
->>>>>>> 80c89ee0
-        "x-ms-request-server-encrypted": "true",
-        "x-ms-version": "2019-12-12"
-      },
-      "ResponseBody": []
-    },
-    {
-<<<<<<< HEAD
-      "RequestUri": "https://seanmcccanary.blob.core.windows.net/test-container-9c28c0cc-7a09-7ba8-6c26-35ad861dd1b8/baz/foo/bar",
-=======
-      "RequestUri": "http://amandadev2.blob.core.windows.net/test-container-9c28c0cc-7a09-7ba8-6c26-35ad861dd1b8/baz/foo/bar",
->>>>>>> 80c89ee0
-      "RequestMethod": "PUT",
-      "RequestHeaders": {
-        "Authorization": "Sanitized",
-        "Content-Length": "1024",
-<<<<<<< HEAD
-        "traceparent": "00-778d6e2319cea941a5fd6c1cd238914e-53bcfbda785cfd4b-00",
-        "User-Agent": [
-          "azsdk-net-Storage.Blobs/12.5.0-dev.20200402.1",
-          "(.NET Core 4.6.28325.01; Microsoft Windows 10.0.18362 )"
-        ],
-        "x-ms-blob-type": "BlockBlob",
-        "x-ms-client-request-id": "b9024af9-0b59-5000-0399-57ca023aed15",
-        "x-ms-date": "Fri, 03 Apr 2020 00:01:43 GMT",
-=======
-        "traceparent": "00-04ad5134adf5a249b6390039ed8b69ca-5781cce6879aaf4b-00",
-        "User-Agent": [
-          "azsdk-net-Storage.Blobs/12.5.0-dev.20200529.1",
-          "(.NET Core 4.6.28801.04; Microsoft Windows 10.0.18363 )"
-        ],
-        "x-ms-blob-type": "BlockBlob",
-        "x-ms-client-request-id": "b9024af9-0b59-5000-0399-57ca023aed15",
-        "x-ms-date": "Fri, 29 May 2020 17:11:54 GMT",
->>>>>>> 80c89ee0
-        "x-ms-return-client-request-id": "true",
-        "x-ms-version": "2019-12-12"
-      },
-      "RequestBody": "I3sVvHWk0CO9gprcqTDHQbgoxNLrTBOGOS/LzSLIxW6wGFQ4FLKXQ\u002BMOxyOZEK/dSESCt82qzddoj4JF2QIA9LwsLJHcjy0FkYHv3ITv7CiA7YTeRg6hBUp8z4QvUWrgDtNnbeQeALkXfSZMuvFSeaJaxet\u002BIq6uiiZHX8Co1UAWD86xiH9EYu3Lx8noVUtZKVbi1Yt\u002BYewluOK91qH4bqfmNaoiofEjFWL\u002Bs1vlxjXb7jZqxgC0mK7ijM\u002BchotL0lgiASCgNohkvr8ogK6RQPKt4uhrjqimMp38QBUhho7XsuECwsQVOretBQdAixcAUUzc76Si4EOve8\u002BCo/VyQzgwUc3Mjn0ul6cwvYmhZaaF/O/JRZfqNNGdU0f0kpfCO8LPEDlKM8LOrlf8ciO6DhUp/aYGqf6gRR37Lzo1OQUQboLH0VVtO8ks\u002BpY/7sKu40Uxy5Twu5HELsocTgOImXRR6wOh8zzAu8Ld2q9nYFdbTUv1A25wILPwAqKLUe3FpGEh7gK\u002BDPAIcQ/SE\u002BHhXM5ywQC3kpUG4ctQsPCZNGrVFzZORnJVnEBb7ZJeng3SD6bUGJDsDhHLGgw2blz/bjyl/fuqkxZbHSTAW6QCqEO\u002BfaFJxRza6AkkgitmHi3kW35VuKARJ3uQeftrLLJtyXLJePC6tqkgyxTyhhDr9f/32/8lrO\u002BirVYluUshbrxXt7m5nKY8KaXVNe2LHqBqpIT8c1CyRxyCJsqalfxd/11Ym89XMlhYu7JZUHcCF462uhTHJPpspHCdNnXbopSpdzWQM4PQE3Iro7idWPakfw8749rnltpi7PZfuvvifRgesNhBcuML5aeim4FBzkx5\u002BLdmn765wuFbLUeMcVl3SCagf6cdYwwrMP4zRftYIB2p5cFEfN1ZZO335kWcfnNNKlJboU6kW5WqOm/Ahn3lAgwp4ouXM8tIRhq5Jn3HjrGK5Rqo/H/PBIormUJtmd5wEeM4c5zntveGE1o06jUY46u\u002BNqBiPQWNWt0BbJqJ2q08SRSZjhsVoi8jIekkmxpVEraWr2I9DtTdqhm\u002B5kld/Tit96EgflSQqZNxPhwcaL7DrFnj8itK/jpAvOQBV7vlxiSxd6N4NJRhBgbOzM\u002B4wUFa\u002BjrweQoNYvln4MJwjlLYi3j4avEbS3fFguskezFriPuiplyB9EwZpBWpEVTR8Xe09kBWwFZQP67CK/Ye6ObH/FfGzef1VpYr3sbbcjoj85B0cITxFMikUWetvslW\u002Brsv4RX8CyOPv6CpK\u002BGPdM10nzhmqnhh1uePIXyAR5fN1eQKrJAlJuht5LHkR\u002BnnFNyaOB6Q8E9DzQstbemnD3cI3FX8hcg8T3lQ\u002BMbHfI/\u002BqA==",
-      "StatusCode": 201,
-      "ResponseHeaders": {
-        "Content-Length": "0",
-        "Content-MD5": "wLm21VTFjw\u002BXe5AVbO8U7w==",
-<<<<<<< HEAD
-        "Date": "Fri, 03 Apr 2020 00:01:42 GMT",
-        "ETag": "\u00220x8D7D76231573F0E\u0022",
-        "Last-Modified": "Fri, 03 Apr 2020 00:01:43 GMT",
-=======
-        "Date": "Fri, 29 May 2020 17:11:53 GMT",
-        "ETag": "\u00220x8D803F362F5F64F\u0022",
-        "Last-Modified": "Fri, 29 May 2020 17:11:54 GMT",
->>>>>>> 80c89ee0
-        "Server": [
-          "Windows-Azure-Blob/1.0",
-          "Microsoft-HTTPAPI/2.0"
-        ],
-        "x-ms-client-request-id": "b9024af9-0b59-5000-0399-57ca023aed15",
-        "x-ms-content-crc64": "Gpe4MIHbfqU=",
-<<<<<<< HEAD
-        "x-ms-request-id": "10a1b072-e01e-0043-344b-09abfc000000",
-=======
-        "x-ms-request-id": "821b6aa1-f01e-0021-17dc-35ff2a000000",
->>>>>>> 80c89ee0
-        "x-ms-request-server-encrypted": "true",
-        "x-ms-version": "2019-12-12"
-      },
-      "ResponseBody": []
-    },
-    {
-<<<<<<< HEAD
-      "RequestUri": "https://seanmcccanary.blob.core.windows.net/test-container-9c28c0cc-7a09-7ba8-6c26-35ad861dd1b8/baz/bar/foo",
-=======
-      "RequestUri": "http://amandadev2.blob.core.windows.net/test-container-9c28c0cc-7a09-7ba8-6c26-35ad861dd1b8/baz/bar/foo",
->>>>>>> 80c89ee0
-      "RequestMethod": "PUT",
-      "RequestHeaders": {
-        "Authorization": "Sanitized",
-        "Content-Length": "1024",
-<<<<<<< HEAD
-        "traceparent": "00-6ca8bfc1fb11e943a5a6694cd4de33c4-4dc2544530176f46-00",
-        "User-Agent": [
-          "azsdk-net-Storage.Blobs/12.5.0-dev.20200402.1",
-          "(.NET Core 4.6.28325.01; Microsoft Windows 10.0.18362 )"
-        ],
-        "x-ms-blob-type": "BlockBlob",
-        "x-ms-client-request-id": "b15b5c8d-8578-12fc-09b4-933783f06552",
-        "x-ms-date": "Fri, 03 Apr 2020 00:01:44 GMT",
-=======
-        "traceparent": "00-fe7759b4cd1e944385aa2e83a3e824ad-d72b7690bfca2d45-00",
-        "User-Agent": [
-          "azsdk-net-Storage.Blobs/12.5.0-dev.20200529.1",
-          "(.NET Core 4.6.28801.04; Microsoft Windows 10.0.18363 )"
-        ],
-        "x-ms-blob-type": "BlockBlob",
-        "x-ms-client-request-id": "b15b5c8d-8578-12fc-09b4-933783f06552",
-        "x-ms-date": "Fri, 29 May 2020 17:11:54 GMT",
->>>>>>> 80c89ee0
-        "x-ms-return-client-request-id": "true",
-        "x-ms-version": "2019-12-12"
-      },
-      "RequestBody": "I3sVvHWk0CO9gprcqTDHQbgoxNLrTBOGOS/LzSLIxW6wGFQ4FLKXQ\u002BMOxyOZEK/dSESCt82qzddoj4JF2QIA9LwsLJHcjy0FkYHv3ITv7CiA7YTeRg6hBUp8z4QvUWrgDtNnbeQeALkXfSZMuvFSeaJaxet\u002BIq6uiiZHX8Co1UAWD86xiH9EYu3Lx8noVUtZKVbi1Yt\u002BYewluOK91qH4bqfmNaoiofEjFWL\u002Bs1vlxjXb7jZqxgC0mK7ijM\u002BchotL0lgiASCgNohkvr8ogK6RQPKt4uhrjqimMp38QBUhho7XsuECwsQVOretBQdAixcAUUzc76Si4EOve8\u002BCo/VyQzgwUc3Mjn0ul6cwvYmhZaaF/O/JRZfqNNGdU0f0kpfCO8LPEDlKM8LOrlf8ciO6DhUp/aYGqf6gRR37Lzo1OQUQboLH0VVtO8ks\u002BpY/7sKu40Uxy5Twu5HELsocTgOImXRR6wOh8zzAu8Ld2q9nYFdbTUv1A25wILPwAqKLUe3FpGEh7gK\u002BDPAIcQ/SE\u002BHhXM5ywQC3kpUG4ctQsPCZNGrVFzZORnJVnEBb7ZJeng3SD6bUGJDsDhHLGgw2blz/bjyl/fuqkxZbHSTAW6QCqEO\u002BfaFJxRza6AkkgitmHi3kW35VuKARJ3uQeftrLLJtyXLJePC6tqkgyxTyhhDr9f/32/8lrO\u002BirVYluUshbrxXt7m5nKY8KaXVNe2LHqBqpIT8c1CyRxyCJsqalfxd/11Ym89XMlhYu7JZUHcCF462uhTHJPpspHCdNnXbopSpdzWQM4PQE3Iro7idWPakfw8749rnltpi7PZfuvvifRgesNhBcuML5aeim4FBzkx5\u002BLdmn765wuFbLUeMcVl3SCagf6cdYwwrMP4zRftYIB2p5cFEfN1ZZO335kWcfnNNKlJboU6kW5WqOm/Ahn3lAgwp4ouXM8tIRhq5Jn3HjrGK5Rqo/H/PBIormUJtmd5wEeM4c5zntveGE1o06jUY46u\u002BNqBiPQWNWt0BbJqJ2q08SRSZjhsVoi8jIekkmxpVEraWr2I9DtTdqhm\u002B5kld/Tit96EgflSQqZNxPhwcaL7DrFnj8itK/jpAvOQBV7vlxiSxd6N4NJRhBgbOzM\u002B4wUFa\u002BjrweQoNYvln4MJwjlLYi3j4avEbS3fFguskezFriPuiplyB9EwZpBWpEVTR8Xe09kBWwFZQP67CK/Ye6ObH/FfGzef1VpYr3sbbcjoj85B0cITxFMikUWetvslW\u002Brsv4RX8CyOPv6CpK\u002BGPdM10nzhmqnhh1uePIXyAR5fN1eQKrJAlJuht5LHkR\u002BnnFNyaOB6Q8E9DzQstbemnD3cI3FX8hcg8T3lQ\u002BMbHfI/\u002BqA==",
-      "StatusCode": 201,
-      "ResponseHeaders": {
-        "Content-Length": "0",
-        "Content-MD5": "wLm21VTFjw\u002BXe5AVbO8U7w==",
-<<<<<<< HEAD
-        "Date": "Fri, 03 Apr 2020 00:01:42 GMT",
-        "ETag": "\u00220x8D7D762316487E1\u0022",
-        "Last-Modified": "Fri, 03 Apr 2020 00:01:43 GMT",
-=======
-        "Date": "Fri, 29 May 2020 17:11:53 GMT",
-        "ETag": "\u00220x8D803F362FD71BC\u0022",
-        "Last-Modified": "Fri, 29 May 2020 17:11:54 GMT",
->>>>>>> 80c89ee0
-        "Server": [
-          "Windows-Azure-Blob/1.0",
-          "Microsoft-HTTPAPI/2.0"
-        ],
-        "x-ms-client-request-id": "b15b5c8d-8578-12fc-09b4-933783f06552",
-        "x-ms-content-crc64": "Gpe4MIHbfqU=",
-<<<<<<< HEAD
-        "x-ms-request-id": "10a1b08a-e01e-0043-474b-09abfc000000",
-=======
-        "x-ms-request-id": "821b6ab7-f01e-0021-2cdc-35ff2a000000",
->>>>>>> 80c89ee0
-        "x-ms-request-server-encrypted": "true",
-        "x-ms-version": "2019-12-12"
-      },
-      "ResponseBody": []
-    },
-    {
-<<<<<<< HEAD
-      "RequestUri": "https://seanmcccanary.blob.core.windows.net/test-container-9c28c0cc-7a09-7ba8-6c26-35ad861dd1b8/foo/foo?comp=metadata",
-      "RequestMethod": "PUT",
-      "RequestHeaders": {
-        "Authorization": "Sanitized",
-        "traceparent": "00-ded97e6d7e24d24d97e727eff5a23827-9ea764d4a8abe744-00",
-        "User-Agent": [
-          "azsdk-net-Storage.Blobs/12.5.0-dev.20200402.1",
-          "(.NET Core 4.6.28325.01; Microsoft Windows 10.0.18362 )"
-        ],
-        "x-ms-client-request-id": "a63d884d-3bdf-0d9d-f9a9-167058a82976",
-        "x-ms-date": "Fri, 03 Apr 2020 00:01:44 GMT",
-=======
-      "RequestUri": "http://amandadev2.blob.core.windows.net/test-container-9c28c0cc-7a09-7ba8-6c26-35ad861dd1b8/foo/foo?comp=metadata",
-      "RequestMethod": "PUT",
-      "RequestHeaders": {
-        "Authorization": "Sanitized",
-        "traceparent": "00-52ef0422fa20d4408df5b56969e948e2-a264038f1f6d0140-00",
-        "User-Agent": [
-          "azsdk-net-Storage.Blobs/12.5.0-dev.20200529.1",
-          "(.NET Core 4.6.28801.04; Microsoft Windows 10.0.18363 )"
-        ],
-        "x-ms-client-request-id": "a63d884d-3bdf-0d9d-f9a9-167058a82976",
-        "x-ms-date": "Fri, 29 May 2020 17:11:54 GMT",
->>>>>>> 80c89ee0
+        "Date": "Tue, 09 Jun 2020 20:39:30 GMT",
+        "ETag": "\u00220x8D80CB536AA932E\u0022",
+        "Last-Modified": "Tue, 09 Jun 2020 20:39:31 GMT",
+        "Server": [
+          "Windows-Azure-Blob/1.0",
+          "Microsoft-HTTPAPI/2.0"
+        ],
+        "x-ms-client-request-id": "fc2a3c62-8ddc-7779-dbaa-cc40fba2edb5",
+        "x-ms-request-id": "2a24a8aa-701e-0050-189e-3e9eb7000000",
+        "x-ms-version": "2019-07-07"
+      },
+      "ResponseBody": []
+    },
+    {
+      "RequestUri": "http://jamesschreppler.blob.core.windows.net/test-container-65f26af0-99d9-cb96-52db-fbb0b2d22fc6/foo",
+      "RequestMethod": "PUT",
+      "RequestHeaders": {
+        "Authorization": "Sanitized",
+        "Content-Length": "1024",
+        "traceparent": "00-7298ba37a88a714097fb0eff6a827031-22137f427ac7bb45-00",
+        "User-Agent": [
+          "azsdk-net-Storage.Blobs/12.5.0-dev.20200609.1",
+          "(.NET Core 4.6.28801.04; Microsoft Windows 10.0.19041 )"
+        ],
+        "x-ms-blob-type": "BlockBlob",
+        "x-ms-client-request-id": "510a8e74-3038-987a-b54d-6a5d04a95bba",
+        "x-ms-date": "Tue, 09 Jun 2020 20:39:31 GMT",
+        "x-ms-return-client-request-id": "true",
+        "x-ms-version": "2019-07-07"
+      },
+      "RequestBody": "4djajDJWgrXClcEjFj/Sv7ekTnaoM\u002BmgfpP2Z25nYAHIzXUguJgkC7p1OUbMVmCc1w2JV1R3DK7uOg2fYBpGWzW/WkjJsgYegEK7M/mi0ygyWpBh3QmtUMHGMX2LhKufL90RDfsY0iQHatYRvNm0TGfkbAaK5H0sEQqHAoCIk/uXHAMbkcYsGodrWnMynJTnEuUWphilFUpg5Pvxkc\u002Bkftbaep/VmLqguFJ\u002BH4oK\u002BXV1oPCace3j8Qe5u6zKO4m3xtucWCL0EXkqde3FJvXAVeuGe/HfCQ3o9oiYHNwO1nzJx1iubaBTgY53cPv/HssR\u002BWbAQ8CY2L3OtGGZXPWcHJ9x/F\u002BdEehKM/piaJkR6Ni8hyJ2TZK8Me6a37k/uSSZ2lNbjiFrc\u002Bd\u002Bdg/FNW8kvMuJ3NXSJc4NtctwAzIuC3rVyY1Ftlq2URM7\u002BNeC9vt/diPutdxPxrWFTthW\u002B3C1T2qV8Gzi3gZw0ovBliz2ir/Q8YwOQFWdhgLYwGeBYFWjhqlt7QWOnZcdfeNRjjCIj8QZhgnjpg4U92pqCR6e73I1HhCDiZy5QVT08MNyTPfSUDGjZ9lLv9\u002BaWPWbJJN5f41xG28fBAUnYES177VLoqpymLnt\u002B4eY6V4x6DCnHR3Ae3E1ATGHsksreweVltApT7ZKKYvai4MG2DEQ7hvVgEIn9XNEFaB56uVtwn\u002BAA1OOB5l5XPSR5u/uLygAdsQwVfvEbaFc5TkV0T6mbckEhtXdguaCWyNOlQ6EVuZ4eXMhPGyDu5WyMiJfZIu163gm6ahSIvTdrfnYdtiS2I9TnFjLhDBcgctAKlDEI/eYmKqVXWw9JVZ\u002BQ49zq0S9IFmTC8cy6mZIyWjdEvekGYoCP94t/HoiFXcBTECh6dWGgwr2MRcvZa1DTZQDYBJe2ioEcGtmjyPecPVQMJ4lp\u002BCSVo/trehy09kw6q/mHrVko3EWnHlqIPPnF8Eh3zUPHaWzcQmDcSxCkZyRNqV0\u002BFFA640sDwpnKDacBpYnUfOkIMwJMq2s4TJE1Arc2OpNch9v4fOn4w6aTEjS52qWGkCo7RXZasWjkwpa5zoAilBMTpN2t28A/D29buVl2vrHrrnKM\u002BvUdAhZzE3pTfvUmsL4hZnXIGPQqPDXG/vfPrkPkzmANVdld9mKHesiFq9C6dQjbFRh745W\u002Bor6/VkNeY2U2bnBU2Vqkw6/TQJ3rpJAlTInvNFlrqOrKjvManqAfKRdjjz2gJZuuNlGoaKL3kv4uWgn5r27LioVFikpniiUP9BeGSBWShSbuAP4Hw0BIEvv1LASWJbmol8R4GpsRBqwsmHSLMQroW5Tiy66ww8dFPbeOsl4gec6d3fBRGqqL3PoRw==",
+      "StatusCode": 201,
+      "ResponseHeaders": {
+        "Content-Length": "0",
+        "Content-MD5": "o6/XXKP\u002BgCn9svh40uvC6Q==",
+        "Date": "Tue, 09 Jun 2020 20:39:30 GMT",
+        "ETag": "\u00220x8D80CB536B073C1\u0022",
+        "Last-Modified": "Tue, 09 Jun 2020 20:39:31 GMT",
+        "Server": [
+          "Windows-Azure-Blob/1.0",
+          "Microsoft-HTTPAPI/2.0"
+        ],
+        "x-ms-client-request-id": "510a8e74-3038-987a-b54d-6a5d04a95bba",
+        "x-ms-content-crc64": "JePI5fitkd4=",
+        "x-ms-request-id": "2a24a8c4-701e-0050-2f9e-3e9eb7000000",
+        "x-ms-request-server-encrypted": "true",
+        "x-ms-version": "2019-07-07"
+      },
+      "ResponseBody": []
+    },
+    {
+      "RequestUri": "http://jamesschreppler.blob.core.windows.net/test-container-65f26af0-99d9-cb96-52db-fbb0b2d22fc6/bar",
+      "RequestMethod": "PUT",
+      "RequestHeaders": {
+        "Authorization": "Sanitized",
+        "Content-Length": "1024",
+        "traceparent": "00-b33d44d72294be4ba7e729e7018928cc-567c6f225b6eb844-00",
+        "User-Agent": [
+          "azsdk-net-Storage.Blobs/12.5.0-dev.20200609.1",
+          "(.NET Core 4.6.28801.04; Microsoft Windows 10.0.19041 )"
+        ],
+        "x-ms-blob-type": "BlockBlob",
+        "x-ms-client-request-id": "a1369f50-9768-3d0f-3196-3d3859d53d15",
+        "x-ms-date": "Tue, 09 Jun 2020 20:39:31 GMT",
+        "x-ms-return-client-request-id": "true",
+        "x-ms-version": "2019-07-07"
+      },
+      "RequestBody": "4djajDJWgrXClcEjFj/Sv7ekTnaoM\u002BmgfpP2Z25nYAHIzXUguJgkC7p1OUbMVmCc1w2JV1R3DK7uOg2fYBpGWzW/WkjJsgYegEK7M/mi0ygyWpBh3QmtUMHGMX2LhKufL90RDfsY0iQHatYRvNm0TGfkbAaK5H0sEQqHAoCIk/uXHAMbkcYsGodrWnMynJTnEuUWphilFUpg5Pvxkc\u002Bkftbaep/VmLqguFJ\u002BH4oK\u002BXV1oPCace3j8Qe5u6zKO4m3xtucWCL0EXkqde3FJvXAVeuGe/HfCQ3o9oiYHNwO1nzJx1iubaBTgY53cPv/HssR\u002BWbAQ8CY2L3OtGGZXPWcHJ9x/F\u002BdEehKM/piaJkR6Ni8hyJ2TZK8Me6a37k/uSSZ2lNbjiFrc\u002Bd\u002Bdg/FNW8kvMuJ3NXSJc4NtctwAzIuC3rVyY1Ftlq2URM7\u002BNeC9vt/diPutdxPxrWFTthW\u002B3C1T2qV8Gzi3gZw0ovBliz2ir/Q8YwOQFWdhgLYwGeBYFWjhqlt7QWOnZcdfeNRjjCIj8QZhgnjpg4U92pqCR6e73I1HhCDiZy5QVT08MNyTPfSUDGjZ9lLv9\u002BaWPWbJJN5f41xG28fBAUnYES177VLoqpymLnt\u002B4eY6V4x6DCnHR3Ae3E1ATGHsksreweVltApT7ZKKYvai4MG2DEQ7hvVgEIn9XNEFaB56uVtwn\u002BAA1OOB5l5XPSR5u/uLygAdsQwVfvEbaFc5TkV0T6mbckEhtXdguaCWyNOlQ6EVuZ4eXMhPGyDu5WyMiJfZIu163gm6ahSIvTdrfnYdtiS2I9TnFjLhDBcgctAKlDEI/eYmKqVXWw9JVZ\u002BQ49zq0S9IFmTC8cy6mZIyWjdEvekGYoCP94t/HoiFXcBTECh6dWGgwr2MRcvZa1DTZQDYBJe2ioEcGtmjyPecPVQMJ4lp\u002BCSVo/trehy09kw6q/mHrVko3EWnHlqIPPnF8Eh3zUPHaWzcQmDcSxCkZyRNqV0\u002BFFA640sDwpnKDacBpYnUfOkIMwJMq2s4TJE1Arc2OpNch9v4fOn4w6aTEjS52qWGkCo7RXZasWjkwpa5zoAilBMTpN2t28A/D29buVl2vrHrrnKM\u002BvUdAhZzE3pTfvUmsL4hZnXIGPQqPDXG/vfPrkPkzmANVdld9mKHesiFq9C6dQjbFRh745W\u002Bor6/VkNeY2U2bnBU2Vqkw6/TQJ3rpJAlTInvNFlrqOrKjvManqAfKRdjjz2gJZuuNlGoaKL3kv4uWgn5r27LioVFikpniiUP9BeGSBWShSbuAP4Hw0BIEvv1LASWJbmol8R4GpsRBqwsmHSLMQroW5Tiy66ww8dFPbeOsl4gec6d3fBRGqqL3PoRw==",
+      "StatusCode": 201,
+      "ResponseHeaders": {
+        "Content-Length": "0",
+        "Content-MD5": "o6/XXKP\u002BgCn9svh40uvC6Q==",
+        "Date": "Tue, 09 Jun 2020 20:39:30 GMT",
+        "ETag": "\u00220x8D80CB536B61A18\u0022",
+        "Last-Modified": "Tue, 09 Jun 2020 20:39:31 GMT",
+        "Server": [
+          "Windows-Azure-Blob/1.0",
+          "Microsoft-HTTPAPI/2.0"
+        ],
+        "x-ms-client-request-id": "a1369f50-9768-3d0f-3196-3d3859d53d15",
+        "x-ms-content-crc64": "JePI5fitkd4=",
+        "x-ms-request-id": "2a24a8df-701e-0050-4a9e-3e9eb7000000",
+        "x-ms-request-server-encrypted": "true",
+        "x-ms-version": "2019-07-07"
+      },
+      "ResponseBody": []
+    },
+    {
+      "RequestUri": "http://jamesschreppler.blob.core.windows.net/test-container-65f26af0-99d9-cb96-52db-fbb0b2d22fc6/baz",
+      "RequestMethod": "PUT",
+      "RequestHeaders": {
+        "Authorization": "Sanitized",
+        "Content-Length": "1024",
+        "traceparent": "00-33e964597a22c046b3a474e4e5f0da5f-1dfd26cbfba3e04d-00",
+        "User-Agent": [
+          "azsdk-net-Storage.Blobs/12.5.0-dev.20200609.1",
+          "(.NET Core 4.6.28801.04; Microsoft Windows 10.0.19041 )"
+        ],
+        "x-ms-blob-type": "BlockBlob",
+        "x-ms-client-request-id": "640cf8b3-ba73-3951-6d65-3f4fc51f1dc1",
+        "x-ms-date": "Tue, 09 Jun 2020 20:39:31 GMT",
+        "x-ms-return-client-request-id": "true",
+        "x-ms-version": "2019-07-07"
+      },
+      "RequestBody": "4djajDJWgrXClcEjFj/Sv7ekTnaoM\u002BmgfpP2Z25nYAHIzXUguJgkC7p1OUbMVmCc1w2JV1R3DK7uOg2fYBpGWzW/WkjJsgYegEK7M/mi0ygyWpBh3QmtUMHGMX2LhKufL90RDfsY0iQHatYRvNm0TGfkbAaK5H0sEQqHAoCIk/uXHAMbkcYsGodrWnMynJTnEuUWphilFUpg5Pvxkc\u002Bkftbaep/VmLqguFJ\u002BH4oK\u002BXV1oPCace3j8Qe5u6zKO4m3xtucWCL0EXkqde3FJvXAVeuGe/HfCQ3o9oiYHNwO1nzJx1iubaBTgY53cPv/HssR\u002BWbAQ8CY2L3OtGGZXPWcHJ9x/F\u002BdEehKM/piaJkR6Ni8hyJ2TZK8Me6a37k/uSSZ2lNbjiFrc\u002Bd\u002Bdg/FNW8kvMuJ3NXSJc4NtctwAzIuC3rVyY1Ftlq2URM7\u002BNeC9vt/diPutdxPxrWFTthW\u002B3C1T2qV8Gzi3gZw0ovBliz2ir/Q8YwOQFWdhgLYwGeBYFWjhqlt7QWOnZcdfeNRjjCIj8QZhgnjpg4U92pqCR6e73I1HhCDiZy5QVT08MNyTPfSUDGjZ9lLv9\u002BaWPWbJJN5f41xG28fBAUnYES177VLoqpymLnt\u002B4eY6V4x6DCnHR3Ae3E1ATGHsksreweVltApT7ZKKYvai4MG2DEQ7hvVgEIn9XNEFaB56uVtwn\u002BAA1OOB5l5XPSR5u/uLygAdsQwVfvEbaFc5TkV0T6mbckEhtXdguaCWyNOlQ6EVuZ4eXMhPGyDu5WyMiJfZIu163gm6ahSIvTdrfnYdtiS2I9TnFjLhDBcgctAKlDEI/eYmKqVXWw9JVZ\u002BQ49zq0S9IFmTC8cy6mZIyWjdEvekGYoCP94t/HoiFXcBTECh6dWGgwr2MRcvZa1DTZQDYBJe2ioEcGtmjyPecPVQMJ4lp\u002BCSVo/trehy09kw6q/mHrVko3EWnHlqIPPnF8Eh3zUPHaWzcQmDcSxCkZyRNqV0\u002BFFA640sDwpnKDacBpYnUfOkIMwJMq2s4TJE1Arc2OpNch9v4fOn4w6aTEjS52qWGkCo7RXZasWjkwpa5zoAilBMTpN2t28A/D29buVl2vrHrrnKM\u002BvUdAhZzE3pTfvUmsL4hZnXIGPQqPDXG/vfPrkPkzmANVdld9mKHesiFq9C6dQjbFRh745W\u002Bor6/VkNeY2U2bnBU2Vqkw6/TQJ3rpJAlTInvNFlrqOrKjvManqAfKRdjjz2gJZuuNlGoaKL3kv4uWgn5r27LioVFikpniiUP9BeGSBWShSbuAP4Hw0BIEvv1LASWJbmol8R4GpsRBqwsmHSLMQroW5Tiy66ww8dFPbeOsl4gec6d3fBRGqqL3PoRw==",
+      "StatusCode": 201,
+      "ResponseHeaders": {
+        "Content-Length": "0",
+        "Content-MD5": "o6/XXKP\u002BgCn9svh40uvC6Q==",
+        "Date": "Tue, 09 Jun 2020 20:39:31 GMT",
+        "ETag": "\u00220x8D80CB536BBC080\u0022",
+        "Last-Modified": "Tue, 09 Jun 2020 20:39:31 GMT",
+        "Server": [
+          "Windows-Azure-Blob/1.0",
+          "Microsoft-HTTPAPI/2.0"
+        ],
+        "x-ms-client-request-id": "640cf8b3-ba73-3951-6d65-3f4fc51f1dc1",
+        "x-ms-content-crc64": "JePI5fitkd4=",
+        "x-ms-request-id": "2a24a8f1-701e-0050-5c9e-3e9eb7000000",
+        "x-ms-request-server-encrypted": "true",
+        "x-ms-version": "2019-07-07"
+      },
+      "ResponseBody": []
+    },
+    {
+      "RequestUri": "http://jamesschreppler.blob.core.windows.net/test-container-65f26af0-99d9-cb96-52db-fbb0b2d22fc6/foo/foo",
+      "RequestMethod": "PUT",
+      "RequestHeaders": {
+        "Authorization": "Sanitized",
+        "Content-Length": "1024",
+        "traceparent": "00-67376615a63541468cccf690f061013b-d65fd3af3e48cd41-00",
+        "User-Agent": [
+          "azsdk-net-Storage.Blobs/12.5.0-dev.20200609.1",
+          "(.NET Core 4.6.28801.04; Microsoft Windows 10.0.19041 )"
+        ],
+        "x-ms-blob-type": "BlockBlob",
+        "x-ms-client-request-id": "6085d3d0-d8c9-b6a2-5a21-f4474395ac16",
+        "x-ms-date": "Tue, 09 Jun 2020 20:39:31 GMT",
+        "x-ms-return-client-request-id": "true",
+        "x-ms-version": "2019-07-07"
+      },
+      "RequestBody": "4djajDJWgrXClcEjFj/Sv7ekTnaoM\u002BmgfpP2Z25nYAHIzXUguJgkC7p1OUbMVmCc1w2JV1R3DK7uOg2fYBpGWzW/WkjJsgYegEK7M/mi0ygyWpBh3QmtUMHGMX2LhKufL90RDfsY0iQHatYRvNm0TGfkbAaK5H0sEQqHAoCIk/uXHAMbkcYsGodrWnMynJTnEuUWphilFUpg5Pvxkc\u002Bkftbaep/VmLqguFJ\u002BH4oK\u002BXV1oPCace3j8Qe5u6zKO4m3xtucWCL0EXkqde3FJvXAVeuGe/HfCQ3o9oiYHNwO1nzJx1iubaBTgY53cPv/HssR\u002BWbAQ8CY2L3OtGGZXPWcHJ9x/F\u002BdEehKM/piaJkR6Ni8hyJ2TZK8Me6a37k/uSSZ2lNbjiFrc\u002Bd\u002Bdg/FNW8kvMuJ3NXSJc4NtctwAzIuC3rVyY1Ftlq2URM7\u002BNeC9vt/diPutdxPxrWFTthW\u002B3C1T2qV8Gzi3gZw0ovBliz2ir/Q8YwOQFWdhgLYwGeBYFWjhqlt7QWOnZcdfeNRjjCIj8QZhgnjpg4U92pqCR6e73I1HhCDiZy5QVT08MNyTPfSUDGjZ9lLv9\u002BaWPWbJJN5f41xG28fBAUnYES177VLoqpymLnt\u002B4eY6V4x6DCnHR3Ae3E1ATGHsksreweVltApT7ZKKYvai4MG2DEQ7hvVgEIn9XNEFaB56uVtwn\u002BAA1OOB5l5XPSR5u/uLygAdsQwVfvEbaFc5TkV0T6mbckEhtXdguaCWyNOlQ6EVuZ4eXMhPGyDu5WyMiJfZIu163gm6ahSIvTdrfnYdtiS2I9TnFjLhDBcgctAKlDEI/eYmKqVXWw9JVZ\u002BQ49zq0S9IFmTC8cy6mZIyWjdEvekGYoCP94t/HoiFXcBTECh6dWGgwr2MRcvZa1DTZQDYBJe2ioEcGtmjyPecPVQMJ4lp\u002BCSVo/trehy09kw6q/mHrVko3EWnHlqIPPnF8Eh3zUPHaWzcQmDcSxCkZyRNqV0\u002BFFA640sDwpnKDacBpYnUfOkIMwJMq2s4TJE1Arc2OpNch9v4fOn4w6aTEjS52qWGkCo7RXZasWjkwpa5zoAilBMTpN2t28A/D29buVl2vrHrrnKM\u002BvUdAhZzE3pTfvUmsL4hZnXIGPQqPDXG/vfPrkPkzmANVdld9mKHesiFq9C6dQjbFRh745W\u002Bor6/VkNeY2U2bnBU2Vqkw6/TQJ3rpJAlTInvNFlrqOrKjvManqAfKRdjjz2gJZuuNlGoaKL3kv4uWgn5r27LioVFikpniiUP9BeGSBWShSbuAP4Hw0BIEvv1LASWJbmol8R4GpsRBqwsmHSLMQroW5Tiy66ww8dFPbeOsl4gec6d3fBRGqqL3PoRw==",
+      "StatusCode": 201,
+      "ResponseHeaders": {
+        "Content-Length": "0",
+        "Content-MD5": "o6/XXKP\u002BgCn9svh40uvC6Q==",
+        "Date": "Tue, 09 Jun 2020 20:39:31 GMT",
+        "ETag": "\u00220x8D80CB536C1B4F9\u0022",
+        "Last-Modified": "Tue, 09 Jun 2020 20:39:32 GMT",
+        "Server": [
+          "Windows-Azure-Blob/1.0",
+          "Microsoft-HTTPAPI/2.0"
+        ],
+        "x-ms-client-request-id": "6085d3d0-d8c9-b6a2-5a21-f4474395ac16",
+        "x-ms-content-crc64": "JePI5fitkd4=",
+        "x-ms-request-id": "2a24a911-701e-0050-789e-3e9eb7000000",
+        "x-ms-request-server-encrypted": "true",
+        "x-ms-version": "2019-07-07"
+      },
+      "ResponseBody": []
+    },
+    {
+      "RequestUri": "http://jamesschreppler.blob.core.windows.net/test-container-65f26af0-99d9-cb96-52db-fbb0b2d22fc6/foo/bar",
+      "RequestMethod": "PUT",
+      "RequestHeaders": {
+        "Authorization": "Sanitized",
+        "Content-Length": "1024",
+        "traceparent": "00-452c5c5e99097e459d7d666ce0d89014-1ec6f8613086eb4c-00",
+        "User-Agent": [
+          "azsdk-net-Storage.Blobs/12.5.0-dev.20200609.1",
+          "(.NET Core 4.6.28801.04; Microsoft Windows 10.0.19041 )"
+        ],
+        "x-ms-blob-type": "BlockBlob",
+        "x-ms-client-request-id": "f17e6e95-bc99-21f7-0bf1-cace437d8a24",
+        "x-ms-date": "Tue, 09 Jun 2020 20:39:31 GMT",
+        "x-ms-return-client-request-id": "true",
+        "x-ms-version": "2019-07-07"
+      },
+      "RequestBody": "4djajDJWgrXClcEjFj/Sv7ekTnaoM\u002BmgfpP2Z25nYAHIzXUguJgkC7p1OUbMVmCc1w2JV1R3DK7uOg2fYBpGWzW/WkjJsgYegEK7M/mi0ygyWpBh3QmtUMHGMX2LhKufL90RDfsY0iQHatYRvNm0TGfkbAaK5H0sEQqHAoCIk/uXHAMbkcYsGodrWnMynJTnEuUWphilFUpg5Pvxkc\u002Bkftbaep/VmLqguFJ\u002BH4oK\u002BXV1oPCace3j8Qe5u6zKO4m3xtucWCL0EXkqde3FJvXAVeuGe/HfCQ3o9oiYHNwO1nzJx1iubaBTgY53cPv/HssR\u002BWbAQ8CY2L3OtGGZXPWcHJ9x/F\u002BdEehKM/piaJkR6Ni8hyJ2TZK8Me6a37k/uSSZ2lNbjiFrc\u002Bd\u002Bdg/FNW8kvMuJ3NXSJc4NtctwAzIuC3rVyY1Ftlq2URM7\u002BNeC9vt/diPutdxPxrWFTthW\u002B3C1T2qV8Gzi3gZw0ovBliz2ir/Q8YwOQFWdhgLYwGeBYFWjhqlt7QWOnZcdfeNRjjCIj8QZhgnjpg4U92pqCR6e73I1HhCDiZy5QVT08MNyTPfSUDGjZ9lLv9\u002BaWPWbJJN5f41xG28fBAUnYES177VLoqpymLnt\u002B4eY6V4x6DCnHR3Ae3E1ATGHsksreweVltApT7ZKKYvai4MG2DEQ7hvVgEIn9XNEFaB56uVtwn\u002BAA1OOB5l5XPSR5u/uLygAdsQwVfvEbaFc5TkV0T6mbckEhtXdguaCWyNOlQ6EVuZ4eXMhPGyDu5WyMiJfZIu163gm6ahSIvTdrfnYdtiS2I9TnFjLhDBcgctAKlDEI/eYmKqVXWw9JVZ\u002BQ49zq0S9IFmTC8cy6mZIyWjdEvekGYoCP94t/HoiFXcBTECh6dWGgwr2MRcvZa1DTZQDYBJe2ioEcGtmjyPecPVQMJ4lp\u002BCSVo/trehy09kw6q/mHrVko3EWnHlqIPPnF8Eh3zUPHaWzcQmDcSxCkZyRNqV0\u002BFFA640sDwpnKDacBpYnUfOkIMwJMq2s4TJE1Arc2OpNch9v4fOn4w6aTEjS52qWGkCo7RXZasWjkwpa5zoAilBMTpN2t28A/D29buVl2vrHrrnKM\u002BvUdAhZzE3pTfvUmsL4hZnXIGPQqPDXG/vfPrkPkzmANVdld9mKHesiFq9C6dQjbFRh745W\u002Bor6/VkNeY2U2bnBU2Vqkw6/TQJ3rpJAlTInvNFlrqOrKjvManqAfKRdjjz2gJZuuNlGoaKL3kv4uWgn5r27LioVFikpniiUP9BeGSBWShSbuAP4Hw0BIEvv1LASWJbmol8R4GpsRBqwsmHSLMQroW5Tiy66ww8dFPbeOsl4gec6d3fBRGqqL3PoRw==",
+      "StatusCode": 201,
+      "ResponseHeaders": {
+        "Content-Length": "0",
+        "Content-MD5": "o6/XXKP\u002BgCn9svh40uvC6Q==",
+        "Date": "Tue, 09 Jun 2020 20:39:31 GMT",
+        "ETag": "\u00220x8D80CB536C7D09A\u0022",
+        "Last-Modified": "Tue, 09 Jun 2020 20:39:32 GMT",
+        "Server": [
+          "Windows-Azure-Blob/1.0",
+          "Microsoft-HTTPAPI/2.0"
+        ],
+        "x-ms-client-request-id": "f17e6e95-bc99-21f7-0bf1-cace437d8a24",
+        "x-ms-content-crc64": "JePI5fitkd4=",
+        "x-ms-request-id": "2a24a924-701e-0050-0b9e-3e9eb7000000",
+        "x-ms-request-server-encrypted": "true",
+        "x-ms-version": "2019-07-07"
+      },
+      "ResponseBody": []
+    },
+    {
+      "RequestUri": "http://jamesschreppler.blob.core.windows.net/test-container-65f26af0-99d9-cb96-52db-fbb0b2d22fc6/baz/foo",
+      "RequestMethod": "PUT",
+      "RequestHeaders": {
+        "Authorization": "Sanitized",
+        "Content-Length": "1024",
+        "traceparent": "00-e0acda64be497c4e9921755ab56b1359-d5d1b6894b145d46-00",
+        "User-Agent": [
+          "azsdk-net-Storage.Blobs/12.5.0-dev.20200609.1",
+          "(.NET Core 4.6.28801.04; Microsoft Windows 10.0.19041 )"
+        ],
+        "x-ms-blob-type": "BlockBlob",
+        "x-ms-client-request-id": "d5b294c4-ba17-ba7c-01e5-b3c7d6ac37b7",
+        "x-ms-date": "Tue, 09 Jun 2020 20:39:31 GMT",
+        "x-ms-return-client-request-id": "true",
+        "x-ms-version": "2019-07-07"
+      },
+      "RequestBody": "4djajDJWgrXClcEjFj/Sv7ekTnaoM\u002BmgfpP2Z25nYAHIzXUguJgkC7p1OUbMVmCc1w2JV1R3DK7uOg2fYBpGWzW/WkjJsgYegEK7M/mi0ygyWpBh3QmtUMHGMX2LhKufL90RDfsY0iQHatYRvNm0TGfkbAaK5H0sEQqHAoCIk/uXHAMbkcYsGodrWnMynJTnEuUWphilFUpg5Pvxkc\u002Bkftbaep/VmLqguFJ\u002BH4oK\u002BXV1oPCace3j8Qe5u6zKO4m3xtucWCL0EXkqde3FJvXAVeuGe/HfCQ3o9oiYHNwO1nzJx1iubaBTgY53cPv/HssR\u002BWbAQ8CY2L3OtGGZXPWcHJ9x/F\u002BdEehKM/piaJkR6Ni8hyJ2TZK8Me6a37k/uSSZ2lNbjiFrc\u002Bd\u002Bdg/FNW8kvMuJ3NXSJc4NtctwAzIuC3rVyY1Ftlq2URM7\u002BNeC9vt/diPutdxPxrWFTthW\u002B3C1T2qV8Gzi3gZw0ovBliz2ir/Q8YwOQFWdhgLYwGeBYFWjhqlt7QWOnZcdfeNRjjCIj8QZhgnjpg4U92pqCR6e73I1HhCDiZy5QVT08MNyTPfSUDGjZ9lLv9\u002BaWPWbJJN5f41xG28fBAUnYES177VLoqpymLnt\u002B4eY6V4x6DCnHR3Ae3E1ATGHsksreweVltApT7ZKKYvai4MG2DEQ7hvVgEIn9XNEFaB56uVtwn\u002BAA1OOB5l5XPSR5u/uLygAdsQwVfvEbaFc5TkV0T6mbckEhtXdguaCWyNOlQ6EVuZ4eXMhPGyDu5WyMiJfZIu163gm6ahSIvTdrfnYdtiS2I9TnFjLhDBcgctAKlDEI/eYmKqVXWw9JVZ\u002BQ49zq0S9IFmTC8cy6mZIyWjdEvekGYoCP94t/HoiFXcBTECh6dWGgwr2MRcvZa1DTZQDYBJe2ioEcGtmjyPecPVQMJ4lp\u002BCSVo/trehy09kw6q/mHrVko3EWnHlqIPPnF8Eh3zUPHaWzcQmDcSxCkZyRNqV0\u002BFFA640sDwpnKDacBpYnUfOkIMwJMq2s4TJE1Arc2OpNch9v4fOn4w6aTEjS52qWGkCo7RXZasWjkwpa5zoAilBMTpN2t28A/D29buVl2vrHrrnKM\u002BvUdAhZzE3pTfvUmsL4hZnXIGPQqPDXG/vfPrkPkzmANVdld9mKHesiFq9C6dQjbFRh745W\u002Bor6/VkNeY2U2bnBU2Vqkw6/TQJ3rpJAlTInvNFlrqOrKjvManqAfKRdjjz2gJZuuNlGoaKL3kv4uWgn5r27LioVFikpniiUP9BeGSBWShSbuAP4Hw0BIEvv1LASWJbmol8R4GpsRBqwsmHSLMQroW5Tiy66ww8dFPbeOsl4gec6d3fBRGqqL3PoRw==",
+      "StatusCode": 201,
+      "ResponseHeaders": {
+        "Content-Length": "0",
+        "Content-MD5": "o6/XXKP\u002BgCn9svh40uvC6Q==",
+        "Date": "Tue, 09 Jun 2020 20:39:31 GMT",
+        "ETag": "\u00220x8D80CB536D084B7\u0022",
+        "Last-Modified": "Tue, 09 Jun 2020 20:39:32 GMT",
+        "Server": [
+          "Windows-Azure-Blob/1.0",
+          "Microsoft-HTTPAPI/2.0"
+        ],
+        "x-ms-client-request-id": "d5b294c4-ba17-ba7c-01e5-b3c7d6ac37b7",
+        "x-ms-content-crc64": "JePI5fitkd4=",
+        "x-ms-request-id": "2a24a962-701e-0050-449e-3e9eb7000000",
+        "x-ms-request-server-encrypted": "true",
+        "x-ms-version": "2019-07-07"
+      },
+      "ResponseBody": []
+    },
+    {
+      "RequestUri": "http://jamesschreppler.blob.core.windows.net/test-container-65f26af0-99d9-cb96-52db-fbb0b2d22fc6/baz/foo/bar",
+      "RequestMethod": "PUT",
+      "RequestHeaders": {
+        "Authorization": "Sanitized",
+        "Content-Length": "1024",
+        "traceparent": "00-8297053f9a217b42861e3d57e898664f-6680aa24528cce45-00",
+        "User-Agent": [
+          "azsdk-net-Storage.Blobs/12.5.0-dev.20200609.1",
+          "(.NET Core 4.6.28801.04; Microsoft Windows 10.0.19041 )"
+        ],
+        "x-ms-blob-type": "BlockBlob",
+        "x-ms-client-request-id": "af09ec8a-b5ca-5d0c-d7a3-e2205d5159ac",
+        "x-ms-date": "Tue, 09 Jun 2020 20:39:31 GMT",
+        "x-ms-return-client-request-id": "true",
+        "x-ms-version": "2019-07-07"
+      },
+      "RequestBody": "4djajDJWgrXClcEjFj/Sv7ekTnaoM\u002BmgfpP2Z25nYAHIzXUguJgkC7p1OUbMVmCc1w2JV1R3DK7uOg2fYBpGWzW/WkjJsgYegEK7M/mi0ygyWpBh3QmtUMHGMX2LhKufL90RDfsY0iQHatYRvNm0TGfkbAaK5H0sEQqHAoCIk/uXHAMbkcYsGodrWnMynJTnEuUWphilFUpg5Pvxkc\u002Bkftbaep/VmLqguFJ\u002BH4oK\u002BXV1oPCace3j8Qe5u6zKO4m3xtucWCL0EXkqde3FJvXAVeuGe/HfCQ3o9oiYHNwO1nzJx1iubaBTgY53cPv/HssR\u002BWbAQ8CY2L3OtGGZXPWcHJ9x/F\u002BdEehKM/piaJkR6Ni8hyJ2TZK8Me6a37k/uSSZ2lNbjiFrc\u002Bd\u002Bdg/FNW8kvMuJ3NXSJc4NtctwAzIuC3rVyY1Ftlq2URM7\u002BNeC9vt/diPutdxPxrWFTthW\u002B3C1T2qV8Gzi3gZw0ovBliz2ir/Q8YwOQFWdhgLYwGeBYFWjhqlt7QWOnZcdfeNRjjCIj8QZhgnjpg4U92pqCR6e73I1HhCDiZy5QVT08MNyTPfSUDGjZ9lLv9\u002BaWPWbJJN5f41xG28fBAUnYES177VLoqpymLnt\u002B4eY6V4x6DCnHR3Ae3E1ATGHsksreweVltApT7ZKKYvai4MG2DEQ7hvVgEIn9XNEFaB56uVtwn\u002BAA1OOB5l5XPSR5u/uLygAdsQwVfvEbaFc5TkV0T6mbckEhtXdguaCWyNOlQ6EVuZ4eXMhPGyDu5WyMiJfZIu163gm6ahSIvTdrfnYdtiS2I9TnFjLhDBcgctAKlDEI/eYmKqVXWw9JVZ\u002BQ49zq0S9IFmTC8cy6mZIyWjdEvekGYoCP94t/HoiFXcBTECh6dWGgwr2MRcvZa1DTZQDYBJe2ioEcGtmjyPecPVQMJ4lp\u002BCSVo/trehy09kw6q/mHrVko3EWnHlqIPPnF8Eh3zUPHaWzcQmDcSxCkZyRNqV0\u002BFFA640sDwpnKDacBpYnUfOkIMwJMq2s4TJE1Arc2OpNch9v4fOn4w6aTEjS52qWGkCo7RXZasWjkwpa5zoAilBMTpN2t28A/D29buVl2vrHrrnKM\u002BvUdAhZzE3pTfvUmsL4hZnXIGPQqPDXG/vfPrkPkzmANVdld9mKHesiFq9C6dQjbFRh745W\u002Bor6/VkNeY2U2bnBU2Vqkw6/TQJ3rpJAlTInvNFlrqOrKjvManqAfKRdjjz2gJZuuNlGoaKL3kv4uWgn5r27LioVFikpniiUP9BeGSBWShSbuAP4Hw0BIEvv1LASWJbmol8R4GpsRBqwsmHSLMQroW5Tiy66ww8dFPbeOsl4gec6d3fBRGqqL3PoRw==",
+      "StatusCode": 201,
+      "ResponseHeaders": {
+        "Content-Length": "0",
+        "Content-MD5": "o6/XXKP\u002BgCn9svh40uvC6Q==",
+        "Date": "Tue, 09 Jun 2020 20:39:31 GMT",
+        "ETag": "\u00220x8D80CB536D62B0E\u0022",
+        "Last-Modified": "Tue, 09 Jun 2020 20:39:32 GMT",
+        "Server": [
+          "Windows-Azure-Blob/1.0",
+          "Microsoft-HTTPAPI/2.0"
+        ],
+        "x-ms-client-request-id": "af09ec8a-b5ca-5d0c-d7a3-e2205d5159ac",
+        "x-ms-content-crc64": "JePI5fitkd4=",
+        "x-ms-request-id": "2a24a97b-701e-0050-5a9e-3e9eb7000000",
+        "x-ms-request-server-encrypted": "true",
+        "x-ms-version": "2019-07-07"
+      },
+      "ResponseBody": []
+    },
+    {
+      "RequestUri": "http://jamesschreppler.blob.core.windows.net/test-container-65f26af0-99d9-cb96-52db-fbb0b2d22fc6/baz/bar/foo",
+      "RequestMethod": "PUT",
+      "RequestHeaders": {
+        "Authorization": "Sanitized",
+        "Content-Length": "1024",
+        "traceparent": "00-2f700f574b72ad458fef9d6cdc33a136-47293b1d4cc37149-00",
+        "User-Agent": [
+          "azsdk-net-Storage.Blobs/12.5.0-dev.20200609.1",
+          "(.NET Core 4.6.28801.04; Microsoft Windows 10.0.19041 )"
+        ],
+        "x-ms-blob-type": "BlockBlob",
+        "x-ms-client-request-id": "e93d9cf1-88a2-feec-7a38-237b95382504",
+        "x-ms-date": "Tue, 09 Jun 2020 20:39:31 GMT",
+        "x-ms-return-client-request-id": "true",
+        "x-ms-version": "2019-07-07"
+      },
+      "RequestBody": "4djajDJWgrXClcEjFj/Sv7ekTnaoM\u002BmgfpP2Z25nYAHIzXUguJgkC7p1OUbMVmCc1w2JV1R3DK7uOg2fYBpGWzW/WkjJsgYegEK7M/mi0ygyWpBh3QmtUMHGMX2LhKufL90RDfsY0iQHatYRvNm0TGfkbAaK5H0sEQqHAoCIk/uXHAMbkcYsGodrWnMynJTnEuUWphilFUpg5Pvxkc\u002Bkftbaep/VmLqguFJ\u002BH4oK\u002BXV1oPCace3j8Qe5u6zKO4m3xtucWCL0EXkqde3FJvXAVeuGe/HfCQ3o9oiYHNwO1nzJx1iubaBTgY53cPv/HssR\u002BWbAQ8CY2L3OtGGZXPWcHJ9x/F\u002BdEehKM/piaJkR6Ni8hyJ2TZK8Me6a37k/uSSZ2lNbjiFrc\u002Bd\u002Bdg/FNW8kvMuJ3NXSJc4NtctwAzIuC3rVyY1Ftlq2URM7\u002BNeC9vt/diPutdxPxrWFTthW\u002B3C1T2qV8Gzi3gZw0ovBliz2ir/Q8YwOQFWdhgLYwGeBYFWjhqlt7QWOnZcdfeNRjjCIj8QZhgnjpg4U92pqCR6e73I1HhCDiZy5QVT08MNyTPfSUDGjZ9lLv9\u002BaWPWbJJN5f41xG28fBAUnYES177VLoqpymLnt\u002B4eY6V4x6DCnHR3Ae3E1ATGHsksreweVltApT7ZKKYvai4MG2DEQ7hvVgEIn9XNEFaB56uVtwn\u002BAA1OOB5l5XPSR5u/uLygAdsQwVfvEbaFc5TkV0T6mbckEhtXdguaCWyNOlQ6EVuZ4eXMhPGyDu5WyMiJfZIu163gm6ahSIvTdrfnYdtiS2I9TnFjLhDBcgctAKlDEI/eYmKqVXWw9JVZ\u002BQ49zq0S9IFmTC8cy6mZIyWjdEvekGYoCP94t/HoiFXcBTECh6dWGgwr2MRcvZa1DTZQDYBJe2ioEcGtmjyPecPVQMJ4lp\u002BCSVo/trehy09kw6q/mHrVko3EWnHlqIPPnF8Eh3zUPHaWzcQmDcSxCkZyRNqV0\u002BFFA640sDwpnKDacBpYnUfOkIMwJMq2s4TJE1Arc2OpNch9v4fOn4w6aTEjS52qWGkCo7RXZasWjkwpa5zoAilBMTpN2t28A/D29buVl2vrHrrnKM\u002BvUdAhZzE3pTfvUmsL4hZnXIGPQqPDXG/vfPrkPkzmANVdld9mKHesiFq9C6dQjbFRh745W\u002Bor6/VkNeY2U2bnBU2Vqkw6/TQJ3rpJAlTInvNFlrqOrKjvManqAfKRdjjz2gJZuuNlGoaKL3kv4uWgn5r27LioVFikpniiUP9BeGSBWShSbuAP4Hw0BIEvv1LASWJbmol8R4GpsRBqwsmHSLMQroW5Tiy66ww8dFPbeOsl4gec6d3fBRGqqL3PoRw==",
+      "StatusCode": 201,
+      "ResponseHeaders": {
+        "Content-Length": "0",
+        "Content-MD5": "o6/XXKP\u002BgCn9svh40uvC6Q==",
+        "Date": "Tue, 09 Jun 2020 20:39:31 GMT",
+        "ETag": "\u00220x8D80CB536DFA2A7\u0022",
+        "Last-Modified": "Tue, 09 Jun 2020 20:39:32 GMT",
+        "Server": [
+          "Windows-Azure-Blob/1.0",
+          "Microsoft-HTTPAPI/2.0"
+        ],
+        "x-ms-client-request-id": "e93d9cf1-88a2-feec-7a38-237b95382504",
+        "x-ms-content-crc64": "JePI5fitkd4=",
+        "x-ms-request-id": "2a24a9b2-701e-0050-0e9e-3e9eb7000000",
+        "x-ms-request-server-encrypted": "true",
+        "x-ms-version": "2019-07-07"
+      },
+      "ResponseBody": []
+    },
+    {
+      "RequestUri": "http://jamesschreppler.blob.core.windows.net/test-container-65f26af0-99d9-cb96-52db-fbb0b2d22fc6/foo/foo?comp=metadata",
+      "RequestMethod": "PUT",
+      "RequestHeaders": {
+        "Authorization": "Sanitized",
+        "traceparent": "00-a60736c84a920247a9718108e1076857-2a1d8e3c3b191c4d-00",
+        "User-Agent": [
+          "azsdk-net-Storage.Blobs/12.5.0-dev.20200609.1",
+          "(.NET Core 4.6.28801.04; Microsoft Windows 10.0.19041 )"
+        ],
+        "x-ms-client-request-id": "c12f4d7a-7014-4a0a-88d8-2c244843b602",
+        "x-ms-date": "Tue, 09 Jun 2020 20:39:31 GMT",
         "x-ms-meta-Capital": "letter",
         "x-ms-meta-foo": "bar",
         "x-ms-meta-meta": "data",
         "x-ms-meta-UPPER": "case",
         "x-ms-return-client-request-id": "true",
-        "x-ms-version": "2019-12-12"
+        "x-ms-version": "2019-07-07"
       },
       "RequestBody": null,
       "StatusCode": 200,
       "ResponseHeaders": {
         "Content-Length": "0",
-<<<<<<< HEAD
-        "Date": "Fri, 03 Apr 2020 00:01:42 GMT",
-        "ETag": "\u00220x8D7D7623171F7D4\u0022",
-        "Last-Modified": "Fri, 03 Apr 2020 00:01:43 GMT",
-=======
-        "Date": "Fri, 29 May 2020 17:11:53 GMT",
-        "ETag": "\u00220x8D803F36304ED29\u0022",
-        "Last-Modified": "Fri, 29 May 2020 17:11:54 GMT",
->>>>>>> 80c89ee0
-        "Server": [
-          "Windows-Azure-Blob/1.0",
-          "Microsoft-HTTPAPI/2.0"
-        ],
-        "x-ms-client-request-id": "a63d884d-3bdf-0d9d-f9a9-167058a82976",
-<<<<<<< HEAD
-        "x-ms-request-id": "10a1b0a6-e01e-0043-5c4b-09abfc000000",
-=======
-        "x-ms-request-id": "821b6acd-f01e-0021-41dc-35ff2a000000",
->>>>>>> 80c89ee0
-        "x-ms-request-server-encrypted": "true",
-        "x-ms-version": "2019-12-12"
-      },
-      "ResponseBody": []
-    },
-    {
-<<<<<<< HEAD
-      "RequestUri": "https://seanmcccanary.blob.core.windows.net/test-container-9c28c0cc-7a09-7ba8-6c26-35ad861dd1b8?restype=container\u0026comp=list\u0026maxresults=2",
-=======
-      "RequestUri": "http://amandadev2.blob.core.windows.net/test-container-9c28c0cc-7a09-7ba8-6c26-35ad861dd1b8?restype=container\u0026comp=list\u0026maxresults=2",
->>>>>>> 80c89ee0
+        "Date": "Tue, 09 Jun 2020 20:39:31 GMT",
+        "ETag": "\u00220x8D80CB536E4D3BE\u0022",
+        "Last-Modified": "Tue, 09 Jun 2020 20:39:32 GMT",
+        "Server": [
+          "Windows-Azure-Blob/1.0",
+          "Microsoft-HTTPAPI/2.0"
+        ],
+        "x-ms-client-request-id": "c12f4d7a-7014-4a0a-88d8-2c244843b602",
+        "x-ms-request-id": "2a24a9c9-701e-0050-249e-3e9eb7000000",
+        "x-ms-request-server-encrypted": "true",
+        "x-ms-version": "2019-07-07"
+      },
+      "ResponseBody": []
+    },
+    {
+      "RequestUri": "http://jamesschreppler.blob.core.windows.net/test-container-65f26af0-99d9-cb96-52db-fbb0b2d22fc6?restype=container\u0026comp=list\u0026maxresults=2",
       "RequestMethod": "GET",
       "RequestHeaders": {
         "Authorization": "Sanitized",
         "User-Agent": [
-<<<<<<< HEAD
-          "azsdk-net-Storage.Blobs/12.5.0-dev.20200402.1",
-          "(.NET Core 4.6.28325.01; Microsoft Windows 10.0.18362 )"
-        ],
-        "x-ms-client-request-id": "faea5221-bfb3-b073-6e5d-59178157b5c1",
-        "x-ms-date": "Fri, 03 Apr 2020 00:01:44 GMT",
-=======
-          "azsdk-net-Storage.Blobs/12.5.0-dev.20200529.1",
-          "(.NET Core 4.6.28801.04; Microsoft Windows 10.0.18363 )"
-        ],
-        "x-ms-client-request-id": "faea5221-bfb3-b073-6e5d-59178157b5c1",
-        "x-ms-date": "Fri, 29 May 2020 17:11:54 GMT",
->>>>>>> 80c89ee0
-        "x-ms-return-client-request-id": "true",
-        "x-ms-version": "2019-12-12"
+          "azsdk-net-Storage.Blobs/12.5.0-dev.20200609.1",
+          "(.NET Core 4.6.28801.04; Microsoft Windows 10.0.19041 )"
+        ],
+        "x-ms-client-request-id": "480039fd-6409-84f0-e173-93bd2195d5ea",
+        "x-ms-date": "Tue, 09 Jun 2020 20:39:31 GMT",
+        "x-ms-return-client-request-id": "true",
+        "x-ms-version": "2019-07-07"
       },
       "RequestBody": null,
       "StatusCode": 200,
       "ResponseHeaders": {
         "Content-Type": "application/xml",
-<<<<<<< HEAD
-        "Date": "Fri, 03 Apr 2020 00:01:43 GMT",
-=======
-        "Date": "Fri, 29 May 2020 17:11:53 GMT",
->>>>>>> 80c89ee0
+        "Date": "Tue, 09 Jun 2020 20:39:31 GMT",
         "Server": [
           "Windows-Azure-Blob/1.0",
           "Microsoft-HTTPAPI/2.0"
         ],
         "Transfer-Encoding": "chunked",
-        "x-ms-client-request-id": "faea5221-bfb3-b073-6e5d-59178157b5c1",
-<<<<<<< HEAD
-        "x-ms-request-id": "10a1b0e8-e01e-0043-014b-09abfc000000",
-        "x-ms-version": "2019-12-12"
-      },
-      "ResponseBody": "\uFEFF\u003C?xml version=\u00221.0\u0022 encoding=\u0022utf-8\u0022?\u003E\u003CEnumerationResults ServiceEndpoint=\u0022https://seanmcccanary.blob.core.windows.net/\u0022 ContainerName=\u0022test-container-9c28c0cc-7a09-7ba8-6c26-35ad861dd1b8\u0022\u003E\u003CMaxResults\u003E2\u003C/MaxResults\u003E\u003CBlobs\u003E\u003CBlob\u003E\u003CName\u003Ebar\u003C/Name\u003E\u003CProperties\u003E\u003CCreation-Time\u003EFri, 03 Apr 2020 00:01:42 GMT\u003C/Creation-Time\u003E\u003CLast-Modified\u003EFri, 03 Apr 2020 00:01:42 GMT\u003C/Last-Modified\u003E\u003CEtag\u003E0x8D7D76231137305\u003C/Etag\u003E\u003CContent-Length\u003E1024\u003C/Content-Length\u003E\u003CContent-Type\u003Eapplication/octet-stream\u003C/Content-Type\u003E\u003CContent-Encoding /\u003E\u003CContent-Language /\u003E\u003CContent-CRC64 /\u003E\u003CContent-MD5\u003EwLm21VTFjw\u002BXe5AVbO8U7w==\u003C/Content-MD5\u003E\u003CCache-Control /\u003E\u003CContent-Disposition /\u003E\u003CBlobType\u003EBlockBlob\u003C/BlobType\u003E\u003CAccessTier\u003EHot\u003C/AccessTier\u003E\u003CAccessTierInferred\u003Etrue\u003C/AccessTierInferred\u003E\u003CLeaseStatus\u003Eunlocked\u003C/LeaseStatus\u003E\u003CLeaseState\u003Eavailable\u003C/LeaseState\u003E\u003CServerEncrypted\u003Etrue\u003C/ServerEncrypted\u003E\u003C/Properties\u003E\u003C/Blob\u003E\u003CBlob\u003E\u003CName\u003Ebaz\u003C/Name\u003E\u003CProperties\u003E\u003CCreation-Time\u003EFri, 03 Apr 2020 00:01:42 GMT\u003C/Creation-Time\u003E\u003CLast-Modified\u003EFri, 03 Apr 2020 00:01:42 GMT\u003C/Last-Modified\u003E\u003CEtag\u003E0x8D7D7623120E2F8\u003C/Etag\u003E\u003CContent-Length\u003E1024\u003C/Content-Length\u003E\u003CContent-Type\u003Eapplication/octet-stream\u003C/Content-Type\u003E\u003CContent-Encoding /\u003E\u003CContent-Language /\u003E\u003CContent-CRC64 /\u003E\u003CContent-MD5\u003EwLm21VTFjw\u002BXe5AVbO8U7w==\u003C/Content-MD5\u003E\u003CCache-Control /\u003E\u003CContent-Disposition /\u003E\u003CBlobType\u003EBlockBlob\u003C/BlobType\u003E\u003CAccessTier\u003EHot\u003C/AccessTier\u003E\u003CAccessTierInferred\u003Etrue\u003C/AccessTierInferred\u003E\u003CLeaseStatus\u003Eunlocked\u003C/LeaseStatus\u003E\u003CLeaseState\u003Eavailable\u003C/LeaseState\u003E\u003CServerEncrypted\u003Etrue\u003C/ServerEncrypted\u003E\u003C/Properties\u003E\u003C/Blob\u003E\u003C/Blobs\u003E\u003CNextMarker\u003E2!76!MDAwMDExIWJhei9iYXIvZm9vITAwMDAyOCE5OTk5LTEyLTMxVDIzOjU5OjU5Ljk5OTk5OTlaIQ--\u003C/NextMarker\u003E\u003C/EnumerationResults\u003E"
-    },
-    {
-      "RequestUri": "https://seanmcccanary.blob.core.windows.net/test-container-9c28c0cc-7a09-7ba8-6c26-35ad861dd1b8?restype=container",
+        "x-ms-client-request-id": "480039fd-6409-84f0-e173-93bd2195d5ea",
+        "x-ms-request-id": "2a24a9e7-701e-0050-3e9e-3e9eb7000000",
+        "x-ms-version": "2019-07-07"
+      },
+      "ResponseBody": "\uFEFF\u003C?xml version=\u00221.0\u0022 encoding=\u0022utf-8\u0022?\u003E\u003CEnumerationResults ServiceEndpoint=\u0022http://jamesschreppler.blob.core.windows.net/\u0022 ContainerName=\u0022test-container-65f26af0-99d9-cb96-52db-fbb0b2d22fc6\u0022\u003E\u003CMaxResults\u003E2\u003C/MaxResults\u003E\u003CBlobs\u003E\u003CBlob\u003E\u003CName\u003Ebar\u003C/Name\u003E\u003CProperties\u003E\u003CCreation-Time\u003ETue, 09 Jun 2020 20:39:31 GMT\u003C/Creation-Time\u003E\u003CLast-Modified\u003ETue, 09 Jun 2020 20:39:31 GMT\u003C/Last-Modified\u003E\u003CEtag\u003E0x8D80CB536B61A18\u003C/Etag\u003E\u003CContent-Length\u003E1024\u003C/Content-Length\u003E\u003CContent-Type\u003Eapplication/octet-stream\u003C/Content-Type\u003E\u003CContent-Encoding /\u003E\u003CContent-Language /\u003E\u003CContent-CRC64 /\u003E\u003CContent-MD5\u003Eo6/XXKP\u002BgCn9svh40uvC6Q==\u003C/Content-MD5\u003E\u003CCache-Control /\u003E\u003CContent-Disposition /\u003E\u003CBlobType\u003EBlockBlob\u003C/BlobType\u003E\u003CAccessTier\u003EHot\u003C/AccessTier\u003E\u003CAccessTierInferred\u003Etrue\u003C/AccessTierInferred\u003E\u003CLeaseStatus\u003Eunlocked\u003C/LeaseStatus\u003E\u003CLeaseState\u003Eavailable\u003C/LeaseState\u003E\u003CServerEncrypted\u003Etrue\u003C/ServerEncrypted\u003E\u003C/Properties\u003E\u003C/Blob\u003E\u003CBlob\u003E\u003CName\u003Ebaz\u003C/Name\u003E\u003CProperties\u003E\u003CCreation-Time\u003ETue, 09 Jun 2020 20:39:31 GMT\u003C/Creation-Time\u003E\u003CLast-Modified\u003ETue, 09 Jun 2020 20:39:31 GMT\u003C/Last-Modified\u003E\u003CEtag\u003E0x8D80CB536BBC080\u003C/Etag\u003E\u003CContent-Length\u003E1024\u003C/Content-Length\u003E\u003CContent-Type\u003Eapplication/octet-stream\u003C/Content-Type\u003E\u003CContent-Encoding /\u003E\u003CContent-Language /\u003E\u003CContent-CRC64 /\u003E\u003CContent-MD5\u003Eo6/XXKP\u002BgCn9svh40uvC6Q==\u003C/Content-MD5\u003E\u003CCache-Control /\u003E\u003CContent-Disposition /\u003E\u003CBlobType\u003EBlockBlob\u003C/BlobType\u003E\u003CAccessTier\u003EHot\u003C/AccessTier\u003E\u003CAccessTierInferred\u003Etrue\u003C/AccessTierInferred\u003E\u003CLeaseStatus\u003Eunlocked\u003C/LeaseStatus\u003E\u003CLeaseState\u003Eavailable\u003C/LeaseState\u003E\u003CServerEncrypted\u003Etrue\u003C/ServerEncrypted\u003E\u003C/Properties\u003E\u003C/Blob\u003E\u003C/Blobs\u003E\u003CNextMarker\u003E2!76!MDAwMDExIWJhei9iYXIvZm9vITAwMDAyOCE5OTk5LTEyLTMxVDIzOjU5OjU5Ljk5OTk5OTlaIQ--\u003C/NextMarker\u003E\u003C/EnumerationResults\u003E"
+    },
+    {
+      "RequestUri": "http://jamesschreppler.blob.core.windows.net/test-container-65f26af0-99d9-cb96-52db-fbb0b2d22fc6?restype=container",
       "RequestMethod": "DELETE",
       "RequestHeaders": {
         "Authorization": "Sanitized",
-        "traceparent": "00-53e285251d88cd4b880766c8d7182f86-5cbf9422b2bc744a-00",
-        "User-Agent": [
-          "azsdk-net-Storage.Blobs/12.5.0-dev.20200402.1",
-          "(.NET Core 4.6.28325.01; Microsoft Windows 10.0.18362 )"
-        ],
-        "x-ms-client-request-id": "054fa409-2ebe-83c2-d2cb-44fba0f5723d",
-        "x-ms-date": "Fri, 03 Apr 2020 00:01:44 GMT",
-=======
-        "x-ms-request-id": "821b6ae0-f01e-0021-53dc-35ff2a000000",
-        "x-ms-version": "2019-07-07"
-      },
-      "ResponseBody": "\uFEFF\u003C?xml version=\u00221.0\u0022 encoding=\u0022utf-8\u0022?\u003E\u003CEnumerationResults ServiceEndpoint=\u0022http://amandadev2.blob.core.windows.net/\u0022 ContainerName=\u0022test-container-9c28c0cc-7a09-7ba8-6c26-35ad861dd1b8\u0022\u003E\u003CMaxResults\u003E2\u003C/MaxResults\u003E\u003CBlobs\u003E\u003CBlob\u003E\u003CName\u003Ebar\u003C/Name\u003E\u003CProperties\u003E\u003CCreation-Time\u003EFri, 29 May 2020 17:11:54 GMT\u003C/Creation-Time\u003E\u003CLast-Modified\u003EFri, 29 May 2020 17:11:54 GMT\u003C/Last-Modified\u003E\u003CEtag\u003E0x8D803F362CDA676\u003C/Etag\u003E\u003CContent-Length\u003E1024\u003C/Content-Length\u003E\u003CContent-Type\u003Eapplication/octet-stream\u003C/Content-Type\u003E\u003CContent-Encoding /\u003E\u003CContent-Language /\u003E\u003CContent-CRC64 /\u003E\u003CContent-MD5\u003EwLm21VTFjw\u002BXe5AVbO8U7w==\u003C/Content-MD5\u003E\u003CCache-Control /\u003E\u003CContent-Disposition /\u003E\u003CBlobType\u003EBlockBlob\u003C/BlobType\u003E\u003CAccessTier\u003EHot\u003C/AccessTier\u003E\u003CAccessTierInferred\u003Etrue\u003C/AccessTierInferred\u003E\u003CLeaseStatus\u003Eunlocked\u003C/LeaseStatus\u003E\u003CLeaseState\u003Eavailable\u003C/LeaseState\u003E\u003CServerEncrypted\u003Etrue\u003C/ServerEncrypted\u003E\u003C/Properties\u003E\u003C/Blob\u003E\u003CBlob\u003E\u003CName\u003Ebaz\u003C/Name\u003E\u003CProperties\u003E\u003CCreation-Time\u003EFri, 29 May 2020 17:11:54 GMT\u003C/Creation-Time\u003E\u003CLast-Modified\u003EFri, 29 May 2020 17:11:54 GMT\u003C/Last-Modified\u003E\u003CEtag\u003E0x8D803F362D521E3\u003C/Etag\u003E\u003CContent-Length\u003E1024\u003C/Content-Length\u003E\u003CContent-Type\u003Eapplication/octet-stream\u003C/Content-Type\u003E\u003CContent-Encoding /\u003E\u003CContent-Language /\u003E\u003CContent-CRC64 /\u003E\u003CContent-MD5\u003EwLm21VTFjw\u002BXe5AVbO8U7w==\u003C/Content-MD5\u003E\u003CCache-Control /\u003E\u003CContent-Disposition /\u003E\u003CBlobType\u003EBlockBlob\u003C/BlobType\u003E\u003CAccessTier\u003EHot\u003C/AccessTier\u003E\u003CAccessTierInferred\u003Etrue\u003C/AccessTierInferred\u003E\u003CLeaseStatus\u003Eunlocked\u003C/LeaseStatus\u003E\u003CLeaseState\u003Eavailable\u003C/LeaseState\u003E\u003CServerEncrypted\u003Etrue\u003C/ServerEncrypted\u003E\u003C/Properties\u003E\u003C/Blob\u003E\u003C/Blobs\u003E\u003CNextMarker\u003E2!76!MDAwMDExIWJhei9iYXIvZm9vITAwMDAyOCE5OTk5LTEyLTMxVDIzOjU5OjU5Ljk5OTk5OTlaIQ--\u003C/NextMarker\u003E\u003C/EnumerationResults\u003E"
-    },
-    {
-      "RequestUri": "http://amandadev2.blob.core.windows.net/test-container-9c28c0cc-7a09-7ba8-6c26-35ad861dd1b8?restype=container",
-      "RequestMethod": "DELETE",
-      "RequestHeaders": {
-        "Authorization": "Sanitized",
-        "traceparent": "00-1acde9f8697390448b03bf1beffa35b2-f86efa2e5d1cb84a-00",
-        "User-Agent": [
-          "azsdk-net-Storage.Blobs/12.5.0-dev.20200529.1",
-          "(.NET Core 4.6.28801.04; Microsoft Windows 10.0.18363 )"
-        ],
-        "x-ms-client-request-id": "054fa409-2ebe-83c2-d2cb-44fba0f5723d",
-        "x-ms-date": "Fri, 29 May 2020 17:11:54 GMT",
->>>>>>> 80c89ee0
-        "x-ms-return-client-request-id": "true",
-        "x-ms-version": "2019-12-12"
+        "traceparent": "00-f134a11690218e41b5d7a0d612d5d4d4-47cf2262e7ede14d-00",
+        "User-Agent": [
+          "azsdk-net-Storage.Blobs/12.5.0-dev.20200609.1",
+          "(.NET Core 4.6.28801.04; Microsoft Windows 10.0.19041 )"
+        ],
+        "x-ms-client-request-id": "0f27f60f-6e42-a4f9-8a4f-54bc7a41824d",
+        "x-ms-date": "Tue, 09 Jun 2020 20:39:31 GMT",
+        "x-ms-return-client-request-id": "true",
+        "x-ms-version": "2019-07-07"
       },
       "RequestBody": null,
       "StatusCode": 202,
       "ResponseHeaders": {
         "Content-Length": "0",
-<<<<<<< HEAD
-        "Date": "Fri, 03 Apr 2020 00:01:43 GMT",
-=======
-        "Date": "Fri, 29 May 2020 17:11:53 GMT",
->>>>>>> 80c89ee0
-        "Server": [
-          "Windows-Azure-Blob/1.0",
-          "Microsoft-HTTPAPI/2.0"
-        ],
-        "x-ms-client-request-id": "054fa409-2ebe-83c2-d2cb-44fba0f5723d",
-<<<<<<< HEAD
-        "x-ms-request-id": "10a1b0ff-e01e-0043-154b-09abfc000000",
-        "x-ms-version": "2019-12-12"
-=======
-        "x-ms-request-id": "821b6af5-f01e-0021-67dc-35ff2a000000",
-        "x-ms-version": "2019-07-07"
->>>>>>> 80c89ee0
+        "Date": "Tue, 09 Jun 2020 20:39:31 GMT",
+        "Server": [
+          "Windows-Azure-Blob/1.0",
+          "Microsoft-HTTPAPI/2.0"
+        ],
+        "x-ms-client-request-id": "0f27f60f-6e42-a4f9-8a4f-54bc7a41824d",
+        "x-ms-request-id": "2a24aa0d-701e-0050-5f9e-3e9eb7000000",
+        "x-ms-version": "2019-07-07"
       },
       "ResponseBody": []
     }
   ],
   "Variables": {
-    "RandomSeed": "714752713",
-<<<<<<< HEAD
-    "Storage_TestConfigDefault": "ProductionTenant\nseanmcccanary\nU2FuaXRpemVk\nhttps://seanmcccanary.blob.core.windows.net\nhttps://seanmcccanary.file.core.windows.net\nhttps://seanmcccanary.queue.core.windows.net\nhttps://seanmcccanary.table.core.windows.net\n\n\n\n\nhttps://seanmcccanary-secondary.blob.core.windows.net\nhttps://seanmcccanary-secondary.file.core.windows.net\nhttps://seanmcccanary-secondary.queue.core.windows.net\nhttps://seanmcccanary-secondary.table.core.windows.net\n\nSanitized\n\n\nCloud\nBlobEndpoint=https://seanmcccanary.blob.core.windows.net/;QueueEndpoint=https://seanmcccanary.queue.core.windows.net/;FileEndpoint=https://seanmcccanary.file.core.windows.net/;BlobSecondaryEndpoint=https://seanmcccanary-secondary.blob.core.windows.net/;QueueSecondaryEndpoint=https://seanmcccanary-secondary.queue.core.windows.net/;FileSecondaryEndpoint=https://seanmcccanary-secondary.file.core.windows.net/;AccountName=seanmcccanary;AccountKey=Sanitized\nseanscope1"
-=======
-    "Storage_TestConfigDefault": "ProductionTenant\namandadev2\nU2FuaXRpemVk\nhttp://amandadev2.blob.core.windows.net\nhttp://amandadev2.file.core.windows.net\nhttp://amandadev2.queue.core.windows.net\nhttp://amandadev2.table.core.windows.net\n\n\n\n\nhttp://amandadev2-secondary.blob.core.windows.net\nhttp://amandadev2-secondary.file.core.windows.net\nhttp://amandadev2-secondary.queue.core.windows.net\nhttp://amandadev2-secondary.table.core.windows.net\n\nSanitized\n\n\nCloud\nBlobEndpoint=http://amandadev2.blob.core.windows.net/;QueueEndpoint=http://amandadev2.queue.core.windows.net/;FileEndpoint=http://amandadev2.file.core.windows.net/;BlobSecondaryEndpoint=http://amandadev2-secondary.blob.core.windows.net/;QueueSecondaryEndpoint=http://amandadev2-secondary.queue.core.windows.net/;FileSecondaryEndpoint=http://amandadev2-secondary.file.core.windows.net/;AccountName=amandadev2;AccountKey=Sanitized\n"
->>>>>>> 80c89ee0
+    "RandomSeed": "909560928",
+    "Storage_TestConfigDefault": "ProductionTenant\njamesschreppler\nU2FuaXRpemVk\nhttp://jamesschreppler.blob.core.windows.net\nhttp://jamesschreppler.file.core.windows.net\nhttp://jamesschreppler.queue.core.windows.net\nhttp://jamesschreppler.table.core.windows.net\n\n\n\n\nhttp://jamesschreppler-secondary.blob.core.windows.net\nhttp://jamesschreppler-secondary.file.core.windows.net\nhttp://jamesschreppler-secondary.queue.core.windows.net\nhttp://jamesschreppler-secondary.table.core.windows.net\n\nSanitized\n\n\nCloud\nBlobEndpoint=http://jamesschreppler.blob.core.windows.net/;QueueEndpoint=http://jamesschreppler.queue.core.windows.net/;FileEndpoint=http://jamesschreppler.file.core.windows.net/;BlobSecondaryEndpoint=http://jamesschreppler-secondary.blob.core.windows.net/;QueueSecondaryEndpoint=http://jamesschreppler-secondary.queue.core.windows.net/;FileSecondaryEndpoint=http://jamesschreppler-secondary.file.core.windows.net/;AccountName=jamesschreppler;AccountKey=Sanitized\n"
   }
 }