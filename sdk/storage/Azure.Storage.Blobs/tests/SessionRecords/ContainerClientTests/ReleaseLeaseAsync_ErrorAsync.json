{
  "Entries": [
    {
      "RequestUri": "https://seanmcccanary.blob.core.windows.net/test-container-4c7f3fc2-cf7c-11f9-3396-1039037d3152?comp=lease\u0026restype=container",
      "RequestMethod": "PUT",
      "RequestHeaders": {
        "Authorization": "Sanitized",
        "traceparent": "00-77cd78ec3fae1d46bd69700ece85ad0f-0597cdbb5ff72749-00",
        "User-Agent": [
          "azsdk-net-Storage.Blobs/12.5.0-dev.20200402.1",
          "(.NET Core 4.6.28325.01; Microsoft Windows 10.0.18362 )"
        ],
        "x-ms-client-request-id": "ad65fc35-824f-42aa-65c3-0f1efdf8a50c",
        "x-ms-date": "Fri, 03 Apr 2020 00:02:00 GMT",
        "x-ms-lease-action": "release",
        "x-ms-lease-id": "bf4d7abb-80ee-bbda-3c5d-d1016b2671e6",
        "x-ms-return-client-request-id": "true",
        "x-ms-version": "2019-12-12"
      },
      "RequestBody": null,
      "StatusCode": 404,
      "ResponseHeaders": {
        "Content-Length": "225",
        "Content-Type": "application/xml",
        "Date": "Fri, 03 Apr 2020 00:01:59 GMT",
        "Server": [
          "Windows-Azure-Blob/1.0",
          "Microsoft-HTTPAPI/2.0"
        ],
        "x-ms-client-request-id": "ad65fc35-824f-42aa-65c3-0f1efdf8a50c",
        "x-ms-error-code": "ContainerNotFound",
<<<<<<< HEAD
        "x-ms-request-id": "728b9b26-801e-0018-5a33-f34d5c000000",
=======
        "x-ms-request-id": "3c72cef2-501e-008d-264b-097a72000000",
>>>>>>> 8d420312
        "x-ms-version": "2019-12-12"
      },
      "ResponseBody": [
        "\uFEFF\u003C?xml version=\u00221.0\u0022 encoding=\u0022utf-8\u0022?\u003E\u003CError\u003E\u003CCode\u003EContainerNotFound\u003C/Code\u003E\u003CMessage\u003EThe specified container does not exist.\n",
        "RequestId:3c72cef2-501e-008d-264b-097a72000000\n",
        "Time:2020-04-03T00:02:00.2468730Z\u003C/Message\u003E\u003C/Error\u003E"
      ]
    }
  ],
  "Variables": {
    "RandomSeed": "1677873404",
    "Storage_TestConfigDefault": "ProductionTenant\nseanmcccanary\nU2FuaXRpemVk\nhttps://seanmcccanary.blob.core.windows.net\nhttps://seanmcccanary.file.core.windows.net\nhttps://seanmcccanary.queue.core.windows.net\nhttps://seanmcccanary.table.core.windows.net\n\n\n\n\nhttps://seanmcccanary-secondary.blob.core.windows.net\nhttps://seanmcccanary-secondary.file.core.windows.net\nhttps://seanmcccanary-secondary.queue.core.windows.net\nhttps://seanmcccanary-secondary.table.core.windows.net\n\nSanitized\n\n\nCloud\nBlobEndpoint=https://seanmcccanary.blob.core.windows.net/;QueueEndpoint=https://seanmcccanary.queue.core.windows.net/;FileEndpoint=https://seanmcccanary.file.core.windows.net/;BlobSecondaryEndpoint=https://seanmcccanary-secondary.blob.core.windows.net/;QueueSecondaryEndpoint=https://seanmcccanary-secondary.queue.core.windows.net/;FileSecondaryEndpoint=https://seanmcccanary-secondary.file.core.windows.net/;AccountName=seanmcccanary;AccountKey=Sanitized\nseanscope1"
  }
}<|MERGE_RESOLUTION|>--- conflicted
+++ resolved
@@ -29,11 +29,7 @@
         ],
         "x-ms-client-request-id": "ad65fc35-824f-42aa-65c3-0f1efdf8a50c",
         "x-ms-error-code": "ContainerNotFound",
-<<<<<<< HEAD
-        "x-ms-request-id": "728b9b26-801e-0018-5a33-f34d5c000000",
-=======
         "x-ms-request-id": "3c72cef2-501e-008d-264b-097a72000000",
->>>>>>> 8d420312
         "x-ms-version": "2019-12-12"
       },
       "ResponseBody": [
