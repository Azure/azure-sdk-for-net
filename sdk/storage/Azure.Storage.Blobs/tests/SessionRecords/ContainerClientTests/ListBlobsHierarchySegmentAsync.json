--- conflicted
+++ resolved
@@ -1,733 +1,434 @@
 {
   "Entries": [
     {
-<<<<<<< HEAD
-      "RequestUri": "https://seanmcccanary.blob.core.windows.net/test-container-94d491c6-a67f-cae6-145a-c0a3f1d65585?restype=container",
-      "RequestMethod": "PUT",
-      "RequestHeaders": {
-        "Authorization": "Sanitized",
-        "traceparent": "00-d310bf8bbe7ea94584a6273b0b88b349-330a085a7f644741-00",
-        "User-Agent": [
-          "azsdk-net-Storage.Blobs/12.5.0-dev.20200402.1",
-          "(.NET Core 4.6.28325.01; Microsoft Windows 10.0.18362 )"
+      "RequestUri": "http://jamesschreppler.blob.core.windows.net/test-container-25ff216d-7c06-1d20-41b8-8a812898cffe?restype=container",
+      "RequestMethod": "PUT",
+      "RequestHeaders": {
+        "Authorization": "Sanitized",
+        "traceparent": "00-aec27c3aa87f6044b22b482bf0bc1f35-e02169da1b7ce94e-00",
+        "User-Agent": [
+          "azsdk-net-Storage.Blobs/12.5.0-dev.20200609.1",
+          "(.NET Core 4.6.28801.04; Microsoft Windows 10.0.19041 )"
         ],
         "x-ms-blob-public-access": "container",
-        "x-ms-client-request-id": "de930545-ad71-129e-eddc-95d011809f37",
-        "x-ms-date": "Fri, 03 Apr 2020 00:00:24 GMT",
-=======
-      "RequestUri": "http://amandadev2.blob.core.windows.net/test-container-94d491c6-a67f-cae6-145a-c0a3f1d65585?restype=container",
-      "RequestMethod": "PUT",
-      "RequestHeaders": {
-        "Authorization": "Sanitized",
-        "traceparent": "00-da8acc1f7a2e844ba626667eef9a96e1-952cae806095fa42-00",
-        "User-Agent": [
-          "azsdk-net-Storage.Blobs/12.5.0-dev.20200529.1",
-          "(.NET Core 4.6.28801.04; Microsoft Windows 10.0.18363 )"
-        ],
-        "x-ms-blob-public-access": "container",
-        "x-ms-client-request-id": "de930545-ad71-129e-eddc-95d011809f37",
-        "x-ms-date": "Fri, 29 May 2020 17:09:21 GMT",
->>>>>>> 80c89ee0
-        "x-ms-return-client-request-id": "true",
-        "x-ms-version": "2019-12-12"
+        "x-ms-client-request-id": "bc05eef8-48e7-1f36-69bb-862db27c7d38",
+        "x-ms-date": "Tue, 09 Jun 2020 20:39:27 GMT",
+        "x-ms-return-client-request-id": "true",
+        "x-ms-version": "2019-07-07"
       },
       "RequestBody": null,
       "StatusCode": 201,
       "ResponseHeaders": {
         "Content-Length": "0",
-<<<<<<< HEAD
-        "Date": "Fri, 03 Apr 2020 00:00:23 GMT",
-        "ETag": "\u00220x8D7D762022696EC\u0022",
-        "Last-Modified": "Fri, 03 Apr 2020 00:00:23 GMT",
-=======
-        "Date": "Fri, 29 May 2020 17:09:21 GMT",
-        "ETag": "\u00220x8D803F3082B1905\u0022",
-        "Last-Modified": "Fri, 29 May 2020 17:09:22 GMT",
->>>>>>> 80c89ee0
-        "Server": [
-          "Windows-Azure-Blob/1.0",
-          "Microsoft-HTTPAPI/2.0"
-        ],
-        "x-ms-client-request-id": "de930545-ad71-129e-eddc-95d011809f37",
-<<<<<<< HEAD
-        "x-ms-request-id": "c8626852-901e-002b-114a-09cd6c000000",
-        "x-ms-version": "2019-12-12"
-=======
-        "x-ms-request-id": "e252d829-f01e-00e6-7cdb-3583eb000000",
-        "x-ms-version": "2019-07-07"
->>>>>>> 80c89ee0
-      },
-      "ResponseBody": []
-    },
-    {
-<<<<<<< HEAD
-      "RequestUri": "https://seanmcccanary.blob.core.windows.net/test-container-94d491c6-a67f-cae6-145a-c0a3f1d65585/foo",
-=======
-      "RequestUri": "http://amandadev2.blob.core.windows.net/test-container-94d491c6-a67f-cae6-145a-c0a3f1d65585/foo",
->>>>>>> 80c89ee0
-      "RequestMethod": "PUT",
-      "RequestHeaders": {
-        "Authorization": "Sanitized",
-        "Content-Length": "1024",
-<<<<<<< HEAD
-        "traceparent": "00-77886daa33d0b64994ad6357d1c64f33-aa68a947c05dd041-00",
-        "User-Agent": [
-          "azsdk-net-Storage.Blobs/12.5.0-dev.20200402.1",
-          "(.NET Core 4.6.28325.01; Microsoft Windows 10.0.18362 )"
-        ],
-        "x-ms-blob-type": "BlockBlob",
-        "x-ms-client-request-id": "4f28f373-8be8-a5d7-ef40-5c866bd0aa3f",
-        "x-ms-date": "Fri, 03 Apr 2020 00:00:24 GMT",
-=======
-        "traceparent": "00-e549624ed3670541bdc8248041f1d6c1-6c44ea75ea21444f-00",
-        "User-Agent": [
-          "azsdk-net-Storage.Blobs/12.5.0-dev.20200529.1",
-          "(.NET Core 4.6.28801.04; Microsoft Windows 10.0.18363 )"
-        ],
-        "x-ms-blob-type": "BlockBlob",
-        "x-ms-client-request-id": "4f28f373-8be8-a5d7-ef40-5c866bd0aa3f",
-        "x-ms-date": "Fri, 29 May 2020 17:09:22 GMT",
->>>>>>> 80c89ee0
-        "x-ms-return-client-request-id": "true",
-        "x-ms-version": "2019-12-12"
-      },
-      "RequestBody": "5lAOplPK1jd5KFgZor59N6w1XutDdhRz0upt//hHmrzGzED7zwc3ei5bZUlUhXAuX14k3CKz83A8mtRoXdc/Mo6cU9V\u002BgWik/eO85xHKHk16P5\u002BZIr6aEtnQvzQzzx1XGzK7uDGasN32gN4\u002B9wtecXyH7R43phDPAkD8rcIzcS7FZczeD2Yb4I7CoqLfWxvNcU24q\u002BH/H3Ui67XwnQIawg6veZE/f2IVawyPdQNu8KclLzx0e8VNxUZWvCOxKkOMp9\u002BTMOGJjfHrokDUcKpxtPsOy23FpUdJYrNL6MM\u002BZEHJA80j2sDFm6JLidmFeFWc5Qgool7VxgGYSc0uPqQurD7\u002BCmzcTdk6SC/LehxuxOpdrgO7FcHi9DzLi5Hyl1z9Hdybhm3pv5cu7VovCkvlKoXj0JChc5d8HBYvEcJISLHTzV0/0j18dO9sjCdns\u002Bnx5WALD8bMXKpFHmpWua3U5qWpXDztpVdHZlygNOZvFGgtPitiPDjqBnCz\u002BrTTJrtBl6WCvletA0AIw6hqKyfD1QkBKXqCcqpsvlXLOqqjdEChX51B7VYRgDrrWXiQf9pI8CWq0fxAvyT7Ff8B4cmVZU5nycyKgeiz8KlAlhkx3D97g0mF\u002BaNDYaB5RddXEJ9xVvMpKLUOvm489uFT/ykLyjm/hl1/D2urI2gsETwRXN8JzkAlB7OJbcTaSALC8GF3bnudl4pB8UaIfgRN4a0yK5oBSTDo5cKGNhmZpMZo6DMHtaPAdMRVyN35nYmuPIsWqB1owKYwjoi5FmFxp0x/H5XQRSwKcrbVrIFT70g51/mNgvypACiN1ycaB11j4yCRen3z3vZeDDZnkhQk3Z5AgD9n4yVP1h5tQ24F8GpZcchgwXXKRfkDL3bFQW0UaPqI2oce/AD7QaNfhpqHWRzLDiFLxBspdjpFY7OviZSwWdp0fBXjOnXHZYDRar5ee9ZZ\u002BjNMyKTeXmNM2JhMTLcPri3AEtwG59Org16aWAt75\u002BfdVY9gY5A1lR2yl2HcexjJwbyRnmn6UxJgoURFRAZY0PGwbvcnrkqciny\u002BVFBxzwhG0ZZP6kh\u002B4wF9AMJM8FEXWcZwKwwhoRNx9BPsPP/B7tE8/3NwCeaoMov1qq2IUJorp/qKAaP7JDCC3vU1kacCuxLwD/DeplDfx/mALPZl6KR4wZUEN\u002BwuQNpC7SvxcqDk8u\u002Bbl0CqTACqqzqqe/g5HfVQvdAS/oQlws8Vm7kl7VRZnDkHyVFjznSUWoyyg8XiCdA2obXP0vRrdtRxlLBHhL3lUN\u002B\u002BMlOj7O5bfaP4cj8KMpLp70yeiclEm1N98jnDTdXOzTLmI9Z8krTGdFVRcwOVZ2EeXZVxRscVeZf/JQ==",
-      "StatusCode": 201,
-      "ResponseHeaders": {
-        "Content-Length": "0",
-        "Content-MD5": "fEl916NO5loNVYBdtiqiTw==",
-<<<<<<< HEAD
-        "Date": "Fri, 03 Apr 2020 00:00:23 GMT",
-        "ETag": "\u00220x8D7D7620234C3AA\u0022",
-        "Last-Modified": "Fri, 03 Apr 2020 00:00:23 GMT",
-=======
-        "Date": "Fri, 29 May 2020 17:09:21 GMT",
-        "ETag": "\u00220x8D803F308475B42\u0022",
-        "Last-Modified": "Fri, 29 May 2020 17:09:22 GMT",
->>>>>>> 80c89ee0
-        "Server": [
-          "Windows-Azure-Blob/1.0",
-          "Microsoft-HTTPAPI/2.0"
-        ],
-        "x-ms-client-request-id": "4f28f373-8be8-a5d7-ef40-5c866bd0aa3f",
-        "x-ms-content-crc64": "kaaAtX9PLoM=",
-<<<<<<< HEAD
-        "x-ms-request-id": "c8626860-901e-002b-1d4a-09cd6c000000",
-=======
-        "x-ms-request-id": "e252d875-f01e-00e6-40db-3583eb000000",
->>>>>>> 80c89ee0
-        "x-ms-request-server-encrypted": "true",
-        "x-ms-version": "2019-12-12"
-      },
-      "ResponseBody": []
-    },
-    {
-<<<<<<< HEAD
-      "RequestUri": "https://seanmcccanary.blob.core.windows.net/test-container-94d491c6-a67f-cae6-145a-c0a3f1d65585/bar",
-=======
-      "RequestUri": "http://amandadev2.blob.core.windows.net/test-container-94d491c6-a67f-cae6-145a-c0a3f1d65585/bar",
->>>>>>> 80c89ee0
-      "RequestMethod": "PUT",
-      "RequestHeaders": {
-        "Authorization": "Sanitized",
-        "Content-Length": "1024",
-<<<<<<< HEAD
-        "traceparent": "00-d5a085adc170924c84b3cb88cc673020-e7f98fcdff06ea49-00",
-        "User-Agent": [
-          "azsdk-net-Storage.Blobs/12.5.0-dev.20200402.1",
-          "(.NET Core 4.6.28325.01; Microsoft Windows 10.0.18362 )"
-        ],
-        "x-ms-blob-type": "BlockBlob",
-        "x-ms-client-request-id": "85a1b26e-af6e-6f3d-ddf1-3f8dcc1ea053",
-        "x-ms-date": "Fri, 03 Apr 2020 00:00:24 GMT",
-=======
-        "traceparent": "00-bafdb15e7f629843a53f8e8688b3852c-ffee9da36719744a-00",
-        "User-Agent": [
-          "azsdk-net-Storage.Blobs/12.5.0-dev.20200529.1",
-          "(.NET Core 4.6.28801.04; Microsoft Windows 10.0.18363 )"
-        ],
-        "x-ms-blob-type": "BlockBlob",
-        "x-ms-client-request-id": "85a1b26e-af6e-6f3d-ddf1-3f8dcc1ea053",
-        "x-ms-date": "Fri, 29 May 2020 17:09:22 GMT",
->>>>>>> 80c89ee0
-        "x-ms-return-client-request-id": "true",
-        "x-ms-version": "2019-12-12"
-      },
-      "RequestBody": "5lAOplPK1jd5KFgZor59N6w1XutDdhRz0upt//hHmrzGzED7zwc3ei5bZUlUhXAuX14k3CKz83A8mtRoXdc/Mo6cU9V\u002BgWik/eO85xHKHk16P5\u002BZIr6aEtnQvzQzzx1XGzK7uDGasN32gN4\u002B9wtecXyH7R43phDPAkD8rcIzcS7FZczeD2Yb4I7CoqLfWxvNcU24q\u002BH/H3Ui67XwnQIawg6veZE/f2IVawyPdQNu8KclLzx0e8VNxUZWvCOxKkOMp9\u002BTMOGJjfHrokDUcKpxtPsOy23FpUdJYrNL6MM\u002BZEHJA80j2sDFm6JLidmFeFWc5Qgool7VxgGYSc0uPqQurD7\u002BCmzcTdk6SC/LehxuxOpdrgO7FcHi9DzLi5Hyl1z9Hdybhm3pv5cu7VovCkvlKoXj0JChc5d8HBYvEcJISLHTzV0/0j18dO9sjCdns\u002Bnx5WALD8bMXKpFHmpWua3U5qWpXDztpVdHZlygNOZvFGgtPitiPDjqBnCz\u002BrTTJrtBl6WCvletA0AIw6hqKyfD1QkBKXqCcqpsvlXLOqqjdEChX51B7VYRgDrrWXiQf9pI8CWq0fxAvyT7Ff8B4cmVZU5nycyKgeiz8KlAlhkx3D97g0mF\u002BaNDYaB5RddXEJ9xVvMpKLUOvm489uFT/ykLyjm/hl1/D2urI2gsETwRXN8JzkAlB7OJbcTaSALC8GF3bnudl4pB8UaIfgRN4a0yK5oBSTDo5cKGNhmZpMZo6DMHtaPAdMRVyN35nYmuPIsWqB1owKYwjoi5FmFxp0x/H5XQRSwKcrbVrIFT70g51/mNgvypACiN1ycaB11j4yCRen3z3vZeDDZnkhQk3Z5AgD9n4yVP1h5tQ24F8GpZcchgwXXKRfkDL3bFQW0UaPqI2oce/AD7QaNfhpqHWRzLDiFLxBspdjpFY7OviZSwWdp0fBXjOnXHZYDRar5ee9ZZ\u002BjNMyKTeXmNM2JhMTLcPri3AEtwG59Org16aWAt75\u002BfdVY9gY5A1lR2yl2HcexjJwbyRnmn6UxJgoURFRAZY0PGwbvcnrkqciny\u002BVFBxzwhG0ZZP6kh\u002B4wF9AMJM8FEXWcZwKwwhoRNx9BPsPP/B7tE8/3NwCeaoMov1qq2IUJorp/qKAaP7JDCC3vU1kacCuxLwD/DeplDfx/mALPZl6KR4wZUEN\u002BwuQNpC7SvxcqDk8u\u002Bbl0CqTACqqzqqe/g5HfVQvdAS/oQlws8Vm7kl7VRZnDkHyVFjznSUWoyyg8XiCdA2obXP0vRrdtRxlLBHhL3lUN\u002B\u002BMlOj7O5bfaP4cj8KMpLp70yeiclEm1N98jnDTdXOzTLmI9Z8krTGdFVRcwOVZ2EeXZVxRscVeZf/JQ==",
-      "StatusCode": 201,
-      "ResponseHeaders": {
-        "Content-Length": "0",
-        "Content-MD5": "fEl916NO5loNVYBdtiqiTw==",
-<<<<<<< HEAD
-        "Date": "Fri, 03 Apr 2020 00:00:23 GMT",
-        "ETag": "\u00220x8D7D76202420C86\u0022",
-        "Last-Modified": "Fri, 03 Apr 2020 00:00:24 GMT",
-=======
-        "Date": "Fri, 29 May 2020 17:09:21 GMT",
-        "ETag": "\u00220x8D803F308505D92\u0022",
-        "Last-Modified": "Fri, 29 May 2020 17:09:22 GMT",
->>>>>>> 80c89ee0
-        "Server": [
-          "Windows-Azure-Blob/1.0",
-          "Microsoft-HTTPAPI/2.0"
-        ],
-        "x-ms-client-request-id": "85a1b26e-af6e-6f3d-ddf1-3f8dcc1ea053",
-        "x-ms-content-crc64": "kaaAtX9PLoM=",
-<<<<<<< HEAD
-        "x-ms-request-id": "c862687b-901e-002b-354a-09cd6c000000",
-=======
-        "x-ms-request-id": "e252d894-f01e-00e6-59db-3583eb000000",
->>>>>>> 80c89ee0
-        "x-ms-request-server-encrypted": "true",
-        "x-ms-version": "2019-12-12"
-      },
-      "ResponseBody": []
-    },
-    {
-<<<<<<< HEAD
-      "RequestUri": "https://seanmcccanary.blob.core.windows.net/test-container-94d491c6-a67f-cae6-145a-c0a3f1d65585/baz",
-=======
-      "RequestUri": "http://amandadev2.blob.core.windows.net/test-container-94d491c6-a67f-cae6-145a-c0a3f1d65585/baz",
->>>>>>> 80c89ee0
-      "RequestMethod": "PUT",
-      "RequestHeaders": {
-        "Authorization": "Sanitized",
-        "Content-Length": "1024",
-<<<<<<< HEAD
-        "traceparent": "00-92bf9bd0b5386a41addf59374ad7cf7d-54013b6df3f07845-00",
-        "User-Agent": [
-          "azsdk-net-Storage.Blobs/12.5.0-dev.20200402.1",
-          "(.NET Core 4.6.28325.01; Microsoft Windows 10.0.18362 )"
-        ],
-        "x-ms-blob-type": "BlockBlob",
-        "x-ms-client-request-id": "b8188307-242e-cdd0-2e4a-34ebe6f57c40",
-        "x-ms-date": "Fri, 03 Apr 2020 00:00:25 GMT",
-=======
-        "traceparent": "00-38a1a14c58b9374f9c3aff3c31c89457-fcbc3bf78d1b4647-00",
-        "User-Agent": [
-          "azsdk-net-Storage.Blobs/12.5.0-dev.20200529.1",
-          "(.NET Core 4.6.28801.04; Microsoft Windows 10.0.18363 )"
-        ],
-        "x-ms-blob-type": "BlockBlob",
-        "x-ms-client-request-id": "b8188307-242e-cdd0-2e4a-34ebe6f57c40",
-        "x-ms-date": "Fri, 29 May 2020 17:09:22 GMT",
->>>>>>> 80c89ee0
-        "x-ms-return-client-request-id": "true",
-        "x-ms-version": "2019-12-12"
-      },
-      "RequestBody": "5lAOplPK1jd5KFgZor59N6w1XutDdhRz0upt//hHmrzGzED7zwc3ei5bZUlUhXAuX14k3CKz83A8mtRoXdc/Mo6cU9V\u002BgWik/eO85xHKHk16P5\u002BZIr6aEtnQvzQzzx1XGzK7uDGasN32gN4\u002B9wtecXyH7R43phDPAkD8rcIzcS7FZczeD2Yb4I7CoqLfWxvNcU24q\u002BH/H3Ui67XwnQIawg6veZE/f2IVawyPdQNu8KclLzx0e8VNxUZWvCOxKkOMp9\u002BTMOGJjfHrokDUcKpxtPsOy23FpUdJYrNL6MM\u002BZEHJA80j2sDFm6JLidmFeFWc5Qgool7VxgGYSc0uPqQurD7\u002BCmzcTdk6SC/LehxuxOpdrgO7FcHi9DzLi5Hyl1z9Hdybhm3pv5cu7VovCkvlKoXj0JChc5d8HBYvEcJISLHTzV0/0j18dO9sjCdns\u002Bnx5WALD8bMXKpFHmpWua3U5qWpXDztpVdHZlygNOZvFGgtPitiPDjqBnCz\u002BrTTJrtBl6WCvletA0AIw6hqKyfD1QkBKXqCcqpsvlXLOqqjdEChX51B7VYRgDrrWXiQf9pI8CWq0fxAvyT7Ff8B4cmVZU5nycyKgeiz8KlAlhkx3D97g0mF\u002BaNDYaB5RddXEJ9xVvMpKLUOvm489uFT/ykLyjm/hl1/D2urI2gsETwRXN8JzkAlB7OJbcTaSALC8GF3bnudl4pB8UaIfgRN4a0yK5oBSTDo5cKGNhmZpMZo6DMHtaPAdMRVyN35nYmuPIsWqB1owKYwjoi5FmFxp0x/H5XQRSwKcrbVrIFT70g51/mNgvypACiN1ycaB11j4yCRen3z3vZeDDZnkhQk3Z5AgD9n4yVP1h5tQ24F8GpZcchgwXXKRfkDL3bFQW0UaPqI2oce/AD7QaNfhpqHWRzLDiFLxBspdjpFY7OviZSwWdp0fBXjOnXHZYDRar5ee9ZZ\u002BjNMyKTeXmNM2JhMTLcPri3AEtwG59Org16aWAt75\u002BfdVY9gY5A1lR2yl2HcexjJwbyRnmn6UxJgoURFRAZY0PGwbvcnrkqciny\u002BVFBxzwhG0ZZP6kh\u002B4wF9AMJM8FEXWcZwKwwhoRNx9BPsPP/B7tE8/3NwCeaoMov1qq2IUJorp/qKAaP7JDCC3vU1kacCuxLwD/DeplDfx/mALPZl6KR4wZUEN\u002BwuQNpC7SvxcqDk8u\u002Bbl0CqTACqqzqqe/g5HfVQvdAS/oQlws8Vm7kl7VRZnDkHyVFjznSUWoyyg8XiCdA2obXP0vRrdtRxlLBHhL3lUN\u002B\u002BMlOj7O5bfaP4cj8KMpLp70yeiclEm1N98jnDTdXOzTLmI9Z8krTGdFVRcwOVZ2EeXZVxRscVeZf/JQ==",
-      "StatusCode": 201,
-      "ResponseHeaders": {
-        "Content-Length": "0",
-        "Content-MD5": "fEl916NO5loNVYBdtiqiTw==",
-<<<<<<< HEAD
-        "Date": "Fri, 03 Apr 2020 00:00:23 GMT",
-        "ETag": "\u00220x8D7D762024F2E46\u0022",
-        "Last-Modified": "Fri, 03 Apr 2020 00:00:24 GMT",
-=======
-        "Date": "Fri, 29 May 2020 17:09:21 GMT",
-        "ETag": "\u00220x8D803F308582732\u0022",
-        "Last-Modified": "Fri, 29 May 2020 17:09:22 GMT",
->>>>>>> 80c89ee0
-        "Server": [
-          "Windows-Azure-Blob/1.0",
-          "Microsoft-HTTPAPI/2.0"
-        ],
-        "x-ms-client-request-id": "b8188307-242e-cdd0-2e4a-34ebe6f57c40",
-        "x-ms-content-crc64": "kaaAtX9PLoM=",
-<<<<<<< HEAD
-        "x-ms-request-id": "c8626890-901e-002b-474a-09cd6c000000",
-=======
-        "x-ms-request-id": "e252d8ab-f01e-00e6-6cdb-3583eb000000",
->>>>>>> 80c89ee0
-        "x-ms-request-server-encrypted": "true",
-        "x-ms-version": "2019-12-12"
-      },
-      "ResponseBody": []
-    },
-    {
-<<<<<<< HEAD
-      "RequestUri": "https://seanmcccanary.blob.core.windows.net/test-container-94d491c6-a67f-cae6-145a-c0a3f1d65585/foo/foo",
-=======
-      "RequestUri": "http://amandadev2.blob.core.windows.net/test-container-94d491c6-a67f-cae6-145a-c0a3f1d65585/foo/foo",
->>>>>>> 80c89ee0
-      "RequestMethod": "PUT",
-      "RequestHeaders": {
-        "Authorization": "Sanitized",
-        "Content-Length": "1024",
-<<<<<<< HEAD
-        "traceparent": "00-4f34cac29c10f843a8b9ebfd01191042-ebf75bf7d226a74d-00",
-        "User-Agent": [
-          "azsdk-net-Storage.Blobs/12.5.0-dev.20200402.1",
-          "(.NET Core 4.6.28325.01; Microsoft Windows 10.0.18362 )"
-        ],
-        "x-ms-blob-type": "BlockBlob",
-        "x-ms-client-request-id": "498641ae-e806-4025-ac22-c094924d677a",
-        "x-ms-date": "Fri, 03 Apr 2020 00:00:25 GMT",
-=======
-        "traceparent": "00-b57b31aa258e3f45ad4ec529cffd46fc-6012ff620c35b94e-00",
-        "User-Agent": [
-          "azsdk-net-Storage.Blobs/12.5.0-dev.20200529.1",
-          "(.NET Core 4.6.28801.04; Microsoft Windows 10.0.18363 )"
-        ],
-        "x-ms-blob-type": "BlockBlob",
-        "x-ms-client-request-id": "498641ae-e806-4025-ac22-c094924d677a",
-        "x-ms-date": "Fri, 29 May 2020 17:09:22 GMT",
->>>>>>> 80c89ee0
-        "x-ms-return-client-request-id": "true",
-        "x-ms-version": "2019-12-12"
-      },
-      "RequestBody": "5lAOplPK1jd5KFgZor59N6w1XutDdhRz0upt//hHmrzGzED7zwc3ei5bZUlUhXAuX14k3CKz83A8mtRoXdc/Mo6cU9V\u002BgWik/eO85xHKHk16P5\u002BZIr6aEtnQvzQzzx1XGzK7uDGasN32gN4\u002B9wtecXyH7R43phDPAkD8rcIzcS7FZczeD2Yb4I7CoqLfWxvNcU24q\u002BH/H3Ui67XwnQIawg6veZE/f2IVawyPdQNu8KclLzx0e8VNxUZWvCOxKkOMp9\u002BTMOGJjfHrokDUcKpxtPsOy23FpUdJYrNL6MM\u002BZEHJA80j2sDFm6JLidmFeFWc5Qgool7VxgGYSc0uPqQurD7\u002BCmzcTdk6SC/LehxuxOpdrgO7FcHi9DzLi5Hyl1z9Hdybhm3pv5cu7VovCkvlKoXj0JChc5d8HBYvEcJISLHTzV0/0j18dO9sjCdns\u002Bnx5WALD8bMXKpFHmpWua3U5qWpXDztpVdHZlygNOZvFGgtPitiPDjqBnCz\u002BrTTJrtBl6WCvletA0AIw6hqKyfD1QkBKXqCcqpsvlXLOqqjdEChX51B7VYRgDrrWXiQf9pI8CWq0fxAvyT7Ff8B4cmVZU5nycyKgeiz8KlAlhkx3D97g0mF\u002BaNDYaB5RddXEJ9xVvMpKLUOvm489uFT/ykLyjm/hl1/D2urI2gsETwRXN8JzkAlB7OJbcTaSALC8GF3bnudl4pB8UaIfgRN4a0yK5oBSTDo5cKGNhmZpMZo6DMHtaPAdMRVyN35nYmuPIsWqB1owKYwjoi5FmFxp0x/H5XQRSwKcrbVrIFT70g51/mNgvypACiN1ycaB11j4yCRen3z3vZeDDZnkhQk3Z5AgD9n4yVP1h5tQ24F8GpZcchgwXXKRfkDL3bFQW0UaPqI2oce/AD7QaNfhpqHWRzLDiFLxBspdjpFY7OviZSwWdp0fBXjOnXHZYDRar5ee9ZZ\u002BjNMyKTeXmNM2JhMTLcPri3AEtwG59Org16aWAt75\u002BfdVY9gY5A1lR2yl2HcexjJwbyRnmn6UxJgoURFRAZY0PGwbvcnrkqciny\u002BVFBxzwhG0ZZP6kh\u002B4wF9AMJM8FEXWcZwKwwhoRNx9BPsPP/B7tE8/3NwCeaoMov1qq2IUJorp/qKAaP7JDCC3vU1kacCuxLwD/DeplDfx/mALPZl6KR4wZUEN\u002BwuQNpC7SvxcqDk8u\u002Bbl0CqTACqqzqqe/g5HfVQvdAS/oQlws8Vm7kl7VRZnDkHyVFjznSUWoyyg8XiCdA2obXP0vRrdtRxlLBHhL3lUN\u002B\u002BMlOj7O5bfaP4cj8KMpLp70yeiclEm1N98jnDTdXOzTLmI9Z8krTGdFVRcwOVZ2EeXZVxRscVeZf/JQ==",
-      "StatusCode": 201,
-      "ResponseHeaders": {
-        "Content-Length": "0",
-        "Content-MD5": "fEl916NO5loNVYBdtiqiTw==",
-<<<<<<< HEAD
-        "Date": "Fri, 03 Apr 2020 00:00:23 GMT",
-        "ETag": "\u00220x8D7D762025C771E\u0022",
-        "Last-Modified": "Fri, 03 Apr 2020 00:00:24 GMT",
-=======
-        "Date": "Fri, 29 May 2020 17:09:21 GMT",
-        "ETag": "\u00220x8D803F3085FC9B6\u0022",
-        "Last-Modified": "Fri, 29 May 2020 17:09:22 GMT",
->>>>>>> 80c89ee0
-        "Server": [
-          "Windows-Azure-Blob/1.0",
-          "Microsoft-HTTPAPI/2.0"
-        ],
-        "x-ms-client-request-id": "498641ae-e806-4025-ac22-c094924d677a",
-        "x-ms-content-crc64": "kaaAtX9PLoM=",
-<<<<<<< HEAD
-        "x-ms-request-id": "c86268a9-901e-002b-5f4a-09cd6c000000",
-=======
-        "x-ms-request-id": "e252d8b8-f01e-00e6-79db-3583eb000000",
->>>>>>> 80c89ee0
-        "x-ms-request-server-encrypted": "true",
-        "x-ms-version": "2019-12-12"
-      },
-      "ResponseBody": []
-    },
-    {
-<<<<<<< HEAD
-      "RequestUri": "https://seanmcccanary.blob.core.windows.net/test-container-94d491c6-a67f-cae6-145a-c0a3f1d65585/foo/bar",
-=======
-      "RequestUri": "http://amandadev2.blob.core.windows.net/test-container-94d491c6-a67f-cae6-145a-c0a3f1d65585/foo/bar",
->>>>>>> 80c89ee0
-      "RequestMethod": "PUT",
-      "RequestHeaders": {
-        "Authorization": "Sanitized",
-        "Content-Length": "1024",
-<<<<<<< HEAD
-        "traceparent": "00-1d94031f2750134a8f3d880e476c35d8-7f9d374bb446884b-00",
-        "User-Agent": [
-          "azsdk-net-Storage.Blobs/12.5.0-dev.20200402.1",
-          "(.NET Core 4.6.28325.01; Microsoft Windows 10.0.18362 )"
-        ],
-        "x-ms-blob-type": "BlockBlob",
-        "x-ms-client-request-id": "a43ddb23-336f-ff3a-caad-37e08965152d",
-        "x-ms-date": "Fri, 03 Apr 2020 00:00:25 GMT",
-=======
-        "traceparent": "00-54f12b89ad423b409062d7f9666ccd7b-fa6f8b005b83d546-00",
-        "User-Agent": [
-          "azsdk-net-Storage.Blobs/12.5.0-dev.20200529.1",
-          "(.NET Core 4.6.28801.04; Microsoft Windows 10.0.18363 )"
-        ],
-        "x-ms-blob-type": "BlockBlob",
-        "x-ms-client-request-id": "a43ddb23-336f-ff3a-caad-37e08965152d",
-        "x-ms-date": "Fri, 29 May 2020 17:09:22 GMT",
->>>>>>> 80c89ee0
-        "x-ms-return-client-request-id": "true",
-        "x-ms-version": "2019-12-12"
-      },
-      "RequestBody": "5lAOplPK1jd5KFgZor59N6w1XutDdhRz0upt//hHmrzGzED7zwc3ei5bZUlUhXAuX14k3CKz83A8mtRoXdc/Mo6cU9V\u002BgWik/eO85xHKHk16P5\u002BZIr6aEtnQvzQzzx1XGzK7uDGasN32gN4\u002B9wtecXyH7R43phDPAkD8rcIzcS7FZczeD2Yb4I7CoqLfWxvNcU24q\u002BH/H3Ui67XwnQIawg6veZE/f2IVawyPdQNu8KclLzx0e8VNxUZWvCOxKkOMp9\u002BTMOGJjfHrokDUcKpxtPsOy23FpUdJYrNL6MM\u002BZEHJA80j2sDFm6JLidmFeFWc5Qgool7VxgGYSc0uPqQurD7\u002BCmzcTdk6SC/LehxuxOpdrgO7FcHi9DzLi5Hyl1z9Hdybhm3pv5cu7VovCkvlKoXj0JChc5d8HBYvEcJISLHTzV0/0j18dO9sjCdns\u002Bnx5WALD8bMXKpFHmpWua3U5qWpXDztpVdHZlygNOZvFGgtPitiPDjqBnCz\u002BrTTJrtBl6WCvletA0AIw6hqKyfD1QkBKXqCcqpsvlXLOqqjdEChX51B7VYRgDrrWXiQf9pI8CWq0fxAvyT7Ff8B4cmVZU5nycyKgeiz8KlAlhkx3D97g0mF\u002BaNDYaB5RddXEJ9xVvMpKLUOvm489uFT/ykLyjm/hl1/D2urI2gsETwRXN8JzkAlB7OJbcTaSALC8GF3bnudl4pB8UaIfgRN4a0yK5oBSTDo5cKGNhmZpMZo6DMHtaPAdMRVyN35nYmuPIsWqB1owKYwjoi5FmFxp0x/H5XQRSwKcrbVrIFT70g51/mNgvypACiN1ycaB11j4yCRen3z3vZeDDZnkhQk3Z5AgD9n4yVP1h5tQ24F8GpZcchgwXXKRfkDL3bFQW0UaPqI2oce/AD7QaNfhpqHWRzLDiFLxBspdjpFY7OviZSwWdp0fBXjOnXHZYDRar5ee9ZZ\u002BjNMyKTeXmNM2JhMTLcPri3AEtwG59Org16aWAt75\u002BfdVY9gY5A1lR2yl2HcexjJwbyRnmn6UxJgoURFRAZY0PGwbvcnrkqciny\u002BVFBxzwhG0ZZP6kh\u002B4wF9AMJM8FEXWcZwKwwhoRNx9BPsPP/B7tE8/3NwCeaoMov1qq2IUJorp/qKAaP7JDCC3vU1kacCuxLwD/DeplDfx/mALPZl6KR4wZUEN\u002BwuQNpC7SvxcqDk8u\u002Bbl0CqTACqqzqqe/g5HfVQvdAS/oQlws8Vm7kl7VRZnDkHyVFjznSUWoyyg8XiCdA2obXP0vRrdtRxlLBHhL3lUN\u002B\u002BMlOj7O5bfaP4cj8KMpLp70yeiclEm1N98jnDTdXOzTLmI9Z8krTGdFVRcwOVZ2EeXZVxRscVeZf/JQ==",
-      "StatusCode": 201,
-      "ResponseHeaders": {
-        "Content-Length": "0",
-        "Content-MD5": "fEl916NO5loNVYBdtiqiTw==",
-<<<<<<< HEAD
-        "Date": "Fri, 03 Apr 2020 00:00:23 GMT",
-        "ETag": "\u00220x8D7D762026998DE\u0022",
-        "Last-Modified": "Fri, 03 Apr 2020 00:00:24 GMT",
-=======
-        "Date": "Fri, 29 May 2020 17:09:21 GMT",
-        "ETag": "\u00220x8D803F30867BA64\u0022",
-        "Last-Modified": "Fri, 29 May 2020 17:09:22 GMT",
->>>>>>> 80c89ee0
-        "Server": [
-          "Windows-Azure-Blob/1.0",
-          "Microsoft-HTTPAPI/2.0"
-        ],
-        "x-ms-client-request-id": "a43ddb23-336f-ff3a-caad-37e08965152d",
-        "x-ms-content-crc64": "kaaAtX9PLoM=",
-<<<<<<< HEAD
-        "x-ms-request-id": "c86268c5-901e-002b-794a-09cd6c000000",
-=======
-        "x-ms-request-id": "e252d8d4-f01e-00e6-12db-3583eb000000",
->>>>>>> 80c89ee0
-        "x-ms-request-server-encrypted": "true",
-        "x-ms-version": "2019-12-12"
-      },
-      "ResponseBody": []
-    },
-    {
-<<<<<<< HEAD
-      "RequestUri": "https://seanmcccanary.blob.core.windows.net/test-container-94d491c6-a67f-cae6-145a-c0a3f1d65585/baz/foo",
-=======
-      "RequestUri": "http://amandadev2.blob.core.windows.net/test-container-94d491c6-a67f-cae6-145a-c0a3f1d65585/baz/foo",
->>>>>>> 80c89ee0
-      "RequestMethod": "PUT",
-      "RequestHeaders": {
-        "Authorization": "Sanitized",
-        "Content-Length": "1024",
-<<<<<<< HEAD
-        "traceparent": "00-76f8f13fd2b732439291aa630cb4eca6-f844cf1dcad9bf42-00",
-        "User-Agent": [
-          "azsdk-net-Storage.Blobs/12.5.0-dev.20200402.1",
-          "(.NET Core 4.6.28325.01; Microsoft Windows 10.0.18362 )"
-        ],
-        "x-ms-blob-type": "BlockBlob",
-        "x-ms-client-request-id": "b6717014-c30f-2e0b-7577-8de9271b3423",
-        "x-ms-date": "Fri, 03 Apr 2020 00:00:25 GMT",
-=======
-        "traceparent": "00-e310ef933edbe34ebc9ac729fcd90c38-5377dbe81b4c5144-00",
-        "User-Agent": [
-          "azsdk-net-Storage.Blobs/12.5.0-dev.20200529.1",
-          "(.NET Core 4.6.28801.04; Microsoft Windows 10.0.18363 )"
-        ],
-        "x-ms-blob-type": "BlockBlob",
-        "x-ms-client-request-id": "b6717014-c30f-2e0b-7577-8de9271b3423",
-        "x-ms-date": "Fri, 29 May 2020 17:09:22 GMT",
->>>>>>> 80c89ee0
-        "x-ms-return-client-request-id": "true",
-        "x-ms-version": "2019-12-12"
-      },
-      "RequestBody": "5lAOplPK1jd5KFgZor59N6w1XutDdhRz0upt//hHmrzGzED7zwc3ei5bZUlUhXAuX14k3CKz83A8mtRoXdc/Mo6cU9V\u002BgWik/eO85xHKHk16P5\u002BZIr6aEtnQvzQzzx1XGzK7uDGasN32gN4\u002B9wtecXyH7R43phDPAkD8rcIzcS7FZczeD2Yb4I7CoqLfWxvNcU24q\u002BH/H3Ui67XwnQIawg6veZE/f2IVawyPdQNu8KclLzx0e8VNxUZWvCOxKkOMp9\u002BTMOGJjfHrokDUcKpxtPsOy23FpUdJYrNL6MM\u002BZEHJA80j2sDFm6JLidmFeFWc5Qgool7VxgGYSc0uPqQurD7\u002BCmzcTdk6SC/LehxuxOpdrgO7FcHi9DzLi5Hyl1z9Hdybhm3pv5cu7VovCkvlKoXj0JChc5d8HBYvEcJISLHTzV0/0j18dO9sjCdns\u002Bnx5WALD8bMXKpFHmpWua3U5qWpXDztpVdHZlygNOZvFGgtPitiPDjqBnCz\u002BrTTJrtBl6WCvletA0AIw6hqKyfD1QkBKXqCcqpsvlXLOqqjdEChX51B7VYRgDrrWXiQf9pI8CWq0fxAvyT7Ff8B4cmVZU5nycyKgeiz8KlAlhkx3D97g0mF\u002BaNDYaB5RddXEJ9xVvMpKLUOvm489uFT/ykLyjm/hl1/D2urI2gsETwRXN8JzkAlB7OJbcTaSALC8GF3bnudl4pB8UaIfgRN4a0yK5oBSTDo5cKGNhmZpMZo6DMHtaPAdMRVyN35nYmuPIsWqB1owKYwjoi5FmFxp0x/H5XQRSwKcrbVrIFT70g51/mNgvypACiN1ycaB11j4yCRen3z3vZeDDZnkhQk3Z5AgD9n4yVP1h5tQ24F8GpZcchgwXXKRfkDL3bFQW0UaPqI2oce/AD7QaNfhpqHWRzLDiFLxBspdjpFY7OviZSwWdp0fBXjOnXHZYDRar5ee9ZZ\u002BjNMyKTeXmNM2JhMTLcPri3AEtwG59Org16aWAt75\u002BfdVY9gY5A1lR2yl2HcexjJwbyRnmn6UxJgoURFRAZY0PGwbvcnrkqciny\u002BVFBxzwhG0ZZP6kh\u002B4wF9AMJM8FEXWcZwKwwhoRNx9BPsPP/B7tE8/3NwCeaoMov1qq2IUJorp/qKAaP7JDCC3vU1kacCuxLwD/DeplDfx/mALPZl6KR4wZUEN\u002BwuQNpC7SvxcqDk8u\u002Bbl0CqTACqqzqqe/g5HfVQvdAS/oQlws8Vm7kl7VRZnDkHyVFjznSUWoyyg8XiCdA2obXP0vRrdtRxlLBHhL3lUN\u002B\u002BMlOj7O5bfaP4cj8KMpLp70yeiclEm1N98jnDTdXOzTLmI9Z8krTGdFVRcwOVZ2EeXZVxRscVeZf/JQ==",
-      "StatusCode": 201,
-      "ResponseHeaders": {
-        "Content-Length": "0",
-        "Content-MD5": "fEl916NO5loNVYBdtiqiTw==",
-<<<<<<< HEAD
-        "Date": "Fri, 03 Apr 2020 00:00:23 GMT",
-        "ETag": "\u00220x8D7D7620276E1B1\u0022",
-        "Last-Modified": "Fri, 03 Apr 2020 00:00:24 GMT",
-=======
-        "Date": "Fri, 29 May 2020 17:09:21 GMT",
-        "ETag": "\u00220x8D803F3086FAB1B\u0022",
-        "Last-Modified": "Fri, 29 May 2020 17:09:22 GMT",
->>>>>>> 80c89ee0
-        "Server": [
-          "Windows-Azure-Blob/1.0",
-          "Microsoft-HTTPAPI/2.0"
-        ],
-        "x-ms-client-request-id": "b6717014-c30f-2e0b-7577-8de9271b3423",
-        "x-ms-content-crc64": "kaaAtX9PLoM=",
-<<<<<<< HEAD
-        "x-ms-request-id": "c86268dd-901e-002b-104a-09cd6c000000",
-=======
-        "x-ms-request-id": "e252d8f2-f01e-00e6-2ddb-3583eb000000",
->>>>>>> 80c89ee0
-        "x-ms-request-server-encrypted": "true",
-        "x-ms-version": "2019-12-12"
-      },
-      "ResponseBody": []
-    },
-    {
-<<<<<<< HEAD
-      "RequestUri": "https://seanmcccanary.blob.core.windows.net/test-container-94d491c6-a67f-cae6-145a-c0a3f1d65585/baz/foo/bar",
-=======
-      "RequestUri": "http://amandadev2.blob.core.windows.net/test-container-94d491c6-a67f-cae6-145a-c0a3f1d65585/baz/foo/bar",
->>>>>>> 80c89ee0
-      "RequestMethod": "PUT",
-      "RequestHeaders": {
-        "Authorization": "Sanitized",
-        "Content-Length": "1024",
-<<<<<<< HEAD
-        "traceparent": "00-e4601902c3c05f438b3f9462807b31f6-6facf09246f65246-00",
-        "User-Agent": [
-          "azsdk-net-Storage.Blobs/12.5.0-dev.20200402.1",
-          "(.NET Core 4.6.28325.01; Microsoft Windows 10.0.18362 )"
-        ],
-        "x-ms-blob-type": "BlockBlob",
-        "x-ms-client-request-id": "18cbcb7c-5ef4-281d-8efe-9af041d7272a",
-        "x-ms-date": "Fri, 03 Apr 2020 00:00:25 GMT",
-=======
-        "traceparent": "00-fe613c934c5c3b4d857a028af60a36a2-50f95ebff2741941-00",
-        "User-Agent": [
-          "azsdk-net-Storage.Blobs/12.5.0-dev.20200529.1",
-          "(.NET Core 4.6.28801.04; Microsoft Windows 10.0.18363 )"
-        ],
-        "x-ms-blob-type": "BlockBlob",
-        "x-ms-client-request-id": "18cbcb7c-5ef4-281d-8efe-9af041d7272a",
-        "x-ms-date": "Fri, 29 May 2020 17:09:22 GMT",
->>>>>>> 80c89ee0
-        "x-ms-return-client-request-id": "true",
-        "x-ms-version": "2019-12-12"
-      },
-      "RequestBody": "5lAOplPK1jd5KFgZor59N6w1XutDdhRz0upt//hHmrzGzED7zwc3ei5bZUlUhXAuX14k3CKz83A8mtRoXdc/Mo6cU9V\u002BgWik/eO85xHKHk16P5\u002BZIr6aEtnQvzQzzx1XGzK7uDGasN32gN4\u002B9wtecXyH7R43phDPAkD8rcIzcS7FZczeD2Yb4I7CoqLfWxvNcU24q\u002BH/H3Ui67XwnQIawg6veZE/f2IVawyPdQNu8KclLzx0e8VNxUZWvCOxKkOMp9\u002BTMOGJjfHrokDUcKpxtPsOy23FpUdJYrNL6MM\u002BZEHJA80j2sDFm6JLidmFeFWc5Qgool7VxgGYSc0uPqQurD7\u002BCmzcTdk6SC/LehxuxOpdrgO7FcHi9DzLi5Hyl1z9Hdybhm3pv5cu7VovCkvlKoXj0JChc5d8HBYvEcJISLHTzV0/0j18dO9sjCdns\u002Bnx5WALD8bMXKpFHmpWua3U5qWpXDztpVdHZlygNOZvFGgtPitiPDjqBnCz\u002BrTTJrtBl6WCvletA0AIw6hqKyfD1QkBKXqCcqpsvlXLOqqjdEChX51B7VYRgDrrWXiQf9pI8CWq0fxAvyT7Ff8B4cmVZU5nycyKgeiz8KlAlhkx3D97g0mF\u002BaNDYaB5RddXEJ9xVvMpKLUOvm489uFT/ykLyjm/hl1/D2urI2gsETwRXN8JzkAlB7OJbcTaSALC8GF3bnudl4pB8UaIfgRN4a0yK5oBSTDo5cKGNhmZpMZo6DMHtaPAdMRVyN35nYmuPIsWqB1owKYwjoi5FmFxp0x/H5XQRSwKcrbVrIFT70g51/mNgvypACiN1ycaB11j4yCRen3z3vZeDDZnkhQk3Z5AgD9n4yVP1h5tQ24F8GpZcchgwXXKRfkDL3bFQW0UaPqI2oce/AD7QaNfhpqHWRzLDiFLxBspdjpFY7OviZSwWdp0fBXjOnXHZYDRar5ee9ZZ\u002BjNMyKTeXmNM2JhMTLcPri3AEtwG59Org16aWAt75\u002BfdVY9gY5A1lR2yl2HcexjJwbyRnmn6UxJgoURFRAZY0PGwbvcnrkqciny\u002BVFBxzwhG0ZZP6kh\u002B4wF9AMJM8FEXWcZwKwwhoRNx9BPsPP/B7tE8/3NwCeaoMov1qq2IUJorp/qKAaP7JDCC3vU1kacCuxLwD/DeplDfx/mALPZl6KR4wZUEN\u002BwuQNpC7SvxcqDk8u\u002Bbl0CqTACqqzqqe/g5HfVQvdAS/oQlws8Vm7kl7VRZnDkHyVFjznSUWoyyg8XiCdA2obXP0vRrdtRxlLBHhL3lUN\u002B\u002BMlOj7O5bfaP4cj8KMpLp70yeiclEm1N98jnDTdXOzTLmI9Z8krTGdFVRcwOVZ2EeXZVxRscVeZf/JQ==",
-      "StatusCode": 201,
-      "ResponseHeaders": {
-        "Content-Length": "0",
-        "Content-MD5": "fEl916NO5loNVYBdtiqiTw==",
-<<<<<<< HEAD
-        "Date": "Fri, 03 Apr 2020 00:00:23 GMT",
-        "ETag": "\u00220x8D7D76202840371\u0022",
-        "Last-Modified": "Fri, 03 Apr 2020 00:00:24 GMT",
-=======
-        "Date": "Fri, 29 May 2020 17:09:21 GMT",
-        "ETag": "\u00220x8D803F3087774B2\u0022",
-        "Last-Modified": "Fri, 29 May 2020 17:09:22 GMT",
->>>>>>> 80c89ee0
-        "Server": [
-          "Windows-Azure-Blob/1.0",
-          "Microsoft-HTTPAPI/2.0"
-        ],
-        "x-ms-client-request-id": "18cbcb7c-5ef4-281d-8efe-9af041d7272a",
-        "x-ms-content-crc64": "kaaAtX9PLoM=",
-<<<<<<< HEAD
-        "x-ms-request-id": "c86268ef-901e-002b-214a-09cd6c000000",
-=======
-        "x-ms-request-id": "e252d90e-f01e-00e6-49db-3583eb000000",
->>>>>>> 80c89ee0
-        "x-ms-request-server-encrypted": "true",
-        "x-ms-version": "2019-12-12"
-      },
-      "ResponseBody": []
-    },
-    {
-<<<<<<< HEAD
-      "RequestUri": "https://seanmcccanary.blob.core.windows.net/test-container-94d491c6-a67f-cae6-145a-c0a3f1d65585/baz/bar/foo",
-=======
-      "RequestUri": "http://amandadev2.blob.core.windows.net/test-container-94d491c6-a67f-cae6-145a-c0a3f1d65585/baz/bar/foo",
->>>>>>> 80c89ee0
-      "RequestMethod": "PUT",
-      "RequestHeaders": {
-        "Authorization": "Sanitized",
-        "Content-Length": "1024",
-<<<<<<< HEAD
-        "traceparent": "00-bf346e05634be14b88e1920666dd2894-d8dfd9aa78257a4d-00",
-        "User-Agent": [
-          "azsdk-net-Storage.Blobs/12.5.0-dev.20200402.1",
-          "(.NET Core 4.6.28325.01; Microsoft Windows 10.0.18362 )"
-        ],
-        "x-ms-blob-type": "BlockBlob",
-        "x-ms-client-request-id": "5b6d0d22-1b4f-fc2f-f2c5-e61464f71243",
-        "x-ms-date": "Fri, 03 Apr 2020 00:00:25 GMT",
-=======
-        "traceparent": "00-40402c70cca3074381e3087a1a7d4ee8-bf1eefdda947fa47-00",
-        "User-Agent": [
-          "azsdk-net-Storage.Blobs/12.5.0-dev.20200529.1",
-          "(.NET Core 4.6.28801.04; Microsoft Windows 10.0.18363 )"
-        ],
-        "x-ms-blob-type": "BlockBlob",
-        "x-ms-client-request-id": "5b6d0d22-1b4f-fc2f-f2c5-e61464f71243",
-        "x-ms-date": "Fri, 29 May 2020 17:09:22 GMT",
->>>>>>> 80c89ee0
-        "x-ms-return-client-request-id": "true",
-        "x-ms-version": "2019-12-12"
-      },
-      "RequestBody": "5lAOplPK1jd5KFgZor59N6w1XutDdhRz0upt//hHmrzGzED7zwc3ei5bZUlUhXAuX14k3CKz83A8mtRoXdc/Mo6cU9V\u002BgWik/eO85xHKHk16P5\u002BZIr6aEtnQvzQzzx1XGzK7uDGasN32gN4\u002B9wtecXyH7R43phDPAkD8rcIzcS7FZczeD2Yb4I7CoqLfWxvNcU24q\u002BH/H3Ui67XwnQIawg6veZE/f2IVawyPdQNu8KclLzx0e8VNxUZWvCOxKkOMp9\u002BTMOGJjfHrokDUcKpxtPsOy23FpUdJYrNL6MM\u002BZEHJA80j2sDFm6JLidmFeFWc5Qgool7VxgGYSc0uPqQurD7\u002BCmzcTdk6SC/LehxuxOpdrgO7FcHi9DzLi5Hyl1z9Hdybhm3pv5cu7VovCkvlKoXj0JChc5d8HBYvEcJISLHTzV0/0j18dO9sjCdns\u002Bnx5WALD8bMXKpFHmpWua3U5qWpXDztpVdHZlygNOZvFGgtPitiPDjqBnCz\u002BrTTJrtBl6WCvletA0AIw6hqKyfD1QkBKXqCcqpsvlXLOqqjdEChX51B7VYRgDrrWXiQf9pI8CWq0fxAvyT7Ff8B4cmVZU5nycyKgeiz8KlAlhkx3D97g0mF\u002BaNDYaB5RddXEJ9xVvMpKLUOvm489uFT/ykLyjm/hl1/D2urI2gsETwRXN8JzkAlB7OJbcTaSALC8GF3bnudl4pB8UaIfgRN4a0yK5oBSTDo5cKGNhmZpMZo6DMHtaPAdMRVyN35nYmuPIsWqB1owKYwjoi5FmFxp0x/H5XQRSwKcrbVrIFT70g51/mNgvypACiN1ycaB11j4yCRen3z3vZeDDZnkhQk3Z5AgD9n4yVP1h5tQ24F8GpZcchgwXXKRfkDL3bFQW0UaPqI2oce/AD7QaNfhpqHWRzLDiFLxBspdjpFY7OviZSwWdp0fBXjOnXHZYDRar5ee9ZZ\u002BjNMyKTeXmNM2JhMTLcPri3AEtwG59Org16aWAt75\u002BfdVY9gY5A1lR2yl2HcexjJwbyRnmn6UxJgoURFRAZY0PGwbvcnrkqciny\u002BVFBxzwhG0ZZP6kh\u002B4wF9AMJM8FEXWcZwKwwhoRNx9BPsPP/B7tE8/3NwCeaoMov1qq2IUJorp/qKAaP7JDCC3vU1kacCuxLwD/DeplDfx/mALPZl6KR4wZUEN\u002BwuQNpC7SvxcqDk8u\u002Bbl0CqTACqqzqqe/g5HfVQvdAS/oQlws8Vm7kl7VRZnDkHyVFjznSUWoyyg8XiCdA2obXP0vRrdtRxlLBHhL3lUN\u002B\u002BMlOj7O5bfaP4cj8KMpLp70yeiclEm1N98jnDTdXOzTLmI9Z8krTGdFVRcwOVZ2EeXZVxRscVeZf/JQ==",
-      "StatusCode": 201,
-      "ResponseHeaders": {
-        "Content-Length": "0",
-        "Content-MD5": "fEl916NO5loNVYBdtiqiTw==",
-<<<<<<< HEAD
-        "Date": "Fri, 03 Apr 2020 00:00:23 GMT",
-        "ETag": "\u00220x8D7D7620291C192\u0022",
-        "Last-Modified": "Fri, 03 Apr 2020 00:00:24 GMT",
-=======
-        "Date": "Fri, 29 May 2020 17:09:21 GMT",
-        "ETag": "\u00220x8D803F3087F1732\u0022",
-        "Last-Modified": "Fri, 29 May 2020 17:09:22 GMT",
->>>>>>> 80c89ee0
-        "Server": [
-          "Windows-Azure-Blob/1.0",
-          "Microsoft-HTTPAPI/2.0"
-        ],
-        "x-ms-client-request-id": "5b6d0d22-1b4f-fc2f-f2c5-e61464f71243",
-        "x-ms-content-crc64": "kaaAtX9PLoM=",
-<<<<<<< HEAD
-        "x-ms-request-id": "c8626903-901e-002b-354a-09cd6c000000",
-=======
-        "x-ms-request-id": "e252d920-f01e-00e6-5adb-3583eb000000",
->>>>>>> 80c89ee0
-        "x-ms-request-server-encrypted": "true",
-        "x-ms-version": "2019-12-12"
-      },
-      "ResponseBody": []
-    },
-    {
-<<<<<<< HEAD
-      "RequestUri": "https://seanmcccanary.blob.core.windows.net/test-container-94d491c6-a67f-cae6-145a-c0a3f1d65585/foo/foo?comp=metadata",
-      "RequestMethod": "PUT",
-      "RequestHeaders": {
-        "Authorization": "Sanitized",
-        "traceparent": "00-f82c0c944c49844a9e1ff5b9fb5a2d13-e5908dadf0719c48-00",
-        "User-Agent": [
-          "azsdk-net-Storage.Blobs/12.5.0-dev.20200402.1",
-          "(.NET Core 4.6.28325.01; Microsoft Windows 10.0.18362 )"
-        ],
-        "x-ms-client-request-id": "34cec944-cc6a-79db-6c3e-a796d644b190",
-        "x-ms-date": "Fri, 03 Apr 2020 00:00:25 GMT",
-=======
-      "RequestUri": "http://amandadev2.blob.core.windows.net/test-container-94d491c6-a67f-cae6-145a-c0a3f1d65585/foo/foo?comp=metadata",
-      "RequestMethod": "PUT",
-      "RequestHeaders": {
-        "Authorization": "Sanitized",
-        "traceparent": "00-dcf5b756b2678e47a419c0b3d95aa5bd-eceb21718dca9f4d-00",
-        "User-Agent": [
-          "azsdk-net-Storage.Blobs/12.5.0-dev.20200529.1",
-          "(.NET Core 4.6.28801.04; Microsoft Windows 10.0.18363 )"
-        ],
-        "x-ms-client-request-id": "34cec944-cc6a-79db-6c3e-a796d644b190",
-        "x-ms-date": "Fri, 29 May 2020 17:09:22 GMT",
->>>>>>> 80c89ee0
+        "Date": "Tue, 09 Jun 2020 20:39:27 GMT",
+        "ETag": "\u00220x8D80CB5347FFA53\u0022",
+        "Last-Modified": "Tue, 09 Jun 2020 20:39:28 GMT",
+        "Server": [
+          "Windows-Azure-Blob/1.0",
+          "Microsoft-HTTPAPI/2.0"
+        ],
+        "x-ms-client-request-id": "bc05eef8-48e7-1f36-69bb-862db27c7d38",
+        "x-ms-request-id": "2a249c22-701e-0050-029e-3e9eb7000000",
+        "x-ms-version": "2019-07-07"
+      },
+      "ResponseBody": []
+    },
+    {
+      "RequestUri": "http://jamesschreppler.blob.core.windows.net/test-container-25ff216d-7c06-1d20-41b8-8a812898cffe/foo",
+      "RequestMethod": "PUT",
+      "RequestHeaders": {
+        "Authorization": "Sanitized",
+        "Content-Length": "1024",
+        "traceparent": "00-0b877be4c850314a917f0554f7e3daac-0fae428c8324f447-00",
+        "User-Agent": [
+          "azsdk-net-Storage.Blobs/12.5.0-dev.20200609.1",
+          "(.NET Core 4.6.28801.04; Microsoft Windows 10.0.19041 )"
+        ],
+        "x-ms-blob-type": "BlockBlob",
+        "x-ms-client-request-id": "6ecae55c-9c6e-031d-e2cd-1d490afbd630",
+        "x-ms-date": "Tue, 09 Jun 2020 20:39:27 GMT",
+        "x-ms-return-client-request-id": "true",
+        "x-ms-version": "2019-07-07"
+      },
+      "RequestBody": "UDHBeBf6gb6Qal2LlCBMAszfiTqSExbigpR6IChk4kr9sLCefnOT/WxHLH3qq4tJb4Rg0/NCpTwb3vWDf2GVK4cSjeRvrYNYS4vOS\u002BeY99cIMbGjAw5Xuwpzg599EH4KsQD21x6n2cEAB4dndFpVg\u002Bceek6w8Sh4u9La\u002Byrk2zsNw5nmoR\u002B4YFfwovuH70avHv\u002B4X5UvWr/XfhxMzd6WHCxLWrDBbuLHZhn3v08t8cuLKtwrLHym3mnZDiMDbJN5WobOO5WW7a8d8fh7N5pwqo1QwKIBavCwpXxG6GC\u002BxPmGfmXIXrU29T0tDjuDKqbOaGOWsqvwd\u002B\u002BWHZYYTwRPXi3/9bk1qEzXGstl1Fy1LXrVeID8KBFNlQZ1MkAeHaY53a8OgzXtmcAXvpjgi6OT4fAcQ9eEUzYbsV\u002Byv3ULuPwlLPatp6lF6N7A5Gl5bQpj4lFQAtrOtIl48tHVO9pKCwabu1\u002Bs5jlG11r4w27NoURVT9wku7YhVndsNLTYb60Eddlj3rKqtvwXCSt/1vEbq1CNf\u002Bv9JlBQeWToP7GFbmet9E2VacOSqpjgDLGKooCGUYljSu/BBk\u002BIE2RNwnZLkZvE0uGjhUGN\u002BtRTHRmexdfjYu4oISN37O79DFZfROghlXoWxs\u002Bf4stH1k8abek26k2NaWCIInB4TOXypXnrLrbsMYieiP8HRH8i4EvTXH4FxiII0duImXIKnnrprD1SXKiZLjxgmGJOhSTgZkIkpO9n7d5W4lzbZJgWk\u002BqEHZhBz4OjOS5BpC7Auky2pzIv5fmKgr5f/HpLvsqkSgV3yWeMnpe\u002BgWrAJUmwligQJbxl5q3w\u002BpvZ4tMJV3tknVkpSPDkKQibcGSOylx1rmZSO5kOPmRXh8/Ms7vEtSrvXIjvhk04LPuzynVJYS8/YzNstxviVl700cEgGHVM1ro5n23ThSgYGQ\u002BdWnTuDiWfjE\u002BHV/4ODAYp\u002BrWMFxSFZvO7D8HCa94LVJ0MRPvqBsObgYsmxX\u002B8KpNnqopyjAL7F/OAM/5k3SFxfANhAscKPvTx8ZaIX6F0/uUuW8BTmMiaES0HatLFN6NptEh8WifLXGuWgZpscrdSDDQYNYFgHuM6xvGaA9QhLLnyH6pY96S9Y/9VvRctLp91tV2erAIiCZZlQZQ2MFiWdFThelIN\u002BRSQW9GCC2DLDZhSJU52g4C30BYT87YPhjOmvkjDTLRMaLtJDVAwn/02mTP75AsKIPDTKak8\u002BQZdgNSe3EwXCMHkBbySLXUvhzAY3VmCFKIom55Y7yIKD2606418ksOwHpFyFt5OePN7pKJ5JBut2mwydkCuvxie2vZO3UHos/RsZ7/HEP3D2SOr3EuAkOtSBxEhSQ==",
+      "StatusCode": 201,
+      "ResponseHeaders": {
+        "Content-Length": "0",
+        "Content-MD5": "AGn5WXP\u002BYXGczhztlSxt6Q==",
+        "Date": "Tue, 09 Jun 2020 20:39:27 GMT",
+        "ETag": "\u00220x8D80CB5348678C1\u0022",
+        "Last-Modified": "Tue, 09 Jun 2020 20:39:28 GMT",
+        "Server": [
+          "Windows-Azure-Blob/1.0",
+          "Microsoft-HTTPAPI/2.0"
+        ],
+        "x-ms-client-request-id": "6ecae55c-9c6e-031d-e2cd-1d490afbd630",
+        "x-ms-content-crc64": "7mLoVt6jaRU=",
+        "x-ms-request-id": "2a249c61-701e-0050-3b9e-3e9eb7000000",
+        "x-ms-request-server-encrypted": "true",
+        "x-ms-version": "2019-07-07"
+      },
+      "ResponseBody": []
+    },
+    {
+      "RequestUri": "http://jamesschreppler.blob.core.windows.net/test-container-25ff216d-7c06-1d20-41b8-8a812898cffe/bar",
+      "RequestMethod": "PUT",
+      "RequestHeaders": {
+        "Authorization": "Sanitized",
+        "Content-Length": "1024",
+        "traceparent": "00-5a22d3bd1872e041804bc74d432103ad-7d4ff6be9e3c1048-00",
+        "User-Agent": [
+          "azsdk-net-Storage.Blobs/12.5.0-dev.20200609.1",
+          "(.NET Core 4.6.28801.04; Microsoft Windows 10.0.19041 )"
+        ],
+        "x-ms-blob-type": "BlockBlob",
+        "x-ms-client-request-id": "21f52f83-b246-7fdb-65fe-7babb6f2dd04",
+        "x-ms-date": "Tue, 09 Jun 2020 20:39:27 GMT",
+        "x-ms-return-client-request-id": "true",
+        "x-ms-version": "2019-07-07"
+      },
+      "RequestBody": "UDHBeBf6gb6Qal2LlCBMAszfiTqSExbigpR6IChk4kr9sLCefnOT/WxHLH3qq4tJb4Rg0/NCpTwb3vWDf2GVK4cSjeRvrYNYS4vOS\u002BeY99cIMbGjAw5Xuwpzg599EH4KsQD21x6n2cEAB4dndFpVg\u002Bceek6w8Sh4u9La\u002Byrk2zsNw5nmoR\u002B4YFfwovuH70avHv\u002B4X5UvWr/XfhxMzd6WHCxLWrDBbuLHZhn3v08t8cuLKtwrLHym3mnZDiMDbJN5WobOO5WW7a8d8fh7N5pwqo1QwKIBavCwpXxG6GC\u002BxPmGfmXIXrU29T0tDjuDKqbOaGOWsqvwd\u002B\u002BWHZYYTwRPXi3/9bk1qEzXGstl1Fy1LXrVeID8KBFNlQZ1MkAeHaY53a8OgzXtmcAXvpjgi6OT4fAcQ9eEUzYbsV\u002Byv3ULuPwlLPatp6lF6N7A5Gl5bQpj4lFQAtrOtIl48tHVO9pKCwabu1\u002Bs5jlG11r4w27NoURVT9wku7YhVndsNLTYb60Eddlj3rKqtvwXCSt/1vEbq1CNf\u002Bv9JlBQeWToP7GFbmet9E2VacOSqpjgDLGKooCGUYljSu/BBk\u002BIE2RNwnZLkZvE0uGjhUGN\u002BtRTHRmexdfjYu4oISN37O79DFZfROghlXoWxs\u002Bf4stH1k8abek26k2NaWCIInB4TOXypXnrLrbsMYieiP8HRH8i4EvTXH4FxiII0duImXIKnnrprD1SXKiZLjxgmGJOhSTgZkIkpO9n7d5W4lzbZJgWk\u002BqEHZhBz4OjOS5BpC7Auky2pzIv5fmKgr5f/HpLvsqkSgV3yWeMnpe\u002BgWrAJUmwligQJbxl5q3w\u002BpvZ4tMJV3tknVkpSPDkKQibcGSOylx1rmZSO5kOPmRXh8/Ms7vEtSrvXIjvhk04LPuzynVJYS8/YzNstxviVl700cEgGHVM1ro5n23ThSgYGQ\u002BdWnTuDiWfjE\u002BHV/4ODAYp\u002BrWMFxSFZvO7D8HCa94LVJ0MRPvqBsObgYsmxX\u002B8KpNnqopyjAL7F/OAM/5k3SFxfANhAscKPvTx8ZaIX6F0/uUuW8BTmMiaES0HatLFN6NptEh8WifLXGuWgZpscrdSDDQYNYFgHuM6xvGaA9QhLLnyH6pY96S9Y/9VvRctLp91tV2erAIiCZZlQZQ2MFiWdFThelIN\u002BRSQW9GCC2DLDZhSJU52g4C30BYT87YPhjOmvkjDTLRMaLtJDVAwn/02mTP75AsKIPDTKak8\u002BQZdgNSe3EwXCMHkBbySLXUvhzAY3VmCFKIom55Y7yIKD2606418ksOwHpFyFt5OePN7pKJ5JBut2mwydkCuvxie2vZO3UHos/RsZ7/HEP3D2SOr3EuAkOtSBxEhSQ==",
+      "StatusCode": 201,
+      "ResponseHeaders": {
+        "Content-Length": "0",
+        "Content-MD5": "AGn5WXP\u002BYXGczhztlSxt6Q==",
+        "Date": "Tue, 09 Jun 2020 20:39:27 GMT",
+        "ETag": "\u00220x8D80CB5348CBB77\u0022",
+        "Last-Modified": "Tue, 09 Jun 2020 20:39:28 GMT",
+        "Server": [
+          "Windows-Azure-Blob/1.0",
+          "Microsoft-HTTPAPI/2.0"
+        ],
+        "x-ms-client-request-id": "21f52f83-b246-7fdb-65fe-7babb6f2dd04",
+        "x-ms-content-crc64": "7mLoVt6jaRU=",
+        "x-ms-request-id": "2a249c9c-701e-0050-729e-3e9eb7000000",
+        "x-ms-request-server-encrypted": "true",
+        "x-ms-version": "2019-07-07"
+      },
+      "ResponseBody": []
+    },
+    {
+      "RequestUri": "http://jamesschreppler.blob.core.windows.net/test-container-25ff216d-7c06-1d20-41b8-8a812898cffe/baz",
+      "RequestMethod": "PUT",
+      "RequestHeaders": {
+        "Authorization": "Sanitized",
+        "Content-Length": "1024",
+        "traceparent": "00-a9ace450a618454aa47b0cad22cabdd8-65e95a01db5bad49-00",
+        "User-Agent": [
+          "azsdk-net-Storage.Blobs/12.5.0-dev.20200609.1",
+          "(.NET Core 4.6.28801.04; Microsoft Windows 10.0.19041 )"
+        ],
+        "x-ms-blob-type": "BlockBlob",
+        "x-ms-client-request-id": "dbc64a73-b405-14e9-8d59-8367e4a286ce",
+        "x-ms-date": "Tue, 09 Jun 2020 20:39:27 GMT",
+        "x-ms-return-client-request-id": "true",
+        "x-ms-version": "2019-07-07"
+      },
+      "RequestBody": "UDHBeBf6gb6Qal2LlCBMAszfiTqSExbigpR6IChk4kr9sLCefnOT/WxHLH3qq4tJb4Rg0/NCpTwb3vWDf2GVK4cSjeRvrYNYS4vOS\u002BeY99cIMbGjAw5Xuwpzg599EH4KsQD21x6n2cEAB4dndFpVg\u002Bceek6w8Sh4u9La\u002Byrk2zsNw5nmoR\u002B4YFfwovuH70avHv\u002B4X5UvWr/XfhxMzd6WHCxLWrDBbuLHZhn3v08t8cuLKtwrLHym3mnZDiMDbJN5WobOO5WW7a8d8fh7N5pwqo1QwKIBavCwpXxG6GC\u002BxPmGfmXIXrU29T0tDjuDKqbOaGOWsqvwd\u002B\u002BWHZYYTwRPXi3/9bk1qEzXGstl1Fy1LXrVeID8KBFNlQZ1MkAeHaY53a8OgzXtmcAXvpjgi6OT4fAcQ9eEUzYbsV\u002Byv3ULuPwlLPatp6lF6N7A5Gl5bQpj4lFQAtrOtIl48tHVO9pKCwabu1\u002Bs5jlG11r4w27NoURVT9wku7YhVndsNLTYb60Eddlj3rKqtvwXCSt/1vEbq1CNf\u002Bv9JlBQeWToP7GFbmet9E2VacOSqpjgDLGKooCGUYljSu/BBk\u002BIE2RNwnZLkZvE0uGjhUGN\u002BtRTHRmexdfjYu4oISN37O79DFZfROghlXoWxs\u002Bf4stH1k8abek26k2NaWCIInB4TOXypXnrLrbsMYieiP8HRH8i4EvTXH4FxiII0duImXIKnnrprD1SXKiZLjxgmGJOhSTgZkIkpO9n7d5W4lzbZJgWk\u002BqEHZhBz4OjOS5BpC7Auky2pzIv5fmKgr5f/HpLvsqkSgV3yWeMnpe\u002BgWrAJUmwligQJbxl5q3w\u002BpvZ4tMJV3tknVkpSPDkKQibcGSOylx1rmZSO5kOPmRXh8/Ms7vEtSrvXIjvhk04LPuzynVJYS8/YzNstxviVl700cEgGHVM1ro5n23ThSgYGQ\u002BdWnTuDiWfjE\u002BHV/4ODAYp\u002BrWMFxSFZvO7D8HCa94LVJ0MRPvqBsObgYsmxX\u002B8KpNnqopyjAL7F/OAM/5k3SFxfANhAscKPvTx8ZaIX6F0/uUuW8BTmMiaES0HatLFN6NptEh8WifLXGuWgZpscrdSDDQYNYFgHuM6xvGaA9QhLLnyH6pY96S9Y/9VvRctLp91tV2erAIiCZZlQZQ2MFiWdFThelIN\u002BRSQW9GCC2DLDZhSJU52g4C30BYT87YPhjOmvkjDTLRMaLtJDVAwn/02mTP75AsKIPDTKak8\u002BQZdgNSe3EwXCMHkBbySLXUvhzAY3VmCFKIom55Y7yIKD2606418ksOwHpFyFt5OePN7pKJ5JBut2mwydkCuvxie2vZO3UHos/RsZ7/HEP3D2SOr3EuAkOtSBxEhSQ==",
+      "StatusCode": 201,
+      "ResponseHeaders": {
+        "Content-Length": "0",
+        "Content-MD5": "AGn5WXP\u002BYXGczhztlSxt6Q==",
+        "Date": "Tue, 09 Jun 2020 20:39:27 GMT",
+        "ETag": "\u00220x8D80CB5349261D0\u0022",
+        "Last-Modified": "Tue, 09 Jun 2020 20:39:28 GMT",
+        "Server": [
+          "Windows-Azure-Blob/1.0",
+          "Microsoft-HTTPAPI/2.0"
+        ],
+        "x-ms-client-request-id": "dbc64a73-b405-14e9-8d59-8367e4a286ce",
+        "x-ms-content-crc64": "7mLoVt6jaRU=",
+        "x-ms-request-id": "2a249cdd-701e-0050-2a9e-3e9eb7000000",
+        "x-ms-request-server-encrypted": "true",
+        "x-ms-version": "2019-07-07"
+      },
+      "ResponseBody": []
+    },
+    {
+      "RequestUri": "http://jamesschreppler.blob.core.windows.net/test-container-25ff216d-7c06-1d20-41b8-8a812898cffe/foo/foo",
+      "RequestMethod": "PUT",
+      "RequestHeaders": {
+        "Authorization": "Sanitized",
+        "Content-Length": "1024",
+        "traceparent": "00-eeb294b47333a443bf4abb4a6754a5dc-f6ab0d7333ee3444-00",
+        "User-Agent": [
+          "azsdk-net-Storage.Blobs/12.5.0-dev.20200609.1",
+          "(.NET Core 4.6.28801.04; Microsoft Windows 10.0.19041 )"
+        ],
+        "x-ms-blob-type": "BlockBlob",
+        "x-ms-client-request-id": "6b37e3f3-012c-0ffe-98b6-f97aa1ee17f4",
+        "x-ms-date": "Tue, 09 Jun 2020 20:39:28 GMT",
+        "x-ms-return-client-request-id": "true",
+        "x-ms-version": "2019-07-07"
+      },
+      "RequestBody": "UDHBeBf6gb6Qal2LlCBMAszfiTqSExbigpR6IChk4kr9sLCefnOT/WxHLH3qq4tJb4Rg0/NCpTwb3vWDf2GVK4cSjeRvrYNYS4vOS\u002BeY99cIMbGjAw5Xuwpzg599EH4KsQD21x6n2cEAB4dndFpVg\u002Bceek6w8Sh4u9La\u002Byrk2zsNw5nmoR\u002B4YFfwovuH70avHv\u002B4X5UvWr/XfhxMzd6WHCxLWrDBbuLHZhn3v08t8cuLKtwrLHym3mnZDiMDbJN5WobOO5WW7a8d8fh7N5pwqo1QwKIBavCwpXxG6GC\u002BxPmGfmXIXrU29T0tDjuDKqbOaGOWsqvwd\u002B\u002BWHZYYTwRPXi3/9bk1qEzXGstl1Fy1LXrVeID8KBFNlQZ1MkAeHaY53a8OgzXtmcAXvpjgi6OT4fAcQ9eEUzYbsV\u002Byv3ULuPwlLPatp6lF6N7A5Gl5bQpj4lFQAtrOtIl48tHVO9pKCwabu1\u002Bs5jlG11r4w27NoURVT9wku7YhVndsNLTYb60Eddlj3rKqtvwXCSt/1vEbq1CNf\u002Bv9JlBQeWToP7GFbmet9E2VacOSqpjgDLGKooCGUYljSu/BBk\u002BIE2RNwnZLkZvE0uGjhUGN\u002BtRTHRmexdfjYu4oISN37O79DFZfROghlXoWxs\u002Bf4stH1k8abek26k2NaWCIInB4TOXypXnrLrbsMYieiP8HRH8i4EvTXH4FxiII0duImXIKnnrprD1SXKiZLjxgmGJOhSTgZkIkpO9n7d5W4lzbZJgWk\u002BqEHZhBz4OjOS5BpC7Auky2pzIv5fmKgr5f/HpLvsqkSgV3yWeMnpe\u002BgWrAJUmwligQJbxl5q3w\u002BpvZ4tMJV3tknVkpSPDkKQibcGSOylx1rmZSO5kOPmRXh8/Ms7vEtSrvXIjvhk04LPuzynVJYS8/YzNstxviVl700cEgGHVM1ro5n23ThSgYGQ\u002BdWnTuDiWfjE\u002BHV/4ODAYp\u002BrWMFxSFZvO7D8HCa94LVJ0MRPvqBsObgYsmxX\u002B8KpNnqopyjAL7F/OAM/5k3SFxfANhAscKPvTx8ZaIX6F0/uUuW8BTmMiaES0HatLFN6NptEh8WifLXGuWgZpscrdSDDQYNYFgHuM6xvGaA9QhLLnyH6pY96S9Y/9VvRctLp91tV2erAIiCZZlQZQ2MFiWdFThelIN\u002BRSQW9GCC2DLDZhSJU52g4C30BYT87YPhjOmvkjDTLRMaLtJDVAwn/02mTP75AsKIPDTKak8\u002BQZdgNSe3EwXCMHkBbySLXUvhzAY3VmCFKIom55Y7yIKD2606418ksOwHpFyFt5OePN7pKJ5JBut2mwydkCuvxie2vZO3UHos/RsZ7/HEP3D2SOr3EuAkOtSBxEhSQ==",
+      "StatusCode": 201,
+      "ResponseHeaders": {
+        "Content-Length": "0",
+        "Content-MD5": "AGn5WXP\u002BYXGczhztlSxt6Q==",
+        "Date": "Tue, 09 Jun 2020 20:39:27 GMT",
+        "ETag": "\u00220x8D80CB53497E10A\u0022",
+        "Last-Modified": "Tue, 09 Jun 2020 20:39:28 GMT",
+        "Server": [
+          "Windows-Azure-Blob/1.0",
+          "Microsoft-HTTPAPI/2.0"
+        ],
+        "x-ms-client-request-id": "6b37e3f3-012c-0ffe-98b6-f97aa1ee17f4",
+        "x-ms-content-crc64": "7mLoVt6jaRU=",
+        "x-ms-request-id": "2a249d0c-701e-0050-539e-3e9eb7000000",
+        "x-ms-request-server-encrypted": "true",
+        "x-ms-version": "2019-07-07"
+      },
+      "ResponseBody": []
+    },
+    {
+      "RequestUri": "http://jamesschreppler.blob.core.windows.net/test-container-25ff216d-7c06-1d20-41b8-8a812898cffe/foo/bar",
+      "RequestMethod": "PUT",
+      "RequestHeaders": {
+        "Authorization": "Sanitized",
+        "Content-Length": "1024",
+        "traceparent": "00-6d9c376735ad464e90a10ad21e96157c-3de362fe0a1a2741-00",
+        "User-Agent": [
+          "azsdk-net-Storage.Blobs/12.5.0-dev.20200609.1",
+          "(.NET Core 4.6.28801.04; Microsoft Windows 10.0.19041 )"
+        ],
+        "x-ms-blob-type": "BlockBlob",
+        "x-ms-client-request-id": "0173b19c-1a6b-fca1-d7b5-dec8d883bdea",
+        "x-ms-date": "Tue, 09 Jun 2020 20:39:28 GMT",
+        "x-ms-return-client-request-id": "true",
+        "x-ms-version": "2019-07-07"
+      },
+      "RequestBody": "UDHBeBf6gb6Qal2LlCBMAszfiTqSExbigpR6IChk4kr9sLCefnOT/WxHLH3qq4tJb4Rg0/NCpTwb3vWDf2GVK4cSjeRvrYNYS4vOS\u002BeY99cIMbGjAw5Xuwpzg599EH4KsQD21x6n2cEAB4dndFpVg\u002Bceek6w8Sh4u9La\u002Byrk2zsNw5nmoR\u002B4YFfwovuH70avHv\u002B4X5UvWr/XfhxMzd6WHCxLWrDBbuLHZhn3v08t8cuLKtwrLHym3mnZDiMDbJN5WobOO5WW7a8d8fh7N5pwqo1QwKIBavCwpXxG6GC\u002BxPmGfmXIXrU29T0tDjuDKqbOaGOWsqvwd\u002B\u002BWHZYYTwRPXi3/9bk1qEzXGstl1Fy1LXrVeID8KBFNlQZ1MkAeHaY53a8OgzXtmcAXvpjgi6OT4fAcQ9eEUzYbsV\u002Byv3ULuPwlLPatp6lF6N7A5Gl5bQpj4lFQAtrOtIl48tHVO9pKCwabu1\u002Bs5jlG11r4w27NoURVT9wku7YhVndsNLTYb60Eddlj3rKqtvwXCSt/1vEbq1CNf\u002Bv9JlBQeWToP7GFbmet9E2VacOSqpjgDLGKooCGUYljSu/BBk\u002BIE2RNwnZLkZvE0uGjhUGN\u002BtRTHRmexdfjYu4oISN37O79DFZfROghlXoWxs\u002Bf4stH1k8abek26k2NaWCIInB4TOXypXnrLrbsMYieiP8HRH8i4EvTXH4FxiII0duImXIKnnrprD1SXKiZLjxgmGJOhSTgZkIkpO9n7d5W4lzbZJgWk\u002BqEHZhBz4OjOS5BpC7Auky2pzIv5fmKgr5f/HpLvsqkSgV3yWeMnpe\u002BgWrAJUmwligQJbxl5q3w\u002BpvZ4tMJV3tknVkpSPDkKQibcGSOylx1rmZSO5kOPmRXh8/Ms7vEtSrvXIjvhk04LPuzynVJYS8/YzNstxviVl700cEgGHVM1ro5n23ThSgYGQ\u002BdWnTuDiWfjE\u002BHV/4ODAYp\u002BrWMFxSFZvO7D8HCa94LVJ0MRPvqBsObgYsmxX\u002B8KpNnqopyjAL7F/OAM/5k3SFxfANhAscKPvTx8ZaIX6F0/uUuW8BTmMiaES0HatLFN6NptEh8WifLXGuWgZpscrdSDDQYNYFgHuM6xvGaA9QhLLnyH6pY96S9Y/9VvRctLp91tV2erAIiCZZlQZQ2MFiWdFThelIN\u002BRSQW9GCC2DLDZhSJU52g4C30BYT87YPhjOmvkjDTLRMaLtJDVAwn/02mTP75AsKIPDTKak8\u002BQZdgNSe3EwXCMHkBbySLXUvhzAY3VmCFKIom55Y7yIKD2606418ksOwHpFyFt5OePN7pKJ5JBut2mwydkCuvxie2vZO3UHos/RsZ7/HEP3D2SOr3EuAkOtSBxEhSQ==",
+      "StatusCode": 201,
+      "ResponseHeaders": {
+        "Content-Length": "0",
+        "Content-MD5": "AGn5WXP\u002BYXGczhztlSxt6Q==",
+        "Date": "Tue, 09 Jun 2020 20:39:27 GMT",
+        "ETag": "\u00220x8D80CB5349E23B7\u0022",
+        "Last-Modified": "Tue, 09 Jun 2020 20:39:28 GMT",
+        "Server": [
+          "Windows-Azure-Blob/1.0",
+          "Microsoft-HTTPAPI/2.0"
+        ],
+        "x-ms-client-request-id": "0173b19c-1a6b-fca1-d7b5-dec8d883bdea",
+        "x-ms-content-crc64": "7mLoVt6jaRU=",
+        "x-ms-request-id": "2a249d3c-701e-0050-7c9e-3e9eb7000000",
+        "x-ms-request-server-encrypted": "true",
+        "x-ms-version": "2019-07-07"
+      },
+      "ResponseBody": []
+    },
+    {
+      "RequestUri": "http://jamesschreppler.blob.core.windows.net/test-container-25ff216d-7c06-1d20-41b8-8a812898cffe/baz/foo",
+      "RequestMethod": "PUT",
+      "RequestHeaders": {
+        "Authorization": "Sanitized",
+        "Content-Length": "1024",
+        "traceparent": "00-f3f8e05255073f4d895e26486c54f705-bc51c30faacb984f-00",
+        "User-Agent": [
+          "azsdk-net-Storage.Blobs/12.5.0-dev.20200609.1",
+          "(.NET Core 4.6.28801.04; Microsoft Windows 10.0.19041 )"
+        ],
+        "x-ms-blob-type": "BlockBlob",
+        "x-ms-client-request-id": "efdeb4a6-167a-ec89-3d97-151ab350c8c7",
+        "x-ms-date": "Tue, 09 Jun 2020 20:39:28 GMT",
+        "x-ms-return-client-request-id": "true",
+        "x-ms-version": "2019-07-07"
+      },
+      "RequestBody": "UDHBeBf6gb6Qal2LlCBMAszfiTqSExbigpR6IChk4kr9sLCefnOT/WxHLH3qq4tJb4Rg0/NCpTwb3vWDf2GVK4cSjeRvrYNYS4vOS\u002BeY99cIMbGjAw5Xuwpzg599EH4KsQD21x6n2cEAB4dndFpVg\u002Bceek6w8Sh4u9La\u002Byrk2zsNw5nmoR\u002B4YFfwovuH70avHv\u002B4X5UvWr/XfhxMzd6WHCxLWrDBbuLHZhn3v08t8cuLKtwrLHym3mnZDiMDbJN5WobOO5WW7a8d8fh7N5pwqo1QwKIBavCwpXxG6GC\u002BxPmGfmXIXrU29T0tDjuDKqbOaGOWsqvwd\u002B\u002BWHZYYTwRPXi3/9bk1qEzXGstl1Fy1LXrVeID8KBFNlQZ1MkAeHaY53a8OgzXtmcAXvpjgi6OT4fAcQ9eEUzYbsV\u002Byv3ULuPwlLPatp6lF6N7A5Gl5bQpj4lFQAtrOtIl48tHVO9pKCwabu1\u002Bs5jlG11r4w27NoURVT9wku7YhVndsNLTYb60Eddlj3rKqtvwXCSt/1vEbq1CNf\u002Bv9JlBQeWToP7GFbmet9E2VacOSqpjgDLGKooCGUYljSu/BBk\u002BIE2RNwnZLkZvE0uGjhUGN\u002BtRTHRmexdfjYu4oISN37O79DFZfROghlXoWxs\u002Bf4stH1k8abek26k2NaWCIInB4TOXypXnrLrbsMYieiP8HRH8i4EvTXH4FxiII0duImXIKnnrprD1SXKiZLjxgmGJOhSTgZkIkpO9n7d5W4lzbZJgWk\u002BqEHZhBz4OjOS5BpC7Auky2pzIv5fmKgr5f/HpLvsqkSgV3yWeMnpe\u002BgWrAJUmwligQJbxl5q3w\u002BpvZ4tMJV3tknVkpSPDkKQibcGSOylx1rmZSO5kOPmRXh8/Ms7vEtSrvXIjvhk04LPuzynVJYS8/YzNstxviVl700cEgGHVM1ro5n23ThSgYGQ\u002BdWnTuDiWfjE\u002BHV/4ODAYp\u002BrWMFxSFZvO7D8HCa94LVJ0MRPvqBsObgYsmxX\u002B8KpNnqopyjAL7F/OAM/5k3SFxfANhAscKPvTx8ZaIX6F0/uUuW8BTmMiaES0HatLFN6NptEh8WifLXGuWgZpscrdSDDQYNYFgHuM6xvGaA9QhLLnyH6pY96S9Y/9VvRctLp91tV2erAIiCZZlQZQ2MFiWdFThelIN\u002BRSQW9GCC2DLDZhSJU52g4C30BYT87YPhjOmvkjDTLRMaLtJDVAwn/02mTP75AsKIPDTKak8\u002BQZdgNSe3EwXCMHkBbySLXUvhzAY3VmCFKIom55Y7yIKD2606418ksOwHpFyFt5OePN7pKJ5JBut2mwydkCuvxie2vZO3UHos/RsZ7/HEP3D2SOr3EuAkOtSBxEhSQ==",
+      "StatusCode": 201,
+      "ResponseHeaders": {
+        "Content-Length": "0",
+        "Content-MD5": "AGn5WXP\u002BYXGczhztlSxt6Q==",
+        "Date": "Tue, 09 Jun 2020 20:39:27 GMT",
+        "ETag": "\u00220x8D80CB534A502C4\u0022",
+        "Last-Modified": "Tue, 09 Jun 2020 20:39:28 GMT",
+        "Server": [
+          "Windows-Azure-Blob/1.0",
+          "Microsoft-HTTPAPI/2.0"
+        ],
+        "x-ms-client-request-id": "efdeb4a6-167a-ec89-3d97-151ab350c8c7",
+        "x-ms-content-crc64": "7mLoVt6jaRU=",
+        "x-ms-request-id": "2a249d70-701e-0050-2b9e-3e9eb7000000",
+        "x-ms-request-server-encrypted": "true",
+        "x-ms-version": "2019-07-07"
+      },
+      "ResponseBody": []
+    },
+    {
+      "RequestUri": "http://jamesschreppler.blob.core.windows.net/test-container-25ff216d-7c06-1d20-41b8-8a812898cffe/baz/foo/bar",
+      "RequestMethod": "PUT",
+      "RequestHeaders": {
+        "Authorization": "Sanitized",
+        "Content-Length": "1024",
+        "traceparent": "00-2c9d94ffe6c46348b0c0ce7a055a22d9-977744ddda142e43-00",
+        "User-Agent": [
+          "azsdk-net-Storage.Blobs/12.5.0-dev.20200609.1",
+          "(.NET Core 4.6.28801.04; Microsoft Windows 10.0.19041 )"
+        ],
+        "x-ms-blob-type": "BlockBlob",
+        "x-ms-client-request-id": "232276d0-cea5-cb6f-0cc4-e71dbae6ad79",
+        "x-ms-date": "Tue, 09 Jun 2020 20:39:28 GMT",
+        "x-ms-return-client-request-id": "true",
+        "x-ms-version": "2019-07-07"
+      },
+      "RequestBody": "UDHBeBf6gb6Qal2LlCBMAszfiTqSExbigpR6IChk4kr9sLCefnOT/WxHLH3qq4tJb4Rg0/NCpTwb3vWDf2GVK4cSjeRvrYNYS4vOS\u002BeY99cIMbGjAw5Xuwpzg599EH4KsQD21x6n2cEAB4dndFpVg\u002Bceek6w8Sh4u9La\u002Byrk2zsNw5nmoR\u002B4YFfwovuH70avHv\u002B4X5UvWr/XfhxMzd6WHCxLWrDBbuLHZhn3v08t8cuLKtwrLHym3mnZDiMDbJN5WobOO5WW7a8d8fh7N5pwqo1QwKIBavCwpXxG6GC\u002BxPmGfmXIXrU29T0tDjuDKqbOaGOWsqvwd\u002B\u002BWHZYYTwRPXi3/9bk1qEzXGstl1Fy1LXrVeID8KBFNlQZ1MkAeHaY53a8OgzXtmcAXvpjgi6OT4fAcQ9eEUzYbsV\u002Byv3ULuPwlLPatp6lF6N7A5Gl5bQpj4lFQAtrOtIl48tHVO9pKCwabu1\u002Bs5jlG11r4w27NoURVT9wku7YhVndsNLTYb60Eddlj3rKqtvwXCSt/1vEbq1CNf\u002Bv9JlBQeWToP7GFbmet9E2VacOSqpjgDLGKooCGUYljSu/BBk\u002BIE2RNwnZLkZvE0uGjhUGN\u002BtRTHRmexdfjYu4oISN37O79DFZfROghlXoWxs\u002Bf4stH1k8abek26k2NaWCIInB4TOXypXnrLrbsMYieiP8HRH8i4EvTXH4FxiII0duImXIKnnrprD1SXKiZLjxgmGJOhSTgZkIkpO9n7d5W4lzbZJgWk\u002BqEHZhBz4OjOS5BpC7Auky2pzIv5fmKgr5f/HpLvsqkSgV3yWeMnpe\u002BgWrAJUmwligQJbxl5q3w\u002BpvZ4tMJV3tknVkpSPDkKQibcGSOylx1rmZSO5kOPmRXh8/Ms7vEtSrvXIjvhk04LPuzynVJYS8/YzNstxviVl700cEgGHVM1ro5n23ThSgYGQ\u002BdWnTuDiWfjE\u002BHV/4ODAYp\u002BrWMFxSFZvO7D8HCa94LVJ0MRPvqBsObgYsmxX\u002B8KpNnqopyjAL7F/OAM/5k3SFxfANhAscKPvTx8ZaIX6F0/uUuW8BTmMiaES0HatLFN6NptEh8WifLXGuWgZpscrdSDDQYNYFgHuM6xvGaA9QhLLnyH6pY96S9Y/9VvRctLp91tV2erAIiCZZlQZQ2MFiWdFThelIN\u002BRSQW9GCC2DLDZhSJU52g4C30BYT87YPhjOmvkjDTLRMaLtJDVAwn/02mTP75AsKIPDTKak8\u002BQZdgNSe3EwXCMHkBbySLXUvhzAY3VmCFKIom55Y7yIKD2606418ksOwHpFyFt5OePN7pKJ5JBut2mwydkCuvxie2vZO3UHos/RsZ7/HEP3D2SOr3EuAkOtSBxEhSQ==",
+      "StatusCode": 201,
+      "ResponseHeaders": {
+        "Content-Length": "0",
+        "Content-MD5": "AGn5WXP\u002BYXGczhztlSxt6Q==",
+        "Date": "Tue, 09 Jun 2020 20:39:27 GMT",
+        "ETag": "\u00220x8D80CB534AA8202\u0022",
+        "Last-Modified": "Tue, 09 Jun 2020 20:39:28 GMT",
+        "Server": [
+          "Windows-Azure-Blob/1.0",
+          "Microsoft-HTTPAPI/2.0"
+        ],
+        "x-ms-client-request-id": "232276d0-cea5-cb6f-0cc4-e71dbae6ad79",
+        "x-ms-content-crc64": "7mLoVt6jaRU=",
+        "x-ms-request-id": "2a249d9b-701e-0050-509e-3e9eb7000000",
+        "x-ms-request-server-encrypted": "true",
+        "x-ms-version": "2019-07-07"
+      },
+      "ResponseBody": []
+    },
+    {
+      "RequestUri": "http://jamesschreppler.blob.core.windows.net/test-container-25ff216d-7c06-1d20-41b8-8a812898cffe/baz/bar/foo",
+      "RequestMethod": "PUT",
+      "RequestHeaders": {
+        "Authorization": "Sanitized",
+        "Content-Length": "1024",
+        "traceparent": "00-1797f48cfe90734f98e736bc9c4cd003-3755a3e2d80fb148-00",
+        "User-Agent": [
+          "azsdk-net-Storage.Blobs/12.5.0-dev.20200609.1",
+          "(.NET Core 4.6.28801.04; Microsoft Windows 10.0.19041 )"
+        ],
+        "x-ms-blob-type": "BlockBlob",
+        "x-ms-client-request-id": "3d4a3099-a52e-db22-a95f-87b9027212c9",
+        "x-ms-date": "Tue, 09 Jun 2020 20:39:28 GMT",
+        "x-ms-return-client-request-id": "true",
+        "x-ms-version": "2019-07-07"
+      },
+      "RequestBody": "UDHBeBf6gb6Qal2LlCBMAszfiTqSExbigpR6IChk4kr9sLCefnOT/WxHLH3qq4tJb4Rg0/NCpTwb3vWDf2GVK4cSjeRvrYNYS4vOS\u002BeY99cIMbGjAw5Xuwpzg599EH4KsQD21x6n2cEAB4dndFpVg\u002Bceek6w8Sh4u9La\u002Byrk2zsNw5nmoR\u002B4YFfwovuH70avHv\u002B4X5UvWr/XfhxMzd6WHCxLWrDBbuLHZhn3v08t8cuLKtwrLHym3mnZDiMDbJN5WobOO5WW7a8d8fh7N5pwqo1QwKIBavCwpXxG6GC\u002BxPmGfmXIXrU29T0tDjuDKqbOaGOWsqvwd\u002B\u002BWHZYYTwRPXi3/9bk1qEzXGstl1Fy1LXrVeID8KBFNlQZ1MkAeHaY53a8OgzXtmcAXvpjgi6OT4fAcQ9eEUzYbsV\u002Byv3ULuPwlLPatp6lF6N7A5Gl5bQpj4lFQAtrOtIl48tHVO9pKCwabu1\u002Bs5jlG11r4w27NoURVT9wku7YhVndsNLTYb60Eddlj3rKqtvwXCSt/1vEbq1CNf\u002Bv9JlBQeWToP7GFbmet9E2VacOSqpjgDLGKooCGUYljSu/BBk\u002BIE2RNwnZLkZvE0uGjhUGN\u002BtRTHRmexdfjYu4oISN37O79DFZfROghlXoWxs\u002Bf4stH1k8abek26k2NaWCIInB4TOXypXnrLrbsMYieiP8HRH8i4EvTXH4FxiII0duImXIKnnrprD1SXKiZLjxgmGJOhSTgZkIkpO9n7d5W4lzbZJgWk\u002BqEHZhBz4OjOS5BpC7Auky2pzIv5fmKgr5f/HpLvsqkSgV3yWeMnpe\u002BgWrAJUmwligQJbxl5q3w\u002BpvZ4tMJV3tknVkpSPDkKQibcGSOylx1rmZSO5kOPmRXh8/Ms7vEtSrvXIjvhk04LPuzynVJYS8/YzNstxviVl700cEgGHVM1ro5n23ThSgYGQ\u002BdWnTuDiWfjE\u002BHV/4ODAYp\u002BrWMFxSFZvO7D8HCa94LVJ0MRPvqBsObgYsmxX\u002B8KpNnqopyjAL7F/OAM/5k3SFxfANhAscKPvTx8ZaIX6F0/uUuW8BTmMiaES0HatLFN6NptEh8WifLXGuWgZpscrdSDDQYNYFgHuM6xvGaA9QhLLnyH6pY96S9Y/9VvRctLp91tV2erAIiCZZlQZQ2MFiWdFThelIN\u002BRSQW9GCC2DLDZhSJU52g4C30BYT87YPhjOmvkjDTLRMaLtJDVAwn/02mTP75AsKIPDTKak8\u002BQZdgNSe3EwXCMHkBbySLXUvhzAY3VmCFKIom55Y7yIKD2606418ksOwHpFyFt5OePN7pKJ5JBut2mwydkCuvxie2vZO3UHos/RsZ7/HEP3D2SOr3EuAkOtSBxEhSQ==",
+      "StatusCode": 201,
+      "ResponseHeaders": {
+        "Content-Length": "0",
+        "Content-MD5": "AGn5WXP\u002BYXGczhztlSxt6Q==",
+        "Date": "Tue, 09 Jun 2020 20:39:27 GMT",
+        "ETag": "\u00220x8D80CB534B0C4B4\u0022",
+        "Last-Modified": "Tue, 09 Jun 2020 20:39:28 GMT",
+        "Server": [
+          "Windows-Azure-Blob/1.0",
+          "Microsoft-HTTPAPI/2.0"
+        ],
+        "x-ms-client-request-id": "3d4a3099-a52e-db22-a95f-87b9027212c9",
+        "x-ms-content-crc64": "7mLoVt6jaRU=",
+        "x-ms-request-id": "2a249dc2-701e-0050-729e-3e9eb7000000",
+        "x-ms-request-server-encrypted": "true",
+        "x-ms-version": "2019-07-07"
+      },
+      "ResponseBody": []
+    },
+    {
+      "RequestUri": "http://jamesschreppler.blob.core.windows.net/test-container-25ff216d-7c06-1d20-41b8-8a812898cffe/foo/foo?comp=metadata",
+      "RequestMethod": "PUT",
+      "RequestHeaders": {
+        "Authorization": "Sanitized",
+        "traceparent": "00-5202d19f92ec6640803baf184c4b9b25-9859fd8256c56143-00",
+        "User-Agent": [
+          "azsdk-net-Storage.Blobs/12.5.0-dev.20200609.1",
+          "(.NET Core 4.6.28801.04; Microsoft Windows 10.0.19041 )"
+        ],
+        "x-ms-client-request-id": "898387d3-6f9c-284b-353e-3c67c930bab2",
+        "x-ms-date": "Tue, 09 Jun 2020 20:39:28 GMT",
         "x-ms-meta-Capital": "letter",
         "x-ms-meta-foo": "bar",
         "x-ms-meta-meta": "data",
         "x-ms-meta-UPPER": "case",
         "x-ms-return-client-request-id": "true",
-        "x-ms-version": "2019-12-12"
+        "x-ms-version": "2019-07-07"
       },
       "RequestBody": null,
       "StatusCode": 200,
       "ResponseHeaders": {
         "Content-Length": "0",
-<<<<<<< HEAD
-        "Date": "Fri, 03 Apr 2020 00:00:23 GMT",
-        "ETag": "\u00220x8D7D762029F0A65\u0022",
-        "Last-Modified": "Fri, 03 Apr 2020 00:00:24 GMT",
-=======
-        "Date": "Fri, 29 May 2020 17:09:21 GMT",
-        "ETag": "\u00220x8D803F30889C789\u0022",
-        "Last-Modified": "Fri, 29 May 2020 17:09:22 GMT",
->>>>>>> 80c89ee0
-        "Server": [
-          "Windows-Azure-Blob/1.0",
-          "Microsoft-HTTPAPI/2.0"
-        ],
-        "x-ms-client-request-id": "34cec944-cc6a-79db-6c3e-a796d644b190",
-<<<<<<< HEAD
-        "x-ms-request-id": "c8626914-901e-002b-464a-09cd6c000000",
-=======
-        "x-ms-request-id": "e252d93c-f01e-00e6-71db-3583eb000000",
->>>>>>> 80c89ee0
-        "x-ms-request-server-encrypted": "true",
-        "x-ms-version": "2019-12-12"
-      },
-      "ResponseBody": []
-    },
-    {
-<<<<<<< HEAD
-      "RequestUri": "https://seanmcccanary.blob.core.windows.net/test-container-94d491c6-a67f-cae6-145a-c0a3f1d65585?restype=container\u0026comp=list\u0026delimiter=%2F",
-=======
-      "RequestUri": "http://amandadev2.blob.core.windows.net/test-container-94d491c6-a67f-cae6-145a-c0a3f1d65585?restype=container\u0026comp=list\u0026delimiter=%2F",
->>>>>>> 80c89ee0
+        "Date": "Tue, 09 Jun 2020 20:39:27 GMT",
+        "ETag": "\u00220x8D80CB534B69224\u0022",
+        "Last-Modified": "Tue, 09 Jun 2020 20:39:28 GMT",
+        "Server": [
+          "Windows-Azure-Blob/1.0",
+          "Microsoft-HTTPAPI/2.0"
+        ],
+        "x-ms-client-request-id": "898387d3-6f9c-284b-353e-3c67c930bab2",
+        "x-ms-request-id": "2a249df1-701e-0050-1b9e-3e9eb7000000",
+        "x-ms-request-server-encrypted": "true",
+        "x-ms-version": "2019-07-07"
+      },
+      "ResponseBody": []
+    },
+    {
+      "RequestUri": "http://jamesschreppler.blob.core.windows.net/test-container-25ff216d-7c06-1d20-41b8-8a812898cffe?restype=container\u0026comp=list\u0026delimiter=%2F",
       "RequestMethod": "GET",
       "RequestHeaders": {
         "Authorization": "Sanitized",
         "User-Agent": [
-<<<<<<< HEAD
-          "azsdk-net-Storage.Blobs/12.5.0-dev.20200402.1",
-          "(.NET Core 4.6.28325.01; Microsoft Windows 10.0.18362 )"
-        ],
-        "x-ms-client-request-id": "9acfbd01-dd29-fad9-5898-6b2a138de92e",
-        "x-ms-date": "Fri, 03 Apr 2020 00:00:25 GMT",
-=======
-          "azsdk-net-Storage.Blobs/12.5.0-dev.20200529.1",
-          "(.NET Core 4.6.28801.04; Microsoft Windows 10.0.18363 )"
-        ],
-        "x-ms-client-request-id": "9acfbd01-dd29-fad9-5898-6b2a138de92e",
-        "x-ms-date": "Fri, 29 May 2020 17:09:22 GMT",
->>>>>>> 80c89ee0
-        "x-ms-return-client-request-id": "true",
-        "x-ms-version": "2019-12-12"
+          "azsdk-net-Storage.Blobs/12.5.0-dev.20200609.1",
+          "(.NET Core 4.6.28801.04; Microsoft Windows 10.0.19041 )"
+        ],
+        "x-ms-client-request-id": "7be62f72-88ee-f52d-73df-6e83dab6b65c",
+        "x-ms-date": "Tue, 09 Jun 2020 20:39:28 GMT",
+        "x-ms-return-client-request-id": "true",
+        "x-ms-version": "2019-07-07"
       },
       "RequestBody": null,
       "StatusCode": 200,
       "ResponseHeaders": {
         "Content-Type": "application/xml",
-<<<<<<< HEAD
-        "Date": "Fri, 03 Apr 2020 00:00:23 GMT",
-=======
-        "Date": "Fri, 29 May 2020 17:09:22 GMT",
->>>>>>> 80c89ee0
+        "Date": "Tue, 09 Jun 2020 20:39:27 GMT",
         "Server": [
           "Windows-Azure-Blob/1.0",
           "Microsoft-HTTPAPI/2.0"
         ],
         "Transfer-Encoding": "chunked",
-        "x-ms-client-request-id": "9acfbd01-dd29-fad9-5898-6b2a138de92e",
-<<<<<<< HEAD
-        "x-ms-request-id": "c862692a-901e-002b-5b4a-09cd6c000000",
-        "x-ms-version": "2019-12-12"
-      },
-      "ResponseBody": "\uFEFF\u003C?xml version=\u00221.0\u0022 encoding=\u0022utf-8\u0022?\u003E\u003CEnumerationResults ServiceEndpoint=\u0022https://seanmcccanary.blob.core.windows.net/\u0022 ContainerName=\u0022test-container-94d491c6-a67f-cae6-145a-c0a3f1d65585\u0022\u003E\u003CDelimiter\u003E/\u003C/Delimiter\u003E\u003CBlobs\u003E\u003CBlob\u003E\u003CName\u003Ebar\u003C/Name\u003E\u003CProperties\u003E\u003CCreation-Time\u003EFri, 03 Apr 2020 00:00:24 GMT\u003C/Creation-Time\u003E\u003CLast-Modified\u003EFri, 03 Apr 2020 00:00:24 GMT\u003C/Last-Modified\u003E\u003CEtag\u003E0x8D7D76202420C86\u003C/Etag\u003E\u003CContent-Length\u003E1024\u003C/Content-Length\u003E\u003CContent-Type\u003Eapplication/octet-stream\u003C/Content-Type\u003E\u003CContent-Encoding /\u003E\u003CContent-Language /\u003E\u003CContent-CRC64 /\u003E\u003CContent-MD5\u003EfEl916NO5loNVYBdtiqiTw==\u003C/Content-MD5\u003E\u003CCache-Control /\u003E\u003CContent-Disposition /\u003E\u003CBlobType\u003EBlockBlob\u003C/BlobType\u003E\u003CAccessTier\u003EHot\u003C/AccessTier\u003E\u003CAccessTierInferred\u003Etrue\u003C/AccessTierInferred\u003E\u003CLeaseStatus\u003Eunlocked\u003C/LeaseStatus\u003E\u003CLeaseState\u003Eavailable\u003C/LeaseState\u003E\u003CServerEncrypted\u003Etrue\u003C/ServerEncrypted\u003E\u003C/Properties\u003E\u003C/Blob\u003E\u003CBlob\u003E\u003CName\u003Ebaz\u003C/Name\u003E\u003CProperties\u003E\u003CCreation-Time\u003EFri, 03 Apr 2020 00:00:24 GMT\u003C/Creation-Time\u003E\u003CLast-Modified\u003EFri, 03 Apr 2020 00:00:24 GMT\u003C/Last-Modified\u003E\u003CEtag\u003E0x8D7D762024F2E46\u003C/Etag\u003E\u003CContent-Length\u003E1024\u003C/Content-Length\u003E\u003CContent-Type\u003Eapplication/octet-stream\u003C/Content-Type\u003E\u003CContent-Encoding /\u003E\u003CContent-Language /\u003E\u003CContent-CRC64 /\u003E\u003CContent-MD5\u003EfEl916NO5loNVYBdtiqiTw==\u003C/Content-MD5\u003E\u003CCache-Control /\u003E\u003CContent-Disposition /\u003E\u003CBlobType\u003EBlockBlob\u003C/BlobType\u003E\u003CAccessTier\u003EHot\u003C/AccessTier\u003E\u003CAccessTierInferred\u003Etrue\u003C/AccessTierInferred\u003E\u003CLeaseStatus\u003Eunlocked\u003C/LeaseStatus\u003E\u003CLeaseState\u003Eavailable\u003C/LeaseState\u003E\u003CServerEncrypted\u003Etrue\u003C/ServerEncrypted\u003E\u003C/Properties\u003E\u003C/Blob\u003E\u003CBlobPrefix\u003E\u003CName\u003Ebaz/\u003C/Name\u003E\u003C/BlobPrefix\u003E\u003CBlob\u003E\u003CName\u003Efoo\u003C/Name\u003E\u003CProperties\u003E\u003CCreation-Time\u003EFri, 03 Apr 2020 00:00:23 GMT\u003C/Creation-Time\u003E\u003CLast-Modified\u003EFri, 03 Apr 2020 00:00:23 GMT\u003C/Last-Modified\u003E\u003CEtag\u003E0x8D7D7620234C3AA\u003C/Etag\u003E\u003CContent-Length\u003E1024\u003C/Content-Length\u003E\u003CContent-Type\u003Eapplication/octet-stream\u003C/Content-Type\u003E\u003CContent-Encoding /\u003E\u003CContent-Language /\u003E\u003CContent-CRC64 /\u003E\u003CContent-MD5\u003EfEl916NO5loNVYBdtiqiTw==\u003C/Content-MD5\u003E\u003CCache-Control /\u003E\u003CContent-Disposition /\u003E\u003CBlobType\u003EBlockBlob\u003C/BlobType\u003E\u003CAccessTier\u003EHot\u003C/AccessTier\u003E\u003CAccessTierInferred\u003Etrue\u003C/AccessTierInferred\u003E\u003CLeaseStatus\u003Eunlocked\u003C/LeaseStatus\u003E\u003CLeaseState\u003Eavailable\u003C/LeaseState\u003E\u003CServerEncrypted\u003Etrue\u003C/ServerEncrypted\u003E\u003C/Properties\u003E\u003C/Blob\u003E\u003CBlobPrefix\u003E\u003CName\u003Efoo/\u003C/Name\u003E\u003C/BlobPrefix\u003E\u003C/Blobs\u003E\u003CNextMarker /\u003E\u003C/EnumerationResults\u003E"
-    },
-    {
-      "RequestUri": "https://seanmcccanary.blob.core.windows.net/test-container-94d491c6-a67f-cae6-145a-c0a3f1d65585?restype=container",
+        "x-ms-client-request-id": "7be62f72-88ee-f52d-73df-6e83dab6b65c",
+        "x-ms-request-id": "2a249e20-701e-0050-479e-3e9eb7000000",
+        "x-ms-version": "2019-07-07"
+      },
+      "ResponseBody": "\uFEFF\u003C?xml version=\u00221.0\u0022 encoding=\u0022utf-8\u0022?\u003E\u003CEnumerationResults ServiceEndpoint=\u0022http://jamesschreppler.blob.core.windows.net/\u0022 ContainerName=\u0022test-container-25ff216d-7c06-1d20-41b8-8a812898cffe\u0022\u003E\u003CDelimiter\u003E/\u003C/Delimiter\u003E\u003CBlobs\u003E\u003CBlob\u003E\u003CName\u003Ebar\u003C/Name\u003E\u003CProperties\u003E\u003CCreation-Time\u003ETue, 09 Jun 2020 20:39:28 GMT\u003C/Creation-Time\u003E\u003CLast-Modified\u003ETue, 09 Jun 2020 20:39:28 GMT\u003C/Last-Modified\u003E\u003CEtag\u003E0x8D80CB5348CBB77\u003C/Etag\u003E\u003CContent-Length\u003E1024\u003C/Content-Length\u003E\u003CContent-Type\u003Eapplication/octet-stream\u003C/Content-Type\u003E\u003CContent-Encoding /\u003E\u003CContent-Language /\u003E\u003CContent-CRC64 /\u003E\u003CContent-MD5\u003EAGn5WXP\u002BYXGczhztlSxt6Q==\u003C/Content-MD5\u003E\u003CCache-Control /\u003E\u003CContent-Disposition /\u003E\u003CBlobType\u003EBlockBlob\u003C/BlobType\u003E\u003CAccessTier\u003EHot\u003C/AccessTier\u003E\u003CAccessTierInferred\u003Etrue\u003C/AccessTierInferred\u003E\u003CLeaseStatus\u003Eunlocked\u003C/LeaseStatus\u003E\u003CLeaseState\u003Eavailable\u003C/LeaseState\u003E\u003CServerEncrypted\u003Etrue\u003C/ServerEncrypted\u003E\u003C/Properties\u003E\u003C/Blob\u003E\u003CBlob\u003E\u003CName\u003Ebaz\u003C/Name\u003E\u003CProperties\u003E\u003CCreation-Time\u003ETue, 09 Jun 2020 20:39:28 GMT\u003C/Creation-Time\u003E\u003CLast-Modified\u003ETue, 09 Jun 2020 20:39:28 GMT\u003C/Last-Modified\u003E\u003CEtag\u003E0x8D80CB5349261D0\u003C/Etag\u003E\u003CContent-Length\u003E1024\u003C/Content-Length\u003E\u003CContent-Type\u003Eapplication/octet-stream\u003C/Content-Type\u003E\u003CContent-Encoding /\u003E\u003CContent-Language /\u003E\u003CContent-CRC64 /\u003E\u003CContent-MD5\u003EAGn5WXP\u002BYXGczhztlSxt6Q==\u003C/Content-MD5\u003E\u003CCache-Control /\u003E\u003CContent-Disposition /\u003E\u003CBlobType\u003EBlockBlob\u003C/BlobType\u003E\u003CAccessTier\u003EHot\u003C/AccessTier\u003E\u003CAccessTierInferred\u003Etrue\u003C/AccessTierInferred\u003E\u003CLeaseStatus\u003Eunlocked\u003C/LeaseStatus\u003E\u003CLeaseState\u003Eavailable\u003C/LeaseState\u003E\u003CServerEncrypted\u003Etrue\u003C/ServerEncrypted\u003E\u003C/Properties\u003E\u003C/Blob\u003E\u003CBlobPrefix\u003E\u003CName\u003Ebaz/\u003C/Name\u003E\u003C/BlobPrefix\u003E\u003CBlob\u003E\u003CName\u003Efoo\u003C/Name\u003E\u003CProperties\u003E\u003CCreation-Time\u003ETue, 09 Jun 2020 20:39:28 GMT\u003C/Creation-Time\u003E\u003CLast-Modified\u003ETue, 09 Jun 2020 20:39:28 GMT\u003C/Last-Modified\u003E\u003CEtag\u003E0x8D80CB5348678C1\u003C/Etag\u003E\u003CContent-Length\u003E1024\u003C/Content-Length\u003E\u003CContent-Type\u003Eapplication/octet-stream\u003C/Content-Type\u003E\u003CContent-Encoding /\u003E\u003CContent-Language /\u003E\u003CContent-CRC64 /\u003E\u003CContent-MD5\u003EAGn5WXP\u002BYXGczhztlSxt6Q==\u003C/Content-MD5\u003E\u003CCache-Control /\u003E\u003CContent-Disposition /\u003E\u003CBlobType\u003EBlockBlob\u003C/BlobType\u003E\u003CAccessTier\u003EHot\u003C/AccessTier\u003E\u003CAccessTierInferred\u003Etrue\u003C/AccessTierInferred\u003E\u003CLeaseStatus\u003Eunlocked\u003C/LeaseStatus\u003E\u003CLeaseState\u003Eavailable\u003C/LeaseState\u003E\u003CServerEncrypted\u003Etrue\u003C/ServerEncrypted\u003E\u003C/Properties\u003E\u003C/Blob\u003E\u003CBlobPrefix\u003E\u003CName\u003Efoo/\u003C/Name\u003E\u003C/BlobPrefix\u003E\u003C/Blobs\u003E\u003CNextMarker /\u003E\u003C/EnumerationResults\u003E"
+    },
+    {
+      "RequestUri": "http://jamesschreppler.blob.core.windows.net/test-container-25ff216d-7c06-1d20-41b8-8a812898cffe?restype=container",
       "RequestMethod": "DELETE",
       "RequestHeaders": {
         "Authorization": "Sanitized",
-        "traceparent": "00-1f17fbaf4882ff41a3884498d58b71eb-b0ea80b1de109d45-00",
-        "User-Agent": [
-          "azsdk-net-Storage.Blobs/12.5.0-dev.20200402.1",
-          "(.NET Core 4.6.28325.01; Microsoft Windows 10.0.18362 )"
-        ],
-        "x-ms-client-request-id": "1895b005-1775-2d67-7f60-d8bc773c535a",
-        "x-ms-date": "Fri, 03 Apr 2020 00:00:25 GMT",
-=======
-        "x-ms-request-id": "e252d959-f01e-00e6-0cdb-3583eb000000",
-        "x-ms-version": "2019-07-07"
-      },
-      "ResponseBody": "\uFEFF\u003C?xml version=\u00221.0\u0022 encoding=\u0022utf-8\u0022?\u003E\u003CEnumerationResults ServiceEndpoint=\u0022http://amandadev2.blob.core.windows.net/\u0022 ContainerName=\u0022test-container-94d491c6-a67f-cae6-145a-c0a3f1d65585\u0022\u003E\u003CDelimiter\u003E/\u003C/Delimiter\u003E\u003CBlobs\u003E\u003CBlob\u003E\u003CName\u003Ebar\u003C/Name\u003E\u003CProperties\u003E\u003CCreation-Time\u003EFri, 29 May 2020 17:09:22 GMT\u003C/Creation-Time\u003E\u003CLast-Modified\u003EFri, 29 May 2020 17:09:22 GMT\u003C/Last-Modified\u003E\u003CEtag\u003E0x8D803F308505D92\u003C/Etag\u003E\u003CContent-Length\u003E1024\u003C/Content-Length\u003E\u003CContent-Type\u003Eapplication/octet-stream\u003C/Content-Type\u003E\u003CContent-Encoding /\u003E\u003CContent-Language /\u003E\u003CContent-CRC64 /\u003E\u003CContent-MD5\u003EfEl916NO5loNVYBdtiqiTw==\u003C/Content-MD5\u003E\u003CCache-Control /\u003E\u003CContent-Disposition /\u003E\u003CBlobType\u003EBlockBlob\u003C/BlobType\u003E\u003CAccessTier\u003EHot\u003C/AccessTier\u003E\u003CAccessTierInferred\u003Etrue\u003C/AccessTierInferred\u003E\u003CLeaseStatus\u003Eunlocked\u003C/LeaseStatus\u003E\u003CLeaseState\u003Eavailable\u003C/LeaseState\u003E\u003CServerEncrypted\u003Etrue\u003C/ServerEncrypted\u003E\u003C/Properties\u003E\u003C/Blob\u003E\u003CBlob\u003E\u003CName\u003Ebaz\u003C/Name\u003E\u003CProperties\u003E\u003CCreation-Time\u003EFri, 29 May 2020 17:09:22 GMT\u003C/Creation-Time\u003E\u003CLast-Modified\u003EFri, 29 May 2020 17:09:22 GMT\u003C/Last-Modified\u003E\u003CEtag\u003E0x8D803F308582732\u003C/Etag\u003E\u003CContent-Length\u003E1024\u003C/Content-Length\u003E\u003CContent-Type\u003Eapplication/octet-stream\u003C/Content-Type\u003E\u003CContent-Encoding /\u003E\u003CContent-Language /\u003E\u003CContent-CRC64 /\u003E\u003CContent-MD5\u003EfEl916NO5loNVYBdtiqiTw==\u003C/Content-MD5\u003E\u003CCache-Control /\u003E\u003CContent-Disposition /\u003E\u003CBlobType\u003EBlockBlob\u003C/BlobType\u003E\u003CAccessTier\u003EHot\u003C/AccessTier\u003E\u003CAccessTierInferred\u003Etrue\u003C/AccessTierInferred\u003E\u003CLeaseStatus\u003Eunlocked\u003C/LeaseStatus\u003E\u003CLeaseState\u003Eavailable\u003C/LeaseState\u003E\u003CServerEncrypted\u003Etrue\u003C/ServerEncrypted\u003E\u003C/Properties\u003E\u003C/Blob\u003E\u003CBlobPrefix\u003E\u003CName\u003Ebaz/\u003C/Name\u003E\u003C/BlobPrefix\u003E\u003CBlob\u003E\u003CName\u003Efoo\u003C/Name\u003E\u003CProperties\u003E\u003CCreation-Time\u003EFri, 29 May 2020 17:09:22 GMT\u003C/Creation-Time\u003E\u003CLast-Modified\u003EFri, 29 May 2020 17:09:22 GMT\u003C/Last-Modified\u003E\u003CEtag\u003E0x8D803F308475B42\u003C/Etag\u003E\u003CContent-Length\u003E1024\u003C/Content-Length\u003E\u003CContent-Type\u003Eapplication/octet-stream\u003C/Content-Type\u003E\u003CContent-Encoding /\u003E\u003CContent-Language /\u003E\u003CContent-CRC64 /\u003E\u003CContent-MD5\u003EfEl916NO5loNVYBdtiqiTw==\u003C/Content-MD5\u003E\u003CCache-Control /\u003E\u003CContent-Disposition /\u003E\u003CBlobType\u003EBlockBlob\u003C/BlobType\u003E\u003CAccessTier\u003EHot\u003C/AccessTier\u003E\u003CAccessTierInferred\u003Etrue\u003C/AccessTierInferred\u003E\u003CLeaseStatus\u003Eunlocked\u003C/LeaseStatus\u003E\u003CLeaseState\u003Eavailable\u003C/LeaseState\u003E\u003CServerEncrypted\u003Etrue\u003C/ServerEncrypted\u003E\u003C/Properties\u003E\u003C/Blob\u003E\u003CBlobPrefix\u003E\u003CName\u003Efoo/\u003C/Name\u003E\u003C/BlobPrefix\u003E\u003C/Blobs\u003E\u003CNextMarker /\u003E\u003C/EnumerationResults\u003E"
-    },
-    {
-      "RequestUri": "http://amandadev2.blob.core.windows.net/test-container-94d491c6-a67f-cae6-145a-c0a3f1d65585?restype=container",
-      "RequestMethod": "DELETE",
-      "RequestHeaders": {
-        "Authorization": "Sanitized",
-        "traceparent": "00-bda9b634416d254c8f4382704fb988ca-4a8675b29122d341-00",
-        "User-Agent": [
-          "azsdk-net-Storage.Blobs/12.5.0-dev.20200529.1",
-          "(.NET Core 4.6.28801.04; Microsoft Windows 10.0.18363 )"
-        ],
-        "x-ms-client-request-id": "1895b005-1775-2d67-7f60-d8bc773c535a",
-        "x-ms-date": "Fri, 29 May 2020 17:09:23 GMT",
->>>>>>> 80c89ee0
-        "x-ms-return-client-request-id": "true",
-        "x-ms-version": "2019-12-12"
+        "traceparent": "00-3a79ba6cffee0e4988b1d7a201d46f90-c5255a4d11615a40-00",
+        "User-Agent": [
+          "azsdk-net-Storage.Blobs/12.5.0-dev.20200609.1",
+          "(.NET Core 4.6.28801.04; Microsoft Windows 10.0.19041 )"
+        ],
+        "x-ms-client-request-id": "99f599f2-3f49-76c4-470c-accddf1ba75c",
+        "x-ms-date": "Tue, 09 Jun 2020 20:39:28 GMT",
+        "x-ms-return-client-request-id": "true",
+        "x-ms-version": "2019-07-07"
       },
       "RequestBody": null,
       "StatusCode": 202,
       "ResponseHeaders": {
         "Content-Length": "0",
-<<<<<<< HEAD
-        "Date": "Fri, 03 Apr 2020 00:00:24 GMT",
-=======
-        "Date": "Fri, 29 May 2020 17:09:22 GMT",
->>>>>>> 80c89ee0
-        "Server": [
-          "Windows-Azure-Blob/1.0",
-          "Microsoft-HTTPAPI/2.0"
-        ],
-        "x-ms-client-request-id": "1895b005-1775-2d67-7f60-d8bc773c535a",
-<<<<<<< HEAD
-        "x-ms-request-id": "c8626952-901e-002b-804a-09cd6c000000",
-        "x-ms-version": "2019-12-12"
-=======
-        "x-ms-request-id": "e252d9a5-f01e-00e6-55db-3583eb000000",
-        "x-ms-version": "2019-07-07"
->>>>>>> 80c89ee0
+        "Date": "Tue, 09 Jun 2020 20:39:27 GMT",
+        "Server": [
+          "Windows-Azure-Blob/1.0",
+          "Microsoft-HTTPAPI/2.0"
+        ],
+        "x-ms-client-request-id": "99f599f2-3f49-76c4-470c-accddf1ba75c",
+        "x-ms-request-id": "2a249e77-701e-0050-189e-3e9eb7000000",
+        "x-ms-version": "2019-07-07"
       },
       "ResponseBody": []
     }
   ],
   "Variables": {
-    "RandomSeed": "102017201",
-<<<<<<< HEAD
-    "Storage_TestConfigDefault": "ProductionTenant\nseanmcccanary\nU2FuaXRpemVk\nhttps://seanmcccanary.blob.core.windows.net\nhttps://seanmcccanary.file.core.windows.net\nhttps://seanmcccanary.queue.core.windows.net\nhttps://seanmcccanary.table.core.windows.net\n\n\n\n\nhttps://seanmcccanary-secondary.blob.core.windows.net\nhttps://seanmcccanary-secondary.file.core.windows.net\nhttps://seanmcccanary-secondary.queue.core.windows.net\nhttps://seanmcccanary-secondary.table.core.windows.net\n\nSanitized\n\n\nCloud\nBlobEndpoint=https://seanmcccanary.blob.core.windows.net/;QueueEndpoint=https://seanmcccanary.queue.core.windows.net/;FileEndpoint=https://seanmcccanary.file.core.windows.net/;BlobSecondaryEndpoint=https://seanmcccanary-secondary.blob.core.windows.net/;QueueSecondaryEndpoint=https://seanmcccanary-secondary.queue.core.windows.net/;FileSecondaryEndpoint=https://seanmcccanary-secondary.file.core.windows.net/;AccountName=seanmcccanary;AccountKey=Sanitized\nseanscope1"
-=======
-    "Storage_TestConfigDefault": "ProductionTenant\namandadev2\nU2FuaXRpemVk\nhttp://amandadev2.blob.core.windows.net\nhttp://amandadev2.file.core.windows.net\nhttp://amandadev2.queue.core.windows.net\nhttp://amandadev2.table.core.windows.net\n\n\n\n\nhttp://amandadev2-secondary.blob.core.windows.net\nhttp://amandadev2-secondary.file.core.windows.net\nhttp://amandadev2-secondary.queue.core.windows.net\nhttp://amandadev2-secondary.table.core.windows.net\n\nSanitized\n\n\nCloud\nBlobEndpoint=http://amandadev2.blob.core.windows.net/;QueueEndpoint=http://amandadev2.queue.core.windows.net/;FileEndpoint=http://amandadev2.file.core.windows.net/;BlobSecondaryEndpoint=http://amandadev2-secondary.blob.core.windows.net/;QueueSecondaryEndpoint=http://amandadev2-secondary.queue.core.windows.net/;FileSecondaryEndpoint=http://amandadev2-secondary.file.core.windows.net/;AccountName=amandadev2;AccountKey=Sanitized\n"
->>>>>>> 80c89ee0
+    "RandomSeed": "1454876747",
+    "Storage_TestConfigDefault": "ProductionTenant\njamesschreppler\nU2FuaXRpemVk\nhttp://jamesschreppler.blob.core.windows.net\nhttp://jamesschreppler.file.core.windows.net\nhttp://jamesschreppler.queue.core.windows.net\nhttp://jamesschreppler.table.core.windows.net\n\n\n\n\nhttp://jamesschreppler-secondary.blob.core.windows.net\nhttp://jamesschreppler-secondary.file.core.windows.net\nhttp://jamesschreppler-secondary.queue.core.windows.net\nhttp://jamesschreppler-secondary.table.core.windows.net\n\nSanitized\n\n\nCloud\nBlobEndpoint=http://jamesschreppler.blob.core.windows.net/;QueueEndpoint=http://jamesschreppler.queue.core.windows.net/;FileEndpoint=http://jamesschreppler.file.core.windows.net/;BlobSecondaryEndpoint=http://jamesschreppler-secondary.blob.core.windows.net/;QueueSecondaryEndpoint=http://jamesschreppler-secondary.queue.core.windows.net/;FileSecondaryEndpoint=http://jamesschreppler-secondary.file.core.windows.net/;AccountName=jamesschreppler;AccountKey=Sanitized\n"
   }
 }