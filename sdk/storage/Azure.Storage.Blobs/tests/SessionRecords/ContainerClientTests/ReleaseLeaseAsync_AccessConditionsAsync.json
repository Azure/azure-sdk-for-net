--- conflicted
+++ resolved
@@ -15,11 +15,7 @@
         "x-ms-client-request-id": "a7c96f76-841b-9672-3da3-6b0853b51c0d",
         "x-ms-date": "Wed, 17 Feb 2021 02:31:53 GMT",
         "x-ms-return-client-request-id": "true",
-<<<<<<< HEAD
-        "x-ms-version": "2020-12-06"
-=======
-        "x-ms-version": "2021-02-12"
->>>>>>> 7e782c87
+        "x-ms-version": "2021-02-12"
       },
       "RequestBody": null,
       "StatusCode": 201,
@@ -34,11 +30,7 @@
         ],
         "x-ms-client-request-id": "a7c96f76-841b-9672-3da3-6b0853b51c0d",
         "x-ms-request-id": "5c49f1ae-d01e-007a-4dd5-04c782000000",
-<<<<<<< HEAD
-        "x-ms-version": "2020-12-06"
-=======
-        "x-ms-version": "2021-02-12"
->>>>>>> 7e782c87
+        "x-ms-version": "2021-02-12"
       },
       "ResponseBody": []
     },
@@ -59,11 +51,7 @@
         "x-ms-lease-duration": "15",
         "x-ms-proposed-lease-id": "fdbf780c-a5f3-4753-90e1-2865adf317e5",
         "x-ms-return-client-request-id": "true",
-<<<<<<< HEAD
-        "x-ms-version": "2020-12-06"
-=======
-        "x-ms-version": "2021-02-12"
->>>>>>> 7e782c87
+        "x-ms-version": "2021-02-12"
       },
       "RequestBody": null,
       "StatusCode": 201,
@@ -79,11 +67,7 @@
         "x-ms-client-request-id": "489d6669-e0ed-d0e8-1c81-173a5b0de849",
         "x-ms-lease-id": "fdbf780c-a5f3-4753-90e1-2865adf317e5",
         "x-ms-request-id": "5c49f1ca-d01e-007a-66d5-04c782000000",
-<<<<<<< HEAD
-        "x-ms-version": "2020-12-06"
-=======
-        "x-ms-version": "2021-02-12"
->>>>>>> 7e782c87
+        "x-ms-version": "2021-02-12"
       },
       "ResponseBody": []
     },
@@ -103,11 +87,7 @@
         "x-ms-lease-action": "release",
         "x-ms-lease-id": "fdbf780c-a5f3-4753-90e1-2865adf317e5",
         "x-ms-return-client-request-id": "true",
-<<<<<<< HEAD
-        "x-ms-version": "2020-12-06"
-=======
-        "x-ms-version": "2021-02-12"
->>>>>>> 7e782c87
+        "x-ms-version": "2021-02-12"
       },
       "RequestBody": null,
       "StatusCode": 200,
@@ -122,11 +102,7 @@
         ],
         "x-ms-client-request-id": "47fb6d5f-cf55-b7f8-3119-302318ad67fe",
         "x-ms-request-id": "5c49f1e0-d01e-007a-7cd5-04c782000000",
-<<<<<<< HEAD
-        "x-ms-version": "2020-12-06"
-=======
-        "x-ms-version": "2021-02-12"
->>>>>>> 7e782c87
+        "x-ms-version": "2021-02-12"
       },
       "ResponseBody": []
     },
@@ -144,11 +120,7 @@
         "x-ms-client-request-id": "eddacbbe-a111-bcf3-8db9-07b29e45c4e4",
         "x-ms-date": "Wed, 17 Feb 2021 02:31:53 GMT",
         "x-ms-return-client-request-id": "true",
-<<<<<<< HEAD
-        "x-ms-version": "2020-12-06"
-=======
-        "x-ms-version": "2021-02-12"
->>>>>>> 7e782c87
+        "x-ms-version": "2021-02-12"
       },
       "RequestBody": null,
       "StatusCode": 202,
@@ -161,11 +133,7 @@
         ],
         "x-ms-client-request-id": "eddacbbe-a111-bcf3-8db9-07b29e45c4e4",
         "x-ms-request-id": "5c49f1fe-d01e-007a-19d5-04c782000000",
-<<<<<<< HEAD
-        "x-ms-version": "2020-12-06"
-=======
-        "x-ms-version": "2021-02-12"
->>>>>>> 7e782c87
+        "x-ms-version": "2021-02-12"
       },
       "ResponseBody": []
     },
@@ -184,11 +152,7 @@
         "x-ms-client-request-id": "fa59d3fb-347a-fa83-52c2-70b0585ea485",
         "x-ms-date": "Wed, 17 Feb 2021 02:31:53 GMT",
         "x-ms-return-client-request-id": "true",
-<<<<<<< HEAD
-        "x-ms-version": "2020-12-06"
-=======
-        "x-ms-version": "2021-02-12"
->>>>>>> 7e782c87
+        "x-ms-version": "2021-02-12"
       },
       "RequestBody": null,
       "StatusCode": 201,
@@ -203,11 +167,7 @@
         ],
         "x-ms-client-request-id": "fa59d3fb-347a-fa83-52c2-70b0585ea485",
         "x-ms-request-id": "fe9bcc9b-f01e-0030-7fd5-04640d000000",
-<<<<<<< HEAD
-        "x-ms-version": "2020-12-06"
-=======
-        "x-ms-version": "2021-02-12"
->>>>>>> 7e782c87
+        "x-ms-version": "2021-02-12"
       },
       "ResponseBody": []
     },
@@ -228,11 +188,7 @@
         "x-ms-lease-duration": "15",
         "x-ms-proposed-lease-id": "141741f0-77e1-1c10-0605-338f535ed63f",
         "x-ms-return-client-request-id": "true",
-<<<<<<< HEAD
-        "x-ms-version": "2020-12-06"
-=======
-        "x-ms-version": "2021-02-12"
->>>>>>> 7e782c87
+        "x-ms-version": "2021-02-12"
       },
       "RequestBody": null,
       "StatusCode": 201,
@@ -248,11 +204,7 @@
         "x-ms-client-request-id": "ff29ebef-e626-84d6-c23d-f37401f4a6f3",
         "x-ms-lease-id": "141741f0-77e1-1c10-0605-338f535ed63f",
         "x-ms-request-id": "fe9bcca5-f01e-0030-05d5-04640d000000",
-<<<<<<< HEAD
-        "x-ms-version": "2020-12-06"
-=======
-        "x-ms-version": "2021-02-12"
->>>>>>> 7e782c87
+        "x-ms-version": "2021-02-12"
       },
       "ResponseBody": []
     },
@@ -273,11 +225,7 @@
         "x-ms-lease-action": "release",
         "x-ms-lease-id": "141741f0-77e1-1c10-0605-338f535ed63f",
         "x-ms-return-client-request-id": "true",
-<<<<<<< HEAD
-        "x-ms-version": "2020-12-06"
-=======
-        "x-ms-version": "2021-02-12"
->>>>>>> 7e782c87
+        "x-ms-version": "2021-02-12"
       },
       "RequestBody": null,
       "StatusCode": 200,
@@ -292,11 +240,7 @@
         ],
         "x-ms-client-request-id": "689f7b72-d635-7f19-ba15-8270dad76412",
         "x-ms-request-id": "fe9bccae-f01e-0030-0cd5-04640d000000",
-<<<<<<< HEAD
-        "x-ms-version": "2020-12-06"
-=======
-        "x-ms-version": "2021-02-12"
->>>>>>> 7e782c87
+        "x-ms-version": "2021-02-12"
       },
       "ResponseBody": []
     },
@@ -314,11 +258,7 @@
         "x-ms-client-request-id": "85022a29-3e55-15be-18cb-0caedc65461d",
         "x-ms-date": "Wed, 17 Feb 2021 02:31:53 GMT",
         "x-ms-return-client-request-id": "true",
-<<<<<<< HEAD
-        "x-ms-version": "2020-12-06"
-=======
-        "x-ms-version": "2021-02-12"
->>>>>>> 7e782c87
+        "x-ms-version": "2021-02-12"
       },
       "RequestBody": null,
       "StatusCode": 202,
@@ -331,11 +271,7 @@
         ],
         "x-ms-client-request-id": "85022a29-3e55-15be-18cb-0caedc65461d",
         "x-ms-request-id": "fe9bccb1-f01e-0030-0fd5-04640d000000",
-<<<<<<< HEAD
-        "x-ms-version": "2020-12-06"
-=======
-        "x-ms-version": "2021-02-12"
->>>>>>> 7e782c87
+        "x-ms-version": "2021-02-12"
       },
       "ResponseBody": []
     },
@@ -354,11 +290,7 @@
         "x-ms-client-request-id": "dc29edc1-90ac-ede5-525c-fc46ea904974",
         "x-ms-date": "Wed, 17 Feb 2021 02:31:53 GMT",
         "x-ms-return-client-request-id": "true",
-<<<<<<< HEAD
-        "x-ms-version": "2020-12-06"
-=======
-        "x-ms-version": "2021-02-12"
->>>>>>> 7e782c87
+        "x-ms-version": "2021-02-12"
       },
       "RequestBody": null,
       "StatusCode": 201,
@@ -373,11 +305,7 @@
         ],
         "x-ms-client-request-id": "dc29edc1-90ac-ede5-525c-fc46ea904974",
         "x-ms-request-id": "d13f7a84-001e-009d-5fd5-042878000000",
-<<<<<<< HEAD
-        "x-ms-version": "2020-12-06"
-=======
-        "x-ms-version": "2021-02-12"
->>>>>>> 7e782c87
+        "x-ms-version": "2021-02-12"
       },
       "ResponseBody": []
     },
@@ -398,11 +326,7 @@
         "x-ms-lease-duration": "15",
         "x-ms-proposed-lease-id": "1ba0b224-951e-6d48-3e2e-2dcd7cafe544",
         "x-ms-return-client-request-id": "true",
-<<<<<<< HEAD
-        "x-ms-version": "2020-12-06"
-=======
-        "x-ms-version": "2021-02-12"
->>>>>>> 7e782c87
+        "x-ms-version": "2021-02-12"
       },
       "RequestBody": null,
       "StatusCode": 201,
@@ -418,11 +342,7 @@
         "x-ms-client-request-id": "0d024bc4-97a4-2b8f-a5bc-9e7e621771a2",
         "x-ms-lease-id": "1ba0b224-951e-6d48-3e2e-2dcd7cafe544",
         "x-ms-request-id": "d13f7ab4-001e-009d-0ad5-042878000000",
-<<<<<<< HEAD
-        "x-ms-version": "2020-12-06"
-=======
-        "x-ms-version": "2021-02-12"
->>>>>>> 7e782c87
+        "x-ms-version": "2021-02-12"
       },
       "ResponseBody": []
     },
@@ -443,11 +363,7 @@
         "x-ms-lease-action": "release",
         "x-ms-lease-id": "1ba0b224-951e-6d48-3e2e-2dcd7cafe544",
         "x-ms-return-client-request-id": "true",
-<<<<<<< HEAD
-        "x-ms-version": "2020-12-06"
-=======
-        "x-ms-version": "2021-02-12"
->>>>>>> 7e782c87
+        "x-ms-version": "2021-02-12"
       },
       "RequestBody": null,
       "StatusCode": 200,
@@ -462,11 +378,7 @@
         ],
         "x-ms-client-request-id": "31087693-d8ad-c3a0-1541-38be2c2f1ac3",
         "x-ms-request-id": "d13f7abf-001e-009d-14d5-042878000000",
-<<<<<<< HEAD
-        "x-ms-version": "2020-12-06"
-=======
-        "x-ms-version": "2021-02-12"
->>>>>>> 7e782c87
+        "x-ms-version": "2021-02-12"
       },
       "ResponseBody": []
     },
@@ -484,11 +396,7 @@
         "x-ms-client-request-id": "ecead631-3f0e-9ef5-1827-30e3333b2ed4",
         "x-ms-date": "Wed, 17 Feb 2021 02:31:54 GMT",
         "x-ms-return-client-request-id": "true",
-<<<<<<< HEAD
-        "x-ms-version": "2020-12-06"
-=======
-        "x-ms-version": "2021-02-12"
->>>>>>> 7e782c87
+        "x-ms-version": "2021-02-12"
       },
       "RequestBody": null,
       "StatusCode": 202,
@@ -501,11 +409,7 @@
         ],
         "x-ms-client-request-id": "ecead631-3f0e-9ef5-1827-30e3333b2ed4",
         "x-ms-request-id": "d13f7acd-001e-009d-20d5-042878000000",
-<<<<<<< HEAD
-        "x-ms-version": "2020-12-06"
-=======
-        "x-ms-version": "2021-02-12"
->>>>>>> 7e782c87
+        "x-ms-version": "2021-02-12"
       },
       "ResponseBody": []
     }
