--- conflicted
+++ resolved
@@ -14,11 +14,7 @@
         "x-ms-client-request-id": "17b1db59-ba52-9ecc-9542-6be70118c310",
         "x-ms-date": "Thu, 02 Apr 2020 23:59:43 GMT",
         "x-ms-return-client-request-id": "true",
-<<<<<<< HEAD
-        "x-ms-version": "2019-12-12"
-=======
         "x-ms-version": "2020-02-10"
->>>>>>> 60f4876e
       },
       "RequestBody": null,
       "StatusCode": 201,
@@ -33,11 +29,7 @@
         ],
         "x-ms-client-request-id": "17b1db59-ba52-9ecc-9542-6be70118c310",
         "x-ms-request-id": "94220122-701e-001c-0b4a-091fc0000000",
-<<<<<<< HEAD
-        "x-ms-version": "2019-12-12"
-=======
         "x-ms-version": "2020-02-10"
->>>>>>> 60f4876e
       },
       "ResponseBody": []
     },
@@ -56,11 +48,7 @@
         "x-ms-client-request-id": "0a59ee14-2a29-0908-ffcc-0dd0498a07ca",
         "x-ms-date": "Thu, 02 Apr 2020 23:59:44 GMT",
         "x-ms-return-client-request-id": "true",
-<<<<<<< HEAD
-        "x-ms-version": "2019-12-12"
-=======
         "x-ms-version": "2020-02-10"
->>>>>>> 60f4876e
       },
       "RequestBody": "7oK7rYZf4KnaHdZ0aaiCrs5cXGtimwfkQP9J3ux/HExgzvh/XBaJFPGLluafJkgl8R5\u002BJex2O1J712yHFQK8WgCJE5uvA1G30kd51gUgRBq2I\u002B3NAfZf6ZKmA4WpAv7vzzvlFQ==",
       "StatusCode": 201,
@@ -78,11 +66,7 @@
         "x-ms-content-crc64": "1KroBxsn4pI=",
         "x-ms-request-id": "94220130-701e-001c-164a-091fc0000000",
         "x-ms-request-server-encrypted": "true",
-<<<<<<< HEAD
-        "x-ms-version": "2019-12-12"
-=======
         "x-ms-version": "2020-02-10"
->>>>>>> 60f4876e
       },
       "ResponseBody": []
     },
@@ -99,11 +83,7 @@
         "x-ms-client-request-id": "e0da0c30-dbe1-e8eb-a46d-ee00b8825b72",
         "x-ms-date": "Thu, 02 Apr 2020 23:59:44 GMT",
         "x-ms-return-client-request-id": "true",
-<<<<<<< HEAD
-        "x-ms-version": "2019-12-12"
-=======
         "x-ms-version": "2020-02-10"
->>>>>>> 60f4876e
       },
       "RequestBody": null,
       "StatusCode": 202,
@@ -117,11 +97,7 @@
         "x-ms-client-request-id": "e0da0c30-dbe1-e8eb-a46d-ee00b8825b72",
         "x-ms-delete-type-permanent": "true",
         "x-ms-request-id": "94220145-701e-001c-294a-091fc0000000",
-<<<<<<< HEAD
-        "x-ms-version": "2019-12-12"
-=======
         "x-ms-version": "2020-02-10"
->>>>>>> 60f4876e
       },
       "ResponseBody": []
     },
@@ -138,11 +114,7 @@
         "x-ms-client-request-id": "3c9fb6da-26af-5fe8-431f-653f11ff8120",
         "x-ms-date": "Thu, 02 Apr 2020 23:59:44 GMT",
         "x-ms-return-client-request-id": "true",
-<<<<<<< HEAD
-        "x-ms-version": "2019-12-12"
-=======
         "x-ms-version": "2020-02-10"
->>>>>>> 60f4876e
       },
       "RequestBody": null,
       "StatusCode": 404,
@@ -156,11 +128,7 @@
         "x-ms-client-request-id": "3c9fb6da-26af-5fe8-431f-653f11ff8120",
         "x-ms-error-code": "BlobNotFound",
         "x-ms-request-id": "9422014e-701e-001c-314a-091fc0000000",
-<<<<<<< HEAD
-        "x-ms-version": "2019-12-12"
-=======
         "x-ms-version": "2020-02-10"
->>>>>>> 60f4876e
       },
       "ResponseBody": []
     },
@@ -177,11 +145,7 @@
         "x-ms-client-request-id": "022699bc-1ee2-36c2-9abf-212b620503ee",
         "x-ms-date": "Thu, 02 Apr 2020 23:59:44 GMT",
         "x-ms-return-client-request-id": "true",
-<<<<<<< HEAD
-        "x-ms-version": "2019-12-12"
-=======
         "x-ms-version": "2020-02-10"
->>>>>>> 60f4876e
       },
       "RequestBody": null,
       "StatusCode": 202,
@@ -194,11 +158,7 @@
         ],
         "x-ms-client-request-id": "022699bc-1ee2-36c2-9abf-212b620503ee",
         "x-ms-request-id": "9422015d-701e-001c-3d4a-091fc0000000",
-<<<<<<< HEAD
-        "x-ms-version": "2019-12-12"
-=======
         "x-ms-version": "2020-02-10"
->>>>>>> 60f4876e
       },
       "ResponseBody": []
     }
